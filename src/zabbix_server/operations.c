--- conflicted
+++ resolved
@@ -1,6 +1,6 @@
 /*
-** Zabbix
-** Copyright (C) 2000-2011 Zabbix SIA
+** ZABBIX
+** Copyright (C) 2000-2005 SIA Zabbix
 **
 ** This program is free software; you can redistribute it and/or modify
 ** it under the terms of the GNU General Public License as published by
@@ -17,8 +17,6 @@
 ** Foundation, Inc., 675 Mass Ave, Cambridge, MA 02139, USA.
 **/
 
-<<<<<<< HEAD
-=======
 #include <stdio.h>
 #include <stdlib.h>
 #include <unistd.h>
@@ -33,25 +31,28 @@
 
 #include <time.h>
 
->>>>>>> 2a669d0f
 #include "common.h"
 #include "comms.h"
 #include "db.h"
 #include "log.h"
-<<<<<<< HEAD
-#include "dbcache.h"
-=======
->>>>>>> 2a669d0f
 
 #include "operations.h"
 
-/******************************************************************************
- *                                                                            *
- * Function: select_discovered_host                                           *
- *                                                                            *
-<<<<<<< HEAD
- * Purpose: select hostid of discovered host                                  *
-=======
+#include "poller/poller.h"
+#include "poller/checks_agent.h"
+#include "poller/checks_ipmi.h"
+
+/******************************************************************************
+ *                                                                            *
+ * Function: run_remote_commands                                              *
+ *                                                                            *
+ * Purpose: run remote command on specific host                               *
+ *                                                                            *
+ * Parameters: host_name - host name                                          *
+ *             command - remote command                                       *
+ *                                                                            *
+ * Return value: nothing                                                      *
+ *                                                                            *
  * Author: Eugene Grigorjev                                                   *
  *                                                                            *
  * Comments:                                                                  *
@@ -298,13 +299,14 @@
  * Function: select hostid of discovered host                                 *
  *                                                                            *
  * Purpose: select discovered host                                            *
->>>>>>> 2a669d0f
  *                                                                            *
  * Parameters: dhostid - discovered host id                                   *
  *                                                                            *
  * Return value: hostid - existing hostid, 0 - if not found                   *
  *                                                                            *
  * Author: Alexei Vladishev                                                   *
+ *                                                                            *
+ * Comments:                                                                  *
  *                                                                            *
  ******************************************************************************/
 static zbx_uint64_t	select_discovered_host(DB_EVENT *event)
@@ -322,29 +324,6 @@
 	{
 		case EVENT_OBJECT_DHOST:
 			zbx_snprintf(sql, sizeof(sql),
-<<<<<<< HEAD
-				"select h.hostid"
-				" from hosts h,interface i,dservices ds"
-				" where h.hostid=i.hostid"
-					" and i.useip=1"
-					" and i.ip=ds.ip"
-					" and ds.dhostid=" ZBX_FS_UI64
-					DB_NODE
-				" order by i.hostid",
-				event->objectid, DBnode_local("i.interfaceid"));
-			break;
-		case EVENT_OBJECT_DSERVICE:
-			zbx_snprintf(sql, sizeof(sql),
-				"select h.hostid"
-				" from hosts h,interface i,dservices ds"
-				" where h.hostid=i.hostid"
-					" and i.useip=1"
-					" and i.ip=ds.ip"
-					" and ds.dserviceid =" ZBX_FS_UI64
-					DB_NODE
-				" order by i.hostid",
-				event->objectid, DBnode_local("i.interfaceid"));
-=======
 					"select h.hostid"
 					" from hosts h,dservices ds"
 					" where ds.ip=h.ip"
@@ -362,7 +341,6 @@
 						DB_NODE
 					" order by h.hostid",
 					event->objectid, DBnode_local("h.hostid"));
->>>>>>> 2a669d0f
 			break;
 		default:
 			goto exit;
@@ -371,22 +349,18 @@
 	result = DBselectN(sql, 1);
 
 	if (NULL != (row = DBfetch(result)))
+	{
 		ZBX_STR2UINT64(hostid, row[0]);
+	}
 	DBfree_result(result);
 exit:
-<<<<<<< HEAD
-	zabbix_log(LOG_LEVEL_DEBUG, "End of %s():" ZBX_FS_UI64, __function_name, hostid);
-=======
 	zabbix_log(LOG_LEVEL_DEBUG, "End %s():" ZBX_FS_UI64, __function_name, hostid);
->>>>>>> 2a669d0f
 
 	return hostid;
 }
 
 /******************************************************************************
  *                                                                            *
-<<<<<<< HEAD
-=======
  * Function: get_discovered_agent_port                                        *
  *                                                                            *
  * Purpose: return port of the discovered zabbix_agent                        *
@@ -448,12 +422,17 @@
 
 /******************************************************************************
  *                                                                            *
->>>>>>> 2a669d0f
  * Function: add_discovered_host_group                                        *
  *                                                                            *
  * Purpose: add group to host if not added already                            *
  *                                                                            *
+ * Parameters:                                                                *
+ *                                                                            *
+ * Return value:                                                              *
+ *                                                                            *
  * Author: Alexander Vladishev                                                *
+ *                                                                            *
+ * Comments:                                                                  *
  *                                                                            *
  ******************************************************************************/
 static void	add_discovered_host_group(zbx_uint64_t hostid, zbx_uint64_t groupid)
@@ -484,15 +463,17 @@
 
 /******************************************************************************
  *                                                                            *
- * Function: add_discovered_host                                              *
- *                                                                            *
- * Purpose: add discovered host if it was not added already                   *
+ * Function: add host if not added already                                    *
+ *                                                                            *
+ * Purpose: add discovered host                                               *
  *                                                                            *
  * Parameters: dhostid - discovered host id                                   *
  *                                                                            *
  * Return value: hostid - new/existing hostid                                 *
  *                                                                            *
  * Author: Alexei Vladishev                                                   *
+ *                                                                            *
+ * Comments:                                                                  *
  *                                                                            *
  ******************************************************************************/
 static zbx_uint64_t	add_discovered_host(DB_EVENT *event)
@@ -502,92 +483,70 @@
 	DB_RESULT	result2;
 	DB_ROW		row;
 	DB_ROW		row2;
-	zbx_uint64_t	dhostid, hostid = 0, proxy_hostid, host_proxy_hostid;
-	char		*host = NULL, *host_esc, *host_unique;
-	unsigned short	port;
+	zbx_uint64_t	hostid = 0, proxy_hostid, host_proxy_hostid;
+	char		host[MAX_STRING_LEN], *host_esc, *ip_esc, *host_unique, *host_unique_esc;
+	int		port;
 	zbx_uint64_t	groupid;
-	unsigned char	svc_type, interface_type;
 
 	zabbix_log(LOG_LEVEL_DEBUG, "In %s(eventid:" ZBX_FS_UI64 ")",
 			__function_name, event->eventid);
 
-	if (0 == *(zbx_uint64_t *)DCconfig_get_config_data(&groupid, CONFIG_DISCOVERY_GROUPID))
+	result = DBselect(
+			"select discovery_groupid"
+			" from config"
+			" where 1=1"
+				DB_NODE,
+			DBnode_local("configid"));
+
+	if (NULL != (row = DBfetch(result)))
+	{
+		ZBX_STR2UINT64(groupid, row[0]);
+	}
+	else
 	{
 		zabbix_log(LOG_LEVEL_WARNING, "Can't add discovered host:"
 				" Group for discovered hosts is not defined");
-		return hostid;
-	}
-
-	if (EVENT_OBJECT_DHOST == event->object || EVENT_OBJECT_DSERVICE == event->object)
+		return 0;
+	}
+	DBfree_result(result);
+
+	switch (event->object) {
+	case EVENT_OBJECT_DHOST:
+		result = DBselect(
+				"select dr.proxy_hostid,ds.ip"
+				" from drules dr,dchecks dc,dservices ds"
+				" where dc.druleid=dr.druleid"
+					" and ds.dcheckid=dc.dcheckid"
+					" and ds.dhostid=" ZBX_FS_UI64
+				" order by ds.dserviceid",
+				event->objectid);
+		break;
+	case EVENT_OBJECT_DSERVICE:
+		result = DBselect(
+				"select dr.proxy_hostid,ds.ip"
+				" from drules dr,dchecks dc,dservices ds,dservices ds1"
+				" where dc.druleid=dr.druleid"
+					" and ds.dcheckid=dc.dcheckid"
+					" and ds1.dhostid=ds.dhostid"
+					" and ds1.dserviceid=" ZBX_FS_UI64
+				" order by ds.dserviceid",
+				event->objectid);
+		break;
+	case EVENT_OBJECT_ZABBIX_ACTIVE:
+		result = DBselect("select proxy_hostid,host from autoreg_host"
+				" where autoreg_hostid=" ZBX_FS_UI64,
+				event->objectid);
+		break;
+	default:
+		return 0;
+	}
+
+	if (NULL != (row = DBfetch(result)))
 	{
-		if (EVENT_OBJECT_DHOST == event->object)
+		ZBX_STR2UINT64(proxy_hostid, row[0]);
+
+		if (EVENT_OBJECT_ZABBIX_ACTIVE == event->object)
 		{
-			result = DBselect(
-					"select ds.dhostid,dr.proxy_hostid,ds.ip,ds.dns,ds.port,ds.type"
-					" from drules dr,dchecks dc,dservices ds"
-					" where dc.druleid=dr.druleid"
-						" and ds.dcheckid=dc.dcheckid"
-						" and ds.dhostid=" ZBX_FS_UI64
-					" order by ds.dserviceid",
-					event->objectid);
-		}
-		else
-		{
-			result = DBselect(
-					"select ds.dhostid,dr.proxy_hostid,ds.ip,ds.dns,ds.port,ds.type"
-					" from drules dr,dchecks dc,dservices ds,dservices ds1"
-					" where dc.druleid=dr.druleid"
-						" and ds.dcheckid=dc.dcheckid"
-						" and ds1.dhostid=ds.dhostid"
-						" and ds1.dserviceid=" ZBX_FS_UI64
-					" order by ds.dserviceid",
-					event->objectid);
-		}
-
-		while (NULL != (row = DBfetch(result)))
-		{
-<<<<<<< HEAD
-			ZBX_STR2UINT64(dhostid, row[0]);
-			ZBX_DBROW2UINT64(proxy_hostid, row[1]);
-			svc_type = (unsigned char)atoi(row[5]);
-
-			switch (svc_type)
-			{
-				case SVC_AGENT:
-					port = (unsigned short)atoi(row[4]);
-					interface_type = INTERFACE_TYPE_AGENT;
-					break;
-				case SVC_SNMPv1:
-				case SVC_SNMPv2c:
-				case SVC_SNMPv3:
-					port = (unsigned short)atoi(row[4]);
-					interface_type = INTERFACE_TYPE_SNMP;
-					break;
-				default:
-					port = ZBX_DEFAULT_AGENT_PORT;
-					interface_type = INTERFACE_TYPE_AGENT;
-			}
-
-			if (0 == hostid)
-			{
-				result2 = DBselect(
-						"select distinct h.hostid,h.proxy_hostid"
-						" from hosts h,interface i,dservices ds"
-						" where h.hostid=i.hostid"
-							" and i.ip=ds.ip"
-							" and ds.dhostid=" ZBX_FS_UI64
-						       	DB_NODE
-						" order by h.hostid",
-						dhostid,
-						DBnode_local("h.hostid"));
-
-				if (NULL != (row2 = DBfetch(result2)))
-				{
-					ZBX_STR2UINT64(hostid, row2[0]);
-					ZBX_DBROW2UINT64(host_proxy_hostid, row2[1]);
-				}
-				DBfree_result(result2);
-=======
 			char	sql[512];
 
 			host_esc = DBdyn_escape_string_len(row[1], HOST_HOST_LEN);
@@ -613,103 +572,48 @@
 						proxy_hostid,
 						host_esc,
 						host_esc);
->>>>>>> 2a669d0f
-			}
-
-			if (0 == hostid)
-			{
-				hostid = DBget_maxid("hosts");
-
-				/* for host uniqueness purposes */
-				host = zbx_strdup(host, '\0' != *row[3] ? row[3] : row[2]);
-
-				make_hostname(host);	/* replace not-allowed symbols */
-				host_unique = DBget_unique_hostname_by_sample(host);
-				host_esc = DBdyn_escape_string(host_unique);
-
-				zbx_free(host);
-
-				DBexecute("insert into hosts"
-							" (hostid,proxy_hostid,host,name)"
-						" values"
-							" (" ZBX_FS_UI64 ",%s,'%s','%s')",
-						hostid, DBsql_id_ins(proxy_hostid), host_esc, host_esc);
-
-				DBadd_interface(hostid, interface_type, 1, row[2], row[3], port);
-
-				zbx_free(host_unique);
-				zbx_free(host_esc);
 			}
 			else
 			{
+				ZBX_STR2UINT64(hostid, row2[0]);
+				ZBX_STR2UINT64(host_proxy_hostid, row2[1]);
+
 				if (host_proxy_hostid != proxy_hostid)
 				{
 					DBexecute("update hosts"
-							" set proxy_hostid=%s"
+							" set proxy_hostid=" ZBX_FS_UI64
 							" where hostid=" ZBX_FS_UI64,
-							DBsql_id_ins(proxy_hostid),
+							proxy_hostid,
 							hostid);
 				}
-
-				DBadd_interface(hostid, interface_type, 1, row[2], row[3], port);
 			}
+			DBfree_result(result2);
+
+			zbx_free(host_esc);
 		}
-<<<<<<< HEAD
-		DBfree_result(result);
-	}
-	else if (EVENT_OBJECT_ZABBIX_ACTIVE == event->object)
-	{
-		result = DBselect(
-				"select proxy_hostid,host,listen_ip,listen_dns,listen_port"
-				" from autoreg_host"
-				" where autoreg_hostid=" ZBX_FS_UI64,
-				event->objectid);
-=======
 		else /* EVENT_OBJECT_DHOST, EVENT_OBJECT_DSERVICE */
 		{
 			alarm(CONFIG_TIMEOUT);
 			zbx_gethost_by_ip(row[1], host, sizeof(host));
 			alarm(0);
->>>>>>> 2a669d0f
-
-		if (NULL != (row = DBfetch(result)))
-		{
-			char	sql[512];
-
-			ZBX_DBROW2UINT64(proxy_hostid, row[0]);
-			host_esc = DBdyn_escape_string_len(row[1], HOST_HOST_LEN);
-			port = (unsigned short)atoi(row[4]);
-
-			zbx_snprintf(sql, sizeof(sql),
-					"select hostid,proxy_hostid"
+
+			host_esc = DBdyn_escape_string_len(host, HOST_HOST_LEN);
+			ip_esc = DBdyn_escape_string_len(row[1], HOST_IP_LEN);
+
+			port = get_discovered_agent_port(event);
+
+			result2 = DBselect(
+					"select hostid,dns,port,proxy_hostid"
 					" from hosts"
-<<<<<<< HEAD
-					" where host='%s'"
-						DB_NODE
-					" order by hostid",
-					host_esc,
-=======
 					" where ip='%s'"
 						DB_NODE,
 					ip_esc,
->>>>>>> 2a669d0f
 					DBnode_local("hostid"));
-
-			result2 = DBselectN(sql, 1);
 
 			if (NULL == (row2 = DBfetch(result2)))
 			{
 				hostid = DBget_maxid("hosts");
 
-<<<<<<< HEAD
-				DBexecute("insert into hosts"
-							" (hostid,proxy_hostid,host,name)"
-						" values"
-							" (" ZBX_FS_UI64 ",%s,'%s','%s')",
-						hostid, DBsql_id_ins(proxy_hostid), host_esc, host_esc);
-
-				DBadd_interface(hostid, INTERFACE_TYPE_AGENT, 1, row[2], row[3], port);
-=======
 				/* for host uniqueness purposes */
 				if ('\0' != *host)
 				{
@@ -738,30 +642,28 @@
 
 				zbx_free(host_unique);
 				zbx_free(host_unique_esc);
->>>>>>> 2a669d0f
 			}
 			else
 			{
 				ZBX_STR2UINT64(hostid, row2[0]);
-				ZBX_DBROW2UINT64(host_proxy_hostid, row2[1]);
-
-				if (host_proxy_hostid != proxy_hostid)
+				ZBX_STR2UINT64(host_proxy_hostid, row2[3]);
+
+				if (0 != strcmp(host, row2[1]) || host_proxy_hostid != proxy_hostid)
 				{
 					DBexecute("update hosts"
-							" set proxy_hostid=%s"
+							" set dns='%s',proxy_hostid=" ZBX_FS_UI64
 							" where hostid=" ZBX_FS_UI64,
-							DBsql_id_ins(proxy_hostid),
+							host_esc, proxy_hostid,
 							hostid);
 				}
-
-				DBadd_interface(hostid, INTERFACE_TYPE_AGENT, 1, row[2], row[3], port);
 			}
 			DBfree_result(result2);
 
 			zbx_free(host_esc);
+			zbx_free(ip_esc);
 		}
-		DBfree_result(result);
-	}
+	}
+	DBfree_result(result);
 
 	if (0 != hostid)
 		add_discovered_host_group(hostid, groupid);
@@ -780,8 +682,12 @@
  * Parameters: trigger - trigger data                                         *
  *             action  - action data                                          *
  *                                                                            *
+ * Return value: nothing                                                      *
+ *                                                                            *
  * Author: Alexei Vladishev                                                   *
  *                                                                            *
+ * Comments:                                                                  *
+ *                                                                            *
  ******************************************************************************/
 void	op_host_add(DB_EVENT *event)
 {
@@ -806,7 +712,13 @@
  *                                                                            *
  * Purpose: delete host                                                       *
  *                                                                            *
+ * Parameters:                                                                *
+ *                                                                            *
+ * Return value: nothing                                                      *
+ *                                                                            *
  * Author: Eugene Grigorjev                                                   *
+ *                                                                            *
+ * Comments:                                                                  *
  *                                                                            *
  ******************************************************************************/
 void	op_host_del(DB_EVENT *event)
@@ -836,7 +748,13 @@
  *                                                                            *
  * Purpose: enable discovered                                                 *
  *                                                                            *
+ * Parameters:                                                                *
+ *                                                                            *
+ * Return value: nothing                                                      *
+ *                                                                            *
  * Author: Alexander Vladishev                                                *
+ *                                                                            *
+ * Comments:                                                                  *
  *                                                                            *
  ******************************************************************************/
 void	op_host_enable(DB_EVENT *event)
@@ -871,7 +789,13 @@
  *                                                                            *
  * Purpose: disable host                                                      *
  *                                                                            *
+ * Parameters:                                                                *
+ *                                                                            *
+ * Return value: nothing                                                      *
+ *                                                                            *
  * Author: Alexander Vladishev                                                *
+ *                                                                            *
+ * Comments:                                                                  *
  *                                                                            *
  ******************************************************************************/
 void	op_host_disable(DB_EVENT *event)
@@ -908,13 +832,12 @@
  *                                                                            *
  * Parameters: event   - [IN] event data                                      *
  *             groupid - [IN] group identificator from database               *
-<<<<<<< HEAD
-=======
  *                                                                            *
  * Return value: nothing                                                      *
->>>>>>> 2a669d0f
  *                                                                            *
  * Author: Alexei Vladishev                                                   *
+ *                                                                            *
+ * Comments:                                                                  *
  *                                                                            *
  ******************************************************************************/
 void	op_group_add(DB_EVENT *event, zbx_uint64_t groupid)
@@ -946,13 +869,12 @@
  *                                                                            *
  * Parameters: event   - [IN] event data                                      *
  *             groupid - [IN] group identificator from database               *
-<<<<<<< HEAD
-=======
  *                                                                            *
  * Return value: nothing                                                      *
->>>>>>> 2a669d0f
  *                                                                            *
  * Author: Alexei Vladishev                                                   *
+ *                                                                            *
+ * Comments:                                                                  *
  *                                                                            *
  ******************************************************************************/
 void	op_group_del(DB_EVENT *event, zbx_uint64_t groupid)
@@ -989,13 +911,12 @@
  *                                                                            *
  * Parameters: event      - [IN] event data                                   *
  *             templateid - [IN] host template identificator from database    *
-<<<<<<< HEAD
-=======
  *                                                                            *
  * Return value: nothing                                                      *
->>>>>>> 2a669d0f
  *                                                                            *
  * Author: Eugene Grigorjev                                                   *
+ *                                                                            *
+ * Comments:                                                                  *
  *                                                                            *
  ******************************************************************************/
 void	op_template_add(DB_EVENT *event, zbx_uint64_t templateid)
@@ -1027,13 +948,12 @@
  *                                                                            *
  * Parameters: event      - [IN] event data                                   *
  *             templateid - [IN] host template identificator from database    *
-<<<<<<< HEAD
-=======
  *                                                                            *
  * Return value: nothing                                                      *
->>>>>>> 2a669d0f
  *                                                                            *
  * Author: Eugene Grigorjev                                                   *
+ *                                                                            *
+ * Comments:                                                                  *
  *                                                                            *
  ******************************************************************************/
 void	op_template_del(DB_EVENT *event, zbx_uint64_t templateid)
