/*
** Zabbix
** Copyright (C) 2001-2021 Zabbix SIA
**
** This program is free software; you can redistribute it and/or modify
** it under the terms of the GNU General Public License as published by
** the Free Software Foundation; either version 2 of the License, or
** (at your option) any later version.
**
** This program is distributed in the hope that it will be useful,
** but WITHOUT ANY WARRANTY; without even the implied warranty of
** MERCHANTABILITY or FITNESS FOR A PARTICULAR PURPOSE. See the
** GNU General Public License for more details.
**
** You should have received a copy of the GNU General Public License
** along with this program; if not, write to the Free Software
** Foundation, Inc., 51 Franklin Street, Fifth Floor, Boston, MA  02110-1301, USA.
**/

#include "common.h"
#include "log.h"
#include "zbxself.h"
#include "zbxservice.h"
#include "zbxipcservice.h"
#include "service_manager.h"
#include "daemon.h"
#include "sighandler.h"
#include "dbcache.h"
#include "zbxalgo.h"
<<<<<<< HEAD
#include "zbxalgo.h"
#include "dbcache.h"
=======
>>>>>>> 99321c30
#include "service_protocol.h"
#include "service_actions.h"

extern unsigned char	process_type, program_type;
extern int		server_num, process_num;
extern int		CONFIG_SERVICEMAN_SYNC_FREQUENCY;

/* keep deleted problem eventids up to 2 hours in case problem deletion arrived before problem or before recovery */
#define ZBX_PROBLEM_CLEANUP_AGE		(SEC_PER_HOUR * 2)
#define ZBX_PROBLEM_CLEANUP_FREQUENCY	SEC_PER_HOUR

static volatile sig_atomic_t	service_cache_reload_requested;

typedef struct
{
	zbx_uint64_t	eventid;
	zbx_uint64_t	service_problemid;
	zbx_uint64_t	serviceid;
	int		severity;
	zbx_timespec_t	ts;
}
zbx_service_problem_t;

typedef struct
{
	zbx_uint64_t		eventid;
	zbx_vector_ptr_t	services;
}
zbx_service_problem_index_t;

typedef struct
{
	zbx_uint64_t	service_problem_tagid;
	zbx_uint64_t	current_eventid;
	zbx_service_t	*service;
	char		*tag;
	char		*value;
	int		op;
	int		revision;
}
zbx_service_problem_tag_t;

typedef struct
{
	char			*tag;
	zbx_hashset_t		values;
	zbx_vector_ptr_t	service_problem_tags_like;
}
zbx_tag_services_t;

typedef struct
{
	char			*value;
	zbx_vector_ptr_t	service_problem_tags;
}
zbx_values_eq_t;

typedef struct
{
	zbx_uint64_t	linkid;
	int		revision;
}
zbx_services_link_t;

typedef struct
{
	zbx_uint64_t		serviceid;
	zbx_vector_ptr_t	service_problems;
	zbx_vector_ptr_t	service_problems_recovered;
#define ZBX_FLAG_SERVICE_UPDATE		__UINT64_C(0x00)
#define ZBX_FLAG_SERVICE_RECALCULATE	__UINT64_C(0x01)
	int			flags;
}
zbx_services_diff_t;

/* preprocessing manager data */
typedef struct
{
	zbx_hashset_t	services;
	zbx_hashset_t	service_tags;
	zbx_hashset_t	service_diffs;
	zbx_hashset_t	service_problem_tags;
	zbx_hashset_t	service_problem_tags_index;
	zbx_hashset_t	services_links;
	zbx_hashset_t	service_problems_index;
	zbx_hashset_t	problem_events;
	zbx_hashset_t	recovery_events;
	zbx_hashset_t	deleted_eventids;
	zbx_hashset_t	actions;
	zbx_hashset_t	action_conditions;

	zbx_config_t	config;
}
zbx_service_manager_t;

/*#define ZBX_AVAILABILITY_MANAGER_DELAY		1*/

static void	event_free(zbx_event_t *event)
{
	zbx_vector_ptr_clear_ext(&event->tags, (zbx_clean_func_t)zbx_free_tag);
	zbx_vector_ptr_destroy(&event->tags);
	zbx_free(event);
}

static void	event_ptr_free(zbx_event_t **event)
{
	event_free(*event);
}

static zbx_hash_t	default_uint64_ptr_hash_func(const void *d)
{
	return ZBX_DEFAULT_UINT64_HASH_FUNC(*(const zbx_uint64_t * const *)d);
}

static void	match_event_to_service_problem_tags(zbx_event_t *event, zbx_hashset_t *service_problem_tags_index,
		zbx_hashset_t *services_diffs, int flags)
{
	int			i, j;
	zbx_vector_ptr_t	candidates;

	if (TRIGGER_SEVERITY_NOT_CLASSIFIED == event->severity)
		return;

	zbx_vector_ptr_create(&candidates);

	for (i = 0; i < event->tags.values_num; i++)
	{
		zbx_tag_services_t	tag_services_local, *tag_services;
		const zbx_tag_t		*tag = (const zbx_tag_t *)event->tags.values[i];

		tag_services_local.tag = tag->tag;

		if (NULL != (tag_services = (zbx_tag_services_t *)zbx_hashset_search(service_problem_tags_index,
				&tag_services_local)))
		{
			zbx_values_eq_t	values_eq_local = {.value = tag->value}, *values_eq;

			if (NULL != (values_eq = (zbx_values_eq_t *)zbx_hashset_search(&tag_services->values,
					&values_eq_local)))
			{
				for (j = 0; j < values_eq->service_problem_tags.values_num; j++)
				{
					zbx_service_problem_tag_t	*service_problem_tag;

					service_problem_tag = (zbx_service_problem_tag_t *)values_eq->service_problem_tags.values[j];

					service_problem_tag->current_eventid = event->eventid;

					zbx_vector_ptr_append(&candidates, service_problem_tag->service);
				}
			}

			for (j = 0; j < tag_services->service_problem_tags_like.values_num; j++)
			{
				zbx_service_problem_tag_t	*service_problem_tag;

				service_problem_tag = (zbx_service_problem_tag_t *)tag_services->service_problem_tags_like.values[j];

				if (NULL == strstr(tag->value, service_problem_tag->value))
					continue;

				service_problem_tag->current_eventid = event->eventid;

				zbx_vector_ptr_append(&candidates, service_problem_tag->service);
			}
		}
	}

	zbx_vector_ptr_sort(&candidates, ZBX_DEFAULT_PTR_COMPARE_FUNC);
	zbx_vector_ptr_uniq(&candidates, ZBX_DEFAULT_PTR_COMPARE_FUNC);

	for (i = 0; i < candidates.values_num; i++)
	{
		zbx_service_t	*service = (zbx_service_t *)candidates.values[i];

		for (j = 0; j < service->service_problem_tags.values_num; j++)
		{
			zbx_service_problem_tag_t	*service_problem_tag;

			service_problem_tag = (zbx_service_problem_tag_t *)service->service_problem_tags.values[j];

			if (event->eventid != service_problem_tag->current_eventid)
				break;
		}

		if (j == service->service_problem_tags.values_num)
		{
			zbx_services_diff_t	services_diff_local = {.serviceid = service->serviceid}, *services_diff;
			zbx_service_problem_t	*service_problem;

			if (NULL == (services_diff = zbx_hashset_search(services_diffs, &services_diff_local)))
			{
				zbx_vector_ptr_create(&services_diff_local.service_problems);
				zbx_vector_ptr_create(&services_diff_local.service_problems_recovered);
				services_diff_local.flags = flags;
				services_diff = zbx_hashset_insert(services_diffs, &services_diff_local,
						sizeof(services_diff_local));
			}

			service_problem = zbx_malloc(NULL, sizeof(zbx_service_problem_t));
			service_problem->eventid = event->eventid;
			service_problem->service_problemid = 0;
			service_problem->serviceid = services_diff->serviceid;
			service_problem->severity = event->severity;
			service_problem->ts.sec = event->clock;
			service_problem->ts.ns = event->ns;

			zbx_vector_ptr_append(&services_diff->service_problems, service_problem);
		}
	}

	zbx_vector_ptr_destroy(&candidates);
}

static void	db_get_events(zbx_hashset_t *problem_events)
{
	DB_RESULT	result;
	zbx_event_t	*event = NULL;
	DB_ROW		row;
	zbx_uint64_t	eventid;

	zabbix_log(LOG_LEVEL_DEBUG, "In %s()", __func__);

	result = DBselect("select p.eventid,p.clock,p.severity,t.tag,t.value,p.ns"
			" from problem p"
			" left join problem_tag t"
				" on p.eventid=t.eventid"
			" where p.source=%d"
				" and p.object=%d"
				" and r_eventid is null"
			" order by p.eventid",
			EVENT_SOURCE_TRIGGERS, EVENT_OBJECT_TRIGGER);

	while (NULL != (row = DBfetch(result)))
	{
		ZBX_STR2UINT64(eventid, row[0]);

		if (NULL == event || eventid != event->eventid)
		{
			event = (zbx_event_t *)zbx_malloc(NULL, sizeof(zbx_event_t));

			event->eventid = eventid;
			event->clock = atoi(row[1]);
			event->ns = atoi(row[5]);
			event->value = TRIGGER_VALUE_PROBLEM;
			event->severity = atoi(row[2]);
			zbx_vector_ptr_create(&event->tags);
			zbx_hashset_insert(problem_events, &event, sizeof(zbx_event_t *));
		}

		if (FAIL == DBis_null(row[3]))
		{
			zbx_tag_t	*tag;

			tag = (zbx_tag_t *)zbx_malloc(NULL, sizeof(zbx_tag_t));
			tag->tag = zbx_strdup(NULL, row[3]);
			tag->value = zbx_strdup(NULL, row[4]);
			zbx_vector_ptr_append(&event->tags, tag);
		}
	}
	DBfree_result(result);

	zabbix_log(LOG_LEVEL_DEBUG, "End of %s()", __func__);
}

static void	add_service_problem(zbx_service_t *service, zbx_hashset_t *service_problems_index,
		zbx_service_problem_t *service_problem)
{
	zbx_service_problem_index_t	*service_problem_index, service_problem_index_local;

	service_problem_index_local.eventid = service_problem->eventid;
	if (NULL == (service_problem_index = zbx_hashset_search(service_problems_index, &service_problem_index_local)))
	{
		zbx_vector_ptr_create(&service_problem_index_local.services);
		service_problem_index = zbx_hashset_insert(service_problems_index, &service_problem_index_local,
				sizeof(service_problem_index_local));
	}

	zbx_vector_ptr_append(&service_problem_index->services, service);

	zbx_vector_ptr_append(&service->service_problems, service_problem);
}

static void	remove_service_problem(zbx_service_t *service, int index, zbx_hashset_t *service_problems_index)
{
	zbx_service_problem_index_t	*service_problem_index, service_problem_index_local;
	int				i;
	zbx_service_problem_t		*service_problem;

	service_problem = (zbx_service_problem_t *)service->service_problems.values[index];

	service_problem_index_local.eventid = service_problem->eventid;
	if (NULL == (service_problem_index = zbx_hashset_search(service_problems_index, &service_problem_index_local)))
	{
		THIS_SHOULD_NEVER_HAPPEN;
	}
	else
	{
		if (FAIL == (i = zbx_vector_ptr_search(&service_problem_index->services, service,
				ZBX_DEFAULT_PTR_COMPARE_FUNC)))
		{
			THIS_SHOULD_NEVER_HAPPEN;
		}
		else
		{
			zbx_vector_ptr_remove_noorder(&service_problem_index->services, i);

			if (0 == service_problem_index->services.values_num)
				zbx_hashset_remove_direct(service_problems_index, service_problem_index);
		}
	}

	zbx_vector_ptr_remove_noorder(&service->service_problems, index);
	zbx_free(service_problem);
}

static zbx_hash_t	values_eq_hash(const void *data)
{
	const zbx_values_eq_t	*d = (const zbx_values_eq_t *)data;

	return ZBX_DEFAULT_STRING_HASH_ALGO(d->value, strlen(d->value), ZBX_DEFAULT_HASH_SEED);
}

static int	values_eq_compare(const void *d1, const void *d2)
{
	return strcmp(((const zbx_values_eq_t *)d1)->value, ((const zbx_values_eq_t *)d2)->value);
}

static void	values_eq_clean(void *data)
{
	zbx_values_eq_t	*d = (zbx_values_eq_t *)data;

	zbx_vector_ptr_destroy(&d->service_problem_tags);
	zbx_free(d->value);
}

static void	add_service_problem_tag_index(zbx_hashset_t *service_problem_tags_index,
		zbx_service_problem_tag_t *service_problem_tag)
{
	zbx_tag_services_t	tag_services_local, *tag_services;
	zbx_values_eq_t		value_eq_local, *value_eq;

	tag_services_local.tag = service_problem_tag->tag;

	if (NULL == (tag_services = zbx_hashset_search(service_problem_tags_index, &tag_services_local)))
	{
		tag_services_local.tag = zbx_strdup(NULL, service_problem_tag->tag);

		zbx_hashset_create_ext(&tag_services_local.values, 1,
				values_eq_hash, values_eq_compare, values_eq_clean, ZBX_DEFAULT_MEM_MALLOC_FUNC,
				ZBX_DEFAULT_MEM_REALLOC_FUNC, ZBX_DEFAULT_MEM_FREE_FUNC);
		zbx_vector_ptr_create(&tag_services_local.service_problem_tags_like);

		tag_services = zbx_hashset_insert(service_problem_tags_index, &tag_services_local,
				sizeof(tag_services_local));

	}

	if (ZBX_SERVICE_TAG_OPERATOR_LIKE == service_problem_tag->op)
	{
		zbx_vector_ptr_append(&tag_services->service_problem_tags_like, service_problem_tag);
	}
	else
	{
		/* add value to index */
		value_eq_local.value = service_problem_tag->value;
		if (NULL == (value_eq = zbx_hashset_search(&tag_services->values, &value_eq_local)))
		{
			value_eq_local.value = zbx_strdup(NULL, service_problem_tag->value);
			zbx_vector_ptr_create(&value_eq_local.service_problem_tags);
			value_eq = zbx_hashset_insert(&tag_services->values, &value_eq_local, sizeof(value_eq_local));
		}

		zbx_vector_ptr_append(&value_eq->service_problem_tags, service_problem_tag);
	}
}
static void	remove_service_problem_tag_index(zbx_hashset_t *service_problem_tags_index,
		zbx_service_problem_tag_t *service_problem_tag)
{
	zbx_tag_services_t	tag_services_local, *tag_services;
	zbx_values_eq_t		value_eq_local, *value_eq;
	int			i;

	tag_services_local.tag = service_problem_tag->tag;

	if (NULL == (tag_services = zbx_hashset_search(service_problem_tags_index, &tag_services_local)))
	{
		THIS_SHOULD_NEVER_HAPPEN;
	}
	else
	{
		if (ZBX_SERVICE_TAG_OPERATOR_LIKE == service_problem_tag->op)
		{
			i = zbx_vector_ptr_search(&tag_services->service_problem_tags_like, service_problem_tag,
					ZBX_DEFAULT_PTR_COMPARE_FUNC);

			if (FAIL == i)
			{
				THIS_SHOULD_NEVER_HAPPEN;
			}
			else
				zbx_vector_ptr_remove_noorder(&tag_services->service_problem_tags_like, i);
		}
		else
		{
			value_eq_local.value = service_problem_tag->value;
			if (NULL != (value_eq = zbx_hashset_search(&tag_services->values, &value_eq_local)))
			{
				i = zbx_vector_ptr_search(&value_eq->service_problem_tags, service_problem_tag,
						ZBX_DEFAULT_PTR_COMPARE_FUNC);

				if (FAIL == i)
				{
					THIS_SHOULD_NEVER_HAPPEN;
				}
				else
				{
					zbx_vector_ptr_remove_noorder(&value_eq->service_problem_tags, i);
					if (0 == value_eq->service_problem_tags.values_num)
						zbx_hashset_remove_direct(&tag_services->values, value_eq);
				}
			}
		}

		if (0 == tag_services->values.num_data && 0 == tag_services->service_problem_tags_like.values_num)
			zbx_hashset_remove_direct(service_problem_tags_index, tag_services);
	}
}

static void	sync_service_problem_tags(zbx_service_manager_t *service_manager, int *updated, int revision)
{
	DB_RESULT			result;
	DB_ROW				row;
	zbx_service_problem_tag_t	service_problem_tag_local, *service_problem_tag;
	zbx_hashset_iter_t		iter;
	zbx_service_t			*service = NULL;

	zabbix_log(LOG_LEVEL_DEBUG, "In %s()", __func__);

	result = DBselect("select service_problem_tagid,serviceid,tag,operator,value"
			" from service_problem_tag"
			" order by serviceid");

	while (NULL != (row = DBfetch(result)))
	{
		zbx_uint64_t	serviceid;
		unsigned char	op;

		ZBX_STR2UINT64(service_problem_tag_local.service_problem_tagid, row[0]);
		ZBX_STR2UINT64(serviceid, row[1]);

		if (NULL == (service_problem_tag = zbx_hashset_search(&service_manager->service_problem_tags,
				&service_problem_tag_local)))
		{
			if (NULL == service || serviceid != service->serviceid)
			{
				if (NULL == (service = zbx_hashset_search(&service_manager->services, &serviceid)))
				{
					THIS_SHOULD_NEVER_HAPPEN;
					continue;
				}
			}

			service_problem_tag_local.revision = revision;
			service_problem_tag_local.current_eventid = 0;
			service_problem_tag_local.tag = zbx_strdup(NULL, row[2]);
			service_problem_tag_local.op = atoi(row[3]);
			service_problem_tag_local.value = zbx_strdup(NULL, row[4]);
			service_problem_tag_local.service = service;

			service_problem_tag = zbx_hashset_insert(&service_manager->service_problem_tags,
					&service_problem_tag_local, sizeof(service_problem_tag_local));

			zbx_vector_ptr_append(&service_problem_tag_local.service->service_problem_tags,
					service_problem_tag);

			add_service_problem_tag_index(&service_manager->service_problem_tags_index, service_problem_tag);
			(*updated)++;

			continue;
		}

		service_problem_tag->revision = revision;
		service_problem_tag->current_eventid = 0;

		op = (unsigned char)atoi(row[3]);

		if (0 != strcmp(service_problem_tag->tag, row[2]) || service_problem_tag->op != op ||
				0 != strcmp(service_problem_tag->value, row[4]))
		{
			remove_service_problem_tag_index(&service_manager->service_problem_tags_index,
					service_problem_tag);

			(*updated)++;
			service_problem_tag->tag = zbx_strdup(service_problem_tag->tag, row[2]);
			service_problem_tag->op = op;
			service_problem_tag->value = zbx_strdup(service_problem_tag->value, row[4]);

			add_service_problem_tag_index(&service_manager->service_problem_tags_index,
					service_problem_tag);
		}
	}
	DBfree_result(result);

	zbx_hashset_iter_reset(&service_manager->service_problem_tags, &iter);
	while (NULL != (service_problem_tag = (zbx_service_problem_tag_t *)zbx_hashset_iter_next(&iter)))
	{
		int	i;

		if (revision == service_problem_tag->revision)
			continue;

		remove_service_problem_tag_index(&service_manager->service_problem_tags_index, service_problem_tag);

		i = zbx_vector_ptr_search(&service_problem_tag->service->service_problem_tags,
				service_problem_tag, ZBX_DEFAULT_PTR_COMPARE_FUNC);
		if (FAIL == i)
			THIS_SHOULD_NEVER_HAPPEN;
		else
			zbx_vector_ptr_remove_noorder(&service_problem_tag->service->service_problem_tags, i);

		(*updated)++;
		zbx_hashset_iter_remove(&iter);
	}

	zabbix_log(LOG_LEVEL_DEBUG, "End of %s()", __func__);
}

static void	sync_services(zbx_service_manager_t *service_manager, int *updated, int revision)
{
	DB_RESULT		result;
	DB_ROW			row;
	zbx_service_t		service_local, *service;
	zbx_hashset_iter_t	iter;

	zabbix_log(LOG_LEVEL_DEBUG, "In %s()", __func__);

	result = DBselect("select serviceid,status,algorithm,name from services");

	while (NULL != (row = DBfetch(result)))
	{
		ZBX_STR2UINT64(service_local.serviceid, row[0]);
		service_local.status = atoi(row[1]);
		service_local.algorithm = atoi(row[2]);

		if (NULL == (service = zbx_hashset_search(&service_manager->services, &service_local)))
		{
			service_local.revision = revision;

			zbx_vector_ptr_create(&service_local.tags);
			zbx_vector_ptr_create(&service_local.children);
			zbx_vector_ptr_create(&service_local.parents);
			zbx_vector_ptr_create(&service_local.service_problem_tags);
			zbx_vector_ptr_create(&service_local.service_problems);
			service_local.name = zbx_strdup(NULL, row[3]);

			zbx_hashset_insert(&service_manager->services, &service_local, sizeof(service_local));

			(*updated)++;
			continue;
		}

		service->revision = revision;

		zbx_vector_ptr_clear(&service->children);
		zbx_vector_ptr_clear(&service->parents);

		if (service->status != service_local.status || service->algorithm != service_local.algorithm)
		{
			service->status = service_local.status;
			service->algorithm = service_local.algorithm;
			(*updated)++;
		}
	}
	DBfree_result(result);

	zbx_hashset_iter_reset(&service_manager->services, &iter);
	while (NULL != (service = (zbx_service_t *)zbx_hashset_iter_next(&iter)))
	{
		int	i;

		if (revision == service->revision)
			continue;

		for (i = 0; i < service->service_problem_tags.values_num; i++)
		{
			zbx_service_problem_tag_t	*service_problem_tag;

			service_problem_tag = (zbx_service_problem_tag_t *)service->service_problem_tags.values[i];

			remove_service_problem_tag_index(&service_manager->service_problem_tags_index,
					service_problem_tag);

			zbx_hashset_remove_direct(&service_manager->service_problem_tags, service_problem_tag);
		}

		for (i = 0; i < service->service_problems.values_num; i++)
		{
			remove_service_problem(service, i, &service_manager->service_problems_index);
			i--;
		}

		zbx_hashset_iter_remove(&iter);
		(*updated)++;
	}

	zabbix_log(LOG_LEVEL_DEBUG, "End of %s()", __func__);
}

static void	sync_service_tags(zbx_service_manager_t *service_manager, int revision)
{
	DB_RESULT		result;
	DB_ROW			row;
	zbx_service_t		service_local, *service;
	zbx_service_tag_t	service_tag_local, *service_tag;
	zbx_hashset_iter_t	iter;

	zabbix_log(LOG_LEVEL_DEBUG, "In %s()", __func__);

	result = DBselect("select servicetagid,serviceid,tag,value from service_tag");

	while (NULL != (row = DBfetch(result)))
	{
		ZBX_STR2UINT64(service_local.serviceid, row[1]);

		if (NULL == (service = zbx_hashset_search(&service_manager->services, &service_local)))
			continue;

		ZBX_STR2UINT64(service_tag_local.servicetagid, row[0]);

		if (NULL == (service_tag = zbx_hashset_search(&service_manager->service_tags, &service_tag_local)))
		{
			service_tag_local.name = zbx_strdup(NULL, row[2]);
			service_tag_local.value = zbx_strdup(NULL, row[3]);
			service_tag_local.serviceid = service_local.serviceid;
			service_tag = zbx_hashset_insert(&service_manager->service_tags, &service_tag_local,
					sizeof(service_tag_local));

			zbx_vector_ptr_append(&service->tags, service_tag);
		}

		service_tag->revision = revision;
	}
	DBfree_result(result);

	zbx_hashset_iter_reset(&service_manager->service_tags, &iter);
	while (NULL != (service_tag = (zbx_service_tag_t *)zbx_hashset_iter_next(&iter)))
	{
		int	index;

		if (revision == service_tag->revision)
			continue;

		if (NULL != (service = zbx_hashset_search(&service_manager->services, &service_tag->serviceid)) &&
				FAIL != (index = zbx_vector_ptr_search(&service->tags, service_tag,
						ZBX_DEFAULT_PTR_COMPARE_FUNC)))
		{
			zbx_vector_ptr_remove_noorder(&service->tags, index);
		}

		zbx_hashset_iter_remove(&iter);
	}

	zabbix_log(LOG_LEVEL_DEBUG, "End of %s()", __func__);
}

static void	sync_services_links(zbx_service_manager_t *service_manager, int *updated, int revision)
{
	DB_RESULT		result;
	DB_ROW			row;
	zbx_hashset_iter_t	iter;
	zbx_services_link_t	services_link_local, *services_link;

	zabbix_log(LOG_LEVEL_DEBUG, "In %s()", __func__);

	result = DBselect("select linkid,serviceupid,servicedownid from services_links");

	while (NULL != (row = DBfetch(result)))
	{
		zbx_service_t	*parent, *child;
		zbx_uint64_t	serviceupid;
		zbx_uint64_t	servicedownid;

		ZBX_STR2UINT64(services_link_local.linkid, row[0]);
		ZBX_STR2UINT64(serviceupid, row[1]);
		ZBX_STR2UINT64(servicedownid, row[2]);

		if (NULL == (services_link = zbx_hashset_search(&service_manager->services_links,
				&services_link_local)))
		{
			(*updated)++;
			services_link = zbx_hashset_insert(&service_manager->services_links, &services_link_local,
					sizeof(services_link_local));
		}

		services_link->revision = revision;

		parent = zbx_hashset_search(&service_manager->services, &serviceupid);
		child = zbx_hashset_search(&service_manager->services, &servicedownid);

		if (NULL == parent || NULL == child)
		{
			/* it is not possible for link to exist without corresponding service */
			THIS_SHOULD_NEVER_HAPPEN;
			continue;
		}

		zbx_vector_ptr_append(&parent->children, child);
		zbx_vector_ptr_append(&child->parents, parent);
	}
	DBfree_result(result);

	zbx_hashset_iter_reset(&service_manager->services_links, &iter);
	while (NULL != (services_link = (zbx_services_link_t *)zbx_hashset_iter_next(&iter)))
	{
		if (revision == services_link->revision)
			continue;

		zbx_hashset_iter_remove(&iter);
		(*updated)++;
	}

	zabbix_log(LOG_LEVEL_DEBUG, "End of %s()", __func__);
}

static void	sync_service_problems(zbx_hashset_t *services, zbx_hashset_t *service_problems_index)
{
	DB_RESULT	result;
	DB_ROW		row;
	zbx_service_t	service_local, *service;

	zabbix_log(LOG_LEVEL_DEBUG, "In %s()", __func__);

	result = DBselect("select service_problemid,eventid,serviceid,severity from service_problem");

	while (NULL != (row = DBfetch(result)))
	{
		zbx_service_problem_t	*service_problem;

		ZBX_STR2UINT64(service_local.serviceid, row[2]);

		if (NULL == (service = zbx_hashset_search(services, &service_local)))
		{
			THIS_SHOULD_NEVER_HAPPEN;
			continue;
		}

		service_problem = zbx_malloc(NULL, sizeof(zbx_service_problem_t));
		ZBX_STR2UINT64(service_problem->service_problemid, row[0]);
		ZBX_STR2UINT64(service_problem->eventid, row[1]);
		service_problem->serviceid = service_local.serviceid;
		service_problem->severity = atoi(row[3]);
		service_problem->ts.sec = 0;
		service_problem->ts.ns = 0;

		add_service_problem(service, service_problems_index, service_problem);
	}
	DBfree_result(result);

	zabbix_log(LOG_LEVEL_DEBUG, "End of %s()", __func__);
}

static void	sync_actions(zbx_service_manager_t *service_manager, int revision)
{
	DB_RESULT		result;
	DB_ROW			row;
	zbx_service_action_t	action_local, *action;
	zbx_hashset_iter_t	iter;

	zabbix_log(LOG_LEVEL_DEBUG, "In %s()", __func__);

	result = DBselect("select actionid,evaltype,formula from actions "
				"where eventsource=%d"
					" and status=%d",
			EVENT_SOURCE_SERVICE, ACTION_STATUS_ACTIVE);

	while (NULL != (row = DBfetch(result)))
	{
		ZBX_STR2UINT64(action_local.actionid, row[0]);

		if (NULL == (action = zbx_hashset_search(&service_manager->actions, &action_local)))
		{
			action_local.formula = zbx_strdup(NULL, row[2]);
			zbx_vector_ptr_create(&action_local.conditions);
			action = zbx_hashset_insert(&service_manager->actions, &action_local, sizeof(action_local));
		}
		else
		{
			if (0 != strcmp(action->formula, row[2]))
				action->formula = zbx_strdup(action->formula, row[2]);
		}

		ZBX_STR2UCHAR(action->evaltype, row[1]);
		action->revision = revision;
	}
	DBfree_result(result);

	zbx_hashset_iter_reset(&service_manager->actions, &iter);
	while (NULL != (action = (zbx_service_action_t *)zbx_hashset_iter_next(&iter)))
	{
		if (revision == action->revision)
			continue;

		zbx_hashset_iter_remove(&iter);
	}

	zabbix_log(LOG_LEVEL_DEBUG, "End of %s()", __func__);
}

static int	condition_type_compare(const void *d1, const void *d2)
{
	zbx_service_action_condition_t	*c1 = *(zbx_service_action_condition_t **)d1;
	zbx_service_action_condition_t	*c2 = *(zbx_service_action_condition_t **)d2;

	ZBX_RETURN_IF_NOT_EQUAL(c1->conditiontype, c2->conditiontype);
	return 0;
}

static void	update_action_formula(zbx_service_action_t *action)
{
#define CONDITION_TYPE_NONE	255

	char				*formula = NULL;
	size_t				formula_alloc = 0, formula_offset = 0;
	int				i;
	zbx_service_action_condition_t	*condition;
	unsigned char			last_type = CONDITION_TYPE_NONE;
	char				*ops[] = {NULL, "and", "or"};

	zabbix_log(LOG_LEVEL_DEBUG, "In %s() actionid:" ZBX_FS_UI64, __func__, action->actionid);

	if (0 == action->conditions.values_num || CONDITION_EVAL_TYPE_EXPRESSION == action->evaltype)
		goto out;

	for (i = 0; i < action->conditions.values_num; i++)
	{
		condition = (zbx_service_action_condition_t *)action->conditions.values[i];

		if (CONDITION_EVAL_TYPE_AND_OR == action->evaltype)
		{
			if (last_type != condition->conditiontype)
			{
				if (CONDITION_TYPE_NONE != last_type)
					zbx_strcpy_alloc(&formula, &formula_alloc, &formula_offset, ") and ");

				zbx_chrcpy_alloc(&formula, &formula_alloc, &formula_offset, '(');
			}
			else
				zbx_strcpy_alloc(&formula, &formula_alloc, &formula_offset, " or ");
		}
		else
		{
			if (CONDITION_TYPE_NONE != last_type)
			{
				zbx_chrcpy_alloc(&formula, &formula_alloc, &formula_offset, ' ');
				zbx_strcpy_alloc(&formula, &formula_alloc, &formula_offset, ops[action->evaltype]);
				zbx_chrcpy_alloc(&formula, &formula_alloc, &formula_offset, ' ');
			}
		}

		zbx_snprintf_alloc(&formula, &formula_alloc, &formula_offset, "{" ZBX_FS_UI64 "}",
				condition->conditionid);
		last_type = condition->conditiontype;
	}

	if (CONDITION_EVAL_TYPE_AND_OR == action->evaltype)
		zbx_chrcpy_alloc(&formula, &formula_alloc, &formula_offset, ')');

	zbx_free(action->formula);
	action->formula = formula;
out:
	zabbix_log(LOG_LEVEL_DEBUG, "End of %s() formula:%s", __func__, action->formula);

#undef CONDITION_TYPE_NONE
}

static void	sync_action_conditions(zbx_service_manager_t *service_manager, int revision)
{
	DB_RESULT			result;
	DB_ROW				row;
	zbx_service_action_t		action_local, *action;
	zbx_service_action_condition_t	action_condition_local, *action_condition;
	zbx_hashset_iter_t		iter;
	zbx_vector_ptr_t		actions;

	zabbix_log(LOG_LEVEL_DEBUG, "In %s()", __func__);

	zbx_vector_ptr_create(&actions);

	result = DBselect("select c.conditionid,c.actionid,c.conditiontype,c.operator,c.value,c.value2"
				" from conditions c,actions a"
				" where c.actionid=a.actionid"
					" and a.eventsource=%d"
					" and a.status=%d",
			EVENT_SOURCE_SERVICE, ACTION_STATUS_ACTIVE);

	while (NULL != (row = DBfetch(result)))
	{
		ZBX_STR2UINT64(action_local.actionid, row[1]);

		if (NULL == (action = zbx_hashset_search(&service_manager->actions, &action_local)))
			continue;

		ZBX_STR2UINT64(action_condition_local.conditionid, row[0]);

		if (NULL == (action_condition = zbx_hashset_search(&service_manager->action_conditions,
				&action_condition_local)))
		{
			action_condition_local.actionid = action_local.actionid;
			ZBX_STR2UCHAR(action_condition_local.conditiontype, row[2]);
			ZBX_STR2UCHAR(action_condition_local.op, row[3]);
			action_condition_local.value = zbx_strdup(NULL, row[4]);
			action_condition_local.value2 = zbx_strdup(NULL, row[5]);

			action_condition = zbx_hashset_insert(&service_manager->action_conditions,
					&action_condition_local, sizeof(action_condition_local));

			zbx_vector_ptr_append(&action->conditions, action_condition);
		}

		action_condition->revision = revision;

		zbx_vector_ptr_append(&actions, action);
	}
	DBfree_result(result);

	zbx_hashset_iter_reset(&service_manager->action_conditions, &iter);
	while (NULL != (action_condition = (zbx_service_action_condition_t *)zbx_hashset_iter_next(&iter)))
	{
		int	index;

		if (revision == action_condition->revision)
			continue;

		if (NULL != (action = zbx_hashset_search(&service_manager->actions, &action_condition->actionid)))
		{
			if (FAIL != (index = zbx_vector_ptr_search(&action->conditions, action_condition,
						ZBX_DEFAULT_PTR_COMPARE_FUNC)))
			{
				zbx_vector_ptr_remove_noorder(&action->conditions, index);
			}

			zbx_vector_ptr_append(&actions, action);
		}

		zbx_hashset_iter_remove(&iter);
	}

	if (0 != actions.values_num)
	{
		int	i;

		zbx_vector_ptr_sort(&actions, ZBX_DEFAULT_PTR_COMPARE_FUNC);
		zbx_vector_ptr_uniq(&actions, ZBX_DEFAULT_PTR_COMPARE_FUNC);

		for (i = 0; i < actions.values_num; i++)
		{
			action = (zbx_service_action_t *)actions.values[i];
			zbx_vector_ptr_sort(&action->conditions, condition_type_compare);
			update_action_formula(action);
		}
	}

	zbx_vector_ptr_destroy(&actions);

	zabbix_log(LOG_LEVEL_DEBUG, "End of %s()", __func__);
}

static void	service_clean(zbx_service_t *service)
{
	zbx_free(service->name);
	zbx_vector_ptr_destroy(&service->tags);
	zbx_vector_ptr_destroy(&service->children);
	zbx_vector_ptr_destroy(&service->parents);
	zbx_vector_ptr_destroy(&service->service_problem_tags);
	zbx_vector_ptr_clear_ext(&service->service_problems, zbx_ptr_free);
	zbx_vector_ptr_destroy(&service->service_problems);

}

static void	service_tag_clean(zbx_service_tag_t *tag)
{
	zbx_free(tag->name);
	zbx_free(tag->value);
}

static void	service_problem_tag_clean(zbx_service_problem_tag_t *service_problem_tag)
{
	zbx_free(service_problem_tag->tag);
	zbx_free(service_problem_tag->value);
}

static void	service_diff_clean(void *data)
{
	zbx_services_diff_t	*d = (zbx_services_diff_t *)data;

	zbx_vector_ptr_clear_ext(&d->service_problems_recovered, zbx_ptr_free);
	zbx_vector_ptr_clear_ext(&d->service_problems, zbx_ptr_free);
	zbx_vector_ptr_destroy(&d->service_problems);
	zbx_vector_ptr_destroy(&d->service_problems_recovered);
}

static void	service_action_clean(zbx_service_action_t *action)
{
	zbx_free(action->formula);
	zbx_vector_ptr_destroy(&action->conditions);
}

static void	service_action_condition_clean(zbx_service_action_condition_t *condition)
{
	zbx_free(condition->value);
	zbx_free(condition->value2);
}

static zbx_hash_t	tag_services_hash(const void *data)
{
	const zbx_tag_services_t	*d = (const zbx_tag_services_t *)data;

	return ZBX_DEFAULT_STRING_HASH_ALGO(d->tag, strlen(d->tag), ZBX_DEFAULT_HASH_SEED);
}

static int	tag_services_compare(const void *d1, const void *d2)
{
	return strcmp(((const zbx_tag_services_t *)d1)->tag, ((const zbx_tag_services_t *)d2)->tag);
}

static void	tag_services_clean(void *data)
{
	zbx_tag_services_t	*d = (zbx_tag_services_t *)data;

	zbx_vector_ptr_destroy(&d->service_problem_tags_like);
	zbx_hashset_destroy(&d->values);
	zbx_free(d->tag);
}

static void	service_problems_index_clean(void *data)
{
	zbx_service_problem_index_t	*d = (zbx_service_problem_index_t *)data;

	zbx_vector_ptr_destroy(&d->services);
}

/******************************************************************************
 *                                                                            *
 * Function: its_updates_append                                               *
 *                                                                            *
 * Purpose: adds an update to the queue                                       *
 *                                                                            *
 * Parameters: updates   - [OUT] the update queue                             *
 *             sourceid  - [IN] the update source id                          *
 *             status    - [IN] the update status                             *
 *             clock     - [IN] the update timestamp                          *
 *                                                                            *
 * Return value: The created status update.                                   *
 *                                                                            *
 ******************************************************************************/
static zbx_status_update_t	*its_updates_append(zbx_vector_ptr_t *updates, zbx_uint64_t sourceid, int status, int clock)
{
	zbx_status_update_t	*update;

	update = (zbx_status_update_t *)zbx_malloc(NULL, sizeof(zbx_status_update_t));

	update->sourceid = sourceid;
	update->status = status;
	update->clock = clock;

	zbx_vector_ptr_append(updates, update);

	return update;
}

static zbx_service_update_t	*update_service(zbx_hashset_t *service_updates, zbx_service_t *service, int status,
		const zbx_timespec_t *ts)
{
	zbx_service_update_t	update_local = {.service = service}, *update;

	if (NULL == (update = (zbx_service_update_t *)zbx_hashset_search(service_updates, &update_local)))
	{
		update_local.old_status = service->status;
		update = (zbx_service_update_t *)zbx_hashset_insert(service_updates, &update_local,
				sizeof(update_local));
	}

	update->ts = *ts;
	service->status = status;

	return update;
}

/******************************************************************************
 *                                                                            *
 * Function: its_updates_compare                                              *
 *                                                                            *
 * Purpose: used to sort service updates by source id                         *
 *                                                                            *
 ******************************************************************************/
static int	its_updates_compare(const zbx_status_update_t **update1, const zbx_status_update_t **update2)
{
	ZBX_RETURN_IF_NOT_EQUAL((*update1)->sourceid, (*update2)->sourceid);

	return 0;
}

/******************************************************************************
 *                                                                            *
 * Function: its_write_status_and_alarms                                      *
 *                                                                            *
 * Purpose: writes service status changes, generated service alarms, service  *
 *          problem changes into database                                     *
 *                                                                            *
 * Parameters: alarms               - [IN] the service alarms update queue    *
 *             service_updates      - [IN] the service status updates         *
 *             service_problems_new - [IN] the service problems               *
 *             service_problemids   - [IN] the service problems to delete     *
 *                                                                            *
 * Return value: SUCCEED - the data was written successfully                  *
 *               FAIL    - otherwise                                          *
 *                                                                            *
 ******************************************************************************/
static int	its_write_status_and_alarms(zbx_vector_ptr_t *alarms, zbx_hashset_t *service_updates,
		zbx_vector_ptr_t *service_problems_new, zbx_vector_uint64_t *service_problemids)
{
	int			i, ret = FAIL;
	zbx_vector_ptr_t	updates;
	char			*sql = NULL;
	size_t			sql_alloc = 0, sql_offset = 0;
	zbx_uint64_t		alarmid;
	zbx_hashset_iter_t	iter;
	zbx_service_update_t	*update;
	zbx_vector_uint64_t	serviceids;

	/* get a list of service status updates that must be written to database */
	zbx_vector_ptr_create(&updates);
	zbx_vector_uint64_create(&serviceids);

	zbx_hashset_iter_reset(service_updates, &iter);
	while (NULL != (update = (zbx_service_update_t *)zbx_hashset_iter_next(&iter)))
	{
		if (update->old_status != update->service->status)
			its_updates_append(&updates, update->service->serviceid, update->service->status, 0);
	}

	/* write service status changes into database */
	DBbegin_multiple_update(&sql, &sql_alloc, &sql_offset);

	if (0 != updates.values_num)
	{
		zbx_vector_ptr_sort(&updates, (zbx_compare_func_t)its_updates_compare);

		for (i = 0; i < updates.values_num; i++)
		{
			zbx_status_update_t	*status_update = (zbx_status_update_t *)updates.values[i];

			zbx_snprintf_alloc(&sql, &sql_alloc, &sql_offset,
					"update services"
					" set status=%d"
					" where serviceid=" ZBX_FS_UI64 ";\n",
					status_update->status, status_update->sourceid);

			if (SUCCEED != DBexecute_overflowed_sql(&sql, &sql_alloc, &sql_offset))
				goto out;
		}
	}

	zbx_vector_uint64_sort(service_problemids, ZBX_DEFAULT_UINT64_COMPARE_FUNC);
	if (0 != service_problemids->values_num)
	{
		zbx_strcpy_alloc(&sql, &sql_alloc, &sql_offset, "delete from service_problem where");
		DBadd_condition_alloc(&sql, &sql_alloc, &sql_offset, "service_problemid", service_problemids->values,
				service_problemids->values_num);
		zbx_strcpy_alloc(&sql, &sql_alloc, &sql_offset, ";\n");
	}

	DBend_multiple_update(&sql, &sql_alloc, &sql_offset);

	if (16 < sql_offset)
	{
		if (ZBX_DB_OK > DBexecute("%s", sql))
			goto out;
	}

	ret = SUCCEED;

	for (i = 0; i < service_problems_new->values_num; i++)
	{
		zbx_service_problem_t	*service_problem;

		service_problem = (zbx_service_problem_t *)service_problems_new->values[i];
		zbx_vector_uint64_append(&serviceids, service_problem->serviceid);
	}

	for (i = 0; i < alarms->values_num; i++)
	{
		zbx_status_update_t	*status_update = (zbx_status_update_t *)alarms->values[i];

		zbx_vector_uint64_append(&serviceids, status_update->sourceid);
	}

	zbx_vector_uint64_sort(&serviceids, ZBX_DEFAULT_UINT64_COMPARE_FUNC);
	zbx_vector_uint64_uniq(&serviceids, ZBX_DEFAULT_UINT64_COMPARE_FUNC);

	DBlock_ids("services", "serviceid", &serviceids);

	/* write generated service alarms into database */
	if (0 != alarms->values_num)
	{
		zbx_db_insert_t		db_insert;

		alarmid = DBget_maxid_num("service_alarms", alarms->values_num);

		zbx_db_insert_prepare(&db_insert, "service_alarms", "servicealarmid", "serviceid", "value", "clock",
				NULL);

		for (i = 0; i < alarms->values_num; i++)
		{
			zbx_status_update_t	*status_update = (zbx_status_update_t *)alarms->values[i];

			if (FAIL == zbx_vector_uint64_bsearch(&serviceids, status_update->sourceid,
					ZBX_DEFAULT_UINT64_COMPARE_FUNC))
			{
				continue;
			}

			status_update->servicealarmid = alarmid++;
			zbx_db_insert_add_values(&db_insert, status_update->servicealarmid, status_update->sourceid,
					status_update->status, status_update->clock);
		}

		ret = zbx_db_insert_execute(&db_insert);

		zbx_db_insert_clean(&db_insert);
	}

	if (0 != service_problems_new->values_num)
	{
		zbx_db_insert_t		db_insert;
		zbx_uint64_t		service_problemid;
		zbx_vector_uint64_t	eventids;

		zbx_vector_uint64_create(&eventids);

		zbx_vector_ptr_sort(service_problems_new, ZBX_DEFAULT_UINT64_PTR_COMPARE_FUNC);
		for (i = 0; i < service_problems_new->values_num; i++)
		{
			zbx_service_problem_t	*service_problem;

			service_problem = (zbx_service_problem_t *)service_problems_new->values[i];
			zbx_vector_uint64_append(&eventids, service_problem->eventid);
		}

		zbx_vector_uint64_uniq(&eventids, ZBX_DEFAULT_UINT64_COMPARE_FUNC);
		DBlock_ids("problem", "eventid", &eventids);

		service_problemid = DBget_maxid_num("service_problem", service_problems_new->values_num);

		zbx_db_insert_prepare(&db_insert, "service_problem", "service_problemid", "eventid", "serviceid",
				"severity", NULL);

		for (i = 0; i < service_problems_new->values_num; i++)
		{
			zbx_service_problem_t	*service_problem;

			service_problem = (zbx_service_problem_t *)service_problems_new->values[i];

			if (FAIL == zbx_vector_uint64_bsearch(&eventids, service_problem->eventid,
					ZBX_DEFAULT_UINT64_COMPARE_FUNC))
			{
				continue;
			}

			if (FAIL == zbx_vector_uint64_bsearch(&serviceids, service_problem->serviceid,
					ZBX_DEFAULT_UINT64_COMPARE_FUNC))
			{
				continue;
			}

			service_problem->service_problemid = service_problemid++;
			zbx_db_insert_add_values(&db_insert, service_problem->service_problemid,
					service_problem->eventid, service_problem->serviceid,
					service_problem->severity);
		}

		ret = zbx_db_insert_execute(&db_insert);

		zbx_db_insert_clean(&db_insert);
		zbx_vector_uint64_destroy(&eventids);
	}
out:
	zbx_free(sql);

	zbx_vector_uint64_destroy(&serviceids);
	zbx_vector_ptr_clear_ext(&updates, zbx_ptr_free);
	zbx_vector_ptr_destroy(&updates);

	return ret;
}

/******************************************************************************
 *                                                                            *
 * Function: its_itservice_update_status                                      *
 *                                                                            *
 * Purpose: updates service and its parents statuses                          *
 *                                                                            *
 * Parameters: service    - [IN] the service to update                        *
 *             ts         - [IN] the update timestamp                         *
 *             alarms     - [OUT] the alarms update queue                     *
 *                                                                            *
 * Comments: This function recalculates service status according to the       *
 *           algorithm and status of the children services. If the status     *
 *           has been changed, an alarm is generated and parent services      *
 *           (up until the root service) are updated too.                     *
 *                                                                            *
 ******************************************************************************/
static void	its_itservice_update_status(zbx_service_t *itservice, const zbx_timespec_t *ts,
		zbx_vector_ptr_t *alarms, zbx_hashset_t *service_updates, int flags)
{
	int	status, i;

	switch (itservice->algorithm)
	{
		case SERVICE_ALGORITHM_MIN:
			status = TRIGGER_SEVERITY_COUNT;
			for (i = 0; i < itservice->children.values_num; i++)
			{
				zbx_service_t	*child = (zbx_service_t *)itservice->children.values[i];

				if (child->status < status)
					status = child->status;
			}
			break;
		case SERVICE_ALGORITHM_MAX:
			status = TRIGGER_SEVERITY_NOT_CLASSIFIED;
			for (i = 0; i < itservice->children.values_num; i++)
			{
				zbx_service_t	*child = (zbx_service_t *)itservice->children.values[i];

				if (child->status > status)
					status = child->status;
			}
			break;
		case SERVICE_ALGORITHM_NONE:
			status = TRIGGER_SEVERITY_NOT_CLASSIFIED;
			break;
		default:
			zabbix_log(LOG_LEVEL_ERR, "unknown calculation algorithm of service status [%d]",
					itservice->algorithm);
			return;
	}

	if (itservice->status != status)
	{
		zbx_service_update_t	*update;

		update = update_service(service_updates, itservice, status, ts);
		update->alarm = its_updates_append(alarms, itservice->serviceid, status, ts->sec);

		/* update parent services */
		for (i = 0; i < itservice->parents.values_num; i++)
		{
			its_itservice_update_status((zbx_service_t *)itservice->parents.values[i], ts, alarms,
					service_updates, flags);
		}
	}
	else if (0 != (ZBX_FLAG_SERVICE_RECALCULATE & flags))
	{
		/* update parent services */
		for (i = 0; i < itservice->parents.values_num; i++)
		{
			its_itservice_update_status((zbx_service_t *)itservice->parents.values[i], ts, alarms,
					service_updates, flags);
		}
	}
}

static char	*service_get_event_name(zbx_service_manager_t *manager, const char *name, int status)
{
	const char	*severity;

	switch (status)
	{
		case TRIGGER_SEVERITY_NOT_CLASSIFIED:
			severity = "OK";
			break;
		case TRIGGER_SEVERITY_INFORMATION:
		case TRIGGER_SEVERITY_WARNING:
		case TRIGGER_SEVERITY_AVERAGE:
		case TRIGGER_SEVERITY_HIGH:
		case TRIGGER_SEVERITY_DISASTER:
			severity = manager->config.severity_name[status];
			break;
		default:
			severity = "unknown";
	}

	if (NULL != name)
		return zbx_dsprintf(NULL, "Status of service \"%s\" changed to %s", name, severity);
	else
		return zbx_dsprintf(NULL, "Status of unknown service changed to %s", severity);
}

/******************************************************************************
 *                                                                            *
 * Function: db_create_service_events                                         *
 *                                                                            *
 * Purpose: create service events based on service updates                    *
 *                                                                            *
 * Parameters: manager - [IN] the service manager                             *
 *             updates - [IN] the service updates                             *
 *                                                                            *
 ******************************************************************************/
static void	db_create_service_events(zbx_service_manager_t *manager, const zbx_vector_ptr_t *updates)
{
	const zbx_service_update_t	*update;
	int				i, j, events_num = 0;
	zbx_db_insert_t			db_insert_events, db_insert_problem, db_insert_event_tag, db_insert_problem_tag,
					db_insert_escalations;
	zbx_uint64_t			eventid;
	char				*name;
	zbx_vector_uint64_t		*actionids;

	zabbix_log(LOG_LEVEL_DEBUG, "In %s() updates:%d", __func__, updates->values_num);

	actionids = zbx_malloc(NULL, sizeof(zbx_vector_uint64_t) * updates->values_num);

	for (i = 0; i < updates->values_num; i++)
	{
		zbx_vector_uint64_create(&actionids[i]);
		update = (const zbx_service_update_t *)updates->values[i];
		service_update_process_actions(update, &manager->actions, &actionids[i]);

		if (0 != actionids[i].values_num)
			events_num++;
	}

	if (0 == events_num)
		goto out;

	zbx_db_insert_prepare(&db_insert_events, "events", "eventid", "source", "object", "objectid", "clock", "value",
			"ns", "name", "severity", NULL);
	zbx_db_insert_prepare(&db_insert_problem, "problem", "eventid", "source", "object", "objectid", "clock", "ns",
			"name", "severity", NULL);

	zbx_db_insert_prepare(&db_insert_event_tag, "event_tag", "eventtagid", "eventid", "tag", "value", NULL);
	zbx_db_insert_prepare(&db_insert_problem_tag, "problem_tag", "problemtagid", "eventid", "tag", "value", NULL);

	zbx_db_insert_prepare(&db_insert_escalations, "escalations", "escalationid", "actionid", "eventid", "serviceid",
			NULL);

	eventid = DBget_maxid_num("events", events_num);

	for (i = 0; i < updates->values_num; i++)
	{
		if (0 == actionids[i].values_num)
			continue;

		update = (const zbx_service_update_t *)updates->values[i];

		name = service_get_event_name(manager, update->service->name, update->service->status);

		zbx_db_insert_add_values(&db_insert_events, eventid, EVENT_SOURCE_SERVICE, EVENT_OBJECT_SERVICE,
				update->service->serviceid, update->ts.sec, SERVICE_VALUE_PROBLEM, update->ts.ns, name,
				update->service->status);

		zbx_db_insert_add_values(&db_insert_problem, eventid, EVENT_SOURCE_SERVICE, EVENT_OBJECT_SERVICE,
				update->service->serviceid, update->ts.sec, update->ts.ns, name,
				update->service->status);

		for (j = 0; j < update->service->tags.values_num; j++)
		{
			zbx_service_tag_t	*tag = (zbx_service_tag_t *)update->service->tags.values[j];

			zbx_db_insert_add_values(&db_insert_event_tag, __UINT64_C(0), eventid, tag->name, tag->value);
			zbx_db_insert_add_values(&db_insert_problem_tag, __UINT64_C(0), eventid, tag->name, tag->value);
		}

		for (j = 0; j < actionids[i].values_num; j++)
		{
			zbx_db_insert_add_values(&db_insert_escalations, __UINT64_C(0), actionids[i].values[j], eventid,
					update->service->serviceid);
		}

		eventid++;
		zbx_free(name);
	}

	zbx_db_insert_execute(&db_insert_events);
	zbx_db_insert_clean(&db_insert_events);

	zbx_db_insert_execute(&db_insert_problem);
	zbx_db_insert_clean(&db_insert_problem);

	zbx_db_insert_autoincrement(&db_insert_event_tag, "eventtagid");
	zbx_db_insert_execute(&db_insert_event_tag);
	zbx_db_insert_clean(&db_insert_event_tag);

	zbx_db_insert_autoincrement(&db_insert_problem_tag, "problemtagid");
	zbx_db_insert_execute(&db_insert_problem_tag);
	zbx_db_insert_clean(&db_insert_problem_tag);

	zbx_db_insert_autoincrement(&db_insert_escalations, "escalationid");
	zbx_db_insert_execute(&db_insert_escalations);
	zbx_db_insert_clean(&db_insert_escalations);
out:
	for (i = 0; i < updates->values_num; i++)
		zbx_vector_uint64_destroy(&actionids[i]);

	zbx_free(actionids);

	zabbix_log(LOG_LEVEL_DEBUG, "End of %s()", __func__);
}

static const zbx_service_update_t	*get_update_by_serviceid(const zbx_vector_ptr_t *updates, zbx_uint64_t serviceid)
{
	int				i;
	const zbx_service_update_t	*update;

	for (i = 0; i < updates->values_num; i++)
	{
		update = (zbx_service_update_t *)updates->values[i];

		if (update->service->serviceid == serviceid)
			return update;
	}

	return NULL;
}

/******************************************************************************
 *                                                                            *
 * Function: db_get_service_problems                                          *
 *                                                                            *
 * Purpose: get open problems for the specified services                      *
 *                                                                            *
 * Parameters: manager         - [IN] the service manager                     *
 *             problem_service - [IN] a vector of eventid, serviceid pairs    *
 *                                                                            *
 ******************************************************************************/
static void	db_get_service_problems(zbx_vector_uint64_t *serviceids, zbx_vector_uint64_pair_t *problem_service)
{
	DB_ROW		row;
	DB_RESULT	result;
	char		*sql = NULL;
	size_t		sql_alloc = 0, sql_offset = 0;

	zbx_vector_uint64_sort(serviceids, ZBX_DEFAULT_UINT64_COMPARE_FUNC);

	zbx_snprintf_alloc(&sql, &sql_alloc, &sql_offset,
			"select eventid,objectid from problem"
			" where source=%d"
				" and object=%d"
				" and",
			EVENT_SOURCE_SERVICE, EVENT_OBJECT_SERVICE);

	DBadd_condition_alloc(&sql, &sql_alloc, &sql_offset, "objectid", serviceids->values, serviceids->values_num);
	zbx_strcpy_alloc(&sql, &sql_alloc, &sql_offset, " and r_eventid is null");

	result = DBselect("%s", sql);

	while (NULL != (row = DBfetch(result)))
	{
		zbx_uint64_pair_t	pair;

		ZBX_DBROW2UINT64(pair.first, row[0]);
		ZBX_DBROW2UINT64(pair.second, row[1]);
		zbx_vector_uint64_pair_append(problem_service, pair);
	}

	DBfree_result(result);
	zbx_free(sql);
}

typedef struct
{
	zbx_uint64_t	eventid;
	zbx_uint64_t	r_eventid;
	zbx_timespec_t	ts;
}
zbx_service_recovery_t;

/******************************************************************************
 *                                                                            *
 * Function: db_resolve_service_events                                        *
 *                                                                            *
 * Purpose: resolve service events based on service updates                   *
 *                                                                            *
 * Parameters: manager - [IN] the service manager                             *
 *             updates - [IN] the service updates                             *
 *                                                                            *
 ******************************************************************************/
static void	db_resolve_service_events(zbx_service_manager_t *manager, const zbx_vector_ptr_t *updates)
{
	int				i, j;
	const zbx_service_update_t	*update;
	zbx_vector_uint64_t		serviceids;
	zbx_vector_uint64_pair_t	problem_service;
	zbx_vector_ptr_t		recoveries;
	char				*sql = NULL, *name;
	size_t				sql_alloc = 0, sql_offset = 0;
	zbx_uint64_t			eventid;
	zbx_db_insert_t			db_insert_events, db_insert_event_tag, db_insert_recovery;
	zbx_service_recovery_t		*recovery;

	zabbix_log(LOG_LEVEL_DEBUG, "In %s() updates:%d", __func__, updates->values_num);

	zbx_vector_uint64_create(&serviceids);
	zbx_vector_uint64_pair_create(&problem_service);
	zbx_vector_ptr_create(&recoveries);

	for (i = 0; i < updates->values_num; i++)
	{
		update = (const zbx_service_update_t *)updates->values[i];
		zbx_vector_uint64_append(&serviceids, update->service->serviceid);
	}

	db_get_service_problems(&serviceids, &problem_service);

	if (0 == problem_service.values_num)
		goto out;

	/* insert recovery events */

	zbx_db_insert_prepare(&db_insert_events, "events", "eventid", "source", "object", "objectid", "clock", "value",
			"ns", "name", "severity", NULL);

	zbx_db_insert_prepare(&db_insert_event_tag, "event_tag", "eventtagid", "eventid", "tag", "value", NULL);

	eventid = DBget_maxid_num("events", problem_service.values_num);

	for (i = 0; i < problem_service.values_num; i++)
	{
		zbx_timespec_t	ts;

		if (NULL != (update = get_update_by_serviceid(updates, problem_service.values[i].second)))
		{
			name = service_get_event_name(manager, update->service->name, TRIGGER_SEVERITY_NOT_CLASSIFIED);
			ts = update->ts;
		}
		else
		{
			zbx_timespec(&ts);
			name = service_get_event_name(manager, NULL, TRIGGER_SEVERITY_NOT_CLASSIFIED);
		}

		zbx_db_insert_add_values(&db_insert_events, eventid, EVENT_SOURCE_SERVICE, EVENT_OBJECT_SERVICE,
				problem_service.values[i].second, ts.sec, SERVICE_VALUE_OK, ts.ns, name,
				TRIGGER_SEVERITY_NOT_CLASSIFIED);

		if (NULL != update)
		{
			for (j = 0; j < update->service->tags.values_num; j++)
			{
				zbx_service_tag_t	*tag = (zbx_service_tag_t *)update->service->tags.values[j];

				zbx_db_insert_add_values(&db_insert_event_tag, __UINT64_C(0), eventid, tag->name,
						tag->value);
			}
		}

		zbx_free(name);

		recovery = (zbx_service_recovery_t *)zbx_malloc(NULL, sizeof(zbx_service_recovery_t));
		recovery->eventid = problem_service.values[i].first;
		recovery->r_eventid = eventid++;
		recovery->ts = ts;
		zbx_vector_ptr_append(&recoveries, recovery);
	}

	zbx_db_insert_execute(&db_insert_events);
	zbx_db_insert_clean(&db_insert_events);

	zbx_db_insert_autoincrement(&db_insert_event_tag, "eventtagid");
	zbx_db_insert_execute(&db_insert_event_tag);
	zbx_db_insert_clean(&db_insert_event_tag);

	/* update problems, escalations and link problems with recovery events */

	sql_offset = 0;
	DBbegin_multiple_update(&sql, &sql_alloc, &sql_offset);

	zbx_db_insert_prepare(&db_insert_recovery, "event_recovery", "eventid", "r_eventid", NULL);

	for (i = 0; i < recoveries.values_num; i++)
	{
		recovery = (zbx_service_recovery_t *)recoveries.values[i];

		zbx_db_insert_add_values(&db_insert_recovery, recovery->eventid, recovery->r_eventid);

		zbx_snprintf_alloc(&sql, &sql_alloc, &sql_offset,
				"update problem"
					" set r_eventid=" ZBX_FS_UI64
					",r_clock=%d"
					",r_ns=%d"
				" where eventid=" ZBX_FS_UI64 ";\n",
				recovery->r_eventid, recovery->ts.sec, recovery->ts.ns, recovery->eventid);
		DBexecute_overflowed_sql(&sql, &sql_alloc, &sql_offset);

		zbx_snprintf_alloc(&sql, &sql_alloc, &sql_offset, "update escalations set r_eventid=" ZBX_FS_UI64 ","
				"nextcheck=0 where eventid=" ZBX_FS_UI64 " and servicealarmid is null;\n",
				recovery->r_eventid, recovery->eventid);
		DBexecute_overflowed_sql(&sql, &sql_alloc, &sql_offset);
	}

	DBend_multiple_update(&sql, &sql_alloc, &sql_offset);

	if (16 < sql_offset)	/* in ORACLE always present begin..end; */
		DBexecute("%s", sql);

	zbx_db_insert_execute(&db_insert_recovery);
	zbx_db_insert_clean(&db_insert_recovery);
out:
	zbx_free(sql);
	zbx_vector_ptr_clear_ext(&recoveries, zbx_ptr_free);
	zbx_vector_ptr_destroy(&recoveries);
	zbx_vector_uint64_pair_destroy(&problem_service);
	zbx_vector_uint64_destroy(&serviceids);

	zabbix_log(LOG_LEVEL_DEBUG, "End of %s()", __func__);
}

static int	compare_uint64_pair_second(const void *d1, const void *d2)
{
	const zbx_uint64_pair_t	*p1 = (zbx_uint64_pair_t *)d1;
	const zbx_uint64_pair_t	*p2 = (zbx_uint64_pair_t *)d2;

	ZBX_RETURN_IF_NOT_EQUAL(p1->second, p2->second);
	return SUCCEED;
}

/******************************************************************************
 *                                                                            *
 * Function: db_update_service_events                                         *
 *                                                                            *
 * Purpose: create update escalations based on service updates                *
 *                                                                            *
 * Parameters: manager - [IN] the service manager                             *
 *             updates - [IN] the service updates                             *
 *                                                                            *
 ******************************************************************************/
static void	db_update_service_events(zbx_service_manager_t *manager, const zbx_vector_ptr_t *updates)
{
	const zbx_service_update_t	*update;
	int				i, j, escalations_num = 0;
	zbx_db_insert_t			db_insert_escalations;
	zbx_vector_uint64_t		*actionids, serviceids;
	zbx_vector_uint64_pair_t	problem_service;

	zabbix_log(LOG_LEVEL_DEBUG, "In %s() updates:%d", __func__, updates->values_num);

	zbx_vector_uint64_create(&serviceids);
	zbx_vector_uint64_pair_create(&problem_service);

	actionids = zbx_malloc(NULL, sizeof(zbx_vector_uint64_t) * updates->values_num);

	/* Update actions should be processed on the original update that created event.   */
	/* However service properties checked by action conditions (id, name, tags) either */
	/* cannot be changed or the change cannot be tracked. So until new conditions are  */
	/* added the current update can be used instead.                                   */
	for (i = 0; i < updates->values_num; i++)
	{
		zbx_vector_uint64_create(&actionids[i]);
		update = (const zbx_service_update_t *)updates->values[i];
		service_update_process_actions(update, &manager->actions, &actionids[i]);

		if (0 != actionids[i].values_num)
		{
			escalations_num += actionids[i].values_num;
			zbx_vector_uint64_append(&serviceids, update->service->serviceid);
		}
	}

	if (0 == escalations_num)
		goto out;

	db_get_service_problems(&serviceids, &problem_service);

	if (0 == problem_service.values_num)
		goto out;

	zbx_db_insert_prepare(&db_insert_escalations, "escalations", "escalationid", "actionid", "eventid", "serviceid",
			"servicealarmid", NULL);

	for (i = 0; i < updates->values_num; i++)
	{
		int			index;
		zbx_uint64_pair_t	pair;

		if (0 == actionids[i].values_num)
			continue;

		update = (const zbx_service_update_t *)updates->values[i];
		pair.second = update->service->serviceid;

		if (FAIL == (index = zbx_vector_uint64_pair_search(&problem_service, pair, compare_uint64_pair_second)))
			continue;

		for (j = 0; j < actionids[i].values_num; j++)
		{
			zbx_db_insert_add_values(&db_insert_escalations, __UINT64_C(0), actionids[i].values[j],
					problem_service.values[index].first, update->service->serviceid,
					update->alarm->servicealarmid);
		}

	}

	zbx_db_insert_autoincrement(&db_insert_escalations, "escalationid");
	zbx_db_insert_execute(&db_insert_escalations);
	zbx_db_insert_clean(&db_insert_escalations);
out:
	for (i = 0; i < updates->values_num; i++)
		zbx_vector_uint64_destroy(&actionids[i]);

	zbx_free(actionids);

	zbx_vector_uint64_pair_destroy(&problem_service);
	zbx_vector_uint64_destroy(&serviceids);

	zabbix_log(LOG_LEVEL_DEBUG, "End of %s()", __func__);
}

/******************************************************************************
 *                                                                            *
 * Function: db_manage_service_events                                         *
 *                                                                            *
 * Purpose: generate and process service events in response to service        *
 *          updates                                                           *
 *                                                                            *
 ******************************************************************************/
static void	db_manage_service_events(zbx_service_manager_t *manager, zbx_hashset_t *service_updates)
{
	zbx_hashset_iter_t	iter;
	zbx_service_update_t	*update;
	zbx_vector_ptr_t	events_create, events_resolve, events_update;

	zbx_vector_ptr_create(&events_create);
	zbx_vector_ptr_create(&events_resolve);
	zbx_vector_ptr_create(&events_update);

	zbx_hashset_iter_reset(service_updates, &iter);
	while (NULL != (update = (zbx_service_update_t *)zbx_hashset_iter_next(&iter)))
	{
		if (update->old_status == update->service->status)
			continue;

		if (TRIGGER_SEVERITY_NOT_CLASSIFIED != update->service->status)
		{
			if (TRIGGER_SEVERITY_NOT_CLASSIFIED == update->old_status)
				zbx_vector_ptr_append(&events_create, update);
			else
				zbx_vector_ptr_append(&events_update, update);
		}
		else
			zbx_vector_ptr_append(&events_resolve, update);
	}

	if (0 != events_create.values_num)
		db_create_service_events(manager, &events_create);

	if (0 != events_resolve.values_num)
		db_resolve_service_events(manager, &events_resolve);

	if (0 != events_update.values_num)
		db_update_service_events(manager, &events_update);

	zbx_vector_ptr_destroy(&events_update);
	zbx_vector_ptr_destroy(&events_resolve);
	zbx_vector_ptr_destroy(&events_create);
}

static zbx_hash_t	service_update_hash_func(const void *d)
{
	const zbx_service_update_t	*update = (const zbx_service_update_t *)d;

	return ZBX_DEFAULT_UINT64_HASH_FUNC(&update->service->serviceid);
}

static int	service_update_compare_func(const void *d1, const void *d2)
{
	const zbx_service_update_t	*update1 = (const zbx_service_update_t *)d1;
	const zbx_service_update_t	*update2 = (const zbx_service_update_t *)d2;

	ZBX_RETURN_IF_NOT_EQUAL(update1->service->serviceid, update2->service->serviceid);
	return 0;
}

static void	db_update_services(zbx_service_manager_t *manager)
{
	zbx_hashset_iter_t	iter;
	zbx_services_diff_t	*service_diff;
	zbx_vector_ptr_t	alarms, service_problems_new;
	zbx_vector_uint64_t	service_problemids;
	zbx_hashset_t		service_updates;

	zabbix_log(LOG_LEVEL_DEBUG, "In %s()", __func__);

	zbx_vector_ptr_create(&alarms);
	zbx_vector_ptr_create(&service_problems_new);
	zbx_vector_uint64_create(&service_problemids);
	zbx_hashset_create(&service_updates, 100, service_update_hash_func, service_update_compare_func);

	zbx_hashset_iter_reset(&manager->service_diffs, &iter);
	while (NULL != (service_diff = (zbx_services_diff_t *)zbx_hashset_iter_next(&iter)))
	{
		zbx_service_t	service_local = {.serviceid = service_diff->serviceid}, *service;
		int		status = TRIGGER_SEVERITY_NOT_CLASSIFIED, i;
		zbx_timespec_t	ts = {0, 0};

		service = zbx_hashset_search(&manager->services, &service_local);

		if (NULL == service)
		{
			THIS_SHOULD_NEVER_HAPPEN;
			continue;
		}

		if (service_diff->flags & ZBX_FLAG_SERVICE_RECALCULATE)
		{
			for (i = 0; i < service->service_problems.values_num; i++)
			{
				zbx_service_problem_t	*service_problem;
				int			index;

				service_problem = (zbx_service_problem_t *)service->service_problems.values[i];

				if (FAIL == (index = zbx_vector_ptr_search(&service_diff->service_problems,
						&service_problem->eventid, ZBX_DEFAULT_UINT64_PTR_COMPARE_FUNC)))
				{
					zbx_vector_uint64_append(&service_problemids, service_problem->service_problemid);
					remove_service_problem(service, i, &manager->service_problems_index);
					i--;
					continue;
				}

				zbx_free(service_diff->service_problems.values[index]);
				zbx_vector_ptr_remove_noorder(&service_diff->service_problems, index);
			}
		}

		for (i = 0; i < service_diff->service_problems.values_num; i++)
		{
			zbx_service_problem_t	*service_problem;

			service_problem = (zbx_service_problem_t *)service_diff->service_problems.values[i];
			add_service_problem(service, &manager->service_problems_index, service_problem);
			zbx_vector_ptr_append(&service_problems_new, service_problem);
		}
		service_diff->service_problems.values_num = 0;

		for (i = 0; i < service_diff->service_problems_recovered.values_num; i++)
		{
			zbx_service_problem_t	*service_problem;
			int			index;

			service_problem = (zbx_service_problem_t *)service_diff->service_problems_recovered.values[i];

			if (FAIL == (index = zbx_vector_ptr_search(&service->service_problems,
					&service_problem->eventid, ZBX_DEFAULT_UINT64_PTR_COMPARE_FUNC)))
			{
				THIS_SHOULD_NEVER_HAPPEN;
				continue;
			}
			else
			{
				if (0 > zbx_timespec_compare(&ts, &service_problem->ts))
					ts = service_problem->ts;

				service_problem = (zbx_service_problem_t *)service->service_problems.values[index];
				zbx_vector_uint64_append(&service_problemids, service_problem->service_problemid);

				remove_service_problem(service, index, &manager->service_problems_index);
			}
		}

		for (i = 0; i < service->service_problems.values_num; i++)
		{
			zbx_service_problem_t	*service_problem;

			service_problem = (zbx_service_problem_t *)service->service_problems.values[i];

			if (service_problem->severity > status)
			{
				status = service_problem->severity;
				ts = service_problem->ts;
			}
		}

<<<<<<< HEAD
		if (0 == ts.sec)
			zbx_timespec(&ts);
=======
		if (0 == clock)
			clock = (int)time(NULL);
>>>>>>> 99321c30

		if (service->status != status)
		{
			zbx_service_update_t	*update;

			update = update_service(&service_updates, service, status, &ts);
			update->alarm = its_updates_append(&alarms, service->serviceid, service->status, ts.sec);

			/* update parent services */
			for (i = 0; i < service->parents.values_num; i++)
			{
				its_itservice_update_status((zbx_service_t *)service->parents.values[i], &ts, &alarms,
						&service_updates, service_diff->flags);
			}
		}
		else if (0 != (ZBX_FLAG_SERVICE_RECALCULATE & service_diff->flags))
		{
			/* update parent services */
			for (i = 0; i < service->parents.values_num; i++)
			{
				its_itservice_update_status((zbx_service_t *)service->parents.values[i], &ts, &alarms,
						&service_updates, service_diff->flags);
			}
		}
	}

	do
	{
		DBbegin();
		its_write_status_and_alarms(&alarms, &service_updates, &service_problems_new, &service_problemids);

		if (0 != manager->actions.num_data)
			db_manage_service_events(manager, &service_updates);
	}
	while (ZBX_DB_DOWN == DBcommit());

	zbx_vector_uint64_destroy(&service_problemids);
	zbx_vector_ptr_destroy(&service_problems_new);
	zbx_hashset_destroy(&service_updates);
	zbx_vector_ptr_clear_ext(&alarms, zbx_ptr_free);
	zbx_vector_ptr_destroy(&alarms);

	zabbix_log(LOG_LEVEL_DEBUG, "End of %s()", __func__);
}

static void	recover_services_problem(zbx_service_manager_t *service_manager, const zbx_event_t *event)
{
	zbx_service_problem_index_t	*service_problem_index, service_problem_index_local;

	service_problem_index_local.eventid = event->eventid;
	if (NULL != (service_problem_index = zbx_hashset_search(&service_manager->service_problems_index,
			&service_problem_index_local)))
	{
		int	i;

		for (i = 0; i < service_problem_index->services.values_num; i++)
		{
			zbx_service_t		*service;
			zbx_services_diff_t	service_diff_local, *service_diff;
			zbx_service_problem_t	*service_problem;

			service = (zbx_service_t *)service_problem_index->services.values[i];

			service_diff_local.serviceid = service->serviceid;
			if (NULL == (service_diff = zbx_hashset_search(&service_manager->service_diffs,
					&service_diff_local)))
			{
				zbx_vector_ptr_create(&service_diff_local.service_problems);
				zbx_vector_ptr_create(&service_diff_local.service_problems_recovered);
				service_diff_local.flags = ZBX_FLAG_SERVICE_UPDATE;
				service_diff = zbx_hashset_insert(&service_manager->service_diffs,
						&service_diff_local, sizeof(service_diff_local));
			}

			service_problem = zbx_malloc(NULL, sizeof(zbx_service_problem_t));
			service_problem->eventid = event->eventid;
			service_problem->serviceid = service_diff->serviceid;
			service_problem->severity = event->severity;
			service_problem->ts.sec = event->clock;
			service_problem->ts.ns = event->ns;

			zbx_vector_ptr_append(&service_diff->service_problems_recovered, service_problem);
		}
	}
}

static void	process_deleted_problems(zbx_vector_uint64_t *eventids, zbx_service_manager_t *service_manager)
{
	int		i;
	zbx_timespec_t	ts;

	zabbix_log(LOG_LEVEL_DEBUG, "In %s() events_num:%d", __func__, eventids->values_num);

<<<<<<< HEAD
	zbx_timespec(&ts);
=======
	now = (int)time(NULL);
>>>>>>> 99321c30

	for (i = 0; i < eventids->values_num; i++)
	{
		zbx_event_t		*event, event_local = {.eventid = eventids->values[i]}, **ptr;
		zbx_uint64_pair_t	pair;

		pair.first = eventids->values[i];
<<<<<<< HEAD
		pair.second = ts.sec;
=======
		pair.second = (zbx_uint64_t)now;
>>>>>>> 99321c30

		zbx_hashset_insert(&service_manager->deleted_eventids, &pair, sizeof(pair));

		event = &event_local;

		if (NULL == (ptr = zbx_hashset_search(&service_manager->problem_events, &event)))
			continue;

		event = *ptr;
		event->clock = ts.sec;
		event->ns = ts.ns;
		recover_services_problem(service_manager, event);

		zbx_hashset_remove_direct(&service_manager->problem_events, ptr);
	}

	db_update_services(service_manager);
	zbx_hashset_clear(&service_manager->service_diffs);

	zabbix_log(LOG_LEVEL_DEBUG, "End of %s()", __func__);
}

static void	process_problem_tags(zbx_vector_ptr_t *events, zbx_service_manager_t *service_manager)
{
	int	i, j;

	zabbix_log(LOG_LEVEL_DEBUG, "In %s() events_num:%d", __func__, events->values_num);

	for (i = 0; i < events->values_num; i++)
	{
		zbx_event_t	*event, **ptr;

		event = (zbx_event_t *)events->values[i];

		if (NULL == (ptr = zbx_hashset_search(&service_manager->problem_events, &event)))
		{
			event_free(event);
			continue;
		}

		for (j = 0; j < event->tags.values_num; j++)
			zbx_vector_ptr_append(&(*ptr)->tags, event->tags.values[j]);

		event->tags.values_num = 0;
		event_free(event);

		match_event_to_service_problem_tags(*ptr, &service_manager->service_problem_tags_index,
				&service_manager->service_diffs, ZBX_FLAG_SERVICE_RECALCULATE);
	}

	db_update_services(service_manager);
	zbx_hashset_clear(&service_manager->service_diffs);

	zabbix_log(LOG_LEVEL_DEBUG, "End of %s()", __func__);
}

static void	process_events(zbx_vector_ptr_t *events, zbx_service_manager_t *service_manager)
{
	int	i;

	zabbix_log(LOG_LEVEL_DEBUG, "In %s() events_num:%d", __func__, events->values_num);

	for (i = 0; i < events->values_num; i++)
	{
		zbx_event_t	*event, **ptr;

		event = (zbx_event_t *)events->values[i];

		/*  skip problem or recovery if trigger and it's associated problems are already deleted */
		if (NULL != (zbx_hashset_search(&service_manager->deleted_eventids, &event->eventid)))
		{
			event_free(event);
			continue;
		}

		switch (event->value)
		{
			case TRIGGER_VALUE_OK:
				if (NULL == (ptr = zbx_hashset_search(&service_manager->problem_events, &event)))
				{
					/* handle possible race condition when recovery is received before problem */
					zbx_hashset_insert(&service_manager->recovery_events, &event,
							sizeof(zbx_event_t *));
					continue;
				}

				recover_services_problem(service_manager, event);

				event_free(event);
				zbx_hashset_remove_direct(&service_manager->problem_events, ptr);
				break;
			case TRIGGER_VALUE_PROBLEM:
				if (NULL != (ptr = zbx_hashset_search(&service_manager->problem_events, &event)))
				{
					zabbix_log(LOG_LEVEL_ERR, "cannot process event \"" ZBX_FS_UI64 "\": event"
							" already processed", event->eventid);
					THIS_SHOULD_NEVER_HAPPEN;
					event_free(event);
					continue;
				}

				if (NULL != (ptr = zbx_hashset_search(&service_manager->recovery_events, &event)))
				{
					/* handle possible race condition when recovery is received before problem */
					zbx_hashset_remove_direct(&service_manager->recovery_events, ptr);
					event_free(event);
					continue;
				}

				zbx_hashset_insert(&service_manager->problem_events, &event, sizeof(zbx_event_t *));

				match_event_to_service_problem_tags(event,
						&service_manager->service_problem_tags_index,
						&service_manager->service_diffs,
						ZBX_FLAG_SERVICE_UPDATE);

				break;
			default:
				zabbix_log(LOG_LEVEL_ERR, "cannot process event \"" ZBX_FS_UI64 "\" unexpected value:%d",
						event->eventid, event->value);
				THIS_SHOULD_NEVER_HAPPEN;
				event_free(event);
		}
	}

	db_update_services(service_manager);
	zbx_hashset_clear(&service_manager->service_diffs);

	zabbix_log(LOG_LEVEL_DEBUG, "End of %s()", __func__);
}

static	void	get_service_rootcause(zbx_service_t *service, zbx_vector_uint64_t *eventids)
{
	int	i;

	for (i = 0; i < service->service_problems.values_num; i++)
	{
		zbx_service_problem_t	*service_problem;

		service_problem = (zbx_service_problem_t *)service->service_problems.values[i];
		zbx_vector_uint64_append(eventids, service_problem->eventid);
	}

	for (i = 0; i < service->children.values_num; i++)
	{
		zbx_service_t	*child = (zbx_service_t *)service->children.values[i];

		get_service_rootcause(child, eventids);
	}
}
static void	process_rootcause(const zbx_ipc_message_t *message, zbx_service_manager_t *service_manager,
		zbx_ipc_client_t *client)
{
	zbx_vector_uint64_t	serviceids, eventids;
	int			i;
	unsigned char		*data = NULL;
	size_t			data_alloc = 0, data_offset = 0;

	zbx_vector_uint64_create(&serviceids);
	zbx_vector_uint64_create(&eventids);

	zbx_service_deserialize_ids(message->data, message->size, &serviceids);

	for (i = 0; i < serviceids.values_num; i++)
	{
		zbx_service_t	*service, service_local = {.serviceid = serviceids.values[i]};

		if (NULL == (service = zbx_hashset_search(&service_manager->services, &service_local)))
			continue;

		get_service_rootcause(service, &eventids);

		if (0 == eventids.values_num)
			continue;

		zbx_vector_uint64_sort(&eventids, ZBX_DEFAULT_UINT64_COMPARE_FUNC);
		zbx_vector_uint64_uniq(&eventids, ZBX_DEFAULT_UINT64_COMPARE_FUNC);

		zbx_service_serialize_rootcause(&data, &data_alloc, &data_offset, serviceids.values[i], &eventids);
		zbx_vector_uint64_clear(&eventids);
	}

	zbx_ipc_client_send(client, ZBX_IPC_SERVICE_SERVICE_ROOTCAUSE, data, data_offset);

	zbx_free(data);
	zbx_vector_uint64_destroy(&eventids);
	zbx_vector_uint64_destroy(&serviceids);
}

static void	service_manager_init(zbx_service_manager_t *service_manager)
{
	zbx_hashset_create_ext(&service_manager->problem_events, 1000, default_uint64_ptr_hash_func,
			ZBX_DEFAULT_UINT64_PTR_COMPARE_FUNC, (zbx_clean_func_t)event_ptr_free,
			ZBX_DEFAULT_MEM_MALLOC_FUNC, ZBX_DEFAULT_MEM_REALLOC_FUNC, ZBX_DEFAULT_MEM_FREE_FUNC);

	zbx_hashset_create_ext(&service_manager->recovery_events, 1, default_uint64_ptr_hash_func,
			ZBX_DEFAULT_UINT64_PTR_COMPARE_FUNC, (zbx_clean_func_t)event_ptr_free,
			ZBX_DEFAULT_MEM_MALLOC_FUNC, ZBX_DEFAULT_MEM_REALLOC_FUNC, ZBX_DEFAULT_MEM_FREE_FUNC);

	zbx_hashset_create_ext(&service_manager->services, 1000, ZBX_DEFAULT_UINT64_HASH_FUNC,
			ZBX_DEFAULT_UINT64_COMPARE_FUNC, (zbx_clean_func_t)service_clean,
			ZBX_DEFAULT_MEM_MALLOC_FUNC, ZBX_DEFAULT_MEM_REALLOC_FUNC, ZBX_DEFAULT_MEM_FREE_FUNC);

	zbx_hashset_create_ext(&service_manager->service_tags, 1000, ZBX_DEFAULT_UINT64_HASH_FUNC,
			ZBX_DEFAULT_UINT64_COMPARE_FUNC, (zbx_clean_func_t)service_tag_clean,
			ZBX_DEFAULT_MEM_MALLOC_FUNC, ZBX_DEFAULT_MEM_REALLOC_FUNC, ZBX_DEFAULT_MEM_FREE_FUNC);

	zbx_hashset_create_ext(&service_manager->service_problem_tags, 1000, ZBX_DEFAULT_UINT64_HASH_FUNC,
			ZBX_DEFAULT_UINT64_COMPARE_FUNC, (zbx_clean_func_t)service_problem_tag_clean,
			ZBX_DEFAULT_MEM_MALLOC_FUNC, ZBX_DEFAULT_MEM_REALLOC_FUNC, ZBX_DEFAULT_MEM_FREE_FUNC);

	zbx_hashset_create_ext(&service_manager->service_problem_tags_index, 1000, tag_services_hash,
			tag_services_compare, tag_services_clean, ZBX_DEFAULT_MEM_MALLOC_FUNC,
			ZBX_DEFAULT_MEM_REALLOC_FUNC, ZBX_DEFAULT_MEM_FREE_FUNC);

	zbx_hashset_create_ext(&service_manager->service_problems_index, 1000, ZBX_DEFAULT_UINT64_HASH_FUNC,
			ZBX_DEFAULT_UINT64_COMPARE_FUNC, service_problems_index_clean, ZBX_DEFAULT_MEM_MALLOC_FUNC,
			ZBX_DEFAULT_MEM_REALLOC_FUNC, ZBX_DEFAULT_MEM_FREE_FUNC);

	zbx_hashset_create(&service_manager->services_links, 1000, ZBX_DEFAULT_UINT64_HASH_FUNC,
			ZBX_DEFAULT_UINT64_COMPARE_FUNC);

	zbx_hashset_create_ext(&service_manager->service_diffs, 1000, ZBX_DEFAULT_UINT64_HASH_FUNC,
			ZBX_DEFAULT_UINT64_COMPARE_FUNC, service_diff_clean, ZBX_DEFAULT_MEM_MALLOC_FUNC,
			ZBX_DEFAULT_MEM_REALLOC_FUNC, ZBX_DEFAULT_MEM_FREE_FUNC);

	zbx_hashset_create(&service_manager->deleted_eventids, 1000, ZBX_DEFAULT_UINT64_HASH_FUNC,
			ZBX_DEFAULT_UINT64_COMPARE_FUNC);

	zbx_hashset_create_ext(&service_manager->actions, 1000, ZBX_DEFAULT_UINT64_HASH_FUNC,
			ZBX_DEFAULT_UINT64_COMPARE_FUNC, (zbx_clean_func_t)service_action_clean,
			ZBX_DEFAULT_MEM_MALLOC_FUNC, ZBX_DEFAULT_MEM_REALLOC_FUNC, ZBX_DEFAULT_MEM_FREE_FUNC);

	zbx_hashset_create_ext(&service_manager->action_conditions, 1000, ZBX_DEFAULT_UINT64_HASH_FUNC,
			ZBX_DEFAULT_UINT64_COMPARE_FUNC, (zbx_clean_func_t)service_action_condition_clean,
			ZBX_DEFAULT_MEM_MALLOC_FUNC, ZBX_DEFAULT_MEM_REALLOC_FUNC, ZBX_DEFAULT_MEM_FREE_FUNC);

	memset(&service_manager->config, 0, sizeof(service_manager->config));

}

static void	service_manager_free(zbx_service_manager_t *service_manager)
{
	zabbix_log(LOG_LEVEL_DEBUG, "In %s()", __func__);

	zbx_config_clean(&service_manager->config);

	zbx_hashset_destroy(&service_manager->service_problems_index);
	zbx_hashset_destroy(&service_manager->services_links);
	zbx_hashset_destroy(&service_manager->service_problem_tags);
	zbx_hashset_destroy(&service_manager->services);
	zbx_hashset_destroy(&service_manager->service_tags);
	zbx_hashset_destroy(&service_manager->problem_events);
	zbx_hashset_destroy(&service_manager->recovery_events);
	zbx_hashset_destroy(&service_manager->deleted_eventids);
	zbx_hashset_destroy(&service_manager->actions);
	zbx_hashset_destroy(&service_manager->action_conditions);

	zabbix_log(LOG_LEVEL_DEBUG, "End of %s()", __func__);
}

static void	dump_events(zbx_hashset_t *events)
{
	zbx_hashset_iter_t	iter;
	zbx_event_t		**ptr, *event;
	int			i;

	zbx_hashset_iter_reset(events, &iter);
	while (NULL != (ptr = (zbx_event_t **)zbx_hashset_iter_next(&iter)))
	{
		event = *ptr;

		zabbix_log(LOG_LEVEL_TRACE, "eventid:" ZBX_FS_UI64 " value:%d severity:%d clock:%d", event->eventid,
				event->value, event->severity, event->clock);

		for (i = 0; i < event->tags.values_num; i++)
		{
			const zbx_tag_t	*tag = (const zbx_tag_t *)event->tags.values[i];

			zabbix_log(LOG_LEVEL_TRACE, "  tag:'%s' value:'%s'", tag->tag, tag->value);
		}
	}
}

static void	dump_actions(zbx_hashset_t *actions)
{
	zbx_hashset_iter_t		iter;
	zbx_service_action_t		*action;
	zbx_service_action_condition_t	*condition;

	zbx_hashset_iter_reset(actions, &iter);
	while (NULL != (action = (zbx_service_action_t *)zbx_hashset_iter_next(&iter)))
	{
		int	i;

		zabbix_log(LOG_LEVEL_TRACE, "  actionid:" ZBX_FS_UI64 " evaltype:%d formula:%s", action->actionid,
						action->evaltype, action->formula);

		for (i = 0; i < action->conditions.values_num; i++)
		{
			condition = (zbx_service_action_condition_t *)action->conditions.values[i];

			zabbix_log(LOG_LEVEL_TRACE, "    conditionid:" ZBX_FS_UI64 " type:%d op:%d value:%s value2:%s",
					condition->conditionid, condition->conditiontype, condition->op,
					condition->value, condition->value2);
		}
	}
}

static void	service_manager_trace(zbx_service_manager_t *service_manager)
{
	if (SUCCEED != ZBX_CHECK_LOG_LEVEL(LOG_LEVEL_TRACE))
		return;

	zabbix_log(LOG_LEVEL_TRACE, "services  : %d (%d slots)", service_manager->services.num_data,
			service_manager->services.num_slots);
	zabbix_log(LOG_LEVEL_TRACE, "service tags  : %d (%d slots)", service_manager->service_tags.num_data,
			service_manager->service_tags.num_slots);
	zabbix_log(LOG_LEVEL_TRACE, "services links  : %d (%d slots)", service_manager->services_links.num_data,
				service_manager->services_links.num_slots);
	zabbix_log(LOG_LEVEL_TRACE, "service problem tags  : %d (%d slots)",
			service_manager->service_problem_tags.num_data, service_manager->service_problem_tags.num_slots);
	zabbix_log(LOG_LEVEL_TRACE, "service problem tag index  : %d (%d slots)",
			service_manager->service_problem_tags_index.num_data,
			service_manager->service_problem_tags_index.num_slots);
	zabbix_log(LOG_LEVEL_TRACE, "service problems index  : %d (%d slots)",
			service_manager->service_problems_index.num_data,
			service_manager->service_problems_index.num_slots);
	zabbix_log(LOG_LEVEL_TRACE, "service matches  : %d (%d slots)",
			service_manager->service_diffs.num_data, service_manager->service_diffs.num_slots);
	zabbix_log(LOG_LEVEL_TRACE, "problem events  : %d (%d slots)", service_manager->problem_events.num_data,
			service_manager->problem_events.num_slots);
	zabbix_log(LOG_LEVEL_TRACE, "recovery events  : %d (%d slots)",
			service_manager->recovery_events.num_data, service_manager->recovery_events.num_slots);
	zabbix_log(LOG_LEVEL_TRACE, "deleted events  : %d (%d slots)", service_manager->deleted_eventids.num_data,
			service_manager->deleted_eventids.num_slots);

	zabbix_log(LOG_LEVEL_TRACE, "recovery events  : %d (%d slots)",
				service_manager->recovery_events.num_data, service_manager->recovery_events.num_slots);

	zabbix_log(LOG_LEVEL_TRACE, "events:");
	dump_events(&service_manager->problem_events);
	dump_events(&service_manager->recovery_events);

	zabbix_log(LOG_LEVEL_TRACE, "actions          : %d (%d slots)", service_manager->actions.num_data,
			service_manager->actions.num_slots);
	zabbix_log(LOG_LEVEL_TRACE, "action conditions: %d (%d slots)", service_manager->action_conditions.num_data,
			service_manager->action_conditions.num_slots);

	dump_actions(&service_manager->actions);
}

static void	recalculate_services(zbx_service_manager_t *service_manager)
{
	zbx_hashset_iter_t	iter;
	zbx_event_t		**event;
	zbx_service_t		*service;
	zbx_services_diff_t	services_diff_local, *services_diff;
	int			flags;

	zabbix_log(LOG_LEVEL_DEBUG, "In %s()", __func__);

	flags = ZBX_FLAG_SERVICE_RECALCULATE;

	zbx_hashset_iter_reset(&service_manager->problem_events, &iter);
	while (NULL != (event = (zbx_event_t **)zbx_hashset_iter_next(&iter)))
	{
		match_event_to_service_problem_tags(*event, &service_manager->service_problem_tags_index,
				&service_manager->service_diffs, flags);
	}

	zbx_hashset_iter_reset(&service_manager->services, &iter);
	while (NULL != (service = (zbx_service_t *)zbx_hashset_iter_next(&iter)))
	{
		if (0 != service->children.values_num)
			continue;

		services_diff_local.serviceid = service->serviceid;
		services_diff = zbx_hashset_search(&service_manager->service_diffs, &services_diff_local);

		if (NULL == services_diff)
		{
			zbx_vector_ptr_create(&services_diff_local.service_problems);
			zbx_vector_ptr_create(&services_diff_local.service_problems_recovered);
			services_diff_local.flags = flags;
			zbx_hashset_insert(&service_manager->service_diffs, &services_diff_local,
					sizeof(services_diff_local));
		}
	}

	db_update_services(service_manager);
	zbx_hashset_clear(&service_manager->service_diffs);

	zabbix_log(LOG_LEVEL_DEBUG, "End of %s()", __func__);
}

static void	cleanup_deleted_problems(zbx_service_manager_t *service_manager, int now)
{
	zbx_hashset_iter_t	iter;
	zbx_uint64_pair_t	*pair;

	zabbix_log(LOG_LEVEL_DEBUG, "In %s()", __func__);

	zbx_hashset_iter_reset(&service_manager->deleted_eventids, &iter);
	while (NULL != (pair = (zbx_uint64_pair_t *)zbx_hashset_iter_next(&iter)))
	{
		if (ZBX_PROBLEM_CLEANUP_AGE < now - (int)pair->second)
			zbx_hashset_iter_remove(&iter);
	}

	zabbix_log(LOG_LEVEL_DEBUG, "End of %s()", __func__);
}

static void	zbx_serviceman_sigusr_handler(int flags)
{
	if (ZBX_RTC_SERVICE_CACHE_RELOAD != ZBX_RTC_GET_MSG(flags))
		return;

	if (1 == service_cache_reload_requested)
	{
		zabbix_log(LOG_LEVEL_WARNING, "service manager cache reloading is already in progress");
	}
	else
	{
		service_cache_reload_requested = 1;
		zabbix_log(LOG_LEVEL_WARNING, "forced reloading of the service manager cache");
	}
}

ZBX_THREAD_ENTRY(service_manager_thread, args)
{
	zbx_ipc_service_t	service;
	char			*error = NULL;
	zbx_ipc_client_t	*client;
	zbx_ipc_message_t	*message;
	int			ret, events_num = 0, tags_update_num = 0, problems_delete_num = 0,
				service_update_num = 0, timeout = 1;
	double			time_stat, time_idle = 0, time_now, time_flush = 0, time_cleanup = 0, sec;
	zbx_service_manager_t	service_manager;

#define	STAT_INTERVAL	5	/* if a process is busy and does not sleep then update status not faster than */
				/* once in STAT_INTERVAL seconds */

	process_type = ((zbx_thread_args_t *)args)->process_type;
	server_num = ((zbx_thread_args_t *)args)->server_num;
	process_num = ((zbx_thread_args_t *)args)->process_num;

	zabbix_log(LOG_LEVEL_INFORMATION, "%s #%d started [%s #%d]", get_program_type_string(program_type),
				server_num, get_process_type_string(process_type), process_num);

	update_selfmon_counter(ZBX_PROCESS_STATE_BUSY);

	zbx_setproctitle("%s #%d [connecting to the database]", get_process_type_string(process_type), process_num);

	DBconnect(ZBX_DB_CONNECT_NORMAL);

	zbx_set_sigusr_handler(zbx_serviceman_sigusr_handler);

	if (FAIL == zbx_ipc_service_start(&service, ZBX_IPC_SERVICE_SERVICE, &error))
	{
		zabbix_log(LOG_LEVEL_CRIT, "cannot start service manager service: %s", error);
		zbx_free(error);
		exit(EXIT_FAILURE);
	}

	/* initialize statistics */
	time_stat = zbx_time();

	service_manager_init(&service_manager);

	db_get_events(&service_manager.problem_events);

	zbx_setproctitle("%s #%d started", get_process_type_string(process_type), process_num);

	for (;;)
	{
		time_now = zbx_time();

		if (STAT_INTERVAL < time_now - time_stat)
		{
			zbx_setproctitle("%s #%d [processed %d events, updated %d event tags, deleted %d problems,"
					" synced %d service updates, idle "
					ZBX_FS_DBL " sec during " ZBX_FS_DBL " sec]",
					get_process_type_string(process_type), process_num,
					events_num, tags_update_num, problems_delete_num, service_update_num, time_idle,
					time_now - time_stat);

			time_stat = time_now;
			time_idle = 0;
			events_num = 0;
			tags_update_num = 0;
			problems_delete_num = 0;
			service_update_num = 0;

			service_manager_trace(&service_manager);
		}

		if (CONFIG_SERVICEMAN_SYNC_FREQUENCY < time_now - time_flush || 1 == service_cache_reload_requested)
		{
			int	updated = 0, revision;

			service_cache_reload_requested = 0;

			do
			{
				revision = (int)time(NULL);
				DBbegin();
				sync_services(&service_manager, &updated, revision);
				sync_service_tags(&service_manager, revision);
				sync_service_problem_tags(&service_manager, &updated, revision);
				sync_services_links(&service_manager, &updated, revision);
				sync_actions(&service_manager, revision);
				sync_action_conditions(&service_manager, revision);

				zbx_config_clean(&service_manager.config);
				zbx_config_get(&service_manager.config, ZBX_CONFIG_FLAGS_SEVERITY_NAME);

				/* load service problems once during startup */
				if (0 == (int)time_flush)
				{
					sync_service_problems(&service_manager.services,
							&service_manager.service_problems_index);
				}
			}
			while (ZBX_DB_DOWN == DBcommit());

			if (0 != updated)
				recalculate_services(&service_manager);

			service_update_num += updated;
			time_flush = time_now;
			time_now = zbx_time();
		}

		if (ZBX_PROBLEM_CLEANUP_FREQUENCY < time_now - time_cleanup)
		{
			cleanup_deleted_problems(&service_manager, (int)time_now);

			time_cleanup = time_now;
			time_now = zbx_time();
		}

		update_selfmon_counter(ZBX_PROCESS_STATE_IDLE);
		ret = zbx_ipc_service_recv(&service, timeout, &client, &message);
		update_selfmon_counter(ZBX_PROCESS_STATE_BUSY);
		sec = zbx_time();
		zbx_update_env(sec);

		if (ZBX_IPC_RECV_IMMEDIATE != ret)
			time_idle += sec - time_now;

		if (NULL != message)
		{
			zbx_vector_ptr_t	events;
			zbx_vector_uint64_t	eventids;

			zbx_vector_ptr_create(&events);
			zbx_vector_uint64_create(&eventids);

			switch (message->code)
			{
				case ZBX_IPC_SERVICE_SERVICE_PROBLEMS:
					zbx_service_deserialize(message->data, message->size, &events);
					process_events(&events, &service_manager);
					events_num += events.values_num;
					break;
				case ZBX_IPC_SERVICE_SERVICE_PROBLEMS_TAGS:
					zbx_service_deserialize_problem_tags(message->data, message->size, &events);
					process_problem_tags(&events, &service_manager);
					tags_update_num += events.values_num;
					break;
				case ZBX_IPC_SERVICE_SERVICE_PROBLEMS_DELETE:
					zbx_service_deserialize_ids(message->data, message->size, &eventids);
					process_deleted_problems(&eventids, &service_manager);
					problems_delete_num += events.values_num;
					break;
				case ZBX_IPC_SERVICE_SERVICE_ROOTCAUSE:
					process_rootcause(message, &service_manager, client);
					break;
				default:
					THIS_SHOULD_NEVER_HAPPEN;
			}

			zbx_ipc_message_free(message);
			zbx_vector_uint64_destroy(&eventids);
			zbx_vector_ptr_destroy(&events);
		}

		if (NULL != client)
			zbx_ipc_client_release(client);

		if (NULL != message)
			continue;

		if (0 == timeout)
			break;

		if (!ZBX_IS_RUNNING())
			timeout = 0;
	}

	service_manager_free(&service_manager);

	DBclose();

	exit(EXIT_SUCCESS);
#undef STAT_INTERVAL
}
<|MERGE_RESOLUTION|>--- conflicted
+++ resolved
@@ -27,11 +27,6 @@
 #include "sighandler.h"
 #include "dbcache.h"
 #include "zbxalgo.h"
-<<<<<<< HEAD
-#include "zbxalgo.h"
-#include "dbcache.h"
-=======
->>>>>>> 99321c30
 #include "service_protocol.h"
 #include "service_actions.h"
 
@@ -2017,13 +2012,8 @@
 			}
 		}
 
-<<<<<<< HEAD
 		if (0 == ts.sec)
 			zbx_timespec(&ts);
-=======
-		if (0 == clock)
-			clock = (int)time(NULL);
->>>>>>> 99321c30
 
 		if (service->status != status)
 		{
@@ -2117,11 +2107,7 @@
 
 	zabbix_log(LOG_LEVEL_DEBUG, "In %s() events_num:%d", __func__, eventids->values_num);
 
-<<<<<<< HEAD
 	zbx_timespec(&ts);
-=======
-	now = (int)time(NULL);
->>>>>>> 99321c30
 
 	for (i = 0; i < eventids->values_num; i++)
 	{
@@ -2129,12 +2115,7 @@
 		zbx_uint64_pair_t	pair;
 
 		pair.first = eventids->values[i];
-<<<<<<< HEAD
 		pair.second = ts.sec;
-=======
-		pair.second = (zbx_uint64_t)now;
->>>>>>> 99321c30
-
 		zbx_hashset_insert(&service_manager->deleted_eventids, &pair, sizeof(pair));
 
 		event = &event_local;
