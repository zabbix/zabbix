--- conflicted
+++ resolved
@@ -77,22 +77,13 @@
 
 typedef struct
 {
-<<<<<<< HEAD
 	zbx_uint64_t				serviceid;
 	zbx_vector_service_problem_ptr_t	service_problems;
 	zbx_vector_service_problem_ptr_t	service_problems_recovered;
 #define ZBX_FLAG_SERVICE_UPDATE			__UINT64_C(0x00)
 #define ZBX_FLAG_SERVICE_RECALCULATE		__UINT64_C(0x01)
+#define ZBX_FLAG_SERVICE_RECALCULATE_SUPPRESS	__UINT64_C(0x04)
 	int					flags;
-=======
-	zbx_uint64_t		serviceid;
-	zbx_vector_ptr_t	service_problems;
-	zbx_vector_ptr_t	service_problems_recovered;
-#define ZBX_FLAG_SERVICE_UPDATE		__UINT64_C(0x00)
-#define ZBX_FLAG_SERVICE_RECALCULATE	__UINT64_C(0x01)
-#define ZBX_FLAG_SERVICE_RECALCULATE_SUPPRESS	__UINT64_C(0x04)
-	int			flags;
->>>>>>> 13157cff
 }
 zbx_services_diff_t;
 
@@ -3372,23 +3363,6 @@
 
 ZBX_THREAD_ENTRY(service_manager_thread, args)
 {
-<<<<<<< HEAD
-	zbx_ipc_service_t	service;
-	char			*error = NULL;
-	zbx_ipc_client_t	*client;
-	zbx_ipc_message_t	*message;
-	int			ret, events_num = 0, tags_update_num = 0, problems_delete_num = 0,
-				service_update_num = 0;
-	double			time_stat, time_idle = 0, time_now, time_flush = 0, time_cleanup = 0, sec;
-	zbx_service_manager_t	service_manager;
-	zbx_timespec_t		timeout = {1, 0};
-	int			service_cache_reload_requested = 0;
-	const zbx_thread_info_t	*info = &((zbx_thread_args_t *)args)->info;
-	int			server_num = ((zbx_thread_args_t *)args)->info.server_num;
-	int			process_num = ((zbx_thread_args_t *)args)->info.process_num;
-	unsigned char		process_type = ((zbx_thread_args_t *)args)->info.process_type;
-	zbx_thread_service_manager_args *service_manager_args = (zbx_thread_service_manager_args *)(((zbx_thread_args_t *)args)->args);
-=======
 	zbx_ipc_service_t		service;
 	char				*error = NULL;
 	zbx_ipc_client_t		*client;
@@ -3404,13 +3378,10 @@
 	int				process_num = ((zbx_thread_args_t *)args)->info.process_num;
 	unsigned char			process_type = ((zbx_thread_args_t *)args)->info.process_type;
 	zbx_ipc_async_socket_t		rtc;
-	zbx_thread_service_manager_args	*serviceman_args_in;
->>>>>>> 13157cff
+	zbx_thread_service_manager_args *service_manager_args = (zbx_thread_service_manager_args *)(((zbx_thread_args_t *)args)->args);
 
 #define	STAT_INTERVAL	5	/* if a process is busy and does not sleep then update status not faster than */
 				/* once in STAT_INTERVAL seconds */
-
-	serviceman_args_in = (zbx_thread_service_manager_args *)(((zbx_thread_args_t *)args)->args);
 
 	zabbix_log(LOG_LEVEL_INFORMATION, "%s #%d started [%s #%d]", get_program_type_string(info->program_type),
 				server_num, get_process_type_string(process_type), process_num);
