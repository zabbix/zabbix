/*
** Zabbix
** Copyright (C) 2001-2021 Zabbix SIA
**
** This program is free software; you can redistribute it and/or modify
** it under the terms of the GNU General Public License as published by
** the Free Software Foundation; either version 2 of the License, or
** (at your option) any later version.
**
** This program is distributed in the hope that it will be useful,
** but WITHOUT ANY WARRANTY; without even the implied warranty of
** MERCHANTABILITY or FITNESS FOR A PARTICULAR PURPOSE. See the
** GNU General Public License for more details.
**
** You should have received a copy of the GNU General Public License
** along with this program; if not, write to the Free Software
** Foundation, Inc., 51 Franklin Street, Fifth Floor, Boston, MA  02110-1301, USA.
**/

#include "common.h"
#include "log.h"
#include "zbxself.h"
#include "zbxservice.h"
#include "zbxipcservice.h"
#include "service_manager.h"
#include "daemon.h"
#include "sighandler.h"
#include "dbcache.h"
#include "zbxalgo.h"
#include "zbxalgo.h"
#include "service_protocol.h"

extern unsigned char	process_type, program_type;
extern int		server_num, process_num;
extern int		CONFIG_SERVICEMAN_SYNC_FREQUENCY;

static volatile sig_atomic_t	service_cache_reload_requested;

typedef struct
{
	zbx_uint64_t		serviceid;
	zbx_uint64_t		current_eventid;
	zbx_vector_ptr_t	service_problems;
	zbx_vector_ptr_t	service_problem_tags;
	zbx_vector_ptr_t	children;
	zbx_vector_ptr_t	parents;
	int			status;
	int			algorithm;
	int			revision;
}
zbx_service_t;

typedef struct
{
	zbx_uint64_t	eventid;
	zbx_uint64_t	service_problemid;
	zbx_uint64_t	serviceid;
	int		severity;
	int		clock;
}
zbx_service_problem_t;

typedef struct
{
	zbx_uint64_t		eventid;
	zbx_vector_ptr_t	services;
}
zbx_service_problem_index_t;

typedef struct
{
	zbx_uint64_t	service_problem_tagid;
	zbx_uint64_t	current_eventid;
	zbx_service_t	*service;
	char		*tag;
	char		*value;
	int		operator;
	int		revision;
}
zbx_service_problem_tag_t;

typedef struct
{
	char			*tag;
	zbx_hashset_t		values;
	zbx_vector_ptr_t	service_problem_tags_like;
}
zbx_tag_services_t;

typedef struct
{
	char			*value;
	zbx_vector_ptr_t	service_problem_tags;
}
zbx_values_eq_t;

typedef struct
{
	zbx_uint64_t	linkid;
	int		revision;
}
zbx_services_link_t;

typedef struct
{
	zbx_uint64_t		serviceid;
	zbx_vector_ptr_t	service_problems;
	zbx_vector_ptr_t	service_problems_recovered;
#define ZBX_FLAG_SERVICE_UPDATE		__UINT64_C(0x00)
#define ZBX_FLAG_SERVICE_RECALCULATE	__UINT64_C(0x01)
	int			flags;
}
zbx_services_diff_t;

/* preprocessing manager data */
typedef struct
{
	zbx_hashset_t	services;
	zbx_hashset_t	service_diffs;
	zbx_hashset_t	service_problem_tags;
	zbx_hashset_t	service_problem_tags_index;
	zbx_hashset_t	services_links;
	zbx_hashset_t	service_problems_index;
	zbx_hashset_t	problem_events;
	zbx_hashset_t	recovery_events;

}
zbx_service_manager_t;

/*#define ZBX_AVAILABILITY_MANAGER_DELAY		1*/

static void	event_free(zbx_event_t *event)
{
	zbx_vector_ptr_clear_ext(&event->tags, (zbx_clean_func_t)zbx_free_tag);
	zbx_vector_ptr_destroy(&event->tags);
	zbx_free(event);
}

static void	event_ptr_free(zbx_event_t **event)
{
	event_free(*event);
}

static zbx_hash_t	default_uint64_ptr_hash_func(const void *d)
{
	return ZBX_DEFAULT_UINT64_HASH_FUNC(*(const zbx_uint64_t **)d);
}

static void	match_event_to_service_problem_tags(zbx_event_t *event, zbx_hashset_t *service_problem_tags_index,
		zbx_hashset_t *services_diffs, int flags)
{
	int			i, j;
	zbx_vector_ptr_t	candidates;

	if (TRIGGER_SEVERITY_NOT_CLASSIFIED == event->severity)
		return;

	zbx_vector_ptr_create(&candidates);

	for (i = 0; i < event->tags.values_num; i++)
	{
		zbx_tag_services_t	tag_services_local, *tag_services;
		const zbx_tag_t		*tag = (const zbx_tag_t *)event->tags.values[i];

		tag_services_local.tag = tag->tag;

		if (NULL != (tag_services = (zbx_tag_services_t *)zbx_hashset_search(service_problem_tags_index,
				&tag_services_local)))
		{
			zbx_values_eq_t	values_eq_local = {.value = tag->value}, *values_eq;

			if (NULL != (values_eq = (zbx_values_eq_t *)zbx_hashset_search(&tag_services->values,
					&values_eq_local)))
			{
				for (j = 0; j < values_eq->service_problem_tags.values_num; j++)
				{
					zbx_service_problem_tag_t	*service_problem_tag;

					service_problem_tag = (zbx_service_problem_tag_t *)values_eq->service_problem_tags.values[j];

					service_problem_tag->current_eventid = event->eventid;

					if (service_problem_tag->service->current_eventid != event->eventid ||
							0 == candidates.values_num)
					{
						service_problem_tag->service->current_eventid = event->eventid;
						zbx_vector_ptr_append(&candidates, service_problem_tag->service);
					}
				}
			}

			for (j = 0; j < tag_services->service_problem_tags_like.values_num; j++)
			{
				zbx_service_problem_tag_t	*service_problem_tag;

				service_problem_tag = (zbx_service_problem_tag_t *)tag_services->service_problem_tags_like.values[j];

				if (NULL == strstr(tag->value, service_problem_tag->value))
					continue;

				service_problem_tag->current_eventid = event->eventid;

				if (service_problem_tag->service->current_eventid != event->eventid ||
						0 == candidates.values_num)
				{
					service_problem_tag->service->current_eventid = event->eventid;
					zbx_vector_ptr_append(&candidates, service_problem_tag->service);
				}
			}
		}
	}

	for (i = 0; i < candidates.values_num; i++)
	{
		zbx_service_t	*service = (zbx_service_t *)candidates.values[i];

		for (j = 0; j < service->service_problem_tags.values_num; j++)
		{
			zbx_service_problem_tag_t	*service_problem_tag;

			service_problem_tag = (zbx_service_problem_tag_t *)service->service_problem_tags.values[j];

			if (service->current_eventid != service_problem_tag->current_eventid)
				break;
		}

		if (j == service->service_problem_tags.values_num)
		{
			zbx_services_diff_t	services_diff = {.serviceid = service->serviceid}, *pservices_diff;
			zbx_service_problem_t	*service_problem;

			if (NULL == (pservices_diff = zbx_hashset_search(services_diffs, &services_diff)))
			{
				zbx_vector_ptr_create(&services_diff.service_problems);
				zbx_vector_ptr_create(&services_diff.service_problems_recovered);
				services_diff.flags = flags;
				pservices_diff = zbx_hashset_insert(services_diffs, &services_diff, sizeof(services_diff));
			}

			service_problem = zbx_malloc(NULL, sizeof(zbx_service_problem_t));
			service_problem->eventid = event->eventid;
			service_problem->service_problemid = 0;
			service_problem->serviceid = pservices_diff->serviceid;
			service_problem->severity = event->severity;
			service_problem->clock = event->clock;

			zbx_vector_ptr_append(&pservices_diff->service_problems, service_problem);
		}
	}

	zbx_vector_ptr_destroy(&candidates);
}

static void	db_get_events(zbx_hashset_t *problem_events)
{
	DB_RESULT	result;
	zbx_event_t	*event = NULL;
	DB_ROW		row;
	zbx_uint64_t	eventid;

	zabbix_log(LOG_LEVEL_DEBUG, "In %s()", __func__);

	result = DBselect("select p.eventid,p.clock,p.severity,t.tag,t.value"
			" from problem p"
			" left join problem_tag t"
				" on p.eventid=t.eventid"
			" where p.source=%d"
				" and p.object=%d"
				" and r_eventid is null"
			" order by p.eventid",
			EVENT_SOURCE_TRIGGERS, EVENT_OBJECT_TRIGGER);

	while (NULL != (row = DBfetch(result)))
	{
		ZBX_STR2UINT64(eventid, row[0]);

		if (NULL == event || eventid != event->eventid)
		{
			event = (zbx_event_t *)zbx_malloc(NULL, sizeof(zbx_event_t));

			event->eventid = eventid;
			event->clock = atoi(row[1]);
			event->value = TRIGGER_VALUE_PROBLEM;
			event->severity = atoi(row[2]);
			zbx_vector_ptr_create(&event->tags);
			zbx_hashset_insert(problem_events, &event, sizeof(zbx_event_t *));
		}

		if (FAIL == DBis_null(row[3]))
		{
			zbx_tag_t	*tag;

			tag = (zbx_tag_t *)zbx_malloc(NULL, sizeof(zbx_tag_t));
			tag->tag = zbx_strdup(NULL, row[3]);
			tag->value = zbx_strdup(NULL, row[4]);
			zbx_vector_ptr_append(&event->tags, tag);
		}
	}
	DBfree_result(result);

	zabbix_log(LOG_LEVEL_DEBUG, "End of %s()", __func__);
}

static void	add_service_problem(zbx_service_t *service, zbx_hashset_t *service_problems_index,
		zbx_service_problem_t *service_problem)
{
	zbx_service_problem_index_t	*service_problem_index, service_problem_index_local;

	service_problem_index_local.eventid = service_problem->eventid;
	if (NULL == (service_problem_index = zbx_hashset_search(service_problems_index, &service_problem_index_local)))
	{
		zbx_vector_ptr_create(&service_problem_index_local.services);
		service_problem_index = zbx_hashset_insert(service_problems_index, &service_problem_index_local,
				sizeof(service_problem_index_local));
	}

	zbx_vector_ptr_append(&service_problem_index->services, service);

	zbx_vector_ptr_append(&service->service_problems, service_problem);
}

static void	remove_service_problem(zbx_service_t *service, int index, zbx_hashset_t *service_problems_index)
{
	zbx_service_problem_index_t	*service_problem_index, service_problem_index_local;
	int				i;
	zbx_service_problem_t		*service_problem;

	service_problem = (zbx_service_problem_t *)service->service_problems.values[index];

	service_problem_index_local.eventid = service_problem->eventid;
	if (NULL == (service_problem_index = zbx_hashset_search(service_problems_index, &service_problem_index_local)))
	{
		THIS_SHOULD_NEVER_HAPPEN;
	}
	else
	{
		if (FAIL == (i = zbx_vector_ptr_search(&service_problem_index->services, service,
				ZBX_DEFAULT_PTR_COMPARE_FUNC)))
		{
			THIS_SHOULD_NEVER_HAPPEN;
		}
		else
		{
			zbx_vector_ptr_remove_noorder(&service_problem_index->services, i);

			if (0 == service_problem_index->services.values_num)
				zbx_hashset_remove_direct(service_problems_index, service_problem_index);
		}
	}

	zbx_vector_ptr_remove_noorder(&service->service_problems, index);
	zbx_free(service_problem);
}

static zbx_hash_t	values_eq_hash(const void *data)
{
	zbx_values_eq_t	*d = (zbx_values_eq_t *)data;

	return ZBX_DEFAULT_STRING_HASH_ALGO(d->value, strlen(d->value), ZBX_DEFAULT_HASH_SEED);
}

static int	values_eq_compare(const void *d1, const void *d2)
{
	return strcmp(((zbx_values_eq_t *)d1)->value, ((zbx_values_eq_t *)d2)->value);
}

static void	values_eq_clean(void *data)
{
	zbx_values_eq_t	*d = (zbx_values_eq_t *)data;

	zbx_vector_ptr_destroy(&d->service_problem_tags);
	zbx_free(d->value);
}

static void	add_service_problem_tag_index(zbx_hashset_t *service_problem_tags_index,
		zbx_service_problem_tag_t *service_problem_tag)
{
	zbx_tag_services_t	tag_services_local, *tag_services;
	zbx_values_eq_t		value_eq_local, *value_eq;

	tag_services_local.tag = service_problem_tag->tag;

	if (NULL == (tag_services = zbx_hashset_search(service_problem_tags_index, &tag_services_local)))
	{
		tag_services_local.tag = zbx_strdup(NULL, service_problem_tag->tag);

		zbx_hashset_create_ext(&tag_services_local.values, 1,
				values_eq_hash, values_eq_compare, values_eq_clean, ZBX_DEFAULT_MEM_MALLOC_FUNC,
				ZBX_DEFAULT_MEM_REALLOC_FUNC, ZBX_DEFAULT_MEM_FREE_FUNC);
		zbx_vector_ptr_create(&tag_services_local.service_problem_tags_like);

		tag_services = zbx_hashset_insert(service_problem_tags_index, &tag_services_local,
				sizeof(tag_services_local));

	}

	if (ZBX_SERVICE_TAG_OPERATOR_LIKE == service_problem_tag->operator)
	{
		zbx_vector_ptr_append(&tag_services->service_problem_tags_like, service_problem_tag);
	}
	else
	{
		/* add value to index */
		value_eq_local.value = service_problem_tag->value;
		if (NULL == (value_eq = zbx_hashset_search(&tag_services->values, &value_eq_local)))
		{
			value_eq_local.value = zbx_strdup(NULL, service_problem_tag->value);
			zbx_vector_ptr_create(&value_eq_local.service_problem_tags);
			value_eq = zbx_hashset_insert(&tag_services->values, &value_eq_local, sizeof(value_eq_local));
		}

		zbx_vector_ptr_append(&value_eq->service_problem_tags, service_problem_tag);
	}
}
static void	remove_service_problem_tag_index(zbx_hashset_t *service_problem_tags_index,
		zbx_service_problem_tag_t *service_problem_tag)
{
	zbx_tag_services_t	tag_services_local, *tag_services;
	zbx_values_eq_t		value_eq_local, *value_eq;
	int			i;

	tag_services_local.tag = service_problem_tag->tag;

	if (NULL == (tag_services = zbx_hashset_search(service_problem_tags_index, &tag_services_local)))
	{
		THIS_SHOULD_NEVER_HAPPEN;
	}
	else
	{
		if (ZBX_SERVICE_TAG_OPERATOR_LIKE == service_problem_tag->operator)
		{
			i = zbx_vector_ptr_search(&tag_services->service_problem_tags_like, service_problem_tag,
					ZBX_DEFAULT_PTR_COMPARE_FUNC);

			if (FAIL == i)
			{
				THIS_SHOULD_NEVER_HAPPEN;
			}
			else
				zbx_vector_ptr_remove_noorder(&tag_services->service_problem_tags_like, i);
		}
		else
		{
			value_eq_local.value = service_problem_tag->value;
			if (NULL != (value_eq = zbx_hashset_search(&tag_services->values, &value_eq_local)))
			{
				i = zbx_vector_ptr_search(&value_eq->service_problem_tags, service_problem_tag,
						ZBX_DEFAULT_PTR_COMPARE_FUNC);

				if (FAIL == i)
				{
					THIS_SHOULD_NEVER_HAPPEN;
				}
				else
				{
					zbx_vector_ptr_remove_noorder(&value_eq->service_problem_tags, i);
					if (0 == value_eq->service_problem_tags.values_num)
						zbx_hashset_remove_direct(&tag_services->values, value_eq);
				}
			}
		}

		if (0 == tag_services->values.num_data && 0 == tag_services->service_problem_tags_like.values_num)
			zbx_hashset_remove_direct(service_problem_tags_index, tag_services);
	}
}

static void	sync_service_problem_tags(zbx_service_manager_t *service_manager, int *updated, int revision)
{
	DB_RESULT			result;
	DB_ROW				row;
	zbx_service_problem_tag_t	service_problem_tag_local, *service_problem_tag;
	zbx_hashset_iter_t		iter;

	result = DBselect("select service_problem_tagid,serviceid,tag,operator,value"
			" from service_problem_tag"
			" order by serviceid");

	while (NULL != (row = DBfetch(result)))
	{
		zbx_uint64_t	serviceid;
		unsigned char	operator;
		zbx_service_t	*service = NULL;

		ZBX_STR2UINT64(service_problem_tag_local.service_problem_tagid, row[0]);
		ZBX_STR2UINT64(serviceid, row[1]);

		if (NULL == (service_problem_tag = zbx_hashset_search(&service_manager->service_problem_tags,
				&service_problem_tag_local)))
		{
			if (NULL == service || serviceid != service->serviceid)
			{
				if (NULL == (service = zbx_hashset_search(&service_manager->services, &serviceid)))
				{
					THIS_SHOULD_NEVER_HAPPEN;
					continue;
				}
			}

			service_problem_tag_local.revision = revision;
			service_problem_tag_local.current_eventid = 0;
			service_problem_tag_local.tag = zbx_strdup(NULL, row[2]);
			service_problem_tag_local.operator = atoi(row[3]);
			service_problem_tag_local.value = zbx_strdup(NULL, row[4]);
			service_problem_tag_local.service = service;

			service_problem_tag = zbx_hashset_insert(&service_manager->service_problem_tags,
					&service_problem_tag_local, sizeof(service_problem_tag_local));

			zbx_vector_ptr_append(&service_problem_tag_local.service->service_problem_tags,
					service_problem_tag);

			add_service_problem_tag_index(&service_manager->service_problem_tags_index, service_problem_tag);
			(*updated)++;

			continue;
		}

		service_problem_tag->revision = revision;

		operator = (unsigned char)atoi(row[3]);

		if (0 != strcmp(service_problem_tag->tag, row[2]) || service_problem_tag->operator != operator ||
				0 != strcmp(service_problem_tag->value, row[4]))
		{
			remove_service_problem_tag_index(&service_manager->service_problem_tags_index,
					service_problem_tag);

			(*updated)++;
			service_problem_tag->tag = zbx_strdup(service_problem_tag->tag, row[2]);
			service_problem_tag->operator = operator;
			service_problem_tag->value = zbx_strdup(service_problem_tag->value, row[4]);

			add_service_problem_tag_index(&service_manager->service_problem_tags_index,
					service_problem_tag);
		}
	}
	DBfree_result(result);

	zbx_hashset_iter_reset(&service_manager->service_problem_tags, &iter);
	while (NULL != (service_problem_tag = (zbx_service_problem_tag_t *)zbx_hashset_iter_next(&iter)))
	{
		int	i;

		if (revision == service_problem_tag->revision)
			continue;

		remove_service_problem_tag_index(&service_manager->service_problem_tags_index, service_problem_tag);

		i = zbx_vector_ptr_search(&service_problem_tag->service->service_problem_tags,
				service_problem_tag, ZBX_DEFAULT_PTR_COMPARE_FUNC);
		if (FAIL == i)
			THIS_SHOULD_NEVER_HAPPEN;
		else
			zbx_vector_ptr_remove_noorder(&service_problem_tag->service->service_problem_tags, i);

		(*updated)++;
		zbx_hashset_iter_remove(&iter);
	}
}

static void	sync_services(zbx_service_manager_t *service_manager, int *updated, int revision)
{
	DB_RESULT		result;
	DB_ROW			row;
	zbx_service_t		service_local, *service;
	zbx_hashset_iter_t	iter;

	result = DBselect("select serviceid,status,algorithm from services");

	while (NULL != (row = DBfetch(result)))
	{
		ZBX_STR2UINT64(service_local.serviceid, row[0]);
		service_local.status = atoi(row[1]);
		service_local.algorithm = atoi(row[2]);

		if (NULL == (service = zbx_hashset_search(&service_manager->services, &service_local)))
		{
			service_local.revision = revision;
			service_local.current_eventid = 0;

			zbx_vector_ptr_create(&service_local.children);
			zbx_vector_ptr_create(&service_local.parents);
			zbx_vector_ptr_create(&service_local.service_problem_tags);
			zbx_vector_ptr_create(&service_local.service_problems);

			zbx_hashset_insert(&service_manager->services, &service_local, sizeof(service_local));

			(*updated)++;
			continue;
		}

		service->revision = revision;

		zbx_vector_ptr_clear(&service->children);
		zbx_vector_ptr_clear(&service->parents);

		if (service->status != service_local.status || service->algorithm != service_local.algorithm)
		{
			service->status = service_local.status;
			service->algorithm = service_local.algorithm;
			(*updated)++;
		}
	}
	DBfree_result(result);

	zbx_hashset_iter_reset(&service_manager->services, &iter);
	while (NULL != (service = (zbx_service_t *)zbx_hashset_iter_next(&iter)))
	{
		int	i;

		if (revision == service->revision)
			continue;

		for (i = 0; i < service->service_problem_tags.values_num; i++)
		{
			zbx_service_problem_tag_t	*service_problem_tag;

			service_problem_tag = (zbx_service_problem_tag_t *)service->service_problem_tags.values[i];

			remove_service_problem_tag_index(&service_manager->service_problem_tags_index,
					service_problem_tag);

			zbx_hashset_remove_direct(&service_manager->service_problem_tags, service_problem_tag);
		}

		for (i = 0; i < service->service_problems.values_num; i++)
		{
			remove_service_problem(service, i, &service_manager->service_problems_index);
			i--;
		}

		zbx_hashset_iter_remove(&iter);
		(*updated)++;
	}
}

static void	sync_services_links(zbx_service_manager_t *service_manager, int *updated, int revision)
{
	DB_RESULT		result;
	DB_ROW			row;
	zbx_hashset_iter_t	iter;
	zbx_services_link_t	services_link_local, *services_link;

	result = DBselect("select linkid,serviceupid,servicedownid from services_links");

	while (NULL != (row = DBfetch(result)))
	{
		zbx_service_t	*parent, *child;
		zbx_uint64_t	serviceupid;
		zbx_uint64_t	servicedownid;

		ZBX_STR2UINT64(services_link_local.linkid, row[0]);
		ZBX_STR2UINT64(serviceupid, row[1]);
		ZBX_STR2UINT64(servicedownid, row[2]);

		if (NULL == (services_link = zbx_hashset_search(&service_manager->services_links,
				&services_link_local)))
		{
			(*updated)++;
			services_link = zbx_hashset_insert(&service_manager->services_links, &services_link_local,
					sizeof(services_link_local));
		}

		services_link->revision = revision;

		parent = zbx_hashset_search(&service_manager->services, &serviceupid);
		child = zbx_hashset_search(&service_manager->services, &servicedownid);

		if (NULL == parent || NULL == child)
		{
			/* it is not possible for link to exist without corresponding service */
			THIS_SHOULD_NEVER_HAPPEN;
			continue;
		}

		zbx_vector_ptr_append(&parent->children, child);
		zbx_vector_ptr_append(&child->parents, parent);
	}
	DBfree_result(result);

	zbx_hashset_iter_reset(&service_manager->services_links, &iter);
	while (NULL != (services_link = (zbx_services_link_t *)zbx_hashset_iter_next(&iter)))
	{
		if (revision == services_link->revision)
			continue;

		zbx_hashset_iter_remove(&iter);
		(*updated)++;
	}
}

static void	sync_service_problems(zbx_hashset_t *services, zbx_hashset_t *service_problems_index)
{
	DB_RESULT	result;
	DB_ROW		row;
	zbx_service_t	service_local, *service;

	result = DBselect("select service_problemid,eventid,serviceid,severity from service_problem");

	while (NULL != (row = DBfetch(result)))
	{
		zbx_service_problem_t	*service_problem;

		ZBX_STR2UINT64(service_local.serviceid, row[2]);

		if (NULL == (service = zbx_hashset_search(services, &service_local)))
		{
			THIS_SHOULD_NEVER_HAPPEN;
			continue;
		}

		service_problem = zbx_malloc(NULL, sizeof(zbx_service_problem_t));
		ZBX_STR2UINT64(service_problem->service_problemid, row[0]);
		ZBX_STR2UINT64(service_problem->eventid, row[1]);
		service_problem->serviceid = service_local.serviceid;
		service_problem->severity = atoi(row[3]);
		service_problem->clock = 0;

		add_service_problem(service, service_problems_index, service_problem);
	}
	DBfree_result(result);
}

static void	service_clean(zbx_service_t *service)
{
	zbx_vector_ptr_destroy(&service->children);
	zbx_vector_ptr_destroy(&service->parents);
	zbx_vector_ptr_destroy(&service->service_problem_tags);
	zbx_vector_ptr_clear_ext(&service->service_problems, zbx_ptr_free);
	zbx_vector_ptr_destroy(&service->service_problems);

}

static void	service_problem_tag_clean(zbx_service_problem_tag_t *service_problem_tag)
{
	zbx_free(service_problem_tag->tag);
	zbx_free(service_problem_tag->value);
}

static void	service_diff_clean(void *data)
{
	zbx_services_diff_t	*d = (zbx_services_diff_t *)data;

	zbx_vector_ptr_clear_ext(&d->service_problems_recovered, zbx_ptr_free);
	zbx_vector_ptr_clear_ext(&d->service_problems, zbx_ptr_free);
	zbx_vector_ptr_destroy(&d->service_problems);
	zbx_vector_ptr_destroy(&d->service_problems_recovered);
}

static zbx_hash_t	tag_services_hash(const void *data)
{
	zbx_tag_services_t	*d = (zbx_tag_services_t *)data;

	return ZBX_DEFAULT_STRING_HASH_ALGO(d->tag, strlen(d->tag), ZBX_DEFAULT_HASH_SEED);
}

static int	tag_services_compare(const void *d1, const void *d2)
{
	return strcmp(((zbx_tag_services_t *)d1)->tag, ((zbx_tag_services_t *)d2)->tag);
}

static void	tag_services_clean(void *data)
{
	zbx_tag_services_t	*d = (zbx_tag_services_t *)data;

	zbx_vector_ptr_destroy(&d->service_problem_tags_like);
	zbx_hashset_destroy(&d->values);
	zbx_free(d->tag);
}

static void	service_problems_index_clean(void *data)
{
	zbx_service_problem_index_t	*d = (zbx_service_problem_index_t *)data;

	zbx_vector_ptr_destroy(&d->services);
}

/* status update queue items */
typedef struct
{
	/* the update source id */
	zbx_uint64_t	sourceid;
	/* the new status */
	int		status;
	/* timestamp */
	int		clock;
}
zbx_status_update_t;

/* status update queue items */
typedef struct
{
	zbx_uint64_t	serviceid;
	int		old_status;
	int		status;
}
zbx_service_update_t;

/******************************************************************************
 *                                                                            *
 * Function: its_updates_append                                               *
 *                                                                            *
 * Purpose: adds an update to the queue                                       *
 *                                                                            *
 * Parameters: updates   - [OUT] the update queue                             *
 *             sourceid  - [IN] the update source id                          *
 *             status    - [IN] the update status                             *
 *             clock     - [IN] the update timestamp                          *
 *                                                                            *
 ******************************************************************************/
static void	its_updates_append(zbx_vector_ptr_t *updates, zbx_uint64_t sourceid, int status, int clock)
{
	zbx_status_update_t	*update;

	update = (zbx_status_update_t *)zbx_malloc(NULL, sizeof(zbx_status_update_t));

	update->sourceid = sourceid;
	update->status = status;
	update->clock = clock;

	zbx_vector_ptr_append(updates, update);
}

static void	update_service(zbx_hashset_t *service_updates, zbx_uint64_t serviceid, int old_status, int status)
{
	zbx_service_update_t	update_local = {.serviceid = serviceid}, *update;

	if (NULL == (update = (zbx_service_update_t *)zbx_hashset_search(service_updates, &update_local)))
	{
		update_local.old_status = old_status;
		update = (zbx_service_update_t *)zbx_hashset_insert(service_updates, &update_local,
				sizeof(update_local));
	}

	update->status = status;
}

/******************************************************************************
 *                                                                            *
 * Function: its_updates_compare                                              *
 *                                                                            *
 * Purpose: used to sort service updates by source id                         *
 *                                                                            *
 ******************************************************************************/
static int	its_updates_compare(const zbx_status_update_t **update1, const zbx_status_update_t **update2)
{
	ZBX_RETURN_IF_NOT_EQUAL((*update1)->sourceid, (*update2)->sourceid);

	return 0;
}

/******************************************************************************
 *                                                                            *
 * Function: its_write_status_and_alarms                                      *
 *                                                                            *
 * Purpose: writes service status changes and generated service alarms into   *
 *          database                                                          *
 *                                                                            *
 * Parameters: itservices - [IN] the services data                            *
 *             alarms     - [IN] the service alarms update queue              *
 *                                                                            *
 * Return value: SUCCEED - the data was written successfully                  *
 *               FAIL    - otherwise                                          *
 *                                                                            *
 ******************************************************************************/
static int	its_write_status_and_alarms(zbx_vector_ptr_t *alarms, zbx_hashset_t *service_updates,
		zbx_vector_ptr_t *service_problems_new, zbx_vector_uint64_t *service_problemids)
{
	int			i, ret = FAIL;
	zbx_vector_ptr_t	updates;
	char			*sql = NULL;
	size_t			sql_alloc = 0, sql_offset = 0;
	zbx_uint64_t		alarmid;
	zbx_hashset_iter_t	iter;
	zbx_service_update_t	*itservice;

	/* get a list of service status updates that must be written to database */
	zbx_vector_ptr_create(&updates);

	zbx_hashset_iter_reset(service_updates, &iter);
	while (NULL != (itservice = (zbx_service_update_t *)zbx_hashset_iter_next(&iter)))
	{
		if (itservice->old_status != itservice->status)
			its_updates_append(&updates, itservice->serviceid, itservice->status, 0);
	}

	/* write service status changes into database */
	DBbegin_multiple_update(&sql, &sql_alloc, &sql_offset);

	if (0 != updates.values_num)
	{
		zbx_vector_ptr_sort(&updates, (zbx_compare_func_t)its_updates_compare);

		for (i = 0; i < updates.values_num; i++)
		{
			zbx_status_update_t	*update = (zbx_status_update_t *)updates.values[i];

			zbx_snprintf_alloc(&sql, &sql_alloc, &sql_offset,
					"update services"
					" set status=%d"
					" where serviceid=" ZBX_FS_UI64 ";\n",
					update->status, update->sourceid);

			if (SUCCEED != DBexecute_overflowed_sql(&sql, &sql_alloc, &sql_offset))
				goto out;
		}
	}

	zbx_vector_uint64_sort(service_problemids, ZBX_DEFAULT_UINT64_COMPARE_FUNC);
	if (0 != service_problemids->values_num)
	{
		zbx_strcpy_alloc(&sql, &sql_alloc, &sql_offset, "delete from service_problem where");
		DBadd_condition_alloc(&sql, &sql_alloc, &sql_offset, "service_problemid", service_problemids->values,
				service_problemids->values_num);
		zbx_strcpy_alloc(&sql, &sql_alloc, &sql_offset, ";\n");
	}

	DBend_multiple_update(&sql, &sql_alloc, &sql_offset);

	if (16 < sql_offset)
	{
		if (ZBX_DB_OK > DBexecute("%s", sql))
			goto out;
	}

	ret = SUCCEED;

	/* write generated service alarms into database */
	if (0 != alarms->values_num)
	{
		zbx_db_insert_t	db_insert;

		alarmid = DBget_maxid_num("service_alarms", alarms->values_num);

		zbx_db_insert_prepare(&db_insert, "service_alarms", "servicealarmid", "serviceid", "value", "clock",
				NULL);

		for (i = 0; i < alarms->values_num; i++)
		{
			zbx_status_update_t	*update = (zbx_status_update_t *)alarms->values[i];

			zbx_db_insert_add_values(&db_insert, alarmid++, update->sourceid, update->status,
					update->clock);
		}

		ret = zbx_db_insert_execute(&db_insert);

		zbx_db_insert_clean(&db_insert);
	}

	if (0 != service_problems_new->values_num)
	{
		zbx_db_insert_t	db_insert;
		zbx_uint64_t	service_problemid;

		service_problemid = DBget_maxid_num("service_problem", service_problems_new->values_num);

		zbx_db_insert_prepare(&db_insert, "service_problem", "service_problemid", "eventid", "serviceid",
				"severity", NULL);

		zbx_vector_ptr_sort(service_problems_new, ZBX_DEFAULT_UINT64_PTR_COMPARE_FUNC);

		for (i = 0; i < service_problems_new->values_num; i++)
		{
			zbx_service_problem_t	*service_problem;

			service_problem = (zbx_service_problem_t *)service_problems_new->values[i];
			service_problem->service_problemid = service_problemid++;
			zbx_db_insert_add_values(&db_insert, service_problem->service_problemid,
					service_problem->eventid, service_problem->serviceid,
					service_problem->severity);
		}

		ret = zbx_db_insert_execute(&db_insert);

		zbx_db_insert_clean(&db_insert);
	}
out:
	zbx_free(sql);

	zbx_vector_ptr_clear_ext(&updates, zbx_ptr_free);
	zbx_vector_ptr_destroy(&updates);

	return ret;
}

/******************************************************************************
 *                                                                            *
 * Function: its_itservice_update_status                                      *
 *                                                                            *
 * Purpose: updates service and its parents statuses                          *
 *                                                                            *
 * Parameters: service    - [IN] the service to update                        *
 *             clock      - [IN] the update timestamp                         *
 *             alarms     - [OUT] the alarms update queue                     *
 *                                                                            *
 * Comments: This function recalculates service status according to the       *
 *           algorithm and status of the children services. If the status     *
 *           has been changed, an alarm is generated and parent services      *
 *           (up until the root service) are updated too.                     *
 *                                                                            *
 ******************************************************************************/
static void	its_itservice_update_status(zbx_service_t *itservice, int clock, zbx_vector_ptr_t *alarms,
		zbx_hashset_t *service_updates, int flags)
{
	int	status, i;

	switch (itservice->algorithm)
	{
		case SERVICE_ALGORITHM_MIN:
			status = TRIGGER_SEVERITY_COUNT;
			for (i = 0; i < itservice->children.values_num; i++)
			{
				zbx_service_t	*child = (zbx_service_t *)itservice->children.values[i];

				if (child->status < status)
					status = child->status;
			}
			break;
		case SERVICE_ALGORITHM_MAX:
			status = 0;
			for (i = 0; i < itservice->children.values_num; i++)
			{
				zbx_service_t	*child = (zbx_service_t *)itservice->children.values[i];

				if (child->status > status)
					status = child->status;
			}
			break;
		case SERVICE_ALGORITHM_NONE:
			return;
		default:
			zabbix_log(LOG_LEVEL_ERR, "unknown calculation algorithm of service status [%d]",
					itservice->algorithm);
			return;
	}

	if (itservice->status != status)
	{
		update_service(service_updates, itservice->serviceid, itservice->status, status);
		itservice->status = status;

		its_updates_append(alarms, itservice->serviceid, status, clock);

		/* update parent services */
		for (i = 0; i < itservice->parents.values_num; i++)
		{
			its_itservice_update_status((zbx_service_t *)itservice->parents.values[i], clock, alarms,
					service_updates, flags);
		}
	}
	else if (0 != (ZBX_FLAG_SERVICE_RECALCULATE & flags))
	{
		/* update parent services */
		for (i = 0; i < itservice->parents.values_num; i++)
		{
			its_itservice_update_status((zbx_service_t *)itservice->parents.values[i], clock, alarms,
					service_updates, flags);
		}
	}
}

static void	db_update_services(zbx_hashset_t *services, zbx_hashset_t *service_diffs,
		zbx_hashset_t *service_problems_index)
{
	zbx_hashset_iter_t	iter;
	zbx_services_diff_t	*service_diff;
	zbx_vector_ptr_t	alarms, service_problems_new;
	zbx_vector_uint64_t	service_problemids;
	zbx_hashset_t		service_updates;

	zabbix_log(LOG_LEVEL_DEBUG, "In %s()", __func__);

	zbx_vector_ptr_create(&alarms);
	zbx_vector_ptr_create(&service_problems_new);
	zbx_vector_uint64_create(&service_problemids);
	zbx_hashset_create(&service_updates, 100, ZBX_DEFAULT_UINT64_HASH_FUNC, ZBX_DEFAULT_UINT64_COMPARE_FUNC);

	zbx_hashset_iter_reset(service_diffs, &iter);
	while (NULL != (service_diff = (zbx_services_diff_t *)zbx_hashset_iter_next(&iter)))
	{
		zbx_service_t	service_local = {.serviceid = service_diff->serviceid}, *service;
		int		status = TRIGGER_SEVERITY_NOT_CLASSIFIED, i, clock = 0;

		service = zbx_hashset_search(services, &service_local);

		if (NULL == service)
		{
			THIS_SHOULD_NEVER_HAPPEN;
			continue;
		}

		if (service_diff->flags & ZBX_FLAG_SERVICE_RECALCULATE)
		{
			for (i = 0; i < service->service_problems.values_num; i++)
			{
				zbx_service_problem_t	*service_problem;
				int			index;

				service_problem = (zbx_service_problem_t *)service->service_problems.values[i];

				if (FAIL == (index = zbx_vector_ptr_search(&service_diff->service_problems,
						&service_problem->eventid, ZBX_DEFAULT_UINT64_PTR_COMPARE_FUNC)))
				{
					zbx_vector_uint64_append(&service_problemids, service_problem->service_problemid);
					remove_service_problem(service, i, service_problems_index);
					i--;
					continue;
				}

				zbx_free(service_diff->service_problems.values[index]);
				zbx_vector_ptr_remove_noorder(&service_diff->service_problems, index);
			}
		}

		for (i = 0; i < service_diff->service_problems.values_num; i++)
		{
			zbx_service_problem_t	*service_problem;

			service_problem = (zbx_service_problem_t *)service_diff->service_problems.values[i];
			add_service_problem(service, service_problems_index, service_problem);
			zbx_vector_ptr_append(&service_problems_new, service_problem);
		}
		service_diff->service_problems.values_num = 0;

		for (i = 0; i < service_diff->service_problems_recovered.values_num; i++)
		{
			zbx_service_problem_t	*service_problem;
			int			index;

			service_problem = (zbx_service_problem_t *)service_diff->service_problems_recovered.values[i];

			if (FAIL == (index = zbx_vector_ptr_search(&service->service_problems,
					&service_problem->eventid, ZBX_DEFAULT_UINT64_PTR_COMPARE_FUNC)))
			{
				THIS_SHOULD_NEVER_HAPPEN;
				continue;
			}
			else
			{
				if (clock < service_problem->clock)
					clock = service_problem->clock;

				service_problem = (zbx_service_problem_t *)service->service_problems.values[index];
				zbx_vector_uint64_append(&service_problemids, service_problem->service_problemid);

				remove_service_problem(service, index, service_problems_index);
			}
		}

		for (i = 0; i < service->service_problems.values_num; i++)
		{
			zbx_service_problem_t	*service_problem;

			service_problem = (zbx_service_problem_t *)service->service_problems.values[i];

			if (service_problem->severity > status)
			{
				status = service_problem->severity;
				clock = service_problem->clock;
			}
		}

		if (0 == clock)
			clock = time(NULL);

		if (SERVICE_ALGORITHM_NONE == service->algorithm)
			continue;

		if (service->status != status)
		{
			update_service(&service_updates, service->serviceid, service->status, status);
			service->status = status;

			its_updates_append(&alarms, service->serviceid, service->status, clock);

			/* update parent services */
			for (i = 0; i < service->parents.values_num; i++)
			{
				its_itservice_update_status((zbx_service_t *)service->parents.values[i], clock, &alarms,
						&service_updates, service_diff->flags);
			}
		}
		else if (0 != (ZBX_FLAG_SERVICE_RECALCULATE & service_diff->flags))
		{
			/* update parent services */
			for (i = 0; i < service->parents.values_num; i++)
			{
				its_itservice_update_status((zbx_service_t *)service->parents.values[i], clock, &alarms,
						&service_updates, service_diff->flags);
			}
		}
	}

	do
	{
		DBbegin();
		its_write_status_and_alarms(&alarms, &service_updates, &service_problems_new, &service_problemids);
	}
	while (ZBX_DB_DOWN == DBcommit());

	zbx_vector_uint64_destroy(&service_problemids);
	zbx_vector_ptr_destroy(&service_problems_new);
	zbx_hashset_destroy(&service_updates);
	zbx_vector_ptr_clear_ext(&alarms, zbx_ptr_free);
	zbx_vector_ptr_destroy(&alarms);

	zabbix_log(LOG_LEVEL_DEBUG, "End of %s()", __func__);
}

static void	recover_services_problem(zbx_service_manager_t *service_manager, const zbx_event_t *event)
{
	zbx_service_problem_index_t	*service_problem_index, service_problem_index_local;

	service_problem_index_local.eventid = event->eventid;
	if (NULL != (service_problem_index = zbx_hashset_search(&service_manager->service_problems_index,
			&service_problem_index_local)))
	{
		int	i;

		for (i = 0; i < service_problem_index->services.values_num; i++)
		{
			zbx_service_t		*service;
			zbx_services_diff_t	service_diff_local, *service_diff;
			zbx_service_problem_t	*service_problem;

			service = (zbx_service_t *)service_problem_index->services.values[i];

			service_diff_local.serviceid = service->serviceid;
			if (NULL == (service_diff = zbx_hashset_search(&service_manager->service_diffs,
					&service_diff_local)))
			{
				zbx_vector_ptr_create(&service_diff_local.service_problems);
				zbx_vector_ptr_create(&service_diff_local.service_problems_recovered);
				service_diff_local.flags = ZBX_FLAG_SERVICE_UPDATE;
				service_diff = zbx_hashset_insert(&service_manager->service_diffs,
						&service_diff_local, sizeof(service_diff_local));
			}

			service_problem = zbx_malloc(NULL, sizeof(zbx_service_problem_t));
			service_problem->eventid = event->eventid;
			service_problem->serviceid = service_diff->serviceid;
			service_problem->severity = event->severity;
			service_problem->clock = event->clock;

			zbx_vector_ptr_append(&service_diff->service_problems_recovered, service_problem);
		}
	}
}

static void	process_deleted_problems(zbx_vector_uint64_t *eventids, zbx_service_manager_t *service_manager)
{
	int	i, now;

	now = time(NULL);

	for (i = 0; i < eventids->values_num; i++)
	{
		zbx_event_t	*event, event_local = {.eventid = eventids->values[i]}, **ptr;

		event = &event_local;

		if (NULL == (ptr = zbx_hashset_search(&service_manager->problem_events, &event)))
			continue;

		event = *ptr;
		event->clock = now;
		recover_services_problem(service_manager, event);

		zbx_hashset_remove_direct(&service_manager->problem_events, ptr);
	}

	db_update_services(&service_manager->services, &service_manager->service_diffs,
			&service_manager->service_problems_index);
	zbx_hashset_clear(&service_manager->service_diffs);
}

static void	process_problem_tags(zbx_vector_ptr_t *events, zbx_service_manager_t *service_manager)
{
	int	i, j;

	for (i = 0; i < events->values_num; i++)
	{
		zbx_event_t	*event, **ptr;

		event = (zbx_event_t *)events->values[i];

		if (NULL == (ptr = zbx_hashset_search(&service_manager->problem_events, &event)))
		{
			event_free(event);
			continue;
		}

		for (j = 0; j < event->tags.values_num; j++)
			zbx_vector_ptr_append(&(*ptr)->tags, event->tags.values[j]);

		event->tags.values_num = 0;
		event_free(event);

		match_event_to_service_problem_tags(*ptr, &service_manager->service_problem_tags_index,
				&service_manager->service_diffs, ZBX_FLAG_SERVICE_RECALCULATE);
	}

	db_update_services(&service_manager->services, &service_manager->service_diffs,
			&service_manager->service_problems_index);
	zbx_hashset_clear(&service_manager->service_diffs);
}

static void	process_events(zbx_vector_ptr_t *events, zbx_service_manager_t *service_manager)
{
	int	i;

	for (i = 0; i < events->values_num; i++)
	{
		zbx_event_t	*event, **ptr;

		event = events->values[i];

		switch (event->value)
		{
			case TRIGGER_VALUE_OK:
				if (NULL == (ptr = zbx_hashset_search(&service_manager->problem_events, &event)))
				{
					/* handle possible race condition when recovery is received before problem */
					zbx_hashset_insert(&service_manager->recovery_events, &event,
							sizeof(zbx_event_t *));
					continue;
				}

				recover_services_problem(service_manager, event);

				event_free(event);
				zbx_hashset_remove_direct(&service_manager->problem_events, ptr);
				break;
			case TRIGGER_VALUE_PROBLEM:
				if (NULL != (ptr = zbx_hashset_search(&service_manager->problem_events, &event)))
				{
					zabbix_log(LOG_LEVEL_ERR, "cannot process event \"" ZBX_FS_UI64 "\": event"
							" already processed", event->eventid);
					THIS_SHOULD_NEVER_HAPPEN;
					event_free(event);
					continue;
				}

				if (NULL != (ptr = zbx_hashset_search(&service_manager->recovery_events, &event)))
				{
					/* handle possible race condition when recovery is received before problem */
					zbx_hashset_remove_direct(&service_manager->recovery_events, ptr);
					event_free(event);
					continue;
				}

				zbx_hashset_insert(&service_manager->problem_events, &event, sizeof(zbx_event_t *));

				match_event_to_service_problem_tags(event,
						&service_manager->service_problem_tags_index,
						&service_manager->service_diffs,
						ZBX_FLAG_SERVICE_UPDATE);

				break;
			default:
				zabbix_log(LOG_LEVEL_ERR, "cannot process event \"" ZBX_FS_UI64 "\" unexpected value:%d",
						event->eventid, event->value);
				THIS_SHOULD_NEVER_HAPPEN;
				event_free(event);
		}
	}

	db_update_services(&service_manager->services, &service_manager->service_diffs,
			&service_manager->service_problems_index);
	zbx_hashset_clear(&service_manager->service_diffs);
}

static void	service_manager_init(zbx_service_manager_t *service_manager)
{
	zbx_hashset_create_ext(&service_manager->problem_events, 1000, default_uint64_ptr_hash_func,
			ZBX_DEFAULT_UINT64_PTR_COMPARE_FUNC, (zbx_clean_func_t)event_ptr_free,
			ZBX_DEFAULT_MEM_MALLOC_FUNC, ZBX_DEFAULT_MEM_REALLOC_FUNC, ZBX_DEFAULT_MEM_FREE_FUNC);

	zbx_hashset_create_ext(&service_manager->recovery_events, 1, default_uint64_ptr_hash_func,
			ZBX_DEFAULT_UINT64_PTR_COMPARE_FUNC, (zbx_clean_func_t)event_ptr_free,
			ZBX_DEFAULT_MEM_MALLOC_FUNC, ZBX_DEFAULT_MEM_REALLOC_FUNC, ZBX_DEFAULT_MEM_FREE_FUNC);

	zbx_hashset_create_ext(&service_manager->services, 1000, ZBX_DEFAULT_UINT64_HASH_FUNC,
			ZBX_DEFAULT_UINT64_COMPARE_FUNC, (zbx_clean_func_t)service_clean,
			ZBX_DEFAULT_MEM_MALLOC_FUNC, ZBX_DEFAULT_MEM_REALLOC_FUNC, ZBX_DEFAULT_MEM_FREE_FUNC);

	zbx_hashset_create_ext(&service_manager->service_problem_tags, 1000, ZBX_DEFAULT_UINT64_HASH_FUNC,
			ZBX_DEFAULT_UINT64_COMPARE_FUNC, (zbx_clean_func_t)service_problem_tag_clean,
			ZBX_DEFAULT_MEM_MALLOC_FUNC, ZBX_DEFAULT_MEM_REALLOC_FUNC, ZBX_DEFAULT_MEM_FREE_FUNC);

	zbx_hashset_create_ext(&service_manager->service_problem_tags_index, 1000, tag_services_hash,
			tag_services_compare, tag_services_clean, ZBX_DEFAULT_MEM_MALLOC_FUNC,
			ZBX_DEFAULT_MEM_REALLOC_FUNC, ZBX_DEFAULT_MEM_FREE_FUNC);

	zbx_hashset_create_ext(&service_manager->service_problems_index, 1000, ZBX_DEFAULT_UINT64_HASH_FUNC,
			ZBX_DEFAULT_UINT64_COMPARE_FUNC, service_problems_index_clean, ZBX_DEFAULT_MEM_MALLOC_FUNC,
			ZBX_DEFAULT_MEM_REALLOC_FUNC, ZBX_DEFAULT_MEM_FREE_FUNC);

	zbx_hashset_create_ext(&service_manager->services_links, 1000, ZBX_DEFAULT_UINT64_HASH_FUNC,
			ZBX_DEFAULT_UINT64_COMPARE_FUNC, NULL, ZBX_DEFAULT_MEM_MALLOC_FUNC,
			ZBX_DEFAULT_MEM_REALLOC_FUNC, ZBX_DEFAULT_MEM_FREE_FUNC);

	zbx_hashset_create_ext(&service_manager->service_diffs, 1000, ZBX_DEFAULT_UINT64_HASH_FUNC,
			ZBX_DEFAULT_UINT64_COMPARE_FUNC, service_diff_clean, ZBX_DEFAULT_MEM_MALLOC_FUNC,
			ZBX_DEFAULT_MEM_REALLOC_FUNC, ZBX_DEFAULT_MEM_FREE_FUNC);
}

static void	service_manager_free(zbx_service_manager_t *service_manager)
{
	zbx_hashset_destroy(&service_manager->service_problems_index);
	zbx_hashset_destroy(&service_manager->services_links);
	zbx_hashset_destroy(&service_manager->service_problem_tags);
	zbx_hashset_destroy(&service_manager->services);
	zbx_hashset_destroy(&service_manager->problem_events);
	zbx_hashset_destroy(&service_manager->recovery_events);
}

static void	recalculate_services(zbx_service_manager_t *service_manager)
{
	zbx_hashset_iter_t	iter;
	zbx_event_t		**event;
	zbx_service_t		*service;
	zbx_services_diff_t	services_diff_local, *services_diff;
	int			flags;

	zabbix_log(LOG_LEVEL_DEBUG, "In %s()", __func__);

	flags = ZBX_FLAG_SERVICE_RECALCULATE;

	zbx_hashset_iter_reset(&service_manager->problem_events, &iter);
	while (NULL != (event = (zbx_event_t **)zbx_hashset_iter_next(&iter)))
	{
		match_event_to_service_problem_tags(*event, &service_manager->service_problem_tags_index,
				&service_manager->service_diffs, flags);
	}

	zbx_hashset_iter_reset(&service_manager->services, &iter);
	while (NULL != (service = (zbx_service_t *)zbx_hashset_iter_next(&iter)))
	{
		if (0 != service->children.values_num)
			continue;

		services_diff_local.serviceid = service->serviceid;
		services_diff = zbx_hashset_search(&service_manager->service_diffs, &services_diff_local);

		if (NULL == services_diff)
		{
			zbx_vector_ptr_create(&services_diff_local.service_problems);
			zbx_vector_ptr_create(&services_diff_local.service_problems_recovered);
			services_diff_local.flags = flags;
			zbx_hashset_insert(&service_manager->service_diffs, &services_diff_local,
					sizeof(services_diff_local));
		}
	}

	db_update_services(&service_manager->services, &service_manager->service_diffs,
			&service_manager->service_problems_index);
	zbx_hashset_clear(&service_manager->service_diffs);

	zabbix_log(LOG_LEVEL_DEBUG, "End of %s()", __func__);
}
static void	zbx_serviceman_sigusr_handler(int flags)
{
	if (ZBX_RTC_SERVICE_CACHE_RELOAD != ZBX_RTC_GET_MSG(flags))
		return;

	if (1 == service_cache_reload_requested)
	{
		zabbix_log(LOG_LEVEL_WARNING, "service manager cache reloading is already in progress");
	}
	else
	{
		service_cache_reload_requested = 1;
		zabbix_log(LOG_LEVEL_WARNING, "forced reloading of the service manager cache");
	}
}

ZBX_THREAD_ENTRY(service_manager_thread, args)
{
	zbx_ipc_service_t	service;
	char			*error = NULL;
	zbx_ipc_client_t	*client;
	zbx_ipc_message_t	*message;
	int			ret, processed_num = 0;
	double			time_stat, time_idle = 0, time_now, time_flush = 0, sec;
	zbx_service_manager_t	service_manager;

#define	STAT_INTERVAL	5	/* if a process is busy and does not sleep then update status not faster than */
				/* once in STAT_INTERVAL seconds */

	process_type = ((zbx_thread_args_t *)args)->process_type;
	server_num = ((zbx_thread_args_t *)args)->server_num;
	process_num = ((zbx_thread_args_t *)args)->process_num;

	zabbix_log(LOG_LEVEL_INFORMATION, "%s #%d started [%s #%d]", get_program_type_string(program_type),
				server_num, get_process_type_string(process_type), process_num);

	update_selfmon_counter(ZBX_PROCESS_STATE_BUSY);

	zbx_setproctitle("%s #%d [connecting to the database]", get_process_type_string(process_type), process_num);

	DBconnect(ZBX_DB_CONNECT_NORMAL);

	zbx_set_sigusr_handler(zbx_serviceman_sigusr_handler);

	if (FAIL == zbx_ipc_service_start(&service, ZBX_IPC_SERVICE_SERVICE, &error))
	{
		zabbix_log(LOG_LEVEL_CRIT, "cannot start service manager service: %s", error);
		zbx_free(error);
		exit(EXIT_FAILURE);
	}

	/* initialize statistics */
	time_stat = zbx_time();

	service_manager_init(&service_manager);

	DBbegin();
	db_get_events(&service_manager.problem_events);	/* TODO: housekeeping, get events before history syncer starts to recover */
	DBcommit();

	zbx_setproctitle("%s #%d started", get_process_type_string(process_type), process_num);

	while (ZBX_IS_RUNNING())
	{
		time_now = zbx_time();
//
//		if (STAT_INTERVAL < time_now - time_stat)
//		{
//			zbx_setproctitle("%s #%d [queued %d, processed %d values, idle "
//					ZBX_FS_DBL " sec during " ZBX_FS_DBL " sec]",
//					get_process_type_string(process_type), process_num,
//					interface_availabilities.values_num, processed_num, time_idle, time_now - time_stat);
//
//			time_stat = time_now;
//			time_idle = 0;
//			processed_num = 0;
//		}
//
<<<<<<< HEAD
		if (CONFIG_SERVICEMAN_SYNC_FREQUENCY < time_now - time_flush)
=======
		if (ZBX_SERVICE_MANAGER_SYNC_DELAY_SEC < time_now - time_flush || 1 == service_cache_reload_requested)
>>>>>>> 46d51388
		{
			int	updated = 0, revision = time(NULL);

			DBbegin();
			sync_services(&service_manager, &updated, revision);
			sync_service_problem_tags(&service_manager, &updated, revision);
			sync_services_links(&service_manager, &updated, revision);

			if (0 == time_flush || 1 == service_cache_reload_requested)
			{
				sync_service_problems(&service_manager.services, &service_manager.service_problems_index);
				service_cache_reload_requested = 0;
			}

			DBcommit();

			if (0 != updated)
				recalculate_services(&service_manager);

			time_flush = time_now;
			time_now = zbx_time();
		}

		update_selfmon_counter(ZBX_PROCESS_STATE_IDLE);
		ret = zbx_ipc_service_recv(&service, 1, &client, &message);
		update_selfmon_counter(ZBX_PROCESS_STATE_BUSY);
		sec = zbx_time();
		zbx_update_env(sec);

		if (ZBX_IPC_RECV_IMMEDIATE != ret)
			time_idle += sec - time_now;

		if (NULL != message)
		{
			zbx_vector_ptr_t	events;
			zbx_vector_uint64_t	eventids;

			zbx_vector_ptr_create(&events);
			zbx_vector_uint64_create(&eventids);

			switch (message->code)
			{
				case ZBX_IPC_SERVICE_SERVICE_PROBLEMS:
					zbx_service_deserialize(message->data, message->size, &events);
					process_events(&events, &service_manager);
					break;
				case ZBX_IPC_SERVICE_SERVICE_PROBLEMS_TAGS:
					zbx_service_deserialize_problem_tags(message->data, message->size, &events);
					process_problem_tags(&events, &service_manager);
					break;
				case ZBX_IPC_SERVICE_SERVICE_PROBLEMS_DELETE:
					zbx_service_deserialize_eventids(message->data, message->size, &eventids);
					process_deleted_problems(&eventids, &service_manager);
					break;
				default:
					THIS_SHOULD_NEVER_HAPPEN;
			}

			zbx_ipc_message_free(message);
			zbx_vector_uint64_destroy(&eventids);
			zbx_vector_ptr_destroy(&events);
		}

		if (NULL != client)
			zbx_ipc_client_release(client);
	}

	service_manager_free(&service_manager);

	DBclose();

	exit(EXIT_SUCCESS);
#undef STAT_INTERVAL
}
<|MERGE_RESOLUTION|>--- conflicted
+++ resolved
@@ -1539,11 +1539,7 @@
 //			processed_num = 0;
 //		}
 //
-<<<<<<< HEAD
-		if (CONFIG_SERVICEMAN_SYNC_FREQUENCY < time_now - time_flush)
-=======
-		if (ZBX_SERVICE_MANAGER_SYNC_DELAY_SEC < time_now - time_flush || 1 == service_cache_reload_requested)
->>>>>>> 46d51388
+		if (CONFIG_SERVICEMAN_SYNC_FREQUENCY < time_now - time_flush || 1 == service_cache_reload_requested)
 		{
 			int	updated = 0, revision = time(NULL);
 
