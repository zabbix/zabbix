--- conflicted
+++ resolved
@@ -161,7 +161,6 @@
 int	vmware_dc_name_compare(const void *d1, const void *d2);
 ZBX_PTR_VECTOR_DECL(vmware_datacenter, zbx_vmware_datacenter_t *)
 
-<<<<<<< HEAD
 typedef struct
 {
 	char			*uuid;
@@ -172,9 +171,6 @@
 int	vmware_dvs_uuid_compare(const void *d1, const void *d2);
 ZBX_PTR_VECTOR_DECL(vmware_dvswitch, zbx_vmware_dvswitch_t *)
 
-#define ZBX_VMWARE_DEV_TYPE_NIC		1
-#define ZBX_VMWARE_DEV_TYPE_DISK	2
-=======
 #define ZBX_VMWARE_DEV_TYPE_NIC				1
 #define ZBX_VMWARE_DEV_TYPE_DISK			2
 #define ZBX_VMWARE_DEV_PROPS_IFMAC			0
@@ -185,7 +181,7 @@
 #define ZBX_VMWARE_DEV_PROPS_IFDVSWITCH_PORTGROUP	5
 #define ZBX_VMWARE_DEV_PROPS_IFDVSWITCH_PORT		6
 #define ZBX_VMWARE_DEV_PROPS_NUM			7
->>>>>>> 8bd64057
+
 typedef struct
 {
 	int	type;
