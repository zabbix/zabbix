/*
** Zabbix
** Copyright (C) 2001-2023 Zabbix SIA
**
** This program is free software; you can redistribute it and/or modify
** it under the terms of the GNU General Public License as published by
** the Free Software Foundation; either version 2 of the License, or
** (at your option) any later version.
**
** This program is distributed in the hope that it will be useful,
** but WITHOUT ANY WARRANTY; without even the implied warranty of
** MERCHANTABILITY or FITNESS FOR A PARTICULAR PURPOSE. See the
** GNU General Public License for more details.
**
** You should have received a copy of the GNU General Public License
** along with this program; if not, write to the Free Software
** Foundation, Inc., 51 Franklin Street, Fifth Floor, Boston, MA  02110-1301, USA.
**/

#include "vmware.h"

#include "zbxxml.h"
#ifdef HAVE_LIBXML2
#	include <libxml/xpath.h>
#endif

#include "zbxmutexs.h"
#include "zbxshmem.h"
#include "zbxnix.h"
#include "zbxstr.h"
#include "zbxnum.h"
#include "zbxtime.h"
#include "zbxip.h"

/*
 * The VMware data (zbx_vmware_service_t structure) are stored in shared memory.
 * This data can be accessed with zbx_vmware_get_service() function and is regularly
 * updated by VMware collector processes.
 *
 * When a new service is requested by poller the zbx_vmware_get_service() function
 * creates a new service object, marks it as new, but still returns NULL object.
 *
 * The collectors check the service object list for new services or services not updated
 * during last config_vmware_frequency seconds. If such service is found it is marked
 * as updating.
 *
 * The service object is updated by creating a new data object, initializing it
 * with the latest data from VMware vCenter (or Hypervisor), destroying the old data
 * object and replacing it with the new one.
 *
 * The collector must be locked only when accessing service object list and working with
 * a service object. It is not locked for new data object creation during service update,
 * which is the most time consuming task.
 *
 * As the data retrieved by VMware collector can be quite big (for example 1 Hypervisor
 * with 500 Virtual Machines will result in approximately 20 MB of data), VMware collector
 * updates performance data (which is only 10% of the structure data) separately
 * with config_vmware_perf_frequency period. The performance data is stored directly
 * in VMware service object entities vector - so the structure data is not affected by
 * performance data updates.
 */

<<<<<<< HEAD
extern char		*CONFIG_SOURCE_IP;
=======
extern int		CONFIG_VMWARE_FREQUENCY;
extern zbx_uint64_t	CONFIG_VMWARE_CACHE_SIZE;
extern int		CONFIG_VMWARE_TIMEOUT;
>>>>>>> b157b37f

#define VMWARE_VECTOR_CREATE(ref, type)	zbx_vector_##type##_create_ext(ref,  __vm_shmem_malloc_func, \
		__vm_shmem_realloc_func, __vm_shmem_free_func)

#define ZBX_XML_DATETIME		26
#define ZBX_INIT_UPD_XML_SIZE		(100 * ZBX_KIBIBYTE)
#define zbx_xml_free_doc(xdoc)		if (NULL != xdoc)\
						xmlFreeDoc(xdoc)
#define ZBX_VMWARE_DS_REFRESH_VERSION	6

static zbx_mutex_t	vmware_lock = ZBX_MUTEX_NULL;

static zbx_shmem_info_t	*vmware_mem = NULL;

ZBX_SHMEM_FUNC_IMPL(__vm, vmware_mem)

zbx_vmware_t	*vmware = NULL;

#if defined(HAVE_LIBXML2) && defined(HAVE_LIBCURL)

#define ZBX_VMWARE_COUNTERS_INIT_SIZE	500

#define ZBX_VPXD_STATS_MAXQUERYMETRICS				64
#define ZBX_MAXQUERYMETRICS_UNLIMITED				1000
#define ZBX_VCENTER_LESS_THAN_6_5_0_STATS_MAXQUERYMETRICS	64
#define ZBX_VCENTER_6_5_0_AND_MORE_STATS_MAXQUERYMETRICS	256

ZBX_PTR_VECTOR_IMPL(str_uint64_pair, zbx_str_uint64_pair_t)
ZBX_PTR_VECTOR_IMPL(vmware_datastore, zbx_vmware_datastore_t *)
ZBX_PTR_VECTOR_IMPL(vmware_datacenter, zbx_vmware_datacenter_t *)
ZBX_PTR_VECTOR_IMPL(vmware_diskextent, zbx_vmware_diskextent_t *)
ZBX_VECTOR_IMPL(vmware_hvdisk, zbx_vmware_hvdisk_t)
ZBX_PTR_VECTOR_IMPL(vmware_dsname, zbx_vmware_dsname_t *)
ZBX_PTR_VECTOR_IMPL(vmware_pnic, zbx_vmware_pnic_t *)
ZBX_PTR_VECTOR_IMPL(vmware_custom_attr, zbx_vmware_custom_attr_t *)
ZBX_PTR_VECTOR_IMPL(custquery_param, zbx_vmware_custquery_param_t)
ZBX_PTR_VECTOR_IMPL(vmware_dvswitch, zbx_vmware_dvswitch_t *)
ZBX_PTR_VECTOR_IMPL(vmware_alarm, zbx_vmware_alarm_t *)
ZBX_PTR_VECTOR_IMPL(vmware_diskinfo, zbx_vmware_diskinfo_t *)

/* VMware service object name mapping for vcenter and vsphere installations */
typedef struct
{
	const char	*performance_manager;
	const char	*session_manager;
	const char	*event_manager;
	const char	*property_collector;
	const char	*root_folder;
}
zbx_vmware_service_objects_t;

static zbx_vmware_service_objects_t	vmware_service_objects[3] =
{
	{NULL, NULL, NULL, NULL, NULL},
	{"ha-perfmgr", "ha-sessionmgr", "ha-eventmgr", "ha-property-collector", "ha-folder-root"},
	{"PerfMgr", "SessionManager", "EventManager", "propertyCollector", "group-d1"}
};

/* mapping of performance counter group/key[rollup type] to its id (net/transmitted[average] -> <id>) */
typedef struct
{
	char		*path;
	zbx_uint64_t	id;
	int		unit;
}
zbx_vmware_counter_t;

/* performance counter value for a specific instance */
typedef struct
{
	zbx_uint64_t	counterid;
	char		*instance;
	zbx_uint64_t	value;
}
zbx_vmware_perf_value_t;

/* value of custom query for a specific instance */
typedef struct
{
	char			*response;
#define	ZBX_VMWARE_CQV_EMPTY	0
#define	ZBX_VMWARE_CQV_VALUE	1
#define	ZBX_VMWARE_CQV_ERROR	2
	unsigned char		status;
	zbx_vmware_cust_query_t	*instance;
}
zbx_vmware_cq_value_t;

ZBX_PTR_VECTOR_DECL(cq_value, zbx_vmware_cq_value_t *)
ZBX_PTR_VECTOR_IMPL(cq_value, zbx_vmware_cq_value_t *)

/* performance data for a performance collector entity */
typedef struct
{
	/* entity type: HostSystem, Datastore or VirtualMachine */
	char			*type;

	/* entity id */
	char			*id;

	/* the performance counter values (see zbx_vmware_perfvalue_t) */
	zbx_vector_ptr_t	values;

	/* error information */
	char			*error;
}
zbx_vmware_perf_data_t;

typedef struct
{
	zbx_uint64_t	id;
	xmlNode		*xml_node;
}
zbx_id_xmlnode_t;

/* VMware events host information */
typedef struct
{
	const char	*node_name;
	int		flag;
	char		*name;
}
event_hostinfo_node_t;

/* VMware alarms cache information */
typedef struct
{
	char	*alarm;
	char	*name;
	char	*system_name;
	char	*description;
	int	enabled;
}
zbx_vmware_alarm_details_t;

ZBX_PTR_VECTOR_DECL(vmware_alarm_details, zbx_vmware_alarm_details_t *)
ZBX_PTR_VECTOR_IMPL(vmware_alarm_details, zbx_vmware_alarm_details_t *)

typedef struct
{
	zbx_vector_vmware_alarm_t		*alarms;
	zbx_vector_vmware_alarm_details_t	details;
}
zbx_vmware_alarms_data_t;

/* VMware performance counters available per object (information cache) */
ZBX_VECTOR_DECL(uint16, uint16_t)
ZBX_VECTOR_IMPL(uint16, uint16_t)

typedef struct
{
	char			*type;
	char			*id;
	zbx_vector_uint16_t	list;
}
zbx_vmware_perf_available_t;

ZBX_PTR_VECTOR_DECL(perf_available, zbx_vmware_perf_available_t *)
ZBX_PTR_VECTOR_IMPL(perf_available, zbx_vmware_perf_available_t *)

#define ZBX_HOSTINFO_NODES_DATACENTER		0x01
#define ZBX_HOSTINFO_NODES_COMPRES		0x02
#define ZBX_HOSTINFO_NODES_HOST			0x04
#define ZBX_HOSTINFO_NODES_MASK_ALL		\
		(ZBX_HOSTINFO_NODES_DATACENTER | ZBX_HOSTINFO_NODES_COMPRES | ZBX_HOSTINFO_NODES_HOST)

ZBX_VECTOR_DECL(id_xmlnode, zbx_id_xmlnode_t)
ZBX_VECTOR_IMPL(id_xmlnode, zbx_id_xmlnode_t)
ZBX_PTR_VECTOR_IMPL(vmware_resourcepool, zbx_vmware_resourcepool_t *)

static zbx_hashset_t	evt_msg_strpool;

static zbx_uint64_t	evt_req_chunk_size;

/* the vmware resource pool chunk */
typedef struct
{
	char			*id;
	char			*first_parentid;
	char			*name;
	const char		*path;
	const char		*parentid;
	unsigned char		parent_is_rp;
}
zbx_vmware_rpool_chunk_t;

ZBX_PTR_VECTOR_DECL(vmware_rpool_chunk, zbx_vmware_rpool_chunk_t *)
ZBX_PTR_VECTOR_IMPL(vmware_rpool_chunk, zbx_vmware_rpool_chunk_t *)

/*
 * SOAP support
 */
#define	ZBX_XML_HEADER1_VERSION	21
#define	ZBX_XML_HEADER1_V4	"Soapaction:urn:vim25/4.1"
#define	ZBX_XML_HEADER1_V6	"Soapaction:urn:vim25/6.0"
#define ZBX_XML_HEADER2		"Content-Type:text/xml; charset=utf-8"
/* cURL specific attribute to prevent the use of "Expect" directive */
/* according to RFC 7231/5.1.1 if xml request is larger than 1k */
#define ZBX_XML_HEADER3		"Expect:"

#define ZBX_POST_VSPHERE_HEADER									\
		"<?xml version=\"1.0\" encoding=\"UTF-8\"?>"					\
		"<SOAP-ENV:Envelope"								\
			" xmlns:ns0=\"urn:vim25\""						\
			" xmlns:ns1=\"http://schemas.xmlsoap.org/soap/envelope/\""		\
			" xmlns:xsi=\"http://www.w3.org/2001/XMLSchema-instance\""		\
			" xmlns:SOAP-ENV=\"http://schemas.xmlsoap.org/soap/envelope/\">"	\
			"<SOAP-ENV:Header/>"							\
			"<ns1:Body>"
#define ZBX_POST_VSPHERE_FOOTER									\
			"</ns1:Body>"								\
		"</SOAP-ENV:Envelope>"

#define ZBX_XPATH_FAULTSTRING(sz)									\
	(MAX_STRING_LEN < sz ? ZBX_XPATH_FAULT_FAST("faultstring") : ZBX_XPATH_FAULT_SLOW(MAX_STRING_LEN))

#define ZBX_XPATH_FAULT_FAST(name)									\
	"/*/*/*[local-name()='Fault'][1]/*[local-name()='" name "'][1]"

#define ZBX_XPATH_FAULT_SLOW(max_len)									\
	"concat(substring(" ZBX_XPATH_FAULT_FAST("faultstring")",1," ZBX_STR(max_len) "),"		\
	"substring(concat(local-name(" ZBX_XPATH_FAULT_FAST("detail") "/*[1]),':',"			\
	ZBX_XPATH_FAULT_FAST("detail")"//*[local-name()='name']),1,"					\
	ZBX_STR(max_len) " * number(string-length(" ZBX_XPATH_FAULT_FAST("faultstring") ")=0)"		\
	"* number(string-length(local-name(" ZBX_XPATH_FAULT_FAST("detail") "/*[1]) )>0)))"

#define ZBX_XPATH_REFRESHRATE()										\
	"/*/*/*/*/*[local-name()='refreshRate' and ../*[local-name()='currentSupported']='true']"

#define ZBX_XPATH_ISAGGREGATE()										\
	"/*/*/*/*/*[local-name()='entity'][../*[local-name()='summarySupported']='true' and "		\
	"../*[local-name()='currentSupported']='false']"

#define ZBX_XPATH_COUNTERINFO()										\
	"/*/*/*/*/*/*[local-name()='propSet']/*[local-name()='val']/*[local-name()='PerfCounterInfo']"

#define ZBX_XPATH_HV_PNICS()										\
	"/*/*/*/*/*/*[local-name()='propSet']/*[local-name()='val']/*[local-name()='PhysicalNic']"	\

#define ZBX_XPATH_HV_DATASTORES()									\
	"/*/*/*/*/*/*[local-name()='propSet'][*[local-name()='name'][text()='datastore']]"		\
	"/*[local-name()='val']/*[@type='Datastore']"

#define ZBX_XPATH_HV_VMS()										\
	"/*/*/*/*/*/*[local-name()='propSet'][*[local-name()='name'][text()='vm']]"			\
	"/*[local-name()='val']/*[@type='VirtualMachine']"

#define ZBX_XPATH_DATASTORE_SUMMARY(property)								\
	"/*/*/*/*/*/*[local-name()='propSet'][*[local-name()='name'][text()='summary']]"		\
		"/*[local-name()='val']/*[local-name()='" property "']"

#define ZBX_XPATH_MAXQUERYMETRICS()									\
	"/*/*/*/*[*[local-name()='key']='config.vpxd.stats.maxQueryMetrics']/*[local-name()='value']"

#define ZBX_XPATH_VM_HARDWARE(property)									\
	"/*/*/*/*/*/*[local-name()='propSet'][*[local-name()='name'][text()='config.hardware']]"	\
		"/*[local-name()='val']/*[local-name()='" property "']"

#define ZBX_XPATH_VM_GUESTDISKS()									\
	"/*/*/*/*/*/*[local-name()='propSet'][*[local-name()='name'][text()='guest.disk']]"		\
	"/*/*[local-name()='GuestDiskInfo']"

#define ZBX_XPATH_VM_UUID()										\
	"/*/*/*/*/*/*[local-name()='propSet'][*[local-name()='name'][text()='config.uuid']]"		\
		"/*[local-name()='val']"

#define ZBX_XPATH_VM_INSTANCE_UUID()									\
	"/*/*/*/*/*/*[local-name()='propSet'][*[local-name()='name'][text()='config.instanceUuid']]"	\
		"/*[local-name()='val']"

#define ZBX_XPATH_VM_CUSTOM_FIELD_VALUES()								\
	ZBX_XPATH_PROP_NAME("customValue") ZBX_XPATH_LN("CustomFieldValue")

#define ZBX_XPATH_HV_SENSOR_STATUS(node, sensor)							\
	ZBX_XPATH_PROP_NAME(node) "/*[local-name()='HostNumericSensorInfo']"				\
		"[*[local-name()='name'][text()='" sensor "']]"						\
		"/*[local-name()='healthState']/*[local-name()='key']"

#define ZBX_XPATH_EVT_INFO(param)									\
	"*[local-name()='" param "']/*[local-name()='name']"

#define ZBX_XPATH_EVT_ARGUMENT(key)									\
	"*[local-name()='arguments'][*[local-name()='key'][text()='" key "']]/*[local-name()='value']"

#define ZBX_XPATH_VMWARE_ABOUT(property)								\
	"/*/*/*/*/*[local-name()='about']/*[local-name()='" property "']"

#define ZBX_XPATH_HV_SCSI_TOPOLOGY									\
		ZBX_XPATH_PROP_NAME("config.storageDevice.scsiTopology")				\
		"/*[local-name()='adapter']/*[local-name()='target']"					\
		"/*[local-name()='lun']/*[local-name()='scsiLun']"

#define ZBX_XPATH_HV_MULTIPATH(state)									\
		"count(/*/*/*/*/*/*[local-name()='propSet'][1]/*[local-name()='val']"			\
		"/*[local-name()='lun'][*[local-name()='lun'][text()='%s']][1]"				\
		"/*[local-name()='path']" state ")"

#define ZBX_XPATH_HV_MULTIPATH_PATHS()	ZBX_XPATH_HV_MULTIPATH("")
#define ZBX_XPATH_HV_MULTIPATH_ACTIVE_PATHS()								\
		ZBX_XPATH_HV_MULTIPATH("[*[local-name()='state'][text()='active']]")

#define ZBX_XPATH_DS_INFO_EXTENT()									\
		ZBX_XPATH_PROP_NAME("info") "/*/*[local-name()='extent']"

#	define ZBX_XNN(NN)			"*[local-name()='" NN "']"
#	define ZBX_XPATH_NN(NN)			ZBX_XNN(NN)
#	define ZBX_XPATH_LN(LN)			"/" ZBX_XPATH_NN(LN)
#	define ZBX_XPATH_LN1(LN1)		"/" ZBX_XPATH_LN(LN1)
#	define ZBX_XPATH_LN2(LN1, LN2)		"/" ZBX_XPATH_LN(LN1) ZBX_XPATH_LN(LN2)
#	define ZBX_XPATH_LN3(LN1, LN2, LN3)	"/" ZBX_XPATH_LN(LN1) ZBX_XPATH_LN(LN2) ZBX_XPATH_LN(LN3)

#define ZBX_XPATH_PROP_OBJECT_ID(type, id)								\
	"/*/*/*/*/*[local-name()='objects'][*[local-name()='obj'][@type='" type "']" id "][1]"

#define ZBX_XPATH_PROP_OBJECT(type)	ZBX_XPATH_PROP_OBJECT_ID(type, "") "/"

#define ZBX_XPATH_PROP_NAME_NODE(property)								\
	"*[local-name()='propSet'][*[local-name()='name'][text()='" property "']][1]/*[local-name()='val']"

#define ZBX_XPATH_PROP_NAME(property)									\
	"/*/*/*/*/*/" ZBX_XPATH_PROP_NAME_NODE(property)

#define ZBX_XPATH_PROP_SUFFIX(property)									\
	"*[local-name()='propSet'][*[local-name()='name']"						\
	"[substring(text(),string-length(text())-string-length('" property "')+1)='" property "']]"	\
	"/*[local-name()='val']"

#define ZBX_VM_NONAME_XML	"noname.xml"

#define ZBX_HVPROPMAP_EXT(property, func, ver)								\
	{property, ZBX_XPATH_PROP_OBJECT(ZBX_VMWARE_SOAP_HV) ZBX_XPATH_PROP_NAME_NODE(property), func, ver}
#define ZBX_HVPROPMAP(property)										\
	ZBX_HVPROPMAP_EXT(property, NULL, 0)
#define ZBX_VMPROPMAP(property)										\
	{property, ZBX_XPATH_PROP_OBJECT(ZBX_VMWARE_SOAP_VM) ZBX_XPATH_PROP_NAME_NODE(property), NULL, 0}

typedef int	(*nodeprocfunc_t)(void *, char **);
static int	vmware_service_get_vm_snapshot(void *xml_node, char **jstr);
static void	vmware_service_cq_prop_value(const char *fn_parent, xmlDoc *xdoc, zbx_vector_cq_value_t *cqvs);
static char	*vmware_cq_prop_soap_request(const zbx_vector_cq_value_t *cq_values, const char *soap_type,
		const char *obj_id, zbx_vector_cq_value_t *cqvs);
static int	vmware_diskinfo_diskname_compare(const void *d1, const void *d2);

typedef struct
{
	const char	*name;
	const char	*xpath;
	nodeprocfunc_t	func;
	unsigned short	vc_min;
}
zbx_vmware_propmap_t;

static zbx_vmware_propmap_t	hv_propmap[] = {
	ZBX_HVPROPMAP("summary.quickStats.overallCpuUsage"),	/* ZBX_VMWARE_HVPROP_OVERALL_CPU_USAGE */
	ZBX_HVPROPMAP("summary.config.product.fullName"),	/* ZBX_VMWARE_HVPROP_FULL_NAME */
	ZBX_HVPROPMAP("summary.hardware.numCpuCores"),		/* ZBX_VMWARE_HVPROP_HW_NUM_CPU_CORES */
	ZBX_HVPROPMAP("summary.hardware.cpuMhz"),		/* ZBX_VMWARE_HVPROP_HW_CPU_MHZ */
	ZBX_HVPROPMAP("summary.hardware.cpuModel"),		/* ZBX_VMWARE_HVPROP_HW_CPU_MODEL */
	ZBX_HVPROPMAP("summary.hardware.numCpuThreads"), 	/* ZBX_VMWARE_HVPROP_HW_NUM_CPU_THREADS */
	ZBX_HVPROPMAP("summary.hardware.memorySize"), 		/* ZBX_VMWARE_HVPROP_HW_MEMORY_SIZE */
	ZBX_HVPROPMAP("summary.hardware.model"), 		/* ZBX_VMWARE_HVPROP_HW_MODEL */
	ZBX_HVPROPMAP("summary.hardware.uuid"), 		/* ZBX_VMWARE_HVPROP_HW_UUID */
	ZBX_HVPROPMAP("summary.hardware.vendor"), 		/* ZBX_VMWARE_HVPROP_HW_VENDOR */
	ZBX_HVPROPMAP("summary.quickStats.overallMemoryUsage"),	/* ZBX_VMWARE_HVPROP_MEMORY_USED */
	{NULL, ZBX_XPATH_HV_SENSOR_STATUS("runtime.healthSystemRuntime.systemHealthInfo.numericSensorInfo",
			"VMware Rollup Health State"), NULL, 0},/* ZBX_VMWARE_HVPROP_HEALTH_STATE */
	ZBX_HVPROPMAP("summary.quickStats.uptime"),		/* ZBX_VMWARE_HVPROP_UPTIME */
	ZBX_HVPROPMAP("summary.config.product.version"),	/* ZBX_VMWARE_HVPROP_VERSION */
	ZBX_HVPROPMAP("summary.config.name"),			/* ZBX_VMWARE_HVPROP_NAME */
	ZBX_HVPROPMAP("overallStatus"),				/* ZBX_VMWARE_HVPROP_STATUS */
	ZBX_HVPROPMAP("runtime.inMaintenanceMode"),		/* ZBX_VMWARE_HVPROP_MAINTENANCE */
	ZBX_HVPROPMAP_EXT("summary.runtime.healthSystemRuntime.systemHealthInfo.numericSensorInfo",
			zbx_xmlnode_to_json, 0),		/* ZBX_VMWARE_HVPROP_SENSOR */
	{"config.network.dnsConfig", "concat("			/* ZBX_VMWARE_HVPROP_NET_NAME */
			ZBX_XPATH_PROP_NAME("config.network.dnsConfig") "/*[local-name()='hostName']" ",'.',"
			ZBX_XPATH_PROP_NAME("config.network.dnsConfig") "/*[local-name()='domainName'])", NULL, 0},
	ZBX_HVPROPMAP("parent"),				/* ZBX_VMWARE_HVPROP_PARENT */
	ZBX_HVPROPMAP("runtime.connectionState"),		/* ZBX_VMWARE_HVPROP_CONNECTIONSTATE */
	ZBX_HVPROPMAP_EXT("hardware.systemInfo.serialNumber", NULL, 67),/* ZBX_VMWARE_HVPROP_HW_SERIALNUMBER */
	ZBX_HVPROPMAP_EXT("runtime.healthSystemRuntime.hardwareStatusInfo",
			zbx_xmlnode_to_json, 0)			/* ZBX_VMWARE_HVPROP_HW_SENSOR */
};

static zbx_vmware_propmap_t	vm_propmap[] = {
	ZBX_VMPROPMAP("summary.config.numCpu"),			/* ZBX_VMWARE_VMPROP_CPU_NUM */
	ZBX_VMPROPMAP("summary.quickStats.overallCpuUsage"),	/* ZBX_VMWARE_VMPROP_CPU_USAGE */
	ZBX_VMPROPMAP("summary.config.name"),			/* ZBX_VMWARE_VMPROP_NAME */
	ZBX_VMPROPMAP("summary.config.memorySizeMB"),		/* ZBX_VMWARE_VMPROP_MEMORY_SIZE */
	ZBX_VMPROPMAP("summary.quickStats.balloonedMemory"),	/* ZBX_VMWARE_VMPROP_MEMORY_SIZE_BALLOONED */
	ZBX_VMPROPMAP("summary.quickStats.compressedMemory"),	/* ZBX_VMWARE_VMPROP_MEMORY_SIZE_COMPRESSED */
	ZBX_VMPROPMAP("summary.quickStats.swappedMemory"),	/* ZBX_VMWARE_VMPROP_MEMORY_SIZE_SWAPPED */
	ZBX_VMPROPMAP("summary.quickStats.guestMemoryUsage"),	/* ZBX_VMWARE_VMPROP_MEMORY_SIZE_USAGE_GUEST */
	ZBX_VMPROPMAP("summary.quickStats.hostMemoryUsage"),	/* ZBX_VMWARE_VMPROP_MEMORY_SIZE_USAGE_HOST */
	ZBX_VMPROPMAP("summary.quickStats.privateMemory"),	/* ZBX_VMWARE_VMPROP_MEMORY_SIZE_PRIVATE */
	ZBX_VMPROPMAP("summary.quickStats.sharedMemory"),	/* ZBX_VMWARE_VMPROP_MEMORY_SIZE_SHARED */
	ZBX_VMPROPMAP("summary.runtime.powerState"),		/* ZBX_VMWARE_VMPROP_POWER_STATE */
	ZBX_VMPROPMAP("summary.storage.committed"),		/* ZBX_VMWARE_VMPROP_STORAGE_COMMITED */
	ZBX_VMPROPMAP("summary.storage.unshared"),		/* ZBX_VMWARE_VMPROP_STORAGE_UNSHARED */
	ZBX_VMPROPMAP("summary.storage.uncommitted"),		/* ZBX_VMWARE_VMPROP_STORAGE_UNCOMMITTED */
	ZBX_VMPROPMAP("summary.quickStats.uptimeSeconds"),	/* ZBX_VMWARE_VMPROP_UPTIME */
	ZBX_VMPROPMAP("guest.ipAddress"),			/* ZBX_VMWARE_VMPROP_IPADDRESS */
	ZBX_VMPROPMAP("guest.hostName"),			/* ZBX_VMWARE_VMPROP_GUESTHOSTNAME */
	ZBX_VMPROPMAP("guest.guestFamily"),			/* ZBX_VMWARE_VMPROP_GUESTFAMILY */
	ZBX_VMPROPMAP("guest.guestFullName"),			/* ZBX_VMWARE_VMPROP_GUESTFULLNAME */
	ZBX_VMPROPMAP("parent"),				/* ZBX_VMWARE_VMPROP_FOLDER */
	{"layoutEx</ns0:pathSet><ns0:pathSet>snapshot",		/* ZBX_VMWARE_VMPROP_SNAPSHOT */
			ZBX_XPATH_PROP_OBJECT(ZBX_VMWARE_SOAP_VM) ZBX_XPATH_PROP_NAME_NODE("snapshot"),
			vmware_service_get_vm_snapshot, 0},
	{"datastore", ZBX_XPATH_PROP_OBJECT(ZBX_VMWARE_SOAP_VM)/* ZBX_VMWARE_VMPROP_DATASTOREID */
			ZBX_XPATH_PROP_NAME_NODE("datastore") ZBX_XPATH_LN("ManagedObjectReference"), NULL, 0},
	ZBX_VMPROPMAP("summary.runtime.consolidationNeeded"),	/* ZBX_VMWARE_VMPROP_CONSOLIDATION_NEEDED */
	ZBX_VMPROPMAP("resourcePool"),				/* ZBX_VMWARE_VMPROP_RESOURCEPOOL */
	ZBX_VMPROPMAP("guest.toolsVersion"),			/* ZBX_VMWARE_VMPROP_TOOLS_VERSION */
	ZBX_VMPROPMAP("guest.toolsRunningStatus"),		/* ZBX_VMWARE_VMPROP_TOOLS_RUNNING_STATUS */
	ZBX_VMPROPMAP("guest.guestState")			/* ZBX_VMWARE_VMPROP_STATE */
};

#define ZBX_XPATH_OBJECTS_BY_TYPE(type)									\
	"/*/*/*/*/*[local-name()='objects'][*[local-name()='obj'][@type='" type "']]"

#define ZBX_XPATH_OBJS_BY_TYPE(type)									\
	"/*/*/*/*/*[local-name()='objects']/*[local-name()='obj'][@type='" type "']"

#define ZBX_XPATH_NAME_BY_TYPE(type)									\
	ZBX_XPATH_PROP_OBJECT(type) "*[local-name()='propSet'][*[local-name()='name']]"			\
	"/*[local-name()='val']"

#define ZBX_XPATH_HV_PARENTID										\
	ZBX_XPATH_PROP_OBJECT(ZBX_VMWARE_SOAP_HV) ZBX_XPATH_PROP_NAME_NODE("parent")

#define ZBX_XPATH_HV_PARENTFOLDERNAME(parent_id)							\
	"/*/*/*/*/*[local-name()='objects']["								\
		"*[local-name()='obj'][@type='Folder'] and "						\
		"*[local-name()='propSet'][*[local-name()='name'][text()='childEntity']]"		\
		"/*[local-name()='val']/*[local-name()='ManagedObjectReference']=" parent_id " and "	\
		"*[local-name()='propSet'][*[local-name()='name'][text()='parent']]"			\
		"/*[local-name()='val'][@type!='Datacenter']"						\
	"]/*[local-name()='propSet'][*[local-name()='name'][text()='name']]/*[local-name()='val']"

#define ZBX_XPATH_GET_OBJECT_NAME(object, id)								\
		ZBX_XPATH_PROP_OBJECT_ID(object, "[text()='" id "']") "/"				\
		ZBX_XPATH_PROP_NAME_NODE("name")

#define ZBX_XPATH_GET_FOLDER_NAME(id)									\
		ZBX_XPATH_GET_OBJECT_NAME(ZBX_VMWARE_SOAP_FOLDER, id)

#define ZBX_XPATH_GET_FOLDER_PARENTID(id)								\
		ZBX_XPATH_PROP_OBJECT_ID(ZBX_VMWARE_SOAP_FOLDER, "[text()='" id "']") "/"		\
		ZBX_XPATH_PROP_NAME_NODE("parent") "[@type='Folder']"

/* hypervisor hashset support */
static zbx_hash_t	vmware_hv_hash(const void *data)
{
	const zbx_vmware_hv_t	*hv = (const zbx_vmware_hv_t *)data;

	return ZBX_DEFAULT_STRING_HASH_ALGO(hv->uuid, strlen(hv->uuid), ZBX_DEFAULT_HASH_SEED);
}

static int	vmware_hv_compare(const void *d1, const void *d2)
{
	const zbx_vmware_hv_t	*hv1 = (const zbx_vmware_hv_t *)d1;
	const zbx_vmware_hv_t	*hv2 = (const zbx_vmware_hv_t *)d2;

	return strcmp(hv1->uuid, hv2->uuid);
}

/* virtual machine index support */
static zbx_hash_t	vmware_vm_hash(const void *data)
{
	const zbx_vmware_vm_index_t	*vmi = (const zbx_vmware_vm_index_t *)data;

	return ZBX_DEFAULT_STRING_HASH_ALGO(vmi->vm->uuid, strlen(vmi->vm->uuid), ZBX_DEFAULT_HASH_SEED);
}

static int	vmware_vm_compare(const void *d1, const void *d2)
{
	const zbx_vmware_vm_index_t	*vmi1 = (const zbx_vmware_vm_index_t *)d1;
	const zbx_vmware_vm_index_t	*vmi2 = (const zbx_vmware_vm_index_t *)d2;

	return strcmp(vmi1->vm->uuid, vmi2->vm->uuid);
}

/* string pool support */

#define REFCOUNT_FIELD_SIZE	sizeof(zbx_uint32_t)

#define evt_msg_strpool_strdup(str, len)	vmware_strpool_strdup(str, &evt_msg_strpool, len)

static zbx_hash_t	vmware_strpool_hash_func(const void *data)
{
	return ZBX_DEFAULT_STRING_HASH_FUNC((const char *)data + REFCOUNT_FIELD_SIZE);
}

static int	vmware_strpool_compare_func(const void *d1, const void *d2)
{
	return strcmp((const char *)d1 + REFCOUNT_FIELD_SIZE, (const char *)d2 + REFCOUNT_FIELD_SIZE);
}

static int	vmware_shared_strsearch(const char *str)
{
	return NULL == zbx_hashset_search(&vmware->strpool, str - REFCOUNT_FIELD_SIZE) ? FAIL : SUCCEED;
}

static char	*vmware_strpool_strdup(const char *str, zbx_hashset_t *strpool, zbx_uint64_t *len)
{
	void	*ptr;

	if (NULL != len)
		*len = 0;

	if (NULL == str)
		return NULL;

	ptr = zbx_hashset_search(strpool, str - REFCOUNT_FIELD_SIZE);

	if (NULL == ptr)
	{
		zbx_uint64_t	sz;

		sz = REFCOUNT_FIELD_SIZE + strlen(str) + 1;
		ptr = zbx_hashset_insert_ext(strpool, str - REFCOUNT_FIELD_SIZE, sz, REFCOUNT_FIELD_SIZE);

		*(zbx_uint32_t *)ptr = 0;

		if (NULL != len)
			*len = sz + ZBX_HASHSET_ENTRY_OFFSET;
	}

	(*(zbx_uint32_t *)ptr)++;

	return (char *)ptr + REFCOUNT_FIELD_SIZE;
}

static char	*vmware_shared_strdup(const char *str)
{
	char		*strdup;
	zbx_uint64_t	len;

	strdup = vmware_strpool_strdup(str, &vmware->strpool, &len);

	if (0 < len)
		vmware->strpool_sz += zbx_shmem_required_chunk_size(len);

	return strdup;
}

static void	vmware_strpool_strfree(char *str, zbx_hashset_t *strpool, zbx_uint64_t *len)
{
	if (NULL != len)
		*len = 0;

	if (NULL != str)
	{
		void	*ptr = str - REFCOUNT_FIELD_SIZE;

		if (0 == --(*(zbx_uint32_t *)ptr))
		{
			if (NULL != len)
				*len = REFCOUNT_FIELD_SIZE + strlen(str) + 1 + ZBX_HASHSET_ENTRY_OFFSET;

			zbx_hashset_remove_direct(strpool, ptr);
		}
	}
}

static void	vmware_shared_strfree(char *str)
{
	zbx_uint64_t	len;

	vmware_strpool_strfree(str, &vmware->strpool, &len);

	if (0 < len)
		vmware->strpool_sz -= zbx_shmem_required_chunk_size(len);
}

static void	evt_msg_strpool_strfree(char *str)
{
	vmware_strpool_strfree(str, &evt_msg_strpool, NULL);
}

typedef struct
{
	char	*data;
	size_t	alloc;
	size_t	offset;
}
ZBX_HTTPPAGE;

static size_t	curl_write_cb(void *ptr, size_t size, size_t nmemb, void *userdata)
{
	size_t		r_size = size * nmemb;
	ZBX_HTTPPAGE	*page_http = (ZBX_HTTPPAGE *)userdata;

	zbx_strncpy_alloc(&page_http->data, &page_http->alloc, &page_http->offset, (const char *)ptr, r_size);

	return r_size;
}

static size_t	curl_header_cb(void *ptr, size_t size, size_t nmemb, void *userdata)
{
	ZBX_UNUSED(ptr);
	ZBX_UNUSED(userdata);

	return size * nmemb;
}

/******************************************************************************
 *                                                                            *
 * Purpose: free memory of vector element                                     *
 *                                                                            *
 ******************************************************************************/
static void	zbx_str_uint64_pair_free(zbx_str_uint64_pair_t data)
{
	zbx_free(data.name);
}

/******************************************************************************
 *                                                                            *
 * Purpose: sorting function to sort zbx_str_uint64_pair_t vector by name     *
 *                                                                            *
 ******************************************************************************/
int	zbx_str_uint64_pair_name_compare(const void *p1, const void *p2)
{
	const zbx_str_uint64_pair_t	*v1 = (const zbx_str_uint64_pair_t *)p1;
	const zbx_str_uint64_pair_t	*v2 = (const zbx_str_uint64_pair_t *)p2;

	return strcmp(v1->name, v2->name);
}

/******************************************************************************
 *                                                                            *
 * Purpose: frees resources allocated to store custom query params value data *
 *                                                                            *
 * Parameters: cq_value - [IN] the custom query value data                    *
 *                                                                            *
 ******************************************************************************/
static void	zbx_vmware_cq_value_free(zbx_vmware_cq_value_t *cq_value)
{
	zbx_str_free(cq_value->response);
	zbx_free(cq_value);
}

/******************************************************************************
 *                                                                            *
 * Purpose: abstracts the curl_easy_setopt/curl_easy_perform call pair        *
 *                                                                            *
 * Parameters: easyhandle - [IN] the CURL handle                              *
 *             request    - [IN] the http request                             *
 *             response   - [OUT] the http response                           *
 *             error      - [OUT] the error message in the case of failure    *
 *                                                                            *
 * Return value: SUCCEED - the http request was completed successfully        *
 *               FAIL    - the http request has failed                        *
 ******************************************************************************/
static int	zbx_http_post(CURL *easyhandle, const char *request, ZBX_HTTPPAGE **response, char **error)
{
	CURLoption	opt;
	CURLcode	err;
	ZBX_HTTPPAGE	*resp;

	if (CURLE_OK != (err = curl_easy_setopt(easyhandle, opt = CURLOPT_POSTFIELDS, request)))
	{
		if (NULL != error)
			*error = zbx_dsprintf(*error, "Cannot set cURL option %d: %s.", (int)opt, curl_easy_strerror(err));

		return FAIL;
	}

	if (CURLE_OK != (err = curl_easy_getinfo(easyhandle, CURLINFO_PRIVATE, (char **)&resp)))
	{
		if (NULL != error)
			*error = zbx_dsprintf(*error, "Cannot get response buffer: %s.", curl_easy_strerror(err));

		return FAIL;
	}

	resp->offset = 0;

	if (CURLE_OK != (err = curl_easy_perform(easyhandle)))
	{
		if (NULL != error)
			*error = zbx_strdup(*error, curl_easy_strerror(err));

		return FAIL;
	}

	*response = resp;

	return SUCCEED;
}
/******************************************************************************
 *                                                                            *
 * Purpose: unification of vmware web service call with SOAP error validation *
 *                                                                            *
 * Parameters: fn_parent  - [IN] the parent function name for Log records     *
 *             easyhandle - [IN] the CURL handle                              *
 *             request    - [IN] the http request                             *
 *             xdoc       - [OUT] the xml document response (optional)        *
 *             token      - [OUT] the soap token for next query (optional)    *
 *             error      - [OUT] the error message in the case of failure    *
 *                                (optional)                                  *
 *                                                                            *
 * Return value: SUCCEED - the SOAP request was completed successfully        *
 *               FAIL    - the SOAP request has failed                        *
 ******************************************************************************/
static int	zbx_soap_post(const char *fn_parent, CURL *easyhandle, const char *request, xmlDoc **xdoc,
		char **token , char **error)
{
#	define ZBX_XPATH_RETRIEVE_PROPERTIES_TOKEN			\
		"/*[local-name()='Envelope']/*[local-name()='Body']"	\
		"/*[local-name()='RetrievePropertiesExResponse']"	\
		"/*[local-name()='returnval']/*[local-name()='token'][1]"

	xmlDoc		*doc;
	ZBX_HTTPPAGE	*resp;
	int		ret = SUCCEED;
	char		*val = NULL;

	if (SUCCEED != zbx_http_post(easyhandle, request, &resp, error))
		return FAIL;

	if (NULL != fn_parent)
		zabbix_log(LOG_LEVEL_TRACE, "%s() SOAP response: %s", fn_parent, resp->data);

	if (SUCCEED == zbx_xml_try_read_value(resp->data, resp->offset, ZBX_XPATH_FAULTSTRING(resp->offset), &doc,
			&val, error))
	{
		if (NULL != val)
		{
			zbx_free(*error);
			*error = val;
			ret = FAIL;
		}

		if (NULL != xdoc)
		{
			*xdoc = doc;
		}
		else
		{
			zbx_xml_free_doc(doc);
		}
	}
	else
		ret = FAIL;

	if (SUCCEED == ret && NULL != xdoc)
	{
		char	*tkn;

		tkn = zbx_xml_doc_read_value(*xdoc, ZBX_XPATH_RETRIEVE_PROPERTIES_TOKEN);

		if (NULL != token)
		{
			*token = tkn;
			tkn = NULL;
		}
		else if (NULL != tkn && NULL != fn_parent)
		{
			zabbix_log(LOG_LEVEL_WARNING, "%s() SOAP response has next unprocessed page: %s", fn_parent,
					tkn);
		}

		zbx_str_free(tkn);
	}

	return ret;

#	undef ZBX_XPATH_RETRIEVE_PROPERTIES_TOKEN
}

/******************************************************************************
 *                                                                            *
 * performance counter hashset support functions                              *
 *                                                                            *
 ******************************************************************************/
static zbx_hash_t	vmware_counter_hash_func(const void *data)
{
	const zbx_vmware_counter_t	*counter = (const zbx_vmware_counter_t *)data;

	return ZBX_DEFAULT_STRING_HASH_ALGO(counter->path, strlen(counter->path), ZBX_DEFAULT_HASH_SEED);
}

static int	vmware_counter_compare_func(const void *d1, const void *d2)
{
	const zbx_vmware_counter_t	*c1 = (const zbx_vmware_counter_t *)d1;
	const zbx_vmware_counter_t	*c2 = (const zbx_vmware_counter_t *)d2;

	return strcmp(c1->path, c2->path);
}

/******************************************************************************
 *                                                                            *
 * performance entities hashset support functions                             *
 *                                                                            *
 ******************************************************************************/
static zbx_hash_t	vmware_perf_entity_hash_func(const void *data)
{
	zbx_hash_t	seed;

	const zbx_vmware_perf_entity_t	*entity = (const zbx_vmware_perf_entity_t *)data;

	seed = ZBX_DEFAULT_STRING_HASH_ALGO(entity->type, strlen(entity->type), ZBX_DEFAULT_HASH_SEED);

	return ZBX_DEFAULT_STRING_HASH_ALGO(entity->id, strlen(entity->id), seed);
}

static int	vmware_perf_entity_compare_func(const void *d1, const void *d2)
{
	int	ret;

	const zbx_vmware_perf_entity_t	*e1 = (const zbx_vmware_perf_entity_t *)d1;
	const zbx_vmware_perf_entity_t	*e2 = (const zbx_vmware_perf_entity_t *)d2;

	if (0 == (ret = strcmp(e1->type, e2->type)))
		ret = strcmp(e1->id, e2->id);

	return ret;
}

/******************************************************************************
 *                                                                            *
 * performance counter availability list support functions                    *
 *                                                                            *
 ******************************************************************************/
static int	vmware_perf_available_compare(const void *d1, const void *d2)
{
	int	ret;

	const zbx_vmware_perf_available_t	*e1 = *(const zbx_vmware_perf_available_t * const *)d1;
	const zbx_vmware_perf_available_t	*e2 = *(const zbx_vmware_perf_available_t * const *)d2;

	if (0 == (ret = strcmp(e1->type, e2->type)))
		ret = strcmp(e1->id, e2->id);

	return ret;
}

static void	vmware_perf_available_free(zbx_vmware_perf_available_t *value)
{
	zbx_free(value->type);
	zbx_free(value->id);
	zbx_vector_uint16_clear(&value->list);
	zbx_vector_uint16_destroy(&value->list);
	zbx_free(value);
}

static int	vmware_uint16_compare(const void *d1, const void *d2)
{
	const uint16_t	*i1 = (const uint16_t *)d1;
	const uint16_t	*i2 = (const uint16_t *)d2;

	ZBX_RETURN_IF_NOT_EQUAL(*i1, *i2);

	return 0;
}

/******************************************************************************
 *                                                                            *
 * custom query hashset support functions                                     *
 *                                                                            *
 ******************************************************************************/
static zbx_hash_t	vmware_cust_query_hash_func(const void *data)
{
	zbx_hash_t			seed;
	const zbx_vmware_cust_query_t	*cust_query = (const zbx_vmware_cust_query_t *)data;

	seed = ZBX_DEFAULT_STRING_HASH_ALGO(cust_query->soap_type, strlen(cust_query->soap_type), ZBX_DEFAULT_HASH_SEED);
	seed = ZBX_DEFAULT_STRING_HASH_ALGO(cust_query->id, strlen(cust_query->id), seed);
	seed = ZBX_DEFAULT_STRING_HASH_ALGO(cust_query->key, strlen(cust_query->key), seed);
	seed = ZBX_DEFAULT_STRING_HASH_ALGO(cust_query->mode, strlen(cust_query->mode), seed);

	return ZBX_DEFAULT_HASH_ALGO(&cust_query->query_type, sizeof(cust_query->query_type), seed);
}

static int	vmware_cust_query_compare_func(const void *d1, const void *d2)
{
	int	ret;

	const zbx_vmware_cust_query_t	*e1 = (const zbx_vmware_cust_query_t *)d1;
	const zbx_vmware_cust_query_t	*e2 = (const zbx_vmware_cust_query_t *)d2;

	if (0 == (ret = strcmp(e1->soap_type, e2->soap_type)) && 0 == (ret = strcmp(e1->id, e2->id)) &&
			0 == (ret = strcmp(e1->key, e2->key)) && 0 == (ret = strcmp(e1->mode, e2->mode)))
	{
		ret = (int)e1->query_type - (int)e2->query_type;
	}

	return ret;
}

/******************************************************************************
 *                                                                            *
 * Purpose: frees perfvalue data structure                                    *
 *                                                                            *
 ******************************************************************************/
static void	vmware_free_perfvalue(zbx_vmware_perf_value_t *value)
{
	zbx_free(value->instance);
	zbx_free(value);
}

/******************************************************************************
 *                                                                            *
 * Purpose: frees perfdata data structure                                     *
 *                                                                            *
 ******************************************************************************/
static void	vmware_free_perfdata(zbx_vmware_perf_data_t *data)
{
	zbx_free(data->id);
	zbx_free(data->type);
	zbx_free(data->error);
	zbx_vector_ptr_clear_ext(&data->values, (zbx_mem_free_func_t)vmware_free_perfvalue);
	zbx_vector_ptr_destroy(&data->values);

	zbx_free(data);
}

/******************************************************************************
 *                                                                            *
 * Purpose: reads the vmware object properties by their xpaths from xml data  *
 *                                                                            *
 * Parameters: xdoc      - [IN] the xml document                              *
 *             propmap   - [IN] the xpaths of the properties to read          *
 *             props_num - [IN] the number of properties to read              *
 *                                                                            *
 * Return value: an array of property values                                  *
 *                                                                            *
 * Comments: The array with property values must be freed by the caller.      *
 *                                                                            *
 ******************************************************************************/
static char	**xml_read_props(xmlDoc *xdoc, const zbx_vmware_propmap_t *propmap, int props_num)
{
	xmlXPathContext	*xpathCtx;
	xmlXPathObject	*xpathObj;
	xmlNodeSetPtr	nodeset;
	xmlChar		*val;
	char		**props;
	int		i;

	props = (char **)zbx_malloc(NULL, sizeof(char *) * props_num);
	memset(props, 0, sizeof(char *) * props_num);

	for (i = 0; i < props_num; i++)
	{
		xpathCtx = xmlXPathNewContext(xdoc);

		if (NULL != (xpathObj = xmlXPathEvalExpression((const xmlChar *)propmap[i].xpath, xpathCtx)))
		{
			if (XPATH_STRING == xpathObj->type)
			{
				if (NULL != propmap[i].func)
					propmap[i].func((void *)xpathObj->stringval, &props[i]);
				else if ('.' != *xpathObj->stringval)
					props[i] = zbx_strdup(NULL, (const char *)xpathObj->stringval);
			}
			else if (0 == xmlXPathNodeSetIsEmpty(xpathObj->nodesetval))
			{
				nodeset = xpathObj->nodesetval;

				if (NULL != propmap[i].func)
				{
					propmap[i].func((void *)nodeset->nodeTab[0], &props[i]);
				}
				else if (NULL != (val = xmlNodeListGetString(xdoc,
						nodeset->nodeTab[0]->xmlChildrenNode, 1)))
				{
					props[i] = zbx_strdup(NULL, (const char *)val);
					xmlFree(val);
				}
			}

			xmlXPathFreeObject(xpathObj);
		}

		xmlXPathFreeContext(xpathCtx);
	}

	return props;
}

/******************************************************************************
 *                                                                            *
 * Purpose: copies performance counter vector into shared memory hashset      *
 *                                                                            *
 * Parameters: dst - [IN] the destination hashset                             *
 *             src - [IN] the source vector                                   *
 *                                                                            *
 ******************************************************************************/
static void	vmware_counters_shared_copy(zbx_hashset_t *dst, const zbx_vector_ptr_t *src)
{
	int			i;
	zbx_vmware_counter_t	*csrc, *cdst;

	if (SUCCEED != zbx_hashset_reserve(dst, src->values_num))
	{
		THIS_SHOULD_NEVER_HAPPEN;
		exit(EXIT_FAILURE);
	}

	for (i = 0; i < src->values_num; i++)
	{
		csrc = (zbx_vmware_counter_t *)src->values[i];

		cdst = (zbx_vmware_counter_t *)zbx_hashset_insert(dst, csrc, sizeof(zbx_vmware_counter_t));

		/* check if the counter was inserted - copy path only for inserted counters */
		if (cdst->path == csrc->path)
			cdst->path = vmware_shared_strdup(csrc->path);
	}
}

/******************************************************************************
 *                                                                            *
 * Purpose: frees shared resources allocated to store instance performance    *
 *          counter values                                                    *
 *                                                                            *
 * Parameters: pairs - [IN] vector of performance counter pairs               *
 *                                                                            *
 ******************************************************************************/
static void	vmware_vector_str_uint64_pair_shared_clean(zbx_vector_str_uint64_pair_t *pairs)
{
	int	i;

	for (i = 0; i < pairs->values_num; i++)
	{
		zbx_str_uint64_pair_t	*pair = &pairs->values[i];

		if (NULL != pair->name)
			vmware_shared_strfree(pair->name);
	}

	pairs->values_num = 0;
}

/******************************************************************************
 *                                                                            *
 * Purpose: frees shared resources allocated to store performance counter     *
 *          data                                                              *
 *                                                                            *
 * Parameters: counter - [IN] the performance counter data                    *
 *                                                                            *
 ******************************************************************************/
static void	vmware_perf_counter_shared_free(zbx_vmware_perf_counter_t *counter)
{
	vmware_vector_str_uint64_pair_shared_clean(&counter->values);
	zbx_vector_str_uint64_pair_destroy(&counter->values);
	vmware_shared_strfree(counter->query_instance);
	__vm_shmem_free_func(counter);
}

/******************************************************************************
 *                                                                            *
 * Purpose: frees shared resources allocated to store custom query params     *
 *          data                                                              *
 *                                                                            *
 * Parameters: params - [IN] the custom query params data                     *
 *                                                                            *
 ******************************************************************************/
static void	vmware_cq_param_shared_free(zbx_vmware_custquery_param_t cq_param)
{
	vmware_shared_strfree(cq_param.name);
	vmware_shared_strfree(cq_param.value);
}

/******************************************************************************
 *                                                                            *
 * Purpose: frees resources allocated to store custom query params data       *
 *                                                                            *
 * Parameters: params - [IN] the custom query params data                     *
 *                                                                            *
 ******************************************************************************/
void	zbx_vmware_cq_param_free(zbx_vmware_custquery_param_t cq_param)
{
	zbx_free(cq_param.name);
	zbx_free(cq_param.value);
}

/******************************************************************************
 *                                                                            *
 * Purpose: removes statistics data from vmware entities                      *
 *                                                                            *
 ******************************************************************************/
static void	vmware_entities_shared_clean_stats(zbx_hashset_t *entities)
{
	int				i;
	zbx_vmware_perf_entity_t	*entity;
	zbx_vmware_perf_counter_t	*counter;
	zbx_hashset_iter_t		iter;

	zbx_hashset_iter_reset(entities, &iter);
	while (NULL != (entity = (zbx_vmware_perf_entity_t *)zbx_hashset_iter_next(&iter)))
	{
		for (i = 0; i < entity->counters.values_num; i++)
		{
			counter = (zbx_vmware_perf_counter_t *)entity->counters.values[i];
			vmware_vector_str_uint64_pair_shared_clean(&counter->values);

			if (0 != (counter->state & ZBX_VMWARE_COUNTER_UPDATING))
			{
				counter->state = ZBX_VMWARE_COUNTER_READY |
						(counter->state & ZBX_VMWARE_COUNTER_STATE_MASK);
			}
		}
		vmware_shared_strfree(entity->error);
		entity->error = NULL;
	}
}

/******************************************************************************
 *                                                                            *
 * Purpose: frees shared resources allocated to store diskextent data         *
 *                                                                            *
 * Parameters: diskextent   - [IN] the diskextent                             *
 *                                                                            *
 ******************************************************************************/
static void	vmware_diskextent_shared_free(zbx_vmware_diskextent_t *diskextent)
{
	vmware_shared_strfree(diskextent->diskname);
	__vm_shmem_free_func(diskextent);
}

/******************************************************************************
 *                                                                            *
 * Purpose: frees shared resources allocated to store datastore data          *
 *                                                                            *
 * Parameters: datastore   - [IN] the datastore                               *
 *                                                                            *
 ******************************************************************************/
static void	vmware_datastore_shared_free(zbx_vmware_datastore_t *datastore)
{
	vmware_shared_strfree(datastore->name);
	vmware_shared_strfree(datastore->id);
	vmware_shared_strfree(datastore->uuid);
	vmware_shared_strfree(datastore->type);

	vmware_vector_str_uint64_pair_shared_clean(&datastore->hv_uuids_access);
	zbx_vector_str_uint64_pair_destroy(&datastore->hv_uuids_access);

	zbx_vector_vmware_diskextent_clear_ext(&datastore->diskextents, vmware_diskextent_shared_free);
	zbx_vector_vmware_diskextent_destroy(&datastore->diskextents);

	zbx_vector_str_clear_ext(&datastore->alarm_ids, vmware_shared_strfree);
	zbx_vector_str_destroy(&datastore->alarm_ids);

	__vm_shmem_free_func(datastore);
}

/******************************************************************************
 *                                                                            *
 * Purpose: frees shared resources allocated to store datacenter data         *
 *                                                                            *
 * Parameters: datacenter   - [IN] the datacenter                             *
 *                                                                            *
 ******************************************************************************/
static void	vmware_datacenter_shared_free(zbx_vmware_datacenter_t *datacenter)
{
	vmware_shared_strfree(datacenter->name);
	vmware_shared_strfree(datacenter->id);
	zbx_vector_str_clear_ext(&datacenter->alarm_ids, vmware_shared_strfree);
	zbx_vector_str_destroy(&datacenter->alarm_ids);

	__vm_shmem_free_func(datacenter);
}

/******************************************************************************
 *                                                                            *
 * Purpose: frees shared resources allocated to store resourcepool data       *
 *                                                                            *
 * Parameters: resourcepool   - [IN] the resourcepool                         *
 *                                                                            *
 ******************************************************************************/
static void	vmware_resourcepool_shared_free(zbx_vmware_resourcepool_t *resourcepool)
{
	vmware_shared_strfree(resourcepool->id);
	vmware_shared_strfree(resourcepool->parentid);
	vmware_shared_strfree(resourcepool->path);

	__vm_shmem_free_func(resourcepool);
}

/******************************************************************************
 *                                                                            *
 * Purpose: frees shared resources allocated to store dvswitch data           *
 *                                                                            *
 * Parameters: dvswitch - [IN] the dvswitch                                   *
 *                                                                            *
 ******************************************************************************/
static void	vmware_dvswitch_shared_free(zbx_vmware_dvswitch_t *dvswitch)
{
	vmware_shared_strfree(dvswitch->uuid);
	vmware_shared_strfree(dvswitch->id);
	vmware_shared_strfree(dvswitch->name);

	__vm_shmem_free_func(dvswitch);
}

/******************************************************************************
 *                                                                            *
 * Purpose: frees shared resources allocated to store properties list         *
 *                                                                            *
 * Parameters: props     - [IN] the properties list                           *
 *             props_num - [IN] the number of properties in the list          *
 *                                                                            *
 ******************************************************************************/
static void	vmware_props_shared_free(char **props, int props_num)
{
	int	i;

	if (NULL == props)
		return;

	for (i = 0; i < props_num; i++)
	{
		if (NULL != props[i])
			vmware_shared_strfree(props[i]);
	}

	__vm_shmem_free_func(props);
}

/******************************************************************************
 *                                                                            *
 * Purpose: frees shared resources allocated to store vm device data          *
 *                                                                            *
 * Parameters: dev   - [IN] the vm device                                     *
 *                                                                            *
 ******************************************************************************/
static void	vmware_dev_shared_free(zbx_vmware_dev_t *dev)
{
	if (NULL != dev->instance)
		vmware_shared_strfree(dev->instance);

	if (NULL != dev->label)
		vmware_shared_strfree(dev->label);

	vmware_props_shared_free(dev->props, ZBX_VMWARE_DEV_PROPS_NUM);

	__vm_shmem_free_func(dev);
}

/******************************************************************************
 *                                                                            *
 * Purpose: frees shared resources allocated to store file system object      *
 *                                                                            *
 * Parameters: fs   - [IN] the file system                                    *
 *                                                                            *
 ******************************************************************************/
static void	vmware_fs_shared_free(zbx_vmware_fs_t *fs)
{
	if (NULL != fs->path)
		vmware_shared_strfree(fs->path);

	__vm_shmem_free_func(fs);
}

/******************************************************************************
 *                                                                            *
 * Purpose: frees shared resources allocated to store attributes object       *
 *                                                                            *
 * Parameters: custom_attr   - [IN] the custom attributes object              *
 *                                                                            *
 ******************************************************************************/
static void	vmware_custom_attr_shared_free(zbx_vmware_custom_attr_t *custom_attr)
{
	if (NULL != custom_attr->name)
		vmware_shared_strfree(custom_attr->name);

	if (NULL != custom_attr->value)
		vmware_shared_strfree(custom_attr->value);

	__vm_shmem_free_func(custom_attr);
}

/******************************************************************************
 *                                                                            *
 * Purpose: frees shared resources allocated to store virtual machine         *
 *                                                                            *
 * Parameters: vm   - [IN] the virtual machine                                *
 *                                                                            *
 ******************************************************************************/
static void	vmware_vm_shared_free(zbx_vmware_vm_t *vm)
{
	zbx_vector_ptr_clear_ext(&vm->devs, (zbx_clean_func_t)vmware_dev_shared_free);
	zbx_vector_ptr_destroy(&vm->devs);

	zbx_vector_ptr_clear_ext(&vm->file_systems, (zbx_mem_free_func_t)vmware_fs_shared_free);
	zbx_vector_ptr_destroy(&vm->file_systems);

	zbx_vector_vmware_custom_attr_clear_ext(&vm->custom_attrs, vmware_custom_attr_shared_free);
	zbx_vector_vmware_custom_attr_destroy(&vm->custom_attrs);

	zbx_vector_str_clear_ext(&vm->alarm_ids, vmware_shared_strfree);
	zbx_vector_str_destroy(&vm->alarm_ids);

	if (NULL != vm->uuid)
		vmware_shared_strfree(vm->uuid);

	if (NULL != vm->id)
		vmware_shared_strfree(vm->id);

	vmware_props_shared_free(vm->props, ZBX_VMWARE_VMPROPS_NUM);

	__vm_shmem_free_func(vm);
}

/******************************************************************************
 *                                                                            *
 * Purpose: frees shared resources allocated to store datastore names data    *
 *                                                                            *
 * Parameters: dsname  - [IN] the datastore name                              *
 *                                                                            *
 ******************************************************************************/
static void	vmware_dsname_shared_free(zbx_vmware_dsname_t *dsname)
{
	vmware_shared_strfree(dsname->name);
	vmware_shared_strfree(dsname->uuid);
	zbx_vector_vmware_hvdisk_destroy(&dsname->hvdisks);

	__vm_shmem_free_func(dsname);
}

/******************************************************************************
 *                                                                            *
 * Purpose: frees shared resources allocated to store physical NIC data       *
 *                                                                            *
 * Parameters: nic - [IN] the physical NIC of hv                              *
 *                                                                            *
 ******************************************************************************/
static void	vmware_pnic_shared_free(zbx_vmware_pnic_t *nic)
{
	vmware_shared_strfree(nic->name);
	vmware_shared_strfree(nic->driver);
	vmware_shared_strfree(nic->mac);

	__vm_shmem_free_func(nic);
}

/******************************************************************************
 *                                                                            *
 * Purpose: frees shared resources allocated to store alarm data              *
 *                                                                            *
 * Parameters: alarm - [IN] the alarm object                                  *
 *                                                                            *
 ******************************************************************************/
static void	vmware_alarm_shared_free(zbx_vmware_alarm_t *alarm)
{
	vmware_shared_strfree(alarm->key);
	vmware_shared_strfree(alarm->name);
	vmware_shared_strfree(alarm->system_name);
	vmware_shared_strfree(alarm->description);
	vmware_shared_strfree(alarm->overall_status);
	vmware_shared_strfree(alarm->time);

	__vm_shmem_free_func(alarm);
}

/******************************************************************************
 *                                                                            *
 * Purpose: frees shared resources allocated to store disk info data          *
 *                                                                            *
 * Parameters: di - [IN] the disk info object                                 *
 *                                                                            *
 ******************************************************************************/
static void	vmware_diskinfo_shared_free(zbx_vmware_diskinfo_t *di)
{
	vmware_shared_strfree(di->diskname);
	vmware_shared_strfree(di->ds_uuid);
	vmware_shared_strfree(di->operational_state);
	vmware_shared_strfree(di->lun_type);
	vmware_shared_strfree(di->model);
	vmware_shared_strfree(di->vendor);
	vmware_shared_strfree(di->revision);
	vmware_shared_strfree(di->serial_number);

	if (NULL != di->vsan)
	{
		vmware_shared_strfree(di->vsan->ssd);
		vmware_shared_strfree(di->vsan->local_disk);
		__vm_shmem_free_func(di->vsan);
	}

	__vm_shmem_free_func(di);
}

/******************************************************************************
 *                                                                            *
 * Purpose: frees shared resources allocated to store vmware hypervisor       *
 *                                                                            *
 * Parameters: hv   - [IN] the vmware hypervisor                              *
 *                                                                            *
 ******************************************************************************/
static void	vmware_hv_shared_clean(zbx_vmware_hv_t *hv)
{
	zbx_vector_vmware_dsname_clear_ext(&hv->dsnames, vmware_dsname_shared_free);
	zbx_vector_vmware_dsname_destroy(&hv->dsnames);

	zbx_vector_ptr_clear_ext(&hv->vms, (zbx_clean_func_t)vmware_vm_shared_free);
	zbx_vector_ptr_destroy(&hv->vms);

	zbx_vector_vmware_pnic_clear_ext(&hv->pnics, vmware_pnic_shared_free);
	zbx_vector_vmware_pnic_destroy(&hv->pnics);

	zbx_vector_str_clear_ext(&hv->alarm_ids, vmware_shared_strfree);
	zbx_vector_str_destroy(&hv->alarm_ids);

	zbx_vector_vmware_diskinfo_clear_ext(&hv->diskinfo, vmware_diskinfo_shared_free);
	zbx_vector_vmware_diskinfo_destroy(&hv->diskinfo);

	if (NULL != hv->uuid)
		vmware_shared_strfree(hv->uuid);

	if (NULL != hv->id)
		vmware_shared_strfree(hv->id);

	if (NULL != hv->clusterid)
		vmware_shared_strfree(hv->clusterid);

	if (NULL != hv->datacenter_name)
		vmware_shared_strfree(hv->datacenter_name);

	if (NULL != hv->parent_name)
		vmware_shared_strfree(hv->parent_name);

	if (NULL != hv->parent_type)
		vmware_shared_strfree(hv->parent_type);

	if (NULL != hv->ip)
		vmware_shared_strfree(hv->ip);

	vmware_props_shared_free(hv->props, ZBX_VMWARE_HVPROPS_NUM);
}

/******************************************************************************
 *                                                                            *
 * Purpose: frees shared resources allocated to store vmware cluster          *
 *                                                                            *
 * Parameters: cluster   - [IN] the vmware cluster                            *
 *                                                                            *
 ******************************************************************************/
static void	vmware_cluster_shared_free(zbx_vmware_cluster_t *cluster)
{
	if (NULL != cluster->name)
		vmware_shared_strfree(cluster->name);

	if (NULL != cluster->id)
		vmware_shared_strfree(cluster->id);

	if (NULL != cluster->status)
		vmware_shared_strfree(cluster->status);

	zbx_vector_str_clear_ext(&cluster->dss_uuid, vmware_shared_strfree);
	zbx_vector_str_destroy(&cluster->dss_uuid);

	zbx_vector_str_clear_ext(&cluster->alarm_ids, vmware_shared_strfree);
	zbx_vector_str_destroy(&cluster->alarm_ids);

	__vm_shmem_free_func(cluster);
}

/******************************************************************************
 *                                                                            *
 * Purpose: frees shared resources allocated to store vmware event            *
 *                                                                            *
 * Parameters: event - [IN] the vmware event                                  *
 *                                                                            *
 ******************************************************************************/
static void	vmware_event_shared_free(zbx_vmware_event_t *event)
{
	if (NULL != event->message)
		vmware_shared_strfree(event->message);

	__vm_shmem_free_func(event);
}

/******************************************************************************
 *                                                                            *
 * Purpose: frees shared resources allocated to store vmware service data     *
 *                                                                            *
 * Parameters: data   - [IN] the vmware service data                          *
 *                                                                            *
 ******************************************************************************/
static void	vmware_data_shared_free(zbx_vmware_data_t *data)
{
	if (NULL != data)
	{
		zbx_hashset_iter_t	iter;
		zbx_vmware_hv_t		*hv;

		zbx_hashset_iter_reset(&data->hvs, &iter);
		while (NULL != (hv = (zbx_vmware_hv_t *)zbx_hashset_iter_next(&iter)))
			vmware_hv_shared_clean(hv);

		zbx_hashset_destroy(&data->hvs);
		zbx_hashset_destroy(&data->vms_index);

		zbx_vector_ptr_clear_ext(&data->clusters, (zbx_clean_func_t)vmware_cluster_shared_free);
		zbx_vector_ptr_destroy(&data->clusters);

		zbx_vector_ptr_clear_ext(&data->events, (zbx_clean_func_t)vmware_event_shared_free);
		zbx_vector_ptr_destroy(&data->events);

		zbx_vector_vmware_datastore_clear_ext(&data->datastores, vmware_datastore_shared_free);
		zbx_vector_vmware_datastore_destroy(&data->datastores);

		zbx_vector_vmware_datacenter_clear_ext(&data->datacenters, vmware_datacenter_shared_free);
		zbx_vector_vmware_datacenter_destroy(&data->datacenters);

		zbx_vector_vmware_resourcepool_clear_ext(&data->resourcepools, vmware_resourcepool_shared_free);
		zbx_vector_vmware_resourcepool_destroy(&data->resourcepools);

		zbx_vector_vmware_dvswitch_clear_ext(&data->dvswitches, vmware_dvswitch_shared_free);
		zbx_vector_vmware_dvswitch_destroy(&data->dvswitches);

		zbx_vector_vmware_alarm_clear_ext(&data->alarms, vmware_alarm_shared_free);
		zbx_vector_vmware_alarm_destroy(&data->alarms);

		zbx_vector_str_clear_ext(&data->alarm_ids, vmware_shared_strfree);
		zbx_vector_str_destroy(&data->alarm_ids);

		if (NULL != data->error)
			vmware_shared_strfree(data->error);

		__vm_shmem_free_func(data);
	}
}

/******************************************************************************
 *                                                                            *
 * Purpose: cleans resources allocated by vmware performance entity in vmware *
 *          cache                                                             *
 *                                                                            *
 * Parameters: entity - [IN] the entity to free                               *
 *                                                                            *
 ******************************************************************************/
static void	vmware_shared_perf_entity_clean(zbx_vmware_perf_entity_t *entity)
{
	zbx_vector_ptr_clear_ext(&entity->counters, (zbx_mem_free_func_t)vmware_perf_counter_shared_free);
	zbx_vector_ptr_destroy(&entity->counters);

	vmware_shared_strfree(entity->query_instance);
	vmware_shared_strfree(entity->type);
	vmware_shared_strfree(entity->id);
	vmware_shared_strfree(entity->error);
}

/******************************************************************************
 *                                                                            *
 * Purpose: cleans resources allocated by vmware custom query in vmware       *
 *                                                                            *
 * Parameters: cust_query - [IN] the entity to free                           *
 *                                                                            *
 ******************************************************************************/
static void	vmware_shared_cust_query_clean(zbx_vmware_cust_query_t *cust_query)
{

	if (NULL != cust_query->query_params)
	{
		zbx_vector_custquery_param_clear_ext(cust_query->query_params, vmware_cq_param_shared_free);
		zbx_vector_custquery_param_destroy(cust_query->query_params);
		__vm_shmem_free_func(cust_query->query_params);
	}

	vmware_shared_strfree(cust_query->soap_type);
	vmware_shared_strfree(cust_query->id);
	vmware_shared_strfree(cust_query->key);
	vmware_shared_strfree(cust_query->mode);
	vmware_shared_strfree(cust_query->value);
	vmware_shared_strfree(cust_query->error);
}

/******************************************************************************
 *                                                                            *
 * Purpose: frees resources allocated by vmware performance counter           *
 *                                                                            *
 * Parameters: counter - [IN] the performance counter to free                 *
 *                                                                            *
 ******************************************************************************/
static void	vmware_counter_shared_clean(zbx_vmware_counter_t *counter)
{
	vmware_shared_strfree(counter->path);
}

static void	vmware_shared_tag_free(zbx_vmware_tag_t *value)
{
	vmware_shared_strfree(value->name);
	vmware_shared_strfree(value->category);
	vmware_shared_strfree(value->description);
	__vm_shmem_free_func(value);
}

static void	vmware_shared_entity_tags_free(zbx_vmware_entity_tags_t *value)
{

	zbx_vector_vmware_tag_clear_ext(&value->tags, vmware_shared_tag_free);
	zbx_vector_vmware_tag_destroy(&value->tags);
	vmware_shared_strfree(value->uuid);
	vmware_shared_strfree(value->error);
	__vm_shmem_free_func(value);
}

/******************************************************************************
 *                                                                            *
 * Purpose: frees shared resources allocated to store vmware service          *
 *                                                                            *
 * Parameters: data   - [IN] the vmware service data                          *
 *                                                                            *
 ******************************************************************************/
static void	vmware_service_shared_free(zbx_vmware_service_t *service)
{
	zbx_hashset_iter_t		iter;
	zbx_vmware_counter_t		*counter;
	zbx_vmware_perf_entity_t	*entity;
	zbx_vmware_cust_query_t		*cust_query;

	zabbix_log(LOG_LEVEL_DEBUG, "In %s() '%s'@'%s'", __func__, service->username, service->url);

	vmware_shared_strfree(service->url);
	vmware_shared_strfree(service->username);
	vmware_shared_strfree(service->password);

	if (NULL != service->version)
		vmware_shared_strfree(service->version);

	if (NULL != service->fullname)
		vmware_shared_strfree(service->fullname);

	vmware_data_shared_free(service->data);

	zbx_hashset_iter_reset(&service->entities, &iter);
	while (NULL != (entity = (zbx_vmware_perf_entity_t *)zbx_hashset_iter_next(&iter)))
		vmware_shared_perf_entity_clean(entity);

	zbx_hashset_destroy(&service->entities);

	zbx_hashset_iter_reset(&service->cust_queries, &iter);
	while (NULL != (cust_query = (zbx_vmware_cust_query_t *)zbx_hashset_iter_next(&iter)))
		vmware_shared_cust_query_clean(cust_query);

	zbx_hashset_destroy(&service->cust_queries);

	zbx_hashset_iter_reset(&service->counters, &iter);
	while (NULL != (counter = (zbx_vmware_counter_t *)zbx_hashset_iter_next(&iter)))
		vmware_counter_shared_clean(counter);

	zbx_hashset_destroy(&service->counters);

	zbx_vector_vmware_entity_tags_clear_ext(&service->data_tags.entity_tags, vmware_shared_entity_tags_free);
	zbx_vector_vmware_entity_tags_destroy(&service->data_tags.entity_tags);
	vmware_shared_strfree(service->data_tags.error);

	__vm_shmem_free_func(service);

	zabbix_log(LOG_LEVEL_DEBUG, "End of %s()", __func__);
}

/******************************************************************************
 *                                                                            *
 * Purpose: copies vmware cluster object into shared memory                   *
 *                                                                            *
 * Parameters: src   - [IN] the vmware cluster object                         *
 *                                                                            *
 * Return value: a copied vmware cluster object                               *
 *                                                                            *
 ******************************************************************************/
static zbx_vmware_cluster_t	*vmware_cluster_shared_dup(const zbx_vmware_cluster_t *src)
{
	zbx_vmware_cluster_t	*cluster;
	int			i;

	cluster = (zbx_vmware_cluster_t *)__vm_shmem_malloc_func(NULL, sizeof(zbx_vmware_cluster_t));
	cluster->id = vmware_shared_strdup(src->id);
	cluster->name = vmware_shared_strdup(src->name);
	cluster->status = vmware_shared_strdup(src->status);
	VMWARE_VECTOR_CREATE(&cluster->dss_uuid, str);
	zbx_vector_str_reserve(&cluster->dss_uuid, (size_t)src->dss_uuid.values_num);
	VMWARE_VECTOR_CREATE(&cluster->alarm_ids, str);
	zbx_vector_str_reserve(&cluster->alarm_ids, (size_t)src->alarm_ids.values_num);

	for (i = 0; i < src->dss_uuid.values_num; i++)
		zbx_vector_str_append(&cluster->dss_uuid, vmware_shared_strdup(src->dss_uuid.values[i]));

	for (i = 0; i < src->alarm_ids.values_num; i++)
		zbx_vector_str_append(&cluster->alarm_ids, vmware_shared_strdup(src->alarm_ids.values[i]));

	return cluster;
}

/******************************************************************************
 *                                                                            *
 * Purpose: copies vmware event object into shared memory                     *
 *                                                                            *
 * Parameters: src - [IN] the vmware event object                             *
 *                                                                            *
 * Return value: a copied vmware event object                                 *
 *                                                                            *
 ******************************************************************************/
static zbx_vmware_event_t	*vmware_event_shared_dup(const zbx_vmware_event_t *src)
{
	zbx_vmware_event_t	*event;

	event = (zbx_vmware_event_t *)__vm_shmem_malloc_func(NULL, sizeof(zbx_vmware_event_t));
	event->key = src->key;
	event->message = vmware_shared_strdup(src->message);
	event->timestamp = src->timestamp;

	return event;
}

/******************************************************************************
 *                                                                            *
 * Purpose: copies vmware hypervisor diskextent object into shared memory     *
 *                                                                            *
 * Parameters: src   - [IN] the vmware diskextent object                      *
 *                                                                            *
 * Return value: a duplicated vmware diskextent object                        *
 *                                                                            *
 ******************************************************************************/
static zbx_vmware_diskextent_t	*vmware_diskextent_shared_dup(const zbx_vmware_diskextent_t *src)
{
	zbx_vmware_diskextent_t	*diskextent;

	diskextent = (zbx_vmware_diskextent_t *)__vm_shmem_malloc_func(NULL, sizeof(zbx_vmware_diskextent_t));
	diskextent->partitionid = src->partitionid;
	diskextent->diskname = vmware_shared_strdup(src->diskname);

	return diskextent;
}

/******************************************************************************
 *                                                                            *
 * Purpose: copies vmware hypervisor datastore object into shared memory      *
 *                                                                            *
 * Parameters: src   - [IN] the vmware datastore object                       *
 *                                                                            *
 * Return value: a duplicated vmware datastore object                         *
 *                                                                            *
 ******************************************************************************/
static zbx_vmware_datastore_t	*vmware_datastore_shared_dup(const zbx_vmware_datastore_t *src)
{
	int			i;
	zbx_vmware_datastore_t	*datastore;

	datastore = (zbx_vmware_datastore_t *)__vm_shmem_malloc_func(NULL, sizeof(zbx_vmware_datastore_t));
	datastore->uuid = vmware_shared_strdup(src->uuid);
	datastore->name = vmware_shared_strdup(src->name);
	datastore->id = vmware_shared_strdup(src->id);
	datastore->type = vmware_shared_strdup(src->type);
	VMWARE_VECTOR_CREATE(&datastore->hv_uuids_access, str_uint64_pair);
	zbx_vector_str_uint64_pair_reserve(&datastore->hv_uuids_access, (size_t)src->hv_uuids_access.values_num);
	VMWARE_VECTOR_CREATE(&datastore->diskextents, vmware_diskextent);
	zbx_vector_vmware_diskextent_reserve(&datastore->diskextents, (size_t)src->diskextents.values_num);
	VMWARE_VECTOR_CREATE(&datastore->alarm_ids, str);
	zbx_vector_str_reserve(&datastore->alarm_ids, (size_t)src->alarm_ids.values_num);

	datastore->capacity = src->capacity;
	datastore->free_space = src->free_space;
	datastore->uncommitted = src->uncommitted;

	for (i = 0; i < src->hv_uuids_access.values_num; i++)
	{
		zbx_str_uint64_pair_t	val;

		val.name = vmware_shared_strdup(src->hv_uuids_access.values[i].name);
		val.value = src->hv_uuids_access.values[i].value;
		zbx_vector_str_uint64_pair_append_ptr(&datastore->hv_uuids_access, &val);
	}

	for (i = 0; i < src->diskextents.values_num; i++)
	{
		zbx_vector_vmware_diskextent_append(&datastore->diskextents,
				vmware_diskextent_shared_dup(src->diskextents.values[i]));
	}

	for (i = 0; i < src->alarm_ids.values_num; i++)
		zbx_vector_str_append(&datastore->alarm_ids, vmware_shared_strdup(src->alarm_ids.values[i]));

	return datastore;
}

/******************************************************************************
 *                                                                            *
 * Purpose: copies vmware datacenter object into shared memory                *
 *                                                                            *
 * Parameters: src   - [IN] the vmware datacenter object                      *
 *                                                                            *
 * Return value: a duplicated vmware datacenter object                        *
 *                                                                            *
 ******************************************************************************/
static zbx_vmware_datacenter_t	*vmware_datacenter_shared_dup(const zbx_vmware_datacenter_t *src)
{
	zbx_vmware_datacenter_t	*datacenter;
	int			i;

	datacenter = (zbx_vmware_datacenter_t *)__vm_shmem_malloc_func(NULL, sizeof(zbx_vmware_datacenter_t));
	datacenter->name = vmware_shared_strdup(src->name);
	datacenter->id = vmware_shared_strdup(src->id);
	VMWARE_VECTOR_CREATE(&datacenter->alarm_ids, str);
	zbx_vector_str_reserve(&datacenter->alarm_ids, (size_t)src->alarm_ids.values_num);

	for (i = 0; i < src->alarm_ids.values_num; i++)
		zbx_vector_str_append(&datacenter->alarm_ids, vmware_shared_strdup(src->alarm_ids.values[i]));

	return datacenter;
}

/******************************************************************************
 *                                                                            *
 * Purpose: copies vmware resourcepool object into shared memory              *
 *                                                                            *
 * Parameters: src   - [IN] the vmware resourcepool object                    *
 *                                                                            *
 * Return value: a duplicated vmware resourcepool object                      *
 *                                                                            *
 ******************************************************************************/
static zbx_vmware_resourcepool_t	*vmware_resourcepool_shared_dup(const zbx_vmware_resourcepool_t *src)
{
	zbx_vmware_resourcepool_t	*resourcepool;

	resourcepool = (zbx_vmware_resourcepool_t *)__vm_shmem_malloc_func(NULL, sizeof(zbx_vmware_resourcepool_t));
	resourcepool->id = vmware_shared_strdup(src->id);
	resourcepool->parentid = vmware_shared_strdup(src->parentid);
	resourcepool->path = vmware_shared_strdup(src->path);
	resourcepool->vm_num = src->vm_num;

	return resourcepool;
}

/******************************************************************************
 *                                                                            *
 * Purpose: copies vmware dvswitch object into shared memory                  *
 *                                                                            *
 * Parameters: src - [IN] the vmware dvswitch object                          *
 *                                                                            *
 * Return value: a duplicated vmware dvswitch object                          *
 *                                                                            *
 ******************************************************************************/
static zbx_vmware_dvswitch_t	*vmware_dvswitch_shared_dup(const zbx_vmware_dvswitch_t *src)
{
	zbx_vmware_dvswitch_t	*dvs;

	dvs = (zbx_vmware_dvswitch_t *)__vm_shmem_malloc_func(NULL, sizeof(zbx_vmware_dvswitch_t));
	dvs->uuid = vmware_shared_strdup(src->uuid);
	dvs->id = vmware_shared_strdup(src->id);
	dvs->name = vmware_shared_strdup(src->name);

	return dvs;
}

/******************************************************************************
 *                                                                            *
 * Purpose: copies vmware virtual machine file system object into shared      *
 *          memory                                                            *
 *                                                                            *
 * Parameters: src   - [IN] the vmware device object                          *
 *                                                                            *
 * Return value: a duplicated vmware device object                            *
 *                                                                            *
 ******************************************************************************/
static zbx_vmware_fs_t	*vmware_fs_shared_dup(const zbx_vmware_fs_t *src)
{
	zbx_vmware_fs_t	*fs;

	fs = (zbx_vmware_fs_t *)__vm_shmem_malloc_func(NULL, sizeof(zbx_vmware_fs_t));
	fs->path = vmware_shared_strdup(src->path);
	fs->capacity = src->capacity;
	fs->free_space = src->free_space;

	return fs;
}

/******************************************************************************
 *                                                                            *
 * Purpose: copies vmware virtual machine custom attribute object into shared *
 *          memory                                                            *
 *                                                                            *
 * Parameters: src   - [IN] the vmware custom attribute object                *
 *                                                                            *
 * Return value: a duplicated vmware custom attribute object                  *
 *                                                                            *
 ******************************************************************************/
static zbx_vmware_custom_attr_t	*vmware_attr_shared_dup(const zbx_vmware_custom_attr_t *src)
{
	zbx_vmware_custom_attr_t	*custom_attr;

	custom_attr = (zbx_vmware_custom_attr_t *)__vm_shmem_malloc_func(NULL, sizeof(zbx_vmware_custom_attr_t));
	custom_attr->name = vmware_shared_strdup(src->name);
	custom_attr->value = vmware_shared_strdup(src->value);

	return custom_attr;
}

/******************************************************************************
 *                                                                            *
 * Purpose: copies object properties list into shared memory                  *
 *                                                                            *
 * Parameters: src       - [IN] the properties list                           *
 *             props_num - [IN] the number of properties in the list          *
 *                                                                            *
 * Return value: a duplicated object properties list                          *
 *                                                                            *
 ******************************************************************************/
static char	**vmware_props_shared_dup(char ** const src, int props_num)
{
	char	**props;
	int	i;

	if (NULL == src)
		return NULL;

	props = (char **)__vm_shmem_malloc_func(NULL, sizeof(char *) * props_num);

	for (i = 0; i < props_num; i++)
		props[i] = vmware_shared_strdup(src[i]);

	return props;
}

/******************************************************************************
 *                                                                            *
 * Purpose: copies vmware virtual machine device object into shared memory    *
 *                                                                            *
 * Parameters: src   - [IN] the vmware device object                          *
 *                                                                            *
 * Return value: a duplicated vmware device object                            *
 *                                                                            *
 ******************************************************************************/
static zbx_vmware_dev_t	*vmware_dev_shared_dup(const zbx_vmware_dev_t *src)
{
	zbx_vmware_dev_t	*dev;

	dev = (zbx_vmware_dev_t *)__vm_shmem_malloc_func(NULL, sizeof(zbx_vmware_dev_t));
	dev->type = src->type;
	dev->instance = vmware_shared_strdup(src->instance);
	dev->label = vmware_shared_strdup(src->label);
	dev->props = vmware_props_shared_dup(src->props, ZBX_VMWARE_DEV_PROPS_NUM);

	return dev;
}

/******************************************************************************
 *                                                                            *
 * Purpose: copies vmware virtual machine object into shared memory           *
 *                                                                            *
 * Parameters: src   - [IN] the vmware virtual machine object                 *
 *                                                                            *
 * Return value: a duplicated vmware virtual machine object                   *
 *                                                                            *
 ******************************************************************************/
static zbx_vmware_vm_t	*vmware_vm_shared_dup(const zbx_vmware_vm_t *src)
{
	zbx_vmware_vm_t	*vm;
	int		i;

	vm = (zbx_vmware_vm_t *)__vm_shmem_malloc_func(NULL, sizeof(zbx_vmware_vm_t));

	VMWARE_VECTOR_CREATE(&vm->devs, ptr);
	VMWARE_VECTOR_CREATE(&vm->file_systems, ptr);
	VMWARE_VECTOR_CREATE(&vm->custom_attrs, vmware_custom_attr);
	VMWARE_VECTOR_CREATE(&vm->alarm_ids, str);
	zbx_vector_ptr_reserve(&vm->devs, (size_t)src->devs.values_num);
	zbx_vector_ptr_reserve(&vm->file_systems, (size_t)src->file_systems.values_num);
	zbx_vector_vmware_custom_attr_reserve(&vm->custom_attrs, (size_t)src->custom_attrs.values_num);
	zbx_vector_str_reserve(&vm->alarm_ids, (size_t)src->alarm_ids.values_num);

	vm->uuid = vmware_shared_strdup(src->uuid);
	vm->id = vmware_shared_strdup(src->id);
	vm->props = vmware_props_shared_dup(src->props, ZBX_VMWARE_VMPROPS_NUM);
	vm->snapshot_count = src->snapshot_count;

	for (i = 0; i < src->devs.values_num; i++)
		zbx_vector_ptr_append(&vm->devs, vmware_dev_shared_dup((zbx_vmware_dev_t *)src->devs.values[i]));

	for (i = 0; i < src->file_systems.values_num; i++)
		zbx_vector_ptr_append(&vm->file_systems, vmware_fs_shared_dup((zbx_vmware_fs_t *)src->file_systems.values[i]));

	for (i = 0; i < src->custom_attrs.values_num; i++)
	{
		zbx_vector_vmware_custom_attr_append(&vm->custom_attrs,
				vmware_attr_shared_dup(src->custom_attrs.values[i]));
	}

	for (i = 0; i < src->alarm_ids.values_num; i++)
		zbx_vector_str_append(&vm->alarm_ids, vmware_shared_strdup(src->alarm_ids.values[i]));

	return vm;
}

/******************************************************************************
 *                                                                            *
 * Purpose: copies vmware hypervisor datastore name object into shared memory *
 *                                                                            *
 * Parameters: src   - [IN] the vmware datastore name object                  *
 *                                                                            *
 * Return value: a duplicated vmware datastore name object                    *
 *                                                                            *
 ******************************************************************************/
static zbx_vmware_dsname_t	*vmware_dsname_shared_dup(const zbx_vmware_dsname_t *src)
{
	zbx_vmware_dsname_t	*dsname;
	int	i;

	dsname = (zbx_vmware_dsname_t *)__vm_shmem_malloc_func(NULL, sizeof(zbx_vmware_dsname_t));

	dsname->name = vmware_shared_strdup(src->name);
	dsname->uuid = vmware_shared_strdup(src->uuid);

	VMWARE_VECTOR_CREATE(&dsname->hvdisks, vmware_hvdisk);
	zbx_vector_vmware_hvdisk_reserve(&dsname->hvdisks, (size_t)src->hvdisks.values_num);

	for (i = 0; i < src->hvdisks.values_num; i++)
	{
		zbx_vector_vmware_hvdisk_append(&dsname->hvdisks, src->hvdisks.values[i]);
	}

	return dsname;
}

/******************************************************************************
 *                                                                            *
 * Purpose: copies vmware hypervisor disks object into shared memory          *
 *                                                                            *
 * Parameters: src   - [IN] the vmware disk info object                       *
 *                                                                            *
 * Return value: a duplicated vmware disk info object                         *
 *                                                                            *
 ******************************************************************************/
static zbx_vmware_diskinfo_t	*vmware_diskinfo_shared_dup(const zbx_vmware_diskinfo_t *src)
{
	zbx_vmware_diskinfo_t	*di;

	di = (zbx_vmware_diskinfo_t *)__vm_shmem_malloc_func(NULL, sizeof(zbx_vmware_diskinfo_t));

	di->diskname = vmware_shared_strdup(src->diskname);
	di->ds_uuid = vmware_shared_strdup(src->ds_uuid);
	di->operational_state = vmware_shared_strdup(src->operational_state);
	di->lun_type = vmware_shared_strdup(src->lun_type);
	di->queue_depth = src->queue_depth;
	di->model = vmware_shared_strdup(src->model);
	di->vendor = vmware_shared_strdup(src->vendor);
	di->revision = vmware_shared_strdup(src->revision);
	di->serial_number = vmware_shared_strdup(src->serial_number);

	if (NULL != src->vsan)
	{
		di->vsan = (zbx_vmware_vsandiskinfo_t *)__vm_shmem_malloc_func(NULL, sizeof(zbx_vmware_vsandiskinfo_t));
		di->vsan->ssd = vmware_shared_strdup(src->vsan->ssd);
		di->vsan->local_disk = vmware_shared_strdup(src->vsan->local_disk);
		di->vsan->block = src->vsan->block;
		di->vsan->block_size = src->vsan->block_size;
	}
	else
		di->vsan = NULL;

	return di;
}

/******************************************************************************
 *                                                                            *
 * Purpose: copies vmware physical NIC object into shared memory              *
 *                                                                            *
 * Parameters: src   - [IN] the vmware physical NIC object                    *
 *                                                                            *
 * Return value: a duplicated vmware physical NIC object                      *
 *                                                                            *
 ******************************************************************************/
static zbx_vmware_pnic_t	*vmware_pnic_shared_dup(const zbx_vmware_pnic_t *src)
{
	zbx_vmware_pnic_t	*pnic;

	pnic = (zbx_vmware_pnic_t *)__vm_shmem_malloc_func(NULL, sizeof(zbx_vmware_pnic_t));
	pnic->name = vmware_shared_strdup(src->name);
	pnic->speed = src->speed;
	pnic->duplex = src->duplex;
	pnic->driver = vmware_shared_strdup(src->driver);
	pnic->mac = vmware_shared_strdup(src->mac);

	return pnic;
}

/******************************************************************************
 *                                                                            *
 * Purpose: copies vmware alarm object into shared memory                     *
 *                                                                            *
 * Parameters: src   - [IN] the vmware alarm object                           *
 *                                                                            *
 * Return value: a duplicated vmware alarm object                             *
 *                                                                            *
 ******************************************************************************/
static zbx_vmware_alarm_t	*vmware_alarm_shared_dup(const zbx_vmware_alarm_t *src)
{
	zbx_vmware_alarm_t	*alarm;

	alarm = (zbx_vmware_alarm_t *)__vm_shmem_malloc_func(NULL, sizeof(zbx_vmware_alarm_t));
	alarm->key = vmware_shared_strdup(src->key);
	alarm->name = vmware_shared_strdup(src->name);
	alarm->system_name = vmware_shared_strdup(src->system_name);
	alarm->description = vmware_shared_strdup(src->description);
	alarm->overall_status = vmware_shared_strdup(src->overall_status);
	alarm->time = vmware_shared_strdup(src->time);
	alarm->enabled = src->enabled;
	alarm->acknowledged = src->acknowledged;

	return alarm;
}

/******************************************************************************
 *                                                                            *
 * Purpose: copies vmware hypervisor object into shared memory                *
 *                                                                            *
 * Parameters: dst - [OUT] the vmware hypervisor object into shared memory    *
 *             src - [IN] the vmware hypervisor object                        *
 *                                                                            *
 ******************************************************************************/
static	void	vmware_hv_shared_copy(zbx_vmware_hv_t *dst, const zbx_vmware_hv_t *src)
{
	int	i;

	VMWARE_VECTOR_CREATE(&dst->dsnames, vmware_dsname);
	VMWARE_VECTOR_CREATE(&dst->vms, ptr);
	VMWARE_VECTOR_CREATE(&dst->pnics, vmware_pnic);
	VMWARE_VECTOR_CREATE(&dst->alarm_ids, str);
	VMWARE_VECTOR_CREATE(&dst->diskinfo, vmware_diskinfo);
	zbx_vector_vmware_dsname_reserve(&dst->dsnames, (size_t)src->dsnames.values_num);
	zbx_vector_ptr_reserve(&dst->vms, (size_t)src->vms.values_num);
	zbx_vector_vmware_pnic_reserve(&dst->pnics, (size_t)src->pnics.values_num);
	zbx_vector_str_reserve(&dst->alarm_ids, (size_t)src->alarm_ids.values_num);
	zbx_vector_vmware_diskinfo_reserve(&dst->diskinfo, (size_t)src->diskinfo.values_num);

	dst->uuid = vmware_shared_strdup(src->uuid);
	dst->id = vmware_shared_strdup(src->id);
	dst->clusterid = vmware_shared_strdup(src->clusterid);

	dst->props = vmware_props_shared_dup(src->props, ZBX_VMWARE_HVPROPS_NUM);
	dst->datacenter_name = vmware_shared_strdup(src->datacenter_name);
	dst->parent_name = vmware_shared_strdup(src->parent_name);
	dst->parent_type = vmware_shared_strdup(src->parent_type);
	dst->ip = vmware_shared_strdup(src->ip);

	for (i = 0; i < src->dsnames.values_num; i++)
		zbx_vector_vmware_dsname_append(&dst->dsnames, vmware_dsname_shared_dup(src->dsnames.values[i]));

	for (i = 0; i < src->vms.values_num; i++)
		zbx_vector_ptr_append(&dst->vms, vmware_vm_shared_dup((zbx_vmware_vm_t *)src->vms.values[i]));

	for (i = 0; i < src->pnics.values_num; i++)
		zbx_vector_vmware_pnic_append(&dst->pnics, vmware_pnic_shared_dup(src->pnics.values[i]));

	for (i = 0; i < src->alarm_ids.values_num; i++)
		zbx_vector_str_append(&dst->alarm_ids, vmware_shared_strdup(src->alarm_ids.values[i]));

	for (i = 0; i < src->diskinfo.values_num; i++)
		zbx_vector_vmware_diskinfo_append(&dst->diskinfo, vmware_diskinfo_shared_dup(src->diskinfo.values[i]));
}

/******************************************************************************
 *                                                                            *
 * Purpose: copies vmware data object into shared memory                      *
 *                                                                            *
 * Parameters: src   - [IN] the vmware data object                            *
 *                                                                            *
 * Return value: a duplicated vmware data object                              *
 *                                                                            *
 ******************************************************************************/
static zbx_vmware_data_t	*vmware_data_shared_dup(zbx_vmware_data_t *src)
{
	zbx_vmware_data_t	*data;
	int			i;
	zbx_hashset_iter_t	iter;
	zbx_vmware_hv_t		*hv, hv_local;

	data = (zbx_vmware_data_t *)__vm_shmem_malloc_func(NULL, sizeof(zbx_vmware_data_t));
	zbx_hashset_create_ext(&data->hvs, 1, vmware_hv_hash, vmware_hv_compare, NULL, __vm_shmem_malloc_func,
			__vm_shmem_realloc_func, __vm_shmem_free_func);
	VMWARE_VECTOR_CREATE(&data->clusters, ptr);
	VMWARE_VECTOR_CREATE(&data->events, ptr);
	VMWARE_VECTOR_CREATE(&data->datastores, vmware_datastore);
	VMWARE_VECTOR_CREATE(&data->datacenters, vmware_datacenter);
	VMWARE_VECTOR_CREATE(&data->resourcepools, vmware_resourcepool);
	VMWARE_VECTOR_CREATE(&data->dvswitches, vmware_dvswitch);
	VMWARE_VECTOR_CREATE(&data->alarms, vmware_alarm);
	VMWARE_VECTOR_CREATE(&data->alarm_ids, str);
	zbx_vector_ptr_reserve(&data->clusters, (size_t)src->clusters.values_num);
	zbx_vector_ptr_reserve(&data->events, (size_t)src->events.values_alloc);
	zbx_vector_vmware_datastore_reserve(&data->datastores, (size_t)src->datastores.values_num);
	zbx_vector_vmware_datacenter_reserve(&data->datacenters, (size_t)src->datacenters.values_num);
	zbx_vector_vmware_resourcepool_reserve(&data->resourcepools, (size_t)src->resourcepools.values_num);
	zbx_vector_vmware_dvswitch_reserve(&data->dvswitches, (size_t)src->dvswitches.values_num);
	zbx_vector_vmware_alarm_reserve(&data->alarms, (size_t)src->alarms.values_num);
	zbx_vector_str_reserve(&data->alarm_ids, (size_t)src->alarm_ids.values_num);

	zbx_hashset_create_ext(&data->vms_index, 100, vmware_vm_hash, vmware_vm_compare, NULL, __vm_shmem_malloc_func,
			__vm_shmem_realloc_func, __vm_shmem_free_func);

	data->error = vmware_shared_strdup(src->error);

	for (i = 0; i < src->clusters.values_num; i++)
		zbx_vector_ptr_append(&data->clusters, vmware_cluster_shared_dup((zbx_vmware_cluster_t *)src->clusters.values[i]));

	for (i = 0; i < src->events.values_num; i++)
		zbx_vector_ptr_append(&data->events, vmware_event_shared_dup((zbx_vmware_event_t *)src->events.values[i]));

	for (i = 0; i < src->datastores.values_num; i++)
		zbx_vector_vmware_datastore_append(&data->datastores, vmware_datastore_shared_dup(src->datastores.values[i]));

	for (i = 0; i < src->datacenters.values_num; i++)
	{
		zbx_vector_vmware_datacenter_append(&data->datacenters,
				vmware_datacenter_shared_dup(src->datacenters.values[i]));
	}

	for (i = 0; i < src->resourcepools.values_num; i++)
	{
		zbx_vector_vmware_resourcepool_append(&data->resourcepools,
				vmware_resourcepool_shared_dup(src->resourcepools.values[i]));
	}

	for (i = 0; i < src->dvswitches.values_num; i++)
	{
		zbx_vector_vmware_dvswitch_append(&data->dvswitches,
				vmware_dvswitch_shared_dup(src->dvswitches.values[i]));
	}

	for (i = 0; i < src->alarms.values_num; i++)
	{
		zbx_vector_vmware_alarm_append(&data->alarms,
				vmware_alarm_shared_dup(src->alarms.values[i]));
	}

	for (i = 0; i < src->alarm_ids.values_num; i++)
		zbx_vector_str_append(&data->alarm_ids, vmware_shared_strdup(src->alarm_ids.values[i]));

	zbx_hashset_iter_reset(&src->hvs, &iter);
	while (NULL != (hv = (zbx_vmware_hv_t *)zbx_hashset_iter_next(&iter)))
	{

		vmware_hv_shared_copy(&hv_local, hv);
		hv = (zbx_vmware_hv_t *)zbx_hashset_insert(&data->hvs, &hv_local, sizeof(hv_local));

		if (SUCCEED != zbx_hashset_reserve(&data->vms_index, hv->vms.values_num))
		{
			THIS_SHOULD_NEVER_HAPPEN;
			exit(EXIT_FAILURE);
		}

		for (i = 0; i < hv->vms.values_num; i++)
		{
			zbx_vmware_vm_index_t	vmi_local = {(zbx_vmware_vm_t *)hv->vms.values[i], hv};

			zbx_hashset_insert(&data->vms_index, &vmi_local, sizeof(vmi_local));
		}
	}

	data->max_query_metrics = src->max_query_metrics;

	return data;
}

/******************************************************************************
 *                                                                            *
 * Purpose: frees resources allocated to store diskextent data                *
 *                                                                            *
 * Parameters: diskextent   - [IN] the diskextent                             *
 *                                                                            *
 ******************************************************************************/
static void	vmware_diskextent_free(zbx_vmware_diskextent_t *diskextent)
{
	zbx_free(diskextent->diskname);
	zbx_free(diskextent);
}

/******************************************************************************
 *                                                                            *
 * Purpose: frees resources allocated to store datastore data                 *
 *                                                                            *
 * Parameters: datastore   - [IN] the datastore                               *
 *                                                                            *
 ******************************************************************************/
static void	vmware_datastore_free(zbx_vmware_datastore_t *datastore)
{
	zbx_vector_str_uint64_pair_clear_ext(&datastore->hv_uuids_access, zbx_str_uint64_pair_free);
	zbx_vector_str_uint64_pair_destroy(&datastore->hv_uuids_access);

	zbx_vector_vmware_diskextent_clear_ext(&datastore->diskextents, vmware_diskextent_free);
	zbx_vector_vmware_diskextent_destroy(&datastore->diskextents);

	zbx_vector_str_clear_ext(&datastore->alarm_ids, zbx_str_free);
	zbx_vector_str_destroy(&datastore->alarm_ids);

	zbx_free(datastore->name);
	zbx_free(datastore->uuid);
	zbx_free(datastore->id);
	zbx_free(datastore->type);
	zbx_free(datastore);
}

/******************************************************************************
 *                                                                            *
 * Purpose: frees resources allocated to store datacenter data                *
 *                                                                            *
 * Parameters: datacenter   - [IN] the datacenter                             *
 *                                                                            *
 ******************************************************************************/
static void	vmware_datacenter_free(zbx_vmware_datacenter_t *datacenter)
{
	zbx_free(datacenter->name);
	zbx_free(datacenter->id);
	zbx_vector_str_clear_ext(&datacenter->alarm_ids, zbx_str_free);
	zbx_vector_str_destroy(&datacenter->alarm_ids);
	zbx_free(datacenter);
}

/******************************************************************************
 *                                                                            *
 * Purpose: frees resources allocated to store rp_chunk data                  *
 *                                                                            *
 * Parameters: rp_chunk - [IN] the resourcepool chunk                         *
 *                                                                            *
 ******************************************************************************/
static void	vmware_rp_chunk_free(zbx_vmware_rpool_chunk_t *rp_chunk)
{
	zbx_free(rp_chunk->id);
	zbx_free(rp_chunk->name);
	zbx_free(rp_chunk->first_parentid);
	/* path and parent are not cleared */
	zbx_free(rp_chunk);
}

/******************************************************************************
 *                                                                            *
 * Purpose: frees resources allocated to store resourcepool data              *
 *                                                                            *
 * Parameters: resourcepool   - [IN] the resourcepool                         *
 *                                                                            *
 ******************************************************************************/
static void	vmware_resourcepool_free(zbx_vmware_resourcepool_t *resourcepool)
{
	zbx_free(resourcepool->id);
	zbx_free(resourcepool->parentid);
	zbx_free(resourcepool->path);
	zbx_free(resourcepool);
}

/******************************************************************************
 *                                                                            *
 * Purpose: frees resources allocated to store dvswitch data                  *
 *                                                                            *
 * Parameters: dvs - [IN] the dvswitch                                        *
 *                                                                            *
 ******************************************************************************/
static void	vmware_dvswitch_free(zbx_vmware_dvswitch_t *dvs)
{
	zbx_free(dvs->uuid);
	zbx_free(dvs->id);
	zbx_free(dvs->name);
	zbx_free(dvs);
}

/******************************************************************************
 *                                                                            *
 * Purpose: frees shared resources allocated to store properties list         *
 *                                                                            *
 * Parameters: props     - [IN] the properties list                           *
 *             props_num - [IN] the number of properties in the list          *
 *                                                                            *
 ******************************************************************************/
static void	vmware_props_free(char **props, int props_num)
{
	int	i;

	if (NULL == props)
		return;

	for (i = 0; i < props_num; i++)
		zbx_free(props[i]);

	zbx_free(props);
}

/******************************************************************************
 *                                                                            *
 * Purpose: frees resources allocated to store vm device object               *
 *                                                                            *
 * Parameters: dev - [IN] the vm device                                       *
 *                                                                            *
 ******************************************************************************/
static void	vmware_dev_free(zbx_vmware_dev_t *dev)
{
	zbx_free(dev->instance);
	zbx_free(dev->label);
	vmware_props_free(dev->props, ZBX_VMWARE_DEV_PROPS_NUM);
	zbx_free(dev);
}

/******************************************************************************
 *                                                                            *
 * Purpose: frees resources allocated to store vm file system object          *
 *                                                                            *
 * Parameters: fs    - [IN] the file system                                   *
 *                                                                            *
 ******************************************************************************/
static void	vmware_fs_free(zbx_vmware_fs_t *fs)
{
	zbx_free(fs->path);
	zbx_free(fs);
}

/******************************************************************************
 *                                                                            *
 * Purpose: frees resources allocated to store vm custom attributes           *
 *                                                                            *
 * Parameters: ca - [IN] the custom attribute                                 *
 *                                                                            *
 ******************************************************************************/
static void	vmware_custom_attr_free(zbx_vmware_custom_attr_t *ca)
{
	zbx_free(ca->name);
	zbx_free(ca->value);
	zbx_free(ca);
}

/******************************************************************************
 *                                                                            *
 * Purpose: frees resources allocated to store virtual machine                *
 *                                                                            *
 * Parameters: vm   - [IN] the virtual machine                                *
 *                                                                            *
 ******************************************************************************/
static void	vmware_vm_free(zbx_vmware_vm_t *vm)
{
	zbx_vector_ptr_clear_ext(&vm->devs, (zbx_clean_func_t)vmware_dev_free);
	zbx_vector_ptr_destroy(&vm->devs);

	zbx_vector_ptr_clear_ext(&vm->file_systems, (zbx_mem_free_func_t)vmware_fs_free);
	zbx_vector_ptr_destroy(&vm->file_systems);

	zbx_vector_vmware_custom_attr_clear_ext(&vm->custom_attrs, vmware_custom_attr_free);
	zbx_vector_vmware_custom_attr_destroy(&vm->custom_attrs);

	zbx_vector_str_clear_ext(&vm->alarm_ids, zbx_str_free);
	zbx_vector_str_destroy(&vm->alarm_ids);

	zbx_free(vm->uuid);
	zbx_free(vm->id);
	vmware_props_free(vm->props, ZBX_VMWARE_VMPROPS_NUM);
	zbx_free(vm);
}

/******************************************************************************
 *                                                                            *
 * Purpose: frees resources allocated to store Datastore name data            *
 *                                                                            *
 * Parameters: dsname   - [IN] the Datastore name                             *
 *                                                                            *
 ******************************************************************************/
static void	vmware_dsname_free(zbx_vmware_dsname_t *dsname)
{
	zbx_vector_vmware_hvdisk_destroy(&dsname->hvdisks);
	zbx_free(dsname->name);
	zbx_free(dsname->uuid);
	zbx_free(dsname);
}

/******************************************************************************
 *                                                                            *
 * Purpose: frees resources allocated to store disk info data                 *
 *                                                                            *
 * Parameters: di - [IN] the disk info                                        *
 *                                                                            *
 ******************************************************************************/
static void	vmware_diskinfo_free(zbx_vmware_diskinfo_t *di)
{
	zbx_free(di->diskname);
	zbx_free(di->ds_uuid);
	zbx_free(di->operational_state);
	zbx_free(di->lun_type);
	zbx_free(di->model);
	zbx_free(di->vendor);
	zbx_free(di->revision);
	zbx_free(di->serial_number);

	if (NULL != di->vsan)
	{
		zbx_free(di->vsan->ssd);
		zbx_free(di->vsan->local_disk);
		zbx_free(di->vsan);
	}

	zbx_free(di);
}

/******************************************************************************
 *                                                                            *
 * Purpose: frees resources allocated to physical NIC data                    *
 *                                                                            *
 * Parameters: nic - [IN] the pnic of hv                                      *
 *                                                                            *
 ******************************************************************************/
static void	vmware_pnic_free(zbx_vmware_pnic_t *nic)
{
	zbx_free(nic->name);
	zbx_free(nic->driver);
	zbx_free(nic->mac);
	zbx_free(nic);
}

/******************************************************************************
 *                                                                            *
 * Purpose: frees resources allocated to store alarm data                     *
 *                                                                            *
 * Parameters: alarm - [IN] the alarm object                                  *
 *                                                                            *
 ******************************************************************************/
static void	vmware_alarm_free(zbx_vmware_alarm_t *alarm)
{
	zbx_str_free(alarm->key);
	zbx_str_free(alarm->name);
	zbx_str_free(alarm->system_name);
	zbx_str_free(alarm->description);
	zbx_str_free(alarm->overall_status);
	zbx_str_free(alarm->time);
	zbx_free(alarm);
}

/******************************************************************************
 *                                                                            *
 * Purpose: frees resources allocated to store alarm details data             *
 *                                                                            *
 * Parameters: details - [IN] the alarm details object                        *
 *                                                                            *
 ******************************************************************************/
static void	vmware_alarm_details_free(zbx_vmware_alarm_details_t *details)
{
	zbx_str_free(details->alarm);
	zbx_str_free(details->name);
	zbx_str_free(details->system_name);
	zbx_str_free(details->description);
	zbx_free(details);
}

/******************************************************************************
 *                                                                            *
 * Purpose: frees resources allocated to store vmware hypervisor              *
 *                                                                            *
 * Parameters: hv   - [IN] the vmware hypervisor                              *
 *                                                                            *
 ******************************************************************************/
static void	vmware_hv_clean(zbx_vmware_hv_t *hv)
{
	zbx_vector_vmware_dsname_clear_ext(&hv->dsnames, vmware_dsname_free);
	zbx_vector_vmware_dsname_destroy(&hv->dsnames);

	zbx_vector_ptr_clear_ext(&hv->vms, (zbx_clean_func_t)vmware_vm_free);
	zbx_vector_ptr_destroy(&hv->vms);

	zbx_vector_vmware_pnic_clear_ext(&hv->pnics, vmware_pnic_free);
	zbx_vector_vmware_pnic_destroy(&hv->pnics);

	zbx_vector_str_clear_ext(&hv->alarm_ids, zbx_str_free);
	zbx_vector_str_destroy(&hv->alarm_ids);

	zbx_vector_vmware_diskinfo_clear_ext(&hv->diskinfo, vmware_diskinfo_free);
	zbx_vector_vmware_diskinfo_destroy(&hv->diskinfo);

	zbx_free(hv->uuid);
	zbx_free(hv->id);
	zbx_free(hv->clusterid);
	zbx_free(hv->datacenter_name);
	zbx_free(hv->parent_name);
	zbx_free(hv->parent_type);
	zbx_free(hv->ip);
	vmware_props_free(hv->props, ZBX_VMWARE_HVPROPS_NUM);
}

/******************************************************************************
 *                                                                            *
 * Purpose: frees resources allocated to store vmware cluster                 *
 *                                                                            *
 * Parameters: cluster   - [IN] the vmware cluster                            *
 *                                                                            *
 ******************************************************************************/
static void	vmware_cluster_free(zbx_vmware_cluster_t *cluster)
{
	zbx_free(cluster->name);
	zbx_free(cluster->id);
	zbx_free(cluster->status);
	zbx_vector_str_clear_ext(&cluster->dss_uuid, zbx_str_free);
	zbx_vector_str_destroy(&cluster->dss_uuid);
	zbx_vector_str_clear_ext(&cluster->alarm_ids, zbx_str_free);
	zbx_vector_str_destroy(&cluster->alarm_ids);
	zbx_free(cluster);
}

/******************************************************************************
 *                                                                            *
 * Purpose: frees resources allocated to store vmware event                   *
 *                                                                            *
 * Parameters: event - [IN] the vmware event                                  *
 *                                                                            *
 ******************************************************************************/
static void	vmware_event_free(zbx_vmware_event_t *event)
{
	evt_msg_strpool_strfree(event->message);
	zbx_free(event);
}

/******************************************************************************
 *                                                                            *
 * Purpose: frees resources allocated to store vmware service data            *
 *                                                                            *
 * Parameters: data   - [IN] the vmware service data                          *
 *                                                                            *
 ******************************************************************************/
static void	vmware_data_free(zbx_vmware_data_t *data)
{
	zbx_hashset_iter_t	iter;
	zbx_vmware_hv_t		*hv;

	zbx_hashset_iter_reset(&data->hvs, &iter);
	while (NULL != (hv = (zbx_vmware_hv_t *)zbx_hashset_iter_next(&iter)))
		vmware_hv_clean(hv);

	zbx_hashset_destroy(&data->hvs);

	zbx_vector_ptr_clear_ext(&data->clusters, (zbx_clean_func_t)vmware_cluster_free);
	zbx_vector_ptr_destroy(&data->clusters);

	zbx_vector_ptr_clear_ext(&data->events, (zbx_clean_func_t)vmware_event_free);
	zbx_vector_ptr_destroy(&data->events);

	zbx_vector_vmware_datastore_clear_ext(&data->datastores, vmware_datastore_free);
	zbx_vector_vmware_datastore_destroy(&data->datastores);

	zbx_vector_vmware_datacenter_clear_ext(&data->datacenters, vmware_datacenter_free);
	zbx_vector_vmware_datacenter_destroy(&data->datacenters);

	zbx_vector_vmware_resourcepool_clear_ext(&data->resourcepools, vmware_resourcepool_free);
	zbx_vector_vmware_resourcepool_destroy(&data->resourcepools);

	zbx_vector_vmware_dvswitch_clear_ext(&data->dvswitches, vmware_dvswitch_free);
	zbx_vector_vmware_dvswitch_destroy(&data->dvswitches);

	zbx_vector_vmware_alarm_clear_ext(&data->alarms, vmware_alarm_free);
	zbx_vector_vmware_alarm_destroy(&data->alarms);

	zbx_vector_str_clear_ext(&data->alarm_ids, zbx_str_free);
	zbx_vector_str_destroy(&data->alarm_ids);

	zbx_free(data->error);
	zbx_free(data);
}

/******************************************************************************
 *                                                                            *
 * Purpose: frees vmware performance counter and the resources allocated by   *
 *          it                                                                *
 *                                                                            *
 * Parameters: counter - [IN] the performance counter to free                 *
 *                                                                            *
 ******************************************************************************/
static void	vmware_counter_free(zbx_vmware_counter_t *counter)
{
	zbx_free(counter->path);
	zbx_free(counter);
}

/*******************************************************************************
 *                                                                             *
 * Purpose: authenticates vmware service                                       *
 *                                                                             *
 * Parameters: service          - [IN] vmware service                          *
 *             easyhandle       - [IN] CURL handle                             *
 *             page             - [IN] CURL output buffer                      *
 *             config_source_ip - [IN]                                         *
 *             error            - [OUT] error message in the case of failure   *
 *                                                                             *
 * Return value: SUCCEED - authentication was completed successfully           *
 *               FAIL    - authentication process has failed                   *
 *                                                                             *
 * Comments: If service type is unknown this function will attempt to          *
 *           determine the right service type by trying to login with vCenter  *
 *           and vSphere session managers.                                     *
 *                                                                             *
 *******************************************************************************/
static int	vmware_service_authenticate(zbx_vmware_service_t *service, CURL *easyhandle, ZBX_HTTPPAGE *page,
<<<<<<< HEAD
		int config_vmware_timeout, char **error)
=======
		const char *config_source_ip, char **error)
>>>>>>> b157b37f
{
#	define ZBX_POST_VMWARE_AUTH						\
		ZBX_POST_VSPHERE_HEADER						\
		"<ns0:Login xsi:type=\"ns0:LoginRequestType\">"			\
			"<ns0:_this type=\"SessionManager\">%s</ns0:_this>"	\
			"<ns0:userName>%s</ns0:userName>"			\
			"<ns0:password>%s</ns0:password>"			\
		"</ns0:Login>"							\
		ZBX_POST_VSPHERE_FOOTER

	char		xml[MAX_STRING_LEN], *error_object = NULL, *username_esc = NULL, *password_esc = NULL;
	CURLoption	opt;
	CURLcode	err;
	xmlDoc		*doc = NULL;
	int		ret = FAIL;

	zabbix_log(LOG_LEVEL_DEBUG, "In %s() '%s'@'%s'", __func__, service->username, service->url);

	if (CURLE_OK != (err = curl_easy_setopt(easyhandle, opt = CURLOPT_COOKIEFILE, "")) ||
			CURLE_OK != (err = curl_easy_setopt(easyhandle, opt = CURLOPT_FOLLOWLOCATION, 1L)) ||
			CURLE_OK != (err = curl_easy_setopt(easyhandle, opt = CURLOPT_WRITEFUNCTION, curl_write_cb)) ||
			CURLE_OK != (err = curl_easy_setopt(easyhandle, opt = CURLOPT_WRITEDATA, page)) ||
			CURLE_OK != (err = curl_easy_setopt(easyhandle, opt = CURLOPT_PRIVATE, page)) ||
			CURLE_OK != (err = curl_easy_setopt(easyhandle, opt = CURLOPT_HEADERFUNCTION, curl_header_cb)) ||
			CURLE_OK != (err = curl_easy_setopt(easyhandle, opt = CURLOPT_SSL_VERIFYPEER, 0L)) ||
			CURLE_OK != (err = curl_easy_setopt(easyhandle, opt = CURLOPT_POST, 1L)) ||
			CURLE_OK != (err = curl_easy_setopt(easyhandle, opt = CURLOPT_URL, service->url)) ||
			CURLE_OK != (err = curl_easy_setopt(easyhandle, opt = CURLOPT_TIMEOUT,
					(long)config_vmware_timeout)) ||
			CURLE_OK != (err = curl_easy_setopt(easyhandle, opt = CURLOPT_SSL_VERIFYHOST, 0L)) ||
			CURLE_OK != (err = curl_easy_setopt(easyhandle, opt = ZBX_CURLOPT_ACCEPT_ENCODING, "")))
	{
		*error = zbx_dsprintf(*error, "Cannot set cURL option %d: %s.", (int)opt, curl_easy_strerror(err));
		goto out;
	}

#if LIBCURL_VERSION_NUM >= 0x071304
	/* CURLOPT_PROTOCOLS is supported starting with version 7.19.4 (0x071304) */
	if (CURLE_OK != (err = curl_easy_setopt(easyhandle, opt = CURLOPT_PROTOCOLS, CURLPROTO_HTTP | CURLPROTO_HTTPS)))
	{
		*error = zbx_dsprintf(*error, "Cannot set cURL option %d: %s.", (int)opt, curl_easy_strerror(err));
		goto out;
	}
#endif

	if (NULL != config_source_ip)
	{
		if (CURLE_OK != (err = curl_easy_setopt(easyhandle, opt = CURLOPT_INTERFACE, config_source_ip)))
		{
			*error = zbx_dsprintf(*error, "Cannot set cURL option %d: %s.", (int)opt,
					curl_easy_strerror(err));
			goto out;
		}
	}

	username_esc = zbx_xml_escape_dyn(service->username);
	password_esc = zbx_xml_escape_dyn(service->password);

	if (ZBX_VMWARE_TYPE_UNKNOWN == service->type)
	{
		/* try to detect the service type first using vCenter service manager object */
		zbx_snprintf(xml, sizeof(xml), ZBX_POST_VMWARE_AUTH,
				vmware_service_objects[ZBX_VMWARE_TYPE_VCENTER].session_manager,
				username_esc, password_esc);

		if (SUCCEED != zbx_soap_post(__func__, easyhandle, xml, &doc, NULL, error) && NULL == doc)
			goto out;

		if (NULL == *error)
		{
			/* Successfully authenticated with vcenter service manager. */
			/* Set the service type and return with success.            */
			service->type = ZBX_VMWARE_TYPE_VCENTER;
			ret = SUCCEED;
			goto out;
		}

		/* If the wrong service manager was used, set the service type as vsphere and */
		/* try again with vsphere service manager. Otherwise return with failure.     */
		if (NULL == (error_object = zbx_xml_doc_read_value(doc,
				ZBX_XPATH_LN3("detail", "NotAuthenticatedFault", "object"))))
		{
			goto out;
		}

		if (0 != strcmp(error_object, vmware_service_objects[ZBX_VMWARE_TYPE_VCENTER].session_manager))
			goto out;

		service->type = ZBX_VMWARE_TYPE_VSPHERE;
		zbx_free(*error);
	}

	zbx_snprintf(xml, sizeof(xml), ZBX_POST_VMWARE_AUTH, vmware_service_objects[service->type].session_manager,
			username_esc, password_esc);

	if (SUCCEED != zbx_soap_post(__func__, easyhandle, xml, NULL, NULL, error))
		goto out;

	ret = SUCCEED;
out:
	zbx_free(error_object);
	zbx_free(username_esc);
	zbx_free(password_esc);
	zbx_xml_free_doc(doc);

	zabbix_log(LOG_LEVEL_DEBUG, "End of %s():%s", __func__, zbx_result_string(ret));

	return ret;
}

/******************************************************************************
 *                                                                            *
 * Purpose: Close unused connection with vCenter                              *
 *                                                                            *
 * Parameters: service    - [IN] the vmware service                           *
 *             easyhandle - [IN] the CURL handle                              *
 *             error      - [OUT] the error message in the case of failure    *
 *                                                                            *
 ******************************************************************************/
static int	vmware_service_logout(zbx_vmware_service_t *service, CURL *easyhandle, char **error)
{
#	define ZBX_POST_VMWARE_LOGOUT						\
		ZBX_POST_VSPHERE_HEADER						\
		"<ns0:Logout>"							\
			"<ns0:_this type=\"SessionManager\">%s</ns0:_this>"	\
		"</ns0:Logout>"							\
		ZBX_POST_VSPHERE_FOOTER

	char	tmp[MAX_STRING_LEN];

	zbx_snprintf(tmp, sizeof(tmp), ZBX_POST_VMWARE_LOGOUT, vmware_service_objects[service->type].session_manager);
	return zbx_soap_post(__func__, easyhandle, tmp, NULL, NULL, error);
}

typedef struct
{
	const char	*property_collector;
	CURL		*easyhandle;
	char		*token;
}
zbx_property_collection_iter;

static int	zbx_property_collection_init(CURL *easyhandle, const char *property_collection_query,
		const char *property_collector, const char *fn_parent, zbx_property_collection_iter **iter,
		xmlDoc **xdoc, char **error)
{
	*iter = (zbx_property_collection_iter *)zbx_malloc(*iter, sizeof(zbx_property_collection_iter));
	(*iter)->property_collector = property_collector;
	(*iter)->easyhandle = easyhandle;
	(*iter)->token = NULL;

	if (SUCCEED != zbx_soap_post(fn_parent, (*iter)->easyhandle, property_collection_query, xdoc, &(*iter)->token,
			error))
	{
		return FAIL;
	}

	return SUCCEED;
}

static int	zbx_property_collection_next(const char *fn_parent, zbx_property_collection_iter *iter, xmlDoc **xdoc,
		char **error)
{
#	define ZBX_POST_CONTINUE_RETRIEVE_PROPERTIES								\
		ZBX_POST_VSPHERE_HEADER										\
		"<ns0:ContinueRetrievePropertiesEx xsi:type=\"ns0:ContinueRetrievePropertiesExRequestType\">"	\
			"<ns0:_this type=\"PropertyCollector\">%s</ns0:_this>"					\
			"<ns0:token>%s</ns0:token>"								\
		"</ns0:ContinueRetrievePropertiesEx>"								\
		ZBX_POST_VSPHERE_FOOTER

#	define ZBX_XPATH_CONTINUE_RETRIEVE_PROPERTIES_TOKEN			\
		"/*[local-name()='Envelope']/*[local-name()='Body']"		\
		"/*[local-name()='ContinueRetrievePropertiesExResponse']"	\
		"/*[local-name()='returnval']/*[local-name()='token'][1]"

	char	*token_esc, post[MAX_STRING_LEN];

	zabbix_log(LOG_LEVEL_DEBUG, "%s() continue retrieving properties with token: '%s'", __func__,
			iter->token);

	token_esc = zbx_xml_escape_dyn(iter->token);
	zbx_snprintf(post, sizeof(post), ZBX_POST_CONTINUE_RETRIEVE_PROPERTIES, iter->property_collector, token_esc);
	zbx_free(token_esc);

	if (SUCCEED != zbx_soap_post(fn_parent, iter->easyhandle, post, xdoc, NULL, error))
		return FAIL;

	zbx_free(iter->token);
	iter->token = zbx_xml_doc_read_value(*xdoc, ZBX_XPATH_CONTINUE_RETRIEVE_PROPERTIES_TOKEN);

	return SUCCEED;

#	undef ZBX_POST_CONTINUE_RETRIEVE_PROPERTIES
#	undef ZBX_XPATH_CONTINUE_RETRIEVE_PROPERTIES_TOKEN
}

static void	zbx_property_collection_free(zbx_property_collection_iter *iter)
{
	if (NULL != iter)
	{
		zbx_free(iter->token);
		zbx_free(iter);
	}
}

/******************************************************************************
 *                                                                            *
 * Purpose: retrieves vmware service instance contents                        *
 *                                                                            *
 * Parameters: easyhandle - [IN] the CURL handle                              *
 *             version    - [OUT] the version of the instance                 *
 *             fullname   - [OUT] the fullname of the instance                *
 *             error      - [OUT] the error message in the case of failure    *
 *                                                                            *
 * Return value: SUCCEED - the contents were retrieved successfully           *
 *               FAIL    - the content retrieval failed                       *
 *                                                                            *
 ******************************************************************************/
static	int	vmware_service_get_contents(CURL *easyhandle, char **version, char **fullname, char **error)
{
#	define ZBX_POST_VMWARE_CONTENTS 							\
		ZBX_POST_VSPHERE_HEADER								\
		"<ns0:RetrieveServiceContent>"							\
			"<ns0:_this type=\"ServiceInstance\">ServiceInstance</ns0:_this>"	\
		"</ns0:RetrieveServiceContent>"							\
		ZBX_POST_VSPHERE_FOOTER

	xmlDoc	*doc = NULL;

	if (SUCCEED != zbx_soap_post(__func__, easyhandle, ZBX_POST_VMWARE_CONTENTS, &doc, NULL, error))
	{
		zbx_xml_free_doc(doc);
		return FAIL;
	}

	*version = zbx_xml_doc_read_value(doc, ZBX_XPATH_VMWARE_ABOUT("version"));
	*fullname = zbx_xml_doc_read_value(doc, ZBX_XPATH_VMWARE_ABOUT("fullName"));
	zbx_xml_free_doc(doc);

	if (NULL == *version)
	{
		*error = zbx_strdup(*error, "VMware Virtual Center is not ready.");
		return FAIL;
	}

	return SUCCEED;

#	undef ZBX_POST_VMWARE_CONTENTS
}

/******************************************************************************
 *                                                                            *
 * Purpose: get the performance counter refreshrate for the specified entity  *
 *                                                                            *
 * Parameters: service      - [IN] the vmware service                         *
 *             easyhandle   - [IN] the CURL handle                            *
 *             type         - [IN] the entity type (HostSystem, Datastore or  *
 *                                 VirtualMachine)                            *
 *             id           - [IN] the entity id                              *
 *             refresh_rate - [OUT] a pointer to variable to store the        *
 *                                  regresh rate                              *
 *             error        - [OUT] the error message in the case of failure  *
 *                                                                            *
 * Return value: SUCCEED - the authentication was completed successfully      *
 *               FAIL    - the authentication process has failed              *
 *                                                                            *
 ******************************************************************************/
static int	vmware_service_get_perf_counter_refreshrate(zbx_vmware_service_t *service, CURL *easyhandle,
		const char *type, const char *id, int *refresh_rate, char **error)
{
#	define ZBX_POST_VCENTER_PERF_COUNTERS_REFRESH_RATE			\
		ZBX_POST_VSPHERE_HEADER						\
		"<ns0:QueryPerfProviderSummary>"				\
			"<ns0:_this type=\"PerformanceManager\">%s</ns0:_this>"	\
			"<ns0:entity type=\"%s\">%s</ns0:entity>"		\
		"</ns0:QueryPerfProviderSummary>"				\
		ZBX_POST_VSPHERE_FOOTER

	char	tmp[MAX_STRING_LEN], *value = NULL, *id_esc;
	int	ret = FAIL;
	xmlDoc	*doc = NULL;

	zabbix_log(LOG_LEVEL_DEBUG, "In %s() type: %s id: %s", __func__, type, id);

	id_esc = zbx_xml_escape_dyn(id);
	zbx_snprintf(tmp, sizeof(tmp), ZBX_POST_VCENTER_PERF_COUNTERS_REFRESH_RATE,
			vmware_service_objects[service->type].performance_manager, type, id_esc);
	zbx_free(id_esc);

	if (SUCCEED != zbx_soap_post(__func__, easyhandle, tmp, &doc, NULL, error))
		goto out;

	if (NULL != (value = zbx_xml_doc_read_value(doc, ZBX_XPATH_ISAGGREGATE())))
	{
		zbx_free(value);
		*refresh_rate = ZBX_VMWARE_PERF_INTERVAL_NONE;
		ret = SUCCEED;

		zabbix_log(LOG_LEVEL_DEBUG, "%s() refresh_rate: unused", __func__);
		goto out;
	}
	else if (NULL == (value = zbx_xml_doc_read_value(doc, ZBX_XPATH_REFRESHRATE())))
	{
		*error = zbx_strdup(*error, "Cannot find refreshRate.");
		goto out;
	}

	zabbix_log(LOG_LEVEL_DEBUG, "%s() refresh_rate:%s", __func__, value);

	if (SUCCEED != (ret = zbx_is_uint31(value, refresh_rate)))
		*error = zbx_dsprintf(*error, "Cannot convert refreshRate from %s.",  value);

	zbx_free(value);
out:
	zbx_xml_free_doc(doc);
	zabbix_log(LOG_LEVEL_DEBUG, "End of %s():%s", __func__, zbx_result_string(ret));

	return ret;
}

/******************************************************************************
 *                                                                            *
 * Purpose: get the performance counter ids                                   *
 *                                                                            *
 * Parameters: service      - [IN] the vmware service                         *
 *             easyhandle   - [IN] the CURL handle                            *
 *             counters     - [IN/OUT] the vector the created performance     *
 *                                     counter object should be added to      *
 *             error        - [OUT] the error message in the case of failure  *
 *                                                                            *
 * Return value: SUCCEED - the operation has completed successfully           *
 *               FAIL    - the operation has failed                           *
 *                                                                            *
 ******************************************************************************/
static int	vmware_service_get_perf_counters(zbx_vmware_service_t *service, CURL *easyhandle,
		zbx_vector_ptr_t *counters, char **error)
{
#	define ZBX_POST_VMWARE_GET_PERFCOUNTER							\
		ZBX_POST_VSPHERE_HEADER								\
		"<ns0:RetrievePropertiesEx>"							\
			"<ns0:_this type=\"PropertyCollector\">%s</ns0:_this>"			\
			"<ns0:specSet>"								\
				"<ns0:propSet>"							\
					"<ns0:type>PerformanceManager</ns0:type>"		\
					"<ns0:pathSet>perfCounter</ns0:pathSet>"		\
				"</ns0:propSet>"						\
				"<ns0:objectSet>"						\
					"<ns0:obj type=\"PerformanceManager\">%s</ns0:obj>"	\
				"</ns0:objectSet>"						\
			"</ns0:specSet>"							\
			"<ns0:options/>"							\
		"</ns0:RetrievePropertiesEx>"							\
		ZBX_POST_VSPHERE_FOOTER

#	define STR2UNIT(unit, val)								\
		if (0 == strcmp("joule",val))							\
			unit = ZBX_VMWARE_UNIT_JOULE;						\
		else if (0 == strcmp("kiloBytes",val))						\
			unit = ZBX_VMWARE_UNIT_KILOBYTES;					\
		else if (0 == strcmp("kiloBytesPerSecond",val))					\
			unit = ZBX_VMWARE_UNIT_KILOBYTESPERSECOND;				\
		else if (0 == strcmp("megaBytes",val))						\
			unit = ZBX_VMWARE_UNIT_MEGABYTES;					\
		else if (0 == strcmp("megaBytesPerSecond",val))					\
			unit = ZBX_VMWARE_UNIT_MEGABYTESPERSECOND;				\
		else if (0 == strcmp("megaHertz",val))						\
			unit = ZBX_VMWARE_UNIT_MEGAHERTZ;					\
		else if (0 == strcmp("microsecond",val))					\
			unit = ZBX_VMWARE_UNIT_MICROSECOND;					\
		else if (0 == strcmp("millisecond",val))					\
			unit = ZBX_VMWARE_UNIT_MILLISECOND;					\
		else if (0 == strcmp("number",val))						\
			unit = ZBX_VMWARE_UNIT_NUMBER;						\
		else if (0 == strcmp("percent",val))						\
			unit = ZBX_VMWARE_UNIT_PERCENT;						\
		else if (0 == strcmp("second",val))						\
			unit = ZBX_VMWARE_UNIT_SECOND;						\
		else if (0 == strcmp("teraBytes",val))						\
			unit = ZBX_VMWARE_UNIT_TERABYTES;					\
		else if (0 == strcmp("watt",val))						\
			unit = ZBX_VMWARE_UNIT_WATT;						\
		else if (0 == strcmp("celsius",val))						\
			unit = ZBX_VMWARE_UNIT_CELSIUS;						\
		else										\
			unit = ZBX_VMWARE_UNIT_UNDEFINED

	char		tmp[MAX_STRING_LEN], *group = NULL, *key = NULL, *rollup = NULL, *stats = NULL,
			*counterid = NULL, *unit = NULL;
	xmlDoc		*doc = NULL;
	xmlXPathContext	*xpathCtx;
	xmlXPathObject	*xpathObj;
	xmlNodeSetPtr	nodeset;
	int		i, ret = FAIL;

	zabbix_log(LOG_LEVEL_DEBUG, "In %s()", __func__);

	zbx_snprintf(tmp, sizeof(tmp), ZBX_POST_VMWARE_GET_PERFCOUNTER,
			vmware_service_objects[service->type].property_collector,
			vmware_service_objects[service->type].performance_manager);

	if (SUCCEED != zbx_soap_post(__func__, easyhandle, tmp, &doc, NULL, error))
		goto out;

	xpathCtx = xmlXPathNewContext(doc);

	if (NULL == (xpathObj = xmlXPathEvalExpression((const xmlChar *)ZBX_XPATH_COUNTERINFO(), xpathCtx)))
	{
		*error = zbx_strdup(*error, "Cannot make performance counter list parsing query.");
		goto clean;
	}

	if (0 != xmlXPathNodeSetIsEmpty(xpathObj->nodesetval))
	{
		*error = zbx_strdup(*error, "Cannot find items in performance counter list.");
		goto clean;
	}

	nodeset = xpathObj->nodesetval;
	zbx_vector_ptr_reserve(counters, (size_t)(2 * nodeset->nodeNr + counters->values_alloc));

	for (i = 0; i < nodeset->nodeNr; i++)
	{
		zbx_vmware_counter_t	*counter;

		group = zbx_xml_node_read_value(doc, nodeset->nodeTab[i],
				"*[local-name()='groupInfo']/*[local-name()='key']");

		key = zbx_xml_node_read_value(doc, nodeset->nodeTab[i],
						"*[local-name()='nameInfo']/*[local-name()='key']");

		rollup = zbx_xml_node_read_value(doc, nodeset->nodeTab[i], "*[local-name()='rollupType']");
		stats = zbx_xml_node_read_value(doc, nodeset->nodeTab[i], "*[local-name()='statsType']");
		counterid = zbx_xml_node_read_value(doc, nodeset->nodeTab[i], "*[local-name()='key']");
		unit = zbx_xml_node_read_value(doc, nodeset->nodeTab[i],
				"*[local-name()='unitInfo']/*[local-name()='key']");

		if (NULL != group && NULL != key && NULL != rollup && NULL != counterid && NULL != unit)
		{
			counter = (zbx_vmware_counter_t *)zbx_malloc(NULL, sizeof(zbx_vmware_counter_t));
			counter->path = zbx_dsprintf(NULL, "%s/%s[%s]", group, key, rollup);
			ZBX_STR2UINT64(counter->id, counterid);
			STR2UNIT(counter->unit, unit);

			if (ZBX_VMWARE_UNIT_UNDEFINED == counter->unit)
			{
				zabbix_log(LOG_LEVEL_WARNING, "Unknown performance counter " ZBX_FS_UI64
						" type of unitInfo:%s", counter->id, unit);
			}

			zbx_vector_ptr_append(counters, counter);

			zabbix_log(LOG_LEVEL_DEBUG, "adding performance counter %s:" ZBX_FS_UI64, counter->path,
					counter->id);
		}

		if (NULL != group && NULL != key && NULL != rollup && NULL != counterid && NULL != stats &&
				NULL != unit)
		{
			counter = (zbx_vmware_counter_t *)zbx_malloc(NULL, sizeof(zbx_vmware_counter_t));
			counter->path = zbx_dsprintf(NULL, "%s/%s[%s,%s]", group, key, rollup, stats);
			ZBX_STR2UINT64(counter->id, counterid);
			STR2UNIT(counter->unit, unit);

			if (ZBX_VMWARE_UNIT_UNDEFINED == counter->unit)
			{
				zabbix_log(LOG_LEVEL_WARNING, "Unknown performance counter " ZBX_FS_UI64
						" type of unitInfo:%s", counter->id, unit);
			}

			zbx_vector_ptr_append(counters, counter);

			zabbix_log(LOG_LEVEL_DEBUG, "adding performance counter %s:" ZBX_FS_UI64, counter->path,
					counter->id);
		}

		zbx_free(counterid);
		zbx_free(stats);
		zbx_free(rollup);
		zbx_free(key);
		zbx_free(group);
		zbx_free(unit);
	}

	ret = SUCCEED;
clean:
	xmlXPathFreeObject(xpathObj);
	xmlXPathFreeContext(xpathCtx);
out:
	zbx_xml_free_doc(doc);
	zabbix_log(LOG_LEVEL_DEBUG, "End of %s():%s", __func__, zbx_result_string(ret));

	return ret;

#	undef STR2UNIT
#	undef ZBX_POST_VMWARE_GET_PERFCOUNTER
}

/******************************************************************************
 *                                                                            *
 * Purpose: gets virtual machine network interface devices' additional        *
 * properties (props member of zbx_vmware_dev_t)                              *
 *                                                                            *
 * Parameters: details - [IN] an xml document containing virtual machine data *
 *             xmlNode - [IN] an xml document node that corresponds to given  *
 *                            network interface device                        *
 *                                                                            *
 ******************************************************************************/
static char	**vmware_vm_get_nic_device_props(xmlDoc *details, xmlNode *node)
{
	char	**props;
	xmlChar	*attr_value;

	props = (char **)zbx_malloc(NULL, sizeof(char *) * ZBX_VMWARE_DEV_PROPS_NUM);

	props[ZBX_VMWARE_DEV_PROPS_IFMAC] = zbx_xml_node_read_value(details, node, ZBX_XNN("macAddress"));
	props[ZBX_VMWARE_DEV_PROPS_IFCONNECTED] = zbx_xml_node_read_value(details, node,
			ZBX_XNN("connectable") ZBX_XPATH_LN("connected"));

	if (NULL != (attr_value = xmlGetProp(node, (const xmlChar *)"type")))
	{
		props[ZBX_VMWARE_DEV_PROPS_IFTYPE] = zbx_strdup(NULL, (const char *)attr_value);
		xmlFree(attr_value);
	}
	else
	{
		props[ZBX_VMWARE_DEV_PROPS_IFTYPE] = NULL;
	}

	props[ZBX_VMWARE_DEV_PROPS_IFBACKINGDEVICE] = zbx_xml_node_read_value(details, node,
			ZBX_XNN("backing") ZBX_XPATH_LN("deviceName"));
	props[ZBX_VMWARE_DEV_PROPS_IFDVSWITCH_UUID] = zbx_xml_node_read_value(details, node,
			ZBX_XNN("backing") ZBX_XPATH_LN2("port", "switchUuid"));
	props[ZBX_VMWARE_DEV_PROPS_IFDVSWITCH_PORTGROUP] = zbx_xml_node_read_value(details, node,
			ZBX_XNN("backing") ZBX_XPATH_LN2("port", "portgroupKey"));
	props[ZBX_VMWARE_DEV_PROPS_IFDVSWITCH_PORT] = zbx_xml_node_read_value(details, node,
			ZBX_XNN("backing") ZBX_XPATH_LN2("port", "portKey"));

	return props;
}

/******************************************************************************
 *                                                                            *
 * Purpose: gets virtual machine network interface devices                    *
 *                                                                            *
 * Parameters: vm      - [OUT] the virtual machine                            *
 *             details - [IN] an xml document containing virtual machine data *
 *                                                                            *
 * Comments: The network interface devices are taken from vm device list      *
 *           filtered by macAddress key.                                      *
 *                                                                            *
 ******************************************************************************/
static void	vmware_vm_get_nic_devices(zbx_vmware_vm_t *vm, xmlDoc *details)
{
	xmlXPathContext	*xpathCtx;
	xmlXPathObject	*xpathObj;
	xmlNodeSetPtr	nodeset;
	int		i, nics = 0;

	zabbix_log(LOG_LEVEL_DEBUG, "In %s()", __func__);

	xpathCtx = xmlXPathNewContext(details);

	if (NULL == (xpathObj = xmlXPathEvalExpression((const xmlChar *)ZBX_XPATH_VM_HARDWARE("device")
			"[*[local-name()='macAddress']]", xpathCtx)))
	{
		goto clean;
	}

	if (0 != xmlXPathNodeSetIsEmpty(xpathObj->nodesetval))
		goto clean;

	nodeset = xpathObj->nodesetval;
	zbx_vector_ptr_reserve(&vm->devs, (size_t)(nodeset->nodeNr + vm->devs.values_alloc));

	for (i = 0; i < nodeset->nodeNr; i++)
	{
		char			*key;
		zbx_vmware_dev_t	*dev;

		if (NULL == (key = zbx_xml_node_read_value(details, nodeset->nodeTab[i], "*[local-name()='key']")))
			continue;

		dev = (zbx_vmware_dev_t *)zbx_malloc(NULL, sizeof(zbx_vmware_dev_t));
		dev->type = ZBX_VMWARE_DEV_TYPE_NIC;
		dev->instance = key;
		dev->label = zbx_xml_node_read_value(details, nodeset->nodeTab[i],
				"*[local-name()='deviceInfo']/*[local-name()='label']");
		dev->props = vmware_vm_get_nic_device_props(details, nodeset->nodeTab[i]);

		zbx_vector_ptr_append(&vm->devs, dev);
		nics++;
	}
clean:
	xmlXPathFreeObject(xpathObj);
	xmlXPathFreeContext(xpathCtx);
	zabbix_log(LOG_LEVEL_DEBUG, "End of %s() found:%d", __func__, nics);
}

/******************************************************************************
 *                                                                            *
 * Purpose: gets virtual machine virtual disk devices                         *
 *                                                                            *
 * Parameters: vm      - [OUT] the virtual machine                            *
 *             details - [IN] an xml document containing virtual machine data *
 *                                                                            *
 ******************************************************************************/
static void	vmware_vm_get_disk_devices(zbx_vmware_vm_t *vm, xmlDoc *details)
{
	xmlXPathContext	*xpathCtx;
	xmlXPathObject	*xpathObj;
	xmlNodeSetPtr	nodeset;
	int		i, disks = 0;
	char		*xpath = NULL;

	zabbix_log(LOG_LEVEL_DEBUG, "In %s()", __func__);

	xpathCtx = xmlXPathNewContext(details);

	/* select all hardware devices of VirtualDisk type */
	if (NULL == (xpathObj = xmlXPathEvalExpression((const xmlChar *)ZBX_XPATH_VM_HARDWARE("device")
			"[string(@*[local-name()='type'])='VirtualDisk']", xpathCtx)))
	{
		goto clean;
	}

	if (0 != xmlXPathNodeSetIsEmpty(xpathObj->nodesetval))
		goto clean;

	nodeset = xpathObj->nodesetval;
	zbx_vector_ptr_reserve(&vm->devs, (size_t)(nodeset->nodeNr + vm->devs.values_alloc));

	for (i = 0; i < nodeset->nodeNr; i++)
	{
		zbx_vmware_dev_t	*dev;
		char			*unitNumber = NULL, *controllerKey = NULL, *busNumber = NULL,
					*controllerLabel = NULL, *controllerType = NULL,
					*scsiCtlrUnitNumber = NULL;
		xmlXPathObject		*xpathObjController = NULL;

		do
		{
			if (NULL == (unitNumber = zbx_xml_node_read_value(details, nodeset->nodeTab[i],
					"*[local-name()='unitNumber']")))
			{
				break;
			}

			if (NULL == (controllerKey = zbx_xml_node_read_value(details, nodeset->nodeTab[i],
					"*[local-name()='controllerKey']")))
			{
				break;
			}

			/* find the controller (parent) device */
			xpath = zbx_dsprintf(xpath, ZBX_XPATH_VM_HARDWARE("device")
					"[*[local-name()='key']/text()='%s']", controllerKey);

			if (NULL == (xpathObjController = xmlXPathEvalExpression((const xmlChar *)xpath, xpathCtx)))
				break;

			if (0 != xmlXPathNodeSetIsEmpty(xpathObjController->nodesetval))
				break;

			if (NULL == (busNumber = zbx_xml_node_read_value(details,
					xpathObjController->nodesetval->nodeTab[0], "*[local-name()='busNumber']")))
			{
				break;
			}

			/* scsiCtlrUnitNumber property is simply used to determine controller type. */
			/* For IDE controllers it is not set.                                       */
			scsiCtlrUnitNumber = zbx_xml_node_read_value(details, xpathObjController->nodesetval->nodeTab[0],
				"*[local-name()='scsiCtlrUnitNumber']");

			dev = (zbx_vmware_dev_t *)zbx_malloc(NULL, sizeof(zbx_vmware_dev_t));
			dev->type =  ZBX_VMWARE_DEV_TYPE_DISK;
			dev->props = NULL;

			/* the virtual disk instance has format <controller type><busNumber>:<unitNumber>     */
			/* where controller type is either ide, sata or scsi depending on the controller type */

			dev->label = zbx_xml_node_read_value(details, nodeset->nodeTab[i],
					"*[local-name()='deviceInfo']/*[local-name()='label']");

			controllerLabel = zbx_xml_node_read_value(details, xpathObjController->nodesetval->nodeTab[0],
				"*[local-name()='deviceInfo']/*[local-name()='label']");

			if (NULL != scsiCtlrUnitNumber ||
				(NULL != controllerLabel && NULL != strstr(controllerLabel, "SCSI")))
			{
				controllerType = "scsi";
			}
			else if (NULL != controllerLabel && NULL != strstr(controllerLabel, "SATA"))
			{
				controllerType = "sata";
			}
			else
			{
				controllerType = "ide";
			}

			dev->instance = zbx_dsprintf(NULL, "%s%s:%s", controllerType, busNumber, unitNumber);
			zbx_vector_ptr_append(&vm->devs, dev);

			disks++;

		}
		while (0);

		xmlXPathFreeObject(xpathObjController);

		zbx_free(controllerLabel);
		zbx_free(scsiCtlrUnitNumber);
		zbx_free(busNumber);
		zbx_free(unitNumber);
		zbx_free(controllerKey);

	}
clean:
	zbx_free(xpath);

	if (NULL != xpathObj)
		xmlXPathFreeObject(xpathObj);

	xmlXPathFreeContext(xpathCtx);
	zabbix_log(LOG_LEVEL_DEBUG, "End of %s() found:%d", __func__, disks);
}

/******************************************************************************
 *                                                                            *
 * Purpose: gets the parameters of virtual machine disks                      *
 *                                                                            *
 * Parameters: vm      - [OUT] the virtual machine                            *
 *             details - [IN] an xml document containing virtual machine data *
 *                                                                            *
 ******************************************************************************/
static void	vmware_vm_get_file_systems(zbx_vmware_vm_t *vm, xmlDoc *details)
{
	xmlXPathContext	*xpathCtx;
	xmlXPathObject	*xpathObj;
	xmlNodeSetPtr	nodeset;
	int		i;

	zabbix_log(LOG_LEVEL_DEBUG, "In %s()", __func__);

	xpathCtx = xmlXPathNewContext(details);

	if (NULL == (xpathObj = xmlXPathEvalExpression((const xmlChar *)ZBX_XPATH_VM_GUESTDISKS(), xpathCtx)))
		goto clean;

	if (0 != xmlXPathNodeSetIsEmpty(xpathObj->nodesetval))
		goto clean;

	nodeset = xpathObj->nodesetval;
	zbx_vector_ptr_reserve(&vm->file_systems, (size_t)(nodeset->nodeNr + vm->file_systems.values_alloc));

	for (i = 0; i < nodeset->nodeNr; i++)
	{
		zbx_vmware_fs_t	*fs;
		char		*value;

		if (NULL == (value = zbx_xml_node_read_value(details, nodeset->nodeTab[i], "*[local-name()='diskPath']")))
			continue;

		fs = (zbx_vmware_fs_t *)zbx_malloc(NULL, sizeof(zbx_vmware_fs_t));
		memset(fs, 0, sizeof(zbx_vmware_fs_t));

		fs->path = value;

		if (NULL != (value = zbx_xml_node_read_value(details, nodeset->nodeTab[i], "*[local-name()='capacity']")))
		{
			ZBX_STR2UINT64(fs->capacity, value);
			zbx_free(value);
		}

		if (NULL != (value = zbx_xml_node_read_value(details, nodeset->nodeTab[i], "*[local-name()='freeSpace']")))
		{
			ZBX_STR2UINT64(fs->free_space, value);
			zbx_free(value);
		}

		zbx_vector_ptr_append(&vm->file_systems, fs);
	}
clean:
	xmlXPathFreeObject(xpathObj);
	xmlXPathFreeContext(xpathCtx);
	zabbix_log(LOG_LEVEL_DEBUG, "End of %s() found:%d", __func__, vm->file_systems.values_num);
}

/******************************************************************************
 *                                                                            *
 * Purpose: gets custom attributes data of the virtual machine                *
 *                                                                            *
 * Parameters: vm      - [OUT] the virtual machine                            *
 *             details - [IN] an xml document containing virtual machine data *
 *                                                                            *
 ******************************************************************************/
static void	vmware_vm_get_custom_attrs(zbx_vmware_vm_t *vm, xmlDoc *details)
{
	xmlXPathContext			*xpathCtx;
	xmlXPathObject			*xpathObj;
	xmlNodeSetPtr			nodeset;
	xmlNode				*node;
	int				i;
	char				*value;

	zabbix_log(LOG_LEVEL_DEBUG, "In %s()", __func__);

	xpathCtx = xmlXPathNewContext(details);

	if (NULL == (xpathObj = xmlXPathEvalExpression((const xmlChar *)ZBX_XPATH_VM_CUSTOM_FIELD_VALUES(), xpathCtx)))
		goto clean;

	if (0 != xmlXPathNodeSetIsEmpty(xpathObj->nodesetval))
		goto clean;

	if (NULL == (node = zbx_xml_doc_get(details, ZBX_XPATH_PROP_NAME("availableField"))))
		goto clean;

	nodeset = xpathObj->nodesetval;
	zbx_vector_vmware_custom_attr_reserve(&vm->custom_attrs, (size_t)nodeset->nodeNr);

	for (i = 0; i < nodeset->nodeNr; i++)
	{
		char				xpath[MAX_STRING_LEN];
		zbx_vmware_custom_attr_t	*attr;

		if (NULL == (value = zbx_xml_node_read_value(details, nodeset->nodeTab[i], ZBX_XNN("key"))))
			continue;

		zbx_snprintf(xpath, sizeof(xpath),
				ZBX_XNN("CustomFieldDef") "[" ZBX_XNN("key") "=%s][1]/" ZBX_XNN("name"), value);
		zbx_free(value);

		if (NULL == (value = zbx_xml_node_read_value(details, node, xpath)))
			continue;

		attr = (zbx_vmware_custom_attr_t *)zbx_malloc(NULL, sizeof(zbx_vmware_custom_attr_t));
		attr->name = value;
		value = NULL;

		if (NULL == (attr->value = zbx_xml_node_read_value(details, nodeset->nodeTab[i], ZBX_XNN("value"))))
			attr->value = zbx_strdup(NULL, "");

		zbx_vector_vmware_custom_attr_append(&vm->custom_attrs, attr);
	}

	zbx_vector_vmware_custom_attr_sort(&vm->custom_attrs, vmware_custom_attr_compare_name);
clean:
	xmlXPathFreeObject(xpathObj);
	xmlXPathFreeContext(xpathCtx);

	zabbix_log(LOG_LEVEL_DEBUG, "End of %s() attributes:%d", __func__, vm->custom_attrs.values_num);
}

/******************************************************************************
 *                                                                            *
 * Purpose: gets the virtual machine data                                     *
 *                                                                            *
 * Parameters: service      - [IN] the vmware service                         *
 *             easyhandle   - [IN] the CURL handle                            *
 *             vmid         - [IN] the virtual machine id                     *
 *             propmap      - [IN] the xpaths of the properties to read       *
 *             props_num    - [IN] the number of properties to read           *
 *             cq_prop      - [IN] the soap part of query with cq property    *
 *             xdoc         - [OUT] a reference to output xml document        *
 *             error        - [OUT] the error message in the case of failure  *
 *                                                                            *
 * Return value: SUCCEED - the operation has completed successfully           *
 *               FAIL    - the operation has failed                           *
 *                                                                            *
 ******************************************************************************/
static int	vmware_service_get_vm_data(zbx_vmware_service_t *service, CURL *easyhandle, const char *vmid,
		const zbx_vmware_propmap_t *propmap, int props_num, const char *cq_prop, xmlDoc **xdoc, char **error)
{
#	define ZBX_POST_VMWARE_VM_STATUS_EX 						\
		ZBX_POST_VSPHERE_HEADER							\
		"<ns0:RetrievePropertiesEx>"						\
			"<ns0:_this type=\"PropertyCollector\">%s</ns0:_this>"		\
			"<ns0:specSet>"							\
				"<ns0:propSet>"						\
					"<ns0:type>VirtualMachine</ns0:type>"		\
					"<ns0:pathSet>config.hardware</ns0:pathSet>"	\
					"<ns0:pathSet>config.uuid</ns0:pathSet>"	\
					"<ns0:pathSet>config.instanceUuid</ns0:pathSet>"\
					"<ns0:pathSet>guest.disk</ns0:pathSet>"		\
					"<ns0:pathSet>customValue</ns0:pathSet>"	\
					"<ns0:pathSet>availableField</ns0:pathSet>"	\
					"<ns0:pathSet>triggeredAlarmState</ns0:pathSet>"\
					"%s"						\
					"%s"						\
				"</ns0:propSet>"					\
				"<ns0:propSet>"						\
					"<ns0:type>Folder</ns0:type>"			\
					"<ns0:pathSet>name</ns0:pathSet>"		\
					"<ns0:pathSet>parent</ns0:pathSet>"		\
				"</ns0:propSet>"					\
				"<ns0:objectSet>"					\
					"<ns0:obj type=\"VirtualMachine\">%s</ns0:obj>"	\
					"<ns0:selectSet xsi:type=\"ns0:TraversalSpec\">"\
						"<ns0:name>vm</ns0:name>"		\
						"<ns0:type>VirtualMachine</ns0:type>"	\
						"<ns0:path>parent</ns0:path>"		\
						"<ns0:skip>false</ns0:skip>"		\
						"<ns0:selectSet>"			\
							"<ns0:name>fl</ns0:name>"	\
						"</ns0:selectSet>"			\
					"</ns0:selectSet>"				\
					"<ns0:selectSet xsi:type=\"ns0:TraversalSpec\">"\
						"<ns0:name>fl</ns0:name>"		\
						"<ns0:type>Folder</ns0:type>"		\
						"<ns0:path>parent</ns0:path>"		\
						"<ns0:skip>false</ns0:skip>"		\
						"<ns0:selectSet>"			\
							"<ns0:name>fl</ns0:name>"	\
						"</ns0:selectSet>"			\
					"</ns0:selectSet>"				\
				"</ns0:objectSet>"					\
			"</ns0:specSet>"						\
			"<ns0:options/>"						\
		"</ns0:RetrievePropertiesEx>"						\
		ZBX_POST_VSPHERE_FOOTER

	char	*tmp, props[ZBX_VMWARE_VMPROPS_NUM * 150], *vmid_esc;
	int	i, ret;

	zabbix_log(LOG_LEVEL_DEBUG, "In %s() vmid:'%s'", __func__, vmid);
	props[0] = '\0';

	for (i = 0; i < props_num; i++)
	{
		zbx_strscat(props, "<ns0:pathSet>");
		zbx_strscat(props, propmap[i].name);
		zbx_strscat(props, "</ns0:pathSet>");
	}

	vmid_esc = zbx_xml_escape_dyn(vmid);
	tmp = zbx_dsprintf(NULL, ZBX_POST_VMWARE_VM_STATUS_EX,
			vmware_service_objects[service->type].property_collector, props, cq_prop, vmid_esc);

	zbx_free(vmid_esc);
	ret = zbx_soap_post(__func__, easyhandle, tmp, xdoc, NULL, error);
	zbx_str_free(tmp);

	zabbix_log(LOG_LEVEL_DEBUG, "End of %s():%s", __func__, zbx_result_string(ret));

	return ret;
}

/******************************************************************************
 *                                                                            *
 * Purpose: convert vm folder id to chain of folder names divided by '/'      *
 *                                                                            *
 * Parameters: xdoc      - [IN] the xml with all vm details                   *
 *             vm_folder - [IN/OUT] the vm property with folder id            *
 *                                                                            *
 * Return value: SUCCEED - the operation has completed successfully           *
 *               FAIL    - the operation has failed                           *
 *                                                                            *
 ******************************************************************************/
static int	vmware_service_get_vm_folder(xmlDoc *xdoc, char **vm_folder)
{
	char	tmp[MAX_STRING_LEN], *id, *fl, *folder = NULL;

	zabbix_log(LOG_LEVEL_DEBUG, "In %s() folder id:'%s'", __func__, *vm_folder);
	id = zbx_strdup(NULL, *vm_folder);

	do
	{
		char	*id_esc;

		id_esc = zbx_xml_escape_dyn(id);
		zbx_free(id);
		zbx_snprintf(tmp, sizeof(tmp), ZBX_XPATH_GET_FOLDER_NAME("%s"), id_esc);

		if (NULL == (fl = zbx_xml_doc_read_value(xdoc , tmp)))
		{
			zbx_free(folder);
			zbx_free(id_esc);
			return FAIL;
		}

		zbx_snprintf(tmp, sizeof(tmp), ZBX_XPATH_GET_FOLDER_PARENTID("%s"), id_esc);
		zbx_free(id_esc);
		id = zbx_xml_doc_read_value(xdoc , tmp);

		if (NULL == folder)	/* we always resolve the first 'Folder' name */
		{
			folder = fl;
			fl = NULL;
		}
		else if (NULL != id)	/* we do not include the last default 'Folder' */
			folder = zbx_dsprintf(folder, "%s/%s", fl, folder);

		zbx_free(fl);
	}
	while (NULL != id);

	zbx_free(*vm_folder);
	*vm_folder = folder;
	zabbix_log(LOG_LEVEL_DEBUG, "End of %s(): vm folder:%s", __func__, *vm_folder);

	return SUCCEED;
}

/******************************************************************************
 *                                                                            *
 * Purpose: collect info about snapshot disk size                             *
 *                                                                            *
 * Parameters: xdoc       - [IN] the xml document with all details            *
 *             key        - [IN] the id of snapshot disk                      *
 *             layout_node- [IN] the xml node with snapshot disk info         *
 *             sz         - [OUT] size of snapshot disk                       *
 *             usz        - [OUT] uniquesize of snapshot disk                 *
 *                                                                            *
 ******************************************************************************/
static void	vmware_vm_snapshot_disksize(xmlDoc *xdoc, const char *key, xmlNode *layout_node, zbx_uint64_t *sz,
		zbx_uint64_t *usz)
{
	char	*value, xpath[MAX_STRING_LEN];

	zbx_snprintf(xpath, sizeof(xpath), ZBX_XNN("file") "[" ZBX_XNN("key") "='%s' and " ZBX_XNN("accessible")
			"='true'][1]/" ZBX_XNN("size"), key);

	if (NULL != (value = zbx_xml_node_read_value(xdoc, layout_node, xpath)))
	{
		if (SUCCEED != zbx_is_uint64(value, sz))
			*sz = 0;

		zbx_free(value);
	}
	else
	{
		zbx_snprintf(xpath, sizeof(xpath), ZBX_XNN("file") "[" ZBX_XNN("key") "='%s'][1]/" ZBX_XNN("size"),
				key);	/* snapshot version < 6 */

		if (NULL != (value = zbx_xml_node_read_value(xdoc, layout_node, xpath)))
		{
			if (SUCCEED != zbx_is_uint64(value, sz))
				*sz = 0;

			zbx_free(value);
			*usz = 0;
			return;
		}

		*sz = 0;
	}

	zbx_snprintf(xpath, sizeof(xpath), ZBX_XNN("file") "[" ZBX_XNN("key") "='%s' and " ZBX_XNN("accessible")
			"='true'][1]/" ZBX_XNN("uniqueSize"), key);

	if (NULL != (value = zbx_xml_node_read_value(xdoc, layout_node, xpath)))
	{
		if (SUCCEED != zbx_is_uint64(value, usz))
			*usz = 0;

		zbx_free(value);
	}
	else
	{
		*usz = 0;
	}
}

/******************************************************************************
 *                                                                            *
 * Purpose: collect info about snapshots and create json                      *
 *                                                                            *
 * Parameters: xdoc       - [IN] the xml document with all details            *
 *             snap_node  - [IN] the xml node with snapshot info              *
 *             layout_node- [IN] the xml node with snapshot disk info         *
 *             disks_used - [IN/OUT] processed disk id                        *
 *             size       - [IN/OUT] total size of all snapshots              *
 *             uniquesize - [IN/OUT] total uniquesize of all snapshots        *
 *             count      - [IN/OUT] total number of all snapshots            *
 *             latestdate - [OUT] the date of last snapshot                   *
 *             oldestdate - [OUT] the date of oldest snapshot                 *
 *             json_data  - [OUT] json with info about snapshot               *
 *                                                                            *
 * Return value: SUCCEED - the operation has completed successfully           *
 *               FAIL    - the operation has failed                           *
 *                                                                            *
 ******************************************************************************/
static int	vmware_vm_snapshot_collect(xmlDoc *xdoc, xmlNode *snap_node, xmlNode *layout_node,
		zbx_vector_uint64_t *disks_used, zbx_uint64_t *size, zbx_uint64_t *uniquesize, zbx_uint64_t *count,
		char **latestdate, char **oldestdate, struct zbx_json *json_data)
{
	int			i, ret = FAIL;
	char			*value, xpath[MAX_STRING_LEN], *name, *desc, *crtime;
	zbx_vector_str_t	ids;
	zbx_uint64_t		snap_size, snap_usize;
	xmlNode			*next_node;

	zabbix_log(LOG_LEVEL_DEBUG, "In %s() count:" ZBX_FS_UI64, __func__, *count);

	zbx_vector_str_create(&ids);

	if (NULL == (value = zbx_xml_node_read_value(xdoc, snap_node, ZBX_XNN("snapshot"))))
	{
		zabbix_log(LOG_LEVEL_WARNING, "%s() snapshot empty", __func__);
		goto out;
	}

	zbx_snprintf(xpath, sizeof(xpath), ZBX_XNN("snapshot") "[" ZBX_XNN("key") "='%s'][1]" ZBX_XPATH_LN("disk")
			ZBX_XPATH_LN("chain") ZBX_XPATH_LN("fileKey"), value);

	if (FAIL == zbx_xml_node_read_values(xdoc, layout_node, xpath, &ids))
	{
		zabbix_log(LOG_LEVEL_WARNING, "%s() empty list of fileKey", __func__);
		zbx_free(value);
		goto out;
	}

	zbx_snprintf(xpath, sizeof(xpath), ZBX_XNN("snapshot") "[" ZBX_XNN("key") "='%s'][1]"
			ZBX_XPATH_LN("dataKey"), value);
	zbx_free(value);

	if (NULL == (value = zbx_xml_node_read_value(xdoc, layout_node, xpath)))
	{
		zabbix_log(LOG_LEVEL_WARNING, "%s() dataKey empty", __func__);
		goto out;
	}

	if (0 <= atoi(value))
	{
		vmware_vm_snapshot_disksize(xdoc, value, layout_node, &snap_size, &snap_usize);
	}
	else
	{
		snap_size = 0;
		snap_usize = 0;
	}

	zbx_free(value);

	for (i = 0; i < ids.values_num; i++)
	{
		zbx_uint64_t	dsize, dusize, disk_id =  (unsigned int)atoi(ids.values[i]);

		if (FAIL != zbx_vector_uint64_search(disks_used, disk_id, ZBX_DEFAULT_UINT64_COMPARE_FUNC))
			continue;

		zbx_vector_uint64_append(disks_used, disk_id);
		vmware_vm_snapshot_disksize(xdoc, ids.values[i], layout_node, &dsize, &dusize);
		snap_size += dsize;
		snap_usize += dusize;
	}

	name = zbx_xml_node_read_value(xdoc, snap_node, ZBX_XNN("name"));
	desc = zbx_xml_node_read_value(xdoc, snap_node, ZBX_XNN("description"));
	crtime = zbx_xml_node_read_value(xdoc, snap_node, ZBX_XNN("createTime"));

	zbx_json_addobject(json_data, NULL);
	zbx_json_addstring(json_data, "name", ZBX_NULL2EMPTY_STR(name), ZBX_JSON_TYPE_STRING);
	zbx_json_addstring(json_data, "description", ZBX_NULL2EMPTY_STR(desc), ZBX_JSON_TYPE_STRING);
	zbx_json_addstring(json_data, "createtime", ZBX_NULL2EMPTY_STR(crtime), ZBX_JSON_TYPE_STRING);
	zbx_json_adduint64(json_data, "size", snap_size);
	zbx_json_adduint64(json_data, "uniquesize", snap_usize);
	zbx_json_close(json_data);

	if (NULL != oldestdate)
		*oldestdate = zbx_strdup(NULL, crtime);

	if (NULL != (next_node = zbx_xml_node_get(xdoc, snap_node, ZBX_XNN("childSnapshotList"))))
	{
		ret = vmware_vm_snapshot_collect(xdoc, next_node, layout_node, disks_used, size, uniquesize, count,
				latestdate, NULL, json_data);
	}
	else
	{
		*latestdate = crtime;
		crtime = NULL;
		ret = SUCCEED;
	}

	*count += 1;
	*size += snap_size;
	*uniquesize += snap_usize;

	zbx_free(name);
	zbx_free(desc);
	zbx_free(crtime);
out:
	zbx_vector_str_clear_ext(&ids, zbx_str_free);
	zbx_vector_str_destroy(&ids);
	zabbix_log(LOG_LEVEL_DEBUG, "End of %s():%s", __func__, zbx_result_string(ret));

	return ret;
}

/******************************************************************************
 *                                                                            *
 * Purpose: create json with info about vm snapshots                          *
 *                                                                            *
 * Parameters: xml_node - [IN] the xml node with last vm snapshot             *
 *             jstr     - [OUT] json with vm snapshot info                    *
 *                                                                            *
 ******************************************************************************/
static int	vmware_service_get_vm_snapshot(void *xml_node, char **jstr)
{
	xmlNode			*root_node, *layout_node, *node = (xmlNode *)xml_node;
	xmlDoc			*xdoc = node->doc;
	struct zbx_json		json_data;
	int			ret = FAIL;
	char			*latestdate = NULL, *oldestdate = NULL;
	zbx_uint64_t		count, size, uniquesize;
	zbx_vector_uint64_t	disks_used;
	time_t			xml_time, now = time(NULL), latest_age = 0, oldest_age = 0;

	zabbix_log(LOG_LEVEL_DEBUG, "In %s()", __func__);

	zbx_json_init(&json_data, ZBX_JSON_STAT_BUF_LEN);
	zbx_vector_uint64_create(&disks_used);

	if (NULL == (root_node = zbx_xml_node_get(xdoc, node, ZBX_XNN("rootSnapshotList"))))
	{
		zabbix_log(LOG_LEVEL_DEBUG, "%s() rootSnapshotList empty", __func__);
		goto out;
	}

	if (NULL == (layout_node = zbx_xml_doc_get(xdoc, ZBX_XPATH_PROP_NAME("layoutEx"))))
	{
		zabbix_log(LOG_LEVEL_WARNING, "%s() layoutEx empty", __func__);
		goto out;
	}

	zbx_json_addarray(&json_data, "snapshot");

	count = 0;
	size = 0;
	uniquesize = 0;

	if (FAIL == (ret = vmware_vm_snapshot_collect(xdoc, root_node, layout_node, &disks_used, &size, &uniquesize,
			&count, &latestdate, &oldestdate, &json_data)))
	{
		goto out;
	}

	if (SUCCEED == zbx_iso8601_utc(ZBX_NULL2EMPTY_STR(latestdate), &xml_time))
		latest_age = now - xml_time;

	if (SUCCEED == zbx_iso8601_utc(ZBX_NULL2EMPTY_STR(oldestdate), &xml_time))
		oldest_age = now - xml_time;

	zbx_json_close(&json_data);
	zbx_json_adduint64(&json_data, "count", count);
	zbx_json_addstring(&json_data, "latestdate", ZBX_NULL2EMPTY_STR(latestdate), ZBX_JSON_TYPE_STRING);
	zbx_json_addint64(&json_data, "latestage", latest_age);
	zbx_json_addstring(&json_data, "oldestdate", ZBX_NULL2EMPTY_STR(oldestdate), ZBX_JSON_TYPE_STRING);
	zbx_json_addint64(&json_data, "oldestage", oldest_age);
	zbx_json_adduint64(&json_data, "size", size);
	zbx_json_adduint64(&json_data, "uniquesize", uniquesize);
	zbx_json_close(&json_data);

	*jstr = zbx_strdup(NULL, json_data.buffer);
out:
	zbx_free(latestdate);
	zbx_free(oldestdate);
	zbx_vector_uint64_destroy(&disks_used);
	zbx_json_free(&json_data);

	zabbix_log(LOG_LEVEL_DEBUG, "End of %s():%s", __func__, FAIL == ret ? zbx_result_string(ret) :
			ZBX_NULL2EMPTY_STR(*jstr));

	return ret;
}

/******************************************************************************
 *                                                                            *
 * Purpose: get alarm details                                                 *
 *                                                                            *
 * Parameters: service      - [IN] the vmware service                         *
 *             easyhandle   - [IN] the CURL handle                            *
 *             alarm_id     - [IN] the alarm details                          *
 *             details      - [IN/OUT] the Alarms cache data                  *
 *             error        - [OUT] the error message in the case of failure  *
 *                                                                            *
 * Return value: index - the element id in the vector                         *
 *               FAIL  - the operation has failed                             *
 *                                                                            *
 ******************************************************************************/
static int	vmware_service_alarm_details_update(const zbx_vmware_service_t *service, CURL *easyhandle,
		const char * alarm_id, zbx_vector_vmware_alarm_details_t *details, char **error)
{
#	define ZBX_POST_VMWARE_GET_ALARMS						\
		ZBX_POST_VSPHERE_HEADER							\
		"<ns0:RetrievePropertiesEx>"						\
			"<ns0:_this type=\"PropertyCollector\">%s</ns0:_this>"		\
			"<ns0:specSet>"							\
				"<ns0:propSet>"						\
					"<ns0:type>Alarm</ns0:type>"			\
					"<ns0:pathSet>info.name</ns0:pathSet>"		\
					"<ns0:pathSet>info.systemName</ns0:pathSet>"	\
					"<ns0:pathSet>info.description</ns0:pathSet>"	\
					"<ns0:pathSet>info.enabled</ns0:pathSet>"	\
				"</ns0:propSet>"					\
				"<ns0:objectSet>"					\
					"<ns0:obj type=\"Alarm\">%s</ns0:obj>"		\
				"</ns0:objectSet>"					\
			"</ns0:specSet>"						\
			"<ns0:options/>"						\
		"</ns0:RetrievePropertiesEx>"						\
		ZBX_POST_VSPHERE_FOOTER

	xmlDoc				*doc_details = NULL;
	zbx_vmware_alarm_details_t	*detail, cmp = {.alarm = (char *)alarm_id};
	int				ret = FAIL;
	char				tmp[MAX_STRING_LEN], *value;

	zabbix_log(LOG_LEVEL_DEBUG, "In %s() alarm:%s", __func__, alarm_id);

	zbx_snprintf(tmp, sizeof(tmp), ZBX_POST_VMWARE_GET_ALARMS,
			vmware_service_objects[service->type].property_collector, alarm_id);

	if (FAIL == zbx_soap_post(__func__, easyhandle, tmp, &doc_details, NULL, error))
		goto out;

	detail = (zbx_vmware_alarm_details_t *)zbx_malloc(NULL, sizeof(zbx_vmware_alarm_details_t));
	detail->alarm = zbx_strdup(NULL, alarm_id);

	if (NULL == (detail->name = zbx_xml_doc_read_value(doc_details, ZBX_XPATH_PROP_NAME("info.name"))))
	{
		zabbix_log(LOG_LEVEL_DEBUG, "%s() alarm:%s not present 'info.name'", __func__, alarm_id);
		detail->name = zbx_strdup(NULL, "");
	}

	if (NULL == (detail->system_name = zbx_xml_doc_read_value(doc_details,
			ZBX_XPATH_PROP_NAME("info.systemName"))))
	{
		zabbix_log(LOG_LEVEL_DEBUG, "%s() alarm:%s not present 'info.systemName'", __func__, alarm_id);
		detail->system_name = zbx_strdup(NULL, "");
	}

	if (NULL == (detail->description = zbx_xml_doc_read_value(doc_details,
			ZBX_XPATH_PROP_NAME("info.description"))))
	{
		zabbix_log(LOG_LEVEL_DEBUG, "%s() alarm:%s not present 'info.description'", __func__, alarm_id);
		detail->description = zbx_strdup(NULL, "");
	}

	if (NULL == (value = zbx_xml_doc_read_value(doc_details, ZBX_XPATH_PROP_NAME("info.enabled"))))
	{
		zabbix_log(LOG_LEVEL_DEBUG, "%s() alarm:%s not present 'info.enabled'", __func__, alarm_id);
		detail->enabled = 0;
	}
	else
	{
		detail->enabled = 0 == strcmp(value, "true") ? 1 : 0;
		zbx_free(value);
	}

	zbx_vector_vmware_alarm_details_append(details, detail);
	zbx_vector_vmware_alarm_details_sort(details, ZBX_DEFAULT_STR_PTR_COMPARE_FUNC);

	if (FAIL == (ret = zbx_vector_vmware_alarm_details_bsearch(details, &cmp, ZBX_DEFAULT_STR_PTR_COMPARE_FUNC)))
		*error = zbx_dsprintf(*error, "Cannot update alarm details:%s", alarm_id);
out:
	zbx_xml_free_doc(doc_details);

	zabbix_log(LOG_LEVEL_DEBUG, "End of %s() index:%d", __func__, ret);

	return ret;

#	undef ZBX_POST_VMWARE_GET_ALARMS
}

/******************************************************************************
 *                                                                            *
 * Purpose: get open alarms and their details                                 *
 *                                                                            *
 * Parameters: func_parent  - [IN] the parent function name                   *
 *             service      - [IN] the vmware service                         *
 *             easyhandle   - [IN] the CURL handle                            *
 *             xdoc         - [IN] the xml doc with info about alarms         *
 *             node         - [IN] the xml node with info about alarms        *
 *             ids          - [IN] the linked alarms ids                      *
 *             alarms_data  - [IN/OUT] the all alarms with cache              *
 *             error        - [OUT] the error message in the case of failure  *
 *                                                                            *
 * Return value: SUCCEED   - the operation has completed successfully         *
 *               FAIL      - the operation has failed                         *
 *                                                                            *
 ******************************************************************************/
static int	vmware_service_get_alarms_data(const char *func_parent, const zbx_vmware_service_t *service,
		CURL *easyhandle, xmlDoc *xdoc, xmlNode *node, zbx_vector_str_t *ids,
		zbx_vmware_alarms_data_t *alarms_data, char **error)
{
	int 		i, ret = SUCCEED;
	xmlXPathContext	*xpathCtx;
	xmlXPathObject	*xpathObj = NULL;
	xmlNodeSetPtr	nodeset;

	zabbix_log(LOG_LEVEL_DEBUG, "In %s(), func_parent:'%s'", __func__, func_parent);

	xpathCtx = xmlXPathNewContext(xdoc);

	if (NULL == node && NULL == (node = zbx_xml_doc_get(xdoc, ZBX_XPATH_PROP_NAME("triggeredAlarmState"))))
		goto clean;

	xpathCtx->node = node;

	if (NULL == (xpathObj = xmlXPathEvalExpression((const xmlChar *)ZBX_XNN("AlarmState"), xpathCtx)))
		goto clean;

	if (0 != xmlXPathNodeSetIsEmpty(xpathObj->nodesetval))
		goto clean;

	nodeset = xpathObj->nodesetval;
	zbx_vector_vmware_alarm_reserve(alarms_data->alarms,
			(size_t)(alarms_data->alarms->values_num + nodeset->nodeNr));

	for (i = 0; i < nodeset->nodeNr; i++)
	{
		char				*value;
		int				j;
		zbx_vmware_alarm_t		*alarm;
		zbx_vmware_alarm_details_t	detail_cmp;

		if (NULL == (value = zbx_xml_node_read_value(xdoc, nodeset->nodeTab[i], ZBX_XNN("alarm"))))
		{
			ret = FAIL;
			*error = zbx_strdup(*error, "Cannot get alarms info.");
			break;
		}

		detail_cmp.alarm = value;

		if (FAIL == (j = zbx_vector_vmware_alarm_details_bsearch(&alarms_data->details, &detail_cmp,
				ZBX_DEFAULT_STR_PTR_COMPARE_FUNC)) &&
				FAIL == (j = vmware_service_alarm_details_update(service, easyhandle, value,
				&alarms_data->details, error)))
		{
			zbx_str_free(value);
			ret = FAIL;
			break;
		}

		zbx_str_free(value);

		if (NULL == (value = zbx_xml_node_read_value(xdoc, nodeset->nodeTab[i], ZBX_XNN("key"))))
		{
			*error = zbx_strdup(*error, "Cannot get alarms key.");
			ret = FAIL;
			break;
		}

		alarm = (zbx_vmware_alarm_t*)zbx_malloc(NULL, sizeof(zbx_vmware_alarm_t));
		alarm->key = value;
		alarm->name = zbx_strdup(NULL, alarms_data->details.values[j]->name);
		alarm->system_name = zbx_strdup(NULL, alarms_data->details.values[j]->system_name);
		alarm->description = zbx_strdup(NULL, alarms_data->details.values[j]->description);

		if (NULL == (alarm->overall_status = zbx_xml_node_read_value(xdoc, nodeset->nodeTab[i],
				ZBX_XNN("overallStatus"))))
		{
			alarm->overall_status = zbx_strdup(NULL, "");
		}

		if (NULL == (alarm->time = zbx_xml_node_read_value(xdoc, nodeset->nodeTab[i], ZBX_XNN("time"))))
			alarm->time = zbx_strdup(NULL, "");

		alarm->enabled = alarms_data->details.values[j]->enabled;
		value = zbx_xml_node_read_value(xdoc, nodeset->nodeTab[i], ZBX_XNN("acknowledged"));
		alarm->acknowledged = (NULL != value && 0 == strcmp(value, "true") ? 1 : 0);
		zbx_free(value);

		zbx_vector_vmware_alarm_append(alarms_data->alarms, alarm);
		zbx_vector_str_append(ids, zbx_strdup(NULL, alarm->key));
	}
clean:
	xmlXPathFreeObject(xpathObj);
	xmlXPathFreeContext(xpathCtx);
	zabbix_log(LOG_LEVEL_DEBUG, "End of %s() func_parent:'%s' found:%d total:%d", __func__, func_parent,
			ids->values_num, alarms_data->alarms->values_num);

	return ret;
}

/******************************************************************************
 *                                                                            *
 * Purpose: create virtual machine object                                     *
 *                                                                            *
 * Parameters: service      - [IN] the vmware service                         *
 *             easyhandle   - [IN] the CURL handle                            *
 *             id           - [IN] the virtual machine id                     *
 *             rpools       - [IN/OUT] the vector with all Resource Pools     *
 *             cq_values    - [IN/OUT] the vector with custom query entries   *
 *             alarms_data  - [IN/OUT] the all alarms with cache              *
 *             error        - [OUT] the error message in the case of failure  *
 *                                                                            *
 * Return value: The created virtual machine object or NULL if an error was   *
 *               detected.                                                    *
 *                                                                            *
 ******************************************************************************/
static zbx_vmware_vm_t	*vmware_service_create_vm(zbx_vmware_service_t *service, CURL *easyhandle,
		const char *id, zbx_vector_vmware_resourcepool_t *rpools, zbx_vector_cq_value_t *cq_values,
		zbx_vmware_alarms_data_t *alarms_data, char **error)
{
	zbx_vmware_vm_t		*vm;
	char			*value, *cq_prop;
	xmlDoc			*details = NULL;
	zbx_vector_cq_value_t	cqvs;
	const char		*uuid_xpath[3] = {NULL, ZBX_XPATH_VM_UUID(), ZBX_XPATH_VM_INSTANCE_UUID()};
	int			ret;

	zabbix_log(LOG_LEVEL_DEBUG, "In %s() vmid:'%s'", __func__, id);

	vm = (zbx_vmware_vm_t *)zbx_malloc(NULL, sizeof(zbx_vmware_vm_t));
	memset(vm, 0, sizeof(zbx_vmware_vm_t));

	zbx_vector_ptr_create(&vm->devs);
	zbx_vector_ptr_create(&vm->file_systems);
	zbx_vector_vmware_custom_attr_create(&vm->custom_attrs);
	zbx_vector_cq_value_create(&cqvs);
	cq_prop = vmware_cq_prop_soap_request(cq_values, ZBX_VMWARE_SOAP_VM, id, &cqvs);
	ret = vmware_service_get_vm_data(service, easyhandle, id, vm_propmap, ZBX_VMWARE_VMPROPS_NUM, cq_prop,
			&details, error);
	zbx_str_free(cq_prop);

	if (FAIL == ret)
		goto out;

	if (NULL == (value = zbx_xml_doc_read_value(details, uuid_xpath[service->type])))
	{
		ret = FAIL;
		goto out;
	}

	vm->uuid = value;
	vm->id = zbx_strdup(NULL, id);

	if (NULL == (vm->props = xml_read_props(details, vm_propmap, ZBX_VMWARE_VMPROPS_NUM)))
		goto out;

	if (NULL != vm->props[ZBX_VMWARE_VMPROP_FOLDER] &&
			SUCCEED != vmware_service_get_vm_folder(details, &vm->props[ZBX_VMWARE_VMPROP_FOLDER]))
	{
		zabbix_log(LOG_LEVEL_DEBUG, "%s(): cannot find vm folder name for id:%s", __func__,
				vm->props[ZBX_VMWARE_VMPROP_FOLDER]);
	}

	if (NULL != vm->props[ZBX_VMWARE_VMPROP_SNAPSHOT])
	{
		struct zbx_json_parse	jp;
		char			count[ZBX_MAX_UINT64_LEN];

		if (SUCCEED == zbx_json_open(vm->props[ZBX_VMWARE_VMPROP_SNAPSHOT], &jp) &&
				SUCCEED == zbx_json_value_by_name(&jp, "count", count, sizeof(count), NULL))
		{
			vm->snapshot_count = (unsigned int)atoi(count);
		}
	}
	else
	{
		vm->props[ZBX_VMWARE_VMPROP_SNAPSHOT] = zbx_strdup(NULL, "{\"snapshot\":[],\"count\":0,"
				"\"latestdate\":null,\"size\":0,\"uniquesize\":0}");
	}

	if (NULL != vm->props[ZBX_VMWARE_VMPROP_RESOURCEPOOL])
	{
		int				i;
		zbx_vmware_resourcepool_t	rpool_cmp;

		rpool_cmp.id = vm->props[ZBX_VMWARE_VMPROP_RESOURCEPOOL];

		if (FAIL != (i = zbx_vector_vmware_resourcepool_bsearch(rpools, &rpool_cmp,
				ZBX_DEFAULT_STR_PTR_COMPARE_FUNC)))
		{
			rpools->values[i]->vm_num += 1;
		}
	}

	vmware_vm_get_nic_devices(vm, details);
	vmware_vm_get_disk_devices(vm, details);
	vmware_vm_get_file_systems(vm, details);
	vmware_vm_get_custom_attrs(vm, details);

	if (0 != cqvs.values_num)
		vmware_service_cq_prop_value(__func__, details, &cqvs);

	zbx_vector_str_create(&vm->alarm_ids);
	ret = vmware_service_get_alarms_data(__func__, service, easyhandle, details, NULL, &vm->alarm_ids, alarms_data,
			error);
out:
	zbx_vector_cq_value_destroy(&cqvs);
	zbx_xml_free_doc(details);

	if (SUCCEED != ret)
	{
		vmware_vm_free(vm);
		vm = NULL;
	}

	zabbix_log(LOG_LEVEL_DEBUG, "End of %s():%s", __func__, zbx_result_string(ret));

	return vm;
}

/******************************************************************************
 *                                                                            *
 * Purpose: Refreshes all storage related information including free-space,   *
 *          capacity, and detailed usage of virtual machines.                 *
 *                                                                            *
 * Parameters: easyhandle   - [IN] the CURL handle                            *
 *             id           - [IN] the datastore id                           *
 *             error        - [OUT] the error message in the case of failure  *
 *                                                                            *
 * Comments: This is required for ESX/ESXi hosts version < 6.0 only           *
 *                                                                            *
 ******************************************************************************/
static int	vmware_service_refresh_datastore_info(CURL *easyhandle, const char *id, char **error)
{
#	define ZBX_POST_REFRESH_DATASTORE							\
		ZBX_POST_VSPHERE_HEADER								\
		"<ns0:RefreshDatastoreStorageInfo>"						\
			"<ns0:_this type=\"Datastore\">%s</ns0:_this>"				\
		"</ns0:RefreshDatastoreStorageInfo>"						\
		ZBX_POST_VSPHERE_FOOTER

	char		tmp[MAX_STRING_LEN];
	int		ret = FAIL;

	zbx_snprintf(tmp, sizeof(tmp), ZBX_POST_REFRESH_DATASTORE, id);

	if (SUCCEED != zbx_soap_post(__func__, easyhandle, tmp, NULL, NULL, error))
		goto out;

	ret = SUCCEED;
out:
	zabbix_log(LOG_LEVEL_DEBUG, "End of %s():%s", __func__, zbx_result_string(ret));

	return ret;
}

/******************************************************************************
 *                                                                            *
 * Purpose: retrieves a list of vmware service datastore diskextents          *
 *                                                                            *
 * Parameters: doc        - [IN] XML document                                 *
 *             diskextents  - [OUT] list of vmware diskextents                *
 *                                                                            *
 * Return value: SUCCEED - the operation has completed successfully           *
 *               FAIL    - the operation has failed                           *
 *                                                                            *
 ******************************************************************************/
static int	vmware_service_get_diskextents_list(xmlDoc *doc, zbx_vector_vmware_diskextent_t *diskextents)
{
	xmlXPathContext		*xpathCtx;
	xmlXPathObject		*xpathObj;
	xmlNodeSetPtr		nodeset;
	int			i, ret = FAIL;

	if (NULL == doc)
		return ret;

	xpathCtx = xmlXPathNewContext(doc);

	if (NULL == (xpathObj = xmlXPathEvalExpression((const xmlChar *) ZBX_XPATH_DS_INFO_EXTENT(), xpathCtx)))
		goto out;

	if (0 != xmlXPathNodeSetIsEmpty(xpathObj->nodesetval))
		goto out;

	nodeset = xpathObj->nodesetval;

	for (i = 0; i < nodeset->nodeNr; i++)
	{
		char			*value;
		zbx_vmware_diskextent_t	*diskextent;
		xmlNode			*xn = nodeset->nodeTab[i];

		if (NULL == (value = zbx_xml_node_read_value(doc, xn, ZBX_XPATH_NN("diskName"))))
		{
			zabbix_log(LOG_LEVEL_DEBUG, "%s(): Cannot get diskName.", __func__);
			continue;
		}

		diskextent = (zbx_vmware_diskextent_t *)zbx_malloc(NULL, sizeof(zbx_vmware_diskextent_t));
		diskextent->diskname = value;

		if (NULL != (value = zbx_xml_node_read_value(doc, xn, ZBX_XPATH_NN("partition"))))
		{
			diskextent->partitionid = (unsigned int) atoi(value);
			zbx_free(value);
		}
		else
			diskextent->partitionid = 0;

		zbx_vector_vmware_diskextent_append(diskextents, diskextent);
	}

	zbx_vector_vmware_diskextent_sort(diskextents, ZBX_DEFAULT_STR_PTR_COMPARE_FUNC);

	ret = SUCCEED;
out:
	xmlXPathFreeObject(xpathObj);
	xmlXPathFreeContext(xpathCtx);

	return ret;
}

/******************************************************************************
 *                                                                            *
 * Purpose: create vmware hypervisor datastore object                         *
 *                                                                            *
 * Parameters: service      - [IN] the vmware service                         *
 *             easyhandle   - [IN] the CURL handle                            *
 *             id           - [IN] the datastore id                           *
 *             cq_values    - [IN/OUT] the custom query values                *
 *             alarms_data  - [IN/OUT] the all alarms with cache              *
 *                                                                            *
 * Return value: The created datastore object or NULL if an error was         *
 *                detected                                                    *
 *                                                                            *
 ******************************************************************************/
static zbx_vmware_datastore_t	*vmware_service_create_datastore(const zbx_vmware_service_t *service, CURL *easyhandle,
		const char *id, zbx_vector_cq_value_t *cq_values, zbx_vmware_alarms_data_t *alarms_data)
{
#	define ZBX_POST_DATASTORE_GET								\
		ZBX_POST_VSPHERE_HEADER								\
		"<ns0:RetrievePropertiesEx>"							\
			"<ns0:_this type=\"PropertyCollector\">%s</ns0:_this>"			\
			"<ns0:specSet>"								\
				"<ns0:propSet>"							\
					"<ns0:type>Datastore</ns0:type>"			\
					"<ns0:pathSet>summary</ns0:pathSet>"			\
					"<ns0:pathSet>info</ns0:pathSet>"			\
					"%s"							\
					"<ns0:pathSet>triggeredAlarmState</ns0:pathSet>"	\
				"</ns0:propSet>"						\
				"<ns0:objectSet>"						\
					"<ns0:obj type=\"Datastore\">%s</ns0:obj>"		\
				"</ns0:objectSet>"						\
			"</ns0:specSet>"							\
			"<ns0:options/>"							\
		"</ns0:RetrievePropertiesEx>"							\
		ZBX_POST_VSPHERE_FOOTER

	char			*tmp, *cq_prop, *uuid = NULL, *name = NULL, *path, *id_esc, *value, *error = NULL;
	int			ret;
	zbx_vmware_datastore_t	*datastore = NULL;
	zbx_uint64_t		capacity = ZBX_MAX_UINT64, free_space = ZBX_MAX_UINT64, uncommitted = ZBX_MAX_UINT64;
	xmlDoc			*doc = NULL;
	zbx_vector_cq_value_t	cqvs;

	zabbix_log(LOG_LEVEL_DEBUG, "In %s() datastore:'%s'", __func__, id);

	zbx_vector_cq_value_create(&cqvs);
	id_esc = zbx_xml_escape_dyn(id);

	if (ZBX_VMWARE_TYPE_VSPHERE == service->type && NULL != service->version &&
			ZBX_VMWARE_DS_REFRESH_VERSION > service->major_version && SUCCEED !=
			vmware_service_refresh_datastore_info(easyhandle, id_esc, &error))
	{
		zbx_free(id_esc);
		goto out;
	}


	cq_prop = vmware_cq_prop_soap_request(cq_values, ZBX_VMWARE_SOAP_DS, id, &cqvs);
	tmp = zbx_dsprintf(NULL, ZBX_POST_DATASTORE_GET, vmware_service_objects[service->type].property_collector,
			cq_prop, id_esc);
	zbx_str_free(id_esc);
	zbx_str_free(cq_prop);
	ret = zbx_soap_post(__func__, easyhandle, tmp, &doc, NULL, &error);
	zbx_str_free(tmp);

	if (FAIL == ret)
		goto out;

	name = zbx_xml_doc_read_value(doc, ZBX_XPATH_DATASTORE_SUMMARY("name"));

	if (NULL != (path = zbx_xml_doc_read_value(doc, ZBX_XPATH_DATASTORE_SUMMARY("url"))))
	{
		if ('\0' != *path)
		{
			size_t	len;
			char	*ptr;

			len = strlen(path);

			if ('/' == path[len - 1])
				path[len - 1] = '\0';

			for (ptr = path + len - 2; ptr > path && *ptr != '/' && *ptr != ':'; ptr--)
				;

			uuid = zbx_strdup(NULL, ptr + 1);
		}
		zbx_free(path);
	}
	else
	{
		zabbix_log(LOG_LEVEL_DEBUG, "%s() datastore uuid not present for id:'%s'", __func__, id);
		zbx_free(name);
		goto out;
	}

	if (ZBX_VMWARE_TYPE_VSPHERE == service->type)
	{
		if (NULL != (value = zbx_xml_doc_read_value(doc, ZBX_XPATH_DATASTORE_SUMMARY("capacity"))))
		{
			zbx_is_uint64(value, &capacity);
			zbx_free(value);
		}

		if (NULL != (value = zbx_xml_doc_read_value(doc, ZBX_XPATH_DATASTORE_SUMMARY("freeSpace"))))
		{
			zbx_is_uint64(value, &free_space);
			zbx_free(value);
		}

		if (NULL != (value = zbx_xml_doc_read_value(doc, ZBX_XPATH_DATASTORE_SUMMARY("uncommitted"))))
		{
			zbx_is_uint64(value, &uncommitted);
			zbx_free(value);
		}
	}

	datastore = (zbx_vmware_datastore_t *)zbx_malloc(NULL, sizeof(zbx_vmware_datastore_t));
	datastore->name = (NULL != name) ? name : zbx_strdup(NULL, id);
	datastore->uuid = uuid;
	datastore->id = zbx_strdup(NULL, id);
	datastore->type = zbx_xml_doc_read_value(doc, ZBX_XPATH_DATASTORE_SUMMARY("type"));
	datastore->capacity = capacity;
	datastore->free_space = free_space;
	datastore->uncommitted = uncommitted;
	zbx_vector_str_create(&datastore->alarm_ids);
	zbx_vector_str_uint64_pair_create(&datastore->hv_uuids_access);
	zbx_vector_vmware_diskextent_create(&datastore->diskextents);
	vmware_service_get_diskextents_list(doc, &datastore->diskextents);

	if (0 != cqvs.values_num)
		vmware_service_cq_prop_value(__func__, doc, &cqvs);

	if (FAIL == vmware_service_get_alarms_data(__func__, service, easyhandle, doc, NULL, &datastore->alarm_ids,
			alarms_data, &error))
	{
		vmware_datastore_free(datastore);
		datastore = NULL;
	}
out:
	zbx_xml_free_doc(doc);
	zbx_vector_cq_value_destroy(&cqvs);

	if (NULL != error)
	{
		zabbix_log(LOG_LEVEL_WARNING, "Cannot get Datastore info: %s.", error);
		zbx_free(error);
	}

	zabbix_log(LOG_LEVEL_DEBUG, "End of %s()", __func__);

	return datastore;
}

/******************************************************************************
 *                                                                            *
 * Purpose: gets the vmware hypervisor data                                   *
 *                                                                            *
 * Parameters: service      - [IN] the vmware service                         *
 *             easyhandle   - [IN] the CURL handle                            *
 *             hvid         - [IN] the vmware hypervisor id                   *
 *             propmap      - [IN] the xpaths of the properties to read       *
 *             props_num    - [IN] the number of properties to read           *
 *             cq_prop      - [IN] the soap part of query with cq property    *
 *             xdoc         - [OUT] a reference to output xml document        *
 *             error        - [OUT] the error message in the case of failure  *
 *                                                                            *
 * Return value: SUCCEED - the operation has completed successfully           *
 *               FAIL    - the operation has failed                           *
 *                                                                            *
 ******************************************************************************/
static int	vmware_service_get_hv_data(const zbx_vmware_service_t *service, CURL *easyhandle, const char *hvid,
		const zbx_vmware_propmap_t *propmap, int props_num, const char *cq_prop, xmlDoc **xdoc, char **error)
{
#	define ZBX_POST_HV_DETAILS 										\
		ZBX_POST_VSPHERE_HEADER										\
		"<ns0:RetrievePropertiesEx>"									\
			"<ns0:_this type=\"PropertyCollector\">%s</ns0:_this>"					\
			"<ns0:specSet>"										\
				"<ns0:propSet>"									\
					"<ns0:type>HostSystem</ns0:type>"					\
					"<ns0:pathSet>vm</ns0:pathSet>"						\
					"<ns0:pathSet>parent</ns0:pathSet>"					\
					"<ns0:pathSet>datastore</ns0:pathSet>"					\
					"<ns0:pathSet>config.virtualNicManagerInfo.netConfig</ns0:pathSet>"	\
					"<ns0:pathSet>config.network.pnic</ns0:pathSet>"			\
					"<ns0:pathSet>config.network.ipRouteConfig.defaultGateway</ns0:pathSet>"\
					"<ns0:pathSet>summary.managementServerIp</ns0:pathSet>"			\
					"<ns0:pathSet>config.storageDevice.scsiTopology</ns0:pathSet>"		\
					"<ns0:pathSet>triggeredAlarmState</ns0:pathSet>"			\
					"%s"									\
					"%s"									\
				"</ns0:propSet>"								\
				"<ns0:objectSet>"								\
					"<ns0:obj type=\"HostSystem\">%s</ns0:obj>"				\
					"<ns0:skip>false</ns0:skip>"						\
				"</ns0:objectSet>"								\
			"</ns0:specSet>"									\
			"<ns0:options/>"									\
		"</ns0:RetrievePropertiesEx>"									\
		ZBX_POST_VSPHERE_FOOTER

	char	*tmp, props[ZBX_VMWARE_HVPROPS_NUM * 150], *hvid_esc;
	int	i, ret = FAIL;

	zabbix_log(LOG_LEVEL_DEBUG, "In %s() guesthvid:'%s'", __func__, hvid);
	props[0] = '\0';

	for (i = 0; i < props_num; i++)
	{
		if (NULL == propmap[i].name)
			continue;

		if (0 != propmap[i].vc_min && propmap[i].vc_min > service->major_version * 10 + service->minor_version)
			continue;

		zbx_strscat(props, "<ns0:pathSet>");
		zbx_strscat(props, propmap[i].name);
		zbx_strscat(props, "</ns0:pathSet>");
	}

	hvid_esc = zbx_xml_escape_dyn(hvid);
	tmp = zbx_dsprintf(NULL, ZBX_POST_HV_DETAILS, vmware_service_objects[service->type].property_collector,
			props, cq_prop, hvid_esc);
	zbx_free(hvid_esc);
	zabbix_log(LOG_LEVEL_TRACE, "%s() SOAP request: %s", __func__, tmp);

	ret = zbx_soap_post(__func__, easyhandle, tmp, xdoc, NULL, error);
	zbx_str_free(tmp);

	zabbix_log(LOG_LEVEL_DEBUG, "End of %s():%s", __func__, zbx_result_string(ret));

	return ret;

#	undef	ZBX_POST_HV_DETAILS
}

/******************************************************************************
 *                                                                            *
 * Purpose: gets the vmware hypervisor datacenter, parent folder or cluster   *
 *          name                                                              *
 *                                                                            *
 * Parameters: service      - [IN] the vmware service                         *
 *             easyhandle   - [IN] the CURL handle                            *
 *             hv           - [IN/OUT] the vmware hypervisor                  *
 *             error        - [OUT] the error message in the case of failure  *
 *                                                                            *
 * Return value: SUCCEED - the operation has completed successfully           *
 *               FAIL    - the operation has failed                           *
 *                                                                            *
 ******************************************************************************/
static int	vmware_hv_get_parent_data(const zbx_vmware_service_t *service, CURL *easyhandle,
		zbx_vmware_hv_t *hv, char **error)
{
#	define ZBX_POST_HV_DATACENTER_NAME									\
		ZBX_POST_VSPHERE_HEADER										\
			"<ns0:RetrievePropertiesEx>"								\
				"<ns0:_this type=\"PropertyCollector\">%s</ns0:_this>"				\
				"<ns0:specSet>"									\
					"<ns0:propSet>"								\
						"<ns0:type>Datacenter</ns0:type>"				\
						"<ns0:pathSet>name</ns0:pathSet>"				\
						"<ns0:pathSet>triggeredAlarmState</ns0:pathSet>"		\
					"</ns0:propSet>"							\
					"%s"									\
					"<ns0:objectSet>"							\
						"<ns0:obj type=\"HostSystem\">%s</ns0:obj>"			\
						"<ns0:skip>false</ns0:skip>"					\
						"<ns0:selectSet xsi:type=\"ns0:TraversalSpec\">"		\
							"<ns0:name>parentObject</ns0:name>"			\
							"<ns0:type>HostSystem</ns0:type>"			\
							"<ns0:path>parent</ns0:path>"				\
							"<ns0:skip>false</ns0:skip>"				\
							"<ns0:selectSet>"					\
								"<ns0:name>parentComputeResource</ns0:name>"	\
							"</ns0:selectSet>"					\
							"<ns0:selectSet>"					\
								"<ns0:name>parentFolder</ns0:name>"		\
							"</ns0:selectSet>"					\
						"</ns0:selectSet>"						\
						"<ns0:selectSet xsi:type=\"ns0:TraversalSpec\">"		\
							"<ns0:name>parentComputeResource</ns0:name>"		\
							"<ns0:type>ComputeResource</ns0:type>"			\
							"<ns0:path>parent</ns0:path>"				\
							"<ns0:skip>false</ns0:skip>"				\
							"<ns0:selectSet>"					\
								"<ns0:name>parentFolder</ns0:name>"		\
							"</ns0:selectSet>"					\
						"</ns0:selectSet>"						\
						"<ns0:selectSet xsi:type=\"ns0:TraversalSpec\">"		\
							"<ns0:name>parentFolder</ns0:name>"			\
							"<ns0:type>Folder</ns0:type>"				\
							"<ns0:path>parent</ns0:path>"				\
							"<ns0:skip>false</ns0:skip>"				\
							"<ns0:selectSet>"					\
								"<ns0:name>parentFolder</ns0:name>"		\
							"</ns0:selectSet>"					\
							"<ns0:selectSet>"					\
								"<ns0:name>parentComputeResource</ns0:name>"	\
							"</ns0:selectSet>"					\
						"</ns0:selectSet>"						\
					"</ns0:objectSet>"							\
				"</ns0:specSet>"								\
				"<ns0:options/>"								\
			"</ns0:RetrievePropertiesEx>"								\
		ZBX_POST_VSPHERE_FOOTER

#	define ZBX_POST_SOAP_FOLDER										\
		"<ns0:propSet>"											\
			"<ns0:type>Folder</ns0:type>"								\
			"<ns0:pathSet>name</ns0:pathSet>"							\
			"<ns0:pathSet>parent</ns0:pathSet>"							\
			"<ns0:pathSet>childEntity</ns0:pathSet>"						\
		"</ns0:propSet>"										\
		"<ns0:propSet>"											\
			"<ns0:type>HostSystem</ns0:type>"							\
			"<ns0:pathSet>parent</ns0:pathSet>"							\
		"</ns0:propSet>"

#	define ZBX_POST_SOAP_CUSTER										\
		"<ns0:propSet>"											\
			"<ns0:type>ClusterComputeResource</ns0:type>"						\
			"<ns0:pathSet>name</ns0:pathSet>"							\
		"</ns0:propSet>"

	char	tmp[MAX_STRING_LEN];
	int	ret = FAIL;
	xmlDoc	*doc = NULL;

	zabbix_log(LOG_LEVEL_DEBUG, "In %s() id:'%s'", __func__, hv->id);

	zbx_snprintf(tmp, sizeof(tmp), ZBX_POST_HV_DATACENTER_NAME,
			vmware_service_objects[service->type].property_collector,
			NULL != hv->clusterid ? ZBX_POST_SOAP_CUSTER : ZBX_POST_SOAP_FOLDER, hv->id);

	if (SUCCEED != zbx_soap_post(__func__, easyhandle, tmp, &doc, NULL, error))
		goto out;

	if (NULL == (hv->datacenter_name = zbx_xml_doc_read_value(doc,
			ZBX_XPATH_NAME_BY_TYPE(ZBX_VMWARE_SOAP_DATACENTER))))
	{
		hv->datacenter_name = zbx_strdup(NULL, "");
	}

	if (NULL != hv->clusterid && (NULL != (hv->parent_name = zbx_xml_doc_read_value(doc,
			ZBX_XPATH_NAME_BY_TYPE(ZBX_VMWARE_SOAP_CLUSTER)))))
	{
		hv->parent_type = zbx_strdup(NULL, ZBX_VMWARE_SOAP_CLUSTER);
	}
	else if (NULL != (hv->parent_name = zbx_xml_doc_read_value(doc,
			ZBX_XPATH_HV_PARENTFOLDERNAME(ZBX_XPATH_HV_PARENTID))))
	{
		hv->parent_type = zbx_strdup(NULL, ZBX_VMWARE_SOAP_FOLDER);
	}
	else if ('\0' != *hv->datacenter_name)
	{
		hv->parent_name = zbx_strdup(NULL, hv->datacenter_name);
		hv->parent_type = zbx_strdup(NULL, ZBX_VMWARE_SOAP_DATACENTER);
	}
	else
	{
		hv->parent_name = zbx_strdup(NULL, ZBX_VMWARE_TYPE_VCENTER == service->type ? "Vcenter" : "ESXi");
		hv->parent_type = zbx_strdup(NULL, ZBX_VMWARE_SOAP_DEFAULT);
	}

	ret = SUCCEED;
out:
	zbx_xml_free_doc(doc);
	zabbix_log(LOG_LEVEL_DEBUG, "End of %s():%s", __func__, zbx_result_string(ret));

	return ret;

#	undef	ZBX_POST_HV_DATACENTER_NAME
#	undef	ZBX_POST_SOAP_FOLDER
#	undef	ZBX_POST_SOAP_CUSTER
}

/******************************************************************************
 *                                                                            *
 * Purpose: gets the vmware hypervisor data about ds multipath                *
 *                                                                            *
 * Parameters: service      - [IN] the vmware service                         *
 *             easyhandle   - [IN] the CURL handle                            *
 *             hvid         - [IN] the vmware hypervisor id                   *
 *             xdoc         - [OUT] a reference to output xml document        *
 *             error        - [OUT] the error message in the case of failure  *
 *                                                                            *
 * Return value: SUCCEED - the operation has completed successfully           *
 *               FAIL    - the operation has failed                           *
 *                                                                            *
 ******************************************************************************/
static int	vmware_service_hv_get_multipath_data(const zbx_vmware_service_t *service, CURL *easyhandle,
		const char *hvid, xmlDoc **xdoc, char **error)
{
#	define ZBX_POST_HV_MP_DETAILS									\
		ZBX_POST_VSPHERE_HEADER									\
		"<ns0:RetrievePropertiesEx>"								\
			"<ns0:_this type=\"PropertyCollector\">%s</ns0:_this>"				\
			"<ns0:specSet>"									\
				"<ns0:propSet>"								\
					"<ns0:type>HostSystem</ns0:type>"				\
					"<ns0:pathSet>config.storageDevice.multipathInfo</ns0:pathSet>"	\
				"</ns0:propSet>"							\
				"<ns0:objectSet>"							\
					"<ns0:obj type=\"HostSystem\">%s</ns0:obj>"			\
					"<ns0:skip>false</ns0:skip>"					\
				"</ns0:objectSet>"							\
			"</ns0:specSet>"								\
			"<ns0:options/>"								\
		"</ns0:RetrievePropertiesEx>"								\
		ZBX_POST_VSPHERE_FOOTER

	char	tmp[MAX_STRING_LEN], *hvid_esc;
	int	ret;

	zabbix_log(LOG_LEVEL_DEBUG, "In %s() hvid:'%s'", __func__, hvid);

	hvid_esc = zbx_xml_escape_dyn(hvid);
	zbx_snprintf(tmp, sizeof(tmp), ZBX_POST_HV_MP_DETAILS,
			vmware_service_objects[service->type].property_collector, hvid_esc);
	zbx_free(hvid_esc);

	ret = zbx_soap_post(__func__, easyhandle, tmp, xdoc, NULL, error);

	zabbix_log(LOG_LEVEL_DEBUG, "End of %s():%s", __func__, zbx_result_string(ret));

	return ret;

#	undef	ZBX_POST_HV_MP_DETAILS
}

/******************************************************************************
 *                                                                            *
 * Purpose: find DS by canonical disk name (perf counter instance)            *
 *                                                                            *
 * Parameters: dss      - [IN] all known Datastores                           *
 *             diskname - [IN] canonical disk name                            *
 *                                                                            *
 * Return value: uuid of Datastore or NULL                                    *
 *                                                                            *
 ******************************************************************************/
static char	*vmware_datastores_diskname_search(const zbx_vector_vmware_datastore_t *dss, char *diskname)
{
	zbx_vmware_diskextent_t	dx_cmp = {.diskname = diskname};
	int			i;

	for (i = 0; i< dss->values_num; i++)
	{
		zbx_vmware_datastore_t	*ds = dss->values[i];

		if (FAIL == zbx_vector_vmware_diskextent_bsearch(&ds->diskextents, &dx_cmp,
				ZBX_DEFAULT_STR_PTR_COMPARE_FUNC))
		{
			continue;
		}

		return zbx_strdup(NULL, ds->uuid);
	}

	return NULL;
}

/******************************************************************************
 *                                                                            *
 * Purpose: parse the vmware hypervisor internal disks details info           *
 *                                                                            *
 * Parameters: xdoc       - [IN] a reference to xml document with disks info  *
 *             dss        - [IN] all known Datastores                         *
 *             disks_info - [OUT]                                             *
 *                                                                            *
 * Return value: count of updated disk objects                                *
 *                                                                            *
 ******************************************************************************/
static int	vmware_service_hv_disks_parse_info(xmlDoc *xdoc, const zbx_vector_vmware_datastore_t *dss,
		zbx_vector_ptr_pair_t *disks_info)
{
#	define SCSILUN_PROP_NUM		8
#	define ZBX_XPATH_PSET		"/*/*/*/*/*/*[local-name()='propSet']"
#	define ZBX_XPATH_LUN		"substring-before(substring-after(*[local-name()='name'],'\"'),'\"')"
#	define ZBX_XPATH_LUN_PR_NAME	"substring-after(*[local-name()='name'],'\"].')"


	xmlXPathContext	*xpathCtx;
	xmlXPathObject	*xpathObj;
	xmlNodeSetPtr	nodeset;
	char		*lun_key = NULL, *name = NULL;
	int 		i, created = 0, j = FAIL;


	zabbix_log(LOG_LEVEL_DEBUG, "In %s()", __func__);

	xpathCtx = xmlXPathNewContext(xdoc);

	if (NULL == (xpathObj = xmlXPathEvalExpression((const xmlChar *)ZBX_XPATH_PSET, xpathCtx)))
		goto clean;

	if (0 != xmlXPathNodeSetIsEmpty(xpathObj->nodesetval))
		goto clean;

	nodeset = xpathObj->nodesetval;
	zbx_vector_ptr_pair_reserve(disks_info, (size_t)(nodeset->nodeNr / SCSILUN_PROP_NUM + disks_info->values_num));

	for (i = 0; i < nodeset->nodeNr; i++)
	{
		zbx_vmware_diskinfo_t	*di;
		xmlNode			*node = nodeset->nodeTab[i];
		zbx_ptr_pair_t		pr;

		zbx_str_free(lun_key);
		zbx_str_free(name);

		if (NULL == (lun_key = zbx_xml_node_read_value(xdoc, node, ZBX_XPATH_LUN)))
			continue;

		if (NULL == (name = zbx_xml_node_read_value(xdoc, node, ZBX_XPATH_LUN_PR_NAME)))
			continue;

		pr.first = lun_key;

		if ((FAIL == j || 0 != strcmp(disks_info->values[j].first, lun_key)) &&
				FAIL == (j = zbx_vector_ptr_pair_bsearch(disks_info, pr, ZBX_DEFAULT_STR_COMPARE_FUNC)))
		{
			lun_key = NULL;
			pr.second = zbx_malloc(NULL, sizeof(zbx_vmware_diskinfo_t));
			memset(pr.second, 0, sizeof(zbx_vmware_diskinfo_t));
			zbx_vector_ptr_pair_append(disks_info, pr);
			zbx_vector_ptr_pair_sort(disks_info, ZBX_DEFAULT_STR_COMPARE_FUNC);
			di = (zbx_vmware_diskinfo_t *)pr.second;
			created++;
		}
		else
			di = (zbx_vmware_diskinfo_t *)disks_info->values[j].second;

		if (0 == strcmp(name, "canonicalName"))
		{
			di->diskname = zbx_xml_node_read_value(xdoc, node, ZBX_XNN("val"));
			di->ds_uuid = vmware_datastores_diskname_search(dss, di->diskname);
		}
		else if (0 == strcmp(name, "operationalState"))
		{
			zbx_vector_str_t	values;
			int			k;

			zbx_vector_str_create(&values);
			zbx_xml_node_read_values(xdoc, node, ZBX_XNN("val") "/*", &values);
			di->operational_state = zbx_strdcat(di->operational_state, "[");

			for (k = 0; k < values.values_num; k++)
				di->operational_state = zbx_strdcatf(di->operational_state, "\"%s\",", values.values[k]);

			if (0 != values.values_num)
				di->operational_state[strlen(di->operational_state) - 1] = '\0';

			di->operational_state = zbx_strdcat(di->operational_state, "]");
			zbx_vector_str_clear_ext(&values, zbx_str_free);
			zbx_vector_str_destroy(&values);
		}
		else if (0 == strcmp(name, "lunType"))
		{
			di->lun_type = zbx_xml_node_read_value(xdoc, node, ZBX_XNN("val"));
		}
		else if (0 == strcmp(name, "queueDepth"))
		{
			zbx_xml_node_read_num(xdoc, node, "number(" ZBX_XNN("val") ")", &di->queue_depth);
		}
		else if (0 == strcmp(name, "model"))
		{
			di->model = zbx_xml_node_read_value(xdoc, node, ZBX_XNN("val"));
			zbx_lrtrim(di->model, " ");
		}
		else if (0 == strcmp(name, "vendor"))
		{
			di->vendor = zbx_xml_node_read_value(xdoc, node, ZBX_XNN("val"));
			zbx_lrtrim(di->vendor, " ");
		}
		else if (0 == strcmp(name, "revision"))
		{
			di->revision = zbx_xml_node_read_value(xdoc, node, ZBX_XNN("val"));
			zbx_lrtrim(di->revision, " ");
		}
		else if (0 == strcmp(name, "serialNumber"))
		{
			di->serial_number = zbx_xml_node_read_value(xdoc, node, ZBX_XNN("val"));
			zbx_lrtrim(di->serial_number, " ");
		}
	}

	zbx_str_free(lun_key);
	zbx_str_free(name);
clean:
	xmlXPathFreeObject(xpathObj);
	xmlXPathFreeContext(xpathCtx);

	zabbix_log(LOG_LEVEL_DEBUG, "End of %s() created:%d", __func__, created);

	return created;

#	undef SCSILUN_PROP_NUM
#	undef ZBX_XPATH_LUN_PR_NAME
#	undef ZBX_XPATH_PSET
}

/******************************************************************************
 *                                                                            *
 * Purpose: parse the vmware hypervisor vsan disks details info               *
 *                                                                            *
 * Parameters: xdoc       - [IN] - a reference to xml document with disks info*
 *             vsan_uuid  - [IN] - uuid of vsan DS                            *
 *             disks_info - [IN/OUT] - collected the hv internal disks        *
 *                                                                            *
 * Return value: count of updated vsan disk objects                           *
 *                                                                            *
 ******************************************************************************/
static int	vmware_service_hv_vsan_parse_info(xmlDoc *xdoc, const char *vsan_uuid,
		zbx_vector_ptr_pair_t *disks_info)
{
	xmlXPathContext	*xpathCtx;
	xmlXPathObject	*xpathObj;
	xmlNodeSetPtr	nodeset;
	int		i, updated_vsan = 0, j = FAIL;

	zabbix_log(LOG_LEVEL_DEBUG, "In %s()", __func__);

	xpathCtx = xmlXPathNewContext(xdoc);

	if (NULL == (xpathObj = xmlXPathEvalExpression((const xmlChar *)"//*[" ZBX_XNN("canonicalName") "]", xpathCtx)))
		goto clean;

	if (0 != xmlXPathNodeSetIsEmpty(xpathObj->nodesetval))
		goto clean;

	nodeset = xpathObj->nodesetval;

	for (i = 0; i < nodeset->nodeNr; i++)
	{
		zbx_vmware_diskinfo_t	*di, di_cmp;
		xmlNode			*mapinfo_node = nodeset->nodeTab[i];
		zbx_ptr_pair_t		pr = {.first = NULL, .second = &di_cmp};

		if (NULL == (di_cmp.diskname = zbx_xml_node_read_value(xdoc, mapinfo_node, ZBX_XNN("canonicalName"))) ||
				FAIL == (j = zbx_vector_ptr_pair_bsearch(disks_info, pr,
				vmware_diskinfo_diskname_compare)))
		{
			zabbix_log(LOG_LEVEL_DEBUG, "%s() skipped internal disk: %s", __func__,
					ZBX_NULL2EMPTY_STR(di_cmp.diskname));
			zbx_str_free(di_cmp.diskname);
			continue;
		}

		zbx_str_free(di_cmp.diskname);
		di = (zbx_vmware_diskinfo_t *)disks_info->values[j].second;
		di->vsan = zbx_malloc(NULL, sizeof(zbx_vmware_vsandiskinfo_t));
		memset(di->vsan, 0, sizeof(zbx_vmware_vsandiskinfo_t));
		di->vsan->ssd = zbx_xml_node_read_value(xdoc, mapinfo_node, ZBX_XNN("ssd"));
		di->vsan->local_disk = zbx_xml_node_read_value(xdoc, mapinfo_node, ZBX_XNN("localDisk"));
		zbx_xml_node_read_num(xdoc, mapinfo_node,
				"number(." ZBX_XPATH_LN2("capacity", "block") ")", (int *)&di->vsan->block);
		zbx_xml_node_read_num(xdoc, mapinfo_node,
				"number(." ZBX_XPATH_LN2("capacity", "blockSize") ")", (int *)&di->vsan->block_size);

		if (NULL == di->ds_uuid)
			di->ds_uuid = zbx_strdup(di->ds_uuid, vsan_uuid);

		updated_vsan++;
	}
clean:
	xmlXPathFreeObject(xpathObj);
	xmlXPathFreeContext(xpathCtx);

	zabbix_log(LOG_LEVEL_DEBUG, "End of %s() vsan disks updated:%d", __func__, updated_vsan);

	return updated_vsan;
}

/******************************************************************************
 *                                                                            *
 * Purpose: gets the vmware hypervisor internal disks details info            *
 *                                                                            *
 * Parameters: service      - [IN] the vmware service                         *
 *             easyhandle   - [IN] the CURL handle                            *
 *             hv_data      - [IN] the hv data with scsi topology info        *
 *             hvid         - [IN] the vmware hypervisor id                   *
 *             dss          - [IN] all known Datastores                       *
 *             vsan_uuid    - [IN] uuid of vsan Datastore                    *
 *             disks_info   - [OUT]
 *             error        - [OUT] the error message in the case of failure  *
 *                                                                            *
 * Return value: SUCCEED - the operation has completed successfully           *
 *               FAIL    - the operation has failed                           *
 *                                                                            *
 ******************************************************************************/
static int	vmware_service_hv_disks_get_info(const zbx_vmware_service_t *service, CURL *easyhandle,
		xmlDoc *hv_data, const char *hvid, const zbx_vector_vmware_datastore_t *dss, const char *vsan_uuid,
		zbx_vector_ptr_pair_t *disks_info, char **error)
{
#	define ZBX_POST_HV_DISK_INFO									\
		ZBX_POST_VSPHERE_HEADER									\
		"<ns0:RetrievePropertiesEx>"								\
			"<ns0:_this type=\"PropertyCollector\">%s</ns0:_this>"				\
			"<ns0:specSet>"									\
				"<ns0:propSet>"								\
					"<ns0:type>HostSystem</ns0:type>"				\
					"%s"								\
				"</ns0:propSet>"							\
				"<ns0:objectSet>"							\
					"<ns0:obj type=\"HostSystem\">%s</ns0:obj>"			\
					"<ns0:skip>false</ns0:skip>"					\
				"</ns0:objectSet>"							\
			"</ns0:specSet>"								\
			"<ns0:options/>"								\
		"</ns0:RetrievePropertiesEx>"								\
		ZBX_POST_VSPHERE_FOOTER

#	define ZBX_POST_SCSI_INFO									\
		"<ns0:pathSet>config.storageDevice.scsiLun[\"%s\"].canonicalName</ns0:pathSet>"		\
		"<ns0:pathSet>config.storageDevice.scsiLun[\"%s\"].operationalState</ns0:pathSet>"	\
		"<ns0:pathSet>config.storageDevice.scsiLun[\"%s\"].lunType</ns0:pathSet>"		\
		"<ns0:pathSet>config.storageDevice.scsiLun[\"%s\"].queueDepth</ns0:pathSet>"		\
		"<ns0:pathSet>config.storageDevice.scsiLun[\"%s\"].model</ns0:pathSet>"			\
		"<ns0:pathSet>config.storageDevice.scsiLun[\"%s\"].vendor</ns0:pathSet>"		\
		"<ns0:pathSet>config.storageDevice.scsiLun[\"%s\"].revision</ns0:pathSet>"		\
		"<ns0:pathSet>config.storageDevice.scsiLun[\"%s\"].serialNumber</ns0:pathSet>"

	zbx_vector_str_t		scsi_luns;
	xmlDoc				*doc = NULL, *doc_dinfo = NULL;
	zbx_property_collection_iter	*iter = NULL;
	char				*tmp = NULL, *hvid_esc, *scsi_req = NULL, *err = NULL;
	int				i, total, updated = 0, updated_vsan = 0, ret = SUCCEED;
	const char			*pcollecter = vmware_service_objects[service->type].property_collector;

	zabbix_log(LOG_LEVEL_DEBUG, "In %s() hvid:'%s'", __func__, hvid);

	zbx_vector_str_create(&scsi_luns);
	zbx_xml_read_values(hv_data, ZBX_XPATH_HV_SCSI_TOPOLOGY, &scsi_luns);
	total = scsi_luns.values_num;
	zabbix_log(LOG_LEVEL_DEBUG, "%s() count of scsiLun:%d", __func__, total);

	if (0 == total)
		goto out;

	for (i = 0; i < scsi_luns.values_num; i++)
	{
		scsi_req = zbx_strdcatf(scsi_req , ZBX_POST_SCSI_INFO, scsi_luns.values[i], scsi_luns.values[i],
				scsi_luns.values[i], scsi_luns.values[i], scsi_luns.values[i], scsi_luns.values[i],
				scsi_luns.values[i], scsi_luns.values[i]);
	}

	zbx_vector_str_clear_ext(&scsi_luns, zbx_str_free);
	hvid_esc = zbx_xml_escape_dyn(hvid);
	tmp = zbx_dsprintf(tmp, ZBX_POST_HV_DISK_INFO, pcollecter, ZBX_NULL2EMPTY_STR(scsi_req), hvid_esc);
	zbx_free(hvid_esc);
	zbx_free(scsi_req);

	if (SUCCEED != (ret = zbx_property_collection_init(easyhandle, tmp, pcollecter, __func__, &iter, &doc, error)))
		goto out;

	updated += vmware_service_hv_disks_parse_info(doc, dss, disks_info);

	while (NULL != iter->token)
	{
		zbx_xml_free_doc(doc);
		doc = NULL;

		if (SUCCEED != (ret = zbx_property_collection_next(__func__, iter, &doc, error)))
			goto out;

		updated += vmware_service_hv_disks_parse_info(doc, dss, disks_info);
	}

	zbx_vector_ptr_pair_sort(disks_info, vmware_diskinfo_diskname_compare);

	if (NULL == vsan_uuid)
		goto out;

	zbx_property_collection_free(iter);
	iter = NULL;
	hvid_esc = zbx_xml_escape_dyn(hvid);
	tmp = zbx_dsprintf(tmp, ZBX_POST_HV_DISK_INFO, pcollecter,
			"<ns0:pathSet>config.vsanHostConfig.storageInfo.diskMapping</ns0:pathSet>", hvid_esc);
	zbx_free(hvid_esc);

	if (SUCCEED != (ret = zbx_property_collection_init(easyhandle, tmp, pcollecter, __func__, &iter, &doc_dinfo,
			&err)))
	{
		zabbix_log(LOG_LEVEL_DEBUG, "%s() cannot get vsan disk_info:%s", __func__, err);
		zbx_str_free(err);
		goto out;
	}

	updated_vsan += vmware_service_hv_vsan_parse_info(doc_dinfo, vsan_uuid, disks_info);

	while (NULL != iter->token)
	{
		zbx_xml_free_doc(doc_dinfo);
		doc_dinfo = NULL;

		if (SUCCEED != (ret = zbx_property_collection_next(__func__, iter, &doc_dinfo, error)))
			goto out;

		updated_vsan += vmware_service_hv_vsan_parse_info(doc_dinfo, vsan_uuid, disks_info);
	}
out:
	zbx_free(tmp);
	zbx_xml_free_doc(doc);
	zbx_xml_free_doc(doc_dinfo);
	zbx_vector_str_destroy(&scsi_luns);
	zbx_property_collection_free(iter);
	zabbix_log(LOG_LEVEL_DEBUG, "End of %s():%s for %d(vsan:%d) / %d", __func__, zbx_result_string(ret), updated,
			updated_vsan, total);

	return ret;

#	undef	ZBX_POST_SCSI_INFO
#	undef	ZBX_POST_HV_DISK_INFO
}

/******************************************************************************
 *                                                                            *
 * Function: vmware_ds_uuid_compare                                           *
 *                                                                            *
 * Purpose: sorting function to sort Datastore vector by uuid                 *
 *                                                                            *
 ******************************************************************************/
int	vmware_ds_uuid_compare(const void *d1, const void *d2)
{
	const zbx_vmware_datastore_t	*ds1 = *(const zbx_vmware_datastore_t * const *)d1;
	const zbx_vmware_datastore_t	*ds2 = *(const zbx_vmware_datastore_t * const *)d2;

	return strcmp(ds1->uuid, ds2->uuid);
}

/******************************************************************************
 *                                                                            *
 * Function: vmware_ds_name_compare                                           *
 *                                                                            *
 * Purpose: sorting function to sort Datastore vector by name                 *
 *                                                                            *
 ******************************************************************************/
int	vmware_ds_name_compare(const void *d1, const void *d2)
{
	const zbx_vmware_datastore_t	*ds1 = *(const zbx_vmware_datastore_t * const *)d1;
	const zbx_vmware_datastore_t	*ds2 = *(const zbx_vmware_datastore_t * const *)d2;

	return strcmp(ds1->name, ds2->name);
}

/******************************************************************************
 *                                                                            *
 * Purpose: sorting function to sort Datastore vector by id                   *
 *                                                                            *
 ******************************************************************************/
static int	vmware_ds_id_compare(const void *d1, const void *d2)
{
	const zbx_vmware_datastore_t	*ds1 = *(const zbx_vmware_datastore_t * const *)d1;
	const zbx_vmware_datastore_t	*ds2 = *(const zbx_vmware_datastore_t * const *)d2;

	return strcmp(ds1->id, ds2->id);
}

/******************************************************************************
 *                                                                            *
 * Purpose: sorting function to sort Datacenter vector by id                  *
 *                                                                            *
 ******************************************************************************/
int	vmware_dc_id_compare(const void *d1, const void *d2)
{
	const zbx_vmware_datacenter_t	*dc1 = *(const zbx_vmware_datacenter_t * const *)d1;
	const zbx_vmware_datacenter_t	*dc2 = *(const zbx_vmware_datacenter_t * const *)d2;

	return strcmp(dc1->id, dc2->id);
}

/******************************************************************************
 *                                                                            *
 * Purpose: sorting function to sort custom attributes vector by name         *
 *                                                                            *
 ******************************************************************************/
int	vmware_custom_attr_compare_name(const void *a1, const void *a2)
{
	const zbx_vmware_custom_attr_t	*attr1 = *(const zbx_vmware_custom_attr_t * const *)a1;
	const zbx_vmware_custom_attr_t	*attr2 = *(const zbx_vmware_custom_attr_t * const *)a2;

	return strcmp(attr1->name, attr2->name);
}

/******************************************************************************
 *                                                                            *
 * Purpose: sorting function to sort DVSwitch vector by uuid                  *
 *                                                                            *
 ******************************************************************************/
int	vmware_dvs_uuid_compare(const void *d1, const void *d2)
{
	const zbx_vmware_dvswitch_t	*dvs1 = *(const zbx_vmware_dvswitch_t * const *)d1;
	const zbx_vmware_dvswitch_t	*dvs2 = *(const zbx_vmware_dvswitch_t * const *)d2;

	return strcmp(dvs1->uuid, dvs2->uuid);
}


/******************************************************************************
 *                                                                            *
 * Purpose: sorting function to sort DVSwitch vector by uuid                  *
 *                                                                            *
 ******************************************************************************/
static int	vmware_cq_instance_id_compare(const void *d1, const void *d2)
{
	int	ret;

	const zbx_vmware_cq_value_t	*prop1 = *(const zbx_vmware_cq_value_t * const *)d1;
	const zbx_vmware_cq_value_t	*prop2 = *(const zbx_vmware_cq_value_t * const *)d2;

	if (0 == (ret = strcmp(prop1->instance->soap_type, prop2->instance->soap_type)))
		ret = strcmp(prop1->instance->id, prop2->instance->id);

	return ret;
}

/******************************************************************************
 *                                                                            *
 * Purpose: sorting function to sort diskinfo vector by diskname              *
 *                                                                            *
 ******************************************************************************/
static int	vmware_diskinfo_diskname_compare(const void *d1, const void *d2)
{
	const zbx_ptr_pair_t		*p1 = (const zbx_ptr_pair_t *)d1;
	const zbx_ptr_pair_t		*p2 = (const zbx_ptr_pair_t *)d2;
	const zbx_vmware_diskinfo_t	*di1 = (const zbx_vmware_diskinfo_t *)p1->second;
	const zbx_vmware_diskinfo_t	*di2 = (const zbx_vmware_diskinfo_t *)p2->second;

	return strcmp(di1->diskname, di2->diskname);
}

/******************************************************************************
 *                                                                            *
 * Purpose: populate array of values from an xml data                         *
 *                                                                            *
 * Parameters: xdoc    - [IN] XML document                                    *
 *             ds_node - [IN] xml node with datastore info                    *
 *             ds_id   - [IN] datastore id (for logging)                      *
 *                                                                            *
 * Return: bitmap value of HV access mode to DS                               *
 *                                                                            *
 ******************************************************************************/
static zbx_uint64_t	vmware_hv_get_ds_access(xmlDoc *xdoc, xmlNode *ds_node, const char *ds_id)
{

	zbx_uint64_t	mi_access = ZBX_VMWARE_DS_NONE;
	char		*value;

	zabbix_log(LOG_LEVEL_DEBUG, "In %s() for DS:%s", __func__, ds_id);

	if (NULL != (value = zbx_xml_node_read_value(xdoc, ds_node, ZBX_XPATH_PROP_SUFFIX("mounted"))))
	{
		if (0 == strcmp(value, "true"))
			mi_access |= ZBX_VMWARE_DS_MOUNTED;

		zbx_free(value);
	}
	else
		zabbix_log(LOG_LEVEL_DEBUG, "Cannot find item 'mounted' in mountinfo for DS:%s", ds_id);

	if (NULL != (value = zbx_xml_node_read_value(xdoc, ds_node, ZBX_XPATH_PROP_SUFFIX("accessible"))))
	{
		if (0 == strcmp(value, "true"))
			mi_access |= ZBX_VMWARE_DS_ACCESSIBLE;

		zbx_free(value);
	}
	else
		zabbix_log(LOG_LEVEL_DEBUG, "Cannot find item 'accessible' in accessible for DS:%s", ds_id);

	if (NULL != (value = zbx_xml_node_read_value(xdoc, ds_node, ZBX_XPATH_PROP_SUFFIX("accessMode"))))
	{
		if (0 == strcmp(value, "readWrite"))
			mi_access |= ZBX_VMWARE_DS_READWRITE;
		else
			mi_access |= ZBX_VMWARE_DS_READ;

		zbx_free(value);
	}
	else
		zabbix_log(LOG_LEVEL_DEBUG, "Cannot find item 'accessMode' in mountinfo for DS:%s", ds_id);

	zabbix_log(LOG_LEVEL_DEBUG, "End of %s() mountinfo:" ZBX_FS_UI64, __func__, mi_access);

	return mi_access;
}

/******************************************************************************
 *                                                                            *
 * Purpose: Convert ipv4 netmask to cidr prefix                               *
 *                                                                            *
 * Parameters: mask      - [IN] net mask string                               *
 *                                                                            *
 * Return value: size of v4 netmask prefix                                    *
 *                                                                            *
 ******************************************************************************/
static int	vmware_v4mask2pefix(const char *mask)
{
#	define	V4MASK_MAX	32

	struct in_addr	inaddr;
	int		p = 0;

	if (-1 == inet_pton(AF_INET, mask, &inaddr))
		return V4MASK_MAX;

	while (inaddr.s_addr > 0)
	{
		inaddr.s_addr = inaddr.s_addr >> 1;
		p++;
	}

	return p;

#	undef	V4MASK_MAX
}

/******************************************************************************
 *                                                                            *
 * Purpose: Search HV management interface ip value from an xml data          *
 *                                                                            *
 * Parameters: xdoc   - [IN] XML document                                     *
 *                                                                            *
 * Return: Upon successful completion the function return string with ip.     *
 *         Otherwise, NULL is returned.                                       *
 *                                                                            *
 ******************************************************************************/
static char	*vmware_hv_ip_search(xmlDoc *xdoc)
{
#define ZBX_XPATH_HV_IP(nicType, addr)									\
		ZBX_XNN("VirtualNicManagerNetConfig") "[" ZBX_XNN("nicType") "[text()='"nicType "']]/"	\
		ZBX_XNN("candidateVnic") "[" ZBX_XNN("key") "=../" ZBX_XNN("selectedVnic") "]//"	\
		ZBX_XNN("ip") ZBX_XPATH_LN(addr)

#define ZBX_XPATH_HV_IPV4(nicType)	ZBX_XPATH_HV_IP(nicType, "ipAddress")
#define ZBX_XPATH_HV_IPV6(nicType)	ZBX_XPATH_HV_IP(nicType, "ipV6Config")				\
		ZBX_XPATH_LN("ipV6Address") ZBX_XPATH_LN("ipAddress")

#define ZBX_XPATH_HV_NIC(nicType, param)								\
		ZBX_XNN("VirtualNicManagerNetConfig") "[" ZBX_XNN("nicType") "[text()='"nicType "']]/"	\
		ZBX_XNN("candidateVnic") "[" ZBX_XNN("key") "='%s']//" ZBX_XNN("ip") ZBX_XPATH_LN(param)

#define ZBX_XPATH_HV_NIC_IPV4(nicType)	ZBX_XPATH_HV_NIC(nicType, "ipAddress")
#define ZBX_XPATH_HV_NIC_IPV6(nicType)	ZBX_XPATH_HV_NIC(nicType, "ipV6Config")				\
		ZBX_XPATH_LN("ipV6Address") ZBX_XPATH_LN("ipAddress")
#define ZBX_XPATH_HV_NIC_V4MASK(nicType)	ZBX_XPATH_HV_NIC(nicType, "subnetMask")
#define ZBX_XPATH_HV_NIC_V6MASK(nicType)	ZBX_XPATH_HV_NIC(nicType, "ipV6Config")			\
		ZBX_XPATH_LN("ipV6Address") ZBX_XPATH_LN("prefixLength")

	xmlXPathContext		*xpathCtx;
	xmlXPathObject		*xpathObj;
	xmlNode			*node;
	zbx_vector_str_t	selected_ifs, selected_ips;
	char			*value = NULL, *ip_vc = NULL, *ip_gw = NULL, *end;
	int			i;

	zabbix_log(LOG_LEVEL_DEBUG, "In %s()", __func__);

	zbx_vector_str_create(&selected_ifs);
	zbx_vector_str_create(&selected_ips);
	xpathCtx = xmlXPathNewContext(xdoc);

	if (NULL == (xpathObj = xmlXPathEvalExpression(
			(const xmlChar *)ZBX_XPATH_PROP_NAME("config.virtualNicManagerInfo.netConfig"), xpathCtx)))
	{
		goto out;
	}

	if (0 != xmlXPathNodeSetIsEmpty(xpathObj->nodesetval))
		goto out;

	node = xpathObj->nodesetval->nodeTab[0];

	if (SUCCEED != zbx_xml_node_read_values(xdoc, node, ZBX_XNN("VirtualNicManagerNetConfig")
			"[" ZBX_XNN("nicType") "[text()='management']]/" ZBX_XNN("selectedVnic"),
			&selected_ifs) || 0 == selected_ifs.values_num)
	{
		goto out;
	}

	if (1 == selected_ifs.values_num)
	{
		if (NULL == (value = zbx_xml_node_read_value(xdoc, node, ZBX_XPATH_HV_IPV4("management"))))
			value = zbx_xml_node_read_value(xdoc, node, ZBX_XPATH_HV_IPV6("management"));

		goto out;
	}

	zbx_vector_str_sort(&selected_ifs, zbx_natural_str_compare_func);

	/* prefer IP which shares the IP-subnet with the vCenter IP */

	ip_vc = zbx_xml_doc_read_value(xdoc, ZBX_XPATH_PROP_NAME("summary.managementServerIp"));
	zabbix_log(LOG_LEVEL_DEBUG, "%s() managementServerIp rule; selected_ifs:%d ip_vc:%s", __func__,
			selected_ifs.values_num, ZBX_NULL2EMPTY_STR(ip_vc));

	for (i = 0; i < selected_ifs.values_num; i++)
	{
		char	*ip_hv = NULL, *mask = NULL, buff[MAX_STRING_LEN];
		int	ipv6 = 0;

		zbx_snprintf(buff, sizeof(buff), ZBX_XPATH_HV_NIC_IPV4("management"), selected_ifs.values[i]);

		if (NULL == (ip_hv = zbx_xml_node_read_value(xdoc, node, buff)))
		{
			zbx_snprintf(buff, sizeof(buff), ZBX_XPATH_HV_NIC_IPV6("management"), selected_ifs.values[i]);
			ip_hv = zbx_xml_node_read_value(xdoc, node, buff);
			ipv6 = 1;
		}

		if (NULL == ip_hv)
			continue;

		if (0 == ipv6)
			zbx_snprintf(buff, sizeof(buff), ZBX_XPATH_HV_NIC_V4MASK("management"), selected_ifs.values[i]);
		else
			zbx_snprintf(buff, sizeof(buff), ZBX_XPATH_HV_NIC_V6MASK("management"), selected_ifs.values[i]);

		if (NULL == (mask = zbx_xml_node_read_value(xdoc, node, buff)))
		{
			zbx_free(ip_hv);
			continue;
		}

		if (0 == ipv6)
			zbx_snprintf(buff, sizeof(buff), "%s/%d", ip_hv, vmware_v4mask2pefix(mask));
		else
			zbx_snprintf(buff, sizeof(buff), "%s/%s", ip_hv, mask);

		zbx_free(mask);
		zbx_vector_str_append(&selected_ips, zbx_strdup(NULL, buff));

		if (NULL != ip_vc && SUCCEED == zbx_ip_in_list(buff, ip_vc))
		{
			value = ip_hv;
			goto out;
		}

		zbx_free(ip_hv);
		zabbix_log(LOG_LEVEL_TRACE, "%s() managementServerIp fail; ip_vc:%s ip_hv:%s", __func__,
				ZBX_NULL2EMPTY_STR(ip_vc), buff);
	}

	if (0 == selected_ips.values_num)
		goto out;

	/* prefer IP from IP-subnet with default gateway */

	ip_gw = zbx_xml_doc_read_value(xdoc, ZBX_XPATH_PROP_NAME("config.network.ipRouteConfig.defaultGateway"));
	zabbix_log(LOG_LEVEL_DEBUG, "%s() default gateway rule; selected_ips:%d ip_gw:%s", __func__,
			selected_ips.values_num, ZBX_NULL2EMPTY_STR(ip_gw));

	for (i = 0; NULL != ip_gw && i < selected_ips.values_num; i++)
	{
		if (SUCCEED != zbx_ip_in_list(selected_ips.values[i], ip_gw))
		{
			zabbix_log(LOG_LEVEL_TRACE, "%s() default gateway fail; ip_gw:%s ip_hv:%s", __func__,
					ip_gw, selected_ips.values[i]);
			continue;
		}

		if (NULL != (end = strchr(selected_ips.values[i], '/')))
			*end = '\0';

		value = zbx_strdup(NULL, selected_ips.values[i]);
		goto out;
	}

	/* prefer IP from interface with lowest id */

	zabbix_log(LOG_LEVEL_DEBUG, "%s() lowest interface id rule", __func__);

	if (NULL != (end = strchr(selected_ips.values[0], '/')))
		*end = '\0';

	value = zbx_strdup(NULL, selected_ips.values[0]);
out:
	zbx_vector_str_clear_ext(&selected_ifs, zbx_str_free);
	zbx_vector_str_clear_ext(&selected_ips, zbx_str_free);
	zbx_vector_str_destroy(&selected_ifs);
	zbx_vector_str_destroy(&selected_ips);
	xmlXPathFreeObject(xpathObj);
	xmlXPathFreeContext(xpathCtx);
	zbx_free(ip_vc);
	zbx_free(ip_gw);

	zabbix_log(LOG_LEVEL_DEBUG, "End of %s() ip:%s", __func__, ZBX_NULL2EMPTY_STR(value));

	return value;
}

/******************************************************************************
 * Function: vmware_hv_ds_access_parse                                        *
 *                                                                            *
 * Purpose: read access state of hv to ds                                     *
 *                                                                            *
 * Parameters: xdoc    - [IN] the xml data with DS access info                *
 *             hv_dss  - [IN] the vector with all DS connected to HV          *
 *             hv_uuid - [IN] the uuid of HV                                  *
 *             hv_id   - [IN] the id of HV (for logging)                      *
 *             dss     - [IN/OUT] the vector with all Datastores              *
 *                                                                            *
 * Return value: count of updated DS                                          *
 *                                                                            *
 ******************************************************************************/
static int	vmware_hv_ds_access_parse(xmlDoc *xdoc, const zbx_vector_str_t *hv_dss, const char *hv_uuid,
		const char *hv_id, zbx_vector_vmware_datastore_t *dss)
{
	int		i, parsed_num = 0;
	xmlXPathContext	*xpathCtx;
	xmlXPathObject	*xpathObj;
	xmlNodeSetPtr	nodeset;

	zabbix_log(LOG_LEVEL_DEBUG, "In %s()", __func__);

	xpathCtx = xmlXPathNewContext(xdoc);

	if (NULL == (xpathObj = xmlXPathEvalExpression((xmlChar *)ZBX_XPATH_OBJECTS_BY_TYPE(ZBX_VMWARE_SOAP_DS),
			xpathCtx)))
	{
		zabbix_log(LOG_LEVEL_DEBUG, "Cannot make xpath for Datastore list query.");
		goto clean;
	}

	if (0 != xmlXPathNodeSetIsEmpty(xpathObj->nodesetval))
	{
		zabbix_log(LOG_LEVEL_DEBUG, "Cannot find Datastores in the list.");
		goto clean;
	}

	nodeset = xpathObj->nodesetval;

	for (i = 0; i < nodeset->nodeNr; i++)
	{
		int				j;
		char				*value;
		zbx_vmware_datastore_t		*ds, ds_cmp;
		zbx_str_uint64_pair_t		hv_ds_access;

		if (NULL == (value = zbx_xml_node_read_value(xdoc, nodeset->nodeTab[i], ZBX_XPATH_NN("obj"))))
		{
			zabbix_log(LOG_LEVEL_DEBUG, "skipping DS record without ID, xml number '%d'", i);
			continue;
		}

		if (FAIL == (j = zbx_vector_str_bsearch(hv_dss, value, ZBX_DEFAULT_STR_COMPARE_FUNC)))
		{
			zabbix_log(LOG_LEVEL_DEBUG, "DS:%s not connected to HV:%s", value, hv_id);
			zbx_str_free(value);
			continue;
		}

		zbx_str_free(value);

		ds_cmp.id = hv_dss->values[j];

		if (FAIL == (j = zbx_vector_vmware_datastore_bsearch(dss, &ds_cmp, vmware_ds_id_compare)))
		{
			zabbix_log(LOG_LEVEL_DEBUG, "%s(): Datastore \"%s\" not found on hypervisor \"%s\".", __func__,
					ds_cmp.id, hv_id);
			continue;
		}

		ds = dss->values[j];
		hv_ds_access.name = zbx_strdup(NULL, hv_uuid);
		hv_ds_access.value = vmware_hv_get_ds_access(xdoc, nodeset->nodeTab[i], ds->id);
		zbx_vector_str_uint64_pair_append_ptr(&ds->hv_uuids_access, &hv_ds_access);
		parsed_num++;
	}
clean:
	xmlXPathFreeObject(xpathObj);
	xmlXPathFreeContext(xpathCtx);

	zabbix_log(LOG_LEVEL_DEBUG, "End of %s() parsed:%d", __func__, parsed_num);

	return parsed_num;
}

/******************************************************************************
 * Function: vmware_hv_ds_access_update                                       *
 *                                                                            *
 * Purpose: update access state of hv to ds                                   *
 *                                                                            *
 * Parameters: service      - [IN] the vmware service                         *
 *             easyhandle   - [IN] the CURL handle                            *
 *             hv_uuid      - [IN] the vmware hypervisor uuid                 *
 *             hv_id        - [IN] the vmware hypervisor id                   *
 *             hv_dss       - [IN] the vector with all DS connected to HV     *
 *             dss          - [IN/OUT] the vector with all Datastores         *
 *             error        - [OUT] the error message in the case of failure  *
 *                                                                            *
 * Return value: SUCCEED - the access state was updated successfully          *
 *               FAIL    - otherwise                                          *
 *                                                                            *
 ******************************************************************************/
static int	vmware_hv_ds_access_update(zbx_vmware_service_t *service, CURL *easyhandle, const char *hv_uuid,
		const char *hv_id, const zbx_vector_str_t *hv_dss, zbx_vector_vmware_datastore_t *dss, char **error)
{
#	define ZBX_POST_HV_DS_ACCESS 									\
		ZBX_POST_VSPHERE_HEADER									\
		"<ns0:RetrievePropertiesEx>"								\
			"<ns0:_this type=\"PropertyCollector\">%s</ns0:_this>"				\
			"<ns0:specSet>"									\
				"<ns0:propSet>"								\
					"<ns0:type>Datastore</ns0:type>"				\
					"<ns0:pathSet>host[\"%s\"].mountInfo.mounted</ns0:pathSet>"	\
					"<ns0:pathSet>host[\"%s\"].mountInfo.accessible</ns0:pathSet>"	\
					"<ns0:pathSet>host[\"%s\"].mountInfo.accessMode</ns0:pathSet>"	\
				"</ns0:propSet>"							\
				"<ns0:objectSet>"							\
					"<ns0:obj type=\"HostSystem\">%s</ns0:obj>"			\
					"<ns0:skip>false</ns0:skip>"					\
					"<ns0:selectSet xsi:type=\"ns0:TraversalSpec\">"		\
						"<ns0:name>DSObject</ns0:name>"				\
						"<ns0:type>HostSystem</ns0:type>"			\
						"<ns0:path>datastore</ns0:path>"			\
						"<ns0:skip>false</ns0:skip>"				\
					"</ns0:selectSet>"						\
				"</ns0:objectSet>"							\
			"</ns0:specSet>"								\
			"<ns0:options/>"								\
		"</ns0:RetrievePropertiesEx>"								\
		ZBX_POST_VSPHERE_FOOTER

	char				*hvid_esc, tmp[MAX_STRING_LEN];
	const char			*pcollector = vmware_service_objects[service->type].property_collector;
	int				ret = FAIL, updated = 0;
	xmlDoc				*doc = NULL;
	zbx_property_collection_iter	*iter = NULL;

	zabbix_log(LOG_LEVEL_DEBUG, "In %s() hv id:%s hv dss:%d dss:%d", __func__, hv_id, hv_dss->values_num,
			dss->values_num);

	hvid_esc = zbx_xml_escape_dyn(hv_id);
	zbx_snprintf(tmp, sizeof(tmp), ZBX_POST_HV_DS_ACCESS, pcollector, hvid_esc, hvid_esc, hvid_esc, hvid_esc);
	zbx_free(hvid_esc);

	if (SUCCEED != zbx_property_collection_init(easyhandle, tmp, pcollector, __func__, &iter, &doc, error))
		goto out;

	updated += vmware_hv_ds_access_parse(doc, hv_dss, hv_uuid, hv_id, dss);

	while (NULL != iter->token)
	{
		zbx_xml_free_doc(doc);
		doc = NULL;

		if (SUCCEED != zbx_property_collection_next(__func__, iter, &doc, error))
			goto out;

		updated += vmware_hv_ds_access_parse(doc, hv_dss, hv_uuid, hv_id, dss);
	}

	ret = SUCCEED;
out:
	zbx_property_collection_free(iter);
	zbx_xml_free_doc(doc);
	zabbix_log(LOG_LEVEL_DEBUG, "End of %s():%s for %d / %d", __func__, zbx_result_string(ret), updated,
			hv_dss->values_num);

	return ret;

#	undef ZBX_POST_HV_DS_ACCESS
}

/******************************************************************************
 *                                                                            *
 * Purpose: sorting function to sort Datastore names vector by name           *
 *                                                                            *
 ******************************************************************************/
int	vmware_dsname_compare(const void *d1, const void *d2)
{
	const zbx_vmware_dsname_t	*ds1 = *(const zbx_vmware_dsname_t * const *)d1;
	const zbx_vmware_dsname_t	*ds2 = *(const zbx_vmware_dsname_t * const *)d2;

	return strcmp(ds1->name, ds2->name);
}

int	vmware_pnic_compare(const void *v1, const void *v2)
{
	const zbx_vmware_pnic_t		*nic1 = *(const zbx_vmware_pnic_t * const *)v1;
	const zbx_vmware_pnic_t		*nic2 = *(const zbx_vmware_pnic_t * const *)v2;

	return strcmp(nic1->name, nic2->name);
}

static void	vmware_service_get_hv_pnics_data(xmlDoc *details, zbx_vector_vmware_pnic_t *nics)
{
	xmlXPathContext	*xpathCtx;
	xmlXPathObject	*xpathObj;
	xmlNodeSetPtr	nodeset;
	int 		i = 0;

	zabbix_log(LOG_LEVEL_DEBUG, "In %s()", __func__);

	xpathCtx = xmlXPathNewContext(details);

	if (NULL == (xpathObj = xmlXPathEvalExpression((const xmlChar *)ZBX_XPATH_HV_PNICS(), xpathCtx)))
		goto clean;

	if (0 != xmlXPathNodeSetIsEmpty(xpathObj->nodesetval))
		goto clean;

	nodeset = xpathObj->nodesetval;
	zbx_vector_vmware_pnic_reserve(nics, (size_t)nodeset->nodeNr);

	for (; i < nodeset->nodeNr; i++)
	{
		zbx_vmware_pnic_t	*nic;
		char			*value;

		if (NULL == (value = zbx_xml_node_read_value(details, nodeset->nodeTab[i], ZBX_XNN("device"))))
			continue;

		nic = (zbx_vmware_pnic_t *)zbx_malloc(NULL, sizeof(zbx_vmware_pnic_t));
		memset(nic, 0, sizeof(zbx_vmware_pnic_t));
		nic->name = value;

		if (NULL != (value = zbx_xml_node_read_value(details, nodeset->nodeTab[i],
				ZBX_XNN("linkSpeed") ZBX_XPATH_LN("speedMb"))))
		{
			ZBX_STR2UINT64(nic->speed, value);
			zbx_free(value);
		}

		if (NULL != (value = zbx_xml_node_read_value(details, nodeset->nodeTab[i],
				ZBX_XNN("linkSpeed") ZBX_XPATH_LN("duplex"))))
		{
			nic->duplex = 0 == strcmp(value, "true") ? ZBX_DUPLEX_FULL : ZBX_DUPLEX_HALF;
			zbx_free(value);
		}

		nic->driver = zbx_xml_node_read_value(details, nodeset->nodeTab[i], ZBX_XNN("driver"));
		nic->mac = zbx_xml_node_read_value(details, nodeset->nodeTab[i], ZBX_XNN("mac"));
		zbx_vector_vmware_pnic_append(nics, nic);
	}

	zbx_vector_vmware_pnic_sort(nics, vmware_pnic_compare);
clean:
	xmlXPathFreeObject(xpathObj);
	xmlXPathFreeContext(xpathCtx);

	zabbix_log(LOG_LEVEL_DEBUG, "End of %s() found:%d", __func__, i);
}

/******************************************************************************
 *                                                                            *
 * Function: vmware_hv_vsan_uuid                                              *
 *                                                                            *
 * Purpose: search for Datastore uuid with type equal to 'vsan'               *
 *                                                                            *
 * Parameters: dss    - [IN] the vector with all Datastores                   *
 *             hv_dss - [IN] the vector with all Datastores attechad to HV    *
 *                                                                            *
 * Return value: pointer to vsan DS uuid or NULL                              *
 *                                                                            *
 ******************************************************************************/
static const char	*vmware_hv_vsan_uuid(zbx_vector_vmware_datastore_t *dss, zbx_vector_str_t *hv_dss)
{
	int	i;

	for (i = 0; i < hv_dss->values_num; i++)
	{
		int			j;
		zbx_vmware_datastore_t	*ds, ds_cmp;

		ds_cmp.id = hv_dss->values[i];

		if (FAIL == (j = zbx_vector_vmware_datastore_bsearch(dss, &ds_cmp, vmware_ds_id_compare)))
			continue;

		ds = dss->values[j];

		if ('v' == *ds->type && 0 == strcmp("vsan", ds->type))	/* only one vsan can be attached to HV */
			return ds->uuid;
	}

	return NULL;
}

/******************************************************************************
 *                                                                            *
 * Function: vmware_service_init_hv                                           *
 *                                                                            *
 * Purpose: initialize vmware hypervisor object                               *
 *                                                                            *
 * Parameters: service      - [IN] the vmware service                         *
 *             easyhandle   - [IN] the CURL handle                            *
 *             id           - [IN] the vmware hypervisor id                   *
 *             dss          - [IN/OUT] the vector with all Datastores         *
 *             rpools       - [IN/OUT] the vector with all Resource Pools     *
 *             cq_values    - [IN/OUT] the vector with custom query entries   *
 *             alarms_data  - [IN/OUT] the vector with all alarms             *
 *             hv           - [OUT] the hypervisor object (must be allocated) *
 *             error        - [OUT] the error message in the case of failure  *
 *                                                                            *
 * Return value: SUCCEED - the hypervisor object was initialized successfully *
 *               FAIL    - otherwise                                          *
 *                                                                            *
 ******************************************************************************/
static int	vmware_service_init_hv(zbx_vmware_service_t *service, CURL *easyhandle, const char *id,
		zbx_vector_vmware_datastore_t *dss, zbx_vector_vmware_resourcepool_t *rpools,
		zbx_vector_cq_value_t *cq_values, zbx_vmware_alarms_data_t *alarms_data, zbx_vmware_hv_t *hv,
		char **error)
{
	char				*value, *cq_prop;
	int				i, j, ret;
	xmlDoc				*details = NULL, *multipath_data = NULL;
	zbx_vector_str_t		datastores, vms;
	zbx_vector_cq_value_t		cqvs;
	zbx_vector_ptr_pair_t		disks_info;

	zabbix_log(LOG_LEVEL_DEBUG, "In %s() hvid:'%s'", __func__, id);

	memset(hv, 0, sizeof(zbx_vmware_hv_t));

	zbx_vector_vmware_dsname_create(&hv->dsnames);
	zbx_vector_vmware_diskinfo_create(&hv->diskinfo);
	zbx_vector_ptr_create(&hv->vms);

	zbx_vector_str_create(&datastores);
	zbx_vector_str_create(&vms);
	zbx_vector_ptr_pair_create(&disks_info);
	zbx_vector_cq_value_create(&cqvs);

	zbx_vector_vmware_pnic_create(&hv->pnics);
	cq_prop = vmware_cq_prop_soap_request(cq_values, ZBX_VMWARE_SOAP_HV, id, &cqvs);
	ret = vmware_service_get_hv_data(service, easyhandle, id, hv_propmap, ZBX_VMWARE_HVPROPS_NUM, cq_prop,
			&details, error);
	zbx_str_free(cq_prop);

	if (FAIL == ret)
		goto out;

	ret = FAIL;

	if (NULL == (hv->props = xml_read_props(details, hv_propmap, ZBX_VMWARE_HVPROPS_NUM)))
		goto out;

	if (NULL == hv->props[ZBX_VMWARE_HVPROP_HW_UUID])
		goto out;

	hv->uuid = zbx_strdup(NULL, hv->props[ZBX_VMWARE_HVPROP_HW_UUID]);
	hv->id = zbx_strdup(NULL, id);

	vmware_service_get_hv_pnics_data(details, &hv->pnics);
	zbx_vector_str_create(&hv->alarm_ids);

	if (FAIL == vmware_service_get_alarms_data(__func__, service, easyhandle, details, NULL, &hv->alarm_ids,
			alarms_data, error))
	{
		zabbix_log(LOG_LEVEL_WARNING, "Cannot get hv %s alarms: %s.", hv->id, *error);
		zbx_str_free(*error);
	}

	if (NULL != (value = zbx_xml_doc_read_value(details, "//*[@type='" ZBX_VMWARE_SOAP_CLUSTER "']")))
		hv->clusterid = value;

	hv->ip = vmware_hv_ip_search(details);

	if (0 != cqvs.values_num)
		vmware_service_cq_prop_value(__func__, details, &cqvs);

	if (SUCCEED != vmware_hv_get_parent_data(service, easyhandle, hv, error))
		goto out;

	zbx_xml_read_values(details, ZBX_XPATH_HV_DATASTORES(), &datastores);
	zbx_vector_str_sort(&datastores, ZBX_DEFAULT_STR_COMPARE_FUNC);
	zbx_vector_vmware_dsname_reserve(&hv->dsnames, (size_t)datastores.values_num);
	zabbix_log(LOG_LEVEL_DEBUG, "%s(): %d datastores are connected to hypervisor \"%s\"", __func__,
			datastores.values_num, hv->id);

	if (SUCCEED != vmware_service_hv_disks_get_info(service, easyhandle, details, id, dss,
			vmware_hv_vsan_uuid(dss, &datastores), &disks_info, error))
	{
		goto out;
	}

	if (0 != disks_info.values_num && SUCCEED != vmware_service_hv_get_multipath_data(service, easyhandle, id,
			&multipath_data, error))
	{
		goto out;
	}

	if (SUCCEED != vmware_hv_ds_access_update(service, easyhandle, hv->uuid, hv->id, &datastores, dss, error))
		goto out;

	for (i = 0; i < datastores.values_num; i++)
	{
		zbx_vmware_datastore_t	*ds, ds_cmp;
		zbx_vmware_dsname_t	*dsname;

		ds_cmp.id = datastores.values[i];

		if (FAIL == (j = zbx_vector_vmware_datastore_bsearch(dss, &ds_cmp, vmware_ds_id_compare)))
		{
			zabbix_log(LOG_LEVEL_DEBUG, "%s(): Datastore \"%s\" not found on hypervisor \"%s\".", __func__,
					datastores.values[i], hv->id);
			continue;
		}

		ds = dss->values[j];
		dsname = (zbx_vmware_dsname_t *)zbx_malloc(NULL, sizeof(zbx_vmware_dsname_t));
		dsname->name = zbx_strdup(NULL, ds->name);
		dsname->uuid = zbx_strdup(NULL, ds->uuid);
		zbx_vector_vmware_hvdisk_create(&dsname->hvdisks);
		zabbix_log(LOG_LEVEL_DEBUG, "%s(): for %d diskextents check multipath at ds:\"%s\"", __func__,
				ds->diskextents.values_num, ds->name);

		for (j = 0; NULL != multipath_data && j < ds->diskextents.values_num; j++)
		{
			zbx_vmware_diskextent_t	*diskextent = ds->diskextents.values[j];
			zbx_vmware_hvdisk_t	hvdisk;
			zbx_vmware_diskinfo_t	di;
			zbx_ptr_pair_t		pair_cmp = {.second = &di};
			const char		*lun;
			char			tmp[MAX_STRING_LEN];
			int			k;

			di.diskname = diskextent->diskname;

			if (FAIL == (k = zbx_vector_ptr_pair_bsearch(&disks_info, pair_cmp,
					vmware_diskinfo_diskname_compare)))
			{
				zabbix_log(LOG_LEVEL_DEBUG, "%s(): not found diskextent: %s",
						__func__, diskextent->diskname);
				continue;
			}

			lun = (const char*)disks_info.values[k].first;
			zbx_snprintf(tmp, sizeof(tmp), ZBX_XPATH_HV_MULTIPATH_PATHS(), lun);

			if (SUCCEED != zbx_xml_doc_read_num(multipath_data, tmp, &hvdisk.multipath_total) ||
					0 == hvdisk.multipath_total)
			{
				zabbix_log(LOG_LEVEL_DEBUG, "%s(): for diskextent: %s and lun: %s"
						" multipath data is not found", __func__, diskextent->diskname, lun);
				continue;
			}

			zbx_snprintf(tmp, sizeof(tmp), ZBX_XPATH_HV_MULTIPATH_ACTIVE_PATHS(), lun);

			if (SUCCEED != zbx_xml_doc_read_num(multipath_data, tmp, &hvdisk.multipath_active))
				hvdisk.multipath_active = 0;

			hvdisk.partitionid = diskextent->partitionid;
			zbx_vector_vmware_hvdisk_append(&dsname->hvdisks, hvdisk);
		}

		zbx_vector_vmware_hvdisk_sort(&dsname->hvdisks, ZBX_DEFAULT_UINT64_COMPARE_FUNC);
		zbx_vector_vmware_dsname_append(&hv->dsnames, dsname);
	}

	zbx_vector_vmware_dsname_sort(&hv->dsnames, vmware_dsname_compare);
	zbx_xml_read_values(details, ZBX_XPATH_HV_VMS(), &vms);
	zbx_vector_ptr_reserve(&hv->vms, (size_t)(vms.values_num + hv->vms.values_alloc));

	for (i = 0; i < vms.values_num; i++)
	{
		zbx_vmware_vm_t	*vm;

		if (NULL != (vm = vmware_service_create_vm(service, easyhandle, vms.values[i], rpools, cq_values,
				alarms_data, error)))
		{
			zbx_vector_ptr_append(&hv->vms, vm);
		}
		else if (NULL != *error)
		{
			zabbix_log(LOG_LEVEL_DEBUG, "Unable initialize vm %s: %s.", vms.values[i], *error);
			zbx_free(*error);
		}
	}

	zbx_vector_vmware_diskinfo_reserve(&hv->diskinfo, (size_t)disks_info.values_num);

	for (i = 0; i < disks_info.values_num; i++)
	{
		zbx_vector_vmware_diskinfo_append(&hv->diskinfo, disks_info.values[i].second);
		disks_info.values[i].second = NULL;
	}

	ret = SUCCEED;
out:
	zbx_xml_free_doc(multipath_data);
	zbx_xml_free_doc(details);

	zbx_vector_str_clear_ext(&vms, zbx_str_free);
	zbx_vector_str_destroy(&vms);

	zbx_vector_str_clear_ext(&datastores, zbx_str_free);
	zbx_vector_str_destroy(&datastores);
	zbx_vector_cq_value_destroy(&cqvs);

	for (i = 0; i < disks_info.values_num; i++)
	{
		zbx_str_free(disks_info.values[i].first);

		if (NULL != disks_info.values[i].second)
			vmware_diskinfo_free((zbx_vmware_diskinfo_t *)disks_info.values[i].second);
	}

	zbx_vector_ptr_pair_destroy(&disks_info);

	if (SUCCEED != ret)
		vmware_hv_clean(hv);

	zabbix_log(LOG_LEVEL_DEBUG, "End of %s():%s", __func__, zbx_result_string(ret));

	return ret;
}

/******************************************************************************
 *                                                                            *
 * Purpose: retrieves a list of vmware service datacenters                    *
 *                                                                            *
 * Parameters: doc          - [IN] XML document                               *
 *             datacenters  - [OUT] list of vmware datacenters                *
 *                                                                            *
 * Return value: SUCCEED - the operation has completed successfully           *
 *               FAIL    - the operation has failed                           *
 *                                                                            *
 ******************************************************************************/
static int	vmware_service_get_datacenters_list(const zbx_vmware_service_t *service, CURL *easyhandle, xmlDoc *doc,
		zbx_vmware_alarms_data_t *alarms_data, zbx_vector_vmware_datacenter_t *datacenters)
{
	xmlXPathContext		*xpathCtx;
	xmlXPathObject		*xpathObj;
	xmlNodeSetPtr		nodeset;
	char			*id, *name;
	zbx_vmware_datacenter_t	*datacenter;
	int			i, ret = FAIL;

	if (NULL == doc)
		return ret;

	xpathCtx = xmlXPathNewContext(doc);

	if (NULL == (xpathObj = xmlXPathEvalExpression((const xmlChar *)ZBX_XPATH_OBJECTS_BY_TYPE(ZBX_VMWARE_SOAP_DC),
			xpathCtx)))
	{
		goto out;
	}

	if (0 != xmlXPathNodeSetIsEmpty(xpathObj->nodesetval))
	{
		xmlXPathFreeObject(xpathObj);
		goto out;
	}

	nodeset = xpathObj->nodesetval;
	zbx_vector_vmware_datacenter_reserve(datacenters, (size_t)nodeset->nodeNr);

	for (i = 0; i < nodeset->nodeNr; i++)
	{
		char	*error = NULL;

		if (NULL == (id = zbx_xml_node_read_value(doc, nodeset->nodeTab[i], ZBX_XPATH_NN("obj"))))
		{
			zabbix_log(LOG_LEVEL_DEBUG, "%s(): Cannot get datacenter id.", __func__);
			continue;
		}

		if (NULL == (name = zbx_xml_node_read_value(doc, nodeset->nodeTab[i], ZBX_XPATH_PROP_NAME_NODE("name"))))
		{
			zabbix_log(LOG_LEVEL_DEBUG, "%s(): Cannot get datacenter name for id: %s.", __func__, id);
			zbx_free(id);
			continue;
		}

		datacenter = (zbx_vmware_datacenter_t *)zbx_malloc(NULL, sizeof(zbx_vmware_datacenter_t));
		datacenter->id = id;
		datacenter->name = name;
		zbx_vector_str_create(&datacenter->alarm_ids);

		if (FAIL == vmware_service_get_alarms_data(__func__, service, easyhandle, doc, zbx_xml_node_get(doc,
				nodeset->nodeTab[i], ZBX_XPATH_PROP_NAME_NODE("triggeredAlarmState")),
				&datacenter->alarm_ids, alarms_data, &error))
		{
			zabbix_log(LOG_LEVEL_DEBUG, "%s(): Cannot get datacenter %s alarms: %s.", __func__,
					datacenter->id, error);
			zbx_str_free(error);
		}

		zbx_vector_vmware_datacenter_append(datacenters, datacenter);
	}

	zbx_vector_vmware_datacenter_sort(datacenters, vmware_dc_id_compare);

	ret = SUCCEED;
	xmlXPathFreeObject(xpathObj);
out:
	xmlXPathFreeContext(xpathCtx);

	return ret;
}

/******************************************************************************
 *                                                                            *
 * Purpose: retrieves a list of vmware service DVSwitch                       *
 *                                                                            *
 * Parameters: doc         - [IN] XML document                                *
 *             dvswitches  - [OUT] list of vmware DVSwitch                    *
 *                                                                            *
 * Return value: SUCCEED - the operation has completed successfully           *
 *               FAIL    - the operation has failed                           *
 *                                                                            *
 ******************************************************************************/
static int	vmware_service_get_dvswitch_list(xmlDoc *doc, zbx_vector_vmware_dvswitch_t *dvsitches)
{
	char			*id, *name, *uuid;
	int			i, ret = FAIL;
	xmlXPathContext		*xpathCtx;
	xmlXPathObject		*xpathObj;
	xmlNodeSetPtr		nodeset;
	zbx_vmware_dvswitch_t	*dvswitch;

	if (NULL == doc)
		return ret;

	xpathCtx = xmlXPathNewContext(doc);

	if (NULL == (xpathObj = xmlXPathEvalExpression((const xmlChar *)ZBX_XPATH_OBJECTS_BY_TYPE(ZBX_VMWARE_SOAP_DVS),
			xpathCtx)))
	{
		goto out;
	}

	if (0 != xmlXPathNodeSetIsEmpty(xpathObj->nodesetval))
	{
		xmlXPathFreeObject(xpathObj);
		goto out;
	}

	nodeset = xpathObj->nodesetval;
	zbx_vector_vmware_dvswitch_reserve(dvsitches, (size_t)nodeset->nodeNr);

	for (i = 0; i < nodeset->nodeNr; i++)
	{
		if (NULL == (id = zbx_xml_node_read_value(doc, nodeset->nodeTab[i], ZBX_XPATH_NN("obj"))))
		{
			zabbix_log(LOG_LEVEL_DEBUG, "%s(): Cannot get DVSwitch id.", __func__);
			continue;
		}

		if (NULL == (name = zbx_xml_node_read_value(doc, nodeset->nodeTab[i],
				ZBX_XPATH_PROP_NAME_NODE("name"))))
		{
			zabbix_log(LOG_LEVEL_DEBUG, "%s(): Cannot get DVSwitch name for id: %s.", __func__, id);
			zbx_free(id);
			continue;
		}

		if (NULL == (uuid = zbx_xml_node_read_value(doc, nodeset->nodeTab[i],
				ZBX_XPATH_PROP_NAME_NODE("uuid"))))
		{
			zabbix_log(LOG_LEVEL_DEBUG, "%s(): Cannot get DVSwitch uuid for id: %s.", __func__, id);
			zbx_free(name);
			zbx_free(id);
			continue;
		}

		dvswitch = (zbx_vmware_dvswitch_t *)zbx_malloc(NULL, sizeof(zbx_vmware_dvswitch_t));
		dvswitch->id = id;
		dvswitch->name = name;
		dvswitch->uuid = uuid;
		zbx_vector_vmware_dvswitch_append(dvsitches, dvswitch);
	}

	zbx_vector_vmware_dvswitch_sort(dvsitches, ZBX_DEFAULT_STR_COMPARE_FUNC);

	ret = SUCCEED;
	xmlXPathFreeObject(xpathObj);
out:
	xmlXPathFreeContext(xpathCtx);

	return ret;
}

/******************************************************************************
 *                                                                            *
 * Purpose: retrieves a list of all vmware service hypervisor ids             *
 *                                                                            *
 * Parameters: service      - [IN] the vmware service                         *
 *             easyhandle   - [IN] the CURL handle                            *
 *             alarms_data  - [IN/OUT] list of vmware alarms                  *
 *             hvs          - [OUT] list of vmware hypervisor ids             *
 *             dss          - [OUT] list of vmware datastore ids              *
 *             datacenters  - [OUT] list of vmware datacenters                *
 *             dvswitches   - [OUT] list of vmware DVSwitch                   *
 *             vc_alarm_ids - [OUT] list of vc alarms id                      *
 *             error        - [OUT] the error message in the case of failure  *
 *                                                                            *
 * Return value: SUCCEED - the operation has completed successfully           *
 *               FAIL    - the operation has failed                           *
 *                                                                            *
 ******************************************************************************/
static int	vmware_service_get_hv_ds_dc_dvs_list(const zbx_vmware_service_t *service, CURL *easyhandle,
		zbx_vmware_alarms_data_t *alarms_data, zbx_vector_str_t *hvs, zbx_vector_str_t *dss,
		zbx_vector_vmware_datacenter_t *datacenters, zbx_vector_vmware_dvswitch_t *dvswitches,
		zbx_vector_str_t *vc_alarm_ids, char **error)
{
#	define ZBX_POST_VCENTER_HV_DS_LIST							\
		ZBX_POST_VSPHERE_HEADER								\
		"<ns0:RetrievePropertiesEx xsi:type=\"ns0:RetrievePropertiesExRequestType\">"	\
			"<ns0:_this type=\"PropertyCollector\">%s</ns0:_this>"			\
			"<ns0:specSet>"								\
				"<ns0:propSet>"							\
					"<ns0:type>Folder</ns0:type>"				\
					"<ns0:pathSet>triggeredAlarmState</ns0:pathSet>"	\
				"</ns0:propSet>"						\
				"<ns0:propSet>"							\
					"<ns0:type>HostSystem</ns0:type>"			\
				"</ns0:propSet>"						\
				"<ns0:propSet>"							\
					"<ns0:type>Datastore</ns0:type>"			\
				"</ns0:propSet>"						\
				"<ns0:propSet>"							\
					"<ns0:type>Datacenter</ns0:type>"			\
					"<ns0:pathSet>name</ns0:pathSet>"			\
					"<ns0:pathSet>triggeredAlarmState</ns0:pathSet>"	\
				"</ns0:propSet>"						\
				"<ns0:propSet>"							\
					"<ns0:type>VmwareDistributedVirtualSwitch</ns0:type>"	\
					"<ns0:pathSet>name</ns0:pathSet>"			\
					"<ns0:pathSet>uuid</ns0:pathSet>"			\
				"</ns0:propSet>"						\
				"<ns0:objectSet>"						\
					"<ns0:obj type=\"Folder\">%s</ns0:obj>"			\
					"<ns0:skip>false</ns0:skip>"				\
					"<ns0:selectSet xsi:type=\"ns0:TraversalSpec\">"	\
						"<ns0:name>visitFolders</ns0:name>"		\
						"<ns0:type>Folder</ns0:type>"			\
						"<ns0:path>childEntity</ns0:path>"		\
						"<ns0:skip>false</ns0:skip>"			\
						"<ns0:selectSet>"				\
							"<ns0:name>visitFolders</ns0:name>"	\
						"</ns0:selectSet>"				\
						"<ns0:selectSet>"				\
							"<ns0:name>dcToHf</ns0:name>"		\
						"</ns0:selectSet>"				\
						"<ns0:selectSet>"				\
							"<ns0:name>dcToNf</ns0:name>"		\
						"</ns0:selectSet>"				\
						"<ns0:selectSet>"				\
							"<ns0:name>dcToVmf</ns0:name>"		\
						"</ns0:selectSet>"				\
						"<ns0:selectSet>"				\
							"<ns0:name>crToH</ns0:name>"		\
						"</ns0:selectSet>"				\
						"<ns0:selectSet>"				\
							"<ns0:name>crToRp</ns0:name>"		\
						"</ns0:selectSet>"				\
						"<ns0:selectSet>"				\
							"<ns0:name>dcToDs</ns0:name>"		\
						"</ns0:selectSet>"				\
						"<ns0:selectSet>"				\
							"<ns0:name>hToVm</ns0:name>"		\
						"</ns0:selectSet>"				\
						"<ns0:selectSet>"				\
							"<ns0:name>rpToVm</ns0:name>"		\
						"</ns0:selectSet>"				\
					"</ns0:selectSet>"					\
					"<ns0:selectSet xsi:type=\"ns0:TraversalSpec\">"	\
						"<ns0:name>dcToVmf</ns0:name>"			\
						"<ns0:type>Datacenter</ns0:type>"		\
						"<ns0:path>vmFolder</ns0:path>"			\
						"<ns0:skip>false</ns0:skip>"			\
						"<ns0:selectSet>"				\
							"<ns0:name>visitFolders</ns0:name>"	\
						"</ns0:selectSet>"				\
					"</ns0:selectSet>"					\
					"<ns0:selectSet xsi:type=\"ns0:TraversalSpec\">"	\
						"<ns0:name>dcToDs</ns0:name>"			\
						"<ns0:type>Datacenter</ns0:type>"		\
						"<ns0:path>datastore</ns0:path>"		\
						"<ns0:skip>false</ns0:skip>"			\
						"<ns0:selectSet>"				\
							"<ns0:name>visitFolders</ns0:name>"	\
						"</ns0:selectSet>"				\
					"</ns0:selectSet>"					\
					"<ns0:selectSet xsi:type=\"ns0:TraversalSpec\">"	\
						"<ns0:name>dcToHf</ns0:name>"			\
						"<ns0:type>Datacenter</ns0:type>"		\
						"<ns0:path>hostFolder</ns0:path>"		\
						"<ns0:skip>false</ns0:skip>"			\
						"<ns0:selectSet>"				\
							"<ns0:name>visitFolders</ns0:name>"	\
						"</ns0:selectSet>"				\
					"</ns0:selectSet>"					\
					"<ns0:selectSet xsi:type=\"ns0:TraversalSpec\">"	\
						"<ns0:name>dcToNf</ns0:name>"			\
						"<ns0:type>Datacenter</ns0:type>"		\
						"<ns0:path>networkFolder</ns0:path>"		\
						"<ns0:skip>false</ns0:skip>"			\
						"<ns0:selectSet>"				\
							"<ns0:name>visitFolders</ns0:name>"	\
						"</ns0:selectSet>"				\
					"</ns0:selectSet>"					\
					"<ns0:selectSet xsi:type=\"ns0:TraversalSpec\">"	\
						"<ns0:name>crToH</ns0:name>"			\
						"<ns0:type>ComputeResource</ns0:type>"		\
						"<ns0:path>host</ns0:path>"			\
						"<ns0:skip>false</ns0:skip>"			\
					"</ns0:selectSet>"					\
					"<ns0:selectSet xsi:type=\"ns0:TraversalSpec\">"	\
						"<ns0:name>crToRp</ns0:name>"			\
						"<ns0:type>ComputeResource</ns0:type>"		\
						"<ns0:path>resourcePool</ns0:path>"		\
						"<ns0:skip>false</ns0:skip>"			\
						"<ns0:selectSet>"				\
							"<ns0:name>rpToRp</ns0:name>"		\
						"</ns0:selectSet>"				\
						"<ns0:selectSet>"				\
							"<ns0:name>rpToVm</ns0:name>"		\
						"</ns0:selectSet>"				\
					"</ns0:selectSet>"					\
					"<ns0:selectSet xsi:type=\"ns0:TraversalSpec\">"	\
						"<ns0:name>rpToRp</ns0:name>"			\
						"<ns0:type>ResourcePool</ns0:type>"		\
						"<ns0:path>resourcePool</ns0:path>"		\
						"<ns0:skip>false</ns0:skip>"			\
						"<ns0:selectSet>"				\
							"<ns0:name>rpToRp</ns0:name>"		\
						"</ns0:selectSet>"				\
						"<ns0:selectSet>"				\
							"<ns0:name>rpToVm</ns0:name>"		\
						"</ns0:selectSet>"				\
					"</ns0:selectSet>"					\
					"<ns0:selectSet xsi:type=\"ns0:TraversalSpec\">"	\
						"<ns0:name>hToVm</ns0:name>"			\
						"<ns0:type>HostSystem</ns0:type>"		\
						"<ns0:path>vm</ns0:path>"			\
						"<ns0:skip>false</ns0:skip>"			\
						"<ns0:selectSet>"				\
							"<ns0:name>visitFolders</ns0:name>"	\
						"</ns0:selectSet>"				\
					"</ns0:selectSet>"					\
					"<ns0:selectSet xsi:type=\"ns0:TraversalSpec\">"	\
						"<ns0:name>rpToVm</ns0:name>"			\
						"<ns0:type>ResourcePool</ns0:type>"		\
						"<ns0:path>vm</ns0:path>"			\
						"<ns0:skip>false</ns0:skip>"			\
					"</ns0:selectSet>"					\
				"</ns0:objectSet>"						\
			"</ns0:specSet>"							\
			"<ns0:options/>"							\
		"</ns0:RetrievePropertiesEx>"							\
		ZBX_POST_VSPHERE_FOOTER

#define ZBX_XPATH_GET_ROOT_ALARMS(object, id)							\
		ZBX_XPATH_PROP_OBJECT_ID(object, "[text()='" id "']") "/"			\
		ZBX_XPATH_PROP_NAME_NODE("triggeredAlarmState")

	char				tmp[MAX_STRING_LEN * 2];
	const char			*pcollector = vmware_service_objects[service->type].property_collector;
	int				ret = FAIL;
	xmlDoc				*doc = NULL;
	xmlNode				*vc_alarms;
	zbx_property_collection_iter	*iter = NULL;

	zabbix_log(LOG_LEVEL_DEBUG, "In %s()", __func__);

	zbx_snprintf(tmp, sizeof(tmp), ZBX_POST_VCENTER_HV_DS_LIST, pcollector,
			vmware_service_objects[service->type].root_folder);

	if (SUCCEED != zbx_property_collection_init(easyhandle, tmp, pcollector, __func__, &iter, &doc, error))
		goto out;

	if (ZBX_VMWARE_TYPE_VCENTER == service->type)
		zbx_xml_read_values(doc, ZBX_XPATH_OBJS_BY_TYPE(ZBX_VMWARE_SOAP_HV) , hvs);
	else
		zbx_vector_str_append(hvs, zbx_strdup(NULL, "ha-host"));

	zbx_xml_read_values(doc, ZBX_XPATH_OBJS_BY_TYPE(ZBX_VMWARE_SOAP_DS), dss);
	vmware_service_get_datacenters_list(service, easyhandle, doc, alarms_data, datacenters);
	vmware_service_get_dvswitch_list(doc, dvswitches);
	zbx_snprintf(tmp, sizeof(tmp), ZBX_XPATH_GET_ROOT_ALARMS(ZBX_VMWARE_SOAP_FOLDER, "%s"),
			vmware_service_objects[service->type].root_folder);

	if (NULL != (vc_alarms = zbx_xml_doc_get(doc, tmp)) && FAIL == vmware_service_get_alarms_data(__func__,
			service, easyhandle, doc, vc_alarms, vc_alarm_ids, alarms_data, error))
	{
		goto out;
	}

	while (NULL != iter->token)
	{
		zbx_xml_free_doc(doc);
		doc = NULL;

		if (SUCCEED != zbx_property_collection_next(__func__, iter, &doc, error))
			goto out;

		if (ZBX_VMWARE_TYPE_VCENTER == service->type)
			zbx_xml_read_values(doc, ZBX_XPATH_OBJS_BY_TYPE(ZBX_VMWARE_SOAP_HV), hvs);

		zbx_xml_read_values(doc, ZBX_XPATH_OBJS_BY_TYPE(ZBX_VMWARE_SOAP_DS), dss);
		vmware_service_get_datacenters_list(service, easyhandle, doc, alarms_data, datacenters);
		vmware_service_get_dvswitch_list(doc, dvswitches);

		if (NULL != (vc_alarms = zbx_xml_doc_get(doc, tmp)) && FAIL == vmware_service_get_alarms_data(__func__,
				service, easyhandle, doc, vc_alarms, vc_alarm_ids, alarms_data, error))
		{
			goto out;
		}
	}

	ret = SUCCEED;
out:
	zbx_property_collection_free(iter);
	zbx_xml_free_doc(doc);
	zabbix_log(LOG_LEVEL_DEBUG, "End of %s():%s found hv:%d ds:%d dc:%d", __func__, zbx_result_string(ret),
			hvs->values_num, dss->values_num, datacenters->values_num);

	return ret;

#	undef ZBX_XPATH_GET_ROOT_ALARMS
#	undef ZBX_POST_VCENTER_HV_DS_LIST
}

/******************************************************************************
 *                                                                            *
 * Purpose: retrieves event session name                                      *
 *                                                                            *
 * Parameters: service        - [IN] the vmware service                       *
 *             easyhandle     - [IN] the CURL handle                          *
 *             event_session  - [OUT] a pointer to the output variable        *
 *             error          - [OUT] the error message in the case of failure*
 *                                                                            *
 * Return value: SUCCEED - the operation has completed successfully           *
 *               FAIL    - the operation has failed                           *
 *                                                                            *
 ******************************************************************************/
static int	vmware_service_get_event_session(const zbx_vmware_service_t *service, CURL *easyhandle,
		char **event_session, char **error)
{
#	define ZBX_POST_VMWARE_CREATE_EVENT_COLLECTOR				\
		ZBX_POST_VSPHERE_HEADER						\
		"<ns0:CreateCollectorForEvents>"				\
			"<ns0:_this type=\"EventManager\">%s</ns0:_this>"	\
			"<ns0:filter/>"						\
		"</ns0:CreateCollectorForEvents>"				\
		ZBX_POST_VSPHERE_FOOTER

	char	tmp[MAX_STRING_LEN];
	int	ret = FAIL;
	xmlDoc	*doc = NULL;

	zabbix_log(LOG_LEVEL_DEBUG, "In %s()", __func__);

	zbx_snprintf(tmp, sizeof(tmp), ZBX_POST_VMWARE_CREATE_EVENT_COLLECTOR,
			vmware_service_objects[service->type].event_manager);

	if (SUCCEED != zbx_soap_post(__func__, easyhandle, tmp, &doc, NULL, error))
		goto out;

	if (NULL == (*event_session = zbx_xml_doc_read_value(doc, "/*/*/*/*[@type='EventHistoryCollector']")))
	{
		*error = zbx_strdup(*error, "Cannot get EventHistoryCollector session.");
		goto out;
	}

	ret = SUCCEED;
out:
	zbx_xml_free_doc(doc);
	zabbix_log(LOG_LEVEL_DEBUG, "End of %s():%s event_session:'%s'", __func__, zbx_result_string(ret),
			ZBX_NULL2EMPTY_STR(*event_session));

	return ret;
}

/******************************************************************************
 *                                                                            *
 * Purpose: resets "scrollable view" to the latest events                     *
 *                                                                            *
 * Parameters: easyhandle     - [IN] the CURL handle                          *
 *             event_session  - [IN] event session (EventHistoryCollector)    *
 *                                   identifier                               *
 *             error          - [OUT] the error message in the case of failure*
 *                                                                            *
 * Return value: SUCCEED - the operation has completed successfully           *
 *               FAIL    - the operation has failed                           *
 *                                                                            *
 ******************************************************************************/
static int	vmware_service_reset_event_history_collector(CURL *easyhandle, const char *event_session, char **error)
{
#	define ZBX_POST_VMWARE_RESET_EVENT_COLLECTOR					\
		ZBX_POST_VSPHERE_HEADER							\
		"<ns0:ResetCollector>"							\
			"<ns0:_this type=\"EventHistoryCollector\">%s</ns0:_this>"	\
		"</ns0:ResetCollector>"							\
		ZBX_POST_VSPHERE_FOOTER

	int		ret = FAIL;
	char		tmp[MAX_STRING_LEN], *event_session_esc;

	zabbix_log(LOG_LEVEL_DEBUG, "In %s()", __func__);

	event_session_esc = zbx_xml_escape_dyn(event_session);

	zbx_snprintf(tmp, sizeof(tmp), ZBX_POST_VMWARE_RESET_EVENT_COLLECTOR, event_session_esc);

	zbx_free(event_session_esc);

	if (SUCCEED != zbx_soap_post(__func__, easyhandle, tmp, NULL, NULL, error))
		goto out;

	ret = SUCCEED;
out:
	zabbix_log(LOG_LEVEL_DEBUG, "End of %s():%s", __func__, zbx_result_string(ret));

	return ret;

#	undef ZBX_POST_VMWARE_DESTROY_EVENT_COLLECTOR
}

/******************************************************************************
 *                                                                            *
 * Purpose: reads events from "scrollable view" and moves it back in time     *
 *                                                                            *
 * Parameters: easyhandle     - [IN] the CURL handle                          *
 *             event_session  - [IN] event session (EventHistoryCollector)    *
 *                                   identifier                               *
 *             soap_count     - [IN] max count of events in response          *
 *             xdoc           - [OUT] the result as xml document              *
 *             error          - [OUT] the error message in the case of failure*
 *                                                                            *
 * Return value: SUCCEED - the operation has completed successfully           *
 *               FAIL    - the operation has failed                           *
 *                                                                            *
 ******************************************************************************/
static int	vmware_service_read_previous_events(CURL *easyhandle, const char *event_session, int soap_count,
		xmlDoc **xdoc, char **error)
{
#	define ZBX_POST_VMWARE_READ_PREVIOUS_EVENTS					\
		ZBX_POST_VSPHERE_HEADER							\
		"<ns0:ReadPreviousEvents>"						\
			"<ns0:_this type=\"EventHistoryCollector\">%s</ns0:_this>"	\
			"<ns0:maxCount>%d</ns0:maxCount>"				\
		"</ns0:ReadPreviousEvents>"						\
		ZBX_POST_VSPHERE_FOOTER

	int	ret = FAIL;
	char	tmp[MAX_STRING_LEN], *event_session_esc;

	zabbix_log(LOG_LEVEL_DEBUG, "In %s() soap_count: %d", __func__, soap_count);

	event_session_esc = zbx_xml_escape_dyn(event_session);

	zbx_snprintf(tmp, sizeof(tmp), ZBX_POST_VMWARE_READ_PREVIOUS_EVENTS, event_session_esc, soap_count);

	zbx_free(event_session_esc);

	if (SUCCEED != zbx_soap_post(__func__, easyhandle, tmp, xdoc, NULL, error))
		goto out;

	ret = SUCCEED;
out:
	zabbix_log(LOG_LEVEL_DEBUG, "End of %s():%s", __func__, zbx_result_string(ret));

	return ret;
}

/******************************************************************************
 *                                                                            *
 * Purpose: reads events from "latest page" and moves it back in time         *
 *                                                                            *
 * Parameters: service        - [IN] the vmware service                       *
 *             easyhandle     - [IN] the CURL handle                          *
 *             event_session  - [IN] event session (EventHistoryCollector)    *
 *                                   identifier                               *
 *             xdoc           - [OUT] the result as xml document              *
 *             error          - [OUT] the error message in the case of failure*
 *                                                                            *
 * Return value: SUCCEED - the operation has completed successfully           *
 *               FAIL    - the operation has failed                           *
 *                                                                            *
 ******************************************************************************/
static int	vmware_service_get_event_latestpage(const zbx_vmware_service_t *service, CURL *easyhandle,
		const char *event_session, xmlDoc **xdoc, char **error)
{
#	define ZBX_POST_VMWARE_READ_EVENT_LATEST_PAGE						\
		ZBX_POST_VSPHERE_HEADER								\
		"<ns0:RetrievePropertiesEx>"							\
			"<ns0:_this type=\"PropertyCollector\">%s</ns0:_this>"			\
			"<ns0:specSet>"								\
				"<ns0:propSet>"							\
					"<ns0:type>EventHistoryCollector</ns0:type>"		\
					"<ns0:pathSet>latestPage</ns0:pathSet>"			\
				"</ns0:propSet>"						\
				"<ns0:objectSet>"						\
					"<ns0:obj type=\"EventHistoryCollector\">%s</ns0:obj>"	\
				"</ns0:objectSet>"						\
			"</ns0:specSet>"							\
			"<ns0:options/>"							\
		"</ns0:RetrievePropertiesEx>"							\
		ZBX_POST_VSPHERE_FOOTER

	int	ret = FAIL;
	char	tmp[MAX_STRING_LEN], *event_session_esc;

	zabbix_log(LOG_LEVEL_DEBUG, "In %s()", __func__);

	event_session_esc = zbx_xml_escape_dyn(event_session);

	zbx_snprintf(tmp, sizeof(tmp), ZBX_POST_VMWARE_READ_EVENT_LATEST_PAGE,
			vmware_service_objects[service->type].property_collector, event_session_esc);

	zbx_free(event_session_esc);

	if (SUCCEED != zbx_soap_post(__func__, easyhandle, tmp, xdoc, NULL, error))
		goto out;

	ret = SUCCEED;
out:
	zabbix_log(LOG_LEVEL_DEBUG, "End of %s():%s", __func__, zbx_result_string(ret));

	return ret;

#	undef ZBX_POST_VMWARE_READ_EVENT_LATEST_PAGE
}

/******************************************************************************
 *                                                                            *
 * Purpose: destroys event session                                            *
 *                                                                            *
 * Parameters: easyhandle     - [IN] the CURL handle                          *
 *             event_session  - [IN] event session (EventHistoryCollector)    *
 *                                   identifier                               *
 *             error          - [OUT] the error message in the case of failure*
 *                                                                            *
 * Return value: SUCCEED - the operation has completed successfully           *
 *               FAIL    - the operation has failed                           *
 *                                                                            *
 ******************************************************************************/
static int	vmware_service_destroy_event_session(CURL *easyhandle, const char *event_session, char **error)
{
#	define ZBX_POST_VMWARE_DESTROY_EVENT_COLLECTOR					\
		ZBX_POST_VSPHERE_HEADER							\
		"<ns0:DestroyCollector>"						\
			"<ns0:_this type=\"EventHistoryCollector\">%s</ns0:_this>"	\
		"</ns0:DestroyCollector>"						\
		ZBX_POST_VSPHERE_FOOTER

	int	ret = FAIL;
	char	tmp[MAX_STRING_LEN], *event_session_esc;

	zabbix_log(LOG_LEVEL_DEBUG, "In %s()", __func__);

	event_session_esc = zbx_xml_escape_dyn(event_session);

	zbx_snprintf(tmp, sizeof(tmp), ZBX_POST_VMWARE_DESTROY_EVENT_COLLECTOR, event_session_esc);

	zbx_free(event_session_esc);

	if (SUCCEED != zbx_soap_post(__func__, easyhandle, tmp, NULL, NULL, error))
		goto out;

	ret = SUCCEED;
out:
	zabbix_log(LOG_LEVEL_DEBUG, "End of %s():%s", __func__, zbx_result_string(ret));

	return ret;
}

/******************************************************************************
 *                                                                            *
 * Purpose: read event data by id from xml and put to array of events         *
 *                                                                            *
 * Parameters: events    - [IN/OUT] the array of parsed events                *
 *             xml_event - [IN] the xml node and id of parsed event           *
 *             xdoc      - [IN] xml document with eventlog records            *
 *             alloc_sz  - [OUT] allocated memory size for events             *
 *                                                                            *
 * Return value: SUCCEED - the operation has completed successfully           *
 *               FAIL    - the operation has failed                           *
 ******************************************************************************/
static int	vmware_service_put_event_data(zbx_vector_ptr_t *events, zbx_id_xmlnode_t xml_event, xmlDoc *xdoc,
		zbx_uint64_t *alloc_sz)
{
	zbx_vmware_event_t		*event = NULL;
	char				*message, *time_str, *ip;
	int				nodes_det = 0;
	time_t				timestamp = 0;
	unsigned int			i;
	zbx_uint64_t			sz;
	static event_hostinfo_node_t	host_nodes[] =
	{
		{ ZBX_XPATH_EVT_INFO("datacenter"),		ZBX_HOSTINFO_NODES_DATACENTER,	NULL },
		{ ZBX_XPATH_EVT_INFO("computeResource"),	ZBX_HOSTINFO_NODES_COMPRES,	NULL },
		{ ZBX_XPATH_EVT_INFO("host"),			ZBX_HOSTINFO_NODES_HOST,	NULL },
		{ ZBX_XPATH_EVT_ARGUMENT("_sourcehost_"),	ZBX_HOSTINFO_NODES_HOST,	NULL },
		{ ZBX_XPATH_EVT_ARGUMENT("entityName"),		ZBX_HOSTINFO_NODES_HOST,	NULL }
	};

	if (NULL == (message = zbx_xml_node_read_value(xdoc, xml_event.xml_node, ZBX_XPATH_NN("fullFormattedMessage"))))
	{
		zabbix_log(LOG_LEVEL_TRACE, "skipping event key '" ZBX_FS_UI64 "', fullFormattedMessage"
				" is missing", xml_event.id);
		return FAIL;
	}

	for (i = 0; i < ARRSIZE(host_nodes); i++)
	{
		if (0 == (nodes_det & host_nodes[i].flag) && NULL != (host_nodes[i].name =
				zbx_xml_node_read_value(xdoc, xml_event.xml_node, host_nodes[i].node_name)))
		{
			nodes_det |= host_nodes[i].flag;

			if (ZBX_HOSTINFO_NODES_MASK_ALL == (nodes_det & ZBX_HOSTINFO_NODES_MASK_ALL))
				break;
		}
	}

	if (0 != (nodes_det & ZBX_HOSTINFO_NODES_HOST))
	{
		message = zbx_strdcat(message, "\n\nsource: ");

		for (i = 0; i < ARRSIZE(host_nodes); i++)
		{
			if (NULL == host_nodes[i].name)
				continue;

			message = zbx_dsprintf(message, "%s%s%s", message, host_nodes[i].name,
					0 != (host_nodes[i].flag & ZBX_HOSTINFO_NODES_HOST) ? "" : "/");
			zbx_free(host_nodes[i].name);
		}
	}
	else
	{
		if (0 != (nodes_det & ZBX_HOSTINFO_NODES_MASK_ALL))
		{
			for (i = 0; i < ARRSIZE(host_nodes); i++)
				zbx_free(host_nodes[i].name);
		}

		if (NULL != (ip = zbx_xml_node_read_value(xdoc, xml_event.xml_node, ZBX_XPATH_NN("ipAddress"))))
		{
			message = zbx_dsprintf(message, "%s\n\nsource: %s", message, ip);
			zbx_free(ip);
		}
	}

	zbx_replace_invalid_utf8(message);

	if (NULL == (time_str = zbx_xml_node_read_value(xdoc, xml_event.xml_node, ZBX_XPATH_NN("createdTime"))))
	{
		zabbix_log(LOG_LEVEL_TRACE, "createdTime is missing for event key '" ZBX_FS_UI64 "'", xml_event.id);
	}
	else
	{
		if (FAIL == zbx_iso8601_utc(time_str, &timestamp))	/* 2013-06-04T14:19:23.406298Z */
		{
			zabbix_log(LOG_LEVEL_TRACE, "unexpected format of createdTime '%s' for event key '"
					ZBX_FS_UI64 "'", time_str, xml_event.id);
		}

		zbx_free(time_str);
	}

	event = (zbx_vmware_event_t *)zbx_malloc(event, sizeof(zbx_vmware_event_t));
	event->key = xml_event.id;
	event->timestamp = timestamp;
	event->message = evt_msg_strpool_strdup(message, &sz);
	zbx_free(message);
	zbx_vector_ptr_append(events, event);

	if (0 < sz)
		*alloc_sz += zbx_shmem_required_chunk_size(sz);

	return SUCCEED;
}

/******************************************************************************
 *                                                                            *
 * Purpose: parse multiple events data                                        *
 *                                                                            *
 * Parameters: events     - [IN/OUT] the array of parsed events               *
 *             last_key   - [IN] the key of last parsed event                 *
 *             is_prop    - [IN] read events from RetrieveProperties XML      *
 *             xdoc       - [IN] xml document with eventlog records           *
 *             alloc_sz   - [OUT] allocated memory size for events            *
 *             node_count - [OUT] count of xml event nodes                    *
 *                                                                            *
 * Return value: The count of events successfully parsed                      *
 *                                                                            *
 ******************************************************************************/
static int	vmware_service_parse_event_data(zbx_vector_ptr_t *events, zbx_uint64_t last_key, const int is_prop,
		xmlDoc *xdoc, zbx_uint64_t *alloc_sz, int *node_count)
{
#	define LAST_KEY(evs)	(((const zbx_vmware_event_t *)evs->values[evs->values_num - 1])->key)

	zbx_vector_id_xmlnode_t	ids;
	int			i, parsed_num = 0;
	char			*value;
	xmlXPathContext		*xpathCtx;
	xmlXPathObject		*xpathObj;
	xmlNodeSetPtr		nodeset;
	static int		is_clear = 0;

	zabbix_log(LOG_LEVEL_DEBUG, "In %s() last_key:" ZBX_FS_UI64, __func__, last_key);

	xpathCtx = xmlXPathNewContext(xdoc);

	if (NULL == (xpathObj = xmlXPathEvalExpression((const xmlChar *)(0 == is_prop ? "/*/*/*"
			ZBX_XPATH_LN("returnval") : "/*/*/*" ZBX_XPATH_LN("returnval") "/*/*/*"ZBX_XPATH_LN("Event")),
			xpathCtx)))
	{
		zabbix_log(LOG_LEVEL_DEBUG, "Cannot make evenlog list parsing query.");
		goto clean;
	}

	if (0 != xmlXPathNodeSetIsEmpty(xpathObj->nodesetval))
	{
		if (NULL != node_count)
			*node_count = 0;

		zabbix_log(LOG_LEVEL_DEBUG, "Cannot find items in evenlog list.");
		goto clean;
	}

	nodeset = xpathObj->nodesetval;
	zbx_vector_id_xmlnode_create(&ids);
	zbx_vector_id_xmlnode_reserve(&ids, (size_t)nodeset->nodeNr);

	if (NULL != node_count)
		*node_count = nodeset->nodeNr;

	for (i = 0; i < nodeset->nodeNr; i++)
	{
		zbx_id_xmlnode_t	xml_event;
		zbx_uint64_t		key;

		if (NULL == (value = zbx_xml_node_read_value(xdoc, nodeset->nodeTab[i], ZBX_XPATH_NN("key"))))
		{
			zabbix_log(LOG_LEVEL_TRACE, "skipping eventlog record without key, xml number '%d'", i);
			continue;
		}

		key = (unsigned int) atoi(value);

		if (0 == key && 0 == isdigit(value[('-' == *value || '+' == *value) ? 1 : 0 ]))
		{
			zabbix_log(LOG_LEVEL_TRACE, "skipping eventlog key '%s', not a number", value);
			zbx_free(value);
			continue;
		}

		zbx_free(value);

		if (key <= last_key)
		{
			zabbix_log(LOG_LEVEL_TRACE, "skipping event key '" ZBX_FS_UI64 "', has been processed", key);
			continue;
		}

		xml_event.id = key;
		xml_event.xml_node = nodeset->nodeTab[i];
		zbx_vector_id_xmlnode_append(&ids, xml_event);
	}

	if (0 != ids.values_num)
	{
		zbx_vector_id_xmlnode_sort(&ids, ZBX_DEFAULT_UINT64_COMPARE_FUNC);
		zbx_vector_ptr_reserve(events, (size_t)(ids.values_num + events->values_alloc));

		/* validate that last event from "latestPage" is connected with first event from ReadPreviousEvents */
		if (0 != events->values_num && LAST_KEY(events) != ids.values[ids.values_num -1].id + 1)
		{
			zabbix_log(LOG_LEVEL_DEBUG, "%s() events:%d is_clear:%d id gap:%d", __func__,
					events->values_num, is_clear,
					(int)(LAST_KEY(events) - (ids.values[ids.values_num -1].id + 1)));

			/* if sequence of events is not continuous, ignore events from "latestPage" property */
			if (0 != is_clear)
				zbx_vector_ptr_clear_ext(events, (zbx_clean_func_t)vmware_event_free);
		}

		/* we are reading "scrollable views" in reverse chronological order, */
		/* so inside a "scrollable view" latest events should come first too */
		for (i = ids.values_num - 1; i >= 0; i--)
		{
			if (SUCCEED == vmware_service_put_event_data(events, ids.values[i], xdoc, alloc_sz))
				parsed_num++;
		}
	}
	else if (0 != last_key && 0 != events->values_num && LAST_KEY(events) != last_key + 1)
	{
		zabbix_log(LOG_LEVEL_DEBUG, "%s() events:%d is_clear:%d last_key id gap:%d", __func__,
				events->values_num, is_clear, (int)(LAST_KEY(events) - (last_key + 1)));

		/* if sequence of events is not continuous, ignore events from "latestPage" property */
		if (0 != is_clear)
			zbx_vector_ptr_clear_ext(events, (zbx_clean_func_t)vmware_event_free);
	}

	zbx_vector_id_xmlnode_destroy(&ids);
clean:
	xmlXPathFreeObject(xpathObj);
	xmlXPathFreeContext(xpathCtx);
	is_clear = is_prop;

	zabbix_log(LOG_LEVEL_DEBUG, "End of %s() parsed:%d", __func__, parsed_num);

	return parsed_num;

#	undef LAST_KEY
}

/******************************************************************************
 *                                                                            *
 * Purpose: retrieves event data                                              *
 *                                                                            *
 * Parameters: service      - [IN] the vmware service                         *
 *             easyhandle   - [IN] the CURL handle                            *
 *             last_key     - [IN] the ID of last processed event             *
 *             events       - [OUT] a pointer to the output variable          *
 *             alloc_sz     - [OUT] allocated memory size for events          *
 *             error        - [OUT] the error message in the case of failure  *
 *                                                                            *
 * Return value: SUCCEED - the operation has completed successfully           *
 *               FAIL    - the operation has failed                           *
 *                                                                            *
 ******************************************************************************/
static int	vmware_service_get_event_data(const zbx_vmware_service_t *service, CURL *easyhandle,
		zbx_uint64_t last_key, zbx_vector_ptr_t *events, zbx_uint64_t *alloc_sz, char **error)
{
#	define ATTEMPTS_NUM	4
#	define EVENT_TAG	1
#	define RETURNVAL_TAG	0
#	define LAST_KEY(evs)	(((const zbx_vmware_event_t *)evs->values[evs->values_num - 1])->key)

	char		*event_session = NULL, *err = NULL;
	int		ret = FAIL, node_count = 1, soap_retry = ATTEMPTS_NUM,
			soap_count = 5; /* 10 - initial value of eventlog records number in one response */
	xmlDoc		*doc = NULL;
	zbx_uint64_t	eventlog_last_key;

	zabbix_log(LOG_LEVEL_DEBUG, "In %s()", __func__);

	if (SUCCEED != vmware_service_get_event_session(service, easyhandle, &event_session, error))
		goto out;

	if (SUCCEED != vmware_service_reset_event_history_collector(easyhandle, event_session, error))
		goto end_session;

	if (NULL != service->data && 0 != service->data->events.values_num &&
			((const zbx_vmware_event_t *)service->data->events.values[0])->key > last_key)
	{
		eventlog_last_key = ((const zbx_vmware_event_t *)service->data->events.values[0])->key;
	}
	else
		eventlog_last_key = last_key;

	if (SUCCEED != vmware_service_get_event_latestpage(service, easyhandle, event_session, &doc, error))
		goto end_session;

	if (0 < vmware_service_parse_event_data(events, eventlog_last_key, EVENT_TAG, doc, alloc_sz, NULL) &&
			LAST_KEY(events) == eventlog_last_key + 1)
	{
		zabbix_log(LOG_LEVEL_TRACE, "%s() latestPage events:%d", __func__, events->values_num);

		ret = SUCCEED;
		goto end_session;
	}

	do
	{
		zbx_xml_free_doc(doc);
		doc = NULL;

		if ((ZBX_MAXQUERYMETRICS_UNLIMITED / 2) >= soap_count)
			soap_count = soap_count * 2;
		else if (ZBX_MAXQUERYMETRICS_UNLIMITED != soap_count)
			soap_count = ZBX_MAXQUERYMETRICS_UNLIMITED;

		if (0 != events->values_num && (LAST_KEY(events) - eventlog_last_key -1) < (unsigned int)soap_count)
		{
			soap_count = (int)(LAST_KEY(events) - eventlog_last_key - 1);
		}

		if (!ZBX_IS_RUNNING() || (0 < soap_count && SUCCEED != vmware_service_read_previous_events(easyhandle,
				event_session, soap_count, &doc, error)))
		{
			goto end_session;
		}

		if (0 != node_count)
			soap_retry = ATTEMPTS_NUM;
	}
	while (0 < vmware_service_parse_event_data(events, eventlog_last_key, RETURNVAL_TAG, doc, alloc_sz,
			&node_count) || (0 == node_count && 0 < soap_retry--));

	if (0 != eventlog_last_key && 0 != events->values_num && LAST_KEY(events) != eventlog_last_key + 1)
	{
		zabbix_log(LOG_LEVEL_DEBUG, "%s() events:%d id gap:%d", __func__, events->values_num,
				(int)(LAST_KEY(events) - (eventlog_last_key + 1)));
	}

	ret = SUCCEED;
end_session:
	if (SUCCEED != vmware_service_destroy_event_session(easyhandle, event_session, &err))
	{
		*error = zbx_strdcatf(*error, "%s%s", NULL != *error ? "; " : "", err);
		zbx_free(err);
		ret = FAIL;
	}
out:
	zbx_free(event_session);
	zbx_xml_free_doc(doc);

	if (SUCCEED == ret && 10 == soap_count && 0 == events->values_num)
		zabbix_log(LOG_LEVEL_WARNING, "vmware events collector returned empty result");

	zabbix_log(LOG_LEVEL_DEBUG, "End of %s():%s events:%d", __func__, zbx_result_string(ret), events->values_num);

	return ret;

#	undef ATTEMPTS_NUM
#	undef EVENT_TAG
#	undef RETURNVAL_TAG
#	undef LAST_KEY
}

/******************************************************************************
 *                                                                            *
 * Purpose: retrieves data only last event                                    *
 *                                                                            *
 * Parameters: service      - [IN] the vmware service                         *
 *             easyhandle   - [IN] the CURL handle                            *
 *             events       - [OUT] a pointer to the output variable          *
 *             alloc_sz     - [OUT] allocated memory size for events          *
 *             error        - [OUT] the error message in the case of failure  *
 *                                                                            *
 * Return value: SUCCEED - the operation has completed successfully           *
 *               FAIL    - the operation has failed                           *
 *                                                                            *
 ******************************************************************************/
static int	vmware_service_get_last_event_data(const zbx_vmware_service_t *service, CURL *easyhandle,
		zbx_vector_ptr_t *events, zbx_uint64_t *alloc_sz, char **error)
{
#	define ZBX_POST_VMWARE_LASTEVENT 								\
		ZBX_POST_VSPHERE_HEADER									\
		"<ns0:RetrievePropertiesEx>"								\
			"<ns0:_this type=\"PropertyCollector\">%s</ns0:_this>"				\
			"<ns0:specSet>"									\
				"<ns0:propSet>"								\
					"<ns0:type>EventManager</ns0:type>"				\
					"<ns0:all>false</ns0:all>"					\
					"<ns0:pathSet>latestEvent</ns0:pathSet>"			\
				"</ns0:propSet>"							\
				"<ns0:objectSet>"							\
					"<ns0:obj type=\"EventManager\">%s</ns0:obj>"			\
				"</ns0:objectSet>"							\
			"</ns0:specSet>"								\
			"<ns0:options/>"								\
		"</ns0:RetrievePropertiesEx>"								\
		ZBX_POST_VSPHERE_FOOTER

	char			tmp[MAX_STRING_LEN], *value;
	int			ret = FAIL;
	xmlDoc			*doc = NULL;
	zbx_id_xmlnode_t	xml_event;
	xmlXPathContext		*xpathCtx;
	xmlXPathObject		*xpathObj;

	zabbix_log(LOG_LEVEL_DEBUG, "In %s()", __func__);

	zbx_snprintf(tmp, sizeof(tmp), ZBX_POST_VMWARE_LASTEVENT,
			vmware_service_objects[service->type].property_collector,
			vmware_service_objects[service->type].event_manager);

	if (SUCCEED != zbx_soap_post(__func__, easyhandle, tmp, &doc, NULL, error))
		goto out;

	xpathCtx = xmlXPathNewContext(doc);

	if (NULL == (xpathObj = xmlXPathEvalExpression((const xmlChar *)ZBX_XPATH_PROP_NAME("latestEvent"), xpathCtx)))
	{
		*error = zbx_strdup(*error, "Cannot make lastevenlog list parsing query.");
		goto clean;
	}

	if (0 != xmlXPathNodeSetIsEmpty(xpathObj->nodesetval))
	{
		*error = zbx_strdup(*error, "Cannot find items in lastevenlog list.");
		goto clean;
	}

	xml_event.xml_node = xpathObj->nodesetval->nodeTab[0];

	if (NULL == (value = zbx_xml_node_read_value(doc, xml_event.xml_node, ZBX_XPATH_NN("key"))))
	{
		*error = zbx_strdup(*error, "Cannot find last event key");
		goto clean;
	}

	xml_event.id = (unsigned int) atoi(value);

	if (0 == xml_event.id && 0 == isdigit(value[('-' == *value || '+' == *value) ? 1 : 0 ]))
	{
		*error = zbx_dsprintf(*error, "Cannot convert eventlog key from %s", value);
		zbx_free(value);
		goto clean;
	}

	zbx_free(value);

	if (SUCCEED != vmware_service_put_event_data(events, xml_event, doc, alloc_sz))
	{
		*error = zbx_dsprintf(*error, "Cannot retrieve last eventlog data for key "ZBX_FS_UI64, xml_event.id);
		goto clean;
	}

	ret = SUCCEED;
clean:
	xmlXPathFreeObject(xpathObj);
	xmlXPathFreeContext(xpathCtx);
out:
	zbx_xml_free_doc(doc);
	zabbix_log(LOG_LEVEL_DEBUG, "End of %s():%s last_key:" ZBX_FS_UI64, __func__, zbx_result_string(ret),
			(SUCCEED == ret ? xml_event.id : 0));
	return ret;

#	undef ZBX_POST_VMWARE_LASTEVENT
}

/******************************************************************************
 *                                                                            *
 * Purpose: retrieves a list of vmware service clusters and resource pools    *
 *                                                                            *
 * Parameters: service       - [IN] the vmware service                        *
 *             easyhandle    - [IN] the CURL handle                           *
 *             cluster_data  - [OUT] a pointer to the output variable         *
 *             clusters      - [OUT] a pointer to the resulting clusters      *
 *                              vector                                        *
 *             rp_chunks     - [OUT] a pointer to the resulting resource pool *
 *                              vector                                        *
 *             alarms_data   - [OUT] the vector with all alarms               *
 *             error         - [OUT] the error message in the case of failure *
 *                                                                            *
 * Return value: SUCCEED - the operation has completed successfully           *
 *               FAIL    - the operation has failed                           *
 *                                                                            *
 ******************************************************************************/
static int	vmware_service_process_cluster_data(zbx_vmware_service_t *service, CURL *easyhandle,
		xmlDoc *cluster_data, zbx_vector_ptr_t *clusters, zbx_vector_vmware_rpool_chunk_t *rp_chunks,
		zbx_vmware_alarms_data_t *alarms_data, char **error)
{
#define ZBX_XPATH_GET_RESOURCEPOOL_PARENTID								\
		ZBX_XPATH_PROP_NAME_NODE("parent") "[@type='ResourcePool']"
#define ZBX_XPATH_GET_NON_RESOURCEPOOL_PARENTID								\
		ZBX_XPATH_PROP_NAME_NODE("parent") "[@type!='ResourcePool']"

	int			ret, i;
	char			*id_esc, tmp[MAX_STRING_LEN * 2];
	zbx_vmware_cluster_t	*cluster;
	zbx_vector_str_t	rp_ids, ids;
	xmlNode			*node;

	zabbix_log(LOG_LEVEL_DEBUG, "In %s()", __func__);

	zbx_vector_str_create(&ids);

	zbx_xml_read_values(cluster_data, ZBX_XPATH_OBJS_BY_TYPE(ZBX_VMWARE_SOAP_CLUSTER), &ids);
	zbx_vector_ptr_reserve(clusters, (size_t)(clusters->values_alloc + ids.values_num));

	for (i = 0; i < ids.values_num; i++)
	{
		char	*name;

		id_esc = zbx_xml_escape_dyn(ids.values[i]);
		zbx_snprintf(tmp, sizeof(tmp), ZBX_XPATH_PROP_OBJECT_ID(ZBX_VMWARE_SOAP_CLUSTER, "[text()='%s']"),
				id_esc);
		zbx_str_free(id_esc);

		if (NULL == (node = zbx_xml_doc_get(cluster_data, tmp)) ||
				NULL == (name = zbx_xml_node_read_value(cluster_data, node,
				ZBX_XPATH_PROP_NAME_NODE("name"))))
		{
			continue;
		}

		cluster = (zbx_vmware_cluster_t *)zbx_malloc(NULL, sizeof(zbx_vmware_cluster_t));
		cluster->id = zbx_strdup(NULL, ids.values[i]);
		cluster->name = name;
		cluster->status = NULL;
		zbx_vector_str_create(&cluster->dss_uuid);
		zbx_vector_str_create(&cluster->alarm_ids);

		if (SUCCEED != vmware_service_get_alarms_data(__func__, service, easyhandle, cluster_data,
				zbx_xml_node_get(cluster_data, node, ZBX_XPATH_PROP_NAME_NODE("triggeredAlarmState")),
				&cluster->alarm_ids, alarms_data, error))
		{
			vmware_cluster_free(cluster);
			ret = FAIL;
			goto out;
		}

		zbx_vector_ptr_append(clusters, cluster);
	}

	zbx_vector_str_create(&rp_ids);
	zbx_xml_read_values(cluster_data, ZBX_XPATH_OBJS_BY_TYPE(ZBX_VMWARE_SOAP_RESOURCEPOOL), &rp_ids);
	zbx_vector_vmware_rpool_chunk_reserve(rp_chunks, (size_t)(rp_chunks->values_num + rp_ids.values_num));

	for (i = 0; i < rp_ids.values_num; i++)
	{
		zbx_vmware_rpool_chunk_t	*rp_chunk;

		rp_chunk = (zbx_vmware_rpool_chunk_t *)zbx_malloc(NULL, sizeof(zbx_vmware_rpool_chunk_t));

		id_esc = zbx_xml_escape_dyn(rp_ids.values[i]);
		zbx_snprintf(tmp, sizeof(tmp), ZBX_XPATH_PROP_OBJECT_ID(ZBX_VMWARE_SOAP_RESOURCEPOOL, "[text()='%s']"),
				id_esc);
		zbx_str_free(id_esc);

		if (NULL == (node = zbx_xml_doc_get(cluster_data, tmp)) || NULL == (
				rp_chunk->name = zbx_xml_node_read_value(cluster_data, node,
				ZBX_XPATH_PROP_NAME_NODE("name"))))
		{
			zbx_free(rp_chunk);
			continue;
		}

		if (NULL == (rp_chunk->first_parentid = zbx_xml_node_read_value(cluster_data , node,
				ZBX_XPATH_GET_RESOURCEPOOL_PARENTID)))
		{
			if (NULL == (rp_chunk->first_parentid = zbx_xml_node_read_value(cluster_data , node,
					ZBX_XPATH_GET_NON_RESOURCEPOOL_PARENTID)))
			{
				zbx_free(rp_chunk->name);
				zbx_free(rp_chunk);
				continue;
			}

			rp_chunk->parent_is_rp = 0;
		}
		else
			rp_chunk->parent_is_rp = 1;

		rp_chunk->id = zbx_strdup(NULL, rp_ids.values[i]);
		rp_chunk->path = rp_chunk->parentid = NULL;
		zbx_vector_vmware_rpool_chunk_append(rp_chunks, rp_chunk);
	}

	zbx_vector_str_clear_ext(&rp_ids, zbx_str_free);
	zbx_vector_str_destroy(&rp_ids);

	ret = SUCCEED;
out:
	zbx_vector_str_clear_ext(&ids, zbx_str_free);
	zbx_vector_str_destroy(&ids);

	zabbix_log(LOG_LEVEL_DEBUG, "End of %s():%s cl:%d rp:%d", __func__, zbx_result_string(ret),
			clusters->values_num, rp_chunks->values_num);

	return ret;

#undef ZBX_XPATH_GET_RESOURCEPOOL_PARENTID
#undef ZBX_XPATH_GET_NON_RESOURCEPOOL_PARENTID
}

/******************************************************************************
 *                                                                            *
 * Purpose: retrieves status of the specified vmware cluster                  *
 *                                                                            *
 * Parameters: easyhandle   - [IN] the CURL handle                            *
 *             datastores   - [IN] all available Datastores                   *
 *             cluster      - [IN/OUT] the cluster                            *
 *             cq_values    - [IN/OUT] the vector with custom query entries   *
 *             error        - [OUT] the error message in the case of failure  *
 *                                                                            *
 * Return value: SUCCEED - the operation has completed successfully           *
 *               FAIL    - the operation has failed                           *
 *                                                                            *
 ******************************************************************************/
static int	vmware_service_get_cluster_state(CURL *easyhandle, const zbx_vector_vmware_datastore_t *datastores,
		zbx_vmware_cluster_t *cluster, zbx_vector_cq_value_t *cq_values, char **error)
{
#	define ZBX_POST_VMWARE_CLUSTER_STATUS 								\
		ZBX_POST_VSPHERE_HEADER									\
		"<ns0:RetrievePropertiesEx>"								\
			"<ns0:_this type=\"PropertyCollector\">propertyCollector</ns0:_this>"		\
			"<ns0:specSet>"									\
				"<ns0:propSet>"								\
					"<ns0:type>ClusterComputeResource</ns0:type>"			\
					"<ns0:all>false</ns0:all>"					\
					"<ns0:pathSet>summary.overallStatus</ns0:pathSet>"		\
					"<ns0:pathSet>datastore</ns0:pathSet>"				\
					"%s"								\
				"</ns0:propSet>"							\
				"<ns0:objectSet>"							\
					"<ns0:obj type=\"ClusterComputeResource\">%s</ns0:obj>"		\
				"</ns0:objectSet>"							\
			"</ns0:specSet>"								\
			"<ns0:options></ns0:options>"							\
		"</ns0:RetrievePropertiesEx>"								\
		ZBX_POST_VSPHERE_FOOTER

	char			*tmp, *clusterid_esc, *cq_prop;
	int			i, ret;
	xmlDoc			*doc = NULL;
	zbx_vector_cq_value_t	cqvs;
	zbx_vector_str_t	ids;

	zabbix_log(LOG_LEVEL_DEBUG, "In %s() clusterid:'%s'", __func__, cluster->id);

	zbx_vector_str_create(&ids);
	zbx_vector_cq_value_create(&cqvs);
	clusterid_esc = zbx_xml_escape_dyn(cluster->id);
	cq_prop = vmware_cq_prop_soap_request(cq_values, ZBX_VMWARE_SOAP_CLUSTER, cluster->id, &cqvs);

	tmp = zbx_dsprintf(NULL, ZBX_POST_VMWARE_CLUSTER_STATUS, cq_prop, clusterid_esc);

	zbx_str_free(cq_prop);
	zbx_str_free(clusterid_esc);
	ret = zbx_soap_post(__func__, easyhandle, tmp, &doc, NULL, error);
	zbx_str_free(tmp);

	if (FAIL == ret)
		goto out;

	cluster->status = zbx_xml_doc_read_value(doc, ZBX_XPATH_PROP_NAME("summary.overallStatus"));

	if (0 != cqvs.values_num)
		vmware_service_cq_prop_value(__func__, doc, &cqvs);

	zbx_xml_read_values(doc, ZBX_XPATH_PROP_NAME("datastore") "/*", &ids);

	for (i = 0; i < ids.values_num; i++)
	{
		int			j;
		zbx_vmware_datastore_t	ds_cmp;

		ds_cmp.id = ids.values[i];

		if (FAIL == (j = zbx_vector_vmware_datastore_bsearch(datastores, &ds_cmp, vmware_ds_id_compare)))
		{
			zabbix_log(LOG_LEVEL_DEBUG, "%s(): Datastore \"%s\" not found on cluster \"%s\".", __func__,
					ds_cmp.id, cluster->id);
			continue;
		}

		zbx_vector_str_append(&cluster->dss_uuid, zbx_strdup(NULL, datastores->values[j]->uuid));
	}
out:
	zbx_vector_cq_value_destroy(&cqvs);
	zbx_vector_str_clear_ext(&ids, zbx_str_free);
	zbx_vector_str_destroy(&ids);
	zbx_xml_free_doc(doc);
	zabbix_log(LOG_LEVEL_DEBUG, "End of %s():%s", __func__, zbx_result_string(ret));

	return ret;

#	undef ZBX_POST_VMWARE_CLUSTER_STATUS
}

/******************************************************************************
 *                                                                            *
 * Purpose: creates lists of vmware cluster and resource pool objects         *
 *                                                                            *
 * Parameters: service       - [IN] the vmware service                        *
 *             easyhandle    - [IN] the CURL handle                           *
 *             datastores    - [IN] all available Datastores                  *
 *             cq_values     - [IN/OUT] the vector with custom query entries  *
 *             clusters      - [OUT] a pointer to the resulting clusters      *
 *                              vector                                        *
 *             resourcepools - [OUT] a pointer to the resulting resource pool *
 *                              vector                                        *
 *             alarms_data   - [OUT] the vector with all alarms               *
 *             error         - [OUT] the error message in the case of failure *
 *                                                                            *
 * Return value: SUCCEED - the operation has completed successfully           *
 *               FAIL    - the operation has failed                           *
 *                                                                            *
 ******************************************************************************/
static int	vmware_service_get_clusters_and_resourcepools(zbx_vmware_service_t *service, CURL *easyhandle,
		const zbx_vector_vmware_datastore_t *datastores, zbx_vector_cq_value_t *cq_values,
		zbx_vector_ptr_t *clusters, zbx_vector_vmware_resourcepool_t *resourcepools,
		zbx_vmware_alarms_data_t *alarms_data, char **error)
{
#	define ZBX_POST_VCENTER_CLUSTER								\
		ZBX_POST_VSPHERE_HEADER								\
		"<ns0:RetrievePropertiesEx xsi:type=\"ns0:RetrievePropertiesExRequestType\">"	\
			"<ns0:_this type=\"PropertyCollector\">propertyCollector</ns0:_this>"	\
			"<ns0:specSet>"								\
				"<ns0:propSet>"							\
					"<ns0:type>ClusterComputeResource</ns0:type>"		\
					"<ns0:pathSet>name</ns0:pathSet>"			\
					"<ns0:pathSet>triggeredAlarmState</ns0:pathSet>"	\
				"</ns0:propSet>"						\
				"<ns0:propSet>"							\
					"<ns0:type>ResourcePool</ns0:type>"			\
					"<ns0:pathSet>resourcePool</ns0:pathSet>"		\
					"<ns0:pathSet>name</ns0:pathSet>"			\
					"<ns0:pathSet>parent</ns0:pathSet>"			\
				"</ns0:propSet>"						\
				"<ns0:objectSet>"						\
					"<ns0:obj type=\"Folder\">group-d1</ns0:obj>"		\
					"<ns0:skip>false</ns0:skip>"				\
					"<ns0:selectSet xsi:type=\"ns0:TraversalSpec\">"	\
						"<ns0:name>visitFolders</ns0:name>"		\
						"<ns0:type>Folder</ns0:type>"			\
						"<ns0:path>childEntity</ns0:path>"		\
						"<ns0:skip>false</ns0:skip>"			\
						"<ns0:selectSet>"				\
							"<ns0:name>visitFolders</ns0:name>"	\
						"</ns0:selectSet>"				\
						"<ns0:selectSet>"				\
							"<ns0:name>dcToHf</ns0:name>"		\
						"</ns0:selectSet>"				\
						"<ns0:selectSet>"				\
							"<ns0:name>dcToVmf</ns0:name>"		\
						"</ns0:selectSet>"				\
						"<ns0:selectSet>"				\
							"<ns0:name>crToH</ns0:name>"		\
						"</ns0:selectSet>"				\
						"<ns0:selectSet>"				\
							"<ns0:name>crToRp</ns0:name>"		\
						"</ns0:selectSet>"				\
						"<ns0:selectSet>"				\
							"<ns0:name>dcToDs</ns0:name>"		\
						"</ns0:selectSet>"				\
						"<ns0:selectSet>"				\
							"<ns0:name>hToVm</ns0:name>"		\
						"</ns0:selectSet>"				\
						"<ns0:selectSet>"				\
							"<ns0:name>rpToVm</ns0:name>"		\
						"</ns0:selectSet>"				\
					"</ns0:selectSet>"					\
					"<ns0:selectSet xsi:type=\"ns0:TraversalSpec\">"	\
						"<ns0:name>dcToVmf</ns0:name>"			\
						"<ns0:type>Datacenter</ns0:type>"		\
						"<ns0:path>vmFolder</ns0:path>"			\
						"<ns0:skip>false</ns0:skip>"			\
						"<ns0:selectSet>"				\
							"<ns0:name>visitFolders</ns0:name>"	\
						"</ns0:selectSet>"				\
					"</ns0:selectSet>"					\
					"<ns0:selectSet xsi:type=\"ns0:TraversalSpec\">"	\
						"<ns0:name>dcToDs</ns0:name>"			\
						"<ns0:type>Datacenter</ns0:type>"		\
						"<ns0:path>datastore</ns0:path>"		\
						"<ns0:skip>false</ns0:skip>"			\
						"<ns0:selectSet>"				\
							"<ns0:name>visitFolders</ns0:name>"	\
						"</ns0:selectSet>"				\
					"</ns0:selectSet>"					\
					"<ns0:selectSet xsi:type=\"ns0:TraversalSpec\">"	\
						"<ns0:name>dcToHf</ns0:name>"			\
						"<ns0:type>Datacenter</ns0:type>"		\
						"<ns0:path>hostFolder</ns0:path>"		\
						"<ns0:skip>false</ns0:skip>"			\
						"<ns0:selectSet>"				\
							"<ns0:name>visitFolders</ns0:name>"	\
						"</ns0:selectSet>"				\
					"</ns0:selectSet>"					\
					"<ns0:selectSet xsi:type=\"ns0:TraversalSpec\">"	\
						"<ns0:name>crToH</ns0:name>"			\
						"<ns0:type>ComputeResource</ns0:type>"		\
						"<ns0:path>host</ns0:path>"			\
						"<ns0:skip>false</ns0:skip>"			\
					"</ns0:selectSet>"					\
					"<ns0:selectSet xsi:type=\"ns0:TraversalSpec\">"	\
						"<ns0:name>crToRp</ns0:name>"			\
						"<ns0:type>ComputeResource</ns0:type>"		\
						"<ns0:path>resourcePool</ns0:path>"		\
						"<ns0:skip>false</ns0:skip>"			\
						"<ns0:selectSet>"				\
							"<ns0:name>rpToRp</ns0:name>"		\
						"</ns0:selectSet>"				\
						"<ns0:selectSet>"				\
							"<ns0:name>rpToVm</ns0:name>"		\
						"</ns0:selectSet>"				\
						"<ns0:selectSet>"				\
							"<ns0:name>rp</ns0:name>"		\
						"</ns0:selectSet>"				\
					"</ns0:selectSet>"					\
					"<ns0:selectSet xsi:type=\"ns0:TraversalSpec\">"	\
						"<ns0:name>rpToRp</ns0:name>"			\
						"<ns0:type>ResourcePool</ns0:type>"		\
						"<ns0:path>resourcePool</ns0:path>"		\
						"<ns0:skip>false</ns0:skip>"			\
						"<ns0:selectSet>"				\
							"<ns0:name>rpToRp</ns0:name>"		\
						"</ns0:selectSet>"				\
						"<ns0:selectSet>"				\
							"<ns0:name>rpToVm</ns0:name>"		\
						"</ns0:selectSet>"				\
					"</ns0:selectSet>"					\
					"<ns0:selectSet xsi:type=\"ns0:TraversalSpec\">"	\
						"<ns0:name>hToVm</ns0:name>"			\
						"<ns0:type>HostSystem</ns0:type>"		\
						"<ns0:path>vm</ns0:path>"			\
						"<ns0:skip>false</ns0:skip>"			\
						"<ns0:selectSet>"				\
							"<ns0:name>visitFolders</ns0:name>"	\
						"</ns0:selectSet>"				\
					"</ns0:selectSet>"					\
					"<ns0:selectSet xsi:type=\"ns0:TraversalSpec\">"	\
						"<ns0:name>rpToVm</ns0:name>"			\
						"<ns0:type>ResourcePool</ns0:type>"		\
						"<ns0:path>vm</ns0:path>"			\
						"<ns0:skip>false</ns0:skip>"			\
					"</ns0:selectSet>"					\
					"<ns0:selectSet xsi:type=\"ns0:TraversalSpec\">"	\
						"<ns0:name>rp</ns0:name>"			\
						"<ns0:type>ResourcePool</ns0:type>"		\
						"<ns0:path>resourcePool</ns0:path>"		\
						"<ns0:skip>false</ns0:skip>"			\
						"<ns0:selectSet>"				\
							"<ns0:name>rp</ns0:name>"		\
						"</ns0:selectSet>"				\
					"</ns0:selectSet>"					\
				"</ns0:objectSet>"						\
			"</ns0:specSet>"							\
			"<ns0:options/>"							\
		"</ns0:RetrievePropertiesEx>"							\
		ZBX_POST_VSPHERE_FOOTER

	int				i, ret = FAIL;
	xmlDoc				*cluster_data = NULL;
	zbx_property_collection_iter	*iter = NULL;
	zbx_vector_vmware_rpool_chunk_t	rp_chunks;
	zbx_vector_ptr_t		cl_chunks;

	zabbix_log(LOG_LEVEL_DEBUG, "In %s()", __func__);

	if (SUCCEED != zbx_property_collection_init(easyhandle, ZBX_POST_VCENTER_CLUSTER, "propertyCollector",
			__func__, &iter, &cluster_data, error))
	{
		goto out;
	}

	zbx_vector_vmware_rpool_chunk_create(&rp_chunks);
	zbx_vector_ptr_create(&cl_chunks);

	if (SUCCEED != vmware_service_process_cluster_data(service, easyhandle, cluster_data, &cl_chunks, &rp_chunks,
			alarms_data, error))
	{
		goto clean;
	}

	while (NULL != iter->token)
	{
		zbx_xml_free_doc(cluster_data);
		cluster_data = NULL;

		if (SUCCEED != zbx_property_collection_next(__func__, iter, &cluster_data, error))
			goto clean;

		if (SUCCEED != vmware_service_process_cluster_data(service, easyhandle, cluster_data, &cl_chunks,
				&rp_chunks, alarms_data, error))
		{
			goto clean;
		}
	}

	zbx_vector_vmware_rpool_chunk_sort(&rp_chunks, ZBX_DEFAULT_STR_PTR_COMPARE_FUNC);

	for (i = 0; i < rp_chunks.values_num; i++)
	{
		int				k;
		zbx_vmware_resourcepool_t	*rpool;
		zbx_vmware_rpool_chunk_t	rp_parent, *rp_chunk = rp_chunks.values[i];

		if (0 == rp_chunk->parent_is_rp)	/* skipped the top (default) resource pool name */
			continue;

		rpool = (zbx_vmware_resourcepool_t*)zbx_malloc(NULL, sizeof(zbx_vmware_resourcepool_t));
		rpool->id = zbx_strdup(NULL, rp_chunk->id);
		rpool->path = zbx_strdup(NULL, rp_chunk->name);
		rpool->vm_num = 0;

		rp_parent.id = rp_chunk->first_parentid;

		while (FAIL != (k = zbx_vector_vmware_rpool_chunk_bsearch(&rp_chunks, &rp_parent,
				ZBX_DEFAULT_STR_PTR_COMPARE_FUNC)))
		{
			zbx_vmware_rpool_chunk_t	*rp_next = rp_chunks.values[k];

			if (NULL != rp_next->path)
				rpool->path = zbx_dsprintf(rpool->path, "%s/%s", rp_next->path, rpool->path);

			if (0 == rp_next->parent_is_rp || NULL != rp_next->path)
			{
				rpool->parentid = zbx_strdup(NULL, 0 == rp_next->parent_is_rp ?
						rp_next->first_parentid : rp_next->parentid);
				zbx_vector_vmware_resourcepool_append(resourcepools, rpool);
				rp_chunk->path = rpool->path;
				rp_chunk->parentid = rpool->parentid;
				break;
			}

			rpool->path = zbx_dsprintf(rpool->path, "%s/%s", rp_next->name, rpool->path);
			rp_parent.id = rp_next->first_parentid;
		}

		/* free rpool if it was not added to resourcepool vector */
		if (NULL == rp_chunk->path)
			vmware_resourcepool_free(rpool);
	}

	zbx_vector_vmware_resourcepool_sort(resourcepools, ZBX_DEFAULT_STR_PTR_COMPARE_FUNC);
	zbx_vector_ptr_reserve(clusters, (size_t)(clusters->values_alloc + cl_chunks.values_num));

	for (i = cl_chunks.values_num - 1; i >= 0 ; i--)
	{
		zbx_vmware_cluster_t	*cluster = (zbx_vmware_cluster_t*)(cl_chunks.values[i]);

		if (SUCCEED != vmware_service_get_cluster_state(easyhandle, datastores, cluster, cq_values, error))
			goto clean;

		zbx_vector_ptr_append(clusters, cluster);
		zbx_vector_ptr_remove_noorder(&cl_chunks, i);
	}

	ret = SUCCEED;
clean:
	zbx_xml_free_doc(cluster_data);
	zbx_vector_vmware_rpool_chunk_clear_ext(&rp_chunks, vmware_rp_chunk_free);
	zbx_vector_vmware_rpool_chunk_destroy(&rp_chunks);
	zbx_vector_ptr_clear_ext(&cl_chunks, (zbx_clean_func_t)vmware_cluster_free);
	zbx_vector_ptr_destroy(&cl_chunks);
out:
	zbx_property_collection_free(iter);

	zabbix_log(LOG_LEVEL_DEBUG, "End of %s():%s found cl:%d rp:%d", __func__, zbx_result_string(ret),
			clusters->values_num, resourcepools->values_num);

	return ret;
#	undef ZBX_POST_VCENTER_CLUSTER
}

/******************************************************************************
 *                                                                            *
 * Purpose: get statically defined default value for maxquerymetrics for      *
 *          vcenter when it could not be retrieved from soap, depending on    *
 *          vcenter version (https://kb.vmware.com/s/article/2107096)         *
 * Parameters: service   - [IN] the vmware service                            *
 *                                                                            *
 * Return value: maxquerymetrics                                              *
 *                                                                            *
 ******************************************************************************/
static int	get_default_maxquerymetrics_for_vcenter(const zbx_vmware_service_t *service)
{
	if ((6 == service->major_version && 5 <= service->minor_version) ||
			6 < service->major_version)
	{
		return ZBX_VCENTER_6_5_0_AND_MORE_STATS_MAXQUERYMETRICS;
	}
	else
		return ZBX_VCENTER_LESS_THAN_6_5_0_STATS_MAXQUERYMETRICS;
}

/******************************************************************************
 *                                                                            *
 * Purpose: get vpxd.stats.maxquerymetrics parameter from vcenter only        *
 *                                                                            *
 * Parameters: easyhandle   - [IN] the CURL handle                            *
 *             service      - [IN] the vmware service                         *
 *             max_qm       - [OUT] max count of Datastore metrics in one     *
 *                                  request                                   *
 *             error        - [OUT] the error message in the case of failure  *
 *                                                                            *
 * Return value: SUCCEED - the operation has completed successfully           *
 *               FAIL    - the operation has failed                           *
 *                                                                            *
 ******************************************************************************/
static int	vmware_service_get_maxquerymetrics(CURL *easyhandle, zbx_vmware_service_t *service, int *max_qm,
		char **error)
{
#	define ZBX_POST_MAXQUERYMETRICS								\
		ZBX_POST_VSPHERE_HEADER								\
		"<ns0:QueryOptions>"								\
			"<ns0:_this type=\"OptionManager\">VpxSettings</ns0:_this>"		\
			"<ns0:name>config.vpxd.stats.maxQueryMetrics</ns0:name>"		\
		"</ns0:QueryOptions>"								\
		ZBX_POST_VSPHERE_FOOTER

	int	ret = FAIL;
	char	*val;
	xmlDoc	*doc = NULL;

	zabbix_log(LOG_LEVEL_DEBUG, "In %s()", __func__);

	if (SUCCEED != zbx_soap_post(__func__, easyhandle, ZBX_POST_MAXQUERYMETRICS, &doc, NULL, error))
	{
		if (NULL == doc)	/* if not SOAP error */
			goto out;

		zabbix_log(LOG_LEVEL_DEBUG, "Error of query maxQueryMetrics: %s.", *error);
		zbx_free(*error);
	}

	ret = SUCCEED;

	if (NULL == (val = zbx_xml_doc_read_value(doc, ZBX_XPATH_MAXQUERYMETRICS())))
	{
		*max_qm = get_default_maxquerymetrics_for_vcenter(service);
		zabbix_log(LOG_LEVEL_DEBUG, "maxQueryMetrics defaults to %d", *max_qm);
		goto out;
	}

	/* vmware article 2107096                                                                    */
	/* Edit the config.vpxd.stats.maxQueryMetrics key in the advanced settings of vCenter Server */
	/* To disable the limit, set a value to -1                                                   */
	/* Edit the web.xml file. To disable the limit, set a value 0                                */
	if (-1 == atoi(val))
	{
		*max_qm = ZBX_MAXQUERYMETRICS_UNLIMITED;
	}
	else if (SUCCEED != zbx_is_uint31(val, max_qm))
	{
		zabbix_log(LOG_LEVEL_DEBUG, "Cannot convert maxQueryMetrics from %s.", val);
		*max_qm = get_default_maxquerymetrics_for_vcenter(service);
		zabbix_log(LOG_LEVEL_DEBUG, "maxQueryMetrics defaults to %d", *max_qm);
	}
	else if (0 == *max_qm)
	{
		*max_qm = ZBX_MAXQUERYMETRICS_UNLIMITED;
	}

	zbx_free(val);
out:
	zbx_xml_free_doc(doc);
	zabbix_log(LOG_LEVEL_DEBUG, "End of %s():%s", __func__, zbx_result_string(ret));

	return ret;
}
/******************************************************************************
 *                                                                            *
 * Purpose: creates a new performance counter object in shared memory and     *
 *          adds to the specified vector                                      *
 *                                                                            *
 * Parameters: counters  - [IN/OUT] the vector the created performance        *
 *                                  counter object should be added to         *
 *             counterid - [IN] the performance counter id                    *
 *             state     - [IN] the performance counter first state           *
 *                                                                            *
 ******************************************************************************/
static void	vmware_counters_add_new(zbx_vector_ptr_t *counters, zbx_uint64_t counterid, unsigned char state)
{
	zbx_vmware_perf_counter_t	*counter;

	counter = (zbx_vmware_perf_counter_t *)__vm_shmem_malloc_func(NULL, sizeof(zbx_vmware_perf_counter_t));
	counter->counterid = counterid;
	counter->state = state;
	counter->last_used = 0;
	counter->query_instance = NULL;

	zbx_vector_str_uint64_pair_create_ext(&counter->values, __vm_shmem_malloc_func, __vm_shmem_realloc_func,
			__vm_shmem_free_func);

	zbx_vector_ptr_append(counters, counter);
}

/******************************************************************************
 *                                                                            *
 * Purpose: initializes vmware service object                                 *
 *                                                                            *
 * Parameters: service      - [IN] the vmware service                         *
 *             easyhandle   - [IN] the CURL handle                            *
 *             error        - [OUT] the error message in the case of failure  *
 *                                                                            *
 * Return value: SUCCEED - the operation has completed successfully           *
 *               FAIL    - the operation has failed                           *
 *                                                                            *
 * Comments: While the service object can't be accessed from other processes  *
 *           during initialization it's still processed outside vmware locks  *
 *           and therefore must not allocate/free shared memory.              *
 *                                                                            *
 ******************************************************************************/
static int	vmware_service_initialize(zbx_vmware_service_t *service, CURL *easyhandle, char **error)
{
	char			*version_without_major, *version_update, *version = NULL, *fullname = NULL;
	zbx_vector_ptr_t	counters;
	int			ret = FAIL;

	zbx_vector_ptr_create(&counters);

	if (SUCCEED != vmware_service_get_contents(easyhandle, &version, &fullname, error))
		goto out;

	if (0 != (service->state & ZBX_VMWARE_STATE_READY) && 0 == strcmp(service->version, version))
	{
		ret = SUCCEED;
		goto out;
	}

	if (SUCCEED != vmware_service_get_perf_counters(service, easyhandle, &counters, error))
		goto out;

	zbx_vmware_lock();

	if (NULL != service->version)
		vmware_shared_strfree(service->version);

	if (NULL != service->fullname)
		vmware_shared_strfree(service->fullname);

	if (0 != service->entities.num_data)
	{
		zbx_hashset_iter_t		iter;
		zbx_vmware_perf_entity_t	*entity;

		zbx_hashset_iter_reset(&service->entities, &iter);

		while (NULL != (entity = (zbx_vmware_perf_entity_t *)zbx_hashset_iter_next(&iter)))
			vmware_shared_perf_entity_clean(entity);

		zbx_hashset_clear(&service->entities);
	}

	if (0 != service->counters.num_data)
	{
		zbx_hashset_iter_t		iter;
		zbx_vmware_counter_t		*counter;

		zbx_hashset_iter_reset(&service->counters, &iter);

		while (NULL != (counter = (zbx_vmware_counter_t *)zbx_hashset_iter_next(&iter)))
			vmware_counter_shared_clean(counter);

		zbx_hashset_clear(&service->counters);
	}

	service->fullname = vmware_shared_strdup(fullname);
	vmware_counters_shared_copy(&service->counters, &counters);
	service->version = vmware_shared_strdup(version);
	service->major_version = (unsigned short)atoi(version);

	/* version should have the "x.y.z" format, but there is also an "x.y Un" format in nature */
	/* according to https://www.vmware.com/support/policies/version.html */
	if (NULL == (version_without_major = strchr(version, '.')) ||
			NULL == (version_update = strpbrk(++version_without_major, ".U")))
	{
		*error = zbx_dsprintf(*error, "Invalid version: %s.", version);
		goto unlock;
	}

	service->minor_version = (unsigned short)atoi(version_without_major);
	service->update_version = (unsigned short)atoi(++version_update);

	ret = SUCCEED;
unlock:
	zbx_vmware_unlock();
out:
	zbx_free(version);
	zbx_free(fullname);

	zbx_vector_ptr_clear_ext(&counters, (zbx_mem_free_func_t)vmware_counter_free);
	zbx_vector_ptr_destroy(&counters);

	return ret;
}

/******************************************************************************
 *                                                                            *
 * Purpose: adds entity to vmware service performance entity list             *
 *                                                                            *
 * Parameters: service  - [IN] the vmware service                             *
 *             type     - [IN] the performance entity type (HostSystem,       *
 *                             (Datastore, VirtualMachine...)                 *
 *             id       - [IN] the performance entity id                      *
 *             counters - [IN] NULL terminated list of performance counters   *
 *                             to be monitored for this entity                *
 *             instance - [IN] the performance counter instance name          *
 *             now      - [IN] the current timestamp                          *
 *                                                                            *
 * Comments: The performance counters are specified by their path:            *
 *             <group>/<key>[<rollup type>]                                   *
 *                                                                            *
 ******************************************************************************/
static void	vmware_service_add_perf_entity(zbx_vmware_service_t *service, const char *type, const char *id,
		const char **counters, const char *instance, time_t now)
{
	zbx_vmware_perf_entity_t	entity, *pentity;
	zbx_uint64_t			counterid;
	int				i;

	zabbix_log(LOG_LEVEL_DEBUG, "In %s() type:%s id:%s", __func__, type, id);

	if (NULL == (pentity = zbx_vmware_service_get_perf_entity(service, type, id)))
	{
		entity.type = vmware_shared_strdup(type);
		entity.id = vmware_shared_strdup(id);

		pentity = (zbx_vmware_perf_entity_t *)zbx_hashset_insert(&service->entities, &entity, sizeof(zbx_vmware_perf_entity_t));

		zbx_vector_ptr_create_ext(&pentity->counters, __vm_shmem_malloc_func, __vm_shmem_realloc_func,
				__vm_shmem_free_func);

		for (i = 0; NULL != counters[i]; i++)
		{
			if (SUCCEED == zbx_vmware_service_get_counterid(service, counters[i], &counterid, NULL))
				vmware_counters_add_new(&pentity->counters, counterid, ZBX_VMWARE_COUNTER_NEW);
			else
				zabbix_log(LOG_LEVEL_DEBUG, "cannot find performance counter %s", counters[i]);
		}

		zbx_vector_ptr_sort(&pentity->counters, ZBX_DEFAULT_UINT64_PTR_COMPARE_FUNC);
		pentity->refresh = ZBX_VMWARE_PERF_INTERVAL_UNKNOWN;
		pentity->query_instance = vmware_shared_strdup(instance);
		pentity->error = NULL;
	}

	pentity->last_seen = now;

	zabbix_log(LOG_LEVEL_DEBUG, "End of %s() perfcounters:%d", __func__, pentity->counters.values_num);
}

/******************************************************************************
 *                                                                            *
 * Purpose: adds new or remove old entities (hypervisors, virtual machines)   *
 *          from service performance entity list                              *
 *                                                                            *
 * Parameters: service - [IN] the vmware service                              *
 *                                                                            *
 ******************************************************************************/
static void	vmware_service_update_perf_entities(zbx_vmware_service_t *service)
{
	int			i;
	zbx_vmware_hv_t		*hv;
	zbx_vmware_vm_t		*vm;
	zbx_hashset_iter_t	iter;

	const char		*hv_perfcounters[] = {
					"net/packetsRx[summation]", "net/packetsTx[summation]",
					"net/received[average]", "net/transmitted[average]",
					"datastore/totalReadLatency[average]",
					"datastore/totalWriteLatency[average]",
					"datastore/numberReadAveraged[average]",
					"datastore/numberWriteAveraged[average]",
					"cpu/usage[average]", "cpu/utilization[average]",
					"power/power[average]", "power/powerCap[average]",
					"net/droppedRx[summation]", "net/droppedTx[summation]",
					"net/errorsRx[summation]", "net/errorsTx[summation]",
					"net/broadcastRx[summation]", "net/broadcastTx[summation]",
					NULL
				};

	const char		*vm_perfcounters[] = {
					"virtualDisk/read[average]", "virtualDisk/write[average]",
					"virtualDisk/numberReadAveraged[average]",
					"virtualDisk/numberWriteAveraged[average]",
					"net/packetsRx[summation]", "net/packetsTx[summation]",
					"net/received[average]", "net/transmitted[average]",
					"cpu/ready[summation]", "net/usage[average]", "cpu/usage[average]",
					"cpu/latency[average]", "cpu/readiness[average]",
					"cpu/swapwait[summation]", "sys/osUptime[latest]",
					"mem/consumed[average]", "mem/usage[average]", "mem/swapped[average]",
					"net/usage[average]", "virtualDisk/readOIO[latest]",
					"virtualDisk/writeOIO[latest]",
					"virtualDisk/totalWriteLatency[average]",
					"virtualDisk/totalReadLatency[average]",
					NULL
				};

	const char		*ds_perfcounters[] = {
					"disk/used[latest]", "disk/provisioned[latest]",
					"disk/capacity[latest]", NULL
				};

	zabbix_log(LOG_LEVEL_DEBUG, "In %s()", __func__);

	/* update current performance entities */
	zbx_hashset_iter_reset(&service->data->hvs, &iter);
	while (NULL != (hv = (zbx_vmware_hv_t *)zbx_hashset_iter_next(&iter)))
	{
		vmware_service_add_perf_entity(service, ZBX_VMWARE_SOAP_HV, hv->id, hv_perfcounters,
				ZBX_VMWARE_PERF_QUERY_ALL, service->lastcheck);

		for (i = 0; i < hv->vms.values_num; i++)
		{
			vm = (zbx_vmware_vm_t *)hv->vms.values[i];
			vmware_service_add_perf_entity(service, ZBX_VMWARE_SOAP_VM, vm->id, vm_perfcounters,
					ZBX_VMWARE_PERF_QUERY_ALL, service->lastcheck);
			zabbix_log(LOG_LEVEL_TRACE, "%s() for type: VirtualMachine hv id: %s hv uuid: %s linked vm id:"
					" %s vm uuid: %s", __func__, hv->id, hv->uuid, vm->id, vm->uuid);
		}
	}

	if (ZBX_VMWARE_TYPE_VCENTER == service->type)
	{
		for (i = 0; i < service->data->datastores.values_num; i++)
		{
			zbx_vmware_datastore_t	*ds = service->data->datastores.values[i];
			vmware_service_add_perf_entity(service, ZBX_VMWARE_SOAP_DS, ds->id, ds_perfcounters,
					ZBX_VMWARE_PERF_QUERY_TOTAL, service->lastcheck);
			zabbix_log(LOG_LEVEL_TRACE, "%s() for type: Datastore id: %s name: %s uuid: %s", __func__,
					ds->id, ds->name, ds->uuid);
		}
	}

	zabbix_log(LOG_LEVEL_DEBUG, "End of %s() entities:%d", __func__, service->entities.num_data);
}

/******************************************************************************
 *                                                                            *
 * Purpose: move custom query response to shared memory                       *
 *                                                                            *
 * Parameters: cq_values - [IN] the vector with custom query entries and      *
 *                              responses                                     *
 *                                                                            *
 ******************************************************************************/
static void	vmware_service_copy_cust_query_response(zbx_vector_cq_value_t *cq_values)
{
	int	i;

	for (i = 0; i < cq_values->values_num; i++)
	{
		if (ZBX_VMWARE_CQV_ERROR == cq_values->values[i]->status)
		{
			vmware_shared_strfree(cq_values->values[i]->instance->error);
			cq_values->values[i]->instance->error = vmware_shared_strdup(cq_values->values[i]->response);
			cq_values->values[i]->instance->state = ZBX_VMWARE_CQ_ERROR | ZBX_VMWARE_CQ_SEPARATE;
		}
		else if (ZBX_VMWARE_CQV_VALUE == cq_values->values[i]->status)
		{
			vmware_shared_strfree(cq_values->values[i]->instance->value);
			cq_values->values[i]->instance->value = vmware_shared_strdup(cq_values->values[i]->response);
			cq_values->values[i]->instance->state = (unsigned char)(ZBX_VMWARE_CQ_READY |
					(cq_values->values[i]->instance->state & ZBX_VMWARE_CQ_SEPARATE));
		}
	}
}

/******************************************************************************
 *                                                                            *
 * Purpose: collect custom requests of the selected type                      *
 *                                                                            *
 * Parameters: cust_queries - [IN] the hashset with all type custom queries   *
 *             type         - [IN] - the type of custom query                 *
 *             cq_values    - [OUT] the vector with custom query entries and  *
 *                              responses                                     *
 *                                                                            *
 ******************************************************************************/
static void	vmware_service_cust_query_prep(zbx_hashset_t *cust_queries, const zbx_vmware_custom_query_type_t type,
		zbx_vector_cq_value_t *cq_values, int cache_update_period)
{
	zbx_hashset_iter_t	iter;
	zbx_vmware_cust_query_t	*instance;
	time_t			now = time(NULL);

	zabbix_log(LOG_LEVEL_DEBUG, "In %s() cust_queries:%d", __func__, cust_queries->num_data);

	zbx_hashset_iter_reset(cust_queries, &iter);

	while (NULL != (instance = (zbx_vmware_cust_query_t *)zbx_hashset_iter_next(&iter)))
	{
		zbx_vmware_cq_value_t	*cqv;

		if (instance->query_type != type)
			continue;

		if (0 == (instance->state & ZBX_VMWARE_CQ_NEW) && now - instance->last_pooled > SEC_PER_DAY)
		{
			vmware_shared_cust_query_clean(instance);
			zbx_hashset_iter_remove(&iter);
			continue;
		}

		if (0 != (instance->state & ZBX_VMWARE_CQ_PAUSED))
			continue;

		if (0 == (instance->state & ZBX_VMWARE_CQ_NEW) &&
				now - instance->last_pooled > 2 * cache_update_period)
		{
			instance->state |= ZBX_VMWARE_CQ_PAUSED;
			continue;
		}

		cqv = (zbx_vmware_cq_value_t *)zbx_malloc(NULL, sizeof(zbx_vmware_cq_value_t));
		cqv->status = ZBX_VMWARE_CQV_EMPTY;
		cqv->instance = instance;
		cqv->response = NULL;
		zbx_vector_cq_value_append(cq_values, cqv);
	}

	zabbix_log(LOG_LEVEL_DEBUG, "End of %s() cq_values:%d", __func__, cq_values->values_num);
}

/******************************************************************************
 *                                                                            *
 * Purpose: load DVSwitch info from VC                                        *
 *                                                                            *
 * Parameters: easyhandle - [IN] the CURL handle                              *
 *             cq_values  - [IN/OUT] the vector with custom query entries     *
 *                                     and responses                          *
 *                                                                            *
 ******************************************************************************/
static void	vmware_service_dvswitch_load(CURL *easyhandle, zbx_vector_cq_value_t *cq_values)
{
#	define ZBX_POST_FETCH_DV_PORTS										\
		ZBX_POST_VSPHERE_HEADER										\
			"<ns0:FetchDVPorts>"									\
				"<ns0:_this type=\"%s\">%s</ns0:_this>"						\
				"<ns0:criteria>%s</ns0:criteria>"						\
			"</ns0:FetchDVPorts>"									\
		ZBX_POST_VSPHERE_FOOTER

	size_t	offset;
	char	*error, tmp[MAX_STRING_LEN], criteria[MAX_STRING_LEN];
	int	i, j, count = 0;
	xmlDoc	*doc = NULL;

	zabbix_log(LOG_LEVEL_DEBUG, "In %s() dvs count:%d", __func__, cq_values->values_num);

	for (i = 0; i < cq_values->values_num; i++)
	{
		zbx_vmware_cq_value_t	*cqv = cq_values->values[i];
		xmlNode			*node;

		criteria[0] = '\0';
		offset = 0;
		zbx_xml_free_doc(doc);

		for (j = 0; j < cqv->instance->query_params->values_num; j++)
		{
			char		*name_esc, *value_esc;
			const char	*host_type;

			if (0 == strcmp(cqv->instance->query_params->values[j].name, "host"))
				host_type = " type=\"HostSystem\"";
			else
				host_type = NULL;

			name_esc = zbx_xml_escape_dyn(cqv->instance->query_params->values[j].name);
			value_esc = zbx_xml_escape_dyn(cqv->instance->query_params->values[j].value);
			offset += zbx_snprintf(criteria + offset, sizeof(criteria) - offset, "<ns0:%s%s>%s</ns0:%s>",
					name_esc, ZBX_NULL2EMPTY_STR(host_type), value_esc, name_esc);
			zbx_free(name_esc);
			zbx_free(value_esc);
		}

		zbx_snprintf(tmp, sizeof(tmp), ZBX_POST_FETCH_DV_PORTS, cqv->instance->soap_type, cqv->instance->id,
				criteria);

		if (SUCCEED != zbx_soap_post(__func__, easyhandle, tmp, &doc, NULL, &error))
		{
			cqv->status = ZBX_VMWARE_CQV_ERROR;
			cqv->response = error;
			error = NULL;
			continue;
		}

		if (NULL == (node = zbx_xml_doc_get(doc, "/*/*" ZBX_XPATH_LN("FetchDVPortsResponse"))))
			continue;

		if (0 == strcmp(cqv->instance->mode, "state"))	/* ignore node remove error for empty result */
			zbx_xml_node_remove(doc ,node, ZBX_XNN("returnval") ZBX_XPATH_LN("config"));

		if (SUCCEED != zbx_xmlnode_to_json(node, &cqv->response))
		{
			cqv->response = zbx_strdup(NULL, "Cannot parse FetchDVPortsResponse.");
			cqv->status = ZBX_VMWARE_CQV_ERROR;
			continue;
		}

		cqv->status = ZBX_VMWARE_CQV_VALUE;
		count++;
		zabbix_log(LOG_LEVEL_DEBUG, "%s() SUCCEED id:%s response:%d", __func__, cqv->instance->id,
				(int)strlen(cqv->response));
	}

	zbx_xml_free_doc(doc);

	zabbix_log(LOG_LEVEL_DEBUG, "End of %s() count: %d / %d", __func__, count, cq_values->values_num);
}

/******************************************************************************
 *                                                                            *
 * Purpose: read from xml document property value                             *
 *                                                                            *
 * Parameters: fn_parent - [IN] parent function name                          *
 *             xdoc      - [IN] the xml document                              *
 *             cqvs      - [IN/OUT] the custom query entries                  *
 *                                                                            *
 ******************************************************************************/
static void	vmware_service_cq_prop_value(const char *fn_parent, xmlDoc *xdoc, zbx_vector_cq_value_t *cqvs)
{
	int	i;

	for (i = 0; i < cqvs->values_num; i++)
	{
		char			xpath[MAX_STRING_LEN];
		xmlNode			*node;
		zbx_vmware_cq_value_t	*cqv = cqvs->values[i];

		zbx_snprintf(xpath, sizeof(xpath), ZBX_XPATH_PROP_NAME("%s"), cqv->instance->key);

		if (NULL == (node = zbx_xml_doc_get(xdoc, xpath)))
		{
			cqv->response = NULL;
			cqv->status = ZBX_VMWARE_CQV_VALUE;
		}
		else if ('\0' != *cqv->instance->mode && 0 == strcmp(cqv->instance->mode, "json"))
		{
			zbx_xmlnode_to_json(node, &cqv->response);
			cqv->status = ZBX_VMWARE_CQV_VALUE;
		}
		else if (NULL != node->xmlChildrenNode && XML_TEXT_NODE == node->xmlChildrenNode->type)
		{
			cqv->response = zbx_xml_node_read_value(xdoc, node, ".");
			cqv->status = ZBX_VMWARE_CQV_VALUE;
		}
		else
		{
			cqv->response = zbx_strdup(NULL, "only scalar values can be returned.");
			cqv->status = ZBX_VMWARE_CQV_ERROR;
		}

		zabbix_log(LOG_LEVEL_DEBUG, "%s() %s id:%s key:%s response length:%d node type:%d", fn_parent,
				ZBX_VMWARE_CQV_ERROR == cqv->status ? "FAIL" : "SUCCEED", cqv->instance->id,
				cqv->instance->key, NULL == cqv->response ? -1 : (int)strlen(cqv->response),
				NULL != node && NULL != node->xmlChildrenNode ? (int)node->xmlChildrenNode->type : -1);
	}
}

/******************************************************************************
 *                                                                            *
 * Purpose: load vmware object property info from VC                          *
 *                                                                            *
 * Parameters: easyhandle - [IN] the CURL handle                              *
 *             collector  - [IN] the name of vmware property collector        *
 *             cq_values  - [IN/OUT] the vector with custom query entries     *
 *                                     and responses                          *
 *                                                                            *
 ******************************************************************************/
static void	vmware_service_props_load(CURL *easyhandle, const char *collector, zbx_vector_cq_value_t *cq_values)
{
#	define ZBX_POST_OBJ_PROP									\
		ZBX_POST_VSPHERE_HEADER									\
		"<ns0:RetrievePropertiesEx>"								\
			"<ns0:_this type=\"PropertyCollector\">%s</ns0:_this>"		\
			"<ns0:specSet>"									\
				"<ns0:propSet>"								\
					"<ns0:type>%s</ns0:type>"					\
					"<ns0:all>false</ns0:all>"					\
					"<ns0:pathSet>%s</ns0:pathSet>"					\
				"</ns0:propSet>"							\
				"<ns0:objectSet>"							\
					"<ns0:obj type=\"%s\">%s</ns0:obj>"				\
				"</ns0:objectSet>"							\
			"</ns0:specSet>"								\
			"<ns0:options></ns0:options>"							\
		"</ns0:RetrievePropertiesEx>"								\
		ZBX_POST_VSPHERE_FOOTER

	int			i, total = 0, count = 0;
	xmlDoc			*doc = NULL;
	zbx_vector_cq_value_t	cq_resp;

	zabbix_log(LOG_LEVEL_DEBUG, "In %s() props total:%d", __func__, cq_values->values_num);

	zbx_vector_cq_value_create(&cq_resp);
	zbx_vector_cq_value_append(&cq_resp, NULL);

	for (i = 0; i < cq_values->values_num; i++)
	{
		char			*error = NULL, tmp[MAX_STRING_LEN];
		zbx_vmware_cq_value_t	*cqv = cq_values->values[i];

		if (0 == (cqv->instance->state & ZBX_VMWARE_CQ_SEPARATE))
			continue;

		zbx_xml_free_doc(doc);
		zbx_snprintf(tmp, sizeof(tmp), ZBX_POST_OBJ_PROP, collector, cqv->instance->soap_type,
				cqv->instance->key, cqv->instance->soap_type, cqv->instance->id);
		total++;

		if (SUCCEED != zbx_soap_post(__func__, easyhandle, tmp, &doc, NULL, &error))
		{
			cqv->status = ZBX_VMWARE_CQV_ERROR;
			cqv->response = error;
			error = NULL;
			continue;
		}

		cq_resp.values[0] = cqv;
		vmware_service_cq_prop_value(__func__, doc, &cq_resp);
		count++;
	}

	zbx_xml_free_doc(doc);

	zbx_vector_cq_value_destroy(&cq_resp);
	zabbix_log(LOG_LEVEL_DEBUG, "End of %s() count: %d / %d", __func__, count, total);

#	undef ZBX_POST_OBJ_PROP
}

/******************************************************************************
 *                                                                            *
 * Purpose: create part of xml query for soap request                         *
 *                                                                            *
 * Parameters: cq_values - [IN] the vector with custom query entries          *
 *             soap_type - [IN] soap type of hv, vm etc                       *
 *             obj_id    - [IN] vmware instance id (hv, vm etc)               *
 *             cqvs      - [OUT] - custom query entry                         *
 *                                                                            *
 * Return value: pointer to string with soap sub query                        *
 *                                                                            *
 ******************************************************************************/
static char	*vmware_cq_prop_soap_request(const zbx_vector_cq_value_t *cq_values, const char *soap_type,
		const char *obj_id, zbx_vector_cq_value_t *cqvs)
{
	int	i;
	char	*buff = zbx_strdup(NULL, "");

	for (i = 0; i < cq_values->values_num; i++)
	{
		zbx_vmware_cq_value_t	*cq = cq_values->values[i];
		char			tmp[MAX_STRING_LEN / 4];

		if (0 != cqvs->values_num && 0 != strcmp(cq->instance->id, obj_id))
			break;

		if (0 != (cq->instance->state & ZBX_VMWARE_CQ_SEPARATE) || 0 != strcmp(cq->instance->id, obj_id) ||
				0 != strcmp(cq->instance->soap_type, soap_type))
		{
			continue;
		}

		zbx_snprintf(tmp, sizeof(tmp), "<ns0:pathSet>%s</ns0:pathSet>", cq->instance->key);
		buff = zbx_strdcat(buff, tmp);
		zbx_vector_cq_value_append(cqvs, cq);
	}

	return buff;
}

/******************************************************************************
 *                                                                            *
 * Purpose: set CURL headers for soap request                                 *
 *                                                                            *
 * Parameters: easyhandle - [IN] prepared cURL connection handle              *
 *             vc_version - [IN] major version of vc                          *
 *             headers    - [IN/OUT] the CURL headers                         *
 *             error      - [OUT] the error message in the case of failure    *
 *                                                                            *
 * Return value: SUCCEED - the headers were set successfully                  *
 *               FAIL    - otherwise                                          *
 *                                                                            *
 ******************************************************************************/
static int	vmware_curl_set_header(CURL *easyhandle, int vc_version, struct curl_slist **headers, char **error)
{
	const char	*soapver;
	CURLoption	opt;
	CURLcode	err;

	if (6 > vc_version)
		soapver = ZBX_XML_HEADER1_V4;
	else
		soapver = ZBX_XML_HEADER1_V6;

	if (NULL != *headers && (*headers)->data[ZBX_XML_HEADER1_VERSION] == soapver[ZBX_XML_HEADER1_VERSION])
		return SUCCEED;

	curl_slist_free_all(*headers);
	*headers = NULL;
	*headers = curl_slist_append(*headers, soapver);
	*headers = curl_slist_append(*headers, ZBX_XML_HEADER2);
	*headers = curl_slist_append(*headers, ZBX_XML_HEADER3);

	if (CURLE_OK != (err = curl_easy_setopt(easyhandle, opt = CURLOPT_HTTPHEADER, *headers)))
	{
		*error = zbx_dsprintf(*error, "Cannot set cURL option %d: %s.", (int)opt, curl_easy_strerror(err));
		return FAIL;
	}

	return SUCCEED;
}

/******************************************************************************
 *                                                                            *
 * Purpose: updates object with a new data from vmware service                *
 *                                                                            *
 * Parameters: service          - [IN] vmware service                         *
 *             config_source_ip - [IN]                                        *
 *                                                                            *
 ******************************************************************************/
<<<<<<< HEAD
int	zbx_vmware_service_update(zbx_vmware_service_t *service, int config_vmware_timeout, int cache_update_period)
=======
int	zbx_vmware_service_update(zbx_vmware_service_t *service, const char *config_source_ip)
>>>>>>> b157b37f
{
	CURL			*easyhandle = NULL;
	struct curl_slist	*headers = NULL;
	zbx_vmware_data_t	*data;
	zbx_vector_str_t	hvs, dss;
	zbx_vector_ptr_t	events;
	zbx_vector_cq_value_t	dvs_query_values, prop_query_values, cust_query_values;
	zbx_vmware_alarms_data_t	alarms_data;
	int			i, ret = FAIL;
	ZBX_HTTPPAGE		page;	/* 347K/87K */
	unsigned char		evt_pause = 0, evt_skip_old;
	zbx_uint64_t		evt_last_key, events_sz = 0;
	char			msg[MAX_STRING_LEN / 8];

	zabbix_log(LOG_LEVEL_DEBUG, "In %s() '%s'@'%s'", __func__, service->username, service->url);

	data = (zbx_vmware_data_t *)zbx_malloc(NULL, sizeof(zbx_vmware_data_t));
	memset(data, 0, sizeof(zbx_vmware_data_t));
	page.alloc = 0;

	zbx_hashset_create(&data->hvs, 1, vmware_hv_hash, vmware_hv_compare);
	zbx_vector_ptr_create(&data->clusters);
	zbx_vector_ptr_create(&data->events);
	zbx_vector_vmware_datastore_create(&data->datastores);
	zbx_vector_vmware_datacenter_create(&data->datacenters);
	zbx_vector_vmware_resourcepool_create(&data->resourcepools);
	zbx_vector_vmware_dvswitch_create(&data->dvswitches);
	zbx_vector_cq_value_create(&dvs_query_values);
	zbx_vector_cq_value_create(&prop_query_values);
	zbx_vector_str_create(&data->alarm_ids);
	zbx_vector_vmware_alarm_create(&data->alarms);
	alarms_data.alarms = &data->alarms;
	zbx_vector_vmware_alarm_details_create(&alarms_data.details);
	zbx_vector_cq_value_create(&cust_query_values);
	zbx_vector_str_create(&hvs);
	zbx_vector_str_create(&dss);

	zbx_vmware_lock();
	evt_last_key = service->eventlog.last_key;
	evt_skip_old = service->eventlog.skip_old;
	vmware_service_cust_query_prep(&service->cust_queries, VMWARE_DVSWITCH_FETCH_DV_PORTS, &dvs_query_values,
			cache_update_period);
	vmware_service_cust_query_prep(&service->cust_queries, VMWARE_OBJECT_PROPERTY, &prop_query_values,
			cache_update_period);
	zbx_vmware_unlock();

	zbx_vector_cq_value_sort(&prop_query_values, vmware_cq_instance_id_compare);

	if (NULL == (easyhandle = curl_easy_init()))
	{
		zabbix_log(LOG_LEVEL_WARNING, "Cannot initialize cURL library");
		goto out;
	}

	page.alloc = ZBX_INIT_UPD_XML_SIZE;
	page.data = (char *)zbx_malloc(NULL, page.alloc);

	if (SUCCEED != vmware_curl_set_header(easyhandle, service->major_version, &headers, &data->error))
		goto clean;

<<<<<<< HEAD
	if (SUCCEED != vmware_service_authenticate(service, easyhandle, &page, config_vmware_timeout, &data->error))
=======
	if (SUCCEED != vmware_service_authenticate(service, easyhandle, &page, config_source_ip, &data->error))
>>>>>>> b157b37f
		goto clean;

	if (SUCCEED != vmware_service_initialize(service, easyhandle, &data->error))
		goto clean;

	/* update headers after VC version detection */
	if (SUCCEED != vmware_curl_set_header(easyhandle, service->major_version, &headers, &data->error))
		goto clean;

	if (NULL != service->data && 0 != service->data->events.values_num && 0 == evt_skip_old &&
			((const zbx_vmware_event_t *)service->data->events.values[0])->key > evt_last_key)
	{
		evt_pause = 1;
	}

	if (SUCCEED != vmware_service_get_hv_ds_dc_dvs_list(service, easyhandle, &alarms_data, &hvs, &dss,
			&data->datacenters, &data->dvswitches, &data->alarm_ids, &data->error))
	{
		goto clean;
	}

	zbx_vector_vmware_datastore_reserve(&data->datastores, (size_t)(dss.values_num + data->datastores.values_alloc));

	for (i = 0; i < dss.values_num; i++)
	{
		zbx_vmware_datastore_t	*datastore;

		if (NULL != (datastore = vmware_service_create_datastore(service, easyhandle, dss.values[i],
				&prop_query_values, &alarms_data)))
		{
			zbx_vector_vmware_datastore_append(&data->datastores, datastore);
		}
	}

	zbx_vector_vmware_datastore_sort(&data->datastores, vmware_ds_id_compare);

	if (ZBX_VMWARE_TYPE_VCENTER == service->type &&
			SUCCEED != vmware_service_get_clusters_and_resourcepools(service, easyhandle, &data->datastores,
			&prop_query_values, &data->clusters, &data->resourcepools, &alarms_data, &data->error))
	{
		goto clean;
	}

	if (SUCCEED != zbx_hashset_reserve(&data->hvs, hvs.values_num))
	{
		THIS_SHOULD_NEVER_HAPPEN;
		exit(EXIT_FAILURE);
	}

	for (i = 0; i < hvs.values_num; i++)
	{
		zbx_vmware_hv_t	hv_local, *hv;

		if (SUCCEED == vmware_service_init_hv(service, easyhandle, hvs.values[i], &data->datastores,
				&data->resourcepools, &prop_query_values, &alarms_data, &hv_local, &data->error))
		{
			if (NULL != (hv = zbx_hashset_search(&data->hvs, &hv_local)))
			{
				zabbix_log(LOG_LEVEL_DEBUG, "Duplicate uuid of new hv id:%s name:%s uuid:%s and"
					" discovered hv with id:%s name:%s", hv_local.id,
					ZBX_NULL2EMPTY_STR(hv_local.props[ZBX_VMWARE_HVPROP_NAME]), hv_local.uuid,
					hv->id, ZBX_NULL2EMPTY_STR(hv->props[ZBX_VMWARE_HVPROP_NAME]));
				vmware_hv_clean(&hv_local);
				continue;
			}

			zbx_hashset_insert(&data->hvs, &hv_local, sizeof(hv_local));
		}
		else if (NULL != data->error)
		{
			zabbix_log(LOG_LEVEL_DEBUG, "Unable initialize hv %s: %s.", hvs.values[i], data->error);
			zbx_free(data->error);
		}
	}

	for (i = 0; i < data->datastores.values_num; i++)
	{
		zbx_vector_str_uint64_pair_sort(&data->datastores.values[i]->hv_uuids_access,
				zbx_str_uint64_pair_name_compare);
	}

	zbx_vector_vmware_datastore_sort(&data->datastores, vmware_ds_uuid_compare);

	vmware_service_dvswitch_load(easyhandle, &dvs_query_values);
	vmware_service_props_load(easyhandle, vmware_service_objects[service->type].property_collector,
			&prop_query_values);
	zbx_vector_vmware_alarm_sort(&data->alarms, ZBX_DEFAULT_STR_PTR_COMPARE_FUNC);

	if (0 == service->eventlog.req_sz && 0 == evt_pause)
	{
		/* skip collection of event data if we don't know where	*/
		/* we stopped last time or item can't accept values 	*/
		if (ZBX_VMWARE_EVENT_KEY_UNINITIALIZED != evt_last_key && 0 == evt_skip_old &&
				SUCCEED != vmware_service_get_event_data(service, easyhandle, evt_last_key,
				&data->events, &events_sz, &data->error))
		{
			goto clean;
		}

		if (0 != evt_skip_old)
		{
			char	*error = NULL;

			/* May not be present */
			if (SUCCEED != vmware_service_get_last_event_data(service, easyhandle, &data->events,
					&events_sz, &error))
			{
				zabbix_log(LOG_LEVEL_DEBUG, "Unable retrieve lastevent value: %s.", error);
				zbx_free(error);
			}
			else
				evt_skip_old = 0;
		}
	}
	else if (0 != service->eventlog.req_sz)
	{
		zabbix_log(LOG_LEVEL_WARNING, "Postponed VMware events requires up to " ZBX_FS_UI64
				" bytes of free VMwareCache memory. Reading events skipped", service->eventlog.req_sz);
	}
	else
	{
		zabbix_log(LOG_LEVEL_DEBUG, "Previous events have not been read. Reading new events skipped");
	}

	if (ZBX_VMWARE_TYPE_VCENTER != service->type)
		data->max_query_metrics = ZBX_VPXD_STATS_MAXQUERYMETRICS;
	else if (SUCCEED != vmware_service_get_maxquerymetrics(easyhandle, service, &data->max_query_metrics,
			&data->error))
	{
		goto clean;
	}

	if (SUCCEED != vmware_service_logout(service, easyhandle, &data->error))
	{
		zabbix_log(LOG_LEVEL_DEBUG, "Cannot close vmware connection: %s.", data->error);
		zbx_free(data->error);
	}

	ret = SUCCEED;
clean:
	curl_slist_free_all(headers);
	curl_easy_cleanup(easyhandle);
	zbx_free(page.data);

	zbx_vector_vmware_alarm_details_clear_ext(&alarms_data.details, vmware_alarm_details_free);
	zbx_vector_vmware_alarm_details_destroy(&alarms_data.details);
	zbx_vector_str_clear_ext(&hvs, zbx_str_free);
	zbx_vector_str_destroy(&hvs);
	zbx_vector_str_clear_ext(&dss, zbx_str_free);
	zbx_vector_str_destroy(&dss);
out:
	zbx_vector_ptr_create(&events);
	zbx_vmware_lock();

	/* remove UPDATING flag and set READY or FAILED flag */
	service->state &= ~ZBX_VMWARE_STATE_MASK;
	service->state |= (SUCCEED == ret) ? ZBX_VMWARE_STATE_READY : ZBX_VMWARE_STATE_FAILED;

	if (0 < data->events.values_num)
	{
		if (0 != service->eventlog.oom)
			service->eventlog.oom = 0;

		events_sz += evt_req_chunk_size * data->events.values_num +
				zbx_shmem_required_chunk_size(data->events.values_alloc * sizeof(zbx_vmware_event_t*));

		if (0 == service->eventlog.last_key || vmware_mem->free_size < events_sz ||
				SUCCEED == ZBX_CHECK_LOG_LEVEL(LOG_LEVEL_DEBUG))
		{
			for (i = 0; i < data->events.values_num; i++)
			{
				zbx_vmware_event_t	*event = data->events.values[i];

				if (SUCCEED == vmware_shared_strsearch(event->message))
				{
					events_sz -= zbx_shmem_required_chunk_size(strlen(event->message) +
							REFCOUNT_FIELD_SIZE + 1 + ZBX_HASHSET_ENTRY_OFFSET);
				}
			}

			if (vmware_mem->free_size < events_sz)
			{
				service->eventlog.req_sz = events_sz;
				service->eventlog.oom = 1;
				zbx_vector_ptr_clear_ext(&data->events, (zbx_clean_func_t)vmware_event_free);

				zabbix_log(LOG_LEVEL_WARNING, "Postponed VMware events requires up to " ZBX_FS_UI64
						" bytes of free VMwareCache memory, while currently only " ZBX_FS_UI64
						" bytes are free. VMwareCache memory usage (free/strpool/total): "
						ZBX_FS_UI64 " / " ZBX_FS_UI64 " / " ZBX_FS_UI64, events_sz,
						vmware_mem->free_size, vmware_mem->free_size, vmware->strpool_sz,
						vmware_mem->total_size);
			}
			else if (0 == evt_pause)
			{
				int	level;

				level = 0 == service->eventlog.last_key ? LOG_LEVEL_WARNING : LOG_LEVEL_DEBUG;

				zabbix_log(level, "Processed VMware events requires up to " ZBX_FS_UI64
						" bytes of free VMwareCache memory. VMwareCache memory usage"
						" (free/strpool/total): " ZBX_FS_UI64 " / " ZBX_FS_UI64 " / "
						ZBX_FS_UI64, events_sz, vmware_mem->free_size, vmware->strpool_sz,
						vmware_mem->total_size);
			}
		}
	}
	else if (0 < service->eventlog.req_sz && service->eventlog.req_sz <= vmware_mem->free_size)
	{
		service->eventlog.req_sz = 0;
	}

	if (0 != evt_pause)
	{
		zbx_vector_ptr_append_array(&events, service->data->events.values, service->data->events.values_num);
		zbx_vector_ptr_reserve(&data->events,
				(size_t)(data->events.values_num + service->data->events.values_num));
		zbx_vector_ptr_clear(&service->data->events);
	}

	vmware_data_shared_free(service->data);
	service->data = vmware_data_shared_dup(data);
	service->eventlog.skip_old = evt_skip_old;

	if (0 != events.values_num)
		zbx_vector_ptr_append_array(&service->data->events, events.values, events.values_num);

	service->lastcheck = time(NULL);
	vmware_service_update_perf_entities(service);
	vmware_service_copy_cust_query_response(&dvs_query_values);
	vmware_service_copy_cust_query_response(&prop_query_values);

	if (SUCCEED == ZBX_CHECK_LOG_LEVEL(LOG_LEVEL_DEBUG))
		zbx_shmem_dump_stats(LOG_LEVEL_DEBUG, vmware_mem);

	zbx_snprintf(msg, sizeof(msg), "Events:%d DC:%d DS:%d CL:%d HV:%d VM:%d DVS:%d Alarms:%d"
			" VMwareCache memory usage (free/strpool/total): " ZBX_FS_UI64 " / " ZBX_FS_UI64 " / "
			ZBX_FS_UI64, NULL != service->data ? service->data->events.values_num : 0 ,
			NULL != service->data ? service->data->datacenters.values_num : 0 ,
			NULL != service->data ? service->data->datastores.values_num : 0 ,
			NULL != service->data ? service->data->clusters.values_num : 0 ,
			NULL != service->data ? service->data->hvs.num_data : 0 ,
			NULL != service->data ? service->data->vms_index.num_data : 0 ,
			NULL != service->data ? service->data->dvswitches.values_num : 0 ,
			NULL != service->data ? service->data->alarms.values_num : 0 ,
			vmware_mem->free_size, vmware->strpool_sz, vmware_mem->total_size);

	zbx_vmware_unlock();

	vmware_data_free(data);
	zbx_vector_ptr_destroy(&events);
	zbx_vector_cq_value_clear_ext(&dvs_query_values, zbx_vmware_cq_value_free);
	zbx_vector_cq_value_destroy(&dvs_query_values);
	zbx_vector_cq_value_clear_ext(&prop_query_values, zbx_vmware_cq_value_free);
	zbx_vector_cq_value_destroy(&prop_query_values);

	zabbix_log(LOG_LEVEL_DEBUG, "End of %s():%s \tprocessed:" ZBX_FS_SIZE_T " bytes of data. %s", __func__,
			zbx_result_string(ret), (zbx_fs_size_t)page.alloc, msg);

	return ret;
}

/******************************************************************************
 *                                                                            *
 * Purpose: updates vmware performance statistics data                        *
 *                                                                            *
 * Parameters: perfdata  - [OUT] the performance counter values               *
 *             xdoc      - [IN] the XML document containing performance       *
 *                              counter values for all entities               *
 *             node      - [IN] the XML node containing performance counter   *
 *                              values for the specified entity               *
 *                                                                            *
 * Return value: SUCCEED - the performance entity data was parsed             *
 *               FAIL    - the perofmance entity data did not contain valid   *
 *                         values                                             *
 *                                                                            *
 ******************************************************************************/
static int	vmware_service_process_perf_entity_data(zbx_vmware_perf_data_t *perfdata, xmlDoc *xdoc, xmlNode *node)
{
	xmlXPathContext		*xpathCtx;
	xmlXPathObject		*xpathObj;
	xmlNodeSetPtr		nodeset;
	char			*instance, *counter, *value;
	int			i, values = 0, ret = FAIL;
	zbx_vector_ptr_t	*pervalues = &perfdata->values;
	zbx_vmware_perf_value_t	*perfvalue;

	zabbix_log(LOG_LEVEL_DEBUG, "In %s()", __func__);

	xpathCtx = xmlXPathNewContext(xdoc);
	xpathCtx->node = node;

	if (NULL == (xpathObj = xmlXPathEvalExpression((const xmlChar *)"*[local-name()='value']", xpathCtx)))
		goto out;

	if (0 != xmlXPathNodeSetIsEmpty(xpathObj->nodesetval))
		goto out;

	nodeset = xpathObj->nodesetval;
	zbx_vector_ptr_reserve(pervalues, (size_t)(nodeset->nodeNr + pervalues->values_alloc));

	for (i = 0; i < nodeset->nodeNr; i++)
	{
		if (NULL == (value = zbx_xml_node_read_value(xdoc, nodeset->nodeTab[i],
				"*[local-name()='value'][text() != '-1'][last()]")))
		{
			value = zbx_xml_node_read_value(xdoc, nodeset->nodeTab[i], "*[local-name()='value'][last()]");
		}

		instance = zbx_xml_node_read_value(xdoc, nodeset->nodeTab[i], "*[local-name()='id']"
				"/*[local-name()='instance']");
		counter = zbx_xml_node_read_value(xdoc, nodeset->nodeTab[i], "*[local-name()='id']"
				"/*[local-name()='counterId']");

		if (NULL != value && NULL != counter)
		{
			perfvalue = (zbx_vmware_perf_value_t *)zbx_malloc(NULL, sizeof(zbx_vmware_perf_value_t));

			ZBX_STR2UINT64(perfvalue->counterid, counter);
			perfvalue->instance = (NULL != instance ? instance : zbx_strdup(NULL, ""));

			if (0 == strcmp(value, "-1") || SUCCEED != zbx_is_uint64(value, &perfvalue->value))
			{
				perfvalue->value = ZBX_MAX_UINT64;
				zabbix_log(LOG_LEVEL_DEBUG, "PerfCounter inaccessible. type:%s object id:%s "
						"counter id:" ZBX_FS_UI64 " instance:%s value:%s", perfdata->type,
						perfdata->id, perfvalue->counterid, perfvalue->instance, value);
			}
			else if (FAIL == ret)
				ret = SUCCEED;

			zbx_vector_ptr_append(pervalues, perfvalue);

			instance = NULL;
			values++;
		}

		zbx_free(counter);
		zbx_free(instance);
		zbx_free(value);
	}

out:
	xmlXPathFreeObject(xpathObj);
	xmlXPathFreeContext(xpathCtx);

	zabbix_log(LOG_LEVEL_DEBUG, "End of %s() values:%d", __func__, values);

	return ret;
}

/******************************************************************************
 *                                                                            *
 * Purpose: updates vmware performance statistics data                        *
 *                                                                            *
 * Parameters: perfdata - [OUT] performance entity data                       *
 *             xdoc     - [IN] the performance data xml document              *
 *                                                                            *
 ******************************************************************************/
static void	vmware_service_parse_perf_data(zbx_vector_ptr_t *perfdata, xmlDoc *xdoc)
{
	xmlXPathContext	*xpathCtx;
	xmlXPathObject	*xpathObj;
	xmlNodeSetPtr	nodeset;
	int		i;

	zabbix_log(LOG_LEVEL_DEBUG, "In %s()", __func__);

	xpathCtx = xmlXPathNewContext(xdoc);

	if (NULL == (xpathObj = xmlXPathEvalExpression((const xmlChar *)"/*/*/*/*", xpathCtx)))
		goto clean;

	if (0 != xmlXPathNodeSetIsEmpty(xpathObj->nodesetval))
		goto clean;

	nodeset = xpathObj->nodesetval;
	zbx_vector_ptr_reserve(perfdata, (size_t)(nodeset->nodeNr + perfdata->values_alloc));

	for (i = 0; i < nodeset->nodeNr; i++)
	{
		zbx_vmware_perf_data_t	*data;
		int			ret = FAIL;

		data = (zbx_vmware_perf_data_t *)zbx_malloc(NULL, sizeof(zbx_vmware_perf_data_t));

		data->id = zbx_xml_node_read_value(xdoc, nodeset->nodeTab[i], "*[local-name()='entity']");
		data->type = zbx_xml_node_read_value(xdoc, nodeset->nodeTab[i], "*[local-name()='entity']/@type");
		data->error = NULL;
		zbx_vector_ptr_create(&data->values);

		if (NULL != data->type && NULL != data->id)
			ret = vmware_service_process_perf_entity_data(data, xdoc, nodeset->nodeTab[i]);

		if (SUCCEED == ret)
			zbx_vector_ptr_append(perfdata, data);
		else
			vmware_free_perfdata(data);
	}
clean:
	xmlXPathFreeObject(xpathObj);
	xmlXPathFreeContext(xpathCtx);
	zabbix_log(LOG_LEVEL_DEBUG, "End of %s()", __func__);
}

/******************************************************************************
 *                                                                            *
 * Purpose: adds error for the specified perf entity                          *
 *                                                                            *
 * Parameters: perfdata - [OUT] the collected performance counter data        *
 *             type     - [IN] the performance entity type (HostSystem,       *
 *                             (Datastore, VirtualMachine...)                 *
 *             id       - [IN] the performance entity id                      *
 *             error    - [IN] the error to add                               *
 *                                                                            *
 * Comments: The performance counters are specified by their path:            *
 *             <group>/<key>[<rollup type>]                                   *
 *                                                                            *
 ******************************************************************************/
static void	vmware_perf_data_add_error(zbx_vector_ptr_t *perfdata, const char *type, const char *id,
		const char *error)
{
	zbx_vmware_perf_data_t	*data;

	data = zbx_malloc(NULL, sizeof(zbx_vmware_perf_data_t));

	data->type = zbx_strdup(NULL, type);
	data->id = zbx_strdup(NULL, id);
	data->error = zbx_strdup(NULL, error);
	zbx_vector_ptr_create(&data->values);

	zbx_vector_ptr_append(perfdata, data);
}

/******************************************************************************
 *                                                                            *
 * Purpose: copies vmware performance statistics of specified service         *
 *                                                                            *
 * Parameters: service  - [IN] the vmware service                             *
 *             perfdata - [IN/OUT] the performance data                       *
 *                                                                            *
 ******************************************************************************/
static void	vmware_service_copy_perf_data(zbx_vmware_service_t *service, zbx_vector_ptr_t *perfdata)
{
	int				i, j, index;
	zbx_vmware_perf_data_t		*data;
	zbx_vmware_perf_value_t		*value;
	zbx_vmware_perf_entity_t	*entity;
	zbx_vmware_perf_counter_t	*perfcounter;
	zbx_str_uint64_pair_t		perfvalue;

	zabbix_log(LOG_LEVEL_DEBUG, "In %s()", __func__);

	for (i = 0; i < perfdata->values_num; i++)
	{
		data = (zbx_vmware_perf_data_t *)perfdata->values[i];

		if (NULL == (entity = zbx_vmware_service_get_perf_entity(service, data->type, data->id)))
			continue;

		if (NULL != data->error)
		{
			entity->error = vmware_shared_strdup(data->error);
			continue;
		}

		for (j = 0; j < data->values.values_num; j++)
		{
			value = (zbx_vmware_perf_value_t *)data->values.values[j];

			if (FAIL == (index = zbx_vector_ptr_bsearch(&entity->counters, &value->counterid,
					ZBX_DEFAULT_UINT64_PTR_COMPARE_FUNC)))
			{
				continue;
			}

			perfcounter = (zbx_vmware_perf_counter_t *)entity->counters.values[index];

			perfvalue.name = vmware_shared_strdup(value->instance);
			perfvalue.value = value->value;

			zbx_vector_str_uint64_pair_append_ptr(&perfcounter->values, &perfvalue);
		}
	}

	zabbix_log(LOG_LEVEL_DEBUG, "End of %s()", __func__);
}

/******************************************************************************
 *                                                                            *
 * Purpose: retrieves performance counter values from vmware service          *
 *                                                                            *
 * Parameters: service      - [IN] the vmware service                         *
 *             easyhandle   - [IN] prepared cURL connection handle            *
 *             entities     - [IN] the performance collector entities to      *
 *                                 retrieve counters for                      *
 *             counters_max - [IN] the maximum number of counters per query.  *
 *             perfdata     - [OUT] the performance counter values            *
 *                                                                            *
 ******************************************************************************/
static void	vmware_service_retrieve_perf_counters(zbx_vmware_service_t *service, CURL *easyhandle,
		zbx_vector_ptr_t *entities, int counters_max, zbx_vector_ptr_t *perfdata)
{
	char				*tmp = NULL, *error = NULL;
	size_t				tmp_alloc = 0, tmp_offset;
	int				i, j, start_counter = 0;
	zbx_vmware_perf_entity_t	*entity;
	xmlDoc				*doc = NULL;

	zabbix_log(LOG_LEVEL_DEBUG, "In %s() counters_max:%d", __func__, counters_max);

	while (0 != entities->values_num)
	{
		int	counters_num = 0;

		tmp_offset = 0;
		zbx_strcpy_alloc(&tmp, &tmp_alloc, &tmp_offset, ZBX_POST_VSPHERE_HEADER);
		zbx_snprintf_alloc(&tmp, &tmp_alloc, &tmp_offset, "<ns0:QueryPerf>"
				"<ns0:_this type=\"PerformanceManager\">%s</ns0:_this>",
				vmware_service_objects[service->type].performance_manager);

		zbx_vmware_lock();

		for (i = entities->values_num - 1; 0 <= i && counters_num < counters_max;)
		{
			char	*id_esc;

			entity = (zbx_vmware_perf_entity_t *)entities->values[i];

			id_esc = zbx_xml_escape_dyn(entity->id);

			/* add entity performance counter request */
			zbx_snprintf_alloc(&tmp, &tmp_alloc, &tmp_offset, "<ns0:querySpec>"
					"<ns0:entity type=\"%s\">%s</ns0:entity>", entity->type, id_esc);

			zbx_free(id_esc);

			if (ZBX_VMWARE_PERF_INTERVAL_NONE == entity->refresh)
			{
				time_t	st_raw;
				struct	tm st;
				char	st_str[ZBX_XML_DATETIME];

				/* add startTime for entity performance counter request for decrease XML data load */
				st_raw = time(NULL) - SEC_PER_HOUR;
				gmtime_r(&st_raw, &st);
				strftime(st_str, sizeof(st_str), "%Y-%m-%dT%TZ", &st);
				zbx_snprintf_alloc(&tmp, &tmp_alloc, &tmp_offset, "<ns0:startTime>%s</ns0:startTime>",
						st_str);
			}

			zbx_snprintf_alloc(&tmp, &tmp_alloc, &tmp_offset, "<ns0:maxSample>2</ns0:maxSample>");

			for (j = start_counter; j < entity->counters.values_num && counters_num < counters_max; j++)
			{
				zbx_vmware_perf_counter_t	*counter;

				counter = (zbx_vmware_perf_counter_t *)entity->counters.values[j];

				if (0 != (counter->state & ZBX_VMWARE_COUNTER_CUSTOM) &&
						0 == (counter->state & ZBX_VMWARE_COUNTER_ACCEPTABLE))
				{
					continue;
				}

				zbx_snprintf_alloc(&tmp, &tmp_alloc, &tmp_offset,
						"<ns0:metricId><ns0:counterId>" ZBX_FS_UI64
						"</ns0:counterId><ns0:instance>%s</ns0:instance></ns0:metricId>",
						counter->counterid, NULL == counter->query_instance ?
						entity->query_instance : counter->query_instance);

				counter->state |= ZBX_VMWARE_COUNTER_UPDATING;

				counters_num++;
			}

			if (j == entity->counters.values_num)
			{
				start_counter = 0;
				i--;
			}
			else
				start_counter = j;

			if (ZBX_VMWARE_PERF_INTERVAL_NONE != entity->refresh)
			{
				zbx_snprintf_alloc(&tmp, &tmp_alloc, &tmp_offset, "<ns0:intervalId>%d</ns0:intervalId>",
					entity->refresh);
			}

			zbx_snprintf_alloc(&tmp, &tmp_alloc, &tmp_offset, "</ns0:querySpec>");
		}

		zbx_vmware_unlock();
		zbx_xml_free_doc(doc);
		doc = NULL;

		zbx_strcpy_alloc(&tmp, &tmp_alloc, &tmp_offset, "</ns0:QueryPerf>");
		zbx_strcpy_alloc(&tmp, &tmp_alloc, &tmp_offset, ZBX_POST_VSPHERE_FOOTER);

		zabbix_log(LOG_LEVEL_TRACE, "%s() SOAP request: %s", __func__, tmp);

		if (SUCCEED != zbx_soap_post(__func__, easyhandle, tmp, &doc, NULL, &error))
		{
			for (j = i + 1; j < entities->values_num; j++)
			{
				entity = (zbx_vmware_perf_entity_t *)entities->values[j];
				vmware_perf_data_add_error(perfdata, entity->type, entity->id, error);
			}

			zbx_free(error);
			break;
		}

		/* parse performance data into local memory */
		vmware_service_parse_perf_data(perfdata, doc);

		while (entities->values_num > i + 1)
			zbx_vector_ptr_remove_noorder(entities, entities->values_num - 1);
	}

	zbx_free(tmp);
	zbx_xml_free_doc(doc);

	zabbix_log(LOG_LEVEL_DEBUG, "End of %s()", __func__);
}

/******************************************************************************
 *                                                                            *
 * Purpose: remove unused performance counters                                *
 *                                                                            *
 * Parameters: counters - [IN] the list of perf counters                      *
 *                                                                            *
 * Return value: SUCCEED - the performance entity is empty (can be deleted)   *
 *               FAIL    - otherwise                                          *
 *                                                                            *
 ******************************************************************************/
static int	vmware_perf_counters_expired_remove(zbx_vector_ptr_t *counters)
{
	int	i;
	time_t	now = time(NULL);

	for (i = counters->values_num - 1; i >= 0 ; i--)
	{
		zbx_vmware_perf_counter_t	*counter = (zbx_vmware_perf_counter_t *)counters->values[i];

		if (0 == (counter->state & ZBX_VMWARE_COUNTER_CUSTOM))
			continue;

		if (0 == counter->last_used ||
				(0 != (counter->state & ZBX_VMWARE_COUNTER_NOTSUPPORTED) &&
				now - SEC_PER_HOUR * 2 < counter->last_used) ||
				(0 == (counter->state & ZBX_VMWARE_COUNTER_NOTSUPPORTED) &&
				now - SEC_PER_DAY < counter->last_used))
		{
			continue;
		}

		vmware_perf_counter_shared_free(counter);
		zbx_vector_ptr_remove(counters, i);
	}

	return 0 == counters->values_num ? SUCCEED : FAIL;
}

/******************************************************************************
 *                                                                            *
 * Purpose: update cache with lists of available perf counter for entity      *
 *                                                                            *
 * Parameters: service        - [IN] the vmware service                       *
 *             easyhandle     - [IN] prepared cURL connection handle          *
 *             type           - [IN] vmware object type (vm, hv etc)          *
 *             id             - [IN] vmware object id (vm, hv etc)            *
 *             refresh        - [IN] vmware refresh interval for perf counter *
 *             begin_time     - [IN] vmware begin time for perf counters list *
 *             perf_available - [IN/OUT] list of available counter per object *
 *             perf           - [IN/OUT] the list of perf entities            *
 *             error          - [OUT] the error message in the case of failure*
 *                                                                            *
 * Return value: SUCCEED - the operation has completed successfully           *
 *               FAIL    - the operation has failed                           *
 ******************************************************************************/
static int	vmware_perf_available_update(zbx_vmware_service_t *service, CURL *easyhandle, const char *type,
		const char *id, const int refresh, const char *begin_time, zbx_vector_perf_available_t *perf_available,
		zbx_vmware_perf_available_t **perf, char **error)
{
#	define ZBX_POST_VMWARE_GET_AVAIL_PERF							\
		ZBX_POST_VSPHERE_HEADER								\
		"<ns0:QueryAvailablePerfMetric>"						\
			"<ns0:_this type=\"PerformanceManager\">%s</ns0:_this>"			\
			"<ns0:entity type=\"%s\">%s</ns0:entity>"				\
			"<ns0:beginTime>%s</ns0:beginTime>"					\
			"%s"									\
		"</ns0:QueryAvailablePerfMetric>"						\
		ZBX_POST_VSPHERE_FOOTER

	int			i, ret;
	char			tmp[MAX_STRING_LEN], interval[MAX_STRING_LEN / 32];
	xmlDoc			*doc = NULL;
	zbx_vector_str_t	counters;

	zabbix_log(LOG_LEVEL_DEBUG, "In %s() type:%s id:%s begin_time:%s interval:%d", __func__, type, id,
			begin_time, refresh);

	zbx_vector_str_create(&counters);

	if (ZBX_VMWARE_PERF_INTERVAL_NONE == refresh)
		*interval = '\0';
	else
		zbx_snprintf(interval, sizeof(interval), "<ns0:intervalId>%d</ns0:intervalId>", refresh);

	zbx_snprintf(tmp, sizeof(tmp), ZBX_POST_VMWARE_GET_AVAIL_PERF,
			vmware_service_objects[service->type].performance_manager, type, id, begin_time, interval);

	if (SUCCEED != (ret = zbx_soap_post(__func__, easyhandle, tmp, &doc, NULL, error)))
		goto out;

	if (FAIL == zbx_xml_read_values(doc, "/" ZBX_XPATH_LN2("returnval", "counterId"), &counters))
	{
		zabbix_log(LOG_LEVEL_DEBUG, "%s() empty list for type:%s id:%s interval:%d begin time:%s", __func__,
				type, id, refresh, begin_time);
	}

	*perf = (zbx_vmware_perf_available_t *)zbx_malloc(NULL, sizeof(zbx_vmware_perf_available_t));
	(*perf)->type = zbx_strdup(NULL, type);
	(*perf)->id = zbx_strdup(NULL, id);
	zbx_vector_uint16_create(&(*perf)->list);

	for (i = 0; i < counters.values_num; i++)
	{
		zbx_vector_uint16_append(&(*perf)->list, (uint16_t)atoi(counters.values[i]));
	}

	zbx_vector_uint16_sort(&(*perf)->list, vmware_uint16_compare);
	zbx_vector_uint16_uniq(&(*perf)->list, vmware_uint16_compare);
	zbx_vector_perf_available_append(perf_available, *perf);
	zbx_vector_perf_available_sort(perf_available, vmware_perf_available_compare);
out:
	zbx_vector_str_clear_ext(&counters, zbx_str_free);
	zbx_vector_str_destroy(&counters);
	zbx_xml_free_doc(doc);
	zabbix_log(LOG_LEVEL_DEBUG, "End of %s():%s", __func__, zbx_result_string(ret));

	return ret;

#	undef ZBX_POST_VMWARE_GET_AVAIL_PERF
}

/******************************************************************************
 *                                                                            *
 * Purpose: setting flag ZBX_VMWARE_COUNTER_ACCEPTABLE for new perf counters  *
 *                                                                            *
 * Parameters: service        - [IN] the vmware service                       *
 *             easyhandle     - [IN] prepared cURL connection handle          *
 *             perf_available - [IN/OUT] list of available counter per object *
 *             entities       - [IN/OUT] the list of perf entities            *
 *                                                                            *
 ******************************************************************************/
static void	vmware_perf_counters_availability_check(zbx_vmware_service_t *service, CURL *easyhandle,
		zbx_vector_perf_available_t *perf_available, zbx_vector_ptr_t *entities)
{
	int	i;
	char	begin_time[ZBX_XML_DATETIME];

	zabbix_log(LOG_LEVEL_DEBUG, "In %s() entities:%d perf_available:%d", __func__,
			entities->values_num, perf_available->values_num);

	*begin_time = '\0';

	for (i = 0; i < entities->values_num ; i++)
	{
		int				j;
		zbx_vmware_perf_entity_t	*entity;

		entity = (zbx_vmware_perf_entity_t *)entities->values[i];

		for (j = 0; j < entity->counters.values_num; j++)
		{
			int				k;
			char				*err = NULL;
			zbx_vmware_perf_counter_t	*counter;
			zbx_vmware_perf_available_t	*perf, perf_cmp = {.type = entity->type, .id = entity->id};

			counter = (zbx_vmware_perf_counter_t *)entity->counters.values[j];

			if (0 == (counter->state & ZBX_VMWARE_COUNTER_CUSTOM) ||
					0 != (counter->state & ZBX_VMWARE_COUNTER_ACCEPTABLE))
			{
				continue;
			}

			if ('\0' == *begin_time)
			{
				time_t		st_raw;
				struct	tm	st;

				st_raw = time(NULL) - SEC_PER_HOUR;
				gmtime_r(&st_raw, &st);
				strftime(begin_time, sizeof(begin_time), "%Y-%m-%dT%TZ", &st);
			}

			if (FAIL != (k = zbx_vector_perf_available_bsearch(
					perf_available, &perf_cmp, vmware_perf_available_compare)))
			{
				perf = perf_available->values[k];
			}
			else if (FAIL == vmware_perf_available_update(service, easyhandle, entity->type,
					entity->id, entity->refresh, begin_time, perf_available, &perf, &err))
			{
				zabbix_log(LOG_LEVEL_WARNING, "%s() cache update error: %s", __func__, err);
				zbx_str_free(err);
				return;
			}

			if (FAIL == zbx_vector_uint16_bsearch(&perf->list, (uint16_t)counter->counterid,
					vmware_uint16_compare))
			{
				counter->state |= ZBX_VMWARE_COUNTER_NOTSUPPORTED;
			}
			else
			{
				counter->state |= ZBX_VMWARE_COUNTER_ACCEPTABLE;
			}

			zabbix_log(LOG_LEVEL_DEBUG, "%s() type:%s id:%s counterid:" ZBX_FS_UI64 " state:%X %s",
					__func__, entity->type, entity->id, counter->counterid, counter->state,
					0 == (counter->state & ZBX_VMWARE_COUNTER_ACCEPTABLE) ?
					"NOTSUPPORTED" : "ACCEPTABLE");
		}
	}

	zabbix_log(LOG_LEVEL_DEBUG, "End of %s()", __func__);
}

/******************************************************************************
 *                                                                            *
 * Purpose: updates vmware statistics data                                    *
 *                                                                            *
 * Parameters: service          - [IN] vmware service                         *
 *             config_source_ip - [IN]                                        *
 *                                                                            *
 ******************************************************************************/
<<<<<<< HEAD
int	zbx_vmware_service_update_perf(zbx_vmware_service_t *service, int config_vmware_timeout)
=======
int	zbx_vmware_service_update_perf(zbx_vmware_service_t *service, const char *config_source_ip)
>>>>>>> b157b37f
{
#	define INIT_PERF_XML_SIZE	200 * ZBX_KIBIBYTE

	CURL				*easyhandle = NULL;
	CURLoption			opt;
	CURLcode			err;
	struct curl_slist		*headers = NULL;
	int				i, ret = FAIL;
	char				*error = NULL;
	zbx_vector_ptr_t		entities, hist_entities;
	zbx_vmware_perf_entity_t	*entity;
	zbx_hashset_iter_t		iter;
	zbx_vector_ptr_t		perfdata;
	zbx_vector_perf_available_t	perf_available;
	static ZBX_HTTPPAGE		page;	/* 173K */

	zabbix_log(LOG_LEVEL_DEBUG, "In %s() '%s'@'%s'", __func__, service->username, service->url);

	zbx_vector_ptr_create(&entities);
	zbx_vector_ptr_create(&hist_entities);
	zbx_vector_ptr_create(&perfdata);
	zbx_vector_perf_available_create(&perf_available);
	page.alloc = 0;

	if (NULL == (easyhandle = curl_easy_init()))
	{
		error = zbx_strdup(error, "cannot initialize cURL library");
		goto out;
	}

	page.alloc = INIT_PERF_XML_SIZE;
	page.data = (char *)zbx_malloc(NULL, page.alloc);
	headers = curl_slist_append(headers, ZBX_XML_HEADER1_V4);
	headers = curl_slist_append(headers, ZBX_XML_HEADER2);
	headers = curl_slist_append(headers, ZBX_XML_HEADER3);

	if (CURLE_OK != (err = curl_easy_setopt(easyhandle, opt = CURLOPT_HTTPHEADER, headers)))
	{
		error = zbx_dsprintf(error, "Cannot set cURL option %d: %s.", (int)opt, curl_easy_strerror(err));
		goto clean;
	}

<<<<<<< HEAD
	if (SUCCEED != vmware_service_authenticate(service, easyhandle, &page, config_vmware_timeout, &error))
=======
	if (SUCCEED != vmware_service_authenticate(service, easyhandle, &page, config_source_ip, &error))
>>>>>>> b157b37f
		goto clean;

	/* update performance counter refresh rate for entities */

	zbx_vmware_lock();

	zbx_hashset_iter_reset(&service->entities, &iter);
	while (NULL != (entity = (zbx_vmware_perf_entity_t *)zbx_hashset_iter_next(&iter)))
	{
		/* remove old entities */
		if ((0 != entity->last_seen && entity->last_seen < service->lastcheck) ||
				SUCCEED == vmware_perf_counters_expired_remove(&entity->counters))
		{
			vmware_shared_perf_entity_clean(entity);
			zbx_hashset_iter_remove(&iter);
			continue;
		}

		if (ZBX_VMWARE_PERF_INTERVAL_UNKNOWN != entity->refresh)
			continue;

		/* Entities are removed only during performance counter update and no two */
		/* performance counter updates for one service can happen simultaneously. */
		/* This means for refresh update we can safely use reference to entity    */
		/* outside vmware lock.                                                   */
		zbx_vector_ptr_append(&entities, entity);
	}

	zbx_vmware_unlock();

	/* get refresh rates */
	for (i = 0; i < entities.values_num; i++)
	{
		entity = entities.values[i];

		if (SUCCEED != vmware_service_get_perf_counter_refreshrate(service, easyhandle, entity->type,
				entity->id, &entity->refresh, &error))
		{
			zabbix_log(LOG_LEVEL_WARNING, "cannot get refresh rate for %s \"%s\": %s", entity->type,
					entity->id, error);
			zbx_free(error);
		}
	}

	zbx_vector_ptr_clear(&entities);

	zbx_vmware_lock();

	/* checking the availability of custom performance counters */
	zbx_hashset_iter_reset(&service->entities, &iter);
	while (NULL != (entity = (zbx_vmware_perf_entity_t *)zbx_hashset_iter_next(&iter)))
	{
		for (i = 0; i < entity->counters.values_num; i++)
		{
			zbx_vmware_perf_counter_t	*counter;

			counter = (zbx_vmware_perf_counter_t *)entity->counters.values[i];

			if (0 == (counter->state & ZBX_VMWARE_COUNTER_CUSTOM) || 0 != (counter->state &
					(ZBX_VMWARE_COUNTER_ACCEPTABLE | ZBX_VMWARE_COUNTER_NOTSUPPORTED)))
			{
				continue;
			}

			zbx_vector_ptr_append(&entities, entity);
			break;
		}
	}

	zbx_vmware_unlock();

	vmware_perf_counters_availability_check(service, easyhandle, &perf_available, &entities);
	zbx_vector_ptr_clear(&entities);

	zbx_vmware_lock();

	zbx_hashset_iter_reset(&service->entities, &iter);
	while (NULL != (entity = (zbx_vmware_perf_entity_t *)zbx_hashset_iter_next(&iter)))
	{
		if (ZBX_VMWARE_PERF_INTERVAL_UNKNOWN == entity->refresh)
		{
			zabbix_log(LOG_LEVEL_DEBUG, "skipping performance entity with zero refresh rate "
					"type:%s id:%s", entity->type, entity->id);
			continue;
		}

		/* pre-check acceptable counters */
		for (i = 0; i < entity->counters.values_num; i++)
		{
			zbx_vmware_perf_counter_t	*counter;

			counter = (zbx_vmware_perf_counter_t *)entity->counters.values[i];

			if (0 != (counter->state & ZBX_VMWARE_COUNTER_CUSTOM) &&
					0 == (counter->state & ZBX_VMWARE_COUNTER_ACCEPTABLE))
			{
				continue;
			}

			break;
		}

		if (i == entity->counters.values_num)
		{
			zabbix_log(LOG_LEVEL_DEBUG, "skipping performance entity with type:%s id:%s: "
					"unsupported counters", entity->type, entity->id);
			continue;
		}


		if (ZBX_VMWARE_PERF_INTERVAL_NONE == entity->refresh)
			zbx_vector_ptr_append(&hist_entities, entity);
		else
			zbx_vector_ptr_append(&entities, entity);
	}

	zbx_vmware_unlock();

	vmware_service_retrieve_perf_counters(service, easyhandle, &entities, ZBX_MAXQUERYMETRICS_UNLIMITED, &perfdata);
	vmware_service_retrieve_perf_counters(service, easyhandle, &hist_entities, service->data->max_query_metrics,
			&perfdata);

	if (SUCCEED != vmware_service_logout(service, easyhandle, &error))
	{
		zabbix_log(LOG_LEVEL_DEBUG, "Cannot close vmware connection: %s.", error);
		zbx_free(error);
	}

	ret = SUCCEED;
clean:
	curl_slist_free_all(headers);
	curl_easy_cleanup(easyhandle);
	zbx_free(page.data);
out:
	zbx_vmware_lock();

	if (FAIL == ret)
	{
		zbx_hashset_iter_reset(&service->entities, &iter);
		while (NULL != (entity = zbx_hashset_iter_next(&iter)))
			entity->error = vmware_shared_strdup(error);

		zbx_free(error);
	}
	else
	{
		/* clean old performance data and copy the new data into shared memory */
		vmware_entities_shared_clean_stats(&service->entities);
		vmware_service_copy_perf_data(service, &perfdata);
	}

	zbx_vmware_unlock();

	zbx_vector_perf_available_clear_ext(&perf_available, vmware_perf_available_free);
	zbx_vector_perf_available_destroy(&perf_available);

	zbx_vector_ptr_clear_ext(&perfdata, (zbx_mem_free_func_t)vmware_free_perfdata);
	zbx_vector_ptr_destroy(&perfdata);

	zbx_vector_ptr_destroy(&hist_entities);
	zbx_vector_ptr_destroy(&entities);

	zabbix_log(LOG_LEVEL_DEBUG, "End of %s():%s \tprocessed " ZBX_FS_SIZE_T " bytes of data", __func__,
			zbx_result_string(ret), (zbx_fs_size_t)page.alloc);

	return ret;
}

/******************************************************************************
 *                                                                            *
 * Purpose: removes vmware service                                            *
 *                                                                            *
 * Parameters: service      - [IN] the vmware service                         *
 *                                                                            *
 ******************************************************************************/
void	zbx_vmware_service_remove(zbx_vmware_service_t *service)
{
	int	index;

	zabbix_log(LOG_LEVEL_DEBUG, "In %s() '%s'@'%s'", __func__, service->username, service->url);

	zbx_vmware_lock();

	if (FAIL != (index = zbx_vector_ptr_search(&vmware->services, service, ZBX_DEFAULT_PTR_COMPARE_FUNC)))
	{
		zbx_vector_ptr_remove(&vmware->services, index);
		vmware_service_shared_free(service);
	}

	zbx_vmware_unlock();

	zabbix_log(LOG_LEVEL_DEBUG, "End of %s()", __func__);
}

/*
 * Public API
 */

/******************************************************************************
 *                                                                            *
 * Purpose: gets vmware service object                                        *
 *                                                                            *
 * Parameters: url      - [IN] the vmware service URL                         *
 *             username - [IN] the vmware service username                    *
 *             password - [IN] the vmware service password                    *
 *                                                                            *
 * Return value: the requested service object or NULL if the object is not    *
 *               yet ready.                                                   *
 *                                                                            *
 * Comments: vmware lock must be locked with zbx_vmware_lock() function       *
 *           before calling this function.                                    *
 *           If the service list does not contain the requested service object*
 *           then a new object is created, marked as new, added to the list   *
 *           and a NULL value is returned.                                    *
 *           If the object is in list, but is not yet updated also a NULL     *
 *           value is returned.                                               *
 *                                                                            *
 ******************************************************************************/
zbx_vmware_service_t	*zbx_vmware_get_service(const char* url, const char* username, const char* password)
{
	int			i, now;
	zbx_vmware_service_t	*service = NULL;

	zabbix_log(LOG_LEVEL_DEBUG, "In %s() '%s'@'%s'", __func__, username, url);

	if (NULL == vmware)
		goto out;

	now = time(NULL);

	for (i = 0; i < vmware->services.values_num; i++)
	{
		service = (zbx_vmware_service_t *)vmware->services.values[i];

		if (0 == strcmp(service->url, url) && 0 == strcmp(service->username, username) &&
				0 == strcmp(service->password, password))
		{
			service->lastaccess = now;

			/* return NULL if the service is not ready yet */
			if (0 == (service->state & (ZBX_VMWARE_STATE_READY | ZBX_VMWARE_STATE_FAILED)))
				service = NULL;

			goto out;
		}
	}

	service = (zbx_vmware_service_t *)__vm_shmem_malloc_func(NULL, sizeof(zbx_vmware_service_t));
	memset(service, 0, sizeof(zbx_vmware_service_t));

	service->url = vmware_shared_strdup(url);
	service->username = vmware_shared_strdup(username);
	service->password = vmware_shared_strdup(password);
	service->type = ZBX_VMWARE_TYPE_UNKNOWN;
	service->state = ZBX_VMWARE_STATE_NEW;
	service->lastaccess = now;
	service->eventlog.last_key = ZBX_VMWARE_EVENT_KEY_UNINITIALIZED;
	service->eventlog.skip_old = 0;
	service->eventlog.req_sz = 0;
	service->eventlog.oom = 0;
	service->jobs_num = 0;
	VMWARE_VECTOR_CREATE(&service->data_tags.entity_tags, vmware_entity_tags);
	service->data_tags.error = NULL;

	zbx_hashset_create_ext(&service->entities, 100, vmware_perf_entity_hash_func,  vmware_perf_entity_compare_func,
			NULL, __vm_shmem_malloc_func, __vm_shmem_realloc_func, __vm_shmem_free_func);

	zbx_hashset_create_ext(&service->counters, ZBX_VMWARE_COUNTERS_INIT_SIZE, vmware_counter_hash_func,
			vmware_counter_compare_func, NULL, __vm_shmem_malloc_func, __vm_shmem_realloc_func,
			__vm_shmem_free_func);

	zbx_hashset_create_ext(&service->cust_queries, 100, vmware_cust_query_hash_func, vmware_cust_query_compare_func,
			NULL, __vm_shmem_malloc_func, __vm_shmem_realloc_func, __vm_shmem_free_func);

	zbx_vector_ptr_append(&vmware->services, service);
	zbx_vmware_job_create(vmware, service, ZBX_VMWARE_UPDATE_CONF);
	zbx_vmware_job_create(vmware, service, ZBX_VMWARE_UPDATE_PERFCOUNTERS);
	zbx_vmware_job_create(vmware, service, ZBX_VMWARE_UPDATE_REST_TAGS);

	/* new service does not have any data - return NULL */
	service = NULL;
out:
	zabbix_log(LOG_LEVEL_DEBUG, "End of %s():%s", __func__,
			zbx_result_string(NULL != service ? SUCCEED : FAIL));

	return service;
}

/******************************************************************************
 *                                                                            *
 * Purpose: gets vmware performance counter id and unit info by the path      *
 *                                                                            *
 * Parameters: service   - [IN] the vmware service                            *
 *             path      - [IN] the path of counter to retrieve in format     *
 *                              <group>/<key>[<rollup type>]                  *
 *             counterid - [OUT] the counter id                               *
 *             unit      - [OUT] the counter unit info (kilo, mega, % etc)    *
 *                                                                            *
 * Return value: SUCCEED if the counter was found, FAIL otherwise             *
 *                                                                            *
 ******************************************************************************/
int	zbx_vmware_service_get_counterid(zbx_vmware_service_t *service, const char *path,
		zbx_uint64_t *counterid, int *unit)
{
#if defined(HAVE_LIBXML2) && defined(HAVE_LIBCURL)
	zbx_vmware_counter_t	*counter;
	int			ret = FAIL;

	zabbix_log(LOG_LEVEL_DEBUG, "In %s() path:%s", __func__, path);

	if (NULL == (counter = (zbx_vmware_counter_t *)zbx_hashset_search(&service->counters, &path)))
		goto out;

	*counterid = counter->id;

	if (NULL != unit)
		*unit = counter->unit;

	zabbix_log(LOG_LEVEL_DEBUG, "%s() counterid:" ZBX_FS_UI64, __func__, *counterid);

	ret = SUCCEED;
out:
	zabbix_log(LOG_LEVEL_DEBUG, "End of %s():%s", __func__, zbx_result_string(ret));

	return ret;
#else
	return FAIL;
#endif
}

/******************************************************************************
 *                                                                            *
 * Purpose: start monitoring performance counter of the specified entity      *
 *                                                                            *
 * Parameters: service   - [IN] the vmware service                            *
 *             type      - [IN] the entity type                               *
 *             id        - [IN] the entity id                                 *
 *             counterid - [IN] the performance counter id                    *
 *             instance  - [IN] the performance counter instance name         *
 *                                                                            *
 * Return value: SUCCEED - the entity counter was added to monitoring list.   *
 *               FAIL    - the performance counter of the specified entity    *
 *                         is already being monitored.                        *
 *                                                                            *
 ******************************************************************************/
int	zbx_vmware_service_add_perf_counter(zbx_vmware_service_t *service, const char *type, const char *id,
		zbx_uint64_t counterid, const char *instance)
{
	zbx_vmware_perf_entity_t	*pentity, entity;
	zbx_vmware_perf_counter_t	*counter;
	int				i, ret = FAIL;

	zabbix_log(LOG_LEVEL_DEBUG, "In %s() type:%s id:%s counterid:" ZBX_FS_UI64, __func__, type, id,
			counterid);

	if (NULL == (pentity = zbx_vmware_service_get_perf_entity(service, type, id)))
	{
		entity.refresh = ZBX_VMWARE_PERF_INTERVAL_UNKNOWN;
		entity.last_seen = 0;
		entity.query_instance = vmware_shared_strdup(instance);
		entity.type = vmware_shared_strdup(type);
		entity.id = vmware_shared_strdup(id);
		entity.error = NULL;
		VMWARE_VECTOR_CREATE(&entity.counters, ptr);

		pentity = (zbx_vmware_perf_entity_t *)zbx_hashset_insert(&service->entities, &entity,
				sizeof(zbx_vmware_perf_entity_t));
	}

	if (FAIL == (i = zbx_vector_ptr_search(&pentity->counters, &counterid, ZBX_DEFAULT_UINT64_PTR_COMPARE_FUNC)))
	{
		vmware_counters_add_new(&pentity->counters, counterid,
				ZBX_VMWARE_COUNTER_NEW | ZBX_VMWARE_COUNTER_CUSTOM);
		counter = (zbx_vmware_perf_counter_t *)pentity->counters.values[pentity->counters.values_num - 1];
		zbx_vector_ptr_sort(&pentity->counters, ZBX_DEFAULT_UINT64_PTR_COMPARE_FUNC);

		ret = SUCCEED;
	}
	else
		counter = (zbx_vmware_perf_counter_t *)pentity->counters.values[i];

	if (*ZBX_VMWARE_PERF_QUERY_ALL != *pentity->query_instance)
		counter->query_instance = vmware_shared_strdup(instance);

	zabbix_log(LOG_LEVEL_DEBUG, "End of %s():%s counter state:%X", __func__, zbx_result_string(ret),
			counter->state);

	return ret;
}

/******************************************************************************
 *                                                                            *
 * Purpose: gets performance entity by type and id                            *
 *                                                                            *
 * Parameters: service - [IN] the vmware service                              *
 *             type    - [IN] the performance entity type                     *
 *             id      - [IN] the performance entity id                       *
 *                                                                            *
 * Return value: the performance entity or NULL if not found                  *
 *                                                                            *
 ******************************************************************************/
zbx_vmware_perf_entity_t	*zbx_vmware_service_get_perf_entity(zbx_vmware_service_t *service, const char *type,
		const char *id)
{
	zbx_vmware_perf_entity_t	*pentity, entity = {.type = (char *)type, .id = (char *)id};

	zabbix_log(LOG_LEVEL_DEBUG, "In %s() type:%s id:%s", __func__, type, id);

	pentity = (zbx_vmware_perf_entity_t *)zbx_hashset_search(&service->entities, &entity);

	zabbix_log(LOG_LEVEL_DEBUG, "End of %s() entity:%p", __func__, (void *)pentity);

	return pentity;
}

/******************************************************************************
 *                                                                            *
 * Purpose: start monitoring custom query of the specified entity             *
 *                                                                            *
 * Parameters: service      - [IN] the vmware service                         *
 *             soap_type    - [IN] the entity type                            *
 *             id           - [IN] the entity id                              *
 *             key          - [IN] the custom query id                        *
 *             query_type   - [IN] the type of query                          *
 *             mode         - [IN] the mode of output value for custom query  *
 *             query_params - [IN] array of name  and value for custom        *
 *                                  query filter                              *
 *                                                                            *
 * Return value: SUCCEED - the entity counter was added to monitoring list.   *
 *               FAIL    - the custom query of the specified entity           *
 *                         is already being monitored.                        *
 *                                                                            *
 ******************************************************************************/
zbx_vmware_cust_query_t	*zbx_vmware_service_add_cust_query(zbx_vmware_service_t *service, const char *soap_type,
		const char *id, const char *key, zbx_vmware_custom_query_type_t query_type, const char *mode,
		zbx_vector_custquery_param_t *query_params)
{
	int			i, ret = FAIL;
	zbx_vmware_cust_query_t	cq, *pcq;

	zabbix_log(LOG_LEVEL_DEBUG, "In %s() soap_type:%s id:%s query_type:%u key:%s", __func__, soap_type, id,
			query_type, key);

	cq.soap_type = vmware_shared_strdup(soap_type);
	cq.id = vmware_shared_strdup(id);
	cq.key = vmware_shared_strdup(key);
	cq.query_type = query_type;
	cq.mode = vmware_shared_strdup(mode);
	cq.value = NULL;
	cq.error = NULL;
	cq.state = (ZBX_VMWARE_CQ_NEW | ZBX_VMWARE_CQ_SEPARATE);
	cq.last_pooled = 0;

	if (VMWARE_DVSWITCH_FETCH_DV_PORTS == query_type)
	{
		cq.query_params = (zbx_vector_custquery_param_t *) __vm_shmem_malloc_func(NULL,
				sizeof(zbx_vector_custquery_param_t));
		VMWARE_VECTOR_CREATE(cq.query_params, custquery_param);
	}
	else
	{
		cq.query_params = NULL;
	}

	for (i = 0; NULL != cq.query_params && i < query_params->values_num; i++)
	{
		zbx_vmware_custquery_param_t	cqp;

		cqp.name = vmware_shared_strdup(query_params->values[i].name);
		cqp.value = vmware_shared_strdup(query_params->values[i].value);
		zbx_vector_custquery_param_append(cq.query_params, cqp);
	}

	pcq = (zbx_vmware_cust_query_t *)zbx_hashset_insert(&service->cust_queries, &cq,
			sizeof(zbx_vmware_cust_query_t));

	zabbix_log(LOG_LEVEL_DEBUG, "End of %s():%s", __func__, zbx_result_string(ret));

	return pcq;
}

/******************************************************************************
 *                                                                            *
 * Purpose: gets performance entity by type and id                            *
 *                                                                            *
 * Parameters: service      - [IN] the vmware service                         *
 *             soap_type    - [IN] the entity type                            *
 *             id           - [IN] the entity id                              *
 *             key          - [IN] the custom query id                        *
 *             query_type   - [IN] the type of query                          *
 *             mode         - [IN] the mode of output value for custom query  *
 *                                                                            *
 * Return value: the custom query entity or NULL if not found                 *
 *                                                                            *
 ******************************************************************************/
zbx_vmware_cust_query_t	*zbx_vmware_service_get_cust_query(zbx_vmware_service_t *service, const char *soap_type,
		const char *id, const char *key, zbx_vmware_custom_query_type_t query_type, const char *mode)
{
	zbx_vmware_cust_query_t	*pcq, cq = {.soap_type = (char *)soap_type, .id = (char *)id, .key = (char *)key,
			.query_type = query_type, .mode = (char *)mode};

	zabbix_log(LOG_LEVEL_DEBUG, "In %s() type:%s id:%s query_type:%u key:%s", __func__, soap_type, id, query_type,
			key);

	pcq = (zbx_vmware_cust_query_t *)zbx_hashset_search(&service->cust_queries, &cq);

	zabbix_log(LOG_LEVEL_DEBUG, "End of %s() cust_query:%p", __func__, (void *)pcq);

	return pcq;
}

/******************************************************************************
 *                                                                            *
 * Purpose: sorting function to sort zbx_binary_heap_elem_t by nextcheck      *
 *                                                                            *
 ******************************************************************************/
static int	vmware_job_compare_nextcheck(const void *d1, const void *d2)
{
	const zbx_binary_heap_elem_t	*e1 = (const zbx_binary_heap_elem_t *)d1;
	const zbx_binary_heap_elem_t	*e2 = (const zbx_binary_heap_elem_t *)d2;

	return ((const zbx_vmware_job_t *)e1->data)->nextcheck - ((const zbx_vmware_job_t *)e2->data)->nextcheck;
}

#endif

/******************************************************************************
 *                                                                            *
 * Purpose: initializes vmware collector service                              *
 *                                                                            *
 * Comments: This function must be called before worker threads are forked.   *
 *                                                                            *
 ******************************************************************************/
int	zbx_vmware_init(zbx_uint64_t *config_vmware_cache_size, char **error)
{
	int		ret = FAIL;
	zbx_uint64_t	size_reserved;

	zabbix_log(LOG_LEVEL_DEBUG, "In %s()", __func__);

	if (SUCCEED != zbx_mutex_create(&vmware_lock, ZBX_MUTEX_VMWARE, error))
		goto out;

	size_reserved = zbx_shmem_required_size(1, "vmware cache size", "VMwareCacheSize");

	*config_vmware_cache_size -= size_reserved;

	if (SUCCEED != zbx_shmem_create(&vmware_mem, *config_vmware_cache_size, "vmware cache size", "VMwareCacheSize",
			0, error))
	{
		goto out;
	}

	vmware = (zbx_vmware_t *)__vm_shmem_malloc_func(NULL, sizeof(zbx_vmware_t));
	memset(vmware, 0, sizeof(zbx_vmware_t));

	VMWARE_VECTOR_CREATE(&vmware->services, ptr);
#if defined(HAVE_LIBXML2) && defined(HAVE_LIBCURL)
	vmware->strpool_sz = 0;
	zbx_hashset_create_ext(&vmware->strpool, 100, vmware_strpool_hash_func, vmware_strpool_compare_func, NULL,
		__vm_shmem_malloc_func, __vm_shmem_realloc_func, __vm_shmem_free_func);
	zbx_hashset_create(&evt_msg_strpool, 100, vmware_strpool_hash_func, vmware_strpool_compare_func);
	evt_req_chunk_size = zbx_shmem_required_chunk_size(sizeof(zbx_vmware_event_t));
	zbx_binary_heap_create_ext(&vmware->jobs_queue, vmware_job_compare_nextcheck, ZBX_BINARY_HEAP_OPTION_EMPTY,
			__vm_shmem_malloc_func, __vm_shmem_realloc_func, __vm_shmem_free_func);

#endif
	ret = SUCCEED;
out:
	zabbix_log(LOG_LEVEL_DEBUG, "End of %s()", __func__);

	return ret;
}

/******************************************************************************
 *                                                                            *
 * Purpose: destroys vmware collector service                                 *
 *                                                                            *
 ******************************************************************************/
void	zbx_vmware_destroy(void)
{
	zabbix_log(LOG_LEVEL_DEBUG, "In %s()", __func__);
	if (NULL != vmware_mem)
	{
#if defined(HAVE_LIBXML2) && defined(HAVE_LIBCURL)
		zbx_hashset_destroy(&vmware->strpool);
		zbx_hashset_destroy(&evt_msg_strpool);
#endif
		zbx_shmem_destroy(vmware_mem);
		vmware_mem = NULL;
		zbx_mutex_destroy(&vmware_lock);
	}

	zabbix_log(LOG_LEVEL_DEBUG, "End of %s()", __func__);
}

/******************************************************************************
 *                                                                            *
 * Purpose: locks vmware collector                                            *
 *                                                                            *
 ******************************************************************************/
void	zbx_vmware_lock(void)
{
	zbx_mutex_lock(vmware_lock);
}

/******************************************************************************
 *                                                                            *
 * Purpose: unlocks vmware collector                                          *
 *                                                                            *
 ******************************************************************************/
void	zbx_vmware_unlock(void)
{
	zbx_mutex_unlock(vmware_lock);
}

/******************************************************************************
 *                                                                            *
 * Purpose: gets vmware collector statistics                                  *
 *                                                                            *
 * Parameters: stats   - [OUT] the vmware collector statistics                *
 *                                                                            *
 * Return value: SUCCEED - the statistics were retrieved successfully         *
 *               FAIL     - no vmware collectors are running                  *
 *                                                                            *
 ******************************************************************************/
int	zbx_vmware_get_statistics(zbx_vmware_stats_t *stats)
{
	if (NULL == vmware_mem)
		return FAIL;

	zbx_vmware_lock();

	stats->memory_total = vmware_mem->total_size;
	stats->memory_used = vmware_mem->total_size - vmware_mem->free_size;

	zbx_vmware_unlock();

	return SUCCEED;
}

#if defined(HAVE_LIBXML2) && defined(HAVE_LIBCURL)

/******************************************************************************
 *                                                                            *
 * Purpose: create job to update vmware data periodically and increase        *
 *          service ref counter                                               *
 *                                                                            *
 * Parameters: vmw      - [IN] the vmware object                              *
 *             service  - [IN] the vmware service                             *
 *             job_type - [IN] the vmware job type                            *
 *                                                                            *
 ******************************************************************************/
void	zbx_vmware_job_create(zbx_vmware_t *vmw, zbx_vmware_service_t *service, int job_type)
{
	zbx_vmware_job_t	*job;
	zbx_binary_heap_elem_t	elem_new = {.key = 0};

	job = (zbx_vmware_job_t *)__vm_shmem_malloc_func(NULL, sizeof(zbx_vmware_job_t));
	job->nextcheck = 0;
	job->type = job_type;
	job->service = service;
	service->jobs_num++;
	job->expired = FAIL;
	elem_new.data = job;
	zbx_binary_heap_insert(&vmw->jobs_queue, &elem_new);
}

/******************************************************************************
 *                                                                            *
 * Purpose: destroy vmware job and service removing                           *
 *                                                                            *
 * Parameters: job - [IN] the job object                                      *
 *                                                                            *
 * Return value: count of removed services                                    *
 *                                                                            *
 ******************************************************************************/
int	zbx_vmware_job_remove(zbx_vmware_job_t *job)
{
	zbx_vmware_service_t	*service = job->service;
	int			jobs_num;

	zbx_vmware_lock();

	job->service->jobs_num--;
	jobs_num = job->service->jobs_num;
	__vm_shmem_free_func(job);

	zbx_vmware_unlock();

	if (0 == jobs_num)
		zbx_vmware_service_remove(service);

	zabbix_log(LOG_LEVEL_DEBUG, "%s() service jobs_num:%d", __func__, jobs_num);

	return 0 == jobs_num ? 1 : 0;
}

/******************************************************************************
 *                                                                            *
 * Purpose: set shared error of vmware job tags update                        *
 *                                                                            *
 * Parameters: error     - [IN] the error message of failure                  *
 *             data_tags - [OUT] the data_tags container                      *
 *                                                                            *
 ******************************************************************************/
void	zbx_vmware_shared_tags_error_set(const char *error, zbx_vmware_data_tags_t *data_tags)
{
	zbx_vmware_lock();
	vmware_shared_strfree(data_tags->error);
	data_tags->error = vmware_shared_strdup(error);
	zbx_vmware_unlock();
}

/******************************************************************************
 *                                                                            *
 * Purpose: replace shared tags info                                          *
 *                                                                            *
 * Parameters: src - [IN] the collected tags info                             *
 *             dst - [OUT] the shared tags container                          *
 *                                                                            *
 ******************************************************************************/
void	zbx_vmware_shared_tags_replace(const zbx_vector_vmware_entity_tags_t *src, zbx_vmware_data_tags_t *dst)
{
	int	i, j;

	zbx_vmware_lock();

	zbx_vector_vmware_entity_tags_clear_ext(&dst->entity_tags, vmware_shared_entity_tags_free);
	vmware_shared_strfree(dst->error);
	dst->error = NULL;

	for (i = 0; i < src->values_num; i++)
	{
		zbx_vmware_entity_tags_t	*to_entity, *from_entity = src->values[i];

		if (0 == from_entity->tags.values_num && NULL == from_entity->error)
			continue;

		to_entity = (zbx_vmware_entity_tags_t *)__vm_shmem_malloc_func(NULL, sizeof(zbx_vmware_entity_tags_t));
		VMWARE_VECTOR_CREATE(&to_entity->tags, vmware_tag);
		to_entity->uuid = vmware_shared_strdup(from_entity->uuid);
		to_entity->obj_id = NULL;

		if (NULL != from_entity->error)
		{
			to_entity->error = vmware_shared_strdup(from_entity->error);
			continue;
		}
		else
			to_entity->error = NULL;

		for (j = 0; j < from_entity->tags.values_num; j++)
		{
			zbx_vmware_tag_t	*to_tag, *from_tag = from_entity->tags.values[j];

			to_tag = (zbx_vmware_tag_t *)__vm_shmem_malloc_func(NULL, sizeof(zbx_vmware_tag_t));
			to_tag->name = vmware_shared_strdup(from_tag->name);
			to_tag->description = vmware_shared_strdup(from_tag->description);
			to_tag->category = vmware_shared_strdup(from_tag->category);
			to_tag->id = NULL;
			zbx_vector_vmware_tag_append(&to_entity->tags, to_tag);
		}

		zbx_vector_vmware_entity_tags_append(&dst->entity_tags, to_entity);
	}

	zbx_vmware_unlock();
}

#endif<|MERGE_RESOLUTION|>--- conflicted
+++ resolved
@@ -60,13 +60,6 @@
  * performance data updates.
  */
 
-<<<<<<< HEAD
-extern char		*CONFIG_SOURCE_IP;
-=======
-extern int		CONFIG_VMWARE_FREQUENCY;
-extern zbx_uint64_t	CONFIG_VMWARE_CACHE_SIZE;
-extern int		CONFIG_VMWARE_TIMEOUT;
->>>>>>> b157b37f
 
 #define VMWARE_VECTOR_CREATE(ref, type)	zbx_vector_##type##_create_ext(ref,  __vm_shmem_malloc_func, \
 		__vm_shmem_realloc_func, __vm_shmem_free_func)
@@ -2752,11 +2745,7 @@
  *                                                                             *
  *******************************************************************************/
 static int	vmware_service_authenticate(zbx_vmware_service_t *service, CURL *easyhandle, ZBX_HTTPPAGE *page,
-<<<<<<< HEAD
-		int config_vmware_timeout, char **error)
-=======
-		const char *config_source_ip, char **error)
->>>>>>> b157b37f
+		const char *config_source_ip, int config_vmware_timeout, char **error)
 {
 #	define ZBX_POST_VMWARE_AUTH						\
 		ZBX_POST_VSPHERE_HEADER						\
@@ -8546,11 +8535,7 @@
  *             config_source_ip - [IN]                                        *
  *                                                                            *
  ******************************************************************************/
-<<<<<<< HEAD
-int	zbx_vmware_service_update(zbx_vmware_service_t *service, int config_vmware_timeout, int cache_update_period)
-=======
-int	zbx_vmware_service_update(zbx_vmware_service_t *service, const char *config_source_ip)
->>>>>>> b157b37f
+int	zbx_vmware_service_update(zbx_vmware_service_t *service, const char *config_source_ip, int config_vmware_timeout, int cache_update_period)
 {
 	CURL			*easyhandle = NULL;
 	struct curl_slist	*headers = NULL;
@@ -8611,11 +8596,7 @@
 	if (SUCCEED != vmware_curl_set_header(easyhandle, service->major_version, &headers, &data->error))
 		goto clean;
 
-<<<<<<< HEAD
-	if (SUCCEED != vmware_service_authenticate(service, easyhandle, &page, config_vmware_timeout, &data->error))
-=======
-	if (SUCCEED != vmware_service_authenticate(service, easyhandle, &page, config_source_ip, &data->error))
->>>>>>> b157b37f
+	if (SUCCEED != vmware_service_authenticate(service, easyhandle, &page, config_source_ip, config_vmware_timeout, &data->error))
 		goto clean;
 
 	if (SUCCEED != vmware_service_initialize(service, easyhandle, &data->error))
@@ -9458,11 +9439,7 @@
  *             config_source_ip - [IN]                                        *
  *                                                                            *
  ******************************************************************************/
-<<<<<<< HEAD
-int	zbx_vmware_service_update_perf(zbx_vmware_service_t *service, int config_vmware_timeout)
-=======
-int	zbx_vmware_service_update_perf(zbx_vmware_service_t *service, const char *config_source_ip)
->>>>>>> b157b37f
+int	zbx_vmware_service_update_perf(zbx_vmware_service_t *service, const char *config_source_ip, int config_vmware_timeout)
 {
 #	define INIT_PERF_XML_SIZE	200 * ZBX_KIBIBYTE
 
@@ -9505,11 +9482,7 @@
 		goto clean;
 	}
 
-<<<<<<< HEAD
-	if (SUCCEED != vmware_service_authenticate(service, easyhandle, &page, config_vmware_timeout, &error))
-=======
-	if (SUCCEED != vmware_service_authenticate(service, easyhandle, &page, config_source_ip, &error))
->>>>>>> b157b37f
+	if (SUCCEED != vmware_service_authenticate(service, easyhandle, &page, config_source_ip, config_vmware_timeout, &error))
 		goto clean;
 
 	/* update performance counter refresh rate for entities */
