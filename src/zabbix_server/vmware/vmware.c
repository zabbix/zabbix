--- conflicted
+++ resolved
@@ -367,16 +367,12 @@
 			zbx_xmlnode_to_json, 0),		/* ZBX_VMWARE_HVPROP_SENSOR */
 	{"config.network.dnsConfig", "concat("			/* ZBX_VMWARE_HVPROP_NET_NAME */
 			ZBX_XPATH_PROP_NAME("config.network.dnsConfig") "/*[local-name()='hostName']" ",'.',"
-<<<<<<< HEAD
 			ZBX_XPATH_PROP_NAME("config.network.dnsConfig") "/*[local-name()='domainName'])", NULL, 0},
+	ZBX_HVPROPMAP("parent"),				/* ZBX_VMWARE_HVPROP_PARENT */
 	ZBX_HVPROPMAP("runtime.connectionState"),		/* ZBX_VMWARE_HVPROP_CONNECTIONSTATE */
 	ZBX_HVPROPMAP_EXT("hardware.systemInfo.serialNumber", NULL, 67),/* ZBX_VMWARE_HVPROP_HW_SERIALNUMBER */
 	ZBX_HVPROPMAP_EXT("runtime.healthSystemRuntime.hardwareStatusInfo",
 			zbx_xmlnode_to_json, 0)			/* ZBX_VMWARE_HVPROP_SENSOR */
-=======
-			ZBX_XPATH_PROP_NAME("config.network.dnsConfig") "/*[local-name()='domainName'])", NULL},
-	ZBX_HVPROPMAP("parent")					/* ZBX_VMWARE_HVPROP_PARENT */
->>>>>>> 0ac1e807
 };
 
 static zbx_vmware_propmap_t	vm_propmap[] = {
@@ -405,17 +401,13 @@
 			ZBX_XPATH_PROP_OBJECTS(ZBX_VMWARE_SOAP_VM) ZBX_XPATH_PROP_NAME_NODE("snapshot"),
 			vmware_service_get_vm_snapshot, 0},
 	{"datastore", ZBX_XPATH_PROP_OBJECTS(ZBX_VMWARE_SOAP_VM)/* ZBX_VMWARE_VMPROP_DATASTOREID */
-<<<<<<< HEAD
 			ZBX_XPATH_PROP_NAME_NODE("datastore") ZBX_XPATH_LN("ManagedObjectReference"), NULL, 0},
+	ZBX_VMPROPMAP("summary.runtime.consolidationNeeded"),	/* ZBX_VMWARE_VMPROP_CONSOLIDATION_NEEDED */
+	ZBX_VMPROPMAP("resourcePool"),				/* ZBX_VMWARE_VMPROP_RESOURCEPOOL */
 	ZBX_VMPROPMAP("summary.runtime.consolidationNeeded"),	/* ZBX_VMWARE_VMPROP_CONSOLIDATION_NEEDED */
 	ZBX_VMPROPMAP("guest.toolsVersion"),			/* ZBX_VMWARE_VMPROP_TOOLS_VERSION */
 	ZBX_VMPROPMAP("guest.toolsRunningStatus"),		/* ZBX_VMWARE_VMPROP_TOOLS_RUNNING_STATUS */
 	ZBX_VMPROPMAP("guest.guestState")			/* ZBX_VMWARE_VMPROP_STATE */
-=======
-			ZBX_XPATH_PROP_NAME_NODE("datastore") ZBX_XPATH_LN("ManagedObjectReference"), NULL},
-	ZBX_VMPROPMAP("summary.runtime.consolidationNeeded"),	/* ZBX_VMWARE_VMPROP_CONSOLIDATION_NEEDED */
-	ZBX_VMPROPMAP("resourcePool")				/* ZBX_VMWARE_VMPROP_RESOURCEPOOL */
->>>>>>> 0ac1e807
 };
 
 #define ZBX_XPATH_OBJECTS_BY_TYPE(type)									\
@@ -1479,8 +1471,6 @@
 
 /******************************************************************************
  *                                                                            *
-<<<<<<< HEAD
-=======
  * Purpose: copies vmware resourcepool object into shared memory              *
  *                                                                            *
  * Parameters: src   - [IN] the vmware resourcepool object                    *
@@ -1502,28 +1492,6 @@
 
 /******************************************************************************
  *                                                                            *
- * Purpose: copies vmware virtual machine device object into shared memory    *
- *                                                                            *
- * Parameters: src   - [IN] the vmware device object                          *
- *                                                                            *
- * Return value: a duplicated vmware device object                            *
- *                                                                            *
- ******************************************************************************/
-static zbx_vmware_dev_t	*vmware_dev_shared_dup(const zbx_vmware_dev_t *src)
-{
-	zbx_vmware_dev_t	*dev;
-
-	dev = (zbx_vmware_dev_t *)__vm_shmem_malloc_func(NULL, sizeof(zbx_vmware_dev_t));
-	dev->type = src->type;
-	dev->instance = vmware_shared_strdup(src->instance);
-	dev->label = vmware_shared_strdup(src->label);
-
-	return dev;
-}
-
-/******************************************************************************
- *                                                                            *
->>>>>>> 0ac1e807
  * Purpose: copies vmware virtual machine file system object into shared      *
  *          memory                                                            *
  *                                                                            *
