--- conflicted
+++ resolved
@@ -7899,13 +7899,7 @@
  ******************************************************************************/
 static int	vmware_service_initialize(zbx_vmware_service_t *service, CURL *easyhandle, char **error)
 {
-<<<<<<< HEAD
 	char			*version_without_major, *version_update, *version = NULL, *fullname = NULL;
-=======
-#	define UNPARSED_SERVICE_MAJOR_VERSION_DELIM	"."
-
-	char			*subversion, *version = NULL, *fullname = NULL;
->>>>>>> 7f1ff5b0
 	zbx_vector_ptr_t	counters;
 	int			ret = FAIL;
 
@@ -7964,33 +7958,15 @@
 
 	/* version should have the "x.y.z" format, but there is also an "x.y Un" format in nature */
 	/* according to https://www.vmware.com/support/policies/version.html */
-<<<<<<< HEAD
 	if (NULL == (version_without_major = strchr(version, '.')) ||
 			NULL == (version_update = strpbrk(++version_without_major, ".U")))
-=======
-	if (NULL == (subversion = strstr(version, UNPARSED_SERVICE_MAJOR_VERSION_DELIM)))
->>>>>>> 7f1ff5b0
 	{
 		*error = zbx_dsprintf(*error, "Invalid version: %s.", version);
 		goto unlock;
 	}
 
-<<<<<<< HEAD
 	service->minor_version = (unsigned short)atoi(version_without_major);
 	service->update_version = (unsigned short)atoi(++version_update);
-=======
-	service->minor_version = (unsigned short)atoi(
-			ZBX_CONST_STRLEN(UNPARSED_SERVICE_MAJOR_VERSION_DELIM) + subversion);
-
-	if (NULL != (subversion = strstr(ZBX_CONST_STRLEN(UNPARSED_SERVICE_MAJOR_VERSION_DELIM) + subversion,
-			UNPARSED_SERVICE_MAJOR_VERSION_DELIM)))
-	{
-		service->patch_version = (unsigned short)atoi(
-				ZBX_CONST_STRLEN(UNPARSED_SERVICE_MAJOR_VERSION_DELIM) + subversion);
-	}
-	else
-		service->patch_version = 0;
->>>>>>> 7f1ff5b0
 
 	ret = SUCCEED;
 unlock:
