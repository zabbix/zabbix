--- conflicted
+++ resolved
@@ -3,11 +3,9 @@
   date: '2021-05-09T00:00:00Z'
   groups:
     -
-      uuid: 36bff6c29af64692839d077febfc7079
       name: 'Templates/Network devices'
   templates:
     -
-      uuid: 57aeccd43b744942b9555269b79a96ad
       template: 'HP Comware HH3C SNMP'
       name: 'HP Comware HH3C SNMP'
       description: |
@@ -36,7 +34,6 @@
           name: 'Templates/Network devices'
       discovery_rules:
         -
-          uuid: ab903dd9cb4b49daba7a1bb0c2c65a1f
           name: 'Entity Discovery'
           type: SNMP_AGENT
           snmp_oid: 'discovery[{#ENT_CLASS},1.3.6.1.2.1.47.1.1.1.1.5,{#ENT_NAME},1.3.6.1.2.1.47.1.1.1.1.7]'
@@ -50,7 +47,6 @@
                 formulaid: A
           item_prototypes:
             -
-              uuid: 88a392e093444292b3c58c5f9d5305a5
               name: '{#ENT_NAME}: Firmware version'
               type: SNMP_AGENT
               snmp_oid: '1.3.6.1.2.1.47.1.1.1.1.9.{#SNMPINDEX}'
@@ -71,19 +67,13 @@
                   value: Inventory
               trigger_prototypes:
                 -
-<<<<<<< HEAD
-                  uuid: 31e24685567b4e30894626bb6002f8ef
-                  expression: '{diff()}=1 and {strlen()}>0'
-=======
                   expression: '(last(/HP Comware HH3C SNMP/system.hw.firmware[entPhysicalFirmwareRev.{#SNMPINDEX}],#1)<>last(/HP Comware HH3C SNMP/system.hw.firmware[entPhysicalFirmwareRev.{#SNMPINDEX}],#2))=1 and length(last(/HP Comware HH3C SNMP/system.hw.firmware[entPhysicalFirmwareRev.{#SNMPINDEX}]))>0'
->>>>>>> afed3e3c
                   name: '{#ENT_NAME}: Firmware has changed'
                   opdata: 'Current value: {ITEM.LASTVALUE1}'
                   priority: INFO
                   description: 'Firmware version has changed. Ack to close'
                   manual_close: 'YES'
             -
-              uuid: cc241e313bde48e1bd23f3eefb667439
               name: '{#ENT_NAME}: Hardware model name'
               type: SNMP_AGENT
               snmp_oid: '1.3.6.1.2.1.47.1.1.1.1.2.{#SNMPINDEX}'
@@ -103,7 +93,6 @@
                   tag: Application
                   value: Inventory
             -
-              uuid: 9ebc80e149fc4db7a4fb7df2322aad86
               name: '{#ENT_NAME}: Hardware serial number'
               type: SNMP_AGENT
               snmp_oid: '1.3.6.1.2.1.47.1.1.1.1.11.{#SNMPINDEX}'
@@ -124,18 +113,12 @@
                   value: Inventory
               trigger_prototypes:
                 -
-<<<<<<< HEAD
-                  uuid: a9de3a127bc44f37bf7f4078a0efe564
-                  expression: '{diff()}=1 and {strlen()}>0'
-=======
                   expression: '(last(/HP Comware HH3C SNMP/system.hw.serialnumber[entPhysicalSerialNum.{#SNMPINDEX}],#1)<>last(/HP Comware HH3C SNMP/system.hw.serialnumber[entPhysicalSerialNum.{#SNMPINDEX}],#2))=1 and length(last(/HP Comware HH3C SNMP/system.hw.serialnumber[entPhysicalSerialNum.{#SNMPINDEX}]))>0'
->>>>>>> afed3e3c
                   name: '{#ENT_NAME}: Device has been replaced (new serial number received)'
                   priority: INFO
                   description: 'Device serial number has changed. Ack to close'
                   manual_close: 'YES'
             -
-              uuid: a63db3df3939447397df5bf9a58edde1
               name: '{#ENT_NAME}: Hardware version(revision)'
               type: SNMP_AGENT
               snmp_oid: '1.3.6.1.2.1.47.1.1.1.1.8.{#SNMPINDEX}'
@@ -155,7 +138,6 @@
                   tag: Application
                   value: Inventory
             -
-              uuid: a54f57e58f494300b99161b1fb8f2edf
               name: '{#ENT_NAME}: Operating system'
               type: SNMP_AGENT
               snmp_oid: '1.3.6.1.2.1.47.1.1.1.1.10.{#SNMPINDEX}'
@@ -176,18 +158,12 @@
                   value: Inventory
               trigger_prototypes:
                 -
-<<<<<<< HEAD
-                  uuid: 4aa05fd4aa974407a3a5cfebf6a2ea39
-                  expression: '{diff()}=1 and {strlen()}>0'
-=======
                   expression: '(last(/HP Comware HH3C SNMP/system.sw.os[entPhysicalSoftwareRev.{#SNMPINDEX}],#1)<>last(/HP Comware HH3C SNMP/system.sw.os[entPhysicalSoftwareRev.{#SNMPINDEX}],#2))=1 and length(last(/HP Comware HH3C SNMP/system.sw.os[entPhysicalSoftwareRev.{#SNMPINDEX}]))>0'
->>>>>>> afed3e3c
                   name: '{#ENT_NAME}: Operating system description has changed'
                   priority: INFO
                   description: 'Operating system description has changed. Possible reasons that system has been updated or replaced. Ack to close.'
                   manual_close: 'YES'
         -
-          uuid: fdd2fcda49ab4f00861f1a2dcee1dcad
           name: 'FAN Discovery'
           type: SNMP_AGENT
           snmp_oid: 'discovery[{#ENT_CLASS},1.3.6.1.2.1.47.1.1.1.1.5,{#ENT_NAME},1.3.6.1.2.1.47.1.1.1.1.7,{#ENT_DESCR},1.3.6.1.2.1.47.1.1.1.1.2]'
@@ -202,7 +178,6 @@
           description: 'Discovering all entities of PhysicalClass - 7: fan(7)'
           item_prototypes:
             -
-              uuid: 9cacbc1e037a4c0abdf0862014484a3c
               name: '{#ENT_NAME}: Fan status'
               type: SNMP_AGENT
               snmp_oid: '1.3.6.1.4.1.25506.2.6.1.1.1.1.19.{#SNMPINDEX}'
@@ -222,18 +197,12 @@
                   value: Fans
               trigger_prototypes:
                 -
-<<<<<<< HEAD
-                  uuid: 00ae2f88079d4c4f85c835b1117a37c8
-                  expression: '{count(#1,{$FAN_CRIT_STATUS:"fanError"},eq)}=1 or {count(#1,{$FAN_CRIT_STATUS:"hardwareFaulty"},eq)}=1'
-=======
                   expression: 'count(/HP Comware HH3C SNMP/sensor.fan.status[hh3cEntityExtErrorStatus.{#SNMPINDEX}],#1,"eq","{$FAN_CRIT_STATUS:\"fanError\"}")=1 or count(/HP Comware HH3C SNMP/sensor.fan.status[hh3cEntityExtErrorStatus.{#SNMPINDEX}],#1,"eq","{$FAN_CRIT_STATUS:\"hardwareFaulty\"}")=1'
->>>>>>> afed3e3c
                   name: '{#ENT_NAME}: Fan is in critical state'
                   opdata: 'Current state: {ITEM.LASTVALUE1}'
                   priority: AVERAGE
                   description: 'Please check the fan unit'
         -
-          uuid: 268421e66ba94cecac8fdeac7dfbffbb
           name: 'Module Discovery'
           type: SNMP_AGENT
           snmp_oid: 'discovery[{#SNMPVALUE},1.3.6.1.2.1.47.1.1.1.1.2,{#MODULE_NAME},1.3.6.1.2.1.47.1.1.1.1.7]'
@@ -253,7 +222,6 @@
           description: 'Filter limits results to ''Module level1'' or Fabric Modules'
           item_prototypes:
             -
-              uuid: edbaa4c5e6e744b3bd4d7ab85b42c1ca
               name: '{#MODULE_NAME}: CPU utilization'
               type: SNMP_AGENT
               snmp_oid: '1.3.6.1.4.1.25506.2.6.1.1.1.1.6.{#SNMPINDEX}'
@@ -272,18 +240,12 @@
                   value: CPU
               trigger_prototypes:
                 -
-<<<<<<< HEAD
-                  uuid: 429fb55936d54cb5b6e6a64faca79603
-                  expression: '{min(5m)}>{$CPU.UTIL.CRIT}'
-=======
                   expression: 'min(/HP Comware HH3C SNMP/system.cpu.util[hh3cEntityExtCpuUsage.{#SNMPINDEX}],5m)>{$CPU.UTIL.CRIT}'
->>>>>>> afed3e3c
                   name: '{#MODULE_NAME}: High CPU utilization (over {$CPU.UTIL.CRIT}% for 5m)'
                   opdata: 'Current utilization: {ITEM.LASTVALUE1}'
                   priority: WARNING
                   description: 'CPU utilization is too high. The system might be slow to respond.'
             -
-              uuid: 3021126f556f4c62b335c8108ba1cff1
               name: '{#MODULE_NAME}: Memory utilization'
               type: SNMP_AGENT
               snmp_oid: '1.3.6.1.4.1.25506.2.6.1.1.1.1.8.{#SNMPINDEX}'
@@ -301,18 +263,12 @@
                   value: Memory
               trigger_prototypes:
                 -
-<<<<<<< HEAD
-                  uuid: 15ad4611e6574539a8859d48190d5b0b
-                  expression: '{min(5m)}>{$MEMORY.UTIL.MAX}'
-=======
                   expression: 'min(/HP Comware HH3C SNMP/vm.memory.util[hh3cEntityExtMemUsage.{#SNMPINDEX}],5m)>{$MEMORY.UTIL.MAX}'
->>>>>>> afed3e3c
                   name: '{#MODULE_NAME}: High memory utilization (>{$MEMORY.UTIL.MAX}% for 5m)'
                   priority: AVERAGE
                   description: 'The system is running out of free memory.'
           graph_prototypes:
             -
-              uuid: 2f7801aa39bd486bb9d2ff751c98559b
               name: '{#MODULE_NAME}: CPU utilization'
               ymin_type_1: FIXED
               ymax_type_1: FIXED
@@ -324,7 +280,6 @@
                     host: 'HP Comware HH3C SNMP'
                     key: 'system.cpu.util[hh3cEntityExtCpuUsage.{#SNMPINDEX}]'
             -
-              uuid: ff71369f73174bc0baf98f6da6f82d97
               name: '{#MODULE_NAME}: Memory utilization'
               ymin_type_1: FIXED
               ymax_type_1: FIXED
@@ -336,7 +291,6 @@
                     host: 'HP Comware HH3C SNMP'
                     key: 'vm.memory.util[hh3cEntityExtMemUsage.{#SNMPINDEX}]'
         -
-          uuid: 75f751bae6e64b9892c9283cefa8db80
           name: 'PSU Discovery'
           type: SNMP_AGENT
           snmp_oid: 'discovery[{#ENT_CLASS},1.3.6.1.2.1.47.1.1.1.1.5,{#ENT_NAME},1.3.6.1.2.1.47.1.1.1.1.7,{#ENT_DESCR},1.3.6.1.2.1.47.1.1.1.1.2]'
@@ -351,7 +305,6 @@
           description: 'Discovering all entities of PhysicalClass - 6: powerSupply(6)'
           item_prototypes:
             -
-              uuid: 1ed2aa667cc94e6f9fb3abb9cb8de9b2
               name: '{#ENT_NAME}: Power supply status'
               type: SNMP_AGENT
               snmp_oid: '1.3.6.1.4.1.25506.2.6.1.1.1.1.19.{#SNMPINDEX}'
@@ -372,18 +325,12 @@
                   value: 'Power supply'
               trigger_prototypes:
                 -
-<<<<<<< HEAD
-                  uuid: d918a74cdba444058fb5b4aa0f93104a
-                  expression: '{count(#1,{$PSU_CRIT_STATUS:"psuError"},eq)}=1 or {count(#1,{$PSU_CRIT_STATUS:"rpsError"},eq)}=1 or {count(#1,{$PSU_CRIT_STATUS:"hardwareFaulty"},eq)}=1'
-=======
                   expression: 'count(/HP Comware HH3C SNMP/sensor.psu.status[hh3cEntityExtErrorStatus.{#SNMPINDEX}],#1,"eq","{$PSU_CRIT_STATUS:\"psuError\"}")=1 or count(/HP Comware HH3C SNMP/sensor.psu.status[hh3cEntityExtErrorStatus.{#SNMPINDEX}],#1,"eq","{$PSU_CRIT_STATUS:\"rpsError\"}")=1 or count(/HP Comware HH3C SNMP/sensor.psu.status[hh3cEntityExtErrorStatus.{#SNMPINDEX}],#1,"eq","{$PSU_CRIT_STATUS:\"hardwareFaulty\"}")=1'
->>>>>>> afed3e3c
                   name: '{#ENT_NAME}: Power supply is in critical state'
                   opdata: 'Current state: {ITEM.LASTVALUE1}'
                   priority: AVERAGE
                   description: 'Please check the power supply unit for errors'
         -
-          uuid: 14606d314fc24002a0a4cda2fa009d45
           name: 'Temperature Discovery'
           type: SNMP_AGENT
           snmp_oid: 'discovery[{#SNMPVALUE},1.3.6.1.2.1.47.1.1.1.1.2,{#MODULE_NAME},1.3.6.1.2.1.47.1.1.1.1.7]'
@@ -407,7 +354,6 @@
           description: 'Discovering modules temperature (same filter as in Module Discovery) plus and temperature sensors'
           item_prototypes:
             -
-              uuid: 4b18458608f74e0ca48af5cb674e324d
               name: '{#SNMPVALUE}: Temperature'
               type: SNMP_AGENT
               snmp_oid: '1.3.6.1.4.1.25506.2.6.1.1.1.1.12.{#SNMPINDEX}'
@@ -424,12 +370,7 @@
                   value: Temperature
               trigger_prototypes:
                 -
-<<<<<<< HEAD
-                  uuid: 76e57de71693416591935427ad2d8e5b
-                  expression: '{avg(5m)}>{$TEMP_CRIT:""}'
-=======
                   expression: 'avg(/HP Comware HH3C SNMP/sensor.temp.value[hh3cEntityExtTemperature.{#SNMPINDEX}],5m)>{$TEMP_CRIT:""}'
->>>>>>> afed3e3c
                   recovery_mode: RECOVERY_EXPRESSION
                   recovery_expression: 'max(/HP Comware HH3C SNMP/sensor.temp.value[hh3cEntityExtTemperature.{#SNMPINDEX}],5m)<{$TEMP_CRIT:""}-3'
                   name: '{#SNMPVALUE}: Temperature is above critical threshold: >{$TEMP_CRIT:""}'
@@ -437,12 +378,7 @@
                   priority: HIGH
                   description: 'This trigger uses temperature sensor values as well as temperature sensor status if available'
                 -
-<<<<<<< HEAD
-                  uuid: 38618de3cf1441eaad04079fd07a9d9e
-                  expression: '{avg(5m)}>{$TEMP_WARN:""}'
-=======
                   expression: 'avg(/HP Comware HH3C SNMP/sensor.temp.value[hh3cEntityExtTemperature.{#SNMPINDEX}],5m)>{$TEMP_WARN:""}'
->>>>>>> afed3e3c
                   recovery_mode: RECOVERY_EXPRESSION
                   recovery_expression: 'max(/HP Comware HH3C SNMP/sensor.temp.value[hh3cEntityExtTemperature.{#SNMPINDEX}],5m)<{$TEMP_WARN:""}-3'
                   name: '{#SNMPVALUE}: Temperature is above warning threshold: >{$TEMP_WARN:""}'
@@ -455,12 +391,7 @@
                       expression: 'avg(/HP Comware HH3C SNMP/sensor.temp.value[hh3cEntityExtTemperature.{#SNMPINDEX}],5m)>{$TEMP_CRIT:""}'
                       recovery_expression: 'max(/HP Comware HH3C SNMP/sensor.temp.value[hh3cEntityExtTemperature.{#SNMPINDEX}],5m)<{$TEMP_CRIT:""}-3'
                 -
-<<<<<<< HEAD
-                  uuid: 69fcfd2e9fb14c12ac9eeb2119fcfd3c
-                  expression: '{avg(5m)}<{$TEMP_CRIT_LOW:""}'
-=======
                   expression: 'avg(/HP Comware HH3C SNMP/sensor.temp.value[hh3cEntityExtTemperature.{#SNMPINDEX}],5m)<{$TEMP_CRIT_LOW:""}'
->>>>>>> afed3e3c
                   recovery_mode: RECOVERY_EXPRESSION
                   recovery_expression: 'min(/HP Comware HH3C SNMP/sensor.temp.value[hh3cEntityExtTemperature.{#SNMPINDEX}],5m)>{$TEMP_CRIT_LOW:""}+3'
                   name: '{#SNMPVALUE}: Temperature is too low: <{$TEMP_CRIT_LOW:""}'
@@ -499,7 +430,6 @@
           value: '50'
       valuemaps:
         -
-          uuid: d7832aa00dd743bb8451cabff4e90e60
           name: 'HH3C-ENTITY-EXT-MIB::hh3cEntityExtErrorStatus'
           mappings:
             -
