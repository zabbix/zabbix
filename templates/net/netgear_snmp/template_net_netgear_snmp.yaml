--- conflicted
+++ resolved
@@ -3,11 +3,9 @@
   date: '2021-05-09T00:00:00Z'
   groups:
     -
-      uuid: 36bff6c29af64692839d077febfc7079
       name: 'Templates/Network devices'
   templates:
     -
-      uuid: 5920713da492452889adabc25e259caa
       template: 'Netgear Fastpath SNMP'
       name: 'Netgear Fastpath SNMP'
       description: |
@@ -28,7 +26,6 @@
           name: 'Templates/Network devices'
       items:
         -
-          uuid: e8ffc912f0ee47cca513861fcecfddb0
           name: 'CPU utilization'
           type: SNMP_AGENT
           snmp_oid: 1.3.6.1.4.1.4526.10.1.1.4.9.0
@@ -51,18 +48,12 @@
               value: CPU
           triggers:
             -
-<<<<<<< HEAD
-              uuid: fb162f931322468eb29617772752960b
-              expression: '{min(5m)}>{$CPU.UTIL.CRIT}'
-=======
               expression: 'min(/Netgear Fastpath SNMP/system.cpu.util[agentSwitchCpuProcessTotalUtilization.0],5m)>{$CPU.UTIL.CRIT}'
->>>>>>> afed3e3c
               name: 'High CPU utilization (over {$CPU.UTIL.CRIT}% for 5m)'
               opdata: 'Current utilization: {ITEM.LASTVALUE1}'
               priority: WARNING
               description: 'CPU utilization is too high. The system might be slow to respond.'
         -
-          uuid: 2470e113b1174c70a1265bf4c4252b5f
           name: 'Hardware model name'
           type: SNMP_AGENT
           snmp_oid: 1.3.6.1.4.1.4526.10.1.1.1.3.0
@@ -83,7 +74,6 @@
               tag: Application
               value: Inventory
         -
-          uuid: 697f863cf86544d4a366e8827976ed50
           name: 'Hardware serial number'
           type: SNMP_AGENT
           snmp_oid: 1.3.6.1.4.1.4526.10.1.1.1.4.0
@@ -107,18 +97,12 @@
               value: Inventory
           triggers:
             -
-<<<<<<< HEAD
-              uuid: 5e37d334d4674ecc965c4ca7e65b5e5d
-              expression: '{diff()}=1 and {strlen()}>0'
-=======
               expression: '(last(/Netgear Fastpath SNMP/system.hw.serialnumber,#1)<>last(/Netgear Fastpath SNMP/system.hw.serialnumber,#2))=1 and length(last(/Netgear Fastpath SNMP/system.hw.serialnumber))>0'
->>>>>>> afed3e3c
               name: 'Device has been replaced (new serial number received)'
               priority: INFO
               description: 'Device serial number has changed. Ack to close'
               manual_close: 'YES'
         -
-          uuid: 5bd8c956163d4201a7e896abde28044b
           name: 'Operating system'
           type: SNMP_AGENT
           snmp_oid: 1.3.6.1.4.1.4526.10.1.1.1.10.0
@@ -142,18 +126,12 @@
               value: Inventory
           triggers:
             -
-<<<<<<< HEAD
-              uuid: 1d11066f545849baad8056fa03136259
-              expression: '{diff()}=1 and {strlen()}>0'
-=======
               expression: '(last(/Netgear Fastpath SNMP/system.sw.os[agentInventoryOperatingSystem.0],#1)<>last(/Netgear Fastpath SNMP/system.sw.os[agentInventoryOperatingSystem.0],#2))=1 and length(last(/Netgear Fastpath SNMP/system.sw.os[agentInventoryOperatingSystem.0]))>0'
->>>>>>> afed3e3c
               name: 'Operating system description has changed'
               priority: INFO
               description: 'Operating system description has changed. Possible reasons that system has been updated or replaced. Ack to close.'
               manual_close: 'YES'
         -
-          uuid: f94ffd4d6eb84ae88cdf5033df65f249
           name: 'Available memory'
           type: SNMP_AGENT
           snmp_oid: 1.3.6.1.4.1.4526.10.1.1.5.1.0
@@ -168,7 +146,6 @@
               tag: Application
               value: Memory
         -
-          uuid: 98037eeab349478c8c393b163ec5193e
           name: 'Total memory'
           type: SNMP_AGENT
           snmp_oid: 1.3.6.1.4.1.4526.10.1.1.5.2.0
@@ -183,7 +160,6 @@
               tag: Application
               value: Memory
         -
-          uuid: 86ef153d78b5466cac76a32f81d8b958
           name: 'Memory utilization'
           type: CALCULATED
           key: 'vm.memory.util[memoryUsedPercentage.0]'
@@ -198,18 +174,12 @@
               value: Memory
           triggers:
             -
-<<<<<<< HEAD
-              uuid: 9765ec9a7ab349738a0ec4e6d8588776
-              expression: '{min(5m)}>{$MEMORY.UTIL.MAX}'
-=======
               expression: 'min(/Netgear Fastpath SNMP/vm.memory.util[memoryUsedPercentage.0],5m)>{$MEMORY.UTIL.MAX}'
->>>>>>> afed3e3c
               name: 'High memory utilization (>{$MEMORY.UTIL.MAX}% for 5m)'
               priority: AVERAGE
               description: 'The system is running out of free memory.'
       discovery_rules:
         -
-          uuid: 8fb96a540bab4deba00626237797cb62
           name: 'FAN Discovery'
           type: SNMP_AGENT
           snmp_oid: 'discovery[{#SNMPVALUE},1.3.6.1.4.1.4526.10.43.1.6.1.1]'
@@ -218,7 +188,6 @@
           description: 'FASTPATH-BOXSERVICES-PRIVATE-MIB::1.3.6.1.4.1.4526.10.43.1.6.1.1'
           item_prototypes:
             -
-              uuid: 9f515526de2c47108182b444d1d093c3
               name: '#{#SNMPVALUE}: Fan status'
               type: SNMP_AGENT
               snmp_oid: '1.3.6.1.4.1.4526.10.43.1.6.1.3.{#SNMPINDEX}'
@@ -237,18 +206,12 @@
                   value: Fans
               trigger_prototypes:
                 -
-<<<<<<< HEAD
-                  uuid: 3022f810657148b087e0f06095203ee3
-                  expression: '{count(#1,{$FAN_CRIT_STATUS:"failed"},eq)}=1'
-=======
                   expression: 'count(/Netgear Fastpath SNMP/sensor.fan.status[boxServicesFanItemState.{#SNMPINDEX}],#1,"eq","{$FAN_CRIT_STATUS:\"failed\"}")=1'
->>>>>>> afed3e3c
                   name: '#{#SNMPVALUE}: Fan is in critical state'
                   opdata: 'Current state: {ITEM.LASTVALUE1}'
                   priority: AVERAGE
                   description: 'Please check the fan unit'
         -
-          uuid: 251d90e9c6ae4dad92328b677f6d6edf
           name: 'PSU Discovery'
           type: SNMP_AGENT
           snmp_oid: 'discovery[{#SNMPVALUE},1.3.6.1.4.1.4526.10.43.1.7.1.1]'
@@ -257,7 +220,6 @@
           description: 'FASTPATH-BOXSERVICES-PRIVATE-MIB::boxServicesPowSupplyIndex'
           item_prototypes:
             -
-              uuid: aa5a704044b44909b2a348184ec71bc0
               name: '#{#SNMPVALUE}: Power supply status'
               type: SNMP_AGENT
               snmp_oid: '1.3.6.1.4.1.4526.10.43.1.7.1.3.{#SNMPINDEX}'
@@ -276,18 +238,12 @@
                   value: 'Power supply'
               trigger_prototypes:
                 -
-<<<<<<< HEAD
-                  uuid: 76d9dba1d2f04017b22fd4b6554242e5
-                  expression: '{count(#1,{$PSU_CRIT_STATUS:"failed"},eq)}=1'
-=======
                   expression: 'count(/Netgear Fastpath SNMP/sensor.psu.status[boxServicesPowSupplyItemState.{#SNMPINDEX}],#1,"eq","{$PSU_CRIT_STATUS:\"failed\"}")=1'
->>>>>>> afed3e3c
                   name: '#{#SNMPVALUE}: Power supply is in critical state'
                   opdata: 'Current state: {ITEM.LASTVALUE1}'
                   priority: AVERAGE
                   description: 'Please check the power supply unit for errors'
         -
-          uuid: c63b577cb8544b54a40a4d86bc926ada
           name: 'Temperature Discovery'
           type: SNMP_AGENT
           snmp_oid: 'discovery[{#SNMPVALUE},1.3.6.1.4.1.4526.10.43.1.8.1.1]'
@@ -296,7 +252,6 @@
           description: 'FASTPATH-BOXSERVICES-PRIVATE-MIB::boxServicesTempSensorsTable'
           item_prototypes:
             -
-              uuid: ac4a292ab2e548fea3326aaa92162140
               name: '#{#SNMPVALUE}: Temperature status'
               type: SNMP_AGENT
               snmp_oid: '1.3.6.1.4.1.4526.10.43.1.8.1.3.{#SNMPINDEX}'
@@ -314,7 +269,6 @@
                   tag: Application
                   value: Temperature
             -
-              uuid: 488762ecfb1549d294886681a6ec34f6
               name: '#{#SNMPVALUE}: Temperature'
               type: SNMP_AGENT
               snmp_oid: '1.3.6.1.4.1.4526.10.43.1.8.1.5.{#SNMPINDEX}'
@@ -331,12 +285,7 @@
                   value: Temperature
               trigger_prototypes:
                 -
-<<<<<<< HEAD
-                  uuid: ca81ff3fb0104f76b4c9248471e53903
-                  expression: '{avg(5m)}<{$TEMP_CRIT_LOW:""}'
-=======
                   expression: 'avg(/Netgear Fastpath SNMP/sensor.temp.value[boxServicesTempSensorTemperature.{#SNMPINDEX}],5m)<{$TEMP_CRIT_LOW:""}'
->>>>>>> afed3e3c
                   recovery_mode: RECOVERY_EXPRESSION
                   recovery_expression: 'min(/Netgear Fastpath SNMP/sensor.temp.value[boxServicesTempSensorTemperature.{#SNMPINDEX}],5m)>{$TEMP_CRIT_LOW:""}+3'
                   name: '#{#SNMPVALUE}: Temperature is too low: <{$TEMP_CRIT_LOW:""}'
@@ -344,7 +293,6 @@
                   priority: AVERAGE
           trigger_prototypes:
             -
-              uuid: 2b279cb51a8647e98b6aa6566ac143a1
               expression: |
                 avg(/Netgear Fastpath SNMP/sensor.temp.value[boxServicesTempSensorTemperature.{#SNMPINDEX}],5m)>{$TEMP_CRIT:""}
                 or
@@ -356,7 +304,6 @@
               priority: HIGH
               description: 'This trigger uses temperature sensor values as well as temperature sensor status if available'
             -
-              uuid: c518b21ca8cf4544ba166e9a82a28b75
               expression: |
                 avg(/Netgear Fastpath SNMP/sensor.temp.value[boxServicesTempSensorTemperature.{#SNMPINDEX}],5m)>{$TEMP_WARN:""}
                 or
@@ -405,7 +352,6 @@
           value: '2'
       valuemaps:
         -
-          uuid: 3046d246b1064c749c1c9144442c0fac
           name: 'FASTPATH-BOXSERVICES-PRIVATE-MIB::boxServicesFanItemState'
           mappings:
             -
@@ -424,7 +370,6 @@
               value: '5'
               newvalue: notpresent
         -
-          uuid: d11e2b2f01c641728d1b7f764fa49f37
           name: 'FASTPATH-BOXSERVICES-PRIVATE-MIB::boxServicesPowSupplyItemState'
           mappings:
             -
@@ -443,7 +388,6 @@
               value: '5'
               newvalue: notpresent
         -
-          uuid: 4da55a4de7284012890e1fd5458f039a
           name: 'FASTPATH-BOXSERVICES-PRIVATE-MIB::boxServicesTempSensorState'
           mappings:
             -
@@ -466,7 +410,6 @@
               newvalue: notoperational
   graphs:
     -
-      uuid: bcd1db5068794edd9a3d74f32bd018ed
       name: 'CPU utilization'
       ymin_type_1: FIXED
       ymax_type_1: FIXED
@@ -478,7 +421,6 @@
             host: 'Netgear Fastpath SNMP'
             key: 'system.cpu.util[agentSwitchCpuProcessTotalUtilization.0]'
     -
-      uuid: 1cb7d7036dfe4999b0489cc8bfa254aa
       name: 'Memory usage'
       ymin_type_1: FIXED
       graph_items:
@@ -496,7 +438,6 @@
             host: 'Netgear Fastpath SNMP'
             key: 'vm.memory.available[agentSwitchCpuProcessMemFree.0]'
     -
-      uuid: 88124449b8984ee6bca46269d1d3f1ae
       name: 'Memory utilization'
       ymin_type_1: FIXED
       ymax_type_1: FIXED
