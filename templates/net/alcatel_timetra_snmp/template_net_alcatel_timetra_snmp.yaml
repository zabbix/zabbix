--- conflicted
+++ resolved
@@ -3,11 +3,9 @@
   date: '2021-05-09T00:00:00Z'
   groups:
     -
-      uuid: 36bff6c29af64692839d077febfc7079
       name: 'Templates/Network devices'
   templates:
     -
-      uuid: 53044571fb864d87af32473e08c76d0b
       template: 'Alcatel Timetra TiMOS SNMP'
       name: 'Alcatel Timetra TiMOS SNMP'
       description: |
@@ -31,7 +29,6 @@
           name: 'Templates/Network devices'
       items:
         -
-          uuid: e28cb751b37e42d29be9f0295bd030b6
           name: 'CPU utilization'
           type: SNMP_AGENT
           snmp_oid: 1.3.6.1.4.1.6527.3.1.2.1.1.1.0
@@ -48,18 +45,12 @@
               value: CPU
           triggers:
             -
-<<<<<<< HEAD
-              uuid: fb504a7964e94fe9af2a9d65d1c20a57
-              expression: '{min(5m)}>{$CPU.UTIL.CRIT}'
-=======
               expression: 'min(/Alcatel Timetra TiMOS SNMP/system.cpu.util[sgiCpuUsage.0],5m)>{$CPU.UTIL.CRIT}'
->>>>>>> afed3e3c
               name: 'High CPU utilization (over {$CPU.UTIL.CRIT}% for 5m)'
               opdata: 'Current utilization: {ITEM.LASTVALUE1}'
               priority: WARNING
               description: 'CPU utilization is too high. The system might be slow to respond.'
         -
-          uuid: 2183a57a2c904632bf813c15610765f7
           name: 'Hardware model name'
           type: SNMP_AGENT
           snmp_oid: 1.3.6.1.2.1.1.1.0
@@ -85,7 +76,6 @@
               tag: Application
               value: Inventory
         -
-          uuid: 9f1c8827a9ef4948808bac9d76add9a8
           name: 'Operating system'
           type: SNMP_AGENT
           snmp_oid: 1.3.6.1.2.1.1.1.0
@@ -112,18 +102,12 @@
               value: Inventory
           triggers:
             -
-<<<<<<< HEAD
-              uuid: 3c4582706c79429dae9f9c5d2dc5163a
-              expression: '{diff()}=1 and {strlen()}>0'
-=======
               expression: '(last(/Alcatel Timetra TiMOS SNMP/system.sw.os[sysDescr.0],#1)<>last(/Alcatel Timetra TiMOS SNMP/system.sw.os[sysDescr.0],#2))=1 and length(last(/Alcatel Timetra TiMOS SNMP/system.sw.os[sysDescr.0]))>0'
->>>>>>> afed3e3c
               name: 'Operating system description has changed'
               priority: INFO
               description: 'Operating system description has changed. Possible reasons that system has been updated or replaced. Ack to close.'
               manual_close: 'YES'
         -
-          uuid: 3f2769066a184d29afd26047039b633c
           name: 'Available memory'
           type: SNMP_AGENT
           snmp_oid: 1.3.6.1.4.1.6527.3.1.2.1.1.10.0
@@ -143,7 +127,6 @@
               tag: Application
               value: Memory
         -
-          uuid: 9005685cea194d7c9702f19040df7b80
           name: 'Total memory'
           type: CALCULATED
           key: 'vm.memory.total[snmp]'
@@ -156,7 +139,6 @@
               tag: Application
               value: Memory
         -
-          uuid: f5cd1ed0f61f464f86a97485f833d832
           name: 'Used memory'
           type: SNMP_AGENT
           snmp_oid: 1.3.6.1.4.1.6527.3.1.2.1.1.9.0
@@ -176,7 +158,6 @@
               tag: Application
               value: Memory
         -
-          uuid: f223ac289a99469e8861219f4254dea6
           name: 'Memory utilization'
           type: CALCULATED
           key: 'vm.memory.util[vm.memory.util.0]'
@@ -191,18 +172,12 @@
               value: Memory
           triggers:
             -
-<<<<<<< HEAD
-              uuid: 0dc17bcbed3346018a89b2a7d0decff1
-              expression: '{min(5m)}>{$MEMORY.UTIL.MAX}'
-=======
               expression: 'min(/Alcatel Timetra TiMOS SNMP/vm.memory.util[vm.memory.util.0],5m)>{$MEMORY.UTIL.MAX}'
->>>>>>> afed3e3c
               name: 'High memory utilization (>{$MEMORY.UTIL.MAX}% for 5m)'
               priority: AVERAGE
               description: 'The system is running out of free memory.'
       discovery_rules:
         -
-          uuid: fe7fa4ab68b8430c86a3adf6ba2fd048
           name: 'Entity Serial Numbers Discovery'
           type: SNMP_AGENT
           snmp_oid: 'discovery[{#ENT_NAME},1.3.6.1.4.1.6527.3.1.2.2.1.8.1.8,{#ENT_CLASS},1.3.6.1.4.1.6527.3.1.2.2.1.8.1.7,{#ENT_SN},1.3.6.1.4.1.6527.3.1.2.2.1.8.1.5]'
@@ -217,7 +192,6 @@
                 formulaid: A
           item_prototypes:
             -
-              uuid: ec087163f366430fbd688390bce17980
               name: '{#ENT_NAME}: Hardware serial number'
               type: SNMP_AGENT
               snmp_oid: '1.3.6.1.4.1.6527.3.1.2.2.1.8.1.5.{#SNMPINDEX}'
@@ -238,18 +212,12 @@
                   value: Inventory
               trigger_prototypes:
                 -
-<<<<<<< HEAD
-                  uuid: f90d8e2a2c414e2f9a5f9421f75e325d
-                  expression: '{diff()}=1 and {strlen()}>0'
-=======
                   expression: '(last(/Alcatel Timetra TiMOS SNMP/system.hw.serialnumber[tmnxHwSerialNumber.{#SNMPINDEX}],#1)<>last(/Alcatel Timetra TiMOS SNMP/system.hw.serialnumber[tmnxHwSerialNumber.{#SNMPINDEX}],#2))=1 and length(last(/Alcatel Timetra TiMOS SNMP/system.hw.serialnumber[tmnxHwSerialNumber.{#SNMPINDEX}]))>0'
->>>>>>> afed3e3c
                   name: '{#ENT_NAME}: Device has been replaced (new serial number received)'
                   priority: INFO
                   description: 'Device serial number has changed. Ack to close'
                   manual_close: 'YES'
         -
-          uuid: 0fa1180b594e401a83927f6c20809a86
           name: 'FAN Discovery'
           type: SNMP_AGENT
           snmp_oid: 'discovery[{#SNMPVALUE},1.3.6.1.4.1.6527.3.1.2.2.1.4.1.2]'
@@ -263,7 +231,6 @@
                 formulaid: A
           item_prototypes:
             -
-              uuid: be9fb466b33f4d078b6aae15123bc7d6
               name: '#{#SNMPINDEX}: Fan status'
               type: SNMP_AGENT
               snmp_oid: '1.3.6.1.4.1.6527.3.1.2.2.1.4.1.2.{#SNMPINDEX}'
@@ -282,18 +249,12 @@
                   value: Fans
               trigger_prototypes:
                 -
-<<<<<<< HEAD
-                  uuid: 646c0ec9b5f84d5c81b9eca58496d623
-                  expression: '{count(#1,{$FAN_CRIT_STATUS},eq)}=1'
-=======
                   expression: 'count(/Alcatel Timetra TiMOS SNMP/sensor.fan.status[tmnxChassisFanOperStatus.{#SNMPINDEX}],#1,"eq","{$FAN_CRIT_STATUS}")=1'
->>>>>>> afed3e3c
                   name: '#{#SNMPINDEX}: Fan is in critical state'
                   opdata: 'Current state: {ITEM.LASTVALUE1}'
                   priority: AVERAGE
                   description: 'Please check the fan unit'
         -
-          uuid: f99bcd2eff1349f08ae23f6f9dbd6cfb
           name: 'PSU Discovery'
           type: SNMP_AGENT
           snmp_oid: 'discovery[{#SNMPVALUE},1.3.6.1.4.1.6527.3.1.2.2.1.5.1.6]'
@@ -301,7 +262,6 @@
           delay: 1h
           item_prototypes:
             -
-              uuid: a52d5ce3437f4f1ca633cc541028ccc7
               name: '#{#SNMPINDEX}: Power supply status'
               type: SNMP_AGENT
               snmp_oid: '1.3.6.1.4.1.6527.3.1.2.2.1.5.1.6.{#SNMPINDEX}'
@@ -324,18 +284,12 @@
                   value: 'Power supply'
               trigger_prototypes:
                 -
-<<<<<<< HEAD
-                  uuid: 6756b7c77f03464f83854724a166276a
-                  expression: '{count(#1,{$PSU_CRIT_STATUS},eq)}=1'
-=======
                   expression: 'count(/Alcatel Timetra TiMOS SNMP/sensor.psu.status[tmnxChassisPowerSupply1Status.{#SNMPINDEX}],#1,"eq","{$PSU_CRIT_STATUS}")=1'
->>>>>>> afed3e3c
                   name: '#{#SNMPINDEX}: Power supply is in critical state'
                   opdata: 'Current state: {ITEM.LASTVALUE1}'
                   priority: AVERAGE
                   description: 'Please check the power supply unit for errors'
             -
-              uuid: b73b01d720c7431085657548d620f76e
               name: '#{#SNMPINDEX}: Power supply status'
               type: SNMP_AGENT
               snmp_oid: '1.3.6.1.4.1.6527.3.1.2.2.1.5.1.7.{#SNMPINDEX}'
@@ -358,18 +312,12 @@
                   value: 'Power supply'
               trigger_prototypes:
                 -
-<<<<<<< HEAD
-                  uuid: 7eb7614684844650a1f6ccd8c4b4ecb4
-                  expression: '{count(#1,{$PSU_CRIT_STATUS},eq)}=1'
-=======
                   expression: 'count(/Alcatel Timetra TiMOS SNMP/sensor.psu.status[tmnxChassisPowerSupply2Status.{#SNMPINDEX}],#1,"eq","{$PSU_CRIT_STATUS}")=1'
->>>>>>> afed3e3c
                   name: '#{#SNMPINDEX}: Power supply is in critical state'
                   opdata: 'Current state: {ITEM.LASTVALUE1}'
                   priority: AVERAGE
                   description: 'Please check the power supply unit for errors'
         -
-          uuid: 6382c9595cb446778d23bb273143b27c
           name: 'Temperature Discovery'
           type: SNMP_AGENT
           snmp_oid: 'discovery[{#SNMPVALUE},1.3.6.1.4.1.6527.3.1.2.2.1.8.1.8,{#TEMP_SENSOR},1.3.6.1.4.1.6527.3.1.2.2.1.8.1.17]'
@@ -383,7 +331,6 @@
                 formulaid: A
           item_prototypes:
             -
-              uuid: c6a233ce51d44b63963f2345f709e6b3
               name: '{#SNMPVALUE}: Temperature'
               type: SNMP_AGENT
               snmp_oid: '1.3.6.1.4.1.6527.3.1.2.2.1.8.1.18.{#SNMPINDEX}'
@@ -400,12 +347,7 @@
                   value: Temperature
               trigger_prototypes:
                 -
-<<<<<<< HEAD
-                  uuid: 72b4bfe7f8604e4e927ac88d1b5fb44d
-                  expression: '{avg(5m)}>{$TEMP_CRIT:""}'
-=======
                   expression: 'avg(/Alcatel Timetra TiMOS SNMP/sensor.temp.value[tmnxHwTemperature.{#SNMPINDEX}],5m)>{$TEMP_CRIT:""}'
->>>>>>> afed3e3c
                   recovery_mode: RECOVERY_EXPRESSION
                   recovery_expression: 'max(/Alcatel Timetra TiMOS SNMP/sensor.temp.value[tmnxHwTemperature.{#SNMPINDEX}],5m)<{$TEMP_CRIT:""}-3'
                   name: '{#SNMPVALUE}: Temperature is above critical threshold: >{$TEMP_CRIT:""}'
@@ -413,12 +355,7 @@
                   priority: HIGH
                   description: 'This trigger uses temperature sensor values as well as temperature sensor status if available'
                 -
-<<<<<<< HEAD
-                  uuid: cd5ce82f9bd448eca0ae2fee910e36fc
-                  expression: '{avg(5m)}>{$TEMP_WARN:""}'
-=======
                   expression: 'avg(/Alcatel Timetra TiMOS SNMP/sensor.temp.value[tmnxHwTemperature.{#SNMPINDEX}],5m)>{$TEMP_WARN:""}'
->>>>>>> afed3e3c
                   recovery_mode: RECOVERY_EXPRESSION
                   recovery_expression: 'max(/Alcatel Timetra TiMOS SNMP/sensor.temp.value[tmnxHwTemperature.{#SNMPINDEX}],5m)<{$TEMP_WARN:""}-3'
                   name: '{#SNMPVALUE}: Temperature is above warning threshold: >{$TEMP_WARN:""}'
@@ -431,12 +368,7 @@
                       expression: 'avg(/Alcatel Timetra TiMOS SNMP/sensor.temp.value[tmnxHwTemperature.{#SNMPINDEX}],5m)>{$TEMP_CRIT:""}'
                       recovery_expression: 'max(/Alcatel Timetra TiMOS SNMP/sensor.temp.value[tmnxHwTemperature.{#SNMPINDEX}],5m)<{$TEMP_CRIT:""}-3'
                 -
-<<<<<<< HEAD
-                  uuid: bf7182afed834371855325d3556a6e25
-                  expression: '{avg(5m)}<{$TEMP_CRIT_LOW:""}'
-=======
                   expression: 'avg(/Alcatel Timetra TiMOS SNMP/sensor.temp.value[tmnxHwTemperature.{#SNMPINDEX}],5m)<{$TEMP_CRIT_LOW:""}'
->>>>>>> afed3e3c
                   recovery_mode: RECOVERY_EXPRESSION
                   recovery_expression: 'min(/Alcatel Timetra TiMOS SNMP/sensor.temp.value[tmnxHwTemperature.{#SNMPINDEX}],5m)>{$TEMP_CRIT_LOW:""}+3'
                   name: '{#SNMPVALUE}: Temperature is too low: <{$TEMP_CRIT_LOW:""}'
@@ -466,7 +398,6 @@
           value: '65'
       valuemaps:
         -
-          uuid: 95a194271a584008a81564fd80189c5a
           name: 'TIMETRA-CHASSIS-MIB::TmnxDeviceState'
           mappings:
             -
@@ -486,7 +417,6 @@
               newvalue: deviceStateOutOfService
   graphs:
     -
-      uuid: 7300eff1609b497aa7628ed83b36a481
       name: 'CPU utilization'
       ymin_type_1: FIXED
       ymax_type_1: FIXED
@@ -498,7 +428,6 @@
             host: 'Alcatel Timetra TiMOS SNMP'
             key: 'system.cpu.util[sgiCpuUsage.0]'
     -
-      uuid: e404b522555e4f9092930ce870649828
       name: 'Memory usage'
       ymin_type_1: FIXED
       graph_items:
@@ -516,7 +445,6 @@
             host: 'Alcatel Timetra TiMOS SNMP'
             key: 'vm.memory.available[sgiKbMemoryAvailable.0]'
     -
-      uuid: 111cde007d8342f9b743f08f12380ec3
       name: 'Memory utilization'
       ymin_type_1: FIXED
       ymax_type_1: FIXED
