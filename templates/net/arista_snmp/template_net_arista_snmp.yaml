--- conflicted
+++ resolved
@@ -3,11 +3,9 @@
   date: '2021-05-09T00:00:00Z'
   groups:
     -
-      uuid: 36bff6c29af64692839d077febfc7079
       name: 'Templates/Network devices'
   templates:
     -
-      uuid: 26674f62500e4e79b9f470bbf962130d
       template: 'Arista SNMP'
       name: 'Arista SNMP'
       description: |
@@ -33,7 +31,6 @@
           name: 'Templates/Network devices'
       items:
         -
-          uuid: 8954dfa9dc4445ad987f764e35c7db6e
           name: 'Get sensors'
           type: SNMP_AGENT
           snmp_oid: 'discovery[{#SENSOR_TYPE},1.3.6.1.2.1.99.1.1.1.1,{#SENSOR_INFO},1.3.6.1.2.1.47.1.1.1.1.2,{#SENSOR_PRECISION},1.3.6.1.2.1.99.1.1.1.3,{#THRESHOLD_LO_WARN},1.3.6.1.4.1.30065.3.12.1.1.1.1,{#THRESHOLD_LO_CRIT},1.3.6.1.4.1.30065.3.12.1.1.1.2,{#THRESHOLD_HI_WARN},1.3.6.1.4.1.30065.3.12.1.1.1.3,{#THRESHOLD_HI_CRIT},1.3.6.1.4.1.30065.3.12.1.1.1.4]'
@@ -67,7 +64,6 @@
               value: 'Zabbix raw items'
       discovery_rules:
         -
-          uuid: 54b839c0606741bfad5c84497cf1d295
           name: 'Entity discovery'
           type: SNMP_AGENT
           snmp_oid: 'discovery[{#ENT_CLASS},1.3.6.1.2.1.47.1.1.1.1.5,{#ENT_NAME},1.3.6.1.2.1.47.1.1.1.1.7]'
@@ -81,7 +77,6 @@
                 formulaid: A
           item_prototypes:
             -
-              uuid: 161777c6b77c4c91a11e90dda46d4ec5
               name: '{#ENT_NAME}: Hardware model name'
               type: SNMP_AGENT
               snmp_oid: '1.3.6.1.2.1.47.1.1.1.1.13.{#SNMPINDEX}'
@@ -101,7 +96,6 @@
                   tag: Application
                   value: Inventory
             -
-              uuid: 2f25bd11644d4bd3917d6c6693e74c99
               name: '{#ENT_NAME}: Hardware serial number'
               type: SNMP_AGENT
               snmp_oid: '1.3.6.1.2.1.47.1.1.1.1.11.{#SNMPINDEX}'
@@ -122,18 +116,12 @@
                   value: Inventory
               trigger_prototypes:
                 -
-<<<<<<< HEAD
-                  uuid: 08b77e3c2be24058a471fe2e4f40814c
-                  expression: '{diff()}=1 and {strlen()}>0'
-=======
                   expression: '(last(/Arista SNMP/system.hw.serialnumber[entPhysicalSerialNum.{#SNMPINDEX}],#1)<>last(/Arista SNMP/system.hw.serialnumber[entPhysicalSerialNum.{#SNMPINDEX}],#2))=1 and length(last(/Arista SNMP/system.hw.serialnumber[entPhysicalSerialNum.{#SNMPINDEX}]))>0'
->>>>>>> afed3e3c
                   name: '{#ENT_NAME}: Device has been replaced (new serial number received)'
                   priority: INFO
                   description: 'Device serial number has changed. Ack to close'
                   manual_close: 'YES'
         -
-          uuid: c78a9f82601847338d687ed01577e958
           name: 'Fan discovery'
           type: DEPENDENT
           key: fan.discovery
@@ -148,7 +136,6 @@
           description: 'ENTITY-SENSORS-MIB::EntitySensorDataType discovery with rpm filter'
           item_prototypes:
             -
-              uuid: 7d86974a2de14ce3a254172b6bf0761f
               name: '{#SENSOR_INFO}: Fan speed'
               type: SNMP_AGENT
               snmp_oid: '1.3.6.1.2.1.99.1.1.1.4.{#SNMPINDEX}'
@@ -165,12 +152,7 @@
                   value: Fans
               trigger_prototypes:
                 -
-<<<<<<< HEAD
-                  uuid: 3188acd1a8364ac8a14d56333ffa93af
-                  expression: '{min(5m)} > {#THRESHOLD_HI_CRIT}'
-=======
                   expression: 'min(/Arista SNMP/sensor.fan.speed[entPhySensorValue.{#SNMPINDEX}],5m) > {#THRESHOLD_HI_CRIT}'
->>>>>>> afed3e3c
                   name: '{#SENSOR_INFO}: Fan speed is above the critical threshold of {#THRESHOLD_HI_CRIT}rpm for 5m'
                   opdata: 'Current value: {ITEM.LASTVALUE1}'
                   priority: HIGH
@@ -180,12 +162,7 @@
                       name: '{#SENSOR_INFO}: Fan is in critical state'
                       expression: 'count(/Arista SNMP/sensor.fan.status[entPhySensorOperStatus.{#SNMPINDEX}],#1,"eq","{$FAN_CRIT_STATUS}")=1'
                 -
-<<<<<<< HEAD
-                  uuid: 25171037d0664137a66ae20db5f9ea69
-                  expression: '{min(5m)} > {#THRESHOLD_HI_WARN}'
-=======
                   expression: 'min(/Arista SNMP/sensor.fan.speed[entPhySensorValue.{#SNMPINDEX}],5m) > {#THRESHOLD_HI_WARN}'
->>>>>>> afed3e3c
                   name: '{#SENSOR_INFO}: Fan speed is above the warning threshold of {#THRESHOLD_HI_WARN}rpm for 5m'
                   opdata: 'Current value: {ITEM.LASTVALUE1}'
                   priority: WARNING
@@ -198,12 +175,7 @@
                       name: '{#SENSOR_INFO}: Fan speed is above the critical threshold of {#THRESHOLD_HI_CRIT}rpm for 5m'
                       expression: 'min(/Arista SNMP/sensor.fan.speed[entPhySensorValue.{#SNMPINDEX}],5m) > {#THRESHOLD_HI_CRIT}'
                 -
-<<<<<<< HEAD
-                  uuid: 4f27cfe5c25641f7be361513f77afc1b
-                  expression: '{max(5m)} < {#THRESHOLD_LO_CRIT}'
-=======
                   expression: 'max(/Arista SNMP/sensor.fan.speed[entPhySensorValue.{#SNMPINDEX}],5m) < {#THRESHOLD_LO_CRIT}'
->>>>>>> afed3e3c
                   name: '{#SENSOR_INFO}: Fan speed is below the critical threshold of {#THRESHOLD_LO_CRIT}rpm for 5m'
                   opdata: 'Current value: {ITEM.LASTVALUE1}'
                   priority: HIGH
@@ -213,12 +185,7 @@
                       name: '{#SENSOR_INFO}: Fan is in critical state'
                       expression: 'count(/Arista SNMP/sensor.fan.status[entPhySensorOperStatus.{#SNMPINDEX}],#1,"eq","{$FAN_CRIT_STATUS}")=1'
                 -
-<<<<<<< HEAD
-                  uuid: 0f98e13c5a1f4082bf7c5aabb0ab36aa
-                  expression: '{max(5m)} < {#THRESHOLD_LO_WARN}'
-=======
                   expression: 'max(/Arista SNMP/sensor.fan.speed[entPhySensorValue.{#SNMPINDEX}],5m) < {#THRESHOLD_LO_WARN}'
->>>>>>> afed3e3c
                   name: '{#SENSOR_INFO}: Fan speed is below the warning threshold of {#THRESHOLD_LO_WARN}rpm for 5m'
                   opdata: 'Current value: {ITEM.LASTVALUE1}'
                   priority: WARNING
@@ -231,7 +198,6 @@
                       name: '{#SENSOR_INFO}: Fan speed is below the critical threshold of {#THRESHOLD_LO_CRIT}rpm for 5m'
                       expression: 'max(/Arista SNMP/sensor.fan.speed[entPhySensorValue.{#SNMPINDEX}],5m) < {#THRESHOLD_LO_CRIT}'
             -
-              uuid: c5e6aaebbf9d467488fdfa1127a31fd7
               name: '{#SENSOR_INFO}: Fan status'
               type: SNMP_AGENT
               snmp_oid: '1.3.6.1.2.1.99.1.1.1.5.{#SNMPINDEX}'
@@ -250,12 +216,7 @@
                   value: Fans
               trigger_prototypes:
                 -
-<<<<<<< HEAD
-                  uuid: 09e9462e93fd4cbc96c5bab1093a84ad
-                  expression: '{count(#1,{$FAN_CRIT_STATUS},eq)}=1'
-=======
                   expression: 'count(/Arista SNMP/sensor.fan.status[entPhySensorOperStatus.{#SNMPINDEX}],#1,"eq","{$FAN_CRIT_STATUS}")=1'
->>>>>>> afed3e3c
                   name: '{#SENSOR_INFO}: Fan is in critical state'
                   opdata: 'Current state: {ITEM.LASTVALUE1}'
                   priority: AVERAGE
@@ -328,7 +289,6 @@
                   status: ENABLED
                   discover: NO_DISCOVER
         -
-          uuid: 01b83e46160a437da4345824f472cc3b
           name: 'PSU discovery'
           type: SNMP_AGENT
           snmp_oid: 'discovery[{#ENT_CLASS},1.3.6.1.2.1.47.1.1.1.1.5,{#ENT_NAME},1.3.6.1.2.1.47.1.1.1.1.7]'
@@ -342,7 +302,6 @@
                 formulaid: A
           item_prototypes:
             -
-              uuid: 3ec518948c0d4472b55adc761ef7855d
               name: '{#ENT_NAME}: Power supply status'
               type: SNMP_AGENT
               snmp_oid: '1.3.6.1.2.1.131.1.1.1.3.{#SNMPINDEX}'
@@ -359,18 +318,12 @@
                   value: 'Power supply'
               trigger_prototypes:
                 -
-<<<<<<< HEAD
-                  uuid: d3286d75f13b433b8d89ce41b28d0fb0
-                  expression: '{count(#1,{$PSU_CRIT_STATUS},eq)}=1'
-=======
                   expression: 'count(/Arista SNMP/sensor.psu.status[entStateOper.{#SNMPINDEX}],#1,"eq","{$PSU_CRIT_STATUS}")=1'
->>>>>>> afed3e3c
                   name: '{#ENT_NAME}: Power supply is in critical state'
                   opdata: 'Current state: {ITEM.LASTVALUE1}'
                   priority: AVERAGE
                   description: 'Please check the power supply unit for errors'
         -
-          uuid: 50d834b15d7f4755b1ff89ddba90fa4d
           name: 'Temperature discovery'
           type: DEPENDENT
           key: temp.discovery
@@ -389,7 +342,6 @@
           description: 'ENTITY-SENSORS-MIB::EntitySensorDataType discovery with celsius filter'
           item_prototypes:
             -
-              uuid: 2851148fc01c4ba5afb5ab6a3deba5ff
               name: '{#SENSOR_INFO}: Temperature status'
               type: SNMP_AGENT
               snmp_oid: '1.3.6.1.2.1.99.1.1.1.5.{#SNMPINDEX}'
@@ -407,7 +359,6 @@
                   tag: Application
                   value: Temperature
             -
-              uuid: 0f769e8ce0b647989085460beb9a2155
               name: '{#SENSOR_INFO}: Temperature'
               type: SNMP_AGENT
               snmp_oid: '1.3.6.1.2.1.99.1.1.1.4.{#SNMPINDEX}'
@@ -431,23 +382,13 @@
                   value: Temperature
               trigger_prototypes:
                 -
-<<<<<<< HEAD
-                  uuid: d682b2ceafeb4775a2e1af01efa0b75d
-                  expression: '{min(5m)} > {#THRESHOLD_HI_CRIT}'
-=======
                   expression: 'min(/Arista SNMP/sensor.temp.value[entPhySensorValue.{#SNMPINDEX}],5m) > {#THRESHOLD_HI_CRIT}'
->>>>>>> afed3e3c
                   name: '{#SENSOR_INFO}: Temperature is above the critical threshold of {#THRESHOLD_HI_CRIT}°C for 5m'
                   opdata: 'Current value: {ITEM.LASTVALUE1}'
                   priority: HIGH
                   description: 'This trigger uses temperature sensor values defined in the device.'
                 -
-<<<<<<< HEAD
-                  uuid: 2486919fec1246f7889910aa124f53f8
-                  expression: '{min(5m)} > {#THRESHOLD_HI_WARN}'
-=======
                   expression: 'min(/Arista SNMP/sensor.temp.value[entPhySensorValue.{#SNMPINDEX}],5m) > {#THRESHOLD_HI_WARN}'
->>>>>>> afed3e3c
                   name: '{#SENSOR_INFO}: Temperature is above the warning threshold of {#THRESHOLD_HI_WARN}°C for 5m'
                   opdata: 'Current value: {ITEM.LASTVALUE1}'
                   priority: WARNING
@@ -457,23 +398,13 @@
                       name: '{#SENSOR_INFO}: Temperature is above the critical threshold of {#THRESHOLD_HI_CRIT}°C for 5m'
                       expression: 'min(/Arista SNMP/sensor.temp.value[entPhySensorValue.{#SNMPINDEX}],5m) > {#THRESHOLD_HI_CRIT}'
                 -
-<<<<<<< HEAD
-                  uuid: 4d35d69796a34253b1570492ac29ae0c
-                  expression: '{max(5m)} < {#THRESHOLD_LO_CRIT}'
-=======
                   expression: 'max(/Arista SNMP/sensor.temp.value[entPhySensorValue.{#SNMPINDEX}],5m) < {#THRESHOLD_LO_CRIT}'
->>>>>>> afed3e3c
                   name: '{#SENSOR_INFO}: Temperature is below the critical threshold of {#THRESHOLD_LO_CRIT}°C for 5m'
                   opdata: 'Current value: {ITEM.LASTVALUE1}'
                   priority: HIGH
                   description: 'This trigger uses temperature sensor values defined in the device.'
                 -
-<<<<<<< HEAD
-                  uuid: 10deb629d88e4571b2cf0ee34bfd08fb
-                  expression: '{max(5m)} < {#THRESHOLD_LO_WARN}'
-=======
                   expression: 'max(/Arista SNMP/sensor.temp.value[entPhySensorValue.{#SNMPINDEX}],5m) < {#THRESHOLD_LO_WARN}'
->>>>>>> afed3e3c
                   name: '{#SENSOR_INFO}: Temperature is below the warning threshold of {#THRESHOLD_LO_WARN}°C for 5m'
                   opdata: 'Current value: {ITEM.LASTVALUE1}'
                   priority: WARNING
@@ -550,7 +481,6 @@
                   status: ENABLED
                   discover: NO_DISCOVER
         -
-          uuid: 3002dbe2caa042dcb2beb058b25500f8
           name: 'Voltage discovery'
           type: DEPENDENT
           key: voltage.discovery
@@ -565,7 +495,6 @@
           description: 'ENTITY-SENSORS-MIB::EntitySensorDataType discovery with volts filter'
           item_prototypes:
             -
-              uuid: 7f66af7d12864f2cbaa8a106979ec427
               name: '{#SENSOR_INFO}: Voltage'
               type: SNMP_AGENT
               snmp_oid: '1.3.6.1.2.1.99.1.1.1.4.{#SNMPINDEX}'
@@ -583,23 +512,13 @@
                   value: Voltage
               trigger_prototypes:
                 -
-<<<<<<< HEAD
-                  uuid: 15a758db26104a0a97798195ecbcda57
-                  expression: '{min(5m)} > {#THRESHOLD_HI_CRIT}'
-=======
                   expression: 'min(/Arista SNMP/sensor.voltage.value[entPhySensorValue.{#SNMPINDEX}],5m) > {#THRESHOLD_HI_CRIT}'
->>>>>>> afed3e3c
                   name: '{#SENSOR_INFO}: Voltage is above the critical threshold of {#THRESHOLD_HI_CRIT}V for 5m'
                   opdata: 'Current value: {ITEM.LASTVALUE1}'
                   priority: HIGH
                   description: 'This trigger uses voltage sensor values defined in the device.'
                 -
-<<<<<<< HEAD
-                  uuid: 5393b9259f724715bcd148281eedb3b1
-                  expression: '{min(5m)} > {#THRESHOLD_HI_WARN}'
-=======
                   expression: 'min(/Arista SNMP/sensor.voltage.value[entPhySensorValue.{#SNMPINDEX}],5m) > {#THRESHOLD_HI_WARN}'
->>>>>>> afed3e3c
                   name: '{#SENSOR_INFO}: Voltage is above the warning threshold of {#THRESHOLD_HI_WARN}V for 5m'
                   opdata: 'Current value: {ITEM.LASTVALUE1}'
                   priority: WARNING
@@ -609,23 +528,13 @@
                       name: '{#SENSOR_INFO}: Voltage is above the critical threshold of {#THRESHOLD_HI_CRIT}V for 5m'
                       expression: 'min(/Arista SNMP/sensor.voltage.value[entPhySensorValue.{#SNMPINDEX}],5m) > {#THRESHOLD_HI_CRIT}'
                 -
-<<<<<<< HEAD
-                  uuid: 777ca046914b48b0a6bf10bc10a38426
-                  expression: '{max(5m)} < {#THRESHOLD_LO_CRIT}'
-=======
                   expression: 'max(/Arista SNMP/sensor.voltage.value[entPhySensorValue.{#SNMPINDEX}],5m) < {#THRESHOLD_LO_CRIT}'
->>>>>>> afed3e3c
                   name: '{#SENSOR_INFO}: Voltage is below the critical threshold of {#THRESHOLD_LO_CRIT}V for 5m'
                   opdata: 'Current value: {ITEM.LASTVALUE1}'
                   priority: HIGH
                   description: 'This trigger uses voltage sensor values defined in the device.'
                 -
-<<<<<<< HEAD
-                  uuid: 031de4a411de4974838b161321a2d952
-                  expression: '{max(5m)} < {#THRESHOLD_LO_WARN}'
-=======
                   expression: 'max(/Arista SNMP/sensor.voltage.value[entPhySensorValue.{#SNMPINDEX}],5m) < {#THRESHOLD_LO_WARN}'
->>>>>>> afed3e3c
                   name: '{#SENSOR_INFO}: Voltage is below the warning threshold of {#THRESHOLD_LO_WARN}V for 5m'
                   opdata: 'Current value: {ITEM.LASTVALUE1}'
                   priority: WARNING
@@ -720,7 +629,6 @@
           value: '90'
       valuemaps:
         -
-          uuid: 318f3041aea04848a223de86e589c232
           name: 'ENTITY-SENSORS-MIB::EntitySensorStatus'
           mappings:
             -
@@ -733,7 +641,6 @@
               value: '3'
               newvalue: nonoperational
         -
-          uuid: 15ba17df88eb435d9d48145fba8d9029
           name: 'ENTITY-STATE-MIB::EntityOperState'
           mappings:
             -
