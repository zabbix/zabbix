--- conflicted
+++ resolved
@@ -3,11 +3,9 @@
   date: '2021-05-09T00:00:00Z'
   groups:
     -
-      uuid: 57b7ae836ca64446ba2c296389c009b7
       name: Templates/Modules
   templates:
     -
-      uuid: 07b32152c3654e8ead4c1eeae24efa8f
       template: 'Morningstar TriStar MPPT SNMP'
       name: 'Morningstar TriStar MPPT SNMP'
       description: |
@@ -20,7 +18,6 @@
           name: Templates/Modules
       items:
         -
-          uuid: 2c3dcfd83bf946fb9da84f648c1efbac
           name: 'Array: Array Current'
           type: SNMP_AGENT
           snmp_oid: 1.3.6.1.4.1.33333.2.31.0
@@ -50,7 +47,6 @@
               tag: Application
               value: Array
         -
-          uuid: 53c1cccd0262422eb18bb6745adb2369
           name: 'Array: Sweep Pmax'
           type: SNMP_AGENT
           snmp_oid: 1.3.6.1.4.1.33333.2.33.0
@@ -80,7 +76,6 @@
               tag: Application
               value: Array
         -
-          uuid: 2f0bbf8b6d53457283069aaf8e0386ae
           name: 'Array: Sweep Vmp'
           type: SNMP_AGENT
           snmp_oid: 1.3.6.1.4.1.33333.2.34.0
@@ -110,7 +105,6 @@
               tag: Application
               value: Array
         -
-          uuid: ced0f7c4abb6409399a9e05797841497
           name: 'Array: Sweep Voc'
           type: SNMP_AGENT
           snmp_oid: 1.3.6.1.4.1.33333.2.35.0
@@ -140,7 +134,6 @@
               tag: Application
               value: Array
         -
-          uuid: 419b9faf88284121a8806c60c8a4550d
           name: 'Array: Voltage'
           type: SNMP_AGENT
           snmp_oid: 1.3.6.1.4.1.33333.2.30.0
@@ -170,7 +163,6 @@
               tag: Application
               value: Array
         -
-          uuid: f40795d2c28b4f53ac50399ca6e6f8d6
           name: 'Battery: Battery Voltage discovery'
           type: SNMP_AGENT
           snmp_oid: 1.3.6.1.4.1.33333.2.36.0
@@ -190,7 +182,6 @@
               tag: Application
               value: 'Zabbix raw items'
         -
-          uuid: e1646c9847064d53913d9c57d1b59de7
           name: 'Battery: Charge Current'
           type: SNMP_AGENT
           snmp_oid: 1.3.6.1.4.1.33333.2.42.0
@@ -220,7 +211,6 @@
               tag: Application
               value: Battery
         -
-          uuid: e70284aa07924a61add98dc516f0429e
           name: 'Battery: Output Power'
           type: SNMP_AGENT
           snmp_oid: 1.3.6.1.4.1.33333.2.44.0
@@ -250,7 +240,6 @@
               tag: Application
               value: Battery
         -
-          uuid: 7ad0e0153d6342a5bdd1576b2ad815e3
           name: 'Battery: Charge State'
           type: SNMP_AGENT
           snmp_oid: 1.3.6.1.4.1.33333.2.46.0
@@ -285,22 +274,12 @@
               value: Battery
           triggers:
             -
-<<<<<<< HEAD
-              uuid: 1bf38cc1b1ec4eafac51ff5e9b868a06
-              expression: '{last()}={$CHARGE.STATE.CRIT}'
-=======
               expression: 'last(/Morningstar TriStar MPPT SNMP/charge.state[chargeState.0])={$CHARGE.STATE.CRIT}'
->>>>>>> afed3e3c
               name: 'Battery: Device charge in critical state'
               opdata: 'Current value: {ITEM.LASTVALUE1}'
               priority: HIGH
             -
-<<<<<<< HEAD
-              uuid: 49d8cc5dfb7d48c28db40fbc902891e3
-              expression: '{last()}={$CHARGE.STATE.WARN}'
-=======
               expression: 'last(/Morningstar TriStar MPPT SNMP/charge.state[chargeState.0])={$CHARGE.STATE.WARN}'
->>>>>>> afed3e3c
               name: 'Battery: Device charge in warning state'
               opdata: 'Current value: {ITEM.LASTVALUE1}'
               priority: WARNING
@@ -309,7 +288,6 @@
                   name: 'Battery: Device charge in critical state'
                   expression: 'last(/Morningstar TriStar MPPT SNMP/charge.state[chargeState.0])={$CHARGE.STATE.CRIT}'
         -
-          uuid: 48db3379939b4698b8f30ff7118a9a95
           name: 'Counter: Charge Amp-hours'
           type: SNMP_AGENT
           snmp_oid: 1.3.6.1.4.1.33333.2.50.0
@@ -334,7 +312,6 @@
               tag: Application
               value: Counter
         -
-          uuid: f14eb25c426141d1875d5828b5c62c30
           name: 'Counter: Charge KW-hours'
           type: SNMP_AGENT
           snmp_oid: 1.3.6.1.4.1.33333.2.52.0
@@ -353,7 +330,6 @@
               tag: Application
               value: Counter
         -
-          uuid: 5c96236f9623495289b94bd4d63e6faf
           name: 'Status: Alarms'
           type: SNMP_AGENT
           snmp_oid: 1.3.6.1.4.1.33333.2.57.0
@@ -413,187 +389,96 @@
               value: Status
           triggers:
             -
-<<<<<<< HEAD
-              uuid: d5da4e4c67f644c8941ba92b8f68cddd
-              expression: '{count(#3,"batterySense","like")}=2'
-=======
               expression: 'count(/Morningstar TriStar MPPT SNMP/status.alarms[alarms.0],#3,"like","batterySense")=2'
->>>>>>> afed3e3c
               name: 'Status: Device has "batterySense" alarm flag'
               opdata: 'Current value: {ITEM.LASTVALUE1}'
               priority: WARNING
             -
-<<<<<<< HEAD
-              uuid: 911232ea871942fbb0f3f868b80a9b42
-              expression: '{count(#3,"batterySenseDisconnected","like")}=2'
-=======
               expression: 'count(/Morningstar TriStar MPPT SNMP/status.alarms[alarms.0],#3,"like","batterySenseDisconnected")=2'
->>>>>>> afed3e3c
               name: 'Status: Device has "batterySenseDisconnected" alarm flag'
               opdata: 'Current value: {ITEM.LASTVALUE1}'
               priority: WARNING
             -
-<<<<<<< HEAD
-              uuid: e6d5d0b5906942b589cf59fa36e0b349
-              expression: '{count(#3,"controllerWasReset","like")}=2'
-=======
               expression: 'count(/Morningstar TriStar MPPT SNMP/status.alarms[alarms.0],#3,"like","controllerWasReset")=2'
->>>>>>> afed3e3c
               name: 'Status: Device has "controllerWasReset" alarm flag'
               opdata: 'Current value: {ITEM.LASTVALUE1}'
               priority: WARNING
             -
-<<<<<<< HEAD
-              uuid: ca18bf0334304350aff5e40f606f5487
-              expression: '{count(#3,"currentLimit","like")}=2'
-=======
               expression: 'count(/Morningstar TriStar MPPT SNMP/status.alarms[alarms.0],#3,"like","currentLimit")=2'
->>>>>>> afed3e3c
               name: 'Status: Device has "currentLimit" alarm flag'
               opdata: 'Current value: {ITEM.LASTVALUE1}'
               priority: WARNING
             -
-<<<<<<< HEAD
-              uuid: 71bb6c2c558e44479eef944bd9f97e24
-              expression: '{count(#3,"currentOffset","like")}=2'
-=======
               expression: 'count(/Morningstar TriStar MPPT SNMP/status.alarms[alarms.0],#3,"like","currentOffset")=2'
->>>>>>> afed3e3c
               name: 'Status: Device has "currentOffset" alarm flag'
               opdata: 'Current value: {ITEM.LASTVALUE1}'
               priority: WARNING
             -
-<<<<<<< HEAD
-              uuid: 1ee2f4779359437b966b669578270995
-              expression: '{count(#3,"heatsinkTempSensorOpen","like")}=2'
-=======
               expression: 'count(/Morningstar TriStar MPPT SNMP/status.alarms[alarms.0],#3,"like","heatsinkTempSensorOpen")=2'
->>>>>>> afed3e3c
               name: 'Status: Device has "heatsinkTempSensorOpen" alarm flag'
               opdata: 'Current value: {ITEM.LASTVALUE1}'
               priority: WARNING
             -
-<<<<<<< HEAD
-              uuid: c675c91c3a1b4ad49d398e7033cbe597
-              expression: '{count(#3,"heatsinkTempSensorShorted","like")}=2'
-=======
               expression: 'count(/Morningstar TriStar MPPT SNMP/status.alarms[alarms.0],#3,"like","heatsinkTempSensorShorted")=2'
->>>>>>> afed3e3c
               name: 'Status: Device has "heatsinkTempSensorShorted" alarm flag'
               opdata: 'Current value: {ITEM.LASTVALUE1}'
               priority: WARNING
             -
-<<<<<<< HEAD
-              uuid: 5079a3fd8c524121ab3e3364cde2bdd1
-              expression: '{count(#3,"highArrayVCurrentLimit","like")}=2'
-=======
               expression: 'count(/Morningstar TriStar MPPT SNMP/status.alarms[alarms.0],#3,"like","highArrayVCurrentLimit")=2'
->>>>>>> afed3e3c
               name: 'Status: Device has "highArrayVCurrentLimit" alarm flag'
               opdata: 'Current value: {ITEM.LASTVALUE1}'
               priority: WARNING
             -
-<<<<<<< HEAD
-              uuid: 684ab5896d4d46b2840843404e0755de
-              expression: '{count(#3,"highTemperatureCurrentLimit","like")}=2'
-=======
               expression: 'count(/Morningstar TriStar MPPT SNMP/status.alarms[alarms.0],#3,"like","highTemperatureCurrentLimit")=2'
->>>>>>> afed3e3c
               name: 'Status: Device has "highTemperatureCurrentLimit" alarm flag'
               opdata: 'Current value: {ITEM.LASTVALUE1}'
               priority: WARNING
             -
-<<<<<<< HEAD
-              uuid: c0ecaabdbd75425ba039df8912858962
-              expression: '{count(#3,"highVoltageDisconnect","like")}=2'
-=======
               expression: 'count(/Morningstar TriStar MPPT SNMP/status.alarms[alarms.0],#3,"like","highVoltageDisconnect")=2'
->>>>>>> afed3e3c
               name: 'Status: Device has "highVoltageDisconnect" alarm flag'
               opdata: 'Current value: {ITEM.LASTVALUE1}'
               priority: WARNING
             -
-<<<<<<< HEAD
-              uuid: 94391b98ef4243ebb7faa5b505bde797
-              expression: '{count(#3,"maxAdcValueReached","like")}=2'
-=======
               expression: 'count(/Morningstar TriStar MPPT SNMP/status.alarms[alarms.0],#3,"like","maxAdcValueReached")=2'
->>>>>>> afed3e3c
               name: 'Status: Device has "maxAdcValueReached" alarm flag'
               opdata: 'Current value: {ITEM.LASTVALUE1}'
               priority: WARNING
             -
-<<<<<<< HEAD
-              uuid: b97258281153468bbd70ef72687cd5d8
-              expression: '{count(#3,"mosfetSOpen","like")}=2'
-=======
               expression: 'count(/Morningstar TriStar MPPT SNMP/status.alarms[alarms.0],#3,"like","mosfetSOpen")=2'
->>>>>>> afed3e3c
               name: 'Status: Device has "mosfetSOpen" alarm flag'
               opdata: 'Current value: {ITEM.LASTVALUE1}'
               priority: WARNING
             -
-<<<<<<< HEAD
-              uuid: 29d74d9802624c909d112229a5bc4581
-              expression: '{count(#3,"p12VoltageReferenceOff","like")}=2'
-=======
               expression: 'count(/Morningstar TriStar MPPT SNMP/status.alarms[alarms.0],#3,"like","p12VoltageReferenceOff")=2'
->>>>>>> afed3e3c
               name: 'Status: Device has "p12VoltageReferenceOff" alarm flag'
               opdata: 'Current value: {ITEM.LASTVALUE1}'
               priority: WARNING
             -
-<<<<<<< HEAD
-              uuid: 436b189c825343d598837bf00df23b70
-              expression: '{count(#3,"rtsDisconnected","like")}=2'
-=======
               expression: 'count(/Morningstar TriStar MPPT SNMP/status.alarms[alarms.0],#3,"like","rtsDisconnected")=2'
->>>>>>> afed3e3c
               name: 'Status: Device has "rtsDisconnected" alarm flag'
               opdata: 'Current value: {ITEM.LASTVALUE1}'
               priority: WARNING
             -
-<<<<<<< HEAD
-              uuid: 7a26b820992241e997da4dc717975165
-              expression: '{count(#3,"rtsMiswire","like")}=2'
-=======
               expression: 'count(/Morningstar TriStar MPPT SNMP/status.alarms[alarms.0],#3,"like","rtsMiswire")=2'
->>>>>>> afed3e3c
               name: 'Status: Device has "rtsMiswire" alarm flag'
               opdata: 'Current value: {ITEM.LASTVALUE1}'
               priority: WARNING
             -
-<<<<<<< HEAD
-              uuid: 60071893224643f98910705242ce87e4
-              expression: '{count(#3,"rtsShorted","like")}=2'
-=======
               expression: 'count(/Morningstar TriStar MPPT SNMP/status.alarms[alarms.0],#3,"like","rtsShorted")=2'
->>>>>>> afed3e3c
               name: 'Status: Device has "rtsShorted" alarm flag'
               opdata: 'Current value: {ITEM.LASTVALUE1}'
               priority: WARNING
             -
-<<<<<<< HEAD
-              uuid: b9abd6947f40446793e94ca8fee19f12
-              expression: '{count(#3,"systemMiswire","like")}=2'
-=======
               expression: 'count(/Morningstar TriStar MPPT SNMP/status.alarms[alarms.0],#3,"like","systemMiswire")=2'
->>>>>>> afed3e3c
               name: 'Status: Device has "systemMiswire" alarm flag'
               opdata: 'Current value: {ITEM.LASTVALUE1}'
               priority: WARNING
             -
-<<<<<<< HEAD
-              uuid: 2854705667fe468f9e892d1b72effda4
-              expression: '{count(#3,"uncalibrated","like")}=2'
-=======
               expression: 'count(/Morningstar TriStar MPPT SNMP/status.alarms[alarms.0],#3,"like","uncalibrated")=2'
->>>>>>> afed3e3c
               name: 'Status: Device has "uncalibrated" alarm flag'
               opdata: 'Current value: {ITEM.LASTVALUE1}'
               priority: WARNING
         -
-          uuid: 64a01cde330e437499a719237f68fda2
           name: 'Status: Faults'
           type: SNMP_AGENT
           snmp_oid: 1.3.6.1.4.1.33333.2.55.0
@@ -645,117 +530,61 @@
               value: Status
           triggers:
             -
-<<<<<<< HEAD
-              uuid: 71951818fa0d40878b61649d8b8c6924
-              expression: '{count(#3,"arrayHvd","like")}=2'
-=======
               expression: 'count(/Morningstar TriStar MPPT SNMP/status.faults[faults.0],#3,"like","arrayHvd")=2'
->>>>>>> afed3e3c
               name: 'Status: Device has "arrayHvd" faults flag'
               opdata: 'Current value: {ITEM.LASTVALUE1}'
               priority: HIGH
             -
-<<<<<<< HEAD
-              uuid: d474c312d7cb47dca46215a8eac744d7
-              expression: '{count(#3,"batteryHvd","like")}=2'
-=======
               expression: 'count(/Morningstar TriStar MPPT SNMP/status.faults[faults.0],#3,"like","batteryHvd")=2'
->>>>>>> afed3e3c
               name: 'Status: Device has "batteryHvd" faults flag'
               opdata: 'Current value: {ITEM.LASTVALUE1}'
               priority: HIGH
             -
-<<<<<<< HEAD
-              uuid: 0bc65fdaba0347c189ffcb8a85060a80
-              expression: '{count(#3,"customSettingsEdit","like")}=2'
-=======
               expression: 'count(/Morningstar TriStar MPPT SNMP/status.faults[faults.0],#3,"like","customSettingsEdit")=2'
->>>>>>> afed3e3c
               name: 'Status: Device has "customSettingsEdit" faults flag'
               opdata: 'Current value: {ITEM.LASTVALUE1}'
               priority: HIGH
             -
-<<<<<<< HEAD
-              uuid: 5be2095eb503487fb87c9805f5ac32a9
-              expression: '{count(#3,"dipSwitchChange","like")}=2'
-=======
               expression: 'count(/Morningstar TriStar MPPT SNMP/status.faults[faults.0],#3,"like","dipSwitchChange")=2'
->>>>>>> afed3e3c
               name: 'Status: Device has "dipSwitchChange" faults flag'
               opdata: 'Current value: {ITEM.LASTVALUE1}'
               priority: HIGH
             -
-<<<<<<< HEAD
-              uuid: 2b92c44ce1434382a30a8bd72ad770dd
-              expression: '{count(#3,"eepromRetryLimit","like")}=2'
-=======
               expression: 'count(/Morningstar TriStar MPPT SNMP/status.faults[faults.0],#3,"like","eepromRetryLimit")=2'
->>>>>>> afed3e3c
               name: 'Status: Device has "eepromRetryLimit" faults flag'
               opdata: 'Current value: {ITEM.LASTVALUE1}'
               priority: HIGH
             -
-<<<<<<< HEAD
-              uuid: 5ecb5879b4ec41dcaead83e4472912bf
-              expression: '{count(#3,"fetShort","like")}=2'
-=======
               expression: 'count(/Morningstar TriStar MPPT SNMP/status.faults[faults.0],#3,"like","fetShort")=2'
->>>>>>> afed3e3c
               name: 'Status: Device has "fetShort" faults flag'
               opdata: 'Current value: {ITEM.LASTVALUE1}'
               priority: HIGH
             -
-<<<<<<< HEAD
-              uuid: 60c900d102404cc2896f60599bf87f66
-              expression: '{count(#3,"overcurrent","like")}=2'
-=======
               expression: 'count(/Morningstar TriStar MPPT SNMP/status.faults[faults.0],#3,"like","overcurrent")=2'
->>>>>>> afed3e3c
               name: 'Status: Device has "overcurrent" faults flag'
               opdata: 'Current value: {ITEM.LASTVALUE1}'
               priority: HIGH
             -
-<<<<<<< HEAD
-              uuid: dc57d706f3164ecfa055df95099afab5
-              expression: '{count(#3,"rtsDisconnected","like")}=2'
-=======
               expression: 'count(/Morningstar TriStar MPPT SNMP/status.faults[faults.0],#3,"like","rtsDisconnected")=2'
->>>>>>> afed3e3c
               name: 'Status: Device has "rtsDisconnected" faults flag'
               opdata: 'Current value: {ITEM.LASTVALUE1}'
               priority: HIGH
             -
-<<<<<<< HEAD
-              uuid: a6eed81fe971484f8ed2299985a08918
-              expression: '{count(#3,"rtsShorted","like")}=2'
-=======
               expression: 'count(/Morningstar TriStar MPPT SNMP/status.faults[faults.0],#3,"like","rtsShorted")=2'
->>>>>>> afed3e3c
               name: 'Status: Device has "rtsShorted" faults flag'
               opdata: 'Current value: {ITEM.LASTVALUE1}'
               priority: HIGH
             -
-<<<<<<< HEAD
-              uuid: 0081a97164b0465fb4cd87797890bbe4
-              expression: '{count(#3,"slaveControlTimeout","like")}=2'
-=======
               expression: 'count(/Morningstar TriStar MPPT SNMP/status.faults[faults.0],#3,"like","slaveControlTimeout")=2'
->>>>>>> afed3e3c
               name: 'Status: Device has "slaveControlTimeout" faults flag'
               opdata: 'Current value: {ITEM.LASTVALUE1}'
               priority: HIGH
             -
-<<<<<<< HEAD
-              uuid: c3ab54f9715f4aed9937f47126d5d6a8
-              expression: '{count(#3,"softwareFault","like")}=2'
-=======
               expression: 'count(/Morningstar TriStar MPPT SNMP/status.faults[faults.0],#3,"like","softwareFault")=2'
->>>>>>> afed3e3c
               name: 'Status: Device has "softwareFault" faults flag'
               opdata: 'Current value: {ITEM.LASTVALUE1}'
               priority: HIGH
         -
-          uuid: 5f1e79c9987648c8abb325a507209a07
           name: 'Status: Uptime'
           type: SNMP_AGENT
           snmp_oid: 1.3.6.1.2.1.1.3.0
@@ -774,29 +603,18 @@
               value: Status
           triggers:
             -
-<<<<<<< HEAD
-              uuid: 202ecd36f05041d996a379512f7ebb13
-              expression: '{last()}<10m'
-=======
               expression: 'last(/Morningstar TriStar MPPT SNMP/status.uptime)<10m'
->>>>>>> afed3e3c
               name: 'Status: Device has been restarted (uptime < 10m)'
               priority: INFO
               description: 'Uptime is less than 10 minutes'
               manual_close: 'YES'
             -
-<<<<<<< HEAD
-              uuid: 3d37f05d03a84225aad9ee449d96b4be
-              expression: '{nodata(5m)}=1'
-=======
               expression: 'nodata(/Morningstar TriStar MPPT SNMP/status.uptime,5m)=1'
->>>>>>> afed3e3c
               name: 'Status: Failed to fetch data (or no data for 5m)'
               priority: WARNING
               description: 'Zabbix has not received data for items for the last 5 minutes'
               manual_close: 'YES'
         -
-          uuid: c46896a6169142b59fc7f534f1981993
           name: 'Battery: Target Voltage'
           type: SNMP_AGENT
           snmp_oid: 1.3.6.1.4.1.33333.2.45.0
@@ -826,7 +644,6 @@
               tag: Application
               value: Battery
         -
-          uuid: 9aee4500f32a4016be4f137c948b3d67
           name: 'Temperature: Battery'
           type: SNMP_AGENT
           snmp_oid: 1.3.6.1.4.1.33333.2.48.0
@@ -847,32 +664,17 @@
               value: Temperature
           triggers:
             -
-<<<<<<< HEAD
-              uuid: 7f500c19098e4da3be72d2aef1edd4e9
-              expression: '{min(5m)}>{$BATTERY.TEMP.MAX.CRIT}'
-=======
               expression: 'min(/Morningstar TriStar MPPT SNMP/temp.battery[batteryTemperature.0],5m)>{$BATTERY.TEMP.MAX.CRIT}'
->>>>>>> afed3e3c
               name: 'Temperature: Critically high battery temperature (over {$BATTERY.TEMP.MAX.CRIT}C for 5m)'
               opdata: 'Current value: {ITEM.LASTVALUE1}'
               priority: HIGH
             -
-<<<<<<< HEAD
-              uuid: d46fd98d45df417da1870c3a22b81302
-              expression: '{max(5m)}<{$BATTERY.TEMP.MIN.CRIT}'
-=======
               expression: 'max(/Morningstar TriStar MPPT SNMP/temp.battery[batteryTemperature.0],5m)<{$BATTERY.TEMP.MIN.CRIT}'
->>>>>>> afed3e3c
               name: 'Temperature: Critically low battery temperature (below {$BATTERY.TEMP.MIN.WARN}C for 5m)'
               opdata: 'Current value: {ITEM.LASTVALUE1}'
               priority: HIGH
             -
-<<<<<<< HEAD
-              uuid: b36fb5d052c1480c93ecdefe655d1022
-              expression: '{min(5m)}>{$BATTERY.TEMP.MAX.WARN}'
-=======
               expression: 'min(/Morningstar TriStar MPPT SNMP/temp.battery[batteryTemperature.0],5m)>{$BATTERY.TEMP.MAX.WARN}'
->>>>>>> afed3e3c
               name: 'Temperature: High battery temperature (over {$BATTERY.TEMP.MAX.WARN}C for 5m)'
               opdata: 'Current value: {ITEM.LASTVALUE1}'
               priority: WARNING
@@ -881,12 +683,7 @@
                   name: 'Temperature: Critically high battery temperature (over {$BATTERY.TEMP.MAX.CRIT}C for 5m)'
                   expression: 'min(/Morningstar TriStar MPPT SNMP/temp.battery[batteryTemperature.0],5m)>{$BATTERY.TEMP.MAX.CRIT}'
             -
-<<<<<<< HEAD
-              uuid: d4e410b5677e4d3099bcdae6487a809d
-              expression: '{max(5m)}<{$BATTERY.TEMP.MIN.WARN}'
-=======
               expression: 'max(/Morningstar TriStar MPPT SNMP/temp.battery[batteryTemperature.0],5m)<{$BATTERY.TEMP.MIN.WARN}'
->>>>>>> afed3e3c
               name: 'Temperature: Low battery temperature (below {$BATTERY.TEMP.MIN.WARN}C for 5m)'
               opdata: 'Current value: {ITEM.LASTVALUE1}'
               priority: WARNING
@@ -895,7 +692,6 @@
                   name: 'Temperature: Critically low battery temperature (below {$BATTERY.TEMP.MIN.WARN}C for 5m)'
                   expression: 'max(/Morningstar TriStar MPPT SNMP/temp.battery[batteryTemperature.0],5m)<{$BATTERY.TEMP.MIN.CRIT}'
         -
-          uuid: ffed57b626254db6bcc0df6de51d39fa
           name: 'Temperature: Heatsink'
           type: SNMP_AGENT
           snmp_oid: 1.3.6.1.4.1.33333.2.49.0
@@ -916,7 +712,6 @@
               value: Temperature
       discovery_rules:
         -
-          uuid: 5c8910a7991240a9b586d0d87ef00d5d
           name: 'Battery voltage discovery'
           type: DEPENDENT
           key: battery.voltage.discovery
@@ -924,7 +719,6 @@
           description: 'Discovery for battery voltage triggers'
           item_prototypes:
             -
-              uuid: 763cce63817f471095bdce7a6127b0bf
               name: 'Battery: Voltage{#SINGLETON}'
               type: SNMP_AGENT
               snmp_oid: 1.3.6.1.4.1.33333.2.36.0
@@ -955,32 +749,17 @@
                   value: Battery
               trigger_prototypes:
                 -
-<<<<<<< HEAD
-                  uuid: 0505158c108443d6a0a63722238ba08c
-                  expression: '{min(5m)}>{#VOLTAGE.MAX.CRIT}'
-=======
                   expression: 'min(/Morningstar TriStar MPPT SNMP/battery.voltage[batteryVoltage.0{#SINGLETON}],5m)>{#VOLTAGE.MAX.CRIT}'
->>>>>>> afed3e3c
                   name: 'Battery: Critically high battery voltage (over {#VOLTAGE.MAX.CRIT}V for 5m)'
                   opdata: 'Current value: {ITEM.LASTVALUE1}'
                   priority: HIGH
                 -
-<<<<<<< HEAD
-                  uuid: b7f21ddd99744dfa8a7ae7e2df16c19e
-                  expression: '{max(5m)}<{#VOLTAGE.MIN.CRIT}'
-=======
                   expression: 'max(/Morningstar TriStar MPPT SNMP/battery.voltage[batteryVoltage.0{#SINGLETON}],5m)<{#VOLTAGE.MIN.CRIT}'
->>>>>>> afed3e3c
                   name: 'Battery: Critically low battery voltage (below {#VOLTAGE.MIN.CRIT}V for 5m)'
                   opdata: 'Current value: {ITEM.LASTVALUE1}'
                   priority: HIGH
                 -
-<<<<<<< HEAD
-                  uuid: 2497eeb900dd47539a60f0a5342f7725
-                  expression: '{min(5m)}>{#VOLTAGE.MAX.WARN}'
-=======
                   expression: 'min(/Morningstar TriStar MPPT SNMP/battery.voltage[batteryVoltage.0{#SINGLETON}],5m)>{#VOLTAGE.MAX.WARN}'
->>>>>>> afed3e3c
                   name: 'Battery: High battery voltage (over {#VOLTAGE.MAX.WARN}V for 5m)'
                   opdata: 'Current value: {ITEM.LASTVALUE1}'
                   priority: WARNING
@@ -989,12 +768,7 @@
                       name: 'Battery: Critically high battery voltage (over {#VOLTAGE.MAX.CRIT}V for 5m)'
                       expression: 'min(/Morningstar TriStar MPPT SNMP/battery.voltage[batteryVoltage.0{#SINGLETON}],5m)>{#VOLTAGE.MAX.CRIT}'
                 -
-<<<<<<< HEAD
-                  uuid: ba2395fb09dc43aba0e7821f765e7942
-                  expression: '{max(5m)}<{#VOLTAGE.MIN.WARN}'
-=======
                   expression: 'max(/Morningstar TriStar MPPT SNMP/battery.voltage[batteryVoltage.0{#SINGLETON}],5m)<{#VOLTAGE.MIN.WARN}'
->>>>>>> afed3e3c
                   name: 'Battery: Low battery voltage (below {#VOLTAGE.MIN.WARN}V for 5m)'
                   opdata: 'Current value: {ITEM.LASTVALUE1}'
                   priority: WARNING
@@ -1004,7 +778,6 @@
                       expression: 'max(/Morningstar TriStar MPPT SNMP/battery.voltage[batteryVoltage.0{#SINGLETON}],5m)<{#VOLTAGE.MIN.CRIT}'
           graph_prototypes:
             -
-              uuid: f95cafe8c2a744908e3a290b0b2f6252
               name: 'Battery: Voltage{#SINGLETON}'
               graph_items:
                 -
@@ -1096,7 +869,6 @@
           macro: '{$VOLTAGE.MIN.WARN}'
       valuemaps:
         -
-          uuid: 3c6c60ef422c4788bf0c5b74ffab7ef0
           name: 'TriStar MPPT charge state'
           mappings:
             -
@@ -1131,7 +903,6 @@
               newvalue: Slave
   graphs:
     -
-      uuid: 8cdd58f62fcc4ca89d114fbe7eddc26d
       name: 'Array: Voltage'
       graph_items:
         -
@@ -1155,7 +926,6 @@
             host: 'Morningstar TriStar MPPT SNMP'
             key: 'array.voltage[arrayVoltage.0]'
     -
-      uuid: 067062eca2b34488a9defc3aa002c88c
       name: 'Battery: Current'
       graph_items:
         -
@@ -1165,7 +935,6 @@
             host: 'Morningstar TriStar MPPT SNMP'
             key: 'charge.current[batteryCurrent.0]'
     -
-      uuid: 1889ace5679d4f63b59237812b5d0718
       name: 'Battery: Output Power (Watts)'
       graph_items:
         -
@@ -1175,7 +944,6 @@
             host: 'Morningstar TriStar MPPT SNMP'
             key: 'charge.output_power[ outputPower.0]'
     -
-      uuid: 87918502df2743e1be04a02b02c44b61
       name: 'Temperature: Battery/Heatsink'
       graph_items:
         -
