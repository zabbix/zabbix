--- conflicted
+++ resolved
@@ -3,11 +3,9 @@
   date: '2021-05-09T00:00:00Z'
   groups:
     -
-      uuid: 57b7ae836ca64446ba2c296389c009b7
       name: Templates/Modules
   templates:
     -
-      uuid: 24bed6339f0a492fab86fe757394b937
       template: 'Morningstar ProStar PWM SNMP'
       name: 'Morningstar ProStar PWM SNMP'
       description: |
@@ -20,7 +18,6 @@
           name: Templates/Modules
       items:
         -
-          uuid: 953fb8b3c23f420bb6132874ce3e33e2
           name: 'Array: Voltage'
           type: SNMP_AGENT
           snmp_oid: 1.3.6.1.4.1.33333.6.31.0
@@ -40,7 +37,6 @@
               tag: Application
               value: Array
         -
-          uuid: a80ad3ace9b14446bc5fd5d6aaa5af87
           name: 'Battery: Battery Voltage discovery'
           type: SNMP_AGENT
           snmp_oid: 1.3.6.1.4.1.33333.6.30.0
@@ -55,7 +51,6 @@
               tag: Application
               value: 'Zabbix raw items'
         -
-          uuid: 148008b117c94155ba81600e3050ab25
           name: 'Battery: Charge Current'
           type: SNMP_AGENT
           snmp_oid: 1.3.6.1.4.1.33333.6.33.0
@@ -75,7 +70,6 @@
               tag: Application
               value: Battery
         -
-          uuid: a7ae2d3b911e4bb5a7eeb770470245a5
           name: 'Battery: Charge State'
           type: SNMP_AGENT
           snmp_oid: 1.3.6.1.4.1.33333.6.45.0
@@ -109,22 +103,12 @@
               value: Battery
           triggers:
             -
-<<<<<<< HEAD
-              uuid: 9a744487ec604827bc60745faa459ae8
-              expression: '{last()}={$CHARGE.STATE.CRIT}'
-=======
               expression: 'last(/Morningstar ProStar PWM SNMP/charge.state[chargeState.0])={$CHARGE.STATE.CRIT}'
->>>>>>> afed3e3c
               name: 'Battery: Device charge in critical state'
               opdata: 'Current value: {ITEM.LASTVALUE1}'
               priority: HIGH
             -
-<<<<<<< HEAD
-              uuid: eafffcac3d654c55890fbe1806c4d35a
-              expression: '{last()}={$CHARGE.STATE.WARN}'
-=======
               expression: 'last(/Morningstar ProStar PWM SNMP/charge.state[chargeState.0])={$CHARGE.STATE.WARN}'
->>>>>>> afed3e3c
               name: 'Battery: Device charge in warning state'
               opdata: 'Current value: {ITEM.LASTVALUE1}'
               priority: WARNING
@@ -133,7 +117,6 @@
                   name: 'Battery: Device charge in critical state'
                   expression: 'last(/Morningstar ProStar PWM SNMP/charge.state[chargeState.0])={$CHARGE.STATE.CRIT}'
         -
-          uuid: 8acd2e7944694a828cf9b739b75513d9
           name: 'Counter: Charge Amp-hours'
           type: SNMP_AGENT
           snmp_oid: 1.3.6.1.4.1.33333.6.49.0
@@ -158,7 +141,6 @@
               tag: Application
               value: Counter
         -
-          uuid: 0e7124df3f2b4298b1a13576d0b2d5e7
           name: 'Counter: Charge KW-hours'
           type: SNMP_AGENT
           snmp_oid: 1.3.6.1.4.1.33333.6.51.0
@@ -178,7 +160,6 @@
               tag: Application
               value: Counter
         -
-          uuid: 104a7db1c27d40b3bbee506f7f922393
           name: 'Counter: Load Amp-hours'
           type: SNMP_AGENT
           snmp_oid: 1.3.6.1.4.1.33333.6.56.0
@@ -203,7 +184,6 @@
               tag: Application
               value: Counter
         -
-          uuid: dcade8607cf142a2b88333f9880448fc
           name: 'Load: Current'
           type: SNMP_AGENT
           snmp_oid: 1.3.6.1.4.1.33333.6.34.0
@@ -223,7 +203,6 @@
               tag: Application
               value: Load
         -
-          uuid: 14b3ca3869374f54a467e5e9017f918a
           name: 'Load: State'
           type: SNMP_AGENT
           snmp_oid: 1.3.6.1.4.1.33333.6.53.0
@@ -257,22 +236,12 @@
               value: Load
           triggers:
             -
-<<<<<<< HEAD
-              uuid: 166d23b914b8470d8f2d9f73202c9e6d
-              expression: '{last()}={$LOAD.STATE.CRIT:"lvd"} or {last()}={$LOAD.STATE.CRIT:"fault"}'
-=======
               expression: 'last(/Morningstar ProStar PWM SNMP/load.state[loadState.0])={$LOAD.STATE.CRIT:"lvd"} or last(/Morningstar ProStar PWM SNMP/load.state[loadState.0])={$LOAD.STATE.CRIT:"fault"}'
->>>>>>> afed3e3c
               name: 'Load: Device load in critical state'
               opdata: 'Current value: {ITEM.LASTVALUE1}'
               priority: HIGH
             -
-<<<<<<< HEAD
-              uuid: c763ab47b6994d02b4e6e89fd4face8c
-              expression: '{last()}={$LOAD.STATE.WARN:"lvdWarning"}  or {last()}={$LOAD.STATE.WARN:"override"}'
-=======
               expression: 'last(/Morningstar ProStar PWM SNMP/load.state[loadState.0])={$LOAD.STATE.WARN:"lvdWarning"}  or last(/Morningstar ProStar PWM SNMP/load.state[loadState.0])={$LOAD.STATE.WARN:"override"}'
->>>>>>> afed3e3c
               name: 'Load: Device load in warning state'
               opdata: 'Current value: {ITEM.LASTVALUE1}'
               priority: WARNING
@@ -281,7 +250,6 @@
                   name: 'Load: Device load in critical state'
                   expression: 'last(/Morningstar ProStar PWM SNMP/load.state[loadState.0])={$LOAD.STATE.CRIT:"lvd"} or last(/Morningstar ProStar PWM SNMP/load.state[loadState.0])={$LOAD.STATE.CRIT:"fault"}'
         -
-          uuid: cccc0976a62b47b1a558d521704c125d
           name: 'Load: Voltage'
           type: SNMP_AGENT
           snmp_oid: 1.3.6.1.4.1.33333.6.32.0
@@ -301,7 +269,6 @@
               tag: Application
               value: Load
         -
-          uuid: 7c1c1e03425c4b4bb176cf45458b916a
           name: 'Status: Alarms'
           type: SNMP_AGENT
           snmp_oid: 1.3.6.1.4.1.33333.6.59.0
@@ -364,227 +331,116 @@
               value: Status
           triggers:
             -
-<<<<<<< HEAD
-              uuid: 061fd3878e55417fbe5867393ff1e70a
-              expression: '{count(#3,"arrayCurrentOffset","like")}=2'
-=======
               expression: 'count(/Morningstar ProStar PWM SNMP/status.alarms[alarms.0],#3,"like","arrayCurrentOffset")=2'
->>>>>>> afed3e3c
               name: 'Status: Device has "arrayCurrentOffset" alarm flag'
               opdata: 'Current value: {ITEM.LASTVALUE1}'
               priority: WARNING
             -
-<<<<<<< HEAD
-              uuid: 14d36e5d85e84537bf214122cb797a4d
-              expression: '{count(#3,"batterySenseDisconnected","like")}=2'
-=======
               expression: 'count(/Morningstar ProStar PWM SNMP/status.alarms[alarms.0],#3,"like","batterySenseDisconnected")=2'
->>>>>>> afed3e3c
               name: 'Status: Device has "batterySenseDisconnected" alarm flag'
               opdata: 'Current value: {ITEM.LASTVALUE1}'
               priority: WARNING
             -
-<<<<<<< HEAD
-              uuid: eadcdfd3396f459c8a3719326291aeb9
-              expression: '{count(#3,"batterySenseOutOfRange","like")}=2'
-=======
               expression: 'count(/Morningstar ProStar PWM SNMP/status.alarms[alarms.0],#3,"like","batterySenseOutOfRange")=2'
->>>>>>> afed3e3c
               name: 'Status: Device has "batterySenseOutOfRange" alarm flag'
               opdata: 'Current value: {ITEM.LASTVALUE1}'
               priority: WARNING
             -
-<<<<<<< HEAD
-              uuid: 0eb7f1ac5f28421b927d71daededbb6e
-              expression: '{count(#3,"batteryTempOutOfRange","like")}=2'
-=======
               expression: 'count(/Morningstar ProStar PWM SNMP/status.alarms[alarms.0],#3,"like","batteryTempOutOfRange")=2'
->>>>>>> afed3e3c
               name: 'Status: Device has "batteryTempOutOfRange" alarm flag'
               opdata: 'Current value: {ITEM.LASTVALUE1}'
               priority: WARNING
             -
-<<<<<<< HEAD
-              uuid: 465b7575b3c2453682b11c873c731e1c
-              expression: '{count(#3,"controllerReset","like")}=2'
-=======
               expression: 'count(/Morningstar ProStar PWM SNMP/status.alarms[alarms.0],#3,"like","controllerReset")=2'
->>>>>>> afed3e3c
               name: 'Status: Device has "controllerReset" alarm flag'
               opdata: 'Current value: {ITEM.LASTVALUE1}'
               priority: WARNING
             -
-<<<<<<< HEAD
-              uuid: d64194efae8b41409004445ac03a38f6
-              expression: '{count(#3,"currentLimit","like")}=2'
-=======
               expression: 'count(/Morningstar ProStar PWM SNMP/status.alarms[alarms.0],#3,"like","currentLimit")=2'
->>>>>>> afed3e3c
               name: 'Status: Device has "currentLimit" alarm flag'
               opdata: 'Current value: {ITEM.LASTVALUE1}'
               priority: WARNING
             -
-<<<<<<< HEAD
-              uuid: 14e1faaf2f5b4bcaae9287597f60c78e
-              expression: '{count(#3,"currentMeasurementError","like")}=2'
-=======
               expression: 'count(/Morningstar ProStar PWM SNMP/status.alarms[alarms.0],#3,"like","currentMeasurementError")=2'
->>>>>>> afed3e3c
               name: 'Status: Device has "currentMeasurementError" alarm flag'
               opdata: 'Current value: {ITEM.LASTVALUE1}'
               priority: WARNING
             -
-<<<<<<< HEAD
-              uuid: dacb62e51bea4e8b8f6f296fa7be64b4
-              expression: '{count(#3,"eepromAccessFailure","like")}=2'
-=======
               expression: 'count(/Morningstar ProStar PWM SNMP/status.alarms[alarms.0],#3,"like","eepromAccessFailure")=2'
->>>>>>> afed3e3c
               name: 'Status: Device has "eepromAccessFailure" alarm flag'
               opdata: 'Current value: {ITEM.LASTVALUE1}'
               priority: WARNING
             -
-<<<<<<< HEAD
-              uuid: 036e21c6805d4ef4aa97b04abd7f9834
-              expression: '{count(#3,"fp10SupplyOutOfRange","like")}=2'
-=======
               expression: 'count(/Morningstar ProStar PWM SNMP/status.alarms[alarms.0],#3,"like","fp10SupplyOutOfRange")=2'
->>>>>>> afed3e3c
               name: 'Status: Device has "fp10SupplyOutOfRange" alarm flag'
               opdata: 'Current value: {ITEM.LASTVALUE1}'
               priority: WARNING
             -
-<<<<<<< HEAD
-              uuid: bf4be92912404369b78347155b033f77
-              expression: '{count(#3,"heatsinkTempLimit","like")}=2'
-=======
               expression: 'count(/Morningstar ProStar PWM SNMP/status.alarms[alarms.0],#3,"like","heatsinkTempLimit")=2'
->>>>>>> afed3e3c
               name: 'Status: Device has "heatsinkTempLimit" alarm flag'
               opdata: 'Current value: {ITEM.LASTVALUE1}'
               priority: WARNING
             -
-<<<<<<< HEAD
-              uuid: 8e8a23c657da42808f58b66ac0de8710
-              expression: '{count(#3,"heatsinkTempSensorOpen","like")}=2'
-=======
               expression: 'count(/Morningstar ProStar PWM SNMP/status.alarms[alarms.0],#3,"like","heatsinkTempSensorOpen")=2'
->>>>>>> afed3e3c
               name: 'Status: Device has "heatsinkTempSensorOpen" alarm flag'
               opdata: 'Current value: {ITEM.LASTVALUE1}'
               priority: WARNING
             -
-<<<<<<< HEAD
-              uuid: fac1cc386efc498ca9c8489e564e2b5c
-              expression: '{count(#3,"heatsinkTempSensorShorted","like")}=2'
-=======
               expression: 'count(/Morningstar ProStar PWM SNMP/status.alarms[alarms.0],#3,"like","heatsinkTempSensorShorted")=2'
->>>>>>> afed3e3c
               name: 'Status: Device has "heatsinkTempSensorShorted" alarm flag'
               opdata: 'Current value: {ITEM.LASTVALUE1}'
               priority: WARNING
             -
-<<<<<<< HEAD
-              uuid: f3bd63fdf1cd40f483a45861f44a1e9c
-              expression: '{count(#3,"hightInputVoltageLimit","like")}=2'
-=======
               expression: 'count(/Morningstar ProStar PWM SNMP/status.alarms[alarms.0],#3,"like","hightInputVoltageLimit")=2'
->>>>>>> afed3e3c
               name: 'Status: Device has "hightInputVoltageLimit" alarm flag'
               opdata: 'Current value: {ITEM.LASTVALUE1}'
               priority: WARNING
             -
-<<<<<<< HEAD
-              uuid: aa439e70abef41e8a4a5affc5f93161b
-              expression: '{count(#3,"loadCurrentOffset","like")}=2'
-=======
               expression: 'count(/Morningstar ProStar PWM SNMP/status.alarms[alarms.0],#3,"like","loadCurrentOffset")=2'
->>>>>>> afed3e3c
               name: 'Status: Device has "loadCurrentOffset" alarm flag'
               opdata: 'Current value: {ITEM.LASTVALUE1}'
               priority: WARNING
             -
-<<<<<<< HEAD
-              uuid: 1990400af2af41a68a7983e82e39ebe1
-              expression: '{count(#3,"loadLvd","like")}=2'
-=======
               expression: 'count(/Morningstar ProStar PWM SNMP/status.alarms[alarms.0],#3,"like","loadLvd")=2'
->>>>>>> afed3e3c
               name: 'Status: Device has "loadLvd" alarm flag'
               opdata: 'Current value: {ITEM.LASTVALUE1}'
               priority: WARNING
             -
-<<<<<<< HEAD
-              uuid: 595975d33ab849178001d9d1df065313
-              expression: '{count(#3,"logTimeout","like")}=2'
-=======
               expression: 'count(/Morningstar ProStar PWM SNMP/status.alarms[alarms.0],#3,"like","logTimeout")=2'
->>>>>>> afed3e3c
               name: 'Status: Device has "logTimeout" alarm flag'
               opdata: 'Current value: {ITEM.LASTVALUE1}'
               priority: WARNING
             -
-<<<<<<< HEAD
-              uuid: 8cb46b35526845b085352b73bada91a6
-              expression: '{count(#3,"mosfetOpen","like")}=2'
-=======
               expression: 'count(/Morningstar ProStar PWM SNMP/status.alarms[alarms.0],#3,"like","mosfetOpen")=2'
->>>>>>> afed3e3c
               name: 'Status: Device has "mosfetOpen" alarm flag'
               opdata: 'Current value: {ITEM.LASTVALUE1}'
               priority: WARNING
             -
-<<<<<<< HEAD
-              uuid: 8f5e8789033546f59b28c3a328767cb6
-              expression: '{count(#3,"p12SupplyOutOfRange","like")}=2'
-=======
               expression: 'count(/Morningstar ProStar PWM SNMP/status.alarms[alarms.0],#3,"like","p12SupplyOutOfRange")=2'
->>>>>>> afed3e3c
               name: 'Status: Device has "p12SupplyOutOfRange" alarm flag'
               opdata: 'Current value: {ITEM.LASTVALUE1}'
               priority: WARNING
             -
-<<<<<<< HEAD
-              uuid: c9b36e7dcc384dd4820f93b45b0e4634
-              expression: '{count(#3,"p33SupplyOutOfRange","like")}=2'
-=======
               expression: 'count(/Morningstar ProStar PWM SNMP/status.alarms[alarms.0],#3,"like","p33SupplyOutOfRange")=2'
->>>>>>> afed3e3c
               name: 'Status: Device has "p33SupplyOutOfRange" alarm flag'
               opdata: 'Current value: {ITEM.LASTVALUE1}'
               priority: WARNING
             -
-<<<<<<< HEAD
-              uuid: 951a11c372724e849067b73767fc1f31
-              expression: '{count(#3,"rtsDisconnected","like")}=2'
-=======
               expression: 'count(/Morningstar ProStar PWM SNMP/status.alarms[alarms.0],#3,"like","rtsDisconnected")=2'
->>>>>>> afed3e3c
               name: 'Status: Device has "rtsDisconnected" alarm flag'
               opdata: 'Current value: {ITEM.LASTVALUE1}'
               priority: WARNING
             -
-<<<<<<< HEAD
-              uuid: 2d2abcccf0a345ceb45ee4a6ecf6ea23
-              expression: '{count(#3,"rtsShorted","like")}=2'
-=======
               expression: 'count(/Morningstar ProStar PWM SNMP/status.alarms[alarms.0],#3,"like","rtsShorted")=2'
->>>>>>> afed3e3c
               name: 'Status: Device has "rtsShorted" alarm flag'
               opdata: 'Current value: {ITEM.LASTVALUE1}'
               priority: WARNING
             -
-<<<<<<< HEAD
-              uuid: 2a6ca968975443c0a242e7c9ab015d0b
-              expression: '{count(#3,"uncalibrated","like")}=2'
-=======
               expression: 'count(/Morningstar ProStar PWM SNMP/status.alarms[alarms.0],#3,"like","uncalibrated")=2'
->>>>>>> afed3e3c
               name: 'Status: Device has "uncalibrated" alarm flag'
               opdata: 'Current value: {ITEM.LASTVALUE1}'
               priority: WARNING
         -
-          uuid: 2517d96e51c14372a0336c9a6ed5d078
           name: 'Status: Array Faults'
           type: SNMP_AGENT
           snmp_oid: 1.3.6.1.4.1.33333.6.46.0
@@ -637,137 +493,71 @@
               value: Status
           triggers:
             -
-<<<<<<< HEAD
-              uuid: eb94d131d39f477db6a753c3fd14ddd7
-              expression: '{count(#3,"arrayHvd","like")}=2'
-=======
               expression: 'count(/Morningstar ProStar PWM SNMP/status.array_faults[arrayFaults.0],#3,"like","arrayHvd")=2'
->>>>>>> afed3e3c
               name: 'Status: Device has "arrayHvd" array faults flag'
               opdata: 'Current value: {ITEM.LASTVALUE1}'
               priority: HIGH
             -
-<<<<<<< HEAD
-              uuid: 33d106b45dad47479e193e880b366ff8
-              expression: '{count(#3,"batteryHvd","like")}=2'
-=======
               expression: 'count(/Morningstar ProStar PWM SNMP/status.array_faults[arrayFaults.0],#3,"like","batteryHvd")=2'
->>>>>>> afed3e3c
               name: 'Status: Device has "batteryHvd" array faults flag'
               opdata: 'Current value: {ITEM.LASTVALUE1}'
               priority: HIGH
             -
-<<<<<<< HEAD
-              uuid: c37aa1fbc3004daa81aefa364f5e4bee
-              expression: '{count(#3,"batteryLowVoltageDisconnect","like")}=2'
-=======
               expression: 'count(/Morningstar ProStar PWM SNMP/status.array_faults[arrayFaults.0],#3,"like","batteryLowVoltageDisconnect")=2'
->>>>>>> afed3e3c
               name: 'Status: Device has "batteryLowVoltageDisconnect" array faults flag'
               opdata: 'Current value: {ITEM.LASTVALUE1}'
               priority: HIGH
             -
-<<<<<<< HEAD
-              uuid: 2844ed3adf9744fcb40f534d350aac6b
-              expression: '{count(#3,"customSettingsEdit","like")}=2'
-=======
               expression: 'count(/Morningstar ProStar PWM SNMP/status.array_faults[arrayFaults.0],#3,"like","customSettingsEdit")=2'
->>>>>>> afed3e3c
               name: 'Status: Device has "customSettingsEdit" array faults flag'
               opdata: 'Current value: {ITEM.LASTVALUE1}'
               priority: HIGH
             -
-<<<<<<< HEAD
-              uuid: 5c0ee546bec344d590aa78069073fd7e
-              expression: '{count(#3,"dipSwitchChanged","like")}=2'
-=======
               expression: 'count(/Morningstar ProStar PWM SNMP/status.array_faults[arrayFaults.0],#3,"like","dipSwitchChanged")=2'
->>>>>>> afed3e3c
               name: 'Status: Device has "dipSwitchChanged" array faults flag'
               opdata: 'Current value: {ITEM.LASTVALUE1}'
               priority: HIGH
             -
-<<<<<<< HEAD
-              uuid: ec4a8cc04c3148f78a549d5c3abf112c
-              expression: '{count(#3,"localTempSensorDamaged","like")}=2'
-=======
               expression: 'count(/Morningstar ProStar PWM SNMP/status.array_faults[arrayFaults.0],#3,"like","localTempSensorDamaged")=2'
->>>>>>> afed3e3c
               name: 'Status: Device has "localTempSensorDamaged" array faults flag'
               opdata: 'Current value: {ITEM.LASTVALUE1}'
               priority: HIGH
             -
-<<<<<<< HEAD
-              uuid: 6626c923b516486c8cc73a6b04483fbc
-              expression: '{count(#3,"mosfetSShorted","like")}=2'
-=======
               expression: 'count(/Morningstar ProStar PWM SNMP/status.array_faults[arrayFaults.0],#3,"like","mosfetSShorted")=2'
->>>>>>> afed3e3c
               name: 'Status: Device has "mosfetSShorted" array faults flag'
               opdata: 'Current value: {ITEM.LASTVALUE1}'
               priority: HIGH
             -
-<<<<<<< HEAD
-              uuid: b40ff684abc14b1d90f6a06b45c7601d
-              expression: '{count(#3,"overcurrent","like")}=2'
-=======
               expression: 'count(/Morningstar ProStar PWM SNMP/status.array_faults[arrayFaults.0],#3,"like","overcurrent")=2'
->>>>>>> afed3e3c
               name: 'Status: Device has "overcurrent" array faults flag'
               opdata: 'Current value: {ITEM.LASTVALUE1}'
               priority: HIGH
             -
-<<<<<<< HEAD
-              uuid: 954e0246565041cf8c309f93398f4ca4
-              expression: '{count(#3,"p3Fault","like")}=2'
-=======
               expression: 'count(/Morningstar ProStar PWM SNMP/status.array_faults[arrayFaults.0],#3,"like","p3Fault")=2'
->>>>>>> afed3e3c
               name: 'Status: Device has "p3Fault" array faults flag'
               opdata: 'Current value: {ITEM.LASTVALUE1}'
               priority: HIGH
             -
-<<<<<<< HEAD
-              uuid: 037f417095fe48a78ee73272cfee4ee8
-              expression: '{count(#3,"rtsNoLongerValid","like")}=2'
-=======
               expression: 'count(/Morningstar ProStar PWM SNMP/status.array_faults[arrayFaults.0],#3,"like","rtsNoLongerValid")=2'
->>>>>>> afed3e3c
               name: 'Status: Device has "rtsNoLongerValid" array faults flag'
               opdata: 'Current value: {ITEM.LASTVALUE1}'
               priority: HIGH
             -
-<<<<<<< HEAD
-              uuid: 5a7cd0082bb74445a41ebb066fc8aa7c
-              expression: '{count(#3,"rtsShorted","like")}=2'
-=======
               expression: 'count(/Morningstar ProStar PWM SNMP/status.array_faults[arrayFaults.0],#3,"like","rtsShorted")=2'
->>>>>>> afed3e3c
               name: 'Status: Device has "rtsShorted" array faults flag'
               opdata: 'Current value: {ITEM.LASTVALUE1}'
               priority: HIGH
             -
-<<<<<<< HEAD
-              uuid: d307ad5f2bed42e38076bbbef197f10e
-              expression: '{count(#3,"slaveTimeout","like")}=2'
-=======
               expression: 'count(/Morningstar ProStar PWM SNMP/status.array_faults[arrayFaults.0],#3,"like","slaveTimeout")=2'
->>>>>>> afed3e3c
               name: 'Status: Device has "slaveTimeout" array faults flag'
               opdata: 'Current value: {ITEM.LASTVALUE1}'
               priority: HIGH
             -
-<<<<<<< HEAD
-              uuid: a5f24fc9bf03459eb92d80b263f6ca8b
-              expression: '{count(#3,"software","like")}=2'
-=======
               expression: 'count(/Morningstar ProStar PWM SNMP/status.array_faults[arrayFaults.0],#3,"like","software")=2'
->>>>>>> afed3e3c
               name: 'Status: Device has "software" array faults flag'
               opdata: 'Current value: {ITEM.LASTVALUE1}'
               priority: HIGH
         -
-          uuid: 1cd47d04af104cb9ab1cd7dc745a6aea
           name: 'Status: Load Faults'
           type: SNMP_AGENT
           snmp_oid: 1.3.6.1.4.1.33333.6.54.0
@@ -816,97 +606,51 @@
               value: Status
           triggers:
             -
-<<<<<<< HEAD
-              uuid: 6179178f7085408e997c7da85858a86e
-              expression: '{count(#3,"customSettingsEdit","like")}=2'
-=======
               expression: 'count(/Morningstar ProStar PWM SNMP/status.load_faults[loadFaults.0],#3,"like","customSettingsEdit")=2'
->>>>>>> afed3e3c
               name: 'Status: Device has "customSettingsEdit" load faults flag'
               opdata: 'Current value: {ITEM.LASTVALUE1}'
               priority: HIGH
             -
-<<<<<<< HEAD
-              uuid: 682a27af814e4cfba761ea667fef1689
-              expression: '{count(#3,"dipSwitchChanged","like")}=2'
-=======
               expression: 'count(/Morningstar ProStar PWM SNMP/status.load_faults[loadFaults.0],#3,"like","dipSwitchChanged")=2'
->>>>>>> afed3e3c
               name: 'Status: Device has "dipSwitchChanged" load faults flag'
               opdata: 'Current value: {ITEM.LASTVALUE1}'
               priority: HIGH
             -
-<<<<<<< HEAD
-              uuid: d0fada981338469eb7ed45d89aa63144
-              expression: '{count(#3,"externalShortCircuit","like")}=2'
-=======
               expression: 'count(/Morningstar ProStar PWM SNMP/status.load_faults[loadFaults.0],#3,"like","externalShortCircuit")=2'
->>>>>>> afed3e3c
               name: 'Status: Device has "externalShortCircuit" load faults flag'
               opdata: 'Current value: {ITEM.LASTVALUE1}'
               priority: HIGH
             -
-<<<<<<< HEAD
-              uuid: b69a9f177d57450ead438ad0cc61e752
-              expression: '{count(#3,"highTempDisconnect","like")}=2'
-=======
               expression: 'count(/Morningstar ProStar PWM SNMP/status.load_faults[loadFaults.0],#3,"like","highTempDisconnect")=2'
->>>>>>> afed3e3c
               name: 'Status: Device has "highTempDisconnect" load faults flag'
               opdata: 'Current value: {ITEM.LASTVALUE1}'
               priority: HIGH
             -
-<<<<<<< HEAD
-              uuid: 008a15b32a854726a9e30f3e0277a86b
-              expression: '{count(#3,"loadHvd","like")}=2'
-=======
               expression: 'count(/Morningstar ProStar PWM SNMP/status.load_faults[loadFaults.0],#3,"like","loadHvd")=2'
->>>>>>> afed3e3c
               name: 'Status: Device has "loadHvd" load faults flag'
               opdata: 'Current value: {ITEM.LASTVALUE1}'
               priority: HIGH
             -
-<<<<<<< HEAD
-              uuid: a3fbcfd72af649c2bbb00204af0b09b7
-              expression: '{count(#3,"mosfetShorted","like")}=2'
-=======
               expression: 'count(/Morningstar ProStar PWM SNMP/status.load_faults[loadFaults.0],#3,"like","mosfetShorted")=2'
->>>>>>> afed3e3c
               name: 'Status: Device has "mosfetShorted" load faults flag'
               opdata: 'Current value: {ITEM.LASTVALUE1}'
               priority: HIGH
             -
-<<<<<<< HEAD
-              uuid: 6b3fca1939434578b524d6c8073a5e5d
-              expression: '{count(#3,"overcurrent","like")}=2'
-=======
               expression: 'count(/Morningstar ProStar PWM SNMP/status.load_faults[loadFaults.0],#3,"like","overcurrent")=2'
->>>>>>> afed3e3c
               name: 'Status: Device has "overcurrent" load faults flag'
               opdata: 'Current value: {ITEM.LASTVALUE1}'
               priority: HIGH
             -
-<<<<<<< HEAD
-              uuid: 2969970d34604114b02408244d333b66
-              expression: '{count(#3,"p3Fault","like")}=2'
-=======
               expression: 'count(/Morningstar ProStar PWM SNMP/status.load_faults[loadFaults.0],#3,"like","p3Fault")=2'
->>>>>>> afed3e3c
               name: 'Status: Device has "p3Fault" load faults flag'
               opdata: 'Current value: {ITEM.LASTVALUE1}'
               priority: HIGH
             -
-<<<<<<< HEAD
-              uuid: a45ed84b259840c38243e747e1cee7b3
-              expression: '{count(#3,"software","like")}=2'
-=======
               expression: 'count(/Morningstar ProStar PWM SNMP/status.load_faults[loadFaults.0],#3,"like","software")=2'
->>>>>>> afed3e3c
               name: 'Status: Device has "software" load faults flag'
               opdata: 'Current value: {ITEM.LASTVALUE1}'
               priority: HIGH
         -
-          uuid: 42f6a75d923d4262b37d85c4f7d1d322
           name: 'Status: Uptime'
           type: SNMP_AGENT
           snmp_oid: 1.3.6.1.2.1.1.3.0
@@ -925,29 +669,18 @@
               value: Status
           triggers:
             -
-<<<<<<< HEAD
-              uuid: ce9492d02f7345f0b70115ca2ff03f0e
-              expression: '{last()}<10m'
-=======
               expression: 'last(/Morningstar ProStar PWM SNMP/status.uptime)<10m'
->>>>>>> afed3e3c
               name: 'Status: Device has been restarted (uptime < 10m)'
               priority: INFO
               description: 'Uptime is less than 10 minutes'
               manual_close: 'YES'
             -
-<<<<<<< HEAD
-              uuid: fe8250e63be5417eaf0f30d8a9cdd965
-              expression: '{nodata(5m)}=1'
-=======
               expression: 'nodata(/Morningstar ProStar PWM SNMP/status.uptime,5m)=1'
->>>>>>> afed3e3c
               name: 'Status: Failed to fetch data (or no data for 5m)'
               priority: WARNING
               description: 'Zabbix has not received data for items for the last 5 minutes'
               manual_close: 'YES'
         -
-          uuid: f4b7bfb000754a17b4719863d3755519
           name: 'Battery: Target Voltage'
           type: SNMP_AGENT
           snmp_oid: 1.3.6.1.4.1.33333.6.48.0
@@ -972,7 +705,6 @@
               tag: Application
               value: Battery
         -
-          uuid: 13d3479a7b5940b5a53d5f13bea9e2d1
           name: 'Temperature: Ambient'
           type: SNMP_AGENT
           snmp_oid: 1.3.6.1.4.1.33333.6.40.0
@@ -992,7 +724,6 @@
               tag: Application
               value: Temperature
         -
-          uuid: 39763f7fccd94aefb720a34871c0962b
           name: 'Temperature: Battery'
           type: SNMP_AGENT
           snmp_oid: 1.3.6.1.4.1.33333.6.39.0
@@ -1013,32 +744,17 @@
               value: Temperature
           triggers:
             -
-<<<<<<< HEAD
-              uuid: afdae99398d549f2bcf5eae1d0f43136
-              expression: '{min(5m)}>{$BATTERY.TEMP.MAX.CRIT}'
-=======
               expression: 'min(/Morningstar ProStar PWM SNMP/temp.battery[batteryTemperature.0],5m)>{$BATTERY.TEMP.MAX.CRIT}'
->>>>>>> afed3e3c
               name: 'Temperature: Critically high battery temperature (over {$BATTERY.TEMP.MAX.CRIT}C for 5m)'
               opdata: 'Current value: {ITEM.LASTVALUE1}'
               priority: HIGH
             -
-<<<<<<< HEAD
-              uuid: c8073abf635540249d0e9dfae7db7804
-              expression: '{max(5m)}<{$BATTERY.TEMP.MIN.CRIT}'
-=======
               expression: 'max(/Morningstar ProStar PWM SNMP/temp.battery[batteryTemperature.0],5m)<{$BATTERY.TEMP.MIN.CRIT}'
->>>>>>> afed3e3c
               name: 'Temperature: Critically low battery temperature (below {$BATTERY.TEMP.MIN.WARN}C for 5m)'
               opdata: 'Current value: {ITEM.LASTVALUE1}'
               priority: HIGH
             -
-<<<<<<< HEAD
-              uuid: fd00ddcebedc4ad0be5103db7d0d4206
-              expression: '{min(5m)}>{$BATTERY.TEMP.MAX.WARN}'
-=======
               expression: 'min(/Morningstar ProStar PWM SNMP/temp.battery[batteryTemperature.0],5m)>{$BATTERY.TEMP.MAX.WARN}'
->>>>>>> afed3e3c
               name: 'Temperature: High battery temperature (over {$BATTERY.TEMP.MAX.WARN}C for 5m)'
               opdata: 'Current value: {ITEM.LASTVALUE1}'
               priority: WARNING
@@ -1047,12 +763,7 @@
                   name: 'Temperature: Critically high battery temperature (over {$BATTERY.TEMP.MAX.CRIT}C for 5m)'
                   expression: 'min(/Morningstar ProStar PWM SNMP/temp.battery[batteryTemperature.0],5m)>{$BATTERY.TEMP.MAX.CRIT}'
             -
-<<<<<<< HEAD
-              uuid: 24c4efa4e67e4b248ed9609dbf824679
-              expression: '{max(5m)}<{$BATTERY.TEMP.MIN.WARN}'
-=======
               expression: 'max(/Morningstar ProStar PWM SNMP/temp.battery[batteryTemperature.0],5m)<{$BATTERY.TEMP.MIN.WARN}'
->>>>>>> afed3e3c
               name: 'Temperature: Low battery temperature (below {$BATTERY.TEMP.MIN.WARN}C for 5m)'
               opdata: 'Current value: {ITEM.LASTVALUE1}'
               priority: WARNING
@@ -1061,7 +772,6 @@
                   name: 'Temperature: Critically low battery temperature (below {$BATTERY.TEMP.MIN.WARN}C for 5m)'
                   expression: 'max(/Morningstar ProStar PWM SNMP/temp.battery[batteryTemperature.0],5m)<{$BATTERY.TEMP.MIN.CRIT}'
         -
-          uuid: 1d13bd3ea24a4fcab3cd5b7586e6033a
           name: 'Temperature: Heatsink'
           type: SNMP_AGENT
           snmp_oid: 1.3.6.1.4.1.33333.6.38.0
@@ -1082,7 +792,6 @@
               value: Temperature
       discovery_rules:
         -
-          uuid: 17148797def9484ba26b0afdcc44bfd5
           name: 'Battery voltage discovery'
           type: DEPENDENT
           key: battery.voltage.discovery
@@ -1090,7 +799,6 @@
           description: 'Discovery for battery voltage triggers'
           item_prototypes:
             -
-              uuid: 6e4ed5ae449c48eeb328d30b76d083a2
               name: 'Battery: Voltage{#SINGLETON}'
               type: SNMP_AGENT
               snmp_oid: 1.3.6.1.4.1.33333.6.30.0
@@ -1108,32 +816,17 @@
                   value: Battery
               trigger_prototypes:
                 -
-<<<<<<< HEAD
-                  uuid: 2cfce551f0c84ad1a3692b95d36f0403
-                  expression: '{min(5m)}>{#VOLTAGE.MAX.CRIT}'
-=======
                   expression: 'min(/Morningstar ProStar PWM SNMP/battery.voltage[batteryTerminalVoltage.0{#SINGLETON}],5m)>{#VOLTAGE.MAX.CRIT}'
->>>>>>> afed3e3c
                   name: 'Battery: Critically high battery voltage (over {#VOLTAGE.MAX.CRIT}V for 5m)'
                   opdata: 'Current value: {ITEM.LASTVALUE1}'
                   priority: HIGH
                 -
-<<<<<<< HEAD
-                  uuid: a34a443def2f43e7a2c9aec831a77c04
-                  expression: '{max(5m)}<{#VOLTAGE.MIN.CRIT}'
-=======
                   expression: 'max(/Morningstar ProStar PWM SNMP/battery.voltage[batteryTerminalVoltage.0{#SINGLETON}],5m)<{#VOLTAGE.MIN.CRIT}'
->>>>>>> afed3e3c
                   name: 'Battery: Critically low battery voltage (below {#VOLTAGE.MIN.CRIT}V for 5m)'
                   opdata: 'Current value: {ITEM.LASTVALUE1}'
                   priority: HIGH
                 -
-<<<<<<< HEAD
-                  uuid: 73f3da79eb3b4bc09d838f33181c846f
-                  expression: '{min(5m)}>{#VOLTAGE.MAX.WARN}'
-=======
                   expression: 'min(/Morningstar ProStar PWM SNMP/battery.voltage[batteryTerminalVoltage.0{#SINGLETON}],5m)>{#VOLTAGE.MAX.WARN}'
->>>>>>> afed3e3c
                   name: 'Battery: High battery voltage (over {#VOLTAGE.MAX.WARN}V for 5m)'
                   opdata: 'Current value: {ITEM.LASTVALUE1}'
                   priority: WARNING
@@ -1142,12 +835,7 @@
                       name: 'Battery: Critically high battery voltage (over {#VOLTAGE.MAX.CRIT}V for 5m)'
                       expression: 'min(/Morningstar ProStar PWM SNMP/battery.voltage[batteryTerminalVoltage.0{#SINGLETON}],5m)>{#VOLTAGE.MAX.CRIT}'
                 -
-<<<<<<< HEAD
-                  uuid: 821b1be7864145e6a19a277d6f4d2679
-                  expression: '{max(5m)}<{#VOLTAGE.MIN.WARN}'
-=======
                   expression: 'max(/Morningstar ProStar PWM SNMP/battery.voltage[batteryTerminalVoltage.0{#SINGLETON}],5m)<{#VOLTAGE.MIN.WARN}'
->>>>>>> afed3e3c
                   name: 'Battery: Low battery voltage (below {#VOLTAGE.MIN.WARN}V for 5m)'
                   opdata: 'Current value: {ITEM.LASTVALUE1}'
                   priority: WARNING
@@ -1157,7 +845,6 @@
                       expression: 'max(/Morningstar ProStar PWM SNMP/battery.voltage[batteryTerminalVoltage.0{#SINGLETON}],5m)<{#VOLTAGE.MIN.CRIT}'
           graph_prototypes:
             -
-              uuid: 8ecd4f88627a4dadb132fdbb6d911b6b
               name: 'Voltage: Battery/Load{#SINGLETON}'
               graph_items:
                 -
@@ -1256,7 +943,6 @@
           macro: '{$VOLTAGE.MIN.WARN}'
       valuemaps:
         -
-          uuid: f94eb6ad54c44281878c7c018c6209d1
           name: 'ProStar PWM charge state'
           mappings:
             -
@@ -1287,7 +973,6 @@
               value: '8'
               newvalue: Equalize
         -
-          uuid: f0be8765c74e4c4788d4ff99a6c5ccd4
           name: 'ProStar PWM load state'
           mappings:
             -
@@ -1319,7 +1004,6 @@
               newvalue: NotUsed
   graphs:
     -
-      uuid: 730d1e1e43224d1ea7b08f53988a7a60
       name: 'Array: Voltage'
       graph_items:
         -
@@ -1329,7 +1013,6 @@
             host: 'Morningstar ProStar PWM SNMP'
             key: 'array.voltage[arrayVoltage.0]'
     -
-      uuid: 252a40cfba4242deac69f8ed77a04b84
       name: 'Current: Charge/Load'
       graph_items:
         -
@@ -1346,7 +1029,6 @@
             host: 'Morningstar ProStar PWM SNMP'
             key: 'load.current[loadCurrent.0]'
     -
-      uuid: 94e4d2db752b4c54a8b497516b515fe0
       name: 'Temperature: Ambient/Battery/Heatsink'
       graph_items:
         -
