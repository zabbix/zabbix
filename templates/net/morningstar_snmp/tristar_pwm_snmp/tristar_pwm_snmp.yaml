zabbix_export:
  version: '5.4'
  date: '2021-05-09T00:00:00Z'
  groups:
    -
      uuid: 57b7ae836ca64446ba2c296389c009b7
      name: Templates/Modules
  templates:
    -
      uuid: 230fa9f7c1774821bbe6cdcbbba5cbc6
      template: 'Morningstar TriStar PWM SNMP'
      name: 'Morningstar TriStar PWM SNMP'
      description: |
        MIBs used:
        TRISTAR
        
        Template tooling version used: 0.38
      groups:
        -
          name: Templates/Modules
      items:
        -
          uuid: b76ef47ada0c43cfb50c6a80c8ca55e5
          name: 'Battery: Battery Voltage discovery'
          type: SNMP_AGENT
          snmp_oid: 1.3.6.1.4.1.33333.8.30.0
          key: 'battery.voltage.discovery[batteryVoltage.0]'
          delay: 15m
          history: '0'
          value_type: FLOAT
          units: V
          description: |
            MIB: TRISTAR
            Description:Battery voltage
            Scaling Factor:0.002950042724609375
            Units:V
            Range:[0.0, 80.0]
            Modbus address:0x0008
          preprocessing:
            -
              type: MULTIPLIER
              parameters:
                - '0.002950042725'
          tags:
            -
              tag: Application
              value: 'Zabbix raw items'
        -
          uuid: 0c57da022cf8497e88f788cee1b3a0a6
          name: 'Status: Control Mode'
          type: SNMP_AGENT
          snmp_oid: 1.3.6.1.4.1.33333.8.45.0
          key: 'control.mode[controlMode.0]'
          history: 7d
          value_type: FLOAT
          description: |
            MIB: TRISTAR
            Description:Control Mode
            Modbus address:0x001A
            
            0: charge
            1: loadControl
            2: diversion
            3: lighting
          valuemap:
            name: 'TriStar PWM control mode'
          tags:
            -
              tag: Application
              value: Status
        -
          uuid: 25a576060f6948e59a855462b04c7276
          name: 'Counter: Amp-hours'
          type: SNMP_AGENT
          snmp_oid: 1.3.6.1.4.1.33333.8.39.0
          key: 'counter.charge_amp_hours[ahResettable.0]'
          history: 7d
          value_type: FLOAT
          units: Ah
          description: |
            MIB: TRISTAR
            Description:Ah (Resettable)
            Scaling Factor:0.1
            Units:Ah
            Range:[0.0, 50000.0]
            Modbus addresses:H=0x0011 L=0x0012
          preprocessing:
            -
              type: MULTIPLIER
              parameters:
                - '0.1'
          tags:
            -
              tag: Application
              value: Counter
        -
          uuid: d2351af0b6244044949eba67a7f7b39c
          name: 'Counter: KW-hours'
          type: SNMP_AGENT
          snmp_oid: 1.3.6.1.4.1.33333.8.49.0
          key: 'counter.charge_kw_hours[kilowattHours.0]'
          history: 7d
          value_type: FLOAT
          units: '!kWh'
          description: |
            MIB: TRISTAR
            Description:Kilowatt Hours
            Scaling Factor:1.0
            Units:kWh
            Range:[0.0, 5000.0]
            Modbus address:0x001E
          preprocessing:
            -
              type: MULTIPLIER
              parameters:
                - '0.001'
            -
              type: REGEX
              parameters:
                - '^(\d+)(\.\d{1,2})?'
                - \1\2
          tags:
            -
              tag: Application
              value: Counter
        -
          uuid: 03c3397ac32b47499002b13e0735ec9b
          name: 'Status: Alarms'
          type: SNMP_AGENT
          snmp_oid: 1.3.6.1.4.1.33333.8.42.0
          key: 'status.alarms[alarms.0]'
          history: 1h
          trends: '0'
          value_type: TEXT
          description: |
            MIB: TRISTAR
            Description:Alarms
            Modbus addresses:H=0x001D L=0x0017
          preprocessing:
            -
              type: DISCARD_UNCHANGED_HEARTBEAT
              parameters:
                - 1h
            -
              type: JAVASCRIPT
              parameters:
                - |
                  var FIELDS = [
                    'rtsOpen',
                    'rtsShorted',
                    'rtsDisconnected',
                    'heatsinkTempSensorOpen',
                    'heatsinkTempSensorShorted',
                    'tristarHot',
                    'currentLimit',
                    'currentOffset',
                    'batterySense',
                    'batterySenseDisconnected',
                    'uncalibrated',
                    'rtsMiswire',
                    'highVoltageDisconnect',
                    'diversionLoadNearMax',
                    'systemMiswire',
                    'mosfetSOpen',
                    'p12VoltageReferenceOff',
                    'loadDisconnectState',
                  ];
                  
                  var flags = parseInt(value.replace(/\x20/g, ''), 16),
                    result = [];
                  
                  for (var i = 0, f = 1 << 31 >>> 0, l = FIELDS.length; i < l; i++, f >>>= 1) {
                      if (flags & f) {
                          result.push(FIELDS[i]);
                      }
                  }
                  
                  return result.length ? result.join('\n') : 'No alarms';
          tags:
            -
              tag: Application
              value: Status
          triggers:
            -
<<<<<<< HEAD
              uuid: 17239e6d16ef4ce9a27a03a32c48e86c
              expression: '{count(#3,"batterySense","like")}=2'
=======
              expression: 'count(/Morningstar TriStar PWM SNMP/status.alarms[alarms.0],#3,"like","batterySense")=2'
>>>>>>> afed3e3c
              name: 'Status: Device has "batterySense" alarm flag'
              opdata: 'Current value: {ITEM.LASTVALUE1}'
              priority: WARNING
            -
<<<<<<< HEAD
              uuid: 7069d3503bf5443fbf756a45a1b640d1
              expression: '{count(#3,"batterySenseDisconnected","like")}=2'
=======
              expression: 'count(/Morningstar TriStar PWM SNMP/status.alarms[alarms.0],#3,"like","batterySenseDisconnected")=2'
>>>>>>> afed3e3c
              name: 'Status: Device has "batterySenseDisconnected" alarm flag'
              opdata: 'Current value: {ITEM.LASTVALUE1}'
              priority: WARNING
            -
<<<<<<< HEAD
              uuid: cef462e51d4a4f52b0252bd625e83468
              expression: '{count(#3,"currentLimit","like")}=2'
=======
              expression: 'count(/Morningstar TriStar PWM SNMP/status.alarms[alarms.0],#3,"like","currentLimit")=2'
>>>>>>> afed3e3c
              name: 'Status: Device has "currentLimit" alarm flag'
              opdata: 'Current value: {ITEM.LASTVALUE1}'
              priority: WARNING
            -
<<<<<<< HEAD
              uuid: 207b510c9aa64f59be518c9899fc5a33
              expression: '{count(#3,"currentOffset","like")}=2'
=======
              expression: 'count(/Morningstar TriStar PWM SNMP/status.alarms[alarms.0],#3,"like","currentOffset")=2'
>>>>>>> afed3e3c
              name: 'Status: Device has "currentOffset" alarm flag'
              opdata: 'Current value: {ITEM.LASTVALUE1}'
              priority: WARNING
            -
<<<<<<< HEAD
              uuid: 3742724f288641c4bd49d5bcd21b40c8
              expression: '{count(#3,"diversionLoadNearMax","like")}=2'
=======
              expression: 'count(/Morningstar TriStar PWM SNMP/status.alarms[alarms.0],#3,"like","diversionLoadNearMax")=2'
>>>>>>> afed3e3c
              name: 'Status: Device has "diversionLoadNearMax" alarm flag'
              opdata: 'Current value: {ITEM.LASTVALUE1}'
              priority: WARNING
            -
<<<<<<< HEAD
              uuid: c4e9015da0ad41d9b2bd9a2b71ad9913
              expression: '{count(#3,"heatsinkTempSensorOpen","like")}=2'
=======
              expression: 'count(/Morningstar TriStar PWM SNMP/status.alarms[alarms.0],#3,"like","heatsinkTempSensorOpen")=2'
>>>>>>> afed3e3c
              name: 'Status: Device has "heatsinkTempSensorOpen" alarm flag'
              opdata: 'Current value: {ITEM.LASTVALUE1}'
              priority: WARNING
            -
<<<<<<< HEAD
              uuid: fc2624ba2b93443bafc15b1c2910eeef
              expression: '{count(#3,"heatsinkTempSensorShorted","like")}=2'
=======
              expression: 'count(/Morningstar TriStar PWM SNMP/status.alarms[alarms.0],#3,"like","heatsinkTempSensorShorted")=2'
>>>>>>> afed3e3c
              name: 'Status: Device has "heatsinkTempSensorShorted" alarm flag'
              opdata: 'Current value: {ITEM.LASTVALUE1}'
              priority: WARNING
            -
<<<<<<< HEAD
              uuid: cb5f487f0de9499e8ca56730d534d3b0
              expression: '{count(#3,"highVoltageDisconnect","like")}=2'
=======
              expression: 'count(/Morningstar TriStar PWM SNMP/status.alarms[alarms.0],#3,"like","highVoltageDisconnect")=2'
>>>>>>> afed3e3c
              name: 'Status: Device has "highVoltageDisconnect" alarm flag'
              opdata: 'Current value: {ITEM.LASTVALUE1}'
              priority: WARNING
            -
<<<<<<< HEAD
              uuid: 308596b735ff47d7926c8ccac99de570
              expression: '{count(#3,"loadDisconnectState","like")}=2'
=======
              expression: 'count(/Morningstar TriStar PWM SNMP/status.alarms[alarms.0],#3,"like","loadDisconnectState")=2'
>>>>>>> afed3e3c
              name: 'Status: Device has "loadDisconnectState" alarm flag'
              opdata: 'Current value: {ITEM.LASTVALUE1}'
              priority: WARNING
            -
<<<<<<< HEAD
              uuid: f80335748d434ef2a942cadfce53b8ee
              expression: '{count(#3,"mosfetSOpen","like")}=2'
=======
              expression: 'count(/Morningstar TriStar PWM SNMP/status.alarms[alarms.0],#3,"like","mosfetSOpen")=2'
>>>>>>> afed3e3c
              name: 'Status: Device has "mosfetSOpen" alarm flag'
              opdata: 'Current value: {ITEM.LASTVALUE1}'
              priority: WARNING
            -
<<<<<<< HEAD
              uuid: 43d1539688d34a05abd205fe58f3ab18
              expression: '{count(#3,"p12VoltageReferenceOff","like")}=2'
=======
              expression: 'count(/Morningstar TriStar PWM SNMP/status.alarms[alarms.0],#3,"like","p12VoltageReferenceOff")=2'
>>>>>>> afed3e3c
              name: 'Status: Device has "p12VoltageReferenceOff" alarm flag'
              opdata: 'Current value: {ITEM.LASTVALUE1}'
              priority: WARNING
            -
<<<<<<< HEAD
              uuid: a5074625660d4bfbb49931d993d11e8a
              expression: '{count(#3,"rtsDisconnected","like")}=2'
=======
              expression: 'count(/Morningstar TriStar PWM SNMP/status.alarms[alarms.0],#3,"like","rtsDisconnected")=2'
>>>>>>> afed3e3c
              name: 'Status: Device has "rtsDisconnected" alarm flag'
              opdata: 'Current value: {ITEM.LASTVALUE1}'
              priority: WARNING
            -
<<<<<<< HEAD
              uuid: 171587bb9e5f47a4a46d452d335dd0eb
              expression: '{count(#3,"rtsMiswire","like")}=2'
=======
              expression: 'count(/Morningstar TriStar PWM SNMP/status.alarms[alarms.0],#3,"like","rtsMiswire")=2'
>>>>>>> afed3e3c
              name: 'Status: Device has "rtsMiswire" alarm flag'
              opdata: 'Current value: {ITEM.LASTVALUE1}'
              priority: WARNING
            -
<<<<<<< HEAD
              uuid: f9299be5054a4e7788de96fbff7fd56c
              expression: '{count(#3,"rtsShorted","like")}=2'
=======
              expression: 'count(/Morningstar TriStar PWM SNMP/status.alarms[alarms.0],#3,"like","rtsShorted")=2'
>>>>>>> afed3e3c
              name: 'Status: Device has "rtsShorted" alarm flag'
              opdata: 'Current value: {ITEM.LASTVALUE1}'
              priority: WARNING
            -
<<<<<<< HEAD
              uuid: 2a970ecf0efa47a8bf5a5b6bf8c4e22d
              expression: '{count(#3,"systemMiswire","like")}=2'
=======
              expression: 'count(/Morningstar TriStar PWM SNMP/status.alarms[alarms.0],#3,"like","systemMiswire")=2'
>>>>>>> afed3e3c
              name: 'Status: Device has "systemMiswire" alarm flag'
              opdata: 'Current value: {ITEM.LASTVALUE1}'
              priority: WARNING
            -
<<<<<<< HEAD
              uuid: 58f900cff5b94f4dae453f052ba74fa2
              expression: '{count(#3,"tristarHot","like")}=2'
=======
              expression: 'count(/Morningstar TriStar PWM SNMP/status.alarms[alarms.0],#3,"like","tristarHot")=2'
>>>>>>> afed3e3c
              name: 'Status: Device has "tristarHot" alarm flag'
              opdata: 'Current value: {ITEM.LASTVALUE1}'
              priority: WARNING
            -
<<<<<<< HEAD
              uuid: 2435682c47934f238f2281011259a4b6
              expression: '{count(#3,"uncalibrated","like")}=2'
=======
              expression: 'count(/Morningstar TriStar PWM SNMP/status.alarms[alarms.0],#3,"like","uncalibrated")=2'
>>>>>>> afed3e3c
              name: 'Status: Device has "uncalibrated" alarm flag'
              opdata: 'Current value: {ITEM.LASTVALUE1}'
              priority: WARNING
        -
          uuid: 9d0f4444f98c4ec082d35559e8fe9ac5
          name: 'Status: Faults'
          type: SNMP_AGENT
          snmp_oid: 1.3.6.1.4.1.33333.8.43.0
          key: 'status.faults[faults.0]'
          history: 1h
          trends: '0'
          value_type: TEXT
          description: |
            MIB: TRISTAR
            Description:Battery voltage
            Scaling Factor:0.002950042724609375
            Units:V
            Range:[0.0, 80.0]
            Modbus address:0x0008
          preprocessing:
            -
              type: DISCARD_UNCHANGED_HEARTBEAT
              parameters:
                - 1h
            -
              type: JAVASCRIPT
              parameters:
                - |
                  var FIELDS = [
                    'externalShort',
                    'overcurrent',
                    'mosfetSShorted',
                    'softwareFault',
                    'highVoltageDisconnect',
                    'tristarHot',
                    'dipSwitchChange',
                    'customSettingsEdit',
                    'reset',
                    'systemMiswire',
                    'rtsShorted',
                    'rtsDisconnected',
                  ];
                  
                  var flags = parseInt(value.replace(/\x20/g, ''), 16),
                    result = [];
                  
                  for (var i = 0, f = 1 << 31 >>> 0, l = FIELDS.length; i < l; i++, f >>>= 1) {
                      if (flags & f) {
                          result.push(FIELDS[i]);
                      }
                  }
                  
                  return result.length ? result.join('\n') : 'No faults';
          tags:
            -
              tag: Application
              value: Status
          triggers:
            -
<<<<<<< HEAD
              uuid: e0f7b5a4a169411d9722085724f1ab09
              expression: '{count(#3,"customSettingsEdit","like")}=2'
=======
              expression: 'count(/Morningstar TriStar PWM SNMP/status.faults[faults.0],#3,"like","customSettingsEdit")=2'
>>>>>>> afed3e3c
              name: 'Status: Device has "customSettingsEdit" faults flag'
              opdata: 'Current value: {ITEM.LASTVALUE1}'
              priority: HIGH
            -
<<<<<<< HEAD
              uuid: 158d7b4c7f794cf4a317fd6f9f0636d8
              expression: '{count(#3,"dipSwitchChange","like")}=2'
=======
              expression: 'count(/Morningstar TriStar PWM SNMP/status.faults[faults.0],#3,"like","dipSwitchChange")=2'
>>>>>>> afed3e3c
              name: 'Status: Device has "dipSwitchChange" faults flag'
              opdata: 'Current value: {ITEM.LASTVALUE1}'
              priority: HIGH
            -
<<<<<<< HEAD
              uuid: 03413e4facd44c65b18d8886453b6567
              expression: '{count(#3,"externalShort","like")}=2'
=======
              expression: 'count(/Morningstar TriStar PWM SNMP/status.faults[faults.0],#3,"like","externalShort")=2'
>>>>>>> afed3e3c
              name: 'Status: Device has "externalShort" faults flag'
              opdata: 'Current value: {ITEM.LASTVALUE1}'
              priority: HIGH
            -
<<<<<<< HEAD
              uuid: 1ca9975ebe504a4abd4900e433075f79
              expression: '{count(#3,"highVoltageDisconnect","like")}=2'
=======
              expression: 'count(/Morningstar TriStar PWM SNMP/status.faults[faults.0],#3,"like","highVoltageDisconnect")=2'
>>>>>>> afed3e3c
              name: 'Status: Device has "highVoltageDisconnect" faults flag'
              opdata: 'Current value: {ITEM.LASTVALUE1}'
              priority: HIGH
            -
<<<<<<< HEAD
              uuid: b4b0173a34d241978c6b0ea4ab9afc37
              expression: '{count(#3,"mosfetSShorted","like")}=2'
=======
              expression: 'count(/Morningstar TriStar PWM SNMP/status.faults[faults.0],#3,"like","mosfetSShorted")=2'
>>>>>>> afed3e3c
              name: 'Status: Device has "mosfetSShorted" faults flag'
              opdata: 'Current value: {ITEM.LASTVALUE1}'
              priority: HIGH
            -
<<<<<<< HEAD
              uuid: 5f12cee7bbd64eccabbf2c90847523d8
              expression: '{count(#3,"overcurrent","like")}=2'
=======
              expression: 'count(/Morningstar TriStar PWM SNMP/status.faults[faults.0],#3,"like","overcurrent")=2'
>>>>>>> afed3e3c
              name: 'Status: Device has "overcurrent" faults flag'
              opdata: 'Current value: {ITEM.LASTVALUE1}'
              priority: HIGH
            -
<<<<<<< HEAD
              uuid: d597914827b54a55bd777478732e6d79
              expression: '{count(#3,"reset","like")}=2'
=======
              expression: 'count(/Morningstar TriStar PWM SNMP/status.faults[faults.0],#3,"like","reset")=2'
>>>>>>> afed3e3c
              name: 'Status: Device has "reset" faults flag'
              opdata: 'Current value: {ITEM.LASTVALUE1}'
              priority: HIGH
            -
<<<<<<< HEAD
              uuid: b15c791595af4a1aa363a3900650acdd
              expression: '{count(#3,"rtsDisconnected","like")}=2'
=======
              expression: 'count(/Morningstar TriStar PWM SNMP/status.faults[faults.0],#3,"like","rtsDisconnected")=2'
>>>>>>> afed3e3c
              name: 'Status: Device has "rtsDisconnected" faults flag'
              opdata: 'Current value: {ITEM.LASTVALUE1}'
              priority: HIGH
            -
<<<<<<< HEAD
              uuid: 3f1455cb5bc64c30b2744ddb2d6df3fe
              expression: '{count(#3,"rtsShorted","like")}=2'
=======
              expression: 'count(/Morningstar TriStar PWM SNMP/status.faults[faults.0],#3,"like","rtsShorted")=2'
>>>>>>> afed3e3c
              name: 'Status: Device has "rtsShorted" faults flag'
              opdata: 'Current value: {ITEM.LASTVALUE1}'
              priority: HIGH
            -
<<<<<<< HEAD
              uuid: a1ff65835cbf48a1883210faf79793a1
              expression: '{count(#3,"softwareFault","like")}=2'
=======
              expression: 'count(/Morningstar TriStar PWM SNMP/status.faults[faults.0],#3,"like","softwareFault")=2'
>>>>>>> afed3e3c
              name: 'Status: Device has "softwareFault" faults flag'
              opdata: 'Current value: {ITEM.LASTVALUE1}'
              priority: HIGH
            -
<<<<<<< HEAD
              uuid: eb8eafd413b44d7698f20eeddd6cda82
              expression: '{count(#3,"systemMiswire","like")}=2'
=======
              expression: 'count(/Morningstar TriStar PWM SNMP/status.faults[faults.0],#3,"like","systemMiswire")=2'
>>>>>>> afed3e3c
              name: 'Status: Device has "systemMiswire" faults flag'
              opdata: 'Current value: {ITEM.LASTVALUE1}'
              priority: HIGH
            -
<<<<<<< HEAD
              uuid: 98aa237f47cb4b33b4049b6497903ec4
              expression: '{count(#3,"tristarHot","like")}=2'
=======
              expression: 'count(/Morningstar TriStar PWM SNMP/status.faults[faults.0],#3,"like","tristarHot")=2'
>>>>>>> afed3e3c
              name: 'Status: Device has "tristarHot" faults flag'
              opdata: 'Current value: {ITEM.LASTVALUE1}'
              priority: HIGH
        -
          uuid: 642eec19ba5d450186590e9f5bba36db
          name: 'Status: Uptime'
          type: SNMP_AGENT
          snmp_oid: 1.3.6.1.2.1.1.3.0
          key: status.uptime
          history: 7d
          units: uptime
          description: 'Device uptime in seconds'
          preprocessing:
            -
              type: MULTIPLIER
              parameters:
                - '0.01'
          tags:
            -
              tag: Application
              value: Status
          triggers:
            -
<<<<<<< HEAD
              uuid: b18c62a060544ca18df2252561ab803b
              expression: '{last()}<10m'
=======
              expression: 'last(/Morningstar TriStar PWM SNMP/status.uptime)<10m'
>>>>>>> afed3e3c
              name: 'Status: Device has been restarted (uptime < 10m)'
              priority: INFO
              description: 'Uptime is less than 10 minutes'
              manual_close: 'YES'
            -
<<<<<<< HEAD
              uuid: 4b7d34fa00d44377afd42d998f6b806c
              expression: '{nodata(5m)}=1'
=======
              expression: 'nodata(/Morningstar TriStar PWM SNMP/status.uptime,5m)=1'
>>>>>>> afed3e3c
              name: 'Status: Failed to fetch data (or no data for 5m)'
              priority: WARNING
              description: 'Zabbix has not received data for items for the last 5 minutes'
              manual_close: 'YES'
        -
          uuid: bc729e23973b4d9d97d694d884431e0b
          name: 'Temperature: Battery'
          type: SNMP_AGENT
          snmp_oid: 1.3.6.1.4.1.33333.8.37.0
          key: 'temp.battery[batteryTemperature.0]'
          history: 7d
          value_type: FLOAT
          units: C
          description: |
            MIB: TRISTAR
            Description:Battery Temperature
            Scaling Factor:1.0
            Units:deg C
            Range:[-40, 120]
            Modbus address:0x000F
          tags:
            -
              tag: Application
              value: Temperature
          triggers:
            -
<<<<<<< HEAD
              uuid: 99a0d4c6ebd3408eabeabc455d95f14d
              expression: '{min(5m)}>{$BATTERY.TEMP.MAX.CRIT}'
=======
              expression: 'min(/Morningstar TriStar PWM SNMP/temp.battery[batteryTemperature.0],5m)>{$BATTERY.TEMP.MAX.CRIT}'
>>>>>>> afed3e3c
              name: 'Temperature: Critically high battery temperature (over {$BATTERY.TEMP.MAX.CRIT}C for 5m)'
              opdata: 'Current value: {ITEM.LASTVALUE1}'
              priority: HIGH
            -
<<<<<<< HEAD
              uuid: 359017981fed4a9e965103137f4a3f70
              expression: '{max(5m)}<{$BATTERY.TEMP.MIN.CRIT}'
=======
              expression: 'max(/Morningstar TriStar PWM SNMP/temp.battery[batteryTemperature.0],5m)<{$BATTERY.TEMP.MIN.CRIT}'
>>>>>>> afed3e3c
              name: 'Temperature: Critically low battery temperature (below {$BATTERY.TEMP.MIN.WARN}C for 5m)'
              opdata: 'Current value: {ITEM.LASTVALUE1}'
              priority: HIGH
            -
<<<<<<< HEAD
              uuid: d8e05502081b4641a484886f87af803a
              expression: '{min(5m)}>{$BATTERY.TEMP.MAX.WARN}'
=======
              expression: 'min(/Morningstar TriStar PWM SNMP/temp.battery[batteryTemperature.0],5m)>{$BATTERY.TEMP.MAX.WARN}'
>>>>>>> afed3e3c
              name: 'Temperature: High battery temperature (over {$BATTERY.TEMP.MAX.WARN}C for 5m)'
              opdata: 'Current value: {ITEM.LASTVALUE1}'
              priority: WARNING
              dependencies:
                -
                  name: 'Temperature: Critically high battery temperature (over {$BATTERY.TEMP.MAX.CRIT}C for 5m)'
                  expression: 'min(/Morningstar TriStar PWM SNMP/temp.battery[batteryTemperature.0],5m)>{$BATTERY.TEMP.MAX.CRIT}'
            -
<<<<<<< HEAD
              uuid: f8daa4d5d2f14829984f6da0c7476f70
              expression: '{max(5m)}<{$BATTERY.TEMP.MIN.WARN}'
=======
              expression: 'max(/Morningstar TriStar PWM SNMP/temp.battery[batteryTemperature.0],5m)<{$BATTERY.TEMP.MIN.WARN}'
>>>>>>> afed3e3c
              name: 'Temperature: Low battery temperature (below {$BATTERY.TEMP.MIN.WARN}C for 5m)'
              opdata: 'Current value: {ITEM.LASTVALUE1}'
              priority: WARNING
              dependencies:
                -
                  name: 'Temperature: Critically low battery temperature (below {$BATTERY.TEMP.MIN.WARN}C for 5m)'
                  expression: 'max(/Morningstar TriStar PWM SNMP/temp.battery[batteryTemperature.0],5m)<{$BATTERY.TEMP.MIN.CRIT}'
        -
          uuid: a9a009058e99419dbb6cbef5b7797388
          name: 'Temperature: Heatsink'
          type: SNMP_AGENT
          snmp_oid: 1.3.6.1.4.1.33333.8.36.0
          key: 'temp.heatsink[heatsinkTemperature.0]'
          history: 7d
          value_type: FLOAT
          units: C
          description: |
            MIB: TRISTAR
            Description:Heatsink Temperature
            Scaling Factor:1.0
            Units:deg C
            Range:[-40, 120]
            Modbus address:0x000E
          tags:
            -
              tag: Application
              value: Temperature
      discovery_rules:
        -
          uuid: 0e06c296579f4b6aa40d69ebb62742b4
          name: 'Battery voltage discovery'
          type: DEPENDENT
          key: battery.voltage.discovery
          delay: '0'
          description: 'Discovery for battery voltage triggers'
          item_prototypes:
            -
              uuid: e1960caed8c44606bb684e28cdfac3c7
              name: 'Battery: Voltage{#SINGLETON}'
              type: SNMP_AGENT
              snmp_oid: 1.3.6.1.4.1.33333.8.30.0
              key: 'battery.voltage[batteryVoltage.0{#SINGLETON}]'
              history: 7d
              value_type: FLOAT
              units: V
              description: |
                MIB: TRISTAR
                Description:Battery voltage
                Scaling Factor:0.002950042724609375
                Units:V
                Range:[0.0, 80.0]
                Modbus address:0x0008
              preprocessing:
                -
                  type: MULTIPLIER
                  parameters:
                    - '0.002950042725'
                -
                  type: REGEX
                  parameters:
                    - '^(\d+)(\.\d{1,2})?'
                    - \1\2
              tags:
                -
                  tag: Application
                  value: Battery
              trigger_prototypes:
                -
<<<<<<< HEAD
                  uuid: e77273ef4d89456480c9c8da13c658d5
                  expression: '{min(5m)}>{#VOLTAGE.MAX.CRIT}'
=======
                  expression: 'min(/Morningstar TriStar PWM SNMP/battery.voltage[batteryVoltage.0{#SINGLETON}],5m)>{#VOLTAGE.MAX.CRIT}'
>>>>>>> afed3e3c
                  name: 'Battery: Critically high battery voltage (over {#VOLTAGE.MAX.CRIT}V for 5m)'
                  opdata: 'Current value: {ITEM.LASTVALUE1}'
                  priority: HIGH
                -
<<<<<<< HEAD
                  uuid: ea734122ec2c4ffaaf13c676499574a0
                  expression: '{max(5m)}<{#VOLTAGE.MIN.CRIT}'
=======
                  expression: 'max(/Morningstar TriStar PWM SNMP/battery.voltage[batteryVoltage.0{#SINGLETON}],5m)<{#VOLTAGE.MIN.CRIT}'
>>>>>>> afed3e3c
                  name: 'Battery: Critically low battery voltage (below {#VOLTAGE.MIN.CRIT}V for 5m)'
                  opdata: 'Current value: {ITEM.LASTVALUE1}'
                  priority: HIGH
                -
<<<<<<< HEAD
                  uuid: 044a8dc199ad41f8a906909b1f9fd4af
                  expression: '{min(5m)}>{#VOLTAGE.MAX.WARN}'
=======
                  expression: 'min(/Morningstar TriStar PWM SNMP/battery.voltage[batteryVoltage.0{#SINGLETON}],5m)>{#VOLTAGE.MAX.WARN}'
>>>>>>> afed3e3c
                  name: 'Battery: High battery voltage (over {#VOLTAGE.MAX.WARN}V for 5m)'
                  opdata: 'Current value: {ITEM.LASTVALUE1}'
                  priority: WARNING
                  dependencies:
                    -
                      name: 'Battery: Critically high battery voltage (over {#VOLTAGE.MAX.CRIT}V for 5m)'
                      expression: 'min(/Morningstar TriStar PWM SNMP/battery.voltage[batteryVoltage.0{#SINGLETON}],5m)>{#VOLTAGE.MAX.CRIT}'
                -
<<<<<<< HEAD
                  uuid: 37cce9a5309e4278b3a8e21561c66fee
                  expression: '{max(5m)}<{#VOLTAGE.MIN.WARN}'
=======
                  expression: 'max(/Morningstar TriStar PWM SNMP/battery.voltage[batteryVoltage.0{#SINGLETON}],5m)<{#VOLTAGE.MIN.WARN}'
>>>>>>> afed3e3c
                  name: 'Battery: Low battery voltage (below {#VOLTAGE.MIN.WARN}V for 5m)'
                  opdata: 'Current value: {ITEM.LASTVALUE1}'
                  priority: WARNING
                  dependencies:
                    -
                      name: 'Battery: Critically low battery voltage (below {#VOLTAGE.MIN.CRIT}V for 5m)'
                      expression: 'max(/Morningstar TriStar PWM SNMP/battery.voltage[batteryVoltage.0{#SINGLETON}],5m)<{#VOLTAGE.MIN.CRIT}'
          graph_prototypes:
            -
              uuid: bbdea967f4f34a299dd8d9bee43f2841
              name: 'Battery: Voltage{#SINGLETON}'
              graph_items:
                -
                  drawtype: GRADIENT_LINE
                  color: 1A7C11
                  item:
                    host: 'Morningstar TriStar PWM SNMP'
                    key: 'battery.voltage[batteryVoltage.0{#SINGLETON}]'
          master_item:
            key: 'battery.voltage.discovery[batteryVoltage.0]'
          preprocessing:
            -
              type: JAVASCRIPT
              parameters:
                - |
                  var v_range = [
                        [[0, 18], [12, 15, 11.5, 15.5]],
                        [[18, 36], [24, 30, 23, 31]],
                        [[36, 99], [48, 60, 46, 62]],
                    ],
                    result = [];
                  
                  for (var idx in v_range) {
                      if (v_range[idx][0][0] < value && value <= v_range[idx][0][1]) {
                          result = [{
                              '{#VOLTAGE.MIN.WARN}': parseInt({$VOLTAGE.MIN.WARN}) || v_range[idx][1][0],
                              '{#VOLTAGE.MAX.WARN}': parseInt({$VOLTAGE.MAX.WARN}) || v_range[idx][1][1],
                              '{#VOLTAGE.MIN.CRIT}': parseInt({$VOLTAGE.MIN.CRIT}) || v_range[idx][1][2],
                              '{#VOLTAGE.MAX.CRIT}': parseInt({$VOLTAGE.MAX.CRIT}) || v_range[idx][1][3],
                              '{#SINGLETON}': ''
                          }];
                          break;
                      }
                  }
                  
                  return JSON.stringify(result);
        -
          uuid: 58a500192e61490f97f33d5b5f6e972f
          name: 'Charge mode discovery'
          type: DEPENDENT
          key: controlmode.charge.discovery
          delay: '0'
          lifetime: 1h
          description: 'Discovery for device in charge mode'
          item_prototypes:
            -
              uuid: f5d120bee1964f10853819d576ddb930
              name: 'Array: Voltage{#SINGLETON}'
              type: SNMP_AGENT
              snmp_oid: 1.3.6.1.4.1.33333.8.32.0
              key: 'array.voltage[arrayloadVoltage.0{#SINGLETON}]'
              history: 7d
              value_type: FLOAT
              units: V
              description: |
                MIB: TRISTAR
                Description:Array/Load Voltage
                Scaling Factor:0.00424652099609375
                Units:V
                Range:[0, 80]
                Modbus address:0x000A
              preprocessing:
                -
                  type: MULTIPLIER
                  parameters:
                    - '0.004246520996'
                -
                  type: REGEX
                  parameters:
                    - '^(\d+)(\.\d{1,2})?'
                    - \1\2
              tags:
                -
                  tag: Application
                  value: Array
            -
              uuid: b5d74de2e96440a5a00a4a4dffffbb26
              name: 'Battery: Charge Current{#SINGLETON}'
              type: SNMP_AGENT
              snmp_oid: 1.3.6.1.4.1.33333.8.33.0
              key: 'charge.current[chargeCurrent.0{#SINGLETON}]'
              history: 7d
              value_type: FLOAT
              units: A
              description: |
                MIB: TRISTAR
                Description:Charge Current
                Scaling Factor:0.002034515380859375
                Units:A
                Range:[0, 60]
                Modbus address:0x000B
              preprocessing:
                -
                  type: MULTIPLIER
                  parameters:
                    - '0.002034515381'
                -
                  type: REGEX
                  parameters:
                    - '^(\d+)(\.\d{1,2})?'
                    - \1\2
              tags:
                -
                  tag: Application
                  value: Battery
          graph_prototypes:
            -
              uuid: 9886a05be4a74a82a208e3a5950f022d
              name: 'Array: Voltage{#SINGLETON}'
              graph_items:
                -
                  drawtype: GRADIENT_LINE
                  color: 1A7C11
                  item:
                    host: 'Morningstar TriStar PWM SNMP'
                    key: 'array.voltage[arrayloadVoltage.0{#SINGLETON}]'
            -
              uuid: cd64c57669314d2e9526fbc580034c81
              name: 'Battery: Charge Current{#SINGLETON}'
              graph_items:
                -
                  drawtype: GRADIENT_LINE
                  color: 1A7C11
                  item:
                    host: 'Morningstar TriStar PWM SNMP'
                    key: 'charge.current[chargeCurrent.0{#SINGLETON}]'
          master_item:
            key: 'control.mode[controlMode.0]'
          preprocessing:
            -
              type: JAVASCRIPT
              parameters:
                - 'return JSON.stringify(parseInt(value) === 0 ? [{''{#SINGLETON}'': ''''}] : []);'
        -
          uuid: 02fbfa1dd59a4b9c87bb81da81312f54
          name: 'Charge + Diversion mode discovery'
          type: DEPENDENT
          key: controlmode.charge_diversion.discovery
          delay: '0'
          lifetime: 1h
          description: 'Discovery for device in charge and diversion modes'
          item_prototypes:
            -
              uuid: e08b526bbb484753a11c99011d31d945
              name: 'Battery: Charge State{#SINGLETON}'
              type: SNMP_AGENT
              snmp_oid: 1.3.6.1.4.1.33333.8.46.0
              key: 'charge.state[controlState.0{#SINGLETON}]'
              history: 7d
              value_type: FLOAT
              description: |
                MIB: TRISTAR
                Description:Control State
                Modbus address:0x001B
              valuemap:
                name: 'TriStar PWM charge state'
              preprocessing:
                -
                  type: DISCARD_UNCHANGED_HEARTBEAT
                  parameters:
                    - 1h
              tags:
                -
                  tag: Application
                  value: Battery
              trigger_prototypes:
                -
<<<<<<< HEAD
                  uuid: 99e005aab81e4948b9b12a9df4f654e3
                  expression: '{last()}={$CHARGE.STATE.CRIT}'
=======
                  expression: 'last(/Morningstar TriStar PWM SNMP/charge.state[controlState.0{#SINGLETON}])={$CHARGE.STATE.CRIT}'
>>>>>>> afed3e3c
                  name: 'Battery: Device charge in critical state'
                  opdata: 'Current value: {ITEM.LASTVALUE1}'
                  priority: HIGH
                -
<<<<<<< HEAD
                  uuid: be208252bf1349e2a132286643ffd5aa
                  expression: '{last()}={$CHARGE.STATE.WARN}'
=======
                  expression: 'last(/Morningstar TriStar PWM SNMP/charge.state[controlState.0{#SINGLETON}])={$CHARGE.STATE.WARN}'
>>>>>>> afed3e3c
                  name: 'Battery: Device charge in warning state'
                  opdata: 'Current value: {ITEM.LASTVALUE1}'
                  priority: WARNING
                  dependencies:
                    -
                      name: 'Battery: Device charge in critical state'
                      expression: 'last(/Morningstar TriStar PWM SNMP/charge.state[controlState.0{#SINGLETON}])={$CHARGE.STATE.CRIT}'
            -
              uuid: edd7d01d2523481293f3ac9e8f3c0a00
              name: 'Battery: Target Voltage{#SINGLETON}'
              type: SNMP_AGENT
              snmp_oid: 1.3.6.1.4.1.33333.8.38.0
              key: 'target.voltage[targetVoltage.0{#SINGLETON}]'
              history: 7d
              value_type: FLOAT
              units: V
              description: |
                MIB: TRISTAR
                Description:Target Regulation Voltage
                Scaling Factor:0.002950042724609375
                Units:V
                Range:[0.0, 80.0]
                Modbus address:0x0010
              preprocessing:
                -
                  type: MULTIPLIER
                  parameters:
                    - '0.002950042725'
                -
                  type: REGEX
                  parameters:
                    - '^(\d+)(\.\d{1,2})?'
                    - \1\2
              tags:
                -
                  tag: Application
                  value: Battery
          master_item:
            key: 'control.mode[controlMode.0]'
          preprocessing:
            -
              type: JAVASCRIPT
              parameters:
                - |
                  var mode = parseInt(value);
                  return JSON.stringify((mode === 0 || mode === 2) ? [{'{#SINGLETON}': ''}] : []);
        -
          uuid: 8c345c0134fe4d90af83292e557d7309
          name: 'Diversion mode discovery'
          type: DEPENDENT
          key: controlmode.diversion.discovery
          delay: '0'
          lifetime: 1h
          description: 'Discovery for device in diversion mode'
          item_prototypes:
            -
              uuid: 33e6b5a75c1e454cb7b7bc0b1426d1b9
              name: 'Load: PWM Duty Cycle{#SINGLETON}'
              type: SNMP_AGENT
              snmp_oid: 1.3.6.1.4.1.33333.8.48.0
              key: 'diversion.pwm_duty_cycle[pwmDutyCycle.0{#SINGLETON}]'
              history: 7d
              value_type: FLOAT
              description: |
                MIB: TRISTAR
                Description:PWM Duty Cycle
                Scaling Factor:0.392156862745098
                Units:%
                Range:[0.0, 100.0]
                Modbus address:0x001C
              preprocessing:
                -
                  type: MULTIPLIER
                  parameters:
                    - '0.3921568627'
                -
                  type: REGEX
                  parameters:
                    - '^(\d+)(\.\d{1,2})?'
                    - \1\2
              tags:
                -
                  tag: Application
                  value: Load
          master_item:
            key: 'control.mode[controlMode.0]'
          preprocessing:
            -
              type: JAVASCRIPT
              parameters:
                - 'return JSON.stringify(parseInt(value) === 2 ? [{''{#SINGLETON}'': ''''}] : []);'
        -
          uuid: 54bfd7f730e64af89f937e9b1b6e4d79
          name: 'Load mode discovery'
          type: DEPENDENT
          key: controlmode.load.discovery
          delay: '0'
          lifetime: 1h
          description: 'Discovery for device in load mode'
          item_prototypes:
            -
              uuid: 6d42918b9c244f88a23ab1daf2a929ce
              name: 'Load: State{#SINGLETON}'
              type: SNMP_AGENT
              snmp_oid: 1.3.6.1.4.1.33333.8.47.0
              key: 'load.state[loadState.0{#SINGLETON}]'
              history: 7d
              value_type: FLOAT
              description: |
                MIB: TRISTAR
                Description:Load State
                Modbus address:0x001B
                
                0: Start
                1: Normal
                2: LvdWarning
                3: Lvd
                4: Fault
                5: Disconnect
                6: LvdWarning1
                7: OverrideLvd
                8: Equalize
              valuemap:
                name: 'TriStar PWM load state'
              preprocessing:
                -
                  type: DISCARD_UNCHANGED_HEARTBEAT
                  parameters:
                    - 1h
              tags:
                -
                  tag: Application
                  value: Load
              trigger_prototypes:
                -
<<<<<<< HEAD
                  uuid: bd5c149b3fd247bea4dde2c13c8c396b
                  expression: '{last()}={$LOAD.STATE.CRIT:"lvd"} or {last()}={$LOAD.STATE.CRIT:"fault"}'
=======
                  expression: 'last(/Morningstar TriStar PWM SNMP/load.state[loadState.0{#SINGLETON}])={$LOAD.STATE.CRIT:"lvd"} or last(/Morningstar TriStar PWM SNMP/load.state[loadState.0{#SINGLETON}])={$LOAD.STATE.CRIT:"fault"}'
>>>>>>> afed3e3c
                  name: 'Load: Device load in critical state'
                  opdata: 'Current value: {ITEM.LASTVALUE1}'
                  priority: HIGH
                -
<<<<<<< HEAD
                  uuid: dd78f27e297d410f87820d470d701c8e
                  expression: '{last()}={$LOAD.STATE.WARN:"lvdWarning"}  or {last()}={$LOAD.STATE.WARN:"override"}'
=======
                  expression: 'last(/Morningstar TriStar PWM SNMP/load.state[loadState.0{#SINGLETON}])={$LOAD.STATE.WARN:"lvdWarning"}  or last(/Morningstar TriStar PWM SNMP/load.state[loadState.0{#SINGLETON}])={$LOAD.STATE.WARN:"override"}'
>>>>>>> afed3e3c
                  name: 'Load: Device load in warning state'
                  opdata: 'Current value: {ITEM.LASTVALUE1}'
                  priority: WARNING
                  dependencies:
                    -
                      name: 'Load: Device load in critical state'
                      expression: 'last(/Morningstar TriStar PWM SNMP/load.state[loadState.0{#SINGLETON}])={$LOAD.STATE.CRIT:"lvd"} or last(/Morningstar TriStar PWM SNMP/load.state[loadState.0{#SINGLETON}])={$LOAD.STATE.CRIT:"fault"}'
          master_item:
            key: 'control.mode[controlMode.0]'
          preprocessing:
            -
              type: JAVASCRIPT
              parameters:
                - 'return JSON.stringify(parseInt(value) === 1 ? [{''{#SINGLETON}'': ''''}] : []);'
        -
          uuid: 2e2e01f5c1db4224a97162382c77832c
          name: 'Load + Diversion mode discovery'
          type: DEPENDENT
          key: controlmode.load_diversion.discovery
          delay: '0'
          lifetime: 1h
          description: 'Discovery for device in load and diversion modes'
          item_prototypes:
            -
              uuid: b6db019203cc41ca94dcbe54382fdaad
              name: 'Load: Current{#SINGLETON}'
              type: SNMP_AGENT
              snmp_oid: 1.3.6.1.4.1.33333.8.34.0
              key: 'load.current[loadCurrent.0{#SINGLETON}]'
              history: 7d
              value_type: FLOAT
              units: A
              description: |
                MIB: TRISTAR
                Description:Load Current
                Scaling Factor:0.00966400146484375
                Units:A
                Range:[0, 60]
                Modbus address:0x000C
              preprocessing:
                -
                  type: MULTIPLIER
                  parameters:
                    - '0.009664001465'
                -
                  type: REGEX
                  parameters:
                    - '^(\d+)(\.\d{1,2})?'
                    - \1\2
              tags:
                -
                  tag: Application
                  value: Load
            -
              uuid: f87ddb7d31d748c8917030ede731f37a
              name: 'Load: Voltage{#SINGLETON}'
              type: SNMP_AGENT
              snmp_oid: 1.3.6.1.4.1.33333.8.32.0
              key: 'load.voltage[arrayloadVoltage.0{#SINGLETON}]'
              history: 7d
              value_type: FLOAT
              units: V
              description: |
                MIB: TRISTAR
                Description:Array/Load Voltage
                Scaling Factor:0.00424652099609375
                Units:V
                Range:[0, 80]
                Modbus address:0x000A
              preprocessing:
                -
                  type: MULTIPLIER
                  parameters:
                    - '0.004246520996'
                -
                  type: REGEX
                  parameters:
                    - '^(\d+)(\.\d{1,2})?'
                    - \1\2
              tags:
                -
                  tag: Application
                  value: Load
          graph_prototypes:
            -
              uuid: 91ee10b435144218ab3dfac8f6bf7bdd
              name: 'Load: Current{#SINGLETON}'
              graph_items:
                -
                  drawtype: GRADIENT_LINE
                  color: 1A7C11
                  item:
                    host: 'Morningstar TriStar PWM SNMP'
                    key: 'load.current[loadCurrent.0{#SINGLETON}]'
            -
              uuid: b4b595193e0c40a2b390f7ce6eefba4a
              name: 'Load: Voltage{#SINGLETON}'
              graph_items:
                -
                  drawtype: GRADIENT_LINE
                  color: 1A7C11
                  item:
                    host: 'Morningstar TriStar PWM SNMP'
                    key: 'load.voltage[arrayloadVoltage.0{#SINGLETON}]'
          master_item:
            key: 'control.mode[controlMode.0]'
          preprocessing:
            -
              type: JAVASCRIPT
              parameters:
                - |
                  var mode = parseInt(value);
                  return JSON.stringify((mode === 1 || mode === 2) ? [{'{#SINGLETON}': ''}] : []);
      macros:
        -
          macro: '{$BATTERY.TEMP.MAX.CRIT}'
          value: '60'
          description: 'Battery high temperature critical value'
        -
          macro: '{$BATTERY.TEMP.MAX.WARN}'
          value: '45'
          description: 'Battery high temperature warning value'
        -
          macro: '{$BATTERY.TEMP.MIN.CRIT}'
          value: '-20'
          description: 'Battery low temperature critical value'
        -
          macro: '{$BATTERY.TEMP.MIN.WARN}'
          value: '0'
          description: 'Battery low temperature warning value'
        -
          macro: '{$CHARGE.STATE.CRIT}'
          value: '4'
          description: fault
        -
          macro: '{$CHARGE.STATE.WARN}'
          value: '2'
          description: disconnect
        -
          macro: '{$LOAD.STATE.CRIT:"fault"}'
          value: '4'
          description: fault
        -
          macro: '{$LOAD.STATE.CRIT:"lvd"}'
          value: '3'
          description: lvd
        -
          macro: '{$LOAD.STATE.WARN:"disconnect"}'
          value: '5'
          description: disconnect
        -
          macro: '{$LOAD.STATE.WARN:"lvdWarning"}'
          value: '2'
          description: lvdWarning
        -
          macro: '{$LOAD.STATE.WARN:"override"}'
          value: '7'
          description: override
        -
          macro: '{$VOLTAGE.MAX.CRIT}'
        -
          macro: '{$VOLTAGE.MAX.WARN}'
        -
          macro: '{$VOLTAGE.MIN.CRIT}'
        -
          macro: '{$VOLTAGE.MIN.WARN}'
      valuemaps:
        -
          uuid: 4985c4742d5844e7bc0aee5aeeacc436
          name: 'TriStar PWM charge state'
          mappings:
            -
              value: '0'
              newvalue: Start
            -
              value: '1'
              newvalue: NightCheck
            -
              value: '2'
              newvalue: Disconnect
            -
              value: '3'
              newvalue: Night
            -
              value: '4'
              newvalue: Fault
            -
              value: '5'
              newvalue: Bulk
            -
              value: '6'
              newvalue: Absorption
            -
              value: '7'
              newvalue: Float
            -
              value: '8'
              newvalue: Equalize
        -
          uuid: 252c3fb63cc34bb1a36ae6e9cbe5880c
          name: 'TriStar PWM control mode'
          mappings:
            -
              value: '0'
              newvalue: Charge
            -
              value: '1'
              newvalue: LoadControl
            -
              value: '2'
              newvalue: Diversion
            -
              value: '3'
              newvalue: Lighting
        -
          uuid: 735e1a0d990a4c449e59eeb402f3b40e
          name: 'TriStar PWM load state'
          mappings:
            -
              value: '0'
              newvalue: Start
            -
              value: '1'
              newvalue: Normal
            -
              value: '2'
              newvalue: LvdWarning
            -
              value: '3'
              newvalue: Lvd
            -
              value: '4'
              newvalue: Fault
            -
              value: '5'
              newvalue: Disconnect
            -
              value: '6'
              newvalue: LvdWarning1
            -
              value: '7'
              newvalue: OverrideLvd
            -
              value: '8'
              newvalue: Equalize
  graphs:
    -
      uuid: ce3aa40eac5f4ee199ed214752304e19
      name: 'Temperature: Battery/Heatsink'
      graph_items:
        -
          drawtype: GRADIENT_LINE
          color: 1A7C11
          item:
            host: 'Morningstar TriStar PWM SNMP'
            key: 'temp.battery[batteryTemperature.0]'
        -
          sortorder: '1'
          drawtype: GRADIENT_LINE
          color: 2774A4
          item:
            host: 'Morningstar TriStar PWM SNMP'
            key: 'temp.heatsink[heatsinkTemperature.0]'<|MERGE_RESOLUTION|>--- conflicted
+++ resolved
@@ -3,11 +3,9 @@
   date: '2021-05-09T00:00:00Z'
   groups:
     -
-      uuid: 57b7ae836ca64446ba2c296389c009b7
       name: Templates/Modules
   templates:
     -
-      uuid: 230fa9f7c1774821bbe6cdcbbba5cbc6
       template: 'Morningstar TriStar PWM SNMP'
       name: 'Morningstar TriStar PWM SNMP'
       description: |
@@ -20,7 +18,6 @@
           name: Templates/Modules
       items:
         -
-          uuid: b76ef47ada0c43cfb50c6a80c8ca55e5
           name: 'Battery: Battery Voltage discovery'
           type: SNMP_AGENT
           snmp_oid: 1.3.6.1.4.1.33333.8.30.0
@@ -46,7 +43,6 @@
               tag: Application
               value: 'Zabbix raw items'
         -
-          uuid: 0c57da022cf8497e88f788cee1b3a0a6
           name: 'Status: Control Mode'
           type: SNMP_AGENT
           snmp_oid: 1.3.6.1.4.1.33333.8.45.0
@@ -69,7 +65,6 @@
               tag: Application
               value: Status
         -
-          uuid: 25a576060f6948e59a855462b04c7276
           name: 'Counter: Amp-hours'
           type: SNMP_AGENT
           snmp_oid: 1.3.6.1.4.1.33333.8.39.0
@@ -94,7 +89,6 @@
               tag: Application
               value: Counter
         -
-          uuid: d2351af0b6244044949eba67a7f7b39c
           name: 'Counter: KW-hours'
           type: SNMP_AGENT
           snmp_oid: 1.3.6.1.4.1.33333.8.49.0
@@ -124,7 +118,6 @@
               tag: Application
               value: Counter
         -
-          uuid: 03c3397ac32b47499002b13e0735ec9b
           name: 'Status: Alarms'
           type: SNMP_AGENT
           snmp_oid: 1.3.6.1.4.1.33333.8.42.0
@@ -182,177 +175,91 @@
               value: Status
           triggers:
             -
-<<<<<<< HEAD
-              uuid: 17239e6d16ef4ce9a27a03a32c48e86c
-              expression: '{count(#3,"batterySense","like")}=2'
-=======
               expression: 'count(/Morningstar TriStar PWM SNMP/status.alarms[alarms.0],#3,"like","batterySense")=2'
->>>>>>> afed3e3c
               name: 'Status: Device has "batterySense" alarm flag'
               opdata: 'Current value: {ITEM.LASTVALUE1}'
               priority: WARNING
             -
-<<<<<<< HEAD
-              uuid: 7069d3503bf5443fbf756a45a1b640d1
-              expression: '{count(#3,"batterySenseDisconnected","like")}=2'
-=======
               expression: 'count(/Morningstar TriStar PWM SNMP/status.alarms[alarms.0],#3,"like","batterySenseDisconnected")=2'
->>>>>>> afed3e3c
               name: 'Status: Device has "batterySenseDisconnected" alarm flag'
               opdata: 'Current value: {ITEM.LASTVALUE1}'
               priority: WARNING
             -
-<<<<<<< HEAD
-              uuid: cef462e51d4a4f52b0252bd625e83468
-              expression: '{count(#3,"currentLimit","like")}=2'
-=======
               expression: 'count(/Morningstar TriStar PWM SNMP/status.alarms[alarms.0],#3,"like","currentLimit")=2'
->>>>>>> afed3e3c
               name: 'Status: Device has "currentLimit" alarm flag'
               opdata: 'Current value: {ITEM.LASTVALUE1}'
               priority: WARNING
             -
-<<<<<<< HEAD
-              uuid: 207b510c9aa64f59be518c9899fc5a33
-              expression: '{count(#3,"currentOffset","like")}=2'
-=======
               expression: 'count(/Morningstar TriStar PWM SNMP/status.alarms[alarms.0],#3,"like","currentOffset")=2'
->>>>>>> afed3e3c
               name: 'Status: Device has "currentOffset" alarm flag'
               opdata: 'Current value: {ITEM.LASTVALUE1}'
               priority: WARNING
             -
-<<<<<<< HEAD
-              uuid: 3742724f288641c4bd49d5bcd21b40c8
-              expression: '{count(#3,"diversionLoadNearMax","like")}=2'
-=======
               expression: 'count(/Morningstar TriStar PWM SNMP/status.alarms[alarms.0],#3,"like","diversionLoadNearMax")=2'
->>>>>>> afed3e3c
               name: 'Status: Device has "diversionLoadNearMax" alarm flag'
               opdata: 'Current value: {ITEM.LASTVALUE1}'
               priority: WARNING
             -
-<<<<<<< HEAD
-              uuid: c4e9015da0ad41d9b2bd9a2b71ad9913
-              expression: '{count(#3,"heatsinkTempSensorOpen","like")}=2'
-=======
               expression: 'count(/Morningstar TriStar PWM SNMP/status.alarms[alarms.0],#3,"like","heatsinkTempSensorOpen")=2'
->>>>>>> afed3e3c
               name: 'Status: Device has "heatsinkTempSensorOpen" alarm flag'
               opdata: 'Current value: {ITEM.LASTVALUE1}'
               priority: WARNING
             -
-<<<<<<< HEAD
-              uuid: fc2624ba2b93443bafc15b1c2910eeef
-              expression: '{count(#3,"heatsinkTempSensorShorted","like")}=2'
-=======
               expression: 'count(/Morningstar TriStar PWM SNMP/status.alarms[alarms.0],#3,"like","heatsinkTempSensorShorted")=2'
->>>>>>> afed3e3c
               name: 'Status: Device has "heatsinkTempSensorShorted" alarm flag'
               opdata: 'Current value: {ITEM.LASTVALUE1}'
               priority: WARNING
             -
-<<<<<<< HEAD
-              uuid: cb5f487f0de9499e8ca56730d534d3b0
-              expression: '{count(#3,"highVoltageDisconnect","like")}=2'
-=======
               expression: 'count(/Morningstar TriStar PWM SNMP/status.alarms[alarms.0],#3,"like","highVoltageDisconnect")=2'
->>>>>>> afed3e3c
               name: 'Status: Device has "highVoltageDisconnect" alarm flag'
               opdata: 'Current value: {ITEM.LASTVALUE1}'
               priority: WARNING
             -
-<<<<<<< HEAD
-              uuid: 308596b735ff47d7926c8ccac99de570
-              expression: '{count(#3,"loadDisconnectState","like")}=2'
-=======
               expression: 'count(/Morningstar TriStar PWM SNMP/status.alarms[alarms.0],#3,"like","loadDisconnectState")=2'
->>>>>>> afed3e3c
               name: 'Status: Device has "loadDisconnectState" alarm flag'
               opdata: 'Current value: {ITEM.LASTVALUE1}'
               priority: WARNING
             -
-<<<<<<< HEAD
-              uuid: f80335748d434ef2a942cadfce53b8ee
-              expression: '{count(#3,"mosfetSOpen","like")}=2'
-=======
               expression: 'count(/Morningstar TriStar PWM SNMP/status.alarms[alarms.0],#3,"like","mosfetSOpen")=2'
->>>>>>> afed3e3c
               name: 'Status: Device has "mosfetSOpen" alarm flag'
               opdata: 'Current value: {ITEM.LASTVALUE1}'
               priority: WARNING
             -
-<<<<<<< HEAD
-              uuid: 43d1539688d34a05abd205fe58f3ab18
-              expression: '{count(#3,"p12VoltageReferenceOff","like")}=2'
-=======
               expression: 'count(/Morningstar TriStar PWM SNMP/status.alarms[alarms.0],#3,"like","p12VoltageReferenceOff")=2'
->>>>>>> afed3e3c
               name: 'Status: Device has "p12VoltageReferenceOff" alarm flag'
               opdata: 'Current value: {ITEM.LASTVALUE1}'
               priority: WARNING
             -
-<<<<<<< HEAD
-              uuid: a5074625660d4bfbb49931d993d11e8a
-              expression: '{count(#3,"rtsDisconnected","like")}=2'
-=======
               expression: 'count(/Morningstar TriStar PWM SNMP/status.alarms[alarms.0],#3,"like","rtsDisconnected")=2'
->>>>>>> afed3e3c
               name: 'Status: Device has "rtsDisconnected" alarm flag'
               opdata: 'Current value: {ITEM.LASTVALUE1}'
               priority: WARNING
             -
-<<<<<<< HEAD
-              uuid: 171587bb9e5f47a4a46d452d335dd0eb
-              expression: '{count(#3,"rtsMiswire","like")}=2'
-=======
               expression: 'count(/Morningstar TriStar PWM SNMP/status.alarms[alarms.0],#3,"like","rtsMiswire")=2'
->>>>>>> afed3e3c
               name: 'Status: Device has "rtsMiswire" alarm flag'
               opdata: 'Current value: {ITEM.LASTVALUE1}'
               priority: WARNING
             -
-<<<<<<< HEAD
-              uuid: f9299be5054a4e7788de96fbff7fd56c
-              expression: '{count(#3,"rtsShorted","like")}=2'
-=======
               expression: 'count(/Morningstar TriStar PWM SNMP/status.alarms[alarms.0],#3,"like","rtsShorted")=2'
->>>>>>> afed3e3c
               name: 'Status: Device has "rtsShorted" alarm flag'
               opdata: 'Current value: {ITEM.LASTVALUE1}'
               priority: WARNING
             -
-<<<<<<< HEAD
-              uuid: 2a970ecf0efa47a8bf5a5b6bf8c4e22d
-              expression: '{count(#3,"systemMiswire","like")}=2'
-=======
               expression: 'count(/Morningstar TriStar PWM SNMP/status.alarms[alarms.0],#3,"like","systemMiswire")=2'
->>>>>>> afed3e3c
               name: 'Status: Device has "systemMiswire" alarm flag'
               opdata: 'Current value: {ITEM.LASTVALUE1}'
               priority: WARNING
             -
-<<<<<<< HEAD
-              uuid: 58f900cff5b94f4dae453f052ba74fa2
-              expression: '{count(#3,"tristarHot","like")}=2'
-=======
               expression: 'count(/Morningstar TriStar PWM SNMP/status.alarms[alarms.0],#3,"like","tristarHot")=2'
->>>>>>> afed3e3c
               name: 'Status: Device has "tristarHot" alarm flag'
               opdata: 'Current value: {ITEM.LASTVALUE1}'
               priority: WARNING
             -
-<<<<<<< HEAD
-              uuid: 2435682c47934f238f2281011259a4b6
-              expression: '{count(#3,"uncalibrated","like")}=2'
-=======
               expression: 'count(/Morningstar TriStar PWM SNMP/status.alarms[alarms.0],#3,"like","uncalibrated")=2'
->>>>>>> afed3e3c
               name: 'Status: Device has "uncalibrated" alarm flag'
               opdata: 'Current value: {ITEM.LASTVALUE1}'
               priority: WARNING
         -
-          uuid: 9d0f4444f98c4ec082d35559e8fe9ac5
           name: 'Status: Faults'
           type: SNMP_AGENT
           snmp_oid: 1.3.6.1.4.1.33333.8.43.0
@@ -407,127 +314,66 @@
               value: Status
           triggers:
             -
-<<<<<<< HEAD
-              uuid: e0f7b5a4a169411d9722085724f1ab09
-              expression: '{count(#3,"customSettingsEdit","like")}=2'
-=======
               expression: 'count(/Morningstar TriStar PWM SNMP/status.faults[faults.0],#3,"like","customSettingsEdit")=2'
->>>>>>> afed3e3c
               name: 'Status: Device has "customSettingsEdit" faults flag'
               opdata: 'Current value: {ITEM.LASTVALUE1}'
               priority: HIGH
             -
-<<<<<<< HEAD
-              uuid: 158d7b4c7f794cf4a317fd6f9f0636d8
-              expression: '{count(#3,"dipSwitchChange","like")}=2'
-=======
               expression: 'count(/Morningstar TriStar PWM SNMP/status.faults[faults.0],#3,"like","dipSwitchChange")=2'
->>>>>>> afed3e3c
               name: 'Status: Device has "dipSwitchChange" faults flag'
               opdata: 'Current value: {ITEM.LASTVALUE1}'
               priority: HIGH
             -
-<<<<<<< HEAD
-              uuid: 03413e4facd44c65b18d8886453b6567
-              expression: '{count(#3,"externalShort","like")}=2'
-=======
               expression: 'count(/Morningstar TriStar PWM SNMP/status.faults[faults.0],#3,"like","externalShort")=2'
->>>>>>> afed3e3c
               name: 'Status: Device has "externalShort" faults flag'
               opdata: 'Current value: {ITEM.LASTVALUE1}'
               priority: HIGH
             -
-<<<<<<< HEAD
-              uuid: 1ca9975ebe504a4abd4900e433075f79
-              expression: '{count(#3,"highVoltageDisconnect","like")}=2'
-=======
               expression: 'count(/Morningstar TriStar PWM SNMP/status.faults[faults.0],#3,"like","highVoltageDisconnect")=2'
->>>>>>> afed3e3c
               name: 'Status: Device has "highVoltageDisconnect" faults flag'
               opdata: 'Current value: {ITEM.LASTVALUE1}'
               priority: HIGH
             -
-<<<<<<< HEAD
-              uuid: b4b0173a34d241978c6b0ea4ab9afc37
-              expression: '{count(#3,"mosfetSShorted","like")}=2'
-=======
               expression: 'count(/Morningstar TriStar PWM SNMP/status.faults[faults.0],#3,"like","mosfetSShorted")=2'
->>>>>>> afed3e3c
               name: 'Status: Device has "mosfetSShorted" faults flag'
               opdata: 'Current value: {ITEM.LASTVALUE1}'
               priority: HIGH
             -
-<<<<<<< HEAD
-              uuid: 5f12cee7bbd64eccabbf2c90847523d8
-              expression: '{count(#3,"overcurrent","like")}=2'
-=======
               expression: 'count(/Morningstar TriStar PWM SNMP/status.faults[faults.0],#3,"like","overcurrent")=2'
->>>>>>> afed3e3c
               name: 'Status: Device has "overcurrent" faults flag'
               opdata: 'Current value: {ITEM.LASTVALUE1}'
               priority: HIGH
             -
-<<<<<<< HEAD
-              uuid: d597914827b54a55bd777478732e6d79
-              expression: '{count(#3,"reset","like")}=2'
-=======
               expression: 'count(/Morningstar TriStar PWM SNMP/status.faults[faults.0],#3,"like","reset")=2'
->>>>>>> afed3e3c
               name: 'Status: Device has "reset" faults flag'
               opdata: 'Current value: {ITEM.LASTVALUE1}'
               priority: HIGH
             -
-<<<<<<< HEAD
-              uuid: b15c791595af4a1aa363a3900650acdd
-              expression: '{count(#3,"rtsDisconnected","like")}=2'
-=======
               expression: 'count(/Morningstar TriStar PWM SNMP/status.faults[faults.0],#3,"like","rtsDisconnected")=2'
->>>>>>> afed3e3c
               name: 'Status: Device has "rtsDisconnected" faults flag'
               opdata: 'Current value: {ITEM.LASTVALUE1}'
               priority: HIGH
             -
-<<<<<<< HEAD
-              uuid: 3f1455cb5bc64c30b2744ddb2d6df3fe
-              expression: '{count(#3,"rtsShorted","like")}=2'
-=======
               expression: 'count(/Morningstar TriStar PWM SNMP/status.faults[faults.0],#3,"like","rtsShorted")=2'
->>>>>>> afed3e3c
               name: 'Status: Device has "rtsShorted" faults flag'
               opdata: 'Current value: {ITEM.LASTVALUE1}'
               priority: HIGH
             -
-<<<<<<< HEAD
-              uuid: a1ff65835cbf48a1883210faf79793a1
-              expression: '{count(#3,"softwareFault","like")}=2'
-=======
               expression: 'count(/Morningstar TriStar PWM SNMP/status.faults[faults.0],#3,"like","softwareFault")=2'
->>>>>>> afed3e3c
               name: 'Status: Device has "softwareFault" faults flag'
               opdata: 'Current value: {ITEM.LASTVALUE1}'
               priority: HIGH
             -
-<<<<<<< HEAD
-              uuid: eb8eafd413b44d7698f20eeddd6cda82
-              expression: '{count(#3,"systemMiswire","like")}=2'
-=======
               expression: 'count(/Morningstar TriStar PWM SNMP/status.faults[faults.0],#3,"like","systemMiswire")=2'
->>>>>>> afed3e3c
               name: 'Status: Device has "systemMiswire" faults flag'
               opdata: 'Current value: {ITEM.LASTVALUE1}'
               priority: HIGH
             -
-<<<<<<< HEAD
-              uuid: 98aa237f47cb4b33b4049b6497903ec4
-              expression: '{count(#3,"tristarHot","like")}=2'
-=======
               expression: 'count(/Morningstar TriStar PWM SNMP/status.faults[faults.0],#3,"like","tristarHot")=2'
->>>>>>> afed3e3c
               name: 'Status: Device has "tristarHot" faults flag'
               opdata: 'Current value: {ITEM.LASTVALUE1}'
               priority: HIGH
         -
-          uuid: 642eec19ba5d450186590e9f5bba36db
           name: 'Status: Uptime'
           type: SNMP_AGENT
           snmp_oid: 1.3.6.1.2.1.1.3.0
@@ -546,29 +392,18 @@
               value: Status
           triggers:
             -
-<<<<<<< HEAD
-              uuid: b18c62a060544ca18df2252561ab803b
-              expression: '{last()}<10m'
-=======
               expression: 'last(/Morningstar TriStar PWM SNMP/status.uptime)<10m'
->>>>>>> afed3e3c
               name: 'Status: Device has been restarted (uptime < 10m)'
               priority: INFO
               description: 'Uptime is less than 10 minutes'
               manual_close: 'YES'
             -
-<<<<<<< HEAD
-              uuid: 4b7d34fa00d44377afd42d998f6b806c
-              expression: '{nodata(5m)}=1'
-=======
               expression: 'nodata(/Morningstar TriStar PWM SNMP/status.uptime,5m)=1'
->>>>>>> afed3e3c
               name: 'Status: Failed to fetch data (or no data for 5m)'
               priority: WARNING
               description: 'Zabbix has not received data for items for the last 5 minutes'
               manual_close: 'YES'
         -
-          uuid: bc729e23973b4d9d97d694d884431e0b
           name: 'Temperature: Battery'
           type: SNMP_AGENT
           snmp_oid: 1.3.6.1.4.1.33333.8.37.0
@@ -589,32 +424,17 @@
               value: Temperature
           triggers:
             -
-<<<<<<< HEAD
-              uuid: 99a0d4c6ebd3408eabeabc455d95f14d
-              expression: '{min(5m)}>{$BATTERY.TEMP.MAX.CRIT}'
-=======
               expression: 'min(/Morningstar TriStar PWM SNMP/temp.battery[batteryTemperature.0],5m)>{$BATTERY.TEMP.MAX.CRIT}'
->>>>>>> afed3e3c
               name: 'Temperature: Critically high battery temperature (over {$BATTERY.TEMP.MAX.CRIT}C for 5m)'
               opdata: 'Current value: {ITEM.LASTVALUE1}'
               priority: HIGH
             -
-<<<<<<< HEAD
-              uuid: 359017981fed4a9e965103137f4a3f70
-              expression: '{max(5m)}<{$BATTERY.TEMP.MIN.CRIT}'
-=======
               expression: 'max(/Morningstar TriStar PWM SNMP/temp.battery[batteryTemperature.0],5m)<{$BATTERY.TEMP.MIN.CRIT}'
->>>>>>> afed3e3c
               name: 'Temperature: Critically low battery temperature (below {$BATTERY.TEMP.MIN.WARN}C for 5m)'
               opdata: 'Current value: {ITEM.LASTVALUE1}'
               priority: HIGH
             -
-<<<<<<< HEAD
-              uuid: d8e05502081b4641a484886f87af803a
-              expression: '{min(5m)}>{$BATTERY.TEMP.MAX.WARN}'
-=======
               expression: 'min(/Morningstar TriStar PWM SNMP/temp.battery[batteryTemperature.0],5m)>{$BATTERY.TEMP.MAX.WARN}'
->>>>>>> afed3e3c
               name: 'Temperature: High battery temperature (over {$BATTERY.TEMP.MAX.WARN}C for 5m)'
               opdata: 'Current value: {ITEM.LASTVALUE1}'
               priority: WARNING
@@ -623,12 +443,7 @@
                   name: 'Temperature: Critically high battery temperature (over {$BATTERY.TEMP.MAX.CRIT}C for 5m)'
                   expression: 'min(/Morningstar TriStar PWM SNMP/temp.battery[batteryTemperature.0],5m)>{$BATTERY.TEMP.MAX.CRIT}'
             -
-<<<<<<< HEAD
-              uuid: f8daa4d5d2f14829984f6da0c7476f70
-              expression: '{max(5m)}<{$BATTERY.TEMP.MIN.WARN}'
-=======
               expression: 'max(/Morningstar TriStar PWM SNMP/temp.battery[batteryTemperature.0],5m)<{$BATTERY.TEMP.MIN.WARN}'
->>>>>>> afed3e3c
               name: 'Temperature: Low battery temperature (below {$BATTERY.TEMP.MIN.WARN}C for 5m)'
               opdata: 'Current value: {ITEM.LASTVALUE1}'
               priority: WARNING
@@ -637,7 +452,6 @@
                   name: 'Temperature: Critically low battery temperature (below {$BATTERY.TEMP.MIN.WARN}C for 5m)'
                   expression: 'max(/Morningstar TriStar PWM SNMP/temp.battery[batteryTemperature.0],5m)<{$BATTERY.TEMP.MIN.CRIT}'
         -
-          uuid: a9a009058e99419dbb6cbef5b7797388
           name: 'Temperature: Heatsink'
           type: SNMP_AGENT
           snmp_oid: 1.3.6.1.4.1.33333.8.36.0
@@ -658,7 +472,6 @@
               value: Temperature
       discovery_rules:
         -
-          uuid: 0e06c296579f4b6aa40d69ebb62742b4
           name: 'Battery voltage discovery'
           type: DEPENDENT
           key: battery.voltage.discovery
@@ -666,7 +479,6 @@
           description: 'Discovery for battery voltage triggers'
           item_prototypes:
             -
-              uuid: e1960caed8c44606bb684e28cdfac3c7
               name: 'Battery: Voltage{#SINGLETON}'
               type: SNMP_AGENT
               snmp_oid: 1.3.6.1.4.1.33333.8.30.0
@@ -697,32 +509,17 @@
                   value: Battery
               trigger_prototypes:
                 -
-<<<<<<< HEAD
-                  uuid: e77273ef4d89456480c9c8da13c658d5
-                  expression: '{min(5m)}>{#VOLTAGE.MAX.CRIT}'
-=======
                   expression: 'min(/Morningstar TriStar PWM SNMP/battery.voltage[batteryVoltage.0{#SINGLETON}],5m)>{#VOLTAGE.MAX.CRIT}'
->>>>>>> afed3e3c
                   name: 'Battery: Critically high battery voltage (over {#VOLTAGE.MAX.CRIT}V for 5m)'
                   opdata: 'Current value: {ITEM.LASTVALUE1}'
                   priority: HIGH
                 -
-<<<<<<< HEAD
-                  uuid: ea734122ec2c4ffaaf13c676499574a0
-                  expression: '{max(5m)}<{#VOLTAGE.MIN.CRIT}'
-=======
                   expression: 'max(/Morningstar TriStar PWM SNMP/battery.voltage[batteryVoltage.0{#SINGLETON}],5m)<{#VOLTAGE.MIN.CRIT}'
->>>>>>> afed3e3c
                   name: 'Battery: Critically low battery voltage (below {#VOLTAGE.MIN.CRIT}V for 5m)'
                   opdata: 'Current value: {ITEM.LASTVALUE1}'
                   priority: HIGH
                 -
-<<<<<<< HEAD
-                  uuid: 044a8dc199ad41f8a906909b1f9fd4af
-                  expression: '{min(5m)}>{#VOLTAGE.MAX.WARN}'
-=======
                   expression: 'min(/Morningstar TriStar PWM SNMP/battery.voltage[batteryVoltage.0{#SINGLETON}],5m)>{#VOLTAGE.MAX.WARN}'
->>>>>>> afed3e3c
                   name: 'Battery: High battery voltage (over {#VOLTAGE.MAX.WARN}V for 5m)'
                   opdata: 'Current value: {ITEM.LASTVALUE1}'
                   priority: WARNING
@@ -731,12 +528,7 @@
                       name: 'Battery: Critically high battery voltage (over {#VOLTAGE.MAX.CRIT}V for 5m)'
                       expression: 'min(/Morningstar TriStar PWM SNMP/battery.voltage[batteryVoltage.0{#SINGLETON}],5m)>{#VOLTAGE.MAX.CRIT}'
                 -
-<<<<<<< HEAD
-                  uuid: 37cce9a5309e4278b3a8e21561c66fee
-                  expression: '{max(5m)}<{#VOLTAGE.MIN.WARN}'
-=======
                   expression: 'max(/Morningstar TriStar PWM SNMP/battery.voltage[batteryVoltage.0{#SINGLETON}],5m)<{#VOLTAGE.MIN.WARN}'
->>>>>>> afed3e3c
                   name: 'Battery: Low battery voltage (below {#VOLTAGE.MIN.WARN}V for 5m)'
                   opdata: 'Current value: {ITEM.LASTVALUE1}'
                   priority: WARNING
@@ -746,7 +538,6 @@
                       expression: 'max(/Morningstar TriStar PWM SNMP/battery.voltage[batteryVoltage.0{#SINGLETON}],5m)<{#VOLTAGE.MIN.CRIT}'
           graph_prototypes:
             -
-              uuid: bbdea967f4f34a299dd8d9bee43f2841
               name: 'Battery: Voltage{#SINGLETON}'
               graph_items:
                 -
@@ -784,7 +575,6 @@
                   
                   return JSON.stringify(result);
         -
-          uuid: 58a500192e61490f97f33d5b5f6e972f
           name: 'Charge mode discovery'
           type: DEPENDENT
           key: controlmode.charge.discovery
@@ -793,7 +583,6 @@
           description: 'Discovery for device in charge mode'
           item_prototypes:
             -
-              uuid: f5d120bee1964f10853819d576ddb930
               name: 'Array: Voltage{#SINGLETON}'
               type: SNMP_AGENT
               snmp_oid: 1.3.6.1.4.1.33333.8.32.0
@@ -823,7 +612,6 @@
                   tag: Application
                   value: Array
             -
-              uuid: b5d74de2e96440a5a00a4a4dffffbb26
               name: 'Battery: Charge Current{#SINGLETON}'
               type: SNMP_AGENT
               snmp_oid: 1.3.6.1.4.1.33333.8.33.0
@@ -854,7 +642,6 @@
                   value: Battery
           graph_prototypes:
             -
-              uuid: 9886a05be4a74a82a208e3a5950f022d
               name: 'Array: Voltage{#SINGLETON}'
               graph_items:
                 -
@@ -864,7 +651,6 @@
                     host: 'Morningstar TriStar PWM SNMP'
                     key: 'array.voltage[arrayloadVoltage.0{#SINGLETON}]'
             -
-              uuid: cd64c57669314d2e9526fbc580034c81
               name: 'Battery: Charge Current{#SINGLETON}'
               graph_items:
                 -
@@ -881,7 +667,6 @@
               parameters:
                 - 'return JSON.stringify(parseInt(value) === 0 ? [{''{#SINGLETON}'': ''''}] : []);'
         -
-          uuid: 02fbfa1dd59a4b9c87bb81da81312f54
           name: 'Charge + Diversion mode discovery'
           type: DEPENDENT
           key: controlmode.charge_diversion.discovery
@@ -890,7 +675,6 @@
           description: 'Discovery for device in charge and diversion modes'
           item_prototypes:
             -
-              uuid: e08b526bbb484753a11c99011d31d945
               name: 'Battery: Charge State{#SINGLETON}'
               type: SNMP_AGENT
               snmp_oid: 1.3.6.1.4.1.33333.8.46.0
@@ -914,22 +698,12 @@
                   value: Battery
               trigger_prototypes:
                 -
-<<<<<<< HEAD
-                  uuid: 99e005aab81e4948b9b12a9df4f654e3
-                  expression: '{last()}={$CHARGE.STATE.CRIT}'
-=======
                   expression: 'last(/Morningstar TriStar PWM SNMP/charge.state[controlState.0{#SINGLETON}])={$CHARGE.STATE.CRIT}'
->>>>>>> afed3e3c
                   name: 'Battery: Device charge in critical state'
                   opdata: 'Current value: {ITEM.LASTVALUE1}'
                   priority: HIGH
                 -
-<<<<<<< HEAD
-                  uuid: be208252bf1349e2a132286643ffd5aa
-                  expression: '{last()}={$CHARGE.STATE.WARN}'
-=======
                   expression: 'last(/Morningstar TriStar PWM SNMP/charge.state[controlState.0{#SINGLETON}])={$CHARGE.STATE.WARN}'
->>>>>>> afed3e3c
                   name: 'Battery: Device charge in warning state'
                   opdata: 'Current value: {ITEM.LASTVALUE1}'
                   priority: WARNING
@@ -938,7 +712,6 @@
                       name: 'Battery: Device charge in critical state'
                       expression: 'last(/Morningstar TriStar PWM SNMP/charge.state[controlState.0{#SINGLETON}])={$CHARGE.STATE.CRIT}'
             -
-              uuid: edd7d01d2523481293f3ac9e8f3c0a00
               name: 'Battery: Target Voltage{#SINGLETON}'
               type: SNMP_AGENT
               snmp_oid: 1.3.6.1.4.1.33333.8.38.0
@@ -977,7 +750,6 @@
                   var mode = parseInt(value);
                   return JSON.stringify((mode === 0 || mode === 2) ? [{'{#SINGLETON}': ''}] : []);
         -
-          uuid: 8c345c0134fe4d90af83292e557d7309
           name: 'Diversion mode discovery'
           type: DEPENDENT
           key: controlmode.diversion.discovery
@@ -986,7 +758,6 @@
           description: 'Discovery for device in diversion mode'
           item_prototypes:
             -
-              uuid: 33e6b5a75c1e454cb7b7bc0b1426d1b9
               name: 'Load: PWM Duty Cycle{#SINGLETON}'
               type: SNMP_AGENT
               snmp_oid: 1.3.6.1.4.1.33333.8.48.0
@@ -1022,7 +793,6 @@
               parameters:
                 - 'return JSON.stringify(parseInt(value) === 2 ? [{''{#SINGLETON}'': ''''}] : []);'
         -
-          uuid: 54bfd7f730e64af89f937e9b1b6e4d79
           name: 'Load mode discovery'
           type: DEPENDENT
           key: controlmode.load.discovery
@@ -1031,7 +801,6 @@
           description: 'Discovery for device in load mode'
           item_prototypes:
             -
-              uuid: 6d42918b9c244f88a23ab1daf2a929ce
               name: 'Load: State{#SINGLETON}'
               type: SNMP_AGENT
               snmp_oid: 1.3.6.1.4.1.33333.8.47.0
@@ -1065,22 +834,12 @@
                   value: Load
               trigger_prototypes:
                 -
-<<<<<<< HEAD
-                  uuid: bd5c149b3fd247bea4dde2c13c8c396b
-                  expression: '{last()}={$LOAD.STATE.CRIT:"lvd"} or {last()}={$LOAD.STATE.CRIT:"fault"}'
-=======
                   expression: 'last(/Morningstar TriStar PWM SNMP/load.state[loadState.0{#SINGLETON}])={$LOAD.STATE.CRIT:"lvd"} or last(/Morningstar TriStar PWM SNMP/load.state[loadState.0{#SINGLETON}])={$LOAD.STATE.CRIT:"fault"}'
->>>>>>> afed3e3c
                   name: 'Load: Device load in critical state'
                   opdata: 'Current value: {ITEM.LASTVALUE1}'
                   priority: HIGH
                 -
-<<<<<<< HEAD
-                  uuid: dd78f27e297d410f87820d470d701c8e
-                  expression: '{last()}={$LOAD.STATE.WARN:"lvdWarning"}  or {last()}={$LOAD.STATE.WARN:"override"}'
-=======
                   expression: 'last(/Morningstar TriStar PWM SNMP/load.state[loadState.0{#SINGLETON}])={$LOAD.STATE.WARN:"lvdWarning"}  or last(/Morningstar TriStar PWM SNMP/load.state[loadState.0{#SINGLETON}])={$LOAD.STATE.WARN:"override"}'
->>>>>>> afed3e3c
                   name: 'Load: Device load in warning state'
                   opdata: 'Current value: {ITEM.LASTVALUE1}'
                   priority: WARNING
@@ -1096,7 +855,6 @@
               parameters:
                 - 'return JSON.stringify(parseInt(value) === 1 ? [{''{#SINGLETON}'': ''''}] : []);'
         -
-          uuid: 2e2e01f5c1db4224a97162382c77832c
           name: 'Load + Diversion mode discovery'
           type: DEPENDENT
           key: controlmode.load_diversion.discovery
@@ -1105,7 +863,6 @@
           description: 'Discovery for device in load and diversion modes'
           item_prototypes:
             -
-              uuid: b6db019203cc41ca94dcbe54382fdaad
               name: 'Load: Current{#SINGLETON}'
               type: SNMP_AGENT
               snmp_oid: 1.3.6.1.4.1.33333.8.34.0
@@ -1135,7 +892,6 @@
                   tag: Application
                   value: Load
             -
-              uuid: f87ddb7d31d748c8917030ede731f37a
               name: 'Load: Voltage{#SINGLETON}'
               type: SNMP_AGENT
               snmp_oid: 1.3.6.1.4.1.33333.8.32.0
@@ -1166,7 +922,6 @@
                   value: Load
           graph_prototypes:
             -
-              uuid: 91ee10b435144218ab3dfac8f6bf7bdd
               name: 'Load: Current{#SINGLETON}'
               graph_items:
                 -
@@ -1176,7 +931,6 @@
                     host: 'Morningstar TriStar PWM SNMP'
                     key: 'load.current[loadCurrent.0{#SINGLETON}]'
             -
-              uuid: b4b595193e0c40a2b390f7ce6eefba4a
               name: 'Load: Voltage{#SINGLETON}'
               graph_items:
                 -
@@ -1249,7 +1003,6 @@
           macro: '{$VOLTAGE.MIN.WARN}'
       valuemaps:
         -
-          uuid: 4985c4742d5844e7bc0aee5aeeacc436
           name: 'TriStar PWM charge state'
           mappings:
             -
@@ -1280,7 +1033,6 @@
               value: '8'
               newvalue: Equalize
         -
-          uuid: 252c3fb63cc34bb1a36ae6e9cbe5880c
           name: 'TriStar PWM control mode'
           mappings:
             -
@@ -1296,7 +1048,6 @@
               value: '3'
               newvalue: Lighting
         -
-          uuid: 735e1a0d990a4c449e59eeb402f3b40e
           name: 'TriStar PWM load state'
           mappings:
             -
@@ -1328,7 +1079,6 @@
               newvalue: Equalize
   graphs:
     -
-      uuid: ce3aa40eac5f4ee199ed214752304e19
       name: 'Temperature: Battery/Heatsink'
       graph_items:
         -
