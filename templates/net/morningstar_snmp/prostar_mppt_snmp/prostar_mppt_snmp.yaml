zabbix_export:
  version: '5.4'
  date: '2021-05-09T00:00:00Z'
  groups:
    -
      uuid: 57b7ae836ca64446ba2c296389c009b7
      name: Templates/Modules
  templates:
    -
      uuid: b84324c2a40a496dbbb379bbf5dde8d5
      template: 'Morningstar ProStar MPPT SNMP'
      name: 'Morningstar ProStar MPPT SNMP'
      description: |
        MIBs used:
        PROSTAR-MPPT
        
        Template tooling version used: 0.38
      groups:
        -
          name: Templates/Modules
      items:
        -
          uuid: a517a7aafbab426eb6ced8d5f57c1fa4
          name: 'Array: Sweep Pmax'
          type: SNMP_AGENT
          snmp_oid: 1.3.6.1.4.1.33333.5.64.0
          key: 'array.sweep_pmax[arrayMaxPowerSweep.0]'
          history: 7d
          value_type: FLOAT
          units: W
          description: |
            MIB: PROSTAR-MPPT
            Array Max. Power (sweep)
             Description:Array Max. Power (last sweep)
             Scaling Factor:1.0
             Units:W
             Range:[0.0, 500]
             Modbus address:0x003E
          tags:
            -
              tag: Application
              value: Array
        -
          uuid: 7714c76013e341f8b6753cc5a50a960f
          name: 'Array: Sweep Vmp'
          type: SNMP_AGENT
          snmp_oid: 1.3.6.1.4.1.33333.5.63.0
          key: 'array.sweep_vmp[arrayVmp.0]'
          history: 7d
          value_type: FLOAT
          units: V
          description: |
            MIB: PROSTAR-MPPT
            Array Vmp
              Description:Array Max. Power Point Voltage
              Scaling Factor:1.0
              Units:V
              Range:[0.0, 5000.0]
              Modbus address:0x003D
          tags:
            -
              tag: Application
              value: Array
        -
          uuid: 379ab969ad784968a1090ff98f5801ff
          name: 'Array: Sweep Voc'
          type: SNMP_AGENT
          snmp_oid: 1.3.6.1.4.1.33333.5.65.0
          key: 'array.sweep_voc[arrayVoc.0]'
          history: 7d
          value_type: FLOAT
          units: V
          description: |
            MIB: PROSTAR-MPPT
            Array Voc
             Description:Array Open Circuit Voltage
             Scaling Factor:1.0
             Units:V
             Range:[0.0, 80.0]
             Modbus address:0x003F
          tags:
            -
              tag: Application
              value: Array
        -
          uuid: 41a1118e1be3417daa79faace733d861
          name: 'Array: Voltage'
          type: SNMP_AGENT
          snmp_oid: 1.3.6.1.4.1.33333.5.31.0
          key: 'array.voltage[arrayVoltage.0]'
          history: 7d
          value_type: FLOAT
          units: V
          description: |
            MIB: PROSTAR-MPPT
            Array Voltage
              Description:Array Voltage
              Scaling Factor:1.0
              Units:V
              Range:[0, 80]
              Modbus address:0x0013
          tags:
            -
              tag: Application
              value: Array
        -
          uuid: fe5c3b724e894573acdaf522a2213adb
          name: 'Battery: Battery Voltage discovery'
          type: SNMP_AGENT
          snmp_oid: 1.3.6.1.4.1.33333.5.30.0
          key: 'battery.voltage.discovery[batteryTerminalVoltage.0]'
          delay: 15m
          history: '0'
          value_type: FLOAT
          units: V
          description: 'MIB: PROSTAR-MPPT'
          tags:
            -
              tag: Application
              value: 'Zabbix raw items'
        -
          uuid: ed1d54fce0904b7c9d0895a094f55108
          name: 'Battery: Charge Current'
          type: SNMP_AGENT
          snmp_oid: 1.3.6.1.4.1.33333.5.33.0
          key: 'charge.current[chargeCurrent.0]'
          history: 7d
          value_type: FLOAT
          units: A
          description: |
            MIB: PROSTAR-MPPT
            Charge Current
              Description:Charge Current
              Scaling Factor:1.0
              Units:A
              Range:[0, 40]
              Modbus address:0x0010
          tags:
            -
              tag: Application
              value: Battery
        -
          uuid: 1b1b61995c0d4d89a7f9ad4e14c3541f
          name: 'Battery: Charge State'
          type: SNMP_AGENT
          snmp_oid: 1.3.6.1.4.1.33333.5.45.0
          key: 'charge.state[chargeState.0]'
          history: 7d
          value_type: FLOAT
          description: |
            MIB: PROSTAR-MPPT
            Charge State
              Description:Control State
              Modbus address:0x0021
            
              0: Start
              1: NightCheck
              2: Disconnect
              3: Night
              4: Fault
              5: BulkMppt
              6: Absorption
              7: Float
              8: Equalize
              9: Slave
              10: Fixed
          valuemap:
            name: 'ProStar MPPT charge state'
          preprocessing:
            -
              type: DISCARD_UNCHANGED_HEARTBEAT
              parameters:
                - 1h
          tags:
            -
              tag: Application
              value: Battery
          triggers:
            -
<<<<<<< HEAD
              uuid: d3ea5d7459434acf9f80afa7c5bf482d
              expression: '{last()}={$CHARGE.STATE.CRIT}'
=======
              expression: 'last(/Morningstar ProStar MPPT SNMP/charge.state[chargeState.0])={$CHARGE.STATE.CRIT}'
>>>>>>> afed3e3c
              name: 'Battery: Device charge in critical state'
              opdata: 'Current value: {ITEM.LASTVALUE1}'
              priority: HIGH
            -
<<<<<<< HEAD
              uuid: 720a469d0ef34cd1b17580adbf3385e1
              expression: '{last()}={$CHARGE.STATE.WARN}'
=======
              expression: 'last(/Morningstar ProStar MPPT SNMP/charge.state[chargeState.0])={$CHARGE.STATE.WARN}'
>>>>>>> afed3e3c
              name: 'Battery: Device charge in warning state'
              opdata: 'Current value: {ITEM.LASTVALUE1}'
              priority: WARNING
              dependencies:
                -
                  name: 'Battery: Device charge in critical state'
                  expression: 'last(/Morningstar ProStar MPPT SNMP/charge.state[chargeState.0])={$CHARGE.STATE.CRIT}'
        -
          uuid: 009eb72ff6674da49d1dd85a6f9459cf
          name: 'Counter: Charge Amp-hours'
          type: SNMP_AGENT
          snmp_oid: 1.3.6.1.4.1.33333.5.49.0
          key: 'counter.charge_amp_hours[ahChargeResettable.0]'
          history: 7d
          value_type: FLOAT
          units: Ah
          description: |
            MIB: PROSTAR-MPPT
            Ah Charge (Resettable)
             Description:Ah Charge (Resettable)
             Scaling Factor:0.1
             Units:Ah
             Range:[0.0, 4294967294]
             Modbus addresses:H=0x0026 L=0x0027
          preprocessing:
            -
              type: MULTIPLIER
              parameters:
                - '0.1'
          tags:
            -
              tag: Application
              value: Counter
        -
          uuid: 4a53a2211a1249d59369ad65762ffe47
          name: 'Counter: Charge KW-hours'
          type: SNMP_AGENT
          snmp_oid: 1.3.6.1.4.1.33333.5.51.0
          key: 'counter.charge_kw_hours[kwhChargeResettable.0]'
          history: 7d
          value_type: FLOAT
          units: '!kWh'
          description: |
            MIB: PROSTAR-MPPT
            kWh Charge (Resettable)
            Description:Kilowatt Hours Charge (Resettable)
            Scaling Factor:1.0
            Units:kWh
            Range:[0.0, 65535]
            Modbus address:0x002A
          tags:
            -
              tag: Application
              value: Counter
        -
          uuid: c72ef851c2d240c9835c1703cec49fd6
          name: 'Counter: Load Amp-hours'
          type: SNMP_AGENT
          snmp_oid: 1.3.6.1.4.1.33333.5.56.0
          key: 'counter.load_amp_hours[ahLoadResettable.0]'
          history: 7d
          value_type: FLOAT
          units: Ah
          description: |
            MIB: PROSTAR-MPPT
            Description:Ah Load (Resettable)
            Scaling Factor:0.1
            Units:Ah
            Range:[0.0, 4294967294]
            Modbus addresses:H=0x0032 L=0x0033
          preprocessing:
            -
              type: MULTIPLIER
              parameters:
                - '0.1'
          tags:
            -
              tag: Application
              value: Counter
        -
          uuid: 29a7d76472fb4025bc78fbeab273e955
          name: 'Load: Current'
          type: SNMP_AGENT
          snmp_oid: 1.3.6.1.4.1.33333.5.34.0
          key: 'load.current[loadCurrent.0]'
          history: 7d
          value_type: FLOAT
          units: A
          description: |
            MIB: PROSTAR-MPPT
            Load Current
             Description:Load Current
             Scaling Factor:1.0
             Units:A
             Range:[0, 60]
             Modbus address:0x0016
          tags:
            -
              tag: Application
              value: Load
        -
          uuid: ae927b5cba5b43f5a2136fd3ee71b63d
          name: 'Load: State'
          type: SNMP_AGENT
          snmp_oid: 1.3.6.1.4.1.33333.5.53.0
          key: 'load.state[loadState.0]'
          history: 7d
          value_type: FLOAT
          description: |
            MIB: PROSTAR-MPPT
            Load State
             Description:Load State
             Modbus address:0x002E
            
             0: Start
            1: Normal
            2: LvdWarning
            3: Lvd
            4: Fault
            5: Disconnect
            6: NormalOff
            7: Override
            8: NotUsed
          valuemap:
            name: 'ProStar MPPT load state'
          preprocessing:
            -
              type: DISCARD_UNCHANGED_HEARTBEAT
              parameters:
                - 1h
          tags:
            -
              tag: Application
              value: Load
          triggers:
            -
<<<<<<< HEAD
              uuid: fc9d41be81e4465dad28e10d26900eb6
              expression: '{last()}={$LOAD.STATE.CRIT:"lvd"} or {last()}={$LOAD.STATE.CRIT:"fault"}'
=======
              expression: 'last(/Morningstar ProStar MPPT SNMP/load.state[loadState.0])={$LOAD.STATE.CRIT:"lvd"} or last(/Morningstar ProStar MPPT SNMP/load.state[loadState.0])={$LOAD.STATE.CRIT:"fault"}'
>>>>>>> afed3e3c
              name: 'Load: Device load in critical state'
              opdata: 'Current value: {ITEM.LASTVALUE1}'
              priority: HIGH
            -
<<<<<<< HEAD
              uuid: ce0cc3926d5d4e49b0cc2665adb50be7
              expression: '{last()}={$LOAD.STATE.WARN:"lvdWarning"}  or {last()}={$LOAD.STATE.WARN:"override"}'
=======
              expression: 'last(/Morningstar ProStar MPPT SNMP/load.state[loadState.0])={$LOAD.STATE.WARN:"lvdWarning"}  or last(/Morningstar ProStar MPPT SNMP/load.state[loadState.0])={$LOAD.STATE.WARN:"override"}'
>>>>>>> afed3e3c
              name: 'Load: Device load in warning state'
              opdata: 'Current value: {ITEM.LASTVALUE1}'
              priority: WARNING
              dependencies:
                -
                  name: 'Load: Device load in critical state'
                  expression: 'last(/Morningstar ProStar MPPT SNMP/load.state[loadState.0])={$LOAD.STATE.CRIT:"lvd"} or last(/Morningstar ProStar MPPT SNMP/load.state[loadState.0])={$LOAD.STATE.CRIT:"fault"}'
        -
          uuid: 47894752dd1d41f1aa882387acf6dc3a
          name: 'Load: Voltage'
          type: SNMP_AGENT
          snmp_oid: 1.3.6.1.4.1.33333.5.32.0
          key: 'load.voltage[loadVoltage.0]'
          history: 7d
          value_type: FLOAT
          units: V
          description: |
            MIB: PROSTAR-MPPT
            Load Voltage
             Description:Load Voltage
             Scaling Factor:1.0
             Units:V
             Range:[0, 80]
             Modbus address:0x0014
          tags:
            -
              tag: Application
              value: Load
        -
          uuid: d44cb5d7db31402dae79275a9148817d
          name: 'Status: Alarms'
          type: SNMP_AGENT
          snmp_oid: 1.3.6.1.4.1.33333.5.59.0
          key: 'status.alarms[alarms.0]'
          history: 1h
          trends: '0'
          value_type: TEXT
          description: |
            MIB: PROSTAR-MPPT
            Description:Alarms
            Modbus addresses:H=0x0038 L=0x0039
          preprocessing:
            -
              type: DISCARD_UNCHANGED_HEARTBEAT
              parameters:
                - 1h
            -
              type: JAVASCRIPT
              parameters:
                - |
                  var FIELDS = [
                    'rtsOpen',
                    'rtsShorted',
                    'rtsDisconnected',
                    'heatsinkTempSensorOpen',
                    'heatsinkTempSensorShorted',
                    'heatsinkTempLimit',
                    'inductorTempSensorOpen',
                    'inductorTempSensorShorted',
                    'inductorTempLimit',
                    'currentLimit',
                    'currentMeasurementError',
                    'batterySenseOutOfRange',
                    'batterySenseDisconnected',
                    'uncalibrated',
                    'tb5v',
                    'fp10SupplyOutOfRange',
                    'unused',
                    'mosfetOpen',
                    'arrayCurrentOffset',
                    'loadCurrentOffset',
                    'p33SupplyOutOfRange',
                    'p12SupplyOutOfRange',
                    'hightInputVoltageLimit',
                    'controllerReset',
                    'loadLvd',
                    'logTimeout',
                    'eepromAccessFailure'
                  ];
                  
                  var flags = parseInt(value.replace(/\x20/g, ''), 16),
                    result = [];
                  
                  for (var i = 0, f = 1 << 31 >>> 0, l = FIELDS.length; i < l; i++, f >>>= 1) {
                      if (flags & f) {
                          result.push(FIELDS[i]);
                      }
                  }
                  
                  return result.length ? result.join('\n') : 'No alarms';
          tags:
            -
              tag: Application
              value: Status
          triggers:
            -
<<<<<<< HEAD
              uuid: 43f9e678fb2c45bdbffa5b448b78dd0b
              expression: '{count(#3,"arrayCurrentOffset","like")}=2'
=======
              expression: 'count(/Morningstar ProStar MPPT SNMP/status.alarms[alarms.0],#3,"like","arrayCurrentOffset")=2'
>>>>>>> afed3e3c
              name: 'Status: Device has "arrayCurrentOffset" alarm flag'
              opdata: 'Current value: {ITEM.LASTVALUE1}'
              priority: WARNING
            -
<<<<<<< HEAD
              uuid: 636dfdb03caa495b82527bf5d0717930
              expression: '{count(#3,"batterySenseDisconnected","like")}=2'
=======
              expression: 'count(/Morningstar ProStar MPPT SNMP/status.alarms[alarms.0],#3,"like","batterySenseDisconnected")=2'
>>>>>>> afed3e3c
              name: 'Status: Device has "batterySenseDisconnected" alarm flag'
              opdata: 'Current value: {ITEM.LASTVALUE1}'
              priority: WARNING
            -
<<<<<<< HEAD
              uuid: 776e48674d084dc29b5f8c12663ddde9
              expression: '{count(#3,"batterySenseOutOfRange","like")}=2'
=======
              expression: 'count(/Morningstar ProStar MPPT SNMP/status.alarms[alarms.0],#3,"like","batterySenseOutOfRange")=2'
>>>>>>> afed3e3c
              name: 'Status: Device has "batterySenseOutOfRange" alarm flag'
              opdata: 'Current value: {ITEM.LASTVALUE1}'
              priority: WARNING
            -
<<<<<<< HEAD
              uuid: b6a19d5d9a284f43adc23a31e839d559
              expression: '{count(#3,"controllerReset","like")}=2'
=======
              expression: 'count(/Morningstar ProStar MPPT SNMP/status.alarms[alarms.0],#3,"like","controllerReset")=2'
>>>>>>> afed3e3c
              name: 'Status: Device has "controllerReset" alarm flag'
              opdata: 'Current value: {ITEM.LASTVALUE1}'
              priority: WARNING
            -
<<<<<<< HEAD
              uuid: 98290371463a4676afa829f0a9043ddb
              expression: '{count(#3,"currentLimit","like")}=2'
=======
              expression: 'count(/Morningstar ProStar MPPT SNMP/status.alarms[alarms.0],#3,"like","currentLimit")=2'
>>>>>>> afed3e3c
              name: 'Status: Device has "currentLimit" alarm flag'
              opdata: 'Current value: {ITEM.LASTVALUE1}'
              priority: WARNING
            -
<<<<<<< HEAD
              uuid: 36918f4867ff4a96bc316029263fbb9f
              expression: '{count(#3,"currentMeasurementError","like")}=2'
=======
              expression: 'count(/Morningstar ProStar MPPT SNMP/status.alarms[alarms.0],#3,"like","currentMeasurementError")=2'
>>>>>>> afed3e3c
              name: 'Status: Device has "currentMeasurementError" alarm flag'
              opdata: 'Current value: {ITEM.LASTVALUE1}'
              priority: WARNING
            -
<<<<<<< HEAD
              uuid: 6cdfa82b54644ec090d58eba16895c9e
              expression: '{count(#3,"eepromAccessFailure","like")}=2'
=======
              expression: 'count(/Morningstar ProStar MPPT SNMP/status.alarms[alarms.0],#3,"like","eepromAccessFailure")=2'
>>>>>>> afed3e3c
              name: 'Status: Device has "eepromAccessFailure" alarm flag'
              opdata: 'Current value: {ITEM.LASTVALUE1}'
              priority: WARNING
            -
<<<<<<< HEAD
              uuid: 5891cb8556964482b141f376333e8809
              expression: '{count(#3,"fp10SupplyOutOfRange","like")}=2'
=======
              expression: 'count(/Morningstar ProStar MPPT SNMP/status.alarms[alarms.0],#3,"like","fp10SupplyOutOfRange")=2'
>>>>>>> afed3e3c
              name: 'Status: Device has "fp10SupplyOutOfRange" alarm flag'
              opdata: 'Current value: {ITEM.LASTVALUE1}'
              priority: WARNING
            -
<<<<<<< HEAD
              uuid: 58bee7e9d0824481ad78f59703e17530
              expression: '{count(#3,"heatsinkTempLimit","like")}=2'
=======
              expression: 'count(/Morningstar ProStar MPPT SNMP/status.alarms[alarms.0],#3,"like","heatsinkTempLimit")=2'
>>>>>>> afed3e3c
              name: 'Status: Device has "heatsinkTempLimit" alarm flag'
              opdata: 'Current value: {ITEM.LASTVALUE1}'
              priority: WARNING
            -
<<<<<<< HEAD
              uuid: 104ef9493a7f48cca0a4a0fdc2f8deb4
              expression: '{count(#3,"heatsinkTempSensorOpen","like")}=2'
=======
              expression: 'count(/Morningstar ProStar MPPT SNMP/status.alarms[alarms.0],#3,"like","heatsinkTempSensorOpen")=2'
>>>>>>> afed3e3c
              name: 'Status: Device has "heatsinkTempSensorOpen" alarm flag'
              opdata: 'Current value: {ITEM.LASTVALUE1}'
              priority: WARNING
            -
<<<<<<< HEAD
              uuid: 4bda2f7b2e4e4d688dad5d11b6b6a252
              expression: '{count(#3,"heatsinkTempSensorShorted","like")}=2'
=======
              expression: 'count(/Morningstar ProStar MPPT SNMP/status.alarms[alarms.0],#3,"like","heatsinkTempSensorShorted")=2'
>>>>>>> afed3e3c
              name: 'Status: Device has "heatsinkTempSensorShorted" alarm flag'
              opdata: 'Current value: {ITEM.LASTVALUE1}'
              priority: WARNING
            -
<<<<<<< HEAD
              uuid: 4a1291c503c646a98426ed37f84619b6
              expression: '{count(#3,"hightInputVoltageLimit","like")}=2'
=======
              expression: 'count(/Morningstar ProStar MPPT SNMP/status.alarms[alarms.0],#3,"like","hightInputVoltageLimit")=2'
>>>>>>> afed3e3c
              name: 'Status: Device has "hightInputVoltageLimit" alarm flag'
              opdata: 'Current value: {ITEM.LASTVALUE1}'
              priority: WARNING
            -
<<<<<<< HEAD
              uuid: b47d4ded252049ba95ddacf5f35b69d6
              expression: '{count(#3,"inductorTempLimit","like")}=2'
=======
              expression: 'count(/Morningstar ProStar MPPT SNMP/status.alarms[alarms.0],#3,"like","inductorTempLimit")=2'
>>>>>>> afed3e3c
              name: 'Status: Device has "inductorTempLimit" alarm flag'
              opdata: 'Current value: {ITEM.LASTVALUE1}'
              priority: WARNING
            -
<<<<<<< HEAD
              uuid: 474d279f626749f18a1904b8c22f8010
              expression: '{count(#3,"inductorTempSensorOpen","like")}=2'
=======
              expression: 'count(/Morningstar ProStar MPPT SNMP/status.alarms[alarms.0],#3,"like","inductorTempSensorOpen")=2'
>>>>>>> afed3e3c
              name: 'Status: Device has "inductorTempSensorOpen" alarm flag'
              opdata: 'Current value: {ITEM.LASTVALUE1}'
              priority: WARNING
            -
<<<<<<< HEAD
              uuid: 98c8cbce2b9b4119adaa66f46f90112d
              expression: '{count(#3,"inductorTempSensorShorted","like")}=2'
=======
              expression: 'count(/Morningstar ProStar MPPT SNMP/status.alarms[alarms.0],#3,"like","inductorTempSensorShorted")=2'
>>>>>>> afed3e3c
              name: 'Status: Device has "inductorTempSensorShorted" alarm flag'
              opdata: 'Current value: {ITEM.LASTVALUE1}'
              priority: WARNING
            -
<<<<<<< HEAD
              uuid: 335123fa6ef94f07b1cc7cc1d9519375
              expression: '{count(#3,"loadCurrentOffset","like")}=2'
=======
              expression: 'count(/Morningstar ProStar MPPT SNMP/status.alarms[alarms.0],#3,"like","loadCurrentOffset")=2'
>>>>>>> afed3e3c
              name: 'Status: Device has "loadCurrentOffset" alarm flag'
              opdata: 'Current value: {ITEM.LASTVALUE1}'
              priority: WARNING
            -
<<<<<<< HEAD
              uuid: 5b35e9d34cdc4ca2a00c3997622fffbe
              expression: '{count(#3,"loadLvd","like")}=2'
=======
              expression: 'count(/Morningstar ProStar MPPT SNMP/status.alarms[alarms.0],#3,"like","loadLvd")=2'
>>>>>>> afed3e3c
              name: 'Status: Device has "loadLvd" alarm flag'
              opdata: 'Current value: {ITEM.LASTVALUE1}'
              priority: WARNING
            -
<<<<<<< HEAD
              uuid: e1f8f4106e554ec2ae3a7ae06d6f1f46
              expression: '{count(#3,"logTimeout","like")}=2'
=======
              expression: 'count(/Morningstar ProStar MPPT SNMP/status.alarms[alarms.0],#3,"like","logTimeout")=2'
>>>>>>> afed3e3c
              name: 'Status: Device has "logTimeout" alarm flag'
              opdata: 'Current value: {ITEM.LASTVALUE1}'
              priority: WARNING
            -
<<<<<<< HEAD
              uuid: c41498d355c845099b9d18c1727b592d
              expression: '{count(#3,"mosfetOpen","like")}=2'
=======
              expression: 'count(/Morningstar ProStar MPPT SNMP/status.alarms[alarms.0],#3,"like","mosfetOpen")=2'
>>>>>>> afed3e3c
              name: 'Status: Device has "mosfetOpen" alarm flag'
              opdata: 'Current value: {ITEM.LASTVALUE1}'
              priority: WARNING
            -
<<<<<<< HEAD
              uuid: fff82e6b11d044a3844d6195e3ce960f
              expression: '{count(#3,"p12SupplyOutOfRange","like")}=2'
=======
              expression: 'count(/Morningstar ProStar MPPT SNMP/status.alarms[alarms.0],#3,"like","p12SupplyOutOfRange")=2'
>>>>>>> afed3e3c
              name: 'Status: Device has "p12SupplyOutOfRange" alarm flag'
              opdata: 'Current value: {ITEM.LASTVALUE1}'
              priority: WARNING
            -
<<<<<<< HEAD
              uuid: 5e94f7de4a86403895dadc69113c33da
              expression: '{count(#3,"p33SupplyOutOfRange","like")}=2'
=======
              expression: 'count(/Morningstar ProStar MPPT SNMP/status.alarms[alarms.0],#3,"like","p33SupplyOutOfRange")=2'
>>>>>>> afed3e3c
              name: 'Status: Device has "p33SupplyOutOfRange" alarm flag'
              opdata: 'Current value: {ITEM.LASTVALUE1}'
              priority: WARNING
            -
<<<<<<< HEAD
              uuid: 521ed5c8631f4f49b2d05ca01248f8fb
              expression: '{count(#3,"rtsDisconnected","like")}=2'
=======
              expression: 'count(/Morningstar ProStar MPPT SNMP/status.alarms[alarms.0],#3,"like","rtsDisconnected")=2'
>>>>>>> afed3e3c
              name: 'Status: Device has "rtsDisconnected" alarm flag'
              opdata: 'Current value: {ITEM.LASTVALUE1}'
              priority: WARNING
            -
<<<<<<< HEAD
              uuid: 5d2b305e254e4e3ba7a50dbc64eee0a1
              expression: '{count(#3,"rtsShorted","like")}=2'
=======
              expression: 'count(/Morningstar ProStar MPPT SNMP/status.alarms[alarms.0],#3,"like","rtsShorted")=2'
>>>>>>> afed3e3c
              name: 'Status: Device has "rtsShorted" alarm flag'
              opdata: 'Current value: {ITEM.LASTVALUE1}'
              priority: WARNING
            -
<<<<<<< HEAD
              uuid: 46ef3269b9a044f498054b103c871ac5
              expression: '{count(#3,"tb5v","like")}=2'
=======
              expression: 'count(/Morningstar ProStar MPPT SNMP/status.alarms[alarms.0],#3,"like","tb5v")=2'
>>>>>>> afed3e3c
              name: 'Status: Device has "tb5v" alarm flag'
              opdata: 'Current value: {ITEM.LASTVALUE1}'
              priority: WARNING
            -
<<<<<<< HEAD
              uuid: dfb81d902fe94e9eab81bbf393b69400
              expression: '{count(#3,"uncalibrated","like")}=2'
=======
              expression: 'count(/Morningstar ProStar MPPT SNMP/status.alarms[alarms.0],#3,"like","uncalibrated")=2'
>>>>>>> afed3e3c
              name: 'Status: Device has "uncalibrated" alarm flag'
              opdata: 'Current value: {ITEM.LASTVALUE1}'
              priority: WARNING
        -
          uuid: 8fbb5c650fa040c892a1d10a17fbbf14
          name: 'Status: Array Faults'
          type: SNMP_AGENT
          snmp_oid: 1.3.6.1.4.1.33333.5.46.0
          key: 'status.array_faults[arrayFaults.0]'
          history: 1h
          trends: '0'
          value_type: TEXT
          description: |
            MIB: PROSTAR-MPPT
            Description:Array Faults
            Modbus address:0x0022
          preprocessing:
            -
              type: DISCARD_UNCHANGED_HEARTBEAT
              parameters:
                - 1h
            -
              type: JAVASCRIPT
              parameters:
                - |
                  var FIELDS = [
                    'overcurrent',
                    'mosfetSShorted',
                    'software',
                    'batteryHvd',
                    'arrayHvd',
                    'customSettingsEdit',
                    'rtsShorted',
                    'rtsNoLongerValid',
                    'localTempSensorDamaged',
                    'batteryLowVoltageDisconnect',
                    'slaveTimeout',
                    'dipSwitchChanged',
                  ];
                  
                  var flags = parseInt(value.replace(/\x20/g, ''), 16),
                    result = [];
                  
                  for (var i = 0, f = 1 << 31 >>> 0, l = FIELDS.length; i < l; i++, f >>>= 1) {
                      if (flags & f) {
                          result.push(FIELDS[i]);
                      }
                  }
                  
                  return result.length ? result.join('\n') : 'No faults';
          tags:
            -
              tag: Application
              value: Status
          triggers:
            -
<<<<<<< HEAD
              uuid: 25da0c428fa047dab11aab8b1b995c84
              expression: '{count(#3,"arrayHvd","like")}=2'
=======
              expression: 'count(/Morningstar ProStar MPPT SNMP/status.array_faults[arrayFaults.0],#3,"like","arrayHvd")=2'
>>>>>>> afed3e3c
              name: 'Status: Device has "arrayHvd" array faults flag'
              opdata: 'Current value: {ITEM.LASTVALUE1}'
              priority: HIGH
            -
<<<<<<< HEAD
              uuid: 35e908df143f41ab9f6d67892b9fa118
              expression: '{count(#3,"batteryHvd","like")}=2'
=======
              expression: 'count(/Morningstar ProStar MPPT SNMP/status.array_faults[arrayFaults.0],#3,"like","batteryHvd")=2'
>>>>>>> afed3e3c
              name: 'Status: Device has "batteryHvd" array faults flag'
              opdata: 'Current value: {ITEM.LASTVALUE1}'
              priority: HIGH
            -
<<<<<<< HEAD
              uuid: 6b13b50b03364616ba22f77374c13064
              expression: '{count(#3,"batteryLowVoltageDisconnect","like")}=2'
=======
              expression: 'count(/Morningstar ProStar MPPT SNMP/status.array_faults[arrayFaults.0],#3,"like","batteryLowVoltageDisconnect")=2'
>>>>>>> afed3e3c
              name: 'Status: Device has "batteryLowVoltageDisconnect" array faults flag'
              opdata: 'Current value: {ITEM.LASTVALUE1}'
              priority: HIGH
            -
<<<<<<< HEAD
              uuid: 2631e7dd9aa7450b9a43476c45670b52
              expression: '{count(#3,"customSettingsEdit","like")}=2'
=======
              expression: 'count(/Morningstar ProStar MPPT SNMP/status.array_faults[arrayFaults.0],#3,"like","customSettingsEdit")=2'
>>>>>>> afed3e3c
              name: 'Status: Device has "customSettingsEdit" array faults flag'
              opdata: 'Current value: {ITEM.LASTVALUE1}'
              priority: HIGH
            -
<<<<<<< HEAD
              uuid: a2d5e805d1484d8984c2e190080d2864
              expression: '{count(#3,"dipSwitchChanged","like")}=2'
=======
              expression: 'count(/Morningstar ProStar MPPT SNMP/status.array_faults[arrayFaults.0],#3,"like","dipSwitchChanged")=2'
>>>>>>> afed3e3c
              name: 'Status: Device has "dipSwitchChanged" array faults flag'
              opdata: 'Current value: {ITEM.LASTVALUE1}'
              priority: HIGH
            -
<<<<<<< HEAD
              uuid: 22a69c3be34d4a0ca5214ab8df74e227
              expression: '{count(#3,"localTempSensorDamaged","like")}=2'
=======
              expression: 'count(/Morningstar ProStar MPPT SNMP/status.array_faults[arrayFaults.0],#3,"like","localTempSensorDamaged")=2'
>>>>>>> afed3e3c
              name: 'Status: Device has "localTempSensorDamaged" array faults flag'
              opdata: 'Current value: {ITEM.LASTVALUE1}'
              priority: HIGH
            -
<<<<<<< HEAD
              uuid: b25b65f451424194b631af95bd3489b8
              expression: '{count(#3,"mosfetSShorted","like")}=2'
=======
              expression: 'count(/Morningstar ProStar MPPT SNMP/status.array_faults[arrayFaults.0],#3,"like","mosfetSShorted")=2'
>>>>>>> afed3e3c
              name: 'Status: Device has "mosfetSShorted" array faults flag'
              opdata: 'Current value: {ITEM.LASTVALUE1}'
              priority: HIGH
            -
<<<<<<< HEAD
              uuid: c75338747a0a4790b21f99544f2cbfcf
              expression: '{count(#3,"overcurrent","like")}=2'
=======
              expression: 'count(/Morningstar ProStar MPPT SNMP/status.array_faults[arrayFaults.0],#3,"like","overcurrent")=2'
>>>>>>> afed3e3c
              name: 'Status: Device has "overcurrent" array faults flag'
              opdata: 'Current value: {ITEM.LASTVALUE1}'
              priority: HIGH
            -
<<<<<<< HEAD
              uuid: 032eedcb1f2b4506a1f897520e34ebda
              expression: '{count(#3,"rtsNoLongerValid","like")}=2'
=======
              expression: 'count(/Morningstar ProStar MPPT SNMP/status.array_faults[arrayFaults.0],#3,"like","rtsNoLongerValid")=2'
>>>>>>> afed3e3c
              name: 'Status: Device has "rtsNoLongerValid" array faults flag'
              opdata: 'Current value: {ITEM.LASTVALUE1}'
              priority: HIGH
            -
<<<<<<< HEAD
              uuid: 060582622a5a4749a9399d437765d7f2
              expression: '{count(#3,"rtsShorted","like")}=2'
=======
              expression: 'count(/Morningstar ProStar MPPT SNMP/status.array_faults[arrayFaults.0],#3,"like","rtsShorted")=2'
>>>>>>> afed3e3c
              name: 'Status: Device has "rtsShorted" array faults flag'
              opdata: 'Current value: {ITEM.LASTVALUE1}'
              priority: HIGH
            -
<<<<<<< HEAD
              uuid: a0930c996aaa42389a4502e539aca238
              expression: '{count(#3,"slaveTimeout","like")}=2'
=======
              expression: 'count(/Morningstar ProStar MPPT SNMP/status.array_faults[arrayFaults.0],#3,"like","slaveTimeout")=2'
>>>>>>> afed3e3c
              name: 'Status: Device has "slaveTimeout" array faults flag'
              opdata: 'Current value: {ITEM.LASTVALUE1}'
              priority: HIGH
            -
<<<<<<< HEAD
              uuid: c27a1c60670c49ac904ddc4cbb7acc8b
              expression: '{count(#3,"software","like")}=2'
=======
              expression: 'count(/Morningstar ProStar MPPT SNMP/status.array_faults[arrayFaults.0],#3,"like","software")=2'
>>>>>>> afed3e3c
              name: 'Status: Device has "software" array faults flag'
              opdata: 'Current value: {ITEM.LASTVALUE1}'
              priority: HIGH
        -
          uuid: fb4d2147a8224b599ad908eca1b019e4
          name: 'Status: Load Faults'
          type: SNMP_AGENT
          snmp_oid: 1.3.6.1.4.1.33333.5.54.0
          key: 'status.load_faults[loadFaults.0]'
          history: 1h
          trends: '0'
          value_type: TEXT
          description: |
            MIB: PROSTAR-MPPT
            Description:Array Faults
            Modbus address:0x0022
          preprocessing:
            -
              type: DISCARD_UNCHANGED_HEARTBEAT
              parameters:
                - 1h
            -
              type: JAVASCRIPT
              parameters:
                - |
                  var FIELDS = [
                    'externalShortCircuit',
                    'overcurrent',
                    'mosfetShorted',
                    'software',
                    'loadHvd',
                    'highTempDisconnect',
                    'dipSwitchChanged',
                    'customSettingsEdit'
                  ];
                  
                  var flags = parseInt(value.replace(/\x20/g, ''), 16),
                    result = [];
                  
                  for (var i = 0, f = 1 << 31 >>> 0, l = FIELDS.length; i < l; i++, f >>>= 1) {
                      if (flags & f) {
                          result.push(FIELDS[i]);
                      }
                  }
                  
                  return result.length ? result.join('\n') : 'No faults';
          tags:
            -
              tag: Application
              value: Status
          triggers:
            -
<<<<<<< HEAD
              uuid: 8d51c998278d467db64754ade6a165ab
              expression: '{count(#3,"customSettingsEdit","like")}=2'
=======
              expression: 'count(/Morningstar ProStar MPPT SNMP/status.load_faults[loadFaults.0],#3,"like","customSettingsEdit")=2'
>>>>>>> afed3e3c
              name: 'Status: Device has "customSettingsEdit" load faults flag'
              opdata: 'Current value: {ITEM.LASTVALUE1}'
              priority: HIGH
            -
<<<<<<< HEAD
              uuid: eceef43651b1402896b6483fe9339c31
              expression: '{count(#3,"dipSwitchChanged","like")}=2'
=======
              expression: 'count(/Morningstar ProStar MPPT SNMP/status.load_faults[loadFaults.0],#3,"like","dipSwitchChanged")=2'
>>>>>>> afed3e3c
              name: 'Status: Device has "dipSwitchChanged" load faults flag'
              opdata: 'Current value: {ITEM.LASTVALUE1}'
              priority: HIGH
            -
<<<<<<< HEAD
              uuid: 6d92ee2063c74d32aca7a412e8513a4b
              expression: '{count(#3,"externalShortCircuit","like")}=2'
=======
              expression: 'count(/Morningstar ProStar MPPT SNMP/status.load_faults[loadFaults.0],#3,"like","externalShortCircuit")=2'
>>>>>>> afed3e3c
              name: 'Status: Device has "externalShortCircuit" load faults flag'
              opdata: 'Current value: {ITEM.LASTVALUE1}'
              priority: HIGH
            -
<<<<<<< HEAD
              uuid: 103c037a5923487fbc6b7d08c2389a8e
              expression: '{count(#3,"highTempDisconnect","like")}=2'
=======
              expression: 'count(/Morningstar ProStar MPPT SNMP/status.load_faults[loadFaults.0],#3,"like","highTempDisconnect")=2'
>>>>>>> afed3e3c
              name: 'Status: Device has "highTempDisconnect" load faults flag'
              opdata: 'Current value: {ITEM.LASTVALUE1}'
              priority: HIGH
            -
<<<<<<< HEAD
              uuid: ac4e3d2f316e4d9f8834e69edc234305
              expression: '{count(#3,"loadHvd","like")}=2'
=======
              expression: 'count(/Morningstar ProStar MPPT SNMP/status.load_faults[loadFaults.0],#3,"like","loadHvd")=2'
>>>>>>> afed3e3c
              name: 'Status: Device has "loadHvd" load faults flag'
              opdata: 'Current value: {ITEM.LASTVALUE1}'
              priority: HIGH
            -
<<<<<<< HEAD
              uuid: 72c97addc587482eb9dcec8715bc5c1f
              expression: '{count(#3,"mosfetShorted","like")}=2'
=======
              expression: 'count(/Morningstar ProStar MPPT SNMP/status.load_faults[loadFaults.0],#3,"like","mosfetShorted")=2'
>>>>>>> afed3e3c
              name: 'Status: Device has "mosfetShorted" load faults flag'
              opdata: 'Current value: {ITEM.LASTVALUE1}'
              priority: HIGH
            -
<<<<<<< HEAD
              uuid: fda7d8595e264455a01413a8d6f01513
              expression: '{count(#3,"overcurrent","like")}=2'
=======
              expression: 'count(/Morningstar ProStar MPPT SNMP/status.load_faults[loadFaults.0],#3,"like","overcurrent")=2'
>>>>>>> afed3e3c
              name: 'Status: Device has "overcurrent" load faults flag'
              opdata: 'Current value: {ITEM.LASTVALUE1}'
              priority: HIGH
            -
<<<<<<< HEAD
              uuid: 3f829e0420a44eb6a53c582ef9cda7cc
              expression: '{count(#3,"software","like")}=2'
=======
              expression: 'count(/Morningstar ProStar MPPT SNMP/status.load_faults[loadFaults.0],#3,"like","software")=2'
>>>>>>> afed3e3c
              name: 'Status: Device has "software" load faults flag'
              opdata: 'Current value: {ITEM.LASTVALUE1}'
              priority: HIGH
        -
          uuid: 526ee94df484462a9264e57d92954e64
          name: 'Status: Uptime'
          type: SNMP_AGENT
          snmp_oid: 1.3.6.1.2.1.1.3.0
          key: status.uptime
          history: 7d
          units: uptime
          description: 'Device uptime in seconds'
          preprocessing:
            -
              type: MULTIPLIER
              parameters:
                - '0.01'
          tags:
            -
              tag: Application
              value: Status
          triggers:
            -
<<<<<<< HEAD
              uuid: 207f89ab087643819171b1174994d3a7
              expression: '{last()}<10m'
=======
              expression: 'last(/Morningstar ProStar MPPT SNMP/status.uptime)<10m'
>>>>>>> afed3e3c
              name: 'Status: Device has been restarted (uptime < 10m)'
              priority: INFO
              description: 'Uptime is less than 10 minutes'
              manual_close: 'YES'
            -
<<<<<<< HEAD
              uuid: 2cb8a962c9ac44b48e4a530f92561675
              expression: '{nodata(5m)}=1'
=======
              expression: 'nodata(/Morningstar ProStar MPPT SNMP/status.uptime,5m)=1'
>>>>>>> afed3e3c
              name: 'Status: Failed to fetch data (or no data for 5m)'
              priority: WARNING
              description: 'Zabbix has not received data for items for the last 5 minutes'
              manual_close: 'YES'
        -
          uuid: 20ce95acdff6486684461f10579a73b4
          name: 'Battery: Target Voltage'
          type: SNMP_AGENT
          snmp_oid: 1.3.6.1.4.1.33333.5.48.0
          key: 'target.voltage[targetVoltage.0]'
          history: 7d
          value_type: FLOAT
          units: V
          description: |
            MIB: PROSTAR-MPPT
            Target Voltage
             Description:Target Regulation Voltage
             Scaling Factor:1.0
             Units:V
             Range:[0.0, 80.0]
             Modbus address:0x0024
          preprocessing:
            -
              type: DISCARD_UNCHANGED_HEARTBEAT
              parameters:
                - 1h
          tags:
            -
              tag: Application
              value: Battery
        -
          uuid: 9a87cdcf65184059be334e986bcf801d
          name: 'Temperature: Ambient'
          type: SNMP_AGENT
          snmp_oid: 1.3.6.1.4.1.33333.5.40.0
          key: 'temp.ambient[ambientTemperature.0]'
          history: 7d
          value_type: FLOAT
          units: C
          description: |
            MIB: PROSTAR-MPPT
            Ambient Temperature
             Description:Ambient Temperature
             Scaling Factor:1.0
             Units:deg C
             Range:[-128, 127]
             Modbus address:0x001C
          tags:
            -
              tag: Application
              value: Temperature
        -
          uuid: 1a8e79f49e86429abc80dd29598299ee
          name: 'Temperature: Battery'
          type: SNMP_AGENT
          snmp_oid: 1.3.6.1.4.1.33333.5.39.0
          key: 'temp.battery[batteryTemperature.0]'
          history: 7d
          value_type: FLOAT
          units: C
          description: |
            MIB: PROSTAR-MPPT
            Battery Temperature
              Description:Battery Temperature
              Scaling Factor:1.0
              Units:deg C
              Range:[-128, 127]
              Modbus address:0x001B
          tags:
            -
              tag: Application
              value: Temperature
          triggers:
            -
<<<<<<< HEAD
              uuid: 2476419cbedb4d029fc42598ee26324f
              expression: '{min(5m)}>{$BATTERY.TEMP.MAX.CRIT}'
=======
              expression: 'min(/Morningstar ProStar MPPT SNMP/temp.battery[batteryTemperature.0],5m)>{$BATTERY.TEMP.MAX.CRIT}'
>>>>>>> afed3e3c
              name: 'Temperature: Critically high battery temperature (over {$BATTERY.TEMP.MAX.CRIT}C for 5m)'
              opdata: 'Current value: {ITEM.LASTVALUE1}'
              priority: HIGH
            -
<<<<<<< HEAD
              uuid: 6787b416df5b48d4b1347cc61ebeb8d6
              expression: '{max(5m)}<{$BATTERY.TEMP.MIN.CRIT}'
=======
              expression: 'max(/Morningstar ProStar MPPT SNMP/temp.battery[batteryTemperature.0],5m)<{$BATTERY.TEMP.MIN.CRIT}'
>>>>>>> afed3e3c
              name: 'Temperature: Critically low battery temperature (below {$BATTERY.TEMP.MIN.WARN}C for 5m)'
              opdata: 'Current value: {ITEM.LASTVALUE1}'
              priority: HIGH
            -
<<<<<<< HEAD
              uuid: 2770941999264443abb21bcdaf778838
              expression: '{min(5m)}>{$BATTERY.TEMP.MAX.WARN}'
=======
              expression: 'min(/Morningstar ProStar MPPT SNMP/temp.battery[batteryTemperature.0],5m)>{$BATTERY.TEMP.MAX.WARN}'
>>>>>>> afed3e3c
              name: 'Temperature: High battery temperature (over {$BATTERY.TEMP.MAX.WARN}C for 5m)'
              opdata: 'Current value: {ITEM.LASTVALUE1}'
              priority: WARNING
              dependencies:
                -
                  name: 'Temperature: Critically high battery temperature (over {$BATTERY.TEMP.MAX.CRIT}C for 5m)'
                  expression: 'min(/Morningstar ProStar MPPT SNMP/temp.battery[batteryTemperature.0],5m)>{$BATTERY.TEMP.MAX.CRIT}'
            -
<<<<<<< HEAD
              uuid: 0e0b1b45f7a9490f8470fe4f79243c40
              expression: '{max(5m)}<{$BATTERY.TEMP.MIN.WARN}'
=======
              expression: 'max(/Morningstar ProStar MPPT SNMP/temp.battery[batteryTemperature.0],5m)<{$BATTERY.TEMP.MIN.WARN}'
>>>>>>> afed3e3c
              name: 'Temperature: Low battery temperature (below {$BATTERY.TEMP.MIN.WARN}C for 5m)'
              opdata: 'Current value: {ITEM.LASTVALUE1}'
              priority: WARNING
              dependencies:
                -
                  name: 'Temperature: Critically low battery temperature (below {$BATTERY.TEMP.MIN.WARN}C for 5m)'
                  expression: 'max(/Morningstar ProStar MPPT SNMP/temp.battery[batteryTemperature.0],5m)<{$BATTERY.TEMP.MIN.CRIT}'
        -
          uuid: 7d0cf28c0d334154971738df11775d1f
          name: 'Temperature: Heatsink'
          type: SNMP_AGENT
          snmp_oid: 1.3.6.1.4.1.33333.5.38.0
          key: 'temp.heatsink[heatsinkTemperature.0]'
          history: 7d
          value_type: FLOAT
          units: C
          description: |
            MIB: PROSTAR-MPPT
            Heatsink Temperature
             Description:Heatsink Temperature
             Scaling Factor:1.0
             Units:deg C
             Range:[-128, 127]
             Modbus address:0x001A
          tags:
            -
              tag: Application
              value: Temperature
      discovery_rules:
        -
          uuid: 1a21c30663c74c23b60e6ad72e228681
          name: 'Battery voltage discovery'
          type: DEPENDENT
          key: battery.voltage.discovery
          delay: '0'
          description: 'Discovery for battery voltage triggers'
          item_prototypes:
            -
              uuid: c02c73a349ec4a6b8557e142c4866148
              name: 'Battery: Voltage{#SINGLETON}'
              type: SNMP_AGENT
              snmp_oid: 1.3.6.1.4.1.33333.5.30.0
              key: 'battery.voltage[batteryTerminalVoltage.0{#SINGLETON}]'
              history: 7d
              value_type: FLOAT
              units: V
              description: |
                MIB: PROSTAR-MPPT
                Battery Terminal Voltage
                Description:Battery  Terminal Voltage
                Scaling Factor:1.0
                Units:V
                Range:[0.0, 80.0]
                Modbus address:0x0012
              tags:
                -
                  tag: Application
                  value: Battery
              trigger_prototypes:
                -
<<<<<<< HEAD
                  uuid: 035dd766f42d426c8fd97b4cc5d156e8
                  expression: '{min(5m)}>{#VOLTAGE.MAX.CRIT}'
=======
                  expression: 'min(/Morningstar ProStar MPPT SNMP/battery.voltage[batteryTerminalVoltage.0{#SINGLETON}],5m)>{#VOLTAGE.MAX.CRIT}'
>>>>>>> afed3e3c
                  name: 'Battery: Critically high battery voltage (over {#VOLTAGE.MAX.CRIT}V for 5m)'
                  opdata: 'Current value: {ITEM.LASTVALUE1}'
                  priority: HIGH
                -
<<<<<<< HEAD
                  uuid: 5584ae10c17e4947b6eb44c2fbc95be3
                  expression: '{max(5m)}<{#VOLTAGE.MIN.CRIT}'
=======
                  expression: 'max(/Morningstar ProStar MPPT SNMP/battery.voltage[batteryTerminalVoltage.0{#SINGLETON}],5m)<{#VOLTAGE.MIN.CRIT}'
>>>>>>> afed3e3c
                  name: 'Battery: Critically low battery voltage (below {#VOLTAGE.MIN.CRIT}V for 5m)'
                  opdata: 'Current value: {ITEM.LASTVALUE1}'
                  priority: HIGH
                -
<<<<<<< HEAD
                  uuid: 15c7181194494695a6cc139b90d6af70
                  expression: '{min(5m)}>{#VOLTAGE.MAX.WARN}'
=======
                  expression: 'min(/Morningstar ProStar MPPT SNMP/battery.voltage[batteryTerminalVoltage.0{#SINGLETON}],5m)>{#VOLTAGE.MAX.WARN}'
>>>>>>> afed3e3c
                  name: 'Battery: High battery voltage (over {#VOLTAGE.MAX.WARN}V for 5m)'
                  opdata: 'Current value: {ITEM.LASTVALUE1}'
                  priority: WARNING
                  dependencies:
                    -
                      name: 'Battery: Critically high battery voltage (over {#VOLTAGE.MAX.CRIT}V for 5m)'
                      expression: 'min(/Morningstar ProStar MPPT SNMP/battery.voltage[batteryTerminalVoltage.0{#SINGLETON}],5m)>{#VOLTAGE.MAX.CRIT}'
                -
<<<<<<< HEAD
                  uuid: 7eaea480277e41ec8bd21c771be4a0a5
                  expression: '{max(5m)}<{#VOLTAGE.MIN.WARN}'
=======
                  expression: 'max(/Morningstar ProStar MPPT SNMP/battery.voltage[batteryTerminalVoltage.0{#SINGLETON}],5m)<{#VOLTAGE.MIN.WARN}'
>>>>>>> afed3e3c
                  name: 'Battery: Low battery voltage (below {#VOLTAGE.MIN.WARN}V for 5m)'
                  opdata: 'Current value: {ITEM.LASTVALUE1}'
                  priority: WARNING
                  dependencies:
                    -
                      name: 'Battery: Critically low battery voltage (below {#VOLTAGE.MIN.CRIT}V for 5m)'
                      expression: 'max(/Morningstar ProStar MPPT SNMP/battery.voltage[batteryTerminalVoltage.0{#SINGLETON}],5m)<{#VOLTAGE.MIN.CRIT}'
          graph_prototypes:
            -
              uuid: 480e4c11060a4e34851b48bf7b9c5bb1
              name: 'Voltage: Battery/Load{#SINGLETON}'
              graph_items:
                -
                  drawtype: GRADIENT_LINE
                  color: 1A7C11
                  item:
                    host: 'Morningstar ProStar MPPT SNMP'
                    key: 'battery.voltage[batteryTerminalVoltage.0{#SINGLETON}]'
                -
                  sortorder: '1'
                  drawtype: GRADIENT_LINE
                  color: 2774A4
                  item:
                    host: 'Morningstar ProStar MPPT SNMP'
                    key: 'load.voltage[loadVoltage.0]'
          master_item:
            key: 'battery.voltage.discovery[batteryTerminalVoltage.0]'
          preprocessing:
            -
              type: JAVASCRIPT
              parameters:
                - |
                  var v_range = [
                        [[0, 18], [12, 15, 11.5, 15.5]],
                        [[18, 36], [24, 30, 23, 31]],
                        [[36, 99], [48, 60, 46, 62]],
                    ],
                    result = [];
                  
                  for (var idx in v_range) {
                      if (v_range[idx][0][0] < value && value <= v_range[idx][0][1]) {
                          result = [{
                              '{#VOLTAGE.MIN.WARN}': parseInt({$VOLTAGE.MIN.WARN}) || v_range[idx][1][0],
                              '{#VOLTAGE.MAX.WARN}': parseInt({$VOLTAGE.MAX.WARN}) || v_range[idx][1][1],
                              '{#VOLTAGE.MIN.CRIT}': parseInt({$VOLTAGE.MIN.CRIT}) || v_range[idx][1][2],
                              '{#VOLTAGE.MAX.CRIT}': parseInt({$VOLTAGE.MAX.CRIT}) || v_range[idx][1][3],
                              '{#SINGLETON}': ''
                          }];
                          break;
                      }
                  }
                  
                  return JSON.stringify(result);
      macros:
        -
          macro: '{$BATTERY.TEMP.MAX.CRIT}'
          value: '60'
          description: 'Battery high temperature critical value'
        -
          macro: '{$BATTERY.TEMP.MAX.WARN}'
          value: '45'
          description: 'Battery high temperature warning value'
        -
          macro: '{$BATTERY.TEMP.MIN.CRIT}'
          value: '-20'
          description: 'Battery low temperature critical value'
        -
          macro: '{$BATTERY.TEMP.MIN.WARN}'
          value: '0'
          description: 'Battery low temperature warning value'
        -
          macro: '{$CHARGE.STATE.CRIT}'
          value: '4'
          description: fault
        -
          macro: '{$CHARGE.STATE.WARN}'
          value: '2'
          description: disconnect
        -
          macro: '{$LOAD.STATE.CRIT:"fault"}'
          value: '4'
          description: fault
        -
          macro: '{$LOAD.STATE.CRIT:"lvd"}'
          value: '3'
          description: lvd
        -
          macro: '{$LOAD.STATE.WARN:"disconnect"}'
          value: '5'
          description: disconnect
        -
          macro: '{$LOAD.STATE.WARN:"lvdWarning"}'
          value: '2'
          description: lvdWarning
        -
          macro: '{$LOAD.STATE.WARN:"override"}'
          value: '7'
          description: override
        -
          macro: '{$VOLTAGE.MAX.CRIT}'
        -
          macro: '{$VOLTAGE.MAX.WARN}'
        -
          macro: '{$VOLTAGE.MIN.CRIT}'
        -
          macro: '{$VOLTAGE.MIN.WARN}'
      valuemaps:
        -
          uuid: 1703c3aeb1b24641821e1c6d2cb4c8b7
          name: 'ProStar MPPT charge state'
          mappings:
            -
              value: '0'
              newvalue: Start
            -
              value: '1'
              newvalue: NightCheck
            -
              value: '2'
              newvalue: Disconnect
            -
              value: '3'
              newvalue: Night
            -
              value: '4'
              newvalue: Fault
            -
              value: '5'
              newvalue: BulkMppt
            -
              value: '6'
              newvalue: Absorption
            -
              value: '7'
              newvalue: Float
            -
              value: '8'
              newvalue: Equalize
            -
              value: '9'
              newvalue: Slave
            -
              value: '10'
              newvalue: Fixed
        -
          uuid: b5403a0805a54b9294f69a1e11a438b1
          name: 'ProStar MPPT load state'
          mappings:
            -
              value: '0'
              newvalue: Start
            -
              value: '1'
              newvalue: Normal
            -
              value: '2'
              newvalue: LvdWarning
            -
              value: '3'
              newvalue: Lvd
            -
              value: '4'
              newvalue: Fault
            -
              value: '5'
              newvalue: Disconnect
            -
              value: '6'
              newvalue: NormalOff
            -
              value: '7'
              newvalue: Override
            -
              value: '8'
              newvalue: NotUsed
  graphs:
    -
      uuid: 0662dc480c2b487e9f9afc389166a15b
      name: 'Array: Voltage'
      graph_items:
        -
          drawtype: GRADIENT_LINE
          color: 1A7C11
          item:
            host: 'Morningstar ProStar MPPT SNMP'
            key: 'array.sweep_vmp[arrayVmp.0]'
        -
          sortorder: '1'
          drawtype: GRADIENT_LINE
          color: 2774A4
          item:
            host: 'Morningstar ProStar MPPT SNMP'
            key: 'array.sweep_voc[arrayVoc.0]'
        -
          sortorder: '2'
          drawtype: GRADIENT_LINE
          color: F63100
          item:
            host: 'Morningstar ProStar MPPT SNMP'
            key: 'array.voltage[arrayVoltage.0]'
    -
      uuid: 94bbfd8a60a8412998ff617011db9372
      name: 'Current: Charge/Load'
      graph_items:
        -
          drawtype: GRADIENT_LINE
          color: 1A7C11
          item:
            host: 'Morningstar ProStar MPPT SNMP'
            key: 'charge.current[chargeCurrent.0]'
        -
          sortorder: '1'
          drawtype: GRADIENT_LINE
          color: 2774A4
          item:
            host: 'Morningstar ProStar MPPT SNMP'
            key: 'load.current[loadCurrent.0]'
    -
      uuid: 02652b1251244702bf28f691e72ba27e
      name: 'Temperature: Ambient/Battery/Heatsink'
      graph_items:
        -
          drawtype: GRADIENT_LINE
          color: 1A7C11
          item:
            host: 'Morningstar ProStar MPPT SNMP'
            key: 'temp.ambient[ambientTemperature.0]'
        -
          sortorder: '1'
          drawtype: GRADIENT_LINE
          color: 2774A4
          item:
            host: 'Morningstar ProStar MPPT SNMP'
            key: 'temp.battery[batteryTemperature.0]'
        -
          sortorder: '2'
          drawtype: GRADIENT_LINE
          color: F63100
          item:
            host: 'Morningstar ProStar MPPT SNMP'
            key: 'temp.heatsink[heatsinkTemperature.0]'<|MERGE_RESOLUTION|>--- conflicted
+++ resolved
@@ -3,11 +3,9 @@
   date: '2021-05-09T00:00:00Z'
   groups:
     -
-      uuid: 57b7ae836ca64446ba2c296389c009b7
       name: Templates/Modules
   templates:
     -
-      uuid: b84324c2a40a496dbbb379bbf5dde8d5
       template: 'Morningstar ProStar MPPT SNMP'
       name: 'Morningstar ProStar MPPT SNMP'
       description: |
@@ -20,7 +18,6 @@
           name: Templates/Modules
       items:
         -
-          uuid: a517a7aafbab426eb6ced8d5f57c1fa4
           name: 'Array: Sweep Pmax'
           type: SNMP_AGENT
           snmp_oid: 1.3.6.1.4.1.33333.5.64.0
@@ -41,7 +38,6 @@
               tag: Application
               value: Array
         -
-          uuid: 7714c76013e341f8b6753cc5a50a960f
           name: 'Array: Sweep Vmp'
           type: SNMP_AGENT
           snmp_oid: 1.3.6.1.4.1.33333.5.63.0
@@ -62,7 +58,6 @@
               tag: Application
               value: Array
         -
-          uuid: 379ab969ad784968a1090ff98f5801ff
           name: 'Array: Sweep Voc'
           type: SNMP_AGENT
           snmp_oid: 1.3.6.1.4.1.33333.5.65.0
@@ -83,7 +78,6 @@
               tag: Application
               value: Array
         -
-          uuid: 41a1118e1be3417daa79faace733d861
           name: 'Array: Voltage'
           type: SNMP_AGENT
           snmp_oid: 1.3.6.1.4.1.33333.5.31.0
@@ -104,7 +98,6 @@
               tag: Application
               value: Array
         -
-          uuid: fe5c3b724e894573acdaf522a2213adb
           name: 'Battery: Battery Voltage discovery'
           type: SNMP_AGENT
           snmp_oid: 1.3.6.1.4.1.33333.5.30.0
@@ -119,7 +112,6 @@
               tag: Application
               value: 'Zabbix raw items'
         -
-          uuid: ed1d54fce0904b7c9d0895a094f55108
           name: 'Battery: Charge Current'
           type: SNMP_AGENT
           snmp_oid: 1.3.6.1.4.1.33333.5.33.0
@@ -140,7 +132,6 @@
               tag: Application
               value: Battery
         -
-          uuid: 1b1b61995c0d4d89a7f9ad4e14c3541f
           name: 'Battery: Charge State'
           type: SNMP_AGENT
           snmp_oid: 1.3.6.1.4.1.33333.5.45.0
@@ -177,22 +168,12 @@
               value: Battery
           triggers:
             -
-<<<<<<< HEAD
-              uuid: d3ea5d7459434acf9f80afa7c5bf482d
-              expression: '{last()}={$CHARGE.STATE.CRIT}'
-=======
               expression: 'last(/Morningstar ProStar MPPT SNMP/charge.state[chargeState.0])={$CHARGE.STATE.CRIT}'
->>>>>>> afed3e3c
               name: 'Battery: Device charge in critical state'
               opdata: 'Current value: {ITEM.LASTVALUE1}'
               priority: HIGH
             -
-<<<<<<< HEAD
-              uuid: 720a469d0ef34cd1b17580adbf3385e1
-              expression: '{last()}={$CHARGE.STATE.WARN}'
-=======
               expression: 'last(/Morningstar ProStar MPPT SNMP/charge.state[chargeState.0])={$CHARGE.STATE.WARN}'
->>>>>>> afed3e3c
               name: 'Battery: Device charge in warning state'
               opdata: 'Current value: {ITEM.LASTVALUE1}'
               priority: WARNING
@@ -201,7 +182,6 @@
                   name: 'Battery: Device charge in critical state'
                   expression: 'last(/Morningstar ProStar MPPT SNMP/charge.state[chargeState.0])={$CHARGE.STATE.CRIT}'
         -
-          uuid: 009eb72ff6674da49d1dd85a6f9459cf
           name: 'Counter: Charge Amp-hours'
           type: SNMP_AGENT
           snmp_oid: 1.3.6.1.4.1.33333.5.49.0
@@ -227,7 +207,6 @@
               tag: Application
               value: Counter
         -
-          uuid: 4a53a2211a1249d59369ad65762ffe47
           name: 'Counter: Charge KW-hours'
           type: SNMP_AGENT
           snmp_oid: 1.3.6.1.4.1.33333.5.51.0
@@ -248,7 +227,6 @@
               tag: Application
               value: Counter
         -
-          uuid: c72ef851c2d240c9835c1703cec49fd6
           name: 'Counter: Load Amp-hours'
           type: SNMP_AGENT
           snmp_oid: 1.3.6.1.4.1.33333.5.56.0
@@ -273,7 +251,6 @@
               tag: Application
               value: Counter
         -
-          uuid: 29a7d76472fb4025bc78fbeab273e955
           name: 'Load: Current'
           type: SNMP_AGENT
           snmp_oid: 1.3.6.1.4.1.33333.5.34.0
@@ -294,7 +271,6 @@
               tag: Application
               value: Load
         -
-          uuid: ae927b5cba5b43f5a2136fd3ee71b63d
           name: 'Load: State'
           type: SNMP_AGENT
           snmp_oid: 1.3.6.1.4.1.33333.5.53.0
@@ -329,22 +305,12 @@
               value: Load
           triggers:
             -
-<<<<<<< HEAD
-              uuid: fc9d41be81e4465dad28e10d26900eb6
-              expression: '{last()}={$LOAD.STATE.CRIT:"lvd"} or {last()}={$LOAD.STATE.CRIT:"fault"}'
-=======
               expression: 'last(/Morningstar ProStar MPPT SNMP/load.state[loadState.0])={$LOAD.STATE.CRIT:"lvd"} or last(/Morningstar ProStar MPPT SNMP/load.state[loadState.0])={$LOAD.STATE.CRIT:"fault"}'
->>>>>>> afed3e3c
               name: 'Load: Device load in critical state'
               opdata: 'Current value: {ITEM.LASTVALUE1}'
               priority: HIGH
             -
-<<<<<<< HEAD
-              uuid: ce0cc3926d5d4e49b0cc2665adb50be7
-              expression: '{last()}={$LOAD.STATE.WARN:"lvdWarning"}  or {last()}={$LOAD.STATE.WARN:"override"}'
-=======
               expression: 'last(/Morningstar ProStar MPPT SNMP/load.state[loadState.0])={$LOAD.STATE.WARN:"lvdWarning"}  or last(/Morningstar ProStar MPPT SNMP/load.state[loadState.0])={$LOAD.STATE.WARN:"override"}'
->>>>>>> afed3e3c
               name: 'Load: Device load in warning state'
               opdata: 'Current value: {ITEM.LASTVALUE1}'
               priority: WARNING
@@ -353,7 +319,6 @@
                   name: 'Load: Device load in critical state'
                   expression: 'last(/Morningstar ProStar MPPT SNMP/load.state[loadState.0])={$LOAD.STATE.CRIT:"lvd"} or last(/Morningstar ProStar MPPT SNMP/load.state[loadState.0])={$LOAD.STATE.CRIT:"fault"}'
         -
-          uuid: 47894752dd1d41f1aa882387acf6dc3a
           name: 'Load: Voltage'
           type: SNMP_AGENT
           snmp_oid: 1.3.6.1.4.1.33333.5.32.0
@@ -374,7 +339,6 @@
               tag: Application
               value: Load
         -
-          uuid: d44cb5d7db31402dae79275a9148817d
           name: 'Status: Alarms'
           type: SNMP_AGENT
           snmp_oid: 1.3.6.1.4.1.33333.5.59.0
@@ -441,257 +405,131 @@
               value: Status
           triggers:
             -
-<<<<<<< HEAD
-              uuid: 43f9e678fb2c45bdbffa5b448b78dd0b
-              expression: '{count(#3,"arrayCurrentOffset","like")}=2'
-=======
               expression: 'count(/Morningstar ProStar MPPT SNMP/status.alarms[alarms.0],#3,"like","arrayCurrentOffset")=2'
->>>>>>> afed3e3c
               name: 'Status: Device has "arrayCurrentOffset" alarm flag'
               opdata: 'Current value: {ITEM.LASTVALUE1}'
               priority: WARNING
             -
-<<<<<<< HEAD
-              uuid: 636dfdb03caa495b82527bf5d0717930
-              expression: '{count(#3,"batterySenseDisconnected","like")}=2'
-=======
               expression: 'count(/Morningstar ProStar MPPT SNMP/status.alarms[alarms.0],#3,"like","batterySenseDisconnected")=2'
->>>>>>> afed3e3c
               name: 'Status: Device has "batterySenseDisconnected" alarm flag'
               opdata: 'Current value: {ITEM.LASTVALUE1}'
               priority: WARNING
             -
-<<<<<<< HEAD
-              uuid: 776e48674d084dc29b5f8c12663ddde9
-              expression: '{count(#3,"batterySenseOutOfRange","like")}=2'
-=======
               expression: 'count(/Morningstar ProStar MPPT SNMP/status.alarms[alarms.0],#3,"like","batterySenseOutOfRange")=2'
->>>>>>> afed3e3c
               name: 'Status: Device has "batterySenseOutOfRange" alarm flag'
               opdata: 'Current value: {ITEM.LASTVALUE1}'
               priority: WARNING
             -
-<<<<<<< HEAD
-              uuid: b6a19d5d9a284f43adc23a31e839d559
-              expression: '{count(#3,"controllerReset","like")}=2'
-=======
               expression: 'count(/Morningstar ProStar MPPT SNMP/status.alarms[alarms.0],#3,"like","controllerReset")=2'
->>>>>>> afed3e3c
               name: 'Status: Device has "controllerReset" alarm flag'
               opdata: 'Current value: {ITEM.LASTVALUE1}'
               priority: WARNING
             -
-<<<<<<< HEAD
-              uuid: 98290371463a4676afa829f0a9043ddb
-              expression: '{count(#3,"currentLimit","like")}=2'
-=======
               expression: 'count(/Morningstar ProStar MPPT SNMP/status.alarms[alarms.0],#3,"like","currentLimit")=2'
->>>>>>> afed3e3c
               name: 'Status: Device has "currentLimit" alarm flag'
               opdata: 'Current value: {ITEM.LASTVALUE1}'
               priority: WARNING
             -
-<<<<<<< HEAD
-              uuid: 36918f4867ff4a96bc316029263fbb9f
-              expression: '{count(#3,"currentMeasurementError","like")}=2'
-=======
               expression: 'count(/Morningstar ProStar MPPT SNMP/status.alarms[alarms.0],#3,"like","currentMeasurementError")=2'
->>>>>>> afed3e3c
               name: 'Status: Device has "currentMeasurementError" alarm flag'
               opdata: 'Current value: {ITEM.LASTVALUE1}'
               priority: WARNING
             -
-<<<<<<< HEAD
-              uuid: 6cdfa82b54644ec090d58eba16895c9e
-              expression: '{count(#3,"eepromAccessFailure","like")}=2'
-=======
               expression: 'count(/Morningstar ProStar MPPT SNMP/status.alarms[alarms.0],#3,"like","eepromAccessFailure")=2'
->>>>>>> afed3e3c
               name: 'Status: Device has "eepromAccessFailure" alarm flag'
               opdata: 'Current value: {ITEM.LASTVALUE1}'
               priority: WARNING
             -
-<<<<<<< HEAD
-              uuid: 5891cb8556964482b141f376333e8809
-              expression: '{count(#3,"fp10SupplyOutOfRange","like")}=2'
-=======
               expression: 'count(/Morningstar ProStar MPPT SNMP/status.alarms[alarms.0],#3,"like","fp10SupplyOutOfRange")=2'
->>>>>>> afed3e3c
               name: 'Status: Device has "fp10SupplyOutOfRange" alarm flag'
               opdata: 'Current value: {ITEM.LASTVALUE1}'
               priority: WARNING
             -
-<<<<<<< HEAD
-              uuid: 58bee7e9d0824481ad78f59703e17530
-              expression: '{count(#3,"heatsinkTempLimit","like")}=2'
-=======
               expression: 'count(/Morningstar ProStar MPPT SNMP/status.alarms[alarms.0],#3,"like","heatsinkTempLimit")=2'
->>>>>>> afed3e3c
               name: 'Status: Device has "heatsinkTempLimit" alarm flag'
               opdata: 'Current value: {ITEM.LASTVALUE1}'
               priority: WARNING
             -
-<<<<<<< HEAD
-              uuid: 104ef9493a7f48cca0a4a0fdc2f8deb4
-              expression: '{count(#3,"heatsinkTempSensorOpen","like")}=2'
-=======
               expression: 'count(/Morningstar ProStar MPPT SNMP/status.alarms[alarms.0],#3,"like","heatsinkTempSensorOpen")=2'
->>>>>>> afed3e3c
               name: 'Status: Device has "heatsinkTempSensorOpen" alarm flag'
               opdata: 'Current value: {ITEM.LASTVALUE1}'
               priority: WARNING
             -
-<<<<<<< HEAD
-              uuid: 4bda2f7b2e4e4d688dad5d11b6b6a252
-              expression: '{count(#3,"heatsinkTempSensorShorted","like")}=2'
-=======
               expression: 'count(/Morningstar ProStar MPPT SNMP/status.alarms[alarms.0],#3,"like","heatsinkTempSensorShorted")=2'
->>>>>>> afed3e3c
               name: 'Status: Device has "heatsinkTempSensorShorted" alarm flag'
               opdata: 'Current value: {ITEM.LASTVALUE1}'
               priority: WARNING
             -
-<<<<<<< HEAD
-              uuid: 4a1291c503c646a98426ed37f84619b6
-              expression: '{count(#3,"hightInputVoltageLimit","like")}=2'
-=======
               expression: 'count(/Morningstar ProStar MPPT SNMP/status.alarms[alarms.0],#3,"like","hightInputVoltageLimit")=2'
->>>>>>> afed3e3c
               name: 'Status: Device has "hightInputVoltageLimit" alarm flag'
               opdata: 'Current value: {ITEM.LASTVALUE1}'
               priority: WARNING
             -
-<<<<<<< HEAD
-              uuid: b47d4ded252049ba95ddacf5f35b69d6
-              expression: '{count(#3,"inductorTempLimit","like")}=2'
-=======
               expression: 'count(/Morningstar ProStar MPPT SNMP/status.alarms[alarms.0],#3,"like","inductorTempLimit")=2'
->>>>>>> afed3e3c
               name: 'Status: Device has "inductorTempLimit" alarm flag'
               opdata: 'Current value: {ITEM.LASTVALUE1}'
               priority: WARNING
             -
-<<<<<<< HEAD
-              uuid: 474d279f626749f18a1904b8c22f8010
-              expression: '{count(#3,"inductorTempSensorOpen","like")}=2'
-=======
               expression: 'count(/Morningstar ProStar MPPT SNMP/status.alarms[alarms.0],#3,"like","inductorTempSensorOpen")=2'
->>>>>>> afed3e3c
               name: 'Status: Device has "inductorTempSensorOpen" alarm flag'
               opdata: 'Current value: {ITEM.LASTVALUE1}'
               priority: WARNING
             -
-<<<<<<< HEAD
-              uuid: 98c8cbce2b9b4119adaa66f46f90112d
-              expression: '{count(#3,"inductorTempSensorShorted","like")}=2'
-=======
               expression: 'count(/Morningstar ProStar MPPT SNMP/status.alarms[alarms.0],#3,"like","inductorTempSensorShorted")=2'
->>>>>>> afed3e3c
               name: 'Status: Device has "inductorTempSensorShorted" alarm flag'
               opdata: 'Current value: {ITEM.LASTVALUE1}'
               priority: WARNING
             -
-<<<<<<< HEAD
-              uuid: 335123fa6ef94f07b1cc7cc1d9519375
-              expression: '{count(#3,"loadCurrentOffset","like")}=2'
-=======
               expression: 'count(/Morningstar ProStar MPPT SNMP/status.alarms[alarms.0],#3,"like","loadCurrentOffset")=2'
->>>>>>> afed3e3c
               name: 'Status: Device has "loadCurrentOffset" alarm flag'
               opdata: 'Current value: {ITEM.LASTVALUE1}'
               priority: WARNING
             -
-<<<<<<< HEAD
-              uuid: 5b35e9d34cdc4ca2a00c3997622fffbe
-              expression: '{count(#3,"loadLvd","like")}=2'
-=======
               expression: 'count(/Morningstar ProStar MPPT SNMP/status.alarms[alarms.0],#3,"like","loadLvd")=2'
->>>>>>> afed3e3c
               name: 'Status: Device has "loadLvd" alarm flag'
               opdata: 'Current value: {ITEM.LASTVALUE1}'
               priority: WARNING
             -
-<<<<<<< HEAD
-              uuid: e1f8f4106e554ec2ae3a7ae06d6f1f46
-              expression: '{count(#3,"logTimeout","like")}=2'
-=======
               expression: 'count(/Morningstar ProStar MPPT SNMP/status.alarms[alarms.0],#3,"like","logTimeout")=2'
->>>>>>> afed3e3c
               name: 'Status: Device has "logTimeout" alarm flag'
               opdata: 'Current value: {ITEM.LASTVALUE1}'
               priority: WARNING
             -
-<<<<<<< HEAD
-              uuid: c41498d355c845099b9d18c1727b592d
-              expression: '{count(#3,"mosfetOpen","like")}=2'
-=======
               expression: 'count(/Morningstar ProStar MPPT SNMP/status.alarms[alarms.0],#3,"like","mosfetOpen")=2'
->>>>>>> afed3e3c
               name: 'Status: Device has "mosfetOpen" alarm flag'
               opdata: 'Current value: {ITEM.LASTVALUE1}'
               priority: WARNING
             -
-<<<<<<< HEAD
-              uuid: fff82e6b11d044a3844d6195e3ce960f
-              expression: '{count(#3,"p12SupplyOutOfRange","like")}=2'
-=======
               expression: 'count(/Morningstar ProStar MPPT SNMP/status.alarms[alarms.0],#3,"like","p12SupplyOutOfRange")=2'
->>>>>>> afed3e3c
               name: 'Status: Device has "p12SupplyOutOfRange" alarm flag'
               opdata: 'Current value: {ITEM.LASTVALUE1}'
               priority: WARNING
             -
-<<<<<<< HEAD
-              uuid: 5e94f7de4a86403895dadc69113c33da
-              expression: '{count(#3,"p33SupplyOutOfRange","like")}=2'
-=======
               expression: 'count(/Morningstar ProStar MPPT SNMP/status.alarms[alarms.0],#3,"like","p33SupplyOutOfRange")=2'
->>>>>>> afed3e3c
               name: 'Status: Device has "p33SupplyOutOfRange" alarm flag'
               opdata: 'Current value: {ITEM.LASTVALUE1}'
               priority: WARNING
             -
-<<<<<<< HEAD
-              uuid: 521ed5c8631f4f49b2d05ca01248f8fb
-              expression: '{count(#3,"rtsDisconnected","like")}=2'
-=======
               expression: 'count(/Morningstar ProStar MPPT SNMP/status.alarms[alarms.0],#3,"like","rtsDisconnected")=2'
->>>>>>> afed3e3c
               name: 'Status: Device has "rtsDisconnected" alarm flag'
               opdata: 'Current value: {ITEM.LASTVALUE1}'
               priority: WARNING
             -
-<<<<<<< HEAD
-              uuid: 5d2b305e254e4e3ba7a50dbc64eee0a1
-              expression: '{count(#3,"rtsShorted","like")}=2'
-=======
               expression: 'count(/Morningstar ProStar MPPT SNMP/status.alarms[alarms.0],#3,"like","rtsShorted")=2'
->>>>>>> afed3e3c
               name: 'Status: Device has "rtsShorted" alarm flag'
               opdata: 'Current value: {ITEM.LASTVALUE1}'
               priority: WARNING
             -
-<<<<<<< HEAD
-              uuid: 46ef3269b9a044f498054b103c871ac5
-              expression: '{count(#3,"tb5v","like")}=2'
-=======
               expression: 'count(/Morningstar ProStar MPPT SNMP/status.alarms[alarms.0],#3,"like","tb5v")=2'
->>>>>>> afed3e3c
               name: 'Status: Device has "tb5v" alarm flag'
               opdata: 'Current value: {ITEM.LASTVALUE1}'
               priority: WARNING
             -
-<<<<<<< HEAD
-              uuid: dfb81d902fe94e9eab81bbf393b69400
-              expression: '{count(#3,"uncalibrated","like")}=2'
-=======
               expression: 'count(/Morningstar ProStar MPPT SNMP/status.alarms[alarms.0],#3,"like","uncalibrated")=2'
->>>>>>> afed3e3c
               name: 'Status: Device has "uncalibrated" alarm flag'
               opdata: 'Current value: {ITEM.LASTVALUE1}'
               priority: WARNING
         -
-          uuid: 8fbb5c650fa040c892a1d10a17fbbf14
           name: 'Status: Array Faults'
           type: SNMP_AGENT
           snmp_oid: 1.3.6.1.4.1.33333.5.46.0
@@ -743,127 +581,66 @@
               value: Status
           triggers:
             -
-<<<<<<< HEAD
-              uuid: 25da0c428fa047dab11aab8b1b995c84
-              expression: '{count(#3,"arrayHvd","like")}=2'
-=======
               expression: 'count(/Morningstar ProStar MPPT SNMP/status.array_faults[arrayFaults.0],#3,"like","arrayHvd")=2'
->>>>>>> afed3e3c
               name: 'Status: Device has "arrayHvd" array faults flag'
               opdata: 'Current value: {ITEM.LASTVALUE1}'
               priority: HIGH
             -
-<<<<<<< HEAD
-              uuid: 35e908df143f41ab9f6d67892b9fa118
-              expression: '{count(#3,"batteryHvd","like")}=2'
-=======
               expression: 'count(/Morningstar ProStar MPPT SNMP/status.array_faults[arrayFaults.0],#3,"like","batteryHvd")=2'
->>>>>>> afed3e3c
               name: 'Status: Device has "batteryHvd" array faults flag'
               opdata: 'Current value: {ITEM.LASTVALUE1}'
               priority: HIGH
             -
-<<<<<<< HEAD
-              uuid: 6b13b50b03364616ba22f77374c13064
-              expression: '{count(#3,"batteryLowVoltageDisconnect","like")}=2'
-=======
               expression: 'count(/Morningstar ProStar MPPT SNMP/status.array_faults[arrayFaults.0],#3,"like","batteryLowVoltageDisconnect")=2'
->>>>>>> afed3e3c
               name: 'Status: Device has "batteryLowVoltageDisconnect" array faults flag'
               opdata: 'Current value: {ITEM.LASTVALUE1}'
               priority: HIGH
             -
-<<<<<<< HEAD
-              uuid: 2631e7dd9aa7450b9a43476c45670b52
-              expression: '{count(#3,"customSettingsEdit","like")}=2'
-=======
               expression: 'count(/Morningstar ProStar MPPT SNMP/status.array_faults[arrayFaults.0],#3,"like","customSettingsEdit")=2'
->>>>>>> afed3e3c
               name: 'Status: Device has "customSettingsEdit" array faults flag'
               opdata: 'Current value: {ITEM.LASTVALUE1}'
               priority: HIGH
             -
-<<<<<<< HEAD
-              uuid: a2d5e805d1484d8984c2e190080d2864
-              expression: '{count(#3,"dipSwitchChanged","like")}=2'
-=======
               expression: 'count(/Morningstar ProStar MPPT SNMP/status.array_faults[arrayFaults.0],#3,"like","dipSwitchChanged")=2'
->>>>>>> afed3e3c
               name: 'Status: Device has "dipSwitchChanged" array faults flag'
               opdata: 'Current value: {ITEM.LASTVALUE1}'
               priority: HIGH
             -
-<<<<<<< HEAD
-              uuid: 22a69c3be34d4a0ca5214ab8df74e227
-              expression: '{count(#3,"localTempSensorDamaged","like")}=2'
-=======
               expression: 'count(/Morningstar ProStar MPPT SNMP/status.array_faults[arrayFaults.0],#3,"like","localTempSensorDamaged")=2'
->>>>>>> afed3e3c
               name: 'Status: Device has "localTempSensorDamaged" array faults flag'
               opdata: 'Current value: {ITEM.LASTVALUE1}'
               priority: HIGH
             -
-<<<<<<< HEAD
-              uuid: b25b65f451424194b631af95bd3489b8
-              expression: '{count(#3,"mosfetSShorted","like")}=2'
-=======
               expression: 'count(/Morningstar ProStar MPPT SNMP/status.array_faults[arrayFaults.0],#3,"like","mosfetSShorted")=2'
->>>>>>> afed3e3c
               name: 'Status: Device has "mosfetSShorted" array faults flag'
               opdata: 'Current value: {ITEM.LASTVALUE1}'
               priority: HIGH
             -
-<<<<<<< HEAD
-              uuid: c75338747a0a4790b21f99544f2cbfcf
-              expression: '{count(#3,"overcurrent","like")}=2'
-=======
               expression: 'count(/Morningstar ProStar MPPT SNMP/status.array_faults[arrayFaults.0],#3,"like","overcurrent")=2'
->>>>>>> afed3e3c
               name: 'Status: Device has "overcurrent" array faults flag'
               opdata: 'Current value: {ITEM.LASTVALUE1}'
               priority: HIGH
             -
-<<<<<<< HEAD
-              uuid: 032eedcb1f2b4506a1f897520e34ebda
-              expression: '{count(#3,"rtsNoLongerValid","like")}=2'
-=======
               expression: 'count(/Morningstar ProStar MPPT SNMP/status.array_faults[arrayFaults.0],#3,"like","rtsNoLongerValid")=2'
->>>>>>> afed3e3c
               name: 'Status: Device has "rtsNoLongerValid" array faults flag'
               opdata: 'Current value: {ITEM.LASTVALUE1}'
               priority: HIGH
             -
-<<<<<<< HEAD
-              uuid: 060582622a5a4749a9399d437765d7f2
-              expression: '{count(#3,"rtsShorted","like")}=2'
-=======
               expression: 'count(/Morningstar ProStar MPPT SNMP/status.array_faults[arrayFaults.0],#3,"like","rtsShorted")=2'
->>>>>>> afed3e3c
               name: 'Status: Device has "rtsShorted" array faults flag'
               opdata: 'Current value: {ITEM.LASTVALUE1}'
               priority: HIGH
             -
-<<<<<<< HEAD
-              uuid: a0930c996aaa42389a4502e539aca238
-              expression: '{count(#3,"slaveTimeout","like")}=2'
-=======
               expression: 'count(/Morningstar ProStar MPPT SNMP/status.array_faults[arrayFaults.0],#3,"like","slaveTimeout")=2'
->>>>>>> afed3e3c
               name: 'Status: Device has "slaveTimeout" array faults flag'
               opdata: 'Current value: {ITEM.LASTVALUE1}'
               priority: HIGH
             -
-<<<<<<< HEAD
-              uuid: c27a1c60670c49ac904ddc4cbb7acc8b
-              expression: '{count(#3,"software","like")}=2'
-=======
               expression: 'count(/Morningstar ProStar MPPT SNMP/status.array_faults[arrayFaults.0],#3,"like","software")=2'
->>>>>>> afed3e3c
               name: 'Status: Device has "software" array faults flag'
               opdata: 'Current value: {ITEM.LASTVALUE1}'
               priority: HIGH
         -
-          uuid: fb4d2147a8224b599ad908eca1b019e4
           name: 'Status: Load Faults'
           type: SNMP_AGENT
           snmp_oid: 1.3.6.1.4.1.33333.5.54.0
@@ -911,87 +688,46 @@
               value: Status
           triggers:
             -
-<<<<<<< HEAD
-              uuid: 8d51c998278d467db64754ade6a165ab
-              expression: '{count(#3,"customSettingsEdit","like")}=2'
-=======
               expression: 'count(/Morningstar ProStar MPPT SNMP/status.load_faults[loadFaults.0],#3,"like","customSettingsEdit")=2'
->>>>>>> afed3e3c
               name: 'Status: Device has "customSettingsEdit" load faults flag'
               opdata: 'Current value: {ITEM.LASTVALUE1}'
               priority: HIGH
             -
-<<<<<<< HEAD
-              uuid: eceef43651b1402896b6483fe9339c31
-              expression: '{count(#3,"dipSwitchChanged","like")}=2'
-=======
               expression: 'count(/Morningstar ProStar MPPT SNMP/status.load_faults[loadFaults.0],#3,"like","dipSwitchChanged")=2'
->>>>>>> afed3e3c
               name: 'Status: Device has "dipSwitchChanged" load faults flag'
               opdata: 'Current value: {ITEM.LASTVALUE1}'
               priority: HIGH
             -
-<<<<<<< HEAD
-              uuid: 6d92ee2063c74d32aca7a412e8513a4b
-              expression: '{count(#3,"externalShortCircuit","like")}=2'
-=======
               expression: 'count(/Morningstar ProStar MPPT SNMP/status.load_faults[loadFaults.0],#3,"like","externalShortCircuit")=2'
->>>>>>> afed3e3c
               name: 'Status: Device has "externalShortCircuit" load faults flag'
               opdata: 'Current value: {ITEM.LASTVALUE1}'
               priority: HIGH
             -
-<<<<<<< HEAD
-              uuid: 103c037a5923487fbc6b7d08c2389a8e
-              expression: '{count(#3,"highTempDisconnect","like")}=2'
-=======
               expression: 'count(/Morningstar ProStar MPPT SNMP/status.load_faults[loadFaults.0],#3,"like","highTempDisconnect")=2'
->>>>>>> afed3e3c
               name: 'Status: Device has "highTempDisconnect" load faults flag'
               opdata: 'Current value: {ITEM.LASTVALUE1}'
               priority: HIGH
             -
-<<<<<<< HEAD
-              uuid: ac4e3d2f316e4d9f8834e69edc234305
-              expression: '{count(#3,"loadHvd","like")}=2'
-=======
               expression: 'count(/Morningstar ProStar MPPT SNMP/status.load_faults[loadFaults.0],#3,"like","loadHvd")=2'
->>>>>>> afed3e3c
               name: 'Status: Device has "loadHvd" load faults flag'
               opdata: 'Current value: {ITEM.LASTVALUE1}'
               priority: HIGH
             -
-<<<<<<< HEAD
-              uuid: 72c97addc587482eb9dcec8715bc5c1f
-              expression: '{count(#3,"mosfetShorted","like")}=2'
-=======
               expression: 'count(/Morningstar ProStar MPPT SNMP/status.load_faults[loadFaults.0],#3,"like","mosfetShorted")=2'
->>>>>>> afed3e3c
               name: 'Status: Device has "mosfetShorted" load faults flag'
               opdata: 'Current value: {ITEM.LASTVALUE1}'
               priority: HIGH
             -
-<<<<<<< HEAD
-              uuid: fda7d8595e264455a01413a8d6f01513
-              expression: '{count(#3,"overcurrent","like")}=2'
-=======
               expression: 'count(/Morningstar ProStar MPPT SNMP/status.load_faults[loadFaults.0],#3,"like","overcurrent")=2'
->>>>>>> afed3e3c
               name: 'Status: Device has "overcurrent" load faults flag'
               opdata: 'Current value: {ITEM.LASTVALUE1}'
               priority: HIGH
             -
-<<<<<<< HEAD
-              uuid: 3f829e0420a44eb6a53c582ef9cda7cc
-              expression: '{count(#3,"software","like")}=2'
-=======
               expression: 'count(/Morningstar ProStar MPPT SNMP/status.load_faults[loadFaults.0],#3,"like","software")=2'
->>>>>>> afed3e3c
               name: 'Status: Device has "software" load faults flag'
               opdata: 'Current value: {ITEM.LASTVALUE1}'
               priority: HIGH
         -
-          uuid: 526ee94df484462a9264e57d92954e64
           name: 'Status: Uptime'
           type: SNMP_AGENT
           snmp_oid: 1.3.6.1.2.1.1.3.0
@@ -1010,29 +746,18 @@
               value: Status
           triggers:
             -
-<<<<<<< HEAD
-              uuid: 207f89ab087643819171b1174994d3a7
-              expression: '{last()}<10m'
-=======
               expression: 'last(/Morningstar ProStar MPPT SNMP/status.uptime)<10m'
->>>>>>> afed3e3c
               name: 'Status: Device has been restarted (uptime < 10m)'
               priority: INFO
               description: 'Uptime is less than 10 minutes'
               manual_close: 'YES'
             -
-<<<<<<< HEAD
-              uuid: 2cb8a962c9ac44b48e4a530f92561675
-              expression: '{nodata(5m)}=1'
-=======
               expression: 'nodata(/Morningstar ProStar MPPT SNMP/status.uptime,5m)=1'
->>>>>>> afed3e3c
               name: 'Status: Failed to fetch data (or no data for 5m)'
               priority: WARNING
               description: 'Zabbix has not received data for items for the last 5 minutes'
               manual_close: 'YES'
         -
-          uuid: 20ce95acdff6486684461f10579a73b4
           name: 'Battery: Target Voltage'
           type: SNMP_AGENT
           snmp_oid: 1.3.6.1.4.1.33333.5.48.0
@@ -1058,7 +783,6 @@
               tag: Application
               value: Battery
         -
-          uuid: 9a87cdcf65184059be334e986bcf801d
           name: 'Temperature: Ambient'
           type: SNMP_AGENT
           snmp_oid: 1.3.6.1.4.1.33333.5.40.0
@@ -1079,7 +803,6 @@
               tag: Application
               value: Temperature
         -
-          uuid: 1a8e79f49e86429abc80dd29598299ee
           name: 'Temperature: Battery'
           type: SNMP_AGENT
           snmp_oid: 1.3.6.1.4.1.33333.5.39.0
@@ -1101,32 +824,17 @@
               value: Temperature
           triggers:
             -
-<<<<<<< HEAD
-              uuid: 2476419cbedb4d029fc42598ee26324f
-              expression: '{min(5m)}>{$BATTERY.TEMP.MAX.CRIT}'
-=======
               expression: 'min(/Morningstar ProStar MPPT SNMP/temp.battery[batteryTemperature.0],5m)>{$BATTERY.TEMP.MAX.CRIT}'
->>>>>>> afed3e3c
               name: 'Temperature: Critically high battery temperature (over {$BATTERY.TEMP.MAX.CRIT}C for 5m)'
               opdata: 'Current value: {ITEM.LASTVALUE1}'
               priority: HIGH
             -
-<<<<<<< HEAD
-              uuid: 6787b416df5b48d4b1347cc61ebeb8d6
-              expression: '{max(5m)}<{$BATTERY.TEMP.MIN.CRIT}'
-=======
               expression: 'max(/Morningstar ProStar MPPT SNMP/temp.battery[batteryTemperature.0],5m)<{$BATTERY.TEMP.MIN.CRIT}'
->>>>>>> afed3e3c
               name: 'Temperature: Critically low battery temperature (below {$BATTERY.TEMP.MIN.WARN}C for 5m)'
               opdata: 'Current value: {ITEM.LASTVALUE1}'
               priority: HIGH
             -
-<<<<<<< HEAD
-              uuid: 2770941999264443abb21bcdaf778838
-              expression: '{min(5m)}>{$BATTERY.TEMP.MAX.WARN}'
-=======
               expression: 'min(/Morningstar ProStar MPPT SNMP/temp.battery[batteryTemperature.0],5m)>{$BATTERY.TEMP.MAX.WARN}'
->>>>>>> afed3e3c
               name: 'Temperature: High battery temperature (over {$BATTERY.TEMP.MAX.WARN}C for 5m)'
               opdata: 'Current value: {ITEM.LASTVALUE1}'
               priority: WARNING
@@ -1135,12 +843,7 @@
                   name: 'Temperature: Critically high battery temperature (over {$BATTERY.TEMP.MAX.CRIT}C for 5m)'
                   expression: 'min(/Morningstar ProStar MPPT SNMP/temp.battery[batteryTemperature.0],5m)>{$BATTERY.TEMP.MAX.CRIT}'
             -
-<<<<<<< HEAD
-              uuid: 0e0b1b45f7a9490f8470fe4f79243c40
-              expression: '{max(5m)}<{$BATTERY.TEMP.MIN.WARN}'
-=======
               expression: 'max(/Morningstar ProStar MPPT SNMP/temp.battery[batteryTemperature.0],5m)<{$BATTERY.TEMP.MIN.WARN}'
->>>>>>> afed3e3c
               name: 'Temperature: Low battery temperature (below {$BATTERY.TEMP.MIN.WARN}C for 5m)'
               opdata: 'Current value: {ITEM.LASTVALUE1}'
               priority: WARNING
@@ -1149,7 +852,6 @@
                   name: 'Temperature: Critically low battery temperature (below {$BATTERY.TEMP.MIN.WARN}C for 5m)'
                   expression: 'max(/Morningstar ProStar MPPT SNMP/temp.battery[batteryTemperature.0],5m)<{$BATTERY.TEMP.MIN.CRIT}'
         -
-          uuid: 7d0cf28c0d334154971738df11775d1f
           name: 'Temperature: Heatsink'
           type: SNMP_AGENT
           snmp_oid: 1.3.6.1.4.1.33333.5.38.0
@@ -1171,7 +873,6 @@
               value: Temperature
       discovery_rules:
         -
-          uuid: 1a21c30663c74c23b60e6ad72e228681
           name: 'Battery voltage discovery'
           type: DEPENDENT
           key: battery.voltage.discovery
@@ -1179,7 +880,6 @@
           description: 'Discovery for battery voltage triggers'
           item_prototypes:
             -
-              uuid: c02c73a349ec4a6b8557e142c4866148
               name: 'Battery: Voltage{#SINGLETON}'
               type: SNMP_AGENT
               snmp_oid: 1.3.6.1.4.1.33333.5.30.0
@@ -1201,32 +901,17 @@
                   value: Battery
               trigger_prototypes:
                 -
-<<<<<<< HEAD
-                  uuid: 035dd766f42d426c8fd97b4cc5d156e8
-                  expression: '{min(5m)}>{#VOLTAGE.MAX.CRIT}'
-=======
                   expression: 'min(/Morningstar ProStar MPPT SNMP/battery.voltage[batteryTerminalVoltage.0{#SINGLETON}],5m)>{#VOLTAGE.MAX.CRIT}'
->>>>>>> afed3e3c
                   name: 'Battery: Critically high battery voltage (over {#VOLTAGE.MAX.CRIT}V for 5m)'
                   opdata: 'Current value: {ITEM.LASTVALUE1}'
                   priority: HIGH
                 -
-<<<<<<< HEAD
-                  uuid: 5584ae10c17e4947b6eb44c2fbc95be3
-                  expression: '{max(5m)}<{#VOLTAGE.MIN.CRIT}'
-=======
                   expression: 'max(/Morningstar ProStar MPPT SNMP/battery.voltage[batteryTerminalVoltage.0{#SINGLETON}],5m)<{#VOLTAGE.MIN.CRIT}'
->>>>>>> afed3e3c
                   name: 'Battery: Critically low battery voltage (below {#VOLTAGE.MIN.CRIT}V for 5m)'
                   opdata: 'Current value: {ITEM.LASTVALUE1}'
                   priority: HIGH
                 -
-<<<<<<< HEAD
-                  uuid: 15c7181194494695a6cc139b90d6af70
-                  expression: '{min(5m)}>{#VOLTAGE.MAX.WARN}'
-=======
                   expression: 'min(/Morningstar ProStar MPPT SNMP/battery.voltage[batteryTerminalVoltage.0{#SINGLETON}],5m)>{#VOLTAGE.MAX.WARN}'
->>>>>>> afed3e3c
                   name: 'Battery: High battery voltage (over {#VOLTAGE.MAX.WARN}V for 5m)'
                   opdata: 'Current value: {ITEM.LASTVALUE1}'
                   priority: WARNING
@@ -1235,12 +920,7 @@
                       name: 'Battery: Critically high battery voltage (over {#VOLTAGE.MAX.CRIT}V for 5m)'
                       expression: 'min(/Morningstar ProStar MPPT SNMP/battery.voltage[batteryTerminalVoltage.0{#SINGLETON}],5m)>{#VOLTAGE.MAX.CRIT}'
                 -
-<<<<<<< HEAD
-                  uuid: 7eaea480277e41ec8bd21c771be4a0a5
-                  expression: '{max(5m)}<{#VOLTAGE.MIN.WARN}'
-=======
                   expression: 'max(/Morningstar ProStar MPPT SNMP/battery.voltage[batteryTerminalVoltage.0{#SINGLETON}],5m)<{#VOLTAGE.MIN.WARN}'
->>>>>>> afed3e3c
                   name: 'Battery: Low battery voltage (below {#VOLTAGE.MIN.WARN}V for 5m)'
                   opdata: 'Current value: {ITEM.LASTVALUE1}'
                   priority: WARNING
@@ -1250,7 +930,6 @@
                       expression: 'max(/Morningstar ProStar MPPT SNMP/battery.voltage[batteryTerminalVoltage.0{#SINGLETON}],5m)<{#VOLTAGE.MIN.CRIT}'
           graph_prototypes:
             -
-              uuid: 480e4c11060a4e34851b48bf7b9c5bb1
               name: 'Voltage: Battery/Load{#SINGLETON}'
               graph_items:
                 -
@@ -1349,7 +1028,6 @@
           macro: '{$VOLTAGE.MIN.WARN}'
       valuemaps:
         -
-          uuid: 1703c3aeb1b24641821e1c6d2cb4c8b7
           name: 'ProStar MPPT charge state'
           mappings:
             -
@@ -1386,7 +1064,6 @@
               value: '10'
               newvalue: Fixed
         -
-          uuid: b5403a0805a54b9294f69a1e11a438b1
           name: 'ProStar MPPT load state'
           mappings:
             -
@@ -1418,7 +1095,6 @@
               newvalue: NotUsed
   graphs:
     -
-      uuid: 0662dc480c2b487e9f9afc389166a15b
       name: 'Array: Voltage'
       graph_items:
         -
@@ -1442,7 +1118,6 @@
             host: 'Morningstar ProStar MPPT SNMP'
             key: 'array.voltage[arrayVoltage.0]'
     -
-      uuid: 94bbfd8a60a8412998ff617011db9372
       name: 'Current: Charge/Load'
       graph_items:
         -
@@ -1459,7 +1134,6 @@
             host: 'Morningstar ProStar MPPT SNMP'
             key: 'load.current[loadCurrent.0]'
     -
-      uuid: 02652b1251244702bf28f691e72ba27e
       name: 'Temperature: Ambient/Battery/Heatsink'
       graph_items:
         -
