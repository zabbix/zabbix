--- conflicted
+++ resolved
@@ -3,14 +3,11 @@
   date: '2021-05-09T00:00:00Z'
   groups:
     -
-      uuid: 57b7ae836ca64446ba2c296389c009b7
       name: Templates/Modules
     -
-      uuid: 36bff6c29af64692839d077febfc7079
       name: 'Templates/Network devices'
   templates:
     -
-      uuid: 51af5cf9312b41d38ab22e02c9af6bbc
       template: 'Cisco CISCO-ENVMON-MIB SNMP'
       name: 'Cisco CISCO-ENVMON-MIB SNMP'
       description: |
@@ -25,7 +22,6 @@
           name: Templates/Modules
       discovery_rules:
         -
-          uuid: 31e5f90d88574fa0a35664e2c6b51e98
           name: 'FAN Discovery'
           type: SNMP_AGENT
           snmp_oid: 'discovery[{#SENSOR_INFO},1.3.6.1.4.1.9.9.13.1.4.1.2]'
@@ -34,7 +30,6 @@
           description: 'The table of fan status maintained by the environmental monitor.'
           item_prototypes:
             -
-              uuid: 62a05225a1634d7486fab92cf100544e
               name: '{#SENSOR_INFO}: Fan status'
               type: SNMP_AGENT
               snmp_oid: '1.3.6.1.4.1.9.9.13.1.4.1.3.{#SNMPINDEX}'
@@ -51,23 +46,13 @@
                   value: Fans
               trigger_prototypes:
                 -
-<<<<<<< HEAD
-                  uuid: 25629e2bc17d47e8b6615b40ce4a900e
-                  expression: '{count(#1,{$FAN_CRIT_STATUS:"critical"},eq)}=1 or {count(#1,{$FAN_CRIT_STATUS:"shutdown"},eq)}=1'
-=======
                   expression: 'count(/Cisco CISCO-ENVMON-MIB SNMP/sensor.fan.status[ciscoEnvMonFanState.{#SNMPINDEX}],#1,"eq","{$FAN_CRIT_STATUS:\"critical\"}")=1 or count(/Cisco CISCO-ENVMON-MIB SNMP/sensor.fan.status[ciscoEnvMonFanState.{#SNMPINDEX}],#1,"eq","{$FAN_CRIT_STATUS:\"shutdown\"}")=1'
->>>>>>> afed3e3c
                   name: '{#SENSOR_INFO}: Fan is in critical state'
                   opdata: 'Current state: {ITEM.LASTVALUE1}'
                   priority: AVERAGE
                   description: 'Please check the fan unit'
                 -
-<<<<<<< HEAD
-                  uuid: 50e9d3745c4b4840930f8ee382e8176f
-                  expression: '{count(#1,{$FAN_WARN_STATUS:"warning"},eq)}=1 or {count(#1,{$FAN_WARN_STATUS:"notFunctioning"},eq)}=1'
-=======
                   expression: 'count(/Cisco CISCO-ENVMON-MIB SNMP/sensor.fan.status[ciscoEnvMonFanState.{#SNMPINDEX}],#1,"eq","{$FAN_WARN_STATUS:\"warning\"}")=1 or count(/Cisco CISCO-ENVMON-MIB SNMP/sensor.fan.status[ciscoEnvMonFanState.{#SNMPINDEX}],#1,"eq","{$FAN_WARN_STATUS:\"notFunctioning\"}")=1'
->>>>>>> afed3e3c
                   name: '{#SENSOR_INFO}: Fan is in warning state'
                   opdata: 'Current state: {ITEM.LASTVALUE1}'
                   priority: WARNING
@@ -77,7 +62,6 @@
                       name: '{#SENSOR_INFO}: Fan is in critical state'
                       expression: 'count(/Cisco CISCO-ENVMON-MIB SNMP/sensor.fan.status[ciscoEnvMonFanState.{#SNMPINDEX}],#1,"eq","{$FAN_CRIT_STATUS:\"critical\"}")=1 or count(/Cisco CISCO-ENVMON-MIB SNMP/sensor.fan.status[ciscoEnvMonFanState.{#SNMPINDEX}],#1,"eq","{$FAN_CRIT_STATUS:\"shutdown\"}")=1'
         -
-          uuid: 932817396a5b47f29af28e439711ef59
           name: 'PSU Discovery'
           type: SNMP_AGENT
           snmp_oid: 'discovery[{#SENSOR_INFO},1.3.6.1.4.1.9.9.13.1.5.1.2]'
@@ -86,7 +70,6 @@
           description: 'The table of power supply status maintained by the environmental monitor card.'
           item_prototypes:
             -
-              uuid: d500235d63ca41888585d267a7d82e2a
               name: '{#SENSOR_INFO}: Power supply status'
               type: SNMP_AGENT
               snmp_oid: '1.3.6.1.4.1.9.9.13.1.5.1.3.{#SNMPINDEX}'
@@ -103,23 +86,13 @@
                   value: 'Power supply'
               trigger_prototypes:
                 -
-<<<<<<< HEAD
-                  uuid: 2ed4725ae5be4a799f50e817278d9e4a
-                  expression: '{count(#1,{$PSU_CRIT_STATUS:"critical"},eq)}=1 or {count(#1,{$PSU_CRIT_STATUS:"shutdown"},eq)}=1'
-=======
                   expression: 'count(/Cisco CISCO-ENVMON-MIB SNMP/sensor.psu.status[ciscoEnvMonSupplyState.{#SNMPINDEX}],#1,"eq","{$PSU_CRIT_STATUS:\"critical\"}")=1 or count(/Cisco CISCO-ENVMON-MIB SNMP/sensor.psu.status[ciscoEnvMonSupplyState.{#SNMPINDEX}],#1,"eq","{$PSU_CRIT_STATUS:\"shutdown\"}")=1'
->>>>>>> afed3e3c
                   name: '{#SENSOR_INFO}: Power supply is in critical state'
                   opdata: 'Current state: {ITEM.LASTVALUE1}'
                   priority: AVERAGE
                   description: 'Please check the power supply unit for errors'
                 -
-<<<<<<< HEAD
-                  uuid: 8d3fcae111f146839775b81d1ff5b138
-                  expression: '{count(#1,{$PSU_WARN_STATUS:"warning"},eq)}=1 or {count(#1,{$PSU_WARN_STATUS:"notFunctioning"},eq)}=1'
-=======
                   expression: 'count(/Cisco CISCO-ENVMON-MIB SNMP/sensor.psu.status[ciscoEnvMonSupplyState.{#SNMPINDEX}],#1,"eq","{$PSU_WARN_STATUS:\"warning\"}")=1 or count(/Cisco CISCO-ENVMON-MIB SNMP/sensor.psu.status[ciscoEnvMonSupplyState.{#SNMPINDEX}],#1,"eq","{$PSU_WARN_STATUS:\"notFunctioning\"}")=1'
->>>>>>> afed3e3c
                   name: '{#SENSOR_INFO}: Power supply is in warning state'
                   opdata: 'Current state: {ITEM.LASTVALUE1}'
                   priority: WARNING
@@ -129,7 +102,6 @@
                       name: '{#SENSOR_INFO}: Power supply is in critical state'
                       expression: 'count(/Cisco CISCO-ENVMON-MIB SNMP/sensor.psu.status[ciscoEnvMonSupplyState.{#SNMPINDEX}],#1,"eq","{$PSU_CRIT_STATUS:\"critical\"}")=1 or count(/Cisco CISCO-ENVMON-MIB SNMP/sensor.psu.status[ciscoEnvMonSupplyState.{#SNMPINDEX}],#1,"eq","{$PSU_CRIT_STATUS:\"shutdown\"}")=1'
         -
-          uuid: e61bb682818b4f31a669acd31335160c
           name: 'Temperature Discovery'
           type: SNMP_AGENT
           snmp_oid: 'discovery[{#SNMPVALUE},1.3.6.1.4.1.9.9.13.1.3.1.2]'
@@ -140,7 +112,6 @@
             maintained by the environmental monitor.
           item_prototypes:
             -
-              uuid: 72f0970a636d44278b75f30a1dabfeb8
               name: '{#SNMPVALUE}: Temperature status'
               type: SNMP_AGENT
               snmp_oid: '1.3.6.1.4.1.9.9.13.1.3.1.6.{#SNMPINDEX}'
@@ -158,7 +129,6 @@
                   tag: Application
                   value: Temperature
             -
-              uuid: 4859221e53d7485485db1c9060d7f705
               name: '{#SNMPVALUE}: Temperature'
               type: SNMP_AGENT
               snmp_oid: '1.3.6.1.4.1.9.9.13.1.3.1.3.{#SNMPINDEX}'
@@ -175,12 +145,7 @@
                   value: Temperature
               trigger_prototypes:
                 -
-<<<<<<< HEAD
-                  uuid: 69cdbb630ce3457c816c3db1f4099dab
-                  expression: '{avg(5m)}<{$TEMP_CRIT_LOW:"{#SNMPVALUE}"}'
-=======
                   expression: 'avg(/Cisco CISCO-ENVMON-MIB SNMP/sensor.temp.value[ciscoEnvMonTemperatureValue.{#SNMPINDEX}],5m)<{$TEMP_CRIT_LOW:"{#SNMPVALUE}"}'
->>>>>>> afed3e3c
                   recovery_mode: RECOVERY_EXPRESSION
                   recovery_expression: 'min(/Cisco CISCO-ENVMON-MIB SNMP/sensor.temp.value[ciscoEnvMonTemperatureValue.{#SNMPINDEX}],5m)>{$TEMP_CRIT_LOW:"{#SNMPVALUE}"}+3'
                   name: '{#SNMPVALUE}: Temperature is too low: <{$TEMP_CRIT_LOW:"{#SNMPVALUE}"}'
@@ -188,7 +153,6 @@
                   priority: AVERAGE
           trigger_prototypes:
             -
-              uuid: 5e932030dc494db7a170217d264f4c8d
               expression: |
                 avg(/Cisco CISCO-ENVMON-MIB SNMP/sensor.temp.value[ciscoEnvMonTemperatureValue.{#SNMPINDEX}],5m)>{$TEMP_CRIT:"{#SNMPVALUE}"}
                 or
@@ -202,7 +166,6 @@
               priority: HIGH
               description: 'This trigger uses temperature sensor values as well as temperature sensor status if available'
             -
-              uuid: 5955ee14029b47a9be7ad5d210181ac1
               expression: |
                 avg(/Cisco CISCO-ENVMON-MIB SNMP/sensor.temp.value[ciscoEnvMonTemperatureValue.{#SNMPINDEX}],5m)>{$TEMP_WARN:"{#SNMPVALUE}"}
                 or
@@ -274,7 +237,6 @@
           value: '2'
       valuemaps:
         -
-          uuid: 96da9a43fa60420696714c57d3e72f13
           name: 'CISCO-ENVMON-MIB::CiscoEnvMonState'
           mappings:
             -
@@ -296,7 +258,6 @@
               value: '6'
               newvalue: notFunctioning
     -
-      uuid: d7c122cde75447248d4b1613cdc25d5b
       template: 'Cisco CISCO-MEMORY-POOL-MIB SNMP'
       name: 'Cisco CISCO-MEMORY-POOL-MIB SNMP'
       description: |
@@ -311,7 +272,6 @@
           name: Templates/Modules
       discovery_rules:
         -
-          uuid: d84cfe9db46d49c8971317f7e09d9537
           name: 'Memory Discovery'
           type: SNMP_AGENT
           snmp_oid: 'discovery[{#SNMPVALUE},1.3.6.1.4.1.9.9.48.1.1.1.2]'
@@ -322,7 +282,6 @@
             http://www.cisco.com/c/en/us/support/docs/ip/simple-network-management-protocol-snmp/15216-contiguous-memory.html
           item_prototypes:
             -
-              uuid: a88a818dfdf743408698d7a45bc29edc
               name: '{#SNMPVALUE}: Free memory'
               type: SNMP_AGENT
               snmp_oid: '1.3.6.1.4.1.9.9.48.1.1.1.6.{#SNMPINDEX}'
@@ -338,7 +297,6 @@
                   tag: Application
                   value: Memory
             -
-              uuid: 32d6bbb06c624f9e9a236fb53507948c
               name: '{#SNMPVALUE}: Used memory'
               type: SNMP_AGENT
               snmp_oid: '1.3.6.1.4.1.9.9.48.1.1.1.5.{#SNMPINDEX}'
@@ -354,7 +312,6 @@
                   tag: Application
                   value: Memory
             -
-              uuid: 5065203cb8244befadc54cdb004d4b40
               name: '{#SNMPVALUE}: Memory utilization'
               type: CALCULATED
               key: 'vm.memory.util[vm.memory.util.{#SNMPINDEX}]'
@@ -369,18 +326,12 @@
                   value: Memory
               trigger_prototypes:
                 -
-<<<<<<< HEAD
-                  uuid: 52fdeb9a725a4746b2059b6c43d7f190
-                  expression: '{min(5m)}>{$MEMORY.UTIL.MAX}'
-=======
                   expression: 'min(/Cisco CISCO-MEMORY-POOL-MIB SNMP/vm.memory.util[vm.memory.util.{#SNMPINDEX}],5m)>{$MEMORY.UTIL.MAX}'
->>>>>>> afed3e3c
                   name: '{#SNMPVALUE}: High memory utilization (>{$MEMORY.UTIL.MAX}% for 5m)'
                   priority: AVERAGE
                   description: 'The system is running out of free memory.'
           graph_prototypes:
             -
-              uuid: 754f4378d0fb43c288e891285efee8a5
               name: '{#SNMPVALUE}: Memory utilization'
               ymin_type_1: FIXED
               ymax_type_1: FIXED
@@ -396,7 +347,6 @@
           macro: '{$MEMORY.UTIL.MAX}'
           value: '90'
     -
-      uuid: 3eadb8a2ad4a479cb59bfa6402deee3f
       template: 'Cisco CISCO-PROCESS-MIB IOS versions 12.0_3_T-12.2_3.5 SNMP'
       name: 'Cisco CISCO-PROCESS-MIB IOS versions 12.0_3_T-12.2_3.5 SNMP'
       description: |
@@ -411,7 +361,6 @@
           name: Templates/Modules
       discovery_rules:
         -
-          uuid: 372b5656330f41d18ccf99ca89fa8504
           name: 'CPU Discovery'
           type: SNMP_AGENT
           snmp_oid: 'discovery[{#SNMPVALUE},1.3.6.1.4.1.9.9.109.1.1.1.1.5]'
@@ -425,7 +374,6 @@
             In case of a single CPU, cpmCPUTotalTable has only one entry.
           item_prototypes:
             -
-              uuid: b7a375f679024cb990ae97933e5f77d6
               name: '{#SNMPVALUE}: CPU utilization'
               type: SNMP_AGENT
               snmp_oid: '1.3.6.1.4.1.9.9.109.1.1.1.1.5.{#SNMPINDEX}'
@@ -448,19 +396,13 @@
                   value: CPU
               trigger_prototypes:
                 -
-<<<<<<< HEAD
-                  uuid: f7634cf4e1f94d5987502e18e0ae323f
-                  expression: '{min(5m)}>{$CPU.UTIL.CRIT}'
-=======
                   expression: 'min(/Cisco CISCO-PROCESS-MIB IOS versions 12.0_3_T-12.2_3.5 SNMP/system.cpu.util[cpmCPUTotal5min.{#SNMPINDEX}],5m)>{$CPU.UTIL.CRIT}'
->>>>>>> afed3e3c
                   name: '{#SNMPVALUE}: High CPU utilization (over {$CPU.UTIL.CRIT}% for 5m)'
                   opdata: 'Current utilization: {ITEM.LASTVALUE1}'
                   priority: WARNING
                   description: 'CPU utilization is too high. The system might be slow to respond.'
           graph_prototypes:
             -
-              uuid: 8e045ff24e564afc9a55d4bd08529d22
               name: '{#SNMPVALUE}: CPU utilization'
               ymin_type_1: FIXED
               ymax_type_1: FIXED
@@ -476,7 +418,6 @@
           macro: '{$CPU.UTIL.CRIT}'
           value: '90'
     -
-      uuid: f934f5e71db642c689ed2f945f73ce6c
       template: 'Cisco CISCO-PROCESS-MIB SNMP'
       name: 'Cisco CISCO-PROCESS-MIB SNMP'
       description: |
@@ -491,7 +432,6 @@
           name: Templates/Modules
       discovery_rules:
         -
-          uuid: dc4773499a1d419caa5c2c96bd4afb7b
           name: 'CPU Discovery'
           type: SNMP_AGENT
           snmp_oid: 'discovery[{#SNMPVALUE},1.3.6.1.4.1.9.9.109.1.1.1.1.5]'
@@ -505,7 +445,6 @@
             In case of a single CPU, cpmCPUTotalTable has only one entry.
           item_prototypes:
             -
-              uuid: 884048f6fc414188b58341ecaca9aea3
               name: '#{#SNMPINDEX}: CPU utilization'
               type: SNMP_AGENT
               snmp_oid: '1.3.6.1.4.1.9.9.109.1.1.1.1.8.{#SNMPINDEX}'
@@ -524,19 +463,13 @@
                   value: CPU
               trigger_prototypes:
                 -
-<<<<<<< HEAD
-                  uuid: 804683e8fcc54820a5b60e35ff459741
-                  expression: '{min(5m)}>{$CPU.UTIL.CRIT}'
-=======
                   expression: 'min(/Cisco CISCO-PROCESS-MIB SNMP/system.cpu.util[cpmCPUTotal5minRev.{#SNMPINDEX}],5m)>{$CPU.UTIL.CRIT}'
->>>>>>> afed3e3c
                   name: '#{#SNMPINDEX}: High CPU utilization (over {$CPU.UTIL.CRIT}% for 5m)'
                   opdata: 'Current utilization: {ITEM.LASTVALUE1}'
                   priority: WARNING
                   description: 'CPU utilization is too high. The system might be slow to respond.'
           graph_prototypes:
             -
-              uuid: 6fed03a2555949178f96550fcdb449ca
               name: '#{#SNMPINDEX}: CPU utilization'
               ymin_type_1: FIXED
               ymax_type_1: FIXED
@@ -552,7 +485,6 @@
           macro: '{$CPU.UTIL.CRIT}'
           value: '90'
     -
-      uuid: 90c99055648f40df8517005a7670158c
       template: 'Cisco Inventory SNMP'
       name: 'Cisco Inventory SNMP'
       description: |
@@ -568,7 +500,6 @@
           name: Templates/Modules
       items:
         -
-          uuid: edb172996a954eb986c97bcfee052a36
           name: 'Hardware model name'
           type: SNMP_AGENT
           snmp_oid: 1.3.6.1.2.1.47.1.1.1.1.13.1
@@ -589,7 +520,6 @@
               tag: Application
               value: Inventory
         -
-          uuid: 3b54e3692fe643e99704767f9a58a1c2
           name: 'Hardware serial number'
           type: SNMP_AGENT
           snmp_oid: 1.3.6.1.2.1.47.1.1.1.1.11.1
@@ -611,18 +541,12 @@
               value: Inventory
           triggers:
             -
-<<<<<<< HEAD
-              uuid: fdd5494359f346daaf9a1cd5c8aaf861
-              expression: '{diff()}=1 and {strlen()}>0'
-=======
               expression: '(last(/Cisco Inventory SNMP/system.hw.serialnumber,#1)<>last(/Cisco Inventory SNMP/system.hw.serialnumber,#2))=1 and length(last(/Cisco Inventory SNMP/system.hw.serialnumber))>0'
->>>>>>> afed3e3c
               name: 'Device has been replaced (new serial number received)'
               priority: INFO
               description: 'Device serial number has changed. Ack to close'
               manual_close: 'YES'
         -
-          uuid: 51b1c178adff415bbe36a4363d6e06c1
           name: 'Operating system'
           type: SNMP_AGENT
           snmp_oid: 1.3.6.1.2.1.1.1.0
@@ -649,19 +573,13 @@
               value: Inventory
           triggers:
             -
-<<<<<<< HEAD
-              uuid: 32ca2dc54aae43c284ec8a18cd7156a5
-              expression: '{diff()}=1 and {strlen()}>0'
-=======
               expression: '(last(/Cisco Inventory SNMP/system.sw.os[sysDescr.0],#1)<>last(/Cisco Inventory SNMP/system.sw.os[sysDescr.0],#2))=1 and length(last(/Cisco Inventory SNMP/system.sw.os[sysDescr.0]))>0'
->>>>>>> afed3e3c
               name: 'Operating system description has changed'
               priority: INFO
               description: 'Operating system description has changed. Possible reasons that system has been updated or replaced. Ack to close.'
               manual_close: 'YES'
       discovery_rules:
         -
-          uuid: 0908cfd197214f6c8092bbd426ef83bf
           name: 'Entity Serial Numbers Discovery'
           type: SNMP_AGENT
           snmp_oid: 'discovery[{#ENT_CLASS},1.3.6.1.2.1.47.1.1.1.1.5,{#ENT_NAME},1.3.6.1.2.1.47.1.1.1.1.7,{#ENT_SN},1.3.6.1.2.1.47.1.1.1.1.11]'
@@ -680,7 +598,6 @@
                 formulaid: A
           item_prototypes:
             -
-              uuid: 3a6277e70ce6448b857bfc170ded8542
               name: '{#ENT_NAME}: Hardware serial number'
               type: SNMP_AGENT
               snmp_oid: '1.3.6.1.2.1.47.1.1.1.1.11.{#SNMPINDEX}'
@@ -701,18 +618,12 @@
                   value: Inventory
               trigger_prototypes:
                 -
-<<<<<<< HEAD
-                  uuid: e8632eb176bb4050bb653ad5aed32fa9
-                  expression: '{diff()}=1 and {strlen()}>0'
-=======
                   expression: '(last(/Cisco Inventory SNMP/system.hw.serialnumber[entPhysicalSerialNum.{#SNMPINDEX}],#1)<>last(/Cisco Inventory SNMP/system.hw.serialnumber[entPhysicalSerialNum.{#SNMPINDEX}],#2))=1 and length(last(/Cisco Inventory SNMP/system.hw.serialnumber[entPhysicalSerialNum.{#SNMPINDEX}]))>0'
->>>>>>> afed3e3c
                   name: '{#ENT_NAME}: Device has been replaced (new serial number received)'
                   priority: INFO
                   description: 'Device serial number has changed. Ack to close'
                   manual_close: 'YES'
     -
-      uuid: 1bb42fbdb9054645a62ff81f14ba3b99
       template: 'Cisco IOS prior to 12.0_3_T SNMP'
       name: 'Cisco IOS prior to 12.0_3_T SNMP'
       description: |
@@ -734,7 +645,6 @@
         -
           name: 'Templates/Network devices'
     -
-      uuid: aa3ce9bd8c1d40a2b0f83f9e642e88ee
       template: 'Cisco IOS SNMP'
       name: 'Cisco IOS SNMP'
       description: |
@@ -766,7 +676,6 @@
         -
           name: 'Templates/Network devices'
     -
-      uuid: 40c233aaa3424fd29dc378022ff3461d
       template: 'Cisco IOS versions 12.0_3_T-12.2_3.5 SNMP'
       name: 'Cisco IOS versions 12.0_3_T-12.2_3.5 SNMP'
       description: |
@@ -790,7 +699,6 @@
         -
           name: 'Templates/Network devices'
     -
-      uuid: 1b0025aaf71f47ec91d08c17a399c6a6
       template: 'Cisco OLD-CISCO-CPU-MIB SNMP'
       name: 'Cisco OLD-CISCO-CPU-MIB SNMP'
       description: |
@@ -805,7 +713,6 @@
           name: Templates/Modules
       items:
         -
-          uuid: 1b8784537cc04a939b8ceb26a5d3b5a1
           name: 'CPU utilization'
           type: SNMP_AGENT
           snmp_oid: 1.3.6.1.4.1.9.2.1.58
@@ -824,12 +731,7 @@
               value: CPU
           triggers:
             -
-<<<<<<< HEAD
-              uuid: 4b163fa65e4c4d4ba5d3433136a3a850
-              expression: '{min(5m)}>{$CPU.UTIL.CRIT}'
-=======
               expression: 'min(/Cisco OLD-CISCO-CPU-MIB SNMP/system.cpu.util[avgBusy5],5m)>{$CPU.UTIL.CRIT}'
->>>>>>> afed3e3c
               name: 'High CPU utilization (over {$CPU.UTIL.CRIT}% for 5m)'
               opdata: 'Current utilization: {ITEM.LASTVALUE1}'
               priority: WARNING
@@ -840,7 +742,6 @@
           value: '90'
   graphs:
     -
-      uuid: c998de5517bd45f19719dbe7d6cb371e
       name: 'CPU utilization'
       ymin_type_1: FIXED
       ymax_type_1: FIXED
