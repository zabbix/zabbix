zabbix_export:
  version: '6.4'
<<<<<<< HEAD
  date: '2022-10-28T12:24:22Z'
=======
  date: '2022-09-09T11:36:49Z'
>>>>>>> 8b4278b7
  template_groups:
    -
      uuid: 846977d1dfed4968bc5f8bdb363285bc
      name: 'Templates/Operating systems'
  templates:
    -
      uuid: e2307c94f1744af7a8f1f458a67af424
      template: 'Linux by Zabbix agent active'
      name: 'Linux by Zabbix agent active'
      description: |
        Official Linux template. Requires agent of Zabbix 3.0.14, 3.4.5 and 4.0.0 or newer.
        
        Known Issues:
        
          Description: Network discovery. Zabbix agent as of 4.2 doesn't support items such as net.if.status, net.if.speed.
        
        You can discuss this template or leave feedback on our forum https://www.zabbix.com/forum/zabbix-suggestions-and-feedback/387225-discussion-thread-for-official-zabbix-template-for-linux
        
        Template tooling version used: 0.42
      groups:
        -
          name: 'Templates/Operating systems'
      items:
        -
          uuid: a31cfdf92de04535adb957e0c72f54bd
          name: 'Host name of Zabbix agent running'
          type: ZABBIX_ACTIVE
          key: agent.hostname
          delay: 1h
          history: 7d
          trends: '0'
          value_type: CHAR
          preprocessing:
            -
              type: DISCARD_UNCHANGED_HEARTBEAT
              parameters:
                - 1d
          tags:
            -
              tag: component
              value: system
        -
          uuid: 7c266646bfa843dabfe4ba5a3fd9026e
          name: 'Zabbix agent ping'
          type: ZABBIX_ACTIVE
          key: agent.ping
          history: 7d
          description: 'The agent always returns 1 for this item. It could be used in combination with nodata() for availability check.'
          valuemap:
            name: 'Zabbix agent ping status'
          tags:
            -
              tag: component
              value: system
          triggers:
            -
              uuid: c1b9fdbe6a584d2cb25ff7077c667af1
              expression: 'nodata(/Linux by Zabbix agent active/agent.ping,{$AGENT.NODATA_TIMEOUT})=1'
              name: 'Zabbix agent is not available'
              event_name: 'Zabbix agent is not available (or nodata for {$AGENT.NODATA_TIMEOUT})'
              priority: AVERAGE
              description: 'For active agents, nodata() with agent.ping is used with {$AGENT.NODATA_TIMEOUT} as time threshold.'
              manual_close: 'YES'
              tags:
                -
                  tag: scope
                  value: availability
        -
          uuid: 91dbe302bd8e4954b91e9ce3a795b4eb
          name: 'Version of Zabbix agent running'
          type: ZABBIX_ACTIVE
          key: agent.version
          delay: 1h
          history: 7d
          trends: '0'
          value_type: CHAR
          preprocessing:
            -
              type: DISCARD_UNCHANGED_HEARTBEAT
              parameters:
                - 1d
          tags:
            -
              tag: component
              value: application
        -
          uuid: 66ed2ffc888c40c6b80dcc259c087d08
          name: 'Maximum number of open file descriptors'
          type: ZABBIX_ACTIVE
          key: kernel.maxfiles
          delay: 1h
          history: 7d
          description: 'It could be increased by using sysctl utility or modifying file /etc/sysctl.conf.'
          preprocessing:
            -
              type: DISCARD_UNCHANGED_HEARTBEAT
              parameters:
                - 1d
          tags:
            -
              tag: component
              value: system
          triggers:
            -
              uuid: a7716b62422243b991a2697752d7cb1f
              expression: 'last(/Linux by Zabbix agent active/kernel.maxfiles)<{$KERNEL.MAXFILES.MIN}'
              name: 'Configured max number of open filedescriptors is too low'
              event_name: 'Configured max number of open filedescriptors is too low (< {$KERNEL.MAXFILES.MIN})'
              priority: INFO
              tags:
                -
                  tag: scope
                  value: performance
        -
          uuid: d60cc4367893424d9671b1f05ba83599
          name: 'Maximum number of processes'
          type: ZABBIX_ACTIVE
          key: kernel.maxproc
          delay: 1h
          history: 7d
          description: 'It could be increased by using sysctl utility or modifying file /etc/sysctl.conf.'
          preprocessing:
            -
              type: DISCARD_UNCHANGED_HEARTBEAT
              parameters:
                - 1d
          tags:
            -
              tag: component
              value: system
          triggers:
            -
              uuid: 740ed348fb1d41dca7c410123b668a48
              expression: 'last(/Linux by Zabbix agent active/kernel.maxproc)<{$KERNEL.MAXPROC.MIN}'
              name: 'Configured max number of processes is too low'
              event_name: 'Configured max number of processes is too low (< {$KERNEL.MAXPROC.MIN})'
              priority: INFO
              dependencies:
                -
                  name: 'Getting closer to process limit'
                  expression: 'last(/Linux by Zabbix agent active/proc.num)/last(/Linux by Zabbix agent active/kernel.maxproc)*100>80'
              tags:
                -
                  tag: scope
                  value: performance
        -
          uuid: ccb6fdbe1267475780e978c0c5de986c
          name: 'Number of processes'
          type: ZABBIX_ACTIVE
          key: proc.num
          history: 7d
          tags:
            -
              tag: component
              value: system
        -
          uuid: 436bf5615731425a97fdcdbaac5f4000
          name: 'Number of running processes'
          type: ZABBIX_ACTIVE
          key: 'proc.num[,,run]'
          history: 7d
          tags:
            -
              tag: component
              value: system
        -
          uuid: 42bb6cbed08a4884a99328b38e4c1654
          name: 'System boot time'
          type: ZABBIX_ACTIVE
          key: system.boottime
          delay: 15m
          history: 7d
          units: unixtime
          preprocessing:
            -
              type: DISCARD_UNCHANGED_HEARTBEAT
              parameters:
                - 1h
          tags:
            -
              tag: component
              value: system
        -
          uuid: 0a2218b9d9124c7284962f84bdefaab8
          name: 'Interrupts per second'
          type: ZABBIX_ACTIVE
          key: system.cpu.intr
          history: 7d
          value_type: FLOAT
          preprocessing:
            -
              type: CHANGE_PER_SECOND
              parameters:
                - ''
          tags:
            -
              tag: component
              value: cpu
        -
          uuid: c692df07acc44b4ea1f4f88cd4ee64eb
          name: 'Load average (1m avg)'
          type: ZABBIX_ACTIVE
          key: 'system.cpu.load[all,avg1]'
          history: 7d
          value_type: FLOAT
          tags:
            -
              tag: component
              value: cpu
        -
          uuid: 18862acd219e4259a9b9665c32550fa5
          name: 'Load average (5m avg)'
          type: ZABBIX_ACTIVE
          key: 'system.cpu.load[all,avg5]'
          history: 7d
          value_type: FLOAT
          tags:
            -
              tag: component
              value: cpu
        -
          uuid: 61040b6d85df4a2087e562f0216e723d
          name: 'Load average (15m avg)'
          type: ZABBIX_ACTIVE
          key: 'system.cpu.load[all,avg15]'
          history: 7d
          value_type: FLOAT
          tags:
            -
              tag: component
              value: cpu
        -
          uuid: 6e98a6a53c1a44c09b5e3c19971b834c
          name: 'Number of CPUs'
          type: ZABBIX_ACTIVE
          key: system.cpu.num
          history: 7d
          preprocessing:
            -
              type: DISCARD_UNCHANGED_HEARTBEAT
              parameters:
                - 1d
          tags:
            -
              tag: component
              value: cpu
        -
          uuid: 47e3a1d3955d4bccb07a0e32f768273d
          name: 'Context switches per second'
          type: ZABBIX_ACTIVE
          key: system.cpu.switches
          history: 7d
          value_type: FLOAT
          preprocessing:
            -
              type: CHANGE_PER_SECOND
              parameters:
                - ''
          tags:
            -
              tag: component
              value: cpu
        -
          uuid: 9cb786aec7de4f749f33c6e5adfbaf75
          name: 'CPU utilization'
          type: DEPENDENT
          key: system.cpu.util
          delay: '0'
          history: 7d
          value_type: FLOAT
          units: '%'
          description: 'CPU utilization in %.'
          preprocessing:
            -
              type: JAVASCRIPT
              parameters:
                - |
                  //Calculate utilization
                  return (100 - value)
          master_item:
            key: 'system.cpu.util[,idle]'
          tags:
            -
              tag: component
              value: cpu
          triggers:
            -
              uuid: e299778a6fcc4805bd5806f3b2ffe1c2
              expression: 'min(/Linux by Zabbix agent active/system.cpu.util,5m)>{$CPU.UTIL.CRIT}'
              name: 'High CPU utilization'
              event_name: 'High CPU utilization (over {$CPU.UTIL.CRIT}% for 5m)'
              opdata: 'Current utilization: {ITEM.LASTVALUE1}'
              priority: WARNING
              description: 'CPU utilization is too high. The system might be slow to respond.'
              dependencies:
                -
                  name: 'Load average is too high'
                  expression: |
                    min(/Linux by Zabbix agent active/system.cpu.load[all,avg1],5m)/last(/Linux by Zabbix agent active/system.cpu.num)>{$LOAD_AVG_PER_CPU.MAX.WARN}
                    and last(/Linux by Zabbix agent active/system.cpu.load[all,avg5])>0
                    and last(/Linux by Zabbix agent active/system.cpu.load[all,avg15])>0
              tags:
                -
                  tag: scope
                  value: performance
        -
          uuid: 4ef463cc12da45e6b5a97cee93fd5ba0
          name: 'CPU guest time'
          type: ZABBIX_ACTIVE
          key: 'system.cpu.util[,guest]'
          history: 7d
          value_type: FLOAT
          units: '%'
          description: 'Guest  time (time  spent  running  a  virtual  CPU  for  a  guest  operating  system).'
          tags:
            -
              tag: component
              value: cpu
        -
          uuid: 0cb7f1c9774241968208724ab56f4d86
          name: 'CPU guest nice time'
          type: ZABBIX_ACTIVE
          key: 'system.cpu.util[,guest_nice]'
          history: 7d
          value_type: FLOAT
          units: '%'
          description: 'Time spent running a niced guest (virtual CPU for guest operating systems under the control of the Linux kernel).'
          tags:
            -
              tag: component
              value: cpu
        -
          uuid: 8a20c7edef6d449e8771ff57cebb87d8
          name: 'CPU idle time'
          type: ZABBIX_ACTIVE
          key: 'system.cpu.util[,idle]'
          history: 7d
          value_type: FLOAT
          units: '%'
          description: 'The time the CPU has spent doing nothing.'
          tags:
            -
              tag: component
              value: cpu
        -
          uuid: 9329b55874bb4de7a52f941f382ba9ce
          name: 'CPU interrupt time'
          type: ZABBIX_ACTIVE
          key: 'system.cpu.util[,interrupt]'
          history: 7d
          value_type: FLOAT
          units: '%'
          description: 'The amount of time the CPU has been servicing hardware interrupts.'
          tags:
            -
              tag: component
              value: cpu
        -
          uuid: 4859bb1b6e21469a917aa56fbfbe1698
          name: 'CPU iowait time'
          type: ZABBIX_ACTIVE
          key: 'system.cpu.util[,iowait]'
          history: 7d
          value_type: FLOAT
          units: '%'
          description: 'Amount of time the CPU has been waiting for I/O to complete.'
          tags:
            -
              tag: component
              value: cpu
        -
          uuid: d965fa68eea3454e83179116c5483322
          name: 'CPU nice time'
          type: ZABBIX_ACTIVE
          key: 'system.cpu.util[,nice]'
          history: 7d
          value_type: FLOAT
          units: '%'
          description: 'The time the CPU has spent running users'' processes that have been niced.'
          tags:
            -
              tag: component
              value: cpu
        -
          uuid: 2ff77e25f0fe45238c64a6532735cdd5
          name: 'CPU softirq time'
          type: ZABBIX_ACTIVE
          key: 'system.cpu.util[,softirq]'
          history: 7d
          value_type: FLOAT
          units: '%'
          description: 'The amount of time the CPU has been servicing software interrupts.'
          tags:
            -
              tag: component
              value: cpu
        -
          uuid: 434c154ba392476f9ad8a94968840e19
          name: 'CPU steal time'
          type: ZABBIX_ACTIVE
          key: 'system.cpu.util[,steal]'
          history: 7d
          value_type: FLOAT
          units: '%'
          description: 'The amount of CPU ''stolen'' from this virtual machine by the hypervisor for other tasks (such as running another virtual machine).'
          tags:
            -
              tag: component
              value: cpu
        -
          uuid: 75622323ae4447e8a21a04ef191fdc2d
          name: 'CPU system time'
          type: ZABBIX_ACTIVE
          key: 'system.cpu.util[,system]'
          history: 7d
          value_type: FLOAT
          units: '%'
          description: 'The time the CPU has spent running the kernel and its processes.'
          tags:
            -
              tag: component
              value: cpu
        -
          uuid: c74b64926aae4a8e8c2299d8bfe2e188
          name: 'CPU user time'
          type: ZABBIX_ACTIVE
          key: 'system.cpu.util[,user]'
          history: 7d
          value_type: FLOAT
          units: '%'
          description: 'The time the CPU has spent running users'' processes that are not niced.'
          tags:
            -
              tag: component
              value: cpu
        -
          uuid: fdf4eb1b98d04b229a1c9a3c0b5837ba
          name: 'System name'
          type: ZABBIX_ACTIVE
          key: system.hostname
          delay: 1h
          history: 2w
          trends: '0'
          value_type: CHAR
          description: 'System host name.'
          inventory_link: NAME
          preprocessing:
            -
              type: DISCARD_UNCHANGED_HEARTBEAT
              parameters:
                - 12h
          tags:
            -
              tag: component
              value: system
          triggers:
            -
              uuid: c2fc80044fa94f0d97c72bd1d749b731
              expression: 'last(/Linux by Zabbix agent active/system.hostname,#1)<>last(/Linux by Zabbix agent active/system.hostname,#2) and length(last(/Linux by Zabbix agent active/system.hostname))>0'
              name: 'System name has changed'
              event_name: 'System name has changed (new name: {ITEM.VALUE})'
              priority: INFO
              description: 'System name has changed. Ack to close.'
              manual_close: 'YES'
              tags:
                -
                  tag: scope
                  value: notice
                -
                  tag: scope
                  value: security
        -
          uuid: c8fa467600ab48ce8cec353bab6c3a54
          name: 'System local time'
          type: ZABBIX_ACTIVE
          key: system.localtime
          history: 7d
          units: unixtime
          description: 'System local time of the host.'
          tags:
            -
              tag: component
              value: system
          triggers:
            -
              uuid: 10f29c3898cf41a0a2551349cd052413
              expression: 'fuzzytime(/Linux by Zabbix agent active/system.localtime,{$SYSTEM.FUZZYTIME.MAX})=0'
              name: 'System time is out of sync'
              event_name: 'System time is out of sync (diff with Zabbix server > {$SYSTEM.FUZZYTIME.MAX}s)'
              priority: WARNING
              description: 'The host system time is different from the Zabbix server time.'
              manual_close: 'YES'
              tags:
                -
                  tag: scope
                  value: availability
                -
                  tag: scope
                  value: performance
        -
          uuid: 627cbcb2432a4aeda6e90363d9b0c1db
          name: 'Operating system architecture'
          type: ZABBIX_ACTIVE
          key: system.sw.arch
          delay: 1h
          history: 2w
          trends: '0'
          value_type: CHAR
          description: 'Operating system architecture of the host.'
          preprocessing:
            -
              type: DISCARD_UNCHANGED_HEARTBEAT
              parameters:
                - 1d
          tags:
            -
              tag: component
              value: os
        -
          uuid: d8c633f2fd1947028079a5939835dcd8
          name: 'Operating system'
          type: ZABBIX_ACTIVE
          key: system.sw.os
          delay: 1h
          history: 2w
          trends: '0'
          value_type: CHAR
          inventory_link: OS
          preprocessing:
            -
              type: DISCARD_UNCHANGED_HEARTBEAT
              parameters:
                - 1d
          tags:
            -
              tag: component
              value: os
          triggers:
            -
              uuid: e27cb7063ca841a2b78aa547ec0d001c
              expression: 'last(/Linux by Zabbix agent active/system.sw.os,#1)<>last(/Linux by Zabbix agent active/system.sw.os,#2) and length(last(/Linux by Zabbix agent active/system.sw.os))>0'
              name: 'Operating system description has changed'
              priority: INFO
              description: 'Operating system description has changed. Possible reasons that system has been updated or replaced. Ack to close.'
              manual_close: 'YES'
              dependencies:
                -
                  name: 'System name has changed'
                  expression: 'last(/Linux by Zabbix agent active/system.hostname,#1)<>last(/Linux by Zabbix agent active/system.hostname,#2) and length(last(/Linux by Zabbix agent active/system.hostname))>0'
              tags:
                -
                  tag: scope
                  value: notice
        -
          uuid: 16b1e5ab950040ef8c29139e0649d622
          name: 'Software installed'
          type: ZABBIX_ACTIVE
          key: system.sw.packages
          delay: 1h
          history: 2w
          trends: '0'
          value_type: TEXT
          preprocessing:
            -
              type: DISCARD_UNCHANGED_HEARTBEAT
              parameters:
                - 1d
          tags:
            -
              tag: component
              value: os
        -
          uuid: f08e1de57cbd4b08b9fd3294d0d95906
          name: 'Free swap space'
          type: ZABBIX_ACTIVE
          key: 'system.swap.size[,free]'
          history: 7d
          units: B
          description: 'The free space of swap volume/file in bytes.'
          tags:
            -
              tag: component
              value: memory
            -
              tag: component
              value: storage
        -
          uuid: 56b8f84d22264b92b70a6ab0c3c70f19
          name: 'Free swap space in %'
          type: ZABBIX_ACTIVE
          key: 'system.swap.size[,pfree]'
          history: 7d
          value_type: FLOAT
          units: '%'
          description: 'The free space of swap volume/file in percent.'
          tags:
            -
              tag: component
              value: memory
            -
              tag: component
              value: storage
        -
          uuid: 3a9fb924ab1d47168ffcab9d237d808a
          name: 'Total swap space'
          type: ZABBIX_ACTIVE
          key: 'system.swap.size[,total]'
          history: 7d
          units: B
          description: 'The total space of swap volume/file in bytes.'
          tags:
            -
              tag: component
              value: memory
            -
              tag: component
              value: storage
        -
          uuid: d3d73dcc92b34511971eddf956dc4c0f
          name: 'System description'
          type: ZABBIX_ACTIVE
          key: system.uname
          delay: 15m
          history: 2w
          trends: '0'
          value_type: CHAR
          description: 'The information as normally returned by ''uname -a''.'
          preprocessing:
            -
              type: DISCARD_UNCHANGED_HEARTBEAT
              parameters:
                - 12h
          tags:
            -
              tag: component
              value: system
        -
          uuid: 51bdea745e0547ad92a74fefaea54e39
          name: 'System uptime'
          type: ZABBIX_ACTIVE
          key: system.uptime
          delay: 30s
          history: 2w
          trends: 0d
          units: uptime
          description: 'System uptime in ''N days, hh:mm:ss'' format.'
          tags:
            -
              tag: component
              value: system
          triggers:
            -
              uuid: 64dbab85caf749f59f3da0c374746bc2
              expression: 'last(/Linux by Zabbix agent active/system.uptime)<10m'
              name: 'has been restarted'
              event_name: '{HOST.NAME} has been restarted (uptime < 10m)'
              priority: WARNING
              description: 'The host uptime is less than 10 minutes'
              manual_close: 'YES'
              tags:
                -
                  tag: scope
                  value: notice
        -
          uuid: 4ea1cfb5813a422b98caebcd870959ef
          name: 'Number of logged in users'
          type: ZABBIX_ACTIVE
          key: system.users.num
          history: 7d
          description: 'Number of users who are currently logged in.'
          tags:
            -
              tag: component
              value: environment
        -
          uuid: 87f35de24ba74a8d8f70430c8da85261
          name: 'Checksum of /etc/passwd'
          type: ZABBIX_ACTIVE
          key: 'vfs.file.cksum[/etc/passwd,sha256]'
          delay: 15m
          history: 7d
          trends: '0'
          value_type: CHAR
          preprocessing:
            -
              type: DISCARD_UNCHANGED_HEARTBEAT
              parameters:
                - 1h
          tags:
            -
              tag: component
              value: security
          triggers:
            -
              uuid: c5a76894508c4f0e9dcc9f70e6f39f49
              expression: 'last(/Linux by Zabbix agent active/vfs.file.cksum[/etc/passwd,sha256],#1)<>last(/Linux by Zabbix agent active/vfs.file.cksum[/etc/passwd,sha256],#2)'
              name: '/etc/passwd has been changed'
              priority: INFO
              manual_close: 'YES'
              dependencies:
                -
                  name: 'Operating system description has changed'
                  expression: 'last(/Linux by Zabbix agent active/system.sw.os,#1)<>last(/Linux by Zabbix agent active/system.sw.os,#2) and length(last(/Linux by Zabbix agent active/system.sw.os))>0'
                -
                  name: 'System name has changed'
                  expression: 'last(/Linux by Zabbix agent active/system.hostname,#1)<>last(/Linux by Zabbix agent active/system.hostname,#2) and length(last(/Linux by Zabbix agent active/system.hostname))>0'
              tags:
                -
                  tag: scope
                  value: security
        -
          uuid: 5bf94ec3debc459fa3e13449199052ee
          name: 'Available memory'
          type: ZABBIX_ACTIVE
          key: 'vm.memory.size[available]'
          history: 7d
          units: B
          description: 'Available memory, in Linux, available = free + buffers + cache. On other platforms calculation may vary. See also Appendixes in Zabbix Documentation about parameters of the vm.memory.size item.'
          tags:
            -
              tag: component
              value: memory
        -
          uuid: 99efd95a41b34457a2ec0d8c96324e7c
          name: 'Available memory in %'
          type: ZABBIX_ACTIVE
          key: 'vm.memory.size[pavailable]'
          history: 7d
          value_type: FLOAT
          units: '%'
          description: 'Available memory as percentage of total. See also Appendixes in Zabbix Documentation about parameters of the vm.memory.size item.'
          tags:
            -
              tag: component
              value: memory
        -
          uuid: 013fe8b15c86442eadc10763706ec594
          name: 'Total memory'
          type: ZABBIX_ACTIVE
          key: 'vm.memory.size[total]'
          history: 7d
          units: B
          description: 'Total memory in Bytes.'
          tags:
            -
              tag: component
              value: memory
        -
          uuid: 07e60e812d32443ba8e8b0eb27166b98
          name: 'Memory utilization'
          type: DEPENDENT
          key: vm.memory.utilization
          delay: '0'
          history: 7d
          value_type: FLOAT
          units: '%'
          description: 'Memory used percentage is calculated as (100-pavailable)'
          preprocessing:
            -
              type: JAVASCRIPT
              parameters:
                - 'return (100-value);'
          master_item:
            key: 'vm.memory.size[pavailable]'
          tags:
            -
              tag: component
              value: memory
          triggers:
            -
              uuid: fb368aa704064a44b9a4ed8c129cf3e8
              expression: 'min(/Linux by Zabbix agent active/vm.memory.utilization,5m)>{$MEMORY.UTIL.MAX}'
              name: 'High memory utilization'
              event_name: 'High memory utilization (>{$MEMORY.UTIL.MAX}% for 5m)'
              priority: AVERAGE
              description: 'The system is running out of free memory.'
              dependencies:
                -
                  name: 'Lack of available memory'
                  expression: 'max(/Linux by Zabbix agent active/vm.memory.size[available],5m)<{$MEMORY.AVAILABLE.MIN} and last(/Linux by Zabbix agent active/vm.memory.size[total])>0'
              tags:
                -
                  tag: scope
                  value: capacity
                -
                  tag: scope
                  value: performance
        -
          uuid: 090fb1a5698e4e7080abf379b377b6f5
          name: 'Active agent availability'
          type: INTERNAL
          key: 'zabbix[host,active_agent,available]'
          history: 7d
          description: |
            Availability of active checks on the host. The value of this item corresponds to availability icons in the host list.
            Possible value:
            0 - unknown
            1 - available
            2 - not available
          valuemap:
            name: zabbix.host.active_agent.available
          tags:
            -
              tag: component
              value: health
            -
              tag: component
              value: network
          triggers:
            -
              uuid: a022259fc3cf454f93bc82cca27391f1
              expression: 'min(/Linux by Zabbix agent active/zabbix[host,active_agent,available],{$AGENT.TIMEOUT})=2'
              name: 'Zabbix agent: active checks are not available'
              opdata: 'Current state: {ITEM.LASTVALUE1}'
              priority: HIGH
              description: 'Active checks are considered unavailable. Agent is not sending heartbeat for prolonged time.'
              tags:
                -
                  tag: scope
                  value: availability
      discovery_rules:
        -
          uuid: 0b47631fb1334f78a7fe5207194a5476
          name: 'Network interface discovery'
          type: ZABBIX_ACTIVE
          key: net.if.discovery
          delay: 1h
          filter:
            evaltype: AND
            conditions:
              -
                macro: '{#IFNAME}'
                value: '{$NET.IF.IFNAME.MATCHES}'
                formulaid: A
              -
                macro: '{#IFNAME}'
                value: '{$NET.IF.IFNAME.NOT_MATCHES}'
                operator: NOT_MATCHES_REGEX
                formulaid: B
          description: 'Discovery of network interfaces.'
          item_prototypes:
            -
              uuid: f1a4f18b78754e669d1ddc593765f2e4
              name: 'Interface {#IFNAME}: Inbound packets discarded'
              type: ZABBIX_ACTIVE
              key: 'net.if.in["{#IFNAME}",dropped]'
              delay: 3m
              history: 7d
              preprocessing:
                -
                  type: CHANGE_PER_SECOND
                  parameters:
                    - ''
              tags:
                -
                  tag: component
                  value: network
                -
                  tag: interface
                  value: '{#IFNAME}'
            -
              uuid: f0eb218780ce44128117d73d65d412a9
              name: 'Interface {#IFNAME}: Inbound packets with errors'
              type: ZABBIX_ACTIVE
              key: 'net.if.in["{#IFNAME}",errors]'
              delay: 3m
              history: 7d
              preprocessing:
                -
                  type: CHANGE_PER_SECOND
                  parameters:
                    - ''
              tags:
                -
                  tag: component
                  value: network
                -
                  tag: interface
                  value: '{#IFNAME}'
            -
              uuid: 37dd13afa2b84b0e906a80016b9b2bf5
              name: 'Interface {#IFNAME}: Bits received'
              type: ZABBIX_ACTIVE
              key: 'net.if.in["{#IFNAME}"]'
              delay: 3m
              history: 7d
              units: bps
              preprocessing:
                -
                  type: CHANGE_PER_SECOND
                  parameters:
                    - ''
                -
                  type: MULTIPLIER
                  parameters:
                    - '8'
              tags:
                -
                  tag: component
                  value: network
                -
                  tag: interface
                  value: '{#IFNAME}'
            -
              uuid: 12a56bb72eef43648293ce1d6c8f9c42
              name: 'Interface {#IFNAME}: Outbound packets discarded'
              type: ZABBIX_ACTIVE
              key: 'net.if.out["{#IFNAME}",dropped]'
              delay: 3m
              history: 7d
              preprocessing:
                -
                  type: CHANGE_PER_SECOND
                  parameters:
                    - ''
              tags:
                -
                  tag: component
                  value: network
                -
                  tag: interface
                  value: '{#IFNAME}'
            -
              uuid: 90362d020e82429d87b0b1688355831d
              name: 'Interface {#IFNAME}: Outbound packets with errors'
              type: ZABBIX_ACTIVE
              key: 'net.if.out["{#IFNAME}",errors]'
              delay: 3m
              history: 7d
              preprocessing:
                -
                  type: CHANGE_PER_SECOND
                  parameters:
                    - ''
              tags:
                -
                  tag: component
                  value: network
                -
                  tag: interface
                  value: '{#IFNAME}'
            -
              uuid: 63616a66fb5e4fd7a725c5186b47e516
              name: 'Interface {#IFNAME}: Bits sent'
              type: ZABBIX_ACTIVE
              key: 'net.if.out["{#IFNAME}"]'
              delay: 3m
              history: 7d
              units: bps
              preprocessing:
                -
                  type: CHANGE_PER_SECOND
                  parameters:
                    - ''
                -
                  type: MULTIPLIER
                  parameters:
                    - '8'
              tags:
                -
                  tag: component
                  value: network
                -
                  tag: interface
                  value: '{#IFNAME}'
            -
              uuid: 83b33479fd774915b100b69c527519c8
              name: 'Interface {#IFNAME}: Operational status'
              type: ZABBIX_ACTIVE
              key: 'vfs.file.contents["/sys/class/net/{#IFNAME}/operstate"]'
              history: 7d
              trends: '0'
              description: 'Reference: https://www.kernel.org/doc/Documentation/networking/operstates.txt'
              valuemap:
                name: ifOperStatus
              preprocessing:
                -
                  type: JAVASCRIPT
                  parameters:
                    - |
                      var newvalue;
                      switch(value) {
                        case "unknown":
                          newvalue = 0;
                          break;
                        case "notpresent":
                          newvalue = 1;
                          break;
                        case "down":
                          newvalue = 2;
                          break;
                        case "lowerlayerdown":
                          newvalue = 3;
                          break;
                        case "testing":
                          newvalue = 4;
                          break;
                        case "dormant":
                          newvalue = 5;
                          break;
                        case "up":
                          newvalue = 6;
                          break;  default:
                          newvalue = "Problem parsing interface operstate in JS";
                      }
                      return newvalue;
              tags:
                -
                  tag: component
                  value: network
                -
                  tag: interface
                  value: '{#IFNAME}'
              trigger_prototypes:
                -
                  uuid: 1b8e42925e1b48969f35d91800fe5229
                  expression: '{$IFCONTROL:"{#IFNAME}"}=1 and last(/Linux by Zabbix agent active/vfs.file.contents["/sys/class/net/{#IFNAME}/operstate"])=2 and (last(/Linux by Zabbix agent active/vfs.file.contents["/sys/class/net/{#IFNAME}/operstate"],#1)<>last(/Linux by Zabbix agent active/vfs.file.contents["/sys/class/net/{#IFNAME}/operstate"],#2))'
                  recovery_mode: RECOVERY_EXPRESSION
                  recovery_expression: 'last(/Linux by Zabbix agent active/vfs.file.contents["/sys/class/net/{#IFNAME}/operstate"])<>2 or {$IFCONTROL:"{#IFNAME}"}=0'
                  name: 'Interface {#IFNAME}: Link down'
                  opdata: 'Current state: {ITEM.LASTVALUE1}'
                  priority: AVERAGE
                  description: |
                    This trigger expression works as follows:
                    1. Can be triggered if operations status is down.
                    2. {$IFCONTROL:"{#IFNAME}"}=1 - user can redefine Context macro to value - 0. That marks this interface as not important. No new trigger will be fired if this interface is down.
                    3. {TEMPLATE_NAME:METRIC.diff()}=1) - trigger fires only if operational status was up(1) sometime before. (So, do not fire 'ethernal off' interfaces.)
                    
                    WARNING: if closed manually - won't fire again on next poll, because of .diff.
                  manual_close: 'YES'
                  tags:
                    -
                      tag: scope
                      value: availability
            -
              uuid: 86dd61015ecc43428803b309bdfa9691
              name: 'Interface {#IFNAME}: Speed'
              type: ZABBIX_ACTIVE
              key: 'vfs.file.contents["/sys/class/net/{#IFNAME}/speed"]'
              delay: 5m
              history: 7d
              trends: 0d
              units: bps
              description: |
                Indicates the interface latest or current speed value. Value is an integer representing the link speed in bits/sec.
                This attribute is only valid for interfaces that implement the ethtool get_link_ksettings method (mostly Ethernet).
                
                Reference: https://www.kernel.org/doc/Documentation/ABI/testing/sysfs-class-net
              preprocessing:
                -
                  type: MULTIPLIER
                  parameters:
                    - '1000000'
                -
                  type: DISCARD_UNCHANGED_HEARTBEAT
                  parameters:
                    - 1h
              tags:
                -
                  tag: component
                  value: network
                -
                  tag: interface
                  value: '{#IFNAME}'
            -
              uuid: e675114e23414b9dbc2d19d00f32bc70
              name: 'Interface {#IFNAME}: Interface type'
              type: ZABBIX_ACTIVE
              key: 'vfs.file.contents["/sys/class/net/{#IFNAME}/type"]'
              delay: 1h
              history: 7d
              trends: 0d
              description: |
                Indicates the interface protocol type as a decimal value.
                See include/uapi/linux/if_arp.h for all possible values.
                Reference: https://www.kernel.org/doc/Documentation/ABI/testing/sysfs-class-net
              valuemap:
                name: 'Linux::Interface protocol types'
              preprocessing:
                -
                  type: DISCARD_UNCHANGED_HEARTBEAT
                  parameters:
                    - 1d
              tags:
                -
                  tag: component
                  value: network
                -
                  tag: interface
                  value: '{#IFNAME}'
          trigger_prototypes:
            -
              uuid: c0fd4630351f424aa6c8b7f2e85f0f9e
              expression: |
                change(/Linux by Zabbix agent active/vfs.file.contents["/sys/class/net/{#IFNAME}/speed"])<0 and last(/Linux by Zabbix agent active/vfs.file.contents["/sys/class/net/{#IFNAME}/speed"])>0
                and
                (last(/Linux by Zabbix agent active/vfs.file.contents["/sys/class/net/{#IFNAME}/type"])=6 or last(/Linux by Zabbix agent active/vfs.file.contents["/sys/class/net/{#IFNAME}/type"])=1)
                and
                (last(/Linux by Zabbix agent active/vfs.file.contents["/sys/class/net/{#IFNAME}/operstate"])<>2)
              recovery_mode: RECOVERY_EXPRESSION
              recovery_expression: |
                (change(/Linux by Zabbix agent active/vfs.file.contents["/sys/class/net/{#IFNAME}/speed"])>0 and last(/Linux by Zabbix agent active/vfs.file.contents["/sys/class/net/{#IFNAME}/speed"],#2)>0) or
                (last(/Linux by Zabbix agent active/vfs.file.contents["/sys/class/net/{#IFNAME}/operstate"])=2)
              name: 'Interface {#IFNAME}: Ethernet has changed to lower speed than it was before'
              opdata: 'Current reported speed: {ITEM.LASTVALUE1}'
              priority: INFO
              description: 'This Ethernet connection has transitioned down from its known maximum speed. This might be a sign of autonegotiation issues. Ack to close.'
              manual_close: 'YES'
              dependencies:
                -
                  name: 'Interface {#IFNAME}: Link down'
                  expression: '{$IFCONTROL:"{#IFNAME}"}=1 and last(/Linux by Zabbix agent active/vfs.file.contents["/sys/class/net/{#IFNAME}/operstate"])=2 and (last(/Linux by Zabbix agent active/vfs.file.contents["/sys/class/net/{#IFNAME}/operstate"],#1)<>last(/Linux by Zabbix agent active/vfs.file.contents["/sys/class/net/{#IFNAME}/operstate"],#2))'
                  recovery_expression: 'last(/Linux by Zabbix agent active/vfs.file.contents["/sys/class/net/{#IFNAME}/operstate"])<>2 or {$IFCONTROL:"{#IFNAME}"}=0'
              tags:
                -
                  tag: scope
                  value: performance
            -
              uuid: 5370cb085c454077a2dd6c39890f706a
              expression: |
                (avg(/Linux by Zabbix agent active/net.if.in["{#IFNAME}"],15m)>({$IF.UTIL.MAX:"{#IFNAME}"}/100)*last(/Linux by Zabbix agent active/vfs.file.contents["/sys/class/net/{#IFNAME}/speed"]) or
                avg(/Linux by Zabbix agent active/net.if.out["{#IFNAME}"],15m)>({$IF.UTIL.MAX:"{#IFNAME}"}/100)*last(/Linux by Zabbix agent active/vfs.file.contents["/sys/class/net/{#IFNAME}/speed"])) and
                last(/Linux by Zabbix agent active/vfs.file.contents["/sys/class/net/{#IFNAME}/speed"])>0
              recovery_mode: RECOVERY_EXPRESSION
              recovery_expression: |
                avg(/Linux by Zabbix agent active/net.if.in["{#IFNAME}"],15m)<(({$IF.UTIL.MAX:"{#IFNAME}"}-3)/100)*last(/Linux by Zabbix agent active/vfs.file.contents["/sys/class/net/{#IFNAME}/speed"]) and
                avg(/Linux by Zabbix agent active/net.if.out["{#IFNAME}"],15m)<(({$IF.UTIL.MAX:"{#IFNAME}"}-3)/100)*last(/Linux by Zabbix agent active/vfs.file.contents["/sys/class/net/{#IFNAME}/speed"])
              name: 'Interface {#IFNAME}: High bandwidth usage'
              event_name: 'Interface {#IFNAME}: High bandwidth usage (>{$IF.UTIL.MAX:"{#IFNAME}"}%)'
              opdata: 'In: {ITEM.LASTVALUE1}, out: {ITEM.LASTVALUE3}, speed: {ITEM.LASTVALUE2}'
              priority: WARNING
              description: 'The network interface utilization is close to its estimated maximum bandwidth.'
              manual_close: 'YES'
              dependencies:
                -
                  name: 'Interface {#IFNAME}: Link down'
                  expression: '{$IFCONTROL:"{#IFNAME}"}=1 and last(/Linux by Zabbix agent active/vfs.file.contents["/sys/class/net/{#IFNAME}/operstate"])=2 and (last(/Linux by Zabbix agent active/vfs.file.contents["/sys/class/net/{#IFNAME}/operstate"],#1)<>last(/Linux by Zabbix agent active/vfs.file.contents["/sys/class/net/{#IFNAME}/operstate"],#2))'
                  recovery_expression: 'last(/Linux by Zabbix agent active/vfs.file.contents["/sys/class/net/{#IFNAME}/operstate"])<>2 or {$IFCONTROL:"{#IFNAME}"}=0'
              tags:
                -
                  tag: scope
                  value: performance
            -
              uuid: 58f4ba4b2795407896752da57462629d
              expression: |
                min(/Linux by Zabbix agent active/net.if.in["{#IFNAME}",errors],5m)>{$IF.ERRORS.WARN:"{#IFNAME}"}
                or min(/Linux by Zabbix agent active/net.if.out["{#IFNAME}",errors],5m)>{$IF.ERRORS.WARN:"{#IFNAME}"}
              recovery_mode: RECOVERY_EXPRESSION
              recovery_expression: |
                max(/Linux by Zabbix agent active/net.if.in["{#IFNAME}",errors],5m)<{$IF.ERRORS.WARN:"{#IFNAME}"}*0.8
                and max(/Linux by Zabbix agent active/net.if.out["{#IFNAME}",errors],5m)<{$IF.ERRORS.WARN:"{#IFNAME}"}*0.8
              name: 'Interface {#IFNAME}: High error rate'
              event_name: 'Interface {#IFNAME}: High error rate (>{$IF.ERRORS.WARN:"{#IFNAME}"} for 5m)'
              opdata: 'errors in: {ITEM.LASTVALUE1}, errors out: {ITEM.LASTVALUE2}'
              priority: WARNING
              description: 'Recovers when below 80% of {$IF.ERRORS.WARN:"{#IFNAME}"} threshold'
              manual_close: 'YES'
              dependencies:
                -
                  name: 'Interface {#IFNAME}: Link down'
                  expression: '{$IFCONTROL:"{#IFNAME}"}=1 and last(/Linux by Zabbix agent active/vfs.file.contents["/sys/class/net/{#IFNAME}/operstate"])=2 and (last(/Linux by Zabbix agent active/vfs.file.contents["/sys/class/net/{#IFNAME}/operstate"],#1)<>last(/Linux by Zabbix agent active/vfs.file.contents["/sys/class/net/{#IFNAME}/operstate"],#2))'
                  recovery_expression: 'last(/Linux by Zabbix agent active/vfs.file.contents["/sys/class/net/{#IFNAME}/operstate"])<>2 or {$IFCONTROL:"{#IFNAME}"}=0'
              tags:
                -
                  tag: scope
                  value: availability
                -
                  tag: scope
                  value: performance
          graph_prototypes:
            -
              uuid: 6e2814a0ef824df7b418bbd86b260181
              name: 'Interface {#IFNAME}: Network traffic'
              graph_items:
                -
                  drawtype: GRADIENT_LINE
                  color: 1A7C11
                  item:
                    host: 'Linux by Zabbix agent active'
                    key: 'net.if.in["{#IFNAME}"]'
                -
                  sortorder: '1'
                  drawtype: BOLD_LINE
                  color: 2774A4
                  item:
                    host: 'Linux by Zabbix agent active'
                    key: 'net.if.out["{#IFNAME}"]'
                -
                  sortorder: '2'
                  color: F63100
                  yaxisside: RIGHT
                  item:
                    host: 'Linux by Zabbix agent active'
                    key: 'net.if.out["{#IFNAME}",errors]'
                -
                  sortorder: '3'
                  color: A54F10
                  yaxisside: RIGHT
                  item:
                    host: 'Linux by Zabbix agent active'
                    key: 'net.if.in["{#IFNAME}",errors]'
                -
                  sortorder: '4'
                  color: FC6EA3
                  yaxisside: RIGHT
                  item:
                    host: 'Linux by Zabbix agent active'
                    key: 'net.if.out["{#IFNAME}",dropped]'
                -
                  sortorder: '5'
                  color: 6C59DC
                  yaxisside: RIGHT
                  item:
                    host: 'Linux by Zabbix agent active'
                    key: 'net.if.in["{#IFNAME}",dropped]'
        -
          uuid: ff825e7028c24138a7ea6625353a1790
          name: 'Block devices discovery'
          type: ZABBIX_ACTIVE
          key: vfs.dev.discovery
          delay: 1h
          filter:
            evaltype: AND
            conditions:
              -
                macro: '{#DEVTYPE}'
                value: disk
                formulaid: C
              -
                macro: '{#DEVNAME}'
                value: '{$VFS.DEV.DEVNAME.MATCHES}'
                formulaid: B
              -
                macro: '{#DEVNAME}'
                value: '{$VFS.DEV.DEVNAME.NOT_MATCHES}'
                operator: NOT_MATCHES_REGEX
                formulaid: A
          item_prototypes:
            -
              uuid: 9a0448cf8a184d52a7872df410f25d6b
              name: '{#DEVNAME}: Disk average queue size (avgqu-sz)'
              type: DEPENDENT
              key: 'vfs.dev.queue_size[{#DEVNAME}]'
              delay: '0'
              history: 7d
              value_type: FLOAT
              description: 'Current average disk queue, the number of requests outstanding on the disk at the time the performance data is collected.'
              preprocessing:
                -
                  type: JSONPATH
                  parameters:
                    - '$[10]'
                -
                  type: CHANGE_PER_SECOND
                  parameters:
                    - ''
                -
                  type: MULTIPLIER
                  parameters:
                    - '0.001'
              master_item:
                key: 'vfs.file.contents[/sys/block/{#DEVNAME}/stat]'
              tags:
                -
                  tag: component
                  value: storage
                -
                  tag: disk
                  value: '{#DEVNAME}'
            -
              uuid: 1b3559f0d90948f0a72c2fdfdc80930b
              name: '{#DEVNAME}: Disk read request avg waiting time (r_await)'
              type: CALCULATED
              key: 'vfs.dev.read.await[{#DEVNAME}]'
              history: 7d
              value_type: FLOAT
              units: '!ms'
              params: '(last(//vfs.dev.read.time.rate[{#DEVNAME}])/(last(//vfs.dev.read.rate[{#DEVNAME}])+(last(//vfs.dev.read.rate[{#DEVNAME}])=0)))*1000*(last(//vfs.dev.read.rate[{#DEVNAME}]) > 0)'
              description: 'This formula contains two boolean expressions that evaluates to 1 or 0 in order to set calculated metric to zero and to avoid division by zero exception.'
              tags:
                -
                  tag: component
                  value: storage
                -
                  tag: disk
                  value: '{#DEVNAME}'
            -
              uuid: 3bb5f84b2e954c28843fa1fb3898c034
              name: '{#DEVNAME}: Disk read rate'
              type: DEPENDENT
              key: 'vfs.dev.read.rate[{#DEVNAME}]'
              delay: '0'
              history: 7d
              value_type: FLOAT
              units: '!r/s'
              description: 'r/s. The number (after merges) of read requests completed per second for the device.'
              preprocessing:
                -
                  type: JSONPATH
                  parameters:
                    - '$[0]'
                -
                  type: CHANGE_PER_SECOND
                  parameters:
                    - ''
              master_item:
                key: 'vfs.file.contents[/sys/block/{#DEVNAME}/stat]'
              tags:
                -
                  tag: component
                  value: storage
                -
                  tag: disk
                  value: '{#DEVNAME}'
            -
              uuid: df02934521b54864b2538b764c5d549b
              name: '{#DEVNAME}: Disk read time (rate)'
              type: DEPENDENT
              key: 'vfs.dev.read.time.rate[{#DEVNAME}]'
              delay: '0'
              history: 7d
              value_type: FLOAT
              description: 'Rate of total read time counter. Used in r_await calculation'
              preprocessing:
                -
                  type: JSONPATH
                  parameters:
                    - '$[3]'
                -
                  type: CHANGE_PER_SECOND
                  parameters:
                    - ''
                -
                  type: MULTIPLIER
                  parameters:
                    - '0.001'
              master_item:
                key: 'vfs.file.contents[/sys/block/{#DEVNAME}/stat]'
              tags:
                -
                  tag: component
                  value: storage
                -
                  tag: disk
                  value: '{#DEVNAME}'
            -
              uuid: 72546bd5eefb4ac7a0b2992a25e5f0c5
              name: '{#DEVNAME}: Disk utilization'
              type: DEPENDENT
              key: 'vfs.dev.util[{#DEVNAME}]'
              delay: '0'
              history: 7d
              value_type: FLOAT
              units: '%'
              description: 'This item is the percentage of elapsed time that the selected disk drive was busy servicing read or writes requests.'
              preprocessing:
                -
                  type: JSONPATH
                  parameters:
                    - '$[9]'
                -
                  type: CHANGE_PER_SECOND
                  parameters:
                    - ''
                -
                  type: MULTIPLIER
                  parameters:
                    - '0.1'
              master_item:
                key: 'vfs.file.contents[/sys/block/{#DEVNAME}/stat]'
              tags:
                -
                  tag: component
                  value: storage
                -
                  tag: disk
                  value: '{#DEVNAME}'
            -
              uuid: 8422c37735774134996be62580e7bf0f
              name: '{#DEVNAME}: Disk write request avg waiting time (w_await)'
              type: CALCULATED
              key: 'vfs.dev.write.await[{#DEVNAME}]'
              history: 7d
              value_type: FLOAT
              units: '!ms'
              params: '(last(//vfs.dev.write.time.rate[{#DEVNAME}])/(last(//vfs.dev.write.rate[{#DEVNAME}])+(last(//vfs.dev.write.rate[{#DEVNAME}])=0)))*1000*(last(//vfs.dev.write.rate[{#DEVNAME}]) > 0)'
              description: 'This formula contains two boolean expressions that evaluates to 1 or 0 in order to set calculated metric to zero and to avoid division by zero exception.'
              tags:
                -
                  tag: component
                  value: storage
                -
                  tag: disk
                  value: '{#DEVNAME}'
            -
              uuid: 4ba78909402d4bb8ab32f12c679ea3db
              name: '{#DEVNAME}: Disk write rate'
              type: DEPENDENT
              key: 'vfs.dev.write.rate[{#DEVNAME}]'
              delay: '0'
              history: 7d
              value_type: FLOAT
              units: '!w/s'
              description: 'w/s. The number (after merges) of write requests completed per second for the device.'
              preprocessing:
                -
                  type: JSONPATH
                  parameters:
                    - '$[4]'
                -
                  type: CHANGE_PER_SECOND
                  parameters:
                    - ''
              master_item:
                key: 'vfs.file.contents[/sys/block/{#DEVNAME}/stat]'
              tags:
                -
                  tag: component
                  value: storage
                -
                  tag: disk
                  value: '{#DEVNAME}'
            -
              uuid: 7717dd9841004fa08b35b0e9f42bffaf
              name: '{#DEVNAME}: Disk write time (rate)'
              type: DEPENDENT
              key: 'vfs.dev.write.time.rate[{#DEVNAME}]'
              delay: '0'
              history: 7d
              value_type: FLOAT
              description: 'Rate of total write time counter. Used in w_await calculation'
              preprocessing:
                -
                  type: JSONPATH
                  parameters:
                    - '$[7]'
                -
                  type: CHANGE_PER_SECOND
                  parameters:
                    - ''
                -
                  type: MULTIPLIER
                  parameters:
                    - '0.001'
              master_item:
                key: 'vfs.file.contents[/sys/block/{#DEVNAME}/stat]'
              tags:
                -
                  tag: component
                  value: storage
                -
                  tag: disk
                  value: '{#DEVNAME}'
            -
              uuid: 39877664726f4886aa88f3d1592bbcb1
              name: '{#DEVNAME}: Get stats'
              type: ZABBIX_ACTIVE
              key: 'vfs.file.contents[/sys/block/{#DEVNAME}/stat]'
              history: '0'
              trends: '0'
              value_type: TEXT
              description: 'Get contents of /sys/block/{#DEVNAME}/stat for disk stats.'
              preprocessing:
                -
                  type: JAVASCRIPT
                  parameters:
                    - 'return JSON.stringify(value.trim().split(/ +/));'
              tags:
                -
                  tag: component
                  value: raw
          trigger_prototypes:
            -
              uuid: fd5732c3cf5249f9a05e3b6cedc2d2fd
              expression: 'min(/Linux by Zabbix agent active/vfs.dev.read.await[{#DEVNAME}],15m) > {$VFS.DEV.READ.AWAIT.WARN:"{#DEVNAME}"} or min(/Linux by Zabbix agent active/vfs.dev.write.await[{#DEVNAME}],15m) > {$VFS.DEV.WRITE.AWAIT.WARN:"{#DEVNAME}"}'
              name: '{#DEVNAME}: Disk read/write request responses are too high'
              event_name: '{#DEVNAME}: Disk read/write request responses are too high (read > {$VFS.DEV.READ.AWAIT.WARN:"{#DEVNAME}"} ms for 15m or write > {$VFS.DEV.WRITE.AWAIT.WARN:"{#DEVNAME}"} ms for 15m)'
              priority: WARNING
              description: 'This trigger might indicate disk {#DEVNAME} saturation.'
              manual_close: 'YES'
              tags:
                -
                  tag: scope
                  value: performance
          graph_prototypes:
            -
              uuid: feca6a365b8d49d2a66ff4bfac089fc8
              name: '{#DEVNAME}: Disk average waiting time'
              graph_items:
                -
                  color: 1A7C11
                  item:
                    host: 'Linux by Zabbix agent active'
                    key: 'vfs.dev.read.await[{#DEVNAME}]'
                -
                  sortorder: '1'
                  drawtype: GRADIENT_LINE
                  color: 2774A4
                  item:
                    host: 'Linux by Zabbix agent active'
                    key: 'vfs.dev.write.await[{#DEVNAME}]'
            -
              uuid: b136583f822a4d48a52a17f4bb0d07d9
              name: '{#DEVNAME}: Disk read/write rates'
              graph_items:
                -
                  color: 1A7C11
                  item:
                    host: 'Linux by Zabbix agent active'
                    key: 'vfs.dev.read.rate[{#DEVNAME}]'
                -
                  sortorder: '1'
                  drawtype: GRADIENT_LINE
                  color: 2774A4
                  item:
                    host: 'Linux by Zabbix agent active'
                    key: 'vfs.dev.write.rate[{#DEVNAME}]'
            -
              uuid: 8863772fb82b49a891ea50cbec5cdd05
              name: '{#DEVNAME}: Disk utilization and queue'
              graph_items:
                -
                  color: 1A7C11
                  yaxisside: RIGHT
                  item:
                    host: 'Linux by Zabbix agent active'
                    key: 'vfs.dev.queue_size[{#DEVNAME}]'
                -
                  sortorder: '1'
                  drawtype: GRADIENT_LINE
                  color: 2774A4
                  item:
                    host: 'Linux by Zabbix agent active'
                    key: 'vfs.dev.util[{#DEVNAME}]'
          preprocessing:
            -
              type: DISCARD_UNCHANGED_HEARTBEAT
              parameters:
                - 1h
        -
          uuid: 5c9b5dbed44c4af0957ff9316f8fb761
          name: 'Mounted filesystem discovery'
          type: ZABBIX_ACTIVE
          key: vfs.fs.discovery
          delay: 1h
          filter:
            evaltype: AND
            conditions:
              -
                macro: '{#FSTYPE}'
                value: '{$VFS.FS.FSTYPE.MATCHES}'
                formulaid: C
              -
                macro: '{#FSTYPE}'
                value: '{$VFS.FS.FSTYPE.NOT_MATCHES}'
                operator: NOT_MATCHES_REGEX
                formulaid: D
              -
                macro: '{#FSNAME}'
                value: '{$VFS.FS.FSNAME.MATCHES}'
                formulaid: A
              -
                macro: '{#FSNAME}'
                value: '{$VFS.FS.FSNAME.NOT_MATCHES}'
                operator: NOT_MATCHES_REGEX
                formulaid: B
          description: 'Discovery of file systems of different types.'
          item_prototypes:
            -
              uuid: 5cc9099851ee4f4498fd74ec2c377eb4
              name: '{#FSNAME}: Free inodes in %'
              type: ZABBIX_ACTIVE
              key: 'vfs.fs.inode[{#FSNAME},pfree]'
              history: 7d
              value_type: FLOAT
              units: '%'
              tags:
                -
                  tag: component
                  value: storage
                -
                  tag: filesystem
                  value: '{#FSNAME}'
              trigger_prototypes:
                -
                  uuid: 98e196ffb6f0422baf007fcff5f45b60
                  expression: 'min(/Linux by Zabbix agent active/vfs.fs.inode[{#FSNAME},pfree],5m)<{$VFS.FS.INODE.PFREE.MIN.CRIT:"{#FSNAME}"}'
                  name: '{#FSNAME}: Running out of free inodes'
                  event_name: '{#FSNAME}: Running out of free inodes (free < {$VFS.FS.INODE.PFREE.MIN.CRIT:"{#FSNAME}"}%)'
                  opdata: 'Free inodes: {ITEM.LASTVALUE1}'
                  priority: AVERAGE
                  description: |
                    It may become impossible to write to disk if there are no index nodes left.
                    As symptoms, 'No space left on device' or 'Disk is full' errors may be seen even though free space is available.
                  tags:
                    -
                      tag: scope
                      value: capacity
                    -
                      tag: scope
                      value: performance
                -
                  uuid: a17e14a65c53447a9ce607799a62e7dd
                  expression: 'min(/Linux by Zabbix agent active/vfs.fs.inode[{#FSNAME},pfree],5m)<{$VFS.FS.INODE.PFREE.MIN.WARN:"{#FSNAME}"}'
                  name: '{#FSNAME}: Running out of free inodes'
                  event_name: '{#FSNAME}: Running out of free inodes (free < {$VFS.FS.INODE.PFREE.MIN.WARN:"{#FSNAME}"}%)'
                  opdata: 'Free inodes: {ITEM.LASTVALUE1}'
                  priority: WARNING
                  description: |
                    It may become impossible to write to disk if there are no index nodes left.
                    As symptoms, 'No space left on device' or 'Disk is full' errors may be seen even though free space is available.
                  dependencies:
                    -
                      name: '{#FSNAME}: Running out of free inodes'
                      expression: 'min(/Linux by Zabbix agent active/vfs.fs.inode[{#FSNAME},pfree],5m)<{$VFS.FS.INODE.PFREE.MIN.CRIT:"{#FSNAME}"}'
                  tags:
                    -
                      tag: scope
                      value: capacity
                    -
                      tag: scope
                      value: performance
            -
              uuid: b33989051217493cb9124302297e409f
              name: '{#FSNAME}: Space utilization'
              type: ZABBIX_ACTIVE
              key: 'vfs.fs.size[{#FSNAME},pused]'
              history: 7d
              value_type: FLOAT
              units: '%'
              description: 'Space utilization in % for {#FSNAME}'
              tags:
                -
                  tag: component
                  value: storage
                -
                  tag: filesystem
                  value: '{#FSNAME}'
            -
              uuid: 5cee504041e347719b35ee2c5a6056b8
              name: '{#FSNAME}: Total space'
              type: ZABBIX_ACTIVE
              key: 'vfs.fs.size[{#FSNAME},total]'
              history: 7d
              units: B
              description: 'Total space in Bytes'
              tags:
                -
                  tag: component
                  value: storage
                -
                  tag: filesystem
                  value: '{#FSNAME}'
            -
              uuid: f23970d301be4085ab9038d3078b3871
              name: '{#FSNAME}: Used space'
              type: ZABBIX_ACTIVE
              key: 'vfs.fs.size[{#FSNAME},used]'
              history: 7d
              units: B
              description: 'Used storage in Bytes'
              tags:
                -
                  tag: component
                  value: storage
                -
                  tag: filesystem
                  value: '{#FSNAME}'
          trigger_prototypes:
            -
              uuid: cf4079132a9d4124aa5e29d6839ae35b
              expression: |
                last(/Linux by Zabbix agent active/vfs.fs.size[{#FSNAME},pused])>{$VFS.FS.PUSED.MAX.CRIT:"{#FSNAME}"} and
                ((last(/Linux by Zabbix agent active/vfs.fs.size[{#FSNAME},total])-last(/Linux by Zabbix agent active/vfs.fs.size[{#FSNAME},used]))<{$VFS.FS.FREE.MIN.CRIT:"{#FSNAME}"} or timeleft(/Linux by Zabbix agent active/vfs.fs.size[{#FSNAME},pused],1h,100)<1d)
              name: '{#FSNAME}: Disk space is critically low'
              event_name: '{#FSNAME}: Disk space is critically low (used > {$VFS.FS.PUSED.MAX.CRIT:"{#FSNAME}"}%)'
              opdata: 'Space used: {ITEM.LASTVALUE3} of {ITEM.LASTVALUE2} ({ITEM.LASTVALUE1})'
              priority: AVERAGE
              description: |
                Two conditions should match: First, space utilization should be above {$VFS.FS.PUSED.MAX.CRIT:"{#FSNAME}"}.
                 Second condition should be one of the following:
                 - The disk free space is less than {$VFS.FS.FREE.MIN.CRIT:"{#FSNAME}"}.
                 - The disk will be full in less than 24 hours.
              manual_close: 'YES'
              tags:
                -
                  tag: scope
                  value: availability
                -
                  tag: scope
                  value: capacity
            -
              uuid: b56b8cad3bb34fab8132e07a32c432d9
              expression: |
                last(/Linux by Zabbix agent active/vfs.fs.size[{#FSNAME},pused])>{$VFS.FS.PUSED.MAX.WARN:"{#FSNAME}"} and
                ((last(/Linux by Zabbix agent active/vfs.fs.size[{#FSNAME},total])-last(/Linux by Zabbix agent active/vfs.fs.size[{#FSNAME},used]))<{$VFS.FS.FREE.MIN.WARN:"{#FSNAME}"} or timeleft(/Linux by Zabbix agent active/vfs.fs.size[{#FSNAME},pused],1h,100)<1d)
              name: '{#FSNAME}: Disk space is low'
              event_name: '{#FSNAME}: Disk space is low (used > {$VFS.FS.PUSED.MAX.WARN:"{#FSNAME}"}%)'
              opdata: 'Space used: {ITEM.LASTVALUE3} of {ITEM.LASTVALUE2} ({ITEM.LASTVALUE1})'
              priority: WARNING
              description: |
                Two conditions should match: First, space utilization should be above {$VFS.FS.PUSED.MAX.WARN:"{#FSNAME}"}.
                 Second condition should be one of the following:
                 - The disk free space is less than {$VFS.FS.FREE.MIN.WARN:"{#FSNAME}"}.
                 - The disk will be full in less than 24 hours.
              manual_close: 'YES'
              dependencies:
                -
                  name: '{#FSNAME}: Disk space is critically low'
                  expression: |
                    last(/Linux by Zabbix agent active/vfs.fs.size[{#FSNAME},pused])>{$VFS.FS.PUSED.MAX.CRIT:"{#FSNAME}"} and
                    ((last(/Linux by Zabbix agent active/vfs.fs.size[{#FSNAME},total])-last(/Linux by Zabbix agent active/vfs.fs.size[{#FSNAME},used]))<{$VFS.FS.FREE.MIN.CRIT:"{#FSNAME}"} or timeleft(/Linux by Zabbix agent active/vfs.fs.size[{#FSNAME},pused],1h,100)<1d)
              tags:
                -
                  tag: scope
                  value: availability
                -
                  tag: scope
                  value: capacity
          graph_prototypes:
            -
              uuid: 9e2c288e9475446890f7c101214cca8a
              name: '{#FSNAME}: Disk space usage'
              width: '600'
              height: '340'
              type: PIE
              show_3d: 'YES'
              graph_items:
                -
                  color: '969696'
                  calc_fnc: LAST
                  type: GRAPH_SUM
                  item:
                    host: 'Linux by Zabbix agent active'
                    key: 'vfs.fs.size[{#FSNAME},total]'
                -
                  sortorder: '1'
                  color: C80000
                  calc_fnc: LAST
                  item:
                    host: 'Linux by Zabbix agent active'
                    key: 'vfs.fs.size[{#FSNAME},used]'
      tags:
        -
          tag: class
          value: os
        -
          tag: target
          value: linux
      macros:
        -
          macro: '{$AGENT.NODATA_TIMEOUT}'
          value: 30m
          description: 'No data timeout for active agents. Consider to keep it relatively high.'
        -
          macro: '{$AGENT.TIMEOUT}'
          value: 5m
          description: 'Timeout after which agent is considered unavailable.'
        -
          macro: '{$CPU.UTIL.CRIT}'
          value: '90'
        -
          macro: '{$IF.ERRORS.WARN}'
          value: '2'
        -
          macro: '{$IF.UTIL.MAX}'
          value: '90'
          description: 'This macro is used as a threshold in interface utilization trigger.'
        -
          macro: '{$IFCONTROL}'
          value: '1'
        -
          macro: '{$KERNEL.MAXFILES.MIN}'
          value: '256'
        -
          macro: '{$KERNEL.MAXPROC.MIN}'
          value: '1024'
        -
          macro: '{$LOAD_AVG_PER_CPU.MAX.WARN}'
          value: '1.5'
          description: 'Load per CPU considered sustainable. Tune if needed.'
        -
          macro: '{$MEMORY.AVAILABLE.MIN}'
          value: 20M
          description: 'This macro is used as a threshold in memory available trigger.'
        -
          macro: '{$MEMORY.UTIL.MAX}'
          value: '90'
          description: 'This macro is used as a threshold in memory utilization trigger.'
        -
          macro: '{$NET.IF.IFNAME.MATCHES}'
          value: '^.*$'
        -
          macro: '{$NET.IF.IFNAME.NOT_MATCHES}'
          value: '(^Software Loopback Interface|^NULL[0-9.]*$|^[Ll]o[0-9.]*$|^[Ss]ystem$|^Nu[0-9.]*$|^veth[0-9A-z]+$|docker[0-9]+|br-[a-z0-9]{12})'
          description: 'Filter out loopbacks, nulls, docker veth links and docker0 bridge by default'
        -
          macro: '{$SWAP.PFREE.MIN.WARN}'
          value: '50'
        -
          macro: '{$SYSTEM.FUZZYTIME.MAX}'
          value: '60'
        -
          macro: '{$VFS.DEV.DEVNAME.MATCHES}'
          value: .+
          description: 'This macro is used in block devices discovery. Can be overridden on the host or linked template level'
        -
          macro: '{$VFS.DEV.DEVNAME.NOT_MATCHES}'
          value: '^(loop[0-9]*|sd[a-z][0-9]+|nbd[0-9]+|sr[0-9]+|fd[0-9]+|dm-[0-9]+|ram[0-9]+|ploop[a-z0-9]+|md[0-9]*|hcp[0-9]*|zram[0-9]*)'
          description: 'This macro is used in block devices discovery. Can be overridden on the host or linked template level'
        -
          macro: '{$VFS.DEV.READ.AWAIT.WARN}'
          value: '20'
          description: 'Disk read average response time (in ms) before the trigger would fire'
        -
          macro: '{$VFS.DEV.WRITE.AWAIT.WARN}'
          value: '20'
          description: 'Disk write average response time (in ms) before the trigger would fire'
        -
          macro: '{$VFS.FS.FREE.MIN.CRIT}'
          value: 5G
          description: 'The critical threshold of the filesystem utilization.'
        -
          macro: '{$VFS.FS.FREE.MIN.WARN}'
          value: 10G
          description: 'The warning threshold of the filesystem utilization.'
        -
          macro: '{$VFS.FS.FSNAME.MATCHES}'
          value: .+
          description: 'This macro is used in filesystems discovery. Can be overridden on the host or linked template level'
        -
          macro: '{$VFS.FS.FSNAME.NOT_MATCHES}'
          value: ^(/dev|/sys|/run|/proc|.+/shm$)
          description: 'This macro is used in filesystems discovery. Can be overridden on the host or linked template level'
        -
          macro: '{$VFS.FS.FSTYPE.MATCHES}'
          value: ^(btrfs|ext2|ext3|ext4|reiser|xfs|ffs|ufs|jfs|jfs2|vxfs|hfs|apfs|refs|ntfs|fat32|zfs)$
          description: 'This macro is used in filesystems discovery. Can be overridden on the host or linked template level'
        -
          macro: '{$VFS.FS.FSTYPE.NOT_MATCHES}'
          value: ^\s$
          description: 'This macro is used in filesystems discovery. Can be overridden on the host or linked template level'
        -
          macro: '{$VFS.FS.INODE.PFREE.MIN.CRIT}'
          value: '10'
        -
          macro: '{$VFS.FS.INODE.PFREE.MIN.WARN}'
          value: '20'
        -
          macro: '{$VFS.FS.PUSED.MAX.CRIT}'
          value: '90'
        -
          macro: '{$VFS.FS.PUSED.MAX.WARN}'
          value: '80'
      dashboards:
        -
          uuid: 6d179c1f45c2438e9e6a3aa567d46b0c
          name: 'Network interfaces'
          pages:
            -
              widgets:
                -
                  type: GRAPH_PROTOTYPE
                  width: '24'
                  height: '5'
                  fields:
                    -
                      type: INTEGER
                      name: source_type
                      value: '2'
                    -
                      type: INTEGER
                      name: columns
                      value: '1'
                    -
                      type: INTEGER
                      name: rows
                      value: '1'
                    -
                      type: GRAPH_PROTOTYPE
                      name: graphid
                      value:
                        host: 'Linux by Zabbix agent active'
                        name: 'Interface {#IFNAME}: Network traffic'
        -
          uuid: 3e6ceed431734cc29836019e93b5f89e
          name: 'System performance'
          pages:
            -
              widgets:
                -
                  type: GRAPH_CLASSIC
                  width: '12'
                  height: '5'
                  fields:
                    -
                      type: INTEGER
                      name: source_type
                      value: '0'
                    -
                      type: GRAPH
                      name: graphid
                      value:
                        host: 'Linux by Zabbix agent active'
                        name: 'System load'
                -
                  type: GRAPH_CLASSIC
                  x: '12'
                  width: '12'
                  height: '5'
                  fields:
                    -
                      type: INTEGER
                      name: source_type
                      value: '0'
                    -
                      type: GRAPH
                      name: graphid
                      value:
                        host: 'Linux by Zabbix agent active'
                        name: 'CPU usage'
                -
                  type: GRAPH_CLASSIC
                  'y': '5'
                  width: '12'
                  height: '5'
                  fields:
                    -
                      type: INTEGER
                      name: source_type
                      value: '0'
                    -
                      type: GRAPH
                      name: graphid
                      value:
                        host: 'Linux by Zabbix agent active'
                        name: 'Memory usage'
                -
                  type: GRAPH_CLASSIC
                  x: '12'
                  'y': '5'
                  width: '12'
                  height: '5'
                  fields:
                    -
                      type: INTEGER
                      name: source_type
                      value: '0'
                    -
                      type: GRAPH
                      name: graphid
                      value:
                        host: 'Linux by Zabbix agent active'
                        name: 'Swap usage'
                -
                  type: GRAPH_PROTOTYPE
                  'y': '10'
                  width: '24'
                  height: '5'
                  fields:
                    -
                      type: INTEGER
                      name: source_type
                      value: '2'
                    -
                      type: INTEGER
                      name: columns
                      value: '1'
                    -
                      type: INTEGER
                      name: rows
                      value: '1'
                    -
                      type: GRAPH_PROTOTYPE
                      name: graphid
                      value:
                        host: 'Linux by Zabbix agent active'
                        name: '{#FSNAME}: Disk space usage'
                -
                  type: GRAPH_PROTOTYPE
                  'y': '15'
                  width: '24'
                  height: '5'
                  fields:
                    -
                      type: INTEGER
                      name: source_type
                      value: '2'
                    -
                      type: INTEGER
                      name: columns
                      value: '1'
                    -
                      type: INTEGER
                      name: rows
                      value: '1'
                    -
                      type: GRAPH_PROTOTYPE
                      name: graphid
                      value:
                        host: 'Linux by Zabbix agent active'
                        name: '{#DEVNAME}: Disk read/write rates'
                -
                  type: GRAPH_PROTOTYPE
                  'y': '20'
                  width: '24'
                  height: '5'
                  fields:
                    -
                      type: INTEGER
                      name: source_type
                      value: '2'
                    -
                      type: INTEGER
                      name: columns
                      value: '1'
                    -
                      type: INTEGER
                      name: rows
                      value: '1'
                    -
                      type: GRAPH_PROTOTYPE
                      name: graphid
                      value:
                        host: 'Linux by Zabbix agent active'
                        name: '{#DEVNAME}: Disk average waiting time'
                -
                  type: GRAPH_PROTOTYPE
                  'y': '25'
                  width: '24'
                  height: '5'
                  fields:
                    -
                      type: INTEGER
                      name: source_type
                      value: '2'
                    -
                      type: INTEGER
                      name: columns
                      value: '1'
                    -
                      type: INTEGER
                      name: rows
                      value: '1'
                    -
                      type: GRAPH_PROTOTYPE
                      name: graphid
                      value:
                        host: 'Linux by Zabbix agent active'
                        name: '{#DEVNAME}: Disk utilization and queue'
                -
                  type: GRAPH_PROTOTYPE
                  'y': '30'
                  width: '24'
                  height: '5'
                  fields:
                    -
                      type: INTEGER
                      name: source_type
                      value: '2'
                    -
                      type: INTEGER
                      name: columns
                      value: '1'
                    -
                      type: INTEGER
                      name: rows
                      value: '1'
                    -
                      type: GRAPH_PROTOTYPE
                      name: graphid
                      value:
                        host: 'Linux by Zabbix agent active'
                        name: 'Interface {#IFNAME}: Network traffic'
      valuemaps:
        -
          uuid: 276914b5aee2435da609d3112ecd359d
          name: ifOperStatus
          mappings:
            -
              value: '0'
              newvalue: unknown
            -
              value: '1'
              newvalue: notpresent
            -
              value: '2'
              newvalue: down
            -
              value: '3'
              newvalue: lowerlayerdown
            -
              value: '4'
              newvalue: testing
            -
              value: '5'
              newvalue: dormant
            -
              value: '6'
              newvalue: up
        -
          uuid: 79afe98a54a648bb981c29e70ba6652c
          name: 'Linux::Interface protocol types'
          mappings:
            -
              value: '0'
              newvalue: 'from KA9Q: NET/ROM pseudo'
            -
              value: '1'
              newvalue: Ethernet
            -
              value: '2'
              newvalue: 'Experimental Ethernet'
            -
              value: '3'
              newvalue: 'AX.25 Level 2'
            -
              value: '4'
              newvalue: 'PROnet token ring'
            -
              value: '5'
              newvalue: Chaosnet
            -
              value: '6'
              newvalue: 'IEEE 802.2 Ethernet/TR/TB'
            -
              value: '7'
              newvalue: ARCnet
            -
              value: '8'
              newvalue: APPLEtalk
            -
              value: '15'
              newvalue: 'Frame Relay DLCI'
            -
              value: '19'
              newvalue: ATM
            -
              value: '23'
              newvalue: 'Metricom STRIP (new IANA id)'
            -
              value: '24'
              newvalue: 'IEEE 1394 IPv4 - RFC 2734'
            -
              value: '27'
              newvalue: EUI-64
            -
              value: '32'
              newvalue: InfiniBand
            -
              value: '256'
              newvalue: ARPHRD_SLIP
            -
              value: '257'
              newvalue: ARPHRD_CSLIP
            -
              value: '258'
              newvalue: ARPHRD_SLIP6
            -
              value: '259'
              newvalue: ARPHRD_CSLIP6
            -
              value: '260'
              newvalue: 'Notional KISS type'
            -
              value: '264'
              newvalue: ARPHRD_ADAPT
            -
              value: '270'
              newvalue: ARPHRD_ROSE
            -
              value: '271'
              newvalue: 'CCITT X.25'
            -
              value: '272'
              newvalue: 'Boards with X.25 in firmware'
            -
              value: '280'
              newvalue: 'Controller Area Network'
            -
              value: '512'
              newvalue: ARPHRD_PPP
            -
              value: '513'
              newvalue: 'Cisco HDLC'
            -
              value: '516'
              newvalue: LAPB
            -
              value: '517'
              newvalue: 'Digital''s DDCMP protocol'
            -
              value: '518'
              newvalue: 'Raw HDLC'
            -
              value: '519'
              newvalue: 'Raw IP'
            -
              value: '768'
              newvalue: 'IPIP tunnel'
            -
              value: '769'
              newvalue: 'IP6IP6 tunnel'
            -
              value: '770'
              newvalue: 'Frame Relay Access Device'
            -
              value: '771'
              newvalue: 'SKIP vif'
            -
              value: '772'
              newvalue: 'Loopback device'
            -
              value: '773'
              newvalue: 'Localtalk device'
            -
              value: '774'
              newvalue: 'Fiber Distributed Data Interface'
            -
              value: '775'
              newvalue: 'AP1000 BIF'
            -
              value: '776'
              newvalue: 'sit0 device - IPv6-in-IPv4'
            -
              value: '777'
              newvalue: 'IP over DDP tunneller'
            -
              value: '778'
              newvalue: 'GRE over IP'
            -
              value: '779'
              newvalue: 'PIMSM register interface'
            -
              value: '780'
              newvalue: 'High Performance Parallel Interface'
            -
              value: '781'
              newvalue: 'Nexus 64Mbps Ash'
            -
              value: '782'
              newvalue: 'Acorn Econet'
            -
              value: '783'
              newvalue: Linux-IrDA
            -
              value: '784'
              newvalue: 'Point to point fibrechannel'
            -
              value: '785'
              newvalue: 'Fibrechannel arbitrated loop'
            -
              value: '786'
              newvalue: 'Fibrechannel public loop'
            -
              value: '787'
              newvalue: 'Fibrechannel fabric'
            -
              value: '800'
              newvalue: 'Magic type ident for TR'
            -
              value: '801'
              newvalue: 'IEEE 802.11'
            -
              value: '802'
              newvalue: 'IEEE 802.11 + Prism2 header'
            -
              value: '803'
              newvalue: 'IEEE 802.11 + radiotap header'
            -
              value: '804'
              newvalue: ARPHRD_IEEE802154
            -
              value: '805'
              newvalue: 'IEEE 802.15.4 network monitor'
            -
              value: '820'
              newvalue: 'PhoNet media type'
            -
              value: '821'
              newvalue: 'PhoNet pipe header'
            -
              value: '822'
              newvalue: 'CAIF media type'
            -
              value: '823'
              newvalue: 'GRE over IPv6'
            -
              value: '824'
              newvalue: 'Netlink header'
            -
              value: '825'
              newvalue: 'IPv6 over LoWPAN'
            -
              value: '826'
              newvalue: 'Vsock monitor header'
        -
          uuid: d4a5821461a243c9bf320ea58be1af23
          name: zabbix.host.active_agent.available
          mappings:
            -
              value: '0'
              newvalue: unknown
            -
              value: '1'
              newvalue: available
            -
              value: '2'
              newvalue: 'not available'
        -
          uuid: 6a21d2d8f1f645ee8ea99f7734d6c967
          name: zabbix.host.available
          mappings:
            -
              value: '0'
              newvalue: 'not available'
            -
              value: '1'
              newvalue: available
            -
              value: '2'
              newvalue: unknown
        -
          uuid: d63e00a243804cc2bcaaf2644db9629d
          name: 'Zabbix agent ping status'
          mappings:
            -
              value: '1'
              newvalue: Up
  triggers:
    -
      uuid: fa21b02aebe143b192a20cd9403a68d0
      expression: 'last(/Linux by Zabbix agent active/proc.num)/last(/Linux by Zabbix agent active/kernel.maxproc)*100>80'
      name: 'Getting closer to process limit'
      event_name: 'Getting closer to process limit (over 80% used)'
      opdata: '{ITEM.LASTVALUE1} active, {ITEM.LASTVALUE2} limit.'
      priority: WARNING
      tags:
        -
          tag: scope
          value: performance
    -
      uuid: 722692e0703e4609852439a9b751826d
      expression: 'max(/Linux by Zabbix agent active/system.swap.size[,pfree],5m)<{$SWAP.PFREE.MIN.WARN} and last(/Linux by Zabbix agent active/system.swap.size[,total])>0'
      name: 'High swap space usage'
      event_name: 'High swap space usage (less than {$SWAP.PFREE.MIN.WARN}% free)'
      opdata: 'Free: {ITEM.LASTVALUE1}, total: {ITEM.LASTVALUE2}'
      priority: WARNING
      description: 'This trigger is ignored, if there is no swap configured.'
      dependencies:
        -
          name: 'High memory utilization'
          expression: 'min(/Linux by Zabbix agent active/vm.memory.utilization,5m)>{$MEMORY.UTIL.MAX}'
        -
          name: 'Lack of available memory'
          expression: 'max(/Linux by Zabbix agent active/vm.memory.size[available],5m)<{$MEMORY.AVAILABLE.MIN} and last(/Linux by Zabbix agent active/vm.memory.size[total])>0'
      tags:
        -
          tag: scope
          value: capacity
    -
      uuid: b3f51f3c63024d209fd01e17293127a6
      expression: 'max(/Linux by Zabbix agent active/vm.memory.size[available],5m)<{$MEMORY.AVAILABLE.MIN} and last(/Linux by Zabbix agent active/vm.memory.size[total])>0'
      name: 'Lack of available memory'
      event_name: 'Lack of available memory (<{$MEMORY.AVAILABLE.MIN} of {ITEM.VALUE2})'
      opdata: 'Available: {ITEM.LASTVALUE1}, total: {ITEM.LASTVALUE2}'
      priority: AVERAGE
      tags:
        -
          tag: scope
          value: capacity
        -
          tag: scope
          value: performance
    -
      uuid: 72825a0c706043429ed1ff6656763052
      expression: |
        min(/Linux by Zabbix agent active/system.cpu.load[all,avg1],5m)/last(/Linux by Zabbix agent active/system.cpu.num)>{$LOAD_AVG_PER_CPU.MAX.WARN}
        and last(/Linux by Zabbix agent active/system.cpu.load[all,avg5])>0
        and last(/Linux by Zabbix agent active/system.cpu.load[all,avg15])>0
      name: 'Load average is too high'
      event_name: 'Load average is too high (per CPU load over {$LOAD_AVG_PER_CPU.MAX.WARN} for 5m)'
      opdata: 'Load averages(1m 5m 15m): ({ITEM.LASTVALUE1} {ITEM.LASTVALUE3} {ITEM.LASTVALUE4}), # of CPUs: {ITEM.LASTVALUE2}'
      priority: AVERAGE
      description: 'Per CPU load average is too high. Your system may be slow to respond.'
      tags:
        -
          tag: scope
          value: capacity
        -
          tag: scope
          value: performance
  graphs:
    -
      uuid: 2e4890b0db694721b1e903ecf01c612c
      name: 'CPU jumps'
      graph_items:
        -
          color: 1A7C11
          item:
            host: 'Linux by Zabbix agent active'
            key: system.cpu.switches
        -
          sortorder: '1'
          color: 2774A4
          item:
            host: 'Linux by Zabbix agent active'
            key: system.cpu.intr
    -
      uuid: 27b4612871004ca282f7d91057150800
      name: 'CPU usage'
      type: STACKED
      ymin_type_1: FIXED
      ymax_type_1: FIXED
      graph_items:
        -
          color: 1A7C11
          item:
            host: 'Linux by Zabbix agent active'
            key: 'system.cpu.util[,system]'
        -
          sortorder: '1'
          color: 2774A4
          item:
            host: 'Linux by Zabbix agent active'
            key: 'system.cpu.util[,user]'
        -
          sortorder: '2'
          color: F63100
          item:
            host: 'Linux by Zabbix agent active'
            key: 'system.cpu.util[,nice]'
        -
          sortorder: '3'
          color: A54F10
          item:
            host: 'Linux by Zabbix agent active'
            key: 'system.cpu.util[,iowait]'
        -
          sortorder: '4'
          color: FC6EA3
          item:
            host: 'Linux by Zabbix agent active'
            key: 'system.cpu.util[,steal]'
        -
          sortorder: '5'
          color: 6C59DC
          item:
            host: 'Linux by Zabbix agent active'
            key: 'system.cpu.util[,interrupt]'
        -
          sortorder: '6'
          color: AC8C14
          item:
            host: 'Linux by Zabbix agent active'
            key: 'system.cpu.util[,softirq]'
        -
          sortorder: '7'
          color: 611F27
          item:
            host: 'Linux by Zabbix agent active'
            key: 'system.cpu.util[,guest]'
        -
          sortorder: '8'
          color: F230E0
          item:
            host: 'Linux by Zabbix agent active'
            key: 'system.cpu.util[,guest_nice]'
    -
      uuid: 3bebe4d0071441f4b95170fd0278a4dd
      name: 'CPU utilization'
      ymin_type_1: FIXED
      ymax_type_1: FIXED
      graph_items:
        -
          drawtype: GRADIENT_LINE
          color: 1A7C11
          item:
            host: 'Linux by Zabbix agent active'
            key: system.cpu.util
    -
      uuid: a4d67a1cd253431faaedf888dad90e72
      name: 'Memory usage'
      ymin_type_1: FIXED
      graph_items:
        -
          drawtype: BOLD_LINE
          color: 1A7C11
          item:
            host: 'Linux by Zabbix agent active'
            key: 'vm.memory.size[total]'
        -
          sortorder: '1'
          drawtype: GRADIENT_LINE
          color: 2774A4
          item:
            host: 'Linux by Zabbix agent active'
            key: 'vm.memory.size[available]'
    -
      uuid: 4aaf22daf96b4b29ad3a2e935f4e2d4c
      name: 'Memory utilization'
      ymin_type_1: FIXED
      ymax_type_1: FIXED
      graph_items:
        -
          drawtype: GRADIENT_LINE
          color: 1A7C11
          item:
            host: 'Linux by Zabbix agent active'
            key: vm.memory.utilization
    -
      uuid: 60078a7b24494a41a3595650b113ee1d
      name: Processes
      graph_items:
        -
          color: 1A7C11
          item:
            host: 'Linux by Zabbix agent active'
            key: proc.num
        -
          sortorder: '1'
          color: 2774A4
          item:
            host: 'Linux by Zabbix agent active'
            key: 'proc.num[,,run]'
        -
          sortorder: '2'
          color: F63100
          item:
            host: 'Linux by Zabbix agent active'
            key: kernel.maxproc
    -
      uuid: a70c0c13381a4fb68eaeb66226ffe2bb
      name: 'Swap usage'
      graph_items:
        -
          color: 1A7C11
          item:
            host: 'Linux by Zabbix agent active'
            key: 'system.swap.size[,free]'
        -
          sortorder: '1'
          color: 2774A4
          item:
            host: 'Linux by Zabbix agent active'
            key: 'system.swap.size[,total]'
    -
      uuid: d47109e977ec4362a3f3bb5e7708b48a
      name: 'System load'
      ymin_type_1: FIXED
      graph_items:
        -
          color: 1A7C11
          item:
            host: 'Linux by Zabbix agent active'
            key: 'system.cpu.load[all,avg1]'
        -
          sortorder: '1'
          color: 2774A4
          item:
            host: 'Linux by Zabbix agent active'
            key: 'system.cpu.load[all,avg5]'
        -
          sortorder: '2'
          color: F63100
          item:
            host: 'Linux by Zabbix agent active'
            key: 'system.cpu.load[all,avg15]'
        -
          sortorder: '3'
          color: A54F10
          yaxisside: RIGHT
          item:
            host: 'Linux by Zabbix agent active'
            key: system.cpu.num<|MERGE_RESOLUTION|>--- conflicted
+++ resolved
@@ -1,10 +1,6 @@
 zabbix_export:
   version: '6.4'
-<<<<<<< HEAD
   date: '2022-10-28T12:24:22Z'
-=======
-  date: '2022-09-09T11:36:49Z'
->>>>>>> 8b4278b7
   template_groups:
     -
       uuid: 846977d1dfed4968bc5f8bdb363285bc
