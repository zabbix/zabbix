zabbix_export:
  version: '5.4'
<<<<<<< HEAD
  date: '2021-02-23T11:05:00Z'
=======
  date: '2021-03-02T19:42:21Z'
>>>>>>> 02883586
  groups:
    -
      name: Templates/Modules
    -
      name: 'Templates/Operating systems'
  templates:
    -
      template: 'Linux block devices by Zabbix agent active'
      name: 'Linux block devices by Zabbix agent active'
      description: 'Template tooling version used: 0.38'
      groups:
        -
          name: Templates/Modules
      discovery_rules:
        -
          name: 'Block devices discovery'
          type: ZABBIX_ACTIVE
          key: vfs.dev.discovery
          delay: 1h
          filter:
            evaltype: AND
            conditions:
              -
                macro: '{#DEVTYPE}'
                value: disk
                formulaid: C
              -
                macro: '{#DEVNAME}'
                value: '{$VFS.DEV.DEVNAME.MATCHES}'
                formulaid: B
              -
                macro: '{#DEVNAME}'
                value: '{$VFS.DEV.DEVNAME.NOT_MATCHES}'
                operator: NOT_MATCHES_REGEX
                formulaid: A
          item_prototypes:
            -
              name: '{#DEVNAME}: Disk average queue size (avgqu-sz)'
              type: DEPENDENT
              key: 'vfs.dev.queue_size[{#DEVNAME}]'
              delay: '0'
              history: 7d
              value_type: FLOAT
              description: 'Current average disk queue, the number of requests outstanding on the disk at the time the performance data is collected.'
              preprocessing:
                -
                  type: JSONPATH
                  parameters:
                    - '$[10]'
                -
                  type: CHANGE_PER_SECOND
                  parameters:
                    - ''
                -
                  type: MULTIPLIER
                  parameters:
                    - '0.001'
              master_item:
                key: 'vfs.file.contents[/sys/block/{#DEVNAME}/stat]'
              tags:
                -
                  tag: Application
                  value: 'Disk {#DEVNAME}'
            -
              name: '{#DEVNAME}: Disk read request avg waiting time (r_await)'
              type: CALCULATED
              key: 'vfs.dev.read.await[{#DEVNAME}]'
              history: 7d
              value_type: FLOAT
              units: '!ms'
              params: '(last("vfs.dev.read.time.rate[{#DEVNAME}]")/(last("vfs.dev.read.rate[{#DEVNAME}]")+(last("vfs.dev.read.rate[{#DEVNAME}]")=0)))*1000*(last("vfs.dev.read.rate[{#DEVNAME}]") > 0)'
              description: 'This formula contains two boolean expressions that evaluates to 1 or 0 in order to set calculated metric to zero and to avoid division by zero exception.'
              tags:
                -
                  tag: Application
                  value: 'Disk {#DEVNAME}'
            -
              name: '{#DEVNAME}: Disk read rate'
              type: DEPENDENT
              key: 'vfs.dev.read.rate[{#DEVNAME}]'
              delay: '0'
              history: 7d
              value_type: FLOAT
              units: '!r/s'
              description: 'r/s. The number (after merges) of read requests completed per second for the device.'
              preprocessing:
                -
                  type: JSONPATH
                  parameters:
                    - '$[0]'
                -
                  type: CHANGE_PER_SECOND
                  parameters:
                    - ''
              master_item:
                key: 'vfs.file.contents[/sys/block/{#DEVNAME}/stat]'
              tags:
                -
                  tag: Application
                  value: 'Disk {#DEVNAME}'
            -
              name: '{#DEVNAME}: Disk read time (rate)'
              type: DEPENDENT
              key: 'vfs.dev.read.time.rate[{#DEVNAME}]'
              delay: '0'
              history: 7d
              value_type: FLOAT
              description: 'Rate of total read time counter. Used in r_await calculation'
              preprocessing:
                -
                  type: JSONPATH
                  parameters:
                    - '$[3]'
                -
                  type: CHANGE_PER_SECOND
                  parameters:
                    - ''
                -
                  type: MULTIPLIER
                  parameters:
                    - '0.001'
              master_item:
                key: 'vfs.file.contents[/sys/block/{#DEVNAME}/stat]'
              tags:
                -
                  tag: Application
                  value: 'Zabbix raw items'
            -
              name: '{#DEVNAME}: Disk utilization'
              type: DEPENDENT
              key: 'vfs.dev.util[{#DEVNAME}]'
              delay: '0'
              history: 7d
              value_type: FLOAT
              units: '%'
              description: 'This item is the percentage of elapsed time that the selected disk drive was busy servicing read or writes requests.'
              preprocessing:
                -
                  type: JSONPATH
                  parameters:
                    - '$[9]'
                -
                  type: CHANGE_PER_SECOND
                  parameters:
                    - ''
                -
                  type: MULTIPLIER
                  parameters:
                    - '0.1'
              master_item:
                key: 'vfs.file.contents[/sys/block/{#DEVNAME}/stat]'
              tags:
                -
                  tag: Application
                  value: 'Disk {#DEVNAME}'
            -
              name: '{#DEVNAME}: Disk write request avg waiting time (w_await)'
              type: CALCULATED
              key: 'vfs.dev.write.await[{#DEVNAME}]'
              history: 7d
              value_type: FLOAT
              units: '!ms'
              params: '(last("vfs.dev.write.time.rate[{#DEVNAME}]")/(last("vfs.dev.write.rate[{#DEVNAME}]")+(last("vfs.dev.write.rate[{#DEVNAME}]")=0)))*1000*(last("vfs.dev.write.rate[{#DEVNAME}]") > 0)'
              description: 'This formula contains two boolean expressions that evaluates to 1 or 0 in order to set calculated metric to zero and to avoid division by zero exception.'
              tags:
                -
                  tag: Application
                  value: 'Disk {#DEVNAME}'
            -
              name: '{#DEVNAME}: Disk write rate'
              type: DEPENDENT
              key: 'vfs.dev.write.rate[{#DEVNAME}]'
              delay: '0'
              history: 7d
              value_type: FLOAT
              units: '!w/s'
              description: 'w/s. The number (after merges) of write requests completed per second for the device.'
              preprocessing:
                -
                  type: JSONPATH
                  parameters:
                    - '$[4]'
                -
                  type: CHANGE_PER_SECOND
                  parameters:
                    - ''
              master_item:
                key: 'vfs.file.contents[/sys/block/{#DEVNAME}/stat]'
              tags:
                -
                  tag: Application
                  value: 'Disk {#DEVNAME}'
            -
              name: '{#DEVNAME}: Disk write time (rate)'
              type: DEPENDENT
              key: 'vfs.dev.write.time.rate[{#DEVNAME}]'
              delay: '0'
              history: 7d
              value_type: FLOAT
              description: 'Rate of total write time counter. Used in w_await calculation'
              preprocessing:
                -
                  type: JSONPATH
                  parameters:
                    - '$[7]'
                -
                  type: CHANGE_PER_SECOND
                  parameters:
                    - ''
                -
                  type: MULTIPLIER
                  parameters:
                    - '0.001'
              master_item:
                key: 'vfs.file.contents[/sys/block/{#DEVNAME}/stat]'
              tags:
                -
                  tag: Application
                  value: 'Zabbix raw items'
            -
              name: '{#DEVNAME}: Get stats'
              type: ZABBIX_ACTIVE
              key: 'vfs.file.contents[/sys/block/{#DEVNAME}/stat]'
              history: '0'
              trends: '0'
              value_type: TEXT
              description: 'Get contents of /sys/block/{#DEVNAME}/stat for disk stats.'
              preprocessing:
                -
                  type: JAVASCRIPT
                  parameters:
                    - 'return JSON.stringify(value.trim().split(/ +/));'
              tags:
                -
                  tag: Application
                  value: 'Zabbix raw items'
          trigger_prototypes:
            -
              expression: '{Linux block devices by Zabbix agent active:vfs.dev.read.await[{#DEVNAME}].min(15m)} > {$VFS.DEV.READ.AWAIT.WARN:"{#DEVNAME}"} or {Linux block devices by Zabbix agent active:vfs.dev.write.await[{#DEVNAME}].min(15m)} > {$VFS.DEV.WRITE.AWAIT.WARN:"{#DEVNAME}"}'
              name: '{#DEVNAME}: Disk read/write request responses are too high (read > {$VFS.DEV.READ.AWAIT.WARN:"{#DEVNAME}"} ms for 15m or write > {$VFS.DEV.WRITE.AWAIT.WARN:"{#DEVNAME}"} ms for 15m)'
              priority: WARNING
              description: 'This trigger might indicate disk {#DEVNAME} saturation.'
              manual_close: 'YES'
          graph_prototypes:
            -
              name: '{#DEVNAME}: Disk average waiting time'
              graph_items:
                -
                  color: 1A7C11
                  item:
                    host: 'Linux block devices by Zabbix agent active'
                    key: 'vfs.dev.read.await[{#DEVNAME}]'
                -
                  sortorder: '1'
                  drawtype: GRADIENT_LINE
                  color: 2774A4
                  item:
                    host: 'Linux block devices by Zabbix agent active'
                    key: 'vfs.dev.write.await[{#DEVNAME}]'
            -
              name: '{#DEVNAME}: Disk read/write rates'
              graph_items:
                -
                  color: 1A7C11
                  item:
                    host: 'Linux block devices by Zabbix agent active'
                    key: 'vfs.dev.read.rate[{#DEVNAME}]'
                -
                  sortorder: '1'
                  drawtype: GRADIENT_LINE
                  color: 2774A4
                  item:
                    host: 'Linux block devices by Zabbix agent active'
                    key: 'vfs.dev.write.rate[{#DEVNAME}]'
            -
              name: '{#DEVNAME}: Disk utilization and queue'
              graph_items:
                -
                  color: 1A7C11
                  yaxisside: RIGHT
                  item:
                    host: 'Linux block devices by Zabbix agent active'
                    key: 'vfs.dev.queue_size[{#DEVNAME}]'
                -
                  sortorder: '1'
                  drawtype: GRADIENT_LINE
                  color: 2774A4
                  item:
                    host: 'Linux block devices by Zabbix agent active'
                    key: 'vfs.dev.util[{#DEVNAME}]'
          preprocessing:
            -
              type: DISCARD_UNCHANGED_HEARTBEAT
              parameters:
                - 1h
      macros:
        -
          macro: '{$VFS.DEV.DEVNAME.MATCHES}'
          value: .+
          description: 'This macro is used in block devices discovery. Can be overridden on the host or linked template level'
        -
          macro: '{$VFS.DEV.DEVNAME.NOT_MATCHES}'
          value: '^(loop[0-9]*|sd[a-z][0-9]+|nbd[0-9]+|sr[0-9]+|fd[0-9]+|dm-[0-9]+|ram[0-9]+|ploop[a-z0-9]+|md[0-9]*|hcp[0-9]*|zram[0-9]*)'
          description: 'This macro is used in block devices discovery. Can be overridden on the host or linked template level'
        -
          macro: '{$VFS.DEV.READ.AWAIT.WARN}'
          value: '20'
          description: 'Disk read average response time (in ms) before the trigger would fire'
        -
          macro: '{$VFS.DEV.WRITE.AWAIT.WARN}'
          value: '20'
          description: 'Disk write average response time (in ms) before the trigger would fire'
    -
      template: 'Linux by Zabbix agent active'
      name: 'Linux by Zabbix agent active'
      description: |
        Official Linux template. Requires agent of Zabbix 3.0.14, 3.4.5 and 4.0.0 or newer.
        
        Known Issues:
        
          Description: Network discovery. Zabbix agent as of 4.2 doesn't support items such as net.if.status, net.if.speed.
        
        You can discuss this template or leave feedback on our forum https://www.zabbix.com/forum/zabbix-suggestions-and-feedback/387225-discussion-thread-for-official-zabbix-template-for-linux
        
        Template tooling version used: 0.38
      templates:
        -
          name: 'Linux block devices by Zabbix agent active'
        -
          name: 'Linux CPU by Zabbix agent active'
        -
          name: 'Linux filesystems by Zabbix agent active'
        -
          name: 'Linux generic by Zabbix agent active'
        -
          name: 'Linux memory by Zabbix agent active'
        -
          name: 'Linux network interfaces by Zabbix agent active'
        -
          name: 'Zabbix agent'
      groups:
        -
          name: 'Templates/Operating systems'
      dashboards:
        -
          name: 'System performance'
          widgets:
            -
              type: GRAPH_CLASSIC
              width: '12'
              height: '5'
              fields:
                -
                  type: GRAPH
                  name: graphid
                  value:
                    name: 'System load'
                    host: 'Linux by Zabbix agent active'
            -
              type: GRAPH_CLASSIC
              x: '12'
              width: '12'
              height: '5'
              fields:
                -
                  type: GRAPH
                  name: graphid
                  value:
                    name: 'CPU usage'
                    host: 'Linux by Zabbix agent active'
            -
              type: GRAPH_CLASSIC
              'y': '5'
              width: '12'
              height: '5'
              fields:
                -
                  type: GRAPH
                  name: graphid
                  value:
                    name: 'Memory usage'
                    host: 'Linux by Zabbix agent active'
            -
              type: GRAPH_CLASSIC
              x: '12'
              'y': '5'
              width: '12'
              height: '5'
              fields:
                -
                  type: GRAPH
                  name: graphid
                  value:
                    name: 'Swap usage'
                    host: 'Linux by Zabbix agent active'
            -
              type: GRAPH_PROTOTYPE
              'y': '10'
              width: '24'
              height: '12'
              fields:
                -
                  type: INTEGER
                  name: columns
                  value: '1'
                -
                  type: INTEGER
                  name: rows
                  value: '3'
                -
                  type: GRAPH_PROTOTYPE
                  name: graphid
                  value:
                    name: '{#FSNAME}: Disk space usage'
                    host: 'Linux by Zabbix agent active'
            -
              type: GRAPH_PROTOTYPE
              'y': '22'
              width: '24'
              height: '12'
              fields:
                -
                  type: INTEGER
                  name: columns
                  value: '1'
                -
                  type: INTEGER
                  name: rows
                  value: '3'
                -
                  type: GRAPH_PROTOTYPE
                  name: graphid
                  value:
                    name: '{#DEVNAME}: Disk read/write rates'
                    host: 'Linux by Zabbix agent active'
            -
              type: GRAPH_PROTOTYPE
              'y': '34'
              width: '24'
              height: '12'
              fields:
                -
                  type: INTEGER
                  name: columns
                  value: '1'
                -
                  type: INTEGER
                  name: rows
                  value: '3'
                -
                  type: GRAPH_PROTOTYPE
                  name: graphid
                  value:
                    name: '{#DEVNAME}: Disk average waiting time'
                    host: 'Linux by Zabbix agent active'
            -
              type: GRAPH_PROTOTYPE
              'y': '46'
              width: '24'
              height: '12'
              fields:
                -
                  type: INTEGER
                  name: columns
                  value: '1'
                -
                  type: INTEGER
                  name: rows
                  value: '3'
                -
                  type: GRAPH_PROTOTYPE
                  name: graphid
                  value:
                    name: '{#DEVNAME}: Disk utilization and queue'
                    host: 'Linux by Zabbix agent active'
            -
              type: GRAPH_PROTOTYPE
              'y': '58'
              width: '24'
              height: '5'
              fields:
                -
                  type: INTEGER
                  name: columns
                  value: '1'
                -
                  type: GRAPH_PROTOTYPE
                  name: graphid
                  value:
                    name: 'Interface {#IFNAME}: Network traffic'
                    host: 'Linux by Zabbix agent active'
    -
      template: 'Linux CPU by Zabbix agent active'
      name: 'Linux CPU by Zabbix agent active'
      description: 'Template tooling version used: 0.38'
      groups:
        -
          name: Templates/Modules
      items:
        -
          name: 'Interrupts per second'
          type: ZABBIX_ACTIVE
          key: system.cpu.intr
          history: 7d
          value_type: FLOAT
          preprocessing:
            -
              type: CHANGE_PER_SECOND
              parameters:
                - ''
          tags:
            -
              tag: Application
              value: CPU
        -
          name: 'Load average (1m avg)'
          type: ZABBIX_ACTIVE
          key: 'system.cpu.load[all,avg1]'
          history: 7d
          value_type: FLOAT
          tags:
            -
              tag: Application
              value: CPU
        -
          name: 'Load average (5m avg)'
          type: ZABBIX_ACTIVE
          key: 'system.cpu.load[all,avg5]'
          history: 7d
          value_type: FLOAT
          tags:
            -
              tag: Application
              value: CPU
        -
          name: 'Load average (15m avg)'
          type: ZABBIX_ACTIVE
          key: 'system.cpu.load[all,avg15]'
          history: 7d
          value_type: FLOAT
          tags:
            -
              tag: Application
              value: CPU
        -
          name: 'Number of CPUs'
          type: ZABBIX_ACTIVE
          key: system.cpu.num
          history: 7d
          preprocessing:
            -
              type: DISCARD_UNCHANGED_HEARTBEAT
              parameters:
                - 1d
          tags:
            -
              tag: Application
              value: CPU
        -
          name: 'Context switches per second'
          type: ZABBIX_ACTIVE
          key: system.cpu.switches
          history: 7d
          value_type: FLOAT
          preprocessing:
            -
              type: CHANGE_PER_SECOND
              parameters:
                - ''
          tags:
            -
              tag: Application
              value: CPU
        -
          name: 'CPU utilization'
          type: DEPENDENT
          key: system.cpu.util
          delay: '0'
          history: 7d
          value_type: FLOAT
          units: '%'
          description: 'CPU utilization in %'
          preprocessing:
            -
              type: JAVASCRIPT
              parameters:
                - |
                  //Calculate utilization
                  return (100 - value)
          master_item:
            key: 'system.cpu.util[,idle]'
          tags:
            -
              tag: Application
              value: CPU
          triggers:
            -
              expression: '{min(5m)}>{$CPU.UTIL.CRIT}'
              name: 'High CPU utilization (over {$CPU.UTIL.CRIT}% for 5m)'
              opdata: 'Current utilization: {ITEM.LASTVALUE1}'
              priority: WARNING
              description: 'CPU utilization is too high. The system might be slow to respond.'
              dependencies:
                -
                  name: 'Load average is too high (per CPU load over {$LOAD_AVG_PER_CPU.MAX.WARN} for 5m)'
                  expression: |
                    {Linux CPU by Zabbix agent active:system.cpu.load[all,avg1].min(5m)}/{Linux CPU by Zabbix agent active:system.cpu.num.last()}>{$LOAD_AVG_PER_CPU.MAX.WARN}
                    and {Linux CPU by Zabbix agent active:system.cpu.load[all,avg5].last()}>0
                    and {Linux CPU by Zabbix agent active:system.cpu.load[all,avg15].last()}>0
        -
          name: 'CPU guest time'
          type: ZABBIX_ACTIVE
          key: 'system.cpu.util[,guest]'
          history: 7d
          value_type: FLOAT
          units: '%'
          description: 'Guest  time (time  spent  running  a  virtual  CPU  for  a  guest  operating  system)'
          tags:
            -
              tag: Application
              value: CPU
        -
          name: 'CPU guest nice time'
          type: ZABBIX_ACTIVE
          key: 'system.cpu.util[,guest_nice]'
          history: 7d
          value_type: FLOAT
          units: '%'
          description: 'Time spent running a niced guest (virtual CPU for guest operating systems under the control of the Linux kernel)'
          tags:
            -
              tag: Application
              value: CPU
        -
          name: 'CPU idle time'
          type: ZABBIX_ACTIVE
          key: 'system.cpu.util[,idle]'
          history: 7d
          value_type: FLOAT
          units: '%'
          description: 'The time the CPU has spent doing nothing.'
          tags:
            -
              tag: Application
              value: CPU
        -
          name: 'CPU interrupt time'
          type: ZABBIX_ACTIVE
          key: 'system.cpu.util[,interrupt]'
          history: 7d
          value_type: FLOAT
          units: '%'
          description: 'The amount of time the CPU has been servicing hardware interrupts.'
          tags:
            -
              tag: Application
              value: CPU
        -
          name: 'CPU iowait time'
          type: ZABBIX_ACTIVE
          key: 'system.cpu.util[,iowait]'
          history: 7d
          value_type: FLOAT
          units: '%'
          description: 'Amount of time the CPU has been waiting for I/O to complete.'
          tags:
            -
              tag: Application
              value: CPU
        -
          name: 'CPU nice time'
          type: ZABBIX_ACTIVE
          key: 'system.cpu.util[,nice]'
          history: 7d
          value_type: FLOAT
          units: '%'
          description: 'The time the CPU has spent running users'' processes that have been niced.'
          tags:
            -
              tag: Application
              value: CPU
        -
          name: 'CPU softirq time'
          type: ZABBIX_ACTIVE
          key: 'system.cpu.util[,softirq]'
          history: 7d
          value_type: FLOAT
          units: '%'
          description: 'The amount of time the CPU has been servicing software interrupts.'
          tags:
            -
              tag: Application
              value: CPU
        -
          name: 'CPU steal time'
          type: ZABBIX_ACTIVE
          key: 'system.cpu.util[,steal]'
          history: 7d
          value_type: FLOAT
          units: '%'
          description: 'The amount of CPU ''stolen'' from this virtual machine by the hypervisor for other tasks (such as running another virtual machine).'
          tags:
            -
              tag: Application
              value: CPU
        -
          name: 'CPU system time'
          type: ZABBIX_ACTIVE
          key: 'system.cpu.util[,system]'
          history: 7d
          value_type: FLOAT
          units: '%'
          description: 'The time the CPU has spent running the kernel and its processes.'
          tags:
            -
              tag: Application
              value: CPU
        -
          name: 'CPU user time'
          type: ZABBIX_ACTIVE
          key: 'system.cpu.util[,user]'
          history: 7d
          value_type: FLOAT
          units: '%'
          description: 'The time the CPU has spent running users'' processes that are not niced.'
          tags:
            -
              tag: Application
              value: CPU
      macros:
        -
          macro: '{$CPU.UTIL.CRIT}'
          value: '90'
        -
          macro: '{$LOAD_AVG_PER_CPU.MAX.WARN}'
          value: '1.5'
          description: 'Load per CPU considered sustainable. Tune if needed.'
    -
      template: 'Linux filesystems by Zabbix agent active'
      name: 'Linux filesystems by Zabbix agent active'
      description: 'Template tooling version used: 0.38'
      groups:
        -
          name: Templates/Modules
      discovery_rules:
        -
          name: 'Mounted filesystem discovery'
          type: ZABBIX_ACTIVE
          key: vfs.fs.discovery
          delay: 1h
          filter:
            evaltype: AND
            conditions:
              -
                macro: '{#FSTYPE}'
                value: '{$VFS.FS.FSTYPE.MATCHES}'
                formulaid: C
              -
                macro: '{#FSTYPE}'
                value: '{$VFS.FS.FSTYPE.NOT_MATCHES}'
                operator: NOT_MATCHES_REGEX
                formulaid: D
              -
                macro: '{#FSNAME}'
                value: '{$VFS.FS.FSNAME.MATCHES}'
                formulaid: A
              -
                macro: '{#FSNAME}'
                value: '{$VFS.FS.FSNAME.NOT_MATCHES}'
                operator: NOT_MATCHES_REGEX
                formulaid: B
          description: 'Discovery of file systems of different types.'
          item_prototypes:
            -
              name: '{#FSNAME}: Free inodes in %'
              type: ZABBIX_ACTIVE
              key: 'vfs.fs.inode[{#FSNAME},pfree]'
              history: 7d
              value_type: FLOAT
              units: '%'
              tags:
                -
                  tag: Application
                  value: 'Filesystem {#FSNAME}'
              trigger_prototypes:
                -
                  expression: '{min(5m)}<{$VFS.FS.INODE.PFREE.MIN.CRIT:"{#FSNAME}"}'
                  name: '{#FSNAME}: Running out of free inodes (free < {$VFS.FS.INODE.PFREE.MIN.CRIT:"{#FSNAME}"}%)'
                  opdata: 'Free inodes: {ITEM.LASTVALUE1}'
                  priority: AVERAGE
                  description: |
                    It may become impossible to write to disk if there are no index nodes left.
                    As symptoms, 'No space left on device' or 'Disk is full' errors may be seen even though free space is available.
                -
                  expression: '{min(5m)}<{$VFS.FS.INODE.PFREE.MIN.WARN:"{#FSNAME}"}'
                  name: '{#FSNAME}: Running out of free inodes (free < {$VFS.FS.INODE.PFREE.MIN.WARN:"{#FSNAME}"}%)'
                  opdata: 'Free inodes: {ITEM.LASTVALUE1}'
                  priority: WARNING
                  description: |
                    It may become impossible to write to disk if there are no index nodes left.
                    As symptoms, 'No space left on device' or 'Disk is full' errors may be seen even though free space is available.
                  dependencies:
                    -
                      name: '{#FSNAME}: Running out of free inodes (free < {$VFS.FS.INODE.PFREE.MIN.CRIT:"{#FSNAME}"}%)'
                      expression: '{Linux filesystems by Zabbix agent active:vfs.fs.inode[{#FSNAME},pfree].min(5m)}<{$VFS.FS.INODE.PFREE.MIN.CRIT:"{#FSNAME}"}'
            -
              name: '{#FSNAME}: Space utilization'
              type: ZABBIX_ACTIVE
              key: 'vfs.fs.size[{#FSNAME},pused]'
              history: 7d
              value_type: FLOAT
              units: '%'
              description: 'Space utilization in % for {#FSNAME}'
              tags:
                -
                  tag: Application
                  value: 'Filesystem {#FSNAME}'
            -
              name: '{#FSNAME}: Total space'
              type: ZABBIX_ACTIVE
              key: 'vfs.fs.size[{#FSNAME},total]'
              history: 7d
              units: B
              description: 'Total space in Bytes'
              tags:
                -
                  tag: Application
                  value: 'Filesystem {#FSNAME}'
            -
              name: '{#FSNAME}: Used space'
              type: ZABBIX_ACTIVE
              key: 'vfs.fs.size[{#FSNAME},used]'
              history: 7d
              units: B
              description: 'Used storage in Bytes'
              tags:
                -
                  tag: Application
                  value: 'Filesystem {#FSNAME}'
          trigger_prototypes:
            -
              expression: |
                {Linux filesystems by Zabbix agent active:vfs.fs.size[{#FSNAME},pused].last()}>{$VFS.FS.PUSED.MAX.CRIT:"{#FSNAME}"} and
                (({Linux filesystems by Zabbix agent active:vfs.fs.size[{#FSNAME},total].last()}-{Linux filesystems by Zabbix agent active:vfs.fs.size[{#FSNAME},used].last()})<5G or {Linux filesystems by Zabbix agent active:vfs.fs.size[{#FSNAME},pused].timeleft(1h,,100)}<1d)
              name: '{#FSNAME}: Disk space is critically low (used > {$VFS.FS.PUSED.MAX.CRIT:"{#FSNAME}"}%)'
              opdata: 'Space used: {ITEM.LASTVALUE3} of {ITEM.LASTVALUE2} ({ITEM.LASTVALUE1})'
              priority: AVERAGE
              description: |
                Two conditions should match: First, space utilization should be above {$VFS.FS.PUSED.MAX.CRIT:"{#FSNAME}"}.
                 Second condition should be one of the following:
                 - The disk free space is less than 5G.
                 - The disk will be full in less than 24 hours.
              manual_close: 'YES'
            -
              expression: |
                {Linux filesystems by Zabbix agent active:vfs.fs.size[{#FSNAME},pused].last()}>{$VFS.FS.PUSED.MAX.WARN:"{#FSNAME}"} and
                (({Linux filesystems by Zabbix agent active:vfs.fs.size[{#FSNAME},total].last()}-{Linux filesystems by Zabbix agent active:vfs.fs.size[{#FSNAME},used].last()})<10G or {Linux filesystems by Zabbix agent active:vfs.fs.size[{#FSNAME},pused].timeleft(1h,,100)}<1d)
              name: '{#FSNAME}: Disk space is low (used > {$VFS.FS.PUSED.MAX.WARN:"{#FSNAME}"}%)'
              opdata: 'Space used: {ITEM.LASTVALUE3} of {ITEM.LASTVALUE2} ({ITEM.LASTVALUE1})'
              priority: WARNING
              description: |
                Two conditions should match: First, space utilization should be above {$VFS.FS.PUSED.MAX.WARN:"{#FSNAME}"}.
                 Second condition should be one of the following:
                 - The disk free space is less than 10G.
                 - The disk will be full in less than 24 hours.
              manual_close: 'YES'
              dependencies:
                -
                  name: '{#FSNAME}: Disk space is critically low (used > {$VFS.FS.PUSED.MAX.CRIT:"{#FSNAME}"}%)'
                  expression: |
                    {Linux filesystems by Zabbix agent active:vfs.fs.size[{#FSNAME},pused].last()}>{$VFS.FS.PUSED.MAX.CRIT:"{#FSNAME}"} and
                    (({Linux filesystems by Zabbix agent active:vfs.fs.size[{#FSNAME},total].last()}-{Linux filesystems by Zabbix agent active:vfs.fs.size[{#FSNAME},used].last()})<5G or {Linux filesystems by Zabbix agent active:vfs.fs.size[{#FSNAME},pused].timeleft(1h,,100)}<1d)
          graph_prototypes:
            -
              name: '{#FSNAME}: Disk space usage'
              width: '600'
              height: '340'
              type: PIE
              show_3d: 'YES'
              graph_items:
                -
                  color: '969696'
                  calc_fnc: LAST
                  type: GRAPH_SUM
                  item:
                    host: 'Linux filesystems by Zabbix agent active'
                    key: 'vfs.fs.size[{#FSNAME},total]'
                -
                  sortorder: '1'
                  color: C80000
                  calc_fnc: LAST
                  item:
                    host: 'Linux filesystems by Zabbix agent active'
                    key: 'vfs.fs.size[{#FSNAME},used]'
      macros:
        -
          macro: '{$VFS.FS.FSNAME.MATCHES}'
          value: .+
          description: 'This macro is used in filesystems discovery. Can be overridden on the host or linked template level'
        -
          macro: '{$VFS.FS.FSNAME.NOT_MATCHES}'
          value: ^(/dev|/sys|/run|/proc|.+/shm$)
          description: 'This macro is used in filesystems discovery. Can be overridden on the host or linked template level'
        -
          macro: '{$VFS.FS.FSTYPE.MATCHES}'
          value: ^(btrfs|ext2|ext3|ext4|reiser|xfs|ffs|ufs|jfs|jfs2|vxfs|hfs|apfs|refs|ntfs|fat32|zfs)$
          description: 'This macro is used in filesystems discovery. Can be overridden on the host or linked template level'
        -
          macro: '{$VFS.FS.FSTYPE.NOT_MATCHES}'
          value: ^\s$
          description: 'This macro is used in filesystems discovery. Can be overridden on the host or linked template level'
        -
          macro: '{$VFS.FS.INODE.PFREE.MIN.CRIT}'
          value: '10'
        -
          macro: '{$VFS.FS.INODE.PFREE.MIN.WARN}'
          value: '20'
        -
          macro: '{$VFS.FS.PUSED.MAX.CRIT}'
          value: '90'
        -
          macro: '{$VFS.FS.PUSED.MAX.WARN}'
          value: '80'
    -
      template: 'Linux generic by Zabbix agent active'
      name: 'Linux generic by Zabbix agent active'
      description: 'Template tooling version used: 0.38'
      groups:
        -
          name: Templates/Modules
      items:
        -
          name: 'Maximum number of open file descriptors'
          type: ZABBIX_ACTIVE
          key: kernel.maxfiles
          delay: 1h
          history: 7d
          description: 'It could be increased by using sysctrl utility or modifying file /etc/sysctl.conf.'
          preprocessing:
            -
              type: DISCARD_UNCHANGED_HEARTBEAT
              parameters:
                - 1d
          tags:
            -
              tag: Application
              value: General
          triggers:
            -
              expression: '{last()}<{$KERNEL.MAXFILES.MIN}'
              name: 'Configured max number of open filedescriptors is too low (< {$KERNEL.MAXFILES.MIN})'
              priority: INFO
        -
          name: 'Maximum number of processes'
          type: ZABBIX_ACTIVE
          key: kernel.maxproc
          delay: 1h
          history: 7d
          description: 'It could be increased by using sysctrl utility or modifying file /etc/sysctl.conf.'
          preprocessing:
            -
              type: DISCARD_UNCHANGED_HEARTBEAT
              parameters:
                - 1d
          tags:
            -
              tag: Application
              value: General
          triggers:
            -
              expression: '{last()}<{$KERNEL.MAXPROC.MIN}'
              name: 'Configured max number of processes is too low (< {$KERNEL.MAXPROC.MIN})'
              priority: INFO
              dependencies:
                -
                  name: 'Getting closer to process limit (over 80% used)'
                  expression: '{Linux generic by Zabbix agent active:proc.num.last()}/{Linux generic by Zabbix agent active:kernel.maxproc.last()}*100>80'
        -
          name: 'Number of processes'
          type: ZABBIX_ACTIVE
          key: proc.num
          history: 7d
          tags:
            -
              tag: Application
              value: General
        -
          name: 'Number of running processes'
          type: ZABBIX_ACTIVE
          key: 'proc.num[,,run]'
          history: 7d
          tags:
            -
              tag: Application
              value: General
        -
          name: 'System boot time'
          type: ZABBIX_ACTIVE
          key: system.boottime
          delay: 15m
          history: 7d
          units: unixtime
          preprocessing:
            -
              type: DISCARD_UNCHANGED_HEARTBEAT
              parameters:
                - 1h
          tags:
            -
              tag: Application
              value: General
        -
          name: 'System name'
          type: ZABBIX_ACTIVE
          key: system.hostname
          delay: 1h
          history: 2w
          trends: '0'
          value_type: CHAR
          description: 'System host name.'
          inventory_link: NAME
          preprocessing:
            -
              type: DISCARD_UNCHANGED_HEARTBEAT
              parameters:
                - 1h
          tags:
            -
              tag: Application
              value: General
          triggers:
            -
              expression: '{diff()}=1 and {strlen()}>0'
              name: 'System name has changed (new name: {ITEM.VALUE})'
              priority: INFO
              description: 'System name has changed. Ack to close.'
              manual_close: 'YES'
        -
          name: 'System local time'
          key: system.localtime
          history: 7d
          status: DISABLED
          units: unixtime
          description: 'System local time of the host.'
          tags:
            -
              tag: Application
              value: General
          triggers:
            -
              expression: '{fuzzytime({$SYSTEM.FUZZYTIME.MAX})}=0'
              name: 'System time is out of sync (diff with Zabbix server > {$SYSTEM.FUZZYTIME.MAX}s)'
              priority: WARNING
              description: 'The host system time is different from the Zabbix server time.'
              manual_close: 'YES'
        -
          name: 'Operating system architecture'
          type: ZABBIX_ACTIVE
          key: system.sw.arch
          delay: 1h
          history: 2w
          trends: '0'
          value_type: CHAR
          description: 'Operating system architecture of the host.'
          preprocessing:
            -
              type: DISCARD_UNCHANGED_HEARTBEAT
              parameters:
                - 1d
          tags:
            -
              tag: Application
              value: Inventory
        -
          name: 'Operating system'
          type: ZABBIX_ACTIVE
          key: system.sw.os
          delay: 1h
          history: 2w
          trends: '0'
          value_type: CHAR
          inventory_link: OS
          preprocessing:
            -
              type: DISCARD_UNCHANGED_HEARTBEAT
              parameters:
                - 1d
          tags:
            -
              tag: Application
              value: Inventory
          triggers:
            -
              expression: '{diff()}=1 and {strlen()}>0'
              name: 'Operating system description has changed'
              priority: INFO
              description: 'Operating system description has changed. Possible reasons that system has been updated or replaced. Ack to close.'
              manual_close: 'YES'
              dependencies:
                -
                  name: 'System name has changed (new name: {ITEM.VALUE})'
                  expression: '{Linux generic by Zabbix agent active:system.hostname.diff()}=1 and {Linux generic by Zabbix agent active:system.hostname.strlen()}>0'
        -
          name: 'Software installed'
          type: ZABBIX_ACTIVE
          key: system.sw.packages
          delay: 1h
          history: 2w
          trends: '0'
          value_type: TEXT
          preprocessing:
            -
              type: DISCARD_UNCHANGED_HEARTBEAT
              parameters:
                - 1d
          tags:
            -
              tag: Application
              value: Inventory
        -
          name: 'System description'
          type: ZABBIX_ACTIVE
          key: system.uname
          delay: 1h
          history: 2w
          trends: '0'
          value_type: CHAR
          description: 'The information as normally returned by ''uname -a''.'
          preprocessing:
            -
              type: DISCARD_UNCHANGED_HEARTBEAT
              parameters:
                - 1d
          tags:
            -
              tag: Application
              value: General
        -
          name: 'System uptime'
          type: ZABBIX_ACTIVE
          key: system.uptime
          delay: 30s
          history: 2w
          trends: 0d
          units: uptime
          description: 'System uptime in ''N days, hh:mm:ss'' format.'
          tags:
            -
              tag: Application
              value: Status
          triggers:
            -
              expression: '{last()}<10m'
              name: '{HOST.NAME} has been restarted (uptime < 10m)'
              priority: WARNING
              description: 'The host uptime is less than 10 minutes'
              manual_close: 'YES'
        -
          name: 'Number of logged in users'
          type: ZABBIX_ACTIVE
          key: system.users.num
          history: 7d
          description: 'Number of users who are currently logged in.'
          tags:
            -
              tag: Application
              value: General
        -
          name: 'Checksum of /etc/passwd'
          type: ZABBIX_ACTIVE
          key: 'vfs.file.cksum[/etc/passwd]'
          delay: 15m
          history: 7d
          trends: '0'
          value_type: CHAR
          preprocessing:
            -
              type: DISCARD_UNCHANGED_HEARTBEAT
              parameters:
                - 1h
          tags:
            -
              tag: Application
              value: Security
          triggers:
            -
              expression: '{diff()}>0'
              name: '/etc/passwd has been changed'
              priority: INFO
              manual_close: 'YES'
              dependencies:
                -
                  name: 'Operating system description has changed'
                  expression: '{Linux generic by Zabbix agent active:system.sw.os.diff()}=1 and {Linux generic by Zabbix agent active:system.sw.os.strlen()}>0'
                -
                  name: 'System name has changed (new name: {ITEM.VALUE})'
                  expression: '{Linux generic by Zabbix agent active:system.hostname.diff()}=1 and {Linux generic by Zabbix agent active:system.hostname.strlen()}>0'
      macros:
        -
          macro: '{$KERNEL.MAXFILES.MIN}'
          value: '256'
        -
          macro: '{$KERNEL.MAXPROC.MIN}'
          value: '1024'
        -
          macro: '{$SYSTEM.FUZZYTIME.MAX}'
          value: '60'
    -
      template: 'Linux memory by Zabbix agent active'
      name: 'Linux memory by Zabbix agent active'
      description: 'Template tooling version used: 0.38'
      groups:
        -
          name: Templates/Modules
      items:
        -
          name: 'Free swap space'
          type: ZABBIX_ACTIVE
          key: 'system.swap.size[,free]'
          history: 7d
          units: B
          description: 'The free space of swap volume/file in bytes.'
          tags:
            -
              tag: Application
              value: Memory
        -
          name: 'Free swap space in %'
          type: ZABBIX_ACTIVE
          key: 'system.swap.size[,pfree]'
          history: 7d
          value_type: FLOAT
          units: '%'
          description: 'The free space of swap volume/file in percent.'
          tags:
            -
              tag: Application
              value: Memory
        -
          name: 'Total swap space'
          type: ZABBIX_ACTIVE
          key: 'system.swap.size[,total]'
          history: 7d
          units: B
          description: 'The total space of swap volume/file in bytes.'
          tags:
            -
              tag: Application
              value: Memory
        -
          name: 'Available memory'
          type: ZABBIX_ACTIVE
          key: 'vm.memory.size[available]'
          history: 7d
          units: B
          description: 'Available memory, in Linux, available = free + buffers + cache. On other platforms calculation may vary. See also: https://www.zabbix.com/documentation/5.4/manual/appendix/items/vm.memory.size_params'
          tags:
            -
              tag: Application
              value: Memory
        -
          name: 'Available memory in %'
          type: ZABBIX_ACTIVE
          key: 'vm.memory.size[pavailable]'
          history: 7d
          value_type: FLOAT
          units: '%'
          description: 'Available memory as percentage of total. See also: https://www.zabbix.com/documentation/5.4/manual/appendix/items/vm.memory.size_params'
          tags:
            -
              tag: Application
              value: Memory
        -
          name: 'Total memory'
          type: ZABBIX_ACTIVE
          key: 'vm.memory.size[total]'
          history: 7d
          units: B
          description: 'Total memory in Bytes'
          tags:
            -
              tag: Application
              value: Memory
        -
          name: 'Memory utilization'
          type: DEPENDENT
          key: vm.memory.utilization
          delay: '0'
          history: 7d
          value_type: FLOAT
          units: '%'
          description: 'Memory used percentage is calculated as (100-pavailable)'
          preprocessing:
            -
              type: JAVASCRIPT
              parameters:
                - 'return (100-value);'
          master_item:
            key: 'vm.memory.size[pavailable]'
          tags:
            -
              tag: Application
              value: Memory
          triggers:
            -
              expression: '{min(5m)}>{$MEMORY.UTIL.MAX}'
              name: 'High memory utilization (>{$MEMORY.UTIL.MAX}% for 5m)'
              priority: AVERAGE
              description: 'The system is running out of free memory.'
              dependencies:
                -
                  name: 'Lack of available memory (<{$MEMORY.AVAILABLE.MIN} of {ITEM.VALUE2})'
                  expression: '{Linux memory by Zabbix agent active:vm.memory.size[available].min(5m)}<{$MEMORY.AVAILABLE.MIN} and {Linux memory by Zabbix agent active:vm.memory.size[total].last()}>0'
      macros:
        -
          macro: '{$MEMORY.AVAILABLE.MIN}'
          value: 20M
          description: 'This macro is used as a threshold in memory available trigger.'
        -
          macro: '{$MEMORY.UTIL.MAX}'
          value: '90'
          description: 'This macro is used as a threshold in memory utilization trigger.'
        -
          macro: '{$SWAP.PFREE.MIN.WARN}'
          value: '50'
    -
      template: 'Linux network interfaces by Zabbix agent active'
      name: 'Linux network interfaces by Zabbix agent active'
      description: |
        Known Issues:
        
          Description: High interface utilization trigger is removed since currently it is not possible to retrieve interface speed to determine the max bandwidth.
        
        Template tooling version used: 0.38
      groups:
        -
          name: Templates/Modules
      discovery_rules:
        -
          name: 'Network interface discovery'
          type: ZABBIX_ACTIVE
          key: net.if.discovery
          delay: 1h
          filter:
            evaltype: AND
            conditions:
              -
                macro: '{#IFNAME}'
                value: '{$NET.IF.IFNAME.MATCHES}'
                formulaid: A
              -
                macro: '{#IFNAME}'
                value: '{$NET.IF.IFNAME.NOT_MATCHES}'
                operator: NOT_MATCHES_REGEX
                formulaid: B
          description: 'Discovery of network interfaces.'
          item_prototypes:
            -
              name: 'Interface {#IFNAME}: Inbound packets discarded'
              type: ZABBIX_ACTIVE
              key: 'net.if.in["{#IFNAME}",dropped]'
              delay: 3m
              history: 7d
              preprocessing:
                -
                  type: CHANGE_PER_SECOND
                  parameters:
                    - ''
              tags:
                -
                  tag: Application
                  value: 'Interface {#IFNAME}'
            -
              name: 'Interface {#IFNAME}: Inbound packets with errors'
              type: ZABBIX_ACTIVE
              key: 'net.if.in["{#IFNAME}",errors]'
              delay: 3m
              history: 7d
              preprocessing:
                -
                  type: CHANGE_PER_SECOND
                  parameters:
                    - ''
              tags:
                -
                  tag: Application
                  value: 'Interface {#IFNAME}'
            -
              name: 'Interface {#IFNAME}: Bits received'
              type: ZABBIX_ACTIVE
              key: 'net.if.in["{#IFNAME}"]'
              delay: 3m
              history: 7d
              units: bps
              preprocessing:
                -
                  type: CHANGE_PER_SECOND
                  parameters:
                    - ''
                -
                  type: MULTIPLIER
                  parameters:
                    - '8'
              tags:
                -
                  tag: Application
                  value: 'Interface {#IFNAME}'
            -
              name: 'Interface {#IFNAME}: Outbound packets discarded'
              type: ZABBIX_ACTIVE
              key: 'net.if.out["{#IFNAME}",dropped]'
              delay: 3m
              history: 7d
              preprocessing:
                -
                  type: CHANGE_PER_SECOND
                  parameters:
                    - ''
              tags:
                -
                  tag: Application
                  value: 'Interface {#IFNAME}'
            -
              name: 'Interface {#IFNAME}: Outbound packets with errors'
              type: ZABBIX_ACTIVE
              key: 'net.if.out["{#IFNAME}",errors]'
              delay: 3m
              history: 7d
              preprocessing:
                -
                  type: CHANGE_PER_SECOND
                  parameters:
                    - ''
              tags:
                -
                  tag: Application
                  value: 'Interface {#IFNAME}'
            -
              name: 'Interface {#IFNAME}: Bits sent'
              type: ZABBIX_ACTIVE
              key: 'net.if.out["{#IFNAME}"]'
              delay: 3m
              history: 7d
              units: bps
              preprocessing:
                -
                  type: CHANGE_PER_SECOND
                  parameters:
                    - ''
                -
                  type: MULTIPLIER
                  parameters:
                    - '8'
              tags:
                -
                  tag: Application
                  value: 'Interface {#IFNAME}'
            -
              name: 'Interface {#IFNAME}: Operational status'
              type: ZABBIX_ACTIVE
              key: 'vfs.file.contents["/sys/class/net/{#IFNAME}/operstate"]'
              history: 7d
              trends: '0'
              description: |
                Indicates the interface RFC2863 operational state as a string.
                Possible values are:"unknown", "notpresent", "down", "lowerlayerdown", "testing","dormant", "up".
                Reference: https://www.kernel.org/doc/Documentation/ABI/testing/sysfs-class-net
              valuemap:
                name: 'IF-MIB::ifOperStatus'
              preprocessing:
                -
                  type: JAVASCRIPT
                  parameters:
                    - |
                      var newvalue;
                      switch(value) {
                        case "up":
                          newvalue = 1;
                          break;
                        case "down":
                          newvalue = 2;
                          break;
                        case "testing":
                          newvalue = 4;
                          break;
                        case "unknown":
                          newvalue = 5;
                          break;
                        case "dormant":
                          newvalue = 6;
                          break;
                        case "notPresent":
                          newvalue = 7;
                          break;
                        default:
                          newvalue = "Problem parsing interface operstate in JS";
                      }
                      return newvalue;
              tags:
                -
                  tag: Application
                  value: 'Interface {#IFNAME}'
              trigger_prototypes:
                -
                  expression: '{$IFCONTROL:"{#IFNAME}"}=1 and ({last()}=2 and {diff()}=1)'
                  recovery_mode: RECOVERY_EXPRESSION
                  recovery_expression: '{last()}<>2 or {$IFCONTROL:"{#IFNAME}"}=0'
                  name: 'Interface {#IFNAME}: Link down'
                  opdata: 'Current state: {ITEM.LASTVALUE1}'
                  priority: AVERAGE
                  description: |
                    This trigger expression works as follows:
                    1. Can be triggered if operations status is down.
                    2. {$IFCONTROL:"{#IFNAME}"}=1 - user can redefine Context macro to value - 0. That marks this interface as not important. No new trigger will be fired if this interface is down.
                    3. {TEMPLATE_NAME:METRIC.diff()}=1) - trigger fires only if operational status was up(1) sometime before. (So, do not fire 'ethernal off' interfaces.)
                    
                    WARNING: if closed manually - won't fire again on next poll, because of .diff.
                  manual_close: 'YES'
            -
              name: 'Interface {#IFNAME}: Interface type'
              type: ZABBIX_ACTIVE
              key: 'vfs.file.contents["/sys/class/net/{#IFNAME}/type"]'
              delay: 1h
              history: 7d
              trends: 0d
              description: |
                Indicates the interface protocol type as a decimal value.
                See include/uapi/linux/if_arp.h for all possible values.
                Reference: https://www.kernel.org/doc/Documentation/ABI/testing/sysfs-class-net
              valuemap:
                name: 'Linux::Interface protocol types'
              preprocessing:
                -
                  type: DISCARD_UNCHANGED_HEARTBEAT
                  parameters:
                    - 1d
              tags:
                -
                  tag: Application
                  value: 'Interface {#IFNAME}'
          trigger_prototypes:
            -
              expression: |
                {Linux network interfaces by Zabbix agent active:vfs.file.contents["/sys/class/net/{#IFNAME}/type"].change()}<0 and {Linux network interfaces by Zabbix agent active:vfs.file.contents["/sys/class/net/{#IFNAME}/type"].last()}>0
                and
                ({Linux network interfaces by Zabbix agent active:vfs.file.contents["/sys/class/net/{#IFNAME}/type"].last()}=6
                or {Linux network interfaces by Zabbix agent active:vfs.file.contents["/sys/class/net/{#IFNAME}/type"].last()}=1)
                and
                ({Linux network interfaces by Zabbix agent active:vfs.file.contents["/sys/class/net/{#IFNAME}/operstate"].last()}<>2)
              recovery_mode: RECOVERY_EXPRESSION
              recovery_expression: |
                ({Linux network interfaces by Zabbix agent active:vfs.file.contents["/sys/class/net/{#IFNAME}/type"].change()}>0 and {Linux network interfaces by Zabbix agent active:vfs.file.contents["/sys/class/net/{#IFNAME}/type"].prev()}>0) or
                ({Linux network interfaces by Zabbix agent active:vfs.file.contents["/sys/class/net/{#IFNAME}/operstate"].last()}=2)
              name: 'Interface {#IFNAME}: Ethernet has changed to lower speed than it was before'
              opdata: 'Current reported speed: {ITEM.LASTVALUE1}'
              priority: INFO
              description: 'This Ethernet connection has transitioned down from its known maximum speed. This might be a sign of autonegotiation issues. Ack to close.'
              manual_close: 'YES'
              dependencies:
                -
                  name: 'Interface {#IFNAME}: Link down'
                  expression: '{$IFCONTROL:"{#IFNAME}"}=1 and ({Linux network interfaces by Zabbix agent active:vfs.file.contents["/sys/class/net/{#IFNAME}/operstate"].last()}=2 and {Linux network interfaces by Zabbix agent active:vfs.file.contents["/sys/class/net/{#IFNAME}/operstate"].diff()}=1)'
                  recovery_expression: '{Linux network interfaces by Zabbix agent active:vfs.file.contents["/sys/class/net/{#IFNAME}/operstate"].last()}<>2 or {$IFCONTROL:"{#IFNAME}"}=0'
            -
              expression: |
                {Linux network interfaces by Zabbix agent active:net.if.in["{#IFNAME}",errors].min(5m)}>{$IF.ERRORS.WARN:"{#IFNAME}"}
                or {Linux network interfaces by Zabbix agent active:net.if.out["{#IFNAME}",errors].min(5m)}>{$IF.ERRORS.WARN:"{#IFNAME}"}
              recovery_mode: RECOVERY_EXPRESSION
              recovery_expression: |
                {Linux network interfaces by Zabbix agent active:net.if.in["{#IFNAME}",errors].max(5m)}<{$IF.ERRORS.WARN:"{#IFNAME}"}*0.8
                and {Linux network interfaces by Zabbix agent active:net.if.out["{#IFNAME}",errors].max(5m)}<{$IF.ERRORS.WARN:"{#IFNAME}"}*0.8
              name: 'Interface {#IFNAME}: High error rate (>{$IF.ERRORS.WARN:"{#IFNAME}"} for 5m)'
              opdata: 'errors in: {ITEM.LASTVALUE1}, errors out: {ITEM.LASTVALUE2}'
              priority: WARNING
              description: 'Recovers when below 80% of {$IF.ERRORS.WARN:"{#IFNAME}"} threshold'
              manual_close: 'YES'
              dependencies:
                -
                  name: 'Interface {#IFNAME}: Link down'
                  expression: '{$IFCONTROL:"{#IFNAME}"}=1 and ({Linux network interfaces by Zabbix agent active:vfs.file.contents["/sys/class/net/{#IFNAME}/operstate"].last()}=2 and {Linux network interfaces by Zabbix agent active:vfs.file.contents["/sys/class/net/{#IFNAME}/operstate"].diff()}=1)'
                  recovery_expression: '{Linux network interfaces by Zabbix agent active:vfs.file.contents["/sys/class/net/{#IFNAME}/operstate"].last()}<>2 or {$IFCONTROL:"{#IFNAME}"}=0'
          graph_prototypes:
            -
              name: 'Interface {#IFNAME}: Network traffic'
              graph_items:
                -
                  drawtype: GRADIENT_LINE
                  color: 1A7C11
                  item:
                    host: 'Linux network interfaces by Zabbix agent active'
                    key: 'net.if.in["{#IFNAME}"]'
                -
                  sortorder: '1'
                  drawtype: BOLD_LINE
                  color: 2774A4
                  item:
                    host: 'Linux network interfaces by Zabbix agent active'
                    key: 'net.if.out["{#IFNAME}"]'
                -
                  sortorder: '2'
                  color: F63100
                  yaxisside: RIGHT
                  item:
                    host: 'Linux network interfaces by Zabbix agent active'
                    key: 'net.if.out["{#IFNAME}",errors]'
                -
                  sortorder: '3'
                  color: A54F10
                  yaxisside: RIGHT
                  item:
                    host: 'Linux network interfaces by Zabbix agent active'
                    key: 'net.if.in["{#IFNAME}",errors]'
                -
                  sortorder: '4'
                  color: FC6EA3
                  yaxisside: RIGHT
                  item:
                    host: 'Linux network interfaces by Zabbix agent active'
                    key: 'net.if.out["{#IFNAME}",dropped]'
                -
                  sortorder: '5'
                  color: 6C59DC
                  yaxisside: RIGHT
                  item:
                    host: 'Linux network interfaces by Zabbix agent active'
                    key: 'net.if.in["{#IFNAME}",dropped]'
      macros:
        -
          macro: '{$IF.ERRORS.WARN}'
          value: '2'
        -
          macro: '{$IFCONTROL}'
          value: '1'
        -
          macro: '{$NET.IF.IFNAME.MATCHES}'
          value: '^.*$'
        -
          macro: '{$NET.IF.IFNAME.NOT_MATCHES}'
          value: '(^Software Loopback Interface|^NULL[0-9.]*$|^[Ll]o[0-9.]*$|^[Ss]ystem$|^Nu[0-9.]*$|^veth[0-9a-z]+$|docker[0-9]+|br-[a-z0-9]{12})'
          description: 'Filter out loopbacks, nulls, docker veth links and docker0 bridge by default'
      dashboards:
        -
          name: 'Network interfaces'
          widgets:
            -
              type: GRAPH_PROTOTYPE
              width: '24'
              height: '12'
              fields:
                -
                  type: INTEGER
                  name: columns
                  value: '1'
                -
                  type: INTEGER
                  name: rows
                  value: '3'
                -
                  type: GRAPH_PROTOTYPE
                  name: graphid
                  value:
                    name: 'Interface {#IFNAME}: Network traffic'
                    host: 'Linux network interfaces by Zabbix agent active'
      valuemaps:
        -
          name: 'IF-MIB::ifOperStatus'
          mappings:
            -
              value: '1'
              newvalue: up
            -
              value: '2'
              newvalue: down
            -
              value: '4'
              newvalue: unknown
            -
              value: '5'
              newvalue: dormant
            -
              value: '6'
              newvalue: notPresent
            -
              value: '7'
              newvalue: lowerLayerDown
        -
          name: 'Linux::Interface protocol types'
          mappings:
            -
              value: '0'
              newvalue: 'from KA9Q: NET/ROM pseudo'
            -
              value: '1'
              newvalue: Ethernet
            -
              value: '2'
              newvalue: 'Experimental Ethernet'
            -
              value: '3'
              newvalue: 'AX.25 Level 2'
            -
              value: '4'
              newvalue: 'PROnet token ring'
            -
              value: '5'
              newvalue: Chaosnet
            -
              value: '6'
              newvalue: 'IEEE 802.2 Ethernet/TR/TB'
            -
              value: '7'
              newvalue: ARCnet
            -
              value: '8'
              newvalue: APPLEtalk
            -
              value: '15'
              newvalue: 'Frame Relay DLCI'
            -
              value: '19'
              newvalue: ATM
            -
              value: '23'
              newvalue: 'Metricom STRIP (new IANA id)'
            -
              value: '24'
              newvalue: 'IEEE 1394 IPv4 - RFC 2734'
            -
              value: '27'
              newvalue: EUI-64
            -
              value: '32'
              newvalue: InfiniBand
            -
              value: '256'
              newvalue: ARPHRD_SLIP
            -
              value: '257'
              newvalue: ARPHRD_CSLIP
            -
              value: '258'
              newvalue: ARPHRD_SLIP6
            -
              value: '259'
              newvalue: ARPHRD_CSLIP6
            -
              value: '260'
              newvalue: 'Notional KISS type'
            -
              value: '264'
              newvalue: ARPHRD_ADAPT
            -
              value: '270'
              newvalue: ARPHRD_ROSE
            -
              value: '271'
              newvalue: 'CCITT X.25'
            -
              value: '272'
              newvalue: 'Boards with X.25 in firmware'
            -
              value: '280'
              newvalue: 'Controller Area Network'
            -
              value: '512'
              newvalue: ARPHRD_PPP
            -
              value: '513'
              newvalue: 'Cisco HDLC'
            -
              value: '516'
              newvalue: LAPB
            -
              value: '517'
              newvalue: 'Digital''s DDCMP protocol'
            -
              value: '518'
              newvalue: 'Raw HDLC'
            -
              value: '519'
              newvalue: 'Raw IP'
            -
              value: '768'
              newvalue: 'IPIP tunnel'
            -
              value: '769'
              newvalue: 'IP6IP6 tunnel'
            -
              value: '770'
              newvalue: 'Frame Relay Access Device'
            -
              value: '771'
              newvalue: 'SKIP vif'
            -
              value: '772'
              newvalue: 'Loopback device'
            -
              value: '773'
              newvalue: 'Localtalk device'
            -
              value: '774'
              newvalue: 'Fiber Distributed Data Interface'
            -
              value: '775'
              newvalue: 'AP1000 BIF'
            -
              value: '776'
              newvalue: 'sit0 device - IPv6-in-IPv4'
            -
              value: '777'
              newvalue: 'IP over DDP tunneller'
            -
              value: '778'
              newvalue: 'GRE over IP'
            -
              value: '779'
              newvalue: 'PIMSM register interface'
            -
              value: '780'
              newvalue: 'High Performance Parallel Interface'
            -
              value: '781'
              newvalue: 'Nexus 64Mbps Ash'
            -
              value: '782'
              newvalue: 'Acorn Econet'
            -
              value: '783'
              newvalue: Linux-IrDA
            -
              value: '784'
              newvalue: 'Point to point fibrechannel'
            -
              value: '785'
              newvalue: 'Fibrechannel arbitrated loop'
            -
              value: '786'
              newvalue: 'Fibrechannel public loop'
            -
              value: '787'
              newvalue: 'Fibrechannel fabric'
            -
              value: '800'
              newvalue: 'Magic type ident for TR'
            -
              value: '801'
              newvalue: 'IEEE 802.11'
            -
              value: '802'
              newvalue: 'IEEE 802.11 + Prism2 header'
            -
              value: '803'
              newvalue: 'IEEE 802.11 + radiotap header'
            -
              value: '804'
              newvalue: ARPHRD_IEEE802154
            -
              value: '805'
              newvalue: 'IEEE 802.15.4 network monitor'
            -
              value: '820'
              newvalue: 'PhoNet media type'
            -
              value: '821'
              newvalue: 'PhoNet pipe header'
            -
              value: '822'
              newvalue: 'CAIF media type'
            -
              value: '823'
              newvalue: 'GRE over IPv6'
            -
              value: '824'
              newvalue: 'Netlink header'
            -
              value: '825'
              newvalue: 'IPv6 over LoWPAN'
            -
              value: '826'
              newvalue: 'Vsock monitor header'
  triggers:
    -
      expression: '{Linux generic by Zabbix agent active:proc.num.last()}/{Linux generic by Zabbix agent active:kernel.maxproc.last()}*100>80'
      name: 'Getting closer to process limit (over 80% used)'
      opdata: '{ITEM.LASTVALUE1} active, {ITEM.LASTVALUE2} limit.'
      priority: WARNING
    -
      expression: '{Linux memory by Zabbix agent active:system.swap.size[,pfree].min(5m)}<{$SWAP.PFREE.MIN.WARN} and {Linux memory by Zabbix agent active:system.swap.size[,total].last()}>0'
      name: 'High swap space usage (less than {$SWAP.PFREE.MIN.WARN}% free)'
      opdata: 'Free: {ITEM.LASTVALUE1}, total: {ITEM.LASTVALUE2}'
      priority: WARNING
      description: 'This trigger is ignored, if there is no swap configured'
      dependencies:
        -
          name: 'High memory utilization (>{$MEMORY.UTIL.MAX}% for 5m)'
          expression: '{Linux memory by Zabbix agent active:vm.memory.utilization.min(5m)}>{$MEMORY.UTIL.MAX}'
        -
          name: 'Lack of available memory (<{$MEMORY.AVAILABLE.MIN} of {ITEM.VALUE2})'
          expression: '{Linux memory by Zabbix agent active:vm.memory.size[available].min(5m)}<{$MEMORY.AVAILABLE.MIN} and {Linux memory by Zabbix agent active:vm.memory.size[total].last()}>0'
    -
      expression: '{Linux memory by Zabbix agent active:vm.memory.size[available].min(5m)}<{$MEMORY.AVAILABLE.MIN} and {Linux memory by Zabbix agent active:vm.memory.size[total].last()}>0'
      name: 'Lack of available memory (<{$MEMORY.AVAILABLE.MIN} of {ITEM.VALUE2})'
      opdata: 'Available: {ITEM.LASTVALUE1}, total: {ITEM.LASTVALUE2}'
      priority: AVERAGE
    -
      expression: |
        {Linux CPU by Zabbix agent active:system.cpu.load[all,avg1].min(5m)}/{Linux CPU by Zabbix agent active:system.cpu.num.last()}>{$LOAD_AVG_PER_CPU.MAX.WARN}
        and {Linux CPU by Zabbix agent active:system.cpu.load[all,avg5].last()}>0
        and {Linux CPU by Zabbix agent active:system.cpu.load[all,avg15].last()}>0
      name: 'Load average is too high (per CPU load over {$LOAD_AVG_PER_CPU.MAX.WARN} for 5m)'
      opdata: 'Load averages(1m 5m 15m): ({ITEM.LASTVALUE1} {ITEM.LASTVALUE3} {ITEM.LASTVALUE4}), # of CPUs: {ITEM.LASTVALUE2}'
      priority: AVERAGE
      description: 'Per CPU load average is too high. Your system may be slow to respond.'
  graphs:
    -
      name: 'CPU jumps'
      graph_items:
        -
          color: 1A7C11
          item:
            host: 'Linux CPU by Zabbix agent active'
            key: system.cpu.switches
        -
          sortorder: '1'
          color: 2774A4
          item:
            host: 'Linux CPU by Zabbix agent active'
            key: system.cpu.intr
    -
      name: 'CPU usage'
      type: STACKED
      ymin_type_1: FIXED
      ymax_type_1: FIXED
      graph_items:
        -
          color: 1A7C11
          item:
            host: 'Linux CPU by Zabbix agent active'
            key: 'system.cpu.util[,system]'
        -
          sortorder: '1'
          color: 2774A4
          item:
            host: 'Linux CPU by Zabbix agent active'
            key: 'system.cpu.util[,user]'
        -
          sortorder: '2'
          color: F63100
          item:
            host: 'Linux CPU by Zabbix agent active'
            key: 'system.cpu.util[,nice]'
        -
          sortorder: '3'
          color: A54F10
          item:
            host: 'Linux CPU by Zabbix agent active'
            key: 'system.cpu.util[,iowait]'
        -
          sortorder: '4'
          color: FC6EA3
          item:
            host: 'Linux CPU by Zabbix agent active'
            key: 'system.cpu.util[,steal]'
        -
          sortorder: '5'
          color: 6C59DC
          item:
            host: 'Linux CPU by Zabbix agent active'
            key: 'system.cpu.util[,interrupt]'
        -
          sortorder: '6'
          color: AC8C14
          item:
            host: 'Linux CPU by Zabbix agent active'
            key: 'system.cpu.util[,softirq]'
        -
          sortorder: '7'
          color: 611F27
          item:
            host: 'Linux CPU by Zabbix agent active'
            key: 'system.cpu.util[,guest]'
        -
          sortorder: '8'
          color: F230E0
          item:
            host: 'Linux CPU by Zabbix agent active'
            key: 'system.cpu.util[,guest_nice]'
    -
      name: 'CPU utilization'
      ymin_type_1: FIXED
      ymax_type_1: FIXED
      graph_items:
        -
          drawtype: GRADIENT_LINE
          color: 1A7C11
          item:
            host: 'Linux CPU by Zabbix agent active'
            key: system.cpu.util
    -
      name: 'Memory usage'
      ymin_type_1: FIXED
      graph_items:
        -
          drawtype: BOLD_LINE
          color: 1A7C11
          item:
            host: 'Linux memory by Zabbix agent active'
            key: 'vm.memory.size[total]'
        -
          sortorder: '1'
          drawtype: GRADIENT_LINE
          color: 2774A4
          item:
            host: 'Linux memory by Zabbix agent active'
            key: 'vm.memory.size[available]'
    -
      name: 'Memory utilization'
      ymin_type_1: FIXED
      ymax_type_1: FIXED
      graph_items:
        -
          drawtype: GRADIENT_LINE
          color: 1A7C11
          item:
            host: 'Linux memory by Zabbix agent active'
            key: vm.memory.utilization
    -
      name: Processes
      graph_items:
        -
          color: 1A7C11
          item:
            host: 'Linux generic by Zabbix agent active'
            key: proc.num
        -
          sortorder: '1'
          color: 2774A4
          item:
            host: 'Linux generic by Zabbix agent active'
            key: 'proc.num[,,run]'
        -
          sortorder: '2'
          color: F63100
          item:
            host: 'Linux generic by Zabbix agent active'
            key: kernel.maxproc
    -
      name: 'Swap usage'
      graph_items:
        -
          color: 1A7C11
          item:
            host: 'Linux memory by Zabbix agent active'
            key: 'system.swap.size[,free]'
        -
          sortorder: '1'
          color: 2774A4
          item:
            host: 'Linux memory by Zabbix agent active'
            key: 'system.swap.size[,total]'
    -
      name: 'System load'
      ymin_type_1: FIXED
      graph_items:
        -
          color: 1A7C11
          item:
            host: 'Linux CPU by Zabbix agent active'
            key: 'system.cpu.load[all,avg1]'
        -
          sortorder: '1'
          color: 2774A4
          item:
            host: 'Linux CPU by Zabbix agent active'
            key: 'system.cpu.load[all,avg5]'
        -
          sortorder: '2'
          color: F63100
          item:
            host: 'Linux CPU by Zabbix agent active'
            key: 'system.cpu.load[all,avg15]'
        -
          sortorder: '3'
          color: A54F10
          yaxisside: RIGHT
          item:
            host: 'Linux CPU by Zabbix agent active'
            key: system.cpu.num<|MERGE_RESOLUTION|>--- conflicted
+++ resolved
@@ -1,10 +1,6 @@
 zabbix_export:
   version: '5.4'
-<<<<<<< HEAD
-  date: '2021-02-23T11:05:00Z'
-=======
   date: '2021-03-02T19:42:21Z'
->>>>>>> 02883586
   groups:
     -
       name: Templates/Modules
