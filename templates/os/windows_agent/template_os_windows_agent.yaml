--- conflicted
+++ resolved
@@ -1,10 +1,6 @@
 zabbix_export:
   version: '5.4'
-<<<<<<< HEAD
-  date: '2021-07-15T08:29:33Z'
-=======
   date: '2021-10-21T07:42:32Z'
->>>>>>> 1fdf0ec1
   groups:
     -
       uuid: 57b7ae836ca64446ba2c296389c009b7
@@ -1150,11 +1146,7 @@
               trigger_prototypes:
                 -
                   uuid: 36effba3975c408aba50096464719479
-<<<<<<< HEAD
-                  expression: '{$IFCONTROL:"{#IFNAME}"}=1 and (last(/Windows network by Zabbix agent/net.if.status["{#IFNAME}"])<>2 and (last(/Windows network by Zabbix agent/net.if.status["{#IFNAME}"],#1)<>last(/Windows network by Zabbix agent/net.if.status["{#IFNAME}"],#2))=1)'
-=======
                   expression: '{$IFCONTROL:"{#IFNAME}"}=1 and last(/Windows network by Zabbix agent/net.if.status["{#IFGUID}"])<>2 and (last(/Windows network by Zabbix agent/net.if.status["{#IFGUID}"],#1)<>last(/Windows network by Zabbix agent/net.if.status["{#IFGUID}"],#2))'
->>>>>>> 1fdf0ec1
                   recovery_mode: RECOVERY_EXPRESSION
                   recovery_expression: 'last(/Windows network by Zabbix agent/net.if.status["{#IFGUID}"])=2 or {$IFCONTROL:"{#IFNAME}"}=0'
                   name: 'Interface {#IFNAME}({#IFALIAS}): Link down'
@@ -1210,13 +1202,8 @@
               dependencies:
                 -
                   name: 'Interface {#IFNAME}({#IFALIAS}): Link down'
-<<<<<<< HEAD
-                  expression: '{$IFCONTROL:"{#IFNAME}"}=1 and (last(/Windows network by Zabbix agent/net.if.status["{#IFNAME}"])<>2 and (last(/Windows network by Zabbix agent/net.if.status["{#IFNAME}"],#1)<>last(/Windows network by Zabbix agent/net.if.status["{#IFNAME}"],#2))=1)'
-                  recovery_expression: 'last(/Windows network by Zabbix agent/net.if.status["{#IFNAME}"])=2 or {$IFCONTROL:"{#IFNAME}"}=0'
-=======
                   expression: '{$IFCONTROL:"{#IFNAME}"}=1 and last(/Windows network by Zabbix agent/net.if.status["{#IFGUID}"])<>2 and (last(/Windows network by Zabbix agent/net.if.status["{#IFGUID}"],#1)<>last(/Windows network by Zabbix agent/net.if.status["{#IFGUID}"],#2))'
                   recovery_expression: 'last(/Windows network by Zabbix agent/net.if.status["{#IFGUID}"])=2 or {$IFCONTROL:"{#IFNAME}"}=0'
->>>>>>> 1fdf0ec1
             -
               uuid: c0e8e89730f04d92b26dd5da215894e1
               expression: |
@@ -1235,13 +1222,8 @@
               dependencies:
                 -
                   name: 'Interface {#IFNAME}({#IFALIAS}): Link down'
-<<<<<<< HEAD
-                  expression: '{$IFCONTROL:"{#IFNAME}"}=1 and (last(/Windows network by Zabbix agent/net.if.status["{#IFNAME}"])<>2 and (last(/Windows network by Zabbix agent/net.if.status["{#IFNAME}"],#1)<>last(/Windows network by Zabbix agent/net.if.status["{#IFNAME}"],#2))=1)'
-                  recovery_expression: 'last(/Windows network by Zabbix agent/net.if.status["{#IFNAME}"])=2 or {$IFCONTROL:"{#IFNAME}"}=0'
-=======
                   expression: '{$IFCONTROL:"{#IFNAME}"}=1 and last(/Windows network by Zabbix agent/net.if.status["{#IFGUID}"])<>2 and (last(/Windows network by Zabbix agent/net.if.status["{#IFGUID}"],#1)<>last(/Windows network by Zabbix agent/net.if.status["{#IFGUID}"],#2))'
                   recovery_expression: 'last(/Windows network by Zabbix agent/net.if.status["{#IFGUID}"])=2 or {$IFCONTROL:"{#IFNAME}"}=0'
->>>>>>> 1fdf0ec1
             -
               uuid: 2a59eec0032a41e48e2443507cbd173d
               expression: |
@@ -1259,13 +1241,8 @@
               dependencies:
                 -
                   name: 'Interface {#IFNAME}({#IFALIAS}): Link down'
-<<<<<<< HEAD
-                  expression: '{$IFCONTROL:"{#IFNAME}"}=1 and (last(/Windows network by Zabbix agent/net.if.status["{#IFNAME}"])<>2 and (last(/Windows network by Zabbix agent/net.if.status["{#IFNAME}"],#1)<>last(/Windows network by Zabbix agent/net.if.status["{#IFNAME}"],#2))=1)'
-                  recovery_expression: 'last(/Windows network by Zabbix agent/net.if.status["{#IFNAME}"])=2 or {$IFCONTROL:"{#IFNAME}"}=0'
-=======
                   expression: '{$IFCONTROL:"{#IFNAME}"}=1 and last(/Windows network by Zabbix agent/net.if.status["{#IFGUID}"])<>2 and (last(/Windows network by Zabbix agent/net.if.status["{#IFGUID}"],#1)<>last(/Windows network by Zabbix agent/net.if.status["{#IFGUID}"],#2))'
                   recovery_expression: 'last(/Windows network by Zabbix agent/net.if.status["{#IFGUID}"])=2 or {$IFCONTROL:"{#IFNAME}"}=0'
->>>>>>> 1fdf0ec1
           graph_prototypes:
             -
               uuid: 08ea837e8c2448018cff873dacd95dcb
