--- conflicted
+++ resolved
@@ -1,11 +1,6 @@
 zabbix_export:
-<<<<<<< HEAD
-  version: '6.2'
-  date: '2022-04-06T19:54:55Z'
-=======
   version: '6.0'
   date: '2022-04-10T20:20:48Z'
->>>>>>> e51dc83c
   groups:
     -
       uuid: 846977d1dfed4968bc5f8bdb363285bc
@@ -1602,14 +1597,9 @@
               uuid: 9abccdfff8be4e14967ac917ca09afe1
               expression: |
                 last(/Linux by Zabbix agent/vfs.fs.size[{#FSNAME},pused])>{$VFS.FS.PUSED.MAX.CRIT:"{#FSNAME}"} and
-<<<<<<< HEAD
-                ((last(/Linux by Zabbix agent/vfs.fs.size[{#FSNAME},total])-last(/Linux by Zabbix agent/vfs.fs.size[{#FSNAME},used]))<5G or timeleft(/Linux by Zabbix agent/vfs.fs.size[{#FSNAME},pused],1h,100)<1d)
+                ((last(/Linux by Zabbix agent/vfs.fs.size[{#FSNAME},total])-last(/Linux by Zabbix agent/vfs.fs.size[{#FSNAME},used]))<{$VFS.FS.FREE.MIN.CRIT:"{#FSNAME}"} or timeleft(/Linux by Zabbix agent/vfs.fs.size[{#FSNAME},pused],1h,100)<1d)
               name: '{#FSNAME}: Disk space is critically low'
               event_name: '{#FSNAME}: Disk space is critically low (used > {$VFS.FS.PUSED.MAX.CRIT:"{#FSNAME}"}%)'
-=======
-                ((last(/Linux by Zabbix agent/vfs.fs.size[{#FSNAME},total])-last(/Linux by Zabbix agent/vfs.fs.size[{#FSNAME},used]))<{$VFS.FS.FREE.MIN.CRIT:"{#FSNAME}"} or timeleft(/Linux by Zabbix agent/vfs.fs.size[{#FSNAME},pused],1h,100)<1d)
-              name: '{#FSNAME}: Disk space is critically low (used > {$VFS.FS.PUSED.MAX.CRIT:"{#FSNAME}"}%)'
->>>>>>> e51dc83c
               opdata: 'Space used: {ITEM.LASTVALUE3} of {ITEM.LASTVALUE2} ({ITEM.LASTVALUE1})'
               priority: AVERAGE
               description: |
@@ -1629,14 +1619,9 @@
               uuid: d6d348ea500c428da6ba718816c4b048
               expression: |
                 last(/Linux by Zabbix agent/vfs.fs.size[{#FSNAME},pused])>{$VFS.FS.PUSED.MAX.WARN:"{#FSNAME}"} and
-<<<<<<< HEAD
-                ((last(/Linux by Zabbix agent/vfs.fs.size[{#FSNAME},total])-last(/Linux by Zabbix agent/vfs.fs.size[{#FSNAME},used]))<10G or timeleft(/Linux by Zabbix agent/vfs.fs.size[{#FSNAME},pused],1h,100)<1d)
+                ((last(/Linux by Zabbix agent/vfs.fs.size[{#FSNAME},total])-last(/Linux by Zabbix agent/vfs.fs.size[{#FSNAME},used]))<{$VFS.FS.FREE.MIN.WARN:"{#FSNAME}"} or timeleft(/Linux by Zabbix agent/vfs.fs.size[{#FSNAME},pused],1h,100)<1d)
               name: '{#FSNAME}: Disk space is low'
               event_name: '{#FSNAME}: Disk space is low (used > {$VFS.FS.PUSED.MAX.WARN:"{#FSNAME}"}%)'
-=======
-                ((last(/Linux by Zabbix agent/vfs.fs.size[{#FSNAME},total])-last(/Linux by Zabbix agent/vfs.fs.size[{#FSNAME},used]))<{$VFS.FS.FREE.MIN.WARN:"{#FSNAME}"} or timeleft(/Linux by Zabbix agent/vfs.fs.size[{#FSNAME},pused],1h,100)<1d)
-              name: '{#FSNAME}: Disk space is low (used > {$VFS.FS.PUSED.MAX.WARN:"{#FSNAME}"}%)'
->>>>>>> e51dc83c
               opdata: 'Space used: {ITEM.LASTVALUE3} of {ITEM.LASTVALUE2} ({ITEM.LASTVALUE1})'
               priority: WARNING
               description: |
