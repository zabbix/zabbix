--- conflicted
+++ resolved
@@ -3,11 +3,9 @@
   date: '2021-05-09T00:00:00Z'
   groups:
     -
-      uuid: 748ad4d098d447d492bb935c907f652f
       name: Templates/Databases
   templates:
     -
-      uuid: 43596328d4d74a5592906a9e08e3fd96
       template: 'TiDB PD by HTTP'
       name: 'TiDB PD by HTTP'
       description: |
@@ -25,7 +23,6 @@
           name: Templates/Databases
       items:
         -
-          uuid: 3a1fd879a08a445cbf438f3d68078111
           name: 'PD: Get instance metrics'
           type: HTTP_AGENT
           key: pd.get_metrics
@@ -48,7 +45,6 @@
               tag: Application
               value: 'Zabbix raw items'
         -
-          uuid: 7eb740eed4eb43a0a449e1c1436e582b
           name: 'PD: Get instance status'
           type: HTTP_AGENT
           key: pd.get_status
@@ -69,7 +65,6 @@
               tag: Application
               value: 'Zabbix raw items'
         -
-          uuid: 101266930d0747748bf3cbd9259e2818
           name: 'PD: GRPC Commands total, rate'
           type: DEPENDENT
           key: pd.grpc_command.rate
@@ -94,7 +89,6 @@
               tag: Application
               value: 'PD instance'
         -
-          uuid: c18f702f68bf4fed94a598daffdada8a
           name: 'PD: Status'
           type: DEPENDENT
           key: pd.status
@@ -124,16 +118,10 @@
               value: 'PD instance'
           triggers:
             -
-<<<<<<< HEAD
-              uuid: 5949f139e349413ca72f6d505ad6c556
-              expression: '{last()}=0'
-=======
               expression: 'last(/TiDB PD by HTTP/pd.status)=0'
->>>>>>> afed3e3c
               name: 'PD: Instance is not responding'
               priority: AVERAGE
         -
-          uuid: 0b71c8a5104b46ebbeabe0d708b6676e
           name: 'PD: Uptime'
           type: DEPENDENT
           key: pd.uptime
@@ -161,18 +149,12 @@
               value: 'PD instance'
           triggers:
             -
-<<<<<<< HEAD
-              uuid: 8ea797e65d574125b2639636cb430b23
-              expression: '{last()}<10m'
-=======
               expression: 'last(/TiDB PD by HTTP/pd.uptime)<10m'
->>>>>>> afed3e3c
               name: 'PD: has been restarted (uptime < 10m)'
               priority: INFO
               description: 'Uptime is less than 10 minutes'
               manual_close: 'YES'
         -
-          uuid: c7e8e9bf01d04e5db25bd8eaafff3b80
           name: 'PD: Version'
           type: DEPENDENT
           key: pd.version
@@ -198,19 +180,13 @@
               value: 'PD instance'
           triggers:
             -
-<<<<<<< HEAD
-              uuid: bc165cf34d144ace91d3943434579dbc
-              expression: '{diff()}=1 and {strlen()}>0'
-=======
               expression: '(last(/TiDB PD by HTTP/pd.version,#1)<>last(/TiDB PD by HTTP/pd.version,#2))=1 and length(last(/TiDB PD by HTTP/pd.version))>0'
->>>>>>> afed3e3c
               name: 'PD: Version has changed (new version: {ITEM.VALUE})'
               priority: INFO
               description: 'PD version has changed. Ack to close.'
               manual_close: 'YES'
       discovery_rules:
         -
-          uuid: cd1f27cf5f1d4f6f84032386ec7f8abb
           name: 'Cluster metrics discovery'
           type: DEPENDENT
           key: pd.cluster.discovery
@@ -218,7 +194,6 @@
           description: 'Discovery cluster specific metrics.'
           item_prototypes:
             -
-              uuid: fe49e1de54214fb0ac882feb42fdee3b
               name: 'TiDB cluster: Number of regions'
               type: DEPENDENT
               key: 'pd.cluster_status.leader_count[{#SINGLETON}]'
@@ -237,7 +212,6 @@
                   tag: Application
                   value: 'TiDB cluster'
             -
-              uuid: 0950ba514e05447c8cfe726ec2d76944
               name: 'TiDB cluster: Current peer count'
               type: DEPENDENT
               key: 'pd.cluster_status.region_count[{#SINGLETON}]'
@@ -256,7 +230,6 @@
                   tag: Application
                   value: 'TiDB cluster'
             -
-              uuid: d39f58372e3f464c87b2ec42acdf2061
               name: 'TiDB cluster: Storage capacity'
               type: DEPENDENT
               key: 'pd.cluster_status.storage_capacity[{#SINGLETON}]'
@@ -281,7 +254,6 @@
                   tag: Application
                   value: 'TiDB cluster'
             -
-              uuid: c72e6a2f89d041c4bf764021b9bc182c
               name: 'TiDB cluster: Storage size'
               type: DEPENDENT
               key: 'pd.cluster_status.storage_size[{#SINGLETON}]'
@@ -302,7 +274,6 @@
                   tag: Application
                   value: 'TiDB cluster'
             -
-              uuid: 517cea991add45319d30047ac96fd9e4
               name: 'TiDB cluster: Disconnect stores'
               type: DEPENDENT
               key: 'pd.cluster_status.store_disconnected[{#SINGLETON}]'
@@ -326,17 +297,11 @@
                   value: 'TiDB cluster'
               trigger_prototypes:
                 -
-<<<<<<< HEAD
-                  uuid: 95321fbc019d46828b1fa0800a65615f
-                  expression: '{last()}>0'
-=======
                   expression: 'last(/TiDB PD by HTTP/pd.cluster_status.store_disconnected[{#SINGLETON}])>0'
->>>>>>> afed3e3c
                   name: 'TiDB cluster: There are disconnected TiKV nodes'
                   priority: WARNING
                   description: 'PD does not receive a TiKV heartbeat within 20 seconds. Normally a TiKV heartbeat comes in every 10 seconds.'
             -
-              uuid: 7125a7c858264f339e879c1389c6c027
               name: 'TiDB cluster: Down stores'
               type: DEPENDENT
               key: 'pd.cluster_status.store_down[{#SINGLETON}]'
@@ -360,17 +325,11 @@
                   value: 'TiDB cluster'
               trigger_prototypes:
                 -
-<<<<<<< HEAD
-                  uuid: c3737328faca4bb0a690e45b8d47dc62
-                  expression: '{last()}>0'
-=======
                   expression: 'last(/TiDB PD by HTTP/pd.cluster_status.store_down[{#SINGLETON}])>0'
->>>>>>> afed3e3c
                   name: 'TiDB cluster: There are offline TiKV nodes'
                   priority: AVERAGE
                   description: 'PD has not received a TiKV heartbeat for a long time.'
             -
-              uuid: c3bd9d1e0f6c427ab5232e57769030d1
               name: 'TiDB cluster: Lowspace stores'
               type: DEPENDENT
               key: 'pd.cluster_status.store_low_space[{#SINGLETON}]'
@@ -394,17 +353,11 @@
                   value: 'TiDB cluster'
               trigger_prototypes:
                 -
-<<<<<<< HEAD
-                  uuid: ff7add17db5c433f804ebef891eeb450
-                  expression: '{last()}>0'
-=======
                   expression: 'last(/TiDB PD by HTTP/pd.cluster_status.store_low_space[{#SINGLETON}])>0'
->>>>>>> afed3e3c
                   name: 'TiDB cluster: There are low space TiKV nodes'
                   priority: AVERAGE
                   description: 'Indicates that there is no sufficient space on the TiKV node.'
             -
-              uuid: 3c24fb49463b45f199dbc3955e87d01b
               name: 'TiDB cluster: Offline stores'
               type: DEPENDENT
               key: 'pd.cluster_status.store_offline[{#SINGLETON}]'
@@ -426,7 +379,6 @@
                   tag: Application
                   value: 'TiDB cluster'
             -
-              uuid: 476a1b6e3c9b4b41ae1637f0e12801c9
               name: 'TiDB cluster: Tombstone stores'
               type: DEPENDENT
               key: 'pd.cluster_status.store_tombstone[{#SINGLETON}]'
@@ -449,7 +401,6 @@
                   tag: Application
                   value: 'TiDB cluster'
             -
-              uuid: 89db2b996fbe41bdb6b82ccf75139090
               name: 'TiDB cluster: Unhealth stores'
               type: DEPENDENT
               key: 'pd.cluster_status.store_unhealth[{#SINGLETON}]'
@@ -472,7 +423,6 @@
                   tag: Application
                   value: 'TiDB cluster'
             -
-              uuid: ff80108e2a5e45779a428a6fd31ea089
               name: 'TiDB cluster: Normal stores'
               type: DEPENDENT
               key: 'pd.cluster_status.store_up[{#SINGLETON}]'
@@ -496,18 +446,12 @@
                   value: 'TiDB cluster'
           trigger_prototypes:
             -
-<<<<<<< HEAD
-              uuid: 0bb2b762b87d49f6b3bd08b95178a671
-              expression: '{TiDB PD by HTTP:pd.cluster_status.storage_size[{#SINGLETON}].min(5m)}/{TiDB PD by HTTP:pd.cluster_status.storage_capacity[{#SINGLETON}].last()}*100>{$PD.STORAGE_USAGE.MAX.WARN}'
-=======
               expression: 'min(/TiDB PD by HTTP/pd.cluster_status.storage_size[{#SINGLETON}],5m)/last(/TiDB PD by HTTP/pd.cluster_status.storage_capacity[{#SINGLETON}])*100>{$PD.STORAGE_USAGE.MAX.WARN}'
->>>>>>> afed3e3c
               name: 'TiDB cluster: Current storage usage is too high (over {$PD.STORAGE_USAGE.MAX.WARN}% for 5m)'
               priority: WARNING
               description: 'Over {$PD.STORAGE_USAGE.MAX.WARN}% of the cluster space is occupied.'
           graph_prototypes:
             -
-              uuid: 270de7aa73cf454cb147a3f5b39ebb35
               name: 'TiDB cluster: Storage Usage[{#SINGLETON}]'
               graph_items:
                 -
@@ -539,7 +483,6 @@
               parameters:
                 - 1h
         -
-          uuid: 113c6ba7d7f74051b042241441c43db0
           name: 'gRPC commands discovery'
           type: DEPENDENT
           key: pd.grpc_command.discovery
@@ -547,7 +490,6 @@
           description: 'Discovery grpc commands specific metrics.'
           item_prototypes:
             -
-              uuid: 7b96abc0e68a405ea5693f4f445936fe
               name: 'PD: GRPC Commands: {#GRPC_METHOD}, rate'
               type: DEPENDENT
               key: 'pd.grpc_command.rate[{#GRPC_METHOD}]'
@@ -599,7 +541,6 @@
               parameters:
                 - 1h
         -
-          uuid: 2cb28d7c862d442a84b5942eb4b54e2f
           name: 'Region discovery'
           type: DEPENDENT
           key: pd.region.discovery
@@ -607,7 +548,6 @@
           description: 'Discovery region specific metrics.'
           item_prototypes:
             -
-              uuid: 024bf1d31bbd40a49d683d962887c6e0
               name: 'PD: Region heartbeat: error, rate'
               type: DEPENDENT
               key: 'pd.region_heartbeat.error.rate[{#STORE_ADDRESS}]'
@@ -633,7 +573,6 @@
                   tag: Application
                   value: 'TiDB Store [{#STORE_ADDRESS}]'
             -
-              uuid: 1d1d686f5c544a89a691a9b75e5c3b11
               name: 'PD: Region heartbeat: active, rate'
               type: DEPENDENT
               key: 'pd.region_heartbeat.ok.rate[{#STORE_ADDRESS}]'
@@ -659,7 +598,6 @@
                   tag: Application
                   value: 'TiDB Store [{#STORE_ADDRESS}]'
             -
-              uuid: c44f934ce8a144afa95252041535ef44
               name: 'PD: Region schedule push: total, rate'
               type: DEPENDENT
               key: 'pd.region_heartbeat.push.err.rate[{#STORE_ADDRESS}]'
@@ -684,7 +622,6 @@
                   tag: Application
                   value: 'TiDB Store [{#STORE_ADDRESS}]'
             -
-              uuid: ea76344669de4251a0e7bef35d70494a
               name: 'PD: Region heartbeat: total, rate'
               type: DEPENDENT
               key: 'pd.region_heartbeat.rate[{#STORE_ADDRESS}]'
@@ -738,7 +675,6 @@
               parameters:
                 - 1h
         -
-          uuid: 771ba9e078a14ca489eb2acf906080e9
           name: 'Region labels discovery'
           type: DEPENDENT
           key: pd.region_labels.discovery
@@ -746,7 +682,6 @@
           description: 'Discovery region labels specific metrics.'
           item_prototypes:
             -
-              uuid: 117efc3f2fe64c51a18cd3be162185ea
               name: 'TiDB cluster: Regions label: {#TYPE}'
               type: DEPENDENT
               key: 'pd.region_labels[{#TYPE}]'
@@ -787,7 +722,6 @@
               parameters:
                 - 1h
         -
-          uuid: ffbf9adaa72842fdbb49c008625c1575
           name: 'Region status discovery'
           type: DEPENDENT
           key: pd.region_status.discovery
@@ -795,7 +729,6 @@
           description: 'Discovery region status specific metrics.'
           item_prototypes:
             -
-              uuid: 45ef4940b0454492b70116d8958c9b11
               name: 'TiDB cluster: Regions status: {#TYPE}'
               type: DEPENDENT
               key: 'pd.region_status[{#TYPE}]'
@@ -816,23 +749,13 @@
                   value: 'TiDB cluster'
               trigger_prototypes:
                 -
-<<<<<<< HEAD
-                  uuid: 6c48774a35104e61bb1e5fd5658b8ab4
-                  expression: '{min(5m)}>0'
-=======
                   expression: 'min(/TiDB PD by HTTP/pd.region_status[{#TYPE}],5m)>0'
->>>>>>> afed3e3c
                   name: 'TiDB cluster: There are unresponsive peers'
                   discover: NO_DISCOVER
                   priority: WARNING
                   description: 'The number of Regions with an unresponsive peer reported by the Raft leader.'
                 -
-<<<<<<< HEAD
-                  uuid: cf1178f9eb8a4589b964894558178e53
-                  expression: '{min(5m)}>{$PD.MISS_REGION.MAX.WARN}'
-=======
                   expression: 'min(/TiDB PD by HTTP/pd.region_status[{#TYPE}],5m)>{$PD.MISS_REGION.MAX.WARN}'
->>>>>>> afed3e3c
                   name: 'TiDB cluster: Too many missed regions (over {$PD.MISS_REGION.MAX.WARN} in 5m)'
                   discover: NO_DISCOVER
                   priority: WARNING
@@ -892,7 +815,6 @@
                   status: ENABLED
                   discover: DISCOVER
         -
-          uuid: b4b8007810ad4f7ba8da212cdde5b71b
           name: 'Running scheduler discovery'
           type: DEPENDENT
           key: pd.scheduler.discovery
@@ -900,7 +822,6 @@
           description: 'Discovery scheduler specific metrics.'
           item_prototypes:
             -
-              uuid: c6748a20540f49b293795bc72480dda7
               name: 'TiDB cluster: Scheduler status: {#KIND}'
               type: DEPENDENT
               key: 'pd.scheduler[{#KIND}]'
@@ -961,7 +882,6 @@
           description: 'PD server URL'
       valuemaps:
         -
-          uuid: bce54cbdf2b8487985f9c7847a4c4918
           name: 'Service state'
           mappings:
             -
