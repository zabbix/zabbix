zabbix_export:
  version: '6.0'
  date: '2021-12-14T17:44:06Z'
  groups:
    -
      uuid: 748ad4d098d447d492bb935c907f652f
      name: Templates/Databases
  templates:
    -
      uuid: 00ade9277d7c41e8b57d638b22d54372
      template: 'Oracle by ODBC'
      name: 'Oracle by ODBC'
      description: |
        1. Create an Oracle user for monitoring.
        
        2. Set the user name and password in host macros ({$ORACLE.USER} and {$ORACLE.PASSWORD}).
          Do not forget to install the Microsoft ODBC driver on the Zabbix server or the Zabbix proxy.
          See Oracle documentation for instructions: https://www.oracle.com/database/technologies/releasenote-odbc-ic.html.
        
          Note! Credentials in the odbc.ini do not work for Oracle.
          Note! Be sure that ODBC connects to Oracle with session parameter NLS_NUMERIC_CHARACTERS= '.,' It is important for correct display float numbers in Zabbix.
        The "Service's TCP port state" item uses {HOST.CONN} and {$ORACLE.PORT} macros to check the availability of the listener.
        
        
        Template tooling version used: 0.40
      groups:
        -
          name: Templates/Databases
      items:
        -
          uuid: 1a6e01f90dca47459975632c14ce5a39
          name: 'Oracle: Get archive log info'
          type: ODBC
          key: 'db.odbc.get[get_archivelog_stat,,"Driver={$ORACLE.DRIVER};DBQ=//{HOST.CONN}:{$ORACLE.PORT}/{$ORACLE.SERVICE};"]'
          delay: 5m
          history: '0'
          trends: '0'
          value_type: TEXT
          params: |
            SELECT
            d.dest_name, DECODE (d.status, 'VALID',3, 'DEFERRED', 2, 'ERROR', 1, 0) AS status,
            d.log_sequence,
            d.error
            FROM v$archive_dest d , v$database db
            WHERE d.status != 'INACTIVE' AND db.log_mode = 'ARCHIVELOG';
          username: '{$ORACLE.USER}'
          password: '{$ORACLE.PASSWORD}'
          tags:
            -
              tag: Application
              value: 'Zabbix raw items'
        -
          uuid: 63fad55a2ced487aa30017b33bf1692e
          name: 'Oracle: Get ASM stats'
          type: ODBC
          key: 'db.odbc.get[get_asm_stat,,"Driver={$ORACLE.DRIVER};DBQ=//{HOST.CONN}:{$ORACLE.PORT}/{$ORACLE.SERVICE};"]'
          history: '0'
          trends: '0'
          value_type: TEXT
          params: |
            SELECT
            name AS dg_name,
            ROUND(total_mb / DECODE(TYPE, 'NORMAL', 2, 'HIGH', 3, 'EXTERN', 1)*1024*1024) AS size_byte,
            ROUND(usable_file_mb*1024*1024 ) AS free_size_byte,
            ROUND(100-(usable_file_mb /(total_mb / DECODE(TYPE, 'NORMAL', 2, 'HIGH', 3, 'EXTERN', 1)))* 100, 2) AS used_percent
            FROM v$asm_diskgroup ;
          username: '{$ORACLE.USER}'
          password: '{$ORACLE.PASSWORD}'
          description: 'Get ASM disk groups stats.'
          tags:
            -
              tag: Application
              value: 'Zabbix raw items'
        -
          uuid: 5de7c786988d49d0b50f28d2d622db62
          name: 'Oracle: Get CDB and No-CDB info'
          type: ODBC
          key: 'db.odbc.get[get_cdb_info,,"Driver={$ORACLE.DRIVER};DBQ=//{HOST.CONN}:{$ORACLE.PORT}/{$ORACLE.SERVICE};"]'
          history: '0'
          trends: '0'
          value_type: TEXT
          params: |
            SELECT name as DBNAME,
            DECODE(open_mode, 'MOUNTED', 1, 'READ ONLY', 2, 'READ WRITE', 3, 'READ ONLY WITH APPLY', 4, 'MIGRATE', 5, 0) AS open_mode,
            DECODE(database_role, 'SNAPSHOT STANDBY', 1, 'LOGICAL STANDBY', 2, 'PHYSICAL STANDBY', 3, 'PRIMARY', 4, 'FAR SYNC', 5, 0) AS ROLE,
            DECODE(force_logging, 'YES',1,'NO',0,0) AS force_logging,
            DECODE(log_mode, 'MANUAL',2 ,'ARCHIVELOG',1,'NOARCHIVELOG',0,0) AS log_mode
            FROM v$database
          username: '{$ORACLE.USER}'
          password: '{$ORACLE.PASSWORD}'
          description: 'Get info about CDB and  No-CDB databases on instance.'
          tags:
            -
              tag: Application
              value: 'Zabbix raw items'
        -
          uuid: dde19b79507648bd80a82a0575bf8671
          name: 'Oracle: Get instance state'
          type: ODBC
          key: 'db.odbc.get[get_instance_state,,"Driver={$ORACLE.DRIVER};DBQ=//{HOST.CONN}:{$ORACLE.PORT}/{$ORACLE.SERVICE};"]'
          history: '0'
          trends: '0'
          value_type: TEXT
          params: |
            SELECT
            INSTANCE_NAME,
            HOST_NAME,
            VERSION || '-' || EDITION AS VERSION,
            floor((SYSDATE - startup_time)*60*60*24) AS UPTIME,
            decode(status,'STARTED',1,'MOUNTED',2,'OPEN',3,'OPEN MIGRATE',4, 0) AS STATUS,
            decode(archiver,'STOPPED',1,'STARTED',2,'FAILED',3, 0) AS  ARCHIVER,
            decode(instance_role,'PRIMARY_INSTANCE',1,'SECONDARY_INSTANCE',2, 0) AS  INSTANCE_ROLE
            FROM v$instance;
          username: '{$ORACLE.USER}'
          password: '{$ORACLE.PASSWORD}'
          description: 'The item gets state of the current instance.'
          tags:
            -
              tag: Application
              value: 'Zabbix raw items'
        -
          uuid: cedcebd0b7ce474c9681022fcc75df1c
          name: 'Oracle: Get PDB info'
          type: ODBC
          key: 'db.odbc.get[get_pdb_info,,"Driver={$ORACLE.DRIVER};DBQ=//{HOST.CONN}:{$ORACLE.PORT}/{$ORACLE.SERVICE};"]'
          history: '0'
          trends: '0'
          value_type: TEXT
          params: |
            SELECT
            name as DBNAME,
            DECODE(open_mode, 'MOUNTED', 1, 'READ ONLY', 2, 'READ WRITE', 3, 'READ ONLY WITH APPLY', 4, 'MIGRATE', 5, 0) AS open_mode
            FROM v$pdbs;
          username: '{$ORACLE.USER}'
          password: '{$ORACLE.PASSWORD}'
          description: 'Get info about PDB databases on instance.'
          tags:
            -
              tag: Application
              value: 'Zabbix raw items'
        -
          uuid: 3839683749974cdeafd9178bdccb38d6
          name: 'Oracle: Get system metrics'
          type: ODBC
          key: 'db.odbc.get[get_system_metrics,,"Driver={$ORACLE.DRIVER};DBQ=//{HOST.CONN}:{$ORACLE.PORT}/{$ORACLE.SERVICE};"]'
          delay: 0;m0-59
          history: '0'
          trends: '0'
          value_type: TEXT
          params: |
            SELECT 'SYS::' || METRIC_NAME AS METRIC, ROUND(VALUE,3) as VALUE
             FROM V$SYSMETRIC WHERE GROUP_ID = 2
            UNION
              SELECT 'SYSPARAM::' || INITCAP(NAME) AS METRIC, to_number(VALUE)
              FROM V$SYSTEM_PARAMETER WHERE NAME IN ('sessions', 'processes', 'db_files')
            UNION
             SELECT 'SESSION::Long time locked' ,count(*) FROM V$SESSION s WHERE s.BLOCKING_SESSION IS NOT NULL AND s.BLOCKING_SESSION_STATUS='VALID' AND s.SECONDS_IN_WAIT > {$ORACLE.SESSION.LOCK.MAX.TIME}
            UNION
            SELECT 'SESSION::Lock rate' ,(cnt_block / cnt_all)* 100 pct
            FROM ( SELECT COUNT(*) cnt_block FROM v$session WHERE blocking_session IS NOT NULL), ( SELECT COUNT(*) cnt_all FROM v$session)
            UNION
              SELECT 'SESSION::Long time locked' ,count(*) FROM V$SESSION s WHERE s.BLOCKING_SESSION IS NOT NULL AND s.BLOCKING_SESSION_STATUS='VALID' AND s.SECONDS_IN_WAIT > {$ORACLE.SESSION.LOCK.MAX.TIME}
            UNION
             SELECT 'SESSION::Total', COUNT(*) AS VALUE FROM V$SESSION
            UNION
            SELECT 'SESSION::Concurrency rate', NVL(ROUND(SUM(duty_act.cnt*100 / num_cores.val)), 0)
            FROM
            ( SELECT DECODE(session_state, 'ON CPU', 'CPU', wait_class) wait_class, ROUND(COUNT(*)/(60 * 15), 1) cnt
            FROM v$active_session_history sh
            WHERE sh.sample_time >= SYSDATE - 15 / 1440 AND DECODE(session_state, 'ON CPU', 'CPU', wait_class) IN('Concurrency')
            GROUP BY DECODE(session_state, 'ON CPU', 'CPU', wait_class)) duty_act,
            ( SELECT SUM(value) val FROM v$osstat WHERE stat_name = 'NUM_CPU_CORES') num_cores
            UNION
             SELECT 'PGA::' || INITCAP(NAME), VALUE FROM V$PGASTAT
            UNION
             SELECT 'FRA::Space Limit' AS METRIC, space_limit AS VALUE FROM V$RECOVERY_FILE_DEST
            UNION
             SELECT 'FRA::Space Used', space_used AS VALUE FROM V$RECOVERY_FILE_DEST
            UNION
             SELECT 'FRA::Space Reclaimable', space_reclaimable AS VALUE FROM V$RECOVERY_FILE_DEST
            UNION
             SELECT 'FRA::Number Of Files', number_of_files AS VALUE FROM V$RECOVERY_FILE_DEST
            UNION
             SELECT 'FRA::Usable Pct', DECODE(space_limit, 0, 0,(100-(100 *(space_used-space_reclaimable)/ space_limit))) AS VALUE FROM V$RECOVERY_FILE_DEST
            UNION
             SELECT 'FRA::Restore Point', COUNT(*) AS VALUE FROM V$RESTORE_POINT
            UNION
             SELECT 'PROC::Procnum', COUNT(*) FROM v$process
            UNION
             SELECT 'DATAFILE::Count', COUNT(*) FROM v$datafile
            UNION
             SELECT 'SGA::' || INITCAP(pool), SUM(bytes) FROM V$SGASTAT
             WHERE pool IN ( 'java pool', 'large pool' ) GROUP BY pool
            UNION
             SELECT 'SGA::Shared Pool', SUM(bytes) FROM V$SGASTAT
             WHERE pool = 'shared pool' AND name NOT IN ('library cache', 'dictionary cache', 'free memory', 'sql area')
            UNION
             SELECT 'SGA::' || INITCAP(name), bytes FROM V$SGASTAT
             WHERE pool IS NULL AND name IN ('log_buffer', 'fixed_sga')
            UNION
             SELECT 'SGA::Buffer_Cache', SUM(bytes) FROM V$SGASTAT
             WHERE pool IS NULL AND name IN ('buffer_cache', 'db_block_buffers')
            UNION
             SELECT 'REDO::Available', count(*) from v$log t where t.status in ('INACTIVE', 'UNUSED')
            UNION
             SELECT 'USER::Expire password', ROUND(DECODE(SIGN(NVL(u.expiry_date, SYSDATE + 999) - SYSDATE),-1, 0, NVL(u.expiry_date, SYSDATE + 999) - SYSDATE)) exp_passwd_days_before
            FROM dba_users u WHERE username = UPPER('{$ORACLE.USER}');
          username: '{$ORACLE.USER}'
          password: '{$ORACLE.PASSWORD}'
          description: 'The item gets system metric values.'
          tags:
            -
              tag: Application
              value: 'Zabbix raw items'
        -
          uuid: 972be2e777e44c539d0ddd7918b79e88
          name: 'Oracle: Get tablespaces stats'
          type: ODBC
          key: 'db.odbc.get[get_tablespaces_stats,,"Driver={$ORACLE.DRIVER};DBQ=//{HOST.CONN}:{$ORACLE.PORT}/{$ORACLE.SERVICE};"]'
          history: '0'
          trends: '0'
          value_type: TEXT
          params: |
            SELECT
              df.tablespace_name AS TABLESPACE,
              df.type AS TYPE,
              NVL(SUM(df.BYTES), 0) AS FILE_BYTES,
              NVL(SUM(df.MAX_BYTES), 0) AS MAX_BYTES,
              NVL(SUM(f.FREE), 0) AS FREE_BYTES,
              SUM(df.BYTES)-SUM(f.FREE) AS USED_BYTES,
              ROUND(DECODE(SUM(df.MAX_BYTES), 0, 0, (SUM(df.BYTES) / SUM(df.MAX_BYTES) * 100)), 2) AS USED_PCT_MAX,
              ROUND(DECODE(SUM(df.BYTES), 0, 0,(SUM(df.BYTES)-SUM(f.FREE))/ SUM(df.BYTES)* 100), 2) AS USED_FILE_PCT,
              DECODE(df.STATUS, 'ONLINE', 1, 'OFFLINE', 2, 'READ ONLY', 3, 0) AS STATUS
            FROM ( SELECT
               ddf.file_id,
               dt.contents AS TYPE,
               dt.STATUS ,
               ddf.file_name,
               ddf.tablespace_name,
               TRUNC(ddf.bytes) AS bytes,
               TRUNC(GREATEST(ddf.bytes, ddf.maxbytes)) AS max_bytes
               FROM
                dba_data_files ddf,
                dba_tablespaces dt
              WHERE
               ddf.tablespace_name = dt.tablespace_name ) df,
               ( SELECT TRUNC(SUM(bytes)) AS FREE, file_id FROM dba_free_space GROUP BY file_id ) f
               WHERE df.file_id = f.file_id (+)
               GROUP BY df.tablespace_name, df.TYPE, df.status
            UNION ALL
            SELECT
              Y.name AS TABLESPACE,
              Y.type AS TYPE,
              NVL(SUM(Y.BYTES), 0) AS FILE_BYTES,
              NVL(SUM(Y.MAX_BYTES), 0) AS MAX_BYTES,
              NVL(MAX(NVL(Y.FREE_BYTES, 0)), 0) AS FREE,
<<<<<<< HEAD
              SUM(Y.BYTES)-SUM(Y.FREE_BYTES) AS USED_BYTES,
              ROUND(DECODE(SUM(Y.MAX_BYTES), 0, 0, (SUM(Y.BYTES) / SUM(Y.MAX_BYTES) * 100)), 2) AS USED_PCT_MAX,
              ROUND(DECODE(SUM(Y.BYTES), 0, 0,(SUM(Y.BYTES)-SUM(Y.FREE_BYTES))/ SUM(Y.BYTES)* 100), 2) AS USED_FILE_PCT,
              DECODE(Y.TBS_STATUS, 'ONLINE', 1, 'OFFLINE', 2, 'READ ONLY', 3, 0) AS STATUS
=======
              SUM(Y.BYTES)-MAX(Y.FREE_BYTES) AS USED_BYTES,
              ROUND(DECODE(SUM(Y.MAX_BYTES), 0, 0, (SUM(Y.BYTES) / SUM(Y.MAX_BYTES) * 100)), 2) AS USED_PCT_MAX, 
              ROUND(DECODE(SUM(Y.BYTES), 0, 0,(SUM(Y.BYTES)-MAX(Y.FREE_BYTES))/ SUM(Y.BYTES)* 100), 2) AS USED_FILE_PCT,
              DECODE(Y.TBS_STATUS, 'ONLINE', 1, 'OFFLINE', 2, 'READ ONLY', 3, 0) AS STATUS 
>>>>>>> 9e46817c
               FROM ( SELECT
                 dtf.tablespace_name AS name,
                 dt.contents AS TYPE,
                 dt.STATUS AS tbs_status,
                 dtf.status AS status,
                 dtf.bytes AS bytes,
                 (SELECT
                   ((f.total_blocks - s.tot_used_blocks)* vp.value)
                   FROM ( SELECT tablespace_name, SUM(used_blocks) tot_used_blocks FROM gv$sort_segment
                      WHERE tablespace_name != 'DUMMY'
                      GROUP BY tablespace_name) s,
                 ( SELECT tablespace_name, SUM(blocks) total_blocks FROM dba_temp_files
                   WHERE tablespace_name != 'DUMMY'
                   GROUP BY tablespace_name) f,
                 ( SELECT value FROM v$parameter WHERE name = 'db_block_size') vp
               WHERE
                 f.tablespace_name = s.tablespace_name
                 AND f.tablespace_name = dtf.tablespace_name ) AS free_bytes,
                 CASE WHEN dtf.maxbytes = 0 THEN dtf.bytes
                 ELSE dtf.maxbytes END AS max_bytes
               FROM
                sys.dba_temp_files dtf,
                sys.dba_tablespaces dt
               WHERE
               dtf.tablespace_name = dt.tablespace_name ) Y
               GROUP BY Y.name, Y.TYPE, Y.tbs_status;
          username: '{$ORACLE.USER}'
          password: '{$ORACLE.PASSWORD}'
          description: 'Get tablespaces stats.'
          tags:
            -
              tag: Application
              value: 'Zabbix raw items'
        -
          uuid: 7ee99dfbd8dd4048bc2867aaa2fc335e
          name: 'Oracle: Service''s TCP port state'
          key: 'net.tcp.service[tcp,{HOST.CONN},{$ORACLE.PORT}]'
          delay: 30s
          history: 7d
          description: 'Test the availability of Oracle on TCP port.'
          valuemap:
            name: 'Service state'
          preprocessing:
            -
              type: DISCARD_UNCHANGED_HEARTBEAT
              parameters:
                - 10m
          tags:
            -
              tag: Application
              value: Oracle
        -
          uuid: 6b6ce717919e45df93015a8f65337055
          name: 'Oracle: Active parallel sessions'
          type: DEPENDENT
          key: oracle.active_parallel_sessions
          delay: '0'
          history: 7d
          value_type: FLOAT
          description: 'The number of active parallel sessions.'
          preprocessing:
            -
              type: JSONPATH
              parameters:
                - '$[?(@.METRIC==''SYS::Active Parallel Sessions'')].VALUE.first()'
          master_item:
            key: 'db.odbc.get[get_system_metrics,,"Driver={$ORACLE.DRIVER};DBQ=//{HOST.CONN}:{$ORACLE.PORT}/{$ORACLE.SERVICE};"]'
          tags:
            -
              tag: Application
              value: Oracle
        -
          uuid: 928b095ffe57404eb6863b06b466524d
          name: 'Oracle: Active serial sessions'
          type: DEPENDENT
          key: oracle.active_serial_sessions
          delay: '0'
          history: 7d
          value_type: FLOAT
          description: 'The number of active serial sessions.'
          preprocessing:
            -
              type: JSONPATH
              parameters:
                - '$[?(@.METRIC==''SYS::Active Serial Sessions'')].VALUE.first()'
          master_item:
            key: 'db.odbc.get[get_system_metrics,,"Driver={$ORACLE.DRIVER};DBQ=//{HOST.CONN}:{$ORACLE.PORT}/{$ORACLE.SERVICE};"]'
          tags:
            -
              tag: Application
              value: Oracle
        -
          uuid: 70633c6c4e27410dabcf035dd583f820
          name: 'Oracle: Average active sessions'
          type: DEPENDENT
          key: oracle.active_sessions
          delay: '0'
          history: 7d
          value_type: FLOAT
          description: 'The average active sessions at a point in time. It is the number of sessions that are either working or waiting.'
          preprocessing:
            -
              type: JSONPATH
              parameters:
                - '$[?(@.METRIC==''SYS::Average Active Sessions'')].VALUE.first()'
          master_item:
            key: 'db.odbc.get[get_system_metrics,,"Driver={$ORACLE.DRIVER};DBQ=//{HOST.CONN}:{$ORACLE.PORT}/{$ORACLE.SERVICE};"]'
          tags:
            -
              tag: Application
              value: Oracle
        -
          uuid: eb9f4179a87249fc9df9989f58502a12
          name: 'Oracle: Archiver state'
          type: DEPENDENT
          key: oracle.archiver_state
          delay: '0'
          history: 7d
          description: 'Automatic archiving status.'
          valuemap:
            name: 'Oracle archiver state'
          preprocessing:
            -
              type: JSONPATH
              parameters:
                - $..ARCHIVER.first()
          master_item:
            key: 'db.odbc.get[get_instance_state,,"Driver={$ORACLE.DRIVER};DBQ=//{HOST.CONN}:{$ORACLE.PORT}/{$ORACLE.SERVICE};"]'
          tags:
            -
              tag: Application
              value: Oracle
        -
          uuid: 836e01f5247a468dbf1866a744979376
          name: 'Oracle: Buffer cache hit ratio'
          type: DEPENDENT
          key: oracle.buffer_cache_hit_ratio
          delay: '0'
          history: 7d
          value_type: FLOAT
          units: '%'
          description: 'Ratio of buffer cache hits. (LogRead - PhyRead)/LogRead'
          preprocessing:
            -
              type: JSONPATH
              parameters:
                - '$[?(@.METRIC==''SYS::Buffer Cache Hit Ratio'')].VALUE.first()'
          master_item:
            key: 'db.odbc.get[get_system_metrics,,"Driver={$ORACLE.DRIVER};DBQ=//{HOST.CONN}:{$ORACLE.PORT}/{$ORACLE.SERVICE};"]'
          tags:
            -
              tag: Application
              value: Oracle
        -
          uuid: dedafce88267427a8f0b51d74de28c58
          name: 'Oracle: Global cache blocks corrupted'
          type: DEPENDENT
          key: oracle.cache_blocks_corrupt
          delay: '0'
          history: 7d
          description: 'The number of blocks that encountered a corruption or checksum failure during interconnect.'
          preprocessing:
            -
              type: JSONPATH
              parameters:
                - '$[?(@.METRIC==''SYS::Global Cache Blocks Corrupted'')].VALUE.first()'
          master_item:
            key: 'db.odbc.get[get_system_metrics,,"Driver={$ORACLE.DRIVER};DBQ=//{HOST.CONN}:{$ORACLE.PORT}/{$ORACLE.SERVICE};"]'
          tags:
            -
              tag: Application
              value: Oracle
        -
          uuid: d0d0dbbf1869487d957e60d03e8e3512
          name: 'Oracle: Global cache blocks lost'
          type: DEPENDENT
          key: oracle.cache_blocks_lost
          delay: '0'
          history: 7d
          description: 'The number of global cache blocks lost'
          preprocessing:
            -
              type: JSONPATH
              parameters:
                - '$[?(@.METRIC==''SYS::Global Cache Blocks Lost'')].VALUE.first()'
          master_item:
            key: 'db.odbc.get[get_system_metrics,,"Driver={$ORACLE.DRIVER};DBQ=//{HOST.CONN}:{$ORACLE.PORT}/{$ORACLE.SERVICE};"]'
          tags:
            -
              tag: Application
              value: Oracle
        -
          uuid: 50ea6f52e01c44e5b9039add026faaa2
          name: 'Oracle: Cursor cache hit ratio'
          type: DEPENDENT
          key: oracle.cursor_cache_hit_ratio
          delay: '0'
          history: 7d
          value_type: FLOAT
          units: '%'
          description: 'Ratio of cursor cache hits. CursorCacheHit/SoftParse'
          preprocessing:
            -
              type: JSONPATH
              parameters:
                - '$[?(@.METRIC==''SYS::Cursor Cache Hit Ratio'')].VALUE.first()'
          master_item:
            key: 'db.odbc.get[get_system_metrics,,"Driver={$ORACLE.DRIVER};DBQ=//{HOST.CONN}:{$ORACLE.PORT}/{$ORACLE.SERVICE};"]'
          tags:
            -
              tag: Application
              value: Oracle
        -
          uuid: 82228fbb70bf4660aa64bdde2f57686d
          name: 'Oracle: Database CPU time ratio'
          type: DEPENDENT
          key: oracle.database_cpu_time_ratio
          delay: '0'
          history: 7d
          value_type: FLOAT
          units: '%'
          description: 'Calculated by dividing the total CPU used by the database by the Oracle time model statistic DB time.'
          preprocessing:
            -
              type: JSONPATH
              parameters:
                - '$[?(@.METRIC==''SYS::Database CPU Time Ratio'')].VALUE.first()'
          master_item:
            key: 'db.odbc.get[get_system_metrics,,"Driver={$ORACLE.DRIVER};DBQ=//{HOST.CONN}:{$ORACLE.PORT}/{$ORACLE.SERVICE};"]'
          tags:
            -
              tag: Application
              value: Oracle
        -
          uuid: 877272b0b9424d279b1efaa6536eb19b
          name: 'Oracle: Database wait time ratio'
          type: DEPENDENT
          key: oracle.database_wait_time_ratio
          delay: '0'
          history: 7d
          value_type: FLOAT
          units: '%'
          description: 'Wait time: the time that the server process spends waiting for available shared resources (to be released by other server processes) such as latches, locks, data buffers, and so on'
          preprocessing:
            -
              type: JSONPATH
              parameters:
                - '$[?(@.METRIC==''SYS::Database Wait Time Ratio'')].VALUE.first()'
          master_item:
            key: 'db.odbc.get[get_system_metrics,,"Driver={$ORACLE.DRIVER};DBQ=//{HOST.CONN}:{$ORACLE.PORT}/{$ORACLE.SERVICE};"]'
          tags:
            -
              tag: Application
              value: Oracle
        -
          uuid: 751fe010337e40a5a12fc24d327ffcee
          name: 'Oracle: Datafiles count'
          type: DEPENDENT
          key: oracle.db_files_count
          delay: '0'
          history: 7d
          description: 'Current number of datafile.'
          preprocessing:
            -
              type: JSONPATH
              parameters:
                - '$[?(@.METRIC==''DATAFILE::Count'')].VALUE.first()'
          master_item:
            key: 'db.odbc.get[get_system_metrics,,"Driver={$ORACLE.DRIVER};DBQ=//{HOST.CONN}:{$ORACLE.PORT}/{$ORACLE.SERVICE};"]'
          tags:
            -
              tag: Application
              value: Oracle
        -
          uuid: a0e263bf207042058b5d9d2e735e05eb
          name: 'Oracle: Datafiles limit'
          type: DEPENDENT
          key: oracle.db_files_limit
          delay: '0'
          history: 7d
          description: 'Max allowable number of  datafile.'
          preprocessing:
            -
              type: JSONPATH
              parameters:
                - '$[?(@.METRIC==''SYSPARAM::Db_Files'')].VALUE.first()'
          master_item:
            key: 'db.odbc.get[get_system_metrics,,"Driver={$ORACLE.DRIVER};DBQ=//{HOST.CONN}:{$ORACLE.PORT}/{$ORACLE.SERVICE};"]'
          tags:
            -
              tag: Application
              value: Oracle
        -
          uuid: 22d9cccf44924f99aaf444c80b3beab9
          name: 'Oracle: Disk sort per second'
          type: DEPENDENT
          key: oracle.disk_sorts
          delay: '0'
          history: 7d
          value_type: FLOAT
          units: Rps
          description: 'The number of sorts going to disk per second'
          preprocessing:
            -
              type: JSONPATH
              parameters:
                - '$[?(@.METRIC==''SYS::Disk Sort Per Sec'')].VALUE.first()'
          master_item:
            key: 'db.odbc.get[get_system_metrics,,"Driver={$ORACLE.DRIVER};DBQ=//{HOST.CONN}:{$ORACLE.PORT}/{$ORACLE.SERVICE};"]'
          tags:
            -
              tag: Application
              value: Oracle
        -
          uuid: 46e0598b703a412e96a3b18e2248e754
          name: 'Oracle: Enqueue timeouts per second'
          type: DEPENDENT
          key: oracle.enqueue_timeouts_rate
          delay: '0'
          history: 7d
          value_type: FLOAT
          units: Rps
          description: 'Enqueue timeouts per second.'
          preprocessing:
            -
              type: JSONPATH
              parameters:
                - '$[?(@.METRIC==''SYS::Enqueue Timeouts Per Sec'')].VALUE.first()'
          master_item:
            key: 'db.odbc.get[get_system_metrics,,"Driver={$ORACLE.DRIVER};DBQ=//{HOST.CONN}:{$ORACLE.PORT}/{$ORACLE.SERVICE};"]'
          tags:
            -
              tag: Application
              value: Oracle
        -
          uuid: beca246cadb44e48a20bc8809624a6f4
          name: 'Oracle: FRA, Number of files'
          type: DEPENDENT
          key: oracle.fra_number_of_files
          delay: '0'
          history: 7d
          description: 'Number of files in the fast recovery area'
          preprocessing:
            -
              type: JSONPATH
              parameters:
                - '$[?(@.METRIC==''FRA::Number Of Files'')].VALUE.first()'
              error_handler: CUSTOM_VALUE
              error_handler_params: '0'
          master_item:
            key: 'db.odbc.get[get_system_metrics,,"Driver={$ORACLE.DRIVER};DBQ=//{HOST.CONN}:{$ORACLE.PORT}/{$ORACLE.SERVICE};"]'
          tags:
            -
              tag: Application
              value: Oracle
        -
          uuid: 61eb041ea3b349df88cb3495b383fbe4
          name: 'Oracle: FRA, Number of restore points'
          type: DEPENDENT
          key: oracle.fra_restore_point
          delay: '0'
          history: 7d
          value_type: FLOAT
          preprocessing:
            -
              type: JSONPATH
              parameters:
                - '$[?(@.METRIC==''FRA::Restore Point'')].VALUE.first()'
          master_item:
            key: 'db.odbc.get[get_system_metrics,,"Driver={$ORACLE.DRIVER};DBQ=//{HOST.CONN}:{$ORACLE.PORT}/{$ORACLE.SERVICE};"]'
          tags:
            -
              tag: Application
              value: Oracle
        -
          uuid: 375e094a1a024a19b8e69e4f362c0163
          name: 'Oracle: FRA, Space limit'
          type: DEPENDENT
          key: oracle.fra_space_limit
          delay: '0'
          history: 7d
          units: B
          description: 'Maximum amount of disk space (in bytes) that the database can use for the fast recovery area.'
          preprocessing:
            -
              type: JSONPATH
              parameters:
                - '$[?(@.METRIC==''FRA::Space Limit'')].VALUE.first()'
              error_handler: CUSTOM_VALUE
              error_handler_params: '0'
          master_item:
            key: 'db.odbc.get[get_system_metrics,,"Driver={$ORACLE.DRIVER};DBQ=//{HOST.CONN}:{$ORACLE.PORT}/{$ORACLE.SERVICE};"]'
          tags:
            -
              tag: Application
              value: Oracle
        -
          uuid: 4028e389cc9e4b24946657f1ded1ba47
          name: 'Oracle: FRA, Space reclaimable'
          type: DEPENDENT
          key: oracle.fra_space_reclaimable
          delay: '0'
          history: 7d
          units: B
          description: 'Total amount of disk space (in bytes) that can be created by deleting obsolete, redundant, and other low priority files from the fast recovery area.'
          preprocessing:
            -
              type: JSONPATH
              parameters:
                - '$[?(@.METRIC==''FRA::Space Reclaimable'')].VALUE.first()'
              error_handler: CUSTOM_VALUE
              error_handler_params: '0'
          master_item:
            key: 'db.odbc.get[get_system_metrics,,"Driver={$ORACLE.DRIVER};DBQ=//{HOST.CONN}:{$ORACLE.PORT}/{$ORACLE.SERVICE};"]'
          tags:
            -
              tag: Application
              value: Oracle
        -
          uuid: 40b03e917c3c4c0385536336e48affcb
          name: 'Oracle: FRA, Used space'
          type: DEPENDENT
          key: oracle.fra_space_used
          delay: '0'
          history: 7d
          units: B
          description: 'Amount of disk space (in bytes) used by fast recovery area files created in current and all previous fast recovery areas.'
          preprocessing:
            -
              type: JSONPATH
              parameters:
                - '$[?(@.METRIC==''FRA::Space Used'')].VALUE.first()'
              error_handler: CUSTOM_VALUE
              error_handler_params: '0'
          master_item:
            key: 'db.odbc.get[get_system_metrics,,"Driver={$ORACLE.DRIVER};DBQ=//{HOST.CONN}:{$ORACLE.PORT}/{$ORACLE.SERVICE};"]'
          tags:
            -
              tag: Application
              value: Oracle
        -
          uuid: b29c93eecf9d4d1b8c5de1ce9721801f
          name: 'Oracle: FRA, Usable space in %'
          type: DEPENDENT
          key: oracle.fra_usable_pct
          delay: '0'
          history: 7d
          value_type: FLOAT
          units: '%'
          preprocessing:
            -
              type: JSONPATH
              parameters:
                - '$[?(@.METRIC==''FRA::Usable Pct'')].VALUE.first()'
              error_handler: CUSTOM_VALUE
              error_handler_params: '0'
          master_item:
            key: 'db.odbc.get[get_system_metrics,,"Driver={$ORACLE.DRIVER};DBQ=//{HOST.CONN}:{$ORACLE.PORT}/{$ORACLE.SERVICE};"]'
          tags:
            -
              tag: Application
              value: Oracle
        -
          uuid: 3243beb0fe70425f8d71938a52f765ae
          name: 'Oracle: GC CR block received per second'
          type: DEPENDENT
          key: oracle.gc_cr_block_received_rate
          delay: '0'
          history: 7d
          value_type: FLOAT
          units: Rps
          description: 'GC CR block received per second.'
          preprocessing:
            -
              type: JSONPATH
              parameters:
                - '$[?(@.METRIC==''SYS::GC CR Block Received Per Second'')].VALUE.first()'
          master_item:
            key: 'db.odbc.get[get_system_metrics,,"Driver={$ORACLE.DRIVER};DBQ=//{HOST.CONN}:{$ORACLE.PORT}/{$ORACLE.SERVICE};"]'
          tags:
            -
              tag: Application
              value: Oracle
        -
          uuid: cc3c9200deed42e5a8e187e82c123009
          name: 'Oracle: Instance role'
          type: DEPENDENT
          key: oracle.instance.role
          delay: '0'
          history: 7d
          description: 'Indicates whether the instance is an active instance or an inactive secondary instance.'
          valuemap:
            name: 'Oracle instance role'
          preprocessing:
            -
              type: JSONPATH
              parameters:
                - $..INSTANCE_ROLE.first()
          master_item:
            key: 'db.odbc.get[get_instance_state,,"Driver={$ORACLE.DRIVER};DBQ=//{HOST.CONN}:{$ORACLE.PORT}/{$ORACLE.SERVICE};"]'
          tags:
            -
              tag: Application
              value: Oracle
        -
          uuid: 3da27d558e034236a42b3b94bfa13159
          name: 'Oracle: Instance hostname'
          type: DEPENDENT
          key: oracle.instance_hostname
          delay: '0'
          history: 7d
          trends: '0'
          value_type: CHAR
          description: 'Name of the host machine.'
          preprocessing:
            -
              type: JSONPATH
              parameters:
                - $..HOST_NAME.first()
          master_item:
            key: 'db.odbc.get[get_instance_state,,"Driver={$ORACLE.DRIVER};DBQ=//{HOST.CONN}:{$ORACLE.PORT}/{$ORACLE.SERVICE};"]'
          tags:
            -
              tag: Application
              value: Oracle
          triggers:
            -
              uuid: 618a3e3c82dc4ccba82477afdd100a98
              expression: 'last(/Oracle by ODBC/oracle.instance_hostname,#1)<>last(/Oracle by ODBC/oracle.instance_hostname,#2) and length(last(/Oracle by ODBC/oracle.instance_hostname))>0'
              name: 'Oracle: Instance hostname has changed (new hostname received: {ITEM.VALUE})'
              priority: INFO
              description: 'Oracle DB Instance hostname has changed. Ack to close.'
              manual_close: 'YES'
        -
          uuid: 4e5df3339a2940c6b3cdad6f5b65234b
          name: 'Oracle: Instance name'
          type: DEPENDENT
          key: oracle.instance_name
          delay: '0'
          history: 7d
          trends: '0'
          value_type: CHAR
          description: 'Name of the instance.'
          preprocessing:
            -
              type: JSONPATH
              parameters:
                - $..INSTANCE_NAME.first()
          master_item:
            key: 'db.odbc.get[get_instance_state,,"Driver={$ORACLE.DRIVER};DBQ=//{HOST.CONN}:{$ORACLE.PORT}/{$ORACLE.SERVICE};"]'
          tags:
            -
              tag: Application
              value: Oracle
          triggers:
            -
              uuid: 2fe53d1d931e4eb38fef10a3171c1665
              expression: 'last(/Oracle by ODBC/oracle.instance_name,#1)<>last(/Oracle by ODBC/oracle.instance_name,#2) and length(last(/Oracle by ODBC/oracle.instance_name))>0'
              name: 'Oracle: Instance name has changed (new name received: {ITEM.VALUE})'
              priority: INFO
              description: 'Oracle DB Instance name has changed. Ack to close.'
              manual_close: 'YES'
        -
          uuid: 632a953eead74114bdaf640bbf5929a5
          name: 'Oracle: Instance status'
          type: DEPENDENT
          key: oracle.instance_status
          delay: '0'
          history: 7d
          description: 'Status of the instance.'
          valuemap:
            name: 'Oracle instance status'
          preprocessing:
            -
              type: JSONPATH
              parameters:
                - $..STATUS.first()
          master_item:
            key: 'db.odbc.get[get_instance_state,,"Driver={$ORACLE.DRIVER};DBQ=//{HOST.CONN}:{$ORACLE.PORT}/{$ORACLE.SERVICE};"]'
          tags:
            -
              tag: Application
              value: Oracle
        -
          uuid: 9a3084287a354fb0b0eb5de377a6de92
          name: 'Oracle: Library cache hit ratio'
          type: DEPENDENT
          key: oracle.library_cache_hit_ratio
          delay: '0'
          history: 7d
          value_type: FLOAT
          units: '%'
          description: 'Ratio of library cache hits. Hits/Pins'
          preprocessing:
            -
              type: JSONPATH
              parameters:
                - '$[?(@.METRIC==''SYS::Library Cache Hit Ratio'')].VALUE.first()'
          master_item:
            key: 'db.odbc.get[get_system_metrics,,"Driver={$ORACLE.DRIVER};DBQ=//{HOST.CONN}:{$ORACLE.PORT}/{$ORACLE.SERVICE};"]'
          tags:
            -
              tag: Application
              value: Oracle
        -
          uuid: ac44884b2518485eae4bc7caf46799a8
          name: 'Oracle: Logons per second'
          type: DEPENDENT
          key: oracle.logons_rate
          delay: '0'
          history: 7d
          value_type: FLOAT
          units: Rps
          description: 'The number of logon attempts.'
          preprocessing:
            -
              type: JSONPATH
              parameters:
                - '$[?(@.METRIC==''SYS::Logons Per Sec'')].VALUE.first()'
          master_item:
            key: 'db.odbc.get[get_system_metrics,,"Driver={$ORACLE.DRIVER};DBQ=//{HOST.CONN}:{$ORACLE.PORT}/{$ORACLE.SERVICE};"]'
          tags:
            -
              tag: Application
              value: Oracle
        -
          uuid: f7691a5d7ef74a4d99cac61835052fba
          name: 'Oracle: Long table scans per second'
          type: DEPENDENT
          key: oracle.long_table_scans_rate
          delay: '0'
          history: 7d
          value_type: FLOAT
          units: Rps
          description: 'The number of long table scans per second. A table is considered ''long'' if the table is not cached and if its high-water mark is greater than 5 blocks.'
          preprocessing:
            -
              type: JSONPATH
              parameters:
                - '$[?(@.METRIC==''SYS::Long Table Scans Per Sec'')].VALUE.first()'
          master_item:
            key: 'db.odbc.get[get_system_metrics,,"Driver={$ORACLE.DRIVER};DBQ=//{HOST.CONN}:{$ORACLE.PORT}/{$ORACLE.SERVICE};"]'
          tags:
            -
              tag: Application
              value: Oracle
        -
          uuid: 49445baea18640ea844f869c51aee565
          name: 'Oracle: Memory sorts ratio'
          type: DEPENDENT
          key: oracle.memory_sorts_ratio
          delay: '0'
          history: 7d
          value_type: FLOAT
          units: '%'
          description: 'The percentage of sorts (from ORDER BY clauses or index building) that are done to disk vs in-memory.'
          preprocessing:
            -
              type: JSONPATH
              parameters:
                - '$[?(@.METRIC==''SYS::Memory Sorts Ratio'')].VALUE.first()'
          master_item:
            key: 'db.odbc.get[get_system_metrics,,"Driver={$ORACLE.DRIVER};DBQ=//{HOST.CONN}:{$ORACLE.PORT}/{$ORACLE.SERVICE};"]'
          tags:
            -
              tag: Application
              value: Oracle
        -
          uuid: 786188c7719048cb863450f98ab921ac
          name: 'Oracle: PGA, Global memory bound'
          type: DEPENDENT
          key: oracle.pga_global_bound
          delay: '0'
          history: 7d
          units: B
          description: 'Maximum size of a work area executed in automatic mode.'
          preprocessing:
            -
              type: JSONPATH
              parameters:
                - '$[?(@.METRIC==''PGA::Global Memory Bound'')].VALUE.first()'
          master_item:
            key: 'db.odbc.get[get_system_metrics,,"Driver={$ORACLE.DRIVER};DBQ=//{HOST.CONN}:{$ORACLE.PORT}/{$ORACLE.SERVICE};"]'
          tags:
            -
              tag: Application
              value: Oracle
        -
          uuid: 1f532b6599f34db285b60a8879638d75
          name: 'Oracle: PGA, Aggregate target parameter'
          type: DEPENDENT
          key: oracle.pga_target
          delay: '0'
          history: 7d
          units: B
          description: 'Current value of the PGA_AGGREGATE_TARGET initialization parameter. If this parameter is not set, then its value is 0 and automatic management of PGA memory is disabled.'
          preprocessing:
            -
              type: JSONPATH
              parameters:
                - '$[?(@.METRIC==''PGA::Aggregate Pga Target Parameter'')].VALUE.first()'
          master_item:
            key: 'db.odbc.get[get_system_metrics,,"Driver={$ORACLE.DRIVER};DBQ=//{HOST.CONN}:{$ORACLE.PORT}/{$ORACLE.SERVICE};"]'
          tags:
            -
              tag: Application
              value: Oracle
        -
          uuid: 001bf0d526cb455386f5a63e6bb8f410
          name: 'Oracle: Physical reads per second'
          type: DEPENDENT
          key: oracle.physical_reads_rate
          delay: '0'
          history: 7d
          value_type: FLOAT
          units: Rps
          description: 'Reads per second.'
          preprocessing:
            -
              type: JSONPATH
              parameters:
                - '$[?(@.METRIC==''SYS::Physical Reads Per Sec'')].VALUE.first()'
          master_item:
            key: 'db.odbc.get[get_system_metrics,,"Driver={$ORACLE.DRIVER};DBQ=//{HOST.CONN}:{$ORACLE.PORT}/{$ORACLE.SERVICE};"]'
          tags:
            -
              tag: Application
              value: Oracle
        -
          uuid: 2f305e09eafd4f7a9360f138be20a631
          name: 'Oracle: Physical reads bytes per second'
          type: DEPENDENT
          key: oracle.physical_read_bytes_rate
          delay: '0'
          history: 7d
          value_type: FLOAT
          units: Bps
          description: 'Read bytes per second.'
          preprocessing:
            -
              type: JSONPATH
              parameters:
                - '$[?(@.METRIC==''SYS::Physical Read Bytes Per Sec'')].VALUE.first()'
          master_item:
            key: 'db.odbc.get[get_system_metrics,,"Driver={$ORACLE.DRIVER};DBQ=//{HOST.CONN}:{$ORACLE.PORT}/{$ORACLE.SERVICE};"]'
          tags:
            -
              tag: Application
              value: Oracle
        -
          uuid: d20f81d99e6647479abcc9ffcbc208fc
          name: 'Oracle: Physical writes per second'
          type: DEPENDENT
          key: oracle.physical_writes_rate
          delay: '0'
          history: 7d
          value_type: FLOAT
          units: Rps
          description: 'Writes per second.'
          preprocessing:
            -
              type: JSONPATH
              parameters:
                - '$[?(@.METRIC==''SYS::Physical Writes Per Sec'')].VALUE.first()'
          master_item:
            key: 'db.odbc.get[get_system_metrics,,"Driver={$ORACLE.DRIVER};DBQ=//{HOST.CONN}:{$ORACLE.PORT}/{$ORACLE.SERVICE};"]'
          tags:
            -
              tag: Application
              value: Oracle
        -
          uuid: e2e21384fbae431a88f1eef610b0307b
          name: 'Oracle: Physical writes bytes per second'
          type: DEPENDENT
          key: oracle.physical_write_bytes_rate
          delay: '0'
          history: 7d
          value_type: FLOAT
          units: Bps
          description: 'Write bytes per second.'
          preprocessing:
            -
              type: JSONPATH
              parameters:
                - '$[?(@.METRIC==''SYS::Physical Write Bytes Per Sec'')].VALUE.first()'
          master_item:
            key: 'db.odbc.get[get_system_metrics,,"Driver={$ORACLE.DRIVER};DBQ=//{HOST.CONN}:{$ORACLE.PORT}/{$ORACLE.SERVICE};"]'
          tags:
            -
              tag: Application
              value: Oracle
        -
          uuid: 533ae91bb94e4077870aa362a8cea7e5
          name: 'Oracle: Number of processes'
          type: DEPENDENT
          key: oracle.processes_count
          delay: '0'
          history: 7d
          preprocessing:
            -
              type: JSONPATH
              parameters:
                - '$[?(@.METRIC==''PROC::Procnum'')].VALUE.first()'
          master_item:
            key: 'db.odbc.get[get_system_metrics,,"Driver={$ORACLE.DRIVER};DBQ=//{HOST.CONN}:{$ORACLE.PORT}/{$ORACLE.SERVICE};"]'
          tags:
            -
              tag: Application
              value: Oracle
        -
          uuid: 721c04b5f3ba42d0ae7acceb5876c360
          name: 'Oracle: Processes limit'
          type: DEPENDENT
          key: oracle.processes_limit
          delay: '0'
          history: 7d
          description: 'Max user processes.'
          preprocessing:
            -
              type: JSONPATH
              parameters:
                - '$[?(@.METRIC==''SYSPARAM::Processes'')].VALUE.first()'
          master_item:
            key: 'db.odbc.get[get_system_metrics,,"Driver={$ORACLE.DRIVER};DBQ=//{HOST.CONN}:{$ORACLE.PORT}/{$ORACLE.SERVICE};"]'
          tags:
            -
              tag: Application
              value: Oracle
        -
          uuid: 65064008eef54657b7b7f2beeba70b0a
          name: 'Oracle: Redo logs available to switch'
          type: DEPENDENT
          key: oracle.redo_logs_available
          delay: '0'
          history: 7d
          description: 'Number of available for log switching inactive/unused REDO logs.'
          preprocessing:
            -
              type: JSONPATH
              parameters:
                - '$[?(@.METRIC==''REDO::Available'')].VALUE.first()'
          master_item:
            key: 'db.odbc.get[get_system_metrics,,"Driver={$ORACLE.DRIVER};DBQ=//{HOST.CONN}:{$ORACLE.PORT}/{$ORACLE.SERVICE};"]'
          tags:
            -
              tag: Application
              value: Oracle
          triggers:
            -
              uuid: 1348b1e854e64d34b6b00be118f045c3
              expression: 'max(/Oracle by ODBC/oracle.redo_logs_available,5m) < {$ORACLE.REDO.MIN.WARN}'
              name: 'Oracle: Number of REDO logs available for switching is too low (less {$ORACLE.REDO.MIN.WARN} for 5 min)'
              priority: WARNING
              description: 'Number of available for log switching inactive/unused REDOs is low (Database down risk)'
        -
          uuid: ab298981f26a4ec6849e1155ce35ee76
          name: 'Oracle: Rows per sort'
          type: DEPENDENT
          key: oracle.rows_per_sort
          delay: '0'
          history: 7d
          value_type: FLOAT
          description: 'The average number of rows per sort for all types of sorts performed.'
          preprocessing:
            -
              type: JSONPATH
              parameters:
                - '$[?(@.METRIC==''SYS::Rows Per Sort'')].VALUE.first()'
          master_item:
            key: 'db.odbc.get[get_system_metrics,,"Driver={$ORACLE.DRIVER};DBQ=//{HOST.CONN}:{$ORACLE.PORT}/{$ORACLE.SERVICE};"]'
          tags:
            -
              tag: Application
              value: Oracle
        -
          uuid: ddbdd3d7d40d42b9b9711470516a5aec
          name: 'Oracle: SQL service response time'
          type: DEPENDENT
          key: oracle.service_response_time
          delay: '0'
          history: 7d
          value_type: FLOAT
          units: s
          description: 'SQL service response time in seconds.'
          preprocessing:
            -
              type: JSONPATH
              parameters:
                - '$[?(@.METRIC==''SYS::SQL Service Response Time'')].VALUE.first()'
            -
              type: MULTIPLIER
              parameters:
                - '0.01'
          master_item:
            key: 'db.odbc.get[get_system_metrics,,"Driver={$ORACLE.DRIVER};DBQ=//{HOST.CONN}:{$ORACLE.PORT}/{$ORACLE.SERVICE};"]'
          tags:
            -
              tag: Application
              value: Oracle
        -
          uuid: e269a27f3c3f47ae86fef231da2a6fce
          name: 'Oracle: Active background sessions'
          type: DEPENDENT
          key: oracle.session_active_background
          delay: '0'
          history: 7d
          value_type: FLOAT
          description: 'The number of active background sessions.'
          preprocessing:
            -
              type: JSONPATH
              parameters:
                - '$[?(@.METRIC==''SESSION::Active Background'')].VALUE.first()'
              error_handler: CUSTOM_VALUE
              error_handler_params: '0'
          master_item:
            key: 'db.odbc.get[get_system_metrics,,"Driver={$ORACLE.DRIVER};DBQ=//{HOST.CONN}:{$ORACLE.PORT}/{$ORACLE.SERVICE};"]'
          tags:
            -
              tag: Application
              value: Oracle
        -
          uuid: 6e8defc1e3e2485784d8bef6e2b988c7
          name: 'Oracle: Active user sessions'
          type: DEPENDENT
          key: oracle.session_active_user
          delay: '0'
          history: 7d
          value_type: FLOAT
          description: 'The number of active user sessions.'
          preprocessing:
            -
              type: JSONPATH
              parameters:
                - '$[?(@.METRIC==''SESSION::Active User'')].VALUE.first()'
              error_handler: CUSTOM_VALUE
              error_handler_params: '0'
          master_item:
            key: 'db.odbc.get[get_system_metrics,,"Driver={$ORACLE.DRIVER};DBQ=//{HOST.CONN}:{$ORACLE.PORT}/{$ORACLE.SERVICE};"]'
          tags:
            -
              tag: Application
              value: Oracle
        -
          uuid: a3f2b314a6354d238d6604afa2333ae6
          name: 'Oracle: Sessions concurrency'
          type: DEPENDENT
          key: oracle.session_concurrency_rate
          delay: '0'
          history: 7d
          value_type: FLOAT
          units: '%'
          description: 'The percentage of concurrency. Concurrency is a DB behaviour when different transactions request to change the same resource - in case of modifying data transactions sequentially block temporarily the right to change data, the rest of the transactions are waiting for access. In the case when access for resource is locked for a long time, then the concurrency grows (like the transaction queue) and this often has an extremely negative impact on performance. A high contention value does not indicate the root cause of the problem, but is a signal to search for it.'
          preprocessing:
            -
              type: JSONPATH
              parameters:
                - '$[?(@.METRIC==''SESSION::Concurrency rate'')].VALUE.first()'
          master_item:
            key: 'db.odbc.get[get_system_metrics,,"Driver={$ORACLE.DRIVER};DBQ=//{HOST.CONN}:{$ORACLE.PORT}/{$ORACLE.SERVICE};"]'
          tags:
            -
              tag: Application
              value: Oracle
          triggers:
            -
              uuid: 7099e4a160c1446395b9e5b721db7b38
              expression: 'min(/Oracle by ODBC/oracle.session_concurrency_rate,5m) > {$ORACLE.CONCURRENCY.MAX.WARN}'
              name: 'Oracle: Too high database concurrency (over {$ORACLE.CONCURRENCY.MAX.WARN}% for 5 min)'
              priority: WARNING
              description: 'Concurrency rate is over {$ORACLE.CONCURRENCY.MAX.WARN}%. A high contention value does not indicate the root cause of the problem, but is a signal to search for it. In the case of high competition, an analysis of resource consumption should be carried out, the most "heavy" queries made in the database, possibly - session tracing. All this will help determine the root cause and possible optimization points both in the database configuration and in the logic of building queries of the application itself.'
        -
          uuid: 3459ae7c82454882a9655db8a83120fd
          name: 'Oracle: Session count'
          type: DEPENDENT
          key: oracle.session_count
          delay: '0'
          history: 7d
          value_type: FLOAT
          description: 'Session count.'
          preprocessing:
            -
              type: JSONPATH
              parameters:
                - '$[?(@.METRIC==''SESSION::Total'')].VALUE.first()'
          master_item:
            key: 'db.odbc.get[get_system_metrics,,"Driver={$ORACLE.DRIVER};DBQ=//{HOST.CONN}:{$ORACLE.PORT}/{$ORACLE.SERVICE};"]'
          tags:
            -
              tag: Application
              value: Oracle
        -
          uuid: 5abf01d0bad442e7817752ae01dfc2d2
          name: 'Oracle: Inactive user sessions'
          type: DEPENDENT
          key: oracle.session_inactive_user
          delay: '0'
          history: 7d
          value_type: FLOAT
          description: 'The number of inactive user sessions.'
          preprocessing:
            -
              type: JSONPATH
              parameters:
                - '$[?(@.METRIC==''SESSION::Inactive User'')].VALUE.first()'
              error_handler: CUSTOM_VALUE
              error_handler_params: '0'
          master_item:
            key: 'db.odbc.get[get_system_metrics,,"Driver={$ORACLE.DRIVER};DBQ=//{HOST.CONN}:{$ORACLE.PORT}/{$ORACLE.SERVICE};"]'
          tags:
            -
              tag: Application
              value: Oracle
        -
          uuid: ebc142a0784041d2bbe982c4d766b98f
          name: 'Oracle: Sessions limit'
          type: DEPENDENT
          key: oracle.session_limit
          delay: '0'
          history: 7d
          description: 'User and system sessions.'
          preprocessing:
            -
              type: JSONPATH
              parameters:
                - '$[?(@.METRIC==''SYSPARAM::Sessions'')].VALUE.first()'
          master_item:
            key: 'db.odbc.get[get_system_metrics,,"Driver={$ORACLE.DRIVER};DBQ=//{HOST.CONN}:{$ORACLE.PORT}/{$ORACLE.SERVICE};"]'
          tags:
            -
              tag: Application
              value: Oracle
        -
          uuid: 64361f8862e8482d86a8bdd71c709142
          name: 'Oracle: Sessions lock rate'
          type: DEPENDENT
          key: oracle.session_lock_rate
          delay: '0'
          history: 7d
          value_type: FLOAT
          units: '%'
          description: 'The percentage of locked sessions. Locks are mechanisms that prevent destructive interaction between transactions accessing the same resource—either user objects such as tables and rows or system objects not visible to users, such as shared data structures in memory and data dictionary rows.'
          preprocessing:
            -
              type: JSONPATH
              parameters:
                - '$[?(@.METRIC==''SESSION::Lock rate'')].VALUE.first()'
          master_item:
            key: 'db.odbc.get[get_system_metrics,,"Driver={$ORACLE.DRIVER};DBQ=//{HOST.CONN}:{$ORACLE.PORT}/{$ORACLE.SERVICE};"]'
          tags:
            -
              tag: Application
              value: Oracle
          triggers:
            -
              uuid: 9a75f3a039094ca89c2ba7e3fa93b1a8
              expression: 'min(/Oracle by ODBC/oracle.session_lock_rate,5m) > {$ORACLE.SESSIONS.LOCK.MAX.WARN}'
              name: 'Oracle: Too many locked sessions (over {$ORACLE.SESSIONS.LOCK.MAX.WARN}% for 5 min)'
              priority: WARNING
              description: 'Number of locked sessions is over {$ORACLE.SESSIONS.LOCK.MAX.WARN}% of the running sessions.'
        -
          uuid: a9669cb6290b4a158e7f02c1f079b6f9
          name: 'Oracle: Sessions locked over {$ORACLE.SESSION.LOCK.MAX.TIME}s'
          type: DEPENDENT
          key: oracle.session_long_time_locked
          delay: '0'
          history: 7d
          value_type: FLOAT
          description: 'Count of the prolongedly locked sessions. (You can change maximum session lock duration in seconds for query by {$ORACLE.SESSION.LOCK.MAX.TIME} macro. Default 600 sec)'
          preprocessing:
            -
              type: JSONPATH
              parameters:
                - '$[?(@.METRIC==''SESSION::Long time locked'')].VALUE.first()'
          master_item:
            key: 'db.odbc.get[get_system_metrics,,"Driver={$ORACLE.DRIVER};DBQ=//{HOST.CONN}:{$ORACLE.PORT}/{$ORACLE.SERVICE};"]'
          tags:
            -
              tag: Application
              value: Oracle
          triggers:
            -
              uuid: a8f5ec966f5e4c72baad1380eda4d0a2
              expression: 'min(/Oracle by ODBC/oracle.session_long_time_locked,5m) > {$ORACLE.SESSION.LONG.LOCK.MAX.WARN}'
              name: 'Oracle: Too many sessions locked over {$ORACLE.SESSION.LOCK.MAX.TIME}s (over {$ORACLE.SESSION.LONG.LOCK.MAX.WARN} for 5 min)'
              priority: WARNING
              description: 'Number of sessions locked over {$ORACLE.SESSION.LOCK.MAX.TIME} seconds is too high. Long-term locks can negatively affect database performance, therefore, if they are detected, you should first find the most difficult queries from the database point of view and analyze possible resource leaks.'
        -
          uuid: 94fe3a129f08415bb7e02a862bd9e8a8
          name: 'Oracle: SGA, buffer cache'
          type: DEPENDENT
          key: oracle.sga_buffer_cache
          delay: '0'
          history: 7d
          units: B
          description: 'The size of the cache of standard blocks.'
          preprocessing:
            -
              type: JSONPATH
              parameters:
                - '$[?(@.METRIC==''SGA::Buffer_Cache'')].VALUE.first()'
              error_handler: CUSTOM_VALUE
              error_handler_params: '0'
          master_item:
            key: 'db.odbc.get[get_system_metrics,,"Driver={$ORACLE.DRIVER};DBQ=//{HOST.CONN}:{$ORACLE.PORT}/{$ORACLE.SERVICE};"]'
          tags:
            -
              tag: Application
              value: Oracle
        -
          uuid: 062fbd601d6f41208e364c80f1d08b1e
          name: 'Oracle: SGA, fixed'
          type: DEPENDENT
          key: oracle.sga_fixed
          delay: '0'
          history: 7d
          units: B
          description: 'The fixed SGA is an internal housekeeping area.'
          preprocessing:
            -
              type: JSONPATH
              parameters:
                - '$[?(@.METRIC==''SGA::Fixed_Sga'')].VALUE.first()'
              error_handler: CUSTOM_VALUE
              error_handler_params: '0'
          master_item:
            key: 'db.odbc.get[get_system_metrics,,"Driver={$ORACLE.DRIVER};DBQ=//{HOST.CONN}:{$ORACLE.PORT}/{$ORACLE.SERVICE};"]'
          tags:
            -
              tag: Application
              value: Oracle
        -
          uuid: 614066ff91e144dbae58b4920c1db932
          name: 'Oracle: SGA, java pool'
          type: DEPENDENT
          key: oracle.sga_java_pool
          delay: '0'
          history: 7d
          units: B
          description: 'Memory is allocated from the java pool.'
          preprocessing:
            -
              type: JSONPATH
              parameters:
                - '$[?(@.METRIC==''SGA::Java Pool'')].VALUE.first()'
              error_handler: CUSTOM_VALUE
              error_handler_params: '0'
          master_item:
            key: 'db.odbc.get[get_system_metrics,,"Driver={$ORACLE.DRIVER};DBQ=//{HOST.CONN}:{$ORACLE.PORT}/{$ORACLE.SERVICE};"]'
          tags:
            -
              tag: Application
              value: Oracle
        -
          uuid: 0f726310d4a8426188658f7c093c3989
          name: 'Oracle: SGA, large pool'
          type: DEPENDENT
          key: oracle.sga_large_pool
          delay: '0'
          history: 7d
          units: B
          description: 'Memory is allocated from the large pool.'
          preprocessing:
            -
              type: JSONPATH
              parameters:
                - '$[?(@.METRIC==''SGA::Large Pool'')].VALUE.first()'
              error_handler: CUSTOM_VALUE
              error_handler_params: '0'
          master_item:
            key: 'db.odbc.get[get_system_metrics,,"Driver={$ORACLE.DRIVER};DBQ=//{HOST.CONN}:{$ORACLE.PORT}/{$ORACLE.SERVICE};"]'
          tags:
            -
              tag: Application
              value: Oracle
        -
          uuid: 03e9cea3887447349c9116b89b1be026
          name: 'Oracle: SGA, log buffer'
          type: DEPENDENT
          key: oracle.sga_log_buffer
          delay: '0'
          history: 7d
          units: B
          description: 'The number of bytes allocated for the redo log buffer.'
          preprocessing:
            -
              type: JSONPATH
              parameters:
                - '$[?(@.METRIC==''SGA::Log_Buffer'')].VALUE.first()'
              error_handler: CUSTOM_VALUE
              error_handler_params: '0'
          master_item:
            key: 'db.odbc.get[get_system_metrics,,"Driver={$ORACLE.DRIVER};DBQ=//{HOST.CONN}:{$ORACLE.PORT}/{$ORACLE.SERVICE};"]'
          tags:
            -
              tag: Application
              value: Oracle
        -
          uuid: eb4c2f63ef8449d99794e5fdb7fed7bf
          name: 'Oracle: SGA, shared pool'
          type: DEPENDENT
          key: oracle.sga_shared_pool
          delay: '0'
          history: 7d
          units: B
          description: 'Memory is allocated from the shared pool.'
          preprocessing:
            -
              type: JSONPATH
              parameters:
                - '$[?(@.METRIC==''SGA::Shared Pool'')].VALUE.first()'
              error_handler: CUSTOM_VALUE
              error_handler_params: '0'
          master_item:
            key: 'db.odbc.get[get_system_metrics,,"Driver={$ORACLE.DRIVER};DBQ=//{HOST.CONN}:{$ORACLE.PORT}/{$ORACLE.SERVICE};"]'
          tags:
            -
              tag: Application
              value: Oracle
        -
          uuid: b14b0126cf64436ea206ec151984cd95
          name: 'Oracle: Shared pool free %'
          type: DEPENDENT
          key: oracle.shared_pool_free
          delay: '0'
          history: 7d
          value_type: FLOAT
          units: '%'
          description: 'Shared pool free memory percent. Free/Total'
          preprocessing:
            -
              type: JSONPATH
              parameters:
                - '$[?(@.METRIC==''SYS::Shared Pool Free %'')].VALUE.first()'
          master_item:
            key: 'db.odbc.get[get_system_metrics,,"Driver={$ORACLE.DRIVER};DBQ=//{HOST.CONN}:{$ORACLE.PORT}/{$ORACLE.SERVICE};"]'
          tags:
            -
              tag: Application
              value: Oracle
          triggers:
            -
              uuid: 8facfa98bcd3447ea53d0a3d09ada933
              expression: 'max(/Oracle by ODBC/oracle.shared_pool_free,5m)<{$ORACLE.SHARED.FREE.MIN.WARN}'
              name: 'Oracle: Shared pool free is too low (less {$ORACLE.SHARED.FREE.MIN.WARN}% for 5m)'
              priority: WARNING
              description: 'The shared pool free memory percent has been less than {$ORACLE.SHARED.FREE.MIN.WARN}% in the last 5 minutes.'
        -
          uuid: 8b3e958d76d14ef7a6869634106f1277
          name: 'Oracle: Total sorts per user call'
          type: DEPENDENT
          key: oracle.sorts_per_user_call
          delay: '0'
          history: 7d
          value_type: FLOAT
          description: 'Total sorts per user call.'
          preprocessing:
            -
              type: JSONPATH
              parameters:
                - '$[?(@.METRIC==''SYS::Total Sorts Per User Call'')].VALUE.first()'
          master_item:
            key: 'db.odbc.get[get_system_metrics,,"Driver={$ORACLE.DRIVER};DBQ=//{HOST.CONN}:{$ORACLE.PORT}/{$ORACLE.SERVICE};"]'
          tags:
            -
              tag: Application
              value: Oracle
        -
          uuid: fc2cff59b0804989989179e1dbc338b5
          name: 'Oracle: Temp space used'
          type: DEPENDENT
          key: oracle.temp_space_used
          delay: '0'
          history: 7d
          value_type: FLOAT
          units: B
          description: 'Temp space used.'
          preprocessing:
            -
              type: JSONPATH
              parameters:
                - '$[?(@.METRIC==''SYS::Temp Space Used'')].VALUE.first()'
          master_item:
            key: 'db.odbc.get[get_system_metrics,,"Driver={$ORACLE.DRIVER};DBQ=//{HOST.CONN}:{$ORACLE.PORT}/{$ORACLE.SERVICE};"]'
          tags:
            -
              tag: Application
              value: Oracle
        -
          uuid: 085c097ab3b34f07b262caf80703b469
          name: 'Oracle: PGA, Total allocated'
          type: DEPENDENT
          key: oracle.total_pga_allocated
          delay: '0'
          history: 7d
          units: B
          description: 'Current amount of PGA memory allocated by the instance. The Oracle Database attempts to keep this number below the value of the PGA_AGGREGATE_TARGET initialization parameter. However, it is possible for the PGA allocated to exceed that value by a small percentage and for a short period of time when the work area workload is increasing very rapidly or when PGA_AGGREGATE_TARGET is set to a small value.'
          preprocessing:
            -
              type: JSONPATH
              parameters:
                - '$[?(@.METRIC==''PGA::Total Pga Allocated'')].VALUE.first()'
          master_item:
            key: 'db.odbc.get[get_system_metrics,,"Driver={$ORACLE.DRIVER};DBQ=//{HOST.CONN}:{$ORACLE.PORT}/{$ORACLE.SERVICE};"]'
          tags:
            -
              tag: Application
              value: Oracle
        -
          uuid: c2c18a0a502d4fbe91db25d29ae57d45
          name: 'Oracle: PGA, Total freeable'
          type: DEPENDENT
          key: oracle.total_pga_freeable
          delay: '0'
          history: 7d
          units: B
          description: 'Number of bytes of PGA memory in all processes that could be freed back to the operating system.'
          preprocessing:
            -
              type: JSONPATH
              parameters:
                - '$[?(@.METRIC==''PGA::Total Freeable Pga Memory'')].VALUE.first()'
          master_item:
            key: 'db.odbc.get[get_system_metrics,,"Driver={$ORACLE.DRIVER};DBQ=//{HOST.CONN}:{$ORACLE.PORT}/{$ORACLE.SERVICE};"]'
          tags:
            -
              tag: Application
              value: Oracle
        -
          uuid: e0e88ce92ece4ca0b776f09dc4ec5039
          name: 'Oracle: PGA, Total inuse'
          type: DEPENDENT
          key: oracle.total_pga_used
          delay: '0'
          history: 7d
          units: B
          description: 'Indicates how much PGA memory is currently consumed by work areas. This number can be used to determine how much memory is consumed by other consumers of the PGA memory (for example, PL/SQL or Java).'
          preprocessing:
            -
              type: JSONPATH
              parameters:
                - '$[?(@.METRIC==''PGA::Total Pga Inuse'')].VALUE.first()'
          master_item:
            key: 'db.odbc.get[get_system_metrics,,"Driver={$ORACLE.DRIVER};DBQ=//{HOST.CONN}:{$ORACLE.PORT}/{$ORACLE.SERVICE};"]'
          tags:
            -
              tag: Application
              value: Oracle
        -
          uuid: 3c817d2b45fc471aa86771ce1739de6f
          name: 'Oracle: Uptime'
          type: DEPENDENT
          key: oracle.uptime
          delay: '0'
          history: 7d
          trends: 0d
          units: s
          description: 'Oracle instance uptime in seconds.'
          preprocessing:
            -
              type: JSONPATH
              parameters:
                - $..UPTIME.first()
          master_item:
            key: 'db.odbc.get[get_instance_state,,"Driver={$ORACLE.DRIVER};DBQ=//{HOST.CONN}:{$ORACLE.PORT}/{$ORACLE.SERVICE};"]'
          tags:
            -
              tag: Application
              value: Oracle
          triggers:
            -
              uuid: 03a4fb1d6e684c9b82c1317699c71468
              expression: 'nodata(/Oracle by ODBC/oracle.uptime,5m)=1'
              name: 'Oracle: Failed to fetch info data (or no data for 5m)'
              priority: WARNING
              description: 'Zabbix has not received data for items for the last 5 minutes. The database might be unavailable for connecting.'
              dependencies:
                -
                  name: 'Oracle: Port {$ORACLE.PORT} is unavailable'
                  expression: 'max(/Oracle by ODBC/net.tcp.service[tcp,{HOST.CONN},{$ORACLE.PORT}],#3)=0  and max(/Oracle by ODBC/proc.num[,,,"tnslsnr LISTENER"],#3)>0'
            -
              uuid: 431201a1ce0d47948751c7e4e6bbeb92
              expression: 'last(/Oracle by ODBC/oracle.uptime)<10m'
              name: 'Oracle: has been restarted (uptime < 10m)'
              priority: INFO
              description: 'Uptime is less than 10 minutes'
              manual_close: 'YES'
        -
          uuid: ad275dbbe8af483b93d37e416c3f1fd2
          name: 'Oracle: User ''{$ORACLE.USER}'' expire password'
          type: DEPENDENT
          key: oracle.user_expire_password
          delay: '0'
          history: 7d
          value_type: FLOAT
          units: days
          description: 'The number of days before zabbix account password expired.'
          preprocessing:
            -
              type: JSONPATH
              parameters:
                - '$[?(@.METRIC==''USER::Expire password'')].VALUE.first()'
          master_item:
            key: 'db.odbc.get[get_system_metrics,,"Driver={$ORACLE.DRIVER};DBQ=//{HOST.CONN}:{$ORACLE.PORT}/{$ORACLE.SERVICE};"]'
          tags:
            -
              tag: Application
              value: Oracle
          triggers:
            -
              uuid: a909d8cccacf4470a3e2da88b4e5c3d5
              expression: 'last(/Oracle by ODBC/oracle.user_expire_password)  < {$ORACLE.EXPIRE.PASSWORD.MIN.WARN}'
              name: 'Oracle: Zabbix account will expire soon (under {$ORACLE.EXPIRE.PASSWORD.MIN.WARN} days)'
              priority: WARNING
              description: 'Password for zabbix user in the database will expire soon.'
        -
          uuid: 3455378f6ecf4ecb93a69d2387e4a57d
          name: 'Oracle: User rollbacks per second'
          type: DEPENDENT
          key: oracle.user_rollbacks_rate
          delay: '0'
          history: 7d
          value_type: FLOAT
          units: Rps
          description: 'The number of times that users manually issue the ROLLBACK statement or an error occurred during a user''s transactions.'
          preprocessing:
            -
              type: JSONPATH
              parameters:
                - '$[?(@.METRIC==''SYS::User Rollbacks Per Sec'')].VALUE.first()'
          master_item:
            key: 'db.odbc.get[get_system_metrics,,"Driver={$ORACLE.DRIVER};DBQ=//{HOST.CONN}:{$ORACLE.PORT}/{$ORACLE.SERVICE};"]'
          tags:
            -
              tag: Application
              value: Oracle
        -
          uuid: 45143cb0d0284608bf48897885a91bbb
          name: 'Oracle: Version'
          type: DEPENDENT
          key: oracle.version
          delay: '0'
          history: 7d
          trends: '0'
          value_type: CHAR
          description: 'Oracle Server version.'
          preprocessing:
            -
              type: JSONPATH
              parameters:
                - $..VERSION.first()
            -
              type: DISCARD_UNCHANGED_HEARTBEAT
              parameters:
                - 1d
          master_item:
            key: 'db.odbc.get[get_instance_state,,"Driver={$ORACLE.DRIVER};DBQ=//{HOST.CONN}:{$ORACLE.PORT}/{$ORACLE.SERVICE};"]'
          tags:
            -
              tag: Application
              value: Oracle
          triggers:
            -
              uuid: a5dd4fe627c44afebdfe7beeefc4ec3d
              expression: 'last(/Oracle by ODBC/oracle.version,#1)<>last(/Oracle by ODBC/oracle.version,#2) and length(last(/Oracle by ODBC/oracle.version))>0'
              name: 'Oracle: Version has changed (new version value received: {ITEM.VALUE})'
              priority: INFO
              description: 'Oracle DB version has changed. Ack to close.'
              manual_close: 'YES'
        -
          uuid: bf89a6ced768432a9cc3c27e1e3159d0
          name: 'Oracle: Number of LISTENER processes'
          key: 'proc.num[,,,"tnslsnr LISTENER"]'
          delay: 30s
          history: 7d
          description: 'Number of LISTENER processes running'
          preprocessing:
            -
              type: DISCARD_UNCHANGED_HEARTBEAT
              parameters:
                - 10m
          tags:
            -
              tag: Application
              value: Oracle
          triggers:
            -
              uuid: eb5e531eb3f142569775349a126d1ab0
              expression: 'max(/Oracle by ODBC/proc.num[,,,"tnslsnr LISTENER"],#3)=0'
              name: 'Oracle: LISTENER process is not running'
              priority: DISASTER
      discovery_rules:
        -
          uuid: a527b14b1cee4115be5c5e9387af821b
          name: 'Archive log discovery'
          type: ODBC
          key: 'db.odbc.discovery[archivelog,,"Driver={$ORACLE.DRIVER};DBQ=//{HOST.CONN}:{$ORACLE.PORT}/{$ORACLE.SERVICE};"]'
          delay: 1h
          params: |
            SELECT d.dest_name
            FROM v$archive_dest d , v$database db WHERE d.status != 'INACTIVE' AND db.log_mode = 'ARCHIVELOG';
          username: '{$ORACLE.USER}'
          password: '{$ORACLE.PASSWORD}'
          description: 'Log archive destinations.'
          item_prototypes:
            -
              uuid: 06e47a56685e4dd784628c40d5038c88
              name: 'Archivelog ''{#DEST_NAME}'': Error'
              type: DEPENDENT
              key: 'oracle.archivelog_error["{#DEST_NAME}"]'
              delay: '0'
              history: 7d
              trends: '0'
              value_type: TEXT
              description: 'Displays the error text'
              preprocessing:
                -
                  type: JSONPATH
                  parameters:
                    - '$[?(@.DEST_NAME==''{#DEST_NAME}'')].ERROR.first()'
                -
                  type: DISCARD_UNCHANGED_HEARTBEAT
                  parameters:
                    - 1h
              master_item:
                key: 'db.odbc.get[get_archivelog_stat,,"Driver={$ORACLE.DRIVER};DBQ=//{HOST.CONN}:{$ORACLE.PORT}/{$ORACLE.SERVICE};"]'
              tags:
                -
                  tag: Application
                  value: 'Oracle Archivelog'
            -
              uuid: 1948e6bfaa48451cac6ee83a16b07826
              name: 'Archivelog ''{#DEST_NAME}'': Last sequence'
              type: DEPENDENT
              key: 'oracle.archivelog_log_sequence["{#DEST_NAME}"]'
              delay: '0'
              history: 7d
              description: 'Identifies the sequence number of the last archived redo log to be archived'
              preprocessing:
                -
                  type: JSONPATH
                  parameters:
                    - '$[?(@.DEST_NAME==''{#DEST_NAME}'')].LOG_SEQUENCE.first()'
              master_item:
                key: 'db.odbc.get[get_archivelog_stat,,"Driver={$ORACLE.DRIVER};DBQ=//{HOST.CONN}:{$ORACLE.PORT}/{$ORACLE.SERVICE};"]'
              tags:
                -
                  tag: Application
                  value: 'Oracle Archivelog'
            -
              uuid: 0d561969fc2942fea854541a03b6a490
              name: 'Archivelog ''{#DEST_NAME}'': Status'
              type: DEPENDENT
              key: 'oracle.archivelog_log_status["{#DEST_NAME}"]'
              delay: '0'
              history: 7d
              description: 'Identifies the current status of the destination: 1 - ''Valid'', 2 - ''Deferred'',3 - ''Error'', 0 - ''Unknown'''
              valuemap:
                name: 'Oracle Archivelog status'
              preprocessing:
                -
                  type: JSONPATH
                  parameters:
                    - '$[?(@.DEST_NAME==''{#DEST_NAME}'')].STATUS.first()'
                -
                  type: DISCARD_UNCHANGED_HEARTBEAT
                  parameters:
                    - 1h
              master_item:
                key: 'db.odbc.get[get_archivelog_stat,,"Driver={$ORACLE.DRIVER};DBQ=//{HOST.CONN}:{$ORACLE.PORT}/{$ORACLE.SERVICE};"]'
              tags:
                -
                  tag: Application
                  value: 'Oracle Archivelog'
              trigger_prototypes:
                -
                  uuid: 1202e75015304115a4ccdab027617816
                  expression: 'last(/Oracle by ODBC/oracle.archivelog_log_status["{#DEST_NAME}"])<2'
                  name: 'Archivelog ''{#DEST_NAME}'': Log Archive is not valid'
                  priority: HIGH
                  description: 'ARL destination not in 3 - Valid or 2 - Deferred.'
        -
          uuid: c40708b755c7464bb064b7bffc584381
          name: 'ASM disk groups discovery'
          type: ODBC
          key: 'db.odbc.discovery[asm,,"Driver={$ORACLE.DRIVER};DBQ=//{HOST.CONN}:{$ORACLE.PORT}/{$ORACLE.SERVICE};"]'
          delay: 1h
          params: 'SELECT name AS dg_name FROM v$asm_diskgroup;'
          username: '{$ORACLE.USER}'
          password: '{$ORACLE.PASSWORD}'
          description: 'ASM disk groups'
          item_prototypes:
            -
              uuid: da6116af9f54452ab1694af8eef9f38d
              name: 'ASM ''{#DG_NAME}'': Free size'
              type: DEPENDENT
              key: 'oracle.asm_free_size["{#DG_NAME}"]'
              delay: '0'
              history: 7d
              units: B
              description: 'Free size of ASM disk group.'
              preprocessing:
                -
                  type: JSONPATH
                  parameters:
                    - '$[?(@.DG_NAME==''{#DG_NAME}'')].FREE_SIZE_BYTE.first()'
              master_item:
                key: 'db.odbc.get[get_asm_stat,,"Driver={$ORACLE.DRIVER};DBQ=//{HOST.CONN}:{$ORACLE.PORT}/{$ORACLE.SERVICE};"]'
              tags:
                -
                  tag: Application
                  value: 'Oracle ASM'
            -
              uuid: 7f2a51d7eeb64c5b8929dcb0e3a49273
              name: 'ASM ''{#DG_NAME}'': Total size'
              type: DEPENDENT
              key: 'oracle.asm_total_size["{#DG_NAME}"]'
              delay: '0'
              history: 7d
              units: B
              description: 'Total size of ASM disk group.'
              preprocessing:
                -
                  type: JSONPATH
                  parameters:
                    - '$[?(@.DG_NAME==''{#DG_NAME}'')].SIZE_BYTE.first()'
              master_item:
                key: 'db.odbc.get[get_asm_stat,,"Driver={$ORACLE.DRIVER};DBQ=//{HOST.CONN}:{$ORACLE.PORT}/{$ORACLE.SERVICE};"]'
              tags:
                -
                  tag: Application
                  value: 'Oracle ASM'
            -
              uuid: 9c87a9089a19468f85eb1d3c28893092
              name: 'ASM ''{#DG_NAME}'': Free size'
              type: DEPENDENT
              key: 'oracle.asm_used_pct["{#DG_NAME}"]'
              delay: '0'
              history: 7d
              value_type: FLOAT
              units: '%'
              description: 'Usage percent of ASM disk group.'
              preprocessing:
                -
                  type: JSONPATH
                  parameters:
                    - '$[?(@.DG_NAME==''{#DG_NAME}'')].USED_PERCENT.first()'
              master_item:
                key: 'db.odbc.get[get_asm_stat,,"Driver={$ORACLE.DRIVER};DBQ=//{HOST.CONN}:{$ORACLE.PORT}/{$ORACLE.SERVICE};"]'
              tags:
                -
                  tag: Application
                  value: 'Oracle ASM'
              trigger_prototypes:
                -
                  uuid: 756a8b4b04bc4aadab6b4b4cc856ad32
                  expression: 'min(/Oracle by ODBC/oracle.asm_used_pct["{#DG_NAME}"],5m)>{$ORACLE.ASM.USED.PCT.MAX.HIGH}'
                  name: 'ASM ''{#DG_NAME}'': Disk group usage is too high (over {$ORACLE.ASM.USED.PCT.MAX.HIGH}% for 5m)'
                  priority: HIGH
                  description: 'Usage percent of ASM disk group is over {$ORACLE.ASM.USED.PCT.MAX.WARN}'
                -
                  uuid: d65971e0f3994dfcbcbde145c9866678
                  expression: 'min(/Oracle by ODBC/oracle.asm_used_pct["{#DG_NAME}"],5m)>{$ORACLE.ASM.USED.PCT.MAX.WARN}'
                  name: 'ASM ''{#DG_NAME}'': Disk group usage is too high (over {$ORACLE.ASM.USED.PCT.MAX.WARN}% for 5m)'
                  priority: WARNING
                  description: 'Usage percent of ASM disk group is over {$ORACLE.ASM.USED.PCT.MAX.WARN}'
                  dependencies:
                    -
                      name: 'ASM ''{#DG_NAME}'': Disk group usage is too high (over {$ORACLE.ASM.USED.PCT.MAX.HIGH}% for 5m)'
                      expression: 'min(/Oracle by ODBC/oracle.asm_used_pct["{#DG_NAME}"],5m)>{$ORACLE.ASM.USED.PCT.MAX.HIGH}'
          graph_prototypes:
            -
              uuid: 75f9f07dbae84443900aad10095e37f9
              name: 'ASM ''{#DG_NAME}'': ASM disk group ''{#DG_NAME}'''
              graph_items:
                -
                  color: 1A7C11
                  item:
                    host: 'Oracle by ODBC'
                    key: 'oracle.asm_free_size["{#DG_NAME}"]'
                -
                  sortorder: '1'
                  color: 2774A4
                  item:
                    host: 'Oracle by ODBC'
                    key: 'oracle.asm_total_size["{#DG_NAME}"]'
        -
          uuid: 0f65936b86314c269b7720a9ff3f1c14
          name: 'Database discovery'
          type: ODBC
          key: 'db.odbc.discovery[db_list,,"Driver={$ORACLE.DRIVER};DBQ=//{HOST.CONN}:{$ORACLE.PORT}/{$ORACLE.SERVICE};"]'
          delay: 1h
          params: 'SELECT name as DBNAME, DECODE(CDB, ''YES'', ''CDB'', ''No-CDB'') AS TYPE  FROM V$DATABASE;'
          username: '{$ORACLE.USER}'
          password: '{$ORACLE.PASSWORD}'
          filter:
            evaltype: AND
            conditions:
              -
                macro: '{#DBNAME}'
                value: '{$ORACLE.DBNAME.MATCHES}'
                formulaid: A
              -
                macro: '{#DBNAME}'
                value: '{$ORACLE.DBNAME.NOT_MATCHES}'
                operator: NOT_MATCHES_REGEX
                formulaid: B
          description: 'Scanning databases in DBMS.'
          item_prototypes:
            -
              uuid: 075885bfd41d43aba7861ae49e9abbee
              name: 'Oracle Database ''{#DBNAME}'': Force logging'
              type: DEPENDENT
              key: 'oracle.db_force_logging["{#DBNAME}"]'
              delay: '0'
              history: 7d
              description: 'Indicates whether the database is under force logging mode (YES) or not (NO)'
              valuemap:
                name: 'Oracle force log status'
              preprocessing:
                -
                  type: JSONPATH
                  parameters:
                    - '$[?(@.DBNAME==''{#DBNAME}'')].FORCE_LOGGING.first()'
                -
                  type: DISCARD_UNCHANGED_HEARTBEAT
                  parameters:
                    - 15m
              master_item:
                key: 'db.odbc.get[get_cdb_info,,"Driver={$ORACLE.DRIVER};DBQ=//{HOST.CONN}:{$ORACLE.PORT}/{$ORACLE.SERVICE};"]'
              tags:
                -
                  tag: Application
                  value: 'Oracle {#TYPE}'
            -
              uuid: 9b88e24d523e4111b2ff65ae26650e04
              name: 'Oracle Database ''{#DBNAME}'': Log mode'
              type: DEPENDENT
              key: 'oracle.db_log_mode["{#DBNAME}"]'
              delay: '0'
              history: 7d
              description: 'Archive log mode, 0 - ''NOARCHIVELOG'', 1 - ''ARCHIVELOG'', 2 - ''MANUAL'''
              valuemap:
                name: 'Oracle log mode'
              preprocessing:
                -
                  type: JSONPATH
                  parameters:
                    - '$[?(@.DBNAME==''{#DBNAME}'')].LOG_MODE.first()'
                -
                  type: DISCARD_UNCHANGED_HEARTBEAT
                  parameters:
                    - 15m
              master_item:
                key: 'db.odbc.get[get_cdb_info,,"Driver={$ORACLE.DRIVER};DBQ=//{HOST.CONN}:{$ORACLE.PORT}/{$ORACLE.SERVICE};"]'
              tags:
                -
                  tag: Application
                  value: 'Oracle {#TYPE}'
            -
              uuid: f1971909355f4ef48c32695b5d204d56
              name: 'Oracle Database ''{#DBNAME}'': Open status'
              type: DEPENDENT
              key: 'oracle.db_open_mode["{#DBNAME}"]'
              delay: '0'
              history: 7d
              description: '1 - ''MOUNTED'', 2 - ''READ WRITE'', 3 - ''READ ONLY'', 4 - ''READ ONLY WITH APPLY'' (A physical standby database is open in real-time query mode)'
              valuemap:
                name: 'Oracle DB open status'
              preprocessing:
                -
                  type: JSONPATH
                  parameters:
                    - '$[?(@.DBNAME==''{#DBNAME}'')].OPEN_MODE.first()'
                -
                  type: DISCARD_UNCHANGED_HEARTBEAT
                  parameters:
                    - 15m
              master_item:
                key: 'db.odbc.get[get_cdb_info,,"Driver={$ORACLE.DRIVER};DBQ=//{HOST.CONN}:{$ORACLE.PORT}/{$ORACLE.SERVICE};"]'
              tags:
                -
                  tag: Application
                  value: 'Oracle {#TYPE}'
              trigger_prototypes:
                -
                  uuid: 9bf80a9372ef4b3898fd5a4f0c3cec7c
                  expression: 'last(/Oracle by ODBC/oracle.db_open_mode["{#DBNAME}"],#1)<>last(/Oracle by ODBC/oracle.db_open_mode["{#DBNAME}"],#2)'
                  name: 'Oracle Database ''{#DBNAME}'': Open status has changed (new value received: {ITEM.VALUE})'
                  priority: INFO
                  description: 'Oracle DB open status has changed. Ack to close.'
                  manual_close: 'YES'
                  dependencies:
                    -
                      name: 'Oracle Database ''{#DBNAME}'': Open status in mount mode'
                      expression: 'last(/Oracle by ODBC/oracle.db_open_mode["{#DBNAME}"])=1'
                -
                  uuid: 3620ac4e75644789a2f0245dbb948771
                  expression: 'last(/Oracle by ODBC/oracle.db_open_mode["{#DBNAME}"])=1'
                  name: 'Oracle Database ''{#DBNAME}'': Open status in mount mode'
                  priority: WARNING
                  description: 'The Oracle DB has a MOUNTED state.'
            -
              uuid: 949d1e5fc4424b2bb0ffd220f00f6a79
              name: 'Oracle Database ''{#DBNAME}'': Role'
              type: DEPENDENT
              key: 'oracle.db_role["{#DBNAME}"]'
              delay: '0'
              history: 7d
              description: 'Current role of the database, 1 - ''SNAPSHOT STANDBY'', 2 - ''LOGICAL STANDBY'', 3 - ''PHYSICAL STANDBY'', 4 - ''PRIMARY '', 5 -''FAR SYNC'''
              valuemap:
                name: 'Oracle DB role'
              preprocessing:
                -
                  type: JSONPATH
                  parameters:
                    - '$[?(@.DBNAME==''{#DBNAME}'')].ROLE.first()'
                -
                  type: DISCARD_UNCHANGED_HEARTBEAT
                  parameters:
                    - 15m
              master_item:
                key: 'db.odbc.get[get_cdb_info,,"Driver={$ORACLE.DRIVER};DBQ=//{HOST.CONN}:{$ORACLE.PORT}/{$ORACLE.SERVICE};"]'
              tags:
                -
                  tag: Application
                  value: 'Oracle {#TYPE}'
              trigger_prototypes:
                -
                  uuid: fb5ccc917a8344d7945b8867a1982d6b
                  expression: 'last(/Oracle by ODBC/oracle.db_role["{#DBNAME}"],#1)<>last(/Oracle by ODBC/oracle.db_role["{#DBNAME}"],#2)'
                  name: 'Oracle Database ''{#DBNAME}'': Role has changed (new value received: {ITEM.VALUE})'
                  priority: INFO
                  description: 'Oracle DB role has changed. Ack to close.'
                  manual_close: 'YES'
          trigger_prototypes:
            -
              uuid: 9c17e0fdd6fe409e8f298433e58b7445
              expression: 'last(/Oracle by ODBC/oracle.db_force_logging["{#DBNAME}"]) = 0 and last(/Oracle by ODBC/oracle.db_log_mode["{#DBNAME}"]) = 1'
              name: 'Oracle Database ''{#DBNAME}'': Force logging is deactivated for DB with active Archivelog'
              priority: WARNING
              description: 'Force Logging mode  - it is very important metric for Databases in ''ARCHIVELOG''. This feature allows to forcibly write all transactions to the REDO.'
        -
          uuid: 2611e69f735a42b190852589658dd591
          name: 'PDB discovery'
          type: ODBC
          key: 'db.odbc.discovery[pdb_list,,"Driver={$ORACLE.DRIVER};DBQ=//{HOST.CONN}:{$ORACLE.PORT}/{$ORACLE.SERVICE};"]'
          delay: 1h
          params: 'SELECT name as DBNAME FROM V$PDBS;'
          username: '{$ORACLE.USER}'
          password: '{$ORACLE.PASSWORD}'
          filter:
            evaltype: AND
            conditions:
              -
                macro: '{#DBNAME}'
                value: '{$ORACLE.DBNAME.MATCHES}'
                formulaid: A
              -
                macro: '{#DBNAME}'
                value: '{$ORACLE.DBNAME.NOT_MATCHES}'
                operator: NOT_MATCHES_REGEX
                formulaid: B
          description: 'Scanning PDB in DBMS.'
          item_prototypes:
            -
              uuid: 975d302e3e9a4316b6d63256b88b5006
              name: 'Oracle Database ''{#DBNAME}'': Open status'
              type: DEPENDENT
              key: 'oracle.pdb_open_mode["{#DBNAME}"]'
              delay: '0'
              history: 7d
              description: '1 - ''MOUNTED'', 2 - ''READ WRITE'', 3 - ''READ ONLY'', 4 - ''READ ONLY WITH APPLY'' (A physical standby database is open in real-time query mode)'
              valuemap:
                name: 'Oracle DB open status'
              preprocessing:
                -
                  type: JSONPATH
                  parameters:
                    - '$[?(@.DBNAME==''{#DBNAME}'')].OPEN_MODE.first()'
                -
                  type: DISCARD_UNCHANGED_HEARTBEAT
                  parameters:
                    - 15m
              master_item:
                key: 'db.odbc.get[get_pdb_info,,"Driver={$ORACLE.DRIVER};DBQ=//{HOST.CONN}:{$ORACLE.PORT}/{$ORACLE.SERVICE};"]'
              tags:
                -
                  tag: Application
                  value: 'Oracle PDB'
              trigger_prototypes:
                -
                  uuid: 3dbb9379f8024924b197037acfbbdac4
                  expression: 'last(/Oracle by ODBC/oracle.pdb_open_mode["{#DBNAME}"],#1)<>last(/Oracle by ODBC/oracle.pdb_open_mode["{#DBNAME}"],#2)'
                  name: 'Oracle Database ''{#DBNAME}'': Open status has changed (new value received: {ITEM.VALUE})'
                  priority: INFO
                  description: 'Oracle DB open status has changed. Ack to close.'
                  manual_close: 'YES'
                -
                  uuid: 5f8ed69b2c074a29b9975baf10a2a2f8
                  expression: 'last(/Oracle by ODBC/oracle.pdb_open_mode["{#DBNAME}"])=1'
                  name: 'Oracle Database ''{#DBNAME}'': Open status in mount mode'
                  priority: WARNING
                  description: 'The Oracle DB has a MOUNTED state.'
        -
          uuid: c8de553c98f64e59b40bf927f6447ad1
          name: 'Tablespace discovery'
          type: ODBC
          key: 'db.odbc.discovery[tbsname,,"Driver={$ORACLE.DRIVER};DBQ=//{HOST.CONN}:{$ORACLE.PORT}/{$ORACLE.SERVICE};"]'
          delay: 1h
          params: |
            SELECT
            tablespace_name AS tablespace,
            contents  FROM DBA_TABLESPACES;
          username: '{$ORACLE.USER}'
          password: '{$ORACLE.PASSWORD}'
          filter:
            evaltype: AND
            conditions:
              -
                macro: '{#TABLESPACE}'
                value: '{$ORACLE.TABLESPACE.NAME.MATCHES}'
                formulaid: A
              -
                macro: '{#TABLESPACE}'
                value: '{$ORACLE.TABLESPACE.NAME.NOT_MATCHES}'
                operator: NOT_MATCHES_REGEX
                formulaid: B
          description: 'Scanning tablespaces in DBMS.'
          item_prototypes:
            -
              uuid: 46956fd7e5d8462798b85cd7b425a794
              name: 'Oracle TBS ''{#TABLESPACE}'': Tablespace allocated, bytes'
              type: DEPENDENT
              key: 'oracle.tbs_alloc_bytes["{#TABLESPACE}"]'
              delay: '0'
              history: 7d
              units: B
              description: 'Currently allocated bytes for tablespace (sum of the current size of datafiles).'
              preprocessing:
                -
                  type: JSONPATH
                  parameters:
                    - '$[?(@.TABLESPACE==''{#TABLESPACE}'')].FILE_BYTES.first()'
              master_item:
                key: 'db.odbc.get[get_tablespaces_stats,,"Driver={$ORACLE.DRIVER};DBQ=//{HOST.CONN}:{$ORACLE.PORT}/{$ORACLE.SERVICE};"]'
              tags:
                -
                  tag: Application
                  value: 'Oracle {#CONTENTS} Tablespaces. {#TABLESPACE}'
            -
              uuid: 8c3284a21872423499ee15fd7b0038f1
              name: 'Oracle TBS ''{#TABLESPACE}'': Tablespace free, bytes'
              type: DEPENDENT
              key: 'oracle.tbs_free_bytes["{#TABLESPACE}"]'
              delay: '0'
              history: 7d
              units: B
              description: 'Free bytes of allocated space.'
              preprocessing:
                -
                  type: JSONPATH
                  parameters:
                    - '$[?(@.TABLESPACE==''{#TABLESPACE}'')].FREE_BYTES.first()'
              master_item:
                key: 'db.odbc.get[get_tablespaces_stats,,"Driver={$ORACLE.DRIVER};DBQ=//{HOST.CONN}:{$ORACLE.PORT}/{$ORACLE.SERVICE};"]'
              tags:
                -
                  tag: Application
                  value: 'Oracle {#CONTENTS} Tablespaces. {#TABLESPACE}'
            -
              uuid: afd8c1a01b64408fbc6f8f95fbb13593
              name: 'Oracle TBS ''{#TABLESPACE}'': Tablespace MAX size, bytes'
              type: DEPENDENT
              key: 'oracle.tbs_max_bytes["{#TABLESPACE}"]'
              delay: '0'
              history: 7d
              units: B
              description: 'Maximum size of tablespace.'
              preprocessing:
                -
                  type: JSONPATH
                  parameters:
                    - '$[?(@.TABLESPACE==''{#TABLESPACE}'')].MAX_BYTES.first()'
              master_item:
                key: 'db.odbc.get[get_tablespaces_stats,,"Driver={$ORACLE.DRIVER};DBQ=//{HOST.CONN}:{$ORACLE.PORT}/{$ORACLE.SERVICE};"]'
              tags:
                -
                  tag: Application
                  value: 'Oracle {#CONTENTS} Tablespaces. {#TABLESPACE}'
            -
              uuid: 42c7812a75d5433ab8a275498635c81c
              name: 'Oracle TBS ''{#TABLESPACE}'': Open status'
              type: DEPENDENT
              key: 'oracle.tbs_status["{#TABLESPACE}"]'
              delay: '0'
              history: 7d
              description: 'Tablespace status. 1 - ''ONLINE'' 2 - ''OFFLINE'' 3- ''READ ONLY'''
              valuemap:
                name: 'Oracle tablespace status'
              preprocessing:
                -
                  type: JSONPATH
                  parameters:
                    - '$[?(@.TABLESPACE==''{#TABLESPACE}'')].STATUS.first()'
              master_item:
                key: 'db.odbc.get[get_tablespaces_stats,,"Driver={$ORACLE.DRIVER};DBQ=//{HOST.CONN}:{$ORACLE.PORT}/{$ORACLE.SERVICE};"]'
              tags:
                -
                  tag: Application
                  value: 'Oracle {#CONTENTS} Tablespaces. {#TABLESPACE}'
              trigger_prototypes:
                -
                  uuid: 3c5f54f41f95440aa18ca5316aeb50f6
                  expression: 'last(/Oracle by ODBC/oracle.tbs_status["{#TABLESPACE}"])=2'
                  name: 'Oracle TBS ''{#TABLESPACE}'': Tablespace is OFFLINE'
                  priority: WARNING
                  description: 'The tablespace is in the offline state.'
                -
                  uuid: 05c2af5a765842a1a70f2f67355db1b3
                  expression: 'last(/Oracle by ODBC/oracle.tbs_status["{#TABLESPACE}"],#1)<>last(/Oracle by ODBC/oracle.tbs_status["{#TABLESPACE}"],#2)'
                  name: 'Oracle TBS ''{#TABLESPACE}'': Tablespace status has changed (new value received: {ITEM.VALUE})'
                  priority: INFO
                  description: 'Oracle tablespace status has changed. Ack to close.'
                  manual_close: 'YES'
                  dependencies:
                    -
                      name: 'Oracle TBS ''{#TABLESPACE}'': Tablespace is OFFLINE'
                      expression: 'last(/Oracle by ODBC/oracle.tbs_status["{#TABLESPACE}"])=2'
            -
              uuid: b9cc0eabdcbc404fb0df2a2a082411f1
              name: 'Oracle TBS ''{#TABLESPACE}'': Tablespace used, bytes'
              type: DEPENDENT
              key: 'oracle.tbs_used_bytes["{#TABLESPACE}"]'
              delay: '0'
              history: 7d
              units: B
              description: 'Currently used bytes for tablespace (current size of datafiles-free space).'
              preprocessing:
                -
                  type: JSONPATH
                  parameters:
                    - '$[?(@.TABLESPACE==''{#TABLESPACE}'')].USED_BYTES.first()'
              master_item:
                key: 'db.odbc.get[get_tablespaces_stats,,"Driver={$ORACLE.DRIVER};DBQ=//{HOST.CONN}:{$ORACLE.PORT}/{$ORACLE.SERVICE};"]'
              tags:
                -
                  tag: Application
                  value: 'Oracle {#CONTENTS} Tablespaces. {#TABLESPACE}'
            -
              uuid: 877961c286e448238f58cff9c51088c8
              name: 'Oracle TBS ''{#TABLESPACE}'': Tablespace usage, percent'
              type: DEPENDENT
              key: 'oracle.tbs_used_file_pct["{#TABLESPACE}"]'
              delay: '0'
              history: 7d
              value_type: FLOAT
              units: '%'
              description: 'Used bytes/Allocated bytes*100'
              preprocessing:
                -
                  type: JSONPATH
                  parameters:
                    - '$[?(@.TABLESPACE==''{#TABLESPACE}'')].USED_FILE_PCT.first()'
              master_item:
                key: 'db.odbc.get[get_tablespaces_stats,,"Driver={$ORACLE.DRIVER};DBQ=//{HOST.CONN}:{$ORACLE.PORT}/{$ORACLE.SERVICE};"]'
              tags:
                -
                  tag: Application
                  value: 'Oracle {#CONTENTS} Tablespaces. {#TABLESPACE}'
              trigger_prototypes:
                -
                  uuid: 78c293ae7ded42b0b05d50af99762017
                  expression: 'min(/Oracle by ODBC/oracle.tbs_used_file_pct["{#TABLESPACE}"],5m)>{$ORACLE.TBS.USED.PCT.MAX.HIGH}'
                  name: 'Oracle TBS ''{#TABLESPACE}'': Tablespace usage is too high (over {$ORACLE.TBS.USED.PCT.MAX.HIGH}% for 5m).'
                  priority: HIGH
                -
                  uuid: e6f2cb4ade52464b97f5e0f5e05ab61b
                  expression: 'min(/Oracle by ODBC/oracle.tbs_used_file_pct["{#TABLESPACE}"],5m)>{$ORACLE.TBS.USED.PCT.MAX.WARN}'
                  name: 'Oracle TBS ''{#TABLESPACE}'': Tablespace usage is too high (over {$ORACLE.TBS.USED.PCT.MAX.WARN}% for 5m).'
                  priority: WARNING
                  dependencies:
                    -
                      name: 'Oracle TBS ''{#TABLESPACE}'': Tablespace usage is too high (over {$ORACLE.TBS.USED.PCT.MAX.HIGH}% for 5m).'
                      expression: 'min(/Oracle by ODBC/oracle.tbs_used_file_pct["{#TABLESPACE}"],5m)>{$ORACLE.TBS.USED.PCT.MAX.HIGH}'
            -
              uuid: c3a904455ff244e1a30bf32f0b4ea0d7
              name: 'Oracle TBS ''{#TABLESPACE}'': Tablespace allocated, percent'
              type: DEPENDENT
              key: 'oracle.tbs_used_pct["{#TABLESPACE}"]'
              delay: '0'
              history: 7d
              value_type: FLOAT
              units: '%'
              description: 'Allocated bytes/Max bytes*100'
              preprocessing:
                -
                  type: JSONPATH
                  parameters:
                    - '$[?(@.TABLESPACE==''{#TABLESPACE}'')].USED_PCT_MAX.first()'
              master_item:
                key: 'db.odbc.get[get_tablespaces_stats,,"Driver={$ORACLE.DRIVER};DBQ=//{HOST.CONN}:{$ORACLE.PORT}/{$ORACLE.SERVICE};"]'
              tags:
                -
                  tag: Application
                  value: 'Oracle {#CONTENTS} Tablespaces. {#TABLESPACE}'
              trigger_prototypes:
                -
                  uuid: 9469e51bd69e4baba82de4fd4e5eb14c
                  expression: 'min(/Oracle by ODBC/oracle.tbs_used_pct["{#TABLESPACE}"],5m)>{$ORACLE.TBS.USED.PCT.MAX.WARN}'
                  name: 'Oracle TBS ''{#TABLESPACE}'': Tablespace utilization is too high (over {$ORACLE.TBS.USED.PCT.MAX.WARN}% for 5m).'
                  priority: WARNING
                  dependencies:
                    -
                      name: 'Oracle TBS ''{#TABLESPACE}'': Tablespace utilization is too high (over {$ORACLE.TBS.UTIL.PCT.MAX.HIGH}% for 5m).'
                      expression: 'min(/Oracle by ODBC/oracle.tbs_used_pct["{#TABLESPACE}"],5m)>{$ORACLE.TBS.UTIL.PCT.MAX.HIGH}'
                -
                  uuid: a8aa7255866d4a5ba71d2f89a1d234fe
                  expression: 'min(/Oracle by ODBC/oracle.tbs_used_pct["{#TABLESPACE}"],5m)>{$ORACLE.TBS.UTIL.PCT.MAX.HIGH}'
                  name: 'Oracle TBS ''{#TABLESPACE}'': Tablespace utilization is too high (over {$ORACLE.TBS.UTIL.PCT.MAX.HIGH}% for 5m).'
                  priority: HIGH
          graph_prototypes:
            -
              uuid: a9f3bc52aa0340feb35600ad249e82d3
              name: 'Oracle TBS ''{#TABLESPACE}'': Tablespace ''{#TABLESPACE}'''
              graph_items:
                -
                  color: 1A7C11
                  item:
                    host: 'Oracle by ODBC'
                    key: 'oracle.tbs_alloc_bytes["{#TABLESPACE}"]'
                -
                  sortorder: '1'
                  color: 2774A4
                  item:
                    host: 'Oracle by ODBC'
                    key: 'oracle.tbs_max_bytes["{#TABLESPACE}"]'
                -
                  sortorder: '2'
                  color: F63100
                  item:
                    host: 'Oracle by ODBC'
                    key: 'oracle.tbs_used_bytes["{#TABLESPACE}"]'
      macros:
        -
          macro: '{$ORACLE.ASM.USED.PCT.MAX.HIGH}'
          value: '95'
          description: 'Maximum percentage of used ASM disk group for high trigger expression.'
        -
          macro: '{$ORACLE.ASM.USED.PCT.MAX.WARN}'
          value: '90'
          description: 'Maximum percentage of used ASM disk group for warning trigger expression.'
        -
          macro: '{$ORACLE.CONCURRENCY.MAX.WARN}'
          value: '80'
          description: 'Maximum percentage of sessions concurrency usage for trigger expression.'
        -
          macro: '{$ORACLE.DB.FILE.MAX.WARN}'
          value: '80'
          description: 'Maximum percentage of database files for trigger expression.'
        -
          macro: '{$ORACLE.DBNAME.MATCHES}'
          value: '.*'
          description: 'This macro is used in database discovery. It can be overridden on a host or linked template level.'
        -
          macro: '{$ORACLE.DBNAME.NOT_MATCHES}'
          value: PDB\$SEED
          description: 'This macro is used in database discovery. It can be overridden on a host or linked template level.'
        -
          macro: '{$ORACLE.DRIVER}'
          value: '<Put path to oracle driver here>'
          description: 'Oracle driver path. e.g /usr/lib/oracle/21/client64/lib/libsqora.so.21.1'
        -
          macro: '{$ORACLE.EXPIRE.PASSWORD.MIN.WARN}'
          value: '7'
          description: 'Number of days of warning before password expires (for trigger expression).'
        -
          macro: '{$ORACLE.PASSWORD}'
          value: '<Put your password here>'
          description: 'Oracle user password.'
        -
          macro: '{$ORACLE.PGA.USE.MAX.WARN}'
          value: '90'
          description: 'Maximum percentage of PGA usage alert threshold (for trigger expression).'
        -
          macro: '{$ORACLE.PORT}'
          value: '1521'
          description: 'Oracle DB TCP port.'
        -
          macro: '{$ORACLE.PROCESSES.MAX.WARN}'
          value: '80'
          description: 'Maximum percentage of active processes alert threshold (for trigger expression).'
        -
          macro: '{$ORACLE.REDO.MIN.WARN}'
          value: '3'
          description: 'Minimum number of REDO logs alert threshold (for trigger expression).'
        -
          macro: '{$ORACLE.SERVICE}'
          value: '<Put oracle service name here>'
          description: 'Oracle service name'
        -
          macro: '{$ORACLE.SESSION.LOCK.MAX.TIME}'
          value: '600'
          description: 'Maximum session lock duration in seconds for count the session as a prolongedly locked query.'
        -
          macro: '{$ORACLE.SESSION.LONG.LOCK.MAX.WARN}'
          value: '3'
          description: 'Maximum number of the prolongedly locked sessions alert threshold (for trigger expression).'
        -
          macro: '{$ORACLE.SESSIONS.LOCK.MAX.WARN}'
          value: '20'
          description: 'Maximum percentage of locked sessions alert threshold (for trigger expression).'
        -
          macro: '{$ORACLE.SESSIONS.MAX.WARN}'
          value: '80'
          description: 'Maximum percentage of active sessions alert threshold (for trigger expression).'
        -
          macro: '{$ORACLE.SHARED.FREE.MIN.WARN}'
          value: '5'
          description: 'Minimum percentage of free shared pool alert threshold (for trigger expression).'
        -
          macro: '{$ORACLE.TABLESPACE.NAME.MATCHES}'
          value: '.*'
          description: 'This macro is used in tablespace discovery. It can be overridden on a host or linked template level.'
        -
          macro: '{$ORACLE.TABLESPACE.NAME.NOT_MATCHES}'
          value: CHANGE_IF_NEEDED
          description: 'This macro is used in tablespace discovery. It can be overridden on a host or linked template level.'
        -
          macro: '{$ORACLE.TBS.USED.PCT.MAX.HIGH}'
          value: '95'
          description: 'Maximum percentage of used (Used bytes/Allocated bytes) tablespace high severity alert threshold (for trigger expression).'
        -
          macro: '{$ORACLE.TBS.USED.PCT.MAX.WARN}'
          value: '90'
          description: 'Maximum percentage of used (Used bytes/Allocated bytes) tablespace warning severity alert threshold (for trigger expression).'
        -
          macro: '{$ORACLE.TBS.UTIL.PCT.MAX.HIGH}'
          value: '90'
          description: 'Maximum percentage of utilization (Allocated bytes/Max bytes) tablespace high severity alert threshold (for trigger expression).'
        -
          macro: '{$ORACLE.TBS.UTIL.PCT.MAX.WARN}'
          value: '80'
          description: 'Maximum percentage of utilization (Allocated bytes/Max bytes) tablespace warning severity alert threshold (for trigger expression).'
        -
          macro: '{$ORACLE.USER}'
          value: '<Put your username here>'
          description: 'Oracle username.'
      valuemaps:
        -
          uuid: 79af6c068ba141ba9806f4341edd9266
          name: 'Oracle Archivelog status'
          mappings:
            -
              value: '0'
              newvalue: Unknown
            -
              value: '1'
              newvalue: Error
            -
              value: '2'
              newvalue: Deferred
            -
              value: '3'
              newvalue: Valid
        -
          uuid: 3afaab75342c4be186fb4f595ed62a31
          name: 'Oracle archiver state'
          mappings:
            -
              value: '0'
              newvalue: Unknown
            -
              value: '1'
              newvalue: Stopped
            -
              value: '2'
              newvalue: Started
            -
              value: '3'
              newvalue: Failed
        -
          uuid: d0912db18fe54941b9345ebf869fd1a6
          name: 'Oracle DB open status'
          mappings:
            -
              value: '0'
              newvalue: Unknown
            -
              value: '1'
              newvalue: Mounted
            -
              value: '2'
              newvalue: 'Read Only'
            -
              value: '3'
              newvalue: Read-Write
            -
              value: '4'
              newvalue: 'Read Only with Apply'
        -
          uuid: df05d594141f42ebb294cf6adca5fd6b
          name: 'Oracle DB role'
          mappings:
            -
              value: '0'
              newvalue: Unknown
            -
              value: '1'
              newvalue: 'Snapshot standby'
            -
              value: '2'
              newvalue: 'Logical standby'
            -
              value: '3'
              newvalue: 'Physical standby'
            -
              value: '4'
              newvalue: Primary
            -
              value: '5'
              newvalue: 'Far sync'
        -
          uuid: f00ca5c45ab84df788820af2642e4784
          name: 'Oracle force log status'
          mappings:
            -
              value: '0'
              newvalue: 'No'
            -
              value: '1'
              newvalue: 'Yes'
        -
          uuid: 97b689d7ddc04bcd9b9f92af6ba783bd
          name: 'Oracle instance role'
          mappings:
            -
              value: '0'
              newvalue: Unknown
            -
              value: '1'
              newvalue: Primary
            -
              value: '2'
              newvalue: Secondary
        -
          uuid: 41e105c52bf045899c3c4a1cb4e16865
          name: 'Oracle instance status'
          mappings:
            -
              value: '0'
              newvalue: Unknown
            -
              value: '1'
              newvalue: Started
            -
              value: '2'
              newvalue: Mounted
            -
              value: '3'
              newvalue: Open
            -
              value: '4'
              newvalue: 'Open migrate'
        -
          uuid: 809554f521d645ea8e8850c3b1f41579
          name: 'Oracle log mode'
          mappings:
            -
              value: '0'
              newvalue: NOARCHIVELOG
            -
              value: '1'
              newvalue: ARCHIVELOG
            -
              value: '2'
              newvalue: MANUAL
        -
          uuid: c6633e4ef9a84fa7b843529479a06158
          name: 'Oracle tablespace status'
          mappings:
            -
              value: '0'
              newvalue: Unknown
            -
              value: '1'
              newvalue: Online
            -
              value: '2'
              newvalue: Offline
            -
              value: '3'
              newvalue: Read-Only
        -
          uuid: 45ad479873b84113a98fa21b21081c65
          name: 'Service state'
          mappings:
            -
              value: '0'
              newvalue: Down
            -
              value: '1'
              newvalue: Up
  triggers:
    -
      uuid: 7b0bde98c6c54e67b0aa8b3339fe464d
      expression: 'max(/Oracle by ODBC/net.tcp.service[tcp,{HOST.CONN},{$ORACLE.PORT}],#3)=0  and max(/Oracle by ODBC/proc.num[,,,"tnslsnr LISTENER"],#3)>0'
      name: 'Oracle: Port {$ORACLE.PORT} is unavailable'
      priority: DISASTER
      description: 'The TCP port of the Oracle Server service is currently unavailable.'
    -
      uuid: 38471058988c46f4b81af9f77637914a
      expression: 'min(/Oracle by ODBC/oracle.processes_count,5m) * 100 / last(/Oracle by ODBC/oracle.processes_limit) > {$ORACLE.PROCESSES.MAX.WARN}'
      name: 'Oracle: Too many active processes (over {$ORACLE.PROCESSES.MAX.WARN}% for 5 min)'
      priority: WARNING
      description: 'Active processes are using more than {$ORACLE.PROCESSES.MAX.WARN}% of the available number of processes.'
    -
      uuid: 4a055da31f09489ea0f03e4582ee4333
      expression: 'min(/Oracle by ODBC/oracle.session_count,5m) * 100 / last(/Oracle by ODBC/oracle.session_limit) > {$ORACLE.SESSIONS.MAX.WARN}'
      name: 'Oracle: Too many active sessions (over {$ORACLE.SESSIONS.MAX.WARN}% for 5 min)'
      priority: WARNING
      description: 'Active sessions are using more than {$ORACLE.SESSIONS.MAX.WARN}% of the available sessions.'
    -
      uuid: 5752d92063f84aaa818bc85b135cd4fd
      expression: 'min(/Oracle by ODBC/oracle.db_files_count,5m) * 100 / last(/Oracle by ODBC/oracle.db_files_limit) > {$ORACLE.DB.FILE.MAX.WARN}'
      name: 'Oracle: Too many database files (over {$ORACLE.DB.FILE.MAX.WARN}% for 5 min)'
      priority: WARNING
      description: 'Number of datafiles is higher than {$ORACLE.DB.FILE.MAX.WARN}% of the available datafile files limit.'
    -
      uuid: 476001f0f52a45f59942d73c643371c1
      expression: 'min(/Oracle by ODBC/oracle.total_pga_used,5m) * 100 / last(/Oracle by ODBC/oracle.pga_target) > {$ORACLE.PGA.USE.MAX.WARN}'
      name: 'Oracle: Total PGA inuse is too high (over {$ORACLE.PGA.USE.MAX.WARN}% for 5 min)'
      priority: WARNING
      description: 'Total PGA in use is more than {$ORACLE.PGA.USE.MAX.WARN}% of PGA_AGGREGATE_TARGET.'
  graphs:
    -
      uuid: 72ad9e81bb5147e6827499143d256068
      name: 'Oracle: Datafiles'
      graph_items:
        -
          color: 1A7C11
          item:
            host: 'Oracle by ODBC'
            key: oracle.db_files_count
        -
          sortorder: '1'
          color: 2774A4
          item:
            host: 'Oracle by ODBC'
            key: oracle.db_files_limit
    -
      uuid: dba3f3b856114d50b826a15cacd1d896
      name: 'Oracle: PGA'
      graph_items:
        -
          color: 1A7C11
          item:
            host: 'Oracle by ODBC'
            key: oracle.total_pga_used
        -
          sortorder: '1'
          color: 2774A4
          item:
            host: 'Oracle by ODBC'
            key: oracle.pga_target
        -
          sortorder: '2'
          color: F63100
          item:
            host: 'Oracle by ODBC'
            key: oracle.total_pga_allocated
    -
      uuid: 3d1c6ffe69f34695b30d132d99d41dbb
      name: 'Oracle: Physical Read\Write Rate'
      graph_items:
        -
          color: 1A7C11
          item:
            host: 'Oracle by ODBC'
            key: oracle.physical_writes_rate
        -
          sortorder: '1'
          color: 2774A4
          item:
            host: 'Oracle by ODBC'
            key: oracle.physical_reads_rate
    -
      uuid: 5002e9a128524991b16dbea89e0f4b07
      name: 'Oracle: Physical Read\Write Rate, Bytes'
      graph_items:
        -
          color: 1A7C11
          item:
            host: 'Oracle by ODBC'
            key: oracle.physical_write_bytes_rate
        -
          sortorder: '1'
          color: 2774A4
          item:
            host: 'Oracle by ODBC'
            key: oracle.physical_read_bytes_rate
    -
      uuid: 044e0b3a485547b7b41939a78be80784
      name: 'Oracle: Processes'
      graph_items:
        -
          color: 1A7C11
          item:
            host: 'Oracle by ODBC'
            key: oracle.processes_count
        -
          sortorder: '1'
          color: 2774A4
          item:
            host: 'Oracle by ODBC'
            key: oracle.processes_limit
    -
      uuid: eef29b959d334e4b9ba3a4d83a571f1f
      name: 'Oracle: Sessions'
      graph_items:
        -
          color: 1A7C11
          item:
            host: 'Oracle by ODBC'
            key: oracle.session_count
        -
          sortorder: '1'
          color: 2774A4
          item:
            host: 'Oracle by ODBC'
            key: oracle.session_active_background
        -
          sortorder: '2'
          color: F63100
          item:
            host: 'Oracle by ODBC'
            key: oracle.session_inactive_user
        -
          sortorder: '3'
          color: A54F10
          item:
            host: 'Oracle by ODBC'
            key: oracle.session_active_user
        -
          sortorder: '4'
          color: FC6EA3
          item:
            host: 'Oracle by ODBC'
            key: oracle.session_limit
    -
      uuid: dd6a3c604ba446e793526564527c5c2f
      name: 'Oracle: SGA Memory Usage'
      type: STACKED
      graph_items:
        -
          color: 1A7C11
          item:
            host: 'Oracle by ODBC'
            key: oracle.sga_java_pool
        -
          sortorder: '1'
          color: 2774A4
          item:
            host: 'Oracle by ODBC'
            key: oracle.sga_large_pool
        -
          sortorder: '2'
          color: F63100
          item:
            host: 'Oracle by ODBC'
            key: oracle.sga_shared_pool
        -
          sortorder: '3'
          color: A54F10
          item:
            host: 'Oracle by ODBC'
            key: oracle.sga_log_buffer
        -
          sortorder: '4'
          color: FC6EA3
          item:
            host: 'Oracle by ODBC'
            key: oracle.sga_fixed
        -
          sortorder: '5'
          color: 6C59DC
          item:
            host: 'Oracle by ODBC'
            key: oracle.sga_buffer_cache<|MERGE_RESOLUTION|>--- conflicted
+++ resolved
@@ -254,17 +254,10 @@
               NVL(SUM(Y.BYTES), 0) AS FILE_BYTES,
               NVL(SUM(Y.MAX_BYTES), 0) AS MAX_BYTES,
               NVL(MAX(NVL(Y.FREE_BYTES, 0)), 0) AS FREE,
-<<<<<<< HEAD
-              SUM(Y.BYTES)-SUM(Y.FREE_BYTES) AS USED_BYTES,
-              ROUND(DECODE(SUM(Y.MAX_BYTES), 0, 0, (SUM(Y.BYTES) / SUM(Y.MAX_BYTES) * 100)), 2) AS USED_PCT_MAX,
-              ROUND(DECODE(SUM(Y.BYTES), 0, 0,(SUM(Y.BYTES)-SUM(Y.FREE_BYTES))/ SUM(Y.BYTES)* 100), 2) AS USED_FILE_PCT,
-              DECODE(Y.TBS_STATUS, 'ONLINE', 1, 'OFFLINE', 2, 'READ ONLY', 3, 0) AS STATUS
-=======
               SUM(Y.BYTES)-MAX(Y.FREE_BYTES) AS USED_BYTES,
               ROUND(DECODE(SUM(Y.MAX_BYTES), 0, 0, (SUM(Y.BYTES) / SUM(Y.MAX_BYTES) * 100)), 2) AS USED_PCT_MAX, 
               ROUND(DECODE(SUM(Y.BYTES), 0, 0,(SUM(Y.BYTES)-MAX(Y.FREE_BYTES))/ SUM(Y.BYTES)* 100), 2) AS USED_FILE_PCT,
               DECODE(Y.TBS_STATUS, 'ONLINE', 1, 'OFFLINE', 2, 'READ ONLY', 3, 0) AS STATUS 
->>>>>>> 9e46817c
                FROM ( SELECT
                  dtf.tablespace_name AS name,
                  dt.contents AS TYPE,
