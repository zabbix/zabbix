--- conflicted
+++ resolved
@@ -944,14 +944,7 @@
               key: 'asterisk.queue.callers[{#QUEUE}]'
               delay: '0'
               history: 7d
-<<<<<<< HEAD
-              description: 'The number incomming calls in queue.'
-=======
               description: 'The number incoming calls in queue.'
-              application_prototypes:
-                -
-                  name: 'Asterisk queue "{#QUEUE}"'
->>>>>>> 02883586
               preprocessing:
                 -
                   type: JSONPATH
