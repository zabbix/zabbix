zabbix_export:
<<<<<<< HEAD
  version: '6.2'
  date: '2022-04-06T19:59:54Z'
=======
  version: '6.0'
  date: '2022-04-08T09:22:42Z'
>>>>>>> e51dc83c
  groups:
    -
      uuid: 57b7ae836ca64446ba2c296389c009b7
      name: Templates/Modules
  templates:
    -
      uuid: e358504d59404f688e236444dd82d2c3
      template: 'Windows CPU by Zabbix agent'
      name: 'Windows CPU by Zabbix agent'
      description: 'Template tooling version used: 0.41'
      groups:
        -
          name: Templates/Modules
      items:
        -
          uuid: 8362346c013546f39f8140061f7b3f01
          name: 'CPU DPC time'
          key: 'perf_counter_en["\Processor Information(_total)\% DPC Time"]'
          history: 7d
          value_type: FLOAT
          units: '%'
          description: |
            Processor DPC time is the time that a single processor spent receiving and servicing deferred procedure
            calls (DPCs). DPCs are interrupts that run at a lower priority than standard interrupts. % DPC Time is a
            component of % Privileged Time because DPCs are executed in privileged mode. If a high % DPC Time is
            sustained, there may be a processor bottleneck or an application or hardware related issue that can
            significantly diminish overall system performance.
          tags:
            -
              tag: component
              value: cpu
        -
          uuid: 609619e2b6364d9e90bef828610b23f8
          name: 'CPU interrupt time'
          key: 'perf_counter_en["\Processor Information(_total)\% Interrupt Time"]'
          history: 7d
          value_type: FLOAT
          units: '%'
          description: |
            The Processor Information\% Interrupt Time is the time the processor spends receiving and servicing
            hardware interrupts during sample intervals. This value is an indirect indicator of the activity of
            devices that generate interrupts, such as the system clock, the mouse, disk drivers, data communication
            lines, network interface cards and other peripheral devices. This is an easy way to identify a potential
            hardware failure. This should never be higher than 20%.
          tags:
            -
              tag: component
              value: cpu
          triggers:
            -
              uuid: 3f6cca07bc6c48f0b21fee3aeb89bf6b
              expression: 'min(/Windows CPU by Zabbix agent/perf_counter_en["\Processor Information(_total)\% Interrupt Time"],5m)>{$CPU.INTERRUPT.CRIT.MAX}'
              name: 'CPU interrupt time is too high'
              event_name: 'CPU interrupt time is too high (over {$CPU.INTERRUPT.CRIT.MAX}% for 5m)'
              priority: WARNING
              description: |
                "The CPU Interrupt Time in the last 5 minutes exceeds {$CPU.INTERRUPT.CRIT.MAX}%."
                The Processor Information\% Interrupt Time is the time the processor spends receiving and servicing
                hardware interrupts during sample intervals. This value is an indirect indicator of the activity of
                devices that generate interrupts, such as the system clock, the mouse, disk drivers, data communication
                lines, network interface cards and other peripheral devices. This is an easy way to identify a potential
                hardware failure. This should never be higher than 20%.
              dependencies:
                -
                  name: 'High CPU utilization'
                  expression: 'min(/Windows CPU by Zabbix agent/system.cpu.util,5m)>{$CPU.UTIL.CRIT}'
              tags:
                -
                  tag: scope
                  value: performance
        -
          uuid: eb5144d1e3cb4417ae0abcdeca10e0ed
          name: 'CPU privileged time'
          key: 'perf_counter_en["\Processor Information(_total)\% Privileged Time"]'
          history: 7d
          value_type: FLOAT
          units: '%'
          description: |
            The Processor Information\% Privileged Time counter shows the percent of time that the processor is spent
            executing in Kernel (or Privileged) mode. Privileged mode includes services interrupts inside Interrupt
            Service Routines (ISRs), executing Deferred Procedure Calls (DPCs), Device Driver calls and other kernel-mode
            functions of the Windows® Operating System.
          tags:
            -
              tag: component
              value: cpu
          triggers:
            -
              uuid: 999464a5a73540d3b7b7cd86efa5488e
              expression: 'min(/Windows CPU by Zabbix agent/perf_counter_en["\Processor Information(_total)\% Privileged Time"],5m)>{$CPU.PRIV.CRIT.MAX}'
              name: 'CPU privileged time is too high'
              event_name: 'CPU privileged time is too high (over {$CPU.PRIV.CRIT.MAX}% for 5m)'
              priority: WARNING
              description: 'The CPU privileged time in the last 5 minutes exceeds {$CPU.PRIV.CRIT.MAX}%.'
              dependencies:
                -
                  name: 'CPU interrupt time is too high'
                  expression: 'min(/Windows CPU by Zabbix agent/perf_counter_en["\Processor Information(_total)\% Interrupt Time"],5m)>{$CPU.INTERRUPT.CRIT.MAX}'
                -
                  name: 'High CPU utilization'
                  expression: 'min(/Windows CPU by Zabbix agent/system.cpu.util,5m)>{$CPU.UTIL.CRIT}'
              tags:
                -
                  tag: scope
                  value: performance
        -
          uuid: 5611c125bf01479fadc2e59db073cc9c
          name: 'CPU user time'
          key: 'perf_counter_en["\Processor Information(_total)\% User Time"]'
          history: 7d
          value_type: FLOAT
          units: '%'
          description: |
            The Processor Information\% User Time counter shows the percent of time that the processor(s) is spent executing
            in User mode.
          tags:
            -
              tag: component
              value: cpu
        -
          uuid: 8ee61e8919984a3d9a7125fd4fe7c397
          name: 'Context switches per second'
          key: 'perf_counter_en["\System\Context Switches/sec"]'
          history: 7d
          value_type: FLOAT
          description: |
            Context Switches/sec is the combined rate at which all processors on the computer are switched from one thread to another.
            Context switches occur when a running thread voluntarily relinquishes the processor, is preempted by a higher priority ready thread, or switches between user-mode and privileged (kernel) mode to use an Executive or subsystem service.
            It is the sum of Thread\\Context Switches/sec for all threads running on all processors in the computer and is measured in numbers of switches.
            There are context switch counters on the System and Thread objects. This counter displays the difference between the values observed in the last two samples, divided by the duration of the sample interval.
          tags:
            -
              tag: component
              value: cpu
        -
          uuid: 1a2b85fb8355459e9c5c723164d09d41
          name: 'CPU queue length'
          key: 'perf_counter_en["\System\Processor Queue Length"]'
          history: 7d
          value_type: FLOAT
          description: |
            The Processor Queue Length shows the number of threads that are observed as delayed in the processor Ready Queue
            and are waiting to be executed.
          tags:
            -
              tag: component
              value: cpu
        -
          uuid: 177e472955434cb19dadb06c0f34eb31
          name: 'CPU utilization'
          key: system.cpu.util
          history: 7d
          value_type: FLOAT
          units: '%'
          description: 'CPU utilization in %.'
          tags:
            -
              tag: component
              value: cpu
          triggers:
            -
              uuid: afd1711dca1542a5bec9091cbae2bcf0
              expression: 'min(/Windows CPU by Zabbix agent/system.cpu.util,5m)>{$CPU.UTIL.CRIT}'
              name: 'High CPU utilization'
              event_name: 'High CPU utilization (over {$CPU.UTIL.CRIT}% for 5m)'
              opdata: 'Current utilization: {ITEM.LASTVALUE1}'
              priority: WARNING
              description: 'CPU utilization is too high. The system might be slow to respond.'
              tags:
                -
                  tag: scope
                  value: performance
        -
          uuid: d6b17d211ed746aaabac591a3dad5813
          name: 'Number of cores'
          key: 'wmi.get[root/cimv2,"Select NumberOfLogicalProcessors from Win32_ComputerSystem"]'
          history: 7d
          description: 'The number of logical processors available on the computer.'
          tags:
            -
              tag: component
              value: cpu
      macros:
        -
          macro: '{$CPU.INTERRUPT.CRIT.MAX}'
          value: '50'
          description: 'The critical threshold of the % Interrupt Time counter.'
        -
          macro: '{$CPU.PRIV.CRIT.MAX}'
          value: '30'
          description: 'The threshold of the % Privileged Time counter.'
        -
          macro: '{$CPU.QUEUE.CRIT.MAX}'
          value: '3'
          description: 'The threshold of the Processor Queue Length counter.'
        -
          macro: '{$CPU.UTIL.CRIT}'
          value: '90'
          description: 'The critical threshold of the CPU utilization in %.'
    -
      uuid: cb28abff977b4b6eb34665ff2218163b
      template: 'Windows filesystems by Zabbix agent'
      name: 'Windows filesystems by Zabbix agent'
      description: 'Template tooling version used: 0.41'
      groups:
        -
          name: Templates/Modules
      discovery_rules:
        -
          uuid: f603eb3367ad4326a1f1ec7b9c14c07a
          name: 'Mounted filesystem discovery'
          key: vfs.fs.discovery
          delay: 1h
          filter:
            evaltype: AND
            conditions:
              -
                macro: '{#FSTYPE}'
                value: '{$VFS.FS.FSTYPE.MATCHES}'
                formulaid: E
              -
                macro: '{#FSTYPE}'
                value: '{$VFS.FS.FSTYPE.NOT_MATCHES}'
                operator: NOT_MATCHES_REGEX
                formulaid: F
              -
                macro: '{#FSNAME}'
                value: '{$VFS.FS.FSNAME.MATCHES}'
                formulaid: C
              -
                macro: '{#FSNAME}'
                value: '{$VFS.FS.FSNAME.NOT_MATCHES}'
                operator: NOT_MATCHES_REGEX
                formulaid: D
              -
                macro: '{#FSDRIVETYPE}'
                value: '{$VFS.FS.FSDRIVETYPE.MATCHES}'
                formulaid: A
              -
                macro: '{#FSDRIVETYPE}'
                value: '{$VFS.FS.FSDRIVETYPE.NOT_MATCHES}'
                operator: NOT_MATCHES_REGEX
                formulaid: B
          description: 'Discovery of file systems of different types.'
          item_prototypes:
            -
              uuid: 84c999eefbdd43319d0b992aff43f3c5
              name: '{#FSLABEL}({#FSNAME}): Space utilization'
              key: 'vfs.fs.size[{#FSNAME},pused]'
              history: 7d
              value_type: FLOAT
              units: '%'
              description: 'Space utilization in % for {#FSNAME}'
              tags:
                -
                  tag: component
                  value: storage
                -
                  tag: filesystem
                  value: '{#FSNAME}'
            -
              uuid: a1661dae47c640be9cfa9e807e125ff3
              name: '{#FSLABEL}({#FSNAME}): Total space'
              key: 'vfs.fs.size[{#FSNAME},total]'
              history: 7d
              units: B
              description: 'Total space in Bytes'
              tags:
                -
                  tag: component
                  value: storage
                -
                  tag: filesystem
                  value: '{#FSNAME}'
            -
              uuid: ed0c1057b2704ab098847ae62fec9064
              name: '{#FSLABEL}({#FSNAME}): Used space'
              key: 'vfs.fs.size[{#FSNAME},used]'
              history: 7d
              units: B
              description: 'Used storage in Bytes'
              tags:
                -
                  tag: component
                  value: storage
                -
                  tag: filesystem
                  value: '{#FSNAME}'
          trigger_prototypes:
            -
              uuid: 68544e02e3cc4d389269448f34ca66e1
              expression: |
                last(/Windows filesystems by Zabbix agent/vfs.fs.size[{#FSNAME},pused])>{$VFS.FS.PUSED.MAX.CRIT:"{#FSNAME}"} and
<<<<<<< HEAD
                ((last(/Windows filesystems by Zabbix agent/vfs.fs.size[{#FSNAME},total])-last(/Windows filesystems by Zabbix agent/vfs.fs.size[{#FSNAME},used]))<5G or timeleft(/Windows filesystems by Zabbix agent/vfs.fs.size[{#FSNAME},pused],1h,100)<1d)
              name: '{#FSLABEL}({#FSNAME}): Disk space is critically low'
              event_name: '{#FSLABEL}({#FSNAME}): Disk space is critically low (used > {$VFS.FS.PUSED.MAX.CRIT:"{#FSNAME}"}%)'
=======
                ((last(/Windows filesystems by Zabbix agent/vfs.fs.size[{#FSNAME},total])-last(/Windows filesystems by Zabbix agent/vfs.fs.size[{#FSNAME},used]))<{$VFS.FS.FREE.MIN.CRIT:"{#FSNAME}"} or timeleft(/Windows filesystems by Zabbix agent/vfs.fs.size[{#FSNAME},pused],1h,100)<1d)
              name: '{#FSLABEL}({#FSNAME}): Disk space is critically low (used > {$VFS.FS.PUSED.MAX.CRIT:"{#FSNAME}"}%)'
>>>>>>> e51dc83c
              opdata: 'Space used: {ITEM.LASTVALUE3} of {ITEM.LASTVALUE2} ({ITEM.LASTVALUE1})'
              priority: AVERAGE
              description: |
                Two conditions should match: First, space utilization should be above {$VFS.FS.PUSED.MAX.CRIT:"{#FSNAME}"}.
                 Second condition should be one of the following:
                 - The disk free space is less than {$VFS.FS.FREE.MIN.CRIT:"{#FSNAME}"}.
                 - The disk will be full in less than 24 hours.
              manual_close: 'YES'
              tags:
                -
                  tag: scope
                  value: capacity
            -
              uuid: ba0e859e58c34107a792098cfe9d31a4
              expression: |
                last(/Windows filesystems by Zabbix agent/vfs.fs.size[{#FSNAME},pused])>{$VFS.FS.PUSED.MAX.WARN:"{#FSNAME}"} and
<<<<<<< HEAD
                ((last(/Windows filesystems by Zabbix agent/vfs.fs.size[{#FSNAME},total])-last(/Windows filesystems by Zabbix agent/vfs.fs.size[{#FSNAME},used]))<10G or timeleft(/Windows filesystems by Zabbix agent/vfs.fs.size[{#FSNAME},pused],1h,100)<1d)
              name: '{#FSLABEL}({#FSNAME}): Disk space is low'
              event_name: '{#FSLABEL}({#FSNAME}): Disk space is low (used > {$VFS.FS.PUSED.MAX.WARN:"{#FSNAME}"}%)'
=======
                ((last(/Windows filesystems by Zabbix agent/vfs.fs.size[{#FSNAME},total])-last(/Windows filesystems by Zabbix agent/vfs.fs.size[{#FSNAME},used]))<{$VFS.FS.FREE.MIN.WARN:"{#FSNAME}"} or timeleft(/Windows filesystems by Zabbix agent/vfs.fs.size[{#FSNAME},pused],1h,100)<1d)
              name: '{#FSLABEL}({#FSNAME}): Disk space is low (used > {$VFS.FS.PUSED.MAX.WARN:"{#FSNAME}"}%)'
>>>>>>> e51dc83c
              opdata: 'Space used: {ITEM.LASTVALUE3} of {ITEM.LASTVALUE2} ({ITEM.LASTVALUE1})'
              priority: WARNING
              description: |
                Two conditions should match: First, space utilization should be above {$VFS.FS.PUSED.MAX.WARN:"{#FSNAME}"}.
                 Second condition should be one of the following:
                 - The disk free space is less than {$VFS.FS.FREE.MIN.WARN:"{#FSNAME}"}.
                 - The disk will be full in less than 24 hours.
              manual_close: 'YES'
              dependencies:
                -
                  name: '{#FSLABEL}({#FSNAME}): Disk space is critically low'
                  expression: |
                    last(/Windows filesystems by Zabbix agent/vfs.fs.size[{#FSNAME},pused])>{$VFS.FS.PUSED.MAX.CRIT:"{#FSNAME}"} and
                    ((last(/Windows filesystems by Zabbix agent/vfs.fs.size[{#FSNAME},total])-last(/Windows filesystems by Zabbix agent/vfs.fs.size[{#FSNAME},used]))<{$VFS.FS.FREE.MIN.CRIT:"{#FSNAME}"} or timeleft(/Windows filesystems by Zabbix agent/vfs.fs.size[{#FSNAME},pused],1h,100)<1d)
              tags:
                -
                  tag: scope
                  value: capacity
          graph_prototypes:
            -
              uuid: 78d604a4bde244c38bcfbabd7ef5e09d
              name: '{#FSLABEL}({#FSNAME}): Disk space usage'
              width: '600'
              height: '340'
              type: PIE
              show_3d: 'YES'
              graph_items:
                -
                  color: '969696'
                  calc_fnc: LAST
                  type: GRAPH_SUM
                  item:
                    host: 'Windows filesystems by Zabbix agent'
                    key: 'vfs.fs.size[{#FSNAME},total]'
                -
                  sortorder: '1'
                  color: C80000
                  calc_fnc: LAST
                  item:
                    host: 'Windows filesystems by Zabbix agent'
                    key: 'vfs.fs.size[{#FSNAME},used]'
      macros:
        -
          macro: '{$VFS.FS.FREE.MIN.CRIT}'
          value: 5G
          description: 'The critical threshold of the filesystem utilization.'
        -
          macro: '{$VFS.FS.FREE.MIN.WARN}'
          value: 10G
          description: 'The warning threshold of the filesystem utilization.'
        -
          macro: '{$VFS.FS.FSDRIVETYPE.MATCHES}'
          value: fixed
          description: 'This macro is used in filesystems discovery. Can be overridden on the host or linked template level.'
        -
          macro: '{$VFS.FS.FSDRIVETYPE.NOT_MATCHES}'
          value: ^\s$
          description: 'This macro is used in filesystems discovery. Can be overridden on the host or linked template level.'
        -
          macro: '{$VFS.FS.FSNAME.MATCHES}'
          value: '.*'
          description: 'This macro is used in filesystems discovery. Can be overridden on the host or linked template level.'
        -
          macro: '{$VFS.FS.FSNAME.NOT_MATCHES}'
          value: '^(?:/dev|/sys|/run|/proc|.+/shm$)'
          description: 'This macro is used in filesystems discovery. Can be overridden on the host or linked template level.'
        -
          macro: '{$VFS.FS.FSTYPE.MATCHES}'
          value: '.*'
          description: 'This macro is used in filesystems discovery. Can be overridden on the host or linked template level.'
        -
          macro: '{$VFS.FS.FSTYPE.NOT_MATCHES}'
          value: ^\s$
          description: 'This macro is used in filesystems discovery. Can be overridden on the host or linked template level.'
        -
          macro: '{$VFS.FS.PUSED.MAX.CRIT}'
          value: '90'
          description: 'The critical threshold of the filesystem utilization in percent.'
        -
          macro: '{$VFS.FS.PUSED.MAX.WARN}'
          value: '80'
          description: 'The warning threshold of the filesystem utilization in percent.'
    -
      uuid: 95c4026f8ade4fa7b72f8140fc152aea
      template: 'Windows generic by Zabbix agent'
      name: 'Windows generic by Zabbix agent'
      description: 'Template tooling version used: 0.41'
      groups:
        -
          name: Templates/Modules
      items:
        -
          uuid: 1245fca060fb424897387d56d29fe030
          name: 'Number of threads'
          key: 'perf_counter_en["\System\Threads"]'
          history: 7d
          description: 'The number of threads used by all running processes.'
          tags:
            -
              tag: component
              value: os
        -
          uuid: 8401ea3152ea45269eeb6cc7fa70f1aa
          name: 'Number of processes'
          key: 'proc.num[]'
          history: 7d
          description: 'The number of processes.'
          tags:
            -
              tag: component
              value: os
        -
          uuid: 78ae4dbd2d894819a36a7d3d00f2e508
          name: 'System name'
          key: system.hostname
          delay: 1h
          history: 2w
          trends: '0'
          value_type: CHAR
          description: 'System host name.'
          inventory_link: NAME
          preprocessing:
            -
              type: DISCARD_UNCHANGED_HEARTBEAT
              parameters:
                - 1d
          tags:
            -
              tag: component
              value: system
          triggers:
            -
              uuid: 13c5f9c0f7f645cc9dde522ff20a1860
              expression: 'last(/Windows generic by Zabbix agent/system.hostname,#1)<>last(/Windows generic by Zabbix agent/system.hostname,#2) and length(last(/Windows generic by Zabbix agent/system.hostname))>0'
              name: 'System name has changed'
              event_name: 'System name has changed (new name: {ITEM.VALUE})'
              priority: INFO
              description: 'System name has changed. Ack to close.'
              manual_close: 'YES'
              tags:
                -
                  tag: scope
                  value: notice
        -
          uuid: 25454c401bea41a4b3c49da3165f3d3d
          name: 'System local time'
          key: system.localtime
          history: 7d
          units: unixtime
          description: 'System local time of the host.'
          tags:
            -
              tag: component
              value: system
          triggers:
            -
              uuid: 3144a1b15227479e9ea4ce858faea74b
              expression: 'fuzzytime(/Windows generic by Zabbix agent/system.localtime,{$SYSTEM.FUZZYTIME.MAX})=0'
              name: 'System time is out of sync'
              event_name: 'System time is out of sync (diff with Zabbix server > {$SYSTEM.FUZZYTIME.MAX}s)'
              priority: WARNING
              description: 'The host system time is different from the Zabbix server time.'
              manual_close: 'YES'
              tags:
                -
                  tag: scope
                  value: notice
        -
          uuid: 5ed680dff3154af58e7adc0571a6ee9d
          name: 'Operating system architecture'
          key: system.sw.arch
          delay: 1h
          history: 2w
          trends: '0'
          value_type: CHAR
          description: 'Operating system architecture of the host.'
          preprocessing:
            -
              type: DISCARD_UNCHANGED_HEARTBEAT
              parameters:
                - 1d
          tags:
            -
              tag: component
              value: os
        -
          uuid: 76ef3297b4b740bfaf891e039f7d4dff
          name: 'System description'
          key: system.uname
          delay: 15m
          history: 2w
          trends: '0'
          value_type: CHAR
          description: 'System description of the host.'
          preprocessing:
            -
              type: DISCARD_UNCHANGED_HEARTBEAT
              parameters:
                - 1d
          tags:
            -
              tag: component
              value: system
        -
          uuid: 24411175d64f48a195ee4a2323d8e799
          name: Uptime
          key: system.uptime
          delay: 30s
          history: 2w
          trends: 0d
          units: uptime
          description: 'System uptime in ''N days, hh:mm:ss'' format.'
          tags:
            -
              tag: component
              value: system
          triggers:
            -
              uuid: d24a0366e99c4e31815bbbaa3af71ac6
              expression: 'last(/Windows generic by Zabbix agent/system.uptime)<10m'
              name: 'Host has been restarted'
              event_name: 'Host has been restarted (uptime < 10m)'
              priority: WARNING
              description: 'The device uptime is less than 10 minutes.'
              manual_close: 'YES'
              tags:
                -
                  tag: scope
                  value: notice
      macros:
        -
          macro: '{$SYSTEM.FUZZYTIME.MAX}'
          value: '60'
          description: 'The threshold for difference of system time in seconds.'
    -
      uuid: 539b4b98f6fb4e12bbdf3bcdb85df2d1
      template: 'Windows memory by Zabbix agent'
      name: 'Windows memory by Zabbix agent'
      description: 'Template tooling version used: 0.41'
      groups:
        -
          name: Templates/Modules
      items:
        -
          uuid: dbbd157ca9464e858bcfbf9a88cac775
          name: 'Cache bytes'
          key: 'perf_counter_en["\Memory\Cache Bytes"]'
          history: 7d
          units: B
          description: |
            Cache Bytes is the sum of the Memory\\System Cache Resident Bytes, Memory\\System Driver Resident Bytes,
            Memory\\System Code Resident Bytes, and Memory\\Pool Paged Resident Bytes counters. This counter displays
            the last observed value only; it is not an average.
          tags:
            -
              tag: component
              value: memory
        -
          uuid: bea4109baa6e425eaa7b8cb3bbb1c01a
          name: 'Free system page table entries'
          key: 'perf_counter_en["\Memory\Free System Page Table Entries"]'
          history: 7d
          description: |
            This indicates the number of page table entries not currently in use by the system. If the number is less
            than 5,000, there may well be a memory leak or you running out of memory.
          tags:
            -
              tag: component
              value: memory
          triggers:
            -
              uuid: 5055a8fdc127479cbe97fdfd849831ea
              expression: 'max(/Windows memory by Zabbix agent/perf_counter_en["\Memory\Free System Page Table Entries"],5m)<{$MEM.PAGE_TABLE_CRIT.MIN}'
              name: 'Number of free system page table entries is too low'
              event_name: 'Number of free system page table entries is too low (less {$MEM.PAGE_TABLE_CRIT.MIN} for 5m)'
              priority: WARNING
              description: 'The Memory Free System Page Table Entries is less than {$MEM.PAGE_TABLE_CRIT.MIN} for 5 minutes. If the number is less than 5,000, there may well be a memory leak.'
              dependencies:
                -
                  name: 'High memory utilization'
                  expression: 'min(/Windows memory by Zabbix agent/vm.memory.util,5m)>{$MEMORY.UTIL.MAX}'
              tags:
                -
                  tag: scope
                  value: capacity
        -
          uuid: c54782d0e8384d9cba8fe79af050e7ac
          name: 'Memory page faults per second'
          key: 'perf_counter_en["\Memory\Page Faults/sec"]'
          history: 7d
          value_type: FLOAT
          description: |
            Page Faults/sec is the average number of pages faulted per second. It is measured in number of pages
            faulted per second because only one page is faulted in each fault operation, hence this is also equal
            to the number of page fault operations. This counter includes both hard faults (those that require
            disk access) and soft faults (where the faulted page is found elsewhere in physical memory.) Most
            processors can handle large numbers of soft faults without significant consequence. However, hard faults,
            which require disk access, can cause significant delays.
          tags:
            -
              tag: component
              value: memory
        -
          uuid: 1ce3e64002424f29b73a5159152ae529
          name: 'Memory pages per second'
          key: 'perf_counter_en["\Memory\Pages/sec"]'
          history: 7d
          value_type: FLOAT
          description: |
            This measures the rate at which pages are read from or written to disk to resolve hard page faults.
            If the value is greater than 1,000, as a result of excessive paging, there may be a memory leak.
          tags:
            -
              tag: component
              value: memory
          triggers:
            -
              uuid: 045574e4dd814b7e97d292b134f0a755
              expression: 'min(/Windows memory by Zabbix agent/perf_counter_en["\Memory\Pages/sec"],5m)>{$MEM.PAGE_SEC.CRIT.MAX}'
              name: 'The Memory Pages/sec is too high'
              event_name: 'The Memory Pages/sec is too high (over {$MEM.PAGE_SEC.CRIT.MAX} for 5m)'
              priority: WARNING
              description: 'The Memory Pages/sec in the last 5 minutes exceeds {$MEM.PAGE_SEC.CRIT.MAX}. If the value is greater than 1,000, as a result of excessive paging, there may be a memory leak.'
              dependencies:
                -
                  name: 'High memory utilization'
                  expression: 'min(/Windows memory by Zabbix agent/vm.memory.util,5m)>{$MEMORY.UTIL.MAX}'
              tags:
                -
                  tag: scope
                  value: capacity
        -
          uuid: b4ae2ff5830b47f882744f5fbcfcca05
          name: 'Memory pool non-paged'
          key: 'perf_counter_en["\Memory\Pool Nonpaged Bytes"]'
          history: 7d
          units: B
          description: |
            This measures the size, in bytes, of the non-paged pool. This is an area of system memory for objects
            that cannot be written to disk but instead must remain in physical memory as long as they are allocated.
            There is a possible memory leak if the value is greater than 175MB (or 100MB with the /3GB switch).
            A typical Event ID 2019 is recorded in the system event log.
          tags:
            -
              tag: component
              value: memory
        -
          uuid: d24566c5c0fc4c219f521a1d4ae18546
          name: 'Used swap space in %'
          key: 'perf_counter_en["\Paging file(_Total)\% Usage"]'
          history: 7d
          value_type: FLOAT
          units: '%'
          description: 'The used space of swap volume/file in percent.'
          tags:
            -
              tag: component
              value: memory
            -
              tag: component
              value: storage
        -
          uuid: 3b8acdfa9b744fb595590daa370b16a9
          name: 'Free swap space'
          type: CALCULATED
          key: system.swap.free
          history: 7d
          units: B
          params: 'last(//system.swap.size[,total]) - last(//system.swap.size[,total]) / 100 * last(//perf_counter_en["\Paging file(_Total)\% Usage"])'
          description: 'The free space of swap volume/file in bytes.'
          tags:
            -
              tag: component
              value: memory
            -
              tag: component
              value: storage
        -
          uuid: 88eb59f25fde40a49f3b35f576fab29d
          name: 'Free swap space in %'
          type: DEPENDENT
          key: system.swap.pfree
          delay: '0'
          history: 7d
          value_type: FLOAT
          units: '%'
          description: 'The free space of swap volume/file in percent.'
          preprocessing:
            -
              type: JAVASCRIPT
              parameters:
                - 'return (100 - value)'
          master_item:
            key: 'perf_counter_en["\Paging file(_Total)\% Usage"]'
          tags:
            -
              tag: component
              value: memory
            -
              tag: component
              value: storage
        -
          uuid: 711aae9de25e43728bfc9c26f06c800a
          name: 'Total swap space'
          key: 'system.swap.size[,total]'
          history: 7d
          units: B
          description: 'The total space of swap volume/file in bytes.'
          tags:
            -
              tag: component
              value: memory
            -
              tag: component
              value: storage
        -
          uuid: 35f397ade625477eba0b557a58113761
          name: 'Total memory'
          key: 'vm.memory.size[total]'
          history: 7d
          units: B
          description: 'Total memory in Bytes.'
          tags:
            -
              tag: component
              value: memory
        -
          uuid: 69f61ded5de04623be01a77e160a41e6
          name: 'Used memory'
          key: 'vm.memory.size[used]'
          history: 7d
          units: B
          description: 'Used memory in Bytes.'
          tags:
            -
              tag: component
              value: memory
        -
          uuid: 97295c0987bd44f1af578a2e37f469f4
          name: 'Memory utilization'
          type: CALCULATED
          key: vm.memory.util
          history: 7d
          value_type: FLOAT
          units: '%'
          params: 'last(//vm.memory.size[used]) / last(//vm.memory.size[total]) * 100'
          description: 'Memory utilization in %.'
          tags:
            -
              tag: component
              value: memory
          triggers:
            -
              uuid: 2766be7a10d444be9893dcdfab75f3be
              expression: 'min(/Windows memory by Zabbix agent/vm.memory.util,5m)>{$MEMORY.UTIL.MAX}'
              name: 'High memory utilization'
              event_name: 'High memory utilization (>{$MEMORY.UTIL.MAX}% for 5m)'
              priority: AVERAGE
              description: 'The system is running out of free memory.'
              tags:
                -
                  tag: scope
                  value: capacity
                -
                  tag: scope
                  value: performance
      macros:
        -
          macro: '{$MEM.PAGE_SEC.CRIT.MAX}'
          value: '1000'
          description: 'The warning threshold of the Memory Pages/sec counter.'
        -
          macro: '{$MEM.PAGE_TABLE_CRIT.MIN}'
          value: '5000'
          description: 'The warning threshold of the Free System Page Table Entries counter.'
        -
          macro: '{$MEMORY.UTIL.MAX}'
          value: '90'
          description: 'The warning threshold of the Memory util item.'
        -
          macro: '{$SWAP.PFREE.MIN.WARN}'
          value: '20'
          description: 'The warning threshold of the minimum free swap.'
    -
      uuid: 6ad6a4d1e677461ca6d1d5b2dcaba6d2
      template: 'Windows network by Zabbix agent'
      name: 'Windows network by Zabbix agent'
      description: 'Template tooling version used: 0.41'
      groups:
        -
          name: Templates/Modules
      items:
        -
          uuid: 52d75ac9adc347959053860a7e0ac199
          name: 'Network interfaces WMI get'
          key: 'wmi.getall[root\cimv2,"select Name,Description,NetConnectionID,Speed,AdapterTypeId,NetConnectionStatus,GUID from win32_networkadapter where PhysicalAdapter=True and NetConnectionStatus>0"]'
          history: '0'
          trends: '0'
          value_type: TEXT
          description: 'Raw data of win32_networkadapter.'
          preprocessing:
            -
              type: DISCARD_UNCHANGED_HEARTBEAT
              parameters:
                - 1h
          tags:
            -
              tag: component
              value: raw
      discovery_rules:
        -
          uuid: e4ea554f9a1c4d3db0233c8babdf9bc1
          name: 'Network interfaces discovery'
          type: DEPENDENT
          key: net.if.discovery
          delay: '0'
          filter:
            evaltype: AND
            conditions:
              -
                macro: '{#IFNAME}'
                value: '{$NET.IF.IFNAME.MATCHES}'
                formulaid: E
              -
                macro: '{#IFNAME}'
                value: '{$NET.IF.IFNAME.NOT_MATCHES}'
                operator: NOT_MATCHES_REGEX
                formulaid: F
              -
                macro: '{#IFDESCR}'
                value: '{$NET.IF.IFDESCR.MATCHES}'
                formulaid: C
              -
                macro: '{#IFDESCR}'
                value: '{$NET.IF.IFDESCR.NOT_MATCHES}'
                operator: NOT_MATCHES_REGEX
                formulaid: D
              -
                macro: '{#IFALIAS}'
                value: '{$NET.IF.IFALIAS.MATCHES}'
                formulaid: A
              -
                macro: '{#IFALIAS}'
                value: '{$NET.IF.IFALIAS.NOT_MATCHES}'
                operator: NOT_MATCHES_REGEX
                formulaid: B
          description: 'Discovery of installed network interfaces.'
          item_prototypes:
            -
              uuid: 9e9fdb17beee45ef9bc0eac67c512da4
              name: 'Interface {#IFNAME}({#IFALIAS}): Inbound packets discarded'
              key: 'net.if.in["{#IFGUID}",dropped]'
              delay: 3m
              history: 7d
              description: 'The number of incoming packets dropped on the network interface.'
              preprocessing:
                -
                  type: CHANGE_PER_SECOND
                  parameters:
                    - ''
              tags:
                -
                  tag: component
                  value: network
                -
                  tag: description
                  value: '{#IFALIAS}'
                -
                  tag: interface
                  value: '{#IFNAME}'
            -
              uuid: 29d94ac228794aa9a89a4147014c35d1
              name: 'Interface {#IFNAME}({#IFALIAS}): Inbound packets with errors'
              key: 'net.if.in["{#IFGUID}",errors]'
              delay: 3m
              history: 7d
              description: 'The number of incoming packets with errors on the network interface.'
              preprocessing:
                -
                  type: CHANGE_PER_SECOND
                  parameters:
                    - ''
              tags:
                -
                  tag: component
                  value: network
                -
                  tag: description
                  value: '{#IFALIAS}'
                -
                  tag: interface
                  value: '{#IFNAME}'
            -
              uuid: 18cb6d1cde06482a8adb10e78576b512
              name: 'Interface {#IFNAME}({#IFALIAS}): Bits received'
              key: 'net.if.in["{#IFGUID}"]'
              delay: 3m
              history: 7d
              units: bps
              description: 'Incoming traffic on the network interface.'
              preprocessing:
                -
                  type: CHANGE_PER_SECOND
                  parameters:
                    - ''
                -
                  type: MULTIPLIER
                  parameters:
                    - '8'
              tags:
                -
                  tag: component
                  value: network
                -
                  tag: description
                  value: '{#IFALIAS}'
                -
                  tag: interface
                  value: '{#IFNAME}'
            -
              uuid: e3065d25674045938470ce2e10fbd6c0
              name: 'Interface {#IFNAME}({#IFALIAS}): Outbound packets discarded'
              key: 'net.if.out["{#IFGUID}",dropped]'
              delay: 3m
              history: 7d
              description: 'The number of outgoing packets dropped on the network interface.'
              preprocessing:
                -
                  type: CHANGE_PER_SECOND
                  parameters:
                    - ''
              tags:
                -
                  tag: component
                  value: network
                -
                  tag: description
                  value: '{#IFALIAS}'
                -
                  tag: interface
                  value: '{#IFNAME}'
            -
              uuid: b3472a08272143bead7b9dc366b4992f
              name: 'Interface {#IFNAME}({#IFALIAS}): Outbound packets with errors'
              key: 'net.if.out["{#IFGUID}",errors]'
              delay: 3m
              history: 7d
              description: 'The number of outgoing packets with errors on the network interface.'
              preprocessing:
                -
                  type: CHANGE_PER_SECOND
                  parameters:
                    - ''
              tags:
                -
                  tag: component
                  value: network
                -
                  tag: description
                  value: '{#IFALIAS}'
                -
                  tag: interface
                  value: '{#IFNAME}'
            -
              uuid: 2e208f1d9ca949f582f24015350395b6
              name: 'Interface {#IFNAME}({#IFALIAS}): Bits sent'
              key: 'net.if.out["{#IFGUID}"]'
              delay: 3m
              history: 7d
              units: bps
              description: 'Outgoing traffic on the network interface.'
              preprocessing:
                -
                  type: CHANGE_PER_SECOND
                  parameters:
                    - ''
                -
                  type: MULTIPLIER
                  parameters:
                    - '8'
              tags:
                -
                  tag: component
                  value: network
                -
                  tag: description
                  value: '{#IFALIAS}'
                -
                  tag: interface
                  value: '{#IFNAME}'
            -
              uuid: db8d1c51fdcc4cffbff0c8974b5233f9
              name: 'Interface {#IFNAME}({#IFALIAS}): Speed'
              type: DEPENDENT
              key: 'net.if.speed["{#IFGUID}"]'
              delay: '0'
              history: 7d
              trends: 0d
              units: bps
              description: 'Estimated bandwidth of the network interface if any.'
              preprocessing:
                -
                  type: JSONPATH
                  parameters:
                    - '$[?(@.GUID == "{#IFGUID}")].Speed.first()'
                  error_handler: CUSTOM_VALUE
                  error_handler_params: '0'
                -
                  type: JAVASCRIPT
                  parameters:
                    - 'return (value==''9223372036854775807'' ? 0 : value)'
                -
                  type: DISCARD_UNCHANGED_HEARTBEAT
                  parameters:
                    - 1h
              master_item:
                key: 'wmi.getall[root\cimv2,"select Name,Description,NetConnectionID,Speed,AdapterTypeId,NetConnectionStatus,GUID from win32_networkadapter where PhysicalAdapter=True and NetConnectionStatus>0"]'
              tags:
                -
                  tag: component
                  value: network
                -
                  tag: description
                  value: '{#IFALIAS}'
                -
                  tag: interface
                  value: '{#IFNAME}'
            -
              uuid: efe5e7b10dbe4b5c8f86a60e6611c22f
              name: 'Interface {#IFNAME}({#IFALIAS}): Operational status'
              type: DEPENDENT
              key: 'net.if.status["{#IFGUID}"]'
              delay: '0'
              history: 7d
              trends: '0'
              description: 'The operational status of the network interface.'
              valuemap:
                name: 'Win32_NetworkAdapter::NetConnectionStatus'
              preprocessing:
                -
                  type: JSONPATH
                  parameters:
                    - '$[?(@.GUID == "{#IFGUID}")].NetConnectionStatus.first()'
                -
                  type: DISCARD_UNCHANGED_HEARTBEAT
                  parameters:
                    - 1d
              master_item:
                key: 'wmi.getall[root\cimv2,"select Name,Description,NetConnectionID,Speed,AdapterTypeId,NetConnectionStatus,GUID from win32_networkadapter where PhysicalAdapter=True and NetConnectionStatus>0"]'
              tags:
                -
                  tag: component
                  value: network
                -
                  tag: description
                  value: '{#IFALIAS}'
                -
                  tag: interface
                  value: '{#IFNAME}'
              trigger_prototypes:
                -
                  uuid: 36effba3975c408aba50096464719479
                  expression: '{$IFCONTROL:"{#IFNAME}"}=1 and last(/Windows network by Zabbix agent/net.if.status["{#IFGUID}"])<>2 and (last(/Windows network by Zabbix agent/net.if.status["{#IFGUID}"],#1)<>last(/Windows network by Zabbix agent/net.if.status["{#IFGUID}"],#2))'
                  recovery_mode: RECOVERY_EXPRESSION
                  recovery_expression: 'last(/Windows network by Zabbix agent/net.if.status["{#IFGUID}"])=2 or {$IFCONTROL:"{#IFNAME}"}=0'
                  name: 'Interface {#IFNAME}({#IFALIAS}): Link down'
                  opdata: 'Current state: {ITEM.LASTVALUE1}'
                  priority: AVERAGE
                  description: |
                    This trigger expression works as follows:
                    1. Can be triggered if operations status is down.
                    2. {$IFCONTROL:\"{#IFNAME}\"}=1 - user can redefine Context macro to value - 0. That marks this interface as not important.
                        No new trigger will be fired if this interface is down.
                    3. {TEMPLATE_NAME:METRIC.diff()}=1) - trigger fires only if operational status is different from Connected(2).
                    
                    WARNING: if closed manually - won't fire again on next poll, because of .diff.
                  manual_close: 'YES'
                  tags:
                    -
                      tag: scope
                      value: availability
            -
              uuid: 9ea1818be4d7423fb7799b9cf1546491
              name: 'Interface {#IFNAME}({#IFALIAS}): Interface type'
              type: DEPENDENT
              key: 'net.if.type["{#IFGUID}"]'
              delay: '0'
              history: 7d
              trends: 0d
              description: 'The type of the network interface.'
              valuemap:
                name: 'Win32_NetworkAdapter::AdapterTypeId'
              preprocessing:
                -
                  type: JSONPATH
                  parameters:
                    - '$[?(@.GUID == "{#IFGUID}")].AdapterTypeId.first()'
                -
                  type: DISCARD_UNCHANGED_HEARTBEAT
                  parameters:
                    - 1d
              master_item:
                key: 'wmi.getall[root\cimv2,"select Name,Description,NetConnectionID,Speed,AdapterTypeId,NetConnectionStatus,GUID from win32_networkadapter where PhysicalAdapter=True and NetConnectionStatus>0"]'
              tags:
                -
                  tag: component
                  value: network
                -
                  tag: description
                  value: '{#IFALIAS}'
                -
                  tag: interface
                  value: '{#IFNAME}'
          trigger_prototypes:
            -
              uuid: 81cea5af79844f298849ca5ef6cde4b3
              expression: |
                change(/Windows network by Zabbix agent/net.if.speed["{#IFGUID}"])<0 and
                last(/Windows network by Zabbix agent/net.if.speed["{#IFGUID}"])>0 and
                last(/Windows network by Zabbix agent/net.if.status["{#IFGUID}"])=2
              name: 'Interface {#IFNAME}({#IFALIAS}): Ethernet has changed to lower speed than it was before'
              opdata: 'Current reported speed: {ITEM.LASTVALUE1}'
              priority: INFO
              description: 'This Ethernet connection has transitioned down from its known maximum speed. This might be a sign of autonegotiation issues. Ack to close.'
              manual_close: 'YES'
              dependencies:
                -
                  name: 'Interface {#IFNAME}({#IFALIAS}): Link down'
                  expression: '{$IFCONTROL:"{#IFNAME}"}=1 and last(/Windows network by Zabbix agent/net.if.status["{#IFGUID}"])<>2 and (last(/Windows network by Zabbix agent/net.if.status["{#IFGUID}"],#1)<>last(/Windows network by Zabbix agent/net.if.status["{#IFGUID}"],#2))'
                  recovery_expression: 'last(/Windows network by Zabbix agent/net.if.status["{#IFGUID}"])=2 or {$IFCONTROL:"{#IFNAME}"}=0'
              tags:
                -
                  tag: scope
                  value: capacity
            -
              uuid: c0e8e89730f04d92b26dd5da215894e1
              expression: |
                (avg(/Windows network by Zabbix agent/net.if.in["{#IFGUID}"],15m)>({$IF.UTIL.MAX:"{#IFNAME}"}/100)*last(/Windows network by Zabbix agent/net.if.speed["{#IFGUID}"]) or
                avg(/Windows network by Zabbix agent/net.if.out["{#IFGUID}"],15m)>({$IF.UTIL.MAX:"{#IFNAME}"}/100)*last(/Windows network by Zabbix agent/net.if.speed["{#IFGUID}"])) and
                last(/Windows network by Zabbix agent/net.if.speed["{#IFGUID}"])>0
              recovery_mode: RECOVERY_EXPRESSION
              recovery_expression: |
                avg(/Windows network by Zabbix agent/net.if.in["{#IFGUID}"],15m)<(({$IF.UTIL.MAX:"{#IFNAME}"}-3)/100)*last(/Windows network by Zabbix agent/net.if.speed["{#IFGUID}"]) and
                avg(/Windows network by Zabbix agent/net.if.out["{#IFGUID}"],15m)<(({$IF.UTIL.MAX:"{#IFNAME}"}-3)/100)*last(/Windows network by Zabbix agent/net.if.speed["{#IFGUID}"])
              name: 'Interface {#IFNAME}({#IFALIAS}): High bandwidth usage'
              event_name: 'Interface {#IFNAME}({#IFALIAS}): High bandwidth usage (>{$IF.UTIL.MAX:"{#IFNAME}"}%)'
              opdata: 'In: {ITEM.LASTVALUE1}, out: {ITEM.LASTVALUE3}, speed: {ITEM.LASTVALUE2}'
              priority: WARNING
              description: 'The network interface utilization is close to its estimated maximum bandwidth.'
              manual_close: 'YES'
              dependencies:
                -
                  name: 'Interface {#IFNAME}({#IFALIAS}): Link down'
                  expression: '{$IFCONTROL:"{#IFNAME}"}=1 and last(/Windows network by Zabbix agent/net.if.status["{#IFGUID}"])<>2 and (last(/Windows network by Zabbix agent/net.if.status["{#IFGUID}"],#1)<>last(/Windows network by Zabbix agent/net.if.status["{#IFGUID}"],#2))'
                  recovery_expression: 'last(/Windows network by Zabbix agent/net.if.status["{#IFGUID}"])=2 or {$IFCONTROL:"{#IFNAME}"}=0'
              tags:
                -
                  tag: scope
                  value: performance
            -
              uuid: 2a59eec0032a41e48e2443507cbd173d
              expression: |
                min(/Windows network by Zabbix agent/net.if.in["{#IFGUID}",errors],5m)>{$IF.ERRORS.WARN:"{#IFNAME}"}
                or min(/Windows network by Zabbix agent/net.if.out["{#IFGUID}",errors],5m)>{$IF.ERRORS.WARN:"{#IFNAME}"}
              recovery_mode: RECOVERY_EXPRESSION
              recovery_expression: |
                max(/Windows network by Zabbix agent/net.if.in["{#IFGUID}",errors],5m)<{$IF.ERRORS.WARN:"{#IFNAME}"}*0.8
                and max(/Windows network by Zabbix agent/net.if.out["{#IFGUID}",errors],5m)<{$IF.ERRORS.WARN:"{#IFNAME}"}*0.8
              name: 'Interface {#IFNAME}({#IFALIAS}): High error rate'
              event_name: 'Interface {#IFNAME}({#IFALIAS}): High error rate (>{$IF.ERRORS.WARN:"{#IFNAME}"} for 5m)'
              opdata: 'errors in: {ITEM.LASTVALUE1}, errors out: {ITEM.LASTVALUE2}'
              priority: WARNING
              description: 'Recovers when below 80% of {$IF.ERRORS.WARN:"{#IFNAME}"} threshold'
              manual_close: 'YES'
              dependencies:
                -
                  name: 'Interface {#IFNAME}({#IFALIAS}): Link down'
                  expression: '{$IFCONTROL:"{#IFNAME}"}=1 and last(/Windows network by Zabbix agent/net.if.status["{#IFGUID}"])<>2 and (last(/Windows network by Zabbix agent/net.if.status["{#IFGUID}"],#1)<>last(/Windows network by Zabbix agent/net.if.status["{#IFGUID}"],#2))'
                  recovery_expression: 'last(/Windows network by Zabbix agent/net.if.status["{#IFGUID}"])=2 or {$IFCONTROL:"{#IFNAME}"}=0'
              tags:
                -
                  tag: scope
                  value: availability
          graph_prototypes:
            -
              uuid: 08ea837e8c2448018cff873dacd95dcb
              name: 'Interface {#IFNAME}({#IFALIAS}): Network traffic'
              graph_items:
                -
                  drawtype: GRADIENT_LINE
                  color: 1A7C11
                  item:
                    host: 'Windows network by Zabbix agent'
                    key: 'net.if.in["{#IFGUID}"]'
                -
                  sortorder: '1'
                  drawtype: BOLD_LINE
                  color: 2774A4
                  item:
                    host: 'Windows network by Zabbix agent'
                    key: 'net.if.out["{#IFGUID}"]'
                -
                  sortorder: '2'
                  color: F63100
                  yaxisside: RIGHT
                  item:
                    host: 'Windows network by Zabbix agent'
                    key: 'net.if.out["{#IFGUID}",errors]'
                -
                  sortorder: '3'
                  color: A54F10
                  yaxisside: RIGHT
                  item:
                    host: 'Windows network by Zabbix agent'
                    key: 'net.if.in["{#IFGUID}",errors]'
                -
                  sortorder: '4'
                  color: FC6EA3
                  yaxisside: RIGHT
                  item:
                    host: 'Windows network by Zabbix agent'
                    key: 'net.if.out["{#IFGUID}",dropped]'
                -
                  sortorder: '5'
                  color: 6C59DC
                  yaxisside: RIGHT
                  item:
                    host: 'Windows network by Zabbix agent'
                    key: 'net.if.in["{#IFGUID}",dropped]'
          master_item:
            key: 'wmi.getall[root\cimv2,"select Name,Description,NetConnectionID,Speed,AdapterTypeId,NetConnectionStatus,GUID from win32_networkadapter where PhysicalAdapter=True and NetConnectionStatus>0"]'
          preprocessing:
            -
              type: JAVASCRIPT
              parameters:
                - |
                  output = JSON.parse(value).map(function(net){
                      return {
                          "{#IFNAME}": net.Name,
                          "{#IFDESCR}": net.Description,
                          "{#IFALIAS}": net.NetConnectionID,
                          "{#IFGUID}": net.GUID
                      }})
                  return JSON.stringify({"data": output})
            -
              type: DISCARD_UNCHANGED_HEARTBEAT
              parameters:
                - 1h
      macros:
        -
          macro: '{$IF.ERRORS.WARN}'
          value: '2'
        -
          macro: '{$IF.UTIL.MAX}'
          value: '90'
        -
          macro: '{$IFCONTROL}'
          value: '1'
        -
          macro: '{$NET.IF.IFALIAS.MATCHES}'
          value: '.*'
          description: 'This macro is used in Network interface discovery. Can be overridden on the host or linked template level.'
        -
          macro: '{$NET.IF.IFALIAS.NOT_MATCHES}'
          value: CHANGE_THIS
          description: 'This macro is used in Network interface discovery. Can be overridden on the host or linked template level.'
        -
          macro: '{$NET.IF.IFDESCR.MATCHES}'
          value: '.*'
          description: 'This macro is used in Network interface discovery. Can be overridden on the host or linked template level.'
        -
          macro: '{$NET.IF.IFDESCR.NOT_MATCHES}'
          value: CHANGE_THIS
          description: 'This macro is used in Network interface discovery. Can be overridden on the host or linked template level.'
        -
          macro: '{$NET.IF.IFNAME.MATCHES}'
          value: '.*'
          description: 'This macro is used in Network interface discovery. Can be overridden on the host or linked template level.'
        -
          macro: '{$NET.IF.IFNAME.NOT_MATCHES}'
          value: Miniport|Virtual|Teredo|Kernel|Loopback|Bluetooth|HTTPS|6to4|QoS|Layer
          description: 'This macro is used in Network interface discovery. Can be overridden on the host or linked template level.'
      dashboards:
        -
          uuid: 9ddc1ce7e9ea4d7dba8e282366084f3b
          name: 'Network interfaces'
          pages:
            -
              widgets:
                -
                  type: GRAPH_PROTOTYPE
                  width: '24'
                  height: '5'
                  fields:
                    -
                      type: INTEGER
                      name: source_type
                      value: '2'
                    -
                      type: INTEGER
                      name: columns
                      value: '1'
                    -
                      type: INTEGER
                      name: rows
                      value: '1'
                    -
                      type: GRAPH_PROTOTYPE
                      name: graphid
                      value:
                        name: 'Interface {#IFNAME}({#IFALIAS}): Network traffic'
                        host: 'Windows network by Zabbix agent'
      valuemaps:
        -
          uuid: dd37c51d4ded48ceb449fa633dd707e2
          name: 'Win32_NetworkAdapter::AdapterTypeId'
          mappings:
            -
              value: '0'
              newvalue: 'Ethernet 802.3'
            -
              value: '1'
              newvalue: 'Token Ring 802.5'
            -
              value: '2'
              newvalue: 'Fiber Distributed Data Interface (FDDI)'
            -
              value: '3'
              newvalue: 'Wide Area Network (WAN)'
            -
              value: '4'
              newvalue: LocalTalk
            -
              value: '5'
              newvalue: 'Ethernet using DIX header format'
            -
              value: '6'
              newvalue: ARCNET
            -
              value: '7'
              newvalue: 'ARCNET (878.2)'
            -
              value: '8'
              newvalue: ATM
            -
              value: '9'
              newvalue: Wireless
            -
              value: '10'
              newvalue: 'Infrared Wireless'
            -
              value: '11'
              newvalue: Bpc
            -
              value: '12'
              newvalue: CoWan
            -
              value: '13'
              newvalue: '1394'
        -
          uuid: 3265d77e34ba44f688b7aaceeeccda6b
          name: 'Win32_NetworkAdapter::NetConnectionStatus'
          mappings:
            -
              value: '0'
              newvalue: Disconnected
            -
              value: '1'
              newvalue: Connecting
            -
              value: '2'
              newvalue: Connected
            -
              value: '3'
              newvalue: Disconnecting
            -
              value: '4'
              newvalue: 'Hardware Not Present'
            -
              value: '5'
              newvalue: 'Hardware Disabled'
            -
              value: '6'
              newvalue: 'Hardware Malfunction'
            -
              value: '7'
              newvalue: 'Media Disconnected'
            -
              value: '8'
              newvalue: Authenticating
            -
              value: '9'
              newvalue: 'Authentication Succeeded'
            -
              value: '10'
              newvalue: 'Authentication Failed'
            -
              value: '11'
              newvalue: 'Invalid Address'
            -
              value: '12'
              newvalue: 'Credentials Required'
    -
      uuid: 4026647be95a47de98b0f09dc36ce72f
      template: 'Windows physical disks by Zabbix agent'
      name: 'Windows physical disks by Zabbix agent'
      description: 'Template tooling version used: 0.41'
      groups:
        -
          name: Templates/Modules
      discovery_rules:
        -
          uuid: d03f20ec394e4725a5dfdceecb79c8bd
          name: 'Physical disks discovery'
          key: 'perf_instance_en.discovery[PhysicalDisk]'
          delay: 1h
          filter:
            evaltype: AND
            conditions:
              -
                macro: '{#DEVNAME}'
                value: '{$VFS.DEV.DEVNAME.MATCHES}'
                formulaid: A
              -
                macro: '{#DEVNAME}'
                value: '{$VFS.DEV.DEVNAME.NOT_MATCHES}'
                operator: NOT_MATCHES_REGEX
                formulaid: B
          description: 'Discovery of installed physical disks.'
          item_prototypes:
            -
              uuid: 44d9353d47274309bb3edaa34b7b3470
              name: '{#DEVNAME}: Disk utilization by idle time'
              key: 'perf_counter_en["\PhysicalDisk({#DEVNAME})\% Idle Time",60]'
              history: 7d
              value_type: FLOAT
              units: '%'
              description: 'This item is the percentage of elapsed time that the selected disk drive was busy servicing read or writes requests based on idle time.'
              preprocessing:
                -
                  type: JAVASCRIPT
                  parameters:
                    - 'return (100 - value)'
              tags:
                -
                  tag: component
                  value: storage
                -
                  tag: disk
                  value: '{#DEVNAME}'
              trigger_prototypes:
                -
                  uuid: c194f813f0c5417aaac56875b955637a
                  expression: 'min(/Windows physical disks by Zabbix agent/perf_counter_en["\PhysicalDisk({#DEVNAME})\% Idle Time",60],15m)>{$VFS.DEV.UTIL.MAX.WARN}'
                  name: '{#DEVNAME}: Disk is overloaded'
                  event_name: '{#DEVNAME}: Disk is overloaded (util > {$VFS.DEV.UTIL.MAX.WARN}% for 15m)'
                  priority: WARNING
                  description: 'The disk appears to be under heavy load'
                  manual_close: 'YES'
                  dependencies:
                    -
                      name: '{#DEVNAME}: Disk read request responses are too high'
                      expression: 'min(/Windows physical disks by Zabbix agent/perf_counter_en["\PhysicalDisk({#DEVNAME})\Avg. Disk sec/Read",60],15m) > {$VFS.DEV.READ.AWAIT.WARN:"{#DEVNAME}"}'
                    -
                      name: '{#DEVNAME}: Disk write request responses are too high'
                      expression: 'min(/Windows physical disks by Zabbix agent/perf_counter_en["\PhysicalDisk({#DEVNAME})\Avg. Disk sec/Write",60],15m) > {$VFS.DEV.WRITE.AWAIT.WARN:"{#DEVNAME}"}'
                  tags:
                    -
                      tag: scope
                      value: performance
            -
              uuid: 8122d6fd46a54d5f8b23c4b21a333959
              name: '{#DEVNAME}: Average disk read queue length'
              key: 'perf_counter_en["\PhysicalDisk({#DEVNAME})\Avg. Disk Read Queue Length",60]'
              history: 7d
              value_type: FLOAT
              description: 'Average disk read queue, the number of requests outstanding on the disk at the time the performance data is collected.'
              tags:
                -
                  tag: component
                  value: storage
                -
                  tag: disk
                  value: '{#DEVNAME}'
            -
              uuid: f6896b69665d4a9bb160b23a322919d4
              name: '{#DEVNAME}: Disk read request avg waiting time'
              key: 'perf_counter_en["\PhysicalDisk({#DEVNAME})\Avg. Disk sec/Read",60]'
              history: 7d
              value_type: FLOAT
              units: s
              description: 'The average time for read requests issued to the device to be served. This includes the time spent by the requests in queue and the time spent servicing them.'
              tags:
                -
                  tag: component
                  value: storage
                -
                  tag: disk
                  value: '{#DEVNAME}'
              trigger_prototypes:
                -
                  uuid: d96338f9104a4eb4bc7725a5736c96d0
                  expression: 'min(/Windows physical disks by Zabbix agent/perf_counter_en["\PhysicalDisk({#DEVNAME})\Avg. Disk sec/Read",60],15m) > {$VFS.DEV.READ.AWAIT.WARN:"{#DEVNAME}"}'
                  name: '{#DEVNAME}: Disk read request responses are too high'
                  event_name: '{#DEVNAME}: Disk read request responses are too high (read > {$VFS.DEV.READ.AWAIT.WARN:"{#DEVNAME}"}s for 15m'
                  priority: WARNING
                  description: 'This trigger might indicate disk {#DEVNAME} saturation.'
                  manual_close: 'YES'
                  tags:
                    -
                      tag: scope
                      value: performance
            -
              uuid: 704680610f6a42dc9373db929a3d0d53
              name: '{#DEVNAME}: Disk write request avg waiting time'
              key: 'perf_counter_en["\PhysicalDisk({#DEVNAME})\Avg. Disk sec/Write",60]'
              history: 7d
              value_type: FLOAT
              units: s
              description: 'The average time for write requests issued to the device to be served. This includes the time spent by the requests in queue and the time spent servicing them.'
              tags:
                -
                  tag: component
                  value: storage
                -
                  tag: disk
                  value: '{#DEVNAME}'
              trigger_prototypes:
                -
                  uuid: 205acd9a37424bd78618ebdc197f251f
                  expression: 'min(/Windows physical disks by Zabbix agent/perf_counter_en["\PhysicalDisk({#DEVNAME})\Avg. Disk sec/Write",60],15m) > {$VFS.DEV.WRITE.AWAIT.WARN:"{#DEVNAME}"}'
                  name: '{#DEVNAME}: Disk write request responses are too high'
                  event_name: '{#DEVNAME}: Disk write request responses are too high (write > {$VFS.DEV.WRITE.AWAIT.WARN:"{#DEVNAME}"}s for 15m)'
                  priority: WARNING
                  description: 'This trigger might indicate disk {#DEVNAME} saturation.'
                  manual_close: 'YES'
                  tags:
                    -
                      tag: scope
                      value: performance
            -
              uuid: 9f5d1cdb629847ad97e0fa0804883e91
              name: '{#DEVNAME}: Average disk write queue length'
              key: 'perf_counter_en["\PhysicalDisk({#DEVNAME})\Avg. Disk Write Queue Length",60]'
              history: 7d
              value_type: FLOAT
              description: 'Average disk write queue, the number of requests outstanding on the disk at the time the performance data is collected.'
              tags:
                -
                  tag: component
                  value: storage
                -
                  tag: disk
                  value: '{#DEVNAME}'
            -
              uuid: 3565ad70600d4c8aa5ebbbebd3f67270
              name: '{#DEVNAME}: Disk average queue size (avgqu-sz)'
              key: 'perf_counter_en["\PhysicalDisk({#DEVNAME})\Current Disk Queue Length",60]'
              history: 7d
              value_type: FLOAT
              description: 'Current average disk queue, the number of requests outstanding on the disk at the time the performance data is collected.'
              tags:
                -
                  tag: component
                  value: storage
                -
                  tag: disk
                  value: '{#DEVNAME}'
            -
              uuid: 3485202f1e6b42ce8099ce6d6347a994
              name: '{#DEVNAME}: Disk read rate'
              key: 'perf_counter_en["\PhysicalDisk({#DEVNAME})\Disk Reads/sec",60]'
              history: 7d
              value_type: FLOAT
              units: '!r/s'
              description: 'Rate of read operations on the disk.'
              tags:
                -
                  tag: component
                  value: storage
                -
                  tag: disk
                  value: '{#DEVNAME}'
            -
              uuid: 66e312629db1460c8b215d34d29f7418
              name: '{#DEVNAME}: Disk write rate'
              key: 'perf_counter_en["\PhysicalDisk({#DEVNAME})\Disk Writes/sec",60]'
              history: 7d
              value_type: FLOAT
              units: '!w/s'
              description: 'Rate of write operations on the disk.'
              tags:
                -
                  tag: component
                  value: storage
                -
                  tag: disk
                  value: '{#DEVNAME}'
          graph_prototypes:
            -
              uuid: 5fcd9dc53cd34e4981bf5e48a88951a0
              name: '{#DEVNAME}: Disk average queue length'
              graph_items:
                -
                  color: 1A7C11
                  item:
                    host: 'Windows physical disks by Zabbix agent'
                    key: 'perf_counter_en["\PhysicalDisk({#DEVNAME})\Avg. Disk Read Queue Length",60]'
                -
                  sortorder: '1'
                  color: 2774A4
                  item:
                    host: 'Windows physical disks by Zabbix agent'
                    key: 'perf_counter_en["\PhysicalDisk({#DEVNAME})\Avg. Disk Write Queue Length",60]'
            -
              uuid: 6561058a9cd748728bb46d8d04a5b74b
              name: '{#DEVNAME}: Disk average waiting time'
              graph_items:
                -
                  color: 1A7C11
                  item:
                    host: 'Windows physical disks by Zabbix agent'
                    key: 'perf_counter_en["\PhysicalDisk({#DEVNAME})\Avg. Disk sec/Read",60]'
                -
                  sortorder: '1'
                  drawtype: GRADIENT_LINE
                  color: 2774A4
                  item:
                    host: 'Windows physical disks by Zabbix agent'
                    key: 'perf_counter_en["\PhysicalDisk({#DEVNAME})\Avg. Disk sec/Write",60]'
            -
              uuid: 83dee3e21b2f4b3c8c7552f87ebec81c
              name: '{#DEVNAME}: Disk read/write rates'
              graph_items:
                -
                  color: 1A7C11
                  item:
                    host: 'Windows physical disks by Zabbix agent'
                    key: 'perf_counter_en["\PhysicalDisk({#DEVNAME})\Disk Reads/sec",60]'
                -
                  sortorder: '1'
                  drawtype: GRADIENT_LINE
                  color: 2774A4
                  item:
                    host: 'Windows physical disks by Zabbix agent'
                    key: 'perf_counter_en["\PhysicalDisk({#DEVNAME})\Disk Writes/sec",60]'
            -
              uuid: d3b5ccf4530447c2aee84fb23a6934d0
              name: '{#DEVNAME}: Disk utilization and queue'
              graph_items:
                -
                  color: 1A7C11
                  yaxisside: RIGHT
                  item:
                    host: 'Windows physical disks by Zabbix agent'
                    key: 'perf_counter_en["\PhysicalDisk({#DEVNAME})\Current Disk Queue Length",60]'
                -
                  sortorder: '1'
                  drawtype: GRADIENT_LINE
                  color: 2774A4
                  item:
                    host: 'Windows physical disks by Zabbix agent'
                    key: 'perf_counter_en["\PhysicalDisk({#DEVNAME})\% Idle Time",60]'
          preprocessing:
            -
              type: STR_REPLACE
              parameters:
                - '{#INSTANCE}'
                - '{#DEVNAME}'
      macros:
        -
          macro: '{$VFS.DEV.DEVNAME.MATCHES}'
          value: '.*'
          description: 'This macro is used in physical disks discovery. Can be overridden on the host or linked template level.'
        -
          macro: '{$VFS.DEV.DEVNAME.NOT_MATCHES}'
          value: _Total
          description: 'This macro is used in physical disks discovery. Can be overridden on the host or linked template level.'
        -
          macro: '{$VFS.DEV.READ.AWAIT.WARN}'
          value: '0.02'
          description: 'Disk read average response time (in s) before the trigger would fire.'
        -
          macro: '{$VFS.DEV.UTIL.MAX.WARN}'
          value: '95'
          description: 'The warning threshold of disk time utilization in percent.'
        -
          macro: '{$VFS.DEV.WRITE.AWAIT.WARN}'
          value: '0.02'
          description: 'Disk write average response time (in s) before the trigger would fire.'
    -
      uuid: dfd6f32510a840c29f9cb4b974977770
      template: 'Windows services by Zabbix agent'
      name: 'Windows services by Zabbix agent'
      description: |
        Template Services OS Windows
        
        Template tooling version used: 0.41
      groups:
        -
          name: Templates/Modules
      discovery_rules:
        -
          uuid: d4fb5efff5494013b452e5a47ac265f5
          name: 'Windows services discovery'
          key: service.discovery
          delay: 1h
          filter:
            evaltype: AND
            conditions:
              -
                macro: '{#SERVICE.NAME}'
                value: '{$SERVICE.NAME.MATCHES}'
                formulaid: A
              -
                macro: '{#SERVICE.NAME}'
                value: '{$SERVICE.NAME.NOT_MATCHES}'
                operator: NOT_MATCHES_REGEX
                formulaid: B
              -
                macro: '{#SERVICE.STARTUPNAME}'
                value: '{$SERVICE.STARTUPNAME.MATCHES}'
                formulaid: C
              -
                macro: '{#SERVICE.STARTUPNAME}'
                value: '{$SERVICE.STARTUPNAME.NOT_MATCHES}'
                operator: NOT_MATCHES_REGEX
                formulaid: D
          description: 'Discovery of Windows services of different types as defined in template''s macros.'
          item_prototypes:
            -
              uuid: 934d8e7f237d42739e880803f02f0da9
              name: 'State of service "{#SERVICE.NAME}" ({#SERVICE.DISPLAYNAME})'
              key: 'service.info["{#SERVICE.NAME}",state]'
              history: 7d
              valuemap:
                name: 'Windows service state'
              tags:
                -
                  tag: component
                  value: system
                -
                  tag: name
                  value: '{#SERVICE.DISPLAYNAME}'
                -
                  tag: service
                  value: '{#SERVICE.NAME}'
              trigger_prototypes:
                -
                  uuid: 9fab20eab61d48c09682fe5c142cc917
                  expression: 'min(/Windows services by Zabbix agent/service.info["{#SERVICE.NAME}",state],#3)<>0'
                  name: '"{#SERVICE.NAME}" ({#SERVICE.DISPLAYNAME}) is not running'
                  event_name: '"{#SERVICE.NAME}" ({#SERVICE.DISPLAYNAME}) is not running (startup type {#SERVICE.STARTUPNAME})'
                  priority: AVERAGE
                  description: 'The service has a state other than "Running" for the last three times.'
                  tags:
                    -
                      tag: scope
                      value: notice
      macros:
        -
          macro: '{$SERVICE.NAME.MATCHES}'
          value: '^.*$'
          description: 'This macro is used in Service discovery. Can be overridden on the host or linked template level.'
        -
          macro: '{$SERVICE.NAME.NOT_MATCHES}'
          value: '^(?:RemoteRegistry|MMCSS|gupdate|SysmonLog|clr_optimization_v.+|clr_optimization_v.+|sppsvc|gpsvc|Pml Driver HPZ12|Net Driver HPZ12|MapsBroker|IntelAudioService|Intel\(R\) TPM Provisioning Service|dbupdate|DoSvc|CDPUserSvc_.+|WpnUserService_.+|OneSyncSvc_.+|WbioSrvc|BITS|tiledatamodelsvc|GISvc|ShellHWDetection|TrustedInstaller|TabletInputService|CDPSvc)$'
          description: 'This macro is used in Service discovery. Can be overridden on the host or linked template level.'
        -
          macro: '{$SERVICE.STARTUPNAME.MATCHES}'
          value: '^(?:automatic|automatic delayed)$'
          description: 'This macro is used in Service discovery. Can be overridden on the host or linked template level.'
        -
          macro: '{$SERVICE.STARTUPNAME.NOT_MATCHES}'
          value: '^(?:manual|disabled)$'
          description: 'This macro is used in Service discovery. Can be overridden on the host or linked template level.'
      valuemaps:
        -
          uuid: 5d9a045df1df48daaa6752bd75f1681d
          name: 'Windows service state'
          mappings:
            -
              value: '0'
              newvalue: Running
            -
              value: '1'
              newvalue: Paused
            -
              value: '2'
              newvalue: 'Start pending'
            -
              value: '3'
              newvalue: 'Pause pending'
            -
              value: '4'
              newvalue: 'Continue pending'
            -
              value: '5'
              newvalue: 'Stop pending'
            -
              value: '6'
              newvalue: Stopped
            -
              value: '7'
              newvalue: Unknown
            -
              value: '255'
              newvalue: 'No such service'
  triggers:
    -
      uuid: cc301d844a7b42e79756d1bc74adf307
      expression: 'min(/Windows CPU by Zabbix agent/perf_counter_en["\System\Processor Queue Length"],5m) - last(/Windows CPU by Zabbix agent/wmi.get[root/cimv2,"Select NumberOfLogicalProcessors from Win32_ComputerSystem"]) * 2 > {$CPU.QUEUE.CRIT.MAX}'
      name: 'CPU queue length is too high'
      event_name: 'CPU queue length is too high (over {$CPU.QUEUE.CRIT.MAX} for 5m)'
      priority: WARNING
      description: 'The CPU Queue Length in the last 5 minutes exceeds {$CPU.QUEUE.CRIT.MAX}. According to actual observations, PQL should not exceed the number of cores * 2. To fine-tune the conditions, use the macro {$CPU.QUEUE.CRIT.MAX }.'
      dependencies:
        -
          name: 'High CPU utilization'
          expression: 'min(/Windows CPU by Zabbix agent/system.cpu.util,5m)>{$CPU.UTIL.CRIT}'
      tags:
        -
          tag: scope
          value: performance
    -
      uuid: b2a97432e79e4a999324d3fde7dacdeb
      expression: 'min(/Windows memory by Zabbix agent/system.swap.pfree,5m)<{$SWAP.PFREE.MIN.WARN} and last(/Windows memory by Zabbix agent/system.swap.size[,total])>0'
      name: 'High swap space usage'
      event_name: 'High swap space usage (less than {$SWAP.PFREE.MIN.WARN}% free)'
      opdata: 'Free: {ITEM.LASTVALUE1}, total: {ITEM.LASTVALUE2}'
      priority: WARNING
      description: 'This trigger is ignored, if there is no swap configured'
      dependencies:
        -
          name: 'High memory utilization'
          expression: 'min(/Windows memory by Zabbix agent/vm.memory.util,5m)>{$MEMORY.UTIL.MAX}'
      tags:
        -
          tag: scope
          value: performance
  graphs:
    -
      uuid: e3029427b9124e30a9aa06000219f572
      name: 'CPU jumps'
      graph_items:
        -
          color: 1A7C11
          item:
            host: 'Windows CPU by Zabbix agent'
            key: 'perf_counter_en["\System\Context Switches/sec"]'
        -
          sortorder: '1'
          color: 2774A4
          item:
            host: 'Windows CPU by Zabbix agent'
            key: 'perf_counter_en["\Processor Information(_total)\% Interrupt Time"]'
    -
      uuid: 0b520e68348e4c17983672c5ca4dffb1
      name: 'CPU usage'
      type: STACKED
      ymin_type_1: FIXED
      ymax_type_1: FIXED
      graph_items:
        -
          color: 1A7C11
          item:
            host: 'Windows CPU by Zabbix agent'
            key: 'perf_counter_en["\Processor Information(_total)\% User Time"]'
        -
          sortorder: '1'
          color: 2774A4
          item:
            host: 'Windows CPU by Zabbix agent'
            key: 'perf_counter_en["\Processor Information(_total)\% Privileged Time"]'
    -
      uuid: d7543150b21e4678a29ca1072c8660df
      name: 'CPU utilization'
      ymin_type_1: FIXED
      ymax_type_1: FIXED
      graph_items:
        -
          drawtype: GRADIENT_LINE
          color: 1A7C11
          item:
            host: 'Windows CPU by Zabbix agent'
            key: system.cpu.util
    -
      uuid: 61a375b6875641bf93145be801809ece
      name: 'Memory utilization'
      ymin_type_1: FIXED
      ymax_type_1: FIXED
      graph_items:
        -
          drawtype: GRADIENT_LINE
          color: 1A7C11
          item:
            host: 'Windows memory by Zabbix agent'
            key: vm.memory.util
    -
      uuid: 8891c435d3df489ea18847abb82054ca
      name: 'Swap usage'
      graph_items:
        -
          color: 1A7C11
          item:
            host: 'Windows memory by Zabbix agent'
            key: system.swap.free
        -
          sortorder: '1'
          color: 2774A4
          item:
            host: 'Windows memory by Zabbix agent'
            key: 'system.swap.size[,total]'<|MERGE_RESOLUTION|>--- conflicted
+++ resolved
@@ -1,11 +1,6 @@
 zabbix_export:
-<<<<<<< HEAD
-  version: '6.2'
-  date: '2022-04-06T19:59:54Z'
-=======
   version: '6.0'
   date: '2022-04-08T09:22:42Z'
->>>>>>> e51dc83c
   groups:
     -
       uuid: 57b7ae836ca64446ba2c296389c009b7
@@ -299,14 +294,9 @@
               uuid: 68544e02e3cc4d389269448f34ca66e1
               expression: |
                 last(/Windows filesystems by Zabbix agent/vfs.fs.size[{#FSNAME},pused])>{$VFS.FS.PUSED.MAX.CRIT:"{#FSNAME}"} and
-<<<<<<< HEAD
-                ((last(/Windows filesystems by Zabbix agent/vfs.fs.size[{#FSNAME},total])-last(/Windows filesystems by Zabbix agent/vfs.fs.size[{#FSNAME},used]))<5G or timeleft(/Windows filesystems by Zabbix agent/vfs.fs.size[{#FSNAME},pused],1h,100)<1d)
+                ((last(/Windows filesystems by Zabbix agent/vfs.fs.size[{#FSNAME},total])-last(/Windows filesystems by Zabbix agent/vfs.fs.size[{#FSNAME},used]))<{$VFS.FS.FREE.MIN.CRIT:"{#FSNAME}"} or timeleft(/Windows filesystems by Zabbix agent/vfs.fs.size[{#FSNAME},pused],1h,100)<1d)
               name: '{#FSLABEL}({#FSNAME}): Disk space is critically low'
               event_name: '{#FSLABEL}({#FSNAME}): Disk space is critically low (used > {$VFS.FS.PUSED.MAX.CRIT:"{#FSNAME}"}%)'
-=======
-                ((last(/Windows filesystems by Zabbix agent/vfs.fs.size[{#FSNAME},total])-last(/Windows filesystems by Zabbix agent/vfs.fs.size[{#FSNAME},used]))<{$VFS.FS.FREE.MIN.CRIT:"{#FSNAME}"} or timeleft(/Windows filesystems by Zabbix agent/vfs.fs.size[{#FSNAME},pused],1h,100)<1d)
-              name: '{#FSLABEL}({#FSNAME}): Disk space is critically low (used > {$VFS.FS.PUSED.MAX.CRIT:"{#FSNAME}"}%)'
->>>>>>> e51dc83c
               opdata: 'Space used: {ITEM.LASTVALUE3} of {ITEM.LASTVALUE2} ({ITEM.LASTVALUE1})'
               priority: AVERAGE
               description: |
@@ -323,14 +313,9 @@
               uuid: ba0e859e58c34107a792098cfe9d31a4
               expression: |
                 last(/Windows filesystems by Zabbix agent/vfs.fs.size[{#FSNAME},pused])>{$VFS.FS.PUSED.MAX.WARN:"{#FSNAME}"} and
-<<<<<<< HEAD
-                ((last(/Windows filesystems by Zabbix agent/vfs.fs.size[{#FSNAME},total])-last(/Windows filesystems by Zabbix agent/vfs.fs.size[{#FSNAME},used]))<10G or timeleft(/Windows filesystems by Zabbix agent/vfs.fs.size[{#FSNAME},pused],1h,100)<1d)
+                ((last(/Windows filesystems by Zabbix agent/vfs.fs.size[{#FSNAME},total])-last(/Windows filesystems by Zabbix agent/vfs.fs.size[{#FSNAME},used]))<{$VFS.FS.FREE.MIN.WARN:"{#FSNAME}"} or timeleft(/Windows filesystems by Zabbix agent/vfs.fs.size[{#FSNAME},pused],1h,100)<1d)
               name: '{#FSLABEL}({#FSNAME}): Disk space is low'
               event_name: '{#FSLABEL}({#FSNAME}): Disk space is low (used > {$VFS.FS.PUSED.MAX.WARN:"{#FSNAME}"}%)'
-=======
-                ((last(/Windows filesystems by Zabbix agent/vfs.fs.size[{#FSNAME},total])-last(/Windows filesystems by Zabbix agent/vfs.fs.size[{#FSNAME},used]))<{$VFS.FS.FREE.MIN.WARN:"{#FSNAME}"} or timeleft(/Windows filesystems by Zabbix agent/vfs.fs.size[{#FSNAME},pused],1h,100)<1d)
-              name: '{#FSLABEL}({#FSNAME}): Disk space is low (used > {$VFS.FS.PUSED.MAX.WARN:"{#FSNAME}"}%)'
->>>>>>> e51dc83c
               opdata: 'Space used: {ITEM.LASTVALUE3} of {ITEM.LASTVALUE2} ({ITEM.LASTVALUE1})'
               priority: WARNING
               description: |
