zabbix_export:
  version: '6.2'
<<<<<<< HEAD
  date: '2022-10-28T15:25:13Z'
=======
  date: '2022-10-27T12:09:33Z'
>>>>>>> f6e680c4
  template_groups:
    -
      uuid: 57b7ae836ca64446ba2c296389c009b7
      name: Templates/Modules
  templates:
    -
      uuid: 8278f5e79ef2420cab500a147cc72009
      template: 'Linux block devices by SNMP'
      name: 'Linux block devices by SNMP'
      description: |
        MIBs used:
        UCD-DISKIO-MIB
        
        Template tooling version used: 0.42
      groups:
        -
          name: Templates/Modules
      discovery_rules:
        -
          uuid: a85f20bbf86045438460bf439422aaec
          name: 'Block devices discovery'
          type: SNMP_AGENT
          snmp_oid: 'discovery[{#DEVNAME},1.3.6.1.4.1.2021.13.15.1.1.2]'
          key: 'vfs.dev.discovery[snmp]'
          delay: 1h
          filter:
            evaltype: AND
            conditions:
              -
                macro: '{#DEVNAME}'
                value: '{$VFS.DEV.DEVNAME.MATCHES}'
                formulaid: A
              -
                macro: '{#DEVNAME}'
                value: '{$VFS.DEV.DEVNAME.NOT_MATCHES}'
                operator: NOT_MATCHES_REGEX
                formulaid: B
          description: 'Block devices are discovered from UCD-DISKIO-MIB::diskIOTable (http://net-snmp.sourceforge.net/docs/mibs/ucdDiskIOMIB.html#diskIOTable)'
          item_prototypes:
            -
              uuid: ed71e7a243594c3bb0c2055b5cfb6f62
              name: '{#DEVNAME}: Disk read rate'
              type: SNMP_AGENT
              snmp_oid: '1.3.6.1.4.1.2021.13.15.1.1.5.{#SNMPINDEX}'
              key: 'vfs.dev.read.rate[diskIOReads.{#SNMPINDEX}]'
              history: 7d
              value_type: FLOAT
              units: '!r/s'
              description: |
                MIB: UCD-DISKIO-MIB
                The number of read accesses from this device since boot.
              preprocessing:
                -
                  type: CHANGE_PER_SECOND
                  parameters:
                    - ''
              tags:
                -
                  tag: component
                  value: storage
                -
                  tag: disk
                  value: '{#DEVNAME}'
            -
              uuid: 5e96a297e7e54c0ba4607949c854edc8
              name: '{#DEVNAME}: Disk utilization'
              type: SNMP_AGENT
              snmp_oid: '1.3.6.1.4.1.2021.13.15.1.1.9.{#SNMPINDEX}'
              key: 'vfs.dev.util[diskIOLA1.{#SNMPINDEX}]'
              history: 7d
              value_type: FLOAT
              units: '%'
              description: |
                MIB: UCD-DISKIO-MIB
                The 1 minute average load of disk (%)
              tags:
                -
                  tag: component
                  value: storage
                -
                  tag: disk
                  value: '{#DEVNAME}'
            -
              uuid: a060b61ad4f24be299c0a9b2582dda87
              name: '{#DEVNAME}: Disk write rate'
              type: SNMP_AGENT
              snmp_oid: '1.3.6.1.4.1.2021.13.15.1.1.6.{#SNMPINDEX}'
              key: 'vfs.dev.write.rate[diskIOWrites.{#SNMPINDEX}]'
              history: 7d
              value_type: FLOAT
              units: '!w/s'
              description: |
                MIB: UCD-DISKIO-MIB
                The number of write accesses from this device since boot.
              preprocessing:
                -
                  type: CHANGE_PER_SECOND
                  parameters:
                    - ''
              tags:
                -
                  tag: component
                  value: storage
                -
                  tag: disk
                  value: '{#DEVNAME}'
          graph_prototypes:
            -
              uuid: 15f4080e061d4b86a253709d56f444a5
              name: '{#DEVNAME}: Disk read/write rates'
              graph_items:
                -
                  color: 1A7C11
                  item:
                    host: 'Linux block devices by SNMP'
                    key: 'vfs.dev.read.rate[diskIOReads.{#SNMPINDEX}]'
                -
                  sortorder: '1'
                  drawtype: GRADIENT_LINE
                  color: 2774A4
                  item:
                    host: 'Linux block devices by SNMP'
                    key: 'vfs.dev.write.rate[diskIOWrites.{#SNMPINDEX}]'
      macros:
        -
          macro: '{$VFS.DEV.DEVNAME.MATCHES}'
          value: .+
          description: 'This macro is used in block devices discovery. Can be overridden on the host or linked template level'
        -
          macro: '{$VFS.DEV.DEVNAME.NOT_MATCHES}'
          value: '^(loop[0-9]*|sd[a-z][0-9]+|nbd[0-9]+|sr[0-9]+|fd[0-9]+|dm-[0-9]+|ram[0-9]+|ploop[a-z0-9]+|md[0-9]*|hcp[0-9]*|zram[0-9]*)'
          description: 'This macro is used in block devices discovery. Can be overridden on the host or linked template level'
    -
      uuid: f55b1b1c10a44fe8aef0631f6f41b86d
      template: 'Linux CPU by SNMP'
      name: 'Linux CPU by SNMP'
      description: |
        MIBs used:
        HOST-RESOURCES-MIB
        UCD-SNMP-MIB
        
        Template tooling version used: 0.42
      groups:
        -
          name: Templates/Modules
      items:
        -
          uuid: cf935e4e2f224ce5a9d09662df90e5b2
          name: 'Interrupts per second'
          type: SNMP_AGENT
          snmp_oid: 1.3.6.1.4.1.2021.11.59.0
          key: 'system.cpu.intr[ssRawInterrupts.0]'
          history: 7d
          value_type: FLOAT
          preprocessing:
            -
              type: CHANGE_PER_SECOND
              parameters:
                - ''
          tags:
            -
              tag: component
              value: cpu
        -
          uuid: 335279fa524d48089d99ffba47017a0f
          name: 'Load average (1m avg)'
          type: SNMP_AGENT
          snmp_oid: '1.3.6.1.4.1.2021.10.1.3["index","1.3.6.1.4.1.2021.10.1.2", "Load-1"]'
          key: 'system.cpu.load.avg1[laLoad.1]'
          history: 7d
          value_type: FLOAT
          description: 'MIB: UCD-SNMP-MIB'
          tags:
            -
              tag: component
              value: cpu
        -
          uuid: 74a03675fdba49969d7286d718edc4e8
          name: 'Load average (5m avg)'
          type: SNMP_AGENT
          snmp_oid: '1.3.6.1.4.1.2021.10.1.3["index","1.3.6.1.4.1.2021.10.1.2", "Load-5"]'
          key: 'system.cpu.load.avg5[laLoad.2]'
          history: 7d
          value_type: FLOAT
          description: 'MIB: UCD-SNMP-MIB'
          tags:
            -
              tag: component
              value: cpu
        -
          uuid: d774c8d00aab4158b856feda354fcef6
          name: 'Load average (15m avg)'
          type: SNMP_AGENT
          snmp_oid: '1.3.6.1.4.1.2021.10.1.3["index","1.3.6.1.4.1.2021.10.1.2", "Load-15"]'
          key: 'system.cpu.load.avg15[laLoad.3]'
          history: 7d
          value_type: FLOAT
          description: 'MIB: UCD-SNMP-MIB'
          tags:
            -
              tag: component
              value: cpu
        -
          uuid: 20dbc1d9ed25400983eadb6e9d6f1f04
          name: 'Number of CPUs'
          type: SNMP_AGENT
          snmp_oid: 'discovery[{#SNMPVALUE},1.3.6.1.2.1.25.3.3.1.1]'
          key: 'system.cpu.num[snmp]'
          history: 7d
          description: |
            MIB: HOST-RESOURCES-MIB
            Count the number of CPU cores by counting number of cores discovered in hrProcessorTable using LLD
          preprocessing:
            -
              type: JAVASCRIPT
              parameters:
                - |
                  //count the number of cores
                  return JSON.parse(value).length;
          tags:
            -
              tag: component
              value: cpu
        -
          uuid: 2e52405bed144bd392ba386d8d8fa752
          name: 'Context switches per second'
          type: SNMP_AGENT
          snmp_oid: 1.3.6.1.4.1.2021.11.60.0
          key: 'system.cpu.switches[ssRawContexts.0]'
          history: 7d
          value_type: FLOAT
          preprocessing:
            -
              type: CHANGE_PER_SECOND
              parameters:
                - ''
          tags:
            -
              tag: component
              value: cpu
      discovery_rules:
        -
          uuid: bb04cfa331214963b311d7b397cb3c12
          name: 'CPU discovery'
          type: DEPENDENT
          key: 'cpu.discovery[snmp]'
          delay: '0'
          description: 'This discovery will create set of per core CPU metrics from UCD-SNMP-MIB, using {#CPU.COUNT} in preprocessing. That''s the only reason why LLD is used.'
          item_prototypes:
            -
              uuid: 7cb1bdc138a041039b229804e5f55676
              name: 'CPU guest time'
              type: SNMP_AGENT
              snmp_oid: 1.3.6.1.4.1.2021.11.65.0
              key: 'system.cpu.guest[ssCpuRawGuest.{#SNMPINDEX}]'
              history: 7d
              value_type: FLOAT
              units: '%'
              description: |
                MIB: UCD-SNMP-MIB
                Guest  time (time  spent  running  a  virtual  CPU  for  a  guest  operating  system).
              preprocessing:
                -
                  type: CHANGE_PER_SECOND
                  parameters:
                    - ''
                -
                  type: JAVASCRIPT
                  parameters:
                    - |
                      //to get utilization in %, divide by N, where N is number of cores.
                      return value/{#CPU.COUNT}
              tags:
                -
                  tag: component
                  value: cpu
            -
              uuid: 47939519397147e7be84d1d3223e8111
              name: 'CPU guest nice time'
              type: SNMP_AGENT
              snmp_oid: 1.3.6.1.4.1.2021.11.66.0
              key: 'system.cpu.guest_nice[ssCpuRawGuestNice.{#SNMPINDEX}]'
              history: 7d
              value_type: FLOAT
              units: '%'
              description: |
                MIB: UCD-SNMP-MIB
                Time spent running a niced guest (virtual CPU for guest operating systems under the control of the Linux kernel).
              preprocessing:
                -
                  type: CHANGE_PER_SECOND
                  parameters:
                    - ''
                -
                  type: JAVASCRIPT
                  parameters:
                    - |
                      //to get utilization in %, divide by N, where N is number of cores.
                      return value/{#CPU.COUNT}
              tags:
                -
                  tag: component
                  value: cpu
            -
              uuid: b20769f44f8247e1a6a5908ff084ff81
              name: 'CPU idle time'
              type: SNMP_AGENT
              snmp_oid: 1.3.6.1.4.1.2021.11.53.0
              key: 'system.cpu.idle[ssCpuRawIdle.{#SNMPINDEX}]'
              history: 7d
              value_type: FLOAT
              units: '%'
              description: |
                MIB: UCD-SNMP-MIB
                The time the CPU has spent doing nothing.
              preprocessing:
                -
                  type: CHANGE_PER_SECOND
                  parameters:
                    - ''
                -
                  type: JAVASCRIPT
                  parameters:
                    - |
                      //to get utilization in %, divide by N, where N is number of cores.
                      return value/{#CPU.COUNT}
              tags:
                -
                  tag: component
                  value: cpu
            -
              uuid: 7da67bc8887a4d36abba6b041a72f221
              name: 'CPU interrupt time'
              type: SNMP_AGENT
              snmp_oid: 1.3.6.1.4.1.2021.11.56.0
              key: 'system.cpu.interrupt[ssCpuRawInterrupt.{#SNMPINDEX}]'
              history: 7d
              value_type: FLOAT
              units: '%'
              description: |
                MIB: UCD-SNMP-MIB
                The amount of time the CPU has been servicing hardware interrupts.
              preprocessing:
                -
                  type: CHANGE_PER_SECOND
                  parameters:
                    - ''
                -
                  type: JAVASCRIPT
                  parameters:
                    - |
                      //to get utilization in %, divide by N, where N is number of cores.
                      return value/{#CPU.COUNT}
              tags:
                -
                  tag: component
                  value: cpu
            -
              uuid: ce41593112f1497884643f7f99075f4b
              name: 'CPU iowait time'
              type: SNMP_AGENT
              snmp_oid: 1.3.6.1.4.1.2021.11.54.0
              key: 'system.cpu.iowait[ssCpuRawWait.{#SNMPINDEX}]'
              history: 7d
              value_type: FLOAT
              units: '%'
              description: |
                MIB: UCD-SNMP-MIB
                Amount of time the CPU has been waiting for I/O to complete.
              preprocessing:
                -
                  type: CHANGE_PER_SECOND
                  parameters:
                    - ''
                -
                  type: JAVASCRIPT
                  parameters:
                    - |
                      //to get utilization in %, divide by N, where N is number of cores.
                      return value/{#CPU.COUNT}
              tags:
                -
                  tag: component
                  value: cpu
            -
              uuid: 80c42f533f3d40529a1451ecdbaf3d62
              name: 'CPU nice time'
              type: SNMP_AGENT
              snmp_oid: 1.3.6.1.4.1.2021.11.51.0
              key: 'system.cpu.nice[ssCpuRawNice.{#SNMPINDEX}]'
              history: 7d
              value_type: FLOAT
              units: '%'
              description: |
                MIB: UCD-SNMP-MIB
                The time the CPU has spent running users' processes that have been niced.
              preprocessing:
                -
                  type: CHANGE_PER_SECOND
                  parameters:
                    - ''
                -
                  type: JAVASCRIPT
                  parameters:
                    - |
                      //to get utilization in %, divide by N, where N is number of cores.
                      return value/{#CPU.COUNT}
              tags:
                -
                  tag: component
                  value: cpu
            -
              uuid: 1c121eeb3f864dd68569efff6ab79ac8
              name: 'CPU softirq time'
              type: SNMP_AGENT
              snmp_oid: 1.3.6.1.4.1.2021.11.61.0
              key: 'system.cpu.softirq[ssCpuRawSoftIRQ.{#SNMPINDEX}]'
              history: 7d
              value_type: FLOAT
              units: '%'
              description: |
                MIB: UCD-SNMP-MIB
                The amount of time the CPU has been servicing software interrupts.
              preprocessing:
                -
                  type: CHANGE_PER_SECOND
                  parameters:
                    - ''
                -
                  type: JAVASCRIPT
                  parameters:
                    - |
                      //to get utilization in %, divide by N, where N is number of cores.
                      return value/{#CPU.COUNT}
              tags:
                -
                  tag: component
                  value: cpu
            -
              uuid: b98feceb5d1b4dafbbbbc80d3f9598f9
              name: 'CPU steal time'
              type: SNMP_AGENT
              snmp_oid: 1.3.6.1.4.1.2021.11.64.0
              key: 'system.cpu.steal[ssCpuRawSteal.{#SNMPINDEX}]'
              history: 7d
              value_type: FLOAT
              units: '%'
              description: |
                MIB: UCD-SNMP-MIB
                The amount of CPU 'stolen' from this virtual machine by the hypervisor for other tasks (such as running another virtual machine).
              preprocessing:
                -
                  type: CHANGE_PER_SECOND
                  parameters:
                    - ''
                -
                  type: JAVASCRIPT
                  parameters:
                    - |
                      //to get utilization in %, divide by N, where N is number of cores.
                      return value/{#CPU.COUNT}
              tags:
                -
                  tag: component
                  value: cpu
            -
              uuid: 0b45abb043f14f23bd8d71f0bca70c06
              name: 'CPU system time'
              type: SNMP_AGENT
              snmp_oid: 1.3.6.1.4.1.2021.11.52.0
              key: 'system.cpu.system[ssCpuRawSystem.{#SNMPINDEX}]'
              history: 7d
              value_type: FLOAT
              units: '%'
              description: |
                MIB: UCD-SNMP-MIB
                The time the CPU has spent running the kernel and its processes.
              preprocessing:
                -
                  type: CHANGE_PER_SECOND
                  parameters:
                    - ''
                -
                  type: JAVASCRIPT
                  parameters:
                    - |
                      //to get utilization in %, divide by N, where N is number of cores.
                      return value/{#CPU.COUNT}
              tags:
                -
                  tag: component
                  value: cpu
            -
              uuid: 295af9e607aa46c4886a49905137b7ad
              name: 'CPU user time'
              type: SNMP_AGENT
              snmp_oid: 1.3.6.1.4.1.2021.11.50.0
              key: 'system.cpu.user[ssCpuRawUser.{#SNMPINDEX}]'
              history: 7d
              value_type: FLOAT
              units: '%'
              description: |
                MIB: UCD-SNMP-MIB
                The time the CPU has spent running users' processes that are not niced.
              preprocessing:
                -
                  type: CHANGE_PER_SECOND
                  parameters:
                    - ''
                -
                  type: JAVASCRIPT
                  parameters:
                    - |
                      //to get utilization in %, divide by N, where N is number of cores.
                      return value/{#CPU.COUNT}
              tags:
                -
                  tag: component
                  value: cpu
            -
              uuid: aa01918c9d864f498cc211772103ba27
              name: 'CPU utilization'
              type: DEPENDENT
              key: 'system.cpu.util[snmp,{#SNMPINDEX}]'
              delay: '0'
              history: 7d
              value_type: FLOAT
              units: '%'
              description: 'CPU utilization in %.'
              preprocessing:
                -
                  type: JAVASCRIPT
                  parameters:
                    - |
                      //Calculate utilization
                      return (100 - value)
              master_item:
                key: 'system.cpu.idle[ssCpuRawIdle.{#SNMPINDEX}]'
              tags:
                -
                  tag: component
                  value: cpu
              trigger_prototypes:
                -
                  uuid: 305450aac4ce4170a3a7942f6b092593
                  expression: 'min(/Linux CPU by SNMP/system.cpu.util[snmp,{#SNMPINDEX}],5m)>{$CPU.UTIL.CRIT}'
                  name: 'High CPU utilization'
                  event_name: 'High CPU utilization (over {$CPU.UTIL.CRIT}% for 5m)'
                  opdata: 'Current utilization: {ITEM.LASTVALUE1}'
                  priority: WARNING
                  description: 'CPU utilization is too high. The system might be slow to respond.'
                  tags:
                    -
                      tag: scope
                      value: performance
          graph_prototypes:
            -
              uuid: 1ed285cca7774aad9335101f373eb642
              name: 'CPU usage{#SINGLETON}'
              type: STACKED
              ymin_type_1: FIXED
              ymax_type_1: FIXED
              graph_items:
                -
                  color: 1A7C11
                  item:
                    host: 'Linux CPU by SNMP'
                    key: 'system.cpu.system[ssCpuRawSystem.{#SNMPINDEX}]'
                -
                  sortorder: '1'
                  color: 2774A4
                  item:
                    host: 'Linux CPU by SNMP'
                    key: 'system.cpu.user[ssCpuRawUser.{#SNMPINDEX}]'
                -
                  sortorder: '2'
                  color: F63100
                  item:
                    host: 'Linux CPU by SNMP'
                    key: 'system.cpu.nice[ssCpuRawNice.{#SNMPINDEX}]'
                -
                  sortorder: '3'
                  color: A54F10
                  item:
                    host: 'Linux CPU by SNMP'
                    key: 'system.cpu.iowait[ssCpuRawWait.{#SNMPINDEX}]'
                -
                  sortorder: '4'
                  color: FC6EA3
                  item:
                    host: 'Linux CPU by SNMP'
                    key: 'system.cpu.steal[ssCpuRawSteal.{#SNMPINDEX}]'
                -
                  sortorder: '5'
                  color: 6C59DC
                  item:
                    host: 'Linux CPU by SNMP'
                    key: 'system.cpu.interrupt[ssCpuRawInterrupt.{#SNMPINDEX}]'
                -
                  sortorder: '6'
                  color: AC8C14
                  item:
                    host: 'Linux CPU by SNMP'
                    key: 'system.cpu.softirq[ssCpuRawSoftIRQ.{#SNMPINDEX}]'
                -
                  sortorder: '7'
                  color: 611F27
                  item:
                    host: 'Linux CPU by SNMP'
                    key: 'system.cpu.guest[ssCpuRawGuest.{#SNMPINDEX}]'
                -
                  sortorder: '8'
                  color: F230E0
                  item:
                    host: 'Linux CPU by SNMP'
                    key: 'system.cpu.guest_nice[ssCpuRawGuestNice.{#SNMPINDEX}]'
            -
              uuid: 27556abf8985458f9d300ab5981f6e96
              name: 'CPU utilization{#SINGLETON}'
              ymin_type_1: FIXED
              ymax_type_1: FIXED
              graph_items:
                -
                  drawtype: GRADIENT_LINE
                  color: 1A7C11
                  item:
                    host: 'Linux CPU by SNMP'
                    key: 'system.cpu.util[snmp,{#SNMPINDEX}]'
          master_item:
            key: 'system.cpu.num[snmp]'
          preprocessing:
            -
              type: JAVASCRIPT
              parameters:
                - |
                  //count the number of CPU cores
                  return JSON.stringify([{"{#CPU.COUNT}": value, "{#SNMPINDEX}": 0, "{#SINGLETON}":""}])
      macros:
        -
          macro: '{$CPU.UTIL.CRIT}'
          value: '90'
        -
          macro: '{$LOAD_AVG_PER_CPU.MAX.WARN}'
          value: '1.5'
          description: 'Load per CPU considered sustainable. Tune if needed.'
    -
      uuid: cbaf0383cb934294ac53a28ddfd49434
      template: 'Linux filesystems by SNMP'
      name: 'Linux filesystems by SNMP'
      description: |
        MIBs used:
        HOST-RESOURCES-MIB
        UCD-SNMP-MIB
        
        Template tooling version used: 0.42
      groups:
        -
          name: Templates/Modules
      discovery_rules:
        -
          uuid: c55b2f96bd50421482dfcc230e6de01e
          name: 'Mounted filesystem discovery'
          type: SNMP_AGENT
          snmp_oid: 'discovery[{#FSNAME},1.3.6.1.2.1.25.2.3.1.3,{#FSTYPE},1.3.6.1.2.1.25.2.3.1.2,{#ALLOC_UNITS},1.3.6.1.2.1.25.2.3.1.4]'
          key: 'vfs.fs.discovery[snmp]'
          delay: 1h
          filter:
            evaltype: AND
            conditions:
              -
                macro: '{#FSTYPE}'
                value: '{$VFS.FS.FSTYPE.MATCHES}'
                formulaid: C
              -
                macro: '{#FSTYPE}'
                value: '{$VFS.FS.FSTYPE.NOT_MATCHES}'
                operator: NOT_MATCHES_REGEX
                formulaid: D
              -
                macro: '{#FSNAME}'
                value: '{$VFS.FS.FSNAME.MATCHES}'
                formulaid: A
              -
                macro: '{#FSNAME}'
                value: '{$VFS.FS.FSNAME.NOT_MATCHES}'
                operator: NOT_MATCHES_REGEX
                formulaid: B
          description: 'HOST-RESOURCES-MIB::hrStorage discovery with storage filter'
          item_prototypes:
            -
              uuid: 5c0b2605afe84c288207c04b9946dfbf
              name: '{#FSNAME}: Free inodes in %'
              type: SNMP_AGENT
              snmp_oid: '1.3.6.1.4.1.2021.9.1.10["index","1.3.6.1.4.1.2021.9.1.2", "{#FSNAME}"]'
              key: 'vfs.fs.inode.pfree[dskPercentNode.{#SNMPINDEX}]'
              history: 7d
              value_type: FLOAT
              units: '%'
              description: |
                MIB: UCD-SNMP-MIB
                If having problems collecting this item make sure access to UCD-SNMP-MIB is allowed.
              preprocessing:
                -
                  type: JAVASCRIPT
                  parameters:
                    - 'return (100-value);'
              tags:
                -
                  tag: component
                  value: storage
                -
                  tag: filesystem
                  value: '{#FSNAME}'
              trigger_prototypes:
                -
                  uuid: 377f4ffa529f4b0690a11228f4021294
                  expression: 'min(/Linux filesystems by SNMP/vfs.fs.inode.pfree[dskPercentNode.{#SNMPINDEX}],5m)<{$VFS.FS.INODE.PFREE.MIN.CRIT:"{#FSNAME}"}'
                  name: '{#FSNAME}: Running out of free inodes'
                  event_name: '{#FSNAME}: Running out of free inodes (free < {$VFS.FS.INODE.PFREE.MIN.CRIT:"{#FSNAME}"}%)'
                  opdata: 'Free inodes: {ITEM.LASTVALUE1}'
                  priority: AVERAGE
                  description: |
                    It may become impossible to write to disk if there are no index nodes left.
                    As symptoms, 'No space left on device' or 'Disk is full' errors may be seen even though free space is available.
                  tags:
                    -
                      tag: scope
                      value: capacity
                    -
                      tag: scope
                      value: performance
                -
                  uuid: 5f80199affa44ed7a6b875c49ca00aa7
                  expression: 'min(/Linux filesystems by SNMP/vfs.fs.inode.pfree[dskPercentNode.{#SNMPINDEX}],5m)<{$VFS.FS.INODE.PFREE.MIN.WARN:"{#FSNAME}"}'
                  name: '{#FSNAME}: Running out of free inodes'
                  event_name: '{#FSNAME}: Running out of free inodes (free < {$VFS.FS.INODE.PFREE.MIN.WARN:"{#FSNAME}"}%)'
                  opdata: 'Free inodes: {ITEM.LASTVALUE1}'
                  priority: WARNING
                  description: |
                    It may become impossible to write to disk if there are no index nodes left.
                    As symptoms, 'No space left on device' or 'Disk is full' errors may be seen even though free space is available.
                  dependencies:
                    -
                      name: '{#FSNAME}: Running out of free inodes'
                      expression: 'min(/Linux filesystems by SNMP/vfs.fs.inode.pfree[dskPercentNode.{#SNMPINDEX}],5m)<{$VFS.FS.INODE.PFREE.MIN.CRIT:"{#FSNAME}"}'
                  tags:
                    -
                      tag: scope
                      value: capacity
                    -
                      tag: scope
                      value: performance
            -
              uuid: 3cc99f32a3a44b2a94c2bab5f2765c8e
              name: '{#FSNAME}: Space utilization'
              type: CALCULATED
              key: 'vfs.fs.pused[storageUsedPercentage.{#SNMPINDEX}]'
              history: 7d
              value_type: FLOAT
              units: '%'
              params: '(last(//vfs.fs.used[hrStorageUsed.{#SNMPINDEX}])/last(//vfs.fs.total[hrStorageSize.{#SNMPINDEX}]))*100'
              description: 'Space utilization in % for {#FSNAME}'
              tags:
                -
                  tag: component
                  value: storage
                -
                  tag: filesystem
                  value: '{#FSNAME}'
            -
              uuid: 9e9b2eb864164eebb4825ba0331b0b95
              name: '{#FSNAME}: Total space'
              type: SNMP_AGENT
              snmp_oid: '1.3.6.1.2.1.25.2.3.1.5.{#SNMPINDEX}'
              key: 'vfs.fs.total[hrStorageSize.{#SNMPINDEX}]'
              history: 7d
              units: B
              description: |
                MIB: HOST-RESOURCES-MIB
                The size of the storage represented by this entry, in units of hrStorageAllocationUnits.
                This object is writable to allow remote configuration of the size of the storage area in those cases where such an operation makes sense and is possible on the underlying system.
                For example, the amount of main storage allocated to a buffer pool might be modified or the amount of disk space allocated to virtual storage might be modified.
              preprocessing:
                -
                  type: MULTIPLIER
                  parameters:
                    - '{#ALLOC_UNITS}'
              tags:
                -
                  tag: component
                  value: storage
                -
                  tag: filesystem
                  value: '{#FSNAME}'
            -
              uuid: 2cfbdae09907476ea6d73af86338f279
              name: '{#FSNAME}: Used space'
              type: SNMP_AGENT
              snmp_oid: '1.3.6.1.2.1.25.2.3.1.6.{#SNMPINDEX}'
              key: 'vfs.fs.used[hrStorageUsed.{#SNMPINDEX}]'
              history: 7d
              units: B
              description: |
                MIB: HOST-RESOURCES-MIB
                The amount of the storage represented by this entry that is allocated, in units of hrStorageAllocationUnits.
              preprocessing:
                -
                  type: MULTIPLIER
                  parameters:
                    - '{#ALLOC_UNITS}'
              tags:
                -
                  tag: component
                  value: storage
                -
                  tag: filesystem
                  value: '{#FSNAME}'
          trigger_prototypes:
            -
              uuid: ae3535ef3f674dccb6c809dc7d01172c
              expression: |
                last(/Linux filesystems by SNMP/vfs.fs.pused[storageUsedPercentage.{#SNMPINDEX}])>{$VFS.FS.PUSED.MAX.CRIT:"{#FSNAME}"} and
                ((last(/Linux filesystems by SNMP/vfs.fs.total[hrStorageSize.{#SNMPINDEX}])-last(/Linux filesystems by SNMP/vfs.fs.used[hrStorageUsed.{#SNMPINDEX}]))<{$VFS.FS.FREE.MIN.CRIT:"{#FSNAME}"} or timeleft(/Linux filesystems by SNMP/vfs.fs.pused[storageUsedPercentage.{#SNMPINDEX}],1h,100)<1d)
              name: '{#FSNAME}: Disk space is critically low'
              event_name: '{#FSNAME}: Disk space is critically low (used > {$VFS.FS.PUSED.MAX.CRIT:"{#FSNAME}"}%)'
              opdata: 'Space used: {ITEM.LASTVALUE3} of {ITEM.LASTVALUE2} ({ITEM.LASTVALUE1})'
              priority: AVERAGE
              description: |
                Two conditions should match: First, space utilization should be above {$VFS.FS.PUSED.MAX.CRIT:"{#FSNAME}"}.
                 Second condition should be one of the following:
                 - The disk free space is less than {$VFS.FS.FREE.MIN.CRIT:"{#FSNAME}"}.
                 - The disk will be full in less than 24 hours.
              manual_close: 'YES'
              tags:
                -
                  tag: scope
                  value: availability
                -
                  tag: scope
                  value: capacity
            -
              uuid: 3bef4897bcd549288203241c5ca9f017
              expression: |
                last(/Linux filesystems by SNMP/vfs.fs.pused[storageUsedPercentage.{#SNMPINDEX}])>{$VFS.FS.PUSED.MAX.WARN:"{#FSNAME}"} and
                ((last(/Linux filesystems by SNMP/vfs.fs.total[hrStorageSize.{#SNMPINDEX}])-last(/Linux filesystems by SNMP/vfs.fs.used[hrStorageUsed.{#SNMPINDEX}]))<{$VFS.FS.FREE.MIN.WARN:"{#FSNAME}"} or timeleft(/Linux filesystems by SNMP/vfs.fs.pused[storageUsedPercentage.{#SNMPINDEX}],1h,100)<1d)
              name: '{#FSNAME}: Disk space is low'
              event_name: '{#FSNAME}: Disk space is low (used > {$VFS.FS.PUSED.MAX.WARN:"{#FSNAME}"}%)'
              opdata: 'Space used: {ITEM.LASTVALUE3} of {ITEM.LASTVALUE2} ({ITEM.LASTVALUE1})'
              priority: WARNING
              description: |
                Two conditions should match: First, space utilization should be above {$VFS.FS.PUSED.MAX.WARN:"{#FSNAME}"}.
                 Second condition should be one of the following:
                 - The disk free space is less than {$VFS.FS.FREE.MIN.WARN:"{#FSNAME}"}.
                 - The disk will be full in less than 24 hours.
              manual_close: 'YES'
              dependencies:
                -
                  name: '{#FSNAME}: Disk space is critically low'
                  expression: |
                    last(/Linux filesystems by SNMP/vfs.fs.pused[storageUsedPercentage.{#SNMPINDEX}])>{$VFS.FS.PUSED.MAX.CRIT:"{#FSNAME}"} and
                    ((last(/Linux filesystems by SNMP/vfs.fs.total[hrStorageSize.{#SNMPINDEX}])-last(/Linux filesystems by SNMP/vfs.fs.used[hrStorageUsed.{#SNMPINDEX}]))<{$VFS.FS.FREE.MIN.CRIT:"{#FSNAME}"} or timeleft(/Linux filesystems by SNMP/vfs.fs.pused[storageUsedPercentage.{#SNMPINDEX}],1h,100)<1d)
              tags:
                -
                  tag: scope
                  value: availability
                -
                  tag: scope
                  value: capacity
          graph_prototypes:
            -
              uuid: f1000d7a017f4954a32103b345ae4fdf
              name: '{#FSNAME}: Disk space usage'
              width: '600'
              height: '340'
              type: PIE
              show_3d: 'YES'
              graph_items:
                -
                  color: '969696'
                  calc_fnc: LAST
                  type: GRAPH_SUM
                  item:
                    host: 'Linux filesystems by SNMP'
                    key: 'vfs.fs.total[hrStorageSize.{#SNMPINDEX}]'
                -
                  sortorder: '1'
                  color: C80000
                  calc_fnc: LAST
                  item:
                    host: 'Linux filesystems by SNMP'
                    key: 'vfs.fs.used[hrStorageUsed.{#SNMPINDEX}]'
      macros:
        -
          macro: '{$VFS.FS.FREE.MIN.CRIT}'
          value: 5G
          description: 'The critical threshold of the filesystem utilization.'
        -
          macro: '{$VFS.FS.FREE.MIN.WARN}'
          value: 10G
          description: 'The warning threshold of the filesystem utilization.'
        -
          macro: '{$VFS.FS.FSNAME.MATCHES}'
          value: .+
          description: 'This macro is used in filesystems discovery. Can be overridden on the host or linked template level'
        -
          macro: '{$VFS.FS.FSNAME.NOT_MATCHES}'
          value: ^(/dev|/sys|/run|/proc|.+/shm$)
          description: 'This macro is used in filesystems discovery. Can be overridden on the host or linked template level'
        -
          macro: '{$VFS.FS.FSTYPE.MATCHES}'
          value: '.*(\.4|\.9|hrStorageFixedDisk|hrStorageFlashMemory)$'
          description: 'This macro is used in filesystems discovery. Can be overridden on the host or linked template level'
        -
          macro: '{$VFS.FS.FSTYPE.NOT_MATCHES}'
          value: ^\s$
          description: 'This macro is used in filesystems discovery. Can be overridden on the host or linked template level'
        -
          macro: '{$VFS.FS.INODE.PFREE.MIN.CRIT}'
          value: '10'
        -
          macro: '{$VFS.FS.INODE.PFREE.MIN.WARN}'
          value: '20'
        -
          macro: '{$VFS.FS.PUSED.MAX.CRIT}'
          value: '90'
        -
          macro: '{$VFS.FS.PUSED.MAX.WARN}'
          value: '80'
    -
      uuid: 443e4897fb0a4eef9d4624a3baa8f174
      template: 'Linux memory by SNMP'
      name: 'Linux memory by SNMP'
      description: |
        MIBs used:
        UCD-SNMP-MIB
        
        Known Issues:
        
          Description: Please note that memory utilization is a rough estimate, since memory available is calculated as free+buffers+cached, which is not 100% accurate, but the best we can get using SNMP.
        
        Template tooling version used: 0.42
      groups:
        -
          name: Templates/Modules
      items:
        -
          uuid: 286b7a7da5bc46349d98d40e0fa87bb3
          name: 'Free swap space'
          type: SNMP_AGENT
          snmp_oid: 1.3.6.1.4.1.2021.4.4.0
          key: 'system.swap.free[memAvailSwap.0]'
          history: 7d
          units: B
          description: |
            MIB: UCD-SNMP-MIB
            The amount of swap space currently unused or available.
          preprocessing:
            -
              type: MULTIPLIER
              parameters:
                - '1024'
          tags:
            -
              tag: component
              value: memory
            -
              tag: component
              value: storage
        -
          uuid: 95b96317790d467c8f2c3acbe4f508a2
          name: 'Free swap space in %'
          type: CALCULATED
          key: 'system.swap.pfree[snmp]'
          history: 7d
          value_type: FLOAT
          units: '%'
          params: 'last(//system.swap.free[memAvailSwap.0])/last(//system.swap.total[memTotalSwap.0])*100'
          description: 'The free space of swap volume/file in percent.'
          tags:
            -
              tag: component
              value: memory
            -
              tag: component
              value: storage
        -
          uuid: 7e3c9bc424684af8b16852548145d240
          name: 'Total swap space'
          type: SNMP_AGENT
          snmp_oid: 1.3.6.1.4.1.2021.4.3.0
          key: 'system.swap.total[memTotalSwap.0]'
          history: 7d
          units: B
          description: |
            MIB: UCD-SNMP-MIB
            The total amount of swap space configured for this host.
          preprocessing:
            -
              type: MULTIPLIER
              parameters:
                - '1024'
          tags:
            -
              tag: component
              value: memory
            -
              tag: component
              value: storage
        -
          uuid: d2f2a3127c83459696bb7496de04830b
          name: 'Available memory'
          type: CALCULATED
          key: 'vm.memory.available[snmp]'
          history: 7d
          units: B
          params: 'last(//vm.memory.free[memAvailReal.0])+last(//vm.memory.buffers[memBuffer.0])+last(//vm.memory.cached[memCached.0])'
          description: 'Please note that memory utilization is a rough estimate, since memory available is calculated as free+buffers+cached, which is not 100% accurate, but the best we can get using SNMP.'
          tags:
            -
              tag: component
              value: memory
        -
          uuid: 81c8a8aa72144ec99c0723bd1c7efde0
          name: 'Memory (buffers)'
          type: SNMP_AGENT
          snmp_oid: 1.3.6.1.4.1.2021.4.14.0
          key: 'vm.memory.buffers[memBuffer.0]'
          history: 7d
          units: B
          description: |
            MIB: UCD-SNMP-MIB
            Memory used by kernel buffers (Buffers in /proc/meminfo).
          preprocessing:
            -
              type: MULTIPLIER
              parameters:
                - '1024'
          tags:
            -
              tag: component
              value: memory
        -
          uuid: a74e6bc72c8c45f2b01ee1b50ce64fdc
          name: 'Memory (cached)'
          type: SNMP_AGENT
          snmp_oid: 1.3.6.1.4.1.2021.4.15.0
          key: 'vm.memory.cached[memCached.0]'
          history: 7d
          units: B
          description: |
            MIB: UCD-SNMP-MIB
            Memory used by the page cache and slabs (Cached and Slab in /proc/meminfo).
          preprocessing:
            -
              type: MULTIPLIER
              parameters:
                - '1024'
          tags:
            -
              tag: component
              value: memory
        -
          uuid: b13aae9bb13c432998688f8c3230ddb2
          name: 'Free memory'
          type: SNMP_AGENT
          snmp_oid: 1.3.6.1.4.1.2021.4.6.0
          key: 'vm.memory.free[memAvailReal.0]'
          history: 7d
          units: B
          description: 'MIB: UCD-SNMP-MIB'
          preprocessing:
            -
              type: MULTIPLIER
              parameters:
                - '1024'
          tags:
            -
              tag: component
              value: memory
        -
          uuid: 849c5cd7aec94ed48c6a0a321b54d801
          name: 'Total memory'
          type: SNMP_AGENT
          snmp_oid: 1.3.6.1.4.1.2021.4.5.0
          key: 'vm.memory.total[memTotalReal.0]'
          history: 7d
          units: B
          description: |
            MIB: UCD-SNMP-MIB
            Total memory in Bytes.
          preprocessing:
            -
              type: MULTIPLIER
              parameters:
                - '1024'
          tags:
            -
              tag: component
              value: memory
        -
          uuid: ac10ac53a99e464bbf0c5894d4297cfc
          name: 'Memory utilization'
          type: CALCULATED
          key: 'vm.memory.util[snmp]'
          history: 7d
          value_type: FLOAT
          units: '%'
          params: '(last(//vm.memory.total[memTotalReal.0])-(last(//vm.memory.free[memAvailReal.0])+last(//vm.memory.buffers[memBuffer.0])+last(//vm.memory.cached[memCached.0])))/last(//vm.memory.total[memTotalReal.0])*100'
          description: 'Please note that memory utilization is a rough estimate, since memory available is calculated as free+buffers+cached, which is not 100% accurate, but the best we can get using SNMP.'
          tags:
            -
              tag: component
              value: memory
          triggers:
            -
              uuid: 38e4d31ccb594ba1a041c47633887ef6
              expression: 'min(/Linux memory by SNMP/vm.memory.util[snmp],5m)>{$MEMORY.UTIL.MAX}'
              name: 'High memory utilization'
              event_name: 'High memory utilization (>{$MEMORY.UTIL.MAX}% for 5m)'
              priority: AVERAGE
              description: 'The system is running out of free memory.'
              dependencies:
                -
                  name: 'Lack of available memory'
                  expression: 'max(/Linux memory by SNMP/vm.memory.available[snmp],5m)<{$MEMORY.AVAILABLE.MIN} and last(/Linux memory by SNMP/vm.memory.total[memTotalReal.0])>0'
              tags:
                -
                  tag: scope
                  value: capacity
                -
                  tag: scope
                  value: performance
      macros:
        -
          macro: '{$MEMORY.AVAILABLE.MIN}'
          value: 20M
        -
          macro: '{$MEMORY.UTIL.MAX}'
          value: '90'
        -
          macro: '{$SWAP.PFREE.MIN.WARN}'
          value: '50'
  triggers:
    -
      uuid: 12324c6e7b564c858406702148b43bc4
      expression: 'max(/Linux memory by SNMP/system.swap.pfree[snmp],5m)<{$SWAP.PFREE.MIN.WARN} and last(/Linux memory by SNMP/system.swap.total[memTotalSwap.0])>0'
      name: 'High swap space usage'
      event_name: 'High swap space usage (less than {$SWAP.PFREE.MIN.WARN}% free)'
      opdata: 'Free: {ITEM.LASTVALUE1}, total: {ITEM.LASTVALUE2}'
      priority: WARNING
      description: 'This trigger is ignored, if there is no swap configured.'
      dependencies:
        -
          name: 'High memory utilization'
          expression: 'min(/Linux memory by SNMP/vm.memory.util[snmp],5m)>{$MEMORY.UTIL.MAX}'
        -
          name: 'Lack of available memory'
          expression: 'max(/Linux memory by SNMP/vm.memory.available[snmp],5m)<{$MEMORY.AVAILABLE.MIN} and last(/Linux memory by SNMP/vm.memory.total[memTotalReal.0])>0'
      tags:
        -
          tag: scope
          value: capacity
    -
      uuid: 687586e62f4b4191aa95ba1ba74c7787
      expression: 'max(/Linux memory by SNMP/vm.memory.available[snmp],5m)<{$MEMORY.AVAILABLE.MIN} and last(/Linux memory by SNMP/vm.memory.total[memTotalReal.0])>0'
      name: 'Lack of available memory'
      event_name: 'Lack of available memory (<{$MEMORY.AVAILABLE.MIN} of {ITEM.VALUE2})'
      opdata: 'Available: {ITEM.LASTVALUE1}, total: {ITEM.LASTVALUE2}'
      priority: AVERAGE
      tags:
        -
          tag: scope
          value: capacity
        -
          tag: scope
          value: performance
    -
      uuid: 4e08b6e41268476292ac92da123bd8d7
      expression: |
        min(/Linux CPU by SNMP/system.cpu.load.avg1[laLoad.1],5m)/last(/Linux CPU by SNMP/system.cpu.num[snmp])>{$LOAD_AVG_PER_CPU.MAX.WARN}
        and last(/Linux CPU by SNMP/system.cpu.load.avg5[laLoad.2])>0
        and last(/Linux CPU by SNMP/system.cpu.load.avg15[laLoad.3])>0
      name: 'Load average is too high'
      event_name: 'Load average is too high (per CPU load over {$LOAD_AVG_PER_CPU.MAX.WARN} for 5m)'
      opdata: 'Load averages(1m 5m 15m): ({ITEM.LASTVALUE1} {ITEM.LASTVALUE3} {ITEM.LASTVALUE4}), # of CPUs: {ITEM.LASTVALUE2}'
      priority: AVERAGE
      description: 'Per CPU load average is too high. Your system may be slow to respond.'
      tags:
        -
          tag: scope
          value: capacity
        -
          tag: scope
          value: performance
  graphs:
    -
      uuid: 1b06aa0505e94191bce3bf15d41ad113
      name: 'CPU jumps'
      graph_items:
        -
          color: 1A7C11
          item:
            host: 'Linux CPU by SNMP'
            key: 'system.cpu.switches[ssRawContexts.0]'
        -
          sortorder: '1'
          color: 2774A4
          item:
            host: 'Linux CPU by SNMP'
            key: 'system.cpu.intr[ssRawInterrupts.0]'
    -
      uuid: 6af175b5899946c5bae1e7ab4e8f0635
      name: 'Memory usage'
      ymin_type_1: FIXED
      graph_items:
        -
          drawtype: BOLD_LINE
          color: 1A7C11
          item:
            host: 'Linux memory by SNMP'
            key: 'vm.memory.total[memTotalReal.0]'
        -
          sortorder: '1'
          drawtype: GRADIENT_LINE
          color: 2774A4
          item:
            host: 'Linux memory by SNMP'
            key: 'vm.memory.available[snmp]'
    -
      uuid: edd17c68085b4a328c24ebd8d37fd30c
      name: 'Memory utilization'
      ymin_type_1: FIXED
      ymax_type_1: FIXED
      graph_items:
        -
          drawtype: GRADIENT_LINE
          color: 1A7C11
          item:
            host: 'Linux memory by SNMP'
            key: 'vm.memory.util[snmp]'
    -
      uuid: 24bd0481e30a49a78410fef4e1470546
      name: 'Swap usage'
      graph_items:
        -
          color: 1A7C11
          item:
            host: 'Linux memory by SNMP'
            key: 'system.swap.free[memAvailSwap.0]'
        -
          sortorder: '1'
          color: 2774A4
          item:
            host: 'Linux memory by SNMP'
            key: 'system.swap.total[memTotalSwap.0]'
    -
      uuid: 1ec155ff28e14859b26e9804e96c7fb8
      name: 'System load'
      ymin_type_1: FIXED
      graph_items:
        -
          color: 1A7C11
          item:
            host: 'Linux CPU by SNMP'
            key: 'system.cpu.load.avg1[laLoad.1]'
        -
          sortorder: '1'
          color: 2774A4
          item:
            host: 'Linux CPU by SNMP'
            key: 'system.cpu.load.avg5[laLoad.2]'
        -
          sortorder: '2'
          color: F63100
          item:
            host: 'Linux CPU by SNMP'
            key: 'system.cpu.load.avg15[laLoad.3]'
        -
          sortorder: '3'
          color: A54F10
          yaxisside: RIGHT
          item:
            host: 'Linux CPU by SNMP'
            key: 'system.cpu.num[snmp]'<|MERGE_RESOLUTION|>--- conflicted
+++ resolved
@@ -1,10 +1,6 @@
 zabbix_export:
   version: '6.2'
-<<<<<<< HEAD
   date: '2022-10-28T15:25:13Z'
-=======
-  date: '2022-10-27T12:09:33Z'
->>>>>>> f6e680c4
   template_groups:
     -
       uuid: 57b7ae836ca64446ba2c296389c009b7
