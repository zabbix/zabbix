zabbix_export:
  version: '5.4'
  date: '2021-05-09T00:00:00Z'
  groups:
    -
      uuid: 57b7ae836ca64446ba2c296389c009b7
      name: Templates/Modules
  templates:
    -
      uuid: 3598da1effdf4ed48074608f1422e3fd
      template: 'EtherLike-MIB SNMP'
      name: 'EtherLike-MIB SNMP'
      description: |
        Template EtherLike-MIB (duplex control only)
        
        MIBs used:
        EtherLike-MIB
        
        Template tooling version used: 0.38
      groups:
        -
          name: Templates/Modules
      discovery_rules:
        -
          uuid: 2a04f08ae9504f9dadb73550700960b1
          name: 'EtherLike-MIB Discovery'
          type: SNMP_AGENT
          snmp_oid: 'discovery[{#SNMPVALUE},1.3.6.1.2.1.10.7.2.1.19,{#IFOPERSTATUS},1.3.6.1.2.1.2.2.1.8,{#IFALIAS},1.3.6.1.2.1.31.1.1.1.18,{#IFNAME},1.3.6.1.2.1.31.1.1.1.1,{#IFDESCR},1.3.6.1.2.1.2.2.1.2]'
          key: net.if.duplex.discovery
          delay: 1h
          filter:
            evaltype: AND
            conditions:
              -
                macro: '{#IFOPERSTATUS}'
                value: '1'
                formulaid: A
              -
                macro: '{#SNMPVALUE}'
                value: (2|3)
                formulaid: B
          description: 'Discovering interfaces from IF-MIB and EtherLike-MIB. Interfaces with up(1) Operational Status are discovered.'
          item_prototypes:
            -
              uuid: 6bb6b8b98190429ca7564944885f5bdc
              name: 'Interface {#IFNAME}({#IFALIAS}): Duplex status'
              type: SNMP_AGENT
              snmp_oid: '1.3.6.1.2.1.10.7.2.1.19.{#SNMPINDEX}'
              key: 'net.if.duplex[dot3StatsDuplexStatus.{#SNMPINDEX}]'
              history: 7d
              description: |
                MIB: EtherLike-MIB
                The current mode of operation of the MAC
                entity.  'unknown' indicates that the current
                duplex mode could not be determined.
                
                Management control of the duplex mode is
                accomplished through the MAU MIB.  When
                an interface does not support autonegotiation,
                or when autonegotiation is not enabled, the
                duplex mode is controlled using
                ifMauDefaultType.  When autonegotiation is
                supported and enabled, duplex mode is controlled
                using ifMauAutoNegAdvertisedBits.  In either
                case, the currently operating duplex mode is
                reflected both in this object and in ifMauType.
                
                Note that this object provides redundant
                information with ifMauType.  Normally, redundant
                objects are discouraged.  However, in this
                instance, it allows a management application to
                determine the duplex status of an interface
                without having to know every possible value of
                ifMauType.  This was felt to be sufficiently
                valuable to justify the redundancy.
                Reference: [IEEE 802.3 Std.], 30.3.1.1.32,aDuplexStatus.
              valuemap:
                name: 'EtherLike-MIB::dot3StatsDuplexStatus'
              tags:
                -
                  tag: Application
                  value: 'Interface {#IFNAME}({#IFALIAS})'
              trigger_prototypes:
                -
<<<<<<< HEAD
                  uuid: a0cd22c1500a44bdab47dea560fb65ad
                  expression: '{last()}=2'
=======
                  expression: 'last(/EtherLike-MIB SNMP/net.if.duplex[dot3StatsDuplexStatus.{#SNMPINDEX}])=2'
>>>>>>> afed3e3c
                  name: 'Interface {#IFNAME}({#IFALIAS}): In half-duplex mode'
                  priority: WARNING
                  description: 'Please check autonegotiation settings and cabling'
                  manual_close: 'YES'
          preprocessing:
            -
              type: JAVASCRIPT
              parameters:
                - |
                  try {
                      var data = JSON.parse(value);
                  }
                  catch (error) {
                      throw 'Failed to parse JSON of EtherLike-MIB discovery.';
                  }
                  var fields = ['{#SNMPVALUE}','{#IFOPERSTATUS}','{#IFALIAS}','{#IFNAME}','{#IFDESCR}'];
                  data.forEach(function (element) {
                      fields.forEach(function (field) {
                          element[field] = element[field] || '';
                      });
                  });
                  return JSON.stringify(data);
      valuemaps:
        -
          uuid: 6c35799bc36d413b94c0ac110224f208
          name: 'EtherLike-MIB::dot3StatsDuplexStatus'
          mappings:
            -
              value: '1'
              newvalue: unknown
            -
              value: '2'
              newvalue: halfDuplex
            -
              value: '3'
              newvalue: fullDuplex<|MERGE_RESOLUTION|>--- conflicted
+++ resolved
@@ -3,11 +3,9 @@
   date: '2021-05-09T00:00:00Z'
   groups:
     -
-      uuid: 57b7ae836ca64446ba2c296389c009b7
       name: Templates/Modules
   templates:
     -
-      uuid: 3598da1effdf4ed48074608f1422e3fd
       template: 'EtherLike-MIB SNMP'
       name: 'EtherLike-MIB SNMP'
       description: |
@@ -22,7 +20,6 @@
           name: Templates/Modules
       discovery_rules:
         -
-          uuid: 2a04f08ae9504f9dadb73550700960b1
           name: 'EtherLike-MIB Discovery'
           type: SNMP_AGENT
           snmp_oid: 'discovery[{#SNMPVALUE},1.3.6.1.2.1.10.7.2.1.19,{#IFOPERSTATUS},1.3.6.1.2.1.2.2.1.8,{#IFALIAS},1.3.6.1.2.1.31.1.1.1.18,{#IFNAME},1.3.6.1.2.1.31.1.1.1.1,{#IFDESCR},1.3.6.1.2.1.2.2.1.2]'
@@ -42,7 +39,6 @@
           description: 'Discovering interfaces from IF-MIB and EtherLike-MIB. Interfaces with up(1) Operational Status are discovered.'
           item_prototypes:
             -
-              uuid: 6bb6b8b98190429ca7564944885f5bdc
               name: 'Interface {#IFNAME}({#IFALIAS}): Duplex status'
               type: SNMP_AGENT
               snmp_oid: '1.3.6.1.2.1.10.7.2.1.19.{#SNMPINDEX}'
@@ -82,12 +78,7 @@
                   value: 'Interface {#IFNAME}({#IFALIAS})'
               trigger_prototypes:
                 -
-<<<<<<< HEAD
-                  uuid: a0cd22c1500a44bdab47dea560fb65ad
-                  expression: '{last()}=2'
-=======
                   expression: 'last(/EtherLike-MIB SNMP/net.if.duplex[dot3StatsDuplexStatus.{#SNMPINDEX}])=2'
->>>>>>> afed3e3c
                   name: 'Interface {#IFNAME}({#IFALIAS}): In half-duplex mode'
                   priority: WARNING
                   description: 'Please check autonegotiation settings and cabling'
@@ -112,7 +103,6 @@
                   return JSON.stringify(data);
       valuemaps:
         -
-          uuid: 6c35799bc36d413b94c0ac110224f208
           name: 'EtherLike-MIB::dot3StatsDuplexStatus'
           mappings:
             -
