--- conflicted
+++ resolved
@@ -1,10 +1,6 @@
 zabbix_export:
   version: '5.4'
-<<<<<<< HEAD
-  date: '2021-02-23T11:04:40Z'
-=======
   date: '2021-03-09T06:37:29Z'
->>>>>>> 02883586
   groups:
     -
       name: Templates/Applications
@@ -909,9 +905,6 @@
               username: '{$RABBITMQ.API.USER}'
               password: '{$RABBITMQ.API.PASSWORD}'
               description: 'Responds a 200 OK if there are no alarms in effect in the cluster, otherwise responds with a 503 Service Unavailable.'
-              applications:
-                -
-                  name: RabbitMQ
               valuemap:
                 name: 'RabbitMQ healthcheck'
               preprocessing:
@@ -935,6 +928,10 @@
               url: '{$RABBITMQ.API.SCHEME}://{HOST.CONN}:{$RABBITMQ.API.PORT}/api/health/checks/alarms'
               status_codes: '200,503,404'
               retrieve_mode: HEADERS
+              tags:
+                -
+                  tag: Application
+                  value: RabbitMQ
               trigger_prototypes:
                 -
                   expression: '{last()}=0'
@@ -1546,43 +1543,6 @@
               description: 'Uptime is less than 10 minutes'
               manual_close: 'YES'
         -
-<<<<<<< HEAD
-          name: 'RabbitMQ: Healthcheck'
-          key: 'web.page.get["http://{$RABBITMQ.API.USER}:{$RABBITMQ.API.PASSWORD}@{$RABBITMQ.API.HOST}:{$RABBITMQ.API.PORT}/api/healthchecks/node"]'
-          history: 7h
-          description: 'Runs basic healthchecks in the current node. Checks that the rabbit application is running, channels and queues can be listed successfully, and that no alarms are in effect.'
-          valuemap:
-            name: 'RabbitMQ healthcheck'
-          preprocessing:
-            -
-              type: REGEX
-              parameters:
-                - '\n\s?\n(.*)'
-                - \1
-            -
-              type: JSONPATH
-              parameters:
-                - $.status
-            -
-              type: BOOL_TO_DECIMAL
-              parameters:
-                - ''
-              error_handler: CUSTOM_VALUE
-              error_handler_params: '0'
-          tags:
-            -
-              tag: Application
-              value: RabbitMQ
-          triggers:
-            -
-              expression: '{last()}=0'
-              name: 'RabbitMQ: Node healthcheck failed'
-              opdata: 'Current state: {ITEM.LASTVALUE1}'
-              priority: AVERAGE
-              description: 'https://www.rabbitmq.com/monitoring.html#health-checks'
-        -
-=======
->>>>>>> 02883586
           name: 'RabbitMQ: Get nodes'
           key: 'web.page.get["http://{$RABBITMQ.API.USER}:{$RABBITMQ.API.PASSWORD}@{$RABBITMQ.API.HOST}:{$RABBITMQ.API.PORT}/api/nodes/{$RABBITMQ.CLUSTER.NAME}@{HOST.NAME}?memory=true"]'
           history: 1h
@@ -1660,9 +1620,6 @@
               key: 'web.page.get["http://{$RABBITMQ.API.USER}:{$RABBITMQ.API.PASSWORD}@{$RABBITMQ.API.HOST}:{$RABBITMQ.API.PORT}/api/healthchecks/node{#SINGLETON}"]'
               history: 7h
               description: 'Runs basic healthchecks in the current node. Checks that the rabbit application is running, channels and queues can be listed successfully, and that no alarms are in effect.'
-              applications:
-                -
-                  name: RabbitMQ
               valuemap:
                 name: 'RabbitMQ healthcheck'
               preprocessing:
@@ -1681,6 +1638,10 @@
                     - ''
                   error_handler: CUSTOM_VALUE
                   error_handler_params: '0'
+              tags:
+                -
+                  tag: Application
+                  value: RabbitMQ
               trigger_prototypes:
                 -
                   expression: '{last()}=0'
@@ -1717,9 +1678,6 @@
               username: '{$RABBITMQ.API.USER}'
               password: '{$RABBITMQ.API.PASSWORD}'
               description: 'Checks the expiration date on the certificates for every listener configured to use TLS. Responds a 200 OK if all certificates are valid (have not expired), otherwise responds with a 503 Service Unavailable.'
-              applications:
-                -
-                  name: RabbitMQ
               valuemap:
                 name: 'RabbitMQ healthcheck'
               preprocessing:
@@ -1742,6 +1700,10 @@
                     - 3h
               status_codes: '200,503,404'
               retrieve_mode: HEADERS
+              tags:
+                -
+                  tag: Application
+                  value: RabbitMQ
               trigger_prototypes:
                 -
                   expression: '{last()}=0'
@@ -1756,9 +1718,6 @@
               username: '{$RABBITMQ.API.USER}'
               password: '{$RABBITMQ.API.PASSWORD}'
               description: 'Responds a 200 OK if there are no local alarms in effect on the target node, otherwise responds with a 503 Service Unavailable.'
-              applications:
-                -
-                  name: RabbitMQ
               valuemap:
                 name: 'RabbitMQ healthcheck'
               preprocessing:
@@ -1781,6 +1740,10 @@
                     - 3h
               status_codes: '200,503,404'
               retrieve_mode: HEADERS
+              tags:
+                -
+                  tag: Application
+                  value: RabbitMQ
               trigger_prototypes:
                 -
                   expression: '{last()}=0'
@@ -1795,9 +1758,6 @@
               username: '{$RABBITMQ.API.USER}'
               password: '{$RABBITMQ.API.PASSWORD}'
               description: 'Checks if there are classic mirrored queues without synchronised mirrors online (queues that would potentially lose data if the target node is shut down). Responds a 200 OK if there are no such classic mirrored queues, otherwise responds with a 503 Service Unavailable.'
-              applications:
-                -
-                  name: RabbitMQ
               valuemap:
                 name: 'RabbitMQ healthcheck'
               preprocessing:
@@ -1820,6 +1780,10 @@
                     - 3h
               status_codes: '200,503,404'
               retrieve_mode: HEADERS
+              tags:
+                -
+                  tag: Application
+                  value: RabbitMQ
               trigger_prototypes:
                 -
                   expression: '{last()}=0'
@@ -1834,9 +1798,6 @@
               username: '{$RABBITMQ.API.USER}'
               password: '{$RABBITMQ.API.PASSWORD}'
               description: 'Checks if there are quorum queues with minimum online quorum (queues that would lose their quorum and availability if the target node is shut down). Responds a 200 OK if there are no such quorum queues, otherwise responds with a 503 Service Unavailable.'
-              applications:
-                -
-                  name: RabbitMQ
               valuemap:
                 name: 'RabbitMQ healthcheck'
               preprocessing:
@@ -1859,6 +1820,10 @@
                     - 3h
               status_codes: '200,503,404'
               retrieve_mode: HEADERS
+              tags:
+                -
+                  tag: Application
+                  value: RabbitMQ
               trigger_prototypes:
                 -
                   expression: '{last()}=0'
@@ -1873,9 +1838,6 @@
               username: '{$RABBITMQ.API.USER}'
               password: '{$RABBITMQ.API.PASSWORD}'
               description: 'Responds a 200 OK if all virtual hosts and running on the target node, otherwise responds with a 503 Service Unavailable.'
-              applications:
-                -
-                  name: RabbitMQ
               valuemap:
                 name: 'RabbitMQ healthcheck'
               preprocessing:
@@ -1898,6 +1860,10 @@
                     - 3h
               status_codes: '200,503,404'
               retrieve_mode: HEADERS
+              tags:
+                -
+                  tag: Application
+                  value: RabbitMQ
               trigger_prototypes:
                 -
                   expression: '{last()}=0'
