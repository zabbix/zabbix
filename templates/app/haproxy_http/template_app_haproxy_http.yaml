zabbix_export:
  version: '6.4'
<<<<<<< HEAD
  date: '2023-02-01T17:48:20Z'
=======
>>>>>>> 9708b087
  template_groups:
    -
      uuid: a571c0d144b14fd4a87a9d9b2aa9fcd6
      name: Templates/Applications
  templates:
    -
      uuid: 948d046cb2894e5c8d07767a518cc1a9
      template: 'HAProxy by HTTP'
      name: 'HAProxy by HTTP'
      description: |
        Get metrics from status page using HTTP agent
        https://www.haproxy.com/blog/exploring-the-haproxy-stats-page/.
        Example configuration of HAProxy:
          frontend stats
              bind *:8404
              stats enable
              stats uri /stats
              stats refresh 10s
              #stats auth Username:Password  # Authentication credentials
        
        You can discuss this template or leave feedback on our forum https://www.zabbix.com/forum/zabbix-suggestions-and-feedback/393527-discussion-thread-for-official-zabbix-template-haproxy
        
<<<<<<< HEAD
        Template tooling version used: 0.43
=======
        Template tooling version used: 0.41
      vendor:
        name: Zabbix
        version: 6.4-0
>>>>>>> 9708b087
      groups:
        -
          name: Templates/Applications
      items:
        -
          uuid: 93a0ea1e5b0145b5bd2dcdb698d367c2
          name: 'HAProxy: Get stats'
          type: HTTP_AGENT
          key: haproxy.get
          history: '0'
          trends: '0'
          value_type: TEXT
          authtype: BASIC
          username: '{$HAPROXY.USERNAME}'
          password: '{$HAPROXY.PASSWORD}'
          description: 'HAProxy Statistics Report in CSV format'
          preprocessing:
            -
              type: REGEX
              parameters:
                - '# ([\s\S]*)\n'
                - \1
            -
              type: CSV_TO_JSON
              parameters:
                - ''
                - ''
                - '1'
          url: '{$HAPROXY.STATS.SCHEME}://{HOST.CONN}:{$HAPROXY.STATS.PORT}/{$HAPROXY.STATS.PATH};csv'
          tags:
            -
              tag: component
              value: raw
        -
          uuid: 6af51d085a2f41f983bc3b20c6f4cc22
          name: 'HAProxy: Get nodes'
          type: DEPENDENT
          key: haproxy.get.nodes
          delay: '0'
          history: '0'
          trends: '0'
          value_type: TEXT
          description: 'Array for LLD rules.'
          preprocessing:
            -
              type: JAVASCRIPT
              parameters:
                - 'return JSON.stringify(JSON.parse(value),[''mode'',''pxname'',''svname''])'
            -
              type: DISCARD_UNCHANGED_HEARTBEAT
              parameters:
                - 1h
          master_item:
            key: haproxy.get
          tags:
            -
              tag: component
              value: raw
        -
          uuid: 123c03c715494faea6b1d4f8b8fa564d
          name: 'HAProxy: Get stats page'
          type: HTTP_AGENT
          key: haproxy.get_html
          history: '0'
          trends: '0'
          value_type: TEXT
          authtype: BASIC
          username: '{$HAPROXY.USERNAME}'
          password: '{$HAPROXY.PASSWORD}'
          description: 'HAProxy Statistics Report HTML'
          url: '{$HAPROXY.STATS.SCHEME}://{HOST.CONN}:{$HAPROXY.STATS.PORT}/{$HAPROXY.STATS.PATH}'
          tags:
            -
              tag: component
              value: raw
        -
          uuid: 06a33ebaed3148889c19eba2de859d70
          name: 'HAProxy: Uptime'
          type: DEPENDENT
          key: haproxy.uptime
          delay: '0'
          history: 7d
          value_type: FLOAT
          units: s
          preprocessing:
            -
              type: JAVASCRIPT
              parameters:
                - |
                  try {
                      var t = value.match(/(\d+)d (\d+)h(\d+)m(\d+)s/);
                      return t[1] * 86400 + t[2] * 3600 + t[3] * 60 + t[4] * 1;
                  }
                  catch (error) {
                      throw "HAProxy uptime is not found : " + error;
                  }
          master_item:
            key: haproxy.get_html
          tags:
            -
              tag: component
              value: application
          triggers:
            -
              uuid: ff606f3c571340389562fabc9e814463
              expression: 'last(/HAProxy by HTTP/haproxy.uptime)<10m'
              name: 'HAProxy: has been restarted'
              event_name: 'HAProxy: has been restarted (uptime < 10m)'
              priority: INFO
              description: 'Uptime is less than 10 minutes'
              manual_close: 'YES'
              tags:
                -
                  tag: scope
                  value: notice
        -
          uuid: a2cd747feaaf4c278972ac7adbd9015a
          name: 'HAProxy: Version'
          type: DEPENDENT
          key: haproxy.version
          delay: '0'
          trends: '0'
          value_type: CHAR
          preprocessing:
            -
              type: REGEX
              parameters:
                - 'HAProxy version ([^,]*),'
                - \1
              error_handler: CUSTOM_ERROR
              error_handler_params: 'HAProxy version is not found'
            -
              type: DISCARD_UNCHANGED_HEARTBEAT
              parameters:
                - 1d
          master_item:
            key: haproxy.get_html
          tags:
            -
              tag: component
              value: application
          triggers:
            -
              uuid: c4b8346311a34cd19ebc8fbab53737fe
              expression: 'last(/HAProxy by HTTP/haproxy.version,#1)<>last(/HAProxy by HTTP/haproxy.version,#2) and length(last(/HAProxy by HTTP/haproxy.version))>0'
              name: 'HAProxy: Version has changed'
              event_name: 'HAProxy: Version has changed (new version: {ITEM.VALUE})'
              priority: INFO
              description: 'HAProxy version has changed. Ack to close.'
              manual_close: 'YES'
              tags:
                -
                  tag: scope
                  value: notice
        -
          uuid: 6f9c22a840764181be9cf98609e7f691
          name: 'HAProxy: Service response time'
          type: SIMPLE
          key: 'net.tcp.service.perf["{$HAPROXY.STATS.SCHEME}","{HOST.CONN}","{$HAPROXY.STATS.PORT}"]'
          history: 7d
          value_type: FLOAT
          units: s
          tags:
            -
              tag: component
              value: health
            -
              tag: component
              value: network
          triggers:
            -
              uuid: 1fed5fffc6414e0babe362c0ad742e43
              expression: 'min(/HAProxy by HTTP/net.tcp.service.perf["{$HAPROXY.STATS.SCHEME}","{HOST.CONN}","{$HAPROXY.STATS.PORT}"],5m)>{$HAPROXY.RESPONSE_TIME.MAX.WARN}'
              name: 'HAProxy: Service response time is too high'
              event_name: 'HAProxy: Service response time is too high (over {$HAPROXY.RESPONSE_TIME.MAX.WARN} for 5m)'
              priority: WARNING
              manual_close: 'YES'
              dependencies:
                -
                  name: 'HAProxy: Service is down'
                  expression: 'last(/HAProxy by HTTP/net.tcp.service["{$HAPROXY.STATS.SCHEME}","{HOST.CONN}","{$HAPROXY.STATS.PORT}"])=0'
              tags:
                -
                  tag: scope
                  value: performance
        -
          uuid: 68cb52357d7443d79373df3890ed175f
          name: 'HAProxy: Service status'
          type: SIMPLE
          key: 'net.tcp.service["{$HAPROXY.STATS.SCHEME}","{HOST.CONN}","{$HAPROXY.STATS.PORT}"]'
          history: 7d
          valuemap:
            name: 'Service state'
          preprocessing:
            -
              type: DISCARD_UNCHANGED_HEARTBEAT
              parameters:
                - 10m
          tags:
            -
              tag: component
              value: health
            -
              tag: component
              value: network
          triggers:
            -
              uuid: b346943ac4d04a96bcef42f3c43fc555
              expression: 'last(/HAProxy by HTTP/net.tcp.service["{$HAPROXY.STATS.SCHEME}","{HOST.CONN}","{$HAPROXY.STATS.PORT}"])=0'
              name: 'HAProxy: Service is down'
              priority: AVERAGE
              manual_close: 'YES'
              tags:
                -
                  tag: scope
                  value: availability
      discovery_rules:
        -
          uuid: 7b4ab1338cdf4e499c1fdea4c886ae9a
          name: 'Backend discovery'
          type: DEPENDENT
          key: haproxy.backend.discovery
          delay: '0'
          filter:
            evaltype: AND
            conditions:
              -
                macro: '{#SVNAME}'
                value: BACKEND
                formulaid: B
              -
                macro: '{#MODE}'
                value: http|tcp
                formulaid: A
          description: 'Discovery backends'
          item_prototypes:
            -
              uuid: d5d9c5c0d84d41d597c85a3562e9b4fa
              name: 'HAProxy Backend {#PXNAME}: Number of active servers'
              type: DEPENDENT
              key: 'haproxy.backend.act[{#PXNAME},{#SVNAME}]'
              delay: '0'
              history: 7d
              description: 'Number of active servers.'
              preprocessing:
                -
                  type: JSONPATH
                  parameters:
                    - $..act.first()
                -
                  type: DISCARD_UNCHANGED_HEARTBEAT
                  parameters:
                    - 1h
              master_item:
                key: 'haproxy.backend.raw[{#PXNAME},{#SVNAME}]'
              tags:
                -
                  tag: backend
                  value: '{#PXNAME}'
                -
                  tag: component
                  value: servers
            -
              uuid: 08debce7e9084094b38fd1100e03c553
              name: 'HAProxy Backend {#PXNAME}: Number of backup servers'
              type: DEPENDENT
              key: 'haproxy.backend.bck[{#PXNAME},{#SVNAME}]'
              delay: '0'
              history: 7d
              description: 'Number of backup servers.'
              preprocessing:
                -
                  type: JSONPATH
                  parameters:
                    - $..bck.first()
                -
                  type: DISCARD_UNCHANGED_HEARTBEAT
                  parameters:
                    - 1h
              master_item:
                key: 'haproxy.backend.raw[{#PXNAME},{#SVNAME}]'
              tags:
                -
                  tag: backend
                  value: '{#PXNAME}'
                -
                  tag: component
                  value: servers
            -
              uuid: 8a53b50c1ce441c18fe6e6d5e0ad48d6
              name: 'HAProxy Backend {#PXNAME}: Incoming traffic'
              type: DEPENDENT
              key: 'haproxy.backend.bin.rate[{#PXNAME},{#SVNAME}]'
              delay: '0'
              history: 7d
              value_type: FLOAT
              units: bps
              description: 'Number of bits received by the backend'
              preprocessing:
                -
                  type: JSONPATH
                  parameters:
                    - $..bin.first()
                -
                  type: MULTIPLIER
                  parameters:
                    - '8'
                -
                  type: CHANGE_PER_SECOND
                  parameters:
                    - ''
              master_item:
                key: 'haproxy.backend.raw[{#PXNAME},{#SVNAME}]'
              tags:
                -
                  tag: backend
                  value: '{#PXNAME}'
                -
                  tag: component
                  value: network
            -
              uuid: 1c24125e97014d4ba6a8155af5744d38
              name: 'HAProxy Backend {#PXNAME}: Outgoing traffic'
              type: DEPENDENT
              key: 'haproxy.backend.bout.rate[{#PXNAME},{#SVNAME}]'
              delay: '0'
              history: 7d
              value_type: FLOAT
              units: bps
              description: 'Number of bits sent by the backend'
              preprocessing:
                -
                  type: JSONPATH
                  parameters:
                    - $..bout.first()
                -
                  type: MULTIPLIER
                  parameters:
                    - '8'
                -
                  type: CHANGE_PER_SECOND
                  parameters:
                    - ''
              master_item:
                key: 'haproxy.backend.raw[{#PXNAME},{#SVNAME}]'
              tags:
                -
                  tag: backend
                  value: '{#PXNAME}'
                -
                  tag: component
                  value: network
            -
              uuid: 59eeafe66fe34334a81d736f62b88ec0
              name: 'HAProxy Backend {#PXNAME}: Responses denied per second'
              type: DEPENDENT
              key: 'haproxy.backend.dresp.rate[{#PXNAME},{#SVNAME}]'
              delay: '0'
              history: 7d
              value_type: FLOAT
              description: 'Responses denied due to security concerns (ACL-restricted).'
              preprocessing:
                -
                  type: JSONPATH
                  parameters:
                    - $..dresp.first()
                -
                  type: CHANGE_PER_SECOND
                  parameters:
                    - ''
              master_item:
                key: 'haproxy.backend.raw[{#PXNAME},{#SVNAME}]'
              tags:
                -
                  tag: backend
                  value: '{#PXNAME}'
                -
                  tag: component
                  value: responses
            -
              uuid: e885cb2b53a941cd932211c4ccf334f6
              name: 'HAProxy Backend {#PXNAME}: Errors connection per second'
              type: DEPENDENT
              key: 'haproxy.backend.econ.rate[{#PXNAME},{#SVNAME}]'
              delay: '0'
              history: 7d
              value_type: FLOAT
              description: 'Number of requests that encountered an error attempting to connect to a backend server.'
              preprocessing:
                -
                  type: JSONPATH
                  parameters:
                    - $..econ.first()
                -
                  type: CHANGE_PER_SECOND
                  parameters:
                    - ''
              master_item:
                key: 'haproxy.backend.raw[{#PXNAME},{#SVNAME}]'
              tags:
                -
                  tag: backend
                  value: '{#PXNAME}'
                -
                  tag: component
                  value: connections
            -
              uuid: c42f04d1a00c4d4fa96705746cb32631
              name: 'HAProxy Backend {#PXNAME}: Response errors per second'
              type: DEPENDENT
              key: 'haproxy.backend.eresp.rate[{#PXNAME},{#SVNAME}]'
              delay: '0'
              history: 7d
              value_type: FLOAT
              description: 'Number of requests whose responses yielded an error'
              preprocessing:
                -
                  type: JSONPATH
                  parameters:
                    - $..eresp.first()
                -
                  type: CHANGE_PER_SECOND
                  parameters:
                    - ''
              master_item:
                key: 'haproxy.backend.raw[{#PXNAME},{#SVNAME}]'
              tags:
                -
                  tag: backend
                  value: '{#PXNAME}'
                -
                  tag: component
                  value: responses
              trigger_prototypes:
                -
                  uuid: efe5a794bd47419398aa3aa35a177f08
                  expression: 'min(/HAProxy by HTTP/haproxy.backend.eresp.rate[{#PXNAME},{#SVNAME}],5m)>{$HAPROXY.BACK_ERESP.MAX.WARN}'
                  name: 'HAProxy backend {#PXNAME}: Number of responses with error is high'
                  event_name: 'HAProxy backend {#PXNAME}: Number of responses with error is more than {$HAPROXY.BACK_ERESP.MAX.WARN} for 5m'
                  priority: WARNING
                  description: 'Number of requests on backend, whose responses yielded an error, is more than {$HAPROXY.BACK_ERESP.MAX.WARN}.'
                  tags:
                    -
                      tag: scope
                      value: notice
            -
              uuid: 55edb3b8afaa4ee2961d1fead3653dbd
              name: 'HAProxy Backend {#PXNAME}: Number of responses with codes 1xx per second'
              type: DEPENDENT
              key: 'haproxy.backend.hrsp_1xx.rate[{#PXNAME},{#SVNAME}]'
              delay: '0'
              history: 7d
              value_type: FLOAT
              description: 'Number of informational HTTP responses per second.'
              preprocessing:
                -
                  type: JSONPATH
                  parameters:
                    - $..hrsp_1xx.first()
                -
                  type: CHANGE_PER_SECOND
                  parameters:
                    - ''
              master_item:
                key: 'haproxy.backend.raw[{#PXNAME},{#SVNAME}]'
              tags:
                -
                  tag: backend
                  value: '{#PXNAME}'
                -
                  tag: component
                  value: responses
            -
              uuid: a4e5dd0c25c3471e82e28b88b6b42e39
              name: 'HAProxy Backend {#PXNAME}: Number of responses with codes 2xx per second'
              type: DEPENDENT
              key: 'haproxy.backend.hrsp_2xx.rate[{#PXNAME},{#SVNAME}]'
              delay: '0'
              history: 7d
              value_type: FLOAT
              description: 'Number of successful HTTP responses per second.'
              preprocessing:
                -
                  type: JSONPATH
                  parameters:
                    - $..hrsp_2xx.first()
                -
                  type: CHANGE_PER_SECOND
                  parameters:
                    - ''
              master_item:
                key: 'haproxy.backend.raw[{#PXNAME},{#SVNAME}]'
              tags:
                -
                  tag: backend
                  value: '{#PXNAME}'
                -
                  tag: component
                  value: responses
            -
              uuid: 7e32a61240004b99bf19caf29c5d1409
              name: 'HAProxy Backend {#PXNAME}: Number of responses with codes 3xx per second'
              type: DEPENDENT
              key: 'haproxy.backend.hrsp_3xx.rate[{#PXNAME},{#SVNAME}]'
              delay: '0'
              history: 7d
              value_type: FLOAT
              description: 'Number of HTTP redirections per second.'
              preprocessing:
                -
                  type: JSONPATH
                  parameters:
                    - $..hrsp_3xx.first()
                -
                  type: CHANGE_PER_SECOND
                  parameters:
                    - ''
              master_item:
                key: 'haproxy.backend.raw[{#PXNAME},{#SVNAME}]'
              tags:
                -
                  tag: backend
                  value: '{#PXNAME}'
                -
                  tag: component
                  value: responses
            -
              uuid: 9519222f512e46d8ae1a7ca3a47f3970
              name: 'HAProxy Backend {#PXNAME}: Number of responses with codes 4xx per second'
              type: DEPENDENT
              key: 'haproxy.backend.hrsp_4xx.rate[{#PXNAME},{#SVNAME}]'
              delay: '0'
              history: 7d
              value_type: FLOAT
              description: 'Number of HTTP client errors per second.'
              preprocessing:
                -
                  type: JSONPATH
                  parameters:
                    - $..hrsp_4xx.first()
                -
                  type: CHANGE_PER_SECOND
                  parameters:
                    - ''
              master_item:
                key: 'haproxy.backend.raw[{#PXNAME},{#SVNAME}]'
              tags:
                -
                  tag: backend
                  value: '{#PXNAME}'
                -
                  tag: component
                  value: responses
            -
              uuid: fdaa48cf19164fed8c3f00cc42c3bab8
              name: 'HAProxy Backend {#PXNAME}: Number of responses with codes 5xx per second'
              type: DEPENDENT
              key: 'haproxy.backend.hrsp_5xx.rate[{#PXNAME},{#SVNAME}]'
              delay: '0'
              history: 7d
              value_type: FLOAT
              description: 'Number of HTTP server errors per second.'
              preprocessing:
                -
                  type: JSONPATH
                  parameters:
                    - $..hrsp_5xx.first()
                -
                  type: CHANGE_PER_SECOND
                  parameters:
                    - ''
              master_item:
                key: 'haproxy.backend.raw[{#PXNAME},{#SVNAME}]'
              tags:
                -
                  tag: backend
                  value: '{#PXNAME}'
                -
                  tag: component
                  value: responses
            -
              uuid: 7985131c621d49419dfe5bcfecb675f2
              name: 'HAProxy Backend {#PXNAME}: Unassigned requests'
              type: DEPENDENT
              key: 'haproxy.backend.qcur[{#PXNAME},{#SVNAME}]'
              delay: '0'
              history: 7d
              description: 'Current number of requests unassigned in queue.'
              preprocessing:
                -
                  type: JSONPATH
                  parameters:
                    - $..qcur.first()
              master_item:
                key: 'haproxy.backend.raw[{#PXNAME},{#SVNAME}]'
              tags:
                -
                  tag: backend
                  value: '{#PXNAME}'
                -
                  tag: component
                  value: requests
              trigger_prototypes:
                -
                  uuid: be428614e0874726b63d79150813542d
                  expression: 'min(/HAProxy by HTTP/haproxy.backend.qcur[{#PXNAME},{#SVNAME}],5m)>{$HAPROXY.BACK_QCUR.MAX.WARN}'
                  name: 'HAProxy backend {#PXNAME}: Current number of requests unassigned in queue is high'
                  event_name: 'HAProxy backend {#PXNAME}: Current number of requests unassigned in queue is more than {$HAPROXY.BACK_QCUR.MAX.WARN} for 5m'
                  priority: WARNING
                  description: 'Current number of requests on backend unassigned in queue is more than {$HAPROXY.BACK_QCUR.MAX.WARN}.'
                  tags:
                    -
                      tag: scope
                      value: notice
            -
              uuid: 1592ee4ff7b2448a9e044a0ad7904693
              name: 'HAProxy Backend {#PXNAME}: Time in queue'
              type: DEPENDENT
              key: 'haproxy.backend.qtime[{#PXNAME},{#SVNAME}]'
              delay: '0'
              history: 7d
              value_type: FLOAT
              units: s
              description: 'Average time spent in queue (in ms) for the last 1,024 requests'
              preprocessing:
                -
                  type: JSONPATH
                  parameters:
                    - $..qtime.first()
                -
                  type: MULTIPLIER
                  parameters:
                    - '0.001'
              master_item:
                key: 'haproxy.backend.raw[{#PXNAME},{#SVNAME}]'
              tags:
                -
                  tag: backend
                  value: '{#PXNAME}'
                -
                  tag: component
                  value: requests
              trigger_prototypes:
                -
                  uuid: fa8211069df846a1b2ee8afcdd52f4a0
                  expression: 'min(/HAProxy by HTTP/haproxy.backend.qtime[{#PXNAME},{#SVNAME}],5m)>{$HAPROXY.BACK_QTIME.MAX.WARN}'
                  name: 'HAProxy backend {#PXNAME}: Average time spent in queue is high'
                  event_name: 'HAProxy backend {#PXNAME}: Average time spent in queue is more than {$HAPROXY.BACK_QTIME.MAX.WARN} for 5m'
                  priority: WARNING
                  description: 'Average time spent in queue (in ms) for the last 1,024 requests is more than {$HAPROXY.BACK_QTIME.MAX.WARN}.'
                  tags:
                    -
                      tag: scope
                      value: performance
            -
              uuid: 8446abe2825848c7a11fb7d567f9e3a1
              name: 'HAProxy Backend {#PXNAME}: Raw data'
              type: DEPENDENT
              key: 'haproxy.backend.raw[{#PXNAME},{#SVNAME}]'
              delay: '0'
              history: '0'
              trends: '0'
              value_type: TEXT
              description: 'The raw data of the Backend with the name `{#PXNAME}`'
              preprocessing:
                -
                  type: JSONPATH
                  parameters:
                    - '$.[?(@.pxname == ''{#PXNAME}'' && @.svname == ''{#SVNAME}'')]'
              master_item:
                key: haproxy.get
              tags:
                -
                  tag: backend
                  value: '{#PXNAME}'
                -
                  tag: component
                  value: raw
            -
              uuid: 5ddd3cd8af904faaa69f34df442c9717
              name: 'HAProxy Backend {#PXNAME}: Responses time'
              type: DEPENDENT
              key: 'haproxy.backend.rtime[{#PXNAME},{#SVNAME}]'
              delay: '0'
              history: 7d
              value_type: FLOAT
              units: s
              description: 'Average backend response time (in ms) for the last 1,024 requests'
              preprocessing:
                -
                  type: JSONPATH
                  parameters:
                    - $..rtime.first()
                -
                  type: MULTIPLIER
                  parameters:
                    - '0.001'
              master_item:
                key: 'haproxy.backend.raw[{#PXNAME},{#SVNAME}]'
              tags:
                -
                  tag: backend
                  value: '{#PXNAME}'
                -
                  tag: component
                  value: responses
              trigger_prototypes:
                -
                  uuid: 90c0bd8c280246b7903ac90c32553fd5
                  expression: 'min(/HAProxy by HTTP/haproxy.backend.rtime[{#PXNAME},{#SVNAME}],5m)>{$HAPROXY.BACK_RTIME.MAX.WARN}'
                  name: 'HAProxy backend {#PXNAME}: Average response time is high'
                  event_name: 'HAProxy backend {#PXNAME}: Average response time is more than {$HAPROXY.BACK_RTIME.MAX.WARN} for 5m'
                  priority: WARNING
                  description: 'Average backend response time (in ms) for the last 1,024 requests is more than {$HAPROXY.BACK_RTIME.MAX.WARN}.'
                  tags:
                    -
                      tag: scope
                      value: performance
            -
              uuid: 16bb7ee405a84bb4865c46fdf996511f
              name: 'HAProxy Backend {#PXNAME}: Status'
              type: DEPENDENT
              key: 'haproxy.backend.status[{#PXNAME},{#SVNAME}]'
              delay: '0'
              history: 7d
              trends: '0'
              value_type: CHAR
              description: |
                Possible values:
                UP - The server is reporting as healthy.
                DOWN - The server is reporting as unhealthy and unable to receive requests.
                NOLB - You've added http-check disable-on-404 to the backend and the health checked URL has returned an HTTP 404 response.
                MAINT - The server has been disabled or put into maintenance mode.
                DRAIN - The server has been put into drain mode.
                no check - Health checks are not enabled for this server.
              valuemap:
                name: 'Service state'
              preprocessing:
                -
                  type: JSONPATH
                  parameters:
                    - $..status.first()
                -
                  type: DISCARD_UNCHANGED_HEARTBEAT
                  parameters:
                    - 10m
              master_item:
                key: 'haproxy.backend.raw[{#PXNAME},{#SVNAME}]'
              tags:
                -
                  tag: backend
                  value: '{#PXNAME}'
                -
                  tag: component
                  value: health
              trigger_prototypes:
                -
                  uuid: 5ea80b42a6be4df48f048a5aa253c923
                  expression: 'count(/HAProxy by HTTP/haproxy.backend.status[{#PXNAME},{#SVNAME}],#5,"eq","DOWN")=5'
                  name: 'HAProxy backend {#PXNAME}: Server is DOWN'
                  opdata: 'Current value: {ITEM.LASTVALUE1}'
                  priority: AVERAGE
                  description: 'Backend is not available.'
                  tags:
                    -
                      tag: scope
                      value: availability
            -
              uuid: 76d9497f428142268a5c1eeb24cbbad7
              name: 'HAProxy Backend {#PXNAME}: Sessions per second'
              type: DEPENDENT
              key: 'haproxy.backend.stot.rate[{#PXNAME},{#SVNAME}]'
              delay: '0'
              history: 7d
              value_type: FLOAT
              description: 'Cumulative number of sessions (end-to-end connections) per second.'
              preprocessing:
                -
                  type: JSONPATH
                  parameters:
                    - $..stot.first()
                -
                  type: CHANGE_PER_SECOND
                  parameters:
                    - ''
              master_item:
                key: 'haproxy.backend.raw[{#PXNAME},{#SVNAME}]'
              tags:
                -
                  tag: backend
                  value: '{#PXNAME}'
                -
                  tag: component
                  value: sessions
            -
              uuid: f1d26d9c409d4983b7f94ff412ae72f3
              name: 'HAProxy Backend {#PXNAME}: Weight'
              type: DEPENDENT
              key: 'haproxy.backend.weight[{#PXNAME},{#SVNAME}]'
              delay: '0'
              history: 7d
              description: 'Total effective weight.'
              preprocessing:
                -
                  type: JSONPATH
                  parameters:
                    - $..weight.first()
                -
                  type: DISCARD_UNCHANGED_HEARTBEAT
                  parameters:
                    - 1h
              master_item:
                key: 'haproxy.backend.raw[{#PXNAME},{#SVNAME}]'
              tags:
                -
                  tag: backend
                  value: '{#PXNAME}'
                -
                  tag: component
                  value: balancer
            -
              uuid: 00d3038c7df34512ae39ba1051712674
              name: 'HAProxy Backend {#PXNAME}: Redispatched requests per second'
              type: DEPENDENT
              key: 'haproxy.backend.wredis.rate[{#PXNAME},{#SVNAME}]'
              delay: '0'
              history: 7d
              value_type: FLOAT
              description: 'Number of times a request was redispatched to a different backend.'
              preprocessing:
                -
                  type: JSONPATH
                  parameters:
                    - $..wredis.first()
                -
                  type: CHANGE_PER_SECOND
                  parameters:
                    - ''
              master_item:
                key: 'haproxy.backend.raw[{#PXNAME},{#SVNAME}]'
              tags:
                -
                  tag: backend
                  value: '{#PXNAME}'
                -
                  tag: component
                  value: requests
            -
              uuid: e0eafe2c4d0d40e492822e43f6cf108e
              name: 'HAProxy Backend {#PXNAME}: Retried connections per second'
              type: DEPENDENT
              key: 'haproxy.backend.wretr.rate[{#PXNAME},{#SVNAME}]'
              delay: '0'
              history: 7d
              value_type: FLOAT
              description: 'Number of times a connection was retried.'
              preprocessing:
                -
                  type: JSONPATH
                  parameters:
                    - $..wretr.first()
                -
                  type: CHANGE_PER_SECOND
                  parameters:
                    - ''
              master_item:
                key: 'haproxy.backend.raw[{#PXNAME},{#SVNAME}]'
              tags:
                -
                  tag: backend
                  value: '{#PXNAME}'
                -
                  tag: component
                  value: connections
          graph_prototypes:
            -
              uuid: 47e7dc2c8ff2424eb81f396f83dbb2c0
              name: 'HAProxy: Backend {#PXNAME} In/Out traffic'
              graph_items:
                -
                  drawtype: GRADIENT_LINE
                  color: 1A7C11
                  item:
                    host: 'HAProxy by HTTP'
                    key: 'haproxy.backend.bin.rate[{#PXNAME},{#SVNAME}]'
                -
                  sortorder: '1'
                  drawtype: GRADIENT_LINE
                  color: 2774A4
                  item:
                    host: 'HAProxy by HTTP'
                    key: 'haproxy.backend.bout.rate[{#PXNAME},{#SVNAME}]'
            -
              uuid: 2160a789b142498cb2d3e401ee992edb
              name: 'HAProxy: Backend {#PXNAME} Redispatched requests and retried connections per second'
              graph_items:
                -
                  color: 1A7C11
                  item:
                    host: 'HAProxy by HTTP'
                    key: 'haproxy.backend.wredis.rate[{#PXNAME},{#SVNAME}]'
                -
                  sortorder: '1'
                  color: 2774A4
                  item:
                    host: 'HAProxy by HTTP'
                    key: 'haproxy.backend.wretr.rate[{#PXNAME},{#SVNAME}]'
            -
              uuid: 816e4062fc7b45bea96c2a2fbc171088
              name: 'HAProxy: Backend {#PXNAME} Responses by HTTP code'
              type: STACKED
              graph_items:
                -
                  color: 1A7C11
                  item:
                    host: 'HAProxy by HTTP'
                    key: 'haproxy.backend.hrsp_1xx.rate[{#PXNAME},{#SVNAME}]'
                -
                  sortorder: '1'
                  color: 2774A4
                  item:
                    host: 'HAProxy by HTTP'
                    key: 'haproxy.backend.hrsp_2xx.rate[{#PXNAME},{#SVNAME}]'
                -
                  sortorder: '2'
                  color: F63100
                  item:
                    host: 'HAProxy by HTTP'
                    key: 'haproxy.backend.hrsp_3xx.rate[{#PXNAME},{#SVNAME}]'
                -
                  sortorder: '3'
                  color: A54F10
                  item:
                    host: 'HAProxy by HTTP'
                    key: 'haproxy.backend.hrsp_4xx.rate[{#PXNAME},{#SVNAME}]'
                -
                  sortorder: '4'
                  color: FC6EA3
                  item:
                    host: 'HAProxy by HTTP'
                    key: 'haproxy.backend.hrsp_5xx.rate[{#PXNAME},{#SVNAME}]'
          master_item:
            key: haproxy.get.nodes
          lld_macro_paths:
            -
              lld_macro: '{#MODE}'
              path: $.mode
            -
              lld_macro: '{#PXNAME}'
              path: $.pxname
            -
              lld_macro: '{#SVNAME}'
              path: $.svname
          overrides:
            -
              name: 'Discard HTTP status codes'
              step: '1'
              filter:
                conditions:
                  -
                    macro: '{#MODE}'
                    value: tcp
                    formulaid: A
              operations:
                -
                  operationobject: ITEM_PROTOTYPE
                  operator: LIKE
                  value: 'Number of responses with codes'
                  status: ENABLED
                  discover: NO_DISCOVER
        -
          uuid: 37629de766fd4c61a1618f9d1f1e2eab
          name: 'Frontend discovery'
          type: DEPENDENT
          key: haproxy.frontend.discovery
          delay: '0'
          filter:
            evaltype: AND
            conditions:
              -
                macro: '{#SVNAME}'
                value: FRONTEND
                formulaid: B
              -
                macro: '{#MODE}'
                value: http|tcp
                formulaid: A
          description: 'Discovery frontends'
          item_prototypes:
            -
              uuid: 6dac4d4e912b4f8fb7def6bab98d8dc4
              name: 'HAProxy Frontend {#PXNAME}: Incoming traffic'
              type: DEPENDENT
              key: 'haproxy.frontend.bin.rate[{#PXNAME},{#SVNAME}]'
              delay: '0'
              history: 7d
              value_type: FLOAT
              units: bps
              description: 'Number of bits received by the frontend'
              preprocessing:
                -
                  type: JSONPATH
                  parameters:
                    - $..bin.first()
                -
                  type: MULTIPLIER
                  parameters:
                    - '8'
                -
                  type: CHANGE_PER_SECOND
                  parameters:
                    - ''
              master_item:
                key: 'haproxy.frontend.raw[{#PXNAME},{#SVNAME}]'
              tags:
                -
                  tag: component
                  value: network
                -
                  tag: frontend
                  value: '{#PXNAME}'
            -
              uuid: 5550e3842d00486999c822b0d514b78e
              name: 'HAProxy Frontend {#PXNAME}: Outgoing traffic'
              type: DEPENDENT
              key: 'haproxy.frontend.bout.rate[{#PXNAME},{#SVNAME}]'
              delay: '0'
              history: 7d
              value_type: FLOAT
              units: bps
              description: 'Number of bits sent by the frontend'
              preprocessing:
                -
                  type: JSONPATH
                  parameters:
                    - $..bout.first()
                -
                  type: MULTIPLIER
                  parameters:
                    - '8'
                -
                  type: CHANGE_PER_SECOND
                  parameters:
                    - ''
              master_item:
                key: 'haproxy.frontend.raw[{#PXNAME},{#SVNAME}]'
              tags:
                -
                  tag: component
                  value: network
                -
                  tag: frontend
                  value: '{#PXNAME}'
            -
              uuid: 819b1559cf294958ab03cae8663eb7e3
              name: 'HAProxy Frontend {#PXNAME}: Denied requests per second'
              type: DEPENDENT
              key: 'haproxy.frontend.dreq.rate[{#PXNAME},{#SVNAME}]'
              delay: '0'
              history: 7d
              value_type: FLOAT
              description: 'Requests denied due to security concerns (ACL-restricted) per second.'
              preprocessing:
                -
                  type: JSONPATH
                  parameters:
                    - $..dreq.first()
                -
                  type: CHANGE_PER_SECOND
                  parameters:
                    - ''
              master_item:
                key: 'haproxy.frontend.raw[{#PXNAME},{#SVNAME}]'
              tags:
                -
                  tag: component
                  value: requests
                -
                  tag: frontend
                  value: '{#PXNAME}'
              trigger_prototypes:
                -
                  uuid: 4d8ac22673944752979263b34521af65
                  expression: 'min(/HAProxy by HTTP/haproxy.frontend.dreq.rate[{#PXNAME},{#SVNAME}],5m)>{$HAPROXY.FRONT_DREQ.MAX.WARN}'
                  name: 'HAProxy frontend {#PXNAME}: Number of requests denied is high'
                  event_name: 'HAProxy frontend {#PXNAME}: Number of requests denied is more than {$HAPROXY.FRONT_DREQ.MAX.WARN} for 5m'
                  priority: WARNING
                  description: 'Number of requests denied due to security concerns (ACL-restricted) is more than {$HAPROXY.FRONT_DREQ.MAX.WARN}.'
                  tags:
                    -
                      tag: scope
                      value: notice
            -
              uuid: 0b2a1b9e1c9045519e4ac52d5d83e86b
              name: 'HAProxy Frontend {#PXNAME}: Request errors per second'
              type: DEPENDENT
              key: 'haproxy.frontend.ereq.rate[{#PXNAME},{#SVNAME}]'
              delay: '0'
              history: 7d
              value_type: FLOAT
              description: 'Number of request errors per second.'
              preprocessing:
                -
                  type: JSONPATH
                  parameters:
                    - $..ereq.first()
                -
                  type: CHANGE_PER_SECOND
                  parameters:
                    - ''
              master_item:
                key: 'haproxy.frontend.raw[{#PXNAME},{#SVNAME}]'
              tags:
                -
                  tag: component
                  value: requests
                -
                  tag: frontend
                  value: '{#PXNAME}'
              trigger_prototypes:
                -
                  uuid: c51ac95f4d4a46e1ac1df1d057197f6e
                  expression: 'min(/HAProxy by HTTP/haproxy.frontend.ereq.rate[{#PXNAME},{#SVNAME}],5m)>{$HAPROXY.FRONT_EREQ.MAX.WARN}'
                  name: 'HAProxy frontend {#PXNAME}: Number of request errors is high'
                  event_name: 'HAProxy frontend {#PXNAME}: Number of request errors is more than {$HAPROXY.FRONT_EREQ.MAX.WARN} for 5m'
                  priority: WARNING
                  description: 'Number of request errors is more than {$HAPROXY.FRONT_EREQ.MAX.WARN}.'
                  tags:
                    -
                      tag: scope
                      value: notice
            -
              uuid: c287463b994c40caaaeb195a4dca5d37
              name: 'HAProxy Frontend {#PXNAME}: Number of responses with codes 1xx per second'
              type: DEPENDENT
              key: 'haproxy.frontend.hrsp_1xx.rate[{#PXNAME},{#SVNAME}]'
              delay: '0'
              history: 7d
              value_type: FLOAT
              description: 'Number of informational HTTP responses per second.'
              preprocessing:
                -
                  type: JSONPATH
                  parameters:
                    - $..hrsp_1xx.first()
                -
                  type: CHANGE_PER_SECOND
                  parameters:
                    - ''
              master_item:
                key: 'haproxy.frontend.raw[{#PXNAME},{#SVNAME}]'
              tags:
                -
                  tag: component
                  value: responses
                -
                  tag: frontend
                  value: '{#PXNAME}'
            -
              uuid: 41cd2084595d482ea204f9edc62a985a
              name: 'HAProxy Frontend {#PXNAME}: Number of responses with codes 2xx per second'
              type: DEPENDENT
              key: 'haproxy.frontend.hrsp_2xx.rate[{#PXNAME},{#SVNAME}]'
              delay: '0'
              history: 7d
              value_type: FLOAT
              description: 'Number of successful HTTP responses per second.'
              preprocessing:
                -
                  type: JSONPATH
                  parameters:
                    - $..hrsp_2xx.first()
                -
                  type: CHANGE_PER_SECOND
                  parameters:
                    - ''
              master_item:
                key: 'haproxy.frontend.raw[{#PXNAME},{#SVNAME}]'
              tags:
                -
                  tag: component
                  value: responses
                -
                  tag: frontend
                  value: '{#PXNAME}'
            -
              uuid: f1ae1b8f477449c9832e80bfd145211a
              name: 'HAProxy Frontend {#PXNAME}: Number of responses with codes 3xx per second'
              type: DEPENDENT
              key: 'haproxy.frontend.hrsp_3xx.rate[{#PXNAME},{#SVNAME}]'
              delay: '0'
              history: 7d
              value_type: FLOAT
              description: 'Number of HTTP redirections per second.'
              preprocessing:
                -
                  type: JSONPATH
                  parameters:
                    - $..hrsp_3xx.first()
                -
                  type: CHANGE_PER_SECOND
                  parameters:
                    - ''
              master_item:
                key: 'haproxy.frontend.raw[{#PXNAME},{#SVNAME}]'
              tags:
                -
                  tag: component
                  value: responses
                -
                  tag: frontend
                  value: '{#PXNAME}'
            -
              uuid: f1635a2f379b4542b9c44c9d5224fc4d
              name: 'HAProxy Frontend {#PXNAME}: Number of responses with codes 4xx per second'
              type: DEPENDENT
              key: 'haproxy.frontend.hrsp_4xx.rate[{#PXNAME},{#SVNAME}]'
              delay: '0'
              history: 7d
              value_type: FLOAT
              description: 'Number of HTTP client errors per second.'
              preprocessing:
                -
                  type: JSONPATH
                  parameters:
                    - $..hrsp_4xx.first()
                -
                  type: CHANGE_PER_SECOND
                  parameters:
                    - ''
              master_item:
                key: 'haproxy.frontend.raw[{#PXNAME},{#SVNAME}]'
              tags:
                -
                  tag: component
                  value: responses
                -
                  tag: frontend
                  value: '{#PXNAME}'
            -
              uuid: cf9ae6b634fd4acc92c180bc10c9b0f5
              name: 'HAProxy Frontend {#PXNAME}: Number of responses with codes 5xx per second'
              type: DEPENDENT
              key: 'haproxy.frontend.hrsp_5xx.rate[{#PXNAME},{#SVNAME}]'
              delay: '0'
              history: 7d
              value_type: FLOAT
              description: 'Number of HTTP server errors per second.'
              preprocessing:
                -
                  type: JSONPATH
                  parameters:
                    - $..hrsp_5xx.first()
                -
                  type: CHANGE_PER_SECOND
                  parameters:
                    - ''
              master_item:
                key: 'haproxy.frontend.raw[{#PXNAME},{#SVNAME}]'
              tags:
                -
                  tag: component
                  value: responses
                -
                  tag: frontend
                  value: '{#PXNAME}'
            -
              uuid: 6c09de61332c4d56a4b90ee4e9ab6fe2
              name: 'HAProxy Frontend {#PXNAME}: Sessions rate'
              type: DEPENDENT
              key: 'haproxy.frontend.rate[{#PXNAME},{#SVNAME}]'
              delay: '0'
              history: 7d
              description: 'Number of sessions created per second'
              preprocessing:
                -
                  type: JSONPATH
                  parameters:
                    - $..rate.first()
              master_item:
                key: 'haproxy.frontend.raw[{#PXNAME},{#SVNAME}]'
              tags:
                -
                  tag: component
                  value: sessions
                -
                  tag: frontend
                  value: '{#PXNAME}'
            -
              uuid: e0a67c04834645e4b59cf6bab5353f84
              name: 'HAProxy Frontend {#PXNAME}: Raw data'
              type: DEPENDENT
              key: 'haproxy.frontend.raw[{#PXNAME},{#SVNAME}]'
              delay: '0'
              history: '0'
              trends: '0'
              value_type: TEXT
              description: 'The raw data of the Frontend with the name `{#PXNAME}`'
              preprocessing:
                -
                  type: JSONPATH
                  parameters:
                    - '$.[?(@.pxname == ''{#PXNAME}'' && @.svname == ''{#SVNAME}'')]'
              master_item:
                key: haproxy.get
              tags:
                -
                  tag: component
                  value: raw
                -
                  tag: frontend
                  value: '{#PXNAME}'
            -
              uuid: 7097695ee69e4b7895c0d885606b8456
              name: 'HAProxy Frontend {#PXNAME}: Requests rate'
              type: DEPENDENT
              key: 'haproxy.frontend.req_rate[{#PXNAME},{#SVNAME}]'
              delay: '0'
              history: 7d
              description: 'HTTP requests per second'
              preprocessing:
                -
                  type: JSONPATH
                  parameters:
                    - $..req_rate.first()
              master_item:
                key: 'haproxy.frontend.raw[{#PXNAME},{#SVNAME}]'
              tags:
                -
                  tag: component
                  value: requests
                -
                  tag: frontend
                  value: '{#PXNAME}'
            -
              uuid: 7985345dcd274811ac6a2e69940f6cb7
              name: 'HAProxy Frontend {#PXNAME}: Established sessions'
              type: DEPENDENT
              key: 'haproxy.frontend.scur[{#PXNAME},{#SVNAME}]'
              delay: '0'
              history: 7d
              description: 'The current number of established sessions.'
              preprocessing:
                -
                  type: JSONPATH
                  parameters:
                    - $..scur.first()
              master_item:
                key: 'haproxy.frontend.raw[{#PXNAME},{#SVNAME}]'
              tags:
                -
                  tag: component
                  value: sessions
                -
                  tag: frontend
                  value: '{#PXNAME}'
            -
              uuid: 8b185b2272244229865315cc0139d43f
              name: 'HAProxy Frontend {#PXNAME}: Session limits'
              type: DEPENDENT
              key: 'haproxy.frontend.slim[{#PXNAME},{#SVNAME}]'
              delay: '0'
              history: 7d
              description: 'The most simultaneous sessions that are allowed, as defined by the maxconn setting in the frontend.'
              preprocessing:
                -
                  type: JSONPATH
                  parameters:
                    - $..slim.first()
                -
                  type: DISCARD_UNCHANGED_HEARTBEAT
                  parameters:
                    - 1h
              master_item:
                key: 'haproxy.frontend.raw[{#PXNAME},{#SVNAME}]'
              tags:
                -
                  tag: component
                  value: sessions
                -
                  tag: frontend
                  value: '{#PXNAME}'
            -
              uuid: 6e7372afcd6842c0865a1480973fc8e5
              name: 'HAProxy Frontend {#PXNAME}: Status'
              type: DEPENDENT
              key: 'haproxy.frontend.status[{#PXNAME},{#SVNAME}]'
              delay: '0'
              history: 7d
              trends: '0'
              value_type: CHAR
              description: |
                Possible values: OPEN, STOP.
                When Status is OPEN, the frontend is operating normally and ready to receive traffic.
              preprocessing:
                -
                  type: JSONPATH
                  parameters:
                    - $..status.first()
                -
                  type: DISCARD_UNCHANGED_HEARTBEAT
                  parameters:
                    - 6h
              master_item:
                key: 'haproxy.frontend.raw[{#PXNAME},{#SVNAME}]'
              tags:
                -
                  tag: component
                  value: health
                -
                  tag: frontend
                  value: '{#PXNAME}'
            -
              uuid: 53efa6139fe3400283c96ec76eb20855
              name: 'HAProxy Frontend {#PXNAME}: Session utilization'
              type: CALCULATED
              key: 'haproxy.frontend.sutil[{#PXNAME},{#SVNAME}]'
              history: 7d
              value_type: FLOAT
              units: '%'
              params: 'last(//haproxy.frontend.scur[{#PXNAME},{#SVNAME}]) / last(//haproxy.frontend.slim[{#PXNAME},{#SVNAME}]) * 100'
              description: 'Percentage of sessions used (scur / slim * 100).'
              tags:
                -
                  tag: component
                  value: sessions
                -
                  tag: frontend
                  value: '{#PXNAME}'
              trigger_prototypes:
                -
                  uuid: ad33db7c356342e78ee19e904c981f1f
                  expression: 'min(/HAProxy by HTTP/haproxy.frontend.sutil[{#PXNAME},{#SVNAME}],5m)>{$HAPROXY.FRONT_SUTIL.MAX.WARN}'
                  name: 'HAProxy frontend {#PXNAME}: Session utilization is high'
                  event_name: 'HAProxy frontend {#PXNAME}: Session utilization is more than {$HAPROXY.FRONT_SUTIL.MAX.WARN}% for 5m'
                  priority: WARNING
                  description: 'Alerting on this metric is essential to ensure your server has sufficient capacity to handle all concurrent sessions. Unlike requests, upon reaching the session limit HAProxy will deny additional clients until resource consumption drops. Furthermore, if you find your session usage percentage to be hovering above 80%, it could be time to either modify HAProxy''s configuration to allow more sessions, or migrate your HAProxy server to a bigger box.'
                  tags:
                    -
                      tag: scope
                      value: performance
          graph_prototypes:
            -
              uuid: 29c858f57e5447758c9bb39008ba7aa9
              name: 'HAProxy: Frontend {#PXNAME} Errors and denials per second'
              graph_items:
                -
                  color: 1A7C11
                  item:
                    host: 'HAProxy by HTTP'
                    key: 'haproxy.frontend.ereq.rate[{#PXNAME},{#SVNAME}]'
                -
                  sortorder: '1'
                  color: 2774A4
                  item:
                    host: 'HAProxy by HTTP'
                    key: 'haproxy.frontend.dreq.rate[{#PXNAME},{#SVNAME}]'
            -
              uuid: b7db5c68269b46d4b009f5a6c769e13e
              name: 'HAProxy: Frontend {#PXNAME} In/Out traffic'
              graph_items:
                -
                  drawtype: GRADIENT_LINE
                  color: 1A7C11
                  item:
                    host: 'HAProxy by HTTP'
                    key: 'haproxy.frontend.bin.rate[{#PXNAME},{#SVNAME}]'
                -
                  sortorder: '1'
                  drawtype: GRADIENT_LINE
                  color: 2774A4
                  item:
                    host: 'HAProxy by HTTP'
                    key: 'haproxy.frontend.bout.rate[{#PXNAME},{#SVNAME}]'
            -
              uuid: 1550af17c1fe4509922b87dd7d60e8b7
              name: 'HAProxy: Frontend {#PXNAME} Requests and sessions per second'
              graph_items:
                -
                  color: 1A7C11
                  item:
                    host: 'HAProxy by HTTP'
                    key: 'haproxy.frontend.req_rate[{#PXNAME},{#SVNAME}]'
                -
                  sortorder: '1'
                  color: 2774A4
                  item:
                    host: 'HAProxy by HTTP'
                    key: 'haproxy.frontend.rate[{#PXNAME},{#SVNAME}]'
            -
              uuid: 82817ba44621444c90f7b4dc8abb3107
              name: 'HAProxy: Frontend {#PXNAME} Responses by HTTP code'
              type: STACKED
              graph_items:
                -
                  color: 1A7C11
                  item:
                    host: 'HAProxy by HTTP'
                    key: 'haproxy.frontend.hrsp_1xx.rate[{#PXNAME},{#SVNAME}]'
                -
                  sortorder: '1'
                  color: 2774A4
                  item:
                    host: 'HAProxy by HTTP'
                    key: 'haproxy.frontend.hrsp_2xx.rate[{#PXNAME},{#SVNAME}]'
                -
                  sortorder: '2'
                  color: F63100
                  item:
                    host: 'HAProxy by HTTP'
                    key: 'haproxy.frontend.hrsp_3xx.rate[{#PXNAME},{#SVNAME}]'
                -
                  sortorder: '3'
                  color: A54F10
                  item:
                    host: 'HAProxy by HTTP'
                    key: 'haproxy.frontend.hrsp_4xx.rate[{#PXNAME},{#SVNAME}]'
                -
                  sortorder: '4'
                  color: FC6EA3
                  item:
                    host: 'HAProxy by HTTP'
                    key: 'haproxy.frontend.hrsp_5xx.rate[{#PXNAME},{#SVNAME}]'
          master_item:
            key: haproxy.get.nodes
          lld_macro_paths:
            -
              lld_macro: '{#MODE}'
              path: $.mode
            -
              lld_macro: '{#PXNAME}'
              path: $.pxname
            -
              lld_macro: '{#SVNAME}'
              path: $.svname
          overrides:
            -
              name: 'Discard HTTP status codes'
              step: '1'
              filter:
                conditions:
                  -
                    macro: '{#MODE}'
                    value: tcp
                    formulaid: A
              operations:
                -
                  operationobject: ITEM_PROTOTYPE
                  operator: LIKE
                  value: 'Number of responses with codes'
                  status: ENABLED
                  discover: NO_DISCOVER
        -
          uuid: 134455ad7e8c4444a78255cb2e3fa98b
          name: 'Server discovery'
          type: DEPENDENT
          key: haproxy.server.discovery
          delay: '0'
          filter:
            evaltype: AND
            conditions:
              -
                macro: '{#SVNAME}'
                value: FRONTEND|BACKEND
                operator: NOT_MATCHES_REGEX
                formulaid: B
              -
                macro: '{#MODE}'
                value: http|tcp
                formulaid: A
          description: 'Discovery servers'
          item_prototypes:
            -
              uuid: bd19603777534fe38c9aa1888903d2fa
              name: 'HAProxy {#PXNAME} {#SVNAME}: Server is active'
              type: DEPENDENT
              key: 'haproxy.server.act[{#PXNAME},{#SVNAME}]'
              delay: '0'
              history: 7d
              description: 'Shows whether the server is active (marked with a Y) or a backup (marked with a -).'
              valuemap:
                name: 'Server mode'
              preprocessing:
                -
                  type: JSONPATH
                  parameters:
                    - $..act.first()
                -
                  type: DISCARD_UNCHANGED_HEARTBEAT
                  parameters:
                    - 1h
              master_item:
                key: 'haproxy.server.raw[{#PXNAME},{#SVNAME}]'
              tags:
                -
                  tag: component
                  value: role
                -
                  tag: server
                  value: '{#PXNAME}'
                -
                  tag: service
                  value: '{#SVNAME}'
            -
              uuid: 49b7da6cc75c4bb7ad2c3b7c25beccb5
              name: 'HAProxy {#PXNAME} {#SVNAME}: Server is backup'
              type: DEPENDENT
              key: 'haproxy.server.bck[{#PXNAME},{#SVNAME}]'
              delay: '0'
              history: 7d
              description: 'Shows whether the server is a backup (marked with a Y) or active (marked with a -).'
              valuemap:
                name: 'Server mode'
              preprocessing:
                -
                  type: JSONPATH
                  parameters:
                    - $..bck.first()
                -
                  type: DISCARD_UNCHANGED_HEARTBEAT
                  parameters:
                    - 1h
              master_item:
                key: 'haproxy.server.raw[{#PXNAME},{#SVNAME}]'
              tags:
                -
                  tag: component
                  value: role
                -
                  tag: server
                  value: '{#PXNAME}'
                -
                  tag: service
                  value: '{#SVNAME}'
            -
              uuid: 355525dba53747c899f19fe4114a3ca4
              name: 'HAProxy {#PXNAME} {#SVNAME}: Incoming traffic'
              type: DEPENDENT
              key: 'haproxy.server.bin.rate[{#PXNAME},{#SVNAME}]'
              delay: '0'
              history: 7d
              value_type: FLOAT
              units: bps
              description: 'Number of bits received by the backend'
              preprocessing:
                -
                  type: JSONPATH
                  parameters:
                    - $..bin.first()
                -
                  type: MULTIPLIER
                  parameters:
                    - '8'
                -
                  type: CHANGE_PER_SECOND
                  parameters:
                    - ''
              master_item:
                key: 'haproxy.server.raw[{#PXNAME},{#SVNAME}]'
              tags:
                -
                  tag: component
                  value: network
                -
                  tag: server
                  value: '{#PXNAME}'
                -
                  tag: service
                  value: '{#SVNAME}'
            -
              uuid: 0d721252dd3946818f87815a56ced8d0
              name: 'HAProxy {#PXNAME} {#SVNAME}: Outgoing traffic'
              type: DEPENDENT
              key: 'haproxy.server.bout.rate[{#PXNAME},{#SVNAME}]'
              delay: '0'
              history: 7d
              value_type: FLOAT
              units: bps
              description: 'Number of bits sent by the backend'
              preprocessing:
                -
                  type: JSONPATH
                  parameters:
                    - $..bout.first()
                -
                  type: MULTIPLIER
                  parameters:
                    - '8'
                -
                  type: CHANGE_PER_SECOND
                  parameters:
                    - ''
              master_item:
                key: 'haproxy.server.raw[{#PXNAME},{#SVNAME}]'
              tags:
                -
                  tag: component
                  value: network
                -
                  tag: server
                  value: '{#PXNAME}'
                -
                  tag: service
                  value: '{#SVNAME}'
            -
              uuid: 6fe4502c3b534ee6b9a39a3fcc8d0b98
              name: 'HAProxy {#PXNAME} {#SVNAME}: Status of last health check'
              type: DEPENDENT
              key: 'haproxy.server.check_status[{#PXNAME},{#SVNAME}]'
              delay: '0'
              history: 7d
              trends: '0'
              value_type: CHAR
              description: |
                Status of last health check, one of:
                UNK     -> unknown
                INI     -> initializing
                SOCKERR -> socket error
                L4OK    -> check passed on layer 4, no upper layers testing enabled
                L4TOUT  -> layer 1-4 timeout
                L4CON   -> layer 1-4 connection problem, for example "Connection refused" (tcp rst) or "No route to host" (icmp)
                L6OK    -> check passed on layer 6
                L6TOUT  -> layer 6 (SSL) timeout
                L6RSP   -> layer 6 invalid response - protocol error
                L7OK    -> check passed on layer 7
                L7OKC   -> check conditionally passed on layer 7, for example 404 with disable-on-404
                L7TOUT  -> layer 7 (HTTP/SMTP) timeout
                L7RSP   -> layer 7 invalid response - protocol error
                L7STS   -> layer 7 response error, for example HTTP 5xx
                Notice: If a check is currently running, the last known status will be reported, prefixed with "* ". e. g. "* L7OK".
              preprocessing:
                -
                  type: JSONPATH
                  parameters:
                    - $..check_status.first()
                -
                  type: DISCARD_UNCHANGED_HEARTBEAT
                  parameters:
                    - 10m
              master_item:
                key: 'haproxy.server.raw[{#PXNAME},{#SVNAME}]'
              tags:
                -
                  tag: component
                  value: health
                -
                  tag: server
                  value: '{#PXNAME}'
                -
                  tag: service
                  value: '{#SVNAME}'
              trigger_prototypes:
                -
                  uuid: 6c4f8cf76ab046aaa4bd51e41cc10de7
                  expression: 'find(/HAProxy by HTTP/haproxy.server.check_status[{#PXNAME},{#SVNAME}],#3,"regexp","(?:L[4-7]OK|^$)")=0'
                  name: 'HAProxy {#PXNAME} {#SVNAME}: Health check error'
                  opdata: 'Current value: {ITEM.LASTVALUE1}'
                  priority: WARNING
                  description: 'Please check the server for faults.'
                  dependencies:
                    -
                      name: 'HAProxy {#PXNAME} {#SVNAME}: Server is DOWN'
                      expression: 'count(/HAProxy by HTTP/haproxy.server.status[{#PXNAME},{#SVNAME}],#5,"eq","DOWN")=5'
                  tags:
                    -
                      tag: scope
                      value: notice
            -
              uuid: 6e5824eca488428eb61a17d1d4efd055
              name: 'HAProxy {#PXNAME} {#SVNAME}: Responses denied per second'
              type: DEPENDENT
              key: 'haproxy.server.dresp.rate[{#PXNAME},{#SVNAME}]'
              delay: '0'
              history: 7d
              value_type: FLOAT
              description: 'Responses denied due to security concerns (ACL-restricted).'
              preprocessing:
                -
                  type: JSONPATH
                  parameters:
                    - $..dresp.first()
                -
                  type: CHANGE_PER_SECOND
                  parameters:
                    - ''
              master_item:
                key: 'haproxy.server.raw[{#PXNAME},{#SVNAME}]'
              tags:
                -
                  tag: component
                  value: responses
                -
                  tag: server
                  value: '{#PXNAME}'
                -
                  tag: service
                  value: '{#SVNAME}'
            -
              uuid: 18533da75eb142dbb216acc7af3bde4b
              name: 'HAProxy {#PXNAME} {#SVNAME}: Errors connection per second'
              type: DEPENDENT
              key: 'haproxy.server.econ.rate[{#PXNAME},{#SVNAME}]'
              delay: '0'
              history: 7d
              value_type: FLOAT
              description: 'Number of requests that encountered an error attempting to connect to a backend server.'
              preprocessing:
                -
                  type: JSONPATH
                  parameters:
                    - $..econ.first()
                -
                  type: CHANGE_PER_SECOND
                  parameters:
                    - ''
              master_item:
                key: 'haproxy.server.raw[{#PXNAME},{#SVNAME}]'
              tags:
                -
                  tag: component
                  value: connections
                -
                  tag: server
                  value: '{#PXNAME}'
                -
                  tag: service
                  value: '{#SVNAME}'
            -
              uuid: 3412ca47e4fe4481b434f95dda566c5e
              name: 'HAProxy {#PXNAME} {#SVNAME}: Response errors per second'
              type: DEPENDENT
              key: 'haproxy.server.eresp.rate[{#PXNAME},{#SVNAME}]'
              delay: '0'
              history: 7d
              value_type: FLOAT
              description: 'Number of requests whose responses yielded an error.'
              preprocessing:
                -
                  type: JSONPATH
                  parameters:
                    - $..eresp.first()
                -
                  type: CHANGE_PER_SECOND
                  parameters:
                    - ''
              master_item:
                key: 'haproxy.server.raw[{#PXNAME},{#SVNAME}]'
              tags:
                -
                  tag: component
                  value: responses
                -
                  tag: server
                  value: '{#PXNAME}'
                -
                  tag: service
                  value: '{#SVNAME}'
              trigger_prototypes:
                -
                  uuid: bf952df23dac4b059d0219b204449830
                  expression: 'min(/HAProxy by HTTP/haproxy.server.eresp.rate[{#PXNAME},{#SVNAME}],5m)>{$HAPROXY.SERVER_ERESP.MAX.WARN}'
                  name: 'HAProxy {#PXNAME} {#SVNAME}: Number of responses with error is high'
                  event_name: 'HAProxy {#PXNAME} {#SVNAME}: Number of responses with error is more than {$HAPROXY.SERVER_ERESP.MAX.WARN} for 5m'
                  priority: WARNING
                  description: 'Number of requests on server, whose responses yielded an error, is more than {$HAPROXY.SERVER_ERESP.MAX.WARN}.'
                  tags:
                    -
                      tag: scope
                      value: notice
            -
              uuid: b0a39c6bdf7b4db0a27fce9c0e08aecb
              name: 'HAProxy {#PXNAME} {#SVNAME}: Number of responses with codes 1xx per second'
              type: DEPENDENT
              key: 'haproxy.server.hrsp_1xx.rate[{#PXNAME},{#SVNAME}]'
              delay: '0'
              history: 7d
              value_type: FLOAT
              description: 'Number of informational HTTP responses per second.'
              preprocessing:
                -
                  type: JSONPATH
                  parameters:
                    - $..hrsp_1xx.first()
                -
                  type: CHANGE_PER_SECOND
                  parameters:
                    - ''
              master_item:
                key: 'haproxy.server.raw[{#PXNAME},{#SVNAME}]'
              tags:
                -
                  tag: component
                  value: responses
                -
                  tag: server
                  value: '{#PXNAME}'
                -
                  tag: service
                  value: '{#SVNAME}'
            -
              uuid: 786330b63708432c963725c83fa1791e
              name: 'HAProxy {#PXNAME} {#SVNAME}: Number of responses with codes 2xx per second'
              type: DEPENDENT
              key: 'haproxy.server.hrsp_2xx.rate[{#PXNAME},{#SVNAME}]'
              delay: '0'
              history: 7d
              value_type: FLOAT
              description: 'Number of successful HTTP responses per second.'
              preprocessing:
                -
                  type: JSONPATH
                  parameters:
                    - $..hrsp_2xx.first()
                -
                  type: CHANGE_PER_SECOND
                  parameters:
                    - ''
              master_item:
                key: 'haproxy.server.raw[{#PXNAME},{#SVNAME}]'
              tags:
                -
                  tag: component
                  value: responses
                -
                  tag: server
                  value: '{#PXNAME}'
                -
                  tag: service
                  value: '{#SVNAME}'
            -
              uuid: 1a96152c277d4018acced2f9d9ffd6cd
              name: 'HAProxy {#PXNAME} {#SVNAME}: Number of responses with codes 3xx per second'
              type: DEPENDENT
              key: 'haproxy.server.hrsp_3xx.rate[{#PXNAME},{#SVNAME}]'
              delay: '0'
              history: 7d
              value_type: FLOAT
              description: 'Number of HTTP redirections per second.'
              preprocessing:
                -
                  type: JSONPATH
                  parameters:
                    - $..hrsp_3xx.first()
                -
                  type: CHANGE_PER_SECOND
                  parameters:
                    - ''
              master_item:
                key: 'haproxy.server.raw[{#PXNAME},{#SVNAME}]'
              tags:
                -
                  tag: component
                  value: responses
                -
                  tag: server
                  value: '{#PXNAME}'
                -
                  tag: service
                  value: '{#SVNAME}'
            -
              uuid: 66076fc3a6fc401cb1423fb015dfe187
              name: 'HAProxy {#PXNAME} {#SVNAME}: Number of responses with codes 4xx per second'
              type: DEPENDENT
              key: 'haproxy.server.hrsp_4xx.rate[{#PXNAME},{#SVNAME}]'
              delay: '0'
              history: 7d
              value_type: FLOAT
              description: 'Number of HTTP client errors per second.'
              preprocessing:
                -
                  type: JSONPATH
                  parameters:
                    - $..hrsp_4xx.first()
                -
                  type: CHANGE_PER_SECOND
                  parameters:
                    - ''
              master_item:
                key: 'haproxy.server.raw[{#PXNAME},{#SVNAME}]'
              tags:
                -
                  tag: component
                  value: responses
                -
                  tag: server
                  value: '{#PXNAME}'
                -
                  tag: service
                  value: '{#SVNAME}'
            -
              uuid: 631d2471fc7346a5b0ce8379a400f13e
              name: 'HAProxy {#PXNAME} {#SVNAME}: Number of responses with codes 5xx per second'
              type: DEPENDENT
              key: 'haproxy.server.hrsp_5xx.rate[{#PXNAME},{#SVNAME}]'
              delay: '0'
              history: 7d
              value_type: FLOAT
              description: 'Number of HTTP server errors per second.'
              preprocessing:
                -
                  type: JSONPATH
                  parameters:
                    - $..hrsp_5xx.first()
                -
                  type: CHANGE_PER_SECOND
                  parameters:
                    - ''
              master_item:
                key: 'haproxy.server.raw[{#PXNAME},{#SVNAME}]'
              tags:
                -
                  tag: component
                  value: responses
                -
                  tag: server
                  value: '{#PXNAME}'
                -
                  tag: service
                  value: '{#SVNAME}'
            -
              uuid: ff7d8b0633ce4e119ad2f8976ce0ea18
              name: 'HAProxy {#PXNAME} {#SVNAME}: Server was selected per second'
              type: DEPENDENT
              key: 'haproxy.server.lbtot.rate[{#PXNAME},{#SVNAME}]'
              delay: '0'
              history: 7d
              value_type: FLOAT
              description: 'Number of times that server was selected.'
              preprocessing:
                -
                  type: JSONPATH
                  parameters:
                    - $..lbtot.first()
                -
                  type: CHANGE_PER_SECOND
                  parameters:
                    - ''
              master_item:
                key: 'haproxy.server.raw[{#PXNAME},{#SVNAME}]'
              tags:
                -
                  tag: component
                  value: connections
                -
                  tag: server
                  value: '{#PXNAME}'
                -
                  tag: service
                  value: '{#SVNAME}'
            -
              uuid: 0bc4c4f25d00423b9dc188c9dbe34db0
              name: 'HAProxy {#PXNAME} {#SVNAME}: Unassigned requests'
              type: DEPENDENT
              key: 'haproxy.server.qcur[{#PXNAME},{#SVNAME}]'
              delay: '0'
              history: 7d
              description: 'Current number of requests unassigned in queue.'
              preprocessing:
                -
                  type: JSONPATH
                  parameters:
                    - $..qcur.first()
              master_item:
                key: 'haproxy.server.raw[{#PXNAME},{#SVNAME}]'
              tags:
                -
                  tag: component
                  value: requests
                -
                  tag: server
                  value: '{#PXNAME}'
                -
                  tag: service
                  value: '{#SVNAME}'
              trigger_prototypes:
                -
                  uuid: 24e803eab76244d38ff90f2fce396b7f
                  expression: 'min(/HAProxy by HTTP/haproxy.server.qcur[{#PXNAME},{#SVNAME}],5m)>{$HAPROXY.SERVER_QCUR.MAX.WARN}'
                  name: 'HAProxy {#PXNAME} {#SVNAME}: Current number of requests unassigned in queue is high'
                  event_name: 'HAProxy {#PXNAME} {#SVNAME}: Current number of requests unassigned in queue is more than {$HAPROXY.SERVER_QCUR.MAX.WARN} for 5m'
                  priority: WARNING
                  description: 'Current number of requests unassigned in queue is more than {$HAPROXY.SERVER_QCUR.MAX.WARN}.'
                  tags:
                    -
                      tag: scope
                      value: notice
            -
              uuid: d2d92c67b546498d929b1e38b7a48561
              name: 'HAProxy {#PXNAME} {#SVNAME}: Configured maxqueue'
              type: DEPENDENT
              key: 'haproxy.server.qlimit[{#PXNAME},{#SVNAME}]'
              delay: '0'
              history: 7d
              description: 'Configured maxqueue for the server, or nothing in the value is 0 (default, meaning no limit).'
              preprocessing:
                -
                  type: JSONPATH
                  parameters:
                    - $..qlimit.first()
                -
                  type: DISCARD_UNCHANGED_HEARTBEAT
                  parameters:
                    - 6h
                -
                  type: MATCHES_REGEX
                  parameters:
                    - ^\d+$
                  error_handler: CUSTOM_VALUE
                  error_handler_params: '0'
              master_item:
                key: 'haproxy.server.raw[{#PXNAME},{#SVNAME}]'
              tags:
                -
                  tag: component
                  value: queues
                -
                  tag: server
                  value: '{#PXNAME}'
                -
                  tag: service
                  value: '{#SVNAME}'
            -
              uuid: aa3b73b8d06a463f84b10621461c1577
              name: 'HAProxy {#PXNAME} {#SVNAME}: Time in queue'
              type: DEPENDENT
              key: 'haproxy.server.qtime[{#PXNAME},{#SVNAME}]'
              delay: '0'
              history: 7d
              value_type: FLOAT
              units: s
              description: 'Average time spent in queue (in ms) for the last 1,024 requests.'
              preprocessing:
                -
                  type: JSONPATH
                  parameters:
                    - $..qtime.first()
                -
                  type: MULTIPLIER
                  parameters:
                    - '0.001'
              master_item:
                key: 'haproxy.server.raw[{#PXNAME},{#SVNAME}]'
              tags:
                -
                  tag: component
                  value: requests
                -
                  tag: server
                  value: '{#PXNAME}'
                -
                  tag: service
                  value: '{#SVNAME}'
              trigger_prototypes:
                -
                  uuid: f6d92dc0d2334ca4a7a4c0c81f60c44c
                  expression: 'min(/HAProxy by HTTP/haproxy.server.qtime[{#PXNAME},{#SVNAME}],5m)>{$HAPROXY.SERVER_QTIME.MAX.WARN}'
                  name: 'HAProxy {#PXNAME} {#SVNAME}: Average time spent in queue is high'
                  event_name: 'HAProxy {#PXNAME} {#SVNAME}: Average time spent in queue is more than {$HAPROXY.SERVER_QTIME.MAX.WARN} for 5m'
                  priority: WARNING
                  description: 'Average time spent in queue (in ms) for the last 1,024 requests is more than {$HAPROXY.SERVER_QTIME.MAX.WARN}.'
                  tags:
                    -
                      tag: scope
                      value: performance
            -
              uuid: a0cd94ee26f141f9ab02d902ef0fe30c
              name: 'HAProxy Server {#PXNAME} {#SVNAME}: Raw data'
              type: DEPENDENT
              key: 'haproxy.server.raw[{#PXNAME},{#SVNAME}]'
              delay: '0'
              history: '0'
              trends: '0'
              value_type: TEXT
              description: 'The raw data of the Server named `{#SVNAME}` and the proxy with the name `{#PXNAME}`'
              preprocessing:
                -
                  type: JSONPATH
                  parameters:
                    - '$.[?(@.pxname == ''{#PXNAME}'' && @.svname == ''{#SVNAME}'')]'
              master_item:
                key: haproxy.get
              tags:
                -
                  tag: component
                  value: raw
                -
                  tag: server
                  value: '{#PXNAME}'
                -
                  tag: service
                  value: '{#SVNAME}'
            -
              uuid: f790d237b494452a9b77b4f002a7ca46
              name: 'HAProxy {#PXNAME} {#SVNAME}: Responses time'
              type: DEPENDENT
              key: 'haproxy.server.rtime[{#PXNAME},{#SVNAME}]'
              delay: '0'
              history: 7d
              value_type: FLOAT
              units: s
              description: 'Average server response time (in ms) for the last 1,024 requests.'
              preprocessing:
                -
                  type: JSONPATH
                  parameters:
                    - $..rtime.first()
                -
                  type: MULTIPLIER
                  parameters:
                    - '0.001'
              master_item:
                key: 'haproxy.server.raw[{#PXNAME},{#SVNAME}]'
              tags:
                -
                  tag: component
                  value: health
                -
                  tag: server
                  value: '{#PXNAME}'
                -
                  tag: service
                  value: '{#SVNAME}'
              trigger_prototypes:
                -
                  uuid: 5a0444417ebf47cab0218e8407f04354
                  expression: 'min(/HAProxy by HTTP/haproxy.server.rtime[{#PXNAME},{#SVNAME}],5m)>{$HAPROXY.SERVER_RTIME.MAX.WARN}'
                  name: 'HAProxy {#PXNAME} {#SVNAME}: Average response time is high'
                  event_name: 'HAProxy {#PXNAME} {#SVNAME}: Average response time is more than {$HAPROXY.SERVER_RTIME.MAX.WARN} for 5m'
                  priority: WARNING
                  description: 'Average server response time (in ms) for the last 1,024 requests is more than {$HAPROXY.SERVER_RTIME.MAX.WARN}.'
                  tags:
                    -
                      tag: scope
                      value: performance
            -
              uuid: 80ceac1d54e94e50988bf205318392a8
              name: 'HAProxy {#PXNAME} {#SVNAME}: Status'
              type: DEPENDENT
              key: 'haproxy.server.status[{#PXNAME},{#SVNAME}]'
              delay: '0'
              history: 7d
              trends: '0'
              value_type: CHAR
              valuemap:
                name: 'Service state'
              preprocessing:
                -
                  type: JSONPATH
                  parameters:
                    - $..status.first()
                -
                  type: DISCARD_UNCHANGED_HEARTBEAT
                  parameters:
                    - 10m
              master_item:
                key: 'haproxy.server.raw[{#PXNAME},{#SVNAME}]'
              tags:
                -
                  tag: component
                  value: health
                -
                  tag: server
                  value: '{#PXNAME}'
                -
                  tag: service
                  value: '{#SVNAME}'
              trigger_prototypes:
                -
                  uuid: ccf6dbe8970f4f9f9223027e676aa57e
                  expression: 'count(/HAProxy by HTTP/haproxy.server.status[{#PXNAME},{#SVNAME}],#5,"eq","DOWN")=5'
                  name: 'HAProxy {#PXNAME} {#SVNAME}: Server is DOWN'
                  opdata: 'Current value: {ITEM.LASTVALUE1}'
                  priority: WARNING
                  description: 'Server is not available.'
                  tags:
                    -
                      tag: scope
                      value: avialability
            -
              uuid: 10cfb75db0ef4a9fb33670480303522b
              name: 'HAProxy {#PXNAME} {#SVNAME}: Sessions per second'
              type: DEPENDENT
              key: 'haproxy.server.stot.rate[{#PXNAME},{#SVNAME}]'
              delay: '0'
              history: 7d
              value_type: FLOAT
              description: 'Cumulative number of sessions (end-to-end connections) per second.'
              preprocessing:
                -
                  type: JSONPATH
                  parameters:
                    - $..stot.first()
                -
                  type: CHANGE_PER_SECOND
                  parameters:
                    - ''
              master_item:
                key: 'haproxy.server.raw[{#PXNAME},{#SVNAME}]'
              tags:
                -
                  tag: component
                  value: sessions
                -
                  tag: server
                  value: '{#PXNAME}'
                -
                  tag: service
                  value: '{#SVNAME}'
            -
              uuid: b8b0e8b0c3904335aa391f0727aac871
              name: 'HAProxy {#PXNAME} {#SVNAME}: Weight'
              type: DEPENDENT
              key: 'haproxy.server.weight[{#PXNAME},{#SVNAME}]'
              delay: '0'
              history: 7d
              description: 'Effective weight.'
              preprocessing:
                -
                  type: JSONPATH
                  parameters:
                    - $..weight.first()
                -
                  type: DISCARD_UNCHANGED_HEARTBEAT
                  parameters:
                    - 1h
              master_item:
                key: 'haproxy.server.raw[{#PXNAME},{#SVNAME}]'
              tags:
                -
                  tag: component
                  value: balancer
                -
                  tag: server
                  value: '{#PXNAME}'
                -
                  tag: service
                  value: '{#SVNAME}'
            -
              uuid: d7419ca33427455688a08ecff8ad6fb0
              name: 'HAProxy {#PXNAME} {#SVNAME}: Redispatched requests per second'
              type: DEPENDENT
              key: 'haproxy.server.wredis.rate[{#PXNAME},{#SVNAME}]'
              delay: '0'
              history: 7d
              value_type: FLOAT
              description: 'Number of times a request was redispatched to a different backend.'
              preprocessing:
                -
                  type: JSONPATH
                  parameters:
                    - $..wredis.first()
                -
                  type: CHANGE_PER_SECOND
                  parameters:
                    - ''
              master_item:
                key: 'haproxy.server.raw[{#PXNAME},{#SVNAME}]'
              tags:
                -
                  tag: component
                  value: requests
                -
                  tag: server
                  value: '{#PXNAME}'
                -
                  tag: service
                  value: '{#SVNAME}'
            -
              uuid: 96cfadc919d8457ebb7519e11ac93d79
              name: 'HAProxy {#PXNAME} {#SVNAME}: Retried connections per second'
              type: DEPENDENT
              key: 'haproxy.server.wretr.rate[{#PXNAME},{#SVNAME}]'
              delay: '0'
              history: 7d
              value_type: FLOAT
              description: 'Number of times a connection was retried.'
              preprocessing:
                -
                  type: JSONPATH
                  parameters:
                    - $..wretr.first()
                -
                  type: CHANGE_PER_SECOND
                  parameters:
                    - ''
              master_item:
                key: 'haproxy.server.raw[{#PXNAME},{#SVNAME}]'
              tags:
                -
                  tag: component
                  value: connections
                -
                  tag: server
                  value: '{#PXNAME}'
                -
                  tag: service
                  value: '{#SVNAME}'
          graph_prototypes:
            -
              uuid: b7170d909b78413daa7057320d4280d8
              name: 'HAProxy: {#PXNAME} {#SVNAME} In/Out traffic'
              graph_items:
                -
                  drawtype: GRADIENT_LINE
                  color: 1A7C11
                  item:
                    host: 'HAProxy by HTTP'
                    key: 'haproxy.server.bin.rate[{#PXNAME},{#SVNAME}]'
                -
                  sortorder: '1'
                  drawtype: GRADIENT_LINE
                  color: 2774A4
                  item:
                    host: 'HAProxy by HTTP'
                    key: 'haproxy.server.bout.rate[{#PXNAME},{#SVNAME}]'
            -
              uuid: d9b0d6babaf04daa942f121aab2d5b9c
              name: 'HAProxy: {#PXNAME} {#SVNAME} Responses by HTTP code'
              type: STACKED
              graph_items:
                -
                  color: 1A7C11
                  item:
                    host: 'HAProxy by HTTP'
                    key: 'haproxy.server.hrsp_1xx.rate[{#PXNAME},{#SVNAME}]'
                -
                  sortorder: '1'
                  color: 2774A4
                  item:
                    host: 'HAProxy by HTTP'
                    key: 'haproxy.server.hrsp_2xx.rate[{#PXNAME},{#SVNAME}]'
                -
                  sortorder: '2'
                  color: F63100
                  item:
                    host: 'HAProxy by HTTP'
                    key: 'haproxy.server.hrsp_3xx.rate[{#PXNAME},{#SVNAME}]'
                -
                  sortorder: '3'
                  color: A54F10
                  item:
                    host: 'HAProxy by HTTP'
                    key: 'haproxy.server.hrsp_4xx.rate[{#PXNAME},{#SVNAME}]'
                -
                  sortorder: '4'
                  color: FC6EA3
                  item:
                    host: 'HAProxy by HTTP'
                    key: 'haproxy.server.hrsp_5xx.rate[{#PXNAME},{#SVNAME}]'
            -
              uuid: 5e1c8f6bf6c04ef6a60ce221c44c6ab6
              name: 'HAProxy: {#PXNAME} {#SVNAME} Response time and time in queue'
              graph_items:
                -
                  color: 1A7C11
                  item:
                    host: 'HAProxy by HTTP'
                    key: 'haproxy.server.rtime[{#PXNAME},{#SVNAME}]'
                -
                  sortorder: '1'
                  color: 2774A4
                  item:
                    host: 'HAProxy by HTTP'
                    key: 'haproxy.server.qtime[{#PXNAME},{#SVNAME}]'
          master_item:
            key: haproxy.get.nodes
          lld_macro_paths:
            -
              lld_macro: '{#MODE}'
              path: $.mode
            -
              lld_macro: '{#PXNAME}'
              path: $.pxname
            -
              lld_macro: '{#SVNAME}'
              path: $.svname
          overrides:
            -
              name: 'Discard HTTP status codes'
              step: '1'
              filter:
                conditions:
                  -
                    macro: '{#MODE}'
                    value: tcp
                    formulaid: A
              operations:
                -
                  operationobject: ITEM_PROTOTYPE
                  operator: LIKE
                  value: 'Number of responses with codes'
                  status: ENABLED
                  discover: NO_DISCOVER
      tags:
        -
          tag: class
          value: software
        -
          tag: target
          value: haproxy
      macros:
        -
          macro: '{$HAPROXY.BACK_ERESP.MAX.WARN}'
          value: '10'
          description: 'Maximum of responses with error on Backend for trigger expression.'
        -
          macro: '{$HAPROXY.BACK_QCUR.MAX.WARN}'
          value: '10'
          description: 'Maximum number of requests on Backend unassigned in queue for trigger expression.'
        -
          macro: '{$HAPROXY.BACK_QTIME.MAX.WARN}'
          value: 10s
          description: 'Maximum of average time spent in queue on Backend for trigger expression.'
        -
          macro: '{$HAPROXY.BACK_RTIME.MAX.WARN}'
          value: 10s
          description: 'Maximum of average Backend response time for trigger expression.'
        -
          macro: '{$HAPROXY.FRONT_DREQ.MAX.WARN}'
          value: '10'
          description: 'The HAProxy maximum denied requests for trigger expression.'
        -
          macro: '{$HAPROXY.FRONT_EREQ.MAX.WARN}'
          value: '10'
          description: 'The HAProxy maximum number of request errors for trigger expression.'
        -
          macro: '{$HAPROXY.FRONT_SUTIL.MAX.WARN}'
          value: '80'
          description: 'Maximum of session usage percentage on frontend for trigger expression.'
        -
          macro: '{$HAPROXY.PASSWORD}'
          description: 'The password of the HAProxy stats page.'
        -
          macro: '{$HAPROXY.RESPONSE_TIME.MAX.WARN}'
          value: 10s
          description: 'The HAProxy stats page maximum response time in seconds for trigger expression.'
        -
          macro: '{$HAPROXY.SERVER_ERESP.MAX.WARN}'
          value: '10'
          description: 'Maximum of responses with error on server for trigger expression.'
        -
          macro: '{$HAPROXY.SERVER_QCUR.MAX.WARN}'
          value: '10'
          description: 'Maximum number of requests on server unassigned in queue for trigger expression.'
        -
          macro: '{$HAPROXY.SERVER_QTIME.MAX.WARN}'
          value: 10s
          description: 'Maximum of average time spent in queue on server for trigger expression.'
        -
          macro: '{$HAPROXY.SERVER_RTIME.MAX.WARN}'
          value: 10s
          description: 'Maximum of average server response time for trigger expression.'
        -
          macro: '{$HAPROXY.STATS.PATH}'
          value: stats
          description: 'The path of the HAProxy stats page.'
        -
          macro: '{$HAPROXY.STATS.PORT}'
          value: '8404'
          description: 'The port of the HAProxy stats host or container.'
        -
          macro: '{$HAPROXY.STATS.SCHEME}'
          value: http
          description: 'The scheme of HAProxy stats page(http/https).'
        -
          macro: '{$HAPROXY.USERNAME}'
          description: 'The username of the HAProxy stats page.'
      dashboards:
        -
          uuid: 7910c0c96e014d68966c5ac989e9ebb7
          name: 'HAProxy Backend performance'
          pages:
            -
              widgets:
                -
                  type: graphprototype
                  width: '24'
                  height: '5'
                  fields:
                    -
                      type: INTEGER
                      name: source_type
                      value: '2'
                    -
                      type: INTEGER
                      name: columns
                      value: '1'
                    -
                      type: INTEGER
                      name: rows
                      value: '1'
                    -
                      type: GRAPH_PROTOTYPE
                      name: graphid
                      value:
                        host: 'HAProxy by HTTP'
                        name: 'HAProxy: Backend {#PXNAME} Redispatched requests and retried connections per second'
                -
                  type: graphprototype
                  'y': '5'
                  width: '24'
                  height: '5'
                  fields:
                    -
                      type: INTEGER
                      name: source_type
                      value: '2'
                    -
                      type: INTEGER
                      name: columns
                      value: '1'
                    -
                      type: INTEGER
                      name: rows
                      value: '1'
                    -
                      type: GRAPH_PROTOTYPE
                      name: graphid
                      value:
                        host: 'HAProxy by HTTP'
                        name: 'HAProxy: Backend {#PXNAME} Responses by HTTP code'
                -
                  type: graphprototype
                  'y': '10'
                  width: '24'
                  height: '5'
                  fields:
                    -
                      type: INTEGER
                      name: source_type
                      value: '2'
                    -
                      type: INTEGER
                      name: columns
                      value: '1'
                    -
                      type: INTEGER
                      name: rows
                      value: '1'
                    -
                      type: GRAPH_PROTOTYPE
                      name: graphid
                      value:
                        host: 'HAProxy by HTTP'
                        name: 'HAProxy: Backend {#PXNAME} In/Out traffic'
        -
          uuid: d6ba5079de1c49bb9e0e5c47112b3ff9
          name: 'HAProxy Frontend performance'
          pages:
            -
              widgets:
                -
                  type: graphprototype
                  width: '24'
                  height: '5'
                  fields:
                    -
                      type: INTEGER
                      name: source_type
                      value: '2'
                    -
                      type: INTEGER
                      name: columns
                      value: '1'
                    -
                      type: INTEGER
                      name: rows
                      value: '1'
                    -
                      type: GRAPH_PROTOTYPE
                      name: graphid
                      value:
                        host: 'HAProxy by HTTP'
                        name: 'HAProxy: Frontend {#PXNAME} Requests and sessions per second'
                -
                  type: graphprototype
                  'y': '5'
                  width: '24'
                  height: '5'
                  fields:
                    -
                      type: INTEGER
                      name: source_type
                      value: '2'
                    -
                      type: INTEGER
                      name: columns
                      value: '1'
                    -
                      type: INTEGER
                      name: rows
                      value: '1'
                    -
                      type: GRAPH_PROTOTYPE
                      name: graphid
                      value:
                        host: 'HAProxy by HTTP'
                        name: 'HAProxy: Frontend {#PXNAME} Errors and denials per second'
                -
                  type: graphprototype
                  'y': '10'
                  width: '24'
                  height: '5'
                  fields:
                    -
                      type: INTEGER
                      name: source_type
                      value: '2'
                    -
                      type: INTEGER
                      name: columns
                      value: '1'
                    -
                      type: INTEGER
                      name: rows
                      value: '1'
                    -
                      type: GRAPH_PROTOTYPE
                      name: graphid
                      value:
                        host: 'HAProxy by HTTP'
                        name: 'HAProxy: Frontend {#PXNAME} Responses by HTTP code'
                -
                  type: graphprototype
                  'y': '15'
                  width: '24'
                  height: '5'
                  fields:
                    -
                      type: INTEGER
                      name: source_type
                      value: '2'
                    -
                      type: INTEGER
                      name: columns
                      value: '1'
                    -
                      type: INTEGER
                      name: rows
                      value: '1'
                    -
                      type: GRAPH_PROTOTYPE
                      name: graphid
                      value:
                        host: 'HAProxy by HTTP'
                        name: 'HAProxy: Frontend {#PXNAME} In/Out traffic'
        -
          uuid: f41c3a3976dc483d98a386273ab5678f
          name: 'HAProxy Server performance'
          pages:
            -
              widgets:
                -
                  type: graphprototype
                  width: '24'
                  height: '5'
                  fields:
                    -
                      type: INTEGER
                      name: source_type
                      value: '2'
                    -
                      type: INTEGER
                      name: columns
                      value: '1'
                    -
                      type: INTEGER
                      name: rows
                      value: '1'
                    -
                      type: GRAPH_PROTOTYPE
                      name: graphid
                      value:
                        host: 'HAProxy by HTTP'
                        name: 'HAProxy: {#PXNAME} {#SVNAME} Response time and time in queue'
                -
                  type: graphprototype
                  'y': '5'
                  width: '24'
                  height: '5'
                  fields:
                    -
                      type: INTEGER
                      name: source_type
                      value: '2'
                    -
                      type: INTEGER
                      name: columns
                      value: '1'
                    -
                      type: INTEGER
                      name: rows
                      value: '1'
                    -
                      type: GRAPH_PROTOTYPE
                      name: graphid
                      value:
                        host: 'HAProxy by HTTP'
                        name: 'HAProxy: {#PXNAME} {#SVNAME} Responses by HTTP code'
                -
                  type: graphprototype
                  'y': '10'
                  width: '24'
                  height: '5'
                  fields:
                    -
                      type: INTEGER
                      name: source_type
                      value: '2'
                    -
                      type: INTEGER
                      name: columns
                      value: '1'
                    -
                      type: INTEGER
                      name: rows
                      value: '1'
                    -
                      type: GRAPH_PROTOTYPE
                      name: graphid
                      value:
                        host: 'HAProxy by HTTP'
                        name: 'HAProxy: {#PXNAME} {#SVNAME} In/Out traffic'
      valuemaps:
        -
          uuid: 450c1b2c6d58432b8a5b34dd3b5e8870
          name: 'Server mode'
          mappings:
            -
              value: '0'
              newvalue: '-'
            -
              value: '1'
              newvalue: 'Y'
        -
          uuid: a8a0c20f1d404a79900064ac5d11a8b2
          name: 'Service state'
          mappings:
            -
              value: '0'
              newvalue: Down
            -
              value: '1'
              newvalue: Up<|MERGE_RESOLUTION|>--- conflicted
+++ resolved
@@ -1,9 +1,5 @@
 zabbix_export:
   version: '6.4'
-<<<<<<< HEAD
-  date: '2023-02-01T17:48:20Z'
-=======
->>>>>>> 9708b087
   template_groups:
     -
       uuid: a571c0d144b14fd4a87a9d9b2aa9fcd6
@@ -26,14 +22,10 @@
         
         You can discuss this template or leave feedback on our forum https://www.zabbix.com/forum/zabbix-suggestions-and-feedback/393527-discussion-thread-for-official-zabbix-template-haproxy
         
-<<<<<<< HEAD
-        Template tooling version used: 0.43
-=======
         Template tooling version used: 0.41
       vendor:
         name: Zabbix
         version: 6.4-0
->>>>>>> 9708b087
       groups:
         -
           name: Templates/Applications
