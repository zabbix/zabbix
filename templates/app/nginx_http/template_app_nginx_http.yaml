--- conflicted
+++ resolved
@@ -3,11 +3,9 @@
   date: '2021-05-09T00:00:00Z'
   groups:
     -
-      uuid: a571c0d144b14fd4a87a9d9b2aa9fcd6
       name: Templates/Applications
   templates:
     -
-      uuid: 13d5bb0a4ae84228bff408aab5be338e
       template: 'Nginx by HTTP'
       name: 'Nginx by HTTP'
       description: |
@@ -23,7 +21,6 @@
           name: Templates/Applications
       items:
         -
-          uuid: 18c6209295b347e2a96ef11b147139d8
           name: 'Nginx: Service response time'
           type: SIMPLE
           key: 'net.tcp.service.perf[http,"{HOST.CONN}","{$NGINX.STUB_STATUS.PORT}"]'
@@ -36,12 +33,7 @@
               value: Nginx
           triggers:
             -
-<<<<<<< HEAD
-              uuid: c3ecd0a7934c45ed86b59fb585746d9f
-              expression: '{min(5m)}>{$NGINX.RESPONSE_TIME.MAX.WARN}'
-=======
               expression: 'min(/Nginx by HTTP/net.tcp.service.perf[http,"{HOST.CONN}","{$NGINX.STUB_STATUS.PORT}"],5m)>{$NGINX.RESPONSE_TIME.MAX.WARN}'
->>>>>>> afed3e3c
               name: 'Nginx: Service response time is too high (over {$NGINX.RESPONSE_TIME.MAX.WARN}s for 5m)'
               priority: WARNING
               manual_close: 'YES'
@@ -50,7 +42,6 @@
                   name: 'Nginx: Service is down'
                   expression: 'last(/Nginx by HTTP/net.tcp.service[http,"{HOST.CONN}","{$NGINX.STUB_STATUS.PORT}"])=0'
         -
-          uuid: e4a09193bc8f42f2888ece83f89f84af
           name: 'Nginx: Service status'
           type: SIMPLE
           key: 'net.tcp.service[http,"{HOST.CONN}","{$NGINX.STUB_STATUS.PORT}"]'
@@ -68,17 +59,11 @@
               value: Nginx
           triggers:
             -
-<<<<<<< HEAD
-              uuid: 2ff85d0c3498471fb045b7ee58ea7f71
-              expression: '{last()}=0'
-=======
               expression: 'last(/Nginx by HTTP/net.tcp.service[http,"{HOST.CONN}","{$NGINX.STUB_STATUS.PORT}"])=0'
->>>>>>> afed3e3c
               name: 'Nginx: Service is down'
               priority: AVERAGE
               manual_close: 'YES'
         -
-          uuid: e054b58ebbbe4b45961ba697b468ab9e
           name: 'Nginx: Connections accepted per second'
           type: DEPENDENT
           key: nginx.connections.accepted.rate
@@ -103,7 +88,6 @@
               tag: Application
               value: Nginx
         -
-          uuid: 2e4b049ab60947d9a05165f67388e531
           name: 'Nginx: Connections active'
           type: DEPENDENT
           key: nginx.connections.active
@@ -123,7 +107,6 @@
               tag: Application
               value: Nginx
         -
-          uuid: eecc0e887a744627be7f3b01cec6d46e
           name: 'Nginx: Connections dropped per second'
           type: DEPENDENT
           key: nginx.connections.dropped.rate
@@ -152,12 +135,7 @@
               value: Nginx
           triggers:
             -
-<<<<<<< HEAD
-              uuid: f3287f5848544c56b53ea91415736ff8
-              expression: '{min(5m)} > {$NGINX.DROP_RATE.MAX.WARN}'
-=======
               expression: 'min(/Nginx by HTTP/nginx.connections.dropped.rate,5m) > {$NGINX.DROP_RATE.MAX.WARN}'
->>>>>>> afed3e3c
               name: 'Nginx: High connections drop rate (more than {$NGINX.DROP_RATE.MAX.WARN} for 5m)'
               opdata: 'Current rate: {ITEM.LASTVALUE1}'
               priority: WARNING
@@ -167,7 +145,6 @@
                   name: 'Nginx: Service is down'
                   expression: 'last(/Nginx by HTTP/net.tcp.service[http,"{HOST.CONN}","{$NGINX.STUB_STATUS.PORT}"])=0'
         -
-          uuid: a53cf4f2d2ad4a84a70ff57df6299adc
           name: 'Nginx: Connections handled per second'
           type: DEPENDENT
           key: nginx.connections.handled.rate
@@ -192,7 +169,6 @@
               tag: Application
               value: Nginx
         -
-          uuid: 73493cbf8508419a8fed3abff8cc5851
           name: 'Nginx: Connections reading'
           type: DEPENDENT
           key: nginx.connections.reading
@@ -212,7 +188,6 @@
               tag: Application
               value: Nginx
         -
-          uuid: cf393814511a48b498da8aab94d7ca00
           name: 'Nginx: Connections waiting'
           type: DEPENDENT
           key: nginx.connections.waiting
@@ -232,7 +207,6 @@
               tag: Application
               value: Nginx
         -
-          uuid: b0d63efb16984042945fe42e192f7d4e
           name: 'Nginx: Connections writing'
           type: DEPENDENT
           key: nginx.connections.writing
@@ -252,7 +226,6 @@
               tag: Application
               value: Nginx
         -
-          uuid: 86f93d1941d147fe94d754eddd3e8ff2
           name: 'Nginx: Get stub status page'
           type: HTTP_AGENT
           key: nginx.get_stub_status
@@ -277,7 +250,6 @@
               value: 'Zabbix raw items'
           triggers:
             -
-              uuid: f3d24471357f418c813477b361187df1
               expression: |
                 find(/Nginx by HTTP/nginx.get_stub_status,,"like","HTTP/1.1 200")=0 or
                  nodata(/Nginx by HTTP/nginx.get_stub_status,30m)=1
@@ -290,7 +262,6 @@
                   name: 'Nginx: Service is down'
                   expression: 'last(/Nginx by HTTP/net.tcp.service[http,"{HOST.CONN}","{$NGINX.STUB_STATUS.PORT}"])=0'
         -
-          uuid: 071b3d77324740a59045be19da231d76
           name: 'Nginx: Requests total'
           type: DEPENDENT
           key: nginx.requests.total
@@ -310,7 +281,6 @@
               tag: Application
               value: Nginx
         -
-          uuid: 81b17056ec664f9f926a74ee390ab9c1
           name: 'Nginx: Requests per second'
           type: DEPENDENT
           key: nginx.requests.total.rate
@@ -335,7 +305,6 @@
               tag: Application
               value: Nginx
         -
-          uuid: 716b627d6d894ac2af3ae8c4aeaa8c0c
           name: 'Nginx: Version'
           type: DEPENDENT
           key: nginx.version
@@ -361,12 +330,7 @@
               value: Nginx
           triggers:
             -
-<<<<<<< HEAD
-              uuid: 318cb17c311a4fdc85e9a3be8ae65f1c
-              expression: '{diff()}=1 and {strlen()}>0'
-=======
               expression: '(last(/Nginx by HTTP/nginx.version,#1)<>last(/Nginx by HTTP/nginx.version,#2))=1 and length(last(/Nginx by HTTP/nginx.version))>0'
->>>>>>> afed3e3c
               name: 'Nginx: Version has changed (new version: {ITEM.VALUE})'
               priority: INFO
               description: 'Nginx version has changed. Ack to close.'
@@ -394,7 +358,6 @@
           description: 'The protocol http or https of Nginx stub_status host or container.'
       dashboards:
         -
-          uuid: 7d0bf76f09204bb7ba9ee995bf161d46
           name: 'Nginx performance'
           pages:
             -
@@ -448,7 +411,6 @@
                         host: 'Nginx by HTTP'
       valuemaps:
         -
-          uuid: 5c0883d194e8494498474106c22be2ca
           name: 'Service state'
           mappings:
             -
@@ -459,7 +421,6 @@
               newvalue: Up
   graphs:
     -
-      uuid: aedcbacee74f4b0c861546c56e0fa9ab
       name: 'Nginx: Connections by state'
       graph_items:
         -
@@ -487,7 +448,6 @@
             host: 'Nginx by HTTP'
             key: nginx.connections.reading
     -
-      uuid: 6feb26e5eb3246c0adb8d151b1443859
       name: 'Nginx: Connections per second'
       graph_items:
         -
@@ -508,7 +468,6 @@
             host: 'Nginx by HTTP'
             key: nginx.connections.dropped.rate
     -
-      uuid: 43a87936b35d4d28a658f810c2162a72
       name: 'Nginx: Requests per second'
       graph_items:
         -
