zabbix_export:
  version: '5.4'
  date: '2021-05-09T00:00:00Z'
  groups:
    -
      uuid: 57b7ae836ca64446ba2c296389c009b7
      name: Templates/Modules
  templates:
    -
      uuid: e042c0e455f74e7eb2384c203edcb26e
      template: 'POP Service'
      name: 'POP Service'
      groups:
        -
          name: Templates/Modules
      items:
        -
          uuid: ef6870d87700429a92c3dc496342457a
          name: 'POP service is running'
          type: SIMPLE
          key: 'net.tcp.service[pop]'
          history: 1w
          valuemap:
            name: 'Service state'
          tags:
            -
              tag: Application
              value: 'POP service'
          triggers:
            -
<<<<<<< HEAD
              uuid: 09142ce8249546e49a525a3c1a79d597
              expression: '{max(#3)}=0'
=======
              expression: 'max(/POP Service/net.tcp.service[pop],#3)=0'
>>>>>>> afed3e3c
              name: 'POP service is down on {HOST.NAME}'
              priority: AVERAGE
      valuemaps:
        -
          uuid: 603906e741e94b349db9e5116aa2c81b
          name: 'Service state'
          mappings:
            -
              value: '0'
              newvalue: Down
            -
              value: '1'
              newvalue: Up<|MERGE_RESOLUTION|>--- conflicted
+++ resolved
@@ -3,11 +3,9 @@
   date: '2021-05-09T00:00:00Z'
   groups:
     -
-      uuid: 57b7ae836ca64446ba2c296389c009b7
       name: Templates/Modules
   templates:
     -
-      uuid: e042c0e455f74e7eb2384c203edcb26e
       template: 'POP Service'
       name: 'POP Service'
       groups:
@@ -15,7 +13,6 @@
           name: Templates/Modules
       items:
         -
-          uuid: ef6870d87700429a92c3dc496342457a
           name: 'POP service is running'
           type: SIMPLE
           key: 'net.tcp.service[pop]'
@@ -28,17 +25,11 @@
               value: 'POP service'
           triggers:
             -
-<<<<<<< HEAD
-              uuid: 09142ce8249546e49a525a3c1a79d597
-              expression: '{max(#3)}=0'
-=======
               expression: 'max(/POP Service/net.tcp.service[pop],#3)=0'
->>>>>>> afed3e3c
               name: 'POP service is down on {HOST.NAME}'
               priority: AVERAGE
       valuemaps:
         -
-          uuid: 603906e741e94b349db9e5116aa2c81b
           name: 'Service state'
           mappings:
             -
