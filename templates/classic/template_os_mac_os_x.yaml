zabbix_export:
  version: '5.4'
  date: '2021-05-09T00:00:00Z'
  groups:
    -
      uuid: 846977d1dfed4968bc5f8bdb363285bc
      name: 'Templates/Operating systems'
  templates:
    -
      uuid: f895df5b37494f668cde1a2388d7af8b
      template: 'Mac OS X'
      name: 'Mac OS X'
      templates:
        -
          name: 'Zabbix agent'
      groups:
        -
          name: 'Templates/Operating systems'
      items:
        -
          uuid: d25aa1f2eae445ceb18b7e4ee5383585
          name: 'Maximum number of opened files'
          key: kernel.maxfiles
          delay: 1h
          history: 1w
          description: 'It could be increased by using sysctrl utility or modifying file /etc/sysctl.conf.'
          tags:
            -
              tag: Application
              value: OS
          triggers:
            -
<<<<<<< HEAD
              uuid: 7425cce41fc24a838144e0a376fe1779
              expression: '{last()}<1024'
=======
              expression: 'last(/Mac OS X/kernel.maxfiles)<1024'
>>>>>>> afed3e3c
              name: 'Configured max number of opened files is too low on {HOST.NAME}'
              priority: INFO
        -
          uuid: 5c376cae54854613a1533eb804bcee56
          name: 'Maximum number of processes'
          key: kernel.maxproc
          delay: 1h
          history: 1w
          description: 'It could be increased by using sysctrl utility or modifying file /etc/sysctl.conf.'
          tags:
            -
              tag: Application
              value: OS
          triggers:
            -
<<<<<<< HEAD
              uuid: 34d1581f487a4549bf2918c1b16b5332
              expression: '{last()}<256'
=======
              expression: 'last(/Mac OS X/kernel.maxproc)<256'
>>>>>>> afed3e3c
              name: 'Configured max number of processes is too low on {HOST.NAME}'
              priority: INFO
        -
          uuid: 951d874e6b644f9787c7a0d267bafcf8
          name: 'Incoming network traffic on en0'
          key: 'net.if.in[en0]'
          history: 1w
          units: bps
          preprocessing:
            -
              type: CHANGE_PER_SECOND
              parameters:
                - ''
            -
              type: MULTIPLIER
              parameters:
                - '8'
          tags:
            -
              tag: Application
              value: 'Network interfaces'
        -
          uuid: ac875bd25d484d38b16cb02c30be6b67
          name: 'Outgoing network traffic on en0'
          key: 'net.if.out[en0]'
          history: 1w
          units: bps
          preprocessing:
            -
              type: CHANGE_PER_SECOND
              parameters:
                - ''
            -
              type: MULTIPLIER
              parameters:
                - '8'
          tags:
            -
              tag: Application
              value: 'Network interfaces'
        -
          uuid: 928f973c004447d099a79e09a8b98cee
          name: 'Host boot time'
          key: system.boottime
          delay: 10m
          history: 1w
          units: unixtime
          tags:
            -
              tag: Application
              value: General
            -
              tag: Application
              value: OS
        -
          uuid: 5abd63bb64114794ae6d253dcc12afb4
          name: 'Processor load (1 min average per core)'
          key: 'system.cpu.load[percpu,avg1]'
          history: 1w
          value_type: FLOAT
          description: 'The processor load is calculated as system CPU load divided by number of CPU cores.'
          tags:
            -
              tag: Application
              value: CPU
            -
              tag: Application
              value: Performance
          triggers:
            -
<<<<<<< HEAD
              uuid: 5468a6f759b74b5fbcc68f31fdd39958
              expression: '{avg(5m)}>5'
=======
              expression: 'avg(/Mac OS X/system.cpu.load[percpu,avg1],5m)>5'
>>>>>>> afed3e3c
              name: 'Processor load is too high on {HOST.NAME}'
              priority: WARNING
        -
          uuid: 7e569411a7b4415098d21aaa44068dee
          name: 'Processor load (5 min average per core)'
          key: 'system.cpu.load[percpu,avg5]'
          history: 1w
          value_type: FLOAT
          description: 'The processor load is calculated as system CPU load divided by number of CPU cores.'
          tags:
            -
              tag: Application
              value: CPU
            -
              tag: Application
              value: Performance
        -
          uuid: 1ddc219f824541ca9c9ef30afda56df2
          name: 'Processor load (15 min average per core)'
          key: 'system.cpu.load[percpu,avg15]'
          history: 1w
          value_type: FLOAT
          description: 'The processor load is calculated as system CPU load divided by number of CPU cores.'
          tags:
            -
              tag: Application
              value: CPU
            -
              tag: Application
              value: Performance
        -
          uuid: 9c0230c0bb944523bd781c37304bb87b
          name: 'Host name'
          key: system.hostname
          delay: 1h
          history: 1w
          trends: '0'
          value_type: CHAR
          description: 'System host name.'
          inventory_link: NAME
          tags:
            -
              tag: Application
              value: General
            -
              tag: Application
              value: OS
          triggers:
            -
<<<<<<< HEAD
              uuid: 35305ead1cf749e382885ffce39b0ce6
              expression: '{diff(0)}>0'
=======
              expression: '(last(/Mac OS X/system.hostname,#1)<>last(/Mac OS X/system.hostname,#2))>0'
>>>>>>> afed3e3c
              name: 'Hostname was changed on {HOST.NAME}'
              priority: INFO
        -
          uuid: 5a7ce2c61d3a4696ac76e0406308e61b
          name: 'Host local time'
          key: system.localtime
          history: 1w
          units: unixtime
          tags:
            -
              tag: Application
              value: General
            -
              tag: Application
              value: OS
        -
          uuid: 5c73ff0f28d24d92955c667e5245cfa0
          name: 'System information'
          key: system.uname
          delay: 1h
          history: 1w
          trends: '0'
          value_type: CHAR
          description: 'The information as normally returned by ''uname -a''.'
          inventory_link: OS
          tags:
            -
              tag: Application
              value: General
            -
              tag: Application
              value: OS
          triggers:
            -
<<<<<<< HEAD
              uuid: 35aad664ac26443d9a2cde0a1bcb1e34
              expression: '{diff(0)}>0'
=======
              expression: '(last(/Mac OS X/system.uname,#1)<>last(/Mac OS X/system.uname,#2))>0'
>>>>>>> afed3e3c
              name: 'Host information was changed on {HOST.NAME}'
              priority: INFO
        -
          uuid: 34c001a77a904224aa90338590375870
          name: 'System uptime'
          key: system.uptime
          delay: 10m
          history: 1w
          units: uptime
          tags:
            -
              tag: Application
              value: General
            -
              tag: Application
              value: OS
          triggers:
            -
<<<<<<< HEAD
              uuid: fd3264fc57e147bb96a85963b52ae4ac
              expression: '{change(0)}<0'
=======
              expression: 'change(/Mac OS X/system.uptime)<0'
>>>>>>> afed3e3c
              name: '{HOST.NAME} has just been restarted'
              priority: INFO
        -
          uuid: 31ea6bafabbe440ea1b8d1b6cea74444
          name: 'Number of logged in users'
          key: system.users.num
          history: 1w
          description: 'Number of users who are currently logged in.'
          tags:
            -
              tag: Application
              value: OS
            -
              tag: Application
              value: Security
        -
          uuid: 6df0d9e8694d45dfa11e433d8de7be41
          name: 'Checksum of /etc/passwd'
          key: 'vfs.file.cksum[/etc/passwd]'
          delay: 1h
          history: 1w
          tags:
            -
              tag: Application
              value: Security
          triggers:
            -
<<<<<<< HEAD
              uuid: 152fa8624bea46e8ba516f17d2cc8df1
              expression: '{diff(0)}>0'
=======
              expression: '(last(/Mac OS X/vfs.file.cksum[/etc/passwd],#1)<>last(/Mac OS X/vfs.file.cksum[/etc/passwd],#2))>0'
>>>>>>> afed3e3c
              name: '/etc/passwd has been changed on {HOST.NAME}'
              priority: WARNING
        -
          uuid: daf35c33bb84443f893bb06bfe10f870
          name: 'Available memory'
          key: 'vm.memory.size[available]'
          history: 1w
          units: B
          description: 'Available memory is defined as free+cached+buffers memory.'
          tags:
            -
              tag: Application
              value: Memory
          triggers:
            -
<<<<<<< HEAD
              uuid: f1debd6f89984530a832857923c58d43
              expression: '{last()}<20M'
=======
              expression: 'last(/Mac OS X/vm.memory.size[available])<20M'
>>>>>>> afed3e3c
              name: 'Lack of available memory on server {HOST.NAME}'
              priority: AVERAGE
        -
          uuid: 83c0218324a548c4a01054801a4d8b0b
          name: 'Total memory'
          key: 'vm.memory.size[total]'
          delay: 1h
          history: 1w
          units: B
          tags:
            -
              tag: Application
              value: Memory
      discovery_rules:
        -
          uuid: c537fbe006d7434dab08add1dcf87537
          name: 'Mounted filesystem discovery'
          key: vfs.fs.discovery
          delay: 1h
          filter:
            conditions:
              -
                macro: '{#FSTYPE}'
                value: '@File systems for discovery'
                formulaid: A
          description: 'Discovery of file systems of different types as defined in global regular expression "File systems for discovery".'
          item_prototypes:
            -
              uuid: b7560dc2b6f743458128961cc962bcd3
              name: 'Free inodes on {#FSNAME} (percentage)'
              key: 'vfs.fs.inode[{#FSNAME},pfree]'
              history: 1w
              value_type: FLOAT
              units: '%'
              tags:
                -
                  tag: Application
                  value: Filesystems
              trigger_prototypes:
                -
<<<<<<< HEAD
                  uuid: 006273634943429eb4da6a4146b08990
                  expression: '{last()}<20'
=======
                  expression: 'last(/Mac OS X/vfs.fs.inode[{#FSNAME},pfree])<20'
>>>>>>> afed3e3c
                  name: 'Free inodes is less than 20% on volume {#FSNAME}'
                  priority: WARNING
            -
              uuid: 29340ac4c5d3419cb4508641e85d787d
              name: 'Free disk space on {#FSNAME}'
              key: 'vfs.fs.size[{#FSNAME},free]'
              history: 1w
              units: B
              tags:
                -
                  tag: Application
                  value: Filesystems
            -
              uuid: 6d9aa50bddb642499ad575a0cc71146b
              name: 'Free disk space on {#FSNAME} (percentage)'
              key: 'vfs.fs.size[{#FSNAME},pfree]'
              history: 1w
              value_type: FLOAT
              units: '%'
              tags:
                -
                  tag: Application
                  value: Filesystems
              trigger_prototypes:
                -
<<<<<<< HEAD
                  uuid: 00985386e942424d9eac7c795c4cca8c
                  expression: '{last()}<20'
=======
                  expression: 'last(/Mac OS X/vfs.fs.size[{#FSNAME},pfree])<20'
>>>>>>> afed3e3c
                  name: 'Free disk space is less than 20% on volume {#FSNAME}'
                  priority: WARNING
            -
              uuid: c311ced2b4204b368af1c8a8c27f9c99
              name: 'Total disk space on {#FSNAME}'
              key: 'vfs.fs.size[{#FSNAME},total]'
              delay: 1h
              history: 1w
              units: B
              tags:
                -
                  tag: Application
                  value: Filesystems
            -
              uuid: 748612098b4e4befa0f39f11b99eced4
              name: 'Used disk space on {#FSNAME}'
              key: 'vfs.fs.size[{#FSNAME},used]'
              history: 1w
              units: B
              tags:
                -
                  tag: Application
                  value: Filesystems
          graph_prototypes:
            -
              uuid: 6ce28b13df4e4494a4d39750afb25290
              name: 'Disk space usage {#FSNAME}'
              width: '600'
              height: '340'
              show_work_period: 'NO'
              show_triggers: 'NO'
              type: PIE
              show_3d: 'YES'
              graph_items:
                -
                  color: C80000
                  type: GRAPH_SUM
                  item:
                    host: 'Mac OS X'
                    key: 'vfs.fs.size[{#FSNAME},total]'
                -
                  sortorder: '1'
                  color: 00C800
                  item:
                    host: 'Mac OS X'
                    key: 'vfs.fs.size[{#FSNAME},free]'
      dashboards:
        -
          uuid: d66f39e86e2047289acea0bc9a218807
          name: 'System performance'
          pages:
            -
              widgets:
                -
                  type: GRAPH_CLASSIC
                  width: '24'
                  height: '5'
                  fields:
                    -
                      type: INTEGER
                      name: source_type
                      value: '0'
                    -
                      type: GRAPH
                      name: graphid
                      value:
                        name: 'CPU load'
                        host: 'Mac OS X'
                -
                  type: GRAPH_CLASSIC
                  'y': '5'
                  width: '24'
                  height: '5'
                  fields:
                    -
                      type: INTEGER
                      name: source_type
                      value: '0'
                    -
                      type: GRAPH
                      name: graphid
                      value:
                        name: 'Memory usage'
                        host: 'Mac OS X'
  graphs:
    -
      uuid: f0e648fb4c5345748b11a7bdb05f6526
      name: 'CPU load'
      ymin_type_1: FIXED
      graph_items:
        -
          color: '009900'
          item:
            host: 'Mac OS X'
            key: 'system.cpu.load[percpu,avg1]'
        -
          sortorder: '1'
          color: '000099'
          item:
            host: 'Mac OS X'
            key: 'system.cpu.load[percpu,avg5]'
        -
          sortorder: '2'
          color: '990000'
          item:
            host: 'Mac OS X'
            key: 'system.cpu.load[percpu,avg15]'
    -
      uuid: 5c942cb1fe5b440aa9428d45ee85e09c
      name: 'Memory usage'
      ymin_type_1: FIXED
      ymax_type_1: ITEM
      ymax_item_1:
        host: 'Mac OS X'
        key: 'vm.memory.size[total]'
      graph_items:
        -
          drawtype: GRADIENT_LINE
          color: 00C800
          item:
            host: 'Mac OS X'
            key: 'vm.memory.size[available]'
    -
      uuid: 5c4b08f992c541dbb02835bbd4f0a55e
      name: 'Network traffic on en0'
      ymin_type_1: FIXED
      graph_items:
        -
          drawtype: GRADIENT_LINE
          color: 00AA00
          item:
            host: 'Mac OS X'
            key: 'net.if.in[en0]'
        -
          sortorder: '1'
          drawtype: GRADIENT_LINE
          color: 3333FF
          item:
            host: 'Mac OS X'
            key: 'net.if.out[en0]'<|MERGE_RESOLUTION|>--- conflicted
+++ resolved
@@ -3,11 +3,9 @@
   date: '2021-05-09T00:00:00Z'
   groups:
     -
-      uuid: 846977d1dfed4968bc5f8bdb363285bc
       name: 'Templates/Operating systems'
   templates:
     -
-      uuid: f895df5b37494f668cde1a2388d7af8b
       template: 'Mac OS X'
       name: 'Mac OS X'
       templates:
@@ -18,7 +16,6 @@
           name: 'Templates/Operating systems'
       items:
         -
-          uuid: d25aa1f2eae445ceb18b7e4ee5383585
           name: 'Maximum number of opened files'
           key: kernel.maxfiles
           delay: 1h
@@ -30,16 +27,10 @@
               value: OS
           triggers:
             -
-<<<<<<< HEAD
-              uuid: 7425cce41fc24a838144e0a376fe1779
-              expression: '{last()}<1024'
-=======
               expression: 'last(/Mac OS X/kernel.maxfiles)<1024'
->>>>>>> afed3e3c
               name: 'Configured max number of opened files is too low on {HOST.NAME}'
               priority: INFO
         -
-          uuid: 5c376cae54854613a1533eb804bcee56
           name: 'Maximum number of processes'
           key: kernel.maxproc
           delay: 1h
@@ -51,16 +42,10 @@
               value: OS
           triggers:
             -
-<<<<<<< HEAD
-              uuid: 34d1581f487a4549bf2918c1b16b5332
-              expression: '{last()}<256'
-=======
               expression: 'last(/Mac OS X/kernel.maxproc)<256'
->>>>>>> afed3e3c
               name: 'Configured max number of processes is too low on {HOST.NAME}'
               priority: INFO
         -
-          uuid: 951d874e6b644f9787c7a0d267bafcf8
           name: 'Incoming network traffic on en0'
           key: 'net.if.in[en0]'
           history: 1w
@@ -79,7 +64,6 @@
               tag: Application
               value: 'Network interfaces'
         -
-          uuid: ac875bd25d484d38b16cb02c30be6b67
           name: 'Outgoing network traffic on en0'
           key: 'net.if.out[en0]'
           history: 1w
@@ -98,7 +82,6 @@
               tag: Application
               value: 'Network interfaces'
         -
-          uuid: 928f973c004447d099a79e09a8b98cee
           name: 'Host boot time'
           key: system.boottime
           delay: 10m
@@ -112,7 +95,6 @@
               tag: Application
               value: OS
         -
-          uuid: 5abd63bb64114794ae6d253dcc12afb4
           name: 'Processor load (1 min average per core)'
           key: 'system.cpu.load[percpu,avg1]'
           history: 1w
@@ -127,16 +109,10 @@
               value: Performance
           triggers:
             -
-<<<<<<< HEAD
-              uuid: 5468a6f759b74b5fbcc68f31fdd39958
-              expression: '{avg(5m)}>5'
-=======
               expression: 'avg(/Mac OS X/system.cpu.load[percpu,avg1],5m)>5'
->>>>>>> afed3e3c
               name: 'Processor load is too high on {HOST.NAME}'
               priority: WARNING
         -
-          uuid: 7e569411a7b4415098d21aaa44068dee
           name: 'Processor load (5 min average per core)'
           key: 'system.cpu.load[percpu,avg5]'
           history: 1w
@@ -150,7 +126,6 @@
               tag: Application
               value: Performance
         -
-          uuid: 1ddc219f824541ca9c9ef30afda56df2
           name: 'Processor load (15 min average per core)'
           key: 'system.cpu.load[percpu,avg15]'
           history: 1w
@@ -164,7 +139,6 @@
               tag: Application
               value: Performance
         -
-          uuid: 9c0230c0bb944523bd781c37304bb87b
           name: 'Host name'
           key: system.hostname
           delay: 1h
@@ -182,16 +156,10 @@
               value: OS
           triggers:
             -
-<<<<<<< HEAD
-              uuid: 35305ead1cf749e382885ffce39b0ce6
-              expression: '{diff(0)}>0'
-=======
               expression: '(last(/Mac OS X/system.hostname,#1)<>last(/Mac OS X/system.hostname,#2))>0'
->>>>>>> afed3e3c
               name: 'Hostname was changed on {HOST.NAME}'
               priority: INFO
         -
-          uuid: 5a7ce2c61d3a4696ac76e0406308e61b
           name: 'Host local time'
           key: system.localtime
           history: 1w
@@ -204,7 +172,6 @@
               tag: Application
               value: OS
         -
-          uuid: 5c73ff0f28d24d92955c667e5245cfa0
           name: 'System information'
           key: system.uname
           delay: 1h
@@ -222,16 +189,10 @@
               value: OS
           triggers:
             -
-<<<<<<< HEAD
-              uuid: 35aad664ac26443d9a2cde0a1bcb1e34
-              expression: '{diff(0)}>0'
-=======
               expression: '(last(/Mac OS X/system.uname,#1)<>last(/Mac OS X/system.uname,#2))>0'
->>>>>>> afed3e3c
               name: 'Host information was changed on {HOST.NAME}'
               priority: INFO
         -
-          uuid: 34c001a77a904224aa90338590375870
           name: 'System uptime'
           key: system.uptime
           delay: 10m
@@ -246,16 +207,10 @@
               value: OS
           triggers:
             -
-<<<<<<< HEAD
-              uuid: fd3264fc57e147bb96a85963b52ae4ac
-              expression: '{change(0)}<0'
-=======
               expression: 'change(/Mac OS X/system.uptime)<0'
->>>>>>> afed3e3c
               name: '{HOST.NAME} has just been restarted'
               priority: INFO
         -
-          uuid: 31ea6bafabbe440ea1b8d1b6cea74444
           name: 'Number of logged in users'
           key: system.users.num
           history: 1w
@@ -268,7 +223,6 @@
               tag: Application
               value: Security
         -
-          uuid: 6df0d9e8694d45dfa11e433d8de7be41
           name: 'Checksum of /etc/passwd'
           key: 'vfs.file.cksum[/etc/passwd]'
           delay: 1h
@@ -279,16 +233,10 @@
               value: Security
           triggers:
             -
-<<<<<<< HEAD
-              uuid: 152fa8624bea46e8ba516f17d2cc8df1
-              expression: '{diff(0)}>0'
-=======
               expression: '(last(/Mac OS X/vfs.file.cksum[/etc/passwd],#1)<>last(/Mac OS X/vfs.file.cksum[/etc/passwd],#2))>0'
->>>>>>> afed3e3c
               name: '/etc/passwd has been changed on {HOST.NAME}'
               priority: WARNING
         -
-          uuid: daf35c33bb84443f893bb06bfe10f870
           name: 'Available memory'
           key: 'vm.memory.size[available]'
           history: 1w
@@ -300,16 +248,10 @@
               value: Memory
           triggers:
             -
-<<<<<<< HEAD
-              uuid: f1debd6f89984530a832857923c58d43
-              expression: '{last()}<20M'
-=======
               expression: 'last(/Mac OS X/vm.memory.size[available])<20M'
->>>>>>> afed3e3c
               name: 'Lack of available memory on server {HOST.NAME}'
               priority: AVERAGE
         -
-          uuid: 83c0218324a548c4a01054801a4d8b0b
           name: 'Total memory'
           key: 'vm.memory.size[total]'
           delay: 1h
@@ -321,7 +263,6 @@
               value: Memory
       discovery_rules:
         -
-          uuid: c537fbe006d7434dab08add1dcf87537
           name: 'Mounted filesystem discovery'
           key: vfs.fs.discovery
           delay: 1h
@@ -334,7 +275,6 @@
           description: 'Discovery of file systems of different types as defined in global regular expression "File systems for discovery".'
           item_prototypes:
             -
-              uuid: b7560dc2b6f743458128961cc962bcd3
               name: 'Free inodes on {#FSNAME} (percentage)'
               key: 'vfs.fs.inode[{#FSNAME},pfree]'
               history: 1w
@@ -346,16 +286,10 @@
                   value: Filesystems
               trigger_prototypes:
                 -
-<<<<<<< HEAD
-                  uuid: 006273634943429eb4da6a4146b08990
-                  expression: '{last()}<20'
-=======
                   expression: 'last(/Mac OS X/vfs.fs.inode[{#FSNAME},pfree])<20'
->>>>>>> afed3e3c
                   name: 'Free inodes is less than 20% on volume {#FSNAME}'
                   priority: WARNING
             -
-              uuid: 29340ac4c5d3419cb4508641e85d787d
               name: 'Free disk space on {#FSNAME}'
               key: 'vfs.fs.size[{#FSNAME},free]'
               history: 1w
@@ -365,7 +299,6 @@
                   tag: Application
                   value: Filesystems
             -
-              uuid: 6d9aa50bddb642499ad575a0cc71146b
               name: 'Free disk space on {#FSNAME} (percentage)'
               key: 'vfs.fs.size[{#FSNAME},pfree]'
               history: 1w
@@ -377,16 +310,10 @@
                   value: Filesystems
               trigger_prototypes:
                 -
-<<<<<<< HEAD
-                  uuid: 00985386e942424d9eac7c795c4cca8c
-                  expression: '{last()}<20'
-=======
                   expression: 'last(/Mac OS X/vfs.fs.size[{#FSNAME},pfree])<20'
->>>>>>> afed3e3c
                   name: 'Free disk space is less than 20% on volume {#FSNAME}'
                   priority: WARNING
             -
-              uuid: c311ced2b4204b368af1c8a8c27f9c99
               name: 'Total disk space on {#FSNAME}'
               key: 'vfs.fs.size[{#FSNAME},total]'
               delay: 1h
@@ -397,7 +324,6 @@
                   tag: Application
                   value: Filesystems
             -
-              uuid: 748612098b4e4befa0f39f11b99eced4
               name: 'Used disk space on {#FSNAME}'
               key: 'vfs.fs.size[{#FSNAME},used]'
               history: 1w
@@ -408,7 +334,6 @@
                   value: Filesystems
           graph_prototypes:
             -
-              uuid: 6ce28b13df4e4494a4d39750afb25290
               name: 'Disk space usage {#FSNAME}'
               width: '600'
               height: '340'
@@ -431,7 +356,6 @@
                     key: 'vfs.fs.size[{#FSNAME},free]'
       dashboards:
         -
-          uuid: d66f39e86e2047289acea0bc9a218807
           name: 'System performance'
           pages:
             -
@@ -469,7 +393,6 @@
                         host: 'Mac OS X'
   graphs:
     -
-      uuid: f0e648fb4c5345748b11a7bdb05f6526
       name: 'CPU load'
       ymin_type_1: FIXED
       graph_items:
@@ -491,7 +414,6 @@
             host: 'Mac OS X'
             key: 'system.cpu.load[percpu,avg15]'
     -
-      uuid: 5c942cb1fe5b440aa9428d45ee85e09c
       name: 'Memory usage'
       ymin_type_1: FIXED
       ymax_type_1: ITEM
@@ -506,7 +428,6 @@
             host: 'Mac OS X'
             key: 'vm.memory.size[available]'
     -
-      uuid: 5c4b08f992c541dbb02835bbd4f0a55e
       name: 'Network traffic on en0'
       ymin_type_1: FIXED
       graph_items:
