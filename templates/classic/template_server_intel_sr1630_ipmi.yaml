zabbix_export:
  version: '5.4'
  date: '2021-05-09T00:00:00Z'
  groups:
    -
      uuid: e960332b3f6c46a1956486d4f3f99fce
      name: 'Templates/Server hardware'
  templates:
    -
      uuid: 2327c665b46e4aa781d41240168c3867
      template: 'Intel SR1630 IPMI'
      name: 'Intel SR1630 IPMI'
      groups:
        -
          name: 'Templates/Server hardware'
      items:
        -
          uuid: 8271dc34162d4657be1a67b5d8a4473b
          name: 'Baseboard Temp'
          type: IPMI
          key: baseboard_temp
          history: 1w
          value_type: FLOAT
          units: C
          ipmi_sensor: 'Baseboard Temp'
          tags:
            -
              tag: Application
              value: Temperature
          triggers:
            -
<<<<<<< HEAD
              uuid: 46f5366358524d569d4431b3577cc92f
              expression: '{last()}<5 or {last()}>90'
=======
              expression: 'last(/Intel SR1630 IPMI/baseboard_temp)<5 or last(/Intel SR1630 IPMI/baseboard_temp)>90'
>>>>>>> afed3e3c
              name: 'Baseboard Temp Critical [{ITEM.VALUE}]'
              priority: DISASTER
              dependencies:
                -
                  name: Power
                  expression: 'last(/Intel SR1630 IPMI/power)=0'
            -
<<<<<<< HEAD
              uuid: 3d6576d1db454e10880fb3d9445590e7
              expression: '{last()}<10 or {last()}>83'
=======
              expression: 'last(/Intel SR1630 IPMI/baseboard_temp)<10 or last(/Intel SR1630 IPMI/baseboard_temp)>83'
>>>>>>> afed3e3c
              name: 'Baseboard Temp Non-Critical [{ITEM.VALUE}]'
              priority: HIGH
              dependencies:
                -
                  name: 'Baseboard Temp Critical [{ITEM.VALUE}]'
                  expression: 'last(/Intel SR1630 IPMI/baseboard_temp)<5 or last(/Intel SR1630 IPMI/baseboard_temp)>90'
                -
                  name: Power
                  expression: 'last(/Intel SR1630 IPMI/power)=0'
        -
          uuid: d2827f4cc6c4470daf4fd20868ed94c8
          name: 'BB +1.05V PCH'
          type: IPMI
          key: bb_1.05v_pch
          history: 1w
          value_type: FLOAT
          units: V
          ipmi_sensor: 'BB +1.05V PCH'
          tags:
            -
              tag: Application
              value: Voltage
          triggers:
            -
<<<<<<< HEAD
              uuid: e238aa0bbf224dd595d17af5ba0a1322
              expression: '{last()}<0.953 or {last()}>1.149'
=======
              expression: 'last(/Intel SR1630 IPMI/bb_1.05v_pch)<0.953 or last(/Intel SR1630 IPMI/bb_1.05v_pch)>1.149'
>>>>>>> afed3e3c
              name: 'BB +1.05V PCH Critical [{ITEM.VALUE}]'
              priority: DISASTER
              dependencies:
                -
                  name: Power
                  expression: 'last(/Intel SR1630 IPMI/power)=0'
            -
<<<<<<< HEAD
              uuid: 8576b14d1ab94583a75c6b23e4a59f49
              expression: '{last()}<0.985 or {last()}>1.117'
=======
              expression: 'last(/Intel SR1630 IPMI/bb_1.05v_pch)<0.985 or last(/Intel SR1630 IPMI/bb_1.05v_pch)>1.117'
>>>>>>> afed3e3c
              name: 'BB +1.05V PCH Non-Critical [{ITEM.VALUE}]'
              priority: HIGH
              dependencies:
                -
                  name: 'BB +1.05V PCH Critical [{ITEM.VALUE}]'
                  expression: 'last(/Intel SR1630 IPMI/bb_1.05v_pch)<0.953 or last(/Intel SR1630 IPMI/bb_1.05v_pch)>1.149'
                -
                  name: Power
                  expression: 'last(/Intel SR1630 IPMI/power)=0'
        -
          uuid: 3bbcfcb625fa4805806601284c3eda20
          name: 'BB +1.1V P1 Vccp'
          type: IPMI
          key: bb_1.1v_p1_vccp
          history: 1w
          value_type: FLOAT
          units: V
          ipmi_sensor: 'BB +1.1V P1 Vccp'
          tags:
            -
              tag: Application
              value: Voltage
          triggers:
            -
<<<<<<< HEAD
              uuid: c2f070db8f754c389006fafff8d24ebb
              expression: '{last()}<0.683 or {last()}>1.543'
=======
              expression: 'last(/Intel SR1630 IPMI/bb_1.1v_p1_vccp)<0.683 or last(/Intel SR1630 IPMI/bb_1.1v_p1_vccp)>1.543'
>>>>>>> afed3e3c
              name: 'BB +1.1V P1 Vccp Critical [{ITEM.VALUE}]'
              priority: DISASTER
              dependencies:
                -
                  name: Power
                  expression: 'last(/Intel SR1630 IPMI/power)=0'
            -
<<<<<<< HEAD
              uuid: bcf2388d8dcd4f46a25ce55acb3196a6
              expression: '{last()}<0.708 or {last()}>1.501'
=======
              expression: 'last(/Intel SR1630 IPMI/bb_1.1v_p1_vccp)<0.708 or last(/Intel SR1630 IPMI/bb_1.1v_p1_vccp)>1.501'
>>>>>>> afed3e3c
              name: 'BB +1.1V P1 Vccp Non-Critical [{ITEM.VALUE}]'
              priority: HIGH
              dependencies:
                -
                  name: 'BB +1.1V P1 Vccp Critical [{ITEM.VALUE}]'
                  expression: 'last(/Intel SR1630 IPMI/bb_1.1v_p1_vccp)<0.683 or last(/Intel SR1630 IPMI/bb_1.1v_p1_vccp)>1.543'
                -
                  name: Power
                  expression: 'last(/Intel SR1630 IPMI/power)=0'
        -
          uuid: 350b21b2a569489a9c4c7376bf788a0e
          name: 'BB +1.5V P1 DDR3'
          type: IPMI
          key: bb_1.5v_p1_ddr3
          history: 1w
          value_type: FLOAT
          units: V
          ipmi_sensor: 'BB +1.5V P1 DDR3'
          tags:
            -
              tag: Application
              value: Voltage
          triggers:
            -
<<<<<<< HEAD
              uuid: 0d5133691cd64e128e0835959ecdc2ab
              expression: '{last()}<1.362 or {last()}>1.635'
=======
              expression: 'last(/Intel SR1630 IPMI/bb_1.5v_p1_ddr3)<1.362 or last(/Intel SR1630 IPMI/bb_1.5v_p1_ddr3)>1.635'
>>>>>>> afed3e3c
              name: 'BB +1.5V P1 DDR3 Critical [{ITEM.VALUE}]'
              priority: DISASTER
              dependencies:
                -
                  name: Power
                  expression: 'last(/Intel SR1630 IPMI/power)=0'
            -
<<<<<<< HEAD
              uuid: bd70786bea3544f69ca46f5c2d16df17
              expression: '{last()}<1.401 or {last()}>1.589'
=======
              expression: 'last(/Intel SR1630 IPMI/bb_1.5v_p1_ddr3)<1.401 or last(/Intel SR1630 IPMI/bb_1.5v_p1_ddr3)>1.589'
>>>>>>> afed3e3c
              name: 'BB +1.5V P1 DDR3 Non-Critical [{ITEM.VALUE}]'
              priority: HIGH
              dependencies:
                -
                  name: 'BB +1.5V P1 DDR3 Critical [{ITEM.VALUE}]'
                  expression: 'last(/Intel SR1630 IPMI/bb_1.5v_p1_ddr3)<1.362 or last(/Intel SR1630 IPMI/bb_1.5v_p1_ddr3)>1.635'
                -
                  name: Power
                  expression: 'last(/Intel SR1630 IPMI/power)=0'
        -
          uuid: 6bc6b9c60ce24189b8b0f8a928fab701
          name: 'BB +3.3V'
          type: IPMI
          key: bb_3.3v
          history: 1w
          value_type: FLOAT
          units: V
          ipmi_sensor: 'BB +3.3V'
          tags:
            -
              tag: Application
              value: Voltage
          triggers:
            -
<<<<<<< HEAD
              uuid: eb36e2cabea54353baaf806f7178479b
              expression: '{last()}<2.982 or {last()}>3.625'
=======
              expression: 'last(/Intel SR1630 IPMI/bb_3.3v)<2.982 or last(/Intel SR1630 IPMI/bb_3.3v)>3.625'
>>>>>>> afed3e3c
              name: 'BB +3.3V Critical [{ITEM.VALUE}]'
              priority: DISASTER
              dependencies:
                -
                  name: Power
                  expression: 'last(/Intel SR1630 IPMI/power)=0'
            -
<<<<<<< HEAD
              uuid: adda86dc611e4892a9b5fcf39a5ad443
              expression: '{last()}<3.067 or {last()}>3.525'
=======
              expression: 'last(/Intel SR1630 IPMI/bb_3.3v)<3.067 or last(/Intel SR1630 IPMI/bb_3.3v)>3.525'
>>>>>>> afed3e3c
              name: 'BB +3.3V Non-Critical [{ITEM.VALUE}]'
              priority: HIGH
              dependencies:
                -
                  name: 'BB +3.3V Critical [{ITEM.VALUE}]'
                  expression: 'last(/Intel SR1630 IPMI/bb_3.3v)<2.982 or last(/Intel SR1630 IPMI/bb_3.3v)>3.625'
                -
                  name: Power
                  expression: 'last(/Intel SR1630 IPMI/power)=0'
        -
          uuid: aef2b61786354719a6d99f60cff59f14
          name: 'BB +3.3V STBY'
          type: IPMI
          key: bb_3.3v_stby
          history: 1w
          value_type: FLOAT
          units: V
          ipmi_sensor: 'BB +3.3V STBY'
          tags:
            -
              tag: Application
              value: Voltage
          triggers:
            -
<<<<<<< HEAD
              uuid: 3e8052fdf2524e6388410071b9cfbe3d
              expression: '{last()}<2.982 or {last()}>3.625'
              name: 'BB +3.3V STBY Critical [{ITEM.VALUE}]'
              priority: DISASTER
            -
              uuid: 221a2d84a7b849d6baa5e90027e8e525
              expression: '{last()}<3.067 or {last()}>3.525'
=======
              expression: 'last(/Intel SR1630 IPMI/bb_3.3v_stby)<2.982 or last(/Intel SR1630 IPMI/bb_3.3v_stby)>3.625'
              name: 'BB +3.3V STBY Critical [{ITEM.VALUE}]'
              priority: DISASTER
            -
              expression: 'last(/Intel SR1630 IPMI/bb_3.3v_stby)<3.067 or last(/Intel SR1630 IPMI/bb_3.3v_stby)>3.525'
>>>>>>> afed3e3c
              name: 'BB +3.3V STBY Non-Critical [{ITEM.VALUE}]'
              priority: HIGH
              dependencies:
                -
                  name: 'BB +3.3V STBY Critical [{ITEM.VALUE}]'
                  expression: 'last(/Intel SR1630 IPMI/bb_3.3v_stby)<2.982 or last(/Intel SR1630 IPMI/bb_3.3v_stby)>3.625'
        -
          uuid: 5a60f33969e54742989571dc2f93be57
          name: 'BB +5.0V'
          type: IPMI
          key: bb_5.0v
          history: 1w
          value_type: FLOAT
          units: V
          ipmi_sensor: 'BB +5.0V'
          tags:
            -
              tag: Application
              value: Voltage
          triggers:
            -
<<<<<<< HEAD
              uuid: 2e4f47413367451798c303406d697b1d
              expression: '{last()}<4.471 or {last()}>5.538'
=======
              expression: 'last(/Intel SR1630 IPMI/bb_5.0v)<4.471 or last(/Intel SR1630 IPMI/bb_5.0v)>5.538'
>>>>>>> afed3e3c
              name: 'BB +5.0V Critical [{ITEM.VALUE}]'
              priority: DISASTER
              dependencies:
                -
                  name: Power
                  expression: 'last(/Intel SR1630 IPMI/power)=0'
            -
<<<<<<< HEAD
              uuid: c24c9d0e6d954bd48b3881d6d7bfcbbe
              expression: '{last()}<4.630 or {last()}>5.380'
=======
              expression: 'last(/Intel SR1630 IPMI/bb_5.0v)<4.630 or last(/Intel SR1630 IPMI/bb_5.0v)>5.380'
>>>>>>> afed3e3c
              name: 'BB +5.0V Non-Critical [{ITEM.VALUE}]'
              priority: HIGH
              dependencies:
                -
                  name: 'BB +5.0V Critical [{ITEM.VALUE}]'
                  expression: 'last(/Intel SR1630 IPMI/bb_5.0v)<4.471 or last(/Intel SR1630 IPMI/bb_5.0v)>5.538'
                -
                  name: Power
                  expression: 'last(/Intel SR1630 IPMI/power)=0'
        -
          uuid: d59236617a234098b0cd62ac30cba975
          name: 'Front Panel Temp'
          type: IPMI
          key: front_panel_temp
          history: 1w
          value_type: FLOAT
          units: C
          ipmi_sensor: 'Front Panel Temp'
          tags:
            -
              tag: Application
              value: Temperature
          triggers:
            -
<<<<<<< HEAD
              uuid: 9f0f3b3e4db2435bb57127568a873e39
              expression: '{last()}<0 or {last()}>48'
=======
              expression: 'last(/Intel SR1630 IPMI/front_panel_temp)<0 or last(/Intel SR1630 IPMI/front_panel_temp)>48'
>>>>>>> afed3e3c
              name: 'Front Panel Temp Critical [{ITEM.VALUE}]'
              priority: DISASTER
              dependencies:
                -
                  name: Power
                  expression: 'last(/Intel SR1630 IPMI/power)=0'
            -
<<<<<<< HEAD
              uuid: 113f9f7fb3f54b0b8277ee80c85c4c38
              expression: '{last()}<5 or {last()}>44'
=======
              expression: 'last(/Intel SR1630 IPMI/front_panel_temp)<5 or last(/Intel SR1630 IPMI/front_panel_temp)>44'
>>>>>>> afed3e3c
              name: 'Front Panel Temp Non-Critical [{ITEM.VALUE}]'
              priority: HIGH
              dependencies:
                -
                  name: 'Front Panel Temp Critical [{ITEM.VALUE}]'
                  expression: 'last(/Intel SR1630 IPMI/front_panel_temp)<0 or last(/Intel SR1630 IPMI/front_panel_temp)>48'
                -
                  name: Power
                  expression: 'last(/Intel SR1630 IPMI/power)=0'
        -
          uuid: e4f51e8a51fb4f23afe9d505ede91891
          name: Power
          type: IPMI
          key: power
          history: 1w
          ipmi_sensor: power
          tags:
            -
              tag: Application
              value: Voltage
          triggers:
            -
<<<<<<< HEAD
              uuid: 1597e8a962ff4d2c85626899b7ef9985
              expression: '{last()}=0'
=======
              expression: 'last(/Intel SR1630 IPMI/power)=0'
>>>>>>> afed3e3c
              name: Power
              priority: WARNING
        -
          uuid: ede3efc70c794c3390531b41a28411ef
          name: 'System Fan 2'
          type: IPMI
          key: system_fan_2
          history: 1w
          value_type: FLOAT
          units: RPM
          ipmi_sensor: 'System Fan 2'
          tags:
            -
              tag: Application
              value: Fans
          triggers:
            -
<<<<<<< HEAD
              uuid: 987aeff2a8094b66af005768ffc78439
              expression: '{last()}<324'
=======
              expression: 'last(/Intel SR1630 IPMI/system_fan_2)<324'
>>>>>>> afed3e3c
              name: 'System Fan 2 Critical [{ITEM.VALUE}]'
              priority: DISASTER
              dependencies:
                -
                  name: Power
                  expression: 'last(/Intel SR1630 IPMI/power)=0'
            -
<<<<<<< HEAD
              uuid: c53d493cfc6f4091b0538a74e87e58d3
              expression: '{last()}<378'
=======
              expression: 'last(/Intel SR1630 IPMI/system_fan_2)<378'
>>>>>>> afed3e3c
              name: 'System Fan 2 Non-Critical [{ITEM.VALUE}]'
              priority: HIGH
              dependencies:
                -
                  name: Power
                  expression: 'last(/Intel SR1630 IPMI/power)=0'
                -
                  name: 'System Fan 2 Critical [{ITEM.VALUE}]'
                  expression: 'last(/Intel SR1630 IPMI/system_fan_2)<324'
        -
          uuid: b51ab327c547413fb94dae69e93458d2
          name: 'System Fan 3'
          type: IPMI
          key: system_fan_3
          history: 1w
          value_type: FLOAT
          units: RPM
          ipmi_sensor: 'System Fan 3'
          tags:
            -
              tag: Application
              value: Fans
          triggers:
            -
<<<<<<< HEAD
              uuid: c810cab1e4ea40e197b25cf163f43899
              expression: '{last()}<324'
=======
              expression: 'last(/Intel SR1630 IPMI/system_fan_3)<324'
>>>>>>> afed3e3c
              name: 'System Fan 3 Critical [{ITEM.VALUE}]'
              priority: DISASTER
              dependencies:
                -
                  name: Power
                  expression: 'last(/Intel SR1630 IPMI/power)=0'
            -
<<<<<<< HEAD
              uuid: 7f453294252c4a22867cb450e12e5c35
              expression: '{last()}<378'
=======
              expression: 'last(/Intel SR1630 IPMI/system_fan_3)<378'
>>>>>>> afed3e3c
              name: 'System Fan 3 Non-Critical [{ITEM.VALUE}]'
              priority: HIGH
              dependencies:
                -
                  name: Power
                  expression: 'last(/Intel SR1630 IPMI/power)=0'
                -
                  name: 'System Fan 3 Critical [{ITEM.VALUE}]'
                  expression: 'last(/Intel SR1630 IPMI/system_fan_3)<324'
  graphs:
    -
      uuid: aab06155f8aa4bc991603a3c8c335d6e
      name: 'Fan speed and temperature'
      graph_items:
        -
          drawtype: BOLD_LINE
          color: EE0000
          item:
            host: 'Intel SR1630 IPMI'
            key: front_panel_temp
        -
          sortorder: '1'
          drawtype: BOLD_LINE
          color: EE00EE
          item:
            host: 'Intel SR1630 IPMI'
            key: baseboard_temp
        -
          sortorder: '2'
          color: '000000'
          yaxisside: RIGHT
          item:
            host: 'Intel SR1630 IPMI'
            key: system_fan_2
        -
          sortorder: '3'
          drawtype: DASHED_LINE
          color: '000000'
          yaxisside: RIGHT
          item:
            host: 'Intel SR1630 IPMI'
            key: system_fan_3
    -
      uuid: d4e77359d3fe4a75b0bbf9d7919834da
      name: Voltage
      yaxismax: '5.5'
      ymin_type_1: FIXED
      ymax_type_1: FIXED
      graph_items:
        -
          drawtype: BOLD_LINE
          color: '880000'
          item:
            host: 'Intel SR1630 IPMI'
            key: power
        -
          sortorder: '1'
          color: '009900'
          item:
            host: 'Intel SR1630 IPMI'
            key: bb_1.05v_pch
        -
          sortorder: '2'
          color: 00CCCC
          item:
            host: 'Intel SR1630 IPMI'
            key: bb_3.3v
        -
          sortorder: '3'
          color: '000000'
          item:
            host: 'Intel SR1630 IPMI'
            key: bb_3.3v_stby
        -
          sortorder: '4'
          color: 3333FF
          item:
            host: 'Intel SR1630 IPMI'
            key: bb_5.0v<|MERGE_RESOLUTION|>--- conflicted
+++ resolved
@@ -3,11 +3,9 @@
   date: '2021-05-09T00:00:00Z'
   groups:
     -
-      uuid: e960332b3f6c46a1956486d4f3f99fce
       name: 'Templates/Server hardware'
   templates:
     -
-      uuid: 2327c665b46e4aa781d41240168c3867
       template: 'Intel SR1630 IPMI'
       name: 'Intel SR1630 IPMI'
       groups:
@@ -15,7 +13,6 @@
           name: 'Templates/Server hardware'
       items:
         -
-          uuid: 8271dc34162d4657be1a67b5d8a4473b
           name: 'Baseboard Temp'
           type: IPMI
           key: baseboard_temp
@@ -29,12 +26,7 @@
               value: Temperature
           triggers:
             -
-<<<<<<< HEAD
-              uuid: 46f5366358524d569d4431b3577cc92f
-              expression: '{last()}<5 or {last()}>90'
-=======
               expression: 'last(/Intel SR1630 IPMI/baseboard_temp)<5 or last(/Intel SR1630 IPMI/baseboard_temp)>90'
->>>>>>> afed3e3c
               name: 'Baseboard Temp Critical [{ITEM.VALUE}]'
               priority: DISASTER
               dependencies:
@@ -42,12 +34,7 @@
                   name: Power
                   expression: 'last(/Intel SR1630 IPMI/power)=0'
             -
-<<<<<<< HEAD
-              uuid: 3d6576d1db454e10880fb3d9445590e7
-              expression: '{last()}<10 or {last()}>83'
-=======
               expression: 'last(/Intel SR1630 IPMI/baseboard_temp)<10 or last(/Intel SR1630 IPMI/baseboard_temp)>83'
->>>>>>> afed3e3c
               name: 'Baseboard Temp Non-Critical [{ITEM.VALUE}]'
               priority: HIGH
               dependencies:
@@ -58,7 +45,6 @@
                   name: Power
                   expression: 'last(/Intel SR1630 IPMI/power)=0'
         -
-          uuid: d2827f4cc6c4470daf4fd20868ed94c8
           name: 'BB +1.05V PCH'
           type: IPMI
           key: bb_1.05v_pch
@@ -72,12 +58,7 @@
               value: Voltage
           triggers:
             -
-<<<<<<< HEAD
-              uuid: e238aa0bbf224dd595d17af5ba0a1322
-              expression: '{last()}<0.953 or {last()}>1.149'
-=======
               expression: 'last(/Intel SR1630 IPMI/bb_1.05v_pch)<0.953 or last(/Intel SR1630 IPMI/bb_1.05v_pch)>1.149'
->>>>>>> afed3e3c
               name: 'BB +1.05V PCH Critical [{ITEM.VALUE}]'
               priority: DISASTER
               dependencies:
@@ -85,12 +66,7 @@
                   name: Power
                   expression: 'last(/Intel SR1630 IPMI/power)=0'
             -
-<<<<<<< HEAD
-              uuid: 8576b14d1ab94583a75c6b23e4a59f49
-              expression: '{last()}<0.985 or {last()}>1.117'
-=======
               expression: 'last(/Intel SR1630 IPMI/bb_1.05v_pch)<0.985 or last(/Intel SR1630 IPMI/bb_1.05v_pch)>1.117'
->>>>>>> afed3e3c
               name: 'BB +1.05V PCH Non-Critical [{ITEM.VALUE}]'
               priority: HIGH
               dependencies:
@@ -101,7 +77,6 @@
                   name: Power
                   expression: 'last(/Intel SR1630 IPMI/power)=0'
         -
-          uuid: 3bbcfcb625fa4805806601284c3eda20
           name: 'BB +1.1V P1 Vccp'
           type: IPMI
           key: bb_1.1v_p1_vccp
@@ -115,12 +90,7 @@
               value: Voltage
           triggers:
             -
-<<<<<<< HEAD
-              uuid: c2f070db8f754c389006fafff8d24ebb
-              expression: '{last()}<0.683 or {last()}>1.543'
-=======
               expression: 'last(/Intel SR1630 IPMI/bb_1.1v_p1_vccp)<0.683 or last(/Intel SR1630 IPMI/bb_1.1v_p1_vccp)>1.543'
->>>>>>> afed3e3c
               name: 'BB +1.1V P1 Vccp Critical [{ITEM.VALUE}]'
               priority: DISASTER
               dependencies:
@@ -128,12 +98,7 @@
                   name: Power
                   expression: 'last(/Intel SR1630 IPMI/power)=0'
             -
-<<<<<<< HEAD
-              uuid: bcf2388d8dcd4f46a25ce55acb3196a6
-              expression: '{last()}<0.708 or {last()}>1.501'
-=======
               expression: 'last(/Intel SR1630 IPMI/bb_1.1v_p1_vccp)<0.708 or last(/Intel SR1630 IPMI/bb_1.1v_p1_vccp)>1.501'
->>>>>>> afed3e3c
               name: 'BB +1.1V P1 Vccp Non-Critical [{ITEM.VALUE}]'
               priority: HIGH
               dependencies:
@@ -144,7 +109,6 @@
                   name: Power
                   expression: 'last(/Intel SR1630 IPMI/power)=0'
         -
-          uuid: 350b21b2a569489a9c4c7376bf788a0e
           name: 'BB +1.5V P1 DDR3'
           type: IPMI
           key: bb_1.5v_p1_ddr3
@@ -158,12 +122,7 @@
               value: Voltage
           triggers:
             -
-<<<<<<< HEAD
-              uuid: 0d5133691cd64e128e0835959ecdc2ab
-              expression: '{last()}<1.362 or {last()}>1.635'
-=======
               expression: 'last(/Intel SR1630 IPMI/bb_1.5v_p1_ddr3)<1.362 or last(/Intel SR1630 IPMI/bb_1.5v_p1_ddr3)>1.635'
->>>>>>> afed3e3c
               name: 'BB +1.5V P1 DDR3 Critical [{ITEM.VALUE}]'
               priority: DISASTER
               dependencies:
@@ -171,12 +130,7 @@
                   name: Power
                   expression: 'last(/Intel SR1630 IPMI/power)=0'
             -
-<<<<<<< HEAD
-              uuid: bd70786bea3544f69ca46f5c2d16df17
-              expression: '{last()}<1.401 or {last()}>1.589'
-=======
               expression: 'last(/Intel SR1630 IPMI/bb_1.5v_p1_ddr3)<1.401 or last(/Intel SR1630 IPMI/bb_1.5v_p1_ddr3)>1.589'
->>>>>>> afed3e3c
               name: 'BB +1.5V P1 DDR3 Non-Critical [{ITEM.VALUE}]'
               priority: HIGH
               dependencies:
@@ -187,7 +141,6 @@
                   name: Power
                   expression: 'last(/Intel SR1630 IPMI/power)=0'
         -
-          uuid: 6bc6b9c60ce24189b8b0f8a928fab701
           name: 'BB +3.3V'
           type: IPMI
           key: bb_3.3v
@@ -201,12 +154,7 @@
               value: Voltage
           triggers:
             -
-<<<<<<< HEAD
-              uuid: eb36e2cabea54353baaf806f7178479b
-              expression: '{last()}<2.982 or {last()}>3.625'
-=======
               expression: 'last(/Intel SR1630 IPMI/bb_3.3v)<2.982 or last(/Intel SR1630 IPMI/bb_3.3v)>3.625'
->>>>>>> afed3e3c
               name: 'BB +3.3V Critical [{ITEM.VALUE}]'
               priority: DISASTER
               dependencies:
@@ -214,12 +162,7 @@
                   name: Power
                   expression: 'last(/Intel SR1630 IPMI/power)=0'
             -
-<<<<<<< HEAD
-              uuid: adda86dc611e4892a9b5fcf39a5ad443
-              expression: '{last()}<3.067 or {last()}>3.525'
-=======
               expression: 'last(/Intel SR1630 IPMI/bb_3.3v)<3.067 or last(/Intel SR1630 IPMI/bb_3.3v)>3.525'
->>>>>>> afed3e3c
               name: 'BB +3.3V Non-Critical [{ITEM.VALUE}]'
               priority: HIGH
               dependencies:
@@ -230,7 +173,6 @@
                   name: Power
                   expression: 'last(/Intel SR1630 IPMI/power)=0'
         -
-          uuid: aef2b61786354719a6d99f60cff59f14
           name: 'BB +3.3V STBY'
           type: IPMI
           key: bb_3.3v_stby
@@ -244,21 +186,11 @@
               value: Voltage
           triggers:
             -
-<<<<<<< HEAD
-              uuid: 3e8052fdf2524e6388410071b9cfbe3d
-              expression: '{last()}<2.982 or {last()}>3.625'
-              name: 'BB +3.3V STBY Critical [{ITEM.VALUE}]'
-              priority: DISASTER
-            -
-              uuid: 221a2d84a7b849d6baa5e90027e8e525
-              expression: '{last()}<3.067 or {last()}>3.525'
-=======
               expression: 'last(/Intel SR1630 IPMI/bb_3.3v_stby)<2.982 or last(/Intel SR1630 IPMI/bb_3.3v_stby)>3.625'
               name: 'BB +3.3V STBY Critical [{ITEM.VALUE}]'
               priority: DISASTER
             -
               expression: 'last(/Intel SR1630 IPMI/bb_3.3v_stby)<3.067 or last(/Intel SR1630 IPMI/bb_3.3v_stby)>3.525'
->>>>>>> afed3e3c
               name: 'BB +3.3V STBY Non-Critical [{ITEM.VALUE}]'
               priority: HIGH
               dependencies:
@@ -266,7 +198,6 @@
                   name: 'BB +3.3V STBY Critical [{ITEM.VALUE}]'
                   expression: 'last(/Intel SR1630 IPMI/bb_3.3v_stby)<2.982 or last(/Intel SR1630 IPMI/bb_3.3v_stby)>3.625'
         -
-          uuid: 5a60f33969e54742989571dc2f93be57
           name: 'BB +5.0V'
           type: IPMI
           key: bb_5.0v
@@ -280,12 +211,7 @@
               value: Voltage
           triggers:
             -
-<<<<<<< HEAD
-              uuid: 2e4f47413367451798c303406d697b1d
-              expression: '{last()}<4.471 or {last()}>5.538'
-=======
               expression: 'last(/Intel SR1630 IPMI/bb_5.0v)<4.471 or last(/Intel SR1630 IPMI/bb_5.0v)>5.538'
->>>>>>> afed3e3c
               name: 'BB +5.0V Critical [{ITEM.VALUE}]'
               priority: DISASTER
               dependencies:
@@ -293,12 +219,7 @@
                   name: Power
                   expression: 'last(/Intel SR1630 IPMI/power)=0'
             -
-<<<<<<< HEAD
-              uuid: c24c9d0e6d954bd48b3881d6d7bfcbbe
-              expression: '{last()}<4.630 or {last()}>5.380'
-=======
               expression: 'last(/Intel SR1630 IPMI/bb_5.0v)<4.630 or last(/Intel SR1630 IPMI/bb_5.0v)>5.380'
->>>>>>> afed3e3c
               name: 'BB +5.0V Non-Critical [{ITEM.VALUE}]'
               priority: HIGH
               dependencies:
@@ -309,7 +230,6 @@
                   name: Power
                   expression: 'last(/Intel SR1630 IPMI/power)=0'
         -
-          uuid: d59236617a234098b0cd62ac30cba975
           name: 'Front Panel Temp'
           type: IPMI
           key: front_panel_temp
@@ -323,12 +243,7 @@
               value: Temperature
           triggers:
             -
-<<<<<<< HEAD
-              uuid: 9f0f3b3e4db2435bb57127568a873e39
-              expression: '{last()}<0 or {last()}>48'
-=======
               expression: 'last(/Intel SR1630 IPMI/front_panel_temp)<0 or last(/Intel SR1630 IPMI/front_panel_temp)>48'
->>>>>>> afed3e3c
               name: 'Front Panel Temp Critical [{ITEM.VALUE}]'
               priority: DISASTER
               dependencies:
@@ -336,12 +251,7 @@
                   name: Power
                   expression: 'last(/Intel SR1630 IPMI/power)=0'
             -
-<<<<<<< HEAD
-              uuid: 113f9f7fb3f54b0b8277ee80c85c4c38
-              expression: '{last()}<5 or {last()}>44'
-=======
               expression: 'last(/Intel SR1630 IPMI/front_panel_temp)<5 or last(/Intel SR1630 IPMI/front_panel_temp)>44'
->>>>>>> afed3e3c
               name: 'Front Panel Temp Non-Critical [{ITEM.VALUE}]'
               priority: HIGH
               dependencies:
@@ -352,7 +262,6 @@
                   name: Power
                   expression: 'last(/Intel SR1630 IPMI/power)=0'
         -
-          uuid: e4f51e8a51fb4f23afe9d505ede91891
           name: Power
           type: IPMI
           key: power
@@ -364,16 +273,10 @@
               value: Voltage
           triggers:
             -
-<<<<<<< HEAD
-              uuid: 1597e8a962ff4d2c85626899b7ef9985
-              expression: '{last()}=0'
-=======
               expression: 'last(/Intel SR1630 IPMI/power)=0'
->>>>>>> afed3e3c
               name: Power
               priority: WARNING
         -
-          uuid: ede3efc70c794c3390531b41a28411ef
           name: 'System Fan 2'
           type: IPMI
           key: system_fan_2
@@ -387,12 +290,7 @@
               value: Fans
           triggers:
             -
-<<<<<<< HEAD
-              uuid: 987aeff2a8094b66af005768ffc78439
-              expression: '{last()}<324'
-=======
               expression: 'last(/Intel SR1630 IPMI/system_fan_2)<324'
->>>>>>> afed3e3c
               name: 'System Fan 2 Critical [{ITEM.VALUE}]'
               priority: DISASTER
               dependencies:
@@ -400,12 +298,7 @@
                   name: Power
                   expression: 'last(/Intel SR1630 IPMI/power)=0'
             -
-<<<<<<< HEAD
-              uuid: c53d493cfc6f4091b0538a74e87e58d3
-              expression: '{last()}<378'
-=======
               expression: 'last(/Intel SR1630 IPMI/system_fan_2)<378'
->>>>>>> afed3e3c
               name: 'System Fan 2 Non-Critical [{ITEM.VALUE}]'
               priority: HIGH
               dependencies:
@@ -416,7 +309,6 @@
                   name: 'System Fan 2 Critical [{ITEM.VALUE}]'
                   expression: 'last(/Intel SR1630 IPMI/system_fan_2)<324'
         -
-          uuid: b51ab327c547413fb94dae69e93458d2
           name: 'System Fan 3'
           type: IPMI
           key: system_fan_3
@@ -430,12 +322,7 @@
               value: Fans
           triggers:
             -
-<<<<<<< HEAD
-              uuid: c810cab1e4ea40e197b25cf163f43899
-              expression: '{last()}<324'
-=======
               expression: 'last(/Intel SR1630 IPMI/system_fan_3)<324'
->>>>>>> afed3e3c
               name: 'System Fan 3 Critical [{ITEM.VALUE}]'
               priority: DISASTER
               dependencies:
@@ -443,12 +330,7 @@
                   name: Power
                   expression: 'last(/Intel SR1630 IPMI/power)=0'
             -
-<<<<<<< HEAD
-              uuid: 7f453294252c4a22867cb450e12e5c35
-              expression: '{last()}<378'
-=======
               expression: 'last(/Intel SR1630 IPMI/system_fan_3)<378'
->>>>>>> afed3e3c
               name: 'System Fan 3 Non-Critical [{ITEM.VALUE}]'
               priority: HIGH
               dependencies:
@@ -460,7 +342,6 @@
                   expression: 'last(/Intel SR1630 IPMI/system_fan_3)<324'
   graphs:
     -
-      uuid: aab06155f8aa4bc991603a3c8c335d6e
       name: 'Fan speed and temperature'
       graph_items:
         -
@@ -492,7 +373,6 @@
             host: 'Intel SR1630 IPMI'
             key: system_fan_3
     -
-      uuid: d4e77359d3fe4a75b0bbf9d7919834da
       name: Voltage
       yaxismax: '5.5'
       ymin_type_1: FIXED
