--- conflicted
+++ resolved
@@ -1,12 +1,9 @@
 -- Activate Zabbix Server
 UPDATE hosts SET status=0 WHERE host='Zabbix server';
-<<<<<<< HEAD
 UPDATE hosts SET name='ЗАББИКС Сервер' WHERE host='Zabbix server';
-=======
 
 -- Enabling debug mode
 UPDATE usrgrp SET debug_mode = 1 WHERE usrgrpid = 7;
->>>>>>> 8dd20884
 
 -- New media types
 INSERT INTO media_type (mediatypeid, type, description, smtp_server, smtp_helo, smtp_email, exec_path, gsm_modem, username, passwd) VALUES (4,100,'SMS via IP','','','','0','','test','test');
