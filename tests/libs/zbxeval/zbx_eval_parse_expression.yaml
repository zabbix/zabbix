--- conflicted
+++ resolved
@@ -1894,7 +1894,6 @@
   - {type: ZBX_EVAL_TOKEN_HIST_FUNCTION, token: 'count', opt: 4}
   result: SUCCEED
 ---
-<<<<<<< HEAD
 test case: 'last(/host/key(#1:now-1h)'
 in:
   rules: [ZBX_EVAL_PARSE_ITEM_QUERY,ZBX_EVAL_PARSE_FUNCTION,ZBX_EVAL_PARSE_GROUP]
@@ -1922,7 +1921,7 @@
   expression: 'count(//trap[1],'
 out:
   result: FAIL
-=======
+---
 test case: 'Aggregation test with foreach function ''kurtosis(avg_foreach(/*/some.zabbix.key[{#LLDMACRO}]?[group="{HOSTGROUPLLD}"],1d))'''
 in:
   rules:
@@ -2026,5 +2025,4 @@
   - {type: ZBX_EVAL_TOKEN_HIST_FUNCTION, token: 'sum_foreach', opt: 2}
   - {type: ZBX_EVAL_TOKEN_FUNCTION, token: 'varsamp', opt: 1}
   result: SUCCEED
->>>>>>> 0458aee7
 ...