include ../Makefile.include

BINARIES_tests = \
	zbx_function_find \
	parse_key \
	calculate_item_nextcheck \
	calculate_item_nextcheck_unreachable \
	zbx_function_get_param_dyn \
	zbx_token_find \
	zbx_interval_preproc \
	zbx_validate_interval \
	is_double_suffix \
	zbx_user_macro_parse \
	zbx_get_report_nextcheck \
	macro_fmttime \
	macro_func \
	macro_tr \
	zbx_function_param_parse_ext \
	zbx_substitute_macros \
	zbx_substitute_macros1

<<<<<<< HEAD
if HAVE_PCRE2
BINARIES_tests += macro_regrepl
=======
if SERVER
BINARIES_tests += zbx_substitute_macros_um
>>>>>>> d37bca2c
endif

noinst_PROGRAMS = $(BINARIES_tests)

COMMON_SRC_FILES = \
	../../zbxmocktest.h

EXPR_LIBS = \
	$(EXPR_DEPS) \
	$(MOCK_DATA_DEPS) \
	$(MOCK_TEST_DEPS)

EXPR_COMPILER_FLAGS = \
	-I@top_srcdir@/tests \
	$(CMOCKA_CFLAGS)

zbx_function_find_SOURCES = \
	zbx_function_find.c \
	$(COMMON_SRC_FILES)

zbx_function_find_LDADD = \
	$(EXPR_LIBS)

zbx_function_find_LDADD += @SERVER_LIBS@

zbx_function_find_LDFLAGS = @SERVER_LDFLAGS@ $(CMOCKA_LDFLAGS)

zbx_function_find_CFLAGS = $(EXPR_COMPILER_FLAGS)


parse_key_SOURCES = \
	parse_key.c \
	$(COMMON_SRC_FILES)

parse_key_LDADD = \
	$(EXPR_LIBS)

parse_key_LDADD += @SERVER_LIBS@

parse_key_LDFLAGS = @SERVER_LDFLAGS@ $(CMOCKA_LDFLAGS)

parse_key_CFLAGS = $(EXPR_COMPILER_FLAGS)


calculate_item_nextcheck_SOURCES = \
	calculate_item_nextcheck.c \
	$(COMMON_SRC_FILES)

calculate_item_nextcheck_LDADD = \
	$(EXPR_LIBS)

calculate_item_nextcheck_LDADD += @SERVER_LIBS@

calculate_item_nextcheck_LDFLAGS = @SERVER_LDFLAGS@ $(CMOCKA_LDFLAGS)

calculate_item_nextcheck_CFLAGS = $(EXPR_COMPILER_FLAGS)

calculate_item_nextcheck_unreachable_SOURCES = \
	calculate_item_nextcheck_unreachable.c \
	$(COMMON_SRC_FILES)

calculate_item_nextcheck_unreachable_LDADD = \
	$(EXPR_LIBS)

calculate_item_nextcheck_unreachable_LDADD += @SERVER_LIBS@

calculate_item_nextcheck_unreachable_LDFLAGS = @SERVER_LDFLAGS@ $(CMOCKA_LDFLAGS)

calculate_item_nextcheck_unreachable_CFLAGS = $(EXPR_COMPILER_FLAGS)


zbx_function_get_param_dyn_SOURCES = \
	zbx_function_get_param_dyn.c \
	$(COMMON_SRC_FILES)

zbx_function_get_param_dyn_LDADD = \
	$(EXPR_LIBS)

zbx_function_get_param_dyn_LDADD += @SERVER_LIBS@

zbx_function_get_param_dyn_LDFLAGS = @SERVER_LDFLAGS@ $(CMOCKA_LDFLAGS)

zbx_function_get_param_dyn_CFLAGS = $(EXPR_COMPILER_FLAGS)


zbx_token_find_SOURCES = \
	zbx_token_find.c \
	$(COMMON_SRC_FILES)

zbx_token_find_LDADD = \
	$(EXPR_LIBS)

zbx_token_find_LDADD += @SERVER_LIBS@

zbx_token_find_LDFLAGS = @SERVER_LDFLAGS@ $(CMOCKA_LDFLAGS)

zbx_token_find_CFLAGS = $(EXPR_COMPILER_FLAGS)

zbx_interval_preproc_SOURCES = \
	zbx_interval_preproc.c \
	$(COMMON_SRC_FILES)

zbx_interval_preproc_LDADD = \
	$(EXPR_LIBS)

zbx_interval_preproc_LDADD += @SERVER_LIBS@

zbx_interval_preproc_LDFLAGS = @SERVER_LDFLAGS@ $(CMOCKA_LDFLAGS)

zbx_interval_preproc_CFLAGS = $(EXPR_COMPILER_FLAGS)


zbx_validate_interval_SOURCES = \
	zbx_validate_interval.c \
	$(COMMON_SRC_FILES)

zbx_validate_interval_LDADD = \
	$(EXPR_LIBS)

zbx_validate_interval_LDADD += @SERVER_LIBS@

zbx_validate_interval_LDFLAGS = @SERVER_LDFLAGS@ $(CMOCKA_LDFLAGS)

zbx_validate_interval_CFLAGS = $(EXPR_COMPILER_FLAGS)


is_double_suffix_SOURCES = \
	is_double_suffix.c \
	$(COMMON_SRC_FILES)

is_double_suffix_LDADD = \
	$(EXPR_LIBS)

is_double_suffix_LDADD += @SERVER_LIBS@

is_double_suffix_LDFLAGS = @SERVER_LDFLAGS@ $(CMOCKA_LDFLAGS)

is_double_suffix_CFLAGS = $(EXPR_COMPILER_FLAGS)


zbx_user_macro_parse_SOURCES = \
	zbx_user_macro_parse.c \
	$(COMMON_SRC_FILES)

zbx_user_macro_parse_LDADD = \
	$(EXPR_LIBS)

zbx_user_macro_parse_LDADD += @SERVER_LIBS@

zbx_user_macro_parse_LDFLAGS = @SERVER_LDFLAGS@ $(CMOCKA_LDFLAGS)

zbx_user_macro_parse_CFLAGS = $(EXPR_COMPILER_FLAGS)


# zbx_get_report_nextcheck

zbx_get_report_nextcheck_SOURCES = \
	zbx_get_report_nextcheck.c \
	$(COMMON_SRC_FILES)

zbx_get_report_nextcheck_LDADD = \
	$(EXPR_LIBS)

zbx_get_report_nextcheck_LDADD += @SERVER_LIBS@

zbx_get_report_nextcheck_LDFLAGS = @SERVER_LDFLAGS@ $(CMOCKA_LDFLAGS)

zbx_get_report_nextcheck_CFLAGS = $(EXPR_COMPILER_FLAGS)


zbx_function_param_parse_ext_SOURCES = \
	zbx_function_param_parse_ext.c \
	$(COMMON_SRC_FILES)

zbx_function_param_parse_ext_LDADD = \
	$(EXPR_LIBS)

zbx_function_param_parse_ext_LDADD += @SERVER_LIBS@

zbx_function_param_parse_ext_LDFLAGS = @SERVER_LDFLAGS@

zbx_function_param_parse_ext_CFLAGS = $(EXPR_COMPILER_FLAGS)


macro_tr_SOURCES = \
	macro_tr.c \
	$(COMMON_SRC_FILES)

macro_tr_LDADD = \
	$(EXPR_LIBS)

macro_tr_LDADD += @SERVER_LIBS@

macro_tr_LDFLAGS = @SERVER_LDFLAGS@

macro_tr_CFLAGS = $(EXPR_COMPILER_FLAGS)

macro_regrepl_SOURCES = \
	macro_regrepl.c \
	$(COMMON_SRC_FILES)

macro_regrepl_LDADD = \
	$(EXPR_LIBS)

macro_regrepl_LDADD += @SERVER_LIBS@

macro_regrepl_LDFLAGS = @SERVER_LDFLAGS@

macro_regrepl_CFLAGS = $(EXPR_COMPILER_FLAGS)


macro_func_SOURCES = \
	macro_func.c \
	$(COMMON_SRC_FILES)

macro_func_LDADD = \
	$(EXPR_LIBS)

macro_func_LDADD += @SERVER_LIBS@

macro_func_LDFLAGS = @SERVER_LDFLAGS@

macro_func_CFLAGS = $(EXPR_COMPILER_FLAGS)


macro_fmttime_SOURCES = \
	macro_fmttime.c \
	$(COMMON_SRC_FILES)

macro_fmttime_LDADD = \
	$(EXPR_LIBS)

macro_fmttime_LDADD += @SERVER_LIBS@

macro_fmttime_LDFLAGS = @SERVER_LDFLAGS@ -Wl,--wrap=time

macro_fmttime_CFLAGS = $(EXPR_COMPILER_FLAGS)


zbx_substitute_macros_SOURCES = \
	zbx_substitute_macros.c \
	$(COMMON_SRC_FILES)

zbx_substitute_macros_LDADD = \
	$(EXPR_LIBS)

zbx_substitute_macros_LDADD += @SERVER_LIBS@

zbx_substitute_macros_LDFLAGS = @SERVER_LDFLAGS@

zbx_substitute_macros_CFLAGS = $(EXPR_COMPILER_FLAGS)

zbx_substitute_macros1_SOURCES = \
	zbx_substitute_macros1.c \
	$(COMMON_SRC_FILES)

zbx_substitute_macros1_LDADD = \
	$(EXPR_LIBS)

zbx_substitute_macros1_LDADD += @SERVER_LIBS@

zbx_substitute_macros1_LDFLAGS = @SERVER_LDFLAGS@

zbx_substitute_macros1_CFLAGS = $(EXPR_COMPILER_FLAGS)

if SERVER

WRAP_FUNCS = \
	-Wl,--wrap=__zbx_shmem_malloc \
	-Wl,--wrap=__zbx_shmem_realloc \
	-Wl,--wrap=__zbx_shmem_free

zbx_substitute_macros_um_SOURCES = \
	zbx_substitute_macros_um.c \
	../zbxcacheconfig/um_cache_mock.c \
	$(COMMON_SRC_FILES)

zbx_substitute_macros_um_LDADD = \
	$(EXPR_LIBS) \
	$(top_srcdir)/src/libs/zbxcacheconfig/libzbxcacheconfig.a \
	$(top_srcdir)/src/libs/zbxprof/libzbxprof.a \
	$(top_srcdir)/src/libs/zbxmutexs/libzbxmutexs.a \
	$(top_srcdir)/src/libs/zbxshmem/libzbxshmem.a \
	$(top_srcdir)/src/libs/zbxsysinfo/libzbxserversysinfo.a \
	$(top_srcdir)/src/libs/zbxexpr/libzbxexpr.a \
	$(top_srcdir)/src/libs/zbxalgo/libzbxalgo.a \
	$(top_srcdir)/src/libs/zbxdbhigh/libzbxdbhigh.a \
	$(top_srcdir)/src/libs/zbxpgservice/libzbxpgservice.a \
	$(top_builddir)/src/libs/zbxkvs/libzbxkvs.a \
	$(top_srcdir)/src/libs/zbxvault/libzbxvault.a \
	$(top_srcdir)/src/libs/zbxip/libzbxip.a \
	$(top_srcdir)/src/libs/zbxserialize/libzbxserialize.a \
	$(top_srcdir)/src/libs/zbxcrypto/libzbxcrypto.a \
	$(top_srcdir)/src/libs/zbxcachehistory/libzbxcachehistory.a \
	$(top_srcdir)/src/libs/zbxtrends/libzbxtrends.a \
	$(top_srcdir)/src/libs/zbxipcservice/libzbxipcservice.a \
	$(top_srcdir)/src/libs/zbxavailability/libzbxavailability.a \
	$(top_srcdir)/src/libs/zbxcachevalue/libzbxcachevalue.a \
	$(top_srcdir)/src/libs/zbxconnector/libzbxconnector.a \
	$(top_srcdir)/src/libs/zbxcomms/libzbxcomms.a \
	$(top_srcdir)/src/libs/zbxjson/libzbxjson.a \
	$(top_srcdir)/src/libs/zbxeval/libzbxeval.a \
	$(top_srcdir)/src/libs/zbxpreprocbase/libzbxpreprocbase.a \
	$(top_srcdir)/src/libs/zbxinterface/libzbxinterface.a \
	$(top_srcdir)/src/libs/zbxdb/libzbxdb.a \
	$(top_srcdir)/src/libs/zbxtagfilter/libzbxtagfilter.a \
	$(top_srcdir)/src/libs/zbxsysinfo/common/libcommonsysinfo.a \
	$(top_srcdir)/src/libs/zbxsysinfo/common/libcommonsysinfo_httpmetrics.a \
	$(top_srcdir)/src/libs/zbxsysinfo/simple/libsimplesysinfo.a \
	$(top_srcdir)/src/libs/zbxparam/libzbxparam.a \
	$(top_srcdir)/src/libs/zbxsysinfo/alias/libalias.a \
	$(top_srcdir)/src/libs/zbxlog/libzbxlog.a \
	$(top_srcdir)/src/libs/zbxthreads/libzbxthreads.a \
	$(top_srcdir)/src/libs/zbxnix/libzbxnix.a \
	$(top_srcdir)/src/libs/zbxfile/libzbxfile.a \
	$(top_srcdir)/src/libs/zbxcfg/libzbxcfg.a \
	$(top_builddir)/src/libs/zbxdbschema/libzbxdbschema.a \
	$(top_srcdir)/src/libs/zbxhttp/libzbxhttp.a \
	$(top_srcdir)/src/libs/zbxhash/libzbxhash.a \
	$(top_srcdir)/src/libs/zbxalgo/libzbxalgo.a \
	$(top_srcdir)/src/libs/zbxhistory/libzbxhistory.a \
	$(top_srcdir)/src/libs/zbxexport/libzbxexport.a \
	$(top_srcdir)/src/libs/zbxdbhigh/libzbxdbhigh.a \
	$(top_srcdir)/src/libs/zbxvariant/libzbxvariant.a \
	$(top_srcdir)/src/libs/zbxcompress/libzbxcompress.a \
	$(top_srcdir)/src/libs/zbxcrypto/libzbxcrypto.a \
	$(top_srcdir)/src/libs/zbxxml/libzbxxml.a \
	$(top_srcdir)/src/libs/zbxexec/libzbxexec.a \
	$(top_srcdir)/src/libs/zbxcurl/libzbxcurl.a \
	$(top_srcdir)/src/libs/zbxsysinfo/common/libcommonsysinfo_http.a \
	$(top_srcdir)/src/libs/zbxcomms/libzbxcomms.a \
	$(top_srcdir)/src/libs/zbxhttp/libzbxhttp.a \
	$(top_srcdir)/tests/libzbxmockdata.a

zbx_substitute_macros_um_LDADD += @SERVER_LIBS@

zbx_substitute_macros_um_LDFLAGS = @SERVER_LDFLAGS@ $(WRAP_FUNCS)

zbx_substitute_macros_um_CFLAGS = \
	-I@top_srcdir@/src/libs \
	$(EXPR_COMPILER_FLAGS)

endif<|MERGE_RESOLUTION|>--- conflicted
+++ resolved
@@ -19,13 +19,12 @@
 	zbx_substitute_macros \
 	zbx_substitute_macros1
 
-<<<<<<< HEAD
 if HAVE_PCRE2
 BINARIES_tests += macro_regrepl
-=======
+endif
+
 if SERVER
 BINARIES_tests += zbx_substitute_macros_um
->>>>>>> d37bca2c
 endif
 
 noinst_PROGRAMS = $(BINARIES_tests)
