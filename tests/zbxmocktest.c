/*
** Zabbix
** Copyright (C) 2001-2023 Zabbix SIA
**
** This program is free software; you can redistribute it and/or modify
** it under the terms of the GNU General Public License as published by
** the Free Software Foundation; either version 2 of the License, or
** (at your option) any later version.
**
** This program is distributed in the hope that it will be useful,
** but WITHOUT ANY WARRANTY; without even the implied warranty of
** MERCHANTABILITY or FITNESS FOR A PARTICULAR PURPOSE. See the
** GNU General Public License for more details.
**
** You should have received a copy of the GNU General Public License
** along with this program; if not, write to the Free Software
** Foundation, Inc., 51 Franklin Street, Fifth Floor, Boston, MA  02110-1301, USA.
**/
#include "zbxmocktest.h"
#include "zbxmockdata.h"

#include "zbxnum.h"
#include "zbxtypes.h"
#include "zbxlog.h"

/* unresolved symbols needed for linking */

static unsigned char	program_type	= 0;

unsigned char	get_program_type(void)
{
	return program_type;
}

static int	CONFIG_FORKS[ZBX_PROCESS_TYPE_COUNT] = {
	5, /* ZBX_PROCESS_TYPE_POLLER */
	1, /* ZBX_PROCESS_TYPE_UNREACHABLE */
	0, /* ZBX_PROCESS_TYPE_IPMIPOLLER */
	1, /* ZBX_PROCESS_TYPE_PINGER */
	0, /* ZBX_PROCESS_TYPE_JAVAPOLLER */
	1, /* ZBX_PROCESS_TYPE_HTTPPOLLER */
	5, /* ZBX_PROCESS_TYPE_TRAPPER */
	0, /* ZBX_PROCESS_TYPE_SNMPTRAPPER */
	1, /* ZBX_PROCESS_TYPE_PROXYPOLLER */
	1, /* ZBX_PROCESS_TYPE_ESCALATOR */
	4, /* ZBX_PROCESS_TYPE_HISTSYNCER */
	1, /* ZBX_PROCESS_TYPE_DISCOVERER */
	3, /* ZBX_PROCESS_TYPE_ALERTER */
	1, /* ZBX_PROCESS_TYPE_TIMER */
	1, /* ZBX_PROCESS_TYPE_HOUSEKEEPER */
	0, /* ZBX_PROCESS_TYPE_DATASENDER */
	1, /* ZBX_PROCESS_TYPE_CONFSYNCER */
	1, /* ZBX_PROCESS_TYPE_SELFMON */
	0, /* ZBX_PROCESS_TYPE_VMWARE */
	0, /* ZBX_PROCESS_TYPE_COLLECTOR */
	0, /* ZBX_PROCESS_TYPE_LISTENER */
	0, /* ZBX_PROCESS_TYPE_ACTIVE_CHECKS */
	1, /* ZBX_PROCESS_TYPE_TASKMANAGER */
	0, /* ZBX_PROCESS_TYPE_IPMIMANAGER */
	1, /* ZBX_PROCESS_TYPE_ALERTMANAGER */
	1, /* ZBX_PROCESS_TYPE_PREPROCMAN */
	3, /* ZBX_PROCESS_TYPE_PREPROCESSOR */
	1, /* ZBX_PROCESS_TYPE_LLDMANAGER */
	2, /* ZBX_PROCESS_TYPE_LLDWORKER */
	1, /* ZBX_PROCESS_TYPE_ALERTSYNCER */
	5, /* ZBX_PROCESS_TYPE_HISTORYPOLLER */
	1, /* ZBX_PROCESS_TYPE_AVAILMAN */
	0, /* ZBX_PROCESS_TYPE_REPORTMANAGER */
	0, /* ZBX_PROCESS_TYPE_REPORTWRITER */
	1, /* ZBX_PROCESS_TYPE_SERVICEMAN */
	1, /* ZBX_PROCESS_TYPE_TRIGGERHOUSEKEEPER */
	5, /* ZBX_PROCESS_TYPE_ODBCPOLLER */
	0, /* ZBX_PROCESS_TYPE_CONNECTORMANAGER */
	0, /* ZBX_PROCESS_TYPE_CONNECTORWORKER */
	0, /* ZBX_PROCESS_TYPE_DISCOVERYMANAGER */
	1, /* ZBX_PROCESS_TYPE_HTTPAGENT_POLLER */
	1, /* ZBX_PROCESS_TYPE_AGENT_POLLER */
	1, /* ZBX_PROCESS_TYPE_SNMP_POLLER */
};

int	get_config_forks(unsigned char process_type)
{
	return CONFIG_FORKS[process_type];
}

void	set_config_forks(unsigned char process_type, int forks)
{
	CONFIG_FORKS[process_type] = forks;
}

<<<<<<< HEAD
int	CONFIG_LISTEN_PORT		= 0;
char	*CONFIG_LISTEN_IP		= NULL;
=======
int	CONFIG_TRAPPER_TIMEOUT		= 300;
>>>>>>> 5a1c03fc

int	CONFIG_HOUSEKEEPING_FREQUENCY	= 1;
int	CONFIG_MAX_HOUSEKEEPER_DELETE	= 5000;		/* applies for every separate field value */
int	CONFIG_CONFSYNCER_FREQUENCY	= 60;
int	CONFIG_PROBLEMHOUSEKEEPING_FREQUENCY = 60;

static zbx_uint64_t	zbx_config_value_cache_size	= 8 * 0;

zbx_uint64_t	get_zbx_config_value_cache_size(void)
{
	return zbx_config_value_cache_size;
}

void	set_zbx_config_value_cache_size(zbx_uint64_t cache_size)
{
	zbx_config_value_cache_size = cache_size;
}

zbx_uint64_t	CONFIG_TREND_FUNC_CACHE_SIZE	= 0;

char	*CONFIG_EXTERNALSCRIPTS		= NULL;

char	*CONFIG_SNMPTRAP_FILE		= NULL;

char	*CONFIG_JAVA_GATEWAY		= NULL;
int	CONFIG_JAVA_GATEWAY_PORT	= 0;

char	*CONFIG_SSH_KEY_LOCATION	= NULL;

int	CONFIG_ALLOW_UNSUPPORTED_DB_VERSIONS = 0;

/* web monitoring */
char	*CONFIG_SSL_CA_LOCATION		= NULL;
char	*CONFIG_SSL_CERT_LOCATION	= NULL;
char	*CONFIG_SSL_KEY_LOCATION	= NULL;

char	*CONFIG_HISTORY_STORAGE_URL		= NULL;
char	*CONFIG_HISTORY_STORAGE_OPTS		= NULL;
int	CONFIG_HISTORY_STORAGE_PIPELINES	= 0;

/* not used in tests, defined for linking with comms.c */
int	CONFIG_TCP_MAX_BACKLOG_SIZE	= SOMAXCONN;

const char	title_message[] = "mock_title_message";
const char	*usage_message[] = {"mock_usage_message", NULL};
const char	*help_message[] = {"mock_help_message", NULL};
const char	*progname = "mock_progname";
const char	syslog_app_name[] = "mock_syslog_app_name";

char	*CONFIG_HOSTNAME_ITEM		= NULL;

static ZBX_THREAD_LOCAL int	zbx_config_timeout = 3;
int	get_zbx_config_timeout(void)
{
	return zbx_config_timeout;
}

static const char	*zbx_config_source_ip = "127.0.0.1";
const char	*get_zbx_config_source_ip(void)
{
	return zbx_config_source_ip;
}

static int	zbx_config_enable_remote_commands = 0;
int	get_zbx_config_enable_remote_commands(void)
{
	return zbx_config_enable_remote_commands;
}

/* test itself */

int	main (void)
{
	const struct CMUnitTest tests[] =
	{
		cmocka_unit_test_setup_teardown(zbx_mock_test_entry, zbx_mock_data_init, zbx_mock_data_free)
	};

	zbx_set_log_level(LOG_LEVEL_INFORMATION);
	zbx_init_library_common(zbx_mock_log_impl);

	return cmocka_run_group_tests(tests, NULL, NULL);
}<|MERGE_RESOLUTION|>--- conflicted
+++ resolved
@@ -88,13 +88,6 @@
 	CONFIG_FORKS[process_type] = forks;
 }
 
-<<<<<<< HEAD
-int	CONFIG_LISTEN_PORT		= 0;
-char	*CONFIG_LISTEN_IP		= NULL;
-=======
-int	CONFIG_TRAPPER_TIMEOUT		= 300;
->>>>>>> 5a1c03fc
-
 int	CONFIG_HOUSEKEEPING_FREQUENCY	= 1;
 int	CONFIG_MAX_HOUSEKEEPER_DELETE	= 5000;		/* applies for every separate field value */
 int	CONFIG_CONFSYNCER_FREQUENCY	= 60;
