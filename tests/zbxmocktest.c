/*
** Zabbix
** Copyright (C) 2001-2024 Zabbix SIA
**
** This program is free software; you can redistribute it and/or modify
** it under the terms of the GNU General Public License as published by
** the Free Software Foundation; either version 2 of the License, or
** (at your option) any later version.
**
** This program is distributed in the hope that it will be useful,
** but WITHOUT ANY WARRANTY; without even the implied warranty of
** MERCHANTABILITY or FITNESS FOR A PARTICULAR PURPOSE. See the
** GNU General Public License for more details.
**
** You should have received a copy of the GNU General Public License
** along with this program; if not, write to the Free Software
** Foundation, Inc., 51 Franklin Street, Fifth Floor, Boston, MA  02110-1301, USA.
**/
#include "zbxmocktest.h"
#include "zbxmockdata.h"

#include "zbxtypes.h"
#ifndef _WINDOWS
#	include "zbxnix.h"
#endif
/* unresolved symbols needed for linking */

static unsigned char	program_type	= 0;

unsigned char	get_program_type(void)
{
	return program_type;
}

<<<<<<< HEAD
int	CONFIG_FORKS[ZBX_PROCESS_TYPE_COUNT] = {
=======
static int	config_forks[ZBX_PROCESS_TYPE_COUNT] = {
>>>>>>> e5366fd5
	5, /* ZBX_PROCESS_TYPE_POLLER */
	1, /* ZBX_PROCESS_TYPE_UNREACHABLE */
	0, /* ZBX_PROCESS_TYPE_IPMIPOLLER */
	1, /* ZBX_PROCESS_TYPE_PINGER */
	0, /* ZBX_PROCESS_TYPE_JAVAPOLLER */
	1, /* ZBX_PROCESS_TYPE_HTTPPOLLER */
	5, /* ZBX_PROCESS_TYPE_TRAPPER */
	0, /* ZBX_PROCESS_TYPE_SNMPTRAPPER */
	1, /* ZBX_PROCESS_TYPE_PROXYPOLLER */
	1, /* ZBX_PROCESS_TYPE_ESCALATOR */
	4, /* ZBX_PROCESS_TYPE_HISTSYNCER */
	1, /* ZBX_PROCESS_TYPE_DISCOVERER */
	3, /* ZBX_PROCESS_TYPE_ALERTER */
	1, /* ZBX_PROCESS_TYPE_TIMER */
	1, /* ZBX_PROCESS_TYPE_HOUSEKEEPER */
	0, /* ZBX_PROCESS_TYPE_DATASENDER */
	1, /* ZBX_PROCESS_TYPE_CONFSYNCER */
	1, /* ZBX_PROCESS_TYPE_SELFMON */
	0, /* ZBX_PROCESS_TYPE_VMWARE */
	0, /* ZBX_PROCESS_TYPE_COLLECTOR */
	0, /* ZBX_PROCESS_TYPE_LISTENER */
	0, /* ZBX_PROCESS_TYPE_ACTIVE_CHECKS */
	1, /* ZBX_PROCESS_TYPE_TASKMANAGER */
	0, /* ZBX_PROCESS_TYPE_IPMIMANAGER */
	1, /* ZBX_PROCESS_TYPE_ALERTMANAGER */
	1, /* ZBX_PROCESS_TYPE_PREPROCMAN */
	3, /* ZBX_PROCESS_TYPE_PREPROCESSOR */
	1, /* ZBX_PROCESS_TYPE_LLDMANAGER */
	2, /* ZBX_PROCESS_TYPE_LLDWORKER */
	1, /* ZBX_PROCESS_TYPE_ALERTSYNCER */
	5, /* ZBX_PROCESS_TYPE_HISTORYPOLLER */
	1, /* ZBX_PROCESS_TYPE_AVAILMAN */
	0, /* ZBX_PROCESS_TYPE_REPORTMANAGER */
	0, /* ZBX_PROCESS_TYPE_REPORTWRITER */
	1, /* ZBX_PROCESS_TYPE_SERVICEMAN */
	1, /* ZBX_PROCESS_TYPE_TRIGGERHOUSEKEEPER */
	5, /* ZBX_PROCESS_TYPE_ODBCPOLLER */
	0, /* ZBX_PROCESS_TYPE_CONNECTORMANAGER */
	0, /* ZBX_PROCESS_TYPE_CONNECTORWORKER */
	0, /* ZBX_PROCESS_TYPE_DISCOVERYMANAGER */
	1, /* ZBX_PROCESS_TYPE_HTTPAGENT_POLLER */
	1, /* ZBX_PROCESS_TYPE_AGENT_POLLER */
	1, /* ZBX_PROCESS_TYPE_SNMP_POLLER */
	0, /* ZBX_PROCESS_TYPE_DBCONFIGWORKER */
};

int	get_config_forks(unsigned char process_type)
{
	return config_forks[process_type];
}

void	set_config_forks(unsigned char process_type, int forks)
{
	config_forks[process_type] = forks;
}

static zbx_uint64_t	zbx_config_value_cache_size	= 8 * 0;

zbx_uint64_t	get_zbx_config_value_cache_size(void)
{
	return zbx_config_value_cache_size;
}

void	set_zbx_config_value_cache_size(zbx_uint64_t cache_size)
{
	zbx_config_value_cache_size = cache_size;
}

zbx_uint64_t	CONFIG_TREND_FUNC_CACHE_SIZE	= 0;

/* not used in tests, defined for linking with comms.c */
int	CONFIG_TCP_MAX_BACKLOG_SIZE	= SOMAXCONN;

ZBX_GET_CONFIG_VAR2(const char *, const char *, zbx_progname, "mock_progname")

char	*CONFIG_HOSTNAME_ITEM		= NULL;

static ZBX_THREAD_LOCAL int	zbx_config_timeout = 3;
int	get_zbx_config_timeout(void)
{
	return zbx_config_timeout;
}

static const char	*zbx_config_source_ip = "127.0.0.1";
const char	*get_zbx_config_source_ip(void)
{
	return zbx_config_source_ip;
}

static int	zbx_config_enable_remote_commands = 0;
int	get_zbx_config_enable_remote_commands(void)
{
	return zbx_config_enable_remote_commands;
}

/* test itself */

int	main (void)
{
	const struct CMUnitTest tests[] =
	{
		cmocka_unit_test_setup_teardown(zbx_mock_test_entry, zbx_mock_data_init, zbx_mock_data_free)
	};

	zbx_set_log_level(LOG_LEVEL_INFORMATION);
	zbx_init_library_common(zbx_mock_log_impl, get_zbx_progname);
#ifndef _WINDOWS
	zbx_init_library_nix(get_zbx_progname, NULL);
#endif
	return cmocka_run_group_tests(tests, NULL, NULL);
}<|MERGE_RESOLUTION|>--- conflicted
+++ resolved
@@ -32,11 +32,7 @@
 	return program_type;
 }
 
-<<<<<<< HEAD
-int	CONFIG_FORKS[ZBX_PROCESS_TYPE_COUNT] = {
-=======
 static int	config_forks[ZBX_PROCESS_TYPE_COUNT] = {
->>>>>>> e5366fd5
 	5, /* ZBX_PROCESS_TYPE_POLLER */
 	1, /* ZBX_PROCESS_TYPE_UNREACHABLE */
 	0, /* ZBX_PROCESS_TYPE_IPMIPOLLER */
