--- conflicted
+++ resolved
@@ -170,11 +170,7 @@
 char	**CONFIG_PERF_COUNTERS_EN	= NULL;
 #endif
 
-<<<<<<< HEAD
-static ZBX_THREAD_LOCAL int	config_timeout = 3;
-int		get_config_timeout(void)
-=======
-static int	zbx_config_timeout = 3;
+static ZBX_THREAD_LOCAL int	zbx_config_timeout = 3;
 int	get_zbx_config_timeout(void)
 {
 	return zbx_config_timeout;
@@ -194,7 +190,6 @@
 
 static int	zbx_config_unsafe_user_parameters = 0;
 int	get_zbx_config_unsafe_user_parameters(void)
->>>>>>> 2b84696d
 {
 	return zbx_config_unsafe_user_parameters;
 }
