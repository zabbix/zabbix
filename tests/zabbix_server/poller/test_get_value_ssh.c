/*
** Zabbix
** Copyright (C) 2001-2023 Zabbix SIA
**
** This program is free software; you can redistribute it and/or modify
** it under the terms of the GNU General Public License as published by
** the Free Software Foundation; either version 2 of the License, or
** (at your option) any later version.
**
** This program is distributed in the hope that it will be useful,
** but WITHOUT ANY WARRANTY; without even the implied warranty of
** MERCHANTABILITY or FITNESS FOR A PARTICULAR PURPOSE. See the
** GNU General Public License for more details.
**
** You should have received a copy of the GNU General Public License
** along with this program; if not, write to the Free Software
** Foundation, Inc., 51 Franklin Street, Fifth Floor, Boston, MA  02110-1301, USA.
**/

#include "test_get_value_ssh.h"

#include "zbxsysinfo.h"
#include "../../../src/zabbix_server/poller/checks_ssh.h"

#if defined(HAVE_SSH)
#	include "../../../src/zabbix_server/poller/ssh_run.c"
#elif defined(HAVE_SSH2)
#	include "../../../src/zabbix_server/poller/ssh2_run.c"
#endif

int	__wrap_ssh_run(zbx_dc_item_t *item, AGENT_RESULT *result, const char *encoding, const char *options,
<<<<<<< HEAD
		const char *config_source_ip);
=======
		int timeout);
>>>>>>> 8c30c74b

#if defined(HAVE_SSH2) || defined(HAVE_SSH)
int	zbx_get_value_ssh_test_run(zbx_dc_item_t *item, char **error)
{
	AGENT_RESULT	result;
	int		ret;

	zbx_init_agent_result(&result);
<<<<<<< HEAD
	ret = get_value_ssh(item, &result, get_zbx_config_source_ip());
=======
	ret = get_value_ssh(item, SEC_PER_MIN, &result);
>>>>>>> 8c30c74b

	if (NULL != result.msg && '\0' != *(result.msg))
	{
		*error = zbx_malloc(NULL, sizeof(char) * strlen(result.msg));
		zbx_strlcpy(*error, result.msg, strlen(result.msg) * sizeof(char));
	}

	zbx_free_agent_result(&result);

	return ret;
}
#endif

int	__wrap_ssh_run(zbx_dc_item_t *item, AGENT_RESULT *result, const char *encoding, const char *options,
<<<<<<< HEAD
		const char *config_source_ip)
=======
		int timeout)
>>>>>>> 8c30c74b
{
	int	ret = SYSINFO_RET_OK;

	zabbix_log(LOG_LEVEL_DEBUG, "In %s()", __func__);

	ZBX_UNUSED(item);
	ZBX_UNUSED(encoding);
	ZBX_UNUSED(timeout);

#if defined(HAVE_SSH) || defined(HAVE_SSH2)
	char	*err_msg = NULL;
#if defined(HAVE_SSH)
	ssh_session	session;

	if (NULL == (session = ssh_new()))
#elif defined(HAVE_SSH2)
	LIBSSH2_SESSION	*session;

	if (NULL == (session = libssh2_session_init()))
#endif
	{
		SET_MSG_RESULT(result, zbx_strdup(NULL, "Cannot initialize SSH session"));
		zabbix_log(LOG_LEVEL_DEBUG, "Cannot initialize SSH session");
		ret = NOTSUPPORTED;
		goto ret;
	}

	if (0 != ssh_parse_options(session, options, &err_msg))
	{
		SET_MSG_RESULT(result, err_msg);
		ret = NOTSUPPORTED;
	}

#if defined(HAVE_SSH)
	ssh_free(session);
#elif defined(HAVE_SSH2)
	libssh2_session_free(session);
#endif
ret:
#else
	ZBX_UNUSED(result);
	ZBX_UNUSED(options);
#endif
	zabbix_log(LOG_LEVEL_DEBUG, "End of %s():%s", __func__, zbx_result_string(ret));

	return ret;
}<|MERGE_RESOLUTION|>--- conflicted
+++ resolved
@@ -29,11 +29,7 @@
 #endif
 
 int	__wrap_ssh_run(zbx_dc_item_t *item, AGENT_RESULT *result, const char *encoding, const char *options,
-<<<<<<< HEAD
-		const char *config_source_ip);
-=======
-		int timeout);
->>>>>>> 8c30c74b
+		int timeout, const char *config_source_ip);
 
 #if defined(HAVE_SSH2) || defined(HAVE_SSH)
 int	zbx_get_value_ssh_test_run(zbx_dc_item_t *item, char **error)
@@ -42,11 +38,7 @@
 	int		ret;
 
 	zbx_init_agent_result(&result);
-<<<<<<< HEAD
-	ret = get_value_ssh(item, &result, get_zbx_config_source_ip());
-=======
-	ret = get_value_ssh(item, SEC_PER_MIN, &result);
->>>>>>> 8c30c74b
+	ret = get_value_ssh(item, SEC_PER_MIN, get_zbx_config_source_ip(), &result);
 
 	if (NULL != result.msg && '\0' != *(result.msg))
 	{
@@ -61,11 +53,7 @@
 #endif
 
 int	__wrap_ssh_run(zbx_dc_item_t *item, AGENT_RESULT *result, const char *encoding, const char *options,
-<<<<<<< HEAD
-		const char *config_source_ip)
-=======
-		int timeout)
->>>>>>> 8c30c74b
+		int timeout, const char *config_source_ip)
 {
 	int	ret = SYSINFO_RET_OK;
 
