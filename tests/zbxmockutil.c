/*
** Copyright (C) 2001-2025 Zabbix SIA
**
** This program is free software: you can redistribute it and/or modify it under the terms of
** the GNU Affero General Public License as published by the Free Software Foundation, version 3.
**
** This program is distributed in the hope that it will be useful, but WITHOUT ANY WARRANTY;
** without even the implied warranty of MERCHANTABILITY or FITNESS FOR A PARTICULAR PURPOSE.
** See the GNU Affero General Public License for more details.
**
** You should have received a copy of the GNU Affero General Public License along with this program.
** If not, see <https://www.gnu.org/licenses/>.
**/

#include "zbxmocktest.h"
#include "zbxmockdata.h"
#include "zbxmockassert.h"
#include "zbxmockutil.h"

#include "zbxexpr.h"
#include "module.h"
#include "zbxvariant.h"
#include "zbxstr.h"

const char	*zbx_mock_get_parameter_string(const char *path)
{
	zbx_mock_error_t	err;
	zbx_mock_handle_t	handle;
	const char		*parameter;

	if (ZBX_MOCK_SUCCESS != (err = zbx_mock_parameter(path, &handle)) ||
			ZBX_MOCK_SUCCESS != (err = zbx_mock_string(handle, &parameter)))
	{
		fail_msg("Cannot read parameter at \"%s\": %s", path, zbx_mock_error_string(err));

		return NULL;
	}

	return parameter;
}

const char	*zbx_mock_get_optional_parameter_string(const char *path)
{
	zbx_mock_error_t	err;
	zbx_mock_handle_t	handle;
	const char		*parameter;

	if (ZBX_MOCK_SUCCESS != (err = zbx_mock_parameter(path, &handle)) ||
			ZBX_MOCK_SUCCESS != (err = zbx_mock_string(handle, &parameter)))
	{
		return NULL;
	}

	return parameter;
}

const char	*zbx_mock_get_object_member_string(zbx_mock_handle_t object, const char *name)
{
	zbx_mock_error_t	err;
	zbx_mock_handle_t	handle;
	const char		*member;

	if (ZBX_MOCK_SUCCESS != (err = zbx_mock_object_member(object, name, &handle)) ||
			ZBX_MOCK_SUCCESS != (err = zbx_mock_string(handle, &member)))
	{
		fail_msg("Cannot read object member \"%s\": %s", name, zbx_mock_error_string(err));

		return NULL;
	}

	return member;
}

zbx_mock_handle_t	zbx_mock_get_parameter_handle(const char *path)
{
	zbx_mock_error_t	err;
	zbx_mock_handle_t	parameter;

	if (ZBX_MOCK_SUCCESS != (err = zbx_mock_parameter(path, &parameter)))
		fail_msg("Cannot read parameter at \"%s\": %s", path, zbx_mock_error_string(err));

	return parameter;
}

zbx_mock_handle_t	zbx_mock_get_object_member_handle(zbx_mock_handle_t object, const char *name)
{
	zbx_mock_error_t	err;
	zbx_mock_handle_t	member;

	if (ZBX_MOCK_SUCCESS != (err = zbx_mock_object_member(object, name, &member)))
		fail_msg("Cannot read object member \"%s\": %s", name, zbx_mock_error_string(err));

	return member;
}

/******************************************************************************
 *                                                                            *
 * Purpose: converts token type from text format                              *
 *                                                                            *
 ******************************************************************************/
void	zbx_mock_str_to_token_type(const char *str, int *out)
{
	if (0 == strcmp(str, "ZBX_TOKEN_OBJECTID"))
		*out = ZBX_TOKEN_OBJECTID;
	else if (0 == strcmp(str, "ZBX_TOKEN_MACRO"))
		*out = ZBX_TOKEN_MACRO;
	else if (0 == strcmp(str, "ZBX_TOKEN_LLD_MACRO"))
		*out = ZBX_TOKEN_LLD_MACRO;
	else if (0 == strcmp(str, "ZBX_TOKEN_USER_MACRO"))
		*out = ZBX_TOKEN_USER_MACRO;
	else if (0 == strcmp(str, "ZBX_TOKEN_FUNC_MACRO"))
		*out = ZBX_TOKEN_FUNC_MACRO;
	else if (0 == strcmp(str, "ZBX_TOKEN_USER_FUNC_MACRO"))
		*out = ZBX_TOKEN_USER_FUNC_MACRO;
	else if (0 == strcmp(str, "ZBX_TOKEN_SIMPLE_MACRO"))
		*out = ZBX_TOKEN_SIMPLE_MACRO;
	else if (0 == strcmp(str, "ZBX_TOKEN_REFERENCE"))
		*out = ZBX_TOKEN_REFERENCE;
	else if (0 == strcmp(str, "ZBX_TOKEN_LLD_FUNC_MACRO"))
		*out = ZBX_TOKEN_LLD_FUNC_MACRO;
	else if (0 == strcmp(str, "ZBX_TOKEN_EXPRESSION_MACRO"))
		*out = ZBX_TOKEN_EXPRESSION_MACRO;
	else if (0 == strcmp(str, "ZBX_TOKEN_VAR_MACRO"))
		*out = ZBX_TOKEN_VAR_MACRO;
	else if (0 == strcmp(str, "ZBX_TOKEN_VAR_FUNC_MACRO"))
		*out = ZBX_TOKEN_VAR_FUNC_MACRO;
	else
		fail_msg("Unknown token type \"%s\"", str);
}

/******************************************************************************
 *                                                                            *
 * Purpose: converts token type from text format                              *
 *                                                                            *
 ******************************************************************************/
void	zbx_mock_str_to_token_search(const char *str, int *out)
{
	*out = ZBX_TOKEN_SEARCH_BASIC;

	if (SUCCEED == zbx_str_in_list(str, "ZBX_TOKEN_SEARCH_BASIC", ','))
		*out |= ZBX_TOKEN_SEARCH_BASIC;

	if (SUCCEED == zbx_str_in_list(str, "ZBX_TOKEN_SEARCH_REFERENCES", ','))
		*out |= ZBX_TOKEN_SEARCH_REFERENCES;

	if (SUCCEED == zbx_str_in_list(str, "ZBX_TOKEN_SEARCH_EXPRESSION_MACRO", ','))
		*out |= ZBX_TOKEN_SEARCH_EXPRESSION_MACRO;

	if (SUCCEED == zbx_str_in_list(str, "ZBX_TOKEN_SEARCH_FUNCTIONID", ','))
		*out |= ZBX_TOKEN_SEARCH_FUNCTIONID;

	if (SUCCEED == zbx_str_in_list(str, "ZBX_TOKEN_SEARCH_SIMPLE_MACRO", ','))
		*out |= ZBX_TOKEN_SEARCH_SIMPLE_MACRO;

	if (SUCCEED == zbx_str_in_list(str, "ZBX_TOKEN_SEARCH_VAR_MACRO", ','))
		*out |= ZBX_TOKEN_SEARCH_VAR_MACRO;

	if (SUCCEED == zbx_str_in_list(str, "ZBX_TOKEN_SEARCH_BASIC", ','))
		*out |= ZBX_TOKEN_SEARCH_BASIC;
}

/******************************************************************************
 *                                                                            *
 * Purpose: converts item value type from text format                         *
 *                                                                            *
 ******************************************************************************/
unsigned char	zbx_mock_str_to_value_type(const char *str)
{
	if (0 == strcmp(str, "ITEM_VALUE_TYPE_FLOAT"))
		return ITEM_VALUE_TYPE_FLOAT;

	if (0 == strcmp(str, "ITEM_VALUE_TYPE_STR"))
		return ITEM_VALUE_TYPE_STR;

	if (0 == strcmp(str, "ITEM_VALUE_TYPE_LOG"))
		return ITEM_VALUE_TYPE_LOG;

	if (0 == strcmp(str, "ITEM_VALUE_TYPE_UINT64"))
		return ITEM_VALUE_TYPE_UINT64;

	if (0 == strcmp(str, "ITEM_VALUE_TYPE_TEXT"))
		return ITEM_VALUE_TYPE_TEXT;

	if (0 == strcmp(str, "ITEM_VALUE_TYPE_BIN"))
		return ITEM_VALUE_TYPE_BIN;

	fail_msg("Unknown value type \"%s\"", str);

	return ITEM_VALUE_TYPE_NONE;
}

/******************************************************************************
 *                                                                            *
 * Purpose: converts item type from text format                               *
 *                                                                            *
 ******************************************************************************/
int	zbx_mock_str_to_item_type(const char *str)
{
	if (0 == strcmp(str, "ITEM_TYPE_ZABBIX"))
		return ITEM_TYPE_ZABBIX;

	if (0 == strcmp(str, "ITEM_TYPE_TRAPPER"))
		return ITEM_TYPE_TRAPPER;

	if (0 == strcmp(str, "ITEM_TYPE_SIMPLE"))
		return ITEM_TYPE_SIMPLE;

	if (0 == strcmp(str, "ITEM_TYPE_INTERNAL"))
		return ITEM_TYPE_INTERNAL;

	if (0 == strcmp(str, "ITEM_TYPE_ZABBIX_ACTIVE"))
		return ITEM_TYPE_ZABBIX_ACTIVE;

	if (0 == strcmp(str, "ITEM_TYPE_HTTPTEST"))
		return ITEM_TYPE_HTTPTEST;

	if (0 == strcmp(str, "ITEM_TYPE_EXTERNAL"))
		return ITEM_TYPE_EXTERNAL;

	if (0 == strcmp(str, "ITEM_TYPE_DB_MONITOR"))
		return ITEM_TYPE_DB_MONITOR;

	if (0 == strcmp(str, "ITEM_TYPE_IPMI"))
		return ITEM_TYPE_IPMI;

	if (0 == strcmp(str, "ITEM_TYPE_SSH"))
		return ITEM_TYPE_SSH;

	if (0 == strcmp(str, "ITEM_TYPE_TELNET"))
		return ITEM_TYPE_TELNET;

	if (0 == strcmp(str, "ITEM_TYPE_CALCULATED"))
		return ITEM_TYPE_CALCULATED;

	if (0 == strcmp(str, "ITEM_TYPE_JMX"))
		return ITEM_TYPE_JMX;

	if (0 == strcmp(str, "ITEM_TYPE_SNMPTRAP"))
		return ITEM_TYPE_SNMPTRAP;

	if (0 == strcmp(str, "ITEM_TYPE_DEPENDENT"))
		return ITEM_TYPE_DEPENDENT;

	if (0 == strcmp(str, "ITEM_TYPE_HTTPAGENT"))
		return ITEM_TYPE_HTTPAGENT;

	if (0 == strcmp(str, "ITEM_TYPE_SNMP"))
		return ITEM_TYPE_SNMP;

	return FAIL;
}

/******************************************************************************
 *                                                                            *
 * Purpose: converts variant from text format                                 *
 *                                                                            *
 ******************************************************************************/
unsigned char	zbx_mock_str_to_variant(const char *str)
{
	if (0 == strcmp(str, "ZBX_VARIANT_NONE"))
		return ZBX_VARIANT_NONE;

	if (0 == strcmp(str, "ZBX_VARIANT_STR"))
		return ZBX_VARIANT_STR;

	if (0 == strcmp(str, "ZBX_VARIANT_DBL"))
		return ZBX_VARIANT_DBL;

	if (0 == strcmp(str, "ZBX_VARIANT_UI64"))
		return ZBX_VARIANT_UI64;

	fail_msg("Unknown variant \"%s\"", str);
	return ZBX_VARIANT_NONE;
}

zbx_uint64_t	zbx_mock_get_parameter_uint64(const char *path)
{
	zbx_mock_error_t	err;
	zbx_mock_handle_t	handle;
	zbx_uint64_t		parameter;

	if (ZBX_MOCK_SUCCESS != (err = zbx_mock_parameter(path, &handle)) ||
			ZBX_MOCK_SUCCESS != (err = zbx_mock_uint64(handle, &parameter)))
	{
		fail_msg("Cannot read parameter at \"%s\": %s", path, zbx_mock_error_string(err));

		return 0;
	}

	return parameter;
}

int	zbx_mock_get_parameter_int(const char *path)
{
	zbx_mock_error_t	err;
	zbx_mock_handle_t	handle;
	int			parameter;

	if (ZBX_MOCK_SUCCESS != (err = zbx_mock_parameter(path, &handle)) ||
			ZBX_MOCK_SUCCESS != (err = zbx_mock_int(handle, &parameter)))
	{
		fail_msg("Cannot read parameter at \"%s\": %s", path, zbx_mock_error_string(err));

		return 0;
	}

	return parameter;
}

zbx_uint64_t	zbx_mock_get_object_member_uint64(zbx_mock_handle_t object, const char *name)
{
	zbx_mock_error_t	err;
	zbx_mock_handle_t	handle;
	zbx_uint64_t		member;

	if (ZBX_MOCK_SUCCESS != (err = zbx_mock_object_member(object, name, &handle)) ||
			ZBX_MOCK_SUCCESS != (err = zbx_mock_uint64(handle, &member)))
	{
		fail_msg("Cannot read object member \"%s\": %s", name, zbx_mock_error_string(err));

		return 0;
	}

	return member;
}

zbx_uint32_t	zbx_mock_get_parameter_uint32(const char *path)
{
	zbx_mock_error_t	err;
	zbx_mock_handle_t	handle;
	zbx_uint32_t		parameter;

	if (ZBX_MOCK_SUCCESS != (err = zbx_mock_parameter(path, &handle)) ||
			ZBX_MOCK_SUCCESS != (err = zbx_mock_uint32(handle, &parameter)))
	{
		fail_msg("Cannot read parameter at \"%s\": %s", path, zbx_mock_error_string(err));

		return 0;
	}

	return parameter;
}

double	zbx_mock_get_parameter_float(const char *path)
{
	zbx_mock_error_t	err;
	zbx_mock_handle_t	handle;
	double			parameter;

	if (ZBX_MOCK_SUCCESS != (err = zbx_mock_parameter(path, &handle)) ||
			ZBX_MOCK_SUCCESS != (err = zbx_mock_float(handle, &parameter)))
	{
		fail_msg("Cannot read parameter at \"%s\": %s", path, zbx_mock_error_string(err));

		return 0;
	}

	return parameter;
}

double	zbx_mock_get_object_member_float(zbx_mock_handle_t object, const char *name)
{
	zbx_mock_error_t	err;
	zbx_mock_handle_t	handle;
	double			member;

	if (ZBX_MOCK_SUCCESS != (err = zbx_mock_object_member(object, name, &handle)) ||
			ZBX_MOCK_SUCCESS != (err = zbx_mock_float(handle, &member)))
	{
		fail_msg("Cannot read object member \"%s\": %s", name, zbx_mock_error_string(err));

		return 0;
	}

	return member;
}

int	zbx_mock_get_object_member_int(zbx_mock_handle_t object, const char *name)
{
	zbx_mock_error_t	err;
	zbx_mock_handle_t	handle;
	int			member;

	if (ZBX_MOCK_SUCCESS != (err = zbx_mock_object_member(object, name, &handle)) ||
			ZBX_MOCK_SUCCESS != (err = zbx_mock_int(handle, &member)))
	{
		fail_msg("Cannot read object member \"%s\": %s", name, zbx_mock_error_string(err));

		return 0;
	}

	return member;
}

/******************************************************************************
 *                                                                            *
 * Purpose: converts common function return code from text format             *
 *                                                                            *
 ******************************************************************************/
int	zbx_mock_str_to_return_code(const char *str)
{
	if (0 == strcmp(str, "SUCCEED"))
		return SUCCEED;

	if (0 == strcmp(str, "FAIL"))
		return FAIL;

	if (0 == strcmp(str, "NOTSUPPORTED"))
		return NOTSUPPORTED;

	if (0 == strcmp(str, "NETWORK_ERROR"))
		return NETWORK_ERROR;

	if (0 == strcmp(str, "TIMEOUT_ERROR"))
		return TIMEOUT_ERROR;

	if (0 == strcmp(str, "AGENT_ERROR"))
		return AGENT_ERROR;

	if (0 == strcmp(str, "GATEWAY_ERROR"))
		return GATEWAY_ERROR;

	if (0 == strcmp(str, "CONFIG_ERROR"))
		return CONFIG_ERROR;

	if (0 == strcmp(str, "SIG_ERROR"))
		return SIG_ERROR;

	if (0 == strcmp(str, "SYSINFO_RET_OK"))
		return SYSINFO_RET_OK;

	if (0 == strcmp(str, "SYSINFO_RET_FAIL"))
		return SYSINFO_RET_FAIL;

	fail_msg("Unknown return code  \"%s\"", str);
	return 0;
}

/******************************************************************************
 *                                                                            *
 * Purpose: converts item value type from text format                         *
 *                                                                            *
 ******************************************************************************/
int	zbx_mock_str_to_family(const char *str)
{
	if (0 == strcmp(str, "AF_INET"))
		return AF_INET;

	if (0 == strcmp(str, "AF_INET6"))
		return AF_INET6;

	fail_msg("Unknown family \"%s\"", str);
	return AF_UNSPEC;
}

/******************************************************************************
 *                                                                            *
 * Parameters: path   - [IN]  YAML path                                       *
 *             values - [OUT] vector with dynamically allocated elements      *
 *                                                                            *
 ******************************************************************************/
void	zbx_mock_extract_yaml_values_str(const char *path, zbx_vector_str_t *values)
{
	zbx_mock_handle_t	hvalues, hvalue;
	zbx_mock_error_t	err;
	int			value_num = 0;

	hvalues = zbx_mock_get_parameter_handle(path);

	while (ZBX_MOCK_END_OF_VECTOR != (err = (zbx_mock_vector_element(hvalues, &hvalue))))
	{
		const char	*value;

		if (ZBX_MOCK_SUCCESS != err || ZBX_MOCK_SUCCESS != (err = zbx_mock_string(hvalue, &value)))
		{
			value = NULL;
			fail_msg("Cannot read value #%d: %s", value_num, zbx_mock_error_string(err));
		}

		zbx_vector_str_append(values, zbx_strdup(NULL, value));

		value_num++;
	}
}

/******************************************************************************
 *                                                                            *
 * Parameters: hdata  - [IN]  data handle                                     *
 *             values - [OUT]                                                 *
 *                                                                            *
 ******************************************************************************/
void	zbx_mock_extract_yaml_values_ptr(zbx_mock_handle_t hdata, zbx_vector_ptr_t *values)
{
	zbx_mock_error_t	err;
	zbx_mock_handle_t	hvalue;

	while (ZBX_MOCK_END_OF_VECTOR != zbx_mock_vector_element(hdata, &hvalue))
	{
		zbx_uint64_t	value;

		if (ZBX_MOCK_SUCCESS != (err = zbx_mock_uint64(hvalue, &value)))
			fail_msg("Cannot read vector member: %s", zbx_mock_error_string(err));

		zbx_vector_ptr_append(values, (void *)value);
	}
}

/******************************************************************************
 *                                                                            *
 * Parameters: hdata  - [IN]  data handle                                     *
 *             values - [OUT]                                                 *
 *                                                                            *
 ******************************************************************************/
void	zbx_mock_extract_yaml_values_uint64(zbx_mock_handle_t hdata, zbx_vector_uint64_t *values)
{
	zbx_mock_error_t	err;
	zbx_mock_handle_t	hvalue;

	while (ZBX_MOCK_END_OF_VECTOR != zbx_mock_vector_element(hdata, &hvalue))
	{
		zbx_uint64_t	value;

		if (ZBX_MOCK_SUCCESS != (err = zbx_mock_uint64(hvalue, &value)))
			fail_msg("Cannot read vector member: %s", zbx_mock_error_string(err));

		zbx_vector_uint64_append(values, value);
	}
}

/******************************************************************************
 *                                                                            *
<<<<<<< HEAD
 * Parameters: path   - [IN]  YAML path                                       *
 *             values - [OUT]                                                 *
 *                                                                            *
 ******************************************************************************/
void	zbx_mock_extract_yaml_values_dbl(zbx_mock_handle_t hdata, zbx_vector_dbl_t *values)
{
	zbx_mock_error_t	err;
=======
 * Parameters: hdata  - [IN]  data handle                                     *
 *             values - [OUT]                                                 *
 *                                                                            *
 ******************************************************************************/
void	zbx_mock_extract_yaml_values_int32(zbx_mock_handle_t hdata, zbx_vector_int32_t *values)
{
>>>>>>> a12d5ae0
	zbx_mock_handle_t	hvalue;

	while (ZBX_MOCK_END_OF_VECTOR != zbx_mock_vector_element(hdata, &hvalue))
	{
<<<<<<< HEAD
		double	value;

		if (ZBX_MOCK_SUCCESS != (err = zbx_mock_float(hvalue, &value)))
			fail_msg("Cannot read vector member: %s", zbx_mock_error_string(err));

		zbx_vector_dbl_append(values, value);
=======
		zbx_mock_error_t	err;
		int	value;

		if (ZBX_MOCK_SUCCESS != (err = zbx_mock_int(hvalue, &value)))
			fail_msg("Cannot read vector member: %s", zbx_mock_error_string(err));

		zbx_vector_int32_append(values, value);
>>>>>>> a12d5ae0
	}
}<|MERGE_RESOLUTION|>--- conflicted
+++ resolved
@@ -529,7 +529,6 @@
 
 /******************************************************************************
  *                                                                            *
-<<<<<<< HEAD
  * Parameters: path   - [IN]  YAML path                                       *
  *             values - [OUT]                                                 *
  *                                                                            *
@@ -537,26 +536,31 @@
 void	zbx_mock_extract_yaml_values_dbl(zbx_mock_handle_t hdata, zbx_vector_dbl_t *values)
 {
 	zbx_mock_error_t	err;
-=======
+	zbx_mock_handle_t	hvalue;
+
+	while (ZBX_MOCK_END_OF_VECTOR != zbx_mock_vector_element(hdata, &hvalue))
+	{
+		double	value;
+
+		if (ZBX_MOCK_SUCCESS != (err = zbx_mock_float(hvalue, &value)))
+			fail_msg("Cannot read vector member: %s", zbx_mock_error_string(err));
+
+		zbx_vector_dbl_append(values, value);
+	}
+}
+
+/******************************************************************************
+ *                                                                            *
  * Parameters: hdata  - [IN]  data handle                                     *
  *             values - [OUT]                                                 *
  *                                                                            *
  ******************************************************************************/
 void	zbx_mock_extract_yaml_values_int32(zbx_mock_handle_t hdata, zbx_vector_int32_t *values)
 {
->>>>>>> a12d5ae0
 	zbx_mock_handle_t	hvalue;
 
 	while (ZBX_MOCK_END_OF_VECTOR != zbx_mock_vector_element(hdata, &hvalue))
 	{
-<<<<<<< HEAD
-		double	value;
-
-		if (ZBX_MOCK_SUCCESS != (err = zbx_mock_float(hvalue, &value)))
-			fail_msg("Cannot read vector member: %s", zbx_mock_error_string(err));
-
-		zbx_vector_dbl_append(values, value);
-=======
 		zbx_mock_error_t	err;
 		int	value;
 
@@ -564,6 +568,5 @@
 			fail_msg("Cannot read vector member: %s", zbx_mock_error_string(err));
 
 		zbx_vector_int32_append(values, value);
->>>>>>> a12d5ae0
 	}
 }