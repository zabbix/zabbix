/*
** Zabbix
** Copyright (C) 2001-2018 Zabbix SIA
**
** This program is free software; you can redistribute it and/or modify
** it under the terms of the GNU General Public License as published by
** the Free Software Foundation; either version 2 of the License, or
** (at your option) any later version.
**
** This program is distributed in the hope that it will be useful,
** but WITHOUT ANY WARRANTY; without even the implied warranty of
** MERCHANTABILITY or FITNESS FOR A PARTICULAR PURPOSE. See the
** GNU General Public License for more details.
**
** You should have received a copy of the GNU General Public License
** along with this program; if not, write to the Free Software
** Foundation, Inc., 51 Franklin Street, Fifth Floor, Boston, MA  02110-1301, USA.
**/

#include "zbxmocktest.h"
#include "zbxmockdata.h"
#include "zbxmockassert.h"
#include "zbxmockutil.h"

#include "common.h"
#include "module.h"

#include <malloc.h>

const char	*zbx_mock_get_parameter_string(const char *path)
{
	zbx_mock_error_t	err;
	zbx_mock_handle_t	handle;
	const char		*parameter;

	if (ZBX_MOCK_SUCCESS != (err = zbx_mock_parameter(path, &handle)) ||
			ZBX_MOCK_SUCCESS != (err = zbx_mock_string(handle, &parameter)))
	{
		fail_msg("Cannot read parameter at \"%s\": %s", path, zbx_mock_error_string(err));
	}

	return parameter;
}

const char	*zbx_mock_get_object_member_string(zbx_mock_handle_t object, const char *name)
{
	zbx_mock_error_t	err;
	zbx_mock_handle_t	handle;
	const char		*member;

	if (ZBX_MOCK_SUCCESS != (err = zbx_mock_object_member(object, name, &handle)) ||
			ZBX_MOCK_SUCCESS != (err = zbx_mock_string(handle, &member)))
	{
		fail_msg("Cannot read object member \"%s\": %s", name, zbx_mock_error_string(err));
	}

	return member;
}

zbx_mock_handle_t	zbx_mock_get_parameter_handle(const char *path)
{
	zbx_mock_error_t	err;
	zbx_mock_handle_t	parameter;

	if (ZBX_MOCK_SUCCESS != (err = zbx_mock_parameter(path, &parameter)))
		fail_msg("Cannot read parameter at \"%s\": %s", path, zbx_mock_error_string(err));

	return parameter;
}

zbx_mock_handle_t	zbx_mock_get_object_member_handle(zbx_mock_handle_t object, const char *name)
{
	zbx_mock_error_t	err;
	zbx_mock_handle_t	member;

	if (ZBX_MOCK_SUCCESS != (err = zbx_mock_object_member(object, name, &member)))
		fail_msg("Cannot read object member \"%s\": %s", name, zbx_mock_error_string(err));

	return member;
}

<<<<<<< HEAD
/******************************************************************************
 *                                                                            *
 * Function: zbx_mock_str_to_value_type                                       *
 *                                                                            *
 * Purpose: converts item value type from text format                         *
 *                                                                            *
 ******************************************************************************/
unsigned char	zbx_mock_str_to_value_type(const char *str)
{
	if (0 == strcmp(str, "ITEM_VALUE_TYPE_FLOAT"))
		return ITEM_VALUE_TYPE_FLOAT;

	if (0 == strcmp(str, "ITEM_VALUE_TYPE_STR"))
		return ITEM_VALUE_TYPE_STR;

	if (0 == strcmp(str, "ITEM_VALUE_TYPE_LOG"))
		return ITEM_VALUE_TYPE_LOG;

	if (0 == strcmp(str, "ITEM_VALUE_TYPE_UINT64"))
		return ITEM_VALUE_TYPE_UINT64;

	if (0 == strcmp(str, "ITEM_VALUE_TYPE_TEXT"))
		return ITEM_VALUE_TYPE_TEXT;

	fail_msg("Unknown value type \"%s\"", str);
	return ITEM_VALUE_TYPE_MAX;
=======
zbx_uint64_t	zbx_mock_get_parameter_uint64(const char *path)
{
	zbx_mock_error_t	err;
	zbx_mock_handle_t	handle;
	zbx_uint64_t		parameter;

	if (ZBX_MOCK_SUCCESS != (err = zbx_mock_parameter(path, &handle)) ||
			ZBX_MOCK_SUCCESS != (err = zbx_mock_uint64(handle, &parameter)))
	{
		fail_msg("Cannot read parameter at \"%s\": %s", path, zbx_mock_error_string(err));
	}

	return parameter;
}

zbx_uint64_t	zbx_mock_get_object_member_uint64(zbx_mock_handle_t object, const char *name)
{
	zbx_mock_error_t	err;
	zbx_mock_handle_t	handle;
	zbx_uint64_t		member;

	if (ZBX_MOCK_SUCCESS != (err = zbx_mock_object_member(object, name, &handle)) ||
			ZBX_MOCK_SUCCESS != (err = zbx_mock_uint64(handle, &member)))
	{
		fail_msg("Cannot read object member \"%s\": %s", name, zbx_mock_error_string(err));
	}

	return member;
>>>>>>> 5b87fd94
}

/******************************************************************************
 *                                                                            *
 * Function: zbx_mock_str_to_return_code                                      *
 *                                                                            *
 * Purpose: converts common function return code from text format             *
 *                                                                            *
 ******************************************************************************/
int	zbx_mock_str_to_return_code(const char *str)
{
	if (0 == strcmp(str, "SUCCEED"))
		return SUCCEED;

	if (0 == strcmp(str, "FAIL"))
		return FAIL;

	if (0 == strcmp(str, "NOTSUPPORTED"))
		return NOTSUPPORTED;

	if (0 == strcmp(str, "NETWORK_ERROR"))
		return NETWORK_ERROR;

	if (0 == strcmp(str, "TIMEOUT_ERROR"))
		return TIMEOUT_ERROR;

	if (0 == strcmp(str, "AGENT_ERROR"))
		return AGENT_ERROR;

	if (0 == strcmp(str, "GATEWAY_ERROR"))
		return GATEWAY_ERROR;

	if (0 == strcmp(str, "CONFIG_ERROR"))
		return CONFIG_ERROR;

<<<<<<< HEAD
=======
	if (0 == strcmp(str, "SYSINFO_RET_OK"))
		return SYSINFO_RET_OK;

	if (0 == strcmp(str, "SYSINFO_RET_FAIL"))
		return SYSINFO_RET_FAIL;
>>>>>>> 5b87fd94

	fail_msg("Unknown return code  \"%s\"", str);
	return 0;
}<|MERGE_RESOLUTION|>--- conflicted
+++ resolved
@@ -79,7 +79,6 @@
 	return member;
 }
 
-<<<<<<< HEAD
 /******************************************************************************
  *                                                                            *
  * Function: zbx_mock_str_to_value_type                                       *
@@ -106,7 +105,8 @@
 
 	fail_msg("Unknown value type \"%s\"", str);
 	return ITEM_VALUE_TYPE_MAX;
-=======
+}
+
 zbx_uint64_t	zbx_mock_get_parameter_uint64(const char *path)
 {
 	zbx_mock_error_t	err;
@@ -135,7 +135,6 @@
 	}
 
 	return member;
->>>>>>> 5b87fd94
 }
 
 /******************************************************************************
@@ -171,14 +170,11 @@
 	if (0 == strcmp(str, "CONFIG_ERROR"))
 		return CONFIG_ERROR;
 
-<<<<<<< HEAD
-=======
 	if (0 == strcmp(str, "SYSINFO_RET_OK"))
 		return SYSINFO_RET_OK;
 
 	if (0 == strcmp(str, "SYSINFO_RET_FAIL"))
 		return SYSINFO_RET_FAIL;
->>>>>>> 5b87fd94
 
 	fail_msg("Unknown return code  \"%s\"", str);
 	return 0;
