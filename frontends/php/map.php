--- conflicted
+++ resolved
@@ -1,12 +1,7 @@
 <?php
 /*
-<<<<<<< HEAD
-** Zabbix
-** Copyright (C) 2000-2011 Zabbix SIA
-=======
 ** ZABBIX
 ** Copyright (C) 2000-2010 SIA Zabbix
->>>>>>> 2a669d0f
 **
 ** This program is free software; you can redistribute it and/or modify
 ** it under the terms of the GNU General Public License as published by
@@ -24,46 +19,14 @@
 **/
 ?>
 <?php
-require_once('include/config.inc.php');
-require_once('include/maps.inc.php');
+	require_once('include/config.inc.php');
+	require_once('include/maps.inc.php');
 
-$page['title'] = 'S_MAP';
-$page['file'] = 'map.php';
-$page['type'] = detect_page_type(PAGE_TYPE_IMAGE);
+	$page['title'] = 'S_MAP';
+	$page['file'] = 'map.php';
+	$page['type'] = detect_page_type(PAGE_TYPE_IMAGE);
 
 include_once('include/page_header.php');
-<<<<<<< HEAD
-
-//		VAR			TYPE	OPTIONAL FLAGS	VALIDATION	EXCEPTION
-$fields=array(
-	'sysmapid'=>		array(T_ZBX_INT, O_MAND,P_SYS,	DB_ID,		NULL),
-
-	'selements'=>		array(T_ZBX_STR, O_OPT,	P_SYS,	DB_ID,		NULL),
-	'links'=>			array(T_ZBX_STR, O_OPT,	P_SYS,	DB_ID,		NULL),
-	'noselements'=>		array(T_ZBX_INT, O_OPT,	NULL,	IN("0,1"),	NULL),
-	'nolinks'=>			array(T_ZBX_INT, O_OPT,	NULL,	IN("0,1"),	NULL),
-	'nocalculations'=>	array(T_ZBX_INT, O_OPT,	NULL,	IN("0,1"),	NULL),
-
-	'show_triggers'=>	array(T_ZBX_INT, O_OPT,	P_SYS,	IN("0,1,2,3"),	NULL),
-	'grid'=>			array(T_ZBX_INT, O_OPT,	NULL,	BETWEEN(0,500),	NULL),
-	'border'=>			array(T_ZBX_INT, O_OPT,	NULL,	IN('0,1'),		NULL),
-	'base64image'=>		array(T_ZBX_INT, O_OPT,	NULL,	IN('0,1'),		NULL),
-);
-
-check_fields($fields);
-?>
-<?php
-
-$options = array(
-	'sysmapids' => $_REQUEST['sysmapid'],
-	'selectSelements' => API_OUTPUT_EXTEND,
-	'selectLinks' => API_OUTPUT_EXTEND,
-	'output' => API_OUTPUT_EXTEND,
-	'preservekeys' => true,
-);
-$maps = API::Map()->get($options);
-$map = reset($maps);
-=======
 set_time_limit(10);
 ?>
 <?php
@@ -91,42 +54,25 @@
 		'select_links' => API_OUTPUT_EXTEND,
 		'output' => API_OUTPUT_EXTEND
 	);
->>>>>>> 2a669d0f
 
-if(!$map){
-	access_deny();
-}
+	$maps = CMap::get($options);
 
+	if(empty($maps)) access_deny();
+	else $map = reset($maps);
 
-<<<<<<< HEAD
-class CCanvas{
-=======
 	$name		= $map['name'];
 	$width		= $map['width'];
 	$height		= $map['height'];
 	$backgroundid	= $map['backgroundid'];
 	$status_view = 0;// $map['status_view'];
->>>>>>> 2a669d0f
 
-	protected $canvas;
-	protected $width;
-	protected $height;
-	protected $colors = array();
+	if(function_exists('imagecreatetruecolor')&&@imagecreatetruecolor(1,1)){
+		$im = imagecreatetruecolor($width,$height);
+	}
+	else{
+		$im = imagecreate($width,$height);
+	}
 
-<<<<<<< HEAD
-	public function __construct($w, $h){
-		$this->width = $w;
-		$this->height = $h;
-
-		if(function_exists('imagecreatetruecolor') && @imagecreatetruecolor(1, 1)){
-			$this->canvas = imagecreatetruecolor($this->width, $this->height);
-		}
-		else{
-			$this->canvas = imagecreate($this->width, $this->height);
-		}
-
-		$this->allocateColors();
-=======
 	$colors['Red']		= imagecolorallocate($im,255,0,0);
 	$colors['Dark Red']	= imagecolorallocate($im,150,0,0);
 	$colors['Green']	= imagecolorallocate($im,0,255,0);
@@ -175,306 +121,11 @@
 		}
 
 		imageText($im, 8, 0, 2, $dims['height']+3, $colors['Black'], 'Y X:');
->>>>>>> 2a669d0f
 	}
-
-	public function getWidth(){
-		return $this->width;
-	}
-
-<<<<<<< HEAD
-	public function getHeight(){
-		return $this->height;
-	}
-
-	public function fill($color){
-		imagefilledrectangle($this->canvas, 0, 0, $this->width, $this->height, $this->getColor($color));
-	}
-
-	public function setBgImage($image){
-		$bg = imagecreatefromstring($image);
-		imagecopy($this->canvas, $bg, 0, 0, 0, 0, imagesx($bg), imagesy($bg));
-	}
-
-	public function drawTitle($text, $color){
-		$x = $this->width / 2 - imagefontwidth(4) * zbx_strlen($text) / 2;
-		imagetext($this->canvas, 10, 0, $x, 25, $this->getColor($color), $text);
-	}
-
-	public function drawBorder($color){
-		imagerectangle($this->canvas, 0, 0, $this->width - 1, $this->height - 1, $this->getColor($color));
-	}
-
-	public function getCanvas(){
-		$date = zbx_date2str(S_MAPS_DATE_FORMAT);
-		imagestring($this->canvas, 0, $this->width - 120, $this->height - 12, $date, $this->getColor('gray'));
-		imagestringup($this->canvas, 0, $this->width - 10, $this->height - 50, S_ZABBIX_URL, $this->getColor('gray'));
-
-		return $this->canvas;
-	}
-
-	public function drawLine($x1, $y1, $x2, $y2, $color, $drawtype){
-		MyDrawLine($this->canvas, $x1, $y1, $x2, $y2, $this->getColor($color), $drawtype);
-	}
-
-	public function drawText($fontsize, $angle, $x, $y, $color, $string){
-		imageText($this->canvas, $fontsize, $angle, $x, $y, $this->getColor($color), $string);
-	}
-
-	public function drawRectangle($x1, $y1, $x2, $y2, $color){
-		imagerectangle($this->canvas, $x1, $y1, $x2, $y2, $this->getColor($color));
-	}
-
-	public function drawRoundedRectangle($x1, $y1, $x2, $y2, $radius, $color){
-		$color = $this->getColor($color);
-		$arcRadius = $radius * 2;
-		imagearc($this->canvas, $x1 + $radius, $y1 + $radius, $arcRadius, $arcRadius, 180, 270, $color);
-		imagearc($this->canvas, $x1 + $radius, $y2 - $radius, $arcRadius, $arcRadius, 90, 180, $color);
-		imagearc($this->canvas, $x2 - $radius, $y1 + $radius, $arcRadius, $arcRadius, 270, 0, $color);
-		imagearc($this->canvas, $x2 - $radius, $y2 - $radius, $arcRadius, $arcRadius, 0, 90, $color);
-
-		imageline($this->canvas, $x1 + $radius, $y1, $x2 - $radius, $y1, $color);
-		imageline($this->canvas, $x1 + $radius, $y2, $x2 - $radius, $y2, $color);
-		imageline($this->canvas, $x1, $y1 + $radius, $x1, $y2 - $radius, $color);
-		imageline($this->canvas, $x2, $y1 + $radius, $x2, $y2 - $radius, $color);
-	}
-
-	protected function getColor($color){
-		if(!isset($this->colors[$color])){
-			throw new Exception('Color "'.$color.'" is not allocated.');
-		}
-		return $this->colors[$color];
-	}
-
-	protected function allocateColors(){
-		$this->colors['red'] = imagecolorallocate($this->canvas, 255, 0, 0);
-		$this->colors['darkred'] = imagecolorallocate($this->canvas, 150, 0, 0);
-		$this->colors['green'] = imagecolorallocate($this->canvas, 0, 255, 0);
-		$this->colors['darkgreen'] = imagecolorallocate($this->canvas, 0, 150, 0);
-		$this->colors['blue'] = imagecolorallocate($this->canvas, 0, 0, 255);
-		$this->colors['darkblue'] = imagecolorallocate($this->canvas, 0, 0, 150);
-		$this->colors['yellow'] = imagecolorallocate($this->canvas, 255, 255, 0);
-		$this->colors['darkyellow'] = imagecolorallocate($this->canvas, 150, 150, 0);
-		$this->colors['cyan'] = imagecolorallocate($this->canvas, 0, 255, 255);
-		$this->colors['black'] = imagecolorallocate($this->canvas, 0, 0, 0);
-		$this->colors['gray'] = imagecolorallocate($this->canvas, 150, 150, 150);
-		$this->colors['gray1'] = imagecolorallocate($this->canvas, 180, 180, 180);
-		$this->colors['gray2'] = imagecolorallocate($this->canvas, 210, 210, 210);
-		$this->colors['gray3'] = imagecolorallocate($this->canvas, 240, 240, 240);
-		$this->colors['white'] = imagecolorallocate($this->canvas, 255, 255, 255);
-		$this->colors['orange'] = imagecolorallocate($this->canvas, 238, 96, 0);
-	}
-}
-
-class CMapPainter{
-
-	protected $canvas;
-	protected $mapData;
-	protected $options;
-
-	public function __construct(array $mapData, array $options = array()){
-		$this->options = array(
-			'map' => array(
-				'bgColor' => 'white',
-				'titleColor' => 'darkred',
-				'border' => true,
-				'drawAreas' => true,
-			),
-			'grid' => array(
-				'size' => 50,
-				'color' => 'black',
-			),
-		);
-		foreach($options as $key => $option){
-			$this->options[$key] = array_merge($this->options[$key], $option);
-		}
-
-		$this->canvas = new CCanvas($mapData['width'], $mapData['height']);
-
-		$this->mapData = $mapData;
-	}
-
-	public function paint(){
-
-		$this->paintBackground();
-		$this->paintTitle();
-		$this->paintGrid();
-
-		if($this->options['map']['drawAreas']){
-			$this->paintAreas();
-		}
-
-		return $this->canvas->getCanvas();
-	}
-
-	protected function paintBackground(){
-		$this->canvas->fill($this->options['map']['bgColor']);
-		if($this->mapData['backgroundid'] && ($bgImage = get_image_by_imageid($this->mapData['backgroundid']))){
-			$this->canvas->setBgImage($bgImage['image']);
-		}
-	}
-
-	protected function paintTitle(){
-		$this->canvas->drawTitle($this->mapData['name'], $this->options['map']['titleColor']);
-	}
-
-	protected function paintGrid(){
-		$size = $this->options['grid']['size'];
-		if(!$size) return;
-
-		$width = $this->canvas->getWidth();
-		$height = $this->canvas->getHeight();
-		$maxSize = max($width, $height);
-
-		$dims = imageTextSize(8, 0, '00');
-		for($xy = $size; $xy < $maxSize; $xy += $size){
-			if($xy < $width){
-				$this->canvas->drawLine($xy, 0, $xy, $height, $this->options['grid']['color'], MAP_LINK_DRAWTYPE_DASHED_LINE);
-				$this->canvas->drawText(8, 0, $xy + 3, $dims['height'] + 3, $this->options['grid']['color'], $xy);
-			}
-			if($xy < $height){
-				$this->canvas->drawLine(0, $xy, $width, $xy, $this->options['grid']['color'], MAP_LINK_DRAWTYPE_DASHED_LINE);
-				$this->canvas->drawText(8, 0, 3, $xy + $dims['height'] + 3, $this->options['grid']['color'], $xy);
-			}
-		}
-
-		$this->canvas->drawText(8, 0, 2, $dims['height'] + 3, 'black', 'Y X:');
-
-	}
-
-	protected function paintAreas(){
-		foreach($this->mapData['selements'] as $selement){
-			if($selement['elementsubtype'] == SYSMAP_ELEMENT_SUBTYPE_HOST_GROUP_ELEMENTS
-					&& $selement['areatype'] == SYSMAP_ELEMENT_AREA_TYPE_CUSTOM)
-			{
-				$this->canvas->drawRectangle(
-					$selement['x'] + 1,
-					$selement['y'] + 1,
-					$selement['x'] + $selement['width'] - 1,
-					$selement['y'] + $selement['height'] - 1,
-					'gray1'
-				);
-				$this->canvas->drawRectangle(
-					$selement['x'],
-						$selement['y'],
-						$selement['x'] + $selement['width'],
-						$selement['y'] + $selement['height'],
-					'gray2'
-				);
-				$this->canvas->drawRectangle(
-					$selement['x'] - 1,
-					$selement['y'] - 1,
-						$selement['x'] + $selement['width'] + 1,
-						$selement['y'] + $selement['height'] + 1,
-					'gray3'
-				);
-			}
-		}
-	}
-}
-
-$mapOptions = array(
-	'map' => array(
-		'drawAreas' => (!isset($_REQUEST['selements']) && !isset($_REQUEST['noselements'])),
-	),
-	'grid' => array(
-		'size' => get_request('grid', 0),
-	),
-);
-$mapPainter = new CMapPainter($map, $mapOptions);
-
-$im = $mapPainter->paint();
-
-
-$colors['Red'] = imagecolorallocate($im, 255, 0, 0);
-$colors['Dark Red'] = imagecolorallocate($im, 150, 0, 0);
-$colors['Green'] = imagecolorallocate($im, 0, 255, 0);
-$colors['Dark Green'] = imagecolorallocate($im, 0, 150, 0);
-$colors['Blue'] = imagecolorallocate($im, 0, 0, 255);
-$colors['Dark Blue'] = imagecolorallocate($im, 0, 0, 150);
-$colors['Yellow'] = imagecolorallocate($im, 255, 255, 0);
-$colors['Dark Yellow'] = imagecolorallocate($im, 150, 150, 0);
-$colors['Cyan'] = imagecolorallocate($im, 0, 255, 255);
-$colors['Black'] = imagecolorallocate($im, 0, 0, 0);
-$colors['Gray'] = imagecolorallocate($im, 150, 150, 150);
-$colors['White'] = imagecolorallocate($im, 255, 255, 255);
-$colors['Orange'] = imagecolorallocate($im, 238, 96, 0);
-
-
-
-$x = imagesx($im);
-$y = imagesy($im);
-
 // ACTION /////////////////////////////////////////////////////////////////////////////
 
-$json = new CJSON();
+	$json = new CJSON();
 
-if(isset($_REQUEST['selements']) || isset($_REQUEST['noselements'])){
-	$map['selements'] = get_request('selements', '[]');
-	$map['selements'] = $json->decode($map['selements'], true);
-}
-
-if(isset($_REQUEST['links']) || isset($_REQUEST['nolinks'])){
-	$map['links'] = get_request('links', '[]');
-	$map['links'] = $json->decode($map['links'], true);
-}
-
-$nocalculations = get_request('nocalculations', false);
-if($nocalculations){
-	$map_info = array();
-	foreach($map['selements'] as $selement){
-		$map_info[$selement['selementid']] = array(
-			'iconid' => $selement['iconid_off'],
-			'icon_type' => SYSMAP_ELEMENT_ICON_OFF,
-		);
-		if($selement['elementtype'] == SYSMAP_ELEMENT_TYPE_IMAGE){
-			$map_info[$selement['selementid']]['name'] = _('Image');
-		}
-		else{
-			$map_info[$selement['selementid']]['name'] = $selement['elementName'];
-		}
-	}
-	$allLinks = true;
-}
-else{
-	$areas = populateFromMapAreas($map);
-	$map_info = getSelementsInfo($map);
-	processAreasCoordinates($map, $areas, $map_info);
-	$allLinks = false;
-}
-
-// Draw MAP
-drawMapConnectors($im, $map, $map_info, $allLinks);
-
-if(!isset($_REQUEST['noselements'])){
-	drawMapHighligts($im, $map, $map_info);
-	drawMapSelements($im, $map, $map_info);
-}
-
-drawMapLabels($im, $map, $map_info, !$nocalculations);
-drawMapLinkLabels($im, $map, $map_info, !$nocalculations);
-
-if(!isset($_REQUEST['noselements']) && ($map['markelements'] == 1)){
-	drawMapSelementsMarks($im, $map, $map_info);
-}
-//--
-
-
-show_messages();
-
-if(get_request('base64image')){
-	ob_start();
-	imagepng($im);
-	$imageSource = ob_get_contents();
-	ob_end_clean();
-	$json = new CJSON();
-	echo $json->encode(array('result' => base64_encode($imageSource)));
-	imagedestroy($im);
-}
-else{
-	imageOut($im);
-}
-=======
 	if(isset($_REQUEST['selements']) || isset($_REQUEST['noselements'])){
 		$map['selements'] = get_request('selements', '[]');
 		$map['selements'] = $json->decode($map['selements'], true);
@@ -524,7 +175,6 @@
 
 ?>
 <?php
->>>>>>> 2a669d0f
 
 include_once('include/page_footer.php');
 
