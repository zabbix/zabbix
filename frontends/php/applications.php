--- conflicted
+++ resolved
@@ -1,12 +1,7 @@
 <?php
 /*
-<<<<<<< HEAD
-** Zabbix
-** Copyright (C) 2000-2011 Zabbix SIA
-=======
 ** ZABBIX
 ** Copyright (C) 2000-2010 SIA Zabbix
->>>>>>> 2a669d0f
 **
 ** This program is free software; you can redistribute it and/or modify
 ** it under the terms of the GNU General Public License as published by
@@ -93,39 +88,23 @@
 /****** APPLICATIONS **********/
 	if(isset($_REQUEST['save'])){
 		DBstart();
-		$application = array(
-			'name' => $_REQUEST['appname'],
-			'hostid' => $_REQUEST['apphostid']
-		);
-
 		if(isset($_REQUEST['applicationid'])){
-<<<<<<< HEAD
-			$application['applicationid'] = $_REQUEST['applicationid'];
-			$DBapplications = API::Application()->update($application);
-
-			$action		= AUDIT_ACTION_UPDATE;
-			$msg_ok		= S_APPLICATION_UPDATED;
-			$msg_fail	= S_CANNOT_UPDATE_APPLICATION;
-=======
 			$applicationid = update_application($_REQUEST['applicationid'],$_REQUEST['appname'], $_REQUEST['apphostid']);
 			$action		= AUDIT_ACTION_UPDATE;
 			$msg_ok		= S_APPLICATION_UPDATED;
 			$msg_fail	= S_CANNOT_UPDATE_APPLICATION;
 			
->>>>>>> 2a669d0f
-		}
-		else{
-			$DBapplications = API::Application()->create($application);
-
+		}
+		else {
+			$applicationid = add_application($_REQUEST['appname'], $_REQUEST['apphostid']);
 			$action		= AUDIT_ACTION_ADD;
 			$msg_ok		= S_APPLICATION_ADDED;
 			$msg_fail	= S_CANNOT_ADD_APPLICATION;
 		}
-		$result = DBend($DBapplications);
+		$result = DBend($applicationid);
 
 		show_messages($result, $msg_ok, $msg_fail);
 		if($result){
-			$applicationid = reset($DBapplications['applicationids']);
 			add_audit($action,AUDIT_RESOURCE_APPLICATION,S_APPLICATION.' ['.$_REQUEST['appname'].' ] ['.$applicationid.']');
 			unset($_REQUEST['form']);
 		}
@@ -138,11 +117,7 @@
 				$host = get_host_by_hostid($app['hostid']);
 
 				DBstart();
-<<<<<<< HEAD
-				$result = API::Application()->delete($_REQUEST['applicationid']);
-=======
 				$result = CApplication::delete($_REQUEST['applicationid']);
->>>>>>> 2a669d0f
 				$result = DBend($result);
 			}
 			show_messages($result, S_APPLICATION_DELETED, S_CANNOT_DELETE_APPLICATION);
@@ -171,11 +146,7 @@
 		while($db_app = DBfetch($db_applications)){
 			if(!isset($applications[$db_app['applicationid']]))	continue;
 
-<<<<<<< HEAD
-			$go_result &= (bool) API::Application()->delete($db_app['applicationid']);
-=======
 			$go_result &= (bool) CApplication::delete($db_app['applicationid']);
->>>>>>> 2a669d0f
 
 			if($go_result){
 				$host = get_host_by_hostid($db_app['hostid']);
@@ -239,15 +210,6 @@
 <?php
 	$app_wdgt = new CWidget();
 
-<<<<<<< HEAD
-	$frmForm = new CForm('get');
-	if(!isset($_REQUEST['form'])){
-		$frmForm->addItem(SPACE);
-		$frmForm->addItem(new CSubmit('form', S_CREATE_APPLICATION));
-	}
-
-	$app_wdgt->addPageheader(_('CONFIGURATION OF APPLICATIONS'), $frmForm);
-=======
 	$frmForm = new CForm(null, 'get');
 	$frmForm->addVar('hostid',get_request('hostid', 0));
 
@@ -256,7 +218,6 @@
 	}
 
 	$app_wdgt->addPageheader(S_CONFIGURATION_OF_APPLICATIONS, $frmForm);
->>>>>>> 2a669d0f
 ?>
 <?php
 	if(isset($_REQUEST['form'])){
@@ -279,11 +240,11 @@
 
 		$db_host = get_host_by_hostid($apphostid,1 /* no error message */);
 		if($db_host){
-			$hostname = $db_host['name'];
+			$apphost = $db_host["host"];
 		}
 		else{
+			$apphost = '';
 			$apphostid = 0;
-			$hostname = '';
 		}
 
 		$frmApp = new CFormTable($frm_title);
@@ -299,22 +260,15 @@
 		if(!isset($_REQUEST["applicationid"])){
 			// any new application can SELECT host
 			$frmApp->addRow(S_HOST,array(
-<<<<<<< HEAD
-				new CTextBox('hostname', $hostname, 32, 'yes'),
-				new CButton('btn1', S_SELECT,
-					"return PopUp('popup.php?dstfrm=".$frmApp->getName().
-					"&dstfld1=apphostid&dstfld2=hostname&srctbl=hosts_and_templates&srcfld1=hostid&srcfld2=name&noempty=1',450,450);",
-=======
 				new CTextBox("apphost",$apphost,32,'yes'),
 				new CButton("btn1",S_SELECT,
 					"return PopUp('popup.php?dstfrm=".$frmApp->getName().
 					"&dstfld1=apphostid&dstfld2=apphost&srctbl=hosts_and_templates&srcfld1=hostid&srcfld2=host&noempty=1',450,450);",
->>>>>>> 2a669d0f
 					'T')
 				));
 		}
 
-		$frmApp->addItemToBottomRow(new CSubmit('save',S_SAVE));
+		$frmApp->addItemToBottomRow(new CButton('save',S_SAVE));
 		if(isset($_REQUEST['applicationid'])){
 			$frmApp->addItemToBottomRow(SPACE);
 			$frmApp->addItemToBottomRow(new CButtonDelete(S_DELETE_APPLICATION,
@@ -329,11 +283,7 @@
 	}
 	else{
 
-<<<<<<< HEAD
-		$form = new CForm('get');
-=======
 		$form = new CForm(null, 'get');
->>>>>>> 2a669d0f
 		$form->addItem(array(S_GROUP.SPACE,$pageFilter->getGroupsCB()));
 		$form->addItem(array(SPACE.S_HOST.SPACE,$pageFilter->getHostsCB()));
 
@@ -345,16 +295,6 @@
 
 		$form = new CForm();
 		$table = new CTableInfo('...');
-<<<<<<< HEAD
-
-		if($pageFilter->hostsSelected){
-// Header Host
-			if($_REQUEST['hostid'] > 0){
-				$tbl_header_host = get_header_host_table($_REQUEST['hostid'], 'applications');
-				$app_wdgt->addItem($tbl_header_host);
-			}
-
-=======
 
 		if($pageFilter->hostsSelected){
 // Header Host
@@ -363,7 +303,6 @@
 				$app_wdgt->addItem($tbl_header_host);
 			}
 
->>>>>>> 2a669d0f
 			$form->setName('applications');
 			$form->addVar('groupid', $_REQUEST['groupid']);
 			$form->addVar('hostid', $_REQUEST['hostid']);
@@ -389,28 +328,17 @@
 				$options['hostids'] = $pageFilter->hostid;
 			else if($pageFilter->groupid > 0)
 				$options['groupids'] = $pageFilter->groupid;
-<<<<<<< HEAD
-			$applications = API::Application()->get($options);
-=======
 			$applications = CApplication::get($options);
->>>>>>> 2a669d0f
 
 			$paging = getPagingLine($applications);
 
 			$options = array(
 				'applicationids' => zbx_objectValues($applications, 'applicationid'),
 				'output' => API_OUTPUT_EXTEND,
-<<<<<<< HEAD
-				'selectItems' => API_OUTPUT_REFER,
-				'expandData' => 1,
-			);
-			$applications = API::Application()->get($options);
-=======
 				'select_items' => API_OUTPUT_REFER,
 				'expandData' => 1,
 			);
 			$applications = CApplication::get($options);
->>>>>>> 2a669d0f
 
 			order_result($applications, $sortfield, $sortorder);
 
@@ -423,11 +351,7 @@
 				else{
 					$template_host = get_realhost_by_applicationid($application['templateid']);
 					$name = array(
-<<<<<<< HEAD
-						new CLink($template_host['name'], 'applications.php?hostid='.$template_host['hostid'], 'unknown'),
-=======
 						new CLink($template_host['host'], 'applications.php?hostid='.$template_host['hostid'], 'unknown'),
->>>>>>> 2a669d0f
 						':',
 						$application['name']
 					);
@@ -456,16 +380,6 @@
 			$goBox->addItem($goOption);
 
 			// goButton name is necessary!!!
-<<<<<<< HEAD
-			$goButton = new CSubmit('goButton',S_GO.' (0)');
-			$goButton->setAttribute('id','goButton');
-
-			zbx_add_post_js('chkbxRange.pageGoName = "applications";');
-
-			$footer = get_table_header(array($goBox, $goButton));
-	//----
-
-=======
 			$goButton = new CButton('goButton',S_GO.' (0)');
 			$goButton->setAttribute('id','goButton');
 
@@ -474,7 +388,6 @@
 			$footer = get_table_header(new CCol(array($goBox, $goButton)));
 	//----
 
->>>>>>> 2a669d0f
 			$table = array($paging,$table,$paging,$footer);
 		}
 
