--- conflicted
+++ resolved
@@ -1,12 +1,7 @@
 <?php
 /*
-<<<<<<< HEAD
-** Zabbix
-** Copyright (C) 2000-2011 Zabbix SIA
-=======
 ** ZABBIX
 ** Copyright (C) 2000-2010 SIA Zabbix
->>>>>>> 2a669d0f
 **
 ** This program is free software; you can redistribute it and/or modify
 ** it under the terms of the GNU General Public License as published by
@@ -25,13 +20,6 @@
 ?>
 <?php
 
-<<<<<<< HEAD
-	$page['title'] = 'S_CONFIGURATION_OF_SCREENS';
-	$page['file'] = 'screenedit.php';
-	$page['hist_arg'] = array('screenid');
-	$page['scripts'] = array('class.cscreen.js', 'class.calendar.js', 'gtlc.js');
-	$page['type'] = detect_page_type(PAGE_TYPE_HTML);
-=======
 require_once('include/config.inc.php');
 require_once('include/screens.inc.php');
 require_once('include/forms.inc.php');
@@ -43,9 +31,7 @@
 $page['scripts'] = array('effects.js','dragdrop.js','class.cscreen.js','class.calendar.js','gtlc.js');
 
 include_once('include/page_header.php');
->>>>>>> 2a669d0f
-
-	include_once('include/page_header.php');
+
 ?>
 <?php
 //		VAR			TYPE	OPTIONAL FLAGS	VALIDATION	EXCEPTION
@@ -56,25 +42,18 @@
 		'resourcetype'=>	array(T_ZBX_INT, O_OPT,  null,  BETWEEN(0,16),	'isset({save})'),
 		'caption'=>		array(T_ZBX_STR, O_OPT,  null,  null,	null),
 		'resourceid'=>	array(T_ZBX_INT, O_OPT,  null,  DB_ID, 	'isset({save})'),
-<<<<<<< HEAD
-		'templateid'=>	array(T_ZBX_INT, O_OPT,  null,  DB_ID, 	null),
-=======
->>>>>>> 2a669d0f
 		'width'=>		array(T_ZBX_INT, O_OPT,  null,  BETWEEN(0,65535),	null),
 		'height'=>		array(T_ZBX_INT, O_OPT,  null,  BETWEEN(0,65535),	null),
 		'colspan'=>		array(T_ZBX_INT, O_OPT,  null,  BETWEEN(0,100),		null),
 		'rowspan'=>		array(T_ZBX_INT, O_OPT,  null,  BETWEEN(0,100),		null),
 		'elements'=>	array(T_ZBX_INT, O_OPT,  null,  BETWEEN(1,65535),	null),
-		'sort_triggers'=>   array(T_ZBX_INT, O_OPT,  null,  IN(array(SCREEN_SORT_TRIGGERS_DATE_DESC, SCREEN_SORT_TRIGGERS_SEVERITY_DESC, SCREEN_SORT_TRIGGERS_HOST_NAME_ASC)),	null),
 		'valign'=>		array(T_ZBX_INT, O_OPT,  null,	BETWEEN(VALIGN_MIDDLE,VALIGN_BOTTOM),		null),
 		'halign'=>		array(T_ZBX_INT, O_OPT,  null,	BETWEEN(HALIGN_CENTER,HALIGN_RIGHT),		null),
-		'style'=>		array(T_ZBX_INT, O_OPT,  null,  BETWEEN(0,2),	'isset({save})'),
+		'style'=>		array(T_ZBX_INT, O_OPT,  null,  BETWEEN(STYLE_HORISONTAL,STYLE_VERTICAL),	'isset({save})'),
 		'url'=>			array(T_ZBX_STR, O_OPT,  null,  null,			'isset({save})'),
 		'dynamic'=>		array(T_ZBX_INT, O_OPT,  null,  null,			null),
 		'x'=>			array(T_ZBX_INT, O_OPT,  null,  BETWEEN(1,100),		'isset({save})&&(isset({form})&&({form}!="update"))'),
 		'y'=>			array(T_ZBX_INT, O_OPT,  null,  BETWEEN(1,100),		'isset({save})&&(isset({form})&&({form}!="update"))'),
-		'screen_type'=>			array(T_ZBX_INT, O_OPT,  null,  null,		null),
-
 
 // STATUS OF TRIGGER
 		'tr_groupid'=>	array(T_ZBX_INT, O_OPT, P_SYS,	DB_ID,		null),
@@ -92,101 +71,12 @@
 		'rmv_col'=>		array(T_ZBX_INT, O_OPT,  null,  BETWEEN(0,100),		null),
 
 		'sw_pos'=>		array(T_ZBX_INT, O_OPT,  null,  BETWEEN(0,100),		null),
-		'ajaxAction'=>	array(T_ZBX_STR, O_OPT, P_ACT,	NULL,			NULL),
-
 	);
 
 	check_fields($fields);
-	$_REQUEST['dynmic'] = get_request('dynamic', SCREEN_SIMPLE_ITEM);
-?>
-<?php
-<<<<<<< HEAD
-	$options = array(
-		'screenids' => $_REQUEST['screenid'],
-		'editable' => 1,
-		'output' => API_OUTPUT_EXTEND,
-		'selectScreenItems' => API_OUTPUT_EXTEND
-	);
-	$screens = API::Screen()->get($options);
-	if(empty($screens)){
-		$screens = API::TemplateScreen()->get($options);
-		if(empty($screens)) access_deny();
-	}
-
-	$screen = reset($screens);
-
-/* AJAX */
-	if(isset($_REQUEST['ajaxAction'])){
-
-		switch($_REQUEST['ajaxAction']){
-			case 'sw_pos':
-				$sw_pos = get_request('sw_pos', array());
-				if(count($sw_pos) > 3){
-					$sql = 'SELECT screenitemid, colspan, rowspan '.
-							' FROM screens_items '.
-							' WHERE y='.$sw_pos[0].
-								' AND x='.$sw_pos[1].
-								' AND screenid='.$screen['screenid'];
-					$fitem = DBfetch(DBselect($sql));
-
-					$sql = 'SELECT screenitemid, colspan, rowspan '.
-							' FROM screens_items '.
-							' WHERE y='.$sw_pos[2].
-								' AND x='.$sw_pos[3].
-								' AND screenid='.$screen['screenid'];
-					$sitem = DBfetch(DBselect($sql));
-
-					if($fitem){
-						DBexecute('UPDATE screens_items '.
-									' SET y='.$sw_pos[2].',x='.$sw_pos[3].
-									',colspan='.(isset($sitem['colspan']) ? $sitem['colspan'] : 0).
-									',rowspan='.(isset($sitem['rowspan']) ? $sitem['rowspan'] : 0).
-									' WHERE y='.$sw_pos[0].
-										' AND x='.$sw_pos[1].
-										' AND screenid='.$screen['screenid'].
-										' AND screenitemid='.$fitem['screenitemid']);
-
-					}
-
-					if($sitem){
-						DBexecute('UPDATE screens_items '.
-									' SET y='.$sw_pos[0].',x='.$sw_pos[1].
-									',colspan='.(isset($fitem['colspan']) ? $fitem['colspan'] : 0).
-									',rowspan='.(isset($fitem['rowspan']) ? $fitem['rowspan'] : 0).
-									' WHERE y='.$sw_pos[2].
-										' AND x='.$sw_pos[3].
-										' AND screenid='.$screen['screenid'].
-										' AND screenitemid='.$sitem['screenitemid']);
-					}
-					add_audit(AUDIT_ACTION_UPDATE, AUDIT_RESOURCE_SCREEN,' Name ['.$screen['name'].'] Items switched');
-				}
-
-				echo '{"result": true}';
-			break;
-		}
-	}
-
-	if((PAGE_TYPE_JS == $page['type']) || (PAGE_TYPE_HTML_BLOCK == $page['type'])){
-		include_once('include/page_footer.php');
-		exit();
-	}
-
-	if(isset($_REQUEST['save'])){
-		if(!isset($_REQUEST['elements'])) $_REQUEST['elements'] = 0;
-		if(!isset($_REQUEST['sort_triggers'])) $_REQUEST['sort_triggers'] = SCREEN_SORT_TRIGGERS_DATE_DESC;
-
-		try{
-			DBstart();
-
-			if(isset($_REQUEST['screenitemid'])){
-				$msg_ok = S_ITEM_UPDATED;
-				$msg_err = S_CANNOT_UPDATE_ITEM;
-			}
-			else{
-				$msg_ok = S_ITEM_ADDED;
-				$msg_err = S_CANNOT_ADD_ITEM;
-			}
-=======
+	$_REQUEST['dynmic'] = get_request('dynamic',SCREEN_SIMPLE_ITEM);
+?>
+<?php
 	$trigg_wdgt = new CWidget();
 	$trigg_wdgt->addPageHeader(S_CONFIGURATION_OF_SCREEN_BIG);
 	
@@ -220,12 +110,11 @@
 				$msg_err = S_CANNOT_ADD_ITEM;
 			}
 
->>>>>>> 2a669d0f
 			if(isset($_REQUEST['screenitemid'])){
 				$result = update_screen_item($_REQUEST['screenitemid'],
 					$_REQUEST['resourcetype'],$_REQUEST['resourceid'],$_REQUEST['width'],
 					$_REQUEST['height'],$_REQUEST['colspan'],$_REQUEST['rowspan'],
-					$_REQUEST['elements'],$_REQUEST['sort_triggers'],$_REQUEST['valign'],
+					$_REQUEST['elements'],$_REQUEST['valign'],
 					$_REQUEST['halign'],$_REQUEST['style'],$_REQUEST['url'],$_REQUEST['dynmic']);
 
 				if(!$result) throw new Exception();
@@ -235,7 +124,7 @@
 					$_REQUEST['resourcetype'],$_REQUEST['screenid'],
 					$_REQUEST['x'],$_REQUEST['y'],$_REQUEST['resourceid'],
 					$_REQUEST['width'],$_REQUEST['height'],$_REQUEST['colspan'],
-					$_REQUEST['rowspan'],$_REQUEST['elements'],$_REQUEST['sort_triggers'],$_REQUEST['valign'],
+					$_REQUEST['rowspan'],$_REQUEST['elements'],$_REQUEST['valign'],
 					$_REQUEST['halign'],$_REQUEST['style'],$_REQUEST['url'],$_REQUEST['dynmic']);
 
 				if(!$result) throw new Exception();
@@ -306,33 +195,6 @@
 			show_messages(false, '', S_CANNOT_REMOVE_ROW_OR_COLUMN);
       }
 	}
-<<<<<<< HEAD
-
-	$screen_wdgt = new CWidget();
-	$screen_wdgt->addPageHeader(S_CONFIGURATION_OF_SCREEN_BIG);
-
-	$screen_wdgt->addHeader($screen['name']);
-	$screen_wdgt->addItem(BR());
-
-	if($screen['templateid'])
-		$screen_wdgt->addItem(get_header_host_table($screen['templateid']));
-
-	//getting updated screen, so we wont have to refresh the page to see changes
-	$screens = API::Screen()->get($options);
-	if(empty($screens)){
-		$screens = API::TemplateScreen()->get($options);
-		if(empty($screens)) access_deny();
-	}
-	$screen = reset($screens);
-
-
-	$table = get_screen($screen, 1); // 1 - edit mode
-	$screen_wdgt->addItem($table);
-	zbx_add_post_js('init_screen("'.$_REQUEST['screenid'].'","iframe","'.$_REQUEST['screenid'].'");');
-	zbx_add_post_js('timeControl.processObjects();');
-
-	$screen_wdgt->show();
-=======
 	else if(isset($_REQUEST['sw_pos'])){
 		$sw_pos = get_request('sw_pos', array());
 		if(count($sw_pos) > 3){
@@ -384,7 +246,6 @@
 	}
 
 	$trigg_wdgt->show();
->>>>>>> 2a669d0f
 ?>
 <?php
 
