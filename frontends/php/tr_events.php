--- conflicted
+++ resolved
@@ -81,15 +81,11 @@
 	$options = array(
 		'eventids' => $_REQUEST['eventid'],
 		'triggerids' => $_REQUEST['triggerid'],
-<<<<<<< HEAD
-		'output' => API_OUTPUT_EXTEND,
-		'selectHosts' => API_OUTPUT_EXTEND
-=======
 		'filter' => array('value_changed' => null),
 		'select_alerts' => API_OUTPUT_EXTEND,
 		'select_acknowledges' => API_OUTPUT_EXTEND,
-		'output' => API_OUTPUT_EXTEND
->>>>>>> f2ed0a97
+		'output' => API_OUTPUT_EXTEND,
+		'selectHosts' => API_OUTPUT_EXTEND
 	);
 	$events = CEvent::get($options);
 	$event = reset($events);
