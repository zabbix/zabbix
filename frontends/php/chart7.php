--- conflicted
+++ resolved
@@ -1,7 +1,7 @@
 <?php
 /*
-** Zabbix
-** Copyright (C) 2000-2011 Zabbix SIA
+** ZABBIX
+** Copyright (C) 2000-2009 SIA Zabbix
 **
 ** This program is free software; you can redistribute it and/or modify
 ** it under the terms of the GNU General Public License as published by
@@ -58,11 +58,7 @@
 		'nodeids' => get_current_nodeid(true)
 	);
 
-<<<<<<< HEAD
-	$db_data = API::Item()->get($options);
-=======
 	$db_data = CItem::get($options);
->>>>>>> 2a669d0f
 	$db_data = zbx_toHash($db_data, 'itemid');
 	foreach($items as $id => $gitem){
 		if(!isset($db_data[$gitem['itemid']])) access_deny();
