--- conflicted
+++ resolved
@@ -1,12 +1,7 @@
 <?php
 /*
-<<<<<<< HEAD
-** Zabbix
-** Copyright (C) 2001-2011 Zabbix SIA
-=======
 ** ZABBIX
 ** Copyright (C) 2001-2010 SIA Zabbix
->>>>>>> 2a669d0f
 **
 ** This program is free software; you can redistribute it and/or modify
 ** it under the terms of the GNU General Public License as published by
@@ -87,38 +82,27 @@
 	$search_wdgt->addHeader(array(S_SEARCH_BIG.': ',bold($search)), SPACE);
 
 //-------------
-	$left_col[] = array();
-	$right_col[] = array();
+	$left_tab = new CTable();
+	$left_tab->setCellPadding(3);
+	$left_tab->setCellSpacing(3);
+
+	$left_tab->setAttribute('border',0);
+
+	$right_tab = new CTable();
+	$right_tab->setCellPadding(3);
+	$right_tab->setCellSpacing(3);
+
+	$right_tab->setAttribute('border',0);
 
 // FIND Hosts
 	$params = array(
 		'nodeids'=> get_current_nodeid(true),
 		'search' => array(
-<<<<<<< HEAD
-			'name' => $search,
-=======
 			'host' => $search,
->>>>>>> 2a669d0f
 			'dns' => $search,
 			'ip' => $search
 		),
 		'limit' => $rows_per_page,
-<<<<<<< HEAD
-		'selectGroups' => API_OUTPUT_EXTEND,
-		'selectInterfaces' => API_OUTPUT_EXTEND,
-		'selectItems' => API_OUTPUT_COUNT,
-		'selectTriggers' => API_OUTPUT_COUNT,
-		'selectGraphs' => API_OUTPUT_COUNT,
-		'selectApplications' => API_OUTPUT_COUNT,
-		'output' => array('name','status'),
-		'searchByAny' => true
-	);
-	$db_hosts = API::Host()->get($params);
-
-	order_result($db_hosts, 'name');
-
-	$hosts = selectByPattern($db_hosts, 'name', $search, $rows_per_page);
-=======
 		'select_groups' => API_OUTPUT_EXTEND,
 		'select_items' => API_OUTPUT_COUNT,
 		'select_triggers' => API_OUTPUT_COUNT,
@@ -131,7 +115,6 @@
 	order_result($db_hosts, 'host');
 
 	$hosts = selectByPattern($db_hosts, 'host', $search, $rows_per_page);
->>>>>>> 2a669d0f
 	$hostids = zbx_objectValues($hosts, 'hostid');
 
 	$params = array(
@@ -139,35 +122,20 @@
 		'hostids' => $hostids,
 		'editable' => 1
 	);
-<<<<<<< HEAD
-	$rw_hosts = API::Host()->get($params);
-=======
 	$rw_hosts = CHost::get($params);
->>>>>>> 2a669d0f
 	$rw_hosts = zbx_toHash($rw_hosts,'hostid');
 
 	$params = array(
 		'nodeids'=> get_current_nodeid(true),
 		'search' => array(
-<<<<<<< HEAD
-			'name' => $search,
-=======
 			'host' => $search,
->>>>>>> 2a669d0f
 			'dns' => $search,
 			'ip' => $search
 		),
 		'countOutput' => 1,
-<<<<<<< HEAD
-		'searchByAny' => true
-	);
-
-	$overalCount = API::Host()->get($params);
-=======
 	);
 
 	$overalCount = CHost::get($params);
->>>>>>> 2a669d0f
 	$viewCount = count($hosts);
 
 	$header = array(
@@ -190,14 +158,6 @@
 	foreach($hosts as $hnum => $host){
 		$hostid = $host['hostid'];
 
-<<<<<<< HEAD
-		$interface = reset($host['interfaces']);
-		$host['ip'] = $interface['ip'];
-		$host['dns'] = $interface['dns'];
-		$host['port'] = $interface['port'];
-
-=======
->>>>>>> 2a669d0f
 		switch($host['status']){
 			case HOST_STATUS_NOT_MONITORED:
 				$style = 'on';
@@ -206,23 +166,13 @@
 				$style = null;
 			break;
 		}
-<<<<<<< HEAD
 
 
 		$group = reset($host['groups']);
 		$link = 'groupid='.$group['groupid'].'&hostid='.$hostid.'&switch_node='.id2nodeid($hostid);
 
-		$caption = make_decoration($host['name'], $search);
-
-=======
-
-
-		$group = reset($host['groups']);
-		$link = 'groupid='.$group['groupid'].'&hostid='.$hostid.'&switch_node='.id2nodeid($hostid);
-
 		$caption = make_decoration($host['host'], $search);
 
->>>>>>> 2a669d0f
 		if(isset($rw_hosts[$hostid])){
 			$host_link = new CLink($caption,'hosts.php?form=update&'.$link, $style);
 			$applications_link = array(new CLink(S_APPLICATIONS,'applications.php?'.$link), ' ('.$host['applications'].')');
@@ -259,14 +209,14 @@
 			$graphs_link,
 		));
 	}
-
-	$sysmap_menu = get_icon('menu', array('menu' => 'sysmaps'));
-
-	$wdgt_hosts = new CUIWidget('search_hosts',$table);
-	$wdgt_hosts->setHeader(S_HOSTS, SPACE);
-	$wdgt_hosts->setFooter(S_DISPLAYING.SPACE.$viewCount.SPACE.S_OF_SMALL.SPACE.$overalCount.SPACE.S_FOUND_SMALL);
-
-	$left_col[] = $wdgt_hosts;
+	$table->setFooter(new CCol(S_DISPLAYING.SPACE.$viewCount.SPACE.S_OF_SMALL.SPACE.$overalCount.SPACE.S_FOUND_SMALL));
+
+
+	$wdgt_hosts = new CWidget('search_hosts',$table);
+	$wdgt_hosts->setClass('header');
+	$wdgt_hosts->addHeader(S_HOSTS, SPACE);
+
+	$left_tab->addRow($wdgt_hosts);
 //----------------
 
 
@@ -275,17 +225,10 @@
 		'nodeids'=> get_current_nodeid(true),
 		'output' => API_OUTPUT_EXTEND,
 		'search' => array('name' => $search),
-<<<<<<< HEAD
-		'limit' => $rows_per_page
-	);
-
-	$db_hostGroups = API::HostGroup()->get($params);
-=======
 		'limit' => $rows_per_page,
 	);
 
 	$db_hostGroups = CHostGroup::get($params);
->>>>>>> 2a669d0f
 	order_result($db_hostGroups, 'name');
 
 	$hostGroups = selectByPattern($db_hostGroups, 'name', $search, $rows_per_page);
@@ -297,11 +240,7 @@
 		'editable' => 1
 	);
 
-<<<<<<< HEAD
-	$rw_hostGroups = API::HostGroup()->get($params);
-=======
 	$rw_hostGroups = CHostGroup::get($params);
->>>>>>> 2a669d0f
 	$rw_hostGroups = zbx_toHash($rw_hostGroups, 'groupid');
 
 	$params = array(
@@ -309,11 +248,7 @@
 		'search' => array('name' => $search),
 		'countOutput' => 1
 	);
-<<<<<<< HEAD
-	$overalCount = API::HostGroup()->get($params);
-=======
 	$overalCount = CHostGroup::get($params);
->>>>>>> 2a669d0f
 	$viewCount = count($hostGroups);
 
 	$header = array(
@@ -358,33 +293,18 @@
 			$admin_link,
 		));
 	}
-
-	$wdgt_hgroups = new CUIWidget('search_hostgroup',$table);
-	$wdgt_hgroups->setHeader(S_HOST_GROUPS, SPACE);
-	$wdgt_hgroups->setFooter(S_DISPLAYING.SPACE.$viewCount.SPACE.S_OF_SMALL.SPACE.$overalCount.SPACE.S_FOUND_SMALL);
-	$right_col[] = $wdgt_hgroups;
+	$table->setFooter(new CCol(S_DISPLAYING.SPACE.$viewCount.SPACE.S_OF_SMALL.SPACE.$overalCount.SPACE.S_FOUND_SMALL));
+
+	$wdgt_hgroups = new CWidget('search_hostgroup',$table);
+	$wdgt_hgroups->setClass('header');
+	$wdgt_hgroups->addHeader(S_HOST_GROUPS, SPACE);
+	$right_tab->addRow($wdgt_hgroups);
 //----------------
 
 // FIND Templates
 	if($admin){
 		$params = array(
 			'nodeids'=> get_current_nodeid(true),
-<<<<<<< HEAD
-			'search' => array('name' => $search),
-			'output' => array('name'),
-			'selectGroups' => API_OUTPUT_REFER,
-			'sortfield' => 'name',
-			'selectItems' => API_OUTPUT_COUNT,
-			'selectTriggers' => API_OUTPUT_COUNT,
-			'selectGraphs' => API_OUTPUT_COUNT,
-			'selectApplications' => API_OUTPUT_COUNT,
-			'limit' => $rows_per_page
-		);
-		$db_templates = API::Template()->get($params);
-		order_result($db_templates, 'name');
-
-		$templates = selectByPattern($db_templates, 'name', $search, $rows_per_page);
-=======
 			'search' => array('host' => $search),
 			'output' => API_OUTPUT_EXTEND,
 			'select_groups' => API_OUTPUT_REFER,
@@ -399,7 +319,6 @@
 		order_result($db_templates, 'host');
 
 		$templates = selectByPattern($db_templates, 'host', $search, $rows_per_page);
->>>>>>> 2a669d0f
 		$templateids = zbx_objectValues($templates, 'templateid');
 
 		$params = array(
@@ -407,29 +326,17 @@
 			'templateids' => $templateids,
 			'editable' => 1
 		);
-<<<<<<< HEAD
-		$rw_templates = API::Template()->get($params);
-=======
 		$rw_templates = CTemplate::get($params);
->>>>>>> 2a669d0f
 		$rw_templates = zbx_toHash($rw_templates,'templateid');
 
 		$params = array(
 			'nodeids'=> get_current_nodeid(true),
-<<<<<<< HEAD
-			'search' => array('name' => $search),
-=======
 			'search' => array('host' => $search),
->>>>>>> 2a669d0f
 			'countOutput' => 1,
 			'editable' => 1
 		);
 
-<<<<<<< HEAD
-		$overalCount = API::Template()->get($params);
-=======
 		$overalCount = CTemplate::get($params);
->>>>>>> 2a669d0f
 		$viewCount = count($templates);
 
 		$header = array(
@@ -450,22 +357,7 @@
 			$group = reset($template['groups']);
 			$link = 'groupid='.$group['groupid'].'&hostid='.$templateid.'&switch_node='.id2nodeid($templateid);
 
-			$caption = make_decoration($template['name'], $search);
-
-			if(isset($rw_templates[$templateid])){
-				$template_link = new CLink($caption,'templates.php?form=update&'.'&templateid='.$templateid.'&switch_node='.id2nodeid($templateid));
-				$applications_link = array(new CLink(S_APPLICATIONS,'applications.php?'.$link), ' ('.$template['applications'].')');
-				$items_link = array(new CLink(S_ITEMS,'items.php?'.$link), ' ('.$template['items'].')');
-				$triggers_link = array(new CLink(S_TRIGGERS,'triggers.php?'.$link), ' ('.$template['triggers'].')');
-				$graphs_link = array(new CLink(S_GRAPHS,'graphs.php?'.$link), ' ('.$template['graphs'].')');
-			}
-			else{
-				$template_link = new CSpan($caption);
-				$applications_link = array(new CSpan(S_APPLICATIONS,'unknown'), ' ('.$template['applications'].')');
-				$items_link = array(new CSpan(S_ITEMS,'unknown'), ' ('.$template['items'].')');
-				$triggers_link = array(new CSpan(S_TRIGGERS,'unknown'), ' ('.$template['triggers'].')');
-				$graphs_link = array(new CSpan(S_GRAPHS,'unknown'), ' ('.$template['graphs'].')');
-			}
+			$caption = make_decoration($template['host'], $search);
 
 			if(isset($rw_templates[$templateid])){
 				$template_link = new CLink($caption,'templates.php?form=update&'.'&templateid='.$templateid.'&switch_node='.id2nodeid($templateid));
@@ -491,28 +383,31 @@
 				$graphs_link
 			));
 		}
-
-		$wdgt_templates = new CUIWidget('search_templates',$table);
-		$wdgt_templates->setHeader(S_TEMPLATES, SPACE);
-		$wdgt_templates->setFooter(S_DISPLAYING.SPACE.$viewCount.SPACE.S_OF_SMALL.SPACE.$overalCount.SPACE.S_FOUND_SMALL);
-		$right_col[] = $wdgt_templates;
+		$table->setFooter(new CCol(S_DISPLAYING.SPACE.$viewCount.SPACE.S_OF_SMALL.SPACE.$overalCount.SPACE.S_FOUND_SMALL));
+
+
+		$wdgt_templates = new CWidget('search_templates',$table);
+		$wdgt_templates->setClass('header');
+		$wdgt_templates->addHeader(S_TEMPLATES, SPACE);
+		$right_tab->addRow($wdgt_templates);
 	}
 //----------------
 
-	$leftDiv = new CDiv($left_col, 'column');
-	$rightDiv = new CDiv($right_col, 'column');
-
-	$ieTab = new CTable();
-	$ieTab->addRow(array($leftDiv,$rightDiv), 'top');
-
-	$search_wdgt->addItem($ieTab);
+	$td_l = new CCol($left_tab);
+	$td_l->setAttribute('valign','top');
+
+	$td_r = new CCol($right_tab);
+	$td_r->setAttribute('valign','top');
+
+	$outer_table = new CTable();
+	$outer_table->setAttribute('border',0);
+	$outer_table->setCellPadding(1);
+	$outer_table->setCellSpacing(1);
+	$outer_table->addRow(array($td_l,$td_r));
+
+	$search_wdgt->addItem($outer_table);
+
 	$search_wdgt->show();
-<<<<<<< HEAD
-
-?>
-<?php
-=======
->>>>>>> 2a669d0f
 
 
 include_once('include/page_footer.php');
