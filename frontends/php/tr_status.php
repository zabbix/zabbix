<?php
/*
** Zabbix
** Copyright (C) 2000-2011 Zabbix SIA
**
** This program is free software; you can redistribute it and/or modify
** it under the terms of the GNU General Public License as published by
** the Free Software Foundation; either version 2 of the License, or
** (at your option) any later version.
**
** This program is distributed in the hope that it will be useful,
** but WITHOUT ANY WARRANTY; without even the implied warranty of
** MERCHANTABILITY or FITNESS FOR A PARTICULAR PURPOSE.  See the
** GNU General Public License for more details.
**
** You should have received a copy of the GNU General Public License
** along with this program; if not, write to the Free Software
** Foundation, Inc., 675 Mass Ave, Cambridge, MA 02139, USA.
**/
?>
<?php
require_once('include/config.inc.php');

$page['file'] = 'tr_status.php';
$page['title'] = 'S_STATUS_OF_TRIGGERS';
$page['scripts'] = array('effects.js');
$page['hist_arg'] = array('groupid', 'hostid');
$page['scripts'] = array('class.cswitcher.js');

$page['type'] = detect_page_type(PAGE_TYPE_HTML);
?>
<?php
if($page['type'] == PAGE_TYPE_HTML){
	define('ZBX_PAGE_DO_REFRESH', 1);
}

include_once('include/page_header.php');

// js templates
require_once('include/templates/scriptConfirm.js.php');
?>
<?php
//		VAR			TYPE	OPTIONAL FLAGS	VALIDATION	EXCEPTION
	$fields=array(
		'groupid'=>				array(T_ZBX_INT, O_OPT,	 	P_SYS,	DB_ID, 					null),
		'hostid'=>				array(T_ZBX_INT, O_OPT,	 	P_SYS,	DB_ID, 					null),

		'fullscreen'=>			array(T_ZBX_INT, O_OPT,		P_SYS,	IN('0,1'),				null),
		'btnSelect'=>			array(T_ZBX_STR, O_OPT,  	null,  	null, 					null),
// filter
		'filter_rst'=>			array(T_ZBX_STR, O_OPT,		P_ACT,	null,	NULL),
		'filter_set'=>			array(T_ZBX_STR, O_OPT,		P_ACT,	null,	NULL),
		'show_triggers'=>		array(T_ZBX_INT, O_OPT,  	null, 	null, 	null),
		'show_events'=>			array(T_ZBX_INT, O_OPT,		P_SYS,	null,	null),
		'ack_status'=>			array(T_ZBX_INT, O_OPT,		P_SYS,	null,	null),
		'show_severity'=>		array(T_ZBX_INT, O_OPT,		P_SYS,	null,	null),
		'show_details'=>		array(T_ZBX_INT, O_OPT,  	null,	null, 	null),
		'status_change_days'=>	array(T_ZBX_INT, O_OPT,  	null,	null, 	null),
		'status_change'=>		array(T_ZBX_INT, O_OPT,  	null,	null, 	null),
		'txt_select'=>			array(T_ZBX_STR, O_OPT,  	null,	null, 	null),
//ajax
		'favobj'=>		array(T_ZBX_STR, O_OPT, P_ACT,	NULL,			NULL),
		'favref'=>		array(T_ZBX_STR, O_OPT, P_ACT,  NOT_EMPTY,		'isset({favobj})'),
		'state'=>		array(T_ZBX_INT, O_OPT, P_ACT,  NOT_EMPTY,		'isset({favobj})'),
	);

	check_fields($fields);

	if(isset($_REQUEST['favobj'])){
		if('filter' == $_REQUEST['favobj']){
			CProfile::update('web.tr_status.filter.state',$_REQUEST['state'], PROFILE_TYPE_INT);
		}
	}

	if((PAGE_TYPE_JS == $page['type']) || (PAGE_TYPE_HTML_BLOCK == $page['type'])){
		include_once('include/page_footer.php');
		exit();
	}
//--------

	$config = select_config();

	$options = array(
		'groups' => array(
			'monitored_hosts' => 1,
			'with_monitored_triggers' => 1,
		),
		'hosts' => array(
			'monitored_hosts' => 1,
			'with_monitored_triggers' => 1,
		),
		'hostid' => get_request('hostid', null),
		'groupid' => get_request('groupid', null),
	);
	$pageFilter = new CPageFilter($options);
	$_REQUEST['groupid'] = $pageFilter->groupid;
	$_REQUEST['hostid'] = $pageFilter->hostid;


/* FILTER */
	if(isset($_REQUEST['filter_rst'])){
		$_REQUEST['show_details'] =	0;
		$_REQUEST['show_triggers'] = TRIGGERS_OPTION_ONLYTRUE;
		$_REQUEST['show_events'] = EVENTS_OPTION_NOEVENT;
		$_REQUEST['ack_status'] = ZBX_ACK_STS_ANY;
		$_REQUEST['show_severity'] = -1;
		$_REQUEST['txt_select'] = '';
		$_REQUEST['status_change'] = 0;
		$_REQUEST['status_change_days'] = 14;
	}
	else{
		if(isset($_REQUEST['filter_set'])){
			$_REQUEST['show_details'] = get_request('show_details', 0);
			$_REQUEST['status_change'] = get_request('status_change', 0);
			$_REQUEST['show_triggers'] = get_request('show_triggers', TRIGGERS_OPTION_ONLYTRUE);
		}
		else{
			$_REQUEST['show_details'] = get_request('show_details',	CProfile::get('web.tr_status.filter.show_details', 0));
			$_REQUEST['status_change'] = get_request('status_change', CProfile::get('web.tr_status.filter.status_change', 0));
			$_REQUEST['show_triggers'] = TRIGGERS_OPTION_ONLYTRUE;
		}
		$_REQUEST['show_events'] = get_request('show_events', CProfile::get('web.tr_status.filter.show_events', EVENTS_OPTION_NOEVENT));
		$_REQUEST['ack_status'] = get_request('ack_status', CProfile::get('web.tr_status.filter.ack_status', ZBX_ACK_STS_ANY));
		$_REQUEST['show_severity'] = get_request('show_severity', CProfile::get('web.tr_status.filter.show_severity', -1));
		$_REQUEST['status_change_days'] = get_request('status_change_days', CProfile::get('web.tr_status.filter.status_change_days', 14));
		$_REQUEST['txt_select'] = get_request('txt_select', CProfile::get('web.tr_status.filter.txt_select', ''));

		if(EVENT_ACK_DISABLED == $config['event_ack_enable']){
			if(!str_in_array($_REQUEST['show_events'],array(EVENTS_OPTION_NOEVENT,EVENTS_OPTION_ALL))){
				$_REQUEST['show_events'] = EVENTS_OPTION_NOEVENT;
			}
			$_REQUEST['ack_status'] = ZBX_ACK_STS_ANY;
		}
	}

	if(get_request('show_events') != CProfile::get('web.tr_status.filter.show_events')){
		$url = new CUrl();
		$path = $url->getPath();
		insert_js('cookie.eraseArray("'.$path.'")');
	}
//--

	if(isset($_REQUEST['filter_set']) || isset($_REQUEST['filter_rst'])){
		CProfile::update('web.tr_status.filter.show_details', $_REQUEST['show_details'], PROFILE_TYPE_INT);
		CProfile::update('web.tr_status.filter.show_events', $_REQUEST['show_events'], PROFILE_TYPE_INT);
		CProfile::update('web.tr_status.filter.ack_status', $_REQUEST['ack_status'], PROFILE_TYPE_INT);
		CProfile::update('web.tr_status.filter.show_severity', $_REQUEST['show_severity'], PROFILE_TYPE_INT);
		CProfile::update('web.tr_status.filter.txt_select', $_REQUEST['txt_select'], PROFILE_TYPE_STR);
		CProfile::update('web.tr_status.filter.status_change', $_REQUEST['status_change'], PROFILE_TYPE_INT);
		CProfile::update('web.tr_status.filter.status_change_days', $_REQUEST['status_change_days'], PROFILE_TYPE_INT);
	}

	$show_triggers = $_REQUEST['show_triggers'];
	$show_events = $_REQUEST['show_events'];
	$show_severity = $_REQUEST['show_severity'];
	$ack_status = $_REQUEST['ack_status'];
// --------------
	validate_sort_and_sortorder('lastchange', ZBX_SORT_DOWN);

	$mute = CProfile::get('web.tr_status.mute', 0);
	if(isset($audio) && !$mute){
		play_sound($audio);
	}
?>
<?php
	$trigg_wdgt = new CWidget();

	$r_form = new CForm('get');
	$r_form->addItem(array(S_GROUP . SPACE, $pageFilter->getGroupsCB(true)));
	$r_form->addItem(array(SPACE . S_HOST . SPACE, $pageFilter->getHostsCB(true)));
	$r_form->addVar('fullscreen', $_REQUEST['fullscreen']);

	$fs_icon = get_icon('fullscreen', array('fullscreen' => $_REQUEST['fullscreen']));
	$trigg_wdgt->addPageHeader(S_STATUS_OF_TRIGGERS_BIG . ' [' . date(S_DATE_FORMAT_YMDHMS) . ']', array($fs_icon));

	$numrows = new CDiv();
	$numrows->setAttribute('name', 'numrows');
	$trigg_wdgt->addHeader(S_TRIGGERS_BIG, $r_form);
	$trigg_wdgt->addHeader($numrows);

/************************* FILTER **************************/
/***********************************************************/

	$filterForm = new CFormTable(null, null, 'get');//,'tr_status.php?filter_set=1','POST',null,'sform');
	$filterForm->setAttribute('name', 'zbx_filter');
	$filterForm->setAttribute('id', 'zbx_filter');

	$filterForm->addVar('fullscreen', $_REQUEST['fullscreen']);
	$filterForm->addVar('groupid', $_REQUEST['groupid']);
	$filterForm->addVar('hostid', $_REQUEST['hostid']);

	$tr_select = new CComboBox('show_triggers', $show_triggers);
	$tr_select->addItem(TRIGGERS_OPTION_ALL, S_ANY);
	$tr_select->additem(TRIGGERS_OPTION_ONLYTRUE, S_PROBLEM);
	$filterForm->addRow(S_TRIGGERS_STATUS, $tr_select);

	if($config['event_ack_enable']){
		$cb_ack_status = new CComboBox('ack_status', $ack_status);
		$cb_ack_status->addItem(ZBX_ACK_STS_ANY, S_ANY);
		$cb_ack_status->additem(ZBX_ACK_STS_WITH_UNACK, S_WITH_UNACKNOWLEDGED_EVENTS);
		$cb_ack_status->additem(ZBX_ACK_STS_WITH_LAST_UNACK, S_WITH_LAST_EVENT_UNACKNOWLEDGED);
		$filterForm->addRow(S_ACKNOWLEDGE_STATUS, $cb_ack_status);
	}

	$ev_select = new CComboBox('show_events', $_REQUEST['show_events']);
	$ev_select->addItem(EVENTS_OPTION_NOEVENT, S_HIDE_ALL);
	$ev_select->addItem(EVENTS_OPTION_ALL, S_SHOW_ALL.SPACE.'('.$config['event_expire'].SPACE.(($config['event_expire']>1)?S_DAYS:S_DAY).')');
	if($config['event_ack_enable']){
		$ev_select->addItem(EVENTS_OPTION_NOT_ACK, S_SHOW_UNACKNOWLEDGED.SPACE.'('.$config['event_expire'].SPACE.(($config['event_expire']>1)?S_DAYS:S_DAY).')');
	}
	$filterForm->addRow(S_EVENTS, $ev_select);

	$severity_select = new CComboBox('show_severity', $show_severity);
	$cb_items = array(
		-1 => S_ALL_S,
		TRIGGER_SEVERITY_NOT_CLASSIFIED => getSeverityCaption(TRIGGER_SEVERITY_NOT_CLASSIFIED),
		TRIGGER_SEVERITY_INFORMATION => getSeverityCaption(TRIGGER_SEVERITY_INFORMATION),
		TRIGGER_SEVERITY_WARNING => getSeverityCaption(TRIGGER_SEVERITY_WARNING),
		TRIGGER_SEVERITY_AVERAGE => getSeverityCaption(TRIGGER_SEVERITY_AVERAGE),
		TRIGGER_SEVERITY_HIGH => getSeverityCaption(TRIGGER_SEVERITY_HIGH),
		TRIGGER_SEVERITY_DISASTER => getSeverityCaption(TRIGGER_SEVERITY_DISASTER),
	);
	$severity_select->addItems($cb_items);
	$filterForm->addRow(S_MIN_SEVERITY, $severity_select);

	$action = 'javascrip: this.checked ? $("status_change_days").enable() : $("status_change_days").disable()';
	$sts_change_days_cb = new CNumericBox('status_change_days', $_REQUEST['status_change_days'], 4);
	if(!$_REQUEST['status_change']) $sts_change_days_cb->setAttribute('disabled', 'disabled');
    $sts_change_days_cb->addStyle('vertical-align: middle;');

	$cbd = new CCheckBox('status_change', $_REQUEST['status_change'], $action, 1);
	$cbd->addStyle('vertical-align: middle;');

	$spand = new CSpan(S_DAYS_SMALL);
	$spand->addStyle('vertical-align: middle;');
	$filterForm->addRow(S_AGE_LESS_THAN, array(
		$cbd,
		$sts_change_days_cb,
		$spand,
	));

	$filterForm->addRow(S_SHOW_DETAILS, new CCheckBox('show_details', $_REQUEST['show_details'], null, 1));

	$filterForm->addRow(S_FILTER_BY_NAME, new CTextBox('txt_select', $_REQUEST['txt_select'], 40));

	$filterForm->addItemToBottomRow(new CSubmit('filter_set', S_FILTER));
	$filterForm->addItemToBottomRow(new CSubmit('filter_rst', S_RESET));

	$trigg_wdgt->addFlicker($filterForm, CProfile::get('web.tr_status.filter.state', 0));
/*************** FILTER END ******************/

  	if($_REQUEST['fullscreen']){
		$triggerInfo = new CTriggersInfo($_REQUEST['groupid'], $_REQUEST['hostid']);
		$triggerInfo->HideHeader();
		$triggerInfo->show();
	}

	$m_form = new CForm('get','acknow.php');
	$m_form->setName('tr_status');
	$m_form->addVar('backurl', $page['file']);

	$admin_links = (($USER_DETAILS['type'] == USER_TYPE_ZABBIX_ADMIN) || ($USER_DETAILS['type'] == USER_TYPE_SUPER_ADMIN));
	$show_event_col = ($config['event_ack_enable'] && ($_REQUEST['show_events'] != EVENTS_OPTION_NOEVENT));

	$table = new CTableInfo();
	$switcherName = 'trigger_switchers';

	$header_cb = ($show_event_col) ? new CCheckBox('all_events', false, "checkAll('".$m_form->GetName()."','all_events','events');")
		: new CCheckBox('all_triggers', false, "checkAll('".$m_form->GetName()."','all_triggers', 'triggers');");

	if($show_events != EVENTS_OPTION_NOEVENT){
		$whow_hide_all = new CDiv(SPACE, 'filterclosed');
		$whow_hide_all->setAttribute('id', $switcherName);
	}
	else{
		$whow_hide_all = NULL;
	}

	$table->setHeader(array(
		$whow_hide_all,
		$config['event_ack_enable'] ? $header_cb : null,
		make_sorting_header(S_SEVERITY, 'priority'),
		S_STATUS,
		S_INFO,
		make_sorting_header(S_LAST_CHANGE, 'lastchange'),
		S_AGE,
		$show_event_col ? S_DURATION : NULL,
		$config['event_ack_enable'] ? S_ACKNOWLEDGED : NULL,
		is_show_all_nodes() ? S_NODE : null,
		S_HOST,
		make_sorting_header(S_NAME, 'description'),
		S_COMMENTS
	));


	$sortfield = getPageSortField('description');
	$sortorder = getPageSortOrder();
	$options = array(
		'nodeids' => get_current_nodeid(),
		'filter' => array(),
		'monitored' => 1,
		'output' => API_OUTPUT_EXTEND,
		'skipDependent' => 1,
		'sortfield' => $sortfield,
		'sortorder' => $sortorder,
		'limit' => ($config['search_limit']+1)
	);

// Filtering
	if($pageFilter->hostsSelected){
		if($pageFilter->hostid > 0)
			$options['hostids'] = $pageFilter->hostid;
		else if($pageFilter->groupid > 0)
			$options['groupids'] = $pageFilter->groupid;
	}
	else{
		$options['hostids'] = array();
	}


	if(!zbx_empty($_REQUEST['txt_select'])){
		$options['search'] = array('description' => $_REQUEST['txt_select']);
	}
	if($show_triggers == TRIGGERS_OPTION_ONLYTRUE){
		$options['only_true'] = 1;
	}
	if($ack_status == ZBX_ACK_STS_WITH_UNACK){
		$options['withUnacknowledgedEvents'] = 1;
	}
	if($ack_status == ZBX_ACK_STS_WITH_LAST_UNACK){
		$options['withLastEventUnacknowledged'] = 1;
	}
	if($show_severity > -1){
		$options['min_severity'] = $show_severity;
	}
	if($_REQUEST['status_change']){
		$options['lastChangeSince'] = time() - ($_REQUEST['status_change_days'] * 86400);
	}

	$triggers = API::Trigger()->get($options);

// sorting && paging
	order_result($triggers, $sortfield, $sortorder);
	$paging = getPagingLine($triggers);

	$options = array(
		'nodeids' => get_current_nodeid(),
		'triggerids' => zbx_objectValues($triggers, 'triggerid'),
		'output' => API_OUTPUT_EXTEND,
		'selectHosts' => array('hostid', 'host', 'name', 'maintenance_status', 'maintenance_type', 'maintenanceid'),
		'selectItems' => API_OUTPUT_EXTEND,
		'select_dependencies' => API_OUTPUT_EXTEND
	);
<<<<<<< HEAD
	$triggers = CTrigger::get($options);

=======
	$triggers = API::Trigger()->get($options);
>>>>>>> 8dd20884
	$triggers = zbx_toHash($triggers, 'triggerid');

	order_result($triggers, $sortfield, $sortorder);
//---------

	if($config['event_ack_enable']){
		foreach($triggers as $tnum => $trigger){
			$options = array(
				'countOutput' => true,
				'triggerids' => $trigger['triggerid'],
				'filter' => array(
					'object' => EVENT_OBJECT_TRIGGER,
					'value_changed' => TRIGGER_VALUE_CHANGED_YES,
					'acknowledged' => 0,
					'value' => TRIGGER_VALUE_TRUE,
				),
				'nopermissions' => true
			);
			$triggers[$tnum]['event_count'] = API::Event()->get($options);
		}
	}


	$tr_hostids = array();
	foreach($triggers as $tnum => $trigger){
		$triggers[$tnum]['events'] = array();

		//getting all host ids and names
		foreach($trigger['hosts'] as $tr_hosts){
			$tr_hostids[$tr_hosts['hostid']] = $tr_hosts['hostid'];
		}
	}


	$scripts_by_hosts = API::Script()->getScriptsByHosts($tr_hostids);

	if($show_events != EVENTS_OPTION_NOEVENT){
		$ev_options = array(
			'nodeids' => get_current_nodeid(),
			'triggerids' => zbx_objectValues($triggers, 'triggerid'),
			'filter' => array(
				'value_changed' => TRIGGER_VALUE_CHANGED_YES,
			),
			'output' => API_OUTPUT_EXTEND,
			'select_acknowledges' => API_OUTPUT_COUNT,
			'time_from' => time() - ($config['event_expire']*86400),
			'time_till' => time(),
			'sortfield' => 'eventid',
			'sortorder' => ZBX_SORT_DOWN,
			'nopermissions' => true,
			//'limit' => $config['event_show_max']
		);

		switch($show_events){
			case EVENTS_OPTION_ALL:
			break;
			case EVENTS_OPTION_NOT_ACK:
				$ev_options['acknowledged'] = false;
				$ev_options['value'] = TRIGGER_VALUE_TRUE;
			break;
		}

		$events = API::Event()->get($ev_options);
		order_result($events, 'clock', ZBX_SORT_DOWN);

		foreach($events as $enum => $event){
			$triggers[$event['objectid']]['events'][] = $event;
		}
	}


	foreach($triggers as $tnum => $trigger){

		$trigger['desc'] = $description = expand_trigger_description($trigger['triggerid']);

		$items = array();

		$used_hosts = array();
		foreach($trigger['hosts'] as $th){
			$used_hosts[$th['hostid']] = $th['name'];
		}
		$used_host_count = count($used_hosts);

		foreach($trigger['items'] as $inum => $item){
			$item_description = item_description($item);

			//if we have items from different hosts, we must prefix a host name
			if ($used_host_count > 1) {
				$item_description = $used_hosts[$item['hostid']].':'.$item_description;
			}

			$items[$inum]['itemid'] = $item['itemid'];
			$items[$inum]['value_type'] = $item['value_type']; //ZBX-3059: So it would be possible to show different caption for history for chars and numbers (KB)
			$items[$inum]['action'] = str_in_array($item['value_type'], array(ITEM_VALUE_TYPE_FLOAT, ITEM_VALUE_TYPE_UINT64)) ? 'showgraph' : 'showvalues';
			$items[$inum]['description'] = $item_description;
		}
		$trigger['items'] = $items;


//----

		$description = new CSpan($description, 'link_menu');

// trigger description js menu {{{
		$hosts = reset($trigger['hosts']);

		$menu_trigger_conf = 'null';
		if($admin_links && $trigger['flags'] == ZBX_FLAG_DISCOVERY_NORMAL){
			$menu_trigger_conf = "['".S_CONFIGURATION_OF_TRIGGERS."',\"javascript:
				redirect('triggers.php?form=update&triggerid=".$trigger['triggerid'].'&switch_node='.id2nodeid($trigger['triggerid'])."')\",
				null, {'outer' : ['pum_o_item'],'inner' : ['pum_i_item']}]";
		}
		$menu_trigger_url = 'null';
		if(!zbx_empty($trigger['url'])){
			$menu_trigger_url = "['".S_URL."',\"javascript: window.location.href='".$trigger['url']."'\",
				null, {'outer' : ['pum_o_item'],'inner' : ['pum_i_item']}]";
		}

		$description->addAction('onclick',
			"javascript: create_mon_trigger_menu(event, new Array({'triggerid': '".$trigger['triggerid'].
				"', 'lastchange': '".$trigger['lastchange']."'}, ".$menu_trigger_conf.", ".$menu_trigger_url."),".
			zbx_jsvalue($items, true).");"
		);


// }}} trigger description js menu

		if($_REQUEST['show_details']){
			$font = new CTag('font', 'yes');
			$font->setAttribute('color', '#000');
			$font->setAttribute('size', '-2');
			$font->addItem(explode_exp($trigger['expression'], 1, false, true));
			$description = array($description, BR(), $font);
		}

// DEPENDENCIES {{{
		if(!empty($trigger['dependencies'])){
			$dep_table = new CTableInfo();
			$dep_table->setAttribute('style', 'width: 200px;');
			$dep_table->addRow(bold(S_DEPENDS_ON.':'));

			foreach($trigger['dependencies'] as $dep){
				$dep_table->addRow(' - '.expand_trigger_description($dep['triggerid']));
			}

			$img = new Cimg('images/general/down_icon.png', 'DEP_UP');
			$img->setAttribute('style', 'vertical-align: middle; border: 0px;');
			$img->setHint($dep_table);

			$description = array($img, SPACE, $description);
		}

		$dependency = false;
		$dep_table = new CTableInfo();
		$dep_table->setAttribute('style', 'width: 200px;');
		$dep_table->addRow(bold(S_DEPENDENT.':'));

		$sql_dep = 'SELECT * FROM trigger_depends WHERE triggerid_up='.$trigger['triggerid'];
		$dep_res = DBselect($sql_dep);
		while($dep_row = DBfetch($dep_res)){
			$dep_table->addRow(SPACE.'-'.SPACE.expand_trigger_description($dep_row['triggerid_down']));
			$dependency = true;
		}

		if($dependency){
			$img = new Cimg('images/general/up_icon.png','DEP_UP');
			$img->setAttribute('style','vertical-align: middle; border: 0px;');
			$img->setHint($dep_table);

			$description = array($img,SPACE,$description);
		}
		unset($img, $dep_table, $dependency);
// }}} DEPENDENCIES

		$tr_desc = new CSpan($description);


// host JS menu {{{
		$hosts_list = array();
		foreach($trigger['hosts'] as $num => $trigger_host){
			$menus = '';

			$host_nodeid = id2nodeid($trigger_host['hostid']);
			if(isset($scripts_by_hosts[$trigger_host['hostid']])){
				foreach($scripts_by_hosts[$trigger_host['hostid']] as $id => $script){
					$script_nodeid = id2nodeid($script['scriptid']);
					if( (bccomp($host_nodeid, $script_nodeid ) == 0)){
						$str_tmp = zbx_jsvalue('javascript: executeScript('.$trigger_host['hostid'].', '.
								$script['scriptid'].', '.
								zbx_jsvalue($script['confirmation']).
								')');

						$menus.= "[".zbx_jsvalue($script['name']).", ".$str_tmp.", null,{'outer' : ['pum_o_item'],'inner' : ['pum_i_item']}],";
					}
				}
			}
			if(!empty($scripts_by_hosts)){
				$menus = "[".zbx_jsvalue(S_TOOLS).",null,null,{'outer' : ['pum_oheader'],'inner' : ['pum_iheader']}],".$menus;
			}

			$menus.= "[".zbx_jsvalue(S_LINKS).",null,null,{'outer' : ['pum_oheader'],'inner' : ['pum_iheader']}],";
			$menus.= "['".S_LATEST_DATA."',\"javascript: redirect('latest.php?hostid=".$trigger_host['hostid']."')\", null,{'outer' : ['pum_o_item'],'inner' : ['pum_i_item']}],";

			$menus = rtrim($menus,',');
			$menus = 'show_popup_menu(event,['.$menus.'],180);';



			$maint_span = null;
			if($trigger_host['maintenance_status']){
				$text = $trigger_host['maintenance_type'] ? S_NO_DATA_MAINTENANCE : S_NORMAL_MAINTENANCE;
				$text = ' ['.$text.']';
				$maint_span = new CSpan($text, 'orange pointer');

				$maintenanceOptions = array(
					'maintenanceids' => $trigger_host['maintenanceid'],
					'output' => API_OUTPUT_EXTEND
				);
				$maintenances = API::Maintenance()->get($maintenanceOptions);
				$maintenance = reset($maintenances);

				$maint_hint = new CSpan($maintenance['name'].($maintenance['description']=='' ? '' : ': '.$maintenance['description']));

				$maint_span->setHint($maint_hint);
			}

			$hosts_span = new CSpan($trigger_host['name'], 'link_menu');
			$hosts_span->setAttribute('onclick','javascript: '.$menus);
			$hosts_list[] = $hosts_span;
			$hosts_list[] = $maint_span;
			$hosts_list[] = ', ';
		}

		array_pop($hosts_list);
		$host = new CCol($hosts_list);
		$host->addStyle('white-space: normal;');
// }}} host JS menu


		$status = new CSpan(trigger_value2str($trigger['value']), get_trigger_value_style($trigger['value']));
		if((time() - $trigger['lastchange']) < TRIGGER_BLINK_PERIOD){
			$status->setAttribute('name', 'blink');
		}
		$lastchange = new CLink(zbx_date2str(S_DATE_FORMAT_YMDHMS, $trigger['lastchange']), 'events.php?triggerid='.$trigger['triggerid']);
		//.'&stime='.date('YmdHis', $trigger['lastchange']

		if($config['event_ack_enable']){
			if($trigger['event_count']){
				$to_ack = new CCol(array(new CLink(S_ACKNOWLEDGE, 'acknow.php?triggers[]='.$trigger['triggerid'].'&backurl='.$page['file'], 'on'), ' ('.$trigger['event_count'].')'));
			}
			else{
				$to_ack = new CCol(S_ACKNOWLEDGED, 'off');
			}
		}
		else{
			$to_ack = null;
		}


		if(($show_events != EVENTS_OPTION_NOEVENT) && !empty($trigger['events'])){
			$open_close = new CDiv(SPACE, 'filterclosed');
			$open_close->setAttribute('data-switcherid', $trigger['triggerid']);
		}
		else if($show_events == EVENTS_OPTION_NOEVENT){
			$open_close = null;
		}
		else{
			$open_close = SPACE;
		}


		$severity_col = getSeverityCell($trigger['priority'], null, !$trigger['value']);
		if($show_event_col) $severity_col->setColSpan(2);


// Unknown triggers
		$unknown = SPACE;
		if($trigger['value_flags'] == TRIGGER_VALUE_FLAG_UNKNOWN){
			$unknown = new CDiv(SPACE,'status_icon iconunknown');
			$unknown->setHint($trigger['error'], '', 'on');
		}
//----

		$table->addRow(array(
			$open_close,
			$config['event_ack_enable'] ?
				($show_event_col ? null : new CCheckBox('triggers['.$trigger['triggerid'].']', 'no', null, $trigger['triggerid'])) : null,
			$severity_col,
			$status,
			$unknown,
			$lastchange,
			zbx_date2age($trigger['lastchange']),
			$show_event_col ? SPACE : NULL,
			$to_ack,
			get_node_name_by_elid($trigger['triggerid']),
			$host,
			$tr_desc,
			new CLink(zbx_empty($trigger['comments']) ? S_ADD : S_SHOW, 'tr_comments.php?triggerid='.$trigger['triggerid'])
		), 'even_row');


		if($show_events != EVENTS_OPTION_NOEVENT){
			$i = 1;

			foreach($trigger['events'] as $enum => $row_event){
				$i++;

				$status = new CCol(new CSpan(trigger_value2str($row_event['value']), get_trigger_value_style($row_event['value'])));
				$status->setColSpan(2);

				$ack = getEventAckState($row_event);

				if(($row_event['acknowledged'] == 0) && ($row_event['value'] == TRIGGER_VALUE_TRUE)){
					$ack_cb = new CCheckBox('events['.$row_event['eventid'].']', 'no', NULL, $row_event['eventid']);
				}
				else{
					$ack_cb = SPACE;
				}

				$clock = new CLink(zbx_date2str(S_DATE_FORMAT_YMDHMS, $row_event['clock']),
					'tr_events.php?triggerid='.$trigger['triggerid'].'&eventid='.$row_event['eventid']);
				$next_clock = isset($trigger['events'][$enum-1]) ? $trigger['events'][$enum-1]['clock'] : time();

				$empty_col = new CCol(SPACE);
				$empty_col->setColSpan(3);
				$ack_cb_col = new CCol($ack_cb);
				$ack_cb_col->setColSpan(2);
				$row = new CRow(array(
					SPACE,
					$config['event_ack_enable'] ? $ack_cb_col : null,
					$status,
					$clock,
					zbx_date2age($row_event['clock']),
					zbx_date2age($next_clock, $row_event['clock']),
					($config['event_ack_enable']) ? $ack : NULL,
					is_show_all_nodes() ? SPACE : null,
					$empty_col
				), 'odd_row');
				$row->setAttribute('data-parentid', $trigger['triggerid']);
				$row->addStyle('display: none;');
				$table->addRow($row);

				if($i > $config['event_show_max']) break;
			}
		}
	}


//----- GO ------
	$footer = null;
	if($config['event_ack_enable']){
		$goBox = new CComboBox('go');
		$goBox->addItem('bulkacknowledge', S_BULK_ACKNOWLEDGE);

// goButton name is necessary!!!
		$goButton = new CSubmit('goButton', S_GO.' (0)');
		$goButton->setAttribute('id', 'goButton');

		$show_event_col ? zbx_add_post_js('chkbxRange.pageGoName = "events";') : zbx_add_post_js('chkbxRange.pageGoName = "triggers";');

		$footer = get_table_header(array($goBox, $goButton));
	}
//----

	$table = array($paging, $table, $paging, $footer);
	$m_form->addItem($table);
	$trigg_wdgt->addItem($m_form);
	$trigg_wdgt->show();

	zbx_add_post_js('blink.init();');
	zbx_add_post_js("var switcher = new CSwitcher('$switcherName');");

	$jsmenu = new CPUMenu(null, 170);
	$jsmenu->InsertJavaScript();

?>
<?php

include_once('include/page_footer.php');

?><|MERGE_RESOLUTION|>--- conflicted
+++ resolved
@@ -351,12 +351,8 @@
 		'selectItems' => API_OUTPUT_EXTEND,
 		'select_dependencies' => API_OUTPUT_EXTEND
 	);
-<<<<<<< HEAD
-	$triggers = CTrigger::get($options);
-
-=======
 	$triggers = API::Trigger()->get($options);
->>>>>>> 8dd20884
+
 	$triggers = zbx_toHash($triggers, 'triggerid');
 
 	order_result($triggers, $sortfield, $sortorder);
