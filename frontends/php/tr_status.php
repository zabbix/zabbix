<?php
/*
** Zabbix
** Copyright (C) 2001-2014 Zabbix SIA
**
** This program is free software; you can redistribute it and/or modify
** it under the terms of the GNU General Public License as published by
** the Free Software Foundation; either version 2 of the License, or
** (at your option) any later version.
**
** This program is distributed in the hope that it will be useful,
** but WITHOUT ANY WARRANTY; without even the implied warranty of
** MERCHANTABILITY or FITNESS FOR A PARTICULAR PURPOSE. See the
** GNU General Public License for more details.
**
** You should have received a copy of the GNU General Public License
** along with this program; if not, write to the Free Software
** Foundation, Inc., 51 Franklin Street, Fifth Floor, Boston, MA  02110-1301, USA.
**/


require_once dirname(__FILE__).'/include/config.inc.php';

$page['file'] = 'tr_status.php';
$page['title'] = _('Status of triggers');
$page['hist_arg'] = array('groupid', 'hostid');
$page['scripts'] = array('class.cswitcher.js');
$page['type'] = detect_page_type(PAGE_TYPE_HTML);

if ($page['type'] == PAGE_TYPE_HTML) {
	define('ZBX_PAGE_DO_REFRESH', 1);
}

require_once dirname(__FILE__).'/include/page_header.php';

// VAR	TYPE	OPTIONAL	FLAGS	VALIDATION	EXCEPTION
$fields = array(
	'groupid' =>			array(T_ZBX_INT, O_OPT, P_SYS,	DB_ID,		null),
	'hostid' =>				array(T_ZBX_INT, O_OPT, P_SYS,	DB_ID,		null),
	'fullscreen' =>			array(T_ZBX_INT, O_OPT, P_SYS,	IN('0,1'),	null),
	'btnSelect' =>			array(T_ZBX_STR, O_OPT, null,	null,		null),
	// filter
	'filter_rst' =>			array(T_ZBX_STR, O_OPT, P_SYS,	null,		null),
	'filter_set' =>			array(T_ZBX_STR, O_OPT, P_SYS,	null,		null),
	'show_triggers' =>		array(T_ZBX_INT, O_OPT, null,	null,		null),
	'show_events' =>		array(T_ZBX_INT, O_OPT, P_SYS,	null,		null),
	'ack_status' =>			array(T_ZBX_INT, O_OPT, P_SYS,	null,		null),
	'show_severity' =>		array(T_ZBX_INT, O_OPT, P_SYS,	null,		null),
	'show_details' =>		array(T_ZBX_INT, O_OPT, null,	null,		null),
	'show_maintenance' =>	array(T_ZBX_INT, O_OPT, null,	null,		null),
	'status_change_days' =>	array(T_ZBX_INT, O_OPT, null,	BETWEEN(1, DAY_IN_YEAR * 2), null),
	'status_change' =>		array(T_ZBX_INT, O_OPT, null,	null,		null),
	'txt_select' =>			array(T_ZBX_STR, O_OPT, null,	null,		null),
	'application' =>		array(T_ZBX_STR, O_OPT, null,	null,		null),
	'inventory' =>			array(T_ZBX_STR, O_OPT, null,	null,		null),
	// ajax
	'favobj' =>				array(T_ZBX_STR, O_OPT, P_ACT,	null,		null),
	'favref' =>				array(T_ZBX_STR, O_OPT, P_ACT,	NOT_EMPTY,	'isset({favobj})'),
	'favstate' =>			array(T_ZBX_INT, O_OPT, P_ACT,	NOT_EMPTY,	'isset({favobj})')
);
check_fields($fields);

/*
 * Permissions
 */
if (get_request('groupid') && !API::HostGroup()->isReadable(array($_REQUEST['groupid']))) {
	access_deny();
}
if (get_request('hostid') && !API::Host()->isReadable(array($_REQUEST['hostid']))) {
	access_deny();
}

/*
 * Ajax
 */
if (isset($_REQUEST['favobj'])) {
	if ($_REQUEST['favobj'] == 'filter') {
		CProfile::update('web.tr_status.filter.state', $_REQUEST['favstate'], PROFILE_TYPE_INT);
	}
}

if ($page['type'] == PAGE_TYPE_JS || $page['type'] == PAGE_TYPE_HTML_BLOCK) {
	require_once dirname(__FILE__).'/include/page_footer.php';
	exit();
}

/*
 * Filter
 */
$config = select_config();

$pageFilter = new CPageFilter(array(
	'groups' => array(
		'monitored_hosts' => true,
		'with_monitored_triggers' => true
	),
	'hosts' => array(
		'monitored_hosts' => true,
		'with_monitored_triggers' => true
	),
	'hostid' => get_request('hostid', null),
	'groupid' => get_request('groupid', null)
));
$_REQUEST['groupid'] = $pageFilter->groupid;
$_REQUEST['hostid'] = $pageFilter->hostid;

// reset filter
if (isset($_REQUEST['filter_rst'])) {
	$_REQUEST['show_details'] = 0;
	$_REQUEST['show_maintenance'] = 1;
	$_REQUEST['show_triggers'] = TRIGGERS_OPTION_ONLYTRUE;
	$_REQUEST['show_events'] = EVENTS_OPTION_NOEVENT;
	$_REQUEST['ack_status'] = ZBX_ACK_STS_ANY;
	$_REQUEST['show_severity'] = TRIGGER_SEVERITY_NOT_CLASSIFIED;
	$_REQUEST['txt_select'] = '';
	$_REQUEST['status_change'] = 0;
	$_REQUEST['status_change_days'] = 14;

	CProfile::delete('web.tr_status.filter.application');

	// reset inventory filters
	$i = 0;
	while (CProfile::get('web.tr_status.filter.inventory.field', null, $i) !== null) {
		CProfile::delete('web.tr_status.filter.inventory.field', $i);
		CProfile::delete('web.tr_status.filter.inventory.value', $i);

		$i++;
	}
}
// update filter in profiles
elseif (hasRequest('filter_set')) {
	if (getRequest('application') !== '') {
		CProfile::update('web.tr_status.filter.application', getRequest('application'), PROFILE_TYPE_STR);
	}
	else {
		CProfile::delete('web.tr_status.filter.application');
	}

	// update host inventory filter
	$i = 0;
	foreach (getRequest('inventory', array()) as $field) {
		if ($field['value'] === '') {
			continue;
		}

		CProfile::update('web.tr_status.filter.inventory.field', $field['field'], PROFILE_TYPE_STR, $i);
		CProfile::update('web.tr_status.filter.inventory.value', $field['value'], PROFILE_TYPE_STR, $i);

		$i++;
	}

	// delete remaining old values
	while (CProfile::get('web.tr_status.filter.inventory.field', null, $i) !== null) {
		CProfile::delete('web.tr_status.filter.inventory.field', $i);
		CProfile::delete('web.tr_status.filter.inventory.value', $i);

		$i++;
	}
}

// fetch filter from profiles
$filter = array(
	'application' => CProfile::get('web.tr_status.filter.application', ''),
	'inventory' => array()
);
$i = 0;
while (CProfile::get('web.tr_status.filter.inventory.field', null, $i) !== null) {
	$filter['inventory'][] = array(
		'field' => CProfile::get('web.tr_status.filter.inventory.field', null, $i),
		'value' => CProfile::get('web.tr_status.filter.inventory.value', null, $i)
	);

	$i++;
}

// show triggers
$_REQUEST['show_triggers'] = isset($_REQUEST['show_triggers']) ? $_REQUEST['show_triggers'] : TRIGGERS_OPTION_ONLYTRUE;

// show events
if (isset($_REQUEST['show_events'])) {
	if ($config['event_ack_enable'] == EVENT_ACK_DISABLED) {
		if (!str_in_array($_REQUEST['show_events'], array(EVENTS_OPTION_NOEVENT, EVENTS_OPTION_ALL))) {
			$_REQUEST['show_events'] = EVENTS_OPTION_NOEVENT;
		}
	}

	CProfile::update('web.tr_status.filter.show_events', $_REQUEST['show_events'], PROFILE_TYPE_INT);
}
else {
	$_REQUEST['show_events'] = ($config['event_ack_enable'] == EVENT_ACK_DISABLED)
		? EVENTS_OPTION_NOEVENT
		: CProfile::get('web.tr_status.filter.show_events', EVENTS_OPTION_NOEVENT);
}

// show details
if (isset($_REQUEST['show_details'])) {
	CProfile::update('web.tr_status.filter.show_details', $_REQUEST['show_details'], PROFILE_TYPE_INT);
}
else {
	if (isset($_REQUEST['filter_set'])) {
		CProfile::update('web.tr_status.filter.show_details', 0, PROFILE_TYPE_INT);
		$_REQUEST['show_details'] = 0;
	}
	else {
		$_REQUEST['show_details'] = CProfile::get('web.tr_status.filter.show_details', 0);
	}
}

// show maintenance
if (isset($_REQUEST['show_maintenance'])) {
	CProfile::update('web.tr_status.filter.show_maintenance', $_REQUEST['show_maintenance'], PROFILE_TYPE_INT);
}
else {
	if (isset($_REQUEST['filter_set'])) {
		CProfile::update('web.tr_status.filter.show_maintenance', 0, PROFILE_TYPE_INT);
		$_REQUEST['show_maintenance'] = 0;
	}
	else {
		$_REQUEST['show_maintenance'] = CProfile::get('web.tr_status.filter.show_maintenance', 1);
	}
}

// show severity
if (isset($_REQUEST['show_severity'])) {
	CProfile::update('web.tr_status.filter.show_severity', $_REQUEST['show_severity'], PROFILE_TYPE_INT);
}
else {
	$_REQUEST['show_severity'] = CProfile::get('web.tr_status.filter.show_severity', TRIGGER_SEVERITY_NOT_CLASSIFIED);
}

// status change
if (isset($_REQUEST['status_change'])) {
	CProfile::update('web.tr_status.filter.status_change', $_REQUEST['status_change'], PROFILE_TYPE_INT);
}
else {
	if (isset($_REQUEST['filter_set'])) {
		CProfile::update('web.tr_status.filter.status_change', 0, PROFILE_TYPE_INT);
		$_REQUEST['status_change'] = 0;
	}
	else {
		$_REQUEST['status_change'] = CProfile::get('web.tr_status.filter.status_change', 0);
	}
}

// status change days
if (isset($_REQUEST['status_change_days'])) {
	$maxDays = DAY_IN_YEAR * 2;

	if ($_REQUEST['status_change_days'] > $maxDays) {
		$_REQUEST['status_change_days'] = $maxDays;
	}

	CProfile::update('web.tr_status.filter.status_change_days', $_REQUEST['status_change_days'], PROFILE_TYPE_INT);
}
else {
	$_REQUEST['status_change_days'] = CProfile::get('web.tr_status.filter.status_change_days');

	if (!$_REQUEST['status_change_days']) {
		$_REQUEST['status_change_days'] = 14;
	}
}

// ack status
if (isset($_REQUEST['ack_status'])) {
	if ($config['event_ack_enable'] == EVENT_ACK_DISABLED) {
		$_REQUEST['ack_status'] = ZBX_ACK_STS_ANY;
	}

	CProfile::update('web.tr_status.filter.ack_status', $_REQUEST['ack_status'], PROFILE_TYPE_INT);
}
else {
	$_REQUEST['ack_status'] = ($config['event_ack_enable'] == EVENT_ACK_DISABLED)
		? ZBX_ACK_STS_ANY
		: CProfile::get('web.tr_status.filter.ack_status', ZBX_ACK_STS_ANY);
}

// txt select
if (isset($_REQUEST['txt_select'])) {
	CProfile::update('web.tr_status.filter.txt_select', $_REQUEST['txt_select'], PROFILE_TYPE_STR);
}
else {
	$_REQUEST['txt_select'] = CProfile::get('web.tr_status.filter.txt_select', '');
}

/*
 * Clean cookies
 */
if (get_request('show_events') != CProfile::get('web.tr_status.filter.show_events')) {
	clearCookies(true);
}

/*
 * Page sorting
 */
validate_sort_and_sortorder('lastchange', ZBX_SORT_DOWN);

/*
 * Play sound
 */
$mute = CProfile::get('web.tr_status.mute', 0);
if (isset($audio) && !$mute) {
	play_sound($audio);
}

/*
 * Display
 */
$displayNodes = (is_show_all_nodes() && $pageFilter->groupid == 0 && $pageFilter->hostid == 0);

$showTriggers = $_REQUEST['show_triggers'];
$showEvents = $_REQUEST['show_events'];
$showSeverity = $_REQUEST['show_severity'];
$ackStatus = $_REQUEST['ack_status'];

$triggerWidget = new CWidget(null, 'trigger-mon');

$rightForm = new CForm('get');
$rightForm->addItem(array(_('Group').SPACE, $pageFilter->getGroupsCB(true)));
$rightForm->addItem(array(SPACE._('Host').SPACE, $pageFilter->getHostsCB(true)));
$rightForm->addVar('fullscreen', $_REQUEST['fullscreen']);

$triggerWidget->addPageHeader(
	_('STATUS OF TRIGGERS').SPACE.'['.zbx_date2str(_('d M Y H:i:s')).']',
	get_icon('fullscreen', array('fullscreen' => $_REQUEST['fullscreen']))
);
$triggerWidget->addHeader(_('Triggers'), $rightForm);
$triggerWidget->addHeaderRowNumber();

/*
 * Filter
 */
$filterForm = new CFormTable(null, null, 'get');
$filterForm->setAttribute('name', 'zbx_filter');
$filterForm->setAttribute('id', 'zbx_filter');
$filterForm->addVar('fullscreen', $_REQUEST['fullscreen']);
$filterForm->addVar('groupid', $_REQUEST['groupid']);
$filterForm->addVar('hostid', $_REQUEST['hostid']);

$statusComboBox = new CComboBox('show_triggers', $showTriggers);
$statusComboBox->addItem(TRIGGERS_OPTION_ALL, _('Any'));
$statusComboBox->additem(TRIGGERS_OPTION_ONLYTRUE, _('Problem'));
$filterForm->addRow(_('Triggers status'), $statusComboBox);

if ($config['event_ack_enable']) {
	$ackStatusComboBox = new CComboBox('ack_status', $ackStatus);
	$ackStatusComboBox->addItem(ZBX_ACK_STS_ANY, _('Any'));
	$ackStatusComboBox->additem(ZBX_ACK_STS_WITH_UNACK, _('With unacknowledged events'));
	$ackStatusComboBox->additem(ZBX_ACK_STS_WITH_LAST_UNACK, _('With last event unacknowledged'));
	$filterForm->addRow(_('Acknowledge status'), $ackStatusComboBox);
}

$eventsComboBox = new CComboBox('show_events', $_REQUEST['show_events']);
$eventsComboBox->addItem(EVENTS_OPTION_NOEVENT, _('Hide all'));
$eventsComboBox->addItem(EVENTS_OPTION_ALL, _('Show all').' ('.$config['event_expire'].' '.(($config['event_expire'] > 1) ? _('Days') : _('Day')).')');
if ($config['event_ack_enable']) {
	$eventsComboBox->addItem(EVENTS_OPTION_NOT_ACK, _('Show unacknowledged').' ('.$config['event_expire'].' '.(($config['event_expire'] > 1) ? _('Days') : _('Day')).')');
}
$filterForm->addRow(_('Events'), $eventsComboBox);

$severityComboBox = new CComboBox('show_severity', $showSeverity);
$severityComboBox->addItems(array(
	TRIGGER_SEVERITY_NOT_CLASSIFIED => getSeverityCaption(TRIGGER_SEVERITY_NOT_CLASSIFIED),
	TRIGGER_SEVERITY_INFORMATION => getSeverityCaption(TRIGGER_SEVERITY_INFORMATION),
	TRIGGER_SEVERITY_WARNING => getSeverityCaption(TRIGGER_SEVERITY_WARNING),
	TRIGGER_SEVERITY_AVERAGE => getSeverityCaption(TRIGGER_SEVERITY_AVERAGE),
	TRIGGER_SEVERITY_HIGH => getSeverityCaption(TRIGGER_SEVERITY_HIGH),
	TRIGGER_SEVERITY_DISASTER => getSeverityCaption(TRIGGER_SEVERITY_DISASTER)
));
$filterForm->addRow(_('Minimum trigger severity'), $severityComboBox);

$statusChangeDays = new CNumericBox('status_change_days', $_REQUEST['status_change_days'], 3, false, false, false);
if (!$_REQUEST['status_change']) {
	$statusChangeDays->setAttribute('disabled', 'disabled');
}
$statusChangeDays->addStyle('vertical-align: middle;');

$statusChangeCheckBox = new CCheckBox('status_change', $_REQUEST['status_change'], 'javascript: this.checked ? $("status_change_days").enable() : $("status_change_days").disable()', 1);
$statusChangeCheckBox->addStyle('vertical-align: middle;');

$daysSpan = new CSpan(_('days'));
$daysSpan->addStyle('vertical-align: middle;');
$filterForm->addRow(_('Age less than'), array($statusChangeCheckBox, $statusChangeDays, SPACE, $daysSpan));
$filterForm->addRow(_('Show details'), new CCheckBox('show_details', $_REQUEST['show_details'], null, 1));
$filterForm->addRow(_('Filter by name'), new CTextBox('txt_select', $_REQUEST['txt_select'], 40));
$filterForm->addRow(_('Filter by application'), array(
	new CTextBox('application', $filter['application'], 40),
	new CButton('application_name', _('Select'),
		'return PopUp("popup.php?srctbl=applications&srcfld1=name&real_hosts=1&dstfld1=application&with_applications=1'.
			'&dstfrm='.$filterForm->getName().'");',
		'filter-button'
	)
));

// inventory filter
$inventoryFilters = $filter['inventory'];
if (!$inventoryFilters) {
	$inventoryFilters = array(
		array('field' => '', 'value' => '')
	);
}
$inventoryFields = array();
foreach (getHostInventories() as $inventory) {
	$inventoryFields[$inventory['db_field']] = $inventory['title'];
}

$inventoryFilterTable = new CTable();
$inventoryFilterTable->setAttribute('id', 'inventory-filter');
$i = 0;
foreach ($inventoryFilters as $field) {
	$inventoryFilterTable->addRow(array(
		new CComboBox('inventory['.$i.'][field]', $field['field'], null, $inventoryFields),
		new CTextBox('inventory['.$i.'][value]', $field['value'], 20),
		new CButton('inventory['.$i.'][remove]', _('Remove'), null, 'link_menu element-table-remove')
	), 'form_row');

	$i++;
}
$inventoryFilterTable->addRow(
	new CCol(new CButton('inventory_add', _('Add'), null, 'link_menu element-table-add'), null, 3)
);
$filterForm->addRow(_('Filter by host inventory'), $inventoryFilterTable);

// maintenance filter
$filterForm->addRow(_('Show hosts in maintenance'), new CCheckBox('show_maintenance', $_REQUEST['show_maintenance'], null, 1));

$filterForm->addItemToBottomRow(new CSubmit('filter_set', _('Filter'), 'chkbxRange.clearSelectedOnFilterChange();'));
$filterForm->addItemToBottomRow(new CSubmit('filter_rst', _('Reset'), 'chkbxRange.clearSelectedOnFilterChange();'));

$triggerWidget->addFlicker($filterForm, CProfile::get('web.tr_status.filter.state', 0));

/*
 * Form
 */
if ($_REQUEST['fullscreen']) {
	$triggerInfo = new CTriggersInfo($_REQUEST['groupid'], $_REQUEST['hostid']);
	$triggerInfo->hideHeader();
	$triggerInfo->show();
}

$triggerForm = new CForm('get', 'acknow.php');
$triggerForm->setName('tr_status');
$triggerForm->addVar('backurl', $page['file']);

/*
 * Table
 */
$showEventColumn = ($config['event_ack_enable'] && $_REQUEST['show_events'] != EVENTS_OPTION_NOEVENT);

$switcherName = 'trigger_switchers';

$headerCheckBox = ($showEventColumn)
	? new CCheckBox('all_events', false, "checkAll('".$triggerForm->GetName()."', 'all_events', 'events');")
	: new CCheckBox('all_triggers', false, "checkAll('".$triggerForm->GetName()."', 'all_triggers', 'triggers');");

if ($showEvents != EVENTS_OPTION_NOEVENT) {
	$showHideAllDiv = new CDiv(SPACE, 'filterclosed');
	$showHideAllDiv->setAttribute('id', $switcherName);
}
else {
	$showHideAllDiv = null;
}

$triggerTable = new CTableInfo(_('No triggers found.'));
$triggerTable->setHeader(array(
	$showHideAllDiv,
	$config['event_ack_enable'] ? $headerCheckBox : null,
	make_sorting_header(_('Severity'), 'priority'),
	_('Status'),
	_('Info'),
	make_sorting_header(_('Last change'), 'lastchange'),
	_('Age'),
	$showEventColumn ? _('Duration') : null,
	$config['event_ack_enable'] ? _('Acknowledged') : null,
	$displayNodes ? _('Node') : null,
	_('Host'),
	make_sorting_header(_('Name'), 'description'),
	_('Comments')
));

// get triggers
$sortfield = getPageSortField('description');
$sortorder = getPageSortOrder();
$options = array(
	'output' => array('triggerid', $sortfield),
	'nodeids' => get_current_nodeid(),
<<<<<<< HEAD
	'output' => array('triggerid', $sortfield),
=======
>>>>>>> 9f277cd5
	'monitored' => true,
	'skipDependent' => true,
	'sortfield' => $sortfield,
	'sortorder' => $sortorder,
	'limit' => $config['search_limit'] + 1
);

if ($pageFilter->hostsSelected) {
	if ($pageFilter->hostid > 0) {
		$options['hostids'] = $pageFilter->hostid;
	}
	elseif ($pageFilter->groupid > 0) {
		$options['groupids'] = $pageFilter->groupid;
	}
}
else {
	$options['hostids'] = array();
}

// inventory filter
if ($filter['inventory']) {
	$inventoryFilter = array();
	foreach ($filter['inventory'] as $field) {
		$inventoryFilter[$field['field']][] = $field['value'];
	}

	$hosts = API::Host()->get(array(
		'output' => array('hostid'),
		'hostids' => isset($options['hostids']) ? $options['hostids'] : null,
		'searchInventory' => $inventoryFilter
	));
	$options['hostids'] = zbx_objectValues($hosts, 'hostid');
}

// application filter
if ($filter['application'] !== '') {
	$applications = API::Application()->get(array(
		'output' => array('applicationid'),
		'hostids' => isset($options['hostids']) ? $options['hostids'] : null,
		'search' => array('name' => $filter['application'])
	));
	$options['applicationids'] = zbx_objectValues($applications, 'applicationid');
}

if (!zbx_empty($_REQUEST['txt_select'])) {
	$options['search'] = array('description' => $_REQUEST['txt_select']);
}
if ($showTriggers == TRIGGERS_OPTION_ONLYTRUE) {
	$options['only_true'] = 1;
}
if ($ackStatus == ZBX_ACK_STS_WITH_UNACK) {
	$options['withUnacknowledgedEvents'] = 1;
}
if ($ackStatus == ZBX_ACK_STS_WITH_LAST_UNACK) {
	$options['withLastEventUnacknowledged'] = 1;
}
if ($showSeverity > TRIGGER_SEVERITY_NOT_CLASSIFIED) {
	$options['min_severity'] = $showSeverity;
}
if ($_REQUEST['status_change']) {
	$options['lastChangeSince'] = time() - $_REQUEST['status_change_days'] * SEC_PER_DAY;
}
if (!get_request('show_maintenance')) {
	$options['maintenance'] = false;
}
$triggers = API::Trigger()->get($options);

order_result($triggers, $sortfield, $sortorder);
$paging = getPagingLine($triggers);


$triggers = API::Trigger()->get(array(
	'nodeids' => get_current_nodeid(),
	'triggerids' => zbx_objectValues($triggers, 'triggerid'),
	'output' => API_OUTPUT_EXTEND,
	'selectHosts' => array('hostid', 'name', 'maintenance_status', 'maintenance_type', 'maintenanceid', 'description'),
	'selectItems' => array('itemid', 'hostid', 'key_', 'name', 'value_type'),
	'selectDependencies' => API_OUTPUT_EXTEND,
	'selectLastEvent' => true,
	'expandDescription' => true,
	'preservekeys' => true
));

order_result($triggers, $sortfield, $sortorder);

$triggerIds = zbx_objectValues($triggers, 'triggerid');

// get editable triggers
$triggerEditable = API::Trigger()->get(array(
	'triggerids' => $triggerIds,
	'output' => array('triggerid'),
	'editable' => true,
	'preservekeys' => true
));

// get events
if ($config['event_ack_enable']) {
	// get all unacknowledged events, if trigger has unacknowledged even => it has events
	$eventCounts = API::Event()->get(array(
		'source' => EVENT_SOURCE_TRIGGERS,
		'object' => EVENT_OBJECT_TRIGGER,
		'countOutput' => true,
		'groupCount' => true,
		'objectids' => $triggerIds,
		'filter' => array(
			'acknowledged' => 0,
			'value' => TRIGGER_VALUE_TRUE
		)
	));
	foreach ($eventCounts as $eventCount) {
		$triggers[$eventCount['objectid']]['hasEvents'] = true;
		$triggers[$eventCount['objectid']]['event_count'] = $eventCount['rowscount'];
	}

	// gather ids of triggers which don't have unack. events
	$triggerIdsWithoutUnackEvents = array();
	foreach ($triggers as $tnum => $trigger) {
		if (!isset($trigger['hasEvents'])) {
			$triggerIdsWithoutUnackEvents[] = $trigger['triggerid'];
		}
		if (!isset($trigger['event_count'])) {
			$triggers[$tnum]['event_count'] = 0;
		}
	}
	if (!empty($triggerIdsWithoutUnackEvents)) {
		// for triggers without unack. events we try to select any event
		$allEventCounts = API::Event()->get(array(
			'source' => EVENT_SOURCE_TRIGGERS,
			'object' => EVENT_OBJECT_TRIGGER,
			'countOutput' => true,
			'groupCount' => true,
			'objectids' => $triggerIdsWithoutUnackEvents
		));
		$allEventCounts = zbx_toHash($allEventCounts, 'objectid');

		foreach ($triggers as $tnum => $trigger) {
			if (!isset($trigger['hasEvents'])) {
				$triggers[$tnum]['hasEvents'] = isset($allEventCounts[$trigger['triggerid']]);
			}
		}
	}
}

if ($showEvents != EVENTS_OPTION_NOEVENT) {
	$options = array(
		'source' => EVENT_SOURCE_TRIGGERS,
		'object' => EVENT_OBJECT_TRIGGER,
		'nodeids' => get_current_nodeid(),
		'objectids' => zbx_objectValues($triggers, 'triggerid'),
		'output' => API_OUTPUT_EXTEND,
		'select_acknowledges' => API_OUTPUT_COUNT,
		'time_from' => time() - $config['event_expire'] * SEC_PER_DAY,
		'time_till' => time(),
		'sortfield' => array('clock', 'eventid'),
		'sortorder' => ZBX_SORT_DOWN
	);

	switch ($showEvents) {
		case EVENTS_OPTION_ALL:
			break;
		case EVENTS_OPTION_NOT_ACK:
			$options['acknowledged'] = false;
			$options['value'] = TRIGGER_VALUE_TRUE;
			break;
	}
	$events = API::Event()->get($options);

	foreach ($events as $event) {
		$triggers[$event['objectid']]['events'][] = $event;
	}
}

// get host ids
$hostIds = array();
foreach ($triggers as $tnum => $trigger) {
	foreach ($trigger['hosts'] as $host) {
		$hostIds[$host['hostid']] = $host['hostid'];
	}
}

// get hosts
$hosts = API::Host()->get(array(
	'hostids' => $hostIds,
	'preservekeys' => true,
	'selectScreens' => API_OUTPUT_COUNT
));

// get host scripts
$scriptsByHosts = API::Script()->getScriptsByHosts($hostIds);

// get trigger dependencies
$dbTriggerDependencies = DBselect(
	'SELECT triggerid_down,triggerid_up'.
	' FROM trigger_depends'.
	' WHERE '.dbConditionInt('triggerid_up', $triggerIds)
);
$triggerIdsDown = array();
while ($row = DBfetch($dbTriggerDependencies)) {
	$triggerIdsDown[$row['triggerid_up']][] = intval($row['triggerid_down']);
}

foreach ($triggers as $trigger) {
	$usedHosts = array();
	foreach ($trigger['hosts'] as $host) {
		$usedHosts[$host['hostid']] = $host['name'];
	}
	$usedHostCount = count($usedHosts);

	$triggerItems = array();

	$trigger['items'] = CMacrosResolverHelper::resolveItemNames($trigger['items']);

	foreach ($trigger['items'] as $item) {
		$triggerItems[] = array(
			'name' => ($usedHostCount > 1) ? $usedHosts[$item['hostid']].NAME_DELIMITER.$item['name_expanded'] : $item['name_expanded'],
			'params' => array(
				'itemid' => $item['itemid'],
				'action' => in_array($item['value_type'], array(ITEM_VALUE_TYPE_FLOAT, ITEM_VALUE_TYPE_UINT64))
					? 'showgraph' : 'showvalues'
			)
		);
	}

	$description = new CSpan($trigger['description'], 'link_menu');
	$description->setMenuPopup(getMenuPopupTrigger($trigger, $triggerItems));

	if ($_REQUEST['show_details']) {
		$description = array($description, BR(), explode_exp($trigger['expression'], true, true));
	}

	if (!empty($trigger['dependencies'])) {
		$dependenciesTable = new CTableInfo();
		$dependenciesTable->setAttribute('style', 'width: 200px;');
		$dependenciesTable->addRow(bold(_('Depends on').NAME_DELIMITER));

		foreach ($trigger['dependencies'] as $dependency) {
			$dependenciesTable->addRow(' - '.CMacrosResolverHelper::resolveTriggerNameById($dependency['triggerid']));
		}

		$img = new Cimg('images/general/arrow_down2.png', 'DEP_UP');
		$img->setAttribute('style', 'vertical-align: middle; border: 0px;');
		$img->setHint($dependenciesTable);

		$description = array($img, SPACE, $description);
	}

	$dependency = false;
	$dependenciesTable = new CTableInfo();
	$dependenciesTable->setAttribute('style', 'width: 200px;');
	$dependenciesTable->addRow(bold(_('Dependent').NAME_DELIMITER));
	if (!empty($triggerIdsDown[$trigger['triggerid']])) {
		$depTriggers = CMacrosResolverHelper::resolveTriggerNameByIds($triggerIdsDown[$trigger['triggerid']]);

		foreach ($depTriggers as $depTrigger) {
			$dependenciesTable->addRow(SPACE.'-'.SPACE.$depTrigger['description']);
			$dependency = true;
		}
	}

	if ($dependency) {
		$img = new Cimg('images/general/arrow_up2.png', 'DEP_UP');
		$img->setAttribute('style', 'vertical-align: middle; border: 0px;');
		$img->setHint($dependenciesTable);

		$description = array($img, SPACE, $description);
	}
	unset($img, $dependenciesTable, $dependency);

	$triggerDescription = new CSpan($description, 'pointer');

	// host js menu
	$hostList = array();
	foreach ($trigger['hosts'] as $triggerHost) {
		// fetch scripts for the host js menu
		$scripts = array();
		if (isset($scriptsByHosts[$triggerHost['hostid']])) {
			foreach ($scriptsByHosts[$triggerHost['hostid']] as $script) {
				$scripts[] = $script;
			}
		}

		$hostName = new CSpan($triggerHost['name'], 'link_menu');
		$hostName->setMenuPopup(getMenuPopupHost($hosts[$triggerHost['hostid']], $scripts));

		$hostDiv = new CDiv($hostName);

		// add maintenance icon with hint if host is in maintenance
		if ($triggerHost['maintenance_status']) {
			$maintenanceIcon = new CDiv(null, 'icon-maintenance-inline');

			$maintenances = API::Maintenance()->get(array(
				'maintenanceids' => $triggerHost['maintenanceid'],
				'output' => API_OUTPUT_EXTEND,
				'limit' => 1
			));

			if ($maintenance = reset($maintenances)) {
				$hint = $maintenance['name'].' ['.($triggerHost['maintenance_type']
					? _('Maintenance without data collection')
					: _('Maintenance with data collection')).']';

				if (isset($maintenance['description'])) {
					// double quotes mandatory
					$hint .= "\n".$maintenance['description'];
				}

				$maintenanceIcon->setHint($hint);
				$maintenanceIcon->addClass('pointer');
			}

			$hostDiv->addItem($maintenanceIcon);
		}

		// add comma after hosts, except last
		if (next($trigger['hosts'])) {
			$hostDiv->addItem(','.SPACE);
		}

		$hostList[] = $hostDiv;
	}

	// host
	$hostColumn = new CCol($hostList);
	$hostColumn->addStyle('white-space: normal;');

	// status
	$statusSpan = new CSpan(trigger_value2str($trigger['value']));

	// add colors and blinking to span depending on configuration and trigger parameters
	addTriggerValueStyle(
		$statusSpan,
		$trigger['value'],
		$trigger['lastchange'],
		$config['event_ack_enable'] ? ($trigger['event_count'] == 0) : false
	);

	$lastChangeDate = zbx_date2str(_('d M Y H:i:s'), $trigger['lastchange']);
	$lastChange = empty($trigger['lastchange'])
		? $lastChangeDate
		: new CLink($lastChangeDate,
			'events.php?triggerid='.$trigger['triggerid'].
				'&stime='.date(TIMESTAMP_FORMAT, $trigger['lastchange']).'&period='.ZBX_PERIOD_DEFAULT
		);

	// acknowledge
	if ($config['event_ack_enable']) {
		if ($trigger['hasEvents']) {
			if ($trigger['event_count']) {
				$ackColumn = new CCol(array(
					new CLink(
						_('Acknowledge'),
						'acknow.php?'.
							'triggers[]='.$trigger['triggerid'].
							'&backurl='.$page['file'],
						'on'
					), ' ('.$trigger['event_count'].')'
				));
			}
			else {
				$ackColumn = new CCol(
					new CLink(
						_('Acknowledged'),
						'acknow.php?'.
							'eventid='.$trigger['lastEvent']['eventid'].
							'&triggerid='.$trigger['lastEvent']['objectid'].
							'&backurl='.$page['file'],
						'off'
				));
			}
		}
		else {
			$ackColumn = new CCol(_('No events'), 'unknown');
		}
	}
	else {
		$ackColumn = null;
	}

	// open or close
	if ($showEvents != EVENTS_OPTION_NOEVENT && !empty($trigger['events'])) {
		$openOrCloseDiv = new CDiv(SPACE, 'filterclosed');
		$openOrCloseDiv->setAttribute('data-switcherid', $trigger['triggerid']);
	}
	elseif ($showEvents == EVENTS_OPTION_NOEVENT) {
		$openOrCloseDiv = null;
	}
	else {
		$openOrCloseDiv = SPACE;
	}

	// severity
	$severityColumn = getSeverityCell($trigger['priority'], null, !$trigger['value']);
	if ($showEventColumn) {
		$severityColumn->setColSpan(2);
	}

	// unknown triggers
	$unknown = SPACE;
	if ($trigger['state'] == TRIGGER_STATE_UNKNOWN) {
		$unknown = new CDiv(SPACE, 'status_icon iconunknown');
		$unknown->setHint($trigger['error'], '', 'on');
	}

	// comments
	if (isset($triggerEditable[$trigger['triggerid']])) {
		$comments = new CLink(zbx_empty($trigger['comments']) ? _('Add') : _('Show'), 'tr_comments.php?triggerid='.$trigger['triggerid']);
	}
	else {
		$comments = zbx_empty($trigger['comments'])
			? new CSpan('-')
			: new CLink(_('Show'), 'tr_comments.php?triggerid='.$trigger['triggerid']);
	}

	$triggerTable->addRow(array(
		$openOrCloseDiv,
		$config['event_ack_enable'] ?
			($showEventColumn ? null : new CCheckBox('triggers['.$trigger['triggerid'].']', 'no', null, $trigger['triggerid'])) : null,
		$severityColumn,
		$statusSpan,
		$unknown,
		$lastChange,
		empty($trigger['lastchange']) ? '-' : zbx_date2age($trigger['lastchange']),
		$showEventColumn ? SPACE : null,
		$ackColumn,
		$displayNodes ? get_node_name_by_elid($trigger['triggerid']) : null,
		$hostColumn,
		$triggerDescription,
		$comments
	), 'even_row');

	if ($showEvents != EVENTS_OPTION_NOEVENT && !empty($trigger['events'])) {
		$i = 1;
		foreach ($trigger['events'] as $enum => $event) {
			$i++;

			$eventStatusSpan = new CSpan(trigger_value2str($event['value']));

			// add colors and blinking to span depending on configuration and trigger parameters
			addTriggerValueStyle(
				$eventStatusSpan,
				$event['value'],
				$event['clock'],
				$event['acknowledged']
			);

			$statusSpan = new CCol($eventStatusSpan);
			$statusSpan->setColSpan(2);

			$ack = getEventAckState($event, true);

			$ackCheckBox = ($event['acknowledged'] == 0 && $event['value'] == TRIGGER_VALUE_TRUE)
				? new CCheckBox('events['.$event['eventid'].']', 'no', null, $event['eventid'])
				: SPACE;

			$clock = new CLink(zbx_date2str(_('d M Y H:i:s'), $event['clock']),
				'tr_events.php?triggerid='.$trigger['triggerid'].'&eventid='.$event['eventid']);

			$nextClock = isset($trigger['events'][$enum - 1]) ? $trigger['events'][$enum - 1]['clock'] : time();

			$emptyColumn = new CCol(SPACE);
			$emptyColumn->setColSpan(3);
			$ackCheckBoxColumn = new CCol($ackCheckBox);
			$ackCheckBoxColumn->setColSpan(2);

			$row = new CRow(array(
				SPACE,
				$config['event_ack_enable'] ? $ackCheckBoxColumn : null,
				$statusSpan,
				$clock,
				zbx_date2age($event['clock']),
				zbx_date2age($nextClock, $event['clock']),
				($config['event_ack_enable']) ? $ack : null,
				$displayNodes ? SPACE : null,
				$emptyColumn
			), 'odd_row');
			$row->setAttribute('data-parentid', $trigger['triggerid']);
			$row->addStyle('display: none;');
			$triggerTable->addRow($row);

			if ($i > $config['event_show_max']) {
				break;
			}
		}
	}
}

/*
 * Go buttons
 */
$footer = null;
if ($config['event_ack_enable']) {
	$goComboBox = new CComboBox('go');
	$goComboBox->addItem('bulkacknowledge', _('Bulk acknowledge'));

	$goButton = new CSubmit('goButton', _('Go').' (0)');
	$goButton->setAttribute('id', 'goButton');

	$showEventColumn
		? zbx_add_post_js('chkbxRange.pageGoName = "events";')
		: zbx_add_post_js('chkbxRange.pageGoName = "triggers";');

	$footer = get_table_header(array($goComboBox, $goButton));
}

$triggerForm->addItem(array($paging, $triggerTable, $paging, $footer));
$triggerWidget->addItem($triggerForm);
$triggerWidget->show();

zbx_add_post_js('jqBlink.blink();');
zbx_add_post_js('var switcher = new CSwitcher(\''.$switcherName.'\');');

require_once dirname(__FILE__).'/include/views/js/monitoring.triggers.js.php';

require_once dirname(__FILE__).'/include/page_footer.php';<|MERGE_RESOLUTION|>--- conflicted
+++ resolved
@@ -483,10 +483,7 @@
 $options = array(
 	'output' => array('triggerid', $sortfield),
 	'nodeids' => get_current_nodeid(),
-<<<<<<< HEAD
 	'output' => array('triggerid', $sortfield),
-=======
->>>>>>> 9f277cd5
 	'monitored' => true,
 	'skipDependent' => true,
 	'sortfield' => $sortfield,
