<?php
/*
** Zabbix
** Copyright (C) 2000-2011 Zabbix SIA
**
** This program is free software; you can redistribute it and/or modify
** it under the terms of the GNU General Public License as published by
** the Free Software Foundation; either version 2 of the License, or
** (at your option) any later version.
**
** This program is distributed in the hope that it will be useful,
** but WITHOUT ANY WARRANTY; without even the implied warranty of
** MERCHANTABILITY or FITNESS FOR A PARTICULAR PURPOSE.  See the
** GNU General Public License for more details.
**
** You should have received a copy of the GNU General Public License
** along with this program; if not, write to the Free Software
** Foundation, Inc., 51 Franklin Street, Fifth Floor, Boston, MA  02110-1301, USA.
**/
?>
<?php
require_once('include/config.inc.php');

$page['file'] = 'tr_status.php';
$page['title'] = _('Status of triggers');
$page['hist_arg'] = array('groupid', 'hostid');
$page['scripts'] = array('class.cswitcher.js');

$page['type'] = detect_page_type(PAGE_TYPE_HTML);
?>
<?php
if($page['type'] == PAGE_TYPE_HTML){
	define('ZBX_PAGE_DO_REFRESH', 1);
}

require_once('include/page_header.php');

// js templates
require_once('include/views/js/general.script.confirm.js.php');
?>
<?php
//		VAR			TYPE	OPTIONAL FLAGS	VALIDATION	EXCEPTION
	$fields=array(
		'groupid'=>				array(T_ZBX_INT, O_OPT,	 	P_SYS,	DB_ID, 					null),
		'hostid'=>				array(T_ZBX_INT, O_OPT,	 	P_SYS,	DB_ID, 					null),

		'fullscreen'=>			array(T_ZBX_INT, O_OPT,		P_SYS,	IN('0,1'),				null),
		'btnSelect'=>			array(T_ZBX_STR, O_OPT,  	null,  	null, 					null),
// filter
		'filter_rst'=>			array(T_ZBX_STR, O_OPT,		P_ACT,	null,	NULL),
		'filter_set'=>			array(T_ZBX_STR, O_OPT,		P_ACT,	null,	NULL),
		'show_triggers'=>		array(T_ZBX_INT, O_OPT,  	null, 	null, 	null),
		'show_events'=>			array(T_ZBX_INT, O_OPT,		P_SYS,	null,	null),
		'ack_status'=>			array(T_ZBX_INT, O_OPT,		P_SYS,	null,	null),
		'show_severity'=>		array(T_ZBX_INT, O_OPT,		P_SYS,	null,	null),
		'show_details'=>		array(T_ZBX_INT, O_OPT,  	null,	null, 	null),
		'status_change_days'=>	array(T_ZBX_INT, O_OPT,  	null,	null, 	null),
		'status_change'=>		array(T_ZBX_INT, O_OPT,  	null,	null, 	null),
		'txt_select'=>			array(T_ZBX_STR, O_OPT,  	null,	null, 	null),
//ajax
		'favobj'=>		array(T_ZBX_STR, O_OPT, P_ACT,	NULL,			NULL),
		'favref'=>		array(T_ZBX_STR, O_OPT, P_ACT,  NOT_EMPTY,		'isset({favobj})'),
		'state'=>		array(T_ZBX_INT, O_OPT, P_ACT,  NOT_EMPTY,		'isset({favobj})'),
	);

	check_fields($fields);

	if(isset($_REQUEST['favobj'])){
		if('filter' == $_REQUEST['favobj']){
			CProfile::update('web.tr_status.filter.state', $_REQUEST['state'], PROFILE_TYPE_INT);
		}
	}

	if((PAGE_TYPE_JS == $page['type']) || (PAGE_TYPE_HTML_BLOCK == $page['type'])){
		require_once('include/page_footer.php');
		exit();
	}
//--------

	$config = select_config();

	$options = array(
		'groups' => array(
			'monitored_hosts' => 1,
			'with_monitored_triggers' => 1,
		),
		'hosts' => array(
			'monitored_hosts' => 1,
			'with_monitored_triggers' => 1,
		),
		'hostid' => get_request('hostid', null),
		'groupid' => get_request('groupid', null),
	);
	$pageFilter = new CPageFilter($options);
	$_REQUEST['groupid'] = $pageFilter->groupid;
	$_REQUEST['hostid'] = $pageFilter->hostid;


/* FILTER */
	if(isset($_REQUEST['filter_rst'])){
		$_REQUEST['show_details'] =	0;
		$_REQUEST['show_triggers'] = TRIGGERS_OPTION_ONLYTRUE;
		$_REQUEST['show_events'] = EVENTS_OPTION_NOEVENT;
		$_REQUEST['ack_status'] = ZBX_ACK_STS_ANY;
		$_REQUEST['show_severity'] = -1;
		$_REQUEST['txt_select'] = '';
		$_REQUEST['status_change'] = 0;
		$_REQUEST['status_change_days'] = 14;
	}
	else{
		if(isset($_REQUEST['filter_set'])){
			$_REQUEST['show_details'] = get_request('show_details', 0);
			$_REQUEST['status_change'] = get_request('status_change', 0);
			$_REQUEST['show_triggers'] = get_request('show_triggers', TRIGGERS_OPTION_ONLYTRUE);
		}
		else{
			$_REQUEST['show_details'] = get_request('show_details',	CProfile::get('web.tr_status.filter.show_details', 0));
			$_REQUEST['status_change'] = get_request('status_change', CProfile::get('web.tr_status.filter.status_change', 0));
			$_REQUEST['show_triggers'] = TRIGGERS_OPTION_ONLYTRUE;
		}
		$_REQUEST['show_events'] = get_request('show_events', CProfile::get('web.tr_status.filter.show_events', EVENTS_OPTION_NOEVENT));
		$_REQUEST['ack_status'] = get_request('ack_status', CProfile::get('web.tr_status.filter.ack_status', ZBX_ACK_STS_ANY));
		$_REQUEST['show_severity'] = get_request('show_severity', CProfile::get('web.tr_status.filter.show_severity', -1));
		$_REQUEST['status_change_days'] = get_request('status_change_days', CProfile::get('web.tr_status.filter.status_change_days', 14));
		$_REQUEST['txt_select'] = get_request('txt_select', CProfile::get('web.tr_status.filter.txt_select', ''));

		if(EVENT_ACK_DISABLED == $config['event_ack_enable']){
			if(!str_in_array($_REQUEST['show_events'], array(EVENTS_OPTION_NOEVENT, EVENTS_OPTION_ALL))){
				$_REQUEST['show_events'] = EVENTS_OPTION_NOEVENT;
			}
			$_REQUEST['ack_status'] = ZBX_ACK_STS_ANY;
		}
	}

	if(get_request('show_events') != CProfile::get('web.tr_status.filter.show_events')){
		$url = new CUrl();
		$path = $url->getPath();
		insert_js('cookie.eraseArray("'.$path.'")');
	}
//--

	if(isset($_REQUEST['filter_set']) || isset($_REQUEST['filter_rst'])){
		CProfile::update('web.tr_status.filter.show_details', $_REQUEST['show_details'], PROFILE_TYPE_INT);
		CProfile::update('web.tr_status.filter.show_events', $_REQUEST['show_events'], PROFILE_TYPE_INT);
		CProfile::update('web.tr_status.filter.ack_status', $_REQUEST['ack_status'], PROFILE_TYPE_INT);
		CProfile::update('web.tr_status.filter.show_severity', $_REQUEST['show_severity'], PROFILE_TYPE_INT);
		CProfile::update('web.tr_status.filter.txt_select', $_REQUEST['txt_select'], PROFILE_TYPE_STR);
		CProfile::update('web.tr_status.filter.status_change', $_REQUEST['status_change'], PROFILE_TYPE_INT);
		CProfile::update('web.tr_status.filter.status_change_days', $_REQUEST['status_change_days'], PROFILE_TYPE_INT);
	}

	$show_triggers = $_REQUEST['show_triggers'];
	$show_events = $_REQUEST['show_events'];
	$show_severity = $_REQUEST['show_severity'];
	$ack_status = $_REQUEST['ack_status'];
// --------------
	validate_sort_and_sortorder('lastchange', ZBX_SORT_DOWN);

	$mute = CProfile::get('web.tr_status.mute', 0);
	if(isset($audio) && !$mute){
		play_sound($audio);
	}
?>
<?php
	$trigg_wdgt = new CWidget();

	$r_form = new CForm('get');
	$r_form->addItem(array(S_GROUP . SPACE, $pageFilter->getGroupsCB(true)));
	$r_form->addItem(array(SPACE . S_HOST . SPACE, $pageFilter->getHostsCB(true)));
	$r_form->addVar('fullscreen', $_REQUEST['fullscreen']);

	$fs_icon = get_icon('fullscreen', array('fullscreen' => $_REQUEST['fullscreen']));
	$trigg_wdgt->addPageHeader(S_STATUS_OF_TRIGGERS_BIG . ' [' . date(S_DATE_FORMAT_YMDHMS) . ']', array($fs_icon));

	$numrows = new CDiv();
	$numrows->setAttribute('name', 'numrows');
	$trigg_wdgt->addHeader(_('TRIGGERS'), $r_form);
	$trigg_wdgt->addHeader($numrows);

/************************* FILTER **************************/
/***********************************************************/

	$filterForm = new CFormTable(null, null, 'get');//,'tr_status.php?filter_set=1','POST',null,'sform');
	$filterForm->setAttribute('name', 'zbx_filter');
	$filterForm->setAttribute('id', 'zbx_filter');

	$filterForm->addVar('fullscreen', $_REQUEST['fullscreen']);
	$filterForm->addVar('groupid', $_REQUEST['groupid']);
	$filterForm->addVar('hostid', $_REQUEST['hostid']);

	$tr_select = new CComboBox('show_triggers', $show_triggers);
	$tr_select->addItem(TRIGGERS_OPTION_ALL, S_ANY);
	$tr_select->additem(TRIGGERS_OPTION_ONLYTRUE, S_PROBLEM);
	$filterForm->addRow(S_TRIGGERS_STATUS, $tr_select);

	if($config['event_ack_enable']){
		$cb_ack_status = new CComboBox('ack_status', $ack_status);
		$cb_ack_status->addItem(ZBX_ACK_STS_ANY, S_ANY);
		$cb_ack_status->additem(ZBX_ACK_STS_WITH_UNACK, S_WITH_UNACKNOWLEDGED_EVENTS);
		$cb_ack_status->additem(ZBX_ACK_STS_WITH_LAST_UNACK, S_WITH_LAST_EVENT_UNACKNOWLEDGED);
		$filterForm->addRow(S_ACKNOWLEDGE_STATUS, $cb_ack_status);
	}

	$ev_select = new CComboBox('show_events', $_REQUEST['show_events']);
	$ev_select->addItem(EVENTS_OPTION_NOEVENT, _('Hide all'));
	$ev_select->addItem(EVENTS_OPTION_ALL, _('Show all').' ('.$config['event_expire'].' '.(($config['event_expire'] > 1) ? _('Days') : _('Day')).')');
	if($config['event_ack_enable']){
		$ev_select->addItem(EVENTS_OPTION_NOT_ACK, _('Show unacknowledged').' ('.$config['event_expire'].' '.(($config['event_expire'] > 1) ? _('Days') : _('Day')).')');
	}
	$filterForm->addRow(_('Events'), $ev_select);

	$severity_select = new CComboBox('show_severity', $show_severity);
	$cb_items = array(
		-1 => S_ALL_S,
		TRIGGER_SEVERITY_NOT_CLASSIFIED => getSeverityCaption(TRIGGER_SEVERITY_NOT_CLASSIFIED),
		TRIGGER_SEVERITY_INFORMATION => getSeverityCaption(TRIGGER_SEVERITY_INFORMATION),
		TRIGGER_SEVERITY_WARNING => getSeverityCaption(TRIGGER_SEVERITY_WARNING),
		TRIGGER_SEVERITY_AVERAGE => getSeverityCaption(TRIGGER_SEVERITY_AVERAGE),
		TRIGGER_SEVERITY_HIGH => getSeverityCaption(TRIGGER_SEVERITY_HIGH),
		TRIGGER_SEVERITY_DISASTER => getSeverityCaption(TRIGGER_SEVERITY_DISASTER),
	);
	$severity_select->addItems($cb_items);
	$filterForm->addRow(S_MIN_SEVERITY, $severity_select);

	$action = 'javascript: this.checked ? $("status_change_days").enable() : $("status_change_days").disable()';
	$sts_change_days_cb = new CNumericBox('status_change_days', $_REQUEST['status_change_days'], 4);
	if(!$_REQUEST['status_change']) $sts_change_days_cb->setAttribute('disabled', 'disabled');
    $sts_change_days_cb->addStyle('vertical-align: middle;');

	$cbd = new CCheckBox('status_change', $_REQUEST['status_change'], $action, 1);
	$cbd->addStyle('vertical-align: middle;');

	$spand = new CSpan(_('days'));
	$spand->addStyle('vertical-align: middle;');
	$filterForm->addRow(S_AGE_LESS_THAN, array(
		$cbd,
		$sts_change_days_cb,
		$spand,
	));

	$filterForm->addRow(S_SHOW_DETAILS, new CCheckBox('show_details', $_REQUEST['show_details'], null, 1));

	$filterForm->addRow(S_FILTER_BY_NAME, new CTextBox('txt_select', $_REQUEST['txt_select'], 40));

	$filterForm->addItemToBottomRow(new CSubmit('filter_set', S_FILTER));
	$filterForm->addItemToBottomRow(new CSubmit('filter_rst', S_RESET));

	$trigg_wdgt->addFlicker($filterForm, CProfile::get('web.tr_status.filter.state', 0));
/*************** FILTER END ******************/

  	if($_REQUEST['fullscreen']){
		$triggerInfo = new CTriggersInfo($_REQUEST['groupid'], $_REQUEST['hostid']);
		$triggerInfo->HideHeader();
		$triggerInfo->show();
	}

	$m_form = new CForm('get', 'acknow.php');
	$m_form->setName('tr_status');
	$m_form->addVar('backurl', $page['file']);

	$admin_links = (($USER_DETAILS['type'] == USER_TYPE_ZABBIX_ADMIN) || ($USER_DETAILS['type'] == USER_TYPE_SUPER_ADMIN));
	$show_event_col = ($config['event_ack_enable'] && ($_REQUEST['show_events'] != EVENTS_OPTION_NOEVENT));

	$table = new CTableInfo();
	$switcherName = 'trigger_switchers';

	$header_cb = ($show_event_col) ? new CCheckBox('all_events', false, "checkAll('".$m_form->GetName()."','all_events','events');")
		: new CCheckBox('all_triggers', false, "checkAll('".$m_form->GetName()."','all_triggers', 'triggers');");

	if($show_events != EVENTS_OPTION_NOEVENT){
		$whow_hide_all = new CDiv(SPACE, 'filterclosed');
		$whow_hide_all->setAttribute('id', $switcherName);
	}
	else{
		$whow_hide_all = null;
	}

	$table->setHeader(array(
		$whow_hide_all,
		$config['event_ack_enable'] ? $header_cb : null,
		make_sorting_header(_('Severity'), 'priority'),
		_('Status'),
		S_INFO,
		make_sorting_header(_('Last change'), 'lastchange'),
		S_AGE,
		$show_event_col ? _('Duration') : null,
		$config['event_ack_enable'] ? _('Acknowledged') : null,
		is_show_all_nodes() ? S_NODE : null,
		S_HOST,
		make_sorting_header(S_NAME, 'description'),
		_('Comments')
	));


	$sortfield = getPageSortField('description');
	$sortorder = getPageSortOrder();
	$options = array(
		'nodeids' => get_current_nodeid(),
		'filter' => array(),
		'monitored' => 1,
		'output' => API_OUTPUT_EXTEND,
		'skipDependent' => 1,
		'sortfield' => $sortfield,
		'sortorder' => $sortorder,
		'limit' => ($config['search_limit']+1)
	);

// Filtering
	if($pageFilter->hostsSelected){
		if($pageFilter->hostid > 0)
			$options['hostids'] = $pageFilter->hostid;
		else if($pageFilter->groupid > 0)
			$options['groupids'] = $pageFilter->groupid;
	}
	else{
		$options['hostids'] = array();
	}


	if(!zbx_empty($_REQUEST['txt_select'])){
		$options['search'] = array('description' => $_REQUEST['txt_select']);
	}
	if($show_triggers == TRIGGERS_OPTION_ONLYTRUE){
		$options['only_true'] = 1;
	}
	if($ack_status == ZBX_ACK_STS_WITH_UNACK){
		$options['withUnacknowledgedEvents'] = 1;
	}
	if($ack_status == ZBX_ACK_STS_WITH_LAST_UNACK){
		$options['withLastEventUnacknowledged'] = 1;
	}
	if($show_severity > -1){
		$options['min_severity'] = $show_severity;
	}
	if($_REQUEST['status_change']){
		$options['lastChangeSince'] = time() - $_REQUEST['status_change_days'] * SEC_PER_DAY;
	}

	$triggers = API::Trigger()->get($options);

// sorting && paging
	order_result($triggers, $sortfield, $sortorder);
	$paging = getPagingLine($triggers);

	$options = array(
		'nodeids' => get_current_nodeid(),
		'triggerids' => zbx_objectValues($triggers, 'triggerid'),
		'output' => API_OUTPUT_EXTEND,
		'selectHosts' => array('hostid', 'name', 'maintenance_status', 'maintenance_type', 'maintenanceid'),
		'selectItems' => API_OUTPUT_EXTEND,
		'selectDependencies' => API_OUTPUT_EXTEND,
	);
	$triggers = API::Trigger()->get($options);

	$triggers = zbx_toHash($triggers, 'triggerid');

	order_result($triggers, $sortfield, $sortorder);
//---------

	if($config['event_ack_enable']){
		foreach($triggers as $tnum => $trigger){
			$options = array(
				'countOutput' => true,
				'triggerids' => $trigger['triggerid'],
				'filter' => array(
					'object' => EVENT_OBJECT_TRIGGER,
					'value_changed' => TRIGGER_VALUE_CHANGED_YES,
					'acknowledged' => 0,
					'value' => TRIGGER_VALUE_TRUE,
				),
				'nopermissions' => true
			);
			$triggers[$tnum]['event_count'] = API::Event()->get($options);
		}
	}


	$tr_hostids = array();
	foreach($triggers as $tnum => $trigger){
		$triggers[$tnum]['events'] = array();

		//getting all host ids and names
		foreach($trigger['hosts'] as $tr_hosts){
			$tr_hostids[$tr_hosts['hostid']] = $tr_hosts['hostid'];
		}
	}


	$scripts_by_hosts = API::Script()->getScriptsByHosts($tr_hostids);

	// fetch all hosts
	$hosts = API::Host()->get(array(
		'hostids' => $tr_hostids,
		'preservekeys' => true,
		'selectScreens' => API_OUTPUT_COUNT,
		'selectInventory' => true
	));

	if($show_events != EVENTS_OPTION_NOEVENT){
		$ev_options = array(
			'nodeids' => get_current_nodeid(),
			'triggerids' => zbx_objectValues($triggers, 'triggerid'),
			'filter' => array(
				'value_changed' => TRIGGER_VALUE_CHANGED_YES,
			),
			'output' => API_OUTPUT_EXTEND,
			'select_acknowledges' => API_OUTPUT_COUNT,
			'time_from' => time() - $config['event_expire'] * SEC_PER_DAY,
			'time_till' => time(),
			'nopermissions' => true,
			//'limit' => $config['event_show_max']
		);

		switch($show_events){
			case EVENTS_OPTION_ALL:
			break;
			case EVENTS_OPTION_NOT_ACK:
				$ev_options['acknowledged'] = false;
				$ev_options['value'] = TRIGGER_VALUE_TRUE;
			break;
		}

		$events = API::Event()->get($ev_options);
		$sortFields = array(
			array('field' => 'clock', 'order' => ZBX_SORT_DOWN),
			array('field' => 'eventid', 'order' => ZBX_SORT_DOWN)
		);
		ArraySorter::sort($events, $sortFields);

		foreach($events as $enum => $event){
			$triggers[$event['objectid']]['events'][] = $event;
		}
	}

	foreach($triggers as $tnum => $trigger){

		$trigger['desc'] = $description = expand_trigger_description($trigger['triggerid']);

		$items = array();

		$used_hosts = array();
		foreach($trigger['hosts'] as $th){
			$used_hosts[$th['hostid']] = $th['name'];
		}
		$used_host_count = count($used_hosts);

		foreach($trigger['items'] as $inum => $item){
			$item_name = itemName($item);

			//if we have items from different hosts, we must prefix a host name
			if ($used_host_count > 1) {
				$item_name = $used_hosts[$item['hostid']].':'.$item_name;
			}

			$items[$inum]['itemid'] = $item['itemid'];
			$items[$inum]['value_type'] = $item['value_type']; //ZBX-3059: So it would be possible to show different caption for history for chars and numbers (KB)
			$items[$inum]['action'] = str_in_array($item['value_type'], array(ITEM_VALUE_TYPE_FLOAT, ITEM_VALUE_TYPE_UINT64)) ? 'showgraph' : 'showvalues';
			$items[$inum]['name'] = htmlspecialchars($item_name);
		}
		$trigger['items'] = $items;


//----

		$description = new CSpan($description, 'link_menu');

		// trigger js menu
		$menu_trigger_conf = 'null';
		if($admin_links && $trigger['flags'] == ZBX_FLAG_DISCOVERY_NORMAL){
			$str_tmp = zbx_jsvalue('javascript: redirect("triggers.php?form=update&triggerid='.
					$trigger['triggerid'].'&switch_node='.id2nodeid($trigger['triggerid']).'")');
			$menu_trigger_conf = "['"._('Configuration of triggers')."',". $str_tmp .",
				null, {'outer' : ['pum_o_item'],'inner' : ['pum_i_item']}]";
		}
		$menu_trigger_url = 'null';
		if (!zbx_empty($trigger['url'])) {
			// double zbx_jsvalue is required to prevent XSS attacks
			$menu_trigger_url = "['"._('URL')."',\"javascript: window.location.href=".zbx_jsvalue(zbx_jsvalue(resolveTriggerUrl($trigger), null, false))."\",
				null, {'outer' : ['pum_o_item'],'inner' : ['pum_i_item']}]";
		}
		$description->addAction('onclick',
			"javascript: create_mon_trigger_menu(event, [{'triggerid': '".$trigger['triggerid'].
				"', 'lastchange': '".$trigger['lastchange']."'}, ".$menu_trigger_conf.", ".$menu_trigger_url."],".
			zbx_jsvalue($items, true).");"
		);

		if($_REQUEST['show_details']){
			$font = new CTag('font', 'yes');
			$font->setAttribute('color', '#000');
			$font->setAttribute('size', '-2');
			$font->addItem(explode_exp($trigger['expression'], true, true));
			$description = array($description, BR(), $font);
		}

// DEPENDENCIES {{{
		if(!empty($trigger['dependencies'])){
			$dep_table = new CTableInfo();
			$dep_table->setAttribute('style', 'width: 200px;');
			$dep_table->addRow(bold(_('Depends on').':'));

			foreach($trigger['dependencies'] as $dep){
				$dep_table->addRow(' - '.expand_trigger_description($dep['triggerid']));
			}

			$img = new Cimg('images/general/down_icon.png', 'DEP_UP');
			$img->setAttribute('style', 'vertical-align: middle; border: 0px;');
			$img->setHint($dep_table);

			$description = array($img, SPACE, $description);
		}

		$dependency = false;
		$dep_table = new CTableInfo();
		$dep_table->setAttribute('style', 'width: 200px;');
		$dep_table->addRow(bold(_('Dependent').':'));

		$sql_dep = 'SELECT * FROM trigger_depends WHERE triggerid_up='.$trigger['triggerid'];
		$dep_res = DBselect($sql_dep);
		while($dep_row = DBfetch($dep_res)){
			$dep_table->addRow(SPACE.'-'.SPACE.expand_trigger_description($dep_row['triggerid_down']));
			$dependency = true;
		}

		if($dependency){
			$img = new Cimg('images/general/up_icon.png', 'DEP_UP');
			$img->setAttribute('style', 'vertical-align: middle; border: 0px;');
			$img->setHint($dep_table);

			$description = array($img,SPACE,$description);
		}
		unset($img, $dep_table, $dependency);
// }}} DEPENDENCIES

		$tr_desc = new CSpan($description);


// host JS menu {{{
		$hosts_list = array();
		foreach($trigger['hosts'] as $trigger_host){
			$host = $hosts[$trigger_host['hostid']];

			// fetch scripts for the host JS menu
			$menuScripts = array();
			if (isset($scripts_by_hosts[$trigger_host['hostid']])) {
				foreach ($scripts_by_hosts[$trigger_host['hostid']] as $script) {
					$menuScripts[] = array(
						'scriptid' => $script['scriptid'],
						'confirmation' => $script['confirmation'],
						'name' => $script['name']
					);
				}
			}
<<<<<<< HEAD
=======
			if(!empty($scripts_by_hosts)){
				$menus = "[".zbx_jsvalue(_('Scripts')).",null,null,{'outer' : ['pum_oheader'],'inner' : ['pum_iheader']}],".$menus;
			}

			$menus.= "[".zbx_jsvalue(_('URLs')).",null,null,{'outer' : ['pum_oheader'],'inner' : ['pum_iheader']}],";
			$menus.= "['".S_LATEST_DATA."',\"javascript: redirect('latest.php?hostid=".$trigger_host['hostid']."')\", null,{'outer' : ['pum_o_item'],'inner' : ['pum_i_item']}],";

			$menus = rtrim($menus, ',');
			$menus = 'show_popup_menu(event,['.$menus.'],180);';


>>>>>>> ce84d161

			$maint_span = null;
			if($trigger_host['maintenance_status']){
				$text = $trigger_host['maintenance_type'] ? _('Maintenance without data collection') : _('Maintenance with data collection');
				$text = ' ['.$text.']';
				$maint_span = new CSpan($text, 'orange pointer');

				$maintenanceOptions = array(
					'maintenanceids' => $trigger_host['maintenanceid'],
					'output' => API_OUTPUT_EXTEND
				);
				$maintenances = API::Maintenance()->get($maintenanceOptions);
				$maintenance = reset($maintenances);

				$maint_hint = new CSpan($maintenance['name'].($maintenance['description']=='' ? '' : ': '.$maintenance['description']));

				$maint_span->setHint($maint_hint);
			}

<<<<<<< HEAD
			$hosts_span = new CSpan($trigger_host['name'], 'link_menu menu-host');
			$hosts_span->setAttribute('data-menu', array(
				'scripts' => $menuScripts,
				'hostid' => $trigger_host['hostid'],
				'hasScreens' => (bool) $host['screens'],
				'hasInventory' => (bool) $host['inventory']
			));

=======
			$hosts_span = new CSpan($trigger_host['name'], 'link_menu');
			$hosts_span->setAttribute('onclick', 'javascript: '.$menus);
>>>>>>> ce84d161
			$hosts_list[] = $hosts_span;
			$hosts_list[] = $maint_span;
			$hosts_list[] = ', ';
		}

		array_pop($hosts_list);
		$host = new CCol($hosts_list);
		$host->addStyle('white-space: normal;');
// }}} host JS menu

		$statusSpan = new CSpan(trigger_value2str($trigger['value']));
		// add colors and blinking to span depending on configuration and trigger parameters
		addTriggerValueStyle(
			$statusSpan,
			$trigger['value'],
			$trigger['lastchange'],
			$config['event_ack_enable'] ? $trigger['event_count'] == 0 : false
		);

		$lastchange = new CLink(zbx_date2str(S_DATE_FORMAT_YMDHMS, $trigger['lastchange']), 'events.php?triggerid='.$trigger['triggerid']);
		//.'&stime='.date('YmdHis', $trigger['lastchange']

		if($config['event_ack_enable']){
			if($trigger['event_count']){
				$to_ack = new CCol(array(new CLink(_('Acknowledge'), 'acknow.php?triggers[]='.$trigger['triggerid'].'&backurl='.$page['file'], 'on'), ' ('.$trigger['event_count'].')'));
			}
			else{
				$to_ack = new CCol(_('Acknowledged'), 'off');
			}
		}
		else{
			$to_ack = null;
		}


		if(($show_events != EVENTS_OPTION_NOEVENT) && !empty($trigger['events'])){
			$open_close = new CDiv(SPACE, 'filterclosed');
			$open_close->setAttribute('data-switcherid', $trigger['triggerid']);
		}
		else if($show_events == EVENTS_OPTION_NOEVENT){
			$open_close = null;
		}
		else{
			$open_close = SPACE;
		}


		$severity_col = getSeverityCell($trigger['priority'], null, !$trigger['value']);
		if($show_event_col) $severity_col->setColSpan(2);


// Unknown triggers
		$unknown = SPACE;
		if($trigger['value_flags'] == TRIGGER_VALUE_FLAG_UNKNOWN){
			$unknown = new CDiv(SPACE, 'status_icon iconunknown');
			$unknown->setHint($trigger['error'], '', 'on');
		}
//----

		$table->addRow(array(
			$open_close,
			$config['event_ack_enable'] ?
				($show_event_col ? null : new CCheckBox('triggers['.$trigger['triggerid'].']', 'no', null, $trigger['triggerid'])) : null,
			$severity_col,
			$statusSpan,
			$unknown,
			$lastchange,
			zbx_date2age($trigger['lastchange']),
			$show_event_col ? SPACE : NULL,
			$to_ack,
			get_node_name_by_elid($trigger['triggerid']),
			$host,
			$tr_desc,
			new CLink(zbx_empty($trigger['comments']) ? S_ADD : S_SHOW, 'tr_comments.php?triggerid='.$trigger['triggerid'])
		), 'even_row');


		if($show_events != EVENTS_OPTION_NOEVENT){
			$i = 1;

			foreach($trigger['events'] as $enum => $row_event){
				$i++;

				$eventStatusSpan = new CSpan(trigger_value2str($row_event['value']));
				// add colors and blinking to span depending on configuration and trigger parameters
				addTriggerValueStyle(
					$eventStatusSpan,
					$row_event['value'],
					$row_event['clock'],
					$row_event['acknowledged']
				);

				$statusSpan = new CCol($eventStatusSpan);
				$statusSpan->setColSpan(2);

				$ack = getEventAckState($row_event, true);

				if(($row_event['acknowledged'] == 0) && ($row_event['value'] == TRIGGER_VALUE_TRUE)){
					$ack_cb = new CCheckBox('events['.$row_event['eventid'].']', 'no', NULL, $row_event['eventid']);
				}
				else{
					$ack_cb = SPACE;
				}

				$clock = new CLink(zbx_date2str(S_DATE_FORMAT_YMDHMS, $row_event['clock']),
					'tr_events.php?triggerid='.$trigger['triggerid'].'&eventid='.$row_event['eventid']);
				$next_clock = isset($trigger['events'][$enum-1]) ? $trigger['events'][$enum-1]['clock'] : time();

				$empty_col = new CCol(SPACE);
				$empty_col->setColSpan(3);
				$ack_cb_col = new CCol($ack_cb);
				$ack_cb_col->setColSpan(2);
				$row = new CRow(array(
					SPACE,
					$config['event_ack_enable'] ? $ack_cb_col : null,
					$statusSpan,
					$clock,
					zbx_date2age($row_event['clock']),
					zbx_date2age($next_clock, $row_event['clock']),
					($config['event_ack_enable']) ? $ack : NULL,
					is_show_all_nodes() ? SPACE : null,
					$empty_col
				), 'odd_row');
				$row->setAttribute('data-parentid', $trigger['triggerid']);
				$row->addStyle('display: none;');
				$table->addRow($row);

				if($i > $config['event_show_max']) break;
			}
		}
	}


//----- GO ------
	$footer = null;
	if($config['event_ack_enable']){
		$goBox = new CComboBox('go');
		$goBox->addItem('bulkacknowledge', S_BULK_ACKNOWLEDGE);

// goButton name is necessary!!!
		$goButton = new CSubmit('goButton', S_GO.' (0)');
		$goButton->setAttribute('id', 'goButton');

		$show_event_col ? zbx_add_post_js('chkbxRange.pageGoName = "events";') : zbx_add_post_js('chkbxRange.pageGoName = "triggers";');

		$footer = get_table_header(array($goBox, $goButton));
	}
//----

	$table = array($paging, $table, $paging, $footer);
	$m_form->addItem($table);
	$trigg_wdgt->addItem($m_form);
	$trigg_wdgt->show();

	zbx_add_post_js('jqBlink.blink();');
	zbx_add_post_js("var switcher = new CSwitcher('$switcherName');");

require_once('include/page_footer.php');

?><|MERGE_RESOLUTION|>--- conflicted
+++ resolved
@@ -550,20 +550,6 @@
 					);
 				}
 			}
-<<<<<<< HEAD
-=======
-			if(!empty($scripts_by_hosts)){
-				$menus = "[".zbx_jsvalue(_('Scripts')).",null,null,{'outer' : ['pum_oheader'],'inner' : ['pum_iheader']}],".$menus;
-			}
-
-			$menus.= "[".zbx_jsvalue(_('URLs')).",null,null,{'outer' : ['pum_oheader'],'inner' : ['pum_iheader']}],";
-			$menus.= "['".S_LATEST_DATA."',\"javascript: redirect('latest.php?hostid=".$trigger_host['hostid']."')\", null,{'outer' : ['pum_o_item'],'inner' : ['pum_i_item']}],";
-
-			$menus = rtrim($menus, ',');
-			$menus = 'show_popup_menu(event,['.$menus.'],180);';
-
-
->>>>>>> ce84d161
 
 			$maint_span = null;
 			if($trigger_host['maintenance_status']){
@@ -583,7 +569,6 @@
 				$maint_span->setHint($maint_hint);
 			}
 
-<<<<<<< HEAD
 			$hosts_span = new CSpan($trigger_host['name'], 'link_menu menu-host');
 			$hosts_span->setAttribute('data-menu', array(
 				'scripts' => $menuScripts,
@@ -592,10 +577,6 @@
 				'hasInventory' => (bool) $host['inventory']
 			));
 
-=======
-			$hosts_span = new CSpan($trigger_host['name'], 'link_menu');
-			$hosts_span->setAttribute('onclick', 'javascript: '.$menus);
->>>>>>> ce84d161
 			$hosts_list[] = $hosts_span;
 			$hosts_list[] = $maint_span;
 			$hosts_list[] = ', ';
