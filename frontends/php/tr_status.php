--- conflicted
+++ resolved
@@ -402,10 +402,13 @@
 $sortfield = getPageSortField('description');
 $sortorder = getPageSortOrder();
 $options = array(
+	'output' => array('triggerid', $sortfield),
 	'nodeids' => get_current_nodeid(),
 	'output' => array('triggerid', $sortfield),
 	'monitored' => true,
 	'skipDependent' => true,
+	'sortfield' => $sortfield,
+	'sortorder' => $sortorder,
 	'limit' => $config['search_limit'] + 1
 );
 
@@ -741,14 +744,10 @@
 	$lastChangeDate = zbx_date2str(_('d M Y H:i:s'), $trigger['lastchange']);
 	$lastChange = empty($trigger['lastchange'])
 		? $lastChangeDate
-<<<<<<< HEAD
-		: new CLink($lastChangeDate, 'events.php?triggerid='.$trigger['triggerid']);
-=======
 		: new CLink($lastChangeDate,
 			'events.php?triggerid='.$trigger['triggerid'].'&stime='.date(TIMESTAMP_FORMAT, $trigger['lastchange']).
 				'&period='.ZBX_PERIOD_DEFAULT.'&source='.EVENT_SOURCE_TRIGGERS
 		);
->>>>>>> a5a5763f
 
 	// acknowledge
 	if ($config['event_ack_enable']) {
