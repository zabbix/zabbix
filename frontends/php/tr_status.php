<?php
/*
** Zabbix
** Copyright (C) 2001-2014 Zabbix SIA
**
** This program is free software; you can redistribute it and/or modify
** it under the terms of the GNU General Public License as published by
** the Free Software Foundation; either version 2 of the License, or
** (at your option) any later version.
**
** This program is distributed in the hope that it will be useful,
** but WITHOUT ANY WARRANTY; without even the implied warranty of
** MERCHANTABILITY or FITNESS FOR A PARTICULAR PURPOSE. See the
** GNU General Public License for more details.
**
** You should have received a copy of the GNU General Public License
** along with this program; if not, write to the Free Software
** Foundation, Inc., 51 Franklin Street, Fifth Floor, Boston, MA  02110-1301, USA.
**/


require_once dirname(__FILE__).'/include/config.inc.php';

$page['file'] = 'tr_status.php';
$page['title'] = _('Status of triggers');
$page['hist_arg'] = array('groupid', 'hostid');
$page['scripts'] = array('class.cswitcher.js');
$page['type'] = detect_page_type(PAGE_TYPE_HTML);

if ($page['type'] == PAGE_TYPE_HTML) {
	define('ZBX_PAGE_DO_REFRESH', 1);
}

require_once dirname(__FILE__).'/include/page_header.php';

// VAR	TYPE	OPTIONAL	FLAGS	VALIDATION	EXCEPTION
$fields = array(
	'groupid' =>			array(T_ZBX_INT, O_OPT, P_SYS,	DB_ID,		null),
	'hostid' =>				array(T_ZBX_INT, O_OPT, P_SYS,	DB_ID,		null),
	'fullscreen' =>			array(T_ZBX_INT, O_OPT, P_SYS,	IN('0,1'),	null),
	'btnSelect' =>			array(T_ZBX_STR, O_OPT, null,	null,		null),
	// filter
	'filter_rst' =>			array(T_ZBX_STR, O_OPT, P_SYS,	null,		null),
	'filter_set' =>			array(T_ZBX_STR, O_OPT, P_SYS,	null,		null),
	'show_triggers' =>		array(T_ZBX_INT, O_OPT, null,	null,		null),
	'show_events' =>		array(T_ZBX_INT, O_OPT, P_SYS,	null,		null),
	'ack_status' =>			array(T_ZBX_INT, O_OPT, P_SYS,	null,		null),
	'show_severity' =>		array(T_ZBX_INT, O_OPT, P_SYS,	null,		null),
	'show_details' =>		array(T_ZBX_INT, O_OPT, null,	null,		null),
	'show_maintenance' =>	array(T_ZBX_INT, O_OPT, null,	null,		null),
	'status_change_days' =>	array(T_ZBX_INT, O_OPT, null,	BETWEEN(1, DAY_IN_YEAR * 2), null),
	'status_change' =>		array(T_ZBX_INT, O_OPT, null,	null,		null),
	'txt_select' =>			array(T_ZBX_STR, O_OPT, null,	null,		null),
	'application' =>		array(T_ZBX_STR, O_OPT, null,	null,		null),
	'inventory' =>			array(T_ZBX_STR, O_OPT, null,	null,		null),
	// ajax
	'filterState' =>		array(T_ZBX_INT, O_OPT, P_ACT,	null,		null)
);
check_fields($fields);

/*
 * Permissions
 */
if (getRequest('groupid') && !API::HostGroup()->isReadable(array(getRequest('groupid')))) {
	access_deny();
}
if (getRequest('hostid') && !API::Host()->isReadable(array(getRequest('hostid')))) {
	access_deny();
}

/*
 * Ajax
 */
if (hasRequest('filterState')) {
	CProfile::update('web.tr_status.filter.state', getRequest('filterState'), PROFILE_TYPE_INT);
}

if ($page['type'] == PAGE_TYPE_JS || $page['type'] == PAGE_TYPE_HTML_BLOCK) {
	require_once dirname(__FILE__).'/include/page_footer.php';
	exit;
}

/*
 * Filter
 */
$config = select_config();

$pageFilter = new CPageFilter(array(
	'groups' => array(
		'monitored_hosts' => true,
		'with_monitored_triggers' => true
	),
	'hosts' => array(
		'monitored_hosts' => true,
		'with_monitored_triggers' => true
	),
	'hostid' => getRequest('hostid', null),
	'groupid' => getRequest('groupid', null)
));
$_REQUEST['groupid'] = $pageFilter->groupid;
$_REQUEST['hostid'] = $pageFilter->hostid;

// filter set
if (hasRequest('filter_set')) {
	CProfile::update('web.tr_status.filter.show_details', getRequest('show_details', 0), PROFILE_TYPE_INT);
	CProfile::update('web.tr_status.filter.show_maintenance', getRequest('show_maintenance', 0), PROFILE_TYPE_INT);
	CProfile::update('web.tr_status.filter.show_severity',
		getRequest('show_severity', TRIGGER_SEVERITY_NOT_CLASSIFIED), PROFILE_TYPE_INT
	);
	CProfile::update('web.tr_status.filter.txt_select', getRequest('txt_select', ''), PROFILE_TYPE_STR);
	CProfile::update('web.tr_status.filter.status_change', getRequest('status_change', 0), PROFILE_TYPE_INT);
	CProfile::update('web.tr_status.filter.status_change_days', getRequest('status_change_days', 14),
		PROFILE_TYPE_INT
	);
	CProfile::update('web.tr_status.filter.application', getRequest('application'), PROFILE_TYPE_STR);

	// show triggers
	// when this filter is set to "All" it must not be remembered in the profiles because it may render the
	// whole page inaccessible on large installations.
	if (getRequest('show_triggers') != TRIGGERS_OPTION_ALL) {
		CProfile::update('web.tr_status.filter.show_triggers', getRequest('show_triggers'), PROFILE_TYPE_INT);
	}

	// show events
	$showEvents = getRequest('show_events', EVENTS_OPTION_NOEVENT);

	if (hasRequest('show_events')) {
		if ($config['event_ack_enable'] == EVENT_ACK_DISABLED) {
			if (!str_in_array($showEvents, array(EVENTS_OPTION_NOEVENT, EVENTS_OPTION_ALL))) {
				$showEvents = EVENTS_OPTION_NOEVENT;
			}
		}

		CProfile::update('web.tr_status.filter.show_events', $showEvents, PROFILE_TYPE_INT);
	}

	// ack status
	$ackStatus = getRequest('ack_status', ZBX_ACK_STS_ANY);

	if (hasRequest('ack_status')) {
		if ($config['event_ack_enable'] == EVENT_ACK_DISABLED) {
			$ackStatus = ZBX_ACK_STS_ANY;
		}

		CProfile::update('web.tr_status.filter.ack_status', $ackStatus, PROFILE_TYPE_INT);
	}

	// update host inventory filter
	$i = 0;
	foreach (getRequest('inventory', array()) as $field) {
		if ($field['value'] === '') {
			continue;
		}

		CProfile::update('web.tr_status.filter.inventory.field', $field['field'], PROFILE_TYPE_STR, $i);
		CProfile::update('web.tr_status.filter.inventory.value', $field['value'], PROFILE_TYPE_STR, $i);

		$i++;
	}

	// delete remaining old values
	$idx2 = array();
	while (CProfile::get('web.tr_status.filter.inventory.field', null, $i) !== null) {
		$idx2[] = $i;

		$i++;
	}

	CProfile::delete('web.tr_status.filter.inventory.field', $idx2);
	CProfile::delete('web.tr_status.filter.inventory.value', $idx2);
}
elseif (hasRequest('filter_rst')) {
	DBStart();
	CProfile::delete('web.tr_status.filter.show_triggers');
	CProfile::delete('web.tr_status.filter.show_details');
	CProfile::delete('web.tr_status.filter.show_maintenance');
	CProfile::delete('web.tr_status.filter.show_events');
	CProfile::delete('web.tr_status.filter.ack_status');
	CProfile::delete('web.tr_status.filter.show_severity');
	CProfile::delete('web.tr_status.filter.txt_select');
	CProfile::delete('web.tr_status.filter.status_change');
	CProfile::delete('web.tr_status.filter.status_change_days');
	CProfile::delete('web.tr_status.filter.application');
	CProfile::deleteIdx('web.tr_status.filter.inventory.field');
	CProfile::deleteIdx('web.tr_status.filter.inventory.value');
	DBend();
}

if (hasRequest('filter_set') && getRequest('show_triggers') == TRIGGERS_OPTION_ALL) {
	$showTriggers = TRIGGERS_OPTION_ALL;
}
else {
	$showTriggers = CProfile::get('web.tr_status.filter.show_triggers', TRIGGERS_OPTION_RECENT_PROBLEM);
}
$showDetails = CProfile::get('web.tr_status.filter.show_details', 0);
$showMaintenance = CProfile::get('web.tr_status.filter.show_maintenance', 1);
$showSeverity = CProfile::get('web.tr_status.filter.show_severity', TRIGGER_SEVERITY_NOT_CLASSIFIED);
$txtSelect = CProfile::get('web.tr_status.filter.txt_select', '');
$showChange = CProfile::get('web.tr_status.filter.status_change', 0);
$statusChangeBydays = CProfile::get('web.tr_status.filter.status_change_days', 14);
$ackStatus = ($config['event_ack_enable'] == EVENT_ACK_DISABLED)
	? ZBX_ACK_STS_ANY : CProfile::get('web.tr_status.filter.ack_status', ZBX_ACK_STS_ANY);
$showEvents = CProfile::get('web.tr_status.filter.show_events', EVENTS_OPTION_NOEVENT);

// check event acknowledges
if ($config['event_ack_enable'] == EVENT_ACK_DISABLED && $showEvents == EVENTS_OPTION_NOT_ACK) {
	$showEvents = EVENTS_OPTION_NOEVENT;
}

// fetch filter from profiles
$filter = array(
	'application' => CProfile::get('web.tr_status.filter.application', ''),
	'inventory' => array()
);
$i = 0;
while (CProfile::get('web.tr_status.filter.inventory.field', null, $i) !== null) {
	$filter['inventory'][] = array(
		'field' => CProfile::get('web.tr_status.filter.inventory.field', null, $i),
		'value' => CProfile::get('web.tr_status.filter.inventory.value', null, $i)
	);

	$i++;
}

/*
 * Page sorting
 */
validate_sort_and_sortorder('lastchange', ZBX_SORT_DOWN);

/*
 * Display
 */
<<<<<<< HEAD
$displayNodes = (is_show_all_nodes() && $pageFilter->groupid == 0 && $pageFilter->hostid == 0);

$showTriggers = $_REQUEST['show_triggers'];
$showEvents = $_REQUEST['show_events'];
$showSeverity = $_REQUEST['show_severity'];
$ackStatus = $_REQUEST['ack_status'];

=======
>>>>>>> c65f112c
$triggerWidget = new CWidget(null, 'trigger-mon');

$rightForm = new CForm('get');
$rightForm->addItem(array(_('Group').SPACE, $pageFilter->getGroupsCB(true)));
$rightForm->addItem(array(SPACE._('Host').SPACE, $pageFilter->getHostsCB(true)));
$rightForm->addVar('fullscreen', $_REQUEST['fullscreen']);

$triggerWidget->addPageHeader(
	_('STATUS OF TRIGGERS').SPACE.'['.zbx_date2str(_('d M Y H:i:s')).']',
	get_icon('fullscreen', array('fullscreen' => $_REQUEST['fullscreen']))
);
$triggerWidget->addHeader(_('Triggers'), $rightForm);
$triggerWidget->addHeaderRowNumber();

/*
 * Filter
 */
$filterForm = new CFormTable(null, null, 'get');
$filterForm->setAttribute('name', 'zbx_filter');
$filterForm->setAttribute('id', 'zbx_filter');
$filterForm->addVar('fullscreen', $_REQUEST['fullscreen']);
$filterForm->addVar('groupid', $_REQUEST['groupid']);
$filterForm->addVar('hostid', $_REQUEST['hostid']);

$statusComboBox = new CComboBox('show_triggers', $showTriggers);
$statusComboBox->addItem(TRIGGERS_OPTION_ALL, _('Any'));
$statusComboBox->additem(TRIGGERS_OPTION_RECENT_PROBLEM, _('Recent problem'));
$statusComboBox->additem(TRIGGERS_OPTION_IN_PROBLEM, _('Problem'));
$filterForm->addRow(_('Triggers status'), $statusComboBox);

if ($config['event_ack_enable']) {
	$ackStatusComboBox = new CComboBox('ack_status', $ackStatus);
	$ackStatusComboBox->addItem(ZBX_ACK_STS_ANY, _('Any'));
	$ackStatusComboBox->additem(ZBX_ACK_STS_WITH_UNACK, _('With unacknowledged events'));
	$ackStatusComboBox->additem(ZBX_ACK_STS_WITH_LAST_UNACK, _('With last event unacknowledged'));
	$filterForm->addRow(_('Acknowledge status'), $ackStatusComboBox);
}

$eventsComboBox = new CComboBox('show_events', $showEvents);
$eventsComboBox->addItem(EVENTS_OPTION_NOEVENT, _('Hide all'));
$eventsComboBox->addItem(EVENTS_OPTION_ALL, _('Show all').' ('.$config['event_expire'].' '.(($config['event_expire'] > 1) ? _('Days') : _('Day')).')');
if ($config['event_ack_enable']) {
	$eventsComboBox->addItem(EVENTS_OPTION_NOT_ACK, _('Show unacknowledged').' ('.$config['event_expire'].' '.(($config['event_expire'] > 1) ? _('Days') : _('Day')).')');
}
$filterForm->addRow(_('Events'), $eventsComboBox);

$severityComboBox = new CComboBox('show_severity', $showSeverity);
$severityComboBox->addItems(array(
	TRIGGER_SEVERITY_NOT_CLASSIFIED => getSeverityCaption(TRIGGER_SEVERITY_NOT_CLASSIFIED),
	TRIGGER_SEVERITY_INFORMATION => getSeverityCaption(TRIGGER_SEVERITY_INFORMATION),
	TRIGGER_SEVERITY_WARNING => getSeverityCaption(TRIGGER_SEVERITY_WARNING),
	TRIGGER_SEVERITY_AVERAGE => getSeverityCaption(TRIGGER_SEVERITY_AVERAGE),
	TRIGGER_SEVERITY_HIGH => getSeverityCaption(TRIGGER_SEVERITY_HIGH),
	TRIGGER_SEVERITY_DISASTER => getSeverityCaption(TRIGGER_SEVERITY_DISASTER)
));
$filterForm->addRow(_('Minimum trigger severity'), $severityComboBox);

$statusChangeDays = new CNumericBox('status_change_days', $statusChangeBydays, 3, false, false, false);
if (!$showChange) {
	$statusChangeDays->setAttribute('disabled', 'disabled');
}
$statusChangeDays->addStyle('vertical-align: middle;');

$statusChangeCheckBox = new CCheckBox('status_change', $showChange, 'javascript: this.checked ? $("status_change_days").enable() : $("status_change_days").disable()', 1);
$statusChangeCheckBox->addStyle('vertical-align: middle;');

$daysSpan = new CSpan(_('days'));
$daysSpan->addStyle('vertical-align: middle;');
$filterForm->addRow(_('Age less than'), array($statusChangeCheckBox, $statusChangeDays, SPACE, $daysSpan));
$filterForm->addRow(_('Show details'), new CCheckBox('show_details', $showDetails, null, 1));
$filterForm->addRow(_('Filter by name'), new CTextBox('txt_select', $txtSelect, 40));
$filterForm->addRow(_('Filter by application'), array(
	new CTextBox('application', $filter['application'], 40),
	new CButton('application_name', _('Select'),
		'return PopUp("popup.php?srctbl=applications&srcfld1=name&real_hosts=1&dstfld1=application&with_applications=1'.
			'&dstfrm='.$filterForm->getName().'");',
		'filter-button'
	)
));

// inventory filter
$inventoryFilters = $filter['inventory'];
if (!$inventoryFilters) {
	$inventoryFilters = array(
		array('field' => '', 'value' => '')
	);
}
$inventoryFields = array();
foreach (getHostInventories() as $inventory) {
	$inventoryFields[$inventory['db_field']] = $inventory['title'];
}

$inventoryFilterTable = new CTable();
$inventoryFilterTable->setAttribute('id', 'inventory-filter');
$i = 0;
foreach ($inventoryFilters as $field) {
	$inventoryFilterTable->addRow(array(
		new CComboBox('inventory['.$i.'][field]', $field['field'], null, $inventoryFields),
		new CTextBox('inventory['.$i.'][value]', $field['value'], 20),
		new CButton('inventory['.$i.'][remove]', _('Remove'), null, 'link_menu element-table-remove')
	), 'form_row');

	$i++;
}
$inventoryFilterTable->addRow(
	new CCol(new CButton('inventory_add', _('Add'), null, 'link_menu element-table-add'), null, 3)
);
$filterForm->addRow(_('Filter by host inventory'), $inventoryFilterTable);

// maintenance filter
$filterForm->addRow(_('Show hosts in maintenance'), new CCheckBox('show_maintenance', $showMaintenance, null, 1));

$filterForm->addItemToBottomRow(new CSubmit('filter_set', _('Filter'), 'chkbxRange.clearSelectedOnFilterChange();'));
$filterForm->addItemToBottomRow(new CSubmit('filter_rst', _('Reset'), 'chkbxRange.clearSelectedOnFilterChange();'));

$triggerWidget->addFlicker($filterForm, CProfile::get('web.tr_status.filter.state', 0));

/*
 * Form
 */
if ($_REQUEST['fullscreen']) {
	$triggerInfo = new CTriggersInfo($_REQUEST['groupid'], $_REQUEST['hostid']);
	$triggerInfo->hideHeader();
	$triggerInfo->show();
}

$triggerForm = new CForm('get', 'acknow.php');
$triggerForm->setName('tr_status');
$triggerForm->addVar('backurl', $page['file']);

/*
 * Table
 */
$showEventColumn = ($config['event_ack_enable'] && $showEvents != EVENTS_OPTION_NOEVENT);

$switcherName = 'trigger_switchers';

$headerCheckBox = ($showEventColumn)
	? new CCheckBox('all_events', false, "checkAll('".$triggerForm->GetName()."', 'all_events', 'events');")
	: new CCheckBox('all_triggers', false, "checkAll('".$triggerForm->GetName()."', 'all_triggers', 'triggers');");

if ($showEvents != EVENTS_OPTION_NOEVENT) {
	$showHideAllDiv = new CDiv(SPACE, 'filterclosed');
	$showHideAllDiv->setAttribute('id', $switcherName);
}
else {
	$showHideAllDiv = null;
}

$triggerTable = new CTableInfo(_('No triggers found.'));
$triggerTable->setHeader(array(
	$showHideAllDiv,
	$config['event_ack_enable'] ? $headerCheckBox : null,
	make_sorting_header(_('Severity'), 'priority'),
	_('Status'),
	_('Info'),
	make_sorting_header(_('Last change'), 'lastchange'),
	_('Age'),
	$showEventColumn ? _('Duration') : null,
	$config['event_ack_enable'] ? _('Acknowledged') : null,
	$displayNodes ? _('Node') : null,
	_('Host'),
	make_sorting_header(_('Name'), 'description'),
	_('Comments')
));

// get triggers
$sortfield = getPageSortField('description');
$sortorder = getPageSortOrder();
$options = array(
	'output' => array('triggerid', $sortfield),
	'nodeids' => get_current_nodeid(),
	'output' => array('triggerid', $sortfield),
	'monitored' => true,
	'skipDependent' => true,
	'sortfield' => $sortfield,
	'sortorder' => $sortorder,
	'limit' => $config['search_limit'] + 1
);

if ($pageFilter->hostsSelected) {
	if ($pageFilter->hostid > 0) {
		$options['hostids'] = $pageFilter->hostid;
	}
	elseif ($pageFilter->groupid > 0) {
		$options['groupids'] = $pageFilter->groupid;
	}
}
else {
	$options['hostids'] = array();
}

// inventory filter
if ($filter['inventory']) {
	$inventoryFilter = array();
	foreach ($filter['inventory'] as $field) {
		$inventoryFilter[$field['field']][] = $field['value'];
	}

	$hosts = API::Host()->get(array(
		'output' => array('hostid'),
		'hostids' => isset($options['hostids']) ? $options['hostids'] : null,
		'searchInventory' => $inventoryFilter
	));
	$options['hostids'] = zbx_objectValues($hosts, 'hostid');
}

// application filter
if ($filter['application'] !== '') {
	$applications = API::Application()->get(array(
		'output' => array('applicationid'),
		'hostids' => isset($options['hostids']) ? $options['hostids'] : null,
		'search' => array('name' => $filter['application'])
	));
	$options['applicationids'] = zbx_objectValues($applications, 'applicationid');
}

if (!zbx_empty($txtSelect)) {
	$options['search'] = array('description' => $txtSelect);
}
if ($showTriggers == TRIGGERS_OPTION_RECENT_PROBLEM) {
	$options['only_true'] = 1;
}
elseif ($showTriggers == TRIGGERS_OPTION_IN_PROBLEM) {
	$options['filter'] = array('value' => TRIGGER_VALUE_TRUE);
}
if ($ackStatus == ZBX_ACK_STS_WITH_UNACK) {
	$options['withUnacknowledgedEvents'] = 1;
}
if ($ackStatus == ZBX_ACK_STS_WITH_LAST_UNACK) {
	$options['withLastEventUnacknowledged'] = 1;
}
if ($showSeverity > TRIGGER_SEVERITY_NOT_CLASSIFIED) {
	$options['min_severity'] = $showSeverity;
}
if ($showChange) {
	$options['lastChangeSince'] = time() - $statusChangeBydays * SEC_PER_DAY;
}
if (!$showMaintenance) {
	$options['maintenance'] = false;
}
$triggers = API::Trigger()->get($options);

order_result($triggers, $sortfield, $sortorder);
$paging = getPagingLine($triggers);


$triggers = API::Trigger()->get(array(
	'nodeids' => get_current_nodeid(),
	'triggerids' => zbx_objectValues($triggers, 'triggerid'),
	'output' => API_OUTPUT_EXTEND,
	'selectHosts' => array('hostid', 'name', 'maintenance_status', 'maintenance_type', 'maintenanceid', 'description'),
	'selectItems' => array('itemid', 'hostid', 'key_', 'name', 'value_type'),
	'selectDependencies' => API_OUTPUT_EXTEND,
	'selectLastEvent' => true,
	'expandDescription' => true,
	'preservekeys' => true
));

order_result($triggers, $sortfield, $sortorder);

// sort trigger hosts by name
foreach ($triggers as &$trigger) {
	if (count($trigger['hosts']) > 1) {
		order_result($trigger['hosts'], 'name', ZBX_SORT_UP);
	}
}
unset($trigger);

$triggerIds = zbx_objectValues($triggers, 'triggerid');

// get editable triggers
$triggerEditable = API::Trigger()->get(array(
	'triggerids' => $triggerIds,
	'output' => array('triggerid'),
	'editable' => true,
	'preservekeys' => true
));

// get events
if ($config['event_ack_enable']) {
	// get all unacknowledged events, if trigger has unacknowledged even => it has events
	$eventCounts = API::Event()->get(array(
		'source' => EVENT_SOURCE_TRIGGERS,
		'object' => EVENT_OBJECT_TRIGGER,
		'countOutput' => true,
		'groupCount' => true,
		'objectids' => $triggerIds,
		'filter' => array(
			'acknowledged' => 0,
			'value' => TRIGGER_VALUE_TRUE
		)
	));
	foreach ($eventCounts as $eventCount) {
		$triggers[$eventCount['objectid']]['hasEvents'] = true;
		$triggers[$eventCount['objectid']]['event_count'] = $eventCount['rowscount'];
	}

	// gather ids of triggers which don't have unack. events
	$triggerIdsWithoutUnackEvents = array();
	foreach ($triggers as $tnum => $trigger) {
		if (!isset($trigger['hasEvents'])) {
			$triggerIdsWithoutUnackEvents[] = $trigger['triggerid'];
		}
		if (!isset($trigger['event_count'])) {
			$triggers[$tnum]['event_count'] = 0;
		}
	}
	if (!empty($triggerIdsWithoutUnackEvents)) {
		// for triggers without unack. events we try to select any event
		$allEventCounts = API::Event()->get(array(
			'source' => EVENT_SOURCE_TRIGGERS,
			'object' => EVENT_OBJECT_TRIGGER,
			'countOutput' => true,
			'groupCount' => true,
			'objectids' => $triggerIdsWithoutUnackEvents
		));
		$allEventCounts = zbx_toHash($allEventCounts, 'objectid');

		foreach ($triggers as $tnum => $trigger) {
			if (!isset($trigger['hasEvents'])) {
				$triggers[$tnum]['hasEvents'] = isset($allEventCounts[$trigger['triggerid']]);
			}
		}
	}
}

if ($showEvents != EVENTS_OPTION_NOEVENT) {
	$options = array(
		'source' => EVENT_SOURCE_TRIGGERS,
		'object' => EVENT_OBJECT_TRIGGER,
		'nodeids' => get_current_nodeid(),
		'objectids' => zbx_objectValues($triggers, 'triggerid'),
		'output' => API_OUTPUT_EXTEND,
		'select_acknowledges' => API_OUTPUT_COUNT,
		'time_from' => time() - $config['event_expire'] * SEC_PER_DAY,
		'time_till' => time(),
		'sortfield' => array('clock', 'eventid'),
		'sortorder' => ZBX_SORT_DOWN
	);

	switch ($showEvents) {
		case EVENTS_OPTION_ALL:
			break;
		case EVENTS_OPTION_NOT_ACK:
			$options['acknowledged'] = false;
			$options['value'] = TRIGGER_VALUE_TRUE;
			break;
	}
	$events = API::Event()->get($options);

	foreach ($events as $event) {
		$triggers[$event['objectid']]['events'][] = $event;
	}
}

// get host ids
$hostIds = array();
foreach ($triggers as $tnum => $trigger) {
	foreach ($trigger['hosts'] as $host) {
		$hostIds[$host['hostid']] = $host['hostid'];
	}
}

// get hosts
$hosts = API::Host()->get(array(
	'output' => array('hostid'),
	'hostids' => $hostIds,
	'preservekeys' => true,
	'selectGraphs' => API_OUTPUT_COUNT,
	'selectScreens' => API_OUTPUT_COUNT
));

// get host scripts
$scriptsByHosts = API::Script()->getScriptsByHosts($hostIds);

// get trigger dependencies
$dbTriggerDependencies = DBselect(
	'SELECT triggerid_down,triggerid_up'.
	' FROM trigger_depends'.
	' WHERE '.dbConditionInt('triggerid_up', $triggerIds)
);
$triggerIdsDown = array();
while ($row = DBfetch($dbTriggerDependencies)) {
	$triggerIdsDown[$row['triggerid_up']][] = intval($row['triggerid_down']);
}

foreach ($triggers as $trigger) {
	$usedHosts = array();
	foreach ($trigger['hosts'] as $host) {
		$usedHosts[$host['hostid']] = $host['name'];
	}
	$usedHostCount = count($usedHosts);

	$triggerItems = array();

	$trigger['items'] = CMacrosResolverHelper::resolveItemNames($trigger['items']);

	foreach ($trigger['items'] as $item) {
		$triggerItems[] = array(
			'name' => ($usedHostCount > 1) ? $usedHosts[$item['hostid']].NAME_DELIMITER.$item['name_expanded'] : $item['name_expanded'],
			'params' => array(
				'itemid' => $item['itemid'],
				'action' => in_array($item['value_type'], array(ITEM_VALUE_TYPE_FLOAT, ITEM_VALUE_TYPE_UINT64))
					? 'showgraph' : 'showvalues'
			)
		);
	}

	$description = new CSpan($trigger['description'], 'link_menu');
	$description->setMenuPopup(CMenuPopupHelper::getTrigger($trigger, $triggerItems));

	if ($showDetails) {
		$description = array($description, BR(), explode_exp($trigger['expression'], true, true));
	}

	if (!empty($trigger['dependencies'])) {
		$dependenciesTable = new CTableInfo();
		$dependenciesTable->setAttribute('style', 'width: 200px;');
		$dependenciesTable->addRow(bold(_('Depends on').NAME_DELIMITER));

		foreach ($trigger['dependencies'] as $dependency) {
			$dependenciesTable->addRow(' - '.CMacrosResolverHelper::resolveTriggerNameById($dependency['triggerid']));
		}

		$img = new Cimg('images/general/arrow_down2.png', 'DEP_UP');
		$img->setAttribute('style', 'vertical-align: middle; border: 0px;');
		$img->setHint($dependenciesTable);

		$description = array($img, SPACE, $description);
	}

	$dependency = false;
	$dependenciesTable = new CTableInfo();
	$dependenciesTable->setAttribute('style', 'width: 200px;');
	$dependenciesTable->addRow(bold(_('Dependent').NAME_DELIMITER));
	if (!empty($triggerIdsDown[$trigger['triggerid']])) {
		$depTriggers = CMacrosResolverHelper::resolveTriggerNameByIds($triggerIdsDown[$trigger['triggerid']]);

		foreach ($depTriggers as $depTrigger) {
			$dependenciesTable->addRow(SPACE.'-'.SPACE.$depTrigger['description']);
			$dependency = true;
		}
	}

	if ($dependency) {
		$img = new Cimg('images/general/arrow_up2.png', 'DEP_UP');
		$img->setAttribute('style', 'vertical-align: middle; border: 0px;');
		$img->setHint($dependenciesTable);

		$description = array($img, SPACE, $description);
	}
	unset($img, $dependenciesTable, $dependency);

	$triggerDescription = new CSpan($description, 'pointer');

	// host js menu
	$hostList = array();
	foreach ($trigger['hosts'] as $triggerHost) {
		// fetch scripts for the host js menu
		$scripts = array();
		if (isset($scriptsByHosts[$triggerHost['hostid']])) {
			foreach ($scriptsByHosts[$triggerHost['hostid']] as $script) {
				$scripts[] = $script;
			}
		}

		$hostName = new CSpan($triggerHost['name'], 'link_menu');
		$hostName->setMenuPopup(CMenuPopupHelper::getHost($hosts[$triggerHost['hostid']], $scripts));

		$hostDiv = new CDiv($hostName);

		// add maintenance icon with hint if host is in maintenance
		if ($triggerHost['maintenance_status']) {
			$maintenanceIcon = new CDiv(null, 'icon-maintenance-inline');

			$maintenances = API::Maintenance()->get(array(
				'maintenanceids' => $triggerHost['maintenanceid'],
				'output' => API_OUTPUT_EXTEND,
				'limit' => 1
			));

			if ($maintenance = reset($maintenances)) {
				$hint = $maintenance['name'].' ['.($triggerHost['maintenance_type']
					? _('Maintenance without data collection')
					: _('Maintenance with data collection')).']';

				if (isset($maintenance['description'])) {
					// double quotes mandatory
					$hint .= "\n".$maintenance['description'];
				}

				$maintenanceIcon->setHint($hint);
				$maintenanceIcon->addClass('pointer');
			}

			$hostDiv->addItem($maintenanceIcon);
		}

		// add comma after hosts, except last
		if (next($trigger['hosts'])) {
			$hostDiv->addItem(','.SPACE);
		}

		$hostList[] = $hostDiv;
	}

	// host
	$hostColumn = new CCol($hostList);
	$hostColumn->addStyle('white-space: normal;');

	// status
	$statusSpan = new CSpan(trigger_value2str($trigger['value']));

	// add colors and blinking to span depending on configuration and trigger parameters
	addTriggerValueStyle(
		$statusSpan,
		$trigger['value'],
		$trigger['lastchange'],
		$config['event_ack_enable'] ? ($trigger['event_count'] == 0) : false
	);

	$lastChangeDate = zbx_date2str(_('d M Y H:i:s'), $trigger['lastchange']);
	$lastChange = empty($trigger['lastchange'])
		? $lastChangeDate
		: new CLink($lastChangeDate,
			'events.php?filter_set=1&triggerid='.$trigger['triggerid'].'&source='.EVENT_SOURCE_TRIGGERS.
				'&stime='.date(TIMESTAMP_FORMAT, $trigger['lastchange']).'&period='.ZBX_PERIOD_DEFAULT
		);

	// acknowledge
	if ($config['event_ack_enable']) {
		if ($trigger['hasEvents']) {
			if ($trigger['event_count']) {
				$ackColumn = new CCol(array(
					new CLink(
						_('Acknowledge'),
						'acknow.php?'.
							'triggers[]='.$trigger['triggerid'].
							'&backurl='.$page['file'],
						'on'
					), ' ('.$trigger['event_count'].')'
				));
			}
			else {
				$ackColumn = new CCol(
					new CLink(
						_('Acknowledged'),
						'acknow.php?'.
							'eventid='.$trigger['lastEvent']['eventid'].
							'&triggerid='.$trigger['lastEvent']['objectid'].
							'&backurl='.$page['file'],
						'off'
				));
			}
		}
		else {
			$ackColumn = new CCol(_('No events'), 'unknown');
		}
	}
	else {
		$ackColumn = null;
	}

	// open or close
	if ($showEvents != EVENTS_OPTION_NOEVENT && !empty($trigger['events'])) {
		$openOrCloseDiv = new CDiv(SPACE, 'filterclosed');
		$openOrCloseDiv->setAttribute('data-switcherid', $trigger['triggerid']);
	}
	elseif ($showEvents == EVENTS_OPTION_NOEVENT) {
		$openOrCloseDiv = null;
	}
	else {
		$openOrCloseDiv = SPACE;
	}

	// severity
	$severityColumn = getSeverityCell($trigger['priority'], null, !$trigger['value']);
	if ($showEventColumn) {
		$severityColumn->setColSpan(2);
	}

	// unknown triggers
	$unknown = SPACE;
	if ($trigger['state'] == TRIGGER_STATE_UNKNOWN) {
		$unknown = new CDiv(SPACE, 'status_icon iconunknown');
		$unknown->setHint($trigger['error'], '', 'on');
	}

	// comments
	if (isset($triggerEditable[$trigger['triggerid']])) {
		$comments = new CLink(zbx_empty($trigger['comments']) ? _('Add') : _('Show'), 'tr_comments.php?triggerid='.$trigger['triggerid']);
	}
	else {
		$comments = zbx_empty($trigger['comments'])
			? new CSpan('-')
			: new CLink(_('Show'), 'tr_comments.php?triggerid='.$trigger['triggerid']);
	}

	$triggerTable->addRow(array(
		$openOrCloseDiv,
		$config['event_ack_enable'] ?
			($showEventColumn ? null : new CCheckBox('triggers['.$trigger['triggerid'].']', 'no', null, $trigger['triggerid'])) : null,
		$severityColumn,
		$statusSpan,
		$unknown,
		$lastChange,
		empty($trigger['lastchange']) ? '-' : zbx_date2age($trigger['lastchange']),
		$showEventColumn ? SPACE : null,
		$ackColumn,
		$displayNodes ? get_node_name_by_elid($trigger['triggerid']) : null,
		$hostColumn,
		$triggerDescription,
		$comments
	), 'even_row');

	if ($showEvents != EVENTS_OPTION_NOEVENT && !empty($trigger['events'])) {
		$i = 1;
		foreach ($trigger['events'] as $enum => $event) {
			$i++;

			$eventStatusSpan = new CSpan(trigger_value2str($event['value']));

			// add colors and blinking to span depending on configuration and trigger parameters
			addTriggerValueStyle(
				$eventStatusSpan,
				$event['value'],
				$event['clock'],
				$event['acknowledged']
			);

			$statusSpan = new CCol($eventStatusSpan);
			$statusSpan->setColSpan(2);

			$ack = getEventAckState($event, true);

			$ackCheckBox = ($event['acknowledged'] == 0 && $event['value'] == TRIGGER_VALUE_TRUE)
				? new CCheckBox('events['.$event['eventid'].']', 'no', null, $event['eventid'])
				: SPACE;

			$clock = new CLink(zbx_date2str(_('d M Y H:i:s'), $event['clock']),
				'tr_events.php?triggerid='.$trigger['triggerid'].'&eventid='.$event['eventid']);

			$nextClock = isset($trigger['events'][$enum - 1]) ? $trigger['events'][$enum - 1]['clock'] : time();

			$emptyColumn = new CCol(SPACE);
			$emptyColumn->setColSpan(3);
			$ackCheckBoxColumn = new CCol($ackCheckBox);
			$ackCheckBoxColumn->setColSpan(2);

			$row = new CRow(array(
				SPACE,
				$config['event_ack_enable'] ? $ackCheckBoxColumn : null,
				$statusSpan,
				$clock,
				zbx_date2age($event['clock']),
				zbx_date2age($nextClock, $event['clock']),
				($config['event_ack_enable']) ? $ack : null,
				$displayNodes ? SPACE : null,
				$emptyColumn
			), 'odd_row');
			$row->setAttribute('data-parentid', $trigger['triggerid']);
			$row->addStyle('display: none;');
			$triggerTable->addRow($row);

			if ($i > $config['event_show_max']) {
				break;
			}
		}
	}
}

/*
 * Go buttons
 */
$footer = null;
if ($config['event_ack_enable']) {
	$goComboBox = new CComboBox('go');
	$goComboBox->addItem('bulkacknowledge', _('Bulk acknowledge'));

	$goButton = new CSubmit('goButton', _('Go').' (0)');
	$goButton->setAttribute('id', 'goButton');

	$showEventColumn
		? zbx_add_post_js('chkbxRange.pageGoName = "events";')
		: zbx_add_post_js('chkbxRange.pageGoName = "triggers";');

	$footer = get_table_header(array($goComboBox, $goButton));
}

$triggerForm->addItem(array($paging, $triggerTable, $paging, $footer));
$triggerWidget->addItem($triggerForm);
$triggerWidget->show();

zbx_add_post_js('jqBlink.blink();');
zbx_add_post_js('var switcher = new CSwitcher(\''.$switcherName.'\');');

require_once dirname(__FILE__).'/include/views/js/monitoring.triggers.js.php';

require_once dirname(__FILE__).'/include/page_footer.php';<|MERGE_RESOLUTION|>--- conflicted
+++ resolved
@@ -230,21 +230,11 @@
 /*
  * Display
  */
-<<<<<<< HEAD
-$displayNodes = (is_show_all_nodes() && $pageFilter->groupid == 0 && $pageFilter->hostid == 0);
-
-$showTriggers = $_REQUEST['show_triggers'];
-$showEvents = $_REQUEST['show_events'];
-$showSeverity = $_REQUEST['show_severity'];
-$ackStatus = $_REQUEST['ack_status'];
-
-=======
->>>>>>> c65f112c
 $triggerWidget = new CWidget(null, 'trigger-mon');
 
 $rightForm = new CForm('get');
-$rightForm->addItem(array(_('Group').SPACE, $pageFilter->getGroupsCB(true)));
-$rightForm->addItem(array(SPACE._('Host').SPACE, $pageFilter->getHostsCB(true)));
+$rightForm->addItem(array(_('Group').SPACE, $pageFilter->getGroupsCB()));
+$rightForm->addItem(array(SPACE._('Host').SPACE, $pageFilter->getHostsCB()));
 $rightForm->addVar('fullscreen', $_REQUEST['fullscreen']);
 
 $triggerWidget->addPageHeader(
@@ -400,7 +390,6 @@
 	_('Age'),
 	$showEventColumn ? _('Duration') : null,
 	$config['event_ack_enable'] ? _('Acknowledged') : null,
-	$displayNodes ? _('Node') : null,
 	_('Host'),
 	make_sorting_header(_('Name'), 'description'),
 	_('Comments')
@@ -411,7 +400,6 @@
 $sortorder = getPageSortOrder();
 $options = array(
 	'output' => array('triggerid', $sortfield),
-	'nodeids' => get_current_nodeid(),
 	'output' => array('triggerid', $sortfield),
 	'monitored' => true,
 	'skipDependent' => true,
@@ -488,7 +476,6 @@
 
 
 $triggers = API::Trigger()->get(array(
-	'nodeids' => get_current_nodeid(),
 	'triggerids' => zbx_objectValues($triggers, 'triggerid'),
 	'output' => API_OUTPUT_EXTEND,
 	'selectHosts' => array('hostid', 'name', 'maintenance_status', 'maintenance_type', 'maintenanceid', 'description'),
@@ -571,7 +558,6 @@
 	$options = array(
 		'source' => EVENT_SOURCE_TRIGGERS,
 		'object' => EVENT_OBJECT_TRIGGER,
-		'nodeids' => get_current_nodeid(),
 		'objectids' => zbx_objectValues($triggers, 'triggerid'),
 		'output' => API_OUTPUT_EXTEND,
 		'select_acknowledges' => API_OUTPUT_COUNT,
@@ -850,7 +836,6 @@
 		empty($trigger['lastchange']) ? '-' : zbx_date2age($trigger['lastchange']),
 		$showEventColumn ? SPACE : null,
 		$ackColumn,
-		$displayNodes ? get_node_name_by_elid($trigger['triggerid']) : null,
 		$hostColumn,
 		$triggerDescription,
 		$comments
@@ -898,7 +883,6 @@
 				zbx_date2age($event['clock']),
 				zbx_date2age($nextClock, $event['clock']),
 				($config['event_ack_enable']) ? $ack : null,
-				$displayNodes ? SPACE : null,
 				$emptyColumn
 			), 'odd_row');
 			$row->setAttribute('data-parentid', $trigger['triggerid']);
