<?php
/*
<<<<<<< HEAD
** Zabbix
** Copyright (C) 2000-2011 Zabbix SIA
=======
** ZABBIX
** Copyright (C) 2000-2010 SIA Zabbix
>>>>>>> 2a669d0f
**
** This program is free software; you can redistribute it and/or modify
** it under the terms of the GNU General Public License as published by
** the Free Software Foundation; either version 2 of the License, or
** (at your option) any later version.
**
** This program is distributed in the hope that it will be useful,
** but WITHOUT ANY WARRANTY; without even the implied warranty of
** MERCHANTABILITY or FITNESS FOR A PARTICULAR PURPOSE.  See the
** GNU General Public License for more details.
**
** You should have received a copy of the GNU General Public License
** along with this program; if not, write to the Free Software
** Foundation, Inc., 675 Mass Ave, Cambridge, MA 02139, USA.
**/
?>
<?php
	require_once('include/config.inc.php');
	require_once('include/graphs.inc.php');
	require_once('include/screens.inc.php');
	require_once('include/blocks.inc.php');

	$page['title'] = 'S_CUSTOM_SCREENS';
	$page['file'] = 'screens.php';
	$page['hist_arg'] = array('elementid', 'screenname');
	$page['scripts'] = array('effects.js','dragdrop.js','class.calendar.js','gtlc.js');

	$page['type'] = detect_page_type(PAGE_TYPE_HTML);

	if(PAGE_TYPE_HTML == $page['type']){
		define('ZBX_PAGE_DO_REFRESH', 1);
	}

	include_once('include/page_header.php');

?>
<?php
//		VAR			TYPE	OPTIONAL FLAGS	VALIDATION	EXCEPTION
	$fields=array(
		'groupid'=>		array(T_ZBX_INT, O_OPT, P_SYS,	DB_ID, null),
		'hostid'=>		array(T_ZBX_INT, O_OPT, P_SYS,	DB_ID, null),

// STATUS OF TRIGGER
		'tr_groupid'=>	array(T_ZBX_INT, O_OPT, P_SYS,	DB_ID,		null),
		'tr_hostid'=>	array(T_ZBX_INT, O_OPT, P_SYS,	DB_ID,		null),

		'elementid'=>	array(T_ZBX_INT, O_OPT,	P_SYS|P_NZERO,	DB_ID,null),
		'screenname'=>	array(T_ZBX_STR, O_OPT,	P_SYS,	null,null),
		'step'=>		array(T_ZBX_INT, O_OPT,  P_SYS,		BETWEEN(0,65535),NULL),

		'period'=>		array(T_ZBX_INT, O_OPT,  P_SYS, 	null,NULL),
		'stime'=>		array(T_ZBX_STR, O_OPT,  P_SYS, 	NULL,NULL),

		'reset'=>		array(T_ZBX_STR, O_OPT,  P_SYS, 	IN("'reset'"),NULL),
		'fullscreen'=>	array(T_ZBX_INT, O_OPT,	P_SYS,		IN('0,1,2'),		NULL),
//ajax
		'favobj'=>		array(T_ZBX_STR, O_OPT, P_ACT,	NULL,			NULL),
		'favref'=>		array(T_ZBX_STR, O_OPT, P_ACT,  NOT_EMPTY,		NULL),
		'favid'=>		array(T_ZBX_INT, O_OPT, P_ACT,  NULL,			NULL),

		'state'=>		array(T_ZBX_INT, O_OPT, P_ACT,  NOT_EMPTY,		NULL),
		'action'=>		array(T_ZBX_STR, O_OPT, P_ACT, 	IN("'add','remove','flop'"),NULL)
	);

	check_fields($fields);
?>
<?php
	if(isset($_REQUEST['favobj'])){
		if('hat' == $_REQUEST['favobj']){
			CProfile::update('web.screens.hats.'.$_REQUEST['favref'].'.state',$_REQUEST['state'], PROFILE_TYPE_INT);
		}

		if('filter' == $_REQUEST['favobj']){
			CProfile::update('web.screens.filter.state',$_REQUEST['state'], PROFILE_TYPE_INT);
		}

		if('timeline' == $_REQUEST['favobj']){
			if(isset($_REQUEST['elementid']) && isset($_REQUEST['period'])){
				navigation_bar_calc('web.screens', $_REQUEST['elementid'],true);
			}
		}

		if(str_in_array($_REQUEST['favobj'],array('screenid','slideshowid'))){
			$result = false;
			if('add' == $_REQUEST['action']){
				$result = add2favorites('web.favorite.screenids',$_REQUEST['favid'],$_REQUEST['favobj']);
				if($result){
					print('$("addrm_fav").title = "'.S_REMOVE_FROM.' '.S_FAVOURITES.'";'."\n");
					print('$("addrm_fav").onclick = function(){rm4favorites("'.$_REQUEST['favobj'].'","'.$_REQUEST['favid'].'",0);}'."\n");
				}
			}
			else if('remove' == $_REQUEST['action']){
				$result = rm4favorites('web.favorite.screenids',$_REQUEST['favid'],$_REQUEST['favobj']);

				if($result){
					print('$("addrm_fav").title = "'.S_ADD_TO.' '.S_FAVOURITES.'";'."\n");
					print('$("addrm_fav").onclick = function(){ add2favorites("'.$_REQUEST['favobj'].'","'.$_REQUEST['favid'].'");}'."\n");
				}
			}

			if((PAGE_TYPE_JS == $page['type']) && $result){
				print('switchElementsClass("addrm_fav","iconminus","iconplus");');
			}
		}

		// saving fixed/dynamic setting to profile
		if('timelinefixedperiod' == $_REQUEST['favobj']){
			if(isset($_REQUEST['favid'])){
				CProfile::update('web.screens.timelinefixed', $_REQUEST['favid'], PROFILE_TYPE_INT);
			}
		}
	}

	if((PAGE_TYPE_JS == $page['type']) || (PAGE_TYPE_HTML_BLOCK == $page['type'])){
		include_once('include/page_footer.php');
		exit();
	}
?>
<?php
<<<<<<< HEAD
// js templates
	require_once('include/views/js/general.script.confirm.js.php');

// whether we should use screen name to fetch a screen (if this is false, elementid is used)
	$use_screen_name = isset($_REQUEST['screenname']);

// getting element id from GET parameters
	$elementid = get_request('elementid', false);
// if none is provided
	if($elementid === false && !$use_screen_name){
// get element id saved in profile from the last visit
		$elementid = CProfile::get('web.screens.elementid', null);
// this flag will be used in case this element does not exist
=======

	//whether we should use screen name to fetch a screen (if this is false, elementid is used)
	$use_screen_name = isset($_REQUEST['screenname']);

	//getiing element id from GET paramters
	$elementid = get_request('elementid', false);
	//if none is provided
	if($elementid === false && !$use_screen_name){
		//get element id saved in profile from the last visit
		$elementid = CProfile::get('web.screens.elementid', null);
		//this flag will be used in case this element does not exist
>>>>>>> 2a669d0f
		$id_has_been_fetched_from_profile = true;
	}
	else{
		$id_has_been_fetched_from_profile = false;
	}
<<<<<<< HEAD

=======
>>>>>>> 2a669d0f

	$screens_wdgt = new CWidget();

	$scroll_div = new CDiv();
	$scroll_div->setAttribute('id', 'scrollbar_cntr');
	$screens_wdgt->addFlicker($scroll_div, CProfile::get('web.screens.filter.state',1));
<<<<<<< HEAD

	$formHeader = new CForm();
	$cmbConfig = new CComboBox('config', 'screens.php', 'javascript: redirect(this.options[this.selectedIndex].value);');
	$cmbConfig->addItem('screens.php', S_SCREENS);
	$cmbConfig->addItem('slides.php', S_SLIDESHOWS);
	$formHeader->addItem($cmbConfig);


	$screens = API::Screen()->get(array(
		'nodeids' => get_current_nodeid(),
		'output' => API_OUTPUT_EXTEND,
		'selectScreenItems' => API_OUTPUT_EXTEND
	));


=======

	$formHeader = new CForm();
	$cmbConfig = new CComboBox('config', 'screens.php', 'javascript: redirect(this.options[this.selectedIndex].value);');
	$cmbConfig->addItem('screens.php', S_SCREENS);
	$cmbConfig->addItem('slides.php', S_SLIDESHOWS);
	$formHeader->addItem($cmbConfig);


	$screens = CScreen::get(array(
		'nodeids' => get_current_nodeid(),
		'output' => API_OUTPUT_EXTEND
	));
>>>>>>> 2a669d0f

	//if screen name is provided it takes priority over elementid
	if ($use_screen_name) {
		$screens = zbx_toHash($screens, 'name');
		$elementIdentifier = $_REQUEST['screenname'];
	}
	else {
		$screens = zbx_toHash($screens, 'screenid');
		$elementIdentifier = $elementid;
	}

	order_result($screens, 'name');

	//no screens defined at all
	if(empty($screens)){
<<<<<<< HEAD
		$screens_wdgt->addPageHeader(_s('SCREENS'), $formHeader);
=======
		$screens_wdgt->addPageHeader(S_SCREENS_BIG, $formHeader);
>>>>>>> 2a669d0f
		$screens_wdgt->addItem(BR());
		$screens_wdgt->addItem(new CTableInfo(S_NO_SCREENS_DEFINED));
		$screens_wdgt->show();
	}
	//if screen we are searching for does not exist and was not fetched from profile
	elseif(!isset($screens[$elementIdentifier]) && !$id_has_been_fetched_from_profile){
		$error_msg = $use_screen_name
					 ? sprintf(S_ERROR_SCREEN_WITH_NAME_DOES_NOT_EXIST, $elementIdentifier)
					 : sprintf(S_ERROR_SCREEN_WITH_ID_DOES_NOT_EXIST, $elementIdentifier);

		show_error_message($error_msg);
	}
	else{
<<<<<<< HEAD
		if (!isset($screens[$elementIdentifier])) {
=======
		if(!isset($screens[$elementIdentifier])){
>>>>>>> 2a669d0f
			//this means id was fetched from profile and this screen does not exist
			//in this case we need to show the first one
			$screen = reset($screens);
		}
<<<<<<< HEAD
		else {
=======
		else{
>>>>>>> 2a669d0f
			$screen = $screens[$elementIdentifier];
		}

		//if elementid is used to fetch an element, saving it in profile
<<<<<<< HEAD
		if(2 != $_REQUEST['fullscreen'] && !$use_screen_name) {
			CProfile::update('web.screens.elementid',$screen['screenid'] , PROFILE_TYPE_ID);
=======
		if(2 != $_REQUEST['fullscreen'] && !$use_screen_name){
			CProfile::update('web.screens.elementid', $screen['screenid'], PROFILE_TYPE_ID);
>>>>>>> 2a669d0f
		}

		$effectiveperiod = navigation_bar_calc('web.screens', $screen['screenid'], true);

		$element_name = $screen['name'];

// PAGE HEADER {{{
		$icon = get_icon('favourite', array(
			'fav' => 'web.favorite.screenids',
			'elname' => 'screenid',
			'elid' => $screen['screenid'],
		));
		$fs_icon = get_icon('fullscreen', array('fullscreen' => $_REQUEST['fullscreen']));

<<<<<<< HEAD
		$screens_wdgt->addPageHeader(_s('SCREENS'), array($formHeader, SPACE, $icon, $fs_icon));
=======
		$screens_wdgt->addPageHeader(S_SCREENS_BIG, array($formHeader, SPACE, $icon, $fs_icon));
>>>>>>> 2a669d0f
		$screens_wdgt->addItem(BR());
// }}} PAGE HEADER


// HEADER {{{
<<<<<<< HEAD
		$form = new CForm('get');
=======
		$form = new CForm(null, 'get');
>>>>>>> 2a669d0f
		$form->addVar('fullscreen', $_REQUEST['fullscreen']);

		$cmbElements = new CComboBox('elementid', $screen['screenid'], 'submit()');
		foreach($screens as $snum => $scr){
			/**
			 * Adding htmlspecialchars function to output of the screen name, so
			 * that it would be available to use symbols like ">" in screen names
			 * @see ZBX-2844
			 * @author Konstantin Buravcov
			 */
			$displayed_screen_name = htmlspecialchars(get_node_name_by_elid($scr['screenid'], null, ': ').$scr['name']);
			$cmbElements->addItem($scr['screenid'], $displayed_screen_name);
		}
		$form->addItem(array(S_SCREENS.SPACE, $cmbElements));

		$screens_wdgt->addHeader($element_name, $form);
// }}} HEADER

		if((2 != $_REQUEST['fullscreen']) && check_dynamic_items($screen['screenid'], 0)){
			if(!isset($_REQUEST['hostid'])){
				$_REQUEST['groupid'] = $_REQUEST['hostid'] = 0;
			}

			$options = array('allow_all_hosts', 'monitored_hosts', 'with_items');
			if(!$ZBX_WITH_ALL_NODES) array_push($options, 'only_current_node');

			$params = array();
			foreach($options as $option) $params[$option] = 1;
			$PAGE_GROUPS = get_viewed_groups(PERM_READ_ONLY, $params);
			$PAGE_HOSTS = get_viewed_hosts(PERM_READ_ONLY, $PAGE_GROUPS['selected'], $params);
<<<<<<< HEAD

=======
//SDI($_REQUEST['groupid'].' : '.$_REQUEST['hostid']);
>>>>>>> 2a669d0f
			validate_group_with_host($PAGE_GROUPS,$PAGE_HOSTS);

			$cmbGroups = new CComboBox('groupid', $PAGE_GROUPS['selected'], 'javascript: submit();');
			foreach($PAGE_GROUPS['groups'] as $groupid => $name){
				$cmbGroups->addItem($groupid, get_node_name_by_elid($groupid, null, ': ').$name);
			}
			$form->addItem(array(SPACE.S_GROUP.SPACE, $cmbGroups));


			$PAGE_HOSTS['hosts']['0'] = S_DEFAULT;
			$cmbHosts = new CComboBox('hostid', $PAGE_HOSTS['selected'], 'javascript: submit();');
			foreach($PAGE_HOSTS['hosts'] as $hostid => $name){
				$cmbHosts->addItem($hostid, get_node_name_by_elid($hostid, null, ': ').$name);
			}
			$form->addItem(array(SPACE.S_HOST.SPACE, $cmbHosts));
		}

<<<<<<< HEAD
		$element = get_screen($screen, 0, $effectiveperiod);
=======
		$element = get_screen($screen['screenid'], 0, $effectiveperiod);
>>>>>>> 2a669d0f

		if(2 != $_REQUEST['fullscreen']){
			$timeline = array(
				'period' => $effectiveperiod,
				'starttime' => date('YmdHis', time() - ZBX_MAX_PERIOD)
			);

			if(isset($_REQUEST['stime'])){
				$timeline['usertime'] = date('YmdHis', zbxDateToTime($_REQUEST['stime']) + $timeline['period']);
			}

			$dom_graph_id = 'screen_scroll';
			$objData = array(
				'id' => $screen['screenid'],
				'domid' => $dom_graph_id,
				'loadSBox' => 0,
				'loadImage' => 0,
				'loadScroll' => 1,
				'scrollWidthByImage' => 0,
				'dynamic' => 0,
				'mainObject' => 1,
				'periodFixed' => CProfile::get('web.screens.timelinefixed', 1)
			);

			zbx_add_post_js('timeControl.addObject("'.$dom_graph_id.'",'.zbx_jsvalue($timeline).','.zbx_jsvalue($objData).');');
			zbx_add_post_js('timeControl.processObjects();');
		}

		$screens_wdgt->addItem($element);
		$screens_wdgt->show();

		$jsmenu = new CPUMenu(null,170);
		$jsmenu->InsertJavaScript();
		echo SBR;
	}

<<<<<<< HEAD
?>
<?php
=======
>>>>>>> 2a669d0f

include_once('include/page_footer.php');
?><|MERGE_RESOLUTION|>--- conflicted
+++ resolved
@@ -1,12 +1,7 @@
 <?php
 /*
-<<<<<<< HEAD
-** Zabbix
-** Copyright (C) 2000-2011 Zabbix SIA
-=======
 ** ZABBIX
 ** Copyright (C) 2000-2010 SIA Zabbix
->>>>>>> 2a669d0f
 **
 ** This program is free software; you can redistribute it and/or modify
 ** it under the terms of the GNU General Public License as published by
@@ -126,21 +121,6 @@
 	}
 ?>
 <?php
-<<<<<<< HEAD
-// js templates
-	require_once('include/views/js/general.script.confirm.js.php');
-
-// whether we should use screen name to fetch a screen (if this is false, elementid is used)
-	$use_screen_name = isset($_REQUEST['screenname']);
-
-// getting element id from GET parameters
-	$elementid = get_request('elementid', false);
-// if none is provided
-	if($elementid === false && !$use_screen_name){
-// get element id saved in profile from the last visit
-		$elementid = CProfile::get('web.screens.elementid', null);
-// this flag will be used in case this element does not exist
-=======
 
 	//whether we should use screen name to fetch a screen (if this is false, elementid is used)
 	$use_screen_name = isset($_REQUEST['screenname']);
@@ -152,23 +132,17 @@
 		//get element id saved in profile from the last visit
 		$elementid = CProfile::get('web.screens.elementid', null);
 		//this flag will be used in case this element does not exist
->>>>>>> 2a669d0f
 		$id_has_been_fetched_from_profile = true;
 	}
 	else{
 		$id_has_been_fetched_from_profile = false;
 	}
-<<<<<<< HEAD
-
-=======
->>>>>>> 2a669d0f
 
 	$screens_wdgt = new CWidget();
 
 	$scroll_div = new CDiv();
 	$scroll_div->setAttribute('id', 'scrollbar_cntr');
 	$screens_wdgt->addFlicker($scroll_div, CProfile::get('web.screens.filter.state',1));
-<<<<<<< HEAD
 
 	$formHeader = new CForm();
 	$cmbConfig = new CComboBox('config', 'screens.php', 'javascript: redirect(this.options[this.selectedIndex].value);');
@@ -177,27 +151,10 @@
 	$formHeader->addItem($cmbConfig);
 
 
-	$screens = API::Screen()->get(array(
-		'nodeids' => get_current_nodeid(),
-		'output' => API_OUTPUT_EXTEND,
-		'selectScreenItems' => API_OUTPUT_EXTEND
-	));
-
-
-=======
-
-	$formHeader = new CForm();
-	$cmbConfig = new CComboBox('config', 'screens.php', 'javascript: redirect(this.options[this.selectedIndex].value);');
-	$cmbConfig->addItem('screens.php', S_SCREENS);
-	$cmbConfig->addItem('slides.php', S_SLIDESHOWS);
-	$formHeader->addItem($cmbConfig);
-
-
 	$screens = CScreen::get(array(
 		'nodeids' => get_current_nodeid(),
 		'output' => API_OUTPUT_EXTEND
 	));
->>>>>>> 2a669d0f
 
 	//if screen name is provided it takes priority over elementid
 	if ($use_screen_name) {
@@ -213,11 +170,7 @@
 
 	//no screens defined at all
 	if(empty($screens)){
-<<<<<<< HEAD
-		$screens_wdgt->addPageHeader(_s('SCREENS'), $formHeader);
-=======
 		$screens_wdgt->addPageHeader(S_SCREENS_BIG, $formHeader);
->>>>>>> 2a669d0f
 		$screens_wdgt->addItem(BR());
 		$screens_wdgt->addItem(new CTableInfo(S_NO_SCREENS_DEFINED));
 		$screens_wdgt->show();
@@ -231,31 +184,18 @@
 		show_error_message($error_msg);
 	}
 	else{
-<<<<<<< HEAD
-		if (!isset($screens[$elementIdentifier])) {
-=======
 		if(!isset($screens[$elementIdentifier])){
->>>>>>> 2a669d0f
 			//this means id was fetched from profile and this screen does not exist
 			//in this case we need to show the first one
 			$screen = reset($screens);
 		}
-<<<<<<< HEAD
-		else {
-=======
 		else{
->>>>>>> 2a669d0f
 			$screen = $screens[$elementIdentifier];
 		}
 
 		//if elementid is used to fetch an element, saving it in profile
-<<<<<<< HEAD
-		if(2 != $_REQUEST['fullscreen'] && !$use_screen_name) {
-			CProfile::update('web.screens.elementid',$screen['screenid'] , PROFILE_TYPE_ID);
-=======
 		if(2 != $_REQUEST['fullscreen'] && !$use_screen_name){
 			CProfile::update('web.screens.elementid', $screen['screenid'], PROFILE_TYPE_ID);
->>>>>>> 2a669d0f
 		}
 
 		$effectiveperiod = navigation_bar_calc('web.screens', $screen['screenid'], true);
@@ -270,21 +210,13 @@
 		));
 		$fs_icon = get_icon('fullscreen', array('fullscreen' => $_REQUEST['fullscreen']));
 
-<<<<<<< HEAD
-		$screens_wdgt->addPageHeader(_s('SCREENS'), array($formHeader, SPACE, $icon, $fs_icon));
-=======
 		$screens_wdgt->addPageHeader(S_SCREENS_BIG, array($formHeader, SPACE, $icon, $fs_icon));
->>>>>>> 2a669d0f
 		$screens_wdgt->addItem(BR());
 // }}} PAGE HEADER
 
 
 // HEADER {{{
-<<<<<<< HEAD
-		$form = new CForm('get');
-=======
 		$form = new CForm(null, 'get');
->>>>>>> 2a669d0f
 		$form->addVar('fullscreen', $_REQUEST['fullscreen']);
 
 		$cmbElements = new CComboBox('elementid', $screen['screenid'], 'submit()');
@@ -315,11 +247,7 @@
 			foreach($options as $option) $params[$option] = 1;
 			$PAGE_GROUPS = get_viewed_groups(PERM_READ_ONLY, $params);
 			$PAGE_HOSTS = get_viewed_hosts(PERM_READ_ONLY, $PAGE_GROUPS['selected'], $params);
-<<<<<<< HEAD
-
-=======
 //SDI($_REQUEST['groupid'].' : '.$_REQUEST['hostid']);
->>>>>>> 2a669d0f
 			validate_group_with_host($PAGE_GROUPS,$PAGE_HOSTS);
 
 			$cmbGroups = new CComboBox('groupid', $PAGE_GROUPS['selected'], 'javascript: submit();');
@@ -337,11 +265,7 @@
 			$form->addItem(array(SPACE.S_HOST.SPACE, $cmbHosts));
 		}
 
-<<<<<<< HEAD
-		$element = get_screen($screen, 0, $effectiveperiod);
-=======
 		$element = get_screen($screen['screenid'], 0, $effectiveperiod);
->>>>>>> 2a669d0f
 
 		if(2 != $_REQUEST['fullscreen']){
 			$timeline = array(
@@ -378,11 +302,6 @@
 		echo SBR;
 	}
 
-<<<<<<< HEAD
-?>
-<?php
-=======
->>>>>>> 2a669d0f
 
 include_once('include/page_footer.php');
 ?>