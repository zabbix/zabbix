<?php
/*
** ZABBIX
** Copyright (C) 2000-2010 SIA Zabbix
**
** This program is free software; you can redistribute it and/or modify
** it under the terms of the GNU General Public License as published by
** the Free Software Foundation; either version 2 of the License, or
** (at your option) any later version.
**
** This program is distributed in the hope that it will be useful,
** but WITHOUT ANY WARRANTY; without even the implied warranty of
** MERCHANTABILITY or FITNESS FOR A PARTICULAR PURPOSE.  See the
** GNU General Public License for more details.
**
** You should have received a copy of the GNU General Public License
** along with this program; if not, write to the Free Software
** Foundation, Inc., 675 Mass Ave, Cambridge, MA 02139, USA.
**/
?>
<?php
	require_once('include/config.inc.php');
	require_once('include/graphs.inc.php');
	require_once('include/screens.inc.php');
	require_once('include/blocks.inc.php');

	$page['title'] = 'S_CUSTOM_SCREENS';
	$page['file'] = 'screens.php';
	$page['hist_arg'] = array('elementid');
	$page['scripts'] = array('effects.js','dragdrop.js','class.calendar.js','gtlc.js');

	$page['type'] = detect_page_type(PAGE_TYPE_HTML);

	if(PAGE_TYPE_HTML == $page['type']){
		define('ZBX_PAGE_DO_REFRESH', 1);
	}

	include_once('include/page_header.php');

?>
<?php
//		VAR			TYPE	OPTIONAL FLAGS	VALIDATION	EXCEPTION
	$fields=array(
		'groupid'=>		array(T_ZBX_INT, O_OPT, P_SYS,	DB_ID, null),
		'hostid'=>		array(T_ZBX_INT, O_OPT, P_SYS,	DB_ID, null),

// STATUS OF TRIGGER
		'tr_groupid'=>	array(T_ZBX_INT, O_OPT, P_SYS,	DB_ID,		null),
		'tr_hostid'=>	array(T_ZBX_INT, O_OPT, P_SYS,	DB_ID,		null),

		'elementid'=>	array(T_ZBX_INT, O_OPT,	P_SYS|P_NZERO,	DB_ID,null),
		'screenname'=>	array(T_ZBX_STR, O_OPT,	P_SYS,	null,null),
		'step'=>		array(T_ZBX_INT, O_OPT,  P_SYS,		BETWEEN(0,65535),NULL),

		'period'=>		array(T_ZBX_INT, O_OPT,  P_SYS, 	null,NULL),
		'stime'=>		array(T_ZBX_STR, O_OPT,  P_SYS, 	NULL,NULL),

		'reset'=>		array(T_ZBX_STR, O_OPT,  P_SYS, 	IN("'reset'"),NULL),
		'fullscreen'=>	array(T_ZBX_INT, O_OPT,	P_SYS,		IN('0,1,2'),		NULL),
//ajax
		'favobj'=>		array(T_ZBX_STR, O_OPT, P_ACT,	NULL,			NULL),
		'favref'=>		array(T_ZBX_STR, O_OPT, P_ACT,  NOT_EMPTY,		NULL),
		'favid'=>		array(T_ZBX_INT, O_OPT, P_ACT,  NULL,			NULL),

		'state'=>		array(T_ZBX_INT, O_OPT, P_ACT,  NOT_EMPTY,		NULL),
		'action'=>		array(T_ZBX_STR, O_OPT, P_ACT, 	IN("'add','remove','flop'"),NULL)
	);

	check_fields($fields);
?>
<?php
	if(isset($_REQUEST['favobj'])){
		if('hat' == $_REQUEST['favobj']){
			CProfile::update('web.screens.hats.'.$_REQUEST['favref'].'.state',$_REQUEST['state'], PROFILE_TYPE_INT);
		}

		if('filter' == $_REQUEST['favobj']){
			CProfile::update('web.screens.filter.state',$_REQUEST['state'], PROFILE_TYPE_INT);
		}

		if('timeline' == $_REQUEST['favobj']){
			if(isset($_REQUEST['elementid']) && isset($_REQUEST['period'])){
				navigation_bar_calc('web.screens', $_REQUEST['elementid'],true);
			}
		}

		if(str_in_array($_REQUEST['favobj'],array('screenid','slideshowid'))){
			$result = false;
			if('add' == $_REQUEST['action']){
				$result = add2favorites('web.favorite.screenids',$_REQUEST['favid'],$_REQUEST['favobj']);
				if($result){
					print('$("addrm_fav").title = "'.S_REMOVE_FROM.' '.S_FAVOURITES.'";'."\n");
					print('$("addrm_fav").onclick = function(){rm4favorites("'.$_REQUEST['favobj'].'","'.$_REQUEST['favid'].'",0);}'."\n");
				}
			}
			else if('remove' == $_REQUEST['action']){
				$result = rm4favorites('web.favorite.screenids',$_REQUEST['favid'],$_REQUEST['favobj']);

				if($result){
					print('$("addrm_fav").title = "'.S_ADD_TO.' '.S_FAVOURITES.'";'."\n");
					print('$("addrm_fav").onclick = function(){ add2favorites("'.$_REQUEST['favobj'].'","'.$_REQUEST['favid'].'");}'."\n");
				}
			}

			if((PAGE_TYPE_JS == $page['type']) && $result){
				print('switchElementsClass("addrm_fav","iconminus","iconplus");');
			}
		}
	}

	if((PAGE_TYPE_JS == $page['type']) || (PAGE_TYPE_HTML_BLOCK == $page['type'])){
		include_once('include/page_footer.php');
		exit();
	}
?>
<?php

	//whether we should use screen name to fetch a screen (if this is false, elementid is used)
	$use_screen_name = isset($_REQUEST['screenname']);

	//getiing element id from GET paramters
	$elementid = $_REQUEST['elementid'] = get_request('elementid', false);
	//if none is provided
	if ($elementid === false && !$use_screen_name) {
		//get element id saved in profile from the last visit
		$elementid = CProfile::get('web.screens.elementid', null);
		//this flag will be used in case this element does not exist
		$id_has_been_fetched_from_profile = true;
	}
	else {
		$id_has_been_fetched_from_profile = false;
	}

	$screens_wdgt = new CWidget();

	$scroll_div = new CDiv();
	$scroll_div->setAttribute('id','scrollbar_cntr');
	$screens_wdgt->addFlicker($scroll_div, CProfile::get('web.screens.filter.state',1));

	$formHeader = new CForm();
	$cmbConfig = new CComboBox('config', 'screens.php', 'javascript: redirect(this.options[this.selectedIndex].value);');
		$cmbConfig->addItem('screens.php', S_SCREENS);
		$cmbConfig->addItem('slides.php', S_SLIDESHOWS);
	$formHeader->addItem($cmbConfig);


	$screens = CScreen::get(array(
		'nodeids' => get_current_nodeid(),
		'output' => API_OUTPUT_EXTEND,
<<<<<<< HEAD
		'select_screenitems' => API_OUTPUT_EXTEND,
=======
		'select_screenitems' => API_OUTPUT_EXTEND
>>>>>>> 4eef562b
	));



	//if screen name is provided it takes priority over elementid
	if ($use_screen_name) {
		$screens = zbx_toHash($screens, 'name');
		$elementIdentifier = $_REQUEST['screenname'];
	}
	else {
		$screens = zbx_toHash($screens, 'screenid');
		$elementIdentifier = $elementid;
	}

	order_result($screens, 'name');

	//no screens defined at all
	if(empty($screens)){
		$screens_wdgt->addPageHeader(S_SCREENS_BIG, $formHeader);
		$screens_wdgt->addItem(BR());
		$screens_wdgt->addItem(new CTableInfo(S_NO_SCREENS_DEFINED));
		$screens_wdgt->show();
	}
	//if screen we are searching for does not exist and was not fetched from profile
	elseif(!isset($screens[$elementIdentifier]) && !$id_has_been_fetched_from_profile){
		$error_msg = $use_screen_name
					 ? sprintf(S_ERROR_SCREEN_WITH_NAME_DOES_NOT_EXIST, $elementIdentifier)
					 : sprintf(S_ERROR_SCREEN_WITH_ID_DOES_NOT_EXIST, $elementIdentifier);

		show_error_message($error_msg);
	}
	else{
		if (!isset($screens[$elementIdentifier])) {
			//this means id was fetched from profile and this screen does not exist
			//in this case we need to show the first one
			$screen = reset($screens);
		}
		else {
			$screen = $screens[$elementIdentifier];
		}

		//if elementid is used to fetch an element, saving it in profile
		if(2 != $_REQUEST['fullscreen'] && !$use_screen_name) {
			CProfile::update('web.screens.elementid',$screen['screenid'] , PROFILE_TYPE_ID);
		}

		$effectiveperiod = navigation_bar_calc('web.screens', $screen['screenid'], true);

		$element_name = $screen['name'];

// PAGE HEADER {{{
		$icon = get_icon('favourite', array(
			'fav' => 'web.favorite.screenids',
			'elname' => 'screenid',
			'elid' => $screen['screenid'],
		));
		$fs_icon = get_icon('fullscreen', array('fullscreen' => $_REQUEST['fullscreen']));

		$screens_wdgt->addPageHeader(S_SCREENS_BIG, array($formHeader, SPACE, $icon, $fs_icon));
		$screens_wdgt->addItem(BR());
// }}} PAGE HEADER


// HEADER {{{
		$form = new CForm(null, 'get');
		$form->addVar('fullscreen', $_REQUEST['fullscreen']);

		$cmbElements = new CComboBox('elementid', $screen['screenid'], 'submit()');
		foreach($screens as $snum => $scr){
			/**
			 * Adding htmlspecialchars function to output of the screen name, so
			 * that it would be available to use symbols like ">" in screen names
			 * @see ZBX-2844
			 * @author Konstantin Buravcov
			 */
			$displayed_screen_name = htmlspecialchars(get_node_name_by_elid($scr['screenid'], null, ': ').$scr['name']);
			$cmbElements->addItem($scr['screenid'], $displayed_screen_name);
		}
		$form->addItem(array(S_SCREENS.SPACE, $cmbElements));

		$screens_wdgt->addHeader($element_name, $form);
// }}} HEADER

		if((2 != $_REQUEST['fullscreen']) && check_dynamic_items($screen['screenid'], 0)){
			if(!isset($_REQUEST['hostid'])){
				$_REQUEST['groupid'] = $_REQUEST['hostid'] = 0;
			}

			$options = array('allow_all_hosts', 'monitored_hosts', 'with_items');
			if(!$ZBX_WITH_ALL_NODES) array_push($options, 'only_current_node');

			$params = array();
			foreach($options as $option) $params[$option] = 1;
			$PAGE_GROUPS = get_viewed_groups(PERM_READ_ONLY, $params);
			$PAGE_HOSTS = get_viewed_hosts(PERM_READ_ONLY, $PAGE_GROUPS['selected'], $params);

			validate_group_with_host($PAGE_GROUPS,$PAGE_HOSTS);

			$cmbGroups = new CComboBox('groupid', $PAGE_GROUPS['selected'], 'javascript: submit();');
			foreach($PAGE_GROUPS['groups'] as $groupid => $name){
				$cmbGroups->addItem($groupid, get_node_name_by_elid($groupid, null, ': ').$name);
			}
			$form->addItem(array(SPACE.S_GROUP.SPACE, $cmbGroups));


			$PAGE_HOSTS['hosts']['0'] = S_DEFAULT;
			$cmbHosts = new CComboBox('hostid', $PAGE_HOSTS['selected'], 'javascript: submit();');
			foreach($PAGE_HOSTS['hosts'] as $hostid => $name){
				$cmbHosts->addItem($hostid, get_node_name_by_elid($hostid, null, ': ').$name);
			}
			$form->addItem(array(SPACE.S_HOST.SPACE, $cmbHosts));
		}

		$element = get_screen($screen, 0, $effectiveperiod);

		if(2 != $_REQUEST['fullscreen']){
			$timeline = array(
				'period' => $effectiveperiod,
				'starttime' => date('YmdHis', time() - ZBX_MAX_PERIOD)
			);

			if(isset($_REQUEST['stime'])){
				$timeline['usertime'] = date('YmdHis', zbxDateToTime($_REQUEST['stime']) + $timeline['period']);
			}

			$dom_graph_id = 'screen_scroll';
			$objData = array(
				'id' => $screen['screenid'],
				'domid' => $dom_graph_id,
				'loadSBox' => 0,
				'loadImage' => 0,
				'loadScroll' => 1,
				'scrollWidthByImage' => 0,
				'dynamic' => 0,
				'mainObject' => 1
			);

			zbx_add_post_js('timeControl.addObject("'.$dom_graph_id.'",'.zbx_jsvalue($timeline).','.zbx_jsvalue($objData).');');
			zbx_add_post_js('timeControl.processObjects();');
		}

		$screens_wdgt->addItem($element);
		$screens_wdgt->show();

		$jsmenu = new CPUMenu(null,170);
		$jsmenu->InsertJavaScript();
		echo SBR;
	}


include_once('include/page_footer.php');
?><|MERGE_RESOLUTION|>--- conflicted
+++ resolved
@@ -147,11 +147,7 @@
 	$screens = CScreen::get(array(
 		'nodeids' => get_current_nodeid(),
 		'output' => API_OUTPUT_EXTEND,
-<<<<<<< HEAD
-		'select_screenitems' => API_OUTPUT_EXTEND,
-=======
 		'select_screenitems' => API_OUTPUT_EXTEND
->>>>>>> 4eef562b
 	));
 
 
