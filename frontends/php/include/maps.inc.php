<?php
/*
** Zabbix
** Copyright (C) 2000-2011 Zabbix SIA
**
** This program is free software; you can redistribute it and/or modify
** it under the terms of the GNU General Public License as published by
** the Free Software Foundation; either version 2 of the License, or
** (at your option) any later version.
**
** This program is distributed in the hope that it will be useful,
** but WITHOUT ANY WARRANTY; without even the implied warranty of
** MERCHANTABILITY or FITNESS FOR A PARTICULAR PURPOSE.  See the
** GNU General Public License for more details.
**
** You should have received a copy of the GNU General Public License
** along with this program; if not, write to the Free Software
** Foundation, Inc., 675 Mass Ave, Cambridge, MA 02139, USA.
**/
?>
<?php
/*
 * Function: map_link_drawtypes
 *
 * Description:
 *     Return available drawing types for links
 *
 * Author:
 *     Eugene Grigorjev
 *
 */
	function map_link_drawtypes(){
		return array(
				MAP_LINK_DRAWTYPE_LINE,
				MAP_LINK_DRAWTYPE_BOLD_LINE,
				(function_exists('imagesetstyle') ? MAP_LINK_DRAWTYPE_DOT : null),
				MAP_LINK_DRAWTYPE_DASHED_LINE
			    );
	}

	function sysmap_element_types($type=null){
		$types = array(
			SYSMAP_ELEMENT_TYPE_HOST => S_HOST,
			SYSMAP_ELEMENT_TYPE_HOST_GROUP => S_HOST_GROUP,
			SYSMAP_ELEMENT_TYPE_TRIGGER => S_TRIGGER,
			SYSMAP_ELEMENT_TYPE_MAP => S_MAP,
			SYSMAP_ELEMENT_TYPE_IMAGE => S_IMAGE,
		);

		if(is_null($type)){
			natsort($types);
			return $types;
		}
		else if(isset($types[$type]))
			return $types[$type];
		else
			return S_UNKNOWN;
	}
/*
 * Function: map_link_drawtype2str
 *
 * Description:
 *     Represent integer value of links drawing type into the string
 *
 * Author:
 *     Eugene Grigorjev
 *
 */
	function map_link_drawtype2str($drawtype){
		switch($drawtype){
			case MAP_LINK_DRAWTYPE_LINE:		$drawtype = S_LINE;			break;
			case MAP_LINK_DRAWTYPE_BOLD_LINE:	$drawtype = S_BOLD_LINE;	break;
			case MAP_LINK_DRAWTYPE_DOT:			$drawtype = S_DOT;			break;
			case MAP_LINK_DRAWTYPE_DASHED_LINE:	$drawtype = S_DASHED_LINE;	break;
			default: $drawtype = S_UNKNOWN;		break;
		}
	return $drawtype;
	}

	function get_sysmap_by_sysmapid($sysmapid){
		$row = DBfetch(DBselect('SELECT * FROM sysmaps WHERE sysmapid='.$sysmapid));
		if($row){
			return	$row;
		}
		error(S_NO_SYSTEM_MAP_WITH.' sysmapid=['.$sysmapid.']');
		return false;
	}

// LINKS
	function add_link($link){
		$link_db_fields = array(
			'sysmapid' => null,
			'label' => '',
			'selementid1' => null,
			'selementid2' => null,
			'drawtype' => 2,
			'color' => 3
		);

		if(!check_db_fields($link_db_fields, $link)){
			$errors[] = array('errno' => ZBX_API_ERROR_PARAMETERS, 'error' => 'Wrong fields for link');
			return false;
		}

		$linkid=get_dbid("sysmaps_links","linkid");

		$result=TRUE;
		foreach($link['linktriggers'] as $id => $linktrigger){
			if(empty($linktrigger['triggerid'])) continue;
			$result&=add_link_trigger($linkid,$linktrigger['triggerid'],$linktrigger['drawtype'],$linktrigger['color']);
		}

		if(!$result){
			return $result;
		}

		$result&=DBexecute('INSERT INTO sysmaps_links '.
			' (linkid,sysmapid,label,selementid1,selementid2,drawtype,color) '.
			' VALUES ('.$linkid.','.$link['sysmapid'].','.zbx_dbstr($link['label']).','.
						$link['selementid1'].','.$link['selementid2'].','.
						$link['drawtype'].','.zbx_dbstr($link['color']).')');

		if(!$result)
			return $result;

	return $linkid;
	}

	function update_link($link){
		$link_db_fields = array(
			'sysmapid' => null,
			'linkid' => null,
			'label' => '',
			'selementid1' => null,
			'selementid2' => null,
			'drawtype' => 2,
			'color' => 3
		);

		if(!check_db_fields($link_db_fields, $link)){
			return false;
		}

		$result = delete_all_link_triggers($link['linkid']);

		foreach($link['linktriggers'] as $id => $linktrigger){
			if(empty($linktrigger['triggerid'])) continue;
			$result&=add_link_trigger($link['linkid'],$linktrigger['triggerid'],$linktrigger['drawtype'],$linktrigger['color']);
		}

		if(!$result){
			return $result;
		}

		$result&=DBexecute('UPDATE sysmaps_links SET '.
							' sysmapid='.$link['sysmapid'].', '.
							' label='.zbx_dbstr($link['label']).', '.
							' selementid1='.$link['selementid1'].', '.
							' selementid2='.$link['selementid2'].', '.
							' drawtype='.$link['drawtype'].', '.
							' color='.zbx_dbstr($link['color']).
						' WHERE linkid='.$link['linkid']);
	return	$result;
	}

	function delete_link($linkids){
		zbx_value2array($linkids);

		$result = delete_all_link_triggers($linkids);
		$result&= (bool) DBexecute('DELETE FROM sysmaps_links WHERE '.DBcondition('linkid',$linkids));

	return $result;
	}

	function add_link_trigger($linkid,$triggerid,$drawtype,$color){
		$linktriggerid=get_dbid("sysmaps_link_triggers","linktriggerid");
		$sql = 'INSERT INTO sysmaps_link_triggers (linktriggerid,linkid,triggerid,drawtype,color) '.
					" VALUES ($linktriggerid,$linkid,$triggerid,$drawtype,".zbx_dbstr($color).')';
	return DBexecute($sql);
	}

	function delete_all_link_triggers($linkids){
		zbx_value2array($linkids);

		$result = (bool) DBexecute('DELETE FROM sysmaps_link_triggers WHERE '.DBcondition('linkid',$linkids));
	return $result;
	}

/*
 * Function: check_circle_elements_link
 *
 * Description:
 *     Check for circular map creation
 *
 * Author:
 *     Eugene Grigorjev
 *
 */
	function check_circle_elements_link($sysmapid,$elementid,$elementtype){
		if($elementtype!=SYSMAP_ELEMENT_TYPE_MAP)	return false;

		if(bccomp($sysmapid ,$elementid)==0)	return TRUE;

		$db_elements = DBselect('SELECT elementid, elementtype '.
						' FROM sysmaps_elements '.
						' WHERE sysmapid='.$elementid);

		while($element = DBfetch($db_elements)){
			if(check_circle_elements_link($sysmapid,$element["elementid"],$element["elementtype"]))
				return TRUE;
		}
		return false;
	}


	/******************************************************************************
	 *                                                                            *
	 * Purpose: Delete Element FROM sysmap definition                             *
	 *                                                                            *
	 * Comments: !!! Don't forget sync code with C !!!                            *
	 *                                                                            *
	 ******************************************************************************/
	function delete_sysmaps_element($selementids){
		zbx_value2array($selementids);
		if(empty($selementids)) return true;

		$result = true;
		$linkids = array();

		$sql = 'SELECT linkid '.
				' FROM sysmaps_links '.
				' WHERE '.DBcondition('selementid1',$selementids).
					' OR '.DBcondition('selementid2',$selementids);
		$res=DBselect($sql);
		while($rows = DBfetch($res)){
			$linkids[] = $rows['linkid'];
		}

		if(!empty($linkids)) $result &= delete_link($linkids);

		if(!$result) return	$result;

	return	DBexecute('DELETE FROM sysmaps_elements WHERE '.DBcondition('selementid',$selementids));
	}

	/******************************************************************************
	 *                                                                            *
	 * Comments: !!! Don't forget sync code with C !!!                            *
	 *                                                                            *
	 ******************************************************************************/
	function delete_sysmaps_elements_with_hostid($hostids){
		zbx_value2array($hostids);
		if(empty($hostids)) return true;

		$db_elements = DBselect('SELECT selementid '.
					' FROM sysmaps_elements '.
					' WHERE '.DBcondition('elementid',$hostids).
						' AND elementtype='.SYSMAP_ELEMENT_TYPE_HOST);

		$selementids = array();
		while($db_element = DBfetch($db_elements)){
			$selementids[$db_element['selementid']] = $db_element['selementid'];
		}
		delete_sysmaps_element($selementids);

	return TRUE;
	}

/******************************************************************************
 *                                                                            *
 * Comments: !!! Don't forget sync code with C !!!                            *
 *                                                                            *
 ******************************************************************************/
	function delete_sysmaps_elements_with_triggerid($triggerids){
		zbx_value2array($triggerids);
		if(empty($triggerids)) return true;

		$db_elements = DBselect('SELECT selementid '.
					' FROM sysmaps_elements '.
					' WHERE '.DBcondition('elementid',$triggerids).
						' AND elementtype='.SYSMAP_ELEMENT_TYPE_TRIGGER);
		$selementids = array();
		while($db_element = DBfetch($db_elements)){
			$selementids[$db_element['selementid']] = $db_element['selementid'];
		}
		delete_sysmaps_element($selementids);
	return TRUE;
	}

	function delete_sysmaps_elements_with_groupid($groupids){
		zbx_value2array($groupids);
		if(empty($groupids)) return true;

		$db_elements = DBselect('SELECT selementid '.
						' FROM sysmaps_elements '.
						' WHERE '.DBcondition('elementid',$groupids).
							' AND elementtype='.SYSMAP_ELEMENT_TYPE_HOST_GROUP);
		$selementids = array();
		while($db_element = DBfetch($db_elements)){
			$selementids[$db_element['selementid']] = $db_element['selementid'];
		}
		delete_sysmaps_element($selementids);

	return TRUE;
	}

	function getActionMapBySysmap($sysmap){
		$action_map = new CAreaMap('links'.$sysmap['sysmapid']);

		$hostids = array();
		foreach($sysmap['selements'] as $snum => $selement){
			if($selement['elementtype'] == SYSMAP_ELEMENT_TYPE_HOST)
				$hostids[$selement['elementid']] = $selement['elementid'];
		}

		$scripts_by_hosts = API::Script()->getScriptsByHosts($hostids);

		$options = array(
			'nodeids' => get_current_nodeid(true),
			'hostids' => $hostids,
			'output' => API_OUTPUT_EXTEND,
			'nopermissions' => 1
		);
		$hosts = API::Host()->get($options);
		$hosts = zbx_toHash($hosts, 'hostid');

// Draws elements
		$map_info = getSelementsInfo($sysmap);
//SDII($map_info);

		foreach($sysmap['selements'] as $snum => $db_element){
			$links_menus = '';
			$menus = '';

			if($db_element['elementtype'] == SYSMAP_ELEMENT_TYPE_HOST){
				$host = $hosts[$db_element['elementid']];
				if($host['status'] == HOST_STATUS_MONITORED){
					$host_nodeid = id2nodeid($db_element['elementid']);
					$tools_menus = '';
					foreach($scripts_by_hosts[$db_element['elementid']] as $id => $script){
						$script_nodeid = id2nodeid($script['scriptid']);

						if((bccomp($host_nodeid ,$script_nodeid ) == 0)){
							$str_tmp = zbx_jsvalue('javascript: executeScript('.$db_element['elementid'].', '.
									$script['scriptid'].', '.
									zbx_jsvalue($script['confirmation']).')'
							);

							$tools_menus.= "[".zbx_jsvalue($script['name']).", ".$str_tmp.", null,{'outer' : ['pum_o_item'],'inner' : ['pum_i_item']}],";
						}
					}

					if(!empty($tools_menus)){
						$menus .= "['".S_TOOLS."',null,null,{'outer' : ['pum_oheader'],'inner' : ['pum_iheader']}],";
						$menus .= $tools_menus;
					}
					$links_menus .= "['".S_STATUS_OF_TRIGGERS."',\"javascript: redirect('tr_status.php?hostid=".$db_element['elementid']."');\", null,{'outer' : ['pum_o_item'],'inner' : ['pum_i_item']}],";
				}
			}
			else if($db_element['elementtype'] == SYSMAP_ELEMENT_TYPE_MAP){
				$links_menus .= "['".S_SUBMAP."',\"javascript: redirect('maps.php?sysmapid=".$db_element['elementid']."');\", null,{'outer' : ['pum_o_item'],'inner' : ['pum_i_item']}],";
			}
			else if($db_element['elementtype'] == SYSMAP_ELEMENT_TYPE_TRIGGER){
				$links_menus.= "['".S_LATEST_EVENTS."',\"javascript: redirect('events.php?source=0&triggerid=".$db_element['elementid']."&nav_time=".(time()-7*86400)."');\", null,{'outer' : ['pum_o_item'],'inner' : ['pum_i_item']}],";
			}
			else if($db_element['elementtype'] == SYSMAP_ELEMENT_TYPE_HOST_GROUP){
				$links_menus.= "['".S_STATUS_OF_TRIGGERS."',\"javascript: redirect('tr_status.php?hostid=0&groupid=".$db_element['elementid']."');\", null,{'outer' : ['pum_o_item'],'inner' : ['pum_i_item']}],";
			}

			if(!empty($links_menus)){
				$menus .= "['".S_GO_TO."',null,null,{'outer' : ['pum_oheader'],'inner' : ['pum_iheader']}],";
				$menus .= $links_menus;
			}

			if(!empty($db_element['urls'])){
				order_result($db_element['urls'], 'name');
				$menus .= "['".S_LINKS."',null,null,{'outer' : ['pum_oheader'],'inner' : ['pum_iheader']}],";
				foreach($db_element['urls'] as $url){
					$menus.= "[".zbx_jsvalue($url['name']).",".zbx_jsvalue($url['url']).", 'nosid'],";
				}
			}

			$menus = trim($menus,',');
			$menus = 'show_popup_menu(event,['.$menus.'],180); cancelEvent(event);';

			$back = get_png_by_selement($db_element, $map_info[$db_element['selementid']]);
			if(!$back) continue;
			$r_area = new CArea(
				array(
					$db_element['x'],
					$db_element['y'],
					$db_element['x'] + imagesx($back),
					$db_element['y'] + imagesy($back)),
				'', '', 'rect'
			);

			if(!empty($menus))
				$r_area->addAction('onclick', 'javascript: '.$menus);

			$action_map->addItem($r_area);
		}

		$jsmenu = new CPUMenu(null,170);
		$jsmenu->InsertJavaScript();

	return $action_map;
	}

	function get_icon_center_by_selement($element, $info=null){

		$x = $element['x'];
		$y = $element['y'];

		$image = get_png_by_selement($element, $info);
		if($image){
			$x += imagesx($image) / 2;
			$y += imagesy($image) / 2;
		}

	return array($x, $y);
	}

	function MyDrawLine($image,$x1,$y1,$x2,$y2,$color,$drawtype){
		if($drawtype == MAP_LINK_DRAWTYPE_BOLD_LINE){
			imageline($image,$x1,$y1,$x2,$y2,$color);
			if(abs($x1-$x2) < abs($y1-$y2)){
				$x1++;
				$x2++;
			}
			else{
				$y1++;
				$y2++;
			}

			imageline($image,$x1,$y1,$x2,$y2,$color);
		}
		else if($drawtype == MAP_LINK_DRAWTYPE_DASHED_LINE){
			if(function_exists('imagesetstyle')){
/* Use imagesetstyle+imageline instead of bugged ImageDashedLine */
				$style = array(
					$color, $color, $color, $color,
					IMG_COLOR_TRANSPARENT, IMG_COLOR_TRANSPARENT, IMG_COLOR_TRANSPARENT, IMG_COLOR_TRANSPARENT
					);

				imagesetstyle($image, $style);
				imageline($image,$x1,$y1,$x2,$y2,IMG_COLOR_STYLED);
			}
			else{
				ImageDashedLine($image,$x1,$y1,$x2,$y2,$color);
			}
		}
		else if($drawtype == MAP_LINK_DRAWTYPE_DOT && function_exists('imagesetstyle')){
			$style = array($color,IMG_COLOR_TRANSPARENT, IMG_COLOR_TRANSPARENT, IMG_COLOR_TRANSPARENT);
			imagesetstyle($image, $style);
			imageline($image,$x1,$y1,$x2,$y2,IMG_COLOR_STYLED);
		}
		else{
			imageline($image,$x1,$y1,$x2,$y2,$color);
		}
	}

	function get_png_by_selement($selement, $info){

		switch($info['icon_type']){
			case SYSMAP_ELEMENT_ICON_ON:
				$info['iconid'] = $selement['iconid_on'];
				break;
			case SYSMAP_ELEMENT_ICON_MAINTENANCE:
				$info['iconid'] = $selement['iconid_maintenance'];
				break;
			case SYSMAP_ELEMENT_ICON_DISABLED:
				$info['iconid'] = $selement['iconid_disabled'];
				break;
			case SYSMAP_ELEMENT_ICON_OFF:
			default:
// element image
				$info['iconid'] = $selement['iconid_off'];
				break;
		}

// Process for default icons
		if($info['iconid'] == 0) $info['iconid'] = $selement['iconid_off'];
//------

		$image = get_image_by_imageid($info['iconid']);

		if(!$image){
			return get_default_image(true);
		}

	return imagecreatefromstring($image['image']);
	}

	function get_selement_iconid($selement, $info=null){
		if($selement['selementid'] > 0){
			if(is_null($info)){
// get sysmap
				$options = array(
					'sysmapids' => $selement['sysmapid'],
					'output' => API_OUTPUT_EXTEND
				);
				$sysmaps = API::Map()->get($options);
				$sysmap = reset($sysmaps);
				$sysmap['selements'] = array($selement);

				$map_info = getSelementsInfo($sysmap);
				$info = reset($map_info);
//-----
			}
//SDI($info);

			switch($info['icon_type']){
				case SYSMAP_ELEMENT_ICON_OFF:
					$info['iconid'] = $selement['iconid_off'];
					break;
				case SYSMAP_ELEMENT_ICON_ON:
					$info['iconid'] = $selement['iconid_on'];
					break;
				case SYSMAP_ELEMENT_ICON_MAINTENANCE:
					$info['iconid'] = $selement['iconid_maintenance'];
					break;
			}

// Process for default icons
			if($info['iconid'] == 0) $info['iconid'] = $selement['iconid_off'];
//------
		}
		else{
			$info['iconid'] = $selement['iconid_off'];
		}

	return $info['iconid'];
	}

	function get_selement_icons(){
// ICONS
		$el_form_menu = array();
		$el_form_menu['icons'] = array();

		$result = DBselect('SELECT * FROM images WHERE imagetype=1 AND '.DBin_node('imageid').' ORDER BY name');
		while($row=DBfetch($result)){
			$row['name'] = get_node_name_by_elid($row['imageid']).$row['name'];
			$el_form_menu['icons'][$row['imageid']] = $row['name'];
		}

		$menu = 'var zbxSelementIcons = '.zbx_jsvalue($el_form_menu, true).';';

	return $menu;
	}

	function convertColor($im,$color){

		$RGB = array(
			hexdec('0x'.substr($color, 0,2)),
			hexdec('0x'.substr($color, 2,2)),
			hexdec('0x'.substr($color, 4,2))
			);


	return imagecolorallocate($im,$RGB[0],$RGB[1],$RGB[2]);
	}

	function expandMapLabels(&$map){
		foreach($map['selements'] as $snum => $selement){
			$map['selements'][$snum]['label_expanded'] = expand_map_element_label_by_data($selement);
		}

		foreach($map['links'] as $lnum => $link){
			$map['links'][$lnum]['label_expanded'] = expand_map_element_label_by_data(null, $link);
		}
	}
/*
 * Function: expand_map_element_label_by_data
 *
 * Description:
 *     substitute simple macros {HOSTNAME}, {HOST.CONN}, {HOST.DNS}, {IPADDRESS} and
 *     functions {hostname:key.min/max/avg/last(...)}
 *     in data string with real values
 *
 * Author:
 *     Aleksander Vladishev
 *
 */
	function expand_map_element_label_by_data($db_element, $link = null){
		$label = !is_null($db_element) ? $db_element['label'] : $link['label'];

		if(!is_null($db_element)){
			switch($db_element['elementtype']){
<<<<<<< HEAD
			case SYSMAP_ELEMENT_TYPE_HOST:
			case SYSMAP_ELEMENT_TYPE_TRIGGER:
				while(zbx_strstr($label, '{HOSTNAME}') ||
						zbx_strstr($label, '{HOST.DNS}') ||
						zbx_strstr($label, '{HOST.HOST}') ||
						zbx_strstr($label, '{HOST.NAME}') ||
						zbx_strstr($label, '{IPADDRESS}') ||
						zbx_strstr($label, '{HOST.CONN}'))
				{
					if($db_element['elementtype'] == SYSMAP_ELEMENT_TYPE_HOST){
						$sql = 'SELECT hi.*, h.host, h.name '.
								' FROM interface hi,hosts h '.
								' WHERE hi.hostid=h.hostid '.
									' AND hi.hostid='.$db_element['elementid'];
					}
					else if($db_element['elementtype'] == SYSMAP_ELEMENT_TYPE_TRIGGER)
						$sql =	'SELECT hi.*, h.host, h.name '.
							' FROM interface hi,items i,functions f,hosts h '.
							' WHERE h.hostid=hi.hostid '.
								' AND hi.hostid=i.hostid '.
								' AND i.itemid=f.itemid '.
								' AND f.triggerid='.$db_element['elementid'];
					else{
// Should never be here
					}
=======
				case SYSMAP_ELEMENT_TYPE_HOST:
				case SYSMAP_ELEMENT_TYPE_TRIGGER:
					while(zbx_strstr($label, '{HOSTNAME}') ||
							zbx_strstr($label, '{HOST.DNS}') ||
							zbx_strstr($label, '{IPADDRESS}') ||
							zbx_strstr($label, '{HOST.CONN}'))
					{
						if($db_element['elementtype'] == SYSMAP_ELEMENT_TYPE_HOST){
							$sql = 'SELECT hi.*, h.host '.
									' FROM interface hi,hosts h '.
									' WHERE hi.hostid=h.hostid '.
										' AND hi.hostid='.$db_element['elementid'];
						}
						else if($db_element['elementtype'] == SYSMAP_ELEMENT_TYPE_TRIGGER)
							$sql =	'SELECT hi.*, h.host '.
								' FROM interface hi,items i,functions f,hosts h '.
								' WHERE h.hostid=hi.hostid '.
									' AND hi.hostid=i.hostid '.
									' AND i.itemid=f.itemid '.
									' AND f.triggerid='.$db_element['elementid'];
						else{
	// Should never be here
						}
>>>>>>> 8dd20884

						$db_hosts = DBselect($sql);

<<<<<<< HEAD
					if($db_host = DBfetch($db_hosts)){
						if(zbx_strstr($label, '{HOST.HOST}')){
							$label = str_replace('{HOST.HOST}', $db_host['host'], $label);
						}

						if(zbx_strstr($label, '{HOSTNAME}')){
							$label = str_replace('{HOSTNAME}', $db_host['name'], $label);
						}

						if(zbx_strstr($label, '{HOST.NAME}')){
							$label = str_replace('{HOST.NAME}', $db_host['name'], $label);
						}
=======
						if($db_host = DBfetch($db_hosts)){
							if(zbx_strstr($label, '{HOSTNAME}')){
								$label = str_replace('{HOSTNAME}', $db_host['host'], $label);
							}
>>>>>>> 8dd20884

							if(zbx_strstr($label, '{HOST.DNS}')){
								$label = str_replace('{HOST.DNS}', $db_host['dns'], $label);
							}

							if(zbx_strstr($label, '{IPADDRESS}')){
								$label = str_replace('{IPADDRESS}', $db_host['ip'], $label);
							}

							if(zbx_strstr($label, '{HOST.CONN}')){
								$label = str_replace('{HOST.CONN}', $db_host['useip'] ? $db_host['ip'] : $db_host['dns'], $label);
							}
						}
					}
				break;
			}

			switch($db_element['elementtype']){
				case SYSMAP_ELEMENT_TYPE_HOST:
				case SYSMAP_ELEMENT_TYPE_MAP:
				case SYSMAP_ELEMENT_TYPE_TRIGGER:
				case SYSMAP_ELEMENT_TYPE_HOST_GROUP:
					while(zbx_strstr($label, '{TRIGGERS.UNACK}')){
						$label = str_replace('{TRIGGERS.UNACK}', get_triggers_unacknowledged($db_element), $label);
					}
					while(zbx_strstr($label, '{TRIGGERS.PROBLEM.UNACK}')){
						$label = str_replace('{TRIGGERS.PROBLEM.UNACK}', get_triggers_unacknowledged($db_element, true), $label);
					}
					while(zbx_strstr($label, '{TRIGGER.EVENTS.UNACK}')){
						$label = str_replace('{TRIGGER.EVENTS.UNACK}', get_events_unacknowledged($db_element), $label);
					}
					while(zbx_strstr($label, '{TRIGGER.EVENTS.PROBLEM.UNACK}')){
						$label = str_replace('{TRIGGER.EVENTS.PROBLEM.UNACK}', get_events_unacknowledged($db_element, null, TRIGGER_VALUE_TRUE), $label);
					}
					while(zbx_strstr($label, '{TRIGGER.PROBLEM.EVENTS.PROBLEM.UNACK}')){
						$label = str_replace('{TRIGGER.PROBLEM.EVENTS.PROBLEM.UNACK}', get_events_unacknowledged($db_element, TRIGGER_VALUE_TRUE, TRIGGER_VALUE_TRUE), $label);
					}
					while(zbx_strstr($label, '{TRIGGERS.ACK}')){
						$label = str_replace('{TRIGGERS.ACK}', get_triggers_unacknowledged($db_element, null, true), $label);
					}
					while(zbx_strstr($label, '{TRIGGERS.PROBLEM.ACK}')){
						$label = str_replace('{TRIGGERS.PROBLEM.ACK}', get_triggers_unacknowledged($db_element, true, true), $label);
					}
					while(zbx_strstr($label, '{TRIGGER.EVENTS.ACK}')){
						$label = str_replace('{TRIGGER.EVENTS.ACK}', get_events_unacknowledged($db_element, null, null, true), $label);
					}
					while(zbx_strstr($label, '{TRIGGER.EVENTS.PROBLEM.ACK}')){
						$label = str_replace('{TRIGGER.EVENTS.PROBLEM.ACK}', get_events_unacknowledged($db_element, null, TRIGGER_VALUE_TRUE, true), $label);
					}
					while(zbx_strstr($label, '{TRIGGER.PROBLEM.EVENTS.PROBLEM.ACK}')){
						$label = str_replace('{TRIGGER.PROBLEM.EVENTS.PROBLEM.ACK}', get_events_unacknowledged($db_element, TRIGGER_VALUE_TRUE, TRIGGER_VALUE_TRUE, true), $label);
					}
					break;
			}
		}

		$pattern = "/{".ZBX_PREG_HOST_FORMAT.":.+\.\w+\(.+\)}/Uu";

		preg_match_all($pattern, $label, $matches);
		foreach($matches[0] as $num => $expr){
			$trigExpr = new CTriggerExpression(array('expression' => $expr));
			if(!empty($trigExpr->errors)) continue;

			$host = reset($trigExpr->data['hosts']);
			$key = reset($trigExpr->data['items']);
			$function = reset($trigExpr->data['functions']);
			$parameter = reset($trigExpr->data['functionParams']);

			$db_items = API::Item()->get(array(
				'filter' => array(
					'host' => $host,
					'key_' => $key,
					'flags' => array(ZBX_FLAG_DISCOVERY_NORMAL, ZBX_FLAG_DISCOVERY_CREATED),
				),
				'output' => API_OUTPUT_EXTEND
			));
			$db_item = reset($db_items);

			if(!$db_item){
				$label = str_replace($expr, '???', $label);
				continue;
			}

			switch($db_item['value_type']){
				case ITEM_VALUE_TYPE_FLOAT:
					$history_table = 'history';
					$order_field = 'clock';
					break;
				case ITEM_VALUE_TYPE_UINT64:
					$history_table = 'history_uint';
					$order_field = 'clock';
					break;
				case ITEM_VALUE_TYPE_TEXT:
					$history_table = 'history_text';
					$order_field = 'id';
					break;
				case ITEM_VALUE_TYPE_LOG:
					$history_table = 'history_log';
					$order_field = 'id';
					break;
				default:
// ITEM_VALUE_TYPE_STR
					$history_table = 'history_str';
					$order_field = 'clock';
			}

			if(0 == strcmp($function, 'last')){
				$sql = 'SELECT value '.
						' FROM '.$history_table.
						' WHERE itemid='.$db_item['itemid'].
						' ORDER BY '.$order_field.' DESC';

				$result = DBselect($sql, 1);
				if(NULL == ($row = DBfetch($result)))
					$label = str_replace($expr, '('.S_NO_DATA_SMALL.')', $label);
				else{
					switch($db_item['value_type']){
						case ITEM_VALUE_TYPE_FLOAT:
						case ITEM_VALUE_TYPE_UINT64:
							$value = convert_units($row['value'], $db_item['units']);
							break;
						default:
							$value = $row['value'];
					}

					$label = str_replace($expr, $value, $label);
				}
			}
			else if((0 == strcmp($function, 'min')) || (0 == strcmp($function, 'max')) || (0 == strcmp($function, 'avg'))){

				if($db_item['value_type'] != ITEM_VALUE_TYPE_FLOAT && $db_item['value_type'] != ITEM_VALUE_TYPE_UINT64){
					$label = str_replace($expr, '???', $label);
					continue;
				}

				$now = time(NULL) - $parameter;
				$sql = 'SELECT '.$function.'(value) as value '.
						' FROM '.$history_table.
						' WHERE clock>'.$now.
							' AND itemid='.$db_item['itemid'];

				$result = DBselect($sql);
				if(NULL == ($row = DBfetch($result)) || is_null($row['value']))
					$label = str_replace($expr, '('.S_NO_DATA_SMALL.')', $label);
				else
					$label = str_replace($expr, convert_units($row['value'], $db_item['units']), $label);
			}
			else{
				$label = str_replace($expr, '???', $label);
				continue;
			}
		}

	return $label;
	}

	function get_map_elements($db_element, &$elements){
		switch($db_element['elementtype']){
			case SYSMAP_ELEMENT_TYPE_HOST_GROUP:
				$elements['hosts_groups'][] = $db_element['elementid'];
				break;
			case SYSMAP_ELEMENT_TYPE_HOST:
				$elements['hosts'][] = $db_element['elementid'];
				break;
			case SYSMAP_ELEMENT_TYPE_TRIGGER:
				$elements['triggers'][] = $db_element['elementid'];
				break;
			case SYSMAP_ELEMENT_TYPE_MAP:
				$sql = 'SELECT DISTINCT elementtype,elementid'.
						' FROM sysmaps_elements'.
						' WHERE sysmapid='.$db_element['elementid'];
				$db_mapselements = DBselect($sql);
				while($db_mapelement = DBfetch($db_mapselements)){
					get_map_elements($db_mapelement, $elements);
				}
				break;
		}
	}

	function add_elementNames(&$selements){
		$hostids = array();
		$triggerids = array();
		$mapids = array();
		$hostgroupids = array();

		foreach($selements as $snum => $selement){
			switch($selement['elementtype']){
				case SYSMAP_ELEMENT_TYPE_HOST:
					$hostids[] = $selement['elementid'];
					break;
				case SYSMAP_ELEMENT_TYPE_MAP:
					$mapids[] = $selement['elementid'];
					break;
				case SYSMAP_ELEMENT_TYPE_TRIGGER:
					$triggerids[] = $selement['elementid'];
					break;
				case SYSMAP_ELEMENT_TYPE_HOST_GROUP:
					$hostgroupids[] = $selement['elementid'];
					break;
				case SYSMAP_ELEMENT_TYPE_IMAGE:
				default:
					break;
			}
		}


		$hosts = API::Host()->get(array('hostids'=>$hostids, 'output'=>API_OUTPUT_EXTEND, 'nopermissions'=>1, 'nodeids' => get_current_nodeid(true)));
		$hosts = zbx_toHash($hosts, 'hostid');

		$maps = API::Map()->get(array('mapids'=>$mapids, 'output'=>API_OUTPUT_EXTEND, 'nopermissions'=>1, 'nodeids' => get_current_nodeid(true)));
		$maps = zbx_toHash($maps, 'sysmapid');

		$triggers = API::Trigger()->get(array('triggerids'=>$triggerids, 'output'=>API_OUTPUT_EXTEND, 'nopermissions'=>1, 'nodeids' => get_current_nodeid(true)));
		$triggers = zbx_toHash($triggers, 'triggerid');

		$hostgroups = API::HostGroup()->get(array('hostgroupids'=>$hostgroupids, 'output'=>API_OUTPUT_EXTEND, 'nopermissions'=>1, 'nodeids' => get_current_nodeid(true)));
		$hostgroups = zbx_toHash($hostgroups, 'groupid');

		foreach($selements as $snum => $selement){
			switch($selement['elementtype']){
				case SYSMAP_ELEMENT_TYPE_HOST:
					$selements[$snum]['elementName'] = $hosts[$selement['elementid']]['host'];
					break;
				case SYSMAP_ELEMENT_TYPE_MAP:
					$selements[$snum]['elementName'] = $maps[$selement['elementid']]['name'];
					break;
				case SYSMAP_ELEMENT_TYPE_TRIGGER:
					$selements[$snum]['elementName'] = expand_trigger_description_by_data($triggers[$selement['elementid']]);
					break;
				case SYSMAP_ELEMENT_TYPE_HOST_GROUP:
					$selements[$snum]['elementName'] = $hostgroups[$selement['elementid']]['name'];
					break;
				case SYSMAP_ELEMENT_TYPE_IMAGE:
				default:
					$selements[$snum]['elementName'] = 'image';
			}
		}
	}

//------------------------------------

 	function getTriggersInfo($selement, $i){
		global $colors;

		$info = array(
			'latelyChanged' => $i['latelyChanged'],
			'ack' => $i['ack'],
			'priority' => $i['priority'],
		);

		if($i['problem']){
			$info['iconid'] = $selement['iconid_on'];
			$info['icon_type'] = SYSMAP_ELEMENT_ICON_ON;
			$info['info'] = array();
			$info['info']['unack'] = array(
				'msg' => S_PROBLEM_BIG,
				'color' => ($i['priority'] > 3) ? $colors['Red'] : $colors['Dark Red']
			);
		}
		else if($i['trigger_disabled']){
			$info['iconid'] = $selement['iconid_disabled'];
			$info['icon_type'] = SYSMAP_ELEMENT_ICON_DISABLED;
			$info['info'] = array(
				'status' => array(
					'msg' => S_DISABLED_BIG,
					'color' => $colors['Dark Red']
				)
			);
		}
		else{
			$info['iconid'] = $selement['iconid_off'];
			$info['icon_type'] = SYSMAP_ELEMENT_ICON_OFF;
			$info['info'] = array(
				'unknown' => array(
					'msg' => S_OK_BIG,
					'color' => $colors['Dark Green'],
				)
			);
		}

		return $info;
	}

 	function getHostsInfo($selement, $i, $show_unack){
		global $colors;

		$info = array(
			'latelyChanged' => $i['latelyChanged'],
			'ack' => $i['ack'],
			'priority' => $i['priority'],
			'info' => array(),
		);
		$has_problem = false;

		if($i['problem']){
			$info['iconid'] = $selement['iconid_on'];
			$info['icon_type'] = SYSMAP_ELEMENT_ICON_ON;

			if(in_array($show_unack, array(EXTACK_OPTION_ALL, EXTACK_OPTION_BOTH))){
				if($i['problem'] > 1)
					$msg = $i['problem'].' '.S_PROBLEMS;
				else if(isset($i['problem_title']))
					$msg = $i['problem_title'];
				else
					$msg = '1 '.S_PROBLEM;

				$info['info']['problem'] = array(
					'msg' => $msg,
					'color' => ($i['priority'] > 3) ? $colors['Red'] : $colors['Dark Red']
				);
			}

			if(in_array($show_unack, array(EXTACK_OPTION_UNACK, EXTACK_OPTION_BOTH)) && $i['problem_unack']){
				$info['info']['unack'] = array(
					'msg' => $i['problem_unack'] . ' '.S_UNACKNOWLEDGED,
					'color' => $colors['Dark Red']
				);
			}

			if($i['unknown']){
				$info['info']['unknown'] = array(
					'msg' => $i['unknown'] . ' ' . S_UNKNOWN,
					'color' => $colors['Gray']
				);
			}
			$has_problem = true;
		}

		if($i['maintenance']){
			$info['iconid'] = $selement['iconid_maintenance'];
			$info['icon_type'] = SYSMAP_ELEMENT_ICON_MAINTENANCE;
			$info['info']['maintenance'] = array(
				'msg' => S_MAINTENANCE_BIG . ' ('.$i['maintenance_title'] . ')',
				'color' => $colors['Orange'],
			);
		}
		else if($i['disabled']){
			$info['iconid'] = $selement['iconid_disabled'];
			$info['icon_type'] = SYSMAP_ELEMENT_ICON_DISABLED;
			$info['info']['status'] = array(
				'msg' => S_DISABLED_BIG,
				'color' => $colors['Dark Red']
			);
		}
		else if(!$has_problem){
			$info['iconid'] = $selement['iconid_off'];
			$info['icon_type'] = SYSMAP_ELEMENT_ICON_OFF;
			$info['info']['unknown'] = array(
				'msg' => S_OK_BIG,
				'color' => $colors['Dark Green'],
			);
		}

		return $info;
	}

 	function getHostGroupsInfo($selement, $i, $show_unack){
		global $colors;

		$info = array(
			'latelyChanged' => $i['latelyChanged'],
			'ack' => $i['ack'],
			'priority' => $i['priority'],
			'info' => array(),
		);
		$has_problem = false;
		$has_status = false;

		if($i['problem']){
			$info['iconid'] = $selement['iconid_on'];
			$info['icon_type'] = SYSMAP_ELEMENT_ICON_ON;

			if(in_array($show_unack, array(EXTACK_OPTION_ALL, EXTACK_OPTION_BOTH))){
				if($i['problem'] > 1)
					$msg = $i['problem'].' '.S_PROBLEMS;
				else if(isset($i['problem_title']))
					$msg = $i['problem_title'];
				else
					$msg = '1 '.S_PROBLEM;

				$info['info']['problem'] = array(
					'msg' => $msg,
					'color' => ($i['priority'] > 3) ? $colors['Red'] : $colors['Dark Red']
				);
			}

			if(in_array($show_unack, array(EXTACK_OPTION_UNACK, EXTACK_OPTION_BOTH)) && $i['problem_unack']){
				$info['info']['unack'] = array(
					'msg' => $i['problem_unack'] . ' '.S_UNACKNOWLEDGED,
					'color' => $colors['Dark Red']
				);
			}

			if($i['unknown']){
				$info['info']['unknown'] = array(
					'msg' => $i['unknown'] . ' ' . S_UNKNOWN,
					'color' => $colors['Gray']
				);
			}
			$has_problem = true;
		}

		if($i['maintenance']){
			if(!$has_problem){
				$info['iconid'] = $selement['iconid_maintenance'];
				$info['icon_type'] = SYSMAP_ELEMENT_ICON_MAINTENANCE;
			}
			$info['info']['maintenance'] = array(
				'msg' => $i['maintenance'] . ' ' .S_MAINTENANCE,
				'color' => $colors['Orange'],
			);
			$has_status = true;
		}
		else if($i['disabled']){
			if(!$has_problem){
				$info['icon_type'] = SYSMAP_ELEMENT_ICON_DISABLED;
				$info['iconid'] = $selement['iconid_disabled'];
			}
			$info['info']['disabled'] = array(
				'msg' => S_DISABLED_BIG,
				'color' => $colors['Dark Red']
			);
			$has_status = true;
		}

		if(!$has_status && !$has_problem){
			$info['icon_type'] = SYSMAP_ELEMENT_ICON_OFF;
			$info['iconid'] = $selement['iconid_off'];
			$info['info']['unknown'] = array(
				'msg' => S_OK_BIG,
				'color' => $colors['Dark Green'],
			);
		}
		return $info;
	}

 	function getMapsInfo($selement, $i, $show_unack){
		global $colors;

		$info = array(
			'latelyChanged' => $i['latelyChanged'],
			'ack' => $i['ack'],
			'priority' => $i['priority'],
			'info' => array(),
		);

		$has_problem = false;
		$has_status = false;

		if($i['problem']){
			$info['iconid'] = $selement['iconid_on'];
			$info['icon_type'] = SYSMAP_ELEMENT_ICON_ON;
			if(in_array($show_unack, array(EXTACK_OPTION_ALL, EXTACK_OPTION_BOTH))){
				if($i['problem'] > 1)
					$msg = $i['problem'].' '.S_PROBLEMS;
				else if(isset($i['problem_title']))
					$msg = $i['problem_title'];
				else
					$msg = '1 '.S_PROBLEM;

				$info['info']['problem'] = array(
					'msg' => $msg,
					'color' => ($i['priority'] > 3) ? $colors['Red'] : $colors['Dark Red']
				);
			}

			if(in_array($show_unack, array(EXTACK_OPTION_UNACK, EXTACK_OPTION_BOTH)) && $i['problem_unack']){
				$info['info']['unack'] = array(
					'msg' => $i['problem_unack'] . ' '.S_UNACKNOWLEDGED,
					'color' => $colors['Dark Red']
				);
			}

			if($i['unknown']){
				$info['info']['unknown'] = array(
					'msg' => $i['unknown'] . ' ' . S_UNKNOWN,
					'color' => $colors['Gray']
				);
			}
			$has_problem = true;
		}

		if($i['maintenance']){
			if(!$has_problem){
				$info['iconid'] = $selement['iconid_maintenance'];
				$info['icon_type'] = SYSMAP_ELEMENT_ICON_MAINTENANCE;
			}
			$info['info']['maintenance'] = array(
				'msg' => $i['maintenance'] . ' ' .S_MAINTENANCE,
				'color' => $colors['Orange'],
			);
			$has_status = true;
		}
		else if($i['disabled']){
			if(!$has_problem){
				$info['icon_type'] = SYSMAP_ELEMENT_ICON_DISABLED;
				$info['iconid'] = $selement['iconid_disabled'];
			}
			$info['info']['disabled'] = array(
				'msg' => S_DISABLED_BIG,
				'color' => $colors['Dark Red']
			);
			$has_status = true;
		}

		if(!$has_status && !$has_problem){
			$info['icon_type'] = SYSMAP_ELEMENT_ICON_OFF;
			$info['iconid'] = $selement['iconid_off'];
			$info['info']['unknown'] = array(
				'msg' => S_OK_BIG,
				'color' => $colors['Dark Green'],
			);
		}

		return $info;
	}

	function getImagesInfo($selement){
		$info = array(
			'iconid' => $selement['iconid_off'],
			'icon_type' => SYSMAP_ELEMENT_ICON_OFF,
			'name' => S_IMAGE,
			'latelyChanged' => false,
		);

		return $info;
	}

	function getSelementsInfo($sysmap){
		$config = select_config();
		$show_unack = $config['event_ack_enable'] ? $sysmap['show_unack'] : EXTACK_OPTION_ALL;

		$triggers_map = array();
		$triggers_map_submaps = array();
		$hostgroups_map = array();
		$hosts_map = array();

		$selements = zbx_toHash($sysmap['selements'], 'selementid');
		foreach($selements as $selementid => $selement){
			$selements[$selementid]['hosts'] = array();
			$selements[$selementid]['triggers'] = array();

			switch($selement['elementtype']){
				case SYSMAP_ELEMENT_TYPE_MAP:
					$mapids = array($selement['elementid']);

					while(!empty($mapids)){
						$options = array(
							'sysmapids' => $mapids,
							'output' => API_OUTPUT_EXTEND,
							'select_selements' => API_OUTPUT_EXTEND,
							'nopermissions' => 1,
							'nodeids' => get_current_nodeid(true)
						);
						$maps = API::Map()->get($options);

						$mapids = array();
						foreach($maps as $map){
							foreach($map['selements'] as $sel){
								switch($sel['elementtype']){
									case SYSMAP_ELEMENT_TYPE_MAP:
										$mapids[] = $sel['elementid'];
									break;
									case SYSMAP_ELEMENT_TYPE_HOST_GROUP:
										$hostgroups_map[$sel['elementid']][$selementid] = $selementid;
									break;
									case SYSMAP_ELEMENT_TYPE_HOST:
										$hosts_map[$sel['elementid']][$selementid] = $selementid;
									break;
									case SYSMAP_ELEMENT_TYPE_TRIGGER:
										$triggers_map_submaps[$sel['elementid']][$selementid] = $selementid;
									break;
								}
							}
						}
					}
				break;
				case SYSMAP_ELEMENT_TYPE_HOST_GROUP:
					$hostgroups_map[$selement['elementid']][$selement['selementid']] = $selement['selementid'];
				break;
				case SYSMAP_ELEMENT_TYPE_HOST:
					$hosts_map[$selement['elementid']][$selement['selementid']] = $selement['selementid'];
				break;
				case SYSMAP_ELEMENT_TYPE_TRIGGER:
					$triggers_map[$selement['elementid']][$selement['selementid']] = $selement['selementid'];
				break;
			}
		}


// get hosts data {{{
		$all_hosts = array();
		if(!empty($hosts_map)){
			$options = array(
				'hostids' => array_keys($hosts_map),
				'output' => API_OUTPUT_EXTEND,
				'nopermissions' => 1,
				'nodeids' => get_current_nodeid(true),
			);
			$hosts = API::Host()->get($options);
			$all_hosts = array_merge($all_hosts, $hosts);
			foreach($hosts as $host){
				foreach($hosts_map[$host['hostid']] as $belongs_to_sel){
					$selements[$belongs_to_sel]['hosts'][$host['hostid']] = $host['hostid'];
				}
			}
		}

		if(!empty($hostgroups_map)){
			$options = array(
				'groupids' => array_keys($hostgroups_map),
				'output' => API_OUTPUT_EXTEND,
				'nopermissions' => 1,
				'nodeids' => get_current_nodeid(true),
			);
			$hosts = API::Host()->get($options);
			$all_hosts = array_merge($all_hosts, $hosts);
			foreach($hosts as $host){
				foreach($host['groups'] as $group){
					foreach($hostgroups_map[$group['groupid']] as $belongs_to_sel){
						$selements[$belongs_to_sel]['hosts'][$host['hostid']] = $host['hostid'];

// add hosts to hosts_map for trigger selection;
						if(!isset($hosts_map[$host['hostid']])) $hosts_map[$host['hostid']] = array();
						$hosts_map[$host['hostid']][$belongs_to_sel] = $belongs_to_sel;
					}
				}
			}
		}
		$all_hosts = zbx_toHash($all_hosts, 'hostid');

		$monitored_hostids = array();
		foreach($all_hosts as $hostid => $host){
			if(($host['status'] == HOST_STATUS_MONITORED))
				$monitored_hostids[$hostid] = $hostid;
		}
// }}}


// get triggers data {{{
		$all_triggers = array();
// triggers from current map, select all

		if(!empty($triggers_map)){
			$options = array(
				'nodeids' => get_current_nodeid(true),
				'triggerids' => array_keys($triggers_map),
				'filter' => array(
					'value_flags' => null
				),
				'output' => API_OUTPUT_EXTEND,
				'nopermissions' => 1
			);
			$triggers = API::Trigger()->get($options);
			$all_triggers = array_merge($all_triggers, $triggers);

			foreach($triggers as $trigger){
				foreach($triggers_map[$trigger['triggerid']] as $belongs_to_sel){
					$selements[$belongs_to_sel]['triggers'][$trigger['triggerid']] = $trigger['triggerid'];
				}
			}
		}

// triggers from submaps, skip dependent
		if(!empty($triggers_map_submaps)){
			$options = array(
				'nodeids' => get_current_nodeid(true),
				'triggerids' => array_keys($triggers_map_submaps),
				'filter' => array(
//					'value' => TRIGGER_VALUE_TRUE,
					'value_flags' => null
				),
				'skipDependent' => 1,
				'output' => API_OUTPUT_EXTEND,
				'nopermissions' => 1,
			);
			$triggers = API::Trigger()->get($options);
			$all_triggers = array_merge($all_triggers, $triggers);
			foreach($triggers as $trigger){
				foreach($triggers_map_submaps[$trigger['triggerid']] as $belongs_to_sel){
					$selements[$belongs_to_sel]['triggers'][$trigger['triggerid']] = $trigger['triggerid'];
				}
			}
		}


// triggers from all hosts/hostgroups, skip dependent
		if(!empty($monitored_hostids)){
			$options = array(
				'hostids' => $monitored_hostids,
				'output' => API_OUTPUT_EXTEND,
				'nopermissions' => 1,
				'filter' => array(
//					'value' => TRIGGER_VALUE_TRUE,
					'value_flags' => null,
				),
				'nodeids' => get_current_nodeid(true),
				'monitored' => true,
				'skipDependent' => 1,
			);
			$triggers = API::Trigger()->get($options);

			$all_triggers = array_merge($all_triggers, $triggers);
			foreach($triggers as $trigger){
				foreach($trigger['hosts'] as $host){
					foreach($hosts_map[$host['hostid']] as $belongs_to_sel){
						$selements[$belongs_to_sel]['triggers'][$trigger['triggerid']] = $trigger['triggerid'];
					}
				}
			}
		}
		$all_triggers = zbx_toHash($all_triggers, 'triggerid');

		$options = array(
			'triggerids' => array_keys($all_triggers),
			'withLastEventUnacknowledged' => true,
			'output' => API_OUTPUT_SHORTEN,
			'nodeids' => get_current_nodeid(true),
			'nopermissions' => 1,
			'monitored' => true,
			'filter' => array(
				'value' => TRIGGER_VALUE_TRUE,
				'value_flags' => null
			),
		);
		$unack_triggerids = API::Trigger()->get($options);
		$unack_triggerids = zbx_toHash($unack_triggerids, 'triggerid');
// }}}


		$info = array();
		foreach($selements as $selementid => $selement){
			$i = array(
				'disabled' => 0,
				'maintenance' => 0,
				'problem' => 0,
				'problem_unack' => 0,
				'unknown' => 0,
				'priority' => 0,
				'trigger_disabled' => 0,
				'latelyChanged' => false,
				'ack' => true,
			);

			foreach($selement['hosts'] as $hostid){
				$host = $all_hosts[$hostid];
				$last_hostid = $hostid;

				if($host['status'] == HOST_STATUS_NOT_MONITORED)
					$i['disabled']++;
				else if($host['maintenance_status'] == HOST_MAINTENANCE_STATUS_ON)
					$i['maintenance']++;
			}

			foreach($selement['triggers'] as $triggerid){
				$trigger = $all_triggers[$triggerid];

				if($trigger['status'] == TRIGGER_STATUS_DISABLED){
					$i['trigger_disabled']++;
				}
				else{
					if($trigger['value'] == TRIGGER_VALUE_TRUE){
						$i['problem']++;
						$last_problemid = $triggerid;
						if($i['priority'] < $trigger['priority'])
							$i['priority'] = $trigger['priority'];
					}

					if(isset($unack_triggerids[$triggerid]))
						$i['problem_unack']++;

					$i['latelyChanged'] |= ((time() - $trigger['lastchange']) < TRIGGER_BLINK_PERIOD);
				}
			}

			$i['ack'] = (bool) !($i['problem_unack']);

			if($sysmap['expandproblem'] && ($i['problem'] == 1)){
				$i['problem_title'] = expand_trigger_description_by_data($all_triggers[$last_problemid]);
			}

			if(($selement['elementtype'] == SYSMAP_ELEMENT_TYPE_HOST) && ($i['maintenance'] == 1)){
				$mnt = get_maintenance_by_maintenanceid($all_hosts[$last_hostid]['maintenanceid']);
				$i['maintenance_title'] = $mnt['name'];
			}

			switch($selement['elementtype']){
				case SYSMAP_ELEMENT_TYPE_MAP:
					$info[$selementid] = getMapsInfo($selement, $i, $show_unack);
				break;
				case SYSMAP_ELEMENT_TYPE_HOST_GROUP:
					$info[$selementid] = getHostGroupsInfo($selement, $i, $show_unack);
				break;
				case SYSMAP_ELEMENT_TYPE_HOST:
					$info[$selementid] = getHostsInfo($selement, $i, $show_unack);
				break;
				case SYSMAP_ELEMENT_TYPE_TRIGGER:
					$info[$selementid] = getTriggersInfo($selement, $i);
				break;
				case SYSMAP_ELEMENT_TYPE_IMAGE:
					$info[$selementid] = getImagesInfo($selement);
				break;
			}
		}

		if($sysmap['label_format'] == SYSMAP_LABEL_ADVANCED_OFF){
			$hlabel = $hglabel = $tlabel = $mlabel = ($sysmap['label_type'] == MAP_LABEL_TYPE_NAME);
		}
		else{
			$hlabel = $sysmap['label_type_host'] == MAP_LABEL_TYPE_NAME;
			$hglabel = $sysmap['label_type_hostgroup'] == MAP_LABEL_TYPE_NAME;
			$tlabel = $sysmap['label_type_trigger'] == MAP_LABEL_TYPE_NAME;
			$mlabel = $sysmap['label_type_map'] == MAP_LABEL_TYPE_NAME;
		}

// get names if is needed
		$elems = separateMapElements($sysmap);
		if(!empty($elems['sysmaps']) && $mlabel){
			$maps = API::Map()->get(array(
				'sysmapids' => zbx_objectValues($elems['sysmaps'], 'elementid'),
				'nopermissions' => 1,
				'output' => API_OUTPUT_EXTEND,
			));
			$maps = zbx_toHash($maps, 'sysmapid');
			foreach($elems['sysmaps'] as $elem){
				$info[$elem['selementid']]['name'] = $maps[$elem['elementid']]['name'];
			}
		}
		if(!empty($elems['hostgroups']) && $hglabel){
			$hostgroups = API::HostGroup()->get(array(
				'groupids' => zbx_objectValues($elems['hostgroups'], 'elementid'),
				'nopermissions' => 1,
				'output' => API_OUTPUT_EXTEND,
			));
			$hostgroups = zbx_toHash($hostgroups, 'groupid');
			foreach($elems['hostgroups'] as $elem){
				$info[$elem['selementid']]['name'] = $hostgroups[$elem['elementid']]['name'];
			}
		}

		if(!empty($elems['triggers']) && $tlabel){
			foreach($elems['triggers'] as $elem){
				$info[$elem['selementid']]['name'] = expand_trigger_description_by_data($all_triggers[$elem['elementid']]);
			}
<<<<<<< HEAD
			if(!empty($elems['hosts'])){
				foreach($elems['hosts'] as $elem){
					$info[$elem['selementid']]['name'] = $all_hosts[$elem['elementid']]['name'];;
				}
=======
		}
		if(!empty($elems['hosts']) && $hlabel){
			foreach($elems['hosts'] as $elem){
				$info[$elem['selementid']]['name'] = $all_hosts[$elem['elementid']]['host'];;
>>>>>>> 8dd20884
			}
		}

		return $info;
	}

	function separateMapElements($sysmap){
		$elements = array(
			'sysmaps' => array(),
			'hostgroups' => array(),
			'hosts' => array(),
			'triggers' => array(),
			'images' => array()
		);

		foreach($sysmap['selements'] as $snum => $selement){
			switch($selement['elementtype']){
				case SYSMAP_ELEMENT_TYPE_MAP:
					$elements['sysmaps'][$selement['selementid']] = $selement;
				break;
				case SYSMAP_ELEMENT_TYPE_HOST_GROUP:
					$elements['hostgroups'][$selement['selementid']] = $selement;
				break;
				case SYSMAP_ELEMENT_TYPE_HOST:
					$elements['hosts'][$selement['selementid']] = $selement;
				break;
				case SYSMAP_ELEMENT_TYPE_TRIGGER:
					$elements['triggers'][$selement['selementid']] = $selement;
				break;
				case SYSMAP_ELEMENT_TYPE_IMAGE:
				default:
					$elements['images'][$selement['selementid']] = $selement;
			}
		}

	return $elements;
	}

	function prepareMapExport(&$exportMaps){

		$sysmaps = array();
		$hostgroups = array();
		$hosts = array();
		$triggers = array();
		$images = array();

		foreach($exportMaps as $mnum => $sysmap){
			$selements = separateMapElements($sysmap);

			$sysmaps += zbx_objectValues($selements['sysmaps'], 'elementid');
			$hostgroups += zbx_objectValues($selements['hostgroups'], 'elementid');
			$hosts += zbx_objectValues($selements['hosts'], 'elementid');
			$triggers += zbx_objectValues($selements['triggers'], 'elementid');
			$images += zbx_objectValues($selements['images'], 'elementid');

			foreach($sysmap['selements'] as $snum => $selement){
				if($selement['iconid_off'] > 0) $images[$selement['iconid_off']] = $selement['iconid_off'];
				if($selement['iconid_on'] > 0) $images[$selement['iconid_on']] = $selement['iconid_on'];
				if($selement['iconid_disabled'] > 0) $images[$selement['iconid_disabled']] = $selement['iconid_disabled'];
				if($selement['iconid_maintenance'] > 0) $images[$selement['iconid_maintenance']] = $selement['iconid_maintenance'];
			}

			$images[$sysmap['backgroundid']] = $sysmap['backgroundid'];

			foreach($sysmap['links'] as $lnum => $link){
				foreach($link['linktriggers'] as $ltnum => $linktrigger){
					array_push($triggers, $linktrigger['triggerid']);
				}
			}
		}

		$sysmaps = sysmapIdents($sysmaps);
		$hostgroups = hostgroupIdents($hostgroups);
		$hosts = hostIdents($hosts);
		$triggers = triggerIdents($triggers);
		$images = imageIdents($images);

		try{
			foreach($exportMaps as $mnum => &$sysmap){
				unset($sysmap['sysmapid']);
				foreach($sysmap['urls'] as $unum => $url){
					unset($sysmap['urls'][$unum]['sysmapurlid']);
				}

				$sysmap['backgroundid'] = ($sysmap['backgroundid'] > 0)?$images[$sysmap['backgroundid']]:'';

				foreach($sysmap['selements'] as $snum => &$selement){
					unset($selement['sysmapid']);

					foreach($selement['urls'] as $unum => $url){
						unset($selement['urls'][$unum]['sysmapelementurlid']);
						unset($selement['urls'][$unum]['selementid']);
					}
					switch($selement['elementtype']){
						case SYSMAP_ELEMENT_TYPE_MAP:
							$selement['elementid'] = $sysmaps[$selement['elementid']];
						break;
						case SYSMAP_ELEMENT_TYPE_HOST_GROUP:
							$selement['elementid'] = $hostgroups[$selement['elementid']];
						break;
						case SYSMAP_ELEMENT_TYPE_HOST:
							$selement['elementid'] = $hosts[$selement['elementid']];
						break;
						case SYSMAP_ELEMENT_TYPE_TRIGGER:
							$selement['elementid'] = $triggers[$selement['elementid']];
						break;
						case SYSMAP_ELEMENT_TYPE_IMAGE:
						default:
							$selement['elementid'] = $images[$selement['elementid']];
					}

					$selement['iconid_off'] = ($selement['iconid_off'] > 0)?$images[$selement['iconid_off']]:'';
					$selement['iconid_on'] = ($selement['iconid_on'] > 0)?$images[$selement['iconid_on']]:'';
					$selement['iconid_disabled'] = ($selement['iconid_disabled'] > 0)?$images[$selement['iconid_disabled']]:'';
					$selement['iconid_maintenance'] = ($selement['iconid_maintenance'] > 0)?$images[$selement['iconid_maintenance']]:'';
				}
				unset($selement);

				foreach($sysmap['links'] as $lnum => &$link){
					unset($link['sysmapid']);
					unset($link['linkid']);
					foreach($link['linktriggers'] as $ltnum => &$linktrigger){
						unset($linktrigger['linktriggerid']);
						unset($linktrigger['linkid']);
						$linktrigger['triggerid'] = $triggers[$linktrigger['triggerid']];
					}
				}
				unset($linktrigger);
				unset($link);
			}
			unset($sysmap);
		}
		catch(Exception $e){
			throw new Exception($e->getMessage());
		}
//SDII($exportMaps);
	}

	function prepareImageExport($images){
		$formatted = array();

		foreach($images as $inum => $image){
			$formatted[] = array(
				'name' => $image['name'],
				'imagetype' => $image['imagetype'],
				'encodedImage' => $image['image'],
			);
		}
		return $formatted;
	}

	function drawMapConnectors(&$im, &$map, &$map_info){

		$links = $map['links'];
		$selements = $map['selements'];

		foreach($links as $lnum => $link){
			if(empty($link)) continue;

			$selement = $selements[$link['selementid1']];
			list($x1, $y1) = get_icon_center_by_selement($selement, $map_info[$link['selementid1']]);

			$selement = $selements[$link['selementid2']];
			list($x2, $y2) = get_icon_center_by_selement($selement, $map_info[$link['selementid2']]);

			$drawtype = $link['drawtype'];
			$color = convertColor($im,$link['color']);

			$linktriggers = $link['linktriggers'];
			order_result($linktriggers, 'triggerid');

			if(!empty($linktriggers)){
				$max_severity=0;

				$triggers = array();
				foreach($linktriggers as $lt_num => $link_trigger){
					if($link_trigger['triggerid'] == 0) continue;
					$id = $link_trigger['linktriggerid'];

					$triggers[$id] = zbx_array_merge($link_trigger,get_trigger_by_triggerid($link_trigger['triggerid']));
					if(($triggers[$id]['status'] == TRIGGER_STATUS_ENABLED) && ($triggers[$id]['value'] == TRIGGER_VALUE_TRUE)){
						if($triggers[$id]['priority'] >= $max_severity){
							$drawtype = $triggers[$id]['drawtype'];
							$color = convertColor($im,$triggers[$id]['color']);
							$max_severity = $triggers[$id]['priority'];
						}
					}
				}
			}

			MyDrawLine($im,$x1,$y1,$x2,$y2,$color,$drawtype);
		}
	}

	function drawMapSelements(&$im, &$map, &$map_info){
		$selements = $map['selements'];

		foreach($selements as $selementid => $selement){
			if(empty($selement)) continue;

			$el_info = $map_info[$selementid];
			$img = get_png_by_selement($selement, $el_info);

			$iconX = imagesx($img);
			$iconY = imagesy($img);

			imagecopy($im,$img,$selement['x'],$selement['y'],0,0,$iconX,$iconY);
		}
	}

	function drawMapHighligts(&$im, &$map, &$map_info){
		$selements = $map['selements'];

		foreach($selements as $selementid => $selement){
			if(empty($selement)) continue;

			$el_info = $map_info[$selementid];
			$img = get_png_by_selement($selement, $el_info);

			$iconX = imagesx($img);
			$iconY = imagesy($img);

			if(($map['highlight']%2) == SYSMAP_HIGHLIGHT_ON){
				$hl_color = null;
				$st_color = null;

				if($el_info['icon_type'] == SYSMAP_ELEMENT_ICON_ON){
					$hl_color = hex2rgb(getSeverityColor($el_info['priority']));
				}

				if($el_info['icon_type'] == SYSMAP_ELEMENT_ICON_MAINTENANCE) $st_color = hex2rgb('FF9933');
				if($el_info['icon_type'] == SYSMAP_ELEMENT_ICON_DISABLED) $st_color = hex2rgb('EEEEEE');

				$mainProblems = array(
					SYSMAP_ELEMENT_TYPE_HOST_GROUP => 1,
					SYSMAP_ELEMENT_TYPE_MAP => 1
				);

				if(isset($mainProblems[$selement['elementtype']])){
					if(!is_null($hl_color)) $st_color = null;
				}
				else if(!is_null($st_color)){
					$hl_color = null;
				}

				if(!is_null($st_color)){
					$r = $st_color[0];
					$g = $st_color[1];
					$b = $st_color[2];

					imagefilledrectangle($im,
							$selement['x'] - 2,
							$selement['y'] - 2,
							$selement['x'] + $iconX + 2,
							$selement['y'] + $iconY + 2,
							imagecolorallocatealpha($im,$r,$g,$b, 0)
						);
// shadow
					imagerectangle($im,
							$selement['x'] - 2 - 1,
							$selement['y'] - 2 - 1,
							$selement['x'] + $iconX + 2 + 1,
							$selement['y'] + $iconY + 2 + 1,
							imagecolorallocate($im,120,120,120)
						);

					imagerectangle($im,
							$selement['x'] - 2 - 2,
							$selement['y'] - 2 - 2,
							$selement['x'] + $iconX + 2 + 2,
							$selement['y'] + $iconY + 2 + 2,
							imagecolorallocate($im,220,220,220)
						);
				}

				if(!is_null($hl_color)){
					$r = $hl_color[0];
					$g = $hl_color[1];
					$b = $hl_color[2];

					imagefilledellipse($im,
							$selement['x'] + ($iconX / 2),
							$selement['y'] + ($iconY / 2),
							$iconX+20,
							$iconX+20,
							imagecolorallocatealpha($im,$r,$g,$b, 0)
						);

					imageellipse($im,
							$selement['x'] + ($iconX / 2),
							$selement['y'] + ($iconY / 2),
							$iconX+20+1,
							$iconX+20+1,
							imagecolorallocate($im,120,120,120)
					);

					$config = select_config();
					if(isset($el_info['ack']) && $el_info['ack'] && $config['event_ack_enable']){
						imagesetthickness($im, 5);
						imagearc($im,
							$selement['x'] + ($iconX / 2),
							$selement['y'] + ($iconY / 2),
							$iconX+20-3,
							$iconX+20-3,
							0,
							359,
							imagecolorallocate($im,50,150,50)
						);
						imagesetthickness($im, 1);
					}
				}
			}
		}
	}


	function drawMapSelementsMarks(&$im, &$map, &$map_info){
		global $colors;

		$selements = $map['selements'];

		foreach($selements as $selementid => $selement){
			if(empty($selement)) continue;

			$el_info = $map_info[$selementid];
			if(!$el_info['latelyChanged']) continue;

			$img = get_png_by_selement($selement, $el_info);

			$iconX = imagesx($img);
			$iconY = imagesy($img);

			$hl_color = null;
			$st_color = null;
			if(!isset($_REQUEST['noselements']) && (($map['highlight']%2) == SYSMAP_HIGHLIGHT_ON)){
				if($el_info['icon_type'] == SYSMAP_ELEMENT_ICON_ON) $hl_color = true;

				if($el_info['icon_type'] == SYSMAP_ELEMENT_ICON_MAINTENANCE) $st_color = true;
				if($el_info['icon_type'] == SYSMAP_ELEMENT_ICON_DISABLED) $st_color = true;
			}

			$mainProblems = array(
				SYSMAP_ELEMENT_TYPE_HOST_GROUP => 1,
				SYSMAP_ELEMENT_TYPE_MAP => 1
			);

			if(isset($mainProblems[$selement['elementtype']])) if(!is_null($hl_color)) $st_color = null;
			else if(!is_null($st_color)) $hl_color = null;

			$markSize = $iconX/2;//sqrt(pow($iconX/2,2) + pow($iconX/2,2));
			if($hl_color) $markSize += 12;
			else if($st_color) $markSize += 8;
			else $markSize += 3;


			$marks = 'tlbr';
			if($map['label_type'] != MAP_LABEL_TYPE_NOTHING){
				$label_location = $selement['label_location'];
				if(is_null($label_location) || ($label_location < 0)) $label_location = $map['label_location'];

				switch($label_location){
					case MAP_LABEL_LOC_TOP: $marks = 'lbr'; break;
					case MAP_LABEL_LOC_LEFT: $marks = 'tbr'; break;
					case MAP_LABEL_LOC_RIGHT: $marks = 'tlb'; break;
					case MAP_LABEL_LOC_BOTTOM:
					default: $marks = 'tlr';
				}
			}

			imageVerticalMarks($im, $selement['x']+($iconX/2), $selement['y']+($iconY/2), $markSize, $colors['Red'], $marks);
//*/
		}
	}
	function drawMapLinkLabels(&$im, &$map, &$map_info){
		global $colors;

		$links = $map['links'];
		$selements = $map['selements'];

		foreach($links as $lnum => $link){
			if(empty($link)) continue;
			if(empty($link['label'])) continue;

			$selement = $selements[$link['selementid1']];
			list($x1, $y1) = get_icon_center_by_selement($selement, $map_info[$link['selementid1']]);

			$selement = $selements[$link['selementid2']];
			list($x2, $y2) = get_icon_center_by_selement($selement, $map_info[$link['selementid2']]);

			$drawtype = $link['drawtype'];
			$color = convertColor($im,$link['color']);

			$linktriggers = $link['linktriggers'];
			order_result($linktriggers, 'triggerid');

			if(!empty($linktriggers)){
				$max_severity=0;

				$triggers = array();
				foreach($linktriggers as $lt_num => $link_trigger){
					if($link_trigger['triggerid'] == 0) continue;
					$id = $link_trigger['linktriggerid'];

					$triggers[$id] = zbx_array_merge($link_trigger, get_trigger_by_triggerid($link_trigger['triggerid']));
					if(($triggers[$id]['status'] == TRIGGER_STATUS_ENABLED) && ($triggers[$id]['value'] == TRIGGER_VALUE_TRUE)){
						if($triggers[$id]['priority'] >= $max_severity){
							$drawtype = $triggers[$id]['drawtype'];
							$color = convertColor($im,$triggers[$id]['color']);
							$max_severity = $triggers[$id]['priority'];
						}
					}
				}
			}

			$label = $link['label'];

			$label = str_replace("\r", '', $label);
			$strings = explode("\n", $label);

			$box_width = 0;
			$box_height = 0;

			foreach($strings as $snum => $str)
				$strings[$snum] = expand_map_element_label_by_data(null, array('label'=>$str));

			foreach($strings as $snum => $str){
				$dims = imageTextSize(8,0,$str);

				$box_width = ($box_width > $dims['width'])?$box_width:$dims['width'];
				$box_height+= $dims['height']+2;
			}

			$boxX_left = round(($x1 + $x2) / 2 - ($box_width/2) - 6);
			$boxX_right = round(($x1 + $x2) / 2 + ($box_width/2) + 6);

			$boxY_top = round(($y1 + $y2) / 2 - ($box_height/2) - 4);
			$boxY_bottom = round(($y1 + $y2) / 2 + ($box_height/2) + 2);

			switch($drawtype){
				case MAP_LINK_DRAWTYPE_DASHED_LINE:
				case MAP_LINK_DRAWTYPE_DOT:
					dashedrectangle($im, $boxX_left, $boxY_top, $boxX_right, $boxY_bottom, $color);
					break;
				case MAP_LINK_DRAWTYPE_BOLD_LINE:
					imagerectangle($im, $boxX_left-1, $boxY_top-1, $boxX_right+1, $boxY_bottom+1, $color);
				case MAP_LINK_DRAWTYPE_LINE:
				default:
					imagerectangle($im, $boxX_left, $boxY_top, $boxX_right, $boxY_bottom, $color);
			}

			imagefilledrectangle($im, $boxX_left+1, $boxY_top+1, $boxX_right-1, $boxY_bottom-1, $colors['White']);


			$increasey = 4;
			foreach($strings as $snum => $str){
				$dims = imageTextSize(8,0,$str);

				$labelx = ($x1 + $x2) / 2 - ($dims['width']/2);
				$labely = $boxY_top + $increasey;

				imagetext($im, 8, 0, $labelx, $labely+$dims['height'], $colors['Black'], $str);

				$increasey += $dims['height']+2;
			}
		}
	}

	function drawMapLabels(&$im, &$map, &$map_info){
		global $colors;

		if(($map['label_type'] == MAP_LABEL_TYPE_NOTHING) && ($map['label_format'] == SYSMAP_LABEL_ADVANCED_OFF))
			return;

		$selements = $map['selements'];
		$all_strings = '';
		$label_lines = array();
		$status_lines = array();

		foreach($selements as $selementid => $selement){
			$selements[$selementid]['label_type'] = $map['label_type'];

			if($map['label_format'] == SYSMAP_LABEL_ADVANCED_OFF) continue;

			switch($selement['elementtype']){
				case SYSMAP_ELEMENT_TYPE_HOST_GROUP:
					$selements[$selementid]['label_type'] = $map['label_type_hostgroup'];
					if($map['label_type_hostgroup'] == MAP_LABEL_TYPE_CUSTOM)
						$selements[$selementid]['label'] = $map['label_string_hostgroup'];
					break;
				case SYSMAP_ELEMENT_TYPE_HOST:
					$selements[$selementid]['label_type'] = $map['label_type_host'];
					if($map['label_type_host'] == MAP_LABEL_TYPE_CUSTOM)
						$selements[$selementid]['label'] = $map['label_string_host'];
					break;
				case SYSMAP_ELEMENT_TYPE_TRIGGER:
					$selements[$selementid]['label_type'] = $map['label_type_trigger'];
					if($map['label_type_trigger'] == MAP_LABEL_TYPE_CUSTOM)
						$selements[$selementid]['label'] = $map['label_string_trigger'];
					break;
				case SYSMAP_ELEMENT_TYPE_MAP:
					$selements[$selementid]['label_type'] = $map['label_type_map'];
					if($map['label_type_map'] == MAP_LABEL_TYPE_CUSTOM)
						$selements[$selementid]['label'] = $map['label_string_map'];
					break;
				case SYSMAP_ELEMENT_TYPE_IMAGE:
					$selements[$selementid]['label_type'] = $map['label_type_image'];
					if($map['label_type_image'] == MAP_LABEL_TYPE_CUSTOM)
						$selements[$selementid]['label'] = $map['label_string_image'];
					break;
			}
		}

		foreach($selements as $selementid => $selement){
			if(!isset($label_lines[$selementid])) $label_lines[$selementid] = array();
			if(!isset($status_lines[$selementid])) $status_lines[$selementid] = array();

			$msg = expand_map_element_label_by_data($selement);
			$all_strings .= $msg;
			$msgs = explode("\n", $msg);
			foreach($msgs as $msg){
				$label_lines[$selementid][] = array('msg' => $msg);
			}

			$el_info = $map_info[$selementid];

			$el_msgs = array('problem', 'unack', 'maintenance', 'unknown', 'ok', 'status');
			foreach($el_msgs as $key => $caption){
				if(!isset($el_info['info'][$caption]) || zbx_empty($el_info['info'][$caption]['msg'])) continue;

				$status_lines[$selementid][] = array(
					'msg' => $el_info['info'][$caption]['msg'],
					'color' => $el_info['info'][$caption]['color']
				);

				$all_strings .= $el_info['info'][$caption]['msg'];
			}
		}

		$allLabelsSize = imageTextSize(8, 0, str_replace("\r", '', str_replace("\n", '', $all_strings)));
		$labelFontHeight = $allLabelsSize['height'];
		$labelFontBaseline = $allLabelsSize['baseline'];


		$elementsHostids = array();
		foreach($selements as $selementid => $selement){
			if($selement['label_type'] != MAP_LABEL_TYPE_IP) continue;

			if($selement['elementtype'] == SYSMAP_ELEMENT_TYPE_HOST)
				$elementsHostids[] = $selement['elementid'];
		}

		if(!empty($elementsHostids)){
			$mapHosts = API::Host()->get(array(
				'hostids' => $elementsHostids,
				'output' => API_OUTPUT_SHORTEN,
				'selectInterfaces' => API_OUTPUT_EXTEND,
			));
			$mapHosts = zbx_toHash($mapHosts, 'hostid');
		}

// DRAW
		foreach($selements as $selementid => $selement){
			if(empty($selement) || (($selement['label_type'] == MAP_LABEL_TYPE_NOTHING))) continue;

			$el_info = $map_info[$selementid];

			$hl_color = null;
			$st_color = null;
			if(!isset($_REQUEST['noselements']) && (($map['highlight']%2) == SYSMAP_HIGHLIGHT_ON)){
				if($el_info['icon_type'] == SYSMAP_ELEMENT_ICON_ON) $hl_color = true;

				if($el_info['icon_type'] == SYSMAP_ELEMENT_ICON_MAINTENANCE) $st_color = true;
				if($el_info['icon_type'] == SYSMAP_ELEMENT_ICON_DISABLED) $st_color = true;
			}

			if(in_array($selement['elementtype'], array(SYSMAP_ELEMENT_TYPE_HOST_GROUP, SYSMAP_ELEMENT_TYPE_MAP)) && !is_null($hl_color))
				$st_color = null;
			else if(!is_null($st_color))
				$hl_color = null;


			$label_location = (is_null($selement['label_location']) || ($selement['label_location'] < 0))
					? $map['label_location'] : $selement['label_location'];

			$label = array();
			if(($selement['label_type'] == MAP_LABEL_TYPE_IP) && ($selement['elementtype'] == SYSMAP_ELEMENT_TYPE_HOST)){
				$interface = reset($mapHosts[$selement['elementid']]['interfaces']);

				$label[] = array('msg' => $interface['ip']);
				$label = array_merge($label, $status_lines[$selementid]);
			}
			else if($selement['label_type'] == MAP_LABEL_TYPE_STATUS){
				$label = $status_lines[$selementid];
			}
			else if($selement['label_type'] == MAP_LABEL_TYPE_NAME){
				$label[] = array('msg' => $el_info['name']);
				$label = array_merge($label, $status_lines[$selementid]);
			}
			else{
				$label = array_merge($label_lines[$selementid], $status_lines[$selementid]);
			}
			if(empty($label)) continue;

			$w = 0;
			foreach($label as $str){
				$dims = imageTextSize(8, 0, $str['msg']);
				$w = max($w, $dims['width']);
			}
			$h = count($label) * $labelFontHeight;

			$x = $selement['x'];
			$y = $selement['y'];
			$img = get_png_by_selement($selement, $el_info);
			$iconX = imagesx($img);
			$iconY = imagesy($img);

			if(!is_null($hl_color)) $icon_hl = 14;
			else if(!is_null($st_color)) $icon_hl = 6;
			else $icon_hl = 2;

			switch($label_location){
				case MAP_LABEL_LOC_TOP:
					$y_rec = $y - $icon_hl - $h - 6;
					$x_rec = $x + $iconX/2 - $w/2;
					break;
				case MAP_LABEL_LOC_LEFT:
					$y_rec = $y - $h/2 + $iconY/2;
					$x_rec = $x - $icon_hl - $w;
					break;
				case MAP_LABEL_LOC_RIGHT:
					$y_rec = $y - $h/2 + $iconY/2;
					$x_rec = $x + $iconX + $icon_hl;
					break;
				case MAP_LABEL_LOC_BOTTOM:
				default:
					$y_rec = $y + $iconY + $icon_hl;
					$x_rec = $x + $iconX/2 - $w/2;
			}
//		$y_rec += 30;
//		imagerectangle($im, $x_rec-2-1, $y_rec-3, $x_rec+$w+2+1, $y_rec+($oc*4)+$h+3, $label_color);
//		imagefilledrectangle($im, $x_rec-2, $y_rec-2, $x_rec+$w+2, $y_rec+($oc*4)+$h-2, $colors['White']);

			$increasey = 12;
			foreach($label as $line){
				if(zbx_empty($line['msg'])) continue;

				$str = str_replace("\r", '', $line['msg']);
				$color = isset($line['color']) ? $line['color'] : $colors['Black'];

				$dims = imageTextSize(8, 0, $str);
//				$dims['height'] = $labelFontHeight;
				//$str .= ' - '.$labelFontHeight.' - '.$dims['height'];
				//$str = $dims['width'].'x'.$dims['height'];

				if($label_location == MAP_LABEL_LOC_TOP || $label_location == MAP_LABEL_LOC_BOTTOM){
					$x_label = $x + ceil($iconX/2) - ceil($dims['width']/2);
				}
				else if($label_location == MAP_LABEL_LOC_LEFT)
					$x_label = $x_rec + $w - $dims['width'];
				else
					$x_label = $x_rec;

				imagefilledrectangle(
					$im,
					$x_label-1, $y_rec+$increasey-$labelFontHeight+$labelFontBaseline,
					$x_label+$dims['width']+1, $y_rec+$increasey+$labelFontBaseline,
					$colors['White']
				);
				imagetext($im, 8, 0, $x_label, $y_rec+$increasey, $color, $str);

				$increasey += $labelFontHeight+1;
			}
		}
	}
?><|MERGE_RESOLUTION|>--- conflicted
+++ resolved
@@ -586,48 +586,23 @@
 
 		if(!is_null($db_element)){
 			switch($db_element['elementtype']){
-<<<<<<< HEAD
-			case SYSMAP_ELEMENT_TYPE_HOST:
-			case SYSMAP_ELEMENT_TYPE_TRIGGER:
-				while(zbx_strstr($label, '{HOSTNAME}') ||
-						zbx_strstr($label, '{HOST.DNS}') ||
-						zbx_strstr($label, '{HOST.HOST}') ||
-						zbx_strstr($label, '{HOST.NAME}') ||
-						zbx_strstr($label, '{IPADDRESS}') ||
-						zbx_strstr($label, '{HOST.CONN}'))
-				{
-					if($db_element['elementtype'] == SYSMAP_ELEMENT_TYPE_HOST){
-						$sql = 'SELECT hi.*, h.host, h.name '.
-								' FROM interface hi,hosts h '.
-								' WHERE hi.hostid=h.hostid '.
-									' AND hi.hostid='.$db_element['elementid'];
-					}
-					else if($db_element['elementtype'] == SYSMAP_ELEMENT_TYPE_TRIGGER)
-						$sql =	'SELECT hi.*, h.host, h.name '.
-							' FROM interface hi,items i,functions f,hosts h '.
-							' WHERE h.hostid=hi.hostid '.
-								' AND hi.hostid=i.hostid '.
-								' AND i.itemid=f.itemid '.
-								' AND f.triggerid='.$db_element['elementid'];
-					else{
-// Should never be here
-					}
-=======
 				case SYSMAP_ELEMENT_TYPE_HOST:
 				case SYSMAP_ELEMENT_TYPE_TRIGGER:
 					while(zbx_strstr($label, '{HOSTNAME}') ||
 							zbx_strstr($label, '{HOST.DNS}') ||
+							zbx_strstr($label, '{HOST.HOST}') ||
+							zbx_strstr($label, '{HOST.NAME}') ||
 							zbx_strstr($label, '{IPADDRESS}') ||
 							zbx_strstr($label, '{HOST.CONN}'))
 					{
 						if($db_element['elementtype'] == SYSMAP_ELEMENT_TYPE_HOST){
-							$sql = 'SELECT hi.*, h.host '.
+							$sql = 'SELECT hi.*, h.host, h.name '.
 									' FROM interface hi,hosts h '.
 									' WHERE hi.hostid=h.hostid '.
 										' AND hi.hostid='.$db_element['elementid'];
 						}
 						else if($db_element['elementtype'] == SYSMAP_ELEMENT_TYPE_TRIGGER)
-							$sql =	'SELECT hi.*, h.host '.
+							$sql =	'SELECT hi.*, h.host, h.name '.
 								' FROM interface hi,items i,functions f,hosts h '.
 								' WHERE h.hostid=hi.hostid '.
 									' AND hi.hostid=i.hostid '.
@@ -636,29 +611,21 @@
 						else{
 	// Should never be here
 						}
->>>>>>> 8dd20884
 
 						$db_hosts = DBselect($sql);
 
-<<<<<<< HEAD
-					if($db_host = DBfetch($db_hosts)){
-						if(zbx_strstr($label, '{HOST.HOST}')){
-							$label = str_replace('{HOST.HOST}', $db_host['host'], $label);
-						}
-
-						if(zbx_strstr($label, '{HOSTNAME}')){
-							$label = str_replace('{HOSTNAME}', $db_host['name'], $label);
-						}
-
-						if(zbx_strstr($label, '{HOST.NAME}')){
-							$label = str_replace('{HOST.NAME}', $db_host['name'], $label);
-						}
-=======
 						if($db_host = DBfetch($db_hosts)){
+							if(zbx_strstr($label, '{HOST.HOST}')){
+								$label = str_replace('{HOST.HOST}', $db_host['host'], $label);
+							}
+
 							if(zbx_strstr($label, '{HOSTNAME}')){
-								$label = str_replace('{HOSTNAME}', $db_host['host'], $label);
+								$label = str_replace('{HOSTNAME}', $db_host['name'], $label);
 							}
->>>>>>> 8dd20884
+
+							if(zbx_strstr($label, '{HOST.NAME}')){
+								$label = str_replace('{HOST.NAME}', $db_host['name'], $label);
+							}
 
 							if(zbx_strstr($label, '{HOST.DNS}')){
 								$label = str_replace('{HOST.DNS}', $db_host['dns'], $label);
@@ -1503,17 +1470,10 @@
 			foreach($elems['triggers'] as $elem){
 				$info[$elem['selementid']]['name'] = expand_trigger_description_by_data($all_triggers[$elem['elementid']]);
 			}
-<<<<<<< HEAD
-			if(!empty($elems['hosts'])){
-				foreach($elems['hosts'] as $elem){
-					$info[$elem['selementid']]['name'] = $all_hosts[$elem['elementid']]['name'];;
-				}
-=======
-		}
-		if(!empty($elems['hosts']) && $hlabel){
+		}
+		if(!empty($elems['hosts'])){
 			foreach($elems['hosts'] as $elem){
-				$info[$elem['selementid']]['name'] = $all_hosts[$elem['elementid']]['host'];;
->>>>>>> 8dd20884
+				$info[$elem['selementid']]['name'] = $all_hosts[$elem['elementid']]['name'];;
 			}
 		}
 
