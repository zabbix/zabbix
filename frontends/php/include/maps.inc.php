<?php
/*
** Zabbix
** Copyright (C) 2000-2011 Zabbix SIA
**
** This program is free software; you can redistribute it and/or modify
** it under the terms of the GNU General Public License as published by
** the Free Software Foundation; either version 2 of the License, or
** (at your option) any later version.
**
** This program is distributed in the hope that it will be useful,
** but WITHOUT ANY WARRANTY; without even the implied warranty of
** MERCHANTABILITY or FITNESS FOR A PARTICULAR PURPOSE.  See the
** GNU General Public License for more details.
**
** You should have received a copy of the GNU General Public License
** along with this program; if not, write to the Free Software
** Foundation, Inc., 675 Mass Ave, Cambridge, MA 02139, USA.
**/
?>
<?php
/*
 * Function: map_link_drawtypes
 *
 * Description:
 *     Return available drawing types for links
 *
 * Author:
 *     Eugene Grigorjev
 *
 */
	function map_link_drawtypes(){
		return array(
				MAP_LINK_DRAWTYPE_LINE,
				MAP_LINK_DRAWTYPE_BOLD_LINE,
				(function_exists('imagesetstyle') ? MAP_LINK_DRAWTYPE_DOT : null),
				MAP_LINK_DRAWTYPE_DASHED_LINE
			    );
	}

	function sysmap_element_types($type=null){
		$types = array(
			SYSMAP_ELEMENT_TYPE_HOST => S_HOST,
			SYSMAP_ELEMENT_TYPE_HOST_GROUP => S_HOST_GROUP,
			SYSMAP_ELEMENT_TYPE_TRIGGER => S_TRIGGER,
			SYSMAP_ELEMENT_TYPE_MAP => S_MAP,
			SYSMAP_ELEMENT_TYPE_IMAGE => S_IMAGE,
		);

		if(is_null($type)){
			natsort($types);
			return $types;
		}
		else if(isset($types[$type]))
			return $types[$type];
		else
			return S_UNKNOWN;
	}

	function sysmapElementLabel($label=null){
		$labels = array(
			MAP_LABEL_TYPE_LABEL => _('Label'),
			MAP_LABEL_TYPE_IP => _('IP address'),
			MAP_LABEL_TYPE_NAME => _('Element name'),
			MAP_LABEL_TYPE_STATUS => _('Status only'),
			MAP_LABEL_TYPE_NOTHING => _('Nothing'),
			MAP_LABEL_TYPE_CUSTOM => _('Custom label')
		);

		if(is_null($label)){
			return $labels;
		}
		else if(isset($labels[$label]))
			return $labels[$label];
		else
			return false;
	}

/*
 * Function: map_link_drawtype2str
 *
 * Description:
 *     Represent integer value of links drawing type into the string
 *
 * Author:
 *     Eugene Grigorjev
 *
 */
	function map_link_drawtype2str($drawtype){
		switch($drawtype){
			case MAP_LINK_DRAWTYPE_LINE:		$drawtype = S_LINE;			break;
			case MAP_LINK_DRAWTYPE_BOLD_LINE:	$drawtype = S_BOLD_LINE;	break;
			case MAP_LINK_DRAWTYPE_DOT:			$drawtype = S_DOT;			break;
			case MAP_LINK_DRAWTYPE_DASHED_LINE:	$drawtype = S_DASHED_LINE;	break;
			default: $drawtype = S_UNKNOWN;		break;
		}
	return $drawtype;
	}

	function getActionMapBySysmap($sysmap){
		$action_map = new CAreaMap('links'.$sysmap['sysmapid']);

		$hostids = array();
		foreach($sysmap['selements'] as $snum => $selement){
			if($selement['elementtype'] == SYSMAP_ELEMENT_TYPE_HOST)
				$hostids[$selement['elementid']] = $selement['elementid'];
		}

		$scripts_by_hosts = API::Script()->getScriptsByHosts($hostids);

		$options = array(
			'nodeids' => get_current_nodeid(true),
			'hostids' => $hostids,
			'output' => API_OUTPUT_EXTEND,
			'nopermissions' => 1
		);
		$hosts = API::Host()->get($options);
		$hosts = zbx_toHash($hosts, 'hostid');

// Draws elements
		$map_info = getSelementsInfo($sysmap);
//SDII($map_info);

		foreach($sysmap['selements'] as $snum => $db_element){
			$links_menus = '';
			$menus = '';

			if($db_element['elementtype'] == SYSMAP_ELEMENT_TYPE_HOST){
				$host = $hosts[$db_element['elementid']];
				if($host['status'] == HOST_STATUS_MONITORED){
					$host_nodeid = id2nodeid($db_element['elementid']);
					$tools_menus = '';
					foreach($scripts_by_hosts[$db_element['elementid']] as $id => $script){
						$script_nodeid = id2nodeid($script['scriptid']);

						if((bccomp($host_nodeid ,$script_nodeid ) == 0)){
							$str_tmp = zbx_jsvalue('javascript: executeScript('.$db_element['elementid'].', '.
									$script['scriptid'].', '.
									zbx_jsvalue($script['confirmation']).')'
							);

							$tools_menus.= "[".zbx_jsvalue($script['name']).", ".$str_tmp.", null,{'outer' : ['pum_o_item'],'inner' : ['pum_i_item']}],";
						}
					}

					if(!empty($tools_menus)){
						$menus .= "['".S_TOOLS."',null,null,{'outer' : ['pum_oheader'],'inner' : ['pum_iheader']}],";
						$menus .= $tools_menus;
					}
					$links_menus .= "['".S_STATUS_OF_TRIGGERS."',\"javascript: redirect('tr_status.php?hostid=".$db_element['elementid']."');\", null,{'outer' : ['pum_o_item'],'inner' : ['pum_i_item']}],";
				}
			}
			else if($db_element['elementtype'] == SYSMAP_ELEMENT_TYPE_MAP){
				$links_menus .= "['".S_SUBMAP."',\"javascript: redirect('maps.php?sysmapid=".$db_element['elementid']."');\", null,{'outer' : ['pum_o_item'],'inner' : ['pum_i_item']}],";
			}
			else if($db_element['elementtype'] == SYSMAP_ELEMENT_TYPE_TRIGGER){
				$links_menus.= "['".S_LATEST_EVENTS."',\"javascript: redirect('events.php?source=0&triggerid=".$db_element['elementid']."&nav_time=".(time()-7*86400)."');\", null,{'outer' : ['pum_o_item'],'inner' : ['pum_i_item']}],";
			}
			else if($db_element['elementtype'] == SYSMAP_ELEMENT_TYPE_HOST_GROUP){
				$links_menus.= "['".S_STATUS_OF_TRIGGERS."',\"javascript: redirect('tr_status.php?hostid=0&groupid=".$db_element['elementid']."');\", null,{'outer' : ['pum_o_item'],'inner' : ['pum_i_item']}],";
			}

			if(!empty($links_menus)){
				$menus .= "['".S_GO_TO."',null,null,{'outer' : ['pum_oheader'],'inner' : ['pum_iheader']}],";
				$menus .= $links_menus;
			}

			if(!empty($db_element['urls'])){
				order_result($db_element['urls'], 'name');
				$menus .= "['".S_LINKS."',null,null,{'outer' : ['pum_oheader'],'inner' : ['pum_iheader']}],";
				foreach($db_element['urls'] as $url){
					$menus.= "[".zbx_jsvalue($url['name']).",".zbx_jsvalue($url['url']).", 'nosid'],";
				}
			}

			$menus = trim($menus,',');
			$menus = 'show_popup_menu(event,['.$menus.'],180); cancelEvent(event);';

			$back = get_png_by_selement($db_element, $map_info[$db_element['selementid']]);
			if(!$back) continue;
			$r_area = new CArea(
				array(
					$db_element['x'],
					$db_element['y'],
					$db_element['x'] + imagesx($back),
					$db_element['y'] + imagesy($back)),
				'', '', 'rect'
			);

			if(!empty($menus))
				$r_area->addAction('onclick', 'javascript: '.$menus);

			$action_map->addItem($r_area);
		}

		$jsmenu = new CPUMenu(null,170);
		$jsmenu->InsertJavaScript();

	return $action_map;
	}

	function get_icon_center_by_selement($element, $info=null){

		$x = $element['x'];
		$y = $element['y'];

		$image = get_png_by_selement($element, $info);
		if($image){
			$x += imagesx($image) / 2;
			$y += imagesy($image) / 2;
		}

	return array($x, $y);
	}

	function MyDrawLine($image,$x1,$y1,$x2,$y2,$color,$drawtype){
		if($drawtype == MAP_LINK_DRAWTYPE_BOLD_LINE){
			imageline($image,$x1,$y1,$x2,$y2,$color);
			if(abs($x1-$x2) < abs($y1-$y2)){
				$x1++;
				$x2++;
			}
			else{
				$y1++;
				$y2++;
			}

			imageline($image,$x1,$y1,$x2,$y2,$color);
		}
		else if($drawtype == MAP_LINK_DRAWTYPE_DASHED_LINE){
			if(function_exists('imagesetstyle')){
/* Use imagesetstyle+imageline instead of bugged ImageDashedLine */
				$style = array(
					$color, $color, $color, $color,
					IMG_COLOR_TRANSPARENT, IMG_COLOR_TRANSPARENT, IMG_COLOR_TRANSPARENT, IMG_COLOR_TRANSPARENT
					);

				imagesetstyle($image, $style);
				imageline($image,$x1,$y1,$x2,$y2,IMG_COLOR_STYLED);
			}
			else{
				ImageDashedLine($image,$x1,$y1,$x2,$y2,$color);
			}
		}
		else if($drawtype == MAP_LINK_DRAWTYPE_DOT && function_exists('imagesetstyle')){
			$style = array($color,IMG_COLOR_TRANSPARENT, IMG_COLOR_TRANSPARENT, IMG_COLOR_TRANSPARENT);
			imagesetstyle($image, $style);
			imageline($image,$x1,$y1,$x2,$y2,IMG_COLOR_STYLED);
		}
		else{
			imageline($image,$x1,$y1,$x2,$y2,$color);
		}
	}

	function get_png_by_selement($selement, $info){

		switch($info['icon_type']){
			case SYSMAP_ELEMENT_ICON_ON:
				$info['iconid'] = $selement['iconid_on'];
				break;
			case SYSMAP_ELEMENT_ICON_MAINTENANCE:
				$info['iconid'] = $selement['iconid_maintenance'];
				break;
			case SYSMAP_ELEMENT_ICON_DISABLED:
				$info['iconid'] = $selement['iconid_disabled'];
				break;
			case SYSMAP_ELEMENT_ICON_OFF:
			default:
// element image
				$info['iconid'] = $selement['iconid_off'];
				break;
		}

// Process for default icons
		if($info['iconid'] == 0) $info['iconid'] = $selement['iconid_off'];
//------

		$image = get_image_by_imageid($info['iconid']);

		if(!$image){
			return get_default_image(true);
		}

	return imagecreatefromstring($image['image']);
	}

	function get_selement_iconid($selement, $info=null){
		if($selement['selementid'] > 0){
			if(is_null($info)){
// get sysmap
				$options = array(
					'sysmapids' => $selement['sysmapid'],
					'output' => API_OUTPUT_EXTEND
				);
				$sysmaps = API::Map()->get($options);
				$sysmap = reset($sysmaps);
				$sysmap['selements'] = array($selement);

				$map_info = getSelementsInfo($sysmap);
				$info = reset($map_info);
//-----
			}
//SDI($info);

			switch($info['icon_type']){
				case SYSMAP_ELEMENT_ICON_OFF:
					$info['iconid'] = $selement['iconid_off'];
					break;
				case SYSMAP_ELEMENT_ICON_ON:
					$info['iconid'] = $selement['iconid_on'];
					break;
				case SYSMAP_ELEMENT_ICON_MAINTENANCE:
					$info['iconid'] = $selement['iconid_maintenance'];
					break;
			}

// Process for default icons
			if($info['iconid'] == 0) $info['iconid'] = $selement['iconid_off'];
//------
		}
		else{
			$info['iconid'] = $selement['iconid_off'];
		}

	return $info['iconid'];
	}

	function get_selement_icons(){
// ICONS
		$el_form_menu = array();
		$el_form_menu['icons'] = array();

		$result = DBselect('SELECT * FROM images WHERE imagetype=1 AND '.DBin_node('imageid').' ORDER BY name');
		while($row=DBfetch($result)){
			$row['name'] = get_node_name_by_elid($row['imageid']).$row['name'];
			$el_form_menu['icons'][$row['imageid']] = $row['name'];
		}

		$menu = 'var zbxSelementIcons = '.zbx_jsvalue($el_form_menu, true).';';

	return $menu;
	}

	function convertColor($im,$color){

		$RGB = array(
			hexdec('0x'.substr($color, 0,2)),
			hexdec('0x'.substr($color, 2,2)),
			hexdec('0x'.substr($color, 4,2))
			);


	return imagecolorallocate($im,$RGB[0],$RGB[1],$RGB[2]);
	}

	function expandMapLabels(&$map){
		foreach($map['selements'] as $snum => $selement){
			$map['selements'][$snum]['label_expanded'] = resolveMapLabelMacrosAll($selement);
		}

		foreach($map['links'] as $lnum => $link){
			$map['links'][$lnum]['label_expanded'] = resolveMapLabelMacros($link['label']);
		}
	}
<<<<<<< HEAD
/*
 * Function: expand_map_element_label_by_data
 *
 * Description:
 *     substitute simple macros {HOSTNAME}, {HOST.CONN}, {HOST.DNS}, {HOST.IP}, {IPADDRESS} and
 *     functions {hostname:key.min/max/avg/last(...)}
 *     in data string with real values
 *
 * Author:
 *     Aleksander Vladishev
 *
 */
	function expand_map_element_label_by_data($db_element, $link = null){
		$label = !is_null($db_element) ? $db_element['label'] : $link['label'];

		if(!is_null($db_element)){
			switch($db_element['elementtype']){
				case SYSMAP_ELEMENT_TYPE_HOST:
				case SYSMAP_ELEMENT_TYPE_TRIGGER:
					while(zbx_strstr($label, '{HOSTNAME}') ||
							zbx_strstr($label, '{HOST.DNS}') ||
							zbx_strstr($label, '{HOST.HOST}') ||
							zbx_strstr($label, '{HOST.NAME}') ||
							zbx_strstr($label, '{HOST.IP}') ||
							/* deprecated */
							zbx_strstr($label, '{IPADDRESS}') ||
							zbx_strstr($label, '{HOST.CONN}'))
					{
						if($db_element['elementtype'] == SYSMAP_ELEMENT_TYPE_HOST){
							$sql = 'SELECT hi.*, h.host, h.name '.
									' FROM interface hi,hosts h '.
									' WHERE hi.hostid=h.hostid '.
										' AND hi.hostid='.$db_element['elementid'];
						}
						else if($db_element['elementtype'] == SYSMAP_ELEMENT_TYPE_TRIGGER)
							$sql =	'SELECT hi.*, h.host, h.name '.
								' FROM interface hi,items i,functions f,hosts h '.
								' WHERE h.hostid=hi.hostid '.
									' AND hi.hostid=i.hostid '.
									' AND i.itemid=f.itemid '.
									' AND f.triggerid='.$db_element['elementid'];
						else{
	// Should never be here
						}

						$db_hosts = DBselect($sql);

						if($db_host = DBfetch($db_hosts)){
							if(zbx_strstr($label, '{HOST.HOST}')){
								$label = str_replace('{HOST.HOST}', $db_host['host'], $label);
							}

							if(zbx_strstr($label, '{HOSTNAME}')){
								$label = str_replace('{HOSTNAME}', $db_host['name'], $label);
							}

							if(zbx_strstr($label, '{HOST.NAME}')){
								$label = str_replace('{HOST.NAME}', $db_host['name'], $label);
							}
=======


	/**
	 * Resolve macros and return expanded map label
	 * @param array $selement
	 * @return string
	 */
	function resolveMapLabelMacrosAll(array $selement){
		$label = $selement['label'];

		$resolveHostMacros = false;
		if((($selement['elementtype'] == SYSMAP_ELEMENT_TYPE_HOST)
			|| ($selement['elementtype'] == SYSMAP_ELEMENT_TYPE_TRIGGER))
			&& ((zbx_strpos($label, '{HOSTNAME}') !== false)
				|| (zbx_strpos($label, '{HOST.DNS}') !== false)
				|| (zbx_strpos($label, '{IPADDRESS}') !== false)
				|| (zbx_strpos($label, '{HOST.CONN}') !== false))
		){
			$resolveHostMacros = true;

			if($selement['elementtype'] == SYSMAP_ELEMENT_TYPE_HOST){
				$sql = 'SELECT hi.ip, hi.dns, hi.useip, h.host'.
					' FROM interface hi, hosts h'.
					' WHERE hi.hostid=h.hostid'.
						' AND hi.hostid='.$selement['elementid'];
			}
			else{
				$sql = 'SELECT hi.ip, hi.dns, hi.useip, h.host'.
					' FROM interface hi,items i,functions f,hosts h'.
					' WHERE h.hostid=hi.hostid'.
						' AND hi.hostid=i.hostid'.
						' AND i.itemid=f.itemid'.
						' AND f.triggerid='.$selement['elementid'];
			}
			$db_host = DBfetch(DBselect($sql));
		}
>>>>>>> d06818cf

		$hostParam = ($resolveHostMacros && ($selement['elementtype'] == SYSMAP_ELEMENT_TYPE_HOST)) ? $db_host['host'] : null;
		$label = resolveMapLabelMacros($label, $hostParam);

<<<<<<< HEAD
							if(zbx_strstr($label, '{HOST.IP}')){
								$label = str_replace('{HOST.IP}', $db_host['ip'], $label);
							}

							/* deprecated */
							if(zbx_strstr($label, '{IPADDRESS}')){
								$label = str_replace('{IPADDRESS}', $db_host['ip'], $label);
							}
=======
		if($resolveHostMacros){
			$replace = array(
				'{HOSTNAME}' => $db_host['host'],
				'{HOST.DNS}' => $db_host['dns'],
				'{IPADDRESS}' => $db_host['ip'],
				'{HOST.CONN}' => ($db_host['useip'] ? $db_host['ip'] : $db_host['dns']),
			);
			$label = str_replace(array_keys($replace), $replace, $label);
		}
>>>>>>> d06818cf

		switch($selement['elementtype']){
			case SYSMAP_ELEMENT_TYPE_HOST:
			case SYSMAP_ELEMENT_TYPE_MAP:
			case SYSMAP_ELEMENT_TYPE_TRIGGER:
			case SYSMAP_ELEMENT_TYPE_HOST_GROUP:
				if(zbx_strpos($label, '{TRIGGERS.UNACK}') !== false){
					$label = str_replace('{TRIGGERS.UNACK}', get_triggers_unacknowledged($selement), $label);
				}
				if(zbx_strpos($label, '{TRIGGERS.PROBLEM.UNACK}') !== false){
					$label = str_replace('{TRIGGERS.PROBLEM.UNACK}', get_triggers_unacknowledged($selement, true), $label);
				}
				if(zbx_strpos($label, '{TRIGGER.EVENTS.UNACK}') !== false){
					$label = str_replace('{TRIGGER.EVENTS.UNACK}', get_events_unacknowledged($selement), $label);
				}
				if(zbx_strpos($label, '{TRIGGER.EVENTS.PROBLEM.UNACK}') !== false){
					$label = str_replace('{TRIGGER.EVENTS.PROBLEM.UNACK}', get_events_unacknowledged($selement, null, TRIGGER_VALUE_TRUE), $label);
				}
				if(zbx_strpos($label, '{TRIGGER.PROBLEM.EVENTS.PROBLEM.UNACK}') !== false){
					$label = str_replace('{TRIGGER.PROBLEM.EVENTS.PROBLEM.UNACK}', get_events_unacknowledged($selement, TRIGGER_VALUE_TRUE, TRIGGER_VALUE_TRUE), $label);
				}
				if(zbx_strpos($label, '{TRIGGERS.ACK}') !== false){
					$label = str_replace('{TRIGGERS.ACK}', get_triggers_unacknowledged($selement, null, true), $label);
				}
				if(zbx_strpos($label, '{TRIGGERS.PROBLEM.ACK}') !== false){
					$label = str_replace('{TRIGGERS.PROBLEM.ACK}', get_triggers_unacknowledged($selement, true, true), $label);
				}
				if(zbx_strpos($label, '{TRIGGER.EVENTS.ACK}') !== false){
					$label = str_replace('{TRIGGER.EVENTS.ACK}', get_events_unacknowledged($selement, null, null, true), $label);
				}
				if(zbx_strpos($label, '{TRIGGER.EVENTS.PROBLEM.ACK}') !== false){
					$label = str_replace('{TRIGGER.EVENTS.PROBLEM.ACK}', get_events_unacknowledged($selement, null, TRIGGER_VALUE_TRUE, true), $label);
				}
				if(zbx_strpos($label, '{TRIGGER.PROBLEM.EVENTS.PROBLEM.ACK}') !== false){
					$label = str_replace('{TRIGGER.PROBLEM.EVENTS.PROBLEM.ACK}', get_events_unacknowledged($selement, TRIGGER_VALUE_TRUE, TRIGGER_VALUE_TRUE, true), $label);
				}
				break;
		}

		return $label;
	}

	function resolveMapLabelMacros($label, $replaceHost=null){
		if(null === $replaceHost)
			$pattern = "/{".ZBX_PREG_HOST_FORMAT.":.+\.(last|max|min|avg)\([0-9]+\)}/Uu";
		else
			$pattern = "/{(".ZBX_PREG_HOST_FORMAT."|{HOSTNAME}):.+\.(last|max|min|avg)\([0-9]+\)}/Uu";

		preg_match_all($pattern, $label, $matches);

		foreach($matches[0] as $expr){
			$macro = $expr;
			if(($replaceHost !== null) && (zbx_strpos($macro, '{HOSTNAME}') == 1)){
				$macro = substr_replace($macro, $replaceHost, 1, 10);
			}

			$trigExpr = new CTriggerExpression(array('expression' => $macro));
			if(!empty($trigExpr->errors)) continue;

			$itemHost = reset($trigExpr->data['hosts']);
			$key = reset($trigExpr->data['items']);
			$function = reset($trigExpr->data['functions']);
			$parameter = reset($trigExpr->data['functionParams']);

			$item = API::Item()->get(array(
				'filter' => array(
					'host' => $itemHost,
					'key_' => $key,
					'flags' => array(ZBX_FLAG_DISCOVERY_NORMAL, ZBX_FLAG_DISCOVERY_CREATED),
				),
				'output' => API_OUTPUT_EXTEND
			));
			$item = reset($item);
			if(!$item){
				$label = str_replace($expr, '???', $label);
				continue;
			}

			switch($item['value_type']){
				case ITEM_VALUE_TYPE_FLOAT:
					$history_table = 'history';
					break;
				case ITEM_VALUE_TYPE_UINT64:
					$history_table = 'history_uint';
					break;
				case ITEM_VALUE_TYPE_TEXT:
					$history_table = 'history_text';
					break;
				case ITEM_VALUE_TYPE_LOG:
					$history_table = 'history_log';
					break;
				case ITEM_VALUE_TYPE_STR:
					$history_table = 'history_str';
					break;
				default:
					$history_table = 'history_str';
			}

			if(0 == strcmp($function, 'last')){
				if(null === $item['lastvalue']){
					$label = str_replace($expr, '('.S_NO_DATA_SMALL.')', $label);
				}
				else{
					switch($item['value_type']){
						case ITEM_VALUE_TYPE_FLOAT:
						case ITEM_VALUE_TYPE_UINT64:
							$value = convert_units($item['lastvalue'], $item['units']);
							break;
						default:
							$value = $item['lastvalue'];
					}

					$label = str_replace($expr, $value, $label);
				}
			}
			else if((0 == strcmp($function, 'min')) || (0 == strcmp($function, 'max')) || (0 == strcmp($function, 'avg'))){

				if($item['value_type'] != ITEM_VALUE_TYPE_FLOAT && $item['value_type'] != ITEM_VALUE_TYPE_UINT64){
					$label = str_replace($expr, '???', $label);
					continue;
				}

				$sql = 'SELECT '.$function.'(value) as value '.
						' FROM '.$history_table.
						' WHERE clock>'.(time() - $parameter).
						' AND itemid='.$item['itemid'];
				$result = DBselect($sql);
				if(null === ($row = DBfetch($result)) || null === $row['value'])
					$label = str_replace($expr, '('.S_NO_DATA_SMALL.')', $label);
				else
					$label = str_replace($expr, convert_units($row['value'], $item['units']), $label);
			}
		}

		return $label;
	}

	function get_map_elements($db_element, &$elements){
		switch($db_element['elementtype']){
			case SYSMAP_ELEMENT_TYPE_HOST_GROUP:
				$elements['hosts_groups'][] = $db_element['elementid'];
				break;
			case SYSMAP_ELEMENT_TYPE_HOST:
				$elements['hosts'][] = $db_element['elementid'];
				break;
			case SYSMAP_ELEMENT_TYPE_TRIGGER:
				$elements['triggers'][] = $db_element['elementid'];
				break;
			case SYSMAP_ELEMENT_TYPE_MAP:
				$sql = 'SELECT DISTINCT elementtype,elementid'.
						' FROM sysmaps_elements'.
						' WHERE sysmapid='.$db_element['elementid'];
				$db_mapselements = DBselect($sql);
				while($db_mapelement = DBfetch($db_mapselements)){
					get_map_elements($db_mapelement, $elements);
				}
				break;
		}
	}

	function add_elementNames(&$selements){
		$hostids = array();
		$triggerids = array();
		$mapids = array();
		$hostgroupids = array();

		foreach($selements as $snum => $selement){
			switch($selement['elementtype']){
				case SYSMAP_ELEMENT_TYPE_HOST:
					$hostids[] = $selement['elementid'];
					break;
				case SYSMAP_ELEMENT_TYPE_MAP:
					$mapids[] = $selement['elementid'];
					break;
				case SYSMAP_ELEMENT_TYPE_TRIGGER:
					$triggerids[] = $selement['elementid'];
					break;
				case SYSMAP_ELEMENT_TYPE_HOST_GROUP:
					$hostgroupids[] = $selement['elementid'];
					break;
				case SYSMAP_ELEMENT_TYPE_IMAGE:
				default:
					break;
			}
		}


		$hosts = API::Host()->get(array('hostids'=>$hostids, 'output'=>API_OUTPUT_EXTEND, 'nopermissions'=>1, 'nodeids' => get_current_nodeid(true)));
		$hosts = zbx_toHash($hosts, 'hostid');

		$maps = API::Map()->get(array('mapids'=>$mapids, 'output'=>API_OUTPUT_EXTEND, 'nopermissions'=>1, 'nodeids' => get_current_nodeid(true)));
		$maps = zbx_toHash($maps, 'sysmapid');

		$triggers = API::Trigger()->get(array('triggerids'=>$triggerids, 'output'=>API_OUTPUT_EXTEND, 'nopermissions'=>1, 'nodeids' => get_current_nodeid(true)));
		$triggers = zbx_toHash($triggers, 'triggerid');

		$hostgroups = API::HostGroup()->get(array('hostgroupids'=>$hostgroupids, 'output'=>API_OUTPUT_EXTEND, 'nopermissions'=>1, 'nodeids' => get_current_nodeid(true)));
		$hostgroups = zbx_toHash($hostgroups, 'groupid');

		foreach($selements as $snum => $selement){
			switch($selement['elementtype']){
				case SYSMAP_ELEMENT_TYPE_HOST:
					$selements[$snum]['elementName'] = $hosts[$selement['elementid']]['host'];
					break;
				case SYSMAP_ELEMENT_TYPE_MAP:
					$selements[$snum]['elementName'] = $maps[$selement['elementid']]['name'];
					break;
				case SYSMAP_ELEMENT_TYPE_TRIGGER:
					$selements[$snum]['elementName'] = expand_trigger_description_by_data($triggers[$selement['elementid']]);
					break;
				case SYSMAP_ELEMENT_TYPE_HOST_GROUP:
					$selements[$snum]['elementName'] = $hostgroups[$selement['elementid']]['name'];
					break;
				case SYSMAP_ELEMENT_TYPE_IMAGE:
				default:
					$selements[$snum]['elementName'] = 'image';
			}
		}
	}

//------------------------------------

 	function getTriggersInfo($selement, $i){
		global $colors;

		$info = array(
			'latelyChanged' => $i['latelyChanged'],
			'ack' => $i['ack'],
			'priority' => $i['priority'],
		);

		if($i['problem']){
			$info['iconid'] = $selement['iconid_on'];
			$info['icon_type'] = SYSMAP_ELEMENT_ICON_ON;
			$info['info'] = array();
			$info['info']['unack'] = array(
				'msg' => S_PROBLEM_BIG,
				'color' => ($i['priority'] > 3) ? $colors['Red'] : $colors['Dark Red']
			);
		}
		else if($i['trigger_disabled']){
			$info['iconid'] = $selement['iconid_disabled'];
			$info['icon_type'] = SYSMAP_ELEMENT_ICON_DISABLED;
			$info['info'] = array(
				'status' => array(
					'msg' => S_DISABLED_BIG,
					'color' => $colors['Dark Red']
				)
			);
		}
		else{
			$info['iconid'] = $selement['iconid_off'];
			$info['icon_type'] = SYSMAP_ELEMENT_ICON_OFF;
			$info['info'] = array(
				'unknown' => array(
					'msg' => S_OK_BIG,
					'color' => $colors['Dark Green'],
				)
			);
		}

		return $info;
	}

 	function getHostsInfo($selement, $i, $show_unack){
		global $colors;

		$info = array(
			'latelyChanged' => $i['latelyChanged'],
			'ack' => $i['ack'],
			'priority' => $i['priority'],
			'info' => array(),
		);
		$has_problem = false;

		if($i['problem']){
			$info['iconid'] = $selement['iconid_on'];
			$info['icon_type'] = SYSMAP_ELEMENT_ICON_ON;

			if(in_array($show_unack, array(EXTACK_OPTION_ALL, EXTACK_OPTION_BOTH))){
				if($i['problem'] > 1)
					$msg = $i['problem'].' '.S_PROBLEMS;
				else if(isset($i['problem_title']))
					$msg = $i['problem_title'];
				else
					$msg = '1 '.S_PROBLEM;

				$info['info']['problem'] = array(
					'msg' => $msg,
					'color' => ($i['priority'] > 3) ? $colors['Red'] : $colors['Dark Red']
				);
			}

			if(in_array($show_unack, array(EXTACK_OPTION_UNACK, EXTACK_OPTION_BOTH)) && $i['problem_unack']){
				$info['info']['unack'] = array(
					'msg' => $i['problem_unack'] . ' '.S_UNACKNOWLEDGED,
					'color' => $colors['Dark Red']
				);
			}

			if($i['unknown']){
				$info['info']['unknown'] = array(
					'msg' => $i['unknown'] . ' ' . S_UNKNOWN,
					'color' => $colors['Gray']
				);
			}
			$has_problem = true;
		}

		if($i['maintenance']){
			$info['iconid'] = $selement['iconid_maintenance'];
			$info['icon_type'] = SYSMAP_ELEMENT_ICON_MAINTENANCE;
			$info['info']['maintenance'] = array(
				'msg' => S_MAINTENANCE_BIG . ' ('.$i['maintenance_title'] . ')',
				'color' => $colors['Orange'],
			);
		}
		else if($i['disabled']){
			$info['iconid'] = $selement['iconid_disabled'];
			$info['icon_type'] = SYSMAP_ELEMENT_ICON_DISABLED;
			$info['info']['status'] = array(
				'msg' => S_DISABLED_BIG,
				'color' => $colors['Dark Red']
			);
		}
		else if(!$has_problem){
			$info['iconid'] = $selement['iconid_off'];
			$info['icon_type'] = SYSMAP_ELEMENT_ICON_OFF;
			$info['info']['unknown'] = array(
				'msg' => S_OK_BIG,
				'color' => $colors['Dark Green'],
			);
		}

		return $info;
	}

 	function getHostGroupsInfo($selement, $i, $show_unack){
		global $colors;

		$info = array(
			'latelyChanged' => $i['latelyChanged'],
			'ack' => $i['ack'],
			'priority' => $i['priority'],
			'info' => array(),
		);
		$has_problem = false;
		$has_status = false;

		if($i['problem']){
			$info['iconid'] = $selement['iconid_on'];
			$info['icon_type'] = SYSMAP_ELEMENT_ICON_ON;

			if(in_array($show_unack, array(EXTACK_OPTION_ALL, EXTACK_OPTION_BOTH))){
				if($i['problem'] > 1)
					$msg = $i['problem'].' '.S_PROBLEMS;
				else if(isset($i['problem_title']))
					$msg = $i['problem_title'];
				else
					$msg = '1 '.S_PROBLEM;

				$info['info']['problem'] = array(
					'msg' => $msg,
					'color' => ($i['priority'] > 3) ? $colors['Red'] : $colors['Dark Red']
				);
			}

			if(in_array($show_unack, array(EXTACK_OPTION_UNACK, EXTACK_OPTION_BOTH)) && $i['problem_unack']){
				$info['info']['unack'] = array(
					'msg' => $i['problem_unack'] . ' '.S_UNACKNOWLEDGED,
					'color' => $colors['Dark Red']
				);
			}

			if($i['unknown']){
				$info['info']['unknown'] = array(
					'msg' => $i['unknown'] . ' ' . S_UNKNOWN,
					'color' => $colors['Gray']
				);
			}
			$has_problem = true;
		}

		if($i['maintenance']){
			if(!$has_problem){
				$info['iconid'] = $selement['iconid_maintenance'];
				$info['icon_type'] = SYSMAP_ELEMENT_ICON_MAINTENANCE;
			}
			$info['info']['maintenance'] = array(
				'msg' => $i['maintenance'] . ' ' .S_MAINTENANCE,
				'color' => $colors['Orange'],
			);
			$has_status = true;
		}
		else if($i['disabled']){
			if(!$has_problem){
				$info['icon_type'] = SYSMAP_ELEMENT_ICON_DISABLED;
				$info['iconid'] = $selement['iconid_disabled'];
			}
			$info['info']['disabled'] = array(
				'msg' => S_DISABLED_BIG,
				'color' => $colors['Dark Red']
			);
			$has_status = true;
		}

		if(!$has_status && !$has_problem){
			$info['icon_type'] = SYSMAP_ELEMENT_ICON_OFF;
			$info['iconid'] = $selement['iconid_off'];
			$info['info']['unknown'] = array(
				'msg' => S_OK_BIG,
				'color' => $colors['Dark Green'],
			);
		}
		return $info;
	}

 	function getMapsInfo($selement, $i, $show_unack){
		global $colors;

		$info = array(
			'latelyChanged' => $i['latelyChanged'],
			'ack' => $i['ack'],
			'priority' => $i['priority'],
			'info' => array(),
		);

		$has_problem = false;
		$has_status = false;

		if($i['problem']){
			$info['iconid'] = $selement['iconid_on'];
			$info['icon_type'] = SYSMAP_ELEMENT_ICON_ON;
			if(in_array($show_unack, array(EXTACK_OPTION_ALL, EXTACK_OPTION_BOTH))){
				if($i['problem'] > 1)
					$msg = $i['problem'].' '.S_PROBLEMS;
				else if(isset($i['problem_title']))
					$msg = $i['problem_title'];
				else
					$msg = '1 '.S_PROBLEM;

				$info['info']['problem'] = array(
					'msg' => $msg,
					'color' => ($i['priority'] > 3) ? $colors['Red'] : $colors['Dark Red']
				);
			}

			if(in_array($show_unack, array(EXTACK_OPTION_UNACK, EXTACK_OPTION_BOTH)) && $i['problem_unack']){
				$info['info']['unack'] = array(
					'msg' => $i['problem_unack'] . ' '.S_UNACKNOWLEDGED,
					'color' => $colors['Dark Red']
				);
			}

			if($i['unknown']){
				$info['info']['unknown'] = array(
					'msg' => $i['unknown'] . ' ' . S_UNKNOWN,
					'color' => $colors['Gray']
				);
			}
			$has_problem = true;
		}

		if($i['maintenance']){
			if(!$has_problem){
				$info['iconid'] = $selement['iconid_maintenance'];
				$info['icon_type'] = SYSMAP_ELEMENT_ICON_MAINTENANCE;
			}
			$info['info']['maintenance'] = array(
				'msg' => $i['maintenance'] . ' ' .S_MAINTENANCE,
				'color' => $colors['Orange'],
			);
			$has_status = true;
		}
		else if($i['disabled']){
			if(!$has_problem){
				$info['icon_type'] = SYSMAP_ELEMENT_ICON_DISABLED;
				$info['iconid'] = $selement['iconid_disabled'];
			}
			$info['info']['disabled'] = array(
				'msg' => S_DISABLED_BIG,
				'color' => $colors['Dark Red']
			);
			$has_status = true;
		}

		if(!$has_status && !$has_problem){
			$info['icon_type'] = SYSMAP_ELEMENT_ICON_OFF;
			$info['iconid'] = $selement['iconid_off'];
			$info['info']['unknown'] = array(
				'msg' => S_OK_BIG,
				'color' => $colors['Dark Green'],
			);
		}

		return $info;
	}

	function getImagesInfo($selement){
		$info = array(
			'iconid' => $selement['iconid_off'],
			'icon_type' => SYSMAP_ELEMENT_ICON_OFF,
			'name' => S_IMAGE,
			'latelyChanged' => false,
		);

		return $info;
	}

	function getSelementsInfo($sysmap){
		$config = select_config();
		$show_unack = $config['event_ack_enable'] ? $sysmap['show_unack'] : EXTACK_OPTION_ALL;

		$triggers_map = array();
		$triggers_map_submaps = array();
		$hostgroups_map = array();
		$hosts_map = array();

		$selements = zbx_toHash($sysmap['selements'], 'selementid');
		foreach($selements as $selementid => $selement){
			$selements[$selementid]['hosts'] = array();
			$selements[$selementid]['triggers'] = array();

			switch($selement['elementtype']){
				case SYSMAP_ELEMENT_TYPE_MAP:
					$mapids = array($selement['elementid']);

					while(!empty($mapids)){
						$options = array(
							'sysmapids' => $mapids,
							'output' => API_OUTPUT_EXTEND,
							'select_selements' => API_OUTPUT_EXTEND,
							'nopermissions' => 1,
							'nodeids' => get_current_nodeid(true)
						);
						$maps = API::Map()->get($options);

						$mapids = array();
						foreach($maps as $map){
							foreach($map['selements'] as $sel){
								switch($sel['elementtype']){
									case SYSMAP_ELEMENT_TYPE_MAP:
										$mapids[] = $sel['elementid'];
									break;
									case SYSMAP_ELEMENT_TYPE_HOST_GROUP:
										$hostgroups_map[$sel['elementid']][$selementid] = $selementid;
									break;
									case SYSMAP_ELEMENT_TYPE_HOST:
										$hosts_map[$sel['elementid']][$selementid] = $selementid;
									break;
									case SYSMAP_ELEMENT_TYPE_TRIGGER:
										$triggers_map_submaps[$sel['elementid']][$selementid] = $selementid;
									break;
								}
							}
						}
					}
				break;
				case SYSMAP_ELEMENT_TYPE_HOST_GROUP:
					$hostgroups_map[$selement['elementid']][$selement['selementid']] = $selement['selementid'];
				break;
				case SYSMAP_ELEMENT_TYPE_HOST:
					$hosts_map[$selement['elementid']][$selement['selementid']] = $selement['selementid'];
				break;
				case SYSMAP_ELEMENT_TYPE_TRIGGER:
					$triggers_map[$selement['elementid']][$selement['selementid']] = $selement['selementid'];
				break;
			}
		}


// get hosts data {{{
		$all_hosts = array();
		if(!empty($hosts_map)){
			$options = array(
				'hostids' => array_keys($hosts_map),
				'output' => API_OUTPUT_EXTEND,
				'nopermissions' => 1,
				'nodeids' => get_current_nodeid(true),
			);
			$hosts = API::Host()->get($options);
			$all_hosts = array_merge($all_hosts, $hosts);
			foreach($hosts as $host){
				foreach($hosts_map[$host['hostid']] as $belongs_to_sel){
					$selements[$belongs_to_sel]['hosts'][$host['hostid']] = $host['hostid'];
				}
			}
		}

		if(!empty($hostgroups_map)){
			$options = array(
				'groupids' => array_keys($hostgroups_map),
				'output' => API_OUTPUT_EXTEND,
				'nopermissions' => 1,
				'nodeids' => get_current_nodeid(true),
			);
			$hosts = API::Host()->get($options);
			$all_hosts = array_merge($all_hosts, $hosts);
			foreach($hosts as $host){
				foreach($host['groups'] as $group){
					foreach($hostgroups_map[$group['groupid']] as $belongs_to_sel){
						$selements[$belongs_to_sel]['hosts'][$host['hostid']] = $host['hostid'];

// add hosts to hosts_map for trigger selection;
						if(!isset($hosts_map[$host['hostid']])) $hosts_map[$host['hostid']] = array();
						$hosts_map[$host['hostid']][$belongs_to_sel] = $belongs_to_sel;
					}
				}
			}
		}
		$all_hosts = zbx_toHash($all_hosts, 'hostid');

		$monitored_hostids = array();
		foreach($all_hosts as $hostid => $host){
			if(($host['status'] == HOST_STATUS_MONITORED))
				$monitored_hostids[$hostid] = $hostid;
		}
// }}}


// get triggers data {{{
		$all_triggers = array();
// triggers from current map, select all

		if(!empty($triggers_map)){
			$options = array(
				'nodeids' => get_current_nodeid(true),
				'triggerids' => array_keys($triggers_map),
				'filter' => array(
					'value_flags' => null
				),
				'output' => API_OUTPUT_EXTEND,
				'nopermissions' => 1
			);
			$triggers = API::Trigger()->get($options);
			$all_triggers = array_merge($all_triggers, $triggers);

			foreach($triggers as $trigger){
				foreach($triggers_map[$trigger['triggerid']] as $belongs_to_sel){
					$selements[$belongs_to_sel]['triggers'][$trigger['triggerid']] = $trigger['triggerid'];
				}
			}
		}

// triggers from submaps, skip dependent
		if(!empty($triggers_map_submaps)){
			$options = array(
				'nodeids' => get_current_nodeid(true),
				'triggerids' => array_keys($triggers_map_submaps),
				'filter' => array(
//					'value' => TRIGGER_VALUE_TRUE,
					'value_flags' => null
				),
				'skipDependent' => 1,
				'output' => API_OUTPUT_EXTEND,
				'nopermissions' => 1,
			);
			$triggers = API::Trigger()->get($options);
			$all_triggers = array_merge($all_triggers, $triggers);
			foreach($triggers as $trigger){
				foreach($triggers_map_submaps[$trigger['triggerid']] as $belongs_to_sel){
					$selements[$belongs_to_sel]['triggers'][$trigger['triggerid']] = $trigger['triggerid'];
				}
			}
		}


// triggers from all hosts/hostgroups, skip dependent
		if(!empty($monitored_hostids)){
			$options = array(
				'hostids' => $monitored_hostids,
				'output' => API_OUTPUT_EXTEND,
				'nopermissions' => 1,
				'filter' => array(
//					'value' => TRIGGER_VALUE_TRUE,
					'value_flags' => null,
				),
				'nodeids' => get_current_nodeid(true),
				'monitored' => true,
				'skipDependent' => 1,
			);
			$triggers = API::Trigger()->get($options);

			$all_triggers = array_merge($all_triggers, $triggers);
			foreach($triggers as $trigger){
				foreach($trigger['hosts'] as $host){
					foreach($hosts_map[$host['hostid']] as $belongs_to_sel){
						$selements[$belongs_to_sel]['triggers'][$trigger['triggerid']] = $trigger['triggerid'];
					}
				}
			}
		}
		$all_triggers = zbx_toHash($all_triggers, 'triggerid');

		$options = array(
			'triggerids' => array_keys($all_triggers),
			'withLastEventUnacknowledged' => true,
			'output' => API_OUTPUT_SHORTEN,
			'nodeids' => get_current_nodeid(true),
			'nopermissions' => 1,
			'monitored' => true,
			'filter' => array(
				'value' => TRIGGER_VALUE_TRUE,
				'value_flags' => null
			),
		);
		$unack_triggerids = API::Trigger()->get($options);
		$unack_triggerids = zbx_toHash($unack_triggerids, 'triggerid');
// }}}


		$info = array();
		foreach($selements as $selementid => $selement){
			$i = array(
				'disabled' => 0,
				'maintenance' => 0,
				'problem' => 0,
				'problem_unack' => 0,
				'unknown' => 0,
				'priority' => 0,
				'trigger_disabled' => 0,
				'latelyChanged' => false,
				'ack' => true,
			);

			foreach($selement['hosts'] as $hostid){
				$host = $all_hosts[$hostid];
				$last_hostid = $hostid;

				if($host['status'] == HOST_STATUS_NOT_MONITORED)
					$i['disabled']++;
				else if($host['maintenance_status'] == HOST_MAINTENANCE_STATUS_ON)
					$i['maintenance']++;
			}

			foreach($selement['triggers'] as $triggerid){
				$trigger = $all_triggers[$triggerid];

				if($trigger['status'] == TRIGGER_STATUS_DISABLED){
					$i['trigger_disabled']++;
				}
				else{
					if($trigger['value'] == TRIGGER_VALUE_TRUE){
						$i['problem']++;
						$last_problemid = $triggerid;
						if($i['priority'] < $trigger['priority'])
							$i['priority'] = $trigger['priority'];
					}

					if(isset($unack_triggerids[$triggerid]))
						$i['problem_unack']++;

					$i['latelyChanged'] |= ((time() - $trigger['lastchange']) < TRIGGER_BLINK_PERIOD);
				}
			}

			$i['ack'] = (bool) !($i['problem_unack']);

			if($sysmap['expandproblem'] && ($i['problem'] == 1)){
				$i['problem_title'] = expand_trigger_description_by_data($all_triggers[$last_problemid]);
			}

			if(($selement['elementtype'] == SYSMAP_ELEMENT_TYPE_HOST) && ($i['maintenance'] == 1)){
				$mnt = get_maintenance_by_maintenanceid($all_hosts[$last_hostid]['maintenanceid']);
				$i['maintenance_title'] = $mnt['name'];
			}

			switch($selement['elementtype']){
				case SYSMAP_ELEMENT_TYPE_MAP:
					$info[$selementid] = getMapsInfo($selement, $i, $show_unack);
				break;
				case SYSMAP_ELEMENT_TYPE_HOST_GROUP:
					$info[$selementid] = getHostGroupsInfo($selement, $i, $show_unack);
				break;
				case SYSMAP_ELEMENT_TYPE_HOST:
					$info[$selementid] = getHostsInfo($selement, $i, $show_unack);
				break;
				case SYSMAP_ELEMENT_TYPE_TRIGGER:
					$info[$selementid] = getTriggersInfo($selement, $i);
				break;
				case SYSMAP_ELEMENT_TYPE_IMAGE:
					$info[$selementid] = getImagesInfo($selement);
				break;
			}
		}

		if($sysmap['label_format'] == SYSMAP_LABEL_ADVANCED_OFF){
			$hlabel = $hglabel = $tlabel = $mlabel = ($sysmap['label_type'] == MAP_LABEL_TYPE_NAME);
		}
		else{
			$hlabel = $sysmap['label_type_host'] == MAP_LABEL_TYPE_NAME;
			$hglabel = $sysmap['label_type_hostgroup'] == MAP_LABEL_TYPE_NAME;
			$tlabel = $sysmap['label_type_trigger'] == MAP_LABEL_TYPE_NAME;
			$mlabel = $sysmap['label_type_map'] == MAP_LABEL_TYPE_NAME;
		}

// get names if is needed
		$elems = separateMapElements($sysmap);
		if(!empty($elems['sysmaps']) && $mlabel){
			$maps = API::Map()->get(array(
				'sysmapids' => zbx_objectValues($elems['sysmaps'], 'elementid'),
				'nopermissions' => 1,
				'output' => API_OUTPUT_EXTEND,
			));
			$maps = zbx_toHash($maps, 'sysmapid');
			foreach($elems['sysmaps'] as $elem){
				$info[$elem['selementid']]['name'] = $maps[$elem['elementid']]['name'];
			}
		}
		if(!empty($elems['hostgroups']) && $hglabel){
			$hostgroups = API::HostGroup()->get(array(
				'groupids' => zbx_objectValues($elems['hostgroups'], 'elementid'),
				'nopermissions' => 1,
				'output' => API_OUTPUT_EXTEND,
			));
			$hostgroups = zbx_toHash($hostgroups, 'groupid');
			foreach($elems['hostgroups'] as $elem){
				$info[$elem['selementid']]['name'] = $hostgroups[$elem['elementid']]['name'];
			}
		}

		if(!empty($elems['triggers']) && $tlabel){
			foreach($elems['triggers'] as $elem){
				$info[$elem['selementid']]['name'] = expand_trigger_description_by_data($all_triggers[$elem['elementid']]);
			}
		}
		if(!empty($elems['hosts'])){
			foreach($elems['hosts'] as $elem){
				$info[$elem['selementid']]['name'] = $all_hosts[$elem['elementid']]['name'];;
			}
		}

		return $info;
	}

	function separateMapElements($sysmap){
		$elements = array(
			'sysmaps' => array(),
			'hostgroups' => array(),
			'hosts' => array(),
			'triggers' => array(),
			'images' => array()
		);

		foreach($sysmap['selements'] as $snum => $selement){
			switch($selement['elementtype']){
				case SYSMAP_ELEMENT_TYPE_MAP:
					$elements['sysmaps'][$selement['selementid']] = $selement;
				break;
				case SYSMAP_ELEMENT_TYPE_HOST_GROUP:
					$elements['hostgroups'][$selement['selementid']] = $selement;
				break;
				case SYSMAP_ELEMENT_TYPE_HOST:
					$elements['hosts'][$selement['selementid']] = $selement;
				break;
				case SYSMAP_ELEMENT_TYPE_TRIGGER:
					$elements['triggers'][$selement['selementid']] = $selement;
				break;
				case SYSMAP_ELEMENT_TYPE_IMAGE:
				default:
					$elements['images'][$selement['selementid']] = $selement;
			}
		}

	return $elements;
	}

	function prepareMapExport(&$exportMaps){

		$sysmaps = array();
		$hostgroups = array();
		$hosts = array();
		$triggers = array();
		$images = array();

		foreach($exportMaps as $mnum => $sysmap){
			$selements = separateMapElements($sysmap);

			$sysmaps += zbx_objectValues($selements['sysmaps'], 'elementid');
			$hostgroups += zbx_objectValues($selements['hostgroups'], 'elementid');
			$hosts += zbx_objectValues($selements['hosts'], 'elementid');
			$triggers += zbx_objectValues($selements['triggers'], 'elementid');
			$images += zbx_objectValues($selements['images'], 'elementid');

			foreach($sysmap['selements'] as $snum => $selement){
				if($selement['iconid_off'] > 0) $images[$selement['iconid_off']] = $selement['iconid_off'];
				if($selement['iconid_on'] > 0) $images[$selement['iconid_on']] = $selement['iconid_on'];
				if($selement['iconid_disabled'] > 0) $images[$selement['iconid_disabled']] = $selement['iconid_disabled'];
				if($selement['iconid_maintenance'] > 0) $images[$selement['iconid_maintenance']] = $selement['iconid_maintenance'];
			}

			$images[$sysmap['backgroundid']] = $sysmap['backgroundid'];

			foreach($sysmap['links'] as $lnum => $link){
				foreach($link['linktriggers'] as $ltnum => $linktrigger){
					array_push($triggers, $linktrigger['triggerid']);
				}
			}
		}

		$sysmaps = sysmapIdents($sysmaps);
		$hostgroups = hostgroupIdents($hostgroups);
		$hosts = hostIdents($hosts);
		$triggers = triggerIdents($triggers);
		$images = imageIdents($images);

		try{
			foreach($exportMaps as $mnum => &$sysmap){
				unset($sysmap['sysmapid']);
				foreach($sysmap['urls'] as $unum => $url){
					unset($sysmap['urls'][$unum]['sysmapurlid']);
				}

				$sysmap['backgroundid'] = ($sysmap['backgroundid'] > 0)?$images[$sysmap['backgroundid']]:'';

				foreach($sysmap['selements'] as $snum => &$selement){
					unset($selement['sysmapid']);

					foreach($selement['urls'] as $unum => $url){
						unset($selement['urls'][$unum]['sysmapelementurlid']);
						unset($selement['urls'][$unum]['selementid']);
					}
					switch($selement['elementtype']){
						case SYSMAP_ELEMENT_TYPE_MAP:
							$selement['elementid'] = $sysmaps[$selement['elementid']];
						break;
						case SYSMAP_ELEMENT_TYPE_HOST_GROUP:
							$selement['elementid'] = $hostgroups[$selement['elementid']];
						break;
						case SYSMAP_ELEMENT_TYPE_HOST:
							$selement['elementid'] = $hosts[$selement['elementid']];
						break;
						case SYSMAP_ELEMENT_TYPE_TRIGGER:
							$selement['elementid'] = $triggers[$selement['elementid']];
						break;
						case SYSMAP_ELEMENT_TYPE_IMAGE:
						default:
							$selement['elementid'] = $images[$selement['elementid']];
					}

					$selement['iconid_off'] = ($selement['iconid_off'] > 0)?$images[$selement['iconid_off']]:'';
					$selement['iconid_on'] = ($selement['iconid_on'] > 0)?$images[$selement['iconid_on']]:'';
					$selement['iconid_disabled'] = ($selement['iconid_disabled'] > 0)?$images[$selement['iconid_disabled']]:'';
					$selement['iconid_maintenance'] = ($selement['iconid_maintenance'] > 0)?$images[$selement['iconid_maintenance']]:'';
				}
				unset($selement);

				foreach($sysmap['links'] as $lnum => &$link){
					unset($link['sysmapid']);
					unset($link['linkid']);
					foreach($link['linktriggers'] as $ltnum => &$linktrigger){
						unset($linktrigger['linktriggerid']);
						unset($linktrigger['linkid']);
						$linktrigger['triggerid'] = $triggers[$linktrigger['triggerid']];
					}
				}
				unset($linktrigger);
				unset($link);
			}
			unset($sysmap);
		}
		catch(Exception $e){
			throw new Exception($e->getMessage());
		}
//SDII($exportMaps);
	}

	function prepareImageExport($images){
		$formatted = array();

		foreach($images as $inum => $image){
			$formatted[] = array(
				'name' => $image['name'],
				'imagetype' => $image['imagetype'],
				'encodedImage' => $image['image'],
			);
		}
		return $formatted;
	}

	function drawMapConnectors(&$im, &$map, &$map_info){

		$links = $map['links'];
		$selements = $map['selements'];

		foreach($links as $lnum => $link){
			if(empty($link)) continue;

			$selement = $selements[$link['selementid1']];
			list($x1, $y1) = get_icon_center_by_selement($selement, $map_info[$link['selementid1']]);

			$selement = $selements[$link['selementid2']];
			list($x2, $y2) = get_icon_center_by_selement($selement, $map_info[$link['selementid2']]);

			$drawtype = $link['drawtype'];
			$color = convertColor($im,$link['color']);

			$linktriggers = $link['linktriggers'];
			order_result($linktriggers, 'triggerid');

			if(!empty($linktriggers)){
				$max_severity=0;

				$triggers = array();
				foreach($linktriggers as $lt_num => $link_trigger){
					if($link_trigger['triggerid'] == 0) continue;
					$id = $link_trigger['linktriggerid'];

					$triggers[$id] = zbx_array_merge($link_trigger,get_trigger_by_triggerid($link_trigger['triggerid']));
					if(($triggers[$id]['status'] == TRIGGER_STATUS_ENABLED) && ($triggers[$id]['value'] == TRIGGER_VALUE_TRUE)){
						if($triggers[$id]['priority'] >= $max_severity){
							$drawtype = $triggers[$id]['drawtype'];
							$color = convertColor($im,$triggers[$id]['color']);
							$max_severity = $triggers[$id]['priority'];
						}
					}
				}
			}

			MyDrawLine($im,$x1,$y1,$x2,$y2,$color,$drawtype);
		}
	}

	function drawMapSelements(&$im, &$map, &$map_info){
		$selements = $map['selements'];

		foreach($selements as $selementid => $selement){
			if(empty($selement)) continue;

			$el_info = $map_info[$selementid];
			$img = get_png_by_selement($selement, $el_info);

			$iconX = imagesx($img);
			$iconY = imagesy($img);

			imagecopy($im,$img,$selement['x'],$selement['y'],0,0,$iconX,$iconY);
		}
	}

	function drawMapHighligts(&$im, &$map, &$map_info){
		$selements = $map['selements'];

		foreach($selements as $selementid => $selement){
			if(empty($selement)) continue;

			$el_info = $map_info[$selementid];
			$img = get_png_by_selement($selement, $el_info);

			$iconX = imagesx($img);
			$iconY = imagesy($img);

			if(($map['highlight']%2) == SYSMAP_HIGHLIGHT_ON){
				$hl_color = null;
				$st_color = null;

				if($el_info['icon_type'] == SYSMAP_ELEMENT_ICON_ON){
					$hl_color = hex2rgb(getSeverityColor($el_info['priority']));
				}

				if($el_info['icon_type'] == SYSMAP_ELEMENT_ICON_MAINTENANCE) $st_color = hex2rgb('FF9933');
				if($el_info['icon_type'] == SYSMAP_ELEMENT_ICON_DISABLED) $st_color = hex2rgb('EEEEEE');

				$mainProblems = array(
					SYSMAP_ELEMENT_TYPE_HOST_GROUP => 1,
					SYSMAP_ELEMENT_TYPE_MAP => 1
				);

				if(isset($mainProblems[$selement['elementtype']])){
					if(!is_null($hl_color)) $st_color = null;
				}
				else if(!is_null($st_color)){
					$hl_color = null;
				}

				if(!is_null($st_color)){
					$r = $st_color[0];
					$g = $st_color[1];
					$b = $st_color[2];

					imagefilledrectangle($im,
							$selement['x'] - 2,
							$selement['y'] - 2,
							$selement['x'] + $iconX + 2,
							$selement['y'] + $iconY + 2,
							imagecolorallocatealpha($im,$r,$g,$b, 0)
						);
// shadow
					imagerectangle($im,
							$selement['x'] - 2 - 1,
							$selement['y'] - 2 - 1,
							$selement['x'] + $iconX + 2 + 1,
							$selement['y'] + $iconY + 2 + 1,
							imagecolorallocate($im,120,120,120)
						);

					imagerectangle($im,
							$selement['x'] - 2 - 2,
							$selement['y'] - 2 - 2,
							$selement['x'] + $iconX + 2 + 2,
							$selement['y'] + $iconY + 2 + 2,
							imagecolorallocate($im,220,220,220)
						);
				}

				if(!is_null($hl_color)){
					$r = $hl_color[0];
					$g = $hl_color[1];
					$b = $hl_color[2];

					imagefilledellipse($im,
							$selement['x'] + ($iconX / 2),
							$selement['y'] + ($iconY / 2),
							$iconX+20,
							$iconX+20,
							imagecolorallocatealpha($im,$r,$g,$b, 0)
						);

					imageellipse($im,
							$selement['x'] + ($iconX / 2),
							$selement['y'] + ($iconY / 2),
							$iconX+20+1,
							$iconX+20+1,
							imagecolorallocate($im,120,120,120)
					);

					$config = select_config();
					if(isset($el_info['ack']) && $el_info['ack'] && $config['event_ack_enable']){
						imagesetthickness($im, 5);
						imagearc($im,
							$selement['x'] + ($iconX / 2),
							$selement['y'] + ($iconY / 2),
							$iconX+20-3,
							$iconX+20-3,
							0,
							359,
							imagecolorallocate($im,50,150,50)
						);
						imagesetthickness($im, 1);
					}
				}
			}
		}
	}


	function drawMapSelementsMarks(&$im, &$map, &$map_info){
		global $colors;

		$selements = $map['selements'];

		foreach($selements as $selementid => $selement){
			if(empty($selement)) continue;

			$el_info = $map_info[$selementid];
			if(!$el_info['latelyChanged']) continue;

			$img = get_png_by_selement($selement, $el_info);

			$iconX = imagesx($img);
			$iconY = imagesy($img);

			$hl_color = null;
			$st_color = null;
			if(!isset($_REQUEST['noselements']) && (($map['highlight']%2) == SYSMAP_HIGHLIGHT_ON)){
				if($el_info['icon_type'] == SYSMAP_ELEMENT_ICON_ON) $hl_color = true;

				if($el_info['icon_type'] == SYSMAP_ELEMENT_ICON_MAINTENANCE) $st_color = true;
				if($el_info['icon_type'] == SYSMAP_ELEMENT_ICON_DISABLED) $st_color = true;
			}

			$mainProblems = array(
				SYSMAP_ELEMENT_TYPE_HOST_GROUP => 1,
				SYSMAP_ELEMENT_TYPE_MAP => 1
			);

			if(isset($mainProblems[$selement['elementtype']])) if(!is_null($hl_color)) $st_color = null;
			else if(!is_null($st_color)) $hl_color = null;

			$markSize = $iconX/2;//sqrt(pow($iconX/2,2) + pow($iconX/2,2));
			if($hl_color) $markSize += 12;
			else if($st_color) $markSize += 8;
			else $markSize += 3;


			$marks = 'tlbr';
			if($map['label_type'] != MAP_LABEL_TYPE_NOTHING){
				$label_location = $selement['label_location'];
				if(is_null($label_location) || ($label_location < 0)) $label_location = $map['label_location'];

				switch($label_location){
					case MAP_LABEL_LOC_TOP: $marks = 'lbr'; break;
					case MAP_LABEL_LOC_LEFT: $marks = 'tbr'; break;
					case MAP_LABEL_LOC_RIGHT: $marks = 'tlb'; break;
					case MAP_LABEL_LOC_BOTTOM:
					default: $marks = 'tlr';
				}
			}

			imageVerticalMarks($im, $selement['x']+($iconX/2), $selement['y']+($iconY/2), $markSize, $colors['Red'], $marks);
//*/
		}
	}
	function drawMapLinkLabels(&$im, &$map, &$map_info){
		global $colors;

		$links = $map['links'];
		$selements = $map['selements'];

		foreach($links as $lnum => $link){
			if(empty($link)) continue;
			if(empty($link['label'])) continue;

			$selement = $selements[$link['selementid1']];
			list($x1, $y1) = get_icon_center_by_selement($selement, $map_info[$link['selementid1']]);

			$selement = $selements[$link['selementid2']];
			list($x2, $y2) = get_icon_center_by_selement($selement, $map_info[$link['selementid2']]);

			$drawtype = $link['drawtype'];
			$color = convertColor($im,$link['color']);

			$linktriggers = $link['linktriggers'];
			order_result($linktriggers, 'triggerid');

			if(!empty($linktriggers)){
				$max_severity=0;

				$triggers = array();
				foreach($linktriggers as $lt_num => $link_trigger){
					if($link_trigger['triggerid'] == 0) continue;
					$id = $link_trigger['linktriggerid'];

					$triggers[$id] = zbx_array_merge($link_trigger, get_trigger_by_triggerid($link_trigger['triggerid']));
					if(($triggers[$id]['status'] == TRIGGER_STATUS_ENABLED) && ($triggers[$id]['value'] == TRIGGER_VALUE_TRUE)){
						if($triggers[$id]['priority'] >= $max_severity){
							$drawtype = $triggers[$id]['drawtype'];
							$color = convertColor($im,$triggers[$id]['color']);
							$max_severity = $triggers[$id]['priority'];
						}
					}
				}
			}

			$label = $link['label'];

			$label = str_replace("\r", '', $label);
			$strings = explode("\n", $label);

			$box_width = 0;
			$box_height = 0;

			foreach($strings as $snum => $str)
				$strings[$snum] = resolveMapLabelMacros($str);

			foreach($strings as $snum => $str){
				$dims = imageTextSize(8,0,$str);

				$box_width = ($box_width > $dims['width'])?$box_width:$dims['width'];
				$box_height+= $dims['height']+2;
			}

			$boxX_left = round(($x1 + $x2) / 2 - ($box_width/2) - 6);
			$boxX_right = round(($x1 + $x2) / 2 + ($box_width/2) + 6);

			$boxY_top = round(($y1 + $y2) / 2 - ($box_height/2) - 4);
			$boxY_bottom = round(($y1 + $y2) / 2 + ($box_height/2) + 2);

			switch($drawtype){
				case MAP_LINK_DRAWTYPE_DASHED_LINE:
				case MAP_LINK_DRAWTYPE_DOT:
					dashedrectangle($im, $boxX_left, $boxY_top, $boxX_right, $boxY_bottom, $color);
					break;
				case MAP_LINK_DRAWTYPE_BOLD_LINE:
					imagerectangle($im, $boxX_left-1, $boxY_top-1, $boxX_right+1, $boxY_bottom+1, $color);
				case MAP_LINK_DRAWTYPE_LINE:
				default:
					imagerectangle($im, $boxX_left, $boxY_top, $boxX_right, $boxY_bottom, $color);
			}

			imagefilledrectangle($im, $boxX_left+1, $boxY_top+1, $boxX_right-1, $boxY_bottom-1, $colors['White']);


			$increasey = 4;
			foreach($strings as $snum => $str){
				$dims = imageTextSize(8,0,$str);

				$labelx = ($x1 + $x2) / 2 - ($dims['width']/2);
				$labely = $boxY_top + $increasey;

				imagetext($im, 8, 0, $labelx, $labely+$dims['height'], $colors['Black'], $str);

				$increasey += $dims['height']+2;
			}
		}
	}

	function drawMapLabels(&$im, &$map, &$map_info){
		global $colors;

		if(($map['label_type'] == MAP_LABEL_TYPE_NOTHING) && ($map['label_format'] == SYSMAP_LABEL_ADVANCED_OFF))
			return;

		$selements = $map['selements'];
		$all_strings = '';
		$label_lines = array();
		$status_lines = array();

		foreach($selements as $selementid => $selement){
			$selements[$selementid]['label_type'] = $map['label_type'];

			if($map['label_format'] == SYSMAP_LABEL_ADVANCED_OFF) continue;

			switch($selement['elementtype']){
				case SYSMAP_ELEMENT_TYPE_HOST_GROUP:
					$selements[$selementid]['label_type'] = $map['label_type_hostgroup'];
					if($map['label_type_hostgroup'] == MAP_LABEL_TYPE_CUSTOM)
						$selements[$selementid]['label'] = $map['label_string_hostgroup'];
					break;
				case SYSMAP_ELEMENT_TYPE_HOST:
					$selements[$selementid]['label_type'] = $map['label_type_host'];
					if($map['label_type_host'] == MAP_LABEL_TYPE_CUSTOM)
						$selements[$selementid]['label'] = $map['label_string_host'];
					break;
				case SYSMAP_ELEMENT_TYPE_TRIGGER:
					$selements[$selementid]['label_type'] = $map['label_type_trigger'];
					if($map['label_type_trigger'] == MAP_LABEL_TYPE_CUSTOM)
						$selements[$selementid]['label'] = $map['label_string_trigger'];
					break;
				case SYSMAP_ELEMENT_TYPE_MAP:
					$selements[$selementid]['label_type'] = $map['label_type_map'];
					if($map['label_type_map'] == MAP_LABEL_TYPE_CUSTOM)
						$selements[$selementid]['label'] = $map['label_string_map'];
					break;
				case SYSMAP_ELEMENT_TYPE_IMAGE:
					$selements[$selementid]['label_type'] = $map['label_type_image'];
					if($map['label_type_image'] == MAP_LABEL_TYPE_CUSTOM)
						$selements[$selementid]['label'] = $map['label_string_image'];
					break;
			}
		}

		foreach($selements as $selementid => $selement){
			if(!isset($label_lines[$selementid])) $label_lines[$selementid] = array();
			if(!isset($status_lines[$selementid])) $status_lines[$selementid] = array();

			$msg = resolveMapLabelMacrosAll($selement);
			$all_strings .= $msg;
			$msgs = explode("\n", $msg);
			foreach($msgs as $msg){
				$label_lines[$selementid][] = array('msg' => $msg);
			}

			$el_info = $map_info[$selementid];

			$el_msgs = array('problem', 'unack', 'maintenance', 'unknown', 'ok', 'status');
			foreach($el_msgs as $key => $caption){
				if(!isset($el_info['info'][$caption]) || zbx_empty($el_info['info'][$caption]['msg'])) continue;

				$status_lines[$selementid][] = array(
					'msg' => $el_info['info'][$caption]['msg'],
					'color' => $el_info['info'][$caption]['color']
				);

				$all_strings .= $el_info['info'][$caption]['msg'];
			}
		}

		$allLabelsSize = imageTextSize(8, 0, str_replace("\r", '', str_replace("\n", '', $all_strings)));
		$labelFontHeight = $allLabelsSize['height'];
		$labelFontBaseline = $allLabelsSize['baseline'];


		$elementsHostids = array();
		foreach($selements as $selementid => $selement){
			if($selement['label_type'] != MAP_LABEL_TYPE_IP) continue;

			if($selement['elementtype'] == SYSMAP_ELEMENT_TYPE_HOST)
				$elementsHostids[] = $selement['elementid'];
		}

		if(!empty($elementsHostids)){
			$mapHosts = API::Host()->get(array(
				'hostids' => $elementsHostids,
				'output' => API_OUTPUT_SHORTEN,
				'selectInterfaces' => API_OUTPUT_EXTEND,
			));
			$mapHosts = zbx_toHash($mapHosts, 'hostid');
		}

// DRAW
		foreach($selements as $selementid => $selement){
			if(empty($selement) || (($selement['label_type'] == MAP_LABEL_TYPE_NOTHING))) continue;

			$el_info = $map_info[$selementid];

			$hl_color = null;
			$st_color = null;
			if(!isset($_REQUEST['noselements']) && (($map['highlight']%2) == SYSMAP_HIGHLIGHT_ON)){
				if($el_info['icon_type'] == SYSMAP_ELEMENT_ICON_ON) $hl_color = true;

				if($el_info['icon_type'] == SYSMAP_ELEMENT_ICON_MAINTENANCE) $st_color = true;
				if($el_info['icon_type'] == SYSMAP_ELEMENT_ICON_DISABLED) $st_color = true;
			}

			if(in_array($selement['elementtype'], array(SYSMAP_ELEMENT_TYPE_HOST_GROUP, SYSMAP_ELEMENT_TYPE_MAP)) && !is_null($hl_color))
				$st_color = null;
			else if(!is_null($st_color))
				$hl_color = null;


			$label_location = (is_null($selement['label_location']) || ($selement['label_location'] < 0))
					? $map['label_location'] : $selement['label_location'];

			$label = array();
			if(($selement['label_type'] == MAP_LABEL_TYPE_IP) && ($selement['elementtype'] == SYSMAP_ELEMENT_TYPE_HOST)){
				$interface = reset($mapHosts[$selement['elementid']]['interfaces']);

				$label[] = array('msg' => $interface['ip']);
				$label = array_merge($label, $status_lines[$selementid]);
			}
			else if($selement['label_type'] == MAP_LABEL_TYPE_STATUS){
				$label = $status_lines[$selementid];
			}
			else if($selement['label_type'] == MAP_LABEL_TYPE_NAME){
				$label[] = array('msg' => $el_info['name']);
				$label = array_merge($label, $status_lines[$selementid]);
			}
			else{
				$label = array_merge($label_lines[$selementid], $status_lines[$selementid]);
			}
			if(empty($label)) continue;

			$w = 0;
			foreach($label as $str){
				$dims = imageTextSize(8, 0, $str['msg']);
				$w = max($w, $dims['width']);
			}
			$h = count($label) * $labelFontHeight;

			$x = $selement['x'];
			$y = $selement['y'];
			$img = get_png_by_selement($selement, $el_info);
			$iconX = imagesx($img);
			$iconY = imagesy($img);

			if(!is_null($hl_color)) $icon_hl = 14;
			else if(!is_null($st_color)) $icon_hl = 6;
			else $icon_hl = 2;

			switch($label_location){
				case MAP_LABEL_LOC_TOP:
					$y_rec = $y - $icon_hl - $h - 6;
					$x_rec = $x + $iconX/2 - $w/2;
					break;
				case MAP_LABEL_LOC_LEFT:
					$y_rec = $y - $h/2 + $iconY/2;
					$x_rec = $x - $icon_hl - $w;
					break;
				case MAP_LABEL_LOC_RIGHT:
					$y_rec = $y - $h/2 + $iconY/2;
					$x_rec = $x + $iconX + $icon_hl;
					break;
				case MAP_LABEL_LOC_BOTTOM:
				default:
					$y_rec = $y + $iconY + $icon_hl;
					$x_rec = $x + $iconX/2 - $w/2;
			}
//		$y_rec += 30;
//		imagerectangle($im, $x_rec-2-1, $y_rec-3, $x_rec+$w+2+1, $y_rec+($oc*4)+$h+3, $label_color);
//		imagefilledrectangle($im, $x_rec-2, $y_rec-2, $x_rec+$w+2, $y_rec+($oc*4)+$h-2, $colors['White']);

			$increasey = 12;
			foreach($label as $line){
				if(zbx_empty($line['msg'])) continue;

				$str = str_replace("\r", '', $line['msg']);
				$color = isset($line['color']) ? $line['color'] : $colors['Black'];

				$dims = imageTextSize(8, 0, $str);
//				$dims['height'] = $labelFontHeight;
				//$str .= ' - '.$labelFontHeight.' - '.$dims['height'];
				//$str = $dims['width'].'x'.$dims['height'];

				if($label_location == MAP_LABEL_LOC_TOP || $label_location == MAP_LABEL_LOC_BOTTOM){
					$x_label = $x + ceil($iconX/2) - ceil($dims['width']/2);
				}
				else if($label_location == MAP_LABEL_LOC_LEFT)
					$x_label = $x_rec + $w - $dims['width'];
				else
					$x_label = $x_rec;

				imagefilledrectangle(
					$im,
					$x_label-1, $y_rec+$increasey-$labelFontHeight+$labelFontBaseline,
					$x_label+$dims['width']+1, $y_rec+$increasey+$labelFontBaseline,
					$colors['White']
				);
				imagetext($im, 8, 0, $x_label, $y_rec+$increasey, $color, $str);

				$increasey += $labelFontHeight+1;
			}
		}
	}
?><|MERGE_RESOLUTION|>--- conflicted
+++ resolved
@@ -362,67 +362,6 @@
 			$map['links'][$lnum]['label_expanded'] = resolveMapLabelMacros($link['label']);
 		}
 	}
-<<<<<<< HEAD
-/*
- * Function: expand_map_element_label_by_data
- *
- * Description:
- *     substitute simple macros {HOSTNAME}, {HOST.CONN}, {HOST.DNS}, {HOST.IP}, {IPADDRESS} and
- *     functions {hostname:key.min/max/avg/last(...)}
- *     in data string with real values
- *
- * Author:
- *     Aleksander Vladishev
- *
- */
-	function expand_map_element_label_by_data($db_element, $link = null){
-		$label = !is_null($db_element) ? $db_element['label'] : $link['label'];
-
-		if(!is_null($db_element)){
-			switch($db_element['elementtype']){
-				case SYSMAP_ELEMENT_TYPE_HOST:
-				case SYSMAP_ELEMENT_TYPE_TRIGGER:
-					while(zbx_strstr($label, '{HOSTNAME}') ||
-							zbx_strstr($label, '{HOST.DNS}') ||
-							zbx_strstr($label, '{HOST.HOST}') ||
-							zbx_strstr($label, '{HOST.NAME}') ||
-							zbx_strstr($label, '{HOST.IP}') ||
-							/* deprecated */
-							zbx_strstr($label, '{IPADDRESS}') ||
-							zbx_strstr($label, '{HOST.CONN}'))
-					{
-						if($db_element['elementtype'] == SYSMAP_ELEMENT_TYPE_HOST){
-							$sql = 'SELECT hi.*, h.host, h.name '.
-									' FROM interface hi,hosts h '.
-									' WHERE hi.hostid=h.hostid '.
-										' AND hi.hostid='.$db_element['elementid'];
-						}
-						else if($db_element['elementtype'] == SYSMAP_ELEMENT_TYPE_TRIGGER)
-							$sql =	'SELECT hi.*, h.host, h.name '.
-								' FROM interface hi,items i,functions f,hosts h '.
-								' WHERE h.hostid=hi.hostid '.
-									' AND hi.hostid=i.hostid '.
-									' AND i.itemid=f.itemid '.
-									' AND f.triggerid='.$db_element['elementid'];
-						else{
-	// Should never be here
-						}
-
-						$db_hosts = DBselect($sql);
-
-						if($db_host = DBfetch($db_hosts)){
-							if(zbx_strstr($label, '{HOST.HOST}')){
-								$label = str_replace('{HOST.HOST}', $db_host['host'], $label);
-							}
-
-							if(zbx_strstr($label, '{HOSTNAME}')){
-								$label = str_replace('{HOSTNAME}', $db_host['name'], $label);
-							}
-
-							if(zbx_strstr($label, '{HOST.NAME}')){
-								$label = str_replace('{HOST.NAME}', $db_host['name'], $label);
-							}
-=======
 
 
 	/**
@@ -459,21 +398,10 @@
 			}
 			$db_host = DBfetch(DBselect($sql));
 		}
->>>>>>> d06818cf
 
 		$hostParam = ($resolveHostMacros && ($selement['elementtype'] == SYSMAP_ELEMENT_TYPE_HOST)) ? $db_host['host'] : null;
 		$label = resolveMapLabelMacros($label, $hostParam);
 
-<<<<<<< HEAD
-							if(zbx_strstr($label, '{HOST.IP}')){
-								$label = str_replace('{HOST.IP}', $db_host['ip'], $label);
-							}
-
-							/* deprecated */
-							if(zbx_strstr($label, '{IPADDRESS}')){
-								$label = str_replace('{IPADDRESS}', $db_host['ip'], $label);
-							}
-=======
 		if($resolveHostMacros){
 			$replace = array(
 				'{HOSTNAME}' => $db_host['host'],
@@ -483,7 +411,6 @@
 			);
 			$label = str_replace(array_keys($replace), $replace, $label);
 		}
->>>>>>> d06818cf
 
 		switch($selement['elementtype']){
 			case SYSMAP_ELEMENT_TYPE_HOST:
@@ -1310,9 +1237,9 @@
 				$info[$elem['selementid']]['name'] = expand_trigger_description_by_data($all_triggers[$elem['elementid']]);
 			}
 		}
-		if(!empty($elems['hosts'])){
+		if(!empty($elems['hosts']) && $hlabel){
 			foreach($elems['hosts'] as $elem){
-				$info[$elem['selementid']]['name'] = $all_hosts[$elem['elementid']]['name'];;
+				$info[$elem['selementid']]['name'] = $all_hosts[$elem['elementid']]['host'];;
 			}
 		}
 
@@ -1629,7 +1556,7 @@
 	}
 
 
-	function drawMapSelementsMarks(&$im, &$map, &$map_info){
+	function drawMapSelemetsMarks(&$im, &$map, &$map_info){
 		global $colors;
 
 		$selements = $map['selements'];
