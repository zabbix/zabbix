<?php
/*
** Zabbix
** Copyright (C) 2001-2017 Zabbix SIA
**
** This program is free software; you can redistribute it and/or modify
** it under the terms of the GNU General Public License as published by
** the Free Software Foundation; either version 2 of the License, or
** (at your option) any later version.
**
** This program is distributed in the hope that it will be useful,
** but WITHOUT ANY WARRANTY; without even the implied warranty of
** MERCHANTABILITY or FITNESS FOR A PARTICULAR PURPOSE. See the
** GNU General Public License for more details.
**
** You should have received a copy of the GNU General Public License
** along with this program; if not, write to the Free Software
** Foundation, Inc., 51 Franklin Street, Fifth Floor, Boston, MA  02110-1301, USA.
**/


define('ZABBIX_VERSION',		'3.4.0alpha1');
define('ZABBIX_API_VERSION',	'3.4.0');
define('ZABBIX_EXPORT_VERSION',	'3.4');
<<<<<<< HEAD
define('ZABBIX_DB_VERSION',		3030119);
=======
define('ZABBIX_DB_VERSION',		3030068);
>>>>>>> be8c2648

define('ZABBIX_COPYRIGHT_FROM',	'2001');
define('ZABBIX_COPYRIGHT_TO',	'2017');

define('ZBX_LOGIN_ATTEMPTS',	5);
define('ZBX_LOGIN_BLOCK',		30); // sec

define('ZBX_MIN_PERIOD',		60); // 1 minute
define('ZBX_MAX_PERIOD',		63072000); // the maximum period for the time bar control, ~2 years (2 * 365 * 86400)
define('ZBX_MIN_INT32',			-2147483648);
define('ZBX_MAX_INT32',			2147483647);
define('ZBX_MAX_DATE',			2147483647); // 19 Jan 2038 05:14:07
define('ZBX_PERIOD_DEFAULT',	3600); // 1 hour

// the maximum period to display history data for the latest data and item overview pages in seconds
// by default set to 86400 seconds (24 hours)
define('ZBX_HISTORY_PERIOD', 86400);

define('ZBX_WIDGET_ROWS', 20);

define('ZBX_FONTPATH',				realpath('fonts')); // where to search for font (GD > 2.0.18)
define('ZBX_GRAPH_FONT_NAME',		'DejaVuSans'); // font file name
define('ZBX_GRAPH_LEGEND_HEIGHT',	120); // when graph height is less then this value, some legend will not show up

define('ZBX_SCRIPT_TIMEOUT',		60); // in seconds

define('GRAPH_YAXIS_SIDE_DEFAULT', 0); // 0 - LEFT SIDE, 1 - RIGHT SIDE

define('ZBX_MAX_IMAGE_SIZE', 1048576); // 1024 * 1024

define('ZBX_UNITS_ROUNDOFF_THRESHOLD',		0.01);
define('ZBX_UNITS_ROUNDOFF_UPPER_LIMIT',	2);
define('ZBX_UNITS_ROUNDOFF_MIDDLE_LIMIT',	4);
define('ZBX_UNITS_ROUNDOFF_LOWER_LIMIT',	6);

define('ZBX_PRECISION_10',	10);

define('ZBX_DEFAULT_INTERVAL', '1-7,00:00-24:00');

define('ZBX_SCRIPT_TYPE_CUSTOM_SCRIPT',	0);
define('ZBX_SCRIPT_TYPE_IPMI',			1);
define('ZBX_SCRIPT_TYPE_SSH',			2);
define('ZBX_SCRIPT_TYPE_TELNET',		3);
define('ZBX_SCRIPT_TYPE_GLOBAL_SCRIPT',	4);

define('ZBX_SCRIPT_EXECUTE_ON_AGENT',	0);
define('ZBX_SCRIPT_EXECUTE_ON_SERVER',	1);
define('ZBX_SCRIPT_EXECUTE_ON_PROXY',	2);

define('ZBX_FLAG_DISCOVERY_NORMAL',		0x0);
define('ZBX_FLAG_DISCOVERY_RULE',		0x1);
define('ZBX_FLAG_DISCOVERY_PROTOTYPE',	0x2);
define('ZBX_FLAG_DISCOVERY_CREATED',	0x4);

define('EXTACK_OPTION_ALL',		0);
define('EXTACK_OPTION_UNACK',	1);
define('EXTACK_OPTION_BOTH',	2);

define('TRIGGERS_OPTION_RECENT_PROBLEM',	1);
define('TRIGGERS_OPTION_ALL',				2);
define('TRIGGERS_OPTION_IN_PROBLEM',		3);

define('ZBX_ACK_STS_ANY',				1);
define('ZBX_ACK_STS_WITH_UNACK',		2);
define('ZBX_ACK_STS_WITH_LAST_UNACK',	3);

define('EVENTS_OPTION_NOEVENT', 1);
define('EVENTS_OPTION_ALL',		2);
define('EVENTS_OPTION_NOT_ACK', 3);

define('ZBX_FONT_NAME', 'DejaVuSans');

define('ZBX_AUTH_INTERNAL',	0);
define('ZBX_AUTH_LDAP',		1);
define('ZBX_AUTH_HTTP',		2);

define('ZBX_DB_DB2',		'IBM_DB2');
define('ZBX_DB_MYSQL',		'MYSQL');
define('ZBX_DB_ORACLE',		'ORACLE');
define('ZBX_DB_POSTGRESQL',	'POSTGRESQL');

define('ZBX_DB_MAX_ID', '9223372036854775807');

// maximum number of records for create() or update() API calls
define('ZBX_DB_MAX_INSERTS', 10000);

define('PAGE_TYPE_HTML',				0);
define('PAGE_TYPE_IMAGE',				1);
define('PAGE_TYPE_XML',					2);
define('PAGE_TYPE_JS',					3); // javascript
define('PAGE_TYPE_CSS',					4);
define('PAGE_TYPE_HTML_BLOCK',			5); // simple block of html (as text)
define('PAGE_TYPE_JSON',				6); // simple JSON
define('PAGE_TYPE_JSON_RPC',			7); // api call
define('PAGE_TYPE_TEXT_FILE',			8); // api call
define('PAGE_TYPE_TEXT',				9); // simple text
define('PAGE_TYPE_CSV',					10); // CSV format
define('PAGE_TYPE_TEXT_RETURN_JSON',	11); // input plaintext output json

define('ZBX_SESSION_ACTIVE',	0);
define('ZBX_SESSION_PASSIVE',	1);

define('ZBX_DROPDOWN_FIRST_NONE',	0);
define('ZBX_DROPDOWN_FIRST_ALL',	1);

define('T_ZBX_STR',			0);
define('T_ZBX_INT',			1);
define('T_ZBX_DBL',			2);
define('T_ZBX_CLR',			5);
define('T_ZBX_DBL_BIG',		9);
define('T_ZBX_DBL_STR',		10);
define('T_ZBX_TP',			11);
define('T_ZBX_TU',			12);

define('O_MAND',	0);
define('O_OPT',		1);
define('O_NO',		2);

define('P_SYS',					0x0001);
define('P_UNSET_EMPTY',			0x0002);
define('P_ACT',					0x0010);
define('P_NZERO',				0x0020);
define('P_NO_TRIM',				0x0040);
define('P_ALLOW_USER_MACRO',	0x0080);
define('P_ALLOW_LLD_MACRO',		0x0100);

//	misc parameters
define('IMAGE_FORMAT_PNG',	'PNG');
define('IMAGE_FORMAT_JPEG',	'JPEG');
define('IMAGE_FORMAT_TEXT',	'JPEG');

define('IMAGE_TYPE_ICON',			1);
define('IMAGE_TYPE_BACKGROUND',		2);

define('ITEM_CONVERT_WITH_UNITS',	0); // - do not convert empty units
define('ITEM_CONVERT_NO_UNITS',		1); // - no units

define('ZBX_SORT_UP',	'ASC');
define('ZBX_SORT_DOWN',	'DESC');

define('AUDIT_ACTION_ADD',		0);
define('AUDIT_ACTION_UPDATE',	1);
define('AUDIT_ACTION_DELETE',	2);
define('AUDIT_ACTION_LOGIN',	3);
define('AUDIT_ACTION_LOGOUT',	4);
define('AUDIT_ACTION_ENABLE',	5);
define('AUDIT_ACTION_DISABLE',	6);

define('AUDIT_RESOURCE_USER',			0);
define('AUDIT_RESOURCE_ZABBIX_CONFIG',	2);
define('AUDIT_RESOURCE_MEDIA_TYPE',		3);
define('AUDIT_RESOURCE_HOST',			4);
define('AUDIT_RESOURCE_ACTION',			5);
define('AUDIT_RESOURCE_GRAPH',			6);
define('AUDIT_RESOURCE_GRAPH_ELEMENT',	7);
define('AUDIT_RESOURCE_USER_GROUP',		11);
define('AUDIT_RESOURCE_APPLICATION',	12);
define('AUDIT_RESOURCE_TRIGGER',		13);
define('AUDIT_RESOURCE_HOST_GROUP',		14);
define('AUDIT_RESOURCE_ITEM',			15);
define('AUDIT_RESOURCE_IMAGE',			16);
define('AUDIT_RESOURCE_VALUE_MAP',		17);
define('AUDIT_RESOURCE_IT_SERVICE',		18);
define('AUDIT_RESOURCE_MAP',			19);
define('AUDIT_RESOURCE_SCREEN',			20);
define('AUDIT_RESOURCE_SCENARIO',		22);
define('AUDIT_RESOURCE_DISCOVERY_RULE',	23);
define('AUDIT_RESOURCE_SLIDESHOW',		24);
define('AUDIT_RESOURCE_SCRIPT',			25);
define('AUDIT_RESOURCE_PROXY',			26);
define('AUDIT_RESOURCE_MAINTENANCE',	27);
define('AUDIT_RESOURCE_REGEXP',			28);
define('AUDIT_RESOURCE_MACRO',			29);
define('AUDIT_RESOURCE_TEMPLATE',		30);
define('AUDIT_RESOURCE_TRIGGER_PROTOTYPE', 31);
define('AUDIT_RESOURCE_ICON_MAP',		32);

define('CONDITION_TYPE_HOST_GROUP',			0);
define('CONDITION_TYPE_HOST',				1);
define('CONDITION_TYPE_TRIGGER',			2);
define('CONDITION_TYPE_TRIGGER_NAME',		3);
define('CONDITION_TYPE_TRIGGER_SEVERITY',	4);
define('CONDITION_TYPE_TIME_PERIOD',		6);
define('CONDITION_TYPE_DHOST_IP',			7);
define('CONDITION_TYPE_DSERVICE_TYPE',		8);
define('CONDITION_TYPE_DSERVICE_PORT',		9);
define('CONDITION_TYPE_DSTATUS',			10);
define('CONDITION_TYPE_DUPTIME',			11);
define('CONDITION_TYPE_DVALUE',				12);
define('CONDITION_TYPE_TEMPLATE',			13);
define('CONDITION_TYPE_EVENT_ACKNOWLEDGED',	14);
define('CONDITION_TYPE_APPLICATION',		15);
define('CONDITION_TYPE_MAINTENANCE',		16);
define('CONDITION_TYPE_DRULE',				18);
define('CONDITION_TYPE_DCHECK',				19);
define('CONDITION_TYPE_PROXY',				20);
define('CONDITION_TYPE_DOBJECT',			21);
define('CONDITION_TYPE_HOST_NAME',			22);
define('CONDITION_TYPE_EVENT_TYPE',			23);
define('CONDITION_TYPE_HOST_METADATA',		24);
define('CONDITION_TYPE_EVENT_TAG',			25);
define('CONDITION_TYPE_EVENT_TAG_VALUE',	26);

define('CONDITION_OPERATOR_EQUAL',		0);
define('CONDITION_OPERATOR_NOT_EQUAL',	1);
define('CONDITION_OPERATOR_LIKE',		2);
define('CONDITION_OPERATOR_NOT_LIKE',	3);
define('CONDITION_OPERATOR_IN',			4);
define('CONDITION_OPERATOR_MORE_EQUAL',	5);
define('CONDITION_OPERATOR_LESS_EQUAL',	6);
define('CONDITION_OPERATOR_NOT_IN',		7);
define('CONDITION_OPERATOR_REGEXP',		8);

// correlation statuses
define('ZBX_CORRELATION_ENABLED',		0);
define('ZBX_CORRELATION_DISABLED',		1);

// correlation condition types
define('ZBX_CORR_CONDITION_OLD_EVENT_TAG',			0);
define('ZBX_CORR_CONDITION_NEW_EVENT_TAG',			1);
define('ZBX_CORR_CONDITION_NEW_EVENT_HOSTGROUP',	2);
define('ZBX_CORR_CONDITION_EVENT_TAG_PAIR',			3);
define('ZBX_CORR_CONDITION_OLD_EVENT_TAG_VALUE',	4);
define('ZBX_CORR_CONDITION_NEW_EVENT_TAG_VALUE',	5);

// correlation operation types
define('ZBX_CORR_OPERATION_CLOSE_OLD',	0);
define('ZBX_CORR_OPERATION_CLOSE_NEW',	1);

// event type action condition values
define('EVENT_TYPE_ITEM_NOTSUPPORTED',		0);
define('EVENT_TYPE_LLDRULE_NOTSUPPORTED',	2);
define('EVENT_TYPE_TRIGGER_UNKNOWN',		4);

define('HOST_STATUS_MONITORED',		0);
define('HOST_STATUS_NOT_MONITORED',	1);
define('HOST_STATUS_TEMPLATE',		3);
define('HOST_STATUS_PROXY_ACTIVE',	5);
define('HOST_STATUS_PROXY_PASSIVE',	6);

define('HOST_ENCRYPTION_NONE',			1);
define('HOST_ENCRYPTION_PSK',			2);
define('HOST_ENCRYPTION_CERTIFICATE',	4);

define('PSK_MIN_LEN',	32);

define('HOST_MAINTENANCE_STATUS_OFF',	0);
define('HOST_MAINTENANCE_STATUS_ON',	1);

define('INTERFACE_SECONDARY',	0);
define('INTERFACE_PRIMARY',		1);

define('INTERFACE_USE_DNS',	0);
define('INTERFACE_USE_IP',	1);

define('INTERFACE_TYPE_ANY',		-1);
define('INTERFACE_TYPE_UNKNOWN',	0);
define('INTERFACE_TYPE_AGENT',		1);
define('INTERFACE_TYPE_SNMP',		2);
define('INTERFACE_TYPE_IPMI',		3);
define('INTERFACE_TYPE_JMX',		4);

define('SNMP_BULK_DISABLED',	0);
define('SNMP_BULK_ENABLED',		1);

define('MAINTENANCE_STATUS_ACTIVE',		0);
define('MAINTENANCE_STATUS_APPROACH',	1);
define('MAINTENANCE_STATUS_EXPIRED',	2);

define('HOST_AVAILABLE_UNKNOWN',	0);
define('HOST_AVAILABLE_TRUE',		1);
define('HOST_AVAILABLE_FALSE',		2);

define('MAINTENANCE_TYPE_NORMAL',	0);
define('MAINTENANCE_TYPE_NODATA',	1);

define('TIMEPERIOD_TYPE_ONETIME',	0);
define('TIMEPERIOD_TYPE_HOURLY',	1);
define('TIMEPERIOD_TYPE_DAILY',		2);
define('TIMEPERIOD_TYPE_WEEKLY',	3);
define('TIMEPERIOD_TYPE_MONTHLY',	4);
define('TIMEPERIOD_TYPE_YEARLY',	5);

// report periods
define('REPORT_PERIOD_TODAY',			0);
define('REPORT_PERIOD_YESTERDAY',		1);
define('REPORT_PERIOD_CURRENT_WEEK',	2);
define('REPORT_PERIOD_CURRENT_MONTH',	3);
define('REPORT_PERIOD_CURRENT_YEAR',	4);
define('REPORT_PERIOD_LAST_WEEK',		5);
define('REPORT_PERIOD_LAST_MONTH',		6);
define('REPORT_PERIOD_LAST_YEAR',		7);

define('SYSMAP_LABEL_ADVANCED_OFF',	0);
define('SYSMAP_LABEL_ADVANCED_ON',	1);

define('SYSMAP_PROBLEMS_NUMBER',			0);
define('SYSMAP_SINGLE_PROBLEM',				1);
define('SYSMAP_PROBLEMS_NUMBER_CRITICAL',	2);

define('MAP_LABEL_TYPE_LABEL',		0);
define('MAP_LABEL_TYPE_IP',			1);
define('MAP_LABEL_TYPE_NAME',		2);
define('MAP_LABEL_TYPE_STATUS',		3);
define('MAP_LABEL_TYPE_NOTHING',	4);
define('MAP_LABEL_TYPE_CUSTOM',		5);

define('MAP_LABEL_LOC_DEFAULT', -1);
define('MAP_LABEL_LOC_BOTTOM',	0);
define('MAP_LABEL_LOC_LEFT',	1);
define('MAP_LABEL_LOC_RIGHT',	2);
define('MAP_LABEL_LOC_TOP',		3);

define('SYSMAP_ELEMENT_TYPE_HOST',		0);
define('SYSMAP_ELEMENT_TYPE_MAP',		1);
define('SYSMAP_ELEMENT_TYPE_TRIGGER',	2);
define('SYSMAP_ELEMENT_TYPE_HOST_GROUP',3);
define('SYSMAP_ELEMENT_TYPE_IMAGE',		4);

define('SYSMAP_ELEMENT_SUBTYPE_HOST_GROUP',				0);
define('SYSMAP_ELEMENT_SUBTYPE_HOST_GROUP_ELEMENTS',	1);

define('SYSMAP_ELEMENT_AREA_TYPE_FIT',		0);
define('SYSMAP_ELEMENT_AREA_TYPE_CUSTOM',	1);

define('SYSMAP_ELEMENT_AREA_VIEWTYPE_GRID', 0);

define('SYSMAP_ELEMENT_ICON_ON',			0);
define('SYSMAP_ELEMENT_ICON_OFF',			1);
define('SYSMAP_ELEMENT_ICON_MAINTENANCE',	3);
define('SYSMAP_ELEMENT_ICON_DISABLED',		4);

define('SYSMAP_HIGHLIGHT_OFF',	0);
define('SYSMAP_HIGHLIGHT_ON',	1);

define('SYSMAP_GRID_SHOW_ON',	1);
define('SYSMAP_GRID_SHOW_OFF',	0);

define('SYSMAP_EXPAND_MACROS_OFF',	0);
define('SYSMAP_EXPAND_MACROS_ON',	1);

define('SYSMAP_GRID_ALIGN_ON',	1);
define('SYSMAP_GRID_ALIGN_OFF',	0);

define('PUBLIC_SHARING',	0);
define('PRIVATE_SHARING',	1);

define('ZBX_ITEM_DELAY_DEFAULT',			'30s');
define('ZBX_ITEM_FLEXIBLE_DELAY_DEFAULT',	'50s');
define('ZBX_ITEM_SCHEDULING_DEFAULT',		'wd1-5h9-18');

define('ITEM_TYPE_ZABBIX',			0);
define('ITEM_TYPE_SNMPV1',			1);
define('ITEM_TYPE_TRAPPER',			2);
define('ITEM_TYPE_SIMPLE',			3);
define('ITEM_TYPE_SNMPV2C',			4);
define('ITEM_TYPE_INTERNAL',		5);
define('ITEM_TYPE_SNMPV3',			6);
define('ITEM_TYPE_ZABBIX_ACTIVE',	7);
define('ITEM_TYPE_AGGREGATE',		8);
define('ITEM_TYPE_HTTPTEST',		9);
define('ITEM_TYPE_EXTERNAL',		10);
define('ITEM_TYPE_DB_MONITOR',		11);
define('ITEM_TYPE_IPMI',			12);
define('ITEM_TYPE_SSH',				13);
define('ITEM_TYPE_TELNET',			14);
define('ITEM_TYPE_CALCULATED',		15);
define('ITEM_TYPE_JMX',				16);
define('ITEM_TYPE_SNMPTRAP',		17);

define('ITEM_VALUE_TYPE_FLOAT',		0);
define('ITEM_VALUE_TYPE_STR',		1); // aka Character
define('ITEM_VALUE_TYPE_LOG',		2);
define('ITEM_VALUE_TYPE_UINT64',	3);
define('ITEM_VALUE_TYPE_TEXT',		4);

define('ITEM_DATA_TYPE_DECIMAL',		0);
define('ITEM_DATA_TYPE_OCTAL',			1);
define('ITEM_DATA_TYPE_HEXADECIMAL',	2);
define('ITEM_DATA_TYPE_BOOLEAN',		3);

define('ZBX_DEFAULT_KEY_DB_MONITOR',			'db.odbc.select[<unique short description>,<dsn>]');
define('ZBX_DEFAULT_KEY_DB_MONITOR_DISCOVERY',	'db.odbc.discovery[<unique short description>,<dsn>]');
define('ZBX_DEFAULT_KEY_SSH',					'ssh.run[<unique short description>,<ip>,<port>,<encoding>]');
define('ZBX_DEFAULT_KEY_TELNET',				'telnet.run[<unique short description>,<ip>,<port>,<encoding>]');
define('ZBX_DEFAULT_KEY_JMX',					'jmx[<object name>,<attribute name>]');

define('SYSMAP_ELEMENT_USE_ICONMAP_ON',		1);
define('SYSMAP_ELEMENT_USE_ICONMAP_OFF',	0);

define('ZBX_ICON_PREVIEW_HEIGHT',	24);
define('ZBX_ICON_PREVIEW_WIDTH',	24);

define('ITEM_STATUS_ACTIVE',		0);
define('ITEM_STATUS_DISABLED',		1);

/**
 * Starting from Zabbix 2.2 items could not have ITEM_STATUS_NOTSUPPORTED status
 * this constant is left for importing data from versions 1.8 and 2.0.
 */
define('ITEM_STATUS_NOTSUPPORTED',	3);

define('ITEM_STATE_NORMAL',			0);
define('ITEM_STATE_NOTSUPPORTED',	1);

define('ITEM_SNMPV3_SECURITYLEVEL_NOAUTHNOPRIV',	0);
define('ITEM_SNMPV3_SECURITYLEVEL_AUTHNOPRIV',		1);
define('ITEM_SNMPV3_SECURITYLEVEL_AUTHPRIV',		2);

define('ITEM_AUTHTYPE_PASSWORD',	0);
define('ITEM_AUTHTYPE_PUBLICKEY',	1);

define('ITEM_AUTHPROTOCOL_MD5', 0);
define('ITEM_AUTHPROTOCOL_SHA', 1);

define('ITEM_PRIVPROTOCOL_DES', 0);
define('ITEM_PRIVPROTOCOL_AES', 1);

define('ITEM_LOGTYPE_INFORMATION',		1);
define('ITEM_LOGTYPE_WARNING',			2);
define('ITEM_LOGTYPE_ERROR',			4);
define('ITEM_LOGTYPE_FAILURE_AUDIT',	7);
define('ITEM_LOGTYPE_SUCCESS_AUDIT',	8);
define('ITEM_LOGTYPE_CRITICAL',			9);
define('ITEM_LOGTYPE_VERBOSE',			10);

define('ITEM_DELAY_FLEXIBLE',	0);
define('ITEM_DELAY_SCHEDULING',	1);

// item pre-processing
define('ZBX_PREPROC_MULTIPLIER',	1);
define('ZBX_PREPROC_RTRIM',			2);
define('ZBX_PREPROC_LTRIM',			3);
define('ZBX_PREPROC_TRIM',			4);
define('ZBX_PREPROC_REGSUB',		5);
define('ZBX_PREPROC_BOOL2DEC',		6);
define('ZBX_PREPROC_OCT2DEC',		7);
define('ZBX_PREPROC_HEX2DEC',		8);
define('ZBX_PREPROC_DELTA_VALUE',	9);
define('ZBX_PREPROC_DELTA_SPEED',	10);

define('GRAPH_ITEM_DRAWTYPE_LINE',			0);
define('GRAPH_ITEM_DRAWTYPE_FILLED_REGION',	1);
define('GRAPH_ITEM_DRAWTYPE_BOLD_LINE',		2);
define('GRAPH_ITEM_DRAWTYPE_DOT',			3);
define('GRAPH_ITEM_DRAWTYPE_DASHED_LINE',	4);
define('GRAPH_ITEM_DRAWTYPE_GRADIENT_LINE',	5);
define('GRAPH_ITEM_DRAWTYPE_BOLD_DOT',		6);

define('MAP_LINK_DRAWTYPE_LINE',			0);
define('MAP_LINK_DRAWTYPE_BOLD_LINE',		2);
define('MAP_LINK_DRAWTYPE_DOT',				3);
define('MAP_LINK_DRAWTYPE_DASHED_LINE',		4);

define('SERVICE_ALGORITHM_NONE',	0); // do not calculate
define('SERVICE_ALGORITHM_MAX',		1); // problem, if one children has a problem
define('SERVICE_ALGORITHM_MIN',		2); // problem, if all children have problems

define('SERVICE_SLA', '99.9000');

define('SERVICE_SHOW_SLA_OFF',	0);
define('SERVICE_SHOW_SLA_ON',	1);

define('SERVICE_STATUS_OK', 0);

define('TRIGGER_MULT_EVENT_DISABLED',	0);
define('TRIGGER_MULT_EVENT_ENABLED',	1);

define('ZBX_TRIGGER_CORRELATION_NONE',	0);
define('ZBX_TRIGGER_CORRELATION_TAG',	1);

define('ZBX_TRIGGER_MANUAL_CLOSE_NOT_ALLOWED',	0);
define('ZBX_TRIGGER_MANUAL_CLOSE_ALLOWED',		1);

define('ZBX_RECOVERY_MODE_EXPRESSION',			0);
define('ZBX_RECOVERY_MODE_RECOVERY_EXPRESSION',	1);
define('ZBX_RECOVERY_MODE_NONE',				2);

define('TRIGGER_STATUS_ENABLED',	0);
define('TRIGGER_STATUS_DISABLED',	1);

define('TRIGGER_VALUE_FALSE',	0);
define('TRIGGER_VALUE_TRUE',	1);

define('TRIGGER_STATE_NORMAL',	0);
define('TRIGGER_STATE_UNKNOWN',	1);

define('TRIGGER_SEVERITY_NOT_CLASSIFIED',	0);
define('TRIGGER_SEVERITY_INFORMATION',		1);
define('TRIGGER_SEVERITY_WARNING',			2);
define('TRIGGER_SEVERITY_AVERAGE',			3);
define('TRIGGER_SEVERITY_HIGH',				4);
define('TRIGGER_SEVERITY_DISASTER',			5);
define('TRIGGER_SEVERITY_COUNT',			6);

define('ALERT_MAX_RETRIES', 3);

define('ALERT_STATUS_NOT_SENT', 0);
define('ALERT_STATUS_SENT',		1);
define('ALERT_STATUS_FAILED',	2);

define('ALERT_TYPE_MESSAGE',	0);
define('ALERT_TYPE_COMMAND',	1);

define('MEDIA_STATUS_ACTIVE',	0);
define('MEDIA_STATUS_DISABLED',	1);

define('MEDIA_TYPE_STATUS_ACTIVE',		0);
define('MEDIA_TYPE_STATUS_DISABLED',	1);

define('MEDIA_TYPE_EMAIL',		0);
define('MEDIA_TYPE_EXEC',		1);
define('MEDIA_TYPE_SMS',		2);
define('MEDIA_TYPE_JABBER',		3);
define('MEDIA_TYPE_EZ_TEXTING',	100);

define('SMTP_CONNECTION_SECURITY_NONE',		0);
define('SMTP_CONNECTION_SECURITY_STARTTLS',	1);
define('SMTP_CONNECTION_SECURITY_SSL_TLS',	2);

define('SMTP_AUTHENTICATION_NONE',		0);
define('SMTP_AUTHENTICATION_NORMAL',	1);

define('EZ_TEXTING_LIMIT_USA',		0);
define('EZ_TEXTING_LIMIT_CANADA',	1);

define('ACTION_DEFAULT_SUBJ_TRIGGER', '{TRIGGER.STATUS}: {TRIGGER.NAME}');
define('ACTION_DEFAULT_SUBJ_AUTOREG', 'Auto registration: {HOST.HOST}');
define('ACTION_DEFAULT_SUBJ_DISCOVERY', 'Discovery: {DISCOVERY.DEVICE.STATUS} {DISCOVERY.DEVICE.IPADDRESS}');

define('ACTION_DEFAULT_MSG_TRIGGER', "Trigger: {TRIGGER.NAME}\nTrigger status: {TRIGGER.STATUS}\n".
		"Trigger severity: {TRIGGER.SEVERITY}\nTrigger URL: {TRIGGER.URL}\n\nItem values:\n\n".
		"1. {ITEM.NAME1} ({HOST.NAME1}:{ITEM.KEY1}): {ITEM.VALUE1}\n".
		"2. {ITEM.NAME2} ({HOST.NAME2}:{ITEM.KEY2}): {ITEM.VALUE2}\n".
		"3. {ITEM.NAME3} ({HOST.NAME3}:{ITEM.KEY3}): {ITEM.VALUE3}\n\n".
		"Original event ID: {EVENT.ID}"
);
define('ACTION_DEFAULT_MSG_AUTOREG', "Host name: {HOST.HOST}\nHost IP: {HOST.IP}\nAgent port: {HOST.PORT}");
define('ACTION_DEFAULT_MSG_DISCOVERY', "Discovery rule: {DISCOVERY.RULE.NAME}\n\nDevice IP:{DISCOVERY.DEVICE.IPADDRESS}\n".
		"Device DNS: {DISCOVERY.DEVICE.DNS}\nDevice status: {DISCOVERY.DEVICE.STATUS}\n".
		"Device uptime: {DISCOVERY.DEVICE.UPTIME}\n\nDevice service name: {DISCOVERY.SERVICE.NAME}\n".
		"Device service port: {DISCOVERY.SERVICE.PORT}\nDevice service status: {DISCOVERY.SERVICE.STATUS}\n".
		"Device service uptime: {DISCOVERY.SERVICE.UPTIME}"
);

define('ACTION_STATUS_ENABLED',		0);
define('ACTION_STATUS_DISABLED',	1);

define('ACTION_MAINTENANCE_MODE_NORMAL',	0);
define('ACTION_MAINTENANCE_MODE_PAUSE',		1);

define('OPERATION_TYPE_MESSAGE',			0);
define('OPERATION_TYPE_COMMAND',			1);
define('OPERATION_TYPE_HOST_ADD',			2);
define('OPERATION_TYPE_HOST_REMOVE',		3);
define('OPERATION_TYPE_GROUP_ADD',			4);
define('OPERATION_TYPE_GROUP_REMOVE',		5);
define('OPERATION_TYPE_TEMPLATE_ADD',		6);
define('OPERATION_TYPE_TEMPLATE_REMOVE',	7);
define('OPERATION_TYPE_HOST_ENABLE',		8);
define('OPERATION_TYPE_HOST_DISABLE',		9);
define('OPERATION_TYPE_HOST_INVENTORY',		10);
define('OPERATION_TYPE_RECOVERY_MESSAGE',	11);

define('ACTION_OPERATION',			0);
define('ACTION_RECOVERY_OPERATION',	1);

define('CONDITION_EVAL_TYPE_AND_OR',		0);
define('CONDITION_EVAL_TYPE_AND',			1);
define('CONDITION_EVAL_TYPE_OR',			2);
define('CONDITION_EVAL_TYPE_EXPRESSION', 	3);

// screen
define('SCREEN_RESOURCE_GRAPH',				0);
define('SCREEN_RESOURCE_SIMPLE_GRAPH',		1);
define('SCREEN_RESOURCE_MAP',				2);
define('SCREEN_RESOURCE_PLAIN_TEXT',		3);
define('SCREEN_RESOURCE_HOST_INFO',		4);
define('SCREEN_RESOURCE_TRIGGER_INFO',		5);
define('SCREEN_RESOURCE_SERVER_INFO',		6);
define('SCREEN_RESOURCE_CLOCK',				7);
define('SCREEN_RESOURCE_SCREEN',			8);
define('SCREEN_RESOURCE_TRIGGER_OVERVIEW',	9);
define('SCREEN_RESOURCE_DATA_OVERVIEW',		10);
define('SCREEN_RESOURCE_URL',				11);
define('SCREEN_RESOURCE_ACTIONS',			12);
define('SCREEN_RESOURCE_EVENTS',			13);
define('SCREEN_RESOURCE_HOSTGROUP_TRIGGERS',14);
define('SCREEN_RESOURCE_SYSTEM_STATUS',		15);
define('SCREEN_RESOURCE_HOST_TRIGGERS',		16);
// used in Monitoring > Latest data > Graph (history.php)
define('SCREEN_RESOURCE_HISTORY',			17);
define('SCREEN_RESOURCE_CHART',				18);
define('SCREEN_RESOURCE_LLD_SIMPLE_GRAPH',	19);
define('SCREEN_RESOURCE_LLD_GRAPH',			20);
// used in Monitoring > Web > Details (httpdetails.php)
define('SCREEN_RESOURCE_HTTPTEST_DETAILS',	21);
// used in Monitoring > Discovery
define('SCREEN_RESOURCE_DISCOVERY',			22);
// used in Monitoring > Web
define('SCREEN_RESOURCE_HTTPTEST',			23);
// used in Monitoring > Problems
define('SCREEN_RESOURCE_PROBLEM',			24);

define('SCREEN_SORT_TRIGGERS_DATE_DESC',			0);
define('SCREEN_SORT_TRIGGERS_SEVERITY_DESC',		1);
define('SCREEN_SORT_TRIGGERS_HOST_NAME_ASC',		2);
define('SCREEN_SORT_TRIGGERS_TIME_ASC',				3);
define('SCREEN_SORT_TRIGGERS_TIME_DESC',			4);
define('SCREEN_SORT_TRIGGERS_TYPE_ASC',				5);
define('SCREEN_SORT_TRIGGERS_TYPE_DESC',			6);
define('SCREEN_SORT_TRIGGERS_STATUS_ASC',			7);
define('SCREEN_SORT_TRIGGERS_STATUS_DESC',			8);
define('SCREEN_SORT_TRIGGERS_RECIPIENT_ASC',		11);
define('SCREEN_SORT_TRIGGERS_RECIPIENT_DESC',		12);

define('SCREEN_MODE_PREVIEW',	0);
define('SCREEN_MODE_EDIT',		1);
define('SCREEN_MODE_SLIDESHOW',		2);
define('SCREEN_MODE_JS',		3);

define('SCREEN_SIMPLE_ITEM',	0);
define('SCREEN_DYNAMIC_ITEM',	1);

define('SCREEN_REFRESH_TIMEOUT',		30);
define('SCREEN_REFRESH_RESPONSIVENESS',	10);

define('SCREEN_SURROGATE_MAX_COLUMNS_MIN', 1);
define('SCREEN_SURROGATE_MAX_COLUMNS_DEFAULT', 3);
define('SCREEN_SURROGATE_MAX_COLUMNS_MAX', 100);

define('SCREEN_MIN_SIZE', 1);
define('SCREEN_MAX_SIZE', 100);

define('DEFAULT_LATEST_ISSUES_CNT', 20);

// alignments
define('HALIGN_DEFAULT',	0);
define('HALIGN_CENTER',		0);
define('HALIGN_LEFT',		1);
define('HALIGN_RIGHT',		2);

define('VALIGN_DEFAULT',	0);
define('VALIGN_MIDDLE',		0);
define('VALIGN_TOP',		1);
define('VALIGN_BOTTOM',		2);

// info module style
define('STYLE_HORIZONTAL',	0);
define('STYLE_VERTICAL',	1);

// view style [Overview]
define('STYLE_LEFT',	0);
define('STYLE_TOP',		1);

// time module type
define('TIME_TYPE_LOCAL',	0);
define('TIME_TYPE_SERVER',	1);
define('TIME_TYPE_HOST',	2);

define('FILTER_TASK_SHOW',			0);
define('FILTER_TASK_HIDE',			1);
define('FILTER_TASK_MARK',			2);
define('FILTER_TASK_INVERT_MARK',	3);

define('MARK_COLOR_RED',	1);
define('MARK_COLOR_GREEN',	2);
define('MARK_COLOR_BLUE',	3);

define('PROFILE_TYPE_ID',			1);
define('PROFILE_TYPE_INT',			2);
define('PROFILE_TYPE_STR',			3);

define('CALC_FNC_MIN', 1);
define('CALC_FNC_AVG', 2);
define('CALC_FNC_MAX', 4);
define('CALC_FNC_ALL', 7);
define('CALC_FNC_LST', 9);

define('SERVICE_TIME_TYPE_UPTIME',				0);
define('SERVICE_TIME_TYPE_DOWNTIME',			1);
define('SERVICE_TIME_TYPE_ONETIME_DOWNTIME',	2);

define('USER_TYPE_ZABBIX_USER',		1);
define('USER_TYPE_ZABBIX_ADMIN',	2);
define('USER_TYPE_SUPER_ADMIN',		3);

define('ZBX_NOT_INTERNAL_GROUP',	0);
define('ZBX_INTERNAL_GROUP',		1);

define('GROUP_STATUS_DISABLED', 1);
define('GROUP_STATUS_ENABLED',	0);

define('LINE_TYPE_NORMAL',	0);
define('LINE_TYPE_BOLD',	1);

// IMPORTANT!!! by priority DESC
define('GROUP_GUI_ACCESS_SYSTEM',	0);
define('GROUP_GUI_ACCESS_INTERNAL', 1);
define('GROUP_GUI_ACCESS_DISABLED', 2);

/**
 * @see access_deny()
 */
define('ACCESS_DENY_OBJECT', 0);
define('ACCESS_DENY_PAGE', 1);

define('GROUP_DEBUG_MODE_DISABLED', 0);
define('GROUP_DEBUG_MODE_ENABLED',	1);

define('PERM_READ_WRITE',	3);
define('PERM_READ',			2);
define('PERM_DENY',			0);
define('PERM_NONE',			-1);

define('PARAM_TYPE_TIME',		0);
define('PARAM_TYPE_COUNTS',		1);

define('ZBX_DEFAULT_AGENT', 'Zabbix');
define('ZBX_AGENT_OTHER', -1);

define('HTTPTEST_AUTH_NONE',	0);
define('HTTPTEST_AUTH_BASIC',	1);
define('HTTPTEST_AUTH_NTLM',	2);

define('HTTPTEST_STATUS_ACTIVE',	0);
define('HTTPTEST_STATUS_DISABLED',	1);

define('ZBX_HTTPFIELD_HEADER',	0);
define('ZBX_HTTPFIELD_VARIABLE',	1);
define('ZBX_HTTPFIELD_POST_FIELD',	2);
define('ZBX_HTTPFIELD_QUERY_FIELD',	3);

define('ZBX_POSTTYPE_RAW',	0);
define('ZBX_POSTTYPE_FORM',	1);

define('HTTPSTEP_ITEM_TYPE_RSPCODE',	0);
define('HTTPSTEP_ITEM_TYPE_TIME',		1);
define('HTTPSTEP_ITEM_TYPE_IN',			2);
define('HTTPSTEP_ITEM_TYPE_LASTSTEP',	3);
define('HTTPSTEP_ITEM_TYPE_LASTERROR',	4);

define('HTTPTEST_STEP_RETRIEVE_MODE_CONTENT', 0);
define('HTTPTEST_STEP_RETRIEVE_MODE_HEADERS', 1);

define('HTTPTEST_STEP_FOLLOW_REDIRECTS_OFF', 0);
define('HTTPTEST_STEP_FOLLOW_REDIRECTS_ON', 1);

define('HTTPTEST_VERIFY_PEER_OFF', 0);
define('HTTPTEST_VERIFY_PEER_ON', 1);

define('HTTPTEST_VERIFY_HOST_OFF', 0);
define('HTTPTEST_VERIFY_HOST_ON', 1);

define('EVENT_ACK_DISABLED',	'0');
define('EVENT_ACK_ENABLED',		'1');

define('EVENT_NOT_ACKNOWLEDGED',	'0');
define('EVENT_ACKNOWLEDGED',		'1');

define('ZBX_ACKNOWLEDGE_SELECTED',	0);
define('ZBX_ACKNOWLEDGE_PROBLEM',	1);

define('ZBX_ACKNOWLEDGE_ACTION_NONE',			0x00);
define('ZBX_ACKNOWLEDGE_ACTION_CLOSE_PROBLEM',	0x01);

define('ZBX_TM_TASK_CLOSE_PROBLEM', 1);

define('ZBX_TM_STATUS_NEW', 1);

define('EVENT_SOURCE_TRIGGERS',				0);
define('EVENT_SOURCE_DISCOVERY',			1);
define('EVENT_SOURCE_AUTO_REGISTRATION',	2);
define('EVENT_SOURCE_INTERNAL', 			3);

define('EVENT_OBJECT_TRIGGER',			0);
define('EVENT_OBJECT_DHOST',			1);
define('EVENT_OBJECT_DSERVICE',			2);
define('EVENT_OBJECT_AUTOREGHOST',		3);
define('EVENT_OBJECT_ITEM',				4);
define('EVENT_OBJECT_LLDRULE',			5);

define('GRAPH_YAXIS_TYPE_CALCULATED',	0);
define('GRAPH_YAXIS_TYPE_FIXED',		1);
define('GRAPH_YAXIS_TYPE_ITEM_VALUE',	2);

define('GRAPH_YAXIS_SIDE_LEFT',		0);
define('GRAPH_YAXIS_SIDE_RIGHT',	1);

define('GRAPH_ITEM_SIMPLE',			0);
define('GRAPH_ITEM_SUM',			2);

define('GRAPH_TYPE_NORMAL',			0);
define('GRAPH_TYPE_STACKED',		1);
define('GRAPH_TYPE_PIE',			2);
define('GRAPH_TYPE_EXPLODED',		3);
define('GRAPH_TYPE_3D',				4);
define('GRAPH_TYPE_3D_EXPLODED',	5);
define('GRAPH_TYPE_BAR',			6);
define('GRAPH_TYPE_COLUMN',			7);
define('GRAPH_TYPE_BAR_STACKED',	8);
define('GRAPH_TYPE_COLUMN_STACKED',	9);

define('BR_DISTRIBUTION_MULTIPLE_PERIODS',	1);
define('BR_DISTRIBUTION_MULTIPLE_ITEMS',	2);
define('BR_COMPARE_VALUE_MULTIPLE_PERIODS',	3);

define('GRAPH_3D_ANGLE', 70);

define('GRAPH_STACKED_ALFA', 15); // 0..100 transparency

define('GRAPH_ZERO_LINE_COLOR_LEFT',	'AAAAAA');
define('GRAPH_ZERO_LINE_COLOR_RIGHT',	'888888');

define('GRAPH_TRIGGER_LINE_OPPOSITE_COLOR', '000000');

define('ZBX_MAX_TREND_DIFF', 3600);

define('ZBX_GRAPH_MAX_SKIP_CELL',	16);
define('ZBX_GRAPH_MAX_SKIP_DELAY',	4);

define('DOBJECT_STATUS_UP',			0);
define('DOBJECT_STATUS_DOWN',		1);
define('DOBJECT_STATUS_DISCOVER',	2); // only for events
define('DOBJECT_STATUS_LOST',		3); // generated by discovery

define('DRULE_STATUS_ACTIVE',		0);
define('DRULE_STATUS_DISABLED',		1);

define('DSVC_STATUS_ACTIVE',		0);
define('DSVC_STATUS_DISABLED',		1);

define('SVC_SSH',		0);
define('SVC_LDAP',		1);
define('SVC_SMTP',		2);
define('SVC_FTP',		3);
define('SVC_HTTP',		4);
define('SVC_POP',		5);
define('SVC_NNTP',		6);
define('SVC_IMAP',		7);
define('SVC_TCP',		8);
define('SVC_AGENT',		9);
define('SVC_SNMPv1',	10);
define('SVC_SNMPv2c',	11);
define('SVC_ICMPPING',	12);
define('SVC_SNMPv3',	13);
define('SVC_HTTPS',		14);
define('SVC_TELNET',	15);

define('DHOST_STATUS_ACTIVE',	0);
define('DHOST_STATUS_DISABLED', 1);

define('IM_FORCED',			0);
define('IM_ESTABLISHED',	1);
define('IM_TREE',			2);

define('TRIGGER_EXPRESSION',			0);
define('TRIGGER_RECOVERY_EXPRESSION',	1);

define('EXPRESSION_TYPE_INCLUDED',		0);
define('EXPRESSION_TYPE_ANY_INCLUDED',	1);
define('EXPRESSION_TYPE_NOT_INCLUDED',	2);
define('EXPRESSION_TYPE_TRUE',			3);
define('EXPRESSION_TYPE_FALSE',			4);

define('HOST_INVENTORY_DISABLED',	-1);
define('HOST_INVENTORY_MANUAL',		0);
define('HOST_INVENTORY_AUTOMATIC',	1);

define('EXPRESSION_HOST_UNKNOWN',		'#ERROR_HOST#');
define('EXPRESSION_HOST_ITEM_UNKNOWN',	'#ERROR_ITEM#');
define('EXPRESSION_NOT_A_MACRO_ERROR',	'#ERROR_MACRO#');
define('EXPRESSION_FUNCTION_UNKNOWN',	'#ERROR_FUNCTION#');

/**
 * @deprecated use either a literal space " " or a non-breakable space "&nbsp;" instead
 */
define('SPACE',	'&nbsp;');

/**
 * Symbol used to separate name pairs such as "host: item" or "proxy: host".
 *
 * Should not be used as just a colon.
 */
define('NAME_DELIMITER', ': ');

define('UNKNOWN_VALUE', '');

// suffixes
define('ZBX_BYTE_SUFFIXES', 'KMGT');
define('ZBX_TIME_SUFFIXES', 'smhdw');

// preg
define('ZBX_PREG_PRINT', '^\x00-\x1F');
define('ZBX_PREG_MACRO_NAME', '([A-Z0-9\._]+)');
define('ZBX_PREG_MACRO_NAME_LLD', '([A-Z0-9\._]+)');
define('ZBX_PREG_INTERNAL_NAMES', '([0-9a-zA-Z_\. \-]+)'); // !!! Don't forget sync code with C !!!
define('ZBX_PREG_NUMBER', '([\-+]?[0-9]+[.]?[0-9]*['.ZBX_BYTE_SUFFIXES.ZBX_TIME_SUFFIXES.']?)');
define('ZBX_PREG_DEF_FONT_STRING', '/^[0-9\.:% ]+$/');
define('ZBX_PREG_DNS_FORMAT', '([0-9a-zA-Z_\.\-$]|\{\$?'.ZBX_PREG_MACRO_NAME.'\})*');
define('ZBX_PREG_HOST_FORMAT', ZBX_PREG_INTERNAL_NAMES);
define('ZBX_PREG_MACRO_NAME_FORMAT', '(\{[A-Z\.]+\})');
define('ZBX_PREG_EXPRESSION_LLD_MACROS', '(\{\#'.ZBX_PREG_MACRO_NAME_LLD.'\})');

// !!! should be used with "x" modifier
define('ZBX_PREG_ITEM_KEY_PARAMETER_FORMAT', '(
	(?P>param) # match recursive parameter group
	|
	(\" # match quoted string
		(
			((\\\\)+?[^\\\\]) # match any amount of backslash with non-backslash ending
			|
			[^\"\\\\] # match any character except \ or "
		)*? # match \" or any character except "
	\")
	|
	[^\"\[\],][^,\]]*? #match unquoted string - any character except " [ ] and , at begining and any character except , and ] afterwards
	|
	() # match empty and only empty part
)');
define('ZBX_PREG_ITEM_KEY_FORMAT', '([0-9a-zA-Z_\. \-]+? # match key
(?P<param>( # name parameter group used in recursion
	\[ # match opening bracket
		(
			\s*?'.ZBX_PREG_ITEM_KEY_PARAMETER_FORMAT .' # match spaces and parameter
			(
				\s*?,\s*? # match spaces, comma and spaces
				'.ZBX_PREG_ITEM_KEY_PARAMETER_FORMAT .' # match parameter
			)*? # match spaces, comma, spaces, parameter zero or more times
			\s*? #matches spaces
		)
	\] # match closing bracket
))*? # matches non comma seperated brackets with parameters zero or more times
)');

define('ZBX_USER_ONLINE_TIME', 600); // 10min
define('ZBX_GUEST_USER','guest');

// IPMI
define('IPMI_AUTHTYPE_DEFAULT',		-1);
define('IPMI_AUTHTYPE_NONE',		0);
define('IPMI_AUTHTYPE_MD2',			1);
define('IPMI_AUTHTYPE_MD5',			2);
define('IPMI_AUTHTYPE_STRAIGHT',	4);
define('IPMI_AUTHTYPE_OEM',			5);
define('IPMI_AUTHTYPE_RMCP_PLUS',	6);

define('IPMI_PRIVILEGE_CALLBACK',	1);
define('IPMI_PRIVILEGE_USER',		2);
define('IPMI_PRIVILEGE_OPERATOR',	3);
define('IPMI_PRIVILEGE_ADMIN',		4);
define('IPMI_PRIVILEGE_OEM',		5);

define('ZBX_HAVE_IPV6', true);
define('ZBX_DISCOVERER_IPRANGE_LIMIT', 65536);

define('ZBX_SOCKET_TIMEOUT',        3);         // socket timeout limit
define('ZBX_SOCKET_BYTES_LIMIT',    1048576);   // socket response size limit, 1048576 is 1MB in bytes

// value is also used in servercheck.js file
define('SERVER_CHECK_INTERVAL', 10);

define('DATE_TIME_FORMAT_SECONDS_XML', 'Y-m-d\TH:i:s\Z');

// XML export|import tags
define('XML_TAG_MACRO',				'macro');
define('XML_TAG_HOST',				'host');
define('XML_TAG_HOSTINVENTORY',		'host_inventory');
define('XML_TAG_ITEM',				'item');
define('XML_TAG_TRIGGER',			'trigger');
define('XML_TAG_GRAPH',				'graph');
define('XML_TAG_GRAPH_ELEMENT',		'graph_element');
define('XML_TAG_DEPENDENCY',		'dependency');

define('ZBX_DEFAULT_IMPORT_HOST_GROUP', 'Imported hosts');

// XML import flags
// See ZBX-8151. Old version of libxml suffered from setting DTDLOAD and NOENT flags by default, which allowed
// performing XXE attacks. Calling libxml_disable_entity_loader(true) also had no affect if flags passed to libxml
// calls were 0 - so for better security with legacy libxml we need to call libxml_disable_entity_loader(true) AND
// pass the LIBXML_NONET flag. Please keep in mind that LIBXML_NOENT actually EXPANDS entities, opposite to it's name -
// so this flag is not needed here.
define('LIBXML_IMPORT_FLAGS', LIBXML_NONET);

// XML validation
define('XML_STRING',		0x01);
define('XML_ARRAY',			0x02);
define('XML_INDEXED_ARRAY',	0x04);
define('XML_REQUIRED',		0x08);

// API validation
// scalar data types
define('API_STRING_UTF8',		1);
define('API_INT32',				2);
define('API_ID',				3);
define('API_BOOLEAN',			4);
define('API_FLAG',				5);
// arrays
define('API_OBJECT',			6);
define('API_IDS',				7);
define('API_OBJECTS',			8);
// specific types
<<<<<<< HEAD
define('API_HG_NAME',		9);
define('API_SCRIPT_NAME',	10);
define('API_USER_MACRO',	11);
define('API_TIME_PERIOD',	12);
define('API_REGEX',			13);
define('API_TIME_UNIT',		14);
=======
define('API_HG_NAME',			9);
define('API_SCRIPT_NAME',		10);
define('API_USER_MACRO',		11);
define('API_TIME_PERIOD',		12);
define('API_REGEX',				13);
define('API_HTTP_POST',			14);
define('API_VARIABLE_NAME',		15);
>>>>>>> be8c2648

// flags
define('API_REQUIRED',			0x01);
define('API_NOT_EMPTY',			0x02);
define('API_ALLOW_NULL',		0x04);
define('API_NORMALIZE',			0x08);
define('API_DEPRECATED',		0x10);
define('API_ALLOW_USER_MACRO',	0x20);

// JSON error codes.
if (!defined('JSON_ERROR_NONE')) {
	define('JSON_ERROR_NONE', 0);
}
if (!defined('JSON_ERROR_SYNTAX')) {
	define('JSON_ERROR_SYNTAX', 4);
}

// API errors
define('ZBX_API_ERROR_INTERNAL',	111);
define('ZBX_API_ERROR_PARAMETERS',	100);
define('ZBX_API_ERROR_PERMISSIONS',	120);
define('ZBX_API_ERROR_NO_AUTH',		200);
define('ZBX_API_ERROR_NO_METHOD',	300);

define('API_OUTPUT_EXTEND',		'extend');
define('API_OUTPUT_COUNT',		'count');

define('SEC_PER_MIN',			60);
define('SEC_PER_HOUR',			3600);
define('SEC_PER_DAY',			86400);
define('SEC_PER_WEEK',			604800);
define('SEC_PER_MONTH',			2592000);
define('SEC_PER_YEAR',			31536000);

define('ZBX_JAN_2038', 2145916800);

define('DAY_IN_YEAR', 365);

define('ZBX_MIN_PORT_NUMBER', 0);
define('ZBX_MAX_PORT_NUMBER', 65535);

// input fields
define('ZBX_TEXTAREA_MACRO_WIDTH',				200);
define('ZBX_TEXTAREA_MACRO_VALUE_WIDTH',		250);
define('ZBX_TEXTAREA_COLOR_WIDTH',				96);
define('ZBX_TEXTAREA_FILTER_SMALL_WIDTH',		150);
define('ZBX_TEXTAREA_FILTER_STANDARD_WIDTH',	300);
define('ZBX_TEXTAREA_TINY_WIDTH',				75);
define('ZBX_TEXTAREA_SMALL_WIDTH',				150);
define('ZBX_TEXTAREA_TAG_WIDTH',				218);
define('ZBX_TEXTAREA_MEDIUM_WIDTH',				270);
define('ZBX_TEXTAREA_STANDARD_WIDTH',			453);
define('ZBX_TEXTAREA_BIG_WIDTH',				540);
define('ZBX_TEXTAREA_NUMERIC_STANDARD_WIDTH',	75);
define('ZBX_TEXTAREA_NUMERIC_BIG_WIDTH',		150);
define('ZBX_TEXTAREA_2DIGITS_WIDTH',			35);	// please use for date selector only
define('ZBX_TEXTAREA_4DIGITS_WIDTH',			50);	// please use for date selector only
define('ZBX_TEXTAREA_INTERFACE_IP_WIDTH',		225);
define('ZBX_TEXTAREA_INTERFACE_DNS_WIDTH',		175);
define('ZBX_TEXTAREA_INTERFACE_PORT_WIDTH',		100);
define('ZBX_TEXTAREA_STANDARD_ROWS',			7);

// decoration borders
define('ZBX_HOST_INTERFACE_WIDTH',				750);

// overviews help
define('ZBX_OVERVIEW_HELP_MIN_WIDTH',			125);

// dashboard widgets
define('WIDGET_DISCOVERY_STATUS',		'dscvry');
define('WIDGET_FAVOURITE_GRAPHS',		'favgrph');
define('WIDGET_FAVOURITE_MAPS',			'favmap');
define('WIDGET_FAVOURITE_SCREENS',		'favscr');
define('WIDGET_HOST_STATUS',			'hoststat');
define('WIDGET_LAST_ISSUES',			'lastiss');
define('WIDGET_SYSTEM_STATUS',			'syssum');
define('WIDGET_WEB_OVERVIEW',			'webovr');
define('WIDGET_ZABBIX_STATUS',			'stszbx');
// event details widgets
define('WIDGET_HAT_TRIGGERDETAILS',		'hat_triggerdetails');
define('WIDGET_HAT_EVENTDETAILS',		'hat_eventdetails');
define('WIDGET_HAT_EVENTACK',			'hat_eventack');
define('WIDGET_HAT_EVENTACTIONMSGS',	'hat_eventactionmsgs');
define('WIDGET_HAT_EVENTACTIONMCMDS',	'hat_eventactionmcmds');
define('WIDGET_HAT_EVENTLIST',			'hat_eventlist');
// search widget
define('WIDGET_SEARCH_HOSTS',			'search_hosts');
define('WIDGET_SEARCH_HOSTGROUP',		'search_hostgroup');
define('WIDGET_SEARCH_TEMPLATES',		'search_templates');
// slideshow
define('WIDGET_SLIDESHOW',				'hat_slides');

// validation
define('DB_ID',		"({}>=0&&bccomp({},\"9223372036854775807\")<=0)&&");
define('NOT_EMPTY',	"({}!='')&&");
define('NOT_ZERO',	"({}!=0)&&");

define('ZBX_VALID_OK',		0);
define('ZBX_VALID_ERROR',	1);
define('ZBX_VALID_WARNING',	2);

// user default theme
define('THEME_DEFAULT', 'default');

// the default theme
define('ZBX_DEFAULT_THEME', 'blue-theme');

define('ZABBIX_HOMEPAGE', 'http://www.zabbix.com');
define('ZBX_DEFAULT_URL', 'zabbix.php?action=dashboard.view');

// non translatable date formats
define('TIMESTAMP_FORMAT', 'YmdHis');
define('TIMESTAMP_FORMAT_ZERO_TIME', 'Ymd0000');

// date format context, usable for translators
define('DATE_FORMAT_CONTEXT', 'Date format (see http://php.net/date)');

// availability report modes
define('AVAILABILITY_REPORT_BY_HOST', 0);
define('AVAILABILITY_REPORT_BY_TEMPLATE', 1);

// queue modes
define('QUEUE_OVERVIEW', 0);
define('QUEUE_OVERVIEW_BY_PROXY', 1);
define('QUEUE_DETAILS', 2);

// item count to display in the details queue
define('QUEUE_DETAIL_ITEM_COUNT', 500);

// constants for element "copy to..." target types
define('COPY_TYPE_TO_HOST', 0);
define('COPY_TYPE_TO_TEMPLATE', 2);
define('COPY_TYPE_TO_HOST_GROUP', 1);

define('HISTORY_GRAPH', 'showgraph');
define('HISTORY_BATCH_GRAPH', 'batchgraph');
define('HISTORY_VALUES', 'showvalues');
define('HISTORY_LATEST', 'showlatest');

// configuration -> maps default add icon name
define('MAP_DEFAULT_ICON', 'Server_(96)');

// CSS styles
define('ZBX_STYLE_ACTION_BUTTONS', 'action-buttons');
define('ZBX_STYLE_ACTIVE_INDIC', 'active-indic');
define('ZBX_STYLE_ACTIVE_BG', 'active-bg');
define('ZBX_STYLE_ADM_IMG', 'adm-img');
define('ZBX_STYLE_ARTICLE', 'article');
define('ZBX_STYLE_AVERAGE_BG', 'average-bg');
define('ZBX_STYLE_ARROW_DOWN', 'arrow-down');
define('ZBX_STYLE_ARROW_LEFT', 'arrow-left');
define('ZBX_STYLE_ARROW_RIGHT', 'arrow-right');
define('ZBX_STYLE_ARROW_UP', 'arrow-up');
define('ZBX_STYLE_BLUE', 'blue');
define('ZBX_STYLE_BTN_ADD_FAV', 'btn-add-fav');
define('ZBX_STYLE_BTN_ALT', 'btn-alt');
define('ZBX_STYLE_BTN_CONF', 'btn-conf');
define('ZBX_STYLE_BTN_DEBUG', 'btn-debug');
define('ZBX_STYLE_BTN_GREY', 'btn-grey');
define('ZBX_STYLE_BTN_INFO', 'btn-info');
define('ZBX_STYLE_BTN_LINK', 'btn-link');
define('ZBX_STYLE_BTN_MAX', 'btn-max');
define('ZBX_STYLE_BTN_MIN', 'btn-min');
define('ZBX_STYLE_BTN_REMOVE_FAV', 'btn-remove-fav');
define('ZBX_STYLE_BTN_RESET', 'btn-reset');
define('ZBX_STYLE_BTN_SEARCH', 'btn-search');
define('ZBX_STYLE_BTN_WIDGET_ACTION', 'btn-widget-action');
define('ZBX_STYLE_BTN_WIDGET_COLLAPSE', 'btn-widget-collapse');
define('ZBX_STYLE_BTN_WIDGET_EXPAND', 'btn-widget-expand');
define('ZBX_STYLE_BOTTOM', 'bottom');
define('ZBX_STYLE_BROWSER_LOGO_CHROME', 'browser-logo-chrome');
define('ZBX_STYLE_BROWSER_LOGO_FF', 'browser-logo-ff');
define('ZBX_STYLE_BROWSER_LOGO_IE', 'browser-logo-ie');
define('ZBX_STYLE_BROWSER_LOGO_OPERA', 'browser-logo-opera');
define('ZBX_STYLE_BROWSER_LOGO_SAFARI', 'browser-logo-safari');
define('ZBX_STYLE_BROWSER_WARNING_CONTAINER', 'browser-warning-container');
define('ZBX_STYLE_BROWSER_WARNING_FOOTER', 'browser-warning-footer');
define('ZBX_STYLE_CELL', 'cell');
define('ZBX_STYLE_CELL_WIDTH', 'cell-width');
define('ZBX_STYLE_CENTER', 'center');
define('ZBX_STYLE_CHECKBOX_RADIO', 'checkbox-radio');
define('ZBX_STYLE_CLOCK', 'clock');
define('ZBX_STYLE_CLOCK_FACE', 'clock-face');
define('ZBX_STYLE_CLOCK_HAND', 'clock-hand');
define('ZBX_STYLE_CLOCK_HAND_SEC', 'clock-hand-sec');
define('ZBX_STYLE_CLOCK_LINES', 'clock-lines');
define('ZBX_STYLE_COLOR_PICKER', 'color-picker');
define('ZBX_STYLE_CURSOR_MOVE', 'cursor-move');
define('ZBX_STYLE_CURSOR_POINTER', 'cursor-pointer');
define('ZBX_STYLE_DASHBRD_GRID_WIDGET_CONTAINER', 'dashbrd-grid-widget-container');
define('ZBX_STYLE_DASHBRD_WIDGET_HEAD', 'dashbrd-widget-head');
define('ZBX_STYLE_DASHBRD_WIDGET_FOOT', 'dashbrd-widget-foot');
define('ZBX_STYLE_DASHED_BORDER', 'dashed-border');
define('ZBX_STYLE_DEBUG_OUTPUT', 'debug-output');
define('ZBX_STYLE_DISABLED', 'disabled');
define('ZBX_STYLE_DISASTER_BG', 'disaster-bg');
define('ZBX_STYLE_DRAG_ICON', 'drag-icon');
define('ZBX_STYLE_DRAG_DROP_AREA', 'drag-drop-area');
define('ZBX_STYLE_TABLE_FORMS_SEPARATOR', 'table-forms-separator');
define('ZBX_STYLE_FILTER_CONTAINER', 'filter-container');
define('ZBX_STYLE_FILTER_BTN_CONTAINER', 'filter-btn-container');
define('ZBX_STYLE_FILTER_FORMS', 'filter-forms');
define('ZBX_STYLE_FILTER_TRIGGER', 'filter-trigger');
define('ZBX_STYLE_FILTER_ACTIVE', 'filter-active');
define('ZBX_STYLE_FLOAT_LEFT', 'float-left');
define('ZBX_STYLE_FORM_INPUT_MARGIN', 'form-input-margin');
define('ZBX_STYLE_FORM_NEW_GROUP', 'form-new-group');
define('ZBX_STYLE_FOOTER', 'footer');
define('ZBX_STYLE_GREEN', 'green');
define('ZBX_STYLE_GREEN_BG', 'green-bg');
define('ZBX_STYLE_GREY', 'grey');
define('ZBX_STYLE_HEADER_LOGO', 'header-logo');
define('ZBX_STYLE_HEADER_TITLE', 'header-title');
define('ZBX_STYLE_HIDDEN', 'hidden');
define('ZBX_STYLE_HIGH_BG', 'high-bg');
define('ZBX_STYLE_HOR_LIST', 'hor-list');
define('ZBX_STYLE_HOVER_NOBG', 'hover-nobg');
define('ZBX_STYLE_ICON_ACKN', 'icon-ackn');
define('ZBX_STYLE_ICON_CAL', 'icon-cal');
define('ZBX_STYLE_ICON_DEPEND_DOWN', 'icon-depend-down');
define('ZBX_STYLE_ICON_DEPEND_UP', 'icon-depend-up');
define('ZBX_STYLE_ICON_INFO', 'icon-info');
define('ZBX_STYLE_ICON_MAINT', 'icon-maint');
define('ZBX_STYLE_ICON_WZRD_ACTION', 'icon-wzrd-action');
define('ZBX_STYLE_INACTIVE_BG', 'inactive-bg');
define('ZBX_STYLE_INFO_BG', 'info-bg');
define('ZBX_STYLE_INPUT_COLOR_PICKER', 'input-color-picker');
define('ZBX_STYLE_LEFT', 'left');
define('ZBX_STYLE_LINK_ACTION', 'link-action');
define('ZBX_STYLE_LINK_ALT', 'link-alt');
define('ZBX_STYLE_LIST_HOR_CHECK_RADIO', 'list-hor-check-radio');
define('ZBX_STYLE_LIST_CHECK_RADIO', 'list-check-radio');
define('ZBX_STYLE_LIST_TABLE', 'list-table');
define('ZBX_STYLE_LOCAL_CLOCK', 'local-clock');
define('ZBX_STYLE_LOG_NA_BG', 'log-na-bg');
define('ZBX_STYLE_LOG_INFO_BG', 'log-info-bg');
define('ZBX_STYLE_LOG_WARNING_BG', 'log-warning-bg');
define('ZBX_STYLE_LOG_HIGH_BG', 'log-high-bg');
define('ZBX_STYLE_LOG_DISASTER_BG', 'log-disaster-bg');
define('ZBX_STYLE_LOGO', 'logo');
define('ZBX_STYLE_MAP_AREA', 'map-area');
define('ZBX_STYLE_MIDDLE', 'middle');
define('ZBX_STYLE_MSG_GOOD', 'msg-good');
define('ZBX_STYLE_MSG_BAD', 'msg-bad');
define('ZBX_STYLE_MSG_BAD_GLOBAL', 'msg-bad-global');
define('ZBX_STYLE_MSG_DETAILS', 'msg-details');
define('ZBX_STYLE_MSG_DETAILS_BORDER', 'msg-details-border');
define('ZBX_STYLE_NA_BG', 'na-bg');
define('ZBX_STYLE_NAV', 'nav');
define('ZBX_STYLE_NORMAL_BG', 'normal-bg');
define('ZBX_STYLE_NOTIF_BODY', 'notif-body');
define('ZBX_STYLE_NOTIF_INDIC', 'notif-indic');
define('ZBX_STYLE_NOTIF_INDIC_CONTAINER', 'notif-indic-container');
define('ZBX_STYLE_NOTHING_TO_SHOW', 'nothing-to-show');
define('ZBX_STYLE_NOWRAP', 'nowrap');
define('ZBX_STYLE_ORANGE', 'orange');
define('ZBX_STYLE_OVERLAY_CLOSE_BTN', 'overlay-close-btn');
define('ZBX_STYLE_OVERLAY_DESCR', 'overlay-descr');
define('ZBX_STYLE_OVERLAY_DESCR_URL', 'overlay-descr-url');
define('ZBX_STYLE_OVERFLOW_ELLIPSIS', 'overflow-ellipsis');
define('ZBX_STYLE_OBJECT_GROUP', 'object-group');
define('ZBX_STYLE_PAGING_BTN_CONTAINER', 'paging-btn-container');
define('ZBX_STYLE_PAGING_SELECTED', 'paging-selected');
define('ZBX_STYLE_PRELOADER', 'preloader');
define('ZBX_STYLE_PROGRESS_BAR_BG', 'progress-bar-bg');
define('ZBX_STYLE_PROGRESS_BAR_CONTAINER', 'progress-bar-container');
define('ZBX_STYLE_PROGRESS_BAR_LABEL', 'progress-bar-label');
define('ZBX_STYLE_RADIO_SEGMENTED', 'radio-segmented');
define('ZBX_STYLE_RED', 'red');
define('ZBX_STYLE_RED_BG', 'red-bg');
define('ZBX_STYLE_REL_CONTAINER', 'rel-container');
define('ZBX_STYLE_REMOVE_BTN', 'remove-btn');
define('ZBX_STYLE_RIGHT', 'right');
define('ZBX_STYLE_ROW', 'row');
define('ZBX_STYLE_SCREEN_TABLE', 'screen-table');
define('ZBX_STYLE_SEARCH', 'search');
define('ZBX_STYLE_SELECTED', 'selected');
define('ZBX_STYLE_SELECTED_ITEM_COUNT', 'selected-item-count');
define('ZBX_STYLE_SERVER_NAME', 'server-name');
define('ZBX_STYLE_SETUP_CONTAINER', 'setup-container');
define('ZBX_STYLE_SETUP_FOOTER', 'setup-footer');
define('ZBX_STYLE_SETUP_LEFT', 'setup-left');
define('ZBX_STYLE_SETUP_LEFT_CURRENT', 'setup-left-current');
define('ZBX_STYLE_SETUP_RIGHT', 'setup-right');
define('ZBX_STYLE_SETUP_RIGHT_BODY', 'setup-right-body');
define('ZBX_STYLE_SETUP_TITLE', 'setup-title');
define('ZBX_STYLE_SIGNIN_CONTAINER', 'signin-container');
define('ZBX_STYLE_SIGNIN_LINKS', 'signin-links');
define('ZBX_STYLE_SIGNIN_LOGO', 'signin-logo');
define('ZBX_STYLE_SIGN_IN_TXT', 'sign-in-txt');
define('ZBX_STYLE_STATUS_CONTAINER', 'status-container');
define('ZBX_STYLE_STATUS_DARK_GREY', 'status-dark-grey');
define('ZBX_STYLE_STATUS_GREEN', 'status-green');
define('ZBX_STYLE_STATUS_GREY', 'status-grey');
define('ZBX_STYLE_STATUS_RED', 'status-red');
define('ZBX_STYLE_STATUS_YELLOW', 'status-yellow');
define('ZBX_STYLE_SUBFILTER_ENABLED', 'subfilter-enabled');
define('ZBX_STYLE_TABLE', 'table');
define('ZBX_STYLE_TABLE_FORMS', 'table-forms');
define('ZBX_STYLE_TABLE_FORMS_CONTAINER', 'table-forms-container');
define('ZBX_STYLE_TABLE_FORMS_TD_LEFT', 'table-forms-td-left');
define('ZBX_STYLE_TABLE_FORMS_TD_RIGHT', 'table-forms-td-right');
define('ZBX_STYLE_TABLE_PAGING', 'table-paging');
define('ZBX_STYLE_TABLE_STATS', 'table-stats');
define('ZBX_STYLE_TABS_NAV', 'tabs-nav');
define('ZBX_STYLE_TAG', 'tag');
define('ZBX_STYLE_TFOOT_BUTTONS', 'tfoot-buttons');
define('ZBX_STYLE_TD_DRAG_ICON', 'td-drag-icon');
define('ZBX_STYLE_TIME_ZONE', 'time-zone');
define('ZBX_STYLE_TIMELINE_AXIS', 'timeline-axis');
define('ZBX_STYLE_TIMELINE_DATE', 'timeline-date');
define('ZBX_STYLE_TIMELINE_DOT', 'timeline-dot');
define('ZBX_STYLE_TIMELINE_DOT_BIG', 'timeline-dot-big');
define('ZBX_STYLE_TIMELINE_TD', 'timeline-td');
define('ZBX_STYLE_TIMELINE_TH', 'timeline-th');
define('ZBX_STYLE_TOP', 'top');
define('ZBX_STYLE_TOP_NAV', 'top-nav');
define('ZBX_STYLE_TOP_NAV_CONTAINER', 'top-nav-container');
define('ZBX_STYLE_TOP_NAV_HELP', 'top-nav-help');
define('ZBX_STYLE_TOP_NAV_ICONS', 'top-nav-icons');
define('ZBX_STYLE_TOP_NAV_PROFILE', 'top-nav-profile');
define('ZBX_STYLE_TOP_NAV_SIGNOUT', 'top-nav-signout');
define('ZBX_STYLE_TOP_NAV_ZBBSHARE', 'top-nav-zbbshare');
define('ZBX_STYLE_TOP_SUBNAV', 'top-subnav');
define('ZBX_STYLE_TOP_SUBNAV_CONTAINER', 'top-subnav-container');
define('ZBX_STYLE_TREEVIEW', 'treeview');
define('ZBX_STYLE_TREEVIEW_PLUS', 'treeview-plus');
define('ZBX_STYLE_UPPERCASE', 'uppercase');
define('ZBX_STYLE_WARNING_BG', 'warning-bg');
define('ZBX_STYLE_YELLOW', 'yellow');

// server variables
define('HTTPS', isset($_SERVER['HTTPS']) && $_SERVER['HTTPS'] && $_SERVER['HTTPS'] != 'off');

// configuration -> hosts (macro inheritance)
define('MACRO_TYPE_INHERITED',	0x01);
define('MACRO_TYPE_HOSTMACRO',	0x02);
define('MACRO_TYPE_BOTH',		0x03);	// MACRO_TYPE_INHERITED | MACRO_TYPE_HOSTMACRO

// if magic quotes on, then get rid of them
if (get_magic_quotes_gpc()) {
	function zbx_stripslashes($value) {
		$value = is_array($value) ? array_map('zbx_stripslashes', $value) : stripslashes($value);
		return $value;
	}
	$_GET = zbx_stripslashes($_GET);
	$_POST = zbx_stripslashes($_POST);
	$_COOKIE = zbx_stripslashes($_COOKIE);
}

// init $_REQUEST
ini_set('variables_order', 'GP');
$_REQUEST = $_POST + $_GET;

// init precision
ini_set('precision', 14);

// BC Math scale. bcscale() can be undefined prior requirement check in setup.
if (function_exists('bcscale')) {
	bcscale(7);
}

// Maximum number of tags to display in events list.
define('EVENTS_LIST_TAGS_COUNT', 3);<|MERGE_RESOLUTION|>--- conflicted
+++ resolved
@@ -22,11 +22,7 @@
 define('ZABBIX_VERSION',		'3.4.0alpha1');
 define('ZABBIX_API_VERSION',	'3.4.0');
 define('ZABBIX_EXPORT_VERSION',	'3.4');
-<<<<<<< HEAD
-define('ZABBIX_DB_VERSION',		3030119);
-=======
-define('ZABBIX_DB_VERSION',		3030068);
->>>>>>> be8c2648
+define('ZABBIX_DB_VERSION',		3030134);
 
 define('ZABBIX_COPYRIGHT_FROM',	'2001');
 define('ZABBIX_COPYRIGHT_TO',	'2017');
@@ -1029,14 +1025,6 @@
 define('API_IDS',				7);
 define('API_OBJECTS',			8);
 // specific types
-<<<<<<< HEAD
-define('API_HG_NAME',		9);
-define('API_SCRIPT_NAME',	10);
-define('API_USER_MACRO',	11);
-define('API_TIME_PERIOD',	12);
-define('API_REGEX',			13);
-define('API_TIME_UNIT',		14);
-=======
 define('API_HG_NAME',			9);
 define('API_SCRIPT_NAME',		10);
 define('API_USER_MACRO',		11);
@@ -1044,7 +1032,7 @@
 define('API_REGEX',				13);
 define('API_HTTP_POST',			14);
 define('API_VARIABLE_NAME',		15);
->>>>>>> be8c2648
+define('API_TIME_UNIT',		14);
 
 // flags
 define('API_REQUIRED',			0x01);
