<?php
/*
** Zabbix
** Copyright (C) 2001-2017 Zabbix SIA
**
** This program is free software; you can redistribute it and/or modify
** it under the terms of the GNU General Public License as published by
** the Free Software Foundation; either version 2 of the License, or
** (at your option) any later version.
**
** This program is distributed in the hope that it will be useful,
** but WITHOUT ANY WARRANTY; without even the implied warranty of
** MERCHANTABILITY or FITNESS FOR A PARTICULAR PURPOSE. See the
** GNU General Public License for more details.
**
** You should have received a copy of the GNU General Public License
** along with this program; if not, write to the Free Software
** Foundation, Inc., 51 Franklin Street, Fifth Floor, Boston, MA  02110-1301, USA.
**/


/**
 * Convert windows events type constant in to the string representation
 *
 * @param int $logtype
 * @return string
 */
function get_item_logtype_description($logtype) {
	switch ($logtype) {
		case ITEM_LOGTYPE_INFORMATION:
			return _('Information');
		case ITEM_LOGTYPE_WARNING:
			return _('Warning');
		case ITEM_LOGTYPE_ERROR:
			return _('Error');
		case ITEM_LOGTYPE_FAILURE_AUDIT:
			return _('Failure Audit');
		case ITEM_LOGTYPE_SUCCESS_AUDIT:
			return _('Success Audit');
		case ITEM_LOGTYPE_CRITICAL:
			return _('Critical');
		case ITEM_LOGTYPE_VERBOSE:
			return _('Verbose');
		default:
			return _('Unknown');
	}
}

/**
 * Convert windows events type constant in to the CSS style name
 *
 * @param int $logtype
 * @return string
 */
function get_item_logtype_style($logtype) {
	switch ($logtype) {
		case ITEM_LOGTYPE_INFORMATION:
		case ITEM_LOGTYPE_SUCCESS_AUDIT:
		case ITEM_LOGTYPE_VERBOSE:
			return ZBX_STYLE_LOG_INFO_BG;

		case ITEM_LOGTYPE_WARNING:
			return ZBX_STYLE_LOG_WARNING_BG;

		case ITEM_LOGTYPE_ERROR:
		case ITEM_LOGTYPE_FAILURE_AUDIT:
			return ZBX_STYLE_LOG_HIGH_BG;

		case ITEM_LOGTYPE_CRITICAL:
			return ZBX_STYLE_LOG_DISASTER_BG;

		default:
			return ZBX_STYLE_LOG_NA_BG;
	}
}

/**
 * Get item type string name by item type number, or array of all item types if null passed
 *
 * @param int|null $type
 * @return array|string
 */
function item_type2str($type = null) {
	$types = [
		ITEM_TYPE_ZABBIX => _('Zabbix agent'),
		ITEM_TYPE_ZABBIX_ACTIVE => _('Zabbix agent (active)'),
		ITEM_TYPE_SIMPLE => _('Simple check'),
		ITEM_TYPE_SNMPV1 => _('SNMPv1 agent'),
		ITEM_TYPE_SNMPV2C => _('SNMPv2 agent'),
		ITEM_TYPE_SNMPV3 => _('SNMPv3 agent'),
		ITEM_TYPE_SNMPTRAP => _('SNMP trap'),
		ITEM_TYPE_INTERNAL => _('Zabbix internal'),
		ITEM_TYPE_TRAPPER => _('Zabbix trapper'),
		ITEM_TYPE_AGGREGATE => _('Zabbix aggregate'),
		ITEM_TYPE_EXTERNAL => _('External check'),
		ITEM_TYPE_DB_MONITOR => _('Database monitor'),
		ITEM_TYPE_IPMI => _('IPMI agent'),
		ITEM_TYPE_SSH => _('SSH agent'),
		ITEM_TYPE_TELNET => _('TELNET agent'),
		ITEM_TYPE_JMX => _('JMX agent'),
		ITEM_TYPE_CALCULATED => _('Calculated'),
		ITEM_TYPE_HTTPTEST => _('Web monitoring')
	];
	if (is_null($type)) {
		return $types;
	}
	elseif (isset($types[$type])) {
		return $types[$type];
	}
	else {
		return _('Unknown');
	}
}

/**
 * Returns human readable an item value type
 *
 * @param int $valueType
 *
 * @return string
 */
function itemValueTypeString($valueType) {
	switch ($valueType) {
		case ITEM_VALUE_TYPE_UINT64:
			return _('Numeric (unsigned)');
		case ITEM_VALUE_TYPE_FLOAT:
			return _('Numeric (float)');
		case ITEM_VALUE_TYPE_STR:
			return _('Character');
		case ITEM_VALUE_TYPE_LOG:
			return _('Log');
		case ITEM_VALUE_TYPE_TEXT:
			return _('Text');
	}
	return _('Unknown');
}

function item_status2str($type = null) {
	if (is_null($type)) {
		return [ITEM_STATUS_ACTIVE => _('Enabled'), ITEM_STATUS_DISABLED => _('Disabled')];
	}

	return ($type == ITEM_STATUS_ACTIVE) ? _('Enabled') : _('Disabled');
}

/**
 * Returns the names of supported item states.
 *
 * If the $state parameter is passed, returns the name of the specific state, otherwise - returns an array of all
 * supported states.
 *
 * @param string $state
 *
 * @return array|string
 */
function itemState($state = null) {
	$states = [
		ITEM_STATE_NORMAL => _('Normal'),
		ITEM_STATE_NOTSUPPORTED => _('Not supported')
	];

	if ($state === null) {
		return $states;
	}
	elseif (isset($states[$state])) {
		return $states[$state];
	}
	else {
		return _('Unknown');
	}
}

/**
 * Returns the text indicating the items status and state. If the $state parameter is not given, only the status of
 * the item will be taken into account.
 *
 * @param int $status
 * @param int $state
 *
 * @return string
 */
function itemIndicator($status, $state = null) {
	if ($status == ITEM_STATUS_ACTIVE) {
		return ($state == ITEM_STATE_NOTSUPPORTED) ? _('Not supported') : _('Enabled');
	}

	return _('Disabled');
}

/**
 * Returns the CSS class for the items status and state indicator. If the $state parameter is not given, only the status of
 * the item will be taken into account.
 *
 * @param int $status
 * @param int $state
 *
 * @return string
 */
function itemIndicatorStyle($status, $state = null) {
	if ($status == ITEM_STATUS_ACTIVE) {
		return ($state == ITEM_STATE_NOTSUPPORTED) ?
			ZBX_STYLE_GREY :
			ZBX_STYLE_GREEN;
	}

	return ZBX_STYLE_RED;
}

/**
 * Order items by keep history.
 *
 * @param array  $items
 * @param string $items['history']
 * @param string $sortorder
 */
function orderItemsByHistory(array &$items, $sortorder){
	$simple_interval_parser = new CSimpleIntervalParser();

	foreach ($items as &$item) {
		$item['history_sort'] = ($simple_interval_parser->parse($item['history']) == CParser::PARSE_SUCCESS)
			? timeUnitToSeconds($item['history'])
			: $item['history'];
	}
	unset($item);

	order_result($items, 'history_sort', $sortorder);

	foreach ($items as &$item) {
		unset($item['history_sort']);
	}
	unset($item);
}

/**
 * Order items by keep trends.
 *
 * @param array  $items
 * @param int    $items['value_type']
 * @param string $items['trends']
 * @param string $sortorder
 */
function orderItemsByTrends(array &$items, $sortorder){
	$simple_interval_parser = new CSimpleIntervalParser();

	foreach ($items as &$item) {
		if (in_array($item['value_type'], [ITEM_VALUE_TYPE_STR, ITEM_VALUE_TYPE_LOG, ITEM_VALUE_TYPE_TEXT])) {
			$item['trends_sort'] = '';
		}
		else {
			$item['trends_sort'] = ($simple_interval_parser->parse($item['trends']) == CParser::PARSE_SUCCESS)
				? timeUnitToSeconds($item['trends'])
				: $item['trends'];
		}
	}
	unset($item);

	order_result($items, 'trends_sort', $sortorder);

	foreach ($items as &$item) {
		unset($item['trends_sort']);
	}
	unset($item);
}

/**
 * Order items by update interval.
 *
 * @param array  $items
 * @param int    $items['type']
 * @param string $items['delay']
 * @param string $sortorder
 * @param array  $options
 * @param bool   $options['usermacros']
 * @param bool   $options['lldmacros']
 */
function orderItemsByDelay(array &$items, $sortorder, array $options){
	$update_interval_parser = new CUpdateIntervalParser($options);

	foreach ($items as &$item) {
		if ($item['type'] == ITEM_TYPE_TRAPPER || $item['type'] == ITEM_TYPE_SNMPTRAP) {
			$item['delay_sort'] = '';
		}
		elseif ($update_interval_parser->parse($item['delay']) == CParser::PARSE_SUCCESS) {
			$item['delay_sort'] = $update_interval_parser->getDelay();

			if ($item['delay_sort'][0] !== '{') {
				$item['delay_sort'] = timeUnitToSeconds($item['delay_sort']);
			}
		}
		else {
			$item['delay_sort'] = $item['delay'];
		}
	}
	unset($item);

	order_result($items, 'delay_sort', $sortorder);

	foreach ($items as &$item) {
		unset($item['delay_sort']);
	}
	unset($item);
}

/**
 * Orders items by both status and state. Items are sorted in the following order: enabled, disabled, not supported.
 *
 * Keep in sync with orderTriggersByStatus().
 *
 * @param array  $items
 * @param string $sortorder
 */
function orderItemsByStatus(array &$items, $sortorder = ZBX_SORT_UP) {
	$sort = [];

	foreach ($items as $key => $item) {
		if ($item['status'] == ITEM_STATUS_ACTIVE) {
			$sort[$key] = ($item['state'] == ITEM_STATE_NOTSUPPORTED) ? 2 : 0;
		}
		else {
			$sort[$key] = 1;
		}
	}

	if ($sortorder == ZBX_SORT_UP) {
		asort($sort);
	}
	else {
		arsort($sort);
	}

	$sortedItems = [];
	foreach ($sort as $key => $val) {
		$sortedItems[$key] = $items[$key];
	}
	$items = $sortedItems;
}

/**
 * Returns the name of the given interface type. Items "status" and "state" properties must be defined.
 *
 * @param int $type
 *
 * @return null
 */
function interfaceType2str($type) {
	$interfaceGroupLabels = [
		INTERFACE_TYPE_AGENT => _('Agent'),
		INTERFACE_TYPE_SNMP => _('SNMP'),
		INTERFACE_TYPE_JMX => _('JMX'),
		INTERFACE_TYPE_IPMI => _('IPMI'),
	];

	return isset($interfaceGroupLabels[$type]) ? $interfaceGroupLabels[$type] : null;
}

function itemTypeInterface($type = null) {
	$types = [
		ITEM_TYPE_SNMPV1 => INTERFACE_TYPE_SNMP,
		ITEM_TYPE_SNMPV2C => INTERFACE_TYPE_SNMP,
		ITEM_TYPE_SNMPV3 => INTERFACE_TYPE_SNMP,
		ITEM_TYPE_SNMPTRAP => INTERFACE_TYPE_SNMP,
		ITEM_TYPE_IPMI => INTERFACE_TYPE_IPMI,
		ITEM_TYPE_ZABBIX => INTERFACE_TYPE_AGENT,
		ITEM_TYPE_SIMPLE => INTERFACE_TYPE_ANY,
		ITEM_TYPE_EXTERNAL => INTERFACE_TYPE_ANY,
		ITEM_TYPE_SSH => INTERFACE_TYPE_ANY,
		ITEM_TYPE_TELNET => INTERFACE_TYPE_ANY,
		ITEM_TYPE_JMX => INTERFACE_TYPE_JMX
	];
	if (is_null($type)) {
		return $types;
	}
	elseif (isset($types[$type])) {
		return $types[$type];
	}
	else {
		return false;
	}
}

/**
 * Copies the given items to the given hosts or templates.
 *
 * @param array $src_itemids		Items which will be copied to $dst_hostids
 * @param array $dst_hostids		Hosts and templates to whom add items.
 *
 * @return bool
 */
function copyItemsToHosts($src_itemids, $dst_hostids) {
	$items = API::Item()->get([
		'output' => ['type', 'snmp_community', 'snmp_oid', 'name', 'key_', 'delay', 'history', 'trends', 'status',
			'value_type', 'trapper_hosts', 'units', 'snmpv3_contextname', 'snmpv3_securityname', 'snmpv3_securitylevel',
			'snmpv3_authprotocol', 'snmpv3_authpassphrase', 'snmpv3_privprotocol', 'snmpv3_privpassphrase',
<<<<<<< HEAD
			'logtimefmt', 'valuemapid', 'delay_flex', 'params', 'ipmi_sensor', 'authtype', 'username', 'password',
			'publickey', 'privatekey', 'flags', 'port', 'description', 'inventory_link', 'jmx_endpoint'
=======
			'logtimefmt', 'valuemapid', 'params', 'ipmi_sensor', 'authtype', 'username', 'password', 'publickey',
			'privatekey', 'flags', 'port', 'description', 'inventory_link'
>>>>>>> eec77e54
		],
		'selectApplications' => ['applicationid'],
		'selectPreprocessing' => ['type', 'params'],
		'itemids' => $src_itemids
	]);

	$dstHosts = API::Host()->get([
		'output' => ['hostid', 'host', 'status'],
		'selectInterfaces' => ['interfaceid', 'type', 'main'],
		'hostids' => $dst_hostids,
		'preservekeys' => true,
		'nopermissions' => true,
		'templated_hosts' => true
	]);

	foreach ($dstHosts as $dstHost) {
		$interfaceids = [];
		foreach ($dstHost['interfaces'] as $interface) {
			if ($interface['main'] == 1) {
				$interfaceids[$interface['type']] = $interface['interfaceid'];
			}
		}
		foreach ($items as &$item) {
			if ($dstHost['status'] != HOST_STATUS_TEMPLATE) {
				$type = itemTypeInterface($item['type']);

				if ($type == INTERFACE_TYPE_ANY) {
					foreach ([INTERFACE_TYPE_AGENT, INTERFACE_TYPE_SNMP, INTERFACE_TYPE_JMX, INTERFACE_TYPE_IPMI] as $itype) {
						if (isset($interfaceids[$itype])) {
							$item['interfaceid'] = $interfaceids[$itype];
							break;
						}
					}
				}
				elseif ($type !== false) {
					if (!isset($interfaceids[$type])) {
						error(_s('Cannot find host interface on "%1$s" for item key "%2$s".', $dstHost['host'],
							$item['key_']
						));
						return false;
					}
					$item['interfaceid'] = $interfaceids[$type];
				}
			}
			unset($item['itemid']);
			$item['hostid'] = $dstHost['hostid'];
			$item['applications'] = get_same_applications_for_host(
				zbx_objectValues($item['applications'], 'applicationid'),
				$dstHost['hostid']
			);
		}
		unset($item);

		if (!API::Item()->create($items)) {
			return false;
		}
	}

	return true;
}

function copyItems($srcHostId, $dstHostId) {
	$srcItems = API::Item()->get([
		'output' => ['type', 'snmp_community', 'snmp_oid', 'name', 'key_', 'delay', 'history', 'trends', 'status',
			'value_type', 'trapper_hosts', 'units', 'snmpv3_contextname', 'snmpv3_securityname', 'snmpv3_securitylevel',
			'snmpv3_authprotocol', 'snmpv3_authpassphrase', 'snmpv3_privprotocol', 'snmpv3_privpassphrase',
<<<<<<< HEAD
			'logtimefmt', 'valuemapid', 'delay_flex', 'params', 'ipmi_sensor', 'authtype', 'username', 'password',
			'publickey', 'privatekey', 'flags', 'port',	'description', 'inventory_link', 'jmx_endpoint'
=======
			'logtimefmt', 'valuemapid', 'params', 'ipmi_sensor', 'authtype', 'username', 'password', 'publickey',
			'privatekey', 'flags', 'port',	'description', 'inventory_link'
>>>>>>> eec77e54
		],
		'selectApplications' => ['applicationid'],
		'selectPreprocessing' => ['type', 'params'],
		'hostids' => $srcHostId,
		'inherited' => false,
		'filter' => ['flags' => ZBX_FLAG_DISCOVERY_NORMAL]
	]);
	$dstHosts = API::Host()->get([
		'output' => ['hostid', 'host', 'status'],
		'selectInterfaces' => ['interfaceid', 'type', 'main'],
		'hostids' => $dstHostId,
		'preservekeys' => true,
		'nopermissions' => true,
		'templated_hosts' => true
	]);
	$dstHost = reset($dstHosts);

	foreach ($srcItems as &$srcItem) {
		if ($dstHost['status'] != HOST_STATUS_TEMPLATE) {
			// find a matching interface
			$interface = CItem::findInterfaceForItem($srcItem, $dstHost['interfaces']);
			if ($interface) {
				$srcItem['interfaceid'] = $interface['interfaceid'];
			}
			// no matching interface found, throw an error
			elseif ($interface !== false) {
				error(_s('Cannot find host interface on "%1$s" for item key "%2$s".', $dstHost['host'], $srcItem['key_']));
			}
		}
		unset($srcItem['itemid']);
		unset($srcItem['templateid']);
		$srcItem['hostid'] = $dstHostId;
		$srcItem['applications'] = get_same_applications_for_host(zbx_objectValues($srcItem['applications'], 'applicationid'), $dstHostId);

		if (!$srcItem['preprocessing']) {
			unset($srcItem['preprocessing']);
		}
	}
	unset($srcItem);

	return API::Item()->create($srcItems);
}

/**
 * Copy applications to a different host.
 *
 * @param string $source_hostid
 * @param string $destination_hostid
 *
 * @return bool
 */
function copyApplications($source_hostid, $destination_hostid) {
	$applications_to_create = API::Application()->get([
		'output' => ['name'],
		'hostids' => [$source_hostid],
		'inherited' => false,
		'filter' => ['flags' => ZBX_FLAG_DISCOVERY_NORMAL]
	]);

	if (!$applications_to_create) {
		return true;
	}

	foreach ($applications_to_create as &$application) {
		$application['hostid'] = $destination_hostid;
		unset($application['applicationid'], $application['templateid']);
	}
	unset($application);

	return (bool) API::Application()->create($applications_to_create);
}

function get_item_by_itemid($itemid) {
	$db_items = DBfetch(DBselect('SELECT i.* FROM items i WHERE i.itemid='.zbx_dbstr($itemid)));
	if ($db_items) {
		return $db_items;
	}
	error(_s('No item with itemid="%1$s".', $itemid));
	return false;
}

function get_item_by_itemid_limited($itemid) {
	$row = DBfetch(DBselect(
		'SELECT i.itemid,i.interfaceid,i.name,i.key_,i.hostid,i.delay,i.history,i.status,i.type,i.lifetime,'.
			'i.snmp_community,i.snmp_oid,i.value_type,i.trapper_hosts,i.port,i.units,i.snmpv3_contextname,'.
			'i.snmpv3_securityname,i.snmpv3_securitylevel,i.snmpv3_authprotocol,i.snmpv3_authpassphrase,'.
			'i.snmpv3_privprotocol,i.snmpv3_privpassphrase,i.trends,i.logtimefmt,i.valuemapid,i.params,i.ipmi_sensor,'.
			'i.templateid,i.authtype,i.username,i.password,i.publickey,i.privatekey,i.flags,i.description,'.
			'i.inventory_link'.
		' FROM items i'.
		' WHERE i.itemid='.zbx_dbstr($itemid)));
	if ($row) {
		return $row;
	}
	error(_s('No item with itemid "%1$s".', $itemid));
	return false;
}

/**
 * Description:
 * Replace items for specified host
 *
 * Comments:
 * $error= true : rise Error if item doesn't exist (error generated), false: special processing (NO error generated)
 */
function get_same_item_for_host($item, $dest_hostids) {
	$return_array = is_array($dest_hostids);
	zbx_value2array($dest_hostids);

	if (!is_array($item)) {
		$itemid = $item;
	}
	elseif (isset($item['itemid'])) {
		$itemid = $item['itemid'];
	}

	$same_item = null;
	$same_items = [];

	if (isset($itemid)) {
		$db_items = DBselect(
			'SELECT src.*'.
			' FROM items src,items dest'.
			' WHERE dest.itemid='.zbx_dbstr($itemid).
				' AND src.key_=dest.key_'.
				' AND '.dbConditionInt('src.hostid', $dest_hostids)
		);
		while ($db_item = DBfetch($db_items)) {
			if (is_array($item)) {
				$same_item = $db_item;
				$same_items[$db_item['itemid']] = $db_item;
			}
			else {
				$same_item = $db_item['itemid'];
				$same_items[$db_item['itemid']] = $db_item['itemid'];
			}
		}
		if ($return_array) {
			return $same_items;
		}
		else {
			return $same_item;
		}
	}
	return false;
}

function get_realhost_by_itemid($itemid) {
	$item = get_item_by_itemid($itemid);
	if ($item['templateid'] <> 0) {
		return get_realhost_by_itemid($item['templateid']); // attention recursion!
	}
	return get_host_by_itemid($itemid);
}

function fillItemsWithChildTemplates(&$items) {
	$processSecondLevel = false;
	$dbItems = DBselect('SELECT i.itemid,i.templateid FROM items i WHERE '.dbConditionInt('i.itemid', zbx_objectValues($items, 'templateid')));
	while ($dbItem = DBfetch($dbItems)) {
		foreach ($items as $itemid => $item) {
			if ($item['templateid'] == $dbItem['itemid'] && !empty($dbItem['templateid'])) {
				$items[$itemid]['templateid'] = $dbItem['templateid'];
				$processSecondLevel = true;
			}
		}
	}
	if ($processSecondLevel) {
		fillItemsWithChildTemplates($items); // attention recursion!
	}
}

function get_realrule_by_itemid_and_hostid($itemid, $hostid) {
	$item = get_item_by_itemid($itemid);
	if (bccomp($hostid,$item['hostid']) == 0) {
		return $item['itemid'];
	}
	if ($item['templateid'] <> 0) {
		return get_realrule_by_itemid_and_hostid($item['templateid'], $hostid);
	}
	return $item['itemid'];
}

/**
 * Retrieve overview table object for items.
 *
 * @param array  		$hostIds
 * @param array|null	$applicationIds		IDs of applications to filter items by
 * @param int    		$viewMode
 *
 * @return CTableInfo
 */
function getItemsDataOverview($hostIds, array $applicationIds = null, $viewMode) {
	$sqlFrom = '';
	$sqlWhere = '';

	if ($applicationIds !== null) {
		$sqlFrom = 'items_applications ia,';
		$sqlWhere = ' AND i.itemid=ia.itemid AND '.dbConditionInt('ia.applicationid', $applicationIds);
	}

	$dbItems = DBfetchArray(DBselect(
		'SELECT DISTINCT h.hostid,h.name AS hostname,i.itemid,i.key_,i.value_type,i.units,'.
			'i.name,t.priority,i.valuemapid,t.value AS tr_value,t.triggerid'.
		' FROM hosts h,'.$sqlFrom.'items i'.
			' LEFT JOIN functions f ON f.itemid=i.itemid'.
			' LEFT JOIN triggers t ON t.triggerid=f.triggerid AND t.status='.TRIGGER_STATUS_ENABLED.
		' WHERE '.dbConditionInt('h.hostid', $hostIds).
			' AND h.status='.HOST_STATUS_MONITORED.
			' AND h.hostid=i.hostid'.
			' AND i.status='.ITEM_STATUS_ACTIVE.
			' AND '.dbConditionInt('i.flags', [ZBX_FLAG_DISCOVERY_NORMAL, ZBX_FLAG_DISCOVERY_CREATED]).
				$sqlWhere
	));

	$dbItems = CMacrosResolverHelper::resolveItemNames($dbItems);

	CArrayHelper::sort($dbItems, [
		['field' => 'name_expanded', 'order' => ZBX_SORT_UP],
		['field' => 'itemid', 'order' => ZBX_SORT_UP]
	]);

	// fetch latest values
	$history = Manager::History()->getLast(zbx_toHash($dbItems, 'itemid'), 1, ZBX_HISTORY_PERIOD);

	// fetch data for the host JS menu
	$hosts = API::Host()->get([
		'output' => ['name', 'hostid', 'status'],
		'monitored_hosts' => true,
		'hostids' => $hostIds,
		'with_monitored_items' => true,
		'preservekeys' => true,
		'selectGraphs' => API_OUTPUT_COUNT,
		'selectScreens' => ($viewMode == STYLE_LEFT) ? API_OUTPUT_COUNT : null
	]);

	$items = [];
	$item_counter = [];
	$host_items = [];
	foreach ($dbItems as $dbItem) {
		$item_name = $dbItem['name_expanded'];
		$host_name = $dbItem['hostname'];
		$hostNames[$dbItem['hostid']] = $host_name;

		if (!array_key_exists($host_name, $item_counter)) {
			$item_counter[$host_name] = [];
		}

		if (!array_key_exists($item_name, $item_counter[$host_name])) {
			$item_counter[$host_name][$item_name] = 0;
		}

		if (!array_key_exists($item_name, $host_items) || !array_key_exists($host_name, $host_items[$item_name])) {
			$host_items[$item_name][$host_name] = [];
		}

		// a little tricky check for attempt to overwrite active trigger (value=1) with
		// inactive or active trigger with lower priority.
		if (!array_key_exists($dbItem['itemid'], $host_items[$item_name][$host_name])
			|| (($host_items[$item_name][$host_name][$dbItem['itemid']]['tr_value'] == TRIGGER_VALUE_FALSE && $dbItem['tr_value'] == TRIGGER_VALUE_TRUE)
				|| (($host_items[$item_name][$host_name][$dbItem['itemid']]['tr_value'] == TRIGGER_VALUE_FALSE || $dbItem['tr_value'] == TRIGGER_VALUE_TRUE)
					&& $dbItem['priority'] > $host_items[$item_name][$host_name][$dbItem['itemid']]['severity']))) {

			if (array_key_exists($dbItem['itemid'], $host_items[$item_name][$host_name])) {
				$item_place = $host_items[$item_name][$host_name][$dbItem['itemid']]['item_place'];
			}
			else {
				$item_place = $item_counter[$host_name][$item_name];
				$item_counter[$host_name][$item_name]++;
			}

			$items[$item_name][$item_place][$host_name] = [
				'itemid' => $dbItem['itemid'],
				'value_type' => $dbItem['value_type'],
				'value' => isset($history[$dbItem['itemid']]) ? $history[$dbItem['itemid']][0]['value'] : null,
				'units' => $dbItem['units'],
				'valuemapid' => $dbItem['valuemapid'],
				'severity' => $dbItem['priority'],
				'tr_value' => $dbItem['tr_value'],
				'triggerid' => $dbItem['triggerid'],
				'item_place' => $item_place
			];

			$host_items[$item_name][$host_name][$dbItem['itemid']] = $items[$item_name][$item_place][$host_name];
		}
	}

	$table = new CTableInfo();
	if (empty($hostNames)) {
		return $table;
	}
	$table->makeVerticalRotation();

	order_result($hostNames);

	if ($viewMode == STYLE_TOP) {
		$header = [_('Items')];
		foreach ($hostNames as $hostName) {
			$header[] = (new CColHeader($hostName))->addClass('vertical_rotation');
		}
		$table->setHeader($header);

		foreach ($items as $item_name => $item_data) {
			foreach ($item_data as $ithosts) {
				$tableRow = [nbsp($item_name)];
				foreach ($hostNames as $hostName) {
					$tableRow = getItemDataOverviewCells($tableRow, $ithosts, $hostName);
				}
				$table->addRow($tableRow);
			}
		}
	}
	else {
		$scripts = API::Script()->getScriptsByHosts(zbx_objectValues($hosts, 'hostid'));

		$header = [_('Hosts')];
		foreach ($items as $item_name => $item_data) {
			foreach ($item_data as $ithosts) {
				$header[] = (new CColHeader($item_name))->addClass('vertical_rotation');
			}
		}
		$table->setHeader($header);

		foreach ($hostNames as $hostId => $hostName) {
			$host = $hosts[$hostId];

			$name = (new CSpan($host['name']))
				->addClass(ZBX_STYLE_LINK_ACTION)
				->setMenuPopup(CMenuPopupHelper::getHost($host, $scripts[$hostId]));

			$tableRow = [(new CCol($name))->addClass(ZBX_STYLE_NOWRAP)];
			foreach ($items as $item_data) {
				foreach ($item_data as $ithosts) {
					$tableRow = getItemDataOverviewCells($tableRow, $ithosts, $hostName);
				}
			}
			$table->addRow($tableRow);
		}
	}

	return $table;
}

function getItemDataOverviewCells($tableRow, $ithosts, $hostName) {
	$ack = null;
	$css = '';
	$value = UNKNOWN_VALUE;

	if (isset($ithosts[$hostName])) {
		$item = $ithosts[$hostName];

		if ($item['tr_value'] == TRIGGER_VALUE_TRUE) {
			$css = getSeverityStyle($item['severity']);

			// Display event acknowledgement.
			$config = select_config();
			if ($config['event_ack_enable']) {
				$ack = getTriggerLastProblems([$item['triggerid']], ['acknowledged']);

				if ($ack) {
					$ack = reset($ack);
					$ack = ($ack['acknowledged'] == 1)
						? [SPACE, (new CSpan())->addClass(ZBX_STYLE_ICON_ACKN)]
						: null;
				}
			}
		}

		if ($item['value'] !== null) {
			$value = formatHistoryValue($item['value'], $item);
		}
	}

	if ($value != UNKNOWN_VALUE) {
		$value = $value;
	}

	$column = (new CCol([$value, $ack]))->addClass($css);

	if (isset($ithosts[$hostName])) {
		$column
			->setMenuPopup(CMenuPopupHelper::getHistory($item))
			->addClass(ZBX_STYLE_CURSOR_POINTER)
			->addClass(ZBX_STYLE_NOWRAP);
	}

	$tableRow[] = $column;

	return $tableRow;
}

/**
 * Get same application IDs on destination host and return array with keys as source application IDs
 * and values as destination application IDs.
 *
 * Comments: !!! Don't forget sync code with C !!!
 *
 * @param array  $applicationIds
 * @param string $hostId
 *
 * @return array
 */
function get_same_applications_for_host(array $applicationIds, $hostId) {
	$applications = [];

	$dbApplications = DBselect(
		'SELECT a1.applicationid AS dstappid,a2.applicationid AS srcappid'.
		' FROM applications a1,applications a2'.
		' WHERE a1.name=a2.name'.
			' AND a1.hostid='.zbx_dbstr($hostId).
			' AND '.dbConditionInt('a2.applicationid', $applicationIds)
	);

	while ($dbApplication = DBfetch($dbApplications)) {
		$applications[$dbApplication['srcappid']] = $dbApplication['dstappid'];
	}

	return $applications;
}

/******************************************************************************
 *                                                                            *
 * Comments: !!! Don't forget sync code with C !!!                            *
 *                                                                            *
 ******************************************************************************/
function get_applications_by_itemid($itemids, $field = 'applicationid') {
	zbx_value2array($itemids);
	$result = [];
	$db_applications = DBselect(
		'SELECT DISTINCT app.'.$field.' AS result'.
		' FROM applications app,items_applications ia'.
		' WHERE app.applicationid=ia.applicationid'.
			' AND '.dbConditionInt('ia.itemid', $itemids)
	);
	while ($db_application = DBfetch($db_applications)) {
		array_push($result, $db_application['result']);
	}

	return $result;
}

/**
 * Clear item history and trends by provided item IDs.
 *
 * @param array $itemIds
 *
 * @return bool
 */
function deleteHistoryByItemIds(array $itemIds) {
	$result = DBexecute('DELETE FROM trends WHERE '.dbConditionInt('itemid', $itemIds));
	$result = ($result && DBexecute('DELETE FROM trends_uint WHERE '.dbConditionInt('itemid', $itemIds)));
	$result = ($result && DBexecute('DELETE FROM history_text WHERE '.dbConditionInt('itemid', $itemIds)));
	$result = ($result && DBexecute('DELETE FROM history_log WHERE '.dbConditionInt('itemid', $itemIds)));
	$result = ($result && DBexecute('DELETE FROM history_uint WHERE '.dbConditionInt('itemid', $itemIds)));
	$result = ($result && DBexecute('DELETE FROM history_str WHERE '.dbConditionInt('itemid', $itemIds)));
	$result = ($result && DBexecute('DELETE FROM history WHERE '.dbConditionInt('itemid', $itemIds)));

	return $result;
}

/**
 * Format history value.
 * First format the value according to the configuration of the item. Then apply the value mapping to the formatted (!)
 * value.
 *
 * @param mixed     $value
 * @param array     $item
 * @param int       $item['value_type']     type of the value: ITEM_VALUE_TYPE_FLOAT, ITEM_VALUE_TYPE_UINT64, ...
 * @param string    $item['units']          units of item
 * @param int       $item['valuemapid']     id of mapping set of values
 * @param bool      $trim
 *
 * @return string
 */
function formatHistoryValue($value, array $item, $trim = true) {
	$mapping = false;

	// format value
	if ($item['value_type'] == ITEM_VALUE_TYPE_FLOAT || $item['value_type'] == ITEM_VALUE_TYPE_UINT64) {
		$value = convert_units([
				'value' => $value,
				'units' => $item['units']
		]);
	}
	elseif ($item['value_type'] != ITEM_VALUE_TYPE_STR
		&& $item['value_type'] != ITEM_VALUE_TYPE_TEXT
		&& $item['value_type'] != ITEM_VALUE_TYPE_LOG) {

		$value = _('Unknown value type');
	}

	// apply value mapping
	switch ($item['value_type']) {
		case ITEM_VALUE_TYPE_STR:
			$mapping = getMappedValue($value, $item['valuemapid']);
		// break; is not missing here
		case ITEM_VALUE_TYPE_TEXT:
		case ITEM_VALUE_TYPE_LOG:
			if ($trim && mb_strlen($value) > 20) {
				$value = mb_substr($value, 0, 20).'...';
			}

			if ($mapping !== false) {
				$value = $mapping.' ('.$value.')';
			}
			break;
		default:
			$value = applyValueMap($value, $item['valuemapid']);
	}

	return $value;
}

/**
 * Retrieves from DB historical data for items and applies functional calculations.
 * If fails for some reason, returns UNRESOLVED_MACRO_STRING.
 *
 * @param array		$item
 * @param string	$item['value_type']	type of item, allowed: ITEM_VALUE_TYPE_FLOAT and ITEM_VALUE_TYPE_UINT64
 * @param string	$item['itemid']		ID of item
 * @param string	$item['units']		units of item
 * @param string	$function			function to apply to time period from param, allowed: min, max and avg
 * @param string	$parameter			formatted parameter for function, example: "2w" meaning 2 weeks
 *
 * @return string item functional value from history
 */
function getItemFunctionalValue($item, $function, $parameter) {
	// check whether function is allowed
	if (!in_array($function, ['min', 'max', 'avg']) || $parameter === '') {
		return UNRESOLVED_MACRO_STRING;
	}

	$parameter = convertFunctionValue($parameter);

	if (bccomp($parameter, 0) == 0) {
		return UNRESOLVED_MACRO_STRING;
	}

	// allowed item types for min, max and avg function
	$historyTables = [ITEM_VALUE_TYPE_FLOAT => 'history', ITEM_VALUE_TYPE_UINT64 => 'history_uint'];

	if (!isset($historyTables[$item['value_type']])) {
		return UNRESOLVED_MACRO_STRING;
	}
	else {
		// search for item function data in DB corresponding history table
		$result = DBselect(
			'SELECT '.$function.'(value) AS value'.
			' FROM '.$historyTables[$item['value_type']].
			' WHERE clock>'.(time() - $parameter).
			' AND itemid='.zbx_dbstr($item['itemid']).
			' HAVING COUNT(*)>0' // necessary because DBselect() return 0 if empty data set, for graph templates
		);
		if ($row = DBfetch($result)) {
			return convert_units(['value' => $row['value'], 'units' => $item['units']]);
		}
		// no data in history
		else {
			return UNRESOLVED_MACRO_STRING;
		}
	}
}

/**
 * Returns the history value of the item at the given time. If no value exists at the given time, the function
 * will return the previous value.
 *
 * The $db_item parameter must have the value_type and itemid properties set.
 *
 * @param array $db_item
 * @param int $clock
 * @param int $ns
 *
 * @return string
 */
function item_get_history($db_item, $clock, $ns) {
	$value = null;

	$table = CHistoryManager::getTableName($db_item['value_type']);

	$sql = 'SELECT value'.
			' FROM '.$table.
			' WHERE itemid='.zbx_dbstr($db_item['itemid']).
				' AND clock='.zbx_dbstr($clock).
				' AND ns='.zbx_dbstr($ns);

	if ($row = DBfetch(DBselect($sql, 1))) {
		$value = $row['value'];
	}
	if ($value !== null) {
		return $value;
	}

	$max_clock = 0;

	$sql = 'SELECT DISTINCT clock'.
			' FROM '.$table.
			' WHERE itemid='.zbx_dbstr($db_item['itemid']).
				' AND clock='.zbx_dbstr($clock).
				' AND ns<'.zbx_dbstr($ns);
	if (null != ($row = DBfetch(DBselect($sql)))) {
		$max_clock = $row['clock'];
	}
	if ($max_clock == 0) {
		$sql = 'SELECT MAX(clock) AS clock'.
				' FROM '.$table.
				' WHERE itemid='.zbx_dbstr($db_item['itemid']).
					' AND clock<'.zbx_dbstr($clock);
		if (null != ($row = DBfetch(DBselect($sql)))) {
			$max_clock = $row['clock'];
		}
	}
	if ($max_clock == 0) {
		return $value;
	}

	if ($clock == $max_clock) {
		$sql = 'SELECT value'.
				' FROM '.$table.
				' WHERE itemid='.zbx_dbstr($db_item['itemid']).
					' AND clock='.zbx_dbstr($clock).
					' AND ns<'.zbx_dbstr($ns);
	}
	else {
		$sql = 'SELECT value'.
				' FROM '.$table.
				' WHERE itemid='.zbx_dbstr($db_item['itemid']).
					' AND clock='.zbx_dbstr($max_clock).
				' ORDER BY itemid,clock desc,ns desc';
	}

	if (null != ($row = DBfetch(DBselect($sql, 1)))) {
		$value = $row['value'];
	}

	return $value;
}

/**
 * Check if current time is within the given period.
 *
 * @param string $period	time period format: "wd[-wd2],hh:mm-hh:mm"
 * @param int $now			current timestamp
 *
 * @return bool		true - within period, false - out of period
 */
function checkTimePeriod($period, $now) {
	if (sscanf($period, '%d-%d,%d:%d-%d:%d', $d1, $d2, $h1, $m1, $h2, $m2) != 6) {
		if (sscanf($period, '%d,%d:%d-%d:%d', $d1, $h1, $m1, $h2, $m2) != 5) {
			// delay period format is wrong - skip
			return false;
		}
		$d2 = $d1;
	}

	$tm = localtime($now, true);
	$day = ($tm['tm_wday'] == 0) ? 7 : $tm['tm_wday'];
	$sec = SEC_PER_HOUR * $tm['tm_hour'] + SEC_PER_MIN * $tm['tm_min'] + $tm['tm_sec'];

	$sec1 = SEC_PER_HOUR * $h1 + SEC_PER_MIN * $m1;
	$sec2 = SEC_PER_HOUR * $h2 + SEC_PER_MIN * $m2;

	return $d1 <= $day && $day <= $d2 && $sec1 <= $sec && $sec < $sec2;
}

/**
 * Get item minimum delay.
 *
 * @param string $delay
 * @param array $flexible_intervals
 *
 * @return string
 */
function getItemDelay($delay, array $flexible_intervals) {
	$delay = timeUnitToSeconds($delay);

	if ($delay != 0 || !$flexible_intervals) {
		return $delay;
	}

	$min_delay = SEC_PER_YEAR;

	foreach ($flexible_intervals as $flexible_interval) {
		$flexible_interval_parts = explode('/', $flexible_interval);
		$flexible_delay = timeUnitToSeconds($flexible_interval_parts[0]);

		$min_delay = min($min_delay, $flexible_delay);
	}

	return $min_delay;
}

/**
 * Return delay value that is currently applicable
 *
 * @param int $delay					default delay
 * @param array $flexible_intervals		array of intervals in format: "d/wd[-wd2],hh:mm-hh:mm"
 * @param int $now						current timestamp
 *
 * @return int							delay for a current timestamp
 */
function getCurrentDelay($delay, array $flexible_intervals, $now) {
	if (!$flexible_intervals) {
		return $delay;
	}

	$current_delay = -1;

	foreach ($flexible_intervals as $flexible_interval) {
		list($flexible_delay, $flexible_period) = explode('/', $flexible_interval);
		$flexible_delay = (int) $flexible_delay;

		if (($current_delay == -1 || $flexible_delay < $current_delay) && checkTimePeriod($flexible_period, $now)) {
			$current_delay = $flexible_delay;
		}
	}

	if ($current_delay == -1) {
		return $delay;
	}

	return $current_delay;
}

/**
 * Return time of next flexible interval
 *
 * @param array $flexible_intervals  array of intervals in format: "d/wd[-wd2],hh:mm-hh:mm"
 * @param int $now                   current timestamp
 * @param int $next_interval          timestamp of a next interval
 *
 * @return bool                      false if no flexible intervals defined
 */
function getNextDelayInterval(array $flexible_intervals, $now, &$next_interval) {
	if (!$flexible_intervals) {
		return false;
	}

	$next = 0;
	$tm = localtime($now, true);
	$day = ($tm['tm_wday'] == 0) ? 7 : $tm['tm_wday'];
	$sec = SEC_PER_HOUR * $tm['tm_hour'] + SEC_PER_MIN * $tm['tm_min'] + $tm['tm_sec'];

	foreach ($flexible_intervals as $flexible_interval) {
		$flexible_interval_parts = explode('/', $flexible_interval);

		if (sscanf($flexible_interval_parts[1], '%d-%d,%d:%d-%d:%d', $d1, $d2, $h1, $m1, $h2, $m2) != 6) {
			if (sscanf($flexible_interval_parts[1], '%d,%d:%d-%d:%d', $d1, $h1, $m1, $h2, $m2) != 5) {
				continue;
			}
			$d2 = $d1;
		}

		$sec1 = SEC_PER_HOUR * $h1 + SEC_PER_MIN * $m1;
		$sec2 = SEC_PER_HOUR * $h2 + SEC_PER_MIN * $m2;

		// current period
		if ($d1 <= $day && $day <= $d2 && $sec1 <= $sec && $sec < $sec2) {
			if ($next == 0 || $next > $now - $sec + $sec2) {
				// the next second after the current interval's upper bound
				$next = $now - $sec + $sec2;
			}
		}
		// will be active today
		elseif ($d1 <= $day && $d2 >= $day && $sec < $sec1) {
			if ($next == 0 || $next > $now - $sec + $sec1) {
				$next = $now - $sec + $sec1;
			}
		}
		else {
			$nextDay = ($day + 1 <= 7) ? $day + 1 : 1;

			// will be active tomorrow
			if ($d1 <= $nextDay && $nextDay <= $d2) {
				if ($next == 0 || $next > $now - $sec + SEC_PER_DAY + $sec1) {
					$next = $now - $sec + SEC_PER_DAY + $sec1;
				}
			}
			// later in the future
			else {
				$dayDiff = -1;

				if ($day < $d1) {
					$dayDiff = $d1 - $day;
				}
				if ($day >= $d2) {
					$dayDiff = ($d1 + 7) - $day;
				}
				if ($d1 <= $day && $day < $d2) {
					// should never happen, could not deduce day difference
					$dayDiff = -1;
				}
				if ($dayDiff != -1 && ($next == 0 || $next > $now - $sec + SEC_PER_DAY * $dayDiff + $sec1)) {
					$next = $now - $sec + SEC_PER_DAY * $dayDiff + $sec1;
				}
			}
		}
	}

	if ($next != 0) {
		$next_interval = $next;
	}

	return ($next != 0);
}

/**
 * Calculate nextcheck timestamp for an item using flexible intervals.
 *
 * the parameter $flexible_intervals is an array if strings that are in the following format:
 *
 *           +------------[;]<----------+
 *           |                          |
 *         ->+-[d/wd[-wd2],hh:mm-hh:mm]-+
 *
 *         d       - delay (0-n)
 *         wd, wd2 - day of week (1-7)
 *         hh      - hours (0-24)
 *         mm      - minutes (0-59)
 *
 * @param int $seed						seed value applied to delay to spread item checks over the delay period
 * @param string $delay					default delay, can be overridden
 * @param array $flexible_intervals		array of flexible intervals
 * @param int $now						current timestamp
 *
 * @return int
 */
function calculateItemNextCheck($seed, $delay, $flexible_intervals, $now) {
	/*
	 * Try to find the nearest 'nextcheck' value with condition 'now' < 'nextcheck' < 'now' + SEC_PER_YEAR
	 * If it is not possible to check the item within a year, fail.
	 */

	$t = $now;
	$tMax = $now + SEC_PER_YEAR;
	$try = 0;

	while ($t < $tMax) {
		// Calculate 'nextcheck' value for the current interval.
		$currentDelay = getCurrentDelay($delay, $flexible_intervals, $t);

		if ($currentDelay != 0) {
			$nextCheck = $currentDelay * floor($t / $currentDelay) + ($seed % $currentDelay);

			if ($try == 0) {
				while ($nextCheck <= $t) {
					$nextCheck += $currentDelay;
				}
			}
			else {
				while ($nextCheck < $t) {
					$nextCheck += $currentDelay;
				}
			}
		}
		else {
			$nextCheck = ZBX_JAN_2038;
		}

		/*
		 * Is 'nextcheck' < end of the current interval and the end of the current interval
		 * is the beginning of the next interval - 1.
		 */
		if (getNextDelayInterval($flexible_intervals, $t, $nextInterval) && $nextCheck >= $nextInterval) {
			// 'nextcheck' is beyond the current interval.
			$t = $nextInterval;
			$try++;
		}
		else {
			break;
		}
	}

	return $nextCheck;
}

/*
 * Description:
 *	Function returns true if http items exists in the $items array.
 *	The array should contain a field 'type'
 */
function httpItemExists($items) {
	foreach ($items as $item) {
		if ($item['type'] == ITEM_TYPE_HTTPTEST) {
			return true;
		}
	}
	return false;
}

function getParamFieldNameByType($itemType) {
	switch ($itemType) {
		case ITEM_TYPE_SSH:
		case ITEM_TYPE_TELNET:
		case ITEM_TYPE_JMX:
			return 'params_es';
		case ITEM_TYPE_DB_MONITOR:
			return 'params_ap';
		case ITEM_TYPE_CALCULATED:
			return 'params_f';
		default:
			return 'params';
	}
}

function getParamFieldLabelByType($itemType) {
	switch ($itemType) {
		case ITEM_TYPE_SSH:
		case ITEM_TYPE_TELNET:
		case ITEM_TYPE_JMX:
			return _('Executed script');
		case ITEM_TYPE_DB_MONITOR:
			return _('SQL query');
		case ITEM_TYPE_CALCULATED:
			return _('Formula');
		default:
			return 'params';
	}
}

/**
 * Get either one or all item preprocessing types. If grouped set to true, returns group labels. Returns empty string if
 * no specific type is found.
 *
 * Usage examples:
 *    - get_preprocessing_types()              Returns array as defined.
 *    - get_preprocessing_types(4)             Returns string: 'Trim'.
 *    - get_preprocessing_types(<wrong type>)  Returns an empty string: ''.
 *    - get_preprocessing_types(null, false)   Returns subarrays in one array maintaining index:
 *                                               [5] => Regular expression
 *                                               [4] => Trim
 *                                               [2] => Right trim
 *                                               [3] => Left trim
 *                                               [1] => Custom multiplier
 *                                               [9] => Simple change
 *                                               [10] => Speed per second
 *                                               [6] => Boolean to decimal
 *                                               [7] => Octal to decimal
 *                                               [8] => Hexadecimal to decimal
 *
 * @param int  $type     Item preprocessing type.
 * @param bool $grouped  Group label flag.
 *
 * @return mixed
 */
function get_preprocessing_types($type = null, $grouped = true) {
	$groups = [
		[
			'label' => _('Text'),
			'types' => [
				ZBX_PREPROC_REGSUB => _('Regular expression'),
				ZBX_PREPROC_TRIM => _('Trim'),
				ZBX_PREPROC_RTRIM => _('Right trim'),
				ZBX_PREPROC_LTRIM => _('Left trim')
			]
		],
		[
			'label' => _('Arithmetic'),
			'types' => [
				ZBX_PREPROC_MULTIPLIER => _('Custom multiplier')
			]
		],
		[
			'label' => _x('Change', 'noun'),
			'types' => [
				ZBX_PREPROC_DELTA_VALUE => _('Simple change'),
				ZBX_PREPROC_DELTA_SPEED => _('Change per second')
			]
		],
		[
			'label' => _('Numeral systems'),
			'types' => [
				ZBX_PREPROC_BOOL2DEC => _('Boolean to decimal'),
				ZBX_PREPROC_OCT2DEC => _('Octal to decimal'),
				ZBX_PREPROC_HEX2DEC => _('Hexadecimal to decimal')
			]
		]
	];

	if ($type !== null) {
		foreach ($groups as $group) {
			if (array_key_exists($type, $group['types'])) {
				return $group['types'][$type];
			}
		}

		return '';
	}
	elseif ($grouped) {
		return $groups;
	}
	else {
		$types = [];

		foreach ($groups as $group) {
			$types += $group['types'];
		}

		return $types;
	}
}

/*
 * Quoting $param if it contain special characters.
 *
 * @param string $param
 * @param bool   $forced
 *
 * @return string
 */
function quoteItemKeyParam($param, $forced = false) {
	if (!$forced) {
		if (!isset($param[0]) || ($param[0] != '"' && false === strpbrk($param, ',]'))) {
			return $param;
		}
	}

	return '"'.str_replace('"', '\\"', $param).'"';
}<|MERGE_RESOLUTION|>--- conflicted
+++ resolved
@@ -391,13 +391,8 @@
 		'output' => ['type', 'snmp_community', 'snmp_oid', 'name', 'key_', 'delay', 'history', 'trends', 'status',
 			'value_type', 'trapper_hosts', 'units', 'snmpv3_contextname', 'snmpv3_securityname', 'snmpv3_securitylevel',
 			'snmpv3_authprotocol', 'snmpv3_authpassphrase', 'snmpv3_privprotocol', 'snmpv3_privpassphrase',
-<<<<<<< HEAD
-			'logtimefmt', 'valuemapid', 'delay_flex', 'params', 'ipmi_sensor', 'authtype', 'username', 'password',
-			'publickey', 'privatekey', 'flags', 'port', 'description', 'inventory_link', 'jmx_endpoint'
-=======
 			'logtimefmt', 'valuemapid', 'params', 'ipmi_sensor', 'authtype', 'username', 'password', 'publickey',
-			'privatekey', 'flags', 'port', 'description', 'inventory_link'
->>>>>>> eec77e54
+			'privatekey', 'flags', 'port', 'description', 'inventory_link', 'jmx_endpoint'
 		],
 		'selectApplications' => ['applicationid'],
 		'selectPreprocessing' => ['type', 'params'],
@@ -464,13 +459,8 @@
 		'output' => ['type', 'snmp_community', 'snmp_oid', 'name', 'key_', 'delay', 'history', 'trends', 'status',
 			'value_type', 'trapper_hosts', 'units', 'snmpv3_contextname', 'snmpv3_securityname', 'snmpv3_securitylevel',
 			'snmpv3_authprotocol', 'snmpv3_authpassphrase', 'snmpv3_privprotocol', 'snmpv3_privpassphrase',
-<<<<<<< HEAD
-			'logtimefmt', 'valuemapid', 'delay_flex', 'params', 'ipmi_sensor', 'authtype', 'username', 'password',
-			'publickey', 'privatekey', 'flags', 'port',	'description', 'inventory_link', 'jmx_endpoint'
-=======
 			'logtimefmt', 'valuemapid', 'params', 'ipmi_sensor', 'authtype', 'username', 'password', 'publickey',
-			'privatekey', 'flags', 'port',	'description', 'inventory_link'
->>>>>>> eec77e54
+			'privatekey', 'flags', 'port', 'description', 'inventory_link', 'jmx_endpoint'
 		],
 		'selectApplications' => ['applicationid'],
 		'selectPreprocessing' => ['type', 'params'],
