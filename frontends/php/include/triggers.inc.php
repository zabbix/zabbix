<?php
/*
** ZABBIX
** Copyright (C) 2000-2009 SIA Zabbix
**
** This program is free software; you can redistribute it and/or modify
** it under the terms of the GNU General Public License as published by
** the Free Software Foundation; either version 2 of the License, or
** (at your option) any later version.
**
** This program is distributed in the hope that it will be useful,
** but WITHOUT ANY WARRANTY; without even the implied warranty of
** MERCHANTABILITY or FITNESS FOR A PARTICULAR PURPOSE.  See the
** GNU General Public License for more details.
**
** You should have received a copy of the GNU General Public License
** along with this program; ifnot, write to the Free Software
** Foundation, Inc., 675 Mass Ave, Cambridge, MA 02139, USA.
**/
?>
<?php
/*
 * Function: INIT_TRIGGER_EXPRESSION_STRUCTURES
 *
 * Description:
 *	 initialize structures for trigger expression
 *
 * Author:
 *	 Eugene Grigorjev (eugene.grigorjev@zabbix.com)
 *
 * Comments:
 *
 */
	function INIT_TRIGGER_EXPRESSION_STRUCTURES(){
		global $ZBX_TR_EXPR_SIMPLE_MACROS, $ZBX_TR_EXPR_REPLACE_TO, $ZBX_TR_EXPR_ALLOWED_FUNCTIONS;

		if( defined('TRIGGER_EXPRESSION_STRUCTURES_OK') ){
			return array(
				'functions' => $ZBX_TR_EXPR_ALLOWED_FUNCTIONS,
				'macros' => $ZBX_TR_EXPR_SIMPLE_MACROS
			);
		}

		define('TRIGGER_EXPRESSION_STRUCTURES_OK', 1);

		$ZBX_TR_EXPR_SIMPLE_MACROS['{TRIGGER.VALUE}'] = '{TRIGGER.VALUE}';

		$ZBX_TR_EXPR_REPLACE_TO = 'zbx_expr_ok';

		$args_ignored = array(
			array('type' => 'str')
		);

		$item_types_all = array(
			ITEM_VALUE_TYPE_FLOAT => true,
			ITEM_VALUE_TYPE_UINT64 => true,
			ITEM_VALUE_TYPE_STR => true,
			ITEM_VALUE_TYPE_TEXT => true,
			ITEM_VALUE_TYPE_LOG => true,
		);
		$item_types_num = array(
			ITEM_VALUE_TYPE_FLOAT => true,
			ITEM_VALUE_TYPE_UINT64 => true,
		);
		$item_types_char = array(
			ITEM_VALUE_TYPE_STR => true,
			ITEM_VALUE_TYPE_TEXT => true,
			ITEM_VALUE_TYPE_LOG => true,
		);

		$ZBX_TR_EXPR_ALLOWED_FUNCTIONS['abschange']	= array(
			'args' => $args_ignored,
			'item_types' =>	$item_types_all
		);

		$ZBX_TR_EXPR_ALLOWED_FUNCTIONS['avg'] = array(
			'args' => array(
				array('type' => 'sec_num', 'mandat' => true),
				array('type' => 'sec')
			),
			'item_types' => $item_types_num
		);

		$ZBX_TR_EXPR_ALLOWED_FUNCTIONS['change'] = array(
			'args' => $args_ignored,
			'item_types' =>	$item_types_all
		);

		$ZBX_TR_EXPR_ALLOWED_FUNCTIONS['count']	= array(
			'args' => array(
				array('type' => 'sec_num','mandat' => true),
				array('type' => 'str'),
				array('type' => 'str'),
				array('type' => 'sec')
			),
			'item_types' =>	$item_types_all
		);

		$ZBX_TR_EXPR_ALLOWED_FUNCTIONS['date'] = array(
			'args' => $args_ignored,
			'item_types' =>	$item_types_all
		);

		$ZBX_TR_EXPR_ALLOWED_FUNCTIONS['dayofmonth'] = array(
			'args' => $args_ignored,
			'item_types' =>	$item_types_all
		);

		$ZBX_TR_EXPR_ALLOWED_FUNCTIONS['dayofweek'] = array(
			'args' => $args_ignored,
			'item_types' =>	$item_types_all
		);

		$ZBX_TR_EXPR_ALLOWED_FUNCTIONS['delta']	= $ZBX_TR_EXPR_ALLOWED_FUNCTIONS['avg'];

		$ZBX_TR_EXPR_ALLOWED_FUNCTIONS['diff'] = array(
			'args' => $args_ignored,
			'item_types' =>	$item_types_all
		);

		$ZBX_TR_EXPR_ALLOWED_FUNCTIONS['fuzzytime']	= array(
			'args' => array(
				array('type' => 'sec', 'mandat' => true)
			),
			'item_types' =>	$item_types_num
		);

		$ZBX_TR_EXPR_ALLOWED_FUNCTIONS['iregexp'] = array(
			'args' => array(
				array('type' => 'str', 'mandat' => true),
				array('type' => 'sec_num')
			),
			'item_types' =>	$item_types_char
		);

		$ZBX_TR_EXPR_ALLOWED_FUNCTIONS['last'] = array(
			'args' => array(
				array('type' => 'sec_num', 'mandat' => true),
				array('type' => 'sec')
			),
			'item_types' =>	$item_types_all
		);

		$ZBX_TR_EXPR_ALLOWED_FUNCTIONS['logeventid'] = array(
			'args' => array(
				array('type' => 'str', 'mandat' => true)
			),
			'item_types' => array(
				ITEM_VALUE_TYPE_LOG => true,
			)
		);

		$ZBX_TR_EXPR_ALLOWED_FUNCTIONS['logseverity'] = array(
			'args' => $args_ignored,
			'item_types' => array(
				ITEM_VALUE_TYPE_LOG => true,
			)
		);

		$ZBX_TR_EXPR_ALLOWED_FUNCTIONS['logsource'] = array(
			'args' => array(
				array('type' => 'str', 'mandat' => true)
			),
			'item_types' => array(
				ITEM_VALUE_TYPE_LOG => true,
			)
		);

		$ZBX_TR_EXPR_ALLOWED_FUNCTIONS['max'] = $ZBX_TR_EXPR_ALLOWED_FUNCTIONS['avg'];

		$ZBX_TR_EXPR_ALLOWED_FUNCTIONS['min'] = $ZBX_TR_EXPR_ALLOWED_FUNCTIONS['avg'];

		$ZBX_TR_EXPR_ALLOWED_FUNCTIONS['nodata']= array(
			'args' => array(
				array('type' => 'sec', 'mandat' => true)
			),
			'item_types' => $item_types_all
		);

		$ZBX_TR_EXPR_ALLOWED_FUNCTIONS['now'] = array(
			'args' => $args_ignored,
			'item_types' =>	$item_types_all
		);

		$ZBX_TR_EXPR_ALLOWED_FUNCTIONS['prev'] = array(
			'args' => $args_ignored,
			'item_types' =>	$item_types_all
		);

		$ZBX_TR_EXPR_ALLOWED_FUNCTIONS['regexp'] = $ZBX_TR_EXPR_ALLOWED_FUNCTIONS['iregexp'];

		$ZBX_TR_EXPR_ALLOWED_FUNCTIONS['str'] = $ZBX_TR_EXPR_ALLOWED_FUNCTIONS['iregexp'];

		$ZBX_TR_EXPR_ALLOWED_FUNCTIONS['strlen'] = array(
			'args' => array(
				array('type' => 'sec_num', 'mandat' => true),
				array('type' => 'sec')
			),
			'item_types' =>	$item_types_char
		);

		$ZBX_TR_EXPR_ALLOWED_FUNCTIONS['sum'] = $ZBX_TR_EXPR_ALLOWED_FUNCTIONS['avg'];

		$ZBX_TR_EXPR_ALLOWED_FUNCTIONS['time'] = array(
			'args' => $args_ignored,
			'item_types' =>	$item_types_all
		);
	}

	INIT_TRIGGER_EXPRESSION_STRUCTURES();

/*
 * Function: get_accessible_triggers
 *
 * Description:
 *	 returns string of accessible triggers
 *
 * Author:
 *	 Aly mod by Vedmak
 *
 */
function get_accessible_triggers($perm, $hostids, $cache=1){
	global $USER_DETAILS;
	static $available_triggers;

	$userid = $USER_DETAILS['userid'];

	$nodeid = get_current_nodeid();

	$nodeid_str = (is_array($nodeid)) ? implode('', $nodeid) : strval($nodeid);
	$hostid_str = implode('',$hostids);

	$cache_hash = md5($userid.$perm.$nodeid_str.$hostid_str);
	if($cache && isset($available_triggers[$cache_hash])){
		return $available_triggers[$cache_hash];
	}

	$options = array(
		'output' => API_OUTPUT_SHORTEN,
		'nodeids' => $nodeid,
	);
	if(!empty($hostids)) $options['hostids'] = $hostids;
	if($perm == PERM_READ_WRITE) $options['editable'] = 1;
	$result = CTrigger::get($options);
	$result = zbx_objectValues($result, 'triggerid');
	$result = zbx_toHash($result);

	$available_triggers[$cache_hash] = $result;

return $result;
}

/*
 * Function: getEventColor()
 * Description: convert trigger severity and event value in to the RGB color
 * Author: Aly
 */
function getEventColor($severity, $value=TRIGGER_VALUE_TRUE){
	if($value == TRIGGER_VALUE_FALSE) return 'AADDAA';

	switch($severity){
		case TRIGGER_SEVERITY_DISASTER: $color='FF0000'; break;
		case TRIGGER_SEVERITY_HIGH: $color='FF8888'; break;
		case TRIGGER_SEVERITY_AVERAGE: $color='DDAAAA'; break;
		case TRIGGER_SEVERITY_WARNING: $color='EFEFCC'; break;
		case TRIGGER_SEVERITY_INFORMATION: $color='CCE2CC'; break;
		default: $color='BCBCBC';
	}

return $color;
}

/*
 * Function: get_severity_style()
 * Description: convert severity constant in to the CSS style name
 * Author: Aly
 */
function get_severity_style($severity,$type=true){
	switch($severity){
		case TRIGGER_SEVERITY_DISASTER: $style='disaster'; break;
		case TRIGGER_SEVERITY_HIGH: $style='high'; break;
		case TRIGGER_SEVERITY_AVERAGE: $style='average'; break;
		case TRIGGER_SEVERITY_WARNING: $style='warning'; break;
		case TRIGGER_SEVERITY_INFORMATION:
		default: $style='information';
	}

	if(!$type) $style='normal';//$style.='_empty';
return $style;
}

/*
 * Function: getSeverityCaption()
 * Description: convert severity constant in to the CSS style name
 * Author: Aly
 */
function getSeverityCaption($severity){
	switch($severity){
		case TRIGGER_SEVERITY_DISASTER: $caption=S_DISASTER; break;
		case TRIGGER_SEVERITY_HIGH:		$caption=S_HIGH; break;
		case TRIGGER_SEVERITY_AVERAGE:	$caption=S_AVERAGE; break;
		case TRIGGER_SEVERITY_WARNING:	$caption=S_WARNING; break;
		case TRIGGER_SEVERITY_INFORMATION: $caption=S_INFORMATION; break;
		default: $caption=S_NOT_CLASSIFIED;
	}

return $caption;
}

/*
 * Function: get_service_status_of_trigger
 *
 * Description:
 *	 retrieve trigger's priority for services
 *
 * Author:
 *	 Aly
 *
 * Comments:
 *
 */

	function get_service_status_of_trigger($triggerid){
		$sql = 'SELECT triggerid, priority '.
				' FROM triggers '.
				' WHERE triggerid='.$triggerid.
					' AND status='.TRIGGER_STATUS_ENABLED.
					' AND value='.TRIGGER_VALUE_TRUE;

		$status = ($rows=DBfetch(DBselect($sql,1)))?$rows['priority']:0;

	return $status;
	}

/*
 * Function: get_severity_description
 *
 * Description:
 *	 convert severity constant in to the string representation
 *
 * Author:
 *	 Eugene Grigorjev (eugene.grigorjev@zabbix.com)
 *
 * Comments:
 *
 */
	function get_severity_description($severity=null){
		$severities = array(
			TRIGGER_SEVERITY_NOT_CLASSIFIED => S_NOT_CLASSIFIED,
			TRIGGER_SEVERITY_INFORMATION => S_INFORMATION,
			TRIGGER_SEVERITY_WARNING => S_WARNING,
			TRIGGER_SEVERITY_AVERAGE => S_AVERAGE,
			TRIGGER_SEVERITY_HIGH => S_HIGH,
			TRIGGER_SEVERITY_DISASTER => S_DISASTER,
		);

		if(is_null($severity))
			return $severities;
		else if(isset($severities[$severity]))
			return $severities[$severity];
		else return S_UNKNOWN;
	}

	function get_trigger_value_style($value){
		$str_val[TRIGGER_VALUE_FALSE]	= 'off';
		$str_val[TRIGGER_VALUE_TRUE]	= 'on';
		$str_val[TRIGGER_VALUE_UNKNOWN]	= 'unknown';

		if(isset($str_val[$value]))
			return $str_val[$value];

		return '';
	}

	function trigger_value2str($value){
		$str_val[TRIGGER_VALUE_FALSE]	= S_OK_BIG;
		$str_val[TRIGGER_VALUE_TRUE]	= S_PROBLEM_BIG;
		$str_val[TRIGGER_VALUE_UNKNOWN]	= S_UNKNOWN_BIG;

		if(isset($str_val[$value]))
			return $str_val[$value];

		return S_UNKNOWN;
	}

	function discovery_value($val = null){
		$array = array(
			DOBJECT_STATUS_UP => S_UP_BIG,
			DOBJECT_STATUS_DOWN => S_DOWN_BIG,
			DOBJECT_STATUS_DISCOVER => S_DISCOVERED_BIG,
			DOBJECT_STATUS_LOST => S_LOST_BIG,
		);

		if(is_null($val))
			return $array;
		else if(isset($array[$val]))
			return $array[$val];
		else
			return S_UNKNOWN;
	}

	function discovery_value_style($val){
		switch($val){
			case DOBJECT_STATUS_UP: $style = 'off'; break;
			case DOBJECT_STATUS_DOWN: $style = 'on'; break;
			case DOBJECT_STATUS_DISCOVER: $style = 'off'; break;
			case DOBJECT_STATUS_LOST: $style = 'unknown'; break;
			default: $style = '';
		}

		return $style;
	}

/*
 * Function: get_realhosts_by_triggerid
 *
 * Description:
 *	 retrieve real host for trigger
 *
 * Author:
 *	 Eugene Grigorjev (eugene.grigorjev@zabbix.com)
 *
 * Comments:
 *
 */
	function get_realhosts_by_triggerid($triggerid){
		$trigger = get_trigger_by_triggerid($triggerid);
		if($trigger['templateid'] > 0)
			return get_realhosts_by_triggerid($trigger['templateid']);

		return get_hosts_by_triggerid($triggerid);
	}

/*
 * Function: getParentHostsByTriggers
 *
 * Description:
 *	 retrieve real hostw for triggerw
 *
 * Author:
 *	 Aly (aly@zabbix.com)
 *
 * Comments:
 *
 */
	function getParentHostsByTriggers($triggers){
		$hosts = array();
		$triggerParent = array();

		while(!empty($triggers)){
			foreach($triggers as $tnum => $trigger){

				if($trigger['templateid'] == 0){
					if(isset($triggerParent[$trigger['triggerid']])){
						foreach($triggerParent[$trigger['triggerid']] as $triggerid => $state){
							$hosts[$triggerid] = $trigger['hosts'];
						}
					}
					else{
						$hosts[$trigger['triggerid']] = $trigger['hosts'];
					}
					unset($triggers[$tnum]);
				}
				else{
					if(isset($triggerParent[$trigger['triggerid']])){
						if(!isset($triggerParent[$trigger['templateid']]))
							$triggerParent[$trigger['templateid']] = array();

						$triggerParent[$trigger['templateid']][$trigger['triggerid']] = 1;
						$triggerParent[$trigger['templateid']] += $triggerParent[$trigger['triggerid']];
					}
					else{
						if(!isset($triggerParent[$trigger['templateid']]))
							$triggerParent[$trigger['templateid']] = array();

						$triggerParent[$trigger['templateid']][$trigger['triggerid']] = 1;
					}
				}
			}
//SDII($triggerParent);
			$options = array(
				'triggerids' => zbx_objectValues($triggers, 'templateid'),
				'select_hosts' => array('hostid','host','status'),
				'output' => array('triggerid','templateid'),
				'nopermissions' => true
			);

			$triggers = CTrigger::get($options);
		}

	return $hosts;
	}

	function get_trigger_by_triggerid($triggerid){
		$sql='select * from triggers where triggerid='.$triggerid;
		$result=DBselect($sql);
		$row=DBfetch($result);
		if($row){
			return	$row;
		}
		error(S_NO_TRIGGER_WITH.' triggerid=['.$triggerid.']');
		return FALSE;
	}

	function get_hosts_by_triggerid($triggerids){
		zbx_value2array($triggerids);

		return DBselect('SELECT DISTINCT h.* '.
						' FROM hosts h, functions f, items i '.
						' WHERE i.itemid=f.itemid '.
							' AND h.hostid=i.hostid '.
							' AND '.DBcondition('f.triggerid',$triggerids));
	}

	function get_functions_by_triggerid($triggerid){
		return DBselect('select * from functions where triggerid='.$triggerid);
	}

/*
 * Function: get_triggers_by_hostid
 *
 * Description:
 *	 retrieve selection of triggers by hostid
 *
 * Author:
 *	Aly
 *
 * Comments:
 *
 */
	function get_triggers_by_hostid($hostid){
		$db_triggers = DBselect('SELECT DISTINCT t.* '.
								' FROM triggers t, functions f, items i '.
								' WHERE i.hostid='.$hostid.
									' AND f.itemid=i.itemid '.
									' AND f.triggerid=t.triggerid');
	return $db_triggers;
	}


/*
 * Function: get_trigger_by_description
 *
 * Description:
 *	 retrieve triggerid by description
 *
 * Author:
 *	Aly
 *
 * Comments:
 *	  description - host-name:trigger-description. Example( "unix server:low free disk space")
 */

	function get_trigger_by_description($desc){
		list($host_name, $trigger_description) = explode(':',$desc,2);

		$sql = 'SELECT t.* '.
				' FROM triggers t, items i, functions f, hosts h '.
				' WHERE h.host='.zbx_dbstr($host_name).
					' AND i.hostid=h.hostid '.
					' AND f.itemid=i.itemid '.
					' AND t.triggerid=f.triggerid '.
					' AND t.description='.zbx_dbstr($trigger_description).
				' ORDER BY t.triggerid DESC';
		$trigger = DBfetch(DBselect($sql,1));
	return $trigger;
	}

	function get_triggers_by_templateid($triggerids) {
		zbx_value2array($triggerids);
		return DBselect('SELECT * FROM triggers WHERE '.DBcondition('templateid', $triggerids));
	}

/*
 * Function: zbx_unquote_param
 *
 * Description:
 *	 unquote string and unescape cahrs
 *
 * Author:
 *	 Eugene Grigorjev (eugene.grigorjev@zabbix.com)
 *
 * Comments:
 *	 Double quotes used only.
 *	 Unquote string only ifvalue directly in quotes.
 *	 Unescape only '\\' and '\"' combination
 *
 */
	function zbx_unquote_param($value){
		$value = trim($value);
		if( !empty($value) && '"' == zbx_substr($value, 0, 1) ){
/* open quotes and unescape chars */
			$value = zbx_substr($value, 1, zbx_strlen($value)-2);

			$new_val = '';
			for ( $i=0, $max=zbx_strlen($value); $i < $max; $i++){

				$current_char = zbx_substr($value, $i, 1);
				$next_char = zbx_substr($value, $i+1, 1);

				if( $i+1 < $max && $current_char == '\\' && ($next_char == '\\' || $next_char == '"') ){
					$new_val .= $next_char;
					$i = $i + 1;
				}
				else
					$new_val .= $current_char;
			}
			$value = $new_val;
		}
	return $value;
	}


/*
 * Function: utf8RawUrlDecode
 *
 * Description:
 *	 unescape Raw URL
 *
 * Author: Vlad
 */
function utf8RawUrlDecode($source){
	$decodedStr = "";
	$pos = 0;
	$len = strlen($source);
	while($pos < $len){
		$charAt = substr($source, $pos, 1);
		if($charAt == '%'){
			$pos++;
			$charAt = substr($source, $pos, 1);
			if($charAt == 'u'){
				// we got a unicode character
				$pos++;
				$unicodeHexVal = substr($source, $pos, 4);
				$unicode = hexdec($unicodeHexVal);
				$entity = "&#" . $unicode . ';';
				$decodedStr .= html_entity_decode(  utf8_encode($entity), ENT_COMPAT, 'UTF-8' );
				$pos += 4;
			}
			else{
				// we have an escaped ascii character
				// $hexVal = substr($source, $pos, 2);
				// $decodedStr .= chr(hexdec($hexVal));
				// $pos += 2;
				$decodedStr .= substr($source, $pos-1, 1);
			}
		}
		else{
			$decodedStr .= $charAt;
			$pos++;
		}
	}
	return $decodedStr;
}

/*
 * Function: zbx_get_params
 *
 * Description:
 *	 parse list of quoted parameters
 *
 * Author:
 *	 Eugene Grigorjev (eugene.grigorjev@zabbix.com)
 *
 * Comments:
 *	 Double quotes used only.
 *
 */
	function zbx_get_params($string){
		$params = array();
		$quoted = false;
		$prev_char = '';

		$len = zbx_strlen($string);
		for( $param_s = $i = 0; $i < $len; $i++){
			$char = zbx_substr($string, $i, 1);
			switch( $char ){
				case '"':
					if ($prev_char!='\\'){
						$quoted = !$quoted;
					}
					break;
				case ',':
					if( !$quoted ){
						$params[] = zbx_unquote_param(zbx_substr($string, $param_s, $i - $param_s));
						$param_s = $i+1;
					}
					break;
				case '\\':
					$next_symbol = zbx_substr($string, $i+1, 1);

					if( $quoted && $i+1 < $len && ($next_symbol == '\\' || $next_symbol == '"'))
						$i++;
					break;
			}
			$prev_char = $char;
		}

		if( $quoted ){
			error(S_INCORRECT_USAGE_OF_QUOTES.'. ['.$string.']');
			return null;
		}

		if($i > $param_s){
			$params[] = str_replace('\\"', '"', zbx_unquote_param(zbx_substr($string, $param_s, $i - $param_s)));
		}

	return $params;

	}

	function add_trigger($expression, $description, $type, $priority, $status, $comments, $url, $deps=array(), $templateid=0){

		// URL validation against XSS
		if ($url && !validateUrl($url)) {
			error(S_INCORRECT_URL);
			return false;
		}

		$expr = new CTriggerExpression(array('expression' => $expression));

		if (!empty($expr->errors)) {
			foreach ($expr->errors as $error) {
				error($error);
			}
			return false;
		}

		if (!validate_trigger_dependency($expression, $deps)) {
			error(S_WRONG_DEPENDENCY_ERROR);
			return false;
		}

		if (CTrigger::exists(array('description' => $description, 'expression' => $expression))){
			error('Trigger with name "'.$description.'" and expression "'.$expression.'" already exists.');
			return false;
		}

		if (!validate_trigger_expression($expr)) {
			return false;
		}

		$triggerid = get_dbid('triggers','triggerid');

		$result = DBexecute('INSERT INTO triggers '.
			'  (triggerid,description,type,priority,status,comments,url,value,error,templateid) '.
			" values ($triggerid,".zbx_dbstr($description).",$type,$priority,$status,".zbx_dbstr($comments).','.
			zbx_dbstr($url).",2,'Trigger just added. No status update so far.',$templateid)");

		if (!$result) {
			return	$result;
		}

		addEvent($triggerid, TRIGGER_VALUE_UNKNOWN);

		$expression = implode_exp($expression,$triggerid);
		if (is_null($expression)) {
			return false;
		}

		DBexecute('update triggers set expression='.zbx_dbstr($expression).' where triggerid='.$triggerid);

		$trig_hosts = get_hosts_by_triggerid($triggerid);
		$trig_host = DBfetch($trig_hosts);

		$msg = S_ADDED_TRIGGER.SPACE.'"'.$trig_host['host'].':'.$description.'"';
		info($msg);

		if ($trig_host) {
			// create trigger for childs
			$child_hosts = get_hosts_by_templateid($trig_host['hostid']);
			while ($child_host = DBfetch($child_hosts)) {
				if (!$result = copy_trigger_to_host($triggerid, $child_host['hostid'])) {
					return false;
				}
			}
		}

		// add trigger dependencies
		foreach ($deps as $triggerid_up) {
			if (!$result2 = add_trigger_dependency($triggerid, $triggerid_up)) {
				error(S_INCORRECT_DEPENDENCY.' ['.expand_trigger_description($triggerid_up).']');
				return false;
			}
		}

		if (!$result) {
			if ($templateid == 0) {
				// delete main trigger (and recursively childs)
				delete_trigger($triggerid);
			}
			return $result;
		}

		if ($result) {
			add_audit_ext(AUDIT_ACTION_ADD, AUDIT_RESOURCE_TRIGGER,	$triggerid,	$trig_host['host'].':'.$description, NULL,	NULL, NULL);
		}

		return $triggerid;
	}


	/******************************************************************************
	 *																			*
	 * Comments: !!! Don't forget sync code with C !!!							*
	 *																			*
	 ******************************************************************************/
	function copy_trigger_to_host($triggerid, $hostid, $copy_mode = false){
		$trigger = get_trigger_by_triggerid($triggerid);
		// $deps = replace_template_dependencies(
					// get_trigger_dependencies_by_triggerid($triggerid),
					// $hostid);
		$sql='SELECT t2.triggerid, t2.expression '.
				' FROM triggers t2, functions f1, functions f2, items i1, items i2 '.
				' WHERE f1.triggerid='.$triggerid.
					' AND i1.itemid=f1.itemid '.
					' AND f2.function=f1.function '.
					' AND f2.parameter=f1.parameter '.
					' AND i2.itemid=f2.itemid '.
					' AND i2.key_=i1.key_ '.
					' AND i2.hostid='.$hostid.
					' AND t2.triggerid=f2.triggerid '.
					' AND t2.description='.zbx_dbstr($trigger['description']).
					' AND t2.templateid=0 ';

		$host_triggers = DBSelect($sql);
		while($host_trigger = DBfetch($host_triggers)){
			if(cmp_triggers_exressions($trigger['expression'], $host_trigger['expression'])) continue;
			// link not linked trigger with same expression
			return update_trigger(
				$host_trigger['triggerid'],
				NULL,	// expression
				$trigger['description'],
				$trigger['type'],
				$trigger['priority'],
				NULL,	// status
				$trigger['comments'],
				$trigger['url'],
				array(),
				$copy_mode ? 0 : $triggerid);
		}

		$newtriggerid=get_dbid('triggers','triggerid');

		$result = DBexecute('INSERT INTO triggers '.
					' (triggerid,description,type,priority,status,comments,url,value,expression,templateid)'.
					' VALUES ('.$newtriggerid.','.zbx_dbstr($trigger['description']).','.$trigger['type'].','.$trigger['priority'].','.
					$trigger['status'].','.zbx_dbstr($trigger['comments']).','.
					zbx_dbstr($trigger['url']).",2,'0',".($copy_mode ? 0 : $triggerid).')');

		if(!$result)
			return $result;

		$host = get_host_by_hostid($hostid);
		$newexpression = $trigger['expression'];

		// Loop: functions
		$functions = get_functions_by_triggerid($triggerid);
		while($function = DBfetch($functions)){
			$item = get_item_by_itemid($function['itemid']);

			$host_items = DBselect('SELECT * FROM items WHERE key_='.zbx_dbstr($item['key_']).' AND hostid='.$host['hostid']);
			$host_item = DBfetch($host_items);
			if(!$host_item){
				error(S_MISSING_KEY.SPACE.'"'.$item['key_'].'"'.SPACE.S_FOR_HOST_SMALL.SPACE.'"'.$host['host'].'"');
				return FALSE;
			}

			$newfunctionid=get_dbid('functions','functionid');

			$result = DBexecute('INSERT INTO functions (functionid,itemid,triggerid,function,parameter) '.
				" values ($newfunctionid,".$host_item['itemid'].','.$newtriggerid.','.
				zbx_dbstr($function['function']).','.zbx_dbstr($function['parameter']).')');

			$newexpression = str_replace(
				'{'.$function['functionid'].'}',
				'{'.$newfunctionid.'}',
				$newexpression);
		}

		DBexecute('UPDATE triggers SET expression='.zbx_dbstr($newexpression).' WHERE triggerid='.$newtriggerid);

		info(S_ADDED_TRIGGER.SPACE.'"'.$host['host'].':'.$trigger['description'].'"');
		add_audit_ext(AUDIT_ACTION_ADD, AUDIT_RESOURCE_TRIGGER, $newtriggerid, $host['host'].':'.$trigger['description'], NULL, NULL, NULL);
		// Copy triggers to the child hosts
		$child_hosts = get_hosts_by_templateid($hostid);
		while ($child_host = DBfetch($child_hosts)) {
			// recursion
			$result = copy_trigger_to_host($newtriggerid, $child_host['hostid']);
			if (!$result) {
				return result;
			}
		}

		return $newtriggerid;
	}


	function construct_expression($itemid,$expressions){
		$complite_expr='';

		$item = get_item_by_itemid($itemid);
		$host = get_host_by_itemid($itemid);

		$prefix = $host['host'].':'.$item['key_'].'.';

		if(empty($expressions)){
			error(S_EXPRESSION_CANNOT_BE_EMPTY);
			return false;
		}
		$functions = array('regexp'=>1,'iregexp'=>1);

//		$ZBX_EREG_EXPESSION_FUNC_FORMAT = '^([[:print:]]*)([&|]{1})(([a-zA-Z_.$]{6,7})(\\(([[:print:]]+){0,1}\\)))([[:print:]]*)$';
		$ZBX_PREG_EXPESSION_FUNC_FORMAT = '^(['.ZBX_PREG_PRINT.']*)([&|]{1})(([a-zA-Z_.\$]{6,7})(\\((['.ZBX_PREG_PRINT.']+){0,1}\\)))(['.ZBX_PREG_PRINT.']*)$';

		$expr_array = array();

		$cexpor = 0;
		$startpos = -1;

		foreach($expressions as $id => $expression){
			$expression['value'] = preg_replace('/\s+(AND){1,2}\s+/U', '&', $expression['value']);
			$expression['value'] = preg_replace('/\s+(OR){1,2}\s+/U', '|', $expression['value']);
//sdi('<pre>'.print_r($expression['value'],true).'</pre>');
			$pastcexpor = $cexpor;
			if($expression['type'] == REGEXP_INCLUDE){
				if(!empty($complite_expr)) {
					$complite_expr.=' | ';
				}
				if($cexpor == 0){
					 $startpos = zbx_strlen($complite_expr);
				}
				$cexpor++;
				$eq_global = '#0';
			}
			else{
				if(($cexpor > 1) & ($startpos >= 0)){
					$head = substr($complite_expr, 0, $startpos);
					$tail = substr($complite_expr, $startpos);
					$complite_expr = $head.'('.$tail.')';
				}
				$cexpor = 0;
				$eq_global = '=0';
				if(!empty($complite_expr)) {
					$complite_expr.=' & ';
				}
			}

			$expr = '&'.$expression['value'];
			//$expr = '&'.$expression['view'];
			$expr = preg_replace('/\s+(\&|\|){1,2}\s+/U','$1',$expr);

			$expr_array = array();
			$sub_expr_count=0;
			$sub_expr = '';

			$multi = preg_match('/.+(&|\|).+/', $expr);

//			while(mb_eregi($ZBX_EREG_EXPESSION_FUNC_FORMAT, $expr, $arr)){
			while(preg_match('/'.$ZBX_PREG_EXPESSION_FUNC_FORMAT.'/i', $expr, $arr)){
				$arr[4] = zbx_strtolower($arr[4]);

				if(!isset($functions[$arr[4]])){
					error(S_INCORRECT_FUNCTION_IS_USED.'. ['.$expression['value'].']');
					return false;
				}

				$expr_array[$sub_expr_count]['eq'] = trim($arr[2]);
				$expr_array[$sub_expr_count]['regexp'] = zbx_strtolower($arr[4]).$arr[5];

				$sub_expr_count++;
				$expr = $arr[1];
			}

			if(empty($expr_array)){
				error(S_INCORRECT_TRIGGER_EXPRESSION.'. ['.$expression['value'].']');
				return false;
			}

			$expr_array[$sub_expr_count-1]['eq'] = '';

			$sub_eq = '';
			if($multi > 0){
				$sub_eq = $eq_global;
			}

			foreach($expr_array as $id => $expr){
				if($multi > 0){
					$sub_expr = $expr['eq'].'({'.$prefix.$expr['regexp'].'})'.$sub_eq.$sub_expr;
				}
				else{
					$sub_expr = $expr['eq'].'{'.$prefix.$expr['regexp'].'}'.$sub_eq.$sub_expr;
				}
			}

			if($multi > 0){
				$complite_expr.= '('.$sub_expr.')';
			}
			else{
				$complite_expr.= '(('.$sub_expr.')'.$eq_global.')';
			}
		}

		if(($cexpor > 1) & ($startpos >= 0)){
			$head = substr($complite_expr, 0, $startpos);
			$tail = substr($complite_expr, $startpos);
			$complite_expr = $head.'('.$tail.')';
		}

	return $complite_expr;
	}

/******************************************************************************
 *																			*
 * Purpose: Translate {10}>10 to something like localhost:procload.last(0)>10 *
 *																			*
 * Comments: !!! Don't forget sync code with C !!!							*
 *																			*
 ******************************************************************************/
	function explode_exp($expression, $html = false, $resolve_macro = false, $src_host = null, $dst_host = null){
//		echo "EXPRESSION:",$expression,"<Br>";
		$functionid='';
		$macros = '';
		if(!$html){
			$exp='';
		}
		else{
			$exp=array();
		}

		$trigger=array();
		$state='';

		for($i=0,$max=zbx_strlen($expression); $i<$max; $i++){
			if(($expression[$i] == '{') && ($expression[$i+1] == '$')){
				$functionid='';
				$macros='';
				$state='MACROS';
			}
			else if($expression[$i] == '{'){
				$functionid='';
				$state='FUNCTIONID';
				continue;
			}

			if($expression[$i] == '}'){
				if($state == 'MACROS'){
					$macros.='}';

					if($resolve_macro){
						$function_data['expression'] = $macros;
						CUserMacro::resolveTrigger($function_data);
						$macros = $function_data['expression'];
					}

					if($html) array_push($exp,$macros);
					else $exp.=$macros;

					$macros = '';
					$state = '';
					continue;
				}

				$state='';
				$sql = 'SELECT h.host,i.itemid,i.key_,f.function,f.triggerid,f.parameter,i.itemid,i.status, i.type'.
						' FROM items i,functions f,hosts h'.
						' WHERE f.functionid='.$functionid.
							' AND i.itemid=f.itemid '.
							' AND h.hostid=i.hostid';

				if($functionid=='TRIGGER.VALUE'){
					if(!$html) $exp.='{'.$functionid.'}';
					else array_push($exp,'{'.$functionid.'}');
				}
				else if(is_numeric($functionid) && $function_data = DBfetch(DBselect($sql))){
					if($resolve_macro){
						$trigger = $function_data;
						CUserMacro::resolveItem($function_data);

						$function_data['expression'] = $function_data['parameter'];
						CUserMacro::resolveTrigger($function_data);
						$function_data['parameter'] = $function_data['expression'];
					}

					if (!is_null($src_host) && !is_null($dst_host) && strcmp($src_host, $function_data['host']) == 0)
						$function_data['host'] = $dst_host;

//SDII($function_data);
					if(!$html){
						$exp.='{'.$function_data['host'].':'.$function_data['key_'].'.'.$function_data['function'].'('.$function_data['parameter'].')}';
					}
					else{
						$style = ($function_data['status']==ITEM_STATUS_DISABLED)? 'disabled':'unknown';
						if($function_data['status']==ITEM_STATUS_ACTIVE){
							$style = 'enabled';
						}


						$link = new CLink(
									$function_data['host'].':'.$function_data['key_'],
									'items.php?form=update&itemid='.$function_data['itemid'].'&switch_node='.id2nodeid($function_data['itemid']),
									$style
								);

						if($function_data['type'] == ITEM_TYPE_HTTPTEST){
							$link = new CSpan($function_data['host'].':'.$function_data['key_'], $style);
						}

						array_push($exp,array('{',$link,'.',bold($function_data['function'].'('),$function_data['parameter'],bold(')'),'}'));
					}
				}
				else{
					if($html){
						array_push($exp, new CSpan('*ERROR*', 'on'));
					}
					else{
						$exp.= '*ERROR*';
					}
				}
				continue;
			}

			if($state == 'FUNCTIONID'){
				$functionid=$functionid.$expression[$i];
				continue;
			}
			else if($state == 'MACROS'){
				$macros=$macros.$expression[$i];
				continue;
			}

			if($html) array_push($exp,$expression[$i]);
			else $exp.=$expression[$i];
		}
//SDII($exp);
	return $exp;
	}

/******************************************************************************
 *																			*
 * Purpose: Translate {10}>10 to something like localhost:procload.last(0)>10 *
 *																			*
 * Comments: !!! Don't forget sync code with C !!!							*
 *																			*
 ******************************************************************************/
	function triggerExpression($trigger, $html, $template=false, $resolve_macro=false){
		$expression = $trigger['expression'];

//		echo "EXPRESSION:",$expression,"<Br>";
		$functionid='';
		$macros = '';
		if(0 == $html) $exp='';
		else $exp=array();

		$state='';

		for($i=0,$max=zbx_strlen($expression); $i<$max; $i++){
			if(($expression[$i] == '{') && ($expression[$i+1] == '$')){
				$functionid='';
				$macros='';
				$state='MACROS';
			}
			else if($expression[$i] == '{'){
				$functionid='';
				$state='FUNCTIONID';
				continue;
			}

			if($expression[$i] == '}'){
				if($state == 'MACROS'){
					$macros.='}';

					if($resolve_macro){
						$function_data['expression'] = $macros;
						CUserMacro::resolveTrigger($function_data);
						$macros = $function_data['expression'];
					}

					if(1 == $html) array_push($exp,$macros);
					else $exp.=$macros;

					$macros = '';
					$state = '';
					continue;
				}

				$state='';

				if($functionid=='TRIGGER.VALUE'){
					if(0 == $html) $exp.='{'.$functionid.'}';
					else array_push($exp,'{'.$functionid.'}');
				}
				else if(is_numeric($functionid) && isset($trigger['functions'][$functionid])){
					$function_data = $trigger['functions'][$functionid];
					$function_data+= $trigger['items'][$function_data['itemid']];
					$function_data+= $trigger['hosts'][$function_data['hostid']];

					if($template) $function_data['host'] = '{HOSTNAME}';

					if($resolve_macro){
						CUserMacro::resolveItem($function_data);

						$function_data['expression'] = $function_data['parameter'];
						CUserMacro::resolveTrigger($function_data);
						$function_data['parameter'] = $function_data['expression'];
					}

//SDII($function_data);
					if($html == 0){
						$exp.='{'.$function_data['host'].':'.$function_data['key_'].'.'.$function_data['function'].'('.$function_data['parameter'].')}';
					}
					else{
						$style = ($function_data['status']==ITEM_STATUS_DISABLED)? 'disabled':'unknown';
						if($function_data['status']==ITEM_STATUS_ACTIVE){
							$style = 'enabled';
						}


						$link = new CLink(
									$function_data['host'].':'.$function_data['key_'],
									'items.php?form=update&itemid='.$function_data['itemid'],
									$style
								);

						if($function_data['type'] == ITEM_TYPE_HTTPTEST){
							$link = new CSpan($function_data['host'].':'.$function_data['key_'], $style);
						}

						array_push($exp,array('{',$link,'.',bold($function_data['function'].'('),$function_data['parameter'],bold(')'),'}'));
					}
				}
				else{
					if(1 == $html){
						array_push($exp, new CSpan('*ERROR*', 'on'));
					}
					else{
						$exp.= '*ERROR*';
					}
				}
				continue;
			}

			if($state == 'FUNCTIONID'){
				$functionid=$functionid.$expression[$i];
				continue;
			}
			else if($state == 'MACROS'){
				$macros=$macros.$expression[$i];
				continue;
			}

			if(1 == $html) array_push($exp,$expression[$i]);
			else $exp.=$expression[$i];
		}
//SDII($exp);
	return $exp;
	}
/*
 * Function: implode_exp
 *
 * Description:
 *	 Translate localhost:procload.last(0)>10 to {12}>10
 *	 And create database representation.
 *
 * Author:
 *	 Aly (aly@zabbix.com)
 *
 * Comments: !!! Don't forget sync code with C !!!
 *
 */
	function implode_exp($expression, $triggerid){
		global $ZBX_TR_EXPR_ALLOWED_FUNCTIONS;

		$expr = $expression;
		$trigExpr = new CTriggerExpression(array('expression' => $expression));

		if(!empty($trigExpr->errors)) return null;
		if(empty($trigExpr->expressions)) return null;

		$usedItems = array();

		$cuted = 0;
		foreach($trigExpr->expressions as $exprPart){
			if(zbx_empty($exprPart['item'])) continue;

			$sql = 'SELECT i.itemid, i.value_type '.
				' FROM items i,hosts h'.
				' WHERE i.key_='.zbx_dbstr($exprPart['item']).
					' AND h.host='.zbx_dbstr($exprPart['host']).
					' AND h.hostid=i.hostid'.
					' AND '.DBin_node('i.itemid');
			if($item = DBfetch(DBselect($sql))){
				if(!isset($ZBX_TR_EXPR_ALLOWED_FUNCTIONS[$exprPart['functionName']]['item_types'][$item['value_type']])){
					error('Incorrect item value type "'.$exprPart['host'].':'.$exprPart['item'].'" provided for trigger function "'.$exprPart['function'].'".');
					return null;
				}
			}
			else{
				error('Incorrect item key "'.$exprPart['host'].':'.$exprPart['item'].'" provided for trigger expression.');
				return null;
			}

			if(!isset($usedItems[$exprPart['expression']])) {
				$functionid = get_dbid('functions','functionid');

				$sql = 'INSERT INTO functions (functionid,itemid,triggerid,function,parameter)'.
					' VALUES ('.$functionid.','.$item['itemid'].','.$triggerid.','.
						zbx_dbstr($exprPart['functionName']).','.zbx_dbstr($exprPart['functionParam']).')';

				if(!DBexecute($sql)) return null;
				else $usedItems[$exprPart['expression']] = $functionid;
			}
//SDI("BEFORE: $expr");
			$expr = str_replace($exprPart['expression'], '{'.$usedItems[$exprPart['expression']].'}', $expr);
//SDI("AFTER: $expr");
		}

	return $expr;
	}

	function update_trigger_comments($triggerids,$comments){
		zbx_value2array($triggerids);

		$triggers = CTrigger::get(array(
			'editable' => 1,
			'trigegrids' => $triggerids,
			'output' => API_OUTPUT_SHORTEN,
		));
		$triggers = zbx_toHash($triggers, 'triggerid');
		foreach($triggerids as $triggerid){
			if(!isset($triggers[$triggerid])){
				return false;
			}
		}


		return	DBexecute('UPDATE triggers '.
						' SET comments='.zbx_dbstr($comments).
						' WHERE '.DBcondition('triggerid',$triggerids));
	}

	/*
	 * Function: extract_numbers
	 *
	 * Description:
	 *	 Extract from string numbers with prefixes (A-Z)
	 *
	 * Author:
	 *	 Eugene Grigorjev (eugene.grigorjev@zabbix.com)
	 *
	 * Comments: !!! Don't forget sync code with C !!!
	 *
	 */
	function extract_numbers($str){
		$numbers = array();
//		while( ereg(ZBX_EREG_NUMBER.'([[:print:]]*)', $str, $arr) ) {
		while(preg_match('/'.ZBX_PREG_NUMBER.'(['.ZBX_PREG_PRINT.']*)/', $str, $arr)){
			$numbers[] = $arr[1];
			$str = $arr[2];
		}

	return $numbers;
	}

	/*
	 * Function: expand_trigger_description_constants
	 *
	 * Description:
	 *	 substitute simple macros in data string with real values
	 *
	 * Author:
	 *	 Eugene Grigorjev (eugene.grigorjev@zabbix.com)
	 *
	 * Comments: !!! Don't forget sync code with C !!!
	 *		   replcae $1-9 macros
	 *
	 */
	function expand_trigger_description_constants($description, $row){
		if($row && isset($row['expression'])){
//			$numbers = extract_numbers(ereg_replace('(\{[0-9]+\})', 'function', $row['expression']));
			$numbers = extract_numbers(preg_replace('/(\{[0-9]+\})/', 'function', $row['expression']));

			$description = $row['description'];

			for ( $i = 0; $i < 9; $i++ ){
				$description = str_replace(
									'$'.($i+1),
									isset($numbers[$i])?$numbers[$i]:'',
									$description
								);
			}
		}

		return $description;
	}

	/*
	 * Function: expand_trigger_description_by_data
	 *
	 * Description:
	 *	 substitute simple macros in data string with real values
	 *
	 * Author:
	 *	 Eugene Grigorjev (eugene.grigorjev@zabbix.com)
	 *
	 * Comments: !!! Don't forget sync code with C !!!
	 *
	 */
function expand_trigger_description_by_data($row, $flag = ZBX_FLAG_TRIGGER) {
	if ($row) {
		$description = expand_trigger_description_constants($row['description'], $row);

		for ($i = 0; $i < 10; $i++) {
			$macro = '{HOSTNAME'.($i ? $i : '').'}';
			if (zbx_strstr($description, $macro)) {
				$functionid = trigger_get_N_functionid($row['expression'], $i ? $i : 1);

				if (isset($functionid)) {
					$sql = 'SELECT DISTINCT h.host'.
							' FROM functions f,items i,hosts h'.
							' WHERE f.itemid=i.itemid'.
								' AND i.hostid=h.hostid'.
								' AND f.functionid='.$functionid;
					$host = DBfetch(DBselect($sql));
					if (is_null($host['host'])) {
						$host['host'] = $macro;
					}
					$description = str_replace($macro, $host['host'], $description);
				}
			}

<<<<<<< HEAD
			for($i=0; $i<10; $i++){
				$macro = '{ITEM.LASTVALUE'.($i ? $i : '').'}';
				if(zbx_strstr($description, $macro)){
					$functionid = trigger_get_N_functionid($row['expression'], $i ? $i : 1);

					if(isset($functionid)){
						$sql = 'SELECT i.lastvalue, i.value_type, i.itemid, i.valuemapid, i.units '.
								' FROM items i, functions f '.
								' WHERE i.itemid=f.itemid '.
									' AND f.functionid='.$functionid;
						$row2 = DBfetch(DBselect($sql));
						$description = str_replace($macro, format_lastvalue($row2), $description);
=======
			$itemData = null;
			$macro = '{ITEM.LASTVALUE'.($i ? $i : '').'}';
			if (zbx_strstr($description, $macro)) {
				$functionid = trigger_get_N_functionid($row['expression'], $i ? $i : 1);
>>>>>>> edf08345

				if (isset($functionid)) {
					$sql = 'SELECT i.lastvalue,i.value_type,i.itemid,i.valuemapid,i.units'.
							' FROM items i,functions f'.
							' WHERE i.itemid=f.itemid'.
							' AND f.functionid='.$functionid;
					$itemData = DBfetch(DBselect($sql));
					$description = str_replace($macro, format_lastvalue($itemData), $description);
				}
			}

<<<<<<< HEAD
			for($i = 0; $i < 10; $i++){
				$macro = '{ITEM.VALUE' . ($i ? $i : '') . '}';
				if(zbx_strstr($description, $macro)){
					$value = ($flag == ZBX_FLAG_TRIGGER) ?
						trigger_get_func_value($row['expression'], ZBX_FLAG_TRIGGER, $i ? $i : 1, 1) :
						trigger_get_func_value($row['expression'], ZBX_FLAG_EVENT, $i ? $i : 1, $row['clock']);
=======
			$macro = '{ITEM.VALUE'.($i ? $i : '').'}';
			if (zbx_strstr($description, $macro)) {
				$functionid = trigger_get_N_functionid($row['expression'], $i ? $i : 1);
				if (isset($functionid)) {
					// if $itemData is set by resolving {ITEM.LASTVALUE} macro, no need to select data again
					if (!$itemData) {
						$sql = 'SELECT i.value_type,i.itemid,i.valuemapid,i.units'.
								' FROM items i,functions f'.
								' WHERE i.itemid=f.itemid'.
								' AND f.functionid='.$functionid;
						$itemData = DBfetch(DBselect($sql));
					}
>>>>>>> edf08345

					$itemData['lastvalue'] = ($flag == ZBX_FLAG_TRIGGER)
							? trigger_get_func_value($row['expression'], ZBX_FLAG_TRIGGER, $i ? $i : 1, 1)
							: trigger_get_func_value($row['expression'], ZBX_FLAG_EVENT, $i ? $i : 1, $row['clock']);
					$description = str_replace($macro, format_lastvalue($itemData), $description);
				}
			}
		}

<<<<<<< HEAD
			if(preg_match_all('/'.ZBX_PREG_EXPRESSION_USER_MACROS.'/', $description, $arr)){
				$macros = CUserMacro::getMacros($arr[1], array('triggerid' => $row['triggerid']));
=======
		if ($res = preg_match_all('/'.ZBX_PREG_EXPRESSION_USER_MACROS.'/', $description, $arr)) {
			$macros = CUserMacro::getMacros($arr[1], array('triggerid' => $row['triggerid']));
>>>>>>> edf08345

			$search = array_keys($macros);
			$values = array_values($macros);

			$description = str_replace($search, $values, $description);
		}
<<<<<<< HEAD

		return $description;
=======
>>>>>>> edf08345
	}
	else {
		$description = '*ERROR*';
	}
	return $description;
}

	function expand_trigger_description_simple($triggerid){
		$sql = 'SELECT DISTINCT h.host,t.description,t.expression,t.triggerid '.
				' FROM triggers t, functions f, items i, hosts h '.
				' WHERE f.triggerid=t.triggerid '.
					' AND i.itemid=f.itemid '.
					' AND h.hostid=i.hostid '.
					' AND t.triggerid='.$triggerid;
		$trigger = DBfetch(DBselect($sql));

	return expand_trigger_description_by_data($trigger);
	}

	function expand_trigger_description($triggerid){
		$description = expand_trigger_description_simple($triggerid);
		$description = htmlspecialchars($description);
	return $description;
	}

	function update_trigger_value_to_unknown_by_hostid($hostids){
		zbx_value2array($hostids);

		$triggers = array();
		$result = DBselect('SELECT DISTINCT t.triggerid '.
			' FROM items i,triggers t,functions f '.
			' WHERE f.triggerid=t.triggerid '.
				' AND f.itemid=i.itemid '.
				' AND '.DBcondition('i.hostid',$hostids));

		$now = time();
		while($row=DBfetch($result)){
			$triggers[$row['triggerid']] = $row['triggerid'];
		}
		if(!empty($triggers)){
// returns updated triggers
			$triggers = addEvent($triggers,TRIGGER_VALUE_UNKNOWN,$now);
		}

		if(!empty($triggers)){
			DBexecute('UPDATE triggers SET value='.TRIGGER_VALUE_UNKNOWN.', lastchange='.$now.' WHERE '.DBcondition('triggerid',$triggers));
		}
	return true;
	}

	function addEvent($triggerids, $value){
		zbx_value2array($triggerids);

		$events = array();
		foreach($triggerids as $tnum => $triggerid){
			$events[] = array(
				'source'		=> EVENT_SOURCE_TRIGGERS,
				'object'		=> EVENT_OBJECT_TRIGGER,
				'objectid'		=> $triggerid,
				'clock'			=> time(),
				'value'			=> $value,
				'acknowledged'	=> 0
			);
		}
		$eventids = CEvent::create($events);

	return $eventids;
	}

/******************************************************************************
 *																			*
 * Purpose: Delete Trigger definition										 *
 *																			*
 * Comments: !!! Don't forget sync code with C !!!							*
 *																			*
 ******************************************************************************/
	function delete_trigger($triggerids){
		zbx_value2array($triggerids);

// first delete child triggers
		$del_chd_triggers = array();
		$db_triggers= get_triggers_by_templateid($triggerids);
		while($db_trigger = DBfetch($db_triggers)){// recursion
			$del_chd_triggers[$db_trigger['triggerid']] = $db_trigger['triggerid'];
		}

		if(!empty($del_chd_triggers)){
			$result = delete_trigger($del_chd_triggers);
			if(!$result) return  $result;
		}

// get hosts before functions deletion !!!
		$trig_hosts = array();
		foreach($triggerids as $id => $triggerid){
			$trig_hosts[$triggerid] = get_hosts_by_triggerid($triggerid);
		}

		$result = delete_dependencies_by_triggerid($triggerids);
		if(!$result)	return	$result;

		DBexecute('DELETE FROM trigger_depends WHERE '.DBcondition('triggerid_up',$triggerids));

		$result = delete_function_by_triggerid($triggerids);
		if(!$result)	return	$result;

		$result = delete_events_by_triggerid($triggerids);
		if(!$result)	return	$result;

		$result = delete_services_by_triggerid($triggerids);
		if(!$result)	return	$result;

		$result = delete_sysmaps_elements_with_triggerid($triggerids);
		if(!$result)	return	$result;

		DBexecute('DELETE FROM sysmaps_link_triggers WHERE '.DBcondition('triggerid',$triggerids));

// disable actions
		$actionids = array();
		$sql = 'SELECT DISTINCT actionid '.
				' FROM conditions '.
				' WHERE conditiontype='.CONDITION_TYPE_TRIGGER.
					' AND '.DBcondition('value',$triggerids,false,true);   // FIXED[POSIBLE value type violation]!!!
		$db_actions = DBselect($sql);
		while ($db_action = DBfetch($db_actions)) {
			$actionids[$db_action['actionid']] = $db_action['actionid'];
		}

		DBexecute('UPDATE actions '.
					' SET status='.ACTION_STATUS_DISABLED.
					' WHERE '.DBcondition('actionid',$actionids));

// delete action conditions
		DBexecute('DELETE FROM conditions '.
					' WHERE conditiontype='.CONDITION_TYPE_TRIGGER.
						' AND '.DBcondition('value',$triggerids,false,true)); // FIXED[POSIBLE value type violation]!!!

// Get triggers INFO before delete them!
		$triggers = array();
		$trig_res = DBselect('SELECT triggerid, description FROM triggers WHERE '.DBcondition('triggerid',$triggerids));
		while ($trig_rows = DBfetch($trig_res)) {
			$triggers[$trig_rows['triggerid']] = $trig_rows;
		}
// --

		$result = DBexecute('DELETE FROM triggers WHERE '.DBcondition('triggerid',$triggerids));
		if ($result) {
			foreach ($triggers as $triggerid => $trigger) {
				$trig_host = DBfetch($trig_hosts[$triggerid]);
				$msg = S_TRIGGER.SPACE.'"'.$trig_host['host'].':'.$trigger['description'].'"'.SPACE.S_DELETED_SMALL;
				info($msg);
			}
		}
		return $result;
	}

// Update Trigger definition

	/******************************************************************************
	 *                                                                            *
	 * Comments: !!! Don't forget sync code with C !!!                            *
	 *                                                                            *
	 ******************************************************************************/
	function update_trigger($triggerid,$expression=NULL,$description=NULL,$type=NULL,$priority=NULL,$status=NULL,$comments=NULL,$url=NULL,$deps=array(),$templateid=0){
		$trigger	= get_trigger_by_triggerid($triggerid);
		$trig_hosts	= get_hosts_by_triggerid($triggerid);
		$trig_host	= DBfetch($trig_hosts);

		$event_to_unknown = false;

		// URL validation against XSS
		if ($url && !validateUrl($url)) {
			error(S_INCORRECT_URL);
			return false;
		}

// Restore expression
		if(is_null($expression)){
			$expression = explode_exp($trigger['expression']);
			$expr = new CTriggerExpression(array('expression' => $expression));
		}
		else{
			$expr = new CTriggerExpression(array('expression' => $expression));
			$event_to_unknown = (empty($expr->errors) && $expression != explode_exp($trigger['expression']));
		}

		if(!empty($expr->errors)){
			foreach($expr->errors as $error) error($error);
			return false;
		}

		if(!is_null($deps) && !validate_trigger_dependency($expression, $deps)) {
			error(S_WRONG_DEPENDENCY_ERROR);
			return false;
		}

		if (!validate_trigger_expression($expr)) {
			return false;
		}

		if(is_null($description)){
			$description = $trigger['description'];
		}

		if(CTrigger::exists(array('description' => $description, 'expression' => $expression))){

			$host = reset($expr->data['hosts']);
			$options = array(
				'filter' => array('description' => $description, 'host' => $host),
				'output' => API_OUTPUT_EXTEND,
				'editable' => 1,
			);
			$triggers_exist = CTrigger::get($options);

			$trigger_exist = false;
			foreach($triggers_exist as $tnum => $tr){
				$tmp_exp = explode_exp($tr['expression']);
				if(strcmp($tmp_exp, $expression) == 0){
					$trigger_exist = $tr;
					break;
				}
			}
			if($trigger_exist && ($trigger_exist['triggerid'] != $trigger['triggerid'])){
				error('Trigger with name "'.$trigger['description'].'" and expression "'.$expression.'" already exists.');
				return false;
			}
			else if(!$trigger_exist){
				error('No Permissions');
				return false;
			}
		}

		$exp_hosts = $expr->data['hosts'];
		if(!empty($exp_hosts)){
			$chd_hosts	= get_hosts_by_templateid($trig_host['hostid']);

			if(DBfetch($chd_hosts)){
				$expHostName = reset($exp_hosts);

				$db_chd_triggers = get_triggers_by_templateid($triggerid);
				while($db_chd_trigger = DBfetch($db_chd_triggers)){
					$chd_trig_hosts = get_hosts_by_triggerid($db_chd_trigger['triggerid']);
					$chd_trig_host = DBfetch($chd_trig_hosts);

					$newexpression = str_replace(
						'{'.$expHostName.':',
						'{'.$chd_trig_host['host'].':',
						$expression);

// recursion
					update_trigger(
						$db_chd_trigger['triggerid'],
						$newexpression,
						$description,
						$type,
						$priority,
						$status,
						$comments,
						$url,
						(is_null($deps) ? null : replace_template_dependencies($deps, $chd_trig_host['hostid'])),
						$triggerid
					);
				}
			}
		}

		$result = delete_function_by_triggerid($triggerid);

		if(!$result){
			return	$result;
		}

		$expression = implode_exp($expression,$triggerid);
		if(is_null($expression)){
			return false;
		}

		$update_values = array();
		if(!is_null($expression)) $update_values['expression'] = $expression;
		if(!is_null($description)) $update_values['description'] = $description;
		if(!is_null($type)) $update_values['type'] = $type;
		if(!is_null($priority)) $update_values['priority'] = $priority;
		if(!is_null($status)) $update_values['status'] = $status;
		if(!is_null($comments)) $update_values['comments'] = $comments;
		if(!is_null($url)) $update_values['url'] = $url;
		if(!is_null($templateid)) $update_values['templateid'] = $templateid;

		if($event_to_unknown || (!is_null($status) && ($status != TRIGGER_STATUS_ENABLED))){
			if($trigger['value'] != TRIGGER_VALUE_UNKNOWN){
				addEvent($triggerid, TRIGGER_VALUE_UNKNOWN);

				$update_values['value'] = TRIGGER_VALUE_UNKNOWN;
				$update_values['lastchange'] = time();
			}
		}

		DB::update('triggers', array('values' => $update_values, 'where' => array('triggerid='.$triggerid)));

		if (!is_null($deps)) {
			delete_dependencies_by_triggerid($triggerid);

			foreach ($deps as $id => $triggerid_up) {
				if (!$result2 = add_trigger_dependency($triggerid, $triggerid_up)) {
					error(S_INCORRECT_DEPENDENCY.' ['.expand_trigger_description($triggerid_up).']');
				}
				$result &= $result2;
			}
		}

		if ($result) {
			$trig_hosts	= get_hosts_by_triggerid($triggerid);
			$trig_host = DBfetch($trig_hosts);
			$msg = S_TRIGGER.SPACE.'"'.$trig_host['host'].':'.$trigger['description'].'"'.SPACE.S_UPDATED_SMALL;
			info($msg);
		}

		if ($result) {
			$trigger_new = get_trigger_by_triggerid($triggerid);
			add_audit_ext(AUDIT_ACTION_UPDATE, AUDIT_RESOURCE_TRIGGER,	$triggerid,	$trig_host['host'].':'.$trigger['description'], 'triggers', $trigger, $trigger_new);
		}

		$result = $result?$triggerid:$result;

		return $result;
	}

	function check_right_on_trigger_by_expression($permission,$expression){
		$expr = new CTriggerExpression(array('expression' => $expression));

		$hosts = CHost::get(array(
			'filter' => array('host' => $expr->data['hosts']),
			'editable' => (($permission == PERM_READ_WRITE) ? 1 : null),
			'output' => array('hostid', 'host'),
			'templated_hosts' => 1,
			'preservekeys' => 1
		));

		$hosts = zbx_toHash($hosts, 'host');

		foreach($expr->data['hosts'] as $host){
			if(!isset($hosts[$host])){
				error('Incorrect trigger expression. Host "'.$host.'" does not exist or you have no access to this host.');
				return false;
			}
		}

	return true;
	}


// ----------- DEPENDENCIES --------------

/******************************************************************************
 *																			*
 * Comments: !!! Don't forget sync code with C !!!							*
 *																			*
 ******************************************************************************/
	function get_trigger_dependencies_by_triggerid($triggerid){
		$result = array();

		$db_deps = DBselect('SELECT * FROM trigger_depends WHERE triggerid_down='.$triggerid);
		while($db_dep = DBfetch($db_deps))
			$result[] = $db_dep['triggerid_up'];

	return $result;
	}

	/**
	 * Adds a dependency from $triggerId to $depTriggerId and inherit it to all child triggers.
	 *
	 * @param $triggerId
	 * @param $depTriggerId
	 *
	 * @return bool
	 */
	function add_trigger_dependency($triggerId, $depTriggerId) {
		if (check_dependency_by_triggerid($triggerId, $depTriggerId)) {
			// save the dependency for the current trigger
			$result = insert_dependency($triggerId, $depTriggerId);
			if (!$result) {
				return false;
			}

			// fetch all child triggers
			$childTriggers = array();
			$childTriggerQuery = get_triggers_by_templateid($triggerId);
			while ($childTrigger = DBfetch($childTriggerQuery)) {
				$childTriggers[$childTrigger['triggerid']] = $childTrigger;
			}

			// propagate the dependency to the child triggers
			if ($childTriggers) {
				$childHosts = CHost::get(array(
					'output' => array('hostid', 'status'),
					'triggerids' => array_keys($childTriggers),
					'templated_hosts' => true,
					'nopermissions' => true
				));
				foreach ($childHosts as $childHost) {
					$childTrigger = reset($childHost['triggers']);

					$childDep = array($childTrigger['triggerid'] => $depTriggerId);
					$childDep = replace_template_dependencies($childDep, $childHost['hostid']);

					// if the child host is a template, propagate the dependency to the children
					if($childHost['status'] == HOST_STATUS_TEMPLATE) {
						$result = add_trigger_dependency($childTrigger['triggerid'], $childDep[$childTrigger['triggerid']]);
					}
					// if the child host is not a template, just save the dependency
					else {
						$result = insert_dependency($childTrigger['triggerid'], $childDep[$childTrigger['triggerid']]);
					}
					if (!$result) {
						return false;
					}
				}
			}
		}

		return true;
	}

/******************************************************************************
 *																			*
 * Comments: !!! Don't forget sync code with C !!!							*
 *																			*
 ******************************************************************************/

	/**
	 * Adds the dependency from $triggerid_down to $triggerid_up, does not propagate the dependency to the
	 * child triggers.
	 *
	 * @see add_trigger_dependency() for a way to a add a dependency with inheritance support
	 *
	 * @param $triggerid_down
	 * @param $triggerid_up
	 *
	 * @return bool
	 */
	function insert_dependency($triggerid_down, $triggerid_up) {
		$triggerdepid = get_dbid('trigger_depends', 'triggerdepid');
		return DBexecute('INSERT INTO trigger_depends (triggerdepid,triggerid_down,triggerid_up)'.
				' VALUES ('.$triggerdepid.','.$triggerid_down.','.$triggerid_up.')');
	}

	function replace_triggers_depenedencies($new_triggerids){
		$old_triggerids = array_keys($new_triggerids);

		$deps = array();
		$res = DBselect('SELECT * FROM trigger_depends WHERE '.DBcondition('triggerid_up',$old_triggerids));
		while($db_dep = DBfetch($res)){
			$deps[$db_dep['triggerid_up']] = $db_dep['triggerid_down'];
		}

		delete_dependencies_by_triggerid($deps);

		foreach($new_triggerids as $old_triggerid => $newtriggerid){
			if(isset($deps[$old_triggerid]))
				insert_dependency($deps[$old_triggerid], $newtriggerid);
		}
	}

/******************************************************************************
 *																			*
 * Comments: !!! Don't forget sync code with C !!!							*
 *																			*
 ******************************************************************************/
	function replace_template_dependencies($deps, $hostid){
		foreach($deps as $id => $val){
			$sql = 'SELECT t.triggerid '.
				' FROM triggers t,functions f,items i '.
				' WHERE t.templateid='.$val.
					' AND f.triggerid=t.triggerid '.
					' AND f.itemid=i.itemid '.
					' AND i.hostid='.$hostid;
			if($db_new_dep = DBfetch(DBselect($sql))){
				$deps[$id] = $db_new_dep['triggerid'];
			}
		}

	return $deps;
	}

/******************************************************************************
 *																			*
 * Comments: !!! Don't forget sync code with C !!!							*
 *																			*
 ******************************************************************************/
	function delete_dependencies_by_triggerid($triggerids){
		zbx_value2array($triggerids);

		$db_deps = DBselect('SELECT triggerid_up, triggerid_down '.
						' FROM trigger_depends '.
						' WHERE '.DBcondition('triggerid_down',$triggerids));

		while($db_dep = DBfetch($db_deps)){
			DBexecute('DELETE FROM trigger_depends'.
				' WHERE triggerid_up='.$db_dep['triggerid_up'].
					' AND triggerid_down='.$db_dep['triggerid_down']);
		}
	return true;
	}

	function check_dependency_by_triggerid($triggerid,$triggerid_up,$level=0){
		if(bccomp($triggerid,$triggerid_up) == 0) return false;
		if($level > 16) return true;

		$level++;
		$result = true;

		$sql = 'SELECT triggerid_up FROM trigger_depends WHERE triggerid_down='.$triggerid_up;
		$res = DBselect($sql);
		while(($trig = DBfetch($res)) && $result){
			$result &= check_dependency_by_triggerid($triggerid,$trig['triggerid_up'],$level);		// RECURSION!!!
		}

	return $result;
	}

// Deny adding dependency between templates ifthey are not high level templates
	function validate_trigger_dependency($expression, $deps) {
		$result = true;

		//if we have atleast one dependency
		if(!empty($deps)){
			$templates = array();
			$templateids = array();
			$templated_trigger = false;

			$expr = new CTriggerExpression(array('expression' => $expression));
			$hosts = CHost::get(array(
				'templated_hosts' => true,
				'filter' => array('host' => $expr->data['hosts']),
				'output' => array('host', 'status')
			));
			foreach($hosts as $hnum => $triggerhost){
				if($triggerhost['status'] == HOST_STATUS_TEMPLATE){
					$templates[$triggerhost['hostid']] = $triggerhost;
					$templateids[$triggerhost['hostid']] = $triggerhost['hostid'];
					$templated_trigger = true;
				}
			}

			$dep_templateids = array();
			$db_dephosts = get_hosts_by_triggerid($deps);
			while($dephost = DBfetch($db_dephosts)) {
				if($templated_dep = ($dephost['status'] == HOST_STATUS_TEMPLATE)){
					$templates[$dephost['hostid']] = $dephost;
					$dep_templateids[$dephost['hostid']] = $dephost['hostid'];
				}

				//we have a host trigger added to template trigger or otherwise
				if($templated_trigger != $templated_dep){
					return false;
				}
			}


			$tdiff = array_diff($dep_templateids, $templateids);
			if(!empty($templateids) && !empty($dep_templateids) && !empty($tdiff)){
				$tpls = zbx_array_merge($templateids, $dep_templateids);
				$sql = 'SELECT DISTINCT ht.templateid, ht.hostid, h.host'.
						' FROM hosts_templates ht, hosts h'.
						' WHERE h.hostid=ht.hostid'.
							' AND '.DBcondition('ht.templateid', $tpls);

				$db_lowlvltpl = DBselect($sql);
				$map = array();
				while($lovlvltpl = DBfetch($db_lowlvltpl)){
					if(!isset($map[$lovlvltpl['hostid']])) $map[$lovlvltpl['hostid']] = array();
					$map[$lovlvltpl['hostid']][$lovlvltpl['templateid']] = $lovlvltpl['host'];
				}

				foreach($map as $hostid => $templates){
					$set_with_dep = false;

					foreach($templateids as $tplid){
						if(isset($templates[$tplid])){
							$set_with_dep = true;
							break;
						}
					}
					foreach($dep_templateids as $dep_tplid){
						if(!isset($templates[$dep_tplid]) && $set_with_dep){
							error('Not all Templates are linked to host [ '.reset($templates).' ]');
							$result = false;
							break 2;
						}
					}
				}

			}
		}

	return $result;
	}

	function delete_function_by_triggerid($triggerids){
		zbx_value2array($triggerids);
	return	DBexecute('DELETE FROM functions WHERE '.DBcondition('triggerid',$triggerids));
	}

	function delete_events_by_triggerid($triggerids){
		zbx_value2array($triggerids);
	return	DBexecute('DELETE FROM events WHERE '.DBcondition('objectid',$triggerids).' AND object='.EVENT_OBJECT_TRIGGER);
	}

/******************************************************************************
 *																			*
 * Comments: !!! Don't forget sync code with C !!!							*
 *																			*
 ******************************************************************************/
	function delete_triggers_by_itemid($itemids){
		zbx_value2array($itemids);

		$del_triggers = array();
		$result=DBselect('SELECT triggerid FROM functions WHERE '.DBcondition('itemid',$itemids));
		while($row=DBfetch($result)){
			$del_triggers[$row['triggerid']] = $row['triggerid'];
		}
		if(!empty($del_triggers)){
			if(!delete_trigger($del_triggers)) return FALSE;
		}

	return TRUE;
	}

/******************************************************************************
 *																			*
 * Purpose: Delete Service definitions by triggerid						   *
 *																			*
 * Comments: !!! Don't forget sync code with C !!!							*
 *																			*
 ******************************************************************************/
	function delete_services_by_triggerid($triggerids){
		zbx_value2array($triggerids);

		$result = DBselect('SELECT serviceid FROM services WHERE '.DBcondition('triggerid',$triggerids));
		while($row = DBfetch($result)){
			delete_service($row['serviceid']);
		}
	return	TRUE;
	}

/*
 * Function: cmp_triggers_exressions
 *
 * Description:
 * 		Warning: function compares ONLY expressions, there is no check on functions and items
 *
 * Author:
 *	 Aly
 *
 * Comments:
 *
 */
	function cmp_triggers_exressions($expr1, $expr2){
		$expr1 = preg_replace('/{[0-9]+}/', 'func', $expr1);
		$expr2 = preg_replace('/{[0-9]+}/', 'func', $expr2);
		return strcmp($expr1, $expr2);
	}

	/*
	 * Function: cmp_triggers
	 *
	 * Description:
	 *	 compare triggers by expression
	 *
	 * Author:
	 *	 Eugene Grigorjev (eugene.grigorjev@zabbix.com)
	 *
	 * Comments: !!! Don't forget sync code with C !!!
	 *
	 */
	function cmp_triggers($triggerid1, $triggerid2){
// compare EXPRESSION !!!
		$trig1 = get_trigger_by_triggerid($triggerid1);
		$trig2 = get_trigger_by_triggerid($triggerid2);

		$trig_fnc1 = get_functions_by_triggerid($triggerid1);

		$expr1 = $trig1['expression'];
		while($fnc1 = DBfetch($trig_fnc1)){
			$trig_fnc2 = get_functions_by_triggerid($triggerid2);
			while($fnc2 = DBfetch($trig_fnc2)){
				if(strcmp($fnc1['function'],$fnc2['function']))	continue;
				if($fnc1['parameter'] != $fnc2['parameter'])	continue;

				$item1 = get_item_by_itemid($fnc1['itemid']);
				$item2 = get_item_by_itemid($fnc2['itemid']);

				if(strcmp($item1['key_'],$item2['key_']))	continue;

				$expr1 = str_replace(
					'{'.$fnc1['functionid'].'}',
					'{'.$fnc2['functionid'].'}',
					$expr1);
				break;
			}
		}
		return strcmp($expr1,$trig2['expression']);
	}

	/*
	 * Function: delete_template_triggers
	 *
	 * Description:
	 *	 Delete template triggers
	 *
	 * Author:
	 *	 Eugene Grigorjev (eugene.grigorjev@zabbix.com)
	 *
	 * Comments: !!! Don't forget sync code with C !!!
	 *
	 */
	function delete_template_triggers($hostid, $templateids = null, $unlink_mode = false){
		zbx_value2array($templateids);

		$triggers = get_triggers_by_hostid($hostid);

		$host = get_host_by_hostid($hostid);

		while ($trigger = DBfetch($triggers)) {
			if ($trigger['templateid']==0) {
				continue;
			}

			if ($templateids != null) {
				$db_tmp_hosts = get_hosts_by_triggerid($trigger['templateid']);
				$tmp_host = DBfetch($db_tmp_hosts);

				if (!uint_in_array($tmp_host['hostid'], $templateids)) {
					continue;
				}
			}

			if ($unlink_mode) {
				if (DBexecute('UPDATE triggers SET templateid=0 WHERE triggerid='.$trigger['triggerid'])) {
					info(sprintf(S_TRIGGER_UNLINKED, $host['host'].':'.$trigger['description']));
				}
			}
			else {
				delete_trigger($trigger['triggerid']);
			}
		}
		return TRUE;
	}

/**
 * Copy triggers from template.
 *
 * @param $hostid
 * @param $templateid
 * @param bool $copy_mode
 *
 * @return array            An map of new trigger IDs in the form of array('oldTriggerId' => 'newTriggerId')
 */
function copy_template_triggers($hostid, $templateid, $copy_mode = false) {
	$triggers = get_triggers_by_hostid($templateid);
	$triggerArray = array();
	while ($trigger = DBfetch($triggers)) {
		$triggerArray[] = $trigger;
	}
	$newId = array();
	foreach ($triggerArray as $triggerData) {
		$newId[$triggerData['triggerid']] = copy_trigger_to_host($triggerData['triggerid'], $hostid, $copy_mode);
	}

	return $newId;
}

/*
 * Function: get_triggers_overview
 *
 * Description:
 *	 Retrieve table with overview of triggers
 *
 * Author:
 *	 Eugene Grigorjev (eugene.grigorjev@zabbix.com)
 *
 * Comments: !!! Don't forget sync code with C !!!
 *
 */
	function get_triggers_overview($hostids,$view_style=null){
		global $USER_DETAILS;

		if(is_null($view_style)) $view_style = CProfile::get('web.overview.view.style',STYLE_TOP);

		$table = new CTableInfo(S_NO_TRIGGERS_DEFINED);

		$options = array(
			'hostids' => $hostids,
			'monitored' => 1,
			'expandData' => 1,
			'skipDependent' => 1,
			'output' => API_OUTPUT_EXTEND,
			'sortfield' => 'description'
		);

		$db_triggers = CTrigger::get($options);

		unset($triggers);
		unset($hosts);

		$triggers = array();

		foreach($db_triggers as $tnum => $row){
			$row['host'] = get_node_name_by_elid($row['hostid'], null, ': ').$row['host'];
			$row['description'] = expand_trigger_description_constants($row['description'], $row);

			$hosts[zbx_strtolower($row['host'])] = $row['host'];

			// A little tricky check for attempt to overwrite active trigger (value=1) with
			// inactive or active trigger with lower priority.
			if(!isset($triggers[$row['description']][$row['host']]) ||
				(
					(($triggers[$row['description']][$row['host']]['value'] == TRIGGER_VALUE_FALSE) && ($row['value'] == TRIGGER_VALUE_TRUE)) ||
					(
						(($triggers[$row['description']][$row['host']]['value'] == TRIGGER_VALUE_FALSE) || ($row['value'] == TRIGGER_VALUE_TRUE)) &&
						($row['priority'] > $triggers[$row['description']][$row['host']]['priority'])
					)
				)
			)
			{
				$triggers[$row['description']][$row['host']] = array(
					'hostid'	=> $row['hostid'],
					'triggerid'	=> $row['triggerid'],
					'value'		=> $row['value'],
					'lastchange'=> $row['lastchange'],
					'priority'	=> $row['priority']);
			}
		}

		if(!isset($hosts)){
			return $table;
		}
		ksort($hosts);


		$css = getUserTheme($USER_DETAILS);
		$vTextColor = ($css == 'css_od.css')?'&color=white':'';

		if($view_style == STYLE_TOP){
			$header = array(new CCol(S_TRIGGERS,'center'));

			foreach($hosts as $hostname){
				$header = array_merge($header,array(new CCol(array(new CImg('vtext.php?text='.urlencode($hostname).$vTextColor)), 'hosts')));
			}
			$table->setHeader($header,'vertical_header');

			foreach($triggers as $descr => $trhosts){
				$table_row = array(nbsp($descr));
				foreach($hosts as $hostname){
					$table_row = get_trigger_overview_cells($table_row,$trhosts,$hostname);
				}
				$table->addRow($table_row);
			}
		}
		else{
			$header=array(new CCol(S_HOSTS,'center'));
			foreach($triggers as $descr => $trhosts){
				$descr = array(new CImg('vtext.php?text='.urlencode($descr).$vTextColor));
				array_push($header,$descr);
			}
			$table->setHeader($header,'vertical_header');

			foreach($hosts as $hostname){
				$table_row = array(nbsp($hostname));
				foreach($triggers as $descr => $trhosts){
					$table_row=get_trigger_overview_cells($table_row,$trhosts,$hostname);
				}
				$table->addRow($table_row);
			}
		}
	return $table;
	}

	function get_trigger_overview_cells(&$table_row,&$trhosts,&$hostname){
		$css_class = NULL;
		$config = select_config();

		unset($tr_ov_menu);
		$ack = null;
		if(isset($trhosts[$hostname])){
			unset($ack_menu);

			switch($trhosts[$hostname]['value']){
				case TRIGGER_VALUE_TRUE:
					$css_class = get_severity_style($trhosts[$hostname]['priority']);
					$ack = null;

					if($config['event_ack_enable'] == 1){
						$event = get_last_event_by_triggerid($trhosts[$hostname]['triggerid']);
						if($event){
							$ack_menu = array(
											S_ACKNOWLEDGE,
											'acknow.php?eventid='.$event['eventid'].'&backurl=overview.php',
											array('tw'=>'_blank')
										);

							if(1 == $event['acknowledged'])
								$ack = new CImg('images/general/tick.png','ack');
						}
					}
					break;
				case TRIGGER_VALUE_FALSE:
					$css_class = 'normal';
					break;
				default:
					$css_class = 'unknown_trigger';
			}

			$style = 'cursor: pointer; ';

			if((time()-$trhosts[$hostname]['lastchange'])<300)
				$style .= 'background-image: url(images/gradients/blink1.gif); '.
					'background-position: top left; '.
					'background-repeat: repeat;';
			else if((time()-$trhosts[$hostname]['lastchange'])<900)
				$style .= 'background-image: url(images/gradients/blink2.gif); '.
					'background-position: top left; '.
					'background-repeat: repeat;';

			unset($item_menu);
			$tr_ov_menu = array(
// name, url, (target [tw], statusbar [sb]), css, submenu
				array(S_TRIGGER, null,  null,
					array('outer'=> array('pum_oheader'), 'inner'=>array('pum_iheader'))
					),
				array(S_EVENTS, 'events.php?triggerid='.$trhosts[$hostname]['triggerid'], array('tw'=>'_blank'))
				);

			if(isset($ack_menu)) $tr_ov_menu[] = $ack_menu;

			$sql = 'SELECT DISTINCT i.itemid, i.description, i.key_, i.value_type '.
					' FROM items i, functions f '.
					' WHERE f.itemid=i.itemid '.
						' AND f.triggerid='.$trhosts[$hostname]['triggerid'];
			$db_items = DBselect($sql);
			while($item_data = DBfetch($db_items)){
				$description = item_description($item_data);
				switch($item_data['value_type']){
					case ITEM_VALUE_TYPE_UINT64:
					case ITEM_VALUE_TYPE_FLOAT:
						$action = 'showgraph';
						$status_bar = S_SHOW_GRAPH_OF_ITEM.' \''.$description.'\'';
						break;
					case ITEM_VALUE_TYPE_LOG:
					case ITEM_VALUE_TYPE_STR:
					case ITEM_VALUE_TYPE_TEXT:
					default:
						$action = 'showlatest';
						$status_bar = S_SHOW_VALUES_OF_ITEM.' \''.$description.'\'';
						break;
				}

				if(zbx_strlen($description) > 25) $description = zbx_substr($description,0,22).'...';

				$item_menu[$action][] = array(
					$description,
					'history.php?action='.$action.'&itemid='.$item_data['itemid'].'&period=3600',
					 array('tw'=>'', 'sb'=>$status_bar));
			}

			if(isset($item_menu['showgraph'])){
				$tr_ov_menu[] = array(S_GRAPHS,	null, null,
					array('outer'=> array('pum_oheader'), 'inner'=>array('pum_iheader'))
					);
				$tr_ov_menu = array_merge($tr_ov_menu, $item_menu['showgraph']);
			}

			if(isset($item_menu['showlatest'])){
				$tr_ov_menu[] = array(S_VALUES,	null, null,
					array('outer'=> array('pum_oheader'), 'inner'=>array('pum_iheader'))
					);
				$tr_ov_menu = array_merge($tr_ov_menu, $item_menu['showlatest']);
			}

			unset($item_menu);
		}
// dependency
// TRIGGERS ON WHICH DEPENDS THIS
		$desc = array();
		if(isset($trhosts[$hostname])){

			$triggerid = $trhosts[$hostname]['triggerid'];

			$dependency = false;
			$dep_table = new CTableInfo();
			$dep_table->setAttribute('style', 'width: 200px;');
			$dep_table->addRow(bold(S_DEPENDS_ON.':'));

			$sql_dep = 'SELECT * FROM trigger_depends WHERE triggerid_down='.$triggerid;
			$dep_res = DBselect($sql_dep);
			while($dep_row = DBfetch($dep_res)){
				$dep_table->addRow(SPACE.'-'.SPACE.expand_trigger_description($dep_row['triggerid_up']));
				$dependency = true;
			}

			if($dependency){
				$img = new Cimg('images/general/down_icon.png','DEP_DOWN');
				$img->setAttribute('style','vertical-align: middle; border: 0px;');
				$img->SetHint($dep_table);

				array_push($desc,$img);
			}
			unset($img, $dep_table, $dependency);

// TRIGGERS THAT DEPEND ON THIS
			$dependency = false;
			$dep_table = new CTableInfo();
			$dep_table->setAttribute('style', 'width: 200px;');
			$dep_table->addRow(bold(S_DEPENDENT.':'));

			$sql_dep = 'SELECT * FROM trigger_depends WHERE triggerid_up='.$triggerid;
			$dep_res = DBselect($sql_dep);
			while($dep_row = DBfetch($dep_res)){
				$dep_table->addRow(SPACE.'-'.SPACE.expand_trigger_description($dep_row['triggerid_down']));
				$dependency = true;
			}

			if($dependency){
				$img = new Cimg('images/general/up_icon.png','DEP_UP');
				$img->setAttribute('style','vertical-align: middle; border: 0px;');
				$img->SetHint($dep_table);

				array_push($desc,$img);
			}
			unset($img, $dep_table, $dependency);
		}
//------------------------
		//SDII($desc);
		//SDII($ack);
		if((is_array($desc) && count($desc) > 0) || $ack) {
			$status_col = new CCol(array($desc, $ack),$css_class.' hosts');
		} else {
			$status_col = new CCol(SPACE,$css_class.' hosts');
		}
		if(isset($style)){
			$status_col->setAttribute('style', $style);
		}

		if(isset($tr_ov_menu)){
			$tr_ov_menu  = new CPUMenu($tr_ov_menu,170);
			$status_col->OnClick($tr_ov_menu->GetOnActionJS());
			$status_col->addAction('onmouseover', 'this.style.border=\'1px dotted #0C0CF0\'');
			$status_col->addAction('onmouseout', 'this.style.border = \'\';');
		}
		array_push($table_row,$status_col);

	return $table_row;
	}

	function calculate_availability($triggerid,$period_start,$period_end){
		$start_value = -1;

		if(($period_start>0) && ($period_start <= time())){
			$sql='SELECT e.eventid, e.value '.
					' FROM events e '.
					' WHERE e.objectid='.$triggerid.
						' AND e.object='.EVENT_OBJECT_TRIGGER.
						' AND e.clock<'.$period_start.
					' ORDER BY e.eventid DESC';
			if($row = DBfetch(DBselect($sql,1))){
				$start_value = $row['value'];
				$min = $period_start;
			}
		}

		$sql='SELECT COUNT(*) as cnt, MIN(clock) as minn, MAX(clock) as maxx '.
				' FROM events '.
				' WHERE objectid='.$triggerid.
					' AND object='.EVENT_OBJECT_TRIGGER;

		if($period_start!=0)	$sql .= ' AND clock>='.$period_start;
		if($period_end!=0)		$sql .= ' AND clock<='.$period_end;
//SDI($sql);

		$row=DBfetch(DBselect($sql));
		if($row['cnt']>0){
			if(!isset($min)) $min=$row['minn'];

			$max=$row['maxx'];
		}
		else{
			if(($period_start==0)&&($period_end==0)){
				$max=time();
				$min=$max-24*3600;
			}
			else{
				$ret['true_time']		= 0;
				$ret['false_time']		= 0;
				$ret['unknown_time']	= 0;
				$ret['true']		= (TRIGGER_VALUE_TRUE == $start_value) ? 100 : 0;
				$ret['false']		= (TRIGGER_VALUE_FALSE == $start_value)? 100 : 0;
				$ret['unknown']		= (TRIGGER_VALUE_UNKNOWN == $start_value || -1 == $start_value) ? 100 : 0;
				return $ret;
			}
		}

		$state		= $start_value;//-1;
		$true_time	= 0;
		$false_time	= 0;
		$unknown_time	= 0;
		$time		= $min;
		if(($period_start==0)&&($period_end==0)){
			$max = time();
		}
		if($period_end == 0){
			$period_end = $max;
		}

		$rows=0;
		$sql = 'SELECT eventid,clock,value '.
				' FROM events '.
				' WHERE objectid='.$triggerid.
					' AND object='.EVENT_OBJECT_TRIGGER.
					' AND clock>='.$min.
					' AND clock<='.$max.
				' ORDER BY clock ASC, eventid ASC';
		$result=DBselect($sql);
		while($row=DBfetch($result)){
			$clock=$row['clock'];
			$value=$row['value'];

			$diff=$clock-$time;
//if($diff < 0) SDI($row);
			$time=$clock;

			if($state==-1){
				$state=$value;
				if($state == 0) $false_time+=$diff;
				if($state == 1)	$true_time+=$diff;
				if($state == 2)	$unknown_time+=$diff;
			}
			else if($state==0){
				$false_time+=$diff;
				$state=$value;
			}
			else if($state==1){
				$true_time+=$diff;
				$state=$value;
			}
			else if($state==2){
				$unknown_time+=$diff;
				$state=$value;
			}
			$rows++;
		}

		if($rows==0){
			$trigger = get_trigger_by_triggerid($triggerid);
			$state = $trigger['value'];
		}

		if($state==TRIGGER_VALUE_FALSE) $false_time=$false_time+$period_end-$time;
		else if($state==TRIGGER_VALUE_TRUE) $true_time=$true_time+$period_end-$time;
		else if($state==TRIGGER_VALUE_UNKNOWN) $unknown_time=$unknown_time+$period_end-$time;
		$total_time=$true_time+$false_time+$unknown_time;

		if($total_time == 0){
			$ret['true_time']	= 0;
			$ret['false_time']	= 0;
			$ret['unknown_time']	= 0;
			$ret['true']		= 0;
			$ret['false']		= 0;
			$ret['unknown']		= 100;
		}
		else{
			$ret['true_time']	= $true_time;
			$ret['false_time']	= $false_time;
			$ret['unknown_time']	= $unknown_time;
			$ret['true']		= (100*$true_time)/$total_time;
			$ret['false']		= (100*$false_time)/$total_time;
			$ret['unknown']		= (100*$unknown_time)/$total_time;
		}

	return $ret;
	}

/*
 * Function: trigger_depenent_rec
 *
 * Description:
 *	 check iftrigger depends on other triggers having status TRUE
 *
 * Author:
 *	 Alexei Vladishev
 *
 * Comments: Recursive function
 *
 */
	function trigger_dependent_rec($triggerid,&$level){
		$ret = FALSE;

		$level++;

		/* Check for recursive loop */
		if($level > 32)	return $ret;

		$sql = 'SELECT t.triggerid, t.value '.
				' FROM trigger_depends d, triggers t '.
				' WHERE d.triggerid_down='.$triggerid.
					' AND d.triggerid_up=t.triggerid';

		$result = DBselect($sql);
		while($row = DBfetch($result)){
			if(TRIGGER_VALUE_TRUE == $row['value'] || trigger_dependent_rec($row['triggerid'], $level)){
				$ret = TRUE;
				break;
			}
		}

	return $ret;
	}

/*
 * Function: trigger_depenent
 *
 * Description:
 *	 check iftrigger depends on other triggers having status TRUE
 *
 * Author:
 *	 Alexei Vladishev
 *
 * Comments:
 *
 */
	function trigger_dependent($triggerid){
		$level = 0;
		return trigger_dependent_rec($triggerid, $level);
	}

/*
 * Function: trigger_get_N_functionid
 *
 * Description:
 *	 get functionid of Nth function of trigger expression
 *
 * Author:
 *	 Alexei Vladishev
 *
 * Comments:
 *
 */
	function trigger_get_N_functionid($expression, $function){
		$result = NULL;

//		$arr=split('[\{\}]',$expression);
		$arr = preg_split('/[\{\}]/', $expression);
		$num = 1;
		foreach($arr as $id){
			if(is_numeric($id)){
				if($num == $function){
					$result = $id;
					break;
				}
				$num++;
			}
		}

	return $result;
	}

	/*
	 * Function: trigger_get_func_value
	 *
	 * Description:
	 *	 get historical value of Nth function of trigger expression
	 *	 flag:  ZBX_FLAG_EVENT - get value by clock, ZBX_FLAG_TRIGGR - get value by index
	 *	 ZBX_FLAG_TRIGGER, param: 0 - last value, 1 - prev, 2 - prev prev, etc
	 *	 ZBX_FLAG_EVENT, param: event timestamp
	 *
	 * Author:
	 *	 Alexei Vladishev
	 *
	 * Comments:
	 *
	 */
	function trigger_get_func_value($expression, $flag, $function, $param){
		$result = NULL;

		$functionid=trigger_get_N_functionid($expression,$function);
		if(isset($functionid)){
			$row=DBfetch(DBselect('select i.* from items i, functions f '.
				' where i.itemid=f.itemid and f.functionid='.$functionid));
			if($row)
			{
				$result=($flag == ZBX_FLAG_TRIGGER)?
					item_get_history($row, $param):
					item_get_history($row, 0, $param);
			}
		}
		return $result;
	}

	function get_triggers_unacknowledged($db_element, $count_problems=null, $ack=false){
		$elements = array('hosts' => array(), 'hosts_groups' => array(), 'triggers' => array());

		get_map_elements($db_element, $elements);
		if(empty($elements['hosts_groups']) && empty($elements['hosts']) && empty($elements['triggers'])){
			return 0;
		}

		$config = select_config();
		$options = array(
			'nodeids' => get_current_nodeid(),
			'monitored' => 1,
			'countOutput' => 1,
			'filter' => array(),
			'limit' => ($config['search_limit']+1)
		);
		if($ack) $options['withAcknowledgedEvents'] = 1;
		else $options['withUnacknowledgedEvents'] = 1;
		if($count_problems) $options['filter']['value'] = TRIGGER_VALUE_TRUE;
		if(!empty($elements['hosts_groups'])) $options['groupids'] = array_unique($elements['hosts_groups']);
		if(!empty($elements['hosts'])) $options['hostids'] = array_unique($elements['hosts']);
		if(!empty($elements['triggers'])) $options['triggerids'] = array_unique($elements['triggers']);
		$triggers = CTrigger::get($options);


	return $triggers;
	}

// author: Aly
	function make_trigger_details($triggerid,&$trigger_data){
		$table = new CTableInfo();

		if(is_show_all_nodes()){
			$table->addRow(array(S_NODE, get_node_name_by_elid($triggerid)));
		}

		$table->addRow(array(S_HOST, $trigger_data['host']));
		$table->addRow(array(S_TRIGGER, $trigger_data['exp_desc']));
		$table->addRow(array(S_SEVERITY, new CCol(get_severity_description($trigger_data['priority']), get_severity_style($trigger_data['priority']))));
		$table->addRow(array(S_EXPRESSION, $trigger_data['exp_expr']));
		$table->addRow(array(S_EVENT_GENERATION, S_NORMAL.((TRIGGER_MULT_EVENT_ENABLED==$trigger_data['type'])?SPACE.'+'.SPACE.S_MULTIPLE_PROBLEM_EVENTS:'')));
		$table->addRow(array(S_DISABLED, ((TRIGGER_STATUS_ENABLED==$trigger_data['status'])?new CCol(S_NO,'off'):new CCol(S_YES,'on')) ));

	return $table;
	}



/*
 * Function: analyze_expression
 *
 * Description:
 *	 analyze trigger expression
 *
 * Author:
 *	 Maxim Andruhovich (AM / Zabbix Team)
 *
 * Comments:
 *
 */
	function analyze_expression($expression){
		if(empty($expression)) return array('', null);

		$expr = new CTriggerExpression(array('expression' => $expression));
		if(!empty($expr->errors)){
			foreach($expr->errors as $error) error($error);
			return false;
		}

		$pasedData = parseTriggerExpressions($expression, true);
//SDII($expr);
		$next = array();
		$nextletter = 'A';
		$ret = build_expression_html_tree($expression, $pasedData[$expression]['tree'], 0, $next, $nextletter);
	return $ret;
	}

	function showExpressionErrors($expression, $errors) {
		if(!is_array($errors))
			return false;

		$totalBreak = false;
		foreach($errors as $errData) {
			$checkExprFrom = S_CHECK_EXPRESSION_PART_STARTING_FROM_PART1.SPACE.zbx_substr($expression, $errData['errStart']).SPACE.S_CHECK_EXPRESSION_PART_STARTING_FROM_PART2;

			switch($errData['errorCode']) {
				case 1: error(S_EXPRESSION_UNEXPECTED_END_OF_ELEMENT_ERROR.':'.SPACE.$checkExprFrom); $totalBreak = true; break;
				case 2: error(S_EXPRESSION_NOT_ALLOWED_SYMBOLS_OR_SEQUENCE_ERROR.':'.SPACE.$checkExprFrom); break;
				case 3: error(S_EXPRESSION_UNNECESSARY_SYMBOLS_DETECTED_ERROR.':'.SPACE.$checkExprFrom); break;
				case 4: error(S_EXPRESSION_NOT_ALLOWED_SYMBOLS_BEFORE_ERROR.':'.SPACE.$checkExprFrom); break;
				case 5: error(S_EXPRESSION_NOT_ALLOWED_SYMBOLS_AFTER_ERROR.':'.SPACE.$checkExprFrom); break;
				case 6: error(S_EXPRESSION_NOT_ALLOWED_VALUE_IN_ELEMENT_ERROR.':'.SPACE.$checkExprFrom); break;
				case 7: error(S_EXPRESSION_NOT_ALLOWED_SYMBOLS_OR_SEQUENCE_ERROR.':'.SPACE.$checkExprFrom); break;
				case 8: error(S_EXPRESSION_HOST_DOES_NOT_EXISTS_ERROR.SPACE.$checkExprFrom); break;
				case 9: error(S_EXPRESSION_HOST_KEY_DOES_NOT_ERROR.SPACE.$checkExprFrom); break;
				case 10:
					info(S_FUNCTION.SPACE.'('.$errData['function'].')'.SPACE.S_AVAILABLE_ONLY_FOR_ITEMS_WITH_VALUE_TYPES_SMALL.SPACE.'['.implode(',',$errData['validTypes']).']');
					error(S_INCORRECT_VALUE_TYPE.SPACE.'['.item_value_type2str($errData['value_type']).']'.SPACE.S_FOR_FUNCTION_SMALL.SPACE.'('.$errData['function'].').'.SPACE.$checkExprFrom);
				break;
				case 11: error(S_MISSING_MANDATORY_PARAMETER_FOR_FUNCTION.SPACE.'('.$errData['function'].').'.SPACE.$checkExprFrom); break;
				case 12: error('['.$errData['errValue'].']'.SPACE.S_NOT_FLOAT_OR_MACRO_FOR_FUNCTION_SMALL.SPACE.'('.$errData['function'].').'.SPACE.$checkExprFrom); break;
				case 13: error('['.$errData['errValue'].']'.SPACE.S_NOT_FLOAT_OR_MACRO_OR_COUNTER_FOR_FUNCTION_SMALL.SPACE.'('.$errData['function'].').'.SPACE.$checkExprFrom); break;
				case 14: error(S_EXPRESSION_FUNCTION_DOES_NOT_ACCEPTS_PARAMS_ERROR_PART1.SPACE.$errData['function'].SPACE.S_EXPRESSION_FUNCTION_DOES_NOT_ACCEPTS_PARAMS_ERROR_PART2.SPACE.$checkExprFrom); break;
				case 15: error(S_INCORRECT_TRIGGER_EXPRESSION.'.'.SPACE.S_YOU_CAN_NOT_USE_TEMPLATE_HOSTS_MIXED_EXPR.SPACE.$checkExprFrom); break;
				case 16: error(S_INCORRECT_TRIGGER_EXPRESSION.'.'.SPACE.S_TRIGGER_EXPRESSION_HOST_DOES_NOT_EXISTS_ERROR.SPACE.$checkExprFrom); break;
			}
			if($totalBreak) break;
		}
	}

/*
 * Function: make_expression_tree
 *
 * Description:
 *
 *
 * Author:
 *	 KANEKO, Kenshi (ken.kaneko@nttct.co.jp)
 *
 * Comments:
 *
 */
	function make_expression_tree(&$node, &$nodeid){
		$expr = $node['expr'];
		$pos = find_divide_pos($expr);
		if($pos === false) return;

		$node['expr'] = substr($expr, $pos, 1);

		/* left */
		$left = substr($expr, 0, $pos);
		$node['left'] = array('parent' => $node['id'], 'id' => $nodeid++, 'expr' => trim_extra_bracket($left));
		make_expression_tree($node['left'], $nodeid);

		/* right */
		$right = substr($expr, $pos + 1);
		$node['right'] = array('parent' => $node['id'], 'id' => $nodeid++, 'expr' => trim_extra_bracket($right));
		make_expression_tree($node['right'], $nodeid);
	}

/*
 * Function: find_divide_pos
 *
 * Description:
 *
 *
 * Author:
 *	 KANEKO, Kenshi (ken.kaneko@nttct.co.jp)
 *
 * Comments:
 *
 */
	function find_divide_pos($expr){
		if(empty($expr)) return false;

		$candidate = PHP_INT_MAX;
		$depth = 0;
		$pos = 0;
		$priority = 0;

		foreach (str_split($expr) as $i => $c){
			$priority = false;
			switch ($c){
				case '|': $priority = 1; break;
				case '&': $priority = 2; break;
				case '(': ++$depth; break;
				case ')': --$depth; break;
				default: break;
			}

			if($priority === false) continue;

			$priority += $depth * 10;

			if($priority < $candidate){
				$candidate = $priority;
				$pos = $i;
			}
		}

	return $pos == 0 ? false : $pos;
	}

/*
 * Function: trim_extra_bracket
 *
 * Description:
 *
 *
 * Author:
 *	 KANEKO, Kenshi (ken.kaneko@nttct.co.jp)
 *
 * Comments:
 *
 */
	function trim_extra_bracket($expr){
		$len = zbx_strlen($expr);

		if($expr[0] == '(' || $expr[$len - 1] == ')'){
			$open = substr_count($expr, '(');
			$close = substr_count($expr, ')');

			if($expr[0] == '(' && $open > $close) $expr = substr($expr, 1);
			else if($expr[$len - 1] == ')' && $close > $open) $expr = substr($expr, 0, $len - 1);
			else if($expr[0] == '(' && $expr[$len - 1] == ')' && $open == $close) $expr = substr($expr, 1, $len - 1);
			else return $expr;

			do { $bak = $expr; } while(($expr = trim_extra_bracket($expr)) != $bak);
		}

	return $expr;
	}

/*
 * Function: create_node_list
 *
 * Description:
 *
 *
 * Author:
 *	 KANEKO, Kenshi (ken.kaneko@nttct.co.jp)
 *
 * Comments:
 *
 */
	function create_node_list($node, &$arr, $depth = 0, $parent_expr = null){
		$add = 0;
		if($parent_expr != $node['expr']){
			$expr = $node['expr'];
			$expr = $expr == '&' ? S_AND_BIG : ($expr == '|' ? S_OR_BIG : $expr);
			array_push($arr, array('id' => $node['id'], 'expr' => $expr, 'depth' => $depth));
			$add = 1;
		}

		if(isset($node['left'])){
			create_node_list($node['left'], $arr, $depth + $add, $node['expr']);
			create_node_list($node['right'], $arr, $depth + $add, $node['expr']);
		}
	}

/*
 * Function: build_expression_html_tree
 *
 * Description:
 *	 build trigger expression html (with zabbix html classes) tree
 *
 * Author:
 *	 Maxim Andruhovich (AM / Zabbix Team)
 *
 * Comments:
 *
 */
	function build_expression_html_tree($expression, &$treeLevel, $level, &$next, &$nextletter, &$secondLetters=null) {
		$treeList = Array();
		$outline = '';
		$expr = Array();
		if($level > 0) expressionLevelDraw($next, $level, $expr);

		$letterLevel = true;
		if($treeLevel['levelType'] == 'independent' || $treeLevel['levelType'] == 'grouping') {
			$sStart = !isset($treeLevel['openSymbol']) ? $treeLevel['openSymbolNum'] : $treeLevel['openSymbolNum']+zbx_strlen($treeLevel['openSymbol']);
			$sEnd = !isset($treeLevel['closeSymbol']) ? $treeLevel['closeSymbolNum'] : $treeLevel['closeSymbolNum']-zbx_strlen($treeLevel['closeSymbol']);

			if(isset($treeLevel['parts'])) $parts =& $treeLevel['parts'];
			else $parts = Array();

			$fPart = reset($parts);

			if(count($parts) == 1 && $sStart == $fPart['openSymbolNum'] && $sEnd == $fPart['closeSymbolNum']) {
				$next[$level] = false;
				list($outline, $treeList) = build_expression_html_tree($expression, $fPart, $level, $next, $nextletter, $secondLetters);
				$outline = (isset($treeLevel['openSymbol']) && $treeLevel['levelType'] == 'grouping' ? $treeLevel['openSymbol'].' ' : '').$outline.(isset($treeLevel['closeSymbol'])  && $treeLevel['levelType'] == 'grouping' ? ' '.$treeLevel['closeSymbol'] : '');
				return Array($outline, $treeList);
			}

			$operand = '|';
			reset($parts);
			$bParts = Array();
			$opPos = find_next_operand($expression, $sStart, $sEnd, $parts, $bParts, $operand);

			if(!is_int($opPos) || $opPos >= $sEnd) {
				$operand = '&';
				reset($parts);
				$bParts = Array();
				$opPos = find_next_operand($expression, $sStart, $sEnd, $parts, $bParts, $operand);
			}

			if(is_int($opPos) && $opPos < $sEnd) {
				$letterLevel = false;
				$expValue = trim(zbx_substr($expression, $treeLevel['openSymbolNum'], $treeLevel['closeSymbolNum']-$treeLevel['openSymbolNum']+1));
				array_push($expr, SPACE, italic($operand == '&' ? S_AND_BIG : S_OR_BIG));
				unset($expDetails);
				$levelDetails = array(
					'list' => $expr,
					'id' => $treeLevel['openSymbolNum'].'_'.$treeLevel['closeSymbolNum'],
					'expression' => array(
						'start' => $treeLevel['openSymbolNum'],
						'end' => $treeLevel['closeSymbolNum'],
						'oSym' => isset($treeLevel['openSymbol']) ? $treeLevel['openSymbol']: NULL,
						'cSym' => isset($treeLevel['closeSymbol']) ? $treeLevel['closeSymbol'] : NULL,
						'value' => $expValue
					)
				);
				$levelErrors = expressionHighLevelErrors($expression, $treeLevel['openSymbolNum'], $treeLevel['closeSymbolNum']);
				if(count($levelErrors) > 0) $levelDetails['expression']['levelErrors'] = $levelErrors;
				array_push($treeList, $levelDetails);
				$prev = $sStart;
				$levelOutline = '';
				while (is_int($opPos) && $opPos < $sEnd || $prev < $sEnd) {
					unset($newTreeLevel);
					$strStart = $prev+($prev > $sStart ? zbx_strlen($operand):0);
					$strEnd = is_int($opPos) && $opPos < $sEnd ? $opPos-zbx_strlen($operand):$sEnd;

					if(count($bParts) == 1) $fbPart = reset($bParts);

					if(count($bParts) == 1 &&
						zbx_substr($expression, $fbPart['openSymbolNum'], $fbPart['closeSymbolNum']-$fbPart['openSymbolNum']+1) == trim(zbx_substr($expression, $strStart, $strEnd-$strStart+1))) {
						$newTreeLevel =& $bParts[key($bParts)];
					}else{
						$newTreeLevel = Array(
							'levelType' => 'grouping',
							'openSymbolNum' => $strStart,
							'closeSymbolNum' => $strEnd
						);

						if(is_array($bParts) && count($bParts) > 0) {
							$newTreeLevel['parts'] =& $bParts;
						}
					}
//					SDI("{$treeLevel['levelType']} parts:".(isset($treeLevel['parts']) ? count($treeLevel['parts']): 0));
					unset($bParts);
					$bParts = Array();
					$prev = is_int($opPos) && $opPos < $sEnd ? $opPos : $sEnd;
					$opPos = find_next_operand($expression, $prev+zbx_strlen($operand), $sEnd, $parts, $bParts, $operand);

//					SDI('>>>>>>>>>>>>>>>>>>>newTreeLevel parts count:'.(isset($newTreeLevel['parts']) ? count($newTreeLevel['parts']) : 0));
					$next[$level] = is_int($prev) && $prev < $sEnd ? true : false;
					list($outln, $treeLst) = build_expression_html_tree($expression, $newTreeLevel, $level+1, $next, $nextletter, $secondLetters);
					$treeList = array_merge($treeList, $treeLst);
					$levelOutline .= trim($outln).(is_int($prev) && $prev < $sEnd ? ' '.$operand.' ':'');
//					SDI("After {$treeLevel['levelType']} parts:".(isset($treeLevel['parts']) ? count($treeLevel['parts']): 0));
				}
				$outline .= zbx_strlen($levelOutline) > 0 ? (isset($treeLevel['openSymbol']) ? $treeLevel['openSymbol'].' ' : '').$levelOutline.(isset($treeLevel['closeSymbol']) ? ' '.$treeLevel['closeSymbol'] : '') : '';
			}
		}

		if($letterLevel){
			if(!$nextletter) $nextletter = 'A';

			if ($nextletter > 'Z'){
				if(!$secondLetters) $secondLetters = 'AA';
				if($secondLetters[1] > 'Z'){
					$secondLetters[1] = 'A';
					$secondLetters[0] = chr(ord($secondLetters[0])+1);
				}
				if($secondLetters[0] > 'Z') $secondLetters[0] = 'A';
				$newch = $secondLetters;
			}
			else{
				$newch = $nextletter;
			}

			array_push($expr, SPACE, bold($newch), SPACE);
			$expValue = trim(zbx_substr($expression, $treeLevel['openSymbolNum'], $treeLevel['closeSymbolNum']-$treeLevel['openSymbolNum']+1));
			if(!defined('NO_LINK_IN_TESTING')) {
				$url =  new CSpan($expValue, 'link');
				$url->setAttribute('id', 'expr_'.$treeLevel['openSymbolNum'].'_'.$treeLevel['closeSymbolNum']);
				$url->setAttribute('onclick', 'javascript: copy_expression("expr_'.$treeLevel['openSymbolNum'].'_'.$treeLevel['closeSymbolNum'].'");');
			}else{
				$url = new CSpan($expValue);
			}
			$expr[] = $url;
			$glue = '';
			if(isset($secondLetters[1])){
				$glue = ($secondLetters[1] == 'A'?"&nbsp;\r\n":' ');
				$secondLetters[1] = chr(ord($secondLetters[1])+1);
			}
			else{
				$nextletter = chr(ord($nextletter)+1);
			}
			$outline = $glue.$newch.' ';

			$levelDetails = Array(
					'start' => $treeLevel['openSymbolNum'],
					'end' => $treeLevel['closeSymbolNum'],
					'oSym' => isset($treeLevel['openSymbol']) ? $treeLevel['openSymbol']:NULL,
					'cSym' => isset($treeLevel['closeSymbol']) ? $treeLevel['closeSymbol']:NULL,
					'value' => $expValue);
			$errors = expressionHighLevelErrors($expression, $treeLevel['openSymbolNum'], $treeLevel['closeSymbolNum']);
			if(count($errors) > 0) $levelDetails['levelErrors'] = $errors;

			array_push($treeList, Array('list' => $expr, 'id' => $treeLevel['openSymbolNum'].'_'.$treeLevel['closeSymbolNum'], 'expression' => $levelDetails));
		}

		return Array($outline, $treeList);
	}

	function expressionHighLevelErrors($expression, $start, $end) {
		static $errors, $definedErrorPhrases;

		if(!isset($errors)) {
			$definedErrorPhrases = array(
				EXPRESSION_VALUE_TYPE_UNKNOWN => S_EXPRESSION_VALUE_TYPE_UNKNOWN,
				EXPRESSION_HOST_UNKNOWN => S_EXPRESSION_HOST_UNKNOWN,
				EXPRESSION_HOST_ITEM_UNKNOWN => S_EXPRESSION_HOST_ITEM_UNKNOWN,
				EXPRESSION_NOT_A_MACRO_ERROR => S_EXPRESSION_NOT_A_MACRO_ERROR);
			$errors = array();
		}

		if(!isset($errors[$expression])) {
			$errors[$expression] = array();
			$expressionData = parseTriggerExpressions($expression, true);
			if(isset($expressionData[$expression]['expressions']) && is_array($expressionData[$expression]['expressions'])) {
				foreach($expressionData[$expression]['expressions'] as $expPart) {
					$expValue = zbx_substr($expression, $expPart['openSymbolNum'], $expPart['closeSymbolNum']-$expPart['openSymbolNum']+1);
					$info = get_item_function_info($expValue);
					if(!is_array($info) && isset($definedErrorPhrases[$info])) {
						if(!isset($errors[$expression][$expValue])) $errors[$expression][$expValue] = array();
						$errors[$expression][$expValue][] = array(
							'start' => $expPart['openSymbolNum'],
							'end' => $expPart['closeSymbolNum'],
							'error' => &$definedErrorPhrases[$info]);
					}
				}
			}
		}

		$ret = array();
		if(count($errors[$expression]) > 0) {
			foreach($errors[$expression] as $expValue => $errsPos) {
				foreach($errsPos as $errData) {
					if($errData['start'] >= $start && $errData['end'] <= $end && !isset($ret[$expValue]))
						$ret[$expValue] =& $errData['error'];
				}
			}
		}

		return $ret;
	}
/*
 * Function: expressionLevelDraw
 *
 * Description:
 *	 draw level for trigger expression builder tree
 *
 * Author:
 *	 Maxim Andruhovich (AM / Zabbix Team)
 *
 * Comments:
 *
 */
	function expressionLevelDraw(&$next, $level, &$expr) {
		for($i = 0; $i < $level; $i++) {
			if($i+1 == $level) $expr[] = new CImg('images/general/tr_'.($next[$i] ? 'top_right_bottom':'top_right').'.gif','tr', 12, 12);
			else $expr[] = new CImg('images/general/tr_'.($next[$i] ? 'top_bottom':'space').'.gif', 'tr', 12, 12);
		}
	}

/*
 * Function: find_next_operand
 *
 * Description:
 *	 get next operand in expression current level
 *
 * Author:
 *	 Maxim Andruhovich (AM / Zabbix Team)
 *
 * Comments:
 *
 */
	function find_next_operand($expression, $sStart, $sEnd, &$parts, &$betweenParts, $operand) {
		if($sStart >= $sEnd)
			return false;

//		SDI("Looking for: {$operand}; Start: {$sStart}; End: {$sEnd}; Parts Index: {$i}; Look In: ".zbx_substr($expression, $sStart, $sEnd-$sStart).";");
		$position = is_int($sStart) && $sStart < $sEnd ? mb_strpos($expression, $operand, $sStart) : $sEnd;
//		SDI("Found at: {$position}");

		$cKey = key($parts);
//		SDI("find_next_operand parts: ".count($parts));
//		SDI("Current Index: $cKey");
		while($cKey !== NULL && $cKey !== false) {
//			SDI("levelType: {$parts[$i]['levelType']}");
//			SDI("Position: $position; openSymbolNum: {$parts[$i]['openSymbolNum']}; closeSymbolNum: {$parts[$i]['closeSymbolNum']};");
//			SDI("Grouping Value (From {$parts[$i]['openSymbolNum']}, To {$parts[$i]['closeSymbolNum']}): ".zbx_substr($expression, $parts[$i]['openSymbolNum'], $parts[$i]['closeSymbolNum']-$parts[$i]['openSymbolNum']+1).";");
//			if(isset($parts[$i+1]))
//			SDI("Grouping Value (From {$parts[$i+1]['openSymbolNum']}, To {$parts[$i+1]['closeSymbolNum']}): ".zbx_substr($expression, $parts[$i+1]['openSymbolNum'], $parts[$i+1]['closeSymbolNum']-$parts[$i+1]['openSymbolNum']+1).";");
			if(is_int($position) && $parts[$cKey]['openSymbolNum'] <= $position && $position <= $parts[$cKey]['closeSymbolNum']) {
//				SDI("Position is inside child: {$parts[$i]['levelType']}");
				$position = $parts[$cKey]['closeSymbolNum'] < $sEnd ? mb_strpos($expression, $operand, $parts[$cKey]['closeSymbolNum']) : $sEnd;
				$betweenParts[$cKey] =& $parts[$cKey];
			}else if (is_int($position) && $position < $parts[$cKey]['openSymbolNum']) {
//				SDI('breaking loop');
				break;
			}elseif(!is_int($position) || $position > $parts[$cKey]['closeSymbolNum']) {
//				SDI('moving to the next');
				$betweenParts[$cKey] =& $parts[$cKey];
			}
			next($parts);
			$cKey = key($parts);
		}
//		SDI("Returning position: {$position}");
		return $position;
	}

/*
 * Function: rebuild_expression_tree
 *
 * Description:
 *	 add/delete/edit part of expression tree or whole expression
 *
 * Author:
 *	 Maxim Andruhovich (AM / Zabbix Team)
 *
 * Comments:
 *
 */
	function rebuild_expression_tree($expression, &$treeLevel, $action, $actionid, $newPart) {
		$newExp = '';
		$lastLevel = true;

		if($actionid != $treeLevel['openSymbolNum'].'_'.$treeLevel['closeSymbolNum'] && ($treeLevel['levelType'] == 'independent' || $treeLevel['levelType'] == 'grouping')) {
			$sStart = !isset($treeLevel['openSymbol']) ? $treeLevel['openSymbolNum'] : $treeLevel['openSymbolNum']+zbx_strlen($treeLevel['openSymbol']);
			$sEnd = !isset($treeLevel['closeSymbol']) ? $treeLevel['closeSymbolNum']: $treeLevel['closeSymbolNum']-zbx_strlen($treeLevel['closeSymbol']);
			/*$sStart = $treeLevel['levelType'] == 'independent' ? $treeLevel['openSymbolNum'] : $treeLevel['openSymbolNum']+(isset($treeLevel['openSymbol']) ? zbx_strlen($treeLevel['openSymbol']) : 0);
			$sEnd = $treeLevel['levelType'] == 'independent' ? $treeLevel['closeSymbolNum']+1 : $treeLevel['closeSymbolNum'];*/

//			SDI("Total start: {$sStart}; Total end: {$sEnd};");

			if(isset($treeLevel['parts'])) $parts =& $treeLevel['parts'];
			else $parts = Array();

			$fPart = reset($parts);

			if(count($parts) == 1 && $sStart == $fPart['openSymbolNum'] && $sEnd == $fPart['closeSymbolNum']) {
				return (isset($fPart['openSymbol']) && $fPart['levelType'] == 'grouping' ? $fPart['openSymbol']:'').trim(rebuild_expression_tree($expression, $fPart, $action, $actionid, $newPart)).(isset($fPart['closeSymbol']) && $fPart['levelType'] == 'grouping' ? $fPart['closeSymbol']:'');
			}

			$operand = '|';
			reset($parts);
			$bParts = Array();
			$opPos = find_next_operand($expression, $sStart, $sEnd, $parts, $bParts, $operand);

			if(!is_int($opPos) || $opPos >= $sEnd) {
				$operand = '&';
				reset($parts);
				$bParts = Array();
				$opPos = find_next_operand($expression, $sStart, $sEnd, $parts, $bParts, $operand);
			}

			if(is_int($opPos) && $opPos < $sEnd) {
				$lastLevel = false;
				$prev = $sStart;

				$levelNewExpression = Array();
				while (is_int($opPos) && $opPos < $sEnd || $prev < $sEnd) {
					unset($newTreeLevel);

					if(count($bParts) == 1) $fbPart = reset($bParts);

					if(count($bParts) == 1 &&
						zbx_substr($expression, $fbPart['openSymbolNum'], $fbPart['closeSymbolNum']-$fbPart['openSymbolNum']+(isset($fbPart['closeSymbol']) ? zbx_strlen($fbPart['closeSymbol']) : 0)) == trim(zbx_substr($expression, $prev+($prev > $sStart ? zbx_strlen($operand): 0), (is_int($opPos) && $opPos < $sEnd ? $opPos-zbx_strlen($operand): $sEnd)-$prev))) {
						$newTreeLevel =& $bParts[key($bParts)];
					}else{
						$newTreeLevel = Array(
							'levelType' => 'grouping',
							'openSymbolNum' => $prev+($prev > $sStart ? zbx_strlen($operand): 0),
							'closeSymbolNum' => is_int($opPos) && $opPos < $sEnd ? $opPos-zbx_strlen($operand): $sEnd
						);

						if(is_array($bParts) && count($bParts) > 0) {
							$newTreeLevel['parts'] =& $bParts;
						}
					}
//					SDI("{$treeLevel['levelType']} parts:".count($treeLevel['parts']));
					unset($bParts);
					$bParts = Array();
					$prev = is_int($opPos) && $opPos < $sEnd ? $opPos : $sEnd;
					$opPos = find_next_operand($expression, $prev+zbx_strlen($operand), $sEnd, $parts, $bParts, $operand);

//					SDI('>>>>>>>>>>>>>>>>>>>newTreeLevel parts count:'.(isset($newTreeLevel['parts']) ? count($newTreeLevel['parts']): 0));

//					if(isset($newTreeLevel['parts'])) SDII($newTreeLevel['parts']);

					$newLevelExpression = rebuild_expression_tree($expression, $newTreeLevel, $action, $actionid, $newPart);
					if($newLevelExpression)
						$levelNewExpression[] = (isset($newTreeLevel['openSymbol']) && $newTreeLevel['levelType'] == 'grouping' ? $newTreeLevel['openSymbol']:'').trim($newLevelExpression).(isset($newTreeLevel['closeSymbol']) && $newTreeLevel['levelType'] == 'grouping' ? $newTreeLevel['closeSymbol']:'');

//					SDI("After {$treeLevel['levelType']} parts:".count($treeLevel['parts']));
				}
				$newExp .= implode(' '.$operand.' ', $levelNewExpression);
			}
		}

		if($lastLevel) {
			$curLevelVal = trim(zbx_substr($expression, $treeLevel['openSymbolNum'], $treeLevel['closeSymbolNum']-$treeLevel['openSymbolNum']+1));
			if($actionid == $treeLevel['openSymbolNum'].'_'.$treeLevel['closeSymbolNum']) {
				switch($action) {
					case 'R': /* remove */
					break;
					case 'r': /* Replace */
						$newExp .= $newPart;
					break;
					case '&': /* add */
					case '|': /* add */
						$newExp .= $curLevelVal.' '.$action.' '.$newPart;
					break;
				}
			}else{
				$newExp .= $curLevelVal;
			}
		}

//		SDI("<<<<<<<<<<<<<<<<<<<<<<<<< New expression return: {$newExp}");
		return $newExp;
	}

	function make_disp_tree($tree, $map, $action = false){
		$res = array();
		foreach ($tree as $i => $n){
			$expr = array();
			for ($j = 0; $j < $n['depth']; ++$j){
				$next = $finder($tree, $i + 1, $j + 1);
				if($j + 1 == $n['depth']) $expr[] = new CImg('images/general/tr_'.($next ? 'top_right_bottom':'top_right').'.gif','tr', 12, 12);
				else $expr[] = new CImg('images/general/tr_'.($next ? 'top_bottom':'space').'.gif', 'tr', 12, 12);
			}

			$key = null;

			if(zbx_strlen($n['expr']) == 1){
				$key = $n['expr'];
				$tgt = $map[$key];

				array_push($expr, SPACE, bold($n['expr']),SPACE);

				$e = $tgt['expression'].$tgt['sign'].$tgt['value'];
				if($action){
					$url = new CSpan($e, 'link');
					$url->setAttribute('id', 'expr' . $n['id']);
					$url->setAttribute('onclick', 'javascript: copy_expression("expr'. $n['id'] .'");');
					$expr[] = $url;
				}else{
					$expr[] = $e;
				}
			} else {
				array_push($expr, SPACE, italic($n['expr']));
			}

			array_push($res, array('id' => $n['id'], 'expr' => $expr, 'key' => $key));
		}

	return $res;
	}

/*
 * Function: remake_expression
 *
 * Description:
 *	prepares data for rebuild_expression_tree
 *
 * Author:
 *	 Maxim Andruhovich (AM / Zabbix Team)
 *
 * Comments:
 *
 */
	function remake_expression($expression, $actionid, $action, $new_expr){
//		SDI("REBUILD STARTS HERE!-----------------------------------------------------------------------------------");
		if(empty($expression)) return '';

		$pasedData = parseTriggerExpressions($expression, true);

		if(!isset($pasedData[$expression]['errors'])) {
//			SDII($pasedData[$expression]['tree']);
			$ret = rebuild_expression_tree($expression, $pasedData[$expression]['tree'], $action, $actionid, $new_expr);
//			SDII($pasedData[$expression]['tree']);
			return $ret;
		}else{
			return false;
		}
	}

/*
 * Function: find_node
 *
 * Description:
 *
 *
 * Author:
 *	 KANEKO, Kenshi (ken.kaneko@nttct.co.jp)
 *
 * Comments:
 *
 */
	function &find_node(&$node, $nodeid){
		if($node['id'] == $nodeid) return $node;

		if(isset($node['left'])){
			$res = &find_node($node['left'], $nodeid);
			if(!is_array($res)) $res = &find_node($node['right'], $nodeid);

			return $res;
		}

	return $nodeid;
	}

/*
 * Function: make_expression
 *
 * Description:
 *
 *
 * Author:
 *	 KANEKO, Kenshi (ken.kaneko@nttct.co.jp)
 *
 * Comments:
 *
 */
	function make_expression($node, &$map, $parent_expr = null){
		$expr = '';

		if(isset($node['left'])){
			$left = make_expression($node['left'], $map, $node['expr']);
			$right = make_expression($node['right'], $map, $node['expr']);
			$expr = $left . ' ' . $node['expr'] . ' ' . $right;
			if($node['expr'] != $parent_expr && isset($node['parent'])) $expr = '(' . $expr . ')';
		}
		else if(isset($node['expr'])){
			$i = $map[$node['expr']];
			$expr = $i['expression'] . $i['sign'] . $i['value'];
		}

	return $expr;
	}

	function get_item_function_info($expr){
		global $ZBX_TR_EXPR_SIMPLE_MACROS;

		$value_type = array(
			ITEM_VALUE_TYPE_UINT64	=> S_NUMERIC_UINT64,
			ITEM_VALUE_TYPE_FLOAT	=> S_NUMERIC_FLOAT,
			ITEM_VALUE_TYPE_STR		=> S_CHARACTER,
			ITEM_VALUE_TYPE_LOG		=> S_LOG,
			ITEM_VALUE_TYPE_TEXT	=> S_TEXT
			);

		$type_of_value_type = array(
			ITEM_VALUE_TYPE_UINT64	=> T_ZBX_INT,
			ITEM_VALUE_TYPE_FLOAT	=> T_ZBX_DBL,
			ITEM_VALUE_TYPE_STR	=> T_ZBX_STR,
			ITEM_VALUE_TYPE_LOG	=> T_ZBX_STR,
			ITEM_VALUE_TYPE_TEXT	=> T_ZBX_STR
			);

		$function_info = array(
			'abschange' =>		array('value_type' => $value_type,	'type' => $type_of_value_type,	'validation' => NOT_EMPTY),
			'avg' =>		array('value_type' => $value_type,	'type' => $type_of_value_type,	'validation' => NOT_EMPTY),
			'change' =>		array('value_type' => $value_type,	'type' => $type_of_value_type,	'validation' => NOT_EMPTY),
			'count' =>		array('value_type' => S_NUMERIC_UINT64,	'type' => T_ZBX_INT,		'validation' => NOT_EMPTY),
			'date' =>		array('value_type' => 'YYYYMMDD',	'type' => T_ZBX_INT,		'validation' => '{}>=19700101&&{}<=99991231'),
			'dayofmonth' =>		array('value_type' => '1-31',		'type' => T_ZBX_INT,		'validation' => '{}>=1&&{}<=31'),
			'dayofweek' =>		array('value_type' => '1-7',		'type' => T_ZBX_INT,		'validation' => IN('1,2,3,4,5,6,7')),
			'delta' =>		array('value_type' => $value_type,	'type' => $type_of_value_type,	'validation' => NOT_EMPTY),
			'diff' =>		array('value_type' => S_0_OR_1,		'type' => T_ZBX_INT,		'validation' => IN('0,1')),
			'fuzzytime' =>		array('value_type' => S_0_OR_1,		'type' => T_ZBX_INT,		'validation' => IN('0,1')),
			'iregexp' =>		array('value_type' => S_0_OR_1,		'type' => T_ZBX_INT,		'validation' => IN('0,1')),
			'last' =>		array('value_type' => $value_type,	'type' => $type_of_value_type,	'validation' => NOT_EMPTY),
			'logeventid' =>		array('value_type' => S_0_OR_1,		'type' => T_ZBX_INT,		'validation' => IN('0,1')),
			'logseverity' =>	array('value_type' => S_NUMERIC_UINT64,	'type' => T_ZBX_INT,		'validation' => NOT_EMPTY),
			'logsource' =>		array('value_type' => S_0_OR_1,		'type' => T_ZBX_INT,		'validation' => IN('0,1')),
			'max' =>		array('value_type' => $value_type,	'type' => $type_of_value_type,	'validation' => NOT_EMPTY),
			'min' =>		array('value_type' => $value_type,	'type' => $type_of_value_type,	'validation' => NOT_EMPTY),
			'nodata' =>		array('value_type' => S_0_OR_1,		'type' => T_ZBX_INT,		'validation' => IN('0,1')),
			'now' =>		array('value_type' => S_NUMERIC_UINT64,	'type' => T_ZBX_INT,		'validation' => NOT_EMPTY),
			'prev' =>		array('value_type' => $value_type,	'type' => $type_of_value_type,	'validation' => NOT_EMPTY),
			'regexp' =>		array('value_type' => S_0_OR_1,		'type' => T_ZBX_INT,		'validation' => IN('0,1')),
			'str' =>		array('value_type' => S_0_OR_1,		'type' => T_ZBX_INT,		'validation' => IN('0,1')),
			'strlen' =>		array('value_type' => S_NUMERIC_UINT64,	'type' => T_ZBX_INT,		'validation' => NOT_EMPTY),
			'sum' =>		array('value_type' => $value_type,	'type' => $type_of_value_type,	'validation' => NOT_EMPTY),
			'time' =>		array( 'value_type' => 'HHMMSS',	'type' => T_ZBX_INT,		'validation' => 'zbx_strlen({})==6'));

		if(isset($ZBX_TR_EXPR_SIMPLE_MACROS[$expr])){
			$result = array(
				'value_type'	=> S_0_OR_1,
				'type'			=> T_ZBX_INT,
				'validation'	=> IN('0,1')
			);
		}
		else if(preg_match('/^'.ZBX_PREG_EXPRESSION_USER_MACROS.'$/', $expr)){
			$result = array(
				'value_type'	=> S_0_OR_1,
				'type'			=> T_ZBX_INT,
				'validation'	=> NOT_EMPTY
			);
		}
		else{
			$hostId = $itemId = $function = null;
			$triggerExpr = new CTriggerExpression(array('expression' => $expr));
			if(empty($triggerExpr->errors)){

				if(count($triggerExpr->data['macros']) > 0){
					$result = array(
						'value_type'    => S_NUMERIC_FLOAT,
						'type'			=> T_ZBX_DBL,
						'validation'	=> NOT_EMPTY
					);
				}
				else if(count($triggerExpr->expressions) > 0){
					$function = reset($triggerExpr->data['functions']);
					$hostFound = CHost::get(array(
						'filter' => array('host' => $triggerExpr->data['hosts']),
						'templated_hosts' => true
					));

					if(empty($hostFound)) return EXPRESSION_HOST_UNKNOWN;

					$itemFound = CItem::get(array(
						'hostids' => zbx_objectValues($hostFound, 'hostid'),
						'filter' => array('key_' => $triggerExpr->data['items']),
						'webitems' => true
					));
					if(empty($itemFound)) return EXPRESSION_HOST_ITEM_UNKNOWN;

					unset($triggerExpr);

					$result = $function_info[$function];

					if(is_array($result['value_type'])){
						$value_type = null;
						$item_data = CItem::get(array(
							'itemids'=>zbx_objectValues($itemFound, 'itemid'),
							'output'=>API_OUTPUT_EXTEND,
							'webitems'=> true
						));

						if($item_data = reset($item_data)){
							$value_type = $item_data['value_type'];
						}

						if($value_type == null) return VALUE_TYPE_UNKNOWN;

						$result['value_type'] = $result['value_type'][$value_type];
						$result['type'] = $result['type'][$value_type];

						if($result['type'] == T_ZBX_INT || $result['type'] == T_ZBX_DBL){
							$result['type'] = T_ZBX_STR;
							$result['validation'] = 'preg_match("/^'.ZBX_PREG_NUMBER.'$/u",{})';
						}
					}
				}
				else{
					return EXPRESSION_NOT_A_MACRO_ERROR;
				}
			}
		}

	return $result;
	}

	function convert($value){
		$value = trim($value);
		if(!preg_match('/(?P<value>[\-+]?[0-9]+[.]?[0-9]*)(?P<mult>[YZEPTGMKsmhdw]?)/', $value, $arr)) return $value;

		$value = $arr['value'];
		switch($arr['mult']){
			case 'Y':
				$value *= 1024 * 1024 * 1024 * 1024 * 1024 * 1024 * 1024 * 1024;
				break;
			case 'Z':
				$value *= 1024 * 1024 * 1024 * 1024 * 1024 * 1024 * 1024;
				break;
			case 'E':
				$value *= 1024 * 1024 * 1024 * 1024 * 1024 * 1024;
				break;
			case 'P':
				$value *= 1024 * 1024 * 1024 * 1024 * 1024;
				break;
			case 'T':
				$value *= 1024 * 1024 * 1024 * 1024;
				break;
			case 'G':
				$value *= 1024 * 1024 * 1024;
				break;
			case 'M':
				$value *= 1024 * 1024;
				break;
			case 'K':
				$value *= 1024;
				break;
			case 'm':
				$value *= 60;
				break;
			case 'h':
				$value *= 60 * 60;
				break;
			case 'd':
				$value *= 60 * 60 * 24;
				break;
			case 'w':
				$value *= 60 * 60 * 24 * 7;
				break;
		}

		return $value;
	}

	function copy_triggers($srcid, $destid){
		try{
			$options = array(
				'hostids' => $srcid,
				'output' => array('host'),
				'templated_hosts' => 1
			);
			$src = CHost::get($options);
			if(empty($src)) throw new Exception();
			$src = reset($src);

			$options = array(
				'hostids' => $destid,
				'output' => array('host'),
				'templated_hosts' => 1
			);
			$dest = CHost::get($options);
			if(empty($dest)) throw new Exception();
			$dest = reset($dest);

			$options = array(
				'hostids' => $srcid,
				'output' => API_OUTPUT_EXTEND,
				'inherited' => 0,
				'select_items' => API_OUTPUT_EXTEND,
				'select_dependencies' => API_OUTPUT_EXTEND
			);
			$triggers = CTrigger::get($options);

			$hash = array();

			foreach($triggers as $trigger){
				if (httpitemExists($trigger['items']))
					continue;

				$trigger['expression'] = explode_exp($trigger['expression'], false, false, $src['host'], $dest['host']);

				$result = CTrigger::create($trigger);

				if(!$result) throw new Exception();

				$hash[$trigger['triggerid']] = reset($result['triggerids']);
			}

			foreach($triggers as $trigger){
				if (httpitemExists($trigger['items']))
					continue;

				foreach($trigger['dependencies'] as $dep){
					if(isset($hash[$dep['triggerid']])){
						$dep = $hash[$dep['triggerid']];
					}
					else{
						$dep = $dep['triggerid'];
					}

					$res = add_trigger_dependency($hash[$trigger['triggerid']], $dep);
					if(!$res) throw new Exception();
				}
			}

			return true;
		}
		catch(Exception $e){
			return false;
		}
	}

	function evalExpressionData($expression, $rplcts, $oct=false){
		$result = false;

		$evStr = str_replace(array_keys($rplcts), array_values($rplcts), $expression);

		preg_match_all("/[0-9\.]+[KMGTPEZYhmdw]?/", $evStr, $arr);
		$evStr = str_replace(array($arr[0][0], $arr[0][1]), array(convert($arr[0][0]), convert($arr[0][1])), $evStr);

		if (!preg_match("/^[0-9.\s=#()><+*\/&E|\-]+$/is", $evStr)) return 'FALSE';

		if($oct)
			$evStr = preg_replace('/([0-9]+)(\=|\#|\!=|\<|\>)([0-9]+)/','((float)ltrim("$1","0") $2 (float)ltrim("$3","0"))', $evStr);

		$switch = array('=' => '==','#' => '!=','&' => '&&','|' => '||');
		$evStr = str_replace(array_keys($switch), array_values($switch), $evStr);

		eval('$result = ('.trim($evStr).');');

		$result = (($result === true) || ($result && $result != '-')) ? 'TRUE' : 'FALSE';

	return $result;
	}

	function parseTriggerExpressions($expressions, $askData=false) {
		static $scparser, $triggersData;
		global $triggerExpressionRules;

		if(!$scparser) $scparser = new CStringParser($triggerExpressionRules);

		if(!is_array($expressions)) $expressions = array($expressions);

		$data = Array();
		$noErrors = true;
		foreach($expressions as $key => $str) {
			if(!isset($triggersData[$str])) {
				$tmp_expr = $str;
//SDI($tmp_expr);
				if($scparser->parse($tmp_expr)) {
					$triggersData[$str]['expressions'] = $scparser->getElements('expression');
					$triggersData[$str]['hosts'] = $scparser->getElements('server');
					$triggersData[$str]['keys'] = $scparser->getElements('keyName');
					$triggersData[$str]['keysParams'] = $scparser->getElements('keyParams');
					$triggersData[$str]['keysFunctions'] = $scparser->getElements('keyFunctionName');
					$triggersData[$str]['macros'] = array_merge($scparser->getElements('macro'), $scparser->getElements('macroNum'), $scparser->getElements('customMacro'));
					$triggersData[$str]['customMacros'] = $scparser->getElements('customMacro');
					$triggersData[$str]['allMacros'] = array_merge($triggersData[$str]['expressions'],$triggersData[$str]['macros']);
					$triggersData[$str]['tree'] = $scparser->getTree();
				} else {
					$triggersData[$str]['errors'] = $scparser->getErrors();
					$noErrors = false;
				}
			}
			$data[$str] =& $triggersData[$str];
		}

		return $askData ? $data : $noErrors;
	}

$triggerExpressionRules['independent'] = Array(
	'levelIndex' => true,
	'ignorSymbols' => ' +');
$triggerExpressionRules['grouping'] = Array(
	'openSymbol' => '(',
	'closeSymbol' => ')',
	'ignorSymbols' => ' +',
	'parent' => Array('independent', 'grouping'));
$triggerExpressionRules['macro'] = Array(
	'openSymbol' => Array('{' => 'valueDependent'),
	'closeSymbol' => '}',
	'indexItem' => true,
	'parent' => Array('independent','grouping','checkPort'));
$triggerExpressionRules['macroNum'] = Array(
	'openSymbol' => Array('{' => 'valueDependent'),
	'closeSymbol' => '}',
	'indexItem' => true,
	'parent' => Array('independent','grouping','checkPort'));
$triggerExpressionRules['customMacro'] = Array(
	'openSymbol' => Array('{' => 'valueDependent'),
	'closeSymbol' => '}',
	'indexItem' => true,
	'parent' => Array('independent','grouping','checkPort'));
$triggerExpressionRules['expression'] = Array(
	'openSymbol' => '{',
	'closeSymbol' => '}',
	'isEmpty' => true,
	'indexItem' => true,
	'levelIndex' => true,
	'parent' => Array('independent', 'grouping'));
$triggerExpressionRules['server'] = Array(
	'openSymbol' => '{',
	'closeSymbol' => ':',
	'indexItem' => true,
	'parent' => 'expression');
$triggerExpressionRules['key'] = Array(
	'openSymbol' => ':',
	'closeSymbol' => ')',
	'isEmpty' => true,
	'levelIndex' => true,
	'parent' => 'expression');
$triggerExpressionRules['keyName'] = Array(
	'openSymbol' => ':',
	'closeSymbol' => Array('[' => 'default', '.' => 'nextEnd'),
	'indexItem' => true,
	'parent' => 'key');
$triggerExpressionRules['checkPort'] = Array(
	'openSymbol' => ',',
	'closeSymbol' => '.',
	'parent' => 'keyName');
$triggerExpressionRules['keyParams'] = Array(
	'openSymbol' => '[',
	'closeSymbol' => ']',
	'isEmpty' => true,
	'indexItem' => true,
	'parent' => 'key');
$triggerExpressionRules['keyParam'] = Array(
	'openSymbol' => Array('[' => 'default', ',' => 'default'),
	'closeSymbol' => Array(',' => 'default', ']' => 'default'),
	'escapeSymbol' => '\\',
	'parent' => 'keyParams');
$triggerExpressionRules['keyFunctionName'] = Array(
	'openSymbol' => '.',
	'closeSymbol' => '(',
	'indexItem' => true,
	'parent' => 'key');
$triggerExpressionRules['keyFunctionParams'] = Array(
	'openSymbol' => '(',
	'closeSymbol' => ')',
	'isEmpty' => true,
	'indexItem' => true,
	'parent' => 'key');
$triggerExpressionRules['keyFunctionParam'] = Array(
	'openSymbol' => Array('(' => 'default', ',' => 'default'),
	'closeSymbol' => Array(',' => 'default', ')' => 'default'),
	'escapeSymbol' => '\\',
	'parent' => 'keyFunctionParams');
$triggerExpressionRules['quotedString'] = Array(
	'openSymbol' => Array('"' => 'individual'),
	'closeSymbol' => '"',
	'escapeSymbol' => '\\',
	'allowedSymbolsBefore' => ' *',
	'allowedSymbolsAfter' => ' *',
	'parent' => Array('keyFunctionParam', 'keyParam'));


/**
 * Resolve {TRIGGER.ID} macro in trigger url.
 * @param array $trigger trigger data with url and triggerid
 * @return string
 */
function resolveTriggerUrl($trigger) {
	return str_replace('{TRIGGER.ID}', $trigger['triggerid'], $trigger['url']);
}

	/**
	 * Checks that the objects in the expression are used correctly. Doesn't perform syntax validation.
	 *
	 * @param CTriggerExpression $expression
	 *
	 * @return bool
	 */
	function validate_trigger_expression(CTriggerExpression $expression) {
		$hosts = CHost::get(array(
			'output' => array('status'),
			'filter' => array('host' => $expression->data['hosts']),
			'nopermissions' => true,
			'preservekeys' => true
		));
		$templates = CTemplate::get(array(
			'output' => array('status'),
			'select_templates' => API_OUTPUT_REFER,
			'select_hosts' => API_OUTPUT_REFER,
			'filter' => array('host' => $expression->data['hosts']),
			'templated_hosts' => true,
			'nopermissions' => true,
			'preservekeys' => true
		));

		// check that the expression doesn't contain items from both hosts and templates
		if ($templates && $hosts) {
			error(S_TRIGGER_EXPRESSION_CANT_MIX_TEMPLATES_HOSTS);
			return false;
		}

		// check that if the trigger uses templates, they all have the same links
		if ($templates) {
			$firstTemplate = reset($templates);
			$firstTemplateLinks = array_merge(
				zbx_objectValues($firstTemplate['hosts'], 'hostid'),
				zbx_objectValues($firstTemplate['templates'], 'templateid')
			);
			foreach ($templates as $template) {
				$templateLinks = array_merge(
					zbx_objectValues($template['hosts'], 'hostid'),
					zbx_objectValues($template['templates'], 'templateid')
				);

				if (array_diff($firstTemplateLinks, $templateLinks) || array_diff($templateLinks, $firstTemplateLinks)) {
					error(S_TRIGGER_BELONGS_TO_TEMPLATES_WITH_DIFFERENT_LINKS);
					return false;
				}
			}
		}

		return true;
	}

?><|MERGE_RESOLUTION|>--- conflicted
+++ resolved
@@ -1429,25 +1429,10 @@
 				}
 			}
 
-<<<<<<< HEAD
-			for($i=0; $i<10; $i++){
-				$macro = '{ITEM.LASTVALUE'.($i ? $i : '').'}';
-				if(zbx_strstr($description, $macro)){
-					$functionid = trigger_get_N_functionid($row['expression'], $i ? $i : 1);
-
-					if(isset($functionid)){
-						$sql = 'SELECT i.lastvalue, i.value_type, i.itemid, i.valuemapid, i.units '.
-								' FROM items i, functions f '.
-								' WHERE i.itemid=f.itemid '.
-									' AND f.functionid='.$functionid;
-						$row2 = DBfetch(DBselect($sql));
-						$description = str_replace($macro, format_lastvalue($row2), $description);
-=======
 			$itemData = null;
 			$macro = '{ITEM.LASTVALUE'.($i ? $i : '').'}';
 			if (zbx_strstr($description, $macro)) {
 				$functionid = trigger_get_N_functionid($row['expression'], $i ? $i : 1);
->>>>>>> edf08345
 
 				if (isset($functionid)) {
 					$sql = 'SELECT i.lastvalue,i.value_type,i.itemid,i.valuemapid,i.units'.
@@ -1459,14 +1444,6 @@
 				}
 			}
 
-<<<<<<< HEAD
-			for($i = 0; $i < 10; $i++){
-				$macro = '{ITEM.VALUE' . ($i ? $i : '') . '}';
-				if(zbx_strstr($description, $macro)){
-					$value = ($flag == ZBX_FLAG_TRIGGER) ?
-						trigger_get_func_value($row['expression'], ZBX_FLAG_TRIGGER, $i ? $i : 1, 1) :
-						trigger_get_func_value($row['expression'], ZBX_FLAG_EVENT, $i ? $i : 1, $row['clock']);
-=======
 			$macro = '{ITEM.VALUE'.($i ? $i : '').'}';
 			if (zbx_strstr($description, $macro)) {
 				$functionid = trigger_get_N_functionid($row['expression'], $i ? $i : 1);
@@ -1479,7 +1456,6 @@
 								' AND f.functionid='.$functionid;
 						$itemData = DBfetch(DBselect($sql));
 					}
->>>>>>> edf08345
 
 					$itemData['lastvalue'] = ($flag == ZBX_FLAG_TRIGGER)
 							? trigger_get_func_value($row['expression'], ZBX_FLAG_TRIGGER, $i ? $i : 1, 1)
@@ -1489,24 +1465,14 @@
 			}
 		}
 
-<<<<<<< HEAD
-			if(preg_match_all('/'.ZBX_PREG_EXPRESSION_USER_MACROS.'/', $description, $arr)){
-				$macros = CUserMacro::getMacros($arr[1], array('triggerid' => $row['triggerid']));
-=======
 		if ($res = preg_match_all('/'.ZBX_PREG_EXPRESSION_USER_MACROS.'/', $description, $arr)) {
 			$macros = CUserMacro::getMacros($arr[1], array('triggerid' => $row['triggerid']));
->>>>>>> edf08345
 
 			$search = array_keys($macros);
 			$values = array_values($macros);
 
 			$description = str_replace($search, $values, $description);
 		}
-<<<<<<< HEAD
-
-		return $description;
-=======
->>>>>>> edf08345
 	}
 	else {
 		$description = '*ERROR*';
