--- conflicted
+++ resolved
@@ -751,14 +751,10 @@
 			'output' => ['eventid', 'acknowledged', 'objectid', 'severity'],
 			'objectids' => $problem_triggerids,
 			'suppressed' => ($problem_options['show_suppressed'] == ZBX_PROBLEM_SUPPRESSED_FALSE) ? false : null,
-<<<<<<< HEAD
 			'recent' => array_key_exists('show_recent', $problem_options) ? $problem_options['show_recent'] : null,
 			'acknowledged' => (array_key_exists('acknowledged', $problem_options) && $problem_options['acknowledged'])
 				? false
 				: null,
-=======
-			'acknowledged' => $problem_options['acknowledged'],
->>>>>>> 7e8c4e68
 			'time_from' => $problem_options['time_from']
 		]);
 
