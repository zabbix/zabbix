--- conflicted
+++ resolved
@@ -759,12 +759,10 @@
 			'suppressed' => ($problem_options['show_suppressed'] == ZBX_PROBLEM_SUPPRESSED_FALSE) ? false : null,
 			'recent' => $problem_options['show_recent'],
 			'acknowledged' => $problem_options['acknowledged'],
-			'time_from' => $problem_options['time_from'],
-			'sortfield' => 'eventid'
+			'time_from' => $problem_options['time_from']
 		]);
 
 		foreach ($problems as $problem) {
-<<<<<<< HEAD
 			$triggerid = $problem['objectid'];
 
 			if ($problem['r_eventid'] == 0) {
@@ -788,12 +786,6 @@
 				if ($problem['acknowledged'] == 0 && $problem['severity'] >= $problem_options['min_severity']) {
 					$problem_stats[$triggerid]['has_resolved_unacknowledged'] = true;
 				}
-=======
-			if ($triggers[$problem['objectid']]['priority'] <= $problem['severity']) {
-				$triggers[$problem['objectid']]['priority'] = $problem['severity'];
-				$triggers[$problem['objectid']]['problem']['eventid'] = $problem['eventid'];
-				$triggers[$problem['objectid']]['problem']['acknowledged'] = $problem['acknowledged'];
->>>>>>> 87e3bdea
 			}
 		}
 
