--- conflicted
+++ resolved
@@ -845,13 +845,8 @@
 					if ($function_data['flags'] == ZBX_FLAG_DISCOVERY_CREATED || $function_data['type'] == ITEM_TYPE_HTTPTEST) {
 						$link = new CSpan($function_data['host'].':'.CHtml::encode($function_data['key_']), $style);
 					}
-<<<<<<< HEAD
 					elseif ($function_data['flags'] == ZBX_FLAG_DISCOVERY_PROTOTYPE) {
-						$link = new CLink($function_data['host'].':'.$function_data['key_'],
-=======
-					elseif ($function_data['flags'] == ZBX_FLAG_DISCOVERY_CHILD) {
 						$link = new CLink($function_data['host'].':'.CHtml::encode($function_data['key_']),
->>>>>>> 9e237176
 							'disc_prototypes.php?form=update&itemid='.$function_data['itemid'].'&parent_discoveryid='.
 							$trigger['discoveryRuleid'], $style);
 					}
