<?php
/*
** Zabbix
** Copyright (C) 2001-2013 Zabbix SIA
**
** This program is free software; you can redistribute it and/or modify
** it under the terms of the GNU General Public License as published by
** the Free Software Foundation; either version 2 of the License, or
** (at your option) any later version.
**
** This program is distributed in the hope that it will be useful,
** but WITHOUT ANY WARRANTY; without even the implied warranty of
** MERCHANTABILITY or FITNESS FOR A PARTICULAR PURPOSE. See the
** GNU General Public License for more details.
**
** You should have received a copy of the GNU General Public License
** along with this program; if not, write to the Free Software
** Foundation, Inc., 51 Franklin Street, Fifth Floor, Boston, MA  02110-1301, USA.
**/


function italic($str) {
	if (is_array($str)) {
		foreach ($str as $key => $val) {
			if (is_string($val)) {
				$em = new CTag('em', 'yes');
				$em->addItem($val);
				$str[$key] = $em;
			}
		}
	}
	elseif (is_string($str)) {
		$em = new CTag('em', 'yes', '');
		$em->addItem($str);
		$str = $em;
	}
	return $str;
}

function bold($str) {
	if (is_array($str)) {
		foreach ($str as $key => $val) {
			if (is_string($val)) {
				$b = new CTag('strong', 'yes');
				$b->addItem($val);
				$str[$key] = $b;
			}
		}
	}
	else {
		$b = new CTag('strong', 'yes', '');
		$b->addItem($str);
		$str = $b;
	}
	return $str;
}

function make_decoration($haystack, $needle, $class = null) {
	$result = $haystack;
	$pos = zbx_stripos($haystack, $needle);
	if ($pos !== false) {
		$start = zbx_substring($haystack, 0, $pos);
		$end = zbx_substring($haystack, $pos + zbx_strlen($needle));
		$found = zbx_substring($haystack, $pos, $pos + zbx_strlen($needle));
		if (is_null($class)) {
			$result = array($start, bold($found), $end);
		}
		else {
			$result = array($start, new CSpan($found, $class), $end);
		}
	}
	return $result;
}

function nbsp($str) {
	return str_replace(' ', SPACE, $str);
}

function prepareUrlParam($value, $name = null) {
	if (is_array($value)) {
		$result = '';

		foreach ($value as $key => $param) {
			$result .= prepareUrlParam($param, isset($name) ? $name.'['.$key.']' : $key);
		}
	}
	else {
		$result = '&'.$name.'='.urlencode($value);
	}

	return $result;
}

/**
 * Get ready for url params.
 *
 * @param mixed  $param				param name or array with data depend from $getFromRequest
 * @param bool   $getFromRequest	detect data source - input array or $_REQUEST variable
 * @param string $name				if $_REQUEST variable is used this variable not used
 *
 * @return string
 */
function url_param($param, $getFromRequest = true, $name = null) {
	if (is_array($param)) {
		if ($getFromRequest) {
			fatal_error(_('URL parameter cannot be array.'));
		}
	}
	else {
		if (is_null($name)) {
			if (!$getFromRequest) {
				fatal_error(_('URL parameter name is empty.'));
			}

			$name = $param;
		}
	}

	if ($getFromRequest) {
		$value =& $_REQUEST[$param];
	}
	else {
		$value =& $param;
	}

	return isset($value) ? prepareUrlParam($value, $name) : '';
}

function url_params(array $params) {
	$result = '';

	foreach ($params as $param) {
		$result .= url_param($param);
	}

	return $result;
}

function BR() {
	return new CTag('br', 'no');
}

function create_hat($caption, $items, $addicons = null, $id = null, $state = null) {
	if (is_null($id)) {
		list($usec, $sec) = explode(' ', microtime());
		$id = 'hat_'.((int)($sec % 10)).((int)($usec * 1000));
	}
	$td_l = new CCol(SPACE);
	$td_l->setAttribute('width', '100%');

	$icons_row = array($td_l);
	if (!is_null($addicons)) {
		if (!is_array($addicons)) {
			$addicons = array($addicons);
		}
		foreach ($addicons as $value) {
			$icons_row[] = $value;
		}
	}

	if (!is_null($state)) {
		$icon = new CIcon(_('Show').'/'._('Hide'), $state ? 'arrowup' : 'arrowdown', "change_hat_state(this,'".$id."');");
		$icon->setAttribute('id', $id.'_icon');
		$icons_row[] = $icon;
	}
	else {
		$state = true;
	}

	$icon_tab = new CTable();
	$icon_tab->setAttribute('width', '100%');
	$icon_tab->addRow($icons_row);

	$table = new CTable();
	$table->setAttribute('width', '100%');
	$table->setCellPadding(0);
	$table->setCellSpacing(0);
	$table->addRow(get_table_header($caption, $icon_tab));

	$div = new CDiv($items);
	$div->setAttribute('id', $id);
	if (!$state) {
		$div->setAttribute('style', 'display: none;');
	}
	$table->addRow($div);
	return $table;
}

// searches items/objects for form tags like "<input"/form classes like CForm, and makes it empty
function hide_form_items(&$obj) {
	if (is_array($obj)) {
		foreach ($obj as $id => $item) {
			hide_form_items($obj[$id]); // attention recursion
		}
	}
	elseif (is_object($obj)) {
		$formObjects = array('cform', 'ccheckbox', 'cselect', 'cbutton', 'csubmit', 'cbuttonqmessage', 'cbuttondelete', 'cbuttoncancel');
		if (is_object($obj) && str_in_array(zbx_strtolower(get_class($obj)), $formObjects)) {
			$obj = SPACE;
		}
		if (isset($obj->items) && !empty($obj->items)) {
			foreach ($obj->items as $id => $item) {
				hide_form_items($obj->items[$id]); // attention recursion
			}
		}
	}
	else {
		foreach (array('<form', '<input', '<select') as $item) {
			if (zbx_strpos($obj, $item) !== false) {
				$obj = SPACE;
			}
		}
	}
}

function get_table_header($columnLeft, $columnRights = SPACE) {
	if (isset($_REQUEST['print'])) {
		hide_form_items($columnLeft);
		hide_form_items($columnRights);

		if ($columnLeft == SPACE && $columnRights == SPACE) {
			return new CJSscript('');
		}
	}

	$rights = array();

	if ($columnRights) {
		if (!is_array($columnRights)) {
			$columnRights = array($columnRights);
		}

		foreach ($columnRights as $columnRight) {
			$rights[] = new CDiv($columnRight, 'floatright');
		}

		$rights = array_reverse($rights);
	}

	$table = new CTable(null, 'ui-widget-header ui-corner-all header maxwidth');
	$table->setCellSpacing(0);
	$table->setCellPadding(1);
	$table->addRow(array(new CCol($columnLeft, 'header_l left'), new CCol($rights, 'header_r right')));

	return $table;
}

function show_table_header($columnLeft, $columnRights = SPACE){
	$table = get_table_header($columnLeft, $columnRights);
	$table->show();
}

function get_icon($name, $params = array()) {
	switch ($name) {
		case 'favourite':
			if (CFavorite::exists($params['fav'], $params['elid'], $params['elname'])) {
				$icon = new CIcon(
					_('Remove from favourites'),
					'iconminus',
					'rm4favorites("'.$params['elname'].'", "'.$params['elid'].'", 0);'
				);
			}
			else {
				$icon = new CIcon(
					_('Add to favourites'),
					'iconplus',
					'add2favorites("'.$params['elname'].'", "'.$params['elid'].'");'
				);
			}
			$icon->setAttribute('id', 'addrm_fav');
			break;
		case 'fullscreen':
			$url = new Curl();
			$url->setArgument('fullscreen', $params['fullscreen'] ? '0' : '1');
			$icon = new CIcon(
				$_REQUEST['fullscreen'] ? _('Normal view') : _('Fullscreen'),
				'fullscreen',
				"document.location = '".$url->getUrl()."';"
			);
			break;
		case 'menu':
			$icon = new CIcon(_('Menu'), 'iconmenu', 'create_page_menu(event, "'.$params['menu'].'");');
			break;
		case 'reset':
			$icon = new CIcon(_('Reset'), 'iconreset', 'timeControl.objectReset();');
			break;
	}
	return $icon;
}

/**
 * Create CDiv with host/template information and references to it's elements
 *
 * @param string $currentElement
 * @param int $hostid
 * @param int $discoveryid
 *
 * @return object
 */
function get_header_host_table($currentElement, $hostid, $discoveryid = null) {
	// LLD rule header
	if ($discoveryid) {
		$elements = array(
			'items' => 'items',
			'triggers' => 'triggers',
			'graphs' => 'graphs',
			'hosts' => 'hosts'
		);
	}
	// host header
	else {
		$elements = array(
			'items' => 'items',
			'triggers' => 'triggers',
			'graphs' => 'graphs',
			'applications' => 'applications',
			'screens' => 'screens',
			'discoveries' => 'discoveries',
			'web' => 'web'
		);
	}

	$options = array(
		'hostids' => $hostid,
		'output' => API_OUTPUT_EXTEND,
		'templated_hosts' => true,
		'selectHostDiscovery' => array('ts_delete')
	);
	if (isset($elements['items'])) {
		$options['selectItems'] = API_OUTPUT_COUNT;
	}
	if (isset($elements['triggers'])) {
		$options['selectTriggers'] = API_OUTPUT_COUNT;
	}
	if (isset($elements['graphs'])) {
		$options['selectGraphs'] = API_OUTPUT_COUNT;
	}
	if (isset($elements['applications'])) {
		$options['selectApplications'] = API_OUTPUT_COUNT;
	}
	if (isset($elements['discoveries'])) {
		$options['selectDiscoveries'] = API_OUTPUT_COUNT;
	}
	if (isset($elements['web'])) {
		$options['selectHttpTests'] = API_OUTPUT_COUNT;
	}
	if (isset($elements['hosts'])) {
		$options['selectHostPrototypes'] = API_OUTPUT_COUNT;
	}

	// get hosts
	$dbHost = API::Host()->get($options);
	$dbHost = reset($dbHost);

	// get discoveries
	if (!empty($discoveryid)) {
		$options['itemids'] = $discoveryid;
		$options['output'] = array('name');
		unset($options['hostids'], $options['templated_hosts']);

		$dbDiscovery = API::DiscoveryRule()->get($options);
		$dbDiscovery = reset($dbDiscovery);
	}

	/*
	 * Back
	 */
	$list = new CList(null, 'objectlist');
	if ($dbHost['status'] == HOST_STATUS_TEMPLATE) {
		$list->addItem(array('&laquo; ', new CLink(_('Template list'), 'templates.php?templateid='.$dbHost['hostid'].url_param('groupid'))));

		$dbHost['screens'] = API::TemplateScreen()->get(array(
			'editable' => true,
			'countOutput' => true,
			'groupCount' => true,
			'templateids' => $dbHost['hostid']
		));
		$dbHost['screens'] = isset($dbHost['screens'][0]['rowscount']) ? $dbHost['screens'][0]['rowscount'] : 0;
	}
	else {
		$list->addItem(array('&laquo; ', new CLink(_('Host list'), 'hosts.php?hostid='.$dbHost['hostid'].url_param('groupid'))));
	}

	/*
	 * Name
	 */
	$description = '';
	if ($dbHost['proxy_hostid']) {
		$proxy = get_host_by_hostid($dbHost['proxy_hostid']);
		$description .= $proxy['host'].NAME_DELIMITER;
	}
	$description .= $dbHost['name'];

	if ($dbHost['status'] == HOST_STATUS_TEMPLATE) {
		$list->addItem(array(bold(_('Template').NAME_DELIMITER), new CLink($description, 'templates.php?form=update&templateid='.$dbHost['hostid'])));
	}
	else {
		switch ($dbHost['status']) {
			case HOST_STATUS_MONITORED:
				$status = new CSpan(_('Monitored'), 'off');
				break;
			case HOST_STATUS_NOT_MONITORED:
				$status = new CSpan(_('Not monitored'), 'on');
				break;
			default:
				$status = _('Unknown');
				break;
		}

		$list->addItem(array(bold(_('Host').NAME_DELIMITER), new CLink($description, 'hosts.php?form=update&hostid='.$dbHost['hostid'])));
		$list->addItem($status);
		$list->addItem(getAvailabilityTable($dbHost));
	}

	if (!empty($dbDiscovery)) {
		$list->addItem(array('&laquo; ', new CLink(_('Discovery list'), 'host_discovery.php?hostid='.$dbHost['hostid'].url_param('groupid'))));
		$list->addItem(array(
			bold(_('Discovery').NAME_DELIMITER),
			new CLink($dbDiscovery['name'], 'host_discovery.php?form=update&itemid='.$dbDiscovery['itemid'])
		));
	}

	/*
	 * Rowcount
	 */
	if (isset($elements['applications'])) {
		if ($currentElement == 'applications') {
			$list->addItem(_('Applications').' ('.$dbHost['applications'].')');
		}
		else {
			$list->addItem(array(
				new CLink(_('Applications'), 'applications.php?hostid='.$dbHost['hostid']),
				' ('.$dbHost['applications'].')'
			));
		}
	}

	if (isset($elements['items'])) {
		if (!empty($dbDiscovery)) {
			if ($currentElement == 'items') {
				$list->addItem(_('Item prototypes').' ('.$dbDiscovery['items'].')');
			}
			else {
				$list->addItem(array(
					new CLink(_('Item prototypes'), 'disc_prototypes.php?hostid='.$dbHost['hostid'].'&parent_discoveryid='.$dbDiscovery['itemid']),
					' ('.$dbDiscovery['items'].')'
				));
			}
		}
		else {
			if ($currentElement == 'items') {
				$list->addItem(_('Items').' ('.$dbHost['items'].')');
			}
			else {
				$list->addItem(array(
					new CLink(_('Items'), 'items.php?filter_set=1&hostid='.$dbHost['hostid']),
					' ('.$dbHost['items'].')'
				));
			}
		}
	}

	if (isset($elements['triggers'])) {
		if (!empty($dbDiscovery)) {
			if ($currentElement == 'triggers') {
				$list->addItem(_('Trigger prototypes').' ('.$dbDiscovery['triggers'].')');
			}
			else {
				$list->addItem(array(
					new CLink(_('Trigger prototypes'), 'trigger_prototypes.php?hostid='.$dbHost['hostid'].'&parent_discoveryid='.$dbDiscovery['itemid']),
					' ('.$dbDiscovery['triggers'].')'
				));
			}
		}
		else {
			if ($currentElement == 'triggers') {
				$list->addItem(_('Triggers').' ('.$dbHost['triggers'].')');
			}
			else {
				$list->addItem(array(
					new CLink(_('Triggers'), 'triggers.php?hostid='.$dbHost['hostid']),
					' ('.$dbHost['triggers'].')'
				));
			}
		}
	}

	if (isset($elements['graphs'])) {
		if (!empty($dbDiscovery)) {
			if ($currentElement == 'graphs') {
				$list->addItem(_('Graph prototypes').' ('.$dbDiscovery['graphs'].')');
			}
			else {
				$list->addItem(array(
					new CLink(_('Graph prototypes'), 'graphs.php?hostid='.$dbHost['hostid'].'&parent_discoveryid='.$dbDiscovery['itemid']),
					' ('.$dbDiscovery['graphs'].')'
				));
			}
		}
		else {
			if ($currentElement == 'graphs') {
				$list->addItem(_('Graphs').' ('.$dbHost['graphs'].')');
			}
			else {
				$list->addItem(array(
					new CLink(_('Graphs'), 'graphs.php?hostid='.$dbHost['hostid']),
					' ('.$dbHost['graphs'].')'
				));
			}
		}
	}

	if (isset($elements['hosts']) && $dbHost['flags'] == ZBX_FLAG_DISCOVERY_NORMAL) {
		if ($currentElement == 'hosts') {
			$list->addItem(_('Host prototypes').' ('.$dbDiscovery['hostPrototypes'].')');
		}
		else {
			$list->addItem(array(
				new CLink(_('Host prototypes'), 'host_prototypes.php?parent_discoveryid='.$dbDiscovery['itemid']),
				' ('.$dbDiscovery['hostPrototypes'].')'
			));
		}
	}

	if (isset($elements['screens']) && $dbHost['status'] == HOST_STATUS_TEMPLATE) {
		if ($currentElement == 'screens') {
			$list->addItem(_('Screens').' ('.$dbHost['screens'].')');
		}
		else {
			$list->addItem(array(
				new CLink(_('Screens'), 'screenconf.php?templateid='.$dbHost['hostid']),
				' ('.$dbHost['screens'].')'
			));
		}
	}

	if (isset($elements['discoveries'])) {
		if ($currentElement == 'discoveries') {
			$list->addItem(_('Discovery rules').' ('.$dbHost['discoveries'].')');
		}
		else {
			$list->addItem(array(
				new CLink(_('Discovery rules'), 'host_discovery.php?hostid='.$dbHost['hostid']),
				' ('.$dbHost['discoveries'].')'
			));
		}
	}

	if (isset($elements['web'])) {
		if ($currentElement == 'web') {
			$list->addItem(_('Web scenarios').' ('.$dbHost['httpTests'].')');
		}
		else {
			$list->addItem(array(
				new CLink(_('Web scenarios'), 'httpconf.php?hostid='.$dbHost['hostid']),
				' ('.$dbHost['httpTests'].')'
			));
		}
	}

	return new CDiv($list, 'objectgroup top ui-widget-content ui-corner-all');
}

function makeFormFooter($main, $others = null) {
	if (!is_array($main)) {
		$main = array($main);
	}
	if (!empty($others) && !is_array($others)) {
		$others = array($others);
	}

	$mainButtons = new CDiv();
	foreach ($main as $button) {
		$button->useJQueryStyle('main');
		$mainButtons->addItem($button);
	}
	$othersButtons = new CDiv($others);
	$othersButtons->useJQueryStyle();

	return new CDiv(
		new CDiv(
			array(
				empty($others) ? new CDiv($mainButtons, 'dt right') : new CDiv($mainButtons, 'dt floatleft right'),
				new CDiv(array($othersButtons), 'dd left')
			),
			'formrow'
		),
		'objectgroup footer ui-widget-content ui-corner-all'
	);
}

/**
<<<<<<< HEAD
 * Create control for trigger severities.
 * It's mostly the same as usual button set, but background color is changed based on selected severiity.
 * Js file "/include/views/js/configuration.triggers.edit.js.php" is needed to make it work correcty.
 *
 * @param $selectedSeverity
 *
 * @return CDiv
 */
function getSeverityControl($selectedSeverity = TRIGGER_SEVERITY_NOT_CLASSIFIED) {
	$controls = array();
	foreach (getSeverityCaption() as $severity => $caption) {
		$controls[] = new CRadioButton('priority', $severity, null, 'severity_'.$severity, $selectedSeverity == $severity);

		$label = new CLabel($caption, 'severity_'.$severity, 'severity_label_'.$severity);
		$label->attr('data-severity', $severity);
		$label->attr('data-severity-style', getSeverityStyle($severity));
		$controls[] = $label;

	}

	return new CDiv($controls, 'jqueryinputset control-severity');
}

/**
 * Returns zbx, snmp, jmx, ipmi availability status icons and the discovered host lifetime indicator.
=======
 * Returns zbx, snmp, jmx, ipmi availability status icons.
>>>>>>> 2a429d8a
 *
 * @param type $host
 *
 * @return CDiv
 */
function getAvailabilityTable($host) {
	$arr = array('zbx', 'snmp', 'jmx', 'ipmi');

	// for consistency in foreach loop
	$host['zbx_available'] = $host['available'];
	$host['zbx_error'] = $host['error'];

	$ad = new CDiv(null, 'invisible');

	foreach ($arr as $val) {
		switch ($host[$val.'_available']) {
			case HOST_AVAILABLE_TRUE:
				$ai = new CDiv(SPACE, 'status_icon status_icon_extra icon'.$val.'available');
				break;
			case HOST_AVAILABLE_FALSE:
				$ai = new CDiv(SPACE, 'status_icon status_icon_extra icon'.$val.'unavailable');
				$ai->setHint($host[$val.'_error'], '', 'on');
				break;
			case HOST_AVAILABLE_UNKNOWN:
				$ai = new CDiv(SPACE, 'status_icon status_icon_extra icon'.$val.'unknown');
				break;
		}
		$ad->addItem($ai);
	}

	// discovered host lifetime indicator
	if ($host['flags'] == ZBX_FLAG_DISCOVERY_CREATED && $host['hostDiscovery']['ts_delete']) {
		$deleteError = new CDiv(SPACE, 'status_icon status_icon_extra iconwarning');
		$deleteError->setHint(
			_s('The host is not discovered anymore and will be deleted in %1$s (on %2$s at %3$s).',
				zbx_date2age($host['hostDiscovery']['ts_delete']), zbx_date2str(_('d M Y'), $host['hostDiscovery']['ts_delete']),
				zbx_date2str(_('H:i:s'), $host['hostDiscovery']['ts_delete'])
			));
		$ad->addItem($deleteError);
	}

	return $ad;
}

/**
 * Create array with all inputs required for date selection and calendar.
 *
 * @param string      $name
 * @param int|array   $date unix timestamp/date array(Y,m,d,H,i)
 * @param string|null $relatedCalendar name of the calendar which must be closed when this calendar opens
 *
 * @return array
 */
function createDateSelector($name, $date, $relatedCalendar = null) {
	$calendarIcon = new CImg('images/general/bar/cal.gif', 'calendar', 16, 12, 'pointer');
	$onClick = 'var pos = getPosition(this); pos.top += 10; pos.left += 16; CLNDR["'.$name.
		'_calendar"].clndr.clndrshow(pos.top, pos.left);';
	if ($relatedCalendar) {
		$onClick .= ' CLNDR["'.$relatedCalendar.'_calendar"].clndr.clndrhide();';
	}

	$calendarIcon->onClick($onClick);

	if (is_array($date)) {
		$y = $date['y'];
		$m = $date['m'];
		$d = $date['d'];
		$h = $date['h'];
		$i = $date['i'];
	}
	else {
		$y = date('Y', $date);
		$m = date('m', $date);
		$d = date('d', $date);
		$h = date('H', $date);
		$i = date('i', $date);
	}

	$day = new CNumericBox($name.'_day', $d, 2);
	$day->attr('placeholder', _('dd'));
	$month = new CNumericBox($name.'_month', $m, 2);
	$month->attr('placeholder', _('mm'));
	$year = new CNumericBox($name.'_year', $y, 4);
	$year->attr('placeholder', _('yyyy'));
	$hour = new CNumericBox($name.'_hour', $h, 2);
	$hour->attr('placeholder', _('hh'));
	$minute = new CNumericBox($name.'_minute', $i, 2);
	$minute->attr('placeholder', _('mm'));

	$fields = array($day, '/', $month, '/', $year, SPACE, $hour, ':', $minute, $calendarIcon);

	zbx_add_post_js('create_calendar(null,'.
		'["'.$name.'_day","'.$name.'_month","'.$name.'_year","'.$name.'_hour","'.$name.'_minute"],'.
		'"'.$name.'_calendar",'.
		'"'.$name.'");'
	);

	return $fields;
}<|MERGE_RESOLUTION|>--- conflicted
+++ resolved
@@ -590,35 +590,7 @@
 }
 
 /**
-<<<<<<< HEAD
- * Create control for trigger severities.
- * It's mostly the same as usual button set, but background color is changed based on selected severiity.
- * Js file "/include/views/js/configuration.triggers.edit.js.php" is needed to make it work correcty.
- *
- * @param $selectedSeverity
- *
- * @return CDiv
- */
-function getSeverityControl($selectedSeverity = TRIGGER_SEVERITY_NOT_CLASSIFIED) {
-	$controls = array();
-	foreach (getSeverityCaption() as $severity => $caption) {
-		$controls[] = new CRadioButton('priority', $severity, null, 'severity_'.$severity, $selectedSeverity == $severity);
-
-		$label = new CLabel($caption, 'severity_'.$severity, 'severity_label_'.$severity);
-		$label->attr('data-severity', $severity);
-		$label->attr('data-severity-style', getSeverityStyle($severity));
-		$controls[] = $label;
-
-	}
-
-	return new CDiv($controls, 'jqueryinputset control-severity');
-}
-
-/**
  * Returns zbx, snmp, jmx, ipmi availability status icons and the discovered host lifetime indicator.
-=======
- * Returns zbx, snmp, jmx, ipmi availability status icons.
->>>>>>> 2a429d8a
  *
  * @param type $host
  *
