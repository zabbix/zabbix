<?php
/*
** Zabbix
** Copyright (C) 2001-2019 Zabbix SIA
**
** This program is free software; you can redistribute it and/or modify
** it under the terms of the GNU General Public License as published by
** the Free Software Foundation; either version 2 of the License, or
** (at your option) any later version.
**
** This program is distributed in the hope that it will be useful,
** but WITHOUT ANY WARRANTY; without even the implied warranty of
** MERCHANTABILITY or FITNESS FOR A PARTICULAR PURPOSE. See the
** GNU General Public License for more details.
**
** You should have received a copy of the GNU General Public License
** along with this program; if not, write to the Free Software
** Foundation, Inc., 51 Franklin Street, Fifth Floor, Boston, MA  02110-1301, USA.
**/


$user_type = CWebUser::getType();
$menu = APP::component()->get('menu.main');
$menu
	->add('Monitoring', [
		'alias' => [],
		'items' => [
			'Dashboard' => [
				'action' => 'dashboard.view',
				'alias' => ['dashboard.list', 'dashboard.view']
			],
			'Problems' => [
				'action' => 'problem.view',
				'alias' => ['problem.view', 'acknowledge.edit', 'tr_events.php']
			],
			'Overview' => [
				'action' => 'overview.php'
			],
			'Web' => [
				'action' => 'web.view',
				'alias' => ['httpdetails.php']
			],
			'Latest data' => [
				'action' => 'latest.php',
				'alias' => ['history.php', 'chart.php']
			],
			'Graphs' => [
				'action' => 'charts.php',
				'alias' => ['chart2.php', 'chart3.php', 'chart6.php', 'chart7.php']
			],
			'Screens' => [
				'action' => 'screens.php',
				'alias' => ['screenconf.php', 'screenedit.php', 'screen.import.php', 'slides.php', 'slideconf.php']
			],
			'Maps' => [
				'action' => 'map.view',
				'alias' => ['image.php', 'sysmaps.php', 'sysmap.php', 'map.php', 'map.import.php']
			],
			'Services' => [
				'action' => 'srv_status.php',
				'alias' => ['report.services', 'chart5.php']
			]
		]
	])
	->add('Inventory', [
		'alias' => [],
		'items' => [
			'Overview' => [
				'action' => 'hostinventoriesoverview.php'
			],
			'Hosts' => [
				'action' => 'hostinventories.php'
			]
		]
	])
	->add('Reports', [
		'alias' => [],
		'items' => [
			'Availability report' => [
				'action' => 'report2.php',
				'alias' => ['chart4.php']
			],
			'Triggers top 100' => [
				'action' => 'toptriggers.php'
			]
<<<<<<< HEAD
		]
	]);

if ($user_type >= USER_TYPE_ZABBIX_ADMIN) {
	$menu
		->find('Monitoring')
			->insertAfter('Maps', 'Discovery', [
				'action' => 'discovery.view'
			]);
	$menu->insertAfter('Reports', 'Configuration', [
		'alias' => ['conf.import.php'],
		'items' => [
			'Host groups' => [
				'action' => 'hostgroups.php'
			],
			'Templates' => [
				'action' => 'templates.php'
			],
			'Hosts' => [
				'action' => 'hosts.php',
				'alias' => ['items.php', 'triggers.php', 'graphs.php', 'applications.php', 'host_discovery.php',
					'disc_prototypes.php', 'trigger_prototypes.php', 'host_prototypes.php', 'httpconf.php'
=======
		],
		'admin' => [
			'label' => _('Administration'),
			'user_type' => USER_TYPE_SUPER_ADMIN,
			'default_page_id' => 0,
			'pages' => [
				[
					'url' => 'adm.gui.php',
					'label' => _('General'),
					'sub_pages' => [
						'adm.housekeeper.php',
						'adm.images.php',
						'adm.iconmapping.php',
						'adm.regexps.php',
						'adm.macros.php',
						'adm.valuemapping.php',
						'adm.workingtime.php',
						'adm.triggerseverities.php',
						'adm.triggerdisplayoptions.php',
						'adm.other.php'
					],
					'active_if' => ['autoreg.edit']
				],
				[
					'url' => 'zabbix.php',
					'action' => 'proxy.list',
					'active_if' => ['proxy.edit', 'proxy.list'],
					'label' => _('Proxies')
				],
				[
					'url' => 'zabbix.php',
					'action' => 'authentication.edit',
					'active_if' => ['authentication.edit', 'authentication.update'],
					'label' => _('Authentication')
				],
				[
					'url' => 'zabbix.php',
					'action' => 'usergroup.list',
					'active_if' => ['usergroup.list', 'usergroup.edit'],
					'label' => _('User groups')
				],
				[
					'url' => 'zabbix.php',
					'action' => 'user.list',
					'active_if' => ['user.edit', 'user.list'],
					'label' => _('Users')
				],
				[
					'url' => 'zabbix.php',
					'action' => 'mediatype.list',
					'active_if' => ['mediatype.edit', 'mediatype.list'],
					'label' => _('Media types')
				],
				[
					'url' => 'zabbix.php',
					'action' => 'script.list',
					'active_if' => ['script.edit', 'script.list'],
					'label' => _('Scripts')
				],
				[
					'url' => 'queue.php',
					'label' => _('Queue')
>>>>>>> e2690b0c
				]
			],
			'Maintenance' => [
				'action' => 'maintenance.php'
			],
			'Actions' => [
				'action' => 'actionconf.php'
			],
			'Discovery' => [
				'action' => 'discoveryconf.php'
			],
			'Services' => [
				'action' => 'services.php'
			]
		]
	]);

}

if ($user_type == USER_TYPE_SUPER_ADMIN) {
	$menu
		->find('Reports')
			->insertBefore('Availability report', 'System information', [
				'action' => 'report.status'
			])
			->add('Audit', [
				'action' => 'auditlogs.php'
			])
			->add('Action log', [
				'action' => 'auditacts.php'
			])
			->add('Audit', [
				'Notifications' => 'report4.php'
			]);

	$menu
		->find('Configuration')
			->insertAfter('Actions', 'Event correlation', [
				'action' => 'correlation.php'
			]);

	$menu->add('Administration', [
		'alias' => [],
		'items' => [
			'General' => [
				'action' => 'adm.gui.php',
				'alias' => ['adm.housekeeper.php', 'adm.images.php', 'adm.iconmapping.php', 'adm.regexps.php',
					'adm.macros.php', 'adm.valuemapping.php', 'adm.workingtime.php', 'adm.triggerseverities.php',
					'adm.triggerdisplayoptions.php', 'adm.other.php', 'autoreg.edit', 'module.list', 'module.edit'
				]
			],
			'Proxies' => [
				'action' => 'proxy.list',
				'alias' => ['proxy.edit', 'proxy.list']
			],
			'Authentication' => [
				'action' => 'authentication.edit',
				'alias' => ['authentication.edit', 'authentication.update']
			],
			'User groups' => [
				'action' => 'usergrps.php'
			],
			'Users' => [
				'action' => 'user.list',
				'alias' => ['user.edit']
			],
			'Media types' => [
				'action' => 'mediatype.list',
				'alias' => ['mediatype.edit']
			],
			'Scripts' => [
				'action' => 'script.list',
				'alias' => ['script.edit']
			],
			'Queue' => [
				'action' => 'queue.php'
			]
		]
	]);
}<|MERGE_RESOLUTION|>--- conflicted
+++ resolved
@@ -83,7 +83,6 @@
 			'Triggers top 100' => [
 				'action' => 'toptriggers.php'
 			]
-<<<<<<< HEAD
 		]
 	]);
 
@@ -106,70 +105,6 @@
 				'action' => 'hosts.php',
 				'alias' => ['items.php', 'triggers.php', 'graphs.php', 'applications.php', 'host_discovery.php',
 					'disc_prototypes.php', 'trigger_prototypes.php', 'host_prototypes.php', 'httpconf.php'
-=======
-		],
-		'admin' => [
-			'label' => _('Administration'),
-			'user_type' => USER_TYPE_SUPER_ADMIN,
-			'default_page_id' => 0,
-			'pages' => [
-				[
-					'url' => 'adm.gui.php',
-					'label' => _('General'),
-					'sub_pages' => [
-						'adm.housekeeper.php',
-						'adm.images.php',
-						'adm.iconmapping.php',
-						'adm.regexps.php',
-						'adm.macros.php',
-						'adm.valuemapping.php',
-						'adm.workingtime.php',
-						'adm.triggerseverities.php',
-						'adm.triggerdisplayoptions.php',
-						'adm.other.php'
-					],
-					'active_if' => ['autoreg.edit']
-				],
-				[
-					'url' => 'zabbix.php',
-					'action' => 'proxy.list',
-					'active_if' => ['proxy.edit', 'proxy.list'],
-					'label' => _('Proxies')
-				],
-				[
-					'url' => 'zabbix.php',
-					'action' => 'authentication.edit',
-					'active_if' => ['authentication.edit', 'authentication.update'],
-					'label' => _('Authentication')
-				],
-				[
-					'url' => 'zabbix.php',
-					'action' => 'usergroup.list',
-					'active_if' => ['usergroup.list', 'usergroup.edit'],
-					'label' => _('User groups')
-				],
-				[
-					'url' => 'zabbix.php',
-					'action' => 'user.list',
-					'active_if' => ['user.edit', 'user.list'],
-					'label' => _('Users')
-				],
-				[
-					'url' => 'zabbix.php',
-					'action' => 'mediatype.list',
-					'active_if' => ['mediatype.edit', 'mediatype.list'],
-					'label' => _('Media types')
-				],
-				[
-					'url' => 'zabbix.php',
-					'action' => 'script.list',
-					'active_if' => ['script.edit', 'script.list'],
-					'label' => _('Scripts')
-				],
-				[
-					'url' => 'queue.php',
-					'label' => _('Queue')
->>>>>>> e2690b0c
 				]
 			],
 			'Maintenance' => [
@@ -230,7 +165,8 @@
 				'alias' => ['authentication.edit', 'authentication.update']
 			],
 			'User groups' => [
-				'action' => 'usergrps.php'
+				'action' => 'usergroup.list',
+				'alias' => ['usergroup.edit']
 			],
 			'Users' => [
 				'action' => 'user.list',
