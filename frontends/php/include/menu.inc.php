--- conflicted
+++ resolved
@@ -19,74 +19,6 @@
 **/
 
 
-<<<<<<< HEAD
-$user_type = CWebUser::getType();
-$menu = APP::Component()->get('menu.main');
-$menu
-	->add(_('Monitoring'), [
-		'alias' => [],
-		'items' => [
-			_('Dashboard') => [
-				'action' => 'dashboard.view',
-				'alias' => ['dashboard.list', 'dashboard.view']
-			],
-			_('Problems') => [
-				'action' => 'problem.view',
-				'alias' => ['problem.view', 'acknowledge.edit', 'tr_events.php']
-			],
-			_('Hosts') => [
-				'action' => 'host.view',
-				'alias' => ['web.view', 'charts.view', 'chart2.php', 'chart3.php', 'chart6.php', 'chart7.php',
-					'httpdetails.php'
-				]
-			],
-			_('Overview') => [
-				'action' => 'overview.php'
-			],
-			_('Latest data') => [
-				'action' => 'latest.view',
-				'alias' => ['history.php', 'chart.php']
-			],
-			_('Screens') => [
-				'action' => 'screens.php',
-				'alias' => ['screenconf.php', 'screenedit.php', 'screen.import.php', 'slides.php', 'slideconf.php']
-			],
-			_('Maps') => [
-				'action' => 'map.view',
-				'alias' => ['image.php', 'sysmaps.php', 'sysmap.php', 'map.php', 'map.import.php']
-			],
-			_('Services') => [
-				'action' => 'srv_status.php',
-				'alias' => ['report.services', 'chart5.php']
-			]
-		],
-		'uniqueid' => 'view'
-	])
-	->add(_('Inventory'), [
-		'alias' => [],
-		'items' => [
-			_('Overview') => [
-				'action' => 'hostinventoriesoverview.php'
-			],
-			_('Hosts') => [
-				'action' => 'hostinventories.php'
-			]
-		],
-		'uniqueid' => 'cm'
-	])
-	->add(_('Reports'), [
-		'alias' => [],
-		'items' => [
-			_('Availability report') => [
-				'action' => 'report2.php',
-				'alias' => ['chart4.php']
-			],
-			_('Triggers top 100') => [
-				'action' => 'toptriggers.php'
-			]
-		],
-		'uniqueid' => 'reports'
-=======
 /**
  * @return CMenu
  */
@@ -104,7 +36,7 @@
 					->setAliases(['tr_events.php']),
 				(new CMenuItem(_('Hosts')))
 					->setAction('host.view')
-					->setAliases(['web.view', 'charts.php', 'chart2.php', 'chart3.php', 'chart6.php', 'chart7.php',
+					->setAliases(['web.view', 'charts.view', 'chart2.php', 'chart3.php', 'chart6.php', 'chart7.php',
 						'httpdetails.php'
 					]),
 				(new CMenuItem(_('Overview')))
@@ -143,7 +75,6 @@
 				(new CMenuItem(_('Triggers top 100')))
 					->setUrl(new CUrl('toptriggers.php'), 'toptriggers.php')
 			]))
->>>>>>> 2f9008b2
 	]);
 
 	if (CWebUser::getType() >= USER_TYPE_ZABBIX_ADMIN) {
