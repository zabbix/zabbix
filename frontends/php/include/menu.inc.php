<?php
/*
** Zabbix
** Copyright (C) 2001-2020 Zabbix SIA
**
** This program is free software; you can redistribute it and/or modify
** it under the terms of the GNU General Public License as published by
** the Free Software Foundation; either version 2 of the License, or
** (at your option) any later version.
**
** This program is distributed in the hope that it will be useful,
** but WITHOUT ANY WARRANTY; without even the implied warranty of
** MERCHANTABILITY or FITNESS FOR A PARTICULAR PURPOSE. See the
** GNU General Public License for more details.
**
** You should have received a copy of the GNU General Public License
** along with this program; if not, write to the Free Software
** Foundation, Inc., 51 Franklin Street, Fifth Floor, Boston, MA  02110-1301, USA.
**/


<<<<<<< HEAD
/**
 * @return CMenu
 */
function getMainMenu(): CMenu {
	$menu = new CMenu([
		(new CMenuItem(_('Monitoring')))
			->setId('view')
			->setIcon('icon-monitoring')
			->setSubMenu(new Cmenu([
				(new CMenuItem(_('Dashboard')))
					->setAction('dashboard.view')
					->setAliases(['dashboard.list', 'dashboard.view']),
				(new CMenuItem(_('Problems')))
					->setAction('problem.view')
					->setAliases(['problem.view', 'acknowledge.edit', 'tr_events.php']),
				(new CMenuItem(_('Overview')))
					->setUrl(new CUrl('overview.php'), 'overview.php'),
				(new CMenuItem(_('Web')))
					->setAction('web.view')
					->setAliases(['httpdetails.php']),
				(new CMenuItem(_('Latest data')))
					->setAction('latest.view')
					->setAliases(['history.php', 'chart.php']),
				(new CMenuItem(_('Graphs')))
					->setUrl(new CUrl('charts.php'), 'charts.php')
					->setAliases(['chart2.php', 'chart3.php', 'chart6.php', 'chart7.php']),
				(new CMenuItem(_('Screens')))
					->setUrl(new CUrl('screens.php'), 'screens.php')
					->setAliases(['host_screen.php', 'screenconf.php', 'screenedit.php', 'screen.import.php',
						'slides.php', 'slideconf.php']),
				(new CMenuItem(_('Maps')))
					->setAction('map.view')
					->setAliases(['image.php', 'sysmaps.php', 'sysmap.php', 'map.php', 'map.import.php']),
				(new CMenuItem(_('Services')))
					->setUrl(new CUrl('srv_status.php'), 'srv_status.php')
					->setAliases(['report.services', 'chart5.php'])
			])),
		(new CMenuItem(_('Inventory')))
			->setId('cm')
			->setIcon('icon-inventory')
			->setSubMenu(new CMenu([
				(new CMenuItem(_('Overview')))
					->setUrl(new CUrl('hostinventoriesoverview.php'), 'hostinventoriesoverview.php'),
				(new CMenuItem(_('Hosts')))
					->setUrl(new CUrl('hostinventories.php'), 'hostinventories.php')
			])),
		(new CMenuItem(_('Reports')))
			->setId('reports')
			->setIcon('icon-reports')
			->setSubMenu(new CMenu([
				(new CMenuItem(_('Availability report')))
					->setUrl(new CUrl('report2.php'), 'report2.php')
					->setAliases(['chart4.php']),
				(new CMenuItem(_('Triggers top 100')))
					->setUrl(new CUrl('toptriggers.php'), 'toptriggers.php')
			]))
=======
$user_type = CWebUser::getType();
$menu = APP::Component()->get('menu.main');
$menu
	->add(_('Monitoring'), [
		'alias' => [],
		'items' => [
			_('Dashboard') => [
				'action' => 'dashboard.view',
				'alias' => ['dashboard.list', 'dashboard.view']
			],
			_('Problems') => [
				'action' => 'problem.view',
				'alias' => ['problem.view', 'acknowledge.edit', 'tr_events.php']
			],
			_('Hosts') => [
				'action' => 'host.view',
				'alias' => ['web.view', 'charts.php', 'chart2.php', 'chart3.php', 'chart6.php', 'chart7.php',
					'httpdetails.php'
				]
			],
			_('Overview') => [
				'action' => 'overview.php'
			],
			_('Latest data') => [
				'action' => 'latest.view',
				'alias' => ['history.php', 'chart.php']
			],
			_('Screens') => [
				'action' => 'screens.php',
				'alias' => ['screenconf.php', 'screenedit.php', 'screen.import.php', 'slides.php', 'slideconf.php']
			],
			_('Maps') => [
				'action' => 'map.view',
				'alias' => ['image.php', 'sysmaps.php', 'sysmap.php', 'map.php', 'map.import.php']
			],
			_('Services') => [
				'action' => 'srv_status.php',
				'alias' => ['report.services', 'chart5.php']
			]
		],
		'uniqueid' => 'view'
	])
	->add(_('Inventory'), [
		'alias' => [],
		'items' => [
			_('Overview') => [
				'action' => 'hostinventoriesoverview.php'
			],
			_('Hosts') => [
				'action' => 'hostinventories.php'
			]
		],
		'uniqueid' => 'cm'
	])
	->add(_('Reports'), [
		'alias' => [],
		'items' => [
			_('Availability report') => [
				'action' => 'report2.php',
				'alias' => ['chart4.php']
			],
			_('Triggers top 100') => [
				'action' => 'toptriggers.php'
			]
		],
		'uniqueid' => 'reports'
>>>>>>> bdec8154
	]);

	if (CWebUser::getType() >= USER_TYPE_ZABBIX_ADMIN) {
		$menu
			->find(_('Monitoring'))
			->getSubMenu()
				->insertAfter(_('Maps'),
					(new CMenuItem(_('Discovery')))
						->setAction('discovery.view')
				);

		$menu
			->find(_('Reports'))
			->getSubMenu()
				->insertAfter(_('Maps'),
					(new CMenuItem(_('Notifications')))
						->setUrl(new CUrl('report4.php'), 'report4.php')
				);

		$menu->add(
			(new CMenuItem(_('Configuration')))
				->setId('config')
				->setIcon('icon-configuration')
				->setSubMenu(new CMenu([
					(new CMenuItem(_('Host groups')))
						->setUrl(new CUrl('hostgroups.php'), 'hostgroups.php'),
					(new CMenuItem(_('Templates')))
						->setUrl(new CUrl('templates.php'), 'templates.php'),
					(new CMenuItem(_('Hosts')))
						->setUrl(new CUrl('hosts.php'), 'hosts.php')
						->setAliases(['items.php', 'triggers.php', 'graphs.php', 'applications.php',
							'host_discovery.php', 'disc_prototypes.php', 'trigger_prototypes.php',
							'host_prototypes.php', 'httpconf.php'
						]),
					(new CMenuItem(_('Maintenance')))
						->setUrl(new CUrl('maintenance.php'), 'maintenance.php'),
					(new CMenuItem(_('Actions')))
						->setUrl(new CUrl('actionconf.php'), 'actionconf.php'),
					(new CMenuItem(_('Discovery')))
						->setUrl(new CUrl('discoveryconf.php'), 'discoveryconf.php'),
					(new CMenuItem(_('Services')))
						->setUrl(new CUrl('services.php'), 'services.php')
				]))
		);
	}

	if (CWebUser::getType() == USER_TYPE_SUPER_ADMIN) {
		$menu
			->find(_('Reports'))
			->getSubMenu()
				->insertBefore(_('Availability report'),
					(new CMenuItem(_('System information')))
						->setAction('report.status')
				)
				->insertAfter(_('Triggers top 100'),
					(new CMenuItem(_('Audit')))
						->setAction('auditlog.list')
				)
				->insertAfter(_('Audit'),
					(new CMenuItem(_('Action log')))
						->setUrl(new CUrl('auditacts.php'), 'auditacts.php')
				);

		$menu
			->find(_('Configuration'))
			->getSubMenu()
				->insertAfter(_('Actions'),
					(new CMenuItem(_('Event correlation')))
						->setUrl(new CUrl('correlation.php'), 'correlation.php')
				);

		$menu->add(
			(new CMenuItem(_('Administration')))
				->setId('admin')
				->setIcon('icon-administration')
				->setSubMenu(new CMenu([
					(new CMenuItem(_('General')))
						->setAction('gui.edit')
						->setAliases(['gui.edit', 'autoreg.edit', 'housekeeping.edit', 'image.list', 'image.edit',
							'iconmap.list', 'iconmap.edit', 'regex.list', 'regex.edit', 'macros.edit', 'valuemap.list',
							'valuemap.edit', 'workingtime.edit', 'trigseverity.edit', 'trigdisplay.edit',
							'miscconfig.edit', 'module.list', 'module.edit', 'module.scan'
						]),
					(new CMenuItem(_('Proxies')))
						->setAction('proxy.list')
						->setAliases(['proxy.edit', 'proxy.list']),
					(new CMenuItem(_('Authentication')))
						->setAction('authentication.edit')
						->setAliases(['authentication.edit', 'authentication.update']),
					(new CMenuItem(_('User groups')))
						->setAction('usergroup.list')
						->setAliases(['usergroup.edit']),
					(new CMenuItem(_('Users')))
						->setAction('user.list')
						->setAliases(['user.edit']),
					(new CMenuItem(_('Media types')))
						->setAction('mediatype.list')
						->setAliases(['mediatype.edit']),
					(new CMenuItem(_('Scripts')))
						->setAction('script.list')
						->setAliases(['script.edit']),
					(new CMenuItem(_('Queue')))
						->setUrl(new CUrl('queue.php'), 'queue.php')
				]))
		);
	}

	return $menu;
}

function getUserMenu(): CMenu {
	$menu = new CMenu();

	if (!CBrandHelper::isRebranded()) {
		$menu
			->add(
				(new CMenuItem(_('Support')))
					->setIcon('icon-support')
					->setUrl(new CUrl(getSupportUrl(CWebUser::getLang())))
					->setTitle(_('Zabbix Technical Support'))
					->setTarget('_blank')
			)
			->add(
				(new CMenuItem(_('Share')))
					->setIcon('icon-share')
					->setUrl(new Curl('https://share.zabbix.com/'))
					->setTitle(_('Zabbix Share'))
					->setTarget('_blank')
			);
	}

	$menu->add(
		(new CMenuItem(_('Help')))
			->setIcon('icon-help')
			->setUrl(new CUrl(CBrandHelper::getHelpUrl()))
			->setTitle(_('Help'))
			->setTarget('_blank')
	);

	$user = array_intersect_key(CWebUser::$data, array_flip(['alias', 'name', 'surname'])) + [
		'name' => null,
		'surname' => null
	];

	if (CWebUser::isGuest()) {
		$menu->add(
			(new CMenuItem(_('Guest user')))
				->setIcon('icon-guest')
				->setTitle(getUserFullname($user))
		);
	}
	else {
		$menu->add(
			(new CMenuItem(_('User settings')))
				->setIcon('icon-profile')
				->setAction('userprofile.edit')
				->setTitle(getUserFullname($user))
		);
	}

	$menu->add(
		(new CMenuItem(_('Sign out')))
			->setIcon('icon-signout')
			->setUrl(new CUrl('#signout'))
			->setTitle(_('Sign out'))
			->onClick('ZABBIX.logout()')
	);

	return $menu;
}<|MERGE_RESOLUTION|>--- conflicted
+++ resolved
@@ -19,7 +19,6 @@
 **/
 
 
-<<<<<<< HEAD
 /**
  * @return CMenu
  */
@@ -31,25 +30,25 @@
 			->setSubMenu(new Cmenu([
 				(new CMenuItem(_('Dashboard')))
 					->setAction('dashboard.view')
-					->setAliases(['dashboard.list', 'dashboard.view']),
+					->setAliases(['dashboard.list']),
 				(new CMenuItem(_('Problems')))
 					->setAction('problem.view')
-					->setAliases(['problem.view', 'acknowledge.edit', 'tr_events.php']),
+					->setAliases(['acknowledge.edit', 'tr_events.php']),
+				(new CMenuItem(_('Hosts')))
+					->setAction('host.view')
+					->setAliases(['web.view', 'charts.php', 'chart2.php', 'chart3.php', 'chart6.php', 'chart7.php',
+						'httpdetails.php'
+					]),
 				(new CMenuItem(_('Overview')))
 					->setUrl(new CUrl('overview.php'), 'overview.php'),
-				(new CMenuItem(_('Web')))
-					->setAction('web.view')
-					->setAliases(['httpdetails.php']),
 				(new CMenuItem(_('Latest data')))
 					->setAction('latest.view')
 					->setAliases(['history.php', 'chart.php']),
-				(new CMenuItem(_('Graphs')))
-					->setUrl(new CUrl('charts.php'), 'charts.php')
-					->setAliases(['chart2.php', 'chart3.php', 'chart6.php', 'chart7.php']),
 				(new CMenuItem(_('Screens')))
 					->setUrl(new CUrl('screens.php'), 'screens.php')
-					->setAliases(['host_screen.php', 'screenconf.php', 'screenedit.php', 'screen.import.php',
-						'slides.php', 'slideconf.php']),
+					->setAliases(['screenconf.php', 'screenedit.php', 'screen.import.php', 'slides.php',
+						'slideconf.php'
+					]),
 				(new CMenuItem(_('Maps')))
 					->setAction('map.view')
 					->setAliases(['image.php', 'sysmaps.php', 'sysmap.php', 'map.php', 'map.import.php']),
@@ -76,74 +75,6 @@
 				(new CMenuItem(_('Triggers top 100')))
 					->setUrl(new CUrl('toptriggers.php'), 'toptriggers.php')
 			]))
-=======
-$user_type = CWebUser::getType();
-$menu = APP::Component()->get('menu.main');
-$menu
-	->add(_('Monitoring'), [
-		'alias' => [],
-		'items' => [
-			_('Dashboard') => [
-				'action' => 'dashboard.view',
-				'alias' => ['dashboard.list', 'dashboard.view']
-			],
-			_('Problems') => [
-				'action' => 'problem.view',
-				'alias' => ['problem.view', 'acknowledge.edit', 'tr_events.php']
-			],
-			_('Hosts') => [
-				'action' => 'host.view',
-				'alias' => ['web.view', 'charts.php', 'chart2.php', 'chart3.php', 'chart6.php', 'chart7.php',
-					'httpdetails.php'
-				]
-			],
-			_('Overview') => [
-				'action' => 'overview.php'
-			],
-			_('Latest data') => [
-				'action' => 'latest.view',
-				'alias' => ['history.php', 'chart.php']
-			],
-			_('Screens') => [
-				'action' => 'screens.php',
-				'alias' => ['screenconf.php', 'screenedit.php', 'screen.import.php', 'slides.php', 'slideconf.php']
-			],
-			_('Maps') => [
-				'action' => 'map.view',
-				'alias' => ['image.php', 'sysmaps.php', 'sysmap.php', 'map.php', 'map.import.php']
-			],
-			_('Services') => [
-				'action' => 'srv_status.php',
-				'alias' => ['report.services', 'chart5.php']
-			]
-		],
-		'uniqueid' => 'view'
-	])
-	->add(_('Inventory'), [
-		'alias' => [],
-		'items' => [
-			_('Overview') => [
-				'action' => 'hostinventoriesoverview.php'
-			],
-			_('Hosts') => [
-				'action' => 'hostinventories.php'
-			]
-		],
-		'uniqueid' => 'cm'
-	])
-	->add(_('Reports'), [
-		'alias' => [],
-		'items' => [
-			_('Availability report') => [
-				'action' => 'report2.php',
-				'alias' => ['chart4.php']
-			],
-			_('Triggers top 100') => [
-				'action' => 'toptriggers.php'
-			]
-		],
-		'uniqueid' => 'reports'
->>>>>>> bdec8154
 	]);
 
 	if (CWebUser::getType() >= USER_TYPE_ZABBIX_ADMIN) {
@@ -158,9 +89,8 @@
 		$menu
 			->find(_('Reports'))
 			->getSubMenu()
-				->insertAfter(_('Maps'),
-					(new CMenuItem(_('Notifications')))
-						->setUrl(new CUrl('report4.php'), 'report4.php')
+				->add((new CMenuItem(_('Notifications')))
+					->setUrl(new CUrl('report4.php'), 'report4.php')
 				);
 
 		$menu->add(
@@ -222,17 +152,17 @@
 				->setSubMenu(new CMenu([
 					(new CMenuItem(_('General')))
 						->setAction('gui.edit')
-						->setAliases(['gui.edit', 'autoreg.edit', 'housekeeping.edit', 'image.list', 'image.edit',
+						->setAliases(['autoreg.edit', 'housekeeping.edit', 'image.list', 'image.edit',
 							'iconmap.list', 'iconmap.edit', 'regex.list', 'regex.edit', 'macros.edit', 'valuemap.list',
 							'valuemap.edit', 'workingtime.edit', 'trigseverity.edit', 'trigdisplay.edit',
 							'miscconfig.edit', 'module.list', 'module.edit', 'module.scan'
 						]),
 					(new CMenuItem(_('Proxies')))
 						->setAction('proxy.list')
-						->setAliases(['proxy.edit', 'proxy.list']),
+						->setAliases(['proxy.edit']),
 					(new CMenuItem(_('Authentication')))
 						->setAction('authentication.edit')
-						->setAliases(['authentication.edit', 'authentication.update']),
+						->setAliases(['authentication.update']),
 					(new CMenuItem(_('User groups')))
 						->setAction('usergroup.list')
 						->setAliases(['usergroup.edit']),
