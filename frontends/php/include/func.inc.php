<?php
/*
** Zabbix
** Copyright (C) 2001-2013 Zabbix SIA
**
** This program is free software; you can redistribute it and/or modify
** it under the terms of the GNU General Public License as published by
** the Free Software Foundation; either version 2 of the License, or
** (at your option) any later version.
**
** This program is distributed in the hope that it will be useful,
** but WITHOUT ANY WARRANTY; without even the implied warranty of
** MERCHANTABILITY or FITNESS FOR A PARTICULAR PURPOSE. See the
** GNU General Public License for more details.
**
** You should have received a copy of the GNU General Public License
** along with this program; if not, write to the Free Software
** Foundation, Inc., 51 Franklin Street, Fifth Floor, Boston, MA  02110-1301, USA.
**/


/************ REQUEST ************/
function redirect($url) {
	zbx_flush_post_cookies();
	$curl = new Curl($url);
	$curl->setArgument('sid', null);
	header('Location: '.$curl->getUrl());
	exit();
}

function jsRedirect($url, $timeout = null) {
	zbx_flush_post_cookies();

	$script = is_numeric($timeout)
		? 'setTimeout(\'window.location="'.$url.'"\', '.($timeout * 1000).')'
		: 'window.location.replace("'.$url.'");';

	insert_js($script);
}

function get_request($name, $def = null) {
	return isset($_REQUEST[$name]) ? $_REQUEST[$name] : $def;
}

function countRequest($str = null) {
	if (!empty($str)) {
		$count = 0;
		foreach ($_REQUEST as $name => $value) {
			if (strstr($name, $str)) {
				$count++;
			}
		}
		return $count;
	}
	else {
		return count($_REQUEST);
	}
}

/************ COOKIES ************/
function get_cookie($name, $default_value = null) {
	if (isset($_COOKIE[$name])) {
		return $_COOKIE[$name];
	}

	return $default_value;
}

function zbx_setcookie($name, $value, $time = null) {
	setcookie($name, $value, isset($time) ? $time : 0);
	$_COOKIE[$name] = $value;
}

function zbx_unsetcookie($name) {
	zbx_setcookie($name, null, -99999);
	unset($_COOKIE[$name]);
}

function zbx_flush_post_cookies($unset = false) {
	global $ZBX_PAGE_COOKIES;

	if (isset($ZBX_PAGE_COOKIES)) {
		foreach ($ZBX_PAGE_COOKIES as $cookie) {
			if ($unset) {
				zbx_unsetcookie($cookie[0]);
			}
			else {
				zbx_setcookie($cookie[0], $cookie[1], $cookie[2]);
			}
		}
		unset($ZBX_PAGE_COOKIES);
	}
}

function zbx_set_post_cookie($name, $value, $time = null) {
	global $ZBX_PAGE_COOKIES;

	$ZBX_PAGE_COOKIES[] = array($name, $value, isset($time) ? $time : 0);
}

/************* DATE *************/
function getMonthCaption($num) {
	switch ($num) {
		case 1: return _('January');
		case 2: return _('February');
		case 3: return _('March');
		case 4: return _('April');
		case 5: return _('May');
		case 6: return _('June');
		case 7: return _('July');
		case 8: return _('August');
		case 9: return _('September');
		case 10: return _('October');
		case 11: return _('November');
		case 12: return _('December');
	}

	return _s('[Wrong value for month: "%s" ]', $num);
}

function getDayOfWeekCaption($num) {
	switch ($num) {
		case 1: return _('Monday');
		case 2: return _('Tuesday');
		case 3: return _('Wednesday');
		case 4: return _('Thursday');
		case 5: return _('Friday');
		case 6: return _('Saturday');
		case 0:
		case 7: return _('Sunday');
	}

	return _s('[Wrong value for day: "%s" ]', $num);
}

// Convert seconds (0..SEC_PER_WEEK) to string representation. For example, 212400 -> 'Tuesday 11:00'
function dowHrMinToStr($value, $display24Hours = false) {
	$dow = $value - $value % SEC_PER_DAY;
	$hr = $value - $dow;
	$hr -= $hr % SEC_PER_HOUR;
	$min = $value - $dow - $hr;
	$min -= $min % SEC_PER_MIN;

	$dow /= SEC_PER_DAY;
	$hr /= SEC_PER_HOUR;
	$min /= SEC_PER_MIN;

	if ($display24Hours && $hr == 0 && $min == 0) {
		$dow--;
		$hr = 24;
	}

	return sprintf('%s %02d:%02d', getDayOfWeekCaption($dow), $hr, $min);
}

// Convert Day Of Week, Hours and Minutes to seconds representation. For example, 2 11:00 -> 212400. false if error occured
function dowHrMinToSec($dow, $hr, $min) {
	if (zbx_empty($dow) || zbx_empty($hr) || zbx_empty($min) || !zbx_ctype_digit($dow) || !zbx_ctype_digit($hr) || !zbx_ctype_digit($min)) {
		return false;
	}

	if ($dow == 7) {
		$dow = 0;
	}

	if ($dow < 0 || $dow > 6) {
		return false;
	}

	if ($hr < 0 || $hr > 24) {
		return false;
	}

	if ($min < 0 || $min > 59) {
		return false;
	}

	return $dow * SEC_PER_DAY + $hr * SEC_PER_HOUR + $min * SEC_PER_MIN;
}

// Convert timestamp to string representation. Retun 'Never' if 0.
function zbx_date2str($format, $value = null) {
	static $weekdaynames, $weekdaynameslong, $months, $monthslong;

	if (is_null($value)) {
		$value = time();
	}
	elseif (!$value) {
		return _('Never');
	}

	if (!is_array($weekdaynames)) {
		$weekdaynames = array(
			0 => _('Sun'),
			1 => _('Mon'),
			2 => _('Tue'),
			3 => _('Wed'),
			4 => _('Thu'),
			5 => _('Fri'),
			6 => _('Sat')
		);
	}

	if (!is_array($weekdaynameslong)) {
		$weekdaynameslong = array(
			0 => _('Sunday'),
			1 => _('Monday'),
			2 => _('Tuesday'),
			3 => _('Wednesday'),
			4 => _('Thursday'),
			5 => _('Friday'),
			6 => _('Saturday')
		);
	}

	if (!is_array($months)) {
		$months = array(
			1 => _('Jan'),
			2 => _('Feb'),
			3 => _('Mar'),
			4 => _('Apr'),
			5 => _x('May', 'May short'),
			6 => _('Jun'),
			7 => _('Jul'),
			8 => _('Aug'),
			9 => _('Sep'),
			10 => _('Oct'),
			11 => _('Nov'),
			12 => _('Dec')
		);
	}

	if (!is_array($monthslong)) {
		$monthslong = array(
			1 => _('January'),
			2 => _('February'),
			3 => _('March'),
			4 => _('April'),
			5 => _('May'),
			6 => _('June'),
			7 => _('July'),
			8 => _('August'),
			9 => _('September'),
			10 => _('October'),
			11 => _('November'),
			12 => _('December')
		);
	}

	$rplcs = array(
		'l' => $weekdaynameslong[date('w', $value)],
		'F' => $monthslong[date('n', $value)],
		'D' => $weekdaynames[date('w', $value)],
		'M' => $months[date('n', $value)]
	);

	$output = '';
	$part = '';
	$length = zbx_strlen($format);
	for ($i = 0; $i < $length; $i++) {
		$pchar = $i > 0 ? zbx_substr($format, $i - 1, 1) : '';
		$char = zbx_substr($format, $i, 1);

		if ($pchar != '\\' && isset($rplcs[$char])) {
			$output .= (zbx_strlen($part) ? date($part, $value) : '').$rplcs[$char];
			$part = '';
		}
		else {
			$part .= $char;
		}
	}

	$output .= (zbx_strlen($part) > 0) ? date($part, $value) : '';

	return $output;
}

// calculate and convert timestamp to string representation
function zbx_date2age($startDate, $endDate = 0, $utime = false) {
	if (!$utime) {
		$startDate = date('U', $startDate);
		$endDate = $endDate ? date('U', $endDate) : time();
	}

	return convertUnitsS(abs($endDate - $startDate));
}

function zbxDateToTime($strdate) {
	if (6 == sscanf($strdate, '%04d%02d%02d%02d%02d%02d', $year, $month, $date, $hours, $minutes, $seconds)) {
		return mktime($hours, $minutes, $seconds, $month, $date, $year);
	}
	elseif (5 == sscanf($strdate, '%04d%02d%02d%02d%02d', $year, $month, $date, $hours, $minutes)) {
		return mktime($hours, $minutes, 0, $month, $date, $year);
	}
	else {
		return (!empty($strdate) && is_numeric($strdate)) ? $strdate : time();
	}
}

/**
 * Correcting adding one unix timestamp to another.
 *
 * @param int		$sec
 * @param mixed		$unixtime	Can accept values:
 *									1) int - unix timestamp,
 *									2) string - date in YmdHis or YmdHi formats,
 *									3) null - current unixtime stamp will be used
 *
 * @return int
 */
function zbxAddSecondsToUnixtime($sec, $unixtime) {
	return strtotime('+'.$sec.' seconds', zbxDateToTime($unixtime));
}

/*************** CONVERTING ******************/
function rgb2hex($color) {
	$HEX = array(
		dechex($color[0]),
		dechex($color[1]),
		dechex($color[2])
	);
	foreach ($HEX as $id => $value) {
		if (zbx_strlen($value) != 2) {
			$HEX[$id] = '0'.$value;
		}
	}

	return $HEX[0].$HEX[1].$HEX[2];
}

function hex2rgb($color) {
	if ($color[0] == '#') {
		$color = substr($color, 1);
	}

	if (zbx_strlen($color) == 6) {
		list($r, $g, $b) = array($color[0].$color[1], $color[2].$color[3], $color[4].$color[5]);
	}
	elseif (zbx_strlen($color) == 3) {
		list($r, $g, $b) = array($color[0].$color[0], $color[1].$color[1], $color[2].$color[2]);
	}
	else {
		return false;
	}

	return array(hexdec($r), hexdec($g), hexdec($b));
}

function zbx_num2bitstr($num, $rev = false) {
	if (!is_numeric($num)) {
		return 0;
	}

	$sbin = 0;
	$strbin = '';

	$len = 32;
	if ($num > 2147483647) {
		$len = 64;
	}

	for ($i = 0; $i < $len; $i++) {
		$sbin = 1 << $i;
		$bit = ($sbin & $num) ? '1' : '0';
		if ($rev) {
			$strbin .= $bit;
		}
		else {
			$strbin = $bit.$strbin;
		}
	}

	return $strbin;
}

/**
 * Converts strings like 2M or 5k to bytes
 *
 * @param string $val
 *
 * @return int
 */
function str2mem($val) {
	$val = trim($val);
	$last = strtolower(substr($val, -1));

	switch ($last) {
		case 'g':
			$val *= 1024;
			/* falls through */
		case 'm':
			$val *= 1024;
			/* falls through */
		case 'k':
			$val *= 1024;
	}

	return $val;
}

function mem2str($size) {
	$prefix = _x('B', 'Byte short');
	if ($size > 1048576) {
		$size = $size / 1048576;
		$prefix = _x('M', 'Mega short');
	}
	elseif ($size > 1024) {
		$size = $size / 1024;
		$prefix = _x('K', 'Kilo short');
	}

	return round($size, 6).$prefix;
}

function convertUnitsUptime($value) {
	if (($secs = round($value)) < 0) {
		$value = '-';
		$secs = -$secs;
	}
	else {
		$value = '';
	}

	$days = floor($secs / SEC_PER_DAY);
	$secs -= $days * SEC_PER_DAY;

	$hours = floor($secs / SEC_PER_HOUR);
	$secs -= $hours * SEC_PER_HOUR;

	$mins = floor($secs / SEC_PER_MIN);
	$secs -= $mins * SEC_PER_MIN;

	if ($days != 0) {
		$value .= _n('%1$d day, ', '%1$d days, ', $days);
	}
	$value .= sprintf('%02d:%02d:%02d', $hours, $mins, $secs);

	return $value;
}

/**
 * Converts a time period to a human-readable format.
 *
 * The following units are used: years, months, days, hours, minutes, seconds and milliseconds.
 *
 * Only the three highest units are displayed: #y #m #d, #m #d #h, #d #h #mm and so on.
 *
 * If some value is equal to zero, it is omitted. For example, if the period is 1y 0m 4d, it will be displayed as
 * 1y 4d, not 1y 0m 4d or 1y 4d #h.
 *
 * @param int $value	time period in seconds
 * @param bool $ignoreMillisec	without ms (1s 200 ms = 1.2s)
 *
 * @return string
 */
function convertUnitsS($value, $ignoreMillisec = false) {
	if (($secs = round($value * 1000, ZBX_UNITS_ROUNDOFF_UPPER_LIMIT) / 1000) < 0) {
		$secs = -$secs;
		$str = '-';
	}
	else {
		$str = '';
	}

	$values = array('y' => null, 'm' => null, 'd' => null, 'h' => null, 'mm' => null, 's' => null, 'ms' => null);
	$n_unit = 0;

	if (($n = floor($secs / SEC_PER_YEAR)) != 0) {
		$secs -= $n * SEC_PER_YEAR;
		if ($n_unit == 0) {
			$n_unit = 4;
		}
		$values['y'] = $n;
	}

	if (($n = floor($secs / SEC_PER_MONTH)) != 0) {
		$secs -= $n * SEC_PER_MONTH;
		// due to imprecise calculations it is possible that the remainder contains 12 whole months but no whole years
		if ($n == 12) {
			$values['y']++;
			$values['m'] = null;
			if ($n_unit == 0) {
				$n_unit = 4;
			}
		}
		else {
			$values['m'] = $n;
			if ($n_unit == 0) {
				$n_unit = 3;
			}
		}
	}

	if (($n = floor($secs / SEC_PER_DAY)) != 0) {
		$secs -= $n * SEC_PER_DAY;
		$values['d'] = $n;
		if ($n_unit == 0) {
			$n_unit = 2;
		}
	}

	if ($n_unit < 4 && ($n = floor($secs / SEC_PER_HOUR)) != 0) {
		$secs -= $n * SEC_PER_HOUR;
		$values['h'] = $n;
		if ($n_unit == 0) {
			$n_unit = 1;
		}
	}

	if ($n_unit < 3 && ($n = floor($secs / SEC_PER_MIN)) != 0) {
		$secs -= $n * SEC_PER_MIN;
		$values['mm'] = $n;
	}

	if ($n_unit < 2 && ($n = floor($secs)) != 0) {
		$secs -= $n;
		$values['s'] = $n;
	}

	if ($ignoreMillisec) {
		if ($n_unit < 1 && ($n = round($secs, ZBX_UNITS_ROUNDOFF_UPPER_LIMIT)) != 0) {
			$values['s'] += $n;
		}
	}
	else {
		if ($n_unit < 1 && ($n = round($secs * 1000, ZBX_UNITS_ROUNDOFF_UPPER_LIMIT)) != 0) {
			$values['ms'] = $n;
		}
	}

	$str .= isset($values['y']) ? $values['y']._x('y', 'year short').' ' : '';
	$str .= isset($values['m']) ? $values['m']._x('m', 'month short').' ' : '';
	$str .= isset($values['d']) ? $values['d']._x('d', 'day short').' ' : '';
	$str .= isset($values['h']) ? $values['h']._x('h', 'hour short').' ' : '';
	$str .= isset($values['mm']) ? $values['mm']._x('m', 'minute short').' ' : '';
	$str .= isset($values['s']) ? $values['s']._x('s', 'second short').' ' : '';
	$str .= isset($values['ms']) ? $values['ms']._x('ms', 'millisecond short') : '';

	return $str ? rtrim($str) : 0;
}

/**
 * Converts value to actual value.
 * Example:
 * 	6442450944 B convert to 6 GB
 *
 * @param string $value
 * @param string $units
 * @param string $convert
 * @param string $byteStep
 * @param string $pow
<<<<<<< HEAD
 * @param string $length
 *
 * @return string
 */
function convert_units($value, $units, $convert = ITEM_CONVERT_WITH_UNITS, $byteStep = false, $pow = false, $length = false) {
=======
 * @param bool $ignoreMillisec
 *
 * @return string
 */
function convert_units($value, $units, $convert = ITEM_CONVERT_WITH_UNITS, $byteStep = false, $pow = false, $ignoreMillisec = false) {
>>>>>>> 0191c67a
	// special processing for unix timestamps
	if ($units == 'unixtime') {
		return zbx_date2str(_('Y.m.d H:i:s'), $value);
	}

	// special processing of uptime
	if ($units == 'uptime') {
		return convertUnitsUptime($value);
	}

	// special processing for seconds
	if ($units == 's') {
		return convertUnitsS($value, $ignoreMillisec);
	}

	// any other unit
	// black list wich do not require units metrics..
	$blackList = array('%', 'ms', 'rpm', 'RPM');

	if (in_array($units, $blackList) || (zbx_empty($units) && ($convert == ITEM_CONVERT_WITH_UNITS))) {
		if (abs($value) >= ZBX_UNITS_ROUNDOFF_THRESHOLD) {
			$value = round($value, ZBX_UNITS_ROUNDOFF_UPPER_LIMIT);
		}
		$value = sprintf('%.'.ZBX_UNITS_ROUNDOFF_LOWER_LIMIT.'f', $value);
		$value = preg_replace('/^([\-0-9]+)(\.)([0-9]*)[0]+$/U', '$1$2$3', $value);
		$value = rtrim($value, '.');

		return trim($value.' '.$units);
	}

	// if one or more items is B or Bps, then Y-scale use base 8 and calculated in bytes
	if ($byteStep) {
		$step = 1024;
	}
	else {
		switch ($units) {
			case 'Bps':
			case 'B':
				$step = 1024;
				$convert = $convert ? $convert : ITEM_CONVERT_NO_UNITS;
				break;
			case 'b':
			case 'bps':
				$convert = $convert ? $convert : ITEM_CONVERT_NO_UNITS;
			default:
				$step = 1000;
		}
	}

	if ($value < 0) {
		$abs = bcmul($value, '-1');
	}
	else {
		$abs = $value;
	}

	if (bccomp($abs, 1) == -1) {
		$value = round($value, ZBX_UNITS_ROUNDOFF_MIDDLE_LIMIT);
		$value = ($length && $value != 0) ? sprintf('%.'.$length.'f',$value) : $value;

		return trim($value.' '.$units);
	}

	// init intervals
	static $digitUnits;
	if (is_null($digitUnits)) {
		$digitUnits = array();
	}

	if (!isset($digitUnits[$step])) {
		$digitUnits[$step] = array(
			array('pow' => 0, 'short' => '', 'long' => ''),
			array('pow' => 1, 'short' => _x('K', 'Kilo short'), 'long' => _('Kilo')),
			array('pow' => 2, 'short' => _x('M', 'Mega short'), 'long' => _('Mega')),
			array('pow' => 3, 'short' => _x('G', 'Giga short'), 'long' => _('Giga')),
			array('pow' => 4, 'short' => _x('T', 'Tera short'), 'long' => _('Tera')),
			array('pow' => 5, 'short' => _x('P', 'Peta short'), 'long' => _('Peta')),
			array('pow' => 6, 'short' => _x('E', 'Exa short'), 'long' => _('Exa')),
			array('pow' => 7, 'short' => _x('Z', 'Zetta short'), 'long' => _('Zetta')),
			array('pow' => 8, 'short' => _x('Y', 'Yotta short'), 'long' => _('Yotta'))
		);

		foreach ($digitUnits[$step] as $dunit => $data) {
			// skip mili & micro for values without units
			$digitUnits[$step][$dunit]['value'] = bcpow($step, $data['pow'], 9);
		}
	}


	$valUnit = array('pow' => 0, 'short' => '', 'long' => '', 'value' => $value);

	if ($pow === false || $value == 0) {
		foreach ($digitUnits[$step] as $dnum => $data) {
			if (bccomp($abs, $data['value']) > -1) {
				$valUnit = $data;
			}
			else {
				break;
			}
		}
	}
	else {
		foreach ($digitUnits[$step] as $data) {
			if ($pow == $data['pow']) {
				$valUnit = $data;
				break;
			}
		}
	}

	if (round($valUnit['value'], ZBX_UNITS_ROUNDOFF_MIDDLE_LIMIT) > 0) {
		$valUnit['value'] = bcdiv(sprintf('%.10f',$value), sprintf('%.10f', $valUnit['value']), ZBX_PRECISION_10);
	}
	else {
		$valUnit['value'] = 0;
	}

	switch ($convert) {
		case 0: $units = trim($units);
		case 1: $desc = $valUnit['short']; break;
		case 2: $desc = $valUnit['long']; break;
	}

	$value = preg_replace('/^([\-0-9]+)(\.)([0-9]*)[0]+$/U','$1$2$3', round($valUnit['value'],
		ZBX_UNITS_ROUNDOFF_UPPER_LIMIT));

	$value = rtrim($value, '.');

	// fix negative zero
	if (bccomp($value, 0) == 0) {
		$value = 0;
	}

	return trim(sprintf('%s %s%s', $length ? sprintf('%.'.$length.'f',$value) : $value, $desc, $units));
}

/**
 * Converts value with suffix to actual value.
 * Supported time suffixes: s, m, h, d, w
 * Supported metric suffixes: K, M, G, T
 *
 * @param string $value
 *
 * @return string
 */
function convertFunctionValue($value) {
	$suffix = $value[strlen($value) - 1];
	if (!ctype_digit($suffix)) {
		$value = substr($value, 0, strlen($value) - 1);

		switch ($suffix) {
			case 's':
				break;
			case 'm':
				$value = bcmul($value, '60');
				break;
			case 'h':
				$value = bcmul($value, '3600');
				break;
			case 'd':
				$value = bcmul($value, '86400');
				break;
			case 'w':
				$value = bcmul($value, '604800');
				break;
			case 'K':
				$value = bcmul($value, '1024');
				break;
			case 'M':
				$value = bcmul($value, '1048576');
				break;
			case 'G':
				$value = bcmul($value, '1073741824');
				break;
			case 'T':
				$value = bcmul($value, '1099511627776');
				break;
		}
	}

	return $value;
}

/************* ZBX MISC *************/

/**
 * Swap two values.
 *
 * @param mixed $a first value
 * @param mixed $b second value
 */
function zbx_swap(&$a, &$b) {
	$tmp = $a;
	$a = $b;
	$b = $tmp;
}

function zbx_avg($values) {
	zbx_value2array($values);
	$sum = 0;
	foreach ($values as $value) {
		$sum = bcadd($sum, $value);
	}

	return bcdiv($sum, count($values));
}

// accepts parametr as integer either
function zbx_ctype_digit($x) {
	return ctype_digit(strval($x));
}

function zbx_empty($value) {
	if (is_null($value)) {
		return true;
	}
	if (is_array($value) && empty($value)) {
		return true;
	}
	if (is_string($value) && $value === '') {
		return true;
	}

	return false;
}

function zbx_is_int($var) {
	if (is_int($var)) {
		return true;
	}

	if (is_string($var)) {
		if (function_exists('ctype_digit') && ctype_digit($var) || strcmp(intval($var), $var) == 0) {
			return true;
		}
	}
	else {
		if ($var > 0 && zbx_ctype_digit($var)) {
			return true;
		}
	}

	return preg_match("/^\-?\d{1,20}+$/", $var);
}

/**
 * Look for two arrays field value and create 3 array lists, one with arrays where field value exists only in first array
 * second with arrays where field values are only in second array and both where fiel values are in both arrays.
 *
 * @param array  $primary
 * @param array  $secondary
 * @param string $field field that is searched in arrays
 *
 * @return array
 */
function zbx_array_diff(array $primary, array $secondary, $field) {
	$fields1 = zbx_objectValues($primary, $field);
	$fields2 = zbx_objectValues($secondary, $field);

	$first = array_diff($fields1, $fields2);
	$first = zbx_toHash($first);

	$second = array_diff($fields2, $fields1);
	$second = zbx_toHash($second);

	$result = array(
		'first' => array(),
		'second' => array(),
		'both' => array()
	);

	foreach ($primary as $array) {
		if (!isset($array[$field])) {
			$result['first'][] = $array;
		}
		elseif (isset($first[$array[$field]])) {
			$result['first'][] = $array;
		}
		else {
			$result['both'][$array[$field]] = $array;
		}
	}

	foreach ($secondary as $array) {
		if (!isset($array[$field])) {
			$result['second'][] = $array;
		}
		elseif (isset($second[$array[$field]])) {
			$result['second'][] = $array;
		}
	}

	return $result;
}

function zbx_array_push(&$array, $add) {
	foreach ($array as $key => $value) {
		foreach ($add as $newKey => $newValue) {
			$array[$key][$newKey] = $newValue;
		}
	}
}

/**
 * Find if array has any duplicate values and return an array with info about them.
 * In case of no duplicates, empty array is returned.
 * Example of usage:
 *     $result = zbx_arrayFindDuplicates(
 *         array('a', 'b', 'c', 'c', 'd', 'd', 'd', 'e')
 *     );
 *     array(
 *         'd' => 3,
 *         'c' => 2,
 *     )
 *
 * @param array $array
 *
 * @return array
 */
function zbx_arrayFindDuplicates(array $array) {
	$countValues = array_count_values($array); // counting occurrences of every value in array
	foreach ($countValues as $value => $count) {
		if ($count <= 1) {
			unset($countValues[$value]);
		}
	}
	arsort($countValues); // sorting, so that the most duplicates would be at the top

	return $countValues;
}

/************* STRING *************/
function zbx_nl2br($str) {
	$str_res = array();
	$str_arr = explode("\n", $str);
	foreach ($str_arr as $id => $str_line) {
		array_push($str_res, $str_line, BR());
	}

	return $str_res;
}

function zbx_formatDomId($value) {
	return str_replace(array('[', ']'), array('_', ''), $value);
}

function zbx_strlen($str) {
	if (defined('ZBX_MBSTRINGS_ENABLED')) {
		return mb_strlen($str);
	}
	else {
		return strlen($str);
	}
}

function zbx_strstr($haystack, $needle) {
	if (defined('ZBX_MBSTRINGS_ENABLED')) {
		$pos = mb_strpos($haystack, $needle);
		if ($pos !== false) {
			return mb_substr($haystack, $pos);
		}
		else {
			return false;
		}
	}
	else {
		return strstr($haystack, $needle);
	}
}

function zbx_stristr($haystack, $needle) {
	if (defined('ZBX_MBSTRINGS_ENABLED')) {
		$haystack_B = mb_strtoupper($haystack);
		$needle = mb_strtoupper($needle);

		$pos = mb_strpos($haystack_B, $needle);
		if ($pos !== false) {
			$pos = mb_substr($haystack, $pos);
		}
		return $pos;
	}
	else {
		return stristr($haystack, $needle);
	}
}

function zbx_substring($haystack, $start, $end = null) {
	if (!is_null($end) && $end < $start) {
		return '';
	}

	if (defined('ZBX_MBSTRINGS_ENABLED')) {
		if (is_null($end)) {
			$result = mb_substr($haystack, $start);
		}
		else {
			$result = mb_substr($haystack, $start, ($end - $start));
		}
	}
	else {
		if (is_null($end)) {
			$result = substr($haystack, $start);
		}
		else {
			$result = substr($haystack, $start, ($end - $start));
		}
	}

	return $result;
}

function zbx_substr($string, $start, $length = null) {
	if (defined('ZBX_MBSTRINGS_ENABLED')) {
		if (is_null($length)) {
			$result = mb_substr($string, $start);
		}
		else {
			$result = mb_substr($string, $start, $length);
		}
	}
	else {
		if (is_null($length)) {
			$result = substr($string, $start);
		}
		else {
			$result = substr($string, $start, $length);
		}
	}

	return $result;
}

function zbx_str_revert($str) {
	if (defined('ZBX_MBSTRINGS_ENABLED')) {
		$result = '';
		$stop = mb_strlen($str);
		for ($idx = 0; $idx < $stop; $idx++) {
			$result = mb_substr($str, $idx, 1).$result;
		}
	}
	else {
		$result = strrev($str);
	}

	return $result;
}

function zbx_strtoupper($str) {
	if (defined('ZBX_MBSTRINGS_ENABLED')) {
		return mb_strtoupper($str);
	}
	else {
		return strtoupper($str);
	}
}

function zbx_strtolower($str) {
	if (defined('ZBX_MBSTRINGS_ENABLED')) {
		return mb_strtolower($str);
	}
	else {
		return strtolower($str);
	}
}

function zbx_strpos($haystack, $needle, $offset = 0) {
	if (defined('ZBX_MBSTRINGS_ENABLED')) {
		return mb_strpos($haystack, $needle, $offset);
	}
	else {
		return strpos($haystack, $needle, $offset);
	}
}

function zbx_stripos($haystack, $needle, $offset = 0) {
	if (defined('ZBX_MBSTRINGS_ENABLED')) {
		$haystack = mb_convert_case($haystack, MB_CASE_LOWER);
		$needle = mb_convert_case($needle, MB_CASE_LOWER);
		return mb_strpos($haystack, $needle, $offset);
	}
	else {
		return stripos($haystack, $needle, $offset);
	}
}

function zbx_strrpos($haystack, $needle) {
	if (defined('ZBX_MBSTRINGS_ENABLED')) {
		return mb_strrpos($haystack, $needle);
	}
	else {
		return strrpos($haystack, $needle);
	}
}

function zbx_substr_replace($string, $replacement, $start, $length = null) {
	if (defined('ZBX_MBSTRINGS_ENABLED')) {
		$string_length = mb_strlen($string);

		if ($start < 0) {
			$start = max(0, $string_length + $start);
		}
		elseif ($start > $string_length) {
			$start = $string_length;
		}

		if ($length < 0) {
			$length = max(0, $string_length - $start + $length);
		}
		elseif ($length === null || $length > $string_length) {
			$length = $string_length;
		}

		if (($start + $length) > $string_length) {
			$length = $string_length - $start;
		}

		return mb_substr($string, 0, $start) . $replacement . mb_substr($string, $start + $length, $string_length - $start - $length);
	}
	else {
		return substr_replace($string, $replacement, $start, $length);
	}
}

function str_replace_first($search, $replace, $subject) {
	$pos = zbx_strpos($subject, $search);
	if ($pos !== false) {
		$subject = zbx_substr_replace($subject, $replace, $pos, zbx_strlen($search));
	}
	return $subject;
}

/************* SELECT *************/
function selectByPattern(&$table, $column, $pattern, $limit) {
	$chunk_size = $limit;

	$rsTable = array();
	foreach ($table as $num => $row) {
		if (zbx_strtoupper($row[$column]) == zbx_strtoupper($pattern)) {
			$rsTable = array($num => $row) + $rsTable;
		}
		elseif ($limit > 0) {
			$rsTable[$num] = $row;
		}
		else {
			continue;
		}
		$limit--;
	}

	if (!empty($rsTable)) {
		$rsTable = array_chunk($rsTable, $chunk_size, true);
		$rsTable = $rsTable[0];
	}

	return $rsTable;
}

/************* SORT *************/
function natksort(&$array) {
	$keys = array_keys($array);
	natcasesort($keys);

	$new_array = array();

	foreach ($keys as $k) {
		$new_array[$k] = $array[$k];
	}

	$array = $new_array;

	return true;
}

function asort_by_key(&$array, $key) {
	if (!is_array($array)) {
		error(_('Incorrect type of asort_by_key.'));
		return array();
	}
	$key = htmlspecialchars($key);
	uasort($array, create_function('$a,$b', 'return $a[\''.$key.'\'] - $b[\''.$key.'\'];'));

	return $array;
}

// recursively sort an array by key
function zbx_rksort(&$array, $flags = null) {
	if (is_array($array)) {
		foreach ($array as $id => $data) {
			zbx_rksort($array[$id]);
		}
		ksort($array, $flags);
	}

	return $array;
}

/**
 * Sorts the data using a natural sort algorithm.
 *
 * Not suitable for sorting macros, use order_macros() instead.
 *
 * @param $data
 * @param null $sortfield
 * @param string $sortorder
 *
 * @return bool
 *
 * @see order_macros()
 */
function order_result(&$data, $sortfield = null, $sortorder = ZBX_SORT_UP) {
	if (empty($data)) {
		return false;
	}

	if (is_null($sortfield)) {
		natcasesort($data);
		if ($sortorder != ZBX_SORT_UP) {
			$data = array_reverse($data, true);
		}
		return true;
	}

	$sort = array();
	foreach ($data as $key => $arr) {
		if (!isset($arr[$sortfield])) {
			return false;
		}
		$sort[$key] = $arr[$sortfield];
	}
	natcasesort($sort);

	if ($sortorder != ZBX_SORT_UP) {
		$sort = array_reverse($sort, true);
	}

	$tmp = $data;
	$data = array();
	foreach ($sort as $key => $val) {
		$data[$key] = $tmp[$key];
	}

	return true;
}

function order_by($def, $allways = '') {
	$orderString = '';

	$sortField = getPageSortField();
	$sortable = explode(',', $def);
	if (!str_in_array($sortField, $sortable)) {
		$sortField = null;
	}
	if ($sortField !== null) {
		$sortOrder = getPageSortOrder();
		$orderString .= $sortField.' '.$sortOrder;
	}
	if (!empty($allways)) {
		$orderString .= ($sortField === null) ? '' : ',';
		$orderString .= $allways;
	}

	return empty($orderString) ? '' : ' ORDER BY '.$orderString;
}

/**
 * Sorts the macros in the given order.
 *
 * order_result() is not suitable for sorting macros, because it treats the "}" as a symbol with a lower priority
 * then any alphanumeric character, and the result will be invalid.
 *
 * E.g: order_result() will sort array('{$DD}', '{$D}', '{$D1}') as
 * array('{$D1}', '{$DD}', '{$D}') while the correct result is array('{$D}', '{$D1}', '{$DD}').
 *
 * @param array $macros
 * @param string $sortfield
 * @param string $order
 *
 * @return array
 */
function order_macros(array $macros, $sortfield, $order = ZBX_SORT_UP) {
	$temp = array();
	foreach ($macros as $key => $macro) {
		$temp[$key] = preg_replace(ZBX_PREG_EXPRESSION_USER_MACROS, '$1', $macro[$sortfield]);
	}
	order_result($temp, null, $order);

	$rs = array();
	foreach ($temp as $key => $macroLabel) {
		$rs[$key] = $macros[$key];
	}

	return $rs;
}

function unsetExcept(&$array, $allowedFields) {
	foreach ($array as $key => $value) {
		if (!isset($allowedFields[$key])) {
			unset($array[$key]);
		}
	}
}

function zbx_implodeHash($glue1, $glue2, $hash) {
	if (is_null($glue2)) {
		$glue2 = $glue1;
	}

	$str = '';
	foreach ($hash as $key => $value) {
		if (!empty($str)) {
			$str .= $glue2;
		}
		$str .= $key.$glue1.$value;
	}

	return $str;
}

// preserve keys
function zbx_array_merge() {
	$args = func_get_args();
	$result = array();
	foreach ($args as &$array) {
		if (!is_array($array)) {
			return false;
		}
		foreach ($array as $key => $value) {
			$result[$key] = $value;
		}
	}

	return $result;
}

function uint_in_array($needle, $haystack) {
	foreach ($haystack as $value) {
		if (bccomp($needle, $value) == 0) {
			return true;
		}
	}

	return false;
}

function zbx_uint_array_intersect(&$array1, &$array2) {
	$result = array();
	foreach ($array1 as $key => $value) {
		if (uint_in_array($value, $array2)) {
			$result[$key] = $value;
		}
	}

	return $result;
}

function str_in_array($needle, $haystack, $strict = false) {
	if (is_array($needle)) {
		return in_array($needle, $haystack, $strict);
	}
	elseif ($strict) {
		foreach ($haystack as $value) {
			if ($needle === $value) {
				return true;
			}
		}
	}
	else {
		foreach ($haystack as $value) {
			if (strcmp($needle, $value) == 0) {
				return true;
			}
		}
	}

	return false;
}

function zbx_value2array(&$values) {
	if (!is_array($values) && !is_null($values)) {
		$tmp = array();
		if (is_object($values)) {
			$tmp[] = $values;
		}
		else {
			$tmp[$values] = $values;
		}
		$values = $tmp;
	}
}

// creates chain of relation parent -> childs, for all chain levels
function createParentToChildRelation(&$chain, $link, $parentField, $childField) {
	if (!isset($chain[$link[$parentField]])) {
		$chain[$link[$parentField]] = array();
	}

	$chain[$link[$parentField]][$link[$childField]] = $link[$childField];
	if (isset($chain[$link[$childField]])) {
		$chain[$link[$parentField]] = zbx_array_merge($chain[$link[$parentField]], $chain[$link[$childField]]);
	}
}

// object or array of objects to hash
function zbx_toHash($value, $field = null) {
	if (is_null($value)) {
		return $value;
	}
	$result = array();

	if (!is_array($value)) {
		$result = array($value => $value);
	}
	elseif (isset($value[$field])) {
		$result[$value[$field]] = $value;
	}
	else {
		foreach ($value as $val) {
			if (!is_array($val)) {
				$result[$val] = $val;
			}
			elseif (isset($val[$field])) {
				$result[$val[$field]] = $val;
			}
		}
	}

	return $result;
}

/**
 * Transforms a single or an array of values to an array of objects, where the values are stored under the $field
 * key.
 *
 * E.g:
 * zbx_toObject(array(1, 2), 'hostid')  // returns array(array('hostid' => 1), array('hostid' => 2))
 * zbx_toObject(3, 'hostid')            // returns array(array('hostid' => 3))
 *
 * @param $value
 * @param $field
 *
 * @return array
 */
function zbx_toObject($value, $field) {
	if (is_null($value)) {
		return $value;
	}
	$result = array();

	// Value or Array to Object or Array of objects
	if (!is_array($value)) {
		$result = array(array($field => $value));
	}
	elseif (!isset($value[$field])) {
		foreach ($value as $val) {
			if (!is_array($val)) {
				$result[] = array($field => $val);
			}
		}
	}

	return $result;
}

/**
 * Converts the given value to a numeric array:
 * - a scalar value will be converted to an array and added as the only element;
 * - an array with first element key containing only numeric characters will be converted to plain zero-based numeric array.
 * This is used for reseting nonsequential numeric arrays;
 * - an associative array will be returned in an array as the only element, except if first element key contains only numeric characters.
 *
 * @param mixed $value
 *
 * @return array
 */
function zbx_toArray($value) {
	if ($value === null) {
		return $value;
	}

	$result = array();
	if (is_array($value)) {
		// reset() is needed to move internal array pointer to the beginning of the array
		reset($value);

		if (zbx_ctype_digit(key($value))) {
			$result = array_values($value);
		}
		elseif (!empty($value)) {
			$result = array($value);
		}
	}
	else {
		$result = array($value);
	}

	return $result;
}

// value OR object OR array of objects TO an array
function zbx_objectValues($value, $field) {
	if (is_null($value)) {
		return $value;
	}
	$result = array();

	if (!is_array($value)) {
		$result = array($value);
	}
	elseif (isset($value[$field])) {
		$result = array($value[$field]);
	}
	else {
		foreach ($value as $val) {
			if (!is_array($val)) {
				$result[] = $val;
			}
			elseif (isset($val[$field])) {
				$result[] = $val[$field];
			}
		}
	}

	return $result;
}

function zbx_cleanHashes(&$value) {
	if (is_array($value)) {
		// reset() is needed to move internal array pointer to the beginning of the array
		reset($value);
		if (zbx_ctype_digit(key($value))) {
			$value = array_values($value);
		}
	}

	return $value;
}

function zbx_toCSV($values) {
	$csv = '';
	$glue = '","';
	foreach ($values as $row) {
		if (!is_array($row)) {
			$row = array($row);
		}
		foreach ($row as $num => $value) {
			if (is_null($value)) {
				unset($row[$num]);
			}
			else {
				$row[$num] = str_replace('"', '""', $value);
			}
		}
		$csv .= '"'.implode($glue, $row).'"'."\n";
	}

	return $csv;
}

function zbx_array_mintersect($keys, $array) {
	$result = array();

	foreach ($keys as $field) {
		if (is_array($field)) {
			foreach ($field as $sub_field) {
				if (isset($array[$sub_field])) {
					$result[$sub_field] = $array[$sub_field];
					break;
				}
			}
		}
		elseif (isset($array[$field])) {
			$result[$field] = $array[$field];
		}
	}

	return $result;
}

function zbx_str2links($text) {
	$result = array();
	if (empty($text)) {
		return $result;
	}
	preg_match_all('#https?://[^\n\t\r ]+#u', $text, $matches, PREG_OFFSET_CAPTURE);

	$start = 0;
	foreach ($matches[0] as $match) {
		$result[] = zbx_substr($text, $start, $match[1] - $start);
		$result[] = new CLink($match[0], $match[0], null, null, true);
		$start = $match[1] + zbx_strlen($match[0]);
	}
	$result[] = zbx_substr($text, $start, zbx_strlen($text));

	return $result;
}

function zbx_subarray_push(&$mainArray, $sIndex, $element = null, $key = null) {
	if (!isset($mainArray[$sIndex])) {
		$mainArray[$sIndex] = array();
	}
	if ($key) {
		$mainArray[$sIndex][$key] = is_null($element) ? $sIndex : $element;
	}
	else {
		$mainArray[$sIndex][] = is_null($element) ? $sIndex : $element;
	}
}

/**
 * Check if two arrays have same values.
 *
 * @param array $a
 * @param array $b
 * @param bool $strict
 *
 * @return bool
 */
function array_equal(array $a, array $b, $strict=false) {
	if (count($a) !== count($b)) {
		return false;
	}

	sort($a);
	sort($b);

	return $strict ? $a === $b : $a == $b;
}

/*************** PAGE SORTING ******************/

/**
 * Get the sort and sort order parameters for the current page and save it into profiles.
 *
 * @param string $sort
 * @param string $sortorder
 *
 * @retur void
 */
function validate_sort_and_sortorder($sort = null, $sortorder = ZBX_SORT_UP) {
	global $page;

	$_REQUEST['sort'] = getPageSortField($sort);
	$_REQUEST['sortorder'] = getPageSortOrder($sortorder);

	if (!is_null($_REQUEST['sort'])) {
		$_REQUEST['sort'] = preg_replace('/[^a-z\.\_]/i', '', $_REQUEST['sort']);
		CProfile::update('web.'.$page['file'].'.sort', $_REQUEST['sort'], PROFILE_TYPE_STR);
	}

	if (!str_in_array($_REQUEST['sortorder'], array(ZBX_SORT_DOWN, ZBX_SORT_UP))) {
		$_REQUEST['sortorder'] = ZBX_SORT_UP;
	}

	CProfile::update('web.'.$page['file'].'.sortorder', $_REQUEST['sortorder'], PROFILE_TYPE_STR);
}

// creates header col for sorting in table header
function make_sorting_header($obj, $tabfield, $url = '') {
	global $page;

	$sortorder = ($_REQUEST['sort'] == $tabfield && $_REQUEST['sortorder'] == ZBX_SORT_UP) ? ZBX_SORT_DOWN : ZBX_SORT_UP;

	$link = new Curl($url);
	if (empty($url)) {
		$link->formatGetArguments();
	}
	$link->setArgument('sort', $tabfield);
	$link->setArgument('sortorder', $sortorder);

	$url = $link->getUrl();

	if ($page['type'] != PAGE_TYPE_HTML && defined('ZBX_PAGE_MAIN_HAT')) {
		$script = "javascript: return updater.onetime_update('".ZBX_PAGE_MAIN_HAT."', '".$url."');";
	}
	else {
		$script = 'javascript: redirect("'.$url.'");';
	}

	zbx_value2array($obj);
	$cont = new CSpan();

	foreach ($obj as $el) {
		if (is_object($el) || $el === SPACE) {
			$cont->addItem($el);
		}
		else {
			$cont->addItem(new CSpan($el, 'underline'));
		}
	}
	$cont->addItem(SPACE);

	$img = null;
	if (isset($_REQUEST['sort']) && $tabfield == $_REQUEST['sort']) {
		if ($sortorder == ZBX_SORT_UP) {
			$img = new CSpan(SPACE, 'icon_sortdown');
		}
		else {
			$img = new CSpan(SPACE, 'icon_sortup');
		}
	}
	$col = new CCol(array($cont, $img), 'nowrap hover_grey');
	$col->setAttribute('onclick', $script);

	return $col;
}

/**
 * Returns the sort field for the current page.
 *
 * @param string $default
 *
 * @return string
 */
function getPageSortField($default = null) {
	global $page;

	$sort = get_request('sort', CProfile::get('web.'.$page['file'].'.sort'));

	return ($sort) ? $sort : $default;
}

/**
 * Returns the sort order for the current page.
 *
 * @param string $default
 *
 * @return string
 */
function getPageSortOrder($default = ZBX_SORT_UP) {
	global $page;

	$sortorder = get_request('sortorder', CProfile::get('web.'.$page['file'].'.sortorder', $default));

	return ($sortorder) ? $sortorder : $default;
}

/**
 * Returns the list page number for the current page.
 *
 * The functions first looks for a page number in the HTTP request. If no number is given, falls back to the profile.
 * Defaults to 1.
 *
 * @return int
 */
function getPageNumber() {
	global $page;

	$pageNumber = get_request('page');
	if (!$pageNumber) {
		$lastPage = CProfile::get('web.paging.lastpage');
		$pageNumber = ($lastPage == $page['file']) ? CProfile::get('web.paging.page', 1) : 1;
	}

	return $pageNumber;
}

/************* PAGING *************/
function getPagingLine(&$items) {
	global $page;

	$config = select_config();

	$searchLimit = '';
	if ($config['search_limit'] < count($items)) {
		array_pop($items);
		$searchLimit = '+';
	}

	$rowsPerPage = CWebUser::$data['rows_per_page'];
	$itemsCount = count($items);
	$pagesCount = ($itemsCount > 0) ? ceil($itemsCount / $rowsPerPage) : 1;

	$currentPage = getPageNumber();
	if ($currentPage < 1) {
		$currentPage = 1;
	}

	if ($itemsCount < (($currentPage - 1) * $rowsPerPage)) {
		$currentPage = $pagesCount;
	}

	$start = ($currentPage - 1) * $rowsPerPage;

	CProfile::update('web.paging.lastpage', $page['file'], PROFILE_TYPE_STR);
	CProfile::update('web.paging.page', $currentPage, PROFILE_TYPE_INT);

	// trim array with items to contain items for current page
	$items = array_slice($items, $start, $rowsPerPage, true);

	// viewed pages (better to use not odd)
	$pagingNavRange = 11;

	$endPage = $currentPage + floor($pagingNavRange / 2);
	if ($endPage < $pagingNavRange) {
		$endPage = $pagingNavRange;
	}
	if ($endPage > $pagesCount) {
		$endPage = $pagesCount;
	}

	$startPage = ($endPage > $pagingNavRange) ? $endPage - $pagingNavRange + 1 : 1;

	$pageLine = array();

	$table = null;

	if ($pagesCount > 1) {
		$url = new Curl();

		if ($startPage > 1) {
			$url->setArgument('page', 1);
			$pageLine[] = new CLink('<< '._x('First', 'page navigation'), $url->getUrl(), null, null, true);
			$pageLine[] = '&nbsp;&nbsp;';
		}

		if ($currentPage > 1) {
			$url->setArgument('page', $currentPage - 1);
			$pageLine[] = new CLink('< '._x('Previous', 'page navigation'), $url->getUrl(), null, null, true);
			$pageLine[] = ' | ';
		}

		for ($p = $startPage; $p <= $pagesCount; $p++) {
			if ($p > $endPage) {
				break;
			}

			if ($p == $currentPage) {
				$pagespan = new CSpan($p, 'bold textcolorstyles');
			}
			else {
				$url->setArgument('page', $p);
				$pagespan = new CLink($p, $url->getUrl(), null, null, true);
			}

			$pageLine[] = $pagespan;
			$pageLine[] = ' | ';
		}

		array_pop($pageLine);

		if ($currentPage < $pagesCount) {
			$pageLine[] = ' | ';

			$url->setArgument('page', $currentPage + 1);
			$pageLine[] = new CLink(_x('Next', 'page navigation').' >', $url->getUrl(), null, null, true);
		}

		if ($p < $pagesCount) {
			$pageLine[] = '&nbsp;&nbsp;';

			$url->setArgument('page', $pagesCount);
			$pageLine[] = new CLink(_x('Last', 'page navigation').' >>', $url->getUrl(), null, null, true);
		}

		$table = new CTable(null, 'paging');
		$table->addRow(new CCol($pageLine));
	}

	$viewFromPage = ($currentPage - 1) * $rowsPerPage + 1;

	$viewTillPage = $currentPage * $rowsPerPage;
	if ($viewTillPage > $itemsCount) {
		$viewTillPage = $itemsCount;
	}

	$pageView = array();
	$pageView[] = _('Displaying').SPACE;
	if ($itemsCount > 0) {
		$pageView[] = new CSpan($viewFromPage, 'info');
		$pageView[] = SPACE._('to').SPACE;
	}

	$pageView[] = new CSpan($viewTillPage, 'info');
	$pageView[] = SPACE._('of').SPACE;
	$pageView[] = new CSpan($itemsCount, 'info');
	$pageView[] = $searchLimit;
	$pageView[] = SPACE._('found');

	$pageView = new CSpan($pageView);

	zbx_add_post_js('insertInElement("numrows", '.zbx_jsvalue($pageView->toString()).', "div");');

	return $table;
}

/************* DYNAMIC REFRESH *************/
function add_doll_objects($ref_tab, $pmid = 'mainpage') {
	$upd_script = array();
	foreach ($ref_tab as $id => $doll) {
		$upd_script[$doll['id']] = format_doll_init($doll);
	}
	zbx_add_post_js('initPMaster('.zbx_jsvalue($pmid).', '.zbx_jsvalue($upd_script).');');
}

function format_doll_init($doll) {
	$args = array(
		'frequency' => 60,
		'url' => '',
		'counter' => 0,
		'darken' => 0,
		'params' => array()
	);
	foreach ($args as $key => $def) {
		if (isset($doll[$key])) {
			$obj[$key] = $doll[$key];
		}
		else {
			$obj[$key] = $def;
		}
	}
	$obj['url'] .= (zbx_empty($obj['url']) ? '?' : '&').'output=html';
	$obj['params']['favobj'] = 'hat';
	$obj['params']['favref'] = $doll['id'];
	$obj['params']['favaction'] = 'refresh';

	return $obj;
}

function get_update_doll_script($pmasterid, $dollid, $key, $value = '') {
	return 'PMasters['.zbx_jsvalue($pmasterid).'].dolls['.zbx_jsvalue($dollid).'].'.$key.'('.zbx_jsvalue($value).');';
}

function make_refresh_menu($pmid, $dollid, $cur_interval, $params = null, &$menu, &$submenu, $menu_type = 1) {
	if ($menu_type == 1) {
		$intervals = array('10' => 10, '30' => 30, '60' => 60, '120' => 120, '600' => 600, '900' => 900);
		$title = _('Refresh time in seconds');
	}
	elseif ($menu_type == 2) {
		$intervals = array('x0.25' => 0.25, 'x0.5' => 0.5, 'x1' => 1, 'x1.5' => 1.5, 'x2' => 2, 'x3' => 3, 'x4' => 4, 'x5' => 5);
		$title = _('Refresh time multiplier');
	}

	$menu['menu_'.$dollid][] = array($title, null, null, array('outer' => array('pum_oheader'), 'inner' => array('pum_iheader')));

	foreach ($intervals as $key => $value) {
		$menu['menu_'.$dollid][] = array(
			$key,
			'javascript: setRefreshRate('.zbx_jsvalue($pmid).', '.zbx_jsvalue($dollid).', '.$value.', '.zbx_jsvalue($params).');'.
			'void(0);',
			null,
			array('outer' => ($value == $cur_interval) ? 'pum_b_submenu' : 'pum_o_submenu', 'inner' => array('pum_i_submenu')
		));
	}
	$submenu['menu_'.$dollid][] = array();
}

/************* MATH *************/
function bcfloor($number) {
	if (strpos($number, '.') !== false) {
		if (($tmp = preg_replace('/\.0+$/', '', $number)) !== $number) {
			$number = $tmp;
		}
		elseif ($number[0] != '-') {
			$number = bcadd($number, 0, 0);
		}
		else {
			$number = bcsub($number, 1, 0);
		}
	}

	return $number == '-0' ? '0' : $number;
}

function bcceil($number) {
	if (strpos($number, '.') !== false) {
		if (($tmp = preg_replace('/\.0+$/', '', $number)) !== $number) {
			$number = $tmp;
		}
		elseif ($number[0] != '-') {
			$number = bcadd($number, 1, 0);
		}
		else {
			$number = bcsub($number, 0, 0);
		}
	}

	return $number == '-0' ? '0' : $number;
}

function bcround($number, $precision = 0) {
	if (strpos($number, '.') !== false) {
		if ($number[0] != '-') {
			$number = bcadd($number, '0.' . str_repeat('0', $precision) . '5', $precision);
		}
		else {
			$number = bcsub($number, '0.' . str_repeat('0', $precision) . '5', $precision);
		}
	}
	elseif ($precision != 0) {
		$number .= '.' . str_repeat('0', $precision);
	}

	// according to bccomp(), '-0.0' does not equal '-0'. However, '0.0' and '0' are equal.
	$zero = ($number[0] != '-' ? bccomp($number, '0') == 0 : bccomp(substr($number, 1), '0') == 0);

	return $zero ? ($precision == 0 ? '0' : '0.' . str_repeat('0', $precision)) : $number;
}

/**
 * Calculates the modulus for float numbers.
 *
 * @param string $number
 * @param string $modulus
 *
 * @return string
 */
function bcfmod($number, $modulus) {
	return bcsub($number, bcmul($modulus, bcfloor(bcdiv($number, $modulus))));
}

/**
 * Converts number to letter representation.
 * From A to Z, then from AA to ZZ etc.
 * Example: 0 => A, 25 => Z, 26 => AA, 27 => AB, 52 => BA, ...
 *
 * @param int $number
 *
 * @return string
 */
function num2letter($number) {
	$start = ord('A');
	$base = 26;
	$str = '';
	$level = 0;

	do {
		if ($level++ > 0) {
			$number--;
		}
		$remainder = $number % $base;
		$number = ($number - $remainder) / $base;
		$str = chr($start + $remainder).$str;
	} while (0 != $number);

	return $str;
}

/**
 * Renders an "access denied" message and stops the execution of the script.
 *
 * The $mode parameters controls the layout of the message:
 * - ACCESS_DENY_OBJECT     - render the message when denying access to a specific object
 * - ACCESS_DENY_PAGE       - render a complete access denied page
 *
 * @param int $mode
 */
function access_deny($mode = ACCESS_DENY_OBJECT) {
	// deny access to an object
	if ($mode == ACCESS_DENY_OBJECT) {
		require_once dirname(__FILE__).'/page_header.php';
		show_error_message(_('No permissions to referred object or it does not exist!'));
		require_once dirname(__FILE__).'/page_footer.php';
	}
	// deny access to a page
	else {

		// url to redirect the user to after he loggs in
		$url = new CUrl(!empty($_REQUEST['request']) ? $_REQUEST['request'] : '');
		$url->setArgument('sid', null);
		$url = urlencode($url->toString());

		// if the user is logged in - render the access denied message
		if (CWebUser::isLoggedIn()) {
			$header = _('Access denied.');
			$message = array(
				_('Your are logged in as'),
				' ',
				bold(CWebUser::$data['alias']),
				'. ',
				_('You have no permissions to access this page.'),
				BR(),
				_('If you think this message is wrong, please consult your administrators about getting the necessary permissions.')
			);

			$buttons = array();
			// display the login button only for guest users
			if (CWebUser::isGuest()) {
				$buttons[] = new CButton('login', _('Login'),
					'javascript: document.location = "index.php?request='.$url.'";', 'formlist'
				);
			}
			$buttons[] = new CButton('back', _('Go to dashboard'),
				'javascript: document.location = "dashboard.php"', 'formlist'
			);
		}
		// if the user is not logged in - offer to login
		else {
			$header = _('You are not logged in.');
			$message = array(
				_('You must login to view this page.'),
				BR(),
				_('If you think this message is wrong, please consult your administrators about getting the necessary permissions.')
			);
			$buttons = array(
				new CButton('login', _('Login'), 'javascript: document.location = "index.php?request='.$url.'";', 'formlist')
			);
		}

		$warning = new CWarning($header, $message);
		$warning->setButtons($buttons);

		$warningView = new CView('general.warning', array(
			'warning' => $warning
		));
		$warningView->render();
		exit;
	}
}

function detect_page_type($default = PAGE_TYPE_HTML) {
	if (isset($_REQUEST['output'])) {
		switch (strtolower($_REQUEST['output'])) {
			case 'text':
				return PAGE_TYPE_TEXT;
			case 'ajax':
				return PAGE_TYPE_JS;
			case 'json':
				return PAGE_TYPE_JSON;
			case 'json-rpc':
				return PAGE_TYPE_JSON_RPC;
			case 'html':
				return PAGE_TYPE_HTML_BLOCK;
			case 'img':
				return PAGE_TYPE_IMAGE;
			case 'css':
				return PAGE_TYPE_CSS;
		}
	}

	return $default;
}

function show_messages($bool = true, $okmsg = null, $errmsg = null) {
	global $page, $ZBX_MESSAGES;

	if (!defined('PAGE_HEADER_LOADED')) {
		return null;
	}
	if (defined('ZBX_API_REQUEST')) {
		return null;
	}
	if (!isset($page['type'])) {
		$page['type'] = PAGE_TYPE_HTML;
	}

	$message = array();
	$width = 0;
	$height= 0;

	if (!$bool && !is_null($errmsg)) {
		$msg = _('ERROR').': '.$errmsg;
	}
	elseif ($bool && !is_null($okmsg)) {
		$msg = $okmsg;
	}

	if (isset($msg)) {
		switch ($page['type']) {
			case PAGE_TYPE_IMAGE:
				array_push($message, array(
					'text' => $msg,
					'color' => (!$bool) ? array('R' => 255, 'G' => 0, 'B' => 0) : array('R' => 34, 'G' => 51, 'B' => 68),
					'font' => 2
				));
				$width = max($width, imagefontwidth(2) * zbx_strlen($msg) + 1);
				$height += imagefontheight(2) + 1;
				break;
			case PAGE_TYPE_XML:
				echo htmlspecialchars($msg)."\n";
				break;
			case PAGE_TYPE_HTML:
			default:
				$msg_tab = new CTable($msg, ($bool ? 'msgok' : 'msgerr'));
				$msg_tab->setCellPadding(0);
				$msg_tab->setCellSpacing(0);

				$row = array();

				$msg_col = new CCol(bold($msg), 'msg_main msg');
				$msg_col->setAttribute('id', 'page_msg');
				$row[] = $msg_col;

				if (isset($ZBX_MESSAGES) && !empty($ZBX_MESSAGES)) {
					$msg_details = new CDiv(_('Details'), 'blacklink');
					$msg_details->setAttribute('onclick', 'javascript: showHide("msg_messages", IE ? "block" : "table");');
					$msg_details->setAttribute('title', _('Maximize').'/'._('Minimize'));
					array_unshift($row, new CCol($msg_details, 'clr'));
				}
				$msg_tab->addRow($row);
				$msg_tab->show();
				break;
		}
	}

	if (isset($ZBX_MESSAGES) && !empty($ZBX_MESSAGES)) {
		if ($page['type'] == PAGE_TYPE_IMAGE) {
			$msg_font = 2;
			foreach ($ZBX_MESSAGES as $msg) {
				if ($msg['type'] == 'error') {
					array_push($message, array(
						'text' => $msg['message'],
						'color' => array('R' => 255, 'G' => 55, 'B' => 55),
						'font' => $msg_font
					));
				}
				else {
					array_push($message, array(
						'text' => $msg['message'],
						'color' => array('R' => 155, 'G' => 155, 'B' => 55),
						'font' => $msg_font
					));
				}
				$width = max($width, imagefontwidth($msg_font) * zbx_strlen($msg['message']) + 1);
				$height += imagefontheight($msg_font) + 1;
			}
		}
		elseif ($page['type'] == PAGE_TYPE_XML) {
			foreach ($ZBX_MESSAGES as $msg) {
				echo '['.$msg['type'].'] '.$msg['message']."\n";
			}
		}
		else {
			$lst_error = new CList(null,'messages');
			foreach ($ZBX_MESSAGES as $msg) {
				$lst_error->addItem($msg['message'], $msg['type']);
				$bool = ($bool && 'error' != zbx_strtolower($msg['type']));
			}
			$msg_show = 6;
			$msg_count = count($ZBX_MESSAGES);
			if ($msg_count > $msg_show) {
				$msg_count = $msg_show * 16;
				$lst_error->setAttribute('style', 'height: '.$msg_count.'px;');
			}
			$tab = new CTable(null, ($bool ? 'msgok' : 'msgerr'));
			$tab->setCellPadding(0);
			$tab->setCellSpacing(0);
			$tab->setAttribute('id', 'msg_messages');
			$tab->setAttribute('style', 'width: 100%;');
			if (isset($msg_tab) && $bool) {
				$tab->setAttribute('style', 'display: none;');
			}
			$tab->addRow(new CCol($lst_error, 'msg'));
			$tab->show();
		}
		$ZBX_MESSAGES = null;
	}

	if ($page['type'] == PAGE_TYPE_IMAGE && count($message) > 0) {
		$width += 2;
		$height += 2;
		$canvas = imagecreate($width, $height);
		imagefilledrectangle($canvas, 0, 0, $width, $height, imagecolorallocate($canvas, 255, 255, 255));

		foreach ($message as $id => $msg) {
			$message[$id]['y'] = 1 + (isset($previd) ? $message[$previd]['y'] + $message[$previd]['h'] : 0);
			$message[$id]['h'] = imagefontheight($msg['font']);
			imagestring(
				$canvas,
				$msg['font'],
				1,
				$message[$id]['y'],
				$msg['text'],
				imagecolorallocate($canvas, $msg['color']['R'], $msg['color']['G'], $msg['color']['B'])
			);
			$previd = $id;
		}
		imageOut($canvas);
		imagedestroy($canvas);
	}
}

function show_message($msg) {
	show_messages(true, $msg, '');
}

function show_error_message($msg) {
	show_messages(false, '', $msg);
}

function info($msgs) {
	global $ZBX_MESSAGES;

	zbx_value2array($msgs);
	if (is_null($ZBX_MESSAGES)) {
		$ZBX_MESSAGES = array();
	}
	foreach ($msgs as $msg) {
		array_push($ZBX_MESSAGES, array('type' => 'info', 'message' => $msg));
	}
}

function error($msgs) {
	global $ZBX_MESSAGES;

	if (is_null($ZBX_MESSAGES)) {
		$ZBX_MESSAGES = array();
	}

	$msgs = zbx_toArray($msgs);
	foreach ($msgs as $msg) {
		if (isset(CWebUser::$data['debug_mode']) && !is_object($msg) && !CWebUser::$data['debug_mode']) {
			$msg = preg_replace('/^\[.+?::.+?\]/', '', $msg);
		}
		array_push($ZBX_MESSAGES, array('type' => 'error', 'message' => $msg));
	}
}

function clear_messages($count = null) {
	global $ZBX_MESSAGES;

	$result = array();
	if (!is_null($count)) {
		while ($count-- > 0) {
			array_unshift($result, array_pop($ZBX_MESSAGES));
		}
	}
	else {
		$result = $ZBX_MESSAGES;
		$ZBX_MESSAGES = null;
	}
	return $result;
}

function fatal_error($msg) {
	require_once dirname(__FILE__).'/page_header.php';
	show_error_message($msg);
	require_once dirname(__FILE__).'/page_footer.php';
}

function get_tree_by_parentid($parentid, &$tree, $parent_field, $level = 0) {
	if (empty($tree)) {
		return $tree;
	}

	$level++;
	if ($level > 32) {
		return array();
	}

	$result = array();
	if (isset($tree[$parentid])) {
		$result[$parentid] = $tree[$parentid];
	}

	$tree_ids = array_keys($tree);

	foreach ($tree_ids as $key => $id) {
		$child = $tree[$id];
		if (bccomp($child[$parent_field], $parentid) == 0) {
			$result[$id] = $child;
			$childs = get_tree_by_parentid($id, $tree, $parent_field, $level); // attention recursion !!!
			$result += $childs;
		}
	}
	return $result;
}

function parse_period($str) {
	$out = null;
	$str = trim($str, ';');
	$periods = explode(';', $str);
	foreach ($periods as $period) {
		if (!preg_match('/^([1-7])-([1-7]),([0-9]{1,2}):([0-9]{1,2})-([0-9]{1,2}):([0-9]{1,2})$/', $period, $arr)) {
			return null;
		}

		for ($i = $arr[1]; $i <= $arr[2]; $i++) {
			if (!isset($out[$i])) {
				$out[$i] = array();
			}
			array_push($out[$i], array(
				'start_h' => $arr[3],
				'start_m' => $arr[4],
				'end_h' => $arr[5],
				'end_m' => $arr[6]
			));
		}
	}
	return $out;
}

function get_status() {
	global $ZBX_SERVER, $ZBX_SERVER_PORT;

	$status = array(
		'triggers_count' => 0,
		'triggers_count_enabled' => 0,
		'triggers_count_disabled' => 0,
		'triggers_count_off' => 0,
		'triggers_count_on' => 0,
		'items_count' => 0,
		'items_count_monitored' => 0,
		'items_count_disabled' => 0,
		'items_count_not_supported' => 0,
		'hosts_count' => 0,
		'hosts_count_monitored' => 0,
		'hosts_count_not_monitored' => 0,
		'hosts_count_template' => 0,
		'users_online' => 0,
		'qps_total' => 0
	);

	// server
	$zabbixServer = new CZabbixServer($ZBX_SERVER, $ZBX_SERVER_PORT, ZBX_SOCKET_TIMEOUT, 0);
	$status['zabbix_server'] = $zabbixServer->isRunning() ? _('Yes') : _('No');

	// triggers
	$dbTriggers = DBselect(
		'SELECT COUNT(DISTINCT t.triggerid) AS cnt,t.status,t.value'.
				' FROM triggers t'.
				' INNER JOIN functions f ON t.triggerid=f.triggerid'.
				' INNER JOIN items i ON f.itemid=i.itemid'.
				' INNER JOIN hosts h ON i.hostid=h.hostid'.
				' WHERE i.status='.ITEM_STATUS_ACTIVE.
				' AND h.status='.HOST_STATUS_MONITORED.
				' GROUP BY t.status,t.value');
	while ($dbTrigger = DBfetch($dbTriggers)) {
		switch ($dbTrigger['status']) {
			case TRIGGER_STATUS_ENABLED:
				switch ($dbTrigger['value']) {
					case TRIGGER_VALUE_FALSE:
						$status['triggers_count_off'] = $dbTrigger['cnt'];
						break;
					case TRIGGER_VALUE_TRUE:
						$status['triggers_count_on'] = $dbTrigger['cnt'];
						break;
				}
				break;
			case TRIGGER_STATUS_DISABLED:
				$status['triggers_count_disabled'] += $dbTrigger['cnt'];
				break;
		}
	}
	$status['triggers_count_enabled'] = $status['triggers_count_off'] + $status['triggers_count_on'];
	$status['triggers_count'] = $status['triggers_count_enabled'] + $status['triggers_count_disabled'];

	// items
	$dbItems = DBselect(
		'SELECT COUNT(i.itemid) AS cnt,i.status,i.state'.
				' FROM items i'.
				' INNER JOIN hosts h ON i.hostid=h.hostid'.
				' WHERE h.status='.HOST_STATUS_MONITORED.
				' GROUP BY i.status,i.state');
	while ($dbItem = DBfetch($dbItems)) {
		if ($dbItem['status'] == ITEM_STATUS_ACTIVE) {
			if ($dbItem['state'] == ITEM_STATE_NORMAL) {
				$status['items_count_monitored'] = $dbItem['cnt'];
			}
			else {
				$status['items_count_not_supported'] = $dbItem['cnt'];
			}
		}
		elseif ($dbItem['status'] == ITEM_STATUS_DISABLED) {
			$status['items_count_disabled'] += $dbItem['cnt'];
		}
	}
	$status['items_count'] = $status['items_count_monitored'] + $status['items_count_disabled']
			+ $status['items_count_not_supported'];

	// hosts
	$dbHosts = DBselect(
		'SELECT COUNT(*) AS cnt,h.status'.
				' FROM hosts h'.
				' WHERE h.status IN ('.HOST_STATUS_MONITORED.','.HOST_STATUS_NOT_MONITORED.','.HOST_STATUS_TEMPLATE.' )'.
				' GROUP BY h.status');
	while ($dbHost = DBfetch($dbHosts)) {
		switch ($dbHost['status']) {
			case HOST_STATUS_MONITORED:
				$status['hosts_count_monitored'] = $dbHost['cnt'];
				break;
			case HOST_STATUS_NOT_MONITORED:
				$status['hosts_count_not_monitored'] = $dbHost['cnt'];
				break;
			case HOST_STATUS_TEMPLATE:
				$status['hosts_count_template'] = $dbHost['cnt'];
				break;
		}
	}
	$status['hosts_count'] = $status['hosts_count_monitored'] + $status['hosts_count_not_monitored']
			+ $status['hosts_count_template'];

	// users
	$row = DBfetch(DBselect(
			'SELECT COUNT(*) AS usr_cnt'.
			' FROM users u'.
			whereDbNode('u.userid')
	));
	$status['users_count'] = $row['usr_cnt'];
	$status['users_online'] = 0;

	$db_sessions = DBselect(
			'SELECT s.userid,s.status,MAX(s.lastaccess) AS lastaccess'.
			' FROM sessions s'.
			' WHERE s.status='.ZBX_SESSION_ACTIVE.
				andDbNode('s.userid').
			' GROUP BY s.userid,s.status'
	);
	while ($session = DBfetch($db_sessions)) {
		if (($session['lastaccess'] + ZBX_USER_ONLINE_TIME) >= time()) {
			$status['users_online']++;
		}
	}

	// comments: !!! Don't forget sync code with C !!!
	$row = DBfetch(DBselect(
		'SELECT SUM(1.0/i.delay) AS qps'.
				' FROM items i,hosts h'.
				' WHERE i.status='.ITEM_STATUS_ACTIVE.
				' AND i.hostid=h.hostid'.
				' AND h.status='.HOST_STATUS_MONITORED.
				' AND i.delay<>0'
	));
	$status['qps_total'] = round($row['qps'], 2);

	return $status;
}

function set_image_header($format = null) {
	global $IMAGE_FORMAT_DEFAULT;

	if (is_null($format)) {
		$format = $IMAGE_FORMAT_DEFAULT;
	}

	if (IMAGE_FORMAT_JPEG == $format) {
		header('Content-type:  image/jpeg');
	}
	if (IMAGE_FORMAT_TEXT == $format) {
		header('Content-type:  text/html');
	}
	else {
		header('Content-type:  image/png');
	}

	header('Expires: Mon, 17 Aug 1998 12:51:50 GMT');
}

function imageOut(&$image, $format = null) {
	global $page, $IMAGE_FORMAT_DEFAULT;

	if (is_null($format)) {
		$format = $IMAGE_FORMAT_DEFAULT;
	}

	ob_start();

	if (IMAGE_FORMAT_JPEG == $format) {
		imagejpeg($image);
	}
	else {
		imagepng($image);
	}

	$imageSource = ob_get_contents();
	ob_end_clean();

	if ($page['type'] != PAGE_TYPE_IMAGE) {
		session_start();
		$imageId = md5(strlen($imageSource));
		$_SESSION['image_id'] = array();
		$_SESSION['image_id'][$imageId] = $imageSource;
		session_write_close();
	}

	switch ($page['type']) {
		case PAGE_TYPE_IMAGE:
			echo $imageSource;
			break;
		case PAGE_TYPE_JSON:
			$json = new CJSON();
			echo $json->encode(array('result' => $imageId));
			break;
		case PAGE_TYPE_TEXT:
		default:
			echo $imageId;
	}
}

function encode_log($data) {
	return (defined('ZBX_LOG_ENCODING_DEFAULT') && function_exists('mb_convert_encoding'))
			? mb_convert_encoding($data, _('UTF-8'), ZBX_LOG_ENCODING_DEFAULT)
			: $data;
}

function no_errors() {
	global $ZBX_MESSAGES;

	foreach ($ZBX_MESSAGES as $message) {
		if ($message['type'] == 'error') {
			return false;
		}
	}

	return true;
}

/**
 * Check if all keys from $keys exist in $array.
 * If some keys are missing return array of missing keys, true otherwise.
 *
 * @param array $array
 * @param array $keys
 *
 * @return array|bool
 */
function checkRequiredKeys(array $array, array $keys) {
	return array_diff($keys, array_keys($array));
}

/**
 * Clear page cookies on action.
 *
 * @param bool   $clear
 * @param string $id	parent id, is used as cookie prefix
 */
function clearCookies($clear = false, $id = null) {
	if ($clear) {
		$url = new CUrl();
		insert_js('cookie.eraseArray("'.basename($url->getPath(), '.php').($id ? '_'.$id : '').'")');
	}
}<|MERGE_RESOLUTION|>--- conflicted
+++ resolved
@@ -549,19 +549,12 @@
  * @param string $convert
  * @param string $byteStep
  * @param string $pow
-<<<<<<< HEAD
+ * @param bool $ignoreMillisec
  * @param string $length
  *
  * @return string
  */
-function convert_units($value, $units, $convert = ITEM_CONVERT_WITH_UNITS, $byteStep = false, $pow = false, $length = false) {
-=======
- * @param bool $ignoreMillisec
- *
- * @return string
- */
-function convert_units($value, $units, $convert = ITEM_CONVERT_WITH_UNITS, $byteStep = false, $pow = false, $ignoreMillisec = false) {
->>>>>>> 0191c67a
+function convert_units($value, $units, $convert = ITEM_CONVERT_WITH_UNITS, $byteStep = false, $pow = false, $ignoreMillisec = false, $length = false) {
 	// special processing for unix timestamps
 	if ($units == 'unixtime') {
 		return zbx_date2str(_('Y.m.d H:i:s'), $value);
