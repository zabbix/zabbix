<?php
/*
** Zabbix
** Copyright (C) 2000-2011 Zabbix SIA
**
** This program is free software; you can redistribute it and/or modify
** it under the terms of the GNU General Public License as published by
** the Free Software Foundation; either version 2 of the License, or
** (at your option) any later version.
**
** This program is distributed in the hope that it will be useful,
** but WITHOUT ANY WARRANTY; without even the implied warranty of
** MERCHANTABILITY or FITNESS FOR A PARTICULAR PURPOSE.  See the
** GNU General Public License for more details.
**
** You should have received a copy of the GNU General Public License
** along with this program; if not, write to the Free Software
** Foundation, Inc., 51 Franklin Street, Fifth Floor, Boston, MA  02110-1301, USA.
**/

?>
<?php
require_once dirname(__FILE__).'/events.inc.php';
require_once dirname(__FILE__).'/actions.inc.php';
require_once dirname(__FILE__).'/js.inc.php';

function screen_resources($resource = null) {
	$resources = array(
		SCREEN_RESOURCE_CLOCK => _('Clock'),
		SCREEN_RESOURCE_DATA_OVERVIEW => _('Data overview'),
		SCREEN_RESOURCE_GRAPH => _('Graph'),
		SCREEN_RESOURCE_ACTIONS => _('History of actions'),
		SCREEN_RESOURCE_EVENTS => _('History of events'),
		SCREEN_RESOURCE_HOSTS_INFO => _('Hosts info'),
		SCREEN_RESOURCE_MAP => _('Map'),
		SCREEN_RESOURCE_PLAIN_TEXT => _('Plain text'),
		SCREEN_RESOURCE_SCREEN => _('Screen'),
		SCREEN_RESOURCE_SERVER_INFO => _('Server info'),
		SCREEN_RESOURCE_SIMPLE_GRAPH => _('Simple graph'),
		SCREEN_RESOURCE_HOSTGROUP_TRIGGERS => _('Status of hostgroup triggers'),
		SCREEN_RESOURCE_HOST_TRIGGERS => _('Status of host triggers'),
		SCREEN_RESOURCE_SYSTEM_STATUS => _('System status'),
		SCREEN_RESOURCE_TRIGGERS_INFO => _('Triggers info'),
		SCREEN_RESOURCE_TRIGGERS_OVERVIEW => _('Triggers overview'),
		SCREEN_RESOURCE_URL => _('Url')
	);

	if (is_null($resource)) {
		natsort($resources);
		return $resources;
	}
	elseif (isset($resources[$resource])) {
		return $resources[$resource];
	}
	else {
		return _('Unknown');
	}
}

function get_screen_by_screenid($screenid) {
	$dbScreen = DBfetch(DBselect('SELECT s.* FROM screens s WHERE s.screenid='.$screenid));
	return !empty($dbScreen) ? $dbScreen : false;
}

function check_screen_recursion($mother_screenid, $child_screenid) {
	if (bccomp($mother_screenid , $child_screenid) == 0) {
		return true;
	}

	$db_scr_items = DBselect(
		'SELECT si.resourceid'.
		' FROM screens_items si'.
		' WHERE si.screenid='.$child_screenid.
		' AND si.resourcetype='.SCREEN_RESOURCE_SCREEN
	);
	while ($scr_item = DBfetch($db_scr_items)) {
		if (check_screen_recursion($mother_screenid, $scr_item['resourceid'])) {
			return true;
		}
	}
	return false;
}

function get_slideshow($slideshowid, $step, $effectiveperiod = null) {
	$db_slides = DBfetch(DBselect(
		'SELECT MIN(s.step) AS min_step,MAX(s.step) AS max_step'.
		' FROM slides s'.
		' WHERE s.slideshowid='.$slideshowid
	));
	if (!$db_slides || is_null($db_slides['min_step'])) {
		return false;
	}

	$step = $step % ($db_slides['max_step'] + 1);
	if (!isset($step) || $step < $db_slides['min_step'] || $step > $db_slides['max_step']) {
		$curr_step = $db_slides['min_step'];
	}
	else {
		$curr_step = $step;
	}

	return DBfetch(DBselect(
		'SELECT sl.*'.
		' FROM slides sl,slideshows ss'.
		' WHERE ss.slideshowid='.$slideshowid.
			' AND sl.slideshowid=ss.slideshowid'.
			' AND sl.step='.$curr_step
	));
}

function slideshow_accessible($slideshowid, $perm) {
	$result = false;

	$sql = 'SELECT s.slideshowid'.
			' FROM slideshows s'.
			' WHERE s.slideshowid='.$slideshowid.
				' AND '.DBin_node('s.slideshowid', get_current_nodeid(null, $perm)
	);
	if (DBselect($sql)) {
		$result = true;

		$screenids = array();
		$db_screens = DBselect(
			'SELECT DISTINCT s.screenid'.
			' FROM slides s'.
			' WHERE s.slideshowid='.$slideshowid
		);
		while ($slide_data = DBfetch($db_screens)) {
			$screenids[$slide_data['screenid']] = $slide_data['screenid'];
		}

		$options = array(
			'screenids' => $screenids
		);
		if ($perm == PERM_READ_WRITE) {
			$options['editable'] = true;
		}
		$screens = API::Screen()->get($options);
		$screens = zbx_toHash($screens, 'screenid');

		foreach ($screenids as $screenid) {
			if (!isset($screens[$screenid])) {
				return false;
			}
		}
	}
	return $result;
}

function get_slideshow_by_slideshowid($slideshowid) {
	return DBfetch(DBselect('SELECT s.* FROM slideshows s WHERE s.slideshowid='.$slideshowid));
}

function add_slideshow($name, $delay, $slides) {
	// validate slides
	if (empty($slides)) {
		error(_('Slide show must contain slides.'));
		return false;
	}

	// validate screens
	$screenids = zbx_objectValues($slides, 'screenid');
	$screens = API::Screen()->get(array(
		'screenids' => $screenids,
		'output' => API_OUTPUT_SHORTEN
	));
	$screens = ZBX_toHash($screens, 'screenid');
	foreach ($screenids as $screenid) {
		if (!isset($screens[$screenid])) {
			error(_('Invalid screen found.'));
			return false;
		}
	}

	// validate slide name
	$sql = 'SELECT s.slideshowid FROM slideshows s WHERE s.name='.zbx_dbstr($name);
	$db_slideshow = DBfetch(DBselect($sql, 1));
	if (!empty($db_slideshow)) {
		error(_s('Slide show "%s" already exists.', $name));
		return false;
	}

	$slideshowid = get_dbid('slideshows', 'slideshowid');
	$result = DBexecute(
		'INSERT INTO slideshows (slideshowid,name,delay)'.
		' VALUES ('.$slideshowid.','.zbx_dbstr($name).','.$delay.')'
	);

	// create slides
	$i = 0;
	foreach ($slides as $slide) {
		$slideid = get_dbid('slides', 'slideid');

		// set default delay
		if (empty($slide['delay'])) {
			$slide['delay'] = 0;
		}

		$result = DBexecute(
			'INSERT INTO slides (slideid,slideshowid,screenid,step,delay)'.
			' VALUES ('.$slideid.','.$slideshowid.','.$slide['screenid'].','.($i++).','.$slide['delay'].')'
		);
		if (!$result) {
			return false;
		}
	}
	return $slideshowid;
}

function update_slideshow($slideshowid, $name, $delay, $slides) {
	// validate slides
	if (empty($slides)) {
		error(_('Slide show must contain slides.'));
		return false;
	}

	// validate screens
	$screenids = zbx_objectValues($slides, 'screenid');
	$screens = API::Screen()->get(array(
		'screenids' => $screenids,
		'output' => API_OUTPUT_SHORTEN
	));
	$screens = ZBX_toHash($screens, 'screenid');
	foreach ($screenids as $screenid) {
		if (!isset($screens[$screenid])) {
			error(_('Invalid screen found.'));
			return false;
		}
	}

	// validate slide name
	$sql = 'SELECT s.slideshowid FROM slideshows s WHERE s.name='.zbx_dbstr($name).' AND s.slideshowid<>'.$slideshowid;
	$db_slideshow = DBfetch(DBselect($sql, 1));
	if (!empty($db_slideshow)) {
		error(_s('Slide show "%s" already exists.', $name));
		return false;
	}

	if (!$result = DBexecute('UPDATE slideshows SET name='.zbx_dbstr($name).',delay='.$delay.' WHERE slideshowid='.$slideshowid)) {
		return false;
	}

	// get slides
	$db_slides = DBfetchArray(DBselect('SELECT s.* FROM slides s WHERE s.slideshowid='.$slideshowid.' ORDER BY s.step'));

	// checking, if at least one of them has changes
	$slidesChanged = false;
	if (count($db_slides) != count($slides)) {
		$slidesChanged = true;
	}
	else {
		foreach ($db_slides as $i => $slide) {
			if (bccomp($db_slides[$i]['screenid'], $slides[$i]['screenid']) != 0 || $db_slides[$i]['delay'] != $slides[$i]['delay']) {
				$slidesChanged = true;
				break;
			}
		}
	}

	// update slides
	if ($slidesChanged) {
		DBexecute('DELETE FROM slides where slideshowid='.$slideshowid);

		$i = 0;
		foreach ($slides as $slide) {
			$slideid = get_dbid('slides', 'slideid');

			// set default delay
			if (empty($slide['delay'])) {
				$slide['delay'] = 0;
			}

			$result = DBexecute(
				'INSERT INTO slides (slideid,slideshowid,screenid,step,delay)'.
				' VALUES ('.$slideid.','.$slideshowid.','.$slide['screenid'].','.($i++).','.$slide['delay'].')'
			);
			if (!$result) {
				return false;
			}
		}
	}
	return true;
}

function delete_slideshow($slideshowid) {
	$result = DBexecute('DELETE FROM slideshows where slideshowid='.$slideshowid);
	$result &= DBexecute('DELETE FROM slides where slideshowid='.$slideshowid);
	$result &= DBexecute('DELETE FROM profiles WHERE idx=\'web.favorite.screenids\' AND source=\'slideshowid\' AND value_id='.$slideshowid);
	return $result;
}

// show screen cell containing plain text values
function get_screen_plaintext($itemid, $elements, $style = 0) {
	if ($itemid == 0) {
		$table = new CTableInfo(_('Item does not exist.'));
		$table->setHeader(array(_('Timestamp'), _('Item')));
		return $table;
	}

	$item = get_item_by_itemid($itemid);
	switch ($item['value_type']) {
		case ITEM_VALUE_TYPE_TEXT:
		case ITEM_VALUE_TYPE_LOG:
			$order_field = 'id';
			break;
		case ITEM_VALUE_TYPE_FLOAT:
		case ITEM_VALUE_TYPE_UINT64:
		default:
			$order_field = array('itemid', 'clock');
	}

	$host = get_host_by_itemid($itemid);

	$table = new CTableInfo();
	$table->setHeader(array(_('Timestamp'), $host['name'].': '.itemName($item)));

	$hData = API::History()->get(array(
		'history' => $item['value_type'],
		'itemids' => $itemid,
		'output' => API_OUTPUT_EXTEND,
		'sortorder' => ZBX_SORT_DOWN,
		'sortfield' => $order_field,
		'limit' => $elements
	));
	foreach ($hData as $data) {
		switch ($item['value_type']) {
			case ITEM_VALUE_TYPE_TEXT:
				// do not use break
			case ITEM_VALUE_TYPE_STR:
				if ($style) {
					$value = new CJSscript($data['value']);
				}
				else {
					$value = $data['value'];
				}
				break;
			case ITEM_VALUE_TYPE_LOG:
				if ($style) {
					$value = new CJSscript($data['value']);
				}
				else {
					$value = $data['value'];
				}
				break;
			default:
				$value = $data['value'];
				break;
		}

		if ($item['valuemapid'] > 0) {
			$value = applyValueMap($value, $item['valuemapid']);
		}

		$table->addRow(
			array(
				zbx_date2str(_('d M Y H:i:s'), $data['clock']),
				new CCol($value, 'pre')
			)
		);
	}
	return $table;
}

// check whether there are dynamic items in the screen, if so return TRUE, else FALSE
function check_dynamic_items($elid, $config = 0) {
	if ($config == 0) {
		$sql = 'SELECT si.screenitemid'.
				' FROM screens_items si'.
				' WHERE si.screenid='.$elid.
					' AND si.dynamic='.SCREEN_DYNAMIC_ITEM;
	}
	else {
		$sql = 'SELECT si.screenitemid'.
				' FROM slides s,screens_items si'.
				' WHERE s.slideshowid='.$elid.
					' AND si.screenid=s.screenid'.
					' AND si.dynamic='.SCREEN_DYNAMIC_ITEM;
	}
	if (DBfetch(DBselect($sql, 1))) {
		return true;
	}
	return false;
}

function templated_screen($screenid) {
	$result = false;

	$db_sitems = DBSelect(
		'SELECT si.resourceid,si.resourcetype'.
		' FROM screens_items si'.
		' WHERE si.screenid='.$_REQUEST['screenid']
	);
	while ($sitem = DBfetch($db_sitems)) {
		if (in_array($sitem['resourcetype'], array(SCREEN_RESOURCE_DATA_OVERVIEW, SCREEN_RESOURCE_ACTIONS,
			SCREEN_RESOURCE_EVENTS, SCREEN_RESOURCE_HOSTS_INFO, SCREEN_RESOURCE_MAP, SCREEN_RESOURCE_SCREEN,
			SCREEN_RESOURCE_SERVER_INFO, SCREEN_RESOURCE_HOSTGROUP_TRIGGERS, SCREEN_RESOURCE_HOST_TRIGGERS,
			SCREEN_RESOURCE_SYSTEM_STATUS, SCREEN_RESOURCE_TRIGGERS_INFO, SCREEN_RESOURCE_TRIGGERS_OVERVIEW))) {
			$result = false;
			break;
		}
		elseif ($sitem['resourcetype'] == SCREEN_RESOURCE_GRAPH) {
			$tpl = API::Template()->get(array(
				'graphids' => $sitem['resourceid'],
				'output' => API_OUTPUT_SHORTEN,
				'editable' => true
			));
			$tpl = reset($tpl);
			$result = $tpl ? $tpl['templateid'] : false;
			break;
		}
		elseif ($sitem['resourcetype'] == SCREEN_RESOURCE_SIMPLE_GRAPH) {
			$tpl = API::Template()->get(array(
				'itemids' => $sitem['resourceid'],
				'output' => API_OUTPUT_SHORTEN,
				'editable' => true
			));
			$tpl = reset($tpl);
			$result = $tpl ? $tpl['templateid'] : false;
			break;
		}
	}
	return $result;
}

// editmode: 0 - view with actions, 1 - edit mode, 2 - view without any actions
function get_screen($screen, $editmode, $effectiveperiod = null) {
	if (is_null($effectiveperiod)) {
		$effectiveperiod = ZBX_MIN_PERIOD;
	}

	if (!$screen) {
		return new CTableInfo(_('No screens defined.'));
	}

	$skip_field = array();
	$screenItems = array();

	foreach ($screen['screenitems'] as $screenItem) {
		$screenItems[] = $screenItem;
		for ($i = 0; $i < $screenItem['rowspan'] || $i == 0; $i++) {
			for ($j = 0; $j < $screenItem['colspan'] || $j == 0; $j++) {
				if ($i != 0 || $j != 0) {
					if (!isset($skip_field[$screenItem['y'] + $i])) {
						$skip_field[$screenItem['y'] + $i] = array();
					}
					$skip_field[$screenItem['y'] + $i][$screenItem['x'] + $j] = 1;
				}
			}
		}
	}

	$table = new CTable(
		new CLink(_('No rows in screen.').SPACE.$screen['name'], 'screenconf.php?config=0&form=update&screenid='.$screen['screenid']),
		($editmode == 0 || $editmode == 2) ? 'screen_view' : 'screen_edit'
	);
	$table->setAttribute('id', 'iframe');

	if ($editmode == 1) {
		$new_cols = array(new CCol(new CImg('images/general/zero.gif', 'zero', 1, 1)));
		for ($c = 0; $c < $screen['hsize'] + 1; $c++) {
			$add_icon = new CImg('images/general/closed.gif', null, null, null, 'pointer');
			$add_icon->addAction('onclick', 'javascript: location.href = \'screenedit.php?config=1&screenid='.$screen['screenid'].'&add_col='.$c.'\';');
			array_push($new_cols, new CCol($add_icon));
		}
		$table->addRow($new_cols);
	}

	$empty_screen_col = array();

	for ($r = 0; $r < $screen['vsize']; $r++) {
		$new_cols = array();
		$empty_screen_row = true;

		if ($editmode == 1) {
			$add_icon = new CImg('images/general/closed.gif', null, null, null, 'pointer');
			$add_icon->addAction('onclick', 'javascript: location.href = \'screenedit.php?config=1&screenid='.$screen['screenid'].'&add_row='.$r.'\';');
			array_push($new_cols, new CCol($add_icon));
		}

		for ($c = 0; $c < $screen['hsize']; $c++) {
			if (isset($skip_field[$r][$c])) {
				continue;
			}
			$item_form = false;

			$screenItem = false;
			foreach ($screenItems as $tmprow) {
				if ($tmprow['x'] == $c && $tmprow['y'] == $r) {
					$screenItem = $tmprow;
					break;
				}
			}

			if ($screenItem) {
				$screenitemid = $screenItem['screenitemid'];
				$resourcetype = $screenItem['resourcetype'];
				$resourceid = $screenItem['resourceid'];
				$width = $screenItem['width'];
				$height = $screenItem['height'];
				$colspan = $screenItem['colspan'];
				$rowspan = $screenItem['rowspan'];
				$elements = $screenItem['elements'];
				$valign = $screenItem['valign'];
				$halign = $screenItem['halign'];
				$style = $screenItem['style'];
				$url = $screenItem['url'];
				$dynamic = $screenItem['dynamic'];
				$sort_triggers = $screenItem['sort_triggers'];
			}
			else {
				$screenitemid = 0;
				$resourcetype = 0;
				$resourceid = 0;
				$width = 0;
				$height = 0;
				$colspan = 1;
				$rowspan = 1;
				$elements = 0;
				$valign = VALIGN_DEFAULT;
				$halign = HALIGN_DEFAULT;
				$style = 0;
				$url = '';
				$dynamic = 0;
				$sort_triggers = SCREEN_SORT_TRIGGERS_DATE_DESC;
			}

			if ($screenitemid > 0) {
				$empty_screen_row = false;
				$empty_screen_col[$c] = 1;
			}

			if ($editmode == 1 && $screenitemid != 0) {
				$action = 'screenedit.php?form=update'.url_param('screenid').'&screenitemid='.$screenitemid;
			}
			elseif ($editmode == 1 && $screenitemid == 0) {
				$action = 'screenedit.php?form=update'.url_param('screenid').'&x='.$c.'&y='.$r.'#form';
			}
			else {
				$action = null;
			}

			/*
			 * Edit form
			 */
			if ($editmode == 1 && isset($_REQUEST['form'])
					&& isset($_REQUEST['x']) && $_REQUEST['x'] == $c
					&& isset($_REQUEST['y']) && $_REQUEST['y'] == $r) {
				$screenView = new CView('configuration.screen.constructor.edit', array('screen' => $screen));
				$item = $screenView->render();
				$item_form = true;
			}
			elseif ($editmode == 1 && isset($_REQUEST['form'])
					&& isset($_REQUEST['screenitemid']) && bccomp($_REQUEST['screenitemid'], $screenitemid) == 0) {
				$screenView = new CView('configuration.screen.constructor.edit', array('screen' => $screen));
				$item = $screenView->render();
				$item_form = true;
			}
			/*
			 * Graph
			 */
			elseif ($screenitemid != 0  && $resourcetype == SCREEN_RESOURCE_GRAPH) {
				if ($editmode == 0) {
					$action = 'charts.php?graphid='.$resourceid.url_param('period').url_param('stime');
				}

				// GRAPH & ZOOM features
				$dom_graph_id = 'graph_'.$screenitemid.'_'.$resourceid;
				$containerid = 'graph_cont_'.$screenitemid.'_'.$resourceid;
				$graphDims = getGraphDims($resourceid);
				$graphDims['graphHeight'] = $height;
				$graphDims['width'] = $width;
				$graph = get_graph_by_graphid($resourceid);
				$graphid = $graph['graphid'];
				$legend = $graph['show_legend'];
				$graph3d = $graph['show_3d'];

				// host feature
				if ($dynamic == SCREEN_DYNAMIC_ITEM && isset($_REQUEST['hostid']) && $_REQUEST['hostid'] > 0) {
					$hosts = API::Host()->get(array(
						'hostids' => $_REQUEST['hostid'],
						'output' => array('hostid', 'host')
					));
					$host = reset($hosts);

					$graph = API::Graph()->get(array(
						'graphids' => $resourceid,
						'output' => API_OUTPUT_EXTEND,
						'selectHosts' => API_OUTPUT_REFER,
						'selectGraphItems' => API_OUTPUT_EXTEND
					));
					$graph = reset($graph);

					if (count($graph['hosts']) == 1) {
						// if items from one host we change them, or set calculated if not exist on that host
						if ($graph['ymax_type'] == GRAPH_YAXIS_TYPE_ITEM_VALUE && $graph['ymax_itemid']) {
							$new_dinamic = get_same_graphitems_for_host(
								array(array('itemid' => $graph['ymax_itemid'])),
								$_REQUEST['hostid'],
								false // false = don't rise Error if item doesn't exist
							);
							$new_dinamic = reset($new_dinamic);
							if (isset($new_dinamic['itemid']) && $new_dinamic['itemid'] > 0) {
								$graph['ymax_itemid'] = $new_dinamic['itemid'];
							}
							else {
								$graph['ymax_type'] = GRAPH_YAXIS_TYPE_CALCULATED;
							}
						}
						if ($graph['ymin_type'] == GRAPH_YAXIS_TYPE_ITEM_VALUE && $graph['ymin_itemid']) {
							$new_dinamic = get_same_graphitems_for_host(
								array(array('itemid' => $graph['ymin_itemid'])),
								$_REQUEST['hostid'],
								false // false = don't rise Error if item doesn't exist
							);
							$new_dinamic = reset($new_dinamic);
							if (isset($new_dinamic['itemid']) && $new_dinamic['itemid'] > 0) {
								$graph['ymin_itemid'] = $new_dinamic['itemid'];
							}
							else {
								$graph['ymin_type'] = GRAPH_YAXIS_TYPE_CALCULATED;
							}
						}
					}

					$url = ($graph['graphtype'] == GRAPH_TYPE_PIE || $graph['graphtype'] == GRAPH_TYPE_EXPLODED)
							? 'chart7.php'
							: 'chart3.php';
					$url = new Curl($url);
					foreach ($graph as $name => $value) {
						if ($name == 'width' || $name == 'height') {
							continue;
						}
						$url->setArgument($name, $value);
					}

					$new_items = get_same_graphitems_for_host($graph['gitems'], $_REQUEST['hostid'], false);
					foreach ($new_items as $gitem) {
						unset($gitem['gitemid'], $gitem['graphid']);

						foreach ($gitem as $name => $value) {
							$url->setArgument('items['.$gitem['itemid'].']['.$name.']', $value);
						}
					}
					$url->setArgument('name', $host['host'].': '.$graph['name']);
					$url = $url->getUrl();
				}

				$objData = array(
					'id' => $resourceid,
					'domid' => $dom_graph_id,
					'containerid' => $containerid,
					'objDims' => $graphDims,
					'loadSBox' => 0,
					'loadImage' => 1,
					'loadScroll' => 0,
					'dynamic' => 0,
					'periodFixed' => CProfile::get('web.screens.timelinefixed', 1),
					'sliderMaximumTimePeriod' => ZBX_MAX_PERIOD
				);

				$default = false;
				if ($graphDims['graphtype'] == GRAPH_TYPE_PIE || $graphDims['graphtype'] == GRAPH_TYPE_EXPLODED) {
					if ($dynamic == SCREEN_SIMPLE_ITEM || empty($url)) {
						$url='chart6.php?graphid='.$resourceid;
						$default = true;
					}

					$timeline = array();
					$timeline['period'] = $effectiveperiod;
					$timeline['starttime'] = date('YmdHis', get_min_itemclock_by_graphid($resourceid));

					if (isset($_REQUEST['stime'])) {
						$timeline['usertime'] = date('YmdHis', zbxDateToTime($_REQUEST['stime']) + $timeline['period']);
					}

					$src = $url.'&width='.$width.'&height='.$height.'&legend='.$legend.'&graph3d='.$graph3d.'&period='.$effectiveperiod.url_param('stime');

					$objData['src'] = $src;
				}
				else {
					if ($dynamic == SCREEN_SIMPLE_ITEM || empty($url)) {
						$url = 'chart2.php?graphid='.$resourceid;
						$default = true;
					}

					$src = $url.'&width='.$width.'&height='.$height.'&period='.$effectiveperiod.url_param('stime');

					$timeline = array();
					if (isset($graphid) && !is_null($graphid) && $editmode != 1) {
						$timeline['period'] = $effectiveperiod;
						$timeline['starttime'] = date('YmdHis', time() - ZBX_MAX_PERIOD);

						if (isset($_REQUEST['stime'])) {
							$timeline['usertime'] = date('YmdHis', zbxDateToTime($_REQUEST['stime']) + $timeline['period']);
						}
						$objData['loadSBox'] = 1;
					}
					$objData['src'] = $src;
				}

				if ($editmode || !$default) {
					$item = new CDiv();
				}
				else {
					$item = new CLink(null, $action);
				}

				$item->setAttribute('id', $containerid);

				$item = array($item);
				if ($editmode == 1) {
					$item[] = BR();
					$item[] = new CLink(_('Change'), $action);
				}

				if ($editmode == 2) {
					insert_js('timeControl.addObject("'.$dom_graph_id.'", '.zbx_jsvalue($timeline).', '.zbx_jsvalue($objData).');');
				}
				else {
					zbx_add_post_js('timeControl.addObject("'.$dom_graph_id.'", '.zbx_jsvalue($timeline).', '.zbx_jsvalue($objData).');');
				}
			}
			/*
			 * Simple graph
			 */
			elseif ($screenitemid != 0 && $resourcetype == SCREEN_RESOURCE_SIMPLE_GRAPH) {
				$dom_graph_id = 'graph_'.$screenitemid.'_'.$resourceid;
				$containerid = 'graph_cont_'.$screenitemid.'_'.$resourceid;

				$graphDims = getGraphDims();
				$graphDims['graphHeight'] = $height;
				$graphDims['width'] = $width;

				$objData = array(
					'id' => $resourceid,
					'domid' => $dom_graph_id,
					'containerid' => $containerid,
					'objDims' => $graphDims,
					'loadSBox' => 0,
					'loadImage' => 1,
					'loadScroll' => 0,
					'dynamic' => 0,
					'periodFixed' => CProfile::get('web.screens.timelinefixed', 1),
					'sliderMaximumTimePeriod' => ZBX_MAX_PERIOD
				);

				// host feature
				if ($dynamic == SCREEN_DYNAMIC_ITEM && isset($_REQUEST['hostid']) && $_REQUEST['hostid'] > 0) {
					if ($newitemid = get_same_item_for_host($resourceid, $_REQUEST['hostid'])) {
						$resourceid = $newitemid;
					}
					else {
						$resourceid = '';
					}
				}

				if ($editmode == 0 && !empty($resourceid)) {
					$action = 'history.php?action=showgraph&itemid='.$resourceid.url_param('period').url_param('stime');
				}

				$timeline = array();
				$timeline['starttime'] = date('YmdHis', time() - ZBX_MAX_PERIOD);

				if (!zbx_empty($resourceid) && $editmode != 1) {
					$timeline['period'] = $effectiveperiod;

					if (isset($_REQUEST['stime'])) {
						$timeline['usertime'] = date('YmdHis', zbxDateToTime($_REQUEST['stime']) + $timeline['period']);
					}
					$objData['loadSBox'] = 1;
				}

				$objData['src'] = zbx_empty($resourceid) ? 'chart3.php?' : 'chart.php?itemid='.$resourceid.'&'.$url.'width='.$width.'&height='.$height;

				if ($editmode) {
					$item = new CDiv();
				}
				else {
					$item = new CLink(null, $action);
				}

				$item->setAttribute('id', $containerid);

				$item = array($item);
				if ($editmode == 1) {
					$item[] = BR();
					$item[] = new CLink(_('Change'), $action);
				}

				if ($editmode == 2) {
					insert_js('timeControl.addObject("'.$dom_graph_id.'", '.zbx_jsvalue($timeline).', '.zbx_jsvalue($objData).');');
				}
				else {
					zbx_add_post_js('timeControl.addObject("'.$dom_graph_id.'", '.zbx_jsvalue($timeline).', '.zbx_jsvalue($objData).');');
				}
			}
			/*
			 * Map
			 */
			elseif ($screenitemid != 0 && $resourcetype == SCREEN_RESOURCE_MAP) {
				$image_map = new CImg('map.php?noedit=1&sysmapid='.$resourceid.'&width='.$width.'&height='.$height.'&curtime='.time());
				$item = array($image_map);

				if ($editmode == 0) {
					$sysmaps = API::Map()->get(array(
						'sysmapids' => $resourceid,
						'output' => API_OUTPUT_EXTEND,
						'selectSelements' => API_OUTPUT_EXTEND,
						'selectLinks' => API_OUTPUT_EXTEND,
						'nopermissions' => true,
						'preservekeys' => true
					));
					$sysmap = reset($sysmaps);

					$action_map = getActionMapBySysmap($sysmap);
					$image_map->setMap($action_map->getName());
					$item = array($action_map, $image_map);
				}
				elseif ($editmode == 1) {
					$item[] = BR();
					$item[] = new CLink(_('Change'), $action);
				}
			}
			/*
			 * Plain text
			 */
			elseif ($screenitemid != 0 && $resourcetype == SCREEN_RESOURCE_PLAIN_TEXT) {
				if ($dynamic == SCREEN_DYNAMIC_ITEM && isset($_REQUEST['hostid']) && $_REQUEST['hostid'] > 0) {
					if ($newitemid = get_same_item_for_host($resourceid, $_REQUEST['hostid'])) {
						$resourceid = $newitemid;
					}
					else {
						$resourceid = 0;
					}
				}
				$item = array(get_screen_plaintext($resourceid, $elements, $style));
				if ($editmode == 1) {
					array_push($item,new CLink(_('Change'), $action));
				}
			}
			/*
			 * Hostgroup triggers
			 */
			elseif ($screenitemid != 0 && $resourcetype == SCREEN_RESOURCE_HOSTGROUP_TRIGGERS) {
				$params = array(
					'groupids' => null,
					'hostids' => null,
					'maintenance' => null,
					'severity' => null,
					'limit' => $elements
				);

				// by default triggers are sorted by date desc, do we need to override this?
				switch ($sort_triggers) {
					case SCREEN_SORT_TRIGGERS_SEVERITY_DESC:
						$params['sortfield'] = 'priority';
						$params['sortorder'] = ZBX_SORT_DOWN;
						break;
					case SCREEN_SORT_TRIGGERS_HOST_NAME_ASC:
						// a little black magic here - there is no such field 'hostname' in 'triggers',
						// but API has a special case for sorting by hostname
						$params['sortfield'] = 'hostname';
						$params['sortorder'] = ZBX_SORT_UP;
						break;
				}

				if ($resourceid > 0) {
					$hostgroups = API::HostGroup()->get(array(
						'groupids' => $resourceid,
						'output' => API_OUTPUT_EXTEND
					));
					$hostgroup = reset($hostgroups);

					$tr_form = new CSpan(_('Group').': '.$hostgroup['name'], 'white');
					$params['groupids'] = $hostgroup['groupid'];
				}
				else {
					$groupid = get_request('tr_groupid', CProfile::get('web.screens.tr_groupid', 0));
					$hostid = get_request('tr_hostid', CProfile::get('web.screens.tr_hostid', 0));

					CProfile::update('web.screens.tr_groupid', $groupid, PROFILE_TYPE_ID);
					CProfile::update('web.screens.tr_hostid', $hostid, PROFILE_TYPE_ID);

					$groups = API::HostGroup()->get(array(
						'monitored_hosts' => true,
						'output' => API_OUTPUT_EXTEND
					));
					order_result($groups, 'name');

					$options = array(
						'monitored_hosts' => true,
						'output' => API_OUTPUT_EXTEND
					);
					if ($groupid > 0) {
						$options['groupids'] = $groupid;
					}
					$hosts = API::Host()->get($options);
					$hosts = zbx_toHash($hosts, 'hostid');
					order_result($hosts, 'host');

					if (!isset($hosts[$hostid])) {
						$hostid = 0;
					}

					$tr_form = new CForm();

					$cmbGroup = new CComboBox('tr_groupid', $groupid, 'submit()');
					$cmbHosts = new CComboBox('tr_hostid', $hostid, 'submit()');
					if ($editmode == 1) {
						$cmbGroup->attr('disabled', 'disabled');
						$cmbHosts->attr('disabled', 'disabled');
					}

					$cmbGroup->addItem(0, _('all'));
					$cmbHosts->addItem(0, _('all'));

					foreach ($groups as $group) {
						$cmbGroup->addItem($group['groupid'], get_node_name_by_elid($group['groupid'], null, ': ').$group['name']);
					}

					foreach ($hosts as $host) {
						$cmbHosts->addItem($host['hostid'], get_node_name_by_elid($host['hostid'], null, ': ').$host['host']);
					}

					$tr_form->addItem(array(_('Group').SPACE, $cmbGroup));
					$tr_form->addItem(array(SPACE._('Host').SPACE, $cmbHosts));

					if ($groupid > 0) {
						$params['groupids'] = $groupid;
					}
					if ($hostid > 0) {
						$params['hostids'] = $hostid;
					}
				}

				$params['screenid'] = $screen['screenid'];

				$item = new CUIWidget('hat_htstatus', make_latest_issues($params, true));
				$item->setDoubleHeader(array(_('STATUS OF TRIGGERS'), SPACE, zbx_date2str(_('[H:i:s]')), SPACE), $tr_form);
				$item = array($item);

				if ($editmode == 1) {
					array_push($item, new CLink(_('Change'), $action));
				}
			}
			/*
			 * Host triggers
			 */
			elseif ($screenitemid != 0 && $resourcetype == SCREEN_RESOURCE_HOST_TRIGGERS) {
				$params = array(
					'groupids' => null,
					'hostids' => null,
					'maintenance' => null,
					'severity' => null,
					'limit' => $elements
				);

				// by default triggers are sorted by date desc, do we need to override this?
				switch ($sort_triggers) {
					case SCREEN_SORT_TRIGGERS_SEVERITY_DESC:
						$params['sortfield'] = 'priority';
						$params['sortorder'] = ZBX_SORT_DOWN;
						break;
					case SCREEN_SORT_TRIGGERS_HOST_NAME_ASC:
						// a little black magic here - there is no such field 'hostname' in 'triggers',
						// but API has a special case for sorting by hostname
						$params['sortfield'] = 'hostname';
						$params['sortorder'] = ZBX_SORT_UP;
						break;
				}

				if ($resourceid > 0) {
					$hosts = API::Host()->get(array(
						'hostids' => $resourceid,
						'output' => API_OUTPUT_EXTEND
					));
					$host = reset($hosts);

					$tr_form = new CSpan(_('Host').': '.$host['host'], 'white');
					$params['hostids'] = $host['hostid'];
				}
				else {
					$groupid = get_request('tr_groupid', CProfile::get('web.screens.tr_groupid', 0));
					$hostid = get_request('tr_hostid', CProfile::get('web.screens.tr_hostid', 0));

					CProfile::update('web.screens.tr_groupid', $groupid, PROFILE_TYPE_ID);
					CProfile::update('web.screens.tr_hostid', $hostid, PROFILE_TYPE_ID);

					$groups = API::HostGroup()->get(array(
						'monitored_hosts' => true,
						'output' => API_OUTPUT_EXTEND
					));
					order_result($groups, 'name');

					$options = array(
						'monitored_hosts' => true,
						'output' => API_OUTPUT_EXTEND
					);
					if ($groupid > 0) {
						$options['groupids'] = $groupid;
					}
					$hosts = API::Host()->get($options);
					$hosts = zbx_toHash($hosts, 'hostid');
					order_result($hosts, 'host');

					if (!isset($hosts[$hostid])) {
						$hostid = 0;
					}

					$tr_form = new CForm();

					$cmbGroup = new CComboBox('tr_groupid', $groupid, 'submit()');
					$cmbHosts = new CComboBox('tr_hostid', $hostid, 'submit()');
					if ($editmode == 1) {
						$cmbGroup->attr('disabled', 'disabled');
						$cmbHosts->attr('disabled', 'disabled');
					}

					$cmbGroup->addItem(0, _('all'));
					$cmbHosts->addItem(0, _('all'));

					foreach ($groups as $group) {
						$cmbGroup->addItem(
							$group['groupid'],
							get_node_name_by_elid($group['groupid'], null, ': ').$group['name']
						);
					}

					foreach ($hosts as $host) {
						$cmbHosts->addItem(
							$host['hostid'],
							get_node_name_by_elid($host['hostid'], null, ': ').$host['host']
						);
					}

					$tr_form->addItem(array(_('Group').SPACE, $cmbGroup));
					$tr_form->addItem(array(SPACE._('Host').SPACE, $cmbHosts));

					if ($groupid > 0) {
						$params['groupids'] = $groupid;
					}
					if ($hostid > 0) {
						$params['hostids'] = $hostid;
					}
				}

				$params['screenid'] = $screen['screenid'];

				$item = new CUIWidget('hat_trstatus', make_latest_issues($params, true));
				$item->setDoubleHeader(array(_('STATUS OF TRIGGERS'), SPACE, zbx_date2str(_('[H:i:s]')), SPACE), $tr_form);
				$item = array($item);

				if ($editmode == 1) {
					array_push($item, new CLink(_('Change'), $action));
				}
			}
			/*
			 * System status
			 */
			elseif ($screenitemid != 0 && $resourcetype == SCREEN_RESOURCE_SYSTEM_STATUS) {
				$params = array(
					'groupids' => null,
					'hostids' => null,
					'maintenance' => null,
					'severity' => null,
					'limit' => null,
					'extAck' => 0,
					'screenid' => $screen['screenid']
				);

				$item = new CUIWidget('hat_syssum', make_system_status($params));
				$item->setHeader(_('Status of Zabbix'), SPACE);
				$item->setFooter(_s('Updated: %s', zbx_date2str(_('H:i:s'))));

				$item = array($item);

				if ($editmode == 1) {
					array_push($item, new CLink(_('Change'), $action));
				}
			}
			/*
			 * Host info
			 */
			elseif ($screenitemid != 0 && $resourcetype == SCREEN_RESOURCE_HOSTS_INFO) {
				$item = array(new CHostsInfo($resourceid, $style));
				if ($editmode == 1) {
					array_push($item, new CLink(_('Change'), $action));
				}
			}
			/*
			 * Triggers info
			 */
			elseif ($screenitemid != 0 && $resourcetype == SCREEN_RESOURCE_TRIGGERS_INFO) {
				$item = new CTriggersInfo($resourceid, null, $style);
				$item = array($item);
				if ($editmode == 1) {
					array_push($item, new CLink(_('Change'), $action));
				}
			}
			/*
			 * Server info
			 */
			elseif ($screenitemid != 0 && $resourcetype == SCREEN_RESOURCE_SERVER_INFO) {
				$item = array(new CServerInfo());
				if ($editmode == 1) {
					array_push($item, new CLink(_('Change'), $action));
				}
			}
			/*
			 * Clock
			 */
			elseif ($screenitemid != 0 && $resourcetype == SCREEN_RESOURCE_CLOCK) {
				$error = null;
				$timeOffset = null;
				$timeZone = null;

				switch ($style) {
					case TIME_TYPE_HOST:
						$items = API::Item()->get(array(
							'itemids' => $resourceid,
							'selectHosts' => API_OUTPUT_EXTEND,
							'output' => API_OUTPUT_EXTEND
						));
						$item = reset($items);
						$host = reset($item['hosts']);

						$timeType = $host['host'];
						preg_match('/([+-]{1})([\d]{1,2}):([\d]{1,2})/', $item['lastvalue'], $arr);

						if (!empty($arr)) {
							$timeZone = $arr[2] * SEC_PER_HOUR + $arr[3] * SEC_PER_MIN;
							if ($arr[1] == '-') {
								$timeZone = 0 - $timeZone;
							}
						}

						if ($lastvalue = strtotime($item['lastvalue'])) {
							$diff = (time() - $item['lastclock']);
							$timeOffset = $lastvalue + $diff;
						}
						else {
							$error = _('NO DATA');
						}
						break;
					case TIME_TYPE_SERVER:
						$error = null;
						$timeType = _('SERVER');
						$timeOffset = time();
						$timeZone = date('Z');
						break;
					default:
						$error = null;
						$timeType = _('LOCAL');
						$timeOffset = null;
						$timeZone = null;
						break;
				}

				if ($width > $height) {
					$width = $height;
				}

				$item = new CFlashClock($width, $height, $action);
				$item->setTimeError($error);
				$item->setTimeType($timeType);
				$item->setTimeZone($timeZone);
				$item->setTimeOffset($timeOffset);

				if ($editmode == 1) {
					$flashclockOverDiv = new CDiv(null, 'flashclock');
					$flashclockOverDiv->setAttribute('style', 'width: '.$width.'px; height: '.$height.'px;');

					$item = array(
						$flashclockOverDiv,
						$item,
						BR(),
						new CLink(_('Change'), $action)
					);
				}
				else {
					$item = array($item);
				}
			}
			/*
			 * Screen
			 */
			elseif ($screenitemid != 0 && $resourcetype == SCREEN_RESOURCE_SCREEN) {
				$subScreens = API::Screen()->get(array(
					'screenids' => $resourceid,
					'output' => API_OUTPUT_EXTEND,
					'selectScreenItems' => API_OUTPUT_EXTEND
				));
				$subScreen = reset($subScreens);
				$item = array(get_screen($subScreen, 2, $effectiveperiod));
				if ($editmode == 1) {
					array_push($item, new CLink(_('Change'), $action));
				}
			}
			/*
			 * Triggers overview
			 */
			elseif ($screenitemid != 0 && $resourcetype == SCREEN_RESOURCE_TRIGGERS_OVERVIEW) {
				$hostids = array();
				$res = DBselect('SELECT DISTINCT hg.hostid FROM hosts_groups hg WHERE hg.groupid='.$resourceid);
				while ($tmp_host = DBfetch($res)) {
					$hostids[$tmp_host['hostid']] = $tmp_host['hostid'];
				}

				$item = array(get_triggers_overview($hostids, $style, array('screenid' => $screen['screenid'])));
				if ($editmode == 1) {
					array_push($item, new CLink(_('Change'), $action));
				}
			}
			/*
			 * Data overview
			 */
			elseif ($screenitemid != 0 && $resourcetype == SCREEN_RESOURCE_DATA_OVERVIEW) {
				$hostids = array();
				$res = DBselect('SELECT DISTINCT hg.hostid FROM hosts_groups hg WHERE hg.groupid='.$resourceid);
				while ($tmp_host = DBfetch($res)) {
					$hostids[$tmp_host['hostid']] = $tmp_host['hostid'];
				}

				$item = array(get_items_data_overview($hostids, $style));
				if ($editmode == 1) {
					array_push($item, new CLink(_('Change'), $action));
				}
			}
			/*
			 * Url
			 */
			elseif ($screenitemid != 0 && $resourcetype == SCREEN_RESOURCE_URL) {
				$item = array(new CIFrame($url, $width, $height, 'auto'));
				if ($editmode == 1) {
					array_push($item, BR(), new CLink(_('Change'), $action));
				}
			}
			/*
			 * Actions
			 */
			elseif ($screenitemid != 0 && $resourcetype == SCREEN_RESOURCE_ACTIONS) {
				$item = array(get_history_of_actions($elements));
				if ($editmode == 1) {
					array_push($item, new CLink(_('Change'), $action));
				}
			}
			/*
			 * Events
			 */
			elseif ($screenitemid != 0 && $resourcetype == SCREEN_RESOURCE_EVENTS) {
				$options = array(
					'monitored' => 1,
					'value' => array(TRIGGER_VALUE_TRUE, TRIGGER_VALUE_FALSE),
					'limit' => $elements
				);

				$showUnknown = CProfile::get('web.events.filter.showUnknown', 0);
				if ($showUnknown) {
					$options['value'] = array(TRIGGER_VALUE_TRUE, TRIGGER_VALUE_FALSE);
				}

				$item = new CTableInfo(_('No events found.'));
				$item->setHeader(array(
					_('Time'),
					is_show_all_nodes() ? _('Node') : null,
					_('Host'),
					_('Description'),
					_('Value'),
					_('Severity')
				));

				$events = getLastEvents($options);
				foreach ($events as $event) {
					$trigger = $event['trigger'];
					$host = $event['host'];

					$statusSpan = new CSpan(trigger_value2str($event['value']));

					// add colors and blinking to span depending on configuration and trigger parameters
					addTriggerValueStyle(
						$statusSpan,
						$event['value'],
						$event['clock'],
						$event['acknowledged']
					);

					$item->addRow(array(
						zbx_date2str(_('d M Y H:i:s'), $event['clock']),
						get_node_name_by_elid($event['objectid']),
						$host['host'],
						new CLink(
							$trigger['description'],
							'tr_events.php?triggerid='.$event['objectid'].'&eventid='.$event['eventid']
						),
						$statusSpan,
						getSeverityCell($trigger['priority'])
					));
				}

				zbx_add_post_js('jqBlink.init();');

				$item = array($item);
				if ($editmode == 1) {
					array_push($item, new CLink(_('Change'), $action));
				}
			}
			else {
				$item = array(SPACE);
				if ($editmode == 1) {
					array_push($item, BR(), new CLink(_('Change'), $action));
				}
			}

			$str_halign = 'def';
			if ($halign == HALIGN_CENTER) {
				$str_halign = 'cntr';
			}
			if ($halign == HALIGN_LEFT) {
				$str_halign = 'left';
			}
			if ($halign == HALIGN_RIGHT) {
				$str_halign = 'right';
			}

			$str_valign = 'def';
			if ($valign == VALIGN_MIDDLE) {
				$str_valign = 'mdl';
			}
			if ($valign == VALIGN_TOP) {
				$str_valign = 'top';
			}
			if ($valign == VALIGN_BOTTOM) {
				$str_valign = 'bttm';
			}

			if ($editmode == 1 && !$item_form) {
				$item = new CDiv($item, 'draggable');
				$item->setAttribute('id', 'position_'.$r.'_'.$c);
				$item->setAttribute('data-xcoord', $c);
				$item->setAttribute('data-ycoord', $r);
			}

			$new_col = new CCol($item, $str_halign.'_'.$str_valign.' screenitem');

			if (!empty($colspan)) {
				$new_col->setColSpan($colspan);
			}
			if (!empty($rowspan)) {
				$new_col->setRowSpan($rowspan);
			}
			array_push($new_cols, $new_col);
		}

		if ($editmode == 1) {
			$removeIcon = new CImg('images/general/opened.gif', null, null, null, 'pointer');
			if ($empty_screen_row) {
				$removeRowLink = 'javascript: location.href = "screenedit.php?screenid='.$screen['screenid'].'&rmv_row='.$r.'";';
			}
			else {
				$removeRowLink = 'javascript: if (Confirm("'._('This screen-row is not empty. Delete it?').'")) {'.
					' location.href = "screenedit.php?screenid='.$screen['screenid'].'&rmv_row='.$r.'"; }';
			}
			$removeIcon->addAction('onclick', $removeRowLink);
			array_push($new_cols, new CCol($removeIcon));
		}
		$table->addRow(new CRow($new_cols));
	}

	if ($editmode == 1) {
		$add_icon = new CImg('images/general/closed.gif', null, null, null, 'pointer');
		$add_icon->addAction('onclick', 'javascript: location.href = "screenedit.php?screenid='.$screen['screenid'].'&add_row='.$screen['vsize'].'";');
		$new_cols = array(new CCol($add_icon));

		for ($c = 0; $c < $screen['hsize']; $c++) {
			$removeIcon = new CImg('images/general/opened.gif', null, null, null, 'pointer');
			if (isset($empty_screen_col[$c])) {
				$removeColumnLink = 'javascript: if (Confirm("'._('This screen-column is not empty. Delete it?').'")) {'.
					' location.href = "screenedit.php?screenid='.$screen['screenid'].'&rmv_col='.$c.'"; }';
			}
			else {
				$removeColumnLink = 'javascript: location.href = "screenedit.php?config=1&screenid='.$screen['screenid'].'&rmv_col='.$c.'";';
			}
			$removeIcon->addAction('onclick', $removeColumnLink);
			array_push($new_cols, new CCol($removeIcon));
		}

		array_push($new_cols, new CCol(new CImg('images/general/zero.gif', 'zero', 1, 1)));
		$table->addRow($new_cols);
	}

	return $table;
}

function separateScreenElements($screen) {
	$elements = array(
		'sysmaps' => array(),
		'screens' => array(),
		'hostgroups' => array(),
		'hosts' => array(),
		'graphs' => array(),
		'items' => array()
	);

	foreach ($screen['screenitems'] as $screenItem) {
		if ($screenItem['resourceid'] == 0) {
			continue;
		}
		switch ($screenItem['resourcetype']) {
			case SCREEN_RESOURCE_HOSTS_INFO:
			case SCREEN_RESOURCE_TRIGGERS_INFO:
			case SCREEN_RESOURCE_TRIGGERS_OVERVIEW:
			case SCREEN_RESOURCE_DATA_OVERVIEW:
			case SCREEN_RESOURCE_HOSTGROUP_TRIGGERS:
				$elements['hostgroups'][] = $screenItem['resourceid'];
				break;
			case SCREEN_RESOURCE_HOST_TRIGGERS:
				$elements['hosts'][] = $screenItem['resourceid'];
				break;
			case SCREEN_RESOURCE_GRAPH:
				$elements['graphs'][] = $screenItem['resourceid'];
				break;
			case SCREEN_RESOURCE_SIMPLE_GRAPH:
			case SCREEN_RESOURCE_PLAIN_TEXT:
				$elements['items'][] = $screenItem['resourceid'];
				break;
			case SCREEN_RESOURCE_MAP:
				$elements['sysmaps'][] = $screenItem['resourceid'];
				break;
			case SCREEN_RESOURCE_SCREEN:
				$elements['screens'][] = $screenItem['resourceid'];
				break;
		}
	}
	return $elements;
<<<<<<< HEAD
}
=======
}

function prepareScreenExport(&$exportScreens) {
	$screens = array();
	$sysmaps = array();
	$hostgroups = array();
	$hosts = array();
	$graphs = array();
	$items = array();

	foreach ($exportScreens as $screen) {
		$screenItems = separateScreenElements($screen);

		$screens = array_merge($screens, zbx_objectValues($screenItems['screens'], 'resourceid'));
		$sysmaps = array_merge($sysmaps, zbx_objectValues($screenItems['sysmaps'], 'resourceid'));
		$hostgroups = array_merge($hostgroups, zbx_objectValues($screenItems['hostgroups'], 'resourceid'));
		$hosts = array_merge($hosts, zbx_objectValues($screenItems['hosts'], 'resourceid'));
		$graphs = array_merge($graphs, zbx_objectValues($screenItems['graphs'], 'resourceid'));
		$items = array_merge($items, zbx_objectValues($screenItems['items'], 'resourceid'));
	}

	$screens = screenIdents($screens);
	$sysmaps = sysmapIdents($sysmaps);
	$hostgroups = hostgroupIdents($hostgroups);
	$hosts = hostIdents($hosts);
	$graphs = graphIdents($graphs);
	$items = itemIdents($items);

	try {
		foreach ($exportScreens as &$screen) {
			unset($screen['screenid'], $screen['hostid']);

			foreach ($screen['screenitems'] as &$screenItem) {
				unset($screenItem['screenid'], $screenItem['screenitemid'], $screenItem['dynamic']);

				if ($screenItem['resourceid'] == 0) {
					continue;
				}

				switch ($screenItem['resourcetype']) {
					case SCREEN_RESOURCE_HOSTS_INFO:
					case SCREEN_RESOURCE_TRIGGERS_INFO:
					case SCREEN_RESOURCE_TRIGGERS_OVERVIEW:
					case SCREEN_RESOURCE_DATA_OVERVIEW:
					case SCREEN_RESOURCE_HOSTGROUP_TRIGGERS:
						$screenItem['resourceid'] = $hostgroups[$screenItem['resourceid']];
						break;
					case SCREEN_RESOURCE_HOST_TRIGGERS:
						$screenItem['resourceid'] = $hosts[$screenItem['resourceid']];
						break;
					case SCREEN_RESOURCE_GRAPH:
						$screenItem['resourceid'] = $graphs[$screenItem['resourceid']];
						break;
					case SCREEN_RESOURCE_SIMPLE_GRAPH:
					case SCREEN_RESOURCE_PLAIN_TEXT:
						$screenItem['resourceid'] = $items[$screenItem['resourceid']];
						break;
					case SCREEN_RESOURCE_MAP:
						$screenItem['resourceid'] = $sysmaps[$screenItem['resourceid']];
						break;
					case SCREEN_RESOURCE_SCREEN:
						$screenItem['resourceid'] = $screens[$screenItem['resourceid']];
						break;
				}
			}
			unset($screenItem);
		}
		unset($screen);
	}
	catch (Exception $e) {
		throw new exception($e->getMessage());
	}
}
?>
>>>>>>> 6130c899
<|MERGE_RESOLUTION|>--- conflicted
+++ resolved
@@ -1432,81 +1432,4 @@
 		}
 	}
 	return $elements;
-<<<<<<< HEAD
-}
-=======
-}
-
-function prepareScreenExport(&$exportScreens) {
-	$screens = array();
-	$sysmaps = array();
-	$hostgroups = array();
-	$hosts = array();
-	$graphs = array();
-	$items = array();
-
-	foreach ($exportScreens as $screen) {
-		$screenItems = separateScreenElements($screen);
-
-		$screens = array_merge($screens, zbx_objectValues($screenItems['screens'], 'resourceid'));
-		$sysmaps = array_merge($sysmaps, zbx_objectValues($screenItems['sysmaps'], 'resourceid'));
-		$hostgroups = array_merge($hostgroups, zbx_objectValues($screenItems['hostgroups'], 'resourceid'));
-		$hosts = array_merge($hosts, zbx_objectValues($screenItems['hosts'], 'resourceid'));
-		$graphs = array_merge($graphs, zbx_objectValues($screenItems['graphs'], 'resourceid'));
-		$items = array_merge($items, zbx_objectValues($screenItems['items'], 'resourceid'));
-	}
-
-	$screens = screenIdents($screens);
-	$sysmaps = sysmapIdents($sysmaps);
-	$hostgroups = hostgroupIdents($hostgroups);
-	$hosts = hostIdents($hosts);
-	$graphs = graphIdents($graphs);
-	$items = itemIdents($items);
-
-	try {
-		foreach ($exportScreens as &$screen) {
-			unset($screen['screenid'], $screen['hostid']);
-
-			foreach ($screen['screenitems'] as &$screenItem) {
-				unset($screenItem['screenid'], $screenItem['screenitemid'], $screenItem['dynamic']);
-
-				if ($screenItem['resourceid'] == 0) {
-					continue;
-				}
-
-				switch ($screenItem['resourcetype']) {
-					case SCREEN_RESOURCE_HOSTS_INFO:
-					case SCREEN_RESOURCE_TRIGGERS_INFO:
-					case SCREEN_RESOURCE_TRIGGERS_OVERVIEW:
-					case SCREEN_RESOURCE_DATA_OVERVIEW:
-					case SCREEN_RESOURCE_HOSTGROUP_TRIGGERS:
-						$screenItem['resourceid'] = $hostgroups[$screenItem['resourceid']];
-						break;
-					case SCREEN_RESOURCE_HOST_TRIGGERS:
-						$screenItem['resourceid'] = $hosts[$screenItem['resourceid']];
-						break;
-					case SCREEN_RESOURCE_GRAPH:
-						$screenItem['resourceid'] = $graphs[$screenItem['resourceid']];
-						break;
-					case SCREEN_RESOURCE_SIMPLE_GRAPH:
-					case SCREEN_RESOURCE_PLAIN_TEXT:
-						$screenItem['resourceid'] = $items[$screenItem['resourceid']];
-						break;
-					case SCREEN_RESOURCE_MAP:
-						$screenItem['resourceid'] = $sysmaps[$screenItem['resourceid']];
-						break;
-					case SCREEN_RESOURCE_SCREEN:
-						$screenItem['resourceid'] = $screens[$screenItem['resourceid']];
-						break;
-				}
-			}
-			unset($screenItem);
-		}
-		unset($screen);
-	}
-	catch (Exception $e) {
-		throw new exception($e->getMessage());
-	}
-}
-?>
->>>>>>> 6130c899
+}