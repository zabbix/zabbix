--- conflicted
+++ resolved
@@ -1548,13 +1548,8 @@
 					}
 				}
 				else if( ($screenitemid!=0) && ($resourcetype==SCREEN_RESOURCE_SCREEN) ){
-<<<<<<< HEAD
 					$subScreens = API::Screen()->get(array(
-						'screenids' => $screen['screenid'],
-=======
-					$subScreens = CScreen::get(array(
 						'screenids' => $resourceid,
->>>>>>> bf6c2cfd
 						'output' => API_OUTPUT_EXTEND,
 						'select_screenitems' => API_OUTPUT_EXTEND
 					));
