--- conflicted
+++ resolved
@@ -19,19 +19,7 @@
 **/
 
 
-<<<<<<< HEAD
-require_once dirname(__FILE__).'/classes/core/Z.php';
-=======
-// reset the LC_CTYPE locale so that case transformation functions would work correctly
-// it is also required for PHP to work with the Turkish locale (https://bugs.php.net/bug.php?id=18556)
-// WARNING: this must be done before executing any other code, otherwise code execution could fail!
-// this will be unnecessary in PHP 5.5
-setlocale(LC_CTYPE, [
-	'C', 'POSIX', 'en', 'en_US', 'en_US.UTF-8', 'English_United States.1252', 'en_GB', 'en_GB.UTF-8'
-]);
-
 require_once dirname(__FILE__).'/classes/core/APP.php';
->>>>>>> da4f5e90
 
 try {
 	APP::getInstance()->run(APP::EXEC_MODE_DEFAULT);
