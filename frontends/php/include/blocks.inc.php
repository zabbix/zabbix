<?php
/*
** Zabbix
** Copyright (C) 2001-2015 Zabbix SIA
**
** This program is free software; you can redistribute it and/or modify
** it under the terms of the GNU General Public License as published by
** the Free Software Foundation; either version 2 of the License, or
** (at your option) any later version.
**
** This program is distributed in the hope that it will be useful,
** but WITHOUT ANY WARRANTY; without even the implied warranty of
** MERCHANTABILITY or FITNESS FOR A PARTICULAR PURPOSE. See the
** GNU General Public License for more details.
**
** You should have received a copy of the GNU General Public License
** along with this program; if not, write to the Free Software
** Foundation, Inc., 51 Franklin Street, Fifth Floor, Boston, MA  02110-1301, USA.
**/


require_once dirname(__FILE__).'/graphs.inc.php';
require_once dirname(__FILE__).'/screens.inc.php';
require_once dirname(__FILE__).'/maps.inc.php';
require_once dirname(__FILE__).'/users.inc.php';

/**
 * Get favourite graphs and simple graph data.
 *
 * @return array['graphs']
 * @return array['simpleGraphs']
 */
function getFavouriteGraphsData() {
	$graphs = $simpeGraphs = [];

	$favourites = CFavorite::get('web.favorite.graphids');

	if ($favourites) {
		$graphIds = $itemIds = $dbGraphs = $dbItems = [];

		foreach ($favourites as $favourite) {
			if ($favourite['source'] === 'itemid') {
				$itemIds[$favourite['value']] = $favourite['value'];
			}
			else {
				$graphIds[$favourite['value']] = $favourite['value'];
			}
		}

		if ($graphIds) {
			$dbGraphs = API::Graph()->get([
				'output' => ['graphid', 'name'],
				'selectHosts' => ['hostid', 'name'],
				'expandName' => true,
				'graphids' => $graphIds,
				'preservekeys' => true
			]);
		}

		if ($itemIds) {
			$dbItems = API::Item()->get([
				'output' => ['itemid', 'hostid', 'name', 'key_'],
				'selectHosts' => ['hostid', 'name'],
				'itemids' => $itemIds,
				'webitems' => true,
				'preservekeys' => true
			]);

			$dbItems = CMacrosResolverHelper::resolveItemNames($dbItems);
		}

		foreach ($favourites as $favourite) {
			$sourceId = $favourite['value'];

			if ($favourite['source'] === 'itemid') {
				if (isset($dbItems[$sourceId])) {
					$dbItem = $dbItems[$sourceId];
					$dbHost = reset($dbItem['hosts']);

					$simpeGraphs[] = [
						'id' => $sourceId,
						'label' => $dbHost['name'].NAME_DELIMITER.$dbItem['name_expanded']
					];
				}
			}
			else {
				if (isset($dbGraphs[$sourceId])) {
					$dbGraph = $dbGraphs[$sourceId];
					$dbHost = reset($dbGraph['hosts']);

					$graphs[] = [
						'id' => $sourceId,
						'label' => $dbHost['name'].NAME_DELIMITER.$dbGraph['name']
					];
				}
			}
		}
	}

	return [
		'graphs' => $graphs,
		'simpleGraphs' => $simpeGraphs
	];
}

/**
 * Get favourite graphs and simple graph.
 *
 * @return CTableInfo
 */
function getFavouriteGraphs() {
	$data = getFavouriteGraphsData();

	$favourites = (new CTableInfo())->setNoDataMessage(_('No graphs added.'));

	if ($data['graphs']) {
		foreach ($data['graphs'] as $graph) {
			$favourites->addRow([new CLink($graph['label'], 'charts.php?graphid='.$graph['id'])]);
		}
	}

	if ($data['simpleGraphs']) {
		foreach ($data['simpleGraphs'] as $item) {
			$favourites->addRow([new CLink($item['label'], 'history.php?action='.HISTORY_GRAPH.'&itemids[]='.$item['id'])]);
		}
	}

	return $favourites;
}

/**
 * Get favourite maps data.
 *
 * @return array
 */
function getFavouriteMapsData() {
	$maps = [];

	$favourites = CFavorite::get('web.favorite.sysmapids');

	if ($favourites) {
		$mapIds = [];

		foreach ($favourites as $favourite) {
			$mapIds[$favourite['value']] = $favourite['value'];
		}

		$dbMaps = API::Map()->get([
			'output' => ['sysmapid', 'name'],
			'sysmapids' => $mapIds
		]);

		foreach ($dbMaps as $dbMap) {
			$maps[] = [
				'id' => $dbMap['sysmapid'],
				'label' => $dbMap['name']
			];
		}
	}

	return $maps;
}

/**
 * Get favourite maps.
 *
 * @return CTableInfo
 */
function getFavouriteMaps() {
	$data = getFavouriteMapsData();

	$favourites = (new CTableInfo())->setNoDataMessage(_('No maps added.'));

	if ($data) {
		foreach ($data as $map) {
			$favourites->addRow([new CLink($map['label'], 'zabbix.php?action=map.view&sysmapid='.$map['id'])]);
		}
	}

	return $favourites;
}

/**
 * Get favourite screens and slide shows data.
 *
 * @return array['screens']
 * @return array['slideshows']
 */
function getFavouriteScreensData() {
	$screens = $slideshows = [];

	$favourites = CFavorite::get('web.favorite.screenids');

	if ($favourites) {
		$screenIds = $slideshowIds = [];

		foreach ($favourites as $favourite) {
			if ($favourite['source'] === 'screenid') {
				$screenIds[$favourite['value']] = $favourite['value'];
			}
		}

		$dbScreens = API::Screen()->get([
			'output' => ['screenid', 'name'],
			'screenids' => $screenIds,
			'preservekeys' => true
		]);

		foreach ($favourites as $favourite) {
			$sourceId = $favourite['value'];

			if ($favourite['source'] === 'slideshowid') {
				if (slideshow_accessible($sourceId, PERM_READ)) {
					$dbSlideshow = get_slideshow_by_slideshowid($sourceId);

					if ($dbSlideshow) {
						$slideshows[] = [
							'id' => $dbSlideshow['slideshowid'],
							'label' => $dbSlideshow['name']
						];
					}
				}
			}
			else {
				if (isset($dbScreens[$sourceId])) {
					$dbScreen = $dbScreens[$sourceId];

					$screens[] = [
						'id' => $dbScreen['screenid'],
						'label' => $dbScreen['name']
					];
				}
			}
		}
	}

	return [
		'screens' => $screens,
		'slideshows' => $slideshows
	];
}

/**
 * Get favourite screens and slide shows.
 *
 * @return CTableInfo
 */
function getFavouriteScreens() {
	$data = getFavouriteScreensData();

	$favourites = (new CTableInfo())->setNoDataMessage(_('No screens added.'));

	if ($data['screens']) {
		foreach ($data['screens'] as $screen) {
			$favourites->addRow([new CLink($screen['label'], 'screens.php?elementid='.$screen['id'])]);
		}
	}

	if ($data['slideshows']) {
		foreach ($data['slideshows'] as $slideshow) {
			$favourites->addRow([new CLink($slideshow['label'], 'slides.php?elementid='.$slideshow['id'])]);
		}
	}

	return $favourites;
}

function make_system_status($filter, $backurl) {
	$config = select_config();

	$table = new CTableInfo();

	// set trigger severities as table header starting from highest severity
	$header = [];

	for ($severity = TRIGGER_SEVERITY_NOT_CLASSIFIED; $severity < TRIGGER_SEVERITY_COUNT; $severity++) {
		$header[] = ($filter['severity'] === null || isset($filter['severity'][$severity]))
			? getSeverityName($severity, $config)
			: null;
	}
	krsort($header);
	array_unshift($header, _('Host group'));

	$table->setHeader($header);

	// get host groups
	$groups = API::HostGroup()->get([
		'groupids' => $filter['groupids'],
		'hostids' => isset($filter['hostids']) ? $filter['hostids'] : null,
		'monitored_hosts' => true,
		'output' => ['groupid', 'name'],
		'preservekeys' => true
	]);

	CArrayHelper::sort($groups, [
		['field' => 'name', 'order' => ZBX_SORT_UP]
	]);

	$groupIds = [];
	foreach ($groups as $group) {
		$groupIds[$group['groupid']] = $group['groupid'];

		$group['tab_priority'] = [
			TRIGGER_SEVERITY_DISASTER => ['count' => 0, 'triggers' => [], 'count_unack' => 0, 'triggers_unack' => []],
			TRIGGER_SEVERITY_HIGH => ['count' => 0, 'triggers' => [], 'count_unack' => 0, 'triggers_unack' => []],
			TRIGGER_SEVERITY_AVERAGE => ['count' => 0, 'triggers' => [], 'count_unack' => 0, 'triggers_unack' => []],
			TRIGGER_SEVERITY_WARNING => ['count' => 0, 'triggers' => [], 'count_unack' => 0, 'triggers_unack' => []],
			TRIGGER_SEVERITY_INFORMATION => ['count' => 0, 'triggers' => [], 'count_unack' => 0, 'triggers_unack' => []],
			TRIGGER_SEVERITY_NOT_CLASSIFIED => ['count' => 0, 'triggers' => [], 'count_unack' => 0, 'triggers_unack' => []]
		];
		$groups[$group['groupid']] = $group;
	}

	// get triggers
	$triggers = API::Trigger()->get([
		'output' => ['triggerid', 'priority', 'state', 'description', 'error', 'value', 'lastchange', 'expression'],
		'selectGroups' => ['groupid'],
		'selectHosts' => ['name'],
		'selectLastEvent' => ['eventid', 'acknowledged', 'objectid'],
		'withLastEventUnacknowledged' => ($filter['extAck'] == EXTACK_OPTION_UNACK) ? true : null,
		'skipDependent' => true,
		'groupids' => $groupIds,
		'hostids' => isset($filter['hostids']) ? $filter['hostids'] : null,
		'monitored' => true,
		'maintenance' => $filter['maintenance'],
		'search' => ($filter['trigger_name'] !== '') ? ['description' => $filter['trigger_name']] : null,
		'filter' => [
			'priority' => $filter['severity'],
			'value' => TRIGGER_VALUE_TRUE
		],
		'sortfield' => 'lastchange',
		'sortorder' => ZBX_SORT_DOWN,
		'preservekeys' => true
	]);

	$eventIds = [];

	foreach ($triggers as $triggerId => $trigger) {
		if ($trigger['lastEvent']) {
			$eventIds[$trigger['lastEvent']['eventid']] = $trigger['lastEvent']['eventid'];
		}

		$triggers[$triggerId]['event'] = $trigger['lastEvent'];
		unset($triggers[$triggerId]['lastEvent']);
	}

	// get acknowledges
	if ($eventIds) {
		$eventAcknowledges = API::Event()->get([
			'output' => ['eventid'],
			'eventids' => $eventIds,
			'select_acknowledges' => ['eventid', 'clock', 'message', 'alias', 'name', 'surname'],
			'preservekeys' => true
		]);
	}

	// actions
	$actions = makeEventsActions($eventIds);

	// triggers
	foreach ($triggers as $trigger) {
		// event
		if ($trigger['event']) {
			$trigger['event']['acknowledges'] = isset($eventAcknowledges[$trigger['event']['eventid']])
				? $eventAcknowledges[$trigger['event']['eventid']]['acknowledges']
				: 0;
		}
		else {
			$trigger['event'] = [
				'acknowledged' => false,
				'clock' => $trigger['lastchange'],
				'value' => $trigger['value']
			];
		}

		// groups
		foreach ($trigger['groups'] as $group) {
			if (!isset($groups[$group['groupid']])) {
				continue;
			}

			if (in_array($filter['extAck'], [EXTACK_OPTION_ALL, EXTACK_OPTION_BOTH])) {
				if ($groups[$group['groupid']]['tab_priority'][$trigger['priority']]['count'] < ZBX_WIDGET_ROWS) {
					$groups[$group['groupid']]['tab_priority'][$trigger['priority']]['triggers'][] = $trigger;
				}

				$groups[$group['groupid']]['tab_priority'][$trigger['priority']]['count']++;
			}

			if (in_array($filter['extAck'], [EXTACK_OPTION_UNACK, EXTACK_OPTION_BOTH])
					&& isset($trigger['event']) && !$trigger['event']['acknowledged']) {
				if ($groups[$group['groupid']]['tab_priority'][$trigger['priority']]['count_unack'] < ZBX_WIDGET_ROWS) {
					$groups[$group['groupid']]['tab_priority'][$trigger['priority']]['triggers_unack'][] = $trigger;
				}

				$groups[$group['groupid']]['tab_priority'][$trigger['priority']]['count_unack']++;
			}
		}
	}
	unset($triggers);

	foreach ($groups as $group) {
		$groupRow = new CRow();

		$name = new CLink($group['name'], 'tr_status.php?filter_set=1&groupid='.$group['groupid'].'&hostid=0'.
			'&show_triggers='.TRIGGERS_OPTION_RECENT_PROBLEM
		);

		$groupRow->addItem($name);

		foreach ($group['tab_priority'] as $severity => $data) {
			if (!is_null($filter['severity']) && !isset($filter['severity'][$severity])) {
				continue;
			}

			$allTriggersNum = $data['count'];
			if ($allTriggersNum) {
				$allTriggersNum = (new CSpan($allTriggersNum))
					->addClass(ZBX_STYLE_LINK_ACTION)
					->setHint(makeTriggersPopup($data['triggers'], $backurl, $actions, $config));
			}

			$unackTriggersNum = $data['count_unack'];
			if ($unackTriggersNum) {
				$unackTriggersNum = (new CSpan($unackTriggersNum))
					->addClass(ZBX_STYLE_LINK_ACTION)
					->setHint(makeTriggersPopup($data['triggers_unack'], $backurl, $actions, $config));
			}

			switch ($filter['extAck']) {
				case EXTACK_OPTION_ALL:
					$groupRow->addItem(getSeverityCell($severity, $config, $allTriggersNum, $data['count'] == 0));
					break;

				case EXTACK_OPTION_UNACK:
					$groupRow->addItem(getSeverityCell($severity, $config, $unackTriggersNum,
						$data['count_unack'] == 0
					));
					break;

				case EXTACK_OPTION_BOTH:
					if ($data['count_unack'] != 0) {
						$groupRow->addItem(getSeverityCell($severity, $config, [
							$unackTriggersNum, ' '._('of').' ', $allTriggersNum
						]));
					}
					else {
						$groupRow->addItem(getSeverityCell($severity, $config, $allTriggersNum, $data['count'] == 0));
					}
					break;
			}
		}

		$table->addRow($groupRow);
	}

	return $table;
}

function make_status_of_zbx() {
	global $ZBX_SERVER, $ZBX_SERVER_PORT;

	$table = (new CTableInfo())
		->setHeader([
			_('Parameter'),
			_('Value'),
			_('Details')
		]);

	show_messages(); // because in function get_status(); function clear_messages() is called when fsockopen() fails.
	$status = get_status();

	$table->addRow([
		_('Zabbix server is running'),
		(new CSpan($status['zabbix_server']))->addClass($status['zabbix_server'] == _('Yes') ? ZBX_STYLE_GREEN : ZBX_STYLE_RED),
		isset($ZBX_SERVER, $ZBX_SERVER_PORT) ? $ZBX_SERVER.':'.$ZBX_SERVER_PORT : _('Zabbix server IP or port is not set!')
	]);
	$title = (new CSpan(_('Number of hosts (enabled/disabled/templates)')))->setAttribute('title', 'asdad');
	$table->addRow([_('Number of hosts (enabled/disabled/templates)'), $status['hosts_count'],
		[
			(new CSpan($status['hosts_count_monitored']))->addClass(ZBX_STYLE_GREEN), ' / ',
			(new CSpan($status['hosts_count_not_monitored']))->addClass(ZBX_STYLE_RED), ' / ',
			(new CSpan($status['hosts_count_template']))->addClass(ZBX_STYLE_GREY)
		]
	]);
	$title = (new CSpan(_('Number of items (enabled/disabled/not supported)')))
		->setAttribute('title', _('Only items assigned to enabled hosts are counted'));
	$table->addRow([$title, $status['items_count'],
		[
			(new CSpan($status['items_count_monitored']))->addClass(ZBX_STYLE_GREEN), ' / ',
			(new CSpan($status['items_count_disabled']))->addClass(ZBX_STYLE_RED), ' / ',
			(new CSpan($status['items_count_not_supported']))->addClass(ZBX_STYLE_GREY)
		]
	]);
	$title = (new CSpan(_('Number of triggers (enabled/disabled [problem/ok])')))
		->setAttribute('title', _('Only triggers assigned to enabled hosts and depending on enabled items are counted'));
	$table->addRow([$title, $status['triggers_count'],
		[
			$status['triggers_count_enabled'], ' / ',
			$status['triggers_count_disabled'], ' [',
			(new CSpan($status['triggers_count_on']))->addClass(ZBX_STYLE_RED), ' / ',
			(new CSpan($status['triggers_count_off']))->addClass(ZBX_STYLE_GREEN), ']'
		]
	]);
	$table->addRow([_('Number of users (online)'), $status['users_count'], (new CSpan($status['users_online']))->addClass(ZBX_STYLE_GREEN)]);
	$table->addRow([_('Required server performance, new values per second'), $status['qps_total'], '']);

	// check requirements
	if (CWebUser::$data['type'] == USER_TYPE_SUPER_ADMIN) {
		foreach ((new CFrontendSetup())->checkRequirements() as $req) {
			if ($req['result'] != CFrontendSetup::CHECK_OK) {
				$class = ($req['result'] == CFrontendSetup::CHECK_WARNING) ? ZBX_STYLE_ORANGE : ZBX_STYLE_RED;
				$table->addRow(
					(new CRow([$req['name'], $req['current'], $req['error']]))->addClass($class)
				);
			}
		}
	}

	return $table;
}

/**
 * Create DIV with latest problem triggers.
 *
 * If no sortfield and sortorder are defined, the sort indicater in the column name will not be displayed.
 *
 * @param array  $filter['groupids']
 * @param array  $filter['hostids']
 * @param array  $filter['maintenance']
 * @param int    $filter['extAck']
 * @param int    $filter['severity']
 * @param int    $filter['limit']
 * @param string $filter['sortfield']
 * @param string $filter['sortorder']
 * @param string $backurl
 *
 * @return CDiv
 */
function make_latest_issues(array $filter = [], $backurl) {
	// hide the sort indicator if no sortfield and sortorder are given
	$show_sort_indicator = isset($filter['sortfield']) || isset($filter['sortorder']);

	if (isset($filter['sortfield']) && $filter['sortfield'] !== 'lastchange') {
		$sort_field = [$filter['sortfield'], 'lastchange'];
		$sort_order = [$filter['sortorder'], ZBX_SORT_DOWN];
	}
	else {
		$sort_field = ['lastchange'];
		$sort_order = [ZBX_SORT_DOWN];
	}

	$options = [
		'groupids' => $filter['groupids'],
		'hostids' => isset($filter['hostids']) ? $filter['hostids'] : null,
		'monitored' => true,
		'maintenance' => $filter['maintenance'],
		'search' => ($filter['trigger_name'] !== '') ? ['description' => $filter['trigger_name']] : null,
		'filter' => [
			'priority' => $filter['severity'],
			'value' => TRIGGER_VALUE_TRUE
		]
	];

	$triggers = API::Trigger()->get(array_merge($options, [
		'output' => [
			'triggerid', 'expression', 'description', 'url', 'priority', 'lastchange', 'comments', 'error', 'state'
		],
		'selectHosts' => ['hostid'],
		'selectLastEvent' => ['eventid', 'acknowledged', 'objectid', 'clock', 'ns'],
		'withLastEventUnacknowledged' => (isset($filter['extAck']) && $filter['extAck'] == EXTACK_OPTION_UNACK)
			? true
			: null,
		'skipDependent' => true,
		'sortfield' => $sort_field,
		'sortorder' => $sort_order,
		'limit' => isset($filter['limit']) ? $filter['limit'] : DEFAULT_LATEST_ISSUES_CNT,
		'preservekeys' => true
	]));

	$triggers = CMacrosResolverHelper::resolveTriggerUrls($triggers);

	// don't use withLastEventUnacknowledged and skipDependent because of performance issues
	$triggers_total_count = API::Trigger()->get(array_merge($options, [
		'countOutput' => true
	]));

	// get acknowledges
	$hostids = [];
	$eventids = [];
	foreach ($triggers as $trigger) {
		foreach ($trigger['hosts'] as $host) {
			$hostids[$host['hostid']] = true;
		}

		if ($trigger['lastEvent']) {
			$eventids[] = $trigger['lastEvent']['eventid'];
		}
	}

	$config = select_config();

	if ($config['event_ack_enable'] && $eventids) {
		$event_acknowledges = API::Event()->get([
			'output' => ['eventid'],
			'eventids' => $eventids,
			'select_acknowledges' => API_OUTPUT_EXTEND,
			'preservekeys' => true
		]);
	}

	// actions
	$actions = makeEventsActions($eventids);

	// indicator of sort field
<<<<<<< HEAD
	if ($showSortIndicator) {
		$sort_div = (new CDiv())
			->addClass(($filter['sortorder'] === ZBX_SORT_DOWN) ? ZBX_STYLE_ARROW_DOWN : ZBX_STYLE_ARROW_UP);
=======
	if ($show_sort_indicator) {
		$sort_div = (new CDiv(SPACE))
			->addClass(($filter['sortorder'] === ZBX_SORT_DOWN)
				? 'icon_sortdown default_cursor'
				: 'icon_sortup default_cursor')
			->addStyle('float: left');
		$host_header = (new CDiv([_('Host'), SPACE]))
			->addStyle('float: left');
		$issue_header = (new CDiv([_('Issue'), SPACE]))
			->addStyle('float: left');
		$last_change_header = (new CDiv([_('Time'), SPACE]))
			->addStyle('float: left');
>>>>>>> dd3a80d4
	}

	$table = (new CTableInfo())
		->setHeader([
<<<<<<< HEAD
			($showSortIndicator && $filter['sortfield'] === 'hostname') ? [_('Host'), $sort_div] : _('Host'),
			($showSortIndicator && $filter['sortfield'] === 'priority') ? [_('Issue'), $sort_div] : _('Issue'),
			($showSortIndicator && $filter['sortfield'] === 'lastchange')
				? [_('Last change'), $sort_div]
=======
			($show_sort_indicator && ($filter['sortfield'] === 'hostname')) ? [$host_header, $sort_div] : _('Host'),
			($show_sort_indicator && ($filter['sortfield'] === 'priority')) ? [$issue_header, $sort_div] : _('Issue'),
			($show_sort_indicator && ($filter['sortfield'] === 'lastchange'))
				? [$last_change_header, $sort_div]
>>>>>>> dd3a80d4
				: _('Last change'),
			_('Age'),
			_('Info'),
			$config['event_ack_enable'] ? _('Ack') : null,
			_('Actions')
		]);

	$hostids = array_keys($hostids);

	$scripts = API::Script()->getScriptsByHosts($hostids);

	// get hosts
	$hosts = API::Host()->get([
		'hostids' => $hostids,
		'output' => ['hostid', 'name', 'status', 'maintenance_status', 'maintenance_type', 'maintenanceid'],
		'selectGraphs' => API_OUTPUT_COUNT,
		'selectScreens' => API_OUTPUT_COUNT,
		'preservekeys' => true
	]);

	$maintenanceids = [];
	foreach ($hosts as $host) {
		if ($host['maintenance_status'] == HOST_MAINTENANCE_STATUS_ON) {
			$maintenanceids[$host['maintenanceid']] = true;
		}
	}

	if ($maintenanceids) {
		$maintenances = API::Maintenance()->get([
			'maintenanceids' => array_keys($maintenanceids),
			'output' => ['name', 'description'],
			'preservekeys' => true
		]);
	}

	// triggers
	foreach ($triggers as $trigger) {
		$host_list = [];
		foreach ($trigger['hosts'] as $trigger_host) {
			$host = $hosts[$trigger_host['hostid']];

			$host_name = (new CSpan($host['name']))
				->addClass(ZBX_STYLE_LINK_ACTION)
				->setMenuPopup(CMenuPopupHelper::getHost($host, $scripts[$host['hostid']]));

			if ($host['maintenance_status'] == HOST_MAINTENANCE_STATUS_ON) {
				$maintenance_icon = (new CSpan())
					->addClass(ZBX_STYLE_ICON_MAINT)
					->addClass(ZBX_STYLE_CURSOR_POINTER);

				if (array_key_exists($host['maintenanceid'], $maintenances)) {
					$maintenance = $maintenances[$host['maintenanceid']];

					$hint = $maintenance['name'].' ['.($host['maintenance_type']
						? _('Maintenance without data collection')
						: _('Maintenance with data collection')).']';

					if ($maintenance['description']) {
						$hint .= "\n".$maintenance['description'];
					}

					$maintenance_icon->setHint($hint);
				}

				$host_name = (new CSpan([$host_name, $maintenance_icon]))->addClass(ZBX_STYLE_REL_CONTAINER);
			}

			$host_list[] = $host_name;
			$host_list[] = ', ';
		}
		array_pop($host_list);

		// unknown triggers
		$unknown = '';
		if ($trigger['state'] == TRIGGER_STATE_UNKNOWN) {
			$unknown = makeUnknownIcon($trigger['error']);
		}

		// trigger has events
		if ($trigger['lastEvent']) {
			// description
			$description = CMacrosResolverHelper::resolveEventDescription(zbx_array_merge($trigger, [
				'clock' => $trigger['lastEvent']['clock'],
				'ns' => $trigger['lastEvent']['ns']
			]));
		}
		// trigger has no events
		else {
			// description
			$description = CMacrosResolverHelper::resolveEventDescription(zbx_array_merge($trigger, [
				'clock' => $trigger['lastchange'],
				'ns' => '999999999'
			]));
		}

		if ($config['event_ack_enable']) {
			if ($trigger['lastEvent']) {
				$trigger['lastEvent']['acknowledges'] =
					$event_acknowledges[$trigger['lastEvent']['eventid']]['acknowledges'];

				$ack = getEventAckState($trigger['lastEvent'], $backurl);
			}
			else
				$ack = (new CSpan(_('No events')))->addClass(ZBX_STYLE_GREY);
		}
		else {
			$ack = null;
		}

		// description
		if ($trigger['lastEvent'] || $trigger['comments'] !== '' || $trigger['url'] !== '') {
			$description = (new CSpan($description))
				->setHint(make_popup_eventlist($trigger, $backurl), '', true, 'max-width: 500px')
				->addClass(ZBX_STYLE_LINK_ACTION);
		}
		$description = (new CCol($description))->addClass(getSeverityStyle($trigger['priority']));

		// clock
		$link_host = reset($trigger['hosts']);
		$clock = new CLink(zbx_date2str(DATE_TIME_FORMAT_SECONDS, $trigger['lastchange']),
			'events.php?filter_set=1&triggerid='.$trigger['triggerid'].'&source='.EVENT_SOURCE_TRIGGERS.
				'&show_unknown=1&hostid='.$link_host['hostid'].'&stime='.date(TIMESTAMP_FORMAT, $trigger['lastchange']).
				'&period='.ZBX_PERIOD_DEFAULT
		);

		// actions
		$action_hint = ($trigger['lastEvent'] && isset($actions[$trigger['lastEvent']['eventid']]))
			? $actions[$trigger['lastEvent']['eventid']]
			: SPACE;

		$table->addRow([
			(new CCol($host_list)),
			$description,
			$clock,
			zbx_date2age($trigger['lastchange']),
			$unknown,
			$ack,
			(new CCol($action_hint))->addClass(ZBX_STYLE_NOWRAP)
		]);
	}

	// initialize blinking
	zbx_add_post_js('jqBlink.blink();');

<<<<<<< HEAD
	$info = _n('%1$d of %2$d issue is shown', '%1$d of %2$d issues are shown', count($triggers), $triggersTotalCount);

	return [$table, $info];
=======
	$info_div = (new CDiv(
		_n('%1$d of %2$d issue is shown', '%1$d of %2$d issues are shown', count($triggers), $triggers_total_count)
	))->addStyle('text-align: right; padding-right: 3px;');

	return new CDiv([$table, $info_div]);
>>>>>>> dd3a80d4
}

/**
 * Generate table for dashboard triggers popup.
 *
 * @see make_system_status
 *
 * @param array $triggers
 * @param string $backurl
 * @param array $actions
 * @param array $config
 *
 * @return CTableInfo
 */
function makeTriggersPopup(array $triggers, $backurl, array $actions, array $config) {
	$popupTable = (new CTableInfo())
		->setHeader([
			_('Host'),
			_('Issue'),
			_('Age'),
			_('Info'),
			$config['event_ack_enable'] ? _('Ack') : null,
			_('Actions')
		]);

	CArrayHelper::sort($triggers, [['field' => 'lastchange', 'order' => ZBX_SORT_DOWN]]);

	$triggers = CMacrosResolverHelper::resolveTriggerNames(zbx_toHash($triggers, 'triggerid'));

	foreach ($triggers as $trigger) {
		// unknown triggers
		$unknown = '';
		if ($trigger['state'] == TRIGGER_STATE_UNKNOWN) {
			$unknown = makeUnknownIcon($trigger['error']);
		}

		// ack
		if ($config['event_ack_enable']) {
			$ack = isset($trigger['event']['eventid'])
				? getEventAckState($trigger['event'], $backurl)
				: (new CSpan(_('No events')))->addClass(ZBX_STYLE_GREY);
		}
		else {
			$ack = null;
		}

		// action
		$action = (isset($trigger['event']['eventid']) && isset($actions[$trigger['event']['eventid']]))
			? $actions[$trigger['event']['eventid']]
			: '';

		$popupTable->addRow([
			$trigger['hosts'][0]['name'],
			getSeverityCell($trigger['priority'], $config, $trigger['description']),
			zbx_date2age($trigger['lastchange']),
			$unknown,
			$ack,
			(new CCol($action))->addClass(ZBX_STYLE_NOWRAP)
		]);
	}

	return $popupTable;
}<|MERGE_RESOLUTION|>--- conflicted
+++ resolved
@@ -613,39 +613,17 @@
 	$actions = makeEventsActions($eventids);
 
 	// indicator of sort field
-<<<<<<< HEAD
-	if ($showSortIndicator) {
+	if ($show_sort_indicator) {
 		$sort_div = (new CDiv())
 			->addClass(($filter['sortorder'] === ZBX_SORT_DOWN) ? ZBX_STYLE_ARROW_DOWN : ZBX_STYLE_ARROW_UP);
-=======
-	if ($show_sort_indicator) {
-		$sort_div = (new CDiv(SPACE))
-			->addClass(($filter['sortorder'] === ZBX_SORT_DOWN)
-				? 'icon_sortdown default_cursor'
-				: 'icon_sortup default_cursor')
-			->addStyle('float: left');
-		$host_header = (new CDiv([_('Host'), SPACE]))
-			->addStyle('float: left');
-		$issue_header = (new CDiv([_('Issue'), SPACE]))
-			->addStyle('float: left');
-		$last_change_header = (new CDiv([_('Time'), SPACE]))
-			->addStyle('float: left');
->>>>>>> dd3a80d4
 	}
 
 	$table = (new CTableInfo())
 		->setHeader([
-<<<<<<< HEAD
-			($showSortIndicator && $filter['sortfield'] === 'hostname') ? [_('Host'), $sort_div] : _('Host'),
-			($showSortIndicator && $filter['sortfield'] === 'priority') ? [_('Issue'), $sort_div] : _('Issue'),
-			($showSortIndicator && $filter['sortfield'] === 'lastchange')
+			($show_sort_indicator && $filter['sortfield'] === 'hostname') ? [_('Host'), $sort_div] : _('Host'),
+			($show_sort_indicator && $filter['sortfield'] === 'priority') ? [_('Issue'), $sort_div] : _('Issue'),
+			($show_sort_indicator && $filter['sortfield'] === 'lastchange')
 				? [_('Last change'), $sort_div]
-=======
-			($show_sort_indicator && ($filter['sortfield'] === 'hostname')) ? [$host_header, $sort_div] : _('Host'),
-			($show_sort_indicator && ($filter['sortfield'] === 'priority')) ? [$issue_header, $sort_div] : _('Issue'),
-			($show_sort_indicator && ($filter['sortfield'] === 'lastchange'))
-				? [$last_change_header, $sort_div]
->>>>>>> dd3a80d4
 				: _('Last change'),
 			_('Age'),
 			_('Info'),
@@ -790,17 +768,9 @@
 	// initialize blinking
 	zbx_add_post_js('jqBlink.blink();');
 
-<<<<<<< HEAD
-	$info = _n('%1$d of %2$d issue is shown', '%1$d of %2$d issues are shown', count($triggers), $triggersTotalCount);
+	$info = _n('%1$d of %2$d issue is shown', '%1$d of %2$d issues are shown', count($triggers), $triggers_total_count);
 
 	return [$table, $info];
-=======
-	$info_div = (new CDiv(
-		_n('%1$d of %2$d issue is shown', '%1$d of %2$d issues are shown', count($triggers), $triggers_total_count)
-	))->addStyle('text-align: right; padding-right: 3px;');
-
-	return new CDiv([$table, $info_div]);
->>>>>>> dd3a80d4
 }
 
 /**
