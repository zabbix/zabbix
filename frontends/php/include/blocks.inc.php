<?php
/*
** Zabbix
** Copyright (C) 2001-2011 Zabbix SIA
**
** This program is free software; you can redistribute it and/or modify
** it under the terms of the GNU General Public License as published by
** the Free Software Foundation; either version 2 of the License, or
** (at your option) any later version.
**
** This program is distributed in the hope that it will be useful,
** but WITHOUT ANY WARRANTY; without even the implied warranty of
** MERCHANTABILITY or FITNESS FOR A PARTICULAR PURPOSE.  See the
** GNU General Public License for more details.
**
** You should have received a copy of the GNU General Public License
** along with this program; if not, write to the Free Software
** Foundation, Inc., 51 Franklin Street, Fifth Floor, Boston, MA  02110-1301, USA.
**/


require_once dirname(__FILE__).'/graphs.inc.php';
require_once dirname(__FILE__).'/screens.inc.php';
require_once dirname(__FILE__).'/maps.inc.php';
require_once dirname(__FILE__).'/users.inc.php';

function make_favorite_graphs() {
	$favList = new CList(null, 'favorites');
	$graphids = array();
	$itemids = array();

	$fav_graphs = CFavorite::get('web.favorite.graphids');

	if (!$fav_graphs) {
		return $favList;
	}

	foreach ($fav_graphs as $favorite) {
		if ('itemid' == $favorite['source']) {
			$itemids[$favorite['value']] = $favorite['value'];
		}
		else {
			$graphids[$favorite['value']] = $favorite['value'];
		}
	}

<<<<<<< HEAD
	$options = array(
		'graphids' => $graphids,
		'selectHosts' => API_OUTPUT_EXTEND,
		'output' => API_OUTPUT_EXTEND,
		'expandName' => true
	);
	$graphs = API::Graph()->get($options);
	$graphs = zbx_toHash($graphs, 'graphid');
=======
	if ($graphids) {
		$options = array(
			'graphids' => $graphids,
			'selectHosts' => array('hostid', 'name'),
			'output' => array('graphid', 'name')
		);
		$graphs = API::Graph()->get($options);
		$graphs = zbx_toHash($graphs, 'graphid');
	}
>>>>>>> 39a45812

	if ($itemids) {
		$options = array(
			'itemids' => $itemids,
			'selectHosts' => array('hostid', 'name'),
			'output' => array('itemid', 'name', 'key_'),
			'webitems' => true
		);
		$items = API::Item()->get($options);
		$items = zbx_toHash($items, 'itemid');
	}

	foreach ($fav_graphs as $favorite) {
		$sourceid = $favorite['value'];

		if ('itemid' == $favorite['source']) {
			if (!isset($items[$sourceid])) {
				continue;
			}
			$item = $items[$sourceid];
			$host = reset($item['hosts']);
			$item['name'] = itemName($item);

			$link = new CLink(get_node_name_by_elid($sourceid, null, ': ').$host['name'].':'.$item['name'], 'history.php?action=showgraph&itemid='.$sourceid);
			$link->setTarget('blank');
		}
		else {
			if (!isset($graphs[$sourceid])) {
				continue;
			}
			$graph = $graphs[$sourceid];
			$ghost = reset($graph['hosts']);

			$link = new CLink(get_node_name_by_elid($sourceid, null, ': ').$ghost['name'].':'.$graph['name'], 'charts.php?graphid='.$sourceid);
			$link->setTarget('blank');
		}
		$favList->addItem($link, 'nowrap');
	}
	return $favList;
}

function make_favorite_screens() {
	$favList = new CList(null, 'favorites');
	$fav_screens = CFavorite::get('web.favorite.screenids');

	if (!$fav_screens) {
		return $favList;
	}

	$screenids = array();
	foreach ($fav_screens as $favorite) {
		if ('screenid' == $favorite['source']) {
			$screenids[$favorite['value']] = $favorite['value'];
		}
	}

	$options = array(
		'screenids' => $screenids,
		'output' => array('screenid', 'name')
	);
	$screens = API::Screen()->get($options);
	$screens = zbx_toHash($screens, 'screenid');

	foreach ($fav_screens as $favorite) {
		$source = $favorite['source'];
		$sourceid = $favorite['value'];

		if ('slideshowid' == $source) {
			if (!slideshow_accessible($sourceid, PERM_READ)) {
				continue;
			}
			if (!$slide = get_slideshow_by_slideshowid($sourceid)) {
				continue;
			}

			$link = new CLink(get_node_name_by_elid($sourceid, null, ': ').$slide['name'], 'slides.php?elementid='.$sourceid);
			$link->setTarget('blank');
		}
		else {
			if (!isset($screens[$sourceid])) {
				continue;
			}
			$screen = $screens[$sourceid];

			$link = new CLink(get_node_name_by_elid($sourceid, null, ': ').$screen['name'], 'screens.php?elementid='.$sourceid);
			$link->setTarget('blank');
		}
		$favList->addItem($link, 'nowrap');
	}
	return $favList;
}

function make_favorite_maps() {
	$favList = new CList(null, 'favorites');
	$fav_sysmaps = CFavorite::get('web.favorite.sysmapids');

	if (!$fav_sysmaps) {
		return $favList;
	}

	$sysmapids = array();
	foreach ($fav_sysmaps as $favorite) {
		$sysmapids[$favorite['value']] = $favorite['value'];
	}

	$sysmaps = API::Map()->get(array(
		'sysmapids' => $sysmapids,
		'output' => array('sysmapid', 'name')
	));
	foreach ($sysmaps as $sysmap) {
		$sysmapid = $sysmap['sysmapid'];

		$link = new CLink(get_node_name_by_elid($sysmapid, null, ': ').$sysmap['name'], 'maps.php?sysmapid='.$sysmapid);
		$link->setTarget('blank');

		$favList->addItem($link, 'nowrap');
	}
	return $favList;
}

function make_system_status($filter) {
	$ackParams = array();
	if (!empty($filter['screenid'])) {
		$ackParams['screenid'] = $filter['screenid'];
	}

	$table = new CTableInfo();
	$table->setHeader(array(
		is_show_all_nodes() ? _('Node') : null,
		_('Host group'),
		is_null($filter['severity']) || isset($filter['severity'][TRIGGER_SEVERITY_DISASTER]) ? getSeverityCaption(TRIGGER_SEVERITY_DISASTER) : null,
		is_null($filter['severity']) || isset($filter['severity'][TRIGGER_SEVERITY_HIGH]) ? getSeverityCaption(TRIGGER_SEVERITY_HIGH) : null,
		is_null($filter['severity']) || isset($filter['severity'][TRIGGER_SEVERITY_AVERAGE]) ? getSeverityCaption(TRIGGER_SEVERITY_AVERAGE) : null,
		is_null($filter['severity']) || isset($filter['severity'][TRIGGER_SEVERITY_WARNING]) ? getSeverityCaption(TRIGGER_SEVERITY_WARNING) : null,
		is_null($filter['severity']) || isset($filter['severity'][TRIGGER_SEVERITY_INFORMATION]) ? getSeverityCaption(TRIGGER_SEVERITY_INFORMATION) : null,
		is_null($filter['severity']) || isset($filter['severity'][TRIGGER_SEVERITY_NOT_CLASSIFIED]) ? getSeverityCaption(TRIGGER_SEVERITY_NOT_CLASSIFIED) : null
	));

	// get host groups
	$options = array(
		'nodeids' => get_current_nodeid(),
		'monitored_hosts' => true,
		'groupids' => $filter['groupids'],
		'output' => array('groupid', 'name'),
		'preservekeys' => true
	);
	$groups = API::HostGroup()->get($options);

	foreach($groups as &$group) {
		$group['nodename'] = get_node_name_by_elid($group['groupid']);
	}
	unset($group);

	// we need natural sort
	$sortFields = array(
		array('field' => 'nodename', 'order' => ZBX_SORT_UP),
		array('field' => 'name', 'order' => ZBX_SORT_UP)
	);
	CArrayHelper::sort($groups, $sortFields);

	$groupids = array();
	foreach ($groups as $group) {
		$groupids[] = $group['groupid'];
		$group['tab_priority'] = array();
		$group['tab_priority'][TRIGGER_SEVERITY_DISASTER] = array('count' => 0, 'triggers' => array(), 'count_unack' => 0, 'triggers_unack' => array());
		$group['tab_priority'][TRIGGER_SEVERITY_HIGH] = array('count' => 0, 'triggers' => array(), 'count_unack' => 0, 'triggers_unack' => array());
		$group['tab_priority'][TRIGGER_SEVERITY_AVERAGE] = array('count' => 0, 'triggers' => array(), 'count_unack' => 0, 'triggers_unack' => array());
		$group['tab_priority'][TRIGGER_SEVERITY_WARNING] = array('count' => 0, 'triggers' => array(), 'count_unack' => 0, 'triggers_unack' => array());
		$group['tab_priority'][TRIGGER_SEVERITY_INFORMATION] = array('count' => 0, 'triggers' => array(), 'count_unack' => 0, 'triggers_unack' => array());
		$group['tab_priority'][TRIGGER_SEVERITY_NOT_CLASSIFIED] = array('count' => 0, 'triggers' => array(), 'count_unack' => 0, 'triggers_unack' => array());
		$groups[$group['groupid']] = $group;
	}

	// get triggers
	$options = array(
		'nodeids' => get_current_nodeid(),
		'groupids' => $groupids,
		'monitored' => true,
		'maintenance' => $filter['maintenance'],
		'skipDependent' => true,
		'expandDescription' => true,
		'filter' => array(
			'priority' => $filter['severity'],
			'value' => TRIGGER_VALUE_TRUE
		),
		'sortfield' => 'lastchange',
		'sortorder' => ZBX_SORT_DOWN,
		'output' =>  API_OUTPUT_EXTEND,
		'selectHosts' => array('name'),
		'preservekeys' => true
	);
	if ($filter['extAck'] == EXTACK_OPTION_UNACK) {
		$options['withLastEventUnacknowledged'] = 1;
	}
	$triggers = API::Trigger()->get($options);

	foreach ($triggers as $trigger) {
		$options = array(
			'nodeids' => get_current_nodeid(),
			'object' => EVENT_SOURCE_TRIGGERS,
			'triggerids' => $trigger['triggerid'],
			'filter'=> array(
				'value' => TRIGGER_VALUE_TRUE,
				'value_changed' => TRIGGER_VALUE_CHANGED_YES
			),
			'output' => API_OUTPUT_EXTEND,
			'nopermissions' => true,
			'select_acknowledges' => API_OUTPUT_COUNT,
			'sortfield' => 'eventid',
			'sortorder' => ZBX_SORT_DOWN,
			'preservekeys' => true,
			'limit' => 1
		);
		$events = API::Event()->get($options);
		if (empty($events)) {
			$trigger['event'] = array(
				'value_changed' => 0,
				'value' => $trigger['value'],
				'acknowledged' => true,
				'clock' => $trigger['lastchange']
			);
		}
		else {
			$trigger['event'] = reset($events);
		}

		foreach ($trigger['groups'] as $group) {
			if (in_array($filter['extAck'], array(EXTACK_OPTION_ALL, EXTACK_OPTION_BOTH))) {
				$groups[$group['groupid']]['tab_priority'][$trigger['priority']]['count']++;

				if ($groups[$group['groupid']]['tab_priority'][$trigger['priority']]['count'] < 30) {
					$groups[$group['groupid']]['tab_priority'][$trigger['priority']]['triggers'][] = $trigger;
				}
			}

			if (in_array($filter['extAck'], array(EXTACK_OPTION_UNACK, EXTACK_OPTION_BOTH))
					&& !$trigger['event']['acknowledged']) {
				$groups[$group['groupid']]['tab_priority'][$trigger['priority']]['count_unack']++;

				if ($groups[$group['groupid']]['tab_priority'][$trigger['priority']]['count_unack'] < 30) {
					$groups[$group['groupid']]['tab_priority'][$trigger['priority']]['triggers_unack'][] = $trigger;
				}
			}
		}
	}
	unset($triggers);

	foreach ($groups as $group) {
		$group_row = new CRow();
		if (is_show_all_nodes()) {
			$group_row->addItem($group['nodename']);
		}

		$name = new CLink($group['name'], 'tr_status.php?groupid='.$group['groupid'].'&hostid=0&show_triggers='.TRIGGERS_OPTION_ONLYTRUE);
		$group_row->addItem($name);

		foreach ($group['tab_priority'] as $severity => $data) {
			if (!is_null($filter['severity']) && !isset($filter['severity'][$severity])) {
				continue;
			}

			$allTriggersNum = $data['count'];
			if ($allTriggersNum) {
				$allTriggersNum = new CSpan($allTriggersNum, 'pointer');
				$allTriggersNum->setHint(makeTriggersPopup($data['triggers'], $ackParams));
			}

			$unackTriggersNum = $data['count_unack'];
			if ($unackTriggersNum) {
				$unackTriggersNum = new CSpan($unackTriggersNum, 'pointer red bold');
				$unackTriggersNum->setHint(makeTriggersPopup($data['triggers_unack'], $ackParams));
			}

			switch ($filter['extAck']) {
				case EXTACK_OPTION_ALL:
					$group_row->addItem(getSeverityCell($severity, $allTriggersNum, !$allTriggersNum));
					break;

				case EXTACK_OPTION_UNACK:
					$group_row->addItem(getSeverityCell($severity, $unackTriggersNum, !$unackTriggersNum));
					break;

				case EXTACK_OPTION_BOTH:
					if ($unackTriggersNum) {
						$span = new Cspan(SPACE._('of').SPACE);
						$unackTriggersNum = new CSpan($unackTriggersNum);
					}
					else {
						$span = null;
						$unackTriggersNum = null;
					}

					$group_row->addItem(getSeverityCell($severity, array($unackTriggersNum, $span, $allTriggersNum), !$allTriggersNum));
					break;
			}
		}
		$table->addRow($group_row);
	}
	$script = new CJSScript(get_js("jQuery('#hat_syssum_footer').html('"._s('Updated: %s', zbx_date2str(_('H:i:s')))."')"));

	return new CDiv(array($table, $script));
}

function make_hoststat_summary($filter) {
	$table = new CTableInfo();
	$table->setHeader(array(
		is_show_all_nodes() ? _('Node') : null,
		_('Host group'),
		_('Without problems'),
		_('With problems'),
		_('Total')
	));

	// get host groups
	$options = array(
		'nodeids' => get_current_nodeid(),
		'groupids' => $filter['groupids'],
		'monitored_hosts' => 1,
		'output' => array('groupid', 'name')
	);
	$groups = API::HostGroup()->get($options);
	$groups = zbx_toHash($groups, 'groupid');

	foreach($groups as &$group) {
		$group['nodename'] = get_node_name_by_elid($group['groupid']);
	}
	unset($group);

	// we need natural sort
	$sortFields = array(
		array('field' => 'nodename', 'order' => ZBX_SORT_UP),
		array('field' => 'name', 'order' => ZBX_SORT_UP)
	);
	CArrayHelper::sort($groups, $sortFields);

	// get hosts
	$options = array(
		'nodeids' => get_current_nodeid(),
		'groupids' => zbx_objectValues($groups, 'groupid'),
		'monitored_hosts' => 1,
		'filter' => array('maintenance_status' => $filter['maintenance']),
		'output' => array('hostid', 'name'),
		'selectGroups' => array('groupid')
	);
	$hosts = API::Host()->get($options);
	$hosts = zbx_toHash($hosts, 'hostid');
	CArrayHelper::sort($hosts, array('name'));

	// get triggers
	$options = array(
		'nodeids' => get_current_nodeid(),
		'monitored' => 1,
		'maintenance' => $filter['maintenance'],
		'expandData' => 1,
		'filter' => array(
			'priority' => $filter['severity'],
			'value' => TRIGGER_VALUE_TRUE
		),
		'output' => array('triggerid', 'priority')
	);
	$triggers = API::Trigger()->get($options);

	if ($filter['extAck']) {
		$options = array(
			'nodeids' => get_current_nodeid(),
			'monitored' => 1,
			'maintenance' => $filter['maintenance'],
			'withLastEventUnacknowledged' => 1,
			'selectHosts' => API_OUTPUT_REFER,
			'filter' => array(
				'priority' => $filter['severity'],
				'value' => TRIGGER_VALUE_TRUE
			),
			'output' => API_OUTPUT_REFER
		);
		$triggers_unack = API::Trigger()->get($options);
		$triggers_unack = zbx_toHash($triggers_unack, 'triggerid');
		foreach ($triggers_unack as $tunack) {
			foreach ($tunack['hosts'] as $unack_host) {
				$hosts_with_unack_triggers[$unack_host['hostid']] = $unack_host['hostid'];
			}
		}
	}

	$hosts_data = array();
	$problematic_host_list = array();
	$lastUnack_host_list = array();
	$highest_severity = array();
	$highest_severity2 = array();

	foreach ($triggers as $trigger) {
		foreach ($trigger['hosts'] as $trigger_host) {
			if (!isset($hosts[$trigger_host['hostid']])) {
				continue;
			}
			else {
				$host = $hosts[$trigger_host['hostid']];
			}

			if ($filter['extAck'] && isset($hosts_with_unack_triggers[$host['hostid']])) {
				if (!isset($lastUnack_host_list[$host['hostid']])) {
					$lastUnack_host_list[$host['hostid']] = array();
					$lastUnack_host_list[$host['hostid']]['host'] = $host['name'];
					$lastUnack_host_list[$host['hostid']]['hostid'] = $host['hostid'];
					$lastUnack_host_list[$host['hostid']]['severities'] = array();
					$lastUnack_host_list[$host['hostid']]['severities'][TRIGGER_SEVERITY_DISASTER] = 0;
					$lastUnack_host_list[$host['hostid']]['severities'][TRIGGER_SEVERITY_HIGH] = 0;
					$lastUnack_host_list[$host['hostid']]['severities'][TRIGGER_SEVERITY_AVERAGE] = 0;
					$lastUnack_host_list[$host['hostid']]['severities'][TRIGGER_SEVERITY_WARNING] = 0;
					$lastUnack_host_list[$host['hostid']]['severities'][TRIGGER_SEVERITY_INFORMATION] = 0;
					$lastUnack_host_list[$host['hostid']]['severities'][TRIGGER_SEVERITY_NOT_CLASSIFIED] = 0;
				}
				if (isset($triggers_unack[$trigger['triggerid']])) {
					$lastUnack_host_list[$host['hostid']]['severities'][$trigger['priority']]++;
				}

				foreach ($host['groups'] as $gnum => $group) {
					if (!isset($highest_severity2[$group['groupid']])) {
						$highest_severity2[$group['groupid']] = 0;
					}

					if ($trigger['priority'] > $highest_severity2[$group['groupid']]) {
						$highest_severity2[$group['groupid']] = $trigger['priority'];
					}

					if (!isset($hosts_data[$group['groupid']])) {
						$hosts_data[$group['groupid']] = array(
							'problematic' => 0,
							'ok' => 0,
							'lastUnack' => 0,
							'hostids_all' => array(),
							'hostids_unack' => array()
						);
					}

					if (!isset($hosts_data[$group['groupid']]['hostids_unack'][$host['hostid']])) {
						$hosts_data[$group['groupid']]['hostids_unack'][$host['hostid']] = $host['hostid'];
						$hosts_data[$group['groupid']]['lastUnack']++;
					}
				}
			}

			if (!isset($problematic_host_list[$host['hostid']])) {
				$problematic_host_list[$host['hostid']] = array();
				$problematic_host_list[$host['hostid']]['host'] = $host['name'];
				$problematic_host_list[$host['hostid']]['hostid'] = $host['hostid'];
				$problematic_host_list[$host['hostid']]['severities'] = array();
				$problematic_host_list[$host['hostid']]['severities'][TRIGGER_SEVERITY_DISASTER] = 0;
				$problematic_host_list[$host['hostid']]['severities'][TRIGGER_SEVERITY_HIGH] = 0;
				$problematic_host_list[$host['hostid']]['severities'][TRIGGER_SEVERITY_AVERAGE] = 0;
				$problematic_host_list[$host['hostid']]['severities'][TRIGGER_SEVERITY_WARNING] = 0;
				$problematic_host_list[$host['hostid']]['severities'][TRIGGER_SEVERITY_INFORMATION] = 0;
				$problematic_host_list[$host['hostid']]['severities'][TRIGGER_SEVERITY_NOT_CLASSIFIED] = 0;
			}
			$problematic_host_list[$host['hostid']]['severities'][$trigger['priority']]++;

			foreach ($host['groups'] as $gnum => $group) {
				if (!isset($highest_severity[$group['groupid']])) {
					$highest_severity[$group['groupid']] = 0;
				}

				if ($trigger['priority'] > $highest_severity[$group['groupid']]) {
					$highest_severity[$group['groupid']] = $trigger['priority'];
				}

				if (!isset($hosts_data[$group['groupid']])) {
					$hosts_data[$group['groupid']] = array(
						'problematic' => 0,
						'ok' => 0,
						'lastUnack' => 0,
						'hostids_all' => array(),
						'hostids_unack' => array()
					);
				}

				if (!isset($hosts_data[$group['groupid']]['hostids_all'][$host['hostid']])) {
					$hosts_data[$group['groupid']]['hostids_all'][$host['hostid']] = $host['hostid'];
					$hosts_data[$group['groupid']]['problematic']++;
				}
			}
		}
	}

	foreach ($hosts as $host) {
		foreach ($host['groups'] as $group) {
			if (!isset($groups[$group['groupid']]['hosts'])) {
				$groups[$group['groupid']]['hosts'] = array();
			}
			$groups[$group['groupid']]['hosts'][$host['hostid']] = array('hostid' => $host['hostid']);

			if (!isset($highest_severity[$group['groupid']])) {
				$highest_severity[$group['groupid']] = 0;
			}

			if (!isset($hosts_data[$group['groupid']])) {
				$hosts_data[$group['groupid']] = array('problematic' => 0, 'ok' => 0, 'lastUnack' => 0);
			}

			if (!isset($problematic_host_list[$host['hostid']])) {
				$hosts_data[$group['groupid']]['ok']++;
			}
		}
	}

	foreach ($groups as $group) {
		if (!isset($hosts_data[$group['groupid']])) {
			continue;
		}

		$group_row = new CRow();
		if (is_show_all_nodes()) {
			$group_row->addItem($group['nodename']);
		}

		$name = new CLink($group['name'], 'tr_status.php?groupid='.$group['groupid'].'&hostid=0&show_triggers='.TRIGGERS_OPTION_ONLYTRUE);
		$group_row->addItem($name);
		$group_row->addItem(new CCol($hosts_data[$group['groupid']]['ok'], 'normal'));

		if ($filter['extAck']) {
			if ($hosts_data[$group['groupid']]['lastUnack']) {
				$table_inf = new CTableInfo();
				$table_inf->setAttribute('style', 'width: 400px;');
				$table_inf->setHeader(array(
					_('Host'),
					is_null($filter['severity']) || isset($filter['severity'][TRIGGER_SEVERITY_DISASTER]) ? getSeverityCaption(TRIGGER_SEVERITY_DISASTER) : null,
					is_null($filter['severity']) || isset($filter['severity'][TRIGGER_SEVERITY_HIGH]) ? getSeverityCaption(TRIGGER_SEVERITY_HIGH) : null,
					is_null($filter['severity']) || isset($filter['severity'][TRIGGER_SEVERITY_AVERAGE]) ? getSeverityCaption(TRIGGER_SEVERITY_AVERAGE) : null,
					is_null($filter['severity']) || isset($filter['severity'][TRIGGER_SEVERITY_WARNING]) ? getSeverityCaption(TRIGGER_SEVERITY_WARNING) : null,
					is_null($filter['severity']) || isset($filter['severity'][TRIGGER_SEVERITY_INFORMATION]) ? getSeverityCaption(TRIGGER_SEVERITY_INFORMATION) : null,
					is_null($filter['severity']) || isset($filter['severity'][TRIGGER_SEVERITY_NOT_CLASSIFIED]) ? getSeverityCaption(TRIGGER_SEVERITY_NOT_CLASSIFIED) : null
				));
				$popup_rows = 0;

				foreach ($group['hosts'] as $host) {
					$hostid = $host['hostid'];
					if (!isset($lastUnack_host_list[$hostid])) {
						continue;
					}

					if ($popup_rows >= ZBX_WIDGET_ROWS) {
						break;
					}
					$popup_rows++;

					$host_data = $lastUnack_host_list[$hostid];

					$r = new CRow();
					$r->addItem(new CLink($host_data['host'], 'tr_status.php?groupid='.$group['groupid'].'&hostid='.$hostid.'&show_triggers='.TRIGGERS_OPTION_ONLYTRUE));

					foreach ($lastUnack_host_list[$host['hostid']]['severities'] as $severity => $trigger_count) {
						if (!is_null($filter['severity']) && !isset($filter['severity'][$severity])) {
							continue;
						}
						$r->addItem(new CCol($trigger_count, getSeverityStyle($severity, $trigger_count)));
					}
					$table_inf->addRow($r);
				}
				$lastUnack_count = new CSpan($hosts_data[$group['groupid']]['lastUnack'], 'pointer red bold');
				$lastUnack_count->setHint($table_inf);
			}
			else {
				$lastUnack_count = 0;
			}
		}

		// if hostgroup contains problematic hosts, hint should be built
		if ($hosts_data[$group['groupid']]['problematic']) {
			$table_inf = new CTableInfo();
			$table_inf->setAttribute('style', 'width: 400px;');
			$table_inf->setHeader(array(
				_('Host'),
				is_null($filter['severity']) || isset($filter['severity'][TRIGGER_SEVERITY_DISASTER]) ? getSeverityCaption(TRIGGER_SEVERITY_DISASTER) : null,
				is_null($filter['severity']) || isset($filter['severity'][TRIGGER_SEVERITY_HIGH]) ? getSeverityCaption(TRIGGER_SEVERITY_HIGH) : null,
				is_null($filter['severity']) || isset($filter['severity'][TRIGGER_SEVERITY_AVERAGE]) ? getSeverityCaption(TRIGGER_SEVERITY_AVERAGE) : null,
				is_null($filter['severity']) || isset($filter['severity'][TRIGGER_SEVERITY_WARNING]) ? getSeverityCaption(TRIGGER_SEVERITY_WARNING) : null,
				is_null($filter['severity']) || isset($filter['severity'][TRIGGER_SEVERITY_INFORMATION]) ? getSeverityCaption(TRIGGER_SEVERITY_INFORMATION) : null,
				is_null($filter['severity']) || isset($filter['severity'][TRIGGER_SEVERITY_NOT_CLASSIFIED]) ? getSeverityCaption(TRIGGER_SEVERITY_NOT_CLASSIFIED) : null
			));
			$popup_rows = 0;

			foreach ($group['hosts'] as $host) {
				$hostid = $host['hostid'];
				if (!isset($problematic_host_list[$hostid])) {
					continue;
				}
				if ($popup_rows >= ZBX_WIDGET_ROWS) {
					break;
				}
				$popup_rows++;

				$host_data = $problematic_host_list[$hostid];

				$r = new CRow();
				$r->addItem(new CLink($host_data['host'], 'tr_status.php?groupid='.$group['groupid'].'&hostid='.$hostid.'&show_triggers='.TRIGGERS_OPTION_ONLYTRUE));

				foreach ($problematic_host_list[$host['hostid']]['severities'] as $severity => $trigger_count) {
					if (!is_null($filter['severity'])&&!isset($filter['severity'][$severity])) {
						continue;
					}
					$r->addItem(new CCol($trigger_count, getSeverityStyle($severity, $trigger_count)));
				}
				$table_inf->addRow($r);
			}
			$problematic_count = new CSpan($hosts_data[$group['groupid']]['problematic'], 'pointer');
			$problematic_count->setHint($table_inf);
		}
		else {
			$problematic_count = 0;
		}

		switch ($filter['extAck']) {
			case EXTACK_OPTION_ALL:
				$group_row->addItem(new CCol(
					$problematic_count,
					getSeverityStyle($highest_severity[$group['groupid']], $hosts_data[$group['groupid']]['problematic']))
				);
				$group_row->addItem($hosts_data[$group['groupid']]['problematic'] + $hosts_data[$group['groupid']]['ok']);
				break;
			case EXTACK_OPTION_UNACK:
				$group_row->addItem(new CCol(
					$lastUnack_count,
					getSeverityStyle((isset($highest_severity2[$group['groupid']]) ? $highest_severity2[$group['groupid']] : 0),
						$hosts_data[$group['groupid']]['lastUnack']))
				);
				$group_row->addItem($hosts_data[$group['groupid']]['lastUnack'] + $hosts_data[$group['groupid']]['ok']);
				break;
			case EXTACK_OPTION_BOTH:
				$unackspan = $lastUnack_count ? new CSpan(array($lastUnack_count, SPACE._('of').SPACE)) : null;
				$group_row->addItem(new CCol(array(
					$unackspan, $problematic_count),
					getSeverityStyle($highest_severity[$group['groupid']], $hosts_data[$group['groupid']]['problematic']))
				);
				$group_row->addItem($hosts_data[$group['groupid']]['problematic'] + $hosts_data[$group['groupid']]['ok']);
				break;
		}
		$table->addRow($group_row);
	}
	$script = new CJSScript(get_js("jQuery('#hat_hoststat_footer').html('"._s('Updated: %s', zbx_date2str(_('H:i:s')))."')"));

	return new CDiv(array($table, $script));
}

function make_status_of_zbx() {
	global $ZBX_SERVER, $ZBX_SERVER_PORT;

	$table = new CTableInfo();
	$table->setHeader(array(
		_('Parameter'),
		_('Value'),
		_('Details')
	));

	show_messages(); // because in function get_status(); function clear_messages() is called when fsockopen() fails.
	$status = get_status();

	$table->addRow(array(
		_('Zabbix server is running'),
		new CSpan($status['zabbix_server'], ($status['zabbix_server'] == _('Yes') ? 'off' : 'on')),
		isset($ZBX_SERVER, $ZBX_SERVER_PORT) ? $ZBX_SERVER.':'.$ZBX_SERVER_PORT : _('Zabbix server IP or port is not set!')
	));
	$title = new CSpan(_('Number of hosts (monitored/not monitored/templates)'));
	$title->setAttribute('title', 'asdad');
	$table->addRow(array(_('Number of hosts (monitored/not monitored/templates)'), $status['hosts_count'],
		array(
			new CSpan($status['hosts_count_monitored'], 'off'), ' / ',
			new CSpan($status['hosts_count_not_monitored'], 'on'), ' / ',
			new CSpan($status['hosts_count_template'], 'unknown')
		)
	));
	$title = new CSpan(_('Number of items (monitored/disabled/not supported)'));
	$title->setAttribute('title', _('Only items assigned to enabled hosts are counted'));
	$table->addRow(array($title, $status['items_count'],
		array(
			new CSpan($status['items_count_monitored'], 'off'), ' / ',
			new CSpan($status['items_count_disabled'], 'on'), ' / ',
			new CSpan($status['items_count_not_supported'], 'unknown')
		)
	));
	$title = new CSpan(_('Number of triggers (enabled/disabled)[problem/unknown/ok]'));
	$title->setAttribute('title', _('Only triggers assigned to enabled hosts and depending on enabled items are counted'));
	$table->addRow(array($title, $status['triggers_count'],
		array(
			$status['triggers_count_enabled'], ' / ',
			$status['triggers_count_disabled'].SPACE.SPACE.'[',
			new CSpan($status['triggers_count_on'], 'on'), ' / ',
			new CSpan($status['triggers_count_unknown'], 'unknown'), ' / ',
			new CSpan($status['triggers_count_off'], 'off'), ']'
		)
	));
	$table->addRow(array(_('Number of users (online)'), $status['users_count'], new CSpan($status['users_online'], 'green')));
	$table->addRow(array(_('Required server performance, new values per second'), $status['qps_total'], ' - '));

	// check requirements
	if (CWebUser::$data['type'] == USER_TYPE_SUPER_ADMIN) {
		$reqs = FrontendSetup::i()->checkRequirements();
		foreach ($reqs as $req) {
			if ($req['result'] == false) {
				$table->addRow(array(
					new CSpan($req['name'], 'red'),
					new CSpan($req['current'], 'red'),
					new CSpan($req['error'], 'red')
				));
			}
		}
	}
	$script = new CJSScript(get_js("jQuery('#hat_stszbx_footer').html('"._s('Updated: %s', zbx_date2str(_('H:i:s')))."')"));
	return new CDiv(array($table, $script));
}

/**
 * Create and return a DIV with latest problem triggers.
 *
 * @param array $filter
 *
 * @return CDiv
 */
function make_latest_issues(array $filter = array()) {
	$config = select_config();

	$ackParams = array();
	if (!empty($filter['screenid'])) {
		$ackParams['screenid'] = $filter['screenid'];
	}

	$options = array(
		'groupids' => $filter['groupids'],
		'monitored' => true,
		'maintenance' => $filter['maintenance'],
		'withLastEventUnacknowledged' => (!empty($filter['extAck']) && $filter['extAck'] == EXTACK_OPTION_UNACK) ? true : null,
		'skipDependent' => true,
		'filter' => array(
			'priority' => $filter['severity'],
			'value' => TRIGGER_VALUE_TRUE
		),
		'selectHosts' => array('hostid', 'name'),
		'output' => array('triggerid', 'value_flags', 'error', 'url', 'expression', 'description', 'priority', 'type')
	);
	$options['sortfield'] = isset($filter['sortfield']) ? $filter['sortfield'] : 'lastchange';
	$options['sortorder'] = isset($filter['sortorder']) ? $filter['sortorder'] : ZBX_SORT_DOWN;
	$options['limit'] = isset($filter['limit']) ? $filter['limit'] : DEFAULT_LATEST_ISSUES_CNT;

	if (isset($filter['hostids'])) {
		$options['hostids'] = $filter['hostids'];
	}
	$triggers = API::Trigger()->get($options);

	// how many issues are there at all with given parameters
	$options['countOutput'] = true;
	unset($options['limit']);
	$triggersTotalCount = API::Trigger()->get($options);

	foreach($triggers as $tnum => $trigger) {
		// if trigger is lost(broken expression) we skip it
		if (empty($trigger['hosts'])) {
			unset($triggers[$tnum]);
			continue;
		}

		$host = reset($trigger['hosts']);
		$trigger['hostid'] = $host['hostid'];
		$trigger['hostname'] = $host['name'];

		$triggers[$tnum] = $trigger;
	}
	$hostIds = zbx_objectValues($triggers, 'hostid');

	// fetch trigger hosts
	$hosts = API::Host()->get(array(
		'hostids' => $hostIds,
		'output' => array('hostid', 'name', 'maintenance_status', 'maintenance_type', 'maintenanceid'),
		'selectInventory' => array('hostid'),
		'selectScreens' => API_OUTPUT_COUNT,
		'preservekeys' => true
	));

	// fetch trigger scripts
	$scripts_by_hosts = API::Script()->getScriptsByHosts($hostIds);

	// indicator of sort field
	$sortDiv = new CDiv(SPACE, $options['sortorder'] === ZBX_SORT_DOWN ? 'icon_sortdown default_cursor' : 'icon_sortup default_cursor');
	$sortDiv->addStyle('float: left');
	$hostHeaderDiv = new CDiv(array(_('Host'), SPACE));
	$hostHeaderDiv->addStyle('float: left');
	$issueHeaderDiv = new CDiv(array(_('Issue'), SPACE));
	$issueHeaderDiv->addStyle('float: left');
	$lastChangeHeaderDiv = new CDiv(array(_('Last change'), SPACE));
	$lastChangeHeaderDiv->addStyle('float: left');

	$table = new CTableInfo();
	$table->setHeader(
		array(
			is_show_all_nodes() ? _('Node') : null,
			$options['sortfield'] === 'hostname' ? array($hostHeaderDiv, $sortDiv) : _('Host'),
			$options['sortfield'] === 'priority' ? array($issueHeaderDiv, $sortDiv) : _('Issue'),
			$options['sortfield'] === 'lastchange' ? array($lastChangeHeaderDiv, $sortDiv) : _('Last change'),
			_('Age'),
			_('Info'),
			$config['event_ack_enable'] ? _('Ack') : null,
			_('Actions')
		)
	);

	foreach ($triggers as $trigger) {
		// check for dependencies
		$host = $hosts[$trigger['hostid']];

		$hostSpan = new CDiv(null, 'maintenance-abs-cont');

		$hostName = new CSpan($host['name'], 'link_menu menu-host');
		$hostName->setAttribute('data-menu', hostMenuData($host, $scripts_by_hosts[$host['hostid']]));

		// add maintenance icon with hint if host is in maintenance
		if ($host['maintenance_status']) {

			$mntIco = new CDiv(null, 'icon-maintenance-abs');

			// get maintenance
			$maintenances = API::Maintenance()->get(array(
				'maintenanceids' => $host['maintenanceid'],
				'output' => API_OUTPUT_EXTEND,
				'limit' => 1
			));
			if ($maintenance = reset($maintenances)) {
				$hint = $maintenance['name'].' ['.($host['maintenance_type']
					? _('Maintenance without data collection')
					: _('Maintenance with data collection')).']';

				if (isset($maintenance['description'])) {
					// double quotes mandatory
					$hint .= "\n".$maintenance['description'];
				}

				$mntIco->setHint($hint);
				$mntIco->addClass('pointer');
			}

			$hostName->addClass('left-to-icon-maintenance-abs');
			$hostSpan->addItem($mntIco);
		}

		$hostSpan ->addItem($hostName);

		// unknown triggers
		$unknown = SPACE;
		if ($trigger['value_flags'] == TRIGGER_VALUE_FLAG_UNKNOWN) {
			$unknown = new CDiv(SPACE, 'status_icon iconunknown');
			$unknown->setHint($trigger['error'], '', 'on');
		}

		$events = API::Event()->get(array(
			'output' => API_OUTPUT_EXTEND,
			'select_acknowledges' => API_OUTPUT_EXTEND,
			'triggerids' => $trigger['triggerid'],
			'acknowledged' => (!empty($filter['extAck']) && $filter['extAck'] == EXTACK_OPTION_UNACK) ? 0 : null,
			'filter' => array(
				'object' => EVENT_OBJECT_TRIGGER,
				'value' => TRIGGER_VALUE_TRUE,
				'value_changed' => TRIGGER_VALUE_CHANGED_YES
			),
			'sortfield' => array('eventid'),
			'sortorder' => ZBX_SORT_DOWN,
			'limit' => 1
		));
		if ($event = reset($events)) {
			$ack = getEventAckState(
				$event,
				!empty($filter['backUrl']) ? $filter['backUrl'] : true,
				true,
				$ackParams
			);

			$description = CMacrosResolverHelper::resolveEventDescription(zbx_array_merge($trigger, array('clock' => $event['clock'], 'ns' => $event['ns'])));

			// actions
			$actions = get_event_actions_stat_hints($event['eventid']);
			$clock = new CLink(zbx_date2str(_('d M Y H:i:s'), $event['clock']), 'events.php?triggerid='.$trigger['triggerid'].'&source=0&show_unknown=1&nav_time='.$event['clock']);

			if ($trigger['url']) {
				$description = new CLink($description, resolveTriggerUrl($trigger), null, null, true);
			}
			else {
				$description = new CSpan($description, 'pointer');
			}

			$description = new CCol($description, getSeverityStyle($trigger['priority']));
			$description->setHint(make_popup_eventlist($event['eventid'], $trigger['type'], $trigger['triggerid']), '', '', false);

			$table->addRow(array(
				get_node_name_by_elid($trigger['triggerid']),
				$hostSpan,
				$description,
				$clock,
				zbx_date2age($event['clock']),
				$unknown,
				$ack,
				$actions
			));
		}
		unset($trigger, $description, $actions);
	}

	// initialize blinking
	zbx_add_post_js('jqBlink.blink();');
	$script = new CJSScript(get_js("jQuery('#hat_lastiss_footer').html('"._s('Updated: %s', zbx_date2str(_('H:i:s')))."')"));

	$infoDiv = new CDiv(_n('%2$d of %1$d issue is shown', '%2$d of %1$d issues are shown', $triggersTotalCount, count($triggers)));
	$infoDiv->addStyle('text-align: right; padding-right: 3px;');
	$widgetDiv = new CDiv(array($table, $infoDiv, $script));

	return $widgetDiv;
}

function make_webmon_overview($filter) {
	$groups = API::HostGroup()->get(array(
		'groupids' => $filter['groupids'],
		'monitored_hosts' => true,
		'with_monitored_httptests' => true,
		'output' => array('groupid', 'name'),
		'preservekeys' => true
	));

	foreach($groups as &$group) {
		$group['nodename'] = get_node_name_by_elid($group['groupid']);
	}
	unset($group);

	// we need natural sort
	$sortFields = array(
		array('field' => 'nodename', 'order' => ZBX_SORT_UP),
		array('field' => 'name', 'order' => ZBX_SORT_UP)
	);
	CArrayHelper::sort($groups, $sortFields);

	$availableHosts = API::Host()->get(array(
		'groupids' => array_keys($groups),
		'monitored_hosts' => true,
		'filter' => array('maintenance_status' => $filter['maintenance']),
		'output' => array('hostid'),
		'preservekeys' => true
	));
	$availableHostIds = array_keys($availableHosts);

	$table  = new CTableInfo();
	$table->setHeader(array(
		is_show_all_nodes() ? _('Node') : null,
		_('Host group'),
		_('Ok'),
		_('Failed'),
		_('Unknown')
	));


	foreach ($groups as $group) {
		$showGroup = false;
		$okCount = 0;
		$failedCount = 0;
		$unknownCount = 0;

		$result = DBselect(
			'SELECT DISTINCT ht.httptestid,i.lastclock,i.lastvalue'.
			' FROM items i,httptestitem hti,httptest ht,applications a,hosts_groups hg'.
			' WHERE i.itemid=hti.itemid'.
				' AND hti.httptestid=ht.httptestid'.
				' AND ht.applicationid=a.applicationid'.
				' AND a.hostid=hg.hostid'.
				' AND hti.type='.HTTPSTEP_ITEM_TYPE_LASTSTEP.
				' AND ht.status='.HTTPTEST_STATUS_ACTIVE.
				' AND '.dbConditionInt('hg.hostid', $availableHostIds).
				' AND hg.groupid='.$group['groupid']
		);
		while ($row = DBfetch($result)) {
			$showGroup = true;

			if (!$row['lastclock']) {
				$unknownCount++;
			}
			elseif ($row['lastvalue'] != 0) {
				$failedCount++;
			}
			else {
				$okCount++;
			}
		}

		if ($showGroup) {
			$table->addRow(array(
				is_show_all_nodes() ? $group['nodename'] : null,
				$group['name'],
				new CSpan($okCount, 'off'),
				new CSpan($failedCount, $failedCount ? 'on' : 'off'),
				new CSpan($unknownCount, 'unknown')
			));
		}
	}
	$script = new CJSScript(get_js("jQuery('#hat_webovr_footer').html('"._s('Updated: %s', zbx_date2str(_('H:i:s')))."')"));

	return new CDiv(array($table, $script));
}

function make_discovery_status() {
	$options = array(
		'filter' => array('status' => DHOST_STATUS_ACTIVE),
		'selectDHosts' => array('druleid', 'dhostid', 'status'),
		'output' => API_OUTPUT_EXTEND
	);
	$drules = API::DRule()->get($options);

	foreach($drules as &$drule) {
		$drule['nodename'] = get_node_name_by_elid($drule['druleid']);
	}
	unset($drule);

	// we need natural sort
	$sortFields = array(
		array('field' => 'nodename', 'order' => ZBX_SORT_UP),
		array('field' => 'name', 'order' => ZBX_SORT_UP)
	);
	CArrayHelper::sort($drules, $sortFields);


	foreach ($drules as $drnum => $drule) {
		$drules[$drnum]['up'] = 0;
		$drules[$drnum]['down'] = 0;

		foreach ($drule['dhosts'] as $dhost){
			if (DRULE_STATUS_DISABLED == $dhost['status']) {
				$drules[$drnum]['down']++;
			}
			else {
				$drules[$drnum]['up']++;
			}
		}
	}

	$header = array(
		is_show_all_nodes() ? new CCol(_('Node'), 'center') : null,
		new CCol(_('Discovery rule'), 'center'),
		new CCol(_x('Up', 'discovery results in dashboard')),
		new CCol(_x('Down', 'discovery results in dashboard'))
	);

	$table  = new CTableInfo();
	$table->setHeader($header,'header');

	foreach ($drules as $drule) {
		$table->addRow(array(
			$drule['nodename'],
			new CLink($drule['nodename'].($drule['nodename'] ? ': ' : '').$drule['name'], 'discovery.php?druleid='.$drule['druleid']),
			new CSpan($drule['up'], 'green'),
			new CSpan($drule['down'], ($drule['down'] > 0) ? 'red' : 'green')
		));
	}
	$script = new CJSScript(get_js("jQuery('#hat_dscvry_footer').html('"._s('Updated: %s', zbx_date2str(_('H:i:s')))."')"));
	return new CDiv(array($table, $script));
}

function make_graph_menu(&$menu, &$submenu) {
	$menu['menu_graphs'][] = array(
		_('Favourite graphs'),
		null,
		null,
		array('outer' => array('pum_oheader'), 'inner' => array('pum_iheader'))
	);

	$menu['menu_graphs'][] = array(
		_('Add').' '._('Graph'),
		'javascript: PopUp(\'popup.php?srctbl=graphs&srcfld1=graphid&reference=graphid&monitored_hosts=1&multiselect=1\',800,450); void(0);',
		null,
		array('outer' => 'pum_o_submenu', 'inner' => array('pum_i_submenu'))
	);
	$menu['menu_graphs'][] = array(
		_('Add').' '._('Simple graph'),
		'javascript: PopUp(\'popup.php?srctbl=simple_graph&srcfld1=itemid&monitored_hosts=1&reference=itemid&multiselect=1\',800,450); void(0);',
		null,
		array('outer' => 'pum_o_submenu', 'inner' => array('pum_i_submenu'))
	);
	$menu['menu_graphs'][] = array(
		_('Remove'),
		null,
		null,
		array('outer' => 'pum_o_submenu', 'inner' => array('pum_i_submenu'))
	);
	$submenu['menu_graphs'] = make_graph_submenu();
}

function make_graph_submenu() {
	$graphids = array();
	$itemids = array();
	$favGraphs = array();
	$fav_graphs = CFavorite::get('web.favorite.graphids');

	if (!$fav_graphs) {
		return $favGraphs;
	}

	foreach ($fav_graphs as $favorite) {
		if ('itemid' == $favorite['source']) {
			$itemids[$favorite['value']] = $favorite['value'];
		}
		else {
			$graphids[$favorite['value']] = $favorite['value'];
		}
	}

<<<<<<< HEAD
	$options = array(
		'graphids' => $graphids,
		'selectHosts' => array('hostid', 'host'),
		'output' => API_OUTPUT_EXTEND,
		'expandName' => true
	);
	$graphs = API::Graph()->get($options);
	$graphs = zbx_toHash($graphs, 'graphid');
=======
	if ($graphids) {
		$options = array(
			'graphids' => $graphids,
			'selectHosts' => array('hostid', 'host'),
			'output' => array('graphid', 'name')
		);
		$graphs = API::Graph()->get($options);
		$graphs = zbx_toHash($graphs, 'graphid');
	}

	if ($itemids) {
		$options = array(
			'itemids' => $itemids,
			'selectHosts' => array('hostid', 'host'),
			'output' => array('itemid', 'name', 'key_'),
			'webitems' => 1
		);
		$items = API::Item()->get($options);
		$items = zbx_toHash($items, 'itemid');
	}
>>>>>>> 39a45812


	foreach ($fav_graphs as $favorite) {
		$source = $favorite['source'];
		$sourceid = $favorite['value'];

		if ('itemid' == $source) {
			if (!isset($items[$sourceid])) {
				continue;
			}
			$item_added = true;
			$item = $items[$sourceid];
			$host = reset($item['hosts']);
			$item['name'] = itemName($item);
			$favGraphs[] = array(
				'name' => $host['host'].':'.$item['name'],
				'favobj' => 'itemid',
				'favid' => $sourceid,
				'favaction' => 'remove'
			);
		}
		else {
			if (!isset($graphs[$sourceid])) {
				continue;
			}
			$graph_added = true;
			$graph = $graphs[$sourceid];
			$ghost = reset($graph['hosts']);
			$favGraphs[] = array(
				'name' => $ghost['host'].':'.$graph['name'],
				'favobj' => 'graphid',
				'favid' => $sourceid,
				'favaction' => 'remove'
			);
		}
	}

	if (isset($graph_added)) {
		$favGraphs[] = array(
			'name' => _('Remove').' '._('All').' '._('Graphs'),
			'favobj' => 'graphid',
			'favid' => 0,
			'favaction' => 'remove'
		);
	}

	if (isset($item_added)) {
		$favGraphs[] = array(
			'name' => _('Remove').' '._('All').' '._('Simple graphs'),
			'favobj' => 'itemid',
			'favid' => 0,
			'favaction' => 'remove'
		);
	}
	return $favGraphs;
}

function make_sysmap_menu(&$menu, &$submenu) {
	$menu['menu_sysmaps'][] = array(_('Favourite maps'), null, null, array('outer' => array('pum_oheader'), 'inner' => array('pum_iheader')));
	$menu['menu_sysmaps'][] = array(
		_('Add').' '._('Map'),
		'javascript: PopUp(\'popup.php?srctbl=sysmaps&srcfld1=sysmapid&reference=sysmapid&multiselect=1\',800,450); void(0);',
		null,
		array('outer' => 'pum_o_submenu', 'inner' => array('pum_i_submenu')
	));
	$menu['menu_sysmaps'][] = array(_('Remove'), null, null, array('outer' => 'pum_o_submenu', 'inner' => array('pum_i_submenu')));
	$submenu['menu_sysmaps'] = make_sysmap_submenu();
}

function make_sysmap_submenu() {
	$fav_sysmaps = CFavorite::get('web.favorite.sysmapids');
	$favMaps = array();
	$sysmapids = array();
	foreach ($fav_sysmaps as $favorite) {
		$sysmapids[$favorite['value']] = $favorite['value'];
	}

	$options = array(
		'sysmapids' => $sysmapids,
		'output' => array('sysmapid', 'name')
	);
	$sysmaps = API::Map()->get($options);
	foreach ($sysmaps as $sysmap) {
		$favMaps[] = array(
			'name' => $sysmap['name'],
			'favobj' => 'sysmapid',
			'favid' => $sysmap['sysmapid'],
			'favaction' => 'remove'
		);
	}

	if (!empty($favMaps)) {
		$favMaps[] = array(
			'name' => _('Remove').' '._('All').' '._('Maps'),
			'favobj' => 'sysmapid',
			'favid' => 0,
			'favaction' => 'remove'
		);
	}
	return $favMaps;
}

function make_screen_menu(&$menu, &$submenu) {
	$menu['menu_screens'][] = array(_('Favourite screens'), null, null, array('outer' => array('pum_oheader'), 'inner' => array('pum_iheader')));
	$menu['menu_screens'][] = array(
		_('Add').' '._('Screen'),
		'javascript: PopUp(\'popup.php?srctbl=screens&srcfld1=screenid&reference=screenid&multiselect=1\', 800, 450); void(0);',
		null,
		array('outer' => 'pum_o_submenu', 'inner' => array('pum_i_submenu')
	));
	$menu['menu_screens'][] = array(
		_('Add').' '._('Slide show'),
		'javascript: PopUp(\'popup.php?srctbl=slides&srcfld1=slideshowid&reference=slideshowid&multiselect=1\', 800, 450); void(0);',
		null,
		array('outer' => 'pum_o_submenu', 'inner' => array('pum_i_submenu')
	));
	$menu['menu_screens'][] = array(_('Remove'), null, null, array('outer' => 'pum_o_submenu', 'inner' => array('pum_i_submenu')));
	$submenu['menu_screens'] = make_screen_submenu();
}

function make_screen_submenu() {
	$favScreens = array();
	$fav_screens = CFavorite::get('web.favorite.screenids');

	if (!$fav_screens) {
		return $favScreens;
	}

	$screenids = array();
	foreach ($fav_screens as $favorite) {
		if ('screenid' == $favorite['source']) {
			$screenids[$favorite['value']] = $favorite['value'];
		}
	}

	$options = array(
		'screenids' => $screenids,
		'output' => array('screenid', 'name')
	);
	$screens = API::Screen()->get($options);
	$screens = zbx_toHash($screens, 'screenid');

	foreach ($fav_screens as $favorite) {
		$source = $favorite['source'];
		$sourceid = $favorite['value'];
		if ('slideshowid' == $source) {
			if (!slideshow_accessible($sourceid, PERM_READ)) {
				continue;
			}
			if (!$slide = get_slideshow_by_slideshowid($sourceid)) {
				continue;
			}
			$slide_added = true;
			$favScreens[] = array(
				'name' => $slide['name'],
				'favobj' => 'slideshowid',
				'favid' => $slide['slideshowid'],
				'favaction' => 'remove'
			);
		}
		else {
			if (!isset($screens[$sourceid])) {
				continue;
			}
			$screen = $screens[$sourceid];
			$screen_added = true;
			$favScreens[] = array(
				'name' => $screen['name'],
				'favobj' => 'screenid',
				'favid' => $screen['screenid'],
				'favaction' => 'remove'
			);
		}
	}

	if (isset($screen_added)) {
		$favScreens[] = array(
			'name' => _('Remove').' '._('All').' '._('Screens'),
			'favobj' => 'screenid',
			'favid' => 0,
			'favaction' => 'remove'
		);
	}

	if (isset($slide_added)) {
		$favScreens[] = array(
			'name' => _('Remove').' '._('All').' '._('Slides'),
			'favobj' => 'slideshowid',
			'favid' => 0,
			'favaction' => 'remove'
		);
	}
	return $favScreens;
}

/**
 * Generate table for dashboard triggers popup.
 *
 * @see make_system_status
 *
 * @param array $triggers
 * @param array $ackParams
 *
 * @return CTableInfo
 */
function makeTriggersPopup(array $triggers, array $ackParams) {
	$config = select_config();

	$popupTable = new CTableInfo();
	$popupTable->setAttribute('style', 'width: 400px;');
	$popupTable->setHeader(array(
		is_show_all_nodes() ? _('Node') : null,
		_('Host'),
		_('Issue'),
		_('Age'),
		_('Info'),
		$config['event_ack_enable'] ? _('Ack') : null,
		_('Actions')
	));

	foreach ($triggers as $tnum => $trigger) {
		$triggers[$tnum]['clock'] = $trigger['event']['clock'];
	}
	CArrayHelper::sort($triggers, array(array('field' => 'clock', 'order' => ZBX_SORT_DOWN)));

	foreach ($triggers as $trigger) {
		$event = $trigger['event'];
		$ack = getEventAckState($event, true, true, $ackParams);

		if (isset($event['eventid'])) {
			$actions = get_event_actions_status($event['eventid']);
		}
		else {
			$actions = _('no data');
		}

		// unknown triggers
		$unknown = SPACE;
		if ($trigger['value_flags'] == TRIGGER_VALUE_FLAG_UNKNOWN) {
			$unknown = new CDiv(SPACE, 'status_icon iconunknown');
			$unknown->setHint($trigger['error'], '', 'on');
		}

		$trigger['hostname'] = $trigger['hosts'][0]['name'];
		$popupTable->addRow(array(
			get_node_name_by_elid($trigger['triggerid']),
			$trigger['hostname'],
			getSeverityCell($trigger['priority'], $trigger['description']),
			zbx_date2age($trigger['clock']),
			$unknown,
			$config['event_ack_enable'] ? $ack : null,
			$actions
		));
	}

	return $popupTable;
}<|MERGE_RESOLUTION|>--- conflicted
+++ resolved
@@ -44,26 +44,16 @@
 		}
 	}
 
-<<<<<<< HEAD
-	$options = array(
-		'graphids' => $graphids,
-		'selectHosts' => API_OUTPUT_EXTEND,
-		'output' => API_OUTPUT_EXTEND,
-		'expandName' => true
-	);
-	$graphs = API::Graph()->get($options);
-	$graphs = zbx_toHash($graphs, 'graphid');
-=======
 	if ($graphids) {
 		$options = array(
 			'graphids' => $graphids,
 			'selectHosts' => array('hostid', 'name'),
-			'output' => array('graphid', 'name')
+			'output' => array('graphid', 'name'),
+			'expandName' => true
 		);
 		$graphs = API::Graph()->get($options);
 		$graphs = zbx_toHash($graphs, 'graphid');
 	}
->>>>>>> 39a45812
 
 	if ($itemids) {
 		$options = array(
@@ -1168,21 +1158,12 @@
 		}
 	}
 
-<<<<<<< HEAD
-	$options = array(
-		'graphids' => $graphids,
-		'selectHosts' => array('hostid', 'host'),
-		'output' => API_OUTPUT_EXTEND,
-		'expandName' => true
-	);
-	$graphs = API::Graph()->get($options);
-	$graphs = zbx_toHash($graphs, 'graphid');
-=======
 	if ($graphids) {
 		$options = array(
 			'graphids' => $graphids,
 			'selectHosts' => array('hostid', 'host'),
-			'output' => array('graphid', 'name')
+			'output' => array('graphid', 'name'),
+			'expandName' => true
 		);
 		$graphs = API::Graph()->get($options);
 		$graphs = zbx_toHash($graphs, 'graphid');
@@ -1198,7 +1179,6 @@
 		$items = API::Item()->get($options);
 		$items = zbx_toHash($items, 'itemid');
 	}
->>>>>>> 39a45812
 
 
 	foreach ($fav_graphs as $favorite) {
