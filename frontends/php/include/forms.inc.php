<?php
/*
** Zabbix
** Copyright (C) 2000-2011 Zabbix SIA
**
** This program is free software; you can redistribute it and/or modify
** it under the terms of the GNU General Public License as published by
** the Free Software Foundation; either version 2 of the License, or
** (at your option) any later version.
**
** This program is distributed in the hope that it will be useful,
** but WITHOUT ANY WARRANTY; without even the implied warranty of
** MERCHANTABILITY or FITNESS FOR A PARTICULAR PURPOSE.  See the
** GNU General Public License for more details.
**
** You should have received a copy of the GNU General Public License
** along with this program; if not, write to the Free Software
** Foundation, Inc., 51 Franklin Street, Fifth Floor, Boston, MA  02110-1301, USA.
**/
?>
<?php
	function getUserFormData($userid, $isProfile = false) {
		$config = select_config();
		$data = array('is_profile' => $isProfile);

		// get title
		if (isset($userid)) {
			$options = array(
				'userids' => $userid,
				'output' => API_OUTPUT_EXTEND
			);
			if ($data['is_profile']) {
				$options['nodeids'] = id2nodeid($userid);
			}
			$users = API::User()->get($options);
			$user = reset($users);
			$data['title'] = _('User').' "'.$user['alias'].'"';
		}
		else {
			$data['title'] = _('User');
		}

		$data['auth_type'] = isset($userid) ? get_user_system_auth($userid) : $config['authentication_type'];

		if (isset($userid) && (!isset($_REQUEST['form_refresh']) || isset($_REQUEST['register']))) {
			$data['alias']			= $user['alias'];
			$data['name']			= $user['name'];
			$data['surname']		= $user['surname'];
			$data['password1']		= null;
			$data['password2']		= null;
			$data['url']			= $user['url'];
			$data['autologin']		= $user['autologin'];
			$data['autologout']		= $user['autologout'];
			$data['lang']			= $user['lang'];
			$data['theme']			= $user['theme'];
			$data['refresh']		= $user['refresh'];
			$data['rows_per_page']	= $user['rows_per_page'];
			$data['user_type']		= $user['type'];
			$data['messages'] 		= getMessageSettings();

			$userGroups = API::UserGroup()->get(array('userids' => $userid, 'output' => API_OUTPUT_SHORTEN));
			$userGroup = zbx_objectValues($userGroups, 'usrgrpid');
			$data['user_groups']	= zbx_toHash($userGroup);

			$user_medias = array();
			$db_medias = DBselect('SELECT m.* FROM media m WHERE m.userid='.$userid);
			while ($db_media = DBfetch($db_medias)) {
				$user_medias[] = array(
					'mediaid' => $db_media['mediaid'],
					'mediatypeid' => $db_media['mediatypeid'],
					'period' => $db_media['period'],
					'sendto' => $db_media['sendto'],
					'severity' => $db_media['severity'],
					'active' => $db_media['active']
				);
			}
			$data['user_medias'] = $user_medias;

			if ($data['autologout'] > 0) {
				$_REQUEST['autologout'] = $data['autologout'];
			}
		}
		else {
			$data['alias']			= get_request('alias', '');
			$data['name']			= get_request('name', '');
			$data['surname']		= get_request('surname', '');
			$data['password1']		= get_request('password1', '');
			$data['password2']		= get_request('password2', '');
			$data['url']			= get_request('url', '');
			$data['autologin']		= get_request('autologin', 0);
			$data['autologout']		= get_request('autologout', 90);
			$data['lang']			= get_request('lang', 'en_gb');
			$data['theme']			= get_request('theme', 'default.css');
			$data['refresh']		= get_request('refresh', 30);
			$data['rows_per_page']	= get_request('rows_per_page', 50);
			$data['user_type']		= get_request('user_type', USER_TYPE_ZABBIX_USER);;
			$data['user_groups']	= get_request('user_groups', array());
			$data['change_password']= get_request('change_password', null);
			$data['user_medias']	= get_request('user_medias', array());

			// set messages
			$data['messages'] 		= get_request('messages', array());
			if (!isset($data['messages']['enabled'])) {
				$data['messages']['enabled'] = 0;
			}
			if (!isset($data['messages']['sounds.recovery'])) {
				$data['messages']['sounds.recovery'] = 0;
			}
			if (!isset($data['messages']['triggers.recovery'])) {
				$data['messages']['triggers.recovery'] = 0;
			}
			if (!isset($data['messages']['triggers.severities'])) {
				$data['messages']['triggers.severities'] = array();
			}
			$data['messages'] = array_merge(getMessageSettings(), $data['messages']);
		}

		// set autologout
		if ($data['autologin'] || !isset($_REQUEST['autologout'])) {
			$data['autologout'] = 0;
		}
		elseif (isset($_REQUEST['autologout']) && $data['autologout'] < 90) {
			$data['autologout'] = 90;
		}

		// set media types
		$data['media_types'] = array();
		$media_type_ids = array();
		foreach ($data['user_medias'] as $media) {
			$media_type_ids[$media['mediatypeid']] = 1;
		}
		if (count($media_type_ids) > 0) {
			$db_media_types = DBselect('SELECT mt.mediatypeid,mt.description FROM media_type mt WHERE mt.mediatypeid IN ('.implode(',', array_keys($media_type_ids)).')');
			while ($db_media_type = DBfetch($db_media_types)) {
				$data['media_types'][$db_media_type['mediatypeid']] = $db_media_type['description'];
			}
		}

		// set user rights
		if (!$data['is_profile']) {
			$data['groups'] = API::UserGroup()->get(array('usrgrpids' => $data['user_groups'], 'output' => API_OUTPUT_EXTEND));
			order_result($data['groups'], 'name');

			$group_ids = array_values($data['user_groups']);
			if (count($group_ids) == 0) {
				$group_ids = array(-1);
			}
			$db_rights = DBselect('SELECT r.* FROM rights r WHERE '.DBcondition('r.groupid', $group_ids));

			$tmp_permitions = array();
			while ($db_right = DBfetch($db_rights)) {
				if (isset($tmp_permitions[$db_right['id']])) {
					$tmp_permitions[$db_right['id']] = min($tmp_permitions[$db_right['id']], $db_right['permission']);
				}
				else {
					$tmp_permitions[$db_right['id']] = $db_right['permission'];
				}
			}

			$data['user_rights'] = array();
			foreach ($tmp_permitions as $id => $permition) {
				array_push($data['user_rights'], array('id' => $id, 'permission' => $permition));
			}
		}
		return $data;
	}

	function getPermissionsFormList($rights = array(), $user_type = USER_TYPE_ZABBIX_USER, $rightsFormList = null) {
		// nodes
		if (ZBX_DISTRIBUTED) {
			$lists['node']['label']		= _('Nodes');
			$lists['node']['read_write']= new CListBox('nodes_write', null, 10);
			$lists['node']['read_only']	= new CListBox('nodes_read', null, 10);
			$lists['node']['deny']		= new CListBox('nodes_deny', null, 10);

			$lists['node']['read_write']->setAttribute('style', 'background: #EBEFF2;');
			$lists['node']['read_only']->setAttribute('style', 'background: #EBEFF2;');
			$lists['node']['deny']->setAttribute('style', 'background: #EBEFF2;');

			$nodes = get_accessible_nodes_by_rights($rights, $user_type, PERM_DENY, PERM_RES_DATA_ARRAY);
			foreach ($nodes as $node) {
				switch($node['permission']) {
					case PERM_READ_ONLY:
						$list_name = 'read_only';
						break;
					case PERM_READ_WRITE:
						$list_name = 'read_write';
						break;
					default:
						$list_name = 'deny';
				}
				$lists['node'][$list_name]->addItem($node['nodeid'], $node['name']);
			}
			unset($nodes);
		}

		// group
		$lists['group']['label']		= _('Host groups');
		$lists['group']['read_write']	= new CListBox('groups_write', null, 15);
		$lists['group']['read_only']	= new CListBox('groups_read', null, 15);
		$lists['group']['deny']			= new CListBox('groups_deny', null, 15);

		$lists['group']['read_write']->setAttribute('style', 'background: #EBEFF2;');
		$lists['group']['read_only']->setAttribute('style', 'background: #EBEFF2;');
		$lists['group']['deny']->setAttribute('style', 'background: #EBEFF2;');

		$groups = get_accessible_groups_by_rights($rights, $user_type, PERM_DENY, PERM_RES_DATA_ARRAY, get_current_nodeid(true));

		foreach ($groups as $group) {
			switch($group['permission']) {
				case PERM_READ_ONLY:
					$list_name = 'read_only';
					break;
				case PERM_READ_WRITE:
					$list_name = 'read_write';
					break;
				default:
					$list_name = 'deny';
			}
			$lists['group'][$list_name]->addItem($group['groupid'], (empty($group['node_name']) ? '' : $group['node_name'].':' ).$group['name']);
		}
		unset($groups);

		// host
		$lists['host']['label']		= _('Hosts');
		$lists['host']['read_write']= new CListBox('hosts_write', null, 15);
		$lists['host']['read_only']	= new CListBox('hosts_read', null, 15);
		$lists['host']['deny']		= new CListBox('hosts_deny', null, 15);

		$lists['host']['read_write']->setAttribute('style', 'background: #EBEFF2;');
		$lists['host']['read_only']->setAttribute('style', 'background: #EBEFF2;');
		$lists['host']['deny']->setAttribute('style', 'background: #EBEFF2;');

		$hosts = get_accessible_hosts_by_rights($rights, $user_type, PERM_DENY, PERM_RES_DATA_ARRAY, get_current_nodeid(true));

		foreach ($hosts as $host) {
			switch($host['permission']) {
				case PERM_READ_ONLY:
					$list_name = 'read_only';
					break;
				case PERM_READ_WRITE:
					$list_name = 'read_write';
					break;
				default:
					$list_name = 'deny';
			}
			if (HOST_STATUS_PROXY_ACTIVE == $host['status'] || HOST_STATUS_PROXY_PASSIVE == $host['status']) {
				$host['host_name'] = $host['host'];
			}
			$lists['host'][$list_name]->addItem($host['hostid'], (empty($host['node_name']) ? '' : $host['node_name'].':' ).$host['host_name']);
		}
		unset($hosts);

		// display
		if (empty($rightsFormList)) {
			$rightsFormList = new CFormList('rightsFormList');
		}
		$isHeaderDisplayed = false;
		foreach ($lists as $list) {
			$sLabel = '';
			$row = new CRow();
			foreach ($list as $class => $item) {
				if (is_string($item)) {
					$sLabel = $item;
				}
				else {
					$row->addItem(new CCol($item, $class));
				}
			}

			$table = new CTable(_('No accessible resources'), 'right_table');
			if (!$isHeaderDisplayed) {
				$table->setHeader(array(_('Read-write'), _('Read only'), _('Deny')), 'header');
				$isHeaderDisplayed = true;
			}
			$table->addRow($row);
			$rightsFormList->addRow($sLabel, $table);
		}
		return $rightsFormList;
	}

/* ITEMS FILTER functions { --->>> */
	function prepare_subfilter_output($data, $subfilter, $subfilter_name){

		$output = array();
		order_result($data, 'name');
		foreach($data as $id => $elem){

// subfilter is activated
			if(str_in_array($id, $subfilter)){
				$span = new CSpan($elem['name'].' ('.$elem['count'].')', 'subfilter_enabled');
				$script = "javascript: create_var('zbx_filter', '".$subfilter_name.'['.$id."]', null, true);";
				$span->onClick($script);
				$output[] = $span;
			}
// subfilter isn't activated
			else{
				$script = "javascript: create_var('zbx_filter', '".$subfilter_name.'['.$id."]', '$id', true);";

// subfilter has 0 items
				if($elem['count'] == 0){
					$span = new CSpan($elem['name'].' ('.$elem['count'].')', 'subfilter_inactive');
					$span->onClick($script);
					$output[] = $span;
				}
				else{
					// this level has no active subfilters
					if(empty($subfilter)){
						$nspan = new CSpan(' ('.$elem['count'].')', 'subfilter_active');
					}
					else{
						$nspan = new CSpan(' (+'.$elem['count'].')', 'subfilter_active');
					}
					$span = new CSpan($elem['name'], 'subfilter_disabled');
					$span->onClick($script);

					$output[] = $span;
					$output[] = $nspan;
				}
			}
			$output[] = ' , ';
		}
		array_pop($output);

		return $output;
	}

	function get_item_filter_form(&$items){

		$filter_group			= $_REQUEST['filter_group'];
		$filter_hostname		= $_REQUEST['filter_hostname'];
		$filter_application		= $_REQUEST['filter_application'];
		$filter_name		= $_REQUEST['filter_name'];
		$filter_type			= $_REQUEST['filter_type'];
		$filter_key			= $_REQUEST['filter_key'];
		$filter_snmp_community		= $_REQUEST['filter_snmp_community'];
		$filter_snmpv3_securityname	= $_REQUEST['filter_snmpv3_securityname'];
		$filter_snmp_oid		= $_REQUEST['filter_snmp_oid'];
		$filter_port			= $_REQUEST['filter_port'];
		$filter_value_type		= $_REQUEST['filter_value_type'];
		$filter_data_type		= $_REQUEST['filter_data_type'];
		$filter_delay			= $_REQUEST['filter_delay'];
		$filter_history			= $_REQUEST['filter_history'];
		$filter_trends			= $_REQUEST['filter_trends'];
		$filter_status			= $_REQUEST['filter_status'];
		$filter_templated_items		= $_REQUEST['filter_templated_items'];
		$filter_with_triggers		= $_REQUEST['filter_with_triggers'];
// subfilter
		$subfilter_hosts		= $_REQUEST['subfilter_hosts'];
		$subfilter_apps			= $_REQUEST['subfilter_apps'];
		$subfilter_types		= $_REQUEST['subfilter_types'];
		$subfilter_value_types		= $_REQUEST['subfilter_value_types'];
		$subfilter_status		= $_REQUEST['subfilter_status'];
		$subfilter_templated_items	= $_REQUEST['subfilter_templated_items'];
		$subfilter_with_triggers	= $_REQUEST['subfilter_with_triggers'];
		$subfilter_history		= $_REQUEST['subfilter_history'];
		$subfilter_trends		= $_REQUEST['subfilter_trends'];
		$subfilter_interval		= $_REQUEST['subfilter_interval'];

		$form = new CForm();
		$form->setAttribute('name','zbx_filter');
		$form->setAttribute('id','zbx_filter');
		$form->setMethod('get');
		$form->addVar('filter_hostid',get_request('filter_hostid',get_request('hostid')));

		$form->addVar('subfilter_hosts',		$subfilter_hosts);
		$form->addVar('subfilter_apps',			$subfilter_apps);
		$form->addVar('subfilter_types',		$subfilter_types);
		$form->addVar('subfilter_value_types',		$subfilter_value_types);
		$form->addVar('subfilter_status',		$subfilter_status);
		$form->addVar('subfilter_templated_items',	$subfilter_templated_items);
		$form->addVar('subfilter_with_triggers',	$subfilter_with_triggers);
		$form->addVar('subfilter_history',		$subfilter_history);
		$form->addVar('subfilter_trends',		$subfilter_trends);
		$form->addVar('subfilter_interval',		$subfilter_interval);

// FORM FOR FILTER DISPLAY {
		$table = new CTable('', 'itemfilter');
		$table->setCellPadding(0);
		$table->setCellSpacing(0);

// 1st col
		$col_table1 = new CTable(null, 'filter');
		$col_table1->addRow(array(bold(S_HOST_GROUP.': '),
				array(new CTextBox('filter_group', $filter_group, 20),
					new CButton('btn_group', S_SELECT, 'return PopUp("popup.php?dstfrm='.$form->getName().
						'&dstfld1=filter_group&srctbl=host_group&srcfld1=name",450,450);', 'G'))
		));
		$col_table1->addRow(array(bold(S_HOST.': '),
				array(new CTextBox('filter_hostname', $filter_hostname, 20),
					new CButton('btn_host', S_SELECT, 'return PopUp("popup.php?dstfrm='.$form->getName().
						'&dstfld1=filter_hostname&srctbl=hosts_and_templates&srcfld1=name",450,450);', 'H'))
		));
		$col_table1->addRow(array(bold(S_APPLICATION.': '),
				array(new CTextBox('filter_application', $filter_application, 20),
					new CButton('btn_app', S_SELECT, 'return PopUp("popup.php?dstfrm='.$form->getName().
						'&dstfld1=filter_application&srctbl=applications&srcfld1=name",400,300,"application");', 'A'))
		));
		$col_table1->addRow(array(array(bold(_('Name')),SPACE.S_LIKE_SMALL.': '),
			new CTextBox("filter_name", $filter_name, 30)));

		$col_table1->addRow(array(array(bold(S_KEY),SPACE.S_LIKE_SMALL.': '),
			new CTextBox("filter_key", $filter_key, 30)));

// 2nd col
		$col_table2 = new CTable(null, 'filter');
		$fTypeVisibility = array();

//first row
		$cmbType = new CComboBox("filter_type", $filter_type); //"javascript: create_var('zbx_filter', 'filter_set', '1', true); ");
		$cmbType->setAttribute('id', 'filter_type');
		$cmbType->addItem(-1, S_ALL_SMALL);
		foreach(array('filter_delay_label','filter_delay') as $vItem){
			zbx_subarray_push($fTypeVisibility, -1, $vItem);
		}

		$itemTypes = item_type2str();
// httptest items are only for internal zabbix logic
		unset($itemTypes[ITEM_TYPE_HTTPTEST]);

		$cmbType->addItems($itemTypes);

		foreach($itemTypes as $typeNum => $typeLabel){
			if($typeNum != ITEM_TYPE_TRAPPER){
				zbx_subarray_push($fTypeVisibility, $typeNum, 'filter_delay_label');
				zbx_subarray_push($fTypeVisibility, $typeNum, 'filter_delay');
			}

			switch($typeNum){
				case ITEM_TYPE_SNMPV1:
				case ITEM_TYPE_SNMPV2C:
					$snmp_types = array(
						'filter_snmp_community_label', 'filter_snmp_community',
						'filter_snmp_oid_label', 'filter_snmp_oid',
						'filter_port_label', 'filter_port'
					);
					foreach($snmp_types as $vItem){
						zbx_subarray_push($fTypeVisibility, $typeNum, $vItem);
					}
					break;
				case ITEM_TYPE_SNMPV3:
					foreach(array(
						'filter_snmpv3_securityname_label', 'filter_snmpv3_securityname',
						'filter_snmp_oid_label', 'filter_snmp_oid',
						'filter_port_label', 'filter_port'
					) as $vItem)
						zbx_subarray_push($fTypeVisibility, $typeNum, $vItem);
					break;
			}
		}

		zbx_add_post_js("var filterTypeSwitcher = new CViewSwitcher('filter_type', 'change', ".zbx_jsvalue($fTypeVisibility, true).");");
		$col21 = new CCol(bold(S_TYPE.': '));
		$col21->setAttribute('style', 'width: 170px');

		$col_table2->addRow(array($col21, $cmbType));
	//second row
		$label221 = new CSpan(bold(_('Update interval (in sec)').': '));
		$label221->setAttribute('id', 'filter_delay_label');

		$field221 = new CNumericBox('filter_delay', $filter_delay, 5, null, true);
		$field221->setEnabled('no');

		$col_table2->addRow(array(array($label221, SPACE), array($field221, SPACE)));
	//third row
		$label231 = new CSpan(array(bold(S_SNMP_COMMUNITY), SPACE.S_LIKE_SMALL.': '));
		$label231->setAttribute('id', 'filter_snmp_community_label');

		$field231 = new CTextBox('filter_snmp_community', $filter_snmp_community, 40);
		$field231->setEnabled('no');

		$label232 = new CSpan(array(bold(S_SNMPV3_SECURITY_NAME), SPACE.S_LIKE_SMALL.': '));
		$label232->setAttribute('id', 'filter_snmpv3_securityname_label');

		$field232 = new CTextBox('filter_snmpv3_securityname', $filter_snmpv3_securityname, 40);
		$field232->setEnabled('no');

		$col_table2->addRow(array(array($label231, $label232, SPACE), array($field231, $field232, SPACE)));
	//fourth row
		$label241 = new CSpan(array(bold(S_SNMP_OID), SPACE.S_LIKE_SMALL.': '));
		$label241->setAttribute('id', 'filter_snmp_oid_label');

		$field241 = new CTextBox('filter_snmp_oid', $filter_snmp_oid, 40);
		$field241->setEnabled('no');

		$col_table2->addRow(array(array($label241, SPACE), array($field241, SPACE)));
	//fifth row
		$label251 = new CSpan(array(bold(S_PORT), SPACE.S_LIKE_SMALL.': '));
		$label251->setAttribute('id', 'filter_port_label');

		$field251 = new CNumericBox('filter_port', $filter_port, 5 ,null, true);
		$field251->setEnabled('no');

		$col_table2->addRow(array(array($label251, SPACE), array($field251, SPACE)));
// 3rd col
		$col_table3 = new CTable(null, 'filter');
		$fVTypeVisibility = array();

		$cmbValType = new CComboBox('filter_value_type', $filter_value_type); //, "javascript: create_var('zbx_filter', 'filter_set', '1', true);");
		$cmbValType->addItem(-1, S_ALL_SMALL);
		$cmbValType->addItem(ITEM_VALUE_TYPE_UINT64, S_NUMERIC_UNSIGNED);
		$cmbValType->addItem(ITEM_VALUE_TYPE_FLOAT, _('Numeric (float)'));
		$cmbValType->addItem(ITEM_VALUE_TYPE_STR, _('Character'));
		$cmbValType->addItem(ITEM_VALUE_TYPE_LOG, S_LOG);
		$cmbValType->addItem(ITEM_VALUE_TYPE_TEXT, S_TEXT);

		foreach(array('filter_data_type_label','filter_data_type') as $vItem)
			zbx_subarray_push($fVTypeVisibility, ITEM_VALUE_TYPE_UINT64, $vItem);

		$col_table3->addRow(array(bold(_('Type of information').': '), $cmbValType));

		zbx_add_post_js("var filterValueTypeSwitcher = new CViewSwitcher('filter_value_type', 'change', ".zbx_jsvalue($fVTypeVisibility, true).");");
//second row
		$label321 = new CSpan(bold(S_DATA_TYPE.': '));
		$label321->setAttribute('id', 'filter_data_type_label');

		$field321 = new CComboBox('filter_data_type', $filter_data_type);//, 'submit()');
		$field321->addItem(-1, S_ALL_SMALL);
		$field321->addItems(item_data_type2str());
		$field321->setEnabled('no');

		$col_table3->addRow(array(array($label321, SPACE), array($field321, SPACE)));

		$col_table3->addRow(array(bold(S_KEEP_HISTORY_IN_DAYS.': '), new CNumericBox('filter_history',$filter_history,8,null,true)));

		$col_table3->addRow(array(bold(S_KEEP_TRENDS_IN_DAYS.': '), new CNumericBox('filter_trends',$filter_trends,8,null,true)));
// 4th col
		$col_table4 = new CTable(null, 'filter');

		$cmbStatus = new CComboBox('filter_status',$filter_status);
		$cmbStatus->addItem(-1,S_ALL_SMALL);
		foreach(array(ITEM_STATUS_ACTIVE,ITEM_STATUS_DISABLED,ITEM_STATUS_NOTSUPPORTED) as $st)
			$cmbStatus->addItem($st,item_status2str($st));

		$cmbBelongs = new CComboBox('filter_templated_items', $filter_templated_items);
		$cmbBelongs->addItem(-1, S_ALL_SMALL);
		$cmbBelongs->addItem(1, S_TEMPLATED_ITEMS);
		$cmbBelongs->addItem(0, S_NOT_TEMPLATED_ITEMS);

		$cmbWithTriggers = new CComboBox('filter_with_triggers', $filter_with_triggers);
		$cmbWithTriggers->addItem(-1, S_ALL_SMALL);
		$cmbWithTriggers->addItem(1, S_WITH_TRIGGERS);
		$cmbWithTriggers->addItem(0, S_WITHOUT_TRIGGERS);

		$col_table4->addRow(array(bold(S_STATUS.': '), $cmbStatus));
		$col_table4->addRow(array(bold(S_TRIGGERS.': '), $cmbWithTriggers));
		$col_table4->addRow(array(bold(S_TEMPLATE.': '), $cmbBelongs));

//adding all cols tables to main table
		$col1 = new CCol($col_table1, 'top');
		$col1->setAttribute('style', 'width: 280px');
		$col2 = new CCol($col_table2, 'top');
		$col2->setAttribute('style', 'width: 410px');
		$col3 = new CCol($col_table3, 'top');
		$col3->setAttribute('style', 'width: 160px');
		$col4 = new CCol($col_table4, 'top');

		$table->addRow(array($col1, $col2, $col3, $col4));

		$reset = new CSpan( S_RESET,'link_menu');
		$reset->onClick("javascript: clearAllForm('zbx_filter');");

		$filter = new CButton('filter',S_FILTER,"javascript: create_var('zbx_filter', 'filter_set', '1', true);");
		$filter->useJQueryStyle();

		$div_buttons = new CDiv(array($filter, SPACE, SPACE, SPACE, $reset));
		$div_buttons->setAttribute('style', 'padding: 4px 0;');
		$footer = new CCol($div_buttons, 'center');
		$footer->setColSpan(4);

		$table->addRow($footer);
		$form->addItem($table);

// } FORM FOR FILTER DISPLAY

// SUBFILTERS {
		$h = new CDiv(S_SUBFILTER.SPACE.'['.S_AFFECTS_ONLY_FILTERED_DATA_SMALL.']', 'thin_header');
		$form->addItem($h);

		$table_subfilter = new CTable(null, 'filter');

// array contains subfilters and number of items in each
		$item_params = array(
			'hosts' => array(),
			'applications' => array(),
			'types' => array(),
			'value_types' => array(),
			'status' => array(),
			'templated_items' => array(),
			'with_triggers' => array(),
			'history' => array(),
			'trends' => array(),
			'interval' => array()
		);

// generate array with values for subfilters of selected items
		foreach($items as $num => $item){
			if(zbx_empty($filter_hostname)){
// hosts
				$host = reset($item['hosts']);

				if(!isset($item_params['hosts'][$host['hostid']]))
					$item_params['hosts'][$host['hostid']] = array('name' => $host['name'], 'count' => 0);

				$show_item = true;
				foreach($item['subfilters'] as $name => $value){
					if($name == 'subfilter_hosts') continue;
					$show_item &= $value;
				}
				if($show_item){
					$host = reset($item['hosts']);
					$item_params['hosts'][$host['hostid']]['count']++;
				}
			}

// applications
			foreach($item['applications'] as $appid => $app){
				if(!isset($item_params['applications'][$app['name']])){
					$item_params['applications'][$app['name']] = array('name' => $app['name'], 'count' => 0);
				}
			}
			$show_item = true;
			foreach($item['subfilters'] as $name => $value){
				if($name == 'subfilter_apps') continue;
				$show_item &= $value;
			}
			$sel_app = false;
			if($show_item){
// if any of item applications are selected
				foreach($item['applications'] as $app){
					if(str_in_array($app['name'], $subfilter_apps)){
						$sel_app = true;
						break;
					}
				}

				foreach($item['applications'] as $app){
					if(str_in_array($app['name'], $subfilter_apps) || !$sel_app){
						$item_params['applications'][$app['name']]['count']++;
					}
				}
			}

// types
			if($filter_type == -1){
				if(!isset($item_params['types'][$item['type']])){
					$item_params['types'][$item['type']] = array('name' => item_type2str($item['type']), 'count' => 0);
				}
				$show_item = true;
				foreach($item['subfilters'] as $name => $value){
					if($name == 'subfilter_types') continue;
					$show_item &= $value;
				}
				if($show_item){
					$item_params['types'][$item['type']]['count']++;
				}
			}

// value types
			if($filter_value_type == -1){
				if(!isset($item_params['value_types'][$item['value_type']])){
					$item_params['value_types'][$item['value_type']] = array('name' => item_value_type2str($item['value_type']), 'count' => 0);
				}
				$show_item = true;
				foreach($item['subfilters'] as $name => $value){
					if($name == 'subfilter_value_types') continue;
					$show_item &= $value;
				}
				if($show_item){
					$item_params['value_types'][$item['value_type']]['count']++;
				}
			}

// status
			if($filter_status == -1){
				if(!isset($item_params['status'][$item['status']])){
					$item_params['status'][$item['status']] = array('name' => item_status2str($item['status']), 'count' => 0);
				}
				$show_item = true;
				foreach($item['subfilters'] as $name => $value){
					if($name == 'subfilter_status') continue;
					$show_item &= $value;
				}
				if($show_item){
					$item_params['status'][$item['status']]['count']++;
				}
			}

// template
			if($filter_templated_items == -1){
				if(($item['templateid'] == 0) && !isset($item_params['templated_items'][0])){
					$item_params['templated_items'][0] = array('name' => S_NOT_TEMPLATED_ITEMS, 'count' => 0);
				}
				else if(($item['templateid'] > 0) && !isset($item_params['templated_items'][1])){
					$item_params['templated_items'][1] = array('name' => S_TEMPLATED_ITEMS, 'count' => 0);
				}
				$show_item = true;
				foreach($item['subfilters'] as $name => $value){
					if($name == 'subfilter_templated_items') continue;
					$show_item &= $value;
				}
				if($show_item){
					if($item['templateid'] == 0){
						$item_params['templated_items'][0]['count']++;
					}
					else{
						$item_params['templated_items'][1]['count']++;
					}
				}
			}

// with triggers
			if($filter_with_triggers == -1){
				if((count($item['triggers']) == 0) && !isset($item_params['with_triggers'][0])){
					$item_params['with_triggers'][0] = array('name' => S_WITHOUT_TRIGGERS, 'count' => 0);
				}
				else if((count($item['triggers']) > 0) && !isset($item_params['with_triggers'][1])){
					$item_params['with_triggers'][1] = array('name' => S_WITH_TRIGGERS, 'count' => 0);
				}
				$show_item = true;
				foreach($item['subfilters'] as $name => $value){
					if($name == 'subfilter_with_triggers') continue;
					$show_item &= $value;
				}
				if($show_item){
					if(count($item['triggers']) == 0){
						$item_params['with_triggers'][0]['count']++;
					}
					else{
						$item_params['with_triggers'][1]['count']++;
					}
				}
			}

// trends
			if(zbx_empty($filter_trends)){
				if(!isset($item_params['trends'][$item['trends']])){
					$item_params['trends'][$item['trends']] = array('name' => $item['trends'], 'count' => 0);
				}
				$show_item = true;
				foreach($item['subfilters'] as $name => $value){
					if($name == 'subfilter_trends') continue;
					$show_item &= $value;
				}
				if($show_item){
					$item_params['trends'][$item['trends']]['count']++;
				}
			}

// history
			if(zbx_empty($filter_history)){
				if(!isset($item_params['history'][$item['history']])){
					$item_params['history'][$item['history']] = array('name' => $item['history'], 'count' => 0);
				}
				$show_item = true;
				foreach($item['subfilters'] as $name => $value){
					if($name == 'subfilter_history') continue;
					$show_item &= $value;
				}
				if($show_item){
					$item_params['history'][$item['history']]['count']++;
				}
			}

// interval
			if(zbx_empty($filter_delay) && ($filter_type != ITEM_TYPE_TRAPPER)){
				if(!isset($item_params['interval'][$item['delay']])){
					$item_params['interval'][$item['delay']] = array('name' => $item['delay'], 'count' => 0);
				}
				$show_item = true;
				foreach($item['subfilters'] as $name => $value){
					if($name == 'subfilter_interval') continue;
					$show_item &= $value;
				}
				if($show_item){
					$item_params['interval'][$item['delay']]['count']++;
				}
			}
		}

// output
		if(zbx_empty($filter_hostname) && (count($item_params['hosts']) > 1)){
			$hosts_output = prepare_subfilter_output($item_params['hosts'], $subfilter_hosts, 'subfilter_hosts');
			$table_subfilter->addRow(array(S_HOSTS, $hosts_output));
		}

		if(!empty($item_params['applications']) && (count($item_params['applications']) > 1)){
			$application_output = prepare_subfilter_output($item_params['applications'], $subfilter_apps, 'subfilter_apps');
			$table_subfilter->addRow(array(S_APPLICATIONS, $application_output));
		}

		if(($filter_type == -1) && (count($item_params['types']) > 1)){
			$type_output = prepare_subfilter_output($item_params['types'], $subfilter_types, 'subfilter_types');
			$table_subfilter->addRow(array(S_TYPES, $type_output));
		}

		if(($filter_value_type == -1) && (count($item_params['value_types']) > 1)){
			$value_types_output = prepare_subfilter_output($item_params['value_types'], $subfilter_value_types, 'subfilter_value_types');
			$table_subfilter->addRow(array(_('Type of information'), $value_types_output));
		}

		if(($filter_status == -1) && (count($item_params['status']) > 1)){
			$status_output = prepare_subfilter_output($item_params['status'], $subfilter_status, 'subfilter_status');
			$table_subfilter->addRow(array(S_STATUS, $status_output));
		}

		if(($filter_templated_items == -1) && (count($item_params['templated_items']) > 1)){
			$templated_items_output = prepare_subfilter_output($item_params['templated_items'], $subfilter_templated_items, 'subfilter_templated_items');
			$table_subfilter->addRow(array(S_TEMPLATE, $templated_items_output));
		}

		if(($filter_with_triggers == -1) && (count($item_params['with_triggers']) > 1)){
			$with_triggers_output = prepare_subfilter_output($item_params['with_triggers'], $subfilter_with_triggers, 'subfilter_with_triggers');
			$table_subfilter->addRow(array(S_WITH_TRIGGERS, $with_triggers_output));
		}

		if(zbx_empty($filter_history) && (count($item_params['history']) > 1)){
			$history_output = prepare_subfilter_output($item_params['history'], $subfilter_history, 'subfilter_history');
			$table_subfilter->addRow(array(S_HISTORY, $history_output));
		}

		if(zbx_empty($filter_trends) && (count($item_params['trends']) > 1)){
			$trends_output = prepare_subfilter_output($item_params['trends'], $subfilter_trends, 'subfilter_trends');
			$table_subfilter->addRow(array(S_TRENDS, $trends_output));
		}

		if(zbx_empty($filter_delay) && ($filter_type != ITEM_TYPE_TRAPPER) && (count($item_params['interval']) > 1)){
			$interval_output = prepare_subfilter_output($item_params['interval'], $subfilter_interval, 'subfilter_interval');
			$table_subfilter->addRow(array(S_INTERVAL, $interval_output));
		}
//} SUBFILTERS

		$form->addItem($table_subfilter);

	return $form;
	}

// Insert form for Item information
	function insert_item_form(){
		$frmItem = new CFormTable(S_ITEM);
		$frmItem->setAttribute('style','visibility: hidden;');
		$frmItem->setHelp('web.items.item.php');

		$parent_discoveryid = get_request('parent_discoveryid');
		if($parent_discoveryid){
			$frmItem->addVar('parent_discoveryid', $parent_discoveryid);

			$options = array(
				'itemids' => $parent_discoveryid,
				'output' => API_OUTPUT_EXTEND,
				'editable' => true,
			);
			$discoveryRule = API::DiscoveryRule()->get($options);
			$discoveryRule = reset($discoveryRule);
			$hostid = $discoveryRule['hostid'];
		}
		else
			$hostid = get_request('form_hostid', 0);

		$interfaceid = get_request('interfaceid', 0);
		$name = get_request('name', '');
		$description = get_request('description', '');
		$key = get_request('key', '');
		$hostname = get_request('hostname', null);
		$delay = get_request('delay', ZBX_ITEM_DELAY_DEFAULT);
		$history = get_request('history', 90);
		$status = get_request('status', 0);
		$type = get_request('type', 0);
		$snmp_community = get_request('snmp_community', 'public');
		$snmp_oid = get_request('snmp_oid', 'interfaces.ifTable.ifEntry.ifInOctets.1');
		$port = get_request('port', '');
		$value_type = get_request('value_type', ITEM_VALUE_TYPE_UINT64);
		$data_type = get_request('data_type', ITEM_DATA_TYPE_DECIMAL);
		$trapper_hosts = get_request('trapper_hosts', '');
		$units = get_request('units', '');
		$valuemapid = get_request('valuemapid', 0);
		$params = get_request('params', '');
		$multiplier = get_request('multiplier', 0);
		$delta = get_request('delta', 0);
		$trends = get_request('trends', 365);
		$new_application = get_request('new_application', '');
		$applications = get_request('applications', array());
		$delay_flex = get_request('delay_flex', array());

		$snmpv3_securityname = get_request('snmpv3_securityname', '');
		$snmpv3_securitylevel = get_request('snmpv3_securitylevel', 0);
		$snmpv3_authpassphrase = get_request('snmpv3_authpassphrase', '');
		$snmpv3_privpassphrase = get_request('snmpv3_privpassphrase', '');
		$ipmi_sensor = get_request('ipmi_sensor', '');
		$authtype = get_request('authtype', 0);
		$username = get_request('username', '');
		$password = get_request('password', '');
		$publickey = get_request('publickey', '');
		$privatekey = get_request('privatekey', '');

		$formula = get_request('formula', '1');
		$logtimefmt = get_request('logtimefmt', '');

		$inventory_link = get_request('inventory_link', '0');

		$add_groupid = get_request('add_groupid', get_request('groupid', 0));

		$limited = false;

		$types = item_type2str();
		// http items only for internal processes
		unset($types[ITEM_TYPE_HTTPTEST]);

		if(isset($_REQUEST['itemid'])){
			$frmItem->addVar('itemid', $_REQUEST['itemid']);

			$options = array(
				'itemids' => $_REQUEST['itemid'],
				'output' => API_OUTPUT_EXTEND,
			);
			$item_data = API::Item()->get($options);
			$item_data = reset($item_data);

			$hostid	= ($hostid > 0) ? $hostid : $item_data['hostid'];
			$limited = ($item_data['templateid'] != 0);
		}

		if(is_null($hostname)){
			if($hostid > 0){
				$options = array(
					'hostids' => $hostid,
					'output' => array('name'),
					'templated_hosts' => 1
				);
				$host_info = API::Host()->get($options);
				$host_info = reset($host_info);
				$hostname = $host_info['name'];
			}
			else
				$hostname = S_NOT_SELECTED_SMALL;
		}

		if((isset($_REQUEST['itemid']) && !isset($_REQUEST['form_refresh'])) || $limited){
			$name		= $item_data['name'];
			$description		= $item_data['description'];
			$key			= $item_data['key_'];
			$interfaceid	= $item_data['interfaceid'];
//			$host			= $item_data['host'];
			$type			= $item_data['type'];
			$snmp_community		= $item_data['snmp_community'];
			$snmp_oid		= $item_data['snmp_oid'];
			$port		= $item_data['port'];
			$value_type		= $item_data['value_type'];
			$data_type		= $item_data['data_type'];
			$trapper_hosts		= $item_data['trapper_hosts'];
			$units			= $item_data['units'];
			$valuemapid		= $item_data['valuemapid'];
			$multiplier		= $item_data['multiplier'];
			$hostid			= $item_data['hostid'];
			$params			= $item_data['params'];

			$snmpv3_securityname	= $item_data['snmpv3_securityname'];
			$snmpv3_securitylevel	= $item_data['snmpv3_securitylevel'];
			$snmpv3_authpassphrase	= $item_data['snmpv3_authpassphrase'];
			$snmpv3_privpassphrase	= $item_data['snmpv3_privpassphrase'];

			$ipmi_sensor		= $item_data['ipmi_sensor'];

			$authtype		= $item_data['authtype'];
			$username		= $item_data['username'];
			$password		= $item_data['password'];
			$publickey		= $item_data['publickey'];
			$privatekey		= $item_data['privatekey'];

			$formula		= $item_data['formula'];
			$logtimefmt		= $item_data['logtimefmt'];

			$inventory_link   = $item_data['inventory_link'];

			$new_application	= get_request('new_application',	'');

			if(!$limited || !isset($_REQUEST['form_refresh'])){
				$delay		= $item_data['delay'];
				if (($type == ITEM_TYPE_TRAPPER || $type == ITEM_TYPE_SNMPTRAP) && $delay == 0) {
					$delay = ZBX_ITEM_DELAY_DEFAULT;
				}

				$history	= $item_data['history'];
				$status		= $item_data['status'];
				$delta		= $item_data['delta'];
				$trends		= $item_data['trends'];
				$db_delay_flex	= $item_data['delay_flex'];

				if(isset($db_delay_flex)){
					$arr_of_dellays = explode(';',$db_delay_flex);
					foreach($arr_of_dellays as $one_db_delay){
						$arr_of_delay = explode('/',$one_db_delay);
						if(!isset($arr_of_delay[0]) || !isset($arr_of_delay[1])) continue;

						array_push($delay_flex, array('delay'=> $arr_of_delay[0], 'period'=> $arr_of_delay[1]));
					}
				}

				$applications = array_unique(zbx_array_merge($applications, get_applications_by_itemid($_REQUEST['itemid'])));
			}
		}

		$securityLevelVisibility = array();
		$valueTypeVisibility = array();
		$authTypeVisibility = array();
		$typeVisibility = array();
		$delay_flex_el = array();


		$i = 0;
		foreach($delay_flex as $val){
			if(!isset($val['delay']) && !isset($val['period'])) continue;

			array_push($delay_flex_el,
				array(
					new CCheckBox('rem_delay_flex['.$i.']', 'no', null,$i),
					$val['delay'],
					' sec at ',
					$val['period']),
				BR());
			$frmItem->addVar('delay_flex['.$i.'][delay]', $val['delay']);
			$frmItem->addVar('delay_flex['.$i.'][period]', $val['period']);
			foreach($types as $it => $caption) {
				if($it == ITEM_TYPE_TRAPPER || $it == ITEM_TYPE_ZABBIX_ACTIVE || $it == ITEM_TYPE_SNMPTRAP) continue;
				zbx_subarray_push($typeVisibility, $it, 'delay_flex['.$i.'][delay]');
				zbx_subarray_push($typeVisibility, $it, 'delay_flex['.$i.'][period]');
				zbx_subarray_push($typeVisibility, $it, 'rem_delay_flex['.$i.']');
			}
			$i++;
			if($i >= 7) break;	/* limit count of intervals
						 * 7 intervals by 30 symbols = 210 characters
						 * db storage field is 256
						 */
		}

		array_push($delay_flex_el, count($delay_flex_el) == 0 ? S_NO_FLEXIBLE_INTERVALS : new CSubmit('del_delay_flex', _('Delete selected')));

		if(count($applications)==0) array_push($applications, 0);

		if (isset($_REQUEST['itemid'])) {
			$caption = array();
			$itemid = $_REQUEST['itemid'];
			do {
				$item = API::Item()->get(array(
					'itemids' => $itemid,
					'output' => array('itemid', 'templateid', ),
					'selectHosts' => array('name'),
					'selectDiscoveryRule' => array('itemid')
				));
				$item = reset($item);
				$host = reset($item['hosts']);
				if ($item) {
					if (bccomp($_REQUEST['itemid'], $itemid) == 0) {
						$caption[] = SPACE;
						$caption[] = $host['name'];
					}
					// item prototype
					elseif ($item['discoveryRule']) {
						$caption[] = ' : ';
						$caption[] = new CLink($host['name'], 'disc_prototypes.php?form=update&itemid='.$item['itemid'].'&parent_discoveryid='.$item['discoveryRule']['itemid'], 'highlight underline');
					}
					// plain item
					else {
						$caption[] = ' : ';
						$caption[] = new CLink($host['name'], 'items.php?form=update&itemid='.$item['itemid'], 'highlight underline');
					}

					$itemid = $item['templateid'];
				}
				else {
					break;
				}
			} while ($itemid != 0);

			$caption[] = ($parent_discoveryid) ? S_ITEM_PROTOTYPE.' "' : S_ITEM.' "';
			$caption = array_reverse($caption);
			$caption[] = ': ';
			$caption[] = $item_data['name'];
			$caption[] = '"';
			$frmItem->setTitle($caption);
		}
		else {
			$frmItem->setTitle(_s('Item %1$s : %2$s', $hostname, $name));
		}

		if (!$parent_discoveryid) {
			$frmItem->addVar('form_hostid', $hostid);
			$frmItem->addRow(S_HOST, array(
				new CTextBox('hostname', $hostname, 32, true),
				new CButton('btn_host', S_SELECT,
					"return PopUp('popup.php?dstfrm=".$frmItem->getName().
					"&dstfld1=hostname&dstfld2=form_hostid&srctbl=hosts_and_templates&srcfld1=name&srcfld2=hostid&noempty=1',450,450);",
					'H')
			));
		}

		$interfaces = API::HostInterface()->get(array(
			'hostids' => $hostid,
			'output' => API_OUTPUT_EXTEND
		));
		if (!empty($interfaces)) {
			$sbIntereaces = new CComboBox('interfaceid', $interfaceid);
			foreach ($interfaces as $ifnum => $interface) {
				$caption = $interface['useip'] ? $interface['ip'] : $interface['dns'];
				$caption.= ' : '.$interface['port'];

				$sbIntereaces->addItem($interface['interfaceid'], $caption);
			}
			$frmItem->addRow(S_HOST_INTERFACE, $sbIntereaces, null, 'interface_row');
			zbx_subarray_push($typeVisibility, ITEM_TYPE_ZABBIX, 'interface_row');
			zbx_subarray_push($typeVisibility, ITEM_TYPE_ZABBIX, 'interfaceid');
			zbx_subarray_push($typeVisibility, ITEM_TYPE_SIMPLE, 'interface_row');
			zbx_subarray_push($typeVisibility, ITEM_TYPE_SIMPLE, 'interfaceid');
			zbx_subarray_push($typeVisibility, ITEM_TYPE_SNMPV1, 'interface_row');
			zbx_subarray_push($typeVisibility, ITEM_TYPE_SNMPV1, 'interfaceid');
			zbx_subarray_push($typeVisibility, ITEM_TYPE_SNMPV2C, 'interface_row');
			zbx_subarray_push($typeVisibility, ITEM_TYPE_SNMPV2C, 'interfaceid');
			zbx_subarray_push($typeVisibility, ITEM_TYPE_SNMPV3, 'interface_row');
			zbx_subarray_push($typeVisibility, ITEM_TYPE_SNMPV3, 'interfaceid');
			zbx_subarray_push($typeVisibility, ITEM_TYPE_EXTERNAL, 'interface_row');
			zbx_subarray_push($typeVisibility, ITEM_TYPE_EXTERNAL, 'interfaceid');
			zbx_subarray_push($typeVisibility, ITEM_TYPE_IPMI, 'interface_row');
			zbx_subarray_push($typeVisibility, ITEM_TYPE_IPMI, 'interfaceid');
			zbx_subarray_push($typeVisibility, ITEM_TYPE_SSH, 'interface_row');
			zbx_subarray_push($typeVisibility, ITEM_TYPE_SSH, 'interfaceid');
			zbx_subarray_push($typeVisibility, ITEM_TYPE_TELNET, 'interface_row');
			zbx_subarray_push($typeVisibility, ITEM_TYPE_TELNET, 'interfaceid');
			zbx_subarray_push($typeVisibility, ITEM_TYPE_JMX, 'interface_row');
			zbx_subarray_push($typeVisibility, ITEM_TYPE_JMX, 'interfaceid');
			zbx_subarray_push($typeVisibility, ITEM_TYPE_SNMPTRAP, 'interface_row');
			zbx_subarray_push($typeVisibility, ITEM_TYPE_SNMPTRAP, 'interfaceid');
		}

		$frmItem->addRow(_('Name'), new CTextBox('name', $name, 40, $limited));

		if($limited){
			$frmItem->addRow(S_TYPE,  new CTextBox('typename', item_type2str($type), 40, 'yes'));
			$frmItem->addVar('type', $type);
		}
		else{
			$cmbType = new CComboBox('type',$type);
			$cmbType->addItems($types);
			$frmItem->addRow(S_TYPE, $cmbType);
		}

		$row = new CRow(array(new CCol(S_SNMP_OID,'form_row_l'), new CCol(new CTextBox('snmp_oid',$snmp_oid,40,$limited), 'form_row_r')));
		$row->setAttribute('id', 'row_snmp_oid');
		$frmItem->addRow($row);
		zbx_subarray_push($typeVisibility, ITEM_TYPE_SNMPV1, 'snmp_oid');
		zbx_subarray_push($typeVisibility, ITEM_TYPE_SNMPV2C, 'snmp_oid');
		zbx_subarray_push($typeVisibility, ITEM_TYPE_SNMPV3, 'snmp_oid');
		zbx_subarray_push($typeVisibility, ITEM_TYPE_SNMPV1, 'row_snmp_oid');
		zbx_subarray_push($typeVisibility, ITEM_TYPE_SNMPV2C, 'row_snmp_oid');
		zbx_subarray_push($typeVisibility, ITEM_TYPE_SNMPV3, 'row_snmp_oid');

		$row = new CRow(array(new CCol(S_SNMP_COMMUNITY,'form_row_l'), new CCol(new CTextBox('snmp_community',$snmp_community,16), 'form_row_r')));
		$row->setAttribute('id', 'row_snmp_community');
		$frmItem->addRow($row);
		zbx_subarray_push($typeVisibility, ITEM_TYPE_SNMPV1, 'snmp_community');
		zbx_subarray_push($typeVisibility, ITEM_TYPE_SNMPV2C, 'snmp_community');
		zbx_subarray_push($typeVisibility, ITEM_TYPE_SNMPV1, 'row_snmp_community');
		zbx_subarray_push($typeVisibility, ITEM_TYPE_SNMPV2C, 'row_snmp_community');

		$row = new CRow(array(new CCol(S_SNMPV3_SECURITY_NAME,'form_row_l'), new CCol(new CTextBox('snmpv3_securityname',$snmpv3_securityname,64), 'form_row_r')));
		$row->setAttribute('id', 'row_snmpv3_securityname');
		$frmItem->addRow($row);
		zbx_subarray_push($typeVisibility, ITEM_TYPE_SNMPV3, 'snmpv3_securityname');
		zbx_subarray_push($typeVisibility, ITEM_TYPE_SNMPV3, 'row_snmpv3_securityname');

		$cmbSecLevel = new CComboBox('snmpv3_securitylevel', $snmpv3_securitylevel);
		$cmbSecLevel->addItem(ITEM_SNMPV3_SECURITYLEVEL_NOAUTHNOPRIV,'noAuthNoPriv');
		$cmbSecLevel->addItem(ITEM_SNMPV3_SECURITYLEVEL_AUTHNOPRIV,'authNoPriv');
		$cmbSecLevel->addItem(ITEM_SNMPV3_SECURITYLEVEL_AUTHPRIV,'authPriv');

		$row = new CRow(array(new CCol(S_SNMPV3_SECURITY_LEVEL,'form_row_l'), new CCol($cmbSecLevel, 'form_row_r')));
		$row->setAttribute('id', 'row_snmpv3_securitylevel');
		$frmItem->addRow($row);
		zbx_subarray_push($typeVisibility, ITEM_TYPE_SNMPV3, 'snmpv3_securitylevel');
		zbx_subarray_push($typeVisibility, ITEM_TYPE_SNMPV3, 'row_snmpv3_securitylevel');

		$row = new CRow(array(new CCol(S_SNMPV3_AUTH_PASSPHRASE,'form_row_l'), new CCol(new CTextBox('snmpv3_authpassphrase',$snmpv3_authpassphrase,64), 'form_row_r')));
		$row->setAttribute('id', 'row_snmpv3_authpassphrase');
		$frmItem->addRow($row);
		zbx_subarray_push($securityLevelVisibility, ITEM_SNMPV3_SECURITYLEVEL_AUTHNOPRIV, 'snmpv3_authpassphrase');
		zbx_subarray_push($securityLevelVisibility, ITEM_SNMPV3_SECURITYLEVEL_AUTHNOPRIV, 'row_snmpv3_authpassphrase');

		$row = new CRow(array(new CCol(S_SNMPV3_PRIV_PASSPHRASE,'form_row_l'), new CCol(new CTextBox('snmpv3_privpassphrase',$snmpv3_privpassphrase,64), 'form_row_r')));
		$row->setAttribute('id', 'row_snmpv3_privpassphrase');
		$frmItem->addRow($row);
		zbx_subarray_push($securityLevelVisibility, ITEM_SNMPV3_SECURITYLEVEL_AUTHPRIV, 'snmpv3_privpassphrase');
		zbx_subarray_push($securityLevelVisibility, ITEM_SNMPV3_SECURITYLEVEL_AUTHPRIV, 'row_snmpv3_privpassphrase');
		zbx_subarray_push($securityLevelVisibility, ITEM_SNMPV3_SECURITYLEVEL_AUTHPRIV, 'snmpv3_authpassphrase');
		zbx_subarray_push($securityLevelVisibility, ITEM_SNMPV3_SECURITYLEVEL_AUTHPRIV, 'row_snmpv3_authpassphrase');

		$row = new CRow(array(new CCol(S_PORT,'form_row_l'), new CCol(new CTextBox('port',$port,15), 'form_row_r')));
		$row->setAttribute('id', 'row_port');
		$frmItem->addRow($row);
		zbx_subarray_push($typeVisibility, ITEM_TYPE_SNMPV1, 'port');
		zbx_subarray_push($typeVisibility, ITEM_TYPE_SNMPV2C, 'port');
		zbx_subarray_push($typeVisibility, ITEM_TYPE_SNMPV3, 'port');
		zbx_subarray_push($typeVisibility, ITEM_TYPE_SNMPV1, 'row_port');
		zbx_subarray_push($typeVisibility, ITEM_TYPE_SNMPV2C, 'row_port');
		zbx_subarray_push($typeVisibility, ITEM_TYPE_SNMPV3, 'row_port');


		$row = new CRow(array(new CCol(S_IPMI_SENSOR,'form_row_l'), new CCol(new CTextBox('ipmi_sensor', $ipmi_sensor, 64, $limited),'form_row_r')));
		$row->setAttribute('id', 'row_ipmi_sensor');
		$frmItem->addRow($row);
		zbx_subarray_push($typeVisibility, ITEM_TYPE_IPMI, 'ipmi_sensor');
		zbx_subarray_push($typeVisibility, ITEM_TYPE_IPMI, 'row_ipmi_sensor');

		if($limited)
			$btnSelect = null;
		else
			$btnSelect = new CButton('btn1', _('Select'),
				"return PopUp('popup.php?dstfrm=".$frmItem->getName()."&dstfld1=key&srctbl=help_items&srcfld1=key_&itemtype='+jQuery('#type option:selected').val());",
				'T');

		$frmItem->addRow(S_KEY, array(new CTextBox('key',$key,40,$limited), $btnSelect));
		foreach($types as $it => $ilabel) {
			switch($it){
				case ITEM_TYPE_DB_MONITOR:
					zbx_subarray_push($typeVisibility, $it, array('id' => 'key', 'defaultValue' => ZBX_DEFAULT_KEY_DB_MONITOR));
					zbx_subarray_push($typeVisibility, $it, array('id' => 'params_dbmonitor', 'defaultValue' => "DSN=<database source name>\nuser=<user name>\npassword=<password>\nsql=<query>"));
					break;
				case ITEM_TYPE_SSH:
					zbx_subarray_push($typeVisibility, $it, array('id' => 'key', 'defaultValue' => ZBX_DEFAULT_KEY_SSH));
					break;
				case ITEM_TYPE_TELNET:
					zbx_subarray_push($typeVisibility, $it, array('id' => 'key', 'defaultValue' => ZBX_DEFAULT_KEY_TELNET));
					break;
				case ITEM_TYPE_JMX:
					zbx_subarray_push($typeVisibility, $it, array('id' => 'key', 'defaultValue' => ZBX_DEFAULT_KEY_JMX));
					break;
				default:
					zbx_subarray_push($typeVisibility, $it, array('id' => 'key', 'defaultValue' => ''));
			}
		}

		$cmbAuthType = new CComboBox('authtype', $authtype);
		$cmbAuthType->addItem(ITEM_AUTHTYPE_PASSWORD, _('Password'));
		$cmbAuthType->addItem(ITEM_AUTHTYPE_PUBLICKEY,S_PUBLIC_KEY);

		$row = new CRow(array(new CCol(S_AUTHENTICATION_METHOD,'form_row_l'), new CCol($cmbAuthType,'form_row_r')));
		$row->setAttribute('id', 'row_authtype');
		$frmItem->addRow($row);
		zbx_subarray_push($typeVisibility, ITEM_TYPE_SSH, 'authtype');
		zbx_subarray_push($typeVisibility, ITEM_TYPE_SSH, 'row_authtype');

		$row = new CRow(array(new CCol(S_USER_NAME,'form_row_l'), new CCol(new CTextBox('username',$username,16),'form_row_r')));
		$row->setAttribute('id', 'row_username');
		$frmItem->addRow($row);
		zbx_subarray_push($typeVisibility, ITEM_TYPE_SSH, 'username');
		zbx_subarray_push($typeVisibility, ITEM_TYPE_SSH, 'row_username');
		zbx_subarray_push($typeVisibility, ITEM_TYPE_TELNET, 'username');
		zbx_subarray_push($typeVisibility, ITEM_TYPE_TELNET, 'row_username');
		zbx_subarray_push($typeVisibility, ITEM_TYPE_JMX, 'username');
		zbx_subarray_push($typeVisibility, ITEM_TYPE_JMX, 'row_username');


		$row = new CRow(array(new CCol(S_PUBLIC_KEY_FILE,'form_row_l'), new CCol(new CTextBox('publickey',$publickey,16),'form_row_r')));
		$row->setAttribute('id', 'row_publickey');
		$frmItem->addRow($row);
		zbx_subarray_push($authTypeVisibility, ITEM_AUTHTYPE_PUBLICKEY, 'publickey');
		zbx_subarray_push($authTypeVisibility, ITEM_AUTHTYPE_PUBLICKEY, 'row_publickey');

		$row = new CRow(array(new CCol(S_PRIVATE_KEY_FILE,'form_row_l'), new CCol(new CTextBox('privatekey',$privatekey,16),'form_row_r')));
		$row->setAttribute('id', 'row_privatekey');
		$frmItem->addRow($row);
		zbx_subarray_push($authTypeVisibility, ITEM_AUTHTYPE_PUBLICKEY, 'privatekey');
		zbx_subarray_push($authTypeVisibility, ITEM_AUTHTYPE_PUBLICKEY, 'row_privatekey');

		$row = new CRow(array(new CCol(_('Password'), 'form_row_l'), new CCol(new CTextBox('password', $password, 16), 'form_row_r')));
		$row->setAttribute('id', 'row_password');
		$frmItem->addRow($row);
		zbx_subarray_push($typeVisibility, ITEM_TYPE_SSH, 'password');
		zbx_subarray_push($typeVisibility, ITEM_TYPE_SSH, 'row_password');
		zbx_subarray_push($typeVisibility, ITEM_TYPE_TELNET, 'password');
		zbx_subarray_push($typeVisibility, ITEM_TYPE_TELNET, 'row_password');
		zbx_subarray_push($typeVisibility, ITEM_TYPE_JMX, 'password');
		zbx_subarray_push($typeVisibility, ITEM_TYPE_JMX, 'row_password');

		$spanEC = new CSpan(S_EXECUTED_SCRIPT);
		$spanEC->setAttribute('id', 'label_executed_script');
		zbx_subarray_push($typeVisibility, ITEM_TYPE_SSH, 'label_executed_script');
		zbx_subarray_push($typeVisibility, ITEM_TYPE_TELNET, 'label_executed_script');

		$spanP = new CSpan(S_PARAMS);
		$spanP->setAttribute('id', 'label_params');
		zbx_subarray_push($typeVisibility, ITEM_TYPE_DB_MONITOR, 'label_params');

		$spanF = new CSpan(S_FORMULA);
		$spanF->setAttribute('id', 'label_formula');
		zbx_subarray_push($typeVisibility, ITEM_TYPE_CALCULATED, 'label_formula');


		$params_script = new CTextArea('params', $params, ZBX_TEXTAREA_STANDARD_ROWS, ZBX_TEXTAREA_BIG_WIDTH);
		$params_script->setAttribute('id', 'params_script');
		$params_dbmonitor = new CTextArea('params', $params, ZBX_TEXTAREA_STANDARD_ROWS, ZBX_TEXTAREA_BIG_WIDTH);
		$params_dbmonitor->setAttribute('id', 'params_dbmonitor');
		$params_calculted = new CTextArea('params', $params, ZBX_TEXTAREA_STANDARD_ROWS, ZBX_TEXTAREA_BIG_WIDTH);
		$params_calculted->setAttribute('id', 'params_calculted');

		$row = new CRow(array(
			new CCol(array($spanEC, $spanP, $spanF), 'form_row_l'),
			new CCol(array($params_script, $params_dbmonitor, $params_calculted), 'form_row_r')
		));
		$row->setAttribute('id', 'row_params');
		$frmItem->addRow($row);
		zbx_subarray_push($typeVisibility, ITEM_TYPE_SSH, 'params_script');
		zbx_subarray_push($typeVisibility, ITEM_TYPE_SSH, 'row_params');
		zbx_subarray_push($typeVisibility, ITEM_TYPE_TELNET, 'params_script');
		zbx_subarray_push($typeVisibility, ITEM_TYPE_TELNET, 'row_params');
		zbx_subarray_push($typeVisibility, ITEM_TYPE_DB_MONITOR, 'params_dbmonitor');
		zbx_subarray_push($typeVisibility, ITEM_TYPE_DB_MONITOR, 'row_params');
		zbx_subarray_push($typeVisibility, ITEM_TYPE_CALCULATED, 'params_calculted');
		zbx_subarray_push($typeVisibility, ITEM_TYPE_CALCULATED, 'row_params');

		if ($limited) {
			$frmItem->addVar('value_type', $value_type);
			$cmbValType = new CTextBox('value_type_name', item_value_type2str($value_type), 40, 'yes');
		}
		else {
			$cmbValType = new CComboBox('value_type',$value_type);
			$cmbValType->addItem(ITEM_VALUE_TYPE_UINT64,	S_NUMERIC_UNSIGNED);
			$cmbValType->addItem(ITEM_VALUE_TYPE_FLOAT,	_('Numeric (float)'));
			$cmbValType->addItem(ITEM_VALUE_TYPE_STR, 	_('Character'));
			$cmbValType->addItem(ITEM_VALUE_TYPE_LOG, 	S_LOG);
			$cmbValType->addItem(ITEM_VALUE_TYPE_TEXT,	S_TEXT);
		}

		$frmItem->addRow(_('Type of information'), $cmbValType);

		if($limited){
			$frmItem->addVar('data_type', $data_type);
			$cmbDataType = new CTextBox('data_type_name', item_data_type2str($data_type), 20, 'yes');
		}
		else{
			$cmbDataType = new CComboBox('data_type', $data_type);
			$cmbDataType->addItems(item_data_type2str());
		}

		$row = new CRow(array(new CCol(S_DATA_TYPE,'form_row_l'), new CCol($cmbDataType,'form_row_r')));
		$row->setAttribute('id', 'row_data_type');
		$frmItem->addRow($row);
		zbx_subarray_push($valueTypeVisibility, ITEM_VALUE_TYPE_UINT64, 'data_type');
		zbx_subarray_push($valueTypeVisibility, ITEM_VALUE_TYPE_UINT64, 'row_data_type');

		$row = new CRow(array(new CCol(S_UNITS,'form_row_l'), new CCol(new CTextBox('units',$units,40, $limited),'form_row_r')));
		$row->setAttribute('id', 'row_units');
		$frmItem->addRow($row);
		zbx_subarray_push($valueTypeVisibility, ITEM_VALUE_TYPE_FLOAT, 'units');
		zbx_subarray_push($valueTypeVisibility, ITEM_VALUE_TYPE_FLOAT, 'row_units');
		zbx_subarray_push($valueTypeVisibility, ITEM_VALUE_TYPE_UINT64, 'units');
		zbx_subarray_push($valueTypeVisibility, ITEM_VALUE_TYPE_UINT64, 'row_units');

		$mltpbox = array();
		if($limited){
			$frmItem->addVar('multiplier', $multiplier);

			$mcb = new CCheckBox('multiplier', $multiplier == 1 ? 'yes':'no');
			$mcb->setAttribute('disabled', 'disabled');
			$mltpbox[] = $mcb;
			if($multiplier){
				$mltpbox[] = SPACE;
				$ctb = new CTextBox('formula', $formula, 10, 1);
				$ctb->setAttribute('style', 'text-align: right;');
				$mltpbox[] = $ctb;
			}
		}
		else{
			$mltpbox[] = new CCheckBox('multiplier',$multiplier == 1 ? 'yes':'no', 'var editbx = document.getElementById(\'formula\'); if(editbx) editbx.disabled = !this.checked;', 1);
			$mltpbox[] = SPACE;
			$ctb = new CTextBox('formula', $formula, 10);
			$ctb->setAttribute('style', 'text-align: right;');
			$mltpbox[] = $ctb;
		}


		$row = new CRow(array(new CCol(S_USE_CUSTOM_MULTIPLIER,'form_row_l'), new CCol($mltpbox,'form_row_r')));
		$row->setAttribute('id', 'row_multiplier');
		$frmItem->addRow($row);
		zbx_subarray_push($valueTypeVisibility, ITEM_VALUE_TYPE_FLOAT, 'multiplier');
		zbx_subarray_push($valueTypeVisibility, ITEM_VALUE_TYPE_FLOAT, 'row_multiplier');
		zbx_subarray_push($valueTypeVisibility, ITEM_VALUE_TYPE_UINT64, 'multiplier');
		zbx_subarray_push($valueTypeVisibility, ITEM_VALUE_TYPE_UINT64, 'row_multiplier');


		$row = new CRow(array(new CCol(_('Update interval (in sec)'), 'form_row_l'), new CCol(new CNumericBox('delay', $delay, 5), 'form_row_r')));
		$row->setAttribute('id', 'row_delay');
		$frmItem->addRow($row);
		foreach($types as $it => $ilabel) {
			if($it == ITEM_TYPE_TRAPPER || $it == ITEM_TYPE_SNMPTRAP) continue;
			zbx_subarray_push($typeVisibility, $it, 'delay');
			zbx_subarray_push($typeVisibility, $it, 'row_delay');
		}

		$row = new CRow(array(new CCol(S_FLEXIBLE_INTERVALS,'form_row_l'), new CCol($delay_flex_el,'form_row_r')));
		$row->setAttribute('id', 'row_flex_intervals');
		$frmItem->addRow($row);

		$row = new CRow(array(new CCol(S_NEW_FLEXIBLE_INTERVAL,'form_row_l'), new CCol(
			array(
				_('Delay'), SPACE,
				new CNumericBox('new_delay_flex[delay]','50',5),
				S_PERIOD, SPACE,
				new CTextBox('new_delay_flex[period]',ZBX_DEFAULT_INTERVAL,27), BR(),
				new CSubmit('add_delay_flex',S_ADD)
			),'form_row_r')), 'new');
		$row->setAttribute('id', 'row_new_delay_flex');
		$frmItem->addRow($row);

		foreach($types as $it => $ilabel){
			if($it == ITEM_TYPE_TRAPPER || $it == ITEM_TYPE_ZABBIX_ACTIVE || $it == ITEM_TYPE_SNMPTRAP) continue;
			zbx_subarray_push($typeVisibility, $it, 'row_flex_intervals');
			zbx_subarray_push($typeVisibility, $it, 'row_new_delay_flex');
			zbx_subarray_push($typeVisibility, $it, 'new_delay_flex[delay]');
			zbx_subarray_push($typeVisibility, $it, 'new_delay_flex[period]');
			zbx_subarray_push($typeVisibility, $it, 'add_delay_flex');
		}

		$frmItem->addRow(S_KEEP_HISTORY_IN_DAYS, array(
			new CNumericBox('history',$history,8),
			(!isset($_REQUEST['itemid']) || $parent_discoveryid) ? null :
				new CButtonQMessage('del_history',S_CLEAR_HISTORY,S_HISTORY_CLEARING_CAN_TAKE_A_LONG_TIME_CONTINUE_Q)
			));

		$row = new CRow(array(new CCol(S_KEEP_TRENDS_IN_DAYS,'form_row_l'), new CCol(new CNumericBox('trends',$trends,8),'form_row_r')));
		$row->setAttribute('id', 'row_trends');
		$frmItem->addRow($row);
		zbx_subarray_push($valueTypeVisibility, ITEM_VALUE_TYPE_FLOAT, 'trends');
		zbx_subarray_push($valueTypeVisibility, ITEM_VALUE_TYPE_FLOAT, 'row_trends');
		zbx_subarray_push($valueTypeVisibility, ITEM_VALUE_TYPE_UINT64, 'trends');
		zbx_subarray_push($valueTypeVisibility, ITEM_VALUE_TYPE_UINT64, 'row_trends');

		$cmbStatus = new CComboBox('status',$status);
		foreach(array(ITEM_STATUS_ACTIVE,ITEM_STATUS_DISABLED,ITEM_STATUS_NOTSUPPORTED) as $st)
			$cmbStatus->addItem($st, item_status2str($st));
		$frmItem->addRow(S_STATUS, $cmbStatus);

		$row = new CRow(array(new CCol(S_LOG_TIME_FORMAT,'form_row_l'), new CCol(new CTextBox('logtimefmt',$logtimefmt,16,$limited),'form_row_r')));
		$row->setAttribute('id', 'row_logtimefmt');
		$frmItem->addRow($row);
		zbx_subarray_push($valueTypeVisibility, ITEM_VALUE_TYPE_LOG, 'logtimefmt');
		zbx_subarray_push($valueTypeVisibility, ITEM_VALUE_TYPE_LOG, 'row_logtimefmt');

		$cmbDelta= new CComboBox('delta',$delta);
		$cmbDelta->addItem(0,S_AS_IS);
		$cmbDelta->addItem(1,S_DELTA_SPEED_PER_SECOND);
		$cmbDelta->addItem(2,S_DELTA_SIMPLE_CHANGE);

		$row = new CRow(array(new CCol(S_STORE_VALUE,'form_row_l'), new CCol($cmbDelta,'form_row_r')));
		$row->setAttribute('id', 'row_delta');
		$frmItem->addRow($row);
		zbx_subarray_push($valueTypeVisibility, ITEM_VALUE_TYPE_FLOAT, 'delta');
		zbx_subarray_push($valueTypeVisibility, ITEM_VALUE_TYPE_FLOAT, 'row_delta');
		zbx_subarray_push($valueTypeVisibility, ITEM_VALUE_TYPE_UINT64, 'delta');
		zbx_subarray_push($valueTypeVisibility, ITEM_VALUE_TYPE_UINT64, 'row_delta');

		if($limited){
			$frmItem->addVar('valuemapid', $valuemapid);
			$map_name = S_AS_IS;
			if($map_data = DBfetch(DBselect('SELECT name FROM valuemaps WHERE valuemapid='.$valuemapid))){
				$map_name = $map_data['name'];
			}
			$cmbMap = new CTextBox('valuemap_name', $map_name, 20, 'yes');
		}
		else {
			$cmbMap = new CComboBox('valuemapid',$valuemapid);
			$cmbMap->addItem(0,S_AS_IS);
			$db_valuemaps = DBselect('SELECT * FROM valuemaps WHERE '.DBin_node('valuemapid'));
			while($db_valuemap = DBfetch($db_valuemaps))
				$cmbMap->addItem(
					$db_valuemap['valuemapid'],
					get_node_name_by_elid($db_valuemap['valuemapid'], null, ': ').$db_valuemap['name']
					);
		}

		$link = new CLink(S_SHOW_VALUE_MAPPINGS,'config.php?config=6');
		$link->setAttribute('target','_blank');

		$row = new CRow(array(new CCol(S_SHOW_VALUE), new CCol(array($cmbMap, SPACE, $link))));
		$row->setAttribute('id', 'row_valuemap');
		$frmItem->addRow($row);
		zbx_subarray_push($valueTypeVisibility, ITEM_VALUE_TYPE_FLOAT, 'valuemapid');
		zbx_subarray_push($valueTypeVisibility, ITEM_VALUE_TYPE_FLOAT, 'row_valuemap');
		zbx_subarray_push($valueTypeVisibility, ITEM_VALUE_TYPE_FLOAT, 'valuemap_name');
		zbx_subarray_push($valueTypeVisibility, ITEM_VALUE_TYPE_UINT64, 'valuemapid');
		zbx_subarray_push($valueTypeVisibility, ITEM_VALUE_TYPE_UINT64, 'row_valuemap');
		zbx_subarray_push($valueTypeVisibility, ITEM_VALUE_TYPE_UINT64, 'valuemap_name');

		$row = new CRow(array(new CCol(S_ALLOWED_HOSTS,'form_row_l'), new CCol(new CTextBox('trapper_hosts',$trapper_hosts,40),'form_row_r')));
		$row->setAttribute('id', 'row_trapper_hosts');
		$frmItem->addRow($row);
		zbx_subarray_push($typeVisibility, ITEM_TYPE_TRAPPER, 'trapper_hosts');
		zbx_subarray_push($typeVisibility, ITEM_TYPE_TRAPPER, 'row_trapper_hosts');


		$new_app = new CTextBox('new_application',$new_application,40);
		$frmItem->addRow(_('New application'), $new_app, 'new');

		$cmbApps = new CListBox('applications[]',$applications,6);
		$cmbApps->addItem(0,'-'.S_NONE.'-');

		$sql = 'SELECT DISTINCT applicationid,name '.
				' FROM applications '.
				' WHERE hostid='.$hostid.
				' ORDER BY name';
		$db_applications = DBselect($sql);
		while($db_app = DBfetch($db_applications)){
			$cmbApps->addItem($db_app['applicationid'],$db_app['name']);
		}
		$frmItem->addRow(S_APPLICATIONS,$cmbApps);

		// control to choose host_inventory field, that will be populated by this item (if any)
		if(!$parent_discoveryid){
			$itemCloned = isset($_REQUEST['clone']);
			$hostInventoryFieldDropDown = new CComboBox('inventory_link');
			$possibleHostInventories = getHostInventories();

			// which fields are already being populated by other items
			$options = array(
				'output' => array('inventory_link'),
				'filter' => array('hostid' => $hostid),
				'nopermissions' => true
			);
			$alreadyPopulated = API::item()->get($options);
			$alreadyPopulated = zbx_toHash($alreadyPopulated, 'inventory_link');
			// default option - do not populate
			$hostInventoryFieldDropDown->addItem(0, '-'._('None').'-', $inventory_link == '0' ? 'yes' : null); // 'yes' means 'selected'
			// a list of available host inventory fields
			foreach($possibleHostInventories as $fieldNo => $fieldInfo){
				if(isset($alreadyPopulated[$fieldNo])){
					$enabled = isset($item_data['inventory_link'])
							? $item_data['inventory_link'] == $fieldNo
							: $inventory_link == $fieldNo && !$itemCloned;
				}
				else{
					$enabled = true;
				}
				$hostInventoryFieldDropDown->addItem(
					$fieldNo,
					$fieldInfo['title'],
					($inventory_link == $fieldNo && $enabled  ? 'yes' : null), // selected?
					$enabled ? 'yes' : 'no'
				);
			}

			$row =  new CRow(array(_('Item will populate host inventory field'), $hostInventoryFieldDropDown));
			$row->setAttribute('id', 'row_inventory_link');
			$frmItem->addRow($row);
			// inventory link field should not be visible for all item value types except 'log'
			zbx_subarray_push($valueTypeVisibility, ITEM_VALUE_TYPE_STR, 'inventory_link');
			zbx_subarray_push($valueTypeVisibility, ITEM_VALUE_TYPE_STR, 'row_inventory_link');
			zbx_subarray_push($valueTypeVisibility, ITEM_VALUE_TYPE_TEXT, 'inventory_link');
			zbx_subarray_push($valueTypeVisibility, ITEM_VALUE_TYPE_TEXT, 'row_inventory_link');
			zbx_subarray_push($valueTypeVisibility, ITEM_VALUE_TYPE_FLOAT, 'inventory_link');
			zbx_subarray_push($valueTypeVisibility, ITEM_VALUE_TYPE_FLOAT, 'row_inventory_link');
			zbx_subarray_push($valueTypeVisibility, ITEM_VALUE_TYPE_UINT64, 'inventory_link');
			zbx_subarray_push($valueTypeVisibility, ITEM_VALUE_TYPE_UINT64, 'row_inventory_link');
		}

		$tarea = new CTextArea('description', $description);
		$tarea->addStyle('margin-top: 5px;');
		$frmItem->addRow(_('Description'), $tarea);

		$frmRow = array(new CSubmit('save',S_SAVE));
		if(isset($_REQUEST['itemid'])){
			array_push($frmRow,
				SPACE,
				new CSubmit('clone',S_CLONE));

			if(!$limited){
				array_push($frmRow,
					SPACE,
					new CButtonDelete(S_DELETE_SELECTED_ITEM_Q,
						url_param('form').url_param('groupid').url_param('itemid').url_param('parent_discoveryid'))
				);
			}
		}
		array_push($frmRow,
			SPACE,
			new CButtonCancel(url_param('groupid').url_param('parent_discoveryid'))
		);

		if($parent_discoveryid){
			$frmItem->addItemToBottomRow($frmRow,'form_row_last');
		}
		else{
			$frmItem->addSpanRow($frmRow,'form_row_last');
		}


		if(!$parent_discoveryid){
// GROUP OPERATIONS
			$cmbGroups = new CComboBox('add_groupid',$add_groupid);
			$groups = API::HostGroup()->get(array(
				'editable' => 1,
				'output' => API_OUTPUT_EXTEND,
			));
			order_result($groups, 'name');
			foreach($groups as $group){
				$cmbGroups->addItem($group['groupid'], get_node_name_by_elid($group['groupid'], null, ': ').$group['name']);
			}
			$frmItem->addRow(S_GROUP,$cmbGroups);

			$cmbAction = new CComboBox('action');
			$cmbAction->addItem('add to group', _('Add to host group'));
			if(isset($_REQUEST['itemid'])){
				$cmbAction->addItem('update in group', _('Update in host group'));
				$cmbAction->addItem('delete from group', _('Delete from host group'));
			}
			$frmItem->addItemToBottomRow(array($cmbAction, SPACE, new CSubmit('register',S_DO)));
		}

		zbx_add_post_js("var valueTypeSwitcher = new CViewSwitcher('value_type', 'change', ".zbx_jsvalue($valueTypeVisibility, true).");");
		zbx_add_post_js("var authTypeSwitcher = new CViewSwitcher('authtype', 'change', ".zbx_jsvalue($authTypeVisibility, true).");");
		zbx_add_post_js("var typeSwitcher = new CViewSwitcher('type', 'change', ".zbx_jsvalue($typeVisibility, true).(isset($_REQUEST['itemid'])? ', true': '').');');
		zbx_add_post_js("var securityLevelSwitcher = new CViewSwitcher('snmpv3_securitylevel', 'change', ".zbx_jsvalue($securityLevelVisibility, true).");");
		zbx_add_post_js("var multpStat = document.getElementById('multiplier'); if(multpStat && multpStat.onclick) multpStat.onclick();");
		zbx_add_post_js("var mnFrmTbl = document.getElementById('web.items.item.php'); if(mnFrmTbl) mnFrmTbl.style.visibility = 'visible';");

		return $frmItem;
	}

	function insert_mass_update_item_form(){
		$itemids = get_request('group_itemid',array());

		$frmItem = new CFormTable(S_ITEM,null,'post');
		$frmItem->setHelp('web.items.item.php');
		$frmItem->setTitle(_('Mass update'));

		$frmItem->addVar('massupdate',1);

		$frmItem->addVar('group_itemid', $itemids);

		$description = get_request('description', '');
		$delay = get_request('delay', ZBX_ITEM_DELAY_DEFAULT);
		$history	= get_request('history'		,90);
		$status		= get_request('status'		,0);
		$type		= get_request('type'		,0);
		$snmp_community	= get_request('snmp_community'	,'public');
		$port	= get_request('port', '');
		$value_type	= get_request('value_type'	,ITEM_VALUE_TYPE_UINT64);
		$data_type	= get_request('data_type'	,ITEM_DATA_TYPE_DECIMAL);
		$trapper_hosts	= get_request('trapper_hosts'	,'');
		$units		= get_request('units'		,'');
		$authtype = get_request('authtype', '');
		$username = get_request('username', '');
		$password = get_request('password', '');
		$publickey = get_request('publickey', '');
		$privatekey = get_request('privatekey', '');
		$valuemapid	= get_request('valuemapid'	,0);
		$delta		= get_request('delta'		,0);
		$trends		= get_request('trends'		,365);
		$applications	= get_request('applications'	,array());
		$delay_flex	= get_request('delay_flex'	,array());

		$snmpv3_securityname	= get_request('snmpv3_securityname'	,'');
		$snmpv3_securitylevel	= get_request('snmpv3_securitylevel'	,0);
		$snmpv3_authpassphrase	= get_request('snmpv3_authpassphrase'	,'');
		$snmpv3_privpassphrase	= get_request('snmpv3_privpassphrase'	,'');

		$formula	= get_request('formula'		,'1');
		$logtimefmt	= get_request('logtimefmt'	,'');

		$delay_flex_el = array();

		$i = 0;
		foreach($delay_flex as $val){
			if(!isset($val['delay']) && !isset($val['period'])) continue;

			array_push($delay_flex_el,
				array(
					new CCheckBox('rem_delay_flex[]', 'no', null,$i),
						$val['delay'],
						' sec at ',
						$val['period']
				),
				BR());
			$frmItem->addVar("delay_flex[".$i."][delay]", $val['delay']);
			$frmItem->addVar("delay_flex[".$i."][period]", $val['period']);
			$i++;
			if($i >= 7) break;
// limit count of  intervals 7 intervals by 30 symbols = 210 characters
// db storage field is 256
		}

		if(count($delay_flex_el)==0)
			array_push($delay_flex_el, S_NO_FLEXIBLE_INTERVALS);
		else
			array_push($delay_flex_el, new CSubmit('del_delay_flex', _('Delete selected')));

		if(count($applications)==0)  array_push($applications,0);

		$dbHosts = API::Host()->get(array(
			'itemids' => $itemids,
			'selectInterfaces' => API_OUTPUT_EXTEND
		));

		if(count($dbHosts) == 1){
			$dbHost = reset($dbHosts);

			$sbIntereaces = new CComboBox('interfaceid');
			foreach($dbHost['interfaces'] as $ifnum => $interface){
				$caption = $interface['useip'] ? $interface['ip'] : $interface['dns'];
				$caption.= ' : '.$interface['port'];

				$sbIntereaces->addItem($interface['interfaceid'], $caption);
			}
			$frmItem->addRow(array( new CVisibilityBox('interface_visible', get_request('interface_visible'), 'interfaceid', S_ORIGINAL),
				S_HOST_INTERFACE), $sbIntereaces);
		}

		$itemTypes = item_type2str();
		// http items only for internal processes
		unset($itemTypes[ITEM_TYPE_HTTPTEST]);

		$cmbType = new CComboBox('type',$type);
		$cmbType->addItems($itemTypes);

		$frmItem->addRow(array( new CVisibilityBox('type_visible', get_request('type_visible'), 'type', S_ORIGINAL),
			S_TYPE), $cmbType);

		$frmItem->addRow(array( new CVisibilityBox('community_visible', get_request('community_visible'), 'snmp_community', S_ORIGINAL),
			S_SNMP_COMMUNITY), new CTextBox('snmp_community',$snmp_community,16));

		$frmItem->addRow(array( new CVisibilityBox('securityname_visible', get_request('securityname_visible'), 'snmpv3_securityname',
			S_ORIGINAL), S_SNMPV3_SECURITY_NAME), new CTextBox('snmpv3_securityname',$snmpv3_securityname,64));

		$cmbSecLevel = new CComboBox('snmpv3_securitylevel',$snmpv3_securitylevel);
		$cmbSecLevel->addItem(ITEM_SNMPV3_SECURITYLEVEL_NOAUTHNOPRIV,"noAuthNoPriv");
		$cmbSecLevel->addItem(ITEM_SNMPV3_SECURITYLEVEL_AUTHNOPRIV,"authNoPriv");
		$cmbSecLevel->addItem(ITEM_SNMPV3_SECURITYLEVEL_AUTHPRIV,"authPriv");
		$frmItem->addRow(array( new CVisibilityBox('securitylevel_visible',  get_request('securitylevel_visible'), 'snmpv3_securitylevel',
			S_ORIGINAL), S_SNMPV3_SECURITY_LEVEL), $cmbSecLevel);
		$frmItem->addRow(array( new CVisibilityBox('authpassphrase_visible', get_request('authpassphrase_visible'),
			'snmpv3_authpassphrase', S_ORIGINAL), S_SNMPV3_AUTH_PASSPHRASE),
			new CTextBox('snmpv3_authpassphrase',$snmpv3_authpassphrase,64));

		$frmItem->addRow(array( new CVisibilityBox('privpassphras_visible', get_request('privpassphras_visible'), 'snmpv3_privpassphrase',
			S_ORIGINAL), S_SNMPV3_PRIV_PASSPHRASE), new CTextBox('snmpv3_privpassphrase',$snmpv3_privpassphrase,64));

		$frmItem->addRow(array( new CVisibilityBox('port_visible', get_request('port_visible'), 'port', S_ORIGINAL), S_PORT),
			new CTextBox('port',$port,15));

		$cmbValType = new CComboBox('value_type',$value_type);
		$cmbValType->addItem(ITEM_VALUE_TYPE_UINT64,	S_NUMERIC_UNSIGNED);
		$cmbValType->addItem(ITEM_VALUE_TYPE_FLOAT,	_('Numeric (float)'));
		$cmbValType->addItem(ITEM_VALUE_TYPE_STR, 	_('Character'));
		$cmbValType->addItem(ITEM_VALUE_TYPE_LOG, 	S_LOG);
		$cmbValType->addItem(ITEM_VALUE_TYPE_TEXT,	S_TEXT);
		$frmItem->addRow(array( new CVisibilityBox('value_type_visible', get_request('value_type_visible'), 'value_type', S_ORIGINAL),
			_('Type of information')), $cmbValType);

		$cmbDataType = new CComboBox('data_type',$data_type);
		$cmbDataType->addItems(item_data_type2str());
		$frmItem->addRow(array( new CVisibilityBox('data_type_visible', get_request('data_type_visible'), 'data_type', S_ORIGINAL),
			S_DATA_TYPE), $cmbDataType);

		$frmItem->addRow(array( new CVisibilityBox('units_visible', get_request('units_visible'), 'units', S_ORIGINAL), S_UNITS),
			new CTextBox('units',$units,40));


		$cmbAuthType = new CComboBox('authtype', $authtype);
		$cmbAuthType->addItem(ITEM_AUTHTYPE_PASSWORD, _('Password'));
		$cmbAuthType->addItem(ITEM_AUTHTYPE_PUBLICKEY, S_PUBLIC_KEY);
		$frmItem->addRow(
			array(new CVisibilityBox('authtype_visible', get_request('authtype_visible'), 'authtype', S_ORIGINAL), S_AUTHENTICATION_METHOD),
			$cmbAuthType
		);
		$frmItem->addRow(
			array(new CVisibilityBox('username_visible', get_request('username_visible'), 'username', S_ORIGINAL), S_USER_NAME),
			new CTextBox('username', $username, 40)
		);
		$frmItem->addRow(
			array(new CVisibilityBox('publickey_visible', get_request('publickey_visible'), 'publickey', S_ORIGINAL), S_PUBLIC_KEY_FILE),
			new CTextBox('publickey', $publickey, 40)
		);
		$frmItem->addRow(
			array(new CVisibilityBox('privatekey_visible', get_request('privatekey_visible'), 'privatekey', S_ORIGINAL), S_PRIVATE_KEY_FILE),
			new CTextBox('privatekey', $privatekey, 40)
		);
		$frmItem->addRow(
			array(new CVisibilityBox('password_visible', get_request('password_visible'), 'password', S_ORIGINAL), _('Password')),
			new CTextBox('password', $password, 40)
		);

		$frmItem->addRow(array( new CVisibilityBox('formula_visible', get_request('formula_visible'), 'formula', S_ORIGINAL),
			S_CUSTOM_MULTIPLIER.' (0 - '.S_DISABLED.')'), new CTextBox('formula',$formula,40));

		$frmItem->addRow(array( new CVisibilityBox('delay_visible', get_request('delay_visible'), 'delay', S_ORIGINAL),
			_('Update interval (in sec)')), new CNumericBox('delay', $delay, 5));

		$delay_flex_el = new CSpan($delay_flex_el);
		$delay_flex_el->setAttribute('id', 'delay_flex_list');

		$frmItem->addRow(array(
						new CVisibilityBox('delay_flex_visible',
								get_request('delay_flex_visible'),
								array('delay_flex_list', 'new_delay_flex_el'),
								S_ORIGINAL),
						S_FLEXIBLE_INTERVALS), $delay_flex_el);

		$new_delay_flex_el = new CSpan(array(
										_('Delay'), SPACE,
										new CNumericBox("new_delay_flex[delay]","50",5),
										S_PERIOD, SPACE,
										new CTextBox("new_delay_flex[period]",ZBX_DEFAULT_INTERVAL,27), BR(),
										new CSubmit("add_delay_flex",S_ADD)
									));
		$new_delay_flex_el->setAttribute('id', 'new_delay_flex_el');

		$frmItem->addRow(S_NEW_FLEXIBLE_INTERVAL, $new_delay_flex_el, 'new');

		$frmItem->addRow(array( new CVisibilityBox('history_visible', get_request('history_visible'), 'history', S_ORIGINAL),
			S_KEEP_HISTORY_IN_DAYS), new CNumericBox('history',$history,8));
		$frmItem->addRow(array( new CVisibilityBox('trends_visible', get_request('trends_visible'), 'trends', S_ORIGINAL),
			S_KEEP_TRENDS_IN_DAYS), new CNumericBox('trends',$trends,8));

		$cmbStatus = new CComboBox('status',$status);
		foreach(array(ITEM_STATUS_ACTIVE,ITEM_STATUS_DISABLED,ITEM_STATUS_NOTSUPPORTED) as $st)
			$cmbStatus->addItem($st,item_status2str($st));
		$frmItem->addRow(array( new CVisibilityBox('status_visible', get_request('status_visible'), 'status', S_ORIGINAL), S_STATUS),
			$cmbStatus);

		$frmItem->addRow(array( new CVisibilityBox('logtimefmt_visible', get_request('logtimefmt_visible'), 'logtimefmt', S_ORIGINAL),
			S_LOG_TIME_FORMAT), new CTextBox("logtimefmt",$logtimefmt,16));

		$cmbDelta= new CComboBox('delta',$delta);
		$cmbDelta->addItem(0,S_AS_IS);
		$cmbDelta->addItem(1,S_DELTA_SPEED_PER_SECOND);
		$cmbDelta->addItem(2,S_DELTA_SIMPLE_CHANGE);
		$frmItem->addRow(array( new CVisibilityBox('delta_visible', get_request('delta_visible'), 'delta', S_ORIGINAL),
			S_STORE_VALUE),$cmbDelta);

		$cmbMap = new CComboBox('valuemapid',$valuemapid);
		$cmbMap->addItem(0,S_AS_IS);
		$db_valuemaps = DBselect('SELECT * FROM valuemaps WHERE '.DBin_node('valuemapid'));
		while($db_valuemap = DBfetch($db_valuemaps))
			$cmbMap->addItem(
					$db_valuemap["valuemapid"],
					get_node_name_by_elid($db_valuemap["valuemapid"], null, ': ').$db_valuemap["name"]
					);

		$link = new CLink(S_SHOW_VALUE_MAPPINGS,'config.php?config=6');
		$link->setAttribute('target','_blank');

		$frmItem->addRow(array( new CVisibilityBox('valuemapid_visible', get_request('valuemapid_visible'), 'valuemapid', S_ORIGINAL),
			S_SHOW_VALUE), array($cmbMap, SPACE, $link));

		$frmItem->addRow(array( new CVisibilityBox('trapper_hosts_visible', get_request('trapper_hosts_visible'), 'trapper_hosts',
			S_ORIGINAL), S_ALLOWED_HOSTS), new CTextBox('trapper_hosts',$trapper_hosts,40));

		$cmbApps = new CListBox('applications[]',$applications,6);
		$cmbApps->addItem(0,'-'.S_NONE.'-');

		if(isset($_REQUEST['hostid'])){
			$sql = 'SELECT applicationid,name '.
				' FROM applications '.
				' WHERE hostid='.$_REQUEST['hostid'].
				' ORDER BY name';
			$db_applications = DBselect($sql);
			while($db_app = DBfetch($db_applications)){
				$cmbApps->addItem($db_app["applicationid"],$db_app["name"]);
			}
		}
		$frmItem->addRow(array( new CVisibilityBox('applications_visible', get_request('applications_visible'), 'applications_',
			S_ORIGINAL), S_APPLICATIONS),$cmbApps);

		$tarea = new CTextArea('description', $description);
		$tarea->addStyle('margin-top: 5px;');
		$frmItem->addRow(array( new CVisibilityBox('description_visible', get_request('description_visible'), 'description', S_ORIGINAL),
			_('Description')), $tarea);

		$frmItem->addItemToBottomRow(array(new CSubmit("update",S_UPDATE),
			SPACE, new CButtonCancel(url_param('groupid').url_param("hostid").url_param("config"))));

		return $frmItem;
	}

	function getCopyElementsFormData($elements_field, $title = null) {
		$data = array(
			'title' => $title,
			'elements_field' => $elements_field,
			'elements' => get_request($elements_field, array()),
			'copy_type' => get_request('copy_type', 0),
			'filter_groupid' => get_request('filter_groupid', 0),
			'copy_targetid' => get_request('copy_targetid', array()),
			'hostid' => get_request('hostid', 0),
			'groups' => array(),
			'hosts' => array()
		);

		// validate elements
		if (empty($data['elements']) || !is_array($data['elements'])) {
			error(_('Incorrect list of items.'));
			return null;
		}

		// get groups
		$data['groups'] = API::HostGroup()->get(array('output' => API_OUTPUT_EXTEND));
		order_result($data['groups'], 'name');

		// get hosts
		if ($data['copy_type'] == 0) {
			foreach ($data['groups'] as $group) {
				if (empty($data['filter_groupid'])) {
					$data['filter_groupid'] = $group['groupid'];
				}
			}
			$data['hosts'] = API::Host()->get(array(
				'output' => API_OUTPUT_EXTEND,
				'groupids' => $data['filter_groupid'],
				'templated_hosts' => true
			));
			order_result($data['hosts'], 'name');
		}
		return $data;
	}

	function insert_copy_elements_to_forms($elements_array_name){
		$copy_type = get_request('copy_type', 0);
		$filter_groupid = get_request('filter_groupid', 0);
		$group_itemid = get_request($elements_array_name, array());
		$copy_targetid = get_request('copy_targetid', array());

		if(!is_array($group_itemid) || (is_array($group_itemid) && count($group_itemid) < 1)){
			error(_('Incorrect list of items.'));
			return;
		}

		$frmCopy = new CFormTable(count($group_itemid).' '._('elements copy to ...'), null, 'post', null, 'go');
		$frmCopy->setHelp('web.items.copyto.php');
		$frmCopy->addVar($elements_array_name, $group_itemid);
		$frmCopy->addVar('hostid', get_request('hostid', 0));

		$cmbCopyType = new CComboBox('copy_type',$copy_type,'submit()');
		$cmbCopyType->addItem(0, _('Hosts'));
		$cmbCopyType->addItem(1, _('Host groups'));
		$frmCopy->addRow(_('Target type'), $cmbCopyType);

		$target_list = array();

		$groups = API::HostGroup()->get(array(
			'output'=>API_OUTPUT_EXTEND,
			'sortorder'=>'name'
		));
		order_result($groups, 'name');

		if(0 == $copy_type){
			$cmbGroup = new CComboBox('filter_groupid',$filter_groupid,'submit()');

			foreach($groups as $gnum => $group){
				if(empty($filter_groupid)) $filter_groupid = $group['groupid'];
				$cmbGroup->addItem($group['groupid'],$group['name']);
			}

			$frmCopy->addRow('Group', $cmbGroup);

			$options = array(
				'output'=>API_OUTPUT_EXTEND,
				'groupids' => $filter_groupid,
				'templated_hosts' => 1
			);
			$hosts = API::Host()->get($options);
			order_result($hosts, 'name');

			foreach($hosts as $num => $host){
				$hostid = $host['hostid'];

				array_push($target_list,array(
					new CCheckBox('copy_targetid['.$hostid.']',
						uint_in_array($hostid, $copy_targetid),
						null,
						$hostid),
					SPACE,
					$host['name'],
					BR()
				));
			}
		}
		else{
			foreach($groups as $groupid => $group){
				array_push($target_list,array(
					new CCheckBox('copy_targetid['.$group['groupid'].']',
						uint_in_array($group['groupid'], $copy_targetid),
						null,
						$group['groupid']),
					SPACE,
					$group['name'],
					BR()
					));
			}
		}

		$frmCopy->addRow(_('Target'), $target_list);

		$frmCopy->addItemToBottomRow(new CSubmit('copy', _('Copy')));
		$frmCopy->addItemToBottomRow(array(SPACE,
			new CButtonCancel(url_param('groupid').url_param("hostid").url_param("config"))));

	return $frmCopy;
	}

	function getTriggerMassupdateFormData() {
		$data = array(
			'visible' => get_request('visible', array()),
			'priority' => get_request('priority', ''),
			'dependencies' => get_request('dependencies', array()),
			'massupdate' => get_request('massupdate', 1),
			'parent_discoveryid' => get_request('parent_discoveryid'),
			'go' => get_request('go', 'massupdate'),
			'g_triggerid' => get_request('g_triggerid', array()),
			'priority' => get_request('priority', 0),
			'config' => select_config()
		);
		$data['dependencies'] = API::Trigger()->get(array(
			'triggerids' => $data['dependencies'],
			'output' => array('triggerid', 'description'),
			'preservekeys' => true,
			'selectHosts' => array('name')
		));
		foreach ($data['dependencies'] as &$dependency) {
			if (!empty($dependency['hosts'][0]['name'])) {
				$dependency['host'] = $dependency['hosts'][0]['name'];
			}
			unset($dependency['hosts']);
		}
		order_result($data['dependencies'], 'description');
		return $data;
	}

	function getTriggerFormData() {
		$data = array(
			'form' => get_request('form'),
			'form_refresh' => get_request('form_refresh'),
			'parent_discoveryid' => get_request('parent_discoveryid'),
			'dependencies' => get_request('dependencies', array()),
			'db_dependencies' => array(),
			'triggerid' => get_request('triggerid'),
			'expression' => get_request('expression', ''),
			'expr_temp' => get_request('expr_temp', ''),
			'description' => get_request('description', ''),
			'type' => get_request('type', 0),
			'priority' => get_request('priority', 0),
			'status' => get_request('status', 0),
			'comments' => get_request('comments', ''),
			'url' => get_request('url', ''),
			'expr_temp' => get_request('expr_temp', ''),
			'input_method' => get_request('input_method', IM_ESTABLISHED),
			'limited' => null,
			'templates' => array(),
			'config' => select_config()
		);

		if (!empty($data['triggerid'])) {
			// get trigger
			$data['trigger'] = get_trigger_by_triggerid($data['triggerid']);
			if (!empty($data['trigger']['description'])) {
				$data['description'] = $data['trigger']['description'];
			}

			// get templates
			$tmp_triggerid = $data['triggerid'];
			do {
				$db_triggers = DBfetch(DBselect(
					'SELECT t.triggerid,t.templateid,h.name'.
					' FROM triggers t,functions f,items i,hosts h'.
					' WHERE t.triggerid='.$tmp_triggerid.
						' AND h.hostid=i.hostid'.
						' AND i.itemid=f.itemid'.
						' AND f.triggerid=t.triggerid'
				));
				if (bccomp($data['triggerid'], $tmp_triggerid) != 0) {
					$data['templates'][] = new CLink($db_triggers['name'], 'triggers.php?form=update&triggerid='.$db_triggers['triggerid'], 'highlight underline weight_normal');
					$data['templates'][] = SPACE.RARR.SPACE;
				}
				$tmp_triggerid = $db_triggers['templateid'];
			} while ($tmp_triggerid != 0);
			$data['templates'] = array_reverse($data['templates']);
			array_shift($data['templates']);

			$data['limited'] = $data['trigger']['templateid'] ? 'yes' : null;
		}

		if ((!empty($data['triggerid']) && !isset($_REQUEST['form_refresh'])) || !empty($data['limited'])) {
			$data['expression'] = explode_exp($data['trigger']['expression']);

			if (empty($data['limited']) || !isset($_REQUEST['form_refresh'])) {
				$data['type'] = $data['trigger']['type'];
				$data['priority'] = $data['trigger']['priority'];
				$data['status'] = $data['trigger']['status'];
				$data['comments'] = $data['trigger']['comments'];
				$data['url'] = $data['trigger']['url'];

				$db_triggers = DBselect(
					'SELECT t.triggerid,t.description'.
					' FROM triggers t,trigger_depends d'.
					' WHERE t.triggerid=d.triggerid_up'.
						' AND d.triggerid_down='.$data['triggerid']
				);
				while ($trigger = DBfetch($db_triggers)) {
					if (uint_in_array($trigger['triggerid'], $data['dependencies'])) {
						continue;
					}
					array_push($data['dependencies'], $trigger['triggerid']);
				}
			}
		}

		if ($data['input_method'] == IM_TREE) {
			$analyze = analyze_expression($data['expression']);
			if ($analyze !== false) {
				list($data['outline'], $data['eHTMLTree']) = $analyze;
				if (isset($_REQUEST['expr_action']) && $data['eHTMLTree'] != null) {
					$new_expr = remake_expression($data['expression'], $_REQUEST['expr_target_single'], $_REQUEST['expr_action'], $data['expr_temp']);
					if ($new_expr !== false) {
						$data['expression'] = $new_expr;
						$analyze = analyze_expression($data['expression']);
						if ($analyze !== false) {
							list($data['outline'], $data['eHTMLTree']) = $analyze;
						}
						else {
							show_messages(false, '', _('Expression Syntax Error.'));
						}
						$data['expr_temp'] = '';
					}
					else {
						show_messages(false, '', _('Expression Syntax Error.'));
					}
				}
				$data['expression_field_name'] = 'expr_temp';
				$data['expression_field_value'] = $data['expr_temp'];
				$data['expression_field_readonly'] = 'yes';
				$data['expression_field_params'] = 'this.form.elements[\''.$data['expression_field_name'].'\'].value';
				$data['expression_macro_button'] = new CButton('insert_macro', _('Insert macro'), 'return call_ins_macro_menu(event);', 'formlist');
				if ($data['limited'] == 'yes') {
					$data['expression_macro_button']->setAttribute('disabled', 'disabled');
				}
			}
			else {
				show_messages(false, '', _('Expression Syntax Error.'));
				$data['input_method'] = IM_ESTABLISHED;
			}
		}
		if ($data['input_method'] != IM_TREE) {
			$data['expression_field_name'] = 'expression';
			$data['expression_field_value'] = $data['expression'];
			$data['expression_field_readonly'] = $data['limited'];
			$data['expression_field_params'] = 'getSelectedText(this.form.elements[\''.$data['expression_field_name'].'\'])';
		}

		if (empty($data['parent_discoveryid'])) {
			$data['db_dependencies'] = API::Trigger()->get(array(
				'triggerids' => $data['dependencies'],
				'output' => array('triggerid', 'description'),
				'preservekeys' => true,
				'selectHosts' => array('name')
			));
			foreach ($data['db_dependencies'] as &$dependency) {
				if (!empty($dependency['hosts'][0]['name'])) {
					$dependency['host'] = $dependency['hosts'][0]['name'];
				}
				unset($dependency['hosts']);
			}
			order_result($data['db_dependencies'], 'description');
		}
		return $data;
	}

	function insert_graph_form(){
		$frmGraph = new CFormTable(S_GRAPH);
		$frmGraph->setName('frm_graph');

		$parent_discoveryid = get_request('parent_discoveryid');
		if($parent_discoveryid) $frmGraph->addVar('parent_discoveryid', $parent_discoveryid);


		if(isset($_REQUEST['graphid'])){
			$frmGraph->addVar('graphid', $_REQUEST['graphid']);

			$options = array(
				'graphids' => $_REQUEST['graphid'],
				'filter' => array('flags' => null),
				'output' => API_OUTPUT_EXTEND,
			);
			$graphs = API::Graph()->get($options);
			$graph = reset($graphs);

			$frmGraph->setTitle(S_GRAPH.' "'.$graph['name'].'"');
		}

		if(isset($_REQUEST['graphid']) && !isset($_REQUEST['form_refresh'])){
			$name = $graph['name'];
			$width = $graph['width'];
			$height = $graph['height'];
			$ymin_type = $graph['ymin_type'];
			$ymax_type = $graph['ymax_type'];
			$yaxismin = $graph['yaxismin'];
			$yaxismax = $graph['yaxismax'];
			$ymin_itemid = $graph['ymin_itemid'];
			$ymax_itemid = $graph['ymax_itemid'];
			$showworkperiod = $graph['show_work_period'];
			$showtriggers = $graph['show_triggers'];
			$graphtype = $graph['graphtype'];
			$legend = $graph['show_legend'];
			$graph3d = $graph['show_3d'];
			$percent_left = $graph['percent_left'];
			$percent_right = $graph['percent_right'];

			$options = array(
				'graphids' => $_REQUEST['graphid'],
				'sortfield' => 'gitemid',
				'output' => API_OUTPUT_EXTEND
			);
			$items = API::GraphItem()->get($options);
		}
		else{
			$name = get_request('name', '');
			$graphtype = get_request('graphtype', GRAPH_TYPE_NORMAL);

			if(($graphtype == GRAPH_TYPE_PIE) || ($graphtype == GRAPH_TYPE_EXPLODED)){
				$width = get_request('width', 400);
				$height = get_request('height', 300);
			}
			else{
				$width = get_request('width', 900);
				$height = get_request('height', 200);
			}

			$ymin_type = get_request('ymin_type', GRAPH_YAXIS_TYPE_CALCULATED);
			$ymax_type = get_request('ymax_type', GRAPH_YAXIS_TYPE_CALCULATED);
			$yaxismin = get_request('yaxismin', 0.00);
			$yaxismax = get_request('yaxismax', 100.00);
			$ymin_itemid = get_request('ymin_itemid', 0);
			$ymax_itemid	= get_request('ymax_itemid', 0);
			$showworkperiod = get_request('showworkperiod', 0);
			$showtriggers	= get_request('showtriggers', 0);
			$legend = get_request('legend', 0);
			$graph3d	= get_request('graph3d', 0);
			$visible = get_request('visible');
			$percent_left  = 0;
			$percent_right = 0;

			if(isset($visible['percent_left'])) $percent_left = get_request('percent_left', 0);
			if(isset($visible['percent_right'])) $percent_right = get_request('percent_right', 0);

			$items = get_request('items', array());
		}


		if(!isset($_REQUEST['graphid']) && !isset($_REQUEST['form_refresh'])){
			$legend = $_REQUEST['legend'] = 1;
		}



/* reinit $_REQUEST */
		$_REQUEST['items'] = $items;
		$_REQUEST['name'] = $name;
		$_REQUEST['width'] = $width;
		$_REQUEST['height'] = $height;

		$_REQUEST['ymin_type'] = $ymin_type;
		$_REQUEST['ymax_type'] = $ymax_type;

		$_REQUEST['yaxismin'] = $yaxismin;
		$_REQUEST['yaxismax'] = $yaxismax;

		$_REQUEST['ymin_itemid'] = $ymin_itemid;
		$_REQUEST['ymax_itemid'] = $ymax_itemid;

		$_REQUEST['showworkperiod'] = $showworkperiod;
		$_REQUEST['showtriggers'] = $showtriggers;
		$_REQUEST['graphtype'] = $graphtype;
		$_REQUEST['legend'] = $legend;
		$_REQUEST['graph3d'] = $graph3d;
		$_REQUEST['percent_left'] = $percent_left;
		$_REQUEST['percent_right'] = $percent_right;
/********************/

		$items = array_values($items);
		$icount = count($items);
		for($i=0; $i < $icount-1;){
// check if we deletd an item
			$next = $i+1;
			while(!isset($items[$next]) && ($next < ($icount-1))) $next++;

			if(isset($items[$next]) && ($items[$i]['sortorder'] == $items[$next]['sortorder']))
				for($j=$next; $j < $icount; $j++)
					if($items[$j-1]['sortorder'] >= $items[$j]['sortorder']) $items[$j]['sortorder']++;

			$i = $next;
		}

		asort_by_key($items, 'sortorder');

		$items = array_values($items);

		$group_gid = get_request('group_gid', array());

		$frmGraph->addVar('ymin_itemid', $ymin_itemid);
		$frmGraph->addVar('ymax_itemid', $ymax_itemid);

		$frmGraph->addRow(S_NAME, new CTextBox('name', $name, 32));
		$frmGraph->addRow(S_WIDTH, new CNumericBox('width', $width, 5));
		$frmGraph->addRow(S_HEIGHT, new CNumericBox('height', $height, 5));

		$cmbGType = new CComboBox('graphtype', $graphtype, 'graphs.submit(this)');
		$cmbGType->addItems(graphType());
		$frmGraph->addRow(S_GRAPH_TYPE, $cmbGType);


// items beforehead, to get only_hostid for miny maxy items
		$only_hostid = null;
		$monitored_hosts = null;

		if(count($items)){
			$frmGraph->addVar('items', $items);

			$keys = array_keys($items);
			$first = reset($keys);
			$last = end($keys);

			$items_table = new CTableInfo();
			foreach($items as $gid => $gitem){
				$host = get_host_by_itemid($gitem['itemid']);
				$item = get_item_by_itemid($gitem['itemid']);

				if($host['status'] == HOST_STATUS_TEMPLATE)
					$only_hostid = $host['hostid'];
				else
					$monitored_hosts = 1;

				$color = new CColorCell(null, $gitem['color']);

				if($gid == $first){
					$do_up = null;
				}
				else{
					$do_up = new CSpan(S_UP,'link');
					$do_up->onClick("return create_var('".$frmGraph->getName()."','move_up',".$gid.", true);");
				}

				if($gid == $last){
					$do_down = null;
				}
				else{
					$do_down = new CSpan(S_DOWN,'link');
					$do_down->onClick("return create_var('".$frmGraph->getName()."','move_down',".$gid.", true);");
				}

				$description = new CSpan($host['name'].': '.itemName($item),'link');
				$description->onClick(
					'return PopUp("popup_gitem.php?list_name=items&dstfrm='.$frmGraph->getName().
					url_param($only_hostid, false, 'only_hostid').
					url_param($monitored_hosts, false, 'monitored_hosts').
					url_param($graphtype, false, 'graphtype').
					url_param($gitem, false).
					url_param($gid,false,'gid').
					url_param(get_request('graphid',0),false,'graphid').
					'",550,400,"graph_item_form");'
				);

				if(($graphtype == GRAPH_TYPE_PIE) || ($graphtype == GRAPH_TYPE_EXPLODED)){
					$items_table->addRow(array(
							new CCheckBox('group_gid['.$gid.']',isset($group_gid[$gid])),
							$description,
							graph_item_calc_fnc2str($gitem["calc_fnc"],$gitem["type"]),
							graph_item_type2str($gitem['type']),
							$color,
							array( $do_up, ((!is_null($do_up) && !is_null($do_down)) ? SPACE."|".SPACE : ''), $do_down )
						));
				}
				else{
					$items_table->addRow(array(
							new CCheckBox('group_gid['.$gid.']',isset($group_gid[$gid])),
//							$gitem['sortorder'],
							$description,
							graph_item_calc_fnc2str($gitem["calc_fnc"],$gitem["type"]),
							graph_item_type2str($gitem['type']),
							($gitem['yaxisside']==GRAPH_YAXIS_SIDE_LEFT)?S_LEFT:S_RIGHT,
							graph_item_drawtype2str($gitem["drawtype"],$gitem["type"]),
							$color,
							array( $do_up, ((!is_null($do_up) && !is_null($do_down)) ? SPACE."|".SPACE : ''), $do_down )
						));
				}
			}
			$dedlete_button = new CSubmit('delete_item', _('Delete selected'));
		}
		else{
			$items_table = $dedlete_button = null;
		}

		$frmGraph->addRow(S_SHOW_LEGEND, new CCheckBox('legend',$legend, null, 1));

		if(($graphtype == GRAPH_TYPE_NORMAL) || ($graphtype == GRAPH_TYPE_STACKED)){
			$frmGraph->addRow(S_SHOW_WORKING_TIME,new CCheckBox('showworkperiod',$showworkperiod,null,1));
			$frmGraph->addRow(S_SHOW_TRIGGERS,new CCheckBox('showtriggers',$showtriggers,null,1));


			if($graphtype == GRAPH_TYPE_NORMAL){
				$percent_left = sprintf('%2.2f', $percent_left);
				$percent_right = sprintf('%2.2f', $percent_right);

				$pr_left_input = new CTextBox('percent_left', $percent_left, '5');
				$pr_left_chkbx = new CCheckBox('visible[percent_left]',1,"javascript: ShowHide('percent_left');",1);
				if($percent_left == 0){
					$pr_left_input->setAttribute('style','display: none;');
					$pr_left_chkbx->setChecked(0);
				}

				$pr_right_input = new CTextBox('percent_right',$percent_right,'5');
				$pr_right_chkbx = new CCheckBox('visible[percent_right]',1,"javascript: ShowHide('percent_right');",1);
				if($percent_right == 0){
					$pr_right_input->setAttribute('style','display: none;');
					$pr_right_chkbx->setChecked(0);
				}

				$frmGraph->addRow(S_PERCENTILE_LINE.' ('.S_LEFT.')',array($pr_left_chkbx, $pr_left_input));
				$frmGraph->addRow(S_PERCENTILE_LINE.' ('.S_RIGHT.')',array($pr_right_chkbx, $pr_right_input));
			}

			$yaxis_min = array();

			$cmbYType = new CComboBox('ymin_type',$ymin_type,'javascript: submit();');
			$cmbYType->addItem(GRAPH_YAXIS_TYPE_CALCULATED,S_CALCULATED);
			$cmbYType->addItem(GRAPH_YAXIS_TYPE_FIXED,S_FIXED);
			$cmbYType->addItem(GRAPH_YAXIS_TYPE_ITEM_VALUE,S_ITEM);

			$yaxis_min[] = $cmbYType;

			if($ymin_type == GRAPH_YAXIS_TYPE_FIXED){
				$yaxis_min[] = new CTextBox("yaxismin",$yaxismin,9);
			}
			else if($ymin_type == GRAPH_YAXIS_TYPE_ITEM_VALUE){
				$frmGraph->addVar('yaxismin',$yaxismin);

				$ymin_name = '';
				if($ymin_itemid > 0){
					$min_host = get_host_by_itemid($ymin_itemid);
					$min_item = get_item_by_itemid($ymin_itemid);
					$ymin_name = $min_host['host'].':'.itemName($min_item);
				}

				if (count($items)) {
					$yaxis_min[] = new CTextBox("ymin_name",$ymin_name,80,'yes');
					$yaxis_min[] = new CButton('yaxis_min',S_SELECT,'javascript: '.
						"return PopUp('popup.php?dstfrm=".$frmGraph->getName().
						url_param($only_hostid, false, 'only_hostid').
						url_param($monitored_hosts, false, 'monitored_hosts').
							"&dstfld1=ymin_itemid".
							"&dstfld2=ymin_name".
							"&srctbl=items".
							"&srcfld1=itemid".
							"&srcfld2=name',0,0,'zbx_popup_item');");

					// select prototype button
					if ($parent_discoveryid) {
						$yaxis_min[] = new CButton('yaxis_min', _('Select prototype'),'javascript: '.
							"return PopUp('popup.php?dstfrm=".$frmGraph->getName().
								"&parent_discoveryid=".$parent_discoveryid.
								"&dstfld1=ymin_itemid".
								"&dstfld2=ymin_name".
								"&srctbl=prototypes".
								"&srcfld1=itemid".
								"&srcfld2=name',0,0,'zbx_popup_item');");
					}
				}
				else {
					$yaxis_min[] = S_ADD_GRAPH_ITEMS;
				}
			}
			else{
				$frmGraph->addVar('yaxismin', $yaxismin);
			}

			$frmGraph->addRow(S_YAXIS_MIN_VALUE, $yaxis_min);

			$yaxis_max = array();

			$cmbYType = new CComboBox("ymax_type",$ymax_type,"submit()");
			$cmbYType->addItem(GRAPH_YAXIS_TYPE_CALCULATED,S_CALCULATED);
			$cmbYType->addItem(GRAPH_YAXIS_TYPE_FIXED,S_FIXED);
			$cmbYType->addItem(GRAPH_YAXIS_TYPE_ITEM_VALUE,S_ITEM);

			$yaxis_max[] = $cmbYType;

			if($ymax_type == GRAPH_YAXIS_TYPE_FIXED){
				$yaxis_max[] = new CTextBox('yaxismax',$yaxismax,9);
			}
			else if($ymax_type == GRAPH_YAXIS_TYPE_ITEM_VALUE){
				$frmGraph->addVar('yaxismax',$yaxismax);

				$ymax_name = '';
				if($ymax_itemid > 0){
					$max_host = get_host_by_itemid($ymax_itemid);
					$max_item = get_item_by_itemid($ymax_itemid);
					$ymax_name = $max_host['host'].':'.itemName($max_item);
				}

				if (count($items)) {
					$yaxis_max[] = new CTextBox("ymax_name",$ymax_name,80,'yes');
					$yaxis_max[] = new CButton('yaxis_max',S_SELECT,'javascript: '.
							"return PopUp('popup.php?dstfrm=".$frmGraph->getName().
							url_param($only_hostid, false, 'only_hostid').
							url_param($monitored_hosts, false, 'monitored_hosts').
							"&dstfld1=ymax_itemid".
							"&dstfld2=ymax_name".
							"&srctbl=items".
							"&srcfld1=itemid".
							"&srcfld2=name',0,0,'zbx_popup_item');"
					);

					// select prototype button
					if ($parent_discoveryid) {
						$yaxis_max[] = new CButton('yaxis_min', _('Select prototype'),'javascript: '.
							"return PopUp('popup.php?dstfrm=".$frmGraph->getName().
								"&parent_discoveryid=".$parent_discoveryid.
								"&dstfld1=ymax_itemid".
								"&dstfld2=ymax_name".
								"&srctbl=prototypes".
								"&srcfld1=itemid".
								"&srcfld2=name',0,0,'zbx_popup_item');");
					}
				}
				else {
					$yaxis_max[] = S_ADD_GRAPH_ITEMS;
				}
			}
			else{
				$frmGraph->addVar('yaxismax', $yaxismax);
			}

			$frmGraph->addRow(S_YAXIS_MAX_VALUE, $yaxis_max);
		}
		else{
			$frmGraph->addRow(S_3D_VIEW,new CCheckBox('graph3d',$graph3d,null,1));
		}

		$addProtoBtn = null;
		if($parent_discoveryid){
			$addProtoBtn = new CButton('add_protoitem', S_ADD_PROTOTYPE,
				"return PopUp('popup_gitem.php?dstfrm=".$frmGraph->getName().
				url_param($graphtype, false, 'graphtype').
				url_param('parent_discoveryid').
				"',700,400,'graph_item_form');");
		}

		$normal_only = $parent_discoveryid ? '&normal_only=1' : '';
		$frmGraph->addRow(S_ITEMS, array(
			$items_table,
			new CButton('add_item',S_ADD,
				"return PopUp('popup_gitem.php?dstfrm=".$frmGraph->getName().
				url_param($only_hostid, false, 'only_hostid').
				url_param($monitored_hosts, false, 'monitored_hosts').
				url_param($graphtype, false, 'graphtype').
				$normal_only.
				"',700,400,'graph_item_form');"),
			$addProtoBtn,
			$dedlete_button
		));

		$footer = array(
			new CSubmit('preview', S_PREVIEW),
			new CSubmit('save', S_SAVE),
		);
		if(isset($_REQUEST['graphid'])){
			$footer[] = new CSubmit('clone', S_CLONE);
			$footer[] = new CButtonDelete(S_DELETE_GRAPH_Q,url_param('graphid').url_param('parent_discoveryid'));
		}
		$footer[] = new CButtonCancel(url_param('parent_discoveryid'));
		$frmGraph->addItemToBottomRow($footer);

		$frmGraph->show();
	}

	function get_timeperiod_form() {
		$tblPeriod = new CTableInfo();

		// init new_timeperiod variable
		$new_timeperiod = get_request('new_timeperiod', array());
		$new = is_array($new_timeperiod);

		if (is_array($new_timeperiod) && isset($new_timeperiod['id'])) {
			$tblPeriod->addItem(new CVar('new_timeperiod[id]', $new_timeperiod['id']));
		}
		if (!is_array($new_timeperiod)) {
			$new_timeperiod = array();
			$new_timeperiod['timeperiod_type'] = TIMEPERIOD_TYPE_ONETIME;
		}
		if (!isset($new_timeperiod['every'])) {
			$new_timeperiod['every'] = 1;
		}
		if (!isset($new_timeperiod['day'])) {
			$new_timeperiod['day'] = 1;
		}
		if (!isset($new_timeperiod['hour'])) {
			$new_timeperiod['hour'] = 12;
		}
		if (!isset($new_timeperiod['minute'])) {
			$new_timeperiod['minute'] = 0;
		}
		if (!isset($new_timeperiod['start_date'])) {
			$new_timeperiod['start_date'] = 0;
		}
		if (!isset($new_timeperiod['period_days'])) {
			$new_timeperiod['period_days'] = 0;
		}
		if (!isset($new_timeperiod['period_hours'])) {
			$new_timeperiod['period_hours'] = 1;
		}
		if (!isset($new_timeperiod['period_minutes'])) {
			$new_timeperiod['period_minutes'] = 0;
		}
		if (!isset($new_timeperiod['month_date_type'])) {
			$new_timeperiod['month_date_type'] = !(bool)$new_timeperiod['day'];
		}

		// start time
		if (isset($new_timeperiod['start_time'])) {
			$new_timeperiod['hour'] = floor($new_timeperiod['start_time'] / SEC_PER_HOUR);
			$new_timeperiod['minute'] = floor(($new_timeperiod['start_time'] - ($new_timeperiod['hour'] * SEC_PER_HOUR)) / SEC_PER_MIN);
		}

		// period
		if (isset($new_timeperiod['period'])) {
			$new_timeperiod['period_days'] = floor($new_timeperiod['period'] / SEC_PER_DAY);
			$new_timeperiod['period_hours'] = floor(($new_timeperiod['period'] - ($new_timeperiod['period_days'] * SEC_PER_DAY)) / SEC_PER_HOUR);
			$new_timeperiod['period_minutes'] = floor(($new_timeperiod['period'] - $new_timeperiod['period_days'] * SEC_PER_DAY - $new_timeperiod['period_hours'] * SEC_PER_HOUR) / SEC_PER_MIN);
		}

		// daysofweek
		$dayofweek = '';
		$dayofweek .= !isset($new_timeperiod['dayofweek_mo']) ? '0' : '1';
		$dayofweek .= !isset($new_timeperiod['dayofweek_tu']) ? '0' : '1';
		$dayofweek .= !isset($new_timeperiod['dayofweek_we']) ? '0' : '1';
		$dayofweek .= !isset($new_timeperiod['dayofweek_th']) ? '0' : '1';
		$dayofweek .= !isset($new_timeperiod['dayofweek_fr']) ? '0' : '1';
		$dayofweek .= !isset($new_timeperiod['dayofweek_sa']) ? '0' : '1';
		$dayofweek .= !isset($new_timeperiod['dayofweek_su']) ? '0' : '1';
		if (isset($new_timeperiod['dayofweek'])) {
			$dayofweek = zbx_num2bitstr($new_timeperiod['dayofweek'], true);
		}

		$new_timeperiod['dayofweek_mo'] = $dayofweek[0];
		$new_timeperiod['dayofweek_tu'] = $dayofweek[1];
		$new_timeperiod['dayofweek_we'] = $dayofweek[2];
		$new_timeperiod['dayofweek_th'] = $dayofweek[3];
		$new_timeperiod['dayofweek_fr'] = $dayofweek[4];
		$new_timeperiod['dayofweek_sa'] = $dayofweek[5];
		$new_timeperiod['dayofweek_su'] = $dayofweek[6];

		// months
		$month = '';
		$month .= !isset($new_timeperiod['month_jan']) ? '0' : '1';
		$month .= !isset($new_timeperiod['month_feb']) ? '0' : '1';
		$month .= !isset($new_timeperiod['month_mar']) ? '0' : '1';
		$month .= !isset($new_timeperiod['month_apr']) ? '0' : '1';
		$month .= !isset($new_timeperiod['month_may']) ? '0' : '1';
		$month .= !isset($new_timeperiod['month_jun']) ? '0' : '1';
		$month .= !isset($new_timeperiod['month_jul']) ? '0' : '1';
		$month .= !isset($new_timeperiod['month_aug']) ? '0' : '1';
		$month .= !isset($new_timeperiod['month_sep']) ? '0' : '1';
		$month .= !isset($new_timeperiod['month_oct']) ? '0' : '1';
		$month .= !isset($new_timeperiod['month_nov']) ? '0' : '1';
		$month .= !isset($new_timeperiod['month_dec']) ? '0' : '1';
		if (isset($new_timeperiod['month'])) {
			$month = zbx_num2bitstr($new_timeperiod['month'], true);
		}

		$new_timeperiod['month_jan'] = $month[0];
		$new_timeperiod['month_feb'] = $month[1];
		$new_timeperiod['month_mar'] = $month[2];
		$new_timeperiod['month_apr'] = $month[3];
		$new_timeperiod['month_may'] = $month[4];
		$new_timeperiod['month_jun'] = $month[5];
		$new_timeperiod['month_jul'] = $month[6];
		$new_timeperiod['month_aug'] = $month[7];
		$new_timeperiod['month_sep'] = $month[8];
		$new_timeperiod['month_oct'] = $month[9];
		$new_timeperiod['month_nov'] = $month[10];
		$new_timeperiod['month_dec'] = $month[11];

		$bit_dayofweek = zbx_str_revert($dayofweek);
		$bit_month = zbx_str_revert($month);

		$cmbType = new CComboBox('new_timeperiod[timeperiod_type]', $new_timeperiod['timeperiod_type'], 'submit()');
		$cmbType->addItem(TIMEPERIOD_TYPE_ONETIME, _('One time only'));
		$cmbType->addItem(TIMEPERIOD_TYPE_DAILY, _('Daily'));
		$cmbType->addItem(TIMEPERIOD_TYPE_WEEKLY, _('Weekly'));
		$cmbType->addItem(TIMEPERIOD_TYPE_MONTHLY, _('Monthly'));

		$tblPeriod->addRow(array(_('Period type'), $cmbType));

		if ($new_timeperiod['timeperiod_type'] == TIMEPERIOD_TYPE_DAILY) {
			$tblPeriod->addItem(new CVar('new_timeperiod[dayofweek]', bindec($bit_dayofweek)));
			$tblPeriod->addItem(new CVar('new_timeperiod[month]', bindec($bit_month)));
			$tblPeriod->addItem(new CVar('new_timeperiod[day]', $new_timeperiod['day']));
			$tblPeriod->addItem(new CVar('new_timeperiod[start_date]', $new_timeperiod['start_date']));
			$tblPeriod->addItem(new CVar('new_timeperiod[month_date_type]', $new_timeperiod['month_date_type']));
			$tblPeriod->addRow(array(_('Every day(s)'), new CNumericBox('new_timeperiod[every]', $new_timeperiod['every'], 3)));
		}
		elseif ($new_timeperiod['timeperiod_type'] == TIMEPERIOD_TYPE_WEEKLY) {
			$tblPeriod->addItem(new CVar('new_timeperiod[month]', bindec($bit_month)));
			$tblPeriod->addItem(new CVar('new_timeperiod[day]', $new_timeperiod['day']));
			$tblPeriod->addItem(new CVar('new_timeperiod[start_date]', $new_timeperiod['start_date']));
			$tblPeriod->addItem(new CVar('new_timeperiod[month_date_type]', $new_timeperiod['month_date_type']));
			$tblPeriod->addRow(array(_('Every week(s)'), new CNumericBox('new_timeperiod[every]', $new_timeperiod['every'], 2)));

			$tabDays = new CTable();
			$tabDays->addRow(array(new CCheckBox('new_timeperiod[dayofweek_mo]', $dayofweek[0], null, 1), _('Monday')));
			$tabDays->addRow(array(new CCheckBox('new_timeperiod[dayofweek_tu]', $dayofweek[1], null, 1), _('Tuesday')));
			$tabDays->addRow(array(new CCheckBox('new_timeperiod[dayofweek_we]', $dayofweek[2], null, 1), _('Wednesday')));
			$tabDays->addRow(array(new CCheckBox('new_timeperiod[dayofweek_th]', $dayofweek[3], null, 1), _('Thursday')));
			$tabDays->addRow(array(new CCheckBox('new_timeperiod[dayofweek_fr]', $dayofweek[4], null, 1), _('Friday')));
			$tabDays->addRow(array(new CCheckBox('new_timeperiod[dayofweek_sa]', $dayofweek[5], null, 1), _('Saturday')));
			$tabDays->addRow(array(new CCheckBox('new_timeperiod[dayofweek_su]', $dayofweek[6], null, 1), _('Sunday')));
			$tblPeriod->addRow(array(_('Day of week'), $tabDays));
		}
		elseif ($new_timeperiod['timeperiod_type'] == TIMEPERIOD_TYPE_MONTHLY) {
			$tblPeriod->addItem(new CVar('new_timeperiod[start_date]', $new_timeperiod['start_date']));

			$tabMonths = new CTable();
			$tabMonths->addRow(array(
				new CCheckBox('new_timeperiod[month_jan]', $month[0], null, 1), _('January'),
				SPACE, SPACE,
				new CCheckBox('new_timeperiod[month_jul]', $month[6], null, 1), _('July')
			));
			$tabMonths->addRow(array(
				new CCheckBox('new_timeperiod[month_feb]', $month[1], null, 1), _('February'),
				SPACE, SPACE,
				new CCheckBox('new_timeperiod[month_aug]', $month[7], null, 1), _('August')
			));
			$tabMonths->addRow(array(
				new CCheckBox('new_timeperiod[month_mar]', $month[2], null, 1), _('March'),
				SPACE, SPACE,
				new CCheckBox('new_timeperiod[month_sep]', $month[8], null, 1), _('September')
			));
			$tabMonths->addRow(array(
				new CCheckBox('new_timeperiod[month_apr]', $month[3], null, 1), _('April'),
				SPACE, SPACE,
				new CCheckBox('new_timeperiod[month_oct]', $month[9], null, 1), _('October')
			));
			$tabMonths->addRow(array(
				new CCheckBox('new_timeperiod[month_may]', $month[4], null, 1), _('May'),
				SPACE, SPACE,
				new CCheckBox('new_timeperiod[month_nov]', $month[10], null, 1), _('November')
			));
			$tabMonths->addRow(array(
				new CCheckBox('new_timeperiod[month_jun]', $month[5], null, 1), _('June'),
				SPACE, SPACE,
				new CCheckBox('new_timeperiod[month_dec]', $month[11], null, 1), _('December')
			));
			$tblPeriod->addRow(array(_('Month'), $tabMonths));

			$radioDaily = new CTag('input');
			$radioDaily->setAttribute('type', 'radio');
			$radioDaily->setAttribute('name', 'new_timeperiod[month_date_type]');
			$radioDaily->setAttribute('value', '0');
			$radioDaily->setAttribute('onclick', 'submit()');

			$radioDaily2 = new CTag('input');
			$radioDaily2->setAttribute('type', 'radio');
			$radioDaily2->setAttribute('name', 'new_timeperiod[month_date_type]');
			$radioDaily2->setAttribute('value', '1');
			$radioDaily2->setAttribute('onclick', 'submit()');

			if ($new_timeperiod['month_date_type']) {
				$radioDaily2->setAttribute('checked', 'checked');
			}
			else {
				$radioDaily->setAttribute('checked', 'checked');
			}

			$tblPeriod->addRow(array(_('Date'), array($radioDaily, _('Day'), SPACE, SPACE, $radioDaily2, _('Day of week'))));

			if ($new_timeperiod['month_date_type'] > 0) {
				$tblPeriod->addItem(new CVar('new_timeperiod[day]', $new_timeperiod['day']));

				$cmbCount = new CComboBox('new_timeperiod[every]', $new_timeperiod['every']);
				$cmbCount->addItem(1, _('First'));
				$cmbCount->addItem(2, _('Second'));
				$cmbCount->addItem(3, _('Third'));
				$cmbCount->addItem(4, _('Fourth'));
				$cmbCount->addItem(5, _('Last'));

				$td = new CCol($cmbCount);
				$td->setColSpan(2);

				$tabDays = new CTable();
				$tabDays->addRow($td);
				$tabDays->addRow(array(new CCheckBox('new_timeperiod[dayofweek_mo]', $dayofweek[0], null, 1), _('Monday')));
				$tabDays->addRow(array(new CCheckBox('new_timeperiod[dayofweek_tu]', $dayofweek[1], null, 1), _('Tuesday')));
				$tabDays->addRow(array(new CCheckBox('new_timeperiod[dayofweek_we]', $dayofweek[2], null, 1), _('Wednesday')));
				$tabDays->addRow(array(new CCheckBox('new_timeperiod[dayofweek_th]', $dayofweek[3], null, 1), _('Thursday')));
				$tabDays->addRow(array(new CCheckBox('new_timeperiod[dayofweek_fr]', $dayofweek[4], null, 1), _('Friday')));
				$tabDays->addRow(array(new CCheckBox('new_timeperiod[dayofweek_sa]', $dayofweek[5], null, 1), _('Saturday')));
				$tabDays->addRow(array(new CCheckBox('new_timeperiod[dayofweek_su]', $dayofweek[6], null, 1), _('Sunday')));
				$tblPeriod->addRow(array(_('Day of week'), $tabDays));
			}
			else {
				$tblPeriod->addItem(new CVar('new_timeperiod[dayofweek]', bindec($bit_dayofweek)));
				$tblPeriod->addRow(array(_('Day of month'), new CNumericBox('new_timeperiod[day]', $new_timeperiod['day'], 2)));
			}
		}
		else {
			$tblPeriod->addItem(new CVar('new_timeperiod[every]', $new_timeperiod['every'], 'new_timeperiod_every_tmp'));
			$tblPeriod->addItem(new CVar('new_timeperiod[month]', bindec($bit_month), 'new_timeperiod_month_tmp'));
			$tblPeriod->addItem(new CVar('new_timeperiod[day]', $new_timeperiod['day'], 'new_timeperiod_day_tmp'));
			$tblPeriod->addItem(new CVar('new_timeperiod[hour]', $new_timeperiod['hour'], 'new_timeperiod_hour_tmp'));
			$tblPeriod->addItem(new CVar('new_timeperiod[minute]', $new_timeperiod['minute'], 'new_timeperiod_minute_tmp'));
			$tblPeriod->addItem(new CVar('new_timeperiod[start_date]', $new_timeperiod['start_date']));
			$tblPeriod->addItem(new CVar('new_timeperiod[month_date_type]', $new_timeperiod['month_date_type']));
			$tblPeriod->addItem(new CVar('new_timeperiod[dayofweek]', bindec($bit_dayofweek)));

			$clndr_icon = new CImg('images/general/bar/cal.gif', 'calendar', 16, 12, 'pointer');
			$clndr_icon->addAction('onclick', 'javascript: var pos = getPosition(this); pos.top += 10; pos.left += 16; CLNDR["new_timeperiod_date"].clndr.clndrshow(pos.top, pos.left);');

			$filtertimetab = new CTable(null, 'calendar');
			$filtertimetab->setAttribute('width', '10%');
			$filtertimetab->setCellPadding(0);
			$filtertimetab->setCellSpacing(0);

			$start_date = zbxDateToTime($new_timeperiod['start_date']);
			$filtertimetab->addRow(array(
				new CNumericBox('new_timeperiod_day', ($start_date > 0) ? date('d', $start_date) : '', 2),
				'/',
				new CNumericBox('new_timeperiod_month', ($start_date > 0) ? date('m', $start_date) : '', 2),
				'/',
				new CNumericBox('new_timeperiod_year', ($start_date > 0) ? date('Y', $start_date) : '', 4),
				SPACE,
				new CNumericBox('new_timeperiod_hour', ($start_date > 0) ? date('H', $start_date) : '', 2),
				':',
				new CNumericBox('new_timeperiod_minute', ($start_date > 0) ? date('i', $start_date) : '', 2),
				$clndr_icon
			));
			zbx_add_post_js('create_calendar(null, ["new_timeperiod_day", "new_timeperiod_month", "new_timeperiod_year", "new_timeperiod_hour", "new_timeperiod_minute"], "new_timeperiod_date", "new_timeperiod_start_date");');

			$tblPeriod->addRow(array(_('Date'), $filtertimetab));
		}

		if ($new_timeperiod['timeperiod_type'] != TIMEPERIOD_TYPE_ONETIME) {
			$tabTime = new CTable(null, 'calendar');
			$tabTime->addRow(array(new CNumericBox('new_timeperiod[hour]', $new_timeperiod['hour'], 2), ':', new CNumericBox('new_timeperiod[minute]', $new_timeperiod['minute'], 2)));
			$tblPeriod->addRow(array(_('At (hour:minute)'), $tabTime));
		}

		$perHours = new CComboBox('new_timeperiod[period_hours]', $new_timeperiod['period_hours']);
		for ($i = 0; $i < 24; $i++) {
			$perHours->addItem($i, $i);
		}
		$perMinutes = new CComboBox('new_timeperiod[period_minutes]', $new_timeperiod['period_minutes']);
		for ($i = 0; $i < 60; $i++) {
			$perMinutes->addItem($i, $i);
		}
		$tblPeriod->addRow(array(
			_('Maintenance period length'),
			array(
				new CNumericBox('new_timeperiod[period_days]', $new_timeperiod['period_days'], 3),
				_('Days').SPACE.SPACE,
				$perHours,
				SPACE._('Hours'),
				$perMinutes,
				SPACE._('Minutes')
		)));

		$td = new CCol(array(
			new CSubmit('add_timeperiod', $new ? _('Save') : _('Add')),
			SPACE,
			new CSubmit('cancel_new_timeperiod', _('Cancel'))
		));
		$td->setAttribute('colspan', '3');
		$td->setAttribute('style', 'text-align: right;');
		$tblPeriod->setFooter($td);

		return $tblPeriod;
	}

	function import_screen_form($rules){

		$form = new CFormTable(S_IMPORT, null, 'post', 'multipart/form-data');
		$form->addRow(S_IMPORT_FILE, new CFile('import_file'));

		$table = new CTable();
		$table->setHeader(array(S_ELEMENT, S_UPDATE.SPACE.S_EXISTING, S_ADD.SPACE.S_MISSING), 'bold');

		$titles = array('screen' => S_SCREEN);

		foreach($titles as $key => $title){
			$cbExist = new CCheckBox('rules['.$key.'][exist]', isset($rules[$key]['exist']));

			if($key == 'template')
				$cbMissed = null;
			else
				$cbMissed = new CCheckBox('rules['.$key.'][missed]', isset($rules[$key]['missed']));

			$table->addRow(array($title, $cbExist, $cbMissed));
		}

		$form->addRow(S_RULES, $table);

		$form->addItemToBottomRow(new CSubmit('import', S_IMPORT));
		return $form;
	}

// HOSTS

// Host import form
	function import_host_form($template=false){
		$form = new CFormTable(S_IMPORT, null, 'post', 'multipart/form-data');
		$form->addRow(S_IMPORT_FILE, new CFile('import_file'));

		$table = new CTable();
		$table->setHeader(array(S_ELEMENT, S_UPDATE.SPACE.S_EXISTING, S_ADD.SPACE.S_MISSING), 'bold');

		$titles = array(
			'host' => $template?S_TEMPLATE:S_HOST,
			'template' => S_TEMPLATE_LINKAGE,
			'item' => S_ITEM,
			'trigger' => S_TRIGGER,
			'graph' => S_GRAPH,
			'screens' => S_SCREENS,
		);
		foreach($titles as $key => $title){
			$cbExist = new CCheckBox('rules['.$key.'][exist]', true);

			if($key == 'template')
				$cbMissed = null;
			else
				$cbMissed = new CCheckBox('rules['.$key.'][missed]', true);

			$table->addRow(array($title, $cbExist, $cbMissed));
		}

		$form->addRow(S_RULES, $table);

		$form->addItemToBottomRow(new CSubmit('import', S_IMPORT));

	return $form;
	}

	function insert_host_inventory_form(){
		$frmHostP = new CFormTable(_('Host Inventory'));

		$table_titles = getHostInventories();
		$table_titles = zbx_toHash($table_titles, 'db_field');
		$sql_fields = implode(', ', array_keys($table_titles));

		$sql = 'SELECT '.$sql_fields.' FROM host_inventory WHERE hostid='.$_REQUEST['hostid'];
		$result = DBselect($sql);

		$row = DBfetch($result);
		foreach($row as $key => $value){
			if(!zbx_empty($value)){
				$frmHostP->addRow($table_titles[$key]['title'], new CSpan(zbx_str2links($value), 'pre'));
			}
		}

		$frmHostP->addItemToBottomRow(new CButtonCancel(url_param('groupid')));

		return $frmHostP;
	}

	function import_map_form($rules){
		global $USER_DETAILS;

		$form = new CFormTable(S_IMPORT, null, 'post', 'multipart/form-data');
		$form->addRow(S_IMPORT_FILE, new CFile('import_file'));

		$table = new CTable();
		$table->setHeader(array(S_ELEMENT, S_UPDATE.SPACE.S_EXISTING, S_ADD.SPACE.S_MISSING), 'bold');

		$titles = array('maps' => S_MAP);
		if($USER_DETAILS['type'] == USER_TYPE_SUPER_ADMIN){
			$titles += array('icons' => _('Icon'), 'background' => _('Background'));
		}

		foreach($titles as $key => $title){
			$cbExist = new CCheckBox('rules['.$key.'][exist]', isset($rules[$key]['exist']));

			if($key != 'maps')
				$cbExist->setAttribute('onclick', 'javascript: if(this.checked) return confirm(\'Images for all maps will be updated\')');

			$cbMissed = new CCheckBox('rules['.$key.'][missed]', isset($rules[$key]['missed']));

			$table->addRow(array($title, $cbExist, $cbMissed));
		}

		$form->addRow(S_RULES, $table);

		$form->addItemToBottomRow(new CSubmit('import', S_IMPORT));
		return $form;
	}

	function get_regexp_form(){
		if(isset($_REQUEST['regexpid']) && !isset($_REQUEST['form_refresh'])){
			$sql = 'SELECT re.* '.
				' FROM regexps re '.
				' WHERE '.DBin_node('re.regexpid').
					' AND re.regexpid='.$_REQUEST['regexpid'];
			$regexp = DBfetch(DBSelect($sql));

			$rename			= $regexp['name'];
			$test_string	= $regexp['test_string'];

			$expressions = array();
			$sql = 'SELECT e.* '.
					' FROM expressions e '.
					' WHERE '.DBin_node('e.expressionid').
						' AND e.regexpid='.$regexp['regexpid'].
					' ORDER BY e.expression_type';

			$db_exps = DBselect($sql);
			while($exp = DBfetch($db_exps)){
				$expressions[] = $exp;
			}
		}
		else{
			$rename			= get_request('rename','');
			$test_string	= get_request('test_string','');

			$expressions 	= get_request('expressions',array());
		}

		$tblRE = new CTable('','formtable nowrap');

<<<<<<< HEAD
		$tblRE->addRow(array(S_NAME, new CTextBox('rename', $rename, 60)));
		$tblRE->addRow(array(_('Text string'), new CTextArea('test_string', $test_string)));
=======
		$tblRE->addRow(array(S_NAME, new CTextBox('rename', $rename, 60, 'no', 128)));
		$tblRE->addRow(array(S_TEST_STRING, new CTextArea('test_string', $test_string)));
>>>>>>> cc1810a2

		$tabExp = new CTableInfo();

		$td1 = new CCol(_('Expression'));
		$td2 = new CCol(_('Expected result'));
		$td3 = new CCol(S_RESULT);

		$tabExp->setHeader(array($td1,$td2,$td3));

		$final_result = !empty($test_string);

		foreach($expressions as $id => $expression){

			$results = array();
			$paterns = array($expression['expression']);

			if(!empty($test_string)){
				if($expression['expression_type'] == EXPRESSION_TYPE_ANY_INCLUDED){
					$paterns = explode($expression['exp_delimiter'],$expression['expression']);
				}

				if(uint_in_array($expression['expression_type'], array(EXPRESSION_TYPE_TRUE,EXPRESSION_TYPE_FALSE))){
					if($expression['case_sensitive'])
						$results[$id] = preg_match('/'.$paterns[0].'/',$test_string);
					else
						$results[$id] = preg_match('/'.$paterns[0].'/i',$test_string);

					if($expression['expression_type'] == EXPRESSION_TYPE_TRUE)
						$final_result &= $results[$id];
					else
						$final_result &= !$results[$id];
				}
				else{
					$results[$id] = true;

					$tmp_result = false;
					if($expression['case_sensitive']){
						foreach($paterns as $pid => $patern){
							$tmp_result |= (zbx_strstr($test_string,$patern) !== false);
						}
					}
					else{
						foreach($paterns as $pid => $patern){
							$tmp_result |= (zbx_stristr($test_string,$patern) !== false);
						}
					}

					if(uint_in_array($expression['expression_type'], array(EXPRESSION_TYPE_INCLUDED, EXPRESSION_TYPE_ANY_INCLUDED)))
						$results[$id] &= $tmp_result;
					else if($expression['expression_type'] == EXPRESSION_TYPE_NOT_INCLUDED){
						$results[$id] &= !$tmp_result;
					}
					$final_result &= $results[$id];
				}
			}

			if(isset($results[$id]) && $results[$id])
				$exp_res = new CSpan(S_TRUE_BIG,'green bold');
			else
				$exp_res = new CSpan(S_FALSE_BIG,'red bold');

			$expec_result = expression_type2str($expression['expression_type']);
			if(EXPRESSION_TYPE_ANY_INCLUDED == $expression['expression_type'])
				$expec_result.=' ('._('Delimiter')."='".$expression['exp_delimiter']."')";

			$tabExp->addRow(array(
				$expression['expression'],
				$expec_result,
				$exp_res
			));
		}

		$td = new CCol(S_COMBINED_RESULT, 'bold');
		$td->setColSpan(2);

		if ($final_result) {
			$final_result = new CSpan(S_TRUE_BIG, 'green bold');
		}
		else {
			$final_result = new CSpan(S_FALSE_BIG, 'red bold');
		}

		$tabExp->addRow(array(
			$td,
			$final_result
		));

		$tblRE->addRow(array(S_RESULT, $tabExp));

		$tblFoot = new CTableInfo(null);

		$td = new CCol(array(new CSubmit('save', S_SAVE)));
		$td->setColSpan(2);
		$td->addStyle('text-align: right;');

		$td->addItem(SPACE);
		$td->addItem(new CSubmit('test', _('Test')));

		if (isset($_REQUEST['regexpid'])) {
			$td->addItem(SPACE);
			$td->addItem(new CSubmit('clone', S_CLONE));
			$td->addItem(SPACE);
			$td->addItem(new CButtonDelete(_('Delete regular expression?'), url_param('form').url_param('config').url_param('regexpid').url_param('delete', false, 'go')));
		}

		$td->addItem(SPACE);
		$td->addItem(new CButtonCancel(url_param("regexpid")));

		$tblFoot->setFooter($td);

		return array($tblRE, $tblFoot);
	}

	function get_expressions_tab() {
		if (isset($_REQUEST['regexpid']) && !isset($_REQUEST['form_refresh'])) {
			$expressions = array();
			$sql = 'SELECT e.* '.
					' FROM expressions e '.
					' WHERE '.DBin_node('e.expressionid').
						' AND e.regexpid='.$_REQUEST['regexpid'].
					' ORDER BY e.expression_type';

			$db_exps = DBselect($sql);
			while ($exp = DBfetch($db_exps)) {
				$expressions[] = $exp;
			}
		}
		else {
			$expressions = get_request('expressions',array());
		}

		$tblExp = new CTableInfo();
		$tblExp->setHeader(array(
			new CCheckBox('all_expressions', null, 'checkAll("regularExpressionsForm", "all_expressions", "g_expressionid");'),
			_('Expression'),
			_('Expected result'),
			_('Case sensitive'),
			_('Edit')
		));

		foreach($expressions as $id => $expression){

			$exp_result = expression_type2str($expression['expression_type']);
			if(EXPRESSION_TYPE_ANY_INCLUDED == $expression['expression_type'])
				$exp_result.=' ('._('Delimiter')."='".$expression['exp_delimiter']."')";

			$tblExp->addRow(array(
				new CCheckBox('g_expressionid[]', 'no', null, $id),
				$expression['expression'],
				$exp_result,
				$expression['case_sensitive'] ? _('Yes') : _('No'),
				new CSubmit('edit_expressionid['.$id.']', _('Edit'))
			));

			if (isset($expression['expressionid'])) {
				$tblExp->addItem(new CVar('expressions['.$id.'][expressionid]', $expression['expressionid']));
			}
			$tblExp->addItem(new CVar('expressions['.$id.'][expression]', $expression['expression']));
			$tblExp->addItem(new CVar('expressions['.$id.'][expression_type]', $expression['expression_type']));
			$tblExp->addItem(new CVar('expressions['.$id.'][case_sensitive]', $expression['case_sensitive']));
			$tblExp->addItem(new CVar('expressions['.$id.'][exp_delimiter]', $expression['exp_delimiter']));
		}

		$buttons = array();
		if(!isset($_REQUEST['new_expression'])){
			$buttons[] = new CSubmit('new_expression', _('New'));
			$buttons[] = new CSubmit('delete_expression', _('Delete'));
		}

		$td = new CCol($buttons);
		$td->setAttribute('colspan', '5');
		$td->setAttribute('style', 'text-align: right;');
		$tblExp->setFooter($td);

		return $tblExp;
	}

	function get_expression_form(){
		$tblExp = new CTable();

		/* init new_timeperiod variable */
		$new_expression = get_request('new_expression', array());

		if(is_array($new_expression) && isset($new_expression['id'])){
			$tblExp->addItem(new Cvar('new_expression[id]', $new_expression['id']));
		}

		if(!is_array($new_expression)){
			$new_expression = array();
		}

		if (isset($new_expression['expressionid'])) {
			$tblExp->addItem(new CVar('new_expression[expressionid]', $new_expression['expressionid']));
		}
		if (!isset($new_expression['expression'])) {
			$new_expression['expression'] = '';
		}
		if (!isset($new_expression['expression_type'])) {
			$new_expression['expression_type'] = EXPRESSION_TYPE_INCLUDED;
		}
		if (!isset($new_expression['case_sensitive'])) {
			$new_expression['case_sensitive'] = 0;
		}
		if (!isset($new_expression['exp_delimiter'])) {
			$new_expression['exp_delimiter'] = ',';
		}

		$tblExp->addRow(array(_('Expression'), new CTextBox('new_expression[expression]', $new_expression['expression'], 60)));

		$cmbType = new CComboBox('new_expression[expression_type]', $new_expression['expression_type'], 'javascript: submit();');
		$cmbType->addItem(EXPRESSION_TYPE_INCLUDED, expression_type2str(EXPRESSION_TYPE_INCLUDED));
		$cmbType->addItem(EXPRESSION_TYPE_ANY_INCLUDED, expression_type2str(EXPRESSION_TYPE_ANY_INCLUDED));
		$cmbType->addItem(EXPRESSION_TYPE_NOT_INCLUDED, expression_type2str(EXPRESSION_TYPE_NOT_INCLUDED));
		$cmbType->addItem(EXPRESSION_TYPE_TRUE, expression_type2str(EXPRESSION_TYPE_TRUE));
		$cmbType->addItem(EXPRESSION_TYPE_FALSE, expression_type2str(EXPRESSION_TYPE_FALSE));

		$tblExp->addRow(array(_('Expression type'), $cmbType));

		if(EXPRESSION_TYPE_ANY_INCLUDED == $new_expression['expression_type']){
			$cmbDelimiter = new CComboBox('new_expression[exp_delimiter]', $new_expression['exp_delimiter']);
			$cmbDelimiter->addItem(',', ',');
			$cmbDelimiter->addItem('.', '.');
			$cmbDelimiter->addItem('/', '/');

			$tblExp->addRow(array(_('Delimiter'), $cmbDelimiter));
		}
		else{
			$tblExp->addItem(new Cvar('new_expression[exp_delimiter]', $new_expression['exp_delimiter']));
		}

		$chkbCase = new CCheckBox('new_expression[case_sensitive]', $new_expression['case_sensitive'], null, 1);

		$tblExp->addRow(array(_('Case sensitive'), $chkbCase));

		$tblExpFooter = new CTableInfo($tblExp);

		$oper_buttons = array();
		$oper_buttons[] = new CSubmit('add_expression', isset($new_expression['id']) ? _('Save') : _('Add'));
		$oper_buttons[] = new CSubmit('cancel_new_expression', _('Cancel'));

		$td = new CCol($oper_buttons);
		$td->setAttribute('colspan', 2);
		$td->setAttribute('style', 'text-align: right;');

		$tblExpFooter->setFooter($td);

	return $tblExpFooter;
	}
?><|MERGE_RESOLUTION|>--- conflicted
+++ resolved
@@ -3026,13 +3026,8 @@
 
 		$tblRE = new CTable('','formtable nowrap');
 
-<<<<<<< HEAD
-		$tblRE->addRow(array(S_NAME, new CTextBox('rename', $rename, 60)));
+		$tblRE->addRow(array(S_NAME, new CTextBox('rename', $rename, 60, 'no', 128)));
 		$tblRE->addRow(array(_('Text string'), new CTextArea('test_string', $test_string)));
-=======
-		$tblRE->addRow(array(S_NAME, new CTextBox('rename', $rename, 60, 'no', 128)));
-		$tblRE->addRow(array(S_TEST_STRING, new CTextArea('test_string', $test_string)));
->>>>>>> cc1810a2
 
 		$tabExp = new CTableInfo();
 
