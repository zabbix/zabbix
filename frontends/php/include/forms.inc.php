<?php
/*
** Zabbix
** Copyright (C) 2001-2014 Zabbix SIA
**
** This program is free software; you can redistribute it and/or modify
** it under the terms of the GNU General Public License as published by
** the Free Software Foundation; either version 2 of the License, or
** (at your option) any later version.
**
** This program is distributed in the hope that it will be useful,
** but WITHOUT ANY WARRANTY; without even the implied warranty of
** MERCHANTABILITY or FITNESS FOR A PARTICULAR PURPOSE. See the
** GNU General Public License for more details.
**
** You should have received a copy of the GNU General Public License
** along with this program; if not, write to the Free Software
** Foundation, Inc., 51 Franklin Street, Fifth Floor, Boston, MA  02110-1301, USA.
**/


function getUserFormData($userid, $isProfile = false) {
	$config = select_config();
	$data = array('is_profile' => $isProfile);

	if (isset($userid)) {
		$options = array(
			'userids' => $userid,
			'output' => API_OUTPUT_EXTEND
		);
		if ($data['is_profile']) {
			$options['nodeids'] = id2nodeid($userid);
		}

		$users = API::User()->get($options);
		$user = reset($users);

		$data['auth_type'] = get_user_system_auth($userid);
	}
	else {
		$data['auth_type'] = $config['authentication_type'];
	}

	if (isset($userid) && (!isset($_REQUEST['form_refresh']) || isset($_REQUEST['register']))) {
		$data['alias']			= $user['alias'];
		$data['name']			= $user['name'];
		$data['surname']		= $user['surname'];
		$data['password1']		= null;
		$data['password2']		= null;
		$data['url']			= $user['url'];
		$data['autologin']		= $user['autologin'];
		$data['autologout']		= $user['autologout'];
		$data['lang']			= $user['lang'];
		$data['theme']			= $user['theme'];
		$data['refresh']		= $user['refresh'];
		$data['rows_per_page']	= $user['rows_per_page'];
		$data['user_type']		= $user['type'];
		$data['messages'] 		= getMessageSettings();

		$userGroups = API::UserGroup()->get(array(
			'userids' => $userid,
			'output' => array('usrgrpid')
		));
		$userGroup = zbx_objectValues($userGroups, 'usrgrpid');
		$data['user_groups']	= zbx_toHash($userGroup);

		$data['user_medias'] = array();
		$dbMedia = DBselect('SELECT m.mediaid,m.mediatypeid,m.period,m.sendto,m.severity,m.active'.
				' FROM media m'.
				' WHERE m.userid='.zbx_dbstr($userid)
		);
		while ($dbMedium = DBfetch($dbMedia)) {
			$data['user_medias'][] = $dbMedium;
		}

		if ($data['autologout'] > 0) {
			$_REQUEST['autologout'] = $data['autologout'];
		}
	}
	else {
		$data['alias']			= get_request('alias', '');
		$data['name']			= get_request('name', '');
		$data['surname']		= get_request('surname', '');
		$data['password1']		= get_request('password1', '');
		$data['password2']		= get_request('password2', '');
		$data['url']			= get_request('url', '');
		$data['autologin']		= get_request('autologin', 0);
		$data['autologout']		= get_request('autologout', 900);
		$data['lang']			= get_request('lang', 'en_gb');
		$data['theme']			= get_request('theme', THEME_DEFAULT);
		$data['refresh']		= get_request('refresh', 30);
		$data['rows_per_page']	= get_request('rows_per_page', 50);
		$data['user_type']		= get_request('user_type', USER_TYPE_ZABBIX_USER);
		$data['user_groups']	= get_request('user_groups', array());
		$data['change_password']= get_request('change_password', null);
		$data['user_medias']	= get_request('user_medias', array());

		// set messages
		$data['messages'] = get_request('messages', array());
		if (!isset($data['messages']['enabled'])) {
			$data['messages']['enabled'] = 0;
		}
		if (!isset($data['messages']['sounds.recovery'])) {
			$data['messages']['sounds.recovery'] = 'alarm_ok.wav';
		}
		if (!isset($data['messages']['triggers.recovery'])) {
			$data['messages']['triggers.recovery'] = 0;
		}
		if (!isset($data['messages']['triggers.severities'])) {
			$data['messages']['triggers.severities'] = array();
		}
		$data['messages'] = array_merge(getMessageSettings(), $data['messages']);
	}

	// set autologout
	if ($data['autologin'] || !isset($data['autologout'])) {
		$data['autologout'] = 0;
	}

	// set media types
	if (!empty($data['user_medias'])) {
		$mediaTypeDescriptions = array();
		$dbMediaTypes = DBselect(
			'SELECT mt.mediatypeid,mt.description FROM media_type mt WHERE '.
				dbConditionInt('mt.mediatypeid', zbx_objectValues($data['user_medias'], 'mediatypeid'))
		);
		while ($dbMediaType = DBfetch($dbMediaTypes)) {
			$mediaTypeDescriptions[$dbMediaType['mediatypeid']] = $dbMediaType['description'];
		}

		foreach ($data['user_medias'] as &$media) {
			$media['description'] = $mediaTypeDescriptions[$media['mediatypeid']];
		}
		unset($media);

		CArrayHelper::sort($data['user_medias'], array('description', 'sendto'));
	}

	// set user rights
	if (!$data['is_profile']) {
		$data['groups'] = API::UserGroup()->get(array(
			'usrgrpids' => $data['user_groups'],
			'output' => array('usrgrpid', 'name')
		));
		order_result($data['groups'], 'name');

		$group_ids = array_values($data['user_groups']);
		if (count($group_ids) == 0) {
			$group_ids = array(-1);
		}
		$db_rights = DBselect('SELECT r.* FROM rights r WHERE '.dbConditionInt('r.groupid', $group_ids));

		// deny beat all, read-write beat read
		$tmp_permitions = array();
		while ($db_right = DBfetch($db_rights)) {
			if (isset($tmp_permitions[$db_right['id']]) && $tmp_permitions[$db_right['id']] != PERM_DENY) {
				$tmp_permitions[$db_right['id']] = ($db_right['permission'] == PERM_DENY)
					? PERM_DENY
					: max($tmp_permitions[$db_right['id']], $db_right['permission']);
			}
			else {
				$tmp_permitions[$db_right['id']] = $db_right['permission'];
			}
		}

		$data['user_rights'] = array();
		foreach ($tmp_permitions as $id => $permition) {
			array_push($data['user_rights'], array('id' => $id, 'permission' => $permition));
		}
	}
	return $data;
}

function getPermissionsFormList($rights = array(), $user_type = USER_TYPE_ZABBIX_USER, $rightsFormList = null) {
	// nodes
	if (ZBX_DISTRIBUTED) {
		$lists['node']['label']		= _('Nodes');
		$lists['node']['read_write']= new CListBox('nodes_write', null, 10);
		$lists['node']['read_only']	= new CListBox('nodes_read', null, 10);
		$lists['node']['deny']		= new CListBox('nodes_deny', null, 10);

		$nodes = get_accessible_nodes_by_rights($rights, $user_type, PERM_DENY, PERM_RES_DATA_ARRAY);
		foreach ($nodes as $node) {
			switch($node['permission']) {
				case PERM_READ:
					$list_name = 'read_only';
					break;
				case PERM_READ_WRITE:
					$list_name = 'read_write';
					break;
				default:
					$list_name = 'deny';
			}
			$lists['node'][$list_name]->addItem($node['nodeid'], $node['name']);
		}
		unset($nodes);
	}

	// group
	$lists['group']['label'] = _('Host groups');
	$lists['group']['read_write'] = new CListBox('groups_write', null, 15);
	$lists['group']['read_only'] = new CListBox('groups_read', null, 15);
	$lists['group']['deny'] = new CListBox('groups_deny', null, 15);

	$groups = get_accessible_groups_by_rights($rights, $user_type, PERM_DENY, PERM_RES_DATA_ARRAY, get_current_nodeid(true));

	foreach ($groups as $group) {
		switch($group['permission']) {
			case PERM_READ:
				$list_name = 'read_only';
				break;
			case PERM_READ_WRITE:
				$list_name = 'read_write';
				break;
			default:
				$list_name = 'deny';
		}
		$lists['group'][$list_name]->addItem($group['groupid'], (empty($group['node_name']) ? '' : $group['node_name'].NAME_DELIMITER).$group['name']);
	}
	unset($groups);

	// host
	$lists['host']['label'] = _('Hosts');
	$lists['host']['read_write'] = new CListBox('hosts_write', null, 15);
	$lists['host']['read_only'] = new CListBox('hosts_read', null, 15);
	$lists['host']['deny'] = new CListBox('hosts_deny', null, 15);

	$hosts = get_accessible_hosts_by_rights($rights, $user_type, PERM_DENY, PERM_RES_DATA_ARRAY, get_current_nodeid(true));

	foreach ($hosts as $host) {
		switch($host['permission']) {
			case PERM_READ:
				$list_name = 'read_only';
				break;
			case PERM_READ_WRITE:
				$list_name = 'read_write';
				break;
			default:
				$list_name = 'deny';
		}
		if (HOST_STATUS_PROXY_ACTIVE == $host['status'] || HOST_STATUS_PROXY_PASSIVE == $host['status']) {
			$host['host_name'] = $host['host'];
		}
		$lists['host'][$list_name]->addItem($host['hostid'], (empty($host['node_name']) ? '' : $host['node_name'].NAME_DELIMITER).$host['host_name']);
	}
	unset($hosts);

	// display
	if (empty($rightsFormList)) {
		$rightsFormList = new CFormList('rightsFormList');
	}
	$isHeaderDisplayed = false;
	foreach ($lists as $list) {
		$sLabel = '';
		$row = new CRow();
		foreach ($list as $class => $item) {
			if (is_string($item)) {
				$sLabel = $item;
			}
			else {
				$row->addItem(new CCol($item, $class));
			}
		}

		$table = new CTable(_('No accessible resources'), 'right_table calculated');
		if (!$isHeaderDisplayed) {
			$table->setHeader(array(_('Read-write'), _('Read only'), _('Deny')), 'header');
			$isHeaderDisplayed = true;
		}
		$table->addRow($row);
		$rightsFormList->addRow($sLabel, $table);
	}
	return $rightsFormList;
}

function prepareSubfilterOutput($data, $subfilter, $subfilterName) {
	order_result($data, 'name');

	$output = array();

	foreach ($data as $id => $element) {
		$element['name'] = nbsp(CHtml::encode($element['name']));

		// is activated
		if (str_in_array($id, $subfilter)) {
			$span = new CSpan($element['name'].SPACE.'('.$element['count'].')', 'subfilter_enabled');
			$span->onClick(CHtml::encode(
				'javascript: create_var("zbx_filter", "subfilter_set", "1", false);'.
				'create_var("zbx_filter", '.CJs::encodeJson($subfilterName.'['.$id.']').', null, true);'
			));
			$output[] = $span;
		}

		// isn't activated
		else {
			// subfilter has 0 items
			if ($element['count'] == 0) {
				$span = new CSpan($element['name'].SPACE.'('.$element['count'].')', 'subfilter_inactive');
				$output[] = $span;
			}
			else {
				// this level has no active subfilters
				$nspan = $subfilter
					? new CSpan(SPACE.'(+'.$element['count'].')', 'subfilter_active')
					: new CSpan(SPACE.'('.$element['count'].')', 'subfilter_active');

				$span = new CSpan($element['name'], 'subfilter_disabled');
				$span->onClick(CHtml::encode(
					'javascript: create_var("zbx_filter", "subfilter_set", "1", false);'.
					'create_var("zbx_filter", '.
						CJs::encodeJson($subfilterName.'['.$id.']').', '.
						CJs::encodeJson($id).', '.
						'true'.
					');'
				));

				$output[] = $span;
				$output[] = $nspan;
			}
		}

		$output[] = ', ';
	}

	array_pop($output);

	return $output;
}

function getItemFilterForm(&$items) {
	$displayNodes = is_array(get_current_nodeid());

	$filter_groupId				= $_REQUEST['filter_groupid'];
	$filter_hostId				= $_REQUEST['filter_hostid'];
	$filter_application			= $_REQUEST['filter_application'];
	$filter_name				= $_REQUEST['filter_name'];
	$filter_type				= $_REQUEST['filter_type'];
	$filter_key					= $_REQUEST['filter_key'];
	$filter_snmp_community		= $_REQUEST['filter_snmp_community'];
	$filter_snmpv3_securityname	= $_REQUEST['filter_snmpv3_securityname'];
	$filter_snmp_oid			= $_REQUEST['filter_snmp_oid'];
	$filter_port				= $_REQUEST['filter_port'];
	$filter_value_type			= $_REQUEST['filter_value_type'];
	$filter_data_type			= $_REQUEST['filter_data_type'];
	$filter_delay				= $_REQUEST['filter_delay'];
	$filter_history				= $_REQUEST['filter_history'];
	$filter_trends				= $_REQUEST['filter_trends'];
	$filter_status				= $_REQUEST['filter_status'];
	$filter_state				= $_REQUEST['filter_state'];
	$filter_templated_items		= $_REQUEST['filter_templated_items'];
	$filter_with_triggers		= $_REQUEST['filter_with_triggers'];
	$subfilter_hosts			= $_REQUEST['subfilter_hosts'];
	$subfilter_apps				= $_REQUEST['subfilter_apps'];
	$subfilter_types			= $_REQUEST['subfilter_types'];
	$subfilter_value_types		= $_REQUEST['subfilter_value_types'];
	$subfilter_status			= $_REQUEST['subfilter_status'];
	$subfilter_state			= $_REQUEST['subfilter_state'];
	$subfilter_templated_items	= $_REQUEST['subfilter_templated_items'];
	$subfilter_with_triggers	= $_REQUEST['subfilter_with_triggers'];
	$subfilter_history			= $_REQUEST['subfilter_history'];
	$subfilter_trends			= $_REQUEST['subfilter_trends'];
	$subfilter_interval			= $_REQUEST['subfilter_interval'];

	$form = new CForm('get');
	$form->setAttribute('name', 'zbx_filter');
	$form->setAttribute('id', 'zbx_filter');
	$form->addVar('subfilter_hosts', $subfilter_hosts);
	$form->addVar('subfilter_apps', $subfilter_apps);
	$form->addVar('subfilter_types', $subfilter_types);
	$form->addVar('subfilter_value_types', $subfilter_value_types);
	$form->addVar('subfilter_status', $subfilter_status);
	$form->addVar('subfilter_state', $subfilter_state);
	$form->addVar('subfilter_templated_items', $subfilter_templated_items);
	$form->addVar('subfilter_with_triggers', $subfilter_with_triggers);
	$form->addVar('subfilter_history', $subfilter_history);
	$form->addVar('subfilter_trends', $subfilter_trends);
	$form->addVar('subfilter_interval', $subfilter_interval);

	// type select
	$fTypeVisibility = array();
	$cmbType = new CComboBox('filter_type', $filter_type);
	$cmbType->setAttribute('id', 'filter_type');
	$cmbType->addItem(-1, _('all'));
	foreach (array('filter_delay_label', 'filter_delay') as $vItem) {
		zbx_subarray_push($fTypeVisibility, -1, $vItem);
	}

	$itemTypes = item_type2str();
	unset($itemTypes[ITEM_TYPE_HTTPTEST]); // httptest items are only for internal zabbix logic

	$cmbType->addItems($itemTypes);

	foreach ($itemTypes as $typeNum => $typeLabel) {
		if ($typeNum != ITEM_TYPE_TRAPPER) {
			zbx_subarray_push($fTypeVisibility, $typeNum, 'filter_delay_label');
			zbx_subarray_push($fTypeVisibility, $typeNum, 'filter_delay');
		}

		switch ($typeNum) {
			case ITEM_TYPE_SNMPV1:
			case ITEM_TYPE_SNMPV2C:
				$snmp_types = array(
					'filter_snmp_community_label', 'filter_snmp_community',
					'filter_snmp_oid_label', 'filter_snmp_oid',
					'filter_port_label', 'filter_port'
				);
				foreach ($snmp_types as $vItem) {
					zbx_subarray_push($fTypeVisibility, $typeNum, $vItem);
				}
				break;
			case ITEM_TYPE_SNMPV3:
				foreach (array('filter_snmpv3_securityname_label', 'filter_snmpv3_securityname', 'filter_snmp_oid_label',
					'filter_snmp_oid', 'filter_port_label', 'filter_port') as $vItem) {
					zbx_subarray_push($fTypeVisibility, $typeNum, $vItem);
				}
				break;
		}
	}

	zbx_add_post_js("var filterTypeSwitcher = new CViewSwitcher('filter_type', 'change', ".zbx_jsvalue($fTypeVisibility, true).');');

	// type of information select
	$fVTypeVisibility = array();

	$cmbValType = new CComboBox('filter_value_type', $filter_value_type);
	$cmbValType->addItem(-1, _('all'));
	$cmbValType->addItem(ITEM_VALUE_TYPE_UINT64, _('Numeric (unsigned)'));
	$cmbValType->addItem(ITEM_VALUE_TYPE_FLOAT, _('Numeric (float)'));
	$cmbValType->addItem(ITEM_VALUE_TYPE_STR, _('Character'));
	$cmbValType->addItem(ITEM_VALUE_TYPE_LOG, _('Log'));
	$cmbValType->addItem(ITEM_VALUE_TYPE_TEXT, _('Text'));

	foreach (array('filter_data_type_label','filter_data_type') as $vItem) {
		zbx_subarray_push($fVTypeVisibility, ITEM_VALUE_TYPE_UINT64, $vItem);
	}

	zbx_add_post_js("var filterValueTypeSwitcher = new CViewSwitcher('filter_value_type', 'change', ".zbx_jsvalue($fVTypeVisibility, true).');');

	// status select
	$cmbStatus = new CComboBox('filter_status', $filter_status);
	$cmbStatus->addItem(-1, _('all'));
	foreach (array(ITEM_STATUS_ACTIVE, ITEM_STATUS_DISABLED) as $status) {
		$cmbStatus->addItem($status, item_status2str($status));
	}

	// state select
	$cmbState = new CComboBox('filter_state', $filter_state);
	$cmbState->addItem(-1, _('all'));
	foreach (array(ITEM_STATE_NORMAL, ITEM_STATE_NOTSUPPORTED) as $state) {
		$cmbState->addItem($state, itemState($state));
	}

	// update interval
	$updateIntervalLabel = new CSpan(array(bold(_('Update interval')), SPACE._('(in sec)').NAME_DELIMITER));
	$updateIntervalLabel->setAttribute('id', 'filter_delay_label');

	$updateIntervalInput = new CNumericBox('filter_delay', $filter_delay, 5, null, true);
	$updateIntervalInput->setEnabled('no');

	// data type
	$dataTypeLabel = new CSpan(bold(_('Data type').NAME_DELIMITER));
	$dataTypeLabel->setAttribute('id', 'filter_data_type_label');

	$dataTypeInput = new CComboBox('filter_data_type', $filter_data_type);
	$dataTypeInput->addItem(-1, _('all'));
	$dataTypeInput->addItems(item_data_type2str());
	$dataTypeInput->setEnabled('no');

	// filter table
	$table = new CTable('', 'filter');
	$table->setCellPadding(0);
	$table->setCellSpacing(0);

	// SNMP community
	$snmpCommunityLabel = new CSpan(array(bold(_('SNMP community')), SPACE._('like').NAME_DELIMITER));
	$snmpCommunityLabel->setAttribute('id', 'filter_snmp_community_label');

	$snmpCommunityField = new CTextBox('filter_snmp_community', $filter_snmp_community, ZBX_TEXTBOX_FILTER_SIZE);
	$snmpCommunityField->setEnabled('no');

	// SNMPv3 security name
	$snmpSecurityLabel = new CSpan(array(bold(_('Security name')), SPACE._('like').NAME_DELIMITER));
	$snmpSecurityLabel->setAttribute('id', 'filter_snmpv3_securityname_label');

	$snmpSecurityField = new CTextBox('filter_snmpv3_securityname', $filter_snmpv3_securityname, ZBX_TEXTBOX_FILTER_SIZE);
	$snmpSecurityField->setEnabled('no');

	// SNMP OID
	$snmpOidLabel = new CSpan(array(bold(_('SNMP OID')), SPACE._('like').NAME_DELIMITER));
	$snmpOidLabel->setAttribute('id', 'filter_snmp_oid_label');

	$snmpOidField = new CTextBox('filter_snmp_oid', $filter_snmp_oid, ZBX_TEXTBOX_FILTER_SIZE);
	$snmpOidField->setEnabled('no');

	// port
	$portLabel = new CSpan(array(bold(_('Port')), SPACE._('like').NAME_DELIMITER));
	$portLabel->setAttribute('id', 'filter_port_label');

	$portField = new CNumericBox('filter_port', $filter_port, 5, null, true);
	$portField->setEnabled('no');

	// row 1
	$groupFilter = null;
	if (!empty($filter_groupId)) {
		$getHostInfo = API::HostGroup()->get(array(
			'groupids' => $filter_groupId,
			'output' => array('name')
		));
		$getHostInfo = reset($getHostInfo);
		if (!empty($getHostInfo)) {
			$groupFilter[] = array(
				'id' => $getHostInfo['groupid'],
				'name' => $getHostInfo['name'],
				'prefix' => $displayNodes ? get_node_name_by_elid($getHostInfo['groupid'], true, NAME_DELIMITER) : ''
			);
		}
	}

	$table->addRow(array(
		new CCol(bold(_('Host group').NAME_DELIMITER), 'label col1'),
		new CCol(array(
			new CMultiSelect(array(
				'name' => 'filter_groupid',
				'selectedLimit' => 1,
				'objectName' => 'hostGroup',
				'objectOptions' => array(
					'editable' => true
				),
				'data' => $groupFilter
			))
		), 'col1'),
		new CCol(bold(_('Type').NAME_DELIMITER), 'label col2'),
		new CCol($cmbType, 'col2'),
		new CCol(bold(_('Type of information').NAME_DELIMITER), 'label col3'),
		new CCol($cmbValType, 'col3'),
		new CCol(bold(_('State').NAME_DELIMITER), 'label'),
		new CCol($cmbState, 'col4')
	), 'item-list-row');
	// row 2
	$hostFilterData = null;
	if (!empty($filter_hostId)) {
		$getHostInfo = API::Host()->get(array(
			'hostids' => $filter_hostId,
			'templated_hosts' => true,
			'output' => array('name')
		));
		$getHostInfo = reset($getHostInfo);
		if (!empty($getHostInfo)) {
			$hostFilterData[] = array(
				'id' => $getHostInfo['hostid'],
				'name' => $getHostInfo['name'],
				'prefix' => $displayNodes ? get_node_name_by_elid($filter_hostId, true, NAME_DELIMITER) : ''
			);
		}
	}

	$table->addRow(array(
		new CCol(bold(_('Host').NAME_DELIMITER), 'label'),
		new CCol(array(
			new CMultiSelect(array(
				'name' => 'filter_hostid',
				'selectedLimit' => 1,
				'objectName' => 'hosts',
				'objectOptions' => array(
					'editable' => true,
					'templated_hosts' => true
				),
				'data' => $hostFilterData
			))
		), 'col1'),
		new CCol($updateIntervalLabel, 'label'),
		new CCol($updateIntervalInput),
		new CCol($dataTypeLabel, 'label'),
		new CCol($dataTypeInput),
		new CCol(bold(_('Status').NAME_DELIMITER), 'label col4'),
		new CCol($cmbStatus, 'col4')
	), 'item-list-row');
	// row 3
	$table->addRow(array(
		new CCol(bold(_('Application').NAME_DELIMITER), 'label'),
		new CCol(array(
			new CTextBox('filter_application', $filter_application, ZBX_TEXTBOX_FILTER_SIZE),
			new CButton('btn_app', _('Select'),
				'return PopUp("popup.php?srctbl=applications&srcfld1=name'.
					'&dstfrm='.$form->getName().'&dstfld1=filter_application'.
					'&with_applications=1'.
					'" + (jQuery("input[name=\'filter_hostid\']").length > 0 ? "&hostid="+jQuery("input[name=\'filter_hostid\']").val() : "")'
					.', 550, 450, "application");',
				'filter-select-button'
			)
		), 'col1'),
		new CCol(array($snmpCommunityLabel, $snmpSecurityLabel), 'label'),
		new CCol(array($snmpCommunityField, $snmpSecurityField)),
		new CCol(array(bold(_('History')), SPACE._('(in days)').NAME_DELIMITER), 'label'),
		new CCol(new CNumericBox('filter_history', $filter_history, 8, null, true)),
		new CCol(bold(_('Triggers').NAME_DELIMITER), 'label'),
		new CCol(new CComboBox('filter_with_triggers', $filter_with_triggers, null, array(
			-1 => _('all'),
			1 => _('With triggers'),
			0 => _('Without triggers')
		)))
	), 'item-list-row');
	// row 4
	$table->addRow(array(
		new CCol(array(bold(_('Name')), SPACE._('like').NAME_DELIMITER), 'label'),
		new CCol(new CTextBox('filter_name', $filter_name, ZBX_TEXTBOX_FILTER_SIZE), 'col1'),
		new CCol($snmpOidLabel, 'label'),
		new CCol($snmpOidField),
		new CCol(array(bold(_('Trends')), SPACE._('(in days)').NAME_DELIMITER), 'label'),
		new CCol(new CNumericBox('filter_trends', $filter_trends, 8, null, true)),
		new CCol(bold(_('Template').NAME_DELIMITER), 'label'),
		new CCol(new CComboBox('filter_templated_items', $filter_templated_items, null, array(
			-1 => _('all'),
			1 => _('Templated items'),
			0 => _('Not Templated items'),
		)))
	), 'item-list-row');
	// row 5
	$table->addRow(array(
		new CCol(array(bold(_('Key')), SPACE._('like').NAME_DELIMITER), 'label'),
		new CCol(new CTextBox('filter_key', $filter_key, ZBX_TEXTBOX_FILTER_SIZE), 'col1'),
		new CCol($portLabel, 'label'),
		new CCol($portField),
		new CCol(null, 'label'),
		new CCol(),
		new CCol(null, 'label'),
		new CCol()
	), 'item-list-row');

	$filter = new CButton('filter', _('Filter'),
		"javascript: create_var('zbx_filter', 'filter_set', '1', true); chkbxRange.clearSelectedOnFilterChange();"
	);
	$filter->useJQueryStyle('main');

	$reset = new CButton('reset', _('Reset'), "javascript: clearAllForm('zbx_filter');");
	$reset->useJQueryStyle();

	$div_buttons = new CDiv(array($filter, SPACE, $reset));
	$div_buttons->setAttribute('style', 'padding: 4px 0px;');

	$footer = new CCol($div_buttons, 'controls', 8);

	$table->addRow($footer);
	$form->addItem($table);

	// subfilters
	$table_subfilter = new CTable(null, 'filter sub-filter');

	// array contains subfilters and number of items in each
	$item_params = array(
		'hosts' => array(),
		'applications' => array(),
		'types' => array(),
		'value_types' => array(),
		'status' => array(),
		'state' => array(),
		'templated_items' => array(),
		'with_triggers' => array(),
		'history' => array(),
		'trends' => array(),
		'interval' => array()
	);

	// generate array with values for subfilters of selected items
	foreach ($items as $item) {
		// hosts
		if (zbx_empty($filter_hostId)) {
			$host = reset($item['hosts']);

			if (!isset($item_params['hosts'][$host['hostid']])) {
				$item_params['hosts'][$host['hostid']] = array('name' => $host['name'], 'count' => 0);
			}
			$show_item = true;
			foreach ($item['subfilters'] as $name => $value) {
				if ($name == 'subfilter_hosts') {
					continue;
				}
				$show_item &= $value;
			}
			if ($show_item) {
				$host = reset($item['hosts']);
				$item_params['hosts'][$host['hostid']]['count']++;
			}
		}

		// applications
		if (!empty($item['applications'])) {
			foreach ($item['applications'] as $application) {
				if (!isset($item_params['applications'][$application['name']])) {
					$item_params['applications'][$application['name']] = array('name' => $application['name'], 'count' => 0);
				}
			}
		}
		$show_item = true;
		foreach ($item['subfilters'] as $name => $value) {
			if ($name == 'subfilter_apps') {
				continue;
			}
			$show_item &= $value;
		}
		$sel_app = false;
		if ($show_item) {
			// if any of item applications are selected
			foreach ($item['applications'] as $app) {
				if (str_in_array($app['name'], $subfilter_apps)) {
					$sel_app = true;
					break;
				}
			}
			foreach ($item['applications'] as $app) {
				if (str_in_array($app['name'], $subfilter_apps) || !$sel_app) {
					$item_params['applications'][$app['name']]['count']++;
				}
			}
		}

		// types
		if ($filter_type == -1) {
			if (!isset($item_params['types'][$item['type']])) {
				$item_params['types'][$item['type']] = array('name' => item_type2str($item['type']), 'count' => 0);
			}
			$show_item = true;
			foreach ($item['subfilters'] as $name => $value) {
				if ($name == 'subfilter_types') {
					continue;
				}
				$show_item &= $value;
			}
			if ($show_item) {
				$item_params['types'][$item['type']]['count']++;
			}
		}

		// value types
		if ($filter_value_type == -1) {
			if (!isset($item_params['value_types'][$item['value_type']])) {
				$item_params['value_types'][$item['value_type']] = array(
					'name' => itemValueTypeString($item['value_type']),
					'count' => 0
				);
			}

			$show_item = true;
			foreach ($item['subfilters'] as $name => $value) {
				if ($name == 'subfilter_value_types') {
					continue;
				}
				$show_item &= $value;
			}
			if ($show_item) {
				$item_params['value_types'][$item['value_type']]['count']++;
			}
		}

		// status
		if ($filter_status == -1) {
			if (!isset($item_params['status'][$item['status']])) {
				$item_params['status'][$item['status']] = array(
					'name' => item_status2str($item['status']),
					'count' => 0
				);
			}
			$show_item = true;
			foreach ($item['subfilters'] as $name => $value) {
				if ($name == 'subfilter_status') {
					continue;
				}
				$show_item &= $value;
			}
			if ($show_item) {
				$item_params['status'][$item['status']]['count']++;
			}
		}

		// state
		if ($filter_state == -1) {
			if (!isset($item_params['state'][$item['state']])) {
				$item_params['state'][$item['state']] = array(
					'name' => itemState($item['state']),
					'count' => 0
				);
			}
			$show_item = true;
			foreach ($item['subfilters'] as $name => $value) {
				if ($name == 'subfilter_state') {
					continue;
				}
				$show_item &= $value;
			}
			if ($show_item) {
				$item_params['state'][$item['state']]['count']++;
			}
		}

		// template
		if ($filter_templated_items == -1) {
			if ($item['templateid'] == 0 && !isset($item_params['templated_items'][0])) {
				$item_params['templated_items'][0] = array('name' => _('Not Templated items'), 'count' => 0);
			}
			elseif ($item['templateid'] > 0 && !isset($item_params['templated_items'][1])) {
				$item_params['templated_items'][1] = array('name' => _('Templated items'), 'count' => 0);
			}
			$show_item = true;
			foreach ($item['subfilters'] as $name => $value) {
				if ($name == 'subfilter_templated_items') {
					continue;
				}
				$show_item &= $value;
			}
			if ($show_item) {
				if ($item['templateid'] == 0) {
					$item_params['templated_items'][0]['count']++;
				}
				else {
					$item_params['templated_items'][1]['count']++;
				}
			}
		}

		// with triggers
		if ($filter_with_triggers == -1) {
			if (count($item['triggers']) == 0 && !isset($item_params['with_triggers'][0])) {
				$item_params['with_triggers'][0] = array('name' => _('Without triggers'), 'count' => 0);
			}
			elseif (count($item['triggers']) > 0 && !isset($item_params['with_triggers'][1])) {
				$item_params['with_triggers'][1] = array('name' => _('With triggers'), 'count' => 0);
			}
			$show_item = true;
			foreach ($item['subfilters'] as $name => $value) {
				if ($name == 'subfilter_with_triggers') {
					continue;
				}
				$show_item &= $value;
			}
			if ($show_item) {
				if (count($item['triggers']) == 0) {
					$item_params['with_triggers'][0]['count']++;
				}
				else {
					$item_params['with_triggers'][1]['count']++;
				}
			}
		}

		// trends
		if (zbx_empty($filter_trends)) {
			if (!isset($item_params['trends'][$item['trends']])) {
				$item_params['trends'][$item['trends']] = array('name' => $item['trends'], 'count' => 0);
			}
			$show_item = true;
			foreach ($item['subfilters'] as $name => $value) {
				if ($name == 'subfilter_trends') {
					continue;
				}
				$show_item &= $value;
			}
			if ($show_item) {
				$item_params['trends'][$item['trends']]['count']++;
			}
		}

		// history
		if (zbx_empty($filter_history)) {
			if (!isset($item_params['history'][$item['history']])) {
				$item_params['history'][$item['history']] = array('name' => $item['history'], 'count' => 0);
			}
			$show_item = true;
			foreach ($item['subfilters'] as $name => $value) {
				if ($name == 'subfilter_history') {
					continue;
				}
				$show_item &= $value;
			}
			if ($show_item) {
				$item_params['history'][$item['history']]['count']++;
			}
		}

		// interval
		if (zbx_empty($filter_delay) && $filter_type != ITEM_TYPE_TRAPPER) {
			if (!isset($item_params['interval'][$item['delay']])) {
				$item_params['interval'][$item['delay']] = array('name' => $item['delay'], 'count' => 0);
			}
			$show_item = true;
			foreach ($item['subfilters'] as $name => $value) {
				if ($name == 'subfilter_interval') {
					continue;
				}
				$show_item &= $value;
			}
			if ($show_item) {
				$item_params['interval'][$item['delay']]['count']++;
			}
		}
	}

	// output
	if (zbx_empty($filter_hostId) && count($item_params['hosts']) > 1) {
		$hosts_output = prepareSubfilterOutput($item_params['hosts'], $subfilter_hosts, 'subfilter_hosts');
		$table_subfilter->addRow(array(_('Hosts'), $hosts_output));
	}

	if (!empty($item_params['applications']) && count($item_params['applications']) > 1) {
		$application_output = prepareSubfilterOutput($item_params['applications'], $subfilter_apps, 'subfilter_apps');
		$table_subfilter->addRow(array(_('Applications'), $application_output));
	}

	if ($filter_type == -1 && count($item_params['types']) > 1) {
		$type_output = prepareSubfilterOutput($item_params['types'], $subfilter_types, 'subfilter_types');
		$table_subfilter->addRow(array(_('Types'), $type_output));
	}

	if ($filter_value_type == -1 && count($item_params['value_types']) > 1) {
		$value_types_output = prepareSubfilterOutput($item_params['value_types'], $subfilter_value_types, 'subfilter_value_types');
		$table_subfilter->addRow(array(_('Type of information'), $value_types_output));
	}

	if ($filter_status == -1 && count($item_params['status']) > 1) {
		$status_output = prepareSubfilterOutput($item_params['status'], $subfilter_status, 'subfilter_status');
		$table_subfilter->addRow(array(_('Status'), $status_output));
	}

	if ($filter_state == -1 && count($item_params['state']) > 1) {
		$state_output = prepareSubfilterOutput($item_params['state'], $subfilter_state, 'subfilter_state');
		$table_subfilter->addRow(array(_('State'), $state_output));
	}

	if ($filter_templated_items == -1 && count($item_params['templated_items']) > 1) {
		$templated_items_output = prepareSubfilterOutput($item_params['templated_items'], $subfilter_templated_items, 'subfilter_templated_items');
		$table_subfilter->addRow(array(_('Template'), $templated_items_output));
	}

	if ($filter_with_triggers == -1 && count($item_params['with_triggers']) > 1) {
		$with_triggers_output = prepareSubfilterOutput($item_params['with_triggers'], $subfilter_with_triggers, 'subfilter_with_triggers');
		$table_subfilter->addRow(array(_('With triggers'), $with_triggers_output));
	}

	if (zbx_empty($filter_history) && count($item_params['history']) > 1) {
		$history_output = prepareSubfilterOutput($item_params['history'], $subfilter_history, 'subfilter_history');
		$table_subfilter->addRow(array(_('History'), $history_output));
	}

	if (zbx_empty($filter_trends) && (count($item_params['trends']) > 1)) {
		$trends_output = prepareSubfilterOutput($item_params['trends'], $subfilter_trends, 'subfilter_trends');
		$table_subfilter->addRow(array(_('Trends'), $trends_output));
	}

	if (zbx_empty($filter_delay) && $filter_type != ITEM_TYPE_TRAPPER && count($item_params['interval']) > 1) {
		$interval_output = prepareSubfilterOutput($item_params['interval'], $subfilter_interval, 'subfilter_interval');
		$table_subfilter->addRow(array(_('Interval'), $interval_output));
	}

<<<<<<< HEAD
		$form->addItem(new CDiv(_('Subfilter [affects only filtered data!]'), 'thin_header'));
		$form->addItem($table_subfilter);

		return $form;
	}

	/**
	 * Get data for item edit page.
	 *
	 * @param array	$item							item, item prototype or LLD rule to take the data from
	 * @param bool $options['is_discovery_rule']
	 *
	 * @return array
	 */
	function getItemFormData(array $item = array(), array $options = array()) {
		$data = array(
			'form' => get_request('form'),
			'form_refresh' => get_request('form_refresh'),
			'is_discovery_rule' => !empty($options['is_discovery_rule']),
			'parent_discoveryid' => get_request('parent_discoveryid', !empty($options['is_discovery_rule']) ? get_request('itemid', null) : null),
			'itemid' => get_request('itemid', null),
			'limited' => false,
			'interfaceid' => get_request('interfaceid', 0),
			'name' => get_request('name', ''),
			'description' => get_request('description', ''),
			'key' => get_request('key', ''),
			'hostname' => get_request('hostname', null),
			'delay' => get_request('delay', ZBX_ITEM_DELAY_DEFAULT),
			'history' => get_request('history', 90),
			'status' => get_request('status', isset($_REQUEST['form_refresh']) ? 1 : 0),
			'type' => get_request('type', 0),
			'snmp_community' => get_request('snmp_community', 'public'),
			'snmp_oid' => get_request('snmp_oid', 'interfaces.ifTable.ifEntry.ifInOctets.1'),
			'port' => get_request('port', ''),
			'value_type' => get_request('value_type', ITEM_VALUE_TYPE_UINT64),
			'data_type' => get_request('data_type', ITEM_DATA_TYPE_DECIMAL),
			'trapper_hosts' => get_request('trapper_hosts', ''),
			'units' => get_request('units', ''),
			'valuemapid' => get_request('valuemapid', 0),
			'params' => get_request('params', ''),
			'multiplier' => get_request('multiplier', 0),
			'delta' => get_request('delta', 0),
			'trends' => get_request('trends', DAY_IN_YEAR),
			'new_application' => get_request('new_application', ''),
			'applications' => get_request('applications', array()),
			'delay_flex' => get_request('delay_flex', array()),
			'new_delay_flex' => get_request('new_delay_flex', array('delay' => 50, 'period' => ZBX_DEFAULT_INTERVAL)),
			'snmpv3_contextname' => get_request('snmpv3_contextname', ''),
			'snmpv3_securityname' => get_request('snmpv3_securityname', ''),
			'snmpv3_securitylevel' => get_request('snmpv3_securitylevel', 0),
			'snmpv3_authprotocol' => get_request('snmpv3_authprotocol', ITEM_AUTHPROTOCOL_MD5),
			'snmpv3_authpassphrase' => get_request('snmpv3_authpassphrase', ''),
			'snmpv3_privprotocol' => get_request('snmpv3_privprotocol', ITEM_PRIVPROTOCOL_DES),
			'snmpv3_privpassphrase' => get_request('snmpv3_privpassphrase', ''),
			'ipmi_sensor' => get_request('ipmi_sensor', ''),
			'authtype' => get_request('authtype', 0),
			'username' => get_request('username', ''),
			'password' => get_request('password', ''),
			'publickey' => get_request('publickey', ''),
			'privatekey' => get_request('privatekey', ''),
			'formula' => get_request('formula', 1),
			'logtimefmt' => get_request('logtimefmt', ''),
			'add_groupid' => get_request('add_groupid', get_request('groupid', 0)),
			'valuemaps' => null,
			'possibleHostInventories' => null,
			'alreadyPopulated' => null,
			'initial_item_type' => null,
			'templates' => array()
=======
	$form->addItem(new CDiv(_('Subfilter [affects only filtered data!]'), 'thin_header'));
	$form->addItem($table_subfilter);

	return $form;
}

/**
 * Get data for item edit page.
 *
 * @param bool $options['is_discovery_rule']
 *
 * @return array
 */
function getItemFormData($options = array()) {
	$ifm = get_request('filter_macro');
	$ifv = get_request('filter_value');

	$data = array(
		'form' => get_request('form'),
		'form_refresh' => get_request('form_refresh'),
		'is_discovery_rule' => !empty($options['is_discovery_rule']),
		'parent_discoveryid' => get_request('parent_discoveryid', !empty($options['is_discovery_rule']) ? get_request('itemid', null) : null),
		'itemid' => get_request('itemid', null),
		'limited' => false,
		'interfaceid' => get_request('interfaceid', 0),
		'name' => get_request('name', ''),
		'description' => get_request('description', ''),
		'key' => get_request('key', ''),
		'hostname' => get_request('hostname', null),
		'delay' => get_request('delay', ZBX_ITEM_DELAY_DEFAULT),
		'history' => get_request('history', 90),
		'status' => get_request('status', isset($_REQUEST['form_refresh']) ? 1 : 0),
		'type' => get_request('type', 0),
		'snmp_community' => get_request('snmp_community', 'public'),
		'snmp_oid' => get_request('snmp_oid', 'interfaces.ifTable.ifEntry.ifInOctets.1'),
		'port' => get_request('port', ''),
		'value_type' => get_request('value_type', ITEM_VALUE_TYPE_UINT64),
		'data_type' => get_request('data_type', ITEM_DATA_TYPE_DECIMAL),
		'trapper_hosts' => get_request('trapper_hosts', ''),
		'units' => get_request('units', ''),
		'valuemapid' => get_request('valuemapid', 0),
		'params' => get_request('params', ''),
		'multiplier' => get_request('multiplier', 0),
		'delta' => get_request('delta', 0),
		'trends' => get_request('trends', DAY_IN_YEAR),
		'new_application' => get_request('new_application', ''),
		'applications' => get_request('applications', array()),
		'delay_flex' => get_request('delay_flex', array()),
		'new_delay_flex' => get_request('new_delay_flex', array('delay' => 50, 'period' => ZBX_DEFAULT_INTERVAL)),
		'snmpv3_contextname' => get_request('snmpv3_contextname', ''),
		'snmpv3_securityname' => get_request('snmpv3_securityname', ''),
		'snmpv3_securitylevel' => get_request('snmpv3_securitylevel', 0),
		'snmpv3_authprotocol' => get_request('snmpv3_authprotocol', ITEM_AUTHPROTOCOL_MD5),
		'snmpv3_authpassphrase' => get_request('snmpv3_authpassphrase', ''),
		'snmpv3_privprotocol' => get_request('snmpv3_privprotocol', ITEM_PRIVPROTOCOL_DES),
		'snmpv3_privpassphrase' => get_request('snmpv3_privpassphrase', ''),
		'ipmi_sensor' => get_request('ipmi_sensor', ''),
		'authtype' => get_request('authtype', 0),
		'username' => get_request('username', ''),
		'password' => get_request('password', ''),
		'publickey' => get_request('publickey', ''),
		'privatekey' => get_request('privatekey', ''),
		'formula' => get_request('formula', 1),
		'logtimefmt' => get_request('logtimefmt', ''),
		'inventory_link' => get_request('inventory_link', 0),
		'add_groupid' => get_request('add_groupid', get_request('groupid', 0)),
		'valuemaps' => null,
		'possibleHostInventories' => null,
		'alreadyPopulated' => null,
		'lifetime' => get_request('lifetime', 30),
		'filter' => isset($ifm, $ifv) ? $ifm.':'.$ifv : '',
		'initial_item_type' => null,
		'templates' => array()
	);

	// hostid
	if (!empty($data['parent_discoveryid'])) {
		$discoveryRule = API::DiscoveryRule()->get(array(
			'itemids' => $data['parent_discoveryid'],
			'output' => API_OUTPUT_EXTEND,
			'editable' => true
		));
		$discoveryRule = reset($discoveryRule);
		$data['hostid'] = $discoveryRule['hostid'];
	}
	else {
		$data['hostid'] = get_request('hostid', 0);
	}

	// types, http items only for internal processes
	$data['types'] = item_type2str();
	unset($data['types'][ITEM_TYPE_HTTPTEST]);
	if (!empty($options['is_discovery_rule'])) {
		unset($data['types'][ITEM_TYPE_AGGREGATE],
			$data['types'][ITEM_TYPE_CALCULATED],
			$data['types'][ITEM_TYPE_SNMPTRAP]
>>>>>>> dcb41353
		);
	}

	// item
	if (!empty($data['itemid'])) {
		if ($data['is_discovery_rule']) {
			$data['item'] = API::DiscoveryRule()->get(array(
				'itemids' => $data['itemid'],
				'output' => API_OUTPUT_EXTEND,
				'hostids' => $data['hostid'],
				'editable' => true
			));
		}
		else {
			$data['item'] = API::Item()->get(array(
				'itemids' => $data['itemid'],
				'filter' => array('flags' => null),
				'output' => array(
					'itemid', 'type', 'snmp_community', 'snmp_oid', 'hostid', 'name', 'key_', 'delay', 'history',
					'trends', 'status', 'value_type', 'trapper_hosts', 'units', 'multiplier', 'delta',
					'snmpv3_securityname', 'snmpv3_securitylevel', 'snmpv3_authpassphrase', 'snmpv3_privpassphrase',
					'formula', 'logtimefmt', 'templateid', 'valuemapid', 'delay_flex', 'params', 'ipmi_sensor',
					'data_type', 'authtype', 'username', 'password', 'publickey', 'privatekey', 'filter',
					'interfaceid', 'port', 'description', 'inventory_link', 'lifetime', 'snmpv3_authprotocol',
					'snmpv3_privprotocol', 'snmpv3_contextname'
				)
			));
		}
		$data['item'] = reset($data['item']);
		$data['hostid'] = !empty($data['hostid']) ? $data['hostid'] : $data['item']['hostid'];
		$data['limited'] = $data['item']['templateid'] != 0;

		// get templates
		$itemid = $data['itemid'];
		do {
			$params = array(
				'itemids' => $itemid,
				'output' => array('itemid', 'templateid'),
				'selectHosts' => array('name')
			);
<<<<<<< HEAD
		}

		// item
		if ($item) {
			$data['item'] = $item;
			$data['hostid'] = !empty($data['hostid']) ? $data['hostid'] : $data['item']['hostid'];
			$data['limited'] = $data['item']['templateid'] != 0;

			// get templates
			$itemid = $item['itemid'];
			do {
				$params = array(
					'itemids' => $itemid,
					'output' => array('itemid', 'templateid'),
					'selectHosts' => array('name')
				);
				if ($data['is_discovery_rule']) {
					$item = API::DiscoveryRule()->get($params);
				}
				else {
					$params['selectDiscoveryRule'] = array('itemid');
					$params['filter'] = array('flags' => null);
					$item = API::Item()->get($params);
				}
				$item = reset($item);

				if (!empty($item)) {
					$host = reset($item['hosts']);
					if (!empty($item['hosts'])) {
						$host['name'] = CHtml::encode($host['name']);
						if (bccomp($data['itemid'], $itemid) == 0) {
						}
						// discovery rule
						elseif ($data['is_discovery_rule']) {
							$data['templates'][] = new CLink($host['name'], 'host_discovery.php?form=update&itemid='.$item['itemid'], 'highlight underline weight_normal');
							$data['templates'][] = SPACE.RARR.SPACE;
						}
						// item prototype
						elseif ($item['discoveryRule']) {
							$data['templates'][] = new CLink($host['name'], 'disc_prototypes.php?form=update&itemid='.$item['itemid'].'&parent_discoveryid='.$item['discoveryRule']['itemid'], 'highlight underline weight_normal');
							$data['templates'][] = SPACE.RARR.SPACE;
						}
						// plain item
						else {
							$data['templates'][] = new CLink($host['name'], 'items.php?form=update&itemid='.$item['itemid'], 'highlight underline weight_normal');
							$data['templates'][] = SPACE.RARR.SPACE;
						}
=======
			if ($data['is_discovery_rule']) {
				$item = API::DiscoveryRule()->get($params);
			}
			else {
				$params['selectDiscoveryRule'] = array('itemid');
				$params['filter'] = array('flags' => null);
				$item = API::Item()->get($params);
			}
			$item = reset($item);

			if (!empty($item)) {
				$host = reset($item['hosts']);
				if (!empty($item['hosts'])) {
					$host['name'] = CHtml::encode($host['name']);
					if (bccomp($data['itemid'], $itemid) == 0) {
					}
					// discovery rule
					elseif ($data['is_discovery_rule']) {
						$data['templates'][] = new CLink($host['name'], 'host_discovery.php?form=update&itemid='.$item['itemid'], 'highlight underline weight_normal');
						$data['templates'][] = SPACE.RARR.SPACE;
					}
					// item prototype
					elseif ($item['discoveryRule']) {
						$data['templates'][] = new CLink($host['name'], 'disc_prototypes.php?form=update&itemid='.$item['itemid'].'&parent_discoveryid='.$item['discoveryRule']['itemid'], 'highlight underline weight_normal');
						$data['templates'][] = SPACE.RARR.SPACE;
					}
					// plain item
					else {
						$data['templates'][] = new CLink($host['name'], 'items.php?form=update&itemid='.$item['itemid'], 'highlight underline weight_normal');
						$data['templates'][] = SPACE.RARR.SPACE;
>>>>>>> dcb41353
					}
				}
				$itemid = $item['templateid'];
			}
			else {
				break;
			}
		} while ($itemid != 0);

		$data['templates'] = array_reverse($data['templates']);
		array_shift($data['templates']);
	}

	// caption
	if (!empty($data['is_discovery_rule'])) {
		$data['caption'] = _('Discovery rule');
	}
	else {
		$data['caption'] = !empty($data['parent_discoveryid']) ? _('Item prototype') : _('Item');
	}

	// hostname
	if (empty($data['is_discovery_rule']) && empty($data['hostname'])) {
		if (!empty($data['hostid'])) {
			$hostInfo = API::Host()->get(array(
				'hostids' => $data['hostid'],
				'output' => array('name'),
				'templated_hosts' => true
			));
			$hostInfo = reset($hostInfo);
			$data['hostname'] = $hostInfo['name'];
		}
		else {
			$data['hostname'] = _('not selected');
		}
	}

	// fill data from item
	if ((!empty($data['itemid']) && !isset($_REQUEST['form_refresh'])) || ($data['limited'] && !isset($_REQUEST['form_refresh']))) {
		$data['name'] = $data['item']['name'];
		$data['description'] = $data['item']['description'];
		$data['key'] = $data['item']['key_'];
		$data['interfaceid'] = $data['item']['interfaceid'];
		$data['type'] = $data['item']['type'];
		$data['snmp_community'] = $data['item']['snmp_community'];
		$data['snmp_oid'] = $data['item']['snmp_oid'];
		$data['port'] = $data['item']['port'];
		$data['value_type'] = $data['item']['value_type'];
		$data['data_type'] = $data['item']['data_type'];
		$data['trapper_hosts'] = $data['item']['trapper_hosts'];
		$data['units'] = $data['item']['units'];
		$data['valuemapid'] = $data['item']['valuemapid'];
		$data['multiplier'] = $data['item']['multiplier'];
		$data['hostid'] = $data['item']['hostid'];
		$data['params'] = $data['item']['params'];
		$data['snmpv3_contextname'] = $data['item']['snmpv3_contextname'];
		$data['snmpv3_securityname'] = $data['item']['snmpv3_securityname'];
		$data['snmpv3_securitylevel'] = $data['item']['snmpv3_securitylevel'];
		$data['snmpv3_authprotocol'] = $data['item']['snmpv3_authprotocol'];
		$data['snmpv3_authpassphrase'] = $data['item']['snmpv3_authpassphrase'];
		$data['snmpv3_privprotocol'] = $data['item']['snmpv3_privprotocol'];
		$data['snmpv3_privpassphrase'] = $data['item']['snmpv3_privpassphrase'];
		$data['ipmi_sensor'] = $data['item']['ipmi_sensor'];
		$data['authtype'] = $data['item']['authtype'];
		$data['username'] = $data['item']['username'];
		$data['password'] = $data['item']['password'];
		$data['publickey'] = $data['item']['publickey'];
		$data['privatekey'] = $data['item']['privatekey'];
		$data['formula'] = $data['item']['formula'];
		$data['logtimefmt'] = $data['item']['logtimefmt'];
		$data['inventory_link'] = $data['item']['inventory_link'];
		$data['new_application'] = get_request('new_application', '');
		$data['lifetime'] = $data['item']['lifetime'];
		$data['filter'] = $data['item']['filter'];

		if (!$data['limited'] || !isset($_REQUEST['form_refresh'])) {
			$data['delay'] = $data['item']['delay'];
			if (($data['type'] == ITEM_TYPE_TRAPPER || $data['type'] == ITEM_TYPE_SNMPTRAP) && $data['delay'] == 0) {
				$data['delay'] = ZBX_ITEM_DELAY_DEFAULT;
			}
<<<<<<< HEAD
			else {
				$data['hostname'] = _('not selected');
			}
		}

		// fill data from item
		if (($item && !isset($_REQUEST['form_refresh'])) || ($data['limited'] && !isset($_REQUEST['form_refresh']))) {
			$data['name'] = $data['item']['name'];
			$data['description'] = $data['item']['description'];
			$data['key'] = $data['item']['key_'];
			$data['interfaceid'] = $data['item']['interfaceid'];
			$data['type'] = $data['item']['type'];
			$data['snmp_community'] = $data['item']['snmp_community'];
			$data['snmp_oid'] = $data['item']['snmp_oid'];
			$data['port'] = $data['item']['port'];
			$data['value_type'] = $data['item']['value_type'];
			$data['data_type'] = $data['item']['data_type'];
			$data['trapper_hosts'] = $data['item']['trapper_hosts'];
			$data['units'] = $data['item']['units'];
			$data['valuemapid'] = $data['item']['valuemapid'];
			$data['multiplier'] = $data['item']['multiplier'];
			$data['hostid'] = $data['item']['hostid'];
			$data['params'] = $data['item']['params'];
			$data['snmpv3_contextname'] = $data['item']['snmpv3_contextname'];
			$data['snmpv3_securityname'] = $data['item']['snmpv3_securityname'];
			$data['snmpv3_securitylevel'] = $data['item']['snmpv3_securitylevel'];
			$data['snmpv3_authprotocol'] = $data['item']['snmpv3_authprotocol'];
			$data['snmpv3_authpassphrase'] = $data['item']['snmpv3_authpassphrase'];
			$data['snmpv3_privprotocol'] = $data['item']['snmpv3_privprotocol'];
			$data['snmpv3_privpassphrase'] = $data['item']['snmpv3_privpassphrase'];
			$data['ipmi_sensor'] = $data['item']['ipmi_sensor'];
			$data['authtype'] = $data['item']['authtype'];
			$data['username'] = $data['item']['username'];
			$data['password'] = $data['item']['password'];
			$data['publickey'] = $data['item']['publickey'];
			$data['privatekey'] = $data['item']['privatekey'];
			$data['logtimefmt'] = $data['item']['logtimefmt'];
			$data['new_application'] = get_request('new_application', '');

			if (!$data['is_discovery_rule']) {
				$data['formula'] = $data['item']['formula'];
			}

			if (!$data['limited'] || !isset($_REQUEST['form_refresh'])) {
				$data['delay'] = $data['item']['delay'];
				if (($data['type'] == ITEM_TYPE_TRAPPER || $data['type'] == ITEM_TYPE_SNMPTRAP) && $data['delay'] == 0) {
					$data['delay'] = ZBX_ITEM_DELAY_DEFAULT;
				}
				$data['history'] = $data['item']['history'];
				$data['status'] = $data['item']['status'];
				$data['delta'] = $data['item']['delta'];
				$data['trends'] = $data['item']['trends'];

				$db_delay_flex = $data['item']['delay_flex'];
				if (isset($db_delay_flex)) {
					$arr_of_dellays = explode(';', $db_delay_flex);
					foreach ($arr_of_dellays as $one_db_delay) {
						$arr_of_delay = explode('/', $one_db_delay);
						if (!isset($arr_of_delay[0]) || !isset($arr_of_delay[1])) {
							continue;
						}
						array_push($data['delay_flex'], array('delay' => $arr_of_delay[0], 'period' => $arr_of_delay[1]));
=======
			$data['history'] = $data['item']['history'];
			$data['status'] = $data['item']['status'];
			$data['delta'] = $data['item']['delta'];
			$data['trends'] = $data['item']['trends'];

			$db_delay_flex = $data['item']['delay_flex'];
			if (isset($db_delay_flex)) {
				$arr_of_dellays = explode(';', $db_delay_flex);
				foreach ($arr_of_dellays as $one_db_delay) {
					$arr_of_delay = explode('/', $one_db_delay);
					if (!isset($arr_of_delay[0]) || !isset($arr_of_delay[1])) {
						continue;
>>>>>>> dcb41353
					}
					array_push($data['delay_flex'], array('delay' => $arr_of_delay[0], 'period' => $arr_of_delay[1]));
				}
			}
			$data['applications'] = array_unique(zbx_array_merge($data['applications'], get_applications_by_itemid($data['itemid'])));
		}
	}

	// aplications
	if (count($data['applications']) == 0) {
		array_push($data['applications'], 0);
	}
	$data['db_applications'] = DBfetchArray(DBselect(
		'SELECT DISTINCT a.applicationid,a.name'.
		' FROM applications a'.
		' WHERE a.hostid='.zbx_dbstr($data['hostid'])
	));
	order_result($data['db_applications'], 'name');

	// interfaces
	$data['interfaces'] = API::HostInterface()->get(array(
		'hostids' => $data['hostid'],
		'output' => API_OUTPUT_EXTEND
	));

	// valuemapid
	if ($data['limited']) {
		if (!empty($data['valuemapid'])) {
			if ($map_data = DBfetch(DBselect('SELECT v.name FROM valuemaps v WHERE v.valuemapid='.zbx_dbstr($data['valuemapid'])))) {
				$data['valuemaps'] = $map_data['name'];
			}
		}
	}
	else {
		$data['valuemaps'] = DBfetchArray(DBselect(
				'SELECT v.*'.
				' FROM valuemaps v'.
				whereDbNode('v.valuemapid')
		));
		order_result($data['valuemaps'], 'name');
	}

	// possible host inventories
	if (empty($data['parent_discoveryid'])) {
		$data['possibleHostInventories'] = getHostInventories();

		// get already populated fields by other items
		$data['alreadyPopulated'] = API::item()->get(array(
			'output' => array('inventory_link'),
			'filter' => array('hostid' => $data['hostid']),
			'nopermissions' => true
		));
		$data['alreadyPopulated'] = zbx_toHash($data['alreadyPopulated'], 'inventory_link');
	}

	// template
	$data['is_template'] = isTemplate($data['hostid']);

	// unset snmpv3 fields
	if ($data['type'] != ITEM_TYPE_SNMPV3) {
		$data['snmpv3_contextname'] = '';
		$data['snmpv3_securityname'] = '';
		$data['snmpv3_securitylevel'] = ITEM_SNMPV3_SECURITYLEVEL_NOAUTHNOPRIV;
		$data['snmpv3_authprotocol'] = ITEM_AUTHPROTOCOL_MD5;
		$data['snmpv3_authpassphrase'] = '';
		$data['snmpv3_privprotocol'] = ITEM_PRIVPROTOCOL_DES;
		$data['snmpv3_privpassphrase'] = '';
	}

	// unset ssh auth fields
	if ($data['type'] != ITEM_TYPE_SSH) {
		$data['authtype'] = ITEM_AUTHTYPE_PASSWORD;
		$data['publickey'] = '';
		$data['privatekey'] = '';
	}

	return $data;
}

function getCopyElementsFormData($elementsField, $title = null) {
	$data = array(
		'title' => $title,
		'elements_field' => $elementsField,
		'elements' => getRequest($elementsField, array()),
		'copy_type' => getRequest('copy_type', 0),
		'filter_groupid' => getRequest('filter_groupid', 0),
		'copy_targetid' => getRequest('copy_targetid', array()),
		'hostid' => getRequest('hostid', 0),
		'groups' => array(),
		'hosts' => array()
	);

	// validate elements
	if (empty($data['elements']) || !is_array($data['elements'])) {
		error(_('Incorrect list of items.'));

		return null;
	}

	// get groups
	$data['groups'] = API::HostGroup()->get(array(
		'output' => array('groupid', 'name')
	));
	order_result($data['groups'], 'name');

	// get hosts
	if ($data['copy_type'] == 0) {
		foreach ($data['groups'] as $group) {
			if (empty($data['filter_groupid'])) {
				$data['filter_groupid'] = $group['groupid'];
			}
		}

		$data['hosts'] = API::Host()->get(array(
			'output' => array('groupid', 'name'),
			'groupids' => $data['filter_groupid'],
			'templated_hosts' => true
		));
		order_result($data['hosts'], 'name');
	}

	return $data;
}

function getTriggerMassupdateFormData() {
	$data = array(
		'visible' => get_request('visible', array()),
		'priority' => get_request('priority', ''),
		'dependencies' => get_request('dependencies', array()),
		'massupdate' => get_request('massupdate', 1),
		'parent_discoveryid' => get_request('parent_discoveryid'),
		'go' => get_request('go', 'massupdate'),
		'g_triggerid' => get_request('g_triggerid', array()),
		'priority' => get_request('priority', 0),
		'config' => select_config(),
		'hostid' => get_request('hostid', 0)
	);

	// get dependencies
	$data['dependencies'] = API::Trigger()->get(array(
		'triggerids' => $data['dependencies'],
		'output' => array('triggerid', 'description'),
		'preservekeys' => true,
		'selectHosts' => array('name')
	));
	foreach ($data['dependencies'] as &$dependency) {
		if (!empty($dependency['hosts'][0]['name'])) {
			$dependency['host'] = $dependency['hosts'][0]['name'];
		}
		unset($dependency['hosts']);
	}
	order_result($data['dependencies'], 'description');

	return $data;
}

function getTriggerFormData() {
	$data = array(
		'form' => get_request('form'),
		'form_refresh' => get_request('form_refresh'),
		'parent_discoveryid' => get_request('parent_discoveryid'),
		'dependencies' => get_request('dependencies', array()),
		'db_dependencies' => array(),
		'triggerid' => get_request('triggerid'),
		'expression' => get_request('expression', ''),
		'expr_temp' => get_request('expr_temp', ''),
		'description' => get_request('description', ''),
		'type' => get_request('type', 0),
		'priority' => get_request('priority', 0),
		'status' => get_request('status', 0),
		'comments' => get_request('comments', ''),
		'url' => get_request('url', ''),
		'input_method' => get_request('input_method', IM_ESTABLISHED),
		'limited' => null,
		'templates' => array(),
		'hostid' => get_request('hostid', 0)
	);

	if (!empty($data['triggerid'])) {
		// get trigger
		$options = array(
			'output' => API_OUTPUT_EXTEND,
			'selectHosts' => array('hostid'),
			'triggerids' => $data['triggerid']
		);
		$trigger = ($data['parent_discoveryid']) ? API::TriggerPrototype()->get($options) : API::Trigger()->get($options);
		$data['trigger'] = reset($trigger);
		if (!zbx_empty($data['trigger']['description'])) {
			$data['description'] = $data['trigger']['description'];
		}

		// get templates
		$tmp_triggerid = $data['triggerid'];
		do {
			$db_triggers = DBfetch(DBselect(
				'SELECT t.triggerid,t.templateid,id.parent_itemid,h.name,h.hostid'.
				' FROM triggers t'.
					' LEFT JOIN functions f ON t.triggerid=f.triggerid'.
					' LEFT JOIN items i ON f.itemid=i.itemid'.
					' LEFT JOIN hosts h ON i.hostid=h.hostid'.
					' LEFT JOIN item_discovery id ON i.itemid=id.itemid'.
				' WHERE t.triggerid='.zbx_dbstr($tmp_triggerid)
			));
			if (bccomp($data['triggerid'], $tmp_triggerid) != 0) {
				// parent trigger prototype link
				if ($data['parent_discoveryid']) {
					$link = 'trigger_prototypes.php?form=update&triggerid='.$db_triggers['triggerid'].'&parent_discoveryid='.$db_triggers['parent_itemid'].'&hostid='.$db_triggers['hostid'];
				}
				// parent trigger link
				else {
					$link = 'triggers.php?form=update&triggerid='.$db_triggers['triggerid'].'&hostid='.$db_triggers['hostid'];
				}

				$data['templates'][] = new CLink(
					CHtml::encode($db_triggers['name']),
					$link,
					'highlight underline weight_normal'
				);
				$data['templates'][] = SPACE.RARR.SPACE;
			}
			$tmp_triggerid = $db_triggers['templateid'];
		} while ($tmp_triggerid != 0);
		$data['templates'] = array_reverse($data['templates']);
		array_shift($data['templates']);

		$data['limited'] = $data['trigger']['templateid'] ? 'yes' : null;

		// select first host from triggers if gived not match
		$hosts = $data['trigger']['hosts'];
		if (count($hosts) > 0 && !in_array(array('hostid' => $data['hostid']), $hosts)) {
			$host = reset($hosts);
			$data['hostid'] = $host['hostid'];
		}
	}

	if ((!empty($data['triggerid']) && !isset($_REQUEST['form_refresh'])) || !empty($data['limited'])) {
		$data['expression'] = explode_exp($data['trigger']['expression']);

		if (empty($data['limited']) || !isset($_REQUEST['form_refresh'])) {
			$data['type'] = $data['trigger']['type'];
			$data['priority'] = $data['trigger']['priority'];
			$data['status'] = $data['trigger']['status'];
			$data['comments'] = $data['trigger']['comments'];
			$data['url'] = $data['trigger']['url'];

			$db_triggers = DBselect(
				'SELECT t.triggerid,t.description'.
				' FROM triggers t,trigger_depends d'.
				' WHERE t.triggerid=d.triggerid_up'.
					' AND d.triggerid_down='.zbx_dbstr($data['triggerid'])
			);
			while ($trigger = DBfetch($db_triggers)) {
				if (uint_in_array($trigger['triggerid'], $data['dependencies'])) {
					continue;
				}
				array_push($data['dependencies'], $trigger['triggerid']);
			}
		}
	}

	if ($data['input_method'] == IM_TREE) {
		$analyze = analyzeExpression($data['expression']);
		if ($analyze !== false) {
			list($data['outline'], $data['eHTMLTree']) = $analyze;
			if (isset($_REQUEST['expr_action']) && $data['eHTMLTree'] != null) {
				$new_expr = remakeExpression($data['expression'], $_REQUEST['expr_target_single'],
						$_REQUEST['expr_action'], $data['expr_temp']);
				if ($new_expr !== false) {
					$data['expression'] = $new_expr;
					$analyze = analyzeExpression($data['expression']);
					if ($analyze !== false) {
						list($data['outline'], $data['eHTMLTree']) = $analyze;
					}
					else {
						show_messages(false, '', _('Expression Syntax Error.'));
					}
					$data['expr_temp'] = '';
				}
				else {
					show_messages(false, '', _('Expression Syntax Error.'));
				}
			}

			$data['expression_field_name'] = 'expr_temp';
			$data['expression_field_value'] = $data['expr_temp'];
			$data['expression_field_readonly'] = 'yes';
			$data['expression_field_params'] = 'this.form.elements["'.$data['expression_field_name'].'"].value';
			$data['expression_macro_button'] = new CButton('insert_macro', _('Insert macro'), null, 'formlist');
			$data['expression_macro_button']->setMenuPopup(CMenuPopupHelper::getTriggerMacro());

			if ($data['limited'] == 'yes') {
				$data['expression_macro_button']->setAttribute('disabled', 'disabled');
			}
		}
		else {
			show_messages(false, '', _('Expression Syntax Error.'));
			$data['input_method'] = IM_ESTABLISHED;
		}
	}
	if ($data['input_method'] != IM_TREE) {
		$data['expression_field_name'] = 'expression';
		$data['expression_field_value'] = $data['expression'];
		$data['expression_field_readonly'] = $data['limited'];
		$data['expression_field_params'] = 'getSelectedText(this.form.elements["'.$data['expression_field_name'].'"])';
	}

	if (empty($data['parent_discoveryid'])) {
		$data['db_dependencies'] = API::Trigger()->get(array(
			'triggerids' => $data['dependencies'],
			'output' => array('triggerid', 'description'),
			'preservekeys' => true,
			'selectHosts' => array('name')
		));
		foreach ($data['db_dependencies'] as &$dependency) {
			$dependency['host'] = $dependency['hosts'][0]['name'];
			unset($dependency['hosts']);
		}
		order_result($data['db_dependencies'], 'description');
	}
	return $data;
}

function get_timeperiod_form() {
	$tblPeriod = new CTable(null, 'formElementTable');

	// init new_timeperiod variable
	$new_timeperiod = get_request('new_timeperiod', array());

	if (is_array($new_timeperiod)) {
		if (isset($new_timeperiod['id'])) {
			$tblPeriod->addItem(new CVar('new_timeperiod[id]', $new_timeperiod['id']));
		}
		if (isset($new_timeperiod['timeperiodid'])) {
			$tblPeriod->addItem(new CVar('new_timeperiod[timeperiodid]', $new_timeperiod['timeperiodid']));
		}
	}
	if (!is_array($new_timeperiod)) {
		$new_timeperiod = array();
		$new_timeperiod['timeperiod_type'] = TIMEPERIOD_TYPE_ONETIME;
	}
	if (!isset($new_timeperiod['every'])) {
		$new_timeperiod['every'] = 1;
	}
	if (!isset($new_timeperiod['day'])) {
		$new_timeperiod['day'] = 1;
	}
	if (!isset($new_timeperiod['hour'])) {
		$new_timeperiod['hour'] = 12;
	}
	if (!isset($new_timeperiod['minute'])) {
		$new_timeperiod['minute'] = 0;
	}
	if (!isset($new_timeperiod['start_date'])) {
		$new_timeperiod['start_date'] = 0;
	}
	if (!isset($new_timeperiod['period_days'])) {
		$new_timeperiod['period_days'] = 0;
	}
	if (!isset($new_timeperiod['period_hours'])) {
		$new_timeperiod['period_hours'] = 1;
	}
	if (!isset($new_timeperiod['period_minutes'])) {
		$new_timeperiod['period_minutes'] = 0;
	}
	if (!isset($new_timeperiod['month_date_type'])) {
		$new_timeperiod['month_date_type'] = !(bool)$new_timeperiod['day'];
	}

	// start time
	if (isset($new_timeperiod['start_time'])) {
		$new_timeperiod['hour'] = floor($new_timeperiod['start_time'] / SEC_PER_HOUR);
		$new_timeperiod['minute'] = floor(($new_timeperiod['start_time'] - ($new_timeperiod['hour'] * SEC_PER_HOUR)) / SEC_PER_MIN);
	}

	// period
	if (isset($new_timeperiod['period'])) {
		$new_timeperiod['period_days'] = floor($new_timeperiod['period'] / SEC_PER_DAY);
		$new_timeperiod['period_hours'] = floor(($new_timeperiod['period'] - ($new_timeperiod['period_days'] * SEC_PER_DAY)) / SEC_PER_HOUR);
		$new_timeperiod['period_minutes'] = floor(($new_timeperiod['period'] - $new_timeperiod['period_days'] * SEC_PER_DAY - $new_timeperiod['period_hours'] * SEC_PER_HOUR) / SEC_PER_MIN);
	}

	// daysofweek
	$dayofweek = '';
	$dayofweek .= !isset($new_timeperiod['dayofweek_mo']) ? '0' : '1';
	$dayofweek .= !isset($new_timeperiod['dayofweek_tu']) ? '0' : '1';
	$dayofweek .= !isset($new_timeperiod['dayofweek_we']) ? '0' : '1';
	$dayofweek .= !isset($new_timeperiod['dayofweek_th']) ? '0' : '1';
	$dayofweek .= !isset($new_timeperiod['dayofweek_fr']) ? '0' : '1';
	$dayofweek .= !isset($new_timeperiod['dayofweek_sa']) ? '0' : '1';
	$dayofweek .= !isset($new_timeperiod['dayofweek_su']) ? '0' : '1';
	if (isset($new_timeperiod['dayofweek'])) {
		$dayofweek = zbx_num2bitstr($new_timeperiod['dayofweek'], true);
	}

	$new_timeperiod['dayofweek_mo'] = $dayofweek[0];
	$new_timeperiod['dayofweek_tu'] = $dayofweek[1];
	$new_timeperiod['dayofweek_we'] = $dayofweek[2];
	$new_timeperiod['dayofweek_th'] = $dayofweek[3];
	$new_timeperiod['dayofweek_fr'] = $dayofweek[4];
	$new_timeperiod['dayofweek_sa'] = $dayofweek[5];
	$new_timeperiod['dayofweek_su'] = $dayofweek[6];

	// months
	$month = '';
	$month .= !isset($new_timeperiod['month_jan']) ? '0' : '1';
	$month .= !isset($new_timeperiod['month_feb']) ? '0' : '1';
	$month .= !isset($new_timeperiod['month_mar']) ? '0' : '1';
	$month .= !isset($new_timeperiod['month_apr']) ? '0' : '1';
	$month .= !isset($new_timeperiod['month_may']) ? '0' : '1';
	$month .= !isset($new_timeperiod['month_jun']) ? '0' : '1';
	$month .= !isset($new_timeperiod['month_jul']) ? '0' : '1';
	$month .= !isset($new_timeperiod['month_aug']) ? '0' : '1';
	$month .= !isset($new_timeperiod['month_sep']) ? '0' : '1';
	$month .= !isset($new_timeperiod['month_oct']) ? '0' : '1';
	$month .= !isset($new_timeperiod['month_nov']) ? '0' : '1';
	$month .= !isset($new_timeperiod['month_dec']) ? '0' : '1';
	if (isset($new_timeperiod['month'])) {
		$month = zbx_num2bitstr($new_timeperiod['month'], true);
	}

	$new_timeperiod['month_jan'] = $month[0];
	$new_timeperiod['month_feb'] = $month[1];
	$new_timeperiod['month_mar'] = $month[2];
	$new_timeperiod['month_apr'] = $month[3];
	$new_timeperiod['month_may'] = $month[4];
	$new_timeperiod['month_jun'] = $month[5];
	$new_timeperiod['month_jul'] = $month[6];
	$new_timeperiod['month_aug'] = $month[7];
	$new_timeperiod['month_sep'] = $month[8];
	$new_timeperiod['month_oct'] = $month[9];
	$new_timeperiod['month_nov'] = $month[10];
	$new_timeperiod['month_dec'] = $month[11];

	$bit_dayofweek = zbx_str_revert($dayofweek);
	$bit_month = zbx_str_revert($month);

	$cmbType = new CComboBox('new_timeperiod[timeperiod_type]', $new_timeperiod['timeperiod_type'], 'submit()');
	$cmbType->addItem(TIMEPERIOD_TYPE_ONETIME, _('One time only'));
	$cmbType->addItem(TIMEPERIOD_TYPE_DAILY, _('Daily'));
	$cmbType->addItem(TIMEPERIOD_TYPE_WEEKLY, _('Weekly'));
	$cmbType->addItem(TIMEPERIOD_TYPE_MONTHLY, _('Monthly'));

	$tblPeriod->addRow(array(_('Period type'), $cmbType));

	if ($new_timeperiod['timeperiod_type'] == TIMEPERIOD_TYPE_DAILY) {
		$tblPeriod->addItem(new CVar('new_timeperiod[dayofweek]', bindec($bit_dayofweek)));
		$tblPeriod->addItem(new CVar('new_timeperiod[month]', bindec($bit_month)));
		$tblPeriod->addItem(new CVar('new_timeperiod[day]', $new_timeperiod['day']));
		$tblPeriod->addItem(new CVar('new_timeperiod[start_date]', $new_timeperiod['start_date']));
		$tblPeriod->addItem(new CVar('new_timeperiod[month_date_type]', $new_timeperiod['month_date_type']));
		$tblPeriod->addRow(array(_('Every day(s)'), new CNumericBox('new_timeperiod[every]', $new_timeperiod['every'], 3)));
	}
	elseif ($new_timeperiod['timeperiod_type'] == TIMEPERIOD_TYPE_WEEKLY) {
		$tblPeriod->addItem(new CVar('new_timeperiod[month]', bindec($bit_month)));
		$tblPeriod->addItem(new CVar('new_timeperiod[day]', $new_timeperiod['day']));
		$tblPeriod->addItem(new CVar('new_timeperiod[start_date]', $new_timeperiod['start_date']));
		$tblPeriod->addItem(new CVar('new_timeperiod[month_date_type]', $new_timeperiod['month_date_type']));
		$tblPeriod->addRow(array(_('Every week(s)'), new CNumericBox('new_timeperiod[every]', $new_timeperiod['every'], 2)));

		$tabDays = new CTable();
		$tabDays->addRow(array(new CCheckBox('new_timeperiod[dayofweek_mo]', $dayofweek[0], null, 1), _('Monday')));
		$tabDays->addRow(array(new CCheckBox('new_timeperiod[dayofweek_tu]', $dayofweek[1], null, 1), _('Tuesday')));
		$tabDays->addRow(array(new CCheckBox('new_timeperiod[dayofweek_we]', $dayofweek[2], null, 1), _('Wednesday')));
		$tabDays->addRow(array(new CCheckBox('new_timeperiod[dayofweek_th]', $dayofweek[3], null, 1), _('Thursday')));
		$tabDays->addRow(array(new CCheckBox('new_timeperiod[dayofweek_fr]', $dayofweek[4], null, 1), _('Friday')));
		$tabDays->addRow(array(new CCheckBox('new_timeperiod[dayofweek_sa]', $dayofweek[5], null, 1), _('Saturday')));
		$tabDays->addRow(array(new CCheckBox('new_timeperiod[dayofweek_su]', $dayofweek[6], null, 1), _('Sunday')));
		$tblPeriod->addRow(array(_('Day of week'), $tabDays));
	}
	elseif ($new_timeperiod['timeperiod_type'] == TIMEPERIOD_TYPE_MONTHLY) {
		$tblPeriod->addItem(new CVar('new_timeperiod[start_date]', $new_timeperiod['start_date']));

		$tabMonths = new CTable();
		$tabMonths->addRow(array(
			new CCheckBox('new_timeperiod[month_jan]', $month[0], null, 1), _('January'),
			SPACE, SPACE,
			new CCheckBox('new_timeperiod[month_jul]', $month[6], null, 1), _('July')
		));
		$tabMonths->addRow(array(
			new CCheckBox('new_timeperiod[month_feb]', $month[1], null, 1), _('February'),
			SPACE, SPACE,
			new CCheckBox('new_timeperiod[month_aug]', $month[7], null, 1), _('August')
		));
		$tabMonths->addRow(array(
			new CCheckBox('new_timeperiod[month_mar]', $month[2], null, 1), _('March'),
			SPACE, SPACE,
			new CCheckBox('new_timeperiod[month_sep]', $month[8], null, 1), _('September')
		));
		$tabMonths->addRow(array(
			new CCheckBox('new_timeperiod[month_apr]', $month[3], null, 1), _('April'),
			SPACE, SPACE,
			new CCheckBox('new_timeperiod[month_oct]', $month[9], null, 1), _('October')
		));
		$tabMonths->addRow(array(
			new CCheckBox('new_timeperiod[month_may]', $month[4], null, 1), _('May'),
			SPACE, SPACE,
			new CCheckBox('new_timeperiod[month_nov]', $month[10], null, 1), _('November')
		));
		$tabMonths->addRow(array(
			new CCheckBox('new_timeperiod[month_jun]', $month[5], null, 1), _('June'),
			SPACE, SPACE,
			new CCheckBox('new_timeperiod[month_dec]', $month[11], null, 1), _('December')
		));
		$tblPeriod->addRow(array(_('Month'), $tabMonths));

		$tblPeriod->addRow(array(_('Date'), array(
			new CRadioButton('new_timeperiod[month_date_type]', '0', null, null, !$new_timeperiod['month_date_type'], 'submit()'),
			_('Day'),
			SPACE,
			new CRadioButton('new_timeperiod[month_date_type]', '1', null, null, $new_timeperiod['month_date_type'], 'submit()'),
			_('Day of week')))
		);

		if ($new_timeperiod['month_date_type'] > 0) {
			$tblPeriod->addItem(new CVar('new_timeperiod[day]', $new_timeperiod['day']));

			$cmbCount = new CComboBox('new_timeperiod[every]', $new_timeperiod['every']);
			$cmbCount->addItem(1, _('First'));
			$cmbCount->addItem(2, _('Second'));
			$cmbCount->addItem(3, _('Third'));
			$cmbCount->addItem(4, _('Fourth'));
			$cmbCount->addItem(5, _('Last'));

			$td = new CCol($cmbCount);
			$td->setColSpan(2);

			$tabDays = new CTable();
			$tabDays->addRow($td);
			$tabDays->addRow(array(new CCheckBox('new_timeperiod[dayofweek_mo]', $dayofweek[0], null, 1), _('Monday')));
			$tabDays->addRow(array(new CCheckBox('new_timeperiod[dayofweek_tu]', $dayofweek[1], null, 1), _('Tuesday')));
			$tabDays->addRow(array(new CCheckBox('new_timeperiod[dayofweek_we]', $dayofweek[2], null, 1), _('Wednesday')));
			$tabDays->addRow(array(new CCheckBox('new_timeperiod[dayofweek_th]', $dayofweek[3], null, 1), _('Thursday')));
			$tabDays->addRow(array(new CCheckBox('new_timeperiod[dayofweek_fr]', $dayofweek[4], null, 1), _('Friday')));
			$tabDays->addRow(array(new CCheckBox('new_timeperiod[dayofweek_sa]', $dayofweek[5], null, 1), _('Saturday')));
			$tabDays->addRow(array(new CCheckBox('new_timeperiod[dayofweek_su]', $dayofweek[6], null, 1), _('Sunday')));
			$tblPeriod->addRow(array(_('Day of week'), $tabDays));
		}
		else {
			$tblPeriod->addItem(new CVar('new_timeperiod[dayofweek]', bindec($bit_dayofweek)));
			$tblPeriod->addRow(array(_('Day of month'), new CNumericBox('new_timeperiod[day]', $new_timeperiod['day'], 2)));
		}
	}
	else {
		$tblPeriod->addItem(new CVar('new_timeperiod[every]', $new_timeperiod['every'], 'new_timeperiod_every_tmp'));
		$tblPeriod->addItem(new CVar('new_timeperiod[month]', bindec($bit_month), 'new_timeperiod_month_tmp'));
		$tblPeriod->addItem(new CVar('new_timeperiod[day]', $new_timeperiod['day'], 'new_timeperiod_day_tmp'));
		$tblPeriod->addItem(new CVar('new_timeperiod[hour]', $new_timeperiod['hour'], 'new_timeperiod_hour_tmp'));
		$tblPeriod->addItem(new CVar('new_timeperiod[minute]', $new_timeperiod['minute'], 'new_timeperiod_minute_tmp'));
		$tblPeriod->addItem(new CVar('new_timeperiod[start_date]', $new_timeperiod['start_date']));
		$tblPeriod->addItem(new CVar('new_timeperiod[month_date_type]', $new_timeperiod['month_date_type']));
		$tblPeriod->addItem(new CVar('new_timeperiod[dayofweek]', bindec($bit_dayofweek)));

		if (isset($_REQUEST['add_timeperiod'])) {
			$date = array(
				'y' => get_request('new_timeperiod_start_date_year'),
				'm' => get_request('new_timeperiod_start_date_month'),
				'd' => get_request('new_timeperiod_start_date_day'),
				'h' => get_request('new_timeperiod_start_date_hour'),
				'i' => get_request('new_timeperiod_start_date_minute')
			);
		}
		else {
			$date = zbxDateToTime($new_timeperiod['start_date']
				? $new_timeperiod['start_date'] : date(TIMESTAMP_FORMAT_ZERO_TIME, time()));
		}

		$tblPeriod->addRow(array(_('Date'), createDateSelector('new_timeperiod_start_date', $date)));
	}

	if ($new_timeperiod['timeperiod_type'] != TIMEPERIOD_TYPE_ONETIME) {
		$tblPeriod->addRow(array(_('At (hour:minute)'), array(
			new CNumericBox('new_timeperiod[hour]', $new_timeperiod['hour'], 2),
			':',
			new CNumericBox('new_timeperiod[minute]', $new_timeperiod['minute'], 2)))
		);
	}

	$perHours = new CComboBox('new_timeperiod[period_hours]', $new_timeperiod['period_hours'], null, range(0, 23));
	$perMinutes = new CComboBox('new_timeperiod[period_minutes]', $new_timeperiod['period_minutes'], null, range(0, 59));
	$tblPeriod->addRow(array(
		_('Maintenance period length'),
		array(
			new CNumericBox('new_timeperiod[period_days]', $new_timeperiod['period_days'], 3),
			_('Days').SPACE.SPACE,
			$perHours,
			_('Hours').SPACE.SPACE,
			$perMinutes,
			_('Minutes')
	)));

	return $tblPeriod;
}<|MERGE_RESOLUTION|>--- conflicted
+++ resolved
@@ -197,10 +197,10 @@
 	}
 
 	// group
-	$lists['group']['label'] = _('Host groups');
-	$lists['group']['read_write'] = new CListBox('groups_write', null, 15);
-	$lists['group']['read_only'] = new CListBox('groups_read', null, 15);
-	$lists['group']['deny'] = new CListBox('groups_deny', null, 15);
+	$lists['group']['label']		= _('Host groups');
+	$lists['group']['read_write']	= new CListBox('groups_write', null, 15);
+	$lists['group']['read_only']	= new CListBox('groups_read', null, 15);
+	$lists['group']['deny']			= new CListBox('groups_deny', null, 15);
 
 	$groups = get_accessible_groups_by_rights($rights, $user_type, PERM_DENY, PERM_RES_DATA_ARRAY, get_current_nodeid(true));
 
@@ -220,10 +220,10 @@
 	unset($groups);
 
 	// host
-	$lists['host']['label'] = _('Hosts');
-	$lists['host']['read_write'] = new CListBox('hosts_write', null, 15);
-	$lists['host']['read_only'] = new CListBox('hosts_read', null, 15);
-	$lists['host']['deny'] = new CListBox('hosts_deny', null, 15);
+	$lists['host']['label']		= _('Hosts');
+	$lists['host']['read_write']= new CListBox('hosts_write', null, 15);
+	$lists['host']['read_only']	= new CListBox('hosts_read', null, 15);
+	$lists['host']['deny']		= new CListBox('hosts_deny', null, 15);
 
 	$hosts = get_accessible_hosts_by_rights($rights, $user_type, PERM_DENY, PERM_RES_DATA_ARRAY, get_current_nodeid(true));
 
@@ -950,76 +950,6 @@
 		$table_subfilter->addRow(array(_('Interval'), $interval_output));
 	}
 
-<<<<<<< HEAD
-		$form->addItem(new CDiv(_('Subfilter [affects only filtered data!]'), 'thin_header'));
-		$form->addItem($table_subfilter);
-
-		return $form;
-	}
-
-	/**
-	 * Get data for item edit page.
-	 *
-	 * @param array	$item							item, item prototype or LLD rule to take the data from
-	 * @param bool $options['is_discovery_rule']
-	 *
-	 * @return array
-	 */
-	function getItemFormData(array $item = array(), array $options = array()) {
-		$data = array(
-			'form' => get_request('form'),
-			'form_refresh' => get_request('form_refresh'),
-			'is_discovery_rule' => !empty($options['is_discovery_rule']),
-			'parent_discoveryid' => get_request('parent_discoveryid', !empty($options['is_discovery_rule']) ? get_request('itemid', null) : null),
-			'itemid' => get_request('itemid', null),
-			'limited' => false,
-			'interfaceid' => get_request('interfaceid', 0),
-			'name' => get_request('name', ''),
-			'description' => get_request('description', ''),
-			'key' => get_request('key', ''),
-			'hostname' => get_request('hostname', null),
-			'delay' => get_request('delay', ZBX_ITEM_DELAY_DEFAULT),
-			'history' => get_request('history', 90),
-			'status' => get_request('status', isset($_REQUEST['form_refresh']) ? 1 : 0),
-			'type' => get_request('type', 0),
-			'snmp_community' => get_request('snmp_community', 'public'),
-			'snmp_oid' => get_request('snmp_oid', 'interfaces.ifTable.ifEntry.ifInOctets.1'),
-			'port' => get_request('port', ''),
-			'value_type' => get_request('value_type', ITEM_VALUE_TYPE_UINT64),
-			'data_type' => get_request('data_type', ITEM_DATA_TYPE_DECIMAL),
-			'trapper_hosts' => get_request('trapper_hosts', ''),
-			'units' => get_request('units', ''),
-			'valuemapid' => get_request('valuemapid', 0),
-			'params' => get_request('params', ''),
-			'multiplier' => get_request('multiplier', 0),
-			'delta' => get_request('delta', 0),
-			'trends' => get_request('trends', DAY_IN_YEAR),
-			'new_application' => get_request('new_application', ''),
-			'applications' => get_request('applications', array()),
-			'delay_flex' => get_request('delay_flex', array()),
-			'new_delay_flex' => get_request('new_delay_flex', array('delay' => 50, 'period' => ZBX_DEFAULT_INTERVAL)),
-			'snmpv3_contextname' => get_request('snmpv3_contextname', ''),
-			'snmpv3_securityname' => get_request('snmpv3_securityname', ''),
-			'snmpv3_securitylevel' => get_request('snmpv3_securitylevel', 0),
-			'snmpv3_authprotocol' => get_request('snmpv3_authprotocol', ITEM_AUTHPROTOCOL_MD5),
-			'snmpv3_authpassphrase' => get_request('snmpv3_authpassphrase', ''),
-			'snmpv3_privprotocol' => get_request('snmpv3_privprotocol', ITEM_PRIVPROTOCOL_DES),
-			'snmpv3_privpassphrase' => get_request('snmpv3_privpassphrase', ''),
-			'ipmi_sensor' => get_request('ipmi_sensor', ''),
-			'authtype' => get_request('authtype', 0),
-			'username' => get_request('username', ''),
-			'password' => get_request('password', ''),
-			'publickey' => get_request('publickey', ''),
-			'privatekey' => get_request('privatekey', ''),
-			'formula' => get_request('formula', 1),
-			'logtimefmt' => get_request('logtimefmt', ''),
-			'add_groupid' => get_request('add_groupid', get_request('groupid', 0)),
-			'valuemaps' => null,
-			'possibleHostInventories' => null,
-			'alreadyPopulated' => null,
-			'initial_item_type' => null,
-			'templates' => array()
-=======
 	$form->addItem(new CDiv(_('Subfilter [affects only filtered data!]'), 'thin_header'));
 	$form->addItem($table_subfilter);
 
@@ -1029,14 +959,12 @@
 /**
  * Get data for item edit page.
  *
+ * @param array	$item							item, item prototype or LLD rule to take the data from
  * @param bool $options['is_discovery_rule']
  *
  * @return array
  */
-function getItemFormData($options = array()) {
-	$ifm = get_request('filter_macro');
-	$ifv = get_request('filter_value');
-
+function getItemFormData(array $item = array(), array $options = array()) {
 	$data = array(
 		'form' => get_request('form'),
 		'form_refresh' => get_request('form_refresh'),
@@ -1084,13 +1012,10 @@
 		'privatekey' => get_request('privatekey', ''),
 		'formula' => get_request('formula', 1),
 		'logtimefmt' => get_request('logtimefmt', ''),
-		'inventory_link' => get_request('inventory_link', 0),
 		'add_groupid' => get_request('add_groupid', get_request('groupid', 0)),
 		'valuemaps' => null,
 		'possibleHostInventories' => null,
 		'alreadyPopulated' => null,
-		'lifetime' => get_request('lifetime', 30),
-		'filter' => isset($ifm, $ifv) ? $ifm.':'.$ifv : '',
 		'initial_item_type' => null,
 		'templates' => array()
 	);
@@ -1116,96 +1041,23 @@
 		unset($data['types'][ITEM_TYPE_AGGREGATE],
 			$data['types'][ITEM_TYPE_CALCULATED],
 			$data['types'][ITEM_TYPE_SNMPTRAP]
->>>>>>> dcb41353
 		);
 	}
 
 	// item
-	if (!empty($data['itemid'])) {
-		if ($data['is_discovery_rule']) {
-			$data['item'] = API::DiscoveryRule()->get(array(
-				'itemids' => $data['itemid'],
-				'output' => API_OUTPUT_EXTEND,
-				'hostids' => $data['hostid'],
-				'editable' => true
-			));
-		}
-		else {
-			$data['item'] = API::Item()->get(array(
-				'itemids' => $data['itemid'],
-				'filter' => array('flags' => null),
-				'output' => array(
-					'itemid', 'type', 'snmp_community', 'snmp_oid', 'hostid', 'name', 'key_', 'delay', 'history',
-					'trends', 'status', 'value_type', 'trapper_hosts', 'units', 'multiplier', 'delta',
-					'snmpv3_securityname', 'snmpv3_securitylevel', 'snmpv3_authpassphrase', 'snmpv3_privpassphrase',
-					'formula', 'logtimefmt', 'templateid', 'valuemapid', 'delay_flex', 'params', 'ipmi_sensor',
-					'data_type', 'authtype', 'username', 'password', 'publickey', 'privatekey', 'filter',
-					'interfaceid', 'port', 'description', 'inventory_link', 'lifetime', 'snmpv3_authprotocol',
-					'snmpv3_privprotocol', 'snmpv3_contextname'
-				)
-			));
-		}
-		$data['item'] = reset($data['item']);
+	if ($item) {
+		$data['item'] = $item;
 		$data['hostid'] = !empty($data['hostid']) ? $data['hostid'] : $data['item']['hostid'];
 		$data['limited'] = $data['item']['templateid'] != 0;
 
 		// get templates
-		$itemid = $data['itemid'];
+		$itemid = $item['itemid'];
 		do {
 			$params = array(
 				'itemids' => $itemid,
 				'output' => array('itemid', 'templateid'),
 				'selectHosts' => array('name')
 			);
-<<<<<<< HEAD
-		}
-
-		// item
-		if ($item) {
-			$data['item'] = $item;
-			$data['hostid'] = !empty($data['hostid']) ? $data['hostid'] : $data['item']['hostid'];
-			$data['limited'] = $data['item']['templateid'] != 0;
-
-			// get templates
-			$itemid = $item['itemid'];
-			do {
-				$params = array(
-					'itemids' => $itemid,
-					'output' => array('itemid', 'templateid'),
-					'selectHosts' => array('name')
-				);
-				if ($data['is_discovery_rule']) {
-					$item = API::DiscoveryRule()->get($params);
-				}
-				else {
-					$params['selectDiscoveryRule'] = array('itemid');
-					$params['filter'] = array('flags' => null);
-					$item = API::Item()->get($params);
-				}
-				$item = reset($item);
-
-				if (!empty($item)) {
-					$host = reset($item['hosts']);
-					if (!empty($item['hosts'])) {
-						$host['name'] = CHtml::encode($host['name']);
-						if (bccomp($data['itemid'], $itemid) == 0) {
-						}
-						// discovery rule
-						elseif ($data['is_discovery_rule']) {
-							$data['templates'][] = new CLink($host['name'], 'host_discovery.php?form=update&itemid='.$item['itemid'], 'highlight underline weight_normal');
-							$data['templates'][] = SPACE.RARR.SPACE;
-						}
-						// item prototype
-						elseif ($item['discoveryRule']) {
-							$data['templates'][] = new CLink($host['name'], 'disc_prototypes.php?form=update&itemid='.$item['itemid'].'&parent_discoveryid='.$item['discoveryRule']['itemid'], 'highlight underline weight_normal');
-							$data['templates'][] = SPACE.RARR.SPACE;
-						}
-						// plain item
-						else {
-							$data['templates'][] = new CLink($host['name'], 'items.php?form=update&itemid='.$item['itemid'], 'highlight underline weight_normal');
-							$data['templates'][] = SPACE.RARR.SPACE;
-						}
-=======
 			if ($data['is_discovery_rule']) {
 				$item = API::DiscoveryRule()->get($params);
 			}
@@ -1236,7 +1088,6 @@
 					else {
 						$data['templates'][] = new CLink($host['name'], 'items.php?form=update&itemid='.$item['itemid'], 'highlight underline weight_normal');
 						$data['templates'][] = SPACE.RARR.SPACE;
->>>>>>> dcb41353
 					}
 				}
 				$itemid = $item['templateid'];
@@ -1275,7 +1126,7 @@
 	}
 
 	// fill data from item
-	if ((!empty($data['itemid']) && !isset($_REQUEST['form_refresh'])) || ($data['limited'] && !isset($_REQUEST['form_refresh']))) {
+	if (($item && !isset($_REQUEST['form_refresh'])) || ($data['limited'] && !isset($_REQUEST['form_refresh']))) {
 		$data['name'] = $data['item']['name'];
 		$data['description'] = $data['item']['description'];
 		$data['key'] = $data['item']['key_'];
@@ -1305,82 +1156,18 @@
 		$data['password'] = $data['item']['password'];
 		$data['publickey'] = $data['item']['publickey'];
 		$data['privatekey'] = $data['item']['privatekey'];
-		$data['formula'] = $data['item']['formula'];
 		$data['logtimefmt'] = $data['item']['logtimefmt'];
-		$data['inventory_link'] = $data['item']['inventory_link'];
 		$data['new_application'] = get_request('new_application', '');
-		$data['lifetime'] = $data['item']['lifetime'];
-		$data['filter'] = $data['item']['filter'];
+
+		if (!$data['is_discovery_rule']) {
+			$data['formula'] = $data['item']['formula'];
+		}
 
 		if (!$data['limited'] || !isset($_REQUEST['form_refresh'])) {
 			$data['delay'] = $data['item']['delay'];
 			if (($data['type'] == ITEM_TYPE_TRAPPER || $data['type'] == ITEM_TYPE_SNMPTRAP) && $data['delay'] == 0) {
 				$data['delay'] = ZBX_ITEM_DELAY_DEFAULT;
 			}
-<<<<<<< HEAD
-			else {
-				$data['hostname'] = _('not selected');
-			}
-		}
-
-		// fill data from item
-		if (($item && !isset($_REQUEST['form_refresh'])) || ($data['limited'] && !isset($_REQUEST['form_refresh']))) {
-			$data['name'] = $data['item']['name'];
-			$data['description'] = $data['item']['description'];
-			$data['key'] = $data['item']['key_'];
-			$data['interfaceid'] = $data['item']['interfaceid'];
-			$data['type'] = $data['item']['type'];
-			$data['snmp_community'] = $data['item']['snmp_community'];
-			$data['snmp_oid'] = $data['item']['snmp_oid'];
-			$data['port'] = $data['item']['port'];
-			$data['value_type'] = $data['item']['value_type'];
-			$data['data_type'] = $data['item']['data_type'];
-			$data['trapper_hosts'] = $data['item']['trapper_hosts'];
-			$data['units'] = $data['item']['units'];
-			$data['valuemapid'] = $data['item']['valuemapid'];
-			$data['multiplier'] = $data['item']['multiplier'];
-			$data['hostid'] = $data['item']['hostid'];
-			$data['params'] = $data['item']['params'];
-			$data['snmpv3_contextname'] = $data['item']['snmpv3_contextname'];
-			$data['snmpv3_securityname'] = $data['item']['snmpv3_securityname'];
-			$data['snmpv3_securitylevel'] = $data['item']['snmpv3_securitylevel'];
-			$data['snmpv3_authprotocol'] = $data['item']['snmpv3_authprotocol'];
-			$data['snmpv3_authpassphrase'] = $data['item']['snmpv3_authpassphrase'];
-			$data['snmpv3_privprotocol'] = $data['item']['snmpv3_privprotocol'];
-			$data['snmpv3_privpassphrase'] = $data['item']['snmpv3_privpassphrase'];
-			$data['ipmi_sensor'] = $data['item']['ipmi_sensor'];
-			$data['authtype'] = $data['item']['authtype'];
-			$data['username'] = $data['item']['username'];
-			$data['password'] = $data['item']['password'];
-			$data['publickey'] = $data['item']['publickey'];
-			$data['privatekey'] = $data['item']['privatekey'];
-			$data['logtimefmt'] = $data['item']['logtimefmt'];
-			$data['new_application'] = get_request('new_application', '');
-
-			if (!$data['is_discovery_rule']) {
-				$data['formula'] = $data['item']['formula'];
-			}
-
-			if (!$data['limited'] || !isset($_REQUEST['form_refresh'])) {
-				$data['delay'] = $data['item']['delay'];
-				if (($data['type'] == ITEM_TYPE_TRAPPER || $data['type'] == ITEM_TYPE_SNMPTRAP) && $data['delay'] == 0) {
-					$data['delay'] = ZBX_ITEM_DELAY_DEFAULT;
-				}
-				$data['history'] = $data['item']['history'];
-				$data['status'] = $data['item']['status'];
-				$data['delta'] = $data['item']['delta'];
-				$data['trends'] = $data['item']['trends'];
-
-				$db_delay_flex = $data['item']['delay_flex'];
-				if (isset($db_delay_flex)) {
-					$arr_of_dellays = explode(';', $db_delay_flex);
-					foreach ($arr_of_dellays as $one_db_delay) {
-						$arr_of_delay = explode('/', $one_db_delay);
-						if (!isset($arr_of_delay[0]) || !isset($arr_of_delay[1])) {
-							continue;
-						}
-						array_push($data['delay_flex'], array('delay' => $arr_of_delay[0], 'period' => $arr_of_delay[1]));
-=======
 			$data['history'] = $data['item']['history'];
 			$data['status'] = $data['item']['status'];
 			$data['delta'] = $data['item']['delta'];
@@ -1393,7 +1180,6 @@
 					$arr_of_delay = explode('/', $one_db_delay);
 					if (!isset($arr_of_delay[0]) || !isset($arr_of_delay[1])) {
 						continue;
->>>>>>> dcb41353
 					}
 					array_push($data['delay_flex'], array('delay' => $arr_of_delay[0], 'period' => $arr_of_delay[1]));
 				}
@@ -1676,14 +1462,12 @@
 					show_messages(false, '', _('Expression Syntax Error.'));
 				}
 			}
-
 			$data['expression_field_name'] = 'expr_temp';
 			$data['expression_field_value'] = $data['expr_temp'];
 			$data['expression_field_readonly'] = 'yes';
 			$data['expression_field_params'] = 'this.form.elements["'.$data['expression_field_name'].'"].value';
 			$data['expression_macro_button'] = new CButton('insert_macro', _('Insert macro'), null, 'formlist');
 			$data['expression_macro_button']->setMenuPopup(CMenuPopupHelper::getTriggerMacro());
-
 			if ($data['limited'] == 'yes') {
 				$data['expression_macro_button']->setAttribute('disabled', 'disabled');
 			}
@@ -1721,6 +1505,7 @@
 
 	// init new_timeperiod variable
 	$new_timeperiod = get_request('new_timeperiod', array());
+	$new = is_array($new_timeperiod);
 
 	if (is_array($new_timeperiod)) {
 		if (isset($new_timeperiod['id'])) {
