--- conflicted
+++ resolved
@@ -531,15 +531,9 @@
 			new CCol($cmbType, 'col2'),
 			new CCol(bold(_('Type of information').NAME_DELIMITER), 'label col3'),
 			new CCol($cmbValType, 'col3'),
-<<<<<<< HEAD
 			new CCol(bold(_('State').NAME_DELIMITER), 'label'),
 			new CCol($cmbState, 'col4')
-		));
-=======
-			new CCol(bold(_('Status').NAME_DELIMITER), 'label col4'),
-			new CCol($cmbStatus, 'col4')
 		), 'item-list-row');
->>>>>>> c6b74030
 		// row 2
 		$hostFilterData = null;
 		if (!empty($filter_hostId)) {
@@ -573,15 +567,9 @@
 			new CCol($updateIntervalInput),
 			new CCol($dataTypeLabel, 'label'),
 			new CCol($dataTypeInput),
-<<<<<<< HEAD
 			new CCol(bold(_('Status').NAME_DELIMITER), 'label col4'),
 			new CCol($cmbStatus, 'col4')
-		));
-=======
-			new CCol(bold(_('State').NAME_DELIMITER), 'label'),
-			new CCol($cmbState, 'col4')
 		), 'item-list-row');
->>>>>>> c6b74030
 		// row 3
 		$table->addRow(array(
 			new CCol(bold(_('Application').NAME_DELIMITER), 'label'),
