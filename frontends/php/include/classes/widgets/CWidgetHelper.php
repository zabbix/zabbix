--- conflicted
+++ resolved
@@ -393,16 +393,10 @@
 					->setAriaRequired(self::isAriaRequired($field))
 					->setEnabled($enabled),
 				(new CRadioButtonList($field->getName().'['.$i.'][operator]', (int) $tag['operator']))
-<<<<<<< HEAD
-					->addValue(_('Like'), TAG_OPERATOR_LIKE)
-					->addValue(_('Equal'), TAG_OPERATOR_EQUAL)
+					->addValue(_('Contains'), TAG_OPERATOR_LIKE)
+					->addValue(_('Equals'), TAG_OPERATOR_EQUAL)
 					->setModern(true)
 					->setEnabled($enabled),
-=======
-					->addValue(_('Contains'), TAG_OPERATOR_LIKE)
-					->addValue(_('Equals'), TAG_OPERATOR_EQUAL)
-					->setModern(true),
->>>>>>> a843ac6c
 				(new CTextBox($field->getName().'['.$i.'][value]', $tag['value']))
 					->setAttribute('placeholder', _('value'))
 					->setWidth(ZBX_TEXTAREA_FILTER_SMALL_WIDTH)
