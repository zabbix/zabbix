--- conflicted
+++ resolved
@@ -217,15 +217,6 @@
 	 *
 	 * @return bool
 	 */
-<<<<<<< HEAD
-	public static function hasPadding($type) {
-		switch ($type) {
-			case WIDGET_HOST_AVAIL:
-				return false;
-
-			default:
-				return true;
-=======
 	public static function hasPadding($type, $fields, $view_mode = ZBX_WIDGET_VIEW_MODE_NORMAL)
 	{
 		if ($view_mode == ZBX_WIDGET_VIEW_MODE_HIDDEN_HEADER) {
@@ -252,7 +243,6 @@
 				default:
 					return true;
 			}
->>>>>>> 893e0592
 		}
 	}
 
