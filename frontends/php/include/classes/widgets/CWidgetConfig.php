--- conflicted
+++ resolved
@@ -40,9 +40,8 @@
 			WIDGET_FAVOURITE_SCREENS	=> _('Favourite screens'),
 			WIDGET_CLOCK				=> _('Clock'),
 			WIDGET_SYSMAP				=> _('Map'),
-<<<<<<< HEAD
 			WIDGET_NAVIGATION_TREE	=> _('Map Navigation Tree'),
-			WIDGET_URL					=> _('URL'),
+			WIDGET_URL					=> _('URL')
 		];
 
 		$this->rfRates = [
@@ -61,17 +60,6 @@
 			WIDGET_URL					=> 0,
 		];
 
-		$this->triggers = [
-			WIDGET_NAVIGATION_TREE => [
-				'onEditStart' => 'zbx_navtree("onEditStart")',
-				'beforeDashboardSave' => 'zbx_navtree("beforeDashboardSave")',
-				'afterDashboardSave' => 'zbx_navtree("afterDashboardSave")',
-				'onEditStop' => 'zbx_navtree("onEditStop")',
-				'afterDashboardSave' => 'zbx_navtree("afterDashboardSave")',
-				'beforeConfigLoad' => 'zbx_navtree("beforeConfigLoad")'
-			]
-		];
-
 		$this->apiFieldKeys = [
 			ZBX_WIDGET_FIELD_TYPE_INT32				=> 'value_int',
 			ZBX_WIDGET_FIELD_TYPE_STR				=> 'value_str',
@@ -83,9 +71,6 @@
 			ZBX_WIDGET_FIELD_TYPE_GRAPH_PROTOTYPE	=> 'value_graphid',
 			ZBX_WIDGET_FIELD_TYPE_MAP				=> 'value_sysmapid',
 			ZBX_WIDGET_FIELD_TYPE_DASHBOARD			=> 'value_dashboardid'
-=======
-			WIDGET_URL					=> _('URL')
->>>>>>> ed874496
 		];
 	}
 
@@ -121,27 +106,25 @@
 	}
 
 	/**
-	 * Returns key, where value is stored for given field type.
-	 *
-	 * @static
-	 *
-	 * @param int $field_type  ZBX_WIDGET_FIELD_TYPE_ constant
-	 *
-	 * @return string  field key, where to save the value
-	 */
-	public static function getApiFieldKey($field_type){
-		switch ($field_type) {
-			case ZBX_WIDGET_FIELD_TYPE_INT32:
-				return 'value_int';
-
-<<<<<<< HEAD
-	/**
 	 * Return widget triggers
 	 * @param int $type - WIDGET_ constant
 	 * @return array - list of [onEvent => jsMethodToCall] pairs
 	 */
-	public function getTriggers($type) {
-		return array_key_exists($type, $this->triggers) ? $this->triggers[$type] : [];
+	public static function getTriggers($type) {
+		switch ($type) {
+			case WIDGET_NAVIGATION_TREE:
+				return [
+					'onEditStart' => 'zbx_navtree("onEditStart")',
+					'beforeDashboardSave' => 'zbx_navtree("beforeDashboardSave")',
+					'afterDashboardSave' => 'zbx_navtree("afterDashboardSave")',
+					'onEditStop' => 'zbx_navtree("onEditStop")',
+					'afterDashboardSave' => 'zbx_navtree("afterDashboardSave")',
+					'beforeConfigLoad' => 'zbx_navtree("beforeConfigLoad")'
+				];
+				break;
+			default:
+				return [];
+		}
 	}
 
 	/**
@@ -149,9 +132,11 @@
 	 * @param int $field_type - ZBX_WIDGET_FIELD_TYPE_ constant
 	 * @return string field key, where to save the value
 	 */
-	public function getApiFieldKey($field_type){
-		return $this->apiFieldKeys[$field_type];
-=======
+	public static function getApiFieldKey($field_type){
+		switch ($field_type) {
+			case ZBX_WIDGET_FIELD_TYPE_INT32:
+				return 'value_int';
+
 			case ZBX_WIDGET_FIELD_TYPE_STR:
 				return 'value_str';
 
@@ -179,7 +164,6 @@
 			case ZBX_WIDGET_FIELD_TYPE_DASHBOARD:
 				return 'value_dashboardid';
 		}
->>>>>>> ed874496
 	}
 
 	/**
@@ -196,14 +180,10 @@
 	public static function getForm($data) {
 		switch ($data['type']) {
 			case WIDGET_CLOCK:
-<<<<<<< HEAD
-				return (new CClockWidgetForm($data, $known_widget_types));
-			case WIDGET_NAVIGATION_TREE:
-				return (new CNavigationWidgetForm($data, $known_widget_types));
-=======
 				return new CClockWidgetForm($data);
 
->>>>>>> ed874496
+			case WIDGET_NAVIGATION_TREE:
+				return (new CNavigationWidgetForm($data));
 			case WIDGET_SYSMAP:
 				return (new CSysmapWidgetForm($data));
 			case WIDGET_URL:
