<?php
/*
** Zabbix
** Copyright (C) 2000-2011 Zabbix SIA
**
** This program is free software; you can redistribute it and/or modify
** it under the terms of the GNU General Public License as published by
** the Free Software Foundation; either version 2 of the License, or
** (at your option) any later version.
**
** This program is distributed in the hope that it will be useful,
** but WITHOUT ANY WARRANTY; without even the implied warranty of
** MERCHANTABILITY or FITNESS FOR A PARTICULAR PURPOSE.  See the
** GNU General Public License for more details.
**
** You should have received a copy of the GNU General Public License
** along with this program; if not, write to the Free Software
** Foundation, Inc., 675 Mass Ave, Cambridge, MA 02139, USA.
**/
?>
<?php
<<<<<<< HEAD
class CRadioButton extends CDiv{
	const ORIENTATION_HORIZONTAL = 'horizontal';
	const ORIENTATION_VERTICAL = 'vertical';

	protected $count;
	protected $name;
	protected $value;
	protected $orientation;

	public function __construct($name='radio', $value='yes'){
		$this->count = 0;
		$this->name = $name;
		$this->value = $value;
		$this->orientation = self::ORIENTATION_HORIZONTAL;

		parent::__construct(null, null, $name);
	}


	public function addValue($name, $value, $checked=null){
		$this->count++;

		$id = str_replace(array('[', ']'), array('_'), $this->name).'_'.$this->count;

		$radio = new CInput('radio', $this->name, $value);
		$radio->attr('id', zbx_formatDomId($id));

		if((strcmp($value,$this->value) == 0) || !is_null($checked) || $checked){
			$radio->attr('checked', 'checked');
		}

		$label = new CLabel(' '.$name, $id);

		$outerDiv = new CDiv(array($radio, $label));
		if($this->orientation == self::ORIENTATION_HORIZONTAL){
			$outerDiv->addClass('inlineblock');
=======
class CRadioButton extends CTag{
	public function __construct($name, $value, $class=null, $id=null, $checked=false){
		parent::__construct('input','no'); // no means not paired
		$this->setAttribute('class', $class);
		$this->setAttribute('name', $name);
		$this->setAttribute('value', $value);
		$this->setAttribute('id', $id);
		$this->setAttribute('type', 'radio');
		if($checked){
			$this->setAttribute('checked', 'checked');
>>>>>>> 93dcafd3
		}
	}
}
?><|MERGE_RESOLUTION|>--- conflicted
+++ resolved
@@ -19,44 +19,6 @@
 **/
 ?>
 <?php
-<<<<<<< HEAD
-class CRadioButton extends CDiv{
-	const ORIENTATION_HORIZONTAL = 'horizontal';
-	const ORIENTATION_VERTICAL = 'vertical';
-
-	protected $count;
-	protected $name;
-	protected $value;
-	protected $orientation;
-
-	public function __construct($name='radio', $value='yes'){
-		$this->count = 0;
-		$this->name = $name;
-		$this->value = $value;
-		$this->orientation = self::ORIENTATION_HORIZONTAL;
-
-		parent::__construct(null, null, $name);
-	}
-
-
-	public function addValue($name, $value, $checked=null){
-		$this->count++;
-
-		$id = str_replace(array('[', ']'), array('_'), $this->name).'_'.$this->count;
-
-		$radio = new CInput('radio', $this->name, $value);
-		$radio->attr('id', zbx_formatDomId($id));
-
-		if((strcmp($value,$this->value) == 0) || !is_null($checked) || $checked){
-			$radio->attr('checked', 'checked');
-		}
-
-		$label = new CLabel(' '.$name, $id);
-
-		$outerDiv = new CDiv(array($radio, $label));
-		if($this->orientation == self::ORIENTATION_HORIZONTAL){
-			$outerDiv->addClass('inlineblock');
-=======
 class CRadioButton extends CTag{
 	public function __construct($name, $value, $class=null, $id=null, $checked=false){
 		parent::__construct('input','no'); // no means not paired
@@ -67,7 +29,6 @@
 		$this->setAttribute('type', 'radio');
 		if($checked){
 			$this->setAttribute('checked', 'checked');
->>>>>>> 93dcafd3
 		}
 	}
 }
