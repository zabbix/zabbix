--- conflicted
+++ resolved
@@ -61,12 +61,6 @@
 	public function __construct() {
 		parent::__construct();
 
-<<<<<<< HEAD
-=======
-	public function __construct($filterid) {
-		parent::__construct(null);
-		$this->addClass(ZBX_STYLE_FILTER_CONTAINER);
->>>>>>> b74008f4
 		$this->setId('filter-space');
 
 		$this->form = (new CForm('get'))
@@ -79,7 +73,6 @@
 		return $this->name;
 	}
 
-<<<<<<< HEAD
 	/**
 	 * Add variable to filter form.
 	 *
@@ -90,17 +83,7 @@
 	 */
 	public function addVar($name, $value) {
 		$this->form->addVar($name, $value);
-=======
-	public function addColumn($column) {
-		$this->columns[] = (new CDiv($column))->addClass(ZBX_STYLE_CELL);
-
-		return $this;
-	}
-
-	public function setFooter($footer) {
-		$this->footer = $footer;
-
->>>>>>> b74008f4
+
 		return $this;
 	}
 
@@ -113,7 +96,6 @@
 		return $this;
 	}
 
-<<<<<<< HEAD
 	/**
 	 * Set profile 'idx' and 'idx2' data. Set current expanded tab from profile value '{$idx}.active'.
 	 *
@@ -130,15 +112,6 @@
 		$this->setAttribute('data-profile-idx', $idx);
 		$this->setAttribute('data-profile-idx2', $idx2);
 
-=======
-	public function addNavigator() {
-		$this->navigator = true;
-
-		return $this;
-	}
-
-	public function addVar($name, $value) {
-		$this->form->addVar($name, $value);
 
 		return $this;
 	}
@@ -153,7 +126,6 @@
 	public function addFormItem($item) {
 		$this->form->addItem($item);
 
->>>>>>> b74008f4
 		return $this;
 	}
 
@@ -170,7 +142,6 @@
 		return $this;
 	}
 
-<<<<<<< HEAD
 	/**
 	 * Add tab with filter form.
 	 *
@@ -184,41 +155,6 @@
 		$row = (new CDiv())->addClass(ZBX_STYLE_ROW);
 		$body = [];
 		$anchor = 'tab_'.count($this->tabs);
-=======
-	private function getHeader() {
-		$span = (new CSpan())->setId('filter-arrow');
-
-		if ($this->opened) {
-			$span->addClass(ZBX_STYLE_ARROW_UP);
-			$button = (new CSimpleButton(
-				[_('Filter'), $span]
-			))
-				->addClass(ZBX_STYLE_FILTER_TRIGGER)
-				->addClass(ZBX_STYLE_FILTER_ACTIVE)
-				->setId('filter-mode');
-		}
-		else {
-			$span->addClass(ZBX_STYLE_ARROW_DOWN);
-			$button = (new CSimpleButton(
-				[_('Filter'), $span]
-			))
-				->addClass(ZBX_STYLE_FILTER_TRIGGER)
-				->setId('filter-mode');
-		}
-
-		$button->onClick('javascript:
-			jQuery("#filter-space").toggle();
-			jQuery("#filter-mode").toggleClass("filter-active");
-			jQuery("#filter-arrow").toggleClass("arrow-up arrow-down");
-			updateUserProfile("'.$this->filterid.'", jQuery("#filter-arrow").hasClass("arrow-up") ? 1 : 0, []);
-			if (jQuery(".multiselect").length > 0 && jQuery("#filter-arrow").hasClass("arrow-up")) {
-				jQuery(".multiselect").multiSelect("resize");
-			}
-			if (jQuery("#filter-arrow").hasClass("arrow-up")) {
-				jQuery("#filter-space [autofocus=autofocus]").focus();
-			}'
-		);
->>>>>>> b74008f4
 
 		foreach ($columns as $column) {
 			$row->addItem((new CDiv($column))->addClass(ZBX_STYLE_CELL));
@@ -317,7 +253,6 @@
 				->setId($anchor)
 		);
 
-<<<<<<< HEAD
 		return $this;
 	}
 
@@ -349,34 +284,10 @@
 			updateUserProfile("'.$this->idx.'.active", active, []);
 			if (active) {
 				jQuery(".multiselect", ui.newPanel).multiSelect("resize");
+				jQuery("[autofocus=autofocus]", ui.newPanel).focus();
 			}
 		})';
 	}
-=======
-		return (new CDiv())
-			->addClass(ZBX_STYLE_FILTER_FORMS)
-			->addItem(
-				(new CSubmitButton(_('Apply'), 'filter_set', 1))
-					->onClick('javascript: chkbxRange.clearSelectedOnFilterChange();')
-			)
-			->addItem(
-				(new CRedirectButton(_('Reset'), $url->getUrl()))
-					->addClass(ZBX_STYLE_BTN_ALT)
-					->onClick('javascript: chkbxRange.clearSelectedOnFilterChange();')
-			);
-	}
-
-	/**
-	 * Return filter toggle button and filter body with footer wrapped in additinal div element having "role" and
-	 * "aria-label" attributes set.
-	 *
-	 * @param bool $destroy  Should destroy method to be called.
-	 *
-	 * @return string
-	 */
-	public function toString($destroy = true) {
-		$this->form->addItem($this->getTable());
->>>>>>> b74008f4
 
 	/**
 	 * Render current CFilter object as HTML string.
@@ -394,27 +305,15 @@
 			}
 		}
 
-<<<<<<< HEAD
 		$this->form->addItem($this->tabs);
 
 		$this
 			->addItem($headers)
-			->addItem($this->form);
+			->addItem($this->form)
+			->setAttribute('aria-label', _('Filter'));
 
 		zbx_add_post_js($this->getJS());
 
 		return parent::toString($destroy);
-=======
-		$wrapper = (new CDiv([
-				$this->hidden ? null : $this->getHeader(),
-				(new CDiv($this->form))
-					->addClass($this->attributes['class'])
-					->setId($this->attributes['id'])
-					->addStyle($this->opened ? '' : 'display: none;')
-			]))
-				->setAttribute('aria-label', _('Filter'));
-
-		return $wrapper->toString($destroy);
->>>>>>> b74008f4
 	}
 }