<?php
/*
** Zabbix
** Copyright (C) 2001-2015 Zabbix SIA
**
** This program is free software; you can redistribute it and/or modify
** it under the terms of the GNU General Public License as published by
** the Free Software Foundation; either version 2 of the License, or
** (at your option) any later version.
**
** This program is distributed in the hope that it will be useful,
** but WITHOUT ANY WARRANTY; without even the implied warranty of
** MERCHANTABILITY or FITNESS FOR A PARTICULAR PURPOSE. See the
** GNU General Public License for more details.
**
** You should have received a copy of the GNU General Public License
** along with this program; if not, write to the Free Software
** Foundation, Inc., 51 Franklin Street, Fifth Floor, Boston, MA  02110-1301, USA.
**/


/**
 * Class containing methods for operations with applications.
 *
 * @package API
 */
class CApplication extends CApiService {

	protected $tableName = 'applications';
	protected $tableAlias = 'a';
	protected $sortColumns = ['applicationid', 'name'];

	/**
	 * Get applications data.
	 *
	 * @param array  $options
	 * @param array  $options['itemids']
	 * @param array  $options['hostids']
	 * @param array  $options['groupids']
	 * @param array  $options['triggerids']
	 * @param array  $options['applicationids']
	 * @param bool   $options['status']
	 * @param bool   $options['editable']
	 * @param bool   $options['count']
	 * @param string $options['pattern']
	 * @param int    $options['limit']
	 * @param string $options['order']
	 *
	 * @return array	item data as array or false if error
	 */
	public function get($options = []) {
		$result = [];
		$userType = self::$userData['type'];
		$userid = self::$userData['userid'];

		$sqlParts = [
			'select'	=> ['apps' => 'a.applicationid'],
			'from'		=> ['applications' => 'applications a'],
			'where'		=> [],
			'group'		=> [],
			'order'		=> [],
			'limit'		=> null
		];

<<<<<<< HEAD
		$defOptions = array(
			'groupids'						=> null,
			'templateids'					=> null,
			'hostids'						=> null,
			'itemids'						=> null,
			'applicationids'				=> null,
			'templated'						=> null,
			'editable'						=> null,
			'inherited'						=> null,
			'nopermissions'					=> null,
=======
		$defOptions = [
			'groupids'					=> null,
			'templateids'				=> null,
			'hostids'					=> null,
			'itemids'					=> null,
			'applicationids'			=> null,
			'templated'					=> null,
			'editable'					=> null,
			'inherited' 				=> null,
			'nopermissions'				=> null,
>>>>>>> d4560bb4
			// filter
			'filter'						=> null,
			'search'						=> null,
			'searchByAny'					=> null,
			'startSearch'					=> null,
			'excludeSearch'					=> null,
			'searchWildcardsEnabled'		=> null,
			// output
<<<<<<< HEAD
			'output'						=> API_OUTPUT_EXTEND,
			'selectHost'					=> null,
			'selectItems'					=> null,
			'selectDiscoveryRule'			=> null,
			'selectApplicationDiscovery'	=> null,
			'countOutput'					=> null,
			'groupCount'					=> null,
			'preservekeys'					=> null,
			'sortfield'						=> '',
			'sortorder'						=> '',
			'limit'							=> null
		);
=======
			'output'					=> API_OUTPUT_EXTEND,
			'selectHost'				=> null,
			'selectItems'				=> null,
			'countOutput'				=> null,
			'groupCount'				=> null,
			'preservekeys'				=> null,
			'sortfield'					=> '',
			'sortorder'					=> '',
			'limit'						=> null
		];
>>>>>>> d4560bb4
		$options = zbx_array_merge($defOptions, $options);

		// editable + PERMISSION CHECK
		if ($userType != USER_TYPE_SUPER_ADMIN && !$options['nopermissions']) {
			$permission = $options['editable'] ? PERM_READ_WRITE : PERM_READ;

			$userGroups = getUserGroupsByUserId($userid);

			$sqlParts['where'][] = 'EXISTS ('.
					'SELECT NULL'.
					' FROM hosts_groups hgg'.
						' JOIN rights r'.
							' ON r.id=hgg.groupid'.
								' AND '.dbConditionInt('r.groupid', $userGroups).
					' WHERE a.hostid=hgg.hostid'.
					' GROUP BY hgg.hostid'.
					' HAVING MIN(r.permission)>'.PERM_DENY.
						' AND MAX(r.permission)>='.zbx_dbstr($permission).
					')';
		}

		// groupids
		if (!is_null($options['groupids'])) {
			zbx_value2array($options['groupids']);

			$sqlParts['from']['hosts_groups'] = 'hosts_groups hg';
			$sqlParts['where']['ahg'] = 'a.hostid=hg.hostid';
			$sqlParts['where'][] = dbConditionInt('hg.groupid', $options['groupids']);

			if (!is_null($options['groupCount'])) {
				$sqlParts['group']['hg'] = 'hg.groupid';
			}
		}

		// templateids
		if (!is_null($options['templateids'])) {
			zbx_value2array($options['templateids']);

			if (!is_null($options['hostids'])) {
				zbx_value2array($options['hostids']);
				$options['hostids'] = array_merge($options['hostids'], $options['templateids']);
			}
			else {
				$options['hostids'] = $options['templateids'];
			}
		}

		// hostids
		if (!is_null($options['hostids'])) {
			zbx_value2array($options['hostids']);

			$sqlParts['where']['hostid'] = dbConditionInt('a.hostid', $options['hostids']);

			if (!is_null($options['groupCount'])) {
				$sqlParts['group']['hostid'] = 'a.hostid';
			}
		}

		// itemids
		if (!is_null($options['itemids'])) {
			zbx_value2array($options['itemids']);

			$sqlParts['from']['items_applications'] = 'items_applications ia';
			$sqlParts['where'][] = dbConditionInt('ia.itemid', $options['itemids']);
			$sqlParts['where']['aia'] = 'a.applicationid=ia.applicationid';
		}

		// applicationids
		if (!is_null($options['applicationids'])) {
			zbx_value2array($options['applicationids']);

			$sqlParts['where'][] = dbConditionInt('a.applicationid', $options['applicationids']);
		}

		// templated
		if (!is_null($options['templated'])) {
			$sqlParts['from']['hosts'] = 'hosts h';
			$sqlParts['where']['ah'] = 'a.hostid=h.hostid';

			if ($options['templated']) {
				$sqlParts['where'][] = 'h.status='.HOST_STATUS_TEMPLATE;
			}
			else {
				$sqlParts['where'][] = 'h.status<>'.HOST_STATUS_TEMPLATE;
			}
		}

		// inherited
		if (!is_null($options['inherited'])) {
			$sqlParts['where'][] = ($options['inherited'] ? '' : 'NOT').' EXISTS ('.
				'SELECT NULL'.
				' FROM application_template at'.
				' WHERE a.applicationid=at.applicationid'.
			')';
		}

		// search
		if (is_array($options['search'])) {
			zbx_db_search('applications a', $options, $sqlParts);
		}

		// filter
		if (is_array($options['filter'])) {
			$this->dbFilter('applications a', $options, $sqlParts);
		}

		// limit
		if (zbx_ctype_digit($options['limit']) && $options['limit']) {
			$sqlParts['limit'] = $options['limit'];
		}

		// output
		$sqlParts = $this->applyQueryOutputOptions($this->tableName(), $this->tableAlias(), $options, $sqlParts);
		$sqlParts = $this->applyQuerySortOptions($this->tableName(), $this->tableAlias(), $options, $sqlParts);
		$res = DBselect($this->createSelectQueryFromParts($sqlParts), $sqlParts['limit']);
		while ($application = DBfetch($res)) {
			if (!is_null($options['countOutput'])) {
				if (!is_null($options['groupCount'])) {
					$result[] = $application;
				}
				else {
					$result = $application['rowscount'];
				}
			}
			else {
				$result[$application['applicationid']] = $application;
			}
		}

		if (!is_null($options['countOutput'])) {
			return $result;
		}

		if ($result) {
			$result = $this->addRelatedObjects($options, $result);
			$result = $this->unsetExtraFields($result, ['hostid'], $options['output']);
		}

		// removing keys (hash -> array)
		if (is_null($options['preservekeys'])) {
			$result = zbx_cleanHashes($result);
		}

		return $result;
	}

	public function checkInput(&$applications, $method) {
		if (empty($applications)) {
			self::exception(ZBX_API_ERROR_PARAMETERS, _('Empty input parameter.'));
		}

		$create = ($method == 'create');
		$update = ($method == 'update');
		$delete = ($method == 'delete');

		// permissions
		if ($update || $delete) {
			$itemDbFields = ['applicationid' => null];
			$dbApplications = $this->get([
<<<<<<< HEAD
				'output' => ['applicationid', 'hostid', 'name', 'flags', 'templateids'],
				'applicationids' => zbx_objectValues($applications, 'applicationid'),
				'editable' => true,
				'preservekeys' => true
=======
				'output' => API_OUTPUT_EXTEND,
				'applicationids' => zbx_objectValues($applications, 'applicationid'),
				'editable' => 1,
				'preservekeys' => 1
>>>>>>> d4560bb4
			]);
		}
		else {
			$itemDbFields = ['name' => null, 'hostid' => null];
			$dbHosts = API::Host()->get([
				'output' => ['hostid', 'host', 'status'],
				'hostids' => zbx_objectValues($applications, 'hostid'),
<<<<<<< HEAD
				'templated_hosts' => true,
				'editable' => true,
				'preservekeys' => true
=======
				'templated_hosts' => 1,
				'editable' => 1,
				'preservekeys' => 1
>>>>>>> d4560bb4
			]);
		}

		if ($update){
			$applications = $this->extendObjects($this->tableName(), $applications, ['name']);
		}

		foreach ($applications as &$application) {
			if (!check_db_fields($itemDbFields, $application)) {
				self::exception(ZBX_API_ERROR_PARAMETERS, _('Incorrect arguments passed to function.'));
			}

			// check permissions by hostid
			if ($create) {
				if (!isset($dbHosts[$application['hostid']])) {
					self::exception(ZBX_API_ERROR_PARAMETERS, _('No permissions to referred object or it does not exist!'));
				}
			}

			// check permissions by applicationid
			if ($delete || $update) {
				if (!isset($dbApplications[$application['applicationid']])) {
					self::exception(ZBX_API_ERROR_PARAMETERS, _('No permissions to referred object or it does not exist!'));
				}
			}

			if ($update) {
				$this->checkNoParameters(
					$application, array('templateid', 'flags'), _('Cannot update "%1$s" for application "%2$s".'),
					$application['name']
				);
			}
			elseif ($create) {
				$this->checkNoParameters(
					$application, array('templateid', 'flags'), _('Cannot set "%1$s" for application "%2$s".'),
					$application['name']
				);
			}

			// Check on operating with templated and discovered applications.
			if ($delete || $update) {
				if ($dbApplications[$application['applicationid']]['templateids']) {
					self::exception(ZBX_API_ERROR_PARAMETERS, _('Cannot update templated applications.'));
				}

				if ($dbApplications[$application['applicationid']]['flags'] == ZBX_FLAG_DISCOVERY_CREATED) {
					self::exception(ZBX_API_ERROR_PARAMETERS, _s('Cannot update discovered application "%1$s".',
						$dbApplications[$application['applicationid']]['name']
					));
				}
			}

			if ($update) {
				if (!isset($application['hostid'])) {
					$application['hostid'] = $dbApplications[$application['applicationid']]['hostid'];
				}
			}

			// check existence
			if ($update || $create) {
				$applicationsExists = $this->get([
					'output' => API_OUTPUT_EXTEND,
					'filter' => [
						'hostid' => $application['hostid'],
						'name' => $application['name']
					],
					'nopermissions' => 1
				]);
				foreach ($applicationsExists as $applicationExists) {
					if (!$update || (bccomp($applicationExists['applicationid'], $application['applicationid']) != 0)) {
						self::exception(ZBX_API_ERROR_PARAMETERS, _s('Application "%1$s" already exists.', $application['name']));
					}
				}
			}
		}
		unset($application);
	}

	/**
	 * Create new applications.
	 *
	 * @param array $applications

	 * @return array
	 */
	public function create(array $applications) {
		$applications = zbx_toArray($applications);
		$this->checkInput($applications, __FUNCTION__);

		foreach ($applications as &$application) {
			$application['flags'] = ZBX_FLAG_DISCOVERY_NORMAL;
		}
		unset($application);

		$appManager = new CApplicationManager();
		$applications = $appManager->create($applications);
		$appManager->inherit($applications);

		return ['applicationids' => zbx_objectValues($applications, 'applicationid')];
	}

	/**
	 * Update applications.
	 *
	 * @param array $applications
	 *
	 * @return array
	 */
	public function update(array $applications) {
		$applications = zbx_toArray($applications);
		$this->checkInput($applications, __FUNCTION__);

		$appManager = new CApplicationManager();
		$appManager->update($applications);
		$appManager->inherit($applications);

		return ['applicationids' => zbx_objectValues($applications, 'applicationid')];
	}

	/**
	 * Delete Applications.
	 *
	 * @param array $applicationids
	 * @param bool  $nopermissions
	 *
	 * @return array
	 */
	public function delete(array $applicationids, $nopermissions = false) {
		// TODO: remove $nopermissions hack
<<<<<<< HEAD
		$delApplications = $this->get([
			'output' => ['applicationid', 'hostid', 'name', 'flags', 'templateids'],
			'selectHost' => ['name', 'hostid'],
			'applicationids' => $applicationids,
			'editable' => true,
			'preservekeys' => true
		]);
=======
		$options = [
			'applicationids' => $applicationids,
			'editable' => true,
			'output' => API_OUTPUT_EXTEND,
			'preservekeys' => true,
			'selectHost' => ['name', 'hostid']
		];
		$delApplications = $this->get($options);
>>>>>>> d4560bb4

		if (!$nopermissions) {
			foreach ($applicationids as $applicationid) {
				if (!isset($delApplications[$applicationid])) {
					self::exception(ZBX_API_ERROR_PERMISSIONS, _('No permissions to referred object or it does not exist!'));
				}
				if ($delApplications[$applicationid]['templateids']) {
					self::exception(ZBX_API_ERROR_PERMISSIONS, _('Cannot delete templated application.'));
				}

				if ($delApplications[$applicationid]['flags'] == ZBX_FLAG_DISCOVERY_CREATED) {
					self::exception(ZBX_API_ERROR_PERMISSIONS, _s('Cannot delete discovered application "%1$s".',
						$delApplications[$applicationid]['name']
					));
				}
			}
		}

		$appManager = new CApplicationManager();

		// fetch application children
		$childApplicationIds = [];
		$parentApplicationIds = $applicationids;
		while ($parentApplicationIds) {
			$parentApplicationIds = $appManager->fetchExclusiveChildIds($parentApplicationIds);
			foreach ($parentApplicationIds as $appId) {
				$childApplicationIds[$appId] = $appId;
			}
		}

		// filter children that can be deleted
		if ($childApplicationIds) {
			$childApplicationIds = $appManager->fetchEmptyIds($childApplicationIds);
		}

		$childApplications = $this->get([
			'applicationids' => $childApplicationIds,
			'output' => API_OUTPUT_EXTEND,
			'nopermissions' => true,
			'preservekeys' => true,
			'selectHost' => ['name', 'hostid']
		]);

		$appManager->delete(array_merge($applicationids, $childApplicationIds));

		// TODO: remove info from API
		foreach (zbx_array_merge($delApplications, $childApplications) as $delApplication) {
			info(_s('Deleted: Application "%1$s" on "%2$s".', $delApplication['name'],
				$delApplication['host']['name']
			));
		}

		return ['applicationids' => $applicationids];
	}

	/**
	 * Add Items to applications.
	 *
	 * @param array $data
	 * @param array $data['applications']
	 * @param array $data['items']
	 *
	 * @return array
	 */
	public function massAdd($data) {
		if (empty($data['applications']) || empty($data['items'])) {
			self::exception(ZBX_API_ERROR_PARAMETERS, _('Empty input parameters.'));
		}

		$applications = zbx_toArray($data['applications']);
		$applicationIds = zbx_objectValues($applications, 'applicationid');
		$items = zbx_toArray($data['items']);
		$itemIds = zbx_objectValues($items, 'itemid');

		// validate permissions
		$allowedApplications = $this->get([
			'applicationids' => $applicationIds,
			'output' => ['applicationid', 'hostid', 'name'],
			'selectHost' => ['hostid', 'name'],
			'editable' => true,
			'preservekeys' => true
		]);
		foreach ($applications as $application) {
			if (!isset($allowedApplications[$application['applicationid']])) {
				self::exception(ZBX_API_ERROR_PERMISSIONS, _('No permissions to referred object or it does not exist!'));
			}
		}

		$allowedItems = API::Item()->get([
			'itemids' => $itemIds,
			'selectHosts' => ['name'],
			'output' => ['itemid', 'hostid', 'name'],
			'editable' => true,
			'preservekeys' => true
		]);
		foreach ($items as $item) {
			if (!isset($allowedItems[$item['itemid']])) {
				self::exception(ZBX_API_ERROR_PERMISSIONS, _('No permissions to referred object or it does not exist!'));
			}
		}

		// validate hosts
		$dbApplication = reset($allowedApplications);
		$dbApplicationHost = $dbApplication['host'];
		foreach ($applications as $application) {
			if ($dbApplicationHost['hostid'] != $allowedApplications[$application['applicationid']]['hostid']) {
				self::exception(ZBX_API_ERROR_PERMISSIONS, _('Cannot process applications from different hosts or templates.'));
			}
		}

		foreach ($items as $item) {
			$dbItem = $allowedItems[$item['itemid']];

			if ($dbItem['hostid'] != $dbApplicationHost['hostid']) {
				$dbItem['host'] = reset($dbItem['hosts']);

				self::exception(ZBX_API_ERROR_PERMISSIONS,
					_s('Cannot add item "%1$s" from "%2$s" to application "%3$s" from "%4$s".',
						$dbItem['name'], $dbItem['host']['name'], $dbApplication['name'], $dbApplicationHost['name']));
			}
		}

		// link application with item
		$linkedDb = DBselect(
			'SELECT ia.itemid,ia.applicationid'.
			' FROM items_applications ia'.
			' WHERE '.dbConditionInt('ia.itemid', $itemIds).
				' AND '.dbConditionInt('ia.applicationid', $applicationIds)
		);
		while ($pair = DBfetch($linkedDb)) {
			$linked[$pair['applicationid']][$pair['itemid']] = true;
		}

		$createApplications = [];

		foreach ($applicationIds as $applicationId) {
			foreach ($itemIds as $itemId) {
				if (isset($linked[$applicationId]) && isset($linked[$applicationId][$itemId])) {
					continue;
				}

				$createApplications[] = [
					'itemid' => $itemId,
					'applicationid' => $applicationId
				];
			}
		}

		DB::insert('items_applications', $createApplications);

		// mass add applications for children
		foreach ($itemIds as $itemId) {
			$dbChilds = DBselect('SELECT i.itemid,i.hostid FROM items i WHERE i.templateid='.zbx_dbstr($itemId));

			while ($child = DBfetch($dbChilds)) {
				$dbApplications = DBselect(
					'SELECT a1.applicationid'.
					' FROM applications a1,applications a2'.
					' WHERE a1.name=a2.name'.
						' AND a1.hostid='.zbx_dbstr($child['hostid']).
						' AND '.dbConditionInt('a2.applicationid', $applicationIds)
				);

				$childApplications = [];

				while ($dbApplication = DBfetch($dbApplications)) {
					$childApplications[] = $dbApplication;
				}

				if (!$result = $this->massAdd(['items' => $child, 'applications' => $childApplications])) {
					self::exception(ZBX_API_ERROR_PARAMETERS, _('Cannot add items.'));
				}
			}
		}

		return ['applicationids' => $applicationIds];
	}

	protected function addRelatedObjects(array $options, array $result) {
		$result = parent::addRelatedObjects($options, $result);

		// add application templates
		if ($this->outputIsRequested('templateids', $options['output'])) {
			$query = DBselect(
				'SELECT at.application_templateid,at.applicationid,at.templateid'.
					' FROM application_template at'.
					' WHERE '.dbConditionInt('at.applicationid', array_keys($result))
			);
			$relationMap = new CRelationMap();
			$templateApplications = [];
			while ($templateApplication = DBfetch($query)) {
				$relationMap->addRelation($templateApplication['applicationid'], $templateApplication['application_templateid']);
				$templateApplications[$templateApplication['application_templateid']] = $templateApplication['templateid'];
			}
			$result = $relationMap->mapMany($result, $templateApplications, 'templateids');
		}

		// adding one host
		if ($options['selectHost'] !== null) {
			$relationMap = $this->createRelationMap($result, 'applicationid', 'hostid');
			$hosts = API::Host()->get([
				'output' => $options['selectHost'],
				'hostids' => $relationMap->getRelatedIds(),
				'nopermissions' => true,
				'templated_hosts' => true,
				'preservekeys' => true
			]);
			$result = $relationMap->mapOne($result, $hosts, 'host');
		}

		// adding items
		if ($options['selectItems'] !== null && $options['selectItems'] != API_OUTPUT_COUNT) {
			$relationMap = $this->createRelationMap($result, 'applicationid', 'itemid', 'items_applications');
			$items = API::Item()->get([
				'output' => $options['selectItems'],
				'itemids' => $relationMap->getRelatedIds(),
				'nopermissions' => true,
				'preservekeys' => true
			]);
			$result = $relationMap->mapMany($result, $items, 'items');
		}

		// adding discovery rule
		if ($options['selectDiscoveryRule'] !== null && $options['selectDiscoveryRule'] != API_OUTPUT_COUNT) {
			$relationMap = new CRelationMap();

			$dbRules = DBselect(
				'SELECT ad.applicationid,ap.itemid'.
				' FROM application_discovery ad,application_prototype ap,applications a'.
				' WHERE '.dbConditionInt('ad.applicationid', array_keys($result)).
					' AND ad.application_prototypeid=ap.application_prototypeid'.
					' AND a.applicationid=ad.applicationid'.
					' AND a.flags='.ZBX_FLAG_DISCOVERY_CREATED
			);

			while ($rule = DBfetch($dbRules)) {
				$relationMap->addRelation($rule['applicationid'], $rule['itemid']);
			}

			$discoveryRules = API::DiscoveryRule()->get(array(
				'output' => $options['selectDiscoveryRule'],
				'itemids' => $relationMap->getRelatedIds(),
				'nopermissions' => true,
				'preservekeys' => true
			));

			$result = $relationMap->mapOne($result, $discoveryRules, 'discoveryRule');
		}

		// adding application discovery
		if ($options['selectApplicationDiscovery'] !== null) {
			$applicationDiscoveries = API::getApiService()->select('application_discovery', [
				'output' => $this->outputExtend($options['selectApplicationDiscovery'],
					['application_discoveryid', 'applicationid']
				),
				'filter' => ['applicationid' => array_keys($result)],
				'preservekeys' => true
			]);

			$relationMap = $this->createRelationMap($applicationDiscoveries, 'applicationid',
				'application_discoveryid'
			);

			$applicationDiscoveries = $this->unsetExtraFields($applicationDiscoveries,
				['applicationid', 'application_discoveryid'], $options['selectApplicationDiscovery']
			);

			$result = $relationMap->mapMany($result, $applicationDiscoveries, 'applicationDiscovery');
		}

		return $result;
	}
}<|MERGE_RESOLUTION|>--- conflicted
+++ resolved
@@ -62,8 +62,7 @@
 			'limit'		=> null
 		];
 
-<<<<<<< HEAD
-		$defOptions = array(
+		$defOptions = [
 			'groupids'						=> null,
 			'templateids'					=> null,
 			'hostids'						=> null,
@@ -73,18 +72,6 @@
 			'editable'						=> null,
 			'inherited'						=> null,
 			'nopermissions'					=> null,
-=======
-		$defOptions = [
-			'groupids'					=> null,
-			'templateids'				=> null,
-			'hostids'					=> null,
-			'itemids'					=> null,
-			'applicationids'			=> null,
-			'templated'					=> null,
-			'editable'					=> null,
-			'inherited' 				=> null,
-			'nopermissions'				=> null,
->>>>>>> d4560bb4
 			// filter
 			'filter'						=> null,
 			'search'						=> null,
@@ -93,7 +80,6 @@
 			'excludeSearch'					=> null,
 			'searchWildcardsEnabled'		=> null,
 			// output
-<<<<<<< HEAD
 			'output'						=> API_OUTPUT_EXTEND,
 			'selectHost'					=> null,
 			'selectItems'					=> null,
@@ -105,19 +91,7 @@
 			'sortfield'						=> '',
 			'sortorder'						=> '',
 			'limit'							=> null
-		);
-=======
-			'output'					=> API_OUTPUT_EXTEND,
-			'selectHost'				=> null,
-			'selectItems'				=> null,
-			'countOutput'				=> null,
-			'groupCount'				=> null,
-			'preservekeys'				=> null,
-			'sortfield'					=> '',
-			'sortorder'					=> '',
-			'limit'						=> null
 		];
->>>>>>> d4560bb4
 		$options = zbx_array_merge($defOptions, $options);
 
 		// editable + PERMISSION CHECK
@@ -277,17 +251,10 @@
 		if ($update || $delete) {
 			$itemDbFields = ['applicationid' => null];
 			$dbApplications = $this->get([
-<<<<<<< HEAD
 				'output' => ['applicationid', 'hostid', 'name', 'flags', 'templateids'],
 				'applicationids' => zbx_objectValues($applications, 'applicationid'),
 				'editable' => true,
 				'preservekeys' => true
-=======
-				'output' => API_OUTPUT_EXTEND,
-				'applicationids' => zbx_objectValues($applications, 'applicationid'),
-				'editable' => 1,
-				'preservekeys' => 1
->>>>>>> d4560bb4
 			]);
 		}
 		else {
@@ -295,15 +262,9 @@
 			$dbHosts = API::Host()->get([
 				'output' => ['hostid', 'host', 'status'],
 				'hostids' => zbx_objectValues($applications, 'hostid'),
-<<<<<<< HEAD
 				'templated_hosts' => true,
 				'editable' => true,
 				'preservekeys' => true
-=======
-				'templated_hosts' => 1,
-				'editable' => 1,
-				'preservekeys' => 1
->>>>>>> d4560bb4
 			]);
 		}
 
@@ -332,13 +293,13 @@
 
 			if ($update) {
 				$this->checkNoParameters(
-					$application, array('templateid', 'flags'), _('Cannot update "%1$s" for application "%2$s".'),
+					$application, ['templateid', 'flags'], _('Cannot update "%1$s" for application "%2$s".'),
 					$application['name']
 				);
 			}
 			elseif ($create) {
 				$this->checkNoParameters(
-					$application, array('templateid', 'flags'), _('Cannot set "%1$s" for application "%2$s".'),
+					$application, ['templateid', 'flags'], _('Cannot set "%1$s" for application "%2$s".'),
 					$application['name']
 				);
 			}
@@ -433,7 +394,6 @@
 	 */
 	public function delete(array $applicationids, $nopermissions = false) {
 		// TODO: remove $nopermissions hack
-<<<<<<< HEAD
 		$delApplications = $this->get([
 			'output' => ['applicationid', 'hostid', 'name', 'flags', 'templateids'],
 			'selectHost' => ['name', 'hostid'],
@@ -441,16 +401,6 @@
 			'editable' => true,
 			'preservekeys' => true
 		]);
-=======
-		$options = [
-			'applicationids' => $applicationids,
-			'editable' => true,
-			'output' => API_OUTPUT_EXTEND,
-			'preservekeys' => true,
-			'selectHost' => ['name', 'hostid']
-		];
-		$delApplications = $this->get($options);
->>>>>>> d4560bb4
 
 		if (!$nopermissions) {
 			foreach ($applicationids as $applicationid) {
@@ -690,12 +640,12 @@
 				$relationMap->addRelation($rule['applicationid'], $rule['itemid']);
 			}
 
-			$discoveryRules = API::DiscoveryRule()->get(array(
+			$discoveryRules = API::DiscoveryRule()->get([
 				'output' => $options['selectDiscoveryRule'],
 				'itemids' => $relationMap->getRelatedIds(),
 				'nopermissions' => true,
 				'preservekeys' => true
-			));
+			]);
 
 			$result = $relationMap->mapOne($result, $discoveryRules, 'discoveryRule');
 		}
