--- conflicted
+++ resolved
@@ -83,23 +83,6 @@
 			'excludeSearch'					=> false,
 			'searchWildcardsEnabled'		=> null,
 			// output
-<<<<<<< HEAD
-			'output'					=> API_OUTPUT_EXTEND,
-			'selectHosts'				=> null,
-			'selectItems'				=> null,
-			'selectTriggers'			=> null,
-			'selectGraphs'				=> null,
-			'selectHostPrototypes'		=> null,
-			'selectFilter'				=> null,
-			'selectPreprocessing'		=> null,
-			'countOutput'				=> false,
-			'groupCount'				=> false,
-			'preservekeys'				=> false,
-			'sortfield'					=> '',
-			'sortorder'					=> '',
-			'limit'						=> null,
-			'limitSelects'				=> null
-=======
 			'output'						=> API_OUTPUT_EXTEND,
 			'selectHosts'					=> null,
 			'selectItems'					=> null,
@@ -109,6 +92,7 @@
 			'selectApplicationPrototypes'	=> null,
 			'selectFilter'					=> null,
 			'selectLLDMacroPaths'			=> null,
+			'selectPreprocessing'			=> null,
 			'countOutput'					=> false,
 			'groupCount'					=> false,
 			'preservekeys'					=> false,
@@ -116,7 +100,6 @@
 			'sortorder'						=> '',
 			'limit'							=> null,
 			'limitSelects'					=> null
->>>>>>> a09a104d
 		];
 		$options = zbx_array_merge($defOptions, $options);
 
@@ -952,11 +935,9 @@
 			}
 		}
 
-<<<<<<< HEAD
+		DB::insertBatch('lld_macro_path', $lld_macro_paths);
+
 		$this->createItemPreprocessing($items);
-=======
-		DB::insertBatch('lld_macro_path', $lld_macro_paths);
->>>>>>> a09a104d
 	}
 
 	protected function updateReal($items) {
@@ -1043,9 +1024,6 @@
 			}
 		}
 
-<<<<<<< HEAD
-		$this->updateItemPreprocessing($items);
-=======
 		// Gather all existing LLD macros from given discovery rules.
 		if ($itemids) {
 			$db_lld_macro_paths = DB::select('lld_macro_path', [
@@ -1160,7 +1138,8 @@
 		}
 
 		DB::insertBatch('lld_macro_path', $lld_macro_paths);
->>>>>>> a09a104d
+
+		$this->updateItemPreprocessing($items);
 	}
 
 	/**
@@ -1589,11 +1568,8 @@
 				'verify_peer', 'verify_host', 'allow_traps'
 			],
 			'selectFilter' => ['evaltype', 'formula', 'conditions'],
-<<<<<<< HEAD
+			'selectLLDMacroPaths' => ['lld_macro', 'path'],
 			'selectPreprocessing' => ['type', 'params', 'error_handler', 'error_handler_params'],
-=======
-			'selectLLDMacroPaths' => ['lld_macro', 'path'],
->>>>>>> a09a104d
 			'preservekeys' => true
 		]);
 		$srcDiscovery = reset($srcDiscovery);
