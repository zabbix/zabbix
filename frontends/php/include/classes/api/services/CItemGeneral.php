--- conflicted
+++ resolved
@@ -824,20 +824,6 @@
 	 * Prepares and returns an array of child items, inherited from items $tpl_items on the given hosts.
 	 *
 	 * @param array      $tpl_items
-<<<<<<< HEAD
-	 * @param string     $tpl_items[]['itemid']
-	 * @param string     $tpl_items[]['hostid']
-	 * @param string     $tpl_items[]['key_']
-	 * @param int        $tpl_items[]['type']
-	 * @param array      $tpl_items[]['applicationPrototypes']            (optional) Suitable for item prototypes.
-	 * @param string     $tpl_items[]['applicationPrototypes'][]['name']
-	 * @param array      $tpl_items[]['applications']                     (optional) Array of applicationids.
-	 * @param array      $tpl_items[]['preprocessing']                    (optional)
-	 * @param int        $tpl_items[]['preprocessing'][]['type']
-	 * @param string     $tpl_items[]['preprocessing'][]['params']
-	 * @param int        $tpl_items[]['flags']
-	 * @param mixed      $tpl_items[][<field_name>]                       (optional)
-=======
 	 * @param string     $tpl_items[<itemid>]['itemid']
 	 * @param string     $tpl_items[<itemid>]['hostid']
 	 * @param string     $tpl_items[<itemid>]['key_']
@@ -846,14 +832,12 @@
 	 *                                                                            prototypes.
 	 * @param string     $tpl_items[<itemid>]['applicationPrototypes'][]['name']
 	 * @param array      $tpl_items[<itemid>]['applications']                     (optional) Array of applicationids.
-	 * @param array      $tpl_items[<itemid>]['preprocessing']                    (optional) Suitable for items and item
-	 *                                                                            prototypes.
+	 * @param array      $tpl_items[<itemid>]['preprocessing']                    (optional)
 	 * @param int        $tpl_items[<itemid>]['preprocessing'][]['type']
 	 * @param string     $tpl_items[<itemid>]['preprocessing'][]['params']
 	 * @param int        $tpl_items[<itemid>]['flags']
 	 * @param string     $tpl_items[<itemid>]['master_itemid']                    (optional)
 	 * @param mixed      $tpl_items[<itemid>][<field_name>]                       (optional)
->>>>>>> 3d440488
 	 * @param array|null $hostids
 	 *
 	 * @return array an array of unsaved child items
