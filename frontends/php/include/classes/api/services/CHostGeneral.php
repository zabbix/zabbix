--- conflicted
+++ resolved
@@ -199,16 +199,12 @@
 			API::Trigger()->syncTemplateDependencies([
 				'templateids' => $hostTplIds['templateid'],
 				'hostids' => $hostTplIds['hostid']
-<<<<<<< HEAD
-			]);
-=======
-			));
-
-			API::TriggerPrototype()->syncTemplateDependencies(array(
+			]);
+
+			API::TriggerPrototype()->syncTemplateDependencies([
 				'templateids' => $hostTplIds['templateid'],
 				'hostids' => $hostTplIds['hostid']
-			));
->>>>>>> c7c21ac2
+			]);
 		}
 
 		return $hostsLinkageInserts;
