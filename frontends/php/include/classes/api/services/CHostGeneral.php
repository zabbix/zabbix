--- conflicted
+++ resolved
@@ -387,19 +387,11 @@
 					self::exception(ZBX_API_ERROR_INTERNAL, _('Cannot unlink and clear item prototypes'));
 				}
 			}
-<<<<<<< HEAD
 			else {
-				DB::update('items', array(
-					'values' => array('templateid' => 0),
-					'where' => array('itemid' => $item_prototypeids)
-				));
-=======
-			else{
 				DB::update('items', [
 					'values' => ['templateid' => 0],
-					'where' => ['itemid' => array_keys($items[ZBX_FLAG_DISCOVERY_PROTOTYPE])]
-				]);
->>>>>>> d4560bb4
+					'where' => ['itemid' => $item_prototypeids]
+				]);
 
 				foreach ($items[ZBX_FLAG_DISCOVERY_PROTOTYPE] as $item) {
 					info(_s('Unlinked: Item prototype "%1$s" on "%2$s".', $item['name'], $item['host']));
@@ -423,10 +415,10 @@
 				if ($application_prototypes) {
 					$application_prototypeids = zbx_objectValues($application_prototypes, 'application_prototypeid');
 
-					DB::update('application_prototype', array(
-						'values' => array('templateid' => 0),
-						'where' => array('application_prototypeid' => $application_prototypeids)
-					));
+					DB::update('application_prototype', [
+						'values' => ['templateid' => 0],
+						'where' => ['application_prototypeid' => $application_prototypeids]
+					]);
 				}
 			}
 		}
@@ -624,22 +616,22 @@
 		 * If a discovered application has no longer linked items, remove them.
 		 */
 		if ($targetids) {
-			$discovered_applications = API::Application()->get(array(
-				'output' => array('applicationid'),
+			$discovered_applications = API::Application()->get([
+				'output' => ['applicationid'],
 				'hostids' => $targetids,
-				'filter' => array('flags' => ZBX_FLAG_DISCOVERY_CREATED),
+				'filter' => ['flags' => ZBX_FLAG_DISCOVERY_CREATED],
 				'preservekeys' => true
-			));
+			]);
 
 			if ($discovered_applications) {
-				$discovered_applications = API::Application()->get(array(
-					'output' => array('applicationid'),
-					'selectItems' => array('itemid'),
+				$discovered_applications = API::Application()->get([
+					'output' => ['applicationid'],
+					'selectItems' => ['itemid'],
 					'applicationids' => array_keys($discovered_applications),
-					'filter' => array('flags' => ZBX_FLAG_DISCOVERY_CREATED)
-				));
-
-				$applications_to_delete = array();
+					'filter' => ['flags' => ZBX_FLAG_DISCOVERY_CREATED]
+				]);
+
+				$applications_to_delete = [];
 
 				foreach ($discovered_applications as $discovered_application) {
 					if (!$discovered_application['items']) {
