<?php
/*
** ZABBIX
** Copyright (C) 2000-2011 SIA Zabbix
**
** This program is free software; you can redistribute it and/or modify
** it under the terms of the GNU General Public License as published by
** the Free Software Foundation; either version 2 of the License, or
** (at your option) any later version.
**
** This program is distributed in the hope that it will be useful,
** but WITHOUT ANY WARRANTY; without even the implied warranty of
** MERCHANTABILITY or FITNESS FOR A PARTICULAR PURPOSE.  See the
** GNU General Public License for more details.
**
** You should have received a copy of the GNU General Public License
** along with this program; if not, write to the Free Software
** Foundation, Inc., 675 Mass Ave, Cambridge, MA 02139, USA.
**/
?>
<?php
class CGetForm{
	private $file;
	private $data;
	private $form;
	private $scripts;

	public function __construct($file, $data=array()){
		$this->assign($file, $data);
	}

<<<<<<< HEAD
	public function assign($data){
		$this->data = $data;
	}

	public function render($file, $data=array()){
=======
	public function assign($file, $data){
>>>>>>> a78cae6d
		if(!preg_match("/[a-z\.]+/", $file)){
			error('Invalid form name given ['.$file.']');
			return false;
		}

		$this->file = './include/forms/'.$file.'.php';
		$this->data = $data;
	}

	public function render(){
		$data = $this->data;

		ob_start();
		$this->form = include($this->file);
		$this->scripts = ob_get_clean();

		print($this->scripts);
		return $this->form;
	}
}
?><|MERGE_RESOLUTION|>--- conflicted
+++ resolved
@@ -29,15 +29,7 @@
 		$this->assign($file, $data);
 	}
 
-<<<<<<< HEAD
-	public function assign($data){
-		$this->data = $data;
-	}
-
-	public function render($file, $data=array()){
-=======
 	public function assign($file, $data){
->>>>>>> a78cae6d
 		if(!preg_match("/[a-z\.]+/", $file)){
 			error('Invalid form name given ['.$file.']');
 			return false;
