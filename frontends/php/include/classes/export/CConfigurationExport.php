--- conflicted
+++ resolved
@@ -374,13 +374,9 @@
 		}
 
 		foreach ($hosts as &$host) {
-<<<<<<< HEAD
 			$host['proxy'] = ($host['proxy_hostid'] != 0 && array_key_exists($host['proxy_hostid'], $db_proxies))
 				? ['name' => $db_proxies[$host['proxy_hostid']]['host']]
-				: null;
-=======
-			$host['proxy'] = $host['proxy_hostid'] ? ['name' => $proxies[$host['proxy_hostid']]] : [];
->>>>>>> 48c79061
+				: [];
 		}
 		unset($host);
 
