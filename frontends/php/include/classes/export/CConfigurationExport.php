--- conflicted
+++ resolved
@@ -1398,37 +1398,6 @@
 	}
 
 	/**
-<<<<<<< HEAD
-=======
-	 * Get screens references by screen ids.
-	 *
-	 * @param array $screenIds
-	 *
-	 * @return array
-	 */
-	protected function getScreensReferences(array $screenIds) {
-		$ids = [];
-
-		$screens = API::Screen()->get([
-			'screenids' => $screenIds,
-			'output' => API_OUTPUT_EXTEND,
-			'preservekeys' => true
-		]);
-
-		// Access denied for some objects?
-		if (count($screens) != count($screenIds)) {
-			throw new CConfigurationExportException();
-		}
-
-		foreach ($screens as $id => $screen) {
-			$ids[$id] = ['name' => $screen['name']];
-		}
-
-		return $ids;
-	}
-
-	/**
->>>>>>> fe165d2c
 	 * Get maps references by map ids.
 	 *
 	 * @param array $mapIds
