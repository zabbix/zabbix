<?php
/*
** Zabbix
** Copyright (C) 2001-2017 Zabbix SIA
**
** This program is free software; you can redistribute it and/or modify
** it under the terms of the GNU General Public License as published by
** the Free Software Foundation; either version 2 of the License, or
** (at your option) any later version.
**
** This program is distributed in the hope that it will be useful,
** but WITHOUT ANY WARRANTY; without even the implied warranty of
** MERCHANTABILITY or FITNESS FOR A PARTICULAR PURPOSE. See the
** GNU General Public License for more details.
**
** You should have received a copy of the GNU General Public License
** along with this program; if not, write to the Free Software
** Foundation, Inc., 51 Franklin Street, Fifth Floor, Boston, MA  02110-1301, USA.
**/

class CWidgetField
{
	protected $name;
	protected $label;
	protected $value;
	protected $default;
	protected $save_type;
	protected $action;
	protected $required;
	protected $setup_type;

	/**
	 * Create widget field (general)
	 *
	 * @param string $name field name in form
	 * @param string $label label for the field in form
	 * @param mixed $default default value
	 * @param string $action JS function to call on field change
	 */
	public function __construct($name, $label = null, $default = null, $action = null) {
		$this->name = $name;
		$this->label = $label;
		$this->value = null;
		$this->default = $default;
		$this->save_type = ZBX_WIDGET_FIELD_TYPE_STR;
		$this->action = $action;
		$this->required = false;
		$this->setup_type = WIDGET_FIELDS_SETUP_TYPE_CONFIG;
	}

	public function setRequired($value) {
		$this->required = ($value === true) ? true : false;
		return $this;
	}

	public function setValue($value) {
		if ($value === '' || $value === null) {
			$value = null;
		}

		if ($this->save_type === ZBX_WIDGET_FIELD_TYPE_INT32) {
			$value = (int)$value;
		}

		$this->value = $value;

		return $this;
	}

	/**
	 * Get field value
	 *
	 * @param bool $with_default replaces missing value with default one
	 *
	 * @return mixed
	 */
	public function getValue($with_default = false) {
		$value = $this->value;

		if ($with_default === true) {
			$value = ($this->value === null) ? $this->default : $this->value; // display default value, if no other given
		}

		return $value;
	}

	public function getLabel() {
		return $this->label;
	}

	public function getName() {
		return $this->name;
	}

	public function getAction() {
		return $this->action;
	}

	public function getSaveType() {
		return $this->save_type;
	}

	public function validate() {
		$errors = [];

		if ($this->required === true && $this->value === null) {
			$errors[] = _s('The parameter "%1$s" is missing.', $this->getLabel());
		}

		return $errors;
	}

	/**
	 * Prepares array entry for widget field, ready to be passed to CDashboard API functions
	 *
	 * @return array  Array for widget fields ready for saving in API.
	 */
	public function toApi() {
		$value = $this->getValue(true);
		$widget_fields = [];

		if ($value !== null) {
			$api_field_key = CWidgetConfig::getApiFieldKey($this->save_type);
			$widget_field = [
				'type' => $this->save_type,
				'name' => $this->name
			];

			if (is_array($value)) {
				foreach ($value as $val) {
					$widget_field[$api_field_key] = $val;
					$widget_fields[] = $widget_field;
				}
			}
			else {
				$widget_field[$api_field_key] = $value;
				$widget_fields[] = $widget_field;
			}
		}

		return $widget_fields;
	}

	protected function setSaveType($save_type) {
		$known_save_types = [
			ZBX_WIDGET_FIELD_TYPE_INT32,
			ZBX_WIDGET_FIELD_TYPE_STR,
<<<<<<< HEAD
			ZBX_WIDGET_FIELD_TYPE_ITEM,
			ZBX_WIDGET_FIELD_TYPE_MAP
=======
			ZBX_WIDGET_FIELD_TYPE_GROUP,
			ZBX_WIDGET_FIELD_TYPE_ITEM
>>>>>>> bbd963e2
		];

		if (in_array($save_type, $known_save_types)) {
			$this->save_type = $save_type;
		}
	}
}<|MERGE_RESOLUTION|>--- conflicted
+++ resolved
@@ -57,13 +57,10 @@
 		if ($value === '' || $value === null) {
 			$value = null;
 		}
-
 		if ($this->save_type === ZBX_WIDGET_FIELD_TYPE_INT32) {
 			$value = (int)$value;
 		}
-
 		$this->value = $value;
-
 		return $this;
 	}
 
@@ -145,13 +142,9 @@
 		$known_save_types = [
 			ZBX_WIDGET_FIELD_TYPE_INT32,
 			ZBX_WIDGET_FIELD_TYPE_STR,
-<<<<<<< HEAD
+			ZBX_WIDGET_FIELD_TYPE_GROUP,
 			ZBX_WIDGET_FIELD_TYPE_ITEM,
 			ZBX_WIDGET_FIELD_TYPE_MAP
-=======
-			ZBX_WIDGET_FIELD_TYPE_GROUP,
-			ZBX_WIDGET_FIELD_TYPE_ITEM
->>>>>>> bbd963e2
 		];
 
 		if (in_array($save_type, $known_save_types)) {
