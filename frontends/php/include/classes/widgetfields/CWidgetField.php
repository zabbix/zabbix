<?php
/*
** Zabbix
** Copyright (C) 2001-2017 Zabbix SIA
**
** This program is free software; you can redistribute it and/or modify
** it under the terms of the GNU General Public License as published by
** the Free Software Foundation; either version 2 of the License, or
** (at your option) any later version.
**
** This program is distributed in the hope that it will be useful,
** but WITHOUT ANY WARRANTY; without even the implied warranty of
** MERCHANTABILITY or FITNESS FOR A PARTICULAR PURPOSE. See the
** GNU General Public License for more details.
**
** You should have received a copy of the GNU General Public License
** along with this program; if not, write to the Free Software
** Foundation, Inc., 51 Franklin Street, Fifth Floor, Boston, MA  02110-1301, USA.
**/

class CWidgetField {
<<<<<<< HEAD
	protected $name;
	protected $label;
	protected $value;
	protected $default;
	protected $save_type;
	protected $action;
	protected $required;
	protected $setup_type;
=======

	protected	$name;
	protected	$label;
	protected	$value;
	protected	$default;
	protected	$save_type;
	protected	$action;
	private		$validation_rules = [];
	private		$ex_validation_rules = [];
>>>>>>> 9d0bb146

	/**
	 * Create widget field (general)
	 *
	 * @param string $name   Field name in form.
	 * @param string $label  Label for the field in form.
	 */
	public function __construct($name, $label = null) {
		$this->name = $name;
		$this->label = $label;
		$this->value = null;
		$this->setSaveType(ZBX_WIDGET_FIELD_TYPE_STR);
	}

	public function setValue($value) {
		$this->value = $value;

		return $this;
	}

	public function setDefault($value) {
		$this->default = $value;

		return $this;
	}

	/**
	 * Set JS code that will be called on field change.
	 *
	 * @param string $action  JS function to call on field change.
	 *
	 * @return $this
	 */
	public function setAction($action) {
		$this->action = $action;

		return $this;
	}

	protected function setSaveType($save_type) {
		switch ($save_type) {
			case ZBX_WIDGET_FIELD_TYPE_INT32:
				$this->validation_rules = ['type' => API_INT32];
				break;

			case ZBX_WIDGET_FIELD_TYPE_STR:
				// TODO VM: (?) should we have define for this?
				$this->validation_rules = ['type' => API_STRING_UTF8, 'length' => 255];
				break;

			case ZBX_WIDGET_FIELD_TYPE_GROUP:
			case ZBX_WIDGET_FIELD_TYPE_HOST:
				$this->validation_rules = ['type' => API_IDS];
				break;

			case ZBX_WIDGET_FIELD_TYPE_ITEM:
			case ZBX_WIDGET_FIELD_TYPE_MAP:
				$this->validation_rules = ['type' => API_ID];
				break;

			default:
				exit(_('Internal error'));
		}

		$this->save_type = $save_type;

		return $this;
	}

	protected function setValidationRules(array $validation_rules) {
		$this->validation_rules = $validation_rules;
	}

	protected function setExValidationRules(array $ex_validation_rules) {
		$this->ex_validation_rules = $ex_validation_rules;
	}

	/**
	 * Get field value. If no value is set, will return default value.
	 *
	 * @return mixed
	 */
	public function getValue() {
		return ($this->value === null) ? $this->default : $this->value;
	}

	public function getLabel() {
		return $this->label;
	}

	public function getName() {
		return $this->name;
	}

	public function getAction() {
		return $this->action;
	}

	public function getSaveType() {
		return $this->save_type;
	}

	public function validate() {
		$errors = [];

		$validation_rules = $this->validation_rules + $this->ex_validation_rules;
		$value = $this->getValue();
		$label = ($this->label === null) ? $this->name : $this->label;

		if (!CApiInputValidator::validate($validation_rules, $value, $label, $error)) {
			$errors[] = $error;
		}

		return $errors;
	}

	/**
	 * Prepares array entry for widget field, ready to be passed to CDashboard API functions
	 *
	 * @return array  An array of widget fields ready for saving in API.
	 */
	public function toApi() {
		$value = $this->getValue();
		$widget_fields = [];

		if ($value !== null && $value !== $this->default) {
			$widget_field = [
				'type' => $this->save_type,
				'name' => $this->name
			];

			if (is_array($value)) {
				foreach ($value as $val) {
					$widget_field['value'] = $val;
					$widget_fields[] = $widget_field;
				}
			}
			else {
				$widget_field['value'] = $value;
				$widget_fields[] = $widget_field;
			}
		}

		return $widget_fields;
	}
}<|MERGE_RESOLUTION|>--- conflicted
+++ resolved
@@ -19,16 +19,6 @@
 **/
 
 class CWidgetField {
-<<<<<<< HEAD
-	protected $name;
-	protected $label;
-	protected $value;
-	protected $default;
-	protected $save_type;
-	protected $action;
-	protected $required;
-	protected $setup_type;
-=======
 
 	protected	$name;
 	protected	$label;
@@ -38,7 +28,6 @@
 	protected	$action;
 	private		$validation_rules = [];
 	private		$ex_validation_rules = [];
->>>>>>> 9d0bb146
 
 	/**
 	 * Create widget field (general)
