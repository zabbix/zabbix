<?php
/*
** Zabbix
** Copyright (C) 2001-2019 Zabbix SIA
**
** This program is free software; you can redistribute it and/or modify
** it under the terms of the GNU General Public License as published by
** the Free Software Foundation; either version 2 of the License, or
** (at your option) any later version.
**
** This program is distributed in the hope that it will be useful,
** but WITHOUT ANY WARRANTY; without even the implied warranty of
** MERCHANTABILITY or FITNESS FOR A PARTICULAR PURPOSE. See the
** GNU General Public License for more details.
**
** You should have received a copy of the GNU General Public License
** along with this program; if not, write to the Free Software
** Foundation, Inc., 51 Franklin Street, Fifth Floor, Boston, MA  02110-1301, USA.
**/


/**
 * Class containing information about help items.
 */
class CHelpItems {

	/**
	 * A list of all available help items grouped by item type.
	 *
	 * @see CHelpItems::getItems()	for a description of the structure
	 *
	 * @var array
	 */
	protected $items = [];

	public function __construct() {
		$this->items = $this->getItems();
	}

	/**
	 * Returns the help items available for the given item type.
	 *
	 * @param int $type
	 *
	 * @return array
	 */
	public function getByType($type) {
		return $this->items[$type];
	}

	/**
	 * Get list of all available help items grouped by item type.
	 *
	 * Each help item has the following properties:
	 * - key			- default key
	 * - description	- description of the item
	 *
	 * @return array
	 */
	protected function getItems() {
		return [
			ITEM_TYPE_ZABBIX => [
				[
					'key' => 'agent.hostname',
					'description' => _('Agent host name. Returns string')
				],
				[
					'key' => 'agent.ping',
					'description' => _('Agent availability check. Returns nothing - unavailable; 1 - available')
				],
				[
					'key' => 'agent.version',
					'description' => _('Version of Zabbix agent. Returns string')
				],
				[
					'key' => 'kernel.maxfiles',
					'description' => _('Maximum number of opened files supported by OS. Returns integer')
				],
				[
					'key' => 'kernel.maxproc',
					'description' => _('Maximum number of processes supported by OS. Returns integer')
				],
				[
					'key' => 'net.dns[<ip>,name,<type>,<timeout>,<count>,<protocol>]',
					'description' => _('Checks if DNS service is up. Returns 0 - DNS is down (server did not respond or DNS resolution failed); 1 - DNS is up')
				],
				[
					'key' => 'net.dns.record[<ip>,name,<type>,<timeout>,<count>,<protocol>]',
					'description' => _('Performs a DNS query. Returns character string with the required type of information')
				],
				[
					'key' => 'net.if.collisions[if]',
					'description' => _('Number of out-of-window collisions. Returns integer')
				],
				[
					'key' => 'net.if.in[if,<mode>]',
					'description' => _('Incoming traffic statistics on network interface. Returns integer')
				],
				[
					'key' => 'net.if.list',
					'description' => _('Network interface list (includes interface type, status, IPv4 address, description). Returns text')
				],
				[
					'key' => 'net.if.out[if,<mode>]',
					'description' => _('Outgoing traffic statistics on network interface. Returns integer')
				],
				[
					'key' => 'net.if.total[if,<mode>]',
					'description' => _('Sum of incoming and outgoing traffic statistics on network interface. Returns integer')
				],
				[
					'key' => 'net.tcp.listen[port]',
					'description' => _('Checks if this TCP port is in LISTEN state. Returns 0 - it is not in LISTEN state; 1 - it is in LISTEN state')
				],
				[
					'key' => 'net.tcp.port[<ip>,port]',
					'description' => _('Checks if it is possible to make TCP connection to specified port. Returns 0 - cannot connect; 1 - can connect')
				],
				[
					'key' => 'net.tcp.service[service,<ip>,<port>]',
					'description' => _('Checks if service is running and accepting TCP connections. Returns 0 - service is down; 1 - service is running')
				],
				[
					'key' => 'net.tcp.service.perf[service,<ip>,<port>]',
					'description' => _('Checks performance of TCP service. Returns 0 - service is down; seconds - the number of seconds spent while connecting to the service')
				],
				[
					'key' => 'net.udp.listen[port]',
					'description' => _('Checks if this UDP port is in LISTEN state. Returns 0 - it is not in LISTEN state; 1 - it is in LISTEN state')
				],
				[
					'key' => 'net.udp.service[service,<ip>,<port>]',
					'description' => _('Checks if service is running and responding to UDP requests. Returns 0 - service is down; 1 - service is running')
				],
				[
					'key' => 'net.udp.service.perf[service,<ip>,<port>]',
					'description' => _('Checks performance of UDP service. Returns 0 - service is down; seconds - the number of seconds spent waiting for response from the service')
				],
				[
					'key' => 'perf_counter[counter,<interval>]',
					'description' => _('Value of any Windows performance counter. Returns integer, float, string or text (depending on the request)')
				],
				[
					'key' => 'proc.cpu.util[<name>,<user>,<type>,<cmdline>,<mode>,<zone>]',
					'description' => _('Process CPU utilisation percentage. Returns float')
				],
				[
					'key' => 'proc.mem[<name>,<user>,<mode>,<cmdline>,<memtype>]',
					'description' => _('Memory used by process in bytes. Returns integer')
				],
				[
					'key' => 'proc.num[<name>,<user>,<state>,<cmdline>]',
					'description' => _('The number of processes. Returns integer')
				],
				[
					'key' => 'proc_info[process,<attribute>,<type>]',
					'description' => _('Various information about specific process(es). Returns float')
				],
				[
					'key' => 'sensor[device,sensor,<mode>]',
					'description' => _('Hardware sensor reading. Returns float')
				],
				[
					'key' => 'service.info[service,<param>]',
					'description' => _('Information about a service. Returns integer with param as state, startup; string - with param as displayname, path, user; text - with param as description; Specifically for state: 0 - running, 1 - paused, 2 - start pending, 3 - pause pending, 4 - continue pending, 5 - stop pending, 6 - stopped, 7 - unknown, 255 - no such service; Specifically for startup: 0 - automatic, 1 - automatic delayed, 2 - manual, 3 - disabled, 4 - unknown')
				],
				[
					'key' => 'services[<type>,<state>,<exclude>]',
					'description' => _('Listing of services. Returns 0 - if empty; text - list of services separated by a newline')
				],
				[
					'key' => 'system.boottime',
					'description' => _('System boot time. Returns integer (Unix timestamp)')
				],
				[
					'key' => 'system.cpu.intr',
					'description' => _('Device interrupts. Returns integer')
				],
				[
					'key' => 'system.cpu.load[<cpu>,<mode>]',
					'description' => _('CPU load. Returns float')
				],
				[
					'key' => 'system.cpu.num[<type>]',
					'description' => _('Number of CPUs. Returns integer')
				],
				[
					'key' => 'system.cpu.switches',
					'description' => _('Count of context switches. Returns integer')
				],
				[
					'key' => 'system.cpu.util[<cpu>,<type>,<mode>]',
					'description' => _('CPU utilisation percentage. Returns float')
				],
				[
					'key' => 'system.hostname[<type>]',
					'description' => _('System host name. Returns string')
				],
				[
					'key' => 'system.hw.chassis[<info>]',
					'description' => _('Chassis information. Returns string')
				],
				[
					'key' => 'system.hw.cpu[<cpu>,<info>]',
					'description' => _('CPU information. Returns string or integer')
				],
				[
					'key' => 'system.hw.devices[<type>]',
					'description' => _('Listing of PCI or USB devices. Returns text')
				],
				[
					'key' => 'system.hw.macaddr[<interface>,<format>]',
					'description' => _('Listing of MAC addresses. Returns string')
				],
				[
					'key' => 'system.localtime[<type>]',
					'description' => _('System time. Returns integer with type as utc; string - with type as local')
				],
				[
					'key' => 'system.run[command,<mode>]',
					'description' => _('Run specified command on the host. Returns text result of the command; 1 - with mode as nowait (regardless of command result)')
				],
				[
					'key' => 'system.stat[resource,<type>]',
					'description' => _('System statistics. Returns integer or float')
				],
				[
					'key' => 'system.sw.arch',
					'description' => _('Software architecture information. Returns string')
				],
				[
					'key' => 'system.sw.os[<info>]',
					'description' => _('Operating system information. Returns string')
				],
				[
					'key' => 'system.sw.packages[<package>,<manager>,<format>]',
					'description' => _('Listing of installed packages. Returns text')
				],
				[
					'key' => 'system.swap.in[<device>,<type>]',
					'description' => _('Swap in (from device into memory) statistics. Returns integer')
				],
				[
					'key' => 'system.swap.out[<device>,<type>]',
					'description' => _('Swap out (from memory onto device) statistics. Returns integer')
				],
				[
					'key' => 'system.swap.size[<device>,<type>]',
					'description' => _('Swap space size in bytes or in percentage from total. Returns integer for bytes; float for percentage')
				],
				[
					'key' => 'system.uname',
					'description' => _('Identification of the system. Returns string')
				],
				[
					'key' => 'system.uptime',
					'description' => _('System uptime in seconds. Returns integer')
				],
				[
					'key' => 'system.users.num',
					'description' => _('Number of users logged in. Returns integer')
				],
				[
					'key' => 'vfs.dev.read[<device>,<type>,<mode>]',
					'description' => _('Disk read statistics. Returns integer with type in sectors, operations, bytes; float with type in sps, ops, bps')
				],
				[
					'key' => 'vfs.dev.write[<device>,<type>,<mode>]',
					'description' => _('Disk write statistics. Returns integer with type in sectors, operations, bytes; float with type in sps, ops, bps')
				],
				[
					'key' => 'vfs.dir.count[dir,<regex_incl>,<regex_excl>,<types_incl>,<types_excl>,<max_depth>,<min_size>,<max_size>,<min_age>,<max_age>,<regex_excl_dir>]',
					'description' => _('Count of directory entries, recursively. Returns integer')
				],
				[
					'key' => 'vfs.dir.size[dir,<regex_incl>,<regex_excl>,<mode>,<max_depth>,<regex_excl_dir>]',
					'description' => _('Directory size (in bytes). Returns integer')
				],
				[
					'key' => 'vfs.file.cksum[file]',
					'description' => _('File checksum, calculated by the UNIX cksum algorithm. Returns integer')
				],
				[
					'key' => 'vfs.file.contents[file,<encoding>]',
					'description' => _('Retrieving contents of a file. Returns text')
				],
				[
					'key' => 'vfs.file.exists[file]',
					'description' => _('Checks if file exists. Returns 0 - not found; 1 - regular file or a link (symbolic or hard) to regular file exists')
				],
				[
					'key' => 'vfs.file.md5sum[file]',
					'description' => _('MD5 checksum of file. Returns character string (MD5 hash of the file)')
				],
				[
					'key' => 'vfs.file.regexp[file,regexp,<encoding>,<start line>,<end line>,<output>]',
					'description' => _('Find string in a file. Returns the line containing the matched string, or as specified by the optional output parameter')
				],
				[
					'key' => 'vfs.file.regmatch[file,regexp,<encoding>,<start line>,<end line>]',
					'description' => _('Find string in a file. Returns 0 - match not found; 1 - found')
				],
				[
					'key' => 'vfs.file.size[file]',
					'description' => _('File size (in bytes). Returns integer')
				],
				[
					'key' => 'vfs.file.time[file,<mode>]',
					'description' => _('File time information. Returns integer (Unix timestamp)')
				],
				[
					'key' => 'vfs.fs.inode[fs,<mode>]',
					'description' => _('Number or percentage of inodes. Returns integer for number; float for percentage')
				],
				[
					'key' => 'vfs.fs.size[fs,<mode>]',
					'description' => _('Disk space in bytes or in percentage from total. Returns integer for bytes; float for percentage')
				],
				[
					'key' => 'vm.memory.size[<mode>]',
					'description' => _('Memory size in bytes or in percentage from total. Returns integer for bytes; float for percentage')
				],
				[
					'key' => 'vm.vmemory.size[<type>]',
					'description' => _('Virtual space size in bytes or in percentage from total. Returns integer for bytes; float for percentage')
				],
				[
					'key' => 'web.page.get[host,<path>,<port>]',
					'description' => _('Get content of web page. Returns web page source as text')
				],
				[
					'key' => 'web.page.perf[host,<path>,<port>]',
					'description' => _('Loading time of full web page (in seconds). Returns float')
				],
				[
					'key' => 'web.page.regexp[host,<path>,<port>,regexp,<length>,<output>]',
					'description' => _('Find string on a web page. Returns the matched string, or as specified by the optional output parameter')
				],
				[
					'key' => 'wmi.get[<namespace>,<query>]',
					'description' => _('Execute WMI query and return the first selected object. Returns integer, float, string or text (depending on the request)')
				],
				[
					'key' => 'zabbix.stats[<ip>,<port>]',
					'description' => _('Returns a JSON object containing Zabbix server or proxy internal metrics.')
				],
				[
					'key' => 'zabbix.stats[<ip>,<port>,queue,<from>,<to>]',
					'description' => _('Number of items in the queue which are delayed in Zabbix server or proxy by "from" till "to" seconds, inclusive.')
				]
			],
			ITEM_TYPE_ZABBIX_ACTIVE => [
				[
					'key' => 'agent.hostname',
					'description' => _('Agent host name. Returns string')
				],
				[
					'key' => 'agent.ping',
					'description' => _('Agent availability check. Returns nothing - unavailable; 1 - available')
				],
				[
					'key' => 'agent.version',
					'description' => _('Version of Zabbix agent. Returns string')
				],
				[
					'key' => 'eventlog[name,<regexp>,<severity>,<source>,<eventid>,<maxlines>,<mode>]',
					'description' => _('Event log monitoring. Returns log')
				],
				[
					'key' => 'kernel.maxfiles',
					'description' => _('Maximum number of opened files supported by OS. Returns integer')
				],
				[
					'key' => 'kernel.maxproc',
					'description' => _('Maximum number of processes supported by OS. Returns integer')
				],
				[
					'key' => 'log[file,<regexp>,<encoding>,<maxlines>,<mode>,<output>,<maxdelay>]',
					'description' => _('Log file monitoring. Returns log')
				],
				[
					'key' => 'log.count[file,<regexp>,<encoding>,<maxproclines>,<mode>,<maxdelay>]',
					'description' => _('Count of matched lines in log file monitoring. Returns integer')
				],
				[
					'key' => 'logrt[file_regexp,<regexp>,<encoding>,<maxlines>,<mode>,<output>,<maxdelay>,<options>]',
					'description' => _('Log file monitoring with log rotation support. Returns log')
				],
				[
					'key' => 'logrt.count[file_regexp,<regexp>,<encoding>,<maxproclines>,<mode>,<maxdelay>,<options>]',
					'description' => _('Count of matched lines in log file monitoring with log rotation support. Returns integer')
				],
				[
					'key' => 'net.dns[<ip>,name,<type>,<timeout>,<count>,<protocol>]',
					'description' => _('Checks if DNS service is up. Returns 0 - DNS is down (server did not respond or DNS resolution failed); 1 - DNS is up')
				],
				[
					'key' => 'net.dns.record[<ip>,name,<type>,<timeout>,<count>,<protocol>]',
					'description' => _('Performs a DNS query. Returns character string with the required type of information')
				],
				[
					'key' => 'net.if.collisions[if]',
					'description' => _('Number of out-of-window collisions. Returns integer')
				],
				[
					'key' => 'net.if.in[if,<mode>]',
					'description' => _('Incoming traffic statistics on network interface. Returns integer')
				],
				[
					'key' => 'net.if.list',
					'description' => _('Network interface list (includes interface type, status, IPv4 address, description). Returns text')
				],
				[
					'key' => 'net.if.out[if,<mode>]',
					'description' => _('Outgoing traffic statistics on network interface. Returns integer')
				],
				[
					'key' => 'net.if.total[if,<mode>]',
					'description' => _('Sum of incoming and outgoing traffic statistics on network interface. Returns integer')
				],
				[
					'key' => 'net.tcp.listen[port]',
					'description' => _('Checks if this TCP port is in LISTEN state. Returns 0 - it is not in LISTEN state; 1 - it is in LISTEN state')
				],
				[
					'key' => 'net.tcp.port[<ip>,port]',
					'description' => _('Checks if it is possible to make TCP connection to specified port. Returns 0 - cannot connect; 1 - can connect')
				],
				[
					'key' => 'net.tcp.service[service,<ip>,<port>]',
					'description' => _('Checks if service is running and accepting TCP connections. Returns 0 - service is down; 1 - service is running')
				],
				[
					'key' => 'net.tcp.service.perf[service,<ip>,<port>]',
					'description' => _('Checks performance of TCP service. Returns 0 - service is down; seconds - the number of seconds spent while connecting to the service')
				],
				[
					'key' => 'net.udp.listen[port]',
					'description' => _('Checks if this UDP port is in LISTEN state. Returns 0 - it is not in LISTEN state; 1 - it is in LISTEN state')
				],
				[
					'key' => 'net.udp.service[service,<ip>,<port>]',
					'description' => _('Checks if service is running and responding to UDP requests. Returns 0 - service is down; 1 - service is running')
				],
				[
					'key' => 'net.udp.service.perf[service,<ip>,<port>]',
					'description' => _('Checks performance of UDP service. Returns 0 - service is down; seconds - the number of seconds spent waiting for response from the service')
				],
				[
					'key' => 'perf_counter[counter,<interval>]',
					'description' => _('Value of any Windows performance counter. Returns integer, float, string or text (depending on the request)')
				],
				[
					'key' => 'proc.cpu.util[<name>,<user>,<type>,<cmdline>,<mode>,<zone>]',
					'description' => _('Process CPU utilisation percentage. Returns float')
				],
				[
					'key' => 'proc.mem[<name>,<user>,<mode>,<cmdline>,<memtype>]',
					'description' => _('Memory used by process in bytes. Returns integer')
				],
				[
					'key' => 'proc.num[<name>,<user>,<state>,<cmdline>]',
					'description' => _('The number of processes. Returns integer')
				],
				[
					'key' => 'proc_info[process,<attribute>,<type>]',
					'description' => _('Various information about specific process(es). Returns float')
				],
				[
					'key' => 'sensor[device,sensor,<mode>]',
					'description' => _('Hardware sensor reading. Returns float')
				],
				[
					'key' => 'service.info[service,<param>]',
					'description' => _('Information about a service. Returns integer with param as state, startup; string - with param as displayname, path, user; text - with param as description; Specifically for state: 0 - running, 1 - paused, 2 - start pending, 3 - pause pending, 4 - continue pending, 5 - stop pending, 6 - stopped, 7 - unknown, 255 - no such service; Specifically for startup: 0 - automatic, 1 - automatic delayed, 2 - manual, 3 - disabled, 4 - unknown')
				],
				[
					'key' => 'services[<type>,<state>,<exclude>]',
					'description' => _('Listing of services. Returns 0 - if empty; text - list of services separated by a newline')
				],
				[
					'key' => 'system.boottime',
					'description' => _('System boot time. Returns integer (Unix timestamp)')
				],
				[
					'key' => 'system.cpu.intr',
					'description' => _('Device interrupts. Returns integer')
				],
				[
					'key' => 'system.cpu.load[<cpu>,<mode>]',
					'description' => _('CPU load. Returns float')
				],
				[
					'key' => 'system.cpu.num[<type>]',
					'description' => _('Number of CPUs. Returns integer')
				],
				[
					'key' => 'system.cpu.switches',
					'description' => _('Count of context switches. Returns integer')
				],
				[
					'key' => 'system.cpu.util[<cpu>,<type>,<mode>]',
					'description' => _('CPU utilisation percentage. Returns float')
				],
				[
					'key' => 'system.hostname[<type>]',
					'description' => _('System host name. Returns string')
				],
				[
					'key' => 'system.hw.chassis[<info>]',
					'description' => _('Chassis information. Returns string')
				],
				[
					'key' => 'system.hw.cpu[<cpu>,<info>]',
					'description' => _('CPU information. Returns string or integer')
				],
				[
					'key' => 'system.hw.devices[<type>]',
					'description' => _('Listing of PCI or USB devices. Returns text')
				],
				[
					'key' => 'system.hw.macaddr[<interface>,<format>]',
					'description' => _('Listing of MAC addresses. Returns string')
				],
				[
					'key' => 'system.localtime[<type>]',
					'description' => _('System time. Returns integer with type as utc; string - with type as local')
				],
				[
					'key' => 'system.run[command,<mode>]',
					'description' => _('Run specified command on the host. Returns text result of the command; 1 - with mode as nowait (regardless of command result)')
				],
				[
					'key' => 'system.stat[resource,<type>]',
					'description' => _('System statistics. Returns integer or float')
				],
				[
					'key' => 'system.sw.arch',
					'description' => _('Software architecture information. Returns string')
				],
				[
					'key' => 'system.sw.os[<info>]',
					'description' => _('Operating system information. Returns string')
				],
				[
					'key' => 'system.sw.packages[<package>,<manager>,<format>]',
					'description' => _('Listing of installed packages. Returns text')
				],
				[
					'key' => 'system.swap.in[<device>,<type>]',
					'description' => _('Swap in (from device into memory) statistics. Returns integer')
				],
				[
					'key' => 'system.swap.out[<device>,<type>]',
					'description' => _('Swap out (from memory onto device) statistics. Returns integer')
				],
				[
					'key' => 'system.swap.size[<device>,<type>]',
					'description' => _('Swap space size in bytes or in percentage from total. Returns integer for bytes; float for percentage')
				],
				[
					'key' => 'system.uname',
					'description' => _('Identification of the system. Returns string')
				],
				[
					'key' => 'system.uptime',
					'description' => _('System uptime in seconds. Returns integer')
				],
				[
					'key' => 'system.users.num',
					'description' => _('Number of users logged in. Returns integer')
				],
				[
					'key' => 'vfs.dev.read[<device>,<type>,<mode>]',
					'description' => _('Disk read statistics. Returns integer with type in sectors, operations, bytes; float with type in sps, ops, bps')
				],
				[
					'key' => 'vfs.dev.write[<device>,<type>,<mode>]',
					'description' => _('Disk write statistics. Returns integer with type in sectors, operations, bytes; float with type in sps, ops, bps')
				],
				[
					'key' => 'vfs.dir.count[dir,<regex_incl>,<regex_excl>,<types_incl>,<types_excl>,<max_depth>,<min_size>,<max_size>,<min_age>,<max_age>,<regex_excl_dir>]',
					'description' => _('Count of directory entries, recursively. Returns integer')
				],
				[
					'key' => 'vfs.dir.size[dir,<regex_incl>,<regex_excl>,<mode>,<max_depth>,<regex_excl_dir>]',
					'description' => _('Directory size (in bytes). Returns integer')
				],
				[
					'key' => 'vfs.file.cksum[file]',
					'description' => _('File checksum, calculated by the UNIX cksum algorithm. Returns integer')
				],
				[
					'key' => 'vfs.file.contents[file,<encoding>]',
					'description' => _('Retrieving contents of a file. Returns text')
				],
				[
					'key' => 'vfs.file.exists[file]',
					'description' => _('Checks if file exists. Returns 0 - not found; 1 - regular file or a link (symbolic or hard) to regular file exists')
				],
				[
					'key' => 'vfs.file.md5sum[file]',
					'description' => _('MD5 checksum of file. Returns character string (MD5 hash of the file)')
				],
				[
					'key' => 'vfs.file.regexp[file,regexp,<encoding>,<start line>,<end line>,<output>]',
					'description' => _('Find string in a file. Returns the line containing the matched string, or as specified by the optional output parameter')
				],
				[
					'key' => 'vfs.file.regmatch[file,regexp,<encoding>,<start line>,<end line>]',
					'description' => _('Find string in a file. Returns 0 - match not found; 1 - found')
				],
				[
					'key' => 'vfs.file.size[file]',
					'description' => _('File size (in bytes). Returns integer')
				],
				[
					'key' => 'vfs.file.time[file,<mode>]',
					'description' => _('File time information. Returns integer (Unix timestamp)')
				],
				[
					'key' => 'vfs.fs.inode[fs,<mode>]',
					'description' => _('Number or percentage of inodes. Returns integer for number; float for percentage')
				],
				[
					'key' => 'vfs.fs.size[fs,<mode>]',
					'description' => _('Disk space in bytes or in percentage from total. Returns integer for bytes; float for percentage')
				],
				[
					'key' => 'vm.memory.size[<mode>]',
					'description' => _('Memory size in bytes or in percentage from total. Returns integer for bytes; float for percentage')
				],
				[
					'key' => 'vm.vmemory.size[<type>]',
					'description' => _('Virtual space size in bytes or in percentage from total. Returns integer for bytes; float for percentage')
				],
				[
					'key' => 'web.page.get[host,<path>,<port>]',
					'description' => _('Get content of web page. Returns web page source as text')
				],
				[
					'key' => 'web.page.perf[host,<path>,<port>]',
					'description' => _('Loading time of full web page (in seconds). Returns float')
				],
				[
					'key' => 'web.page.regexp[host,<path>,<port>,regexp,<length>,<output>]',
					'description' => _('Find string on a web page. Returns the matched string, or as specified by the optional output parameter')
				],
				[
					'key' => 'wmi.get[<namespace>,<query>]',
					'description' => _('Execute WMI query and return the first selected object. Returns integer, float, string or text (depending on the request)')
				],
				[
					'key' => 'zabbix.stats[<ip>,<port>]',
					'description' => _('Returns a JSON object containing Zabbix server or proxy internal metrics.')
				],
				[
					'key' => 'zabbix.stats[<ip>,<port>,queue,<from>,<to>]',
					'description' => _('Number of items in the queue which are delayed in Zabbix server or proxy by "from" till "to" seconds, inclusive.')
				]
			],
			ITEM_TYPE_AGGREGATE => [
				[
					'key' => 'grpfunc[group,key,func,<param>]',
					'description' => _('Aggregate checks do not require any agent running on a host being monitored. Zabbix server collects aggregate information by doing direct database queries. See Zabbix Manual.')
				]
			],
			ITEM_TYPE_SIMPLE => [
				[
					'key' => 'icmpping[<target>,<packets>,<interval>,<size>,<timeout>]',
					'description' => _('Checks if server is accessible by ICMP ping. 0 - ICMP ping fails. 1 - ICMP ping successful.')
				],
				[
					'key' => 'icmppingloss[<target>,<packets>,<interval>,<size>,<timeout>]',
					'description' => _('Returns percentage of lost ICMP ping packets.')
				],
				[
					'key' => 'icmppingsec[<target>,<packets>,<interval>,<size>,<timeout>,<mode>]',
					'description' => _('Returns ICMP ping response time in seconds. Example: 0.02')
				],
				[
					'key' => 'net.tcp.service[service,<ip>,<port>]',
					'description' => _('Checks if service is running and accepting TCP connections. Returns 0 - service is down; 1 - service is running')
				],
				[
					'key' => 'net.tcp.service.perf[service,<ip>,<port>]',
					'description' => _('Checks performance of TCP service. Returns 0 - service is down; seconds - the number of seconds spent while connecting to the service')
				],
				[
					'key' => 'net.udp.service[service,<ip>,<port>]',
					'description' => _('Checks if service is running and responding to UDP requests. Returns 0 - service is down; 1 - service is running')
				],
				[
					'key' => 'net.udp.service.perf[service,<ip>,<port>]',
					'description' => _('Checks performance of UDP service. Returns 0 - service is down; seconds - the number of seconds spent waiting for response from the service')
				],
				[
					'key' => 'vmware.cluster.status[<url>,<name>]',
					'description' => _('VMware cluster status, <url> - VMware service URL, <name> - VMware cluster name')
				],
				[
					'key' => 'vmware.eventlog[<url>,<mode>]',
					'description' => _('VMware event log, <url> - VMware service URL, <mode> - all (default), skip - skip processing of older data')
				],
				[
					'key' => 'vmware.fullname[<url>]',
					'description' => _('VMware service full name, <url> - VMware service URL')
				],
				[
					'key' => 'vmware.datastore.read[<url>,<datastore>,<mode>]',
					'description' => _('VMware datastore read statistics, <url> - VMware service URL, <datastore> - datastore name, <mode> - latency/maxlatency - average or maximum')
				],
				[
					'key' => 'vmware.datastore.size[<url>,<datastore>,<mode>]',
					'description' => _('VMware datastore capacity statistics in bytes or in percentage from total. Returns integer for bytes; float for percentage')
				],
				[
					'key' => 'vmware.datastore.write[<url>,<datastore>,<mode>]',
					'description' => _('VMware datastore write statistics, <url> - VMware service URL, <datastore> - datastore name, <mode> - latency/maxlatency - average or maximum')
				],
				[
					'key' => 'vmware.datastore.hv.list[<url>,<datastore>]',
					'description' => _('VMware datastore hypervisors list, <url> - VMware service URL, <datastore> - datastore name')
				],
				[
					'key' => 'vmware.hv.cluster.name[<url>,<uuid>]',
					'description' => _('VMware hypervisor cluster name, <url> - VMware service URL, <uuid> - VMware hypervisor host name')
				],
				[
					'key' => 'vmware.hv.cpu.usage[<url>,<uuid>]',
					'description' => _('VMware hypervisor processor usage in Hz, <url> - VMware service URL, <uuid> - VMware hypervisor host name')
				],
				[
					'key' => 'vmware.hv.datastore.read[<url>,<uuid>,<datastore>,<mode>]',
					'description' => _('VMware hypervisor datastore read statistics, <url> - VMware service URL, <uuid> - VMware hypervisor host name, <datastore> - datastore name, <mode> - latency')
				],
				[
					'key' => 'vmware.hv.datastore.size[<url>,<uuid>,<datastore>,<mode>]',
					'description' => _('VMware datastore capacity statistics in bytes or in percentage from total. Returns integer for bytes; float for percentage')
				],
				[
					'key' => 'vmware.hv.datastore.write[<url>,<uuid>,<datastore>,<mode>]',
					'description' => _('VMware hypervisor datastore write statistics, <url> - VMware service URL, <uuid> - VMware hypervisor host name, <datastore> - datastore name, <mode> - latency')
				],
				[
					'key' => 'vmware.hv.datastore.list[<url>,<uuid>]',
					'description' => _('VMware hypervisor datastores list, <url> - VMware service URL, <uuid> - VMware hypervisor host name')
				],
				[
					'key' => 'vmware.hv.full.name[<url>,<uuid>]',
					'description' => _('VMware hypervisor name, <url> - VMware service URL, <uuid> - VMware hypervisor host name')
				],
				[
					'key' => 'vmware.hv.hw.cpu.freq[<url>,<uuid>]',
					'description' => _('VMware hypervisor processor frequency, <url> - VMware service URL, <uuid> - VMware hypervisor host name')
				],
				[
					'key' => 'vmware.hv.hw.cpu.model[<url>,<uuid>]',
					'description' => _('VMware hypervisor processor model, <url> - VMware service URL, <uuid> - VMware hypervisor host name')
				],
				[
					'key' => 'vmware.hv.hw.cpu.num[<url>,<uuid>]',
					'description' => _('Number of processor cores on VMware hypervisor, <url> - VMware service URL, <uuid> - VMware hypervisor host name')
				],
				[
					'key' => 'vmware.hv.hw.cpu.threads[<url>,<uuid>]',
					'description' => _('Number of processor threads on VMware hypervisor, <url> - VMware service URL, <uuid> - VMware hypervisor host name')
				],
				[
					'key' => 'vmware.hv.hw.memory[<url>,<uuid>]',
					'description' => _('VMware hypervisor total memory size, <url> - VMware service URL, <uuid> - VMware hypervisor host name')
				],
				[
					'key' => 'vmware.hv.hw.model[<url>,<uuid>]',
					'description' => _('VMware hypervisor model, <url> - VMware service URL, <uuid> - VMware hypervisor host name')
				],
				[
					'key' => 'vmware.hv.hw.uuid[<url>,<uuid>]',
					'description' => _('VMware hypervisor BIOS uuid, <url> - VMware service URL, <uuid> - VMware hypervisor host name')
				],
				[
					'key' => 'vmware.hv.hw.vendor[<url>,<uuid>]',
					'description' => _('VMware hypervisor vendor name, <url> - VMware service URL, <uuid> - VMware hypervisor host name')
				],
				[
					'key' => 'vmware.hv.memory.size.ballooned[<url>,<uuid>]',
					'description' => _('VMware hypervisor ballooned memory size, <url> - VMware service URL, <uuid> - VMware hypervisor host name')
				],
				[
					'key' => 'vmware.hv.memory.used[<url>,<uuid>]',
					'description' => _('VMware hypervisor used memory size, <url> - VMware service URL, <uuid> - VMware hypervisor host name')
				],
				[
					'key' => 'vmware.hv.network.in[<url>,<uuid>,<mode>]',
					'description' => _('VMware hypervisor network input statistics, <url> - VMware service URL, <uuid> - VMware hypervisor host name, <mode> - bps')
				],
				[
					'key' => 'vmware.hv.network.out[<url>,<uuid>,<mode>]',
					'description' => _('VMware hypervisor network output statistics, <url> - VMware service URL, <uuid> - VMware hypervisor host name, <mode> - bps')
				],
				[
					'key' => 'vmware.hv.perfcounter[<url>,<uuid>,<path>,<instance>]',
					'description' => _('VMware hypervisor performance counter, <url> - VMware service URL, <uuid> - VMware hypervisor host name, <path> - performance counter path, <instance> - performance counter instance')
				],
				[
					'key' => 'vmware.hv.status[<url>,<uuid>]',
					'description' => _('VMware hypervisor status, <url> - VMware service URL, <uuid> - VMware hypervisor host name')
				],
				[
					'key' => 'vmware.hv.uptime[<url>,<uuid>]',
					'description' => _('VMware hypervisor uptime, <url> - VMware service URL, <uuid> - VMware hypervisor host name')
				],
				[
					'key' => 'vmware.hv.version[<url>,<uuid>]',
					'description' => _('VMware hypervisor version, <url> - VMware service URL, <uuid> - VMware hypervisor host name')
				],
				[
					'key' => 'vmware.hv.vm.num[<url>,<uuid>]',
					'description' => _('Number of virtual machines on VMware hypervisor, <url> - VMware service URL, <uuid> - VMware hypervisor host name')
				],
				[
					'key' => 'vmware.version[<url>]',
					'description' => _('VMware service version, <url> - VMware service URL')
				],
				[
					'key' => 'vmware.vm.cluster.name[<url>,<uuid>]',
					'description' => _('VMware virtual machine name, <url> - VMware service URL, <uuid> - VMware virtual machine host name')
				],
				[
					'key' => 'vmware.vm.cpu.num[<url>,<uuid>]',
					'description' => _('Number of processors on VMware virtual machine, <url> - VMware service URL, <uuid> - VMware virtual machine host name')
				],
				[
					'key' => 'vmware.vm.cpu.ready[<url>,<uuid>]',
					'description' => _('VMware virtual machine processor ready time ms, <url> - VMware service URL, <uuid> - VMware virtual machine host name')
				],
				[
					'key' => 'vmware.vm.cpu.usage[<url>,<uuid>]',
					'description' => _('VMware virtual machine processor usage in Hz, <url> - VMware service URL, <uuid> - VMware virtual machine host name')
				],
				[
					'key' => 'vmware.vm.hv.name[<url>,<uuid>]',
					'description' => _('VMware virtual machine hypervisor name, <url> - VMware service URL, <uuid> - VMware virtual machine host name')
				],
				[
					'key' => 'vmware.vm.memory.size.ballooned[<url>,<uuid>]',
					'description' => _('VMware virtual machine ballooned memory size, <url> - VMware service URL, <uuid> - VMware virtual machine host name')
				],
				[
					'key' => 'vmware.vm.memory.size.compressed[<url>,<uuid>]',
					'description' => _('VMware virtual machine compressed memory size, <url> - VMware service URL, <uuid> - VMware virtual machine host name')
				],
				[
					'key' => 'vmware.vm.memory.size.private[<url>,<uuid>]',
					'description' => _('VMware virtual machine private memory size, <url> - VMware service URL, <uuid> - VMware virtual machine host name')
				],
				[
					'key' => 'vmware.vm.memory.size.shared[<url>,<uuid>]',
					'description' => _('VMware virtual machine shared memory size, <url> - VMware service URL, <uuid> - VMware virtual machine host name')
				],
				[
					'key' => 'vmware.vm.memory.size.swapped[<url>,<uuid>]',
					'description' => _('VMware virtual machine swapped memory size, <url> - VMware service URL, <uuid> - VMware virtual machine host name')
				],
				[
					'key' => 'vmware.vm.memory.size.usage.guest[<url>,<uuid>]',
					'description' => _('VMware virtual machine guest memory usage, <url> - VMware service URL, <uuid> - VMware virtual machine host name')
				],
				[
					'key' => 'vmware.vm.memory.size.usage.host[<url>,<uuid>]',
					'description' => _('VMware virtual machine host memory usage, <url> - VMware service URL, <uuid> - VMware virtual machine host name')
				],
				[
					'key' => 'vmware.vm.memory.size[<url>,<uuid>]',
					'description' => _('VMware virtual machine total memory size, <url> - VMware service URL, <uuid> - VMware virtual machine host name')
				],
				[
					'key' => 'vmware.vm.net.if.in[<url>,<uuid>,<instance>,<mode>]',
					'description' => _('VMware virtual machine network interface input statistics, <url> - VMware service URL, <uuid> - VMware virtual machine host name, <instance> - network interface instance, <mode> - bps/pps - bytes/packets per second')
				],
				[
					'key' => 'vmware.vm.net.if.out[<url>,<uuid>,<instance>,<mode>]',
					'description' => _('VMware virtual machine network interface output statistics, <url> - VMware service URL, <uuid> - VMware virtual machine host name, <instance> - network interface instance, <mode> - bps/pps - bytes/packets per second')
				],
				[
					'key' => 'vmware.vm.perfcounter[<url>,<uuid>,<path>,<instance>]',
					'description' => _('VMware virtual machine performance counter, <url> - VMware service URL, <uuid> - VMware virtual machine host name, <path> - performance counter path, <instance> - performance counter instance')
				],
				[
					'key' => 'vmware.vm.powerstate[<url>,<uuid>]',
					'description' => _('VMware virtual machine power state, <url> - VMware service URL, <uuid> - VMware virtual machine host name')
				],
				[
					'key' => 'vmware.vm.storage.committed[<url>,<uuid>]',
					'description' => _('VMware virtual machine committed storage space, <url> - VMware service URL, <uuid> - VMware virtual machine host name')
				],
				[
					'key' => 'vmware.vm.storage.uncommitted[<url>,<uuid>]',
					'description' => _('VMware virtual machine uncommitted storage space, <url> - VMware service URL, <uuid> - VMware virtual machine host name')
				],
				[
					'key' => 'vmware.vm.storage.unshared[<url>,<uuid>]',
					'description' => _('VMware virtual machine unshared storage space, <url> - VMware service URL, <uuid> - VMware virtual machine host name')
				],
				[
					'key' => 'vmware.vm.uptime[<url>,<uuid>]',
					'description' => _('VMware virtual machine uptime, <url> - VMware service URL, <uuid> - VMware virtual machine host name')
				],
				[
					'key' => 'vmware.vm.vfs.dev.read[<url>,<uuid>,<instance>,<mode>]',
					'description' => _('VMware virtual machine disk device read statistics, <url> - VMware service URL, <uuid> - VMware virtual machine host name, <instance> - disk device instance, <mode> - bps/ops - bytes/operations per second')
				],
				[
					'key' => 'vmware.vm.vfs.dev.write[<url>,<uuid>,<instance>,<mode>]',
					'description' => _('VMware virtual machine disk device write statistics, <url> - VMware service URL, <uuid> - VMware virtual machine host name, <instance> - disk device instance, <mode> - bps/ops - bytes/operations per second')
				],
				[
					'key' => 'vmware.vm.vfs.fs.size[<url>,<uuid>,<fsname>,<mode>]',
					'description' => _('VMware virtual machine file system statistics, <url> - VMware service URL, <uuid> - VMware virtual machine host name, <fsname> - file system name, <mode> - total/free/used/pfree/pused')
				]
			],
			ITEM_TYPE_SNMPTRAP => [
				[
					'key' => 'snmptrap.fallback',
					'description' => _('Catches all SNMP traps that were not caught by any of snmptrap[] items.')
				],
				[
					'key' => 'snmptrap[<regex>]',
					'description' => _('Catches all SNMP traps that match regex. If regexp is unspecified, catches any trap.')
				]
			],
			ITEM_TYPE_INTERNAL => [
				[
					'key' => 'zabbix[boottime]',
					'description' => _('Startup time of Zabbix server, Unix timestamp.')
				],
				[
					'key' => 'zabbix[history]',
					'description' => _('Number of values stored in table HISTORY.')
				],
				[
					'key' => 'zabbix[history_log]',
					'description' => _('Number of values stored in table HISTORY_LOG.')
				],
				[
					'key' => 'zabbix[history_str]',
					'description' => _('Number of values stored in table HISTORY_STR.')
				],
				[
					'key' => 'zabbix[history_text]',
					'description' => _('Number of values stored in table HISTORY_TEXT.')
				],
				[
					'key' => 'zabbix[history_uint]',
					'description' => _('Number of values stored in table HISTORY_UINT.')
				],
				[
					'key' => 'zabbix[host,,items]',
					'description' => _('Number of enabled items on the host.')
				],
				[
					'key' => 'zabbix[host,,items_unsupported]',
					'description' => _('Number of unsupported items on the host.')
				],
				[
					'key' => 'zabbix[host,,maintenance]',
					'description' => _('Returns current maintenance status of the host.')
				],
				[
					'key' => 'zabbix[host,discovery,interfaces]',
					'description' => _('Returns a JSON array describing the host network interfaces configured in Zabbix. Can be used for LLD.')
				],
				[
					'key' => 'zabbix[host,<type>,available]',
					'description' => _('Returns availability of a particular type of checks on the host. Value of this item corresponds to availability icons in the host list. Valid types are: agent, snmp, ipmi, jmx.')
				],
				[
					'key' => 'zabbix[hosts]',
					'description' => _('Number of monitored hosts')
				],
				[
					'key' => 'zabbix[items]',
					'description' => _('Number of items in Zabbix database.')
				],
				[
					'key' => 'zabbix[items_unsupported]',
					'description' => _('Number of unsupported items in Zabbix database.')
				],
				[
					'key' => 'zabbix[java,,<param>]',
					'description' => _('Returns information associated with Zabbix Java gateway. Valid params are: ping, version.')
				],
				[
					'key' => 'zabbix[process,<type>,<mode>,<state>]',
					'description' => _('Time a particular Zabbix process or a group of processes (identified by <type> and <mode>) spent in <state> in percentage.')
				],
				[
					'key' => 'zabbix[proxy,<name>,<param>]',
					'description' => _('Time of proxy last access. Name - proxy name. Param - lastaccess. Unix timestamp.')
				],
				[
					'key' => 'zabbix[proxy_history]',
					'description' => _('Number of items in proxy history that are not yet sent to the server')
				],
				[
					'key' => 'zabbix[queue,<from>,<to>]',
					'description' => _('Number of items in the queue which are delayed by from to to seconds, inclusive.')
				],
				[
					'key' => 'zabbix[rcache,<cache>,<mode>]',
					'description' => _('Configuration cache statistics. Cache - buffer (modes: pfree, total, used, free).')
				],
				[
					'key' => 'zabbix[requiredperformance]',
					'description' => _('Required performance of the Zabbix server, in new values per second expected.')
				],
				[
					'key' => 'zabbix[stats,<ip>,<port>]',
					'description' => _('Returns a JSON object containing Zabbix server or proxy internal metrics.')
				],
				[
					'key' => 'zabbix[stats,<ip>,<port>,queue,<from>,<to>]',
					'description' => _('Number of items in the queue which are delayed in Zabbix server or proxy by "from" till "to" seconds, inclusive.')
				],
				[
					'key' => 'zabbix[trends]',
					'description' => _('Number of values stored in table TRENDS.')
				],
				[
					'key' => 'zabbix[trends_uint]',
					'description' => _('Number of values stored in table TRENDS_UINT.')
				],
				[
					'key' => 'zabbix[triggers]',
					'description' => _('Number of triggers in Zabbix database.')
				],
				[
					'key' => 'zabbix[uptime]',
					'description' => _('Uptime of Zabbix server process in seconds.')
				],
				[
					'key' => 'zabbix[vcache,buffer,<mode>]',
					'description' => _('Value cache statistics. Valid modes are: total, free, pfree, used and pused.')
				],
				[
					'key' => 'zabbix[vcache,cache,<parameter>]',
					'description' => _('Value cache effectiveness. Valid parameters are: requests, hits and misses.')
				],
				[
					'key' => 'zabbix[vmware,buffer,<mode>]',
					'description' => _('VMware cache statistics. Valid modes are: total, free, pfree, used and pused.')
				],
				[
					'key' => 'zabbix[wcache,<cache>,<mode>]',
					'description' => _('Data cache statistics. Cache - one of values (modes: all, float, uint, str, log, text), history (modes: pfree, total, used, free), trend (modes: pfree, total, used, free), text (modes: pfree, total, used, free).')
				]
			],
			ITEM_TYPE_DB_MONITOR => [
				[
					'key' => 'db.odbc.select[<unique short description>,dsn]',
					'description' => _('Return first column of the first row of the SQL query result.')
				],
				[
					'key' => 'db.odbc.discovery[<unique short description>,dsn]',
					'description' => _('Transform SQL query result into a JSON array for low-level discovery.')
				],
				[
					'key' => 'db.odbc.get[<unique short description>,dsn]',
					'description' => _('Transform SQL query result into a JSON array.')
				]
			],
			ITEM_TYPE_JMX => [
				[
					'key' => 'jmx[object_name,attribute_name]',
					'description' => _('Return value of an attribute of MBean object.')
				],
				[
					'key' => 'jmx.discovery[<discovery mode>,<object name>]',
<<<<<<< HEAD
					'description' => _('Return a JSON array describing the MBean objects or their attributes. Can be used for LLD.')
=======
					'description' => _('Return a JSON object with LLD macros describing MBean objects or their attributes. Can be used for LLD.')
				],
				[
					'key' => 'jmx.get[<discovery mode>,<object name>]',
					'description' => _('Return a JSON object with MBean objects or their attributes. Compared to jmx.discovery it does not define LLD macros. Can be used for LLD.')
>>>>>>> d1d85a7a
				]
			]
		];
	}
}<|MERGE_RESOLUTION|>--- conflicted
+++ resolved
@@ -1076,15 +1076,11 @@
 				],
 				[
 					'key' => 'jmx.discovery[<discovery mode>,<object name>]',
-<<<<<<< HEAD
-					'description' => _('Return a JSON array describing the MBean objects or their attributes. Can be used for LLD.')
-=======
-					'description' => _('Return a JSON object with LLD macros describing MBean objects or their attributes. Can be used for LLD.')
+					'description' => _('Return a JSON array with LLD macros describing the MBean objects or their attributes. Can be used for LLD.')
 				],
 				[
 					'key' => 'jmx.get[<discovery mode>,<object name>]',
-					'description' => _('Return a JSON object with MBean objects or their attributes. Compared to jmx.discovery it does not define LLD macros. Can be used for LLD.')
->>>>>>> d1d85a7a
+					'description' => _('Return a JSON array with MBean objects or their attributes. Compared to jmx.discovery it does not define LLD macros. Can be used for LLD.')
 				]
 			]
 		];
