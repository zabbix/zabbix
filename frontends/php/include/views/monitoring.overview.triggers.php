--- conflicted
+++ resolved
@@ -143,14 +143,8 @@
 	]));
 }
 
-<<<<<<< HEAD
 if ($data['view_style'] == STYLE_TOP) {
 	$table = new CPartial('trigoverview.table.top', $data);
-=======
-// data table
-if ($data['pageFilter']->groupsSelected) {
-	$dataTable = getTriggersOverview($data['hosts'], $data['triggers'], $data['view_style']);
->>>>>>> 2f9008b2
 }
 else {
 	$table = new CPartial('trigoverview.table.left', $data);
