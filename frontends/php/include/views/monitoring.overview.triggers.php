--- conflicted
+++ resolved
@@ -110,7 +110,6 @@
 			->setAttribute('aria-label', _('Content controls'))
 	]));
 
-<<<<<<< HEAD
 if (in_array($web_layout_mode, [ZBX_LAYOUT_NORMAL, ZBX_LAYOUT_FULLSCREEN])) {
 	// filter
 	$filter = $data['filter'];
@@ -124,7 +123,7 @@
 			'txtSelect' => $filter['txtSelect'],
 			'application' => $filter['application'],
 			'inventory' => $filter['inventory'],
-			'showMaintenance' => $filter['showMaintenance'],
+			'show_suppressed' => $filter['show_suppressed'],
 			'hostId' => $data['hostid'],
 			'groupId' => $data['groupid']
 		],
@@ -133,30 +132,6 @@
 		'active_tab' => $data['active_tab']
 	]);
 	$filterForm = $filterFormView->render();
-=======
-// filter
-$filter = $data['filter'];
-$filterFormView = new CView('common.filter.trigger', [
-	'filter' => [
-		'showTriggers' => $filter['showTriggers'],
-		'ackStatus' => $filter['ackStatus'],
-		'showSeverity' => $filter['showSeverity'],
-		'statusChange' => $filter['statusChange'],
-		'statusChangeDays' => $filter['statusChangeDays'],
-		'txtSelect' => $filter['txtSelect'],
-		'application' => $filter['application'],
-		'inventory' => $filter['inventory'],
-		'show_suppressed' => $filter['show_suppressed'],
-		'hostId' => $data['hostid'],
-		'groupId' => $data['groupid'],
-		'fullScreen' => $data['fullscreen']
-	],
-	'config' => $data['config'],
-	'profileIdx' => $data['profileIdx'],
-	'active_tab' => $data['active_tab']
-]);
-$filterForm = $filterFormView->render();
->>>>>>> 32e0ca23
 
 	$widget->addItem($filterForm);
 }
