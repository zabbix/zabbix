<?php
/*
** Zabbix
** Copyright (C) 2001-2014 Zabbix SIA
**
** This program is free software; you can redistribute it and/or modify
** it under the terms of the GNU General Public License as published by
** the Free Software Foundation; either version 2 of the License, or
** (at your option) any later version.
**
** This program is distributed in the hope that it will be useful,
** but WITHOUT ANY WARRANTY; without even the implied warranty of
** MERCHANTABILITY or FITNESS FOR A PARTICULAR PURPOSE. See the
** GNU General Public License for more details.
**
** You should have received a copy of the GNU General Public License
** along with this program; if not, write to the Free Software
** Foundation, Inc., 51 Franklin Street, Fifth Floor, Boston, MA  02110-1301, USA.
**/


$itemWidget = new CWidget();

if (!empty($this->data['hostid'])) {
	$itemWidget->addItem(get_header_host_table('discoveries', $this->data['hostid'],
		isset($this->data['parent_discoveryid']) ? $this->data['parent_discoveryid'] : null
	));
}

$itemWidget->addPageHeader($this->data['page_header']);

// create form
$itemForm = new CForm();
$itemForm->setName('itemForm');
$itemForm->addVar('form', $this->data['form']);
$itemForm->addVar('hostid', $this->data['hostid']);
if (!empty($this->data['parent_discoveryid'])) {
	$itemForm->addVar('parent_discoveryid', $this->data['parent_discoveryid']);
}
if (!empty($this->data['itemid'])) {
	$itemForm->addVar('itemid', $this->data['itemid']);
}

// create form list
$itemFormList = new CFormList('itemFormList');
if (!empty($this->data['templates'])) {
	$itemFormList->addRow(_('Parent discovery rules'), $this->data['templates']);
}

$nameTextBox = new CTextBox('name', $this->data['name'], ZBX_TEXTBOX_STANDARD_SIZE, $this->data['limited']);
$nameTextBox->attr('autofocus', 'autofocus');
$itemFormList->addRow(_('Name'), $nameTextBox);

// append type to form list
if ($this->data['limited']) {
	$itemForm->addVar('type', $this->data['type']);
	$itemFormList->addRow(_('Type'),
		new CTextBox('typename', item_type2str($this->data['type']), ZBX_TEXTBOX_STANDARD_SIZE, true)
	);
}
else {
	$typeComboBox = new CComboBox('type', $this->data['type']);
	$typeComboBox->addItems($this->data['types']);
	$itemFormList->addRow(_('Type'), $typeComboBox);
}

// append key to form list
$itemFormList->addRow(_('Key'), array(
	new CTextBox('key', $this->data['key'], ZBX_TEXTBOX_STANDARD_SIZE, $this->data['limited'])
));

// append interfaces to form list
if (!empty($this->data['interfaces'])) {
	$interfacesComboBox = new CComboBox('interfaceid', $this->data['interfaceid']);

	// set up interface groups
	$interfaceGroups = array();
	foreach (zbx_objectValues($this->data['interfaces'], 'type') as $interfaceType) {
		$interfaceGroups[$interfaceType] = new COptGroup(interfaceType2str($interfaceType));
	}

	// add interfaces to groups
	foreach ($this->data['interfaces'] as $interface) {
		$option = new CComboItem(
			$interface['interfaceid'],
			$interface['useip'] ? $interface['ip'].' : '.$interface['port'] : $interface['dns'].' : '.$interface['port'],
			$interface['interfaceid'] == $this->data['interfaceid'] ? 'yes' : 'no'
		);
		$option->setAttribute('data-interfacetype', $interface['type']);
		$interfaceGroups[$interface['type']]->addItem($option);
	}
	foreach ($interfaceGroups as $interfaceGroup) {
		$interfacesComboBox->addItem($interfaceGroup);
	}

	$span = new CSpan(_('No interface found'), 'red');
	$span->setAttribute('id', 'interface_not_defined');
	$span->setAttribute('style', 'display: none;');

	$itemFormList->addRow(_('Host interface'), array($interfacesComboBox, $span), false, 'interface_row');
	$itemForm->addVar('selectedInterfaceId', $this->data['interfaceid']);
}
$itemFormList->addRow(_('SNMP OID'),
	new CTextBox('snmp_oid', $this->data['snmp_oid'], ZBX_TEXTBOX_STANDARD_SIZE, $this->data['limited']),
	false, 'row_snmp_oid'
);
$itemFormList->addRow(_('Context name'),
	new CTextBox('snmpv3_contextname', $this->data['snmpv3_contextname'], ZBX_TEXTBOX_STANDARD_SIZE),
	false, 'row_snmpv3_contextname'
);
$itemFormList->addRow(_('SNMP community'),
	new CTextBox('snmp_community', $this->data['snmp_community'], ZBX_TEXTBOX_STANDARD_SIZE, false, 64),
	false, 'row_snmp_community'
);
$itemFormList->addRow(_('Security name'),
	new CTextBox('snmpv3_securityname', $this->data['snmpv3_securityname'], ZBX_TEXTBOX_STANDARD_SIZE, false, 64),
	false, 'row_snmpv3_securityname'
);

// append snmpv3 security level to form list
$securityLevelComboBox = new CComboBox('snmpv3_securitylevel', $this->data['snmpv3_securitylevel']);
$securityLevelComboBox->addItem(ITEM_SNMPV3_SECURITYLEVEL_NOAUTHNOPRIV, 'noAuthNoPriv');
$securityLevelComboBox->addItem(ITEM_SNMPV3_SECURITYLEVEL_AUTHNOPRIV, 'authNoPriv');
$securityLevelComboBox->addItem(ITEM_SNMPV3_SECURITYLEVEL_AUTHPRIV, 'authPriv');
$itemFormList->addRow(_('Security level'), $securityLevelComboBox, false, 'row_snmpv3_securitylevel');
$authProtocolRadioButton = array(
	new CRadioButton('snmpv3_authprotocol', ITEM_AUTHPROTOCOL_MD5, null, 'snmpv3_authprotocol_'.ITEM_AUTHPROTOCOL_MD5, $this->data['snmpv3_authprotocol'] == ITEM_AUTHPROTOCOL_MD5),
	new CLabel(_('MD5'), 'snmpv3_authprotocol_'.ITEM_AUTHPROTOCOL_MD5),
	new CRadioButton('snmpv3_authprotocol', ITEM_AUTHPROTOCOL_SHA, null, 'snmpv3_authprotocol_'.ITEM_AUTHPROTOCOL_SHA, $this->data['snmpv3_authprotocol'] == ITEM_AUTHPROTOCOL_SHA),
	new CLabel(_('SHA'), 'snmpv3_authprotocol_'.ITEM_AUTHPROTOCOL_SHA)
);
$itemFormList->addRow(_('Authentication protocol'),
	new CDiv($authProtocolRadioButton, 'jqueryinputset radioset'),
	false, 'row_snmpv3_authprotocol'
);
$itemFormList->addRow(_('Authentication passphrase'),
	new CTextBox('snmpv3_authpassphrase', $this->data['snmpv3_authpassphrase'], ZBX_TEXTBOX_STANDARD_SIZE, false, 64),
	false, 'row_snmpv3_authpassphrase'
);
$privProtocolRadioButton = array(
	new CRadioButton('snmpv3_privprotocol', ITEM_PRIVPROTOCOL_DES, null, 'snmpv3_privprotocol_'.ITEM_PRIVPROTOCOL_DES, $this->data['snmpv3_privprotocol'] == ITEM_PRIVPROTOCOL_DES),
	new CLabel(_('DES'), 'snmpv3_privprotocol_'.ITEM_PRIVPROTOCOL_DES),
	new CRadioButton('snmpv3_privprotocol', ITEM_PRIVPROTOCOL_AES, null, 'snmpv3_privprotocol_'.ITEM_PRIVPROTOCOL_AES, $this->data['snmpv3_privprotocol'] == ITEM_PRIVPROTOCOL_AES),
	new CLabel(_('AES'), 'snmpv3_privprotocol_'.ITEM_PRIVPROTOCOL_AES)
);
$itemFormList->addRow(_('Privacy protocol'),
	new CDiv($privProtocolRadioButton, 'jqueryinputset radioset'),
	false, 'row_snmpv3_privprotocol'
);
$itemFormList->addRow(_('Privacy passphrase'),
	new CTextBox('snmpv3_privpassphrase', $this->data['snmpv3_privpassphrase'], ZBX_TEXTBOX_STANDARD_SIZE, false, 64),
	false, 'row_snmpv3_privpassphrase'
);
$itemFormList->addRow(_('Port'),
	new CTextBox('port', $this->data['port'], ZBX_TEXTBOX_SMALL_SIZE, false, 64), false, 'row_port'
);
$itemFormList->addRow(_('IPMI sensor'),
	new CTextBox('ipmi_sensor', $this->data['ipmi_sensor'], ZBX_TEXTBOX_STANDARD_SIZE, $this->data['limited'], 128),
	false, 'row_ipmi_sensor'
);

// append authentication method to form list
$authTypeComboBox = new CComboBox('authtype', $this->data['authtype']);
$authTypeComboBox->addItem(ITEM_AUTHTYPE_PASSWORD, _('Password'));
$authTypeComboBox->addItem(ITEM_AUTHTYPE_PUBLICKEY, _('Public key'));
$itemFormList->addRow(_('Authentication method'), $authTypeComboBox, false, 'row_authtype');
$itemFormList->addRow(_('User name'),
	new CTextBox('username', $this->data['username'], ZBX_TEXTBOX_SMALL_SIZE, false, 64), false, 'row_username'
);
$itemFormList->addRow(_('Public key file'),
	new CTextBox('publickey', $this->data['publickey'], ZBX_TEXTBOX_SMALL_SIZE, false, 64), false, 'row_publickey'
);
$itemFormList->addRow(_('Private key file'),
	new CTextBox('privatekey', $this->data['privatekey'], ZBX_TEXTBOX_SMALL_SIZE, false, 64), false,  'row_privatekey'
);
$itemFormList->addRow(_('Password'),
	new CTextBox('password', $this->data['password'], ZBX_TEXTBOX_SMALL_SIZE, false, 64), false, 'row_password'
);
$itemFormList->addRow(_('Executed script'),
	new CTextArea('params_es', $this->data['params'], array('rows' => ZBX_TEXTAREA_STANDARD_ROWS, 'width' => ZBX_TEXTAREA_STANDARD_WIDTH)),
	false, 'label_executed_script'
);
$itemFormList->addRow(_('SQL query'),
	new CTextArea('params_ap',
		$this->data['params'],
		array('rows' => ZBX_TEXTAREA_STANDARD_ROWS, 'width' => ZBX_TEXTAREA_STANDARD_WIDTH)
	),
	false,
	'label_params'
);

$itemFormList->addRow(_('Update interval (in sec)'), new CNumericBox('delay', $this->data['delay'], 5), false, 'row_delay');

// append delay flex to form list
$delayFlexTable = new CTable(_('No flexible intervals defined.'), 'formElementTable');
$delayFlexTable->setAttribute('style', 'min-width: 310px;');
$delayFlexTable->setAttribute('id', 'delayFlexTable');
$delayFlexTable->setHeader(array(_('Interval'), _('Period'), _('Action')));
$i = 0;
$this->data['maxReached'] = false;
foreach ($this->data['delay_flex'] as $delayFlex) {
	if (!isset($delayFlex['delay']) && !isset($delayFlex['period'])) {
		continue;
	}
	$itemForm->addVar('delay_flex['.$i.'][delay]', $delayFlex['delay']);
	$itemForm->addVar('delay_flex['.$i.'][period]', $delayFlex['period']);

	$row = new CRow(array(
		$delayFlex['delay'],
		$delayFlex['period'],
		new CButton('remove', _('Remove'), 'javascript: removeDelayFlex('.$i.');', 'link_menu')
	));
	$row->setAttribute('id', 'delayFlex_'.$i);
	$delayFlexTable->addRow($row);

	// limit count of intervals, 7 intervals by 30 symbols = 210 characters, db storage field is 256
	$i++;
	if ($i == 7) {
		$this->data['maxReached'] = true;
		break;
	}
}
$itemFormList->addRow(_('Flexible intervals'),
	new CDiv($delayFlexTable, 'objectgroup inlineblock border_dotted ui-corner-all'), false, 'row_flex_intervals'
);

// append new flexible interval to form list
$newFlexInt = new CSpan(array(
	_('Interval (in sec)'),
	SPACE,
	new CNumericBox('new_delay_flex[delay]', $this->data['new_delay_flex']['delay'], 5, false, false, false),
	SPACE,
	_('Period'),
	SPACE,
	new CTextBox('new_delay_flex[period]', $this->data['new_delay_flex']['period'], 20),
<<<<<<< HEAD
	' ',
	new CSubmit('add_delay_flex', _('Add'), null, 'button-form')
=======
	SPACE,
	new CSubmit('add_delay_flex', _('Add'), null, 'formlist')
>>>>>>> 68c20ec2
));
$newFlexInt->setAttribute('id', 'row-new-delay-flex-fields');

$maxFlexMsg = new CSpan(_('Maximum number of flexible intervals added'), 'red');
$maxFlexMsg->setAttribute('id', 'row-new-delay-flex-max-reached');
$maxFlexMsg->setAttribute('style', 'display: none;');

$itemFormList->addRow(_('New flexible interval'), array($newFlexInt, $maxFlexMsg), false, 'row_new_delay_flex', 'new');

$itemFormList->addRow(_('Keep lost resources period (in days)'), new CTextBox('lifetime', $this->data['lifetime'], ZBX_TEXTBOX_SMALL_SIZE, false, 64));

$itemFormList->addRow(_('Allowed hosts'),
	new CTextBox('trapper_hosts', $this->data['trapper_hosts'], ZBX_TEXTBOX_STANDARD_SIZE),
	false, 'row_trapper_hosts');

// append description to form list
$description = new CTextArea('description', $this->data['description']);
$description->addStyle('margin-top: 5px;');
$itemFormList->addRow(_('Description'), $description);

// status
$enabledCheckBox = new CCheckBox('status', !$this->data['status'], null, ITEM_STATUS_ACTIVE);
$itemFormList->addRow(_('Enabled'), $enabledCheckBox);

/*
 * Condition tab
 */
$conditionFormList = new CFormList('conditionlist');

// type of calculation
$formula = new CTextBox('formula', $this->data['formula'], ZBX_TEXTBOX_STANDARD_SIZE);
$formula->attr('id', 'formula');
$formula->attr('placeholder', 'A or (B and C) &hellip;');
if ($this->data['evaltype'] != CONDITION_EVAL_TYPE_EXPRESSION)  {
	$formula->addClass('hidden');
}
$conditionFormList->addRow(_('Type of calculation'),
	array(
		new CComboBox('evaltype', $this->data['evaltype'], null, array(
			CONDITION_EVAL_TYPE_AND_OR => _('And/Or'),
			CONDITION_EVAL_TYPE_AND => _('And'),
			CONDITION_EVAL_TYPE_OR => _('Or'),
			CONDITION_EVAL_TYPE_EXPRESSION => _('Custom expression')
		)),
		new CSpan('', ($this->data['evaltype'] == CONDITION_EVAL_TYPE_EXPRESSION) ? 'hidden' : '', 'expression'),
		$formula
	),
	(count($this->data['conditions']) < 2), 'conditionRow'
);

// macros
$conditionTable = new CTable('', 'formElementTable');
$conditionTable->attr('id', 'conditions');
$conditionTable->addRow(array(_('Label'), _('Macro'), SPACE, _('Regular expression'), SPACE));

$conditions = $this->data['conditions'];
if (!$conditions) {
	$conditions = array(array('macro' => '', 'value' => '', 'formulaid' => num2letter(0)));
}
else {
	$conditions = CConditionHelper::sortConditionsByFormulaId($conditions);
}

// fields
foreach ($conditions as $i => $condition) {
	// formula id
	$formulaId = array(
		new CSpan($condition['formulaid']),
		new CVar('conditions['.$i.'][formulaid]', $condition['formulaid'])
	);

	// macro
	$macro = new CTextBox('conditions['.$i.'][macro]', $condition['macro'], 30, false, 64);
	$macro->addClass('macro');
	$macro->setAttribute('placeholder', '{#MACRO}');
	$macro->setAttribute('data-formulaid', $condition['formulaid']);

	// value
	$value = new CTextBox('conditions['.$i.'][value]', $condition['value'], 40, false, 255);
	$value->setAttribute('placeholder', _('regular expression'));

	// delete button
	$deleteButtonCell = array(new CButton('conditions_'.$i.'_remove', _('Remove'), null, 'link_menu element-table-remove'));

	$row = array($formulaId, $macro, new CSpan(_('matches')), $value, $deleteButtonCell);
	$conditionTable->addRow($row, 'form_row');
}

$addButton = new CButton('macro_add', _('Add'), null, 'link_menu element-table-add');
$buttonColumn = new CCol($addButton);
$buttonColumn->setAttribute('colspan', 5);

$buttonRow = new CRow();
$buttonRow->setAttribute('id', 'row_new_macro');
$buttonRow->addItem($buttonColumn);

$conditionTable->addRow($buttonRow);

$conditionFormList->addRow(_('Filters'), new CDiv($conditionTable, 'objectgroup inlineblock border_dotted ui-corner-all'));


// append tabs to form
$itemTab = new CTabView();
if (!hasRequest('form_refresh')) {
	$itemTab->setSelected(0);
}
$itemTab->addTab('itemTab', $this->data['caption'], $itemFormList);
$itemTab->addTab('macroTab', _('Filters'), $conditionFormList);
$itemForm->addItem($itemTab);

// append buttons to form
if (!empty($this->data['itemid'])) {
	$buttons[] = new CSubmit('clone', _('Clone'));

	if (!$this->data['limited']) {
		$buttons[] = new CButtonDelete(
			_('Delete discovery rule?'),
			url_params(array('form', 'groupid', 'itemid', 'parent_discoveryid', 'hostid'))
		);
	}

	$buttons[] = new CButtonCancel(url_param('groupid').url_param('parent_discoveryid').url_param('hostid'));

	$itemForm->addItem(makeFormFooter(new CSubmit('update', _('Update')), $buttons));
}
else {
	$itemForm->addItem(makeFormFooter(
		new CSubmit('add', _('Add')),
		array(new CButtonCancel(url_param('groupid').url_param('parent_discoveryid').url_param('hostid')))
	));
}
$itemWidget->addItem($itemForm);

require_once dirname(__FILE__).'/js/configuration.host.discovery.edit.js.php';

return $itemWidget;<|MERGE_RESOLUTION|>--- conflicted
+++ resolved
@@ -233,13 +233,8 @@
 	_('Period'),
 	SPACE,
 	new CTextBox('new_delay_flex[period]', $this->data['new_delay_flex']['period'], 20),
-<<<<<<< HEAD
-	' ',
+	SPACE,
 	new CSubmit('add_delay_flex', _('Add'), null, 'button-form')
-=======
-	SPACE,
-	new CSubmit('add_delay_flex', _('Add'), null, 'formlist')
->>>>>>> 68c20ec2
 ));
 $newFlexInt->setAttribute('id', 'row-new-delay-flex-fields');
 
