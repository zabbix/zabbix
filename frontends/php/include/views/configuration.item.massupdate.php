--- conflicted
+++ resolved
@@ -353,23 +353,6 @@
 );
 
 // append new delay to form list
-<<<<<<< HEAD
-$newFlexInt = new CDiv(
-	array(
-		_('Interval (in sec)'),
-		SPACE,
-		new CNumericBox('new_delay_flex[delay]', 50, 5),
-		SPACE,
-		_('Period'),
-		SPACE,
-		new CTextBox('new_delay_flex[period]', ZBX_DEFAULT_INTERVAL, 20),
-		SPACE,
-		new CSubmit('add_delay_flex', _('Add'), null, 'button-form')
-	),
-	null,
-	'row-new-delay-flex-fields'
-);
-=======
 $newFlexInt = new CDiv(array(
 	_('Interval (in sec)'),
 	' ',
@@ -379,9 +362,8 @@
 	' ',
 	new CTextBox('new_delay_flex[period]', ZBX_DEFAULT_INTERVAL, 20),
 	' ',
-	new CSubmit('add_delay_flex', _('Add'), null, 'formlist')
+	new CSubmit('add_delay_flex', _('Add'), null, 'button-form')
 ), null, 'row-new-delay-flex-fields');
->>>>>>> 91b80a01
 
 $maxFlexMsg = new CSpan(_('Maximum number of flexible intervals added'), 'red');
 $maxFlexMsg->setAttribute('id', 'row-new-delay-flex-max-reached');
