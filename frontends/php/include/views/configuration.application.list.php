--- conflicted
+++ resolved
@@ -19,7 +19,9 @@
 **/
 
 
-<<<<<<< HEAD
+/**
+ * @var CView $this
+ */
 $filter = (new CFilter(new CUrl('applications.php')))
 	->setProfile($data['profileIdx'])
 	->setActiveTab($data['active_tab'])
@@ -41,37 +43,6 @@
 						]
 					]
 				]))->setWidth(ZBX_TEXTAREA_MEDIUM_WIDTH)
-=======
-/**
- * @var CView $this
- */
-
-$widget = (new CWidget())
-	->setTitle(_('Applications'))
-	->setControls(new CList([
-		(new CForm('get'))
-			->cleanItems()
-			->setAttribute('aria-label', _('Main filter'))
-			->addItem((new CList())
-				->addItem([
-					new CLabel(_('Group'), 'groupid'),
-					(new CDiv())->addClass(ZBX_STYLE_FORM_INPUT_MARGIN),
-					$this->data['pageFilter']->getGroupsCB()
-				])
-				->addItem([
-					new CLabel(_('Host'), 'hostid'),
-					(new CDiv())->addClass(ZBX_STYLE_FORM_INPUT_MARGIN),
-					$this->data['pageFilter']->getHostsCB()
-				])
-			),
-		(new CTag('nav', true, ($data['hostid'] == 0)
-			? (new CButton('form', _('Create application (select host first)')))->setEnabled(false)
-			: new CRedirectButton(_('Create application'), (new CUrl('applications.php'))
-				->setArgument('form', 'create')
-				->setArgument('groupid', $data['pageFilter']->groupid)
-				->setArgument('hostid', $data['pageFilter']->hostid)
-				->getUrl()
->>>>>>> 8e2cfe67
 			)
 			->addRow(
 				(new CLabel(_('Hosts'), 'filter_hosts__ms')),
@@ -176,9 +147,8 @@
 	)
 ]);
 
-<<<<<<< HEAD
 // Make widget.
-return (new CWidget())
+(new CWidget())
 	->setTitle(_('Applications'))
 	->setControls(
 		(new CTag('nav', true, ($data['hostid'] == 0)
@@ -192,10 +162,5 @@
 	)
 	->addItem(get_header_host_table('applications', $data['hostid']))
 	->addItem($filter)
-	->addItem($form);
-=======
-// append form to widget
-$widget->addItem($form);
-
-$widget->show();
->>>>>>> 8e2cfe67
+	->addItem($form)
+	->show();