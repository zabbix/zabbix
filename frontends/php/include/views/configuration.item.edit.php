<?php
/*
** Zabbix
** Copyright (C) 2001-2014 Zabbix SIA
**
** This program is free software; you can redistribute it and/or modify
** it under the terms of the GNU General Public License as published by
** the Free Software Foundation; either version 2 of the License, or
** (at your option) any later version.
**
** This program is distributed in the hope that it will be useful,
** but WITHOUT ANY WARRANTY; without even the implied warranty of
** MERCHANTABILITY or FITNESS FOR A PARTICULAR PURPOSE. See the
** GNU General Public License for more details.
**
** You should have received a copy of the GNU General Public License
** along with this program; if not, write to the Free Software
** Foundation, Inc., 51 Franklin Street, Fifth Floor, Boston, MA  02110-1301, USA.
**/

if ($this->data['parent_discoveryid'] == 0) {
	$host = $this->data['host'];
}

$itemWidget = new CWidget();

if (!empty($this->data['hostid'])) {
	$itemWidget->addItem(get_header_host_table('items', $this->data['hostid'],
		isset($this->data['parent_discoveryid']) ? $this->data['parent_discoveryid'] : null
	));
}

$itemWidget->addPageHeader($this->data['page_header']);

// create form
$itemForm = new CForm();
$itemForm->setName('itemForm');
$itemForm->addVar('form', $this->data['form']);
$itemForm->addVar('hostid', $this->data['hostid']);
if (!empty($this->data['parent_discoveryid'])) {
	$itemForm->addVar('parent_discoveryid', $this->data['parent_discoveryid']);
}
if (!empty($this->data['itemid'])) {
	$itemForm->addVar('itemid', $this->data['itemid']);
}

// create form list
$itemFormList = new CFormList('itemFormList');
if (!empty($this->data['templates'])) {
	$itemFormList->addRow(_('Parent items'), $this->data['templates']);
}

$nameTextBox = new CTextBox('name', $this->data['name'], ZBX_TEXTBOX_STANDARD_SIZE, $this->data['limited']);
$nameTextBox->attr('autofocus', 'autofocus');
$itemFormList->addRow(_('Name'), $nameTextBox);

// append type to form list
if ($this->data['limited']) {
	$itemForm->addVar('type', $this->data['type']);
	$itemFormList->addRow(_('Type'),
		new CTextBox('typename', item_type2str($this->data['type']), ZBX_TEXTBOX_STANDARD_SIZE, true)
	);
}
else {
	$typeComboBox = new CComboBox('type', $this->data['type']);
	$typeComboBox->addItems($this->data['types']);
	$itemFormList->addRow(_('Type'), $typeComboBox);
}

// append key to form list
$itemFormList->addRow(_('Key'), array(
	new CTextBox('key', $this->data['key'], ZBX_TEXTBOX_STANDARD_SIZE, $this->data['limited']),
	!$this->data['limited']
		? new CButton('keyButton', _('Select'),
			'return PopUp("popup.php?srctbl=help_items&srcfld1=key'.
				'&dstfrm='.$itemForm->getName().'&dstfld1=key&itemtype="+jQuery("#type option:selected").val());',
			'button-form')
		: null
));

// append interfaces to form list
if (!empty($this->data['interfaces'])) {
	$interfacesComboBox = new CComboBox('interfaceid', $this->data['interfaceid']);

	// set up interface groups
	$interfaceGroups = array();
	foreach (zbx_objectValues($this->data['interfaces'], 'type') as $interfaceType) {
		$interfaceGroups[$interfaceType] = new COptGroup(interfaceType2str($interfaceType));
	}

	// add interfaces to groups
	foreach ($this->data['interfaces'] as $interface) {
		$option = new CComboItem(
			$interface['interfaceid'],
			$interface['useip'] ? $interface['ip'].' : '.$interface['port'] : $interface['dns'].' : '.$interface['port'],
			$interface['interfaceid'] == $this->data['interfaceid'] ? 'yes' : 'no'
		);
		$option->setAttribute('data-interfacetype', $interface['type']);
		$interfaceGroups[$interface['type']]->addItem($option);
	}
	foreach ($interfaceGroups as $interfaceGroup) {
		$interfacesComboBox->addItem($interfaceGroup);
	}

	$span = new CSpan(_('No interface found'), 'red');
	$span->setAttribute('id', 'interface_not_defined');
	$span->setAttribute('style', 'display: none;');

	$itemFormList->addRow(_('Host interface'), array($interfacesComboBox, $span), false, 'interface_row');
	$itemForm->addVar('selectedInterfaceId', $this->data['interfaceid']);
}
$itemFormList->addRow(_('SNMP OID'),
	new CTextBox('snmp_oid', $this->data['snmp_oid'], ZBX_TEXTBOX_STANDARD_SIZE, $this->data['limited']),
	false, 'row_snmp_oid'
);
$itemFormList->addRow(_('Context name'),
	new CTextBox('snmpv3_contextname', $this->data['snmpv3_contextname'], ZBX_TEXTBOX_STANDARD_SIZE),
	false, 'row_snmpv3_contextname'
);
$itemFormList->addRow(_('SNMP community'),
	new CTextBox('snmp_community', $this->data['snmp_community'], ZBX_TEXTBOX_STANDARD_SIZE, false, 64),
	false, 'row_snmp_community'
);
$itemFormList->addRow(_('Security name'),
	new CTextBox('snmpv3_securityname', $this->data['snmpv3_securityname'], ZBX_TEXTBOX_STANDARD_SIZE, false, 64),
	false, 'row_snmpv3_securityname'
);

// append snmpv3 security level to form list
$securityLevelComboBox = new CComboBox('snmpv3_securitylevel', $this->data['snmpv3_securitylevel']);
$securityLevelComboBox->addItem(ITEM_SNMPV3_SECURITYLEVEL_NOAUTHNOPRIV, 'noAuthNoPriv');
$securityLevelComboBox->addItem(ITEM_SNMPV3_SECURITYLEVEL_AUTHNOPRIV, 'authNoPriv');
$securityLevelComboBox->addItem(ITEM_SNMPV3_SECURITYLEVEL_AUTHPRIV, 'authPriv');
$itemFormList->addRow(_('Security level'), $securityLevelComboBox, false, 'row_snmpv3_securitylevel');
$authProtocolRadioButton = array(
	new CRadioButton('snmpv3_authprotocol', ITEM_AUTHPROTOCOL_MD5, null, 'snmpv3_authprotocol_'.ITEM_AUTHPROTOCOL_MD5, $this->data['snmpv3_authprotocol'] == ITEM_AUTHPROTOCOL_MD5),
	new CLabel(_('MD5'), 'snmpv3_authprotocol_'.ITEM_AUTHPROTOCOL_MD5),
	new CRadioButton('snmpv3_authprotocol', ITEM_AUTHPROTOCOL_SHA, null, 'snmpv3_authprotocol_'.ITEM_AUTHPROTOCOL_SHA, $this->data['snmpv3_authprotocol'] == ITEM_AUTHPROTOCOL_SHA),
	new CLabel(_('SHA'), 'snmpv3_authprotocol_'.ITEM_AUTHPROTOCOL_SHA)
);
$itemFormList->addRow(_('Authentication protocol'),
	new CDiv($authProtocolRadioButton, 'jqueryinputset radioset'),
	false, 'row_snmpv3_authprotocol'
);
$itemFormList->addRow(_('Authentication passphrase'),
	new CTextBox('snmpv3_authpassphrase', $this->data['snmpv3_authpassphrase'], ZBX_TEXTBOX_STANDARD_SIZE, false, 64),
	false, 'row_snmpv3_authpassphrase'
);
$privProtocolRadioButton = array(
	new CRadioButton('snmpv3_privprotocol', ITEM_PRIVPROTOCOL_DES, null, 'snmpv3_privprotocol_'.ITEM_PRIVPROTOCOL_DES, $this->data['snmpv3_privprotocol'] == ITEM_PRIVPROTOCOL_DES),
	new CLabel(_('DES'), 'snmpv3_privprotocol_'.ITEM_PRIVPROTOCOL_DES),
	new CRadioButton('snmpv3_privprotocol', ITEM_PRIVPROTOCOL_AES, null, 'snmpv3_privprotocol_'.ITEM_PRIVPROTOCOL_AES, $this->data['snmpv3_privprotocol'] == ITEM_PRIVPROTOCOL_AES),
	new CLabel(_('AES'), 'snmpv3_privprotocol_'.ITEM_PRIVPROTOCOL_AES)
);
$itemFormList->addRow(_('Privacy protocol'),
	new CDiv($privProtocolRadioButton, 'jqueryinputset radioset'),
	false, 'row_snmpv3_privprotocol'
);
$itemFormList->addRow(_('Privacy passphrase'),
	new CTextBox('snmpv3_privpassphrase', $this->data['snmpv3_privpassphrase'], ZBX_TEXTBOX_STANDARD_SIZE, false, 64),
	false, 'row_snmpv3_privpassphrase'
);
$itemFormList->addRow(_('Port'),
	new CTextBox('port', $this->data['port'], ZBX_TEXTBOX_SMALL_SIZE, false, 64), false, 'row_port'
);
$itemFormList->addRow(_('IPMI sensor'),
	new CTextBox('ipmi_sensor', $this->data['ipmi_sensor'], ZBX_TEXTBOX_STANDARD_SIZE, $this->data['limited'], 128),
	false, 'row_ipmi_sensor'
);

// append authentication method to form list
$authTypeComboBox = new CComboBox('authtype', $this->data['authtype']);
$authTypeComboBox->addItem(ITEM_AUTHTYPE_PASSWORD, _('Password'));
$authTypeComboBox->addItem(ITEM_AUTHTYPE_PUBLICKEY, _('Public key'));
$itemFormList->addRow(_('Authentication method'), $authTypeComboBox, false, 'row_authtype');
$itemFormList->addRow(_('User name'),
	new CTextBox('username', $this->data['username'], ZBX_TEXTBOX_SMALL_SIZE, false, 64), false, 'row_username'
);
$itemFormList->addRow(_('Public key file'),
	new CTextBox('publickey', $this->data['publickey'], ZBX_TEXTBOX_SMALL_SIZE, false, 64), false, 'row_publickey'
);
$itemFormList->addRow(_('Private key file'),
	new CTextBox('privatekey', $this->data['privatekey'], ZBX_TEXTBOX_SMALL_SIZE, false, 64), false,  'row_privatekey'
);
$itemFormList->addRow(_('Password'),
	new CTextBox('password', $this->data['password'], ZBX_TEXTBOX_SMALL_SIZE, false, 64), false, 'row_password'
);
$itemFormList->addRow(_('Executed script'),
	new CTextArea('params_es', $this->data['params'], array('rows' => ZBX_TEXTAREA_STANDARD_ROWS, 'width' => ZBX_TEXTAREA_STANDARD_WIDTH)),
	false, 'label_executed_script'
);
$itemFormList->addRow(_('SQL query'),
	new CTextArea('params_ap',
		$this->data['params'],
		array('rows' => ZBX_TEXTAREA_STANDARD_ROWS, 'width' => ZBX_TEXTAREA_STANDARD_WIDTH)
	),
	false,
	'label_params'
);
$itemFormList->addRow(_('Formula'),
	new CTextArea('params_f', $this->data['params'], array('rows' => ZBX_TEXTAREA_STANDARD_ROWS, 'width' => ZBX_TEXTAREA_STANDARD_WIDTH)),
	false, 'label_formula'
);

// append value type to form list
if ($this->data['limited']) {
	$itemForm->addVar('value_type', $this->data['value_type']);
	$itemFormList->addRow(_('Type of information'),
		new CTextBox('value_type_name', itemValueTypeString($this->data['value_type']), ZBX_TEXTBOX_STANDARD_SIZE, true)
	);
}
else {
	$valueTypeComboBox = new CComboBox('value_type', $this->data['value_type']);
	$valueTypeComboBox->addItem(ITEM_VALUE_TYPE_UINT64, _('Numeric (unsigned)'));
	$valueTypeComboBox->addItem(ITEM_VALUE_TYPE_FLOAT, _('Numeric (float)'));
	$valueTypeComboBox->addItem(ITEM_VALUE_TYPE_STR, _('Character'));
	$valueTypeComboBox->addItem(ITEM_VALUE_TYPE_LOG, _('Log'));
	$valueTypeComboBox->addItem(ITEM_VALUE_TYPE_TEXT, _('Text'));
	$itemFormList->addRow(_('Type of information'), $valueTypeComboBox);
}

// append data type to form list
if ($this->data['limited']) {
	$itemForm->addVar('data_type', $this->data['data_type']);
	$dataType = new CTextBox('data_type_name', item_data_type2str($this->data['data_type']), ZBX_TEXTBOX_SMALL_SIZE, true);
}
else {
	$dataType = new CComboBox('data_type', $this->data['data_type']);
	$dataType->addItems(item_data_type2str());
}
$itemFormList->addRow(_('Data type'), $dataType, false, 'row_data_type');
$itemFormList->addRow(_('Units'),
	new CTextBox('units', $this->data['units'], ZBX_TEXTBOX_STANDARD_SIZE, $this->data['limited']), false, 'row_units'
);

// append multiplier to form list
$multiplier = array();
if ($this->data['limited']) {
	$itemForm->addVar('multiplier', $this->data['multiplier']);

	$multiplierCheckBox = new CCheckBox('multiplier', $this->data['multiplier'] == 1 ? 'yes':'no');
	$multiplierCheckBox->setAttribute('disabled', 'disabled');
	$multiplier[] = $multiplierCheckBox;

	$multiplier[] = SPACE;
	$formulaTextBox = new CTextBox('formula', $this->data['formula'], ZBX_TEXTBOX_SMALL_SIZE, true);
	$formulaTextBox->setAttribute('style', 'text-align: right;');
	$multiplier[] = $formulaTextBox;
}
else {
	$multiplierCheckBox = new CCheckBox('multiplier', $this->data['multiplier'] == 1 ? 'yes': 'no',
		'var editbx = document.getElementById(\'formula\'); if (editbx) { editbx.disabled = !this.checked; }', 1
	);
	$multiplier[] = $multiplierCheckBox;
	$multiplier[] = SPACE;
	$formulaTextBox = new CTextBox('formula', $this->data['formula'], ZBX_TEXTBOX_SMALL_SIZE);
	$formulaTextBox->setAttribute('style', 'text-align: right;');
	$multiplier[] = $formulaTextBox;
}
$itemFormList->addRow(_('Use custom multiplier'), $multiplier, false, 'row_multiplier');

$itemFormList->addRow(_('Update interval (in sec)'), new CNumericBox('delay', $this->data['delay'], 5), false, 'row_delay');

// append delay flex to form list
$delayFlexTable = new CTable(_('No flexible intervals defined.'), 'formElementTable');
$delayFlexTable->setAttribute('style', 'min-width: 310px;');
$delayFlexTable->setAttribute('id', 'delayFlexTable');
$delayFlexTable->setHeader(array(_('Interval'), _('Period'), _('Action')));
$i = 0;
$this->data['maxReached'] = false;
foreach ($this->data['delay_flex'] as $delayFlex) {
	if (!isset($delayFlex['delay']) && !isset($delayFlex['period'])) {
		continue;
	}
	$itemForm->addVar('delay_flex['.$i.'][delay]', $delayFlex['delay']);
	$itemForm->addVar('delay_flex['.$i.'][period]', $delayFlex['period']);

	$row = new CRow(array(
		$delayFlex['delay'],
		$delayFlex['period'],
		new CButton('remove', _('Remove'), 'javascript: removeDelayFlex('.$i.');', 'link_menu')
	));
	$row->setAttribute('id', 'delayFlex_'.$i);
	$delayFlexTable->addRow($row);

	// limit count of intervals, 7 intervals by 30 symbols = 210 characters, db storage field is 256
	$i++;
	if ($i == 7) {
		$this->data['maxReached'] = true;
		break;
	}
}
$itemFormList->addRow(_('Flexible intervals'),
	new CDiv($delayFlexTable, 'objectgroup inlineblock border_dotted ui-corner-all'), false, 'row_flex_intervals'
);

// append new flexible interval to form list
$newFlexInt = new CSpan(array(
	_('Interval (in sec)'),
	SPACE,
	new CNumericBox('new_delay_flex[delay]', $this->data['new_delay_flex']['delay'], 5, false, false, false),
	SPACE,
	_('Period'),
	SPACE,
	new CTextBox('new_delay_flex[period]', $this->data['new_delay_flex']['period'], 20),
	SPACE,
	new CButton('add_delay_flex', _('Add'), null, 'button-form')
));
$newFlexInt->setAttribute('id', 'row-new-delay-flex-fields');

$maxFlexMsg = new CSpan(_('Maximum number of flexible intervals added'), 'red');
$maxFlexMsg->setAttribute('id', 'row-new-delay-flex-max-reached');
$maxFlexMsg->setAttribute('style', 'display: none;');

$itemFormList->addRow(_('New flexible interval'), array($newFlexInt, $maxFlexMsg), false, 'row_new_delay_flex', 'new');

$keepHistory = array();
$keepHistory[] =  new CNumericBox('history', $this->data['history'], 8);
if ($data['config']['hk_history_global'] && $data['parent_discoveryid'] == 0
		&& ($host['status'] == HOST_STATUS_MONITORED || $host['status'] == HOST_STATUS_NOT_MONITORED)) {

	$keepHistory[] = ' '._x('Overridden by', 'item_form').' ';
	if (CWebUser::getType() == USER_TYPE_SUPER_ADMIN) {
		$link = new CLink(_x('global housekeeping settings', 'item_form'), 'adm.housekeeper.php');
		$link->setAttribute('target', '_blank');
		$keepHistory[] = $link;
	}
	else {
		$keepHistory[] = _x('global housekeeping settings', 'item_form');
	}
	$keepHistory[] = ' ('._n('%1$s day', '%1$s days', $data['config']['hk_history']).')';
}
$itemFormList->addRow(_('History storage period (in days)'), $keepHistory);

$keepTrend = array();
$keepTrend[] =  new CNumericBox('trends', $this->data['trends'], 8);
if ($data['config']['hk_trends_global'] && $data['parent_discoveryid'] == 0
		&& ($host['status'] == HOST_STATUS_MONITORED || $host['status'] == HOST_STATUS_NOT_MONITORED)) {

	$keepTrend[] = ' '._x('Overridden by', 'item_form').' ';
	if (CWebUser::getType() == USER_TYPE_SUPER_ADMIN) {
		$link = new CLink(_x('global housekeeping settings', 'item_form'), 'adm.housekeeper.php');
		$link->setAttribute('target', '_blank');
		$keepTrend[] = $link;
	}
	else {
		$keepTrend[] = _x('global housekeeping settings', 'item_form');
	}
	$keepTrend[] = ' ('._n('%1$s day', '%1$s days', $data['config']['hk_trends']).')';
}

$itemFormList->addRow(_('Trend storage period (in days)'), $keepTrend, false, 'row_trends');
$itemFormList->addRow(_('Log time format'),
	new CTextBox('logtimefmt', $this->data['logtimefmt'], ZBX_TEXTBOX_SMALL_SIZE, $this->data['limited'], 64),
	false, 'row_logtimefmt'
);

// append delta to form list
$deltaOptions = array(
	0 => _('As is'),
	1 => _('Delta (speed per second)'),
	2 => _('Delta (simple change)')
);
if ($this->data['limited']) {
	$itemForm->addVar('delta', $this->data['delta']);
	$deltaComboBox = new CTextBox('delta_name', $deltaOptions[$this->data['delta']], null, true);
}
else {
	$deltaComboBox= new CComboBox('delta', $this->data['delta']);
	$deltaComboBox->addItems($deltaOptions);
}
$itemFormList->addRow(_('Store value'), $deltaComboBox, false, 'row_delta');

// append valuemap to form list
if ($this->data['limited']) {
	$itemForm->addVar('valuemapid', $this->data['valuemapid']);
	$valuemapComboBox = new CTextBox('valuemap_name',
		!empty($this->data['valuemaps']) ? $this->data['valuemaps'] : _('As is'),
		ZBX_TEXTBOX_SMALL_SIZE,
		true
	);
}
else {
	$valuemapComboBox = new CComboBox('valuemapid', $this->data['valuemapid']);
	$valuemapComboBox->addItem(0, _('As is'));
	foreach ($this->data['valuemaps'] as $valuemap) {
		$valuemapComboBox->addItem($valuemap['valuemapid'], CHtml::encode($valuemap['name']));
	}
}
$link = new CLink(_('show value mappings'), 'adm.valuemapping.php');
$link->setAttribute('target', '_blank');
$itemFormList->addRow(_('Show value'), array($valuemapComboBox, SPACE, $link), null, 'row_valuemap');
$itemFormList->addRow(_('Allowed hosts'),
	new CTextBox('trapper_hosts', $this->data['trapper_hosts'], ZBX_TEXTBOX_STANDARD_SIZE),
	false, 'row_trapper_hosts');

// append applications to form list
$itemFormList->addRow(_('New application'),
	new CTextBox('new_application', $this->data['new_application'], ZBX_TEXTBOX_STANDARD_SIZE), false, null, 'new'
);
$applicationComboBox = new CListBox('applications[]', $this->data['applications'], 6);
$applicationComboBox->addItem(0, '-'._('None').'-');
foreach ($this->data['db_applications'] as $application) {
	$applicationComboBox->addItem($application['applicationid'], CHtml::encode($application['name']));
}
$itemFormList->addRow(_('Applications'), $applicationComboBox);

// append populate host to form list
if (empty($this->data['parent_discoveryid'])) {
	$itemCloned = isset($_REQUEST['clone']);
	$hostInventoryFieldComboBox = new CComboBox('inventory_link');
	$hostInventoryFieldComboBox->addItem(0, '-'._('None').'-', $this->data['inventory_link'] == '0' ? 'yes' : null);

	// a list of available host inventory fields
	foreach ($this->data['possibleHostInventories'] as $fieldNo => $fieldInfo) {
		if (isset($this->data['alreadyPopulated'][$fieldNo])) {
			$enabled = isset($this->data['item']['inventory_link'])
				? $this->data['item']['inventory_link'] == $fieldNo
				: $this->data['inventory_link'] == $fieldNo && !$itemCloned;
		}
		else {
			$enabled = true;
		}
		$hostInventoryFieldComboBox->addItem(
			$fieldNo,
			$fieldInfo['title'],
			$this->data['inventory_link'] == $fieldNo && $enabled ? 'yes' : null,
			$enabled ? 'yes' : 'no'
		);
	}
	$itemFormList->addRow(_('Populates host inventory field'), $hostInventoryFieldComboBox, false, 'row_inventory_link');
}

// append description to form list
$description = new CTextArea('description', $this->data['description']);
$description->addStyle('margin-top: 5px;');
$itemFormList->addRow(_('Description'), $description);

// status
$enabledCheckBox = new CCheckBox('status', !$this->data['status'], null, ITEM_STATUS_ACTIVE);
$itemFormList->addRow(_('Enabled'), $enabledCheckBox);

// append tabs to form
$itemTab = new CTabView();
$itemTab->addTab('itemTab', $this->data['caption'], $itemFormList);
$itemForm->addItem($itemTab);

// append buttons to form
<<<<<<< HEAD
if ($this->data['itemid'] != 0) {
	if ($this->data['parent_discoveryid'] == 0
			&& ($host['status'] == HOST_STATUS_MONITORED || $host['status'] == HOST_STATUS_NOT_MONITORED)) {

		$buttonDelHistory = new CButtonQMessage(
=======
if (!empty($this->data['itemid'])) {
	$buttons = array(new CSubmit('clone', _('Clone')));

	if (!$this->data['is_template'] && !empty($this->data['itemid']) && empty($this->data['parent_discoveryid'])) {
		$buttons[] = new CButtonQMessage(
>>>>>>> 43c930a1
			'del_history',
			_('Clear history and trends'),
			_('History clearing can take a long time. Continue?')
		);
	}

	if (!$this->data['limited']) {
		$buttons[] = new CButtonDelete(
			$this->data['parent_discoveryid'] ? _('Delete item prototype?') : _('Delete item?'),
			url_params(array('form', 'groupid', 'itemid', 'parent_discoveryid', 'hostid'))
		);
	}

	$buttons[] = new CButtonCancel(url_param('groupid').url_param('parent_discoveryid').url_param('hostid'));

	$itemForm->addItem(makeFormFooter(new CSubmit('update', _('Update')), $buttons));
}
else {
	$itemForm->addItem(makeFormFooter(
		new CSubmit('add', _('Add')),
		array(new CButtonCancel(url_param('groupid').url_param('parent_discoveryid').url_param('hostid')))
	));
}
$itemWidget->addItem($itemForm);

require_once dirname(__FILE__).'/js/configuration.item.edit.js.php';

return $itemWidget;<|MERGE_RESOLUTION|>--- conflicted
+++ resolved
@@ -446,19 +446,12 @@
 $itemForm->addItem($itemTab);
 
 // append buttons to form
-<<<<<<< HEAD
 if ($this->data['itemid'] != 0) {
+	$buttons = array(new CSubmit('clone', _('Clone')));
+
 	if ($this->data['parent_discoveryid'] == 0
 			&& ($host['status'] == HOST_STATUS_MONITORED || $host['status'] == HOST_STATUS_NOT_MONITORED)) {
-
-		$buttonDelHistory = new CButtonQMessage(
-=======
-if (!empty($this->data['itemid'])) {
-	$buttons = array(new CSubmit('clone', _('Clone')));
-
-	if (!$this->data['is_template'] && !empty($this->data['itemid']) && empty($this->data['parent_discoveryid'])) {
 		$buttons[] = new CButtonQMessage(
->>>>>>> 43c930a1
 			'del_history',
 			_('Clear history and trends'),
 			_('History clearing can take a long time. Continue?')
