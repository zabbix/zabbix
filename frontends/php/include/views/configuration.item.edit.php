--- conflicted
+++ resolved
@@ -451,14 +451,7 @@
 	}
 
 	if (!$this->data['limited']) {
-<<<<<<< HEAD
-		$buttons[] = new CButtonDelete(_('Delete item?'), url_params(array('form', 'groupid', 'itemid', 'hostid')));
-=======
-		$buttons[] = new CButtonDelete(
-			$this->data['parent_discoveryid'] ? _('Delete item prototype?') : _('Delete item?'),
-			url_params(['form', 'groupid', 'itemid', 'parent_discoveryid', 'hostid'])
-		);
->>>>>>> d4560bb4
+		$buttons[] = new CButtonDelete(_('Delete item?'), url_params(['form', 'groupid', 'itemid', 'hostid']));
 	}
 
 	$buttons[] = new CButtonCancel(url_param('groupid').url_param('hostid'));
@@ -468,11 +461,7 @@
 else {
 	$itemTab->setFooter(makeFormFooter(
 		new CSubmit('add', _('Add')),
-<<<<<<< HEAD
-		array(new CButtonCancel(url_param('groupid').url_param('hostid')))
-=======
-		[new CButtonCancel(url_param('groupid').url_param('parent_discoveryid').url_param('hostid'))]
->>>>>>> d4560bb4
+		[new CButtonCancel(url_param('groupid').url_param('hostid'))]
 	));
 }
 
