<?php
/*
** Zabbix
** Copyright (C) 2001-2018 Zabbix SIA
**
** This program is free software; you can redistribute it and/or modify
** it under the terms of the GNU General Public License as published by
** the Free Software Foundation; either version 2 of the License, or
** (at your option) any later version.
**
** This program is distributed in the hope that it will be useful,
** but WITHOUT ANY WARRANTY; without even the implied warranty of
** MERCHANTABILITY or FITNESS FOR A PARTICULAR PURPOSE. See the
** GNU General Public License for more details.
**
** You should have received a copy of the GNU General Public License
** along with this program; if not, write to the Free Software
** Foundation, Inc., 51 Franklin Street, Fifth Floor, Boston, MA  02110-1301, USA.
**/


require_once dirname(__FILE__).'/js/configuration.host.list.js.php';

$widget = (new CWidget())
	->setTitle(_('Hosts'))
	->setControls(new CList([
		(new CForm('get'))
			->cleanItems()
			->setAttribute('aria-label', _('Main filter'))
			->addItem((new CList())
				->addItem([
					new CLabel(_('Group'), 'groupid'),
					(new CDiv())->addClass(ZBX_STYLE_FORM_INPUT_MARGIN),
					$data['pageFilter']->getGroupsCB()
				])
			),
		(new CTag('nav', true, (new CList())
			->addItem(new CRedirectButton(_('Create host'), (new CUrl())
				->removeArgument('hostid')
				->setArgument('form', 'create')
				->getUrl()
			))
			->addItem(
				(new CButton('form', _('Import')))
					->onClick('redirect("conf.import.php?rules_preset=host")')
					->removeId()
			)
		))
			->setAttribute('aria-label', _('Content controls'))
	]));

// filter
$filter = (new CFilter())
	->setProfile($data['profileIdx'])
	->setActiveTab($data['active_tab'])
	->addFilterTab(_('Filter'), [
		(new CFormList())
			->addRow(_('Name'),
				(new CTextBox('filter_host', $data['filter']['host']))
					->setWidth(ZBX_TEXTAREA_MEDIUM_WIDTH)
					->setAttribute('autofocus', 'autofocus')
			)
			->addRow(_('Monitored by'),
				(new CRadioButtonList('filter_monitored_by', (int) $data['filter']['monitored_by']))
					->addValue(_('Any'), ZBX_MONITORED_BY_ANY)
					->addValue(_('Server'), ZBX_MONITORED_BY_SERVER)
					->addValue(_('Proxy'), ZBX_MONITORED_BY_PROXY)
					->setModern(true)
			)
<<<<<<< HEAD
			->addRow(
				(new CLabel(_('Proxy'), 'filter_proxyids__ms')),
=======
			->addRow(_('Proxy'),
>>>>>>> 453ccf20
				(new CMultiSelect([
					'name' => 'filter_proxyids[]',
					'object_name' => 'proxies',
					'data' => $data['proxies_ms'],
					'popup' => [
						'parameters' => [
							'srctbl' => 'proxies',
							'srcfld1' => 'proxyid',
							'srcfld2' => 'host',
							'dstfrm' => 'zbx_filter',
							'dstfld1' => 'filter_proxyids_'
						]
					]
				]))->setWidth(ZBX_TEXTAREA_MEDIUM_WIDTH),
				'filter_proxyids_row'
			),
		(new CFormList())
			->addRow(_('DNS'),
				(new CTextBox('filter_dns', $data['filter']['dns']))->setWidth(ZBX_TEXTAREA_MEDIUM_WIDTH)
			)
			->addRow(_('IP'),
				(new CTextBox('filter_ip', $data['filter']['ip']))->setWidth(ZBX_TEXTAREA_MEDIUM_WIDTH)
			)
			->addRow(_('Port'),
				(new CTextBox('filter_port', $data['filter']['port']))->setWidth(ZBX_TEXTAREA_MEDIUM_WIDTH)
			)
	]);

$widget->addItem($filter);

// table hosts
$form = (new CForm())->setName('hosts');

$table = (new CTableInfo())
	->setHeader([
		(new CColHeader(
			(new CCheckBox('all_hosts'))->onClick("checkAll('".$form->getName()."', 'all_hosts', 'hosts');")
		))->addClass(ZBX_STYLE_CELL_WIDTH),
		make_sorting_header(_('Name'), 'name', $data['sortField'], $data['sortOrder']),
		_('Applications'),
		_('Items'),
		_('Triggers'),
		_('Graphs'),
		_('Discovery'),
		_('Web'),
		_('Interface'),
		_('Templates'),
		make_sorting_header(_('Status'), 'status', $data['sortField'], $data['sortOrder']),
		_('Availability'),
		_('Agent encryption'),
		_('Info')
	]);

$current_time = time();

foreach ($data['hosts'] as $host) {
	// Select an interface from the list with highest priority.
	$interface = null;
	foreach ([INTERFACE_TYPE_AGENT, INTERFACE_TYPE_SNMP, INTERFACE_TYPE_JMX, INTERFACE_TYPE_IPMI] as $interface_type) {
		$host_interfaces = array_filter($host['interfaces'], function($host_interface) use($interface_type) {
			return $host_interface['type'] == $interface_type;
		});
		if ($host_interfaces) {
			$interface = reset($host_interfaces);
			break;
		}
	}

	$description = [];

	if ($host['proxy_hostid'] != 0) {
		$description[] = $data['proxies'][$host['proxy_hostid']]['host'];
		$description[] = NAME_DELIMITER;
	}
	if ($host['discoveryRule']) {
		$description[] = (new CLink(
			$host['discoveryRule']['name'], 'host_prototypes.php?parent_discoveryid='.$host['discoveryRule']['itemid']
		))
			->addClass(ZBX_STYLE_LINK_ALT)
			->addClass(ZBX_STYLE_ORANGE);
		$description[] = NAME_DELIMITER;
	}

	$description[] = new CLink(CHtml::encode($host['name']),
		'hosts.php?form=update&hostid='.$host['hostid'].url_param('groupid')
	);

	$hostInterface = ($interface['useip'] == INTERFACE_USE_IP) ? $interface['ip'] : $interface['dns'];
	$hostInterface .= empty($interface['port']) ? '' : NAME_DELIMITER.$interface['port'];

	if ($host['status'] == HOST_STATUS_MONITORED) {
		if ($host['maintenance_status'] == HOST_MAINTENANCE_STATUS_ON) {
			$statusCaption = _('In maintenance');
			$statusClass = ZBX_STYLE_ORANGE;
		}
		else {
			$statusCaption = _('Enabled');
			$statusClass = ZBX_STYLE_GREEN;
		}

		$confirm_message = _('Disable host?');
		$statusUrl = 'hosts.php?hosts[]='.$host['hostid'].'&action=host.massdisable'.url_param('groupid');
	}
	else {
		$statusCaption = _('Disabled');
		$statusUrl = 'hosts.php?hosts[]='.$host['hostid'].'&action=host.massenable'.url_param('groupid');
		$confirm_message = _('Enable host?');
		$statusClass = ZBX_STYLE_RED;
	}

	$status = (new CLink($statusCaption, $statusUrl))
		->addClass(ZBX_STYLE_LINK_ACTION)
		->addClass($statusClass)
		->addConfirmation($confirm_message)
		->addSID();

	order_result($host['parentTemplates'], 'name');

	$hostTemplates = [];
	$i = 0;

	foreach ($host['parentTemplates'] as $template) {
		$i++;

		if ($i > $data['config']['max_in_table']) {
			$hostTemplates[] = ' &hellip;';

			break;
		}

		if (array_key_exists($template['templateid'], $data['writable_templates'])) {
			$caption = [
				(new CLink(
					CHtml::encode($template['name']), 'templates.php?form=update&templateid='.$template['templateid']
				))
					->addClass(ZBX_STYLE_LINK_ALT)
					->addClass(ZBX_STYLE_GREY)
			];
		}
		else {
			$caption = [
				(new CSpan(CHtml::encode($template['name'])))->addClass(ZBX_STYLE_GREY)
			];
		}

		$parent_templates = $data['templates'][$template['templateid']]['parentTemplates'];

		if ($parent_templates) {
			order_result($parent_templates, 'name');
			$caption[] = ' (';

			foreach ($parent_templates as $parent_template) {
				if (array_key_exists($parent_template['templateid'], $data['writable_templates'])) {
					$caption[] = (new CLink(CHtml::encode($parent_template['name']),
						'templates.php?form=update&templateid='.$parent_template['templateid']
					))
						->addClass(ZBX_STYLE_LINK_ALT)
						->addClass(ZBX_STYLE_GREY);
				}
				else {
					$caption[] = (new CSpan(CHtml::encode($parent_template['name'])))->addClass(ZBX_STYLE_GREY);
				}
				$caption[] = ', ';
			}
			array_pop($caption);

			$caption[] = ')';
		}

		if ($hostTemplates) {
			$hostTemplates[] = ', ';
		}

		$hostTemplates[] = $caption;
	}

	$info_icons = [];
	if ($host['flags'] == ZBX_FLAG_DISCOVERY_CREATED && $host['hostDiscovery']['ts_delete'] != 0) {
		$info_icons[] = getHostLifetimeIndicator($current_time, $host['hostDiscovery']['ts_delete']);
	}

	if ($host['tls_connect'] == HOST_ENCRYPTION_NONE
			&& ($host['tls_accept'] & HOST_ENCRYPTION_NONE) == HOST_ENCRYPTION_NONE
			&& ($host['tls_accept'] & HOST_ENCRYPTION_PSK) != HOST_ENCRYPTION_PSK
			&& ($host['tls_accept'] & HOST_ENCRYPTION_CERTIFICATE) != HOST_ENCRYPTION_CERTIFICATE) {
		$encryption = (new CDiv((new CSpan(_('None')))->addClass(ZBX_STYLE_STATUS_GREEN)))
			->addClass(ZBX_STYLE_STATUS_CONTAINER);
	}
	else {
		// Incoming encryption.
		if ($host['tls_connect'] == HOST_ENCRYPTION_NONE) {
			$in_encryption = (new CSpan(_('None')))->addClass(ZBX_STYLE_STATUS_GREEN);
		}
		elseif ($host['tls_connect'] == HOST_ENCRYPTION_PSK) {
			$in_encryption = (new CSpan(_('PSK')))->addClass(ZBX_STYLE_STATUS_GREEN);
		}
		else {
			$in_encryption = (new CSpan(_('CERT')))->addClass(ZBX_STYLE_STATUS_GREEN);
		}

		// Outgoing encryption.
		$out_encryption = [];
		if (($host['tls_accept'] & HOST_ENCRYPTION_NONE) == HOST_ENCRYPTION_NONE) {
			$out_encryption[] = (new CSpan(_('None')))->addClass(ZBX_STYLE_STATUS_GREEN);
		}
		else {
			$out_encryption[] = (new CSpan(_('None')))->addClass(ZBX_STYLE_STATUS_GREY);
		}

		if (($host['tls_accept'] & HOST_ENCRYPTION_PSK) == HOST_ENCRYPTION_PSK) {
			$out_encryption[] = (new CSpan(_('PSK')))->addClass(ZBX_STYLE_STATUS_GREEN);
		}
		else {
			$out_encryption[] = (new CSpan(_('PSK')))->addClass(ZBX_STYLE_STATUS_GREY);
		}

		if (($host['tls_accept'] & HOST_ENCRYPTION_CERTIFICATE) == HOST_ENCRYPTION_CERTIFICATE) {
			$out_encryption[] = (new CSpan(_('CERT')))->addClass(ZBX_STYLE_STATUS_GREEN);
		}
		else {
			$out_encryption[] = (new CSpan(_('CERT')))->addClass(ZBX_STYLE_STATUS_GREY);
		}

		$encryption = (new CDiv([$in_encryption, ' ', $out_encryption]))->addClass(ZBX_STYLE_STATUS_CONTAINER);
	}

	$table->addRow([
		new CCheckBox('hosts['.$host['hostid'].']', $host['hostid']),
		(new CCol($description))->addClass(ZBX_STYLE_NOWRAP),
		[
			new CLink(_('Applications'), 'applications.php?groupid='.$data['groupId'].'&hostid='.$host['hostid']),
			CViewHelper::showNum($host['applications'])
		],
		[
			new CLink(_('Items'), 'items.php?filter_set=1&hostid='.$host['hostid']),
			CViewHelper::showNum($host['items'])
		],
		[
			new CLink(_('Triggers'), 'triggers.php?groupid='.$data['groupId'].'&hostid='.$host['hostid']),
			CViewHelper::showNum($host['triggers'])
		],
		[
			new CLink(_('Graphs'), 'graphs.php?groupid='.$data['groupId'].'&hostid='.$host['hostid']),
			CViewHelper::showNum($host['graphs'])
		],
		[
			new CLink(_('Discovery'), 'host_discovery.php?hostid='.$host['hostid']),
			CViewHelper::showNum($host['discoveries'])
		],
		[
			new CLink(_('Web'), 'httpconf.php?&hostid='.$host['hostid']),
			CViewHelper::showNum($host['httpTests'])
		],
		$hostInterface,
		$hostTemplates,
		$status,
		getHostAvailabilityTable($host),
		$encryption,
		makeInformationList($info_icons)
	]);
}

$form->addItem([
	$table,
	$data['paging'],
	new CActionButtonList('action', 'hosts',
		[
			'host.massenable' => ['name' => _('Enable'), 'confirm' => _('Enable selected hosts?')],
			'host.massdisable' => ['name' => _('Disable'), 'confirm' => _('Disable selected hosts?')],
			'host.export' => ['name' => _('Export')],
			'host.massupdateform' => ['name' => _('Mass update')],
			'host.massdelete' => ['name' => _('Delete'), 'confirm' => _('Delete selected hosts?')]
		]
	)
]);

$widget->addItem($form);

return $widget;<|MERGE_RESOLUTION|>--- conflicted
+++ resolved
@@ -67,12 +67,8 @@
 					->addValue(_('Proxy'), ZBX_MONITORED_BY_PROXY)
 					->setModern(true)
 			)
-<<<<<<< HEAD
 			->addRow(
 				(new CLabel(_('Proxy'), 'filter_proxyids__ms')),
-=======
-			->addRow(_('Proxy'),
->>>>>>> 453ccf20
 				(new CMultiSelect([
 					'name' => 'filter_proxyids[]',
 					'object_name' => 'proxies',
