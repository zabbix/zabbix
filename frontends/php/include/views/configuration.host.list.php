--- conflicted
+++ resolved
@@ -48,29 +48,6 @@
 $widget->addItem($filter);
 
 // table hosts
-<<<<<<< HEAD
-$form = new CForm();
-$form->setName('hosts');
-
-$table = new CTableInfo();
-$table->setHeader([
-	(new CColHeader(
-		(new CCheckBox('all_hosts'))->onClick("checkAll('".$form->getName()."', 'all_hosts', 'hosts');")
-	))->addClass(ZBX_STYLE_CELL_WIDTH),
-	make_sorting_header(_('Name'), 'name', $data['sortField'], $data['sortOrder']),
-	_('Applications'),
-	_('Items'),
-	_('Triggers'),
-	_('Graphs'),
-	_('Discovery'),
-	_('Web'),
-	_('Interface'),
-	_('Templates'),
-	make_sorting_header(_('Status'), 'status', $data['sortField'], $data['sortOrder']),
-	_('Availability'),
-	_('Encryption (in / out)')
-]);
-=======
 $form = (new CForm())->setName('hosts');
 
 $table = (new CTableInfo())
@@ -89,9 +66,9 @@
 		_('Templates'),
 		make_sorting_header(_('Status'), 'status', $data['sortField'], $data['sortOrder']),
 		_('Availability'),
-		_('Info')
+		_('Info'),
+	_	('Encryption (in / out)')
 	]);
->>>>>>> 27a10da0
 
 $current_time = time();
 
@@ -195,7 +172,13 @@
 		$hostTemplates[] = $caption;
 	}
 
-<<<<<<< HEAD
+	if ($host['flags'] == ZBX_FLAG_DISCOVERY_CREATED && $host['hostDiscovery']['ts_delete'] != 0) {
+		$lifetime_indicator = getHostLifetimeIndicator($current_time, $host['hostDiscovery']['ts_delete']);
+	}
+	else {
+		$lifetime_indicator = '';
+	}
+
 	if ($host['tls_connect'] != HOST_ENCRYPTION_NONE || $host['tls_accept']) {
 		// input
 		if ($host['tls_connect'] == HOST_ENCRYPTION_NONE) {
@@ -228,13 +211,6 @@
 	}
 	else {
 		$encryption = '';
-=======
-	if ($host['flags'] == ZBX_FLAG_DISCOVERY_CREATED && $host['hostDiscovery']['ts_delete'] != 0) {
-		$lifetime_indicator = getHostLifetimeIndicator($current_time, $host['hostDiscovery']['ts_delete']);
-	}
-	else {
-		$lifetime_indicator = '';
->>>>>>> 27a10da0
 	}
 
 	$table->addRow([
@@ -267,13 +243,9 @@
 		$hostInterface,
 		$hostTemplates,
 		$status,
-<<<<<<< HEAD
-		getAvailabilityTable($host, $currentTime),
+		getHostAvailabilityTable($host),
+		$lifetime_indicator,
 		$encryption
-=======
-		getHostAvailabilityTable($host),
-		$lifetime_indicator
->>>>>>> 27a10da0
 	]);
 }
 
