--- conflicted
+++ resolved
@@ -51,28 +51,15 @@
 		new CSubmit('update', _('Update')),
 		array(
 			new CSubmit('clone', _('Clone')),
-<<<<<<< HEAD
-			new CButtonDelete(
-				_('Delete application?'),
-				url_params(array('config', 'hostid', 'groupid', 'form', 'applicationid')
-			)),
-			new CButtonCancel(url_param('config').url_param('hostid').url_param('groupid'))
-=======
 			new CButtonDelete(_('Delete application?'), url_params(array('config', 'hostid', 'form', 'applicationid'))),
 			new CButtonCancel(url_param('config').url_param('hostid'))
->>>>>>> 745e11ce
 		)
 	));
 }
 else {
 	$applicationForm->addItem(makeFormFooter(
-<<<<<<< HEAD
 		new CSubmit('add', _('Add')),
-		new CButtonCancel(url_param('config').url_param('hostid').url_param('groupid'))
-=======
-		new CSubmit('save', _('Save')),
 		new CButtonCancel(url_param('config').url_param('hostid'))
->>>>>>> 745e11ce
 	));
 }
 
