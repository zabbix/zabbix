--- conflicted
+++ resolved
@@ -23,7 +23,6 @@
  * @var CView $this
  */
 ?>
-<<<<<<< HEAD
 <script type="text/x-jquery-tmpl" id="host-interface-row-tmpl">
 <div class="<?= ZBX_STYLE_HOST_INTERFACE_ROW ?> <?= ZBX_STYLE_LIST_ACCORDION_ITEM ?> <?= ZBX_STYLE_LIST_ACCORDION_ITEM_CLOSED ?>" id="interface_row_#{iface.interfaceid}" data-type="#{iface.type}" data-interfaceid="#{iface.interfaceid}">
 	<input type="hidden" name="interfaces[#{iface.interfaceid}][items]" value="#{iface.items}" />
@@ -47,32 +46,6 @@
 	<div class="<?= ZBX_STYLE_HOST_INTERFACE_CELL ?> <?= ZBX_STYLE_HOST_INTERFACE_CELL_DNS ?>">
 		<?= (new CTextBox('interfaces[#{iface.interfaceid}][dns]', '#{iface.dns}', false, DB::getFieldLength('interface', 'dns')))
 				->addClass(ZBX_STYLE_HOST_INTERFACE_INPUT_EXPAND)
-=======
-
-<script type="text/x-jquery-tmpl" id="hostInterfaceRow">
-<tr class="interfaceRow" id="hostInterfaceRow_#{iface.interfaceid}" data-interfaceid="#{iface.interfaceid}">
-	<td class="interface-drag-control <?= ZBX_STYLE_TD_DRAG_ICON ?>">
-		<div class="<?= ZBX_STYLE_DRAG_ICON ?>"></div>
-		<input type="hidden" name="interfaces[#{iface.interfaceid}][items]" value="#{iface.items}" />
-		<input type="hidden" name="interfaces[#{iface.interfaceid}][locked]" value="#{iface.locked}" />
-	</td>
-	<td class="interface-ip">
-		<input type="hidden" name="interfaces[#{iface.interfaceid}][isNew]" value="#{iface.isNew}">
-		<input type="hidden" name="interfaces[#{iface.interfaceid}][interfaceid]" value="#{iface.interfaceid}">
-		<input type="hidden" id="interface_type_#{iface.interfaceid}" name="interfaces[#{iface.interfaceid}][type]" value="#{iface.type}">
-		<input name="interfaces[#{iface.interfaceid}][ip]" type="text" style="width: <?= ZBX_TEXTAREA_INTERFACE_IP_WIDTH ?>px" maxlength="64" value="#{iface.ip}">
-		<ul class="interface-bulk <?= ZBX_STYLE_LIST_CHECK_RADIO ?> <?= ZBX_STYLE_HOR_LIST ?>">
-			<li>
-				<input class="<?= ZBX_STYLE_CHECKBOX_RADIO ?>" type="checkbox" id="interfaces_#{iface.interfaceid}_bulk" name="interfaces[#{iface.interfaceid}][bulk]" value="1" #{attrs.checked_bulk}>
-				<label for="interfaces_#{iface.interfaceid}_bulk"><span></span><?= _('Use bulk requests') ?></label>
-			</li>
-		</ul>
-	</td>
-	<td class="interface-dns">
-		<?= (new CTextBox('interfaces[#{iface.interfaceid}][dns]', '#{iface.dns}', false,
-				DB::getFieldLength('interface', 'dns'))
-			)
->>>>>>> 7985e3c2
 				->setWidth(ZBX_TEXTAREA_INTERFACE_DNS_WIDTH)
 		?>
 	</div>
@@ -399,7 +372,6 @@
 			return true;
 		}
 
-<<<<<<< HEAD
 		removeById(id) {
 			const elem = document.getElementById(`interface_row_${id}`);
 
@@ -413,21 +385,6 @@
 			this.resetMainInterfaces();
 
 			return true;
-=======
-		function addNotDraggableIcon(domElement) {
-			jQuery('td.<?= ZBX_STYLE_TD_DRAG_ICON ?> div.<?= ZBX_STYLE_DRAG_ICON ?>', domElement)
-				.addClass('<?= ZBX_STYLE_DISABLED ?>')
-				.hover(
-					function (event) {
-						hintBox.showHint(event, this,
-							<?= json_encode(_('Interface is used by items that require this type of the interface.')) ?>
-						);
-					},
-					function () {
-						hintBox.hideHint(this);
-					}
-				);
->>>>>>> 7985e3c2
 		}
 
 		createRowByTypeName(type) {
@@ -613,76 +570,6 @@
 			}
 		});
 
-<<<<<<< HEAD
-=======
-		jQuery('#agentInterfaces, #SNMPInterfaces, #JMXInterfaces, #IPMIInterfaces').parent().droppable({
-			tolerance: 'pointer',
-			drop: function(event, ui) {
-				var hostInterfaceTypeName = jQuery(this).data('type'),
-					hostInterfaceId = ui.draggable.data('interfaceid');
-
-				if (getHostInterfaceNumericType(hostInterfaceTypeName) == <?= INTERFACE_TYPE_SNMP ?>) {
-					if (jQuery('.interface-bulk', jQuery('#hostInterfaceRow_' + hostInterfaceId)).length == 0) {
-						var bulkList = jQuery('<ul>', {
-							'class': 'interface-bulk <?= ZBX_STYLE_LIST_CHECK_RADIO ?> <?= ZBX_STYLE_HOR_LIST ?>'
-						});
-
-						var bulkItem = jQuery('<li>');
-
-						// append checkbox
-						bulkItem.append(jQuery('<input>', {
-							id: 'interfaces_' + hostInterfaceId + '_bulk',
-							type: 'checkbox',
-							class: '<?= ZBX_STYLE_CHECKBOX_RADIO ?>',
-							name: 'interfaces[' + hostInterfaceId + '][bulk]',
-							value: 1,
-							checked: true
-						}));
-
-						// append label
-						var bulkLabel = jQuery('<label>', {
-							'for': 'interfaces_' + hostInterfaceId + '_bulk',
-						});
-
-						bulkLabel.append(jQuery('<span>'));
-						bulkLabel.append(<?= json_encode(_('Use bulk requests')) ?>);
-
-						bulkItem.append(bulkLabel);
-						bulkList.append(bulkItem);
-
-						jQuery('.interface-ip', jQuery('#hostInterfaceRow_' + hostInterfaceId)).append(bulkList);
-					}
-				}
-				else {
-					jQuery('.interface-bulk', jQuery('#hostInterfaceRow_' + hostInterfaceId)).remove();
-				}
-
-				hostInterfacesManager.setType(hostInterfaceId, hostInterfaceTypeName);
-			},
-			activate: function(event, ui) {
-				if (!jQuery(this).find(ui.draggable).length) {
-					jQuery(this).addClass('<?= ZBX_STYLE_DRAG_DROP_AREA ?>');
-				}
-			},
-			deactivate: function(event, ui) {
-				jQuery(this).removeClass('<?= ZBX_STYLE_DRAG_DROP_AREA ?>');
-			}
-		});
-
-		jQuery('#addAgentInterface').on('click', function() {
-			hostInterfacesManager.addNew('agent');
-		});
-		jQuery('#addSNMPInterface').on('click', function() {
-			hostInterfacesManager.addNew('snmp');
-		});
-		jQuery('#addJMXInterface').on('click', function() {
-			hostInterfacesManager.addNew('jmx');
-		});
-		jQuery('#addIPMIInterface').on('click', function() {
-			hostInterfacesManager.addNew('ipmi');
-		});
-
->>>>>>> 7985e3c2
 		// radio button of inventory modes was clicked
 		jQuery('input[name=inventory_mode]').click(function() {
 			// action depending on which button was clicked
