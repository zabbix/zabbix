<?php
/*
** Zabbix
** Copyright (C) 2001-2020 Zabbix SIA
**
** This program is free software; you can redistribute it and/or modify
** it under the terms of the GNU General Public License as published by
** the Free Software Foundation; either version 2 of the License, or
** (at your option) any later version.
**
** This program is distributed in the hope that it will be useful,
** but WITHOUT ANY WARRANTY; without even the implied warranty of
** MERCHANTABILITY or FITNESS FOR A PARTICULAR PURPOSE. See the
** GNU General Public License for more details.
**
** You should have received a copy of the GNU General Public License
** along with this program; if not, write to the Free Software
** Foundation, Inc., 51 Franklin Street, Fifth Floor, Boston, MA  02110-1301, USA.
**/


/**
 * @var CView $this
 */

define('ZBX_PAGE_NO_HEADER', 1);
define('ZBX_PAGE_NO_FOOTER', 1);
define('ZBX_PAGE_NO_MENU', true);
define('ZBX_PAGE_NO_JSLOADER', true);

require_once dirname(__FILE__).'/../page_header.php';
$error = null;

if ($data['error']) {
	// remove debug code for login form message, trimming not in regex to relay only on [ ] in debug message.
	$message = trim(preg_replace('/\[.*\]/', '', $data['error']['message']));
	$error = (new CDiv($message))->addClass(ZBX_STYLE_RED);
}

$guest = $data['guest_login_url']
	? (new CListItem(['or ', new CLink('sign in as guest', $data['guest_login_url'])]))->addClass(ZBX_STYLE_SIGN_IN_TXT)
	: null;

$http_login_link = $data['http_login_url']
	? (new CListItem(new CLink(_('Sign in with HTTP'), $data['http_login_url'])))->addClass(ZBX_STYLE_SIGN_IN_TXT)
	: null;
<<<<<<< HEAD
$saml_login_link = $data['saml_login_url']
	? (new CListItem(new CLink(_('Sign in with Single Sign-On (SAML)'), $data['saml_login_url'])))
		->addClass(ZBX_STYLE_SIGN_IN_TXT)
	: null;

global $ZBX_SERVER_NAME;

(new CTag('main', true, [
	(isset($ZBX_SERVER_NAME) && $ZBX_SERVER_NAME !== '')
		? (new CDiv($ZBX_SERVER_NAME))->addClass(ZBX_STYLE_SERVER_NAME)
		: null,
	(new CDiv([
		(new CDiv())
			->addClass(ZBX_STYLE_SIGNIN_LOGO)
			->addStyle(CBrandHelper::getLogoStyle()),
		(new CForm())
			->cleanItems()
			->setAttribute('aria-label', _('Sign in'))
			->addItem(hasRequest('request') ? new CVar('request', getRequest('request')) : null)
			->addItem(
				(new CList())
					->addItem([
						new CLabel(_('Username'), 'name'),
						(new CTextBox('name'))->setAttribute('autofocus', 'autofocus'),
						$error
					])
					->addItem([new CLabel(_('Password'), 'password'), (new CTextBox('password'))->setType('password')])
					->addItem(
						(new CCheckBox('autologin'))
							->setLabel(_('Remember me for 30 days'))
							->setChecked($data['autologin'])
					)
					->addItem(new CSubmit('enter', _('Sign in')))
					->addItem($guest)
					->addItem($http_login_link)
					->addItem($saml_login_link)
			)
	]))->addClass(ZBX_STYLE_SIGNIN_CONTAINER),
	(new CDiv([
		(new CLink(_('Help'), CBrandHelper::getHelpUrl()))
			->setTarget('_blank')
			->addClass(ZBX_STYLE_GREY)
			->addClass(ZBX_STYLE_LINK_ALT),
		CBrandHelper::isRebranded() ? null : '&nbsp;&nbsp;•&nbsp;&nbsp;',
		CBrandHelper::isRebranded()
			? null
			: (new CLink(_('Support'), getSupportUrl()))
=======

global $ZBX_SERVER_NAME;

(new CDiv([
	(new CTag('main', true, [
		(isset($ZBX_SERVER_NAME) && $ZBX_SERVER_NAME !== '')
			? (new CDiv($ZBX_SERVER_NAME))->addClass(ZBX_STYLE_SERVER_NAME)
			: null,
		(new CDiv([
			(new CDiv(makeLogo(LOGO_TYPE_NORMAL)))->addClass(ZBX_STYLE_SIGNIN_LOGO),
			(new CForm())
				->cleanItems()
				->setAttribute('aria-label', _('Sign in'))
				->addItem(hasRequest('request') ? new CVar('request', getRequest('request')) : null)
				->addItem(
					(new CList())
						->addItem([
							new CLabel(_('Username'), 'name'),
							(new CTextBox('name'))->setAttribute('autofocus', 'autofocus'),
							$error
						])
						->addItem([new CLabel(_('Password'), 'password'), (new CTextBox('password'))->setType('password')])
						->addItem(
							(new CCheckBox('autologin'))
								->setLabel(_('Remember me for 30 days'))
								->setChecked($data['autologin'])
						)
						->addItem(new CSubmit('enter', _('Sign in')))
						->addItem($guest)
						->addItem($http_login_link)
				)
		]))->addClass(ZBX_STYLE_SIGNIN_CONTAINER),
		(new CDiv([
			(new CLink(_('Help'), CBrandHelper::getHelpUrl()))
				->setTarget('_blank')
				->addClass(ZBX_STYLE_GREY)
				->addClass(ZBX_STYLE_LINK_ALT),
			CBrandHelper::isRebranded() ? null : '&nbsp;&nbsp;•&nbsp;&nbsp;',
			CBrandHelper::isRebranded()
				? null
				: (new CLink(_('Support'), getSupportUrl()))
>>>>>>> c3ee2d29
				->setTarget('_blank')
				->addClass(ZBX_STYLE_GREY)
				->addClass(ZBX_STYLE_LINK_ALT)
		]))->addClass(ZBX_STYLE_SIGNIN_LINKS)
	])),
	makePageFooter(false)
]))
	->addClass(ZBX_STYLE_LAYOUT_WRAPPER)
	->show();
?>
</body><|MERGE_RESOLUTION|>--- conflicted
+++ resolved
@@ -44,55 +44,11 @@
 $http_login_link = $data['http_login_url']
 	? (new CListItem(new CLink(_('Sign in with HTTP'), $data['http_login_url'])))->addClass(ZBX_STYLE_SIGN_IN_TXT)
 	: null;
-<<<<<<< HEAD
+
 $saml_login_link = $data['saml_login_url']
 	? (new CListItem(new CLink(_('Sign in with Single Sign-On (SAML)'), $data['saml_login_url'])))
 		->addClass(ZBX_STYLE_SIGN_IN_TXT)
 	: null;
-
-global $ZBX_SERVER_NAME;
-
-(new CTag('main', true, [
-	(isset($ZBX_SERVER_NAME) && $ZBX_SERVER_NAME !== '')
-		? (new CDiv($ZBX_SERVER_NAME))->addClass(ZBX_STYLE_SERVER_NAME)
-		: null,
-	(new CDiv([
-		(new CDiv())
-			->addClass(ZBX_STYLE_SIGNIN_LOGO)
-			->addStyle(CBrandHelper::getLogoStyle()),
-		(new CForm())
-			->cleanItems()
-			->setAttribute('aria-label', _('Sign in'))
-			->addItem(hasRequest('request') ? new CVar('request', getRequest('request')) : null)
-			->addItem(
-				(new CList())
-					->addItem([
-						new CLabel(_('Username'), 'name'),
-						(new CTextBox('name'))->setAttribute('autofocus', 'autofocus'),
-						$error
-					])
-					->addItem([new CLabel(_('Password'), 'password'), (new CTextBox('password'))->setType('password')])
-					->addItem(
-						(new CCheckBox('autologin'))
-							->setLabel(_('Remember me for 30 days'))
-							->setChecked($data['autologin'])
-					)
-					->addItem(new CSubmit('enter', _('Sign in')))
-					->addItem($guest)
-					->addItem($http_login_link)
-					->addItem($saml_login_link)
-			)
-	]))->addClass(ZBX_STYLE_SIGNIN_CONTAINER),
-	(new CDiv([
-		(new CLink(_('Help'), CBrandHelper::getHelpUrl()))
-			->setTarget('_blank')
-			->addClass(ZBX_STYLE_GREY)
-			->addClass(ZBX_STYLE_LINK_ALT),
-		CBrandHelper::isRebranded() ? null : '&nbsp;&nbsp;•&nbsp;&nbsp;',
-		CBrandHelper::isRebranded()
-			? null
-			: (new CLink(_('Support'), getSupportUrl()))
-=======
 
 global $ZBX_SERVER_NAME;
 
@@ -114,7 +70,10 @@
 							(new CTextBox('name'))->setAttribute('autofocus', 'autofocus'),
 							$error
 						])
-						->addItem([new CLabel(_('Password'), 'password'), (new CTextBox('password'))->setType('password')])
+						->addItem([
+							new CLabel(_('Password'), 'password'),
+							(new CTextBox('password'))->setType('password')
+						])
 						->addItem(
 							(new CCheckBox('autologin'))
 								->setLabel(_('Remember me for 30 days'))
@@ -123,6 +82,7 @@
 						->addItem(new CSubmit('enter', _('Sign in')))
 						->addItem($guest)
 						->addItem($http_login_link)
+						->addItem($saml_login_link)
 				)
 		]))->addClass(ZBX_STYLE_SIGNIN_CONTAINER),
 		(new CDiv([
@@ -134,10 +94,9 @@
 			CBrandHelper::isRebranded()
 				? null
 				: (new CLink(_('Support'), getSupportUrl()))
->>>>>>> c3ee2d29
-				->setTarget('_blank')
-				->addClass(ZBX_STYLE_GREY)
-				->addClass(ZBX_STYLE_LINK_ALT)
+					->setTarget('_blank')
+					->addClass(ZBX_STYLE_GREY)
+					->addClass(ZBX_STYLE_LINK_ALT)
 		]))->addClass(ZBX_STYLE_SIGNIN_LINKS)
 	])),
 	makePageFooter(false)
