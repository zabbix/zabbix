--- conflicted
+++ resolved
@@ -99,11 +99,7 @@
 			'elid' => $data['screen']['screenid']
 		]
 	))
-<<<<<<< HEAD
-	->addItem(get_icon('kioskmode'));
-=======
-	->addItem(get_icon('fullscreen', ['mode' => $web_layout_mode]));
->>>>>>> 74678824
+	->addItem(get_icon('kioskmode', ['mode' => $web_layout_mode]));
 
 $widget->setControls((new CTag('nav', true, (new CList())
 	->addItem((new CForm('get'))
