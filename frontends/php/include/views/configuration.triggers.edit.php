<?php
/*
** Zabbix
** Copyright (C) 2001-2015 Zabbix SIA
**
** This program is free software; you can redistribute it and/or modify
** it under the terms of the GNU General Public License as published by
** the Free Software Foundation; either version 2 of the License, or
** (at your option) any later version.
**
** This program is distributed in the hope that it will be useful,
** but WITHOUT ANY WARRANTY; without even the implied warranty of
** MERCHANTABILITY or FITNESS FOR A PARTICULAR PURPOSE. See the
** GNU General Public License for more details.
**
** You should have received a copy of the GNU General Public License
** along with this program; if not, write to the Free Software
** Foundation, Inc., 51 Franklin Street, Fifth Floor, Boston, MA  02110-1301, USA.
**/


require_once dirname(__FILE__).'/js/configuration.triggers.edit.js.php';

$triggersWidget = new CWidget();

// append host summary to widget header
if (!empty($this->data['hostid'])) {
	$triggersWidget->addItem(get_header_host_table('triggers', $this->data['hostid']));
}

<<<<<<< HEAD
$triggersWidget->addPageHeader(_('CONFIGURATION OF TRIGGERS'));
=======
if (!empty($this->data['parent_discoveryid'])) {
	$triggersWidget->setTitle(_('Trigger prototypes'));
}
else {
	$triggersWidget->setTitle(_('Triggers'));
}
>>>>>>> f9f4e835

// create form
$triggersForm = new CForm();
$triggersForm->setName('triggersForm');
$triggersForm->addVar('form', $this->data['form']);
$triggersForm->addVar('hostid', $this->data['hostid']);
$triggersForm->addVar('input_method', $this->data['input_method']);
$triggersForm->addVar('toggle_input_method', '');
$triggersForm->addVar('remove_expression', '');

if ($data['triggerid'] !== null) {
	$triggersForm->addVar('triggerid', $this->data['triggerid']);
}

// create form list
$triggersFormList = new CFormList('triggersFormList');
if (!empty($this->data['templates'])) {
	$triggersFormList->addRow(_('Parent triggers'), $this->data['templates']);
}
$nameTextBox = new CTextBox('description', $this->data['description'], ZBX_TEXTBOX_STANDARD_SIZE, $this->data['limited']);
$nameTextBox->attr('autofocus', 'autofocus');
$triggersFormList->addRow(_('Name'), $nameTextBox);

// append expression to form list
$expressionTextBox = new CTextArea(
	$this->data['expression_field_name'],
	$this->data['expression_field_value'],
	array(
		'rows' => ZBX_TEXTAREA_STANDARD_ROWS,
		'width' => ZBX_TEXTAREA_STANDARD_WIDTH,
		'readonly' => $this->data['expression_field_readonly']
	)
);
if ($this->data['expression_field_readonly']) {
	$triggersForm->addVar('expression', $this->data['expression']);
}

$addExpressionButton = new CButton(
	'insert',
	($this->data['input_method'] == IM_TREE) ? _('Edit') : _('Add'),
	'return PopUp("popup_trexpr.php?dstfrm='.$triggersForm->getName().
<<<<<<< HEAD
		'&dstfld1='.$this->data['expression_field_name'].'&srctbl=expression'.
		'&srcfld1=expression&expression=" + encodeURIComponent(jQuery(\'[name="'.$this->data['expression_field_name'].'"]\').val()), 800, 265);',
=======
		'&dstfld1='.$this->data['expression_field_name'].'&srctbl=expression'.url_param('parent_discoveryid').
		'&srcfld1=expression&expression=" + encodeURIComponent(jQuery(\'[name="'.$this->data['expression_field_name'].'"]\').val()));',
>>>>>>> f9f4e835
	'button-form top'
);
if ($this->data['limited']) {
	$addExpressionButton->setAttribute('disabled', 'disabled');
}
$expressionRow = array($expressionTextBox, $addExpressionButton);

if ($this->data['input_method'] == IM_TREE) {
	// insert macro button
	$insertMacroButton = new CButton('insert_macro', _('Insert expression'), null, 'button-form top');
	$insertMacroButton->setMenuPopup(CMenuPopupHelper::getTriggerMacro());
	if ($this->data['limited']) {
		$insertMacroButton->setAttribute('disabled', 'disabled');
	}
	$expressionRow[] = $insertMacroButton;

	array_push($expressionRow, BR());
	if (empty($this->data['outline'])) {
		// add button
		$addExpressionButton = new CSubmit('add_expression', _('Add'), null, 'button-form');
		if ($this->data['limited']) {
			$addExpressionButton->setAttribute('disabled', 'disabled');
		}
		array_push($expressionRow, $addExpressionButton);
	}
	else {
		// add button
		$addExpressionButton = new CSubmit('and_expression', _('And'), null, 'button-form');
		if ($this->data['limited']) {
			$addExpressionButton->setAttribute('disabled', 'disabled');
		}
		array_push($expressionRow, $addExpressionButton);

		// or button
		$orExpressionButton = new CSubmit('or_expression', _('Or'), null, 'button-form');
		if ($this->data['limited']) {
			$orExpressionButton->setAttribute('disabled', 'disabled');
		}
		array_push($expressionRow, $orExpressionButton);

		// replace button
		$replaceExpressionButton = new CSubmit('replace_expression', _('Replace'), null, 'button-form');
		if ($this->data['limited']) {
			$replaceExpressionButton->setAttribute('disabled', 'disabled');
		}
		array_push($expressionRow, $replaceExpressionButton);
	}
}
elseif ($this->data['input_method'] != IM_FORCED) {
	$inputMethodToggle = new CSpan(_('Expression constructor'), 'link');
	$inputMethodToggle->setAttribute('onclick', 'javascript: '.
		'document.getElementById("toggle_input_method").value=1;'.
		'document.getElementById("input_method").value='.(($this->data['input_method'] == IM_TREE) ? IM_ESTABLISHED : IM_TREE).';'.
		'document.forms["'.$triggersForm->getName().'"].submit();'
	);
	$expressionRow[] = array(BR(), $inputMethodToggle);
}
$triggersFormList->addRow(_('Expression'), $expressionRow);

// append expression table to form list
if ($this->data['input_method'] == IM_TREE) {
	$expressionTable = new CTable(null, 'formElementTable');
	$expressionTable->setAttribute('style', 'min-width: 500px;');
	$expressionTable->setAttribute('id', 'exp_list');
	$expressionTable->setOddRowClass('even_row');
	$expressionTable->setEvenRowClass('even_row');
	$expressionTable->setHeader(array(
		$this->data['limited'] ? null : _('Target'),
		_('Expression'),
		_('Error'),
		$this->data['limited'] ? null : _('Action')
	));

	$allowedTesting = true;
	if (!empty($this->data['eHTMLTree'])) {
		foreach ($this->data['eHTMLTree'] as $i => $e) {
			if (!$this->data['limited']) {
				$deleteUrl = new CSpan(_('Delete'), 'link');
				$deleteUrl->setAttribute('onclick', 'javascript:'.
					' if (confirm('.CJs::encodeJson(_('Delete expression?')).')) {'.
						' delete_expression("'.$e['id'] .'");'.
						' document.forms["'.$triggersForm->getName().'"].submit();'.
					' }'
				);
				$triggerCheckbox = new CCheckBox('expr_target_single', ($i == 0) ? 'yes' : 'no', 'check_target(this);', $e['id']);
			}
			else {
				$triggerCheckbox = null;
			}

			if (!isset($e['expression']['levelErrors'])) {
				$errorImg = new CImg('images/general/ok_icon.png', 'expression_no_errors');
				$errorImg->setHint(_('No errors found.'));
			}
			else {
				$allowedTesting = false;
				$errorImg = new CImg('images/general/error2.png', 'expression_errors');
				$errorTexts = array();

				if (is_array($e['expression']['levelErrors'])) {
					foreach ($e['expression']['levelErrors'] as $expVal => $errTxt) {
						if (count($errorTexts) > 0) {
							array_push($errorTexts, BR());
						}
						array_push($errorTexts, $expVal, ':', $errTxt);
					}
				}

				$errorImg->setHint($errorTexts, 'left');
			}

			$errorColumn = new CCol($errorImg, 'center');

			// templated trigger
			if ($this->data['limited']) {
				// make all links inside inactive
				$listSize = count($e['list']);
				for ($i = 0; $i < $listSize; $i++) {
					if (gettype($e['list'][$i]) == 'object' && get_class($e['list'][$i]) == 'CSpan' && $e['list'][$i]->getAttribute('class') == 'link') {
						$e['list'][$i]->removeAttribute('class');
						$e['list'][$i]->setAttribute('onclick', '');
					}
				}
			}

			$row = new CRow(array($triggerCheckbox, $e['list'], $errorColumn, isset($deleteUrl) ? $deleteUrl : null));
			$expressionTable->addRow($row);
		}
	}
	else {
		$allowedTesting = false;
		$this->data['outline'] = '';
	}

	$testButton = new CButton('test_expression', _('Test'),
		'openWinCentered("tr_testexpr.php?expression=" + encodeURIComponent(this.form.elements["expression"].value),'.
		'"ExpressionTest", 850, 400, "titlebar=no, resizable=yes, scrollbars=yes"); return false;',
		'link_menu'
	);
	if (!$allowedTesting) {
		$testButton->setAttribute('disabled', 'disabled');
	}
	if (empty($this->data['outline'])) {
		$testButton->setAttribute('disabled', 'disabled');
	}

	$wrapOutline = new CSpan(array($this->data['outline']));
	$triggersFormList->addRow(SPACE, array(
		$wrapOutline,
		BR(),
		BR(),
		new CDiv(array($expressionTable, $testButton), 'objectgroup inlineblock border_dotted ui-corner-all')
	));

	$inputMethodToggle = new CSpan(_('Close expression constructor'), 'link');
	$inputMethodToggle->setAttribute('onclick', 'javascript: '.
		'document.getElementById("toggle_input_method").value=1;'.
		'document.getElementById("input_method").value='.IM_ESTABLISHED.';'.
		'document.forms["'.$triggersForm->getName().'"].submit();'
	);
	$triggersFormList->addRow(SPACE, array($inputMethodToggle, BR()));
}

$triggersFormList->addRow(_('Multiple PROBLEM events generation'), new CCheckBox('type', (($this->data['type'] == TRIGGER_MULT_EVENT_ENABLED) ? 'yes' : 'no'), null, 1));
$triggersFormList->addRow(_('Description'), new CTextArea('comments', $this->data['comments']));
$triggersFormList->addRow(_('URL'), new CTextBox('url', $this->data['url'], ZBX_TEXTBOX_STANDARD_SIZE));
$triggersFormList->addRow(_('Severity'), new CSeverity(array('name' => 'priority', 'value' => $this->data['priority'])));

// append status to form list
if (empty($this->data['triggerid']) && empty($this->data['form_refresh'])) {
	$status = 'yes';
}
else {
	$status = ($this->data['status'] == 0) ? 'yes' : 'no';
}
$triggersFormList->addRow(_('Enabled'), new CCheckBox('status', $status, null, 1));

// append tabs to form
$triggersTab = new CTabView();
if (!$this->data['form_refresh']) {
	$triggersTab->setSelected(0);
}
$triggersTab->addTab('triggersTab', _('Trigger'), $triggersFormList);

/*
 * Dependencies tab
 */
$dependenciesFormList = new CFormList('dependenciesFormList');
$dependenciesTable = new CTable(_('No dependencies defined.'), 'formElementTable');
$dependenciesTable->setAttribute('style', 'min-width: 500px;');
$dependenciesTable->setAttribute('id', 'dependenciesTable');
$dependenciesTable->setHeader(array(_('Name'), _('Action')));

foreach ($this->data['db_dependencies'] as $dependency) {
	$triggersForm->addVar('dependencies[]', $dependency['triggerid'], 'dependencies_'.$dependency['triggerid']);

<<<<<<< HEAD
	$depTriggerDescription = CHtml::encode(
		implode(', ', zbx_objectValues($dependency['hosts'], 'name')).NAME_DELIMITER.$dependency['description']
=======
		$row->setAttribute('id', 'dependency_'.$dependency['triggerid']);
		$dependenciesTable->addRow($row);
	}
	$dependenciesFormList->addRow(
		_('Dependencies'),
		new CDiv(
			array(
				$dependenciesTable,
				new CButton('bnt1', _('Add'),
					'return PopUp("popup.php?'.
						'srctbl=triggers'.
						'&srcfld1=triggerid'.
						'&reference=deptrigger'.
						'&multiselect=1'.
						'&with_triggers=1");',
					'link_menu'
				)
			),
			'objectgroup inlineblock border_dotted ui-corner-all'
		)
>>>>>>> f9f4e835
	);

	if ($dependency['flags'] == ZBX_FLAG_DISCOVERY_NORMAL) {
		$description = new CLink($depTriggerDescription,
			'triggers.php?form=update&triggerid='.$dependency['triggerid']
		);
		$description->setAttribute('target', '_blank');
	}
	else {
		$description = $depTriggerDescription;
	}

	$row = new CRow(array($description, new CButton('remove', _('Remove'),
		'javascript: removeDependency("'.$dependency['triggerid'].'");',
		'link_menu'
	)));

	$row->setAttribute('id', 'dependency_'.$dependency['triggerid']);
	$dependenciesTable->addRow($row);
}

<<<<<<< HEAD
$dependenciesFormList->addRow(
	_('Dependencies'),
	new CDiv(
		array(
			$dependenciesTable,
			new CButton('bnt1', _('Add'),
				'return PopUp("popup.php?srctbl=triggers&srcfld1=triggerid&reference=deptrigger&multiselect=1'.
					'&with_triggers=1&noempty=1", 1000, 700);',
				'link_menu'
			)
		),
		'objectgroup inlineblock border_dotted ui-corner-all'
	)
);
$triggersTab->addTab('dependenciesTab', _('Dependencies'), $dependenciesFormList);

// append tabs to form
$triggersForm->addItem($triggersTab);

=======
>>>>>>> f9f4e835
// append buttons to form
if (!empty($this->data['triggerid'])) {
	$deleteButton = new CButtonDelete(_('Delete trigger?'),
		url_params(array('form', 'hostid', 'triggerid'))
	);
	if ($this->data['limited']) {
		$deleteButton->setAttribute('disabled', 'disabled');
	}

	$triggersTab->setFooter(makeFormFooter(
		new CSubmit('update', _('Update')),
		array(
			new CSubmit('clone', _('Clone')),
			$deleteButton,
			new CButtonCancel(url_param('hostid'))
		)
	));
}
else {
	$triggersTab->setFooter(makeFormFooter(
		new CSubmit('add', _('Add')),
		array(new CButtonCancel(url_param('hostid')))
	));
}

// append tabs to form
$triggersForm->addItem($triggersTab);

$triggersWidget->addItem($triggersForm);

return $triggersWidget;<|MERGE_RESOLUTION|>--- conflicted
+++ resolved
@@ -28,16 +28,7 @@
 	$triggersWidget->addItem(get_header_host_table('triggers', $this->data['hostid']));
 }
 
-<<<<<<< HEAD
-$triggersWidget->addPageHeader(_('CONFIGURATION OF TRIGGERS'));
-=======
-if (!empty($this->data['parent_discoveryid'])) {
-	$triggersWidget->setTitle(_('Trigger prototypes'));
-}
-else {
-	$triggersWidget->setTitle(_('Triggers'));
-}
->>>>>>> f9f4e835
+$triggersWidget->setTitle(_('Triggers'));
 
 // create form
 $triggersForm = new CForm();
@@ -79,13 +70,8 @@
 	'insert',
 	($this->data['input_method'] == IM_TREE) ? _('Edit') : _('Add'),
 	'return PopUp("popup_trexpr.php?dstfrm='.$triggersForm->getName().
-<<<<<<< HEAD
-		'&dstfld1='.$this->data['expression_field_name'].'&srctbl=expression'.
-		'&srcfld1=expression&expression=" + encodeURIComponent(jQuery(\'[name="'.$this->data['expression_field_name'].'"]\').val()), 800, 265);',
-=======
-		'&dstfld1='.$this->data['expression_field_name'].'&srctbl=expression'.url_param('parent_discoveryid').
-		'&srcfld1=expression&expression=" + encodeURIComponent(jQuery(\'[name="'.$this->data['expression_field_name'].'"]\').val()));',
->>>>>>> f9f4e835
+		'&dstfld1='.$this->data['expression_field_name'].'&srctbl=expression&srcfld1=expression'.
+		'&expression=" + encodeURIComponent(jQuery(\'[name="'.$this->data['expression_field_name'].'"]\').val()));',
 	'button-form top'
 );
 if ($this->data['limited']) {
@@ -282,31 +268,8 @@
 foreach ($this->data['db_dependencies'] as $dependency) {
 	$triggersForm->addVar('dependencies[]', $dependency['triggerid'], 'dependencies_'.$dependency['triggerid']);
 
-<<<<<<< HEAD
 	$depTriggerDescription = CHtml::encode(
 		implode(', ', zbx_objectValues($dependency['hosts'], 'name')).NAME_DELIMITER.$dependency['description']
-=======
-		$row->setAttribute('id', 'dependency_'.$dependency['triggerid']);
-		$dependenciesTable->addRow($row);
-	}
-	$dependenciesFormList->addRow(
-		_('Dependencies'),
-		new CDiv(
-			array(
-				$dependenciesTable,
-				new CButton('bnt1', _('Add'),
-					'return PopUp("popup.php?'.
-						'srctbl=triggers'.
-						'&srcfld1=triggerid'.
-						'&reference=deptrigger'.
-						'&multiselect=1'.
-						'&with_triggers=1");',
-					'link_menu'
-				)
-			),
-			'objectgroup inlineblock border_dotted ui-corner-all'
-		)
->>>>>>> f9f4e835
 	);
 
 	if ($dependency['flags'] == ZBX_FLAG_DISCOVERY_NORMAL) {
@@ -328,7 +291,6 @@
 	$dependenciesTable->addRow($row);
 }
 
-<<<<<<< HEAD
 $dependenciesFormList->addRow(
 	_('Dependencies'),
 	new CDiv(
@@ -336,7 +298,7 @@
 			$dependenciesTable,
 			new CButton('bnt1', _('Add'),
 				'return PopUp("popup.php?srctbl=triggers&srcfld1=triggerid&reference=deptrigger&multiselect=1'.
-					'&with_triggers=1&noempty=1", 1000, 700);',
+					'&with_triggers=1&noempty=1");',
 				'link_menu'
 			)
 		),
@@ -345,11 +307,6 @@
 );
 $triggersTab->addTab('dependenciesTab', _('Dependencies'), $dependenciesFormList);
 
-// append tabs to form
-$triggersForm->addItem($triggersTab);
-
-=======
->>>>>>> f9f4e835
 // append buttons to form
 if (!empty($this->data['triggerid'])) {
 	$deleteButton = new CButtonDelete(_('Delete trigger?'),
