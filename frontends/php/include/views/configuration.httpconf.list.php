<?php
/*
** Zabbix
** Copyright (C) 2001-2015 Zabbix SIA
**
** This program is free software; you can redistribute it and/or modify
** it under the terms of the GNU General Public License as published by
** the Free Software Foundation; either version 2 of the License, or
** (at your option) any later version.
**
** This program is distributed in the hope that it will be useful,
** but WITHOUT ANY WARRANTY; without even the implied warranty of
** MERCHANTABILITY or FITNESS FOR A PARTICULAR PURPOSE. See the
** GNU General Public License for more details.
**
** You should have received a copy of the GNU General Public License
** along with this program; if not, write to the Free Software
** Foundation, Inc., 51 Franklin Street, Fifth Floor, Boston, MA  02110-1301, USA.
**/

if (empty($this->data['hostid'])) {
	$create_button = (new CSubmit('form', _('Create web scenario (select host first)')))->setEnabled(false);
}
else {
	$create_button = new CSubmit('form', _('Create web scenario'));
}

$widget = (new CWidget())
	->setTitle(_('Web monitoring'))
	->setControls((new CForm('get'))
		->cleanItems()
		->addVar('hostid', $this->data['hostid'])
		->addItem((new CList())
			->addItem([_('Group'), SPACE, $this->data['pageFilter']->getGroupsCB()])
			->addItem([_('Host'), SPACE, $this->data['pageFilter']->getHostsCB()])
			->addItem($create_button)
		)
	);

if (!empty($this->data['hostid'])) {
	$widget->addItem(get_header_host_table('web', $this->data['hostid']));
}

// create form
<<<<<<< HEAD
$httpForm = new CForm();
$httpForm->setName('scenarios');
$httpForm->addVar('hostid', $this->data['hostid']);

$httpTable = new CTableInfo();
$httpTable->setHeader([
	(new CColHeader(
		new CCheckBox('all_httptests', null, "checkAll('".$httpForm->getName()."', 'all_httptests', 'group_httptestid');")))->
		addClass('cell-width'),
	($this->data['hostid'] == 0)
		? make_sorting_header(_('Host'), 'hostname', $this->data['sort'], $this->data['sortorder'])
		: null,
	make_sorting_header(_('Name'), 'name', $this->data['sort'], $this->data['sortorder']),
	_('Number of steps'),
	_('Update interval'),
	_('Attempts'),
	_('Authentication'),
	_('HTTP proxy'),
	_('Application'),
	make_sorting_header(_('Status'), 'status', $this->data['sort'], $this->data['sortorder']),
	$this->data['showInfoColumn'] ? _('Info') : null
]);
=======
$httpForm = (new CForm())
	->setName('scenarios')
	->addVar('hostid', $this->data['hostid']);

$httpTable = (new CTableInfo())
	->setHeader([
		(new CColHeader(
			(new CCheckBox('all_httptests'))->onClick("checkAll('".$httpForm->getName()."', 'all_httptests', 'group_httptestid');")
		))->addClass(ZBX_STYLE_CELL_WIDTH),
		($this->data['hostid'] == 0)
			? make_sorting_header(_('Host'), 'hostname', $this->data['sort'], $this->data['sortorder'])
			: null,
		make_sorting_header(_('Name'), 'name', $this->data['sort'], $this->data['sortorder']),
		_('Number of steps'),
		_('Update interval'),
		_('Retries'),
		_('Authentication'),
		_('HTTP proxy'),
		_('Application'),
		make_sorting_header(_('Status'), 'status', $this->data['sort'], $this->data['sortorder']),
		$this->data['showInfoColumn'] ? _('Info') : null
	]);
>>>>>>> f1b5cec4

$httpTestsLastData = $this->data['httpTestsLastData'];
$httpTests = $this->data['httpTests'];

foreach ($httpTests as $httpTestId => $httpTest) {
	$name = [];
	if (isset($this->data['parentTemplates'][$httpTestId])) {
		$template = $this->data['parentTemplates'][$httpTestId];
		$name[] = (new CLink($template['name'], '?groupid=0&hostid='.$template['id']))
			->addClass(ZBX_STYLE_LINK_ALT)
			->addClass(ZBX_STYLE_GREY);
		$name[] = NAME_DELIMITER;
	}
	$name[] = new CLink($httpTest['name'], '?form=update'.'&httptestid='.$httpTestId.'&hostid='.$httpTest['hostid']);

	if ($this->data['showInfoColumn']) {
		if($httpTest['status'] == HTTPTEST_STATUS_ACTIVE && isset($httpTestsLastData[$httpTestId]) && $httpTestsLastData[$httpTestId]['lastfailedstep']) {
			$lastData = $httpTestsLastData[$httpTestId];

			$failedStep = $lastData['failedstep'];

			$errorMessage = $failedStep
				? _s(
					'Step "%1$s" [%2$s of %3$s] failed: %4$s',
					$failedStep['name'],
					$failedStep['no'],
					$httpTest['stepscnt'],
					($lastData['error'] === null) ? _('Unknown error') : $lastData['error']
				)
				: _s('Unknown step failed: %1$s', $lastData['error']);

			$infoIcon = makeErrorIcon($errorMessage);
		}
		else {
			$infoIcon = '';
		}
	}
	else {
		$infoIcon = null;
	}

	$httpTable->addRow([
		new CCheckBox('group_httptestid['.$httpTest['httptestid'].']', $httpTest['httptestid']),
		($this->data['hostid'] > 0) ? null : $httpTest['hostname'],
		$name,
		$httpTest['stepscnt'],
		convertUnitsS($httpTest['delay']),
		$httpTest['retries'],
		httptest_authentications($httpTest['authentication']),
		($httpTest['http_proxy'] !== '') ? _('Yes') : _('No'),
		($httpTest['applicationid'] != 0) ? $httpTest['application_name'] : '',
		(new CLink(
			httptest_status2str($httpTest['status']),
			'?group_httptestid[]='.$httpTest['httptestid'].
				'&hostid='.$httpTest['hostid'].
				'&action='.($httpTest['status'] == HTTPTEST_STATUS_DISABLED
					? 'httptest.massenable'
					: 'httptest.massdisable'
				)))
			->addClass(ZBX_STYLE_LINK_ACTION)
			->addClass(httptest_status2style($httpTest['status'])),
		$infoIcon
	]);
}

zbx_add_post_js('cookie.prefix = "'.$this->data['hostid'].'";');

// append table to form
$httpForm->addItem([
	$httpTable,
	$this->data['paging'],
	new CActionButtonList('action', 'group_httptestid',
		[
			'httptest.massenable' => ['name' => _('Enable'), 'confirm' => _('Enable selected web scenarios?')],
			'httptest.massdisable' => ['name' => _('Disable'), 'confirm' => _('Disable selected web scenarios?')],
			'httptest.massclearhistory' => ['name' => _('Clear history'),
				'confirm' => _('Delete history of selected web scenarios?')
			],
			'httptest.massdelete' => ['name' => _('Delete'), 'confirm' => _('Delete selected web scenarios?')]
		],
		$this->data['hostid']
	)
]);

// append form to widget
$widget->addItem($httpForm);

return $widget;<|MERGE_RESOLUTION|>--- conflicted
+++ resolved
@@ -42,30 +42,6 @@
 }
 
 // create form
-<<<<<<< HEAD
-$httpForm = new CForm();
-$httpForm->setName('scenarios');
-$httpForm->addVar('hostid', $this->data['hostid']);
-
-$httpTable = new CTableInfo();
-$httpTable->setHeader([
-	(new CColHeader(
-		new CCheckBox('all_httptests', null, "checkAll('".$httpForm->getName()."', 'all_httptests', 'group_httptestid');")))->
-		addClass('cell-width'),
-	($this->data['hostid'] == 0)
-		? make_sorting_header(_('Host'), 'hostname', $this->data['sort'], $this->data['sortorder'])
-		: null,
-	make_sorting_header(_('Name'), 'name', $this->data['sort'], $this->data['sortorder']),
-	_('Number of steps'),
-	_('Update interval'),
-	_('Attempts'),
-	_('Authentication'),
-	_('HTTP proxy'),
-	_('Application'),
-	make_sorting_header(_('Status'), 'status', $this->data['sort'], $this->data['sortorder']),
-	$this->data['showInfoColumn'] ? _('Info') : null
-]);
-=======
 $httpForm = (new CForm())
 	->setName('scenarios')
 	->addVar('hostid', $this->data['hostid']);
@@ -81,14 +57,13 @@
 		make_sorting_header(_('Name'), 'name', $this->data['sort'], $this->data['sortorder']),
 		_('Number of steps'),
 		_('Update interval'),
-		_('Retries'),
+		_('Attempts'),
 		_('Authentication'),
 		_('HTTP proxy'),
 		_('Application'),
 		make_sorting_header(_('Status'), 'status', $this->data['sort'], $this->data['sortorder']),
 		$this->data['showInfoColumn'] ? _('Info') : null
 	]);
->>>>>>> f1b5cec4
 
 $httpTestsLastData = $this->data['httpTestsLastData'];
 $httpTests = $this->data['httpTests'];
