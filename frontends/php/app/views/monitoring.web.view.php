--- conflicted
+++ resolved
@@ -50,11 +50,7 @@
 					$data['pageFilter']->getHostsCB()
 				])
 			),
-<<<<<<< HEAD
-		(new CTag('nav', true, get_icon('kioskmode')))
-=======
-		(new CTag('nav', true, get_icon('fullscreen', ['mode' => $web_layout_mode])))
->>>>>>> 74678824
+		(new CTag('nav', true, get_icon('kioskmode', ['mode' => $web_layout_mode])))
 			->setAttribute('aria-label', _('Content controls'))
 		])))
 	->addItem(
