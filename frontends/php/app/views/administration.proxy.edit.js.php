--- conflicted
+++ resolved
@@ -4,21 +4,14 @@
 		jQuery('#status').change(function() {
 			var active = (jQuery(this).val() == 5);
 			if (active) {
-<<<<<<< HEAD
-				jQuery('#ip').closest('li').addClass('hidden');
+				jQuery('#ip').closest('li').hide();
 				jQuery('#tls_in_none').closest('li').removeClass('hidden');
 				jQuery('#tls_connect').closest('li').addClass('hidden');
 			}
 			else {
-				jQuery('#ip').closest('li').removeClass('hidden');
+				jQuery('#ip').closest('li').show();
 				jQuery('#tls_in_none').closest('li').addClass('hidden');
 				jQuery('#tls_connect').closest('li').removeClass('hidden');
-=======
-				jQuery('#ip').closest('li').hide();
-			}
-			else {
-				jQuery('#ip').closest('li').show();
->>>>>>> f9f4e835
 			}
 		});
 
