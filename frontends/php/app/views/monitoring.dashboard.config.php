--- conflicted
+++ resolved
@@ -211,16 +211,12 @@
 			$tags_table->addRow([
 				(new CTextBox($field->getName().'['.$i.'][tag]', $tag['tag']))
 					->setAttribute('placeholder', _('tag'))
-<<<<<<< HEAD
 					->setWidth(ZBX_TEXTAREA_FILTER_SMALL_WIDTH)
 					->setAriaRequired($aria_required),
-=======
-					->setWidth(ZBX_TEXTAREA_FILTER_SMALL_WIDTH),
 				(new CRadioButtonList($field->getName().'['.$i.'][operator]', (int) $tag['operator']))
 					->addValue(_('Like'), TAG_OPERATOR_LIKE)
 					->addValue(_('Equal'), TAG_OPERATOR_EQUAL)
 					->setModern(true),
->>>>>>> c0f0e73a
 				(new CTextBox($field->getName().'['.$i.'][value]', $tag['value']))
 					->setAttribute('placeholder', _('value'))
 					->setWidth(ZBX_TEXTAREA_FILTER_SMALL_WIDTH)
@@ -250,16 +246,12 @@
 		$jq_templates['tag-row'] = (new CRow([
 			(new CTextBox($field->getName().'[#{rowNum}][tag]'))
 				->setAttribute('placeholder', _('tag'))
-<<<<<<< HEAD
 				->setWidth(ZBX_TEXTAREA_FILTER_SMALL_WIDTH)
 				->setAriaRequired($aria_required),
-=======
-				->setWidth(ZBX_TEXTAREA_FILTER_SMALL_WIDTH),
 			(new CRadioButtonList($field->getName().'[#{rowNum}][operator]', TAG_OPERATOR_LIKE))
 				->addValue(_('Like'), TAG_OPERATOR_LIKE)
 				->addValue(_('Equal'), TAG_OPERATOR_EQUAL)
 				->setModern(true),
->>>>>>> c0f0e73a
 			(new CTextBox($field->getName().'[#{rowNum}][value]'))
 				->setAttribute('placeholder', _('value'))
 				->setWidth(ZBX_TEXTAREA_FILTER_SMALL_WIDTH)
