<?php
/*
** Zabbix
** Copyright (C) 2001-2017 Zabbix SIA
**
** This program is free software; you can redistribute it and/or modify
** it under the terms of the GNU General Public License as published by
** the Free Software Foundation; either version 2 of the License, or
** (at your option) any later version.
**
** This program is distributed in the hope that it will be useful,
** but WITHOUT ANY WARRANTY; without even the implied warranty of
** MERCHANTABILITY or FITNESS FOR A PARTICULAR PURPOSE. See the
** GNU General Public License for more details.
**
** You should have received a copy of the GNU General Public License
** along with this program; if not, write to the Free Software
** Foundation, Inc., 51 Franklin Street, Fifth Floor, Boston, MA 02110-1301, USA.
**/


$form = (new CForm('post'))
	->cleanItems()
	->setId('widget_dialogue_form')
	->setName('widget_dialogue_form');
$js_scripts = [];

$form_list = new CFormList();

$known_widget_types = CWidgetConfig::getKnownWidgetTypes();
natsort($known_widget_types);

// Common fields
$form_list->addRow(_('Type'),
	new CComboBox('type', $data['dialogue']['type'], 'updateWidgetConfigDialogue()', $known_widget_types)
);

$form_list->addRow(_('Name'),
	(new CTextBox('name', $data['dialogue']['name']))
		->setAttribute('placeholder', _('default'))
		->setWidth(ZBX_TEXTAREA_STANDARD_WIDTH)
);

// Widget specific fields
foreach ($data['dialogue']['form']->getFields() as $field) {
	if ($field instanceof CWidgetFieldComboBox) {
		$form_list->addRow($field->getLabel(),
			new CComboBox($field->getName(), $field->getValue(), $field->getAction(), $field->getValues())
		);
	}
	elseif ($field instanceof CWidgetFieldTextBox) {
		$form_list->addRow($field->getLabel(),
			(new CTextBox($field->getName(), $field->getValue()))->setWidth(ZBX_TEXTAREA_STANDARD_WIDTH)
		);
	}
<<<<<<< HEAD
	elseif ($field instanceof CWidgetFieldCheckBox) {
		$form_list->addRow($field->getLabel(), [
			new CVar($field->getName(), '0'),
			(new CCheckBox($field->getName(), '1'))->setChecked((bool) $field->getValue(true))
		]);
=======
	elseif ($field instanceof CWidgetFieldCheckbox) {
		$form_list->addRow($field->getLabel(),
			(new CCheckBox($field->getName()))->setChecked($field->getValue() == 1)
		);
>>>>>>> 6d02e0f7
	}
	elseif ($field instanceof CWidgetFieldGroup) {
		// multiselect.js must be preloaded in parent view`

		$field_groupids = (new CMultiSelect([
			'name' => $field->getName().'[]',
			'objectName' => 'hostGroup',
			'data' => $data['captions']['groups'][$field->getName()],
			'popup' => [
				'parameters' => 'srctbl=host_groups&dstfrm='.$form->getName().'&dstfld1='.$field->getName().'_'.
					'&srcfld1=groupid&multiselect=1'
			],
			'add_post_js' => false
		]))
			->setWidth(ZBX_TEXTAREA_STANDARD_WIDTH);

		$form_list->addRow($field->getLabel(), $field_groupids);

		$js_scripts[] = $field_groupids->getPostJS();
	}
	elseif ($field instanceof CWidgetFieldHost) {
		// multiselect.js must be preloaded in parent view`

		$field_hostids = (new CMultiSelect([
			'name' => $field->getName().'[]',
			'objectName' => 'hosts',
			'data' => $data['captions']['hosts'][$field->getName()],
			'popup' => [
				'parameters' => 'srctbl=hosts&dstfrm='.$form->getName().'&dstfld1='.$field->getName().'_'.
					'&srcfld1=hostid&multiselect=1'
			],
			'add_post_js' => false
		]))
			->setWidth(ZBX_TEXTAREA_STANDARD_WIDTH);

		$form_list->addRow($field->getLabel(), $field_hostids);

		$js_scripts[] = $field_hostids->getPostJS();
	}
	elseif ($field instanceof CWidgetFieldReference) {
		$form->addVar($field->getName(), $field->getValue() ?: '');

		if (!$field->getValue()) {
			$javascript = $field->getJavascript('#'.$form->getAttribute('id'));
			$form->addItem(new CJsScript(get_js($javascript, true))); // TODO VM: rewrite to use js_scripts
		}
	}
	elseif ($field instanceof CWidgetFieldHidden) {
		$form->addVar($field->getName(), $field->getValue());
	}
	elseif ($field instanceof CWidgetFieldSelectResource) {
		$caption = array_key_exists($field->getValue(), $data['captions'][$field->getResourceType()])
			? $data['captions'][$field->getResourceType()][$field->getValue()]
			: '';
		// needed for popup script
		$form->addVar($field->getName(), ($field->getValue() !== null) ? $field->getValue() : '');
		$form_list->addRow($field->getLabel(), [
			(new CTextBox($field->getName().'_caption', $caption, true))->setWidth(ZBX_TEXTAREA_MEDIUM_WIDTH),
			(new CDiv())->addClass(ZBX_STYLE_FORM_INPUT_MARGIN),
			(new CButton('select', _('Select')))
				->addClass(ZBX_STYLE_BTN_GREY)
				->onClick('javascript: return PopUp("'.$field->getPopupUrl().'&dstfrm='.$form->getName().'");')
		]);
	}
	elseif ($field instanceof CWidgetFieldWidgetListComboBox) {
		$form_list->addRow($field->getLabel(), new CComboBox($field->getName(), [], $field->getAction(), []));

		$form->addItem(new CJsScript(get_js($field->getJavascript(), true))); // TODO VM: rewrite to use js_scripts
	}
	elseif ($field instanceof CWidgetFieldNumericBox) {
		$form_list->addRow($field->getLabel(),
			(new CNumericBox($field->getName(), $field->getValue(), $field->getMaxLength()))
				->setWidth(ZBX_TEXTAREA_NUMERIC_STANDARD_WIDTH)
		);
	}
	elseif ($field instanceof CWidgetFieldRadioButtonList) {
		$radio_button_list = (new CRadioButtonList($field->getName(), $field->getValue()))
			->setModern($field->getModern());
		foreach ($field->getValues() as $key => $value) {
			$radio_button_list->addValue($value, $key, null, $field->getAction());
		}
		$form_list->addRow($field->getLabel(), $radio_button_list);
	}
	elseif ($field instanceof CWidgetFieldSeverities) {
		$severities = (new CList())->addClass(ZBX_STYLE_LIST_CHECK_RADIO);

		for ($severity = TRIGGER_SEVERITY_NOT_CLASSIFIED; $severity < TRIGGER_SEVERITY_COUNT; $severity++) {
			$severities->addItem(
				(new CCheckBox('severities[]', $severity))
					->setLabel(getSeverityName($severity, $data['config']))
					->setId('severities_'.$severity)
					->setChecked(in_array($severity, $field->getValue(true)))
			);
		}

		$form_list->addRow($field->getLabel(), $severities);
	}
}

$form->addItem($form_list);

$output = [
	'body' => $form->toString()
];

if ($js_scripts) {
	$output['body'] .= get_js(implode("\n", $js_scripts));
}

if (($messages = getMessages()) !== null) {
	$output['messages'] = $messages->toString();
}

if ($data['user']['debug_mode'] == GROUP_DEBUG_MODE_ENABLED) {
	CProfiler::getInstance()->stop();
	$output['debug'] = CProfiler::getInstance()->make()->toString();
}

echo (new CJson())->encode($output);<|MERGE_RESOLUTION|>--- conflicted
+++ resolved
@@ -53,18 +53,11 @@
 			(new CTextBox($field->getName(), $field->getValue()))->setWidth(ZBX_TEXTAREA_STANDARD_WIDTH)
 		);
 	}
-<<<<<<< HEAD
 	elseif ($field instanceof CWidgetFieldCheckBox) {
 		$form_list->addRow($field->getLabel(), [
 			new CVar($field->getName(), '0'),
-			(new CCheckBox($field->getName(), '1'))->setChecked((bool) $field->getValue(true))
+			(new CCheckBox($field->getName()))->setChecked((bool) $field->getValue())
 		]);
-=======
-	elseif ($field instanceof CWidgetFieldCheckbox) {
-		$form_list->addRow($field->getLabel(),
-			(new CCheckBox($field->getName()))->setChecked($field->getValue() == 1)
-		);
->>>>>>> 6d02e0f7
 	}
 	elseif ($field instanceof CWidgetFieldGroup) {
 		// multiselect.js must be preloaded in parent view`
