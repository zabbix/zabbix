--- conflicted
+++ resolved
@@ -33,17 +33,11 @@
 
 $widget = (new CWidget())
 	->setTitle(_('Status of discovery'))
-<<<<<<< HEAD
-	->setWebLayoutMode(CView::getLayoutMode())
-	->setControls(
-		(new CTag('nav', true, (new CList())->addItem(get_icon('kioskmode'))))
-=======
 	->setWebLayoutMode($web_layout_mode)
 	->setControls((new CTag('nav', true,
 		(new CList())
-			->addItem(get_icon('fullscreen', ['mode' => $web_layout_mode]))
+			->addItem(get_icon('kioskmode', ['mode' => $web_layout_mode]))
 		))
->>>>>>> 74678824
 			->setAttribute('aria-label', _('Content controls'))
 	)
 	->addItem((new CFilter((new CUrl('zabbix.php'))->setArgument('action', 'discovery.view')))
