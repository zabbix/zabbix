<?php
/*
** Zabbix
** Copyright (C) 2001-2020 Zabbix SIA
**
** This program is free software; you can redistribute it and/or modify
** it under the terms of the GNU General Public License as published by
** the Free Software Foundation; either version 2 of the License, or
** (at your option) any later version.
**
** This program is distributed in the hope that it will be useful,
** but WITHOUT ANY WARRANTY; without even the implied warranty of
** MERCHANTABILITY or FITNESS FOR A PARTICULAR PURPOSE. See the
** GNU General Public License for more details.
**
** You should have received a copy of the GNU General Public License
** along with this program; if not, write to the Free Software
** Foundation, Inc., 51 Franklin Street, Fifth Floor, Boston, MA  02110-1301, USA.
**/


/**
 * @var CView $this
 */

$this->addJsFile('multiselect.js');
$this->addJsFile('layout.mode.js');

$this->includeJsFile('monitoring.latest.view.js.php');

$this->enableLayoutModes();
$web_layout_mode = $this->getLayoutMode();

$widget = (new CWidget())
	->setTitle(_('Latest data'))
	->setWebLayoutMode($web_layout_mode)
	->setControls(
<<<<<<< HEAD
		(new CTag('nav', true, (new CList())->addItem(get_icon('kioskmode'))))
=======
		(new CTag('nav', true, (new CList())->addItem(get_icon('fullscreen', ['mode' => $web_layout_mode]))))
>>>>>>> 74678824
			->setAttribute('aria-label', _('Content controls'))
	);

if ($web_layout_mode == ZBX_LAYOUT_NORMAL) {
	$widget->addItem((new CFilter((new CUrl('zabbix.php'))->setArgument('action', 'latest.view')))
		->setProfile('web.latest.filter')
		->setActiveTab($data['active_tab'])
		->addFormItem((new CVar('action', 'latest.view'))->removeId())
		->addFilterTab(_('Filter'), [
			(new CFormList())
				->addRow((new CLabel(_('Host groups'), 'filter_groupids__ms')),
					(new CMultiSelect([
						'name' => 'filter_groupids[]',
						'object_name' => 'hostGroup',
						'data' => $data['multiselect_hostgroup_data'],
						'popup' => [
							'parameters' => [
								'srctbl' => 'host_groups',
								'srcfld1' => 'groupid',
								'dstfrm' => 'zbx_filter',
								'dstfld1' => 'filter_groupids_',
								'real_hosts' => true,
								'enrich_parent_groups' => true
							]
						]
					]))->setWidth(ZBX_TEXTAREA_FILTER_STANDARD_WIDTH)
				)
				->addRow((new CLabel(_('Hosts'), 'filter_hostids__ms')),
					(new CMultiSelect([
						'name' => 'filter_hostids[]',
						'object_name' => 'hosts',
						'data' => $data['multiselect_host_data'],
						'popup' => [
							'parameters' => [
								'srctbl' => 'hosts',
								'srcfld1' => 'hostid',
								'dstfrm' => 'zbx_filter',
								'dstfld1' => 'filter_hostids_'
							]
						]
					]))->setWidth(ZBX_TEXTAREA_FILTER_STANDARD_WIDTH)
				)
				->addRow(_('Application'), [
					(new CTextBox('filter_application', $data['filter']['application']))
						->setWidth(ZBX_TEXTAREA_FILTER_STANDARD_WIDTH),
					(new CDiv())->addClass(ZBX_STYLE_FORM_INPUT_MARGIN),
					(new CButton('application_name', _('Select')))
						->addClass(ZBX_STYLE_BTN_GREY)
						->onClick('return PopUp("popup.generic",'.
							json_encode([
								'srctbl' => 'applications',
								'srcfld1' => 'name',
								'dstfrm' => 'zbx_filter',
								'dstfld1' => 'filter_application',
								'real_hosts' => '1',
								'with_applications' => '1'
							]).', null, this);'
						)
				]),
			(new CFormList())
				->addRow(_('Name'), (new CTextBox('filter_select', $data['filter']['select']))
					->setWidth(ZBX_TEXTAREA_FILTER_STANDARD_WIDTH)
				)
				->addRow(_('Show items without data'),
					(new CCheckBox('filter_show_without_data'))->setChecked($data['filter']['show_without_data'] == 1)
				)
				->addRow(_('Show details'),
					(new CCheckBox('filter_show_details'))->setChecked($data['filter']['show_details'] == 1)
				)
		])
	);
}

$widget->addItem(new CPartial('monitoring.latest.view.html', array_intersect_key($data, array_flip([
	'filter', 'sort_field', 'sort_order', 'view_curl', 'hosts', 'items', 'applications', 'history', 'filter_set',
	'paging'
]))));

$widget->show();

// Initialize page refresh only if the filter is sufficient for data selection.
if ($data['filter_set']) {
	(new CScriptTag('latest_page.start();'))
		->setOnDocumentReady()
		->show();
}<|MERGE_RESOLUTION|>--- conflicted
+++ resolved
@@ -35,11 +35,7 @@
 	->setTitle(_('Latest data'))
 	->setWebLayoutMode($web_layout_mode)
 	->setControls(
-<<<<<<< HEAD
-		(new CTag('nav', true, (new CList())->addItem(get_icon('kioskmode'))))
-=======
-		(new CTag('nav', true, (new CList())->addItem(get_icon('fullscreen', ['mode' => $web_layout_mode]))))
->>>>>>> 74678824
+		(new CTag('nav', true, (new CList())->addItem(get_icon('kioskmode', ['mode' => $web_layout_mode]))))
 			->setAttribute('aria-label', _('Content controls'))
 	);
 
