<?php
/*
** Zabbix
** Copyright (C) 2001-2019 Zabbix SIA
**
** This program is free software; you can redistribute it and/or modify
** it under the terms of the GNU General Public License as published by
** the Free Software Foundation; either version 2 of the License, or
** (at your option) any later version.
**
** This program is distributed in the hope that it will be useful,
** but WITHOUT ANY WARRANTY; without even the implied warranty of
** MERCHANTABILITY or FITNESS FOR A PARTICULAR PURPOSE. See the
** GNU General Public License for more details.
**
** You should have received a copy of the GNU General Public License
** along with this program; if not, write to the Free Software
** Foundation, Inc., 51 Franklin Street, Fifth Floor, Boston, MA  02110-1301, USA.
**/


class CControllerMenuPopup extends CController {

	protected function checkInput() {
		$fields = [
			'type' => 'required|in dashboard,history,host,item,item_prototype,map_element,refresh,trigger,trigger_macro',
			'data' => 'array'
		];

		$ret = $this->validateInput($fields);

		if (!$ret) {
			$output = [];
			if (($messages = getMessages()) !== null) {
				$output['errors'] = $messages->toString();
			}

			$this->setResponse(new CControllerResponseData(['main_block' => CJs::encodeJson($output)]));
		}

		return $ret;
	}

	protected function checkPermissions() {
		return true;
	}

	/**
	 * Prepare data for dashboard context menu popup.
	 *
	 * @param array  $data
	 * @param string $data['dashboardid']
	 *
	 * @return mixed
	 */
	private static function getMenuDataDashboard(array $data) {
		$db_dashboards = API::Dashboard()->get([
			'output' => [],
			'dashboardids' => $data['dashboardid'],
		]);

		if ($db_dashboards) {
			$db_dashboard = $db_dashboards[0];

			return [
				'type' => 'dashboard',
				'dashboardid' => $data['dashboardid'],
				'editable' => (bool) API::Dashboard()->get([
					'output' => [],
					'dashboardids' => $data['dashboardid'],
					'editable' => true
				])
			];
		}

		error(_('No permissions to referred object or it does not exist!'));

		return null;
	}

	/**
	 * Prepare data for history context menu popup.
	 *
	 * @param array  $data
	 * @param string $data['itemid']
	 *
	 * @return mixed
	 */
	private static function getMenuDataHistory(array $data) {
		$db_items = API::Item()->get([
			'output' => ['value_type'],
			'itemids' => $data['itemid'],
			'webitems' => true
		]);

		if ($db_items) {
			$db_item = $db_items[0];

			return [
				'type' => 'history',
				'itemid' => $data['itemid'],
				'hasLatestGraphs' => in_array($db_item['value_type'], [ITEM_VALUE_TYPE_UINT64, ITEM_VALUE_TYPE_FLOAT])
			];
		}

		error(_('No permissions to referred object or it does not exist!'));

		return null;
	}

	/**
	 * Prepare data for host context menu popup.
	 *
	 * @param array  $data
	 * @param string $data['hostid']
	 * @param bool   $data['has_goto']           (optional) Can be used to hide "GO TO" menu section. Default: true.
	 * @param int    $data['severity_min']       (optional)
	 * @param bool   $data['show_suppressed']    (optional)
	 * @param array  $data['urls']               (optional)
	 * @param string $data['urls']['label']
	 * @param string $data['urls']['url']
	 * @param string $data['filter_application'] (optional) Application name for filter by application.
	 *
	 * @return mixed
	 */
	private static function getMenuDataHost(array $data) {
		$has_goto = !array_key_exists('has_goto', $data) || $data['has_goto'];

		$db_hosts = $has_goto
			? API::Host()->get([
				'output' => ['status'],
				'selectGraphs' => API_OUTPUT_COUNT,
				'selectScreens' => API_OUTPUT_COUNT,
				'hostids' => $data['hostid']
			])
			: API::Host()->get([
				'output' => [],
				'hostids' => $data['hostid']
			]);

		if ($db_hosts) {
			$db_host = $db_hosts[0];

			$scripts = API::Script()->getScriptsByHosts([$data['hostid']])[$data['hostid']];

			foreach ($scripts as &$script) {
				$script['name'] = trimPath($script['name']);
			}
			unset($script);

			CArrayHelper::sort($scripts, ['name']);

			$menu_data = [
				'type' => 'host',
				'hostid' => $data['hostid'],
				'hasGoTo' => (bool) $has_goto
			];

			if ($has_goto) {
				$menu_data['showGraphs'] = (bool) $db_host['graphs'];
				$menu_data['showScreens'] = (bool) $db_host['screens'];
				$menu_data['showTriggers'] = ($db_host['status'] == HOST_STATUS_MONITORED);
				if (array_key_exists('severity_min', $data)) {
					$menu_data['severity_min'] = $data['severity_min'];
				}
				if (array_key_exists('show_suppressed', $data)) {
					$menu_data['show_suppressed'] = $data['show_suppressed'];
				}
			}

			foreach (array_values($scripts) as $script) {
				$menu_data['scripts'][] = [
					'name' => $script['name'],
					'scriptid' => $script['scriptid'],
					'confirmation' => $script['confirmation']
				];
			}

			if (array_key_exists('urls', $data)) {
				$menu_data['urls'] = $data['urls'];
			}

			if (array_key_exists('filter_application', $data)) {
				$menu_data['filter_application'] = $data['filter_application'];
			}

			return $menu_data;
		}

		error(_('No permissions to referred object or it does not exist!'));

		return null;
	}

	/**
	 * Prepare data for item context menu popup.
	 *
	 * @param array  $data
	 * @param string $data['itemid']
	 *
	 * @return mixed
	 */
	private static function getMenuDataItem(array $data) {
		$db_items = API::Item()->get([
			'output' => ['hostid', 'name', 'value_type', 'flags'],
			'itemids' => $data['itemid'],
			'webitems' => true
		]);

		if ($db_items) {
			$db_item = $db_items[0];
			$menu_data = [
				'type' => 'item',
				'itemid' => $data['itemid'],
				'hostid' => $db_item['hostid'],
				'name' => $db_item['name'],
				'create_dependent_item' => ($db_item['flags'] != ZBX_FLAG_DISCOVERY_CREATED),
				'create_dependent_discovery' => ($db_item['flags'] != ZBX_FLAG_DISCOVERY_CREATED)
			];

			if (in_array($db_item['value_type'], [ITEM_VALUE_TYPE_LOG, ITEM_VALUE_TYPE_STR, ITEM_VALUE_TYPE_TEXT])) {
				$db_triggers = API::Trigger()->get([
					'output' => ['triggerid', 'description', 'recovery_mode'],
					'selectFunctions' => API_OUTPUT_EXTEND,
					'itemids' => $data['itemid']
				]);

				$menu_data['show_triggers'] = true;
				$menu_data['triggers'] = [];

				foreach ($db_triggers as $db_trigger) {
					if ($db_trigger['recovery_mode'] == ZBX_RECOVERY_MODE_RECOVERY_EXPRESSION) {
						continue;
					}

					foreach ($db_trigger['functions'] as $function) {
						if (!str_in_array($function['function'], ['regexp', 'iregexp'])) {
							continue 2;
						}
					}

					$menu_data['triggers'][] = [
						'triggerid' => $db_trigger['triggerid'],
						'name' => $db_trigger['description']
					];
				}
			}

			return $menu_data;
		}

		error(_('No permissions to referred object or it does not exist!'));

		return null;
	}

	/**
	 * Prepare data for item prototype context menu popup.
	 *
	 * @param array  $data
	 * @param string $data['itemid']
	 *
	 * @return mixed
	 */
	private static function getMenuDataItemPrototype(array $data) {
		$db_item_prototypes = API::ItemPrototype()->get([
			'output' => ['name'],
			'selectDiscoveryRule' => ['itemid'],
			'itemids' => $data['itemid']
		]);

		if ($db_item_prototypes) {
			$db_item_prototype = $db_item_prototypes[0];

			return [
				'type' => 'item_prototype',
				'itemid' => $data['itemid'],
				'name' => $db_item_prototype['name'],
				'parent_discoveryid' => $db_item_prototype['discoveryRule']['itemid']
			];
		}

		error(_('No permissions to referred object or it does not exist!'));

		return null;
	}

	/**
	 * Combines map URLs with element's URLs and performs other modifications with the URLs.
	 *
	 * @param array  $selement
	 * @param array  $map_urls
	 *
	 * @return array
	 */
	private static function prepareMapElementUrls(array $selement, array $map_urls) {
		// Remove unused selement url data.
		foreach ($selement['urls'] as &$url) {
			unset($url['sysmapelementurlid'], $url['selementid']);
		}
		unset($url);

		// Add map urls to element's urls based on their type.
		foreach ($map_urls as $map_url) {
			if ($selement['elementtype'] == $map_url['elementtype']) {
				unset($map_url['elementtype']);
				$selement['urls'][] = $map_url;
			}
		}

		$selement = CMacrosResolverHelper::resolveMacrosInMapElements([$selement], ['resolve_element_urls' => true])[0];

		// Unset URLs with empty name or value.
		foreach ($selement['urls'] as $url_nr => $url) {
			if ($url['name'] === '' || $url['url'] === '') {
				unset($selement['urls'][$url_nr]);
			}
			elseif (CHtmlUrlValidator::validate($url['url']) === false) {
				$selement['urls'][$url_nr]['url'] = 'javascript: alert(\''._s('Provided URL "%1$s" is invalid.',
					zbx_jsvalue($url['url'], false, false)).'\');';
			}
		}

		CArrayHelper::sort($selement['urls'], ['name']);
		// Prepare urls for processing in menupopup.js.
		$selement['urls'] = CArrayHelper::renameObjectsKeys($selement['urls'], ['name' => 'label']);

		return $selement;
	}

	/**
	 * Prepare data for map element context menu popup.
	 *
	 * @param array  $data
	 * @param string $data['sysmapid']
	 * @param string $data['selementid']
	 * @param array  $data['options']        (optional)
	 * @param int    $data['severity_min']   (optional)
	 * @param string $data['widget_uniqueid] (optional)
	 * @param string $data['hostid']         (optional)
	 *
	 * @return mixed
	 */
	private static function getMenuDataMapElement(array $data) {
		$db_maps = API::Map()->get([
			'output' => ['show_suppressed'],
			'selectSelements' => ['selementid', 'elementtype', 'elementsubtype', 'elements', 'urls', 'application'],
			'selectUrls' => ['name', 'url', 'elementtype'],
			'sysmapids' => $data['sysmapid']
		]);

		if ($db_maps) {
			$db_map = $db_maps[0];
			$selement = null;

			foreach ($db_map['selements'] as $db_selement) {
				if (bccomp($db_selement['selementid'], $data['selementid']) == 0) {
					$selement = $db_selement;
					break;
				}
			}

			if ($selement !== null) {
				if ($selement['elementtype'] == SYSMAP_ELEMENT_TYPE_HOST_GROUP
						&& $selement['elementsubtype'] == SYSMAP_ELEMENT_SUBTYPE_HOST_GROUP_ELEMENTS
						&& array_key_exists('hostid', $data) && $data['hostid'] != 0) {
					$selement['elementtype'] = SYSMAP_ELEMENT_TYPE_HOST;
					$selement['elementsubtype'] = SYSMAP_ELEMENT_SUBTYPE_HOST_GROUP;
					$selement['elements'][0]['hostid'] = $data['hostid'];
				}

				$selement = self::prepareMapElementUrls($selement, $db_map['urls']);

				switch ($selement['elementtype']) {
					case SYSMAP_ELEMENT_TYPE_MAP:
						$menu_data = [
							'type' => 'map_element_submap',
							'sysmapid' => $selement['elements'][0]['sysmapid']
						];
						if (array_key_exists('severity_min', $data)) {
							$menu_data['severity_min'] = $data['severity_min'];
						}
						if (array_key_exists('widget_uniqueid', $data)) {
							$menu_data['widget_uniqueid'] = $data['widget_uniqueid'];
						}
						if ($selement['urls']) {
							$menu_data['urls'] = $selement['urls'];
						}
						return $menu_data;

					case SYSMAP_ELEMENT_TYPE_HOST_GROUP:
						$menu_data = [
							'type' => 'map_element_group',
							'groupid' => $selement['elements'][0]['groupid']
						];
						if (array_key_exists('severity_min', $data)) {
							$menu_data['severity_min'] = $data['severity_min'];
						}
						if ($db_map['show_suppressed']) {
							$menu_data['show_suppressed'] = true;
						}
						if ($selement['urls']) {
							$menu_data['urls'] = $selement['urls'];
						}
						if ($selement['application'] !== '') {
							$menu_data['filter_application'] = $selement['application'];
						}
						return $menu_data;

					case SYSMAP_ELEMENT_TYPE_HOST:
						$host_data = [
							'hostid' => $selement['elements'][0]['hostid']
						];
						if (array_key_exists('severity_min', $data)) {
							$host_data['severity_min'] = $data['severity_min'];
						}
						if ($db_map['show_suppressed']) {
							$host_data['show_suppressed'] = true;
						}
						if ($selement['urls']) {
							$host_data['urls'] = $selement['urls'];
						}
						if ($selement['application'] !== '') {
							$host_data['filter_application'] = $selement['application'];
						}
						return self::getMenuDataHost($host_data);

					case SYSMAP_ELEMENT_TYPE_TRIGGER:
						$menu_data = [
							'type' => 'map_element_trigger',
							'triggerids' => zbx_objectValues($selement['elements'], 'triggerid')
						];
						if (array_key_exists('severity_min', $data)) {
							$menu_data['severity_min'] = $data['severity_min'];
						}
						if ($db_map['show_suppressed']) {
							$menu_data['show_suppressed'] = true;
						}
						if ($selement['urls']) {
							$menu_data['urls'] = $selement['urls'];
						}
						return $menu_data;

					case SYSMAP_ELEMENT_TYPE_IMAGE:
						$menu_data = [
							'type' => 'map_element_image',
						];
						if ($selement['urls']) {
							$menu_data['urls'] = $selement['urls'];
						}
						return $menu_data;
				}
			}
		}

		error(_('No permissions to referred object or it does not exist!'));

		return null;
	}

	/**
	 * Prepare data for refresh menu popup.
	 *
	 * @param array  $data
	 * @param string $data['widgetName']
	 * @param string $data['currentRate']
	 * @param bool   $data['multiplier']   Multiplier or time mode.
	 * @param array  $data['params']       (optional) URL parameters.
	 *
	 * @return mixed
	 */
	private static function getMenuDataRefresh(array $data) {
		$menu_data = [
			'type' => 'refresh',
			'widgetName' => $data['widgetName'],
			'currentRate' => $data['currentRate'],
			'multiplier' => (bool) $data['multiplier']
		];

		if (array_key_exists('params', $data)) {
			$menu_data['params'] = $data['params'];
		}

		return $menu_data;
	}

	/**
	 * Prepare data for trigger context menu popup.
	 *
	 * @param array  $data
	 * @param string $data['triggerid']
	 * @param string $data['eventid']                 (optional) Mandatory for Acknowledge menu.
	 * @param array  $data['acknowledge']             (optional) Acknowledge link parameters.
	 * @param string $data['acknowledge']['backurl']
	 * @param int    $data['severity_min']            (optional)
	 * @param bool   $data['show_suppressed']         (optional)
	 * @param array  $data['urls']                    (optional)
	 * @param string $data['urls']['name']
	 * @param string $data['urls']['url']
	 *
	 * @return mixed
	 */
	private static function getMenuDataTrigger(array $data) {
		$db_triggers = API::Trigger()->get([
			'output' => ['expression', 'url', 'comments'],
			'selectHosts' => ['hostid', 'name', 'status'],
			'selectItems' => ['itemid', 'hostid', 'name', 'key_', 'value_type'],
			'triggerids' => $data['triggerid'],
			'preservekeys' => true
		]);

		if ($db_triggers) {
			$db_trigger = reset($db_triggers);
			$db_trigger['items'] = CMacrosResolverHelper::resolveItemNames($db_trigger['items']);

			if (array_key_exists('eventid', $data)) {
				$db_trigger['eventid'] = $data['eventid'];
			}

			$db_trigger['url'] = CMacrosResolverHelper::resolveTriggerUrl($db_trigger, $url) ? $url : '';

			$hosts = [];
			$show_events = true;

			foreach ($db_trigger['hosts'] as $host) {
				$hosts[$host['hostid']] = $host['name'];

				if ($host['status'] != HOST_STATUS_MONITORED) {
					$show_events = false;
				}
			}
			unset($db_trigger['hosts']);

			foreach ($db_trigger['items'] as &$item) {
				$item['hostname'] = $hosts[$item['hostid']];
			}
			unset($item);

			CArrayHelper::sort($db_trigger['items'], ['name', 'hostname', 'itemid']);

			$with_hostname = count($hosts) > 1;
			$items = [];

			foreach ($db_trigger['items'] as $item) {
				$items[] = [
					'name' => $with_hostname
						? $item['hostname'].NAME_DELIMITER.$item['name_expanded']
						: $item['name_expanded'],
					'params' => [
						'itemid' => $item['itemid'],
						'action' => in_array($item['value_type'], [ITEM_VALUE_TYPE_FLOAT, ITEM_VALUE_TYPE_UINT64])
							? HISTORY_GRAPH
							: HISTORY_VALUES
					]
				];
			}

			$menu_data = [
				'type' => 'trigger',
				'triggerid' => $data['triggerid'],
				'items' => $items,
				'showEvents' => $show_events,
				'configuration' => in_array(CWebUser::$data['type'], [USER_TYPE_ZABBIX_ADMIN, USER_TYPE_SUPER_ADMIN])
			];

<<<<<<< HEAD
=======
			if (!$options['show_description']) {
				$menu_data['show_description'] = false;
			}
			else if (!$options['description_enabled']) {
				$menu_data['description_enabled'] = false;
			}

			if ($db_trigger['url'] !== '') {
				$menu_data['urls'][] = [
					'label' => _('Trigger URL'),
					'url' => $db_trigger['url']
				];
			}

>>>>>>> 1a37bb25
			if (array_key_exists('eventid', $data)) {
				$menu_data['eventid'] = $data['eventid'];

				$events = API::Event()->get([
					'output' => ['urls'],
					'eventids' => $data['eventid']
				]);

				if ($events) {
					foreach ($events[0]['urls'] as $url) {
						$menu_data['urls'][] = [
							'label' => $url['name'],
							'url' => $url['url'],
							'target' => '_blank'
						];
					}
				}
			}

			if (array_key_exists('urls', $menu_data)) {
				foreach ($menu_data['urls'] as &$url) {
					if (!CHtmlUrlValidator::validate($url['url'])) {
						$url['url'] = 'javascript: alert(\''.
							_s('Provided URL "%1$s" is invalid.', zbx_jsvalue($url['url'], false, false)).
						'\');';
						unset($url['target']);
					}
				}
				unset($url);
			}

			if (array_key_exists('acknowledge', $data)) {
				$menu_data['acknowledge'] = $data['acknowledge'];
			}

			return $menu_data;
		}

		error(_('No permissions to referred object or it does not exist!'));

		return null;
	}

	/**
	 * Prepare data for trigger macro context menu popup.
	 *
	 * @return array
	 */
	private static function getMenuDataTriggerMacro() {
		return ['type' => 'trigger_macro'];
	}

	protected function doAction() {
		$data = $this->hasInput('data') ? $this->getInput('data') : [];

		switch ($this->getInput('type')) {
			case 'dashboard':
				$menu_data = self::getMenuDataDashboard($data);
				break;

			case 'history':
				$menu_data = self::getMenuDataHistory($data);
				break;

			case 'host':
				$menu_data = self::getMenuDataHost($data);
				break;

			case 'item':
				$menu_data = self::getMenuDataItem($data);
				break;

			case 'item_prototype':
				$menu_data = self::getMenuDataItemPrototype($data);
				break;

			case 'map_element':
				$menu_data = self::getMenuDataMapElement($data);
				break;

			case 'refresh':
				$menu_data = self::getMenuDataRefresh($data);
				break;

			case 'trigger':
				$menu_data = self::getMenuDataTrigger($data);
				break;

			case 'trigger_macro':
				$menu_data = self::getMenuDataTriggerMacro();
				break;
		}

		$output = [];

		if ($menu_data !== null) {
			$output['data'] = $menu_data;
		}

		if (($messages = getMessages()) !== null) {
			$output['errors'] = $messages->toString();
		}

		$this->setResponse(new CControllerResponseData(['main_block' => CJs::encodeJson($output)]));
	}
}<|MERGE_RESOLUTION|>--- conflicted
+++ resolved
@@ -563,23 +563,6 @@
 				'configuration' => in_array(CWebUser::$data['type'], [USER_TYPE_ZABBIX_ADMIN, USER_TYPE_SUPER_ADMIN])
 			];
 
-<<<<<<< HEAD
-=======
-			if (!$options['show_description']) {
-				$menu_data['show_description'] = false;
-			}
-			else if (!$options['description_enabled']) {
-				$menu_data['description_enabled'] = false;
-			}
-
-			if ($db_trigger['url'] !== '') {
-				$menu_data['urls'][] = [
-					'label' => _('Trigger URL'),
-					'url' => $db_trigger['url']
-				];
-			}
-
->>>>>>> 1a37bb25
 			if (array_key_exists('eventid', $data)) {
 				$menu_data['eventid'] = $data['eventid'];
 
