<?php
/*
** Zabbix
** Copyright (C) 2001-2017 Zabbix SIA
**
** This program is free software; you can redistribute it and/or modify
** it under the terms of the GNU General Public License as published by
** the Free Software Foundation; either version 2 of the License, or
** (at your option) any later version.
**
** This program is distributed in the hope that it will be useful,
** but WITHOUT ANY WARRANTY; without even the implied warranty of
** MERCHANTABILITY or FITNESS FOR A PARTICULAR PURPOSE. See the
** GNU General Public License for more details.
**
** You should have received a copy of the GNU General Public License
** along with this program; if not, write to the Free Software
** Foundation, Inc., 51 Franklin Street, Fifth Floor, Boston, MA  02110-1301, USA.
**/


require_once dirname(__FILE__).'/../../include/blocks.inc.php';

class CControllerDashboardView extends CControllerDashboardAbstract {

	protected function init() {
		$this->disableSIDValidation();
	}

	protected function checkInput() {
		$fields = [
			'fullscreen' =>		'in 0,1',
			'dashboardid' =>	'db dashboard.dashboardid',
<<<<<<< HEAD
			'new' =>           'in 1'
=======
			'groupid' =>		'db groups.groupid',
			'hostid' =>			'db hosts.hostid'
>>>>>>> 36daa7ed
		];

		$ret = $this->validateInput($fields);

		if (!$ret) {
			$this->setResponse(new CControllerResponseFatal());
		}

		return $ret;
	}

	protected function checkPermissions() {
		if ($this->getUserType() < USER_TYPE_ZABBIX_USER) {
			return false;
		}

		if ($this->hasInput('dashboardid')) {
			$dashboards = API::Dashboard()->get([
				'output' => [],
				'dashboardids' => $this->getInput('dashboardid')
			]);

			if (!$dashboards) {
				return false;
			}
		}

	return true;
	}

	protected function doAction() {
		$dashboard = $this->getDashboard();

		if ($dashboard === null) {
			$url = (new CUrl('zabbix.php'))->setArgument('action', 'dashboard.list');
			$this->setResponse((new CControllerResponseRedirect($url->getUrl())));
			return;
		}
		$data = [
			'dashboard' => $dashboard,
			'fullscreen' => $this->getInput('fullscreen', '0'),
			'filter_enabled' => CProfile::get('web.dashconf.filter.enable', 0),
			'grid_widgets' => $this->getWidgets($dashboard['widgets']),
			'widgetDefaults' => CWidgetConfig::getDefaults(),
			'dynamic' => [
				'has_dynamic_widgets' => $this->hasDynamicWidgets($dashboard['widgets']),
				'groupid' => $this->getInput('groupid', 0),
				'hostid' => $this->getInput('hostid', 0)
			]
		];

		$response = new CControllerResponseData($data);
		$response->setTitle(_('Dashboard'));
		$this->setResponse($response);
	}

	/**
	 * Get dashboard data from API
	 *
	 * @return array|null
	 */
	private function getDashboard() {

		if ($this->hasInput('new')) {
			return [
				'name' => 'New Dashboard',
				'editable' => true,
				'widgets' => [],
				'owner' => $this->getOwnerData(CWebUser::$data['userid'])
			];
		}

		$dashboardid = $this->getInput('dashboardid', CProfile::get('web.dashbrd.dashboardid', 0));

		if ($dashboardid == 0 && CProfile::get('web.dashbrd.list_was_opened') != 1) {
			$dashboardid = DASHBOARD_DEFAULT_ID;
		}

		$dashboard = null;

		if ($dashboardid != 0) {
			$dashboards = API::Dashboard()->get([
				'output' => ['dashboardid', 'name', 'userid'],
				'selectWidgets' => ['widgetid', 'type', 'name', 'row', 'col', 'height', 'width', 'fields'],
				'dashboardids' => $dashboardid,
				'preservekeys' => true
			]);

			if ($dashboards) {
				$this->prepareEditableFlag($dashboards);
				$dashboard = array_shift($dashboards);
				$dashboard['owner'] = $this->getOwnerData($dashboard['userid']);

				CProfile::update('web.dashbrd.dashboardid', $dashboardid, PROFILE_TYPE_ID);
			}
		}

		return $dashboard;
	}

	/**
	 * Get owner data
	 *
	 * @param int $userid
	 * @return array
	 */
	private function getOwnerData($userid)
	{
		$owner = ['id' => $userid, 'name' => _('Inaccessible user')];
		$users = API::User()->get([
			'output' => ['userid', 'name', 'surname', 'alias'],
			'userids' => [$userid]
		]);
		if ($users) {
			$owner['name'] = getUserFullname($users[0]);
		}
		return $owner;
	}

	/**
	 * Get widgets for dashboard
	 *
	 * @return array
	 */
	private function getWidgets($widgets) {
		$grid_widgets = [];
		$widget_names = CWidgetConfig::getKnownWidgetTypes();
		// TODO VM: (?) WIDGET_DISCOVERY_STATUS and WIDGET_ZABBIX_STATUS are displayed only under specidic conditions,
		// but we currently have these widgets in default dashboard. Should these conditions be be managed by frontend, or API?
		// Currently these conditions are not managed by any of them.

		foreach ($widgets as $widget) {
			$widgetid = (int) $widget['widgetid'];
			$default_rf_rate = CWidgetConfig::getDefaultRfRate($widget['type']);

			$grid_widgets[$widgetid] = [
				'widgetid' => $widgetid,
				'type' => $widget['type'],
				'header' => ($widget['name'] !== '') ? $widget['name'] : $widget_names[$widget['type']],
				// TODO VM: widget headers are not affeced by name from database, because it is rewritten by specific widget's API call
				'pos' => [
					'row' => (int) $widget['row'],
					'col' => (int) $widget['col'],
					'height' => (int) $widget['height'],
					'width' => (int) $widget['width']
				],
				// TODO VM: (?) update refresh rate to take into account dashboard id
				//			(1) Adding dashboard ID will limit reusage of dashboard.grid.js for pages without dashboard ID's
				//			(2) Each widget has unique ID across all dashboards, so it will still work
				//			(3) Leaving identification only be widget ID, it will be harder to manage, when deleating dashboards.
				'rf_rate' => (int) CProfile::get('web.dashbrd.widget.'.$widgetid.'.rf_rate', $default_rf_rate),
				// 'type' always should be in fields array
				'fields' => ['type' => $widget['type']] + $this->convertWidgetFields($widget['fields'])
			];
		}

		return $grid_widgets;
	}

	/**
	 * Converts fields, received from API to key/value format
	 *
	 * @param array $fields  fields as received from API
	 *
	 * @return array
	 */
	private function convertWidgetFields($fields) {
		$ret = [];
		foreach ($fields as $field) {
			$field_key = CWidgetConfig::getApiFieldKey($field['type']);
			$ret[$field['name']] = $field[$field_key];
		}
		return $ret;
	}

	/**
	 * Checks, if any of widgets has checked dynamic field
	 *
	 * @param array $widgets
	 *
	 * @return boolean
	 */
	private function hasDynamicWidgets($widgets) {
		$dynamic = false;
		foreach ($widgets as $widget) {
			foreach ($widget['fields'] as $field) {
				// TODO VM: document 'dynamic' as field with special interraction
				if ($field['name'] === 'dynamic' && $field['value_int'] === '1') {
					$dynamic = true;
				}
			}
		}
		return $dynamic;
	}
}<|MERGE_RESOLUTION|>--- conflicted
+++ resolved
@@ -31,12 +31,9 @@
 		$fields = [
 			'fullscreen' =>		'in 0,1',
 			'dashboardid' =>	'db dashboard.dashboardid',
-<<<<<<< HEAD
-			'new' =>           'in 1'
-=======
 			'groupid' =>		'db groups.groupid',
-			'hostid' =>			'db hosts.hostid'
->>>>>>> 36daa7ed
+			'hostid' =>			'db hosts.hostid',
+			'new' =>            'in 1'
 		];
 
 		$ret = $this->validateInput($fields);
