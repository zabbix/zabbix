<?php
/*
** Zabbix
** Copyright (C) 2001-2019 Zabbix SIA
**
** This program is free software; you can redistribute it and/or modify
** it under the terms of the GNU General Public License as published by
** the Free Software Foundation; either version 2 of the License, or
** (at your option) any later version.
**
** This program is distributed in the hope that it will be useful,
** but WITHOUT ANY WARRANTY; without even the implied warranty of
** MERCHANTABILITY or FITNESS FOR A PARTICULAR PURPOSE. See the
** GNU General Public License for more details.
**
** You should have received a copy of the GNU General Public License
** along with this program; if not, write to the Free Software
** Foundation, Inc., 51 Franklin Street, Fifth Floor, Boston, MA  02110-1301, USA.
**/


class CControllerWidgetTrigOverView extends CControllerWidget {

	public function __construct() {
		parent::__construct();

		$this->setType(WIDGET_TRIG_OVER);
		$this->setValidationRules([
			'name' => 'string',
			'fields' => 'json'
		]);
	}

	protected function doAction() {
		$fields = $this->getForm()->getFieldsData();

		$data = [
			'name' => $this->getInput('name', $this->getDefaultHeader()),
			'style' => $fields['style'],
			'user' => [
				'debug_mode' => $this->getDebugMode()
			]
		];

		$trigger_options = [
			'only_true' => ($fields['show'] == TRIGGERS_OPTION_RECENT_PROBLEM) ? true : null,
			'filter' => ['value' => ($fields['show'] == TRIGGERS_OPTION_IN_PROBLEM) ? TRIGGER_VALUE_TRUE : null]
		];

		list($data['hosts'], $data['triggers']) = getTriggersOverviewData(getSubGroups($fields['groupids']),
<<<<<<< HEAD
			$fields['application'], $fields['style'], [], $trigger_options, [
				'show_suppressed' => $fields['show_suppressed'],
				'show_recent' => ($fields['show'] == TRIGGERS_OPTION_RECENT_PROBLEM) ? true : null
			]
=======
			$fields['application'], [], $trigger_options, ['show_suppressed' => $fields['show_suppressed']]
>>>>>>> 87e3bdea
		);

		$this->setResponse(new CControllerResponseData($data));
	}
}<|MERGE_RESOLUTION|>--- conflicted
+++ resolved
@@ -48,14 +48,10 @@
 		];
 
 		list($data['hosts'], $data['triggers']) = getTriggersOverviewData(getSubGroups($fields['groupids']),
-<<<<<<< HEAD
-			$fields['application'], $fields['style'], [], $trigger_options, [
+			$fields['application'], [], $trigger_options, [
 				'show_suppressed' => $fields['show_suppressed'],
 				'show_recent' => ($fields['show'] == TRIGGERS_OPTION_RECENT_PROBLEM) ? true : null
 			]
-=======
-			$fields['application'], [], $trigger_options, ['show_suppressed' => $fields['show_suppressed']]
->>>>>>> 87e3bdea
 		);
 
 		$this->setResponse(new CControllerResponseData($data));
