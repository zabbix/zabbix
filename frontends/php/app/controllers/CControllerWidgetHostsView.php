--- conflicted
+++ resolved
@@ -366,9 +366,7 @@
 			'user' => [
 				'debug_mode' => $this->getDebugMode()
 			],
-<<<<<<< HEAD
-			'name' => $name
-=======
+			'name' => $name,
 			'problematic_host_list' => $problematic_host_list,
 			'lastUnack_host_list' => $lastUnack_host_list,
 			'highest_severity2' => $highest_severity2,
@@ -376,7 +374,6 @@
 			'hosts_data' => $hosts_data,
 			'groups' => $groups,
 			'hosts' => $hosts
->>>>>>> 8d2b21e3
 		]));
 	}
 }