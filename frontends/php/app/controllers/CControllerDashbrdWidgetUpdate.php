--- conflicted
+++ resolved
@@ -116,16 +116,10 @@
 			];
 
 			foreach ($this->widgets as $widget) {
-<<<<<<< HEAD
-				$widget_to_save = [];
+				$upd_widget = [];
 				if (array_key_exists('widgetid', $widget)) {
-					$widget_to_save['widgetid'] = $widget['widgetid'];
+					$upd_widget['widgetid'] = $widget['widgetid'];
 				}
-=======
-				$upd_widget = [
-					'widgetid' => $widget['widgetid']
-				];
->>>>>>> 4f0653fe
 
 				if (array_key_exists('pos', $widget)) {
 					$upd_widget['row'] = $widget['pos']['row'];
