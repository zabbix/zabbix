<?php
/*
** Zabbix
** Copyright (C) 2001-2017 Zabbix SIA
**
** This program is free software; you can redistribute it and/or modify
** it under the terms of the GNU General Public License as published by
** the Free Software Foundation; either version 2 of the License, or
** (at your option) any later version.
**
** This program is distributed in the hope that it will be useful,
** but WITHOUT ANY WARRANTY; without even the implied warranty of
** MERCHANTABILITY or FITNESS FOR A PARTICULAR PURPOSE. See the
** GNU General Public License for more details.
**
** You should have received a copy of the GNU General Public License
** along with this program; if not, write to the Free Software
** Foundation, Inc., 51 Franklin Street, Fifth Floor, Boston, MA  02110-1301, USA.
**/


require_once dirname(__FILE__).'/../../include/blocks.inc.php';

class CControllerDashbrdWidgetUpdate extends CController {

	private $widgets;

	public function __construct() {
		parent::__construct();

		$this->widgets = [];
	}

	protected function checkInput() {
		$fields = [
			'dashboard_id' =>	'db dashboard.dashboardid',
			'userid' =>         'db dashboard.userid',
			'name' =>           'not_empty',
			'widgets' =>		'array',
			'save' =>			'required|in '.implode(',', [WIDGET_CONFIG_DONT_SAVE, WIDGET_CONFIG_DO_SAVE])
		];

		$ret = $this->validateInput($fields);

		if ($ret) {
			/*
			 * @var array  $widgets
			 * @var string $widget[]['widgetid']        (optional)
			 * @var array  $widget[]['pos']             (optional)
			 * @var int    $widget[]['pos']['row']
			 * @var int    $widget[]['pos']['col']
			 * @var int    $widget[]['pos']['height']
			 * @var int    $widget[]['pos']['width']
			 * @var string $widget[]['type']
			 * @var string $widget[]['name']
			 * @var array  $widget[]['fields']
			 * @var string $widget[]['fields'][<name>]  (optional)
			 */
<<<<<<< HEAD
			foreach ($this->getInput('widgets', []) as $index => $widget) {
				if (array_key_exists('pos', $widget)) {
					foreach (['row', 'col', 'height', 'width'] as $field) {
						if (!array_key_exists($field, $widget['pos'])) {
							error(_s('Invalid parameter "%1$s": %2$s.', 'widgets['.$index.'][pos]',
								_s('the parameter "%1$s" is missing', $field)
							));
							$ret = false;
						}
					}
				}
				if (array_key_exists('fields', $widget)) {
					if (!array_key_exists('type', $widget['fields'])) {
						error(_s('Invalid parameter "%1$s": %2$s.', 'widgets['.$index.'][fields]',
							_s('the parameter "%1$s" is missing', 'type')
						));
						$ret = false;
						break;
					}
=======
			foreach ($this->getInput('widgets') as $index => $widget) {
				// TODO VM: check widgetid - if present in $widget, must be existing widget id

				// TODO VM: (?) instead of adding optional fields, it may be more consistent to add additinal controller
				//			for checking single widget. That will make this controller more straigt forward.
				if ($this->getInput('save') == WIDGET_CONFIG_DO_SAVE) {
					if (!array_key_exists('pos', $widget)) {
						error(_s('Invalid parameter "%1$s": %2$s.', 'widgets['.$index.']',
							_s('the parameter "%1$s" is missing', 'pos')
						));
						$ret = false;
					}
					else {
						foreach (['row', 'col', 'height', 'width'] as $field) {
							if (!array_key_exists($field, $widget['pos'])) {
								error(_s('Invalid parameter "%1$s": %2$s.', 'widgets['.$index.'][pos]',
									_s('the parameter "%1$s" is missing', $field)
								));
								$ret = false;
							}
						}
					}
				}

				if (!array_key_exists('type', $widget)) {
					error(_s('Invalid parameter "%1$s": %2$s.', 'widgets['.$index.']',
						_s('the parameter "%1$s" is missing', 'type')
					));
					$ret = false;
					break;
				}
>>>>>>> 35edee72

				if (!array_key_exists('name', $widget)) {
					error(_s('Invalid parameter "%1$s": %2$s.', 'widgets['.$index.']',
						_s('the parameter "%1$s" is missing', 'name')
					));
					$ret = false;
				}

				$widget['form'] = CWidgetConfig::getForm($widget['type'], $widget['fields']);
				unset($widget['fields']);

				if (($errors = $widget['form']->validate()) !== []) {
					// TODO VM: Add widget name to each error message.
					foreach ($errors as $key => $error) {
						// TODO VM: widgetid will not be present in case of new widget - need to find solution
						error(_s("Error in widget (id='%s'): %s.", $widget['widgetid'], $error)); // TODO VM: (?) improve error message
					}

					$ret = false;
				}

				$this->widgets[] = $widget;
			}
		}

		if (!$ret) {
			$output = [];
			if (($messages = getMessages()) !== null) {
				// TODO AV: "errors" => "messages"
				$output['errors'] = $messages->toString();
			}
			$this->setResponse(new CControllerResponseData(['main_block' => CJs::encodeJson($output)]));
		}

		return $ret;
	}

	protected function checkPermissions() {
		return ($this->getUserType() >= USER_TYPE_ZABBIX_USER);
	}

	protected function doAction() {
		$return = [];

		if ($this->getInput('save') == WIDGET_CONFIG_DO_SAVE) {
			$dashboard = [
				'widgets' => []
			];
			if ($this->hasInput('dashboard_id')) {
				$dashboard['dashboardid'] = $this->getInput('dashboard_id');
			}
			if ($this->hasInput('name')) {
				$dashboard['name'] = $this->getInput('name');
			}
			if ($this->hasInput('userid')
				&& in_array($this->getUserType(), [USER_TYPE_ZABBIX_ADMIN, USER_TYPE_SUPER_ADMIN])) {
				$dashboard['userid'] = $this->getInput('userid');
			}

			foreach ($this->widgets as $widget) {
				$upd_widget = [];
				if (array_key_exists('widgetid', $widget) // widgetid exist during clone action also
					&& array_key_exists('dashboardid', $dashboard)) {
					$upd_widget['widgetid'] = $widget['widgetid'];
				}

				$upd_widget += [
					'row' => $widget['pos']['row'],
					'col' => $widget['pos']['col'],
					'height' => $widget['pos']['height'],
					'width' => $widget['pos']['width'],
					'type' => $widget['type'],
					'name' => $widget['name'],
					'fields' => $this->prepareFields($widget['form']),
				];

				$dashboard['widgets'][] = $upd_widget;
			}

			if (array_key_exists('dashboardid', $dashboard)) {
				$result = API::Dashboard()->update([$dashboard]);
				$message = _('Dashboard updated');
				$error_msg =  _('Failed to update dashboard');
			} else {
				$result = API::Dashboard()->create([$dashboard]);
				$message = _('Dashboard created');
				$error_msg = _('Failed to create dashboard');
			}

			if (is_array($result) && array_key_exists('dashboardids', $result)) {
				$return['redirect'] = (new CUrl('zabbix.php'))
					->setArgument('action', 'dashboard.view')
					->setArgument('dashboardid', $result['dashboardids'][0])
					->getUrl();

				CSession::setValue('messageOk', $message);
			} else {
				// TODO AV: improve error messages
				if (!hasErrorMesssages()) {
					error(_($error_msg)); // In case of unknown error
				}
				$return['errors'] = getMessages()->toString();
			}
		}
		$this->setResponse((new CControllerResponseData(['main_block' => CJs::encodeJson($return)])));
	}

	/**
	 * Prepares widget fields for saving.
	 *
	 * @param CWidgetForm $form  form object with widget fields
	 *
	 * @return array  Array of widget fields ready for saving in API
	 */
	protected function prepareFields($form) {
		// TODO VM: (?) may be good idea to move it to CWidgetForm
		$fields = [];

		foreach ($form->getFields() as $field) {
			$save_type = $field->getSaveType();

			$widget_field = [
				'type' => $save_type,
				'name' => $field->getName()
			];
			$widget_field[CWidgetConfig::getApiFieldKey($save_type)] = $field->getValue();

			$fields[] = $widget_field;
		}

		return $fields;
	}
}<|MERGE_RESOLUTION|>--- conflicted
+++ resolved
@@ -56,30 +56,8 @@
 			 * @var array  $widget[]['fields']
 			 * @var string $widget[]['fields'][<name>]  (optional)
 			 */
-<<<<<<< HEAD
 			foreach ($this->getInput('widgets', []) as $index => $widget) {
-				if (array_key_exists('pos', $widget)) {
-					foreach (['row', 'col', 'height', 'width'] as $field) {
-						if (!array_key_exists($field, $widget['pos'])) {
-							error(_s('Invalid parameter "%1$s": %2$s.', 'widgets['.$index.'][pos]',
-								_s('the parameter "%1$s" is missing', $field)
-							));
-							$ret = false;
-						}
-					}
-				}
-				if (array_key_exists('fields', $widget)) {
-					if (!array_key_exists('type', $widget['fields'])) {
-						error(_s('Invalid parameter "%1$s": %2$s.', 'widgets['.$index.'][fields]',
-							_s('the parameter "%1$s" is missing', 'type')
-						));
-						$ret = false;
-						break;
-					}
-=======
-			foreach ($this->getInput('widgets') as $index => $widget) {
 				// TODO VM: check widgetid - if present in $widget, must be existing widget id
-
 				// TODO VM: (?) instead of adding optional fields, it may be more consistent to add additinal controller
 				//			for checking single widget. That will make this controller more straigt forward.
 				if ($this->getInput('save') == WIDGET_CONFIG_DO_SAVE) {
@@ -108,7 +86,6 @@
 					$ret = false;
 					break;
 				}
->>>>>>> 35edee72
 
 				if (!array_key_exists('name', $widget)) {
 					error(_s('Invalid parameter "%1$s": %2$s.', 'widgets['.$index.']',
