<?php
/*
** Zabbix
** Copyright (C) 2001-2020 Zabbix SIA
**
** This program is free software; you can redistribute it and/or modify
** it under the terms of the GNU General Public License as published by
** the Free Software Foundation; either version 2 of the License, or
** (at your option) any later version.
**
** This program is distributed in the hope that it will be useful,
** but WITHOUT ANY WARRANTY; without even the implied warranty of
** MERCHANTABILITY or FITNESS FOR A PARTICULAR PURPOSE. See the
** GNU General Public License for more details.
**
** You should have received a copy of the GNU General Public License
** along with this program; if not, write to the Free Software
** Foundation, Inc., 51 Franklin Street, Fifth Floor, Boston, MA  02110-1301, USA.
**/


class CControllerProfileUpdate extends CController {

	protected function checkInput() {
		$fields = [
			'idx' =>		'required|string',
			'value_int' =>	'required|int32',
			'idx2' =>		'array_id'
		];

		$ret = $this->validateInput($fields);

		if ($ret) {
			switch ($this->getInput('idx')) {
				case 'web.actionconf.filter.active':
				case 'web.applications.filter.active':
				case 'web.auditacts.filter.active':
				case 'web.auditlog.filter.active':
				case 'web.avail_report.filter.active':
				case 'web.charts.filter.active':
				case 'web.correlation.filter.active':
				case 'web.dashbrd.filter.active':
				case 'web.discovery.filter.active':
				case 'web.discoveryconf.filter.active':
				case 'web.graphs.filter.active':
				case 'web.groups.filter.active':
				case 'web.hostinventories.filter.active':
				case 'web.hostinventoriesoverview.filter.active':
				case 'web.hosts.filter.active':
				case 'web.hostsmon.filter.active':
				case 'web.httpconf.filter.active':
				case 'web.httpdetails.filter.active':
				case 'web.item.graph.filter.active':
				case 'web.items.filter.active':
				case 'web.latest.filter.active':
				case 'web.layout.mode':
				case 'web.maintenance.filter.active':
				case 'web.media_types.filter.active':
				case 'web.modules.filter.active':
				case 'web.overview.filter.active':
				case 'web.problem.filter.active':
				case 'web.proxies.filter.active':
				case 'web.screenconf.filter.active':
				case 'web.screens.filter.active':
				case 'web.scripts.filter.active':
				case 'web.search.hats.'.WIDGET_SEARCH_HOSTGROUP.'.state':
				case 'web.search.hats.'.WIDGET_SEARCH_HOSTS.'.state':
				case 'web.search.hats.'.WIDGET_SEARCH_TEMPLATES.'.state':
<<<<<<< HEAD
=======
				case 'web.search.hats.'.WIDGET_SEARCH_HOSTGROUP.'.state':
				case 'web.sidebar.mode':
>>>>>>> 2f9008b2
				case 'web.slideconf.filter.active':
				case 'web.slides.filter.active':
				case 'web.sysmapconf.filter.active':
				case 'web.templates.filter.active':
				case 'web.toptriggers.filter.active':
				case 'web.tr_events.hats.'.WIDGET_HAT_EVENTACTIONS.'.state':
				case 'web.tr_events.hats.'.WIDGET_HAT_EVENTLIST.'.state':
				case 'web.triggers.filter.active':
				case 'web.user.filter.active':
				case 'web.usergroup.filter.active':
				case 'web.web.filter.active':
				case CControllerDashboardView::DYNAMIC_ITEM_HOST_PROFILE_KEY:
					$ret = true;
					break;

				case !!preg_match('/web.dashbrd.navtree-\d+.toggle/', $this->getInput('idx')):
				case 'web.dashbrd.navtree.item.selected':
				case 'web.latest.toggle':
				case 'web.latest.toggle_other':
					$ret = $this->hasInput('idx2');
					break;

				default:
					$ret = false;
			}
		}

		if (!$ret) {
			$this->setResponse(new CControllerResponseData(['main_block' => '']));
		}

		return $ret;
	}

	protected function checkPermissions() {
		return ($this->getUserType() >= USER_TYPE_ZABBIX_USER);
	}

	protected function doAction() {
		$idx = $this->getInput('idx');
		$value_int = $this->getInput('value_int');

		DBstart();
		switch ($idx) {
			case 'web.latest.toggle':
			case 'web.latest.toggle_other':
			case !!preg_match('/web.dashbrd.navtree-\d+.toggle/', $this->getInput('idx')):
				if ($value_int == 1) { // default value
					CProfile::delete($idx, $this->getInput('idx2'));
				}
				else {
					foreach ($this->getInput('idx2') as $idx2) {
						CProfile::update($idx, $value_int, PROFILE_TYPE_INT, $idx2);
					}
				}
				break;

			case 'web.dashbrd.navtree.item.selected':
				foreach ($this->getInput('idx2') as $idx2) {
					CProfile::update($idx, $value_int, PROFILE_TYPE_INT, $idx2);
				}
				break;

			case 'web.layout.mode':
				CViewHelper::saveLayoutMode($value_int);
				break;

			case 'web.sidebar.mode':
				CViewHelper::saveSidebarMode($value_int);
				break;

			default:
				if ($value_int == 1) { // default value
					CProfile::delete($idx);
				}
				else {
					CProfile::update($idx, $value_int, PROFILE_TYPE_INT);
				}
		}
		DBend();

		$this->setResponse(new CControllerResponseData(['main_block' => '']));
	}
}<|MERGE_RESOLUTION|>--- conflicted
+++ resolved
@@ -63,14 +63,10 @@
 				case 'web.screenconf.filter.active':
 				case 'web.screens.filter.active':
 				case 'web.scripts.filter.active':
-				case 'web.search.hats.'.WIDGET_SEARCH_HOSTGROUP.'.state':
 				case 'web.search.hats.'.WIDGET_SEARCH_HOSTS.'.state':
 				case 'web.search.hats.'.WIDGET_SEARCH_TEMPLATES.'.state':
-<<<<<<< HEAD
-=======
 				case 'web.search.hats.'.WIDGET_SEARCH_HOSTGROUP.'.state':
 				case 'web.sidebar.mode':
->>>>>>> 2f9008b2
 				case 'web.slideconf.filter.active':
 				case 'web.slides.filter.active':
 				case 'web.sysmapconf.filter.active':
