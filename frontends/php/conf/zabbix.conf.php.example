--- conflicted
+++ resolved
@@ -17,15 +17,13 @@
 
 $IMAGE_FORMAT_DEFAULT	= IMAGE_FORMAT_PNG;
 
-<<<<<<< HEAD
 // // LLNW Override (see: general.searchpage.php) for Performance link ID
 // global $LLNW_PERFORMANCE_LINK_ID;
 // $LLNW_PERFORMANCE_LINK_ID='100100000000107';
-=======
+
 // // LLNW Super-admin role DB bypass
 // // LLNW_RW_ROLE: Role number that grants read-write access.
 // // LLNW_RO_ROLE: Role number for read-only access. (e.g. local-ug_read-only-users)
 // global $LLNW_RW_ROLE, $LLNW_RO_ROLE;
 // $LLNW_RO_ROLE='100100000000049';
->>>>>>> 3ec3fabb
 ?>