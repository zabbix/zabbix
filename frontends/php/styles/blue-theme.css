--- conflicted
+++ resolved
@@ -2190,12 +2190,8 @@
 
 .dashbrd-grid-widget-container {
   position: relative;
-<<<<<<< HEAD
-  margin: -.25rem;
+  margin: -4px;
   overflow: hidden; }
-=======
-  margin: -4px; }
->>>>>>> 59f5fa92
 
 .dashbrd-grid-widget-placeholder {
   border-color: #dadfe3 !important;
