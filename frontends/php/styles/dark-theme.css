--- conflicted
+++ resolved
@@ -493,8 +493,8 @@
     white-space: nowrap; }
     .filter-breadcrumb > li:first-child > span {
       display: inline-block;
-      line-height: 14px;
-      padding: 3px 7px; }
+      line-height: 1;
+      padding: 4px 7px; }
       .filter-breadcrumb > li:first-child > span a {
         display: inline-block;
         max-width: 200px;
@@ -681,15 +681,12 @@
     border-bottom: none; }
   .list-table tbody tr.hover-nobg {
     background-color: #2b2b2b; }
-  .list-table tbody th,
   .list-table td {
     padding: 6px 5px;
     position: relative;
     border-bottom: 1px solid #383838;
     line-height: 18px;
     vertical-align: top; }
-  .list-table tbody th {
-    text-align: inherit; }
   .list-table .vertical_rotation_inner {
     white-space: nowrap;
     -webkit-transform: rotate(270deg);
@@ -4305,7 +4302,6 @@
 .icon-actions-number-red::before {
   background-position: -524px -245px; }
 
-<<<<<<< HEAD
 [type=range] {
   cursor: pointer;
   -webkit-appearance: none;
@@ -4402,10 +4398,9 @@
   padding: 10px 0px; }
   .graph-widget-config-tabs > .tabs-nav {
     padding-left: calc(15% + 20px); }
-=======
+
 .inline-sr-only {
   font-size: 0; }
->>>>>>> 4252c42a
 
 .list-table thead th {
   border-color: #404040; }
