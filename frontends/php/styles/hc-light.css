.status-na-bg, .status-info-bg, .status-warning-bg, .status-average-bg, .status-high-bg, .status-disaster-bg {
  border-color: rgba(255, 255, 255, 0.2) !important;
  background-color: #333 !important;
  color: #fff !important; }

html, body, div, span, applet, object, iframe, h1, h2, h3, h4, h5, h6, p, blockquote, pre, a, abbr, acronym, address, big, cite, code, del, dfn, em, img, ins, kbd, q, s, samp, small, strike, strong, sub, sup, tt, var,
b,
strong, u, i, center, dl, dt, dd, ol, ul, li, fieldset, form, label, legend, table, caption, tbody, tfoot, .table-forms .tfoot-buttons, thead, tr, th, td, article, main, aside, canvas, details, embed, figure, figcaption, footer, header, hgroup, menu, nav, output, ruby, section, summary,
time, mark, audio, video {
  margin: 0;
  padding: 0;
  border: 0;
  font-size: 100%;
  font: inherit;
  vertical-align: baseline; }

article, main, aside, details, figcaption, figure, footer, header, hgroup, menu, nav, section {
  display: block; }

body {
  line-height: 1; }

ol, ul {
  list-style: none; }

blockquote, q {
  quotes: none; }

blockquote:before, blockquote:after, q:before, q:after {
  content: '';
  content: none; }

table {
  border-collapse: collapse;
  border-spacing: 0; }

html {
  position: relative;
  min-height: 100%; }

body {
  font-family: Arial, Tahoma, Verdana, sans-serif;
  font-size: 75%;
  line-height: 1.4em;
  color: #000;
  background-color: #fff;
  margin-bottom: 60px;
  min-width: 950px; }

a:link {
  color: #555;
  text-decoration: none;
  -webkit-transition: color 0.2s ease-out;
  -moz-transition: color 0.2s ease-out;
  transition: color 0.2s ease-out; }
a:visited {
  color: #555;
  text-decoration: none; }
a:hover {
  outline: 0;
  color: #000;
  border-bottom: 1px solid rgba(0, 0, 0, 0.5); }
a:focus {
  color: #000;
  outline: none;
  border-bottom: 2px solid rgba(0, 0, 0, 0.5); }
a:active {
  outline: 0;
  color: #555;
  border-bottom: 1px solid rgba(85, 85, 85, 0.5); }
a img {
  border: none;
  vertical-align: top; }

svg a {
  fill: #555;
  cursor: pointer; }
  svg a:visited {
    fill: #555; }
  svg a:hover, svg a:focus {
    fill: #000;
    text-decoration: underline; }
  svg a:active {
    fill: #555;
    text-decoration: underline; }

.link-action {
  border-bottom: 1px dotted;
  cursor: pointer;
  color: #000; }
  .link-action:hover {
    color: #000;
    border-bottom: 1px solid rgba(0, 0, 0, 0.35); }
  .link-action:focus {
    outline: none;
    border-bottom: 2px solid rgba(0, 0, 0, 0.35); }

.link-action:visited, .link-action:hover, .link-action:active {
  border-bottom: 1px dotted;
  text-decoration: none; }

.link-alt {
  text-decoration: none;
  cursor: pointer; }
  .link-alt:link {
    border-bottom: 1px solid rgba(128, 128, 128, 0.35); }
  .link-alt:visited {
    border-bottom: 1px solid rgba(128, 128, 128, 0.35); }
  .link-alt:hover {
    color: #000;
    border-bottom: 1px solid rgba(0, 0, 0, 0.5); }
  .link-alt:focus {
    color: #000;
    outline: none;
    border-bottom: 2px solid rgba(0, 0, 0, 0.35); }
  .link-alt:active {
    color: #555;
    border-bottom: 1px solid rgba(85, 85, 85, 0.5); }

h1 {
  font-size: 1.75em;
  line-height: 1.2em; }

h2 {
  font-size: 1.5em;
  line-height: 1.2em; }

h3 {
  font-size: 0.917em;
  text-transform: uppercase;
  color: #333;
  letter-spacing: 0.0688em;
  text-rendering: optimizeLegibility; }

h4 {
  font-size: 1.167em;
  color: #000;
  line-height: 1.2em; }

sup {
  font-size: 0.917em;
  color: #333; }

b, strong {
  font-weight: bold; }

em {
  font-style: italic; }

ol {
  list-style: decimal;
  list-style-position: inside; }
  ol li {
    padding: 0 0 0.7em 0; }

p {
  margin: 0 0 0.7em 0; }

pre {
  font-family: "Courier New", Courier, monospace;
  font-size: 1em; }

pre, pre a, pre td, pre span {
  white-space: pre-wrap;
  word-wrap: break-word; }

.top-nav-container {
  background-color: #fff;
  height: 45px;
  line-height: 45px;
  padding: 0 10px;
  position: relative; }

.top-nav a:active, .top-nav a:hover, .top-nav a:link, .top-nav a:visited,
.top-subnav a:active,
.top-subnav a:hover,
.top-subnav a:link,
.top-subnav a:visited,
.header-logo:active,
.header-logo:hover,
.header-logo:link,
.header-logo:visited {
  border: none; }

.top-nav {
  font-size: 1.167em;
  background-color: #fff;
  display: inline-block; }
  .top-nav li {
    display: block;
    float: left; }
    .top-nav li.selected {
      position: relative; }
      .top-nav li.selected::after {
        content: '';
        position: absolute;
        bottom: -1px;
        left: 0;
        right: 0;
        margin: 0 auto;
        width: 0;
        height: 0;
        font-size: 0;
        line-height: 0;
        border-left: 9px solid transparent;
        border-right: 9px solid transparent;
        border-bottom: 9px solid #000; }
      .top-nav li.selected a, .top-nav li.selected a:hover {
        color: black; }
  .top-nav a {
    padding: 15px 10px;
    color: rgba(0, 0, 0, 0.8);
    text-decoration: none;
    cursor: pointer;
    outline: 0; }
    .top-nav a:link {
      color: rgba(0, 0, 0, 0.8); }
    .top-nav a:visited {
      color: rgba(0, 0, 0, 0.8); }
    .top-nav a:hover {
      color: black; }
    .top-nav a:focus {
      color: black;
      background-color: #f4f4f4 !important; }
    .top-nav a:active {
      color: black; }

ul.top-nav-icons {
  position: absolute;
  top: 0;
  right: 10px; }
  ul.top-nav-icons li {
    display: block;
    float: left;
    padding: 0 0 0 10px; }
    ul.top-nav-icons li .search-suggest {
      min-width: 186px; }
      ul.top-nav-icons li .search-suggest li {
        float: none;
        padding: 0.4em 5px; }
        ul.top-nav-icons li .search-suggest li a {
          opacity: inherit;
          width: inherit; }
  ul.top-nav-icons a {
    display: block;
    width: 24px;
    height: 45px;
    line-height: 45px;
    color: black;
    font-size: 0.917em;
    text-decoration: none;
    outline: 0;
    opacity: 0.75;
    filter: alpha(opacity=75);
    -webkit-transition: opacity 0.2s ease-out;
    -moz-transition: opacity 0.2s ease-out;
    transition: opacity 0.2s ease-out; }
    ul.top-nav-icons a:hover {
      opacity: 1;
      filter: alpha(opacity=100); }
    ul.top-nav-icons a:focus {
      background-color: #f4f4f4 !important;
      opacity: 1;
      filter: alpha(opacity=100); }
  ul.top-nav-icons .top-nav-help {
    background: url(../img/icon-sprite.svg) no-repeat -6px -32px; }
  ul.top-nav-icons .top-nav-profile {
    background: url(../img/icon-sprite.svg) no-repeat -6px -104px; }
  ul.top-nav-icons .top-nav-signout {
    background: url(../img/icon-sprite.svg) no-repeat -6px -140px; }
  ul.top-nav-icons .top-nav-zbbshare {
    background: url(../img/icon-sprite.svg) no-repeat -9px -68px;
    width: auto;
    padding: 0 6px 0 17px;
    -webkit-transform-style: preserve-3d; }
  ul.top-nav-icons .top-nav-support {
    background: url(../img/icon-sprite.svg) no-repeat -245px 4px;
    width: auto;
    padding: 0 6px 0 17px; }
  ul.top-nav-icons form {
    position: relative; }
  ul.top-nav-icons input {
    background-color: #ededed;
    border: 1px solid #e6e6e6;
    width: 198px;
    margin: 6px 3px 0 0;
    color: #000;
    padding: 4px 24px 4px 5px;
    opacity: 1;
    filter: alpha(opacity=100);
    transition: width 0.5s;
    -webkit-transition: width 0.5s; }
    @media (max-width: 1050px) {
      ul.top-nav-icons input {
        width: 130px; } }
    ul.top-nav-icons input:focus {
      background-color: #fff;
      border: 1px solid #888;
      opacity: 1;
      filter: alpha(opacity=100); }
    ul.top-nav-icons input:focus + .btn-search {
      opacity: 1;
      filter: alpha(opacity=100); }

.top-subnav-container {
  background-color: #000;
  height: 30px;
  line-height: 30px;
  padding: 0 10px;
  position: relative; }

.top-subnav {
  background-color: #000;
  position: absolute;
  left: 0; }
  .top-subnav li {
    display: block;
    float: left;
    padding: 0 10px; }
    .top-subnav li:last-child {
      -webkit-box-shadow: 25px 0 10px -10px black;
      -moz-box-shadow: 25px 0 10px -10px black;
      box-shadow: 25px 0 10px -10px black; }

.top-subnav a {
  padding: 8px 0; }
  .top-subnav a:link {
    color: rgba(255, 255, 255, 0.8); }
  .top-subnav a:visited {
    color: rgba(255, 255, 255, 0.8); }
  .top-subnav a:hover {
    color: white; }
  .top-subnav a:active {
    color: white; }
  .top-subnav a:focus {
    border-bottom: 4px solid rgba(244, 244, 244, 0.5) !important;
    color: white;
    outline: none;
    padding-bottom: 4px; }
  .top-subnav a.selected {
    border-bottom: 4px solid gray;
    color: white;
    padding-bottom: 4px; }

.arrow-up {
  border: none;
  border-left: 4px solid transparent;
  border-right: 4px solid transparent;
  border-bottom: 6px solid #000; }

.arrow-down {
  border: none;
  border-left: 4px solid transparent;
  border-right: 4px solid transparent;
  border-top: 6px solid #000; }

.arrow-left {
  border-bottom: 4px solid transparent;
  border-top: 4px solid transparent;
  border-right: 6px solid #000; }

.arrow-right {
  border-bottom: 4px solid transparent;
  border-top: 4px solid transparent;
  border-left: 6px solid #000; }

.arrow-up, .arrow-down, .arrow-left, .arrow-right {
  width: 0;
  height: 0;
  font-size: 0;
  line-height: 0;
  display: inline-block;
  -webkit-transform: scale(0.9999);
  -moz-transform: scale(0.9999);
  -ms-transform: scale(0.9999);
  transform: scale(0.9999); }

.header-title,
.object-group {
  min-height: 24px;
  line-height: 24px;
  padding: 10px 0 6px;
  position: relative;
  vertical-align: top; }

.header-title {
  border-bottom: 1px solid #9f9f9f;
  margin-top: -10px;
  padding: 10px 0 6px;
  width: 100%; }
  .header-title .cell:first-child {
    max-width: calc(100vw - 370px); }
  .header-title h1 {
    line-height: 24px;
    overflow: hidden;
    padding-top: 1px;
    text-overflow: ellipsis;
    white-space: nowrap; }
  .header-title form {
    display: flex;
    justify-content: flex-end; }
  .header-title ul {
    text-align: right; }
    .header-title ul li {
      display: inline-block;
      vertical-align: top;
      position: relative;
      padding: 0 0 0 10px; }
    .header-title ul ul li:first-child {
      padding-left: 0; }
    .header-title ul button {
      line-height: 22px; }
  .header-title .dashbrd-edit {
    position: relative;
    display: inline-block;
    background-color: #fff;
    margin-right: 5px;
    -webkit-box-shadow: 0 0 0 4px #fff;
    -moz-box-shadow: 0 0 0 4px #fff;
    box-shadow: 0 0 0 4px #fff; }
    .header-title .dashbrd-edit::after {
      content: "";
      position: absolute;
      min-height: 24px;
      z-index: -1;
      top: -5px;
      right: -5px;
      bottom: -5px;
      left: -5px;
      border: 1px solid #9f9f9f; }
    .header-title .dashbrd-edit ul li {
      vertical-align: middle; }
      .header-title .dashbrd-edit ul li:first-child {
        padding: 0; }
      .header-title .dashbrd-edit ul li .btn-dashbrd-conf {
        vertical-align: middle; }

article, main {
  padding: 10px 10px 0 10px; }

.object-group {
  margin-bottom: -1px; }
  .object-group li {
    float: left;
    margin-right: 5px; }
    .object-group li span {
      display: inline-block;
      padding: 0 7px; }
    .object-group li .status-container, .object-group li .rel-container {
      margin: 0 5px 0 0; }
      .object-group li .status-container span, .object-group li .rel-container span {
        padding: 2px 3px 1px 3px; }
    .object-group li .rel-container {
      margin: 0; }
  .object-group .selected {
    background-color: #fff;
    -webkit-box-shadow: inset 0 0 0 1px #9f9f9f;
    -moz-box-shadow: inset 0 0 0 1px #9f9f9f;
    box-shadow: inset 0 0 0 1px #9f9f9f;
    -webkit-border-radius: 2px;
    -moz-border-radius: 2px;
    border-radius: 2px; }
  .object-group .arrow-right {
    border-left-color: #000; }
  .object-group button {
    line-height: 22px; }
  .object-group .btn-link {
    line-height: 14px; }

.hor-list li {
  display: inline-block;
  margin: 0 6px 0 0; }
  .hor-list li:last-child {
    margin: 0; }
.hor-list .object-group {
  margin: 0; }

.filter-breadcrumb {
  display: inline-block;
  z-index: 3; }
  .filter-breadcrumb li {
    line-height: 14px;
    vertical-align: top; }
    .filter-breadcrumb li .status-container {
      padding-top: 3px; }
    .filter-breadcrumb li > span {
      display: inline-block;
      height: 18px;
      padding: 4px 7px 0; }
      .filter-breadcrumb li > span a {
        max-width: 200px;
        overflow: hidden;
        text-overflow: ellipsis;
        vertical-align: top; }
  .filter-breadcrumb > li {
    padding: 1px 0; }
  .filter-breadcrumb > li:first-child {
    float: left;
    white-space: nowrap; }
  .filter-breadcrumb + .filter-space {
    margin-top: -29px; }

footer {
  position: absolute;
  bottom: 0;
  width: 100%;
  height: 30px;
  text-align: center;
  color: #333; }

output {
  display: block; }

.logo {
  float: left;
  display: block;
  width: 95px;
  height: 25px;
  background: url(../img/icon-sprite.svg) no-repeat 0 -903px; }

.header-logo {
  float: left;
  display: block;
  margin: 10px 10px 0 0; }
  .header-logo:focus {
    -webkit-box-shadow: 0 0 0 2px rgba(17, 17, 17, 0.35);
    -moz-box-shadow: 0 0 0 2px rgba(17, 17, 17, 0.35);
    box-shadow: 0 0 0 2px rgba(17, 17, 17, 0.35); }

.list-table {
  width: 100%;
  background-color: #fff;
  border-collapse: separate;
  border: 1px solid #9f9f9f; }
  .list-table.compact-view .link-action {
    color: #000; }
    .list-table.compact-view .link-action.red {
      color: #990000; }
    .list-table.compact-view .link-action.orange {
      color: #ed3400; }
    .list-table.compact-view .link-action.yellow {
      color: #af6b00; }
    .list-table.compact-view .link-action.green {
      color: #009900; }
    .list-table.compact-view .link-action:hover, .list-table.compact-view .link-action:focus {
      color: #000; }
  .list-table.compact-view td {
    padding-top: 0px;
    padding-bottom: 0px;
    border-bottom: none;
    box-shadow: inset 0 -1px 0 0 rgba(0, 0, 0, 0.1);
    color: #000;
    height: 22px;
    line-height: 1;
    vertical-align: middle;
    white-space: nowrap; }
    .list-table.compact-view td [class*='icon-'] {
      vertical-align: middle; }
      .list-table.compact-view td [class*='icon-']:after {
        margin: 0;
        line-height: 14px; }
      .list-table.compact-view td [class*='icon-']:last-of-type {
        margin-right: 0; }
    .list-table.compact-view td [class*='icon-depend-'], .list-table.compact-view td [class*='icon-depend-']:last-of-type {
      margin-right: 12px; }
    .list-table.compact-view td .rel-container span {
      margin: 0; }
    .list-table.compact-view td .tag {
      display: inline-block;
      line-height: 16px;
      margin-right: 3px;
      padding: 0 3px;
      max-width: 40px; }
      @media screen and (min-width: 1200px) {
        .list-table.compact-view td .tag {
          max-width: 71px; } }
      @media screen and (min-width: 1400px) {
        .list-table.compact-view td .tag {
          max-width: 102px; } }
      @media screen and (min-width: 1600px) {
        .list-table.compact-view td .tag {
          max-width: 133px; } }
    .list-table.compact-view td .icon-maint {
      position: relative;
      display: inline-block;
      height: 12px;
      width: 12px;
      margin: 0 1px 0 2px !important;
      vertical-align: bottom; }
      .list-table.compact-view td .icon-maint::before {
        height: 12px;
        width: 12px;
        background-position: -48px -804px; }
    .list-table.compact-view td .icon-wzrd-action {
      background: url(../img/icon-sprite.svg) no-repeat -6px -624px;
      height: 12px;
      min-height: 12px;
      margin: 0;
      position: relative; }
  .list-table thead th {
    color: #333;
    height: 100%;
    overflow: hidden;
    white-space: nowrap;
    padding: 6px 5px;
    vertical-align: bottom;
    border-bottom: 2px solid #7b7b7b;
    text-align: left; }
    .list-table thead th.column-tags-1 {
      width: 75px; }
    .list-table thead th.column-tags-2 {
      width: 124px; }
    .list-table thead th.column-tags-3 {
      width: 173px; }
    @media screen and (min-width: 1200px) {
      .list-table thead th.column-tags-1 {
        width: 106px; }
      .list-table thead th.column-tags-2 {
        width: 186px; }
      .list-table thead th.column-tags-3 {
        width: 266px; } }
    @media screen and (min-width: 1400px) {
      .list-table thead th.column-tags-1 {
        width: 137px; }
      .list-table thead th.column-tags-2 {
        width: 248px; }
      .list-table thead th.column-tags-3 {
        width: 359px; } }
    @media screen and (min-width: 1600px) {
      .list-table thead th.column-tags-1 {
        width: 168px; }
      .list-table thead th.column-tags-2 {
        width: 310px; }
      .list-table thead th.column-tags-3 {
        width: 452px; } }
    .list-table thead th .arrow-up {
      margin: 0 0 0 3px;
      border-bottom-color: #333; }
    .list-table thead th .arrow-right {
      margin: 0 0 0 3px;
      border-left-color: #333; }
    .list-table thead th .arrow-down {
      margin: 0 0 0 3px;
      border-top-color: #333; }
    .list-table thead th .treeview span {
      margin: 0; }
    .list-table thead th a {
      display: block;
      position: relative;
      margin: -1em;
      padding: 1em;
      border: none;
      -webkit-transition: background-color 0.2s ease-out;
      -moz-transition: background-color 0.2s ease-out;
      transition: background-color 0.2s ease-out; }
      .list-table thead th a:hover, .list-table thead th a:focus, .list-table thead th a:active {
        text-decoration: none;
        background-color: #f4f4f4; }
  .list-table tbody tr:hover {
    background-color: #f4f4f4; }
    .list-table tbody tr:hover .timeline-axis {
      background-color: #fff; }
    .list-table tbody tr:hover .timeline-date {
      background-color: #fff; }
    .list-table tbody tr:hover .timeline-td {
      background-color: #fff !important; }
  .list-table tbody tr.row-selected .timeline-axis {
    background-color: #fff; }
  .list-table tbody tr.row-selected .timeline-date {
    background-color: #fff; }
  .list-table tbody tr.row-selected .timeline-td {
    background-color: #fff; }
  .list-table tbody tr:last-child th, .list-table tbody tr:last-child td {
    border-bottom: none; }
  .list-table tbody tr.hover-nobg {
    background-color: #fff; }
  .list-table tbody th,
  .list-table td {
    padding: 6px 5px;
    position: relative;
    border-bottom: 1px solid #888;
    line-height: 18px;
    vertical-align: top; }
    .list-table tbody th.latest-value,
    .list-table td.latest-value {
      max-width: 300px; }
  .list-table tbody th {
    text-align: left; }
  .list-table .vertical_rotation_inner {
    white-space: nowrap;
    -webkit-transform: rotate(270deg);
    -moz-transform: rotate(270deg);
    -ms-transform: rotate(270deg);
    transform: rotate(270deg); }
  .list-table .list-table-footer {
    border-bottom: none;
    color: #333;
    text-align: right; }

.table-paging {
  text-align: center;
  background-color: #fff;
  margin-top: -1px;
  padding: 4px 5px;
  overflow: hidden;
  position: relative;
  border: 1px solid #9f9f9f;
  border-top-color: #888; }
  .table-paging a:focus .arrow-right {
    border-left-color: #fff; }
  .table-paging a:focus .arrow-left {
    border-right-color: #fff; }

.paging-btn-container {
  min-height: 24px;
  position: relative; }

.table-stats {
  color: #333;
  display: inline-block;
  padding: 4px 0;
  position: absolute;
  right: 5px; }

.radio-switch {
  cursor: default;
  background-color: #fff; }

.table-paging a, .radio-switch {
  display: inline-block;
  margin-left: -1px;
  padding: 3px 11px;
  background-color: #fff;
  border: 1px solid #888 !important;
  text-decoration: none;
  color: #000;
  outline: 0;
  -webkit-transition: background-color 0.2s ease-out;
  -moz-transition: background-color 0.2s ease-out;
  transition: background-color 0.2s ease-out; }
  .table-paging a:hover, .radio-switch:hover {
    color: #000;
    background-color: #f4f4f4; }
  .table-paging a:focus, .radio-switch:focus {
    color: #fff;
    background-color: #484848;
    border-color: #484848;
    z-index: 10;
    position: relative; }
  .table-paging a:active, .radio-switch:active {
    color: #000;
    background-color: #f4f4f4;
    z-index: 10;
    position: relative; }
  .table-paging a:first-of-type, .radio-switch:first-of-type {
    -webkit-border-radius: 2px 0 0 2px;
    -moz-border-radius: 2px 0 0 2px;
    border-radius: 2px 0 0 2px; }
  .table-paging a:last-of-type, .radio-switch:last-of-type {
    -webkit-border-radius: 0 2px 2px 0;
    -moz-border-radius: 0 2px 2px 0;
    border-radius: 0 2px 2px 0; }
  .table-paging a.paging-selected, .paging-selected.radio-switch {
    color: #fff;
    background-color: #333;
    position: relative;
    z-index: 1; }
    .table-paging a.paging-selected:hover, .paging-selected.radio-switch:hover {
      background-color: #292929; }
    .table-paging a.paging-selected:focus, .paging-selected.radio-switch:focus {
      color: #fff;
      background-color: #484848;
      border-color: #484848;
      position: relative; }
    .table-paging a.paging-selected:active, .paging-selected.radio-switch:active {
      background-color: #292929;
      position: relative; }

.treeview-plus {
  font-size: 1.167em;
  font-weight: bold;
  display: inline-block;
  background-color: #fff;
  border: 1px solid #888;
  cursor: pointer;
  width: 12px;
  height: 12px;
  line-height: 12px;
  text-align: center;
  -webkit-border-radius: 2px;
  -moz-border-radius: 2px;
  border-radius: 2px; }
  .treeview-plus:link {
    color: #000; }
  .treeview-plus:visited {
    color: #000; }
  .treeview-plus:hover {
    color: #000;
    background-color: #f4f4f4;
    border-bottom-color: #888; }
  .treeview-plus:focus {
    color: #000;
    background-color: #f4f4f4;
    border-color: #000; }
  .treeview-plus:active {
    color: #000;
    background-color: #f4f4f4;
    border-color: #888; }

.treeview {
  display: inline-block;
  width: 14px;
  height: 16px;
  min-height: auto;
  line-height: 16px;
  padding: 0;
  margin: 0 2px 0 0;
  cursor: auto;
  text-align: center;
  border: none;
  background-color: transparent; }
  .treeview .arrow-right {
    border-left-color: #333; }
  .treeview .arrow-down {
    margin: 0 0 2px 0;
    border-top-color: #333; }
  .treeview:hover, .treeview:focus {
    background-color: transparent; }
    .treeview:hover .arrow-right, .treeview:focus .arrow-right {
      border-left-color: #555; }
    .treeview:hover .arrow-down, .treeview:focus .arrow-down {
      border-top-color: #555; }

.table {
  display: table; }

.row {
  display: table-row; }

.cell {
  display: table-cell;
  vertical-align: top; }
  .cell:last-child .dashbrd-widget {
    margin: 0 0 10px 0; }

.adm-img {
  width: 75%;
  text-align: center;
  margin: 0 auto; }
  .adm-img .cell {
    vertical-align: bottom;
    padding: 20px 0 20px 0; }

.cell-width {
  width: 8px; }

.nowrap {
  white-space: nowrap; }

.overflow-table {
  overflow-x: auto;
  position: relative; }

.timeline-date {
  text-align: right;
  white-space: nowrap;
  border-bottom-color: transparent !important; }

.timeline-axis {
  padding: 6px .04em !important;
  border-right: 2px solid #c5c5c5; }
  .timeline-axis::before {
    content: '';
    position: absolute;
    bottom: -1px;
    right: -2px;
    height: 100%;
    width: 2px;
    background-color: #c5c5c5; }

.timeline-dot::after {
  top: 11px;
  border: 2px solid #fff;
  background-color: #555;
  -webkit-border-radius: 100%;
  -moz-border-radius: 100%;
  border-radius: 100%; }

.timeline-dot-big::after {
  top: 10px;
  border: 2px solid #555;
  background-color: #fff;
  -webkit-border-radius: 100%;
  -moz-border-radius: 100%;
  border-radius: 100%; }

.timeline-td {
  padding: 6px .25em !important; }

.timeline-th {
  padding: 6px .25em !important; }

.timeline-dot::after, .timeline-dot-big::after {
  content: '';
  position: absolute;
  z-index: 100;
  display: block;
  width: 4px;
  height: 4px;
  right: -5px;
  -webkit-border-radius: 100%;
  -moz-border-radius: 100%;
  border-radius: 100%; }

.timeline-axis, .timeline-td {
  position: relative;
  border-bottom-color: #fff !important; }

.filter-btn-container {
  position: relative;
  text-align: right; }

.filter-container {
  background-color: #fff;
  border: 1px solid #9f9f9f;
  margin: 0 0 10px 0;
  padding: 10px 0;
  position: relative; }
  .filter-container .table {
    border-bottom: 1px solid #888; }
  .filter-container .filter-forms {
    padding: 0 10px; }
    .filter-container .filter-forms .btn-grey {
      vertical-align: baseline; }
  .filter-container .list-table {
    margin-bottom: -10px;
    border: none; }
    .filter-container .list-table thead th {
      color: initial;
      padding: 8px 5px 5px 5px;
      border-bottom-width: 1px; }

.subfilter,
.subfilter-enabled {
  display: inline-block;
  height: 18px;
  position: relative; }

.subfilter {
  margin-right: 10px; }

.subfilter-enabled {
  background-color: #333;
  color: #fff;
  padding: 0 4px;
  -webkit-border-radius: 2px;
  -moz-border-radius: 2px;
  border-radius: 2px; }
  .subfilter-enabled .link-action {
    color: #fff;
    text-decoration: none; }
    .subfilter-enabled .link-action:focus {
      color: #fff;
      border-bottom: 2px solid rgba(255, 255, 255, 0.7); }
    .subfilter-enabled .link-action:hover {
      color: #fff;
      border-bottom: 1px solid rgba(255, 255, 255, 0.7); }
  .subfilter-enabled sup {
    color: #737373; }

.filter-forms {
  margin: 0 auto;
  text-align: center;
  white-space: nowrap;
  background-color: #fff; }
  .filter-forms .cell {
    text-align: left;
    padding: 0 20px 5px 20px; }
    .filter-forms .cell:first-child {
      padding-left: 0; }
    .filter-forms .cell:last-child {
      padding-right: 0;
      border-right: none; }
    .filter-forms .cell button {
      margin: 0; }
  .filter-forms button {
    margin: 10px 5px 0 5px; }
  .filter-forms select {
    vertical-align: top; }
  .filter-forms .table-forms .table-forms-td-right td {
    padding: 0 5px 5px 0;
    vertical-align: middle; }

.multiselect-wrapper {
  position: relative;
  vertical-align: top;
  display: inline-block;
  white-space: nowrap; }

.multiselect {
  position: relative;
  margin-right: 3px;
  min-height: 24px;
  white-space: normal; }
  .multiselect.active {
    border-color: #000; }
  .multiselect input[type="text"] {
    border: none;
    background: none;
    box-sizing: border-box;
    width: 100%;
    padding-bottom: 2px;
    min-height: 20px; }
  .multiselect.search-disabled input[type="text"] {
    position: absolute;
    top: 0;
    left: 0;
    width: 0;
    padding: 0;
    margin: 0; }
  .multiselect .multiselect-list {
    padding-left: 2px;
    padding-bottom: 2px; }
    .multiselect .multiselect-list li {
      display: inline-block;
      margin: 2px 14px 0 0;
      white-space: nowrap; }
      .multiselect .multiselect-list li .subfilter-enabled {
        padding: 0 9px 0 4px;
        line-height: 18px; }
      .multiselect .multiselect-list li.selected .subfilter-enabled {
        background-color: #4d4d4d; }
      .multiselect .multiselect-list li.selected .subfilter-disable-btn {
        background-color: #4d4d4d;
        opacity: 1;
        filter: alpha(opacity=100); }
        .multiselect .multiselect-list li.selected .subfilter-disable-btn:active {
          background-color: #4d4d4d;
          opacity: 1;
          filter: alpha(opacity=100); }
  .multiselect div[aria-live] {
    overflow: hidden;
    position: absolute;
    left: 0;
    right: 0;
    top: 0;
    bottom: 0;
    z-index: -1; }

.multiselect-button, .multiselect {
  display: inline-block;
  vertical-align: top; }

.multiselect-suggest, .multiselect-matches {
  padding: 0 5px;
  white-space: normal;
  color: #333;
  background-color: #fff; }
  .multiselect-suggest li, .multiselect-matches li {
    display: block;
    height: inherit;
    line-height: normal;
    color: #000;
    padding: 0.4em 5px;
    margin: 0 -5px;
    cursor: pointer;
    overflow: hidden;
    text-overflow: ellipsis;
    -webkit-transition: background-color 0.2s ease-out;
    -moz-transition: background-color 0.2s ease-out;
    transition: background-color 0.2s ease-out; }
    .multiselect-suggest li.suggest-hover, .multiselect-matches li.suggest-hover {
      background-color: #f4f4f4; }

.multiselect-matches {
  padding: 0.4em 5px;
  color: #000;
  font-weight: bold; }

.available {
  position: absolute;
  z-index: 1000;
  margin-top: 1px;
  border: 1px solid #383838;
  border-top: none;
  max-height: 400px;
  overflow-y: auto;
  -webkit-box-shadow: 0 6px 10px 0 rgba(0, 0, 0, 0.5);
  -moz-box-shadow: 0 6px 10px 0 rgba(0, 0, 0, 0.5);
  box-shadow: 0 6px 10px 0 rgba(0, 0, 0, 0.5); }

.suggest-found {
  font-weight: bold;
  color: #af6b00; }

.suggest-new {
  border-top: 1px solid #888; }
  .suggest-new span:first-child {
    font-weight: bold; }

.table-forms-container, .browser-warning-container {
  margin: 0 0 10px 0;
  background-color: #fff;
  border: 1px solid #9f9f9f;
  padding: 10px;
  text-align: left; }
  .table-forms-container > .ui-tabs-nav, .browser-warning-container > .ui-tabs-nav {
    margin: -10px -10px 10px -10px; }

.form-btns button {
  margin: 10px 6px 5px 6px; }

.table-forms {
  display: table;
  width: 100%;
  color: #000; }
  .table-forms li {
    display: table-row; }
  .table-forms .multiselect-suggest li, .table-forms .multiselect-matches li {
    display: block; }
  .table-forms th {
    color: #333;
    padding: 0 5px 0 0;
    text-align: left; }
    .table-forms th:last-child {
      padding: 0; }
  .table-forms tfoot .table-forms-td-right, .table-forms .tfoot-buttons .table-forms-td-right {
    padding-top: 5px; }
  .table-forms tfoot button, .table-forms .tfoot-buttons button {
    margin: 0 10px 0 0; }
  .table-forms .table-forms-td-left {
    display: table-cell;
    padding: 5px 0;
    text-align: right;
    vertical-align: top;
    width: 15%;
    white-space: nowrap; }
    .table-forms .table-forms-td-left label {
      display: block;
      height: 24px;
      line-height: 24px; }
  .table-forms .table-forms-td-right {
    display: table-cell;
    padding: 5px 0 5px 10px;
    vertical-align: middle;
    width: 85%; }
    .table-forms .table-forms-td-right.has-before {
      padding-top: 0px; }
    .table-forms .table-forms-td-right td {
      padding: 5px 5px 5px 0;
      position: relative; }
      .table-forms .table-forms-td-right td.td-drag-icon {
        padding: 0 11px 0 0;
        vertical-align: middle; }
      .table-forms .table-forms-td-right td .drag-icon {
        position: absolute;
        top: 5px;
        margin-right: 5px; }
      .table-forms .table-forms-td-right td.center {
        text-align: center;
        vertical-align: middle; }
        .table-forms .table-forms-td-right td.center .btn-grey {
          margin: 3px 0; }
  .table-forms .table-forms-td-right {
    position: relative; }
  .table-forms h4 {
    margin-bottom: -5px; }
  .table-forms .hor-list li {
    display: inline-block; }

.table-forms-separator {
  display: inline-block;
  padding: 5px;
  position: relative;
  border: 1px solid #888;
  -webkit-box-sizing: border-box;
  -moz-box-sizing: border-box;
  box-sizing: border-box; }

.margin-top {
  display: block;
  margin: 4px 0 0 0; }

.form-new-group {
  border: 5px solid #00cc00;
  padding: 4px 0;
  margin-left: -5px;
  -webkit-border-radius: 2px;
  -moz-border-radius: 2px;
  border-radius: 2px; }

.list-check-radio li, .list-hor-check-radio li {
  display: block;
  padding: .3em 0; }
.list-check-radio label, .list-hor-check-radio label {
  padding: 0 0 0 18px;
  display: inline-block;
  text-indent: -18px;
  max-width: 600px; }
  .list-check-radio label input[type="checkbox"], .list-hor-check-radio label input[type="checkbox"] {
    left: -3px;
    margin: 0; }
  .list-check-radio label input[type="radio"], .list-hor-check-radio label input[type="radio"] {
    left: -3px;
    margin: 0; }

.list-hor-check-radio li {
  display: inline-block;
  margin-right: 15px;
  padding: .3em 0 0 0; }
  .list-hor-check-radio li:last-child {
    margin-right: 0; }

.radio-segmented {
  white-space: nowrap; }
  .radio-segmented li {
    position: relative;
    display: inline-block;
    margin: 0 -1px 0 0; }
    .radio-segmented li:first-child {
      -webkit-border-radius: 3px 0 0 3px;
      -moz-border-radius: 3px 0 0 3px;
      border-radius: 3px 0 0 3px; }
      .radio-segmented li:first-child label {
        -webkit-border-radius: 2px 0 0 2px;
        -moz-border-radius: 2px 0 0 2px;
        border-radius: 2px 0 0 2px; }
    .radio-segmented li:last-child {
      -webkit-border-radius: 0 3px 3px 0;
      -moz-border-radius: 0 3px 3px 0;
      border-radius: 0 3px 3px 0; }
      .radio-segmented li:last-child label {
        -webkit-border-radius: 0 2px 2px 0;
        -moz-border-radius: 0 2px 2px 0;
        border-radius: 0 2px 2px 0; }
    .radio-segmented li:only-child {
      -webkit-border-radius: 3px;
      -moz-border-radius: 3px;
      border-radius: 3px; }
      .radio-segmented li:only-child label {
        -webkit-border-radius: 2px;
        -moz-border-radius: 2px;
        border-radius: 2px; }
  .radio-segmented label {
    padding: 4px 11px;
    border: 1px solid #888;
    -webkit-transition: background-color 0.2s ease-out;
    -moz-transition: background-color 0.2s ease-out;
    transition: background-color 0.2s ease-out;
    line-height: 1.2em;
    display: inline-block; }
  .radio-segmented input[type="radio"] {
    position: absolute !important;
    top: auto !important;
    width: 1px !important;
    height: 1px !important;
    opacity: 0;
    filter: alpha(opacity=0); }
    .radio-segmented input[type="radio"] + label {
      color: #000;
      border-color: #888;
      background-color: #fff; }
      .radio-segmented input[type="radio"] + label:hover {
        background-color: #f4f4f4; }
      .radio-segmented input[type="radio"] + label:active {
        border-color: #888;
        background-color: #f4f4f4; }
    .radio-segmented input[type="radio"]:focus + label {
      border-color: #000;
      background-color: #f4f4f4;
      position: relative;
      z-index: 2; }
    .radio-segmented input[type="radio"]:checked + label {
      color: #fff;
      border-color: #333;
      background-color: #333;
      position: relative;
      z-index: 1; }
    .radio-segmented input[type="radio"]:checked:focus + label {
      -webkit-box-shadow: 0 0 0 2px rgba(17, 17, 17, 0.35);
      -moz-box-shadow: 0 0 0 2px rgba(17, 17, 17, 0.35);
      box-shadow: 0 0 0 2px rgba(17, 17, 17, 0.35);
      position: relative;
      z-index: 2; }
    .radio-segmented input[type="radio"]:checked[disabled] + label {
      background-color: #878787 !important;
      -webkit-transition: none;
      -moz-transition: none;
      transition: none; }
    .radio-segmented input[type="radio"][disabled] + label {
      -webkit-transition: none;
      -moz-transition: none;
      transition: none; }

label.form-label-asterisk:before {
  color: #990000;
  display: inline-block;
  content: '*';
  margin-right: 0.3em; }

label input[type="checkbox"] {
  margin-right: 3px; }
label input[type="radio"] {
  margin-right: 3px; }

input {
  font-family: Arial, Tahoma, Verdana, sans-serif;
  font-size: 1em; }
  input[type="file"] {
    padding: 1px; }
  input[readonly] {
    color: #000 !important; }

textarea {
  font-family: Arial, Tahoma, Verdana, sans-serif;
  font-size: 1em;
  padding: 4px 5px;
  margin: 0;
  overflow: auto; }
  textarea[readonly] {
    color: #000 !important; }
    textarea[readonly]:focus {
      border-color: #000; }

select {
  font-family: Arial, Tahoma, Verdana, sans-serif;
  font-size: 1em;
  height: 24px;
  padding: 3px 3px 3px 0;
  background-color: #fff; }
  select option {
    color: #000; }
  select[multiple] {
    padding: 4px 5px;
    width: 300px;
    height: 150px; }
    select[multiple] option {
      padding: 0; }
  select[readonly] {
    color: #000 !important; }

.form-input-margin {
  display: inline-block;
  margin: 0 3px 0 0; }

.checkbox-radio {
  position: absolute !important;
  top: auto !important;
  width: 16px !important;
  height: 16px !important;
  z-index: 1;
  opacity: 0;
  filter: alpha(opacity=0); }
  .checkbox-radio[type="checkbox"] + label span {
    -webkit-border-radius: 2px;
    -moz-border-radius: 2px;
    border-radius: 2px; }
  .checkbox-radio[type="checkbox"]:checked + label span::after {
    content: '';
    position: absolute;
    display: block;
    width: 7px;
    height: 4px;
    top: 6px;
    left: 7px;
    border-left: 2px solid #555;
    border-bottom: 2px solid #555;
    -webkit-transform: translate(-50%, -50%) rotate(-45deg);
    -moz-transform: translate(-50%, -50%) rotate(-45deg);
    -ms-transform: translate(-50%, -50%) rotate(-45deg);
    transform: translate(-50%, -50%) rotate(-45deg); }
  .checkbox-radio[type="checkbox"]:checked[disabled] + label span::after {
    border-color: #888 !important; }
  .checkbox-radio[type="radio"] + label span {
    -webkit-border-radius: 50%;
    -moz-border-radius: 50%;
    border-radius: 50%; }
  .checkbox-radio[type="radio"]:checked + label span::after {
    content: '';
    position: absolute;
    display: block;
    width: 8px;
    height: 8px;
    top: 3px;
    left: 3px;
    background-color: #555;
    -webkit-border-radius: 50%;
    -moz-border-radius: 50%;
    border-radius: 50%; }
  .checkbox-radio[type="radio"]:checked[disabled] + label span::after {
    background-color: #888 !important; }
  .checkbox-radio + label span {
    position: relative;
    display: inline-block;
    width: 14px;
    height: 14px;
    margin: -4px 4px 0 0;
    bottom: -3px;
    border: 1px solid #888;
    background-color: #fff; }
    .checkbox-radio + label span:active {
      border-color: #888; }
  .checkbox-radio + label.label-pos-left span {
    margin-left: 4px; }
  .checkbox-radio:focus + label span {
    border-color: #000; }
  .checkbox-radio:checked:focus + label span {
    border-color: #000; }
  .checkbox-radio:checked[disabled] + label span {
    -webkit-transition: none;
    -moz-transition: none;
    transition: none; }
    .checkbox-radio:checked[disabled] + label span::after {
      border-color: #888 !important; }
  .checkbox-radio[disabled] + label span {
    -webkit-transition: none;
    -moz-transition: none;
    transition: none; }

input[type="checkbox"], input[type="radio"] {
  margin: 0;
  padding: 0;
  border: 0;
  vertical-align: middle;
  position: relative;
  top: -1px;
  overflow: hidden;
  width: 13px;
  height: 13px;
  background: none; }

input[type="text"], input[type="password"], input[type="search"], input[type="number"], input[type="email"], input[type="time"] {
  margin: 0;
  padding: 0 5px;
  min-height: 24px; }

.multiselect, input[type="text"], input[type="password"], input[type="search"], input[type="number"], input[type="email"], input[type="time"], input[type="file"], textarea, select {
  border: 1px solid #888;
  color: #000;
  background-color: #fff;
  outline: 0;
  -webkit-box-sizing: border-box;
  -moz-box-sizing: border-box;
  box-sizing: border-box;
  -webkit-transition: border-color 0.2s ease-out;
  -moz-transition: border-color 0.2s ease-out;
  transition: border-color 0.2s ease-out; }
  .multiselect:focus, input[type="text"]:focus, input[type="password"]:focus, input[type="search"]:focus, input[type="number"]:focus, input[type="email"]:focus, input[type="time"]:focus, input[type="file"]:focus, textarea:focus, select:focus {
    border-color: #000; }

button::-moz-focus-inner {
  padding: 0;
  border: 0;
  vertical-align: middle; }

button {
  font-family: Arial, Tahoma, Verdana, sans-serif;
  font-size: 1em;
  color: #fff;
  background-color: #555;
  border: 1px solid #555;
  margin: 0;
  padding: 0 11px;
  min-height: 24px;
  cursor: pointer;
  outline: 0;
  -webkit-border-radius: 2px;
  -moz-border-radius: 2px;
  border-radius: 2px;
  -webkit-transition: border-color, background-color 0.2s ease-out;
  -moz-transition: border-color, background-color 0.2s ease-out;
  transition: border-color, background-color 0.2s ease-out; }
  button:hover {
    color: #fff;
    background-color: #484848;
    border-color: #484848; }
  button:focus {
    -webkit-box-shadow: 0 0 0 2px rgba(17, 17, 17, 0.35);
    -moz-box-shadow: 0 0 0 2px rgba(17, 17, 17, 0.35);
    box-shadow: 0 0 0 2px rgba(17, 17, 17, 0.35);
    color: #fff;
    background-color: #484848;
    border-color: #484848; }
  button:active {
    color: #fff;
    background-color: #484848;
    border-color: #484848; }

.btn-alt {
  color: #000;
  background-color: transparent; }
  .btn-alt .plus-icon {
    background-color: #000;
    margin-right: 8px; }
    .btn-alt .plus-icon::after {
      background-color: #000; }
  .btn-alt:hover {
    color: #fff;
    background-color: #484848;
    border-color: #484848; }
    .btn-alt:hover .plus-icon {
      background-color: #fff; }
      .btn-alt:hover .plus-icon::after {
        background-color: #fff; }
  .btn-alt:focus {
    color: #fff;
    background-color: #484848;
    border-color: #484848; }
    .btn-alt:focus .plus-icon {
      background-color: #fff; }
      .btn-alt:focus .plus-icon::after {
        background-color: #fff; }
  .btn-alt:active {
    color: #fff;
    background-color: #484848;
    border-color: #484848; }
    .btn-alt:active .plus-icon {
      background-color: #fff; }
      .btn-alt:active .plus-icon::after {
        background-color: #fff; }

.btn-grey {
  color: #333;
  background-color: #fff;
  border-color: #888;
  vertical-align: top; }
  .btn-grey:hover {
    color: #333;
    background-color: #f4f4f4;
    border-color: #888; }
  .btn-grey:focus {
    color: #333;
    background-color: #f4f4f4;
    border-color: #000; }
  .btn-grey:active {
    color: #333;
    background-color: #f4f4f4;
    border-color: #000; }

.btn-link, .btn-link:hover, .btn-link:focus, .btn-link:active {
  position: relative;
  background-color: transparent;
  border: none;
  color: #555;
  font-size: inherit;
  border-bottom: 1px dotted #555;
  padding: 0;
  min-height: inherit;
  -webkit-border-radius: 0;
  -moz-border-radius: 0;
  border-radius: 0; }
  .btn-link:focus {
    outline: none;
    margin-bottom: -2px !important;
    border-bottom: 2px solid rgba(0, 0, 0, 0.5);
    -webkit-box-shadow: 0 0 0 0px !important;
    -moz-box-shadow: 0 0 0 0px !important;
    box-shadow: 0 0 0 0px !important; }
  .btn-link[disabled] {
    background-color: transparent; }
    .btn-link[disabled]:hover {
      background-color: transparent; }

.btn-search {
  background: url(../img/icon-sprite.svg) no-repeat -5px -7px;
  position: absolute;
  border: none;
  top: 11px;
  right: 4px;
  width: 24px;
  min-height: 22px;
  height: 22px;
  padding: 0;
  opacity: 0.75;
  filter: alpha(opacity=75);
  -webkit-transition: opacity 0.2s ease-out;
  -moz-transition: opacity 0.2s ease-out;
  transition: opacity 0.2s ease-out; }
  .btn-search[disabled] {
    background-color: transparent; }
    .btn-search[disabled]:hover {
      background-color: transparent;
      opacity: 0.75;
      filter: alpha(opacity=75); }

.btn-conf {
  background: #555 url(../img/icon-sprite.svg) no-repeat -7px -187px; }

.btn-kiosk {
  background: #555 url(../img/icon-sprite.svg) no-repeat -79px -259px; }

.btn-max {
  background: #555 url(../img/icon-sprite.svg) no-repeat -7px -223px; }

.btn-min {
  background: #555 url(../img/icon-sprite.svg) no-repeat -7px -259px; }

.btn-add-fav {
  background: #555 url(../img/icon-sprite.svg) no-repeat -7px -295px; }

.btn-remove-fav {
  background: #555 url(../img/icon-sprite.svg) no-repeat -7px -329px; }

.btn-action {
  background: #555 url(../img/icon-sprite.svg) no-repeat -7px -367px; }

.btn-info {
  background: #555 url(../img/icon-sprite.svg) no-repeat -7px -403px; }

.btn-widget-action {
  background: url(../img/icon-sprite.svg) no-repeat -6px -618px; }

.btn-widget-collapse {
  background: url(../img/icon-sprite.svg) no-repeat -6px -654px; }

.btn-widget-expand {
  background: url(../img/icon-sprite.svg) no-repeat -6px -689px; }

.btn-widget-edit {
  background: url(../img/icon-sprite.svg) no-repeat -42px -619px; }

.btn-widget-delete {
  background: url(../img/icon-sprite.svg) no-repeat -42px -582px; }

.btn-alarm-on {
  background: url(../img/icon-sprite.svg) no-repeat -6px -546px; }

.btn-alarm-off {
  background: url(../img/icon-sprite.svg) no-repeat -6px -582px; }

.btn-sound-on {
  background: url(../img/icon-sprite.svg) no-repeat -6px -474px; }

.btn-sound-off {
  background: url(../img/icon-sprite.svg) no-repeat -6px -510px; }

.btn-info-clock {
  background: url(../img/icon-sprite.svg) no-repeat -87px -762px; }

.ui-tabs-nav .btn-time,
.ui-tabs-nav .filter-trigger {
  -webkit-border-radius: 2px;
  -moz-border-radius: 2px;
  border-radius: 2px;
  color: #fff;
  background-color: #555;
  border: 1px solid #555;
  position: relative;
  margin: 0 0 0 6px;
  min-height: 24px;
  vertical-align: bottom; }
  .ui-tabs-nav .btn-time:after,
  .ui-tabs-nav .filter-trigger:after {
    content: "";
    position: absolute; }
  .ui-tabs-nav .btn-time:focus, .ui-tabs-nav .btn-time:hover,
  .ui-tabs-nav .filter-trigger:focus,
  .ui-tabs-nav .filter-trigger:hover {
    color: #fff;
    background-color: #484848;
    border-color: #484848;
    cursor: pointer; }
.ui-tabs-nav .btn-time {
  padding: 0 34px 0 10px; }
  .ui-tabs-nav .btn-time:after {
    margin: 0 5px;
    right: 0;
    top: 0;
    height: 24px;
    width: 24px;
    background: url(../img/icon-sprite.svg) no-repeat -87px -583px; }
.ui-tabs-nav .filter-trigger {
  padding: 0 34px 0 10px; }
  .ui-tabs-nav .filter-trigger:after {
    margin: 0 5px;
    right: 0;
    top: 0;
    height: 24px;
    width: 24px;
    background: url(../img/icon-sprite.svg) no-repeat -87px -547px; }
.ui-tabs-nav .ui-state-focus .btn-time,
.ui-tabs-nav .ui-state-focus .filter-trigger {
  -webkit-box-shadow: 0 0 0 2px rgba(17, 17, 17, 0.35);
  -moz-box-shadow: 0 0 0 2px rgba(17, 17, 17, 0.35);
  box-shadow: 0 0 0 2px rgba(17, 17, 17, 0.35);
  color: #fff;
  background-color: #484848;
  border-color: #484848; }
.ui-tabs-nav .ui-tabs-active .btn-time,
.ui-tabs-nav .ui-tabs-active .filter-trigger {
  color: #000;
  background-color: #fff;
  border: 1px solid #9f9f9f;
  border-bottom: none;
  margin: -1px 0 0 6px;
  padding: 1px 34px 7px 10px;
  -webkit-border-radius: 2px 2px 0 0;
  -moz-border-radius: 2px 2px 0 0;
  border-radius: 2px 2px 0 0; }
.ui-tabs-nav .ui-tabs-active .btn-time:after {
  background-position: -246px -583px;
  top: 1px; }
.ui-tabs-nav .ui-tabs-active .filter-trigger:after {
  background-position: -246px -547px; }
.ui-tabs-nav .ui-state-hover.ui-tabs-active .btn-time,
.ui-tabs-nav .ui-state-hover.ui-tabs-active .filter-trigger {
  background-color: #f4f4f4; }
.ui-tabs-nav .ui-state-focus.ui-tabs-active .btn-time,
.ui-tabs-nav .ui-state-focus.ui-tabs-active .filter-trigger {
  -webkit-box-shadow: 0 0 0 2px rgba(17, 17, 17, 0.35);
  -moz-box-shadow: 0 0 0 2px rgba(17, 17, 17, 0.35);
  box-shadow: 0 0 0 2px rgba(17, 17, 17, 0.35); }

.filter-space {
  box-sizing: border-box;
  margin-top: 10px; }
  .filter-space li a.ui-tabs-anchor {
    vertical-align: top; }
  .filter-space ul.ui-tabs-nav li:focus {
    outline: none; }
  .filter-space .filter-btn-container {
    height: 29px;
    z-index: 2; }
  .filter-space .ui-tabs-nav {
    height: 29px;
    border-bottom: none; }
    .filter-space .ui-tabs-nav a {
      display: inline-block;
      box-sizing: border-box;
      line-height: 22px;
      margin-bottom: 5px;
      text-align: center; }

.btn-time-left,
.btn-time-right {
  background: url(../img/icon-sprite.svg) no-repeat;
  content: "";
  border: none;
  height: 24px;
  width: 24px;
  vertical-align: top; }
  .btn-time-left:focus, .btn-time-left:hover,
  .btn-time-right:focus,
  .btn-time-right:hover {
    border: 1px solid #9f9f9f;
    color: #fff;
    background-color: #484848;
    border-color: #484848; }
  .btn-time-left:disabled,
  .btn-time-right:disabled {
    border: none;
    opacity: 0.4; }

.btn-time-right {
  background-position: -83px -623px; }
  .btn-time-right:focus, .btn-time-right:hover {
    background-position: -396px -624px; }
  .btn-time-right:disabled {
    background-position: -83px -623px; }

.btn-time-left {
  background-position: -85px -657px; }
  .btn-time-left:focus, .btn-time-left:hover {
    background-position: -398px -658px; }
  .btn-time-left:disabled {
    background-position: -85px -657px; }

.btn-time-out {
  background: none;
  border: 1px solid transparent;
  color: #000;
  height: 24px;
  line-height: 22px;
  margin: 0 5px;
  vertical-align: top; }
  .btn-time-out:disabled {
    background: transparent !important;
    border-color: transparent !important;
    opacity: 0.8; }

.time-quick {
  font-size: 12px;
  line-height: 20px; }
  .time-quick li:last-of-type a {
    margin-bottom: 0; }
  .time-quick li a {
    display: inline-block;
    padding: 2px 10px;
    margin-bottom: 2px;
    margin-left: -10px;
    border-bottom: 0; }
    .time-quick li a:hover, .time-quick li a:focus, .time-quick li a.selected {
      -webkit-border-radius: 2px;
      -moz-border-radius: 2px;
      border-radius: 2px;
      border-bottom: 0; }
    .time-quick li a:hover {
      background: #f4f4f4;
      -webkit-transition: background-color 0.2s ease-out;
      -moz-transition: background-color 0.2s ease-out;
      transition: background-color 0.2s ease-out; }
    .time-quick li a:focus {
      -webkit-box-shadow: 0 0 0 2px rgba(17, 17, 17, 0.35);
      -moz-box-shadow: 0 0 0 2px rgba(17, 17, 17, 0.35);
      box-shadow: 0 0 0 2px rgba(17, 17, 17, 0.35); }
    .time-quick li a.selected {
      background: #333;
      color: #fff;
      -webkit-transition: background-color 0.2s ease-out;
      -moz-transition: background-color 0.2s ease-out;
      transition: background-color 0.2s ease-out; }

.time-selection-container {
  display: flex;
  justify-content: flex-end; }
  .time-selection-container .time-input {
    border-right: 1px solid #9f9f9f;
    padding: 0 30px 0 10px;
    text-align: right;
    white-space: nowrap; }
    .time-selection-container .time-input .time-input-error {
      margin: -8px 29px 0 0; }
    .time-selection-container .time-input ul {
      padding: 0 0 10px 0; }
    .time-selection-container .time-input li {
      display: inline-block;
      vertical-align: baseline;
      padding: 0 0 0 10px; }
      .time-selection-container .time-input li .icon-cal {
        position: relative;
        vertical-align: middle;
        margin-left: 2px; }
  .time-selection-container .time-quick-range {
    text-align: right;
    white-space: nowrap;
    margin: 0 0 0 20px; }
    .time-selection-container .time-quick-range .cell {
      display: inline-flex;
      vertical-align: top;
      text-align: left;
      margin: 0 10px 0 10px; }
    .time-selection-container .time-quick-range .time-quick-selected {
      display: inline-block;
      padding: 2px 10px;
      margin-left: -10px;
      color: #fff;
      background-color: #333;
      border-bottom: 0; }

.btn-dashbrd-conf {
  background: url(../img/icon-sprite.svg) no-repeat -42px -619px; }

.btn-dashbrd-normal {
  -webkit-box-shadow: 1px 1px 2px rgba(0, 0, 0, 0.5);
  -moz-box-shadow: 1px 1px 2px rgba(0, 0, 0, 0.5);
  box-shadow: 1px 1px 2px rgba(0, 0, 0, 0.5);
  opacity: 1;
  filter: alpha(opacity=100);
  position: fixed;
  right: 45px;
  top: 5px;
  z-index: 1010;
  -webkit-transition: opacity 1s;
  -moz-transition: opacity 1s;
  transition: opacity 1s; }
  .btn-dashbrd-normal.hidden {
    opacity: 0;
    filter: alpha(opacity=0); }

.btn-widget-action, .btn-widget-collapse, .btn-widget-expand, .btn-widget-edit, .btn-widget-delete, .btn-alarm-on, .btn-alarm-off, .btn-sound-on, .btn-sound-off, .btn-info-clock {
  width: 24px;
  height: 24px;
  margin: 2px 2px 0 0; }

.btn-dashbrd-conf {
  width: 24px;
  height: 24px; }

.btn-widget-action, .btn-widget-collapse, .btn-widget-expand, .btn-widget-edit, .btn-widget-delete, .btn-alarm-on, .btn-alarm-off, .btn-sound-on, .btn-sound-off, .btn-info-clock, .btn-dashbrd-conf {
  border: none;
  min-height: 0;
  padding: 0;
  -webkit-transform-style: preserve-3d;
  opacity: 0.5;
  filter: alpha(opacity=50);
  -webkit-transition: opacity 0.2s ease-out;
  -moz-transition: opacity 0.2s ease-out;
  transition: opacity 0.2s ease-out; }

.btn-conf, .btn-kiosk, .btn-max, .btn-min, .btn-add-fav, .btn-remove-fav, .btn-action, .btn-info, .icon-help, .icon-cal, .icon-wzrd-action, .drag-icon {
  width: 24px;
  height: auto;
  padding: 0; }

button[disabled], button[disabled]:hover, button[disabled]:active {
  color: #999 !important;
  background-color: transparent;
  border-color: #999;
  cursor: default; }
  button.icon-cal[disabled] {
    opacity: 0.3;
    background-color: transparent; }

.multiselect[aria-disabled], .radio-segmented input[type="radio"][disabled] + label, input[disabled], input[readonly], textarea[disabled], textarea[readonly], select option[disabled], select[disabled], select[readonly], .checkbox-radio[disabled] + label span {
  color: #9f9f9f;
  background-color: #f0f0f0 !important;
  border-color: #9f9f9f; }

.disabled {
  cursor: default !important;
  background-color: transparent !important;
  opacity: 0.35;
  filter: alpha(opacity=35); }
  .disabled .subfilter-enabled {
    color: black; }
  .disabled .subfilter-disable-btn {
    cursor: default;
    color: black;
    background-color: #333; }
    .disabled .subfilter-disable-btn:hover {
      color: black; }
    .disabled .subfilter-disable-btn:focus {
      color: black; }
    .disabled .subfilter-disable-btn:active {
      color: black; }

.inaccessible .subfilter-enabled {
  color: #bfbfbf; }

.btn-search:hover, .btn-search:active, .btn-search:focus {
  background-color: transparent;
  opacity: 1;
  filter: alpha(opacity=100); }

.btn-widget-action:hover, .btn-widget-collapse:hover, .btn-widget-expand:hover, .btn-widget-edit:hover, .btn-widget-delete:hover, .btn-alarm-on:hover, .btn-alarm-off:hover, .btn-sound-on:hover, .btn-sound-off:hover, .btn-info-clock:hover, .btn-dashbrd-conf:hover, .btn-widget-action:focus, .btn-widget-collapse:focus, .btn-widget-expand:focus, .btn-widget-edit:focus, .btn-widget-delete:focus, .btn-alarm-on:focus, .btn-alarm-off:focus, .btn-sound-on:focus, .btn-sound-off:focus, .btn-info-clock:focus, .btn-dashbrd-conf:focus, .btn-widget-action:active, .btn-widget-collapse:active, .btn-widget-expand:active, .btn-widget-edit:active, .btn-widget-delete:active, .btn-alarm-on:active, .btn-alarm-off:active, .btn-sound-on:active, .btn-sound-off:active, .btn-info-clock:active, .btn-dashbrd-conf:active {
  background-color: transparent;
  opacity: 1;
  filter: alpha(opacity=100); }

.action-buttons {
  margin: 10px 0 0 0;
  color: #333; }
  .action-buttons button {
    margin: 0 10px 10px 0; }

.selected-item-count {
  display: inline-block;
  margin: 0 14px 0 0; }

.ui-tabs-nav {
  height: 30px;
  line-height: 30px;
  border-bottom: 1px solid #888; }
  .ui-tabs-nav li {
    display: inline-block; }
    .ui-tabs-nav li a {
      border: none;
      padding: 8px 10px;
      -webkit-transition: background-color 0.2s ease-out;
      -moz-transition: background-color 0.2s ease-out;
      transition: background-color 0.2s ease-out; }
      .ui-tabs-nav li a:hover {
        background-color: #f4f4f4; }
      .ui-tabs-nav li a:focus {
        background-color: #f4f4f4; }
      .ui-tabs-nav li a:active {
        background-color: #f4f4f4; }
    .ui-tabs-nav li.ui-tabs-active:first-child {
      border-left: 0; }
    .ui-tabs-nav li.ui-tabs-active a {
      padding: 8px 10px 6px 10px;
      background-color: transparent;
      color: #000;
      text-decoration: none;
      cursor: default;
      border-bottom: 3px solid #888; }
    .ui-tabs-nav li.ui-state-disabled a {
      cursor: default;
      color: #999;
      background-color: transparent;
      border: none; }

.icon-maint {
  margin: 0 18px 0 0; }
  .icon-maint::before {
    background: url(../img/icon-sprite.svg) no-repeat -46px -802px; }

.icon-depend-up {
  margin: 0 18px 0 0; }
  .icon-depend-up::before {
    background: url(../img/icon-sprite.svg) no-repeat -49px -730px; }

.icon-depend-down {
  margin: 0 18px 0 0; }
  .icon-depend-down::before {
    background: url(../img/icon-sprite.svg) no-repeat -49px -766px; }

.icon-ackn {
  margin: 0 18px 0 0; }
  .icon-ackn::before {
    background: url(../img/icon-sprite.svg) no-repeat -45px -693px; }

.icon-help {
  background: transparent url(../img/icon-sprite.svg) no-repeat -6px -726px; }

.icon-cal {
  background: transparent url(../img/icon-sprite.svg) no-repeat -42px -834px; }

.icon-wzrd-action {
  background: transparent url(../img/icon-sprite.svg) no-repeat -6px -617px;
  margin-top: -16px; }

.icon-help, .icon-cal, .icon-wzrd-action {
  border: none;
  position: absolute;
  cursor: pointer;
  opacity: 0.75;
  filter: alpha(opacity=75);
  -webkit-transition: opacity 0.2s ease-out;
  -moz-transition: opacity 0.2s ease-out;
  transition: opacity 0.2s ease-out; }
  .icon-help:hover, .icon-cal:hover, .icon-wzrd-action:hover {
    opacity: 1;
    filter: alpha(opacity=100);
    background-color: transparent; }
  .icon-help:focus, .icon-cal:focus, .icon-wzrd-action:focus {
    opacity: 1;
    filter: alpha(opacity=100);
    background-color: transparent; }
  .icon-help:active, .icon-cal:active, .icon-wzrd-action:active {
    opacity: 1;
    filter: alpha(opacity=100);
    background-color: transparent; }

.icon-maint::before, .icon-depend-up::before, .icon-depend-down::before, .icon-ackn::before {
  display: inline-block;
  width: 18px;
  height: 18px;
  position: absolute;
  content: ''; }

.drag-icon {
  margin-left: -9px;
  height: 24px;
  background: url(../img/icon-sprite.svg) no-repeat -6px -762px; }

.icon-info {
  position: relative;
  width: 8px;
  height: 11px;
  cursor: pointer;
  margin: -12px 0 -4px 0; }
  .icon-info::before {
    content: '';
    display: inline-block;
    position: absolute;
    top: 0;
    left: 0;
    width: 14px;
    height: 14px;
    background: url(../img/icon-sprite.svg) no-repeat -47px -659px; }

.setup-container {
  background-color: #fff;
  width: 766px;
  height: 420px;
  margin: 0 auto;
  margin-top: 5%;
  padding: 42px;
  vertical-align: top;
  position: relative;
  border: 1px solid #9f9f9f; }
  .setup-container h1 {
    border: none;
    margin: 3px 0 11px 0;
    padding: 0; }
  .setup-container .signin-logo {
    margin: 0 0 37px 0; }

.setup-left {
  float: left;
  width: 198px;
  padding-right: 10px; }
  .setup-left ul {
    margin: -4px 0 0 -42px; }
    .setup-left ul li {
      padding: 4px 0 4px 42px; }
      .setup-left ul li.setup-left-current {
        border-left: 3px solid #888;
        color: #333;
        padding-left: 39px; }

.setup-right {
  width: auto;
  margin-left: 198px; }

.setup-right-body {
  padding-right: 5px;
  max-height: 345px;
  overflow-y: auto; }
  .setup-right-body .list-table {
    border: none; }
  .setup-right-body .table-forms-td-left {
    text-align: left;
    width: auto; }
  .setup-right-body .table-forms-td-right {
    width: 100%; }
  .setup-right-body h1 {
    margin: 25% 0 0.4em 0; }

.setup-title {
  color: #333;
  height: 345px;
  display: table-cell;
  vertical-align: middle;
  font-size: 7em;
  line-height: 0.75em; }
  .setup-title span {
    display: block;
    font-size: 0.25em; }

.setup-footer {
  position: absolute;
  bottom: 32px;
  width: 766px;
  text-align: right; }
  .setup-footer div {
    float: right; }
  .setup-footer button {
    margin: 0 0 0 10px; }
    .setup-footer button.float-left {
      margin: 0;
      float: left; }

.signin-container {
  background-color: #fff;
  width: 280px;
  margin: 0 auto;
  margin-top: 5%;
  padding: 42px 42px 39px 42px;
  border: 1px solid #9f9f9f; }
  .signin-container h1 {
    border: none;
    margin: 0 0 17px 0;
    padding: 0; }
  .signin-container ul li {
    padding: 16px 0 0 0;
    font-size: 1.167em; }
    .signin-container ul li.sign-in-txt {
      text-align: center; }
  .signin-container label {
    display: inline-block;
    margin: 0 0 2px 0; }
  .signin-container button {
    font-size: 1em;
    margin: 7px 0;
    min-height: 35px;
    line-height: 35px;
    width: 100%; }

.signin-logo {
  margin: 0 auto;
  margin-bottom: 21px;
  width: 114px;
  height: 30px;
  background: url(../img/icon-sprite.svg) no-repeat 0 -864px; }

.signin-links {
  width: 100%;
  text-align: center;
  color: #333;
  margin: 11px 0 0 0; }

.signin-container input[type="text"], .signin-container input[type="password"] {
  padding: 9px 5px;
  width: 100%; }

.dashbrd-grid-widget-container {
  position: relative;
<<<<<<< HEAD
  margin: -.25rem;
  overflow: hidden; }
=======
  margin: -4px; }
>>>>>>> 59f5fa92

.dashbrd-grid-widget-placeholder {
  border-color: #f0f0f0 !important;
  background-color: #f0f0f0 !important;
  position: absolute;
  z-index: 999; }

.dashbrd-grid-new-widget-placeholder {
  box-sizing: border-box;
  display: flex;
  height: 200px;
  padding: .25rem;
  width: calc(100% / 6 - .65rem);
  z-index: 999;
  color: #333;
  cursor: pointer; }
  .dashbrd-grid-new-widget-placeholder .dashbrd-grid-widget-new-box,
  .dashbrd-grid-new-widget-placeholder .dashbrd-grid-widget-set-position,
  .dashbrd-grid-new-widget-placeholder .dashbrd-grid-widget-set-size {
    -webkit-box-shadow: 2px 2px 6px rgba(0, 0, 0, 0.5);
    -moz-box-shadow: 2px 2px 6px rgba(0, 0, 0, 0.5);
    box-shadow: 2px 2px 6px rgba(0, 0, 0, 0.5);
    border: 1px dashed #888;
    background-color: rgba(255, 255, 255, 0.7);
    flex: 1;
    position: relative;
    overflow: hidden; }
  .dashbrd-grid-new-widget-placeholder .dashbrd-grid-widget-set-size {
    -webkit-box-shadow: inset 2px 2px 6px rgba(0, 0, 0, 0.5);
    -moz-box-shadow: inset 2px 2px 6px rgba(0, 0, 0, 0.5);
    box-shadow: inset 2px 2px 6px rgba(0, 0, 0, 0.5);
    background: #f0f0f0;
    cursor: crosshair; }
  .dashbrd-grid-new-widget-placeholder .dashbrd-grid-new-widget-label {
    position: absolute;
    left: 0;
    top: calc(50% - 14px);
    right: 0;
    bottom: 0;
    padding: 38px 5px 5px;
    text-align: center; }
    .dashbrd-grid-new-widget-placeholder .dashbrd-grid-new-widget-label::before {
      background: url(../img/icon-sprite.svg) no-repeat -157px -888px;
      content: ' ';
      height: 28px;
      width: 36px;
      position: absolute;
      top: 0;
      left: 50%;
      transform: translateX(-50%); }

.dashbrd-grid-widget-set-size .dashbrd-grid-new-widget-label::before {
  background: url(../img/icon-sprite.svg) no-repeat -345px -888px; }

.dashbrd-grid-widget-mask {
  position: absolute;
  width: 100%;
  height: 100%;
  background: transparent;
  z-index: 80;
  display: none; }

.dashbrd-grid-widget-draggable {
  border-color: #383838 !important;
  border-bottom-color: #353535 !important;
  -webkit-box-shadow: 0 4px 20px 0 rgba(0, 0, 0, 0.5);
  -moz-box-shadow: 0 4px 20px 0 rgba(0, 0, 0, 0.5);
  box-shadow: 0 4px 20px 0 rgba(0, 0, 0, 0.5);
  z-index: 1000; }

.dashbrd-grid-widget-content {
  flex: 1;
  overflow-y: auto; }
  .dashbrd-grid-widget-content .list-table {
    border: none; }
    .dashbrd-grid-widget-content .list-table tbody tr:last-child th, .dashbrd-grid-widget-content .list-table tbody tr:last-child td {
      border-bottom: 1px solid #888; }
      .dashbrd-grid-widget-content .list-table tbody tr:last-child th.list-table-footer, .dashbrd-grid-widget-content .list-table tbody tr:last-child td.list-table-footer {
        border-bottom: none; }
  .dashbrd-grid-widget-content .debug-output {
    margin: 10px 10px 0 10px;
    max-height: 300px;
    border-color: #888; }
  .dashbrd-grid-widget-content .msg-good, .dashbrd-grid-widget-content .msg-bad {
    margin: 0 10px; }

.dashbrd-grid-widget {
  display: flex;
  position: absolute; }

.dashbrd-grid-widget-padding {
  display: flex;
  flex-grow: 1;
  flex-direction: column;
  min-width: 8.33333%;
  margin: .25rem;
  background-color: #fff;
  border: 1px solid #9f9f9f;
  padding-bottom: 8px; }

.dashbrd-grid-widget-head {
  position: relative;
  padding: 8px 65px 8px 10px;
  min-height: 17px; }
  .dashbrd-grid-widget-head h4 {
    color: #262626;
    font-weight: bold; }
  .dashbrd-grid-widget-head ul {
    position: absolute;
    top: 0;
    right: 0; }
    .dashbrd-grid-widget-head ul li {
      display: block;
      float: left;
      padding: 0; }
      .dashbrd-grid-widget-head ul li select {
        margin: 4px 0; }

@-webkit-keyframes zoom-in-out {
  0% {
    transform: scale(1); }
  50% {
    transform: scale(1.05); }
  100% {
    transform: scale(1); } }
@-moz-keyframes zoom-in-out {
  0% {
    transform: scale(1); }
  50% {
    transform: scale(1.05); }
  100% {
    transform: scale(1); } }
@-o-keyframes zoom-in-out {
  0% {
    transform: scale(1); }
  50% {
    transform: scale(1.05); }
  100% {
    transform: scale(1); } }
@keyframes zoom-in-out {
  0% {
    transform: scale(1); }
  50% {
    transform: scale(1.05); }
  100% {
    transform: scale(1); } }
@keyframes zoom-in-out {
  0% {
    transform: scale(1); }
  50% {
    transform: scale(1.05); }
  100% {
    transform: scale(1); } }
.new-widget {
  -webkit-animation: zoom-in-out .2s linear;
  -moz-animation: zoom-in-out .2s linear;
  -ms-animation: zoom-in-out .2s linear;
  -o-animation: zoom-in-out .2s linear;
  animation: zoom-in-out .2s linear; }

.ui-resizable-border-n {
  border-top: 1px solid #000;
  height: 5px;
  margin: 0 .25rem;
  flex: 1; }

.ui-resizable-border-e {
  border-right: 1px solid #000;
  width: 5px;
  margin: .25rem 0;
  flex: 1; }

.ui-resizable-border-s {
  border-bottom: 1px solid #000;
  height: 5px;
  margin: 0 .25rem;
  flex: 1; }

.ui-resizable-border-w {
  border-left: 1px solid #000;
  width: 5px;
  margin: .25rem 0;
  flex: 1; }

.ui-resizable-n {
  cursor: ns-resize;
  height: 5px;
  width: 100%;
  top: 4px;
  left: 0; }
  .ui-resizable-n .ui-resize-dot {
    left: 0;
    right: 0;
    margin: auto;
    bottom: 0; }

.ui-resizable-ne {
  cursor: nesw-resize;
  right: 0;
  top: 0; }

.ui-resizable-nw {
  cursor: nwse-resize;
  left: 0;
  top: 0; }

.ui-resizable-e {
  cursor: ew-resize;
  width: 5px;
  right: 4px;
  top: 0;
  height: 100%; }
  .ui-resizable-e .ui-resize-dot {
    left: 0;
    top: 50%;
    -webkit-transform: translateY(-50%);
    -moz-transform: translateY(-50%);
    -ms-transform: translateY(-50%);
    transform: translateY(-50%); }

.ui-resizable-s {
  cursor: ns-resize;
  height: 5px;
  width: 100%;
  bottom: 5px;
  left: 0; }
  .ui-resizable-s .ui-resize-dot {
    left: 0;
    right: 0;
    margin: auto;
    bottom: -5px; }

.ui-resizable-se {
  cursor: nwse-resize;
  right: 0;
  bottom: 0; }

.ui-resizable-sw {
  cursor: nesw-resize;
  left: 0;
  bottom: 0; }

.ui-resizable-w {
  cursor: ew-resize;
  width: 5px;
  left: 4px;
  top: 0;
  height: 100%; }
  .ui-resizable-w .ui-resize-dot {
    right: 0;
    top: 50%;
    -webkit-transform: translateY(-50%);
    -moz-transform: translateY(-50%);
    -ms-transform: translateY(-50%);
    transform: translateY(-50%); }

.ui-inner-handles .ui-resizable-n {
  top: 0; }
.ui-inner-handles .ui-resizable-ne {
  top: -4px;
  right: -4px; }
.ui-inner-handles .ui-resizable-nw {
  top: -4px;
  left: -4px; }
.ui-inner-handles .ui-resizable-e {
  right: 0; }
.ui-inner-handles .ui-resizable-s {
  bottom: 0; }
.ui-inner-handles .ui-resizable-se {
  bottom: -4px;
  right: -4px; }
.ui-inner-handles .ui-resizable-sw {
  bottom: -4px;
  left: -4px; }
.ui-inner-handles .ui-resizable-w {
  left: 0; }

.ui-resize-dot, .ui-resizable-ne, .ui-resizable-nw, .ui-resizable-se, .ui-resizable-sw {
  z-index: 90;
  width: 7px;
  height: 7px;
  position: absolute;
  background-color: #fff;
  border: 1px solid #000;
  -webkit-border-radius: 100%;
  -moz-border-radius: 100%;
  border-radius: 100%; }

.ui-resizable-n, .ui-resizable-e, .ui-resizable-s, .ui-resizable-w {
  z-index: 90;
  position: absolute;
  display: flex; }

.dashbrd-widget-placeholder {
  border-color: #f0f0f0 !important;
  background-color: #f0f0f0 !important; }

.dashbrd-widget-draggable {
  border-color: #383838 !important;
  border-bottom-color: #353535 !important;
  -webkit-box-shadow: 0 4px 20px 0 rgba(0, 0, 0, 0.5);
  -moz-box-shadow: 0 4px 20px 0 rgba(0, 0, 0, 0.5);
  box-shadow: 0 4px 20px 0 rgba(0, 0, 0, 0.5); }

.dashbrd-widget {
  min-width: 250px;
  margin: 0 10px 10px 0;
  background-color: #fff;
  border: 1px solid #9f9f9f; }
  .dashbrd-widget .list-table {
    border: none; }
    .dashbrd-widget .list-table tbody tr:last-child td {
      border-bottom: 1px solid #888; }
  .dashbrd-widget .debug-output {
    margin: 10px 10px 0 10px;
    max-height: 300px;
    border-color: #888; }
  .dashbrd-widget .msg-good, .dashbrd-widget .msg-bad {
    margin: 0 10px; }

.list-table tbody tr.nothing-to-show {
  text-align: center;
  color: #333;
  -webkit-transition: 0s;
  -moz-transition: 0s;
  transition: 0s; }
  .list-table tbody tr.nothing-to-show td:hover {
    background-color: #fff; }

.dashbrd-grid-widget-content .list-table th:first-child, .dashbrd-grid-widget-content .list-table td:first-child, .dashbrd-widget .list-table th:first-child, .dashbrd-widget .list-table td:first-child, .overlay-dialogue .list-table th:first-child, .overlay-dialogue .list-table td:first-child {
  padding-left: 10px; }
.dashbrd-grid-widget-content .list-table th:last-child, .dashbrd-grid-widget-content .list-table td:last-child, .dashbrd-widget .list-table th:last-child, .dashbrd-widget .list-table td:last-child, .overlay-dialogue .list-table th:last-child, .overlay-dialogue .list-table td:last-child {
  padding-right: 10px; }

.dashbrd-widget-head {
  position: relative;
  padding: 8px 60px 8px 10px; }
  .dashbrd-widget-head h4 {
    color: #262626;
    font-weight: bold; }
  .dashbrd-widget-head ul {
    position: absolute;
    top: 0;
    right: 0; }
    .dashbrd-widget-head ul li {
      display: block;
      float: left;
      padding: 0; }
      .dashbrd-widget-head ul li select {
        margin: 4px 0; }

.dashbrd-widget-foot {
  text-align: right;
  color: #333;
  margin: 0 10px; }
  .dashbrd-widget-foot li {
    display: inline-block;
    padding: 8px 0 8px 13px; }

.dashbrd-widget-graph-link {
  display: block; }
  .dashbrd-widget-graph-link:link {
    border: none; }
  .dashbrd-widget-graph-link:focus:after {
    content: "";
    background: rgba(17, 17, 17, 0.35);
    height: 2px;
    position: absolute;
    left: 0;
    right: 0;
    bottom: -2px; }

.action-menu {
  position: absolute;
  z-index: 1000;
  padding: 5px 15px 5px 25px;
  min-width: 166px;
  max-width: 250px;
  background-color: #fff;
  border: 1px solid #383838;
  border-bottom-color: #353535;
  -webkit-box-shadow: 0 4px 20px 0 rgba(0, 0, 0, 0.5);
  -moz-box-shadow: 0 4px 20px 0 rgba(0, 0, 0, 0.5);
  box-shadow: 0 4px 20px 0 rgba(0, 0, 0, 0.5); }
  .action-menu:focus {
    outline: none; }
  .action-menu li {
    display: block; }
    .action-menu li div {
      border-top: 1px solid #888;
      margin: 5px -15px 5px -25px; }
  .action-menu .action-menu-item {
    display: block;
    height: 24px;
    line-height: 24px;
    cursor: pointer;
    color: #000;
    text-decoration: none;
    border: none;
    outline: 0;
    padding: 0 15px 0 25px;
    margin: 0 -15px 0 -25px;
    position: relative;
    -webkit-transition: background-color 0.2s ease-out;
    -moz-transition: background-color 0.2s ease-out;
    transition: background-color 0.2s ease-out; }
    .action-menu .action-menu-item:hover, .action-menu .action-menu-item:focus, .action-menu .action-menu-item:active, .action-menu .action-menu-item.highlighted {
      background-color: #f4f4f4; }
    .action-menu .action-menu-item.selected::before {
      display: block;
      width: 24px;
      height: 24px;
      position: absolute;
      left: 0;
      content: '';
      background: url(../img/icon-sprite.svg) no-repeat -5px -835px; }
    .action-menu .action-menu-item .arrow-right {
      position: absolute;
      right: 10px;
      top: 8px;
      height: auto;
      line-height: auto;
      padding: 0;
      margin: 0;
      border-left-color: #333; }
  .action-menu .action-menu-item-disabled {
    display: block;
    height: 24px;
    line-height: 24px;
    color: #333;
    border: none;
    cursor: default; }
  .action-menu h3 {
    height: 24px;
    line-height: 24px; }

.search-suggest {
  position: absolute;
  z-index: 1000;
  padding: 0 5px;
  min-width: 16px;
  color: #333;
  background-color: #fff;
  border: 1px solid #383838;
  border-top: none;
  -webkit-box-shadow: 0 6px 10px 0 rgba(0, 0, 0, 0.5);
  -moz-box-shadow: 0 6px 10px 0 rgba(0, 0, 0, 0.5);
  box-shadow: 0 6px 10px 0 rgba(0, 0, 0, 0.5); }
  .search-suggest li {
    display: block;
    height: inherit;
    line-height: normal;
    color: #000;
    padding: 0.4em 5px;
    margin: 0 -5px;
    cursor: pointer;
    -webkit-transition: background-color 0.2s ease-out;
    -moz-transition: background-color 0.2s ease-out;
    transition: background-color 0.2s ease-out; }
    .search-suggest li.suggest-hover {
      background-color: #f4f4f4; }

.overlay-dialogue {
  display: table;
  position: absolute;
  z-index: 1000;
  padding: 15px 10px 10px 10px;
  background-color: #fff;
  border: 1px solid #383838;
  border-bottom-color: #353535;
  -webkit-box-shadow: 0 4px 20px 0 rgba(0, 0, 0, 0.5);
  -moz-box-shadow: 0 4px 20px 0 rgba(0, 0, 0, 0.5);
  box-shadow: 0 4px 20px 0 rgba(0, 0, 0, 0.5); }
  .overlay-dialogue.modal {
    position: fixed;
    overflow: hidden; }
    .overlay-dialogue.modal .overlay-dialogue-body {
      overflow: auto;
      overflow-x: hidden;
      width: 100%;
      max-height: calc(100vh - 190px);
      max-width: inherit;
      margin: 0 0 10px 0; }
    .overlay-dialogue.modal .overlay-dialogue-controls {
      text-align: right;
      padding: 0px 0px 10px 0px; }
      .overlay-dialogue.modal .overlay-dialogue-controls li {
        display: inline;
        padding-left: 10px; }
    .overlay-dialogue.modal > .overlay-close-btn {
      position: relative;
      float: right;
      top: -13px;
      right: -8px; }
  .overlay-dialogue.sticked-to-top {
    top: 50px; }
  .overlay-dialogue.modal-popup {
    max-width: 1024px;
    min-width: 650px; }
  .overlay-dialogue .msg-bad,
  .overlay-dialogue .msg-good {
    position: sticky;
    top: 0;
    z-index: 1000; }
  .overlay-dialogue .list-table {
    white-space: normal;
    border: none; }
  .overlay-dialogue .table-paging {
    border: none;
    border-top: 1px solid #888; }
  .overlay-dialogue .table-forms-td-right td {
    vertical-align: middle; }
    .overlay-dialogue .table-forms-td-right td label {
      display: block; }
  .overlay-dialogue .dashbrd-widget-head {
    margin: -10px -10px 6px -10px; }
  .overlay-dialogue .maps-container {
    max-height: 128px;
    overflow-y: auto;
    margin-left: -10px; }

.btn-back-map-container {
  text-align: left;
  position: absolute;
  left: -1px;
  max-width: 100%; }
  .btn-back-map-container a:focus, .btn-back-map-container a:hover {
    outline: none; }
    .btn-back-map-container a:focus .btn-back-map, .btn-back-map-container a:hover .btn-back-map {
      background-color: #000;
      border: #333 solid 1px; }
      .btn-back-map-container a:focus .btn-back-map .btn-back-map-content, .btn-back-map-container a:hover .btn-back-map .btn-back-map-content {
        display: inline-block;
        line-height: 24px;
        padding: 0 6px 0 0;
        flex: auto; }
  .btn-back-map-container .btn-back-map {
    border: #9f9f9f solid 1px;
    border-radius: 0 2px 2px 0;
    background-color: rgba(0, 0, 0, 0.8);
    color: white;
    margin-top: 10px;
    padding: 0;
    display: flex;
    height: 24px;
    line-height: 24px;
    vertical-align: middle;
    text-decoration: none; }
    .btn-back-map-container .btn-back-map .btn-back-map-content {
      display: none; }
    .btn-back-map-container .btn-back-map .btn-back-map-icon {
      margin-left: 5px;
      display: inline-block;
      flex: 1 0 auto;
      width: 28px;
      height: 24px;
      vertical-align: middle;
      background: url(../img/icon-sprite.svg) no-repeat -85px -691px; }

.overlay-dialogue-body {
  margin: 0 0 25px 0;
  white-space: nowrap; }

.overlay-dialogue-footer {
  text-align: right; }
  .overlay-dialogue-footer button {
    margin: 0 0 0 10px; }

.overlay-bg {
  background-color: #000;
  width: 100%;
  height: 100%;
  position: fixed;
  z-index: 1000;
  top: 0;
  left: 0;
  opacity: 0.35;
  filter: alpha(opacity=35); }

.calendar {
  width: 200px; }
  .calendar .calendar-year.highlighted, .calendar .highlighted.calendar-month,
  .calendar .calendar-month.highlighted {
    background-color: #f4f4f4; }
  .calendar .calendar-year:focus, .calendar .calendar-month:focus,
  .calendar .calendar-month:focus {
    outline: none; }
  .calendar table {
    width: 100%;
    margin: 5px 0; }
    .calendar table thead {
      text-transform: uppercase;
      color: #333; }
    .calendar table tbody {
      text-align: center; }
      .calendar table tbody td {
        -webkit-transition: background-color 0.2s ease-out;
        -moz-transition: background-color 0.2s ease-out;
        transition: background-color 0.2s ease-out; }
        .calendar table tbody td.selected {
          background-color: #333;
          color: #fff; }
          .calendar table tbody td.selected:hover {
            background-color: #292929; }
        .calendar table tbody td:hover {
          background-color: #f4f4f4;
          cursor: pointer; }
        .calendar table tbody td.highlighted {
          color: #fff;
          background-color: #484848;
          border-color: #484848;
          cursor: pointer; }
        .calendar table tbody td:focus {
          outline: none; }
        .calendar table tbody td span {
          z-index: -1;
          padding: 4px;
          display: block; }

.calendar-header {
  text-align: center; }
  .calendar-header .btn-grey {
    border: none;
    background-color: transparent; }

.calendar-year, .calendar-month {
  height: 24px;
  line-height: 26px;
  display: table;
  width: 100%; }
  .calendar-year button:first-child, .calendar-month button:first-child {
    float: left; }
  .calendar-year button:last-child, .calendar-month button:last-child {
    float: right; }
  .calendar-year button:hover, .calendar-month button:hover {
    background-color: #f4f4f4;
    cursor: pointer; }

.calendar-time {
  text-align: center; }
  .calendar-time input[type="text"] {
    width: 32px; }

.calendar-footer {
  margin: 26px 0 0 0;
  text-align: right; }
  .calendar-footer .btn-grey {
    float: left;
    margin-top: 0; }

.notif {
  width: 250px; }
  .notif .dashbrd-widget-head {
    margin: -11px 0 7px -9px;
    padding: 0; }
    .notif .dashbrd-widget-head ul {
      position: relative;
      display: inline-block; }
      .notif .dashbrd-widget-head ul li {
        float: none;
        display: inline-block; }

.notif-body {
  max-height: 600px;
  padding: 0 5px 0 0;
  overflow-y: auto; }
  .notif-body h4 {
    display: block;
    max-width: 250px;
    padding-bottom: 0.083em; }
  .notif-body p {
    margin: 0.25em 0 0 0; }
  .notif-body li {
    padding: 0 0 10px 19px; }
    .notif-body li:last-child {
      padding-bottom: 0; }

.notif-indic {
  width: 14px;
  height: 14px;
  float: left;
  margin: 2px 0 0 -19px;
  -webkit-border-radius: 2px;
  -moz-border-radius: 2px;
  border-radius: 2px; }

.notif-indic-container {
  border-top: 1px solid #888;
  margin: 0 0 0 -19px;
  padding: 14px 0 0 0; }
  .notif-indic-container .notif-indic {
    float: none;
    display: inline-block;
    margin: 0 2px 0 0; }

.screen-table {
  background-color: #fff;
  width: 100%; }
  .screen-table td {
    padding: 2px 3px; }
  .screen-table .table-forms {
    text-align: left; }
  .screen-table .list-table {
    border: none; }
    .screen-table .list-table td {
      text-align: left;
      padding: 6px 5px;
      border: none;
      border-bottom: 1px solid #888; }
  .screen-table .dashbrd-widget {
    margin: 0;
    border: none; }
    .screen-table .dashbrd-widget th {
      padding: 6px 5px; }
  .screen-table .dashbrd-widget-head {
    text-align: left;
    padding: 4px 5px; }
    .screen-table .dashbrd-widget-head li {
      line-height: 2.9em; }
  .screen-table .dashbrd-widget-foot {
    margin: 0; }
  .screen-table .nothing-to-show td {
    text-align: center !important; }

.dashed-border td {
  border: 1px dashed #888; }

.top {
  vertical-align: top; }

.right {
  text-align: right !important; }

.bottom {
  vertical-align: bottom; }

.left {
  text-align: left; }

.center {
  text-align: center; }

.middle {
  vertical-align: middle; }

.graph-selection {
  position: absolute;
  z-index: 98;
  overflow: hidden;
  background-color: rgba(167, 136, 32, 0.35);
  border: 1px solid rgba(175, 107, 0, 0.6);
  border-top: none;
  border-bottom: none; }

.svg-graph-selection {
  fill: rgba(167, 136, 32, 0.35);
  stroke: rgba(175, 107, 0, 0.6);
  stroke-width: 1px; }

.svg-graph-selection-text {
  fill: #000; }

.svg-helper {
  stroke-opacity: 0.35;
  stroke: #990000;
  stroke-width: 2px; }

.svg-point-highlight {
  fill: #000 !important;
  fill-opacity: 0.5 !important; }

.svg-graph-preview {
  margin-top: 10px;
  width: 960px;
  height: 300px;
  position: relative; }
  .svg-graph-preview > div {
    background: #fff;
    height: 300px;
    position: absolute;
    left: 0;
    right: 0;
    top: 0;
    z-index: 999; }

.svg-single-item-graph-legend,
.svg-single-two-items-graph-legend,
.svg-graph-legend {
  overflow-y: hidden;
  white-space: normal;
  margin: 0 10px; }
  .svg-single-item-graph-legend div,
  .svg-single-two-items-graph-legend div,
  .svg-graph-legend div {
    display: inline-block;
    margin: 0 4px;
    font-size: 12px;
    line-height: 18px;
    vertical-align: middle;
    min-width: 120px;
    overflow: hidden;
    white-space: nowrap;
    text-overflow: ellipsis;
    border: 0 none transparent; }
  .svg-single-item-graph-legend div:before,
  .svg-single-two-items-graph-legend div:before,
  .svg-graph-legend div:before {
    content: ' ';
    display: inline-block;
    margin-right: 4px;
    width: 10px;
    height: 0;
    vertical-align: middle;
    margin-top: -4px;
    border-top-width: 4px;
    border-top-style: solid;
    border-top-color: inherit; }

.svg-graph-legend div {
  max-width: 30%; }

.svg-single-two-items-graph-legend div {
  max-width: 50%; }

.svg-graph-hintbox {
  font-size: 12px;
  line-height: 18px;
  white-space: nowrap;
  min-width: 145px; }
  .svg-graph-hintbox .table-paging {
    min-height: 18px;
    padding: 0px 0px 2px;
    border: none;
    top: 2px; }
    .svg-graph-hintbox .table-paging .paging-btn-container {
      min-height: inherit; }
  .svg-graph-hintbox .list-table tbody tr:last-child td {
    border-bottom-style: none;
    box-shadow: none; }
  .svg-graph-hintbox li {
    padding-left: 23px; }
    .svg-graph-hintbox li .svg-graph-hintbox-item-color {
      margin: 3px 10px 3px -20px;
      width: 10px;
      height: 10px;
      float: left;
      display: block; }

.ui-selectable-helper {
  position: absolute;
  z-index: 100;
  background-color: rgba(167, 136, 32, 0.35);
  border: 1px solid rgba(175, 107, 0, 0.6); }

#map-area .map-element-area-bg {
  background-color: rgba(244, 244, 244, 0.35); }

.map-element-selected {
  border: 3px dashed #af6b00;
  margin: -3px; }

.debug-output {
  display: none;
  max-height: 600px;
  overflow-y: auto;
  padding: 11px;
  margin: 10px 13px 0 13px;
  background-color: #f4f4f4 !important;
  border: 1px solid #9f9f9f; }

.btn-debug {
  position: fixed;
  bottom: 13px;
  right: 13px;
  z-index: 15000;
  padding: 4px 11px;
  border: 1px solid #9f9f9f;
  background-color: rgba(255, 255, 255, 0.8);
  -webkit-border-radius: 2px;
  -moz-border-radius: 2px;
  border-radius: 2px; }

.overlay-descr {
  max-height: 150px;
  overflow-y: auto;
  padding: 0;
  margin: 5px 0;
  background-color: #fff; }

.overlay-descr-url {
  padding: 3px 0 7px; }

.overlay-descr {
  background: linear-gradient(#fff 30%, rgba(255, 255, 255, 0)), linear-gradient(rgba(255, 255, 255, 0), #fff 70%) 0 100%, radial-gradient(50% 0, farthest-side, rgba(0, 0, 0, 0.4), transparent), radial-gradient(50% 100%, farthest-side, rgba(0, 0, 0, 0.4), transparent) 0 100%;
  background: linear-gradient(#fff 30%, rgba(255, 255, 255, 0)), linear-gradient(rgba(255, 255, 255, 0), #fff 70%) 0 100%, radial-gradient(farthest-side at 50% 0, rgba(0, 0, 0, 0.4), transparent), radial-gradient(farthest-side at 50% 100%, rgba(0, 0, 0, 0.4), transparent) 0 100%;
  background-repeat: no-repeat;
  background-color: #fff;
  background-size: 100% 40px, 100% 40px, 100% 4px, 100% 4px;
  background-attachment: local, local, scroll, scroll; }

.green, a.green {
  color: #009900; }

a.green:hover, a.green:focus {
  color: #000; }

.red, a.red, select.red, select option.red {
  color: #990000; }

a.red:hover, a.red:focus {
  color: #000; }

.orange, a.orange {
  color: #ed3400; }

a.orange:hover, a.orange:focus {
  color: #000; }

.yellow, a.yellow {
  color: #af6b00; }

a.yellow:hover, a.yellow:focus {
  color: #000; }

.grey, a.grey {
  color: #333; }

a.grey:hover, a.grey:focus {
  color: #000; }

.blue, a.blue {
  color: #111; }

a.blue:hover, a.blue:focus {
  color: #000; }

.teal, a.teal {
  color: #0f998b; }

a.teal:hover, a.teal:focus {
  color: #000; }

a.link-action {
  color: #000; }
  a.link-action.red {
    color: #990000; }
  a.link-action.orange {
    color: #ed3400; }
  a.link-action.yellow {
    color: #af6b00; }
  a.link-action.green {
    color: #009900; }
  a.link-action.grey {
    color: #333; }
  a.link-action:hover {
    color: #000;
    border-bottom: 1px solid rgba(0, 0, 0, 0.5); }
  a.link-action:focus {
    color: #000; }

.progress-bar-container {
  display: inline-block;
  white-space: nowrap;
  position: relative; }
  .progress-bar-container a {
    border: none !important; }
    .progress-bar-container a:hover .progress-bar-label, .progress-bar-container a:focus .progress-bar-label {
      display: block; }

.progress-bar-bg {
  padding: 3px 0 2px 0;
  font-size: 0.917em;
  line-height: 1em;
  display: inline-block; }
  .progress-bar-bg.green-bg, .progress-bar-bg.normal-bg {
    background-color: #34af67; }
  .progress-bar-bg.red-bg {
    background-color: #d64e4e; }

.progress-bar-label {
  display: none;
  color: #fff;
  font-size: 0.917em; }
  .progress-bar-label span {
    position: absolute; }
    .progress-bar-label span:first-child {
      left: .35em; }
    .progress-bar-label span:last-child {
      right: .35em; }

.status-container {
  display: inline-block;
  white-space: nowrap;
  margin: 1px 3px 1px 0; }
  .status-container:last-child {
    margin: 0; }
  .status-container span {
    -webkit-border-radius: 0;
    -moz-border-radius: 0;
    border-radius: 0; }
    .status-container span:only-child {
      -webkit-border-radius: 2px;
      -moz-border-radius: 2px;
      border-radius: 2px; }
    .status-container span:first-of-type:not(:only-child) {
      -webkit-border-radius: 2px 0 0 2px;
      -moz-border-radius: 2px 0 0 2px;
      border-radius: 2px 0 0 2px; }
    .status-container span:last-of-type:not(:only-child) {
      -webkit-border-radius: 0 2px 2px 0;
      -moz-border-radius: 0 2px 2px 0;
      border-radius: 0 2px 2px 0; }

.status-green {
  color: #fff;
  border: 1px solid #2f9f5e;
  background-color: #34af67; }

.status-red {
  color: #fff;
  border: 1px solid #d23d3d;
  background-color: #d64e4e; }

.status-grey {
  color: #9f9f9f;
  background-color: #f0f0f0;
  border: 1px solid #9f9f9f; }

.status-dark-grey {
  border: 1px solid #80898d;
  background-color: #8a9397; }

.status-yellow {
  color: #fff;
  border: 1px solid #e79e0b;
  background-color: #f1a50b; }

.status-na-bg, .status-info-bg, .status-warning-bg, .status-average-bg, .status-high-bg, .status-disaster-bg {
  border: 1px solid rgba(0, 0, 0, 0.2); }

.status-disabled-bg {
  color: #9f9f9f;
  background-color: #f0f0f0;
  border: 1px solid rgba(0, 0, 0, 0.2); }

.tag {
  display: inline-block;
  color: #fff;
  background-color: #333;
  margin: 1px 3px 1px 0;
  padding: 2px 3px;
  line-height: 1em;
  max-width: 133px;
  vertical-align: middle;
  -webkit-border-radius: 2px;
  -moz-border-radius: 2px;
  border-radius: 2px; }
  .tag:last-child {
    margin: 0; }

.status-green, .status-red, .status-grey, .status-dark-grey, .status-yellow, .status-na-bg, .status-info-bg, .status-warning-bg, .status-average-bg, .status-high-bg, .status-disaster-bg, .status-disabled-bg {
  padding: 2px 3px 1px 3px;
  font-size: 0.917em;
  text-transform: uppercase;
  text-align: center;
  min-width: .7em;
  line-height: 1em;
  display: inline-block;
  -webkit-border-radius: 2px;
  -moz-border-radius: 2px;
  border-radius: 2px; }
  .status-green:not(:last-of-type), .status-red:not(:last-of-type), .status-grey:not(:last-of-type), .status-dark-grey:not(:last-of-type), .status-yellow:not(:last-of-type), .status-na-bg:not(:last-of-type), .status-info-bg:not(:last-of-type), .status-warning-bg:not(:last-of-type), .status-average-bg:not(:last-of-type), .status-high-bg:not(:last-of-type), .status-disaster-bg:not(:last-of-type), .status-disabled-bg:not(:last-of-type) {
    border-right: none; }

.green-bg, .normal-bg {
  background-color: #59db8f; }

.red-bg {
  background-color: #e45959; }

.na-bg {
  color: #2a353a; }
  .na-bg a.link-action,
  .na-bg input[type="radio"]:checked + label {
    color: #2a353a; }

td.na-bg ~ td.na-bg, td.normal-bg ~ td.na-bg, td.info-bg ~ td.na-bg, td.average-bg ~ td.na-bg, td.warning-bg ~ td.na-bg, td.high-bg ~ td.na-bg, td.disaster-bg ~ td.na-bg, td.na-bg ~ td.normal-bg, td.normal-bg ~ td.normal-bg, td.info-bg ~ td.normal-bg, td.average-bg ~ td.normal-bg, td.warning-bg ~ td.normal-bg, td.high-bg ~ td.normal-bg, td.disaster-bg ~ td.normal-bg, td.na-bg ~ td.info-bg, td.normal-bg ~ td.info-bg, td.info-bg ~ td.info-bg, td.average-bg ~ td.info-bg, td.warning-bg ~ td.info-bg, td.high-bg ~ td.info-bg, td.disaster-bg ~ td.info-bg, td.na-bg ~ td.average-bg, td.normal-bg ~ td.average-bg, td.info-bg ~ td.average-bg, td.average-bg ~ td.average-bg, td.warning-bg ~ td.average-bg, td.high-bg ~ td.average-bg, td.disaster-bg ~ td.average-bg, td.na-bg ~ td.warning-bg, td.normal-bg ~ td.warning-bg, td.info-bg ~ td.warning-bg, td.average-bg ~ td.warning-bg, td.warning-bg ~ td.warning-bg, td.high-bg ~ td.warning-bg, td.disaster-bg ~ td.warning-bg, td.na-bg ~ td.high-bg, td.normal-bg ~ td.high-bg, td.info-bg ~ td.high-bg, td.average-bg ~ td.high-bg, td.warning-bg ~ td.high-bg, td.high-bg ~ td.high-bg, td.disaster-bg ~ td.high-bg, td.na-bg ~ td.disaster-bg, td.normal-bg ~ td.disaster-bg, td.info-bg ~ td.disaster-bg, td.average-bg ~ td.disaster-bg, td.warning-bg ~ td.disaster-bg, td.high-bg ~ td.disaster-bg, td.disaster-bg ~ td.disaster-bg {
  border-left: 1px dotted #888; }

.log-na-bg {
  color: #2a353a;
  background-color: #97aab3; }

.normal-bg {
  color: #0e4123; }
  .normal-bg a.link-action {
    color: #0e4123; }

.info-bg {
  color: #00268e; }
  .info-bg a.link-action,
  .info-bg input[type="radio"]:checked + label {
    color: #00268e; }

.log-info-bg {
  color: #00268e;
  background-color: #7499ff; }

.average-bg {
  color: #733100; }
  .average-bg a.link-action,
  .average-bg input[type="radio"]:checked + label {
    color: #733100; }

.warning-bg {
  color: #734d00; }
  .warning-bg a.link-action,
  .warning-bg input[type="radio"]:checked + label {
    color: #734d00; }

.log-warning-bg {
  color: #734d00;
  background-color: #ffc859; }

.high-bg {
  color: #52190b; }
  .high-bg a.link-action,
  .high-bg input[type="radio"]:checked + label {
    color: #52190b; }

.log-high-bg {
  color: #52190b;
  background-color: #e97659; }

.disaster-bg {
  color: #4b0c0c; }
  .disaster-bg a.link-action,
  .disaster-bg input[type="radio"]:checked + label {
    color: #4b0c0c; }

.na-bg a,
.normal-bg a,
.info-bg a,
.average-bg a,
.warning-bg a,
.high-bg a,
.disaster-bg a {
  transition: none; }
.na-bg.blink-hidden,
.normal-bg.blink-hidden,
.info-bg.blink-hidden,
.average-bg.blink-hidden,
.warning-bg.blink-hidden,
.high-bg.blink-hidden,
.disaster-bg.blink-hidden {
  background-color: transparent; }
  .na-bg.blink-hidden a,
  .normal-bg.blink-hidden a,
  .info-bg.blink-hidden a,
  .average-bg.blink-hidden a,
  .warning-bg.blink-hidden a,
  .high-bg.blink-hidden a,
  .disaster-bg.blink-hidden a {
    color: #000; }

.log-disaster-bg {
  color: #4b0c0c;
  background-color: #e45959; }

.inactive-bg, td.inactive-bg {
  color: #4b0c0c;
  background-color: #e45959; }

.table-forms-second-column {
  display: inline-block;
  width: 50%;
  min-width: 200px;
  text-align: right; }
  .table-forms-second-column .second-column-label {
    padding: 0 10px; }

.problem-unack-fg {
  color: #cc0000; }

.problem-ack-fg {
  color: #cc0000; }

.ok-unack-fg {
  color: #009900; }

.ok-ack-fg {
  color: #009900; }

.list-table tbody tr.row-selected, .drag-drop-area, .navtree .tree .tree-item.selected > .tree-row, .navtree .tree .tree-item.selected > .tree-row:hover {
  background-color: #f4f4f4; }

.msg-good {
  color: #000;
  border: 2px solid #009900;
  background-color: #fff;
  text-align: left; }
  .msg-good .link-action {
    color: #033003;
    margin-right: 10px;
    font-size: 0.85em; }
    .msg-good .link-action .arrow-up {
      border-bottom-color: #033003; }
    .msg-good .link-action .arrow-down {
      border-top-color: #033003; }
  .msg-good .overlay-close-btn {
    color: #333; }
  .msg-good ul {
    border-top-color: #009900; }
  .msg-good button {
    background-color: #fff;
    color: #033003;
    border-color: #009900; }

.msg-good:before {
  content: "";
  background-color: #009900;
  float: left;
  width: 61px;
  top: 0;
  left: 0;
  bottom: 0;
  position: absolute; }

.msg-good:after {
  content: "";
  background: url(../img/icon-sprite.svg) no-repeat -122px -244px;
  width: 27px;
  height: 25px;
  top: 0;
  left: 0;
  position: absolute;
  margin-left: 16px;
  margin-top: 2px; }

.msg-bad {
  color: #000;
  border: 2px solid #cc0000;
  background-color: #fff;
  text-align: left; }
  .msg-bad .link-action {
    color: #300303;
    margin-right: 10px;
    font-size: 0.85em; }
    .msg-bad .link-action .arrow-up {
      border-bottom-color: #300303; }
    .msg-bad .link-action .arrow-down {
      border-top-color: #300303; }
  .msg-bad .overlay-close-btn {
    color: #333; }
  .msg-bad ul {
    border-top-color: #cc0000; }
  .msg-bad button {
    background-color: #fff;
    color: #300303;
    border-color: #cc0000; }

.msg-bad:before {
  content: "";
  background-color: #cc0000;
  float: left;
  width: 61px;
  top: 0;
  left: 0;
  bottom: 0;
  position: absolute; }

.msg-bad:after {
  content: "";
  background: url(../img/icon-sprite.svg) no-repeat -122px -325px;
  width: 27px;
  height: 25px;
  top: 0;
  left: 0;
  position: absolute;
  margin-left: 16px;
  margin-top: 2px; }

.msg-details {
  font-size: 1em;
  text-align: left;
  font-weight: normal; }
  .msg-details .link-action {
    position: absolute;
    top: 7px;
    left: 10px;
    margin-bottom: 20px; }
  .msg-details ul {
    font-size: 0.85em;
    max-height: 300px;
    padding: 0 5px 0 0;
    overflow-y: auto; }
    .msg-details ul li {
      margin: 0 0 0 1em; }
      .msg-details ul li::before {
        content: '\2013';
        float: left;
        margin-left: -1em; }
      .msg-details ul li:only-child {
        margin-left: 0; }
    .msg-details ul.msg-details-border {
      margin: 8px 0 0 0;
      border-top-width: 1px;
      border-top-style: dashed;
      padding-top: 0.5em; }

.msg-buttons {
  text-align: right;
  margin: 10px 0 0 0; }
  .msg-buttons button {
    margin: 0 0 0 10px; }

.msg-good, .msg-bad {
  font-size: 1.167em;
  padding: 6px 10px 6px 75px;
  text-align: left;
  vertical-align: middle;
  position: relative;
  margin-bottom: 10px;
  -webkit-border-radius: 2px;
  -moz-border-radius: 2px;
  border-radius: 2px; }
  .msg-good .overlay-close-btn, .msg-bad .overlay-close-btn {
    font-size: 1.167em; }

.msg-bad-global {
  display: none;
  position: fixed;
  z-index: 10000;
  text-align: left;
  right: 0;
  left: 0;
  bottom: 0;
  vertical-align: middle;
  font-size: 1.167em;
  color: #000;
  border: 2px solid #ffc859;
  background-color: #fff;
  margin: 0 10px 0 10px;
  padding: 6px 10px 6px 75px; }

.msg-bad-global:before {
  content: "";
  background-color: #ffc859;
  float: left;
  width: 61px;
  top: 0;
  left: 0;
  bottom: 0;
  position: absolute; }

.msg-bad-global:after {
  content: "";
  background: url(../img/icon-sprite.svg) no-repeat -122px -325px;
  width: 27px;
  height: 25px;
  top: 0;
  left: 0;
  position: absolute;
  margin-left: 16px;
  margin-top: 2px; }

.msg-global {
  text-align: left;
  margin-left: auto;
  margin-right: auto;
  margin-top: 5%;
  max-width: 25%; }

.plus-icon {
  display: inline-block; }

.plus-icon {
  width: 2px;
  height: 8px;
  position: relative; }
  .plus-icon::after {
    content: "";
    width: 8px;
    height: 2px;
    top: 3px;
    left: -3px;
    position: absolute; }

.remove-btn, .overlay-close-btn, a.overlay-close-btn, .subfilter-disable-btn {
  display: block;
  padding: 0;
  width: 18px;
  height: 18px;
  line-height: 18px;
  text-align: center;
  color: #333;
  font-size: 1.5em;
  font-weight: bold;
  text-decoration: none;
  cursor: pointer;
  opacity: 0.5;
  filter: alpha(opacity=50);
  -webkit-transition: opacity 0.2s ease-out;
  -moz-transition: opacity 0.2s ease-out;
  transition: opacity 0.2s ease-out; }
  .remove-btn::before, .overlay-close-btn::before, .subfilter-disable-btn::before {
    content: "\00d7"; }
  .remove-btn:hover, .overlay-close-btn:hover, .subfilter-disable-btn:hover {
    opacity: 1;
    filter: alpha(opacity=100);
    text-decoration: none;
    color: #333; }
  .remove-btn:focus, .overlay-close-btn:focus, .subfilter-disable-btn:focus {
    opacity: 1;
    filter: alpha(opacity=100);
    text-decoration: none;
    color: #333; }
  .remove-btn:active, .overlay-close-btn:active, .subfilter-disable-btn:active {
    opacity: 1;
    filter: alpha(opacity=100);
    text-decoration: none;
    color: #333; }

.remove-btn {
  position: absolute;
  top: 5px;
  right: 5px;
  min-height: auto;
  border: none;
  background-color: transparent !important;
  -webkit-border-radius: 2px;
  -moz-border-radius: 2px;
  border-radius: 2px; }
  .remove-btn:focus {
    box-shadow: none; }

.overlay-close-btn, a.overlay-close-btn {
  position: absolute;
  z-index: 1000;
  top: 1px;
  right: 1px;
  min-height: auto;
  border: none;
  background-color: transparent !important;
  -webkit-border-radius: 2px;
  -moz-border-radius: 2px;
  border-radius: 2px; }

.subfilter-disable-btn {
  width: 18px;
  height: 18px;
  line-height: 18px;
  display: inline-block;
  position: absolute;
  top: 0;
  right: -12px;
  color: #fff;
  background-color: #333;
  -webkit-border-radius: 2px;
  -moz-border-radius: 2px;
  border-radius: 2px;
  opacity: 1;
  filter: alpha(opacity=100); }
  .subfilter-disable-btn:hover {
    color: #f2f2f2; }
  .subfilter-disable-btn:focus {
    color: #e6e6e6; }
  .subfilter-disable-btn:active {
    color: #e6e6e6; }

.color-picker {
  height: 20px;
  white-space: nowrap; }
  .color-picker div {
    display: inline-block;
    width: 18px;
    height: 18px;
    border: 1px solid #fff; }
    .color-picker div:hover {
      cursor: pointer;
      -webkit-box-shadow: inset 0 0 0 1px #fff;
      -moz-box-shadow: inset 0 0 0 1px #fff;
      box-shadow: inset 0 0 0 1px #fff;
      border-color: #7499ff; }
    .color-picker div:active {
      cursor: pointer;
      -webkit-box-shadow: inset 0 0 0 2px #fff;
      -moz-box-shadow: inset 0 0 0 2px #fff;
      box-shadow: inset 0 0 0 2px #fff; }

.input-color-picker {
  position: relative;
  display: inline-block; }
  .input-color-picker div {
    position: absolute;
    top: 2px;
    left: 2px;
    width: 18px;
    height: 18px;
    border: 1px solid #888;
    background: url(../img/icon-sprite.svg) no-repeat -323px -411px;
    cursor: pointer; }
  .input-color-picker input[readonly],
  .input-color-picker input:disabled {
    color: #9f9f9f !important; }
    .input-color-picker input[readonly] + div,
    .input-color-picker input:disabled + div {
      cursor: default; }
  .input-color-picker input:disabled + div {
    background: #9f9f9f !important;
    border: 1px solid #9f9f9f; }
  .input-color-picker input[type="text"] {
    padding-left: 25px; }

.in-progress {
  position: relative; }
  .in-progress img {
    user-select: none;
    -ms-user-select: none;
    -moz-user-select: none;
    -webkit-user-select: none; }
  .in-progress:before {
    z-index: 3;
    content: '';
    display: block;
    position: absolute;
    top: 0;
    left: 0;
    background-color: rgba(255, 255, 255, 0.6);
    width: 100%;
    height: 100%;
    opacity: 0;
    animation: fadein 2s ease-in 0.5s normal forwards; }
  .in-progress.delayed-15s::before {
    animation-delay: 15s; }
  .in-progress:after {
    z-index: 3;
    content: '';
    display: block;
    position: absolute;
    left: 50%;
    top: 50%;
    margin: -12px 0 0 -12px;
    -webkit-border-radius: 50%;
    -moz-border-radius: 50%;
    border-radius: 50%;
    width: 20px;
    height: 20px;
    border: 2px solid #ccd5d9;
    border-bottom: 2px solid #0275b8;
    opacity: 0;
    animation: fadein 2s ease-in 0.5s normal forwards,load 0.6s infinite linear; }
  .in-progress.delayed-15s::after {
    animation-delay: 15s; }

.preloader-container {
  z-index: 10;
  padding: 7px;
  display: inline-block;
  width: 24px;
  height: 24px;
  top: 50%;
  left: 0;
  right: 0;
  margin: auto;
  position: absolute;
  background-color: rgba(255, 255, 255, 0.8);
  -webkit-border-radius: 50%;
  -moz-border-radius: 50%;
  border-radius: 50%;
  -webkit-transform: translateY(-50%);
  -moz-transform: translateY(-50%);
  -ms-transform: translateY(-50%);
  transform: translateY(-50%); }

.preloader {
  -webkit-border-radius: 50%;
  -moz-border-radius: 50%;
  border-radius: 50%;
  width: 20px;
  height: 20px;
  margin: 0 auto;
  border: 2px solid #ccd5d9;
  border-bottom: 2px solid #0275b8;
  animation: load 0.6s infinite linear; }

@keyframes load {
  to {
    -webkit-transform: rotate(360deg);
    -moz-transform: rotate(360deg);
    -ms-transform: rotate(360deg);
    transform: rotate(360deg); } }
.browser-logo-chrome {
  background: url(../img/browser-sprite.png) no-repeat 0 0; }

.browser-logo-ff {
  background: url(../img/browser-sprite.png) no-repeat -66px 0px; }

.browser-logo-ie {
  background: url(../img/browser-sprite.png) no-repeat 0 -66px; }

.browser-logo-opera {
  background: url(../img/browser-sprite.png) no-repeat -66px -66px; }

.browser-logo-safari {
  background: url(../img/browser-sprite.png) no-repeat 0 -132px; }

.browser-logo-chrome, .browser-logo-ff, .browser-logo-ie, .browser-logo-opera, .browser-logo-safari {
  width: 66px;
  height: 66px;
  margin: 0 auto;
  margin-bottom: 5px; }

.browser-warning-container {
  margin-top: 5%;
  margin-left: auto;
  margin-right: auto;
  width: 766px;
  text-align: center;
  padding: 28px 28px 10px 28px; }
  .browser-warning-container h2 {
    text-align: left; }
  .browser-warning-container p {
    margin: 0.7em 0;
    text-align: left; }
  .browser-warning-container li {
    display: inline-block;
    margin: 25px 20px; }

.browser-warning-footer {
  border-top: 1px solid #888;
  margin: 25px 0 0 0;
  padding: 10px 0 0 0;
  text-align: center; }

.available::-webkit-scrollbar, textarea::-webkit-scrollbar, select::-webkit-scrollbar, .setup-right-body::-webkit-scrollbar, .dashbrd-grid-widget-content::-webkit-scrollbar, .overlay-dialogue.modal .overlay-dialogue-body::-webkit-scrollbar, .overlay-dialogue .maps-container::-webkit-scrollbar, .notif-body::-webkit-scrollbar, .debug-output::-webkit-scrollbar, .overlay-descr::-webkit-scrollbar, .msg-details ul::-webkit-scrollbar, .overflow-table::-webkit-scrollbar {
  width: 9px; }
.available::-webkit-scrollbar-track, textarea::-webkit-scrollbar-track, select::-webkit-scrollbar-track, .setup-right-body::-webkit-scrollbar-track, .dashbrd-grid-widget-content::-webkit-scrollbar-track, .overlay-dialogue.modal .overlay-dialogue-body::-webkit-scrollbar-track, .overlay-dialogue .maps-container::-webkit-scrollbar-track, .notif-body::-webkit-scrollbar-track, .debug-output::-webkit-scrollbar-track, .overlay-descr::-webkit-scrollbar-track, .msg-details ul::-webkit-scrollbar-track, .overflow-table::-webkit-scrollbar-track {
  background-color: #999; }
.available::-webkit-scrollbar-thumb, textarea::-webkit-scrollbar-thumb, select::-webkit-scrollbar-thumb, .setup-right-body::-webkit-scrollbar-thumb, .dashbrd-grid-widget-content::-webkit-scrollbar-thumb, .overlay-dialogue.modal .overlay-dialogue-body::-webkit-scrollbar-thumb, .overlay-dialogue .maps-container::-webkit-scrollbar-thumb, .notif-body::-webkit-scrollbar-thumb, .debug-output::-webkit-scrollbar-thumb, .overlay-descr::-webkit-scrollbar-thumb, .msg-details ul::-webkit-scrollbar-thumb, .overflow-table::-webkit-scrollbar-thumb {
  background-color: #f9f9f9;
  border: 1px solid #adadad; }

.overflow-table::-webkit-scrollbar {
  height: 9px; }

.cursor-move {
  cursor: move; }

tr.cursor-move td * {
  cursor: move; }

.cursor-pointer {
  cursor: pointer; }

.dashbrd-grid-widget-head h4, .action-menu .action-menu-item, .action-menu h3, .btn-back-map-container a:focus .btn-back-map .btn-back-map-content, .btn-back-map-container a:hover .btn-back-map .btn-back-map-content, .notif-body h4, .overlay-descr-url, .tag, .overflow-ellipsis, .overflow-ellipsis td, .overflow-ellipsis th, .overflow-ellipsis th a, .server-name {
  overflow: hidden;
  text-overflow: ellipsis;
  white-space: nowrap; }

.overflow-ellipsis {
  table-layout: fixed; }

.rel-container {
  position: relative;
  display: inline-block;
  min-width: 16px;
  white-space: nowrap; }
  .rel-container .icon-info {
    margin-right: 5px; }
    .rel-container .icon-info:only-of-type {
      margin-right: 0; }
    .rel-container .icon-info:last-child {
      margin-right: 0; }
    .rel-container .icon-info.status-green {
      border-right: 1px solid #2f9f5e; }

.server-name {
  color: #333;
  float: right;
  white-space: nowrap;
  overflow: hidden; }

.uppercase {
  text-transform: uppercase; }

.flickerfreescreen {
  position: relative; }

.graph-wrapper {
  display: inline; }

.clock {
  padding: 0 10px;
  height: 99%;
  width: auto; }

.clock-svg {
  max-height: 100%;
  max-width: 100%;
  display: block;
  margin: 0 auto; }

.time-zone {
  margin: 0 0 .5em 0;
  white-space: nowrap; }

.local-clock {
  margin: .5em 0 0 0;
  white-space: nowrap; }

.clock-face {
  fill: #fff; }

.clock-hand {
  fill: #000; }

.clock-hand-sec {
  fill: #555; }

.clock-lines {
  fill: #555; }

svg {
  overflow: hidden; }

.sysmap {
  height: 100%;
  width: auto;
  padding: 0 10px;
  text-align: center; }

.sysmap-scroll-container {
  overflow-x: auto;
  overflow-y: hidden;
  position: relative;
  width: calc(100% - 20px);
  border: 10px solid #fff;
  background: #fff;
  display: block;
  margin: 4px 0; }
  .sysmap-scroll-container .map-container {
    display: table; }
  .sysmap-scroll-container .table-forms-container, .sysmap-scroll-container .browser-warning-container {
    display: table;
    margin: 0;
    padding: 0;
    border: 0; }

.sysmap-widget-container {
  overflow: hidden;
  height: 100%;
  width: 100%;
  max-height: 100%;
  max-width: 100%;
  display: flex; }

@supports (-ms-ime-align: auto) {
  .navtree .problems {
    margin-left: 10px;
    left: -15px; } }
.overrides-list {
  display: table;
  width: 90%;
  max-width: 738px;
  padding-left: 15px; }
  .overrides-list .overrides-list-item {
    display: table-row; }
    .overrides-list .overrides-list-item .remove-btn {
      position: relative;
      right: -73px;
      top: 3px; }

.overrides-options-list {
  white-space: normal;
  padding: 0px 0px 10px;
  margin-bottom: 10px;
  border-bottom: 1px solid #888; }
  .overrides-options-list > li {
    display: inline-block;
    margin: 2px 7px 2px 0;
    white-space: nowrap; }
    .overrides-options-list > li > div {
      position: relative;
      padding: 1px 18px 1px 1px;
      background-color: #333;
      border-radius: 2px; }
      .overrides-options-list > li > div > span {
        color: white;
        padding-left: 8px;
        line-height: 22px; }
      .overrides-options-list > li > div > input[type=text] {
        border-style: none;
        line-height: 22px;
        min-height: 22px;
        width: 85px; }
      .overrides-options-list > li > div > .subfilter-disable-btn {
        border: none !important;
        right: 0px;
        top: 0px; }
        .overrides-options-list > li > div > .subfilter-disable-btn:focus, .overrides-options-list > li > div > .subfilter-disable-btn:hover {
          background: none; }

.list-accordion-foot > div {
  display: table-cell;
  padding-top: 10px; }

.color-preview-box {
  height: 24px;
  width: 24px;
  float: left;
  margin-right: 10px;
  cursor: pointer;
  border: none;
  border-radius: 0px; }

.list-vertical-accordion {
  display: table;
  padding-left: 15px;
  width: calc(100% - 15px); }
  .list-vertical-accordion .list-accordion-item {
    display: table-row; }
    .list-vertical-accordion .list-accordion-item .remove-btn {
      position: relative;
      right: -10px;
      top: 3px; }
  .list-vertical-accordion .list-accordion-item-closed {
    height: 30px; }
    .list-vertical-accordion .list-accordion-item-closed .list-accordion-item-body {
      display: none; }
    .list-vertical-accordion .list-accordion-item-closed .patternselect {
      overflow: hidden;
      max-height: 24px;
      line-height: 24px;
      padding: 0px 5px;
      height: 24px; }

.patternselect {
  line-height: 14px; }

.columns-wrapper {
  display: flex;
  flex-wrap: wrap; }
  .columns-wrapper .column-5,
  .columns-wrapper .column-10,
  .columns-wrapper .column-33,
  .columns-wrapper .column-50,
  .columns-wrapper .column-90,
  .columns-wrapper .column-95 {
    -webkit-box-flex: 0; }
  .columns-wrapper .column-5 {
    -ms-flex: 0 0 5%;
    flex: 0 0 5%;
    max-width: 5%; }
  .columns-wrapper .column-10 {
    -ms-flex: 0 0 10%;
    flex: 0 0 10%;
    max-width: 10%; }
  .columns-wrapper .column-33 {
    -ms-flex: 0 0 33.33333%;
    flex: 0 0 33.33333%;
    max-width: 33.33333%; }
  .columns-wrapper .column-50 {
    -ms-flex: 0 0 50%;
    flex: 0 0 50%;
    max-width: 50%; }
  .columns-wrapper .column-90 {
    -ms-flex: 0 0 90%;
    flex: 0 0 90%;
    max-width: 90%; }
  .columns-wrapper .column-95 {
    -ms-flex: 0 0 95%;
    flex: 0 0 95%;
    max-width: 95%; }

@keyframes fadein {
  from {
    opacity: 0; }
  to {
    opacity: 1; } }
@-moz-keyframes fadein {
  from {
    opacity: 0; }
  to {
    opacity: 1; } }
@-webkit-keyframes fadein {
  from {
    opacity: 0; }
  to {
    opacity: 1; } }
@-ms-keyframes fadein {
  from {
    opacity: 0; }
  to {
    opacity: 1; } }
@-o-keyframes fadein {
  from {
    opacity: 0; }
  to {
    opacity: 1; } }
.navtree .tree {
  width: 100%;
  height: 100%; }
  .navtree .tree .tree-list {
    list-style: none; }
  .navtree .tree .tree-list.root > .tree-item > .tree-row > .content > .margin-lvl {
    flex: 0 0 15px; }
  .navtree .tree .tree-list > .tree-item.ui-sortable-helper .content {
    padding-left: 5px; }
  .navtree .tree .tree-list[data-depth="0"] > .tree-item > .tree-row > .content > .margin-lvl {
    flex: 0 0 10px; }
  .navtree .tree .tree-list[data-depth="0"] > .tree-item.ui-sortable-helper {
    margin-left: 10px; }
    .navtree .tree .tree-list[data-depth="0"] > .tree-item.ui-sortable-helper > .tree-row > .content > .margin-lvl {
      display: none; }
  .navtree .tree .tree-list[data-depth="1"] > .tree-item > .tree-row > .content > .margin-lvl {
    flex: 0 0 25px; }
  .navtree .tree .tree-list[data-depth="1"] > .tree-item.ui-sortable-helper {
    margin-left: 25px; }
    .navtree .tree .tree-list[data-depth="1"] > .tree-item.ui-sortable-helper > .tree-row > .content > .margin-lvl {
      display: none; }
  .navtree .tree .tree-list[data-depth="2"] > .tree-item > .tree-row > .content > .margin-lvl {
    flex: 0 0 40px; }
  .navtree .tree .tree-list[data-depth="2"] > .tree-item.ui-sortable-helper {
    margin-left: 40px; }
    .navtree .tree .tree-list[data-depth="2"] > .tree-item.ui-sortable-helper > .tree-row > .content > .margin-lvl {
      display: none; }
  .navtree .tree .tree-list[data-depth="3"] > .tree-item > .tree-row > .content > .margin-lvl {
    flex: 0 0 55px; }
  .navtree .tree .tree-list[data-depth="3"] > .tree-item.ui-sortable-helper {
    margin-left: 55px; }
    .navtree .tree .tree-list[data-depth="3"] > .tree-item.ui-sortable-helper > .tree-row > .content > .margin-lvl {
      display: none; }
  .navtree .tree .tree-list[data-depth="4"] > .tree-item > .tree-row > .content > .margin-lvl {
    flex: 0 0 70px; }
  .navtree .tree .tree-list[data-depth="4"] > .tree-item.ui-sortable-helper {
    margin-left: 70px; }
    .navtree .tree .tree-list[data-depth="4"] > .tree-item.ui-sortable-helper > .tree-row > .content > .margin-lvl {
      display: none; }
  .navtree .tree .tree-list[data-depth="5"] > .tree-item > .tree-row > .content > .margin-lvl {
    flex: 0 0 85px; }
  .navtree .tree .tree-list[data-depth="5"] > .tree-item.ui-sortable-helper {
    margin-left: 85px; }
    .navtree .tree .tree-list[data-depth="5"] > .tree-item.ui-sortable-helper > .tree-row > .content > .margin-lvl {
      display: none; }
  .navtree .tree .tree-list[data-depth="6"] > .tree-item > .tree-row > .content > .margin-lvl {
    flex: 0 0 100px; }
  .navtree .tree .tree-list[data-depth="6"] > .tree-item.ui-sortable-helper {
    margin-left: 100px; }
    .navtree .tree .tree-list[data-depth="6"] > .tree-item.ui-sortable-helper > .tree-row > .content > .margin-lvl {
      display: none; }
  .navtree .tree .tree-list[data-depth="7"] > .tree-item > .tree-row > .content > .margin-lvl {
    flex: 0 0 115px; }
  .navtree .tree .tree-list[data-depth="7"] > .tree-item.ui-sortable-helper {
    margin-left: 115px; }
    .navtree .tree .tree-list[data-depth="7"] > .tree-item.ui-sortable-helper > .tree-row > .content > .margin-lvl {
      display: none; }
  .navtree .tree .tree-list[data-depth="8"] > .tree-item > .tree-row > .content > .margin-lvl {
    flex: 0 0 130px; }
  .navtree .tree .tree-list[data-depth="8"] > .tree-item.ui-sortable-helper {
    margin-left: 130px; }
    .navtree .tree .tree-list[data-depth="8"] > .tree-item.ui-sortable-helper > .tree-row > .content > .margin-lvl {
      display: none; }
  .navtree .tree .tree-list[data-depth="9"] > .tree-item > .tree-row > .content > .margin-lvl {
    flex: 0 0 145px; }
  .navtree .tree .tree-list[data-depth="9"] > .tree-item.ui-sortable-helper {
    margin-left: 145px; }
    .navtree .tree .tree-list[data-depth="9"] > .tree-item.ui-sortable-helper > .tree-row > .content > .margin-lvl {
      display: none; }
  .navtree .tree .tree-list[data-depth="10"] > .tree-item > .tree-row > .content > .margin-lvl {
    flex: 0 0 160px; }
  .navtree .tree .tree-list[data-depth="10"] > .tree-item.ui-sortable-helper {
    margin-left: 160px; }
    .navtree .tree .tree-list[data-depth="10"] > .tree-item.ui-sortable-helper > .tree-row > .content > .margin-lvl {
      display: none; }
  .navtree .tree .tree-list[data-depth] .ui-sortable-helper > .tree-row > .content > .margin-lvl {
    flex: 0 0 15px; }
  .navtree .tree .tree-list[data-depth] .ui-sortable-helper .tree-list > li > .tree-row > .content > .margin-lvl {
    flex: 0 0 30px; }
  .navtree .tree .tree-list[data-depth] .ui-sortable-helper .tree-list .tree-list > li > .tree-row > .content > .margin-lvl {
    flex: 0 0 45px; }
  .navtree .tree .tree-list[data-depth] .ui-sortable-helper .tree-list .tree-list .tree-list > li > .tree-row > .content > .margin-lvl {
    flex: 0 0 60px; }
  .navtree .tree .tree-list[data-depth] .ui-sortable-helper .tree-list .tree-list .tree-list .tree-list > li > .tree-row > .content > .margin-lvl {
    flex: 0 0 75px; }
  .navtree .tree .tree-list[data-depth] .ui-sortable-helper .tree-list .tree-list .tree-list .tree-list .tree-list > li > .tree-row > .content > .margin-lvl {
    flex: 0 0 90px; }
  .navtree .tree .tree-list[data-depth] .ui-sortable-helper .tree-list .tree-list .tree-list .tree-list .tree-list .tree-list > li > .tree-row > .content > .margin-lvl {
    flex: 0 0 105px; }
  .navtree .tree .tree-list[data-depth] .ui-sortable-helper .tree-list .tree-list .tree-list .tree-list .tree-list .tree-list .tree-list > li > .tree-row > .content > .margin-lvl {
    flex: 0 0 120px; }
  .navtree .tree .tree-list[data-depth] .ui-sortable-helper .tree-list .tree-list .tree-list .tree-list .tree-list .tree-list .tree-list .tree-list > li > .tree-row > .content > .margin-lvl {
    flex: 0 0 135px; }
  .navtree .tree .tree-list[data-depth] .ui-sortable-helper .tree-list .tree-list .tree-list .tree-list .tree-list .tree-list .tree-list .tree-list .tree-list > li > .tree-row > .content > .margin-lvl {
    flex: 0 0 150px; }
  .navtree .tree .tree-item > .tree-row {
    width: 100%;
    min-width: 320px;
    border-bottom: 1px solid #888;
    padding: 8px 0; }
    .navtree .tree .tree-item > .tree-row:hover {
      background-color: #f4f4f4; }
    .navtree .tree .tree-item > .tree-row > .problems {
      float: right;
      position: relative;
      padding-left: 10px;
      margin-right: 10px;
      background: inherit;
      display: flex; }
      .navtree .tree .tree-item > .tree-row > .problems .problems-per-item {
        flex: 0 0 7px;
        -ms-flex: 0 0 auto;
        background: gray;
        color: #fff;
        padding: 3px 4px 2px;
        font-size: 12px;
        line-height: 1;
        border-radius: 3px;
        margin: 0px 5px 0px 0px; }
    .navtree .tree .tree-item > .tree-row > .tools {
      float: right;
      position: relative;
      padding-left: 10px;
      margin-right: 10px;
      display: flex;
      width: 85px; }
      .navtree .tree .tree-item > .tree-row > .tools .edit-item-btn,
      .navtree .tree .tree-item > .tree-row > .tools .remove-item-btn,
      .navtree .tree .tree-item > .tree-row > .tools .import-items-btn,
      .navtree .tree .tree-item > .tree-row > .tools .add-child-btn {
        margin-left: 5px;
        cursor: pointer;
        border: 0px none;
        opacity: 0.5;
        float: left; }
        .navtree .tree .tree-item > .tree-row > .tools .edit-item-btn::-moz-focus-inner,
        .navtree .tree .tree-item > .tree-row > .tools .remove-item-btn::-moz-focus-inner,
        .navtree .tree .tree-item > .tree-row > .tools .import-items-btn::-moz-focus-inner,
        .navtree .tree .tree-item > .tree-row > .tools .add-child-btn::-moz-focus-inner {
          padding: 0; }
      .navtree .tree .tree-item > .tree-row > .tools .edit-item-btn:hover,
      .navtree .tree .tree-item > .tree-row > .tools .remove-item-btn:hover,
      .navtree .tree .tree-item > .tree-row > .tools .import-items-btn:hover,
      .navtree .tree .tree-item > .tree-row > .tools .add-child-btn:hover {
        opacity: 1; }
      .navtree .tree .tree-item > .tree-row > .tools .edit-item-btn:focus,
      .navtree .tree .tree-item > .tree-row > .tools .remove-item-btn:focus,
      .navtree .tree .tree-item > .tree-row > .tools .import-items-btn:focus,
      .navtree .tree .tree-item > .tree-row > .tools .add-child-btn:focus {
        opacity: 1;
        outline: none; }
      .navtree .tree .tree-item > .tree-row > .tools .add-child-btn {
        background: url(../img/icon-sprite.svg) no-repeat -47px -551px;
        background-color: transparent !important;
        height: 15px;
        width: 14px; }
      .navtree .tree .tree-item > .tree-row > .tools .edit-item-btn {
        background: url(../img/icon-sprite.svg) no-repeat -47px -478px;
        background-color: transparent !important;
        height: 15px;
        width: 14px; }
      .navtree .tree .tree-item > .tree-row > .tools .import-items-btn {
        background: url(../img/icon-sprite.svg) no-repeat -47px -515px;
        background-color: transparent !important;
        height: 15px;
        width: 14px; }
      .navtree .tree .tree-item > .tree-row > .tools .remove-btn {
        position: relative;
        margin-left: 10px;
        top: 0px; }
    .navtree .tree .tree-item > .tree-row > .content {
      display: flex;
      height: 20px; }
      .navtree .tree .tree-item > .tree-row > .content > .arrow {
        flex: 0 0 15px;
        text-align: center;
        margin: 2px 2px 0px -5px; }
        .navtree .tree .tree-item > .tree-row > .content > .arrow > .treeview {
          display: none; }
      .navtree .tree .tree-item > .tree-row > .content > .drag-icon {
        min-width: 24px;
        cursor: move; }
      .navtree .tree .tree-item > .tree-row > .content > .item-name {
        flex: 0 1 auto;
        white-space: nowrap;
        overflow: hidden;
        margin-right: 5px;
        text-overflow: ellipsis;
        line-height: 1.5; }
  .navtree .tree .tree-item.is-parent > .tree-row > .content > .arrow > .treeview {
    display: block; }
  .navtree .tree .tree-item.no-map > .tree-row > .content > .item-name, .navtree .tree .tree-item.inaccessible > .tree-row > .content > .item-name {
    color: #888; }
  .navtree .tree .tree-item.ui-sortable-helper {
    background: #fff;
    border-color: #9f9f9f;
    border-width: 1px;
    border-style: solid; }
    .navtree .tree .tree-item.ui-sortable-helper .tools {
      display: none; }
  .navtree .tree .tree-item.opened > ul {
    display: block; }
  .navtree .tree .tree-item.closed > ul {
    display: none; }
  .navtree .tree .tree-item .sortable-error {
    border-color: transparent;
    background: rgba(153, 0, 0, 0.2); }
  .navtree .tree .highlighted-parent > .tree-row {
    background: whitesmoke; }
  .navtree .tree .placeholder {
    background-color: #e6e6e6;
    -webkit-animation: fadein .5s;
    -moz-animation: fadein .5s;
    -ms-animation: fadein .5s;
    -o-animation: fadein .5s;
    animation: fadein .5s; }

::-webkit-input-placeholder {
  color: #777; }

:-ms-input-placeholder {
  color: #777 !important; }

::-ms-input-placeholder {
  color: #777; }

::-moz-placeholder {
  color: #777;
  opacity: 1; }

:-moz-placeholder {
  color: #777; }

:placeholder-shown {
  color: #777; }

.icon-action-command,
.icon-action-close,
.icon-action-msg,
.icon-action-msgs,
.icon-action-severity-up,
.icon-action-severity-down,
.icon-action-severity-changed,
.icon-action-message,
.icon-action-ack,
.icon-invisible,
.icon-problem-generated,
.icon-problem-recovery,
.icon-actions-number-gray,
.icon-actions-number-yellow,
.icon-actions-number-red {
  display: inline-block;
  position: relative;
  height: 18px;
  width: 18px;
  margin: 0 5px 0 0;
  top: 0;
  bottom: 0;
  vertical-align: bottom; }
  .icon-action-command::before,
  .icon-action-close::before,
  .icon-action-msg::before,
  .icon-action-msgs::before,
  .icon-action-severity-up::before,
  .icon-action-severity-down::before,
  .icon-action-severity-changed::before,
  .icon-action-message::before,
  .icon-action-ack::before,
  .icon-invisible::before,
  .icon-problem-generated::before,
  .icon-problem-recovery::before,
  .icon-actions-number-gray::before,
  .icon-actions-number-yellow::before,
  .icon-actions-number-red::before {
    content: '';
    display: inline-block;
    position: absolute;
    top: 0;
    left: 0;
    width: 18px;
    height: 18px;
    background-image: url(../img/icon-sprite.svg);
    background-repeat: no-repeat; }

[data-count][class*='icon-']::after {
  position: absolute;
  content: attr(data-count);
  text-align: center;
  margin-top: -2px;
  font-size: 9px;
  letter-spacing: -0.25px;
  width: 18px; }

.icon-action-command::before {
  background-position: -249px -245px; }

.icon-action-close::before {
  background-position: -224px -245px; }

.icon-action-msg::before {
  background-position: -299px -245px; }

.icon-action-severity-up::before {
  background-position: -349px -245px; }

.icon-action-severity-down::before {
  background-position: -375px -245px; }

.icon-action-severity-changed::before {
  background-position: -399px -245px; }

.icon-action-message::before {
  background-position: -199px -245px; }

.icon-action-ack::before {
  background-position: -323px -245px; }

.icon-invisible::before {
  background-position: -89px -803px; }

.icon-problem-generated::before {
  background-position: -449px -245px; }

.icon-problem-recovery::before {
  background-position: -424px -245px; }

.icon-action-msgs[data-count]::after {
  color: #fff; }
.icon-action-msgs::before {
  background-position: -474px -245px; }

.icon-actions-number-gray[data-count]::after {
  color: #000; }
.icon-actions-number-gray::before {
  background-position: -499px -245px; }

.icon-actions-number-yellow[data-count]::after {
  color: #000; }
.icon-actions-number-yellow::before {
  background-position: -549px -245px; }

.icon-actions-number-red[data-count]::after {
  color: #000; }
.icon-actions-number-red::before {
  background-position: -524px -245px; }

.range-control {
  position: relative;
  display: inline-block;
  vertical-align: middle; }
  .range-control input[type=range] {
    cursor: pointer;
    -webkit-appearance: none;
    /* Hides the slider so that custom slider can be made */
    width: calc(100% + 10px);
    opacity: 0;
    vertical-align: middle;
    margin: 0 -5px;
    padding: 0px;
    height: 20px;
    /* Special styling for WebKit/Blink */ }
    .range-control input[type=range]:focus {
      outline: none; }
    .range-control input[type=range]::-webkit-slider-thumb {
      margin-top: 1px;
      /* You need to specify a margin in Chrome, but in Firefox and IE it is automatic */
      height: 10px;
      width: 10px;
      opacity: 0; }
    .range-control input[type=range]::-webkit-slider-runnable-track {
      height: 10px;
      opacity: 0; }
  .range-control input[type=text] {
    width: 31px;
    float: right; }
  .range-control > div {
    position: relative;
    width: calc(100% - 10px - 31px);
    margin: 2px 10px 0 0;
    float: left; }
  .range-control .range-control-track,
  .range-control .range-control-progress {
    position: absolute;
    top: 50%;
    margin-top: -1px;
    left: 0;
    height: 2px;
    cursor: pointer; }
  .range-control .range-control-track {
    width: 100%;
    background: silver; }
  .range-control .range-control-progress {
    background: #555; }
  .range-control .range-control-thumb {
    position: absolute;
    top: 50%;
    margin-top: -5px;
    margin-left: -5px;
    width: 10px;
    height: 10px;
    border-radius: 5px;
    box-shadow: 0 0 1px white;
    background: #555; }
  .range-control.range-control-focus .range-control-thumb {
    background: #555;
    box-shadow: 0 0 0 2px #6f6f6f; }
  .range-control.range-control-focus .range-control-progress {
    background: #555; }
  .range-control.disabled {
    opacity: 1; }
    .range-control.disabled input[type=range] {
      cursor: default; }
    .range-control.disabled .range-control-progress,
    .range-control.disabled .range-control-thumb {
      background: silver; }
  .range-control datalist {
    position: absolute;
    display: flex;
    width: 100%;
    top: 50%;
    margin-top: -1px; }
    .range-control datalist option {
      padding: 0;
      font-size: 0;
      flex: 1 0 0px;
      height: 2px;
      border-left: 1px solid #fff; }

.graph-legend {
  text-align: left;
  white-space: nowrap;
  text-overflow: ellipsis;
  overflow: hidden; }

.graph-widget-config-tabs {
  padding: 10px 0px; }
  .graph-widget-config-tabs > .tabs-nav {
    padding-left: calc(15% + 10px);
    margin-right: 0;
    margin-left: 0; }

.inline-sr-only {
  font-size: 0; }

.dashbrd-grid-new-widget-placeholder .dashbrd-grid-widget-new-box,
.dashbrd-grid-new-widget-placeholder .dashbrd-grid-widget-set-position,
.dashbrd-grid-new-widget-placeholder .dashbrd-grid-widget-set-size {
  box-shadow: none;
  border-color: #000;
  background-color: transparent; }
.dashbrd-grid-new-widget-placeholder .dashbrd-grid-widget-set-size {
  border: 2px dashed #000;
  box-shadow: none; }
.dashbrd-grid-new-widget-placeholder .dashbrd-grid-new-widget-label::before {
  background: url(../img/icon-sprite.svg) no-repeat -213px -888px; }

.dashbrd-grid-widget-set-size .dashbrd-grid-new-widget-label::before {
  background: url(../img/icon-sprite.svg) no-repeat -401px -888px; }

.icon-maint {
  margin: 0 18px 0 0; }
  .icon-maint::before {
    background: url(../img/icon-sprite.svg) no-repeat -203px -802px; }

.icon-depend-up {
  margin: 0 18px 0 0; }
  .icon-depend-up::before {
    background: url(../img/icon-sprite.svg) no-repeat -208px -730px; }

.icon-depend-down {
  margin: 0 18px 0 0; }
  .icon-depend-down::before {
    background: url(../img/icon-sprite.svg) no-repeat -208px -766px; }

.icon-ackn {
  margin: 0 18px 0 0; }
  .icon-ackn::before {
    background: url(../img/icon-sprite.svg) no-repeat -203px -693px; }

.icon-help {
  background: transparent url(../img/icon-sprite.svg) no-repeat -165px -726px; }

.icon-cal {
  background: transparent url(../img/icon-sprite.svg) no-repeat -201px -834px; }

.icon-wzrd-action {
  background: transparent url(../img/icon-sprite.svg) no-repeat -168px -617px;
  margin-top: -16px; }

.btn-widget-action {
  background: url(../img/icon-sprite.svg) no-repeat -165px -618px; }

.btn-widget-collapse {
  background: url(../img/icon-sprite.svg) no-repeat -165px -654px; }

.btn-widget-expand {
  background: url(../img/icon-sprite.svg) no-repeat -165px -690px; }

.btn-widget-edit {
  background: url(../img/icon-sprite.svg) no-repeat -201px -619px; }

.btn-widget-delete {
  background: url(../img/icon-sprite.svg) no-repeat -201px -582px; }

.btn-alarm-on {
  background: url(../img/icon-sprite.svg) no-repeat -165px -546px; }

.btn-alarm-off {
  background: url(../img/icon-sprite.svg) no-repeat -165px -582px; }

.btn-sound-on {
  background: url(../img/icon-sprite.svg) no-repeat -165px -474px; }

.btn-sound-off {
  background: url(../img/icon-sprite.svg) no-repeat -165px -510px; }

.btn-info-clock {
  background: url(../img/icon-sprite.svg) no-repeat -246px -762px; }

.top-nav-help {
  background: url(../img/icon-sprite.svg) no-repeat -162px -32px !important; }

.top-nav-profile {
  background: url(../img/icon-sprite.svg) no-repeat -162px -104px !important; }

.top-nav-signout {
  background: url(../img/icon-sprite.svg) no-repeat -162px -140px !important; }

.top-nav-zbbshare {
  background: url(../img/icon-sprite.svg) no-repeat -165px -68px !important; }

.top-nav-support {
  background: url(../img/icon-sprite.svg) no-repeat -245px -68px !important; }

.btn-search {
  background: url(../img/icon-sprite.svg) no-repeat -162px -7px !important; }

.btn-dashbrd-conf {
  background: url(../img/icon-sprite.svg) no-repeat -201px -619px !important; }

.list-table .subfilter-enabled {
  background-color: #fff;
  box-shadow: 0 0 0 1px #000; }
.list-table thead th {
  border-color: #909090; }

.subfilter-enabled .link-action {
  color: #000; }
  .subfilter-enabled .link-action:focus {
    color: #000;
    border-bottom: 3px solid #000; }
  .subfilter-enabled .link-action:hover {
    color: #000;
    border-bottom: 1px solid #000; }

.timeline-axis {
  border-right-color: #272727 !important; }
  .timeline-axis::before {
    background-color: #272727 !important; }

.action-menu .action-menu-item-disabled {
  color: #9f9f9f; }
.action-menu .action-menu-item:hover, .action-menu .action-menu-item:focus, .action-menu .action-menu-item:active, .action-menu .action-menu-item.highlighted {
  background-color: black;
  color: white; }
  .action-menu .action-menu-item:hover .arrow-right, .action-menu .action-menu-item:focus .arrow-right, .action-menu .action-menu-item:active .arrow-right, .action-menu .action-menu-item.highlighted .arrow-right {
    border-left-color: white; }
  .action-menu .action-menu-item:hover.selected::before, .action-menu .action-menu-item:focus.selected::before, .action-menu .action-menu-item:active.selected::before, .action-menu .action-menu-item.highlighted.selected::before {
    background: url(../img/icon-sprite.svg) no-repeat -317px -835px; }
.action-menu .action-menu-item.selected::before {
  background: url(../img/icon-sprite.svg) no-repeat -164px -835px; }

ul.top-nav-icons input {
  border: 1px solid #888 !important;
  background-color: #fff !important; }
  ul.top-nav-icons input:focus {
    border: 1px solid #000 !important; }

.add-child-btn {
  background: url(../img/icon-sprite.svg) no-repeat -206px -551px !important; }

.edit-item-btn {
  background: url(../img/icon-sprite.svg) no-repeat -206px -478px !important; }

.import-items-btn {
  background: url(../img/icon-sprite.svg) no-repeat -206px -515px !important; }

.drag-icon {
  background: url(../img/icon-sprite.svg) no-repeat -165px -762px !important; }

button:focus {
  -webkit-box-shadow: 0 0 0 2px #111111;
  -moz-box-shadow: 0 0 0 2px #111111;
  box-shadow: 0 0 0 2px #111111;
  background-color: #6f6f6f; }

.btn-alt:focus {
  -webkit-box-shadow: 0 0 0 2px #111111;
  -moz-box-shadow: 0 0 0 2px #111111;
  box-shadow: 0 0 0 2px #111111; }

.radio-segmented .average-bg:before, .radio-segmented .average-bg:after,
.radio-segmented .disaster-bg:before,
.radio-segmented .disaster-bg:after,
.radio-segmented .high-bg:before,
.radio-segmented .high-bg:after,
.radio-segmented .info-bg:before,
.radio-segmented .info-bg:after,
.radio-segmented .na-bg:before,
.radio-segmented .na-bg:after,
.radio-segmented .warning-bg:before,
.radio-segmented .warning-bg:after {
  display: none; }
.radio-segmented li input[type="radio"]:checked:not([disabled]) + label {
  color: #fff; }
.radio-segmented li input[type="radio"]:checked + label {
  background-color: #333 !important; }
.radio-segmented li input[type="radio"]:focus + label {
  -webkit-box-shadow: 0 0 0 2px #111111 !important;
  -moz-box-shadow: 0 0 0 2px #111111 !important;
  box-shadow: 0 0 0 2px #111111 !important;
  background-color: #6f6f6f !important;
  color: #fff; }
.radio-segmented li input[type="radio"]:checked[disabled] + label {
  background-color: #d3d3d3 !important; }

a:link {
  border-bottom: 1px solid rgba(0, 0, 0, 0.5); }
a:visited {
  border-bottom: 1px solid #000; }
a:hover {
  border-bottom: 1px solid #000; }
a:focus {
  border-bottom: 3px solid #000; }

a.link-action {
  border-bottom: 1px dotted; }
  a.link-action:hover {
    border-bottom: 1px solid #000; }

.link-action:hover {
  color: #000;
  border-bottom: 1px solid #000; }
.link-action:active {
  color: #000;
  border-bottom: 1px dotted #000; }
.link-action:focus {
  color: #000;
  border-bottom: 3px solid #000; }

.link-alt:link {
  border-bottom: 1px solid #808080; }
.link-alt:visited {
  border-bottom: 1px solid #808080; }
.link-alt:hover {
  color: #000;
  border-bottom: 1px solid #000; }
.link-alt:focus {
  color: #000;
  border-bottom: 3px solid #000; }
.link-alt:active {
  color: #555;
  border-bottom: 1px solid #555; }

.top-nav a:focus {
  color: black;
  background-color: #ececec !important;
  -webkit-box-shadow: 0 0 0 2px #111;
  -moz-box-shadow: 0 0 0 2px #111;
  box-shadow: 0 0 0 2px #111;
  -webkit-transition: box-shadow 0.2s ease-out;
  -moz-transition: box-shadow 0.2s ease-out;
  transition: box-shadow 0.2s ease-out; }

.top-subnav a.selected {
  font-weight: bold;
  border-bottom: 4px solid #fff; }
.top-subnav a:focus {
  color: white;
  padding: 8px 0 4px 0;
  border-bottom: 4px solid rgba(244, 244, 244, 0.8);
  outline: none; }

ul.top-nav-icons a:focus {
  background-color: #ececec !important;
  -webkit-box-shadow: 0 0 0 2px #111;
  -moz-box-shadow: 0 0 0 2px #111;
  box-shadow: 0 0 0 2px #111;
  -webkit-transition: box-shadow 0.2s ease-out;
  -moz-transition: box-shadow 0.2s ease-out;
  transition: box-shadow 0.2s ease-out; }

.filter-breadcrumb a:focus {
  margin-bottom: -1px; }

.server-name {
  color: rgba(255, 255, 255, 0.8); }

.status-dark-grey {
  border: none !important;
  background-color: #666 !important; }

.btn-link, .btn-link:hover, .btn-link:focus, .btn-link:active {
  font-weight: bold !important;
  color: #000 !important; }
  .btn-link:focus {
    margin-bottom: -3px !important;
    border-bottom: 3px solid #000 !important; }

.table-paging a:focus {
  background-color: #777 !important; }

.paging-selected:focus {
  background-color: #777 !important; }

.filter-trigger .arrow-down {
  border-top-color: #FFF !important; }

.top-subnav a.selected {
  font-weight: bold; }

.disabled {
  opacity: 0.5;
  filter: alpha(opacity=50); }

.multiselect .multiselect-list {
  padding-left: 2px;
  padding-bottom: 2px; }
  .multiselect .multiselect-list li.selected .subfilter-enabled {
    background-color: #777 !important;
    -webkit-box-shadow: 0 0 0 1px #111111;
    -moz-box-shadow: 0 0 0 1px #111111;
    box-shadow: 0 0 0 1px #111111; }
  .multiselect .multiselect-list li.selected .subfilter-disable-btn {
    background-color: #777 !important;
    -webkit-box-shadow: 0 0 0 1px #111111;
    -moz-box-shadow: 0 0 0 1px #111111;
    box-shadow: 0 0 0 1px #111111; }

.header-logo:focus {
  -webkit-box-shadow: 0 0 0 2px #111;
  -moz-box-shadow: 0 0 0 2px #111;
  box-shadow: 0 0 0 2px #111;
  -webkit-transition: box-shadow 0.2s ease-out;
  -moz-transition: box-shadow 0.2s ease-out;
  transition: box-shadow 0.2s ease-out; }

.checkbox-radio:focus + label span {
  -webkit-box-shadow: 0 0 0 1px #111;
  -moz-box-shadow: 0 0 0 1px #111;
  box-shadow: 0 0 0 1px #111;
  -webkit-transition: box-shadow 0.2s ease-out;
  -moz-transition: box-shadow 0.2s ease-out;
  transition: box-shadow 0.2s ease-out; }

.multiselect:focus, input[type="text"]:focus, input[type="password"]:focus, input[type="search"]:focus, input[type="number"]:focus, input[type="email"]:focus, input[type="time"]:focus, input[type="file"]:focus, textarea:focus, select:focus {
  -webkit-box-shadow: 0 0 0 1px #111;
  -moz-box-shadow: 0 0 0 1px #111;
  box-shadow: 0 0 0 1px #111;
  -webkit-transition: box-shadow 0.2s ease-out;
  -moz-transition: box-shadow 0.2s ease-out;
  transition: box-shadow 0.2s ease-out; }

.multiselect.active {
  -webkit-box-shadow: 0 0 0 1px #111;
  -moz-box-shadow: 0 0 0 1px #111;
  box-shadow: 0 0 0 1px #111;
  -webkit-transition: box-shadow 0.2s ease-out;
  -moz-transition: box-shadow 0.2s ease-out;
  transition: box-shadow 0.2s ease-out; }
.multiselect input[type="text"]:focus {
  box-shadow: none; }

.multiselect-suggest li.suggest-hover, .multiselect-matches li.suggest-hover {
  color: white;
  background-color: black; }
  .multiselect-suggest li.suggest-hover .grey, .multiselect-matches li.suggest-hover .grey {
    color: gainsboro; }
  .multiselect-suggest li.suggest-hover .suggest-found, .multiselect-matches li.suggest-hover .suggest-found {
    color: #ffd98c; }

.suggest-found {
  color: #7c4c00; }

.dashbrd-widget-graph-link:focus:after {
  background: #111;
  height: 3px;
  bottom: -3px; }

.list-table.compact-view .flh-na-bg:not(.row-selected):not(:hover), .list-table.compact-view .flh-info-bg:not(.row-selected):not(:hover), .list-table.compact-view .flh-warning-bg:not(.row-selected):not(:hover), .list-table.compact-view .flh-average-bg:not(.row-selected):not(:hover), .list-table.compact-view .flh-high-bg:not(.row-selected):not(:hover), .list-table.compact-view .flh-disaster-bg:not(.row-selected):not(:hover) {
  background: none; }
.list-table.compact-view td.na-bg:before, .list-table.compact-view td.normal-bg:before, .list-table.compact-view td.info-bg:before, .list-table.compact-view td.average-bg:before, .list-table.compact-view td.warning-bg:before, .list-table.compact-view td.high-bg:before, .list-table.compact-view td.disaster-bg:before, .list-table.compact-view td.normal-bg:before, .list-table.compact-view td.info-bg:before, .list-table.compact-view td.warning-bg:before, .list-table.compact-view td.average-bg:before, .list-table.compact-view td.high-bg:before, .list-table.compact-view td.disaster-bg:before {
  min-height: 20px;
  box-shadow: inset 0 -1px 0 0 #888; }
.list-table.compact-view td.na-bg:after, .list-table.compact-view td.normal-bg:after, .list-table.compact-view td.info-bg:after, .list-table.compact-view td.average-bg:after, .list-table.compact-view td.warning-bg:after, .list-table.compact-view td.high-bg:after, .list-table.compact-view td.disaster-bg:after, .list-table.compact-view td.normal-bg:after, .list-table.compact-view td.info-bg:after, .list-table.compact-view td.warning-bg:after, .list-table.compact-view td.average-bg:after, .list-table.compact-view td.high-bg:after, .list-table.compact-view td.disaster-bg:after {
  top: 1px;
  transform: scale(0.8); }
.list-table.compact-view td {
  box-shadow: inset 0 -1px 0 0 #888; }
  .list-table.compact-view td .icon-maint::before {
    background-position: -206px -804px; }
  .list-table.compact-view td .icon-wzrd-action {
    background: transparent url(../img/icon-sprite.svg) no-repeat -165px -624px; }

.filter-highlight-row-cb {
  display: none; }

td.log-na-bg, td.log-info-bg, td.log-warning-bg, td.log-high-bg, td.log-disaster-bg {
  padding-left: 42px !important;
  color: #000; }

td.na-bg, td.normal-bg, td.info-bg, td.average-bg, td.warning-bg, td.high-bg, td.disaster-bg {
  padding-left: 42px !important;
  color: #000; }
  td.na-bg ~ td.na-bg, td.normal-bg ~ td.na-bg, td.info-bg ~ td.na-bg, td.average-bg ~ td.na-bg, td.warning-bg ~ td.na-bg, td.high-bg ~ td.na-bg, td.disaster-bg ~ td.na-bg, td.na-bg ~ td.normal-bg, td.normal-bg ~ td.normal-bg, td.info-bg ~ td.normal-bg, td.average-bg ~ td.normal-bg, td.warning-bg ~ td.normal-bg, td.high-bg ~ td.normal-bg, td.disaster-bg ~ td.normal-bg, td.na-bg ~ td.info-bg, td.normal-bg ~ td.info-bg, td.info-bg ~ td.info-bg, td.average-bg ~ td.info-bg, td.warning-bg ~ td.info-bg, td.high-bg ~ td.info-bg, td.disaster-bg ~ td.info-bg, td.na-bg ~ td.average-bg, td.normal-bg ~ td.average-bg, td.info-bg ~ td.average-bg, td.average-bg ~ td.average-bg, td.warning-bg ~ td.average-bg, td.high-bg ~ td.average-bg, td.disaster-bg ~ td.average-bg, td.na-bg ~ td.warning-bg, td.normal-bg ~ td.warning-bg, td.info-bg ~ td.warning-bg, td.average-bg ~ td.warning-bg, td.warning-bg ~ td.warning-bg, td.high-bg ~ td.warning-bg, td.disaster-bg ~ td.warning-bg, td.na-bg ~ td.high-bg, td.normal-bg ~ td.high-bg, td.info-bg ~ td.high-bg, td.average-bg ~ td.high-bg, td.warning-bg ~ td.high-bg, td.high-bg ~ td.high-bg, td.disaster-bg ~ td.high-bg, td.na-bg ~ td.disaster-bg, td.normal-bg ~ td.disaster-bg, td.info-bg ~ td.disaster-bg, td.average-bg ~ td.disaster-bg, td.warning-bg ~ td.disaster-bg, td.high-bg ~ td.disaster-bg, td.disaster-bg ~ td.disaster-bg {
    border-left: none; }

.na-bg, .log-na-bg {
  background-color: transparent !important; }

.na-bg a.link-action {
  color: #555; }

.log-na-bg:before {
  color: #2a353a !important;
  background-color: #97aab3 !important; }

.na-bg:before, .log-na-bg:before {
  content: "";
  width: 34px;
  position: absolute;
  top: 0;
  left: 0;
  bottom: 0;
  background-color: #59db8f;
  min-height: 28px; }

.na-bg:after, .log-na-bg:after {
  content: "";
  background: url(../img/icon-sprite.svg) no-repeat -106px -411px;
  width: 22px;
  height: 18px;
  top: 5px;
  left: 6px;
  position: absolute; }

.na-bg.blink-hidden:after {
  content: none; }

.normal-bg {
  background-color: transparent !important; }

.normal-bg a.link-action {
  color: #555; }

.normal-bg:before {
  content: "";
  width: 34px;
  position: absolute;
  top: 0;
  left: 0;
  bottom: 0;
  background-color: #59db8f;
  min-height: 28px; }

.normal-bg:after {
  content: "";
  background: url(../img/icon-sprite.svg) no-repeat -76px -411px;
  width: 22px;
  height: 18px;
  top: 5px;
  left: 6px;
  position: absolute; }

.normal-bg.blink-hidden:after {
  content: none; }

.info-bg, .log-info-bg {
  background-color: transparent !important; }

.info-bg a.link-action {
  color: #555; }

.log-info-bg:before {
  color: #00268e !important;
  background-color: #7499ff !important; }

.info-bg:before, .log-info-bg:before {
  content: "";
  width: 34px;
  position: absolute;
  top: 0;
  left: 0;
  bottom: 0;
  min-height: 28px; }

.info-bg:after, .log-info-bg:after {
  content: "";
  background: url(../img/icon-sprite.svg) no-repeat -136px -411px;
  width: 22px;
  height: 18px;
  top: 5px;
  left: 6px;
  position: absolute; }

.info-bg.blink-hidden:after {
  content: none; }

.average-bg {
  background-color: transparent !important; }

.average-bg a.link-action {
  color: #555; }

.average-bg:before {
  content: "";
  width: 34px;
  position: absolute;
  top: 0;
  left: 0;
  bottom: 0;
  min-height: 28px; }

.average-bg:after {
  content: "";
  background: url(../img/icon-sprite.svg) no-repeat -196px -410px;
  width: 22px;
  height: 18px;
  top: 5px;
  left: 6px;
  position: absolute; }

.average-bg.blink-hidden:after {
  content: none; }

.warning-bg, .log-warning-bg {
  background-color: transparent !important; }

.warning-bg a.link-action {
  color: #555; }

.log-warning-bg:before {
  color: #734d00 !important;
  background-color: #ffc859 !important; }

.warning-bg:before, .log-warning-bg:before {
  content: "";
  width: 34px;
  position: absolute;
  top: 0;
  left: 0;
  bottom: 0;
  min-height: 28px; }

.warning-bg:after, .log-warning-bg:after {
  content: "";
  background: url(../img/icon-sprite.svg) no-repeat -166px -411px;
  width: 22px;
  height: 18px;
  top: 5px;
  left: 6px;
  position: absolute; }

.warning-bg.blink-hidden:after {
  content: none; }

.high-bg, .log-high-bg {
  background-color: transparent !important; }

.high-bg a.link-action {
  color: #555; }

.log-high-bg:before {
  color: #52190b !important;
  background-color: #e97659 !important; }

.high-bg:before, .log-high-bg:before {
  content: "";
  width: 34px;
  position: absolute;
  top: 0;
  left: 0;
  bottom: 0;
  min-height: 28px; }

.high-bg:after, .log-high-bg:after {
  content: "";
  background: url(../img/icon-sprite.svg) no-repeat -226px -411px;
  width: 22px;
  height: 18px;
  top: 5px;
  left: 6px;
  position: absolute; }

.high-bg.blink-hidden:after {
  content: none; }

.disaster-bg, .log-disaster-bg {
  background-color: transparent !important; }

.disaster-bg a.link-action {
  color: #555; }

.log-disaster-bg:before {
  color: #4b0c0c !important;
  background-color: #e45959 !important; }

.disaster-bg:before, .log-disaster-bg:before {
  content: "";
  width: 34px;
  position: absolute;
  top: 0;
  left: 0;
  bottom: 0;
  min-height: 28px; }

.disaster-bg:after, .log-disaster-bg:after {
  content: "";
  background: url(../img/icon-sprite.svg) no-repeat -256px -411px;
  width: 22px;
  height: 18px;
  top: 5px;
  left: 6px;
  position: absolute; }

.disaster-bg.blink-hidden:after {
  content: none; }

.notif-body h4 {
  padding-bottom: 3px;
  margin-bottom: -3px; }
.notif-body p {
  margin: 0.25em 0 2px 0; }
.notif-body li {
  padding: 0 0 10px 42px; }

.notif-indic {
  width: 34px;
  height: 27px;
  position: relative;
  margin: 0 0 0 -42px; }

.notif-indic-container {
  margin: 0 0 0 -42px; }

td.inactive-bg {
  padding-left: 42px !important;
  color: #000; }

.inactive-bg, td.inactive-bg {
  background-color: transparent !important; }

.inactive-bg:before {
  content: "";
  width: 34px;
  position: absolute;
  top: 0;
  left: 0;
  bottom: 0;
  min-height: 28px;
  background-color: #e45959; }

.inactive-bg:after {
  content: "";
  background: url(../img/icon-sprite.svg) no-repeat -256px -411px;
  width: 22px;
  height: 18px;
  top: 5px;
  left: 6px;
  position: absolute; }

.msg-bad .link-action {
  color: #990000; }
  .msg-bad .link-action .arrow-up {
    border-bottom-color: #990000; }
  .msg-bad .link-action .arrow-down {
    border-top-color: #990000; }
  .msg-bad .link-action:hover {
    color: #000; }

.msg-good .link-action {
  color: #009900; }
  .msg-good .link-action .arrow-up {
    border-bottom-color: #009900; }
  .msg-good .link-action .arrow-down {
    border-top-color: #009900; }
  .msg-good .link-action:hover {
    color: #000; }

.graph-selection {
  background-color: rgba(0, 0, 0, 0.1);
  border: none;
  outline: 2px solid rgba(0, 0, 0, 0.6); }

.svg-graph-selection {
  fill: rgba(0, 0, 0, 0.1);
  stroke: rgba(0, 0, 0, 0.6);
  stroke-width: 2px; }

.ui-selectable-helper {
  background-color: rgba(0, 0, 0, 0.1);
  border: 2px solid rgba(0, 0, 0, 0.6); }

.map-element-selected {
  border: 3px dashed #000; }

.btn-back-map-container a {
  border-bottom: none; }
.btn-back-map-container .btn-back-map .btn-back-map-icon {
  background-position: -85px -725px; }

.ui-tabs-nav .btn-time:hover,
.ui-tabs-nav .filter-trigger:hover {
  background-color: #3c3c3c; }
.ui-tabs-nav .btn-time:focus,
.ui-tabs-nav .filter-trigger:focus {
  -webkit-box-shadow: 0 0 0 2px #111111;
  -moz-box-shadow: 0 0 0 2px #111111;
  box-shadow: 0 0 0 2px #111111;
  background-color: #6f6f6f; }
.ui-tabs-nav .ui-state-focus .btn-time,
.ui-tabs-nav .ui-state-focus .filter-trigger {
  -webkit-box-shadow: 0 0 0 2px #111111;
  -moz-box-shadow: 0 0 0 2px #111111;
  box-shadow: 0 0 0 2px #111111;
  background-color: #6f6f6f; }
.ui-tabs-nav .ui-state-focus.ui-tabs-active .btn-time,
.ui-tabs-nav .ui-state-focus.ui-tabs-active .filter-trigger {
  -webkit-box-shadow: 0 0 0 2px #111111;
  -moz-box-shadow: 0 0 0 2px #111111;
  box-shadow: 0 0 0 2px #111111;
  background-color: #f4f4f4;
  border-color: #f4f4f4; }

.btn-time-left {
  background-position: -244px -657px; }
  .btn-time-left:disabled {
    background-position: -244px -657px; }

.btn-time-right {
  background-position: -242px -623px; }
  .btn-time-right:disabled {
    background-position: -242px -623px; }

.btn-time-right:hover, .btn-time-right:focus,
.btn-time-left:hover,
.btn-time-left:focus {
  color: #fff;
  background-color: #484848;
  border-color: #484848; }
.btn-time-right:focus,
.btn-time-left:focus {
  background-color: #6f6f6f; }

.time-quick li a:focus {
  -webkit-box-shadow: 0 0 0 2px #111111;
  -moz-box-shadow: 0 0 0 2px #111111;
  box-shadow: 0 0 0 2px #111111;
  -webkit-border-radius: 2px;
  -moz-border-radius: 2px;
  border-radius: 2px; }

.icon-action-command::before {
  background-position: -249px -325px; }

.icon-action-close::before {
  background-position: -224px -325px; }

.icon-action-msg::before {
  background-position: -299px -285px; }

.icon-action-severity-up::before {
  background-position: -349px -285px; }

.icon-action-severity-down::before {
  background-position: -375px -285px; }

.icon-action-severity-changed::before {
  background-position: -399px -285px; }

.icon-action-message::before {
  background-position: -199px -285px; }

.icon-action-ack::before {
  background-position: -323px -285px; }

.icon-invisible::before {
  background-position: -249px -803px; }

.icon-problem-generated::before {
  background-position: -449px -285px; }

.icon-problem-recovery::before {
  background-position: -424px -285px; }

.icon-action-msgs::before {
  background-position: -474px -285px; }

.icon-actions-number-gray::before {
  background-position: -499px -285px; }

.icon-actions-number-yellow::before {
  background-position: -549px -285px; }

.icon-actions-number-red::before {
  background-position: -524px -285px; }

.overrides-options-list > li > div {
  background-color: #333 !important; }
  .overrides-options-list > li > div > .subfilter-disable-btn {
    border: none !important;
    top: 0; }<|MERGE_RESOLUTION|>--- conflicted
+++ resolved
@@ -2177,12 +2177,8 @@
 
 .dashbrd-grid-widget-container {
   position: relative;
-<<<<<<< HEAD
-  margin: -.25rem;
+  margin: -4px;
   overflow: hidden; }
-=======
-  margin: -4px; }
->>>>>>> 59f5fa92
 
 .dashbrd-grid-widget-placeholder {
   border-color: #f0f0f0 !important;
