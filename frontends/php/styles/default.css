--- conflicted
+++ resolved
@@ -1,6 +1,7 @@
+/* CSS Document */
 /*
-** Zabbix
-** Copyright (C) 2000-2011 Zabbix SIA
+** ZABBIX
+** Copyright (C) 2000-2007 SIA Zabbix
 **
 ** This program is free software; you can redistribute it and/or modify
 ** it under the terms of the GNU General Public License as published by
@@ -15,51 +16,47 @@
 ** You should have received a copy of the GNU General Public License
 ** along with this program; if not, write to the Free Software
 ** Foundation, Inc., 675 Mass Ave, Cambridge, MA 02139, USA.
-<<<<<<< HEAD
-**/
-=======
 **
 */
 root {
     display: block;
 }
->>>>>>> 2a669d0f
-
-root { display: block; }
-/*
-body,div,dl,dt,dd,ul,ol,li,h1,h2,h3,h4,h5,h6,pre,form,fieldset,input,textarea,p,blockquote,th,td {  margin:0; padding:0; }
-table { border-collapse:collapse; border-spacing:0; }
-*/
+
 body{
-	background-color:  #EBEFF2;
-	margin: 1px;
-	padding: 0;
-	color: #2F2F2F;
-	font-family: verdana, arial, helvetica, sans-serif;
-	font-size: 10px;
-	line-height: 1.8em;
-}
-
-label{ cursor: pointer; }
-
-iframe { border: 0; }
-
-table{ border-spacing: 0;}
-td,tr{ color: inherit; text-decoration: none; padding: 0;}
-
-a{ text-decoration: underline; color:#3C3089; }
-a:hover{ color:#6C80B9; }
-
-ul{ margin-left: 0; padding-left: 1em; }
-
-form { margin: 0 }
+	background-color: #E5E5E5;
+	margin: 0px;
+	padding: 0px;
+	color:black;
+	font-family:verdana, arial, helvetica, sans-serif;
+	font-size:10px;
+	text-decoration: none;
+	line-height:16px;
+}
+
 /**************** MEDIA *****************/
-@media print { .printless{ visibility: hidden; display: none; } .printonly{ display: block; visibility:visible; } }
-@media screen { .printless{ visibility:visible; display:block; } .printonly{ visibility: hidden; display:none; } }
+@media print {
+	div.printless{
+		visibility: hidden;
+		display: none;
+	}
+	div.printonly{
+		display: block;
+		visibility:visible;
+	}
+}
+
+@media screen {
+	div.printless{
+		visibility:visible;
+		display:block;
+	}
+	div.printonly{
+		visibility: hidden;
+		display:none;
+	}
+}
 
 /**************** OTHERS ****************/
-<<<<<<< HEAD
-=======
 .top		{	vertical-align: top; }
 .footer 	{ 	color: #CCCCCC;	}
 
@@ -87,666 +84,117 @@
 	width: 100%;
 	text-align: center;
 }
->>>>>>> 2a669d0f
-
-.hidden { display: none; }
-.pre {white-space: pre; }
-
-/* ALIGN */
-.floatleft {float: left;}
-.floatright {float: right;}
-
-.top{ vertical-align: top; }
-.middle{ vertical-align: middle; }
-.bottom{ vertical-align: bottom; }
-
-.center{ text-align: center; }
-.left{ text-align: left; }
-.right{ text-align: right; }
-
-/* WIDTH */
-.maxwidth { width: 100%; }
-.min-width{ /* min-width: 770px; /* 1024 */ }
-
-/* MARGINS && PADDINGs */
-.paddingless {padding: 0;}
-.marginless {margin: 0;}
-/* COLOR */
-
-.img{ border: 1px black; }
-img.top { vertical-align:text-top; }
-img.bottom { vertical-align:text-bottom; }
-img.borderless { border-width: 0; vertical-align: bottom; }
-
-
-.vert{ width:1px;}
-.rarr{ font-size: 16px; }
-.bold { font-weight: bold; }
-.italic { font-style: italic; }
-.nowrap { white-space: nowrap; word-spacing: 0; }
-.delimiter{ font-weight:bold; color:#000; }
-.pointer{}
-.pointer:hover{ cursor: pointer; }
-.move{}
-.move:hover{ cursor: move; }
-.cell{ padding: 1px 3px; white-space: nowrap; text-align: left; border: 0; height: 20px; }
-table.cell tr td { padding: 1px; white-space: nowrap; text-align: left;}
-
-/************** DISCOVERY STATUS ************/
-.dhosts_active { padding: 5px; text-align: center; color: #0FA00F; }
-.dhosts_disabled { padding: 5px; text-align: center; color: #A00F0F; }
-.dservice_active { background: #0FA00F; }
-.dservice_disabled { background: #A00F0F; }
-/********** END OF DISCOVERY STATUS *********/
-
-
-/* CSS LINK */
-a.highlight 		{	font-weight: bold; }
-a.highlight:link 	{ 	color: #ffffff; text-decoration: none; }
-a.highlight:visited {	color: #ffffff; text-decoration: none; }
-a.highlight:hover	{	color: #ffcc00 !important; }
-
-a.small_font:link	{	color: #000000;	text-decoration: none; }
-a.small_font:visited{	color: #000000;	text-decoration: none; }
-a.small_font:hover	{	color: #000000;	text-decoration: underline; }
-a.small_font:active	{	color: #000000;	text-decoration: underline; }
-
-a.header_sort:link		{	color:#222; text-decoration: none;  }
-a.header_sort:visited 	{	color:#222; text-decoration: none;  }
-a.header_sort:hover 	{	color:#222; text-decoration: underline; }
-a.header_sort:active 	{	color:#222; text-decoration: underline; }
-
-a.history:link		{	color:#448; text-decoration: none;  }
-a.history:visited 	{	color:#448; text-decoration: none;  }
-a.history:hover 	{	color:#448; text-decoration: underline; }
-a.history:active 	{	color:#448; text-decoration: underline; }
-
-a.image:link		{	text-decoration: none; }
-a.image:visited 	{	text-decoration: none; }
-a.image:hover 		{	text-decoration: none; }
-a.image:active 		{	text-decoration: none; }
-
-a.underline:link	{ text-decoration: underline; }
-a.underline:visited { text-decoration: underline; }
-a.underline:hover	{ text-decoration: underline; }
-a.underline:active  { text-decoration: underline; }
-
-
-/* CSS LIST */
-ul.itservices{
-	margin: 0 0 0 5px;
-}
-
-ul li.linear{ float: left; list-style-type: none; margin-right: 2px; }
-ul.formlist { list-style-type: none; margin: 0; padding: 0; }
-ul.formlist li{ padding: 2px; height: 100%; vertical-align: middle; clear: both; }
-
-/* Any object list inline */
-ul.objectlist { padding: 0; list-style: none; margin: 0;}
-ul.objectlist li{ display: inline-block; margin: 2px 10px 2px 5px; white-space: nowrap; font-size: 1.1em; }
-ul.objectlist li.selected{ font-weight: bold; font-size: 1.2em; }
-
-/* FAVORITES */
-ul.favorites{ vertical-align: top; margin: 8px 4px 8px 0; text-align: left; }
-ul.favorites li{ line-height: 16px; vertical-align: top; list-style: url("../images/general/chart.png"); margin: 4px 0 4px 20px;}
-ul.favorites li.empty{ list-style: none; line-height: 18px; vertical-align: top; margin-left: 10px; color: #999; }
-ul.favorites li a{ line-height: 18px; vertical-align: top; }
-
-/* GUI messages */
-ul.messages{ overflow:auto; vertical-align: top; background-color: #FFFFFF; margin: 1px; text-align:left; }
-ul.messages li{ font-size: 1.1em; line-height: 18px; }
-ul.messages li.info{ color:#000000; list-style: url("../images/general/warning_small.gif") inside; }
-ul.messages li.error{ color:#D40000; list-style: url("../images/general/error_small.gif") inside; }
-
-/* CSS FORM */
-form .thin .input{ height: 14px; }
-
-.input{
-	font-size: 10px;
-	font-family: Verdana, arial, helvetica, sans-serif;
-	border: 1px solid gray;
-	background-color: white;
-	margin: 0 1px;
-}
-.input:focus { border-color: #6e8ab4; }
-.input:hover { border-color: #6e8ab4; }
-
-.input[readonly]{ border-color: #D0D0D0; background-color: #EEEEEE; }
-.input[disabled]{ color: gray; cursor: default; }
-
-div.footer .formrow .main, div.ui-dialog-buttonpane div.ui-dialog-buttonset button.main { border-color: #FFAA33;}
-div.footer .formrow .main:hover, div.ui-dialog-buttonpane div.ui-dialog-buttonset button.main { border-color: #DD7711; }
-
-.select{ cursor: pointer; margin: 1px 2px; }
-.selectShorten{ width: 200px; }
-
-.radio{ margin: 2px 2px; vertical-align: top; }
-.formrow .listInfoLabel{ vertical-align: middle; display: table-cell; height:100%; }
-.formrow .listInfoText{ margin-left: 1%; }
-.listInfo{ width: 100%; display: table; }
-
-/******************* BUTTONS *********************/
-.button{ border: 1px solid #808080; vertical-align: top; margin: 1px 2px; background: #F0F0F0 url('../images/gradients/button.gif') repeat-x top left; }
-.button:hover{ text-decoration: underline; border-color: black; cursor: pointer; }
-
-.link_menu{
-	height: 16px;
-
-	border: 0;
-	border-bottom: 1px dotted #3C3089;
-	background: none;
-	color: #3C3089;
-	text-decoration: none;
-
-	padding: 1px 1px 0 1px;
-	margin: 0;
-}
-
-<<<<<<< HEAD
-.link_menu:hover{ color: #6C80B9; border-bottom: 1px dotted #6C80B9;}
-.link_menu[disabled]{ color: #DDD; text-decoration: none; cursor: default; border: 0; }
-
-.checkbox{ padding: 0; border: 0; background: none;}
-.textarea{ }
-
-.transparent{ border: 0; background-color: transparent; }
-.transparent:focus { outline-width: 0; }
-
-/**** SCREEN DRAG & DROP ****/
-.draggable { cursor: move; }
-
-/********** <OBJECT LIST> ************/
-.objectgroup { padding: 4px; margin: 5px 0 5px 0; }
-.border_dotted{ border: 1px dotted #6C80B9; }
-.border_none{ border: 0; }
-.footer	{ padding-left: 1.6em; }
-/***************************/
-
-.link{ cursor: pointer; color:#3C3089; text-decoration: underline; }
-.link:hover{ color:#6C80B9; text-decoration: underline; }
-
-.darklink{ color:#3C3089; cursor: pointer; text-decoration: underline; }
-.darklink:hover{ color:#6C80B9; text-decoration: underline; }
-
-.blacklink{ color:#1A1A1A; cursor: pointer; text-decoration: underline;}
-.blacklink:hover{ color:#3A3A3A; }
-
-.whitelink{ color:#F3F3F3; cursor: pointer; text-decoration: underline; }
-.whitelink:hover { color:#DADADA; }
-
-.link_menu{ color: #3C3089; cursor: pointer; text-decoration: none; border-bottom: 1px dotted #3C3089; }
-.link_menu:hover { color: #6C80B9; text-decoration: none; border-bottom: 1px dotted #6C80B9; }
-
-.underline{ text-decoration: underline; }
-
-/* Sortable */
-.header{ height: 18px; line-height: 18px; font-size: 1.1em; font-weight: bold; margin-bottom: 2px;}
-
-.widget .header{ padding: 3px; }
-.widget .header .menu_icon{ float: right; margin-right: 2px; }
-.widget .footer { color: white; line-height: 12px; height: 12px; padding: 4px 4px; margin-top: 2px;}
-
-.column{ margin: 5px 0 5px 5px; min-width: 240px; padding-bottom: 100px; }
-.column .widget{ padding: 2px; margin-bottom: 5px; overflow: hidden; }
-
-.inlineblock{ display: inline-block; }
-
-span.footer_sign{ padding-right: 5px; padding-left: 5px; }
-span.divider{ color: #558; font-weight: normal;}
-
-/********** <SUBFILTER BUTTONS> ************/
-span.subfilter_enabled{ color: #00AA00; cursor: pointer; text-decoration: none; border-bottom: 1px dashed; }
-span.subfilter_enabled:hover{ color:#44CC44; }
-span.subfilter_disabled{ color:maroon; cursor: pointer; text-decoration: none; border-bottom: 1px dashed; }
-span.subfilter_disabled:hover{ color:#CC4444; }
-span.subfilter_inactive{ color: #777777; }
-span.subfilter_inactive:hover{ color: #999999; }
-span.subfilter_active{ color: teal; }
-/********** </SUBFILTER BUTTONS> ************/
-
-/********** REQUIREMENTS TABLE *************/
-
-span.ok{ white-space: normal; font-weight: bold; }
-span.fail{ font-weight: bold; }
-span.info{ font-weight: bold; font-size: 11px; }
-
-/* CSS Document */
-div.disaster{ width: 100%; height: 100%; padding-left: 2px; margin-right: 5px; }
-div.high{ width: 100%; height: 100%; padding-left: 2px; margin-right: 5px; }
-div.average{ width: 100%; height: 100%; padding-left: 2px; margin-right: 5px; }
-div.warning{ width: 100%; height: 100%; padding-left: 2px; margin-right: 5px; }
-
-div.onajaxload{ position: absolute; background-color:#000000; filter:alpha(opacity=05); opacity:.05; cursor:wait; z-index: 50; }
-
-.underline			{	text-decoration: underline; }
-.underline:link 	{ 	text-decoration: underline; }
-.underline:visited	{	text-decoration: underline; }
-.underline:hover	{	text-decoration: underline; }
-=======
+
+.vert{
+	width:1px;
+	/*writing-mode: tb-rl;*/
+}
+
+.rarr{
+	font-size: 16px;
+}
+
+.bold {
+	font-weight: bold;
+}
+
+.nowrap {
+	white-space: nowrap;
+	word-spacing:	0px;
+}
+
+.delimiter{
+	font-weight:bold;
+	color:#000;
+}
+
+.textcolorstyles{
+	color: #000000;
+}
+
+.textblackwhite{
+	color: #000000;
+}
+
+.textwhite{
+	color: #FFFFFF;
+}
+
+.pointer{
+}
+
+.pointer:hover{
+	cursor: pointer;
+}
+
 .move{
 }
->>>>>>> 2a669d0f
 
 .move:hover{
 	cursor: move;
 }
 /**************** HINT BOX *****************/
 
-div.hintbox {
+#hint_box {
 	top: 0;
-	z-index: 1000;
+	z-index: 100;
 	position: absolute;
 	background-color: #FFFFE0;
 	padding: 2px;
+	font-family: Verdana, Arial, Helvetica, sans-serif;
 	font-size: 8pt;
 	line-height:15px;
 	border: 1px solid black;
 	border-left: none;
 	border-top: none;
+	visibility: hidden;
 }
 
 /************** END OF HINT BOX ************/
 
-/* Node Tree */
-div #div_node_tree {
-	background-color: gray;
+/************** COLOR PICKER ***************/
+#color_picker {
+	top: 0;
+	z-index: 100;
 	position: absolute;
-	border: 2px solid black;
-	right: 0;
-	z-index: 200;
-}
-
-div.thin_header{ width: 100%; color: #FFFFFF;  background: #5c9ccc url(originalblue/images/ui-bg_highlight-hard_55_779dc0_1x100.png) 50% 50% repeat-x; border: 0 #000000 solid; text-align: center; }
-
-/* <FORM ELEMENT> */
-div.formElement_header{
-	color: #FFFFFF;
-	background: #5c9ccc url(originalblue/images/ui-bg_highlight-hard_55_779dc0_1x100.png) 50% 50% repeat-x;
-	border: 0;
-	text-align: left;
-	height: 20px;
-	padding-left: 5px;
-	line-height: 20px;
-}
-
-div.formElement_body{ border: 1px solid #AAAAAA; background-color: #E5E5E5; }
-.formElementTable{  }
-.formElementTable tr td{ vertical-align: top; padding-left: 5px; padding-right: 5px; height: 24px;}
-div.formElement_footer{ color: #FFFFFF;  background: #5c9ccc url(originalblue/images/ui-bg_highlight-hard_55_779dc0_1x100.png) 50% 50% repeat-x; border: 0; text-align: right; height: 20px; padding-right: 5px;}
-
-/* CSS Document */
-/**************** PAGE TABLE ****************/
-/* page_header */
-table.page_header{ background-color: #FFFFFF; border: 0; padding-right: 0; padding-left: 0; }
-table.page_header tr td.page_header_l{ vertical-align: middle; padding: 0; }
-table.page_header tr td.page_header_r{ vertical-align: middle; text-align: right; }
-table.page_header tr td.page_header_r a{ margin: 0 5px; }
-table.page_footer{ margin-top: 20px; padding: 3px;}
-
-/********** FORM TABLE *************/
-table.formtable {
-	background-color: #EEEEEE;
-	color: #000000;
-	border: 1px solid #AAAAAA;
-	width: 50%;
-	margin: auto;
-	white-space: nowrap;
-}
-table.formtable tr td {
-	padding: 0 5px;
-	height: 24px;
-	word-spacing: 0;
-	text-align: left;
+	background-color: white;
+	padding: 2px;
+	font-family: Verdana, Arial, Helvetica, sans-serif;
+	font-size: 10px;
+	line-height:15px;
+	border: 1px solid black;
+}
+
+#color_picker table tr td {
+	margin: 0px;
+	padding: 2px;
+}
+
+#color_picker a {
 	text-decoration: none;
-}
-table.formtable tr.new {
-	background-color: #E0F0E0;
-}
-table.formtable tr.edit {
-	background-color: #F0F0E0;
-}
-table.formtable tr.form_odd_row{
-	background-color: #D8D8D8;
-}
-table.formtable tr.form_even_row{
-	background-color: #DFDFDF;
-}
-table.formtable tr td.form_row_first{
-	background: #5c9ccc url(originalblue/images/ui-bg_highlight-hard_55_779dc0_1x100.png) 50% 50% repeat-x;
-	color: #FFFFFF;
-	font-size:11px;
-	font-weight: bold;
-}
-table.formtable tr td.form_row_last{
-	color: #FFFFFF;
-	background: #5c9ccc url(originalblue/images/ui-bg_highlight-hard_55_779dc0_1x100.png) 50% 50% repeat-x;
-	text-align: right;
-}
-table.formtable tr td.form_row_l{
-	width: 30%;
-}
-table.formtable tr td.form_row_c{
+	font-family: Verdana, Arial, Helvetica, sans-serif;
+	font-size: 10px;
+	padding: 0px;
+	margin: 0px;
+}
+
+/************ END OF COLOR PICKER ***********/
+
+/************** DISCOVERY STATUS ************/
+.dhosts_active {
+	padding: 5px;
 	text-align: center;
-}
-table.formtable tr td.form_row_r table.calendar tr td{
-	padding-left: 1px;
-	padding-right: 1px;
-}
-table.formlongtable{ width: 99%; }
-td.form_row_l_simple {  border-color: #AAAAAA; text-align:	left; white-space: nowrap; word-spacing: 0; width: 50%;}
-td.form_row_r_simple { border-color: #AAAAAA; text-align: left; }
-
-/************ HISTORY LOG TABLE ***********/
-table.log_history_table { background-color: #AAAAAA; width: 100%; border-color: gray; border-spacing: 1px 1px;}
-table.log_history_table tr td { white-space: nowrap; text-decoration: none; background-color: #EEE;}
-
-/* table.log_history_table tr:hover td		{	background-color: #EEEEFE; } */
-
-table.log_history_table tr.mark_as_red td	{	background-color: #FFBBBB; }
-table.log_history_table tr.mark_as_green td	{	background-color: #BBFFBB; }
-table.log_history_table tr.mark_as_blue td	{	background-color: #BBBBFF; }
-
-table.log_history_table tr.header td { padding-right: 5px; padding-left: 5px; white-space: nowrap; word-spacing: 0; text-align: left; font-weight: bold; background-color:#CCCCCC;}
-table.log_history_table tr td.message {text-align: center;}
-
-/************* CHART TABLE ***************/
-table.chart{width: 100%;background-color: #DDDDDD;text-align: center;}
-
-/************* SCREEN TABLE ***************/
-table.screen_edit{ background-color: #FFFFFF; width: 100%; border: 1px outset #DDDDDD;}
-table.screen_edit td{ border: 1px inset #DDDDDD; text-align: center; vertical-align: middle;}
-table.screen_edit tr td.def_def {	text-align: center;	vertical-align: middle;		}
-table.screen_edit tr td.def_top {	text-align: center;	vertical-align: top;		}
-table.screen_edit tr td.def_mdl {	text-align: center;	vertical-align: middle;		}
-table.screen_edit tr td.def_btm {	text-align: center;	vertical-align: bottom;		}
-
-table.screen_edit tr td.left_top {	text-align: left;	vertical-align: top;		}
-table.screen_edit tr td.left_mdl {	text-align: left;	vertical-align: middle;		}
-table.screen_edit tr td.left_bttm {	text-align: left;	vertical-align: bottom;		}
-
-table.screen_edit tr td.cntr_top {	text-align: center;	vertical-align: top;		}
-table.screen_edit tr td.cntr_mdl {	text-align: center;	vertical-align: middle;		}
-table.screen_edit tr td.cntr_bttm {	text-align: center;	vertical-align: bottom;		}
-
-table.screen_edit tr td.right_top {	text-align: right;	vertical-align: top;		}
-table.screen_edit tr td.right_mdl {	text-align: right;	vertical-align: middle;		}
-table.screen_edit tr td.right_bttm {	text-align: right;	vertical-align: bottom;		}
-
-table.screen_view{ background-color: #FFFFFF; width: 100%; border: 1px #DDDDDD; }
-table.screen_view td{ border: 1px #DDDDDD; text-align: center; vertical-align: middle; }
-
-table.screen_view tr td.def_def {	text-align: center;	vertical-align: middle;		}
-table.screen_view tr td.def_top {	text-align: center;	vertical-align: top;		}
-table.screen_view tr td.def_mdl {	text-align: center;	vertical-align: middle;		}
-table.screen_view tr td.def_btm {	text-align: center;	vertical-align: bottom;		}
-
-table.screen_view tr td.left_top {	text-align: left;	vertical-align: top;		}
-table.screen_view tr td.left_mdl {	text-align: left;	vertical-align: middle;		}
-table.screen_view tr td.left_bttm {	text-align: left;	vertical-align: bottom;		}
-
-table.screen_view tr td.cntr_top {	text-align: center;	vertical-align: top;		}
-table.screen_view tr td.cntr_mdl {	text-align: center;	vertical-align: middle;		}
-table.screen_view tr td.cntr_bttm {	text-align: center;	vertical-align: bottom;		}
-
-table.screen_view tr td.right_top {	text-align: right;	vertical-align: top;		}
-table.screen_view tr td.right_mdl {	text-align: right;	vertical-align: middle;		}
-table.screen_view tr td.right_bttm {	text-align: right;	vertical-align: bottom;		}
-
-/*****************************************/
-/*************** Table Info **************/
-
-table.tableinfo{ empty-cells:show; width: 100%; border-spacing: 2px;}
-table.tableinfo tr td { padding: 1px 3px; white-space: nowrap; font-weight: normal; text-align: left; border: 0; height: 22px; -moz-border-radius: 2px; -webkit-border-radius: 2px; border-radius: 2px;}
-table.tableinfo tr.header td { white-space: nowrap; font-weight: bold; border: 0; }
-table.tableinfo tr.header td.hover_grey { white-space: nowrap; word-spacing: 0; font-weight: bold; border-width: 0; cursor: pointer;}
-table.tableinfo tr.vertical_header td { padding: 5px 0 5px 5px; margin: 0; white-space: nowrap; word-spacing: 0;font-weight: bold; width: 20px; text-align: center;}
-table.tableinfo tr.vertical_header td.left { text-align: left; }
-table.tableinfo tr.vertical_header td.hover_grey:hover{ cursor: pointer; }
-table.tableinfo tr.footer td { vertical-align: middle; padding-right: 5px; padding-left: 5px; }
-table.tableinfo tr > td:first-child{width: 1%;}
-table.tableinfo tr >/**/ td:first-child{ width: 1px;}
-table.tableinfo tr td.wraptext { white-space:normal; }
-table.tableinfo tr td.message { text-align: center;}
-table.tableinfo tr td.pre { white-space: pre;}
-table.tableinfo tr > td.center { vertical-align: middle; text-align: center; }
-
-/****** HEADER *********/
-.header a { color: #FFFFFF; }
-.header .header_l{ padding-left: 5px; }
-.header .header_r{ padding-right: 5px; }
-
-/****** FLICKER *********/
-table.flicker{ background: #5c9ccc url(originalblue/images/ui-bg_highlight-hard_55_779dc0_1x100.png) 50% 50% repeat-x;  border: 0;}
-table.flicker tr td.flicker_c{ height: 16px; padding-left: 4px; padding-right: 4px; line-height: 12px;}
-table.flicker tr td.flicker_l{ text-align: left; height: 16px; padding-left: 4px; line-height: 12px;}
-table.flicker tr td.flicker_r{text-align: right; height: 16px; padding-right: 4px; line-height: 12px;}
-table.flicker a{ color: #0BF;}
-table.itemfilter{ border: 1px solid #777777; width: 100%; background-color: white;}
-
-/**************** Aknowledges ****************/
-
-table.ack_msgs{ width: 70%; background-color: #EEEEEE; padding: 0; border: 0 solid;}
-table.ack_msgs tr.title { height: 14px; vertical-align: middle; color: #FFFFFF;  background: #5c9ccc url(originalblue/images/ui-bg_highlight-hard_55_779dc0_1x100.png) 50% 50% repeat-x;}
-table.ack_msgs tr td.user{ padding-left: 10px; padding-right: 10px; text-align: left;}
-table.ack_msgs tr td.time{ padding-left: 10px; padding-right: 10px; text-align: center; width: 150px;}
-table.ack_msgs tr.msg{ height: 25px; background-color: #F8F8F8; }
-table.ack_msgs tr.msg td{ padding: 5px; text-align: left; vertical-align: top; border: 1px dotted black;}
-
-/**************** TABLE FOR RIGHT DISPLAYING *********/
-
-.right_header { font-weight: bold; text-align: center; border-left-style: solid; border-right-style: solid; border-bottom-style: none; border-color: #AAAAAA;}
-
-table.right_table{ width: 100%; border-width: 0; margin: 0; padding: 0;}
-table.right_table tr.header td{ font-weight: bold; text-align: left; }
-table.right_table td{ margin: 0; padding: 0; text-align: right; white-space: nowrap; word-spacing: 0;}
-table.right_table select{ width: 200px; }
-table.right_table tr td.read_write select { color: #008800; width: 320px;}
-table.right_table tr td.read_only select { color: #CC8800; width: 320px;}
-table.right_table tr td.deny select { color: #CC0000; width: 320px;}
-
-/**************** GRAPH ****************/
-
-table.graph{ width: 100%; text-align: center; }
-
-/************* MENU ************/
-
-table.menu{ height: 2.8em; }
-table.menu tr{ background: #AAAAAA url('../images/gradients/menu_not_active.gif') repeat-x top left; }
-table.menu td{ padding: 2px 5px 2px 5px; font-weight: bold; border: 1px solid #aaaaaa; margin: 0;}
-table.menu tr td.active{ background: #5c9ccc url(originalblue/images/ui-bg_highlight-hard_55_779dc0_1x100.png) 50% 50% repeat-x; border-color: #4c8cbc;}
-
-/************* SUB MENU ************/
-
-table.sub_menu{height: 1.8em;}
-table.sub_menu tr td{ padding-left: 5px; padding-top: 0; padding-bottom: 0; height: 2.2em;}
-table.sub_menu tr td span.active a.highlight{ color: #ffcc00; }
-
-/**************** TRIGGERS INFORMATION MODULE ****************/
-table.triggers_info { width: 100%; background-color: #FFFFFF; border: 0;}
-
-table.triggers_info tr td {
-	border: 0;
-	white-space: nowrap;
-	word-spacing: 0;
-	padding: 0 5px;
-	font-weight: bold;
-	color: #191970;
-	text-align: left;
-	font-size: 1.1em;
-	height: 18px;
-}
-
-table.triggers_info tr td.header {  background: #5c9ccc url(originalblue/images/ui-bg_highlight-hard_55_779dc0_1x100.png) 50% 50% repeat-x; color: #FFFFFF;}
-table.triggers_info tr td 			{	background-color: #CCCCCC;	}
-
-/**************** HOSTS INFORMATION MODULE ****************/
-table.hosts_info { width: 100%; background-color: #FFFFFF; border: 1px gray dotted;}
-
-table.hosts_info tr td {
-	border: 0;
-	white-space: nowrap;
-	word-spacing:	0;
-	padding-left: 5px;
-	padding-right: 5px;
-	font-weight: bold;
-	color: #191970;
-	text-align: left;
-	font-size: 1.1em;
-}
-
-table.hosts_info tr td.header {  background: #5c9ccc url(originalblue/images/ui-bg_highlight-hard_55_779dc0_1x100.png) 50% 50% repeat-x; color: #FFFFFF;}
-table.hosts_info tr td.avail{ background-color: #99F099;}
-table.hosts_info tr td.notav{ background-color: #F09999;}
-table.hosts_info tr td.uncn{ background-color: #CCCCCC;}
-
-/**************** SERVER INFORMATION MODULE ****************/
-table.server_info { width: 100%; background-color: #EFEFEF; border: 1px gray dotted;}
-table.server_info tr td { border: 0; padding-left: 5px; padding-right: 5px; text-align: left; font-size: 1.1em; background-color: #EFEFEF; white-space: nowrap;word-spacing: 0;}
-table.server_info tr td.header {  background: #5c9ccc url(originalblue/images/ui-bg_highlight-hard_55_779dc0_1x100.png) 50% 50% repeat-x; color: #FFFFFF;}
-table.server_info tr.status td{ white-space: nowrap; word-spacing: 0; }
-/**************** WARNING ***********/
-
-table.warningTable{
-	border-spacing:	0; /* cellspacing */
-	border-collapse: collapse;
-	border: 2px solid gray;
-	border-right-color: #3F3F3F;
-	border-bottom-color: #3F3F3F;
-	background-color: #EAEAEA;
-}
-
-table.warningTable td{ padding:	10px; line-height: 20px;}
-table.warningTable tr.header{ height: 24px; border: 1px black solid; background-color: #F00000; color: white; font-weight: bold; }
-table.warningTable tr.header td{ padding: 2px;}
-table.warningTable tr.footer{ height: 34px; border-top: 1px black dotted;}
-table.warningTable tr.footer td{ padding: 2px; }
-table.warningTable tr td.left{ padding-left: 10px; padding-right: 5px; white-space: nowrap; word-spacing: 0; text-align: left;}
-table.warningTable tr td.right{ width: 100%; padding-left: 5px; padding-right: 10px; text-align: right; vertical-align: text-top; }
-table.warningTable tr.center td.left{ vertical-align: text-top; padding-top: 0; }
-table.warningTable tr.center td.right{
-	padding: 	5px;
-	vertical-align:	middle;
-	text-align: 	center;
-	border-top:	2px gray inset;
-	border-left:	2px gray inset;
-	background-color: white;
-}
-/*****************************************/
-
-/**************** SETUP WIZARD ***********/
-table.setup_wizard{
-	margin-top: 15px;
-	width: 640px;
-	height: 480px;
-	border-spacing:	0; /* cellspacing */
-	border-collapse: collapse;
-	border: 2px solid gray;
-	border-right-color: #3F3F3F;
-	border-bottom-color: #3F3F3F;
-}
-table.setup_wizard td{ padding: 2px 0; }
-table.setup_wizard tr.header{ height: 24px; border: 1px black solid; background-color: #F00000; color: white; font-weight: bold; }
-table.setup_wizard tr.footer{ height: 34px; border-top: 1px black dotted; }
-table.setup_wizard tr.footer input.button{ height: 25px;}
-table.setup_wizard tr.title{ height: 28px; }
-table.setup_wizard tr.title td{ font-size: 24px; font-weight: normal; }
-table.setup_wizard tr td.left{ padding-left: 10px; padding-right: 5px; white-space: nowrap; word-spacing: 0; text-align: left; }
-table.setup_wizard tr td.right{ width: 100%; padding-left: 5px; padding-right: 10px; text-align: right; vertical-align: text-top;}
-table.setup_wizard tr.center td.left{ vertical-align:	text-top; padding-top: 0; }
-table.setup_wizard tr.center td.right{
-	padding: 	5px;
-	vertical-align:	middle;
-	text-align: 	center;
-	border-top:	2px gray inset;
-	border-left:	2px gray inset;
-	background-color: white;
-}
-
-table.setup_wizard ul li{ font-size: 14px; font-weight: normal; color: gray; list-style-image: url('../images/general/inst_step.gif');}
-table.setup_wizard ul li.current{ color: black; list-style-image: url('../images/general/inst_current.gif');}
-table.setup_wizard ul li.completed{ color: black; list-style-image: url('../images/general/inst_completed.gif');}
-table.setup_wizard div.licence{
-	text-align: left;
-	height:	350px;
-	width: 100%;
-	border:	1px gray inset;
-	background-color: white;
-	overflow: scroll;
-}
-
-table.setup_wizard div.text{ text-align: left; vertical-align:	text-top; height: 100%; width: 100%;overflow: hidden;}
-
-/***************** <HISTORY> *****************/
-table.history{ color:#448; margin: 0 0 0 2px; }
-table.history td.caption{width: 48px; font-weight:bold; }
-
-/**************** </HISTORY> *****************/
-
-/***************** <MESSAGE> *****************/
-table.msgok{width: 100%;border: 1px #44CC44 solid;}
-table.msgok tr td{color:#333;text-align:center;}
-table.msgok tr td.clr{width: 60px;background-color:#44CC44;font-weight: bold;}
-table.msgok tr td.msg_main{height: 26px;font-size: 1.1em;}
-table.msgok tr td.msg{background-color:#BBFFBB;}
-table.msgerr{ width: 100%; border: 1px #CC4444 solid;}
-table.msgerr tr td{color:#333;text-align:center;}
-table.msgerr tr td.clr{ width: 60px; background-color:#CC4444; font-weight: bold;}
-table.msgerr tr td.msg_main{ height: 26px; font-size: 1.1em; }
-table.msgerr tr td.msg{ background-color:#FFBBBB; }
-/**************** </MESSAGE> *****************/
-
-/********** <REQUIREMENTS> *************/
-table.requirements{ text-align: left; border-spacing: 1px; }
-table.requirements tr td.header{ font-weight: bold; }
-table.requirements tr td{ white-space: nowrap; padding-left: 5px; padding-right: 15px; background-color: #FFFFFF; }
-
-/********** </REQUIREMENTS> ************/
-
-/********** <FILTER> ************/
-table.filter{ width: 100%; background-color: #FFFFFF; border-collapse: collapse; }
-table.filter tr > td:first-child{ width: 1%; white-space: nowrap; }
-table.filter tr >/**/ td:first-child{ width: 1px; }
-table.filter tr td {line-height: 20px; height: 26px; vertical-align: bottom; border: 1px dotted silver; padding-left: 6px; padding-right: 4px;}
-
-table.filter_config{ width: 100%; background-color: #FFFFFF; border-collapse: collapse;}
-table.filter_config tr td { white-space: nowrap; line-height: 20px; height: 26px; vertical-align: bottom; text-align: center; border: 1px dotted silver; padding-left: 6px; padding-right: 4px; }
-/********** </FILTER> ************/
-
-/********** <INVISIBLE> ************/
-.invisible{ border: 0; margin: 0; padding: 0;}
-.invisible tr td{ border: 0; margin: 0; padding: 0; }
-/********** </INVISIBLE> ************/
-
-/********** <PAGING> ************/
-table.paging{ width: 100%; padding: 2px; }
-table.paging tr td{ border: 0 black solid; width: 100%; font-size: 1.1em; line-height: 18px; text-align: center; vertical-align: middle; }
-/********** </PAGING> ************/
-
-/****** HEADER NEW *********/
-
-table.header_wide{ width: 100%; color: #222222; border: 1px #3377AA solid; vertical-align: middle; background-color:#FFFFFF; margin-top: 2px;}
-table.header_wide tr.first td.header_l{ font-size: 1.3em; font-weight: bold; text-align: left; height: 24px; padding-left: 5px; color: #224488;}
-table.header_wide tr.first td.header_r{ background:none; text-align: right; height: 24px; padding-right: 5px; border-width: 0;}
-table.header_wide tr.next td.header_l{ background:none; text-align: left; height: 20px; padding-left: 5px; border-width: 0;}
-table.header_wide tr.next td.header_r{ background:none; text-align: right; height: 20px; padding-right: 5px; border-width: 0; }
-
-/* Suggest */
-
-table.suggest{ width: 100%; margin: 0; border-spacing: 0; background-color: #FEFEFE; }
-table.suggest tr{ background-color: #FEFEFE; }
-table.suggest tr.highlight{ background-color: #AACCFF; }
-table.suggest tr td{ text-align: left; padding-left: 4px; line-height: 2.2em; font-size: 1.1em; cursor: default; }
-
-/************** DISCOVERY STATUS ************/
-.dhosts_active { padding: 5px; text-align: center; color: #0FA00F; }
-.dhosts_disabled { padding: 5px; text-align: center; color: #A00F0F; }
-.dservice_active { background: #0FA00F; }
-.dservice_disabled { background: #A00F0F; }
-/********** END OF DISCOVERY STATUS *********/
-
-.loginBG{ background: #AABBCC url(../images/gradients/texture_diagonal.gif); }
-.loginForm{ margin: auto; padding: 15px; height: 260px; width: 582px; background: url(../images/general/login/background.png) no-repeat; *position: relative; *top: -50%; }
-.loginLogo{ height: 53px; width: 163px; background: url(../images/general/login/logo.png) no-repeat; }
-
-.vertical-middle {width: 100%; display: table-cell; vertical-align: middle; *position: absolute; *top: 50%;}
-
+	color: #0FA00F;
+}
+.dhosts_disabled {
+	padding: 5px;
+	text-align: center;
+	color: #A00F0F;
+}
+.dservice_active {
+	background: #0FA00F;
+}
+.dservice_disabled {
+	background: #A00F0F;
+}
+/********** END OF DISCOVERY STATUS *********/