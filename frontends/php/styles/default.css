--- conflicted
+++ resolved
@@ -25,18 +25,14 @@
 table { border-collapse:collapse; border-spacing:0; }
 */
 body{
-<<<<<<< HEAD
 	background-color:  #EBEFF2;
 	margin: 1px;
 	padding: 0px;
 	color:black;
-=======
->>>>>>> 488ab79c
 	font-family: verdana, arial, helvetica, sans-serif;
 	font-size: 10px;
 	line-height: 1.8em;
 	margin: 1px;
-	background-color: #E5E5E5;
 }
 
 label{ cursor: pointer; }
@@ -277,16 +273,12 @@
 div.zbx_search{ color:#FFFFFF; font-weight:bold; float:right; }
 
 
-<<<<<<< HEAD
-.move:hover{ cursor: move; }
 
 .underline			{	text-decoration: underline; }
 .underline:link 	{ 	text-decoration: underline; }
 .underline:visited	{	text-decoration: underline; }
 .underline:hover	{	text-decoration: underline; }
 
-=======
->>>>>>> 488ab79c
 /**************** HINT BOX *****************/
 
 div.hintbox {
@@ -659,18 +651,6 @@
 
 table.setup_wizard div.text{ text-align: left; vertical-align:	text-top; height: 100%; width: 100%;overflow: hidden;}
 
-<<<<<<< HEAD
-/************** DISCOVERY STATUS ************/
-.dhosts_active { padding: 5px; text-align: center; color: #0FA00F; }
-.dhosts_disabled { padding: 5px; text-align: center; color: #A00F0F; }
-.dservice_active { background: #0FA00F; }
-.dservice_disabled { background: #A00F0F; }
-/********** END OF DISCOVERY STATUS *********/
-
-.loginBG{ background-color: #AABBCC; background-image: url(../images/gradients/texture_diagonal.gif); }
-.loginForm{ padding: 15px; height: 260px; width: 582px; background-image: url(../images/general/login/background.png); background-repeat: no-repeat; }
-.loginLogo{ height: 53px; width: 163px; background-image: url(../images/general/login/logo.png); background-repeat: no-repeat; }
-=======
 /***************** <HISTORY> *****************/
 table.history{ color:#448; margin: 0 0 0 2px; }
 table.history td.caption{width: 48px; font-weight:bold; }
@@ -731,4 +711,14 @@
 table.suggest tr{ background-color: #FEFEFE; }
 table.suggest tr.highlight{ background-color: #AACCFF; }
 table.suggest tr td{ text-align: left; padding-left: 4px; line-height: 18px; font-size: 11px; cursor: default; }
->>>>>>> 488ab79c
+
+/************** DISCOVERY STATUS ************/
+.dhosts_active { padding: 5px; text-align: center; color: #0FA00F; }
+.dhosts_disabled { padding: 5px; text-align: center; color: #A00F0F; }
+.dservice_active { background: #0FA00F; }
+.dservice_disabled { background: #A00F0F; }
+/********** END OF DISCOVERY STATUS *********/
+
+.loginBG{ background-color: #AABBCC; background-image: url(../images/gradients/texture_diagonal.gif); }
+.loginForm{ padding: 15px; height: 260px; width: 582px; background-image: url(../images/general/login/background.png); background-repeat: no-repeat; }
+.loginLogo{ height: 53px; width: 163px; background-image: url(../images/general/login/logo.png); background-repeat: no-repeat; }
