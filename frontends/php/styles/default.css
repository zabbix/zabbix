/*
** Zabbix
** Copyright (C) 2001-2013 Zabbix SIA
**
** This program is free software; you can redistribute it and/or modify
** it under the terms of the GNU General Public License as published by
** the Free Software Foundation; either version 2 of the License, or
** (at your option) any later version.
**
** This program is distributed in the hope that it will be useful,
** but WITHOUT ANY WARRANTY; without even the implied warranty of
** MERCHANTABILITY or FITNESS FOR A PARTICULAR PURPOSE. See the
** GNU General Public License for more details.
**
** You should have received a copy of the GNU General Public License
** along with this program; if not, write to the Free Software
** Foundation, Inc., 51 Franklin Street, Fifth Floor, Boston, MA 02110-1301, USA.
**/

/* media */
@media print {
	.printless { visibility: hidden; display: none; }
	.printonly { display: block; visibility: visible; }
}
@media screen {
	.printless { visibility: visible; display: block; }
	.printonly { visibility: hidden; display: none; }
}

body {
	margin: 1px; padding: 0; background-color: #EBEFF2; color: #2F2F2F; line-height: 1.8em;
	font-family: verdana, arial, helvetica, sans-serif; font-size: 10px;
}
iframe { border: 0; }
ul { margin-left: 0; padding-left: 1em; }
ul li.linear { float: left; list-style-type: none; margin-right: 2px; }

.hidden { display: none; }
.pre { white-space: pre; }
.placeholder { color: #aaa; }
.maxwidth { width: 100%; }
.paddingless { padding: 0; }
.marginless { margin: 0; }
.padding_standard { padding: 5px; }
.border_dotted { border: 1px dotted #6C80B9; }
.footer { padding-left: 1.6em; }
.inlineblock { display: inline-block; }
.thin_header {
	width: 100%; color: #FFFFFF; border: 0 #000000 solid; text-align: center;
	background: #5c9ccc url(themes/originalblue/images/bg_h-hard_55.png) 50% 50% repeat-x;
}
.divider { color: #558; font-weight: normal; }
.vert { width: 1px; }
.rarr { font-size: 16px; }
.nowrap { white-space: nowrap; word-spacing: 0; }
.delimiter { font-weight: bold; color: #000; }
.pointer:hover { cursor: pointer; }
.move { cursor: move; }

/* font */
.bold { font-weight: bold; }
.italic { font-style: italic; }
.fixedfont { font-family: monospace; }

/* table */
table { border-spacing: 0; }
td, tr { color: inherit; text-decoration: none; padding: 0; }
.cell { padding: 1px 3px; white-space: nowrap; text-align: left; border: 0; height: 20px; }
table.cell tr td { padding: 1px; white-space: nowrap; text-align: left; }

/* align */
.floatleft { float: left; }
.floatright { float: right; }
.top { vertical-align: top; }
.middle { vertical-align: middle; }
.bottom { vertical-align: bottom; }
.center { text-align: center; }
.left { text-align: left; }
.right { text-align: right; }
.vertical-middle { width: 100%; display: table-cell; vertical-align: middle; *position: absolute; *top: 50%; }

/* image */
.img { border: 1px black; }
img.top { vertical-align: text-top; }
img.bottom { vertical-align: text-bottom; }

/* header */
.header { height: 18px; line-height: 18px; font-size: 1.1em; font-weight: bold; margin-bottom: 2px; }
.header .header_l { padding-left: 5px; }
.header .header_r { padding-right: 5px; }
.header a { color: #FFFFFF; }

/* link */
a { text-decoration: underline; color: #3C3089; }
a:hover { color: #6C80B9; }
a img { border: 0; }
a.highlight { font-weight: bold; }
a.highlight:link { color: #ffffff; text-decoration: none; }
a.highlight:visited { color: #ffffff; text-decoration: none; }
a.highlight:hover { color: #ffcc00 !important; }
a.small_font:link { color: #000000; text-decoration: none; }
a.small_font:visited { color: #000000; text-decoration: none; }
a.small_font:hover { color: #000000; text-decoration: underline; }
a.small_font:active { color: #000000; text-decoration: underline; }
a.header_sort:link { color: #222; text-decoration: none; }
a.header_sort:visited { color: #222; text-decoration: none; }
a.header_sort:hover { color: #222; text-decoration: underline; }
a.header_sort:active { color: #222; text-decoration: underline; }
a.history:link { color: #448; text-decoration: none; }
a.history:visited { color: #448; text-decoration: none; }
a.history:hover { color: #448; text-decoration: underline; }
a.history:active { color: #448; text-decoration: underline; }
a.image:link { text-decoration: none; }
a.image:visited { text-decoration: none; }
a.image:hover { text-decoration: none; }
a.image:active { text-decoration: none; }
a.underline:link { text-decoration: underline; }
a.underline:visited { text-decoration: underline; }
a.underline:hover { text-decoration: underline; }
a.underline:active { text-decoration: underline; }
a.weight_normal { font-weight: normal; }

.link { cursor: pointer; color: #3C3089; text-decoration: underline; }
.link:hover { color: #6C80B9; text-decoration: underline; }
.darklink { color: #3C3089; cursor: pointer; text-decoration: underline; }
.darklink:hover { color: #6C80B9; text-decoration: underline; }
.blacklink { color: #1A1A1A; cursor: pointer; text-decoration: underline; }
.blacklink:hover { color: #3A3A3A; }
.whitelink { color: #F3F3F3; cursor: pointer; text-decoration: underline; }
.whitelink:hover { color: #DADADA; }
.underline { text-decoration: underline; }
.underline:link { text-decoration: underline; }
.underline:visited { text-decoration: underline; }
.underline:hover { text-decoration: underline; }

/* form */
fieldset { margin: 0 0 2px 0; padding: 2px; border: 1px solid gray; }
fieldset legend { margin: 0.2em 0.5em; }
label { cursor: pointer; }
form { margin: 0; }
.input {
	font-size: 10px; font-family: Verdana, arial, helvetica, sans-serif;
	border: 1px solid #ACA899; background-color: white; margin: 0 2px 0 0; height: 12px;
}
.input:focus { border-color: #6e8ab4; }
.input:hover { border-color: #6e8ab4; }
.input[readonly] { border-color: #D0D0D0; background-color: #EEEEEE; }
.input[disabled] { color: #ACA899; cursor: default; }
.input[disabled]:focus { text-decoration: none; border-color: #ACA899; }
.input[disabled]:hover { text-decoration: none; border-color: #ACA899; }
.select { -moz-box-sizing: content-box; -webkit-box-sizing: content-box; box-sizing: content-box; height: 14px; line-height: 14px; }
select[multiple="multiple"], select.openView { height: auto; }
input.formlist { padding-top: 2px; padding-bottom: 2px; }
input[type="button"],
input[type="submit"],
input[type="reset"],
input[type="file"] { height: auto; }
input[type="button"].formlist { vertical-align: top; margin-bottom: 1px; cursor: pointer; background: #ffffff; height: 20px; }
input[type="submit"].formlist { vertical-align: top; margin-bottom: 1px; cursor: pointer; height: 20px; }
input[type="button"].input[disabled].formlist,
input[type="submit"].input[disabled].formlist { cursor: default; }
input.jqueryinput,
input.jqueryinput,
.jqueryinputset input[type="button"],
.jqueryinputset input[type="submit"] { height: auto; }
textarea.textarea_standard,
textarea.textarea_big { height: auto; }

.select { cursor: pointer; margin: 1px 2px 1px 0; }
.selectShorten { width: 200px; }
.radio { margin: 2px 2px 2px 0; vertical-align: top; }
.checkbox { padding: 0; border: 0; }
.formrow .listInfoLabel { vertical-align: middle; display: table-cell; height: 100%; }
.formrow .listInfoText { margin-left: 1%; }
.listInfo { width: 100%; display: table; }
.textarea_standard { width: 312px; }
.textarea_big { width: 524px; }
.button { border: 1px solid #808080; vertical-align: top; margin: 1px 2px 1px 1px; background: #F0F0F0 url('../images/gradients/button.gif') repeat-x top left; }
.button:hover { text-decoration: underline; border-color: black; cursor: pointer; }

/* button displayed as link */
.link_menu {
	height: 16px; border: 0; border-bottom: 1px dotted #3C3089; background: none; color: #3C3089;
	text-decoration: none; padding: 1px 1px 0 1px; margin: 0; cursor: pointer;
}
.link_menu:hover { color: #6C80B9; border-bottom-color: #6C80B9; }
.link_menu[disabled] { color: #DDD; cursor: default; border: 0; }
.link_menu[disabled]:hover { border: 0; }

/* transparent - must be after input! */
.transparent { border: 0; background-color: transparent; }
.transparent:focus { outline-width: 0; }

/* widget */
.widget { min-width: 230px }
.widget .header { padding: 3px; }
.widget .header .menu_icon { float: right; margin-right: 2px; }
.widget .footer { color: white; line-height: 12px; height: 12px; padding: 4px 4px; margin-top: 2px; }

/* object group */
.objectgroup { padding: 4px; }
.objectgroup.top { margin: 2px 0; }
.objectgroup.footer { margin-top: 2px; }

<<<<<<< HEAD
/* host interfaces */
.host-edit .interface-row,
.hostprototype-edit .interface-row {
	margin-top: -3px;
}
.host-edit .interface-row .objectgroup,
.hostprototype-edit .interface-row .objectgroup {
	border-top-width: 0; padding-top: 4px;
}
.host-edit .interface-row-first,
.hostprototype-edit .interface-row-first {
	margin-top: 0;
}
.host-edit .interface-row-first .objectgroup,
.hostprototype-edit .interface-row-first .objectgroup {
	border-top-width: 1px; padding-top: 0;
}
.host-edit .interface-row .interface-drag-control,
.host-edit .interface-row .interface-add-control,
.hostprototype-edit .interface-row .interface-drag-control,
.hostprototype-edit .interface-row .interface-add-control
{
	width: 2em;
}
.host-edit .interface-row .interface-ip,
.hostprototype-edit .interface-row .interface-ip {
	width: 16.5em;
}
.host-edit .interface-row .interface-dns,
.hostprototype-edit .interface-row .interface-dns {
	width: 20em;
}
.host-edit .interface-row .interface-connect-to,
.hostprototype-edit .interface-row .interface-connect-to {
	width: 8em; white-space: nowrap;
}
.host-edit .interface-row .interface-port,
.hostprototype-edit .interface-row .interface-port {
	width: 11em;
}
.host-edit .interface-row .interface-default,
.hostprototype-edit .interface-row .interface-default {
	width: 4em;
}
.host-edit .dropArea .interface-add-control,
.hostprototype-edit .dropArea .interface-add-control {
	visibility: hidden;
}

.host-edit #groups, .hostprototype-edit #groups { width: 280px; height: auto; }
.host-edit #templateTab .formlist .formrow, .hostprototype-edit #templateTab .formlist .formrow { overflow: auto; }

.hostprototype-edit #grouplist .group-prototypes { width: 310px; padding-top: 8px; }

/* housekeeper elements */
.hk .element-row { margin-top: -3px; border-top-width: 0; }
.hk .element-row-first { border-top-width: 1px; }
.hk .element-row label { width: 270px; text-align: right; display: block; }

.border_dotted { border: 1px dotted #6C80B9; }
.footer { padding-left: 1.6em; }

.link { cursor: pointer; color: #3C3089; text-decoration: underline; }
.link:hover { color: #6C80B9; text-decoration: underline; }

.darklink { color: #3C3089; cursor: pointer; text-decoration: underline; }
.darklink:hover { color: #6C80B9; text-decoration: underline; }
=======
/* formlist */
ul.formlist { list-style-type: none; margin: 0; padding: 0; display: table; width: 100%; }
ul.formlist li { padding: 2px; height: 100%; vertical-align: middle; display: table-row; }
ul.formlist li .dt { padding: 4px 0 2px; display: table-cell; white-space: nowrap; vertical-align: top; width: 20%; }
ul.formlist li .dd { padding: 2px 0; vertical-align: top; }
ul.formlist .formrow .dd .checkbox { vertical-align: middle; }
ul.formlist .formrow .dd { margin-left: 10px; }
ul.formlist .hidden { display: none; }
ul.formlist .text, ul.formlist textarea, ul.formlist .password { padding: 3px; }
ul.formlist select { padding: 2px; }

/* formlist buttons */
div.footer { padding: 4px 1.8em; }
div.footer .formtable { display: table; width: 100%; }
div.footer .formrow { display: table-row; }
div.footer .formrow .dt { width: 20%; display: table-cell; }
div.footer .formrow .dd { margin-left: 10px; }
div.footer .formrow .main, div.ui-dialog-buttonpane div.ui-dialog-buttonset button.main, input[type="button"].main { border-color: #FFAA33; }
div.footer .formrow .main:hover, div.ui-dialog-buttonpane div.ui-dialog-buttonset button.main, input[type="button"].main { border-color: #DD7711; }
>>>>>>> 9e237176

/* object list */
ul.objectlist { padding: 0; list-style: none; margin: 0;}
ul.objectlist li { display: inline-block; margin: 2px 10px 2px 5px; white-space: nowrap; font-size: 1.1em; }
ul.objectlist li.selected { font-weight: bold; font-size: 1.2em; }
ul.objectlist li a { color: #000000; font-weight: normal; }

/* favorites */
ul.favorites { vertical-align: top; margin: 8px 4px 8px 0; text-align: left; }
ul.favorites li { line-height: 16px; vertical-align: top; list-style: url("../images/general/chart.png"); margin: 4px 0 4px 20px; }
ul.favorites li.empty { list-style: none; line-height: 18px; vertical-align: top; margin-left: 10px; color: #999; }
ul.favorites li a { line-height: 18px; vertical-align: top; }

/* frondend messages */
ul.messages { overflow: auto; vertical-align: top; background-color: #FFFFFF; margin: 1px; text-align: left; }
ul.messages li { font-size: 1.1em; line-height: 18px; }
ul.messages li.info { color: #000000; list-style: url("../images/general/warning2.png") inside; }
ul.messages li.error { color: #D40000; list-style: url("../images/general/error3.png") inside; white-space: pre-wrap; }

/* column */
.column { margin: 5px 0 5px 5px; min-width: 240px; padding-bottom: 100px; }
.column .widget, #search_wdgt .widget { padding: 2px; margin-bottom: 5px; overflow: hidden; }

/* drag & drop */
.draggable { cursor: move; }
.dragHelpText { display: none; }

/* subfilter buttons */
span.subfilter_enabled { color: #00AA00; cursor: pointer; text-decoration: none; border-bottom: 1px dashed; }
span.subfilter_enabled:hover { color: #44CC44; }
span.subfilter_disabled { color: maroon; cursor: pointer; text-decoration: none; border-bottom: 1px dashed; }
span.subfilter_disabled:hover { color: #CC4444; }
span.subfilter_inactive { color: #777777; }
span.subfilter_inactive:hover { color: #999999; }
span.subfilter_active { color: teal; }

/* requirements table */
span.ok { white-space: normal; font-weight: bold; }
span.fail { font-weight: bold; }
span.info { font-weight: bold; font-size: 11px; }

/* saverities */
div.disaster { width: 100%; height: 100%; padding-left: 2px; margin-right: 5px; }
div.high { width: 100%; height: 100%; padding-left: 2px; margin-right: 5px; }
div.average { width: 100%; height: 100%; padding-left: 2px; margin-right: 5px; }
div.warning { width: 100%; height: 100%; padding-left: 2px; margin-right: 5px; }
.disaster, .high, .average, .warning, .information, .not_classified, .normal { color: #222; }

/* pmasters */
div.onajaxload { position: absolute; background-color: #000000; filter: alpha(opacity=05); opacity: .05; cursor: wait; z-index: 50; }

/* form element */
.formElementTable tr td { vertical-align: top; padding-left: 5px; padding-right: 5px; height: 24px; }
.formWideTable { min-width: 600px; }

/* tween box table */
.tweenBoxTable tr td { padding: 0; vertical-align: middle; height: 24px; }
.tweenBoxTable tr td input { margin: 5px; padding: 5px; }
.tweenBoxTable input[type="button"] { height: auto; }
#groups_tweenbox input[type="button"].formlist { margin-top: 1px; }

/* page header */
table.page_header { padding-right: 0; padding-left: 0; background-color: #FFF; border: 0; vertical-align: middle; }
table.page_header tr td.page_header_l { padding: 0; }
table.page_header tr td.page_header_m { width: 100%; font-size: 1.2em; text-align: center; }
table.page_header tr td.page_header_r { text-align: right; white-space: nowrap; }
table.page_header tr td.page_header_r a { margin: 0 5px; }

/* page footer */
table.page_footer { margin-top: 20px; padding: 3px; }
table.page_footer .footer_sign { padding-right: 5px; padding-left: 5px; }

/* row indents */
table .indent_top td { padding-top: 2px; }
table .indent_bottom td { padding-bottom: 2px; }
table .indent_both td { padding-top: 2px; padding-bottom: 2px; }

/* form table */
table.formtable { background-color: #EEEEEE; color: #000000; border: 1px solid #AAAAAA; width: 50%; margin: auto; white-space: nowrap; }
table.formtable tr td { border: 0; padding: 0 5px; height: 24px; word-spacing: 0; text-align: left; text-decoration: none; }
table.formtable tr.new { background-color: #E0F0E0; }
table.formtable tr.edit { background-color: #F0F0E0; }
table.formtable tr.form_odd_row { background-color: #D8D8D8; }
table.formtable tr.form_even_row { background-color: #DFDFDF; }
table.formtable tr td.form_row_first {
	background: #5c9ccc url(themes/originalblue/images/bg_h-hard_55.png) 50% 50% repeat-x;
	color: #FFFFFF; font-size: 11px; font-weight: bold;
}
table.formtable tr td.form_row_last {
	color: #FFFFFF; text-align: right;
	background: #5c9ccc url(themes/originalblue/images/bg_h-hard_55.png) 50% 50% repeat-x;
}
table.formtable tr td.form_row_l { width: 30%; }
table.formtable tr td.form_row_c { text-align: center; }
table.formtable tr td.form_row_r table.calendar tr td { padding-left: 1px; padding-right: 1px; }
table.formlongtable { width: 99%; }

/* form row */
td.form_row_l_simple { border-color: #AAAAAA; text-align: left; white-space: nowrap; word-spacing: 0; width: 50%; }
td.form_row_r_simple { border-color: #AAAAAA; text-align: left; }

/* chart table */
table.chart { width: 100%; background-color: #DDDDDD; text-align: center; }

/* table info */
table.tableinfo { empty-cells: show; width: 100%; border-spacing: 2px; }
table.tableinfo > tbody > tr > td {
	padding: 1px 3px; white-space: nowrap; font-weight: normal; text-align: left;
	border: 0; height: 22px; -moz-border-radius: 2px; -webkit-border-radius: 2px; border-radius: 2px;
}
table.tableinfo tr.header td { white-space: nowrap; font-weight: bold; border: 0; }
table.tableinfo tr.header td.hover_grey {
	white-space: nowrap; word-spacing: 0; font-weight: bold; border-width: 0; cursor: pointer;
}
table.tableinfo tr.vertical_header td {
	padding: 5px 0 5px 5px; margin: 0; white-space: nowrap; word-spacing: 0; font-weight: bold; width: 20px; text-align: center;
}
table.tableinfo tr.vertical_header td.left { text-align: left; }
table.tableinfo tr.vertical_header td.hover_grey:hover { cursor: pointer; }
table.tableinfo tr.vertical_header td.vertical_rotation {
	white-space: nowrap; align: center; font-family: arial; font-size: 11px;
}
table.tableinfo tr.vertical_header td.vertical_rotation .vertical_rotation_inner {
	transform: rotate(270deg); white-space: nowrap;
	-moz-transform: rotate(270deg); -webkit-transform: rotate(270deg); -o-transform: rotate(270deg); -ms-transform: rotate(180deg);
}
table.tableinfo tr.footer td { vertical-align: middle; padding-right: 5px; padding-left: 5px; }
table.tableinfo > tbody > tr > td:first-child { width: 1px; }
table.tableinfo tr td.wraptext { white-space: normal; }
table.tableinfo tr td.message { text-align: center; }
table.tableinfo tr td.pre { white-space: pre; }
table.tableinfo tr > td.center { vertical-align: middle; text-align: center; }
table.tableinfo caption {
	background: #5c9ccc url(themes/originalblue/images/bg_h-hard_55.png) 50% 50% repeat-x;
	color: #FFFFFF; font-size: 11px; font-weight: bold; height: 22px; text-align: left; padding: 0 5px; line-height: 22px;
}

/* flicker */
table.flicker { background: #5c9ccc url(themes/originalblue/images/bg_h-hard_55.png) 50% 50% repeat-x; border: 0; }
table.flicker tr td.flicker_c { height: 16px; padding-left: 4px; padding-right: 4px; line-height: 12px; }
table.flicker tr td.flicker_l { text-align: left; height: 16px; padding-left: 4px; line-height: 12px; }
table.flicker tr td.flicker_r {text-align: right; height: 16px; padding-right: 4px; line-height: 12px; }
table.flicker a { color: #0BF; }

/* acknowledgements */
table.ack_msgs { width: 70%; background-color: #EEEEEE; padding: 0; border: 0 solid; }
table.ack_msgs tr.title {
	height: 14px; vertical-align: middle; color: #FFFFFF;
	background: #5c9ccc url(themes/originalblue/images/bg_h-hard_55.png) 50% 50% repeat-x;
}
table.ack_msgs tr td.user { padding-left: 10px; padding-right: 10px; text-align: left; }
table.ack_msgs tr td.time { padding-left: 10px; padding-right: 10px; text-align: center; width: 150px; }
table.ack_msgs tr.msg { height: 25px; background-color: #F8F8F8; }
table.ack_msgs tr.msg td { padding: 5px; text-align: left; vertical-align: top; border: 1px dotted black; }

/* table for right displaying */
table.right_table { border-width: 0; margin: 0; padding: 0; }
table.right_table tr.header td { font-weight: bold; text-align: left; }
table.right_table td { margin: 0; padding: 0; text-align: left; white-space: nowrap; word-spacing: 0; }
table.right_table select { width: 200px; }
table.right_table tr td.read_write select { color: #008800; width: 250px; }
table.right_table tr td.read_only select { color: #CC8800; width: 250px; }
table.right_table tr td.deny select { color: #CC0000; width: 250px; }

/* graph */
table.graph { width: 100%; text-align: center; }
#graphTab input[type="button"].formlist { margin-top: 1px; }
doesnotexist:-o-prefocus, #graphTab .formlist select { padding-top: 1px; padding-bottom: 3px; } /* opera */

/* menu */
table.menu { height: 2.8em; }
table.menu tr { background: #AAAAAA url('../images/gradients/menu_not_active.gif') repeat-x top left; }
table.menu td { padding: 2px 5px 2px 5px; font-weight: bold; border: 1px solid #aaaaaa; margin: 0; }
table.menu tr td.active { background: #5c9ccc url(themes/originalblue/images/bg_h-hard_55.png) 50% 50% repeat-x; border-color: #4c8cbc; }

/* sub menu */
table.sub_menu {height: 1.8em; }
table.sub_menu tr td { padding-left: 5px; padding-top: 0; padding-bottom: 0; height: 2.2em; }
table.sub_menu tr td span.active a.highlight { color: #ffcc00; }

/* warning */
table.warningTable {
	margin: 30px auto; width: 500px; border: 5px solid #CC3333; background-color: #FFFFFF;
	-webkit-border-radius: 5px; -moz-border-radius: 5px; border-radius: 5px; color: #2F2F2F;
}
table.warningTable td { padding: 10px; line-height: 20px; }
table.warningTable tr.header { height: 24px; color: #FFFFFF; font-weight: bold; background-color: #CC3333; }
table.warningTable tr.header td { padding: 0 2px 4px 10px; }
table.warningTable tr.footer td { padding: 0; text-align: right; }
table.warningTable tr.footer .buttons { margin: 0 10px 5px; padding-top: 5px; border-top: 1px dotted #1F1F1F; }
table.warningTable tr.content { vertical-align: text-top; text-align: justify; font-size: 10px; }
table.warningTable tr.content.center { text-align: center; }

/* history */
table.history { color: #448; margin: 0 0 0 2px; }
table.history td.caption { width: 48px; font-weight: bold; }

/* message */
table.msgok { width: 100%; border: 1px #44CC44 solid; }
table.msgok tr td {color: #333; text-align: center; }
table.msgok tr td.clr {width: 60px; background-color: #44CC44; font-weight: bold; }
table.msgok tr td.msg_main {height: 26px; font-size: 1.1em; }
table.msgok tr td.msg {background-color: #BBFFBB; }
table.msgerr { width: 100%; border: 1px #CC4444 solid; table-layout: fixed; }
table.msgerr tr td { color: #333; text-align: center; }
table.msgerr tr td.clr { width: 60px; background-color: #CC4444; font-weight: bold; }
table.msgerr tr td.msg_main { height: 26px; font-size: 1.1em; }
table.msgerr tr td.msg { background-color: #FFBBBB; }
table.msgerr tr td.msg ul.messages { padding-right: 1em; }
table.msgerr tr td.msg ul.messages li { word-wrap: break-word; }

/* requirements */
table.requirements { text-align: left; border-spacing: 1px; }
table.requirements tr td.header { font-weight: bold; }
table.requirements tr td { white-space: nowrap; padding-left: 5px; padding-right: 15px; background-color: #FFFFFF; }
table.requirements input { width: 150px; }
table.requirements input#port { width: 50px; }
table.requirements select { width: 152px; }

/* filter */
table.filter { width: 100%; border-collapse: collapse; text-align: center; }
table.filter tr td { line-height: 20px; height: 26px; vertical-align: middle; border-left: 0 !important; padding: 0 2px 0 6px; }
table.filter tr td.label { border-right: 0 !important; }
table.filter tr td.controls { text-align: center; }
<<<<<<< HEAD

.host-list table.filter tr td { width: 25%; }
.host-list .iconwarning, .host-edit .iconwarning { margin-left: 5px; }

.item-list table.filter { text-align: left; min-width: 1024px; }
.item-list table.filter tr td.label { text-align: right; }
.item-list table.filter tr td.col1 { width: 18%; }
.item-list table.filter tr td.label.col1 { width: 6%; }
.item-list table.filter tr td.label.col4 { width: 8%; }

=======
table.filter .text { height: 16px; }
table.filter .filter-select-button { height: 20px; vertical-align: bottom; }
table.filter .select { -moz-box-sizing: content-box; -webkit-box-sizing: content-box; box-sizing: content-box; height: 18px; vertical-align: top; margin-bottom: 1px; }
table.filter .host-inventories .select,
table.filter .host-inventories .text { vertical-align: middle; }
table.filter tr.item-list-row { height: 26px; }

/* filter sub filter */
>>>>>>> 9e237176
table.filter.sub-filter tr td { text-align: left; }
table.filter.sub-filter tr td:first-child { width: 8%; }

/* invisible */
table.invisible { border: 0; margin: 0; padding: 0; }
table.invisible tr > td { border: 0; margin: 0; padding: 0; }

/* paging */
table.paging { width: 100%; padding: 2px; }
table.paging tr td { border: 0 black solid; width: 100%; font-size: 1.1em; line-height: 18px; text-align: center; vertical-align: middle; }

/* header wide */
table.header_wide { width: 100%; color: #222222; border: 1px #3377AA solid; text-align: center; vertical-align: middle; background-color: #FFFFFF; margin-top: 2px; }
table.header_wide tr.first td.header_l { font-size: 1.3em; font-weight: bold; text-align: left; height: 24px; padding-left: 5px; color: #224488; }
table.header_wide tr.first td.header_r { background: none; text-align: right; height: 24px; padding-right: 5px; border-width: 0; }
table.header_wide tr.next td.header_l { background: none; text-align: left; height: 20px; padding-left: 5px; border-width: 0; }
table.header_wide tr.next td.header_r { background: none; text-align: right; height: 20px; padding-right: 5px; border-width: 0; }

/* suggest */
table.suggest { width: 100%; margin: 0; border-spacing: 0; background-color: #FEFEFE; }
table.suggest tr { background-color: #FEFEFE; }
table.suggest tr.highlight { background-color: #AACCFF; }
table.suggest tr td { text-align: left; padding-left: 4px; line-height: 2.2em; font-size: 1.1em; cursor: default; }

/* flash clock */
.flashclock {
	top: 0; left: 50%; margin-left: -50px; width: 100px; height: 100px; z-index: 10; position: absolute;
	background: url('../images/general/transparent.png') repeat scroll center top transparent;
}

/* preloader */
.preloader { width: 80px; height: 12px; display: inline-block; }

/* colorpicker */
.colorpickerLabel { border: 1px solid black; display: inline; width: 10px; height: 10px; }
#color_picker {
	top: 0; z-index: 100; position: absolute; background-color: white;
	padding: 2px; line-height: 15px; border: 1px solid black;
}
#color_picker table tr td { margin: 0; padding: 2px; }
#color_picker a { text-decoration: none; padding: 0; margin: 0; }

/* suggest */
div.suggest { position: absolute; border: 1px #5C7099 solid; width: 162px; z-index: 100; display: none; }

/* flickerfreescreen */
.flickerfreescreen .shadow { background-color: #000000; }

/* multiselect */
.multiselect { margin: 1px 2px 1px 1px; width: 317px; position: relative; }
.multiselect input[type="text"] {
	margin: 0 0 0 4px; padding: 2px 0 0 4px; top: 0; left: 0; min-height: 14px; position: absolute; z-index: 10;
	background: none; border: none; outline: none;
}
.multiselect .selected ul { padding: 0 0 0 1px; min-height: 18px; background: #ffffff; border: 1px solid #AAAAAA; }
.multiselect .selected ul.active {
	-webkit-box-shadow: 0 0 5px rgba(0, 0, 0, 0.3); -moz-box-shadow: 0 0 5px rgba(0, 0, 0, 0.3); box-shadow: 0 0 5px rgba(0, 0, 0, 0.3);
	border: 1px solid #5897FB;
}
.multiselect .selected ul li {
	margin: 1px 1px 0 0; padding: 1px 0 1px 0; min-height: 12px; line-height: 12px; vertical-align: top; display: inline-block;
	background: #E8E8E8; list-style: none outside none; border: 1px solid #AAAAAA;
	background-image: -webkit-gradient(linear, 0 0, 0 100%, color-stop(20%, #F4F4F4), color-stop(50%, #F0F0F0), color-stop(52%, #E8E8E8), color-stop(100%, #EEE));
	background-image: -webkit-linear-gradient(top, #F4F4F4 20%, #F0F0F0 50%, #E8E8E8 52%, #EEE 100%);
	background-image: -moz-linear-gradient(top, #F4F4F4 20%, #F0F0F0 50%, #E8E8E8 52%, #EEE 100%);
	background-image: -o-linear-gradient(top, #F4F4F4 20%, #F0F0F0 50%, #E8E8E8 52%, #EEE 100%);
	background-image: linear-gradient(#F4F4F4 20%, #F0F0F0 50%, #E8E8E8 52%, #EEE 100%);
	border-radius: 3px; -webkit-border-radius: 3px; -moz-border-radius: 3px;
}
.multiselect .selected ul li.pressed { background: #D4D4D4; }
.multiselect .selected ul li span.text { padding: 0 4px 0 4px; }
.multiselect .selected ul li span.arrow {
	padding: 0 6px; cursor: pointer; position: relative; z-index: 11;
	background: url("../images/general/multiselect.png") no-repeat -12px 1px;
}
.multiselect .selected ul li span.arrow:hover { background-position: -12px -19px; }
.multiselect .available {
	top: 0; left: 0; min-height: 24px; position: absolute; z-index: 12; display: none;
	background: #FFFFFF; border: 1px solid #AAAAAA; border-top: none;
	-webkit-box-shadow: 0 4px 5px rgba(0, 0, 0, 0.15); -moz-box-shadow: 0 4px 5px rgba(0, 0, 0, 0.15); box-shadow: 0 4px 5px rgba(0, 0, 0, 0.15);
}
.multiselect .available .prefix { color: #838383; }
.multiselect .available .matched { font-weight: bold; }
.multiselect .available .label-empty-result { padding: 4px 0 0 4px; }
.multiselect .available .label-more-matches-found { padding: 4px 0 3px 4px; font-weight: bold; }
.multiselect .available ul {
	margin: 0; padding: 0; max-height: 300px; overflow-x: hidden; overflow-y: auto; -webkit-overflow-scrolling: touch;
}
.multiselect .available ul li { padding: 3px 2px 3px 4px; list-style: none outside none; display: list-item; cursor: pointer; }
.multiselect .available ul li.hover { background: #7A9FC1; color: #FFFFFF; }
.multiselect .available ul li.hover .prefix { color: #F1F1F1; }

/* tabs */
.tabs { visibility: hidden; }<|MERGE_RESOLUTION|>--- conflicted
+++ resolved
@@ -202,75 +202,6 @@
 .objectgroup.top { margin: 2px 0; }
 .objectgroup.footer { margin-top: 2px; }
 
-<<<<<<< HEAD
-/* host interfaces */
-.host-edit .interface-row,
-.hostprototype-edit .interface-row {
-	margin-top: -3px;
-}
-.host-edit .interface-row .objectgroup,
-.hostprototype-edit .interface-row .objectgroup {
-	border-top-width: 0; padding-top: 4px;
-}
-.host-edit .interface-row-first,
-.hostprototype-edit .interface-row-first {
-	margin-top: 0;
-}
-.host-edit .interface-row-first .objectgroup,
-.hostprototype-edit .interface-row-first .objectgroup {
-	border-top-width: 1px; padding-top: 0;
-}
-.host-edit .interface-row .interface-drag-control,
-.host-edit .interface-row .interface-add-control,
-.hostprototype-edit .interface-row .interface-drag-control,
-.hostprototype-edit .interface-row .interface-add-control
-{
-	width: 2em;
-}
-.host-edit .interface-row .interface-ip,
-.hostprototype-edit .interface-row .interface-ip {
-	width: 16.5em;
-}
-.host-edit .interface-row .interface-dns,
-.hostprototype-edit .interface-row .interface-dns {
-	width: 20em;
-}
-.host-edit .interface-row .interface-connect-to,
-.hostprototype-edit .interface-row .interface-connect-to {
-	width: 8em; white-space: nowrap;
-}
-.host-edit .interface-row .interface-port,
-.hostprototype-edit .interface-row .interface-port {
-	width: 11em;
-}
-.host-edit .interface-row .interface-default,
-.hostprototype-edit .interface-row .interface-default {
-	width: 4em;
-}
-.host-edit .dropArea .interface-add-control,
-.hostprototype-edit .dropArea .interface-add-control {
-	visibility: hidden;
-}
-
-.host-edit #groups, .hostprototype-edit #groups { width: 280px; height: auto; }
-.host-edit #templateTab .formlist .formrow, .hostprototype-edit #templateTab .formlist .formrow { overflow: auto; }
-
-.hostprototype-edit #grouplist .group-prototypes { width: 310px; padding-top: 8px; }
-
-/* housekeeper elements */
-.hk .element-row { margin-top: -3px; border-top-width: 0; }
-.hk .element-row-first { border-top-width: 1px; }
-.hk .element-row label { width: 270px; text-align: right; display: block; }
-
-.border_dotted { border: 1px dotted #6C80B9; }
-.footer { padding-left: 1.6em; }
-
-.link { cursor: pointer; color: #3C3089; text-decoration: underline; }
-.link:hover { color: #6C80B9; text-decoration: underline; }
-
-.darklink { color: #3C3089; cursor: pointer; text-decoration: underline; }
-.darklink:hover { color: #6C80B9; text-decoration: underline; }
-=======
 /* formlist */
 ul.formlist { list-style-type: none; margin: 0; padding: 0; display: table; width: 100%; }
 ul.formlist li { padding: 2px; height: 100%; vertical-align: middle; display: table-row; }
@@ -290,7 +221,6 @@
 div.footer .formrow .dd { margin-left: 10px; }
 div.footer .formrow .main, div.ui-dialog-buttonpane div.ui-dialog-buttonset button.main, input[type="button"].main { border-color: #FFAA33; }
 div.footer .formrow .main:hover, div.ui-dialog-buttonpane div.ui-dialog-buttonset button.main, input[type="button"].main { border-color: #DD7711; }
->>>>>>> 9e237176
 
 /* object list */
 ul.objectlist { padding: 0; list-style: none; margin: 0;}
@@ -515,18 +445,6 @@
 table.filter tr td { line-height: 20px; height: 26px; vertical-align: middle; border-left: 0 !important; padding: 0 2px 0 6px; }
 table.filter tr td.label { border-right: 0 !important; }
 table.filter tr td.controls { text-align: center; }
-<<<<<<< HEAD
-
-.host-list table.filter tr td { width: 25%; }
-.host-list .iconwarning, .host-edit .iconwarning { margin-left: 5px; }
-
-.item-list table.filter { text-align: left; min-width: 1024px; }
-.item-list table.filter tr td.label { text-align: right; }
-.item-list table.filter tr td.col1 { width: 18%; }
-.item-list table.filter tr td.label.col1 { width: 6%; }
-.item-list table.filter tr td.label.col4 { width: 8%; }
-
-=======
 table.filter .text { height: 16px; }
 table.filter .filter-select-button { height: 20px; vertical-align: bottom; }
 table.filter .select { -moz-box-sizing: content-box; -webkit-box-sizing: content-box; box-sizing: content-box; height: 18px; vertical-align: top; margin-bottom: 1px; }
@@ -534,8 +452,14 @@
 table.filter .host-inventories .text { vertical-align: middle; }
 table.filter tr.item-list-row { height: 26px; }
 
-/* filter sub filter */
->>>>>>> 9e237176
+.host-list table.filter tr td { width: 25%; }
+
+.item-list table.filter { text-align: left; min-width: 1024px; }
+.item-list table.filter tr td.label { text-align: right; }
+.item-list table.filter tr td.col1 { width: 18%; }
+.item-list table.filter tr td.label.col1 { width: 6%; }
+.item-list table.filter tr td.label.col4 { width: 8%; }
+
 table.filter.sub-filter tr td { text-align: left; }
 table.filter.sub-filter tr td:first-child { width: 8%; }
 
