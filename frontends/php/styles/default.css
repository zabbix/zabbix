/*
** Zabbix
** Copyright (C) 2000-2011 Zabbix SIA
**
** This program is free software; you can redistribute it and/or modify
** it under the terms of the GNU General Public License as published by
** the Free Software Foundation; either version 2 of the License, or
** (at your option) any later version.
**
** This program is distributed in the hope that it will be useful,
** but WITHOUT ANY WARRANTY; without even the implied warranty of
** MERCHANTABILITY or FITNESS FOR A PARTICULAR PURPOSE.  See the
** GNU General Public License for more details.
**
** You should have received a copy of the GNU General Public License
** along with this program; if not, write to the Free Software
** Foundation, Inc., 51 Franklin Street, Fifth Floor, Boston, MA  02110-1301, USA.
**/
root { display: block; }
body {
	background-color: #EBEFF2;
	margin: 1px;
	padding: 0;
	color: #2F2F2F;
	font-family: verdana, arial, helvetica, sans-serif;
	font-size: 10px;
	line-height: 1.8em;
}
label { cursor: pointer; }
iframe { border: 0; }
table { border-spacing: 0; }
td, tr { color: inherit; text-decoration: none; padding: 0; }
a { text-decoration: underline; color:#3C3089; }
a:hover { color:#6C80B9; }
ul { margin-left: 0; padding-left: 1em; }
form { margin: 0; }

/* media */
@media print {
	.printless { visibility: hidden; display: none; }
	.printonly { display: block; visibility:visible; }
}
@media screen {
	.printless { visibility:visible; display:block; }
	.printonly { visibility: hidden; display:none; }
}

.hidden { display: none; }
.pre { white-space: pre; }
.placeholder { color: #aaa; }

/* align */
.floatleft { float: left; }
.floatright { float: right; }

.top { vertical-align: top; }
.middle { vertical-align: middle; }
.bottom { vertical-align: bottom; }

.center { text-align: center; }
.left { text-align: left; }
.right { text-align: right; }

/* width */
.maxwidth { width: 100%; }

/* margins && paddings */
.paddingless { padding: 0; }
.marginless { margin: 0; }

/* color */
.img { border: 1px black; }
img.top { vertical-align:text-top; }
img.bottom { vertical-align:text-bottom; }

.vert { width:1px; }
.rarr { font-size: 16px; }
.bold { font-weight: bold; }
.italic { font-style: italic; }
.nowrap { white-space: nowrap; word-spacing: 0; }
.delimiter { font-weight:bold; color:#000; }
.pointer:hover { cursor: pointer; }
.move { cursor: move; }
.cell { padding: 1px 3px; white-space: nowrap; text-align: left; border: 0; height: 20px; }
table.cell tr td { padding: 1px; white-space: nowrap; text-align: left; }

/* link */
a.highlight { font-weight: bold; }
a.highlight:link { color: #ffffff; text-decoration: none; }
a.highlight:visited { color: #ffffff; text-decoration: none; }
a.highlight:hover { color: #ffcc00 !important; }
a.small_font:link { color: #000000; text-decoration: none; }
a.small_font:visited { color: #000000; text-decoration: none; }
a.small_font:hover { color: #000000; text-decoration: underline; }
a.small_font:active { color: #000000; text-decoration: underline; }
a.header_sort:link { color:#222; text-decoration: none; }
a.header_sort:visited { color:#222; text-decoration: none; }
a.header_sort:hover { color:#222; text-decoration: underline; }
a.header_sort:active { color:#222; text-decoration: underline; }
a.history:link { color:#448; text-decoration: none; }
a.history:visited { color:#448; text-decoration: none; }
a.history:hover { color:#448; text-decoration: underline; }
a.history:active { color:#448; text-decoration: underline; }
a.image:link { text-decoration: none; }
a.image:visited { text-decoration: none; }
a.image:hover { text-decoration: none; }
a.image:active { text-decoration: none; }
a.underline:link { text-decoration: underline; }
a.underline:visited { text-decoration: underline; }
a.underline:hover { text-decoration: underline; }
a.underline:active { text-decoration: underline; }
a.weight_normal { font-weight: normal; }

/* list */
ul.itservices { margin: 0 0 0 5px; }
ul li.linear { float: left; list-style-type: none; margin-right: 2px; }
ul.formlist { list-style-type: none; margin: 0; padding: 0; }
ul.formlist li { padding: 2px; height: 100%; vertical-align: middle; clear: both; }
ul.formlist li .floatleft { padding-top: 2px; }

/* any object list inline */
ul.objectlist { padding: 0; list-style: none; margin: 0;}
ul.objectlist li { display: inline-block; margin: 2px 10px 2px 5px; white-space: nowrap; font-size: 1.1em; }
ul.objectlist li.selected { font-weight: bold; font-size: 1.2em; }

/* favorites */
ul.favorites { vertical-align: top; margin: 8px 4px 8px 0; text-align: left; }
ul.favorites li { line-height: 16px; vertical-align: top; list-style: url("../images/general/chart.png"); margin: 4px 0 4px 20px; }
ul.favorites li.empty { list-style: none; line-height: 18px; vertical-align: top; margin-left: 10px; color: #999; }
ul.favorites li a { line-height: 18px; vertical-align: top; }

/* frondend messages */
ul.messages { overflow:auto; vertical-align: top; background-color: #FFFFFF; margin: 1px; text-align: left; }
ul.messages li { font-size: 1.1em; line-height: 18px; }
ul.messages li.info { color:#000000; list-style: url("../images/general/warning_small.gif") inside; }
ul.messages li.error { color:#D40000; list-style: url("../images/general/error_small.gif") inside; }

/* form */
form .thin .input { height: 14px; }
.input {
	font-size: 10px;
	font-family: Verdana, arial, helvetica, sans-serif;
	border: 1px solid #ACA899;
	background-color: white;
	margin: 0 1px;
}
.input:focus { border-color: #6e8ab4; }
.input:hover { border-color: #6e8ab4; }
.input[readonly] { border-color: #D0D0D0; background-color: #EEEEEE; }
.input[disabled] { color: #ACA899; cursor: default; }
.input[disabled]:focus { text-decoration: none; border-color: #ACA899; }
.input[disabled]:hover { text-decoration: none; border-color: #ACA899; }

input.formlist { padding-top: 2px; padding-bottom: 2px; }
input[type="button"].formlist { margin-bottom: 1px; cursor: pointer; vertical-align: top; background: #ffffff; }
input[type="submit"].formlist { margin-bottom: 1px; cursor: pointer; }
input[type="button"].input[disabled].formlist,
input[type="submit"].input[disabled].formlist { cursor: default; }
#groups_tweenbox input[type="button"].formlist { margin-top: 1px; }

div.footer .formrow .main, div.ui-dialog-buttonpane div.ui-dialog-buttonset button.main, input[type="button"].main { border-color: #FFAA33; }
div.footer .formrow .main:hover, div.ui-dialog-buttonpane div.ui-dialog-buttonset button.main, input[type="button"].main { border-color: #DD7711; }

.select { cursor: pointer; margin: 1px 2px 1px 1px; }
.selectShorten { width: 200px; }
.radio { margin: 2px 2px; vertical-align: top; }
.formrow .listInfoLabel { vertical-align: middle; display: table-cell; height:100%; }
.formrow .listInfoText { margin-left: 1%; }
.listInfo { width: 100%; display: table; }
.textarea_standard { width: 312px; }
.textarea_big { width: 524px; }

/* buttons */
.button { border: 1px solid #808080; vertical-align: top; margin: 1px 2px 1px 1px; background: #F0F0F0 url('../images/gradients/button.gif') repeat-x top left; }
.button:hover { text-decoration: underline; border-color: black; cursor: pointer; }

.link_menu {
	height: 16px;
	border: 0;
	border-bottom: 1px dotted #3C3089;
	background: none;
	color: #3C3089;
	text-decoration: none;
	padding: 1px 1px 0 1px;
	margin: 0;
}
.link_menu:hover { color: #6C80B9; border-bottom: 1px dotted #6C80B9; }
.link_menu[disabled] { color: #DDD; text-decoration: none; cursor: default; border: 0; }

.checkbox { padding: 0; border: 0; background: none; }

.transparent { border: 0; background-color: transparent; }
.transparent:focus { outline-width: 0; }

/* screen drag & drop */
.draggable { cursor: move; }
.dragHelpText { display: none; }

/* object list */
.objectgroup { padding: 4px; }
.objectgroup.top { margin: 2px 0; }
.objectgroup.footer { margin-top: 2px; }

/* host interfaces */
.host-edit .interface-row { margin-top: -3px; }
.host-edit .interface-row .objectgroup { border-top-width: 0; padding-top: 4px; }
.host-edit .interface-row-first { margin-top: 0; }
.host-edit .interface-row-first .objectgroup { border-top-width: 1px; padding-top: 0; }
.host-edit .interface-row .interface-drag-control,
.host-edit .interface-row .interface-add-control {
	width: 2em;
}
.host-edit .interface-row .interface-ip { width: 16.5em; }
.host-edit .interface-row .interface-dns { width: 20em; }
.host-edit .interface-row .interface-connect-to { width: 8em; white-space: nowrap; }
.host-edit .interface-row .interface-port { width: 11em; }
.host-edit .interface-row .interface-default { width: 4em; }
.host-edit .dropArea .interface-add-control { visibility: hidden; }

.border_dotted { border: 1px dotted #6C80B9; }
.border_none { border: 0; }
.footer { padding-left: 1.6em; }

.link { cursor: pointer; color:#3C3089; text-decoration: underline; }
.link:hover { color:#6C80B9; text-decoration: underline; }

.darklink { color:#3C3089; cursor: pointer; text-decoration: underline; }
.darklink:hover { color:#6C80B9; text-decoration: underline; }

.blacklink { color:#1A1A1A; cursor: pointer; text-decoration: underline; }
.blacklink:hover { color:#3A3A3A; }

.whitelink { color:#F3F3F3; cursor: pointer; text-decoration: underline; }
.whitelink:hover { color:#DADADA; }

.link_menu { color: #3C3089; cursor: pointer; text-decoration: none; border-bottom: 1px dotted #3C3089; }
.link_menu:hover { color: #6C80B9; text-decoration: none; border-bottom: 1px dotted #6C80B9; }

.underline { text-decoration: underline; }

/* sortable */
.header { height: 18px; line-height: 18px; font-size: 1.1em; font-weight: bold; margin-bottom: 2px; }
.widget { min-width: 230px }
.widget .header { padding: 3px; }
.widget .header .menu_icon { float: right; margin-right: 2px; }
.widget .footer { color: white; line-height: 12px; height: 12px; padding: 4px 4px; margin-top: 2px; }

.column { margin: 5px 0 5px 5px; min-width: 240px; padding-bottom: 100px; }
.column .widget, #search_wdgt .widget { padding: 2px; margin-bottom: 5px; overflow: hidden; }

.inlineblock { display: inline-block; }

span.footer_sign { padding-right: 5px; padding-left: 5px; }
span.divider { color: #558; font-weight: normal; }

/* icon mapping */
#iconMapTable .sortable { height: 30px; }
#iconMapTable .sortable .preview { vertical-align: middle; }

/* subfilter buttons */
span.subfilter_enabled { color: #00AA00; cursor: pointer; text-decoration: none; border-bottom: 1px dashed; }
span.subfilter_enabled:hover { color:#44CC44; }
span.subfilter_disabled { color:maroon; cursor: pointer; text-decoration: none; border-bottom: 1px dashed; }
span.subfilter_disabled:hover { color:#CC4444; }
span.subfilter_inactive { color: #777777; }
span.subfilter_inactive:hover { color: #999999; }
span.subfilter_active { color: teal; }

/* requirements table */
span.ok { white-space: normal; font-weight: bold; }
span.fail { font-weight: bold; }
span.info { font-weight: bold; font-size: 11px; }

/* document */
div.disaster { width: 100%; height: 100%; padding-left: 2px; margin-right: 5px; }
div.high { width: 100%; height: 100%; padding-left: 2px; margin-right: 5px; }
div.average { width: 100%; height: 100%; padding-left: 2px; margin-right: 5px; }
div.warning { width: 100%; height: 100%; padding-left: 2px; margin-right: 5px; }
div.onajaxload { position: absolute; background-color:#000000; filter:alpha(opacity=05); opacity:.05; cursor:wait; z-index: 50; }

.underline { text-decoration: underline; }
.underline:link { text-decoration: underline; }
.underline:visited { text-decoration: underline; }
.underline:hover { text-decoration: underline; }

/* hint box */
div.hintbox {
	top: 0;
	z-index: 1000;
	position: absolute;
	background-color: #FFFFE0;
	padding: 2px;
	font-size: 1em;
	line-height:15px;
	border: 1px solid black;
	border-left: none;
	border-top: none;
	color: #1F1F1F;
}

/* node tree */
div #div_node_tree {
	background-color: gray;
	position: absolute;
	border: 2px solid black;
	right: 0;
	z-index: 200;
}
div.thin_header { width: 100%; color: #FFFFFF;  background: #5c9ccc url(themes/originalblue/images/ui-bg_highlight-hard_55_779dc0_1x100.png) 50% 50% repeat-x; border: 0 #000000 solid; text-align: center; }

/* form element */
div.formElement_header {
	color: #FFFFFF;
	background: #5c9ccc url(themes/originalblue/images/ui-bg_highlight-hard_55_779dc0_1x100.png) 50% 50% repeat-x;
	border: 0;
	text-align: left;
	height: 20px;
	padding-left: 5px;
	line-height: 20px;
}
div.formElement_body { border: 1px solid #AAAAAA; background-color: #E5E5E5; }
.formElementTable tr td { vertical-align: top; padding-left: 5px; padding-right: 5px; height: 24px; }
div.formElement_footer {
	color: #FFFFFF;
	background: #5c9ccc url(themes/originalblue/images/ui-bg_highlight-hard_55_779dc0_1x100.png) 50% 50% repeat-x;
	border: 0;
	text-align: right;
	height: 20px;
	padding-right: 5px;
}

/* page table */
table.page_header { background-color: #FFFFFF; border: 0; padding-right: 0; padding-left: 0; }
table.page_header tr td.page_header_l { vertical-align: middle; padding: 0; }
table.page_header tr td.page_header_r { vertical-align: middle; text-align: right; }
table.page_header tr td.page_header_r a { margin: 0 5px; }
table.page_footer { margin-top: 20px; padding: 3px; }

/* form table */
table.formtable {
	background-color: #EEEEEE;
	color: #000000;
	border: 1px solid #AAAAAA;
	width: 50%;
	margin: auto;
	white-space: nowrap;
}
table.formtable tr td {
	border: 0;
	padding: 0 5px;
	height: 24px;
	word-spacing: 0;
	text-align: left;
	text-decoration: none;
}
table.formtable tr.new { background-color: #E0F0E0; }
table.formtable tr.edit { background-color: #F0F0E0; }
table.formtable tr.form_odd_row { background-color: #D8D8D8; }
table.formtable tr.form_even_row { background-color: #DFDFDF; }
table.formtable tr td.form_row_first {
	background: #5c9ccc url(themes/originalblue/images/ui-bg_highlight-hard_55_779dc0_1x100.png) 50% 50% repeat-x;
	color: #FFFFFF;
	font-size: 11px;
	font-weight: bold;
}
table.formtable tr td.form_row_last {
	color: #FFFFFF;
	background: #5c9ccc url(themes/originalblue/images/ui-bg_highlight-hard_55_779dc0_1x100.png) 50% 50% repeat-x;
	text-align: right;
}
table.formtable tr td.form_row_l { width: 30%; }
table.formtable tr td.form_row_c { text-align: center; }
table.formtable tr td.form_row_r table.calendar tr td { padding-left: 1px; padding-right: 1px; }
table.formlongtable { width: 99%; }
td.form_row_l_simple { border-color: #AAAAAA; text-align: left; white-space: nowrap; word-spacing: 0; width: 50%; }
td.form_row_r_simple { border-color: #AAAAAA; text-align: left; }

/* history log table */
table.log_history_table { background-color: #AAAAAA; width: 100%; border-color: gray; border-spacing: 1px 1px; }
table.log_history_table tr td { white-space: nowrap; text-decoration: none; background-color: #EEE; }
table.log_history_table tr.mark_as_red td { background-color: #FFBBBB; }
table.log_history_table tr.mark_as_green td { background-color: #BBFFBB; }
table.log_history_table tr.mark_as_blue td { background-color: #BBBBFF; }
table.log_history_table tr.header td { padding-right: 5px; padding-left: 5px; white-space: nowrap; word-spacing: 0; text-align: left; font-weight: bold; background-color:#CCCCCC; }
table.log_history_table tr td.message { text-align: center; }

/* chart table */
table.chart { width: 100%; background-color: #DDDDDD; text-align: center; }

/* screen table */
table.screen_edit { background-color: #FFFFFF; width: 100%; border: 1px outset #DDDDDD; }
table.screen_edit td { border: 1px inset #DDDDDD; text-align: center; vertical-align: middle; }
table.screen_edit tr td.def_def { text-align: center; vertical-align: middle; }
table.screen_edit tr td.def_top { text-align: center; vertical-align: top; }
table.screen_edit tr td.def_mdl { text-align: center; vertical-align: middle; }
table.screen_edit tr td.def_btm { text-align: center; vertical-align: bottom; }
table.screen_edit tr td.left_top { text-align: left; vertical-align: top; }
table.screen_edit tr td.left_mdl { text-align: left; vertical-align: middle; }
table.screen_edit tr td.left_bttm { text-align: left; vertical-align: bottom; }
table.screen_edit tr td.cntr_top { text-align: center; vertical-align: top; }
table.screen_edit tr td.cntr_mdl { text-align: center; vertical-align: middle; }
table.screen_edit tr td.cntr_bttm { text-align: center; vertical-align: bottom; }
table.screen_edit tr td.right_top { text-align: right; vertical-align: top; }
table.screen_edit tr td.right_mdl { text-align: right; vertical-align: middle; }
table.screen_edit tr td.right_bttm { text-align: right; vertical-align: bottom; }
table.screen_view { background-color: #FFFFFF; width: 100%; border: 1px #DDDDDD; }
table.screen_view td { border: 1px #DDDDDD; text-align: center; vertical-align: middle; }
table.screen_view tr td.def_def { text-align: center; vertical-align: middle; }
table.screen_view tr td.def_top { text-align: center; vertical-align: top; }
table.screen_view tr td.def_mdl { text-align: center; vertical-align: middle; }
table.screen_view tr td.def_btm { text-align: center; vertical-align: bottom; }
table.screen_view tr td.left_top { text-align: left; vertical-align: top; }
table.screen_view tr td.left_mdl { text-align: left; vertical-align: middle; }
table.screen_view tr td.left_bttm { text-align: left; vertical-align: bottom; }
table.screen_view tr td.cntr_top { text-align: center; vertical-align: top; }
table.screen_view tr td.cntr_mdl { text-align: center; vertical-align: middle; }
table.screen_view tr td.cntr_bttm { text-align: center; vertical-align: bottom; }
table.screen_view tr td.right_top { text-align: right; vertical-align: top; }
table.screen_view tr td.right_mdl { text-align: right; vertical-align: middle; }
table.screen_view tr td.right_bttm { text-align: right; vertical-align: bottom; }
table.screen_edit .draggable, table.screen_view .draggable { padding: 1px 1px 0 0; }

/* table info */
table.tableinfo { empty-cells:show; width: 100%; border-spacing: 2px; }
table.tableinfo tr td { padding: 1px 3px; white-space: nowrap; font-weight: normal; text-align: left; border: 0; height: 22px; -moz-border-radius: 2px; -webkit-border-radius: 2px; border-radius: 2px; }
table.tableinfo tr.header td { white-space: nowrap; font-weight: bold; border: 0; }
table.tableinfo tr.header td.hover_grey { white-space: nowrap; word-spacing: 0; font-weight: bold; border-width: 0; cursor: pointer; }
table.tableinfo tr.vertical_header td { padding: 5px 0 5px 5px; margin: 0; white-space: nowrap; word-spacing: 0; font-weight: bold; width: 20px; text-align: center; }
table.tableinfo tr.vertical_header td.left { text-align: left; }
table.tableinfo tr.vertical_header td.hover_grey:hover { cursor: pointer; }
table.tableinfo tr.footer td { vertical-align: middle; padding-right: 5px; padding-left: 5px; }
table.tableinfo tr > td:first-child { width: 1px; }
table.tableinfo tr td.wraptext { white-space:normal; }
table.tableinfo tr td.message { text-align: center; }
table.tableinfo tr td.pre { white-space: pre; }
table.tableinfo tr > td.center { vertical-align: middle; text-align: center; }
table.tableinfo caption {
	background: #5c9ccc url(themes/originalblue/images/ui-bg_highlight-hard_55_779dc0_1x100.png) 50% 50% repeat-x;
	color: #FFFFFF;
	font-size: 11px;
	font-weight: bold;
	height: 22px;
	text-align: left;
	padding: 0 5px;
	line-height: 22px;
}

/* header */
.header a { color: #FFFFFF; }
.header .header_l { padding-left: 5px; }
.header .header_r { padding-right: 5px; }

/* flicker */
table.flicker { background: #5c9ccc url(themes/originalblue/images/ui-bg_highlight-hard_55_779dc0_1x100.png) 50% 50% repeat-x;  border: 0; }
table.flicker tr td.flicker_c { height: 16px; padding-left: 4px; padding-right: 4px; line-height: 12px; }
table.flicker tr td.flicker_l { text-align: left; height: 16px; padding-left: 4px; line-height: 12px; }
table.flicker tr td.flicker_r {text-align: right; height: 16px; padding-right: 4px; line-height: 12px; }
table.flicker a { color: #0BF; }

/* acknowledgements */
table.ack_msgs { width: 70%; background-color: #EEEEEE; padding: 0; border: 0 solid; }
table.ack_msgs tr.title { height: 14px; vertical-align: middle; color: #FFFFFF;  background: #5c9ccc url(themes/originalblue/images/ui-bg_highlight-hard_55_779dc0_1x100.png) 50% 50% repeat-x; }
table.ack_msgs tr td.user { padding-left: 10px; padding-right: 10px; text-align: left; }
table.ack_msgs tr td.time { padding-left: 10px; padding-right: 10px; text-align: center; width: 150px; }
table.ack_msgs tr.msg { height: 25px; background-color: #F8F8F8; }
table.ack_msgs tr.msg td { padding: 5px; text-align: left; vertical-align: top; border: 1px dotted black; }

/* table for right displaying */
.right_header { font-weight: bold; text-align: center; border-left-style: solid; border-right-style: solid; border-bottom-style: none; border-color: #AAAAAA; }
table.right_table { border-width: 0; margin: 0; padding: 0; }
table.right_table tr.header td { font-weight: bold; text-align: left; }
table.right_table td { margin: 0; padding: 0; text-align: left; white-space: nowrap; word-spacing: 0; }
table.right_table select { width: 200px; }
table.right_table tr td.read_write select { color: #008800; width: 250px; }
table.right_table tr td.read_only select { color: #CC8800; width: 250px; }
table.right_table tr td.deny select { color: #CC0000; width: 250px; }

/* graph */
table.graph { width: 100%; text-align: center; }

/* menu */
table.menu { height: 2.8em; }
table.menu tr { background: #AAAAAA url('../images/gradients/menu_not_active.gif') repeat-x top left; }
table.menu td { padding: 2px 5px 2px 5px; font-weight: bold; border: 1px solid #aaaaaa; margin: 0; }
table.menu tr td.active { background: #5c9ccc url(themes/originalblue/images/ui-bg_highlight-hard_55_779dc0_1x100.png) 50% 50% repeat-x; border-color: #4c8cbc; }

/* sub menu */
table.sub_menu {height: 1.8em; }
table.sub_menu tr td { padding-left: 5px; padding-top: 0; padding-bottom: 0; height: 2.2em; }
table.sub_menu tr td span.active a.highlight { color: #ffcc00; }

/* triggers information module */
table.triggers_info { width: 100%; background-color: #FFFFFF; border: 0; }
table.triggers_info tr td {
	border: 0;
	white-space: nowrap;
	word-spacing: 0;
	padding: 0 5px;
	font-weight: bold;
	color: #191970;
	text-align: left;
	font-size: 1.1em;
	height: 18px;
}
table.triggers_info tr td.header { background: #5c9ccc url(themes/originalblue/images/ui-bg_highlight-hard_55_779dc0_1x100.png) 50% 50% repeat-x; color: #FFFFFF; }
table.triggers_info tr td { background-color: #CCCCCC; }

/* hosts information module */
table.hosts_info { width: 100%; background-color: #FFFFFF; border: 1px gray dotted; }
table.hosts_info tr td {
	border: 0;
	white-space: nowrap;
	word-spacing: 0;
	padding-left: 5px;
	padding-right: 5px;
	font-weight: bold;
	color: #191970;
	text-align: left;
	font-size: 1.1em;
}
table.hosts_info tr td.header { background: #5c9ccc url(themes/originalblue/images/ui-bg_highlight-hard_55_779dc0_1x100.png) 50% 50% repeat-x; color: #FFFFFF; }
table.hosts_info tr td.avail { background-color: #99F099; }
table.hosts_info tr td.notav { background-color: #F09999; }
table.hosts_info tr td.uncn { background-color: #CCCCCC; }

/* server information module */
table.server_info { width: 100%; background-color: #EFEFEF; border: 1px gray dotted; }
table.server_info tr td { border: 0; padding-left: 5px; padding-right: 5px; text-align: left; font-size: 1.1em; background-color: #EFEFEF; white-space: nowrap;word-spacing: 0; }
table.server_info tr td.header { background: #5c9ccc url(themes/originalblue/images/ui-bg_highlight-hard_55_779dc0_1x100.png) 50% 50% repeat-x; color: #FFFFFF; }
table.server_info tr.status td { white-space: nowrap; word-spacing: 0; }

/* warning */
table.warningTable {
	margin: 30px auto; width: 500px; border: 5px solid #CC3333; background-color: #FFFFFF;
	-webkit-border-radius: 5px; -moz-border-radius: 5px; border-radius: 5px; color: #2F2F2F;
}
table.warningTable td { padding: 10px; line-height: 20px; }
table.warningTable tr.header { height: 24px; color: #FFFFFF; font-weight: bold; background-color: #CC3333; }
table.warningTable tr.header td { padding: 0 2px 4px 10px; }
table.warningTable tr.footer td { padding: 0; text-align: right; }
table.warningTable tr.footer .buttons { margin: 0 10px 5px; padding-top: 5px; border-top: 1px dotted #1F1F1F; }
table.warningTable tr.content { vertical-align: text-top; text-align: justify; font-size: 10px; }
table.warningTable tr.content.center { text-align: center; }

/* setup wizard */
table.setup_wizard {
	margin-top: 15px;
	width: 640px;
	height: 480px;
	border-spacing: 0;
	border-collapse: collapse;
	border: 2px solid gray;
	border-right-color: #3F3F3F;
	border-bottom-color: #3F3F3F;
}
table.setup_wizard td { padding: 2px 0; }
table.setup_wizard tr.header { height: 24px; border: 1px black solid; background-color: #F00000; color: white; font-weight: bold; }
table.setup_wizard tr.footer { height: 34px; border-top: 1px black dotted; }
table.setup_wizard tr.footer input.button { height: 25px; }
table.setup_wizard tr.title { height: 28px; }
table.setup_wizard tr.title td { font-size: 24px; font-weight: normal; }
table.setup_wizard tr td.left { padding-left: 10px; padding-right: 5px; white-space: nowrap; word-spacing: 0; text-align: left; }
table.setup_wizard tr td.right { width: 100%; padding-left: 5px; padding-right: 10px; text-align: right; vertical-align: text-top; }
table.setup_wizard tr.center td.left { vertical-align: text-top; padding-top: 0; }
table.setup_wizard tr.center td.right {
	padding: 5px;
	vertical-align: middle;
	text-align: center;
	border-top: 2px gray inset;
	border-left: 2px gray inset;
	background-color: white;
}
table.setup_wizard ul li { font-size: 14px; font-weight: normal; color: gray; list-style-image: url('../images/general/inst_step.gif'); }
table.setup_wizard ul li.current { color: black; list-style-image: url('../images/general/inst_current.gif'); }
table.setup_wizard ul li.completed { color: black; list-style-image: url('../images/general/inst_completed.gif'); }
table.setup_wizard div.licence {
	text-align: left;
	height: 350px;
	width: 100%;
	border: 1px gray inset;
	background-color: white;
	overflow: scroll;
}
table.setup_wizard div.text { text-align: left; vertical-align: text-top; height: 100%; width: 100%; overflow: hidden; }

/* history */
table.history { color:#448; margin: 0 0 0 2px; }
table.history td.caption { width: 48px; font-weight:bold; }

/* message */
table.msgok { width: 100%; border: 1px #44CC44 solid; }
table.msgok tr td {color:#333; text-align:center; }
table.msgok tr td.clr {width: 60px; background-color:#44CC44; font-weight: bold; }
table.msgok tr td.msg_main {height: 26px; font-size: 1.1em; }
table.msgok tr td.msg {background-color: #BBFFBB; }
table.msgerr { width: 100%; border: 1px #CC4444 solid; table-layout: fixed; }
table.msgerr tr td {color:#333; text-align: center; }
table.msgerr tr td.clr { width: 60px; background-color:#CC4444; font-weight: bold; }
table.msgerr tr td.msg_main { height: 26px; font-size: 1.1em; }
table.msgerr tr td.msg { background-color: #FFBBBB; }
table.msgerr tr td.msg ul.messages { padding-right: 1em; }
table.msgerr tr td.msg ul.messages li { word-wrap: break-word; }

/* requirements */
table.requirements { text-align: left; border-spacing: 1px; }
table.requirements tr td.header { font-weight: bold; }
table.requirements tr td { white-space: nowrap; padding-left: 5px; padding-right: 15px; background-color: #FFFFFF; }

/* filter */
table.filter { width: 100%; border-collapse: collapse; min-width: 1024px; text-align: center; }
table.filter tr td { line-height: 20px; height: 26px; vertical-align: middle; border-left: 0 !important;
	padding: 0 2px 0 6px; white-space: nowrap; }
table.filter tr td.label { border-right: 0 !important; }
table.filter tr td.controls { text-align: center; }

.host-list table.filter tr td { width: 25%; }

.item-list table.filter { text-align: left; }
.item-list table.filter tr td.label { text-align: right; }
.item-list table.filter tr td.col1 { width: 18%; }
.item-list table.filter tr td.label.col1 { width: 6%; }
.item-list table.filter tr td.label.col4 { width: 8%; }

table.filter.sub-filter tr td { text-align: left; }
table.filter.sub-filter tr td:first-child { width: 8%; }

/* invisible */
table.invisible { border: 0; margin: 0; padding: 0; }
table.invisible tr > td { border: 0; margin: 0; padding: 0; }

/* paging */
table.paging { width: 100%; padding: 2px; }
table.paging tr td { border: 0 black solid; width: 100%; font-size: 1.1em; line-height: 18px; text-align: center; vertical-align: middle; }

/* header new */
table.header_wide { width: 100%; color: #222222; border: 1px #3377AA solid; vertical-align: middle; background-color:#FFFFFF; margin-top: 2px; }
table.header_wide tr.first td.header_l { font-size: 1.3em; font-weight: bold; text-align: left; height: 24px; padding-left: 5px; color: #224488; }
table.header_wide tr.first td.header_r { background:none; text-align: right; height: 24px; padding-right: 5px; border-width: 0; }
table.header_wide tr.next td.header_l { background:none; text-align: left; height: 20px; padding-left: 5px; border-width: 0; }
table.header_wide tr.next td.header_r { background:none; text-align: right; height: 20px; padding-right: 5px; border-width: 0; }

/* suggest */
table.suggest { width: 100%; margin: 0; border-spacing: 0; background-color: #FEFEFE; }
table.suggest tr { background-color: #FEFEFE; }
table.suggest tr.highlight { background-color: #AACCFF; }
table.suggest tr td { text-align: left; padding-left: 4px; line-height: 2.2em; font-size: 1.1em; cursor: default; }

/* discovery status */
.dhosts_active { padding: 5px; text-align: center; color: #0FA00F; }
.dhosts_disabled { padding: 5px; text-align: center; color: #A00F0F; }
.dservice_active { background: #0FA00F; }
.dservice_disabled { background: #A00F0F; }

/* login */
.loginBG { background: #AABBCC url(../images/gradients/texture_diagonal.gif); }
.loginForm { margin: auto; padding: 15px; height: 260px; width: 582px; background: url(../images/general/login/background.png) no-repeat; *position: relative; *top: -50%; }
.loginLogo { height: 53px; width: 163px; background: url(../images/general/login/logo.png) no-repeat; }

/* browserwarning */
.browserwarningBG { background: #AABBCC url(../images/gradients/texture_diagonal.gif); }
.browserwarningForm { margin: auto; font-size: 12px; height: 465px; width: 610px; background: url(../images/general/browserwarning/background.png) no-repeat; *position: relative; *top: -50%; }
.browserwarningLogoChrome { height: 70px; width: 70px; background: url(../images/general/browserwarning/chrome.png) no-repeat; }
.browserwarningLogoFirefox { height: 70px; width: 70px; background: url(../images/general/browserwarning/firefox.png) no-repeat; }
.browserwarningLogoIE { height: 70px; width: 70px; background: url(../images/general/browserwarning/ie.png) no-repeat; }
.browserwarningLogoOpera { height: 70px; width: 70px; background: url(../images/general/browserwarning/opera.png) no-repeat; }
.browserwarningLogoSafari { height: 70px; width: 70px; background: url(../images/general/browserwarning/safari.png) no-repeat; }
.browserwarningCaution {
	padding: 3px 3px 2px; width: 340px; background: #CC3333;
	color: #ffffff; font-size: 12px; font-weight: bold; text-align: center;
	-webkit-border-radius: 5px; -moz-border-radius: 5px; border-radius: 5px;
}
.browserwarningLink, .browserwarningLink a { color: #7FA2C4; font-size: 10px; font-weight: bold; }
.browserwarningLink a:hover { color: #647F9A; }
.browserwarningCopyright, .browserwarningCopyright a { color: #B1B1B1; font-size: 10px; text-decoration: none; }
.browserwarningCopyright a:hover { text-decoration: underline; }

.vertical-middle { width: 100%; display: table-cell; vertical-align: middle; *position: absolute; *top: 50%; }

.flashclock {
	top: 0; left: 50%; margin-left: -50px;
	width: 100px; height: 100px;
	z-index: 10; position: absolute;
	background: url('../images/general/transparent.png') repeat scroll center top transparent;
}

<<<<<<< HEAD
.disaster, .high, .average, .warning, .information, .not_classified, .trigger_unknown, .normal { color: #222; }
=======
.preloader { width: 80px; height: 12px; }
>>>>>>> cc920f17
<|MERGE_RESOLUTION|>--- conflicted
+++ resolved
@@ -683,8 +683,6 @@
 	background: url('../images/general/transparent.png') repeat scroll center top transparent;
 }
 
-<<<<<<< HEAD
 .disaster, .high, .average, .warning, .information, .not_classified, .trigger_unknown, .normal { color: #222; }
-=======
-.preloader { width: 80px; height: 12px; }
->>>>>>> cc920f17
+
+.preloader { width: 80px; height: 12px; }