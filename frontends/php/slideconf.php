<?php
/*
** Zabbix
** Copyright (C) 2000-2011 Zabbix SIA
**
** This program is free software; you can redistribute it and/or modify
** it under the terms of the GNU General Public License as published by
** the Free Software Foundation; either version 2 of the License, or
** (at your option) any later version.
**
** This program is distributed in the hope that it will be useful,
** but WITHOUT ANY WARRANTY; without even the implied warranty of
** MERCHANTABILITY or FITNESS FOR A PARTICULAR PURPOSE.  See the
** GNU General Public License for more details.
**
** You should have received a copy of the GNU General Public License
** along with this program; if not, write to the Free Software
** Foundation, Inc., 51 Franklin Street, Fifth Floor, Boston, MA  02110-1301, USA.
**/
?>
<?php
require_once('include/config.inc.php');
require_once('include/screens.inc.php');
require_once('include/forms.inc.php');
require_once('include/maps.inc.php');

$page['type'] = detect_page_type(PAGE_TYPE_HTML);
$page['title'] = _('Configuration of slide shows');
$page['file'] = 'slideconf.php';
$page['hist_arg'] = array();

require_once('include/page_header.php');
?>
<?php
//	VAR		TYPE	OPTIONAL FLAGS	VALIDATION	EXCEPTION
$fields = array(
	'shows' =>			array(T_ZBX_INT, O_OPT,	P_SYS,		DB_ID,	null),
	'slideshowid' =>	array(T_ZBX_INT, O_NO,	P_SYS,		DB_ID,	'(isset({form})&&({form}=="update"))'),
	'name' =>			array(T_ZBX_STR, O_OPT, null,		NOT_EMPTY, 'isset({save})'),
	'delay' =>			array(T_ZBX_INT, O_OPT, null,		BETWEEN(1, SEC_PER_DAY), 'isset({save})'),
	'slides' =>			array(null,		 O_OPT, null,		null,	null),
	// actions
	'go' =>				array(T_ZBX_STR, O_OPT, P_SYS|P_ACT, null,	null),
	'clone' =>			array(T_ZBX_STR, O_OPT, P_SYS|P_ACT, null,	null),
	'save' =>			array(T_ZBX_STR, O_OPT, P_SYS|P_ACT, null,	null),
	'delete' =>			array(T_ZBX_STR, O_OPT, P_SYS|P_ACT, null,	null),
	'cancel' =>			array(T_ZBX_STR, O_OPT, P_SYS,		null,	null),
	'form' =>			array(T_ZBX_STR, O_OPT, P_SYS,		null,	null),
	'form_refresh' =>	array(T_ZBX_INT, O_OPT, null,		null,	null)
);
check_fields($fields);
validate_sort_and_sortorder('name', ZBX_SORT_UP);

$_REQUEST['go'] = get_request('go', 'none');
if (!empty($_REQUEST['slides'])) {
	natksort($_REQUEST['slides']);
}

// validate permitions
if (isset($_REQUEST['slideshowid'])) {
	if (!slideshow_accessible($_REQUEST['slideshowid'], PERM_READ_WRITE)) {
		access_deny();
	}
}

/*
 * Actions
 */
if (isset($_REQUEST['clone']) && isset($_REQUEST['slideshowid'])) {
	unset($_REQUEST['slideshowid']);
	$_REQUEST['form'] = 'clone';
}
elseif (isset($_REQUEST['save'])) {
	if (isset($_REQUEST['slideshowid'])) {
		DBstart();
		$result = update_slideshow($_REQUEST['slideshowid'], $_REQUEST['name'], $_REQUEST['delay'], get_request('slides', array()));
		$result = DBend($result);

		$audit_action = AUDIT_ACTION_UPDATE;
		show_messages($result, _('Slide show updated'), _('Cannot update slide show'));
	}
	else {
		DBstart();
		$slideshowid = add_slideshow($_REQUEST['name'], $_REQUEST['delay'], get_request('slides', array()));
		$result = DBend($slideshowid);

		$audit_action = AUDIT_ACTION_ADD;
		show_messages($result, _('Slide show added'), _('Cannot add slide show'));
	}

	if ($result) {
		add_audit($audit_action, AUDIT_RESOURCE_SLIDESHOW, ' Name "'.$_REQUEST['name'].'" ');
		unset($_REQUEST['form'], $_REQUEST['slideshowid']);
	}
}
elseif (isset($_REQUEST['delete']) && isset($_REQUEST['slideshowid'])) {
	if ($slideshow = get_slideshow_by_slideshowid($_REQUEST['slideshowid'])) {
		DBstart();
		delete_slideshow($_REQUEST['slideshowid']);
		$result = DBend();

		show_messages($result, _('Slide show deleted'), _('Cannot delete slide show'));
		add_audit_if($result, AUDIT_ACTION_DELETE, AUDIT_RESOURCE_SLIDESHOW, ' Name "'.$slideshow['name'].'" ');
	}
	unset($_REQUEST['slideshowid'], $_REQUEST['form']);
}
elseif ($_REQUEST['go'] == 'delete') {
	$go_result = true;
	$shows = get_request('shows', array());

	DBstart();
	foreach ($shows as $showid) {
		$go_result &= delete_slideshow($showid);
		if (!$go_result) {
			break;
		}
	}
	$go_result = DBend($go_result);
	if ($go_result) {
		unset($_REQUEST['form']);
	}
	show_messages($go_result, _('Slide show deleted'), _('Cannot delete slide show'));
}
if ($_REQUEST['go'] != 'none' && !empty($go_result)) {
	$url = new CUrl();
	$path = $url->getPath();
	insert_js('cookie.eraseArray(\''.$path.'\')');
}

/*
 * Display
 */
if (isset($_REQUEST['form'])) {
	$data = array(
		'form' => get_request('form', null),
		'form_refresh' => get_request('form_refresh', null),
		'slideshowid' => get_request('slideshowid', null),
		'name' => get_request('name', ''),
		'delay' => get_request('delay', ZBX_ITEM_DELAY_DEFAULT),
		'slides' => get_request('slides', array())
	);

	if (!empty($data['slideshowid']) && !isset($_REQUEST['form_refresh'])) {
		$slideshow = DBfetch(DBselect('SELECT s.* FROM slideshows s WHERE s.slideshowid='.$data['slideshowid']));
		$data['name'] = $slideshow['name'];
		$data['delay'] = $slideshow['delay'];

		// get slides
		$db_slides = DBselect('SELECT s.* FROM slides s WHERE s.slideshowid='.$data['slideshowid'].' ORDER BY s.step');
		while ($slide = DBfetch($db_slides)) {
			$data['slides'][$slide['step']] = array(
				'slideid' => $slide['slideid'],
				'screenid' => $slide['screenid'],
				'delay' => $slide['delay']
			);
		}
	}

<<<<<<< HEAD
		// gathering all data we got from database in array, so we can feed it to pagination function
		$slides_arr = array();
		while($slide_data = DBfetch($db_slides)){
			$slides_arr[] = $slide_data;
		}

		// getting paging element
		$paging = getPagingLine($slides_arr);

		foreach($slides_arr as $slide_data){
			if(!slideshow_accessible($slide_data['slideshowid'], PERM_READ_WRITE)) continue;

			$table->addRow(array(
				new CCheckBox('shows['.$slide_data['slideshowid'].']', NULL, NULL, $slide_data['slideshowid']),
				new CLink($slide_data['name'],'?config=1&form=update&slideshowid='.$slide_data['slideshowid'],
					'action'),
				$slide_data['delay'],
				$slide_data['cnt']
				));


		}

		// adding paging to widget
		$table->addRow(new CCol($paging));
		$slide_wdgt->addItem($paging);

// goBox
		$goBox = new CComboBox('go');

		$goOption = new CComboItem('delete', _('Delete selected'));
		$goOption->setAttribute('confirm',S_DELETE_SELECTED_SLIDESHOWS_Q);
		$goBox->addItem($goOption);

// goButton name is necessary!!!
		$goButton = new CSubmit('goButton',S_GO);
		$goButton->setAttribute('id','goButton');

		zbx_add_post_js('chkbxRange.pageGoName = "shows";');

		$table->setFooter(new CCol(array($goBox, $goButton)));
//---------
		$form->addItem($table);

		$slide_wdgt->addItem($form);
=======
	// get slides without delay
	$data['slides_without_delay'] = $data['slides'];
	for ($i = 0, $size = count($data['slides_without_delay']); $i < $size; $i++) {
		unset($data['slides_without_delay'][$i]['delay']);
>>>>>>> 6e9ac19f
	}

	// render view
	$slideshowView = new CView('configuration.slideconf.edit', $data);
	$slideshowView->render();
	$slideshowView->show();
}
else {
	$data['slides'] = DBfetchArray(DBselect(
		'SELECT s.slideshowid,s.name,s.delay,COUNT(sl.slideshowid) AS cnt'.
		' FROM slideshows s'.
			' LEFT JOIN slides sl ON sl.slideshowid=s.slideshowid'.
		' WHERE '.DBin_node('s.slideshowid').
		' GROUP BY s.slideshowid,s.name,s.delay'
	));
	order_result($data['slides'], getPageSortField('name'), getPageSortOrder());

	$data['paging'] = getPagingLine($data['slides']);

	// render view
	$slideshowView = new CView('configuration.slideconf.list', $data);
	$slideshowView->render();
	$slideshowView->show();
}

require_once('include/page_footer.php');
?><|MERGE_RESOLUTION|>--- conflicted
+++ resolved
@@ -156,58 +156,10 @@
 		}
 	}
 
-<<<<<<< HEAD
-		// gathering all data we got from database in array, so we can feed it to pagination function
-		$slides_arr = array();
-		while($slide_data = DBfetch($db_slides)){
-			$slides_arr[] = $slide_data;
-		}
-
-		// getting paging element
-		$paging = getPagingLine($slides_arr);
-
-		foreach($slides_arr as $slide_data){
-			if(!slideshow_accessible($slide_data['slideshowid'], PERM_READ_WRITE)) continue;
-
-			$table->addRow(array(
-				new CCheckBox('shows['.$slide_data['slideshowid'].']', NULL, NULL, $slide_data['slideshowid']),
-				new CLink($slide_data['name'],'?config=1&form=update&slideshowid='.$slide_data['slideshowid'],
-					'action'),
-				$slide_data['delay'],
-				$slide_data['cnt']
-				));
-
-
-		}
-
-		// adding paging to widget
-		$table->addRow(new CCol($paging));
-		$slide_wdgt->addItem($paging);
-
-// goBox
-		$goBox = new CComboBox('go');
-
-		$goOption = new CComboItem('delete', _('Delete selected'));
-		$goOption->setAttribute('confirm',S_DELETE_SELECTED_SLIDESHOWS_Q);
-		$goBox->addItem($goOption);
-
-// goButton name is necessary!!!
-		$goButton = new CSubmit('goButton',S_GO);
-		$goButton->setAttribute('id','goButton');
-
-		zbx_add_post_js('chkbxRange.pageGoName = "shows";');
-
-		$table->setFooter(new CCol(array($goBox, $goButton)));
-//---------
-		$form->addItem($table);
-
-		$slide_wdgt->addItem($form);
-=======
 	// get slides without delay
 	$data['slides_without_delay'] = $data['slides'];
 	for ($i = 0, $size = count($data['slides_without_delay']); $i < $size; $i++) {
 		unset($data['slides_without_delay'][$i]['delay']);
->>>>>>> 6e9ac19f
 	}
 
 	// render view
