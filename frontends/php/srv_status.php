<?php
/*
<<<<<<< HEAD
** Zabbix
** Copyright (C) 2000-2011 Zabbix SIA
=======
** ZABBIX
** Copyright (C) 2000-2010 SIA Zabbix
>>>>>>> 2a669d0f
**
** This program is free software; you can redistribute it and/or modify
** it under the terms of the GNU General Public License as published by
** the Free Software Foundation; either version 2 of the License, or
** (at your option) any later version.
**
** This program is distributed in the hope that it will be useful,
** but WITHOUT ANY WARRANTY; without even the implied warranty of
** MERCHANTABILITY or FITNESS FOR A PARTICULAR PURPOSE.  See the
** GNU General Public License for more details.
**
** You should have received a copy of the GNU General Public License
** along with this program; if not, write to the Free Software
** Foundation, Inc., 675 Mass Ave, Cambridge, MA 02139, USA.
**/
?>
<?php
require_once('include/config.inc.php');
require_once('include/triggers.inc.php');
require_once('include/services.inc.php');

$page['title'] = 'S_IT_SERVICES';
$page['file'] = 'srv_status.php';
$page['scripts'] = array();
$page['hist_arg'] = array();

define('ZBX_PAGE_DO_REFRESH', 1);

include_once('include/page_header.php');
?>
<?php
//		VAR			TYPE	OPTIONAL FLAGS	VALIDATION	EXCEPTION
	$fields=array(
		'serviceid'=>		array(T_ZBX_INT, O_OPT,	P_SYS|P_NZERO,	DB_ID,			NULL),
		'showgraph'=>		array(T_ZBX_INT, O_OPT,	P_SYS,			IN('1'),		'isset({serviceid})'),
		'period'=>	array(T_ZBX_STR, O_OPT,	P_SYS,			NULL,	NULL),
		'fullscreen'=>		array(T_ZBX_INT, O_OPT,	P_SYS,			IN('0,1'),	NULL),
// ajax
		'favobj'=>		array(T_ZBX_STR, O_OPT, P_ACT,	IN('"hat"'),		NULL),
		'favref'=>		array(T_ZBX_STR, O_OPT, P_ACT,  NOT_EMPTY,	'isset({favobj})'),
		'state'=>		array(T_ZBX_INT, O_OPT, P_ACT,	NOT_EMPTY,	'isset({favobj})'),
	);

	check_fields($fields);

/* AJAX */
	if(isset($_REQUEST['favobj'])){
		if('hat' == $_REQUEST['favobj']){
			CProfile::update('web.srv_status.hats.'.$_REQUEST['favref'].'.state',$_REQUEST['state'],PROFILE_TYPE_INT);
		}
	}

	if((PAGE_TYPE_JS == $page['type']) || (PAGE_TYPE_HTML_BLOCK == $page['type'])){
		include_once('include/page_footer.php');
		exit();
	}
//--------
?>
<?php
	$available_triggers = get_accessible_triggers(PERM_READ_ONLY, array());

	if(isset($_REQUEST['serviceid'])){
		$sql = 'SELECT DISTINCT serviceid, triggerid '.
				' FROM services '.
				' WHERE serviceid='.$_REQUEST['serviceid'];
		if($service = DBfetch(DBselect($sql))){
			if(isset($service['triggerid']) && !isset($available_triggers[$service['triggerid']])){
				access_deny();
			}
		}
		else{
			unset($service);
		}
	}

	unset($_REQUEST['serviceid']);
?>
<?php
//	show_table_header(S_IT_SERVICES_BIG);

	if(isset($service) && isset($_REQUEST['showgraph'])){
		$table  = new CTable(null,'chart');
		$table->addRow(new CImg('chart5.php?serviceid='.$service['serviceid'].url_param('path')));
		$table->show();
	}
	else{
		$periods = array(
			'today' => S_TODAY,
			'week' => S_THIS_WEEK,
			'month' => S_THIS_MONTH,
			'year' => S_THIS_YEAR,
			24 => S_LAST_24_HOURS,
			24*7 => S_LAST_7_DAYS,
			24*30 => S_LAST_30_DAYS,
			24*365 => S_LAST_365_DAYS,
		);

		$period = get_request('period', 7*24);
		$period_end = time();

		switch($period){
			case 'today':
				$period_start = mktime(0, 0, 0, date('n'), date('j'), date('Y'));
			break;
			case 'week':
				$period_start = strtotime('last sunday');
			break;
			case 'month':
				$period_start = mktime(0, 0, 0, date('n'), 1, date('Y'));
			break;
			case 'year':
				$period_start = mktime(0, 0, 0, 1, 1, date('Y'));
			break;
			case 24:
			case 24*7:
			case 24*30:
			case 24*365:
				$period_start = $period_end - ($period * 3600);
			break;
		}

		$query = 'SELECT DISTINCT s.serviceid, sl.servicedownid, sl_p.serviceupid as serviceupid, s.triggerid, '.
				' s.name as caption, s.algorithm, t.description, t.expression, s.sortorder, sl.linkid, s.showsla, s.goodsla, s.status '.
			' FROM services s '.
				' LEFT JOIN triggers t ON s.triggerid = t.triggerid '.
				' LEFT JOIN services_links sl ON  s.serviceid = sl.serviceupid and NOT(sl.soft=0) '.
				' LEFT JOIN services_links sl_p ON  s.serviceid = sl_p.servicedownid and sl_p.soft=0 '.
			' WHERE '.DBin_node('s.serviceid').
				' AND (t.triggerid IS NULL OR '.DBcondition('t.triggerid',$available_triggers).') '.
			' ORDER BY s.sortorder, sl_p.serviceupid, s.serviceid';

		$result=DBSelect($query);

		$services = array();
		$row = array(
			'id' => 0,
			'serviceid' => 0,
			'serviceupid' => 0,
			'caption' => S_ROOT_SMALL,
			'status' => SPACE,
			'reason' => SPACE,
			'sla' => SPACE,
			'sla2' => SPACE,
			'graph' => SPACE,
			'linkid'=>''
		);

		$services[0] = $row;

		while($row = DBFetch($result)){
			$row['id'] = $row['serviceid'];

			$row['caption'] = array(get_node_name_by_elid($row['serviceid'], null, ': '), $row['caption']);

			if(empty($row['serviceupid'])) $row['serviceupid']='0';
			if(empty($row['description'])) $row['description']=S_NONE;
			$row['graph'] = new CLink(S_SHOW,'srv_status.php?serviceid='.$row['serviceid'].'&showgraph=1'.url_param('path'));

			if(isset($row['triggerid']) && !empty($row['triggerid'])){

				$url = new CLink(expand_trigger_description($row['triggerid']),'events.php?source='.EVENT_SOURCE_TRIGGERS.'&triggerid='.$row['triggerid']);
				$row['caption'] = array($row['caption'],' [',$url,']');

			}

			if($row['status']==0 || (isset($service) && (bccomp($service['serviceid'] , $row['serviceid']) == 0))){
				$row['reason'] = '-';
			}
			else {
				$row['reason'] = '-';
				$result2=DBselect('SELECT s.triggerid,s.serviceid '.
								' FROM services s, triggers t '.
								' WHERE s.status>0 '.
									' AND s.triggerid is not NULL '.
									' AND t.triggerid=s.triggerid '.
									' AND '.DBcondition('t.triggerid',$available_triggers).
									' AND '.DBin_node('s.serviceid').
								' ORDER BY s.status DESC, t.description');

				while($row2=DBfetch($result2)){
					if(is_string($row['reason']) && ($row['reason'] == '-'))
						$row['reason'] = new CList(null,'itservices');
					if(does_service_depend_on_the_service($row['serviceid'],$row2['serviceid'])){
						$row['reason']->addItem(new CLink(
										expand_trigger_description($row2['triggerid']),
										'events.php?source='.EVENT_SOURCE_TRIGGERS.'&triggerid='.$row2['triggerid']));
					}
				}
			}

			if($row['showsla'] == 1){

				$stat = calculate_service_availability($row['serviceid'], $period_start, $period_end);

				$p = min($stat['problem'], 20);
				$sla_style = ($row['goodsla'] > $stat['ok'])? 'on':'off';

				$sizeX = 160;
				$sizeY = 15;
				$sizeX_red = $sizeX*$p/20;
				$sizeX_green = $sizeX - $sizeX_red;

				$sla_tab = new CTable(null,'invisible');

				$chart1 = null;
				if($sizeX_green > 0){
					$chart1 = new CDiv(null, 'sla_green');
					$chart1->setAttribute('style', 'width: '.$sizeX_green.'px;');
					$chart1 = new CLink($chart1,'report3.php?serviceid='.$row['serviceid'].'&year='.date('Y'),'image');
				}

				$chart2 = null;
				if($sizeX_red > 0){
					$chart2 = new CDiv(null, 'sla_red');
					$chart2->setAttribute('style', 'width: '.$sizeX_red.'px;');
					$chart2 = new CLink($chart2,'report3.php?serviceid='.$row['serviceid'].'&year='.date('Y'),'image');
				}

				$text = new CLink(sprintf('%.2f',$stat['problem']),'report3.php?serviceid='.$row['serviceid'].'&year='.date('Y'), $sla_style);

				$sla_tab->addRow(array($chart1, $chart2, SPACE, $text));

				$row['sla'] = $sla_tab;

				if($row['goodsla'] > $stat['ok']){
					$sla_style = 'red';
				}
				else {
					$sla_style = 'green';
				}

				$row['sla2'] = array(new CSpan(sprintf('%.2f',$row['goodsla']),'green'),'/', new CSpan(sprintf('%.2f',$stat['ok']),$sla_style));
			}
			else {
				$row['sla']= '-';
				$row['sla2']= '-';
			}

			if(isset($services[$row['serviceid']])){
				$services[$row['serviceid']] = zbx_array_merge($services[$row['serviceid']],$row);
			}
			else{
				$services[$row['serviceid']] = $row;
			}

			if(isset($row['serviceupid']))
			$services[$row['serviceupid']]['childs'][] = array('id' => $row['serviceid'], 'soft' => 0, 'linkid' => 0);

			if(isset($row['servicedownid']))
			$services[$row['serviceid']]['childs'][] = array('id' => $row['servicedownid'], 'soft' => 1, 'linkid' => $row['linkid']);
		}

		$treeServ = array();
		createShowServiceTree($services, $treeServ);	//return into $treeServ parametr

		//permission issue
		$treeServ = del_empty_nodes($treeServ);

		$tree = new CTree('service_status_tree',
							$treeServ,
							array('caption' => S_SERVICE,
								'status' => S_STATUS,
								'reason' => S_REASON,
								'sla' => 'SLA ('.$periods[$period].')',
								'sla2' => nbsp(S_SLA),
								'graph' => S_GRAPH)
						);

		if($tree){
// creates form for choosing a preset interval
			$r_form = new CForm();
			$r_form->setAttribute('class', 'nowrap');
			$r_form->setMethod('get');
			$r_form->setAttribute('name', 'period_choice');
			$r_form->addVar('fullscreen', $_REQUEST['fullscreen']);
			$period_combo = new CComboBox('period', $period, 'javascript: submit();');
			foreach($periods as $key => $val){
				$period_combo->addItem($key, $val);
			}

			$r_form->addItem(array(S_PERIOD.SPACE, $period_combo));

			$fs_icon = get_icon('fullscreen', array('fullscreen' => $_REQUEST['fullscreen']));

			$srv_wdgt = new CWidget('hat_services', $tree->getHTML());
			$srv_wdgt->addPageHeader(S_IT_SERVICES_BIG, $fs_icon);
			$srv_wdgt->addHeader(S_IT_SERVICES_BIG, $r_form);
			$srv_wdgt->show();
		}
		else {
			error(S_CANNOT_FORMAT_TREE_CHECK_LOGIC);
		}
	}


include_once('include/page_footer.php');
?><|MERGE_RESOLUTION|>--- conflicted
+++ resolved
@@ -1,12 +1,7 @@
 <?php
 /*
-<<<<<<< HEAD
-** Zabbix
-** Copyright (C) 2000-2011 Zabbix SIA
-=======
 ** ZABBIX
 ** Copyright (C) 2000-2010 SIA Zabbix
->>>>>>> 2a669d0f
 **
 ** This program is free software; you can redistribute it and/or modify
 ** it under the terms of the GNU General Public License as published by
@@ -278,7 +273,7 @@
 		if($tree){
 // creates form for choosing a preset interval
 			$r_form = new CForm();
-			$r_form->setAttribute('class', 'nowrap');
+			$r_form->setClass('nowrap');
 			$r_form->setMethod('get');
 			$r_form->setAttribute('name', 'period_choice');
 			$r_form->addVar('fullscreen', $_REQUEST['fullscreen']);
