<?php
/*
** Zabbix
** Copyright (C) 2001-2017 Zabbix SIA
**
** This program is free software; you can redistribute it and/or modify
** it under the terms of the GNU General Public License as published by
** the Free Software Foundation; either version 2 of the License, or
** (at your option) any later version.
**
** This program is distributed in the hope that it will be useful,
** but WITHOUT ANY WARRANTY; without even the implied warranty of
** MERCHANTABILITY or FITNESS FOR A PARTICULAR PURPOSE. See the
** GNU General Public License for more details.
**
** You should have received a copy of the GNU General Public License
** along with this program; if not, write to the Free Software
** Foundation, Inc., 51 Franklin Street, Fifth Floor, Boston, MA  02110-1301, USA.
**/


class C32ImportConverterTest extends CImportConverterTest {

	public function testConvertProvider() {
		return [
			[
				[
					'templates' => [
						[
							'items' => [
								[
									'type' => '0',
									'data_type' => ITEM_DATA_TYPE_DECIMAL,
									'formula' => '1',
									'multiplier' => 0,
									'delta' => 0,
									'delay' => 60,
									'delay_flex' => '30/1-5,08:00-12:00',
									'history' => 0,
									'trends' => 0
								],
								[
									'type' => '0',
									'data_type' => ITEM_DATA_TYPE_DECIMAL,
									'formula' => '10',
									'multiplier' => 1,
									'delta' => 0,
									'delay' => 60,
									'delay_flex' => '',
									'history' => 90,
									'trends' => 365
								],
								[
									'type' => '0',
									'data_type' => ITEM_DATA_TYPE_OCTAL,
									'formula' => '1',
									'multiplier' => 0,
									'delta' => 0,
									'delay' => 60,
									'delay_flex' => '',
									'history' => 90,
									'trends' => 365
								],
								[
									'type' => '0',
									'data_type' => ITEM_DATA_TYPE_HEXADECIMAL,
									'formula' => '1',
									'multiplier' => 0,
									'delta' => 1,
									'delay' => 60,
									'delay_flex' => '',
									'history' => 90,
									'trends' => 365
								],
								[
									'type' => '0',
									'data_type' => ITEM_DATA_TYPE_BOOLEAN,
									'formula' => '100',
									'multiplier' => 1,
<<<<<<< HEAD
									'delta' => 2
								],
								[
									'type' => '16',
									'data_type' => ITEM_DATA_TYPE_DECIMAL,
									'formula' => '1',
									'multiplier' => 0,
									'delta' => 0
=======
									'delta' => 2,
									'delay' => 60,
									'delay_flex' => '',
									'history' => 90,
									'trends' => 365
>>>>>>> eec77e54
								]
							],
							'discovery_rules' => [
								[
<<<<<<< HEAD
									'type' => '0',
=======
									'delay' => 60,
									'delay_flex' => '30/1-5,08:00-12:00',
									'lifetime' => '{$LIFETIME}',
>>>>>>> eec77e54
									'item_prototypes' => [
										[
											'type' => '0',
											'data_type' => ITEM_DATA_TYPE_DECIMAL,
											'formula' => '1',
											'multiplier' => 0,
											'delta' => 0,
											'delay' => 60,
											'delay_flex' => '30/1-5,08:00-12:00',
											'history' => 0,
											'trends' => 0
										],
										[
											'type' => '0',
											'data_type' => ITEM_DATA_TYPE_DECIMAL,
											'formula' => '10',
											'multiplier' => 1,
											'delta' => 0,
											'delay' => 60,
											'delay_flex' => '',
											'history' => 90,
											'trends' => 365
										],
										[
											'type' => '0',
											'data_type' => ITEM_DATA_TYPE_OCTAL,
											'formula' => '1',
											'multiplier' => 0,
											'delta' => 0,
											'delay' => 60,
											'delay_flex' => '',
											'history' => 90,
											'trends' => 365
										],
										[
											'type' => '0',
											'data_type' => ITEM_DATA_TYPE_HEXADECIMAL,
											'formula' => '1',
											'multiplier' => 0,
											'delta' => 1,
											'delay' => 60,
											'delay_flex' => '',
											'history' => 90,
											'trends' => 365
										],
										[
											'type' => '0',
											'data_type' => ITEM_DATA_TYPE_BOOLEAN,
											'formula' => '100',
											'multiplier' => 1,
<<<<<<< HEAD
											'delta' => 2
										],
										[
											'type' => '16',
											'data_type' => ITEM_DATA_TYPE_DECIMAL,
											'formula' => '1',
											'multiplier' => 0,
											'delta' => 0
=======
											'delta' => 2,
											'delay' => 60,
											'delay_flex' => '',
											'history' => 90,
											'trends' => 365
>>>>>>> eec77e54
										]
									]
								]
							],
							'httptests' => [
								[
									'headers' => "Host:www.zabbix.com\nConnection:keep-alive\nPragma:no-cache",
									'variables' => "{var1}=value1\r\n\r\n\r\n{var2}=value2",
									'steps' => [
										[
											'headers' => "Host:internal.zabbix.com\n\n",
											'variables' => "{var3}=value3"
										]
									]
								]
							]
						]
					],
					'hosts' => [
						[
							'items' => [
								[
									'type' => '0',
									'data_type' => ITEM_DATA_TYPE_DECIMAL,
									'formula' => '1',
									'multiplier' => 0,
									'delta' => 0,
									'delay' => 60,
									'delay_flex' => '30/1-5,08:00-12:00',
									'history' => 0,
									'trends' => 0
								],
								[
									'type' => '0',
									'data_type' => ITEM_DATA_TYPE_DECIMAL,
									'formula' => '10',
									'multiplier' => 1,
									'delta' => 0,
									'delay' => 60,
									'delay_flex' => '',
									'history' => 90,
									'trends' => 365
								],
								[
									'type' => '0',
									'data_type' => ITEM_DATA_TYPE_OCTAL,
									'formula' => '1',
									'multiplier' => 0,
									'delta' => 0,
									'delay' => 60,
									'delay_flex' => '',
									'history' => 90,
									'trends' => 365
								],
								[
									'type' => '0',
									'data_type' => ITEM_DATA_TYPE_HEXADECIMAL,
									'formula' => '1',
									'multiplier' => 0,
									'delta' => 1,
									'delay' => 60,
									'delay_flex' => '',
									'history' => 90,
									'trends' => 365
								],
								[
									'type' => '0',
									'data_type' => ITEM_DATA_TYPE_BOOLEAN,
									'formula' => '100',
									'multiplier' => 1,
<<<<<<< HEAD
									'delta' => 2
								],
								[
									'type' => '16',
									'data_type' => ITEM_DATA_TYPE_DECIMAL,
									'formula' => '1',
									'multiplier' => 0,
									'delta' => 0
=======
									'delta' => 2,
									'delay' => 60,
									'delay_flex' => '',
									'history' => 90,
									'trends' => 365
>>>>>>> eec77e54
								]
							],
							'discovery_rules' => [
								[
<<<<<<< HEAD
									'type' => '0',
=======
									'delay' => 60,
									'delay_flex' => '30/1-5,08:00-12:00',
									'lifetime' => '30',
>>>>>>> eec77e54
									'item_prototypes' => [
										[
											'type' => '0',
											'data_type' => ITEM_DATA_TYPE_DECIMAL,
											'formula' => '1',
											'multiplier' => 0,
											'delta' => 0,
											'delay' => 60,
											'delay_flex' => '',
											'history' => 0,
											'trends' => 0
										],
										[
											'type' => '0',
											'data_type' => ITEM_DATA_TYPE_DECIMAL,
											'formula' => '10',
											'multiplier' => 1,
											'delta' => 0,
											'delay' => 60,
											'delay_flex' => '',
											'history' => 90,
											'trends' => 365
										],
										[
											'type' => '0',
											'data_type' => ITEM_DATA_TYPE_OCTAL,
											'formula' => '1',
											'multiplier' => 0,
											'delta' => 0,
											'delay' => 60,
											'delay_flex' => '',
											'history' => 90,
											'trends' => 365
										],
										[
											'type' => '0',
											'data_type' => ITEM_DATA_TYPE_HEXADECIMAL,
											'formula' => '1',
											'multiplier' => 0,
											'delta' => 1,
											'delay' => 60,
											'delay_flex' => '',
											'history' => 90,
											'trends' => 365
										],
										[
											'type' => '0',
											'data_type' => ITEM_DATA_TYPE_BOOLEAN,
											'formula' => '100',
											'multiplier' => 1,
<<<<<<< HEAD
											'delta' => 2
										],
										[
											'type' => '16',
											'data_type' => ITEM_DATA_TYPE_DECIMAL,
											'formula' => '1',
											'multiplier' => 0,
											'delta' => 0
=======
											'delta' => 2,
											'delay' => 60,
											'delay_flex' => '',
											'history' => 90,
											'trends' => 365
>>>>>>> eec77e54
										]
									]
								]
							],
							'httptests' => [
								[
									'headers' => '',
									'variables' => "{variable}=s00p3r$3c3t",
									'steps' => [
										[
											'headers' => "\r\n\n\r\r\r\nPragma:no-cache",
											'variables' => ''
										]
									]
								]
							]
						]
					]
				],
				[
					'templates' => [
						[
							'items' => [
								[
<<<<<<< HEAD
									'type' => '0',
									'jmx_endpoint' => ''
								],
								[
									'type' => '0',
=======
									'delay' => '60;30/1-5,08:00-12:00',
									'history' => '0',
									'trends' => '0'
								],
								[
									'delay' => '60',
									'history' => '90d',
									'trends' => '365d',
>>>>>>> eec77e54
									'preprocessing' => [
										[
											'type' => ZBX_PREPROC_MULTIPLIER,
											'params' => '10'
										]
									],
									'jmx_endpoint' => ''
								],
								[
<<<<<<< HEAD
									'type' => '0',
=======
									'delay' => '60',
									'history' => '90d',
									'trends' => '365d',
>>>>>>> eec77e54
									'preprocessing' => [
										[
											'type' => ZBX_PREPROC_OCT2DEC,
											'params' => ''
										]
									],
									'jmx_endpoint' => ''
								],
								[
<<<<<<< HEAD
									'type' => '0',
=======
									'delay' => '60',
									'history' => '90d',
									'trends' => '365d',
>>>>>>> eec77e54
									'preprocessing' => [
										[
											'type' => ZBX_PREPROC_HEX2DEC,
											'params' => ''
										],
										[
											'type' => ZBX_PREPROC_DELTA_SPEED,
											'params' => ''
										]
									],
									'jmx_endpoint' => ''
								],
								[
<<<<<<< HEAD
									'type' => '0',
=======
									'delay' => '60',
									'history' => '90d',
									'trends' => '365d',
>>>>>>> eec77e54
									'preprocessing' => [
										[
											'type' => ZBX_PREPROC_BOOL2DEC,
											'params' => ''
										],
										[
											'type' => ZBX_PREPROC_DELTA_VALUE,
											'params' => ''
										],
										[
											'type' => ZBX_PREPROC_MULTIPLIER,
											'params' => '100'
										]
									],
									'jmx_endpoint' => ''
								],
								[
									'type' => '16',
									'jmx_endpoint' => 'service:jmx:rmi:///jndi/rmi://{HOST.CONN}:{HOST.PORT}/jmxrmi'
								]
							],
							'discovery_rules' => [
								[
<<<<<<< HEAD
									'type' => '0',
									'item_prototypes' => [
										[
											'type' => '0',
											'jmx_endpoint' => ''
										],
										[
											'type' => '0',
=======
									'delay' => '60;30/1-5,08:00-12:00',
									'lifetime' => '{$LIFETIME}',
									'item_prototypes' => [
										[
											'delay' => '60;30/1-5,08:00-12:00',
											'history' => '0',
											'trends' => '0',
										],
										[
											'delay' => '60',
											'history' => '90d',
											'trends' => '365d',
>>>>>>> eec77e54
											'preprocessing' => [
												[
													'type' => ZBX_PREPROC_MULTIPLIER,
													'params' => '10'
												]
											],
											'jmx_endpoint' => ''
										],
										[
<<<<<<< HEAD
											'type' => '0',
=======
											'delay' => '60',
											'history' => '90d',
											'trends' => '365d',
>>>>>>> eec77e54
											'preprocessing' => [
												[
													'type' => ZBX_PREPROC_OCT2DEC,
													'params' => ''
												]
											],
											'jmx_endpoint' => ''
										],
										[
<<<<<<< HEAD
											'type' => '0',
=======
											'delay' => '60',
											'history' => '90d',
											'trends' => '365d',
>>>>>>> eec77e54
											'preprocessing' => [
												[
													'type' => ZBX_PREPROC_HEX2DEC,
													'params' => ''
												],
												[
													'type' => ZBX_PREPROC_DELTA_SPEED,
													'params' => ''
												]
											],
											'jmx_endpoint' => ''
										],
										[
<<<<<<< HEAD
											'type' => '0',
=======
											'delay' => '60',
											'history' => '90d',
											'trends' => '365d',
>>>>>>> eec77e54
											'preprocessing' => [
												[
													'type' => ZBX_PREPROC_BOOL2DEC,
													'params' => ''
												],
												[
													'type' => ZBX_PREPROC_DELTA_VALUE,
													'params' => ''
												],
												[
													'type' => ZBX_PREPROC_MULTIPLIER,
													'params' => '100'
												]
											],
											'jmx_endpoint' => ''
										],
										[
											'type' => '16',
											'jmx_endpoint' => 'service:jmx:rmi:///jndi/rmi://{HOST.CONN}:{HOST.PORT}/jmxrmi'
										]
									],
									'jmx_endpoint' => ''
								]
							],
							'httptests' => [
								[
									'headers' => [
										[
											'name' => 'Host',
											'value' => 'www.zabbix.com'
										],
										[
											'name' => 'Connection',
											'value' => 'keep-alive'
										],
										[
											'name' => 'Pragma',
											'value' => 'no-cache'
										]
									],
									'variables' => [
										[
											'name' => '{var1}',
											'value' => 'value1'
										],
										[
											'name' => '{var2}',
											'value' => 'value2'
										]
									],
									'steps' => [
										[
											'headers' => [
												[
													'name' => 'Host',
													'value' => 'internal.zabbix.com'
												]
											],
											'variables' => [
												[
													'name' => '{var3}',
													'value' => 'value3'
												]
											],
											'query_fields' => []
										]
									]
								]
							]
						]
					],
					'hosts' => [
						[
							'items' => [
								[
<<<<<<< HEAD
									'type' => '0',
									'jmx_endpoint' => ''
								],
								[
									'type' => '0',
=======
									'delay' => '60;30/1-5,08:00-12:00',
									'history' => '0',
									'trends' => '0',
								],
								[
									'delay' => '60',
									'history' => '90d',
									'trends' => '365d',
>>>>>>> eec77e54
									'preprocessing' => [
										[
											'type' => ZBX_PREPROC_MULTIPLIER,
											'params' => '10'
										]
									],
									'jmx_endpoint' => ''
								],
								[
<<<<<<< HEAD
									'type' => '0',
=======
									'delay' => '60',
									'history' => '90d',
									'trends' => '365d',
>>>>>>> eec77e54
									'preprocessing' => [
										[
											'type' => ZBX_PREPROC_OCT2DEC,
											'params' => ''
										]
									],
									'jmx_endpoint' => ''
								],
								[
<<<<<<< HEAD
									'type' => '0',
=======
									'delay' => '60',
									'history' => '90d',
									'trends' => '365d',
>>>>>>> eec77e54
									'preprocessing' => [
										[
											'type' => ZBX_PREPROC_HEX2DEC,
											'params' => ''
										],
										[
											'type' => ZBX_PREPROC_DELTA_SPEED,
											'params' => ''
										]
									],
									'jmx_endpoint' => ''
								],
								[
<<<<<<< HEAD
									'type' => '0',
=======
									'delay' => '60',
									'history' => '90d',
									'trends' => '365d',
>>>>>>> eec77e54
									'preprocessing' => [
										[
											'type' => ZBX_PREPROC_BOOL2DEC,
											'params' => ''
										],
										[
											'type' => ZBX_PREPROC_DELTA_VALUE,
											'params' => ''
										],
										[
											'type' => ZBX_PREPROC_MULTIPLIER,
											'params' => '100'
										]
									],
									'jmx_endpoint' => ''
								],
								[
									'type' => '16',
									'jmx_endpoint' => 'service:jmx:rmi:///jndi/rmi://{HOST.CONN}:{HOST.PORT}/jmxrmi'
								]
							],
							'discovery_rules' => [
								[
<<<<<<< HEAD
									'type' => '0',
									'item_prototypes' => [
										[
											'type' => '0',
											'jmx_endpoint' => ''
										],
										[
											'type' => '0',
=======
									'delay' => '60;30/1-5,08:00-12:00',
									'lifetime' => '30d',
									'item_prototypes' => [
										[
											'delay' => '60',
											'history' => '0',
											'trends' => '0',
										],
										[
											'delay' => '60',
											'history' => '90d',
											'trends' => '365d',
>>>>>>> eec77e54
											'preprocessing' => [
												[
													'type' => ZBX_PREPROC_MULTIPLIER,
													'params' => '10'
												]
											],
											'jmx_endpoint' => ''
										],
										[
<<<<<<< HEAD
											'type' => '0',
=======
											'delay' => '60',
											'history' => '90d',
											'trends' => '365d',
>>>>>>> eec77e54
											'preprocessing' => [
												[
													'type' => ZBX_PREPROC_OCT2DEC,
													'params' => ''
												]
											],
											'jmx_endpoint' => ''
										],
										[
<<<<<<< HEAD
											'type' => '0',
=======
											'delay' => '60',
											'history' => '90d',
											'trends' => '365d',
>>>>>>> eec77e54
											'preprocessing' => [
												[
													'type' => ZBX_PREPROC_HEX2DEC,
													'params' => ''
												],
												[
													'type' => ZBX_PREPROC_DELTA_SPEED,
													'params' => ''
												]
											],
											'jmx_endpoint' => ''
										],
										[
<<<<<<< HEAD
											'type' => '0',
=======
											'delay' => '60',
											'history' => '90d',
											'trends' => '365d',
>>>>>>> eec77e54
											'preprocessing' => [
												[
													'type' => ZBX_PREPROC_BOOL2DEC,
													'params' => ''
												],
												[
													'type' => ZBX_PREPROC_DELTA_VALUE,
													'params' => ''
												],
												[
													'type' => ZBX_PREPROC_MULTIPLIER,
													'params' => '100'
												]
											],
											'jmx_endpoint' => ''
										],
										[
											'type' => '16',
											'jmx_endpoint' => 'service:jmx:rmi:///jndi/rmi://{HOST.CONN}:{HOST.PORT}/jmxrmi'
										]
									],
									'jmx_endpoint' => ''
								]
							],
							'httptests' => [
								[
									'headers' => [],
									'variables' => [
										[
											'name' => '{variable}',
											'value' => 's00p3r$3c3t'
										]
									],
									'steps' => [
										[
											'headers' => [
												[
													'name' => 'Pragma',
													'value' => 'no-cache'
												]
											],
											'variables' => [],
											'query_fields' => []
										]
									]
								]
							]
						]
					]
				]
			]
		];
	}

	/**
	 * @dataProvider testConvertProvider
	 *
	 * @param $data
	 * @param $expected
	 */
	public function testConvert(array $data, array $expected) {
		$this->assertConvert($this->createExpectedResult($expected), $this->createSource($data));
	}

	protected function createSource(array $data = []) {
		return [
			'zabbix_export' => array_merge([
				'version' => '3.2',
				'date' => '2014-11-19T12:19:00Z'
			], $data)
		];
	}

	protected function createExpectedResult(array $data = []) {
		return [
			'zabbix_export' => array_merge([
				'version' => '3.4',
				'date' => '2014-11-19T12:19:00Z'
			], $data)
		];
	}

	protected function assertConvert(array $expected, array $source) {
		$result = $this->createConverter()->convert($source);
		$this->assertSame($expected, $result);
	}


	protected function createConverter() {
		return new C32ImportConverter();
	}

}<|MERGE_RESOLUTION|>--- conflicted
+++ resolved
@@ -77,33 +77,30 @@
 									'data_type' => ITEM_DATA_TYPE_BOOLEAN,
 									'formula' => '100',
 									'multiplier' => 1,
-<<<<<<< HEAD
-									'delta' => 2
+									'delta' => 2,
+									'delay' => 60,
+									'delay_flex' => '',
+									'history' => 90,
+									'trends' => 365
 								],
 								[
 									'type' => '16',
 									'data_type' => ITEM_DATA_TYPE_DECIMAL,
 									'formula' => '1',
 									'multiplier' => 0,
-									'delta' => 0
-=======
-									'delta' => 2,
-									'delay' => 60,
-									'delay_flex' => '',
-									'history' => 90,
-									'trends' => 365
->>>>>>> eec77e54
+									'delta' => 0,
+									'delay' => 60,
+									'delay_flex' => '',
+									'history' => 90,
+									'trends' => 365
 								]
 							],
 							'discovery_rules' => [
 								[
-<<<<<<< HEAD
-									'type' => '0',
-=======
+									'type' => '0',
 									'delay' => 60,
 									'delay_flex' => '30/1-5,08:00-12:00',
 									'lifetime' => '{$LIFETIME}',
->>>>>>> eec77e54
 									'item_prototypes' => [
 										[
 											'type' => '0',
@@ -154,22 +151,22 @@
 											'data_type' => ITEM_DATA_TYPE_BOOLEAN,
 											'formula' => '100',
 											'multiplier' => 1,
-<<<<<<< HEAD
-											'delta' => 2
+											'delta' => 2,
+											'delay' => 60,
+											'delay_flex' => '',
+											'history' => 90,
+											'trends' => 365
 										],
 										[
 											'type' => '16',
 											'data_type' => ITEM_DATA_TYPE_DECIMAL,
 											'formula' => '1',
 											'multiplier' => 0,
-											'delta' => 0
-=======
-											'delta' => 2,
-											'delay' => 60,
-											'delay_flex' => '',
-											'history' => 90,
-											'trends' => 365
->>>>>>> eec77e54
+											'delta' => 0,
+											'delay' => 60,
+											'delay_flex' => '',
+											'history' => 90,
+											'trends' => 365
 										]
 									]
 								]
@@ -240,33 +237,30 @@
 									'data_type' => ITEM_DATA_TYPE_BOOLEAN,
 									'formula' => '100',
 									'multiplier' => 1,
-<<<<<<< HEAD
-									'delta' => 2
+									'delta' => 2,
+									'delay' => 60,
+									'delay_flex' => '',
+									'history' => 90,
+									'trends' => 365
 								],
 								[
 									'type' => '16',
 									'data_type' => ITEM_DATA_TYPE_DECIMAL,
 									'formula' => '1',
 									'multiplier' => 0,
-									'delta' => 0
-=======
-									'delta' => 2,
-									'delay' => 60,
-									'delay_flex' => '',
-									'history' => 90,
-									'trends' => 365
->>>>>>> eec77e54
+									'delta' => 0,
+									'delay' => 60,
+									'delay_flex' => '',
+									'history' => 90,
+									'trends' => 365
 								]
 							],
 							'discovery_rules' => [
 								[
-<<<<<<< HEAD
-									'type' => '0',
-=======
+									'type' => '0',
 									'delay' => 60,
 									'delay_flex' => '30/1-5,08:00-12:00',
 									'lifetime' => '30',
->>>>>>> eec77e54
 									'item_prototypes' => [
 										[
 											'type' => '0',
@@ -317,22 +311,22 @@
 											'data_type' => ITEM_DATA_TYPE_BOOLEAN,
 											'formula' => '100',
 											'multiplier' => 1,
-<<<<<<< HEAD
-											'delta' => 2
+											'delta' => 2,
+											'delay' => 60,
+											'delay_flex' => '',
+											'history' => 90,
+											'trends' => 365
 										],
 										[
 											'type' => '16',
 											'data_type' => ITEM_DATA_TYPE_DECIMAL,
 											'formula' => '1',
 											'multiplier' => 0,
-											'delta' => 0
-=======
-											'delta' => 2,
-											'delay' => 60,
-											'delay_flex' => '',
-											'history' => 90,
-											'trends' => 365
->>>>>>> eec77e54
+											'delta' => 0,
+											'delay' => 60,
+											'delay_flex' => '',
+											'history' => 90,
+											'trends' => 365
 										]
 									]
 								]
@@ -357,22 +351,17 @@
 						[
 							'items' => [
 								[
-<<<<<<< HEAD
-									'type' => '0',
-									'jmx_endpoint' => ''
-								],
-								[
-									'type' => '0',
-=======
+									'type' => '0',
 									'delay' => '60;30/1-5,08:00-12:00',
 									'history' => '0',
-									'trends' => '0'
-								],
-								[
-									'delay' => '60',
-									'history' => '90d',
-									'trends' => '365d',
->>>>>>> eec77e54
+									'trends' => '0',
+									'jmx_endpoint' => ''
+								],
+								[
+									'type' => '0',
+									'delay' => '60',
+									'history' => '90d',
+									'trends' => '365d',
 									'preprocessing' => [
 										[
 											'type' => ZBX_PREPROC_MULTIPLIER,
@@ -382,13 +371,10 @@
 									'jmx_endpoint' => ''
 								],
 								[
-<<<<<<< HEAD
-									'type' => '0',
-=======
-									'delay' => '60',
-									'history' => '90d',
-									'trends' => '365d',
->>>>>>> eec77e54
+									'type' => '0',
+									'delay' => '60',
+									'history' => '90d',
+									'trends' => '365d',
 									'preprocessing' => [
 										[
 											'type' => ZBX_PREPROC_OCT2DEC,
@@ -398,13 +384,10 @@
 									'jmx_endpoint' => ''
 								],
 								[
-<<<<<<< HEAD
-									'type' => '0',
-=======
-									'delay' => '60',
-									'history' => '90d',
-									'trends' => '365d',
->>>>>>> eec77e54
+									'type' => '0',
+									'delay' => '60',
+									'history' => '90d',
+									'trends' => '365d',
 									'preprocessing' => [
 										[
 											'type' => ZBX_PREPROC_HEX2DEC,
@@ -418,13 +401,10 @@
 									'jmx_endpoint' => ''
 								],
 								[
-<<<<<<< HEAD
-									'type' => '0',
-=======
-									'delay' => '60',
-									'history' => '90d',
-									'trends' => '365d',
->>>>>>> eec77e54
+									'type' => '0',
+									'delay' => '60',
+									'history' => '90d',
+									'trends' => '365d',
 									'preprocessing' => [
 										[
 											'type' => ZBX_PREPROC_BOOL2DEC,
@@ -443,34 +423,30 @@
 								],
 								[
 									'type' => '16',
+									'delay' => '60',
+									'history' => '90d',
+									'trends' => '365d',
 									'jmx_endpoint' => 'service:jmx:rmi:///jndi/rmi://{HOST.CONN}:{HOST.PORT}/jmxrmi'
 								]
 							],
 							'discovery_rules' => [
 								[
-<<<<<<< HEAD
-									'type' => '0',
-									'item_prototypes' => [
-										[
-											'type' => '0',
-											'jmx_endpoint' => ''
-										],
-										[
-											'type' => '0',
-=======
+									'type' => '0',
 									'delay' => '60;30/1-5,08:00-12:00',
 									'lifetime' => '{$LIFETIME}',
 									'item_prototypes' => [
 										[
+											'type' => '0',
 											'delay' => '60;30/1-5,08:00-12:00',
 											'history' => '0',
 											'trends' => '0',
-										],
-										[
-											'delay' => '60',
-											'history' => '90d',
-											'trends' => '365d',
->>>>>>> eec77e54
+											'jmx_endpoint' => ''
+										],
+										[
+											'type' => '0',
+											'delay' => '60',
+											'history' => '90d',
+											'trends' => '365d',
 											'preprocessing' => [
 												[
 													'type' => ZBX_PREPROC_MULTIPLIER,
@@ -480,13 +456,10 @@
 											'jmx_endpoint' => ''
 										],
 										[
-<<<<<<< HEAD
-											'type' => '0',
-=======
-											'delay' => '60',
-											'history' => '90d',
-											'trends' => '365d',
->>>>>>> eec77e54
+											'type' => '0',
+											'delay' => '60',
+											'history' => '90d',
+											'trends' => '365d',
 											'preprocessing' => [
 												[
 													'type' => ZBX_PREPROC_OCT2DEC,
@@ -496,13 +469,10 @@
 											'jmx_endpoint' => ''
 										],
 										[
-<<<<<<< HEAD
-											'type' => '0',
-=======
-											'delay' => '60',
-											'history' => '90d',
-											'trends' => '365d',
->>>>>>> eec77e54
+											'type' => '0',
+											'delay' => '60',
+											'history' => '90d',
+											'trends' => '365d',
 											'preprocessing' => [
 												[
 													'type' => ZBX_PREPROC_HEX2DEC,
@@ -516,13 +486,10 @@
 											'jmx_endpoint' => ''
 										],
 										[
-<<<<<<< HEAD
-											'type' => '0',
-=======
-											'delay' => '60',
-											'history' => '90d',
-											'trends' => '365d',
->>>>>>> eec77e54
+											'type' => '0',
+											'delay' => '60',
+											'history' => '90d',
+											'trends' => '365d',
 											'preprocessing' => [
 												[
 													'type' => ZBX_PREPROC_BOOL2DEC,
@@ -541,6 +508,9 @@
 										],
 										[
 											'type' => '16',
+											'delay' => '60',
+											'history' => '90d',
+											'trends' => '365d',
 											'jmx_endpoint' => 'service:jmx:rmi:///jndi/rmi://{HOST.CONN}:{HOST.PORT}/jmxrmi'
 										]
 									],
@@ -598,22 +568,17 @@
 						[
 							'items' => [
 								[
-<<<<<<< HEAD
-									'type' => '0',
-									'jmx_endpoint' => ''
-								],
-								[
-									'type' => '0',
-=======
+									'type' => '0',
 									'delay' => '60;30/1-5,08:00-12:00',
 									'history' => '0',
 									'trends' => '0',
-								],
-								[
-									'delay' => '60',
-									'history' => '90d',
-									'trends' => '365d',
->>>>>>> eec77e54
+									'jmx_endpoint' => ''
+								],
+								[
+									'type' => '0',
+									'delay' => '60',
+									'history' => '90d',
+									'trends' => '365d',
 									'preprocessing' => [
 										[
 											'type' => ZBX_PREPROC_MULTIPLIER,
@@ -623,13 +588,10 @@
 									'jmx_endpoint' => ''
 								],
 								[
-<<<<<<< HEAD
-									'type' => '0',
-=======
-									'delay' => '60',
-									'history' => '90d',
-									'trends' => '365d',
->>>>>>> eec77e54
+									'type' => '0',
+									'delay' => '60',
+									'history' => '90d',
+									'trends' => '365d',
 									'preprocessing' => [
 										[
 											'type' => ZBX_PREPROC_OCT2DEC,
@@ -639,13 +601,10 @@
 									'jmx_endpoint' => ''
 								],
 								[
-<<<<<<< HEAD
-									'type' => '0',
-=======
-									'delay' => '60',
-									'history' => '90d',
-									'trends' => '365d',
->>>>>>> eec77e54
+									'type' => '0',
+									'delay' => '60',
+									'history' => '90d',
+									'trends' => '365d',
 									'preprocessing' => [
 										[
 											'type' => ZBX_PREPROC_HEX2DEC,
@@ -659,13 +618,10 @@
 									'jmx_endpoint' => ''
 								],
 								[
-<<<<<<< HEAD
-									'type' => '0',
-=======
-									'delay' => '60',
-									'history' => '90d',
-									'trends' => '365d',
->>>>>>> eec77e54
+									'type' => '0',
+									'delay' => '60',
+									'history' => '90d',
+									'trends' => '365d',
 									'preprocessing' => [
 										[
 											'type' => ZBX_PREPROC_BOOL2DEC,
@@ -684,34 +640,30 @@
 								],
 								[
 									'type' => '16',
+									'delay' => '60',
+									'history' => '90d',
+									'trends' => '365d',
 									'jmx_endpoint' => 'service:jmx:rmi:///jndi/rmi://{HOST.CONN}:{HOST.PORT}/jmxrmi'
 								]
 							],
 							'discovery_rules' => [
 								[
-<<<<<<< HEAD
-									'type' => '0',
-									'item_prototypes' => [
-										[
-											'type' => '0',
-											'jmx_endpoint' => ''
-										],
-										[
-											'type' => '0',
-=======
+									'type' => '0',
 									'delay' => '60;30/1-5,08:00-12:00',
 									'lifetime' => '30d',
 									'item_prototypes' => [
 										[
+											'type' => '0',
 											'delay' => '60',
 											'history' => '0',
 											'trends' => '0',
-										],
-										[
-											'delay' => '60',
-											'history' => '90d',
-											'trends' => '365d',
->>>>>>> eec77e54
+											'jmx_endpoint' => ''
+										],
+										[
+											'type' => '0',
+											'delay' => '60',
+											'history' => '90d',
+											'trends' => '365d',
 											'preprocessing' => [
 												[
 													'type' => ZBX_PREPROC_MULTIPLIER,
@@ -721,13 +673,10 @@
 											'jmx_endpoint' => ''
 										],
 										[
-<<<<<<< HEAD
-											'type' => '0',
-=======
-											'delay' => '60',
-											'history' => '90d',
-											'trends' => '365d',
->>>>>>> eec77e54
+											'type' => '0',
+											'delay' => '60',
+											'history' => '90d',
+											'trends' => '365d',
 											'preprocessing' => [
 												[
 													'type' => ZBX_PREPROC_OCT2DEC,
@@ -737,13 +686,10 @@
 											'jmx_endpoint' => ''
 										],
 										[
-<<<<<<< HEAD
-											'type' => '0',
-=======
-											'delay' => '60',
-											'history' => '90d',
-											'trends' => '365d',
->>>>>>> eec77e54
+											'type' => '0',
+											'delay' => '60',
+											'history' => '90d',
+											'trends' => '365d',
 											'preprocessing' => [
 												[
 													'type' => ZBX_PREPROC_HEX2DEC,
@@ -757,13 +703,10 @@
 											'jmx_endpoint' => ''
 										],
 										[
-<<<<<<< HEAD
-											'type' => '0',
-=======
-											'delay' => '60',
-											'history' => '90d',
-											'trends' => '365d',
->>>>>>> eec77e54
+											'type' => '0',
+											'delay' => '60',
+											'history' => '90d',
+											'trends' => '365d',
 											'preprocessing' => [
 												[
 													'type' => ZBX_PREPROC_BOOL2DEC,
@@ -782,6 +725,9 @@
 										],
 										[
 											'type' => '16',
+											'delay' => '60',
+											'history' => '90d',
+											'trends' => '365d',
 											'jmx_endpoint' => 'service:jmx:rmi:///jndi/rmi://{HOST.CONN}:{HOST.PORT}/jmxrmi'
 										]
 									],
