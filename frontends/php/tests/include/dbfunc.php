--- conflicted
+++ resolved
@@ -28,10 +28,7 @@
 
 function error($error)
 {
-<<<<<<< HEAD
-=======
 	echo "\nError reported: $error\n";
->>>>>>> 232d5850
 	return true;
 }
 
