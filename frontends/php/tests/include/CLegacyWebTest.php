--- conflicted
+++ resolved
@@ -684,8 +684,7 @@
 	}
 
 	/**
-<<<<<<< HEAD
-=======
+
 	 * Select option for select element inside 'Main filter' area.
 	 *
 	 * @param string $name   Select tag name attribute.
@@ -704,7 +703,6 @@
 	}
 
 	/**
->>>>>>> 2f9008b2
 	 * Get dropdown element by id or name.
 	 *
 	 * @param string $id    dropdown id or name
