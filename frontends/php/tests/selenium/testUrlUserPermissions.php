--- conflicted
+++ resolved
@@ -1,7 +1,7 @@
 <?php
 /*
 ** Zabbix
-** Copyright (C) 2001-2018 Zabbix SIA
+** Copyright (C) 2001-2019 Zabbix SIA
 **
 ** This program is free software; you can redistribute it and/or modify
 ** it under the terms of the GNU General Public License as published by
@@ -697,7 +697,7 @@
 			]],
 			// Misc
 			[[
-				'url' => 'search.php?search=server',
+				'url' => 'zabbix.php?action=search&search=server',
 				'title' =>	'Search',
 				'header' => 'Search: server',
 				'users' => [
@@ -763,11 +763,7 @@
 				$this->zbxTestAssertElementText("//ul/li[2]", 'If you think this message is wrong, please consult your administrators about getting the necessary permissions.');
 			}
 
-<<<<<<< HEAD
-			$this->zbxTestCheckFatalErrors();
-=======
 			$this->webDriver->manage()->deleteAllCookies();
->>>>>>> cdef2b39
 		}
 	}
 
