--- conflicted
+++ resolved
@@ -38,12 +38,7 @@
 			array('overview.php?form_refresh=1&groupid=0&type=1&view_style=1',	'Overview \[refreshed every 30 sec\]'),
 
 			array('httpmon.php',	'Status of Web monitoring \[refreshed every 30 sec\]'),
-<<<<<<< HEAD
-			array('latest.php',	'Latest data \[refreshed every 30 sec\]'),
-=======
 			array('latest.php',		'Latest data \[refreshed every 30 sec\]'),
-			array('hosts_mon.php',	'Hosts'),
->>>>>>> edb1438d
 			array('tr_status.php',	'Status of triggers \[refreshed every 30 sec\]'),
 
 			array('events.php',				'Latest events \[refreshed every 30 sec\]'),
