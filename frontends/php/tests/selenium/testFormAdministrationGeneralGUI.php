--- conflicted
+++ resolved
@@ -379,18 +379,8 @@
 
 	}
 
-<<<<<<< HEAD
 	public function testFormAdministrationGeneralGUI_EventShowMax() {
-
-		$this->login('config.php');
-		$this->dropdown_select_wait('configDropDown', 'GUI');
-		$this->assertTitle('Configuration of Zabbix');
-		$this->ok('CONFIGURATION OF ZABBIX');
-		$this->ok('GUI');
-=======
-	public function testFormAdministrationGeneralGUI_EventShowMax(){
-		$this->login('adm.gui.php');
->>>>>>> 87a197da
+		$this->login('adm.gui.php');
 		$this->input_type('event_show_max', '99999');
 		$this->button_click('save');
 		$this->wait();
