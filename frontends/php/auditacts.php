<?php
/*
<<<<<<< HEAD
** Zabbix
** Copyright (C) 2000-2011 Zabbix SIA
=======
** ZABBIX
** Copyright (C) 2000-2010 SIA Zabbix
>>>>>>> 2a669d0f
**
** This program is free software; you can redistribute it and/or modify
** it under the terms of the GNU General Public License as published by
** the Free Software Foundation; either version 2 of the License, or
** (at your option) any later version.
**
** This program is distributed in the hope that it will be useful,
** but WITHOUT ANY WARRANTY; without even the implied warranty of
** MERCHANTABILITY or FITNESS FOR A PARTICULAR PURPOSE.  See the
** GNU General Public License for more details.
**
** You should have received a copy of the GNU General Public License
** along with this program; if not, write to the Free Software
** Foundation, Inc., 675 Mass Ave, Cambridge, MA 02139, USA.
**/
?>
<?php
require_once('include/config.inc.php');
require_once('include/audit.inc.php');
require_once('include/actions.inc.php');
require_once('include/users.inc.php');

$page['title'] = 'S_AUDIT';
$page['file'] = 'auditacts.php';
$page['hist_arg'] = array();
$page['scripts'] = array('class.calendar.js','effects.js','dragdrop.js','gtlc.js');

$page['type'] = detect_page_type(PAGE_TYPE_HTML);

include_once('include/page_header.php');
?>
<?php
//		VAR			TYPE	OPTIONAL FLAGS	VALIDATION	EXCEPTION
	$fields=array(
// filter
		'filter_rst'=>		array(T_ZBX_INT, O_OPT,	P_SYS,	IN(array(0,1)),	NULL),
		'filter_set'=>		array(T_ZBX_STR, O_OPT,	P_SYS,	null,	NULL),
		'alias'=>			array(T_ZBX_STR, O_OPT,	P_SYS,	null,	NULL),

		'period'=>	array(T_ZBX_INT, O_OPT,	 null,	null, null),
		'dec'=>		array(T_ZBX_INT, O_OPT,	 null,	null, null),
		'inc'=>		array(T_ZBX_INT, O_OPT,	 null,	null, null),
		'left'=>	array(T_ZBX_INT, O_OPT,	 null,	null, null),
		'right'=>	array(T_ZBX_INT, O_OPT,	 null,	null, null),
		'stime'=>	array(T_ZBX_STR, O_OPT,	 null,	null, null),
//ajax
		'favobj'=>		array(T_ZBX_STR, O_OPT, P_ACT,	NULL,			NULL),
		'favref'=>		array(T_ZBX_STR, O_OPT, P_ACT,  NOT_EMPTY,		'isset({favobj}) && ("filter"=={favobj})'),
		'state'=>		array(T_ZBX_INT, O_OPT, P_ACT,  NOT_EMPTY,		'isset({favobj}) && ("filter"=={favobj})'),
		'favid'=>		array(T_ZBX_INT, O_OPT, P_ACT,  null,			null),
	);

	check_fields($fields);
?>
<?php
/* AJAX */
	if(isset($_REQUEST['favobj'])){
		if('filter' == $_REQUEST['favobj']){
			CProfile::update('web.auditacts.filter.state',$_REQUEST['state'], PROFILE_TYPE_INT);
		}
		// saving fixed/dynamic setting to profile
		if('timelinefixedperiod' == $_REQUEST['favobj']){
			if(isset($_REQUEST['favid'])){
				CProfile::update('web.auditacts.timelinefixed', $_REQUEST['favid'], PROFILE_TYPE_INT);
			}
		}
	}

	if((PAGE_TYPE_JS == $page['type']) || (PAGE_TYPE_HTML_BLOCK == $page['type'])){
		include_once('include/page_footer.php');
		exit();
	}
//--------

/* FILTER */
	if(isset($_REQUEST['filter_rst'])){
		$_REQUEST['alias'] = '';
	}

	$_REQUEST['alias'] = get_request('alias',CProfile::get('web.auditacts.filter.alias', ''));

	if(isset($_REQUEST['filter_set']) || isset($_REQUEST['filter_rst'])){
		CProfile::update('web.auditacts.filter.alias',$_REQUEST['alias'], PROFILE_TYPE_STR);
	}
// -------------

?>
<?php
	$alerts_wdgt = new CWidget();

// HEADER
<<<<<<< HEAD
	$frmForm = new CForm('get');
=======
	$frmForm = new CForm(null, 'get');
>>>>>>> 2a669d0f

	$cmbConf = new CComboBox('config','auditacts.php');
	$cmbConf->setAttribute('onchange','javascript: redirect(this.options[this.selectedIndex].value);');
		$cmbConf->addItem('auditlogs.php',S_LOGS);
		$cmbConf->addItem('auditacts.php',S_ACTIONS);

	$frmForm->addItem($cmbConf);

	$alerts_wdgt->addPageHeader(S_AUDIT_ACTIONS_BIG, $frmForm);

	$numrows = new CDiv();
	$numrows->setAttribute('name', 'numrows');

<<<<<<< HEAD
	$alerts_wdgt->addHeader(_('ACTIONS'));
=======
	$alerts_wdgt->addHeader(S_ACTIONS_BIG);
>>>>>>> 2a669d0f
	$alerts_wdgt->addHeader($numrows);
//--------

/************************* FILTER **************************/
/***********************************************************/

	$filterForm = new CFormTable();
	$filterForm->setAttribute('name','zbx_filter');
	$filterForm->setAttribute('id','zbx_filter');

	$row = new CRow(array(
		new CCol(S_RECIPIENT,'form_row_l'),
		new CCol(array(
			new CTextBox('alias',$_REQUEST['alias'],32),
			new CButton('btn1',S_SELECT,"return PopUp('popup.php?"."dstfrm=".$filterForm->getName()."&dstfld1=alias&srctbl=users&srcfld1=alias&real_hosts=1');",'T')
		),'form_row_r')
	));

	$filterForm->addRow($row);

<<<<<<< HEAD
	$reset = new CButton('filter_rst', S_RESET, 'javascript: var uri = new Curl(location.href); uri.setArgument("filter_rst",1); location.href = uri.getUrl();');

	$filterForm->addItemToBottomRow(new CSubmit("filter_set", S_FILTER));
=======
	$reset = new CButton('filter_rst', S_RESET);
	$reset->setType('button');
	$reset->setAction('javascript: var uri = new Curl(location.href); uri.setArgument("filter_rst",1); location.href = uri.getUrl();');

	$filterForm->addItemToBottomRow(new CButton("filter_set", S_FILTER));
>>>>>>> 2a669d0f
	$filterForm->addItemToBottomRow($reset);

	$alerts_wdgt->addFlicker($filterForm, CProfile::get('web.auditacts.filter.state',1));

	$scroll_div = new CDiv();
	$scroll_div->setAttribute('id','scrollbar_cntr');
	$alerts_wdgt->addFlicker($scroll_div, CProfile::get('web.auditacts.filter.state',1));
//-------

	$table = new CTableInfo(S_NO_ACTIONS_FOUND);
	$table->setHeader(array(
		is_show_all_nodes()?S_NODES:null,
		S_TIME,
		S_TYPE,
		S_STATUS,
		S_RETRIES_LEFT,
		S_RECIPIENTS,
<<<<<<< HEAD
		_('Message'),
=======
		S_MESSAGE,
>>>>>>> 2a669d0f
		S_ERROR
	));

	$effectiveperiod = navigation_bar_calc('web.auditacts.timeline',0, true);
	$bstime = $_REQUEST['stime'];
	$from = zbxDateToTime($_REQUEST['stime']);
	$till = $from + $effectiveperiod;

	$options = array(
		'time_from' => $from,
		'time_till' => $till,
		'output' => API_OUTPUT_EXTEND,
<<<<<<< HEAD
		'selectMediatypes' => API_OUTPUT_EXTEND,
=======
		'select_mediatypes' => API_OUTPUT_EXTEND,
>>>>>>> 2a669d0f
		'sortfield' => 'alertid',
		'sortorder' => ZBX_SORT_DOWN,
		'limit' => ($config['search_limit']+1)
	);

	if($_REQUEST['alias']){
<<<<<<< HEAD
		$users = API::User()->get(array('filter' => array('alias' => $_REQUEST['alias'])));
		$options['userids'] = zbx_objectValues($users, 'userid');
	}

	$alerts = API::Alert()->get($options);

=======
		$users = CUser::get(array('filter' => array('alias' => $_REQUEST['alias'])));
		$options['userids'] = zbx_objectValues($users, 'userid');
	}

	$alerts = CAlert::get($options);

>>>>>>> 2a669d0f
// get first event for selected filters, to get starttime for timeline bar
	unset($options['userids']);
	unset($options['time_from']);
	unset($options['time_till']);
<<<<<<< HEAD
	unset($options['selectMediatypes']);
	$options['limit'] = 1;
	$options['sortorder'] = ZBX_SORT_UP;
	$firstAlert = API::Alert()->get($options);
=======
	unset($options['select_mediatypes']);
	$options['limit'] = 1;
	$options['sortorder'] = ZBX_SORT_UP;
	$firstAlert = CAlert::get($options);
>>>>>>> 2a669d0f
	$firstAlert = reset($firstAlert);
	$starttime = $firstAlert ? $firstAlert['clock'] : time()-3600;


	$paging = getPagingLine($alerts);

	foreach($alerts as $num => $row){
		$mediatype = array_pop($row['mediatypes']);

		if($mediatype['mediatypeid'] == 0) $mediatype = array('description' => '');

		if($row['status'] == ALERT_STATUS_SENT){
			if ($row['alerttype'] == ALERT_TYPE_MESSAGE)
				$status=new CSpan(S_SENT,'green');
			else
				$status=new CSpan(S_EXECUTED,'green');
			$retries=new CSpan(SPACE,'green');
		}
		else if($row['status'] == ALERT_STATUS_NOT_SENT){
			$status=new CSpan(S_IN_PROGRESS,'orange');
			$retries=new CSpan(ALERT_MAX_RETRIES - $row['retries'],'orange');
		}
		else{
			$status=new CSpan(_('not sent'), 'red');
			$retries=new CSpan(0,'red');
		}

		if($row['alerttype'] == ALERT_TYPE_MESSAGE)
<<<<<<< HEAD
			$message = array(bold(_('Subject').': '), br(), $row['subject'], br(), br(), bold(_('Message').': '), br(), zbx_nl2br($row['message']));
=======
			$message = array(bold(S_SUBJECT.': '), br(), $row['subject'], br(), br(), bold(S_MESSAGE.': '), br(), $row['message']);
>>>>>>> 2a669d0f
		else
			$message = array(bold(S_COMMAND.': '), br(), zbx_nl2br($row['message']));

		$error = empty($row['error']) ? new CSpan(SPACE,'off') : new CSpan($row['error'],'on');

		$table->addRow(array(
			get_node_name_by_elid($row['alertid']),
			new CCol(zbx_date2str(S_AUDITACTS_DESCRIPTION_DATE_FORMAT,$row['clock']), 'top'),
			new CCol($mediatype['description'], 'top'),
			new CCol($status, 'top'),
			new CCol($retries, 'top'),
			new CCol($row['sendto'], 'top'),
			new CCol($message, 'wraptext top'),
			new CCol($error, 'wraptext top')));
	}

// PAGING FOOTER
	$table = array($paging, $table, $paging);
//---------

	$alerts_wdgt->addItem($table);
	$alerts_wdgt->show();

// NAV BAR
	$timeline = array(
		'period' => $effectiveperiod,
		'starttime' => date('YmdHis', $starttime),
		'usertime' => null
	);

	if(isset($_REQUEST['stime'])){
		$timeline['usertime'] = date('YmdHis', zbxDateToTime($_REQUEST['stime']) + $timeline['period']);
	}

	$dom_graph_id = 'events';
	$objData = array(
		'id' => 'timeline_1',
		'domid' => $dom_graph_id,
		'loadSBox' => 0,
		'loadImage' => 0,
		'loadScroll' => 1,
		'dynamic' => 0,
		'mainObject' => 1,
		'periodFixed' => CProfile::get('web.auditacts.timelinefixed', 1)
	);

	zbx_add_post_js('timeControl.addObject("'.$dom_graph_id.'",'.zbx_jsvalue($timeline).','.zbx_jsvalue($objData).');');
	zbx_add_post_js('timeControl.processObjects();');


include_once('include/page_footer.php');
?><|MERGE_RESOLUTION|>--- conflicted
+++ resolved
@@ -1,12 +1,7 @@
 <?php
 /*
-<<<<<<< HEAD
-** Zabbix
-** Copyright (C) 2000-2011 Zabbix SIA
-=======
 ** ZABBIX
 ** Copyright (C) 2000-2010 SIA Zabbix
->>>>>>> 2a669d0f
 **
 ** This program is free software; you can redistribute it and/or modify
 ** it under the terms of the GNU General Public License as published by
@@ -98,11 +93,7 @@
 	$alerts_wdgt = new CWidget();
 
 // HEADER
-<<<<<<< HEAD
-	$frmForm = new CForm('get');
-=======
 	$frmForm = new CForm(null, 'get');
->>>>>>> 2a669d0f
 
 	$cmbConf = new CComboBox('config','auditacts.php');
 	$cmbConf->setAttribute('onchange','javascript: redirect(this.options[this.selectedIndex].value);');
@@ -116,11 +107,7 @@
 	$numrows = new CDiv();
 	$numrows->setAttribute('name', 'numrows');
 
-<<<<<<< HEAD
-	$alerts_wdgt->addHeader(_('ACTIONS'));
-=======
 	$alerts_wdgt->addHeader(S_ACTIONS_BIG);
->>>>>>> 2a669d0f
 	$alerts_wdgt->addHeader($numrows);
 //--------
 
@@ -141,17 +128,11 @@
 
 	$filterForm->addRow($row);
 
-<<<<<<< HEAD
-	$reset = new CButton('filter_rst', S_RESET, 'javascript: var uri = new Curl(location.href); uri.setArgument("filter_rst",1); location.href = uri.getUrl();');
-
-	$filterForm->addItemToBottomRow(new CSubmit("filter_set", S_FILTER));
-=======
 	$reset = new CButton('filter_rst', S_RESET);
 	$reset->setType('button');
 	$reset->setAction('javascript: var uri = new Curl(location.href); uri.setArgument("filter_rst",1); location.href = uri.getUrl();');
 
 	$filterForm->addItemToBottomRow(new CButton("filter_set", S_FILTER));
->>>>>>> 2a669d0f
 	$filterForm->addItemToBottomRow($reset);
 
 	$alerts_wdgt->addFlicker($filterForm, CProfile::get('web.auditacts.filter.state',1));
@@ -169,11 +150,7 @@
 		S_STATUS,
 		S_RETRIES_LEFT,
 		S_RECIPIENTS,
-<<<<<<< HEAD
-		_('Message'),
-=======
 		S_MESSAGE,
->>>>>>> 2a669d0f
 		S_ERROR
 	));
 
@@ -186,47 +163,27 @@
 		'time_from' => $from,
 		'time_till' => $till,
 		'output' => API_OUTPUT_EXTEND,
-<<<<<<< HEAD
-		'selectMediatypes' => API_OUTPUT_EXTEND,
-=======
 		'select_mediatypes' => API_OUTPUT_EXTEND,
->>>>>>> 2a669d0f
 		'sortfield' => 'alertid',
 		'sortorder' => ZBX_SORT_DOWN,
 		'limit' => ($config['search_limit']+1)
 	);
 
 	if($_REQUEST['alias']){
-<<<<<<< HEAD
-		$users = API::User()->get(array('filter' => array('alias' => $_REQUEST['alias'])));
-		$options['userids'] = zbx_objectValues($users, 'userid');
-	}
-
-	$alerts = API::Alert()->get($options);
-
-=======
 		$users = CUser::get(array('filter' => array('alias' => $_REQUEST['alias'])));
 		$options['userids'] = zbx_objectValues($users, 'userid');
 	}
 
 	$alerts = CAlert::get($options);
 
->>>>>>> 2a669d0f
 // get first event for selected filters, to get starttime for timeline bar
 	unset($options['userids']);
 	unset($options['time_from']);
 	unset($options['time_till']);
-<<<<<<< HEAD
-	unset($options['selectMediatypes']);
-	$options['limit'] = 1;
-	$options['sortorder'] = ZBX_SORT_UP;
-	$firstAlert = API::Alert()->get($options);
-=======
 	unset($options['select_mediatypes']);
 	$options['limit'] = 1;
 	$options['sortorder'] = ZBX_SORT_UP;
 	$firstAlert = CAlert::get($options);
->>>>>>> 2a669d0f
 	$firstAlert = reset($firstAlert);
 	$starttime = $firstAlert ? $firstAlert['clock'] : time()-3600;
 
@@ -250,18 +207,14 @@
 			$retries=new CSpan(ALERT_MAX_RETRIES - $row['retries'],'orange');
 		}
 		else{
-			$status=new CSpan(_('not sent'), 'red');
+			$status=new CSpan(S_NOT_SENT,'red');
 			$retries=new CSpan(0,'red');
 		}
 
 		if($row['alerttype'] == ALERT_TYPE_MESSAGE)
-<<<<<<< HEAD
-			$message = array(bold(_('Subject').': '), br(), $row['subject'], br(), br(), bold(_('Message').': '), br(), zbx_nl2br($row['message']));
-=======
 			$message = array(bold(S_SUBJECT.': '), br(), $row['subject'], br(), br(), bold(S_MESSAGE.': '), br(), $row['message']);
->>>>>>> 2a669d0f
 		else
-			$message = array(bold(S_COMMAND.': '), br(), zbx_nl2br($row['message']));
+			$message = array(bold(S_COMMAND.': '), br(), $row['message']);
 
 		$error = empty($row['error']) ? new CSpan(SPACE,'off') : new CSpan($row['error'],'on');
 
