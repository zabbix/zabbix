--- conflicted
+++ resolved
@@ -120,20 +120,15 @@
 	if(isset($_REQUEST['sysmapid']) && !isset($maps[$_REQUEST['sysmapid']]))
 		access_deny();
 
-<<<<<<< HEAD
-	if(!(isset($_REQUEST['sysmapid']) && isset($maps[$_REQUEST['sysmapid']]))){
-		show_error_message(_('No permissions or map does not exist.'));
-	}
-	else{
-		$map_wdgt = new CWidget('hat_maps');
-		$table = new CTable(S_NO_MAPS_DEFINED, 'map');
+	$map_wdgt = new CWidget('hat_maps');
+	$table = new CTable(S_NO_MAPS_DEFINED, 'map');
 
-		$icon = $fs_icon = null;
+	$icon = $fs_icon = null;
 
-		if(!empty($maps)){
-	// no profile record when get by name
-			if(!isset($_REQUEST[GET_PARAM_NAME]))
-				CProfile::update('web.maps.sysmapid', $_REQUEST['sysmapid'], PROFILE_TYPE_ID);
+	if(!empty($maps)){
+// no profile record when get by name
+		if(!isset($_REQUEST[GET_PARAM_NAME]))
+			CProfile::update('web.maps.sysmapid', $_REQUEST['sysmapid'], PROFILE_TYPE_ID);
 
 			$form = new CForm('get');
 			$form->addVar('fullscreen', $_REQUEST['fullscreen']);
@@ -143,40 +138,6 @@
 				$cmbMaps->addItem($sysmapid, get_node_name_by_elid($sysmapid, null, ': ').$map['name']);
 			}
 			$form->addItem($cmbMaps);
-
-			$map_wdgt->addHeader($maps[$_REQUEST['sysmapid']]['name'], $form);
-
-	// GET MAP PARENT MAPS {{{
-			$parent_maps = array();
-			foreach($maps as $sysmapid => $map){
-				foreach($map['selements'] as $enum => $selement){
-					if(($selement['elementid'] == $_REQUEST['sysmapid']) && ($selement['elementtype'] == SYSMAP_ELEMENT_TYPE_MAP)){
-						$parent_maps[] = SPACE.SPACE;
-						$parent_maps[] = new Clink($map['name'], 'maps.php?sysmapid='.$map['sysmapid'].'&fullscreen='.$_REQUEST['fullscreen']);
-						break;
-					}
-				}
-			}
-=======
-	$map_wdgt = new CWidget('hat_maps');
-	$table = new CTable(S_NO_MAPS_DEFINED, 'map');
-
-	$icon = $fs_icon = null;
-
-	if(!empty($maps)){
-// no profile record when get by name
-		if(!isset($_REQUEST[GET_PARAM_NAME]))
-			CProfile::update('web.maps.sysmapid', $_REQUEST['sysmapid'], PROFILE_TYPE_ID);
->>>>>>> a78cae6d
-
-		$form = new CForm(null, 'get');
-		$form->addVar('fullscreen', $_REQUEST['fullscreen']);
-		$cmbMaps = new CComboBox('sysmapid', get_request('sysmapid', 0), 'submit()');
-		order_result($maps, 'name');
-		foreach($maps as $sysmapid => $map){
-			$cmbMaps->addItem($sysmapid, get_node_name_by_elid($sysmapid, null, ': ').$map['name']);
-		}
-		$form->addItem($cmbMaps);
 
 		$map_wdgt->addHeader($maps[$_REQUEST['sysmapid']]['name'], $form);
 
