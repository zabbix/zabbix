<?php
/*
** Zabbix
** Copyright (C) 2001-2014 Zabbix SIA
**
** This program is free software; you can redistribute it and/or modify
** it under the terms of the GNU General Public License as published by
** the Free Software Foundation; either version 2 of the License, or
** (at your option) any later version.
**
** This program is distributed in the hope that it will be useful,
** but WITHOUT ANY WARRANTY; without even the implied warranty of
** MERCHANTABILITY or FITNESS FOR A PARTICULAR PURPOSE. See the
** GNU General Public License for more details.
**
** You should have received a copy of the GNU General Public License
** along with this program; if not, write to the Free Software
** Foundation, Inc., 51 Franklin Street, Fifth Floor, Boston, MA  02110-1301, USA.
**/


require_once dirname(__FILE__).'/include/config.inc.php';
require_once dirname(__FILE__).'/include/hosts.inc.php';
require_once dirname(__FILE__).'/include/triggers.inc.php';
require_once dirname(__FILE__).'/include/items.inc.php';
require_once dirname(__FILE__).'/include/users.inc.php';
require_once dirname(__FILE__).'/include/js.inc.php';
require_once dirname(__FILE__).'/include/discovery.inc.php';

$srctbl = getRequest('srctbl', ''); // source table name

// set page title
switch ($srctbl) {
	case 'hosts':
		$page['title'] = _('Hosts');
		$min_user_type = USER_TYPE_ZABBIX_ADMIN;
		break;
	case 'templates':
		$page['title'] = _('Templates');
		$min_user_type = USER_TYPE_ZABBIX_ADMIN;
		break;
	case 'host_templates':
		$page['title'] = _('Hosts');
		$min_user_type = USER_TYPE_ZABBIX_ADMIN;
		break;
	case 'host_groups':
		$page['title'] = _('Host groups');
		$min_user_type = USER_TYPE_ZABBIX_USER;
		break;
	case 'proxies':
		$page['title'] = _('Proxies');
		$min_user_type = USER_TYPE_ZABBIX_ADMIN;
		break;
	case 'applications':
		$page['title'] = _('Applications');
		$min_user_type = USER_TYPE_ZABBIX_USER;
		break;
	case 'triggers':
		$page['title'] = _('Triggers');
		$min_user_type = USER_TYPE_ZABBIX_USER;
		break;
	case 'usrgrp':
		$page['title'] = _('User groups');
		$min_user_type = USER_TYPE_ZABBIX_ADMIN;
		break;
	case 'users':
		$page['title'] = _('Users');
		$min_user_type = USER_TYPE_ZABBIX_ADMIN;
		break;
	case 'items':
		$page['title'] = _('Items');
		$min_user_type = USER_TYPE_ZABBIX_USER;
		break;
	case 'prototypes':
		$page['title'] = _('Prototypes');
		$min_user_type = USER_TYPE_ZABBIX_ADMIN;
		break;
	case 'help_items':
		$page['title'] = _('Standard items');
		$min_user_type = USER_TYPE_ZABBIX_USER;
		break;
	case 'screens':
		$page['title'] = _('Screens');
		$min_user_type = USER_TYPE_ZABBIX_USER;
		break;
	case 'slides':
		$page['title'] = _('Slide shows');
		$min_user_type = USER_TYPE_ZABBIX_USER;
		break;
	case 'graphs':
		$page['title'] = _('Graphs');
		$min_user_type = USER_TYPE_ZABBIX_USER;
		break;
	case 'graph_prototypes':
		$page['title'] = _('Graph prototypes');
		$min_user_type = USER_TYPE_ZABBIX_USER;
		break;
	case 'item_prototypes':
		$page['title'] = _('Item prototypes');
		$min_user_type = USER_TYPE_ZABBIX_USER;
		break;
	case 'sysmaps':
		$page['title'] = _('Maps');
		$min_user_type = USER_TYPE_ZABBIX_USER;
		break;
	case 'screens2':
		$page['title'] = _('Screens');
		$min_user_type = USER_TYPE_ZABBIX_ADMIN;
		break;
	case 'drules':
		$page['title'] = _('Discovery rules');
		$min_user_type = USER_TYPE_ZABBIX_ADMIN;
		break;
	case 'dchecks':
		$page['title'] = _('Discovery checks');
		$min_user_type = USER_TYPE_ZABBIX_ADMIN;
		break;
	case 'scripts':
		$page['title'] = _('Global scripts');
		$min_user_type = USER_TYPE_ZABBIX_ADMIN;
		break;
	default:
		$page['title'] = _('Error');
		$error = true;
		break;
}
$page['file'] = 'popup.php';

define('ZBX_PAGE_NO_MENU', 1);

require_once dirname(__FILE__).'/include/page_header.php';

if (isset($error)) {
	invalid_url();
}
if ($min_user_type > CWebUser::$data['type']) {
	access_deny();
}

/*
 * Fields
 */
// allowed 'srcfld*' parameter values for each 'srctbl' value
$allowedSrcFields = array(
	'users'					=> '"usergrpid", "alias", "fullname", "userid"',
	'triggers'				=> '"description", "triggerid", "expression"',
	'items'					=> '"itemid", "name"',
	'prototypes'			=> '"itemid", "name", "flags"',
	'graphs'				=> '"graphid", "name"',
	'graph_prototypes'		=> '"graphid", "name"',
	'item_prototypes'		=> '"itemid", "name"',
	'sysmaps'				=> '"sysmapid", "name"',
	'slides'				=> '"slideshowid"',
	'help_items'			=> '"key"',
	'screens'				=> '"screenid"',
	'screens2'				=> '"screenid", "name"',
	'drules'				=> '"druleid", "name"',
	'dchecks'				=> '"dcheckid", "name"',
	'proxies'				=> '"hostid", "host"',
	'usrgrp'				=> '"usrgrpid", "name"',
	'applications'			=> '"applicationid", "name"',
	'scripts'				=> '"scriptid", "name"',
	'hosts'					=> '"hostid", "host"',
	'templates'				=> '"hostid", "host"',
	'host_templates'		=> '"hostid", "host"',
	'host_groups'			=> '"groupid", "name"'
);

// VAR	TYPE	OPTIONAL	FLAGS	VALIDATION	EXCEPTION
$fields = array(
	'dstfrm' =>						array(T_ZBX_STR, O_OPT, P_SYS,	NOT_EMPTY,	'!isset({multiselect})'),
	'dstfld1' =>					array(T_ZBX_STR, O_OPT, P_SYS,	NOT_EMPTY,	'!isset({multiselect})'),
	'srctbl' =>						array(T_ZBX_STR, O_MAND, P_SYS,	NOT_EMPTY,	null),
	'srcfld1' =>					array(T_ZBX_STR, O_MAND, P_SYS,	IN($allowedSrcFields[$_REQUEST['srctbl']]), null),
	'groupid' =>					array(T_ZBX_INT, O_OPT, P_SYS,	DB_ID,		null),
	'group' =>						array(T_ZBX_STR, O_OPT, null,	null,		null),
	'hostid' =>						array(T_ZBX_INT, O_OPT, P_SYS,	DB_ID,		null),
	'host' =>						array(T_ZBX_STR, O_OPT, null,	null,		null),
	'parent_discoveryid' =>			array(T_ZBX_INT, O_OPT, P_SYS,	DB_ID,		null),
	'screenid' =>					array(T_ZBX_INT, O_OPT, P_SYS,	DB_ID,		null),
	'templates' =>					array(T_ZBX_STR, O_OPT, null,	NOT_EMPTY,	null),
	'host_templates' =>				array(T_ZBX_STR, O_OPT, null,	NOT_EMPTY,	null),
	'multiselect' =>				array(T_ZBX_INT, O_OPT, null,	null,		null),
	'submit' =>						array(T_ZBX_STR, O_OPT, null,	null,		null),
	'excludeids' =>					array(T_ZBX_STR, O_OPT, null,	null,		null),
	'only_hostid' =>				array(T_ZBX_INT, O_OPT, P_SYS,	DB_ID,		null),
	'monitored_hosts' =>			array(T_ZBX_INT, O_OPT, null,	IN('0,1'),	null),
	'templated_hosts' =>			array(T_ZBX_INT, O_OPT, null,	IN('0,1'),	null),
	'real_hosts' =>					array(T_ZBX_INT, O_OPT, null,	IN('0,1'),	null),
	'normal_only' =>				array(T_ZBX_INT, O_OPT, null,	IN('0,1'),	null),
	'with_applications' =>			array(T_ZBX_INT, O_OPT, null,	IN('0,1'),	null),
	'with_graphs' =>				array(T_ZBX_INT, O_OPT, null,	IN('0,1'),	null),
	'with_discovery_rules' => 		array(T_ZBX_INT, O_OPT, null,	IN('0,1'),	null),
	'with_items' =>					array(T_ZBX_INT, O_OPT, null,	IN('0,1'),	null),
	'with_simple_graph_items' =>	array(T_ZBX_INT, O_OPT, null,	IN('0,1'),	null),
	'with_triggers' =>				array(T_ZBX_INT, O_OPT, null,	IN('0,1'),	null),
	'with_monitored_triggers' =>	array(T_ZBX_INT, O_OPT, null,	IN('0,1'),	null),
	'itemtype' =>					array(T_ZBX_INT, O_OPT, null,	null,		null),
	'value_types' =>				array(T_ZBX_INT, O_OPT, null,	BETWEEN(0, 15), null),
	'numeric' =>					array(T_ZBX_INT, O_OPT, null,	IN('0,1'),	null),
	'reference' =>					array(T_ZBX_STR, O_OPT, null,	null,		null),
	'writeonly' =>					array(T_ZBX_STR, O_OPT, null,	null,		null),
	'noempty' =>					array(T_ZBX_STR, O_OPT, null,	null,		null),
	'select' =>						array(T_ZBX_STR, O_OPT, P_SYS|P_ACT, null,	null),
	'submitParent' =>				array(T_ZBX_INT, O_OPT, null,	IN('0,1'),	null)
);

// unset disabled item types
$allowed_item_types = array(ITEM_TYPE_ZABBIX, ITEM_TYPE_ZABBIX_ACTIVE, ITEM_TYPE_SIMPLE, ITEM_TYPE_INTERNAL, ITEM_TYPE_AGGREGATE, ITEM_TYPE_SNMPTRAP);
if (isset($_REQUEST['itemtype']) && !str_in_array($_REQUEST['itemtype'], $allowed_item_types)) {
	unset($_REQUEST['itemtype']);
}

// set destination/source fields
$dstfldCount = countRequest('dstfld');
for ($i = 2; $i <= $dstfldCount; $i++) {
	$fields['dstfld'.$i] = array(T_ZBX_STR, O_OPT, P_SYS, null, null);
}
$srcfldCount = countRequest('srcfld');
for ($i = 2; $i <= $srcfldCount; $i++) {
	$fields['srcfld'.$i] = array(T_ZBX_STR, O_OPT, P_SYS, IN($allowedSrcFields[$_REQUEST['srctbl']]), null);
}
check_fields($fields);

// validate permissions
if (getRequest('only_hostid')) {
	if (!API::Host()->isReadable(array($_REQUEST['only_hostid']))) {
		access_deny();
	}
}
else {
	if (getRequest('hostid') && !API::Host()->isReadable(array($_REQUEST['hostid'])) ||
			getRequest('groupid') && !API::HostGroup()->isReadable(array($_REQUEST['groupid']))) {
		access_deny();
	}
}
if (getRequest('parent_discoveryid') && !API::DiscoveryRule()->isReadable(array($_REQUEST['parent_discoveryid']))) {
	access_deny();
}

<<<<<<< HEAD
$dstfrm = get_request('dstfrm', ''); // destination form
$dstfld1 = get_request('dstfld1', ''); // output field on destination form
$dstfld2 = get_request('dstfld2', ''); // second output field on destination form
$dstfld3 = get_request('dstfld3', ''); // third output field on destination form
$srcfld1 = get_request('srcfld1', ''); // source table field [can be different from fields of source table]
$srcfld2 = get_request('srcfld2', null); // second source table field [can be different from fields of source table]
$srcfld3 = get_request('srcfld3', null); //  source table field [can be different from fields of source table]
$multiselect = get_request('multiselect', 0); // if create popup with checkboxes
$dstact = get_request('dstact', '');
$writeonly = get_request('writeonly');
$withApplications = get_request('with_applications', 0);
$withGraphs = get_request('with_graphs', 0);
$withDiscoveryRules = getRequest('with_discovery_rules', 0);
$withItems = get_request('with_items', 0);
$noempty = get_request('noempty'); // display/hide "Empty" button
=======
$dstfrm = getRequest('dstfrm', ''); // destination form
$dstfld1 = getRequest('dstfld1', ''); // output field on destination form
$dstfld2 = getRequest('dstfld2', ''); // second output field on destination form
$dstfld3 = getRequest('dstfld3', ''); // third output field on destination form
$srcfld1 = getRequest('srcfld1', ''); // source table field [can be different from fields of source table]
$srcfld2 = getRequest('srcfld2'); // second source table field [can be different from fields of source table]
$srcfld3 = getRequest('srcfld3'); //  source table field [can be different from fields of source table]
$multiselect = getRequest('multiselect', 0); // if create popup with checkboxes
$dstact = getRequest('dstact', '');
$writeonly = getRequest('writeonly');
$withApplications = getRequest('with_applications', 0);
$withGraphs = getRequest('with_graphs', 0);
$withItems = getRequest('with_items', 0);
$noempty = getRequest('noempty'); // display/hide "Empty" button
>>>>>>> 22c9f72e
$excludeids = zbx_toHash(getRequest('excludeids', array()));
$reference = getRequest('reference', getRequest('srcfld1', 'unknown'));
$realHosts = getRequest('real_hosts', 0);
$monitoredHosts = getRequest('monitored_hosts', 0);
$templatedHosts = getRequest('templated_hosts', 0);
$withSimpleGraphItems = getRequest('with_simple_graph_items', 0);
$withTriggers = getRequest('with_triggers', 0);
$withMonitoredTriggers = getRequest('with_monitored_triggers', 0);
$submitParent = getRequest('submitParent', 0);
$normalOnly = getRequest('normal_only');
$group = getRequest('group', '');
$host = getRequest('host', '');
$onlyHostid = getRequest('only_hostid');

if (isset($onlyHostid)) {
	$_REQUEST['hostid'] = $onlyHostid;

	unset($_REQUEST['groupid']);
}

// value types
$value_types = null;
if (getRequest('value_types')) {
	$value_types = getRequest('value_types');
}
elseif (getRequest('numeric')) {
	$value_types = array(ITEM_VALUE_TYPE_FLOAT, ITEM_VALUE_TYPE_UINT64);
}

uncheckTableRows();

function get_window_opener($frame, $field, $value) {
	if (empty($field)) {
		return '';
	}
	return '
		try {'.
			"window.opener.document.getElementById('".addslashes($field)."').value='".addslashes($value)."'; ".
		'} catch(e) {'.
			'throw("Error: Target not found")'.
		'}'."\n";
}

/*
 * Page filter
 */
if (!empty($group)) {
	$dbGroup = DBfetch(DBselect('SELECT g.groupid FROM groups g WHERE g.name='.zbx_dbstr($group)));
	if (!empty($dbGroup) && !empty($dbGroup['groupid'])) {
		$_REQUEST['groupid'] = $dbGroup['groupid'];
	}
	unset($dbGroup);
}
if (!empty($host)) {
	$dbHost = DBfetch(DBselect('SELECT h.hostid FROM hosts h WHERE h.name='.zbx_dbstr($host)));
	if (!empty($dbHost) && !empty($dbHost['hostid'])) {
		$_REQUEST['hostid'] = $dbHost['hostid'];
	}
	unset($dbHost);
}

$options = array(
	'config' => array('select_latest' => true, 'deny_all' => true, 'popupDD' => true),
	'groups' => array(),
	'hosts' => array(),
	'groupid' => getRequest('groupid'),
	'hostid' => getRequest('hostid')
);

if (!is_null($writeonly)) {
	$options['groups']['editable'] = true;
	$options['hosts']['editable'] = true;
}

$host_status = null;
$templated = null;

if ($monitoredHosts) {
	$options['groups']['monitored_hosts'] = true;
	$options['hosts']['monitored_hosts'] = true;
	$host_status = 'monitored_hosts';
}
elseif ($realHosts) {
	$options['groups']['real_hosts'] = true;
	$templated = 0;
}
elseif ($templatedHosts) {
	$options['hosts']['templated_hosts'] = true;
	$options['groups']['templated_hosts'] = true;
	$templated = 1;
	$host_status = 'templated_hosts';
}
else {
	$options['groups']['with_hosts_and_templates'] = true;
	$options['hosts']['templated_hosts'] = true; // for hosts templated_hosts comes with monitored and not monitored hosts
}

if ($withApplications) {
	$options['groups']['with_applications'] = true;
	$options['hosts']['with_applications'] = true;
}
elseif ($withGraphs) {
	$options['groups']['with_graphs'] = true;
	$options['hosts']['with_graphs'] = true;
}
elseif ($withSimpleGraphItems) {
	$options['groups']['with_simple_graph_items'] = true;
	$options['hosts']['with_simple_graph_items'] = true;
}
elseif ($withTriggers) {
	$options['groups']['with_triggers'] = true;
	$options['hosts']['with_triggers'] = true;
}
elseif ($withMonitoredTriggers) {
	$options['groups']['with_monitored_triggers'] = true;
	$options['hosts']['with_monitored_triggers'] = true;
}

$pageFilter = new CPageFilter($options);

// get groupid
$groupid = null;
if ($pageFilter->groupsSelected) {
	if ($pageFilter->groupid > 0) {
		$groupid = $pageFilter->groupid;
	}
}
else {
	$groupid = 0;
}

// get hostid
$hostid = null;
if ($pageFilter->hostsSelected) {
	if ($pageFilter->hostid > 0) {
		$hostid = $pageFilter->hostid;
	}
}
else {
	$hostid = 0;
}
if (isset($onlyHostid)) {
	$hostid = $onlyHostid;
}

/*
 * Display table header
 */
$frmTitle = new CForm();
if ($monitoredHosts) {
	$frmTitle->addVar('monitored_hosts', 1);
}
if ($realHosts) {
	$frmTitle->addVar('real_hosts', 1);
}
if ($templatedHosts) {
	$frmTitle->addVar('templated_hosts', 1);
}
if ($withApplications) {
	$frmTitle->addVar('with_applications', 1);
}
if ($withGraphs) {
	$frmTitle->addVar('with_graphs', 1);
}
if ($withItems) {
	$frmTitle->addVar('with_items', 1);
}
if ($withSimpleGraphItems) {
	$frmTitle->addVar('with_simple_graph_items', 1);
}
if ($withTriggers) {
	$frmTitle->addVar('with_triggers', 1);
}
if ($withMonitoredTriggers) {
	$frmTitle->addVar('with_monitored_triggers', 1);
}
if ($value_types) {
	$frmTitle->addVar('value_types', $value_types);
}
if ($normalOnly) {
	$frmTitle->addVar('normal_only', $normalOnly);
}
if (hasRequest('excludeids')) {
	$frmTitle->addVar('excludeids', getRequest('excludeids'));
}
if (isset($onlyHostid)) {
	$frmTitle->addVar('only_hostid', $onlyHostid);
}
if (getRequest('screenid')) {
	$frmTitle->addVar('screenid', getRequest('screenid'));
}

// adding param to a form, so that it would remain when page is refreshed
$frmTitle->addVar('dstfrm', $dstfrm);
$frmTitle->addVar('dstact', $dstact);
$frmTitle->addVar('srctbl', $srctbl);
$frmTitle->addVar('multiselect', $multiselect);
$frmTitle->addVar('writeonly', $writeonly);
$frmTitle->addVar('reference', $reference);
$frmTitle->addVar('submitParent', $submitParent);
$frmTitle->addVar('noempty', $noempty);

for ($i = 1; $i <= $dstfldCount; $i++) {
	$frmTitle->addVar('dstfld'.$i, getRequest('dstfld'.$i));
}
for ($i = 1; $i <= $srcfldCount; $i++) {
	$frmTitle->addVar('srcfld'.$i, getRequest('srcfld'.$i));
}

/*
 * Only host id
 */
if (isset($onlyHostid)) {
	$only_hosts = API::Host()->get(array(
		'hostids' => $hostid,
		'templated_hosts' => true,
		'output' => array('hostid', 'host', 'name'),
		'limit' => 1
	));
	$host = reset($only_hosts);

	$cmbHosts = new CComboBox('hostid', $hostid);
	$cmbHosts->addItem($hostid, $host['name']);
	$cmbHosts->setEnabled('disabled');
	$cmbHosts->setAttribute('title', _('You can not switch hosts for current selection.'));
	$frmTitle->addItem(array(SPACE, _('Host'), SPACE, $cmbHosts));
}
else {
	if (str_in_array($srctbl, array('triggers', 'items', 'applications', 'graphs', 'graph_prototypes', 'templates',
									'item_prototypes', 'hosts', 'host_templates'))) {
		$frmTitle->addItem(array(_('Group'), SPACE, $pageFilter->getGroupsCB()));
	}
	if (str_in_array($srctbl, array('help_items'))) {
		$itemtype = getRequest('itemtype', 0);
		$cmbTypes = new CComboBox('itemtype', $itemtype, 'javascript: submit();');

		foreach ($allowed_item_types as $type) {
			$cmbTypes->addItem($type, item_type2str($type));
		}
		$frmTitle->addItem(array(_('Type'), SPACE, $cmbTypes));
	}
	if (str_in_array($srctbl, array('triggers', 'items', 'applications', 'graphs', 'graph_prototypes',
									'item_prototypes'))) {
		$frmTitle->addItem(array(SPACE, _('Host'), SPACE, $pageFilter->getHostsCB()));
	}
}

if (str_in_array($srctbl, array('applications', 'triggers'))) {
	if (zbx_empty($noempty)) {
		$value1 = isset($_REQUEST['dstfld1']) && strpos($_REQUEST['dstfld1'], 'id') !== false ? 0 : '';
		$value2 = isset($_REQUEST['dstfld2']) && strpos($_REQUEST['dstfld2'], 'id') !== false ? 0 : '';
		$value3 = isset($_REQUEST['dstfld3']) && strpos($_REQUEST['dstfld3'], 'id') !== false ? 0 : '';

		$epmtyScript = get_window_opener($dstfrm, $dstfld1, $value1);
		$epmtyScript .= get_window_opener($dstfrm, $dstfld2, $value2);
		$epmtyScript .= get_window_opener($dstfrm, $dstfld3, $value3);
		$epmtyScript .= ' close_window(); return false;';

		$frmTitle->addItem(array(SPACE, new CButton('empty', _('Empty'), $epmtyScript)));
	}
}

show_table_header($page['title'], $frmTitle);

insert_js_function('addSelectedValues');
insert_js_function('addValues');
insert_js_function('addValue');

/*
 * User group
 */
if ($srctbl == 'usrgrp') {
	$form = new CForm();
	$form->setName('usrgrpform');
	$form->setAttribute('id', 'usrgrps');

	$table = new CTableInfo(_('No user groups found.'));
	$table->setHeader(array(
		$multiselect ? new CCheckBox('all_usrgrps', null, "javascript: checkAll('".$form->getName()."', 'all_usrgrps', 'usrgrps');") : null,
		_('Name')
	));

	$options = array(
		'output' => API_OUTPUT_EXTEND,
		'preservekeys' => true
	);
	if (!is_null($writeonly)) {
		$options['editable'] = true;
	}
	$userGroups = API::UserGroup()->get($options);
	order_result($userGroups, 'name');

	foreach ($userGroups as $userGroup) {
		$name = new CSpan($userGroup['name'], 'link');
		$name->attr('id', 'spanid'.$userGroup['usrgrpid']);

		if ($multiselect) {
			$js_action = "javascript: addValue(".zbx_jsvalue($reference).', '.zbx_jsvalue($userGroup['usrgrpid']).');';
		}
		else {
			$values = array(
				$dstfld1 => $userGroup[$srcfld1],
				$dstfld2 => $userGroup[$srcfld2]
			);
			$js_action = 'javascript: addValues('.zbx_jsvalue($dstfrm).', '.zbx_jsvalue($values).'); close_window(); return false;';
		}
		$name->setAttribute('onclick', $js_action.' jQuery(this).removeAttr("onclick");');

		$table->addRow(array(
			$multiselect ? new CCheckBox('usrgrps['.$userGroup['usrgrpid'].']', null, null, $userGroup['usrgrpid']) : null,
			$name,
		));
	}

	if ($multiselect) {
		$button = new CButton('select', _('Select'), "javascript: addSelectedValues('usrgrps', ".zbx_jsvalue($reference).');');
		$table->setFooter(new CCol($button, 'right'));

		insert_js('var popupReference = '.zbx_jsvalue($userGroups, true).';');
	}
	zbx_add_post_js('chkbxRange.pageGoName = "usrgrps";');

	$form->addItem($table);
	$form->show();
}
/*
 * Users
 */
elseif ($srctbl == 'users') {
	$form = new CForm();
	$form->setName('userform');
	$form->setAttribute('id', 'users');

	$table = new CTableInfo(_('No users found.'));
	$table->setHeader(array(
		($multiselect ? new CCheckBox('all_users', null, "javascript: checkAll('".$form->getName()."', 'all_users', 'users');") : null),
		_('Alias'),
		_x('Name', 'user first name'),
		_('Surname')
	));

	$options = array(
		'output' => array('alias', 'name', 'surname', 'type', 'theme', 'lang'),
		'preservekeys' => true
	);
	if (!is_null($writeonly)) {
		$options['editable'] = true;
	}
	$users = API::User()->get($options);
	order_result($users, 'alias');

	foreach ($users as &$user) {
		$alias = new CSpan($user['alias'], 'link');
		$alias->attr('id', 'spanid'.$user['userid']);

		if (isset($srcfld2) && $srcfld2 == 'fullname') {
			$user[$srcfld2] = getUserFullname($user);
		}

		if ($multiselect) {
			$js_action = 'javascript: addValue('.zbx_jsvalue($reference).', '.zbx_jsvalue($user['userid']).');';
		}
		else {
			$values = array(
				$dstfld1 => $user[$srcfld1]
			);
			if (isset($srcfld2)) {
				$values[$dstfld2] = $user[$srcfld2];
			}
			$js_action = 'javascript: addValues('.zbx_jsvalue($dstfrm).', '.zbx_jsvalue($values).'); close_window(); return false;';
		}
		$alias->setAttribute('onclick', $js_action.' jQuery(this).removeAttr("onclick");');

		$table->addRow(array(
			$multiselect ? new CCheckBox('users['.zbx_jsValue($user[$srcfld1]).']', null, null, $user['userid']) : null,
			$alias,
			$user['name'],
			$user['surname']
		));
	}
	unset($user);

	if ($multiselect) {
		$button = new CButton('select', _('Select'), "javascript: addSelectedValues('users', ".zbx_jsvalue($reference).');');
		$table->setFooter(new CCol($button, 'right'));

		insert_js('var popupReference = '.zbx_jsvalue($users, true).';');
	}
	zbx_add_post_js('chkbxRange.pageGoName = "users";');

	$form->addItem($table);
	$form->show();
}

/*
 * Templates
 */
elseif ($srctbl == 'templates') {
	$form = new CForm();
	$form->setName('templateform');
	$form->setAttribute('id', 'templates');

	$table = new CTableInfo(_('No templates found.'));
	$table->setHeader(array(($multiselect ? new CCheckBox('allTemplates', null,
		"javascript: checkAll('".$form->getName()."', 'allTemplates', 'templates');") : null), _('Name')
	));

	$options = array(
		'output' => array('templateid', 'name'),
		'groupids' => $groupid,
		'preservekeys' => true
	);

	if (!is_null($writeonly)) {
		$options['editable'] = true;
	}

	$templates = API::Template()->get($options);
	order_result($templates, 'name');

	$data = array();
	$parentId = $dstfld1 ? zbx_jsvalue($dstfld1) : 'null';

	foreach ($templates as &$template) {
		$name = new CSpan($template['name'], 'link');
		$name->attr('id', 'spanid'.$template['templateid']);

		$jsAction = 'javascript: addValue('.zbx_jsvalue($reference).', '.zbx_jsvalue($template['templateid']).', '.
			$parentId.');';

		if ($multiselect) {
			$checkBox = new CCheckBox('templates['.zbx_jsValue('templateid').']', null, null, $template['templateid']);
		}

		// check for existing
		if (isset($excludeids[$template['templateid']])) {
			if ($multiselect) {
				$checkBox->setChecked(1);
				$checkBox->setEnabled('disabled');
			}
			$name->removeAttr('class');
		}
		else {
			$name->setAttribute('onclick', $jsAction.' jQuery(this).removeAttr("onclick");');

			$data[$template['templateid']] = array(
				'id' => $template['templateid'],
				'name' => $template['name']
			);
		}

		$table->addRow(array($multiselect ? $checkBox : null, $name));
	}
	unset($template);

	if ($multiselect) {
		$button = new CButton('select', _('Select'),
			"javascript: addSelectedValues('templates', ".zbx_jsvalue($reference).', '.$parentId.');'
		);
		$table->setFooter(new CCol($button, 'right'));
	}

	insert_js('var popupReference = '.zbx_jsvalue($data, true).';');
	zbx_add_post_js('chkbxRange.pageGoName = "templates";');

	$form->addItem($table);
	$form->show();
}

/*
 * Hosts
 */
elseif ($srctbl == 'hosts') {
	$form = new CForm();
	$form->setName('hostform');
	$form->setAttribute('id', 'hosts');

	$table = new CTableInfo(_('No hosts found.'));
	$table->setHeader(array(($multiselect ? new CCheckBox('allHosts', null,
		"javascript: checkAll('".$form->getName()."', 'allHosts', 'hosts');") : null), _('Name')
	));

	$options = array(
		'output' => array('hostid', 'name'),
		'groupids' => $groupid,
		'preservekeys' => true
	);

	if (!is_null($writeonly)) {
		$options['editable'] = true;
	}

	$hosts = API::Host()->get($options);
	order_result($hosts, 'name');

	$data = array();
	$parentId = $dstfld1 ? zbx_jsvalue($dstfld1) : 'null';

	foreach ($hosts as &$host) {
		$name = new CSpan($host['name'], 'link');
		$name->attr('id', 'spanid'.$host['hostid']);

		$jsAction = 'javascript: addValue('.zbx_jsvalue($reference).', '.zbx_jsvalue($host['hostid']).', '.
			$parentId.');';

		if ($multiselect) {
			$checkBox = new CCheckBox('hosts['.zbx_jsValue('hostid').']', null, null, $host['hostid']);
		}

		// check for existing
		if (isset($excludeids[$host['hostid']])) {
			if ($multiselect) {
				$checkBox->setChecked(1);
				$checkBox->setEnabled('disabled');
			}
			$name->removeAttr('class');
		}
		else {
			$name->setAttribute('onclick', $jsAction.' jQuery(this).removeAttr("onclick");');

			$data[$host['hostid']] = array(
				'id' => $host['hostid'],
				'name' => $host['name']
			);
		}

		$table->addRow(array($multiselect ? $checkBox : null, $name));
	}
	unset($host);

	if ($multiselect) {
		$button = new CButton('select', _('Select'),
			"javascript: addSelectedValues('hosts', ".zbx_jsvalue($reference).', '.$parentId.');'
		);
		$table->setFooter(new CCol($button, 'right'));
	}

	insert_js('var popupReference = '.zbx_jsvalue($data, true).';');
	zbx_add_post_js('chkbxRange.pageGoName = "hosts";');

	$form->addItem($table);
	$form->show();
}

/*
 * Hosts and templates
 */
elseif ($srctbl == 'host_templates') {
	$form = new CForm();
	$form->setName('hosttemplateform');
	$form->setAttribute('id', 'hosts');

	$table = new CTableInfo(_('No hosts found.'));
	$table->setHeader(array(($multiselect ? new CCheckBox('allHosts', null,
		"javascript: checkAll('".$form->getName()."', 'allHosts', 'hosts');") : null), _('Name')
	));

	$options = array(
		'output' => array('hostid', 'name'),
		'groupids' => $groupid,
		'templated_hosts' => true,
		'preservekeys' => true
	);

	if (!is_null($writeonly)) {
		$options['editable'] = true;
	}

	$hosts = API::Host()->get($options);
	order_result($hosts, 'name');

	$data = array();
	$parentId = $dstfld1 ? zbx_jsvalue($dstfld1) : 'null';

	foreach ($hosts as &$host) {
		$name = new CSpan($host['name'], 'link');
		$name->attr('id', 'spanid'.$host['hostid']);

		$jsAction = 'javascript: addValue('.zbx_jsvalue($reference).', '.zbx_jsvalue($host['hostid']).', '.
			$parentId.');';

		if ($multiselect) {
			$checkBox = new CCheckBox('hosts['.zbx_jsValue('hostid').']', null, null, $host['hostid']);
		}

		// check for existing
		if (isset($excludeids[$host['hostid']])) {
			if ($multiselect) {
				$checkBox->setChecked(1);
				$checkBox->setEnabled('disabled');
			}
			$name->removeAttr('class');
		}
		else {
			$name->setAttribute('onclick', $jsAction.' jQuery(this).removeAttr("onclick");');

			$data[$host['hostid']] = array(
				'id' => $host['hostid'],
				'name' => $host['name']
			);
		}

		$table->addRow(array($multiselect ? $checkBox : null, $name));
	}
	unset($host);

	if ($multiselect) {
		$button = new CButton('select', _('Select'),
			"javascript: addSelectedValues('hosts', ".zbx_jsvalue($reference).', '.$parentId.');'
		);
		$table->setFooter(new CCol($button, 'right'));
	}

	insert_js('var popupReference = '.zbx_jsvalue($data, true).';');
	zbx_add_post_js('chkbxRange.pageGoName = "hosts";');

	$form->addItem($table);
	$form->show();
}

/*
 * Host group
 */
elseif ($srctbl == 'host_groups') {
	$form = new CForm();
	$form->setName('hostGroupsform');
	$form->setAttribute('id', 'hostGroups');

	$table = new CTableInfo(_('No host groups found.'));
	$table->setHeader(array(($multiselect ? new CCheckBox('allHostGroups', null,
		"javascript: checkAll('".$form->getName()."', 'allHostGroups', 'hostGroups');") : null), _('Name')
	));

	$options = array(
		'output' => array('groupid', 'name'),
		'preservekeys' => true
	);
	if (!is_null($writeonly)) {
		$options['editable'] = true;
	}
	$hostgroups = API::HostGroup()->get($options);
	order_result($hostgroups, 'name');

	$data = array();
	$parentId = $dstfld1 ? zbx_jsvalue($dstfld1) : 'null';

	foreach ($hostgroups as &$hostgroup) {
		$name = new CSpan($hostgroup['name'], 'link');
		$name->attr('id', 'spanid'.$hostgroup['groupid']);

		$jsAction = 'javascript: addValue('.zbx_jsvalue($reference).', '.zbx_jsvalue($hostgroup['groupid']).', '.
			$parentId.');';
		if ($multiselect) {
			$checkBox = new CCheckBox('hostGroups['.zbx_jsValue('groupid').']', null, null, $hostgroup['groupid']);
		}

		// check for existing
		if (isset($excludeids[$hostgroup['groupid']])) {
			if ($multiselect) {
				$checkBox->setChecked(1);
				$checkBox->setEnabled('disabled');
			}
			$name->removeAttr('class');
		}
		else {
			$name->setAttribute('onclick', $jsAction.' jQuery(this).removeAttr("onclick");');

			$data[$hostgroup['groupid']] = array(
				'id' => $hostgroup['groupid'],
				'name' => $hostgroup['name']
			);
		}

		$table->addRow(array($multiselect ? $checkBox : null, $name));
	}
	unset($hostgroup);

	if ($multiselect) {
		$button = new CButton('select', _('Select'),
			"javascript: addSelectedValues('hostGroups', ".zbx_jsvalue($reference).', '.$parentId.');'
		);
		$table->setFooter(new CCol($button, 'right'));
	}

	insert_js('var popupReference = '.zbx_jsvalue($data, true).';');
	zbx_add_post_js('chkbxRange.pageGoName = "hostGroups";');

	$form->addItem($table);
	$form->show();
}

/*
 * Help items
 */
elseif ($srctbl == 'help_items') {
	$table = new CTableInfo(_('No item keys found.'));
	$table->setHeader(array(_('Key'), _('Name')));

	$helpItems = new CHelpItems();
	foreach ($helpItems->getByType($itemtype) as $helpItem) {
		$action = get_window_opener($dstfrm, $dstfld1, $helpItem[$srcfld1]).(isset($srcfld2) ? get_window_opener($dstfrm, $dstfld2, $row[$srcfld2]) : '');
		$name = new CSpan($helpItem['key'], 'link');
		$name->setAttribute('onclick', $action.' close_window(); return false;');
		$table->addRow(array($name, $helpItem['description']));
	}
	$table->show();
}
/*
 * Triggers
 */
elseif ($srctbl == 'triggers') {
	$form = new CForm();
	$form->setName('triggerform');
	$form->setAttribute('id', 'triggers');

	$table = new CTableInfo(_('No triggers found.'));

	$table->setHeader(array(
		$multiselect ? new CCheckBox('all_triggers', null, "checkAll('".$form->getName()."', 'all_triggers', 'triggers');") : null,
		_('Name'),
		_('Severity'),
		_('Status')
	));

	$options = array(
		'hostids' => $hostid,
		'output' => array('triggerid', 'description', 'expression', 'priority', 'status', 'state'),
		'selectHosts' => array('hostid', 'name'),
		'selectDependencies' => API_OUTPUT_EXTEND,
		'expandDescription' => true
	);
	if (is_null($hostid)) {
		$options['groupids'] = $groupid;
	}
	if (!is_null($writeonly)) {
		$options['editable'] = true;
	}
	if (!is_null($templated)) {
		$options['templated'] = $templated;
	}
	if ($withMonitoredTriggers) {
		$options['monitored'] = true;
	}
	$triggers = API::Trigger()->get($options);
	order_result($triggers, 'description');

	if ($multiselect) {
		$jsTriggers = array();
	}

	$parentId = $dstfld1 ? zbx_jsvalue($dstfld1) : 'null';

	foreach ($triggers as $trigger) {
		$host = reset($trigger['hosts']);
		$trigger['hostname'] = $host['name'];

		$description = new CSpan($trigger['description'], 'link');
		$trigger['description'] = $trigger['hostname'].NAME_DELIMITER.$trigger['description'];

		if ($multiselect) {
			$js_action = 'addValue('.zbx_jsvalue($reference).', '.zbx_jsvalue($trigger['triggerid']).', '.$parentId.');';
		}
		else {
			$values = array(
				$dstfld1 => $trigger[$srcfld1],
				$dstfld2 => $trigger[$srcfld2]
			);
			if (isset($srcfld3)) {
				$values[$dstfld3] = $trigger[$srcfld3];
			}
			$js_action = 'addValues('.zbx_jsvalue($dstfrm).', '.zbx_jsvalue($values).'); return false;';
		}
		$description->setAttribute('onclick', $js_action.' jQuery(this).removeAttr("onclick");');

		if (count($trigger['dependencies']) > 0) {
			$description = array(
				$description,
				BR(),
				bold(_('Depends on')),
				BR()
			);

			foreach ($trigger['dependencies'] as $dependentTrigger) {
				$description[] = array(CMacrosResolverHelper::resolveTriggerName($dependentTrigger), BR());
			}
		}

		$table->addRow(array(
			$multiselect ? new CCheckBox('triggers['.zbx_jsValue($trigger[$srcfld1]).']', null, null, $trigger['triggerid']) : null,
			$description,
			getSeverityCell($trigger['priority']),
			new CSpan(
				triggerIndicator($trigger['status'], $trigger['state']),
				triggerIndicatorStyle($trigger['status'], $trigger['state'])
			)
		));

		// made to save memory usage
		if ($multiselect) {
			$jsTriggers[$trigger['triggerid']] = array(
				'id' => $trigger['triggerid'],
				'name' => $trigger['description'],
				'triggerid' => $trigger['triggerid'],
				'description' => $trigger['description'],
				'expression' => $trigger['expression'],
				'priority' => $trigger['priority'],
				'status' => $trigger['status'],
				'host' => $trigger['hostname']
			);
		}
	}

	if ($multiselect) {
		$button = new CButton('select', _('Select'), "addSelectedValues('triggers', ".zbx_jsvalue($reference).', '.$parentId.');');
		$table->setFooter(new CCol($button, 'right'));

		insert_js('var popupReference = '.zbx_jsValue($jsTriggers, true).';');
	}
	zbx_add_post_js('chkbxRange.pageGoName = "triggers";');

	$form->addItem($table);
	$form->show();
}

/*
 * Items or Item prototypes
 */
elseif ($srctbl == 'items' || $srctbl == 'item_prototypes') {
	$form = new CForm();
	$form->setName('itemform');
	$form->setAttribute('id', 'items');

	$itemPrototypesPopup = ($srctbl == 'item_prototypes');

	$table = new CTableInfo($itemPrototypesPopup ? _('No item prototypes found.') : _('No items found.'));
	$header = array(
		$pageFilter->hostsAll ? _('Host') : null,
		$multiselect ? new CCheckBox('all_items', null, "javascript: checkAll('".$form->getName()."', 'all_items', 'items');") : null,
		_('Name'),
		_('Key'),
		_('Type'),
		_('Type of information'),
		_('Status')
	);
	$table->setHeader($header);

	$options = array(
		'hostids' => $hostid,
		'webitems' => true,
		'output' => array('itemid', 'hostid', 'name', 'key_', 'type', 'value_type', 'status', 'state'),
		'selectHosts' => array('hostid', 'name')
	);
	if (!is_null($normalOnly)) {
		$options['filter']['flags'] = ZBX_FLAG_DISCOVERY_NORMAL;
	}
	if (!is_null($writeonly)) {
		$options['editable'] = true;
	}
	if (!is_null($templated) && $templated == 1) {
		$options['templated'] = $templated;
	}
	if (!is_null($value_types)) {
		$options['filter']['value_type'] = $value_types;
	}

	$api = $itemPrototypesPopup ? API::ItemPrototype() : API::Item();
	$items = $api->get($options);

	$items = CMacrosResolverHelper::resolveItemNames($items);

	order_result($items, 'name_expanded');

	if ($multiselect) {
		$jsItems = array();
	}

	foreach ($items as $item) {
		$host = reset($item['hosts']);
		$item['hostname'] = $host['name'];

		$description = new CLink($item['name_expanded'], '#');
		$item['name'] = $item['hostname'].NAME_DELIMITER.$item['name_expanded'];

		if ($multiselect) {
			$js_action = 'javascript: addValue('.zbx_jsvalue($reference).', '.zbx_jsvalue($item['itemid']).');';
		}
		else {
			$values = array();
			for ($i = 1; $i <= $dstfldCount; $i++) {
				$dstfld = getRequest('dstfld'.$i);
				$srcfld = getRequest('srcfld'.$i);

				if (!empty($dstfld) && !empty($item[$srcfld])) {
					$values[$dstfld] = $item[$srcfld];
				}
			}

			// if we need to submit parent window
			$js_action = 'javascript: addValues('.zbx_jsvalue($dstfrm).', '.zbx_jsvalue($values).', '.($submitParent ? 'true' : 'false').'); return false;';
		}
		$description->setAttribute('onclick', $js_action.' jQuery(this).removeAttr("onclick");');

		$table->addRow(array(
			($hostid > 0) ? null : $item['hostname'],
			$multiselect ? new CCheckBox('items['.zbx_jsValue($item[$srcfld1]).']', null, null, $item['itemid']) : null,
			$description,
			$item['key_'],
			item_type2str($item['type']),
			itemValueTypeString($item['value_type']),
			new CSpan(itemIndicator($item['status'], $item['state']), itemIndicatorStyle($item['status'], $item['state']))
		));

		// made to save memory usage
		if ($multiselect) {
			$jsItems[$item['itemid']] = array(
				'itemid' => $item['itemid'],
				'name' => $item['name'],
				'key_' => $item['key_'],
				'type' => $item['type'],
				'value_type' => $item['value_type'],
				'host' => $item['hostname']
			);
		}
	}

	if ($multiselect) {
		$button = new CButton('select', _('Select'), "javascript: addSelectedValues('items', ".zbx_jsvalue($reference).');');
		$table->setFooter(new CCol($button, 'right'));

		insert_js('var popupReference = '.zbx_jsvalue($jsItems, true).';');
	}
	zbx_add_post_js('chkbxRange.pageGoName = "items";');

	$form->addItem($table);
	$form->show();
}
/*
 * Prototypes
 */
elseif ($srctbl == 'prototypes') {
	$form = new CForm();
	$form->setName('itemform');
	$form->setAttribute('id', 'items');

	$table = new CTableInfo(_('No item prototypes found.'));

	if ($multiselect) {
		$header = array(
			array(new CCheckBox('all_items', null, "javascript: checkAll('".$form->getName()."', 'all_items', 'items');"), _('Name')),
			_('Key'),
			_('Type'),
			_('Type of information'),
			_('Status')
		);
	}
	else {
		$header = array(
			_('Name'),
			_('Key'),
			_('Type'),
			_('Type of information'),
			_('Status')
		);
	}
	$table->setHeader($header);

	$options = array(
		'selectHosts' => array('name'),
		'discoveryids' => getRequest('parent_discoveryid'),
		'output' => API_OUTPUT_EXTEND,
		'preservekeys' => true
	);
	if (!is_null($value_types)) {
		$options['filter']['value_type'] = $value_types;
	}

	$items = API::ItemPrototype()->get($options);

	$items = CMacrosResolverHelper::resolveItemNames($items);

	order_result($items, 'name_expanded');

	foreach ($items as &$item) {
		$host = reset($item['hosts']);

		$description = new CSpan($item['name_expanded'], 'link');
		$item['name'] = $host['name'].NAME_DELIMITER.$item['name_expanded'];

		if ($multiselect) {
			$js_action = 'javascript: addValue('.zbx_jsvalue($reference).', '.zbx_jsvalue($item['itemid']).');';
		}
		else {
			$values = array();
			for ($i = 1; $i <= $dstfldCount; $i++) {
				$dstfld = getRequest('dstfld'.$i);
				$srcfld = getRequest('srcfld'.$i);

				if (!empty($dstfld) && !empty($item[$srcfld])) {
					$values[$dstfld] = $item[$srcfld];
				}
			}

			// if we need to submit parent window
			$js_action = 'javascript: addValues('.zbx_jsvalue($dstfrm).', '.zbx_jsvalue($values).', '.($submitParent ? 'true' : 'false').'); return false;';
		}
		$description->setAttribute('onclick', $js_action.' jQuery(this).removeAttr("onclick");');

		if ($multiselect) {
			$description = new CCol(array(new CCheckBox('items['.zbx_jsValue($item[$srcfld1]).']', null, null, $item['itemid']), $description));
		}

		$table->addRow(array(
			$description,
			$item['key_'],
			item_type2str($item['type']),
			itemValueTypeString($item['value_type']),
			new CSpan(itemIndicator($item['status']), itemIndicatorStyle($item['status']))
		));
	}

	if ($multiselect) {
		$button = new CButton('select', _('Select'), "javascript: addSelectedValues('items', ".zbx_jsvalue($reference).');');
		$table->setFooter(new CCol($button, 'right'));

		insert_js('var popupReference = '.zbx_jsvalue($items, true).';');
	}
	unset($items);

	zbx_add_post_js('chkbxRange.pageGoName = "items";');

	$form->addItem($table);
	$form->show();
}

/*
 * Applications
 */
elseif ($srctbl == 'applications') {
	$form = new CForm();
	$form->setName('applicationform');
	$form->setAttribute('id', 'applications');

	$table = new CTableInfo(_('No applications found.'));
	$table->setHeader(array(($multiselect ? new CCheckBox('allApplications', null,
		"javascript: checkAll('".$form->getName()."', 'allApplications', 'applications');") : null), _('Name')
	));

	$options = array(
		'output' => array('applicationid', 'name'),
		'hostids' => $hostid,
		'expandData' => true
	);
	if (is_null($hostid)) {
		$options['groupids'] = $groupid;
	}
	if (!is_null($writeonly)) {
		$options['editable'] = true;
	}
	if (!is_null($templated)) {
		$options['templated'] = $templated;
	}
	$apps = API::Application()->get($options);
	CArrayHelper::sort($apps, array('name'));

	$data = array();
	$parentId = $dstfld1 ? zbx_jsvalue($dstfld1) : 'null';

	foreach ($apps as &$app) {
		$name = new CSpan($app['name'], 'link');
		$name->attr('id', 'spanid'.$app['applicationid']);

		$jsAction = 'javascript: addValue('.zbx_jsvalue($reference).', '.zbx_jsvalue($app['applicationid']).', '.
			$parentId.');';

		if ($multiselect) {
			$checkBox = new CCheckBox('applications['.zbx_jsValue('applicationid').']', null, null,
				$app['applicationid']
			);
		}

		$name->setAttribute('onclick', $jsAction.' jQuery(this).removeAttr("onclick");');

		$data[$app['applicationid']] = array(
			'id' => $app['applicationid'],
			'name' => $app['name']
		);

		$table->addRow(array($multiselect ? $checkBox : null, $name));
	}
	unset($app);

	if ($multiselect) {
		$button = new CButton('select', _('Select'),
			"javascript: addSelectedValues('applications', ".zbx_jsvalue($reference).', '.$parentId.');'
		);
		$table->setFooter(new CCol($button, 'right'));
	}

	insert_js('var popupReference = '.zbx_jsvalue($data, true).';');
	zbx_add_post_js('chkbxRange.pageGoName = "applications";');

	$form->addItem($table);
	$form->show();
}

/*
 * Graphs or Graph prototypes
 */
elseif ($srctbl == 'graphs' || $srctbl == 'graph_prototypes') {
	$form = new CForm();
	$form->setName('graphform');
	$form->setAttribute('id', 'graphs');

	$graphPrototypesPopup = ($srctbl == 'graph_prototypes');

	$table = new CTableInfo($graphPrototypesPopup ? _('No graph prototypes found.') : _('No graphs found.'));
	if ($multiselect) {
		$header = array(
			array(new CCheckBox('all_graphs', null, "javascript: checkAll('".$form->getName()."', 'all_graphs', 'graphs');"), _('Description')),
			_('Graph type')
		);
	}
	else {
		$header = array(
			_('Name'),
			_('Graph type')
		);
	}

	$table->setHeader($header);

	if ($pageFilter->hostsSelected) {
		$options = array(
			'hostids' => $hostid,
			'output' => API_OUTPUT_EXTEND,
			'selectHosts' => API_OUTPUT_EXTEND,
			'preservekeys' => true
		);

		if (!is_null($writeonly)) {
			$options['editable'] = true;
		}
		if (!is_null($templated)) {
			$options['templated'] = $templated;
		}
		$api = $graphPrototypesPopup ? API::GraphPrototype() : API::Graph();
		$graphs = $api->get($options);
		order_result($graphs, 'name');
	}
	else {
		$graphs = array();
	}

	foreach ($graphs as $graph) {
		$host = reset($graph['hosts']);
		$graph['hostname'] = $host['name'];
		$description = new CSpan($graph['name'], 'link');
		$graph['name'] = $graph['hostname'].NAME_DELIMITER.$graph['name'];

		if ($multiselect) {
			$js_action = 'javascript: addValue('.zbx_jsvalue($reference).', '.zbx_jsvalue($graph['graphid']).');';
		}
		else {
			$values = array(
				$dstfld1 => $graph[$srcfld1],
				$dstfld2 => $graph[$srcfld2]
			);
			$js_action = 'javascript: addValues('.zbx_jsvalue($dstfrm).', '.zbx_jsvalue($values).'); close_window(); return false;';
		}
		$description->setAttribute('onclick', $js_action.' jQuery(this).removeAttr("onclick");');

		if ($multiselect) {
			$description = new CCol(array(new CCheckBox('graphs['.zbx_jsValue($graph[$srcfld1]).']', null, null, $graph['graphid']), $description));
		}

		switch ($graph['graphtype']) {
			case GRAPH_TYPE_STACKED:
				$graphtype = _('Stacked');
				break;
			case GRAPH_TYPE_PIE:
				$graphtype = _('Pie');
				break;
			case GRAPH_TYPE_EXPLODED:
				$graphtype = _('Exploded');
				break;
			default:
				$graphtype = _('Normal');
				break;
		}
		$table->addRow(array(
			$description,
			$graphtype
		));
		unset($description);
	}

	if ($multiselect) {
		$button = new CButton('select', _('Select'), "javascript: addSelectedValues('graphs', ".zbx_jsvalue($reference).');');
		$table->setFooter(new CCol($button, 'right'));

		insert_js('var popupReference = '.zbx_jsvalue($graphs, true).';');
	}
	zbx_add_post_js('chkbxRange.pageGoName = "graphs";');

	$form->addItem($table);
	$form->show();
}
/*
 * Sysmaps
 */
elseif ($srctbl == 'sysmaps') {
	$form = new CForm();
	$form->setName('sysmapform');
	$form->setAttribute('id', 'sysmaps');

	$table = new CTableInfo(_('No maps found.'));

	if ($multiselect) {
		$header = array(array(new CCheckBox('all_sysmaps', null, "javascript: checkAll('".$form->getName()."', 'all_sysmaps', 'sysmaps');"), _('Name')));
	}
	else {
		$header = array(_('Name'));
	}

	$table->setHeader($header);

	$options = array(
		'output' => API_OUTPUT_EXTEND,
		'preservekeys' => true
	);
	if (!is_null($writeonly)) {
		$options['editable'] = true;
	}
	$sysmaps = API::Map()->get($options);
	order_result($sysmaps, 'name');

	foreach ($sysmaps as $sysmap) {

		$description = new CSpan($sysmap['name'], 'link');

		if ($multiselect) {
			$js_action = 'javascript: addValue('.zbx_jsvalue($reference).', '.zbx_jsvalue($sysmap['sysmapid']).');';
		}
		else {
			$values = array(
				$dstfld1 => $sysmap[$srcfld1],
				$dstfld2 => $sysmap[$srcfld2]
			);
			$js_action = 'javascript: addValues('.zbx_jsvalue($dstfrm).', '.zbx_jsvalue($values).'); close_window(); return false;';
		}
		if (isset($excludeids[$sysmap['sysmapid']])) {
			$description->removeAttr('class');
		}
		else {
			$description->setAttribute('onclick', $js_action.' jQuery(this).removeAttr("onclick");');
		}

		if ($multiselect) {
			$description = new CCol(array(new CCheckBox('sysmaps['.zbx_jsValue($sysmap[$srcfld1]).']', null, null, $sysmap['sysmapid']), $description));
		}
		$table->addRow($description);
		unset($description);
	}

	if ($multiselect) {
		$button = new CButton('select', _('Select'), "javascript: addSelectedValues('sysmaps', ".zbx_jsvalue($reference).');');
		$table->setFooter(new CCol($button, 'right'));

		insert_js('var popupReference = '.zbx_jsvalue($sysmaps, true).';');
	}
	zbx_add_post_js('chkbxRange.pageGoName = "sysmaps";');

	$form->addItem($table);
	$form->show();
}
/*
 * Slides
 */
elseif ($srctbl == 'slides') {
	require_once dirname(__FILE__).'/include/screens.inc.php';

	$form = new CForm();
	$form->setName('slideform');
	$form->setAttribute('id', 'slides');

	$table = new CTableInfo(_('No slides found.'));

	if ($multiselect) {
		$header = array(array(new CCheckBox('all_slides', null, "javascript: checkAll('".$form->getName()."', 'all_slides', 'slides');"), _('Name')),);
	}
	else {
		$header = array(_('Name'));
	}

	$table->setHeader($header);

	$slideshows = array();

	$dbSlideshows = DBfetchArray(DBselect('SELECT s.slideshowid,s.name FROM slideshows s'));

	order_result($dbSlideshows, 'name');

	foreach ($dbSlideshows as $dbSlideshow) {
		if (!slideshow_accessible($dbSlideshow['slideshowid'], PERM_READ)) {
			continue;
		}
		$slideshows[$dbSlideshow['slideshowid']] = $dbSlideshow;

		$name = new CLink($dbSlideshow['name'], '#');
		if ($multiselect) {
			$js_action = 'javascript: addValue('.zbx_jsvalue($reference).', '.zbx_jsvalue($dbSlideshow['slideshowid']).');';
		}
		else {
			$values = array(
				$dstfld1 => $dbSlideshow[$srcfld1],
				$dstfld2 => $dbSlideshow[$srcfld2]
			);
			$js_action = 'javascript: addValues('.zbx_jsvalue($dstfrm).', '.zbx_jsvalue($values).'); close_window(); return false;';
		}
		$name->setAttribute('onclick', $js_action.' jQuery(this).removeAttr("onclick");');

		if ($multiselect) {
			$name = new CCol(array(new CCheckBox('slides['.zbx_jsValue($dbSlideshow[$srcfld1]).']', null, null, $dbSlideshow['slideshowid']), $name));
		}
		$table->addRow($name);
	}

	if ($multiselect) {
		$button = new CButton('select', _('Select'), "javascript: addSelectedValues('slides', ".zbx_jsvalue($reference).');');
		$table->setFooter(new CCol($button, 'right'));

		insert_js('var popupReference = '.zbx_jsvalue($slideshows, true).';');
	}
	zbx_add_post_js('chkbxRange.pageGoName = "slides";');

	$form->addItem($table);
	$form->show();
}
/*
 * Screens
 */
elseif ($srctbl == 'screens') {
	require_once dirname(__FILE__).'/include/screens.inc.php';

	$form = new CForm();
	$form->setName('screenform');
	$form->setAttribute('id', 'screens');

	$table = new CTableInfo(_('No screens found.'));

	if ($multiselect) {
		$header = array(
			array(new CCheckBox('all_screens', null, "javascript: checkAll('".$form->getName()."', 'all_screens', 'screens');"), _('Name')),
		);
	}
	else {
		$header = array(_('Name'));
	}
	$table->setHeader($header);

	$screens = API::Screen()->get(array(
		'output' => array('screenid', 'name'),
		'preservekeys' => true,
		'editable' => ($writeonly === null) ? null: true
	));
	order_result($screens, 'name');

	foreach ($screens as $screen) {
		$name = new CSpan($screen['name'], 'link');

		if ($multiselect) {
			$js_action = 'javascript: addValue('.zbx_jsvalue($reference).', '.zbx_jsvalue($screen['screenid']).');';
		}
		else {
			$values = array(
				$dstfld1 => $screen[$srcfld1],
				$dstfld2 => $screen[$srcfld2]
			);
			$js_action = 'javascript: addValues('.zbx_jsvalue($dstfrm).', '.zbx_jsvalue($values).'); close_window(); return false;';
		}
		$name->setAttribute('onclick', $js_action.' jQuery(this).removeAttr("onclick");');

		if ($multiselect) {
			$name = new CCol(array(new CCheckBox('screens['.zbx_jsValue($screen[$srcfld1]).']', null, null, $screen['screenid']), $name));
		}
		$table->addRow($name);
	}

	if ($multiselect) {
		$button = new CButton('select', _('Select'), "javascript: addSelectedValues('screens', ".zbx_jsvalue($reference).');');
		$table->setFooter(new CCol($button, 'right'));

		insert_js('var popupReference = '.zbx_jsvalue($screens, true).';');
	}
	zbx_add_post_js('chkbxRange.pageGoName = "screens";');

	$form->addItem($table);
	$form->show();
}
/*
 * Screens 2
 */
elseif ($srctbl == 'screens2') {
	require_once dirname(__FILE__).'/include/screens.inc.php';

	$table = new CTableInfo(_('No screens found.'));
	$table->setHeader(_('Name'));

	$screens = API::Screen()->get(array(
		'output' => array('screenid', 'name'),
		'editable' => ($writeonly === null) ? null: true
	));
	order_result($screens, 'name');

	foreach ($screens as $screen) {
		if (check_screen_recursion($_REQUEST['screenid'], $screen['screenid'])) {
			continue;
		}

		$name = new CLink($screen['name'], '#');

		$action = get_window_opener($dstfrm, $dstfld1, $screen[$srcfld1]).(isset($srcfld2) ? get_window_opener($dstfrm, $dstfld2, $screen[$srcfld2]) : '');
		$name->setAttribute('onclick', $action.' close_window(); return false;');
		$table->addRow($name);
	}
	$table->show();
}

/*
 * Discovery rules
 */
elseif ($srctbl === 'drules') {
	$table = new CTableInfo(_('No discovery rules found.'));
	$table->setHeader(_('Name'));

	$dRules = API::DRule()->get(array(
		'output' => array('druleid', 'name')
	));

	order_result($dRules, 'name');

	foreach ($dRules as $dRule) {
		$action = get_window_opener($dstfrm, $dstfld1, $dRule[$srcfld1]).(isset($srcfld2) ? get_window_opener($dstfrm, $dstfld2, $dRule[$srcfld2]) : '');
		$name = new CSpan($dRule['name'], 'link');
		$name->setAttribute('onclick', $action.' close_window(); return false;');
		$table->addRow($name);
	}
	$table->show();
}
/*
 * Discovery checks
 */
elseif ($srctbl === 'dchecks') {
	$table = new CTableInfo(_('No discovery rules found.'));
	$table->setHeader(_('Name'));

	$dRules = API::DRule()->get(array(
		'selectDChecks' => array('dcheckid', 'type', 'key_', 'ports'),
		'output' => array('druleid', 'name')
	));

	order_result($dRules, 'name');

	foreach ($dRules as $dRule) {
		foreach ($dRule['dchecks'] as $dCheck) {
			$name = $dRule['name'].NAME_DELIMITER.discovery_check2str($dCheck['type'], $dCheck['key_'], $dCheck['ports']);
			$action = get_window_opener($dstfrm, $dstfld1, $dCheck[$srcfld1]).
				(isset($srcfld2) ? get_window_opener($dstfrm, $dstfld2, $name) : '');
			$name = new CSpan($name, 'link');
			$name->setAttribute('onclick', $action.' close_window(); return false;');
			$table->addRow($name);
		}
	}
	$table->show();
}
/*
 * Proxies
 */
elseif ($srctbl == 'proxies') {
	$table = new CTableInfo(_('No proxies found.'));
	$table->setHeader(_('Name'));

	$result = DBselect(
		'SELECT h.hostid,h.host'.
		' FROM hosts h'.
		' WHERE h.status IN ('.HOST_STATUS_PROXY_ACTIVE.','.HOST_STATUS_PROXY_PASSIVE.')'.
		' ORDER BY h.host,h.hostid'
	);

	while ($row = DBfetch($result)) {
		$action = get_window_opener($dstfrm, $dstfld1, $row[$srcfld1]).(isset($srcfld2) ? get_window_opener($dstfrm, $dstfld2, $row[$srcfld2]) : '');
		$name = new CSpan($row['host'], 'link');
		$name->setAttribute('onclick', $action.' close_window(); return false;');
		$table->addRow($name);
	}
	$table->show();
}
/*
 * Scripts
 */
elseif ($srctbl == 'scripts') {
	$form = new CForm();
	$form->setName('scriptform');
	$form->attr('id', 'scripts');

	$table = new CTableInfo(_('No scripts found.'));

	if ($multiselect) {
		$header = array(
			array(new CCheckBox('all_scripts', null, "javascript: checkAll('".$form->getName()."', 'all_scripts', 'scripts');"), _('Name')),
			_('Execute on'),
			_('Commands')
		);
	}
	else {
		$header = array(
			_('Name'),
			_('Execute on'),
			_('Commands')
		);
	}
	$table->setHeader($header);

	$options = array(
		'output' => API_OUTPUT_EXTEND,
		'preservekeys' => true
	);
	if (is_null($hostid)) {
		$options['groupids'] = $groupid;
	}
	if (!is_null($writeonly)) {
		$options['editable'] = true;
	}
	$scripts = API::Script()->get($options);
	order_result($scripts, 'name');

	foreach ($scripts as $script) {
		$description = new CLink($script['name'], '#');

		if ($multiselect) {
			$js_action = 'javascript: addValue('.zbx_jsvalue($reference).', '.zbx_jsvalue($script['scriptid']).');';
		}
		else {
			$values = array(
				$dstfld1 => $script[$srcfld1],
				$dstfld2 => $script[$srcfld2]
			);
			$js_action = 'javascript: addValues('.zbx_jsvalue($dstfrm).', '.zbx_jsvalue($values).'); close_window(); return false;';
		}
		$description->setAttribute('onclick', $js_action.' jQuery(this).removeAttr("onclick");');

		if ($multiselect) {
			$description = new CCol(array(new CCheckBox('scripts['.zbx_jsValue($script[$srcfld1]).']', null, null, $script['scriptid']), $description));
		}

		if ($script['type'] == ZBX_SCRIPT_TYPE_CUSTOM_SCRIPT) {
			switch ($script['execute_on']) {
				case ZBX_SCRIPT_EXECUTE_ON_AGENT:
					$scriptExecuteOn = _('Agent');
					break;
				case ZBX_SCRIPT_EXECUTE_ON_SERVER:
					$scriptExecuteOn = _('Server');
					break;
			}
		}
		else {
			$scriptExecuteOn = '';
		}
		$table->addRow(array(
			$description,
			$scriptExecuteOn,
			zbx_nl2br(htmlspecialchars($script['command'], ENT_COMPAT, 'UTF-8')),
		));
	}

	if ($multiselect) {
		$button = new CButton('select', _('Select'), "javascript: addSelectedValues('scripts', ".zbx_jsvalue($reference).');');
		$table->setFooter(new CCol($button, 'right'));
		insert_js('var popupReference = '.zbx_jsvalue($scripts, true).';');
	}
	zbx_add_post_js('chkbxRange.pageGoName = "scripts";');

	$form->addItem($table);
	$form->show();
}

require_once dirname(__FILE__).'/include/page_footer.php';<|MERGE_RESOLUTION|>--- conflicted
+++ resolved
@@ -238,23 +238,6 @@
 	access_deny();
 }
 
-<<<<<<< HEAD
-$dstfrm = get_request('dstfrm', ''); // destination form
-$dstfld1 = get_request('dstfld1', ''); // output field on destination form
-$dstfld2 = get_request('dstfld2', ''); // second output field on destination form
-$dstfld3 = get_request('dstfld3', ''); // third output field on destination form
-$srcfld1 = get_request('srcfld1', ''); // source table field [can be different from fields of source table]
-$srcfld2 = get_request('srcfld2', null); // second source table field [can be different from fields of source table]
-$srcfld3 = get_request('srcfld3', null); //  source table field [can be different from fields of source table]
-$multiselect = get_request('multiselect', 0); // if create popup with checkboxes
-$dstact = get_request('dstact', '');
-$writeonly = get_request('writeonly');
-$withApplications = get_request('with_applications', 0);
-$withGraphs = get_request('with_graphs', 0);
-$withDiscoveryRules = getRequest('with_discovery_rules', 0);
-$withItems = get_request('with_items', 0);
-$noempty = get_request('noempty'); // display/hide "Empty" button
-=======
 $dstfrm = getRequest('dstfrm', ''); // destination form
 $dstfld1 = getRequest('dstfld1', ''); // output field on destination form
 $dstfld2 = getRequest('dstfld2', ''); // second output field on destination form
@@ -267,9 +250,9 @@
 $writeonly = getRequest('writeonly');
 $withApplications = getRequest('with_applications', 0);
 $withGraphs = getRequest('with_graphs', 0);
+$withDiscoveryRules = getRequest('with_discovery_rules', 0);
 $withItems = getRequest('with_items', 0);
 $noempty = getRequest('noempty'); // display/hide "Empty" button
->>>>>>> 22c9f72e
 $excludeids = zbx_toHash(getRequest('excludeids', array()));
 $reference = getRequest('reference', getRequest('srcfld1', 'unknown'));
 $realHosts = getRequest('real_hosts', 0);
