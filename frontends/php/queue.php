--- conflicted
+++ resolved
@@ -81,24 +81,6 @@
 		ITEM_TYPE_JMX
 	);
 	$item_types = array(
-<<<<<<< HEAD
-			ITEM_TYPE_ZABBIX,
-			ITEM_TYPE_ZABBIX_ACTIVE,
-			ITEM_TYPE_SIMPLE,
-			ITEM_TYPE_SNMPV1,
-			ITEM_TYPE_SNMPV2C,
-			ITEM_TYPE_SNMPV3,
-			ITEM_TYPE_INTERNAL,
-			ITEM_TYPE_AGGREGATE,
-			ITEM_TYPE_EXTERNAL,
-			ITEM_TYPE_DB_MONITOR,
-			ITEM_TYPE_IPMI,
-			ITEM_TYPE_SSH,
-			ITEM_TYPE_TELNET,
-			ITEM_TYPE_CALCULATED);
-
-	$sql = 'SELECT i.itemid,i.lastclock,i.description,i.key_,i.type,h.name as hostname,h.hostid,h.proxy_hostid,i.delay,i.delay_flex'.
-=======
 		ITEM_TYPE_ZABBIX,
 		ITEM_TYPE_ZABBIX_ACTIVE,
 		ITEM_TYPE_SIMPLE,
@@ -116,9 +98,8 @@
 		ITEM_TYPE_CALCULATED
 	);
 
-	$sql = 'SELECT i.itemid,i.lastclock,i.description,i.key_,i.type,'.
+	$sql = 'SELECT i.itemid,i.lastclock,i.description,i.key_,i.type,h.name as hostname,'.
 			'h.host,h.hostid,h.proxy_hostid,i.delay,i.delay_flex,i.interfaceid'.
->>>>>>> 65fd4445
 		' FROM items i,hosts h'.
 		' WHERE i.hostid=h.hostid'.
 			' AND h.status='.HOST_STATUS_MONITORED.
@@ -279,11 +260,7 @@
 			if($diff <= 5)
 				continue;
 
-<<<<<<< HEAD
-			array_push($arr, array($res['nextcheck'], $row['hostid'], $row['hostname'], item_description($row)));
-=======
-			$arr[] = array($res['nextcheck'], $row['hostid'], $row['host'], item_description($row));
->>>>>>> 65fd4445
+			$arr[] = array($res['nextcheck'], $row['hostid'], $row['hostname'], item_description($row));
 		}
 
 		$rows = 0;
