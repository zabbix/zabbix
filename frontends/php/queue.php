<?php
/*
** Zabbix
** Copyright (C) 2001-2013 Zabbix SIA
**
** This program is free software; you can redistribute it and/or modify
** it under the terms of the GNU General Public License as published by
** the Free Software Foundation; either version 2 of the License, or
** (at your option) any later version.
**
** This program is distributed in the hope that it will be useful,
** but WITHOUT ANY WARRANTY; without even the implied warranty of
** MERCHANTABILITY or FITNESS FOR A PARTICULAR PURPOSE. See the
** GNU General Public License for more details.
**
** You should have received a copy of the GNU General Public License
** along with this program; if not, write to the Free Software
** Foundation, Inc., 51 Franklin Street, Fifth Floor, Boston, MA  02110-1301, USA.
**/
?>
<?php
require_once dirname(__FILE__).'/include/config.inc.php';
require_once dirname(__FILE__).'/include/items.inc.php';

$page['title'] = _('Queue');
$page['file'] = 'queue.php';
$page['hist_arg'] = array('config');

define('ZBX_PAGE_DO_REFRESH', 1);

// item count to display in the details queue
define('QUEUE_DETAIL_ITEM_COUNT', 500);

require_once dirname(__FILE__).'/include/page_header.php';
?>
<?php
//		VAR			TYPE	OPTIONAL FLAGS	VALIDATION	EXCEPTION
	$fields=array(
		'config' =>	array(T_ZBX_INT, O_OPT,	P_SYS,	IN("0,1,2"),	NULL)
	);

	check_fields($fields);
?>
<?php
	$_REQUEST['config'] = get_request('config', CProfile::get('web.queue.config', 0));
	CProfile::update('web.queue.config', $_REQUEST['config'], PROFILE_TYPE_INT);

	$queueTypes = array(
		0 => CZabbixServer::QUEUE_OVERVIEW,
		1 => CZabbixServer::QUEUE_OVERVIEW_BY_PROXY,
		2 => CZabbixServer::QUEUE_DETAILS
	);
	$config = $queueTypes[$_REQUEST['config']];

	$form = new CForm('get');
	$cmbMode = new CComboBox('config', $_REQUEST['config'], 'submit();');
	$cmbMode->addItem(0, _('Overview'));
	$cmbMode->addItem(1, _('Overview by proxy'));
	$cmbMode->addItem(2, _('Details'));
	$form->addItem($cmbMode);

	$queue_wdgt = new CWidget();
	$queue_wdgt->addPageHeader(_('QUEUE OF ITEMS TO BE UPDATED'), $form);

	$zabbixServer = new CZabbixServer($ZBX_SERVER, $ZBX_SERVER_PORT, ZBX_SOCKET_TIMEOUT, ZBX_SOCKET_BYTES_LIMIT);
	$queueData = $zabbixServer->getQueue($config, get_cookie('zbx_sessionid'));

	// check for errors error
	if ($zabbixServer->getError()) {
		error($zabbixServer->getError());
		show_error_message(_('Cannot display item queue.'));

<<<<<<< HEAD
	$result = DBselect(
			'SELECT i.itemid,i.lastclock,i.name,i.key_,i.type,h.name as hostname,'.
				'h.hostid,h.proxy_hostid,i.delay,i.delay_flex,i.interfaceid'.
			' FROM items i,hosts h'.
			' WHERE i.hostid=h.hostid'.
				' AND h.status='.HOST_STATUS_MONITORED.
				' AND i.status='.ITEM_STATUS_ACTIVE.
				' AND i.value_type<>'.ITEM_VALUE_TYPE_LOG.
				' AND NOT i.lastclock IS NULL'.
				' AND ('.
					' i.type IN ('.implode(',',$norm_item_types).')'.
					' OR (h.available<>'.HOST_AVAILABLE_FALSE.' AND i.type IN ('.implode(',',$zbx_item_types).'))'.
					' OR (h.snmp_available<>'.HOST_AVAILABLE_FALSE.' AND i.type IN ('.implode(',',$snmp_item_types).'))'.
					' OR (h.ipmi_available<>'.HOST_AVAILABLE_FALSE.' AND i.type IN ('.implode(',',$ipmi_item_types).'))'.
					' OR (h.jmx_available<>'.HOST_AVAILABLE_FALSE.' AND i.type IN ('.implode(',',$jmx_item_types).'))'.
				')'.
				' AND i.flags<>'.ZBX_FLAG_DISCOVERY_PROTOTYPE.
				andDbNode('i.itemid', get_current_nodeid()).
			' ORDER BY i.lastclock,h.name,i.name,i.key_'
	);

	$table = new CTableInfo(_('The queue is empty'));
	$truncated = false;

	if($_REQUEST['config']==0){
		foreach($item_types as $type){
			$sec_10[$type] = 0;
			$sec_30[$type] = 0;
			$sec_60[$type] = 0;
			$sec_300[$type] = 0;
			$sec_600[$type] = 0;
			$sec_rest[$type] = 0;
		}

		while($row = DBfetch($result)){
			$res = calculateItemNextcheck($row['interfaceid'], $row['itemid'], $row['type'], $row['delay'], $row['delay_flex'], $row['lastclock']);
			if(0 != $row['proxy_hostid']){
				$res['nextcheck'] = $row['lastclock'] + $res['delay'];
			}
			$diff = $now - $res['nextcheck'];
=======
		require_once dirname(__FILE__).'/include/page_footer.php';
	}
>>>>>>> 0191c67a

	$table = new CTableInfo(_('The queue is empty.'));

	// overview
	if ($config == CZabbixServer::QUEUE_OVERVIEW) {
		$itemTypes = array(
			ITEM_TYPE_ZABBIX,
			ITEM_TYPE_ZABBIX_ACTIVE,
			ITEM_TYPE_SIMPLE,
			ITEM_TYPE_SNMPV1,
			ITEM_TYPE_SNMPV2C,
			ITEM_TYPE_SNMPV3,
			ITEM_TYPE_INTERNAL,
			ITEM_TYPE_AGGREGATE,
			ITEM_TYPE_EXTERNAL,
			ITEM_TYPE_DB_MONITOR,
			ITEM_TYPE_IPMI,
			ITEM_TYPE_SSH,
			ITEM_TYPE_TELNET,
			ITEM_TYPE_JMX,
			ITEM_TYPE_CALCULATED
		);

		$table->setHeader(array(
			_('Items'),
			_('5 seconds'),
			_('10 seconds'),
			_('30 seconds'),
			_('1 minute'),
			_('5 minutes'),
			_('More than 10 minutes')
		));

		$queueData = zbx_toHash($queueData, 'itemtype');
		foreach($itemTypes as $type) {
			if (isset($queueData[$type])) {
				$itemTypeData = $queueData[$type];
			}
			else {
				$itemTypeData = array(
					'delay5' => 0,
					'delay10' => 0,
					'delay30' => 0,
					'delay60' => 0,
					'delay300' => 0,
					'delay600' => 0
				);
			}

			$table->addRow(array(
				item_type2str($type),
				getSeverityCell(TRIGGER_SEVERITY_NOT_CLASSIFIED, $itemTypeData['delay5'], !$itemTypeData['delay5']),
				getSeverityCell(TRIGGER_SEVERITY_INFORMATION, $itemTypeData['delay10'], !$itemTypeData['delay10']),
				getSeverityCell(TRIGGER_SEVERITY_WARNING, $itemTypeData['delay30'], !$itemTypeData['delay30']),
				getSeverityCell(TRIGGER_SEVERITY_AVERAGE, $itemTypeData['delay60'], !$itemTypeData['delay60']),
				getSeverityCell(TRIGGER_SEVERITY_HIGH, $itemTypeData['delay300'], !$itemTypeData['delay300']),
				getSeverityCell(TRIGGER_SEVERITY_DISASTER, $itemTypeData['delay600'], !$itemTypeData['delay600']),
			));
		}
	}
	// overview by proxy
	elseif ($config == CZabbixServer::QUEUE_OVERVIEW_BY_PROXY){
		$proxies = API::proxy()->get(array(
			'output' => array('hostid', 'host'),
			'preservekeys' => true,
		));
		order_result($proxies, 'host');

		$proxies[0] = array('host' => _('Server'));

		$table->setHeader(array(
			_('Proxy'),
			_('5 seconds'),
			_('10 seconds'),
			_('30 seconds'),
			_('1 minute'),
			_('5 minutes'),
			_('More than 10 minutes')
		));

		$queueData = zbx_toHash($queueData, 'proxyid');
		foreach ($proxies as $proxyId => $proxy) {
			if (isset($queueData[$proxyId])) {
				$proxyData = $queueData[$proxyId];
			}
			else {
				$proxyData = array(
					'delay5' => 0,
					'delay10' => 0,
					'delay30' => 0,
					'delay60' => 0,
					'delay300' => 0,
					'delay600' => 0
				);
			}

			$table->addRow(array(
				$proxy['host'],
				getSeverityCell(TRIGGER_SEVERITY_NOT_CLASSIFIED, $proxyData['delay5'], !$proxyData['delay5']),
				getSeverityCell(TRIGGER_SEVERITY_INFORMATION, $proxyData['delay10'], !$proxyData['delay10']),
				getSeverityCell(TRIGGER_SEVERITY_WARNING, $proxyData['delay30'], !$proxyData['delay30']),
				getSeverityCell(TRIGGER_SEVERITY_AVERAGE, $proxyData['delay60'], !$proxyData['delay60']),
				getSeverityCell(TRIGGER_SEVERITY_HIGH, $proxyData['delay300'], !$proxyData['delay300']),
				getSeverityCell(TRIGGER_SEVERITY_DISASTER, $proxyData['delay600'], !$proxyData['delay600']),
			));
		}
	}
	// details
	elseif ($config == CZabbixServer::QUEUE_DETAILS) {
		$queueData = zbx_toHash($queueData, 'itemid');

		$items = API::Item()->get(array(
			'output' => array('itemid', 'name', 'key_'),
			'selectHosts' => array('name'),
			'itemids' => array_keys($queueData),
			'webitems' => true,
			'preservekeys' => true
		));

		$table->setHeader(array(
			_('Scheduled check'),
			_('Delayed by'),
			is_show_all_nodes() ? _('Node') : null,
			_('Host'),
			_('Name')
		));

		$i = 0;
		foreach ($queueData as $itemData) {
			// display only the first 500 items
			$i++;
			if ($i > QUEUE_DETAIL_ITEM_COUNT) {
				break;
			}

			$item = $items[$itemData['itemid']];
			$host = reset($item['hosts']);

			$table->addRow(array(
				zbx_date2str(QUEUE_NODES_DATE_FORMAT, $itemData['nextcheck']),
				zbx_date2age($itemData['nextcheck']),
				get_node_name_by_elid($item['itemid']),
				$host['name'],
				itemName($item)
			));
		}
	}

	$queue_wdgt->addItem($table);
	$queue_wdgt->Show();

	// display the table footer
	if ($config = CZabbixServer::QUEUE_OVERVIEW_BY_PROXY) {
		show_table_header(
			_('Total').": ".$table->GetNumRows().
			((count($queueData) > QUEUE_DETAIL_ITEM_COUNT) ? ' ('._('Truncated').')' : '')
		);
	}


require_once dirname(__FILE__).'/include/page_footer.php';<|MERGE_RESOLUTION|>--- conflicted
+++ resolved
@@ -70,51 +70,8 @@
 		error($zabbixServer->getError());
 		show_error_message(_('Cannot display item queue.'));
 
-<<<<<<< HEAD
-	$result = DBselect(
-			'SELECT i.itemid,i.lastclock,i.name,i.key_,i.type,h.name as hostname,'.
-				'h.hostid,h.proxy_hostid,i.delay,i.delay_flex,i.interfaceid'.
-			' FROM items i,hosts h'.
-			' WHERE i.hostid=h.hostid'.
-				' AND h.status='.HOST_STATUS_MONITORED.
-				' AND i.status='.ITEM_STATUS_ACTIVE.
-				' AND i.value_type<>'.ITEM_VALUE_TYPE_LOG.
-				' AND NOT i.lastclock IS NULL'.
-				' AND ('.
-					' i.type IN ('.implode(',',$norm_item_types).')'.
-					' OR (h.available<>'.HOST_AVAILABLE_FALSE.' AND i.type IN ('.implode(',',$zbx_item_types).'))'.
-					' OR (h.snmp_available<>'.HOST_AVAILABLE_FALSE.' AND i.type IN ('.implode(',',$snmp_item_types).'))'.
-					' OR (h.ipmi_available<>'.HOST_AVAILABLE_FALSE.' AND i.type IN ('.implode(',',$ipmi_item_types).'))'.
-					' OR (h.jmx_available<>'.HOST_AVAILABLE_FALSE.' AND i.type IN ('.implode(',',$jmx_item_types).'))'.
-				')'.
-				' AND i.flags<>'.ZBX_FLAG_DISCOVERY_PROTOTYPE.
-				andDbNode('i.itemid', get_current_nodeid()).
-			' ORDER BY i.lastclock,h.name,i.name,i.key_'
-	);
-
-	$table = new CTableInfo(_('The queue is empty'));
-	$truncated = false;
-
-	if($_REQUEST['config']==0){
-		foreach($item_types as $type){
-			$sec_10[$type] = 0;
-			$sec_30[$type] = 0;
-			$sec_60[$type] = 0;
-			$sec_300[$type] = 0;
-			$sec_600[$type] = 0;
-			$sec_rest[$type] = 0;
-		}
-
-		while($row = DBfetch($result)){
-			$res = calculateItemNextcheck($row['interfaceid'], $row['itemid'], $row['type'], $row['delay'], $row['delay_flex'], $row['lastclock']);
-			if(0 != $row['proxy_hostid']){
-				$res['nextcheck'] = $row['lastclock'] + $res['delay'];
-			}
-			$diff = $now - $res['nextcheck'];
-=======
 		require_once dirname(__FILE__).'/include/page_footer.php';
 	}
->>>>>>> 0191c67a
 
 	$table = new CTableInfo(_('The queue is empty.'));
 
