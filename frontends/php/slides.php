<?php
/*
<<<<<<< HEAD
** Zabbix
** Copyright (C) 2000-2011 Zabbix SIA
=======
** ZABBIX
** Copyright (C) 2000-2010 SIA Zabbix
>>>>>>> 2a669d0f
**
** This program is free software; you can redistribute it and/or modify
** it under the terms of the GNU General Public License as published by
** the Free Software Foundation; either version 2 of the License, or
** (at your option) any later version.
**
** This program is distributed in the hope that it will be useful,
** but WITHOUT ANY WARRANTY; without even the implied warranty of
** MERCHANTABILITY or FITNESS FOR A PARTICULAR PURPOSE.  See the
** GNU General Public License for more details.
**
** You should have received a copy of the GNU General Public License
** along with this program; if not, write to the Free Software
** Foundation, Inc., 675 Mass Ave, Cambridge, MA 02139, USA.
**/
?>
<?php
require_once('include/config.inc.php');
require_once('include/graphs.inc.php');
require_once('include/screens.inc.php');
require_once('include/blocks.inc.php');

$page['title'] = 'S_CUSTOM_SLIDES';
$page['file'] = 'slides.php';
$page['hist_arg'] = array('elementid');
$page['scripts'] = array('effects.js','dragdrop.js','class.pmaster.js','class.calendar.js','gtlc.js');

$page['type'] = detect_page_type(PAGE_TYPE_HTML);

include_once('include/page_header.php');

?>
<?php
//		VAR			TYPE	OPTIONAL FLAGS	VALIDATION	EXCEPTION
	$fields=array(
		'groupid'=>		array(T_ZBX_INT, O_OPT, P_SYS,	DB_ID, null),
		'hostid'=>		array(T_ZBX_INT, O_OPT, P_SYS,	DB_ID, null),
// STATUS OF TRIGGER
		'tr_groupid'=>	array(T_ZBX_INT, O_OPT, P_SYS,	DB_ID,		null),
		'tr_hostid'=>	array(T_ZBX_INT, O_OPT, P_SYS,	DB_ID,		null),
		'elementid'=>	array(T_ZBX_INT, O_OPT,	P_SYS|P_NZERO,	DB_ID, NULL),
		'step'=>		array(T_ZBX_INT, O_OPT,  P_SYS,		BETWEEN(0,65535),NULL),
		'period'=>		array(T_ZBX_INT, O_OPT,  P_SYS, 	null,NULL),
		'stime'=>		array(T_ZBX_STR, O_OPT,  P_SYS, 	NULL,NULL),
		'reset'=>		array(T_ZBX_STR, O_OPT,  P_SYS, 	IN("'reset'"),NULL),
		'fullscreen'=>	array(T_ZBX_INT, O_OPT,	P_SYS,		IN('0,1,2'),		NULL),
//ajax
		'favobj'=>		array(T_ZBX_STR, O_OPT, P_ACT,	NULL,			NULL),
		'favref'=>		array(T_ZBX_STR, O_OPT, P_ACT,  NOT_EMPTY,		NULL),
		'favid'=>		array(T_ZBX_INT, O_OPT, P_ACT,  NULL,			NULL),
		'favcnt'=>		array(T_ZBX_STR, O_OPT,	null,	null,			null),
		'pmasterid'=>	array(T_ZBX_STR, O_OPT,	P_SYS,	null,			NULL),

		'action'=>		array(T_ZBX_STR, O_OPT, P_ACT, 	IN("'add','remove','refresh','flop'"),	NULL),
		'state'=>		array(T_ZBX_INT, O_OPT, P_ACT,  NOT_EMPTY,		'isset({action}) && ("flop"=={action})'),
		'upd_counter'=> array(T_ZBX_INT, O_OPT, P_ACT,  null,		null),
	);

	check_fields($fields);

	$tmpstime = get_request('stime');

	if(isset($_REQUEST['favobj'])){
		$_REQUEST['pmasterid'] = get_request('pmasterid','mainpage');

		if('filter' == $_REQUEST['favobj']){
			CProfile::update('web.slides.filter.state',$_REQUEST['state'], PROFILE_TYPE_INT);
		}
		if('timeline' == $_REQUEST['favobj']){
			if(isset($_REQUEST['elementid']) && isset($_REQUEST['period'])){
				navigation_bar_calc('web.slides', $_REQUEST['elementid'],true);
			}
		}
		if(str_in_array($_REQUEST['favobj'],array('screenid','slideshowid'))){
			$result = false;
			if('add' == $_REQUEST['action']){
				$result = add2favorites('web.favorite.screenids',$_REQUEST['favid'],$_REQUEST['favobj']);
				if($result){
					print('$("addrm_fav").title = "'.S_REMOVE_FROM.' '.S_FAVOURITES.'";'."\n");
					print('$("addrm_fav").onclick = function(){rm4favorites("'.$_REQUEST['favobj'].'","'.$_REQUEST['favid'].'",0);}'."\n");
				}
			}
			else if('remove' == $_REQUEST['action']){
				$result = rm4favorites('web.favorite.screenids',$_REQUEST['favid'],$_REQUEST['favobj']);

				if($result){
					print('$("addrm_fav").title = "'.S_ADD_TO.' '.S_FAVOURITES.'";'."\n");
					print('$("addrm_fav").onclick = function(){ add2favorites("'.$_REQUEST['favobj'].'","'.$_REQUEST['favid'].'");}'."\n");
				}
			}

			if((PAGE_TYPE_JS == $page['type']) && $result){
				print('switchElementsClass("addrm_fav","iconminus","iconplus");');
			}
		}

		if('hat' == $_REQUEST['favobj']){
			switch($_REQUEST['favref']){
				case 'hat_slides':
					$elementid = get_request('elementid');

					if(!is_null($elementid)){
						$effectiveperiod = navigation_bar_calc();
						$step = get_request('upd_counter');

						$slideshow = get_slideshow_by_slideshowid($elementid);
						$screen = get_slideshow($elementid, $step);

<<<<<<< HEAD
						$screens = API::Screen()->get(array(
							'screenids' => $screen['screenid']
						));
						if(empty($screens)){
							print alert('No permissions');
						}
						else{
							$screens = API::Screen()->get(array(
								'screenids' => $screen['screenid'],
								'output' => API_OUTPUT_EXTEND,
								'selectScreenItems' => API_OUTPUT_EXTEND
							));
							$cur_screen = reset($screens);
							$element = get_screen($cur_screen,2,$effectiveperiod);

							$refresh_multipl = CProfile::get('web.slides.rf_rate.hat_slides', 1, $elementid);

							if($screen['delay'] > 0) $refresh = $screen['delay'];
							else $refresh = $slideshow['delay'];

							$element->show();

							$script = get_update_doll_script('mainpage', $_REQUEST['favref'], 'frequency', $refresh*$refresh_multipl)."\n";
							$script.= get_update_doll_script('mainpage', $_REQUEST['favref'], 'restartDoll')."\n";
							$script.= 'timeControl.processObjects();';
							insert_js($script);
						}
=======
						$element = get_screen($screen['screenid'],2,$effectiveperiod);

						$refresh_multipl = CProfile::get('web.slides.rf_rate.hat_slides', 1, $elementid);

						if($screen['delay'] > 0) $refresh = $screen['delay'];
						else $refresh = $slideshow['delay'];

						$element->show();

						$script = get_update_doll_script('mainpage', $_REQUEST['favref'], 'frequency', $refresh*$refresh_multipl)."\n";
						$script.= get_update_doll_script('mainpage', $_REQUEST['favref'], 'restartDoll')."\n";
						$script.= 'timeControl.processObjects();';
						insert_js($script);
>>>>>>> 2a669d0f
					}
					else{
						print(SBR.S_NO_SLIDESHOWS_DEFINED);
					}

				break;
			}
		}

		if('set_rf_rate' == $_REQUEST['favobj']){
			if(str_in_array($_REQUEST['favref'],array('hat_slides'))){
				$elementid = $_REQUEST['elementid'];

				CProfile::update('web.slides.rf_rate.hat_slides', $_REQUEST['favcnt'], PROFILE_TYPE_STR, $elementid);

				// $script= get_update_doll_script('mainpage', $_REQUEST['favref'], 'frequency', $_REQUEST['favcnt'])*$refresh."\n";
				// $script.= get_update_doll_script('mainpage', $_REQUEST['favref'], 'stopDoll')."\n";
				// $script.= get_update_doll_script('mainpage', $_REQUEST['favref'], 'startDoll')."\n";

				$menu = array();
				$submenu = array();

				make_refresh_menu('mainpage', $_REQUEST['favref'],$_REQUEST['favcnt'],array('elementid'=> $elementid),$menu,$submenu,2);
				$script = 'page_menu["menu_'.$_REQUEST['favref'].'"] = '.zbx_jsvalue($menu['menu_'.$_REQUEST['favref']]).';'."\n";
				echo $script;
			}
		}

		// saving fixed/dynamic setting to profile
		if('timelinefixedperiod' == $_REQUEST['favobj']){
			if(isset($_REQUEST['favid'])){
				CProfile::update('web.slides.timelinefixed', $_REQUEST['favid'], PROFILE_TYPE_INT);
			}
		}
	}

	if((PAGE_TYPE_JS == $page['type']) || (PAGE_TYPE_HTML_BLOCK == $page['type'])){
		include_once('include/page_footer.php');
		exit();
	}
?>
<?php
	$elementid = get_request('elementid', CProfile::get('web.slides.elementid', null));
	if(2 != $_REQUEST['fullscreen']){
		CProfile::update('web.slides.elementid', $elementid, PROFILE_TYPE_ID);
	}

	$slides_wdgt = new CWidget('hat_slides');

<<<<<<< HEAD
	$formHeader = new CForm('get');
=======
	$formHeader = new CForm(null, 'get');
>>>>>>> 2a669d0f
	$cmbConfig = new CComboBox('config', 'slides.php', 'javascript: redirect(this.options[this.selectedIndex].value);');
		$cmbConfig->addItem('screens.php', S_SCREENS);
		$cmbConfig->addItem('slides.php', S_SLIDESHOWS);
	$formHeader->addItem($cmbConfig);


	$slideshows = array();
	$sql = 'SELECT slideshowid, name'.
			' FROM slideshows '.
			' WHERE '.DBin_node('slideshowid');
	$result = DBselect($sql);
	while($slideshow = DBfetch($result)){
		if(slideshow_accessible($slideshow['slideshowid'], PERM_READ_ONLY)){
			$slideshows[$slideshow['slideshowid']] = $slideshow;
		}
	};
	order_result($slideshows, 'name');


	if(empty($slideshows)){
		$slides_wdgt->addPageHeader(S_SLIDESHOWS_BIG, $formHeader);
		$slides_wdgt->addItem(BR());
		$slides_wdgt->addItem(new CTableInfo(S_NO_SLIDESHOWS_DEFINED));
		$slides_wdgt->show();
	}
	else{
		if(!isset($slideshows[$elementid])){
			$slideshow = reset($slideshows);
			$elementid = $slideshow['slideshowid'];
		}

		$effectiveperiod = navigation_bar_calc('web.slides',$elementid, true);
		$screen = get_slideshow($elementid, 0);

// PAGE HEADER {{{

		if($screen){
			$icon = get_icon('favourite', array(
				'fav' => 'web.favorite.screenids',
				'elname' => 'slideshowid',
				'elid' => $elementid,
			));
<<<<<<< HEAD
=======
		}
		else{
			$icon = new CIcon(S_FAVOURITES, 'iconplus');
>>>>>>> 2a669d0f
		}
		else{
			$icon = new CIcon(S_FAVOURITES, 'iconplus');
		}

		$fs_icon = get_icon('fullscreen', array('fullscreen' => $_REQUEST['fullscreen']));

<<<<<<< HEAD
		$refresh_icon = new CIcon(S_MENU, 'iconmenu');
		if($screen){
			$refresh_icon->addAction('onclick', 'javascript: create_page_menu(event,"hat_slides");');
		}


		$slides_wdgt->addPageHeader(S_SLIDESHOWS_BIG, array($formHeader, SPACE, $icon, $refresh_icon, $fs_icon));
// }}} PAGE HEADER

// HEADER {{{
		$form = new CForm('get');
		$form->addVar('fullscreen', $_REQUEST['fullscreen']);

=======
		$fs_icon = get_icon('fullscreen', array('fullscreen' => $_REQUEST['fullscreen']));

		$refresh_icon = new CIcon(S_MENU, 'iconmenu');
		if($screen){
			$refresh_icon->addAction('onclick', 'javascript: create_page_menu(event,"hat_slides");');
		}


		$slides_wdgt->addPageHeader(S_SLIDESHOWS_BIG, array($formHeader, SPACE, $icon, $refresh_icon, $fs_icon));
// }}} PAGE HEADER

// HEADER {{{
		$form = new CForm(null, 'get');
		$form->addVar('fullscreen', $_REQUEST['fullscreen']);

>>>>>>> 2a669d0f
		$cmbElements = new CComboBox('elementid', $elementid, 'submit()');
		foreach($slideshows as $snum => $slideshow){
			$cmbElements->addItem($slideshow['slideshowid'], get_node_name_by_elid($slideshow['slideshowid'], null, ': ').$slideshow['name']);
		}
		$form->addItem(array(S_SLIDESHOW.SPACE, $cmbElements));

		$slides_wdgt->addHeader($slideshows[$elementid]['name'], $form);
// }}} HEADER

		if($screen){
			if((2 != $_REQUEST['fullscreen']) && check_dynamic_items($elementid, 1)){
				if(!isset($_REQUEST['hostid'])){
					$_REQUEST['groupid'] = $_REQUEST['hostid'] = 0;
				}

				$options = array('allow_all_hosts', 'monitored_hosts', 'with_items');
				if(!$ZBX_WITH_ALL_NODES)	array_push($options, 'only_current_node');

				$params = array();
				foreach($options as $option) $params[$option] = 1;

				$PAGE_GROUPS = get_viewed_groups(PERM_READ_ONLY, $params);
				$PAGE_HOSTS = get_viewed_hosts(PERM_READ_ONLY, $PAGE_GROUPS['selected'], $params);
	//SDI($_REQUEST['groupid'].' : '.$_REQUEST['hostid']);
				validate_group_with_host($PAGE_GROUPS,$PAGE_HOSTS);

				$cmbGroups = new CComboBox('groupid', $PAGE_GROUPS['selected'], 'javascript: submit();');
				foreach($PAGE_GROUPS['groups'] as $groupid => $name){
					$cmbGroups->addItem($groupid, get_node_name_by_elid($groupid, null, ': ').$name);
				}
				$form->addItem(array(SPACE.S_GROUP.SPACE,$cmbGroups));


				$PAGE_HOSTS['hosts']['0'] = S_DEFAULT;
				$cmbHosts = new CComboBox('hostid',$PAGE_HOSTS['selected'],'javascript: submit();');
				foreach($PAGE_HOSTS['hosts'] as $hostid => $name){
					$cmbHosts->addItem($hostid, get_node_name_by_elid($hostid, null, ': ').$name);
				}
				$form->addItem(array(SPACE.S_HOST.SPACE,$cmbHosts));
			}


			$element = get_slideshow_by_slideshowid($elementid);
			if($screen['delay'] > 0) $element['delay'] = $screen['delay'];

			show_messages();

// js menu arrays
			$menu = array();
			$submenu = array();
			$refresh_multipl = CProfile::get('web.slides.rf_rate.hat_slides', 1, $elementid);

// workaround for 1.8.2 upgrade, earlier value was integer type, now str
			if(empty($refresh_multipl)){
				$refresh_multipl = 1;
				CProfile::update('web.slides.rf_rate.hat_slides', $refresh_multipl, PROFILE_TYPE_STR, $elementid);
			}

			make_refresh_menu('mainpage', 'hat_slides', $refresh_multipl, array('elementid'=> $elementid), $menu, $submenu, 2);
			insert_js('var page_menu='.zbx_jsvalue($menu).";\n".'var page_submenu='.zbx_jsvalue($submenu).";\n");
// --------------

			$refresh_tab = array(array(
				'id' => 'hat_slides',
				'frequency' => $element['delay']*$refresh_multipl,
				'url' => 'slides.php?elementid='.$elementid.(is_null($tmpstime) ? '' : '&stime='.$tmpstime).url_param('period').url_param('groupid').url_param('hostid'),
				'params'=> array('lastupdate' => time())
			));
			add_doll_objects($refresh_tab);


			$effectiveperiod = navigation_bar_calc();
			if(2 != $_REQUEST['fullscreen']){
// NAV BAR
				$timeline = array();
				$timeline['period'] = $effectiveperiod;
				$timeline['starttime'] = date('YmdHis', time() - ZBX_MAX_PERIOD);

				if(isset($_REQUEST['stime'])){
					$timeline['usertime'] = date('YmdHis', zbxDateToTime($_REQUEST['stime']) + $timeline['period']);
				}
<<<<<<< HEAD

				$scroll_div = new CDiv();
				$scroll_div->setAttribute('id','scrollbar_cntr');
				$slides_wdgt->addFlicker($scroll_div, CProfile::get('web.slides.filter.state',1));
				$slides_wdgt->addFlicker(BR(), CProfile::get('web.slides.filter.state',1));


				$objData = array(
					'id' => $elementid,
					'loadSBox' => 0,
					'loadImage' => 0,
					'loadScroll' => 1,
					'scrollWidthByImage' => 0,
					'dynamic' => 0,
					'mainObject' => 1,
					'periodFixed' => CProfile::get('web.slides.timelinefixed', 1)
				);

				zbx_add_post_js('timeControl.addObject("iframe",'.zbx_jsvalue($timeline).','.zbx_jsvalue($objData).');');
				zbx_add_post_js('timeControl.processObjects();');
			}

	//		$screen = get_slideshow($elementid, 0);
	//		$element = get_screen($screen['screenid'],2,$effectiveperiod);

			$slides_wdgt->addItem(new CSpan(S_LOADING_P, 'textcolorstyles'));


			$jsmenu = new CPUMenu(null, 170);
			$jsmenu->InsertJavaScript();
		}
		else{
			$slides_wdgt->addItem(new CTableInfo(S_NO_SLIDES_DEFINED));
		}

=======

				$scroll_div = new CDiv();
				$scroll_div->setAttribute('id','scrollbar_cntr');
				$slides_wdgt->addFlicker($scroll_div, CProfile::get('web.slides.filter.state',1));
				$slides_wdgt->addFlicker(BR(), CProfile::get('web.slides.filter.state',1));


				$objData = array(
					'id' => $elementid,
					'loadSBox' => 0,
					'loadImage' => 0,
					'loadScroll' => 1,
					'scrollWidthByImage' => 0,
					'dynamic' => 0,
					'mainObject' => 1,
					'periodFixed' => CProfile::get('web.slides.timelinefixed', 1)
				);

				zbx_add_post_js('timeControl.addObject("iframe",'.zbx_jsvalue($timeline).','.zbx_jsvalue($objData).');');
				zbx_add_post_js('timeControl.processObjects();');
			}

	//		$screen = get_slideshow($elementid, 0);
	//		$element = get_screen($screen['screenid'],2,$effectiveperiod);

			$slides_wdgt->addItem(new CSpan(S_LOADING_P, 'textcolorstyles'));


			$jsmenu = new CPUMenu(null, 170);
			$jsmenu->InsertJavaScript();
		}
		else{
			$slides_wdgt->addItem(new CTableInfo(S_NO_SLIDES_DEFINED));
		}

>>>>>>> 2a669d0f
		$slides_wdgt->show();
	}

?>
<?php

include_once('include/page_footer.php');

?><|MERGE_RESOLUTION|>--- conflicted
+++ resolved
@@ -1,12 +1,7 @@
 <?php
 /*
-<<<<<<< HEAD
-** Zabbix
-** Copyright (C) 2000-2011 Zabbix SIA
-=======
 ** ZABBIX
 ** Copyright (C) 2000-2010 SIA Zabbix
->>>>>>> 2a669d0f
 **
 ** This program is free software; you can redistribute it and/or modify
 ** it under the terms of the GNU General Public License as published by
@@ -80,6 +75,7 @@
 				navigation_bar_calc('web.slides', $_REQUEST['elementid'],true);
 			}
 		}
+
 		if(str_in_array($_REQUEST['favobj'],array('screenid','slideshowid'))){
 			$result = false;
 			if('add' == $_REQUEST['action']){
@@ -115,35 +111,6 @@
 						$slideshow = get_slideshow_by_slideshowid($elementid);
 						$screen = get_slideshow($elementid, $step);
 
-<<<<<<< HEAD
-						$screens = API::Screen()->get(array(
-							'screenids' => $screen['screenid']
-						));
-						if(empty($screens)){
-							print alert('No permissions');
-						}
-						else{
-							$screens = API::Screen()->get(array(
-								'screenids' => $screen['screenid'],
-								'output' => API_OUTPUT_EXTEND,
-								'selectScreenItems' => API_OUTPUT_EXTEND
-							));
-							$cur_screen = reset($screens);
-							$element = get_screen($cur_screen,2,$effectiveperiod);
-
-							$refresh_multipl = CProfile::get('web.slides.rf_rate.hat_slides', 1, $elementid);
-
-							if($screen['delay'] > 0) $refresh = $screen['delay'];
-							else $refresh = $slideshow['delay'];
-
-							$element->show();
-
-							$script = get_update_doll_script('mainpage', $_REQUEST['favref'], 'frequency', $refresh*$refresh_multipl)."\n";
-							$script.= get_update_doll_script('mainpage', $_REQUEST['favref'], 'restartDoll')."\n";
-							$script.= 'timeControl.processObjects();';
-							insert_js($script);
-						}
-=======
 						$element = get_screen($screen['screenid'],2,$effectiveperiod);
 
 						$refresh_multipl = CProfile::get('web.slides.rf_rate.hat_slides', 1, $elementid);
@@ -157,7 +124,6 @@
 						$script.= get_update_doll_script('mainpage', $_REQUEST['favref'], 'restartDoll')."\n";
 						$script.= 'timeControl.processObjects();';
 						insert_js($script);
->>>>>>> 2a669d0f
 					}
 					else{
 						print(SBR.S_NO_SLIDESHOWS_DEFINED);
@@ -207,11 +173,7 @@
 
 	$slides_wdgt = new CWidget('hat_slides');
 
-<<<<<<< HEAD
-	$formHeader = new CForm('get');
-=======
 	$formHeader = new CForm(null, 'get');
->>>>>>> 2a669d0f
 	$cmbConfig = new CComboBox('config', 'slides.php', 'javascript: redirect(this.options[this.selectedIndex].value);');
 		$cmbConfig->addItem('screens.php', S_SCREENS);
 		$cmbConfig->addItem('slides.php', S_SLIDESHOWS);
@@ -254,20 +216,13 @@
 				'elname' => 'slideshowid',
 				'elid' => $elementid,
 			));
-<<<<<<< HEAD
-=======
 		}
 		else{
 			$icon = new CIcon(S_FAVOURITES, 'iconplus');
->>>>>>> 2a669d0f
-		}
-		else{
-			$icon = new CIcon(S_FAVOURITES, 'iconplus');
 		}
 
 		$fs_icon = get_icon('fullscreen', array('fullscreen' => $_REQUEST['fullscreen']));
 
-<<<<<<< HEAD
 		$refresh_icon = new CIcon(S_MENU, 'iconmenu');
 		if($screen){
 			$refresh_icon->addAction('onclick', 'javascript: create_page_menu(event,"hat_slides");');
@@ -278,26 +233,9 @@
 // }}} PAGE HEADER
 
 // HEADER {{{
-		$form = new CForm('get');
-		$form->addVar('fullscreen', $_REQUEST['fullscreen']);
-
-=======
-		$fs_icon = get_icon('fullscreen', array('fullscreen' => $_REQUEST['fullscreen']));
-
-		$refresh_icon = new CIcon(S_MENU, 'iconmenu');
-		if($screen){
-			$refresh_icon->addAction('onclick', 'javascript: create_page_menu(event,"hat_slides");');
-		}
-
-
-		$slides_wdgt->addPageHeader(S_SLIDESHOWS_BIG, array($formHeader, SPACE, $icon, $refresh_icon, $fs_icon));
-// }}} PAGE HEADER
-
-// HEADER {{{
 		$form = new CForm(null, 'get');
 		$form->addVar('fullscreen', $_REQUEST['fullscreen']);
 
->>>>>>> 2a669d0f
 		$cmbElements = new CComboBox('elementid', $elementid, 'submit()');
 		foreach($slideshows as $snum => $slideshow){
 			$cmbElements->addItem($slideshow['slideshowid'], get_node_name_by_elid($slideshow['slideshowid'], null, ': ').$slideshow['name']);
@@ -379,7 +317,6 @@
 				if(isset($_REQUEST['stime'])){
 					$timeline['usertime'] = date('YmdHis', zbxDateToTime($_REQUEST['stime']) + $timeline['period']);
 				}
-<<<<<<< HEAD
 
 				$scroll_div = new CDiv();
 				$scroll_div->setAttribute('id','scrollbar_cntr');
@@ -415,43 +352,6 @@
 			$slides_wdgt->addItem(new CTableInfo(S_NO_SLIDES_DEFINED));
 		}
 
-=======
-
-				$scroll_div = new CDiv();
-				$scroll_div->setAttribute('id','scrollbar_cntr');
-				$slides_wdgt->addFlicker($scroll_div, CProfile::get('web.slides.filter.state',1));
-				$slides_wdgt->addFlicker(BR(), CProfile::get('web.slides.filter.state',1));
-
-
-				$objData = array(
-					'id' => $elementid,
-					'loadSBox' => 0,
-					'loadImage' => 0,
-					'loadScroll' => 1,
-					'scrollWidthByImage' => 0,
-					'dynamic' => 0,
-					'mainObject' => 1,
-					'periodFixed' => CProfile::get('web.slides.timelinefixed', 1)
-				);
-
-				zbx_add_post_js('timeControl.addObject("iframe",'.zbx_jsvalue($timeline).','.zbx_jsvalue($objData).');');
-				zbx_add_post_js('timeControl.processObjects();');
-			}
-
-	//		$screen = get_slideshow($elementid, 0);
-	//		$element = get_screen($screen['screenid'],2,$effectiveperiod);
-
-			$slides_wdgt->addItem(new CSpan(S_LOADING_P, 'textcolorstyles'));
-
-
-			$jsmenu = new CPUMenu(null, 170);
-			$jsmenu->InsertJavaScript();
-		}
-		else{
-			$slides_wdgt->addItem(new CTableInfo(S_NO_SLIDES_DEFINED));
-		}
-
->>>>>>> 2a669d0f
 		$slides_wdgt->show();
 	}
 
