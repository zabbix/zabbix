--- conflicted
+++ resolved
@@ -160,34 +160,18 @@
 		'status' => getRequest('status'),
 		'priority' => getRequest('priority'),
 		'comments' => getRequest('comments'),
-<<<<<<< HEAD
-		'url' => getRequest('url'),
+		'type' => getRequest('type'),
 		'dependencies' => zbx_toObject(getRequest('dependencies', []), 'triggerid')
 	];
 
 	if (hasRequest('update')) {
 		// update only changed fields
+
 		$oldTrigger = API::Trigger()->get([
-			'triggerids' => getRequest('triggerid'),
-			'output' => API_OUTPUT_EXTEND,
-			'selectDependencies' => ['triggerid']
+			'output' => ['expression', 'description', 'url', 'status', 'priority', 'comments', 'type'],
+			'selectDependencies' => ['triggerid'],
+			'triggerids' => getRequest('triggerid')
 		]);
-=======
-		'type' => getRequest('type'),
-		'dependencies' => zbx_toObject(getRequest('dependencies', array()), 'triggerid')
-	);
-
-	if (hasRequest('update')) {
-		// update only changed fields
-
-		$oldTrigger = API::Trigger()->get(array(
-			'output' => array(
-				'expression', 'description', 'url', 'status', 'priority', 'comments', 'type'
-			),
-			'selectDependencies' => array('triggerid'),
-			'triggerids' => getRequest('triggerid')
-		));
->>>>>>> c7c21ac2
 		if (!$oldTrigger) {
 			access_deny();
 		}
@@ -257,39 +241,22 @@
 		}
 	}
 }
-<<<<<<< HEAD
-elseif (hasRequest('action') && getRequest('action') == 'trigger.massupdate' && hasRequest('massupdate') && hasRequest('g_triggerid')) {
-	$visible = getRequest('visible', []);
-
-	// update triggers
-	$triggersToUpdate = [];
-	foreach (getRequest('g_triggerid') as $triggerid) {
-		$trigger = ['triggerid' => $triggerid];
-
-		if (isset($visible['priority'])) {
-			$trigger['priority'] = getRequest('priority');
-		}
-		if (isset($visible['dependencies'])) {
-			$trigger['dependencies'] = zbx_toObject(getRequest('dependencies', []), 'triggerid');
-		}
-=======
 elseif (hasRequest('action') && getRequest('action') === 'trigger.massupdate'
 		&& hasRequest('massupdate') && hasRequest('g_triggerid')) {
 	$result = true;
-	$visible = getRequest('visible', array());
+	$visible = getRequest('visible', []);
 
 	if ($visible) {
-		$triggersToUpdate = array();
+		$triggersToUpdate = [];
 
 		foreach (getRequest('g_triggerid') as $triggerid) {
-			$trigger = array('triggerid' => $triggerid);
->>>>>>> c7c21ac2
+			$trigger = ['triggerid' => $triggerid];
 
 			if (isset($visible['priority'])) {
 				$trigger['priority'] = getRequest('priority');
 			}
 			if (isset($visible['dependencies'])) {
-				$trigger['dependencies'] = zbx_toObject(getRequest('dependencies', array()), 'triggerid');
+				$trigger['dependencies'] = zbx_toObject(getRequest('dependencies', []), 'triggerid');
 			}
 
 			$triggersToUpdate[] = $trigger;
@@ -423,12 +390,7 @@
 
 	$data = [
 		'showdisabled' => getRequest('showdisabled', 1),
-<<<<<<< HEAD
-		'parent_discoveryid' => null,
 		'triggers' => [],
-=======
-		'triggers' => array(),
->>>>>>> c7c21ac2
 		'sort' => $sortField,
 		'sortorder' => $sortOrder,
 		'config' => $config
@@ -486,29 +448,15 @@
 	// paging
 	$data['paging'] = getPagingLine($data['triggers'], $sortOrder);
 
-<<<<<<< HEAD
 	$data['triggers'] = API::Trigger()->get([
-		'triggerids' => zbx_objectValues($data['triggers'], 'triggerid'),
-		'output' => API_OUTPUT_EXTEND,
-		'selectHosts' => API_OUTPUT_EXTEND,
+		'output' => ['triggerid', 'expression', 'description', 'status', 'priority', 'error', 'templateid', 'state'],
+		'selectHosts' => ['hostid', 'host'],
 		'selectItems' => ['itemid', 'hostid', 'key_', 'type', 'flags', 'status'],
-		'selectFunctions' => API_OUTPUT_EXTEND,
+		'selectFunctions' => ['functionid', 'itemid', 'function', 'parameter'],
 		'selectDependencies' => ['triggerid', 'description'],
-		'selectDiscoveryRule' => API_OUTPUT_EXTEND
+		'selectDiscoveryRule' => ['itemid', 'name'],
+		'triggerids' => zbx_objectValues($data['triggers'], 'triggerid')
 	]);
-=======
-	$data['triggers'] = API::Trigger()->get(array(
-		'output' => array(
-			'triggerid', 'expression', 'description', 'status', 'priority', 'error', 'templateid', 'state'
-		),
-		'selectHosts' => array('hostid', 'host'),
-		'selectItems' => array('itemid', 'hostid', 'key_', 'type', 'flags', 'status'),
-		'selectFunctions' => array('functionid', 'itemid', 'function', 'parameter'),
-		'selectDependencies' => array('triggerid', 'description'),
-		'selectDiscoveryRule' => array('itemid', 'name'),
-		'triggerids' => zbx_objectValues($data['triggers'], 'triggerid')
-	));
->>>>>>> c7c21ac2
 
 	// sort for displaying full results
 	if ($sortField === 'status') {
@@ -518,32 +466,19 @@
 		order_result($data['triggers'], $sortField, $sortOrder);
 	}
 
-<<<<<<< HEAD
-	$dependencyIds = [];
-=======
-	$depTriggerIds = array();
->>>>>>> c7c21ac2
+	$depTriggerIds = [];
 	foreach ($data['triggers'] as $trigger) {
 		foreach ($trigger['dependencies'] as $depTrigger) {
 			$depTriggerIds[$depTrigger['triggerid']] = true;
 		}
 	}
 
-<<<<<<< HEAD
 	$dependencyTriggers = [];
-	if ($dependencyIds) {
+	if ($depTriggerIds) {
 		$dependencyTriggers = API::Trigger()->get([
-			'triggerids' => $dependencyIds,
-			'output' => ['triggerid', 'flags', 'description', 'status'],
+			'output' => ['triggerid', 'description', 'status', 'flags'],
 			'selectHosts' => ['hostid', 'name'],
-=======
-	$dependencyTriggers = array();
-	if ($depTriggerIds) {
-		$dependencyTriggers = API::Trigger()->get(array(
-			'output' => array('triggerid', 'description', 'status', 'flags'),
-			'selectHosts' => array('hostid', 'name'),
 			'triggerids' => array_keys($depTriggerIds),
->>>>>>> c7c21ac2
 			'preservekeys' => true
 		]);
 
