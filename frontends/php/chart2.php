--- conflicted
+++ resolved
@@ -1,12 +1,7 @@
 <?php
 /*
-<<<<<<< HEAD
-** Zabbix
-** Copyright (C) 2000-2011 Zabbix SIA
-=======
 ** ZABBIX
 ** Copyright (C) 2000-2010 SIA Zabbix
->>>>>>> 2a669d0f
 **
 ** This program is free software; you can redistribute it and/or modify
 ** it under the terms of the GNU General Public License as published by
@@ -49,7 +44,7 @@
 ?>
 <?php
 	if(!DBfetch(DBselect('SELECT graphid FROM graphs WHERE graphid='.$_REQUEST['graphid']))){
-		show_error_message(S_NO_GRAPHS_DEFINED);
+		show_error_message(S_NO_GRAPH_DEFINED);
 	}
 
 	$options = array(
@@ -57,27 +52,16 @@
 		'graphids' => $_REQUEST['graphid'],
 		'output' => API_OUTPUT_EXTEND
 	);
-<<<<<<< HEAD
-	$db_data = API::Graph()->get($options);
-=======
 	$db_data = CGraph::get($options);
->>>>>>> 2a669d0f
 	if(empty($db_data)) access_deny();
 	else $db_data = reset($db_data);
 
 	$options = array(
 		'nodeids' => get_current_nodeid(true),
 		'graphids' => $_REQUEST['graphid'],
-<<<<<<< HEAD
-		'output' => API_OUTPUT_EXTEND,
-		'templated_hosts' => 1,
-	);
-	$host = API::Host()->get($options);
-=======
 		'output' => API_OUTPUT_EXTEND
 	);
 	$host = CHost::get($options);
->>>>>>> 2a669d0f
 	$host = reset($host);
 
 	$effectiveperiod = navigation_bar_calc();
@@ -88,7 +72,7 @@
 	if(id2nodeid($db_data['graphid']) != get_current_nodeid()){
 		$chart_header = get_node_name_by_elid($db_data['graphid'], true, ': ');
 	}
-	$chart_header.= $host['name'].': '.$db_data['name'];
+	$chart_header.= $host['host'].': '.$db_data['name'];
 
 
 	$graph = new CChart($db_data['graphtype']);
@@ -105,12 +89,7 @@
 	$height = get_request('height', 0);
 	if($height <= 0) $height = $db_data['height'];
 
-<<<<<<< HEAD
-	$graph->showLegend($db_data['show_legend']);
-
-=======
 //	$graph->showLegend($db_data['show_legend']);
->>>>>>> 2a669d0f
 	$graph->showWorkPeriod($db_data['show_work_period']);
 	$graph->showTriggers($db_data['show_triggers']);
 
