--- conflicted
+++ resolved
@@ -554,19 +554,11 @@
 		try {
 			DBstart();
 
-<<<<<<< HEAD
 			$globalMacros = API::UserMacro()->get(array(
-				'globalmacro' => 1,
-				'output' => API_OUTPUT_EXTEND
+				'globalmacro' => true,
+				'output' => API_OUTPUT_EXTEND,
+				'preservekeys' => true
 			));
-			$globalMacros = zbx_toHash($globalMacros, 'macro');
-=======
-				$globalMacros = API::UserMacro()->get(array(
-					'globalmacro' => true,
-					'output' => API_OUTPUT_EXTEND,
-					'preservekeys' => true
-				));
->>>>>>> fa7711d9
 
 			$newMacros = get_request('macros', array());
 
@@ -595,18 +587,23 @@
 				throw new Exception(_('More than one macro with same name found:').SPACE.implode(', ', array_unique($duplicatedMacros)));
 			}
 
-<<<<<<< HEAD
-			// save filtered macro array
-			$_REQUEST['macros'] = $newMacros;
-
 			// update
 			$macrosToUpdate = array();
 			foreach ($newMacros as $number => $newMacro) {
-				if (isset($globalMacros[$newMacro['macro']])) {
-					$macrosToUpdate[] = $newMacro;
+				if (isset($newMacro['globalmacroid']) && isset($globalMacros[$newMacro['globalmacroid']])) {
+
+					$dbGlobalMacro = $globalMacros[$newMacro['globalmacroid']];
 
 					// remove item from new macros array
 					unset($newMacros[$number]);
+					unset($globalMacros[$newMacro['globalmacroid']]);
+
+					// if the macro is unchanged - skip it
+					if ($dbGlobalMacro == $newMacro) {
+						continue;
+					}
+
+					$macrosToUpdate[$newMacro['globalmacroid']] = $newMacro;
 				}
 			}
 			if (!empty($macrosToUpdate)) {
@@ -614,75 +611,18 @@
 					throw new Exception(_('Cannot update macro'));
 				}
 				foreach ($macrosToUpdate as $macro) {
-					add_audit_ext(AUDIT_ACTION_UPDATE, AUDIT_RESOURCE_MACRO, $globalMacros[$macro['macro']]['globalmacroid'], $macro['macro'].SPACE.RARR.SPACE.$macro['value'], null, null, null);
-=======
-				// update
-				$macrosToUpdate = array();
-				foreach ($newMacros as $number => $newMacro) {
-					if (isset($newMacro['globalmacroid']) && isset($globalMacros[$newMacro['globalmacroid']])) {
-
-						$dbGlobalMacro = $globalMacros[$newMacro['globalmacroid']];
-
-						// remove item from new macros array
-						unset($newMacros[$number]);
-						unset($globalMacros[$newMacro['globalmacroid']]);
-
-						// if the macro is unchanged - skip it
-						if ($dbGlobalMacro == $newMacro) {
-							continue;
-						}
-
-						$macrosToUpdate[$newMacro['globalmacroid']] = $newMacro;
-					}
-				}
-				if (!empty($macrosToUpdate)) {
-					if (!API::UserMacro()->updateGlobal($macrosToUpdate)) {
-						throw new Exception(_('Cannot update macro'));
-					}
-					foreach ($macrosToUpdate as $macro) {
-						add_audit_ext(AUDIT_ACTION_UPDATE, AUDIT_RESOURCE_MACRO, $macro['globalmacroid'], $macro['macro'].SPACE.RARR.SPACE.$macro['value'], null, null, null);
-					}
->>>>>>> fa7711d9
-				}
-			}
-
-<<<<<<< HEAD
-			$newMacroMacros = zbx_objectValues($newMacros, 'macro');
-			$newMacroMacros = zbx_toHash($newMacroMacros, 'macro');
-
-			// delete
-			$macrosToDelete = array();
-			$macrosToUpdate = zbx_toHash($macrosToUpdate, 'macro');
-			foreach ($globalMacros as $globalMacro) {
-				if (empty($newMacroMacros[$globalMacro['macro']]) && empty($macrosToUpdate[$globalMacro['macro']])) {
-					$macrosToDelete[] = $globalMacro['macro'];
-
-					// remove item from new macros array
-					foreach ($newMacros as $number => $newMacro) {
-						if ($newMacro['macro'] == $globalMacro['macro']) {
-							unset($newMacros[$number]);
-							break;
-						}
-					}
-				}
-			}
-			if (!empty($macrosToDelete)) {
-				if (!API::UserMacro()->deleteGlobal($macrosToDelete)) {
+					add_audit_ext(AUDIT_ACTION_UPDATE, AUDIT_RESOURCE_MACRO, $macro['globalmacroid'], $macro['macro'].SPACE.RARR.SPACE.$macro['value'], null, null, null);
+				}
+			}
+
+			// delete the remaining global macros
+			if ($globalMacros) {
+				$ids = zbx_objectValues($globalMacros, 'globalmacroid');
+				if (!API::UserMacro()->deleteGlobal($ids)) {
 					throw new Exception(_('Cannot remove macro.'));
-=======
-				// delete the remaining global macros
-				if ($globalMacros) {
-					$ids = zbx_objectValues($globalMacros, 'globalmacroid');
-					if (!API::UserMacro()->deleteGlobal($ids)) {
-						throw new Exception(_('Cannot remove macro.'));
-					}
-					foreach ($globalMacros as $macro) {
-						add_audit_ext(AUDIT_ACTION_DELETE, AUDIT_RESOURCE_MACRO, $macro['globalmacroid'], $macro.SPACE.RARR.SPACE.$macro['value'], null, null, null);
-					}
->>>>>>> fa7711d9
-				}
-				foreach ($macrosToDelete as $macro) {
-					add_audit_ext(AUDIT_ACTION_DELETE, AUDIT_RESOURCE_MACRO, $globalMacros[$macro]['globalmacroid'], $macro.SPACE.RARR.SPACE.$globalMacros[$macro]['value'], null, null, null);
+				}
+				foreach ($globalMacros as $macro) {
+					add_audit_ext(AUDIT_ACTION_DELETE, AUDIT_RESOURCE_MACRO, $macro['globalmacroid'], $macro.SPACE.RARR.SPACE.$macro['value'], null, null, null);
 				}
 			}
 
@@ -693,7 +633,6 @@
 					$_REQUEST['macros'][$number]['type'] = 'new';
 				}
 
-<<<<<<< HEAD
 				$newMacrosIds = API::UserMacro()->createGlobal(array_values($newMacros));
 				if (!$newMacrosIds) {
 					throw new Exception(_('Cannot add macro'));
@@ -706,23 +645,14 @@
 				foreach ($newMacrosCreated as $macro) {
 					add_audit_ext(AUDIT_ACTION_ADD, AUDIT_RESOURCE_MACRO, $macro['globalmacroid'], $macro['macro'].SPACE.RARR.SPACE.$macro['value'], null, null, null);
 				}
-=======
-				// reload macros after updating to properly display them in the form
-				$_REQUEST['macros'] = API::UserMacro()->get(array(
-					'globalmacro' => true,
-					'output' => API_OUTPUT_EXTEND,
-					'preservekeys' => true
-				));
-
-				DBend(true);
-				show_message(_('Macros updated'));
-			}
-			catch (Exception $e) {
-				DBend(false);
-				error($e->getMessage());
-				show_error_message(_('Cannot update macros'));
->>>>>>> fa7711d9
-			}
+			}
+
+			// reload macros after updating to properly display them in the form
+			$_REQUEST['macros'] = API::UserMacro()->get(array(
+				'globalmacro' => true,
+				'output' => API_OUTPUT_EXTEND,
+				'preservekeys' => true
+			));
 
 			DBend(true);
 			show_message(_('Macros updated'));
