--- conflicted
+++ resolved
@@ -1,12 +1,7 @@
 <?php
 /*
-<<<<<<< HEAD
-** Zabbix
-** Copyright (C) 2000-2011 Zabbix SIA
-=======
 ** ZABBIX
 ** Copyright (C) 2000-2010 SIA Zabbix
->>>>>>> 2a669d0f
 **
 ** This program is free software; you can redistribute it and/or modify
 ** it under the terms of the GNU General Public License as published by
@@ -25,7 +20,14 @@
 ?>
 <?php
 require_once('include/config.inc.php');
+require_once('include/actions.inc.php');
+require_once('include/hosts.inc.php');
+include_once('include/discovery.inc.php');
+require_once('include/triggers.inc.php');
+require_once('include/events.inc.php');
 require_once('include/forms.inc.php');
+require_once('include/media.inc.php');
+require_once('include/nodes.inc.php');
 
 $page['title']		= 'S_CONFIGURATION_OF_ACTIONS';
 $page['file']		= 'actionconf.php';
@@ -44,7 +46,7 @@
 		'evaltype'=>		array(T_ZBX_INT, O_OPT, null, IN(array(ACTION_EVAL_TYPE_AND_OR,ACTION_EVAL_TYPE_AND,ACTION_EVAL_TYPE_OR)),	'isset({save})'),
 		'esc_period'=>		array(T_ZBX_INT, O_OPT, null, BETWEEN(60,999999), 'isset({save})&&isset({escalation})'),
 		'escalation'=>		array(T_ZBX_INT, O_OPT, null, IN("0,1"), null),
-		'status'=>			array(T_ZBX_INT, O_OPT, null, IN(array(ACTION_STATUS_ENABLED,ACTION_STATUS_DISABLED)), null),
+		'status'=>			array(T_ZBX_INT, O_OPT, null, IN(array(ACTION_STATUS_ENABLED,ACTION_STATUS_DISABLED)), 'isset({save})'),
 		'def_shortdata'=>	array(T_ZBX_STR, O_OPT,	null, null, 'isset({save})'),
 		'def_longdata'=>	array(T_ZBX_STR, O_OPT,	null, null, 'isset({save})'),
 		'recovery_msg'=>	array(T_ZBX_INT, O_OPT,	null, null, null),
@@ -108,7 +110,7 @@
 //--------
 
 	if(isset($_REQUEST['actionid'])){
-		$aa = API::Action()->get(array('actionids' => $_REQUEST['actionid'], 'editable' => 1));
+		$aa = CAction::get(array('actionids' => $_REQUEST['actionid'], 'editable' => 1));
 		if(empty($aa)){
 			access_deny();
 		}
@@ -121,6 +123,9 @@
 		unset($_REQUEST['actionid']);
 		$_REQUEST['form'] = 'clone';
 	}
+	else if(isset($_REQUEST['cancel_new_condition'])){
+		unset($_REQUEST['new_condition']);
+	}
 	else if(isset($_REQUEST['cancel_new_operation'])){
 		unset($_REQUEST['new_operation']);
 	}
@@ -131,8 +136,6 @@
 		if(!count(get_accessible_nodes_by_user($USER_DETAILS,PERM_READ_WRITE,PERM_RES_IDS_ARRAY)))
 			access_deny();
 
-<<<<<<< HEAD
-=======
 		if(!isset($_REQUEST['escalation'])) $_REQUEST['esc_period'] = 0;
 
 		$conditions = get_request('conditions', array());
@@ -141,45 +144,17 @@
 		}
 		unset($condition);
 
->>>>>>> 2a669d0f
 		$action = array(
 			'name'				=> get_request('name'),
 			'eventsource'		=> get_request('eventsource',0),
 			'evaltype'			=> get_request('evaltype',0),
-<<<<<<< HEAD
-			'status'			=> get_request('status', ACTION_STATUS_DISABLED),
-=======
 			'status'			=> get_request('status',0),
->>>>>>> 2a669d0f
 			'esc_period'		=> get_request('esc_period',0),
 			'def_shortdata'		=> get_request('def_shortdata',''),
 			'def_longdata'		=> get_request('def_longdata',''),
 			'recovery_msg'		=> get_request('recovery_msg',0),
 			'r_shortdata'		=> get_request('r_shortdata',''),
 			'r_longdata'		=> get_request('r_longdata',''),
-<<<<<<< HEAD
-			'conditions'		=> get_request('conditions', array()),
-			'operations'		=> get_request('operations', array()),
-		);
-
-		foreach($action['operations'] as $anum => $op){
-			if(isset($op['opmessage']) && !isset($op['opmessage']['default_msg']))
-				$action['operations'][$anum]['opmessage']['default_msg'] = 0;
-		}
-		DBstart();
-		if(isset($_REQUEST['actionid'])){
-			$action['actionid']= $_REQUEST['actionid'];
-
-			$result = API::Action()->update($action);
-			show_messages($result, _('Action updated'), _('Cannot update action'));
-		}
-		else{
-			$result = API::Action()->create($action);
-			show_messages($result, _('Action added'), _('Cannot add action'));
-		}
-
-		$result = DBend($result);
-=======
 			'conditions'		=> $conditions,
 			'operations'		=> get_request('operations', array()),
 		);
@@ -195,11 +170,10 @@
 			show_messages($result,S_ACTION_ADDED,S_CANNOT_ADD_ACTION);
 		}
 
->>>>>>> 2a669d0f
 		if($result){
 			add_audit(!isset($_REQUEST['actionid'])?AUDIT_ACTION_ADD:AUDIT_ACTION_UPDATE,
 				AUDIT_RESOURCE_ACTION,
-				_('Name').': '.$_REQUEST['name']);
+				S_NAME.': '.$_REQUEST['name']);
 
 			unset($_REQUEST['form']);
 		}
@@ -208,13 +182,9 @@
 		if(!count(get_accessible_nodes_by_user($USER_DETAILS,PERM_READ_WRITE,PERM_RES_IDS_ARRAY)))
 			access_deny();
 
-<<<<<<< HEAD
-		$result = API::Action()->delete($_REQUEST['actionid']);
-=======
 		$result = CAction::delete($_REQUEST['actionid']);
->>>>>>> 2a669d0f
-
-		show_messages($result, _('Action deleted'), _('Cannot delete action'));
+
+		show_messages($result,S_ACTION_DELETED,S_CANNOT_DELETE_ACTION);
 		if($result){
 			unset($_REQUEST['form']);
 			unset($_REQUEST['actionid']);
@@ -225,30 +195,12 @@
 
 		if(!isset($new_condition['value'])) $new_condition['value'] = '';
 
-<<<<<<< HEAD
-		if(validate_condition($new_condition['conditiontype'], $new_condition['value'])){
-			$_REQUEST['conditions'] = get_request('conditions', array());
-
-			$exists = false;
-			foreach($_REQUEST['conditions'] as $condition){
-				if(($new_condition['conditiontype'] === $condition['conditiontype'])
-					&& ($new_condition['operator'] === $condition['operator'])
-					&& ($new_condition['value'] === $condition['value'])
-				){
-					$exists = true;
-					break;
-				}
-			}
-=======
 		if(validate_condition($new_condition['type'], $new_condition['value'])){
 			$_REQUEST['conditions'] = get_request('conditions',array());
 			if(!str_in_array($new_condition, $_REQUEST['conditions']))
 				array_push($_REQUEST['conditions'],$new_condition);
->>>>>>> 2a669d0f
-
-			if(!$exists){
-				array_push($_REQUEST['conditions'],$new_condition);
-			}
+
+			unset($_REQUEST['new_condition']);
 		}
 	}
 	else if(inarr_isset(array('del_condition','g_conditionid'))){
@@ -283,40 +235,30 @@
 	}
 	else if(inarr_isset(array('add_operation','new_operation'))){
 		$new_operation = $_REQUEST['new_operation'];
-		$result = true;
-
-		if(API::Action()->validateOperations($new_operation)){
-			$_REQUEST['operations'] = get_request('operations', array());
-
-			$uniqOperations = array(
-				OPERATION_TYPE_HOST_ADD => 0,
-				OPERATION_TYPE_HOST_REMOVE => 0,
-				OPERATION_TYPE_HOST_ENABLE => 0,
-				OPERATION_TYPE_HOST_DISABLE => 0,
-			);
-			if(isset($uniqOperations[$new_operation['operationtype']])){
-				foreach($_REQUEST['operations'] as $operation){
-					if(isset($uniqOperations[$operation['operationtype']]))
-						$uniqOperations[$operation['operationtype']]++;
-				}
-				if($uniqOperations[$new_operation['operationtype']]){
-					$result = false;
-					info(_s('Operation "%s" already exists.', operation_type2str($new_operation['operationtype'])));
-					show_messages();
-				}
-			}
-
-			if($result){
-				if(isset($new_operation['id'])){
-					$_REQUEST['operations'][$new_operation['id']] = $new_operation;
+
+		if(validate_operation($new_operation)){
+			zbx_rksort($new_operation);
+
+			$_REQUEST['operations'] = get_request('operations',array());
+
+
+			if(($new_operation['esc_step_from'] <= $new_operation['esc_step_to']) || ($new_operation['esc_step_to']==0)) {
+
+				if(!isset($new_operation['id'])){
+					if(!str_in_array($new_operation,$_REQUEST['operations']))
+						array_push($_REQUEST['operations'],$new_operation);
 				}
 				else{
-					$_REQUEST['operations'][] = $new_operation;
-					sortOperations($_REQUEST['operations']);
+					$id = $new_operation['id'];
+					unset($new_operation['id']);
+					$_REQUEST['operations'][$id] = $new_operation;
 				}
-			}
-
-			unset($_REQUEST['new_operation']);
+
+				unset($_REQUEST['new_operation']);
+			}
+			else{
+				info(S_INCORRECT_STEPS);
+			}
 		}
 	}
 	else if(inarr_isset(array('del_operation','g_operationid'))){
@@ -324,17 +266,15 @@
 		foreach($_REQUEST['g_operationid'] as $condition){
 			unset($_REQUEST['operations'][$condition]);
 		}
-		sortOperations($_REQUEST['operations']);
 	}
 	else if(inarr_isset(array('edit_operationid'))){
 		$_REQUEST['edit_operationid'] = array_keys($_REQUEST['edit_operationid']);
-		$edit_operationid = $_REQUEST['edit_operationid'] = array_pop($_REQUEST['edit_operationid']);
-		$_REQUEST['operations'] = get_request('operations', array());
+		$edit_operationid = $_REQUEST['edit_operationid'] =array_pop($_REQUEST['edit_operationid']);
+		$_REQUEST['operations'] = get_request('operations',array());
 
 		if(isset($_REQUEST['operations'][$edit_operationid])){
 			$_REQUEST['new_operation'] = $_REQUEST['operations'][$edit_operationid];
 			$_REQUEST['new_operation']['id'] = $edit_operationid;
-			$_REQUEST['new_operation']['action'] = 'update';
 		}
 	}
 // ------ GO ------
@@ -354,14 +294,14 @@
 
 		$go_result=DBselect($sql);
 		while($row=DBfetch($go_result)){
-			$res = DBexecute("update actions set status=$status where actionid={$row['actionid']}");
+			$res = update_action_status($row['actionid'],$status);
 			if($res)
 				$actionids[] = $row['actionid'];
 		}
 		$go_result = DBend($res);
 
 		if($go_result && isset($res)){
-			show_messages($go_result, _('Status updated'), _('Cannot update status'));
+			show_messages($go_result, S_STATUS_UPDATED, S_CANNOT_UPDATE_STATUS);
 			add_audit(AUDIT_ACTION_UPDATE, AUDIT_RESOURCE_ACTION, ' Actions ['.implode(',',$actionids).'] '.$status_name);
 		}
 	}
@@ -369,13 +309,8 @@
 		if(!count($nodes = get_accessible_nodes_by_user($USER_DETAILS,PERM_READ_WRITE,PERM_RES_IDS_ARRAY)))
 			access_deny();
 
-<<<<<<< HEAD
-		$go_result = API::Action()->delete($_REQUEST['g_actionid']);
-		show_messages($go_result,_('Selected actions deleted'), _('Cannot delete selected actions'));
-=======
 		$go_result = CAction::delete($_REQUEST['g_actionid']);
 		show_messages($go_result, S_SELECTED_ACTIONS_DELETED, S_CANNOT_DELETE_SELECTED_ACTIONS);
->>>>>>> 2a669d0f
 	}
 
 	if(($_REQUEST['go'] != 'none') && isset($go_result) && $go_result){
@@ -389,17 +324,6 @@
 	$action_wdgt = new CWidget();
 
 /* header */
-<<<<<<< HEAD
-	$form = new CForm('get');
-	$form->cleanItems();
-	$form->addVar('eventsource', $_REQUEST['eventsource']);
-	if(!isset($_REQUEST['form'])){
-		$form->addItem(new CSubmit('form', _('Create action')));
-	}
-	$action_wdgt->addPageHeader(_('CONFIGURATION OF ACTIONS'), $form);
-
-	if(isset($_REQUEST['form'])){
-=======
 	$form = new CForm(null, 'get');
 	$form->cleanItems();
 
@@ -415,25 +339,10 @@
 
 		$frmAction->addVar('form', get_request('form', 1));
 
->>>>>>> 2a669d0f
 		$action = null;
 		if(isset($_REQUEST['actionid'])){
 			$options = array(
 				'actionids' => $_REQUEST['actionid'],
-<<<<<<< HEAD
-				'selectOperations' => API_OUTPUT_EXTEND,
-				'selectConditions' => API_OUTPUT_EXTEND,
-				'output' => API_OUTPUT_EXTEND,
-				'editable' => true
-			);
-			$actions = API::Action()->get($options);
-			$action = reset($actions);
-		}
-		else{
-			$eventsource = get_request('eventsource');
-			$evaltype = get_request('evaltype');
-			$esc_period	= get_request('esc_period');
-=======
 				'select_operations' => API_OUTPUT_EXTEND,
 				'select_conditions' => API_OUTPUT_EXTEND,
 				'output' => API_OUTPUT_EXTEND
@@ -842,43 +751,9 @@
 
 			$footer = array(new CButton('add_condition',S_ADD),new CButton('cancel_new_condition',S_CANCEL));
 			$left_tab->addRow(new CFormElement(S_NEW_CONDITION, $tblNewCond, $footer));
->>>>>>> 2a669d0f
 		}
 // }}} NEW CONDITION FORM
 
-<<<<<<< HEAD
-		if(isset($action['actionid']) && !isset($_REQUEST['form_refresh'])){
-			sortOperations($action['operations']);
-		}
-		else{
-			if(isset($_REQUEST['escalation']) && (0 == $_REQUEST['esc_period']))
-				$_REQUEST['esc_period'] = 3600;
-
-			$action['name'] = get_request('name');
-			$action['eventsource'] = get_request('eventsource');
-			$action['evaltype'] = get_request('evaltype', 0);
-			$action['esc_period'] = get_request('esc_period', 3600);
-			$action['status'] = get_request('status', isset($_REQUEST['form_refresh']) ? 1 : 0);
-			$action['def_shortdata'] = get_request('def_shortdata', ACTION_DEFAULT_SUBJ);
-			$action['def_longdata'] = get_request('def_longdata', ACTION_DEFAULT_MSG);
-			$action['recovery_msg'] = get_request('recovery_msg',0);
-			$action['r_shortdata'] = get_request('r_shortdata', ACTION_DEFAULT_SUBJ);
-			$action['r_longdata'] = get_request('r_longdata', ACTION_DEFAULT_MSG);
-
-			$action['conditions'] = get_request('conditions', array(
-				array(
-					'conditiontype' => CONDITION_TYPE_TRIGGER_VALUE,
-					'operator' => CONDITION_OPERATOR_EQUAL,
-					'value' => TRIGGER_VALUE_TRUE,
-				),
-				array(
-					'conditiontype' => CONDITION_TYPE_MAINTENANCE,
-					'operator' => CONDITION_OPERATOR_NOT_IN,
-					'value' => '',
-				),
-			));
-			$action['operations'] = get_request('operations', array());
-=======
 
 		$right_tab = new CTable();
 		$right_tab->setCellPadding(3);
@@ -1383,19 +1258,9 @@
 				new CButton('cancel_new_opcondition', S_CANCEL)
 			);
 			$right_tab->addRow(new CFormElement(S_NEW.SPACE.S_OPERATION_CONDITION, $tblCond, $footer));
->>>>>>> 2a669d0f
 		}
 // }}} NEW OPERATION CONDITION
 
-<<<<<<< HEAD
-		$actionForm = new CView('configuration.action.edit', $action);
-		$action_wdgt->addItem($actionForm->render());
-
-		show_messages();
-	}
-	else{
-		$form = new CForm('get');
-=======
 		$td_l = new CCol($left_tab);
 		$td_l->setAttribute('valign','top');
 
@@ -1412,33 +1277,23 @@
 	}
 	else{
 		$form = new CForm(null, 'get');
->>>>>>> 2a669d0f
 
 		$cmbSource = new CComboBox('eventsource',$_REQUEST['eventsource'],'submit()');
-		$cmbSource->addItem(EVENT_SOURCE_TRIGGERS, _('Triggers'));
-		$cmbSource->addItem(EVENT_SOURCE_DISCOVERY, _('Discovery'));
-		$cmbSource->addItem(EVENT_SOURCE_AUTO_REGISTRATION, _('Auto registration'));
-		$form->addItem(array(_('Event source'), SPACE, $cmbSource));
+		$cmbSource->addItem(EVENT_SOURCE_TRIGGERS,S_TRIGGERS);
+		$cmbSource->addItem(EVENT_SOURCE_DISCOVERY,S_DISCOVERY);
+		$cmbSource->addItem(EVENT_SOURCE_AUTO_REGISTRATION,S_AUTO_REGISTRATION);
+		$form->addItem(array(S_EVENT_SOURCE, SPACE, $cmbSource));
 
 		$numrows = new CDiv();
 		$numrows->setAttribute('name', 'numrows');
 
-		$action_wdgt->addHeader(_('ACTIONS'), $form);
+		$action_wdgt->addHeader(S_ACTIONS_BIG, $form);
 		$action_wdgt->addHeader($numrows);
 
 // table
 		$form = new CForm();
 		$form->setName('actions');
 
-<<<<<<< HEAD
-		$tblActions = new CTableInfo(_('No actions defined.'));
-		$tblActions->setHeader(array(
-			new CCheckBox('all_items',null,"checkAll('".$form->getName()."','all_items','g_actionid');"),
-			make_sorting_header(_('Name'), 'name'),
-			_('Conditions'),
-			_('Operations'),
-			make_sorting_header(_('Status'), 'status')
-=======
 		$tblActions = new CTableInfo(S_NO_ACTIONS_DEFINED);
 		$tblActions->setHeader(array(
 			new CCheckBox('all_items',null,"checkAll('".$form->getName()."','all_items','g_actionid');"),
@@ -1446,7 +1301,6 @@
 			S_CONDITIONS,
 			S_OPERATIONS,
 			make_sorting_header(S_STATUS, 'status')
->>>>>>> 2a669d0f
 		));
 
 
@@ -1457,25 +1311,15 @@
 			'filter' => array(
 				'eventsource' => array($_REQUEST['eventsource'])
 			),
-<<<<<<< HEAD
-			'selectConditions' => API_OUTPUT_EXTEND,
-			'selectOperations' => API_OUTPUT_EXTEND,
-=======
 			'select_conditions' => API_OUTPUT_EXTEND,
 			'select_operations' => API_OUTPUT_EXTEND,
->>>>>>> 2a669d0f
 			'editable' => 1,
 			'sortfield' => $sortfield,
 			'sortorder' => $sortorder,
 			'limit' => ($config['search_limit']+1)
 		);
-<<<<<<< HEAD
-		$actions = API::Action()->get($options);
-//SDII($actions);
-=======
 		$actions = CAction::get($options);
 
->>>>>>> 2a669d0f
 // sorting && paging
 		order_result($actions, $sortfield, $sortorder);
 		$paging = getPagingLine($actions);
@@ -1492,12 +1336,6 @@
 				);
 			}
 
-<<<<<<< HEAD
-			sortOperations($action['operations']);
-			$operations = array();
-			foreach($action['operations'] as $onum => $operation){
-				$operations[] = get_operation_desc(SHORT_DESCRIPTION, $operation);
-=======
 			$operations=array();
 			order_result($action['operations'], 'operationtype', ZBX_SORT_DOWN);
 			foreach($action['operations'] as $onum => $operation){
@@ -1505,20 +1343,15 @@
 					get_operation_desc(SHORT_DESCRITION, $operation),
 					BR()
 				);
->>>>>>> 2a669d0f
 			}
 
 			if($action['status'] == ACTION_STATUS_DISABLED){
-				$status= new CLink(_('Disabled'),
+				$status= new CLink(S_DISABLED,
 					'actionconf.php?go=activate&g_actionid%5B%5D='.$action['actionid'].url_param('eventsource'),
 					'disabled');
 			}
 			else{
-<<<<<<< HEAD
-				$status= new CLink(_('Enabled'),
-=======
 				$status= new CLink(S_ENABLED,
->>>>>>> 2a669d0f
 					'actionconf.php?go=disable&g_actionid%5B%5D='.$action['actionid'].url_param('eventsource'),
 					'enabled');
 			}
@@ -1527,29 +1360,13 @@
 				new CCheckBox('g_actionid['.$action['actionid'].']',null,null,$action['actionid']),
 				new CLink($action['name'],'actionconf.php?form=update&actionid='.$action['actionid']),
 				$conditions,
-				new CCol($operations, 'wraptext'),
+				$operations,
 				$status
-			));
+				));
 		}
 
 //----- GO ------
 		$goBox = new CComboBox('go');
-<<<<<<< HEAD
-		$goOption = new CComboItem('activate', _('Enable selected'));
-		$goOption->setAttribute('confirm', _('Enable selected actions?'));
-		$goBox->addItem($goOption);
-
-		$goOption = new CComboItem('disable', _('Disable selected'));
-		$goOption->setAttribute('confirm', _('Disable selected actions?'));
-		$goBox->addItem($goOption);
-
-		$goOption = new CComboItem('delete', _('Delete selected'));
-		$goOption->setAttribute('confirm', _('Delete selected actions?'));
-		$goBox->addItem($goOption);
-
-		$goButton = new CSubmit('goButton', _('Go'));
-		$goButton->setAttribute('id', 'goButton');
-=======
 		$goOption = new CComboItem('activate',S_ENABLE_SELECTED);
 		$goOption->setAttribute('confirm',S_ENABLE.' '.S_SELECTED_ACTIONS);
 		$goBox->addItem($goOption);
@@ -1564,7 +1381,6 @@
 
 		$goButton = new CButton('goButton',S_GO);
 		$goButton->setAttribute('id','goButton');
->>>>>>> 2a669d0f
 		zbx_add_post_js('chkbxRange.pageGoName = "g_actionid";');
 
 		$footer = get_table_header(array($goBox, $goButton));
