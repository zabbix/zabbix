--- conflicted
+++ resolved
@@ -1,7 +1,7 @@
 <?php
 /*
-** Zabbix
-** Copyright (C) 2000-2011 Zabbix SIA
+** ZABBIX
+** Copyright (C) 2000-2005 SIA Zabbix
 **
 ** This program is free software; you can redistribute it and/or modify
 ** it under the terms of the GNU General Public License as published by
@@ -25,14 +25,9 @@
 
 $dstfrm	= get_request('dstfrm',	0);	// destination form
 
-<<<<<<< HEAD
-$page['title'] = 'S_GRAPH_ITEM';
-$page['file'] = 'popup_gitem.php';
-=======
 $page['title'] = "S_GRAPH_ITEM";
 $page['file'] = 'popup_gitem.php';
 $page['scripts'] = array();
->>>>>>> 2a669d0f
 
 define('ZBX_PAGE_NO_MENU', 1);
 
@@ -44,8 +39,6 @@
 	$fields=array(
 		'dstfrm'=>	array(T_ZBX_STR, O_MAND,P_SYS,	NOT_EMPTY,		null),
 
-		'parent_discoveryid'=>	array(T_ZBX_INT, O_OPT,	 P_SYS,	DB_ID,			null),
-		'normal_only'=>	array(T_ZBX_INT, O_OPT,	 null,	null,			null),
 		'graphid'=>	array(T_ZBX_INT, O_OPT,	 P_SYS,	DB_ID,			null),
 		'gid'=>			array(T_ZBX_INT, O_OPT,  P_SYS,	BETWEEN(0,65535),	null),
 		'graphtype'=>	array(T_ZBX_INT, O_OPT,	 null,	IN('0,1,2,3'),		'isset({save})'),
@@ -154,7 +147,7 @@
 		$description = '';
 		if($itemid > 0){
 			$description = get_item_by_itemid($itemid);
-			$description = itemName($description);
+			$description = item_description($description);
 		}
 
 		$frmGItem->addVar('graphid',$graphid);
@@ -164,7 +157,7 @@
 		$frmGItem->addVar('graphtype',$graphtype);
 		$frmGItem->addVar('only_hostid',$only_hostid);
 
-		$txtCondVal = new CTextBox('name',$description,50,'yes');
+		$txtCondVal = new CTextBox('description',$description,50,'yes');
 
 		$host_condition = '';
 		if(isset($only_hostid)){// graph for template must use only one host
@@ -174,33 +167,11 @@
 			$host_condition = "&real_hosts=1";
 		}
 
-<<<<<<< HEAD
-		$parent_discoveryid = get_request('parent_discoveryid', false);
-		$normal_only = get_request('normal_only') ? '&normal_only=1' : '';
-		if($parent_discoveryid){
-			$btnSelect = new CSubmit('btn1',S_SELECT,
-				"return PopUp('popup.php?writeonly=1&dstfrm=".$frmGItem->GetName().
-						"&dstfld1=itemid&dstfld2=name&".
-						"srctbl=prototypes&srcfld1=itemid&srcfld2=name&parent_discoveryid=".$parent_discoveryid.
-						"', 800, 600);",
-				'T'
-			);
-		}
-		else{
-			$btnSelect = new CSubmit('btn1',S_SELECT,
-				"return PopUp('popup.php?writeonly=1&dstfrm=".$frmGItem->GetName().
-						"&dstfld1=itemid&dstfld2=name".$normal_only.
-						"&srctbl=items&srcfld1=itemid&srcfld2=name".$host_condition."', 800, 600);",
-				'T'
-			);
-		}
-=======
 		$btnSelect = new CButton('btn1',S_SELECT,
 				"return PopUp('popup.php?writeonly=1&dstfrm=".$frmGItem->GetName().
 				"&dstfld1=itemid&dstfld2=description&".
 				"srctbl=items&srcfld1=itemid&srcfld2=description".$host_condition."');",
 				'T');
->>>>>>> 2a669d0f
 
 		$frmGItem->addRow(S_PARAMETER ,array($txtCondVal,$btnSelect));
 
@@ -281,7 +252,7 @@
 			$frmGItem->addRow(S_SORT_ORDER_0_100, new CTextBox('sortorder',$sortorder,3));
 		}
 
-		$frmGItem->addItemToBottomRow(new CSubmit('save', isset($gid) ? S_SAVE : S_ADD));
+		$frmGItem->addItemToBottomRow(new CButton('save', isset($gid) ? S_SAVE : S_ADD));
 
 		$frmGItem->addItemToBottomRow(new CButtonCancel(null,'close_window();'));
 		$frmGItem->show();
