--- conflicted
+++ resolved
@@ -167,11 +167,10 @@
 			$host_condition = "&real_hosts=1";
 		}
 
-<<<<<<< HEAD
 		$parent_discoveryid = get_request('parent_discoveryid', false);
 		if($parent_discoveryid){
 			$btnSelect = new CButton('btn1',S_SELECT,
-				"return PopUp('popup.php?writeonly=1&dstfrm=".$frmGItem->GetName().
+				"return PopUp('popup.php?writeonly=1&templated_hosts=1&dstfrm=".$frmGItem->GetName().
 						"&dstfld1=itemid&dstfld2=description&".
 						"srctbl=prototypes&srcfld1=itemid&srcfld2=description&parent_discoveryid=".$parent_discoveryid.
 						"', 800, 600);",
@@ -186,13 +185,6 @@
 				'T'
 			);
 		}
-=======
-		$btnSelect = new CButton('btn1',S_SELECT,
-				"return PopUp('popup.php?writeonly=1&templated_hosts=1&dstfrm=".$frmGItem->GetName().
-				"&dstfld1=itemid&dstfld2=description&".
-				"srctbl=items&srcfld1=itemid&srcfld2=description".$host_condition."');",
-				'T');
->>>>>>> 50a5df04
 
 		$frmGItem->addRow(S_PARAMETER ,array($txtCondVal,$btnSelect));
 
