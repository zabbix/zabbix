--- conflicted
+++ resolved
@@ -1,7 +1,7 @@
 <?php
 /*
-** Zabbix
-** Copyright (C) 2000-2011 Zabbix SIA
+** ZABBIX
+** Copyright (C) 2000-2009 SIA Zabbix
 **
 ** This program is free software; you can redistribute it and/or modify
 ** it under the terms of the GNU General Public License as published by
@@ -22,195 +22,181 @@
 // @author: Artem Suharev <aly@zabbix.com>
 
 class CJSONrpc{
-	const VERSION = '2.0';
-
-	public $json;
-
-	private $_multicall;
-	private $_error;
-	private $_response;
-	private $_error_list;
-	private $_zbx2jsonErrors;
-	private $_jsonDecoded;
-
-	public function __construct($jsonData){
+public $json;
+
+
+private $version='2.0';
+private $multicall;
+private $error;
+private $response;
+private $error_list;
+private $zbx2json_error_list;
+
+	public function __construct(){
 		$this->json = new CJSON();
-		$this->initErrors();
-
-<<<<<<< HEAD
-		$this->_multicall = false;
-		$this->_error = false;
-		$this->_response = array();
-=======
+
 		$this->error = false;
 		$this->response = array();
 		$this->multicall = false;
 		$this->initErrors();
->>>>>>> 2a669d0f
-
-		$this->_jsonDecoded = $this->json->decode($jsonData, true);
-		if(!$this->_jsonDecoded){
-			$this->jsonError(null, '-32700', null, null, true);
+
+	}
+
+	public function process($json_call){
+		$json_decoded = $this->json->decode($json_call, true);
+		if(!$json_decoded){
+			$this->json_error(null, '-32700', null ,true);
 			return;
 		}
 
-		if(!isset($this->_jsonDecoded['jsonrpc']))
+		if(!isset($json_decoded['jsonrpc']))
 			$this->multicall = true;
 		else
-			$this->_jsonDecoded = array($this->_jsonDecoded);
-
-	}
-
-	public function execute($encoded=true){
-		foreach($this->_jsonDecoded as $call){
-			if(!isset($call['id'])) $call['id'] = null;  // Notification
-
-			if(!$this->validate($call)) continue;
-
-			$params = isset($call['params']) ? $call['params'] : null;
-			$auth = isset($call['auth']) ? $call['auth'] : null;
-
-			$result = czbxrpc::call($call['method'], $params, $auth);
-			$this->processResult($call, $result);
-		}
-
-		if(!$encoded) return $this->_response;
-		else return $this->json->encode($this->_response);
+			$json_decoded = array($json_decoded);
+
+		foreach($json_decoded as $num => $call){
+			$this->execute($call);
+		}
 	}
 
 	public function validate($call){
 		if(!isset($call['jsonrpc'])){
-			$this->jsonError($call['id'], '-32600', _('JSON-rpc version is not specified.'), null, true);
-			return false;
-		}
-
-		if($call['jsonrpc'] != self::VERSION){
-			$this->jsonError($call['id'], '-32600', _s('Expecting JSON-rpc version 2.0, "%s" is given.',$call['jsonrpc']), null, true);
+			$this->json_error($call['id'], '-32600', 'JSON-rpc version is not specified.',true);
+			return false;
+		}
+
+		if($call['jsonrpc'] != $this->version){
+			$this->json_error($call['id'], '-32600', 'Expacting JSON-rpc version 2.0, '.$call['jsonrpc'].' is given .',true);
 			return false;
 		}
 
 		if(!isset($call['method'])){
-			$this->jsonError($call['id'], '-32600', _('JSON-rpc method is not defined.'));
+			$this->json_error($call['id'], '-32600', 'JSON-rpc method is not defined.');
 			return false;
 		}
 
 		if(isset($call['params']) && !is_array($call['params'])){
-			$this->jsonError($call['id'], '-32602', _('JSON-rpc params is not an Array.'));
+			$this->json_error($call['id'], '-32602', 'JSON-rpc params is not an Array.');
 			return false;
 		}
 
 	return true;
 	}
 
-	public function processResult($call, $result){
-		if(isset($result['result'])){
-// Notifications MUST NOT be answered
-			if($call['id'] === null) return;
-
-			$formedResp = array(
-				'jsonrpc' => self::VERSION,
-				'result' => $result['result'],
-				'id' => $call['id']
-			);
-
-			if($this->multicall)
-				$this->_response[] = $formedResp;
-			else
-				$this->_response = $formedResp;
-		}
-		else{
-			$result['data'] = isset($result['data']) ? $result['data'] : null;
-			$result['debug'] = isset($result['debug']) ? $result['debug'] : null;
-			$errno = $this->_zbx2jsonErrors[$result['error']];
-
-			$this->jsonError($call['id'], $errno, $result['data'], $result['debug']);
-		}
-	}
-
-	public function isError(){
-		return $this->_error;
+	public function result($encoded=true){
+		if(!$encoded) return $this->response;
+		else return $this->json->encode($this->response);
+	}
+
+	public function is_error(){
+		return $this->error;
 	}
 
 // NOT Public methods
 //------------------------------------------------------------------------------
 
-	private function jsonError($id, $errno, $data=null, $debug=null, $force_err=false){
+	private function execute($call){
+		if(!isset($call['id'])) $call['id'] = null;  // Notification
+
+		if($this->validate($call)){
+			$method = $call['method'];
+			$params = isset($call['params'])?$call['params']:null;
+			$auth = isset($call['auth'])?$call['auth']:null;
+
+			$result = czbxrpc::call($method, $params, $auth);
+			if(isset($result['result'])){
+				$this->json_success($call['id'], $result['result']);
+			}
+			else{
+				$result['data'] = isset($result['data'])?$result['data']:null;
+				$errno = $this->zbx2json_error($result['error']);
+				$this->json_error($call['id'], $errno, $result['data']);
+			}
+		}
+	}
+
+	private function json_success($id, $result){
+		if(is_null($id)) return;	// Notifications MUST NOT be answered
+
+		$formed_resp = array('jsonrpc'=>'2.0', 'result'=> $result, 'id'=>$id);
+
+		if($this->multicall)
+			$this->response[] = $formed_resp;
+		else
+			$this->response = $formed_resp;
+	}
+
+	private function json_error($id, $errno, $data=null, $force_err=false){
 // Notifications MUST NOT be answered, but error MUST be generated on JSON parse error
 		if(is_null($id) && !$force_err) return;
 
-		$this->_error = true;
-
-		if(!isset($this->_error_list[$errno])){
-			$data = _s('JSON-rpc error generation failed. No such error "%s".',$errno);
+		$this->error = true;
+
+		if(!isset($this->error_list[$errno])){
+			$data = 'JSON-rpc error generation failed. No such error: '.$errno;
 			$errno = '-32400';
 		}
 
-		$error = $this->_error_list[$errno];
+		$error = $this->error_list[$errno];
 
 		if(!is_null($data))
 			$error['data'] = $data;
-		if(!is_null($debug))
-			$error['debug'] = $debug;
-
-
-		$formed_error = array(
-			'jsonrpc' => self::VERSION,
-			'error' => $error,
-			'id' => $id
-		);
+
+		$formed_error = array('jsonrpc'=>'2.0', 'error'=> $error, 'id'=>$id);
 
 		if($this->multicall)
-			$this->_response[] = $formed_error;
+			$this->response[] = $formed_error;
 		else
-			$this->_response = $formed_error;
+			$this->response = $formed_error;
 	}
 
 	private function initErrors(){
-<<<<<<< HEAD
-		$this->_error_list = array(
-=======
 		$this->error_list = array(
->>>>>>> 2a669d0f
 			'-32700' => array(
 					'code' => -32700,
-					'message' =>_('Parse error'),
-					'data' => _('Invalid JSON. An error occurred on the server while parsing the JSON text.')),
+					'message'=>'Parse error',
+					'data' => 'Invalid JSON. An error occurred on the server while parsing the JSON text.'),
 			'-32600' => array(
 					'code' => -32600,
-					'message' =>_('Invalid Request.'),
-					'data' => _('The received JSON is not a valid JSON-RPC Request.')),
+					'message'=>'Invalid Request.',
+					'data' => 'The received JSON is not a valid JSON-RPC Request.'),
 			'-32601' => array(
 					'code' => -32601,
-					'message' =>_('Method not found.'),
-					'data' => _('The requested remote-procedure does not exist / is not available')),
+					'message'=>'Method not found.',
+					'data' => 'The requested remote-procedure does not exist / is not available'),
 			'-32602' => array(
 					'code' => -32602,
-					'message' =>_('Invalid params.'),
-					'data' => _('Invalid method parameters.')),
+					'message'=>'Invalid params.',
+					'data' => 'Invalid method parameters.'),
 			'-32603' => array(
 					'code' => -32603,
-					'message' =>_('Internal error.'),
-					'data' => _('Internal JSON-RPC error.')),
+					'message'=>'Internal error.',
+					'data' => 'Internal JSON-RPC error.'),
 			'-32500' => array(
 					'code' => -32500,
-					'message' =>_('Application error.'),
-					'data' => _('No details')),
+					'message'=>'Application error.',
+					'data' => 'No details'),
 			'-32400' => array(
 					'code' => -32400,
-					'message' =>_('System error.'),
-					'data' => _('No details')),
+					'message'=>'System error.',
+					'data' => 'No details'),
 			'-32300' => array(
 					'code' => -32300,
-					'message' =>_('Transport error.'),
-					'data' => _('No details')));
-
-		$this->_zbx2jsonErrors = array(
-			ZBX_API_ERROR_NO_METHOD => '-32601',
-			ZBX_API_ERROR_PARAMETERS => '-32602',
-			ZBX_API_ERROR_NO_AUTH => '-32602',
-			ZBX_API_ERROR_PERMISSIONS => '-32500',
-			ZBX_API_ERROR_INTERNAL => '-32500',
+					'message'=>'Transport error.',
+					'data' => 'No details'));
+
+		$this->zbx2json_errors = array(
+			'-32601' => array(ZBX_API_ERROR_NO_METHOD),
+			'-32602' => array(ZBX_API_ERROR_PARAMETERS, ZBX_API_ERROR_NO_AUTH),
+			'-32500' => array(ZBX_API_ERROR_PERMISSIONS, ZBX_API_ERROR_INTERNAL)
 		);
+	}
+
+	private function zbx2json_error($error){
+		foreach($this->zbx2json_errors as $json_error => $zbx_errors){
+			if(str_in_array($error, $zbx_errors))
+				return $json_error;
+		}
 	}
 }
 ?>