--- conflicted
+++ resolved
@@ -1,12 +1,7 @@
 <?php
 /*
-<<<<<<< HEAD
-** Zabbix
-** Copyright (C) 2000-2011 Zabbix SIA
-=======
 ** ZABBIX
 ** Copyright (C) 2000-2010 SIA Zabbix
->>>>>>> 2a669d0f
 **
 ** This program is free software; you can redistribute it and/or modify
 ** it under the terms of the GNU General Public License as published by
@@ -35,24 +30,28 @@
 /**
  * Get Screen data
  *
- * @param array $options
+ * {@source}
+ * @access public
+ * @static
+ * @since 1.8
+ * @version 1
+ *
+ * @param _array $options
  * @param array $options['nodeids'] Node IDs
  * @param boolean $options['with_items'] only with items
  * @param boolean $options['editable'] only with read-write permission. Ignored for SuperAdmins
+ * @param int $options['extendoutput'] return all fields for Hosts
  * @param int $options['count'] count Hosts, returned column name is rowscount
  * @param string $options['pattern'] search hosts by pattern in host names
  * @param int $options['limit'] limit selection
  * @param string $options['order'] deprecated parameter (for now)
  * @return array|boolean Host data as array or false if error
  */
-	public function get($options=array()){
+	public static function get($options=array()){
+		global $USER_DETAILS;
 
 		$result = array();
-<<<<<<< HEAD
-		$user_type = self::$userData['type'];
-=======
 		$user_type = $USER_DETAILS['type'];
->>>>>>> 2a669d0f
 
 		$sort_columns = array('screenid', 'name'); // allowed columns for sorting
 		$subselects_allowed_outputs = array(API_OUTPUT_REFER, API_OUTPUT_EXTEND); // allowed output options for [ select_* ] params
@@ -61,15 +60,9 @@
 		$sql_parts = array(
 			'select' => array('screens' => 's.screenid'),
 			'from' => array('screens' => 'screens s'),
-<<<<<<< HEAD
-			'where' => array('template' => 's.templateid IS NULL'),
-=======
 			'where' => array(),
->>>>>>> 2a669d0f
 			'order' => array(),
-			'group' => array(),
-			'limit' => null
-		);
+			'limit' => null);
 
 		$def_options = array(
 			'nodeids'					=> null,
@@ -81,26 +74,15 @@
 // filter
 			'filter'					=> null,
 			'search'					=> null,
-<<<<<<< HEAD
-			'searchByAny'				=> null,
-=======
->>>>>>> 2a669d0f
 			'startSearch'				=> null,
 			'excludeSearch'				=> null,
 			'searchWildcardsEnabled'	=> null,
 
 // OutPut
-<<<<<<< HEAD
-			'output'					=> API_OUTPUT_REFER,
-			'selectScreenItems'			=> null,
-			'countOutput'				=> null,
-			'groupCount'				=> null,
-=======
 			'extendoutput'				=> null,
 			'output'					=> API_OUTPUT_REFER,
 			'select_screenitems'		=> null,
 			'countOutput'				=> null,
->>>>>>> 2a669d0f
 			'preservekeys'				=> null,
 
 			'sortfield'					=> '',
@@ -110,25 +92,12 @@
 
 		$options = zbx_array_merge($def_options, $options);
 
-<<<<<<< HEAD
-		if(is_array($options['output'])){
-			unset($sql_parts['select']['screens']);
-
-			$dbTable = DB::getSchema('screens');
-			foreach($options['output'] as $key => $field){
-				if(isset($dbTable['fields'][$field]))
-					$sql_parts['select'][$field] = 's.'.$field;
-			}
-
-			$options['output'] = API_OUTPUT_CUSTOM;
-=======
 		if(!is_null($options['extendoutput'])){
 			$options['output'] = API_OUTPUT_EXTEND;
 
 			if(!is_null($options['select_screenitems'])){
 				$options['select_screenitems'] = API_OUTPUT_EXTEND;
 			}
->>>>>>> 2a669d0f
 		}
 
 // editable + PERMISSION CHECK
@@ -153,7 +122,18 @@
 			$sql_parts['where'][] = DBcondition('si.screenitemid', $options['screenitemids']);
 		}
 
-<<<<<<< HEAD
+// extendoutput
+		if($options['output'] == API_OUTPUT_EXTEND){
+			$sql_parts['select']['screens'] = 's.*';
+		}
+
+// countOutput
+		if(!is_null($options['countOutput'])){
+			$options['sortfield'] = '';
+
+			$sql_parts['select'] = array('count(DISTINCT s.screenid) as rowscount');
+		}
+
 // filter
 		if(is_array($options['filter'])){
 			zbx_db_filter('screens s', $options, $sql_parts);
@@ -162,38 +142,6 @@
 // search
 		if(is_array($options['search'])){
 			zbx_db_search('screens s', $options, $sql_parts);
-		}
-
-// output
-=======
-// extendoutput
->>>>>>> 2a669d0f
-		if($options['output'] == API_OUTPUT_EXTEND){
-			$sql_parts['select']['screens'] = 's.*';
-		}
-
-// countOutput
-		if(!is_null($options['countOutput'])){
-			$options['sortfield'] = '';
-			$sql_parts['select'] = array('count(DISTINCT s.screenid) as rowscount');
-
-<<<<<<< HEAD
-// groupCount
-			if(!is_null($options['groupCount'])){
-				foreach($sql_parts['group'] as $key => $fields){
-					$sql_parts['select'][$key] = $fields;
-				}
-			}
-=======
-// filter
-		if(is_array($options['filter'])){
-			zbx_db_filter('screens s', $options, $sql_parts);
-		}
-
-// search
-		if(is_array($options['search'])){
-			zbx_db_search('screens s', $options, $sql_parts);
->>>>>>> 2a669d0f
 		}
 
 // order
@@ -220,18 +168,15 @@
 		$sql_parts['select'] = array_unique($sql_parts['select']);
 		$sql_parts['from'] = array_unique($sql_parts['from']);
 		$sql_parts['where'] = array_unique($sql_parts['where']);
-		$sql_parts['group'] = array_unique($sql_parts['group']);
 		$sql_parts['order'] = array_unique($sql_parts['order']);
 
 		$sql_select = '';
 		$sql_from = '';
 		$sql_where = '';
-		$sql_group = '';
 		$sql_order = '';
 		if(!empty($sql_parts['select']))	$sql_select.= implode(',',$sql_parts['select']);
 		if(!empty($sql_parts['from']))		$sql_from.= implode(',',$sql_parts['from']);
 		if(!empty($sql_parts['where']))		$sql_where.= ' AND '.implode(' AND ',$sql_parts['where']);
-		if(!empty($sql_parts['group']))		$sql_group.= ' GROUP BY '.implode(',',$sql_parts['group']);
 		if(!empty($sql_parts['order']))		$sql_order.= ' ORDER BY '.implode(',',$sql_parts['order']);
 		$sql_limit = $sql_parts['limit'];
 
@@ -239,19 +184,11 @@
 				FROM '.$sql_from.'
 				WHERE '.DBin_node('s.screenid', $nodeids).
 					$sql_where.
-				$sql_group.
 				$sql_order;
 		$res = DBselect($sql, $sql_limit);
 		while($screen = DBfetch($res)){
 			if(!is_null($options['countOutput'])){
-<<<<<<< HEAD
-				if(!is_null($options['groupCount']))
-					$result[] = $screen;
-				else
-					$result = $screen['rowscount'];
-=======
 				$result = $screen['rowscount'];
->>>>>>> 2a669d0f
 			}
 			else{
 				$screenids[$screen['screenid']] = $screen['screenid'];
@@ -262,19 +199,11 @@
 				else{
 					if(!isset($result[$screen['screenid']])) $result[$screen['screenid']]= array();
 
-<<<<<<< HEAD
-					if(!is_null($options['selectScreenItems']) && !isset($result[$screen['screenid']]['screenitems'])){
-						$result[$screen['screenid']]['screenitems'] = array();
-					}
-
-					if(isset($screen['screenitemid']) && is_null($options['selectScreenItems'])){
-=======
 					if(!is_null($options['select_screenitems']) && !isset($result[$screen['screenid']]['screenitems'])){
 						$result[$screen['screenid']]['screenitems'] = array();
 					}
 
 					if(isset($screen['screenitemid']) && is_null($options['select_screenitems'])){
->>>>>>> 2a669d0f
 						if(!isset($result[$screen['screenid']]['screenitems']))
 							$result[$screen['screenid']]['screenitems'] = array();
 
@@ -287,7 +216,6 @@
 			}
 		}
 
-// editable + PERMISSION CHECK
 		if((USER_TYPE_SUPER_ADMIN == $user_type) || $options['nopermissions']){}
 		else if(!empty($result)){
 			$groups_to_check = array();
@@ -348,11 +276,7 @@
 								'nodeids' => $nodeids,
 								'groupids' => $groups_to_check,
 								'editable' => $options['editable']);
-<<<<<<< HEAD
-			$allowed_groups = API::HostGroup()->get($group_options);
-=======
 			$allowed_groups = CHostgroup::get($group_options);
->>>>>>> 2a669d0f
 			$allowed_groups = zbx_objectValues($allowed_groups, 'groupid');
 
 // host
@@ -360,11 +284,7 @@
 								'nodeids' => $nodeids,
 								'hostids' => $hosts_to_check,
 								'editable' => $options['editable']);
-<<<<<<< HEAD
-			$allowed_hosts = API::Host()->get($host_options);
-=======
 			$allowed_hosts = CHost::get($host_options);
->>>>>>> 2a669d0f
 			$allowed_hosts = zbx_objectValues($allowed_hosts, 'hostid');
 
 // graph
@@ -372,31 +292,11 @@
 								'nodeids' => $nodeids,
 								'graphids' => $graphs_to_check,
 								'editable' => $options['editable']);
-<<<<<<< HEAD
-			$allowed_graphs = API::Graph()->get($graph_options);
-=======
 			$allowed_graphs = CGraph::get($graph_options);
->>>>>>> 2a669d0f
 			$allowed_graphs = zbx_objectValues($allowed_graphs, 'graphid');
 
 // item
 			$item_options = array(
-<<<<<<< HEAD
-				'nodeids' => $nodeids,
-				'itemids' => $items_to_check,
-				'webitems' => 1,
-				'editable' => $options['editable']
-			);
-			$allowed_items = API::Item()->get($item_options);
-			$allowed_items = zbx_objectValues($allowed_items, 'itemid');
-// map
-			$map_options = array(
-				'nodeids' => $nodeids,
-				'sysmapids' => $maps_to_check,
-				'editable' => $options['editable']
-			);
-			$allowed_maps = API::Map()->get($map_options);
-=======
 								'nodeids' => $nodeids,
 								'itemids' => $items_to_check,
 								'webitems' => 1,
@@ -409,15 +309,13 @@
 								'sysmapids' => $maps_to_check,
 								'editable' => $options['editable']);
 			$allowed_maps = CMap::get($map_options);
->>>>>>> 2a669d0f
 			$allowed_maps = zbx_objectValues($allowed_maps, 'sysmapid');
 // screen
 			$screens_options = array(
 								'nodeids' => $nodeids,
 								'screenids' => $screens_to_check,
 								'editable' => $options['editable']);
-<<<<<<< HEAD
-			$allowed_screens = API::Screen()->get($screens_options);
+			$allowed_screens = CScreen::get($screens_options);
 			$allowed_screens = zbx_objectValues($allowed_screens, 'screenid');
 
 
@@ -429,20 +327,6 @@
 			$restr_screens = array_diff($screens_to_check, $allowed_screens);
 
 
-=======
-			$allowed_screens = CScreen::get($screens_options);
-			$allowed_screens = zbx_objectValues($allowed_screens, 'screenid');
-
-
-			$restr_groups = array_diff($groups_to_check, $allowed_groups);
-			$restr_hosts = array_diff($hosts_to_check, $allowed_hosts);
-			$restr_graphs = array_diff($graphs_to_check, $allowed_graphs);
-			$restr_items = array_diff($items_to_check, $allowed_items);
-			$restr_maps = array_diff($maps_to_check, $allowed_maps);
-			$restr_screens = array_diff($screens_to_check, $allowed_screens);
-
-
->>>>>>> 2a669d0f
 /*
 SDI('---------------------------------------');
 SDII($restr_graphs);
@@ -454,26 +338,11 @@
 // group
 			foreach($restr_groups as $resourceid){
 				foreach($screens_items as $screen_itemid => $screen_item){
-<<<<<<< HEAD
-					if((bccomp($screen_item['resourceid'],$resourceid) == 0) &&
-=======
 					if(($screen_item['resourceid'] == $resourceid) &&
->>>>>>> 2a669d0f
 						uint_in_array($screen_item['resourcetype'], array(SCREEN_RESOURCE_HOSTS_INFO,SCREEN_RESOURCE_TRIGGERS_INFO,SCREEN_RESOURCE_TRIGGERS_OVERVIEW,SCREEN_RESOURCE_DATA_OVERVIEW,SCREEN_RESOURCE_HOSTGROUP_TRIGGERS))
 					){
 						unset($result[$screen_item['screenid']]);
 						unset($screens_items[$screen_itemid]);
-<<<<<<< HEAD
-					}
-				}
-			}
-// host
-			foreach($restr_hosts as $resourceid){
-				foreach($screens_items as $screen_itemid => $screen_item){
-					if((bccomp($screen_item['resourceid'],$resourceid) == 0) &&
-						uint_in_array($screen_item['resourcetype'], array(SCREEN_RESOURCE_HOST_TRIGGERS))
-					){
-=======
 					}
 				}
 			}
@@ -492,68 +361,35 @@
 			foreach($restr_graphs as $resourceid){
 				foreach($screens_items as $screen_itemid => $screen_item){
 					if(($screen_item['resourceid'] == $resourceid) && ($screen_item['resourcetype'] == SCREEN_RESOURCE_GRAPH)){
->>>>>>> 2a669d0f
 						unset($result[$screen_item['screenid']]);
 						unset($screens_items[$screen_itemid]);
 					}
 				}
 			}
-<<<<<<< HEAD
-// graph
-			foreach($restr_graphs as $resourceid){
-				foreach($screens_items as $screen_itemid => $screen_item){
-					if((bccomp($screen_item['resourceid'],$resourceid) == 0) && ($screen_item['resourcetype'] == SCREEN_RESOURCE_GRAPH)){
-=======
 // item
 			foreach($restr_items as $resourceid){
 				foreach($screens_items as $screen_itemid => $screen_item){
 					if(($screen_item['resourceid'] == $resourceid) &&
 						uint_in_array($screen_item['resourcetype'], array(SCREEN_RESOURCE_SIMPLE_GRAPH, SCREEN_RESOURCE_PLAIN_TEXT))
 					){
->>>>>>> 2a669d0f
 						unset($result[$screen_item['screenid']]);
 						unset($screens_items[$screen_itemid]);
 					}
 				}
 			}
-<<<<<<< HEAD
-// item
-			foreach($restr_items as $resourceid){
-				foreach($screens_items as $screen_itemid => $screen_item){
-					if((bccomp($screen_item['resourceid'],$resourceid) == 0) &&
-						uint_in_array($screen_item['resourcetype'], array(SCREEN_RESOURCE_SIMPLE_GRAPH, SCREEN_RESOURCE_PLAIN_TEXT))
-					){
-=======
 // map
 			foreach($restr_maps as $resourceid){
 				foreach($screens_items as $screen_itemid => $screen_item){
 					if($screen_item['resourceid'] == $resourceid && ($screen_item['resourcetype'] == SCREEN_RESOURCE_MAP)){
->>>>>>> 2a669d0f
 						unset($result[$screen_item['screenid']]);
 						unset($screens_items[$screen_itemid]);
 					}
 				}
 			}
-<<<<<<< HEAD
-// map
-			foreach($restr_maps as $resourceid){
-				foreach($screens_items as $screen_itemid => $screen_item){
-					if((bccomp($screen_item['resourceid'],$resourceid) == 0) && ($screen_item['resourcetype'] == SCREEN_RESOURCE_MAP)){
-						unset($result[$screen_item['screenid']]);
-						unset($screens_items[$screen_itemid]);
-					}
-				}
-			}
-// screen
-			foreach($restr_screens as $resourceid){
-				foreach($screens_items as $screen_itemid => $screen_item){
-					if((bccomp($screen_item['resourceid'],$resourceid) == 0) && ($screen_item['resourcetype'] == SCREEN_RESOURCE_SCREEN)){
-=======
 // screen
 			foreach($restr_screens as $resourceid){
 				foreach($screens_items as $screen_itemid => $screen_item){
 					if($screen_item['resourceid'] == $resourceid && ($screen_item['resourcetype'] == SCREEN_RESOURCE_SCREEN)){
->>>>>>> 2a669d0f
 						unset($result[$screen_item['screenid']]);
 						unset($screens_items[$screen_itemid]);
 					}
@@ -562,20 +398,13 @@
 		}
 
 		if(!is_null($options['countOutput'])){
-<<<<<<< HEAD
-=======
 			if(is_null($options['preservekeys'])) $result = zbx_cleanHashes($result);
->>>>>>> 2a669d0f
 			return $result;
 		}
 
 
 // Adding ScreenItems
-<<<<<<< HEAD
-		if(!is_null($options['selectScreenItems']) && str_in_array($options['selectScreenItems'], $subselects_allowed_outputs)){
-=======
 		if(!is_null($options['select_screenitems']) && str_in_array($options['select_screenitems'], $subselects_allowed_outputs)){
->>>>>>> 2a669d0f
 			if(!isset($screens_items)){
 				$screens_items = array();
 				$db_sitems = DBselect('SELECT * FROM screens_items WHERE '.DBcondition('screenid', $screenids));
@@ -601,9 +430,6 @@
 	return $result;
 	}
 
-<<<<<<< HEAD
-	public function exists($data){
-=======
 	public static function getObjects($data){
 		$options = array(
 			'filter' => $data,
@@ -621,15 +447,10 @@
 	}
 
 	public static function exists($data){
->>>>>>> 2a669d0f
 		$keyFields = array(array('screenid', 'name'));
 
 		$options = array(
 			'filter' => zbx_array_mintersect($keyFields, $data),
-<<<<<<< HEAD
-			'preservekeys' => 1,
-=======
->>>>>>> 2a669d0f
 			'output' => API_OUTPUT_SHORTEN,
 			'nopermissions' => 1,
 			'limit' => 1
@@ -640,21 +461,12 @@
 		else if(isset($data['nodeids']))
 			$options['nodeids'] = $data['nodeids'];
 
-<<<<<<< HEAD
-		$screens = $this->get($options);
-
-		return !empty($screens);
-	}
-
-	protected function checkItems($screenitems){
-=======
 		$sysmaps = self::get($options);
 
 	return !empty($sysmaps);
 	}
 
 	protected static function checkItems($screenitems){
->>>>>>> 2a669d0f
 		$hostgroups = array();
 		$hosts = array();
 		$graphs = array();
@@ -675,11 +487,7 @@
 
 			if(isset($item['resourceid']) && ($item['resourceid'] == 0)){
 				if(uint_in_array($item['resourcetype'], $resources))
-<<<<<<< HEAD
-					self::exception(ZBX_API_ERROR_PARAMETERS, _('Incorrect resource provided for screen item'));
-=======
 					throw new Exception(S_INCORRECT_RESOURCE_PROVIDED_FOR_SCREEN_ITEM);
->>>>>>> 2a669d0f
 				else
 					continue;
 			}
@@ -712,68 +520,40 @@
 		}
 
 		if(!empty($hostgroups)){
-<<<<<<< HEAD
-			$result = API::HostGroup()->get(array(
-=======
 			$result = CHostGroup::get(array(
->>>>>>> 2a669d0f
 				'groupids' => $hostgroups,
 				'output' => API_OUTPUT_SHORTEN,
 				'preservekeys' => 1,
 			));
 			foreach($hostgroups as $id){
 				if(!isset($result[$id]))
-<<<<<<< HEAD
-					self::exception(ZBX_API_ERROR_PERMISSIONS, _s('Incorrect host group ID "%s" provided for screen element.', $id));
-			}
-		}
-		if(!empty($hosts)){
-			$result = API::Host()->get(array(
-=======
 					self::exception(ZBX_API_ERROR_PERMISSIONS, 'Incorrect Host group identity "'.$id.'" provided for Screens item resource');
 			}
 		}
 		if(!empty($hosts)){
 			$result = CHost::get(array(
->>>>>>> 2a669d0f
 				'hostids' => $hosts,
 				'output' => API_OUTPUT_SHORTEN,
 				'preservekeys' => 1,
 			));
 			foreach($hosts as $id){
 				if(!isset($result[$id]))
-<<<<<<< HEAD
-					self::exception(ZBX_API_ERROR_PERMISSIONS, _s('Incorrect host ID "%s" provided for screen element.', $id));
-			}
-		}
-		if(!empty($graphs)){
-			$result = API::Graph()->get(array(
-=======
 					self::exception(ZBX_API_ERROR_PERMISSIONS, 'Incorrect Host identity "'.$id.'" provided for Screens item resource');
 			}
 		}
 		if(!empty($graphs)){
 			$result = CGraph::get(array(
->>>>>>> 2a669d0f
 				'graphids' => $graphs,
 				'output' => API_OUTPUT_SHORTEN,
 				'preservekeys' => 1,
 			));
 			foreach($graphs as $id){
 				if(!isset($result[$id]))
-<<<<<<< HEAD
-					self::exception(ZBX_API_ERROR_PERMISSIONS, _s('Incorrect graph ID "%s" provided for screen element.', $id));
-			}
-		}
-		if(!empty($items)){
-			$result = API::Item()->get(array(
-=======
 					self::exception(ZBX_API_ERROR_PERMISSIONS, 'Incorrect Graph identity "'.$id.'" provided for Screens item resource');
 			}
 		}
 		if(!empty($items)){
 			$result = CItem::get(array(
->>>>>>> 2a669d0f
 				'itemids' => $items,
 				'output' => API_OUTPUT_SHORTEN,
 				'preservekeys' => 1,
@@ -781,49 +561,29 @@
 			));
 			foreach($items as $id){
 				if(!isset($result[$id]))
-<<<<<<< HEAD
-					self::exception(ZBX_API_ERROR_PERMISSIONS, _s('Incorrect item ID "%s" provided for screen element.', $id));
-			}
-		}
-		if(!empty($maps)){
-			$result = API::Map()->get(array(
-=======
 					self::exception(ZBX_API_ERROR_PERMISSIONS, 'Incorrect Item identity "'.$id.'" provided for Screens item resource');
 			}
 		}
 		if(!empty($maps)){
 			$result = CMap::get(array(
->>>>>>> 2a669d0f
 				'sysmapids' => $maps,
 				'output' => API_OUTPUT_SHORTEN,
 				'preservekeys' => 1,
 			));
 			foreach($maps as $id){
 				if(!isset($result[$id]))
-<<<<<<< HEAD
-					self::exception(ZBX_API_ERROR_PERMISSIONS, _s('Incorrect map ID "%s" provided for screen element.', $id));
-			}
-		}
-		if(!empty($screens)){
-			$result = $this->get(array(
-=======
 					self::exception(ZBX_API_ERROR_PERMISSIONS, 'Incorrect Map identity "'.$id.'" provided for Screens item resource');
 			}
 		}
 		if(!empty($screens)){
 			$result = self::get(array(
->>>>>>> 2a669d0f
 				'screenids' => $screens,
 				'output' => API_OUTPUT_SHORTEN,
 				'preservekeys' => 1,
 			));
 			foreach($screens as $id){
 				if(!isset($result[$id]))
-<<<<<<< HEAD
-					self::exception(ZBX_API_ERROR_PERMISSIONS, _s('Incorrect screen ID "%s" provided for screen element.', $id));
-=======
 					self::exception(ZBX_API_ERROR_PERMISSIONS, 'Incorrect Screen identity "'.$id.'" provided for Screens item resource');
->>>>>>> 2a669d0f
 			}
 		}
 	}
@@ -837,12 +597,6 @@
  * @param int $screens['vsize']
  * @return array
  */
-<<<<<<< HEAD
-	public function create($screens){
-		$screens = zbx_toArray($screens);
-		$insert_screen_items = array();
-
-=======
 	public static function create($screens){
 		$screens = zbx_toArray($screens);
 		$insert_screens = array();
@@ -851,41 +605,18 @@
 		try{
 			self::BeginTransaction(__METHOD__);
 
->>>>>>> 2a669d0f
 			$newScreenNames = zbx_objectValues($screens, 'name');
 // Exists
 			$options = array(
 				'filter' => array('name' => $newScreenNames),
-<<<<<<< HEAD
-				'output' => API_OUTPUT_EXTEND,
-				'nopermissions' => 1
-			);
-			$db_screens = $this->get($options);
-=======
 				'output' => 'extend',
 				'nopermissions' => 1
 			);
 			$db_screens = self::get($options);
->>>>>>> 2a669d0f
 			foreach($db_screens as $dbsnum => $db_screen){
 				self::exception(ZBX_API_ERROR_PARAMETERS, S_SCREEN.' [ '.$db_screen['name'].' ] '.S_ALREADY_EXISTS_SMALL);
 			}
 //---
-<<<<<<< HEAD
-
-			foreach($screens as $snum => $screen){
-
-				$screen_db_fields = array('name' => null);
-				if(!check_db_fields($screen_db_fields, $screen)){
-					self::exception(ZBX_API_ERROR_PARAMETERS, _s('Wrong fields for screen [ %s ]', $screen['name']));
-				}
-
-				if($this->exists($screen)){
-					self::exception(ZBX_API_ERROR_PARAMETERS, S_SCREEN.' [ '.$screen['name'].' ] '.S_ALREADY_EXISTS_SMALL);
-				}
-			}
-			$screenids = DB::insert('screens', $screens);
-=======
 
 			foreach($screens as $snum => $screen){
 				$screen_db_fields = array('name' => null);
@@ -899,7 +630,6 @@
 				$insert_screens[$snum] = $iscr;
 			}
 			$screenids = DB::insert('screens', $insert_screens);
->>>>>>> 2a669d0f
 
 			foreach($screens as $snum => $screen){
 				if(isset($screen['screenitems'])){
@@ -909,11 +639,6 @@
 					}
 				}
 			}
-<<<<<<< HEAD
-			$this->addItems($insert_screen_items);
-
-			return array('screenids' => $screenids);
-=======
 			self::addItems($insert_screen_items);
 
 			self::EndTransaction(true, __METHOD__);
@@ -926,7 +651,6 @@
 			self::setError(__METHOD__, $e->getCode(), $error);
 			return false;
 		}
->>>>>>> 2a669d0f
 	}
 
 /**
@@ -939,62 +663,9 @@
  * @param int $screens['vsize']
  * @return boolean
  */
-	public function update($screens){
+	public static function update($screens){
 		$screens = zbx_toArray($screens);
 		$update = array();
-<<<<<<< HEAD
-
-		$options = array(
-			'screenids' => zbx_objectValues($screens, 'screenid'),
-			'editable' => 1,
-			'output' => API_OUTPUT_SHORTEN,
-			'preservekeys' => 1,
-		);
-		$upd_screens = $this->get($options);
-		foreach($screens as $gnum => $screen){
-				if(!isset($screen['screenid'], $upd_screens[$screen['screenid']])){
-					self::exception(ZBX_API_ERROR_PERMISSIONS, S_NO_PERMISSION);
-			}
-		}
-
-		foreach($screens as $snum => $screen){
-			if(isset($screen['name'])){
-				$options = array(
-					'filter' => array(
-						'name' => $screen['name'],
-					),
-					'preservekeys' => 1,
-					'nopermissions' => 1,
-					'output' => API_OUTPUT_SHORTEN,
-				);
-				$exist_screen = $this->get($options);
-				$exist_screen = reset($exist_screen);
-
-				if($exist_screen && (bccomp($exist_screen['screenid'],$screen['screenid']) != 0))
-					self::exception(ZBX_API_ERROR_PERMISSIONS, S_SCREEN.' [ '.$screen['name'].' ] '.S_ALREADY_EXISTS_SMALL);
-			}
-
-			$screenid = $screen['screenid'];
-			unset($screen['screenid']);
-			if(!empty($screen)){
-				$update[] = array(
-					'values' => $screen,
-					'where' => array('screenid' => $screenid),
-				);
-			}
-
-			if(isset($screen['screenitems'])){
-				$update_items = array(
-					'screenids' => $screenid,
-					'screenitems' => $screen['screenitems'],
-				);
-				$this->updateItems($update_items);
-			}
-		}
-		DB::update('screens', $update);
-
-		return array('screenids' => zbx_objectValues($screens, 'screenid'));
-=======
 
 		try{
 			self::BeginTransaction(__METHOD__);
@@ -1056,7 +727,6 @@
 			self::setError(__METHOD__, $e->getCode(), $error);
 			return false;
 		}
->>>>>>> 2a669d0f
 	}
 
 /**
@@ -1065,29 +735,6 @@
  * @param array $screenids
  * @return boolean
  */
-<<<<<<< HEAD
-	public function delete($screenids){
-		$screenids = zbx_toArray($screenids);
-
-		$options = array(
-				'screenids' => $screenids,
-				'editable' => 1,
-				'preservekeys' => 1,
-		);
-		$del_screens = $this->get($options);
-
-		foreach($screenids as $screenid){
-			if(!isset($del_screens[$screenid]))
-				self::exception(ZBX_API_ERROR_PERMISSIONS, S_NO_PERMISSION);
-		}
-
-		DB::delete('screens_items', array('screenid'=>$screenids));
-		DB::delete('screens_items', array('resourceid'=>$screenids, 'resourcetype'=>SCREEN_RESOURCE_SCREEN));
-		DB::delete('slides', array('screenid'=>$screenids));
-		DB::delete('screens', array('screenid'=>$screenids));
-
-		return array('screenids' => $screenids);
-=======
 	public static function delete($screenids){
 		$screenids = zbx_toArray($screenids);
 
@@ -1119,7 +766,6 @@
 			self::setError(__METHOD__, $e->getCode(), $error);
 			return false;
 		}
->>>>>>> 2a669d0f
 	}
 
 /**
@@ -1128,89 +774,19 @@
  * @param array $screenitems
  * @return boolean
  */
-<<<<<<< HEAD
-	protected function addItems($screenitems){
-		$insert = array();
-
-		$this->checkItems($screenitems);
-=======
 	protected static function addItems($screenitems){
 		$insert = array();
 
 		self::checkItems($screenitems);
->>>>>>> 2a669d0f
 
 		foreach($screenitems as $screenitem){
 			$items_db_fields = array(
 				'screenid' => null,
-<<<<<<< HEAD
-					'resourcetype' => null,
-=======
 				'resourcetype' => null,
->>>>>>> 2a669d0f
 				'resourceid' => null,
 				'x' => null,
 				'y' => null,
 			);
-<<<<<<< HEAD
-
-			if(!check_db_fields($items_db_fields, $screenitem)){
-				self::exception(ZBX_API_ERROR_PARAMETERS, _('Wrong fields for screen items'));
-			}
-
-			$insert[] = $screenitem;
-		}
-
-		DB::insert('screens_items', $insert);
-
-	return true;
-	}
-
-	protected function updateItems($data){
-		$screenids = zbx_toArray($data['screenids']);
-		$insert = array();
-		$update = array();
-		$delete = array();
-
-
-		$this->checkItems($data['screenitems']);
-
-		$options = array(
-			'screenids' => $screenids,
-			'nopermissions' => 1,
-			'output' => API_OUTPUT_EXTEND,
-			'selectScreenItems' => API_OUTPUT_EXTEND,
-			'preservekeys' => 1,
-		);
-		$screens = $this->get($options);
-
-		$templateScreens = API::TemplateScreen()->get($options);
-
-		$screens = array_merge($screens, $templateScreens);
-
-		foreach($data['screenitems'] as $new_item){
-			$items_db_fields = array(
-				'x' => null,
-				'y' => null,
-			);
-			if(!check_db_fields($items_db_fields, $new_item)){
-				self::exception(ZBX_API_ERROR_PARAMETERS, _('Wrong fields for screen items'));
-			}
-		}
-
-		foreach($screens as $screen){
-			$new_items = $data['screenitems'];
-
-			foreach($screen['screenitems'] as $cnum => $current_item){
-				foreach($new_items as $nnum => $new_item){
-					if(($current_item['x'] == $new_item['x']) && ($current_item['y'] == $new_item['y'])){
-
-						$tmpupd = array(
-							'where' => array(
-								'screenid' => $screen['screenid'],
-								'x' => $new_item['x'],
-								'y' => $new_item['y']
-=======
 			if(!check_db_fields($items_db_fields, $screenitem)){
 				self::exception(ZBX_API_ERROR_PARAMETERS, 'Wrong fields for screen items');
 			}
@@ -1262,7 +838,6 @@
 								'screenid='.$screen['screenid'],
 								'x='.$new_item['x'],
 								'y='.$new_item['y']
->>>>>>> 2a669d0f
 							)
 						);
 
@@ -1284,11 +859,7 @@
 					'resourceid' => null,
 				);
 				if(!check_db_fields($items_db_fields, $new_item)){
-<<<<<<< HEAD
-					self::exception(ZBX_API_ERROR_PARAMETERS, _('Wrong fields for screen items'));
-=======
 					self::exception(ZBX_API_ERROR_PARAMETERS, 'Wrong fields for screen items');
->>>>>>> 2a669d0f
 				}
 
 				$new_item['screenid'] = $screen['screenid'];
@@ -1299,8 +870,6 @@
 				$delete[] = $del_item['screenitemid'];
 			}
 		}
-<<<<<<< HEAD
-=======
 
 		if(!empty($insert)) DB::insert('screens_items', $insert);
 		if(!empty($update)) DB::update('screens_items', $update);
@@ -1308,13 +877,6 @@
 
 		return true;
 	}
->>>>>>> 2a669d0f
-
-		if(!empty($insert)) DB::insert('screens_items', $insert);
-		if(!empty($update)) DB::update('screens_items', $update);
-		if(!empty($delete)) DB::delete('screens_items', array('screenitemid'=>$delete));
-
-	return true;
-	}
+
 }
 ?>