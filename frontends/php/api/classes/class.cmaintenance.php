--- conflicted
+++ resolved
@@ -1,12 +1,7 @@
 <?php
 /*
-<<<<<<< HEAD
-** Zabbix
-** Copyright (C) 2000-2011 Zabbix SIA
-=======
 ** ZABBIX
 ** Copyright (C) 2000-2010 SIA Zabbix
->>>>>>> 2a669d0f
 **
 ** This program is free software; you can redistribute it and/or modify
 ** it under the terms of the GNU General Public License as published by
@@ -50,11 +45,12 @@
  * @param string $options['order']
  * @return array|int item data as array or false if error
  */
-	public function get($options=array()){
+	public static function get($options=array()){
+		global $USER_DETAILS;
 
 		$result = array();
-		$user_type = self::$userData['type'];
-		$userid = self::$userData['userid'];
+		$user_type = $USER_DETAILS['type'];
+		$userid = $USER_DETAILS['userid'];
 
 		$sort_columns = array('maintenanceid', 'name'); // allowed columns for sorting
 		$subselects_allowed_outputs = array(API_OUTPUT_REFER, API_OUTPUT_EXTEND); // allowed output options for [ select_* ] params
@@ -79,10 +75,6 @@
 // filter
 			'filter'					=> null,
 			'search'					=> null,
-<<<<<<< HEAD
-			'searchByAny'			=> null,
-=======
->>>>>>> 2a669d0f
 			'startSearch'				=> null,
 			'excludeSearch'				=> null,
 			'filter'					=> null,
@@ -90,14 +82,9 @@
 
 // OutPut
 			'output'				=> API_OUTPUT_REFER,
-<<<<<<< HEAD
-			'selectGroups'			=> null,
-			'selectHosts'			=> null,
-=======
 			'extendoutput'			=> null,
 			'select_groups'			=> null,
 			'select_hosts'			=> null,
->>>>>>> 2a669d0f
 			'countOutput'			=> null,
 			'groupCount'			=> null,
 			'preservekeys'			=> null,
@@ -109,8 +96,6 @@
 
 		$options = zbx_array_merge($def_options, $options);
 
-<<<<<<< HEAD
-=======
 		if(!is_null($options['extendoutput'])){
 			$options['output'] = API_OUTPUT_EXTEND;
 
@@ -121,7 +106,6 @@
 				$options['select_hosts'] = API_OUTPUT_EXTEND;
 			}
 		}
->>>>>>> 2a669d0f
 // editable + PERMISSION CHECK
 
 		$maintenanceids = array();
@@ -133,17 +117,15 @@
 					$sql = ' SELECT mmg.maintenanceid '.
 						' FROM maintenances_groups mmg '.
 						' WHERE '.DBcondition('mmg.groupid', $options['groupids']);
-<<<<<<< HEAD
-=======
-
-
->>>>>>> 2a669d0f
+
+
 					$res = DBselect($sql);
 					while($maintenance = DBfetch($res)){
 						$maintenanceids[] = $maintenance['maintenanceid'];
 					}
 				}
 
+
 				$sql = ' SELECT mmh.maintenanceid '.
 					' FROM maintenances_hosts mmh, hosts_groups hg '.
 					' WHERE hg.hostid=mmh.hostid ';
@@ -168,54 +150,6 @@
 		else{
 			$permission = $options['editable']?PERM_READ_WRITE:PERM_READ_ONLY;
 
-<<<<<<< HEAD
-			$sql = 'SELECT DISTINCT m.maintenanceid' .
-					' FROM maintenances m' .
-					' WHERE NOT EXISTS (' .
-						' SELECT mh3.maintenanceid' .
-						' FROM maintenances_hosts mh3, rights r3, users_groups ug3, hosts_groups hg3' .
-						' WHERE mh3.maintenanceid = m.maintenanceid' .
-							' AND r3.groupid = ug3.usrgrpid' .
-							' AND hg3.hostid = mh3.hostid' .
-							' AND r3.id = hg3.groupid' .
-							' AND ug3.userid = ' . $userid .
-							' AND r3.permission < ' . $permission .
-					' ) ' .
-					' AND NOT EXISTS ( ' .
-						' SELECT mh4.maintenanceid ' .
-						' FROM maintenances_hosts mh4 ' .
-						' WHERE mh4.maintenanceid = m.maintenanceid ' .
-							' AND NOT EXISTS( ' .
-								' SELECT r5.id ' .
-								' FROM rights r5, users_groups ug5, hosts_groups hg5 ' .
-								' WHERE r5.groupid = ug5.usrgrpid ' .
-									' AND hg5.hostid = mh4.hostid ' .
-									' AND r5.id = hg5.groupid ' .
-									' AND ug5.userid = ' . $userid .
-							' ) ' .
-					' ) ' .
-					' AND NOT EXISTS ( ' .
-						' SELECT mg2.maintenanceid ' .
-						' FROM maintenances_groups mg2, rights r3, users_groups ug3 ' .
-						' WHERE mg2.maintenanceid = m.maintenanceid ' .
-							' AND r3.groupid = ug3.usrgrpid ' .
-							' AND r3.id = mg2.groupid ' .
-							' AND ug3.userid = ' . $userid .
-							' AND r3.permission < ' . $permission .
-					' ) ' .
-					' AND NOT EXISTS ( ' .
-						' SELECT mg3.maintenanceid ' .
-						' FROM maintenances_groups mg3 ' .
-						' WHERE mg3.maintenanceid = m.maintenanceid ' .
-							' AND NOT EXISTS( ' .
-								' SELECT r5.id ' .
-								' FROM rights r5, users_groups ug5, hosts_groups hg5 ' .
-								' WHERE r5.groupid = ug5.usrgrpid ' .
-									' AND r5.id = mg3.groupid ' .
-									' AND ug5.userid = ' . $userid .
-							' ) ' .
-					' ) ';
-=======
 			
 
 			$sql =
@@ -267,7 +201,6 @@
 						 ' AND ug5.userid = '.$userid.
 					  ' ) '.
 					 ' ) ';
->>>>>>> 2a669d0f
 
 			if(!is_null($options['groupids'])){
 				zbx_value2array($options['groupids']);
@@ -319,12 +252,12 @@
 
 // groupids
 		if(!is_null($options['groupids'])){
-			$options['selectGroups'] = 1;
+			$options['select_groups'] = 1;
 		}
 
 // hostids
 		if(!is_null($options['hostids'])){
-			$options['selectHosts'] = 1;
+			$options['select_hosts'] = 1;
 		}
 
 // maintenanceids
@@ -424,16 +357,6 @@
 					if(!isset($result[$maintenance['maintenanceid']]))
 						$result[$maintenance['maintenanceid']]= array();
 
-<<<<<<< HEAD
-					if(!is_null($options['selectGroups']) && !isset($result[$maintenance['maintenanceid']]['groups'])){
-						$result[$maintenance['maintenanceid']]['groups'] = array();
-					}
-					if(!is_null($options['selectHosts']) && !isset($result[$maintenance['maintenanceid']]['hosts'])){
-						$result[$maintenance['maintenanceid']]['hosts'] = array();
-					}
-// groupids
-					if(isset($maintenance['groupid']) && is_null($options['selectGroups'])){
-=======
 					if(!is_null($options['select_groups']) && !isset($result[$maintenance['maintenanceid']]['groups'])){
 						$result[$maintenance['maintenanceid']]['groups'] = array();
 					}
@@ -442,7 +365,6 @@
 					}
 // groupids
 					if(isset($maintenance['groupid']) && is_null($options['select_groups'])){
->>>>>>> 2a669d0f
 						if(!isset($result[$maintenance['maintenanceid']]['groups']))
 							$result[$maintenance['maintenanceid']]['groups'] = array();
 
@@ -451,11 +373,7 @@
 					}
 
 // hostids
-<<<<<<< HEAD
-					if(isset($maintenance['hostid']) && is_null($options['selectHosts'])){
-=======
 					if(isset($maintenance['hostid']) && is_null($options['select_hosts'])){
->>>>>>> 2a669d0f
 						if(!isset($result[$maintenance['maintenanceid']]['hosts']))
 							$result[$maintenance['maintenanceid']]['hosts'] = array();
 
@@ -471,33 +389,19 @@
 
 Copt::memoryPick();
 		if(!is_null($options['countOutput'])){
-<<<<<<< HEAD
-			return $result;
-		}
-
-// selectGroups
-		if(is_array($options['selectGroups']) || str_in_array($options['selectGroups'], $subselects_allowed_outputs)){
-=======
 			if(is_null($options['preservekeys'])) $result = zbx_cleanHashes($result);
 			return $result;
 		}
 
 // select_groups
 		if(is_array($options['select_groups']) || str_in_array($options['select_groups'], $subselects_allowed_outputs)){
->>>>>>> 2a669d0f
 			$obj_params = array(
 				'nodeids' => $nodeids,
 				'maintenanceids' => $maintenanceids,
 				'preservekeys' => 1,
-<<<<<<< HEAD
-				'output' => $options['selectGroups'],
-			);
-			$groups = API::HostGroup()->get($obj_params);
-=======
 				'output' => $options['select_groups'],
 			);
 			$groups = CHostGroup::get($obj_params);
->>>>>>> 2a669d0f
 
 			foreach($groups as $groupid => $group){
 				$gmaintenances = $group['maintenances'];
@@ -509,26 +413,15 @@
 		}
 
 
-<<<<<<< HEAD
-// selectHosts
-		if(is_array($options['selectHosts']) || str_in_array($options['selectHosts'], $subselects_allowed_outputs)){
-=======
 // select_hosts
 		if(is_array($options['select_hosts']) || str_in_array($options['select_hosts'], $subselects_allowed_outputs)){
->>>>>>> 2a669d0f
 			$obj_params = array(
 				'nodeids' => $nodeids,
 				'maintenanceids' => $maintenanceids,
 				'preservekeys' => 1,
-<<<<<<< HEAD
-				'output' => $options['selectHosts'],
-			);
-			$hosts = API::Host()->get($obj_params);
-=======
 				'output' => $options['select_hosts'],
 			);
 			$hosts = CHost::get($obj_params);
->>>>>>> 2a669d0f
 
 			foreach($hosts as $hostid => $host){
 				$hmaintenances = $host['maintenances'];
@@ -555,11 +448,7 @@
 	 * @param array $object
 	 * @return bool
 	 */
-<<<<<<< HEAD
-	public function exists($object){
-=======
 	public static function exists($object){
->>>>>>> 2a669d0f
 		$keyFields = array(array('maintenanceid', 'name'));
 
 		$options = array(
@@ -569,11 +458,7 @@
 			'limit' => 1
 		);
 
-<<<<<<< HEAD
-		$objs = $this->get($options);
-=======
 		$objs = self::get($options);
->>>>>>> 2a669d0f
 
 	return !empty($objs);
 	}
@@ -585,12 +470,14 @@
  * @param array $maintenances
  * @return boolean
  */
-<<<<<<< HEAD
-	public function create($maintenances){
-
+	public static function create($maintenances){
+		global $USER_DETAILS;
 		$maintenances = zbx_toArray($maintenances);
 
-			if(self::$userData['type'] == USER_TYPE_ZABBIX_USER){
+		try{
+			self::BeginTransaction(__METHOD__);
+
+			if($USER_DETAILS['type'] == USER_TYPE_ZABBIX_USER){
 				self::exception(ZBX_API_ERROR_PERMISSIONS, S_NO_PERMISSION);
 			}
 
@@ -601,26 +488,6 @@
 				$groupids = array_merge($groupids, $maintenance['groupids']);
 			}
 
-=======
-	public static function create($maintenances){
-		global $USER_DETAILS;
-		$maintenances = zbx_toArray($maintenances);
-
-		try{
-			self::BeginTransaction(__METHOD__);
-
-			if($USER_DETAILS['type'] == USER_TYPE_ZABBIX_USER){
-				self::exception(ZBX_API_ERROR_PERMISSIONS, S_NO_PERMISSION);
-			}
-
-			$hostids = array();
-			$groupids = array();
-			foreach($maintenances as $maintenance){
-				$hostids = array_merge($hostids, $maintenance['hostids']);
-				$groupids = array_merge($groupids, $maintenance['groupids']);
-			}
-
->>>>>>> 2a669d0f
 			if(empty($hostids) && empty($groupids)){
 				self::exception(ZBX_API_ERROR_PERMISSIONS, S_GROUP_OR_HOST_NEEDED);
 			}
@@ -631,11 +498,7 @@
 				'output' => API_OUTPUT_SHORTEN,
 				'preservekeys' => 1,
 			);
-<<<<<<< HEAD
-			$upd_hosts = API::Host()->get($options);
-=======
 			$upd_hosts = CHost::get($options);
->>>>>>> 2a669d0f
 			foreach($hostids as $hostid){
 				if(!isset($upd_hosts[$hostid])){
 					self::exception(ZBX_API_ERROR_PERMISSIONS, S_NO_PERMISSION);
@@ -648,11 +511,7 @@
 				'output' => API_OUTPUT_SHORTEN,
 				'preservekeys' => 1,
 			);
-<<<<<<< HEAD
-			$upd_groups = API::HostGroup()->get($options);
-=======
 			$upd_groups = CHostGroup::get($options);
->>>>>>> 2a669d0f
 			foreach($groupids as $groupid){
 				if(!isset($upd_groups[$groupid])){
 					self::exception(ZBX_API_ERROR_PERMISSIONS, S_NO_PERMISSION);
@@ -671,19 +530,11 @@
 					'active_till' => time()+86400,
 				);
 				if(!check_db_fields($db_fields, $maintenance)){
-<<<<<<< HEAD
-					self::exception(ZBX_API_ERROR_PARAMETERS, _('Incorrect parameters for maintenance.'));
-				}
-				// checking whether a maintenance with this name already exists
-				if($this->exists(array('name' => $maintenance['name']))){
-					self::exception(ZBX_API_ERROR_PARAMETERS, _s('Maintenance "%s" already exists.', $maintenance['name']));
-=======
 					self::exception(ZBX_API_ERROR_PARAMETERS, 'Incorrect parameters used for Maintenance');
 				}
 				//checkig wheter a maintence with this name already exists
 				if(self::exists(array('name' => $maintenance['name']))){
 					self::exception(ZBX_API_ERROR_PARAMETERS, S_MAINTENANCE.' [ '.$maintenance['name'].' ] '.S_ALREADY_EXISTS_SMALL);
->>>>>>> 2a669d0f
 				}
 
 				$insert[$mnum] = $maintenance;
@@ -705,29 +556,13 @@
 			$timeperiodids = DB::insert('timeperiods', $insert_timeperiods);
 
 
-<<<<<<< HEAD
-			$insertWindows = array();
-			foreach($timeperiods as $tid => $mnum){
-				$insertWindows[] = array(
-=======
 			$insert_windows = array();
 			foreach($timeperiods as $tid => $mnum){
 				$insert_windows[] = array(
->>>>>>> 2a669d0f
 					'timeperiodid' => $timeperiodids[$tid],
 					'maintenanceid' => $maintenanceids[$mnum],
 				);
 			}
-<<<<<<< HEAD
-			DB::insert('maintenances_windows', $insertWindows);
-
-
-			$insertHosts = array();
-			$insertGroups = array();
-			foreach($maintenances as $mnum => $maintenance){
-				foreach($maintenance['hostids'] as $hostid){
-					$insertHosts[] = array(
-=======
 			DB::insert('maintenances_windows', $insert_windows);
 
 
@@ -736,29 +571,17 @@
 			foreach($maintenances as $mnum => $maintenance){
 				foreach($maintenance['hostids'] as $hostid){
 					$insert_hosts[] = array(
->>>>>>> 2a669d0f
 						'hostid' => $hostid,
 						'maintenanceid' => $maintenanceids[$mnum],
 					);
 				}
 				foreach($maintenance['groupids'] as $groupid){
-<<<<<<< HEAD
-					$insertGroups[] = array(
-=======
 					$insert_groups[] = array(
->>>>>>> 2a669d0f
 						'groupid' => $groupid,
 						'maintenanceid' => $maintenanceids[$mnum],
 					);
 				}
 			}
-<<<<<<< HEAD
-			DB::insert('maintenances_hosts', $insertHosts);
-			DB::insert('maintenances_groups', $insertGroups);
-
-
-			return array('maintenanceids'=>$maintenanceids);
-=======
 			DB::insert('maintenances_hosts', $insert_hosts);
 			DB::insert('maintenances_groups', $insert_groups);
 
@@ -773,7 +596,6 @@
 			self::setError(__METHOD__, $e->getCode(), $error);
 			return false;
 		}
->>>>>>> 2a669d0f
 	}
 
 /**
@@ -782,144 +604,6 @@
  * @param _array $maintenances
  * @return boolean
  */
-<<<<<<< HEAD
-	public function update($maintenances){
-
-		$maintenances = zbx_toArray($maintenances);
-		$maintenanceids = zbx_objectValues($maintenances, 'maintenanceid');
-
-		if(self::$userData['type'] == USER_TYPE_ZABBIX_USER){
-			self::exception(ZBX_API_ERROR_PERMISSIONS, S_NO_PERMISSION);
-		}
-
-// Maintenance permissions
-		$hostids = array();
-		$groupids = array();
-		$options = array(
-			'maintenanceids' => zbx_objectValues($maintenances, 'maintenanceid'),
-			'editable' => 1,
-			'output' => API_OUTPUT_EXTEND,
-			'selectGroups' => API_OUTPUT_REFER,
-			'selectHosts' => API_OUTPUT_REFER,
-			'preservekeys' => 1,
-		);
-		$updMaintenances = $this->get($options);
-		foreach($maintenances as $maintenance){
-			if(!isset($updMaintenances[$maintenance['maintenanceid']])){
-				self::exception(ZBX_API_ERROR_PERMISSIONS, S_NO_PERMISSION);
-			}
-
-// checking whether a maintenance with this name already exists
-// first, getting all maintenances with the same name as this
-			$received_maintenaces = API::Maintenance()->get(array(
-				'filter' => array('name'=>$maintenance['name'])
-			));
-// now going though a result, to find records with different id than our object
-			foreach($received_maintenaces as $r_maintenace){
-				if(bccomp($r_maintenace['maintenanceid'],$maintenance['maintenanceid']) != 0){
-// error! Maintenance with this name already exists
-					self::exception(ZBX_API_ERROR_PARAMETERS, _s('Maintenance "%s" already exists.', $maintenance['name']));
-				}
-			}
-
-			$hostids = array_merge($hostids, $maintenance['hostids']);
-			$groupids = array_merge($groupids, $maintenance['groupids']);
-		}
-
-		if(empty($hostids) && empty($groupids)){
-			self::exception(ZBX_API_ERROR_PERMISSIONS, S_GROUP_OR_HOST_NEEDED);
-		}
-// hosts permissions
-		$options = array(
-			'hostids' => $hostids,
-			'editable' => 1,
-			'output' => API_OUTPUT_SHORTEN,
-			'preservekeys' => 1,
-		);
-		$upd_hosts = API::Host()->get($options);
-		foreach($hostids as $hostid){
-			if(!isset($upd_hosts[$hostid])){
-				self::exception(ZBX_API_ERROR_PERMISSIONS, S_NO_PERMISSION);
-			}
-		}
-// groups permissions
-		$options = array(
-			'groupids' => $groupids,
-			'editable' => 1,
-			'output' => API_OUTPUT_SHORTEN,
-			'preservekeys' => 1,
-		);
-		$upd_groups = API::HostGroup()->get($options);
-		foreach($groupids as $groupid){
-			if(!isset($upd_groups[$groupid])){
-				self::exception(ZBX_API_ERROR_PERMISSIONS, S_NO_PERMISSION);
-			}
-		}
-
-
-		$tid = 0;
-		$update = array();
-		$timeperiods = array();
-		$insert_timeperiods = array();
-		foreach($maintenances as $mnum => $maintenance){
-			$db_fields = array(
-				'maintenanceid' => null,
-			);
-			if(!check_db_fields($db_fields, $maintenance)){
-				self::exception(ZBX_API_ERROR_PARAMETERS, _('Incorrect parameters for maintenance.'));
-			}
-
-			$update[$mnum] = array(
-				'values' => $maintenance,
-				'where' => array('maintenanceid'=>$maintenance['maintenanceid']),
-			);
-
-			// getting current time periods
-			$timeperiodids = $timeperiods = array();
-			$sql = 'SELECT tp.* '.
-			' FROM timeperiods tp, maintenances_windows mw '.
-			' WHERE '.DBcondition('mw.maintenanceid',array($maintenance['maintenanceid'])).
-				' AND tp.timeperiodid=mw.timeperiodid ';
-			$db_timeperiods = DBselect($sql);
-			while($timeperiod = DBfetch($db_timeperiods)){
-				$timeperiodids[] = $timeperiod['timeperiodid']; // list of ids
-				$timeperiods[] = $timeperiod; // list of objects
-			}
-
-			// have time periods changed?
-			$timePeriodsChanged = false;
-			if(count($timeperiods) != count($maintenance['timeperiods'])){
-				$timePeriodsChanged = true;
-			}
-			else{
-				foreach($maintenance['timeperiods'] as $i=>$currentTimePeriod){
-					// if records are not completely identical
-					if(
-						$currentTimePeriod['timeperiod_type'] != $timeperiods[$i]['timeperiod_type']
-						|| $currentTimePeriod['every'] != $timeperiods[$i]['every']
-						|| $currentTimePeriod['month'] != $timeperiods[$i]['month']
-						|| $currentTimePeriod['dayofweek'] != $timeperiods[$i]['dayofweek']
-						|| $currentTimePeriod['day'] != $timeperiods[$i]['day']
-						|| $currentTimePeriod['start_time'] != $timeperiods[$i]['start_time']
-						|| $currentTimePeriod['start_date'] != $timeperiods[$i]['start_date']
-						|| $currentTimePeriod['period'] != $timeperiods[$i]['period']
-					){
-						// this means, that time periods have changed (at least one of them)
-						$timePeriodsChanged = true;
-						break;
-					}
-				}
-			}
-
-			// if time periods have changed
-			if($timePeriodsChanged){
-				// wiping them out to insert new ones
-				DB::delete('timeperiods', array('timeperiodid'=>$timeperiodids));
-				DB::delete('maintenances_windows', array('maintenanceid'=>$maintenance['maintenanceid']));
-
-				// gathering the new ones to create
-				$insert_timeperiods = array();
-=======
 	public static function update($maintenances){
 		global $USER_DETAILS;
 		$maintenances = zbx_toArray($maintenances);
@@ -1029,81 +713,11 @@
 					'where' => array('maintenanceid='.$maintenance['maintenanceid']),
 				);
 
->>>>>>> 2a669d0f
 				foreach($maintenance['timeperiods'] as $timeperiod){
 					$tid++;
 					$insert_timeperiods[$tid] = $timeperiod;
 					$timeperiods[$tid] = $mnum;
 				}
-<<<<<<< HEAD
-
-				// inserting them and getting back id's that were just inserted
-				$insertedTimepePiodids = DB::insert('timeperiods', $insert_timeperiods);
-
-				// inserting references to maintenances_windows table
-				$insertWindows = array();
-				foreach($insertedTimepePiodids as $insertedTimepePiodid){
-					$insertWindows[] = array(
-						'timeperiodid' => $insertedTimepePiodid,
-						'maintenanceid' => $maintenance['maintenanceid'],
-					);
-				}
-				DB::insert('maintenances_windows', $insertWindows);
-			}
-		}
-		DB::update('maintenances', $update);
-
-		// some of the hosts and groups bound to maintenance must be deleted, other inserted and others left alone
-		$insertHosts = array();
-		$insertGroups = array();
-
-		foreach($maintenances as $mnum => $maintenance){
-
-// putting apart those host<->maintenance connections that should be inserted, deleted and not changed
-// $hostDiff['first'] - new hosts, that should be inserted
-// $hostDiff['second'] - hosts, that should be deleted
-// $hostDiff['both'] - hosts, that should not be touched
-			$hostDiff = zbx_array_diff(
-				zbx_toObject($maintenance['hostids'], 'hostid'),
-				$updMaintenances[$maintenance['maintenanceid']]['hosts'],
-				'hostid'
-			);
-
-			foreach($hostDiff['first'] as $host){
-				$insertHosts[] = array(
-					'hostid' => $host['hostid'],
-					'maintenanceid' => $maintenance['maintenanceid'],
-				);
-			}
-			foreach($hostDiff['second'] as $host){
-				$deleteHosts = array(
-					'hostid' => $host['hostid'],
-					'maintenanceid' => $maintenance['maintenanceid'],
-				);
-				DB::delete('maintenances_hosts', $deleteHosts);
-			}
-
-			// now the same with the groups
-			$groupDiff = zbx_array_diff(
-				zbx_toObject($maintenance['groupids'], 'groupid'),
-				$updMaintenances[$maintenance['maintenanceid']]['groups'],
-				'groupid'
-			);
-
-			foreach($groupDiff['first'] as $group){
-				$insertGroups[] = array(
-					'groupid' => $group['groupid'],
-					'maintenanceid' => $maintenance['maintenanceid'],
-				);
-			}
-			foreach($groupDiff['second'] as $group){
-				$deleteGroups = array(
-					'groupid' => $group['groupid'],
-					'maintenanceid' => $maintenance['maintenanceid'],
-				);
-				DB::delete('maintenances_groups', $deleteGroups);
-			}
-=======
 			}
 			DB::update('maintenances', $update);
 			$timeperiodids = DB::insert('timeperiods', $insert_timeperiods);
@@ -1151,13 +765,7 @@
 			$error = reset($error);
 			self::setError(__METHOD__, $e->getCode(), $error);
 			return false;
->>>>>>> 2a669d0f
-		}
-
-		DB::insert('maintenances_hosts', $insertHosts);
-		DB::insert('maintenances_groups', $insertGroups);
-
-		return array('maintenanceids'=> $maintenanceids);
+		}
 	}
 
 /**
@@ -1167,13 +775,6 @@
  * @param _array $maintenanceids['maintenanceids']
  * @return boolean
  */
-<<<<<<< HEAD
-	public function delete($maintenanceids){
-
-		$maintenanceids = zbx_toArray($maintenanceids);
-
-			if(self::$userData['type'] == USER_TYPE_ZABBIX_USER){
-=======
 	public static function delete($maintenanceids){
 		global $USER_DETAILS;
 		$maintenanceids = zbx_toArray($maintenanceids);
@@ -1182,7 +783,6 @@
 			self::BeginTransaction(__METHOD__);
 
 			if($USER_DETAILS['type'] == USER_TYPE_ZABBIX_USER){
->>>>>>> 2a669d0f
 				self::exception(ZBX_API_ERROR_PERMISSIONS, S_NO_PERMISSION);
 			}
 
@@ -1192,11 +792,7 @@
 				'output' => API_OUTPUT_SHORTEN,
 				'preservekeys' => 1
 			);
-<<<<<<< HEAD
-			$del_maintenances = $this->get($options);
-=======
 			$del_maintenances = self::get($options);
->>>>>>> 2a669d0f
 
 			foreach($maintenanceids as $snum => $maintenanceid){
 				if(!isset($del_maintenances[$maintenanceid])){
@@ -1213,17 +809,6 @@
 			while($timeperiod = DBfetch($db_timeperiods)){
 				$timeperiodids[] = $timeperiod['timeperiodid'];
 			}
-<<<<<<< HEAD
-
-			$mid_cond = array('maintenanceid'=>$maintenanceids);
-			DB::delete('timeperiods', array('timeperiodid'=>$timeperiodids));
-			DB::delete('maintenances_windows', $mid_cond);
-			DB::delete('maintenances_hosts', $mid_cond);
-			DB::delete('maintenances_groups', $mid_cond);
-			DB::delete('maintenances', $mid_cond);
-
-			return array('maintenanceids'=> $maintenanceids);
-=======
 
 			$mid_cond = DBcondition('maintenanceid', $maintenanceids);
 			DB::delete('timeperiods', DBcondition('timeperiodid', $timeperiodids));
@@ -1242,7 +827,6 @@
 			self::setError(__METHOD__, $e->getCode(), $error);
 			return false;
 		}
->>>>>>> 2a669d0f
 	}
 
 
