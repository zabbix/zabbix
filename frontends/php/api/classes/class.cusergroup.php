<?php
/*
<<<<<<< HEAD
** Zabbix
** Copyright (C) 2000-2011 Zabbix SIA
=======
** ZABBIX
** Copyright (C) 2000-2010 SIA Zabbix
>>>>>>> 2a669d0f
**
** This program is free software; you can redistribute it and/or modify
** it under the terms of the GNU General Public License as published by
** the Free Software Foundation; either version 2 of the License, or
** (at your option) any later version.
**
** This program is distributed in the hope that it will be useful,
** but WITHOUT ANY WARRANTY; without even the implied warranty of
** MERCHANTABILITY or FITNESS FOR A PARTICULAR PURPOSE.  See the
** GNU General Public License for more details.
**
** You should have received a copy of the GNU General Public License
** along with this program; if not, write to the Free Software
** Foundation, Inc., 675 Mass Ave, Cambridge, MA 02139, USA.
**/
?>
<?php
/**
 * File containing CUserGroup class for API.
 * @package API
 */
/**
 * Class containing methods for operations with UserGroups.
 */
class CUserGroup extends CZBXAPI{
/**
 * Get UserGroups
 *
 * @param array $options
 * @param array $options['nodeids'] Node IDs
 * @param array $options['usrgrpids'] UserGroup IDs
 * @param array $options['userids'] User IDs
 * @param boolean $options['status']
 * @param boolean $options['with_gui_access']
 * @param boolean $options['selectUsers']
 * @param int $options['count']
 * @param string $options['pattern']
 * @param int $options['limit'] limit selection
 * @param string $options['order']
 * @return array
 */
	public function get($options=array()){

		$result = array();
		$user_type = self::$userData['type'];
		$userid = self::$userData['userid'];

		$sort_columns = array('usrgrpid', 'name'); // allowed columns for sorting
		$subselects_allowed_outputs = array(API_OUTPUT_REFER, API_OUTPUT_EXTEND); // allowed output options for [ select_* ] params


		$sql_parts = array(
			'select' => array('usrgrp' => 'g.usrgrpid'),
			'from' => array('usrgrp' => 'usrgrp g'),
			'where' => array(),
			'order' => array(),
			'limit' => null);

		$def_options = array(
			'nodeids'					=> null,
			'usrgrpids'					=> null,
			'userids'					=> null,
			'status'					=> null,
			'with_gui_access'			=> null,
// filter
			'filter'					=> null,
			'search'					=> null,
<<<<<<< HEAD
			'searchByAny'				=> null,
=======
>>>>>>> 2a669d0f
			'startSearch'				=> null,
			'excludeSearch'				=> null,
			'searchWildcardsEnabled'	=> null,

// OutPut
			'editable'					=> null,
			'output'					=> API_OUTPUT_REFER,
<<<<<<< HEAD
			'selectUsers'				=> null,
			'countOutput'				=> null,
=======
			'select_users'				=> null,
			'countOutput'						=> null,
>>>>>>> 2a669d0f
			'preservekeys'				=> null,

			'sortfield'					=> '',
			'sortorder'					=> '',
			'limit'						=> null
		);

		$options = zbx_array_merge($def_options, $options);

<<<<<<< HEAD
		if(is_array($options['output'])){
			unset($sql_parts['select']['usrgrp']);

			$dbTable = DB::getSchema('usrgrp');
			$sql_parts['select']['usrgrpid'] = 'g.usrgrpid';
			foreach($options['output'] as $key => $field){
				if(isset($dbTable['fields'][$field]))
					$sql_parts['select'][$field] = 'g.'.$field;
			}

			$options['output'] = API_OUTPUT_CUSTOM;
=======

		if(!is_null($options['extendoutput'])){
			$options['output'] = API_OUTPUT_EXTEND;

			if(!is_null($options['select_users'])){
				$options['select_users'] = API_OUTPUT_EXTEND;
			}
>>>>>>> 2a669d0f
		}

// PERMISSION CHECK
		if(USER_TYPE_SUPER_ADMIN == $user_type){

		}
<<<<<<< HEAD
		else if(is_null($options['editable']) && (self::$userData['type'] == USER_TYPE_ZABBIX_ADMIN)){
			$sql_parts['where'][] = 'g.usrgrpid IN ('.
				' SELECT uug.usrgrpid'.
				' FROM users_groups uug'.
				' WHERE uug.userid='.self::$userData['userid'].
				' )';
		}
		else if(!is_null($options['editable']) && (self::$userData['type']!=USER_TYPE_SUPER_ADMIN)){
=======
		else if(is_null($options['editable']) && ($USER_DETAILS['type'] == USER_TYPE_ZABBIX_ADMIN)){
			$sql_parts['where'][] = 'g.usrgrpid IN ('.
				' SELECT uug.usrgrpid'.
				' FROM users_groups uug'.
				' WHERE uug.userid='.$USER_DETAILS['userid'].
				' )';
		}
		else if(!is_null($options['editable']) && ($USER_DETAILS['type']!=USER_TYPE_SUPER_ADMIN)){
>>>>>>> 2a669d0f
			return array();
		}

// nodeids
		$nodeids = !is_null($options['nodeids']) ? $options['nodeids'] : get_current_nodeid();

// usrgrpids
		if(!is_null($options['usrgrpids'])){
			zbx_value2array($options['usrgrpids']);

			$sql_parts['where'][] = DBcondition('g.usrgrpid', $options['usrgrpids']);
		}

// userids
		if(!is_null($options['userids'])){
			zbx_value2array($options['userids']);

			if($options['output'] != API_OUTPUT_SHORTEN){
				$sql_parts['select']['userid'] = 'ug.userid';
			}

			$sql_parts['from']['users_groups'] = 'users_groups ug';
			$sql_parts['where'][] = DBcondition('ug.userid', $options['userids']);
			$sql_parts['where']['gug'] = 'g.usrgrpid=ug.usrgrpid';
		}

// status
		if(!is_null($options['status'])){
			$sql_parts['where'][] = 'g.users_status='.$options['status'];
		}

// with_gui_access
		if(!is_null($options['with_gui_access'])){
			$sql_parts['where'][] = 'g.gui_access='.GROUP_GUI_ACCESS_ENABLED;
		}

<<<<<<< HEAD
// output
=======
// extendoutput
>>>>>>> 2a669d0f
		if($options['output'] == API_OUTPUT_EXTEND){
			$sql_parts['select']['usrgrp'] = 'g.*';
		}

// countOutput
		if(!is_null($options['countOutput'])){
			$options['sortfield'] = '';

			$sql_parts['select'] = array('count(g.usrgrpid) as rowscount');
		}

// filter
		if(is_array($options['filter'])){
			zbx_db_filter('usrgrp g', $options, $sql_parts);
		}

// search
		if(is_array($options['search'])){
			zbx_db_search('usrgrp g', $options, $sql_parts);
		}

// order
// restrict not allowed columns for sorting
		$options['sortfield'] = str_in_array($options['sortfield'], $sort_columns) ? $options['sortfield'] : '';
		if(!zbx_empty($options['sortfield'])){
			$sortorder = ($options['sortorder'] == ZBX_SORT_DOWN)?ZBX_SORT_DOWN:ZBX_SORT_UP;

			$sql_parts['order'][] = 'g.'.$options['sortfield'].' '.$sortorder;

			if(!str_in_array('g.'.$options['sortfield'], $sql_parts['select']) && !str_in_array('g.*', $sql_parts['select'])){
				$sql_parts['select'][] = 'g.'.$options['sortfield'];
			}
		}

// limit
		if(zbx_ctype_digit($options['limit']) && $options['limit']){
			$sql_parts['limit'] = $options['limit'];
		}
//-------
		$usrgrpids = array();

		$sql_parts['select'] = array_unique($sql_parts['select']);
		$sql_parts['from'] = array_unique($sql_parts['from']);
		$sql_parts['where'] = array_unique($sql_parts['where']);
		$sql_parts['order'] = array_unique($sql_parts['order']);

		$sql_select = '';
		$sql_from = '';
		$sql_where = '';
		$sql_order = '';
		if(!empty($sql_parts['select']))	$sql_select.= implode(',',$sql_parts['select']);
		if(!empty($sql_parts['from']))		$sql_from.= implode(',',$sql_parts['from']);
		if(!empty($sql_parts['where']))		$sql_where.= ' AND '.implode(' AND ',$sql_parts['where']);
		if(!empty($sql_parts['order']))		$sql_order.= ' ORDER BY '.implode(',',$sql_parts['order']);
		$sql_limit = $sql_parts['limit'];

		$sql = 'SELECT '.zbx_db_distinct($sql_parts).' '.$sql_select.'
				FROM '.$sql_from.'
				WHERE '.DBin_node('g.usrgrpid', $nodeids).
					$sql_where.
				$sql_order;
//SDI($sql);
		$res = DBselect($sql, $sql_limit);
		while($usrgrp = DBfetch($res)){
			if($options['countOutput']){
				$result = $usrgrp['rowscount'];
			}
			else{
				$usrgrpids[$usrgrp['usrgrpid']] = $usrgrp['usrgrpid'];

				if($options['output'] == API_OUTPUT_SHORTEN){
					$result[$usrgrp['usrgrpid']] = array('usrgrpid' => $usrgrp['usrgrpid']);
				}
				else{
					if(!isset($result[$usrgrp['usrgrpid']])) $result[$usrgrp['usrgrpid']]= array();

<<<<<<< HEAD
					if(!is_null($options['selectUsers']) && !isset($result[$usrgrp['usrgrpid']]['users'])){
=======
					if(!is_null($options['select_users']) && !isset($result[$usrgrp['usrgrpid']]['users'])){
>>>>>>> 2a669d0f
						$result[$usrgrp['usrgrpid']]['users'] = array();
					}

// groupids
<<<<<<< HEAD
					if(isset($usrgrp['userid']) && is_null($options['selectUsers'])){
=======
					if(isset($usrgrp['userid']) && is_null($options['select_users'])){
>>>>>>> 2a669d0f
						if(!isset($result[$usrgrp['usrgrpid']]['users']))
							$result[$usrgrp['usrgrpid']]['users'] = array();

						$result[$usrgrp['usrgrpid']]['users'][] = array('userid' => $usrgrp['userid']);
						unset($usrgrp['userid']);
					}

					$result[$usrgrp['usrgrpid']] += $usrgrp;
				}
			}
		}

		if(!is_null($options['countOutput'])){
<<<<<<< HEAD
=======
			if(is_null($options['preservekeys'])) $result = zbx_cleanHashes($result);
>>>>>>> 2a669d0f
			return $result;
		}

// Adding Objects
// Adding users
<<<<<<< HEAD
		if(!is_null($options['selectUsers']) && str_in_array($options['selectUsers'], $subselects_allowed_outputs)){
			$obj_params = array(
				'output' => $options['selectUsers'],
				'usrgrpids' => $usrgrpids,
				'getAccess' => ($options['selectUsers'] == API_OUTPUT_EXTEND)?true:null,
				'preservekeys' => 1
			);
			$users = API::User()->get($obj_params);
=======
		if(!is_null($options['select_users']) && str_in_array($options['select_users'], $subselects_allowed_outputs)){
			$obj_params = array(
				'output' => $options['select_users'],
				'usrgrpids' => $usrgrpids,
				'get_access' => ($options['select_users'] == API_OUTPUT_EXTEND)?true:null,
				'preservekeys' => 1
			);
			$users = CUser::get($obj_params);
>>>>>>> 2a669d0f
			foreach($users as $userid => $user){
				$uusrgrps = $user['usrgrps'];
				unset($user['usrgrps']);
				foreach($uusrgrps as $num => $usrgrp){
					$result[$usrgrp['usrgrpid']]['users'][] = $user;
				}
			}
		}

// removing keys (hash -> array)
		if(is_null($options['preservekeys'])){
			$result = zbx_cleanHashes($result);
		}

	return $result;
	}

/**
 * Get UserGroup ID by UserGroup name.
 *
 * @param array $group_data
 * @return string|boolean
 */
	public function getObjects($group_data){
		$result = array();
		$usrgrpids = array();

		$sql = 'SELECT g.usrgrpid '.
				' FROM usrgrp g '.
				' WHERE g.name='.zbx_dbstr($group_data['name']).
					' AND '.DBin_node('g.usrgrpid', false);
		$res = DBselect($sql);
		while($group = DBfetch($res)){
			$usrgrpids[$group['usrgrpid']] = $group['usrgrpid'];
		}

		if(!empty($usrgrpids))
			$result = $this->get(array('usrgrpids'=>$usrgrpids, 'output' => API_OUTPUT_EXTEND));

	return $result;
	}

<<<<<<< HEAD
	public function exists($object){
=======
	public static function exists($object){
>>>>>>> 2a669d0f
		$options = array(
			'filter' => array('name' => $object['name']),
			'output' => API_OUTPUT_SHORTEN,
			'nopermissions' => 1,
			'limit' => 1,
		);
		if(isset($object['node']))
			$options['nodeids'] = getNodeIdByNodeName($object['node']);
		else if(isset($object['nodeids']))
			$options['nodeids'] = $object['nodeids'];

<<<<<<< HEAD
		$objs = $this->get($options);
=======
		$objs = self::get($options);
>>>>>>> 2a669d0f

		return !empty($objs);
	}

/**
 * Create UserGroups.
 *
 * @param array $usrgrps
 * @return boolean
 */
<<<<<<< HEAD
	public function create($usrgrps){


		if(USER_TYPE_SUPER_ADMIN != self::$userData['type']){
			self::exception(ZBX_API_ERROR_PERMISSIONS, _('Only Super Admins can add user groups.'));
		}

		$usrgrps = zbx_toArray($usrgrps);
		$insert = array();

=======
	public static function create($usrgrps){
		global $USER_DETAILS;

		if(USER_TYPE_SUPER_ADMIN != $USER_DETAILS['type']){
			self::exception(ZBX_API_ERROR_PERMISSIONS, 'Only Super Admins can add User Groups');
		}

		$usrgrps = zbx_toArray($usrgrps);
		$insert = array();

		try{
			self::BeginTransaction(__METHOD__);

>>>>>>> 2a669d0f
			foreach($usrgrps as $gnum => $usrgrp){
				$usrgrp_db_fields = array(
					'name' => null,
				);
				if(!check_db_fields($usrgrp_db_fields, $usrgrp)){
<<<<<<< HEAD
					self::exception(ZBX_API_ERROR_PARAMETERS, _('Incorrect parameters for user group.'));
				}

				if($this->exists(array('name' => $usrgrp['name'], 'nodeids' => get_current_nodeid(false)))){
=======
					self::exception(ZBX_API_ERROR_PARAMETERS, 'Incorrect parameters used for UserGroup');
				}

				if(self::exists(array('name' => $usrgrp['name'], 'nodeids' => get_current_nodeid(false)))){
>>>>>>> 2a669d0f
					self::exception(ZBX_API_ERROR_PARAMETERS, S_USER_GROUP.' [ '.$usrgrp['name'].' ] '.S_ALREADY_EXISTS_SMALL);
				}
				$insert[$gnum] = $usrgrp;
			}
			$usrgrpids = DB::insert('usrgrp', $insert);


			foreach($usrgrps as $gnum => $usrgrp){
				$mass_add = array();
				if(isset($usrgrp['userids'])){
					$mass_add['userids'] = $usrgrp['userids'];
				}
				if(isset($usrgrp['rights'])){
					$mass_add['rights'] = $usrgrp['rights'];
				}
				if(!empty($mass_add)){
					$mass_add['usrgrpids'] = $usrgrpids[$gnum];
<<<<<<< HEAD
					if(!$this->massAdd($mass_add))
						self::exception(ZBX_API_ERROR_PARAMETERS, _('Cannot add users.'));
				}
			}

			return array('usrgrpids' => $usrgrpids);
=======
					if(!self::massAdd($mass_add))
						self::exception(ZBX_API_ERROR_PARAMETERS, 'Cannot add users');
				}
			}

			self::EndTransaction(true, __METHOD__);
			return array('usrgrpids' => $usrgrpids);
		}
		catch(APIException $e){
			self::EndTransaction(false, __METHOD__);
			$error = $e->getErrors();
			$error = reset($error);
			self::setError(__METHOD__, $e->getCode(), $error);
			return false;
		}
>>>>>>> 2a669d0f
	}

/**
 * Update UserGroups.
 *
 * @param array $usrgrps
 * @return boolean
 */
<<<<<<< HEAD
	public function update($usrgrps){

		if(USER_TYPE_SUPER_ADMIN != self::$userData['type']){
			self::exception(ZBX_API_ERROR_PERMISSIONS, _('Only Super Admins can update user groups.'));
=======
	public static function update($usrgrps){
		global $USER_DETAILS;
		if(USER_TYPE_SUPER_ADMIN != $USER_DETAILS['type']){
			self::exception(ZBX_API_ERROR_PERMISSIONS, 'Only Super Admins can add User Groups');
>>>>>>> 2a669d0f
		}

		$usrgrps = zbx_toArray($usrgrps);
		$usrgrpids = zbx_objectValues($usrgrps, 'usrgrpid');
<<<<<<< HEAD

			foreach($usrgrps as $ugnum => $usrgrp){
				$group_db_fields = array('usrgrpid' => null);
				if(!check_db_fields($group_db_fields, $usrgrp)){
					self::exception(ZBX_API_ERROR_PARAMETERS, _('Incorrect parameters for user group.'));
				}

				$mass_update = $usrgrp;
				$mass_update['usrgrpids'] = $usrgrp['usrgrpid'];
				unset($mass_update['usrgrpid']);
				if(!$this->massUpdate($mass_update))
					self::exception(ZBX_API_ERROR_PARAMETERS, _('Cannot update group.'));
			}

		return array('usrgrpids'=> $usrgrpids);
	}

	public function massAdd($data){

		if(USER_TYPE_SUPER_ADMIN != self::$userData['type']){
			self::exception(ZBX_API_ERROR_PERMISSIONS, _('Only Super Admins can add user groups.'));
		}

		$usrgrpids = zbx_toArray($data['usrgrpids']);
		$userids = (isset($data['userids']) && !is_null($data['userids'])) ? zbx_toArray($data['userids']) : null;
		$rights = (isset($data['rights']) && !is_null($data['rights'])) ? zbx_toArray($data['rights']) : null;

			if(!is_null($userids)){
				$options = array(
					'usrgrpids' => $usrgrpids,
					'output' => API_OUTPUT_EXTEND,
				);
				$usrgrps = $this->get($options);
				foreach($usrgrps as $usrgrp){
					if((($usrgrp['gui_access'] == GROUP_GUI_ACCESS_DISABLED)
							|| ($usrgrp['users_status'] == GROUP_STATUS_DISABLED))
							&& uint_in_array(self::$userData['userid'], $userids)){
						self::exception(ZBX_API_ERROR_PARAMETERS, S_USER_CANNOT_CHANGE_STATUS);
					}
				}

				$linked_users = array();
				$sql = 'SELECT usrgrpid, userid'.
					' FROM users_groups'.
					' WHERE '.DBcondition('usrgrpid', $usrgrpids).
						' AND '.DBcondition('userid', $userids);
				$linked_users_db = DBselect($sql);
				while($link = DBfetch($linked_users_db)){
					if(!isset($linked_users[$link['usrgrpid']])) $linked_users[$link['usrgrpid']] = array();
					$linked_users[$link['usrgrpid']][$link['userid']] = 1;
				}

				$users_insert = array();
				foreach($usrgrpids as $usrgrpid){
					foreach($userids as $userid){
						if(!isset($linked_users[$usrgrpid][$userid])){
							$users_insert[] = array(
								'usrgrpid' => $usrgrpid,
								'userid' => $userid,
							);
						}
					}
				}
				DB::insert('users_groups', $users_insert);
			}

			if(!is_null($rights)){
				$linked_rights = array();
				$sql = 'SELECT groupid, id'.
						' FROM rights'.
						' WHERE '.DBcondition('groupid', $usrgrpids);
							' AND '.DBcondition('id', zbx_objectValues($rights, 'id'));
				$linked_rights_db = DBselect($sql);
				while($link = DBfetch($linked_rights_db)){
					if(!isset($linked_rights[$link['groupid']])) $linked_rights[$link['groupid']] = array();
					$linked_rights[$link['groupid']][$link['id']] = 1;
				}

				$rights_insert = array();
				foreach($usrgrpids as $usrgrpid){
					foreach($rights as $right){
						if(!isset($linked_users[$usrgrpid][$right['id']])){
							$rights_insert[] = array(
								'groupid' => $usrgrpid,
								'permission' => $right['permission'],
								'id' => $right['id']
							);
						}
					}
				}
				DB::insert('rights', $rights_insert);
			}

			return array('usrgrpids' => $usrgrpids);
	}

	public function massUpdate($data){

		if(USER_TYPE_SUPER_ADMIN != self::$userData['type']){
			self::exception(ZBX_API_ERROR_PERMISSIONS, _('Only Super Admins can update user groups.'));
		}

		$usrgrpids = zbx_toArray($data['usrgrpids']);
		$userids = (isset($data['userids']) && !is_null($data['userids'])) ? zbx_toArray($data['userids']) : null;;
		$rights = zbx_toArray($data['rights']);

		$update = array();

			if(isset($data['name']) && count($usrgrpids)>1){
				self::exception(ZBX_API_ERROR_PARAMETERS, 'Multiple Name column');
			}

			foreach($usrgrpids as $ugnum => $usrgrpid){
				if(isset($data['name'])){
					$group_exists = $this->get(array(
						'filter' => array('name' => $data['name']),
						'output' => API_OUTPUT_SHORTEN,
					));
					$group_exists = reset($group_exists);
					if($group_exists && (bccomp($group_exists['usrgrpid'],$usrgrpid) != 0) ){
						self::exception(ZBX_API_ERROR_PARAMETERS, S_GROUP.' '.$data['name'].' '.S_ALREADY_EXISTS_SMALL);
					}
				}

				if(!empty($data)){
					$update[] = array(
						'values' => $data,
						'where' => array('usrgrpid' => $usrgrpid),
					);
				}
			}
			DB::update('usrgrp', $update);

			if(!is_null($userids)){
				$usrgrps = $this->get(array(
					'usrgrpids' => $usrgrpids,
					'output' => API_OUTPUT_EXTEND,
				));
				foreach($usrgrps as $usrgrp){
					if((($usrgrp['gui_access'] == GROUP_GUI_ACCESS_DISABLED)
							|| ($usrgrp['users_status'] == GROUP_STATUS_DISABLED))
							&& uint_in_array(self::$userData['userid'], $userids)){
						self::exception(ZBX_API_ERROR_PARAMETERS, S_USER_CANNOT_CHANGE_STATUS);
					}
				}

				$linked_users = array();
				$sql = 'SELECT usrgrpid, userid'.
						' FROM users_groups'.
						' WHERE '.DBcondition('usrgrpid', $usrgrpids);
				$linked_users_db = DBselect($sql);
				while($link = DBfetch($linked_users_db)){
					if(!isset($linked_users[$link['usrgrpid']])) $linked_users[$link['usrgrpid']] = array();
					$linked_users[$link['usrgrpid']][$link['userid']] = 1;
				}

				$users_insert = array();
				$userids_to_unlink = array();
				foreach($usrgrpids as $usrgrpid){
					foreach($userids as $userid){
						if(!isset($linked_users[$usrgrpid][$userid])){
							$users_insert[] = array(
								'usrgrpid' => $usrgrpid,
								'userid' => $userid,
							);
						}
						unset($linked_users[$usrgrpid][$userid]);
					}
					if(isset($linked_users[$usrgrpid]) && !empty($linked_users[$usrgrpid])){
						$userids_to_unlink = array_merge($userids_to_unlink, array_keys($linked_users[$usrgrpid]));
					}
				}
				if(!empty($users_insert))
					DB::insert('users_groups', $users_insert);
				if(!empty($userids_to_unlink))
					DB::delete('users_groups', array(
						'userid'=>$userids_to_unlink,
						'usrgrpid'=>$usrgrpids,
					));
			}

			if(!is_null($rights)){
				$linked_rights = array();
				$sql = 'SELECT groupid, permission, id'.
						' FROM rights'.
						' WHERE '.DBcondition('groupid', $usrgrpids);
				$linked_rights_db = DBselect($sql);
				while($link = DBfetch($linked_rights_db)){
					if(!isset($linked_rights[$link['groupid']])) $linked_rights[$link['groupid']] = array();
					$linked_rights[$link['groupid']][$link['id']] = $link['permission'];
				}

				$rights_insert = array();
				$rights_update = array();
				$rights_to_unlink = array();
				foreach($usrgrpids as $usrgrpid){
					foreach($rights as $rnum => $right){
						if(!isset($linked_rights[$usrgrpid][$right['id']])){
							$rights_insert[] = array(
								'groupid' => $usrgrpid,
								'id' => $right['id'],
								'permission' => $right['permission'],
							);
						}
						else if($linked_rights[$usrgrpid][$right['id']] != $right['permission']){
							$rights_update[] = array(
								'values' => array('permission' => $right['permission']),
								'where' => array('groupid' => $usrgrpid, 'id' => $right['id']),
							);
						}
						unset($linked_rights[$usrgrpid][$right['id']]);
					}

					if(isset($linked_rights[$usrgrpid]) && !empty($linked_rights[$usrgrpid])){
						$rights_to_unlink = array_merge($rights_to_unlink, array_keys($linked_rights[$usrgrpid]));
					}
				}

				if(!empty($rights_insert)){
					DB::insert('rights', $rights_insert);
				}

				if(!empty($rights_to_unlink)){
					DB::delete('rights', array(
						'id'=>$rights_to_unlink,
						'groupid'=>$usrgrpids,
					));
				}

				if(!empty($rights_update)){
					DB::update('rights', $rights_update);
				}
			}


			return array('usrgrpids' => $usrgrpids);
	}

	public function massRemove($data){

	}

/**
 * Delete UserGroups.
 *
 * @param array $usrgrpids
 * @return boolean
 */
	public function delete($usrgrpids){


		$usrgrpids = zbx_toArray($usrgrpids);
		$dbUsrgrps = $this->get(array(
			'output' => array('usrgrpid','name'),
			'usrgrpids' => $usrgrpids,
			'preservekeys' => true
		));

		if(empty($usrgrpids)) self::exception(ZBX_API_ERROR_PARAMETERS, _('Empty input parameter'));

			if(USER_TYPE_SUPER_ADMIN != self::$userData['type']){
				//GETTEXT: Api exception
				self::exception(ZBX_API_ERROR_PERMISSIONS, _('Only Super Admins can delete user groups.'));
			}

			// check, if this user group is used in one of the scripts. If so, it cannot be deleted
			$dbScripts = API::Script()->get(array(
				'output' => array('scriptid','name','usrgrpid'),
				'usrgrpids' => $usrgrpids,
				'nopermissions' => true
			));
			if(!empty($dbScripts)){
				foreach($dbScripts as $snum => $script){
					if($script['usrgrpid'] == 0) continue;

					self::exception(ZBX_API_ERROR_PARAMETERS,_s('User group "%1$s" is used in script "%2$s".', $dbUsrgrps[$script['usrgrpid']]['name'], $script['name']));
=======

		try{
			self::BeginTransaction(__METHOD__);

			foreach($usrgrps as $ugnum => $usrgrp){
				$group_db_fields = array('usrgrpid' => null);
				if(!check_db_fields($group_db_fields, $usrgrp)){
					self::exception(ZBX_API_ERROR_PARAMETERS, 'Incorrect parameters used for UserGroup');
				}

				$mass_update = $usrgrp;
				$mass_update['usrgrpids'] = $usrgrp['usrgrpid'];
				unset($mass_update['usrgrpid']);
				if(!self::massUpdate($mass_update))
					self::exception(ZBX_API_ERROR_PARAMETERS, 'Cannot update group');
			}

			self::EndTransaction(true, __METHOD__);
		return array('usrgrpids'=> $usrgrpids);
		}
		catch(APIException $e){
			self::EndTransaction(false, __METHOD__);
			$error = $e->getErrors();
			$error = reset($error);
			self::setError(__METHOD__, $e->getCode(), $error);
			return false;
		}
	}

	public static function massAdd($data){
		global $USER_DETAILS;
		if(USER_TYPE_SUPER_ADMIN != $USER_DETAILS['type']){
			self::exception(ZBX_API_ERROR_PERMISSIONS, 'Only Super Admins can add User Groups');
		}

		$usrgrpids = zbx_toArray($data['usrgrpids']);
		$userids = (isset($data['userids']) && !is_null($data['userids'])) ? zbx_toArray($data['userids']) : null;
		$rights = (isset($data['rights']) && !is_null($data['rights'])) ? zbx_toArray($data['rights']) : null;

		try{
			self::BeginTransaction(__METHOD__);

			if(!is_null($userids)){
				$options = array(
					'usrgrpids' => $usrgrpids,
					'output' => API_OUTPUT_EXTEND,
				);
				$usrgrps = self::get($options);
				foreach($usrgrps as $usrgrp){
					if((($usrgrp['gui_access'] == GROUP_GUI_ACCESS_DISABLED)
							|| ($usrgrp['users_status'] == GROUP_STATUS_DISABLED))
							&& uint_in_array($USER_DETAILS['userid'], $userids)){
						self::exception(ZBX_API_ERROR_PARAMETERS, S_USER_CANNOT_CHANGE_STATUS);
					}
				}

				$linked_users = array();
				$sql = 'SELECT usrgrpid, userid'.
					' FROM users_groups'.
					' WHERE '.DBcondition('usrgrpid', $usrgrpids).
						' AND '.DBcondition('userid', $userids);
				$linked_users_db = DBselect($sql);
				while($link = DBfetch($linked_users_db)){
					if(!isset($linked_users[$link['usrgrpid']])) $linked_users[$link['usrgrpid']] = array();
					$linked_users[$link['usrgrpid']][$link['userid']] = 1;
				}

				$users_insert = array();
				foreach($usrgrpids as $usrgrpid){
					foreach($userids as $userid){
						if(!isset($linked_users[$usrgrpid][$userid])){
							$users_insert[] = array(
								'usrgrpid' => $usrgrpid,
								'userid' => $userid,
							);
						}
					}
				}
				DB::insert('users_groups', $users_insert);
			}

			if(!is_null($rights)){
				$linked_rights = array();
				$sql = 'SELECT groupid, id'.
						' FROM rights'.
						' WHERE '.DBcondition('groupid', $usrgrpids);
							' AND '.DBcondition('id', zbx_objectValues($rights, 'id'));
				$linked_rights_db = DBselect($sql);
				while($link = DBfetch($linked_rights_db)){
					if(!isset($linked_rights[$link['groupid']])) $linked_rights[$link['groupid']] = array();
					$linked_rights[$link['groupid']][$link['id']] = 1;
				}

				$rights_insert = array();
				foreach($usrgrpids as $usrgrpid){
					foreach($rights as $right){
						if(!isset($linked_users[$usrgrpid][$right['id']])){
							$rights_insert[] = array(
								'groupid' => $usrgrpid,
								'permission' => $right['permission'],
								'id' => $right['id']
							);
						}
					}
				}
				DB::insert('rights', $rights_insert);
			}

			self::EndTransaction(true, __METHOD__);
			return array('usrgrpids' => $usrgrpids);
		}
		catch(APIException $e){
			self::EndTransaction(false, __METHOD__);
			$error = $e->getErrors();
			$error = reset($error);
			self::setError(__METHOD__, $e->getCode(), $error);
			return false;
		}
	}

	public static function massUpdate($data){
		global $USER_DETAILS;
		if(USER_TYPE_SUPER_ADMIN != $USER_DETAILS['type']){
			self::exception(ZBX_API_ERROR_PERMISSIONS, 'Only Super Admins can add User Groups');
		}

		$usrgrpids = zbx_toArray($data['usrgrpids']);
		$userids = (isset($data['userids']) && !is_null($data['userids'])) ? zbx_toArray($data['userids']) : null;;
		$rights = zbx_toArray($data['rights']);

		$update = array();

		try{
			self::BeginTransaction(__METHOD__);

			if(isset($data['name']) && count($usrgrpids)>1){
				self::exception(ZBX_API_ERROR_PARAMETERS, 'Multiple Name column');
			}

			foreach($usrgrpids as $ugnum => $usrgrpid){
				if(isset($data['name'])){
					$group_exists = self::get(array(
						'filter' => array('name' => $data['name']),
						'output' => API_OUTPUT_SHORTEN,
					));
					$group_exists = reset($group_exists);
					if($group_exists && ($group_exists['usrgrpid'] != $usrgrpid)){
						self::exception(ZBX_API_ERROR_PARAMETERS, S_GROUP . ' ' . $data['name'] . ' ' . S_ALREADY_EXISTS_SMALL);
					}
				}

				if(!empty($data)){
					$update[] = array(
						'values' => $data,
						'where' => array('usrgrpid='.$usrgrpid),
					);
				}
			}
			DB::update('usrgrp', $update);

			if(!is_null($userids)){
				$usrgrps = self::get(array(
					'usrgrpids' => $usrgrpids,
					'output' => API_OUTPUT_EXTEND,
				));
				foreach($usrgrps as $usrgrp){
					if((($usrgrp['gui_access'] == GROUP_GUI_ACCESS_DISABLED)
							|| ($usrgrp['users_status'] == GROUP_STATUS_DISABLED))
							&& uint_in_array($USER_DETAILS['userid'], $userids)){
						self::exception(ZBX_API_ERROR_PARAMETERS, S_USER_CANNOT_CHANGE_STATUS);
					}
				}

				$linked_users = array();
				$sql = 'SELECT usrgrpid, userid'.
						' FROM users_groups'.
						' WHERE '.DBcondition('usrgrpid', $usrgrpids);
				$linked_users_db = DBselect($sql);
				while($link = DBfetch($linked_users_db)){
					if(!isset($linked_users[$link['usrgrpid']])) $linked_users[$link['usrgrpid']] = array();
					$linked_users[$link['usrgrpid']][$link['userid']] = 1;
>>>>>>> 2a669d0f
				}

				$users_insert = array();
				$userids_to_unlink = array();
				foreach($usrgrpids as $usrgrpid){
					foreach($userids as $userid){
						if(!isset($linked_users[$usrgrpid][$userid])){
							$users_insert[] = array(
								'usrgrpid' => $usrgrpid,
								'userid' => $userid,
							);
						}
						unset($linked_users[$usrgrpid][$userid]);
					}
					if(isset($linked_users[$usrgrpid]) && !empty($linked_users[$usrgrpid])){
						$userids_to_unlink = array_merge($userids_to_unlink, array_keys($linked_users[$usrgrpid]));
					}
				}
				if(!empty($users_insert))
					DB::insert('users_groups', $users_insert);
				if(!empty($userids_to_unlink))
					DB::delete('users_groups', array(
						DBcondition('userid', $userids_to_unlink),
						DBcondition('usrgrpid', $usrgrpids),
					));
			}

<<<<<<< HEAD
			// check, if this user group is used in the config. If so, it cannot be deleted
			$config = select_config();
			if(isset($dbUsrgrps[$config['alert_usrgrpid']])){
				self::exception(ZBX_API_ERROR_PARAMETERS,_s('User group [%s] is used in configuration for database down messages.', $dbUsrgrps[$config['alert_usrgrpid']]['name']));
			}

// delete action operation msg
			$operationids = array();
			$sql = 'SELECT DISTINCT om.operationid '.
					' FROM opmessage_grp om '.
					' WHERE '.DBcondition('om.usrgrpid', $usrgrpids);
			$dbOperations = DBselect($sql);
			while($dbOperation = DBfetch($dbOperations))
				$operationids[$dbOperation['operationid']] = $dbOperation['operationid'];

			DB::delete('opmessage_grp', array('usrgrpid'=>$usrgrpids));

// delete empty operations
			$delOperationids = array();
			$sql = 'SELECT DISTINCT o.operationid '.
					' FROM operations o '.
					' WHERE '.DBcondition('o.operationid', $operationids).
						' AND NOT EXISTS(SELECT om.opmessage_grpid FROM opmessage_grp om WHERE om.operationid=o.operationid)';
			$dbOperations = DBselect($sql);
			while($dbOperation = DBfetch($dbOperations))
				$delOperationids[$dbOperation['operationid']] = $dbOperation['operationid'];

			DB::delete('operations', array('operationid'=>$delOperationids));
			DB::delete('rights', array('groupid'=>$usrgrpids));
			DB::delete('users_groups', array('usrgrpid'=>$usrgrpids));
			DB::delete('usrgrp', array('usrgrpid'=>$usrgrpids));

			return array('usrgrpids' => $usrgrpids);
	}

	public function isReadable($ids){
		if(!is_array($ids)) return false;
		if(empty($ids)) return true;

		$ids = array_unique($ids);

		$count = $this->get(array(
			'nodeids' => get_current_nodeid(true),
			'usrgrpids' => $ids,
			'output' => API_OUTPUT_SHORTEN,
			'countOutput' => true
		));

		return (count($ids) == $count);
	}

	public function isWritable($ids){
		if(!is_array($ids)) return false;
		if(empty($ids)) return true;

		$ids = array_unique($ids);

		$count = $this->get(array(
			'nodeids' => get_current_nodeid(true),
			'usrgrpids' => $ids,
			'output' => API_OUTPUT_SHORTEN,
			'editable' => true,
			'countOutput' => true
		));

		return (count($ids) == $count);
=======

			if(!is_null($rights)){
				$linked_rights = array();
				$sql = 'SELECT groupid, permission, id'.
						' FROM rights'.
						' WHERE '.DBcondition('groupid', $usrgrpids);
				$linked_rights_db = DBselect($sql);
				while($link = DBfetch($linked_rights_db)){
					if(!isset($linked_rights[$link['groupid']])) $linked_rights[$link['groupid']] = array();
					$linked_rights[$link['groupid']][$link['id']] = $link['permission'];
				}

				$rights_insert = array();
				$rights_update = array();
				$rights_to_unlink = array();
				foreach($usrgrpids as $usrgrpid){
					foreach($rights as $rnum => $right){
						if(!isset($linked_rights[$usrgrpid][$right['id']])){
							$rights_insert[] = array(
								'groupid' => $usrgrpid,
								'id' => $right['id'],
								'permission' => $right['permission'],
							);
						}
						else if($linked_rights[$usrgrpid][$right['id']] != $right['permission']){
							$rights_update[] = array(
								'values' => array('permission' => $right['permission']),
								'where' => array('groupid='.$usrgrpid, 'id='.$right['id']),
							);
						}
						unset($linked_rights[$usrgrpid][$right['id']]);
					}

					if(isset($linked_rights[$usrgrpid]) && !empty($linked_rights[$usrgrpid])){
						$rights_to_unlink = array_merge($rights_to_unlink, array_keys($linked_rights[$usrgrpid]));
					}
				}

				if(!empty($rights_insert)){
					DB::insert('rights', $rights_insert);
				}

				if(!empty($rights_to_unlink)){
					DB::delete('rights', array(
						DBcondition('id', $rights_to_unlink),
						DBcondition('groupid', $usrgrpids),
					));
				}

				if(!empty($rights_update)){
					DB::update('rights', $rights_update);
				}
			}


			self::EndTransaction(true, __METHOD__);
			return array('usrgrpids' => $usrgrpids);
		}
		catch(APIException $e){
			self::EndTransaction(false, __METHOD__);
			$error = $e->getErrors();
			$error = reset($error);
			self::setError(__METHOD__, $e->getCode(), $error);
			return false;
		}
	}

	public static function massRemove($data){

	}

/**
 * Delete UserGroups.
 *
 * @param array $usrgrpids
 * @return boolean
 */
	public static function delete($usrgrpids){
		global $USER_DETAILS;

		$usrgrpids = zbx_toArray($usrgrpids);

		if(empty($usrgrpids)) return true;

		try{
			self::BeginTransaction(__METHOD__);

			if(USER_TYPE_SUPER_ADMIN != $USER_DETAILS['type']){
				self::exception(ZBX_API_ERROR_PERMISSIONS, S_ONLY_SUPERADMIN_CAN_DELETE_USERGROUP);
			}

			//we must check, if this user group is used in one of the scripts. If so, it cannot be deleted
			$error_array = array();
			$sql = 'SELECT s.name AS script_name, ug.name AS group_name '.
					' FROM scripts s, usrgrp ug'.
					' WHERE '.
						' ug.usrgrpid = s.usrgrpid '.
						' AND '.DBcondition('s.usrgrpid', $usrgrpids);
			$res = DBselect($sql);
			while($group = DBfetch($res)){
				$error_array[] = sprintf(S_GROUP_IS_USED_IN_SCRIPT, $group['group_name'], $group['script_name']);
			}
			if(!empty($error_array))
				self::exception(ZBX_API_ERROR_PARAMETERS, $error_array);

			// check, if this user group is used in the config. If so, it cannot be deleted
			$config = select_config();
			if(!empty($config)){
				if(uint_in_array($config['alert_usrgrpid'], $usrgrpids)){
					// get group name
					$sql = 'SELECT ug.name FROM usrgrp ug WHERE ug.usrgrpid='.$config['alert_usrgrpid'];
					$group = DBfetch(DBselect($sql));

					self::exception(ZBX_API_ERROR_PARAMETERS, sprintf(S_GROUP_IS_USED_IN_CONFIGURATION, $group['name']));
				}
			}

			DB::delete('rights', array(DBcondition('groupid', $usrgrpids)));
			DB::delete('operations', array('object='.OPERATION_OBJECT_GROUP, DBcondition('objectid',$usrgrpids)));
			DB::delete('users_groups', array(DBcondition('usrgrpid',$usrgrpids)));
			DB::delete('usrgrp', array(DBcondition('usrgrpid', $usrgrpids)));

			self::EndTransaction(true, __METHOD__);
			return array('usrgrpids' => $usrgrpids);
		}
		catch(APIException $e){
			self::EndTransaction(false, __METHOD__);
			$error = $e->getErrors();
			$error = reset($error);
			self::setError(__METHOD__, $e->getCode(), $error);
			return false;
		}
>>>>>>> 2a669d0f
	}

}
?><|MERGE_RESOLUTION|>--- conflicted
+++ resolved
@@ -1,12 +1,7 @@
 <?php
 /*
-<<<<<<< HEAD
-** Zabbix
-** Copyright (C) 2000-2011 Zabbix SIA
-=======
 ** ZABBIX
 ** Copyright (C) 2000-2010 SIA Zabbix
->>>>>>> 2a669d0f
 **
 ** This program is free software; you can redistribute it and/or modify
 ** it under the terms of the GNU General Public License as published by
@@ -35,24 +30,33 @@
 /**
  * Get UserGroups
  *
- * @param array $options
+ * {@source}
+ * @access public
+ * @static
+ * @since 1.8
+ * @version 1
+ *
+ * @param _array $options
  * @param array $options['nodeids'] Node IDs
  * @param array $options['usrgrpids'] UserGroup IDs
  * @param array $options['userids'] User IDs
  * @param boolean $options['status']
  * @param boolean $options['with_gui_access']
- * @param boolean $options['selectUsers']
+ * @param boolean $options['with_api_access']
+ * @param boolean $options['select_users']
+ * @param int $options['extendoutput']
  * @param int $options['count']
  * @param string $options['pattern']
  * @param int $options['limit'] limit selection
  * @param string $options['order']
  * @return array
  */
-	public function get($options=array()){
+	public static function get($options=array()){
+		global $USER_DETAILS;
 
 		$result = array();
-		$user_type = self::$userData['type'];
-		$userid = self::$userData['userid'];
+		$user_type = $USER_DETAILS['type'];
+		$userid = $USER_DETAILS['userid'];
 
 		$sort_columns = array('usrgrpid', 'name'); // allowed columns for sorting
 		$subselects_allowed_outputs = array(API_OUTPUT_REFER, API_OUTPUT_EXTEND); // allowed output options for [ select_* ] params
@@ -71,27 +75,20 @@
 			'userids'					=> null,
 			'status'					=> null,
 			'with_gui_access'			=> null,
+			'with_api_access'			=> null,
 // filter
 			'filter'					=> null,
 			'search'					=> null,
-<<<<<<< HEAD
-			'searchByAny'				=> null,
-=======
->>>>>>> 2a669d0f
 			'startSearch'				=> null,
 			'excludeSearch'				=> null,
 			'searchWildcardsEnabled'	=> null,
 
 // OutPut
+			'extendoutput'				=> null,
 			'editable'					=> null,
 			'output'					=> API_OUTPUT_REFER,
-<<<<<<< HEAD
-			'selectUsers'				=> null,
-			'countOutput'				=> null,
-=======
 			'select_users'				=> null,
 			'countOutput'						=> null,
->>>>>>> 2a669d0f
 			'preservekeys'				=> null,
 
 			'sortfield'					=> '',
@@ -101,19 +98,6 @@
 
 		$options = zbx_array_merge($def_options, $options);
 
-<<<<<<< HEAD
-		if(is_array($options['output'])){
-			unset($sql_parts['select']['usrgrp']);
-
-			$dbTable = DB::getSchema('usrgrp');
-			$sql_parts['select']['usrgrpid'] = 'g.usrgrpid';
-			foreach($options['output'] as $key => $field){
-				if(isset($dbTable['fields'][$field]))
-					$sql_parts['select'][$field] = 'g.'.$field;
-			}
-
-			$options['output'] = API_OUTPUT_CUSTOM;
-=======
 
 		if(!is_null($options['extendoutput'])){
 			$options['output'] = API_OUTPUT_EXTEND;
@@ -121,23 +105,12 @@
 			if(!is_null($options['select_users'])){
 				$options['select_users'] = API_OUTPUT_EXTEND;
 			}
->>>>>>> 2a669d0f
 		}
 
 // PERMISSION CHECK
 		if(USER_TYPE_SUPER_ADMIN == $user_type){
 
 		}
-<<<<<<< HEAD
-		else if(is_null($options['editable']) && (self::$userData['type'] == USER_TYPE_ZABBIX_ADMIN)){
-			$sql_parts['where'][] = 'g.usrgrpid IN ('.
-				' SELECT uug.usrgrpid'.
-				' FROM users_groups uug'.
-				' WHERE uug.userid='.self::$userData['userid'].
-				' )';
-		}
-		else if(!is_null($options['editable']) && (self::$userData['type']!=USER_TYPE_SUPER_ADMIN)){
-=======
 		else if(is_null($options['editable']) && ($USER_DETAILS['type'] == USER_TYPE_ZABBIX_ADMIN)){
 			$sql_parts['where'][] = 'g.usrgrpid IN ('.
 				' SELECT uug.usrgrpid'.
@@ -146,7 +119,6 @@
 				' )';
 		}
 		else if(!is_null($options['editable']) && ($USER_DETAILS['type']!=USER_TYPE_SUPER_ADMIN)){
->>>>>>> 2a669d0f
 			return array();
 		}
 
@@ -182,12 +154,12 @@
 		if(!is_null($options['with_gui_access'])){
 			$sql_parts['where'][] = 'g.gui_access='.GROUP_GUI_ACCESS_ENABLED;
 		}
-
-<<<<<<< HEAD
-// output
-=======
+// with_api_access
+		if(!is_null($options['with_api_access'])){
+			$sql_parts['where'][] = 'g.api_access='.GROUP_API_ACCESS_ENABLED;
+		}
+
 // extendoutput
->>>>>>> 2a669d0f
 		if($options['output'] == API_OUTPUT_EXTEND){
 			$sql_parts['select']['usrgrp'] = 'g.*';
 		}
@@ -264,20 +236,12 @@
 				else{
 					if(!isset($result[$usrgrp['usrgrpid']])) $result[$usrgrp['usrgrpid']]= array();
 
-<<<<<<< HEAD
-					if(!is_null($options['selectUsers']) && !isset($result[$usrgrp['usrgrpid']]['users'])){
-=======
 					if(!is_null($options['select_users']) && !isset($result[$usrgrp['usrgrpid']]['users'])){
->>>>>>> 2a669d0f
 						$result[$usrgrp['usrgrpid']]['users'] = array();
 					}
 
 // groupids
-<<<<<<< HEAD
-					if(isset($usrgrp['userid']) && is_null($options['selectUsers'])){
-=======
 					if(isset($usrgrp['userid']) && is_null($options['select_users'])){
->>>>>>> 2a669d0f
 						if(!isset($result[$usrgrp['usrgrpid']]['users']))
 							$result[$usrgrp['usrgrpid']]['users'] = array();
 
@@ -291,25 +255,12 @@
 		}
 
 		if(!is_null($options['countOutput'])){
-<<<<<<< HEAD
-=======
 			if(is_null($options['preservekeys'])) $result = zbx_cleanHashes($result);
->>>>>>> 2a669d0f
 			return $result;
 		}
 
 // Adding Objects
 // Adding users
-<<<<<<< HEAD
-		if(!is_null($options['selectUsers']) && str_in_array($options['selectUsers'], $subselects_allowed_outputs)){
-			$obj_params = array(
-				'output' => $options['selectUsers'],
-				'usrgrpids' => $usrgrpids,
-				'getAccess' => ($options['selectUsers'] == API_OUTPUT_EXTEND)?true:null,
-				'preservekeys' => 1
-			);
-			$users = API::User()->get($obj_params);
-=======
 		if(!is_null($options['select_users']) && str_in_array($options['select_users'], $subselects_allowed_outputs)){
 			$obj_params = array(
 				'output' => $options['select_users'],
@@ -318,7 +269,6 @@
 				'preservekeys' => 1
 			);
 			$users = CUser::get($obj_params);
->>>>>>> 2a669d0f
 			foreach($users as $userid => $user){
 				$uusrgrps = $user['usrgrps'];
 				unset($user['usrgrps']);
@@ -342,7 +292,7 @@
  * @param array $group_data
  * @return string|boolean
  */
-	public function getObjects($group_data){
+	public static function getObjects($group_data){
 		$result = array();
 		$usrgrpids = array();
 
@@ -356,16 +306,12 @@
 		}
 
 		if(!empty($usrgrpids))
-			$result = $this->get(array('usrgrpids'=>$usrgrpids, 'output' => API_OUTPUT_EXTEND));
+			$result = self::get(array('usrgrpids'=>$usrgrpids, 'extendoutput'=>1));
 
 	return $result;
 	}
 
-<<<<<<< HEAD
-	public function exists($object){
-=======
 	public static function exists($object){
->>>>>>> 2a669d0f
 		$options = array(
 			'filter' => array('name' => $object['name']),
 			'output' => API_OUTPUT_SHORTEN,
@@ -377,11 +323,7 @@
 		else if(isset($object['nodeids']))
 			$options['nodeids'] = $object['nodeids'];
 
-<<<<<<< HEAD
-		$objs = $this->get($options);
-=======
 		$objs = self::get($options);
->>>>>>> 2a669d0f
 
 		return !empty($objs);
 	}
@@ -392,48 +334,28 @@
  * @param array $usrgrps
  * @return boolean
  */
-<<<<<<< HEAD
-	public function create($usrgrps){
-
-
-		if(USER_TYPE_SUPER_ADMIN != self::$userData['type']){
-			self::exception(ZBX_API_ERROR_PERMISSIONS, _('Only Super Admins can add user groups.'));
+	public static function create($usrgrps){
+		global $USER_DETAILS;
+
+		if(USER_TYPE_SUPER_ADMIN != $USER_DETAILS['type']){
+			self::exception(ZBX_API_ERROR_PERMISSIONS, 'Only Super Admins can add User Groups');
 		}
 
 		$usrgrps = zbx_toArray($usrgrps);
 		$insert = array();
 
-=======
-	public static function create($usrgrps){
-		global $USER_DETAILS;
-
-		if(USER_TYPE_SUPER_ADMIN != $USER_DETAILS['type']){
-			self::exception(ZBX_API_ERROR_PERMISSIONS, 'Only Super Admins can add User Groups');
-		}
-
-		$usrgrps = zbx_toArray($usrgrps);
-		$insert = array();
-
 		try{
 			self::BeginTransaction(__METHOD__);
 
->>>>>>> 2a669d0f
 			foreach($usrgrps as $gnum => $usrgrp){
 				$usrgrp_db_fields = array(
 					'name' => null,
 				);
 				if(!check_db_fields($usrgrp_db_fields, $usrgrp)){
-<<<<<<< HEAD
-					self::exception(ZBX_API_ERROR_PARAMETERS, _('Incorrect parameters for user group.'));
-				}
-
-				if($this->exists(array('name' => $usrgrp['name'], 'nodeids' => get_current_nodeid(false)))){
-=======
 					self::exception(ZBX_API_ERROR_PARAMETERS, 'Incorrect parameters used for UserGroup');
 				}
 
 				if(self::exists(array('name' => $usrgrp['name'], 'nodeids' => get_current_nodeid(false)))){
->>>>>>> 2a669d0f
 					self::exception(ZBX_API_ERROR_PARAMETERS, S_USER_GROUP.' [ '.$usrgrp['name'].' ] '.S_ALREADY_EXISTS_SMALL);
 				}
 				$insert[$gnum] = $usrgrp;
@@ -451,14 +373,6 @@
 				}
 				if(!empty($mass_add)){
 					$mass_add['usrgrpids'] = $usrgrpids[$gnum];
-<<<<<<< HEAD
-					if(!$this->massAdd($mass_add))
-						self::exception(ZBX_API_ERROR_PARAMETERS, _('Cannot add users.'));
-				}
-			}
-
-			return array('usrgrpids' => $usrgrpids);
-=======
 					if(!self::massAdd($mass_add))
 						self::exception(ZBX_API_ERROR_PARAMETERS, 'Cannot add users');
 				}
@@ -474,7 +388,6 @@
 			self::setError(__METHOD__, $e->getCode(), $error);
 			return false;
 		}
->>>>>>> 2a669d0f
 	}
 
 /**
@@ -483,59 +396,66 @@
  * @param array $usrgrps
  * @return boolean
  */
-<<<<<<< HEAD
-	public function update($usrgrps){
-
-		if(USER_TYPE_SUPER_ADMIN != self::$userData['type']){
-			self::exception(ZBX_API_ERROR_PERMISSIONS, _('Only Super Admins can update user groups.'));
-=======
 	public static function update($usrgrps){
 		global $USER_DETAILS;
 		if(USER_TYPE_SUPER_ADMIN != $USER_DETAILS['type']){
 			self::exception(ZBX_API_ERROR_PERMISSIONS, 'Only Super Admins can add User Groups');
->>>>>>> 2a669d0f
 		}
 
 		$usrgrps = zbx_toArray($usrgrps);
 		$usrgrpids = zbx_objectValues($usrgrps, 'usrgrpid');
-<<<<<<< HEAD
+
+		try{
+			self::BeginTransaction(__METHOD__);
 
 			foreach($usrgrps as $ugnum => $usrgrp){
 				$group_db_fields = array('usrgrpid' => null);
 				if(!check_db_fields($group_db_fields, $usrgrp)){
-					self::exception(ZBX_API_ERROR_PARAMETERS, _('Incorrect parameters for user group.'));
+					self::exception(ZBX_API_ERROR_PARAMETERS, 'Incorrect parameters used for UserGroup');
 				}
 
 				$mass_update = $usrgrp;
 				$mass_update['usrgrpids'] = $usrgrp['usrgrpid'];
 				unset($mass_update['usrgrpid']);
-				if(!$this->massUpdate($mass_update))
-					self::exception(ZBX_API_ERROR_PARAMETERS, _('Cannot update group.'));
-			}
-
+				if(!self::massUpdate($mass_update))
+					self::exception(ZBX_API_ERROR_PARAMETERS, 'Cannot update group');
+			}
+
+			self::EndTransaction(true, __METHOD__);
 		return array('usrgrpids'=> $usrgrpids);
-	}
-
-	public function massAdd($data){
-
-		if(USER_TYPE_SUPER_ADMIN != self::$userData['type']){
-			self::exception(ZBX_API_ERROR_PERMISSIONS, _('Only Super Admins can add user groups.'));
+		}
+		catch(APIException $e){
+			self::EndTransaction(false, __METHOD__);
+			$error = $e->getErrors();
+			$error = reset($error);
+			self::setError(__METHOD__, $e->getCode(), $error);
+			return false;
+		}
+	}
+
+	public static function massAdd($data){
+		global $USER_DETAILS;
+		if(USER_TYPE_SUPER_ADMIN != $USER_DETAILS['type']){
+			self::exception(ZBX_API_ERROR_PERMISSIONS, 'Only Super Admins can add User Groups');
 		}
 
 		$usrgrpids = zbx_toArray($data['usrgrpids']);
 		$userids = (isset($data['userids']) && !is_null($data['userids'])) ? zbx_toArray($data['userids']) : null;
 		$rights = (isset($data['rights']) && !is_null($data['rights'])) ? zbx_toArray($data['rights']) : null;
+
+		try{
+			self::BeginTransaction(__METHOD__);
 
 			if(!is_null($userids)){
 				$options = array(
 					'usrgrpids' => $usrgrpids,
 					'output' => API_OUTPUT_EXTEND,
 				);
-				$usrgrps = $this->get($options);
+				$usrgrps = self::get($options);
 				foreach($usrgrps as $usrgrp){
 					if((($usrgrp['gui_access'] == GROUP_GUI_ACCESS_DISABLED)
 							|| ($usrgrp['users_status'] == GROUP_STATUS_DISABLED))
-							&& uint_in_array(self::$userData['userid'], $userids)){
+							&& uint_in_array($USER_DETAILS['userid'], $userids)){
 						self::exception(ZBX_API_ERROR_PARAMETERS, S_USER_CANNOT_CHANGE_STATUS);
 					}
 				}
@@ -592,13 +512,22 @@
 				DB::insert('rights', $rights_insert);
 			}
 
+			self::EndTransaction(true, __METHOD__);
 			return array('usrgrpids' => $usrgrpids);
-	}
-
-	public function massUpdate($data){
-
-		if(USER_TYPE_SUPER_ADMIN != self::$userData['type']){
-			self::exception(ZBX_API_ERROR_PERMISSIONS, _('Only Super Admins can update user groups.'));
+		}
+		catch(APIException $e){
+			self::EndTransaction(false, __METHOD__);
+			$error = $e->getErrors();
+			$error = reset($error);
+			self::setError(__METHOD__, $e->getCode(), $error);
+			return false;
+		}
+	}
+
+	public static function massUpdate($data){
+		global $USER_DETAILS;
+		if(USER_TYPE_SUPER_ADMIN != $USER_DETAILS['type']){
+			self::exception(ZBX_API_ERROR_PERMISSIONS, 'Only Super Admins can add User Groups');
 		}
 
 		$usrgrpids = zbx_toArray($data['usrgrpids']);
@@ -607,40 +536,43 @@
 
 		$update = array();
 
+		try{
+			self::BeginTransaction(__METHOD__);
+
 			if(isset($data['name']) && count($usrgrpids)>1){
 				self::exception(ZBX_API_ERROR_PARAMETERS, 'Multiple Name column');
 			}
 
 			foreach($usrgrpids as $ugnum => $usrgrpid){
 				if(isset($data['name'])){
-					$group_exists = $this->get(array(
+					$group_exists = self::get(array(
 						'filter' => array('name' => $data['name']),
 						'output' => API_OUTPUT_SHORTEN,
 					));
 					$group_exists = reset($group_exists);
-					if($group_exists && (bccomp($group_exists['usrgrpid'],$usrgrpid) != 0) ){
-						self::exception(ZBX_API_ERROR_PARAMETERS, S_GROUP.' '.$data['name'].' '.S_ALREADY_EXISTS_SMALL);
+					if($group_exists && ($group_exists['usrgrpid'] != $usrgrpid)){
+						self::exception(ZBX_API_ERROR_PARAMETERS, S_GROUP . ' ' . $data['name'] . ' ' . S_ALREADY_EXISTS_SMALL);
 					}
 				}
 
 				if(!empty($data)){
 					$update[] = array(
 						'values' => $data,
-						'where' => array('usrgrpid' => $usrgrpid),
+						'where' => array('usrgrpid='.$usrgrpid),
 					);
 				}
 			}
 			DB::update('usrgrp', $update);
 
 			if(!is_null($userids)){
-				$usrgrps = $this->get(array(
+				$usrgrps = self::get(array(
 					'usrgrpids' => $usrgrpids,
 					'output' => API_OUTPUT_EXTEND,
 				));
 				foreach($usrgrps as $usrgrp){
 					if((($usrgrp['gui_access'] == GROUP_GUI_ACCESS_DISABLED)
 							|| ($usrgrp['users_status'] == GROUP_STATUS_DISABLED))
-							&& uint_in_array(self::$userData['userid'], $userids)){
+							&& uint_in_array($USER_DETAILS['userid'], $userids)){
 						self::exception(ZBX_API_ERROR_PARAMETERS, S_USER_CANNOT_CHANGE_STATUS);
 					}
 				}
@@ -675,384 +607,11 @@
 					DB::insert('users_groups', $users_insert);
 				if(!empty($userids_to_unlink))
 					DB::delete('users_groups', array(
-						'userid'=>$userids_to_unlink,
-						'usrgrpid'=>$usrgrpids,
-					));
-			}
-
-			if(!is_null($rights)){
-				$linked_rights = array();
-				$sql = 'SELECT groupid, permission, id'.
-						' FROM rights'.
-						' WHERE '.DBcondition('groupid', $usrgrpids);
-				$linked_rights_db = DBselect($sql);
-				while($link = DBfetch($linked_rights_db)){
-					if(!isset($linked_rights[$link['groupid']])) $linked_rights[$link['groupid']] = array();
-					$linked_rights[$link['groupid']][$link['id']] = $link['permission'];
-				}
-
-				$rights_insert = array();
-				$rights_update = array();
-				$rights_to_unlink = array();
-				foreach($usrgrpids as $usrgrpid){
-					foreach($rights as $rnum => $right){
-						if(!isset($linked_rights[$usrgrpid][$right['id']])){
-							$rights_insert[] = array(
-								'groupid' => $usrgrpid,
-								'id' => $right['id'],
-								'permission' => $right['permission'],
-							);
-						}
-						else if($linked_rights[$usrgrpid][$right['id']] != $right['permission']){
-							$rights_update[] = array(
-								'values' => array('permission' => $right['permission']),
-								'where' => array('groupid' => $usrgrpid, 'id' => $right['id']),
-							);
-						}
-						unset($linked_rights[$usrgrpid][$right['id']]);
-					}
-
-					if(isset($linked_rights[$usrgrpid]) && !empty($linked_rights[$usrgrpid])){
-						$rights_to_unlink = array_merge($rights_to_unlink, array_keys($linked_rights[$usrgrpid]));
-					}
-				}
-
-				if(!empty($rights_insert)){
-					DB::insert('rights', $rights_insert);
-				}
-
-				if(!empty($rights_to_unlink)){
-					DB::delete('rights', array(
-						'id'=>$rights_to_unlink,
-						'groupid'=>$usrgrpids,
-					));
-				}
-
-				if(!empty($rights_update)){
-					DB::update('rights', $rights_update);
-				}
-			}
-
-
-			return array('usrgrpids' => $usrgrpids);
-	}
-
-	public function massRemove($data){
-
-	}
-
-/**
- * Delete UserGroups.
- *
- * @param array $usrgrpids
- * @return boolean
- */
-	public function delete($usrgrpids){
-
-
-		$usrgrpids = zbx_toArray($usrgrpids);
-		$dbUsrgrps = $this->get(array(
-			'output' => array('usrgrpid','name'),
-			'usrgrpids' => $usrgrpids,
-			'preservekeys' => true
-		));
-
-		if(empty($usrgrpids)) self::exception(ZBX_API_ERROR_PARAMETERS, _('Empty input parameter'));
-
-			if(USER_TYPE_SUPER_ADMIN != self::$userData['type']){
-				//GETTEXT: Api exception
-				self::exception(ZBX_API_ERROR_PERMISSIONS, _('Only Super Admins can delete user groups.'));
-			}
-
-			// check, if this user group is used in one of the scripts. If so, it cannot be deleted
-			$dbScripts = API::Script()->get(array(
-				'output' => array('scriptid','name','usrgrpid'),
-				'usrgrpids' => $usrgrpids,
-				'nopermissions' => true
-			));
-			if(!empty($dbScripts)){
-				foreach($dbScripts as $snum => $script){
-					if($script['usrgrpid'] == 0) continue;
-
-					self::exception(ZBX_API_ERROR_PARAMETERS,_s('User group "%1$s" is used in script "%2$s".', $dbUsrgrps[$script['usrgrpid']]['name'], $script['name']));
-=======
-
-		try{
-			self::BeginTransaction(__METHOD__);
-
-			foreach($usrgrps as $ugnum => $usrgrp){
-				$group_db_fields = array('usrgrpid' => null);
-				if(!check_db_fields($group_db_fields, $usrgrp)){
-					self::exception(ZBX_API_ERROR_PARAMETERS, 'Incorrect parameters used for UserGroup');
-				}
-
-				$mass_update = $usrgrp;
-				$mass_update['usrgrpids'] = $usrgrp['usrgrpid'];
-				unset($mass_update['usrgrpid']);
-				if(!self::massUpdate($mass_update))
-					self::exception(ZBX_API_ERROR_PARAMETERS, 'Cannot update group');
-			}
-
-			self::EndTransaction(true, __METHOD__);
-		return array('usrgrpids'=> $usrgrpids);
-		}
-		catch(APIException $e){
-			self::EndTransaction(false, __METHOD__);
-			$error = $e->getErrors();
-			$error = reset($error);
-			self::setError(__METHOD__, $e->getCode(), $error);
-			return false;
-		}
-	}
-
-	public static function massAdd($data){
-		global $USER_DETAILS;
-		if(USER_TYPE_SUPER_ADMIN != $USER_DETAILS['type']){
-			self::exception(ZBX_API_ERROR_PERMISSIONS, 'Only Super Admins can add User Groups');
-		}
-
-		$usrgrpids = zbx_toArray($data['usrgrpids']);
-		$userids = (isset($data['userids']) && !is_null($data['userids'])) ? zbx_toArray($data['userids']) : null;
-		$rights = (isset($data['rights']) && !is_null($data['rights'])) ? zbx_toArray($data['rights']) : null;
-
-		try{
-			self::BeginTransaction(__METHOD__);
-
-			if(!is_null($userids)){
-				$options = array(
-					'usrgrpids' => $usrgrpids,
-					'output' => API_OUTPUT_EXTEND,
-				);
-				$usrgrps = self::get($options);
-				foreach($usrgrps as $usrgrp){
-					if((($usrgrp['gui_access'] == GROUP_GUI_ACCESS_DISABLED)
-							|| ($usrgrp['users_status'] == GROUP_STATUS_DISABLED))
-							&& uint_in_array($USER_DETAILS['userid'], $userids)){
-						self::exception(ZBX_API_ERROR_PARAMETERS, S_USER_CANNOT_CHANGE_STATUS);
-					}
-				}
-
-				$linked_users = array();
-				$sql = 'SELECT usrgrpid, userid'.
-					' FROM users_groups'.
-					' WHERE '.DBcondition('usrgrpid', $usrgrpids).
-						' AND '.DBcondition('userid', $userids);
-				$linked_users_db = DBselect($sql);
-				while($link = DBfetch($linked_users_db)){
-					if(!isset($linked_users[$link['usrgrpid']])) $linked_users[$link['usrgrpid']] = array();
-					$linked_users[$link['usrgrpid']][$link['userid']] = 1;
-				}
-
-				$users_insert = array();
-				foreach($usrgrpids as $usrgrpid){
-					foreach($userids as $userid){
-						if(!isset($linked_users[$usrgrpid][$userid])){
-							$users_insert[] = array(
-								'usrgrpid' => $usrgrpid,
-								'userid' => $userid,
-							);
-						}
-					}
-				}
-				DB::insert('users_groups', $users_insert);
-			}
-
-			if(!is_null($rights)){
-				$linked_rights = array();
-				$sql = 'SELECT groupid, id'.
-						' FROM rights'.
-						' WHERE '.DBcondition('groupid', $usrgrpids);
-							' AND '.DBcondition('id', zbx_objectValues($rights, 'id'));
-				$linked_rights_db = DBselect($sql);
-				while($link = DBfetch($linked_rights_db)){
-					if(!isset($linked_rights[$link['groupid']])) $linked_rights[$link['groupid']] = array();
-					$linked_rights[$link['groupid']][$link['id']] = 1;
-				}
-
-				$rights_insert = array();
-				foreach($usrgrpids as $usrgrpid){
-					foreach($rights as $right){
-						if(!isset($linked_users[$usrgrpid][$right['id']])){
-							$rights_insert[] = array(
-								'groupid' => $usrgrpid,
-								'permission' => $right['permission'],
-								'id' => $right['id']
-							);
-						}
-					}
-				}
-				DB::insert('rights', $rights_insert);
-			}
-
-			self::EndTransaction(true, __METHOD__);
-			return array('usrgrpids' => $usrgrpids);
-		}
-		catch(APIException $e){
-			self::EndTransaction(false, __METHOD__);
-			$error = $e->getErrors();
-			$error = reset($error);
-			self::setError(__METHOD__, $e->getCode(), $error);
-			return false;
-		}
-	}
-
-	public static function massUpdate($data){
-		global $USER_DETAILS;
-		if(USER_TYPE_SUPER_ADMIN != $USER_DETAILS['type']){
-			self::exception(ZBX_API_ERROR_PERMISSIONS, 'Only Super Admins can add User Groups');
-		}
-
-		$usrgrpids = zbx_toArray($data['usrgrpids']);
-		$userids = (isset($data['userids']) && !is_null($data['userids'])) ? zbx_toArray($data['userids']) : null;;
-		$rights = zbx_toArray($data['rights']);
-
-		$update = array();
-
-		try{
-			self::BeginTransaction(__METHOD__);
-
-			if(isset($data['name']) && count($usrgrpids)>1){
-				self::exception(ZBX_API_ERROR_PARAMETERS, 'Multiple Name column');
-			}
-
-			foreach($usrgrpids as $ugnum => $usrgrpid){
-				if(isset($data['name'])){
-					$group_exists = self::get(array(
-						'filter' => array('name' => $data['name']),
-						'output' => API_OUTPUT_SHORTEN,
-					));
-					$group_exists = reset($group_exists);
-					if($group_exists && ($group_exists['usrgrpid'] != $usrgrpid)){
-						self::exception(ZBX_API_ERROR_PARAMETERS, S_GROUP . ' ' . $data['name'] . ' ' . S_ALREADY_EXISTS_SMALL);
-					}
-				}
-
-				if(!empty($data)){
-					$update[] = array(
-						'values' => $data,
-						'where' => array('usrgrpid='.$usrgrpid),
-					);
-				}
-			}
-			DB::update('usrgrp', $update);
-
-			if(!is_null($userids)){
-				$usrgrps = self::get(array(
-					'usrgrpids' => $usrgrpids,
-					'output' => API_OUTPUT_EXTEND,
-				));
-				foreach($usrgrps as $usrgrp){
-					if((($usrgrp['gui_access'] == GROUP_GUI_ACCESS_DISABLED)
-							|| ($usrgrp['users_status'] == GROUP_STATUS_DISABLED))
-							&& uint_in_array($USER_DETAILS['userid'], $userids)){
-						self::exception(ZBX_API_ERROR_PARAMETERS, S_USER_CANNOT_CHANGE_STATUS);
-					}
-				}
-
-				$linked_users = array();
-				$sql = 'SELECT usrgrpid, userid'.
-						' FROM users_groups'.
-						' WHERE '.DBcondition('usrgrpid', $usrgrpids);
-				$linked_users_db = DBselect($sql);
-				while($link = DBfetch($linked_users_db)){
-					if(!isset($linked_users[$link['usrgrpid']])) $linked_users[$link['usrgrpid']] = array();
-					$linked_users[$link['usrgrpid']][$link['userid']] = 1;
->>>>>>> 2a669d0f
-				}
-
-				$users_insert = array();
-				$userids_to_unlink = array();
-				foreach($usrgrpids as $usrgrpid){
-					foreach($userids as $userid){
-						if(!isset($linked_users[$usrgrpid][$userid])){
-							$users_insert[] = array(
-								'usrgrpid' => $usrgrpid,
-								'userid' => $userid,
-							);
-						}
-						unset($linked_users[$usrgrpid][$userid]);
-					}
-					if(isset($linked_users[$usrgrpid]) && !empty($linked_users[$usrgrpid])){
-						$userids_to_unlink = array_merge($userids_to_unlink, array_keys($linked_users[$usrgrpid]));
-					}
-				}
-				if(!empty($users_insert))
-					DB::insert('users_groups', $users_insert);
-				if(!empty($userids_to_unlink))
-					DB::delete('users_groups', array(
 						DBcondition('userid', $userids_to_unlink),
 						DBcondition('usrgrpid', $usrgrpids),
 					));
 			}
 
-<<<<<<< HEAD
-			// check, if this user group is used in the config. If so, it cannot be deleted
-			$config = select_config();
-			if(isset($dbUsrgrps[$config['alert_usrgrpid']])){
-				self::exception(ZBX_API_ERROR_PARAMETERS,_s('User group [%s] is used in configuration for database down messages.', $dbUsrgrps[$config['alert_usrgrpid']]['name']));
-			}
-
-// delete action operation msg
-			$operationids = array();
-			$sql = 'SELECT DISTINCT om.operationid '.
-					' FROM opmessage_grp om '.
-					' WHERE '.DBcondition('om.usrgrpid', $usrgrpids);
-			$dbOperations = DBselect($sql);
-			while($dbOperation = DBfetch($dbOperations))
-				$operationids[$dbOperation['operationid']] = $dbOperation['operationid'];
-
-			DB::delete('opmessage_grp', array('usrgrpid'=>$usrgrpids));
-
-// delete empty operations
-			$delOperationids = array();
-			$sql = 'SELECT DISTINCT o.operationid '.
-					' FROM operations o '.
-					' WHERE '.DBcondition('o.operationid', $operationids).
-						' AND NOT EXISTS(SELECT om.opmessage_grpid FROM opmessage_grp om WHERE om.operationid=o.operationid)';
-			$dbOperations = DBselect($sql);
-			while($dbOperation = DBfetch($dbOperations))
-				$delOperationids[$dbOperation['operationid']] = $dbOperation['operationid'];
-
-			DB::delete('operations', array('operationid'=>$delOperationids));
-			DB::delete('rights', array('groupid'=>$usrgrpids));
-			DB::delete('users_groups', array('usrgrpid'=>$usrgrpids));
-			DB::delete('usrgrp', array('usrgrpid'=>$usrgrpids));
-
-			return array('usrgrpids' => $usrgrpids);
-	}
-
-	public function isReadable($ids){
-		if(!is_array($ids)) return false;
-		if(empty($ids)) return true;
-
-		$ids = array_unique($ids);
-
-		$count = $this->get(array(
-			'nodeids' => get_current_nodeid(true),
-			'usrgrpids' => $ids,
-			'output' => API_OUTPUT_SHORTEN,
-			'countOutput' => true
-		));
-
-		return (count($ids) == $count);
-	}
-
-	public function isWritable($ids){
-		if(!is_array($ids)) return false;
-		if(empty($ids)) return true;
-
-		$ids = array_unique($ids);
-
-		$count = $this->get(array(
-			'nodeids' => get_current_nodeid(true),
-			'usrgrpids' => $ids,
-			'output' => API_OUTPUT_SHORTEN,
-			'editable' => true,
-			'countOutput' => true
-		));
-
-		return (count($ids) == $count);
-=======
 
 			if(!is_null($rights)){
 				$linked_rights = array();
@@ -1185,7 +744,6 @@
 			self::setError(__METHOD__, $e->getCode(), $error);
 			return false;
 		}
->>>>>>> 2a669d0f
 	}
 
 }
