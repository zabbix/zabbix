<?php
/*
** Zabbix
** Copyright (C) 2000-2011 Zabbix SIA
**
** This program is free software; you can redistribute it and/or modify
** it under the terms of the GNU General Public License as published by
** the Free Software Foundation; either version 2 of the License, or
** (at your option) any later version.
**
** This program is distributed in the hope that it will be useful,
** but WITHOUT ANY WARRANTY; without even the implied warranty of
** MERCHANTABILITY or FITNESS FOR A PARTICULAR PURPOSE.  See the
** GNU General Public License for more details.
**
** You should have received a copy of the GNU General Public License
** along with this program; if not, write to the Free Software
** Foundation, Inc., 51 Franklin Street, Fifth Floor, Boston, MA  02110-1301, USA.
**/

/**
 * @package API
 */
class CItem extends CItemGeneral {

	protected $tableName = 'items';
	protected $tableAlias = 'i';

	/**
	 * Get items data.
	 *
	 * @param array $options
	 * @param array $options['itemids']
	 * @param array $options['hostids']
	 * @param array $options['groupids']
	 * @param array $options['triggerids']
	 * @param array $options['applicationids']
	 * @param boolean $options['status']
	 * @param boolean $options['templated_items']
	 * @param boolean $options['editable']
	 * @param boolean $options['count']
	 * @param string $options['pattern']
	 * @param int $options['limit']
	 * @param string $options['order']
	 *
	 * @return array|int item data as array or false if error
	 */
	public function get($options = array()) {
		$result = array();
		$userType = self::$userData['type'];
		$userid = self::$userData['userid'];

		// allowed columns for sorting
		$sortColumns = array('itemid', 'name', 'key_', 'delay', 'history', 'trends', 'type', 'status');

		$sqlParts = array(
			'select'	=> array('items' => 'i.itemid'),
			'from'		=> array('items' => 'items i'),
			'where'		=> array('webtype' => 'i.type<>'.ITEM_TYPE_HTTPTEST, 'flags' => 'i.flags IN ('.ZBX_FLAG_DISCOVERY_NORMAL.','.ZBX_FLAG_DISCOVERY_CREATED.')'),
			'group'		=> array(),
			'order'		=> array(),
			'limit'		=> null
		);

		$defOptions = array(
			'nodeids'					=> null,
			'groupids'					=> null,
			'templateids'				=> null,
			'hostids'					=> null,
			'proxyids'					=> null,
			'itemids'					=> null,
			'interfaceids'				=> null,
			'graphids'					=> null,
			'triggerids'				=> null,
			'applicationids'			=> null,
			'webitems'					=> null,
			'inherited'					=> null,
			'templated'					=> null,
			'monitored'					=> null,
			'editable'					=> null,
			'nopermissions'				=> null,
			'group'						=> null,
			'host'						=> null,
			'application'				=> null,
			'with_triggers'				=> null,
			// filter
			'filter'					=> null,
			'search'					=> null,
			'searchByAny'				=> null,
			'startSearch'				=> null,
			'excludeSearch'				=> null,
			'searchWildcardsEnabled'	=> null,
			// output
			'output'					=> API_OUTPUT_REFER,
			'selectHosts'				=> null,
			'selectInterfaces'			=> null,
			'selectTriggers'			=> null,
			'selectGraphs'				=> null,
			'selectApplications'		=> null,
			'selectDiscoveryRule'		=> null,
			'selectItemDiscovery'		=> null,
			'countOutput'				=> null,
			'groupCount'				=> null,
			'preservekeys'				=> null,
			'sortfield'					=> '',
			'sortorder'					=> '',
			'limit'						=> null,
			'limitSelects'				=> null
		);
		$options = zbx_array_merge($defOptions, $options);

		// editable + permission check
		if ($userType != USER_TYPE_SUPER_ADMIN && !$options['nopermissions']) {
			$permission = $options['editable'] ? PERM_READ_WRITE : PERM_READ;

			$userGroups = getUserGroupsByUserId($userid);

			$sqlParts['where'][] = 'EXISTS ('.
					'SELECT NULL'.
					' FROM hosts_groups hgg'.
						' JOIN rights r'.
							' ON r.id=hgg.groupid'.
								' AND '.dbConditionInt('r.groupid', $userGroups).
					' WHERE i.hostid=hgg.hostid'.
					' GROUP BY hgg.hostid'.
					' HAVING MIN(r.permission)>'.PERM_DENY.
						' AND MAX(r.permission)>='.$permission.
					')';
		}

		// itemids
		if (!is_null($options['itemids'])) {
			zbx_value2array($options['itemids']);

			$sqlParts['where']['itemid'] = dbConditionInt('i.itemid', $options['itemids']);
		}

		// templateids
		if (!is_null($options['templateids'])) {
			zbx_value2array($options['templateids']);

			if (!is_null($options['hostids'])) {
				zbx_value2array($options['hostids']);
				$options['hostids'] = array_merge($options['hostids'], $options['templateids']);
			}
			else {
				$options['hostids'] = $options['templateids'];
			}
		}

		// hostids
		if (!is_null($options['hostids'])) {
			zbx_value2array($options['hostids']);

			if ($options['output'] != API_OUTPUT_EXTEND) {
				$sqlParts['select']['hostid'] = 'i.hostid';
			}

			$sqlParts['where']['hostid'] = dbConditionInt('i.hostid', $options['hostids']);

			if (!is_null($options['groupCount'])) {
				$sqlParts['group']['i'] = 'i.hostid';
			}
		}

		// interfaceids
		if (!is_null($options['interfaceids'])) {
			zbx_value2array($options['interfaceids']);

			if ($options['output'] != API_OUTPUT_EXTEND) {
				$sqlParts['select']['interfaceid'] = 'i.interfaceid';
			}

			$sqlParts['where']['interfaceid'] = dbConditionInt('i.interfaceid', $options['interfaceids']);

			if (!is_null($options['groupCount'])) {
				$sqlParts['group']['i'] = 'i.interfaceid';
			}
		}

		// groupids
		if (!is_null($options['groupids'])) {
			zbx_value2array($options['groupids']);

			$sqlParts['select']['groupid'] = 'hg.groupid';
			$sqlParts['from']['hosts_groups'] = 'hosts_groups hg';
			$sqlParts['where'][] = dbConditionInt('hg.groupid', $options['groupids']);
			$sqlParts['where'][] = 'hg.hostid=i.hostid';

			if (!is_null($options['groupCount'])) {
				$sqlParts['group']['hg'] = 'hg.groupid';
			}
		}

		// proxyids
		if (!is_null($options['proxyids'])) {
			zbx_value2array($options['proxyids']);

			if ($options['output'] != API_OUTPUT_EXTEND) {
				$sqlParts['select']['proxyid'] = 'h.proxy_hostid';
			}

			$sqlParts['from']['hosts'] = 'hosts h';
			$sqlParts['where'][] = dbConditionInt('h.proxy_hostid', $options['proxyids']);
			$sqlParts['where'][] = 'h.hostid=i.hostid';

			if (!is_null($options['groupCount'])) {
				$sqlParts['group']['h'] = 'h.proxy_hostid';
			}
		}

		// triggerids
		if (!is_null($options['triggerids'])) {
			zbx_value2array($options['triggerids']);

			$sqlParts['select']['triggerid'] = 'f.triggerid';
			$sqlParts['from']['functions'] = 'functions f';
			$sqlParts['where'][] = dbConditionInt('f.triggerid', $options['triggerids']);
			$sqlParts['where']['if'] = 'i.itemid=f.itemid';
		}

		// applicationids
		if (!is_null($options['applicationids'])) {
			zbx_value2array($options['applicationids']);

			$sqlParts['select']['applicationid'] = 'ia.applicationid';
			$sqlParts['from']['items_applications'] = 'items_applications ia';
			$sqlParts['where'][] = dbConditionInt('ia.applicationid', $options['applicationids']);
			$sqlParts['where']['ia'] = 'ia.itemid=i.itemid';
		}

		// graphids
		if (!is_null($options['graphids'])) {
			zbx_value2array($options['graphids']);

			$sqlParts['select']['graphid'] = 'gi.graphid';
			$sqlParts['from']['graphs_items'] = 'graphs_items gi';
			$sqlParts['where'][] = dbConditionInt('gi.graphid', $options['graphids']);
			$sqlParts['where']['igi'] = 'i.itemid=gi.itemid';
		}

		// webitems
		if (!is_null($options['webitems'])) {
			unset($sqlParts['where']['webtype']);
		}

		// inherited
		if (!is_null($options['inherited'])) {
			if ($options['inherited']) {
				$sqlParts['where'][] = 'i.templateid IS NOT NULL';
			}
			else {
				$sqlParts['where'][] = 'i.templateid IS NULL';
			}
		}

		// templated
		if (!is_null($options['templated'])) {
			$sqlParts['from']['hosts'] = 'hosts h';
			$sqlParts['where']['hi'] = 'h.hostid=i.hostid';

			if ($options['templated']) {
				$sqlParts['where'][] = 'h.status='.HOST_STATUS_TEMPLATE;
			}
			else {
				$sqlParts['where'][] = 'h.status<>'.HOST_STATUS_TEMPLATE;
			}
		}

		// monitored
		if (!is_null($options['monitored'])) {
			$sqlParts['from']['hosts'] = 'hosts h';
			$sqlParts['where']['hi'] = 'h.hostid=i.hostid';

			if ($options['monitored']) {
				$sqlParts['where'][] = 'h.status='.HOST_STATUS_MONITORED;
				$sqlParts['where'][] = 'i.status='.ITEM_STATUS_ACTIVE;
			}
			else {
				$sqlParts['where'][] = '(h.status<>'.HOST_STATUS_MONITORED.' OR i.status<>'.ITEM_STATUS_ACTIVE.')';
			}
		}

		// search
		if (is_array($options['search'])) {
			zbx_db_search('items i', $options, $sqlParts);
		}

		// filter
		if (is_array($options['filter'])) {
			zbx_db_filter('items i', $options, $sqlParts);

			if (isset($options['filter']['host'])) {
				zbx_value2array($options['filter']['host']);

				$sqlParts['from']['hosts'] = 'hosts h';
				$sqlParts['where']['hi'] = 'h.hostid=i.hostid';
				$sqlParts['where']['h'] = dbConditionString('h.host', $options['filter']['host'], false, true);
			}

			if (array_key_exists('flags', $options['filter']) && is_null($options['filter']['flags'])) {
				unset($sqlParts['where']['flags']);
			}
		}

		// group
		if (!is_null($options['group'])) {
			$sqlParts['from']['groups'] = 'groups g';
			$sqlParts['from']['hosts_groups'] = 'hosts_groups hg';
			$sqlParts['where']['ghg'] = 'g.groupid=hg.groupid';
			$sqlParts['where']['hgi'] = 'hg.hostid=i.hostid';
			$sqlParts['where'][] = ' g.name='.zbx_dbstr($options['group']);
		}

		// host
		if (!is_null($options['host'])) {
			$sqlParts['select']['host'] = 'h.host';
			$sqlParts['from']['hosts'] = 'hosts h';
			$sqlParts['where']['hi'] = 'h.hostid=i.hostid';
			$sqlParts['where'][] = ' h.host='.zbx_dbstr($options['host']);
		}

		// application
		if (!is_null($options['application'])) {
			$sqlParts['select']['application'] = 'a.name as application';
			$sqlParts['from']['applications'] = 'applications a';
			$sqlParts['from']['items_applications'] = 'items_applications ia';
			$sqlParts['where']['aia'] = 'a.applicationid = ia.applicationid';
			$sqlParts['where']['iai'] = 'ia.itemid=i.itemid';
			$sqlParts['where'][] = ' a.name='.zbx_dbstr($options['application']);
		}

		// with_triggers
		if (!is_null($options['with_triggers'])) {
			if ($options['with_triggers'] == 1) {
				$sqlParts['where'][] = 'EXISTS (SELECT NULL FROM functions ff WHERE i.itemid=ff.itemid)';
			}
			else {
				$sqlParts['where'][] = 'NOT EXISTS (SELECT NULL FROM functions ff WHERE i.itemid=ff.itemid)';
			}
		}

		// sorting
		zbx_db_sorting($sqlParts, $options, $sortColumns, 'i');

		// limit
		if (zbx_ctype_digit($options['limit']) && $options['limit']) {
			$sqlParts['limit'] = $options['limit'];
		}

		$itemids = array();
		$sqlParts = $this->applyQueryOutputOptions($this->tableName(), $this->tableAlias(), $options, $sqlParts);
		$sqlParts = $this->applyQueryNodeOptions($this->tableName(), $this->tableAlias(), $options, $sqlParts);
		$res = DBselect($this->createSelectQueryFromParts($sqlParts), $sqlParts['limit']);
		while ($item = DBfetch($res)) {
			if (!is_null($options['countOutput'])) {
				if (!is_null($options['groupCount'])) {
					$result[] = $item;
				}
				else {
					$result = $item['rowscount'];
				}
			}
			else {
				$itemids[$item['itemid']] = $item['itemid'];

				if (!isset($result[$item['itemid']])) {
					$result[$item['itemid']]= array();
				}

				// triggerids
				if (isset($item['triggerid']) && is_null($options['selectTriggers'])) {
					if (!isset($result[$item['itemid']]['triggers'])) {
						$result[$item['itemid']]['triggers'] = array();
					}
					$result[$item['itemid']]['triggers'][] = array('triggerid' => $item['triggerid']);
				}
				// graphids
				if (isset($item['graphid']) && is_null($options['selectGraphs'])) {
					if (!isset($result[$item['itemid']]['graphs'])) {
						$result[$item['itemid']]['graphs'] = array();
					}
					$result[$item['itemid']]['graphs'][] = array('graphid' => $item['graphid']);
					unset($item['graphid']);
				}
				// applicationids
				if (isset($item['applicationid']) && is_null($options['selectApplications'])) {
					if (!isset($result[$item['itemid']]['applications'])) {
						$result[$item['itemid']]['applications'] = array();
					}
					$result[$item['itemid']]['applications'][] = array('applicationid' => $item['applicationid']);
					unset($item['applicationid']);
				}

				$result[$item['itemid']] += $item;
			}
		}

		if (!is_null($options['countOutput'])) {
			return $result;
		}

<<<<<<< HEAD
=======
		/*
		 * Adding objects
		 */
		// adding hosts
		if (!is_null($options['selectHosts'])) {
			if (is_array($options['selectHosts']) || str_in_array($options['selectHosts'], $subselectsAllowedOutputs)) {
				$objParams = array(
					'nodeids' => $options['nodeids'],
					'itemids' => $itemids,
					'templated_hosts' => true,
					'output' => $options['selectHosts'],
					'nopermissions' => true,
					'preservekeys' => true
				);
				$hosts = API::Host()->get($objParams);
				foreach ($hosts as $host) {
					$hitems = $host['items'];
					unset($host['items']);
					foreach ($hitems as $item) {
						$result[$item['itemid']]['hosts'][] = $host;
					}
				}

				$templates = API::Template()->get($objParams);
				foreach ($templates as $template) {
					$titems = $template['items'];
					unset($template['items']);
					foreach ($titems as $item) {
						$result[$item['itemid']]['hosts'][] = $template;
					}
				}
			}
		}

		// adding interfaces
		if (!is_null($options['selectInterfaces'])) {
			if (is_array($options['selectInterfaces']) || str_in_array($options['selectInterfaces'], $subselectsAllowedOutputs)) {
				$interfaces = API::HostInterface()->get(array(
					'nodeids' => $options['nodeids'],
					'itemids' => $itemids,
					'output' => $options['selectInterfaces'],
					'nopermissions' => true,
					'preservekeys' => true
				));
				foreach ($interfaces as $interface) {
					$hitems = $interface['items'];
					unset($interface['items']);
					foreach ($hitems as $item) {
						$result[$item['itemid']]['interfaces'][] = $interface;
					}
				}
			}
		}

		// adding triggers
		if (!is_null($options['selectTriggers'])) {
			$objParams = array(
				'nodeids' => $options['nodeids'],
				'itemids' => $itemids,
				'preservekeys' => true
			);

			if (in_array($options['selectTriggers'], $subselectsAllowedOutputs)) {
				$objParams['output'] = $options['selectTriggers'];
				$triggers = API::Trigger()->get($objParams);

				if (!is_null($options['limitSelects'])) {
					order_result($triggers, 'description');
				}
				foreach ($triggers as $triggerid => $trigger) {
					unset($triggers[$triggerid]['items']);
					$count = array();
					foreach ($trigger['items'] as $item) {
						if (!is_null($options['limitSelects'])) {
							if (!isset($count[$item['itemid']])) {
								$count[$item['itemid']] = 0;
							}
							$count[$item['itemid']]++;

							if ($count[$item['itemid']] > $options['limitSelects']) {
								continue;
							}
						}
						$result[$item['itemid']]['triggers'][] = &$triggers[$triggerid];
					}
				}
			}
			elseif (API_OUTPUT_COUNT == $options['selectTriggers']) {
				$objParams['countOutput'] = 1;
				$objParams['groupCount'] = 1;

				$triggers = API::Trigger()->get($objParams);
				$triggers = zbx_toHash($triggers, 'itemid');

				foreach ($result as $itemid => $item) {
					if (isset($triggers[$itemid])) {
						$result[$itemid]['triggers'] = $triggers[$itemid]['rowscount'];
					}
					else {
						$result[$itemid]['triggers'] = 0;
					}
				}
			}
		}

		// adding graphs
		if (!is_null($options['selectGraphs'])) {
			$objParams = array(
				'nodeids' => $options['nodeids'],
				'itemids' => $itemids,
				'preservekeys' => true
			);

			if (in_array($options['selectGraphs'], $subselectsAllowedOutputs)) {
				$objParams['output'] = $options['selectGraphs'];
				$graphs = API::Graph()->get($objParams);

				if (!is_null($options['limitSelects'])) {
					order_result($graphs, 'name');
				}
				foreach ($graphs as $graphid => $graph) {
					unset($graphs[$graphid]['items']);
					$count = array();
					foreach ($graph['items'] as $item) {
						if (!is_null($options['limitSelects'])) {
							if (!isset($count[$item['itemid']])) {
								$count[$item['itemid']] = 0;
							}
							$count[$item['itemid']]++;

							if ($count[$item['itemid']] > $options['limitSelects']) {
								continue;
							}
						}
						$result[$item['itemid']]['graphs'][] = &$graphs[$graphid];
					}
				}
			}
			elseif (API_OUTPUT_COUNT == $options['selectGraphs']) {
				$objParams['countOutput'] = 1;
				$objParams['groupCount'] = 1;

				$graphs = API::Graph()->get($objParams);
				$graphs = zbx_toHash($graphs, 'itemid');

				foreach ($result as $itemid => $item) {
					if (isset($graphs[$itemid])) {
						$result[$itemid]['graphs'] = $graphs[$itemid]['rowscount'];
					}
					else {
						$result[$itemid]['graphs'] = 0;
					}
				}
			}
		}

		// adding applications
		if (!is_null($options['selectApplications']) && str_in_array($options['selectApplications'], $subselectsAllowedOutputs)) {
			$applications = API::Application()->get(array(
				'nodeids' => $options['nodeids'],
				'output' => $options['selectApplications'],
				'itemids' => $itemids,
				'preservekeys' => true
			));
			foreach ($applications as $application) {
				$aitems = $application['items'];
				unset($application['items']);
				foreach ($aitems as $item) {
					$result[$item['itemid']]['applications'][] = $application;
				}
			}
		}

		// adding discoveryrule
		if (!is_null($options['selectDiscoveryRule'])) {
			$ruleids = $ruleMap = array();

			$dbRules = DBselect(
				'SELECT id1.itemid,id2.parent_itemid'.
				' FROM item_discovery id1,item_discovery id2,items i'.
				' WHERE '.dbConditionInt('id1.itemid', $itemids).
					' AND id1.parent_itemid=id2.itemid'.
					' AND i.itemid=id1.itemid'.
					' AND i.flags='.ZBX_FLAG_DISCOVERY_CREATED
			);
			while ($rule = DBfetch($dbRules)) {
				$ruleids[$rule['parent_itemid']] = $rule['parent_itemid'];
				$ruleMap[$rule['itemid']] = $rule['parent_itemid'];
			}

			$dbRules = DBselect(
				'SELECT id.parent_itemid,id.itemid'.
				' FROM item_discovery id,items i'.
				' WHERE '.dbConditionInt('id.itemid', $itemids).
					' AND i.itemid=id.itemid'.
					' AND i.flags='.ZBX_FLAG_DISCOVERY_CHILD
			);
			while ($rule = DBfetch($dbRules)) {
				$ruleids[$rule['parent_itemid']] = $rule['parent_itemid'];
				$ruleMap[$rule['itemid']] = $rule['parent_itemid'];
			}

			$objParams = array(
				'nodeids' => $options['nodeids'],
				'itemids' => $ruleids,
				'filter' => array('flags' => null),
				'nopermissions' => true,
				'preservekeys' => true
			);

			if (is_array($options['selectDiscoveryRule']) || str_in_array($options['selectDiscoveryRule'], $subselectsAllowedOutputs)) {
				$objParams['output'] = $options['selectDiscoveryRule'];
				$discoveryRules = $this->get($objParams);

				foreach ($result as $itemid => $item) {
					if (isset($ruleMap[$itemid]) && isset($discoveryRules[$ruleMap[$itemid]])) {
						$result[$itemid]['discoveryRule'] = $discoveryRules[$ruleMap[$itemid]];
					}
				}
			}
		}

>>>>>>> 042a665a
		// add other related objects
		if ($result) {
			$result = $this->addRelatedObjects($options, $result);
			$result = $this->unsetExtraFields($result, array('hostid', 'interfaceid'), $options['output']);
		}

		// removing keys (hash -> array)
		if (is_null($options['preservekeys'])) {
			$result = zbx_cleanHashes($result);
		}

		return $result;
	}

	/**
	 * Get itemid by host.name and item.key.
	 *
	 * @param array $itemData
	 * @param array $itemData['key_']
	 * @param array $itemData['hostid']
	 *
	 * @return array
	 */
	public function getObjects($itemData) {
		$options = array(
			'filter' => $itemData,
			'output' => API_OUTPUT_EXTEND,
			'webitems' => true
		);

		if (isset($itemData['node'])) {
			$options['nodeids'] = getNodeIdByNodeName($itemData['node']);
		}
		elseif (isset($itemData['nodeids'])) {
			$options['nodeids'] = $itemData['nodeids'];
		}

		$result = $this->get($options);

		return $result;
	}

	/**
	 * Check if item exists.
	 *
	 * @param array $object
	 *
	 * @return bool
	 */
	public function exists(array $object) {
		$options = array(
			'filter' => array('key_' => $object['key_']),
			'webitems' => true,
			'output' => array('itemid'),
			'nopermissions' => true,
			'limit' => 1
		);

		if (isset($object['hostid'])) {
			$options['hostids'] = $object['hostid'];
		}
		if (isset($object['host'])) {
			$options['filter']['host'] = $object['host'];
		}

		if (isset($object['node'])) {
			$options['nodeids'] = getNodeIdByNodeName($object['node']);
		}
		elseif (isset($object['nodeids'])) {
			$options['nodeids'] = $object['nodeids'];
		}

		$objs = $this->get($options);

		return !empty($objs);
	}

	/**
	 * Check item data and set flags field.
	 *
	 * @param array $items passed by reference
	 * @param bool  $update
	 *
	 * @return void
	 */
	protected function checkInput(array &$items, $update = false) {
		// add the values that cannot be changed, but are required for further processing
		foreach ($items as &$item) {
			$item['flags'] = ZBX_FLAG_DISCOVERY_NORMAL;
		}
		unset($item);

		// validate if everything is ok with 'item->inventory fields' linkage
		self::validateInventoryLinks($items, $update);
		parent::checkInput($items, $update);
	}

	/**
	 * Create item.
	 *
	 * @param $items
	 *
	 * @return array
	 */
	public function create($items) {
		$items = zbx_toArray($items);
		$this->checkInput($items);
		$this->createReal($items);
		$this->inherit($items);

		return array('itemids' => zbx_objectValues($items, 'itemid'));
	}

	/**
	 * Create host item.
	 *
	 * @param array $items
	 */
	protected function createReal(array &$items) {
		$itemids = DB::insert('items', $items);

		$itemApplications = array();
		foreach ($items as $key => $item) {
			$items[$key]['itemid'] = $itemids[$key];

			if (!isset($item['applications'])) {
				continue;
			}

			foreach ($item['applications'] as $appid) {
				if ($appid == 0) {
					continue;
				}

				$itemApplications[] = array(
					'applicationid' => $appid,
					'itemid' => $items[$key]['itemid']
				);
			}
		}

		if (!empty($itemApplications)) {
			DB::insert('items_applications', $itemApplications);
		}

		$itemHosts = $this->get(array(
			'itemids' => $itemids,
			'output' => array('name'),
			'selectHosts' => array('name'),
			'nopermissions' => true
		));
		foreach ($itemHosts as $item) {
			$host = reset($item['hosts']);
			info(_s('Created: Item "%1$s" on "%2$s".', $item['name'], $host['name']));
		}
	}

	/**
	 * Update host items.
	 *
	 * @param array $items
	 *
	 * @return void
	 */
	protected function updateReal(array $items) {
		$items = zbx_toArray($items);

		$itemids = array();
		$data = array();
		foreach ($items as $item) {
			unset($item['flags']); // flags cannot be changed
			$data[] = array('values' => $item, 'where' => array('itemid' => $item['itemid']));
			$itemids[] = $item['itemid'];
		}
		DB::update('items', $data);

		$itemApplications = array();
		$applicationids = array();
		foreach ($items as $item) {
			if (!isset($item['applications'])) {
				continue;
			}
			$applicationids[] = $item['itemid'];

			foreach ($item['applications'] as $appid) {
				$itemApplications[] = array(
					'applicationid' => $appid,
					'itemid' => $item['itemid']
				);
			}
		}

		if (!empty($applicationids)) {
			DB::delete('items_applications', array('itemid' => $applicationids));
			DB::insert('items_applications', $itemApplications);
		}

		$itemHosts = $this->get(array(
			'itemids' => $itemids,
			'output' => array('name'),
			'selectHosts' => array('name'),
			'nopermissions' => true
		));
		foreach ($itemHosts as $item) {
			$host = reset($item['hosts']);
			info(_s('Updated: Item "%1$s" on "%2$s".', $item['name'], $host['name']));
		}
	}

	/**
	 * Update item.
	 *
	 * @param array $items
	 *
	 * @return boolean
	 */
	public function update($items) {
		$items = zbx_toArray($items);
		$this->checkInput($items, true);
		$this->updateReal($items);
		$this->inherit($items);

		return array('itemids' => zbx_objectValues($items, 'itemid'));
	}

	/**
	 * Delete items
	 *
	 * @param array $itemids
	 */
	public function delete($itemids, $nopermissions = false) {
		if (empty($itemids)) {
			self::exception(ZBX_API_ERROR_PARAMETERS, _('Empty input parameter.'));
		}

		$delItemIds = zbx_toArray($itemids);
		$itemids = zbx_toHash($itemids);

		$delItems = $this->get(array(
			'itemids' => $itemids,
			'editable' => true,
			'preservekeys' => true,
			'output' => API_OUTPUT_EXTEND,
			'selectHosts' => array('name')
		));

		// TODO: remove $nopermissions hack
		if (!$nopermissions) {
			foreach ($itemids as $itemid) {
				if (!isset($delItems[$itemid])) {
					self::exception(ZBX_API_ERROR_PERMISSIONS, _('No permissions to referred object or it does not exist!'));
				}
				if ($delItems[$itemid]['templateid'] != 0) {
					self::exception(ZBX_API_ERROR_PARAMETERS, _('Cannot delete templated item.'));
				}
			}
		}

		// first delete child items
		$parentItemids = $itemids;
		do {
			$dbItems = DBselect('SELECT i.itemid FROM items i WHERE '.dbConditionInt('i.templateid', $parentItemids));
			$parentItemids = array();
			while ($dbItem = DBfetch($dbItems)) {
				$parentItemids[] = $dbItem['itemid'];
				$itemids[$dbItem['itemid']] = $dbItem['itemid'];
			}
		} while (!empty($parentItemids));

		// delete graphs, leave if graph still have item
		$delGraphs = array();
		$dbGraphs = DBselect(
			'SELECT gi.graphid'.
			' FROM graphs_items gi'.
			' WHERE '.dbConditionInt('gi.itemid', $itemids).
				' AND NOT EXISTS ('.
					'SELECT NULL'.
					' FROM graphs_items gii'.
					' WHERE gii.graphid=gi.graphid'.
						' AND '.dbConditionInt('gii.itemid', $itemids, true).
				')'
		);
		while ($dbGraph = DBfetch($dbGraphs)) {
			$delGraphs[$dbGraph['graphid']] = $dbGraph['graphid'];
		}

		if (!empty($delGraphs)) {
			$result = API::Graph()->delete($delGraphs, true);
			if (!$result) {
				self::exception(ZBX_API_ERROR_PARAMETERS, _('Cannot delete graph.'));
			}
		}

		// check if any graphs are referencing this item
		$this->checkGraphReference($itemids);

		$triggers = API::Trigger()->get(array(
			'itemids' => $itemids,
			'output' => array('triggerid'),
			'nopermissions' => true,
			'preservekeys' => true
		));
		if (!empty($triggers)) {
			$result = API::Trigger()->delete(array_keys($triggers), true);
			if (!$result) {
				self::exception(ZBX_API_ERROR_PARAMETERS, _('Cannot delete trigger.'));
			}
		}

		DB::delete('screens_items', array(
			'resourceid' => $itemids,
			'resourcetype' => array(SCREEN_RESOURCE_SIMPLE_GRAPH, SCREEN_RESOURCE_PLAIN_TEXT)
		));
		DB::delete('items', array('itemid' => $itemids));
		DB::delete('profiles', array(
			'idx' => 'web.favorite.graphids',
			'source' => 'itemid',
			'value_id' => $itemids
		));

		$itemDataTables = array(
			'trends',
			'trends_uint',
			'history_text',
			'history_log',
			'history_uint',
			'history_str',
			'history'
		);
		$insert = array();
		foreach ($itemids as $itemid) {
			foreach ($itemDataTables as $table) {
				$insert[] = array(
					'tablename' => $table,
					'field' => 'itemid',
					'value' => $itemid
				);
			}
		}
		DB::insert('housekeeper', $insert);

		// TODO: remove info from API
		foreach ($delItems as $item) {
			$host = reset($item['hosts']);
			info(_s('Deleted: Item "%1$s" on "%2$s".', $item['name'], $host['name']));
		}

		return array('itemids' => $delItemIds);
	}

	public function syncTemplates($data) {
		$data['templateids'] = zbx_toArray($data['templateids']);
		$data['hostids'] = zbx_toArray($data['hostids']);

		if (!API::Host()->isWritable($data['hostids'])) {
			self::exception(ZBX_API_ERROR_PERMISSIONS, _('You do not have permission to perform this operation.'));
		}
		if (!API::Template()->isReadable($data['templateids'])) {
			self::exception(ZBX_API_ERROR_PERMISSIONS, _('You do not have permission to perform this operation.'));
		}

		$selectFields = array();
		foreach ($this->fieldRules as $key => $rules) {
			if (!isset($rules['system']) && !isset($rules['host'])) {
				$selectFields[] = $key;
			}
		}

		$items = $this->get(array(
			'hostids' => $data['templateids'],
			'preservekeys' => true,
			'selectApplications' => API_OUTPUT_REFER,
			'output' => $selectFields,
			'filter' => array('flags' => ZBX_FLAG_DISCOVERY_NORMAL),
		));

		foreach ($items as $inum => $item) {
			$items[$inum]['applications'] = zbx_objectValues($item['applications'], 'applicationid');
		}

		$this->inherit($items, $data['hostids']);

		return true;
	}

	protected function inherit(array $items, array $hostids = null) {
		if (empty($items)) {
			return true;
		}

		// prepare the child items
		$newItems = $this->prepareInheritedItems($items, $hostids);
		if (!$newItems) {
			return true;
		}

		$insertItems = array();
		$updateItems = array();
		foreach ($newItems as $newItem) {
			if (isset($newItem['itemid'])) {
				$updateItems[] = $newItem;
			}
			else {
				$newItem['flags'] = ZBX_FLAG_DISCOVERY_NORMAL;
				$insertItems[] = $newItem;
			}
		}

		// save the new items
		if (!zbx_empty($insertItems)) {
			self::validateInventoryLinks($insertItems, false); // false means 'create'
			$this->createReal($insertItems);
		}

		if (!zbx_empty($updateItems)) {
			self::validateInventoryLinks($updateItems, true); // true means 'update'
			$this->updateReal($updateItems);
		}

		// propagate the inheritance to the children
		return $this->inherit(array_merge($updateItems, $insertItems));
	}

	/**
	 * Check, if items that are about to be inserted or updated violate the rule:
	 * only one item can be linked to a inventory filed.
	 * If everything is ok, function return true or throws Exception otherwise
	 *
	 * @static
	 *
	 * @param array $items
	 * @param bool $update whether this is update operation
	 *
	 * @return bool
	 */
	public static function validateInventoryLinks(array $items, $update = false) {
		// inventory link field is not being updated, or being updated to 0, no need to validate anything then
		foreach ($items as $i => $item) {
			if (!isset($item['inventory_link']) || $item['inventory_link'] == 0) {
				unset($items[$i]);
			}
		}

		if (zbx_empty($items)) {
			return true;
		}

		$possibleHostInventories = getHostInventories();
		if ($update) {
			// for successful validation we need three fields for each item: inventory_link, hostid and key_
			// problem is, that when we are updating an item, we might not have them, because they are not changed
			// so, we need to find out what is missing and use API to get the lacking info
			$itemsWithNoHostId = array();
			$itemsWithNoInventoryLink = array();
			$itemsWithNoKeys = array();
			foreach ($items as $item) {
				if (!isset($item['inventory_link'])) {
					$itemsWithNoInventoryLink[$item['itemid']] = $item['itemid'];
				}
				if (!isset($item['hostid'])) {
					$itemsWithNoHostId[$item['itemid']] = $item['itemid'];
				}
				if (!isset($item['key_'])) {
					$itemsWithNoKeys[$item['itemid']] = $item['itemid'];
				}
			}
			$itemsToFind = array_merge($itemsWithNoHostId, $itemsWithNoInventoryLink, $itemsWithNoKeys);

			// are there any items with lacking info?
			if (!zbx_empty($itemsToFind)) {
				$missingInfo = API::Item()->get(array(
					'output' => array('hostid', 'inventory_link', 'key_'),
					'filter' => array('itemid' => $itemsToFind),
					'nopermissions' => true
				));
				$missingInfo = zbx_toHash($missingInfo, 'itemid');

				// appending host ids, inventory_links and keys where they are needed
				foreach ($items as $i => $item) {
					if (isset($missingInfo[$item['itemid']])) {
						if (!isset($items[$i]['hostid'])) {
							$items[$i]['hostid'] = $missingInfo[$item['itemid']]['hostid'];
						}
						if (!isset($items[$i]['inventory_link'])) {
							$items[$i]['inventory_link'] = $missingInfo[$item['itemid']]['inventory_link'];
						}
						if (!isset($items[$i]['key_'])) {
							$items[$i]['key_'] = $missingInfo[$item['itemid']]['key_'];
						}
					}
				}
			}
		}

		$hostids = zbx_objectValues($items, 'hostid');

		// getting all inventory links on every affected host
		$itemsOnHostsInfo = API::Item()->get(array(
			'output' => array('key_', 'inventory_link', 'hostid'),
			'filter' => array('hostid' => $hostids),
			'nopermissions' => true
		));

		// now, changing array to: 'hostid' => array('key_'=>'inventory_link')
		$linksOnHostsCurr = array();
		foreach ($itemsOnHostsInfo as $info) {
			// 0 means no link - we are not interested in those ones
			if ($info['inventory_link'] != 0) {
				if (!isset($linksOnHostsCurr[$info['hostid']])) {
					$linksOnHostsCurr[$info['hostid']] = array($info['key_'] => $info['inventory_link']);
				}
				else{
					$linksOnHostsCurr[$info['hostid']][$info['key_']] = $info['inventory_link'];
				}
			}
		}

		$linksOnHostsFuture = array();

		foreach ($items as $item) {
			// checking if inventory_link value is a valid number
			if ($update || $item['value_type'] != ITEM_VALUE_TYPE_LOG) {
				// does inventory field with provided number exists?
				if (!isset($possibleHostInventories[$item['inventory_link']])) {
					$maxVar = max(array_keys($possibleHostInventories));
					self::exception(
						ZBX_API_ERROR_PARAMETERS,
						_s('Item "%1$s" cannot populate a missing host inventory field number "%2$d". Choices are: from 0 (do not populate) to %3$d.', $item['name'], $item['inventory_link'], $maxVar)
					);
				}
			}

			if (!isset($linksOnHostsFuture[$item['hostid']])) {
				$linksOnHostsFuture[$item['hostid']] = array($item['key_'] => $item['inventory_link']);
			}
			else {
				$linksOnHostsFuture[$item['hostid']][$item['key_']] = $item['inventory_link'];
			}
		}

		foreach ($linksOnHostsFuture as $hostId => $linkFuture) {
			if (isset($linksOnHostsCurr[$hostId])) {
				$futureSituation = array_merge($linksOnHostsCurr[$hostId], $linksOnHostsFuture[$hostId]);
			}
			else {
				$futureSituation = $linksOnHostsFuture[$hostId];
			}
			$valuesCount = array_count_values($futureSituation);

			// if we have a duplicate inventory links after merging - we are in trouble
			if (max($valuesCount) > 1) {
				// what inventory field caused this conflict?
				$conflictedLink = array_keys($valuesCount, 2);
				$conflictedLink = reset($conflictedLink);

				// which of updated items populates this link?
				$beingSavedItemName = '';
				foreach ($items as $item) {
					if ($item['inventory_link'] == $conflictedLink) {
						if (isset($item['name'])) {
							$beingSavedItemName = $item['name'];
						}
						else {
							$thisItem = API::Item()->get(array(
								'output' => array('name'),
								'filter' => array('itemid' => $item['itemid']),
								'nopermissions' => true
							));
							$beingSavedItemName = $thisItem[0]['name'];
						}
						break;
					}
				}

				// name of the original item that already populates the field
				$originalItem = API::Item()->get(array(
					'output' => array('name'),
					'filter' => array(
						'hostid' => $hostId,
						'inventory_link' => $conflictedLink
					),
					'nopermissions' => true
				));
				$originalItemName = $originalItem[0]['name'];

				self::exception(
					ZBX_API_ERROR_PARAMETERS,
					_s(
						'Two items ("%1$s" and "%2$s") cannot populate one host inventory field "%3$s", this would lead to a conflict.',
						$beingSavedItemName,
						$originalItemName,
						$possibleHostInventories[$conflictedLink]['title']
					)
				);
			}
		}

		return true;
	}

	public function addRelatedObjects(array $options, array $result) {
		$result = parent::addRelatedObjects($options, $result);

		$itemids = array_keys($result);

		// adding applications
		if ($options['selectApplications'] !== null && $options['selectApplications'] != API_OUTPUT_COUNT) {
			$relationMap = $this->createRelationMap($result, 'itemid', 'applicationid', 'items_applications');
			$applications = API::Application()->get(array(
				'output' => $options['selectApplications'],
				'nodeids' => $options['nodeids'],
				'applicationids' => $relationMap->getRelatedIds(),
				'preservekeys' => true
			));
			$result = $relationMap->mapMany($result, $applications, 'applications');
		}

		// adding interfaces
		if ($options['selectInterfaces'] !== null && $options['selectInterfaces'] != API_OUTPUT_COUNT) {
			$relationMap = $this->createRelationMap($result, 'itemid', 'interfaceid');
			$interfaces = API::HostInterface()->get(array(
				'nodeids' => $options['nodeids'],
				'output' => $options['selectInterfaces'],
				'intefaceids' => $relationMap->getRelatedIds(),
				'nopermissions' => true,
				'preservekeys' => true
			));
			$result = $relationMap->mapMany($result, $interfaces, 'interfaces');
		}

		// adding triggers
		if (!is_null($options['selectTriggers'])) {
			if ($options['selectTriggers'] != API_OUTPUT_COUNT) {
				$relationMap = $this->createRelationMap($result, 'itemid', 'triggerid', 'functions');
				$triggers = API::Trigger()->get(array(
					'output' => $options['selectTriggers'],
					'nodeids' => $options['nodeids'],
					'triggerids' => $relationMap->getRelatedIds(),
					'preservekeys' => true
				));

				if (!is_null($options['limitSelects'])) {
					order_result($triggers, 'description');
				}
				$result = $relationMap->mapMany($result, $triggers, 'triggers', $options['limitSelects']);
			}
			else {
				$triggers = API::Trigger()->get(array(
					'countOutput' => true,
					'groupCount' => true,
					'nodeids' => $options['nodeids'],
					'itemids' => $itemids
				));
				$triggers = zbx_toHash($triggers, 'itemid');

				foreach ($result as $itemid => $item) {
					if (isset($triggers[$itemid])) {
						$result[$itemid]['triggers'] = $triggers[$itemid]['rowscount'];
					}
					else {
						$result[$itemid]['triggers'] = 0;
					}
				}
			}
		}

		// adding graphs
		if (!is_null($options['selectGraphs'])) {
			if ($options['selectGraphs'] != API_OUTPUT_COUNT) {
				$relationMap = $this->createRelationMap($result, 'itemid', 'graphid', 'graphs_items');
				$graphs = API::Graph()->get(array(
					'output' => $options['selectGraphs'],
					'nodeids' => $options['nodeids'],
					'graphids' => $relationMap->getRelatedIds('graphs'),
					'preservekeys' => true
				));

				if (!is_null($options['limitSelects'])) {
					order_result($graphs, 'name');
				}
				$result = $relationMap->mapMany($result, $graphs, 'graphs', $options['limitSelects']);
			}
			else {
				$graphs = API::Graph()->get(array(
					'countOutput' => true,
					'groupCount' => true,
					'nodeids' => $options['nodeids'],
					'itemids' => $itemids
				));
				$graphs = zbx_toHash($graphs, 'itemid');

				foreach ($result as $itemid => $item) {
					if (isset($graphs[$itemid])) {
						$result[$itemid]['graphs'] = $graphs[$itemid]['rowscount'];
					}
					else {
						$result[$itemid]['graphs'] = 0;
					}
				}
			}
		}

		// adding discoveryrule
		if ($options['selectDiscoveryRule'] !== null && $options['selectDiscoveryRule'] != API_OUTPUT_COUNT) {
			$relationMap = new CRelationMap();
			// discovered items
			$dbRules = DBselect(
				'SELECT id1.itemid,id2.parent_itemid'.
					' FROM item_discovery id1,item_discovery id2,items i'.
					' WHERE '.DBcondition('id1.itemid', $itemids).
					' AND id1.parent_itemid=id2.itemid'.
					' AND i.itemid=id1.itemid'.
					' AND i.flags='.ZBX_FLAG_DISCOVERY_CREATED
			);
			while ($rule = DBfetch($dbRules)) {
				$relationMap->addRelation($rule['itemid'], $rule['parent_itemid']);
			}

			// item prototypes
			// TODO: this should not be in the item API
			$dbRules = DBselect(
				'SELECT id.parent_itemid,id.itemid'.
					' FROM item_discovery id,items i'.
					' WHERE '.DBcondition('id.itemid', $itemids).
					' AND i.itemid=id.itemid'.
					' AND i.flags='.ZBX_FLAG_DISCOVERY_CHILD
			);
			while ($rule = DBfetch($dbRules)) {
				$relationMap->addRelation($rule['itemid'], $rule['parent_itemid']);
			}

			$discoveryRules = API::DiscoveryRule()->get(array(
				'output' => $options['selectDiscoveryRule'],
				'nodeids' => $options['nodeids'],
				'itemids' => $relationMap->getRelatedIds('discoveryRule'),
				'nopermissions' => true,
				'preservekeys' => true
			));
			$result = $relationMap->mapOne($result, $discoveryRules, 'discoveryRule');
		}

		// adding item discovery
		if ($options['selectItemDiscovery'] !== null) {
			$itemDiscoveries = API::getApi()->select('item_discovery', array(
				'output' => $this->outputExtend('item_discovery', array('itemdiscoveryid', 'itemid'), $options['selectItemDiscovery']),
				'filter' => array('itemid' => array_keys($result)),
				'preservekeys' => true
			));
			$relationMap = $this->createRelationMap($itemDiscoveries, 'itemid', 'itemdiscoveryid');

			$itemDiscoveries = $this->unsetExtraFields($itemDiscoveries, array('itemid', 'itemdiscoveryid'),
				$options['selectItemDiscovery']
			);
			$result = $relationMap->mapOne($result, $itemDiscoveries, 'itemDiscovery');
		}

		return $result;
	}

	protected function applyQueryOutputOptions($tableName, $tableAlias, array $options, array $sqlParts) {
		$sqlParts = parent::applyQueryOutputOptions($tableName, $tableAlias, $options, $sqlParts);

		if ($options['countOutput'] === null) {
			if ($options['selectHosts'] !== null) {
				$sqlParts = $this->addQuerySelect('i.hostid', $sqlParts);
			}

			if ($options['selectInterfaces'] !== null) {
				$sqlParts = $this->addQuerySelect('i.interfaceid', $sqlParts);
			}
		}

		return $sqlParts;
	}

	protected function applyQueryNodeOptions($tableName, $tableAlias, array $options, array $sqlParts) {
		// only apply the node option if no specific ids are given
		if ($options['groupids'] === null
				&& $options['templateids'] === null
				&& $options['hostids'] === null
				&& $options['proxyids'] === null
				&& $options['itemids'] === null
				&& $options['interfaceids'] === null
				&& $options['graphids'] === null
				&& $options['triggerids'] === null
				&& $options['applicationids'] === null) {
			$sqlParts = parent::applyQueryNodeOptions($tableName, $tableAlias, $options, $sqlParts);
		}

		return $sqlParts;
	}
}<|MERGE_RESOLUTION|>--- conflicted
+++ resolved
@@ -400,231 +400,6 @@
 			return $result;
 		}
 
-<<<<<<< HEAD
-=======
-		/*
-		 * Adding objects
-		 */
-		// adding hosts
-		if (!is_null($options['selectHosts'])) {
-			if (is_array($options['selectHosts']) || str_in_array($options['selectHosts'], $subselectsAllowedOutputs)) {
-				$objParams = array(
-					'nodeids' => $options['nodeids'],
-					'itemids' => $itemids,
-					'templated_hosts' => true,
-					'output' => $options['selectHosts'],
-					'nopermissions' => true,
-					'preservekeys' => true
-				);
-				$hosts = API::Host()->get($objParams);
-				foreach ($hosts as $host) {
-					$hitems = $host['items'];
-					unset($host['items']);
-					foreach ($hitems as $item) {
-						$result[$item['itemid']]['hosts'][] = $host;
-					}
-				}
-
-				$templates = API::Template()->get($objParams);
-				foreach ($templates as $template) {
-					$titems = $template['items'];
-					unset($template['items']);
-					foreach ($titems as $item) {
-						$result[$item['itemid']]['hosts'][] = $template;
-					}
-				}
-			}
-		}
-
-		// adding interfaces
-		if (!is_null($options['selectInterfaces'])) {
-			if (is_array($options['selectInterfaces']) || str_in_array($options['selectInterfaces'], $subselectsAllowedOutputs)) {
-				$interfaces = API::HostInterface()->get(array(
-					'nodeids' => $options['nodeids'],
-					'itemids' => $itemids,
-					'output' => $options['selectInterfaces'],
-					'nopermissions' => true,
-					'preservekeys' => true
-				));
-				foreach ($interfaces as $interface) {
-					$hitems = $interface['items'];
-					unset($interface['items']);
-					foreach ($hitems as $item) {
-						$result[$item['itemid']]['interfaces'][] = $interface;
-					}
-				}
-			}
-		}
-
-		// adding triggers
-		if (!is_null($options['selectTriggers'])) {
-			$objParams = array(
-				'nodeids' => $options['nodeids'],
-				'itemids' => $itemids,
-				'preservekeys' => true
-			);
-
-			if (in_array($options['selectTriggers'], $subselectsAllowedOutputs)) {
-				$objParams['output'] = $options['selectTriggers'];
-				$triggers = API::Trigger()->get($objParams);
-
-				if (!is_null($options['limitSelects'])) {
-					order_result($triggers, 'description');
-				}
-				foreach ($triggers as $triggerid => $trigger) {
-					unset($triggers[$triggerid]['items']);
-					$count = array();
-					foreach ($trigger['items'] as $item) {
-						if (!is_null($options['limitSelects'])) {
-							if (!isset($count[$item['itemid']])) {
-								$count[$item['itemid']] = 0;
-							}
-							$count[$item['itemid']]++;
-
-							if ($count[$item['itemid']] > $options['limitSelects']) {
-								continue;
-							}
-						}
-						$result[$item['itemid']]['triggers'][] = &$triggers[$triggerid];
-					}
-				}
-			}
-			elseif (API_OUTPUT_COUNT == $options['selectTriggers']) {
-				$objParams['countOutput'] = 1;
-				$objParams['groupCount'] = 1;
-
-				$triggers = API::Trigger()->get($objParams);
-				$triggers = zbx_toHash($triggers, 'itemid');
-
-				foreach ($result as $itemid => $item) {
-					if (isset($triggers[$itemid])) {
-						$result[$itemid]['triggers'] = $triggers[$itemid]['rowscount'];
-					}
-					else {
-						$result[$itemid]['triggers'] = 0;
-					}
-				}
-			}
-		}
-
-		// adding graphs
-		if (!is_null($options['selectGraphs'])) {
-			$objParams = array(
-				'nodeids' => $options['nodeids'],
-				'itemids' => $itemids,
-				'preservekeys' => true
-			);
-
-			if (in_array($options['selectGraphs'], $subselectsAllowedOutputs)) {
-				$objParams['output'] = $options['selectGraphs'];
-				$graphs = API::Graph()->get($objParams);
-
-				if (!is_null($options['limitSelects'])) {
-					order_result($graphs, 'name');
-				}
-				foreach ($graphs as $graphid => $graph) {
-					unset($graphs[$graphid]['items']);
-					$count = array();
-					foreach ($graph['items'] as $item) {
-						if (!is_null($options['limitSelects'])) {
-							if (!isset($count[$item['itemid']])) {
-								$count[$item['itemid']] = 0;
-							}
-							$count[$item['itemid']]++;
-
-							if ($count[$item['itemid']] > $options['limitSelects']) {
-								continue;
-							}
-						}
-						$result[$item['itemid']]['graphs'][] = &$graphs[$graphid];
-					}
-				}
-			}
-			elseif (API_OUTPUT_COUNT == $options['selectGraphs']) {
-				$objParams['countOutput'] = 1;
-				$objParams['groupCount'] = 1;
-
-				$graphs = API::Graph()->get($objParams);
-				$graphs = zbx_toHash($graphs, 'itemid');
-
-				foreach ($result as $itemid => $item) {
-					if (isset($graphs[$itemid])) {
-						$result[$itemid]['graphs'] = $graphs[$itemid]['rowscount'];
-					}
-					else {
-						$result[$itemid]['graphs'] = 0;
-					}
-				}
-			}
-		}
-
-		// adding applications
-		if (!is_null($options['selectApplications']) && str_in_array($options['selectApplications'], $subselectsAllowedOutputs)) {
-			$applications = API::Application()->get(array(
-				'nodeids' => $options['nodeids'],
-				'output' => $options['selectApplications'],
-				'itemids' => $itemids,
-				'preservekeys' => true
-			));
-			foreach ($applications as $application) {
-				$aitems = $application['items'];
-				unset($application['items']);
-				foreach ($aitems as $item) {
-					$result[$item['itemid']]['applications'][] = $application;
-				}
-			}
-		}
-
-		// adding discoveryrule
-		if (!is_null($options['selectDiscoveryRule'])) {
-			$ruleids = $ruleMap = array();
-
-			$dbRules = DBselect(
-				'SELECT id1.itemid,id2.parent_itemid'.
-				' FROM item_discovery id1,item_discovery id2,items i'.
-				' WHERE '.dbConditionInt('id1.itemid', $itemids).
-					' AND id1.parent_itemid=id2.itemid'.
-					' AND i.itemid=id1.itemid'.
-					' AND i.flags='.ZBX_FLAG_DISCOVERY_CREATED
-			);
-			while ($rule = DBfetch($dbRules)) {
-				$ruleids[$rule['parent_itemid']] = $rule['parent_itemid'];
-				$ruleMap[$rule['itemid']] = $rule['parent_itemid'];
-			}
-
-			$dbRules = DBselect(
-				'SELECT id.parent_itemid,id.itemid'.
-				' FROM item_discovery id,items i'.
-				' WHERE '.dbConditionInt('id.itemid', $itemids).
-					' AND i.itemid=id.itemid'.
-					' AND i.flags='.ZBX_FLAG_DISCOVERY_CHILD
-			);
-			while ($rule = DBfetch($dbRules)) {
-				$ruleids[$rule['parent_itemid']] = $rule['parent_itemid'];
-				$ruleMap[$rule['itemid']] = $rule['parent_itemid'];
-			}
-
-			$objParams = array(
-				'nodeids' => $options['nodeids'],
-				'itemids' => $ruleids,
-				'filter' => array('flags' => null),
-				'nopermissions' => true,
-				'preservekeys' => true
-			);
-
-			if (is_array($options['selectDiscoveryRule']) || str_in_array($options['selectDiscoveryRule'], $subselectsAllowedOutputs)) {
-				$objParams['output'] = $options['selectDiscoveryRule'];
-				$discoveryRules = $this->get($objParams);
-
-				foreach ($result as $itemid => $item) {
-					if (isset($ruleMap[$itemid]) && isset($discoveryRules[$ruleMap[$itemid]])) {
-						$result[$itemid]['discoveryRule'] = $discoveryRules[$ruleMap[$itemid]];
-					}
-				}
-			}
-		}
-
->>>>>>> 042a665a
 		// add other related objects
 		if ($result) {
 			$result = $this->addRelatedObjects($options, $result);
@@ -1334,7 +1109,7 @@
 			$dbRules = DBselect(
 				'SELECT id1.itemid,id2.parent_itemid'.
 					' FROM item_discovery id1,item_discovery id2,items i'.
-					' WHERE '.DBcondition('id1.itemid', $itemids).
+					' WHERE '.dbConditionInt('id1.itemid', $itemids).
 					' AND id1.parent_itemid=id2.itemid'.
 					' AND i.itemid=id1.itemid'.
 					' AND i.flags='.ZBX_FLAG_DISCOVERY_CREATED
@@ -1348,7 +1123,7 @@
 			$dbRules = DBselect(
 				'SELECT id.parent_itemid,id.itemid'.
 					' FROM item_discovery id,items i'.
-					' WHERE '.DBcondition('id.itemid', $itemids).
+					' WHERE '.dbConditionInt('id.itemid', $itemids).
 					' AND i.itemid=id.itemid'.
 					' AND i.flags='.ZBX_FLAG_DISCOVERY_CHILD
 			);
