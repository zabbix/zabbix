--- conflicted
+++ resolved
@@ -132,17 +132,6 @@
 					$result[$screen['screenid']]= array();
 				}
 
-<<<<<<< HEAD
-=======
-				if (isset($screen['screenitemid']) && $options['selectScreenItems'] === null) {
-					if (!isset($result[$screen['screenid']]['screenitems'])) {
-						$result[$screen['screenid']]['screenitems'] = array();
-					}
-					$result[$screen['screenid']]['screenitems'][] = array('screenitemid' => $screen['screenitemid']);
-					unset($screen['screenitemid']);
-				}
-
->>>>>>> 15c29b9a
 				$result[$screen['screenid']] += $screen;
 			}
 		}
@@ -234,7 +223,6 @@
 
 			// item
 			$allowedItems = API::Item()->get(array(
-				'output' => array('itemid'),
 				'nodeids' => $options['nodeids'],
 				'itemids' => $itemsToCheck,
 				'webitems' => true,
@@ -567,16 +555,9 @@
 	 *
 	 * @param array $screenIds
 	 */
-<<<<<<< HEAD
-	public function delete($screenIds) {
-		$screenIds = zbx_toArray($screenIds);
-
-		$delScreens = $this->get(array(
-			'output' => array('screenid'),
-=======
 	protected function validateDelete(array $screenIds) {
 		$dbScreens = $this->get(array(
->>>>>>> 15c29b9a
+			'output' => array('screenitemid'),
 			'screenids' => $screenIds,
 			'editable' => true,
 			'preservekeys' => true
@@ -630,12 +611,8 @@
 		$deleteScreenItemsIds = array();
 
 		$dbScreenItems = API::ScreenItem()->get(array(
-<<<<<<< HEAD
 			'output' => array('screenitemid'),
-			'screenids' => $screenid,
-=======
 			'screenids' => $screenId,
->>>>>>> 15c29b9a
 			'preservekeys' => true
 		));
 
