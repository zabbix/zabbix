--- conflicted
+++ resolved
@@ -238,35 +238,463 @@
 			}
 		}
 
-<<<<<<< HEAD
-=======
+		if (!is_null($options['countOutput'])) {
+			return $result;
+		}
+
+		if ($result) {
+			$result = $this->addRelatedObjects($options, $result, $templatesChain);
+			$result = $this->unsetExtraFields($result, 'templateid', $options['output']);
+		}
+
+		// removing keys (hash -> array)
+		if (is_null($options['preservekeys'])) {
+			$result = zbx_cleanHashes($result);
+		}
+		elseif (!is_null($options['noInheritance'])) {
+			$result = zbx_toHash($result, 'screenid');
+		}
+
+		return $result;
+	}
+
+	public function exists($data) {
+		$keyFields = array(array('screenid', 'name'), 'templateid');
+
+		$options = array(
+			'filter' => zbx_array_mintersect($keyFields, $data),
+			'preservekeys' => true,
+			'output' => array('screenid'),
+			'nopermissions' => true,
+			'limit' => 1
+		);
+		if (isset($data['node'])) {
+			$options['nodeids'] = getNodeIdByNodeName($data['node']);
+		}
+		elseif (isset($data['nodeids'])) {
+			$options['nodeids'] = $data['nodeids'];
+		}
+		$screens = $this->get($options);
+
+		return !empty($screens);
+	}
+
+	/**
+	 * Create Screen
+	 *
+	 * @param array $screens
+	 * @param string $screens['name']
+	 * @param array $screens['hsize']
+	 * @param int $screens['vsize']
+	 * @return array
+	 */
+	public function create(array $screens) {
+		$screens = zbx_toArray($screens);
+		$this->validateCreate($screens);
+
+		$insertScreenItems = array();
+
+		$screenids = DB::insert('screens', $screens);
+
+		foreach ($screens as $snum => $screen) {
+			if (isset($screen['screenitems'])) {
+				foreach ($screen['screenitems'] as $screenitem) {
+					$screenitem['screenid'] = $screenids[$snum];
+					$insertScreenItems[] = $screenitem;
+				}
+			}
+		}
+		API::ScreenItem()->create($insertScreenItems);
+
+		return array('screenids' => $screenids);
+	}
+
+	/**
+	 * Update Screen
+	 *
+	 * @param array $screens multidimensional array with Hosts data
+	 * @param string $screens['screenid']
+	 * @param int $screens['name']
+	 * @param int $screens['hsize']
+	 * @param int $screens['vsize']
+	 * @return boolean
+	 */
+	public function update(array $screens) {
+		$screens = zbx_toArray($screens);
+		$update = array();
+		$this->validateUpdate($screens);
+
+		foreach ($screens as $screen) {
+			$screenid = $screen['screenid'];
+			unset($screen['screenid']);
+			if (!empty($screen)) {
+				$update[] = array(
+					'values' => $screen,
+					'where' => array('screenid' => $screenid)
+				);
+			}
+
+			if (isset($screen['screenitems'])) {
+				$this->replaceItems($screenid, $screen['screenitems']);
+			}
+		}
+		DB::update('screens', $update);
+
+		return  array('screenids' => zbx_objectValues($screens, 'screenid'));
+	}
+
+	/**
+	 * Delete Screen
+	 *
+	 * @param array $screenids
+	 * @return boolean
+	 */
+	public function delete($screenIds) {
+		$screenIds = zbx_toArray($screenIds);
+
+		$this->validateDelete($screenIds);
+
+		DB::delete('screens_items', array('screenid' => $screenIds));
+		DB::delete('screens_items', array('resourceid' => $screenIds, 'resourcetype' => SCREEN_RESOURCE_SCREEN));
+		DB::delete('slides', array('screenid' => $screenIds));
+		DB::delete('screens', array('screenid' => $screenIds));
+
+		return array('screenids' => $screenIds);
+	}
+
+	public function copy(array $data) {
+		$screenIds = $data['screenIds'] = zbx_toArray($data['screenIds']);
+		$templateIds = $data['templateIds'] = zbx_toArray($data['templateIds']);
+
+		$this->validateCopy($data);
+
+		$screens = $this->get(array(
+			'screenids' => $screenIds,
+			'output' => API_OUTPUT_EXTEND,
+			'selectScreenItems' => API_OUTPUT_EXTEND,
+			'preservekeys' => true
+		));
+
+		foreach ($templateIds as $templateId) {
+			$resourceGraphIds = array();
+			$resourceItemIds = array();
+			foreach ($screens as &$screen) {
+				$screen['templateid'] = $templateId;
+
+				foreach ($screen['screenitems'] as $screenItem) {
+					if ($screenItem['resourceid']) {
+						switch ($screenItem['resourcetype']) {
+							case SCREEN_RESOURCE_GRAPH:
+								$resourceGraphIds[] = $screenItem['resourceid'];
+								break;
+							default:
+								$resourceItemIds[] = $screenItem['resourceid'];
+						}
+					}
+				}
+			}
+			unset($screen);
+
+
+			// get same items on destination template
+			$resourceItemsMap = array();
+			$dbItems = DBselect(
+				'SELECT src.itemid as srcid,dest.itemid as destid'.
+						' FROM items dest,items src'.
+						' WHERE dest.key_=src.key_'.
+						' AND dest.hostid='.$templateId.
+						' AND '.dbConditionInt('src.itemid', $resourceItemIds)
+			);
+			while ($dbItem = DBfetch($dbItems)) {
+				$resourceItemsMap[$dbItem['srcid']] = $dbItem['destid'];
+			}
+
+			// get same graphs on destination template
+			$resourceGraphsMap = array();
+			$dbItems = DBselect(
+				'SELECT src.graphid as srcid,dest.graphid as destid'.
+						' FROM graphs dest,graphs src,graphs_items destgi,items desti'.
+						' WHERE dest.name=src.name'.
+						' AND destgi.graphid=dest.graphid'.
+						' AND destgi.itemid=desti.itemid'.
+						' AND desti.hostid='.$templateId.
+						' AND '.dbConditionInt('src.graphid', $resourceGraphIds)
+			);
+			while ($dbItem = DBfetch($dbItems)) {
+				$resourceGraphsMap[$dbItem['srcid']] = $dbItem['destid'];
+			}
+
+
+			$newScreenIds = DB::insert('screens', $screens);
+
+			$insertScreenItems = array();
+			foreach ($screens as $snum => $screen) {
+				foreach ($screen['screenitems'] as $screenItem) {
+					$screenItem['screenid'] = $newScreenIds[$snum];
+
+					$rid = $screenItem['resourceid'];
+
+					switch ($screenItem['resourcetype']) {
+						case SCREEN_RESOURCE_GRAPH:
+							if ($rid && !isset($resourceGraphsMap[$rid])) {
+								$graph = DBfetch(DBselect('SELECT g.name FROM graphs g WHERE g.graphid='.zbx_dbstr($rid)));
+								$template = DBfetch(DBselect('SELECT h.name FROM hosts h WHERE h.hostid='.zbx_dbstr($templateId)));
+								self::exception(ZBX_API_ERROR_PARAMETERS, _s('Graph "%1$s" does not exist on template "%2$s".',
+									$graph['name'], $template['name']));
+							}
+
+							$screenItem['resourceid'] = $resourceGraphsMap[$rid];
+							break;
+						default:
+							if ($rid && !isset($resourceItemsMap[$rid])) {
+								$item = DBfetch(DBselect('SELECT i.name FROM items i WHERE i.itemid='.zbx_dbstr($rid)));
+								$template = DBfetch(DBselect('SELECT h.name FROM hosts h WHERE h.hostid='.zbx_dbstr($templateId)));
+								self::exception(ZBX_API_ERROR_PARAMETERS, _s('Item "%1$s" does not exist on template "%2$s".',
+									$item['name'], $template['name']));
+							}
+
+							$screenItem['resourceid'] = $resourceItemsMap[$rid];
+					}
+
+
+					$insertScreenItems[] = $screenItem;
+				}
+			}
+
+			DB::insert('screens_items', $insertScreenItems);
+		}
+
+		return true;
+	}
+
+	/**
+	 * Validate input for create method.
+	 *
+	 * @param array $screens
+	 */
+	protected function validateCreate(array $screens) {
+		$screenNames = zbx_objectValues($screens, 'name');
+		$templateids = zbx_objectValues($screens, 'templateid');
+
+		$dbScreens = $this->get(array(
+			'filter' => array(
+				'name' => $screenNames,
+				'templateid' => $templateids
+			),
+			'output' => API_OUTPUT_EXTEND,
+			'nopermissions' => true
+		));
+		foreach ($screens as $screen) {
+			$screenDbFields = array('name' => null, 'templateid' => null);
+			if (!check_db_fields($screenDbFields, $screen)) {
+				self::exception(ZBX_API_ERROR_PARAMETERS, _s('Wrong fields for screen "%1$s".', $screen['name']));
+			}
+
+			foreach ($dbScreens as $dbScreen) {
+				if ($dbScreen['name'] == $screen['name'] && bccomp($dbScreen['templateid'], $screen['templateid']) == 0) {
+					self::exception(ZBX_API_ERROR_PARAMETERS, _s('Screen "%1$s" already exists.', $screen['name']));
+				}
+			}
+		}
+	}
+
+	/**
+	 * Validate input for update method.
+	 *
+	 * @param array $screens
+	 */
+	protected function validateUpdate(array $screens) {
+		$updScreens = $this->get(array(
+			'screenids' => zbx_objectValues($screens, 'screenid'),
+			'editable' => true,
+			'output' => API_OUTPUT_EXTEND,
+			'preservekeys' => true
+		));
+
+		$screens = $this->extendObjects($this->tableName(), $screens, array('name'));
+
+		foreach ($screens as $screen) {
+			if (!isset($screen['screenid'], $updScreens[$screen['screenid']])) {
+				self::exception(ZBX_API_ERROR_PERMISSIONS, _('You do not have permission to perform this operation.'));
+			}
+
+			// check for "templateid", because it is not allowed
+			if (array_key_exists('templateid', $screen)) {
+				self::exception(ZBX_API_ERROR_PARAMETERS, _s('Cannot update "templateid" for screen "%1$s".', $screen['name']));
+			}
+
+			$screenDbFields = array('screenid' => null);
+			if (!check_db_fields($screenDbFields, $screen)) {
+				self::exception(ZBX_API_ERROR_PARAMETERS, _s('Wrong fields for screen "%1$s".', $screen['name']));
+			}
+
+			$dbScreen = $updScreens[$screen['screenid']];
+
+			if (isset($screen['name'])) {
+				$existScreens = $this->get(array(
+					'filter' => array(
+						'name' => $screen['name'],
+						'templateid' => $dbScreen['templateid']
+					),
+					'preservekeys' => true,
+					'nopermissions' => true,
+					'output' => array('screenid')
+				));
+				$existScreen = reset($existScreens);
+
+				if ($existScreen && bccomp($existScreen['screenid'], $screen['screenid']) != 0) {
+					self::exception(ZBX_API_ERROR_PERMISSIONS, _s('Screen "%1$s" already exists.', $screen['name']));
+				}
+			}
+		}
+	}
+
+	/**
+	 * Validate input for delete method.
+	 *
+	 * @param array $screenIds
+	 */
+	protected function validateDelete(array $screenIds) {
+		if (!$this->isWritable($screenIds)) {
+			self::exception(ZBX_API_ERROR_PERMISSIONS, _('No permissions to referred object or it does not exist!'));
+		}
+	}
+
+	/**
+	 * Validate input for copy method.
+	 *
+	 * @param array $data
+	 */
+	protected function validateCopy(array $data) {
+		$screenIds = $data['screenIds'];
+		$templateIds = $data['templateIds'];
+
+		$screens = $this->get(array(
+			'screenids' => $screenIds,
+			'output' => array('screenid', 'name', 'templateid'),
+			'editable' => true,
+			'preservekeys' => true
+		));
+		foreach ($screenIds as $screenId) {
+			if (!isset($screens[$screenId])) {
+				self::exception(ZBX_API_ERROR_PERMISSIONS, _('No permissions to referred object or it does not exist!'));
+			}
+		}
+
+		// check permissions on templates
+		if (!API::Template()->isWritable($templateIds)) {
+			self::exception(ZBX_API_ERROR_PERMISSIONS, _('No permissions to referred object or it does not exist!'));
+		}
+
+		// check if screen with same name exists
+		$existingScreens = $this->get(array(
+			'filter' => array(
+				'name' => zbx_objectValues($screens, 'name'),
+				'templateid' => $templateIds
+			),
+			'output' => array('screenid', 'name', 'templateid'),
+			'preservekeys' => true
+		));
+		foreach ($existingScreens as $existingScreen) {
+			$template = DBfetch(DBselect('SELECT h.name FROM hosts h WHERE h.hostid='.$existingScreen['templateid']));
+			self::exception(ZBX_API_ERROR_PARAMETERS, _s('Screen "%1$s" already exists on template "%2$2".',
+				$existingScreen['name'], $template['name']));
+		}
+	}
+
+	/**
+	 * Check if user has read access to screens.
+	 *
+	 * @param array $ids
+	 *
+	 * @return bool
+	 */
+	public function isReadable(array $ids) {
+		if (empty($ids)) {
+			return true;
+		}
+
+		$ids = array_unique($ids);
+
+		$count = $this->get(array(
+			'nodeids' => get_current_nodeid(true),
+			'screenids' => $ids,
+			'countOutput' => true
+		));
+
+		return (count($ids) == $count);
+	}
+
+	/**
+	 * Check if user has write access to screens.
+	 *
+	 * @param array $ids
+	 *
+	 * @return bool
+	 */
+	public function isWritable(array $ids) {
+		if (empty($ids)) {
+			return true;
+		}
+
+		$ids = array_unique($ids);
+
+		$count = $this->get(array(
+			'nodeids' => get_current_nodeid(true),
+			'screenids' => $ids,
+			'editable' => true,
+			'countOutput' => true
+		));
+
+		return (count($ids) == $count);
+	}
+
+	protected function applyQueryOutputOptions($tableName, $tableAlias, array $options, array $sqlParts) {
+		$sqlParts = parent::applyQueryOutputOptions($tableName, $tableAlias, $options, $sqlParts);
+
+		if ($options['countOutput'] === null) {
+			// request the templateid field for inheritance to work
+			$sqlParts = $this->addQuerySelect($this->fieldId('templateid'), $sqlParts);
+		}
+
+		return $sqlParts;
+	}
+
+	protected function addRelatedObjects(array $options, array $result, array $templatesChain = array()) {
+		$result = parent::addRelatedObjects($options, $result);
+
+		$screenIds = array_keys($result);
+
 		// hashing
 		$options['hostids'] = zbx_toHash($options['hostids']);
 
 		// adding screenitems
-		if (!is_null($options['selectScreenItems']) && str_in_array($options['selectScreenItems'], $subselectsAllowedOutputs)) {
-			$screensItems = array();
-			$dbSitems = DBselect('SELECT si.* FROM screens_items si WHERE '.dbConditionInt('si.screenid', $screenids));
-			while ($sitem = DBfetch($dbSitems)) {
-				// sorting
-				$screensItems[$sitem['screenitemid']] = $sitem;
-				switch ($sitem['resourcetype']) {
+		if ($options['selectScreenItems'] !== null && $options['selectScreenItems'] != API_OUTPUT_COUNT) {
+			$screenItems = API::getApi()->select('screens_items', array(
+				'output' => $this->outputExtend('screens_items',
+					array('screenid', 'screenitemid', 'resourcetype', 'resourceid'), $options['selectScreenItems']
+				),
+				'filter' => array('screenid' => $screenIds),
+				'preservekeys' => true
+			));
+			$relationMap = $this->createRelationMap($screenItems, 'screenid', 'screenitemid');
+
+			foreach ($screenItems as $screenItem) {
+				switch ($screenItem['resourcetype']) {
 					case SCREEN_RESOURCE_GRAPH:
-						$graphids[$sitem['resourceid']] = $sitem['resourceid'];
+						$graphids[$screenItem['resourceid']] = $screenItem['resourceid'];
 						break;
 					case SCREEN_RESOURCE_SIMPLE_GRAPH:
 					case SCREEN_RESOURCE_PLAIN_TEXT:
-						$itemids[$sitem['resourceid']] = $sitem['resourceid'];
+						$itemids[$screenItem['resourceid']] = $screenItem['resourceid'];
 						break;
 				}
 			}
 
-			foreach ($screensItems as $sitem) {
-				if (!isset($result[$sitem['screenid']]['screenitems'])) {
-					$result[$sitem['screenid']]['screenitems'] = array();
-				}
-				$result[$sitem['screenid']]['screenitems'][] = $sitem;
-			}
+			$screenItems = $this->unsetExtraFields($screenItems, array('screenid', 'screenitemid', 'resourceid', 'resourcetype'),
+				$options['selectScreenItems']
+			);
+			$result = $relationMap->mapMany($result, $screenItems, 'screenitems');
 		}
 
 		// creating linkage of template -> real objects
@@ -282,6 +710,7 @@
 
 				$dbGraphs = API::Graph()->get(array(
 					'output' => array('graphid', 'name'),
+					'selectHosts' => array('hostid'),
 					'hostids' => $options['hostids'],
 					'filter' => array('name' => zbx_objectValues($tplGraphs, 'name')),
 					'nopermissions' => true,
@@ -302,14 +731,14 @@
 			// prepare items
 			if (!empty($itemids)) {
 				$tplItems = API::Item()->get(array(
-					'output' => array('itemid', 'key_'),
+					'output' => array('itemid', 'key_', 'hostid'),
 					'itemids' => $itemids,
 					'nopermissions' => true,
 					'preservekeys' => true
 				));
 
 				$dbItems = API::Item()->get(array(
-					'output' => array('itemid', 'key_'),
+					'output' => array('itemid', 'key_', 'hostid'),
 					'hostids' => $options['hostids'],
 					'filter' => array('key_' => zbx_objectValues($tplItems, 'key_')),
 					'nopermissions' => true,
@@ -376,574 +805,6 @@
 			$result = array_values($vrtResult);
 		}
 
->>>>>>> 042a665a
-		if (!is_null($options['countOutput'])) {
-			return $result;
-		}
-
-		if ($result) {
-			$result = $this->addRelatedObjects($options, $result, $templatesChain);
-			$result = $this->unsetExtraFields($result, 'templateid', $options['output']);
-		}
-
-		// removing keys (hash -> array)
-		if (is_null($options['preservekeys'])) {
-			$result = zbx_cleanHashes($result);
-		}
-		elseif (!is_null($options['noInheritance'])) {
-			$result = zbx_toHash($result, 'screenid');
-		}
-
 		return $result;
 	}
-
-	public function exists($data) {
-		$keyFields = array(array('screenid', 'name'), 'templateid');
-
-		$options = array(
-			'filter' => zbx_array_mintersect($keyFields, $data),
-			'preservekeys' => true,
-			'output' => array('screenid'),
-			'nopermissions' => true,
-			'limit' => 1
-		);
-		if (isset($data['node'])) {
-			$options['nodeids'] = getNodeIdByNodeName($data['node']);
-		}
-		elseif (isset($data['nodeids'])) {
-			$options['nodeids'] = $data['nodeids'];
-		}
-		$screens = $this->get($options);
-
-		return !empty($screens);
-	}
-
-	/**
-	 * Create Screen
-	 *
-	 * @param array $screens
-	 * @param string $screens['name']
-	 * @param array $screens['hsize']
-	 * @param int $screens['vsize']
-	 * @return array
-	 */
-	public function create(array $screens) {
-		$screens = zbx_toArray($screens);
-		$this->validateCreate($screens);
-
-		$insertScreenItems = array();
-
-		$screenids = DB::insert('screens', $screens);
-
-		foreach ($screens as $snum => $screen) {
-			if (isset($screen['screenitems'])) {
-				foreach ($screen['screenitems'] as $screenitem) {
-					$screenitem['screenid'] = $screenids[$snum];
-					$insertScreenItems[] = $screenitem;
-				}
-			}
-		}
-		API::ScreenItem()->create($insertScreenItems);
-
-		return array('screenids' => $screenids);
-	}
-
-	/**
-	 * Update Screen
-	 *
-	 * @param array $screens multidimensional array with Hosts data
-	 * @param string $screens['screenid']
-	 * @param int $screens['name']
-	 * @param int $screens['hsize']
-	 * @param int $screens['vsize']
-	 * @return boolean
-	 */
-	public function update(array $screens) {
-		$screens = zbx_toArray($screens);
-		$update = array();
-		$this->validateUpdate($screens);
-
-		foreach ($screens as $screen) {
-			$screenid = $screen['screenid'];
-			unset($screen['screenid']);
-			if (!empty($screen)) {
-				$update[] = array(
-					'values' => $screen,
-					'where' => array('screenid' => $screenid)
-				);
-			}
-
-			if (isset($screen['screenitems'])) {
-				$this->replaceItems($screenid, $screen['screenitems']);
-			}
-		}
-		DB::update('screens', $update);
-
-		return  array('screenids' => zbx_objectValues($screens, 'screenid'));
-	}
-
-	/**
-	 * Delete Screen
-	 *
-	 * @param array $screenids
-	 * @return boolean
-	 */
-	public function delete($screenIds) {
-		$screenIds = zbx_toArray($screenIds);
-
-		$this->validateDelete($screenIds);
-
-		DB::delete('screens_items', array('screenid' => $screenIds));
-		DB::delete('screens_items', array('resourceid' => $screenIds, 'resourcetype' => SCREEN_RESOURCE_SCREEN));
-		DB::delete('slides', array('screenid' => $screenIds));
-		DB::delete('screens', array('screenid' => $screenIds));
-
-		return array('screenids' => $screenIds);
-	}
-
-	public function copy(array $data) {
-		$screenIds = $data['screenIds'] = zbx_toArray($data['screenIds']);
-		$templateIds = $data['templateIds'] = zbx_toArray($data['templateIds']);
-
-		$this->validateCopy($data);
-
-		$screens = $this->get(array(
-			'screenids' => $screenIds,
-			'output' => API_OUTPUT_EXTEND,
-			'selectScreenItems' => API_OUTPUT_EXTEND,
-			'preservekeys' => true
-		));
-
-		foreach ($templateIds as $templateId) {
-			$resourceGraphIds = array();
-			$resourceItemIds = array();
-			foreach ($screens as &$screen) {
-				$screen['templateid'] = $templateId;
-
-				foreach ($screen['screenitems'] as $screenItem) {
-					if ($screenItem['resourceid']) {
-						switch ($screenItem['resourcetype']) {
-							case SCREEN_RESOURCE_GRAPH:
-								$resourceGraphIds[] = $screenItem['resourceid'];
-								break;
-							default:
-								$resourceItemIds[] = $screenItem['resourceid'];
-						}
-					}
-				}
-			}
-			unset($screen);
-
-
-			// get same items on destination template
-			$resourceItemsMap = array();
-			$dbItems = DBselect(
-				'SELECT src.itemid as srcid,dest.itemid as destid'.
-						' FROM items dest,items src'.
-						' WHERE dest.key_=src.key_'.
-						' AND dest.hostid='.$templateId.
-						' AND '.dbConditionInt('src.itemid', $resourceItemIds)
-			);
-			while ($dbItem = DBfetch($dbItems)) {
-				$resourceItemsMap[$dbItem['srcid']] = $dbItem['destid'];
-			}
-
-			// get same graphs on destination template
-			$resourceGraphsMap = array();
-			$dbItems = DBselect(
-				'SELECT src.graphid as srcid,dest.graphid as destid'.
-						' FROM graphs dest,graphs src,graphs_items destgi,items desti'.
-						' WHERE dest.name=src.name'.
-						' AND destgi.graphid=dest.graphid'.
-						' AND destgi.itemid=desti.itemid'.
-						' AND desti.hostid='.$templateId.
-						' AND '.dbConditionInt('src.graphid', $resourceGraphIds)
-			);
-			while ($dbItem = DBfetch($dbItems)) {
-				$resourceGraphsMap[$dbItem['srcid']] = $dbItem['destid'];
-			}
-
-
-			$newScreenIds = DB::insert('screens', $screens);
-
-			$insertScreenItems = array();
-			foreach ($screens as $snum => $screen) {
-				foreach ($screen['screenitems'] as $screenItem) {
-					$screenItem['screenid'] = $newScreenIds[$snum];
-
-					$rid = $screenItem['resourceid'];
-
-					switch ($screenItem['resourcetype']) {
-						case SCREEN_RESOURCE_GRAPH:
-							if ($rid && !isset($resourceGraphsMap[$rid])) {
-								$graph = DBfetch(DBselect('SELECT g.name FROM graphs g WHERE g.graphid='.zbx_dbstr($rid)));
-								$template = DBfetch(DBselect('SELECT h.name FROM hosts h WHERE h.hostid='.zbx_dbstr($templateId)));
-								self::exception(ZBX_API_ERROR_PARAMETERS, _s('Graph "%1$s" does not exist on template "%2$s".',
-									$graph['name'], $template['name']));
-							}
-
-							$screenItem['resourceid'] = $resourceGraphsMap[$rid];
-							break;
-						default:
-							if ($rid && !isset($resourceItemsMap[$rid])) {
-								$item = DBfetch(DBselect('SELECT i.name FROM items i WHERE i.itemid='.zbx_dbstr($rid)));
-								$template = DBfetch(DBselect('SELECT h.name FROM hosts h WHERE h.hostid='.zbx_dbstr($templateId)));
-								self::exception(ZBX_API_ERROR_PARAMETERS, _s('Item "%1$s" does not exist on template "%2$s".',
-									$item['name'], $template['name']));
-							}
-
-							$screenItem['resourceid'] = $resourceItemsMap[$rid];
-					}
-
-
-					$insertScreenItems[] = $screenItem;
-				}
-			}
-
-			DB::insert('screens_items', $insertScreenItems);
-		}
-
-		return true;
-	}
-
-	/**
-	 * Validate input for create method.
-	 *
-	 * @param array $screens
-	 */
-	protected function validateCreate(array $screens) {
-		$screenNames = zbx_objectValues($screens, 'name');
-		$templateids = zbx_objectValues($screens, 'templateid');
-
-		$dbScreens = $this->get(array(
-			'filter' => array(
-				'name' => $screenNames,
-				'templateid' => $templateids
-			),
-			'output' => API_OUTPUT_EXTEND,
-			'nopermissions' => true
-		));
-		foreach ($screens as $screen) {
-			$screenDbFields = array('name' => null, 'templateid' => null);
-			if (!check_db_fields($screenDbFields, $screen)) {
-				self::exception(ZBX_API_ERROR_PARAMETERS, _s('Wrong fields for screen "%1$s".', $screen['name']));
-			}
-
-			foreach ($dbScreens as $dbScreen) {
-				if ($dbScreen['name'] == $screen['name'] && bccomp($dbScreen['templateid'], $screen['templateid']) == 0) {
-					self::exception(ZBX_API_ERROR_PARAMETERS, _s('Screen "%1$s" already exists.', $screen['name']));
-				}
-			}
-		}
-	}
-
-	/**
-	 * Validate input for update method.
-	 *
-	 * @param array $screens
-	 */
-	protected function validateUpdate(array $screens) {
-		$updScreens = $this->get(array(
-			'screenids' => zbx_objectValues($screens, 'screenid'),
-			'editable' => true,
-			'output' => API_OUTPUT_EXTEND,
-			'preservekeys' => true
-		));
-
-		$screens = $this->extendObjects($this->tableName(), $screens, array('name'));
-
-		foreach ($screens as $screen) {
-			if (!isset($screen['screenid'], $updScreens[$screen['screenid']])) {
-				self::exception(ZBX_API_ERROR_PERMISSIONS, _('You do not have permission to perform this operation.'));
-			}
-
-			// check for "templateid", because it is not allowed
-			if (array_key_exists('templateid', $screen)) {
-				self::exception(ZBX_API_ERROR_PARAMETERS, _s('Cannot update "templateid" for screen "%1$s".', $screen['name']));
-			}
-
-			$screenDbFields = array('screenid' => null);
-			if (!check_db_fields($screenDbFields, $screen)) {
-				self::exception(ZBX_API_ERROR_PARAMETERS, _s('Wrong fields for screen "%1$s".', $screen['name']));
-			}
-
-			$dbScreen = $updScreens[$screen['screenid']];
-
-			if (isset($screen['name'])) {
-				$existScreens = $this->get(array(
-					'filter' => array(
-						'name' => $screen['name'],
-						'templateid' => $dbScreen['templateid']
-					),
-					'preservekeys' => true,
-					'nopermissions' => true,
-					'output' => array('screenid')
-				));
-				$existScreen = reset($existScreens);
-
-				if ($existScreen && bccomp($existScreen['screenid'], $screen['screenid']) != 0) {
-					self::exception(ZBX_API_ERROR_PERMISSIONS, _s('Screen "%1$s" already exists.', $screen['name']));
-				}
-			}
-		}
-	}
-
-	/**
-	 * Validate input for delete method.
-	 *
-	 * @param array $screenIds
-	 */
-	protected function validateDelete(array $screenIds) {
-		if (!$this->isWritable($screenIds)) {
-			self::exception(ZBX_API_ERROR_PERMISSIONS, _('No permissions to referred object or it does not exist!'));
-		}
-	}
-
-	/**
-	 * Validate input for copy method.
-	 *
-	 * @param array $data
-	 */
-	protected function validateCopy(array $data) {
-		$screenIds = $data['screenIds'];
-		$templateIds = $data['templateIds'];
-
-		$screens = $this->get(array(
-			'screenids' => $screenIds,
-			'output' => array('screenid', 'name', 'templateid'),
-			'editable' => true,
-			'preservekeys' => true
-		));
-		foreach ($screenIds as $screenId) {
-			if (!isset($screens[$screenId])) {
-				self::exception(ZBX_API_ERROR_PERMISSIONS, _('No permissions to referred object or it does not exist!'));
-			}
-		}
-
-		// check permissions on templates
-		if (!API::Template()->isWritable($templateIds)) {
-			self::exception(ZBX_API_ERROR_PERMISSIONS, _('No permissions to referred object or it does not exist!'));
-		}
-
-		// check if screen with same name exists
-		$existingScreens = $this->get(array(
-			'filter' => array(
-				'name' => zbx_objectValues($screens, 'name'),
-				'templateid' => $templateIds
-			),
-			'output' => array('screenid', 'name', 'templateid'),
-			'preservekeys' => true
-		));
-		foreach ($existingScreens as $existingScreen) {
-			$template = DBfetch(DBselect('SELECT h.name FROM hosts h WHERE h.hostid='.$existingScreen['templateid']));
-			self::exception(ZBX_API_ERROR_PARAMETERS, _s('Screen "%1$s" already exists on template "%2$2".',
-				$existingScreen['name'], $template['name']));
-		}
-	}
-
-	/**
-	 * Check if user has read access to screens.
-	 *
-	 * @param array $ids
-	 *
-	 * @return bool
-	 */
-	public function isReadable(array $ids) {
-		if (empty($ids)) {
-			return true;
-		}
-
-		$ids = array_unique($ids);
-
-		$count = $this->get(array(
-			'nodeids' => get_current_nodeid(true),
-			'screenids' => $ids,
-			'countOutput' => true
-		));
-
-		return (count($ids) == $count);
-	}
-
-	/**
-	 * Check if user has write access to screens.
-	 *
-	 * @param array $ids
-	 *
-	 * @return bool
-	 */
-	public function isWritable(array $ids) {
-		if (empty($ids)) {
-			return true;
-		}
-
-		$ids = array_unique($ids);
-
-		$count = $this->get(array(
-			'nodeids' => get_current_nodeid(true),
-			'screenids' => $ids,
-			'editable' => true,
-			'countOutput' => true
-		));
-
-		return (count($ids) == $count);
-	}
-
-	protected function applyQueryOutputOptions($tableName, $tableAlias, array $options, array $sqlParts) {
-		$sqlParts = parent::applyQueryOutputOptions($tableName, $tableAlias, $options, $sqlParts);
-
-		if ($options['countOutput'] === null) {
-			// request the templateid field for inheritance to work
-			$sqlParts = $this->addQuerySelect($this->fieldId('templateid'), $sqlParts);
-		}
-
-		return $sqlParts;
-	}
-
-	protected function addRelatedObjects(array $options, array $result, array $templatesChain = array()) {
-		$result = parent::addRelatedObjects($options, $result);
-
-		$screenIds = array_keys($result);
-
-		// hashing
-		$options['hostids'] = zbx_toHash($options['hostids']);
-
-		// adding screenitems
-		if ($options['selectScreenItems'] !== null && $options['selectScreenItems'] != API_OUTPUT_COUNT) {
-			$screenItems = API::getApi()->select('screens_items', array(
-				'output' => $this->outputExtend('screens_items',
-					array('screenid', 'screenitemid', 'resourcetype', 'resourceid'), $options['selectScreenItems']
-				),
-				'filter' => array('screenid' => $screenIds),
-				'preservekeys' => true
-			));
-			$relationMap = $this->createRelationMap($screenItems, 'screenid', 'screenitemid');
-
-			foreach ($screenItems as $screenItem) {
-				switch ($screenItem['resourcetype']) {
-					case SCREEN_RESOURCE_GRAPH:
-						$graphids[$screenItem['resourceid']] = $screenItem['resourceid'];
-						break;
-					case SCREEN_RESOURCE_SIMPLE_GRAPH:
-					case SCREEN_RESOURCE_PLAIN_TEXT:
-						$itemids[$screenItem['resourceid']] = $screenItem['resourceid'];
-						break;
-				}
-			}
-
-			$screenItems = $this->unsetExtraFields($screenItems, array('screenid', 'screenitemid', 'resourceid', 'resourcetype'),
-				$options['selectScreenItems']
-			);
-			$result = $relationMap->mapMany($result, $screenItems, 'screenitems');
-		}
-
-		// creating linkage of template -> real objects
-		if (!is_null($options['selectScreenItems']) && !is_null($options['hostids'])) {
-			// prepare graphs
-			if (!empty($graphids)) {
-				$tplGraphs = API::Graph()->get(array(
-					'output' => array('graphid', 'name'),
-					'graphids' => $graphids,
-					'nopermissions' => true,
-					'preservekeys' => true
-				));
-
-				$dbGraphs = API::Graph()->get(array(
-					'output' => array('graphid', 'name'),
-					'selectHosts' => array('hostid'),
-					'hostids' => $options['hostids'],
-					'filter' => array('name' => zbx_objectValues($tplGraphs, 'name')),
-					'nopermissions' => true,
-					'preservekeys' => true
-				));
-				$realGraphs = array();
-				foreach ($dbGraphs as $graph) {
-					$host = reset($graph['hosts']);
-					unset($graph['hosts']);
-
-					if (!isset($realGraphs[$host['hostid']])) {
-						$realGraphs[$host['hostid']] = array();
-					}
-					$realGraphs[$host['hostid']][$graph['name']] = $graph;
-				}
-			}
-
-			// prepare items
-			if (!empty($itemids)) {
-				$tplItems = API::Item()->get(array(
-					'output' => array('itemid', 'key_', 'hostid'),
-					'itemids' => $itemids,
-					'nopermissions' => true,
-					'preservekeys' => true
-				));
-
-				$dbItems = API::Item()->get(array(
-					'output' => array('itemid', 'key_', 'hostid'),
-					'hostids' => $options['hostids'],
-					'filter' => array('key_' => zbx_objectValues($tplItems, 'key_')),
-					'nopermissions' => true,
-					'preservekeys' => true
-				));
-
-				$realItems = array();
-				foreach ($dbItems as $item) {
-					unset($item['hosts']);
-
-					if (!isset($realItems[$item['hostid']])) {
-						$realItems[$item['hostid']] = array();
-					}
-					$realItems[$item['hostid']][$item['key_']] = $item;
-				}
-			}
-		}
-
-		if (is_null($options['countOutput']) || (!is_null($options['countOutput']) && !is_null($options['groupCount']))) {
-			// creating copies of templated screens (inheritance)
-			// screenNum is needed due to we can't refer to screenid/hostid/templateid as they will repeat
-			$screenNum = 0;
-			$vrtResult = array();
-
-			foreach ($result as $screen) {
-				if (is_null($options['hostids']) || isset($options['hostids'][$screen['templateid']])) {
-					$screenNum++;
-					$vrtResult[$screenNum] = $screen;
-					$vrtResult[$screenNum]['hostid'] = $screen['templateid'];
-				}
-				if (!isset($templatesChain[$screen['templateid']])) {
-					continue;
-				}
-
-				foreach ($templatesChain[$screen['templateid']] as $hostid) {
-					if (!isset($options['hostids'][$hostid])) {
-						continue;
-					}
-
-					$screenNum++;
-					$vrtResult[$screenNum] = $screen;
-					$vrtResult[$screenNum]['hostid'] = $hostid;
-
-					if (!isset($vrtResult[$screenNum]['screenitems'])) {
-						continue;
-					}
-
-					foreach ($vrtResult[$screenNum]['screenitems'] as &$screenitem) {
-						switch ($screenitem['resourcetype']) {
-							case SCREEN_RESOURCE_GRAPH:
-								$graphName = $tplGraphs[$screenitem['resourceid']]['name'];
-								$screenitem['real_resourceid'] = $realGraphs[$hostid][$graphName]['graphid'];
-								break;
-							case SCREEN_RESOURCE_SIMPLE_GRAPH:
-							case SCREEN_RESOURCE_PLAIN_TEXT:
-								$itemKey = $tplItems[$screenitem['resourceid']]['key_'];
-								$screenitem['real_resourceid'] = $realItems[$hostid][$itemKey]['itemid'];
-								break;
-						}
-					}
-					unset($screenitem);
-				}
-			}
-			$result = array_values($vrtResult);
-		}
-
-		return $result;
-	}
 }