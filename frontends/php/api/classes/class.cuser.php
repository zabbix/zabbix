--- conflicted
+++ resolved
@@ -1,12 +1,7 @@
 <?php
 /*
-<<<<<<< HEAD
-** Zabbix
-** Copyright (C) 2000-2011 Zabbix SIA
-=======
 ** ZABBIX
 ** Copyright (C) 2000-2010 SIA Zabbix
->>>>>>> 2a669d0f
 **
 ** This program is free software; you can redistribute it and/or modify
 ** it under the terms of the GNU General Public License as published by
@@ -35,9 +30,6 @@
 /**
  * Get Users data
  *
-<<<<<<< HEAD
- * @param array $options
-=======
  * {@source}
  * @access public
  * @static
@@ -45,13 +37,13 @@
  * @version 1
  *
  * @param _array $options
->>>>>>> 2a669d0f
  * @param array $options['nodeids'] filter by Node IDs
  * @param array $options['usrgrpids'] filter by UserGroup IDs
  * @param array $options['userids'] filter by User IDs
  * @param boolean $options['type'] filter by User type [ USER_TYPE_ZABBIX_USER: 1, USER_TYPE_ZABBIX_ADMIN: 2, USER_TYPE_SUPER_ADMIN: 3 ]
- * @param boolean $options['selectUsrgrps'] extend with UserGroups data for each User
- * @param boolean $options['getAccess'] extend with access data for each User
+ * @param boolean $options['select_usrgrps'] extend with UserGroups data for each User
+ * @param boolean $options['get_access'] extend with access data for each User
+ * @param boolean $options['extendoutput'] output only User IDs if not set.
  * @param boolean $options['count'] output only count of objects in result. ( result returned in property 'rowscount' )
  * @param string $options['pattern'] filter by Host name containing only give pattern
  * @param int $options['limit'] output will be limited to given number
@@ -59,16 +51,16 @@
  * @param string $options['sortorder'] output will be sorted in given order [ 'ASC', 'DESC' ]
  * @return array
  */
-	public function get($options=array()){
+	public static function get($options=array()){
+		global $USER_DETAILS;
+
 		$result = array();
-		$user_type = self::$userData['type'];
+		$user_type = $USER_DETAILS['type'];
+		$userid = $USER_DETAILS['userid'];
 
 		$sort_columns = array('userid', 'alias'); // allowed columns for sorting
 		$subselects_allowed_outputs = array(API_OUTPUT_REFER, API_OUTPUT_EXTEND); // allowed output options for [ select_* ] params
-<<<<<<< HEAD
-=======
-
->>>>>>> 2a669d0f
+
 
 		$sql_parts = array(
 			'select' => array('users' => 'u.userid'),
@@ -87,23 +79,11 @@
 // filter
 			'filter'					=> null,
 			'search'					=> null,
-<<<<<<< HEAD
-			'searchByAny'				=> null,
-=======
->>>>>>> 2a669d0f
 			'startSearch'				=> null,
 			'excludeSearch'				=> null,
 			'searchWildcardsEnabled'	=> null,
 
 // OutPut
-<<<<<<< HEAD
-			'output'					=> API_OUTPUT_REFER,
-			'editable'					=> null,
-			'selectUsrgrps'				=> null,
-			'selectMedias'				=> null,
-			'selectMediatypes'			=> null,
-			'getAccess'					=> null,
-=======
 			'extendoutput'				=> null,
 			'output'					=> API_OUTPUT_REFER,
 			'editable'					=> null,
@@ -111,7 +91,6 @@
 			'select_medias'				=> null,
 			'select_mediatypes'			=> null,
 			'get_access'				=> null,
->>>>>>> 2a669d0f
 			'countOutput'				=> null,
 			'preservekeys'				=> null,
 
@@ -122,21 +101,6 @@
 
 		$options = zbx_array_merge($def_options, $options);
 
-<<<<<<< HEAD
-		if(is_array($options['output'])){
-			unset($sql_parts['select']['users']);
-
-			$dbTable = DB::getSchema('users');
-			$sql_parts['select']['userid'] = ' u.userid';
-			foreach($options['output'] as $key => $field){
-				if(isset($dbTable['fields'][$field]))
-					$sql_parts['select'][$field] = 'u.'.$field;
-			}
-
-			$options['output'] = API_OUTPUT_CUSTOM;
-		}
-
-=======
 
 		if(!is_null($options['extendoutput'])){
 			$options['output'] = API_OUTPUT_EXTEND;
@@ -147,34 +111,21 @@
 		}
 
 
->>>>>>> 2a669d0f
 // PERMISSION CHECK
 		if(USER_TYPE_SUPER_ADMIN == $user_type){
 
 		}
-<<<<<<< HEAD
-		else if(is_null($options['editable']) && (self::$userData['type'] == USER_TYPE_ZABBIX_ADMIN)){
-=======
 		else if(is_null($options['editable']) && ($USER_DETAILS['type'] == USER_TYPE_ZABBIX_ADMIN)){
->>>>>>> 2a669d0f
 			$sql_parts['from']['users_groups'] = 'users_groups ug';
 			$sql_parts['where']['uug'] = 'u.userid=ug.userid';
 			$sql_parts['where'][] = 'ug.usrgrpid IN ('.
 				' SELECT uug.usrgrpid'.
 				' FROM users_groups uug'.
-<<<<<<< HEAD
-				' WHERE uug.userid='.self::$userData['userid'].
-				' )';
-		}
-		else if(!is_null($options['editable']) || (self::$userData['type']!=USER_TYPE_SUPER_ADMIN)){
-			$options['userids'] = self::$userData['userid'];
-=======
 				' WHERE uug.userid='.$USER_DETAILS['userid'].
 				' )';
 		}
 		else if(!is_null($options['editable']) || ($USER_DETAILS['type']!=USER_TYPE_SUPER_ADMIN)){
 			$options['userids'] = $USER_DETAILS['userid'];
->>>>>>> 2a669d0f
 		}
 
 // nodeids
@@ -206,7 +157,6 @@
 			$sql_parts['from']['media'] = 'media m';
 			$sql_parts['where'][] = DBcondition('m.mediaid', $options['mediaids']);
 			$sql_parts['where']['mu'] = 'm.userid=u.userid';
-<<<<<<< HEAD
 		}
 
 // mediatypeids
@@ -220,7 +170,7 @@
 			$sql_parts['where']['mu'] = 'm.userid=u.userid';
 		}
 
-// output
+// extendoutput
 		if($options['output'] == API_OUTPUT_EXTEND){
 			$sql_parts['select']['users'] = 'u.*';
 		}
@@ -229,47 +179,9 @@
 		if(!is_null($options['countOutput'])){
 			$options['sortfield'] = '';
 
-			$sql_parts['select'] = array('count(DISTINCT u.userid) as rowscount');
-		}
-
-// filter
-		if(is_array($options['filter'])){
-			if(isset($options['filter']['passwd']))
-				self::exception(ZBX_API_ERROR_PARAMETERS, _('It is not possible to filter by user password'));
-=======
-		}
-
-// mediatypeids
-		if(!is_null($options['mediatypeids'])){
-			zbx_value2array($options['mediatypeids']);
-			if($options['output'] != API_OUTPUT_SHORTEN){
-				$sql_parts['select']['mediatypeid'] = 'm.mediatypeid';
-			}
-			$sql_parts['from']['media'] = 'media m';
-			$sql_parts['where'][] = DBcondition('m.mediatypeid', $options['mediatypeids']);
-			$sql_parts['where']['mu'] = 'm.userid=u.userid';
-		}
-
-// extendoutput
-		if($options['output'] == API_OUTPUT_EXTEND){
-			$sql_parts['select']['users'] = 'u.*';
-		}
-
-// countOutput
-		if(!is_null($options['countOutput'])){
-			$options['sortfield'] = '';
->>>>>>> 2a669d0f
-
-			zbx_db_filter('users u', $options, $sql_parts);
-		}
-
-<<<<<<< HEAD
-// search
-		if(is_array($options['search'])){
-			if($options['search']['passwd']){
-				self::exception(ZBX_API_ERROR_PARAMETERS, _('It is not possible to search by user password'));
-			}
-=======
+			$sql_parts['select'] = array('count(u.userid) as rowscount');
+		}
+
 // filter
 		if(is_array($options['filter'])){
 			zbx_db_filter('users u', $options, $sql_parts);
@@ -278,7 +190,6 @@
 // search
 		if(is_array($options['search'])){
 			unset($options['search']['passwd']);
->>>>>>> 2a669d0f
 			zbx_db_search('users u', $options, $sql_parts);
 		}
 
@@ -325,10 +236,6 @@
 //SDI($sql);
 		$res = DBselect($sql, $sql_limit);
 		while($user = DBfetch($res)){
-<<<<<<< HEAD
-			unset($user['passwd']);
-=======
->>>>>>> 2a669d0f
 			if(!is_null($options['countOutput'])){
 				$result = $user['rowscount'];
 			}
@@ -341,16 +248,12 @@
 				else{
 					if(!isset($result[$user['userid']])) $result[$user['userid']]= array();
 
-					if($options['selectUsrgrps'] && !isset($result[$user['userid']]['usrgrps'])){
+					if($options['select_usrgrps'] && !isset($result[$user['userid']]['usrgrps'])){
 						$result[$user['userid']]['usrgrps'] = array();
 					}
 
 // usrgrpids
-<<<<<<< HEAD
-					if(isset($user['usrgrpid']) && is_null($options['selectUsrgrps'])){
-=======
 					if(isset($user['usrgrpid']) && is_null($options['select_usrgrps'])){
->>>>>>> 2a669d0f
 						if(!isset($result[$user['userid']]['usrgrps']))
 							$result[$user['userid']]['usrgrps'] = array();
 
@@ -359,11 +262,7 @@
 					}
 
 // mediaids
-<<<<<<< HEAD
-					if(isset($user['mediaid']) && is_null($options['selectMedias'])){
-=======
 					if(isset($user['mediaid']) && is_null($options['select_medias'])){
->>>>>>> 2a669d0f
 						if(!isset($result[$user['userid']]['medias']))
 							$result[$user['userid']]['medias'] = array();
 
@@ -372,11 +271,7 @@
 					}
 
 // mediatypeids
-<<<<<<< HEAD
-					if(isset($user['mediatypeid']) && is_null($options['selectMediatypes'])){
-=======
 					if(isset($user['mediatypeid']) && is_null($options['select_mediatypes'])){
->>>>>>> 2a669d0f
 						if(!isset($result[$user['userid']]['mediatypes']))
 							$result[$user['userid']]['mediatypes'] = array();
 
@@ -390,24 +285,17 @@
 
 Copt::memoryPick();
 		if(!is_null($options['countOutput'])){
-<<<<<<< HEAD
-=======
 			if(is_null($options['preservekeys'])) $result = zbx_cleanHashes($result);
->>>>>>> 2a669d0f
 			return $result;
 		}
 
 // Adding Objects
-<<<<<<< HEAD
-		if(!is_null($options['getAccess'])){
-=======
 		if(!is_null($options['get_access'])){
->>>>>>> 2a669d0f
 			foreach($result as $userid => $user){
-				$result[$userid] += array('gui_access' => 0, 'debug_mode' => 0, 'users_status' => 0);
-			}
-
-			$sql = 'SELECT ug.userid,  MAX(g.gui_access) as gui_access,
+				$result[$userid] += array('api_access' => 0, 'gui_access' => 0, 'debug_mode' => 0, 'users_status' => 0);
+			}
+
+			$sql = 'SELECT ug.userid, MAX(g.api_access) as api_access,  MAX(g.gui_access) as gui_access,
 						MAX(g.debug_mode) as debug_mode, MAX(g.users_status) as users_status'.
 					' FROM usrgrp g, users_groups ug '.
 					' WHERE '.DBcondition('ug.userid', $userids).
@@ -420,19 +308,6 @@
 		}
 
 // Adding usergroups
-<<<<<<< HEAD
-		if(!is_null($options['selectUsrgrps']) && str_in_array($options['selectUsrgrps'], $subselects_allowed_outputs)){
-			$obj_params = array(
-				'output' => $options['selectUsrgrps'],
-				'userids' => $userids,
-				'preservekeys' => true
-			);
-			$usrgrps = API::UserGroup()->get($obj_params);
-			foreach($usrgrps as $usrgrp){
-				$uusers = $usrgrp['users'];
-				unset($usrgrp['users']);
-				foreach($uusers as $user){
-=======
 		if(!is_null($options['select_usrgrps']) && str_in_array($options['select_usrgrps'], $subselects_allowed_outputs)){
 			$obj_params = array(
 				'output' => $options['select_usrgrps'],
@@ -444,7 +319,6 @@
 				$uusers = $usrgrp['users'];
 				unset($usrgrp['users']);
 				foreach($uusers as $num => $user){
->>>>>>> 2a669d0f
 					$result[$user['userid']]['usrgrps'][] = $usrgrp;
 				}
 			}
@@ -452,27 +326,10 @@
 
 // TODO:
 // Adding medias
-<<<<<<< HEAD
-		if(!is_null($options['selectMedias']) && str_in_array($options['selectMedias'], $subselects_allowed_outputs)){
-			$obj_params = array(
-				'output' => $options['selectMedias'],
-				'userids' => $userids,
-				'preservekeys' => true
-			);
-			$userMedias = API::UserMedia()->get($obj_params);
-			foreach($userMedias as $mediaid => $media){
-				$result[$media['userid']]['medias'][] = $media;
-			}
-		}
-
-// Adding mediatypes
-		if(!is_null($options['selectMediatypes']) && str_in_array($options['selectMediatypes'], $subselects_allowed_outputs)){
-=======
 		if(!is_null($options['select_medias']) && str_in_array($options['select_medias'], $subselects_allowed_outputs)){
 		}
 // Adding mediatypes
 		if(!is_null($options['select_mediatypes']) && str_in_array($options['select_mediatypes'], $subselects_allowed_outputs)){
->>>>>>> 2a669d0f
 		}
 
 // removing keys (hash -> array)
@@ -483,33 +340,6 @@
 	return $result;
 	}
 
-<<<<<<< HEAD
-	protected function checkInput(&$users, $method){
-		$create = ($method == 'create');
-		$update = ($method == 'update');
-		$delete = ($method == 'delete');
-
-// permissions
-
-		if($update || $delete){
-			$userDBfields = array('userid'=> null);
-			$dbUsers = $this->get(array(
-				'output' => array('userid','alias','autologin','autologout'),
-				'userids' => zbx_objectValues($users, 'userid'),
-				'editable' => true,
-				'preservekeys' => true
-			));
-		}
-		else{
-			$userDBfields = array('alias'=>null,'passwd'=>null,'usrgrps'=>null,'user_medias'=>array());
-		}
-
-		$alias = array();
-		foreach($users as $unum => &$user){
-			if(!check_db_fields($userDBfields, $user)){
-				self::exception(ZBX_API_ERROR_PARAMETERS, _s('Wrong fields for user "%s".', $user['alias']));
-			}
-=======
 /**
  * Get User ID by User alias
  *
@@ -535,35 +365,13 @@
 		while($user = DBfetch($res)){
 			$userids[] = $user['userid'];
 		}
->>>>>>> 2a669d0f
-
-// PERMISSION CHECK
-			if($create){
-				if(USER_TYPE_SUPER_ADMIN != self::$userData['type'])
-					self::exception(ZBX_API_ERROR_PARAMETERS, _s('You do not have permissions to create users.'));
-
-				$dbUser = $user;
-			}
-			else if($update){
-				if(!isset($dbUsers[$user['userid']]))
-					self::exception(ZBX_API_ERROR_PARAMETERS, _s('You do not have permissions to update user or user does not exist.'));
-
-<<<<<<< HEAD
-				if(bccomp(self::$userData['userid'], $user['userid']) != 0){
-					if(USER_TYPE_SUPER_ADMIN != self::$userData['type'])
-						self::exception(ZBX_API_ERROR_PARAMETERS, _s('You do not have permissions to update other users.'));
-				}
-				else{
-				}
-				$dbUser = $dbUsers[$user['userid']];
-			}
-			else{
-				if(USER_TYPE_SUPER_ADMIN != self::$userData['type'])
-					self::exception(ZBX_API_ERROR_PARAMETERS, _s('You do not have permissions to delete users.'));
-
-				if(!isset($dbUsers[$user['userid']]))
-					self::exception(ZBX_API_ERROR_PARAMETERS, _s('You do not have permissions to delete user or user does not exist.'));
-=======
+
+		if(!empty($userids))
+			$result = self::get(array('userids' => $userids, 'extendoutput' => 1));
+
+		return $result;
+	}
+
 /**
  * Add Users
  *
@@ -603,17 +411,13 @@
 			self::setError(__METHOD__, ZBX_API_ERROR_PERMISSIONS, S_CUSER_ERROR_ONLY_SUPER_ADMIN_CAN_CREATE_USERS);
 			return false;
 		}
->>>>>>> 2a669d0f
-
-				if(bccomp(self::$userData['userid'], $user['userid']) == 0)
-					self::exception(ZBX_API_ERROR_PARAMETERS, _s('User is not allowed to delete himself.'));
-
-				if($dbUsers[$user['userid']]['alias'] == ZBX_GUEST_USER)
-					self::exception(ZBX_API_ERROR_PARAMETERS, _s('Cannot delete %1$s internal user "%2$s", try disabling that user.', S_ZABBIX, ZBX_GUEST_USER));
-
-<<<<<<< HEAD
-				continue;
-=======
+
+		$users = zbx_toArray($users);
+		$userids = array();
+
+		self::BeginTransaction(__METHOD__);
+		foreach($users as $unum => $user){
+
 			$user_db_fields = array(
 				'name' => 'ZABBIX',
 				'surname' => 'USER',
@@ -633,101 +437,59 @@
 				$errors[] = array('errno' => ZBX_API_ERROR_PARAMETERS, 'error' => S_CUSER_ERROR_WRONG_FIELD_FOR_USER);
 				$result = false;
 				break;
->>>>>>> 2a669d0f
-			}
-
-// Check if user alais
-			if(isset($user['alias'])){
-// check if we change guest user
-				if(($dbUser['alias'] == ZBX_GUEST_USER) && ($user['alias'] != ZBX_GUEST_USER))
-					self::exception(ZBX_API_ERROR_PARAMETERS, S_CUSER_ERROR_CANT_RENAME_GUEST_USER);
-
-<<<<<<< HEAD
-				if(!isset($alias[$user['alias']])){
-					$alias[$user['alias']] = $update?$user['userid']:1;
-				}
-				else{
-					if($create || (bccomp($user['userid'], $alias[$user['alias']]) != 0))
-						self::exception(ZBX_API_ERROR_PARAMETERS, _s('Duplicate user alias "%s".', $user['alias']));
-				}
-
-				if(zbx_strlen($user['alias']) > 64)
-					self::exception(
-						ZBX_API_ERROR_PARAMETERS,
-						_n(
-							'Maximum alias length is %2$d characters, "%3$s" is %1$d character.',
-							'Maximum alias length is %2$d characters, "%3$s" is %1$d characters.',
-							zbx_strlen($user['alias']),
-							64,
-							$user['alias']
-						)
-					);
-=======
+			}
+
+
 			$user_exist = self::getObjects(array('alias' => $user['alias']));
 			if(!empty($user_exist)){
 				$errors[] = array('errno' => ZBX_API_ERROR_PARAMETERS, 'error' => S_CUSER_ERROR_USER_EXISTS_FIRST_PART.' '.$user_exist[0]['alias'].' '.S_CUSER_ERROR_USER_EXISTS_SECOND_PART);
 				$result = false;
 				break;
->>>>>>> 2a669d0f
-			}
-
-			if(isset($user['usrgrps'])){
-				if(empty($user['usrgrps']))
-					self::exception(ZBX_API_ERROR_PARAMETERS, _s('User "%s" cannot be without user group.', $dbUser['alias']));
-
-				// checking if user tries to disable himself (not allowed). No need to check this on creating a user.
-				if(!$create && bccomp(self::$userData['userid'], $user['userid']) == 0){
-					$usrgrps = API::UserGroup()->get(array(
-						'usrgrpids' => zbx_objectValues($user['usrgrps'], 'usrgrpid'),
-						'output' => API_OUTPUT_EXTEND,
-						'preservekeys' => true,
-						'nopermissions' => true
-					));
-					foreach($usrgrps as $groupid => $group){
-						if($group['gui_access'] == GROUP_GUI_ACCESS_DISABLED)
-							self::exception(ZBX_API_ERROR_PARAMETERS, _s('User may not modify GUI access for himself by becoming a member of user group "%s".', $group['name']));
-
-						if($group['users_status'] == GROUP_STATUS_DISABLED)
-							self::exception(ZBX_API_ERROR_PARAMETERS, _s('User may not modify system status for himself by becoming a member of user group "%s".', $group['name']));
-					}
-				}
-			}
-
-			if(isset($user['type']) && (USER_TYPE_SUPER_ADMIN != self::$userData['type']))
-				self::exception(ZBX_API_ERROR_PARAMETERS, _s('You are not allowed to alter privileges for user "%s".', $dbUser['alias']));
-
-			if(isset($user['autologin']) && ($user['autologin'] == 1) && ($dbUser['autologout'] != 0))
-				$user['autologout'] = 0;
-
-			if(isset($user['autologout']) && ($user['autologout'] > 0) && ($dbUser['autologin'] != 0))
-				$user['autologin'] = 0;
-
-			if(array_key_exists('passwd', $user)){
-				if(is_null($user['passwd'])){
-					unset($user['passwd']);
-				}
-				else{
-					if(($dbUser['alias'] == ZBX_GUEST_USER) && !zbx_empty($user['passwd']))
-						self::exception(ZBX_API_ERROR_PARAMETERS, _s('Not allowed to set password for user "guest".'));
-
-					$user['passwd'] = md5($user['passwd']);
-				}
-			}
-
-<<<<<<< HEAD
-			if(isset($user['alias'])){
-				$nodeids = $update ? id2nodeid($user['userid']) : get_current_nodeid(false);
-				$userExist = $this->get(array(
-					'nodeids' => $nodeids,
-					'filter' => array('alias' => $user['alias']),
-					'nopermissions' => true
-				));
-				if($exUser = reset($userExist)){
-					if($create || (bccomp($exUser['userid'], $user['userid']) != 0))
-						self::exception(ZBX_API_ERROR_PARAMETERS, _s('User with alias "%s" already exists.', $user['alias']));
-				}
-			}
-=======
+			}
+
+			$userid = get_dbid('users', 'userid');
+			$result = DBexecute('INSERT INTO users (userid, name, surname, alias, passwd, url, autologin, autologout, lang, theme,
+				refresh, rows_per_page, type) '.
+				' VALUES ('.
+					$userid.','.
+					zbx_dbstr($user['name']).','.
+					zbx_dbstr($user['surname']).','.
+					zbx_dbstr($user['alias']).','.
+					zbx_dbstr(md5($user['passwd'])).','.
+					zbx_dbstr($user['url']).','.
+					$user['autologin'].','.
+					$user['autologout'].','.
+					zbx_dbstr($user['lang']).','.
+					zbx_dbstr($user['theme']).','.
+					$user['refresh'].','.
+					$user['rows_per_page'].','.
+					$user['type'].
+				')');
+
+			if($result){
+				$usrgrps = zbx_objectValues($user['usrgrps'], 'usrgrpid');
+				foreach($usrgrps as $groupid){
+					if(!$result) break;
+					$users_groups_id = get_dbid("users_groups","id");
+					$result = DBexecute('INSERT INTO users_groups (id,usrgrpid,userid)'.
+						'values('.$users_groups_id.','.$groupid.','.$userid.')');
+				}
+			}
+
+			if($result){
+				foreach($user['user_medias'] as $media_data){
+					if(!$result) break;
+					$mediaid = get_dbid('media', 'mediaid');
+					$result = DBexecute('INSERT INTO media (mediaid,userid,mediatypeid,sendto,active,severity,period)'.
+						' VALUES ('.$mediaid.','.$userid.','.$media_data['mediatypeid'].','.
+						zbx_dbstr($media_data['sendto']).','.$media_data['active'].','.$media_data['severity'].','.
+						zbx_dbstr($media_data['period']).')');
+				}
+			}
+
+// } copy from frontend
+			if(!$result) break;
+
 			$userids[] = $userid;
 		}
 		$result = self::EndTransaction($result, __METHOD__);
@@ -737,224 +499,19 @@
 		else{
 			self::setMethodErrors(__METHOD__, $errors);
 			return false;
->>>>>>> 2a669d0f
-		}
-		unset($user);
-	}
-/**
- * Add Users
- *
- * @param array $users multidimensional array with Users data
- * @param string $users['name']
- * @param string $users['surname']
- * @param array $users['alias']
- * @param string $users['passwd']
- * @param string $users['url']
- * @param int $users['autologin']
- * @param int $users['autologout']
- * @param string $users['lang']
- * @param string $users['theme']
- * @param int $users['refresh']
- * @param int $users['rows_per_page']
- * @param int $users['type']
- * @param array $users['user_medias']
- * @param string $users['user_medias']['mediatypeid']
- * @param string $users['user_medias']['address']
- * @param int $users['user_medias']['severity']
- * @param int $users['user_medias']['active']
- * @param string $users['user_medias']['period']
- * @return array|boolean
- */
-<<<<<<< HEAD
-	public function create($users){
-		$users = zbx_toArray($users);
-=======
-	public static function update($users){
-		global $USER_DETAILS;
-		$errors = array();
-		$result = true;
-		$self = false;
-
-		if(USER_TYPE_SUPER_ADMIN != $USER_DETAILS['type']){
-			self::setError(__METHOD__, ZBX_API_ERROR_PERMISSIONS, S_CUSER_ERROR_ONLY_SUPER_ADMIN_CAN_UPDATE_USERS);
-			return false;
-		}
-
-		$users = zbx_toArray($users);
-		$userids = zbx_objectValues($users, 'userid');
-
-		$options = array(
-			'userids' => zbx_objectValues($users, 'userid'),
-			'output' => API_OUTPUT_EXTEND,
-			'preservekeys' => 1
-		);
-		$upd_users = self::get($options);
-		foreach($users as $gnum => $user){
-			//add_audit(AUDIT_ACTION_DELETE, AUDIT_RESOURCE_USER, 'User ['.$user['alias'].']');
-		}
->>>>>>> 2a669d0f
-
-		$this->checkInput($users,__FUNCTION__);
-
-		$userids = DB::insert('users', $users);
-
-		foreach($users as $unum => $user){
-			$userid = $userids[$unum];
-
-<<<<<<< HEAD
-			$usrgrps = zbx_objectValues($user['usrgrps'], 'usrgrpid');
-			foreach($usrgrps as $groupid){
-				$users_groups_id = get_dbid("users_groups","id");
-				$sql = 'INSERT INTO users_groups (id,usrgrpid,userid)'.
-					'values('.$users_groups_id.','.$groupid.','.$userid.')';
-
-				if(!DBexecute($sql))
-					self::exception(ZBX_API_ERROR_PARAMETERS, 'DBerror');
-			}
-
-			foreach($user['user_medias'] as $media_data){
-				$mediaid = get_dbid('media', 'mediaid');
-				$sql = 'INSERT INTO media (mediaid,userid,mediatypeid,sendto,active,severity,period)'.
-					' VALUES ('.$mediaid.','.$userid.','.$media_data['mediatypeid'].','.
-					zbx_dbstr($media_data['sendto']).','.$media_data['active'].','.$media_data['severity'].','.
-					zbx_dbstr($media_data['period']).')';
-				if(!DBexecute($sql))
-					self::exception(ZBX_API_ERROR_PARAMETERS, 'DBerror');
-=======
-// check if we change guest user
-			if(($user_db_fields['alias'] == ZBX_GUEST_USER) && isset($user['alias']) && ($user['alias'] != ZBX_GUEST_USER)){
-				$errors[] = array('errno' => ZBX_API_ERROR_PARAMETERS, 'error' => S_CUSER_ERROR_CANT_RENAME_GUEST_USER);
-				$result = false;
-				break;
-			}
-
-
-// unset if not changed passwd
-			if(isset($user['passwd']) && !is_null($user['passwd'])){
-				$user['passwd'] = md5($user['passwd']);
-			}
-			else{
-				unset($user['passwd']);
-			}
-//---------
-
-			if(!check_db_fields($user_db_fields, $user)){
-				$errors[] = array('errno' => ZBX_API_ERROR_PARAMETERS, 'error' => S_CUSER_ERROR_WRONG_FIELD_FOR_USER);
-				$result = false;
-				break;
-			}
-
-// copy from frontend {
-			$sql = 'SELECT userid '.
-					' FROM users '.
-					' WHERE alias='.zbx_dbstr($user['alias']).
-						' AND '.DBin_node('userid', id2nodeid($user['userid']));
-			$db_user = DBfetch(DBselect($sql));
-			if($db_user && ($db_user['userid'] != $user['userid'])){
-				$errors[] = array('errno' => ZBX_API_ERROR_PARAMETERS, 'error' => S_CUSER_ERROR_USER_EXISTS_FIRST_PART.' '.$user['alias'].' '.S_CUSER_ERROR_USER_EXISTS_SECOND_PART);
-				$result = false;
-				break;
-			}
-
-			$sql = 'UPDATE users SET '.
-						' name='.zbx_dbstr($user['name']).', '.
-						' surname='.zbx_dbstr($user['surname']).', '.
-						' alias='.zbx_dbstr($user['alias']).', '.
-						' passwd='.zbx_dbstr($user['passwd']).', '.
-						' url='.zbx_dbstr($user['url']).', '.
-						' autologin='.$user['autologin'].', '.
-						' autologout='.$user['autologout'].', '.
-						' lang='.zbx_dbstr($user['lang']).', '.
-						' theme='.zbx_dbstr($user['theme']).', '.
-						' refresh='.$user['refresh'].', '.
-						' rows_per_page='.$user['rows_per_page'].', '.
-						' type='.$user['type'].
-					' WHERE userid='.$user['userid'];
-
-			$result = DBexecute($sql);
-
-			// if(isset($user['usrgrps']) && !is_null($user['usrgrps'])){
-				// $user_groups = CHostGroup::get(array('userids' => $user['userid']));
-				// $user_groupids = zbx_objectValues($user_groups, 'usrgrpid');
-				// $new_groupids = zbx_objectValues($user['usrgrps'], 'usrgrpid');
-
-				// $groups_to_add = array_diff($new_groupids, $user_groupids);
-
-				// if(!empty($groups_to_add)){
-					// $result &= self::massAdd(array('users' => $user, 'usrgrps' => $groups_to_add));
-				// }
-
-				// $groups_to_del = array_diff($user_groupids, $new_groupids);
-				// if(!empty($groups_to_del)){
-					// $result &= self::massRemove(array('users' => $user, 'usrgrps' => $groups_to_del));
-				// }
-			// }
-
-
-
-			if($result && isset($user['usrgrps']) && !is_null($user['usrgrps'])){
-				DBexecute('DELETE FROM users_groups WHERE userid='.$user['userid']);
-
-				$options = array(
-					'usrgrpids' => zbx_objectValues($user['usrgrps'], 'usrgrpid'),
-					'output' => API_OUTPUT_EXTEND,
-					'preservekeys' => 1
-				);
-				$usrgrps = CUserGroup::get($options);
-
-				foreach($usrgrps as $groupid => $group){
-					if(!$result) break;
-
-					if(($group['gui_access'] == GROUP_GUI_ACCESS_DISABLED) && $self){
-						$errors[] = array('errno' => ZBX_API_ERROR_PARAMETERS, 'error' => S_CUSER_ERROR_USER_UNABLE_RESTRICT_SELF_GUI_ACCESS_PART1.' '.$group['name'].' '.S_CUSER_ERROR_USER_UNABLE_RESTRICT_SELF_GUI_ACCESS_PART2);
-						$result = false;
-						break;
-					}
-
-					if(($group['users_status'] == GROUP_STATUS_DISABLED) && $self){
-						$errors[] = array('errno' => ZBX_API_ERROR_PARAMETERS, 'error' => S_CUSER_ERROR_USER_CANT_DISABLE_SELF_PART1.' '.$group['name'].' '.S_CUSER_ERROR_USER_CANT_DISABLE_SELF_PART2);
-						$result = false;
-						break;
-					}
-
-					$users_groups_id = get_dbid('users_groups', 'id');
-					$result = DBexecute('INSERT INTO users_groups (id, usrgrpid, userid) VALUES ('.$users_groups_id.','.$groupid.','.$user['userid'].')');
-				}
-			}
-/*
-			if($result && !is_null($user['user_medias'])){
-				$result = DBexecute('DELETE FROM media WHERE userid='.$userid);
-				foreach($user['user_medias'] as $media_data){
-					if(!$result) break;
-					$mediaid = get_dbid('media', 'mediaid');
-					$result = DBexecute('INSERT INTO media (mediaid, userid, mediatypeid, sendto, active, severity, period)'.
-						' VALUES ('.$mediaid.','.$userid.','.$media_data['mediatypeid'].','.
-							zbx_dbstr($media_data['sendto']).','.$media_data['active'].','.$media_data['severity'].','.
-							zbx_dbstr($media_data['period']).')');
-				}
->>>>>>> 2a669d0f
-			}
-		}
-
-<<<<<<< HEAD
-		return array('userids' => $userids);
-=======
-		$result = self::EndTransaction($result, __METHOD__);
-
-		if($result){
-			return array('userids' => $userids);
-		}
-		else{
-			self::setMethodErrors(__METHOD__, $errors);
-			return false;
-		}
->>>>>>> 2a669d0f
+		}
 	}
 
 /**
  * Update Users
  *
- * @param array $users multidimensional array with Users data
+ * {@source}
+ * @access public
+ * @static
+ * @since 1.8
+ * @version 1
+ *
+ * @param _array $users multidimensional array with Users data
  * @param string $users['userid']
  * @param string $users['name']
  * @param string $users['surname']
@@ -976,16 +533,203 @@
  * @param string $users['user_medias']['period']
  * @return boolean
  */
-	public function update($users){
+	public static function update($users){
+		global $USER_DETAILS;
+		$errors = array();
+		$result = true;
+		$self = false;
+
+		if(USER_TYPE_SUPER_ADMIN != $USER_DETAILS['type']){
+			self::setError(__METHOD__, ZBX_API_ERROR_PERMISSIONS, S_CUSER_ERROR_ONLY_SUPER_ADMIN_CAN_UPDATE_USERS);
+			return false;
+		}
+
 		$users = zbx_toArray($users);
-		$userids = zbx_objectValues($users,'userid');
-
-<<<<<<< HEAD
-		$this->checkInput($users,__FUNCTION__);
+		$userids = zbx_objectValues($users, 'userid');
+
+		$options = array(
+			'userids' => zbx_objectValues($users, 'userid'),
+			'output' => API_OUTPUT_EXTEND,
+			'preservekeys' => 1
+		);
+		$upd_users = self::get($options);
+		foreach($users as $gnum => $user){
+			//add_audit(AUDIT_ACTION_DELETE, AUDIT_RESOURCE_USER, 'User ['.$user['alias'].']');
+		}
+
+		self::BeginTransaction(__METHOD__);
+
+		if(bccomp($USER_DETAILS['userid'], $user['userid']) == 0){
+			$self = true;
+		}
 
 		foreach($users as $unum => $user){
-			$self = (bccomp(self::$userData['userid'], $user['userid']) == 0);
-=======
+			$user_db_fields = $upd_users[$user['userid']];
+
+// check if we change guest user
+			if(($user_db_fields['alias'] == ZBX_GUEST_USER) && isset($user['alias']) && ($user['alias'] != ZBX_GUEST_USER)){
+				$errors[] = array('errno' => ZBX_API_ERROR_PARAMETERS, 'error' => S_CUSER_ERROR_CANT_RENAME_GUEST_USER);
+				$result = false;
+				break;
+			}
+
+
+// unset if not changed passwd
+			if(isset($user['passwd']) && !is_null($user['passwd'])){
+				$user['passwd'] = md5($user['passwd']);
+			}
+			else{
+				unset($user['passwd']);
+			}
+//---------
+
+			if(!check_db_fields($user_db_fields, $user)){
+				$errors[] = array('errno' => ZBX_API_ERROR_PARAMETERS, 'error' => S_CUSER_ERROR_WRONG_FIELD_FOR_USER);
+				$result = false;
+				break;
+			}
+
+// copy from frontend {
+			$sql = 'SELECT userid '.
+					' FROM users '.
+					' WHERE alias='.zbx_dbstr($user['alias']).
+						' AND '.DBin_node('userid', id2nodeid($user['userid']));
+			$db_user = DBfetch(DBselect($sql));
+			if($db_user && ($db_user['userid'] != $user['userid'])){
+				$errors[] = array('errno' => ZBX_API_ERROR_PARAMETERS, 'error' => S_CUSER_ERROR_USER_EXISTS_FIRST_PART.' '.$user['alias'].' '.S_CUSER_ERROR_USER_EXISTS_SECOND_PART);
+				$result = false;
+				break;
+			}
+
+			$sql = 'UPDATE users SET '.
+						' name='.zbx_dbstr($user['name']).', '.
+						' surname='.zbx_dbstr($user['surname']).', '.
+						' alias='.zbx_dbstr($user['alias']).', '.
+						' passwd='.zbx_dbstr($user['passwd']).', '.
+						' url='.zbx_dbstr($user['url']).', '.
+						' autologin='.$user['autologin'].', '.
+						' autologout='.$user['autologout'].', '.
+						' lang='.zbx_dbstr($user['lang']).', '.
+						' theme='.zbx_dbstr($user['theme']).', '.
+						' refresh='.$user['refresh'].', '.
+						' rows_per_page='.$user['rows_per_page'].', '.
+						' type='.$user['type'].
+					' WHERE userid='.$user['userid'];
+
+			$result = DBexecute($sql);
+
+			// if(isset($user['usrgrps']) && !is_null($user['usrgrps'])){
+				// $user_groups = CHostGroup::get(array('userids' => $user['userid']));
+				// $user_groupids = zbx_objectValues($user_groups, 'usrgrpid');
+				// $new_groupids = zbx_objectValues($user['usrgrps'], 'usrgrpid');
+
+				// $groups_to_add = array_diff($new_groupids, $user_groupids);
+
+				// if(!empty($groups_to_add)){
+					// $result &= self::massAdd(array('users' => $user, 'usrgrps' => $groups_to_add));
+				// }
+
+				// $groups_to_del = array_diff($user_groupids, $new_groupids);
+				// if(!empty($groups_to_del)){
+					// $result &= self::massRemove(array('users' => $user, 'usrgrps' => $groups_to_del));
+				// }
+			// }
+
+
+
+			if($result && isset($user['usrgrps']) && !is_null($user['usrgrps'])){
+				DBexecute('DELETE FROM users_groups WHERE userid='.$user['userid']);
+
+				$options = array(
+					'usrgrpids' => zbx_objectValues($user['usrgrps'], 'usrgrpid'),
+					'output' => API_OUTPUT_EXTEND,
+					'preservekeys' => 1
+				);
+				$usrgrps = CUserGroup::get($options);
+
+				foreach($usrgrps as $groupid => $group){
+					if(!$result) break;
+
+					if(($group['gui_access'] == GROUP_GUI_ACCESS_DISABLED) && $self){
+						$errors[] = array('errno' => ZBX_API_ERROR_PARAMETERS, 'error' => S_CUSER_ERROR_USER_UNABLE_RESTRICT_SELF_GUI_ACCESS_PART1.' '.$group['name'].' '.S_CUSER_ERROR_USER_UNABLE_RESTRICT_SELF_GUI_ACCESS_PART2);
+						$result = false;
+						break;
+					}
+
+					if(($group['users_status'] == GROUP_STATUS_DISABLED) && $self){
+						$errors[] = array('errno' => ZBX_API_ERROR_PARAMETERS, 'error' => S_CUSER_ERROR_USER_CANT_DISABLE_SELF_PART1.' '.$group['name'].' '.S_CUSER_ERROR_USER_CANT_DISABLE_SELF_PART2);
+						$result = false;
+						break;
+					}
+
+					$users_groups_id = get_dbid('users_groups', 'id');
+					$result = DBexecute('INSERT INTO users_groups (id, usrgrpid, userid) VALUES ('.$users_groups_id.','.$groupid.','.$user['userid'].')');
+				}
+			}
+/*
+			if($result && !is_null($user['user_medias'])){
+				$result = DBexecute('DELETE FROM media WHERE userid='.$userid);
+				foreach($user['user_medias'] as $media_data){
+					if(!$result) break;
+					$mediaid = get_dbid('media', 'mediaid');
+					$result = DBexecute('INSERT INTO media (mediaid, userid, mediatypeid, sendto, active, severity, period)'.
+						' VALUES ('.$mediaid.','.$userid.','.$media_data['mediatypeid'].','.
+							zbx_dbstr($media_data['sendto']).','.$media_data['active'].','.$media_data['severity'].','.
+							zbx_dbstr($media_data['period']).')');
+				}
+			}
+//*/
+// } copy from frontend
+		}
+
+		$result = self::EndTransaction($result, __METHOD__);
+
+		if($result){
+			return array('userids' => $userids);
+		}
+		else{
+			self::setMethodErrors(__METHOD__, $errors);
+			return false;
+		}
+	}
+
+
+/**
+ * Update Users
+ *
+ * {@source}
+ * @access public
+ * @static
+ * @since 1.8
+ * @version 1
+ *
+ * @param _array $users multidimensional array with Users data
+ * @param string $users['userid']
+ * @param string $users['name']
+ * @param string $users['surname']
+ * @param array $users['alias']
+ * @param string $users['passwd']
+ * @param string $users['url']
+ * @param int $users['autologin']
+ * @param int $users['autologout']
+ * @param string $users['lang']
+ * @param string $users['theme']
+ * @param int $users['refresh']
+ * @param int $users['rows_per_page']
+ * @param int $users['type']
+ * @param array $users['user_medias']
+ * @param string $users['user_medias']['mediatypeid']
+ * @param string $users['user_medias']['address']
+ * @param int $users['user_medias']['severity']
+ * @param int $users['user_medias']['active']
+ * @param string $users['user_medias']['period']
+ * @return boolean
+ */
+	public static function updateProfile($user){
+		global $USER_DETAILS;
+		$errors = array();
+		$result = true;
+
 		$options = array(
 			'nodeids' => id2nodeid($USER_DETAILS['userid']),
 			'userids' => $USER_DETAILS['userid'],
@@ -995,32 +739,21 @@
 		$upd_users = self::get($options);
 		$upd_user = reset($upd_users);
 //add_audit(AUDIT_ACTION_DELETE, AUDIT_RESOURCE_USER, 'User ['.$user['alias'].']');
->>>>>>> 2a669d0f
-
-			$result = DB::update('users', array(
-				array(
-					'values'=> $user,
-					'where'=> array('userid' => $user['userid'])
-				)
-			));
-
-			if(!$result)
-				self::exception(ZBX_API_ERROR_PARAMETERS, 'DBerror');
-
-			if(isset($user['usrgrps']) && !is_null($user['usrgrps'])){
-				$newUsrgrpids = zbx_objectValues($user['usrgrps'], 'usrgrpid');
-
-// deleting all relations with groups, but not touching those, where user still must be after update
-				$sql = 'DELETE FROM users_groups WHERE userid='.$user['userid'].' AND '.DBcondition('usrgrpid', $newUsrgrpids, true);  // true - NOT IN
-				DBexecute($sql);
-
-<<<<<<< HEAD
-// getting the list of groups user is currently in
-				$dbGroupsUserIn = DBSelect('SELECT usrgrpid FROM users_groups WHERE userid='.$user['userid']);
-				$groupsUserIn = array();
-				while($grp = DBfetch($dbGroupsUserIn))
-					$groupsUserIn[$grp['usrgrpid']] = $grp['usrgrpid'];
-=======
+
+		self::BeginTransaction(__METHOD__);
+
+
+		$user_db_fields = $upd_user;
+
+// unset if not changed passwd
+		if(isset($user['passwd']) && !is_null($user['passwd'])){
+			$user['passwd'] = md5($user['passwd']);
+		}
+		else{
+			unset($user['passwd']);
+		}
+//---------
+
 		if(!check_db_fields($user_db_fields, $user)){
 			$errors[] = array('errno' => ZBX_API_ERROR_PARAMETERS, 'error' => S_CUSER_ERROR_WRONG_FIELD_FOR_USER);
 			$result = false;
@@ -1028,35 +761,23 @@
 		}
 
 // copy from frontend {
->>>>>>> 2a669d0f
-
-				$usrgrps = API::UserGroup()->get(array(
-					'usrgrpids' => zbx_objectValues($user['usrgrps'], 'usrgrpid'),
-					'output' => API_OUTPUT_EXTEND,
-					'preservekeys' => 1
-				));
-				foreach($usrgrps as $groupid => $group){
-// if user is not already in a given group
-					if(isset($groupsUserIn[$groupid])) continue;
-
-					$users_groups_id = get_dbid('users_groups', 'id');
-					$sql = 'INSERT INTO users_groups (id, usrgrpid, userid)'.
-							' VALUES ('.$users_groups_id.','.$groupid.','.$user['userid'].')';
-
-					if(!DBexecute($sql))
-						self::exception(ZBX_API_ERROR_PARAMETERS, 'DBerror');
-				}
-			}
-		}
-
-		return array('userids' => $userids);
-	}
-
-<<<<<<< HEAD
-	public function updateProfile($user){
-		$user['userid'] = self::$userData['userid'];
-		return $this->update(array($user));
-=======
+
+		$sql = 'UPDATE users SET '.
+					' passwd='.zbx_dbstr($user['passwd']).', '.
+					' url='.zbx_dbstr($user['url']).', '.
+					' autologin='.$user['autologin'].', '.
+					' autologout='.$user['autologout'].', '.
+					' lang='.zbx_dbstr($user['lang']).', '.
+					' theme='.zbx_dbstr($user['theme']).', '.
+					' refresh='.$user['refresh'].', '.
+					' rows_per_page='.$user['rows_per_page'].
+				' WHERE userid='.$user['userid'];
+
+		$result = DBexecute($sql);
+
+
+		$result = self::EndTransaction($result, __METHOD__);
+
 		if($result){
 			$options = array(
 					'nodeids' => id2nodeid($USER_DETAILS['userid']),
@@ -1071,52 +792,20 @@
 			self::setMethodErrors(__METHOD__, $errors);
 			return false;
 		}
->>>>>>> 2a669d0f
-	}
-
+	}
 /**
  * Delete Users
+ *
+ * {@source}
+ * @access public
+ * @static
+ * @since 1.8
+ * @version 1
  *
  * @param array $users
  * @param array $users[0,...]['userids']
  * @return boolean
  */
-<<<<<<< HEAD
-	public function delete($users){
-		$users = zbx_toArray($users);
-		$userids = zbx_objectValues($users, 'userid');
-
-		$this->checkInput($users, __FUNCTION__);
-
-// delete action operation msg
-		$operationids = array();
-		$sql = 'SELECT DISTINCT om.operationid '.
-				' FROM opmessage_usr om '.
-				' WHERE '.DBcondition('om.userid', $userids);
-		$dbOperations = DBselect($sql);
-		while($dbOperation = DBfetch($dbOperations))
-			$operationids[$dbOperation['operationid']] = $dbOperation['operationid'];
-
-		DB::delete('opmessage_usr', array('userid'=>$userids));
-
-// delete empty operations
-		$delOperationids = array();
-		$sql = 'SELECT DISTINCT o.operationid '.
-				' FROM operations o '.
-				' WHERE '.DBcondition('o.operationid', $operationids).
-					' AND NOT EXISTS(SELECT om.opmessage_usrid FROM opmessage_usr om WHERE om.operationid=o.operationid)';
-		$dbOperations = DBselect($sql);
-		while($dbOperation = DBfetch($dbOperations))
-			$delOperationids[$dbOperation['operationid']] = $dbOperation['operationid'];
-
-		DB::delete('operations', array('operationid'=>$delOperationids));
-		DB::delete('media', array('userid'=>$userids));
-		DB::delete('profiles', array('userid'=>$userids));
-		DB::delete('users_groups', array('userid'=>$userids));
-		DB::delete('users', array('userid'=>$userids));
-
-		return array('userids' => $userids);
-=======
 	public static function delete($users){
 		global $USER_DETAILS;
 		$errors = array();
@@ -1170,11 +859,16 @@
 			self::setMethodErrors(__METHOD__, $errors);
 			return false;
 		}
->>>>>>> 2a669d0f
 	}
 
 /**
  * Add Medias for User
+ *
+ * {@source}
+ * @access public
+ * @static
+ * @since 1.8
+ * @version 1
  *
  * @param array $media_data
  * @param string $media_data['userid']
@@ -1185,42 +879,6 @@
  * @param string $media_data['medias']['period']
  * @return boolean
  */
-<<<<<<< HEAD
-	public function addMedia($media_data){
-
-
-			$medias = zbx_toArray($media_data['medias']);
-			$users = zbx_toArray($media_data['users']);
-			$mediaids = array();
-
-		$userids = array();
-
-			if(self::$userData['type'] < USER_TYPE_ZABBIX_ADMIN){
-				self::exception(ZBX_API_ERROR_PARAMETERS, S_CUSER_ERROR_ONLY_ADMIN_CAN_ADD_USER_MEDIAS);
-			}
-
-			foreach($users as $unum => $user){
-			$userids[] = $user['userid'];
-
-				foreach($medias as $mnum => $media){
-					if(!validate_period($media['period'])){
-						self::exception(ZBX_API_ERROR_PARAMETERS, S_CUSER_ERROR_INCORRECT_TIME_PERIOD);
-					}
-
-					$mediaid = get_dbid('media','mediaid');
-
-					$sql='INSERT INTO media (mediaid,userid,mediatypeid,sendto,active,severity,period) '.
-							' VALUES ('.$mediaid.','.$user['userid'].','.$media['mediatypeid'].','.
-										zbx_dbstr($media['sendto']).','.$media['active'].','.$media['severity'].','.
-										zbx_dbstr($media['period']).')';
-					if(!DBexecute($sql))
-						self::exception(ZBX_API_ERROR_PARAMETERS, 'DBerror');
-					$mediaids[] = $mediaid;
-				}
-			}
-
-			return array('mediaids' => $mediaids);
-=======
 	public static function addMedia($media_data){
 		global $USER_DETAILS;
 
@@ -1265,31 +923,11 @@
 			self::$error[] = array('error' => ZBX_API_ERROR_INTERNAL, 'data' => S_CUSER_ERROR_INTERNAL_ZABBIX_ERROR);
 			return false;
 		}
->>>>>>> 2a669d0f
 	}
 
 /**
  * Delete User Medias
  *
-<<<<<<< HEAD
- * @param array $mediaids
- * @return boolean
- */
-	public function deleteMedia($mediaids){
-
-
-			$mediaids = zbx_toArray($mediaids);
-
-			if(self::$userData['type'] < USER_TYPE_ZABBIX_ADMIN){
-				self::exception(ZBX_API_ERROR_PARAMETERS, S_CUSER_ERROR_ONLY_ADMIN_CAN_REMOVE_USER_MEDIAS);
-			}
-
-			$sql = 'DELETE FROM media WHERE '.DBcondition('mediaid', $mediaids);
-			if(!DBexecute($sql))
-				self::exception(ZBX_API_ERROR_PARAMETERS, 'DBerror');
-
-			return array('mediaids'=>$mediaids);
-=======
  * {@source}
  * @access public
  * @static
@@ -1321,11 +959,16 @@
 			self::$error[] = array('error' => ZBX_API_ERROR_INTERNAL, 'data' => S_CUSER_ERROR_INTERNAL_ZABBIX_ERROR);
 			return false;
 		}
->>>>>>> 2a669d0f
 	}
 
 /**
  * Update Medias for User
+ *
+ * {@source}
+ * @access public
+ * @static
+ * @since 1.8
+ * @version 1
  *
  * @param array $media_data
  * @param array $media_data['users']
@@ -1338,39 +981,12 @@
  * @param string $media_data['medias']['period']
  * @return boolean
  */
-<<<<<<< HEAD
-	public function updateMedia($media_data){
-=======
 	public static function updateMedia($media_data){
 		global $USER_DETAILS;
->>>>>>> 2a669d0f
 
 		$new_medias = zbx_toArray($media_data['medias']);
 		$users = zbx_toArray($media_data['users']);
 
-<<<<<<< HEAD
-			if(self::$userData['type'] < USER_TYPE_ZABBIX_ADMIN){
-				self::exception(ZBX_API_ERROR_PERMISSIONS, S_CUSER_ERROR_ONLY_ADMIN_CAN_CHANGE_USER_MEDIAS);
-			}
-
-			$upd_medias = array();
-			$del_medias = array();
-
-			$userids = zbx_objectValues($users, 'userid');
-			$sql = 'SELECT m.mediaid '.
-					' FROM media m '.
-					' WHERE '.DBcondition('userid', $userids);
-			$result = DBselect($sql);
-			while($media = DBfetch($result)){
-				$del_medias[$media['mediaid']] = $media;
-			}
-
-			foreach($new_medias as $mnum => $media){
-				if(!isset($media['mediaid'])) continue;
-
-				if(isset($del_medias[$media['mediaid']])){
-					$upd_medias[$media['mediaid']] = $new_medias[$mnum];
-=======
 		try{
 			self::BeginTransaction(__METHOD__);
 
@@ -1434,64 +1050,7 @@
 				$result = self::addMedia(array('users' => $users, 'medias' => $new_medias));
 				if(!$result){
 					throw new APIException(ZBX_API_ERROR_PARAMETERS, S_CUSER_ERROR_CANT_INSERT_USER_MEDIAS);
->>>>>>> 2a669d0f
-				}
-
-				unset($new_medias[$mnum]);
-				unset($del_medias[$media['mediaid']]);
-			}
-
-// DELETE
-			if(!empty($del_medias)){
-				$mediaids = zbx_objectValues($del_medias, 'mediaid');
-				$result = $this->deleteMedia($mediaids);
-				if(!$result){
-					self::exception(ZBX_API_ERROR_PARAMETERS, S_CUSER_ERROR_CANT_DELETE_USER_MEDIAS);
-				}
-			}
-
-// UPDATE
-			foreach($upd_medias as $mnum => $media){
-				if(!validate_period($media['period'])){
-					self::exception(ZBX_API_ERROR_PARAMETERS, S_CUSER_ERROR_WRONG_PERIOD_PART1.' '.$media['period'].' '.S_CUSER_ERROR_WRONG_PERIOD_PART2);
-				}
-
-				$sql = 'UPDATE media '.
-						' SET mediatypeid='.$media['mediatypeid'].','.
-							' sendto='.zbx_dbstr($media['sendto']).','.
-							' active='.$media['active'].','.
-							' severity='.$media['severity'].','.
-							' period='.zbx_dbstr($media['period']).
-						' WHERE mediaid='.$media['mediaid'];
-				$result = DBexecute($sql);
-				if(!$result){
-					self::exception(ZBX_API_ERROR_PARAMETERS, S_CUSER_ERROR_CANT_UPDATE_USER_MEDIAS);
-				}
-			}
-
-// CREATE
-			if(!empty($new_medias)){
-				$result = $this->addMedia(array('users' => $users, 'medias' => $new_medias));
-				if(!$result){
-					self::exception(ZBX_API_ERROR_PARAMETERS, S_CUSER_ERROR_CANT_INSERT_USER_MEDIAS);
-				}
-			}
-
-			return array('userids'=>$userids);
-	}
-
-// ******************************************************************************
-//  LOGIN Methods
-// ******************************************************************************
-
-	public function ldapLogin($user){
-		$cnf = isset($user['cnf']) ? $user['cnf'] : null;
-
-		if(is_null($cnf)){
-			$config = select_config();
-			foreach($config as $id => $value){
-				if(zbx_strpos($id, 'ldap_') !== false)
-					$cnf[str_replace('ldap_', '', $id)] = $config[$id];
+				}
 			}
 
 			self::EndTransaction(true, __METHOD__);
@@ -1500,278 +1059,6 @@
 		catch(APIException $e){
 			self::EndTransaction(false, __METHOD__);
 
-<<<<<<< HEAD
-		if(!function_exists('ldap_connect'))
-			self::exception(ZBX_API_ERROR_PARAMETERS, _('Probably php-ldap module is missing'));
-
-		$ldap = new CLdap($cnf);
-		$ldap->connect();
-
-		if($ldap->checkPass($user['user'], $user['password']))
-			return true;
-		else
-			self::exception(ZBX_API_ERROR_PARAMETERS, _('Login name or password is incorrect'));
-	}
-
-	private function dbLogin($user){
-		global $ZBX_LOCALNODEID;
-
-		$sql = 'SELECT u.userid '.
-				' FROM users u '.
-				' WHERE u.alias='.zbx_dbstr($user['user']).
-					' AND u.passwd='.zbx_dbstr(md5($user['password'])).
-					' AND '.DBin_node('u.userid', $ZBX_LOCALNODEID);
-		$login = DBfetch(DBselect($sql));
-		if($login)
-			return true;
-		else
-			self::exception(ZBX_API_ERROR_PARAMETERS, _('Login name or password is incorrect'));
-	}
-
-	public function logout($sessionid){
-		global $ZBX_LOCALNODEID;
-
-		$sql = 'SELECT s.* '.
-			' FROM sessions s '.
-			' WHERE s.sessionid='.zbx_dbstr($sessionid).
-				' AND s.status='.ZBX_SESSION_ACTIVE.
-				' AND '.DBin_node('s.userid', $ZBX_LOCALNODEID);
-
-		$session = DBfetch(DBselect($sql));
-		if(!$session) self::exception(ZBX_API_ERROR_PARAMETERS, _('Cannot logout.'));
-
-		DBexecute('DELETE FROM sessions WHERE status='.ZBX_SESSION_PASSIVE.' AND userid='.zbx_dbstr($session['userid']));
-		DBexecute('UPDATE sessions SET status='.ZBX_SESSION_PASSIVE.' WHERE sessionid='.zbx_dbstr($sessionid));
-
-	return true;
-	}
-
-/**
- * Login user
- *
- * @param array $user
- * @param array $user['user'] User alias
- * @param array $user['password'] User password
- * @return string session ID
- */
-	public function login($user){
-		global $ZBX_LOCALNODEID;
-
-		$name = $user['user'];
-		$password = md5($user['password']);
-
-		$sql = 'SELECT u.userid, u.attempt_failed, u.attempt_clock, u.attempt_ip'.
-				' FROM users u '.
-				' WHERE u.alias='.zbx_dbstr($name);
-					' AND '.DBin_node('u.userid', $ZBX_LOCALNODEID);
-
-		$userInfo = DBfetch(DBselect($sql));
-		if(!$userInfo)
-			self::exception(ZBX_API_ERROR_PARAMETERS, _('Login name or password is incorrect'));
-
-		self::$userData['userid'] = $userInfo['userid'];
-
-// check if user is blocked
-		if($userInfo['attempt_failed'] >= ZBX_LOGIN_ATTEMPTS){
-			if((time() - $userInfo['attempt_clock']) < ZBX_LOGIN_BLOCK)
-				self::exception(ZBX_API_ERROR_PARAMETERS, _s('Account is blocked for %s seconds', (ZBX_LOGIN_BLOCK - (time() - $userInfo['attempt_clock']))));
-
-			DBexecute('UPDATE users SET attempt_clock='.time().' WHERE alias='.zbx_dbstr($name));
-		}
-
-// check system permissions
-		if(!check_perm2system($userInfo['userid']))
-			self::exception(ZBX_API_ERROR_PARAMETERS, _('No permissions for system access.'));
-
-
-		$sql = 'SELECT MAX(g.gui_access) as gui_access '.
-			' FROM usrgrp g, users_groups ug '.
-			' WHERE ug.userid='.$userInfo['userid'].
-				' AND g.usrgrpid=ug.usrgrpid ';
-		$db_access = DBfetch(DBselect($sql));
-		if(!zbx_empty($db_access['gui_access']))
-			$guiAccess = $db_access['gui_access'];
-		else
-			$guiAccess = GROUP_GUI_ACCESS_SYSTEM;
-
-		switch($guiAccess){
-			case GROUP_GUI_ACCESS_INTERNAL:
-				$auth_type = ZBX_AUTH_INTERNAL;
-				break;
-			case GROUP_GUI_ACCESS_DISABLED:
-			case GROUP_GUI_ACCESS_SYSTEM:
-				$config = select_config();
-				$auth_type = $config['authentication_type'];
-				break;
-		}
-
-		try{
-			switch($auth_type){
-				case ZBX_AUTH_LDAP:
-					$this->ldapLogin($user);
-					break;
-				case ZBX_AUTH_INTERNAL:
-					$this->dbLogin($user);
-					break;
-				case ZBX_AUTH_HTTP:
-			}
-		}
-		catch(APIException $e){
-			$ip = (isset($_SERVER['HTTP_X_FORWARDED_FOR']) && !empty($_SERVER['HTTP_X_FORWARDED_FOR']))
-					? $_SERVER['HTTP_X_FORWARDED_FOR']
-					: $_SERVER['REMOTE_ADDR'];
-			$userInfo['attempt_failed']++;
-
-			$sql = 'UPDATE users '.
-					' SET attempt_failed='.$userInfo['attempt_failed'].','.
-						' attempt_clock='.time().','.
-						' attempt_ip='.zbx_dbstr($ip).
-					' WHERE userid='.$userInfo['userid'];
-			DBexecute($sql);
-
-			add_audit(AUDIT_ACTION_LOGIN, AUDIT_RESOURCE_USER, _s('Login failed [%s]', $name));
-			self::exception(ZBX_API_ERROR_PARAMETERS, $e->getMessage());
-		}
-
-// start session
-		$sessionid = md5(time().$password.$name.rand(0,10000000));
-		DBexecute('INSERT INTO sessions (sessionid,userid,lastaccess,status) VALUES ('.zbx_dbstr($sessionid).','.$userInfo['userid'].','.time().','.ZBX_SESSION_ACTIVE.')');
-// --
-
-		add_audit(AUDIT_ACTION_LOGIN, AUDIT_RESOURCE_USER, _s('Correct login [%s]', $name));
-
-
-		$userData = $this->_getUserData($userInfo['userid']);
-		$userData['sessionid'] = $sessionid;
-		$userData['gui_access'] = $guiAccess;
-
-		if($userInfo['attempt_failed'])
-			DBexecute('UPDATE users SET attempt_failed=0 WHERE userid='.$userInfo['userid']);
-
-		CWebUser::$data = self::$userData = $userData;
-
-	return isset($user['userData']) ? $userData : $userData['sessionid'];
-	}
-
-/**
- * Check if session ID is authenticated
- *
- * @param array $sessionid Session ID
- */
-	public function checkAuthentication($sessionid){
-		global $ZBX_LOCALNODEID;
-
-		$time = time();
-		$sql = 'SELECT u.userid, u.autologout, s.lastaccess '.
-				' FROM sessions s, users u'.
-				' WHERE s.sessionid='.zbx_dbstr($sessionid).
-					' AND s.status='.ZBX_SESSION_ACTIVE.
-					' AND s.userid=u.userid'.
-					' AND ((s.lastaccess+u.autologout>'.$time.') OR (u.autologout=0))'.
-					' AND '.DBin_node('u.userid', $ZBX_LOCALNODEID);
-		$userInfo = DBfetch(DBselect($sql));
-
-		if(!$userInfo)
-			self::exception(ZBX_API_ERROR_PARAMETERS, _('Session terminated, re-login, please.'));
-
-// dont check permissions on the same second
-		if($time != $userInfo['lastaccess']){
-			if(!check_perm2system($userInfo['userid']))
-				self::exception(ZBX_API_ERROR_PARAMETERS, _('No permissions for system access.'));
-
-			if($userInfo['autologout'] > 0)
-				DBexecute('DELETE FROM sessions WHERE userid='.$userInfo['userid'].' AND lastaccess<'.(time() - $userInfo['autologout']));
-
-			DBexecute('UPDATE sessions SET lastaccess='.time().' WHERE userid='.$userInfo['userid'].' AND sessionid='.zbx_dbstr($sessionid));
-		}
-
-		$sql = 'SELECT MAX(g.gui_access) as gui_access '.
-			' FROM usrgrp g, users_groups ug '.
-			' WHERE ug.userid='.$userInfo['userid'].
-				' AND g.usrgrpid=ug.usrgrpid ';
-		$db_access = DBfetch(DBselect($sql));
-		if(!zbx_empty($db_access['gui_access']))
-			$guiAccess = $db_access['gui_access'];
-		else
-			$guiAccess = GROUP_GUI_ACCESS_SYSTEM;
-
-		$userData = $this->_getUserData($userInfo['userid']);
-		$userData['sessionid'] = $sessionid;
-		$userData['gui_access'] = $guiAccess;
-
-		CWebUser::$data = self::$userData = $userData;
-
-		return $userData;
-	}
-
-	private function _getUserData($userid){
-		global $ZBX_LOCALNODEID;
-		global $ZBX_NODES;
-
-		$sql = 'SELECT u.userid, u.alias, u.name, u.surname, u.url, u.autologin, u.autologout, u.lang, u.refresh, u.type,'.
-				' u.theme, u.attempt_failed, u.attempt_ip, u.attempt_clock, u.rows_per_page'.
-				' FROM users u'.
-				' WHERE u.userid='.$userid;
-		$userData = DBfetch(DBselect($sql));
-
-
-		$sql = 'SELECT ug.userid '.
-			' FROM usrgrp g, users_groups ug '.
-			' WHERE ug.userid = '.$userid.
-				' AND g.usrgrpid = ug.usrgrpid '.
-				' AND g.debug_mode = '.GROUP_DEBUG_MODE_ENABLED;
-		$userData['debug_mode'] = (bool) DBfetch(DBselect($sql));
-
-
-		$userData['userip'] = (isset($_SERVER['HTTP_X_FORWARDED_FOR']) && !empty($_SERVER['HTTP_X_FORWARDED_FOR']))
-					? $_SERVER['HTTP_X_FORWARDED_FOR']
-					: $_SERVER['REMOTE_ADDR'];
-
-
-		if(isset($ZBX_NODES[$ZBX_LOCALNODEID])){
-			$userData['node'] = $ZBX_NODES[$ZBX_LOCALNODEID];
-		}
-		else{
-			$userData['node'] = array();
-			$userData['node']['name'] = '- unknown -';
-			$userData['node']['nodeid'] = $ZBX_LOCALNODEID;
-		}
-
-	return $userData;
-	}
-
-	public function isReadable($ids){
-		if(!is_array($ids)) return false;
-		if(empty($ids)) return true;
-
-		$ids = array_unique($ids);
-
-		$count = $this->get(array(
-			'nodeids' => get_current_nodeid(true),
-			'userids' => $ids,
-			'output' => API_OUTPUT_SHORTEN,
-			'countOutput' => true
-		));
-
-		return (count($ids) == $count);
-	}
-
-	public function isWritable($ids){
-		if(!is_array($ids)) return false;
-		if(empty($ids)) return true;
-
-		$ids = array_unique($ids);
-
-		$count = $this->get(array(
-			'nodeids' => get_current_nodeid(true),
-			'userids' => $ids,
-			'output' => API_OUTPUT_SHORTEN,
-			'editable' => true,
-			'countOutput' => true
-		));
-
-		return (count($ids) == $count);
-=======
 			$error = $e->getErrors();
 			$error = reset($error);
 			self::setError(__METHOD__, $e->getCode(), $error);
@@ -2136,8 +1423,6 @@
 		}
 
 	return true;
->>>>>>> 2a669d0f
 	}
 }
-
 ?>