--- conflicted
+++ resolved
@@ -1085,13 +1085,8 @@
 		// adding medias
 		if ($options['selectMedias'] !== null && $options['selectMedias'] != API_OUTPUT_COUNT) {
 			$userMedias = API::UserMedia()->get(array(
-<<<<<<< HEAD
 				'output' => $this->outputExtend($options['selectMedias'], array('userid', 'mediaid')),
-				'userids' => $userids,
-=======
-				'output' => $this->outputExtend('media', array('userid', 'mediaid'), $options['selectMedias']),
 				'userids' => $userIds,
->>>>>>> 23733439
 				'preservekeys' => true
 			));
 
