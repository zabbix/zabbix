<?php
/*
** ZABBIX
** Copyright (C) 2000-2009 SIA Zabbix
**
** This program is free software; you can redistribute it and/or modify
** it under the terms of the GNU General Public License as published by
** the Free Software Foundation; either version 2 of the License, or
** (at your option) any later version.
**
** This program is distributed in the hope that it will be useful,
** but WITHOUT ANY WARRANTY; without even the implied warranty of
** MERCHANTABILITY or FITNESS FOR A PARTICULAR PURPOSE.  See the
** GNU General Public License for more details.
**
** You should have received a copy of the GNU General Public License
** along with this program; if not, write to the Free Software
** Foundation, Inc., 675 Mass Ave, Cambridge, MA 02139, USA.
**/
?>
<?php
/**
 * File containing CMap class for API.
 * @package API
 */
/**
 * Class containing methods for operations with Maps
 */
class CMap extends CZBXAPI{
/**
 * Get Map data
 *
 * {@source}
 * @access public
 * @static
 * @since 1.8
 * @version 1
 *
 * @param _array $options
 * @param array $options['nodeids'] Node IDs
 * @param array $options['groupids'] HostGroup IDs
 * @param array $options['hostids'] Host IDs
 * @param boolean $options['monitored_hosts'] only monitored Hosts
 * @param boolean $options['templated_hosts'] include templates in result
 * @param boolean $options['with_items'] only with items
 * @param boolean $options['with_monitored_items'] only with monitored items
 * @param boolean $options['with_historical_items'] only with historical items
 * @param boolean $options['with_triggers'] only with triggers
 * @param boolean $options['with_monitored_triggers'] only with monitored triggers
 * @param boolean $options['with_httptests'] only with http tests
 * @param boolean $options['with_monitored_httptests'] only with monitored http tests
 * @param boolean $options['with_graphs'] only with graphs
 * @param boolean $options['editable'] only with read-write permission. Ignored for SuperAdmins
 * @param int $options['extendoutput'] return all fields for Hosts
 * @param int $options['count'] count Hosts, returned column name is rowscount
 * @param string $options['pattern'] search hosts by pattern in host names
 * @param int $options['limit'] limit selection
 * @param string $options['sortorder']
 * @param string $options['sortfield']
 * @return array|boolean Host data as array or false if error
 */
	public static function get($options=array()){
		global $USER_DETAILS;

		$result = array();
		$user_type = $USER_DETAILS['type'];
		$userid = $USER_DETAILS['userid'];

		$sort_columns = array('name'); // allowed columns for sorting


		$sql_parts = array(
			'select' => array('sysmaps' => 's.sysmapid'),
			'from' => array('sysmaps s'),
			'where' => array(),
			'order' => array(),
			'limit' => null);

		$def_options = array(
			'nodeids'					=> null,
			'sysmapids'					=> null,
			'editable'					=> null,
			'nopermissions'				=> null,
// filtet
			'pattern'					=> '',
// OutPut
			'extendoutput'				=> null,
			'select_selements'			=> null,
			'select_links'				=> null,
			'count'						=> null,
			'preservekeys'				=> null,

			'sortfield'					=> '',
			'sortorder'					=> '',
			'limit'						=> null
		);

		$options = zbx_array_merge($def_options, $options);

// editable + PERMISSION CHECK
		if(defined('ZBX_API_REQUEST')){
			$options['nopermissions'] = false;
		}

// nodeids
		$nodeids = $options['nodeids'] ? $options['nodeids'] : get_current_nodeid();

// sysmapids
		if(!is_null($options['sysmapids'])){
			zbx_value2array($options['sysmapids']);
			$sql_parts['where'][] = DBcondition('s.sysmapid', $options['sysmapids']);
		}

// extendoutput
		if(!is_null($options['extendoutput'])){
			$sql_parts['select']['sysmaps'] = 's.*';
		}

// count
		if(!is_null($options['count'])){
			$options['sortfield'] = '';

			$sql_parts['select'] = array('count(DISTINCT s.sysmapid) as rowscount');
		}

// pattern
		if(!zbx_empty($options['pattern'])){
			$sql_parts['where'][] = ' UPPER(s.name) LIKE '.zbx_dbstr('%'.strtoupper($options['pattern']).'%');
		}

// order
// restrict not allowed columns for sorting
		$options['sortfield'] = str_in_array($options['sortfield'], $sort_columns) ? $options['sortfield'] : '';
		if(!zbx_empty($options['sortfield'])){
			$sortorder = ($options['sortorder'] == ZBX_SORT_DOWN)?ZBX_SORT_DOWN:ZBX_SORT_UP;

			$sql_parts['order'][] = 's.'.$options['sortfield'].' '.$sortorder;

			if(!str_in_array('s.'.$options['sortfield'], $sql_parts['select']) && !str_in_array('s.*', $sql_parts['select'])){
				$sql_parts['select'][] = 's.'.$options['sortfield'];
			}
		}

// limit
		if(zbx_ctype_digit($options['limit']) && $options['limit']){
			$sql_parts['limit'] = $options['limit'];
		}
//-------

		$sysmapids = array();

		$sql_parts['select'] = array_unique($sql_parts['select']);
		$sql_parts['from'] = array_unique($sql_parts['from']);
		$sql_parts['where'] = array_unique($sql_parts['where']);
		$sql_parts['order'] = array_unique($sql_parts['order']);

		$sql_select = '';
		$sql_from = '';
		$sql_where = '';
		$sql_order = '';
		if(!empty($sql_parts['select']))	$sql_select.= implode(',',$sql_parts['select']);
		if(!empty($sql_parts['from']))		$sql_from.= implode(',',$sql_parts['from']);
		if(!empty($sql_parts['where']))		$sql_where.= ' AND '.implode(' AND ',$sql_parts['where']);
		if(!empty($sql_parts['order']))		$sql_order.= ' ORDER BY '.implode(',',$sql_parts['order']);
		$sql_limit = $sql_parts['limit'];

		$sql = 'SELECT '.$sql_select.'
				FROM '.$sql_from.'
				WHERE '.DBin_node('s.sysmapid', $nodeids).
					$sql_where.
				$sql_order;
		$res = DBselect($sql, $sql_limit);
		while($sysmap = DBfetch($res)){
			if($options['count'])
				$result = $sysmap;
			else{
				$sysmapids[$sysmap['sysmapid']] = $sysmap['sysmapid'];

				if(is_null($options['extendoutput'])){
					$result[$sysmap['sysmapid']] = array('sysmapid' => $sysmap['sysmapid']);
				}
				else{
					if(!isset($result[$sysmap['sysmapid']])) $result[$sysmap['sysmapid']]= array();

					if(!is_null($options['select_selements']) && !isset($result[$sysmap['sysmapid']]['selements'])){
						$result[$sysmap['sysmapid']]['selements'] = array();
					}
					if(!is_null($options['select_links']) && !isset($result[$sysmap['sysmapid']]['links'])){
						$result[$sysmap['sysmapid']]['links'] = array();
					}

					$result[$sysmap['sysmapid']] += $sysmap;
				}
			}
		}

		if((USER_TYPE_SUPER_ADMIN == $user_type) || $options['nopermissions']){
		}
		else{
			if(!empty($result)){
				$hosts_to_check = array();
				$maps_to_check = array();
				$triggers_to_check = array();
				$host_groups_to_check = array();

				$selements = array();
				$db_selements = DBselect('SELECT * FROM sysmaps_elements WHERE '.DBcondition('sysmapid', $sysmapids));
				while($selement = DBfetch($db_selements)){
					$selements[$selement['selementid']] = $selement;

					switch($selement['elementtype']){
						case SYSMAP_ELEMENT_TYPE_HOST:
							$hosts_to_check[] = $selement['elementid'];
						break;
						case SYSMAP_ELEMENT_TYPE_MAP:
							$maps_to_check[] = $selement['elementid'];
						break;
						case SYSMAP_ELEMENT_TYPE_TRIGGER:
							$triggers_to_check[] = $selement['elementid'];
						break;
						case SYSMAP_ELEMENT_TYPE_HOST_GROUP:
							$host_groups_to_check[] = $selement['elementid'];
						break;
					}
				}

// sdi($hosts_to_check);
// sdi($maps_to_check);
// sdi($triggers_to_check);
// sdi($host_groups_to_check);

				$nodeids = get_current_nodeid(true);
				$host_options = array('hostids' => $hosts_to_check,
									'nodeids' => $nodeids,
<<<<<<< HEAD
									'templated_hosts' => 1,
									'editable' => isset($options['editable']),
=======
									'editable' => $options['editable'],
>>>>>>> de797c1c
									'preservekeys'=>1);
				$allowed_hosts = CHost::get($host_options);
				$allowed_hosts = zbx_objectValues($allowed_hosts, 'hostid');

				$map_options = array('sysmapids' => $maps_to_check,
									'nodeids' => $nodeids,
									'editable' => $options['editable'],
									'preservekeys'=>1);
				$allowed_maps = self::get($map_options);
				$allowed_maps = zbx_objectValues($allowed_maps, 'sysmapid');

				$trigger_options = array('triggerids' => $triggers_to_check,
									'nodeids' => $nodeids,
									'editable' => $options['editable'],
									'preservekeys'=>1);
				$allowed_triggers = CTrigger::get($trigger_options);
				$allowed_triggers = zbx_objectValues($allowed_triggers, 'triggerid');

				$hostgroup_options = array('groupids' => $host_groups_to_check,
									'nodeids' => $nodeids,
									'editable' => $options['editable'],
									'preservekeys'=>1);
				$allowed_host_groups = CHostGroup::get($hostgroup_options);
				$allowed_host_groups = zbx_objectValues($allowed_host_groups, 'groupid');

				$restr_hosts = array_diff($hosts_to_check, $allowed_hosts);
				$restr_maps = array_diff($maps_to_check, $allowed_maps);
				$restr_triggers = array_diff($triggers_to_check, $allowed_triggers);
				$restr_host_groups = array_diff($host_groups_to_check, $allowed_host_groups);
/*
SDI('-------------------------------------');
SDII($restr_hosts);
SDII($restr_maps);
SDII($restr_triggers);
SDII($restr_host_groups);
SDI('///////////////////////////////////////');
//*/
				foreach($restr_hosts as $elementid){
					foreach($selements as $selementid => $selement){
						if(($selement['elementtype'] == SYSMAP_ELEMENT_TYPE_HOST) && ($selement['elementid'] == $elementid)){
							unset($result[$selement['sysmapid']]);
							unset($selements[$selementid]);
						}
					}
				}

				foreach($restr_maps as $elementid){
					foreach($selements as $selementid => $selement){
						if(($selement['elementtype'] == SYSMAP_ELEMENT_TYPE_MAP) && ($selement['elementid'] == $elementid)){
							unset($result[$selement['sysmapid']]);
							unset($selements[$selementid]);
						}
					}
				}

				foreach($restr_triggers as $elementid){
					foreach($selements as $selementid => $selement){
						if(($selement['elementtype'] == SYSMAP_ELEMENT_TYPE_TRIGGER) && ($selement['elementid'] == $elementid)){
							unset($result[$selement['sysmapid']]);
							unset($selements[$selementid]);
						}
					}
				}

				foreach($restr_host_groups as $elementid){
					foreach($selements as $selementid => $selement){
						if(($selement['elementtype'] == SYSMAP_ELEMENT_TYPE_HOST_GROUP) && ($selement['elementid'] == $elementid)){
							unset($result[$selement['sysmapid']]);
							unset($selements[$selementid]);
						}
					}
				}
			}
		}

		if(is_null($options['extendoutput']) || !is_null($options['count'])){
			if(is_null($options['preservekeys'])) $result = zbx_cleanHashes($result);
			return $result;
		}

// Adding Elements
		if(!is_null($options['select_selements'])){
			if(!isset($map_selements)){
				$map_selements = array();

				$sql = 'SELECT se.* FROM sysmaps_elements se WHERE '.DBcondition('se.sysmapid', $sysmapids);
				$db_selements = DBselect($sql);
				while($selement = DBfetch($db_selements)){
					$map_selements[$selement['selementid']] = $selement;
				}
			}

			foreach($map_selements as $num => $selement){
				if(!isset($result[$selement['sysmapid']]['selements'])){
					$result[$selement['sysmapid']]['selements'] = array();
				}
				$result[$selement['sysmapid']]['selements'][$selement['selementid']] = $selement;
			}
		}

// Adding Links
		if(!is_null($options['select_links'])){
			if(!isset($map_links)){
				$linkids = array();
				$map_links = array();

				$sql = 'SELECT sl.* FROM sysmaps_links sl WHERE '.DBcondition('sl.sysmapid', $sysmapids);
				$db_links = DBselect($sql);
				while($link = DBfetch($db_links)){
					$link['linktriggers'] = array();

					$map_links[$link['linkid']] = $link;
					$linkids[$link['linkid']] = $link['linkid'];
				}

				$sql = 'SELECT slt.* FROM sysmaps_link_triggers slt WHERE '.DBcondition('slt.linkid', $linkids);
				$db_link_triggers = DBselect($sql);
				while($link_trigger = DBfetch($db_link_triggers)){
					$map_links[$link_trigger['linkid']]['linktriggers'][$link_trigger['linktriggerid']] = $link_trigger;
				}
			}

			foreach($map_links as $num => $link){
				if(!isset($result[$link['sysmapid']]['links'])){
					$result[$link['sysmapid']]['links'] = array();
				}

				$result[$link['sysmapid']]['links'][$link['linkid']] = $link;
			}
		}

// removing keys (hash -> array)
		if(is_null($options['preservekeys'])){
			$result = zbx_cleanHashes($result);
		}

	return $result;
	}


/**
 * Add Map
 *
 * {@source}
 * @access public
 * @static
 * @since 1.8
 * @version 1
 *
 * @param _array $maps
 * @param string $maps['name']
 * @param array $maps['width']
 * @param int $maps['height']
 * @param string $maps['backgroundid']
  * @param string $maps['highlight']
 * @param array $maps['label_type']
 * @param int $maps['label_location']
 * @return boolean | array
 */
	public static function add($maps){
		$errors = array();
		$result_maps = array();
		$result = true;

		$maps = zbx_toArray($maps);

		self::BeginTransaction(__METHOD__);
		foreach($maps as $mnum => $map){

			$map_db_fields = array(
				'name' => null,
				'width' => 600,
				'height' => 400,
				'backgroundid' => 0,
				'highlight' => SYSMAP_HIGHLIGH_ON,
				'label_type' => 2,
				'label_location' => 3
			);

			if(!check_db_fields($map_db_fields, $map)){
				$result = false;
				$errors[] = array('errno' => ZBX_API_ERROR_PARAMETERS, 'error' => 'Wrong fields for map');
				break;
			}

			$sysmapid = add_sysmap($map['name'], $map['width'], $map['height'], $map['backgroundid'], $map['highlight'], $map['label_type'], $map['label_location']);
			if(!$sysmapid){
				$result = false;
				break;
			}

			$new_map = array('sysmapid' => $sysmapid);
			$result_maps[] = array_merge($new_map, $map);
		}
		$result = self::EndTransaction($result, __METHOD__);

		if($result){
			return $result_maps;
		}
		else{
			self::setMethodErrors(__METHOD__, $errors);
			return false;
		}
	}

/**
 * Update Map
 *
 * {@source}
 * @access public
 * @static
 * @since 1.8
 * @version 1
 *
 * @param _array $maps multidimensional array with Hosts data
 * @param string $maps['sysmapid']
 * @param string $maps['name']
 * @param array $maps['width']
 * @param int $maps['height']
 * @param string $maps['backgroundid']
 * @param array $maps['label_type']
 * @param int $maps['label_location']
 * @return boolean
 */
	public static function update($maps){
		$result = array();

		$maps = zbx_toArray($maps);

		self::BeginTransaction(__METHOD__);
		foreach($maps as $map){

			$map_db_fields = self::get(array('sysmapids' => $map['sysmapid'], 'extendoutput' => 1));
			$map_db_fields = reset($map_db_fields);


			if(!$map_db_fields){
				$result = false;
				$errors[] = array('errno' => ZBX_API_ERROR_PARAMETERS, 'error' => 'Map with ID ['.$map['sysmapid'].'] does not exists');
				break;
			}

			if(!check_db_fields($map_db_fields, $map)){
				$result = false;
				$errors[] = array('errno' => ZBX_API_ERROR_PARAMETERS, 'error' => 'Wrong fields for map');
				break;
			}

			$sql = 'UPDATE sysmaps SET name='.zbx_dbstr($map['name']).', width='.$map['width'].', height='.$map['height'].', '.
					'backgroundid='.$map['backgroundid'].',label_type='.$map['label_type'].',label_location='.$map['label_location'].
				' WHERE sysmapid='.$map['sysmapid'];
			$result = DBexecute($sql);

			if(!$result) break;
		}
		$result = self::EndTransaction($result, __METHOD__);

		if($result){
			return true;
		}
		else{
			self::setMethodErrors(__METHOD__, $errors);
			return false;
		}
	}


/**
 * Delete Map
 *
 * {@source}
 * @access public
 * @static
 * @since 1.8
 * @version 1
 *
 * @param array $sysmaps
 * @param array $sysmaps['sysmapid']
 * @return boolean
 */
	public static function delete($sysmaps){
		$result = true;
		$errors = array();

		$sysmaps = zbx_objectValues($sysmaps, 'sysmapid');

		self::BeginTransaction(__METHOD__);

		$result &= delete_sysmaps_elements_with_sysmapid($sysmaps);

		$res = DBselect('SELECT linkid FROM sysmaps_links WHERE '.DBcondition('sysmapid', $sysmaps));
		while($rows = DBfetch($res)){
			$result &= delete_link($rows['linkid']);
		}

		$result &= DBexecute('DELETE FROM sysmaps_elements WHERE '.DBcondition('sysmapid', $sysmaps));
		$result &= DBexecute("DELETE FROM profiles WHERE idx='web.favorite.sysmapids' AND source='sysmapid' AND ".DBcondition('value_id', $sysmapids));
		$result &= DBexecute('DELETE FROM screens_items WHERE '.DBcondition('resourceid', $sysmaps).' AND resourcetype='.SCREEN_RESOURCE_MAP);
		$result &= DBexecute('DELETE FROM sysmaps WHERE '.DBcondition('sysmapid', $sysmaps));

		$result = self::EndTransaction($result, __METHOD__);

		if($result)
			return true;
		else{
			self::setMethodErrors(__METHOD__, $errors);
			return false;
		}
	}

/**
 * addLinks Map
 *
 * {@source}
 * @access public
 * @static
 * @since 1.8
 * @version 1
 *
 * @param array $links
 * @param array $links[0,...]['sysmapid']
 * @param array $links[0,...]['selementid1']
 * @param array $links[0,...]['selementid2']
 * @param array $links[0,...]['drawtype']
 * @param array $links[0,...]['color']
 * @return boolean
 */
	public static function addLinks($links){
		$errors = array();
		$result_links = array();
		$result = true;

		$links = zbx_toArray($links);

		self::BeginTransaction(__METHOD__);

		foreach($links as $lnum => $link){

			$link_db_fields = array(
				'sysmapid' => null,
				'label' => '',
				'selementid1' => null,
				'selementid2' => null,
				'drawtype' => 2,
				'color' => 3
			);

			if(!check_db_fields($link_db_fields, $link)){
				$result = false;
				$errors[] = array('errno' => ZBX_API_ERROR_PARAMETERS, 'error' => 'Wrong fields for link');
				break;
			}

			$linkid = add_link($link['sysmapid'], $link['label'], $link['selementid1'], $link['selementid2'], array(), $link['drawtype'], $link['color']);
			if(!$linkid){
				$result = false;
				break;
			}

			$new_link = array('linkid' => $linkid);
			$result_links[] = array_merge($new_link, $link);
		}

		$result = self::EndTransaction($result, __METHOD__);

		if($result)
			return $result_links;
		else{
			self::setMethodErrors(__METHOD__, $errors);
			return false;
		}
	}
/**
 * Add Element to Sysmap
 *
 * {@source}
 * @access public
 * @static
 * @since 1.8
 * @version 1
 *
 * @param array $elements[0,...]['sysmapid']
 * @param array $elements[0,...]['elementid']
 * @param array $elements[0,...]['elementtype']
 * @param array $elements[0,...]['label']
 * @param array $elements[0,...]['x']
 * @param array $elements[0,...]['y']
 * @param array $elements[0,...]['iconid_off']
 * @param array $elements[0,...]['iconid_unknown']
 * @param array $elements[0,...]['iconid_on']
 * @param array $elements[0,...]['iconid_disabled']
 * @param array $elements[0,...]['url']
 * @param array $elements[0,...]['label_location']
 */
	public static function addElements($selements){
		$errors = array();
		$result_selements = array();
		$result = true;

		$elements = zbx_toArray($selements);

		self::BeginTransaction(__METHOD__);
		foreach($selements as $snumm => $selement){

			$selement_db_fields = array(
				'sysmapid' => null,
				'elementid' => null,
				'elementtype' => null,
				'label' => 3,
				'x' => 50,
				'y' => 50,
				'iconid_off' => 15,
				'iconid_unknown' => 15,
				'iconid_on' => 15,
				'iconid_disabled' => 15,
				'url' => '',
				'label_location' => 0
			);

			if(!check_db_fields($element_db_fields, $element)){
				$result = false;
				$errors[] = array('errno' => ZBX_API_ERROR_PARAMETERS, 'error' => 'Wrong fields for element');
				break;
			}

			$selementid = add_element_to_sysmap($selement);
			if(!$selementid){
				$result = false;
				break;
			}

			$new_selement = array('selementid' => $selementid);
			$result_elements[] = array_merge($new_selement, $selement);
		}

		$result = self::EndTransaction($result, __METHOD__);

		if($result)
			return $result_elements;
		else{
			self::setMethodErrors(__METHOD__, $errors);
			return false;
		}
	}

/**
 * Gets the selementid from the hostid (getSeIDFromEID).
 *
 * {@source}
 * @access public
 * @static
 * @since 1.8
 * @version 1
 *
 * @param _array $element_data
 * @param string $element_data[0,...]['sysmapid']
 * @param string $element_data[0,...]['elementid']
 * @return array|boolean selementid as array or false if error
 *
	public static function getSeId($data){

		$element = $selement_data['elementid'];
		$sysmapid = $selement_data['sysmapid'];
		$sql = 'select selementid from sysmaps_elements where elementid='.$element.' and sysmapid='.$sysmapid;
		$map = DBfetch(DBselect($sql));

		$result = $map ? true : false;
		if($result)
			return $map;
		else{
			self::$error[] = array('error' => ZBX_API_ERROR_INTERNAL, 'data' => $error);//'Internal zabbix error');
			return false;
		}
	}
//*/

/**
 * Add link trigger to link (Sysmap)
 *
 * {@source}
 * @access public
 * @static
 * @since 1.8
 * @version 1
 *
 * @param array $links[0,...]['linkid']
 * @param array $links[0,...]['triggerid']
 * @param array $links[0,...]['drawtype']
 * @param array $links[0,...]['color']
 */
	public static function addLinkTrigger($linktriggers){
		$errors = array();
		$result_linktriggers = array();
		$result = false;

		$linktriggers = zbx_toArray($linktriggers);

		self::BeginTransaction(__METHOD__);
		foreach($linktriggers as $linktrigger){

			$linktrigger_db_fields = array(
				'linkid' => null,
				'triggerid' => null,
				'drawtype' => 0,
				'color' => 'DD0000'
			);

			if(!check_db_fields($linktrigger_db_fields, $linktrigger)){
				$result = false;
				$errors[] = array('errno' => ZBX_API_ERROR_PARAMETERS, 'error' => 'Wrong fields for linktrigger');
				break;
			}

			$linktriggerid = get_dbid('sysmaps_link_triggers', 'linktriggerid');
			$sql = 'INSERT INTO sysmaps_link_triggers (linktriggerid, linkid, triggerid, drawtype, color) '.
				' VALUES ('.$linktriggerid.','.$linktrigger['linkid'].','.$linktrigger['triggerid'].', '.
					$linktrigger['drawtype'].','.zbx_dbstr($linktrigger['color']).')';
			$result = DBexecute($sql);
			if(!$result){
				$result = false;
				break;
			}

			$new_linktriggerid = array('linktriggerid' => $linktriggerid);
			$result_linktriggers[] = array_merge($new_linktriggerid, $linktriggerid);
		}
		$result = self::EndTransaction($result, __METHOD__);

		if($result)
			return $result_linktriggers;
		else{
			self::setMethodErrors(__METHOD__, $errors);
			return false;
		}
	}

}

?><|MERGE_RESOLUTION|>--- conflicted
+++ resolved
@@ -232,12 +232,7 @@
 				$nodeids = get_current_nodeid(true);
 				$host_options = array('hostids' => $hosts_to_check,
 									'nodeids' => $nodeids,
-<<<<<<< HEAD
-									'templated_hosts' => 1,
-									'editable' => isset($options['editable']),
-=======
 									'editable' => $options['editable'],
->>>>>>> de797c1c
 									'preservekeys'=>1);
 				$allowed_hosts = CHost::get($host_options);
 				$allowed_hosts = zbx_objectValues($allowed_hosts, 'hostid');
