--- conflicted
+++ resolved
@@ -1,12 +1,7 @@
 <?php
 /*
-<<<<<<< HEAD
-** Zabbix
-** Copyright (C) 2000-2011 Zabbix SIA
-=======
 ** ZABBIX
 ** Copyright (C) 2000-2010 SIA Zabbix
->>>>>>> 2a669d0f
 **
 ** This program is free software; you can redistribute it and/or modify
 ** it under the terms of the GNU General Public License as published by
@@ -51,11 +46,12 @@
  * @param array $options['order']
  * @return array|int item data as array or false if error
  */
-	public function get($options=array()){
+	public static function get($options=array()){
+		global $USER_DETAILS;
 
 		$result = array();
-		$user_type = self::$userData['type'];
-		$userid = self::$userData['userid'];
+		$user_type = $USER_DETAILS['type'];
+		$userid = $USER_DETAILS['userid'];
 
 		$sort_columns = array('alertid','clock','eventid','status'); // allowed columns for sorting
 		$subselects_allowed_outputs = array(API_OUTPUT_REFER, API_OUTPUT_EXTEND, API_OUTPUT_CUSTOM); // allowed output options for [ select_* ] params
@@ -84,10 +80,6 @@
 // filter
 			'filter'				=> null,
 			'search'				=> null,
-<<<<<<< HEAD
-			'searchByAny'			=> null,
-=======
->>>>>>> 2a669d0f
 			'startSearch'			=> null,
 			'excludeSearch'			=> null,
 			'time_from'				=> null,
@@ -95,18 +87,11 @@
 			'searchWildcardsEnabled'=> null,
 
 // OutPut
-<<<<<<< HEAD
-			'output'				=> API_OUTPUT_REFER,
-			'selectMediatypes'		=> null,
-			'selectUsers'			=> null,
-			'selectHosts'			=> null,
-=======
 			'extendoutput'			=> null,
 			'output'				=> API_OUTPUT_REFER,
 			'select_mediatypes'		=> null,
 			'select_users'			=> null,
 			'select_hosts'			=> null,
->>>>>>> 2a669d0f
 			'countOutput'			=> null,
 			'preservekeys'			=> null,
 			'editable'				=> null,
@@ -118,22 +103,7 @@
 
 		$options = zbx_array_merge($def_options, $options);
 
-		if(is_array($options['output'])){
-			unset($sql_parts['select']['alerts']);
-
-<<<<<<< HEAD
-			$dbTable = DB::getSchema('alerts');
-			$sql_parts['select']['alertid'] = 'a.alertid';
-			foreach($options['output'] as $key => $field){
-				if(isset($dbTable['fields'][$field]))
-					$sql_parts['select'][$field] = 'a.'.$field;
-			}
-
-			$options['output'] = API_OUTPUT_CUSTOM;
-		}
-
-
-=======
+
 		if(!is_null($options['extendoutput'])){
 			$options['output'] = API_OUTPUT_EXTEND;
 
@@ -157,7 +127,6 @@
 		}
 
 
->>>>>>> 2a669d0f
 // editable + PERMISSION CHECK
 
 		if((USER_TYPE_SUPER_ADMIN == $user_type) || $options['nopermissions']){
@@ -321,11 +290,7 @@
 			$sql_parts['where'][] = 'a.clock<'.$options['time_till'];
 		}
 
-<<<<<<< HEAD
-// output
-=======
 // extendoutput
->>>>>>> 2a669d0f
 		if($options['output'] == API_OUTPUT_EXTEND){
 			$sql_parts['select']['alerts'] = 'a.*';
 		}
@@ -402,20 +367,16 @@
 				else{
 					if(!isset($result[$alert['alertid']])) $result[$alert['alertid']]= array();
 
-					if(!is_null($options['selectMediatypes']) && !isset($result[$alert['alertid']]['mediatypes'])){
+					if(!is_null($options['select_mediatypes']) && !isset($result[$alert['alertid']]['mediatypes'])){
 						$result[$alert['alertid']]['mediatypes'] = array();
 					}
 
-					if(!is_null($options['selectUsers']) && !isset($result[$alert['alertid']]['users'])){
+					if(!is_null($options['select_users']) && !isset($result[$alert['alertid']]['users'])){
 						$result[$alert['alertid']]['users'] = array();
 					}
 
 // hostids
-<<<<<<< HEAD
-					if(isset($alert['hostid']) && is_null($options['selectHosts'])){
-=======
 					if(isset($alert['hostid']) && is_null($options['select_hosts'])){
->>>>>>> 2a669d0f
 						if(!isset($result[$alert['alertid']]['hosts']))
 							$result[$alert['alertid']]['hosts'] = array();
 
@@ -423,22 +384,14 @@
 //						unset($alert['hostid']);
 					}
 // userids
-<<<<<<< HEAD
-					if(isset($alert['userid']) && is_null($options['selectUsers'])){
-=======
 					if(isset($alert['userid']) && is_null($options['select_users'])){
->>>>>>> 2a669d0f
 						if(!isset($result[$alert['alertid']]['users']))
 							$result[$alert['alertid']]['users'] = array();
 
 						$result[$alert['alertid']]['users'][] = array('userid' => $alert['userid']);
 					}
 // mediatypeids
-<<<<<<< HEAD
-					if(isset($alert['mediatypeid']) && is_null($options['selectMediatypes'])){
-=======
 					if(isset($alert['mediatypeid']) && is_null($options['select_mediatypes'])){
->>>>>>> 2a669d0f
 						if(!isset($result[$alert['alertid']]['mediatypes']))
 							$result[$alert['alertid']]['mediatypes'] = array();
 
@@ -452,10 +405,7 @@
 
 COpt::memoryPick();
 		if(!is_null($options['countOutput'])){
-<<<<<<< HEAD
-=======
 			if(is_null($options['preservekeys'])) $result = zbx_cleanHashes($result);
->>>>>>> 2a669d0f
 			return $result;
 		}
 
@@ -465,29 +415,6 @@
 		$mediatypes = array();
 
 // Adding hosts
-<<<<<<< HEAD
-		if(!is_null($options['selectHosts']) && str_in_array($options['selectHosts'], $subselects_allowed_outputs)){
-			$obj_params = array(
-				'output' => $options['selectHosts'],
-				'hostids' => $hostids,
-				'preservekeys' => 1
-			);
-			$hosts = API::Host()->get($obj_params);
-		}
-
-// Adding Users
-		if(!is_null($options['selectUsers']) && str_in_array($options['selectUsers'], $subselects_allowed_outputs)){
-			$obj_params = array(
-				'output' => $options['selectUsers'],
-				'userids' => $userids,
-				'preservekeys' => 1
-			);
-			$users = API::User()->get($obj_params);
-		}
-
-// Adding MediaTypes
-		if(!is_null($options['selectMediatypes']) && str_in_array($options['selectMediatypes'], $subselects_allowed_outputs)){
-=======
 		if(!is_null($options['select_hosts']) && str_in_array($options['select_hosts'], $subselects_allowed_outputs)){
 			$obj_params = array(
 				'output' => $options['select_hosts'],
@@ -509,7 +436,6 @@
 
 // Adding MediaTypes
 		if(!is_null($options['select_mediatypes']) && str_in_array($options['select_mediatypes'], $subselects_allowed_outputs)){
->>>>>>> 2a669d0f
 			$sql = 'SELECT mt.* FROM media_type mt WHERE '.DBcondition('mt.mediatypeid', $mediatypeids);
 			$res = DBselect($sql);
 			while($media = DBfetch($res)){
@@ -553,11 +479,6 @@
  * @param array $alerts[0,...]['url'] OPTIONAL
  * @return boolean
  */
-<<<<<<< HEAD
-	public function create($alerts){
-		$alerts = zbx_toArray($alerts);
-		$alertids = array();
-=======
 	public static function create($alerts){
 		$alerts = zbx_toArray($alerts);
 		$alertids = array();
@@ -586,46 +507,22 @@
 				$result = false;
 				break;
 			}
->>>>>>> 2a669d0f
-
-			foreach($alerts as $anum => $alert){
-				$alert_db_fields = array(
-					'actionid'		=> null,
-					'eventid'		=> null,
-					'userid'		=> null,
-					'clock'			=> time(),
-					'mediatypeid'	=> 0,
-					'sendto'		=> null,
-					'subject'		=> '',
-					'message'		=> '',
-					'status'		=> ALERT_STATUS_NOT_SENT,
-					'retries'		=> 0,
-					'error'			=> '',
-					'nextcheck'		=> null,
-					'esc_step'		=> 0,
-					'alerttype'		=> ALERT_TYPE_MESSAGE
-				);
-
-				if(!check_db_fields($alert_db_fields, $alert)){
-					self::exception(ZBX_API_ERROR_PARAMETERS, 'Wrong fields for Alert');
-				}
-
-				$alertid = get_dbid('alerts', 'alertid');
-				$sql = 'INSERT INTO alerts '.
-						'(alertid, actionid, eventid, userid, mediatypeid, clock, sendto, subject, message, status, retries, error, nextcheck, esc_step, alerttype) '.
-						' VALUES ('.$alertid.','.$alert['actionid'].','.$alert['eventid'].','.$alert['userid'].','.$alert['mediatypeid'].','.
-									$alert['clock'].','.zbx_dbstr($alert['sendto']).','.zbx_dbstr($alert['subject']).','.zbx_dbstr($alert['message']).','.
-									$alert['status'].','.$alert['retries'].','.zbx_dbstr($alert['error']).','.$alert['nextcheck'].','.
-									$alert['esc_step'].','.$alert['alerttype'].' )';
-				if(!DBexecute($sql))
-					self::exception(ZBX_API_ERROR_PARAMETERS, 'DBerror');
-
-				$alertids[] = $alertid;
-			}
-
-<<<<<<< HEAD
-			return array('alertids'=>$alertids);
-=======
+
+			$alertid = get_dbid('alerts', 'alertid');
+			$sql = 'INSERT INTO alerts '.
+					'(alertid, actionid, eventid, userid, mediatypeid, clock, sendto, subject, message, status, retries, error, nextcheck, esc_step, alerttype) '.
+					' VALUES ('.$alertid.','.$alert['actionid'].','.$alert['eventid'].','.$alert['userid'].','.$alert['mediatypeid'].','.
+								$alert['clock'].','.zbx_dbstr($alert['sendto']).','.zbx_dbstr($alert['subject']).','.zbx_dbstr($alert['message']).','.
+								$alert['status'].','.$alert['retries'].','.zbx_dbstr($alert['error']).','.$alert['nextcheck'].','.
+								$alert['esc_step'].','.$alert['alerttype'].' )';
+			$result = DBexecute($sql);
+			if(!$result) break;
+
+			$alertids[] = $alertid;
+		}
+
+		$result = self::EndTransaction($result, __METHOD__);
+
 		if($result){
 			return array('alertids'=>$alertids);
 		}
@@ -633,7 +530,6 @@
 			self::$error[] = array('error' => ZBX_API_ERROR_INTERNAL, 'data' => 'Internal Zabbix error');
 			return false;
 		}
->>>>>>> 2a669d0f
 	}
 
 /**
@@ -642,22 +538,6 @@
  * @param array $alertids
  * @return boolean
  */
-<<<<<<< HEAD
-	public function delete($alertids){
-
-			$options = array(
-			'alertids' => zbx_objectValues($alerts, 'alertid'),
-			'editable' => 1,
-			'output' => API_OUTPUT_EXTEND,
-			'preservekeys' => 1
-			);
-			$del_alerts = $this->get($options);
-			foreach($alertids as $snum => $alertid){
-				if(!isset($del_alerts[$alertid])){
-					self::exception(ZBX_API_ERROR_PERMISSIONS, S_NO_PERMISSION);
-				}
-			}
-=======
 	public static function delete($alertids){
 		$alerts = zbx_toArray($alerts);
 		$alertids = array();
@@ -679,15 +559,9 @@
 
 			$alertids[] = $alert['alertid'];
 		}
->>>>>>> 2a669d0f
-
+
+		if(!empty($alertids)){
 			$sql = 'DELETE FROM alerts WHERE '.DBcondition('alertid', $alertids);
-<<<<<<< HEAD
-			if(!DBexecute($sql))
-				self::exception(ZBX_API_ERROR_PARAMETERS, 'DBerror');
-
-			return array('alertids'=> $alertids);
-=======
 			$result = DBexecute($sql);
 		}
 		else{
@@ -702,7 +576,6 @@
 			self::setError(__METHOD__);
 			return false;
 		}
->>>>>>> 2a669d0f
 	}
 }
 ?>