--- conflicted
+++ resolved
@@ -508,11 +508,7 @@
 						$result[$item['itemid']]['discoveryRule'] = array();
 					}
 
-<<<<<<< HEAD
-// triggerids
-=======
 					// triggerids
->>>>>>> 93dcafd3
 					if(isset($item['triggerid']) && is_null($options['selectTriggers'])){
 						if(!isset($result[$item['itemid']]['triggers']))
 							$result[$item['itemid']]['triggers'] = array();
@@ -520,11 +516,7 @@
 						$result[$item['itemid']]['triggers'][] = array('triggerid' => $item['triggerid']);
 						unset($item['triggerid']);
 					}
-<<<<<<< HEAD
-// graphids
-=======
 					// graphids
->>>>>>> 93dcafd3
 					if(isset($item['graphid']) && is_null($options['selectGraphs'])){
 						if(!isset($result[$item['itemid']]['graphs']))
 							$result[$item['itemid']]['graphs'] = array();
@@ -532,11 +524,7 @@
 						$result[$item['itemid']]['graphs'][] = array('graphid' => $item['graphid']);
 						unset($item['graphid']);
 					}
-<<<<<<< HEAD
-// applicationids
-=======
 					// applicationids
->>>>>>> 93dcafd3
 					if(isset($item['applicationid']) && is_null($options['selectApplications'])){
 						if(!isset($result[$item['itemid']]['applications']))
 							$result[$item['itemid']]['applications'] = array();
@@ -609,11 +597,7 @@
 			}
 		}
 
-<<<<<<< HEAD
-// Adding triggers
-=======
 		// Adding triggers
->>>>>>> 93dcafd3
 		if(!is_null($options['selectTriggers'])){
 			$obj_params = array(
 				'nodeids' => $nodeids,
@@ -657,11 +641,7 @@
 			}
 		}
 
-<<<<<<< HEAD
-// Adding graphs
-=======
 		// Adding graphs
->>>>>>> 93dcafd3
 		if(!is_null($options['selectGraphs'])){
 			$obj_params = array(
 				'nodeids' => $nodeids,
@@ -705,11 +685,7 @@
 			}
 		}
 
-<<<<<<< HEAD
-// Adding applications
-=======
 		// Adding applications
->>>>>>> 93dcafd3
 		if(!is_null($options['selectApplications']) && str_in_array($options['selectApplications'], $subselects_allowed_outputs)){
 			$obj_params = array(
 				'nodeids' => $nodeids,
@@ -727,11 +703,7 @@
 			}
 		}
 
-<<<<<<< HEAD
-// Adding prototypes
-=======
 		// Adding prototypes
->>>>>>> 93dcafd3
 		if(!is_null($options['selectPrototypes'])){
 			$obj_params = array(
 				'nodeids' => $nodeids,
@@ -834,13 +806,13 @@
 	}
 
 	/**
-	 * Get itemid by host.name and item.key
-	 *
-	 * @param array $item_data
-	 * @param array $item_data['key_']
-	 * @param array $item_data['hostid']
-	 * @return int|boolean
-	 */
+ * Get itemid by host.name and item.key
+ *
+ * @param array $item_data
+ * @param array $item_data['key_']
+ * @param array $item_data['hostid']
+ * @return int|boolean
+ */
 	public function getObjects($itemData){
 		$options = array(
 			'filter' => $itemData,
@@ -890,11 +862,11 @@
 	}
 
 	/**
-	 * Add item
-	 *
-	 * @param array $items
-	 * @return array|boolean
-	 */
+ * Add item
+ *
+ * @param array $items
+ * @return array|boolean
+ */
 	public function create($items){
 		$items = zbx_toArray($items);
 
@@ -1017,11 +989,11 @@
 	}
 
 	/**
-	 * Update item
-	 *
-	 * @param array $items
-	 * @return boolean
-	 */
+ * Update item
+ *
+ * @param array $items
+ * @return boolean
+ */
 	public function update($items){
 		$items = zbx_toArray($items);
 
@@ -1035,11 +1007,11 @@
 	}
 
 	/**
-	 * Delete items
-	 *
-	 * @param array $itemids
-	 * @return
-	 */
+ * Delete items
+ *
+ * @param array $itemids
+ * @return
+ */
 	public function delete($itemids, $nopermissions=false){
 			if(empty($itemids))
 				self::exception(ZBX_API_ERROR_PARAMETERS, _('Empty input parameter'));
@@ -1294,12 +1266,12 @@
 
 		if(!zbx_empty($insertItems)){
 			self::validateProfileLinks($insertItems, false); // false means 'create'
-			$this->createReal($insertItems);
+		$this->createReal($insertItems);
 		}
 
 		if(!zbx_empty($updateItems)){
 			self::validateProfileLinks($updateItems, true); // true means 'update'
-			$this->updateReal($updateItems);
+		$this->updateReal($updateItems);
 		}
 
 		$this->inherit($inheritedItems);
