--- conflicted
+++ resolved
@@ -362,16 +362,6 @@
 		if(USER_TYPE_SUPER_ADMIN != self::$userData['type']){
 			self::exception(ZBX_API_ERROR_PERMISSIONS, S_NO_PERMISSION);
 		}
-<<<<<<< HEAD
-
-		foreach($scripts as $snum => $script){
-			$script_db_fields = array(
-				'name' => null,
-				'command' => null,
-			);
-			if(!check_db_fields($script_db_fields, $script)){
-				self::exception(ZBX_API_ERROR_PARAMETERS, _('Wrong fields for script'));
-=======
 
 		$scriptNames = array();
 		foreach($scripts as $script){
@@ -385,14 +375,9 @@
 
 			if(isset($scriptNames[$script['name']])){
 				self::exception(ZBX_API_ERROR_PARAMETERS, _s('Duplicate script name "%s"', $script['name']));
->>>>>>> 08d57ba4
-			}
-		}
-
-<<<<<<< HEAD
-		$scriptids = DB::insert('scripts', $scripts);
-
-=======
+			}
+		}
+
 			$scriptNames[$script['name']] = $script['name'];
 		}
 
@@ -410,7 +395,6 @@
 		$this->_clearData($scripts);
 		$scriptids = DB::insert('scripts', $scripts);
 
->>>>>>> 08d57ba4
 		return array('scriptids' => $scriptids);
 	}
 
@@ -423,32 +407,6 @@
  * @return boolean
  */
 	public function update($scripts){
-<<<<<<< HEAD
-		$scripts = zbx_toArray($scripts);
-		$scriptids = zbx_objectValues($scripts, 'scriptid');
-
-		if(USER_TYPE_SUPER_ADMIN != self::$userData['type']){
-			self::exception(ZBX_API_ERROR_PERMISSIONS, S_NO_PERMISSION);
-		}
-
-		$options = array(
-			'scriptids' => $scriptids,
-			'output' => API_OUTPUT_SHORTEN,
-			'preservekeys' => 1
-		);
-		$upd_scripts = $this->get($options);
-		foreach($scripts as $snum => $script){
-			if(!isset($upd_scripts[$script['scriptid']])){
-				self::exception(ZBX_API_ERROR_PARAMETERS, _s('Script with scriptid [%s] does not exist.', $script['scriptid']));
-			}
-		}
-
-		$update = array();
-		foreach($scripts as $num => $script){
-			$update[] = array(
-				'values' => $script,
-				'where' => array('scriptid'=>$script['scriptid']),
-=======
 		$scripts = zbx_toHash($scripts, 'scriptid');
 		$scriptids = array_keys($scripts);
 
@@ -500,7 +458,6 @@
 			$update[] = array(
 				'values' => $script,
 				'where' => array('scriptid='.$scriptid),
->>>>>>> 08d57ba4
 			);
 		}
 		DB::update('scripts', $update);
@@ -569,20 +526,6 @@
 			array_pop($ZBX_MESSAGES);
 			self::exception(ZBX_API_ERROR_INTERNAL, S_SCRIPT_ERROR_DESCRIPTION.': '.$errorMsg);
 		}
-<<<<<<< HEAD
-
-		$json = new CJSON();
-		$array = array(
-			'request' => 'command',
-			'nodeid' => id2nodeid($hostid),
-			'scriptid' => $scriptid,
-			'hostid' => $hostid
-		);
-		$dataToSend = $json->encode($array, false);
-
-		stream_set_timeout($socket, ZBX_SCRIPT_TIMEOUT);
-
-=======
 
 		$json = new CJSON();
 		$array = array(
@@ -595,7 +538,6 @@
 
 		stream_set_timeout($socket, ZBX_SCRIPT_TIMEOUT);
 
->>>>>>> 08d57ba4
 		if(fwrite($socket, $dataToSend) === false) {
 			self::exception(ZBX_API_ERROR_INTERNAL, S_SCRIPT_ERROR_DESCRIPTION.': '.S_SCRIPT_SEND_ERROR);
 		}
@@ -623,10 +565,6 @@
 		}
 
 		if(strlen($response) > 0){
-<<<<<<< HEAD
-			$json = new CJSON();
-=======
->>>>>>> 08d57ba4
 			$rcv = $json->decode($response, true);
 		}
 		else{
