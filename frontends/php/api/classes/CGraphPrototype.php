<?php
/*
** Zabbix
** Copyright (C) 2000-2011 Zabbix SIA
**
** This program is free software; you can redistribute it and/or modify
** it under the terms of the GNU General Public License as published by
** the Free Software Foundation; either version 2 of the License, or
** (at your option) any later version.
**
** This program is distributed in the hope that it will be useful,
** but WITHOUT ANY WARRANTY; without even the implied warranty of
** MERCHANTABILITY or FITNESS FOR A PARTICULAR PURPOSE.  See the
** GNU General Public License for more details.
**
** You should have received a copy of the GNU General Public License
** along with this program; if not, write to the Free Software
** Foundation, Inc., 51 Franklin Street, Fifth Floor, Boston, MA  02110-1301, USA.
**/


/**
 * Class containing methods for operations with graphs
 */
class CGraphPrototype extends CGraphGeneral {

	protected $tableName = 'graphs';
	protected $tableAlias = 'g';

	public function __construct() {
		parent::__construct();

		$this->errorMessages = array_merge($this->errorMessages, array(
			self::ERROR_TEMPLATE_HOST_MIX => _('Graph prototype "%1$s" with templated items cannot contain items from other hosts.')
		));
	}

	/**
	 * Get GraphPrototype data
	 *
	 * @param array $options
	 * @return array
	 */
	public function get($options = array()) {
		$result = array();
		$userType = self::$userData['type'];
		$userid = self::$userData['userid'];

		// allowed columns for sorting
		$sortColumns = array('graphid', 'name', 'graphtype');

		$sqlParts = array(
			'select'	=> array('graphs' => 'g.graphid'),
			'from'		=> array('graphs' => 'graphs g'),
			'where'		=> array('g.flags='.ZBX_FLAG_DISCOVERY_CHILD),
			'group'		=> array(),
			'order'		=> array(),
			'limit'		=> null
		);

		$defOptions = array(
			'nodeids'					=> null,
			'groupids'					=> null,
			'templateids'				=> null,
			'hostids'					=> null,
			'graphids'					=> null,
			'itemids'					=> null,
			'discoveryids'				=> null,
			'type'						=> null,
			'templated'					=> null,
			'inherited'					=> null,
			'editable'					=> null,
			'nopermissions'				=> null,
			// filter
			'filter'					=> null,
			'search'					=> null,
			'searchByAny'				=> null,
			'startSearch'				=> null,
			'excludeSearch'				=> null,
			'searchWildcardsEnabled'	=> null,
			// output
			'output'					=> API_OUTPUT_REFER,
			'selectGroups'				=> null,
			'selectTemplates'			=> null,
			'selectHosts'				=> null,
			'selectItems'				=> null,
			'selectGraphItems'			=> null,
			'selectDiscoveryRule'		=> null,
			'countOutput'				=> null,
			'groupCount'				=> null,
			'preservekeys'				=> null,
			'sortfield'					=> '',
			'sortorder'					=> '',
			'limit'						=> null
		);
		$options = zbx_array_merge($defOptions, $options);

		// editable + PERMISSION CHECK
		if ($userType != USER_TYPE_SUPER_ADMIN && !$options['nopermissions']) {
			$permission = $options['editable'] ? PERM_READ_WRITE : PERM_READ;

			$userGroups = getUserGroupsByUserId($userid);

<<<<<<< HEAD
=======
			$sqlParts['where'][] = 'EXISTS ('.
					'SELECT NULL'.
					' FROM graphs_items gi,items i,hosts_groups hgg'.
						' JOIN rights r'.
							' ON r.id=hgg.groupid'.
								' AND '.dbConditionInt('r.groupid', $userGroups).
					' WHERE g.graphid=gi.graphid'.
						' AND gi.itemid=i.itemid'.
						' AND i.hostid=hgg.hostid'.
					' GROUP BY gi.graphid'.
					' HAVING MIN(r.permission)>'.PERM_DENY.
						' AND MAX(r.permission)>='.$permission.
					')';
		}

		// nodeids
		$nodeids = !is_null($options['nodeids']) ? $options['nodeids'] : get_current_nodeid();

>>>>>>> 042a665a
		// groupids
		if (!is_null($options['groupids'])) {
			zbx_value2array($options['groupids']);

			$sqlParts['select']['groupid'] = 'hg.groupid';
			$sqlParts['from']['graphs_items'] = 'graphs_items gi';
			$sqlParts['from']['items'] = 'items i';
			$sqlParts['from']['hosts_groups'] = 'hosts_groups hg';
			$sqlParts['where'][] = dbConditionInt('hg.groupid', $options['groupids']);
			$sqlParts['where'][] = 'hg.hostid=i.hostid';
			$sqlParts['where']['gig'] = 'gi.graphid=g.graphid';
			$sqlParts['where']['igi'] = 'i.itemid=gi.itemid';
			$sqlParts['where']['hgi'] = 'hg.hostid=i.hostid';

			if (!is_null($options['groupCount'])) {
				$sqlParts['group']['hg'] = 'hg.groupid';
			}
		}

		// templateids
		if (!is_null($options['templateids'])) {
			zbx_value2array($options['templateids']);

			if (!is_null($options['hostids'])) {
				zbx_value2array($options['hostids']);
				$options['hostids'] = array_merge($options['hostids'], $options['templateids']);
			}
			else {
				$options['hostids'] = $options['templateids'];
			}
		}

		// hostids
		if (!is_null($options['hostids'])) {
			zbx_value2array($options['hostids']);

			$sqlParts['select']['hostid'] = 'i.hostid';
			$sqlParts['from']['graphs_items'] = 'graphs_items gi';
			$sqlParts['from']['items'] = 'items i';
			$sqlParts['where'][] = dbConditionInt('i.hostid', $options['hostids']);
			$sqlParts['where']['gig'] = 'gi.graphid=g.graphid';
			$sqlParts['where']['igi'] = 'i.itemid=gi.itemid';

			if (!is_null($options['groupCount'])) {
				$sqlParts['group']['i'] = 'i.hostid';
			}
		}

		// graphids
		if (!is_null($options['graphids'])) {
			zbx_value2array($options['graphids']);

			$sqlParts['where'][] = dbConditionInt('g.graphid', $options['graphids']);
		}

		// itemids
		if (!is_null($options['itemids'])) {
			zbx_value2array($options['itemids']);

			$sqlParts['select']['itemid'] = 'gi.itemid';
			$sqlParts['from']['graphs_items'] = 'graphs_items gi';
			$sqlParts['where']['gig'] = 'gi.graphid=g.graphid';
			$sqlParts['where'][] = dbConditionInt('gi.itemid', $options['itemids']);

			if (!is_null($options['groupCount'])) {
				$sqlParts['group']['gi'] = 'gi.itemid';
			}
		}

		// discoveryids
		if (!is_null($options['discoveryids'])) {
			zbx_value2array($options['discoveryids']);

			$sqlParts['select']['itemid'] = 'id.parent_itemid';
			$sqlParts['from']['graphs_items'] = 'graphs_items gi';
			$sqlParts['from']['item_discovery'] = 'item_discovery id';
			$sqlParts['where']['gig'] = 'gi.graphid=g.graphid';
			$sqlParts['where']['giid'] = 'gi.itemid=id.itemid';
			$sqlParts['where'][] = dbConditionInt('id.parent_itemid', $options['discoveryids']);

			if (!is_null($options['groupCount'])) {
				$sqlParts['group']['id'] = 'id.parent_itemid';
			}
		}

		// type
		if (!is_null($options['type'] )) {
			$sqlParts['where'][] = 'g.type='.$options['type'];
		}

		// templated
		if (!is_null($options['templated'])) {
			$sqlParts['from']['graphs_items'] = 'graphs_items gi';
			$sqlParts['from']['items'] = 'items i';
			$sqlParts['from']['hosts'] = 'hosts h';
			$sqlParts['where']['igi'] = 'i.itemid=gi.itemid';
			$sqlParts['where']['ggi'] = 'g.graphid=gi.graphid';
			$sqlParts['where']['hi'] = 'h.hostid=i.hostid';

			if ($options['templated']) {
				$sqlParts['where'][] = 'h.status='.HOST_STATUS_TEMPLATE;
			}
			else {
				$sqlParts['where'][] = 'h.status<>'.HOST_STATUS_TEMPLATE;
			}
		}

		// inherited
		if (!is_null($options['inherited'])) {
			if ($options['inherited']) {
				$sqlParts['where'][] = 'g.templateid IS NOT NULL';
			}
			else {
				$sqlParts['where'][] = 'g.templateid IS NULL';
			}
		}

		// search
		if (is_array($options['search'])) {
			zbx_db_search('graphs g', $options, $sqlParts);
		}

		// filter
		if (is_array($options['filter'])) {
			zbx_db_filter('graphs g', $options, $sqlParts);

			if (isset($options['filter']['host'])) {
				zbx_value2array($options['filter']['host']);

				$sqlParts['from']['graphs_items'] = 'graphs_items gi';
				$sqlParts['from']['items'] = 'items i';
				$sqlParts['from']['hosts'] = 'hosts h';
				$sqlParts['where']['gig'] = 'gi.graphid=g.graphid';
				$sqlParts['where']['igi'] = 'i.itemid=gi.itemid';
				$sqlParts['where']['hi'] = 'h.hostid=i.hostid';
				$sqlParts['where']['host'] = dbConditionString('h.host', $options['filter']['host']);
			}

			if (isset($options['filter']['hostid'])) {
				zbx_value2array($options['filter']['hostid']);

				$sqlParts['from']['graphs_items'] = 'graphs_items gi';
				$sqlParts['from']['items'] = 'items i';
				$sqlParts['where']['gig'] = 'gi.graphid=g.graphid';
				$sqlParts['where']['igi'] = 'i.itemid=gi.itemid';
				$sqlParts['where']['hostid'] = dbConditionInt('i.hostid', $options['filter']['hostid']);
			}
		}

		// sorting
		zbx_db_sorting($sqlParts, $options, $sortColumns, 'g');

		// limit
		if (zbx_ctype_digit($options['limit']) && $options['limit']) {
			$sqlParts['limit'] = $options['limit'];
		}

		$graphids = array();

		$sqlParts = $this->applyQueryOutputOptions($this->tableName(), $this->tableAlias(), $options, $sqlParts);
		$sqlParts = $this->applyQueryNodeOptions($this->tableName(), $this->tableAlias(), $options, $sqlParts);
		$dbRes = DBselect($this->createSelectQueryFromParts($sqlParts), $sqlParts['limit']);
		while ($graph = DBfetch($dbRes)) {
			if (!is_null($options['countOutput'])) {
				if (!is_null($options['groupCount'])) {
					$result[] = $graph;
				}
				else {
					$result = $graph['rowscount'];
				}
			}
			else {
				$graphids[$graph['graphid']] = $graph['graphid'];

				if (!isset($result[$graph['graphid']])) {
					$result[$graph['graphid']]= array();
				}

				// hostids
				if (isset($graph['hostid']) && is_null($options['selectHosts'])) {
					if (!isset($result[$graph['graphid']]['hosts'])) {
						$result[$graph['graphid']]['hosts'] = array();
					}
					$result[$graph['graphid']]['hosts'][] = array('hostid' => $graph['hostid']);
					unset($graph['hostid']);
				}

				// itemids
				if (isset($graph['itemid']) && is_null($options['selectItems'])) {
					if (!isset($result[$graph['graphid']]['items'])) {
						$result[$graph['graphid']]['items'] = array();
					}
					$result[$graph['graphid']]['items'][] = array('itemid' => $graph['itemid']);
					unset($graph['itemid']);
				}

				$result[$graph['graphid']] += $graph;
			}
		}

		if (!is_null($options['countOutput'])) {
			return $result;
		}

<<<<<<< HEAD
		if ($result) {
			$result = $this->addRelatedObjects($options, $result);
=======
		// adding GraphItems
		if (!is_null($options['selectGraphItems']) && str_in_array($options['selectGraphItems'], $subselectsAllowedOutputs)) {
			$gitems = API::GraphItem()->get(array(
				'nodeids' => $nodeids,
				'output' => $options['selectGraphItems'],
				'graphids' => $graphids,
				'nopermissions' => true,
				'preservekeys' => true
			));

			foreach ($gitems as $gitem) {
				$ggraphs = $gitem['graphs'];
				unset($gitem['graphs']);
				foreach ($ggraphs as $graph) {
					$result[$graph['graphid']]['gitems'][$gitem['gitemid']] = $gitem;
				}
			}
		}

		// adding Hostgroups
		if (!is_null($options['selectGroups'])) {
			if (is_array($options['selectGroups']) || str_in_array($options['selectGroups'], $subselectsAllowedOutputs)) {
				$groups = API::HostGroup()->get(array(
					'nodeids' => $nodeids,
					'output' => $options['selectGroups'],
					'graphids' => $graphids,
					'nopermissions' => true,
					'preservekeys' => true
				));

				foreach ($groups as $group) {
					$ggraphs = $group['graphs'];
					unset($group['graphs']);
					foreach ($ggraphs as $graph) {
						$result[$graph['graphid']]['groups'][] = $group;
					}
				}
			}
		}

		// adding Hosts
		if (!is_null($options['selectHosts'])) {
			if (is_array($options['selectHosts']) || str_in_array($options['selectHosts'], $subselectsAllowedOutputs)) {
				$hosts = API::Host()->get(array(
					'nodeids' => $nodeids,
					'output' => $options['selectHosts'],
					'graphids' => $graphids,
					'nopermissions' => true,
					'preservekeys' => true
				));
				foreach ($hosts as $host) {
					$hgraphs = $host['graphs'];
					unset($host['graphs']);
					foreach ($hgraphs as $graph) {
						$result[$graph['graphid']]['hosts'][] = $host;
					}
				}
			}
		}

		// adding Templates
		if (!is_null($options['selectTemplates']) && str_in_array($options['selectTemplates'], $subselectsAllowedOutputs)) {
			$templates = API::Template()->get(array(
				'nodeids' => $nodeids,
				'output' => $options['selectTemplates'],
				'graphids' => $graphids,
				'nopermissions' => true,
				'preservekeys' => true
			));
			foreach ($templates as $template) {
				$tgraphs = $template['graphs'];
				unset($template['graphs']);
				foreach ($tgraphs as $graph) {
					$result[$graph['graphid']]['templates'][] = $template;
				}
			}
		}

		// adding Items
		if (!is_null($options['selectItems']) && str_in_array($options['selectItems'], $subselectsAllowedOutputs)) {
			$items = API::Item()->get(array(
				'nodeids' => $nodeids,
				'output' => $options['selectItems'],
				'graphids' => $graphids,
				'nopermissions' => true,
				'preservekeys' => true,
				'filter' => array('flags' => null)
			));

			foreach ($items as $item) {
				$igraphs = $item['graphs'];
				unset($item['graphs']);
				foreach ($igraphs as $graph) {
					$result[$graph['graphid']]['items'][] = $item;
				}
			}
		}

		// adding discoveryRule
		if (!is_null($options['selectDiscoveryRule'])) {
			$ruleids = $ruleMap = array();

			$dbRules = DBselect(
				'SELECT id.parent_itemid,gi.graphid'.
					' FROM item_discovery id,graphs_items gi'.
					' WHERE '.dbConditionInt('gi.graphid', $graphids).
						' AND gi.itemid=id.itemid'
			);
			while ($rule = DBfetch($dbRules)) {
				$ruleids[$rule['parent_itemid']] = $rule['parent_itemid'];
				$ruleMap[$rule['graphid']] = $rule['parent_itemid'];
			}

			$objParams = array(
				'nodeids' => $nodeids,
				'itemids' => $ruleids,
				'nopermissions' => true,
				'preservekeys' => true
			);

			if (is_array($options['selectDiscoveryRule']) || str_in_array($options['selectDiscoveryRule'], $subselectsAllowedOutputs)) {
				$objParams['output'] = $options['selectDiscoveryRule'];
				$discoveryRules = API::DiscoveryRule()->get($objParams);

				foreach ($result as $graphid => $graph) {
					if (isset($ruleMap[$graphid]) && isset($discoveryRules[$ruleMap[$graphid]])) {
						$result[$graphid]['discoveryRule'] = $discoveryRules[$ruleMap[$graphid]];
					}
				}
			}
>>>>>>> 042a665a
		}

		// removing keys (hash -> array)
		if (is_null($options['preservekeys'])) {
			$result = zbx_cleanHashes($result);
		}

		return $result;
	}

	protected function inherit($graph, $hostids = null) {
		$graphTemplates = API::Template()->get(array(
			'itemids' => zbx_objectValues($graph['gitems'], 'itemid'),
			'output' => array('templateid'),
			'nopermissions' => true
		));

		if (empty($graphTemplates)) {
			return true;
		}

		$graphTemplate = reset($graphTemplates);

		$chdHosts = API::Host()->get(array(
			'templateids' => $graphTemplate['templateid'],
			'output' => array('hostid', 'host'),
			'preservekeys' => true,
			'hostids' => $hostids,
			'nopermissions' => true,
			'templated_hosts' => true
		));

		$graph = $this->get(array(
			'graphids' => $graph['graphid'],
			'nopermissions' => true,
			'filter' => array('flags' => null),
			'selectItems' => API_OUTPUT_EXTEND,
			'selectGraphItems' => API_OUTPUT_EXTEND,
			'output' => API_OUTPUT_EXTEND
		));
		$graph = reset($graph);

		foreach ($chdHosts as $chdHost) {
			$tmpGraph = $graph;
			$tmpGraph['templateid'] = $graph['graphid'];

			if (!$tmpGraph['gitems'] = get_same_graphitems_for_host($tmpGraph['gitems'], $chdHost['hostid'])) {
				self::exception(ZBX_API_ERROR_PARAMETERS, _s('Graph "%1$s" cannot inherit. No required items on "%2$s".', $tmpGraph['name'], $chdHost['host']));
			}

			if ($tmpGraph['ymax_itemid'] > 0) {
				$ymaxItemid = get_same_graphitems_for_host(array(array('itemid' => $tmpGraph['ymax_itemid'])), $chdHost['hostid']);
				if (!$ymaxItemid) {
					self::exception(ZBX_API_ERROR_PARAMETERS, _s('Graph "%1$s" cannot inherit. No required items on "%2$s" (Ymax value item).', $tmpGraph['name'], $chdHost['host']));
				}
				$ymaxItemid = reset($ymaxItemid);
				$tmpGraph['ymax_itemid'] = $ymaxItemid['itemid'];
			}
			if ($tmpGraph['ymin_itemid'] > 0) {
				$yminItemid = get_same_graphitems_for_host(array(array('itemid' => $tmpGraph['ymin_itemid'])), $chdHost['hostid']);
				if (!$yminItemid) {
					self::exception(ZBX_API_ERROR_PARAMETERS, _s('Graph "%1$s" cannot inherit. No required items on "%2$s" (Ymin value item).', $tmpGraph['name'], $chdHost['host']));
				}
				$yminItemid = reset($yminItemid);
				$tmpGraph['ymin_itemid'] = $yminItemid['itemid'];
			}

			// check if templated graph exists
			$chdGraphs = $this->get(array(
				'filter' => array('templateid' => $tmpGraph['graphid'], 'flags' => array(ZBX_FLAG_DISCOVERY_CHILD, ZBX_FLAG_DISCOVERY_NORMAL)),
				'output' => API_OUTPUT_EXTEND,
				'selectGraphItems' => API_OUTPUT_EXTEND,
				'preservekeys' => true,
				'hostids' => $chdHost['hostid']
			));

			if ($chdGraph = reset($chdGraphs)) {
				if (zbx_strtolower($tmpGraph['name']) != zbx_strtolower($chdGraph['name'])
						&& $this->exists(array('name' => $tmpGraph['name'], 'hostids' => $chdHost['hostid']))) {
					self::exception(ZBX_API_ERROR_PARAMETERS, _s('Graph "%1$s" already exists on "%2$s".', $tmpGraph['name'], $chdHost['host']));
				}
				elseif ($chdGraph['flags'] != $tmpGraph['flags']) {
					self::exception(ZBX_API_ERROR_PARAMETERS, _('Graph with same name but other type exist.'));
				}

				$tmpGraph['graphid'] = $chdGraph['graphid'];
				$this->updateReal($tmpGraph, $chdGraph);
			}
			// check if graph with same name and items exists
			else {
				$chdGraph = $this->get(array(
					'filter' => array('name' => $tmpGraph['name'], 'flags' => null),
					'output' => API_OUTPUT_EXTEND,
					'selectGraphItems' => API_OUTPUT_EXTEND,
					'preservekeys' => true,
					'nopermissions' => true,
					'hostids' => $chdHost['hostid']
				));
				if ($chdGraph = reset($chdGraph)) {
					if ($chdGraph['templateid'] != 0) {
						self::exception(ZBX_API_ERROR_PARAMETERS, _s('Graph "%1$s" already exists on "%2$s" (inherited from another template).', $tmpGraph['name'], $chdHost['host']));
					}
					elseif ($chdGraph['flags'] != $tmpGraph['flags']) {
						self::exception(ZBX_API_ERROR_PARAMETERS, _('Graph with same name but other type exist.'));
					}

					$chdGraphItems = API::GraphItem()->get(array(
						'graphids' => $chdGraph['graphid'],
						'output' => API_OUTPUT_EXTEND,
						'preservekeys' => true,
						'expandData' => true,
						'nopermissions' => true
					));

					if (count($chdGraphItems) == count($tmpGraph['gitems'])) {
						foreach ($tmpGraph['gitems'] as $gitem) {
							foreach ($chdGraphItems as $chdItem) {
								if ($gitem['key_'] == $chdItem['key_'] && bccomp($chdHost['hostid'], $chdItem['hostid']) == 0) {
									continue 2;
								}
							}

							self::exception(ZBX_API_ERROR_PARAMETERS, _s('Graph "%1$s" already exists on "%2$s" (items are not identical).', $tmpGraph['name'], $chdHost['host']));
						}

						$tmpGraph['graphid'] = $chdGraph['graphid'];
						$this->updateReal($tmpGraph, $chdGraph);
					}
					else {
						self::exception(ZBX_API_ERROR_PARAMETERS, _s('Graph "%1$s" already exists on "%2$s" (items are not identical).', $tmpGraph['name'], $chdHost['host']));
					}
				}
				else {
					$graphid = $this->createReal($tmpGraph);
					$tmpGraph['graphid'] = $graphid;
				}
			}
			$this->inherit($tmpGraph);
		}
	}

	/**
	 * Inherit template graphs from template to host
	 *
	 * @param array $data
	 * @return boolean
	 */
	public function syncTemplates($data) {
		$data['templateids'] = zbx_toArray($data['templateids']);
		$data['hostids'] = zbx_toArray($data['hostids']);

		$allowedHosts = API::Host()->get(array(
			'hostids' => $data['hostids'],
			'editable' => true,
			'preservekeys' => true,
			'templated_hosts' => true,
			'output' => array('hostid')
		));
		foreach ($data['hostids'] as $hostid) {
			if (!isset($allowedHosts[$hostid])) {
				self::exception(ZBX_API_ERROR_PERMISSIONS, _('You do not have permission to perform this operation.'));
			}
		}

		$allowedTemplates = API::Template()->get(array(
			'templateids' => $data['templateids'],
			'preservekeys' => true,
			'output' => array('templateid')
		));
		foreach ($data['templateids'] as $templateid) {
			if (!isset($allowedTemplates[$templateid])) {
				self::exception(ZBX_API_ERROR_PERMISSIONS, _('You do not have permission to perform this operation.'));
			}
		}

		$dbLinks = DBSelect(
			'SELECT ht.hostid,ht.templateid'.
			' FROM hosts_templates ht'.
			' WHERE '.dbConditionInt('ht.hostid', $data['hostids']).
				' AND '.dbConditionInt('ht.templateid', $data['templateids'])
		);
		$linkage = array();
		while ($link = DBfetch($dbLinks)) {
			if (!isset($linkage[$link['templateid']])) {
				$linkage[$link['templateid']] = array();
			}
			$linkage[$link['templateid']][$link['hostid']] = 1;
		}

		$graphs = $this->get(array(
			'hostids' => $data['templateids'],
			'preservekeys' => true,
			'output' => API_OUTPUT_EXTEND,
			'selectGraphItems' => API_OUTPUT_EXTEND,
			'filter' => array('flags' => null)
		));

		foreach ($graphs as $graph) {
			foreach ($data['hostids'] as $hostid) {
				if (isset($linkage[$graph['hosts'][0]['hostid']][$hostid])) {
					$this->inherit($graph, $hostid);
				}
			}
		}

		return true;
	}

	/**
	 * Delete GraphPrototype.
	 *
	 * @param int|string|array $graphids
	 * @param bool             $nopermissions
	 *
	 * @return array
	 */
	public function delete($graphids, $nopermissions = false) {
		if (empty($graphids)) {
			self::exception(ZBX_API_ERROR_PARAMETERS, _('Empty input parameter.'));
		}

		$graphids = zbx_toArray($graphids);
		$delGraphPrototypeIds = $graphids;

		$delGraphs = $this->get(array(
			'graphids' => $graphids,
			'editable' => true,
			'output' => API_OUTPUT_EXTEND,
			'preservekeys' => true
		));

		if (!$nopermissions) {
			foreach ($graphids as $graphid) {
				if (!isset($delGraphs[$graphid])) {
					self::exception(ZBX_API_ERROR_PERMISSIONS, _('You do not have permission to perform this operation.'));
				}
				if ($delGraphs[$graphid]['templateid'] != 0) {
					self::exception(ZBX_API_ERROR_PERMISSIONS, _('Cannot delete templated graphs.'));
				}
			}
		}

		$parentGraphids = $graphids;
		do {
			$dbGraphs = DBselect('SELECT g.graphid FROM graphs g WHERE '.dbConditionInt('g.templateid', $parentGraphids));
			$parentGraphids = array();
			while ($dbGraph = DBfetch($dbGraphs)) {
				$parentGraphids[] = $dbGraph['graphid'];
				$graphids[$dbGraph['graphid']] = $dbGraph['graphid'];
			}
		} while (!empty($parentGraphids));

		$createdGraphs = array();

		$dbGraphs = DBselect('SELECT gd.graphid FROM graph_discovery gd WHERE '.dbConditionInt('gd.parent_graphid', $graphids));
		while ($graph = DBfetch($dbGraphs)) {
			$createdGraphs[$graph['graphid']] = $graph['graphid'];
		}
		if (!empty($createdGraphs)) {
			$result = API::Graph()->delete($createdGraphs, true);
			if (!$result) {
				self::exception(ZBX_API_ERROR_PARAMETERS, _('Cannot delete graphs created by low level discovery.'));
			}
		}

		DB::delete('graphs', array('graphid' => $graphids));

		foreach ($delGraphs as $graph) {
			info(_s('Graph prototype "%s" deleted.', $graph['name']));
		}

		return array('graphids' => $delGraphPrototypeIds);
	}

	/**
	 * Check graph data
	 *
	 * @param array $graphs
	 * @param boolean $update
	 *
	 * @return void
	 */
	protected function checkInput($graphs, $update = false) {
		$itemids = array();
		foreach ($graphs as $graph) {
			// no items
			if (!isset($graph['gitems']) || !is_array($graph['gitems']) || empty($graph['gitems'])) {
				self::exception(ZBX_API_ERROR_PARAMETERS, _s('Missing items for graph "%1$s".', $graph['name']));
			}

			$fields = array('itemid' => null);
			foreach ($graph['gitems'] as $gitem) {
				if (!check_db_fields($fields, $gitem)) {
					self::exception(ZBX_API_ERROR_PARAMETERS, _('Missing "itemid" field for item.'));
				}

				// assigning with key preserves unique itemids
				$itemids[$gitem['itemid']] = $gitem['itemid'];
			}
		}

		$allowedItems = API::Item()->get(array(
			'nodeids' => get_current_nodeid(true),
			'itemids' => $itemids,
			'webitems' => true,
			'editable' => true,
			'output' => API_OUTPUT_EXTEND,
			'preservekeys' => true,
			'filter' => array('flags' => null)
		));

		foreach ($itemids as $itemid) {
			if (!isset($allowedItems[$itemid])) {
				self::exception(ZBX_API_ERROR_PARAMETERS, _('No permissions to referred object or it does not exist!'));
			}
		}


		parent::checkInput($graphs, $update);

		foreach ($graphs as $graph) {
			// check if the graph has at least one prototype
			$hasPrototype = false;
			foreach ($graph['gitems'] as $gitem) {
				// $allowedItems used because it is possible to make API call without full item data
				if ($allowedItems[$gitem['itemid']]['flags'] == ZBX_FLAG_DISCOVERY_CHILD) {
					$hasPrototype = true;
					break;
				}
			}
			if (!$hasPrototype) {
				self::exception(ZBX_API_ERROR_PARAMETERS, _('Graph prototype must have at least one prototype.'));
			}
		}
	}

	protected function createReal($graph) {
		// mark the graph as a graph prototype
		$graph['flags'] = ZBX_FLAG_DISCOVERY_CHILD;

		return parent::createReal($graph);
	}

	protected function addRelatedObjects(array $options, array $result) {
		$result = parent::addRelatedObjects($options, $result);

		$graphids = array_keys($result);

		// adding Items
		if ($options['selectItems'] !== null && $options['selectItems'] !== API_OUTPUT_COUNT) {
			$relationMap = $this->createRelationMap($result, 'graphid', 'itemid', 'graphs_items');
			$items = API::Item()->get(array(
				'nodeids' => $options['nodeids'],
				'output' => $options['selectItems'],
				'itemids' => $relationMap->getRelatedIds(),
				'webitems' => true,
				'nopermissions' => true,
				'preservekeys' => true,
				'filter' => array('flags' => null)
			));
			$result = $relationMap->mapMany($result, $items, 'items');
		}

		// adding discoveryRule
		if (!is_null($options['selectDiscoveryRule'])) {
			$dbRules = DBselect(
				'SELECT id.parent_itemid,gi.graphid'.
					' FROM item_discovery id,graphs_items gi'.
					' WHERE '.DBcondition('gi.graphid', $graphids).
					' AND gi.itemid=id.itemid'
			);
			$relationMap = new CRelationMap();
			while ($relation = DBfetch($dbRules)) {
				$relationMap->addRelation($relation['graphid'], $relation['parent_itemid']);
			}

			$discoveryRules = API::DiscoveryRule()->get(array(
				'output' => $options['selectDiscoveryRule'],
				'nodeids' => $options['nodeids'],
				'itemids' => $relationMap->getRelatedIds(),
				'nopermissions' => true,
				'preservekeys' => true
			));
			$result = $relationMap->mapOne($result, $discoveryRules, 'discoveryRule');
		}

		return $result;
	}

}<|MERGE_RESOLUTION|>--- conflicted
+++ resolved
@@ -101,8 +101,6 @@
 
 			$userGroups = getUserGroupsByUserId($userid);
 
-<<<<<<< HEAD
-=======
 			$sqlParts['where'][] = 'EXISTS ('.
 					'SELECT NULL'.
 					' FROM graphs_items gi,items i,hosts_groups hgg'.
@@ -118,10 +116,6 @@
 					')';
 		}
 
-		// nodeids
-		$nodeids = !is_null($options['nodeids']) ? $options['nodeids'] : get_current_nodeid();
-
->>>>>>> 042a665a
 		// groupids
 		if (!is_null($options['groupids'])) {
 			zbx_value2array($options['groupids']);
@@ -326,141 +320,8 @@
 			return $result;
 		}
 
-<<<<<<< HEAD
 		if ($result) {
 			$result = $this->addRelatedObjects($options, $result);
-=======
-		// adding GraphItems
-		if (!is_null($options['selectGraphItems']) && str_in_array($options['selectGraphItems'], $subselectsAllowedOutputs)) {
-			$gitems = API::GraphItem()->get(array(
-				'nodeids' => $nodeids,
-				'output' => $options['selectGraphItems'],
-				'graphids' => $graphids,
-				'nopermissions' => true,
-				'preservekeys' => true
-			));
-
-			foreach ($gitems as $gitem) {
-				$ggraphs = $gitem['graphs'];
-				unset($gitem['graphs']);
-				foreach ($ggraphs as $graph) {
-					$result[$graph['graphid']]['gitems'][$gitem['gitemid']] = $gitem;
-				}
-			}
-		}
-
-		// adding Hostgroups
-		if (!is_null($options['selectGroups'])) {
-			if (is_array($options['selectGroups']) || str_in_array($options['selectGroups'], $subselectsAllowedOutputs)) {
-				$groups = API::HostGroup()->get(array(
-					'nodeids' => $nodeids,
-					'output' => $options['selectGroups'],
-					'graphids' => $graphids,
-					'nopermissions' => true,
-					'preservekeys' => true
-				));
-
-				foreach ($groups as $group) {
-					$ggraphs = $group['graphs'];
-					unset($group['graphs']);
-					foreach ($ggraphs as $graph) {
-						$result[$graph['graphid']]['groups'][] = $group;
-					}
-				}
-			}
-		}
-
-		// adding Hosts
-		if (!is_null($options['selectHosts'])) {
-			if (is_array($options['selectHosts']) || str_in_array($options['selectHosts'], $subselectsAllowedOutputs)) {
-				$hosts = API::Host()->get(array(
-					'nodeids' => $nodeids,
-					'output' => $options['selectHosts'],
-					'graphids' => $graphids,
-					'nopermissions' => true,
-					'preservekeys' => true
-				));
-				foreach ($hosts as $host) {
-					$hgraphs = $host['graphs'];
-					unset($host['graphs']);
-					foreach ($hgraphs as $graph) {
-						$result[$graph['graphid']]['hosts'][] = $host;
-					}
-				}
-			}
-		}
-
-		// adding Templates
-		if (!is_null($options['selectTemplates']) && str_in_array($options['selectTemplates'], $subselectsAllowedOutputs)) {
-			$templates = API::Template()->get(array(
-				'nodeids' => $nodeids,
-				'output' => $options['selectTemplates'],
-				'graphids' => $graphids,
-				'nopermissions' => true,
-				'preservekeys' => true
-			));
-			foreach ($templates as $template) {
-				$tgraphs = $template['graphs'];
-				unset($template['graphs']);
-				foreach ($tgraphs as $graph) {
-					$result[$graph['graphid']]['templates'][] = $template;
-				}
-			}
-		}
-
-		// adding Items
-		if (!is_null($options['selectItems']) && str_in_array($options['selectItems'], $subselectsAllowedOutputs)) {
-			$items = API::Item()->get(array(
-				'nodeids' => $nodeids,
-				'output' => $options['selectItems'],
-				'graphids' => $graphids,
-				'nopermissions' => true,
-				'preservekeys' => true,
-				'filter' => array('flags' => null)
-			));
-
-			foreach ($items as $item) {
-				$igraphs = $item['graphs'];
-				unset($item['graphs']);
-				foreach ($igraphs as $graph) {
-					$result[$graph['graphid']]['items'][] = $item;
-				}
-			}
-		}
-
-		// adding discoveryRule
-		if (!is_null($options['selectDiscoveryRule'])) {
-			$ruleids = $ruleMap = array();
-
-			$dbRules = DBselect(
-				'SELECT id.parent_itemid,gi.graphid'.
-					' FROM item_discovery id,graphs_items gi'.
-					' WHERE '.dbConditionInt('gi.graphid', $graphids).
-						' AND gi.itemid=id.itemid'
-			);
-			while ($rule = DBfetch($dbRules)) {
-				$ruleids[$rule['parent_itemid']] = $rule['parent_itemid'];
-				$ruleMap[$rule['graphid']] = $rule['parent_itemid'];
-			}
-
-			$objParams = array(
-				'nodeids' => $nodeids,
-				'itemids' => $ruleids,
-				'nopermissions' => true,
-				'preservekeys' => true
-			);
-
-			if (is_array($options['selectDiscoveryRule']) || str_in_array($options['selectDiscoveryRule'], $subselectsAllowedOutputs)) {
-				$objParams['output'] = $options['selectDiscoveryRule'];
-				$discoveryRules = API::DiscoveryRule()->get($objParams);
-
-				foreach ($result as $graphid => $graph) {
-					if (isset($ruleMap[$graphid]) && isset($discoveryRules[$ruleMap[$graphid]])) {
-						$result[$graphid]['discoveryRule'] = $discoveryRules[$ruleMap[$graphid]];
-					}
-				}
-			}
->>>>>>> 042a665a
 		}
 
 		// removing keys (hash -> array)
@@ -829,7 +690,7 @@
 			$dbRules = DBselect(
 				'SELECT id.parent_itemid,gi.graphid'.
 					' FROM item_discovery id,graphs_items gi'.
-					' WHERE '.DBcondition('gi.graphid', $graphids).
+					' WHERE '.dbConditionInt('gi.graphid', $graphids).
 					' AND gi.itemid=id.itemid'
 			);
 			$relationMap = new CRelationMap();
