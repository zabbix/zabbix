<?php
/*
** Zabbix
** Copyright (C) 2001-2013 Zabbix SIA
**
** This program is free software; you can redistribute it and/or modify
** it under the terms of the GNU General Public License as published by
** the Free Software Foundation; either version 2 of the License, or
** (at your option) any later version.
**
** This program is distributed in the hope that it will be useful,
** but WITHOUT ANY WARRANTY; without even the implied warranty of
** MERCHANTABILITY or FITNESS FOR A PARTICULAR PURPOSE. See the
** GNU General Public License for more details.
**
** You should have received a copy of the GNU General Public License
** along with this program; if not, write to the Free Software
** Foundation, Inc., 51 Franklin Street, Fifth Floor, Boston, MA  02110-1301, USA.
**/


/**
 * Class containing methods for operations with discovery rules.
 *
 * @package API
 */
class CDiscoveryRule extends CItemGeneral {

	const MIN_LIFETIME = 0;
	const MAX_LIFETIME = 3650;

	protected $tableName = 'items';
	protected $tableAlias = 'i';
	protected $sortColumns = array('itemid', 'name', 'key_', 'delay', 'type', 'status');

	public function __construct() {
		parent::__construct();

		$this->errorMessages = array_merge($this->errorMessages, array(
			self::ERROR_EXISTS_TEMPLATE => _('Discovery rule "%1$s" already exists on "%2$s", inherited from another template.'),
			self::ERROR_EXISTS => _('Discovery rule "%1$s" already exists on "%2$s"')
		));
	}

	/**
	 * Get DiscoveryRule data
	 */
	public function get($options = array()) {
		$result = array();
		$userType = self::$userData['type'];
		$userid = self::$userData['userid'];

		$sqlParts = array(
			'select'	=> array('items' => 'i.itemid'),
			'from'		=> array('items' => 'items i'),
			'where'		=> array('i.flags='.ZBX_FLAG_DISCOVERY_RULE),
			'group'		=> array(),
			'order'		=> array(),
			'limit'		=> null
		);

		$defOptions = array(
			'nodeids'					=> null,
			'groupids'					=> null,
			'templateids'				=> null,
			'hostids'					=> null,
			'itemids'					=> null,
			'interfaceids'				=> null,
			'inherited'					=> null,
			'templated'					=> null,
			'monitored'					=> null,
			'editable'					=> null,
			'nopermissions'				=> null,
			// filter
			'filter'					=> null,
			'search'					=> null,
			'searchByAny'				=> null,
			'startSearch'				=> null,
			'excludeSearch'				=> null,
			'searchWildcardsEnabled'	=> null,
			// output
			'output'					=> API_OUTPUT_REFER,
			'selectHosts'				=> null,
			'selectItems'				=> null,
			'selectTriggers'			=> null,
			'selectGraphs'				=> null,
			'selectHostPrototypes'		=> null,
			'countOutput'				=> null,
			'groupCount'				=> null,
			'preservekeys'				=> null,
			'sortfield'					=> '',
			'sortorder'					=> '',
			'limit'						=> null,
			'limitSelects'				=> null
		);
		$options = zbx_array_merge($defOptions, $options);

		// editable + PERMISSION CHECK
		if ($userType != USER_TYPE_SUPER_ADMIN && !$options['nopermissions']) {
			$permission = $options['editable'] ? PERM_READ_WRITE : PERM_READ;

			$userGroups = getUserGroupsByUserId($userid);

			$sqlParts['where'][] = 'EXISTS ('.
				'SELECT NULL'.
				' FROM hosts_groups hgg'.
					' JOIN rights r'.
						' ON r.id=hgg.groupid'.
							' AND '.dbConditionInt('r.groupid', $userGroups).
				' WHERE i.hostid=hgg.hostid'.
				' GROUP BY hgg.hostid'.
				' HAVING MIN(r.permission)>'.PERM_DENY.
					' AND MAX(r.permission)>='.$permission.
				')';
		}

		// templateids
		if (!is_null($options['templateids'])) {
			zbx_value2array($options['templateids']);

			if (!is_null($options['hostids'])) {
				zbx_value2array($options['hostids']);
				$options['hostids'] = array_merge($options['hostids'], $options['templateids']);
			}
			else {
				$options['hostids'] = $options['templateids'];
			}
		}

		// hostids
		if (!is_null($options['hostids'])) {
			zbx_value2array($options['hostids']);

			if ($options['output'] != API_OUTPUT_EXTEND) {
				$sqlParts['select']['hostid'] = 'i.hostid';
			}

			$sqlParts['where']['hostid'] = dbConditionInt('i.hostid', $options['hostids']);

			if (!is_null($options['groupCount'])) {
				$sqlParts['group']['i'] = 'i.hostid';
			}
		}

		// itemids
		if (!is_null($options['itemids'])) {
			zbx_value2array($options['itemids']);

			$sqlParts['where']['itemid'] = dbConditionInt('i.itemid', $options['itemids']);
		}

		// interfaceids
		if (!is_null($options['interfaceids'])) {
			zbx_value2array($options['interfaceids']);

			if ($options['output'] != API_OUTPUT_EXTEND) {
				$sqlParts['select']['interfaceid'] = 'i.interfaceid';
			}

			$sqlParts['where']['interfaceid'] = dbConditionInt('i.interfaceid', $options['interfaceids']);

			if (!is_null($options['groupCount'])) {
				$sqlParts['group']['i'] = 'i.interfaceid';
			}
		}

		// inherited
		if (!is_null($options['inherited'])) {
			if ($options['inherited']) {
				$sqlParts['where'][] = 'i.templateid IS NOT NULL';
			}
			else {
				$sqlParts['where'][] = 'i.templateid IS NULL';
			}
		}

		// templated
		if (!is_null($options['templated'])) {
			$sqlParts['from']['hosts'] = 'hosts h';
			$sqlParts['where']['hi'] = 'h.hostid=i.hostid';

			if ($options['templated']) {
				$sqlParts['where'][] = 'h.status='.HOST_STATUS_TEMPLATE;
			}
			else {
				$sqlParts['where'][] = 'h.status<>'.HOST_STATUS_TEMPLATE;
			}
		}

		// monitored
		if (!is_null($options['monitored'])) {
			$sqlParts['from']['hosts'] = 'hosts h';
			$sqlParts['where']['hi'] = 'h.hostid=i.hostid';

			if ($options['monitored']) {
				$sqlParts['where'][] = 'h.status='.HOST_STATUS_MONITORED;
				$sqlParts['where'][] = 'i.status='.ITEM_STATUS_ACTIVE;
			}
			else {
				$sqlParts['where'][] = '(h.status<>'.HOST_STATUS_MONITORED.' OR i.status<>'.ITEM_STATUS_ACTIVE.')';
			}
		}

		// search
		if (is_array($options['search'])) {
			zbx_db_search('items i', $options, $sqlParts);
		}

		// filter
		if (is_array($options['filter'])) {
			$this->dbFilter('items i', $options, $sqlParts);

			if (isset($options['filter']['host'])) {
				zbx_value2array($options['filter']['host']);

				$sqlParts['from']['hosts'] = 'hosts h';
				$sqlParts['where']['hi'] = 'h.hostid=i.hostid';
				$sqlParts['where']['h'] = dbConditionString('h.host', $options['filter']['host']);
			}
		}

		// limit
		if (zbx_ctype_digit($options['limit']) && $options['limit']) {
			$sqlParts['limit'] = $options['limit'];
		}

		$sqlParts = $this->applyQueryOutputOptions($this->tableName(), $this->tableAlias(), $options, $sqlParts);
		$sqlParts = $this->applyQuerySortOptions($this->tableName(), $this->tableAlias(), $options, $sqlParts);
		$sqlParts = $this->applyQueryNodeOptions($this->tableName(), $this->tableAlias(), $options, $sqlParts);
		$res = DBselect($this->createSelectQueryFromParts($sqlParts), $sqlParts['limit']);
		while ($item = DBfetch($res)) {
			if (!is_null($options['countOutput'])) {
				if (!is_null($options['groupCount'])) {
					$result[] = $item;
				}
				else {
					$result = $item['rowscount'];
				}
			}
			else {
				if (!isset($result[$item['itemid']])) {
					$result[$item['itemid']]= array();
				}

				// hostids
				if (isset($item['hostid']) && is_null($options['selectHosts'])) {
					if (!isset($result[$item['itemid']]['hosts'])) {
						$result[$item['itemid']]['hosts'] = array();
					}
					$result[$item['itemid']]['hosts'][] = array('hostid' => $item['hostid']);
				}

				$result[$item['itemid']] += $item;
			}
		}

		if (!is_null($options['countOutput'])) {
			return $result;
		}

		if ($result) {
			$result = $this->addRelatedObjects($options, $result);
			$result = $this->unsetExtraFields($result, array('hostid'), $options['output']);
		}

		if (is_null($options['preservekeys'])) {
			$result = zbx_cleanHashes($result);
		}

		return $result;
	}

	public function exists($object) {
		$options = array(
			'filter' => array('key_' => $object['key_']),
			'output' => array('itemid'),
			'nopermissions' => true,
			'limit' => 1
		);

		if (isset($object['hostid'])) {
			$options['hostids'] = $object['hostid'];
		}
		if (isset($object['host'])) {
			$options['filter']['host'] = $object['host'];
		}
		if (isset($object['node'])) {
			$options['nodeids'] = getNodeIdByNodeName($object['node']);
		}
		elseif (isset($object['nodeids'])) {
			$options['nodeids'] = $object['nodeids'];
		}
		$objs = $this->get($options);

		return !empty($objs);
	}

	/**
	 * Add DiscoveryRule.
	 *
	 * @param array $items
	 *
	 * @return array
	 */
	public function create($items) {
		$items = zbx_toArray($items);
		$this->checkInput($items);
		$this->createReal($items);
		$this->inherit($items);

		return array('itemids' => zbx_objectValues($items, 'itemid'));
	}

	/**
	 * Update DiscoveryRule.
	 *
	 * @param array $items
	 *
	 * @return array
	 */
	public function update($items) {
		$items = zbx_toArray($items);
		$this->checkInput($items, true);
		$this->updateReal($items);
		$this->inherit($items);

		return array('itemids' => zbx_objectValues($items, 'itemid'));
	}

	/**
	 * Delete DiscoveryRules.
	 *
	 * @param array $ruleids
	 *
	 * @return array
	 */
	public function delete($ruleids, $nopermissions = false) {
		if (empty($ruleids)) {
			self::exception(ZBX_API_ERROR_PARAMETERS, _('Empty input parameter.'));
		}

		$delRuleIds = zbx_toArray($ruleids);
		$ruleids = zbx_toHash($ruleids);

		$delRules = $this->get(array(
			'output' => API_OUTPUT_EXTEND,
			'itemids' => $ruleids,
			'editable' => true,
			'preservekeys' => true,
			'selectHosts' => array('name')
		));

		// TODO: remove $nopermissions hack
		if (!$nopermissions) {
			foreach ($ruleids as $ruleid) {
				if (!isset($delRules[$ruleid])) {
					self::exception(ZBX_API_ERROR_PERMISSIONS, _('No permissions to referred object or it does not exist!'));
				}
				if ($delRules[$ruleid]['templateid'] != 0) {
					self::exception(ZBX_API_ERROR_PARAMETERS, _('Cannot delete templated items.'));
				}
			}
		}

		// get child discovery rules
		$parentItemids = $ruleids;
		$childTuleids = array();
		do {
			$dbItems = DBselect('SELECT i.itemid FROM items i WHERE '.dbConditionInt('i.templateid', $parentItemids));
			$parentItemids = array();
			while ($dbItem = DBfetch($dbItems)) {
				$parentItemids[$dbItem['itemid']] = $dbItem['itemid'];
				$childTuleids[$dbItem['itemid']] = $dbItem['itemid'];
			}
		} while (!empty($parentItemids));

		$delRulesChilds = $this->get(array(
			'output' => API_OUTPUT_EXTEND,
			'itemids' => $childTuleids,
			'nopermissions' => true,
			'preservekeys' => true,
			'selectHosts' => array('name')
		));

		$delRules = array_merge($delRules, $delRulesChilds);
		$ruleids = array_merge($ruleids, $childTuleids);

		$iprototypeids = array();
		$dbItems = DBselect(
			'SELECT i.itemid'.
			' FROM item_discovery id,items i'.
			' WHERE i.itemid=id.itemid'.
				' AND '.dbConditionInt('parent_itemid', $ruleids)
		);
		while ($item = DBfetch($dbItems)) {
			$iprototypeids[$item['itemid']] = $item['itemid'];
		}
		if (!empty($iprototypeids)) {
			if (!API::Itemprototype()->delete($iprototypeids, true)) {
				self::exception(ZBX_API_ERROR_PARAMETERS, _('Cannot delete discovery rule'));
			}
		}

		// delete host prototypes
		$hostPrototypeIds = DBfetchColumn(DBselect(
			'SELECT hd.hostid'.
			' FROM host_discovery hd'.
			' WHERE '.dbConditionInt('hd.parent_itemid', $ruleids)
		), 'hostid');
		if ($hostPrototypeIds) {
			if (!API::HostPrototype()->delete($hostPrototypeIds, true)) {
				self::exception(ZBX_API_ERROR_PARAMETERS, _('Cannot delete host prototype.'));
			}
		}

		// delete LLD rules
		DB::delete('items', array('itemid' => $ruleids));

		// TODO: remove info from API
		foreach ($delRules as $item) {
			$host = reset($item['hosts']);
			info(_s('Deleted: Discovery rule "%1$s" on "%2$s".', $item['name'], $host['name']));
		}

		return array('ruleids' => $delRuleIds);
	}

	/**
	 * Copies the given discovery rules to the specified hosts.
	 *
	 * @throws APIException if no discovery rule IDs or host IDs are given or
	 * the user doesn't have the necessary permissions.
	 *
	 * @param array $data
	 * @param array $data['discoveryruleids']	An array of item ids to be cloned
	 * @param array $data['hostids']			An array of host ids were the items should be cloned to
	 *
	 * @return bool
	 */
	public function copy(array $data) {
		// validate data
		if (!isset($data['discoveryids']) || !$data['discoveryids']) {
			self::exception(ZBX_API_ERROR_PARAMETERS, _('No discovery rule IDs given.'));
		}
		if (!isset($data['hostids']) || !$data['hostids']) {
			self::exception(ZBX_API_ERROR_PARAMETERS, _('No host IDs given.'));
		}

		// check if all hosts exist and are writable
		if (!API::Host()->isWritable($data['hostids'])) {
			self::exception(ZBX_API_ERROR_PERMISSIONS, _('No permissions to referred object or it does not exist!'));
		}

		// check if the given discovery rules exist
		if (!$this->isReadable($data['discoveryids'])) {
			self::exception(ZBX_API_ERROR_PERMISSIONS, _('No permissions to referred object or it does not exist!'));
		}

		// copy
		foreach ($data['discoveryids'] as $discoveryid) {
			foreach ($data['hostids'] as $hostid) {
				$this->copyDiscoveryRule($discoveryid, $hostid);
			}
		}

		return true;
	}

	public function syncTemplates($data) {
		$data['templateids'] = zbx_toArray($data['templateids']);
		$data['hostids'] = zbx_toArray($data['hostids']);

		$selectFields = array();
		foreach ($this->fieldRules as $key => $rules) {
			if (!isset($rules['system']) && !isset($rules['host'])) {
				$selectFields[] = $key;
			}
		}

		$items = $this->get(array(
			'hostids' => $data['templateids'],
			'preservekeys' => true,
			'output' => $selectFields
		));

		$this->inherit($items, $data['hostids']);

		return true;
	}

	/**
	 * Returns true if the given discovery rules exists and are available for
	 * reading.
	 *
	 * @param array $ids	An array if item IDs
	 *
	 * @return bool
	 */
	public function isReadable($ids) {
		if (!is_array($ids)) {
			return false;
		}
		elseif (empty($ids)) {
			return true;
		}

		$ids = array_unique($ids);

		$count = $this->get(array(
			'nodeids' => get_current_nodeid(true),
			'itemids' => $ids,
			'countOutput' => true
		));

		return (count($ids) == $count);
	}

	/**
	 * Returns true if the given discovery rules exists and are available for
	 * writing.
	 *
	 * @param array $ids	An array if item IDs
	 *
	 * @return bool
	 */
	public function isWritable($ids) {
		if (!is_array($ids)) {
			return false;
		}
		elseif (empty($ids)) {
			return true;
		}

		$ids = array_unique($ids);

		$count = $this->get(array(
			'nodeids' => get_current_nodeid(true),
			'itemids' => $ids,
			'editable' => true,
			'countOutput' => true
		));

		return (count($ids) == $count);
	}

	/**
	 * Copies all of the triggers from the source discovery to the target discovery rule.
	 *
	 * @throws APIException if trigger saving fails
	 *
	 * @param array $srcDiscovery    The source discovery rule to copy from
	 * @param array $dstDiscovery    The target discovery rule to copy to
	 * @param array $srcHost         The host the source discovery belongs to
	 * @param array $dstHost         The host the target discovery belongs to
	 *
	 * @return array
	 */
	protected function copyTriggerPrototypes(array $srcDiscovery, array $dstDiscovery, array $srcHost, array $dstHost) {
		$srcTriggers = API::TriggerPrototype()->get(array(
			'discoveryids' => $srcDiscovery['itemid'],
			'output' => API_OUTPUT_EXTEND,
			'selectHosts' => API_OUTPUT_EXTEND,
			'selectItems' => API_OUTPUT_EXTEND,
			'selectDiscoveryRule' => API_OUTPUT_EXTEND,
			'selectFunctions' => API_OUTPUT_EXTEND,
			'preservekeys' => true
		));

		if (!$srcTriggers) {
			return array();
		}

		foreach ($srcTriggers as $id => $trigger) {
			// skip triggers with web items
			if (httpItemExists($trigger['items'])) {
				unset($srcTriggers[$id]);
				continue;
			}
		}

		// save new triggers
		$dstTriggers = $srcTriggers;
		foreach ($dstTriggers as $id => $trigger) {
			unset($dstTriggers[$id]['templateid']);
			unset($dstTriggers[$id]['triggerid']);

			// update expression
			$dstTriggers[$id]['expression'] = explode_exp($trigger['expression'], false, false, $srcHost['host'], $dstHost['host']);
		}

		$rs = API::TriggerPrototype()->create($dstTriggers);
		if (!$rs) {
			self::exception(ZBX_API_ERROR_PARAMETERS, _('Cannot clone trigger prototypes.'));
		}

		return $rs;
	}

	protected function createReal(&$items) {
		$itemids = DB::insert('items', $items);

		foreach ($items as $key => $item) {
			$items[$key]['itemid'] = $itemids[$key];
		}

		// TODO: REMOVE info
		$itemHosts = $this->get(array(
			'itemids' => $itemids,
			'output' => array('key_', 'name'),
			'selectHosts' => array('name'),
			'nopermissions' => true
		));
		foreach ($itemHosts as $item) {
			$host = reset($item['hosts']);
			info(_s('Created: Discovery rule "%1$s" on "%2$s".', $item['name'], $host['name']));
		}
	}

	protected function updateReal($items) {
		$items = zbx_toArray($items);

		$data = array();
		foreach ($items as $item) {
			$data[] = array('values' => $item, 'where'=> array('itemid' => $item['itemid']));
		}
		$result = DB::update('items', $data);
		if (!$result) self::exception(ZBX_API_ERROR_PARAMETERS, 'DBerror');

		$itemids = array();
		foreach ($items as $key => $item) {
			$itemids[] = $item['itemid'];
		}

		// TODO: REMOVE info
		$itemHosts = $this->get(array(
			'itemids' => $itemids,
			'output' => array('key_', 'name'),
			'selectHosts' => array('name'),
			'nopermissions' => true
		));
		foreach ($itemHosts as $item) {
			$host = reset($item['hosts']);
			info(_s('Updated: Discovery rule "%1$s" on "%2$s".', $item['name'], $host['name']));
		}
	}

	/**
	 * Check item data and set missing default values.
	 *
	 * @param array $items passed by reference
	 * @param bool  $update
	 */
	protected function checkInput(array &$items, $update = false) {
		// add the values that cannot be changed, but are required for further processing
		foreach ($items as &$item) {
			$item['flags'] = ZBX_FLAG_DISCOVERY_RULE;
			$item['value_type'] = ITEM_VALUE_TYPE_TEXT;
		}
		unset($item);

		parent::checkInput($items, $update);
	}

	protected function checkSpecificFields(array $item) {
		if (isset($item['lifetime']) && !$this->validateLifetime($item['lifetime'])) {
			self::exception(ZBX_API_ERROR_PARAMETERS,
				_s('Discovery rule "%1$s:%2$s" has incorrect lifetime: "%3$s". (min: %4$d, max: %5$d, user macro allowed)',
					$item['name'], $item['key_'], $item['lifetime'], self::MIN_LIFETIME, self::MAX_LIFETIME)
			);
		}
	}

	protected function inherit(array $items, array $hostids = null) {
		if (empty($items)) {
			return true;
		}

		// prepare the child items
		$newItems = $this->prepareInheritedItems($items, $hostids);
		if (!$newItems) {
			return true;
		}

		$insertItems = array();
		$updateItems = array();
		foreach ($newItems as $newItem) {
			if (isset($newItem['itemid'])) {
				$updateItems[] = $newItem;
			}
			else {
				$newItem['flags'] = ZBX_FLAG_DISCOVERY_RULE;
				$insertItems[] = $newItem;
			}
		}

		// save the new items
		$this->createReal($insertItems);
		$this->updateReal($updateItems);

		// propagate the inheritance to the children
		return $this->inherit(array_merge($updateItems, $insertItems));
	}

	/**
	 * Copies the given discovery rule to the specified host.
	 *
	 * @throws APIException if the discovery rule interfaces could not be mapped
	 * to the new host interfaces.
	 *
	 * @param string $discoveryid  The ID of the discovery rule to be copied
	 * @param string $hostid       Destination host id
	 *
	 * @return bool
	 */
	protected function copyDiscoveryRule($discoveryid, $hostid) {
		// fetch discovery to clone
		$srcDiscovery = $this->get(array(
			'itemids' => $discoveryid,
			'output' => API_OUTPUT_EXTEND,
			'preservekeys' => true
		));
		$srcDiscovery = reset($srcDiscovery);

		// fetch source and destination hosts
		$hosts = API::Host()->get(array(
			'hostids' => array($srcDiscovery['hostid'], $hostid),
			'output' => API_OUTPUT_EXTEND,
			'selectInterfaces' => API_OUTPUT_EXTEND,
			'templated_hosts' => true,
			'preservekeys' => true
		));
		$srcHost = $hosts[$srcDiscovery['hostid']];
		$dstHost = $hosts[$hostid];

		$dstDiscovery = $srcDiscovery;
		$dstDiscovery['hostid'] = $hostid;
		unset($dstDiscovery['templateid'], $dstDiscovery['state']);

		// if this is a plain host, map discovery interfaces
		if ($srcHost['status'] != HOST_STATUS_TEMPLATE) {
			// find a matching interface
			$interface = self::findInterfaceForItem($dstDiscovery, $dstHost['interfaces']);
			if ($interface) {
				$dstDiscovery['interfaceid'] = $interface['interfaceid'];
			}
			// no matching interface found, throw an error
			elseif ($interface !== false) {
				self::exception(ZBX_API_ERROR_PARAMETERS, _s('Cannot find host interface on "%1$s" for item key "%2$s".', $dstHost['name'], $dstDiscovery['key_']));
			}
		}

		// save new discovery
		$newDiscovery = $this->create(array($dstDiscovery));
		$dstDiscovery['itemid'] = $newDiscovery['itemids'][0];

		// copy prototypes
		$newPrototypes = $this->copyItemPrototypes($srcDiscovery, $dstDiscovery, $dstHost);

		// if there were prototypes defined, clone everything else
		if ($newPrototypes) {
			// fetch new prototypes
			$newPrototypes = API::ItemPrototype()->get(array(
				'itemids' => $newPrototypes['itemids'],
				'output' => API_OUTPUT_EXTEND,
				'preservekeys' => true
			));

			foreach ($newPrototypes as $i => $newPrototype) {
				unset($newPrototypes[$i]['templateid']);
			}

			$dstDiscovery['items'] = $newPrototypes;

			// copy graphs
			$this->copyGraphPrototypes($srcDiscovery, $dstDiscovery);

			// copy triggers
			$this->copyTriggerPrototypes($srcDiscovery, $dstDiscovery, $srcHost, $dstHost);
		}

<<<<<<< HEAD
		// copy host prototypes
		$this->copyHostPrototypes($srcDiscovery, $dstDiscovery);

=======
>>>>>>> 5e9bfa94
		return true;
	}

	/**
	 * Copies all of the item prototypes from the source discovery to the target
	 * discovery rule.
	 *
	 * @throws APIException if prototype saving fails
	 *
	 * @param array $srcDiscovery   The source discovery rule to copy from
	 * @param array $dstDiscovery   The target discovery rule to copy to
	 * @param array $dstHost        The target host to copy the deiscovery rule to
	 *
	 * @return array
	 */
	protected function copyItemPrototypes(array $srcDiscovery, array $dstDiscovery, array $dstHost) {
		$prototypes = API::ItemPrototype()->get(array(
			'discoveryids' => $srcDiscovery['itemid'],
			'selectApplications' => API_OUTPUT_EXTEND,
			'output' => API_OUTPUT_EXTEND,
			'preservekeys' => true
		));

		$rs = array();
		if ($prototypes) {
			foreach ($prototypes as $key => $prototype) {
				$prototype['ruleid'] = $dstDiscovery['itemid'];
				$prototype['hostid'] = $dstDiscovery['hostid'];

				unset($prototype['templateid'], $prototype['state']);

				// map prototype interfaces
				if ($dstHost['status'] != HOST_STATUS_TEMPLATE) {
					// find a matching interface
					$interface = self::findInterfaceForItem($prototype, $dstHost['interfaces']);
					if ($interface) {
						$prototype['interfaceid'] = $interface['interfaceid'];
					}
					// no matching interface found, throw an error
					elseif ($interface !== false) {
						self::exception(ZBX_API_ERROR_PARAMETERS, _s('Cannot find host interface on "%1$s" for item key "%2$s".', $dstHost['name'], $prototype['key_']));
					}
				}

				// add new applications
				$prototype['applications'] = get_same_applications_for_host(zbx_objectValues($prototype['applications'], 'applicationid'), $dstHost['hostid']);

				$prototypes[$key] = $prototype;
			}

			$rs = API::ItemPrototype()->create($prototypes);
			if (!$rs) {
				self::exception(ZBX_API_ERROR_PARAMETERS, _('Cannot clone item prototypes.'));
			}
		}

		return $rs;
	}

	/**
	 * Copies all of the graphs from the source discovery to the target discovery rule.
	 *
	 * @throws APIException if graph saving fails
	 *
	 * @param array $srcDiscovery    The source discovery rule to copy from
	 * @param array $dstDiscovery    The target discovery rule to copy to
	 *
	 * @return array
	 */
	protected function copyGraphPrototypes(array $srcDiscovery, array $dstDiscovery) {
		// fetch source graphs
		$srcGraphs = API::GraphPrototype()->get(array(
			'discoveryids' => $srcDiscovery['itemid'],
			'output' => API_OUTPUT_EXTEND,
			'selectGraphItems' => API_OUTPUT_EXTEND,
			'selectHosts' => API_OUTPUT_REFER,
			'preservekeys' => true
		));

		if (!$srcGraphs) {
			return array();
		}

		$srcItemIds = array();
		foreach ($srcGraphs as $key => $graph) {
			// skip graphs with items from multiple hosts
			if (count($graph['hosts']) > 1) {
				unset($srcGraphs[$key]);
				continue;
			}

			// skip graphs with http items
			if (httpItemExists($graph['gitems'])) {
				unset($srcGraphs[$key]);
				continue;
			}

			// save all used item ids to map them to the new items
			foreach ($graph['gitems'] as $item) {
				$srcItemIds[$item['itemid']] = $item['itemid'];
			}
			if ($graph['ymin_itemid']) {
				$srcItemIds[$graph['ymin_itemid']] = $graph['ymin_itemid'];
			}
			if ($graph['ymax_itemid']) {
				$srcItemIds[$graph['ymax_itemid']] = $graph['ymax_itemid'];
			}
		}

		// fetch source items
		$items = API::Item()->get(array(
			'itemids' => $srcItemIds,
			'output' => API_OUTPUT_EXTEND,
			'preservekeys' => true,
			'filter' => array('flags' => null)
		));

		$srcItems = array();
		$itemKeys = array();
		foreach ($items as $item) {
			$srcItems[$item['itemid']] = $item;
			$itemKeys[$item['key_']] = $item['key_'];
		}

		// fetch newly cloned items
		$newItems = API::Item()->get(array(
			'hostids' => $dstDiscovery['hostid'],
			'filter' => array(
				'key_' => $itemKeys,
				'flags' => null
			),
			'output' => API_OUTPUT_EXTEND,
			'preservekeys' => true
		));

		$items = array_merge($dstDiscovery['items'], $newItems);
		$dstItems = array();
		foreach ($items as $item) {
			$dstItems[$item['key_']] = $item;
		}

		$dstGraphs = $srcGraphs;
		foreach ($dstGraphs as &$graph) {
			unset($graph['graphid']);
			unset($graph['templateid']);

			foreach ($graph['gitems'] as &$gitem) {
				// replace the old item with the new one with the same key
				$item = $srcItems[$gitem['itemid']];
				$gitem['itemid'] = $dstItems[$item['key_']]['itemid'];

				unset($gitem['gitemid'], $gitem['graphid']);
			}

			// replace the old axis items with the new one with the same key
			if ($graph['ymin_itemid']) {
				$yMinSrcItem = $srcItems[$graph['ymin_itemid']];
				$graph['ymin_itemid'] = $dstItems[$yMinSrcItem['key_']]['itemid'];
			}
			if ($graph['ymax_itemid']) {
				$yMaxSrcItem = $srcItems[$graph['ymax_itemid']];
				$graph['ymax_itemid'] = $dstItems[$yMaxSrcItem['key_']]['itemid'];
			}
		}

		// save graphs
		$rs = API::GraphPrototype()->create($dstGraphs);
		if (!$rs) {
			self::exception(ZBX_API_ERROR_PARAMETERS, _('Cannot clone graph prototypes.'));
		}

		return $rs;
	}

	/**
	 * Copies all of the host prototypes from the source discovery to the target
	 * discovery rule.
	 *
	 * @throws APIException if prototype saving fails
	 *
	 * @param array $srcDiscovery   The source discovery rule to copy from
	 * @param array $dstDiscovery   The target discovery rule to copy to
	 *
	 * @return array
	 */
	protected function copyHostPrototypes(array $srcDiscovery, array $dstDiscovery) {
		$prototypes = API::HostPrototype()->get(array(
			'discoveryids' => $srcDiscovery['itemid'],
			'output' => array('host', 'name', 'status'),
			'selectGroupLinks' => array('groupid'),
			'selectGroupPrototypes' => array('name'),
			'selectInventory' => array('inventory_mode'),
			'selectTemplates' => array('templateid'),
			'preservekeys' => true
		));

		$rs = array();
		if ($prototypes) {
			foreach ($prototypes as &$prototype) {
				$prototype['ruleid'] = $dstDiscovery['itemid'];
				unset($prototype['hostid'], $prototype['inventory']['hostid']);

				foreach ($prototype['groupLinks'] as &$groupLinks) {
					unset($groupLinks['group_prototypeid']);
				}
				unset($groupLinks);

				foreach ($prototype['groupPrototypes'] as &$groupPrototype) {
					unset($groupPrototype['group_prototypeid']);
				}
				unset($groupPrototype);
			}
			unset($prototype);

			$rs = API::HostPrototype()->create($prototypes);
			if (!$rs) {
				self::exception(ZBX_API_ERROR_PARAMETERS, _('Cannot clone host prototypes.'));
			}
		}
		return $rs;
	}

	private function validateLifetime($lifetime) {
		return (validateNumber($lifetime, self::MIN_LIFETIME, self::MAX_LIFETIME) || validateUserMacro($lifetime));
	}

	protected function applyQueryOutputOptions($tableName, $tableAlias, array $options, array $sqlParts) {
		$sqlParts = parent::applyQueryOutputOptions($tableName, $tableAlias, $options, $sqlParts);

		if ($options['countOutput'] === null) {
			if ($options['selectHosts'] !== null) {
				$sqlParts = $this->addQuerySelect('i.hostid', $sqlParts);
			}
		}

		return $sqlParts;
	}

	protected function addRelatedObjects(array $options, array $result) {
		$result = parent::addRelatedObjects($options, $result);

		$itemIds = array_keys($result);

		// adding items
		if (!is_null($options['selectItems'])) {
			if ($options['selectItems'] != API_OUTPUT_COUNT) {
				$relationMap = $this->createRelationMap($result, 'parent_itemid', 'itemid', 'item_discovery');
				$items = API::ItemPrototype()->get(array(
					'output' => $options['selectItems'],
					'nodeids' => $options['nodeids'],
					'itemids' => $relationMap->getRelatedIds(),
					'nopermissions' => true,
					'preservekeys' => true
				));
				$result = $relationMap->mapMany($result, $items, 'items', $options['limitSelects']);
			}
			else {
				$items = API::ItemPrototype()->get(array(
					'nodeids' => $options['nodeids'],
					'discoveryids' => $itemIds,
					'nopermissions' => true,
					'countOutput' => true,
					'groupCount' => true
				));

				$items = zbx_toHash($items, 'parent_itemid');
				foreach ($result as $itemid => $item) {
					$result[$itemid]['items'] = isset($items[$itemid]) ? $items[$itemid]['rowscount'] : 0;
				}
			}
		}

		// adding triggers
		if (!is_null($options['selectTriggers'])) {
			if ($options['selectTriggers'] != API_OUTPUT_COUNT) {
				$relationMap = new CRelationMap();
				$res = DBselect(
					'SELECT id.parent_itemid,f.triggerid'.
					' FROM item_discovery id,items i,functions f'.
					' WHERE '.dbConditionInt('id.parent_itemid', $itemIds).
						' AND id.itemid=i.itemid'.
						' AND i.itemid=f.itemid'
				);
				while ($relation = DBfetch($res)) {
					$relationMap->addRelation($relation['parent_itemid'], $relation['triggerid']);
				}

				$triggers = API::TriggerPrototype()->get(array(
					'output' => $options['selectTriggers'],
					'nodeids' => $options['nodeids'],
					'triggerids' => $relationMap->getRelatedIds(),
					'preservekeys' => true
				));
				$result = $relationMap->mapMany($result, $triggers, 'triggers', $options['limitSelects']);
			}
			else {
				$triggers = API::TriggerPrototype()->get(array(
					'nodeids' => $options['nodeids'],
					'discoveryids' => $itemIds,
					'countOutput' => true,
					'groupCount' => true
				));

				$triggers = zbx_toHash($triggers, 'parent_itemid');
				foreach ($result as $itemid => $item) {
					$result[$itemid]['triggers'] = isset($triggers[$itemid]) ? $triggers[$itemid]['rowscount'] : 0;
				}
			}
		}

		// adding graphs
		if (!is_null($options['selectGraphs'])) {
			if ($options['selectGraphs'] != API_OUTPUT_COUNT) {
				$relationMap = new CRelationMap();
				$res = DBselect(
					'SELECT id.parent_itemid,gi.graphid'.
					' FROM item_discovery id,items i,graphs_items gi'.
					' WHERE '.dbConditionInt('id.parent_itemid', $itemIds).
						' AND id.itemid=i.itemid'.
						' AND i.itemid=gi.itemid'
				);
				while ($relation = DBfetch($res)) {
					$relationMap->addRelation($relation['parent_itemid'], $relation['graphid']);
				}

				$graphs = API::GraphPrototype()->get(array(
					'output' => $options['selectGraphs'],
					'nodeids' => $options['nodeids'],
					'graphids' => $relationMap->getRelatedIds(),
					'preservekeys' => true
				));
				$result = $relationMap->mapMany($result, $graphs, 'graphs', $options['limitSelects']);
			}
			else {
				$graphs = API::GraphPrototype()->get(array(
					'nodeids' => $options['nodeids'],
					'discoveryids' => $itemIds,
					'countOutput' => true,
					'groupCount' => true
				));

				$graphs = zbx_toHash($graphs, 'parent_itemid');
				foreach ($result as $itemid => $item) {
					$result[$itemid]['graphs'] = isset($graphs[$itemid]) ? $graphs[$itemid]['rowscount'] : 0;
				}
			}
		}

		// adding hosts
		if ($options['selectHostPrototypes'] !== null) {
			if ($options['selectHostPrototypes'] != API_OUTPUT_COUNT) {
				$relationMap = $this->createRelationMap($result, 'parent_itemid', 'hostid', 'host_discovery');
				$hostPrototypes = API::HostPrototype()->get(array(
					'output' => $options['selectHostPrototypes'],
					'nodeids' => $options['nodeids'],
					'hostids' => $relationMap->getRelatedIds(),
					'nopermissions' => true,
					'preservekeys' => true
				));
				$result = $relationMap->mapMany($result, $hostPrototypes, 'hostPrototypes', $options['limitSelects']);
			}
			else {
				$hostPrototypes = API::HostPrototype()->get(array(
					'nodeids' => $options['nodeids'],
					'discoveryids' => $itemIds,
					'nopermissions' => true,
					'countOutput' => true,
					'groupCount' => true
				));
				$hostPrototypes = zbx_toHash($hostPrototypes, 'parent_itemid');

				foreach ($result as $itemid => $item) {
					$result[$itemid]['hostPrototypes'] = isset($hostPrototypes[$itemid]) ? $hostPrototypes[$itemid]['rowscount'] : 0;
				}
			}
		}

		return $result;
	}
}<|MERGE_RESOLUTION|>--- conflicted
+++ resolved
@@ -778,12 +778,9 @@
 			$this->copyTriggerPrototypes($srcDiscovery, $dstDiscovery, $srcHost, $dstHost);
 		}
 
-<<<<<<< HEAD
 		// copy host prototypes
 		$this->copyHostPrototypes($srcDiscovery, $dstDiscovery);
 
-=======
->>>>>>> 5e9bfa94
 		return true;
 	}
 
