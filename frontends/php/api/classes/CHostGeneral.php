--- conflicted
+++ resolved
@@ -134,263 +134,21 @@
 		return array($this->pkOption() => $data[$this->pkOption()]);
 	}
 
-<<<<<<< HEAD
-	protected function link(array $templateids, array $targetids) {
-		if (!API::Host()->isWritable($targetids)) {
+	protected function link(array $templateIds, array $targetIds) {
+		if (!API::Host()->isWritable($targetIds)) {
 			self::exception(ZBX_API_ERROR_PERMISSIONS, _('No permissions to referred object or it does not exist!'));
 		}
 
-		parent::link($templateids, $targetids);
-=======
-	/**
-	 * Links the templates to the given hosts.
-	 *
-	 * @param array $templateIds
-	 * @param array $targetIds		an array of host IDs to link the templates to
-	 */
-	protected function link(array $templateIds, array $targetIds) {
-		if (empty($templateIds)) {
-			return;
-		}
-
-		// check if someone passed duplicate templates in the same query
-		$templateIdDuplicates = zbx_arrayFindDuplicates($templateIds);
-		if (!zbx_empty($templateIdDuplicates)) {
-			$duplicatesFound = array();
-			foreach ($templateIdDuplicates as $value => $count) {
-				$duplicatesFound[] = _s('template ID "%1$s" is passed %2$s times', $value, $count);
-			}
-			self::exception(
-				ZBX_API_ERROR_PARAMETERS,
-				_s('Cannot pass duplicate template IDs for the linkage: %s.', implode(', ', $duplicatesFound))
-			);
-		}
-
-		// check if any templates linked to targets have more than one unique item key/application
-		foreach ($targetIds as $targetId) {
-			$linkedTpls = API::Template()->get(array(
-				'nopermissions' => true,
-				'output' => array('templateid'),
-				'hostids' => $targetId
-			));
-
-			$templateIdsAll = array_merge($templateIds, zbx_objectValues($linkedTpls, 'templateid'));
-
-			$dbItems = DBselect(
-				'SELECT i.key_,i.flags'.
-				' FROM items i'.
-				' WHERE '.dbConditionInt('i.hostid', $templateIdsAll).
-				' GROUP BY i.key_,i.flags'.
-				' HAVING COUNT(i.itemid)>1'
-			);
-
-			if ($dbItem = DBfetch($dbItems)) {
-				if ($dbItem['flags'] == ZBX_FLAG_DISCOVERY_NORMAL) {
-					$dbItemHost = API::Item()->get(array(
-						'output' => array('hostid'),
-						'filter' => array('key_' => $dbItem['key_']),
-						'templateids' => $templateIdsAll
-					));
-				}
-				elseif ($dbItem['flags'] == ZBX_FLAG_DISCOVERY) {
-					$dbItemHost = API::DiscoveryRule()->get(array(
-						'output' => array('hostid'),
-						'filter' => array('key_' => $dbItem['key_']),
-						'templateids' => $templateIdsAll
-					));
-				}
-				else {
-					$dbItemHost = API::ItemPrototype()->get(array(
-						'output' => array('hostid'),
-						'filter' => array('key_' => $dbItem['key_']),
-						'templateids' => $templateIdsAll
-					));
-				}
-
-				$dbItemHost = reset($dbItemHost);
-
-				$template = API::Template()->get(array(
-					'output' => array('name'),
-					'templateids' => $dbItemHost['hostid']
-				));
-
-				$template = reset($template);
-
-				if ($dbItem['flags'] == ZBX_FLAG_DISCOVERY_NORMAL) {
-					self::exception(ZBX_API_ERROR_PARAMETERS,
-						_s('Template "%1$s" with item key "%2$s" already linked to host.',
-							$template['name'], $dbItem['key_']));
-				}
-				elseif ($dbItem['flags'] == ZBX_FLAG_DISCOVERY) {
-					self::exception(ZBX_API_ERROR_PARAMETERS,
-						_s('Template "%1$s" with low level discovery rule key "%2$s" already linked to host.',
-							$template['name'], $dbItem['key_']));
-				}
-				else {
-					self::exception(ZBX_API_ERROR_PARAMETERS,
-						_s('Template "%1$s" with item prototype key "%2$s" already linked to host.',
-							$template['name'], $dbItem['key_']));
-				}
-			}
-		}
-
-		// retrieve templates which exist in all targets
-		$res = DBselect('SELECT * FROM hosts_templates WHERE '.dbConditionInt('hostid', $targetIds));
-		$mas = array();
-		while ($row = DBfetch($res)) {
-			if (!isset($mas[$row['templateid']])) {
-				$mas[$row['templateid']] = array();
-			}
-			$mas[$row['templateid']][$row['hostid']] = 1;
-		}
-		$targetIdCount = count($targetIds);
-		$commonDBTemplateIds = array();
-		foreach ($mas as $templateId => $targetList) {
-			if (count($targetList) == $targetIdCount) {
-				$commonDBTemplateIds[] = $templateId;
-			}
-		}
-
-		// check if there are any templates with triggers which depend on triggers in templates which will not be not linked
-		$commonTemplateIds = array_unique(array_merge($commonDBTemplateIds, $templateIds));
-		foreach ($templateIds as $templateId) {
-			$triggerIds = array();
-			$dbTriggers = get_triggers_by_hostid($templateId);
-			while ($trigger = DBfetch($dbTriggers)) {
-				$triggerIds[$trigger['triggerid']] = $trigger['triggerid'];
-			}
-
-			$sql = 'SELECT DISTINCT h.host'.
-					' FROM trigger_depends td,functions f,items i,hosts h'.
-					' WHERE ('.
-						dbConditionInt('td.triggerid_down', $triggerIds).
-						' AND f.triggerid=td.triggerid_up'.
-					' )'.
-					' AND i.itemid=f.itemid'.
-					' AND h.hostid=i.hostid'.
-					' AND '.dbConditionInt('h.hostid', $commonTemplateIds, true).
-					' AND h.status='.HOST_STATUS_TEMPLATE;
-			if ($dbDepHost = DBfetch(DBselect($sql))) {
-				$tmpTpls = API::Template()->get(array(
-					'templateids' => $templateId,
-					'output'=> API_OUTPUT_EXTEND
-				));
-				$tmpTpl = reset($tmpTpls);
-
-				self::exception(ZBX_API_ERROR_PARAMETERS,
-					_s('Trigger in template "%1$s" has dependency with trigger in template "%2$s".', $tmpTpl['host'], $dbDepHost['host']));
-			}
-		}
-
-		$res = DBselect(
-			'SELECT ht.hostid,ht.templateid'.
-			' FROM hosts_templates ht'.
-			' WHERE '.dbConditionInt('ht.hostid', $targetIds).
-				' AND '.dbConditionInt('ht.templateid', $templateIds)
-		);
-		$linked = array();
-		while ($row = DBfetch($res)) {
-			if (!isset($linked[$row['hostid']])) {
-				$linked[$row['hostid']] = array();
-			}
-			$linked[$row['hostid']][$row['templateid']] = 1;
-		}
-
-		// add template linkages, if problems rollback later
-		$hostsLinkageInserts = array();
+		parent::link($templateIds, $targetIds);
+
+		$appManager = new CApplicationManager();
+		$httpTestManager = new CHttpTestManager();
+
 		foreach ($targetIds as $targetId) {
 			foreach ($templateIds as $templateId) {
 				if (isset($linked[$targetId]) && isset($linked[$targetId][$templateId])) {
 					continue;
 				}
-				$hostsLinkageInserts[] = array('hostid' => $targetId, 'templateid' => $templateId);
-			}
-		}
-		DB::insert('hosts_templates', $hostsLinkageInserts);
-
-		// check if all trigger templates are linked to host.
-		// we try to find template that is not linked to hosts
-		// ($targetIds) and there is a trigger which references that
-		// template and template from ($templateIds)
-		$sql = 'SELECT DISTINCT h.host'.
-				' FROM functions f,items i,triggers t,hosts h'.
-				' WHERE f.itemid=i.itemid'.
-					' AND f.triggerid=t.triggerid'.
-					' AND i.hostid=h.hostid'.
-					' AND h.status='.HOST_STATUS_TEMPLATE.
-					' AND NOT EXISTS (SELECT 1 FROM hosts_templates ht WHERE ht.templateid=i.hostid AND '.dbConditionInt('ht.hostid', $targetIds).')'.
-					' AND EXISTS (SELECT 1 FROM functions ff,items ii WHERE ff.itemid=ii.itemid AND ff.triggerid=t.triggerid AND '.dbConditionInt('ii.hostid', $templateIds). ')';
-		if ($dbNotLinkedTpl = DBfetch(DBSelect($sql, 1))) {
-			self::exception(
-				ZBX_API_ERROR_PARAMETERS,
-				_s('Trigger has items from template "%1$s" that is not linked to host.', $dbNotLinkedTpl['host'])
-			);
-		}
-
-		// check template linkage circularity
-		$res = DBselect(
-			'SELECT ht.hostid,ht.templateid'.
-			' FROM hosts_templates ht,hosts h'.
-			' WHERE ht.hostid=h.hostid '.
-				' AND h.status IN ('.HOST_STATUS_MONITORED.','.HOST_STATUS_NOT_MONITORED.','.HOST_STATUS_TEMPLATE.')'
-		);
-
-		// build linkage graph and prepare list for $rootList generation
-		$graph = array();
-		$hasParentList = array();
-		$hasChildList = array();
-		$all = array();
-		while ($row = DBfetch($res)) {
-			if (!isset($graph[$row['hostid']])) {
-				$graph[$row['hostid']] = array();
-			}
-
-			$graph[$row['hostid']][] = $row['templateid'];
-			$hasParentList[$row['templateid']] = $row['templateid'];
-			$hasChildList[$row['hostid']] = $row['hostid'];
-			$all[$row['templateid']] = $row['templateid'];
-			$all[$row['hostid']] = $row['hostid'];
-		}
-
-		// get list of templates without parents
-		$rootList = array();
-		foreach ($hasChildList as $parentId) {
-			if (!isset($hasParentList[$parentId])) {
-				$rootList[] = $parentId;
-			}
-		}
-
-		// search cycles and double linkages in rooted parts of graph
-		$visited = array();
-		foreach ($rootList as $root) {
-			$path = array();
-
-			// raise exception on cycle or double linkage
-			$this->checkCircularAndDoubleLinkage($graph, $root, $path, $visited);
-		}
-
-		// there are still possible cycles without root
-		if (count($visited) < count($all)) {
-			self::exception(ZBX_API_ERROR_PARAMETERS, _('Circular template linkage is not allowed.'));
-		}
-
-		// permission check
-		if (!API::Host()->isWritable($targetIds)) {
-			self::exception(ZBX_API_ERROR_PERMISSIONS, _('No permissions to referred object or it does not exist!'));
-		}
-		if (!API::Template()->isReadable($templateIds)) {
-			self::exception(ZBX_API_ERROR_PERMISSIONS, _('No permissions to referred object or it does not exist!'));
-		}
->>>>>>> 5e9bfa94
-
-		$appManager = new CApplicationManager();
-		$httpTestManager = new CHttpTestManager();
-
-		foreach ($targetIds as $targetId) {
-			foreach ($templateIds as $templateId) {
-				if (isset($linked[$targetId]) && isset($linked[$targetId][$templateId])) {
-					continue;
-				}
 
 				$appManager->link($templateId, $targetId);
 
@@ -405,8 +163,8 @@
 				));
 
 				API::HostPrototype()->syncTemplates(array(
-					'hostids' => $targetid,
-					'templateids' => $templateid
+					'hostids' => $targetId,
+					'templateids' => $templateId
 				));
 
 				API::Item()->syncTemplates(array(
@@ -625,12 +383,7 @@
 			}
 		}
 
-<<<<<<< HEAD
-
 		if (!empty($items[ZBX_FLAG_DISCOVERY_PROTOTYPE])) {
-=======
-		if (!empty($items[ZBX_FLAG_DISCOVERY_CHILD])) {
->>>>>>> 5e9bfa94
 			if ($clear) {
 				$result = API::Itemprototype()->delete(array_keys($items[ZBX_FLAG_DISCOVERY_PROTOTYPE]), true);
 				if (!$result) self::exception(ZBX_API_ERROR_INTERNAL, _('Cannot unlink and clear item prototypes'));
@@ -648,7 +401,6 @@
 		}
 		/* }}} ITEMS, DISCOVERY RULES */
 
-<<<<<<< HEAD
 		// host prototypes
 		// we need only to unlink host prototypes. in case of unlink and clear they will be deleted together with LLD rules.
 		if (!$clear && isset($items[ZBX_FLAG_DISCOVERY_RULE])) {
@@ -680,8 +432,6 @@
 		}
 
 
-=======
->>>>>>> 5e9bfa94
 		/* GRAPHS {{{ */
 		$sqlFrom = ' graphs g,hosts h';
 		$sqlWhere = ' EXISTS ('.
