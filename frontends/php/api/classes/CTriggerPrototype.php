<?php
/*
** Zabbix
** Copyright (C) 2001-2013 Zabbix SIA
**
** This program is free software; you can redistribute it and/or modify
** it under the terms of the GNU General Public License as published by
** the Free Software Foundation; either version 2 of the License, or
** (at your option) any later version.
**
** This program is distributed in the hope that it will be useful,
** but WITHOUT ANY WARRANTY; without even the implied warranty of
** MERCHANTABILITY or FITNESS FOR A PARTICULAR PURPOSE. See the
** GNU General Public License for more details.
**
** You should have received a copy of the GNU General Public License
** along with this program; if not, write to the Free Software
** Foundation, Inc., 51 Franklin Street, Fifth Floor, Boston, MA  02110-1301, USA.
**/


class CTriggerPrototype extends CTriggerGeneral {

	protected $tableName = 'triggers';
	protected $tableAlias = 't';
	protected $sortColumns = array('triggerid', 'description', 'status', 'priority');

	/**
	 * Get TriggerPrototypes data.
	 *
	 * @param array $options
	 * @param array $options['itemids']
	 * @param array $options['hostids']
	 * @param array $options['groupids']
	 * @param array $options['triggerids']
	 * @param array $options['applicationids']
	 * @param array $options['status']
	 * @param array $options['editable']
	 * @param array $options['count']
	 * @param array $options['pattern']
	 * @param array $options['limit']
	 * @param array $options['order']
	 *
	 * @return array|int item data as array or false if error
	 */
	public function get(array $options = array()) {
		$result = array();
		$userType = self::$userData['type'];
		$userid = self::$userData['userid'];

		$sqlParts = array(
			'select'	=> array('triggers' => 't.triggerid'),
			'from'		=> array('t' => 'triggers t'),
			'where'		=> array('t.flags='.ZBX_FLAG_DISCOVERY_PROTOTYPE),
			'group'		=> array(),
			'order'		=> array(),
			'limit'		=> null
		);

		$defOptions = array(
			'nodeids'						=> null,
			'groupids'						=> null,
			'templateids'					=> null,
			'hostids'						=> null,
			'triggerids'					=> null,
			'itemids'						=> null,
			'applicationids'				=> null,
			'discoveryids'					=> null,
			'functions'						=> null,
			'inherited'						=> null,
			'templated'						=> null,
			'monitored' 					=> null,
			'active' 						=> null,
			'maintenance'					=> null,
			'nopermissions'					=> null,
			'editable'						=> null,
			// filter
			'group'							=> null,
			'host'							=> null,
			'min_severity'					=> null,
			'filter'						=> null,
			'search'						=> null,
			'searchByAny'					=> null,
			'startSearch'					=> null,
			'excludeSearch'					=> null,
			'searchWildcardsEnabled'		=> null,
			// output
			'expandExpression'				=> null,
			'expandData'					=> null,
			'output'						=> API_OUTPUT_REFER,
			'selectGroups'					=> null,
			'selectHosts'					=> null,
			'selectItems'					=> null,
			'selectFunctions'				=> null,
			'selectDiscoveryRule'			=> null,
			'countOutput'					=> null,
			'groupCount'					=> null,
			'preservekeys'					=> null,
			'sortfield'						=> '',
			'sortorder'						=> '',
			'limit'							=> null,
			'limitSelects'					=> null
		);
		$options = zbx_array_merge($defOptions, $options);

		// editable + permission check
		if ($userType != USER_TYPE_SUPER_ADMIN && !$options['nopermissions']) {
			$permission = $options['editable'] ? PERM_READ_WRITE : PERM_READ;

			$userGroups = getUserGroupsByUserId($userid);

			$sqlParts['where'][] = 'NOT EXISTS ('.
				'SELECT NULL'.
				' FROM functions f,items i,hosts_groups hgg'.
					' LEFT JOIN rights r'.
						' ON r.id=hgg.groupid'.
							' AND '.dbConditionInt('r.groupid', $userGroups).
				' WHERE t.triggerid=f.triggerid'.
					' AND f.itemid=i.itemid'.
					' AND i.hostid=hgg.hostid'.
				' GROUP BY i.hostid'.
				' HAVING MAX(permission)<'.$permission.
					' OR MIN(permission) IS NULL'.
					' OR MIN(permission)='.PERM_DENY.
			')';
		}

		// groupids
		if (!is_null($options['groupids'])) {
			zbx_value2array($options['groupids']);

			$sqlParts['select']['groupid'] = 'hg.groupid';
			$sqlParts['from']['functions'] = 'functions f';
			$sqlParts['from']['items'] = 'items i';
			$sqlParts['from']['hosts_groups'] = 'hosts_groups hg';
			$sqlParts['where']['hgi'] = 'hg.hostid=i.hostid';
			$sqlParts['where']['ft'] = 'f.triggerid=t.triggerid';
			$sqlParts['where']['fi'] = 'f.itemid=i.itemid';
			$sqlParts['where']['groupid'] = dbConditionInt('hg.groupid', $options['groupids']);

			if (!is_null($options['groupCount'])) {
				$sqlParts['group']['hg'] = 'hg.groupid';
			}
		}

		// templateids
		if (!is_null($options['templateids'])) {
			zbx_value2array($options['templateids']);

			if (!is_null($options['hostids'])) {
				zbx_value2array($options['hostids']);
				$options['hostids'] = array_merge($options['hostids'], $options['templateids']);
			}
			else {
				$options['hostids'] = $options['templateids'];
			}
		}

		// hostids
		if (!is_null($options['hostids'])) {
			zbx_value2array($options['hostids']);

			$sqlParts['select']['hostid'] = 'i.hostid';
			$sqlParts['from']['functions'] = 'functions f';
			$sqlParts['from']['items'] = 'items i';
			$sqlParts['where']['hostid'] = dbConditionInt('i.hostid', $options['hostids']);
			$sqlParts['where']['ft'] = 'f.triggerid=t.triggerid';
			$sqlParts['where']['fi'] = 'f.itemid=i.itemid';

			if (!is_null($options['groupCount'])) {
				$sqlParts['group']['i'] = 'i.hostid';
			}
		}

		// triggerids
		if (!is_null($options['triggerids'])) {
			zbx_value2array($options['triggerids']);

			$sqlParts['where']['triggerid'] = dbConditionInt('t.triggerid', $options['triggerids']);
		}

		// itemids
		if (!is_null($options['itemids'])) {
			zbx_value2array($options['itemids']);

			$sqlParts['select']['itemid'] = 'f.itemid';
			$sqlParts['from']['functions'] = 'functions f';
			$sqlParts['where']['itemid'] = dbConditionInt('f.itemid', $options['itemids']);
			$sqlParts['where']['ft'] = 'f.triggerid=t.triggerid';

			if (!is_null($options['groupCount'])) {
				$sqlParts['group']['f'] = 'f.itemid';
			}
		}

		// applicationids
		if (!is_null($options['applicationids'])) {
			zbx_value2array($options['applicationids']);

			$sqlParts['select']['applicationid'] = 'a.applicationid';
			$sqlParts['from']['functions'] = 'functions f';
			$sqlParts['from']['items'] = 'items i';
			$sqlParts['from']['applications'] = 'applications a';
			$sqlParts['where']['a'] = dbConditionInt('a.applicationid', $options['applicationids']);
			$sqlParts['where']['ia'] = 'i.hostid=a.hostid';
			$sqlParts['where']['ft'] = 'f.triggerid=t.triggerid';
			$sqlParts['where']['fi'] = 'f.itemid=i.itemid';
		}

		// discoveryids
		if (!is_null($options['discoveryids'])) {
			zbx_value2array($options['discoveryids']);

			$sqlParts['select']['itemid'] = 'id.parent_itemid';
			$sqlParts['from']['functions'] = 'functions f';
			$sqlParts['from']['item_discovery'] = 'item_discovery id';
			$sqlParts['where']['fid'] = 'f.itemid=id.itemid';
			$sqlParts['where']['ft'] = 'f.triggerid=t.triggerid';
			$sqlParts['where'][] = dbConditionInt('id.parent_itemid', $options['discoveryids']);

			if (!is_null($options['groupCount'])) {
				$sqlParts['group']['id'] = 'id.parent_itemid';
			}
		}

		// functions
		if (!is_null($options['functions'])) {
			zbx_value2array($options['functions']);

			$sqlParts['from']['functions'] = 'functions f';
			$sqlParts['where']['ft'] = 'f.triggerid=t.triggerid';
			$sqlParts['where'][] = dbConditionString('f.function', $options['functions']);
		}

		// monitored
		if (!is_null($options['monitored'])) {
			$sqlParts['where']['monitored'] =
				' NOT EXISTS ('.
					' SELECT NULL'.
					' FROM functions ff'.
					' WHERE ff.triggerid=t.triggerid'.
						' AND EXISTS ('.
								' SELECT NULL'.
								' FROM items ii,hosts hh'.
								' WHERE ff.itemid=ii.itemid'.
									' AND hh.hostid=ii.hostid'.
									' AND ('.
										' ii.status<>'.ITEM_STATUS_ACTIVE.
										' OR hh.status<>'.HOST_STATUS_MONITORED.
									' )'.
						' )'.
				' )';
			$sqlParts['where']['status'] = 't.status='.TRIGGER_STATUS_ENABLED;
		}

		// active
		if (!is_null($options['active'])) {
			$sqlParts['where']['active'] =
				' NOT EXISTS ('.
					' SELECT NULL'.
					' FROM functions ff'.
					' WHERE ff.triggerid=t.triggerid'.
						' AND EXISTS ('.
							' SELECT NULL'.
							' FROM items ii,hosts hh'.
							' WHERE ff.itemid=ii.itemid'.
								' AND hh.hostid=ii.hostid'.
								' AND  hh.status<>'.HOST_STATUS_MONITORED.
						' )'.
				' )';
			$sqlParts['where']['status'] = 't.status='.TRIGGER_STATUS_ENABLED;
		}

		// maintenance
		if (!is_null($options['maintenance'])) {
			$sqlParts['where'][] = (($options['maintenance'] == 0) ? ' NOT ' : '').
				' EXISTS ('.
					' SELECT NULL'.
					' FROM functions ff'.
					' WHERE ff.triggerid=t.triggerid'.
						' AND EXISTS ('.
								' SELECT NULL'.
								' FROM items ii,hosts hh'.
								' WHERE ff.itemid=ii.itemid'.
									' AND hh.hostid=ii.hostid'.
									' AND hh.maintenance_status=1'.
						' )'.
				' )';
			$sqlParts['where'][] = 't.status='.TRIGGER_STATUS_ENABLED;
		}

		// templated
		if (!is_null($options['templated'])) {
			$sqlParts['from']['functions'] = 'functions f';
			$sqlParts['from']['items'] = 'items i';
			$sqlParts['from']['hosts'] = 'hosts h';
			$sqlParts['where']['ft'] = 'f.triggerid=t.triggerid';
			$sqlParts['where']['fi'] = 'f.itemid=i.itemid';
			$sqlParts['where']['hi'] = 'h.hostid=i.hostid';

			if ($options['templated']) {
				$sqlParts['where'][] = 'h.status='.HOST_STATUS_TEMPLATE;
			}
			else {
				$sqlParts['where'][] = 'h.status<>'.HOST_STATUS_TEMPLATE;
			}
		}

		// inherited
		if (!is_null($options['inherited'])) {
			if ($options['inherited']) {
				$sqlParts['where'][] = 't.templateid IS NOT NULL';
			}
			else {
				$sqlParts['where'][] = 't.templateid IS NULL';
			}
		}

		// search
		if (is_array($options['search'])) {
			zbx_db_search('triggers t', $options, $sqlParts);
		}

		// filter
		if (is_array($options['filter'])) {
			$this->dbFilter('triggers t', $options, $sqlParts);

			if (isset($options['filter']['host']) && !is_null($options['filter']['host'])) {
				zbx_value2array($options['filter']['host']);

				$sqlParts['from']['functions'] = 'functions f';
				$sqlParts['from']['items'] = 'items i';
				$sqlParts['where']['ft'] = 'f.triggerid=t.triggerid';
				$sqlParts['where']['fi'] = 'f.itemid=i.itemid';

				$sqlParts['from']['hosts'] = 'hosts h';
				$sqlParts['where']['hi'] = 'h.hostid=i.hostid';
				$sqlParts['where']['host'] = dbConditionString('h.host', $options['filter']['host']);
			}

			if (isset($options['filter']['hostid']) && !is_null($options['filter']['hostid'])) {
				zbx_value2array($options['filter']['hostid']);

				$sqlParts['from']['functions'] = 'functions f';
				$sqlParts['from']['items'] = 'items i';
				$sqlParts['where']['ft'] = 'f.triggerid=t.triggerid';
				$sqlParts['where']['fi'] = 'f.itemid=i.itemid';

				$sqlParts['where']['hostid'] = dbConditionInt('i.hostid', $options['filter']['hostid']);
			}
		}

		// group
		if (!is_null($options['group'])) {
			$sqlParts['select']['name'] = 'g.name';
			$sqlParts['from']['functions'] = 'functions f';
			$sqlParts['from']['items'] = 'items i';
			$sqlParts['from']['hosts_groups'] = 'hosts_groups hg';
			$sqlParts['from']['groups'] = 'groups g';
			$sqlParts['where']['ft'] = 'f.triggerid=t.triggerid';
			$sqlParts['where']['fi'] = 'f.itemid=i.itemid';
			$sqlParts['where']['hgi'] = 'hg.hostid=i.hostid';
			$sqlParts['where']['ghg'] = 'g.groupid=hg.groupid';
			$sqlParts['where']['group'] = ' g.name='.zbx_dbstr($options['group']);
		}

		// host
		if (!is_null($options['host'])) {
			$sqlParts['select']['host'] = 'h.host';
			$sqlParts['from']['functions'] = 'functions f';
			$sqlParts['from']['items'] = 'items i';
			$sqlParts['from']['hosts'] = 'hosts h';
			$sqlParts['where']['i'] = dbConditionInt('i.hostid', $options['hostids']);
			$sqlParts['where']['ft'] = 'f.triggerid=t.triggerid';
			$sqlParts['where']['fi'] = 'f.itemid=i.itemid';
			$sqlParts['where']['hi'] = 'h.hostid=i.hostid';
			$sqlParts['where']['host'] = ' h.host='.zbx_dbstr($options['host']);
		}

		// min_severity
		if (!is_null($options['min_severity'])) {
			$sqlParts['where'][] = 't.priority>='.$options['min_severity'];
		}

		// limit
		if (zbx_ctype_digit($options['limit']) && $options['limit']) {
			$sqlParts['limit'] = $options['limit'];
		}

		$triggerids = array();
		$sqlParts = $this->applyQueryOutputOptions($this->tableName(), $this->tableAlias(), $options, $sqlParts);
		$sqlParts = $this->applyQuerySortOptions($this->tableName(), $this->tableAlias(), $options, $sqlParts);
		$sqlParts = $this->applyQueryNodeOptions($this->tableName(), $this->tableAlias(), $options, $sqlParts);
		$dbRes = DBselect($this->createSelectQueryFromParts($sqlParts), $sqlParts['limit']);
		while ($trigger = DBfetch($dbRes)) {
			if (!is_null($options['countOutput'])) {
				if (!is_null($options['groupCount'])) {
					$result[] = $trigger;
				}
				else {
					$result = $trigger['rowscount'];
				}
			}
			else {
				$triggerids[$trigger['triggerid']] = $trigger['triggerid'];

				if (!isset($result[$trigger['triggerid']])) {
					$result[$trigger['triggerid']] = array();
				}

				// groups
				if (isset($trigger['groupid']) && is_null($options['selectGroups'])) {
					if (!isset($result[$trigger['triggerid']]['groups'])) {
						$result[$trigger['triggerid']]['groups'] = array();
					}

					$result[$trigger['triggerid']]['groups'][] = array('groupid' => $trigger['groupid']);
					unset($trigger['groupid']);
				}

				// hostids
				if (isset($trigger['hostid']) && is_null($options['selectHosts'])) {
					if (!isset($result[$trigger['triggerid']]['hosts'])) {
						$result[$trigger['triggerid']]['hosts'] = array();
					}

					$result[$trigger['triggerid']]['hosts'][] = array('hostid' => $trigger['hostid']);

					if (is_null($options['expandData'])) {
						unset($trigger['hostid']);
					}
				}

				// itemids
				if (isset($trigger['itemid']) && is_null($options['selectItems'])) {
					if (!isset($result[$trigger['triggerid']]['items'])) {
						$result[$trigger['triggerid']]['items'] = array();
					}

					$result[$trigger['triggerid']]['items'][] = array('itemid' => $trigger['itemid']);
					unset($trigger['itemid']);
				}

				// expand expression
				if ($options['expandExpression'] !== null && isset($trigger['expression'])) {
					$trigger['expression'] = explode_exp($trigger['expression'], false, true);
				}

				$result[$trigger['triggerid']] += $trigger;
			}
		}

		if (!is_null($options['countOutput'])) {
			return $result;
		}

		if ($result) {
			$result = $this->addRelatedObjects($options, $result);
		}

		// removing keys (hash -> array)
		if (is_null($options['preservekeys'])) {
			$result = zbx_cleanHashes($result);
		}

		return $result;
	}

	/**
	 * Create triggers.
	 *
	 * @param array  $triggers
	 * @param string $triggers['expression']
	 * @param string $triggers['description']
	 * @param int    $triggers['type']
	 * @param int    $triggers['priority']
	 * @param int    $triggers['status']
	 * @param string $triggers['comments']
	 * @param string $triggers['url']
	 * @param string $triggers['flags']
	 * @param int    $triggers['templateid']
	 *
	 * @return boolean
	 */
	public function create(array $triggers) {
		$triggers = zbx_toArray($triggers);
		$triggerIds = array();

		foreach ($triggers as $trigger) {
			$triggerDbFields = array(
				'description' => null,
				'expression' => null,
				'error' => _('Trigger just added. No status update so far.')
			);
			if (!check_db_fields($triggerDbFields, $trigger)) {
				self::exception(ZBX_API_ERROR_PARAMETERS, _('Wrong fields for trigger.'));
			}

			// check for "templateid", because it is not allowed
			if (array_key_exists('templateid', $trigger)) {
				self::exception(ZBX_API_ERROR_PARAMETERS,
					_s('Cannot set "templateid" for trigger prototype "%1$s".', $trigger['description']));
			}

			$triggerExpression = new CTriggerExpression();
			if (!$triggerExpression->parse($trigger['expression'])) {
				self::exception(ZBX_API_ERROR_PARAMETERS, $triggerExpression->error);
			}

			$this->checkIfExistsOnHost($trigger);

			// check item prototypes
			$items = getExpressionItems($triggerExpression);

			$hasPrototype = false;
<<<<<<< HEAD

			foreach ($createdTrigger['items'] as $titem) {
				if ($titem['flags'] == ZBX_FLAG_DISCOVERY_PROTOTYPE) {
=======
			foreach ($items as $item) {
				if ($item['flags'] == ZBX_FLAG_DISCOVERY_CHILD) {
>>>>>>> 2a429d8a
					$hasPrototype = true;
					break;
				}
			}

			if (!$hasPrototype) {
				self::exception(ZBX_API_ERROR_PARAMETERS,
					_s('Trigger prototype expression "%1$s" must contain at least one item prototype.',
						$trigger['expression']));
			}
		}

		$this->createReal($triggers);

		foreach ($triggers as $trigger) {
			$this->inherit($trigger);
		}

		return array('triggerids' => zbx_objectValues($triggers, 'triggerid'));
	}

	/**
	 * Update triggers.
	 *
	 * @param array $triggers
	 *
	 * @return array
	 */
	public function update(array $triggers) {
		$triggers = zbx_toArray($triggers);
		$triggerIds = zbx_objectValues($triggers, 'triggerid');

		$dbTriggers = $this->get(array(
			'triggerids' => $triggerIds,
			'editable' => true,
			'output' => API_OUTPUT_EXTEND,
			'preservekeys' => true
		));

		$triggers = $this->extendObjects($this->tableName(), $triggers, array('description'));

		foreach ($triggers as $key => $trigger) {
			if (!isset($dbTriggers[$trigger['triggerid']])) {
				self::exception(ZBX_API_ERROR_PARAMETERS, _('No permissions to referred object or it does not exist!'));
			}

			if (!isset($trigger['triggerid'])) {
				self::exception(ZBX_API_ERROR_PARAMETERS, _('Wrong fields for trigger.'));
			}

			// check for "templateid", because it is not allowed
			if (array_key_exists('templateid', $trigger)) {
				self::exception(ZBX_API_ERROR_PARAMETERS,
					_s('Cannot update "templateid" for trigger prototype "%1$s".', $trigger['description']));
			}

			$dbTrigger = $dbTriggers[$trigger['triggerid']];

			if (isset($trigger['expression'])) {
				$expressionFull = explode_exp($dbTrigger['expression']);
				if (strcmp($trigger['expression'], $expressionFull) == 0) {
					unset($triggers[$key]['expression']);
				}

				// check item prototypes
				$triggerExpression = new CTriggerExpression();
				if (!$triggerExpression->parse($trigger['expression'])) {
					self::exception(ZBX_API_ERROR_PARAMETERS, $triggerExpression->error);
				}

				$items = getExpressionItems($triggerExpression);

				$hasPrototype = false;
				foreach ($items as $item) {
					if ($item['flags'] == ZBX_FLAG_DISCOVERY_CHILD) {
						$hasPrototype = true;
						break;
					}
				}

				if (!$hasPrototype) {
					self::exception(ZBX_API_ERROR_PARAMETERS,
						_s('Trigger prototype expression "%1$s" must contain at least one item prototype.',
							$trigger['expression']));
				}
			}

			if (isset($trigger['description']) && strcmp($trigger['description'], $dbTrigger['comments']) == 0) {
				unset($triggers[$key]['description']);
			}
			if (isset($trigger['priority']) && $trigger['priority'] == $dbTrigger['priority']) {
				unset($triggers[$key]['priority']);
			}
			if (isset($trigger['type']) && $trigger['type'] == $dbTrigger['type']) {
				unset($triggers[$key]['type']);
			}
			if (isset($trigger['comments']) && strcmp($trigger['comments'], $dbTrigger['comments']) == 0) {
				unset($triggers[$key]['comments']);
			}
			if (isset($trigger['url']) && strcmp($trigger['url'], $dbTrigger['url']) == 0) {
				unset($triggers[$key]['url']);
			}
			if (isset($trigger['status']) && $trigger['status'] == $dbTrigger['status']) {
				unset($triggers[$key]['status']);
			}

			$this->checkIfExistsOnHost($trigger);
		}

		$this->updateReal($triggers);

<<<<<<< HEAD
		$updatedTriggers = $this->get(array(
			'triggerids' => zbx_objectValues($triggers, 'triggerid'),
			'output' => API_OUTPUT_REFER,
			'selectItems' => API_OUTPUT_EXTEND
		));
		foreach ($updatedTriggers as $updatedTrigger) {
			$hasPrototype = false;

			foreach ($updatedTrigger['items'] as $titem) {
				if ($titem['flags'] == ZBX_FLAG_DISCOVERY_PROTOTYPE) {
					$hasPrototype = true;
					break;
				}
			}
			if (!$hasPrototype) {
				self::exception(ZBX_API_ERROR_PARAMETERS,
						sprintf(_('Trigger "%1$s" does not have item prototype.'), $trigger['description']));
			}
		}

=======
>>>>>>> 2a429d8a
		foreach ($triggers as $trigger) {
			$trigger['flags'] = ZBX_FLAG_DISCOVERY_PROTOTYPE;
			$this->inherit($trigger);
		}

		return array('triggerids' => $triggerIds);
	}

	/**
	 * Delete triggers.
	 *
	 * @param int|string|array $triggerIds array with trigger ids
	 * @param bool             $nopermissions
	 *
	 * @return array
	 */
	public function delete($triggerIds, $nopermissions = false) {
		if (empty($triggerIds)) {
			self::exception(ZBX_API_ERROR_PARAMETERS, _('Empty input parameter.'));
		}

		$triggerIds = zbx_toArray($triggerIds);
		$triggerPrototypeIds = $triggerIds;

		$delTriggers = $this->get(array(
			'triggerids' => $triggerIds,
			'output' => API_OUTPUT_EXTEND,
			'editable' => true,
			'preservekeys' => true
		));

		// TODO: remove $nopermissions hack
		if (!$nopermissions) {
			foreach ($triggerIds as $triggerId) {
				if (!isset($delTriggers[$triggerId])) {
					self::exception(ZBX_API_ERROR_PARAMETERS, _('No permissions to referred object or it does not exist!'));
				}

				if ($delTriggers[$triggerId]['templateid'] != 0) {
					self::exception(ZBX_API_ERROR_PARAMETERS,
						_s('Cannot delete templated trigger "%1$s:%2$s".',
							$delTriggers[$triggerId]['description'],
							explode_exp($delTriggers[$triggerId]['expression']))
					);
				}
			}
		}

		// get child triggers
		$parentTriggerids = $triggerIds;
		do {
			$dbItems = DBselect('SELECT triggerid FROM triggers WHERE '.dbConditionInt('templateid', $parentTriggerids));
			$parentTriggerids = array();
			while ($dbTrigger = DBfetch($dbItems)) {
				$parentTriggerids[] = $dbTrigger['triggerid'];
				$triggerIds[$dbTrigger['triggerid']] = $dbTrigger['triggerid'];
			}
		} while (!empty($parentTriggerids));

		// select all triggers which are deleted (include childs)
		$delTriggers = $this->get(array(
			'triggerids' => $triggerIds,
			'output' => API_OUTPUT_EXTEND,
			'nopermissions' => true,
			'preservekeys' => true,
			'selectHosts' => array('name')
		));

		// created triggers
		$createdTriggers = array();
		$sql = 'SELECT triggerid FROM trigger_discovery WHERE '.dbConditionInt('parent_triggerid', $triggerIds);
		$dbTriggers = DBselect($sql);
		while ($trigger = DBfetch($dbTriggers)) {
			$createdTriggers[$trigger['triggerid']] = $trigger['triggerid'];
		}
		if (!empty($createdTriggers)) {
			$result = API::Trigger()->delete($createdTriggers, true);
			if (!$result) {
				self::exception(ZBX_API_ERROR_PARAMETERS, _('Cannot delete triggers created by low level discovery.'));
			}
		}

		// TODO: REMOVE info
		foreach ($delTriggers as $trigger) {
			info(_s('Deleted: Trigger prototype "%1$s" on "%2$s".', $trigger['description'],
					implode(', ', zbx_objectValues($trigger['hosts'], 'name'))));

			add_audit_ext(AUDIT_ACTION_DELETE, AUDIT_RESOURCE_TRIGGER_PROTOTYPE, $trigger['triggerid'],
					$trigger['description'].':'.$trigger['expression'], null, null, null);
		}

		DB::delete('triggers', array('triggerid' => $triggerIds));

		return array('triggerids' => $triggerPrototypeIds);
	}

	protected function createReal(array &$triggers) {
		$triggers = zbx_toArray($triggers);

<<<<<<< HEAD
		foreach ($triggers as $num => $trigger) {
			$triggers[$num]['flags'] = ZBX_FLAG_DISCOVERY_PROTOTYPE;
=======
		foreach ($triggers as $key => $trigger) {
			$triggers[$key]['flags'] = ZBX_FLAG_DISCOVERY_CHILD;
>>>>>>> 2a429d8a
		}

		// insert triggers without expression
		$triggersCopy = $triggers;
		for ($i = 0, $size = count($triggersCopy); $i < $size; $i++) {
			unset($triggersCopy[$i]['expression']);
		}

		$triggerIds = DB::insert('triggers', $triggersCopy);
		unset($triggersCopy);

		foreach ($triggers as $key => $trigger) {
			$triggerId = $triggers[$key]['triggerid'] = $triggerIds[$key];
			$hosts = array();

			try {
				$expression = implode_exp($trigger['expression'], $triggerId, $hosts);
			}
			catch (Exception $e) {
				self::exception(ZBX_API_ERROR_PARAMETERS,
						_s('Cannot implode expression "%s".', $trigger['expression']).' '.$e->getMessage());
			}

			DB::update('triggers', array(
				'values' => array('expression' => $expression),
				'where' => array('triggerid' => $triggerId)
			));

			info(_s('Created: Trigger prototype "%1$s" on "%2$s".', $trigger['description'], implode(', ', $hosts)));
		}
	}

	protected function updateReal(array $triggers) {
		$triggers = zbx_toArray($triggers);

		$dbTriggers = $this->get(array(
			'triggerids' => zbx_objectValues($triggers, 'triggerid'),
			'output' => API_OUTPUT_EXTEND,
			'selectHosts' => array('name'),
			'preservekeys' => true,
			'nopermissions' => true
		));

		$descriptionChanged = $expressionChanged = false;
		foreach ($triggers as &$trigger) {
			$dbTrigger = $dbTriggers[$trigger['triggerid']];
			$hosts = zbx_objectValues($dbTrigger['hosts'], 'name');

			if (isset($trigger['description']) && strcmp($dbTrigger['description'], $trigger['description']) != 0) {
				$descriptionChanged = true;
			}

			$expressionFull = explode_exp($dbTrigger['expression']);
			if (isset($trigger['expression']) && strcmp($expressionFull, $trigger['expression']) != 0) {
				$expressionChanged = true;
				$expressionFull = $trigger['expression'];
				$trigger['error'] = 'Trigger expression updated. No status update so far.';
			}

			if ($descriptionChanged || $expressionChanged) {
				$expressionData = new CTriggerExpression();
				if (!$expressionData->parse($expressionFull)) {
					self::exception(ZBX_API_ERROR_PARAMETERS, $expressionData->error);
				}

				if (!isset($expressionData->expressions[0])) {
					self::exception(ZBX_API_ERROR_PARAMETERS,
						_('Trigger expression must contain at least one host:key reference.'));
				}
			}

			if ($expressionChanged) {
				DB::delete('functions', array('triggerid' => $trigger['triggerid']));

				try {
					$trigger['expression'] = implode_exp($expressionFull, $trigger['triggerid'], $hosts);
				}
				catch (Exception $e) {
					self::exception(ZBX_API_ERROR_PARAMETERS,
						_s('Cannot implode expression "%s".', $expressionFull).' '.$e->getMessage());
				}
			}

			$triggerUpdate = $trigger;
			if (!$descriptionChanged) {
				unset($triggerUpdate['description']);
			}
			if (!$expressionChanged) {
				unset($triggerUpdate['expression']);
			}

			DB::update('triggers', array(
				'values' => $triggerUpdate,
				'where' => array('triggerid' => $trigger['triggerid'])
			));

			$description = isset($trigger['description']) ? $trigger['description'] : $dbTrigger['description'];

			info(_s('Updated: Trigger prototype "%1$s" on "%2$s".', $description, implode(', ', $hosts)));
		}
		unset($trigger);
	}

	public function syncTemplates(array $data) {
		$data['templateids'] = zbx_toArray($data['templateids']);
		$data['hostids'] = zbx_toArray($data['hostids']);

		$triggers = $this->get(array(
			'hostids' => $data['templateids'],
			'preservekeys' => true,
			'output' => API_OUTPUT_EXTEND,
			'selectDependencies' => true
		));

		foreach ($triggers as $trigger) {
			$trigger['expression'] = explode_exp($trigger['expression']);
			$this->inherit($trigger, $data['hostids']);
		}

		return true;
	}

	protected function applyQueryOutputOptions($tableName, $tableAlias, array $options, array $sqlParts) {
		$sqlParts = parent::applyQueryOutputOptions($tableName, $tableAlias, $options, $sqlParts);

		if (!$options['countOutput'] !== null) {
			// expandData
			if (!is_null($options['expandData'])) {
				$sqlParts['select']['host'] = 'h.host';
				$sqlParts['select']['hostid'] = 'h.hostid';
				$sqlParts['from']['functions'] = 'functions f';
				$sqlParts['from']['items'] = 'items i';
				$sqlParts['from']['hosts'] = 'hosts h';
				$sqlParts['where']['ft'] = 'f.triggerid=t.triggerid';
				$sqlParts['where']['fi'] = 'f.itemid=i.itemid';
				$sqlParts['where']['hi'] = 'h.hostid=i.hostid';
			}
		}

		return $sqlParts;
	}

	protected function addRelatedObjects(array $options, array $result) {
		$result = parent::addRelatedObjects($options, $result);

		$triggerids = array_keys($result);

		// adding items
		if ($options['selectItems'] !== null && $options['selectItems'] != API_OUTPUT_COUNT) {
			$relationMap = $this->createRelationMap($result, 'triggerid', 'itemid', 'functions');
			$items = API::Item()->get(array(
				'nodeids' => $options['nodeids'],
				'output' => $options['selectItems'],
				'itemids' => $relationMap->getRelatedIds(),
				'webitems' => true,
				'nopermissions' => true,
				'preservekeys' => true,
				'filter' => array('flags' => null)
			));
			$result = $relationMap->mapMany($result, $items, 'items');
		}

		// adding discoveryrule
		if ($options['selectDiscoveryRule'] !== null && $options['selectDiscoveryRule'] != API_OUTPUT_COUNT) {
			$dbRules = DBselect(
				'SELECT id.parent_itemid,f.triggerid'.
					' FROM item_discovery id,functions f'.
					' WHERE '.dbConditionInt('f.triggerid', $triggerids).
					' AND f.itemid=id.itemid'
			);
			$relationMap = new CRelationMap();
			while ($rule = DBfetch($dbRules)) {
				$relationMap->addRelation($rule['triggerid'], $rule['parent_itemid']);
			}

			$discoveryRules = API::DiscoveryRule()->get(array(
				'output' => $options['selectDiscoveryRule'],
				'nodeids' => $options['nodeids'],
				'itemids' => $relationMap->getRelatedIds(),
				'nopermissions' => true,
				'preservekeys' => true,
			));
			$result = $relationMap->mapOne($result, $discoveryRules, 'discoveryRule');
		}

		return $result;
	}
}<|MERGE_RESOLUTION|>--- conflicted
+++ resolved
@@ -513,14 +513,8 @@
 			$items = getExpressionItems($triggerExpression);
 
 			$hasPrototype = false;
-<<<<<<< HEAD
-
-			foreach ($createdTrigger['items'] as $titem) {
-				if ($titem['flags'] == ZBX_FLAG_DISCOVERY_PROTOTYPE) {
-=======
 			foreach ($items as $item) {
-				if ($item['flags'] == ZBX_FLAG_DISCOVERY_CHILD) {
->>>>>>> 2a429d8a
+				if ($item['flags'] == ZBX_FLAG_DISCOVERY_PROTOTYPE) {
 					$hasPrototype = true;
 					break;
 				}
@@ -632,29 +626,6 @@
 
 		$this->updateReal($triggers);
 
-<<<<<<< HEAD
-		$updatedTriggers = $this->get(array(
-			'triggerids' => zbx_objectValues($triggers, 'triggerid'),
-			'output' => API_OUTPUT_REFER,
-			'selectItems' => API_OUTPUT_EXTEND
-		));
-		foreach ($updatedTriggers as $updatedTrigger) {
-			$hasPrototype = false;
-
-			foreach ($updatedTrigger['items'] as $titem) {
-				if ($titem['flags'] == ZBX_FLAG_DISCOVERY_PROTOTYPE) {
-					$hasPrototype = true;
-					break;
-				}
-			}
-			if (!$hasPrototype) {
-				self::exception(ZBX_API_ERROR_PARAMETERS,
-						sprintf(_('Trigger "%1$s" does not have item prototype.'), $trigger['description']));
-			}
-		}
-
-=======
->>>>>>> 2a429d8a
 		foreach ($triggers as $trigger) {
 			$trigger['flags'] = ZBX_FLAG_DISCOVERY_PROTOTYPE;
 			$this->inherit($trigger);
@@ -754,13 +725,8 @@
 	protected function createReal(array &$triggers) {
 		$triggers = zbx_toArray($triggers);
 
-<<<<<<< HEAD
-		foreach ($triggers as $num => $trigger) {
-			$triggers[$num]['flags'] = ZBX_FLAG_DISCOVERY_PROTOTYPE;
-=======
 		foreach ($triggers as $key => $trigger) {
-			$triggers[$key]['flags'] = ZBX_FLAG_DISCOVERY_CHILD;
->>>>>>> 2a429d8a
+			$triggers[$key]['flags'] = ZBX_FLAG_DISCOVERY_PROTOTYPE;
 		}
 
 		// insert triggers without expression
