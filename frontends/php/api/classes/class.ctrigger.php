--- conflicted
+++ resolved
@@ -1987,48 +1987,8 @@
 				$this->updateReal($newTrigger);
 			}
 			else {
-<<<<<<< HEAD
 				$this->createReal($newTrigger);
 				$newTrigger = reset($newTrigger);
-=======
-				$options = array(
-					'filter' => array(
-						'description' => $newTrigger['description'],
-						'flags' => null
-					),
-					'output' => API_OUTPUT_EXTEND,
-					'preservekeys' => 1,
-					'nopermissions' => 1,
-					'hostids' => $chdHost['hostid']
-				);
-				$childTriggers = $this->get($options);
-
-				$childTrigger = false;
-				foreach ($childTriggers as $tr) {
-					$tmpExp = explode_exp($tr['expression']);
-					if (strcmp($tmpExp, $newTrigger['expression']) == 0) {
-						$childTrigger = $tr;
-						break;
-					}
-				}
-
-				if ($childTrigger) {
-					if ($childTrigger['templateid'] != 0) {
-						self::exception(ZBX_API_ERROR_PARAMETERS,
-							_s('Trigger "%1$s" already exists on "%2$s".', $childTrigger['description'], $chdHost['host']));
-					}
-					elseif ($childTrigger['flags'] != $newTrigger['flags']) {
-						self::exception(ZBX_API_ERROR_PARAMETERS, _('Trigger with same name but other type exists'));
-					}
-
-					$newTrigger['triggerid'] = $childTrigger['triggerid'];
-					$this->updateReal($newTrigger);
-				}
-				else {
-					$this->createReal($newTrigger);
-					$newTrigger = reset($newTrigger);
-				}
->>>>>>> 4978ed92
 			}
 		}
 
