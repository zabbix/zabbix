--- conflicted
+++ resolved
@@ -1,12 +1,7 @@
 <?php
 /*
-<<<<<<< HEAD
-** Zabbix
-** Copyright (C) 2000-2011 Zabbix SIA
-=======
 ** ZABBIX
 ** Copyright (C) 2000-2010 SIA Zabbix
->>>>>>> 2a669d0f
 **
 ** This program is free software; you can redistribute it and/or modify
 ** it under the terms of the GNU General Public License as published by
@@ -43,11 +38,7 @@
 		'distributed'=>		array(T_ZBX_STR, O_OPT,	null,	null,			null),
 		'trouble'=>		array(T_ZBX_STR, O_OPT,	null,	null,			null),
 
-<<<<<<< HEAD
-		'type'=>		array(T_ZBX_STR, O_OPT,	null,	IN('"'.ZBX_DB_MYSQL.'","'.ZBX_DB_POSTGRESQL.'","'.ZBX_DB_ORACLE.'","'.ZBX_DB_DB2.'","'.ZBX_DB_SQLITE3.'"'),	null),
-=======
 		'type'=>		array(T_ZBX_STR, O_OPT,	null,	IN('"MYSQL","POSTGRESQL","ORACLE","IBM_DB2","SQLITE3"'),	null),
->>>>>>> 2a669d0f
 		'server'=>		array(T_ZBX_STR, O_OPT,	null,	null,			null),
 		'port'=>		array(T_ZBX_INT, O_OPT,	null,	BETWEEN(0,65535),	null),
 		'database'=>		array(T_ZBX_STR, O_OPT,	null,	NOT_EMPTY,		null),
@@ -114,13 +105,8 @@
 		$ZBX_CONFIG['allowed_db']['IBM_DB2'] = 'IBM DB2';
 	}
 
-<<<<<<< HEAD
-// SQLITE3. The false is here to avoid autoloading of the class.
-	if(class_exists('SQLite3', false) && zbx_is_callable(array('ftok', 'sem_acquire', 'sem_release', 'sem_get'))){
-=======
 // SQLITE3
 	if(zbx_is_callable(array('sqlite3_open', 'sqlite3_close', 'sqlite3_query', 'sqlite3_error', 'sqlite3_fetch_array', 'sqlite3_query_close', 'sqlite3_exec'))){
->>>>>>> 2a669d0f
 		$ZBX_CONFIG['allowed_db']['SQLITE3'] = 'SQLite3';
 	}
 
