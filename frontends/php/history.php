<?php
/*
** Zabbix
** Copyright (C) 2000-2011 Zabbix SIA
**
** This program is free software; you can redistribute it and/or modify
** it under the terms of the GNU General Public License as published by
** the Free Software Foundation; either version 2 of the License, or
** (at your option) any later version.
**
** This program is distributed in the hope that it will be useful,
** but WITHOUT ANY WARRANTY; without even the implied warranty of
** MERCHANTABILITY or FITNESS FOR A PARTICULAR PURPOSE.  See the
** GNU General Public License for more details.
**
** You should have received a copy of the GNU General Public License
** along with this program; if not, write to the Free Software
** Foundation, Inc., 675 Mass Ave, Cambridge, MA 02139, USA.
**/
?>
<?php
require_once('include/config.inc.php');
require_once('include/items.inc.php');
require_once('include/graphs.inc.php');

$page['file']	= 'history.php';
$page['title']	= 'S_HISTORY';
$page['hist_arg'] = array('itemid', 'hostid', 'groupid', 'graphid', 'period', 'dec', 'inc', 'left', 'right', 'stime', 'action');
$page['scripts'] = array('effects.js','dragdrop.js','class.calendar.js','gtlc.js');

$page['type'] = detect_page_type(PAGE_TYPE_HTML);

if(isset($_REQUEST['plaintext'])) define('ZBX_PAGE_NO_MENU', 1);
else if(PAGE_TYPE_HTML == $page['type']) define('ZBX_PAGE_DO_REFRESH', 1);

include_once('include/page_header.php');
?>
<?php
//		VAR			TYPE	OPTIONAL FLAGS	VALIDATION	EXCEPTION
	$fields=array(
		'itemid'=>	array(T_ZBX_INT, O_OPT, P_SYS,	DB_ID,	'!isset({favobj})'),

		'period'=>	array(T_ZBX_INT, O_OPT,	 null,	null, null),
		'dec'=>		array(T_ZBX_INT, O_OPT,	 null,	null, null),
		'inc'=>		array(T_ZBX_INT, O_OPT,	 null,	null, null),
		'left'=>	array(T_ZBX_INT, O_OPT,	 null,	null, null),
		'right'=>	array(T_ZBX_INT, O_OPT,	 null,	null, null),
		'stime'=>	array(T_ZBX_STR, O_OPT,	 null,	null, null),

		'filter_task'=>	array(T_ZBX_STR, O_OPT,	 null,	IN(FILTER_TASK_SHOW.','.FILTER_TASK_HIDE.','.FILTER_TASK_MARK.','.FILTER_TASK_INVERT_MARK), null),
		'filter'=>		array(T_ZBX_STR, O_OPT,	 null,	null, null),
		'mark_color'=>	array(T_ZBX_STR, O_OPT,	 null,	IN(MARK_COLOR_RED.','.MARK_COLOR_GREEN.','.MARK_COLOR_BLUE), null),

		'cmbitemlist'=>	array(T_ZBX_INT, O_OPT,	 null,	DB_ID, null),

		'plaintext'=>	array(T_ZBX_STR, O_OPT,	 null,	null, null),
		'action'=>		array(T_ZBX_STR, O_OPT,	 null,	IN('"showgraph","showvalues","showlatest","add","remove"'), null),
//ajax
		'favobj'=>		array(T_ZBX_STR, O_OPT, P_ACT,	NULL,			NULL),
		'favref'=>		array(T_ZBX_STR, O_OPT, P_ACT,	NOT_EMPTY,		NULL),
		'favid'=>		array(T_ZBX_INT, O_OPT, P_ACT,  NULL,			NULL),
		'state'=>		array(T_ZBX_INT, O_OPT, P_ACT,  NOT_EMPTY,		NULL),
/* actions */
		'remove_log'=>		array(T_ZBX_STR, O_OPT, P_SYS|P_ACT,	null,	null),
		'reset'=>			array(T_ZBX_STR, O_OPT, P_SYS|P_ACT,	null,	null),
		'cancel'=>			array(T_ZBX_STR, O_OPT, P_SYS,	null,	null),
/* other */
		'form'=>			array(T_ZBX_STR, O_OPT, P_SYS,	null,	null),
		'form_copy_to'=>	array(T_ZBX_STR, O_OPT, P_SYS,	null,	null),
		'form_refresh'=>	array(T_ZBX_INT, O_OPT,	null,	null,	null),
		'fullscreen'=>		array(T_ZBX_INT, O_OPT,	P_SYS,	null,	null)
	);

	check_fields($fields);
?>
<?php
	if(isset($_REQUEST['favobj'])){
		if('timeline' == $_REQUEST['favobj']){
			navigation_bar_calc('web.item.graph', $_REQUEST['favid'], true);
		}
		if('filter' == $_REQUEST['favobj']){
			CProfile::update('web.history.filter.state',$_REQUEST['state'], PROFILE_TYPE_INT);
		}
		if(str_in_array($_REQUEST['favobj'],array('itemid','graphid'))){
			$result = false;
			if('add' == $_REQUEST['action']){
				$result = add2favorites('web.favorite.graphids',$_REQUEST['favid'],$_REQUEST['favobj']);
				if($result){
					print('$("addrm_fav").title = "'.S_REMOVE_FROM.' '.S_FAVOURITES.'";'."\n");
					print('$("addrm_fav").onclick = function(){rm4favorites("itemid","'.$_REQUEST['favid'].'",0);}'."\n");
				}
			}
			else if('remove' == $_REQUEST['action']){
				$result = rm4favorites('web.favorite.graphids',$_REQUEST['favid'],$_REQUEST['favobj']);

				if($result){
					print('$("addrm_fav").title = "'.S_ADD_TO.' '.S_FAVOURITES.'";'."\n");
					print('$("addrm_fav").onclick = function(){ add2favorites("itemid","'.$_REQUEST['favid'].'");}'."\n");
				}
			}

			if((PAGE_TYPE_JS == $page['type']) && $result){
				print('switchElementsClass("addrm_fav","iconminus","iconplus");');
			}
		}
	}

	if((PAGE_TYPE_JS == $page['type']) || (PAGE_TYPE_HTML_BLOCK == $page['type'])){
		include_once('include/page_footer.php');
		exit();
	}
?>
<?php
// ACTIONS
	$_REQUEST['action'] = get_request('action', 'showgraph');
	$_REQUEST['itemid'] = array_unique(zbx_toArray($_REQUEST['itemid']));

	if(isset($_REQUEST['remove_log']) && isset($_REQUEST['cmbitemlist'])){
		$itemList = array_flip($_REQUEST['cmbitemlist']);

		foreach($_REQUEST['itemid'] as $id => $itemid){
			if(count($_REQUEST['itemid']) == 1) break;
			if(isset($itemList[$itemid])) unset($_REQUEST['itemid'][$id]);
		}

		unset($_REQUEST['remove_log']);
	}
?>
<?php
// INIT
	$iv_string = array(
		ITEM_VALUE_TYPE_LOG => 1,
		ITEM_VALUE_TYPE_TEXT => 1
	);

	$iv_numeric = array(
		ITEM_VALUE_TYPE_FLOAT => 1,
		ITEM_VALUE_TYPE_UINT64 => 1
	);

	$options = array(
		'nodeids' => get_current_nodeid(),
		'itemids' => $_REQUEST['itemid'],
		'webitems' => 1,
		'selectHosts' => array('hostid','name'),
		'output' => API_OUTPUT_EXTEND
	);

	$items = API::Item()->get($options);
	$items = zbx_toHash($items, 'itemid');

	foreach($_REQUEST['itemid'] as $inum =>  $itemid){
		if(!isset($items[$itemid])) access_deny();
	}

	$item = reset($items);
	$host = reset($item['hosts']);
	$item['hostname'] = $host['name'];

// resets get params for proper page refresh
	if(isset($_REQUEST['period']) || isset($_REQUEST['stime'])){
		navigation_bar_calc('web.item.graph', $item['itemid'], true);
		resetGetParams(array('period', 'stime'));
	}
//--

	$period = navigation_bar_calc('web.item.graph', $item['itemid']);
	$bstime = $_REQUEST['stime'];

	$time = zbxDateToTime($bstime);
	$till = $time + $period;
//----

	$historyWidget = new CWidget();
	$historyWidget->addItem(SPACE);

// HEADER
	$header = array(
		'left' => count($items).SPACE.S_ITEMS_BIG,
		'right' => array()
	);

	$ptData = array(
		'header' => array(),
		'body' => array()
	);

	if(count($items) == 1){
<<<<<<< HEAD
		$ptData['header'][] = $item['hostname'].': '.item_description($item);

		$header['left'] = array(new CLink($item['hostname'],'latest.php?hostid='.$item['hostid']),': ',item_description($item));
=======
		$ptData['header'][] = $item['host'].': '.itemName($item);

		$header['left'] = array(new CLink($item['host'],'latest.php?hostid='.$item['hostid']),': ',itemName($item));
>>>>>>> d06818cf

		if('showgraph' == $_REQUEST['action']){
			$header['right'][] = get_icon('favourite', array(
				'fav' => 'web.favorite.graphids',
				'elid' => $item['itemid'],
				'elname' => 'itemid'
			));
		}
	}

	$form = new CForm('get');
	$form->addVar('itemid', $_REQUEST['itemid']);

	if(isset($_REQUEST['filter_task']))	$form->addVar('filter_task',$_REQUEST['filter_task']);
	if(isset($_REQUEST['filter']))		$form->addVar('filter',$_REQUEST['filter']);
	if(isset($_REQUEST['mark_color']))	$form->addVar('mark_color',$_REQUEST['mark_color']);

	$cmbAction = new CComboBox('action',$_REQUEST['action'],'submit()');

	if(isset($iv_numeric[$item['value_type']])) $cmbAction->addItem('showgraph',S_GRAPH);
	$cmbAction->addItem('showvalues',S_VALUES);
	$cmbAction->addItem('showlatest',S_500_LATEST_VALUES);

	$form->addItem($cmbAction);

	if($_REQUEST['action'] != 'showgraph')
		$form->addItem(array(SPACE, new CSubmit('plaintext',S_AS_PLAIN_TEXT)));

	array_unshift($header['right'], $form, SPACE);
//--
?>
<?php

	$itemid = $item['itemid'];

	if($_REQUEST['action']=='showvalues' || $_REQUEST['action']=='showlatest'){
// Filter
		if(isset($iv_string[$item['value_type']])){
			$filter_task = get_request('filter_task',0);
			$filter = get_request('filter','');
			$mark_color = get_request('mark_color',0);

			$filterForm = new CFormTable(null, null, 'get');
			$filterForm->setAttribute('name', 'zbx_filter');
			$filterForm->setAttribute('id', 'zbx_filter');

			$filterForm->addVar('action',$_REQUEST['action']);
			$filterForm->addVar('itemid',zbx_toHash($_REQUEST['itemid']));

			$cmbitemlist = new CListBox('cmbitemlist[]');
			foreach($items as $itemid => $item){
				if(!isset($iv_string[$item['value_type']])){
					unset($items[$itemid]);
					continue;
				}

				$host = reset($item['hosts']);
<<<<<<< HEAD
				$cmbitemlist->addItem($itemid,$host['hostname'].': '.item_description($item));
=======
				$cmbitemlist->addItem($itemid,$host['host'].': '.itemName($item));
>>>>>>> d06818cf
			}

			$addItemBttn = new CButton('add_log',S_ADD,"return PopUp('popup.php?multiselect=1".'&reference=itemid&srctbl=items&value_types[]='.$item['value_type']."&srcfld1=itemid');");
			$delItemBttn = null;

			if(count($items) > 1){
				insert_js_function('removeSelectedItems');
				$delItemBttn = new CButton('remove_log',S_REMOVE_SELECTED, "javascript: removeSelectedItems('cmbitemlist[]', 'itemid')");
			}

			$filterForm->addRow(S_ITEMS_LIST, array($cmbitemlist, BR(), $addItemBttn, $delItemBttn));

			$filterForm->addRow(S_SELECT_ROWS_WITH_VALUE_LIKE, new CTextBox('filter',$filter,25));

			$cmbFTask = new CComboBox('filter_task',$filter_task,'submit()');
			$cmbFTask->addItem(FILTER_TASK_SHOW,S_SHOW_SELECTED);
			$cmbFTask->addItem(FILTER_TASK_HIDE,S_HIDE_SELECTED);
			$cmbFTask->addItem(FILTER_TASK_MARK,S_MARK_SELECTED);
			$cmbFTask->addItem(FILTER_TASK_INVERT_MARK,S_MARK_OTHERS);

			$tmp = array($cmbFTask);

			if(str_in_array($filter_task,array(FILTER_TASK_MARK,FILTER_TASK_INVERT_MARK))){
				$cmbColor = new CComboBox('mark_color',$mark_color);
				$cmbColor->addItem(MARK_COLOR_RED,S_AS_RED);
				$cmbColor->addItem(MARK_COLOR_GREEN,S_AS_GREEN);
				$cmbColor->addItem(MARK_COLOR_BLUE,S_AS_BLUE);

				$tmp[] = SPACE;
				$tmp[] = $cmbColor;
			}

			$filterForm->addRow(S_SELECTED, $tmp);

			$filterForm->addItemToBottomRow(new CSubmit('select',S_FILTER));
		}
// ------

// BODY
		$fewItems = (count($items) > 1);

		$options = array(
			'history' => $item['value_type'],
			'itemids' => array_keys($items),
			'output' => API_OUTPUT_EXTEND,
			'sortorder' => ZBX_SORT_DOWN
		);

		if($_REQUEST['action']=='showlatest'){
			$options['limit'] = 500;
		}
		else if($_REQUEST['action']=='showvalues'){
			$options['time_from'] = $time - 10; // some seconds to allow script to execute
			$options['time_till'] = $till;

			$options['limit'] = $config['search_limit'];
		}

// TEXT LOG
		if(isset($iv_string[$item['value_type']])){
			$logItem = ($item['value_type'] == ITEM_VALUE_TYPE_LOG);
			// is this an eventlog item? If so, we must show some additional columns
			$eventLogItem = (strpos($item['key_'], 'eventlog[') === 0);

			$table = new CTableInfo('...');
			$table->setHeader(array(
				S_TIMESTAMP,
				$fewItems ? S_ITEM : null,
				$logItem ? S_LOCAL_TIME : null,
				(($eventLogItem && $logItem) ? S_SOURCE : null),
				(($eventLogItem && $logItem) ? S_SEVERITY : null),
				(($eventLogItem && $logItem) ? S_EVENT_ID : null),
				S_VALUE
			), 'header');

			if(isset($_REQUEST['filter']) && !zbx_empty($_REQUEST['filter']) && in_array($_REQUEST['filter_task'], array(FILTER_TASK_SHOW, FILTER_TASK_HIDE))){
				$options['search'] = array('value' => $_REQUEST['filter']);

				if($_REQUEST['filter_task'] == FILTER_TASK_HIDE)
					$options['excludeSearch'] = 1;
			}

			$options['sortfield'] = 'id';
			$hData = API::History()->get($options);

			foreach($hData as $hnum => $data){
				$color_style = null;

				$item = $items[$data['itemid']];
				$host = reset($item['hosts']);

				if(isset($_REQUEST['filter']) && !zbx_empty($_REQUEST['filter'])){
					$contain = zbx_stristr($data['value'], $_REQUEST['filter']);

					if(!isset($_REQUEST['mark_color'])) $_REQUEST['mark_color'] = MARK_COLOR_RED;

					if(($contain) && ($_REQUEST['filter_task'] == FILTER_TASK_MARK))
						$color_style = $_REQUEST['mark_color'];

					if((!$contain) && ($_REQUEST['filter_task'] == FILTER_TASK_INVERT_MARK))
						$color_style = $_REQUEST['mark_color'];

					switch($color_style){
						case MARK_COLOR_RED:	$color_style='red'; break;
						case MARK_COLOR_GREEN:	$color_style='green'; break;
						case MARK_COLOR_BLUE:	$color_style='blue'; break;
					}
				}

				$row = array(nbsp(zbx_date2str(S_HISTORY_LOG_ITEM_DATE_FORMAT, $data['clock'])));

				if($fewItems)
<<<<<<< HEAD
					$row[] = $host['hostname'].':'.item_description($item);
=======
					$row[] = $host['host'].':'.itemName($item);
>>>>>>> d06818cf

				if($logItem){
					$row[] = ($data['timestamp'] == 0) ? '-' : zbx_date2str(S_HISTORY_LOG_LOCALTIME_DATE_FORMAT, $data['timestamp']);

					// if this is a eventLog item, showing additional info
					if($eventLogItem){
						$row[] = zbx_empty($data['source']) ? '-' : $data['source'];
						$row[] = ($data['severity'] == 0)
								? '-'
								: new CCol(get_item_logtype_description($data['severity']), get_item_logtype_style($data['severity']));
						$row[] = ($data['logeventid'] == 0) ? '-' : $data['logeventid'];
					}
				}

				$data['value'] = encode_log(trim($data['value'], "\r\n"));
				$row[] = new CCol($data['value'], 'pre');

				$crow = new CRow($row);
				if(is_null($color_style)){
					$min_color = 0x98;
					$max_color = 0xF8;
					$int_color = ($max_color - $min_color) / count($_REQUEST['itemid']);
					$int_color *= array_search($data['itemid'],$_REQUEST['itemid']);
					$int_color += $min_color;
					$crow->setAttribute('style','background-color: '.sprintf("#%X%X%X",$int_color,$int_color,$int_color));
				}
				else if(!is_null($color_style)){
					$crow->setAttribute('class', $color_style);
				}

				$table->addRow($crow);

// Plain Text
				if(!isset($_REQUEST['plaintext'])) continue;

				$ptData['body'][] = zbx_date2str(S_HISTORY_LOG_ITEM_PLAINTEXT,$data['clock']);
				$ptData['body'][] = "\t".$data['clock']."\t".htmlspecialchars($data['value'])."\n";
			}
		}
		else{
// NUMERIC, FLOAT
			$table = new CTableInfo();
			$table->setHeader(array(S_TIMESTAMP, S_VALUE));

			$options['sortfield'] = 'clock';
			$hData = API::History()->get($options);
			foreach($hData as $hnum => $data){
				$item = $items[$data['itemid']];
				$host = reset($item['hosts']);

				if(!isset($data['value'])) $data['value'] = '';

				if($item['valuemapid'] > 0){
					$value = replace_value_by_map($data['value'], $item['valuemapid']);
					$value_mapped = true;
				}
				else{
					$value = $data['value'];
					$value_mapped = false;
				}

				if(($item['value_type'] == ITEM_VALUE_TYPE_FLOAT) && !$value_mapped)
					sscanf($data['value'], '%f', $value);

				$table->addRow(array(
					zbx_date2str(S_HISTORY_ITEM_DATE_FORMAT, $data['clock']),
					zbx_nl2br($value)
				));

// Plaintext
				if(!isset($_REQUEST['plaintext'])) continue;

				if($item['value_type'] == ITEM_VALUE_TYPE_FLOAT) sscanf($data['value'], '%f', $value);
				else $value = $data['value'];

				$ptData['body'][] = zbx_date2str(S_HISTORY_PLAINTEXT_DATE_FORMAT, $data['clock']);
				$ptData['body'][] = "\t".$data['clock']."\t".htmlspecialchars($value)."\n";
			}
		}
	}

	if(($_REQUEST['action']=='showgraph') && !isset($iv_string[$item['value_type']])){
		$dom_graph_id = 'graph';
		$containerid = 'graph_cont1';
		$src = 'chart.php?itemid='.$item['itemid'];

		$table = new CTableInfo('...','chart');
		$graph_cont = new CCol();
		$graph_cont->setAttribute('id', $containerid);

		$table->addRow($graph_cont);
	}

	if(str_in_array($_REQUEST['action'], array('showvalues', 'showgraph'))){
		$graphDims = getGraphDims();


// NAV BAR
		$utime = zbxDateToTime($_REQUEST['stime']);
		$starttime = get_min_itemclock_by_itemid($item['itemid']);
		if($utime < $starttime) $starttime = $utime;

		$timeline = array(
			'starttime' => date('YmdHis', $starttime),
			'period' => $period,
			'usertime' => date('YmdHis', $utime + $period)
		);

		$objData = array();

		if(isset($dom_graph_id)){
			$objData['id'] = $_REQUEST['itemid'];
			$objData['domid'] = $dom_graph_id;
			$objData['containerid'] = $containerid;
			$objData['src'] = $src;
			$objData['objDims'] = $graphDims;
			$objData['loadSBox'] = 1;
			$objData['loadImage'] = 1;
			$objData['loadScroll'] = 1;
			$objData['scrollWidthByImage'] = 1;
			$objData['dynamic'] = 1;
		}
		else{
			$dom_graph_id = 'graph';

			$objData['id'] = $_REQUEST['itemid'];
			$objData['domid'] = $dom_graph_id;
			$objData['loadSBox'] = 0;
			$objData['loadImage'] = 0;
			$objData['loadScroll'] = 1;
			$objData['dynamic'] = 0;
			$objData['mainObject'] = 1;
		}

//-------------
	}

	if(!isset($_REQUEST['plaintext'])){
		$right = new CTable();
		$right->addRow($header['right']);

		$historyWidget->addPageHeader($header['left'], $right);

		if(isset($iv_string[$item['value_type']])){
			$historyWidget->addFlicker($filterForm, CProfile::get('web.history.filter.state',1));
		}

		$historyWidget->addItem($table);

		if(str_in_array($_REQUEST['action'], array('showvalues', 'showgraph'))){
			zbx_add_post_js('timeControl.addObject("'.$dom_graph_id.'",'.zbx_jsvalue($timeline).','.zbx_jsvalue($objData).');');
			zbx_add_post_js('timeControl.processObjects();');

			$scroll_div = new CDiv();
			$scroll_div->setAttribute('id','scrollbar_cntr');
			$historyWidget->addFlicker($scroll_div, CProfile::get('web.history.filter.state',1));
		}

		$historyWidget->show();
	}
	else{
		$span = new CSpan(null, 'textblackwhite');
		foreach($ptData['header'] as $bnum => $text){
			$span->addItem(array(new CJSscript($text), BR()));
		}

		$pre = new CTag('pre', true);
		foreach($ptData['body'] as $bnum => $text){
			$pre->addItem(new CJSscript($text));
		}
		$span->addItem($pre);

		$span->show();
	}
?>
<script type="text/javascript">
//<!--<![CDATA[
function addPopupValues(list){
	if(!isset('object', list)){
		throw("Error hash attribute 'list' doesn't contain 'object' index");
		return false;
	}

	var favorites = {'itemid': 1};
	if(isset(list.object, favorites)){
		for(var i=0; i < list.values.length; i++){
			if(!isset(i, list.values) || empty(list.values[i])) continue;

			create_var('zbx_filter', 'itemid['+list.values[i].itemid+']', list.values[i].itemid, false);
		}

		$('zbx_filter').submit();
	}
}
//]]> -->
</script>
<?php

require_once('include/page_footer.php');

?><|MERGE_RESOLUTION|>--- conflicted
+++ resolved
@@ -186,15 +186,9 @@
 	);
 
 	if(count($items) == 1){
-<<<<<<< HEAD
-		$ptData['header'][] = $item['hostname'].': '.item_description($item);
-
-		$header['left'] = array(new CLink($item['hostname'],'latest.php?hostid='.$item['hostid']),': ',item_description($item));
-=======
-		$ptData['header'][] = $item['host'].': '.itemName($item);
-
-		$header['left'] = array(new CLink($item['host'],'latest.php?hostid='.$item['hostid']),': ',itemName($item));
->>>>>>> d06818cf
+		$ptData['header'][] = $item['hostname'].': '.itemName($item);
+
+		$header['left'] = array(new CLink($item['hostname'], 'latest.php?hostid='.$item['hostid']), ': ', itemName($item));
 
 		if('showgraph' == $_REQUEST['action']){
 			$header['right'][] = get_icon('favourite', array(
@@ -252,11 +246,7 @@
 				}
 
 				$host = reset($item['hosts']);
-<<<<<<< HEAD
-				$cmbitemlist->addItem($itemid,$host['hostname'].': '.item_description($item));
-=======
-				$cmbitemlist->addItem($itemid,$host['host'].': '.itemName($item));
->>>>>>> d06818cf
+				$cmbitemlist->addItem($itemid,$host['hostname'].': '.itemName($item));
 			}
 
 			$addItemBttn = new CButton('add_log',S_ADD,"return PopUp('popup.php?multiselect=1".'&reference=itemid&srctbl=items&value_types[]='.$item['value_type']."&srcfld1=itemid');");
@@ -369,11 +359,7 @@
 				$row = array(nbsp(zbx_date2str(S_HISTORY_LOG_ITEM_DATE_FORMAT, $data['clock'])));
 
 				if($fewItems)
-<<<<<<< HEAD
-					$row[] = $host['hostname'].':'.item_description($item);
-=======
-					$row[] = $host['host'].':'.itemName($item);
->>>>>>> d06818cf
+					$row[] = $host['hostname'].':'.itemName($item);
 
 				if($logItem){
 					$row[] = ($data['timestamp'] == 0) ? '-' : zbx_date2str(S_HISTORY_LOG_LOCALTIME_DATE_FORMAT, $data['timestamp']);
