--- conflicted
+++ resolved
@@ -1131,8 +1131,29 @@
 					'ipmi_sensor' => getRequest('ipmi_sensor'),
 					'applications' => $applications,
 					'status' => getRequest('status'),
-					'master_itemid' => getRequest('master_itemid')
+					'master_itemid' => getRequest('master_itemid'),
+					'url' =>  getRequest('url'),
+					'post_type' => getRequest('post_type'),
+					'posts' => getRequest('posts'),
+					'headers' => getRequest('headers', [])
 				];
+
+				if ($item['headers']) {
+					$headers = [];
+
+					foreach ($item['headers']['key'] as $index => $key) {
+						if (array_key_exists($index, $item['headers']['value'])) {
+							$headers[$key] = $item['headers']['value'][$index];
+						}
+					}
+
+					// Ignore single row if it is empty.
+					if (count($headers) == 1 && $key === '' && $item['headers']['value'][$index] === '') {
+						$headers = [];
+					}
+					$item['headers'] = $headers;
+				}
+
 				if (hasRequest('preprocessing')) {
 					$preprocessing = getRequest('preprocessing');
 
@@ -1157,89 +1178,11 @@
 					}
 					unset($step);
 
-<<<<<<< HEAD
-		if ($items) {
-			$item = [
-				'interfaceid' => getRequest('interfaceid'),
-				'description' => getRequest('description'),
-				'delay' => $delay,
-				'history' => getRequest('history'),
-				'type' => getRequest('type'),
-				'snmp_community' => getRequest('snmp_community'),
-				'snmp_oid' => getRequest('snmp_oid'),
-				'value_type' => getRequest('value_type'),
-				'trapper_hosts' => getRequest('trapper_hosts'),
-				'port' => getRequest('port'),
-				'units' => getRequest('units'),
-				'snmpv3_contextname' => getRequest('snmpv3_contextname'),
-				'snmpv3_securityname' => getRequest('snmpv3_securityname'),
-				'snmpv3_securitylevel' => getRequest('snmpv3_securitylevel'),
-				'snmpv3_authprotocol' => getRequest('snmpv3_authprotocol'),
-				'snmpv3_authpassphrase' => getRequest('snmpv3_authpassphrase'),
-				'snmpv3_privprotocol' => getRequest('snmpv3_privprotocol'),
-				'snmpv3_privpassphrase' => getRequest('snmpv3_privpassphrase'),
-				'trends' => getRequest('trends'),
-				'logtimefmt' => getRequest('logtimefmt'),
-				'valuemapid' => getRequest('valuemapid'),
-				'authtype' => getRequest('authtype'),
-				'jmx_endpoint' => getRequest('jmx_endpoint'),
-				'username' => getRequest('username'),
-				'password' => getRequest('password'),
-				'publickey' => getRequest('publickey'),
-				'privatekey' => getRequest('privatekey'),
-				'ipmi_sensor' => getRequest('ipmi_sensor'),
-				'applications' => $applications,
-				'status' => getRequest('status'),
-				'master_itemid' => getRequest('master_itemid'),
-				'url' =>  getRequest('url'),
-				'post_type' => getRequest('post_type'),
-				'posts' => getRequest('posts'),
-				'headers' => getRequest('headers', [])
-			];
-
-			if ($item['headers']) {
-				$headers = [];
-
-				foreach ($item['headers']['key'] as $index => $key) {
-					if (array_key_exists($index, $item['headers']['value'])) {
-						$headers[$key] = $item['headers']['value'][$index];
-					}
-				}
-
-				// Ignore single row if it is empty.
-				if (count($headers) == 1 && $key === '' && $item['headers']['value'][$index] === '') {
-					$headers = [];
-				}
-				$item['headers'] = $headers;
-			}
-
-			if (hasRequest('preprocessing')) {
-				$preprocessing = getRequest('preprocessing');
-
-				foreach ($preprocessing as &$step) {
-					switch ($step['type']) {
-						case ZBX_PREPROC_MULTIPLIER:
-						case ZBX_PREPROC_RTRIM:
-						case ZBX_PREPROC_LTRIM:
-						case ZBX_PREPROC_TRIM:
-						case ZBX_PREPROC_XPATH:
-						case ZBX_PREPROC_JSONPATH:
-							$step['params'] = $step['params'][0];
-							break;
-
-						case ZBX_PREPROC_REGSUB:
-							$step['params'] = implode("\n", $step['params']);
-							break;
-
-						default:
-							$step['params'] = '';
-=======
 					$item['preprocessing'] = $preprocessing;
 				}
 				foreach ($item as $key => $field) {
 					if ($field === null) {
 						unset($item[$key]);
->>>>>>> 6385132c
 					}
 				}
 
