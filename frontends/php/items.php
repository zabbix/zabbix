--- conflicted
+++ resolved
@@ -118,7 +118,6 @@
 	'group_itemid' =>			array(T_ZBX_INT, O_OPT, null,	DB_ID,		null),
 	'copy_targetid' =>		    array(T_ZBX_INT, O_OPT, null,	DB_ID,		null),
 	'copy_groupid' =>		    array(T_ZBX_INT, O_OPT, P_SYS,	DB_ID,		'isset({copy})&&(isset({copy_type})&&({copy_type}==0))'),
-	'filter_groupid' =>		    array(T_ZBX_INT, O_OPT, P_SYS,	DB_ID,		null),
 	'new_application' =>		array(T_ZBX_STR, O_OPT, null,	null,		'isset({save})'),
 	'visible' =>		array(T_ZBX_STR, O_OPT, null,		null,		null),
 	'applications' =>			array(T_ZBX_INT, O_OPT, null,	DB_ID,		null),
@@ -138,11 +137,8 @@
 	'form_refresh' =>			array(T_ZBX_INT, O_OPT, null,	null,		null),
 	// filter
 	'filter_set' =>				array(T_ZBX_STR, O_OPT, P_SYS,	null,		null),
-<<<<<<< HEAD
-=======
 	'filter_rst' =>				array(T_ZBX_STR, O_OPT, P_SYS,	null,		null),
 	'filter_groupid' =>			array(T_ZBX_INT, O_OPT, null,	DB_ID,		null),
->>>>>>> c65f112c
 	'filter_hostid' =>			array(T_ZBX_INT, O_OPT, null,	DB_ID,		null),
 	'filter_application' =>		array(T_ZBX_STR, O_OPT, null,	null,		null),
 	'filter_name' =>			array(T_ZBX_STR, O_OPT, null,	null,		null),
@@ -238,51 +234,6 @@
 	$_REQUEST['filter_hostid'] = $host['hostid'];
 }
 
-<<<<<<< HEAD
-// filter
-if (hasRequest('filter_set') || getRequest('go') == 'copy_to') {
-	$_REQUEST['filter_groupid'] = get_request('filter_groupid', 0);
-	$_REQUEST['filter_hostid'] = get_request('filter_hostid', 0);
-	$_REQUEST['filter_application'] = get_request('filter_application');
-	$_REQUEST['filter_name'] = get_request('filter_name');
-	$_REQUEST['filter_type'] = get_request('filter_type', -1);
-	$_REQUEST['filter_key'] = get_request('filter_key');
-	$_REQUEST['filter_snmp_community'] = get_request('filter_snmp_community');
-	$_REQUEST['filter_snmpv3_securityname'] = get_request('filter_snmpv3_securityname');
-	$_REQUEST['filter_snmp_oid'] = get_request('filter_snmp_oid');
-	$_REQUEST['filter_port'] = get_request('filter_port');
-	$_REQUEST['filter_value_type'] = get_request('filter_value_type', -1);
-	$_REQUEST['filter_data_type'] = get_request('filter_data_type', -1);
-	$_REQUEST['filter_delay'] = get_request('filter_delay');
-	$_REQUEST['filter_history'] = get_request('filter_history');
-	$_REQUEST['filter_trends'] = get_request('filter_trends');
-	$_REQUEST['filter_status'] = get_request('filter_status', -1);
-	$_REQUEST['filter_state'] = get_request('filter_state', -1);
-	$_REQUEST['filter_templated_items'] = get_request('filter_templated_items', -1);
-	$_REQUEST['filter_with_triggers'] = get_request('filter_with_triggers', -1);
-	$_REQUEST['filter_ipmi_sensor'] = get_request('filter_ipmi_sensor');
-
-	CProfile::update('web.items.filter_groupid', $_REQUEST['filter_groupid'], PROFILE_TYPE_ID);
-	CProfile::update('web.items.filter_hostid', $_REQUEST['filter_hostid'], PROFILE_TYPE_ID);
-	CProfile::update('web.items.filter_application', $_REQUEST['filter_application'], PROFILE_TYPE_STR);
-	CProfile::update('web.items.filter_name', $_REQUEST['filter_name'], PROFILE_TYPE_STR);
-	CProfile::update('web.items.filter_type', $_REQUEST['filter_type'], PROFILE_TYPE_INT);
-	CProfile::update('web.items.filter_key', $_REQUEST['filter_key'], PROFILE_TYPE_STR);
-	CProfile::update('web.items.filter_snmp_community', $_REQUEST['filter_snmp_community'], PROFILE_TYPE_STR);
-	CProfile::update('web.items.filter_snmpv3_securityname', $_REQUEST['filter_snmpv3_securityname'], PROFILE_TYPE_STR);
-	CProfile::update('web.items.filter_snmp_oid', $_REQUEST['filter_snmp_oid'], PROFILE_TYPE_STR);
-	CProfile::update('web.items.filter_port', $_REQUEST['filter_port'], PROFILE_TYPE_STR);
-	CProfile::update('web.items.filter_value_type', $_REQUEST['filter_value_type'], PROFILE_TYPE_INT);
-	CProfile::update('web.items.filter_data_type', $_REQUEST['filter_data_type'], PROFILE_TYPE_INT);
-	CProfile::update('web.items.filter_delay', $_REQUEST['filter_delay'], PROFILE_TYPE_STR);
-	CProfile::update('web.items.filter_history', $_REQUEST['filter_history'], PROFILE_TYPE_STR);
-	CProfile::update('web.items.filter_trends', $_REQUEST['filter_trends'], PROFILE_TYPE_STR);
-	CProfile::update('web.items.filter_status', $_REQUEST['filter_status'], PROFILE_TYPE_INT);
-	CProfile::update('web.items.filter_state', $_REQUEST['filter_state'], PROFILE_TYPE_INT);
-	CProfile::update('web.items.filter_templated_items', $_REQUEST['filter_templated_items'], PROFILE_TYPE_INT);
-	CProfile::update('web.items.filter_with_triggers', $_REQUEST['filter_with_triggers'], PROFILE_TYPE_INT);
-	CProfile::update('web.items.filter_ipmi_sensor', $_REQUEST['filter_ipmi_sensor'], PROFILE_TYPE_STR);
-=======
 /*
  * Filter
  */
@@ -309,7 +260,6 @@
 	CProfile::update('web.items.filter_templated_items', getRequest('filter_templated_items', -1), PROFILE_TYPE_INT);
 	CProfile::update('web.items.filter_with_triggers', getRequest('filter_with_triggers', -1), PROFILE_TYPE_INT);
 	CProfile::update('web.items.filter_ipmi_sensor', getRequest('filter_ipmi_sensor', ''), PROFILE_TYPE_STR);
->>>>>>> c65f112c
 
 	// subfilters
 	foreach ($subfiltersList as $name) {
@@ -897,6 +847,9 @@
 		'visible' => getRequest('visible', array())
 	);
 
+	$data['displayApplications'] = true;
+	$data['displayInterfaces'] = true;
+
 	// hosts
 	$data['hosts'] = API::Host()->get(array(
 		'output' => array('hostid'),
@@ -904,38 +857,36 @@
 		'selectItems' => array('itemid'),
 		'selectInterfaces' => API_OUTPUT_EXTEND
 	));
-	$data['singleHost'] = (count($data['hosts']) == 1);
-	if ($data['singleHost']) {
-		$data['hosts'] = reset($data['hosts']);
-
-		// set the initial chosen interface to one of the interfaces the items use
-		$items = API::Item()->get(array(
-			'itemids' => zbx_objectValues($data['hosts']['items'], 'itemid'),
-			'output' => array('itemid', 'type')
+	$hostCount = count($data['hosts']);
+
+	if ($hostCount > 1) {
+		$data['displayApplications'] = false;
+		$data['displayInterfaces'] = false;
+	}
+	else {
+		// get template count to display applications multiselect only for single template
+		$templates = API::Template()->get(array(
+			'output' => array('templateid'),
+			'itemids' => $data['itemids']
 		));
-		$usedInterfacesTypes = array();
-		foreach ($items as $item) {
-			$usedInterfacesTypes[$item['type']] = itemTypeInterface($item['type']);
-		}
-		$initialItemType = min(array_keys($usedInterfacesTypes));
-		$data['type'] = (get_request('type') !== null) ? ($data['type']) : $initialItemType;
-		$data['initial_item_type'] = $initialItemType;
-		$data['multiple_interface_types'] = (count(array_unique($usedInterfacesTypes)) > 1);
-	}
-
-<<<<<<< HEAD
-	// application
-	if (count($data['applications']) == 0) {
-		array_push($data['applications'], 0);
-	}
-	if (!empty($data['hostid'])) {
-		$data['db_applications'] = DBfetchArray(DBselect(
-			'SELECT a.applicationid,a.name'.
-			' FROM applications a'.
-			' WHERE a.hostid='.zbx_dbstr($data['hostid'])
-		));
-		order_result($data['db_applications'], 'name');
-=======
+		$templateCount = count($templates);
+
+		if ($templateCount != 0) {
+			$data['displayInterfaces'] = false;
+
+			if ($templateCount == 1 && !$data['hostid']) {
+				// if selected from filter without 'hostid'
+				$templates = reset($templates);
+				$data['hostid'] = $templates['templateid'];
+			}
+
+			// if items belong to single template and some belong to single host, don't display application multiselect
+			// and don't display application multiselect for multiple templates
+			if ($hostCount == 1 && $templateCount == 1 || $templateCount > 1) {
+				$data['displayApplications'] = false;
+			}
+		}
+
 		if ($hostCount == 1 && $data['displayInterfaces']) {
 			$data['hosts'] = reset($data['hosts']);
 
@@ -958,7 +909,6 @@
 			$data['initial_item_type'] = $initialItemType;
 			$data['multiple_interface_types'] = (count(array_unique($usedInterfacesTypes)) > 1);
 		}
->>>>>>> c65f112c
 	}
 
 	// item types
@@ -967,10 +917,9 @@
 
 	// valuemap
 	$data['valuemaps'] = DBfetchArray(DBselect(
-			'SELECT v.valuemapid,v.name'.
-			' FROM valuemaps v'.
-			whereDbNode('v.valuemapid')
+		'SELECT v.valuemapid,v.name FROM valuemaps v'
 	));
+
 	order_result($data['valuemaps'], 'name');
 
 	// render view
@@ -978,46 +927,7 @@
 	$itemView->render();
 	$itemView->show();
 }
-<<<<<<< HEAD
 elseif (getRequest('go') == 'copy_to' && hasRequest('group_itemid')) {
-=======
-elseif ($_REQUEST['go'] == 'copy_to' && isset($_REQUEST['group_itemid'])) {
-	$data = array(
-		'group_itemid' => getRequest('group_itemid', array()),
-		'hostid' => getRequest('hostid', 0),
-		'copy_type' => getRequest('copy_type', 0),
-		'copy_groupid' => getRequest('copy_groupid', 0),
-		'copy_targetid' => getRequest('copy_targetid', array())
-	);
-
-	if (!is_array($data['group_itemid']) || (is_array($data['group_itemid']) && count($data['group_itemid']) < 1)) {
-		error(_('Incorrect list of items.'));
-	}
-	else {
-		// group
-		$data['groups'] = API::HostGroup()->get(array(
-			'output' => API_OUTPUT_EXTEND
-		));
-		order_result($data['groups'], 'name');
-
-		// hosts
-		if ($data['copy_type'] == 0) {
-			if (empty($data['copy_groupid'])) {
-				foreach ($data['groups'] as $group) {
-					$data['copy_groupid'] = $group['groupid'];
-				}
-			}
-
-			$data['hosts'] = API::Host()->get(array(
-				'output' => API_OUTPUT_EXTEND,
-				'groupids' => $data['copy_groupid'],
-				'templated_hosts' => true
-			));
-			order_result($data['hosts'], 'name');
-		}
-	}
-
->>>>>>> c65f112c
 	// render view
 	$graphView = new CView('configuration.copy.elements', getCopyElementsFormData('group_itemid', _('CONFIGURATION OF ITEMS')));
 	$graphView->render();
@@ -1028,16 +938,9 @@
 	$_REQUEST['hostid'] = empty($_REQUEST['filter_hostid']) ? null : $_REQUEST['filter_hostid'];
 
 	$data = array(
-<<<<<<< HEAD
-		'form' => get_request('form'),
-		'hostid' => get_request('hostid'),
-		'sortfield' => getPageSortField('name'),
-		'displayNodes' => (is_array(get_current_nodeid()) && empty($_REQUEST['filter_groupid']) && empty($_REQUEST['filter_hostid']))
-=======
 		'form' => getRequest('form'),
 		'hostid' => getRequest('hostid'),
 		'sortfield' => getPageSortField('name')
->>>>>>> c65f112c
 	);
 
 	// items
@@ -1276,13 +1179,6 @@
 	));
 	$data['triggerRealHosts'] = getParentHostsByTriggers($data['itemTriggers']);
 
-	// nodes
-	if ($data['displayNodes']) {
-		foreach ($data['items'] as $key => $item) {
-			$data['items'][$key]['nodename'] = get_node_name_by_elid($item['itemid'], true);
-		}
-	}
-
 	// determine, show or not column of errors
 	if (isset($hosts)) {
 		$host = reset($hosts);
