<?php
/*
<<<<<<< HEAD
** Zabbix
** Copyright (C) 2000-2011 Zabbix SIA
=======
** ZABBIX
** Copyright (C) 2000-2010 SIA Zabbix
>>>>>>> 2a669d0f
**
** This program is free software; you can redistribute it and/or modify
** it under the terms of the GNU General Public License as published by
** the Free Software Foundation; either version 2 of the License, or
** (at your option) any later version.
**
** This program is distributed in the hope that it will be useful,
** but WITHOUT ANY WARRANTY; without even the implied warranty of
** MERCHANTABILITY or FITNESS FOR A PARTICULAR PURPOSE.  See the
** GNU General Public License for more details.
**
** You should have received a copy of the GNU General Public License
** along with this program; if not, write to the Free Software
** Foundation, Inc., 675 Mass Ave, Cambridge, MA 02139, USA.
**/
?>
<?php
require_once('include/config.inc.php');
require_once('include/acknow.inc.php');
require_once('include/triggers.inc.php');
require_once('include/forms.inc.php');

$page['title']	= 'S_ACKNOWLEDGES';
$page['file']	= 'acknow.php';
$page['hist_arg'] = array('eventid');

ob_start();
include_once('include/page_header.php');

?>
<?php
<<<<<<< HEAD
$_REQUEST['go'] = get_request('go', null);
$bulk = ($_REQUEST['go'] == 'bulkacknowledge');

//		VAR				TYPE	OPTIONAL FLAGS	VALIDATION	EXCEPTION
$fields=array(
	'eventid'=>			array(T_ZBX_INT, O_OPT, P_SYS,	DB_ID,	null),
	'triggers' =>		array(T_ZBX_INT, O_OPT,	P_SYS,	DB_ID,	null),
	'events'=>			array(T_ZBX_INT, O_OPT,	P_SYS,	DB_ID,	null),
	'message'=>			array(T_ZBX_STR, O_OPT,	NULL,	$bulk ? NULL : NOT_EMPTY,	'isset({save})||isset({saveandreturn})'),
	'backurl'=>			array(T_ZBX_STR, O_OPT,	NULL,	NULL,	null),
=======
	$_REQUEST['go'] = get_request('go', null);
	$bulk = ($_REQUEST['go'] == 'bulkacknowledge');

//		VAR				TYPE	OPTIONAL FLAGS	VALIDATION	EXCEPTION
	$fields=array(
		'eventid'=>			array(T_ZBX_INT, O_OPT, P_SYS,	DB_ID,	null),
		'triggers' =>		array(T_ZBX_INT, O_OPT,	P_SYS,	DB_ID,	null),
		'events'=>			array(T_ZBX_INT, O_OPT,	P_SYS,	DB_ID,	null),
		'message'=>			array(T_ZBX_STR, O_OPT,	NULL,	$bulk ? NULL : NOT_EMPTY,	'isset({save})||isset({saveandreturn})'),
		'backurl'=>			array(T_ZBX_STR, O_OPT,	NULL,	NULL,	null),
>>>>>>> 2a669d0f

// Actions
	'go'=>				array(T_ZBX_STR, O_OPT, P_SYS|P_ACT, NULL, NULL),
// form
	'saveandreturn' =>	array(T_ZBX_STR,O_OPT,	P_ACT|P_SYS, NULL,	NULL),
	'save'=>			array(T_ZBX_STR,O_OPT,	P_ACT|P_SYS, NULL,	NULL),
	'cancel'=>			array(T_ZBX_STR, O_OPT, P_SYS|P_ACT,	null,	null)
);
check_fields($fields);

$_REQUEST['backurl'] = get_request('backurl', 'tr_status.php');

if(isset($_REQUEST['cancel'])){
	ob_end_clean();
	redirect($_REQUEST['backurl']);
}

if(!isset($_REQUEST['events']) && !isset($_REQUEST['eventid']) && !isset($_REQUEST['triggers'])){
	show_message(S_NO_EVENTS_TO_ACKNOWLEDGE);
	include_once('include/page_footer.php');
}

$bulk = !isset($_REQUEST['eventid']);
$_REQUEST['backurl'] = get_request('backurl', 'tr_status.php');
?>
<?php
if(!$bulk){
	$options = array(
		'output' => API_OUTPUT_EXTEND,
		'selectTriggers' => API_OUTPUT_EXTEND,
		'eventids' => $_REQUEST['eventid']
	);
	$events = API::Event()->get($options);
	$event = reset($events);
	$event_trigger = reset($event['triggers']);
	$event_acknowledged = $event['acknowledged'];
	$_REQUEST['events'] = $_REQUEST['eventid'];
}

<<<<<<< HEAD
if(isset($_REQUEST['save']) || isset($_REQUEST['saveandreturn'])){

	if($bulk){
		$_REQUEST['message'] .= ($_REQUEST['message'] == '' ? '' : "\n\r") . S_SYS_BULK_ACKNOWLEDGE;
=======
	$_REQUEST['backurl'] = get_request('backurl', 'tr_status.php');

	if(isset($_REQUEST['cancel'])){
		ob_end_clean();
		redirect($_REQUEST['backurl']);
>>>>>>> 2a669d0f
	}

	if(isset($_REQUEST['events'])){
		$_REQUEST['events'] = zbx_toObject($_REQUEST['events'], 'eventid');
	}
<<<<<<< HEAD
	else if(isset($_REQUEST['triggers'])){
		$options = array(
			'output' => API_OUTPUT_SHORTEN,
			'acknowledged' => 0,
			'triggerids' => $_REQUEST['triggers'],
			'filter'=> array('value_changed' => TRIGGER_VALUE_CHANGED_YES)
		);
		$_REQUEST['events'] = API::Event()->get($options);
	}

	$eventsData = array(
		'eventids' => zbx_objectValues($_REQUEST['events'], 'eventid'),
		'message' => $_REQUEST['message']
	);
	$result = API::Event()->acknowledge($eventsData);

	show_messages($result, S_EVENT_ACKNOWLEDGED, S_CANNOT_ACKNOWLEDGE_EVENT);
	if($result){
		$event_acknowledged = true;
		add_audit(AUDIT_ACTION_UPDATE, AUDIT_RESOURCE_TRIGGER, S_ACKNOWLEDGE_ADDED.
			' ['.($bulk) ? ' BULK ACKNOWLEDGE ' : (expand_trigger_description_by_data($event_trigger)).']'.
			' ['.$_REQUEST['message'].']');
	}

	if(isset($_REQUEST['saveandreturn'])){
		ob_end_clean();
		redirect($_REQUEST['backurl']);
	}
}
ob_end_flush();
=======

	$bulk = !isset($_REQUEST['eventid']);
?>
<?php
	if(!$bulk){
		$options = array(
			'output' => API_OUTPUT_EXTEND,
			'select_triggers' => API_OUTPUT_EXTEND,
			'eventids' => $_REQUEST['eventid']
		);
		$events = CEvent::get($options);
		$event = reset($events);
		$event_trigger = reset($event['triggers']);
		$event_acknowledged = $event['acknowledged'];
		$_REQUEST['events'] = $_REQUEST['eventid'];
	}

	if(isset($_REQUEST['save']) || isset($_REQUEST['saveandreturn'])){

		if($bulk){
			$_REQUEST['message'] .= ($_REQUEST['message'] == '' ? '' : "\n\r") . S_SYS_BULK_ACKNOWLEDGE;
		}

		if(isset($_REQUEST['events'])){
			$_REQUEST['events'] = zbx_toObject($_REQUEST['events'], 'eventid');
		}
		else if(isset($_REQUEST['triggers'])){
			$options = array(
				'output' => API_OUTPUT_SHORTEN,
				'acknowledged' => 0,
				'triggerids' => $_REQUEST['triggers']
			);
			$_REQUEST['events'] = CEvent::get($options);
		}

		$eventsData = array(
			'eventids' => zbx_objectValues($_REQUEST['events'], 'eventid'),
			'message' => $_REQUEST['message']
		);
		$result = CEvent::acknowledge($eventsData);

		show_messages($result, S_EVENT_ACKNOWLEDGED, S_CANNOT_ACKNOWLEDGE_EVENT);
		if($result){
			$event_acknowledged = true;
			add_audit(AUDIT_ACTION_UPDATE, AUDIT_RESOURCE_TRIGGER, S_ACKNOWLEDGE_ADDED.
				' ['.($bulk) ? ' BULK ACKNOWLEDGE ' : (expand_trigger_description_by_data($event_trigger)).']'.
				' ['.$_REQUEST['message'].']');
		}

		if(isset($_REQUEST['saveandreturn'])){
			ob_end_clean();
			redirect($_REQUEST['backurl']);
		}
 	}
>>>>>>> 2a669d0f

ob_end_flush();

?>
<?php
<<<<<<< HEAD
$msg = $bulk ? ' BULK ACKNOWLEDGE ' : expand_trigger_description_by_data($event_trigger);
show_table_header(array(S_ALARM_ACKNOWLEDGES_BIG.': ', $msg));
print(SBR);

if($bulk){
	$title = S_ACKNOWLEDGE_ALARM_BY;
	$btn_txt2 = S_ACKNOWLEDGE.' '.S_AND_SYMB.' '.S_RETURN;
}
else{
	$db_acks = get_acknowledges_by_eventid($_REQUEST['eventid']);
	if($db_acks){
		$table = new CTable(null, 'ack_msgs');
		$table->setAlign('center');

		while($db_ack = DBfetch($db_acks)){
			//$db_users = API::User()->get(array('userids' => $db_ack['userid'], 'output' => API_OUTPUT_EXTEND));
			//$db_user = reset($db_users);

			$table->addRow(array(
				new CCol($db_ack['alias'], 'user'),
				new CCol(zbx_date2str(S_ACKNOWLEDGE_DATE_FORMAT, $db_ack['clock']), 'time')),
				'title');

			$msgCol = new CCol(zbx_nl2br($db_ack['message']));
			$msgCol->setColspan(2);
			$table->addRow($msgCol, 'msg');
		}
=======
	$msg = $bulk ? ' BULK ACKNOWLEDGE ' : expand_trigger_description_by_data($event_trigger);
	show_table_header(array(S_ALARM_ACKNOWLEDGES_BIG.': ', $msg));
	print(SBR);
>>>>>>> 2a669d0f

		$table->Show();
	}

	if($event_acknowledged){
		$title = S_ADD_COMMENT_BY;
		$btn_txt = S_SAVE;
		$btn_txt2 = S_SAVE.' '.S_AND_SYMB.' '.S_RETURN;
	}
	else{
		$title = S_ACKNOWLEDGE_ALARM_BY;
		$btn_txt = S_ACKNOWLEDGE;
		$btn_txt2 = S_ACKNOWLEDGE.' '.S_AND_SYMB.' '.S_RETURN;
	}
<<<<<<< HEAD
}
=======
	else{
		$db_acks = get_acknowledges_by_eventid($_REQUEST['eventid']);
		if($db_acks){
			$table = new CTable(null, 'ack_msgs');
			$table->setAlign('center');

			while($db_ack = DBfetch($db_acks)){
				//$db_users = CUser::get(array('userids' => $db_ack['userid'], 'output' => API_OUTPUT_EXTEND));
				//$db_user = reset($db_users);

				$table->addRow(array(
					new CCol($db_ack['alias'], 'user'),
					new CCol(zbx_date2str(S_ACKNOWLEDGE_DATE_FORMAT, $db_ack['clock']), 'time')),
					'title');

				$msgCol = new CCol(zbx_nl2br($db_ack['message']));
				$msgCol->setColspan(2);
				$table->addRow($msgCol, 'msg');
			}

			$table->Show();
		}
>>>>>>> 2a669d0f


$frmMsg = new CFormTable($title.' "'.$USER_DETAILS['alias'].'"');

$frmMsg->addVar('backurl', $_REQUEST['backurl']);

<<<<<<< HEAD
if(isset($_REQUEST['eventid'])){
	$frmMsg->addVar('eventid', $_REQUEST['eventid']);
}
else if(isset($_REQUEST['triggers'])){
	foreach($_REQUEST['triggers'] as $triggerid){
		$frmMsg->addVar('triggers['.$triggerid.']', $triggerid);
=======
	$frmMsg->addVar('backurl', $_REQUEST['backurl']);

	if(isset($_REQUEST['eventid'])){
		$frmMsg->addVar('eventid', $_REQUEST['eventid']);
	}
	else if(isset($_REQUEST['triggers'])){
		foreach($_REQUEST['triggers'] as $triggerid){
			$frmMsg->addVar('triggers['.$triggerid.']', $triggerid);
		}
>>>>>>> 2a669d0f
	}
}
else if(isset($_REQUEST['events'])){
	foreach($_REQUEST['events'] as $eventid){
		$frmMsg->addVar('events['.$eventid.']', $eventid);
	}
}


$frmMsg->addRow(_('Message'), new CTextArea('message', '', 80, 6));
$frmMsg->addItemToBottomRow(new CSubmit('saveandreturn', $btn_txt2));
$bulk ? '' : $frmMsg->addItemToBottomRow(new CSubmit('save', $btn_txt));
$frmMsg->addItemToBottomRow(new CButtonCancel('&backurl='.urlencode($_REQUEST['backurl'])));

<<<<<<< HEAD
$frmMsg->show(false);
=======
	$frmMsg->addRow(S_MESSAGE, new CTextArea('message', '', 80, 6));
	$frmMsg->addItemToBottomRow(new CButton('saveandreturn', $btn_txt2));
	$bulk ? '' : $frmMsg->addItemToBottomRow(new CButton('save', $btn_txt));
	$frmMsg->addItemToBottomRow(new CButtonCancel('&backurl='.urlencode($_REQUEST['backurl'])));
>>>>>>> 2a669d0f



include_once('include/page_footer.php');
?><|MERGE_RESOLUTION|>--- conflicted
+++ resolved
@@ -1,12 +1,7 @@
 <?php
 /*
-<<<<<<< HEAD
-** Zabbix
-** Copyright (C) 2000-2011 Zabbix SIA
-=======
 ** ZABBIX
 ** Copyright (C) 2000-2010 SIA Zabbix
->>>>>>> 2a669d0f
 **
 ** This program is free software; you can redistribute it and/or modify
 ** it under the terms of the GNU General Public License as published by
@@ -38,18 +33,6 @@
 
 ?>
 <?php
-<<<<<<< HEAD
-$_REQUEST['go'] = get_request('go', null);
-$bulk = ($_REQUEST['go'] == 'bulkacknowledge');
-
-//		VAR				TYPE	OPTIONAL FLAGS	VALIDATION	EXCEPTION
-$fields=array(
-	'eventid'=>			array(T_ZBX_INT, O_OPT, P_SYS,	DB_ID,	null),
-	'triggers' =>		array(T_ZBX_INT, O_OPT,	P_SYS,	DB_ID,	null),
-	'events'=>			array(T_ZBX_INT, O_OPT,	P_SYS,	DB_ID,	null),
-	'message'=>			array(T_ZBX_STR, O_OPT,	NULL,	$bulk ? NULL : NOT_EMPTY,	'isset({save})||isset({saveandreturn})'),
-	'backurl'=>			array(T_ZBX_STR, O_OPT,	NULL,	NULL,	null),
-=======
 	$_REQUEST['go'] = get_request('go', null);
 	$bulk = ($_REQUEST['go'] == 'bulkacknowledge');
 
@@ -60,95 +43,27 @@
 		'events'=>			array(T_ZBX_INT, O_OPT,	P_SYS,	DB_ID,	null),
 		'message'=>			array(T_ZBX_STR, O_OPT,	NULL,	$bulk ? NULL : NOT_EMPTY,	'isset({save})||isset({saveandreturn})'),
 		'backurl'=>			array(T_ZBX_STR, O_OPT,	NULL,	NULL,	null),
->>>>>>> 2a669d0f
 
 // Actions
-	'go'=>				array(T_ZBX_STR, O_OPT, P_SYS|P_ACT, NULL, NULL),
+		'go'=>				array(T_ZBX_STR, O_OPT, P_SYS|P_ACT, NULL, NULL),
 // form
-	'saveandreturn' =>	array(T_ZBX_STR,O_OPT,	P_ACT|P_SYS, NULL,	NULL),
-	'save'=>			array(T_ZBX_STR,O_OPT,	P_ACT|P_SYS, NULL,	NULL),
-	'cancel'=>			array(T_ZBX_STR, O_OPT, P_SYS|P_ACT,	null,	null)
-);
-check_fields($fields);
+		'saveandreturn' =>	array(T_ZBX_STR,O_OPT,	P_ACT|P_SYS, NULL,	NULL),
+		'save'=>			array(T_ZBX_STR,O_OPT,	P_ACT|P_SYS, NULL,	NULL),
+		'cancel'=>			array(T_ZBX_STR, O_OPT, P_SYS|P_ACT,	null,	null)
+	);
+	check_fields($fields);
 
-$_REQUEST['backurl'] = get_request('backurl', 'tr_status.php');
-
-if(isset($_REQUEST['cancel'])){
-	ob_end_clean();
-	redirect($_REQUEST['backurl']);
-}
-
-if(!isset($_REQUEST['events']) && !isset($_REQUEST['eventid']) && !isset($_REQUEST['triggers'])){
-	show_message(S_NO_EVENTS_TO_ACKNOWLEDGE);
-	include_once('include/page_footer.php');
-}
-
-$bulk = !isset($_REQUEST['eventid']);
-$_REQUEST['backurl'] = get_request('backurl', 'tr_status.php');
-?>
-<?php
-if(!$bulk){
-	$options = array(
-		'output' => API_OUTPUT_EXTEND,
-		'selectTriggers' => API_OUTPUT_EXTEND,
-		'eventids' => $_REQUEST['eventid']
-	);
-	$events = API::Event()->get($options);
-	$event = reset($events);
-	$event_trigger = reset($event['triggers']);
-	$event_acknowledged = $event['acknowledged'];
-	$_REQUEST['events'] = $_REQUEST['eventid'];
-}
-
-<<<<<<< HEAD
-if(isset($_REQUEST['save']) || isset($_REQUEST['saveandreturn'])){
-
-	if($bulk){
-		$_REQUEST['message'] .= ($_REQUEST['message'] == '' ? '' : "\n\r") . S_SYS_BULK_ACKNOWLEDGE;
-=======
 	$_REQUEST['backurl'] = get_request('backurl', 'tr_status.php');
 
 	if(isset($_REQUEST['cancel'])){
 		ob_end_clean();
 		redirect($_REQUEST['backurl']);
->>>>>>> 2a669d0f
 	}
 
-	if(isset($_REQUEST['events'])){
-		$_REQUEST['events'] = zbx_toObject($_REQUEST['events'], 'eventid');
+	if(!isset($_REQUEST['events']) && !isset($_REQUEST['eventid']) && !isset($_REQUEST['triggers'])){
+		show_message(S_NO_EVENTS_TO_ACKNOWLEDGE);
+		include_once('include/page_footer.php');
 	}
-<<<<<<< HEAD
-	else if(isset($_REQUEST['triggers'])){
-		$options = array(
-			'output' => API_OUTPUT_SHORTEN,
-			'acknowledged' => 0,
-			'triggerids' => $_REQUEST['triggers'],
-			'filter'=> array('value_changed' => TRIGGER_VALUE_CHANGED_YES)
-		);
-		$_REQUEST['events'] = API::Event()->get($options);
-	}
-
-	$eventsData = array(
-		'eventids' => zbx_objectValues($_REQUEST['events'], 'eventid'),
-		'message' => $_REQUEST['message']
-	);
-	$result = API::Event()->acknowledge($eventsData);
-
-	show_messages($result, S_EVENT_ACKNOWLEDGED, S_CANNOT_ACKNOWLEDGE_EVENT);
-	if($result){
-		$event_acknowledged = true;
-		add_audit(AUDIT_ACTION_UPDATE, AUDIT_RESOURCE_TRIGGER, S_ACKNOWLEDGE_ADDED.
-			' ['.($bulk) ? ' BULK ACKNOWLEDGE ' : (expand_trigger_description_by_data($event_trigger)).']'.
-			' ['.$_REQUEST['message'].']');
-	}
-
-	if(isset($_REQUEST['saveandreturn'])){
-		ob_end_clean();
-		redirect($_REQUEST['backurl']);
-	}
-}
-ob_end_flush();
-=======
 
 	$bulk = !isset($_REQUEST['eventid']);
 ?>
@@ -203,62 +118,19 @@
 			redirect($_REQUEST['backurl']);
 		}
  	}
->>>>>>> 2a669d0f
 
 ob_end_flush();
 
 ?>
 <?php
-<<<<<<< HEAD
-$msg = $bulk ? ' BULK ACKNOWLEDGE ' : expand_trigger_description_by_data($event_trigger);
-show_table_header(array(S_ALARM_ACKNOWLEDGES_BIG.': ', $msg));
-print(SBR);
-
-if($bulk){
-	$title = S_ACKNOWLEDGE_ALARM_BY;
-	$btn_txt2 = S_ACKNOWLEDGE.' '.S_AND_SYMB.' '.S_RETURN;
-}
-else{
-	$db_acks = get_acknowledges_by_eventid($_REQUEST['eventid']);
-	if($db_acks){
-		$table = new CTable(null, 'ack_msgs');
-		$table->setAlign('center');
-
-		while($db_ack = DBfetch($db_acks)){
-			//$db_users = API::User()->get(array('userids' => $db_ack['userid'], 'output' => API_OUTPUT_EXTEND));
-			//$db_user = reset($db_users);
-
-			$table->addRow(array(
-				new CCol($db_ack['alias'], 'user'),
-				new CCol(zbx_date2str(S_ACKNOWLEDGE_DATE_FORMAT, $db_ack['clock']), 'time')),
-				'title');
-
-			$msgCol = new CCol(zbx_nl2br($db_ack['message']));
-			$msgCol->setColspan(2);
-			$table->addRow($msgCol, 'msg');
-		}
-=======
 	$msg = $bulk ? ' BULK ACKNOWLEDGE ' : expand_trigger_description_by_data($event_trigger);
 	show_table_header(array(S_ALARM_ACKNOWLEDGES_BIG.': ', $msg));
 	print(SBR);
->>>>>>> 2a669d0f
 
-		$table->Show();
-	}
-
-	if($event_acknowledged){
-		$title = S_ADD_COMMENT_BY;
-		$btn_txt = S_SAVE;
-		$btn_txt2 = S_SAVE.' '.S_AND_SYMB.' '.S_RETURN;
-	}
-	else{
+	if($bulk){
 		$title = S_ACKNOWLEDGE_ALARM_BY;
-		$btn_txt = S_ACKNOWLEDGE;
 		$btn_txt2 = S_ACKNOWLEDGE.' '.S_AND_SYMB.' '.S_RETURN;
 	}
-<<<<<<< HEAD
-}
-=======
 	else{
 		$db_acks = get_acknowledges_by_eventid($_REQUEST['eventid']);
 		if($db_acks){
@@ -281,21 +153,22 @@
 
 			$table->Show();
 		}
->>>>>>> 2a669d0f
+
+		if($event_acknowledged){
+			$title = S_ADD_COMMENT_BY;
+			$btn_txt = S_SAVE;
+			$btn_txt2 = S_SAVE.' '.S_AND_SYMB.' '.S_RETURN;
+		}
+		else{
+			$title = S_ACKNOWLEDGE_ALARM_BY;
+			$btn_txt = S_ACKNOWLEDGE;
+			$btn_txt2 = S_ACKNOWLEDGE.' '.S_AND_SYMB.' '.S_RETURN;
+		}
+	}
 
 
-$frmMsg = new CFormTable($title.' "'.$USER_DETAILS['alias'].'"');
+	$frmMsg = new CFormTable($title.' "'.$USER_DETAILS['alias'].'"');
 
-$frmMsg->addVar('backurl', $_REQUEST['backurl']);
-
-<<<<<<< HEAD
-if(isset($_REQUEST['eventid'])){
-	$frmMsg->addVar('eventid', $_REQUEST['eventid']);
-}
-else if(isset($_REQUEST['triggers'])){
-	foreach($_REQUEST['triggers'] as $triggerid){
-		$frmMsg->addVar('triggers['.$triggerid.']', $triggerid);
-=======
 	$frmMsg->addVar('backurl', $_REQUEST['backurl']);
 
 	if(isset($_REQUEST['eventid'])){
@@ -305,30 +178,20 @@
 		foreach($_REQUEST['triggers'] as $triggerid){
 			$frmMsg->addVar('triggers['.$triggerid.']', $triggerid);
 		}
->>>>>>> 2a669d0f
 	}
-}
-else if(isset($_REQUEST['events'])){
-	foreach($_REQUEST['events'] as $eventid){
-		$frmMsg->addVar('events['.$eventid.']', $eventid);
+	else if(isset($_REQUEST['events'])){
+		foreach($_REQUEST['events'] as $eventid){
+			$frmMsg->addVar('events['.$eventid.']', $eventid);
+		}
 	}
-}
 
 
-$frmMsg->addRow(_('Message'), new CTextArea('message', '', 80, 6));
-$frmMsg->addItemToBottomRow(new CSubmit('saveandreturn', $btn_txt2));
-$bulk ? '' : $frmMsg->addItemToBottomRow(new CSubmit('save', $btn_txt));
-$frmMsg->addItemToBottomRow(new CButtonCancel('&backurl='.urlencode($_REQUEST['backurl'])));
-
-<<<<<<< HEAD
-$frmMsg->show(false);
-=======
 	$frmMsg->addRow(S_MESSAGE, new CTextArea('message', '', 80, 6));
 	$frmMsg->addItemToBottomRow(new CButton('saveandreturn', $btn_txt2));
 	$bulk ? '' : $frmMsg->addItemToBottomRow(new CButton('save', $btn_txt));
 	$frmMsg->addItemToBottomRow(new CButtonCancel('&backurl='.urlencode($_REQUEST['backurl'])));
->>>>>>> 2a669d0f
 
+	$frmMsg->show(false);
 
 
 include_once('include/page_footer.php');
