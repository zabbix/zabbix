<?php
/*
** ZABBIX
** Copyright (C) 2000-2011 SIA Zabbix
**
** This program is free software; you can redistribute it and/or modify
** it under the terms of the GNU General Public License as published by
** the Free Software Foundation; either version 2 of the License, or
** (at your option) any later version.
**
** This program is distributed in the hope that it will be useful,
** but WITHOUT ANY WARRANTY; without even the implied warranty of
** MERCHANTABILITY or FITNESS FOR A PARTICULAR PURPOSE.  See the
** GNU General Public License for more details.
**
** You should have received a copy of the GNU General Public License
** along with this program; if not, write to the Free Software
** Foundation, Inc., 675 Mass Ave, Cambridge, MA 02139, USA.
**/
?>
<?php
require_once('include/config.inc.php');
require_once('include/maps.inc.php');
require_once('include/ident.inc.php');
require_once('include/forms.inc.php');

if(isset($_REQUEST['go']) && ($_REQUEST['go'] == 'export') && isset($_REQUEST['maps'])){
	$EXPORT_DATA = true;

	$page['type'] = detect_page_type(PAGE_TYPE_XML);
	$page['file'] = 'zbx_maps_export.xml';

	require_once('include/export.inc.php');
}
else{
	$EXPORT_DATA = false;

	$page['type'] = detect_page_type(PAGE_TYPE_HTML);
	$page['title'] = 'S_NETWORK_MAPS';
	$page['file'] = 'sysmaps.php';
	$page['hist_arg'] = array();
}

include_once('include/page_header.php');
?>
<?php
//		VAR			TYPE	OPTIONAL FLAGS	VALIDATION	EXCEPTION
	$fields=array(
		'maps'=>			array(T_ZBX_INT, O_OPT,	P_SYS,	DB_ID, NULL),
		'sysmapid'=>		array(T_ZBX_INT, O_OPT,	 P_SYS,	DB_ID,NULL),
		'name'=>			array(T_ZBX_STR, O_OPT,	 NULL,	NOT_EMPTY,			'isset({save})'),
		'width'=>			array(T_ZBX_INT, O_OPT,	 NULL,	BETWEEN(0,65535),	'isset({save})'),
		'height'=>			array(T_ZBX_INT, O_OPT,	 NULL,	BETWEEN(0,65535),	'isset({save})'),
		'backgroundid'=>	array(T_ZBX_INT, O_OPT,	 NULL,	DB_ID,				'isset({save})'),
		'expandproblem'=>	array(T_ZBX_INT, O_OPT,	 NULL,	BETWEEN(0,1),		null),
		'markelements'=>	array(T_ZBX_INT, O_OPT,	 NULL,	BETWEEN(0,1),		null),
		'show_unack'=>		array(T_ZBX_INT, O_OPT,	 NULL,	BETWEEN(0,2),		null),
		'highlight'=>		array(T_ZBX_INT, O_OPT,	 NULL,	BETWEEN(0,1),		null),
		'label_format'=>	array(T_ZBX_INT, O_OPT,	 NULL,	BETWEEN(0,1),		null),
		'label_type_host'=>			array(T_ZBX_INT, O_OPT,	 NULL,	BETWEEN(MAP_LABEL_TYPE_LABEL,MAP_LABEL_TYPE_CUSTOM),		'isset({save})'),
		'label_type_hostgroup'=>	array(T_ZBX_INT, O_OPT,	 NULL,	BETWEEN(MAP_LABEL_TYPE_LABEL,MAP_LABEL_TYPE_CUSTOM),		'isset({save})'),
		'label_type_trigger'=>		array(T_ZBX_INT, O_OPT,	 NULL,	BETWEEN(MAP_LABEL_TYPE_LABEL,MAP_LABEL_TYPE_CUSTOM),		'isset({save})'),
		'label_type_map'=>			array(T_ZBX_INT, O_OPT,	 NULL,	BETWEEN(MAP_LABEL_TYPE_LABEL,MAP_LABEL_TYPE_CUSTOM),		'isset({save})'),
		'label_type_image'=>		array(T_ZBX_INT, O_OPT,	 NULL,	BETWEEN(MAP_LABEL_TYPE_LABEL,MAP_LABEL_TYPE_CUSTOM),		'isset({save})'),
		'label_string_host'=>		array(T_ZBX_STR, O_OPT,	 NULL,	null,		'isset({save})'),
		'label_string_hostgroup'=>	array(T_ZBX_STR, O_OPT,	 NULL,	null,		'isset({save})'),
		'label_string_trigger'=>	array(T_ZBX_STR, O_OPT,	 NULL,	null,		'isset({save})'),
		'label_string_map'=>		array(T_ZBX_STR, O_OPT,	 NULL,	null,		'isset({save})'),
		'label_string_image'=>		array(T_ZBX_STR, O_OPT,	 NULL,	null,		'isset({save})'),
		'label_type'=>		array(T_ZBX_INT, O_OPT,	 NULL,	BETWEEN(MAP_LABEL_TYPE_LABEL,MAP_LABEL_TYPE_CUSTOM),		'isset({save})'),
		'label_location'=>	array(T_ZBX_INT, O_OPT,	 NULL,	BETWEEN(0,3),		'isset({save})'),
		'urls'=>			array(T_ZBX_STR, O_OPT,	 NULL,	null,		null),
// Actions
		'save'=>			array(T_ZBX_STR, O_OPT, P_SYS|P_ACT,	NULL,	NULL),
		'delete'=>			array(T_ZBX_STR, O_OPT, P_SYS|P_ACT,	NULL,	NULL),
		'cancel'=>			array(T_ZBX_STR, O_OPT, P_SYS, NULL,	NULL),
		'go'=>				array(T_ZBX_STR, O_OPT, P_SYS|P_ACT, NULL, NULL),
// Form
		'form'=>			array(T_ZBX_STR, O_OPT, P_SYS,	NULL,	NULL),
		'form_refresh'=>	array(T_ZBX_INT, O_OPT,	NULL,	NULL,	NULL),
// Import
		'rules' =>			array(T_ZBX_STR, O_OPT,	null,	DB_ID,		null),
		'import' =>			array(T_ZBX_STR, O_OPT, P_SYS|P_ACT,	NULL,	NULL)
	);

	check_fields($fields);
	validate_sort_and_sortorder('name', ZBX_SORT_UP);

	if(isset($_REQUEST['sysmapid'])){
		$options = array(
			'sysmapids' => $_REQUEST['sysmapid'],
			'editable' => 1,
			'output' => API_OUTPUT_EXTEND,
		);
		$maps = CMap::get($options);

		if(empty($maps)){
			access_deny();
		}
		else{
			$sysmap = reset($maps);
		}
	}
?>
<?php
// EXPORT ///////////////////////////////////

	if($EXPORT_DATA){
		$maps = get_request('maps', array());

		$options = array(
			'sysmapids' => $maps,
			'select_selements' => API_OUTPUT_EXTEND,
			'select_links' => API_OUTPUT_EXTEND,
			'output' => API_OUTPUT_EXTEND
		);
		$sysmaps = CMap::get($options);

		$options = array(
			'sysmapids' => zbx_objectValues($sysmaps, 'sysmapid'),
			'output' => API_OUTPUT_EXTEND,
			'select_image' => 1
		);
		$images = CImage::get($options);


		prepareMapExport($sysmaps);
		$images = prepareImageExport($images);
		$sysmaps = array('images' => $images, 'sysmaps' => $sysmaps);

		$xml = zbxXML::arrayToXML($sysmaps);
		print($xml);

		exit();
	}

// IMPORT ///////////////////////////////////
	$rules = get_request('rules', array());
	if(!isset($_REQUEST['form_refresh'])){
		foreach(array('maps', 'icons', 'background') as $key){
			if($key == 'maps')
				$rules[$key]['exist'] = 1;
			$rules[$key]['missed'] = 1;
		}
	}

	if(isset($_FILES['import_file']) && is_file($_FILES['import_file']['tmp_name'])){
		require_once('include/export.inc.php');
		DBstart();

		$result = zbxXML::import($_FILES['import_file']['tmp_name']);
		if($result) $result = zbxXML::parseMap($rules);

		$result = DBend($result);
		show_messages($result, S_IMPORTED.SPACE.S_SUCCESSEFULLY_SMALL, S_IMPORT.SPACE.S_FAILED_SMALL);
	}

?>
<?php
	$_REQUEST['go'] = get_request('go', 'none');

	if(isset($_REQUEST['save'])){

		$urls = get_request('urls', array());
		foreach($urls as $unum => $url){
			if($url['name'] === '' && $url['url'] === '')
				unset($urls[$unum]);
		}

		$map = array(
			'name' => $_REQUEST['name'],
			'width' => $_REQUEST['width'],
			'height' => $_REQUEST['height'],
			'backgroundid' => $_REQUEST['backgroundid'],
			'highlight' => get_request('highlight', 0),
			'markelements' => get_request('markelements', 0),
			'expandproblem' => get_request('expandproblem', 0),
			'label_format' => get_request('label_format',0),
			'label_type_host' => get_request('label_type_host',2),
			'label_type_hostgroup' => get_request('label_type_hostgroup',2),
			'label_type_trigger' => get_request('label_type_trigger',2),
			'label_type_map' => get_request('label_type_map',2),
			'label_type_image' => get_request('label_type_image',2),
			'label_string_host' => get_request('label_string_host',''),
			'label_string_hostgroup' => get_request('label_string_hostgroup',''),
			'label_string_trigger' => get_request('label_string_trigger',''),
			'label_string_map' => get_request('label_string_map',''),
			'label_string_image' => get_request('label_string_image',''),
			'label_type' => $_REQUEST['label_type'],
			'label_location' => $_REQUEST['label_location'],
			'show_unack' => get_request('show_unack', 0),
			'urls' => $urls
		);

		if(isset($_REQUEST['sysmapid'])){
// TODO check permission by new value.
			$map['sysmapid'] = $_REQUEST['sysmapid'];
			$result = CMap::update($map);

			add_audit_if($result, AUDIT_ACTION_UPDATE,AUDIT_RESOURCE_MAP, 'Name ['.$_REQUEST['name'].']');
			show_messages($result, S_MAP_UPDATED, S_CANNOT_UPDATE_MAP);
		}
		else{
			if(!count(get_accessible_nodes_by_user($USER_DETAILS, PERM_READ_WRITE, PERM_RES_IDS_ARRAY)))
				access_deny();

			$result = CMap::create($map);

			add_audit_if($result, AUDIT_ACTION_ADD,AUDIT_RESOURCE_MAP, 'Name ['.$_REQUEST['name'].']');
			show_messages($result, S_MAP_ADDED,S_CANNOT_ADD_MAP);
		}
		if($result){
			unset($_REQUEST['form']);
		}
	}
	else if((isset($_REQUEST['delete']) && isset($_REQUEST['sysmapid'])) || ($_REQUEST['go'] == 'delete')){
		$sysmapids = get_request('maps', array());
		if(isset($_REQUEST['sysmapid'])){
			$sysmapids[] = $_REQUEST['sysmapid'];
		}

		$maps = CMap::get(array('sysmapids' => $sysmapids, 'output' => API_OUTPUT_EXTEND, 'editable => 1'));
		$go_result = CMap::delete($sysmapids);

		show_messages($go_result, S_MAP_DELETED, S_CANNOT_DELETE_MAP);
		if($go_result){
			unset($_REQUEST['form']);
			foreach($maps as $map){
				add_audit_ext(AUDIT_ACTION_DELETE, AUDIT_RESOURCE_MAP,
					$map['sysmapid'],
					$map['name'],
					null,null,null);
			}
		}
	}

	if(($_REQUEST['go'] != 'none') && isset($go_result) && $go_result){
		$url = new CUrl();
		$path = $url->getPath();
		insert_js('cookie.eraseArray("'.$path.'")');
	}

?>
<?php
<<<<<<< HEAD
	$form = new CForm('get');
=======
	$form = new CForm(null, 'get');
	$form->cleanItems();
>>>>>>> a78cae6d
	$form->addItem(new CSubmit('form', S_CREATE_MAP));
	$form->addItem(new CSubmit('form', S_IMPORT_MAP));

	$map_wdgt = new CWidget();
	$map_wdgt->addPageHeader(S_CONFIGURATION_OF_NETWORK_MAPS, $form);


	if(isset($_REQUEST['form'])){
		if($_REQUEST['form'] == S_IMPORT_MAP){
			$map_wdgt->addItem(import_map_form($rules));
		}
		else if(($_REQUEST['form'] == S_CREATE_MAP) || ($_REQUEST['form'] == 'update')){
			$sysmap = array();

			if(isset($_REQUEST['sysmapid'])){
				$sysmaps = CMap::get(array(
					'sysmapids' => $_REQUEST['sysmapid'],
					'output' => API_OUTPUT_EXTEND,
					'editable' => true
				));
				$sysmap = reset($sysmaps);
			}

			if(isset($_REQUEST['sysmapid']) && !isset($_REQUEST['form_refresh'])){
			}
			else{
				$sysmap['name'] = get_request('name', '');
				$sysmap['width'] = get_request('width', 800);
				$sysmap['height'] = get_request('height', 600);
				$sysmap['backgroundid'] = get_request('backgroundid', 0);
				$sysmap['label_format'] = get_request('label_format',0);
				$sysmap['label_type_host'] = get_request('label_type_host',2);
				$sysmap['label_type_hostgroup'] = get_request('label_type_hostgroup',2);
				$sysmap['label_type_trigger'] = get_request('label_type_trigger',2);
				$sysmap['label_type_map'] = get_request('label_type_map',2);
				$sysmap['label_type_image'] = get_request('label_type_image',2);
				$sysmap['label_string_host'] = get_request('label_string_host','');
				$sysmap['label_string_hostgroup'] = get_request('label_string_hostgroup','');
				$sysmap['label_string_trigger'] = get_request('label_string_trigger','');
				$sysmap['label_string_map'] = get_request('label_string_map','');
				$sysmap['label_string_image'] = get_request('label_string_image','');
				$sysmap['label_type'] = get_request('label_type', 0);
				$sysmap['label_location'] = get_request('label_location', 0);
				$sysmap['highlight'] = get_request('highlight', 0);
				$sysmap['markelements'] = get_request('markelements', 0);
				$sysmap['expandproblem'] = get_request('expandproblem', 0);
				$sysmap['show_unack'] = get_request('show_unack', 0);

				$sysmap['urls'] = get_request('urls', array());
//SDII($sysmap);
//SDII($_REQUEST);
			}

			$formLoad = new CGetForm('sysmap.edit', $sysmap);
			$map_wdgt->addItem($formLoad->render());
		}
	}
	else{
		$form = new CForm();
		$form->setName('frm_maps');

		$numrows = new CDiv();
		$numrows->setAttribute('name','numrows');

		$map_wdgt->addHeader(S_MAPS_BIG);
		$map_wdgt->addHeader($numrows);

		$table = new CTableInfo(S_NO_MAPS_DEFINED);
		$table->setHeader(array(
			new CCheckBox('all_maps',NULL,"checkAll('".$form->getName()."','all_maps','maps');"),
			make_sorting_header(S_NAME,'name'),
			make_sorting_header(S_WIDTH,'width'),
			make_sorting_header(S_HEIGHT,'height'),
			S_EDIT
		));


		$sortfield = getPageSortField('name');
		$sortorder = getPageSortOrder();
		$options = array(
			'editable' => 1,
			'output' => API_OUTPUT_EXTEND,
			'sortfield' => $sortfield,
			'sortorder' => $sortorder,
			'limit' => ($config['search_limit']+1)
		);
		$maps = CMap::get($options);

		order_result($maps, $sortfield, $sortorder);
		$paging = getPagingLine($maps);

		foreach($maps as $mnum => $map){
			$table->addRow(array(
				new CCheckBox('maps['.$map['sysmapid'].']', NULL, NULL, $map['sysmapid']),
				new CLink($map['name'], 'sysmap.php?sysmapid='.$map['sysmapid']),
				$map['width'],
				$map['height'],
				new CLink(S_EDIT, 'sysmaps.php?form=update&sysmapid='.$map['sysmapid'].'#form')
			));
		}

// goBox
		$goBox = new CComboBox('go');
		$goBox->addItem('export', S_EXPORT_SELECTED);
		$goOption = new CComboItem('delete', S_DELETE_SELECTED);
		$goOption->setAttribute('confirm',S_DELETE_SELECTED_MAPS_Q);

		$goBox->addItem($goOption);

// goButton name is necessary!!!
		$goButton = new CSubmit('goButton',S_GO);
		$goButton->setAttribute('id','goButton');

		zbx_add_post_js('chkbxRange.pageGoName = "maps";');

		$footer = get_table_header(array($goBox, $goButton));
		$table = array($paging, $table, $paging, $footer);

		$form->addItem($table);
		$map_wdgt->addItem($form);
	}

	$map_wdgt->show();
?>
<?php

include_once('include/page_footer.php');

?><|MERGE_RESOLUTION|>--- conflicted
+++ resolved
@@ -242,12 +242,8 @@
 
 ?>
 <?php
-<<<<<<< HEAD
 	$form = new CForm('get');
-=======
-	$form = new CForm(null, 'get');
 	$form->cleanItems();
->>>>>>> a78cae6d
 	$form->addItem(new CSubmit('form', S_CREATE_MAP));
 	$form->addItem(new CSubmit('form', S_IMPORT_MAP));
 
