--- conflicted
+++ resolved
@@ -132,11 +132,7 @@
 		$help_table->addRow(array(new CCol(SPACE), S_DISABLED.' '.S_OR.' '.S_NO_TRIGGER));
 	}
 
-<<<<<<< HEAD
-	$help->setHint($help_table);
-=======
 	$help->setHint($help_table, '', '', true, true);
->>>>>>> 2e4f2fa8
 
 	$over_wdgt = new CWidget();
 // Header
