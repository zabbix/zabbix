<?php
/*
** ZABBIX
** Copyright (C) 2000-2011 SIA Zabbix
**
** This program is free software; you can redistribute it and/or modify
** it under the terms of the GNU General Public License as published by
** the Free Software Foundation; either version 2 of the License, or
** (at your option) any later version.
**
** This program is distributed in the hope that it will be useful,
** but WITHOUT ANY WARRANTY; without even the implied warranty of
** MERCHANTABILITY or FITNESS FOR A PARTICULAR PURPOSE.  See the
** GNU General Public License for more details.
**
** You should have received a copy of the GNU General Public License
** along with this program; if not, write to the Free Software
** Foundation, Inc., 675 Mass Ave, Cambridge, MA 02139, USA.
**/
?>
<?php
require_once('include/config.inc.php');
require_once('include/triggers.inc.php');
require_once('include/media.inc.php');
require_once('include/users.inc.php');
require_once('include/forms.inc.php');
require_once('include/js.inc.php');

$page['title'] = 'S_USERS';
$page['file'] = 'users.php';
$page['hist_arg'] = array();
$page['scripts'] = array();

include_once('include/page_header.php');

?>
<?php
//		VAR			TYPE	OPTIONAL FLAGS	VALIDATION	EXCEPTION
	$fields=array(
		'perm_details'=>	array(T_ZBX_INT, O_OPT,	null,	IN('0,1'),	null),
/* user */
		'userid'=>			array(T_ZBX_INT, O_NO,	P_SYS,	DB_ID,'(isset({form})&&({form}=="update"))'),
		'group_userid'=>	array(T_ZBX_INT, O_OPT,	P_SYS,	DB_ID,		null),
		'filter_usrgrpid'=>	array(T_ZBX_INT, O_OPT,	P_SYS,	DB_ID,		null),
		'alias'=>			array(T_ZBX_STR, O_OPT,	null,	NOT_EMPTY,	'isset({save})'),
		'name'=>			array(T_ZBX_STR, O_OPT,	null,	NOT_EMPTY,	'isset({save})'),
		'surname'=>			array(T_ZBX_STR, O_OPT,	null,	NOT_EMPTY,	'isset({save})'),
		'password1'=>		array(T_ZBX_STR, O_OPT,	null,	null,		'isset({save})&&(isset({form})&&({form}!="update"))&&isset({change_password})'),
		'password2'=>		array(T_ZBX_STR, O_OPT,	null,	null,		'isset({save})&&(isset({form})&&({form}!="update"))&&isset({change_password})'),

		'user_type'=>			array(T_ZBX_INT, O_OPT,	null,	IN('1,2,3'),	'isset({save})'),
		'user_groups'=>			array(T_ZBX_STR, O_OPT,	null,	NOT_EMPTY,	null),//'isset({save})'),
		'user_groups_to_del'=>	array(T_ZBX_INT, O_OPT,	null,	DB_ID,	null),
		'user_medias'=>			array(T_ZBX_STR, O_OPT,	null,	NOT_EMPTY,	null),
		'user_medias_to_del'=>	array(T_ZBX_STR, O_OPT,	null,	DB_ID,	null),

		'new_groups'=>		array(T_ZBX_STR, O_OPT,	null,	null,	null),
		'new_media'=>		array(T_ZBX_STR, O_OPT,	null,	null,	null),
		'enable_media'=>	array(T_ZBX_INT, O_OPT,	null,	null,		null),
		'disable_media'=>	array(T_ZBX_INT, O_OPT,null,	null,		null),
		'lang'=>			array(T_ZBX_STR, O_OPT,	null,	NOT_EMPTY,	'isset({save})'),
		'theme'=>			array(T_ZBX_STR, O_OPT,	null,	NOT_EMPTY,	'isset({save})'),
		'autologin'=>		array(T_ZBX_INT, O_OPT,	null,	IN('0,1'),	null),
		'autologout'=>		array(T_ZBX_INT, O_OPT,	null,	BETWEEN(90,10000), null),
		'url'=>				array(T_ZBX_STR, O_OPT,	null,	null,		'isset({save})'),
		'refresh'=>			array(T_ZBX_INT, O_OPT,	null,	BETWEEN(0,3600),'isset({save})'),
		'rows_per_page'=>	array(T_ZBX_INT, O_OPT,	null,	BETWEEN(1,999999),'isset({save})'),
// Actions
		'go'=>					array(T_ZBX_STR, O_OPT, P_SYS|P_ACT, NULL, NULL),
// form
		'register'=>	array(T_ZBX_STR, O_OPT, P_SYS|P_ACT, IN('"add permission","delete permission"'), null),
		'save'=>		array(T_ZBX_STR, O_OPT, P_SYS|P_ACT,	null,	null),
		'delete'=>		array(T_ZBX_STR, O_OPT, P_SYS|P_ACT,	null,	null),
		'delete_selected'=>	array(T_ZBX_STR, O_OPT, P_SYS|P_ACT,	null,	null),
		'del_user_group'=>	array(T_ZBX_STR, O_OPT, P_SYS|P_ACT,	null,	null),
		'del_user_media'=>	array(T_ZBX_STR, O_OPT, P_SYS|P_ACT,	null,	null),
		'del_group_user'=>	array(T_ZBX_STR, O_OPT, P_SYS|P_ACT,	null,	null),
		'change_password'=>	array(T_ZBX_STR, O_OPT, P_SYS|P_ACT,	null,	null),
		'cancel'=>	array(T_ZBX_STR, O_OPT, P_SYS,	null,	null),
/* other */
		'form'=>	array(T_ZBX_STR, O_OPT, P_SYS,	null,	null),
		'form_refresh'=>array(T_ZBX_STR, O_OPT, null,	null,	null)
	);

	check_fields($fields);
	validate_sort_and_sortorder('alias',ZBX_SORT_UP);

	$_REQUEST['go'] = get_request('go','none');

?>
<?php
	if(isset($_REQUEST['new_groups'])){
		$_REQUEST['new_groups'] = get_request('new_groups', array());
		$_REQUEST['user_groups'] = get_request('user_groups', array());

		$_REQUEST['user_groups'] += $_REQUEST['new_groups'];
		unset($_REQUEST['new_groups']);
	}
	else if(isset($_REQUEST['new_media'])){
		$_REQUEST['user_medias'] = get_request('user_medias', array());
		array_push($_REQUEST['user_medias'], $_REQUEST['new_media']);
	}
	else if(isset($_REQUEST['user_medias']) && isset($_REQUEST['enable_media'])){
		if(isset($_REQUEST['user_medias'][$_REQUEST['enable_media']])){
			$_REQUEST['user_medias'][$_REQUEST['enable_media']]['active'] = 0;
		}
	}
	else if(isset($_REQUEST['user_medias']) && isset($_REQUEST['disable_media'])){
		if(isset($_REQUEST['user_medias'][$_REQUEST['disable_media']])){
			$_REQUEST['user_medias'][$_REQUEST['disable_media']]['active'] = 1;
		}
	}
	else if(isset($_REQUEST['save'])){
		$config = select_config();
		$auth_type = isset($_REQUEST['userid']) ? get_user_system_auth($_REQUEST['userid']) : $config['authentication_type'];

		if(isset($_REQUEST['userid']) && (ZBX_AUTH_INTERNAL != $auth_type)){
			$_REQUEST['password1'] = $_REQUEST['password2'] = null;
		}
		else if(!isset($_REQUEST['userid']) && (ZBX_AUTH_INTERNAL != $auth_type)){
			$_REQUEST['password1'] = $_REQUEST['password2'] = 'zabbix';
		}
		else{
			$_REQUEST['password1'] = get_request('password1', null);
			$_REQUEST['password2'] = get_request('password2', null);
		}

		if($_REQUEST['password1'] != $_REQUEST['password2']){
			if(isset($_REQUEST['userid']))
				show_error_message(S_CANNOT_UPDATE_USER_BOTH_PASSWORDS);
			else
				show_error_message(S_CANNOT_ADD_USER_BOTH_PASSWORDS_MUST);
		}
		else if(isset($_REQUEST['password1']) && ($_REQUEST['alias']==ZBX_GUEST_USER) && !zbx_empty($_REQUEST['password1'])){
			show_error_message(S_FOR_GUEST_PASSWORD_MUST_BE_EMPTY);
		}
		else if(isset($_REQUEST['password1']) && ($_REQUEST['alias']!=ZBX_GUEST_USER) && zbx_empty($_REQUEST['password1'])){
			show_error_message(S_PASSWORD_SHOULD_NOT_BE_EMPTY);
		}
		else{
			$user = array();
			$user['name'] = get_request('name');
			$user['surname'] = get_request('surname');
			$user['alias'] = get_request('alias');
			$user['passwd'] = get_request('password1');
			$user['url'] = get_request('url');
			$user['autologin'] = get_request('autologin', 0);
			$user['autologout'] = get_request('autologout', 0);
			$user['lang'] = get_request('lang');
			$user['theme'] = get_request('theme');
			$user['refresh'] = get_request('refresh');
			$user['rows_per_page'] = get_request('rows_per_page');
			$user['type'] = get_request('user_type');
//			$user['user_groups'] = get_request('user_groups', array());
			$user['user_medias'] = get_request('user_medias', array());

			$usrgrps = get_request('user_groups', array());
			$usrgrps = zbx_toObject($usrgrps, 'usrgrpid');
			$user['usrgrps'] = $usrgrps;

			if(isset($_REQUEST['userid'])){
				$action = AUDIT_ACTION_UPDATE;
				$user['userid'] = $_REQUEST['userid'];

				DBstart();
				$result = API::User()->update($user);

				if($result !== false)
					$result = API::User()->updateMedia(array(
						'users' => $user,
						'medias' => $user['user_medias']
					));
				$result = ($result === false) ? false : true;
				$result = DBend($result);

				show_messages($result, S_USER_UPDATED, S_CANNOT_UPDATE_USER);
			}
			else{
				$action = AUDIT_ACTION_ADD;

				DBstart();
				$result = API::User()->create($user);

				$result = ($result === false) ? false : true;
				$result = DBend($result);

				show_messages($result, S_USER_ADDED, S_CANNOT_ADD_USER);
			}
			if($result){
				add_audit($action,AUDIT_RESOURCE_USER,'User alias ['.$_REQUEST['alias'].'] name ['.$_REQUEST['name'].'] surname ['.$_REQUEST['surname'].']');
				unset($_REQUEST['form']);
			}
		}
	}
	else if(isset($_REQUEST['del_user_media'])){
		$user_medias_to_del = get_request('user_medias_to_del', array());
		foreach($user_medias_to_del as $mediaid){
			if(isset($_REQUEST['user_medias'][$mediaid]))
				unset($_REQUEST['user_medias'][$mediaid]);
		}

	}
	else if(isset($_REQUEST['del_user_group'])){
		$user_groups_to_del = get_request('user_groups_to_del', array());
		foreach($user_groups_to_del as $groupid){
			if(isset($_REQUEST['user_groups'][$groupid]))
				unset($_REQUEST['user_groups'][$groupid]);
		}

	}
	else if(isset($_REQUEST['delete'])&&isset($_REQUEST['userid'])){
		$users = API::User()->get(array('userids' => $_REQUEST['userid'],  'output' => API_OUTPUT_EXTEND));
		$user = reset($users);

<<<<<<< HEAD
		$result = API::User()->delete($users);
=======
		DBstart();
		$result = CUser::delete($users);
		$result = DBend($result);
		if(!$result) error(CUser::resetErrors());
>>>>>>> 488ab79c

		show_messages($result, S_USER_DELETED, S_CANNOT_DELETE_USER);
		if($result){
			add_audit(AUDIT_ACTION_DELETE,AUDIT_RESOURCE_USER,'User alias ['.$user['alias'].'] name ['.$user['name'].'] surname ['.$user['surname'].']');

			unset($_REQUEST['userid']);
			unset($_REQUEST['form']);
		}
	}
// Add USER to GROUP
	else if(isset($_REQUEST['grpaction'])&&isset($_REQUEST['usrgrpid'])&&isset($_REQUEST['userid'])&&($_REQUEST['grpaction']==1)){
		$user = API::User()->get(array('userids'=>$_REQUEST['userid'],'output'=>API_OUTPUT_EXTEND));
		$user = reset($user);

		$group = API::UserGroup()->get(array('usrgrpids' => $_REQUEST['usrgrpid'],  'output' => API_OUTPUT_EXTEND));
		$group = reset($group);

		DBstart();
		$result = add_user_to_group($_REQUEST['userid'],$_REQUEST['usrgrpid']);
		$result = DBend($result);

		show_messages($result, S_USER_UPDATED, S_CANNOT_UPDATE_USER);
		if($result){
			add_audit(AUDIT_ACTION_ADD,AUDIT_RESOURCE_USER_GROUP,
				'User alias ['.$user['alias'].'] name ['.$user['name'].'] surname ['.$user['surname'].']');

			unset($_REQUEST['usrgrpid']);
			unset($_REQUEST['userid']);
		}
		unset($_REQUEST['grpaction']);
		unset($_REQUEST['form']);
	}
// Remove USER from GROUP
	else if(isset($_REQUEST['grpaction'])&&isset($_REQUEST['usrgrpid'])&&isset($_REQUEST['userid'])&&($_REQUEST['grpaction']==0)){
		$user = API::User()->get(array('userids'=>$_REQUEST['userid'],'output'=>API_OUTPUT_EXTEND));
		$user = reset($user);

		$group = API::UserGroup()->get(array('usrgrpids' => $_REQUEST['usrgrpid'],  'output' => API_OUTPUT_EXTEND));
		$group = reset($group);

		DBstart();
		$result = remove_user_from_group($_REQUEST['userid'],$_REQUEST['usrgrpid']);
		$result = DBend($result);

		show_messages($result, S_USER_UPDATED, S_CANNOT_UPDATE_USER);
		if($result){
			add_audit(AUDIT_ACTION_DELETE,AUDIT_RESOURCE_USER_GROUP,
				'User alias ['.$user['alias'].'] name ['.$user['name'].'] surname ['.$user['surname'].']');

			unset($_REQUEST['usrgrpid']);
			unset($_REQUEST['userid']);
		}
		unset($_REQUEST['grpaction']);
		unset($_REQUEST['form']);
	}
// ----- GO -----
	else if(($_REQUEST['go'] == 'unblock') && isset($_REQUEST['group_userid'])){
		$go_result = false;

		$group_userid = get_request('group_userid', array());

		DBstart();
		$go_result = unblock_user_login($group_userid);
		$go_result = DBend($go_result);

		if($go_result){
			$options = array(
				'userids'=>$group_userid,
				'output' => API_OUTPUT_EXTEND
			);
			$users = API::User()->get($options);
			foreach($users as $unum => $user){
				info('User '.$user['alias'].' unblocked');
				add_audit(AUDIT_ACTION_UPDATE,	AUDIT_RESOURCE_USER,
							'Unblocked user alias ['.$user['alias'].'] name ['.$user['name'].'] surname ['.$user['surname'].']');
			}
		}

		show_messages($go_result, S_USERS_UNBLOCKED,S_CANNOT_UNBLOCK_USERS);
	}
	else if(($_REQUEST['go'] == 'delete') && isset($_REQUEST['group_userid'])){
		$go_result = false;

		$group_userid = get_request('group_userid', array());
		$db_users = API::User()->get(array('userids' => $group_userid, 'output' => API_OUTPUT_EXTEND));
		$db_users = zbx_toHash($db_users, 'userid');

		DBstart();
		foreach($group_userid as $ugnum => $userid){
			if(!isset($db_users[$userid])) continue;
			$user_data = $db_users[$userid];

			$go_result |= (bool) API::User()->delete($user_data);

			if($go_result){
				add_audit(AUDIT_ACTION_DELETE,AUDIT_RESOURCE_USER,
					'User alias ['.$user_data['alias'].'] name ['.$user_data['name'].'] surname ['.
					$user_data['surname'].']');
			}
		}

		$go_result = DBend($go_result);
		show_messages($go_result, S_USER_DELETED,S_CANNOT_DELETE_USER);
	}

	if(($_REQUEST['go'] != 'none') && isset($go_result) && $go_result){
		$url = new CUrl();
		$path = $url->getPath();
		insert_js('cookie.eraseArray("'.$path.'")');
	}

?>
<?php
	$_REQUEST['filter_usrgrpid'] = get_request('filter_usrgrpid', CProfile::get('web.users.filter.usrgrpid', 0));
	CProfile::update('web.users.filter.usrgrpid', $_REQUEST['filter_usrgrpid'], PROFILE_TYPE_ID);

	$frmForm = new CForm('get');
	$cmbConf = new CComboBox('config', 'users.php', 'javascript: redirect(this.options[this.selectedIndex].value);');
		$cmbConf->addItem('usergrps.php', S_USER_GROUPS);
		$cmbConf->addItem('users.php', S_USERS);
	$frmForm->addItem(array($cmbConf, new CSubmit('form', S_CREATE_USER)));

	$user_wdgt = new CWidget();
	$user_wdgt->addPageHeader(S_CONFIGURATION_OF_USERS_AND_USER_GROUPS, $frmForm);
	//echo SBR;


	if(isset($_REQUEST['form'])){
		$userForm = getUserForm(get_request('userid', null));
		$user_wdgt->addItem($userForm);
	}
	else{
		$form = new CForm('get');

		$cmbUGrp = new CComboBox('filter_usrgrpid',$_REQUEST['filter_usrgrpid'],'submit()');
		$cmbUGrp->addItem(0, S_ALL_S);

		$options = array(
			'output' => API_OUTPUT_EXTEND,
			'sortfield' => 'name'
		);
		$usrgrps = API::UserGroup()->get($options);
		foreach($usrgrps as $ugnum => $usrgrp){
			$cmbUGrp->addItem($usrgrp['usrgrpid'], $usrgrp['name']);
		}

		$form->addItem(array(S_USER_GROUP.SPACE,$cmbUGrp));


		$numrows = new CDiv();
		$numrows->setAttribute('name','numrows');

		$user_wdgt->addHeader(S_USERS_BIG, $form);
		$user_wdgt->addHeader($numrows);

		$form = new CForm();
		$form->setName('users');

		$table=new CTableInfo(S_NO_USERS_DEFINED);
		$table->setHeader(array(
			new CCheckBox('all_users',NULL,"checkAll('".$form->getName()."','all_users','group_userid');"),
			make_sorting_header(S_ALIAS,'alias'),
			make_sorting_header(S_NAME,'name'),
			make_sorting_header(S_SURNAME,'surname'),
			make_sorting_header(S_USER_TYPE,'type'),
			S_GROUPS,
			S_IS_ONLINE_Q,
			S_LOGIN,
			S_GUI_ACCESS,
			S_DEBUG_MODE,
			S_STATUS
		));

// User table
		$options = array(
			'output' => API_OUTPUT_EXTEND,
			'select_usrgrps' => API_OUTPUT_EXTEND,
			'get_access' => 1,
			'limit' => ($config['search_limit']+1)
		);
		if($_REQUEST['filter_usrgrpid'] > 0){
			$options['usrgrpids'] = $_REQUEST['filter_usrgrpid'];
		}

		$users = API::User()->get($options);

// sorting
		order_result($users, getPageSortField('alias'), getPageSortOrder());
		$paging = getPagingLine($users);
//---------

// set default lastaccess time to 0.
		foreach($users as $unum => $user){
			$usessions[$user['userid']] = array('lastaccess' => 0);
		}

		$userids = zbx_objectValues($users, 'userid');
		$sql = 'SELECT s.userid, MAX(s.lastaccess) as lastaccess, s.status '.
				' FROM sessions s'.
				' WHERE '.DBcondition('s.userid', $userids).
				' GROUP BY s.userid, s.status';
		$db_sessions = DBselect($sql);
		while($session = DBfetch($db_sessions)){
			if($usessions[$session['userid']]['lastaccess'] < $session['lastaccess']){
				$usessions[$session['userid']] = $session;
			}
		}

		foreach($users as $unum => $user){
			$userid = $user['userid'];
			$session = $usessions[$userid];

// Online time
			$online_time = (($user['autologout'] == 0) || (ZBX_USER_ONLINE_TIME<$user['autologout']))?ZBX_USER_ONLINE_TIME:$user['autologout'];
			if($session['lastaccess']){
				$online = (($session['lastaccess'] + $online_time) >= time())
					? new CCol(S_YES.' ('.date('r', $session['lastaccess']).')', 'enabled')
					: new CCol(S_NO.' ('.date('r', $session['lastaccess']).')', 'disabled');
			}
			else{
				$online = new CCol(S_NO, 'disabled');
			}

// Blocked
			if($user['attempt_failed'] >= ZBX_LOGIN_ATTEMPTS)
				$blocked = new CLink(S_BLOCKED, 'users.php?go=unblock&group_userid%5B%5D='.$userid, 'on');
			else
				$blocked = new CSpan(S_OK, 'green');

// UserGroups
			$users_groups = array();
			$usrgrps = $user['usrgrps'];
			order_result($usrgrps, 'name');
			foreach($usrgrps as $ugnum => $usrgrp){
				$users_groups[] = new CLink($usrgrp['name'],'usergrps.php?form=update&usrgrpid='.$usrgrp['usrgrpid']);
				$users_groups[] = BR();
			}
			array_pop($users_groups);

			$user_type_style = 'enabled';
			if(USER_TYPE_ZABBIX_ADMIN == $user['type']) $user_type_style = 'orange';
			if(USER_TYPE_SUPER_ADMIN == $user['type']) $user_type_style = 'disabled';

			$gui_access = user_auth_type2str($user['gui_access']);

			$gui_access_style = 'green';
			if(GROUP_GUI_ACCESS_INTERNAL == $user['gui_access']) $gui_access_style = 'orange';
			if(GROUP_GUI_ACCESS_DISABLED == $user['gui_access']) $gui_access_style = 'disabled';

			$gui_access = new CSpan($gui_access, $gui_access_style);
			$users_status = ($user['users_status'] == 1) ? new CSpan(S_DISABLED, 'red') : new CSpan(S_ENABLED, 'green');
			$debug_mode = ($user['debug_mode'] == GROUP_DEBUG_MODE_ENABLED) ? new CSpan(S_ENABLED, 'orange') : new CSpan(S_DISABLED, 'green');

			$table->addRow(array(
				new CCheckBox('group_userid['.$userid.']', NULL, NULL, $userid),
				new CLink($user['alias'], 'users.php?form=update&userid='.$userid), //, $user_type_style),
				$user['name'],
				$user['surname'],
				user_type2str($user['type']),
				$users_groups,
				$online,
				$blocked,
				$gui_access,
				$debug_mode,
				$users_status
			));
		}
// goBox
		$goBox = new CComboBox('go');

		$goOption = new CComboItem('unblock',S_UNBLOCK_SELECTED);
		$goOption->setAttribute('confirm',S_UBLOCK_SELECTED_USERS_Q);
		$goBox->addItem($goOption);
//		$goBox->addItem('unblock',S_UNBLOCK_SELECTED);

		$goOption = new CComboItem('delete',S_DELETE_SELECTED);
		$goOption->setAttribute('confirm',S_DELETE_SELECTED_USERS_Q);
		$goBox->addItem($goOption);
//		$goBox->addItem('delete',S_DELETE_SELECTED);


// goButton name is necessary!!!
		$goButton = new CSubmit('goButton', S_GO);
		$goButton->setAttribute('id','goButton');

		zbx_add_post_js('chkbxRange.pageGoName = "group_userid";');
		$footer = get_table_header(array($goBox, $goButton));
//----

// PAGING FOOTER
		$table = array($paging,$table,$paging,$footer);
//---------

		$form->addItem($table);

		$user_wdgt->addItem($form);
	}

	$user_wdgt->show();


include_once('include/page_footer.php');
?><|MERGE_RESOLUTION|>--- conflicted
+++ resolved
@@ -212,14 +212,7 @@
 		$users = API::User()->get(array('userids' => $_REQUEST['userid'],  'output' => API_OUTPUT_EXTEND));
 		$user = reset($users);
 
-<<<<<<< HEAD
 		$result = API::User()->delete($users);
-=======
-		DBstart();
-		$result = CUser::delete($users);
-		$result = DBend($result);
-		if(!$result) error(CUser::resetErrors());
->>>>>>> 488ab79c
 
 		show_messages($result, S_USER_DELETED, S_CANNOT_DELETE_USER);
 		if($result){
