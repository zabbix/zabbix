--- conflicted
+++ resolved
@@ -174,12 +174,8 @@
 	 */
 	$(document).on('keydown click', '[data-menu-popup]', function(event) {
 		var $obj = $(this),
-<<<<<<< HEAD
 			data = $obj.data('menu-popup'),
 			position_target = event.target;
-=======
-			data = $obj.data('menu-popup');
->>>>>>> f1565e00
 
 		if (event.type === 'keydown' && event.which != 13) {
 			return;
@@ -220,10 +216,7 @@
 				}, 500);
 			},
 			success: function(resp) {
-<<<<<<< HEAD
 				overlayPreloaderDestroy($preloader.prop('id'));
-=======
->>>>>>> f1565e00
 				showMenuPopup($obj, resp.data, event);
 			},
 			error: function() {
