/*
 ** Zabbix
 ** Copyright (C) 2001-2014 Zabbix SIA
 **
 ** This program is free software; you can redistribute it and/or modify
 ** it under the terms of the GNU General Public License as published by
 ** the Free Software Foundation; either version 2 of the License, or
 ** (at your option) any later version.
 **
 ** This program is distributed in the hope that it will be useful,
 ** but WITHOUT ANY WARRANTY; without even the implied warranty of
 ** MERCHANTABILITY or FITNESS FOR A PARTICULAR PURPOSE. See the
 ** GNU General Public License for more details.
 **
 ** You should have received a copy of the GNU General Public License
 ** along with this program; if not, write to the Free Software
 ** Foundation, Inc., 51 Franklin Street, Fifth Floor, Boston, MA  02110-1301, USA.
 **/


jQuery(function($) {

	if ($('#search').length) {
		createSuggest('search');
	}

	if (IE || KQ) {
		setTimeout(function () { $('[autofocus]').focus(); }, 10);
	}

	/**
	 * Change combobox color according selected option.
	 */
	$('.input.select').each(function() {
		var comboBox = $(this),
			changeClass = function(obj) {
				if (obj.find('option.not-monitored:selected').length > 0) {
					obj.addClass('not-monitored');
				}
				else {
					obj.removeClass('not-monitored');
				}
			};

		comboBox.change(function() {
			changeClass($(this));
		});

		changeClass(comboBox);
	});

	/**
	 * Build menu popup for given elements.
	 */
	$(document).on('click', '[data-menu-popup]', function(event) {
		var obj = $(this),
			data = obj.data('menu-popup');

		switch (data.type) {
			case 'favouriteGraphs':
				data = getMenuPopupFavouriteGraphs(data);
				break;

			case 'favouriteMaps':
				data = getMenuPopupFavouriteMaps(data);
				break;

			case 'favouriteScreens':
				data = getMenuPopupFavouriteScreens(data);
				break;

			case 'history':
				data = getMenuPopupHistory(data);
				break;

			case 'host':
				data = getMenuPopupHost(data);
				break;

			case 'map':
				data = getMenuPopupMap(data);
				break;

			case 'refresh':
				data = getMenuPopupRefresh(data);
				break;

			case 'serviceConfiguration':
				data = getMenuPopupServiceConfiguration(data);
				break;

			case 'trigger':
				data = getMenuPopupTrigger(data);
				break;

			case 'triggerLog':
				data = getMenuPopupTriggerLog(data);
				break;

			case 'triggerMacro':
				data = getMenuPopupTriggerMacro(data);
				break;
		}

		obj.menuPopup(data, event);

		return false;
	});

	$('.print-link').click(function() {
		printLess(true);

		return false;
	});

<<<<<<< HEAD
	createPlaceholders();
=======
	// create jquery buttons
	$('input.jqueryinput').button();
	$('div.jqueryinputset').buttonset();
>>>>>>> 09dcce18
});<|MERGE_RESOLUTION|>--- conflicted
+++ resolved
@@ -113,11 +113,9 @@
 		return false;
 	});
 
-<<<<<<< HEAD
-	createPlaceholders();
-=======
 	// create jquery buttons
 	$('input.jqueryinput').button();
 	$('div.jqueryinputset').buttonset();
->>>>>>> 09dcce18
+
+	createPlaceholders();
 });