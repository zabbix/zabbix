--- conflicted
+++ resolved
@@ -502,22 +502,6 @@
 	var parse_links = attributes['parse-links'],
 		size;
 
-<<<<<<< HEAD
-/**
- * Attach SVG element to the specified container in DOM.
- *
- * @param {object}     container       DOM node.
- */
-SVGCanvas.prototype.render = function (container) {
-	if (typeof container !== 'undefined') {
-		if (this.root.element.parentNode) {
-			this.root.element.parentNode.removeChild(this.root.element);
-		}
-
-		container.appendChild(this.root.element);
-	}
-};
-=======
 	['x', 'y', 'anchor', 'background', 'clip', 'parse-links'].forEach(function (key) {
 		delete attributes[key];
 	});
@@ -536,7 +520,6 @@
 
 	this.parseContent(content, parse_links);
 	this.text = this.element.add('text', attributes, this.lines);
->>>>>>> 6e4e2b1f
 
 	size = this.text.element.getBBox();
 	this.width = Math.ceil(size.width);
