/*
** Zabbix
** Copyright (C) 2001-2017 Zabbix SIA
**
** This program is free software; you can redistribute it and/or modify
** it under the terms of the GNU General Public License as published by
** the Free Software Foundation; either version 2 of the License, or
** (at your option) any later version.
**
** This program is distributed in the hope that it will be useful,
** but WITHOUT ANY WARRANTY; without even the implied warranty of
** MERCHANTABILITY or FITNESS FOR A PARTICULAR PURPOSE. See the
** GNU General Public License for more details.
**
** You should have received a copy of the GNU General Public License
** along with this program; if not, write to the Free Software
** Foundation, Inc., 51 Franklin Street, Fifth Floor, Boston, MA  02110-1301, USA.
**/

var ZABBIX = ZABBIX || {};

ZABBIX.namespace = function(namespace) {
	var parts = namespace.split('.'),
		parent = this,
		i;

	for (i = 0; i < parts.length; i++) {
		if (typeof parent[parts[i]] === 'undefined') {
			parent[parts[i]] = {};
		}

		parent = parent[parts[i]];
	}

	return parent;
};

ZABBIX.namespace('classes.Observer');

ZABBIX.classes.Observer = (function() {
	var Observer = function() {
		this.listeners = {};
	};

	Observer.prototype = {
		constructor: ZABBIX.classes.Observer,

		bind: function(event, callback) {
			var i;

			if (typeof callback === 'function') {
				event = ('' + event).toLowerCase().split(/\s+/);

				for (i = 0; i < event.length; i++) {
					if (this.listeners[event[i]] === void(0)) {
						this.listeners[event[i]] = [];
					}

					this.listeners[event[i]].push(callback);
				}
			}

			return this;
		},

		trigger: function(event, target) {
			event = event.toLowerCase();

			var handlers = this.listeners[event] || [],
				i;

			if (handlers.length) {
				event = jQuery.Event(event);

				for (i = 0; i < handlers.length; i++) {
					try {
						if (handlers[i](event, target) === false || event.isDefaultPrevented()) {
							break;
						}
					}
					catch(ex) {
						window.console && window.console.log && window.console.log(ex);
					}
				}
			}

			return this;
		}
	};

	Observer.makeObserver = function(object) {
		var i;

		for (i in Observer.prototype) {
			if (Observer.prototype.hasOwnProperty(i) && typeof Observer.prototype[i] === 'function') {
				object[i] = Observer.prototype[i];
			}
		}

		object.listeners = {};
	};

	return Observer;
}());

ZABBIX.namespace('apps.map');

ZABBIX.apps.map = (function($) {
	// dependencies
	var Observer = ZABBIX.classes.Observer;

	function createMap(containerId, mapData) {
		var CMap = function(containerId, mapData) {
			var selementid,
				shapeid,
				linkid;

			this.reupdateImage = false; // if image should be updated again after last update is finished
			this.imageUpdating = false; // if ajax request for image updating is processing
			this.selements = {}; // element objects
			this.shapes = {}; // shape objects
			this.links = {}; // map links array
			this.selection = {
				count: { // number of selected items
					selements: 0,
					shapes: 0
				},
				selements: {}, // selected elements
				shapes: {} // selected shapes
			};
			this.currentLinkId = '0'; // linkid of currently edited link
			this.allLinkTriggerIds = {};
			this.sysmapid = mapData.sysmap.sysmapid;
			this.data = mapData.sysmap;
			this.background = null;
			this.iconList = mapData.iconList;
			this.defaultAutoIconId = mapData.defaultAutoIconId;
			this.defaultIconId = mapData.defaultIconId;
			this.defaultIconName = mapData.defaultIconName;
			this.container = $('#' + containerId);

			if (this.container.length === 0) {
				this.container = $(document.body);
			}

			this.images = {};
			Object.keys(this.iconList).forEach(function (id) {
				var item = this.iconList[id];
				this.images[item.imageid] = item;
			}, this);

			this.map = new SVGMap({
				theme: mapData.theme,
				canvas: {
					width: this.data.width,
					height: this.data.height,
					mask: true
				},
				container: this.container[0]
			});

			this.container.css({
				width: this.data.width + 'px',
				height: this.data.height + 'px',
				overflow: 'hidden'
			});

			this.container.css('position', 'relative');
			this.base64image = true;
			$('#sysmap_img').remove();

			for (selementid in this.data.selements) {
				if (this.data.selements.hasOwnProperty(selementid)) {
					this.selements[selementid] = new Selement(this, this.data.selements[selementid]);
				}
			}

			var shapes = [];

			for (shapeid in this.data.shapes) {
				if (this.data.shapes.hasOwnProperty(shapeid)) {
					shapes.push(this.data.shapes[shapeid]);
				}
			}

			shapes = shapes.sort(function (a,b) {
				return a.zindex - b.zindex;
			});

			shapes.forEach(function (shape) {
				this.shapes[shape.sysmap_shapeid] = new Shape(this, shape);
			}, this);

			for (linkid in this.data.links) {
				if (this.data.selements.hasOwnProperty(selementid)) {
					this.links[linkid] = new Link(this, this.data.links[linkid]);
				}
			}

			// create container for forms
			this.formContainer = $('<div></div>', {
					id: 'map-window',
					class: 'overlay-dialogue',
					style: 'display:none; top: 50px; left: 500px'})
				.appendTo('body')
				.draggable({
					containment: [0, 0, 3200, 3200]
				});

			this.updateImage();
			this.form = new SelementForm(this.formContainer, this);
			this.massForm = new MassForm(this.formContainer, this);
			this.linkForm = new LinkForm(this.formContainer, this);
			this.shapeForm = new ShapeForm(this.formContainer, this);
			this.massShapeForm = new MassShapeForm(this.formContainer, this);
			this.bindActions();

			// initialize selectable
			this.container.selectable({
				start: $.proxy(function(event) {
					this.hideContextMenus();

					if (!event.ctrlKey && !event.metaKey) {
						this.clearSelection();
					}
				}, this),
				stop: $.proxy(function(event) {
					var selected = this.container.children('.ui-selected'),
						ids = [],
						i,
						ln;

					for (i = 0, ln = selected.length; i < ln; i++) {
						ids.push({
							id: $(selected[i]).data('id'),
							type: $(selected[i]).data('type')
						});

						// remove ui-selected class, to not confuse next selection
						selected.removeClass('ui-selected');
					}

					this.selectElements(ids, event.ctrlKey || event.metaKey);
				}, this)
			});
		};

		CMap.prototype = {
			copypaste_buffer: [],

			save: function() {
				var url = new Curl(location.href);

				$.ajax({
					url: url.getPath() + '?output=ajax&sid=' + url.getArgument('sid'),
					type: 'post',
					data: {
						favobj: 'sysmap',
						action: 'update',
						sysmapid: this.sysmapid,
						sysmap: Object.toJSON(this.data) // TODO: remove prototype method
					},
					error: function() {
						throw new Error('Cannot update map.');
					}
				});
			},

			updateImage: function() {
				if (this.data.grid_show === '1') {
					this.map.setGrid(parseInt(this.data.grid_size));
				}
				else {
					this.map.setGrid(0);
				}

				var elements = [];

				Object.keys(this.selements).forEach(function(key) {
					var element = {};

					['selementid', 'x', 'y', 'label', 'label_location'].forEach(function (name) {
						element[name] = this.selements[key].data[name];
					}, this);

					// host group elements
					if (this.selements[key].data.elementtype == '3' && this.selements[key].data.elementsubtype == '1') {
						element.width = this.selements[key].data.width;
						element.height = this.selements[key].data.height;
					}

					element.icon = this.selements[key].data.iconid_off;
					elements.push(element);
				}, this);

				var links = [];

				Object.keys(this.links).forEach(function(key) {
					var link = {};
					['linkid', 'selementid1', 'selementid2', 'drawtype', 'color', 'label'].forEach(function (name) {
						link[name] = this.links[key].data[name];
					}, this);

					links.push(link);
				}, this);

				var shapes = [];

				Object.keys(this.shapes).forEach(function(key) {
					var shape = {};
					Object.keys(this.shapes[key].data).forEach(function (name) {
						shape[name] = this.shapes[key].data[name];
					}, this);
					shapes.push(shape);
				}, this);

				this.map.update({
					'background': this.data.backgroundid,
					'elements': elements,
					'links': links,
					'shapes': shapes
				});
			},

			// elements
			deleteSelectedElements: function() {
				var selementid;

				if (this.selection.count.selements && confirm(locale['S_DELETE_SELECTED_ELEMENTS_Q'])) {
					for (selementid in this.selection.selements) {
						this.selements[selementid].remove();
						this.removeLinksBySelementId(selementid);
					}

					this.toggleForm();
					this.updateImage();
				}
			},

			// shapes
			deleteSelectedShapes: function() {
				var shapeid;

				if (this.selection.count.shapes && confirm(locale['S_DELETE_SELECTED_SHAPES_Q'])) {
					for (shapeid in this.selection.shapes) {
						this.shapes[shapeid].remove();
					}

					this.toggleForm();
					this.updateImage();
				}
			},

			removeLinksBySelementId: function(selementid) {
				var selementIds = {},
					linkids,
					i,
					ln;

				selementIds[selementid] = selementid;
				linkids = this.getLinksBySelementIds(selementIds);

				for (i = 0, ln = linkids.length; i < ln; i++) {
					this.links[linkids[i]].remove();
				}
			},

			/**
			 * Returns the links between the given elements.
			 *
			 * @param selementIds
			 *
			 * @return {Array} an array of link ids
			 */
			getLinksBySelementIds: function(selementIds) {
				var linkIds = [],
					link,
					linkid;

				for (linkid in this.data.links) {
					link = this.data.links[linkid];

					if (!!selementIds[link.selementid1] && !!selementIds[link.selementid2]
							|| (objectSize(selementIds) === 1 && (!!selementIds[link.selementid1] || !!selementIds[link.selementid2]))) {
						linkIds.push(linkid);
					}
				}

				return linkIds;
			},

			bindActions: function() {
				var that = this;

				/*
				 * Map panel events
				 */
				// change grid size
				$('#gridsize').change(function() {
					var value = $(this).val();

					if (that.data.grid_size !== value) {
						that.data.grid_size = value;
						that.updateImage();
					}
				});

				// toggle autoalign
				$('#gridautoalign').click(function() {
					that.data.grid_align = (that.data.grid_align === '1') ? '0' : '1';
					$(this).html((that.data.grid_align === '1') ? locale['S_ON'] : locale['S_OFF']);
				});

				// toggle grid visibility
				$('#gridshow').click(function() {
					that.data.grid_show = (that.data.grid_show === '1') ? '0' : '1';
					$(this).html((that.data.grid_show === '1') ? locale['S_SHOWN'] : locale['S_HIDDEN']);
					that.updateImage();
				});

				// perform align all
				$('#gridalignall').click(function() {
					var selementid;

					for (selementid in that.selements) {
						that.selements[selementid].align(true);
					}

					that.updateImage();
				});

				// save map
				$('#sysmap_update').click(function() {
					that.save();
				});

				// add element
				$('#selementAdd').click(function() {
					if (typeof(that.iconList[0]) === 'undefined') {
						alert(locale['S_NO_IMAGES']);

						return;
					}

					var selement = new Selement(that);

					that.selements[selement.id] = selement;
					that.updateImage();
				});

				// remove element
				$('#selementRemove').click($.proxy(this.deleteSelectedElements, this));

				// add shape
				$('#shapeAdd').click(function() {
					var shape = new Shape(that);

					that.shapes[shape.id] = shape;
					that.updateImage();
				});

				// remove shapes
				$('#shapeRemove, #shapesRemove, #shapeMassRemove').click($.proxy(this.deleteSelectedShapes, this));

				// add link
				$('#linkAdd').click(function() {
					var link;

					if (that.selection.count.selements !== 2) {
						alert(locale['S_TWO_ELEMENTS_SHOULD_BE_SELECTED']);

						return false;
					}

					link = new Link(that);
					that.links[link.id] = link;
					that.updateImage();
					that.linkForm.updateList(that.selection.selements);
				});

				// removes all of the links between the selected elements
				$('#linkRemove').click(function() {
					var linkids;

					if (that.selection.count.selements !== 2) {
						alert(locale['S_PLEASE_SELECT_TWO_ELEMENTS']);

						return false;
					}

					linkids = that.getLinksBySelementIds(that.selection.selements);

					if (linkids.length && confirm(locale['S_DELETE_LINKS_BETWEEN_SELECTED_ELEMENTS_Q'])) {
						for (var i = 0, ln = linkids.length; i < ln; i++) {
							that.links[linkids[i]].remove();
						}

						that.linkForm.hide();
						that.linkForm.updateList({});
						that.updateImage();
					}
				});

				/*
				 * Selements events
				 */
				// Delegate selements icons clicks.
				$(this.container).on('click', '.sysmap_element, .sysmap_shape', function(event) {
					that.selectElements([{
						id: $(this).attr('data-id'),
						type: $(this).attr('data-type')
					}], event.ctrlKey || event.metaKey);
				});

				$(this.container).on('contextmenu', function(event) {
					var target = $(event.target),
						item_data = {
							id: target.attr('data-id'),
							type: target.attr('data-type'),
							popupid: target.data('menu-popup-id')
						},
						can_copy = false,
						can_paste = (that.copypaste_buffer.items && that.copypaste_buffer.items.length > 0),
						can_remove = false,
						can_reorder = false;

					if (item_data.type && typeof that.selection[item_data.type][item_data.id] === 'undefined') {
						that.selectElements([item_data]);
					}

					can_copy = (that.selection.count.shapes > 0 || that.selection.count.selements > 0);
					can_remove = can_copy;
					can_reorder = (that.selection.count.shapes > 0);

					event.preventDefault();
					event.stopPropagation();

					// Recreate menu everytime due copy/paste function availability changes.
					if (item_data.popupid) {
						$('#' + item_data.popupid).filter('.action-menu').remove();
					}

					var items = [
						{
							'items': [
								{
									label: locale['S_BRING_TO_FRONT'],
									disabled: !can_reorder,
									clickCallback: function() {
										that.reorderShapes(that.selection.shapes, 'last');
										that.hideContextMenus();
									}
								},
								{
									label: locale['S_BRING_FORWARD'],
									disabled: !can_reorder,
									clickCallback: function() {
										that.reorderShapes(that.selection.shapes, 'next');
										that.hideContextMenus();
									}
								},
								{
									label: locale['S_SEND_BACKWARD'],
									disabled: !can_reorder,
									clickCallback: function() {
										that.reorderShapes(that.selection.shapes, 'previous');
										that.hideContextMenus();
									}
								},
								{
									label: locale['S_SEND_TO_BACK'],
									disabled: !can_reorder,
									clickCallback: function() {
										that.reorderShapes(that.selection.shapes, 'first');
										that.hideContextMenus();
									}
								}
							]
						},
						{
							'items': [
								{
									label: locale['S_COPY'],
									disabled: !can_copy,
									clickCallback: function() {
										that.copypaste_buffer = that.getSelectionBuffer(that);
										that.hideContextMenus();
									}
								},
								{
									label: locale['S_PASTE'],
									disabled: !can_paste,
									clickCallback: function() {
										var offset = $(that.container).offset(),
											delta_x = event.pageX - offset.left - that.copypaste_buffer.left,
											delta_y = event.pageY - offset.top - that.copypaste_buffer.top,
											selectedids;

										delta_x = Math.min(delta_x,
											parseInt(that.data.width, 10) - that.copypaste_buffer.right
										);
										delta_y = Math.min(delta_y,
											parseInt(that.data.height, 10) - that.copypaste_buffer.bottom
										);
										selectedids = that.pasteSelectionBuffer(delta_x, delta_y, that, true);
										that.selectElements(selectedids, false);
										that.hideContextMenus();
										that.updateImage();
										that.linkForm.updateList(that.selection.selements);
									}
								},
								{
									label: locale['S_PASTE_SIMPLE'],
									disabled: !can_paste,
									clickCallback: function() {
										var offset = $(that.container).offset(),
											delta_x = event.pageX - offset.left - that.copypaste_buffer.left,
											delta_y = event.pageY - offset.top - that.copypaste_buffer.top,
											selectedids;

										delta_x = Math.min(delta_x,
											parseInt(that.data.width, 10) - that.copypaste_buffer.right
										);
										delta_y = Math.min(delta_y,
											parseInt(that.data.height, 10) - that.copypaste_buffer.bottom
										);
										selectedids = that.pasteSelectionBuffer(delta_x, delta_y, that, false);
										that.selectElements(selectedids, false);
										that.hideContextMenus();
										that.updateImage();
										that.linkForm.updateList(that.selection.selements);
									}
								},
								{
									label: locale['S_REMOVE'],
									disabled: !can_remove,
									clickCallback: function() {
										if (that.selection.count.selements || that.selection.count.shapes) {
											for (selementid in that.selection.selements) {
												that.selements[selementid].remove();
												that.removeLinksBySelementId(selementid);
											}

											for (shapeid in that.selection.shapes) {
												that.shapes[shapeid].remove();
											}

										}

										that.hideContextMenus();
										that.toggleForm();
										that.updateImage();
									}
								}
							]
						}
					];

					$(event.target).menuPopup(items, event);
				});

				/*
				 * Form events
				 */
				$('#elementType').change(function() {
					var obj = $(this);

					switch (obj.val()) {
						// host
						case '0':
							jQuery('#elementNameHost').multiSelect('clean');
							break;

						// triggers
						case '2':
							jQuery('#elementNameTriggers').multiSelect('clean');
							$('#triggerContainer tbody').html('');
							break;

						// host group
						case '3':
							jQuery('#elementNameHostGroup').multiSelect('clean');
							break;

						// others types
						default:
							$('input[name=elementName]').val('');
					}
				});

				$('#elementClose').click(function() {
					that.clearSelection();
					that.toggleForm();
				});

				$('#elementRemove').click($.proxy(this.deleteSelectedElements, this));

				$('#elementApply').click($.proxy(function() {
					if (this.selection.count.selements !== 1) {
						throw 'Try to single update element, when more than one selected.';
					}

					var values = this.form.getValues();

					if (values) {
						for (var selementid in this.selection.selements) {
							this.selements[selementid].update(values);
						}
					}
				}, this));

				$('#shapeApply').click($.proxy(function() {
					if (this.selection.count.shapes !== 1) {
						throw 'Trying to single update shape, when more than one selected.';
					}

					var values = this.shapeForm.getValues();

					if (values) {
						for (var id in this.selection.shapes) {
							this.shapes[id].update(values);
						}
					}
				}, this));

				$('#shapeClose, #shapeMassClose').click(function() {
					that.clearSelection();
					that.toggleForm();
				});

				$('#shapeMassApply').click($.proxy(function() {
					var values = this.massShapeForm.getValues();

					if (values) {
						for (var shapeid in this.selection.shapes) {
							this.shapes[shapeid].update(values);
						}
					}
				}, this));

				$('#newSelementUrl').click($.proxy(function() {
					this.form.addUrls();
				}, this));

				$('#newSelementTriggers').click($.proxy(function() {
					this.form.addTriggers();
				}, this));

				$('#x, #y', this.form.domNode).change(function() {
					var value = parseInt(this.value, 10);

					this.value = isNaN(value) || (value < 0) ? 0 : value;
				});

				$('#areaSizeWidth, #areaSizeHeight', this.form.domNode).change(function() {
					var value = parseInt(this.value, 10);

					this.value = isNaN(value) || (value < 10) ? 10 : value;
				});

				// application selection pop up
				$('#application-select').click(function() {
					var data = $('#elementNameHost').multiSelect('getData');

					PopUp('popup.php?srctbl=applications&srcfld1=name&real_hosts=1&dstfld1=application'
						+ '&with_applications=1&dstfrm=selementForm'
						+ ((data.length > 0 && $('#elementType').val() == '4') ? '&hostid='+ data[0].id : '')
					);
				});

				// mass update form
				$('#massClose').click(function() {
					that.clearSelection();
					that.toggleForm();
				});

				$('#massRemove').click($.proxy(this.deleteSelectedElements, this));

				$('#massApply').click($.proxy(function() {
					var values = this.massForm.getValues();

					if (values) {
						for (var selementid in this.selection.selements) {
							this.selements[selementid].update(values);
						}
					}
				}, this));

				// open link form
				$('.element-links').on('click', '.openlink', function() {
					that.currentLinkId = $(this).attr('data-linkid');

					var linkData = that.links[that.currentLinkId].getData();

					that.linkForm.setValues(linkData);
					that.linkForm.show();
				});

				// link form
				$('#formLinkRemove').click(function() {
					that.links[that.currentLinkId].remove();
					that.linkForm.updateList(that.selection.selements);
					that.linkForm.hide();
					that.updateImage();
				});

				$('#formLinkApply').click(function() {
					try {
						var linkData = that.linkForm.getValues();
						that.links[that.currentLinkId].update(linkData);
						that.linkForm.updateList(that.selection.selements);
					}
					catch (err) {
						alert(err);
					}
				});

				$('#formLinkClose').click(function() {
					that.linkForm.hide();
				});

				this.linkForm.domNode.on('click', '.triggerRemove', function() {
					var triggerid,
						tid = $(this).attr('data-linktriggerid').toString();

					$('#linktrigger_' + tid).remove();

					for (triggerid in that.linkForm.triggerids) {
						if (that.linkForm.triggerids[triggerid] === tid) {
							delete that.linkForm.triggerids[triggerid];
						}
					}
				});

				// changes for color inputs
				$('.input-color-picker input').on('change', function() {
					var id = $(this).attr('id');

					set_color_by_name(id, this.value);
				});

				$('#border_type').on('change', function() {
					$(this).parent().find('input').prop("disabled", this.value === '0');
				});

				$('#mass_border_type, #chkboxBorderType').on('change', function() {
					var disable = ($('#mass_border_type').val() === '0' && $('#chkboxBorderType').is(":checked"));

					$('#chkboxBorderWidth, #chkboxBorderColor').prop("disabled", disable);
					$('#mass_border_width').prop("disabled", disable || !$('#chkboxBorderWidth').is(":checked"));
					$('#mass_border_color').prop("disabled", disable || !$('#chkboxBorderColor').is(":checked"));
				});
			},

			/**
			 * Paste that.copypaste_buffer content at new location.
			 *
			 * @param	{number}	delta_x					Shift between desired and actual x position.
			 * @param	{number}	delta_y					Shift between desired and actual y position.
			 * @param	{object}	that					CMap object
			 * @param	{bool}		keep_external_links		Should be links to non selected elements copied or not.
			 *
			 * @return	{array}
			 */
			pasteSelectionBuffer: function(delta_x, delta_y, that, keep_external_links) {
				var selectedids = [],
					source_cloneids = {};

				that.copypaste_buffer.items.forEach(function(element_data) {
					var data = $.extend({}, element_data.data, false),
						type = element_data.type,
						element;

					switch (type) {
						case 'selements':
							element = new Selement(that);
							delete data.selementid;
							break;

						case 'shapes':
							element = new Shape(that);
							delete data.sysmap_shapeid;
							break;

						default:
							throw 'Unsupported element type found in copy buffer!';
							break;
					}

					if (element) {
						data.x = parseInt(data.x, 10) + delta_x;
						data.y = parseInt(data.y, 10) + delta_y;
						element.update(data);
						that[type][element.id] = element;
						selectedids.push({
							id: element.id,
							type: type
						});
						source_cloneids[element_data.id] = element.id;

						if (that.data.grid_align === '1') {
							element.align(true);
						}
					}
				});

				var link,
					fromid,
					toid,
					data;

				that.copypaste_buffer.links.forEach(function(link_data) {
					data = $.extend({}, link_data.data, false);

					if (!keep_external_links && (data.selementid1 in source_cloneids === false
							|| data.selementid2 in source_cloneids === false)) {
						return;
					}

					link = new Link(that);
					delete data.linkid;
					fromid = (data.selementid1 in source_cloneids)
						? source_cloneids[data.selementid1]
						: data.selementid1;
					toid = (data.selementid2 in source_cloneids) ? source_cloneids[data.selementid2] : data.selementid2;
					data.selementid1 = fromid;
					data.selementid2 = toid;
					link.update(data);
					that.links[link.id] = link;
				});

				return selectedids;
			},

			/**
			 * Return object with selected elements data and links.
			 *
			 * @param  {object}	that		CMap object
			 *
			 * @return {object}
			 */
			getSelectionBuffer: function(that) {
				var items = [],
					left = null,
					top = null,
					right = null,
					bottom = null;

				for (var type in that.selection) {
					if (type in that === false || typeof that[type] !== 'object') {
						continue;
					}

					var data,
						dom_node,
						x,
						y;

					for (var id in that.selection[type]) {
						if ('getData' in that[type][id] === false) {
							continue;
						}

						// Get current data without observers.
						data = $.extend({}, that[type][id].getData(), false);
						dom_node = that[type][id].domNode;
						x = parseInt(data.x, 10);
						y = parseInt(data.y, 10);
						left = Math.min(x, (left === null) ? x : left);
						top = Math.min(y, (top === null) ? y : top);
						right = Math.max(x + dom_node.outerWidth(true), (right === null) ? 0 : right);
						bottom = Math.max(y + dom_node.outerHeight(true), (bottom === null) ? 0 : bottom);
						items.push({
							id: id,
							type: type,
							data: data
						});
					}
				}

				// Sort items array according to item.data.zindex value.
				items = items.sort(function(a, b) {
					var aindex = parseInt(a.data.zindex, 10) || 0,
						bindex = parseInt(b.data.zindex, 10) || 0;

					return aindex - bindex;
				});

				var links = [];

				for (var id in that.links) {
					// Get current data without observers.
					var data = $.extend({}, that.links[id].getData(), false);

					if (data.selementid1 in that.selection.selements || data.selementid2 in that.selection.selements) {
						links.push({
							id: id,
							data: data
						})
					}
				}

				return {
					items: items,
					links: links,
					top: top,
					left: left,
					right: right,
					bottom: bottom
				}
			},

			clearSelection: function() {
				var id;

				['selements', 'shapes'].forEach(function (type) {
					for (id in this.selection[type]) {
						this.selection.count[type]--;
						this[type][id].toggleSelect(false);
						delete this.selection[type][id];
					}
				}, this);

				// Clean trigger selement.
				if ($('#elementType').val() == 2) {
					jQuery('#elementNameTriggers').multiSelect('clean');
					$('#triggerContainer tbody').html('');
				}
			},

			reorderShapes: function(ids, position) {
				var shapes = [],
					target,
					temp,
					ignore = [],
					selection = [];

				Object.keys(this.shapes).forEach(function(key) {
					shapes.push(this.shapes[key]);
				}, this);

				shapes = shapes.sort(function (a,b) {
					return a.data.zindex - b.data.zindex;
				});

				shapes.forEach(function(value, index) {
					if (typeof ids[value.id] !== 'undefined') {
						selection.push(index);
					}
				});

				// All shapes are selected, no need to update order.
				if (shapes.length === selection.length)
				{
					return;
				}

				switch (position.toLowerCase()) {
					case 'first':
						target = [];

						for (var i = selection.length - 1; i >= 0; i--) {
							target.unshift(shapes.splice(selection[i], 1)[0]);
						}

						for (var i = 0; i < target.length; i++) {
							$(target[i].domNode).insertBefore(shapes[0].domNode);
						}

						shapes = target.concat(shapes);

						shapes.forEach(function(shape, index) {
							shape.data.zindex = index;
						});
						break;

					case 'last':
						target = [];

						for (var i = selection.length - 1; i >= 0; i--) {
							target.unshift(shapes.splice(selection[i], 1)[0]);
						}

						for (var i = target.length - 1; i >= 0 ; i--) {
							$(target[i].domNode).insertAfter(shapes[shapes.length-1].domNode);
						}

						shapes = shapes.concat(target);

						shapes.forEach(function(shape, index) {
							shape.data.zindex = index;
						});
						break;

					case 'next':
						ignore.push(shapes.length - 1);

						for (var i = selection.length - 1; i >= 0; i--) {
							target = selection[i];

							// No need to update.
							if (ignore.indexOf(target) !== -1) {
								ignore.push(target - 1);
								continue;
							}

							$(shapes[target].domNode).insertAfter(shapes[target + 1].domNode);
							shapes[target + 1].data.zindex--;
							shapes[target].data.zindex++;

							temp = shapes[target + 1];
							shapes[target + 1] = shapes[target];
							shapes[target] = temp;
						}
						break;

					case 'previous':
						ignore.push(0);

						for (var i = 0; i < selection.length; i++) {
							target = selection[i];

							// No need to update.
							if (ignore.indexOf(target) !== -1) {
								ignore.push(target + 1);
								continue;
							}

							$(shapes[target].domNode).insertBefore(shapes[target - 1].domNode);
							shapes[target - 1].data.zindex++;
							shapes[target].data.zindex--;

							temp = shapes[target - 1];
							shapes[target - 1] = shapes[target];
							shapes[target] = temp;
						}
						break;
				}

				this.map.invalidate('shapes');
				this.updateImage();
			},

			hideContextMenus: function () {
				$('.action-menu').each(function() {
					$(this).data('is-active', false).fadeOut(0);
				});
			},

			selectElements: function(ids, addSelection) {
				var i, ln;

				if (!addSelection) {
					this.clearSelection();
				}

				for (i = 0, ln = ids.length; i < ln; i++) {
					var id = ids[i].id,
						type = ids[i].type,
						selected = this[type][id].toggleSelect();

					if (selected) {
						this.selection.count[type]++;
						this.selection[type][id] = id;
					}
					else {
						this.selection.count[type]--;
						delete this.selection[type][id];
					}
				}

				this.toggleForm();
			},

			toggleForm: function() {
				var id;

				this.shapeForm.hide();
				this.linkForm.hide();

				if (this.selection.count.selements + this.selection.count.shapes === 0
						|| (this.selection.count.selements > 0 && this.selection.count.shapes > 0)) {
					$('#map-window').hide();
				}
				else {
					this.linkForm.updateList(this.selection.selements);

					// only one element selected
					if (this.selection.count.selements === 1) {
						for (id in this.selection.selements) {
							this.form.setValues(this.selements[id].getData());
						}

						this.massForm.hide();
						this.massShapeForm.hide();

						$('#link-connect-to').show();
						this.form.show();

						// resize multiselect
						$('.multiselect').multiSelect('resize');
					}

					// only one shape is selected
					else if (this.selection.count.shapes === 1) {
						this.form.hide();
						this.massForm.hide();
						this.massShapeForm.hide();

						for (id in this.selection.shapes) {
							this.shapeForm.setValues(this.shapes[id].getData());
						}

						this.shapeForm.show();
					}

					// multiple elements selected
					else if (this.selection.count.selements > 1) {
						this.form.hide();
						this.massShapeForm.hide();
						$('#link-connect-to').hide();
						this.massForm.show();
					}

					// multiple shapes selected
					else {
						this.form.hide();
						this.massForm.hide();
						$('#link-connect-to').hide();

						this.massShapeForm.show();
					}
				}
			}
		};

		/**
		 * Creates a new Link.
		 *
		 * @class represents connector between two Elements
		 *
		 * @property {object} sysmap		Reference to Map object.
		 * @property {object} data			Link db values.
		 * @property {string} id			Link ID (linkid).
		 *
		 * @param {object} sysmap			Map object.
		 * @param {object} linkData			Link data from DB.
		 */
		function Link(sysmap, linkData) {
			var selementid;

			this.sysmap = sysmap;

			if (!linkData) {
				linkData = {
					label: '',
					selementid1: null,
					selementid2: null,
					linktriggers: {},
					drawtype: 0,
					color: '00CC00'
				};

				for (selementid in this.sysmap.selection.selements) {
					if (linkData.selementid1 === null) {
						linkData.selementid1 = selementid;
					}
					else {
						linkData.selementid2 = selementid;
					}
				}

				// generate unique linkid
				linkData.linkid =  getUniqueId();
			}
			else {
				if ($.isArray(linkData.linktriggers)) {
					linkData.linktriggers = {};
				}
			}

			this.data = linkData;
			this.id = this.data.linkid;

			for (var linktrigger in this.data.linktriggers) {
				this.sysmap.allLinkTriggerIds[linktrigger.triggerid] = true;
			}

			// assign by reference
			this.sysmap.data.links[this.id] = this.data;
		}

		Link.prototype = {
			/**
			 * Updades values in property data.
			 *
			 * @param {object} data
			 */
			update: function(data) {
				var key;

				for (key in data) {
					this.data[key] = data[key];
				}

				sysmap.updateImage();
			},

			/**
			 * Removes Link object, delete all reference to it.
			 */
			remove: function() {
				delete this.sysmap.data.links[this.id];
				delete this.sysmap.links[this.id];

				if (sysmap.form.active) {
					sysmap.linkForm.updateList(sysmap.selection.selements);
				}

				sysmap.linkForm.hide();
			},

			/**
			 * Gets Link data.
			 *
			 * @returns {Object}
			 */
			getData: function() {
				return this.data;
			}
		};

		Observer.makeObserver(Link.prototype);

		/**
		 * Creates a new Shape.
		 *
		 * @class represents shape (static) element
		 *
		 * @property {object} sysmap	Reference to Map object
		 * @property {object} data		Shape values from DB.
		 * @property {string} id		Shape ID (shapeid).
		 *
		 * @param {object} sysmap Map object
		 * @param {object} [shapeData] shape data from db
		 */
		function Shape(sysmap, shapeData) {
			this.sysmap = sysmap;

			if (!shapeData) {
				shapeData = {
					type: 0,
					x: 10,
					y: 10,
					width: 50,
					height: 50,
					border_color: '000000',
					background_color: '',
					border_width: 2,
					font: 9, // Helvetica
					font_size: 11,
					font_color: '000000',
					text_valign: 0,
					text_halign: 0,
					text: '',
					border_type: 1
				};

				// generate unique sysmap_shapeid
				shapeData.sysmap_shapeid = getUniqueId();
				shapeData.zindex = Object.keys(sysmap.shapes).length;
			}

			this.data = shapeData;
			this.id = this.data.sysmap_shapeid;

			// assign by reference
			this.sysmap.data.shapes[this.id] = this.data;

			// create dom
			this.domNode = $('<div></div>', {
					style: 'position: absolute; z-index: 1;\
						background: url("data:image/gif;base64,R0lGODlhAQABAIAAAAAAAP///yH5BAEAAAAALAAAAAABAAEAAAIBRAA7") 0 0 repeat',
				})
				.appendTo(this.sysmap.container)
				.addClass('pointer sysmap_shape')
				.attr('data-id', this.id)
				.attr('data-type', 'shapes');

			this.domNode.draggable({
				containment: 'parent',
				opacity: 0.5,
				helper: 'clone',
				stop: $.proxy(function(event, data) {
					this.updatePosition({
						x: parseInt(data.position.left, 10),
						y: parseInt(data.position.top, 10)
					});
				}, this)
			});

			this.makeResizable(true);

			this.domNode.css({
				top: this.data.y + 'px',
				left: this.data.x + 'px',
				width: this.data.width + 'px',
				height: this.data.height + 'px'
			});
		}

		Shape.prototype = {
			/**
			 * Updades values in property data.
			 *
			 * @param {object} data
			 */
			update: function(data) {
				var key;

				for (key in data) {
					this.data[key] = data[key];
				}

				this.domNode
					.css({
						width: this.data.width + 'px',
						height: this.data.height + 'px'
					});

				this.align(false);
				this.trigger('afterMove', this);

				sysmap.updateImage();
			},

			/**
			 * Allow resizing of shape.
			 */
			makeResizable: function(enable) {
				var node = this.domNode,
					isEnabled = node.hasClass('ui-resizable');

				if (enable === isEnabled) {
					return;
				}

				if (enable) {
					var handles = {};

					$.each(['n', 'e', 's', 'w', 'ne', 'se', 'sw', 'nw'], function(index, key) {
						var handle = $('<div>').addClass('ui-resizable-handle').addClass('ui-resizable-' + key);

						if ($.inArray(key, ['n', 'e', 's', 'w']) >= 0) {
							handle
								.append($('<div>', {'class': 'ui-resize-dot'}))
								.append($('<div>', {'class': 'ui-resizable-border-' + key}));
						}

						node.append(handle);
						handles[key] = handle;
					});

					node.addClass('ui-inner-handles');
					node.resizable({
						handles: handles,
						autoHide: true,
						stop: $.proxy(function(event, data) {
							this.updatePosition({
								x: parseInt(data.position.left, 10),
								y: parseInt(data.position.top, 10)
							});
						}, this)
					});
				}
				else {
					node.removeClass('ui-inner-handles');
					node.resizable("destroy");
				}
			},

			/**
			 * Toggle shape selection.
			 *
			 * @param {bool} state
			 */
			toggleSelect: function(state) {
				state = state || !this.selected;
				this.selected = state;

				if (this.selected) {
					this.domNode.addClass('map-element-selected');
				}
				else {
					this.domNode.removeClass('map-element-selected');
				}

				return this.selected;
			},

			/**
			 * Align shape to map or map grid.
			 *
			 * @param {bool} doAutoAlign if we should align element to grid
			 */
			align: function(doAutoAlign) {
				var dims = {
						height: this.domNode.height(),
						width: this.domNode.width()
					},
					x = parseInt(this.data.x, 10),
					y = parseInt(this.data.y, 10),
					shiftX = Math.round(dims.width / 2),
					shiftY = Math.round(dims.height / 2),
					newX = x,
					newY = y,
					newWidth = dims.width,
					newHeight = dims.height,
					gridSize = parseInt(this.sysmap.data.grid_size, 10);

				// if 'fit to map' area coords are 0 always
				if (this.data.elementsubtype === '1' && this.data.areatype === '0') {
					newX = 0;
					newY = 0;
				}

				// if autoalign is off
				else if (doAutoAlign === false
						|| (typeof doAutoAlign === 'undefined' && this.sysmap.data.grid_align == '0')) {
					if ((x + dims.width) > this.sysmap.data.width) {
						newX = this.sysmap.data.width - dims.width;
					}
					if ((y + dims.height) > this.sysmap.data.height) {
						newY = this.sysmap.data.height - dims.height;
					}
					if (newX < 0) {
						newX = 0;
						newWidth = this.sysmap.data.width;
					}
					if (newY < 0) {
						newY = 0;
						newHeight = this.sysmap.data.height;
					}
				}
				else {
					newX = x + shiftX;
					newY = y + shiftY;

					newX = Math.floor(newX / gridSize) * gridSize;
					newY = Math.floor(newY / gridSize) * gridSize;

					newX += Math.round(gridSize / 2) - shiftX;
					newY += Math.round(gridSize / 2) - shiftY;

					while ((newX + dims.width) > this.sysmap.data.width) {
						newX -= gridSize;
					}
					while ((newY + dims.height) > this.sysmap.data.height) {
						newY -= gridSize;
					}
					while (newX < 0) {
						newX += gridSize;
					}
					while (newY < 0) {
						newY += gridSize;
					}
				}

				this.data.y = newY;
				this.data.x = newX;

				if (this instanceof Shape || this.data.elementsubtype === '1') {
					this.data.width = newWidth;
					this.data.height = newHeight;
				}

				this.domNode.css({
					top: this.data.y + 'px',
					left: this.data.x + 'px',
					width: newWidth,
					height: newHeight
				});
			},

			/**
			 * Updates element position.
			 *
			 * @param {object} coords
			 */
			updatePosition: function(coords) {
				this.data.x = coords.x;
				this.data.y = coords.y;
				this.align();
				this.trigger('afterMove', this);
			},

			/**
			 * Removes Shape object, delete all reference to it.
			 */
			remove: function() {
				this.domNode.remove();
				delete this.sysmap.data.shapes[this.id];
				delete this.sysmap.shapes[this.id];

				if (typeof this.sysmap.selection.shapes[this.id] !== 'undefined') {
					this.sysmap.selection.count.shapes--;
				}

				delete this.sysmap.selection.shapes[this.id];
			},

			/**
			 * Gets Shape data.
			 *
			 * @returns {Object}
			 */
			getData: function() {
				return this.data;
			}
		};

		Observer.makeObserver(Shape.prototype);

		/**
		 * @class Creates a new Selement.
		 *
		 * @property {object} sysmap reference to Map object
		 * @property {object} data selement db values
		 * @property {bool} selected if element is now selected by user
		 * @property {string} id elementid
		 * @property {object} domNode reference to related DOM element
		 *
		 * @param {object} sysmap reference to Map object
		 * @param {object} selementData element db values
		 */
		function Selement(sysmap, selementData) {
			this.sysmap = sysmap;
			this.selected = false;

			if (!selementData) {
				selementData = {
					selementid: getUniqueId(),
					elementtype: '4', // image
					elements: {},
					iconid_off: this.sysmap.defaultIconId, // first imageid
					label: locale['S_NEW_ELEMENT'],
					label_location: -1, // set default map label location
					x: 0,
					y: 0,
					urls: {},
					elementName: this.sysmap.defaultIconName, // first image name
					use_iconmap: '1',
					application: ''
				};
			}
			else {
				if ($.isArray(selementData.urls)) {
					selementData.urls = {};
				}
			}

			this.data = selementData;
			this.id = this.data.selementid;

			// assign by reference
			this.sysmap.data.selements[this.id] = this.data;

			// create dom
			this.domNode = $('<div></div>', {style: 'position: absolute; z-index: 100'})
				.appendTo(this.sysmap.container)
				.addClass('pointer sysmap_element')
				.attr('data-id', this.id)
				.attr('data-type', 'selements');

			this.domNode.draggable({
				containment: 'parent',
				opacity: 0.5,
				helper: 'clone',
				stop: $.proxy(function(event, data) {
					this.updatePosition({
						x: parseInt(data.position.left, 10),
						y: parseInt(data.position.top, 10)
					});
				}, this)
			});

			this.makeResizable(this.data.elementtype == 3 && this.data.elementsubtype == 1 && this.data.areatype == 1);

			this.updateIcon();

			this.domNode.css({
				top: this.data.y + 'px',
				left: this.data.x + 'px'
			});
		}

		Selement.prototype = {
			/**
			 * Returns element data.
			 */
			getData: Shape.prototype.getData,

			/**
			 * Allows resizing of element
			 */
			makeResizable: Shape.prototype.makeResizable,

			/**
			 * Updates element fields.
			 *
			 * @param {object} data
			 * @param {bool} unsetUndefined			If true, all fields that are not in data parameter will be removed
			 *										from element.
			 */
			update: function(data, unsetUndefined) {
				var fieldName,
					dataFelds = ['elementtype', 'elements', 'iconid_off', 'iconid_on', 'iconid_maintenance',
						'iconid_disabled', 'label', 'label_location', 'x', 'y', 'elementsubtype',  'areatype', 'width',
						'height', 'viewtype', 'urls', 'elementName', 'use_iconmap', 'elementExpressionTrigger',
						'application'
					],
					fieldsUnsettable = ['iconid_off', 'iconid_on', 'iconid_maintenance', 'iconid_disabled'],
					i,
					ln;

				unsetUndefined = unsetUndefined || false;

				// update elements fields, if not massupdate, remove fields that are not in new values
				for (i = 0, ln = dataFelds.length; i < ln; i++) {
					fieldName = dataFelds[i];

					if (typeof data[fieldName] !== 'undefined') {
						this.data[fieldName] = data[fieldName];
					}
					else if (unsetUndefined && (fieldsUnsettable.indexOf(fieldName) === -1)) {
						delete this.data[fieldName];
					}
				}

				// if elementsubtype is not set, it should be 0
				if (unsetUndefined && typeof this.data.elementsubtype === 'undefined') {
					this.data.elementsubtype = '0';
				}

				if (unsetUndefined && typeof this.data.use_iconmap === 'undefined') {
					this.data.use_iconmap = '0';
				}

				this.makeResizable(
						this.data.elementtype == 3 && this.data.elementsubtype == 1 && this.data.areatype == 1
				);

				if (this.data.elementtype === '2') {
					// For element type trigger not exist signle element name.
					delete this.data['elementName'];
				}
				else if (this.data.elementtype === '4') {
					// if element is image we unset advanced icons
					this.data.iconid_on = '0';
					this.data.iconid_maintenance = '0';
					this.data.iconid_disabled = '0';

					// if image element, set elementName to image name
					for (i in this.sysmap.iconList) {
						if (this.sysmap.iconList[i].imageid === this.data.iconid_off) {
							this.data.elementName = this.sysmap.iconList[i].name;
						}
					}
				}
				else {
					this.data.elementName = this.data.elements[0].elementName;
				}

				this.updateIcon();
				this.align(false);
				this.trigger('afterMove', this);
			},

			/**
			 * Updates element position.
			 *
			 * @param {object} coords
			 */
			updatePosition: Shape.prototype.updatePosition,

			/**
			 * Remove element.
			 */
			remove: function() {
				this.domNode.remove();
				delete this.sysmap.data.selements[this.id];
				delete this.sysmap.selements[this.id];

				if (typeof this.sysmap.selection.selements[this.id] !== 'undefined') {
					this.sysmap.selection.count.selements--;
				}

				delete this.sysmap.selection.selements[this.id];
			},

			/**
			 * Toggle element selection.
			 *
			 * @param {bool} state
			 */
			toggleSelect: Shape.prototype.toggleSelect,

			/**
			 * Align element to map or map grid.
			 *
			 * @param {bool} doAutoAlign if we should align element to grid
			 */
			align: Shape.prototype.align,

			/**
			 * Updates element icon and height/witdh in case element is area type.
			 */
			updateIcon: function() {
				var oldIconClass = this.domNode.get(0).className.match(/sysmap_iconid_\d+/);

				if (oldIconClass !== null) {
					this.domNode.removeClass(oldIconClass[0]);
				}

				if ((this.data.use_iconmap === '1' && this.sysmap.data.iconmapid !== '0')
						&& (this.data.elementtype === '0'
							|| (this.data.elementtype === '3' && this.data.elementsubtype === '1'))) {
					this.domNode.addClass('sysmap_iconid_' + this.sysmap.defaultAutoIconId);
				}
				else {
					this.domNode.addClass('sysmap_iconid_' + this.data.iconid_off);
				}

				if (this.data.elementtype === '3' && this.data.elementsubtype === '1') {
					if (this.data.areatype === '1') {
						this.domNode
							.css({
								width: this.data.width + 'px',
								height: this.data.height + 'px'
							})
							.addClass('map-element-area-bg');
					}
					else {
						this.domNode
							.css({
								width: this.sysmap.data.width + 'px',
								height: this.sysmap.data.height + 'px'
							})
							.addClass('map-element-area-bg');
					}
				}
				else {
					this.domNode
						.css({
							width: '',
							height: ''
						})
						.removeClass('map-element-area-bg');
				}
			}
		};

		Observer.makeObserver(Selement.prototype);

		/**
		 * Form for elements.
		 *
		 * @param {object} formContainer jQuery object
		 * @param {object} sysmap
		 */
		function SelementForm(formContainer, sysmap) {
			var formTplData = {
					sysmapid: sysmap.sysmapid
				},
				tpl = new Template($('#mapElementFormTpl').html()),
				i,
				icon,
				formActions = [
					{
						action: 'show',
						value: '#subtypeRow, #hostGroupSelectRow',
						cond: [{
							elementType: '3'
						}]
					},
					{
						action: 'show',
						value: '#hostSelectRow',
						cond: [{
							elementType: '0'
						}]
					},
					{
						action: 'show',
						value: '#triggerSelectRow, #triggerListRow',
						cond: [{
							elementType: '2'
						}]
					},
					{
						action: 'show',
						value: '#mapSelectRow',
						cond: [{
							elementType: '1'
						}]
					},
					{
						action: 'show',
						value: '#areaTypeRow, #areaPlacingRow',
						cond: [{
							elementType: '3',
							subtypeHostGroupElements: 'checked'
						}]
					},
					{
						action: 'show',
						value: '#areaSizeRow',
						cond: [{
							elementType: '3',
							subtypeHostGroupElements: 'checked',
							areaTypeCustom: 'checked'
						}]
					},
					{
						action: 'hide',
						value: '#iconProblemRow, #iconMainetnanceRow, #iconDisabledRow',
						cond: [{
							elementType: '4'
						}]
					},
					{
						action: 'disable',
						value: '#iconid_off, #iconid_on, #iconid_maintenance, #iconid_disabled',
						cond: [
							{
								use_iconmap: 'checked',
								elementType: '0'
							},
							{
								use_iconmap: 'checked',
								elementType: '3',
								subtypeHostGroupElements: 'checked'
							}
						]
					},
					{
						action: 'show',
						value: '#useIconMapRow',
						cond: [
							{
								elementType: '0'
							},
							{
								elementType: '3',
								subtypeHostGroupElements: 'checked'
							}
						]
					},
					{
						action: 'show',
						value: '#application-select-row',
						cond: [
							{
								elementType: '0'
							},
							{
								elementType: '3'
							}
						]
					}
				];

			this.active = false;
			this.sysmap = sysmap;
			this.formContainer = formContainer;

			// create form
			this.domNode = $(tpl.evaluate(formTplData)).appendTo(formContainer);

			// populate icons selects
			for (i in this.sysmap.iconList) {
				icon = this.sysmap.iconList[i];
				$('#iconid_off, #iconid_on, #iconid_maintenance, #iconid_disabled')
					.append('<option value="' + icon.imageid + '">' + icon.name + '</option>');
			}
			$('#iconid_on, #iconid_maintenance, #iconid_disabled')
				.prepend('<option value="0">' + locale['S_DEFAULT'] + '</option>');
			$('#iconid_on, #iconid_maintenance, #iconid_disabled').val(0);

			// hosts
			$('#elementNameHost').multiSelectHelper({
				id: 'elementNameHost',
				objectName: 'hosts',
				name: 'elementValue',
				selectedLimit: 1,
				objectOptions: {
					editable: true
				},
				popup: {
					parameters: 'srctbl=hosts&dstfrm=selementForm&dstfld1=elementNameHost' +
						'&srcfld1=hostid'
				}
			});

			// triggers
			$('#elementNameTriggers').multiSelectHelper({
				id: 'elementNameTriggers',
				objectName: 'triggers',
				name: 'elementValue',
				objectOptions: {
					editable: true
				},
				popup: {
					parameters: 'srctbl=triggers&dstfrm=selementForm&dstfld1=elementNameTriggers' +
						'&srcfld1=triggerid&multiselect=1'
				}
			});

			// host group
			$('#elementNameHostGroup').multiSelectHelper({
				id: 'elementNameHostGroup',
				objectName: 'hostGroup',
				name: 'elementValue',
				selectedLimit: 1,
				objectOptions: {
					editable: true
				},
				popup: {
					parameters: 'srctbl=host_groups&dstfrm=selementForm&dstfld1=elementNameHostGroup' +
						'&srcfld1=groupid'
				}
			});

			this.actionProcessor = new ActionProcessor(formActions);
			this.actionProcessor.process();
		}

		SelementForm.prototype = {
			/**
			 * Shows element form.
			 */
			show: function() {
				this.formContainer.draggable('option', 'handle', '#formDragHandler');
				this.formContainer.show();
				this.domNode.show();
				this.active = true;
			},

			/**
			 * Hides element form.
			 */
			hide: function() {
				this.domNode.toggle(false);
				this.active = false;
			},

			/**
			 * Adds element urls to form.
			 *
			 * @param {object} urls
			 */
			addUrls: function(urls) {
				var tpl = new Template($('#selementFormUrls').html()),
					i,
					url;

				if (typeof urls === 'undefined' || $.isEmptyObject(urls)) {
					urls = {empty: {}};
				}

				for (i in urls) {
					url = urls[i];

					// generate unique urlid
					url.selementurlid = $('#urlContainer tbody tr[id^=urlrow]').length;
					while ($('#urlrow_' + url.selementurlid).length) {
						url.selementurlid++;
					}
					$(tpl.evaluate(url)).appendTo('#urlContainer tbody');
				}
			},

			/**
			 * Add triggers to the list.
			 */
			addTriggers: function(triggers) {
				var tpl = new Template($('#selementFormTriggers').html()),
					selected_triggers = $('#elementNameTriggers').multiSelect('getData'),
					triggerids = [],
					triggers_to_insert = [];

				if (typeof triggers === 'undefined' || $.isEmptyObject(triggers)) {
					triggers = [];
				}

				triggers = triggers.concat(selected_triggers);

				if (triggers) {
					triggers.each(function(trigger) {
						if ($('input[name^="element_id[' + trigger.id + ']"]').length == 0) {
							triggerids.push(trigger.id);
							triggers_to_insert[trigger.id] = {
								id: trigger.id,
								name: typeof trigger.prefix == 'undefined'
									? trigger.name
									: trigger.prefix + trigger.name
							};
						}
					});

					if (triggerids.length != 0) {
						// get priority
						var ajaxUrl = new Curl('jsrpc.php');
						ajaxUrl.setArgument('type', 11);
						$.ajax({
							url: ajaxUrl.getUrl(),
							type: 'post',
							dataType: 'html',
							data: {
								method: 'trigger.get',
								triggerids: triggerids
							},
							success: function(data) {
								data = JSON.parse(data);
								data.result.each(function(trigger) {
									if ($('input[name^="element_id[' + trigger.triggerid + ']"]').length == 0) {
										trigger.name = triggers_to_insert[trigger.triggerid].name;
										$(tpl.evaluate(trigger)).appendTo('#triggerContainer tbody');
									}
								});

								$('#elementNameTriggers').multiSelect('clean');
								SelementForm.prototype.recalculateSortOrder();
								SelementForm.prototype.initSortable();
							}
						});
					}
				}
			},

			/**
			 * Set form controls with element fields values.
			 *
			 * @param {object} selement
			 */
			setValues: function(selement) {
				for (var elementName in selement) {
					$('[name=' + elementName + ']', this.domNode).val([selement[elementName]]);
				}

				// set default icon state
				if (empty(selement.iconid_on)) {
					$('[name=iconid_on]', this.domNode).val(0);
				}
				if (empty(selement.iconid_disabled)) {
					$('[name=iconid_disabled]', this.domNode).val(0);
				}
				if (empty(selement.iconid_maintenance)) {
					$('[name=iconid_maintenance]', this.domNode).val(0);
				}

				// clear urls
				$('#urlContainer tbody tr').remove();
				this.addUrls(selement.urls);

				if (this.sysmap.data.iconmapid === '0') {
					$('#use_iconmap').prop({
						checked: false,
						disabled: true
					});
				}

				this.actionProcessor.process();

				switch (selement.elementtype) {
					// host
					case '0':
						$('#elementNameHost').multiSelect('addData', {
							'id': selement.elements[0].hostid,
							'name': selement.elements[0].elementName
						});
						break;

					// map
					case '1':
						$('#sysmapid').val(selement.elements[0].sysmapid);
						$('#elementNameMap').val(selement.elements[0].elementName);
						break;

					// trigger
					case '2':
						var triggers = [];

						for (i in selement.elements) {
							triggers[i] = {'id': selement.elements[i].triggerid, 'name': selement.elements[i].elementName};
						}

						this.addTriggers(triggers);
						break;

					// host group
					case '3':
						$('#elementNameHostGroup').multiSelect('addData', {
							'id': selement.elements[0].groupid,
							'name': selement.elements[0].elementName
						});
						break;
				}
			},

			/**
			 * Gets form values for element fields.
			 *
			 * @retrurns {Object|Boolean}
			 */
			getValues: function() {
				var values = $(':input', '#selementForm').not(this.actionProcessor.hidden).serializeArray(),
					data = {
						urls: {}
					},
					i,
					urlPattern = /^url_(\d+)_(name|url)$/,
					url,
					urlNames = {},
					elementsData = {};

				for (i = 0; i < values.length; i++) {
					url = urlPattern.exec(values[i].name);

					if (url !== null) {
						if (typeof data.urls[url[1]] === 'undefined') {
							data.urls[url[1]] = {};
						}

						data.urls[url[1]][url[2]] = values[i].value.toString();
					}
					else {
						data[values[i].name] = values[i].value.toString();
					}
				}

				data.elements = {};

				// set element id and name
				switch (data.elementtype) {
					// host
					case '0':
						elementsData = $('#elementNameHost').multiSelect('getData');

						if (elementsData.length != 0) {
							data.elements[0] = {
								hostid: elementsData[0].id,
								elementName: elementsData[0].name
							};
						}
						break;

					// map
					case '1':
						if ($('#elementNameMap').val() !== '') {
							data.elements[0] = {
								sysmapid: $('#sysmapid').val(),
								elementName: $('#elementNameMap').val()
							};
						}
						break;

					// triggers
					case '2':
						i = 0;
						$('input[name^="element_id"]').each(function() {
							data.elements[i] = {
								triggerid: $(this).val(),
								elementName: $('input[name^="element_name[' + $(this).val() + ']"]').val(),
								priority: $('input[name^="element_priority[' + $(this).val() + ']"]').val()
							};
							i++;
						});
						break;

					// host group
					case '3':
						elementsData = $('#elementNameHostGroup').multiSelect('getData');

						if (elementsData.length != 0) {
							data.elements[0] = {
								groupid: elementsData[0].id,
								elementName: elementsData[0].name
							};
						}
						break;
				}

				// validate urls
				for (i in data.urls) {
					if (data.urls[i].name === '' && data.urls[i].url === '') {
						delete data.urls[i];
						continue;
					}

					if (data.urls[i].name === '' || data.urls[i].url === '') {
						alert(locale['S_INCORRECT_ELEMENT_MAP_LINK']);

						return false;
					}

					if (typeof urlNames[data.urls[i].name] !== 'undefined') {
						alert(locale['S_EACH_URL_SHOULD_HAVE_UNIQUE'] + " '" + data.urls[i].name + "'.");

						return false;
					}

					urlNames[data.urls[i].name] = 1;
				}

				// validate element id
				if ($.isEmptyObject(data.elements) && data.elementtype !== '4') {
					switch (data.elementtype) {
						case '0': alert('Host is not selected.');
							return false;
						case '1': alert('Map is not selected.');
							return false;
						case '2': alert('Trigger is not selected.');
							return false;
						case '3': alert('Host group is not selected.');
							return false;
					}
				}

				return data;
			},

			/**
			 * Drag and drop trigger sorting.
			 */
			initSortable: function() {
				var triggerContainer = $('#triggerContainer');

				triggerContainer.sortable({
					disabled: (triggerContainer.find('tr.sortable').length < 2),
					items: 'tbody tr.sortable',
					axis: 'y',
					cursor: 'move',
					handle: 'div.drag-icon',
					tolerance: 'pointer',
					opacity: 0.6,
					update: this.recalculateSortOrder,
					start: function(e, ui) {
						$(ui.placeholder).height($(ui.helper).height());
					}
				});
			},

			/**
			 * Sorting triggers by severity.
			 */
			recalculateSortOrder: function() {
				if ($('input[name^="element_id"]').length != 0) {
					var triggers = [],
						priority;
					$('input[name^="element_id"]').each(function() {
						priority = $('input[name^="element_priority[' + $(this).val() + ']"]').val()
						if (!triggers[priority]) {
							triggers[priority] = {
								'priority': priority,
								'html':	$('#triggerrow_' + $(this).val())[0].outerHTML
							}
						}
						else {
							triggers[priority].html += $('#triggerrow_' + $(this).val())[0].outerHTML;
						}
					});

					triggers.sort(function (a, b) {
						return b.priority - a.priority;
					});

					$('#triggerContainer tbody').html('');
					triggers.each(function(trigger) {
						$('#triggerContainer tbody').append(trigger.html);
					});
				}
			}
		};

		/**
		 * Elements mass update form.
		 *
		 * @param {object} formContainer jQuery object
		 * @param {object} sysmap
		 */
		function MassForm(formContainer, sysmap) {
			var i,
				icon,
				formActions = [
					{
						action: 'enable',
						value: '#massLabel',
						cond: [{
							chkboxLabel: 'checked'
						}]
					},
					{
						action: 'enable',
						value: '#massLabelLocation',
						cond: [{
							chkboxLabelLocation: 'checked'
						}]
					},
					{
						action: 'enable',
						value: '#massUseIconmap',
						cond: [{
							chkboxMassUseIconmap: 'checked'
						}]
					},
					{
						action: 'enable',
						value: '#massIconidOff',
						cond: [{
							chkboxMassIconidOff: 'checked'
						}]
					},
					{
						action: 'enable',
						value: '#massIconidOn',
						cond: [{
							chkboxMassIconidOn: 'checked'
						}]
					},
					{
						action: 'enable',
						value: '#massIconidMaintenance',
						cond: [{
							chkboxMassIconidMaintenance: 'checked'
						}]
					},
					{
						action: 'enable',
						value: '#massIconidDisabled',
						cond: [{
							chkboxMassIconidDisabled: 'checked'
						}]
					}
				];

			this.sysmap = sysmap;
			this.formContainer = formContainer;

			// create form
			var tpl = new Template($('#mapMassFormTpl').html());
			this.domNode = $(tpl.evaluate()).appendTo(formContainer);

			// populate icons selects
			for (i in this.sysmap.iconList) {
				icon = this.sysmap.iconList[i];
				$('#massIconidOff, #massIconidOn, #massIconidMaintenance, #massIconidDisabled')
					.append('<option value="' + icon.imageid + '">' + icon.name + '</option>');
			}
			$('#massIconidOn, #massIconidMaintenance, #massIconidDisabled')
				.prepend('<option value="0">' + locale['S_DEFAULT'] + '</option>');

			this.actionProcessor = new ActionProcessor(formActions);
			this.actionProcessor.process();
		}

		MassForm.prototype = {
			/**
			 * Show mass update form.
			 */
			show: function() {
				this.formContainer.draggable('option', 'handle', '#massDragHandler');
				this.formContainer.show();
				this.domNode.show();
				this.updateList();
			},

			/**
			 * Hide mass update form.
			 */
			hide: function() {
				this.domNode.toggle(false);
				$(':checkbox', this.domNode).prop('checked', false);
				$('select', this.domNode).each(function() {
					var select = $(this);
					select.val($('option:first', select).val());
				});
				$('textarea', this.domNode).val('');
				this.actionProcessor.process();
			},

			/**
			 * Get values from mass update form that should be updated in all selected elements.
			 *
			 * @return array
			 */
			getValues: function() {
				var values = $('#massForm').serializeArray(),
					data = {},
					i,
					ln;

				for (i = 0, ln = values.length; i < ln; i++) {
					// special case for use iconmap checkbox, because unchecked checkbox is not submitted with form
					if (values[i].name === 'chkbox_use_iconmap') {
						data['use_iconmap'] = '0';
					}
					if (values[i].name.match(/^chkbox_/) !== null) {
						continue;
					}

					data[values[i].name] = values[i].value.toString();
				}

				return data;
			},

			/**
			 * Updates list of selected elements in mass update form.
			 */
			updateList: function() {
				var tpl = new Template($('#mapMassFormListRow').html()),
					id,
					list = [],
					element,
					elementTypeText,
					i,
					ln,
					name;

				$('#massList tbody').empty();

				for (id in this.sysmap.selection.selements) {
					element = this.sysmap.selements[id];

					switch (element.data.elementtype) {
						case '0': elementTypeText = locale['S_HOST']; break;
						case '1': elementTypeText = locale['S_MAP']; break;
						case '2': elementTypeText = locale['S_TRIGGER']; break;
						case '3': elementTypeText = locale['S_HOST_GROUP']; break;
						case '4': elementTypeText = locale['S_IMAGE']; break;
					}

					if (typeof element.data.elementName === 'undefined') {
						name = element.data.elements[0].elementName.escapeHTML();
						if (Object.keys(element.data.elements).length > 1) {
							name += '...';
						}
					}
					else {
						name = element.data.elementName.escapeHTML();
					}

					list.push({
						elementType: elementTypeText,
						elementName: name
					});
				}

				// sort by element type and then by element name
				list.sort(function(a, b) {
					var elementTypeA = a.elementType.toLowerCase(),
						elementTypeB = b.elementType.toLowerCase(),
						elementNameA,
						elementNameB;

					if (elementTypeA < elementTypeB) {
						return -1;
					}
					if (elementTypeA > elementTypeB) {
						return 1;
					}

					elementNameA = a.elementName.toLowerCase();
					elementNameB = b.elementName.toLowerCase();

					if (elementNameA < elementNameB) {
						return -1;
					}
					if (elementNameA > elementNameB) {
						return 1;
					}

					return 0;
				});

				for (i = 0, ln = list.length; i < ln; i++) {
					$(tpl.evaluate(list[i])).appendTo('#massList tbody');
				}
			}
		};

		/**
		 * Form for shape editing.
		 *
		 * @param {object} formContainer jQuery object
		 * @param {object} sysmap
		 */
		function ShapeForm(formContainer, sysmap) {
			this.sysmap = sysmap;
			this.formContainer = formContainer;
			this.triggerids = {};
			this.domNode = $(new Template($('#mapShapeFormTpl').html()).evaluate()).appendTo(formContainer);
		}

		ShapeForm.prototype = {
			/**
			 * Show form.
			 */
			show: function() {
				this.formContainer.draggable('option', 'handle', '#shapeDragHandler');
				this.formContainer.show();
				this.domNode.show();
				this.active = true;
			},

			/**
			 * Hides element form.
			 */
			hide: function() {
				this.domNode.toggle(false);
				this.active = false;
			},

			/**
			 * Set form controls with shape fields values.
			 *
			 * @param {object} shape
			 */
			setValues: function(shape) {
				for (var field in shape) {
					$('[name=' + field + ']', this.domNode).val([shape[field]]);
				}

				$('.input-color-picker input', this.domNode).change();
				$('#border_type').change();
			},

			/**
			 * Get values from shape update form that should be updated
			 *
			 * @return array
			 */
			getValues: function() {
				var values = $('#shapeForm').serializeArray(),
					data = {},
					i,
					ln;

				for (i = 0, ln = values.length; i < ln; i++) {
					data[values[i].name] = values[i].value.toString();
				}

				return data;
			}
		};

		/**
		 * Form for shape editing.
		 *
		 * @param {object} formContainer jQuery object
		 * @param {object} sysmap
		 */
		function MassShapeForm(formContainer, sysmap) {
			var formActions = [];

			var mapping = {
				chkboxType: '[name="mass_type"]',
				chkboxText: '#mass_text',
				chkboxFont: '#mass_font',
				chkboxFontSize: '#mass_font_size',
				chkboxFontColor: '#mass_font_color',
				chkboxTextHalign: '#mass_text_halign',
				chkboxTextValign: '#mass_text_valign',
				chkboxBackground: '#mass_background_color',
				chkboxBorderType: '#mass_border_type',
				chkboxBorderWidth: '#mass_border_width',
				chkboxBorderColor: '#mass_border_color'
			};

			Object.keys(mapping).forEach(function (key) {
				var condition = {};
				condition[key] = 'checked';

				formActions.push({
					action: 'enable',
					value: mapping[key],
					cond: [condition]
				});
			});

			this.sysmap = sysmap;
			this.formContainer = formContainer;
			this.triggerids = {};
			this.domNode = $(new Template($('#mapMassShapeFormTpl').html()).evaluate()).appendTo(formContainer);

			this.actionProcessor = new ActionProcessor(formActions);
			this.actionProcessor.process();
		}

		MassShapeForm.prototype = {
			/**
			 * Show form.
			 */
			show: function() {
				this.formContainer.draggable('option', 'handle', '#massShapeDragHandler');
				this.formContainer.show();
				this.domNode.show();
				this.active = true;
			},

			/**
			 * Hides element form.
			 */
			hide: function() {
				this.domNode.toggle(false);
				this.active = false;
				$(':checkbox', this.domNode).prop('checked', false).prop("disabled", false);
				$('select', this.domNode).each(function() {
					var select = $(this);
					select.val($('option:first', select).val());
				});
				$('textarea', this.domNode).val('');
				this.actionProcessor.process();
			},

			/**
			 * Get values from mass update form that should be updated in all selected shapes.
			 *
			 * @return array
			 */
			getValues: function() {
				var values = $('#massShapeForm').serializeArray(),
					data = {},
					i,
					ln;

				for (i = 0, ln = values.length; i < ln; i++) {
					if (values[i].name.match(/^mass_/) !== null) {
						data[values[i].name.substring("mass_".length)] = values[i].value.toString();
					}
				}

				return data;
			}
		};

		/**
		 * Form for editin links.
		 *
		 * @param {object} formContainer jQuesry object
		 * @param {object} sysmap
		 */
		function LinkForm(formContainer, sysmap) {
			this.sysmap = sysmap;
			this.formContainer = formContainer;
			this.triggerids = {};
			this.domNode = $(new Template($('#linkFormTpl').html()).evaluate()).appendTo(formContainer);
		}

		LinkForm.prototype = {
			/**
			 * Show form.
			 */
			show: function() {
				this.domNode.show();
				$('.element-edit-control').attr('disabled', true);
			},

			/**
			 * Hide form.
			 */
			hide: function() {
				$('#linkForm').hide();
				$('.element-edit-control').attr('disabled', false);
			},

			/**
			 * Get form values for link fields.
			 */
			getValues: function() {
				var values = $('#linkForm').serializeArray(),
					data = {
						linktriggers: {}
					},
					i,
					ln,
					linkTriggerPattern = /^linktrigger_(\w+)_(triggerid|linktriggerid|drawtype|color|desc_exp)$/,
					colorPattern = /^[0-9a-f]{6}$/i,
					linkTrigger;

				for (i = 0, ln = values.length; i < ln; i++) {
					linkTrigger = linkTriggerPattern.exec(values[i].name);

					if (linkTrigger !== null) {
						if (linkTrigger[2] == 'color' && !colorPattern.match(values[i].value.toString())) {
							throw sprintf(
								t('Colour "%1$s" is not correct: expecting hexadecimal colour code (6 symbols).'),
								values[i].value
							);
						}

						if (typeof data.linktriggers[linkTrigger[1]] === 'undefined') {
							data.linktriggers[linkTrigger[1]] = {};
						}

						data.linktriggers[linkTrigger[1]][linkTrigger[2]] = values[i].value.toString();
					}
					else {
						if (values[i].name == 'color' && !colorPattern.match(values[i].value.toString())) {
							throw sprintf(
								t('Colour "%1$s" is not correct: expecting hexadecimal colour code (6 symbols).'),
								values[i].value
							);
						}

						data[values[i].name] = values[i].value.toString();
					}
				}

				return data;
			},

			/**
			 * Update form controls with values from link.
			 *
			 * @param {object} link
			 */
			setValues: function(link) {
				var selement1,
					tmp,
					selementid,
					selement,
					elementName,
					optgroups = {},
					optgroupType,
					optgroupLabel,
					optgroupDom,
					i,
					ln;

				/*
				 * If only one element is selected, make sure that element1 is equal to the selected element and
				 * element2 - to the connected.
				 */
				if (this.sysmap.selection.count.selements === 1 && this.sysmap.selection.count.shapes === 0) {
					// get currently selected element
					for (selementid in this.sysmap.selection.selements) {
						selement1 = this.sysmap.selements[selementid];
					}

					if (selement1.id !== link.selementid1) {
						tmp = link.selementid1;
						link.selementid1 = selement1.id;
						link.selementid2 = tmp;
					}
				}

				// populate list of elements to connect with
				$('#selementid2').empty();

				// sort by type
				for (selementid in this.sysmap.selements) {
					selement = this.sysmap.selements[selementid];

					if (selement.id == link.selementid1) {
						continue;
					}

					if (optgroups[selement.data.elementtype] === void(0)) {
						optgroups[selement.data.elementtype] = [];
					}

					optgroups[selement.data.elementtype].push(selement);
				}

				for (optgroupType in optgroups) {
					switch (optgroupType) {
						case '0':
							optgroupLabel = locale['S_HOST'];
							break;

						case '1':
							optgroupLabel = locale['S_MAP'];
							break;

						case '2':
							optgroupLabel = locale['S_TRIGGER'];
							break;

						case '3':
							optgroupLabel = locale['S_HOST_GROUP'];
							break;

						case '4':
							optgroupLabel = locale['S_IMAGE'];
							break;
					}

					optgroupDom = $('<optgroup label="' + optgroupLabel + '"></optgroup>');

					for (i = 0, ln = optgroups[optgroupType].length; i < ln; i++) {
						optgroupDom.append('<option value="' + optgroups[optgroupType][i].id + '">'
							+ optgroups[optgroupType][i].data.elementName + '</option>'
						);
					}

					$('#selementid2').append(optgroupDom);
				}

				// set values for form elements
				for (elementName in link) {
					$('[name=' + elementName + ']', this.domNode).val(link[elementName]);
				}

				// clear triggers
				this.triggerids = {};
				$('#linkTriggerscontainer tbody tr').remove();
				this.addLinkTriggers(link.linktriggers);
			},

			/**
			 * Add link triggers to link form.
			 *
			 * @param {object} triggers
			 */
			addLinkTriggers: function(triggers) {
				var tpl = new Template($('#linkTriggerRow').html()),
					linkTrigger;

				for (linkTrigger in triggers) {
					this.triggerids[triggers[linkTrigger].triggerid] = linkTrigger;
					$(tpl.evaluate(triggers[linkTrigger])).appendTo('#linkTriggerscontainer tbody');
					$('#linktrigger_' + triggers[linkTrigger].linktriggerid + '_drawtype')
						.val(triggers[linkTrigger].drawtype);
				}

				$('.input-color-picker input', this.domNode).change();
			},

			/**
			 * Add new triggers which were selected in popup to trigger list.
			 *
			 * @param {object} triggers
			 */
			addNewTriggers: function(triggers) {
				var tpl = new Template($('#linkTriggerRow').html()),
					linkTrigger = {
						color: 'DD0000'
					},
					linktriggerid,
					i,
					ln;

				for (i = 0, ln = triggers.length; i < ln; i++) {
					if (typeof this.triggerids[triggers[i].triggerid] !== 'undefined') {
						continue;
					}

					linktriggerid = getUniqueId();

					// store linktriggerid to generate every time unique one
					this.sysmap.allLinkTriggerIds[linktriggerid] = true;

					// store triggerid to forbid selecting same trigger twice
					this.triggerids[triggers[i].triggerid] = linktriggerid;
					linkTrigger.linktriggerid = linktriggerid;
					linkTrigger.desc_exp = triggers[i].description;
					linkTrigger.triggerid = triggers[i].triggerid;
					$(tpl.evaluate(linkTrigger)).appendTo('#linkTriggerscontainer tbody');
				}

				$('.input-color-picker input', this.domNode).change();
			},

			/**
			 * Updates links list for element.
			 *
			 * @param {string} selementIds
			 */
			updateList: function(selementIds) {
				var links = this.sysmap.getLinksBySelementIds(selementIds),
					linkTable,
					rowTpl,
					list,
					i, j,
					selement,
					tmp,
					ln,
					link,
					linktriggers,
					fromElementName,
					toElementName;

				$('.element-links').hide();
				$('.element-links tbody').empty();

				if (links.length) {
					$('#mapLinksContainer').show();

					if (objectSize(selementIds) > 1) {
						rowTpl = '#massElementLinkTableRowTpl';
						linkTable = $('#mass-element-links');
					}
					else {
						rowTpl = '#elementLinkTableRowTpl';
						linkTable = $('#element-links');
					}

					rowTpl = new Template($(rowTpl).html());

					list = [];
					for (i = 0, ln = links.length; i < ln; i++) {
						link = this.sysmap.links[links[i]].data;

						/*
						 * If one element selected and it's not link.selementid1, we need to swap link.selementid1
						 * and link.selementid2 in order that sorting works correctly.
						 */
						if (objectSize(selementIds) == 1 && !selementIds[link.selementid1]) {
							// Get currently selected element.
							for (var selementId in this.sysmap.selection.selements) {
								selement = this.sysmap.selements[selementId];
							}

							if (selement.id !== link.selementid1) {
								tmp = link.selementid1;
								link.selementid1 = selement.id;
								link.selementid2 = tmp;
							}
						}

						linktriggers = [];

						for (var linktrigger in link.linktriggers) {
							linktriggers.push(link.linktriggers[linktrigger].desc_exp);
						}

						if (typeof this.sysmap.selements[link.selementid1].data.elementName === 'undefined') {
							fromElementName = this.sysmap.selements[link.selementid1].data.elements[0].elementName;
							if (Object.keys(this.sysmap.selements[link.selementid1].data.elements).length > 1) {
								fromElementName += '...';
							}
						}
						else {
							fromElementName = this.sysmap.selements[link.selementid1].data.elementName;
						}

						if (typeof this.sysmap.selements[link.selementid2].data.elementName === 'undefined') {
							toElementName = this.sysmap.selements[link.selementid2].data.elements[0].elementName;
							if (Object.keys(this.sysmap.selements[link.selementid2].data.elements).length > 1) {
								toElementName += '...';
							}
						}
						else {
							toElementName = this.sysmap.selements[link.selementid2].data.elementName;
						}

						list.push({
<<<<<<< HEAD
							fromElementName: fromElementName,
							toElementName: toElementName,
=======
							fromElementName: this.sysmap.selements[link.selementid1].data.elements.elementName || '',
							toElementName: this.sysmap.selements[link.selementid2].data.elements.elementName || '',
>>>>>>> 2668c4e8
							linkid: link.linkid,
							linktriggers: linktriggers
						});
					}

					// Sort by "from" element and then by "to" element.
					list.sort(function(a, b) {
						var fromElementA = a.fromElementName.toLowerCase(),
							fromElementB = b.fromElementName.toLowerCase(),
							toElementA = a.toElementName.toLowerCase(),
							toElementB = b.toElementName.toLowerCase(),
							linkIdA = a.linkid,
							linkIdB = b.linkid;

						if (fromElementA < fromElementB) {
							return -1;
						}
						else if (fromElementA > fromElementB) {
							return 1;
						}

						if (toElementA < toElementB) {
							return -1;
						}
						else if (toElementA > toElementB) {
							return 1;
						}

						if (linkIdA < linkIdB) {
							return -1;
						}
						else if (linkIdA > linkIdB) {
							return 1;
						}

						return 0;
					});

					for (i = 0, ln = list.length; i < ln; i++) {
						var row = $(rowTpl.evaluate(list[i])),
							row_urls = $('.element-urls', row);

						for (j = 0; j < list[i].linktriggers.length; j++) {
							if (j != 0) {
								row_urls.append($('<br>'));
							}
							row_urls.append($('<span>').text(list[i].linktriggers[j]));
						}

						row.appendTo(linkTable.find('tbody'));
					}

					linkTable.closest('.element-links').show();
				}
				else {
					$('#mapLinksContainer').hide();
				}
			}
		};

		var sysmap = new CMap(containerId, mapData);

		Shape.prototype.bind('afterMove', function(event, element) {
			if (sysmap.selection.count.shapes === 1 && sysmap.selection.count.selements === 0
					&& sysmap.selection.shapes[element.id] !== void(0)) {
				$('#shapeForm input[name=x]').val(element.data.x);
				$('#shapeForm input[name=y]').val(element.data.y);

				if (typeof element.data.width !== 'undefined') {
					$('#shapeForm input[name=width]').val(element.data.width);
				}
				if (typeof element.data.height !== 'undefined') {
					$('#shapeForm input[name=height]').val(element.data.height);
				}
			}

			sysmap.updateImage();
		});

		Selement.prototype.bind('afterMove', function(event, element) {
			if (sysmap.selection.count.selements === 1 && sysmap.selection.count.shapes === 0
					&& sysmap.selection.selements[element.id] !== void(0)) {
				$('#x').val(element.data.x);
				$('#y').val(element.data.y);

				if (typeof element.data.width !== 'undefined') {
					$('#areaSizeWidth').val(element.data.width);
				}
				if (typeof element.data.height !== 'undefined') {
					$('#areaSizeHeight').val(element.data.height);
				}
			}

			sysmap.updateImage();
		});

		return sysmap;
	}

	return {
		object: null,
		run: function(containerId, mapData) {
			if (this.object !== null) {
				throw new Error('Map has already been run.');
			}

			this.object = createMap(containerId, mapData);
		}
	};
}(jQuery));<|MERGE_RESOLUTION|>--- conflicted
+++ resolved
@@ -3057,13 +3057,8 @@
 						}
 
 						list.push({
-<<<<<<< HEAD
 							fromElementName: fromElementName,
 							toElementName: toElementName,
-=======
-							fromElementName: this.sysmap.selements[link.selementid1].data.elements.elementName || '',
-							toElementName: this.sysmap.selements[link.selementid2].data.elements.elementName || '',
->>>>>>> 2668c4e8
 							linkid: link.linkid,
 							linktriggers: linktriggers
 						});
