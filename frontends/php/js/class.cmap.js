// JavaScript Document
/*
** ZABBIX
** Copyright (C) 2000-2010 SIA Zabbix
**
** This program is free software; you can redistribute it and/or modify
** it under the terms of the GNU General Public License as published by
** the Free Software Foundation; either version 2 of the License, or
** (at your option) any later version.
**
** This program is distributed in the hope that it will be useful,
** but WITHOUT ANY WARRANTY; without even the implied warranty of
** MERCHANTABILITY or FITNESS FOR A PARTICULAR PURPOSE.  See the
** GNU General Public License for more details.
**
** You should have received a copy of the GNU General Public License
** along with this program; if not, write to the Free Software
** Foundation, Inc., 675 Mass Ave, Cambridge, MA 02139, USA.
**
*/
// Title: Cmap class
// Author: Aly

// [!CDATA[
var ZBX_SYSMAPS = new Array();			// sysmaps obj reference

// sysmapid ALWAYS must be a STRING (js doesn't support uint64) !!!!
function create_map(container,sysmapid,id){
	if(typeof(id) == 'undefined'){
		id = ZBX_SYSMAPS.length;
	}

	if(is_number(sysmapid) && (sysmapid > 100000000000000)){
		throw('Error: Wrong type of arguments passed to function [create_map]');
	}


	ZBX_SYSMAPS[id] = new Object;
	ZBX_SYSMAPS[id].map = new Cmap(container,sysmapid,id);
}

var Cmap = Class.create(CDebug,{
id:	null,							// own id
sysmapid: null,						// sysmapid
container: null,					// selements and links HTML container (D&D droppable area)
mapimg: null,						// HTML element map img

grid: null,							// grid object

sysmap:	{},							// map data
selements: {},						// map selements array
links:	{},							// map links array

selection: {
	count: 0,						// number of selected elements
	selements: {}					// selected SElements
},

menu_active: 0,						// To recognize D&D
debug_status: 0,

mselement: {
	selementid:			0,			// ALWAYS must be a STRING (js doesn't support uint64)
	elementtype:		4,			// 5-UNDEFINED
	elementid:			0,			// ALWAYS must be a STRING (js doesn't support uint64)
	elementName:		'',			// element name
	iconid_off:			0,			// ALWAYS must be a STRING (js doesn't support uint64)
	iconid_on:			0,			// ALWAYS must be a STRING (js doesn't support uint64)
	iconid_maintenance:	0,		// ALWAYS must be a STRING (js doesn't support uint64)
	iconid_disabled:	0,			// ALWAYS must be a STRING (js doesn't support uint64)
	label:				locale['S_NEW_ELEMENT'],	// Element label
	label_expanded:		locale['S_NEW_ELEMENT'],	// Element label macros expanded
	label_location:		3,
	x:					0,
	y:					0,
	urls:				{},
	html_obj:			null,			// reference to html obj
	html_objid:			null,			// html elements id
	selected:			0				// element is not selected
},

mlink: {
	linkid:			0,				// ALWAYS must be a STRING (js doesn't support uint64)
	label:			'',				// Link label
	label_expanded: '',				// Link label (Expand macros)
	selementid1:	0,				// ALWAYS must be a STRING (js doesn't support uint64)
	selementid2:	0,				// ALWAYS must be a STRING (js doesn't support uint64)
	linktriggers:	null,			// ALWAYS must be a STRING (js doesn't support uint64)
	tr_desc:		locale['S_SELECT'],		// default trigger caption
	drawtype:		0,
	color:			'0000CC',
	status:			1				// status of link 1 - active, 2 - passive
},


mlinktrigger: {
	linktriggerid:	0,					// ALWAYS must be a STRING (js doesn't support uint64)
	triggerid:		0,					// ALWAYS must be a STRING (js doesn't support uint64)
	desc_exp:		locale['S_SET_TRIGGER'],		// default trigger caption
	drawtype:		0,
	color:			'CC0000'
},

selementForm:		{},					// container for Selement form dom objects
linkForm:			{},					// container for link form dom objects

initialize: function($super, container, sysmapid, id){
	this.id = id;
	$super('CMap['+id+']');

	this.container = $(container);

	if(is_null(this.container)){
		this.container = document.body;
//		this.error('Map initialization failed. Unavailable container.');
	}
	else{
//		var pos = getPosition(this.container);
//		this.container.style.position = 'relative'; //absolute; top:'+pos.top+'px; left:'+pos.left+'px;');
	}

	if(typeof(sysmapid) != 'undefined'){
		this.sysmapid = sysmapid;

// add event listeners
// sysmap
		addListener($('sysmap_save'), 'click', this.saveSysmap.bindAsEventListener(this), false);

// grid
		var gridCtrlElemetns = {
			'gridsize': $('gridsize'),
			'gridautoalign': $('gridautoalign'),
			'gridshow': $('gridshow'),
			'gridalignall': $('gridalignall')
		};

		this.grid = new CGrid(this.id, gridCtrlElemetns);

// selement
		addListener($('selement_add'), 'click', this.addNewElement.bindAsEventListener(this), false);
		addListener($('selement_rmv'), 'click', this.remove_selements.bindAsEventListener(this), false);
// link
		addListener($('link_add'), 'click', this.add_empty_link.bindAsEventListener(this), false);
		addListener($('link_rmv'), 'click', this.remove_links.bindAsEventListener(this), false);


//------

		this.getSysmapBySysmapid(this.sysmapid);
	}

	Position.includeScrollOffsets = true;
},


// SYSMAP
getSysmapBySysmapid: function(){
	this.debug('getSysmapBySysmapid');

	var url = new Curl(location.href);
	var params = {
		'favobj': 	'sysmap',
		'favid':	this.id,
		'sysmapid': this.sysmapid,
		'action':	'get'
	};

	new Ajax.Request(url.getPath()+'?output=ajax'+'&sid='+url.getArgument('sid'),
					{
						'method': 'post',
						'parameters':params,
//						'onSuccess': function(resp){ SDI(resp.responseText); },
						'onSuccess': function(){ },
						'onFailure': function(){ throw('Get selements FAILED.'); }
					}
	);
},

selementDragEnd: function(e, ui){
	this.debug('selementDragEnd');

	this.deactivate_menu();

	ui.helper.context.style.left = ui.position.left+'px';
	ui.helper.context.style.top = ui.position.top+'px';
	var element = ui.helper.context;

	var element_id = element.id.split('_');
	var selementid = element_id[(element_id.length - 1)];

	var pos = new Array();
	pos.x = parseInt(element.style.left,10);
	pos.y = parseInt(element.style.top,10);

	this.selements[selementid].y = pos.y;
	this.selements[selementid].x = pos.x;

	this.alignSelement(selementid);

	if(isset('selementid', this.selementForm) && isset('x', this.selementForm) && isset('y', this.selementForm)){
		if(this.selementForm.selementid.value == selementid){
			this.selementForm.x.value = this.selements[selementid].x;
			this.selementForm.y.value = this.selements[selementid].y;
		}
	}

	this.sysmapUpdate();
},

sysmapUpdate: function(){
	this.debug('sysmapUpdate');
	this.updateMapImage();
//	alert(id+' : '+this.selementids[id]);
},

// ---------- FORMS ------------------------------------------------------------------------------------
//------------------------------------------------------------------------------------------------------

//ELEMENTS
addNewElement: function(){
	this.debug('addNewElement');

//	var selement = this.mselement;

	var selement = {};
	for(var key in this.mselement){
		selement[key] = this.mselement[key];
	}

	var url = new Curl(location.href);

	var params = {
		'favobj': 	'selements',
		'favid':	this.id,
		'sysmapid':	this.sysmapid,
		'action':	'new_selement'
	};

	params['selements'] = Object.toJSON({'0': selement});

	new Ajax.Request(url.getPath()+'?output=ajax'+'&sid='+url.getArgument('sid'),
					{
						'method': 'post',
						'parameters':params,
						'onSuccess': function(){ },
//						'onSuccess': function(resp){ SDI(resp.responseText); },
						'onFailure': function(){ document.location = url.getPath()+'?'+Object.toQueryString(params); }
					}
	);
},

// CONNECTORS
add_empty_link: function(e){
	this.debug('add_empty_link');
//--

	if(this.selection.count == 2){
		var selementid1 = null;
		var selementid2 = null;

		for(var selementid in this.selection.selements){
			if(!isset(selementid, this.selements)) continue;

			if(is_null(selementid1)){
				selementid1 = selementid;
			}
			else{
				selementid2 = selementid;
				break;
			}
		}
	}
	else{
		this.info(locale['S_TWO_ELEMENTS_SHOULD_BE_SELECTED']);
		return false;
	}

	var mlink = {};
	for(var key in this.mlink){
		mlink[key] = this.mlink[key];
	}

	mlink['selementid1'] = selementid1;
	mlink['selementid2'] = selementid2;

	mlink['linktriggers'] = {};

	this.add_link(mlink,1);
	this.update_linkContainer(e);
},

// SYSMAP FORM
saveSysmap: function(){
	this.debug('saveSysmap');

	var url = new Curl(location.href);
	var params = {
		'favobj': 	'sysmap',
		'favid':	this.id,
		'sysmapid':	this.sysmapid,
		'action':	'save'
	};

	params = this.get_update_params(params);
//SDJ(params);
	new Ajax.Request(url.getPath()+'?output=ajax'+'&sid='+url.getArgument('sid'),
					{
						'method': 'post',
						'parameters':params,
						'onSuccess': function(){ },
//						'onSuccess': function(resp){ SDI(resp.responseText); },
						'onFailure': function(){ document.location = url.getPath()+'?'+Object.toQueryString(params); }
					}
	);
},
//------------------------------------------------------------------------

// ---------- ELEMENTS ------------------------------------------------------------------------------------
//------------------------------------------------------------------------------------------------------

select_selement: function(selementid, multi){
	this.debug('select_selement');
//--
	if(!isset(selementid, this.selements) || empty(this.selements[selementid])) return false;

	var multi = multi || false;
	var selement = this.selements[selementid];

	if((typeof(this.selements[selementid]) != 'undefiend') && !empty(this.selements[selementid])){
		if(is_null(this.selements[selementid].selected)){
			this.selection.selements[selementid] = selementid;
			this.selements[selementid].selected = selementid;

			selement.html_obj.style.border = '1px #3333FF solid';
			selement.html_obj.style.backgroundColor = '#00AAAA';
			selement.html_obj.style.opacity = '.60';

			this.selection.count++;
		}
		else if((this.selection.count > 1) && !multi){
// if selected several selements and then we clicked on one of them
		}
		else{
			this.selection.count--;

			this.selection.selements[selement.selementid] = null;
			delete(this.selection.selements[selement.selementid]);

			this.selements[selementid].selected = null;

			selement.html_obj.style.border = '0px';
			selement.html_obj.style.backgroundColor = 'transparent';
			selement.html_obj.style.opacity = '1';
		}

		if(!multi && (this.selection.count > 1)){

			for(var selectedSelementid in this.selection.selements){
				if(empty(this.selection.selements[selectedSelementid]) || (selectedSelementid == selementid)) continue;

				this.selection.count--;

				this.selements[selectedSelementid].selected = null;
				this.selements[selectedSelementid].html_obj.style.border = '0px';
				this.selements[selectedSelementid].html_obj.style.backgroundColor = 'transparent';
				this.selements[selectedSelementid].html_obj.style.opacity = '1';

				this.selection.selements[selectedSelementid] = null;
				delete(this.selection.selements[selectedSelementid]);
			}
		}
	}

return false;
},

alignSelement: function(selementid){
	this.debug('placeSelement');
//--

	if(!this.grid.autoAlign) return true;

	if(!isset(selementid, this.selements) || empty(this.selements[selementid])) return false;

	var selement = 	this.selements[selementid];

	var dims = getDimensions(selement.html_obj);
	var shiftX = Math.round(dims.width / 2);
	var shiftY = Math.round(dims.height / 2);

	var newX = parseInt(selement.x, 10) + shiftX;
	var newY = parseInt(selement.y, 10) + shiftY;

	newX = Math.floor(newX / this.grid.gridSize) * this.grid.gridSize;
	newY = Math.floor(newY / this.grid.gridSize) * this.grid.gridSize;

// centrillize
	newX += Math.round(this.grid.gridSize / 2) - shiftX;
	newY += Math.round(this.grid.gridSize / 2) - shiftY;

// limits
	if(newX < shiftX) newX = 0;
	else if((newX + dims.width) > this.sysmap.width) newX = this.sysmap.width - dims.width;

	if(newY < shiftY) newY = 0;
	else if((newY + dims.height) > this.sysmap.height) newY = this.sysmap.height - dims.height;
//--

	this.selements[selementid].y = newY;
	this.selements[selementid].x = newX;

	this.selements[selementid].html_obj.style.top = newY+'px';
	this.selements[selementid].html_obj.style.left = newX+'px';
},

add_selement: function(selement, update_icon){
	this.debug('add_selement');

	var selementid = 0;
	if((typeof(selement['selementid']) == 'undefined') || (selement['selementid'] == 0)){
		do{
			selementid = parseInt(Math.random(1000000000) * 1000000000);
			selementid = selementid.toString();
		}while(isset(selementid, this.selements));

		selement['new'] = 'new';
		selement['selementid'] = selementid;
	}
	else{
		selementid = selement.selementid;
	}

	if(typeof(this.selements[selementid]) == 'undefined'){
		selement.selected = null;
	}
	else{
		selement.selected = this.selements[selementid].selected;
	}

	if((typeof(update_icon) != 'undefined') && (update_icon != 0)){
		selement.html_obj = this.addSelementImage(selement);
		selement.image = null;
	}

	this.selements[selementid] = selement;
},

updateSelementOption: function(selementid, params){ // params = {'key': value, 'key': value}
	this.debug('updateSelementOption');
//--

	if(!isset(selementid, this.selements) || empty(this.selements[selementid])) return false;


	for(var key in params){
		if(empty(params[key])) continue;

		if(key == 'urls'){
			for(var urlname in params[key]){
				if(empty(params[key][urlname])) continue;

				if(isset(urlname, this.selements[selementid].urls)){
					this.selements[selementid].urls[urlname].url = params[key][urlname].url;
				}
				else{
					this.selements[selementid].urls[urlname] = params[key][urlname];
					this.selements[selementid].urls[urlname]['new'] = 'new';
				}
			}
		}

		if(is_number(params[key])) params[key] = params[key].toString();
		this.selements[selementid][key] = params[key];
	}

	this.updateSelement(this.selements[selementid]);
},

updateSelement: function(selement){
	this.debug('updateSelement');
//--

	var url = new Curl(location.href);

	var params = {
		'favobj': 	'selements',
		'favid':	this.id,
		'sysmapid':	this.sysmapid,
		'action':	'get_img'
	};

	params['selements'] = Object.toJSON({'0': selement});

	new Ajax.Request(url.getPath()+'?output=ajax'+'&sid='+url.getArgument('sid'),
					{
						'method': 'post',
						'parameters':params,
//						'onSuccess': function(){ },
//						'onSuccess': function(resp){ SDI(resp.responseText); },
						'onFailure': function(){ document.location = url.getPath()+'?'+Object.toQueryString(params); }
					}
	);
},

remove_selements: function(e){
	this.debug('remove_selements');
//--

	if(Confirm(locale['S_DELETE_SELECTED_ELEMENTS_Q'])){
		for(var selementid in this.selection.selements){
			if(!isset(selementid, this.selements)) continue;

			this.remove_selement(selementid);
		}

		this.formHide(e);
		this.updateMapImage();
	}
},

remove_selement: function(selementid, update_map){
	this.debug('remove_selement');
//--

	if(!isset(selementid, this.selements) || empty(this.selements[selementid])) return false;

// Unselect
	this.selection.count--;
	this.selection.selements[selementid] = null;
	delete(this.selection.selements[selementid]);

// Remove related links
	this.remove_links_by_selementid(selementid);
// remove icon
	this.remove_selement_img(this.selements[selementid]);

//		this.selements[selementid].html_obj.remove();
// remove selement
	this.selements[selementid] = null;
	delete(this.selements[selementid]);


	if((typeof(update_map) != 'undefined') && (update_map != 0)){
		this.updateMapImage();
	}
},

// ---------- CONNECTORS ------------------------------------------------------------------------------------
//------------------------------------------------------------------------------------------------------

get_linkid_by_selementids: function(selementid1,selementid2){
	this.debug('get_linkid_by_selementids');
//--

	if(typeof(selementid2) == 'undefined') selementid2 = null;

	var links = {};
	for(var linkid in this.links){
		if(empty(this.links[linkid])) continue;

		if(is_null(selementid2)){
			if((this.links[linkid].selementid1 == selementid1) || (this.links[linkid].selementid2 == selementid1))
				links[linkid] = linkid;
		}
		else{
			if((this.links[linkid].selementid1 == selementid1) && (this.links[linkid].selementid2 == selementid2))
				links[linkid] = linkid;
			else if((this.links[linkid].selementid1 == selementid2) && (this.links[linkid].selementid2 == selementid1))
				links[linkid] = linkid;
		}
	}

return links;
},

add_link: function(mlink, update_map){
	this.debug('add_link');
//--

	var linkid = 0;
	if(!isset('linkid', mlink) || (mlink['linkid'] == 0)){
		do{
			linkid = parseInt(Math.random(1000000000) * 1000000000);
			linkid = linkid.toString();
		}while(isset(linkid, this.links));

		mlink['new'] = 'new';
		mlink['linkid'] = linkid;
	}
	else{
		linkid = mlink.linkid;
	}

	if(is_array(mlink.linktriggers)){
		var tmp_lts = {};
		for(var i=0; i<mlink.linktriggers.length; i++){
			if(!isset(i, mlink.linktriggers) || empty(mlink.linktriggers[i])) continue;
			var tmp_lt = mlink.linktriggers[i];

			tmp_lts[tmp_lt.linktriggerid] = {};

			tmp_lts[tmp_lt.linktriggerid].linktriggerid = tmp_lt.linktriggerid;
			tmp_lts[tmp_lt.linktriggerid].linkid = tmp_lt.linkid;
			tmp_lts[tmp_lt.linktriggerid].triggerid = tmp_lt.triggerid;
			tmp_lts[tmp_lt.linktriggerid].drawtype = tmp_lt.drawtype;
			tmp_lts[tmp_lt.linktriggerid].color = tmp_lt.color;
			tmp_lts[tmp_lt.linktriggerid].desc_exp = tmp_lt.desc_exp;
		}

		mlink.linktriggers = tmp_lts;
	}

	mlink.status = 1;
	this.links[linkid] = mlink;

	if((typeof(update_map) != 'undefined') && (update_map == 1)){
		this.updateMapImage();
	}
},


update_link_option: function(linkid, params, update_map){ // params = [{'key': key, 'value':value},{'key': key, 'value':value},...]
	this.debug('update_link_option');
//--

	if(!isset(linkid, this.links) || empty(this.links[linkid])) return false;
//SDI(key+' : '+value);
	for(var key in params){
		if(is_null(params[key])) continue;

		if(key == 'selementid1'){
			if(this.links[linkid]['selementid2'] == params[key])
			return false;
		}

		if(key == 'selementid2'){
			if(this.links[linkid]['selementid1'] == params[key])
			return false;
		}

		if(is_number(params[key])) params[key] = params[key].toString();
		this.links[linkid][key] = params[key];
//SDI(key+' : '+value);
	}

	if((typeof(update_map) != 'undefined') && (update_map == 1)){
		this.updateMapImage();
	}
},

remove_links: function(e){
	this.debug('remove_links');
//--

	if(this.selection.count == 2){
		var selementid1 = null;
		var selementid2 = null;

		for(var selementid in this.selection.selements){
			if(!isset(selementid, this.selements)) continue;

			if(is_null(selementid1)){
				selementid1 = selementid;
			}
			else{
				selementid2 = selementid;
				break;
			}
		}
	}
	else{
		this.info(locale['S_PLEASE_SELECT_TWO_ELEMENTS']);
		return false;
	}

	var linkids = this.get_linkid_by_selementids(selementid1,selementid2);

	if(linkids !== false){
		if(Confirm(locale['S_DELETE_LINKS_BETWEEN_SELECTED_ELEMENTS_Q'])){
			for(var linkid in linkids){
				this.remove_link(linkid);
			}

			this.formHide(e);
			this.updateMapImage();
		}
	}
},


remove_link: function(linkid, update_map){
	this.debug('remove_link');
//--

	if(!isset(linkid, this.links) || empty(this.links[linkid])) return false;

	this.links[linkid] = null;
	delete(this.links[linkid]);

	if((typeof(update_map) != 'undefined') && (update_map == 1)){
		this.updateMapImage();
	}
},


remove_links_by_selementid: function(selementid){
	this.debug('remove_links_by_selementid');

	for(var linkid in this.links){
		if(empty(this.links[linkid])) continue;

		if((this.links[linkid].selementid1 == selementid) || (this.links[linkid].selementid2 == selementid)){
			this.remove_link(linkid);
		}
	}
},

add_linktrigger: function(linkid, linktrigger, update_map){
	this.debug('add_linktrigger');
//--

	if(!isset(linkid,this.links) || empty(this.links[linkid])) return false;

	for(var ltid in this.links[linkid].linktriggers){
		if(!isset(ltid, this.links[linkid].linktriggers)) continue;
		if(this.links[linkid].linktriggers[ltid].triggerid === linktrigger.triggerid){
			linktrigger.linktriggerid = ltid;
			break;
		}
	}

	var linktriggerid = 0;
	if(!isset('linktriggerid',linktrigger) || (linktrigger['linktriggerid'] == 0)){
		do{
			linktriggerid = parseInt(Math.random(1000000000) * 1000000000);
			linktriggerid = linktriggerid.toString();
		}while(typeof(this.links[linkid].linktriggers[linktriggerid]) != 'undefined');

		linktrigger['new'] = 'new';
		linktrigger['linktriggerid'] = linktriggerid;
	}
	else{
		linktriggerid = linktrigger.linktriggerid;
	}

	this.links[linkid].linktriggers[linktriggerid] = linktrigger;

	if((typeof(update_map) != 'undefined') && (update_map == 1)){
		this.updateMapImage();
	}
},

update_linktrigger_option: function(linkid, linktriggerid, params, update_map){
	this.debug('update_linktrigger_option');
//--

	if(!isset(linkid,this.links) || empty(this.links[linkid])) return false;


//SDI(key+' : '+value);
	for(var key in params){
		if(is_null(params[key])) continue;
		if(!isset(linktriggerid, this.links[linkid].linktriggers) || empty(this.links[linkid].linktriggers[linktriggerid])) continue;

		if(is_number(params[key])) params[key] = params[key].toString();
		this.links[linkid].linktriggers[linktriggerid][pair.key] = params[key];
	}

	if((typeof(update_map) != 'undefined') && (update_map == 1)){
		this.updateMapImage();
	}
},

remove_linktrigger: function(linkid, linktriggerid, update_map){
	this.debug('remove_linktrigger');
//--

	if(!isset(linkid,this.links) || empty(this.links[linkid])) return false;
	if(!isset(linktriggerid, this.links[linkid].linktriggers) || empty(this.links[linkid].linktriggers[linktriggerid])) return false;
//SDI(key+' : '+value);
	this.links[linkid].linktriggers[linktriggerid] = null;
	delete(this.links[linkid].linktriggers[linktriggerid]);

	if((typeof(update_map) != 'undefined') && (update_map == 1)){
		this.updateMapImage();
	}
},
// ---------- IMAGES MANIPULATION ------------------------------------------------------------------------------------
//------------------------------------------------------------------------------------------------------

// ELEMENTS
addSelementImage: function(selement){
	this.debug('addSelementImage');

	var dom_id = 'selement_'+selement.selementid;

	var selement_div = $(dom_id);
	if(is_null(selement_div)){
//		var selement_div = document.createElement('img');
		var selement_div = document.createElement('div');
		this.container.appendChild(selement_div);

		selement_div.setAttribute('id',dom_id);
//		selement_div.setAttribute('alt','selement_'+selement.id);
		selement_div.style.position = 'absolute';
		selement_div.style.visibility = 'hidden';

		this.makeSelementDragable(selement_div);
	}

	var position = {};
	position.top = parseInt(selement.y,10);
	position.left = parseInt(selement.x,10);

//	selement_div.setAttribute('src','data:image/png;base64,'+selement.image);
//	selement_div.setAttribute('src','imgstore.php?iconid='+selement.image);
	selement_div.className = 'pointer sysmap_iconid_'+selement.image;

	selement_div.style.zIndex = '10';
	selement_div.style.position = 'absolute';
	selement_div.style.top = position.top+'px';
	selement_div.style.left = position.left+'px';
	selement_div.style.visibility = 'visible';

	if(!is_null(selement.selected)){
		selement_div.style.border = '1px #3333FF solid';
		selement_div.style.backgroundColor = '#00AAAA';
		selement_div.style.opacity = '.60';
	}

return selement_div;
},

updateSelementsIcon: function(){
	this.debug('updateSelementsIcon');

	if(is_null(this.mapimg)){
		setTimeout('ZBX_SYSMAPS['+this.id+'].map.updateSelementsIcon();',500);
	}
	else{
		for(var selementid in this.selements){
			if(empty(this.selements[selementid])) continue;

			this.selements[selementid].html_obj = this.addSelementImage(this.selements[selementid]);
			this.selements[selementid].image = null;
		}
	}
},

remove_selement_img: function(selement){
	this.debug('remove_selement_img');

	jQuery(selement.html_obj).draggable('destroy')	;
	selement.html_obj.remove();
},

makeSelementDragable: function(selement){
	this.debug('makeSelementDragable');

//	addListener(selement, 'click', this.select_selement.bindAsEventListener(this), false);
	addListener(selement, 'click', this.show_menu.bindAsEventListener(this), false);
	addListener(selement, 'mousedown', this.activate_menu.bindAsEventListener(this), false);

	jQuery(selement).draggable({
		containment: 'parent',
		opacity: 0.5,
		helper: 'clone',
		stop: this.selementDragEnd.bind(this)
	});

},

// MAP

updateMapImage: function(){
	this.debug('updateMapImage');
//--

// grid
	var urlGrid = '';
	if(this.grid.showGrid){
		urlGrid += '&grid='+this.grid.gridSize;
	}
//--

	var params = {
		'output': 'text',
		'sysmapid': this.sysmapid,
		'noselements':	1,
		'nolinks':	1
	};

	params = this.get_update_params(params);
//SDJ(params);

	var url = new Curl(location.href);
	new Ajax.Request('map.php'+'?sid='+url.getArgument('sid')+urlGrid,
					{
						'method': 'post',
						'parameters':params,
//						'onSuccess': function(resp){SDI(resp.responseText);},
						'onSuccess': this.set_mapimg.bind(this),
						'onFailure': function(){ alert('failed'); }
					}
	);
},

set_mapimg: function(resp){
	this.debug('set_mapimg');
//--

//SDI(resp.responseText);
	if(is_null(this.mapimg)){
		this.mapimg = $('sysmap_img');
//		this.container.appendChild(this.mapimg);

		this.mapimg.setAttribute('alt','Sysmap');
		this.mapimg.setAttribute('id','mapimg_'+this.sysmapid);
		this.mapimg.className = 'image';

		this.mapimg.style.zIndex = '1';

		addListener(this.mapimg, 'load', this.set_container.bindAsEventListener(this), false);
		addListener(window, 'resize', this.set_container.bindAsEventListener(this), false);
	}

//	this.mapimg.setAttribute('src','data:image/png;base64,'+resp.responseText);
	this.mapimg.setAttribute('src','imgstore.php?imageid='+resp.responseText);
},

set_container: function(event){
	var sysmap_pn = getPosition(this.mapimg);
	var sysmap_ds = Element.getDimensions(this.mapimg);

	var container_pn = getPosition(this.container);
	var container_ds = Element.getDimensions(this.container);

	if((container_pn.top != sysmap_pn.top) ||
		(container_pn.left != sysmap_pn.left) ||
		(container_ds.height != sysmap_ds.height) ||
		(container_ds.width != sysmap_ds.width))
	{
		this.container.style.top = sysmap_pn.top+'px';
		this.container.style.left = sysmap_pn.left+'px';
		this.container.style.height = sysmap_ds.height+'px';
		this.container.style.width = sysmap_ds.width+'px';
	}

	Event.stop(event)
},
//--------------------------------------------------------------------------------

// ---------- MISC FUNCTIONS ------------------------------------------------------------------------------------
//------------------------------------------------------------------------------------------------------
get_update_params: function(params){
	this.debug('get_update_params');

	if(typeof(params) == 'undefined'){
		params = {};
	}

	params = this.get_selements_params(params);
	params = this.get_links_params(params);

return params;
},

get_selements_params: function(params, selementid){
	this.debug('get_selements_params');

	if(typeof(params) == 'undefined'){
		params = {};
	}

	if(typeof(selementid) != 'undefined'){
		if(isset(selementid, this.selements)){
			params['selements['+selementid+']'] = Object.toJSON(this.selements[selementid]);
		}
	}
	else{
		params['selements'] = Object.toJSON(this.selements);
	}

return params;
},

get_links_params: function(params, linkid){
	this.debug('get_links_params');

	if(typeof(params) == 'undefined'){
		params = {};
	}

	if(typeof(linkid) != 'undefined'){
		if(isset(linkid, this.links)){
			params['links['+linkid+']'] = Object.toJSON(this.links[linkid]);
		}
	}
	else{
		params['links'] = Object.toJSON(this.links);
	}

return params;
},

activate_menu: function(){
	this.debug('activate_menu');
	this.menu_active = 1;
},

deactivate_menu: function(){
	this.debug('deactivate_menu');
	this.menu_active = 0;
},


//------------------------------------------------------------------------------------------------------
// ---------- MENU ------------------------------------------------------------------------------------
//------------------------------------------------------------------------------------------------------

show_menu: function(e){
	this.debug('show_menu');
	if(this.menu_active != 1) return true;

	var e = e || window.event;
	var element = Event.element(e);
	var element_id = element.id.split('_');
	var selementid = element_id[(element_id.length - 1)];

	if(e.ctrlKey || e.shiftKey){
		this.select_selement(selementid, true);
	}
	else{
		this.select_selement(selementid);
	}

	if(this.selection.count == 0){
		this.formHide(e);
	}
	else{
		for(var selementid in this.selection.selements){
			if(!isset(selementid, this.selements)) continue;
			break;
		}

		this.formShow(e, selementid);
	}
},


//  Form  ------------------------------------------------------------------------------------
// -------------------------------------------------------------------------------------------

formShow: function(e, selementid){
	this.debug('formShow');
//--

	var divForm = document.getElementById('divSelementForm');

	if((typeof(divForm) == 'undefined') || empty(divForm)){
		var divForm = document.createElement('div');
		var doc_body = document.getElementsByTagName('body')[0];
		doc_body.appendChild(divForm);

		divForm.setAttribute('id','divSelementForm');
		divForm.style.backgroundColor = '#999999';
		divForm.style.zIndex = 100;
		divForm.style.position = 'absolute';
		divForm.style.top = '50px';
		divForm.style.left = '500px';



		divForm.style.border = '1px #999999 solid';
	}


// Form init
	this.form_selement_update(e, selementid);
	this.update_multiContainer(e);
	this.update_linkContainer(e);
	this.form_link_hide(e);
//---

	jQuery(divForm).draggable({
		handle: this.selementForm.dragHandler,
		containment: [0,0,3200,3200]
	});

	$(divForm).show();
},

formHide: function(e){
	this.debug('formHide');

	var divForm = $('divSelementForm');
	if(!is_null(divForm)) divForm.hide();

	for(var selementid in this.selection.selements){
		if(!isset(selementid, this.selements)) continue;

		this.select_selement(selementid, true);
	}
},


//  Multi Container  ------------------------------------------------------------------------------------
// ------------------------------------------------------------------------------------------------------

create_multiContainer: function(e, selementid){
	this.debug('create_multiContainer');
//--

// var initialization
	this.multiContainer = {};


	var e_div_1 = document.createElement('div');
this.multiContainer.container = e_div_1;
	e_div_1.setAttribute('id',"multiContainer");
	e_div_1.style.overflow = 'auto';

//	e_td_4.appendChild(e_div_1);
},

update_multiContainer: function(e){
	this.debug('update_multiContainer');
//--

// Create if not exists
	if(is_null($('multiContainer'))){
// HEADER
		var e_table_1 = document.createElement('table');
		e_table_1.setAttribute('cellspacing',"0");
		e_table_1.setAttribute('cellpadding',"1");
		e_table_1.className = 'header';


		var e_tbody_2 = document.createElement('tbody');
		e_table_1.appendChild(e_tbody_2);


		var e_tr_3 = document.createElement('tr');
		e_tbody_2.appendChild(e_tr_3);


		var e_td_4 = document.createElement('td');
		e_td_4.className = 'header_l';
		e_td_4.appendChild(document.createTextNode(locale['S_MAP_ELEMENTS']));
		e_tr_3.appendChild(e_td_4);


		var e_td_4 = document.createElement('td');
		e_td_4.setAttribute('align',"right");
		e_td_4.className = 'header_r';

		e_tr_3.appendChild(e_td_4);

		$('divSelementForm').appendChild(e_table_1);
//-----------

		this.create_multiContainer(e);
		$('divSelementForm').appendChild(this.multiContainer.container);
//		$('divSelementForm').appendChild(document.createElement('br'));
	}
//---

	var e_table_1 = document.createElement('table');
	e_table_1.setAttribute('cellSpacing',"1");
	e_table_1.setAttribute('cellPadding',"3");
	e_table_1.className = "tableinfo";


	var e_tbody_2 = document.createElement('tbody');
	e_table_1.appendChild(e_tbody_2);


	var e_tr_3 = document.createElement('tr');
	e_tr_3.className = "header";
	e_tbody_2.appendChild(e_tr_3);


	var e_td_4 = document.createElement('td');
	e_tr_3.appendChild(e_td_4);
	e_td_4.appendChild(document.createTextNode(locale['S_LABEL']));


	var e_td_4 = document.createElement('td');
	e_tr_3.appendChild(e_td_4);
	e_td_4.appendChild(document.createTextNode(locale['S_TYPE']));


	var e_td_4 = document.createElement('td');
	e_tr_3.appendChild(e_td_4);
	e_td_4.appendChild(document.createTextNode(locale['S_DESCRIPTION']));


	var count = 0;
	var selement = null;
	for(var selementid in this.selection.selements){
		if(!isset(selementid, this.selements)) continue;

		count++;
		selement = this.selements[selementid];

		if(count > 4) this.multiContainer.container.style.height = '127px';
		else this.multiContainer.container.style.height = 'auto';

		var e_tr_3 = document.createElement('tr');
		e_tr_3.className = "even_row";
		e_tbody_2.appendChild(e_tr_3);


		var e_td_4 = document.createElement('td');
		e_tr_3.appendChild(e_td_4);


		var e_span_5 = document.createElement('span');
//		e_span_5.setAttribute('href',"sysmap.php?sysmapid=100100000000002&form=update&selementid=100100000000004&sid=791bd54e24454e2b");
//		e_span_5.className = "link";
		e_td_4.appendChild(e_span_5);

		e_span_5.appendChild(document.createTextNode(selement.label_expanded));

		var elementtypeText = '';
		switch(selement.elementtype){
			case '0': elementtypeText = locale['S_HOST']; break;
			case '1': elementtypeText = locale['S_MAP']; break;
			case '2': elementtypeText = locale['S_TRIGGER']; break;
			case '3': elementtypeText = locale['S_HOST_GROUP']; break;
			case '4':
			default: elementtypeText = locale['S_IMAGE']; break;
		}

		var e_td_4 = document.createElement('td');
		e_td_4.appendChild(document.createTextNode(elementtypeText));
		e_tr_3.appendChild(e_td_4);

		var e_td_4 = document.createElement('td');
		e_td_4.appendChild(document.createTextNode(selement.elementName));
		e_tr_3.appendChild(e_td_4);
	}


	$(this.multiContainer.container).update(e_table_1);
},

// LINK CONTAINER
//**************************************************************************************************************************************************
create_linkContainer: function(e, selementid){
	this.debug('create_multiContainer');
//--

// var initialization
	this.linkContainer = {};


// Down Stream

	var e_div_1 = document.createElement('div');
this.linkContainer.container = e_div_1;
	e_div_1.setAttribute('id',"linkContainer");
	e_div_1.style.overflow = 'auto';

//	e_td_4.appendChild(e_div_1);
},

update_linkContainer: function(e){
	this.debug('update_linkContainer');
//--

// Create if not exists
	if(is_null($('linkContainer'))){
// HEADER
		var e_table_1 = document.createElement('table');
		e_table_1.setAttribute('cellspacing',"0");
		e_table_1.setAttribute('cellpadding',"1");
		e_table_1.className = 'header';


		var e_tbody_2 = document.createElement('tbody');
		e_table_1.appendChild(e_tbody_2);


		var e_tr_3 = document.createElement('tr');
		e_tbody_2.appendChild(e_tr_3);


		var e_td_4 = document.createElement('td');
		e_td_4.className = 'header_l';
		e_td_4.appendChild(document.createTextNode(locale['S_CONNECTORS']));
		e_tr_3.appendChild(e_td_4);


		var e_td_4 = document.createElement('td');
		e_td_4.setAttribute('align',"right");
		e_td_4.className = 'header_r';

		e_tr_3.appendChild(e_td_4);

		$('divSelementForm').appendChild(e_table_1);
//-----------

		this.create_linkContainer(e);
		$('divSelementForm').appendChild(this.linkContainer.container);
//		$('divSelementForm').appendChild(document.createElement('br'));
	}
//---

	var e_table_1 = document.createElement('table');
	e_table_1.setAttribute('cellSpacing',"1");
	e_table_1.setAttribute('cellPadding',"3");
	e_table_1.className = "tableinfo";


	var e_tbody_2 = document.createElement('tbody');
	e_table_1.appendChild(e_tbody_2);


	var e_tr_3 = document.createElement('tr');
	e_tr_3.className = "header";
	e_tbody_2.appendChild(e_tr_3);


	var e_td_4 = document.createElement('td');
	e_tr_3.appendChild(e_td_4);
	e_td_4.appendChild(document.createTextNode(locale['S_LINK']));


	var e_td_4 = document.createElement('td');
	e_tr_3.appendChild(e_td_4);
	e_td_4.appendChild(document.createTextNode(locale['S_ELEMENT']+' 1'));


	var e_td_4 = document.createElement('td');
	e_tr_3.appendChild(e_td_4);
	e_td_4.appendChild(document.createTextNode(locale['S_ELEMENT']+' 2'));


	var e_td_4 = document.createElement('td');
	e_tr_3.appendChild(e_td_4);
	e_td_4.appendChild(document.createTextNode(locale['S_LINK_STATUS_INDICATOR']));

	var selementid = 0;
	var linkids = {};
	for(var selementid in this.selection.selements){
		if(!isset(selementid, this.selements)) continue;

		var current_linkids = this.get_linkid_by_selementids(selementid);
		for(var linkid in current_linkids){
			if(empty(current_linkids[linkid])) continue;

			linkids[linkid] = current_linkids[linkid];
		}
	}

	this.linkContainer.container.style.height = 'auto';

	var count = 0;
	var maplink = null;
	for(var linkid in linkids){
		if(!isset(linkid, this.links)) continue;

		count++;
		maplink = this.links[linkid];

		if(count > 4) this.linkContainer.container.style.height = '120px';

		var e_tr_3 = document.createElement('tr');
		e_tr_3.className = "even_row";
		e_tbody_2.appendChild(e_tr_3);


		var e_td_4 = document.createElement('td');
		e_tr_3.appendChild(e_td_4);


		var e_span_5 = document.createElement('span');
		e_span_5.className = "link";
		addListener(e_span_5, 'click', this.form_link_update.bindAsEventListener(this, linkid));
		e_span_5.appendChild(document.createTextNode(locale['S_LINK']+' '+count));
		e_td_4.appendChild(e_span_5);


		var e_td_4 = document.createElement('td');
		e_td_4.appendChild(document.createTextNode(this.selements[maplink.selementid1].label_expanded));
		e_tr_3.appendChild(e_td_4);


		var e_td_4 = document.createElement('td');
		e_td_4.appendChild(document.createTextNode(this.selements[maplink.selementid2].label_expanded));
		e_tr_3.appendChild(e_td_4);


		var e_td_4 = document.createElement('td');
		for(var linktriggerid in maplink.linktriggers){
			if(empty(maplink.linktriggers[linktriggerid])) continue;

			e_td_4.appendChild(document.createTextNode(maplink.linktriggers[linktriggerid].desc_exp));
			e_td_4.appendChild(document.createElement('br'));
		}
		e_tr_3.appendChild(e_td_4);
	}

	if(count == 0){
		var e_tr_3 = document.createElement('tr');
		e_tr_3.className = "even_row";
		e_tbody_2.appendChild(e_tr_3);

		var e_td_4 = document.createElement('td');
		e_td_4.setAttribute('colSpan',4);
		e_td_4.className = 'center';
		e_td_4.appendChild(document.createTextNode(locale['S_NO_LINKS']));
		e_tr_3.appendChild(e_td_4);
	}

	$(this.linkContainer.container).update(e_table_1);
},



//  SELEMENTS FORM ----------------------------------------------------------------------------
//---------------------------------------------------------------------------------------------
form_selement_newUrl: function(e){
	this.debug('form_selement_newUrl');
//--

	var selementid = this.selementForm.selementid.value;

	var ll = $(this.selementForm.urls).select('tr[id^=urlrow]').length;
	var sysmapelementurlid = selementid+''+ll;
	var tpl = new Template(ZBX_TPL.selementFormUrls);
<<<<<<< HEAD

=======
>>>>>>> 4eef562b
	$('urlfooter').insert({'before' : tpl.evaluate({'sysmapelementurlid': sysmapelementurlid})});
},

form_selement_create: function(e){
this.debug('form_selement_create');

// var initialization of diferent types of form
	this.selementForm.typeDOM = {};
	this.selementForm.massEdit = {};

// Form creation
	var e_form_1 = document.createElement('form');
this.selementForm.form = e_form_1;

	e_form_1.setAttribute('id',"selementForm");
	e_form_1.setAttribute('name',"selementForm");
	e_form_1.setAttribute('accept-charset',"utf-8");
	e_form_1.setAttribute('action',"sysmap.php");
	e_form_1.setAttribute('method',"post");


// HIDDEN
	var e_input_2 = document.createElement('input');
this.selementForm.selementid = e_input_2;
	e_input_2.setAttribute('type',"hidden");
	e_input_2.setAttribute('value','');
	e_input_2.setAttribute('id',"selementid");
	e_input_2.setAttribute('name',"selementid");
	e_form_1.appendChild(e_input_2);


	var e_input_2 = document.createElement('input');
this.selementForm.elementid = e_input_2;
	e_input_2.setAttribute('type',"hidden");
	e_input_2.setAttribute('value',"");
	e_input_2.setAttribute('id',"elementid");
	e_input_2.setAttribute('name',"elementid");
	e_form_1.appendChild(e_input_2);


// TABLE
	var e_table_2 = document.createElement('table');
	e_table_2.setAttribute('cellSpacing',"0");
	e_table_2.setAttribute('cellPadding',"1");
	e_table_2.setAttribute('align',"center");
	e_table_2.style.width = '100%';
	e_table_2.className = "formtable";

	e_form_1.appendChild(e_table_2);

	var e_tbody_3 = document.createElement('tbody');
	e_table_2.appendChild(e_tbody_3);


	var e_tr_4 = document.createElement('tr');
	e_tr_4.className = "header";
	e_tbody_3.appendChild(e_tr_4);


	var e_td_5 = document.createElement('td');
this.selementForm.dragHandler = e_td_5;
	e_td_5.setAttribute('colSpan',"2");
	e_td_5.className = "form_row_first move";
	e_tr_4.appendChild(e_td_5);


	var e_span_6 = document.createElement('span');
	e_span_6.setAttribute('target',"_blank");
	e_span_6.setAttribute('style',"padding-left: 5px; float: right; text-decoration: none;");
	e_span_6.setAttribute('onclick','window.open("http://www.zabbix.com/documentation.php");');
	e_td_5.appendChild(e_span_6);

	var e_div_7 = document.createElement('div');
	e_div_7.className = "iconhelp";
	e_div_7.appendChild(document.createTextNode(' '));
	if(!IE)	e_span_6.appendChild(e_div_7);


	e_td_5.appendChild(document.createTextNode(locale['S_EDIT_MAP_ELEMENT']));


	var e_tr_4 = document.createElement('tr');
this.selementForm.massEdit.elementtype = e_tr_4;

	e_tr_4.className = "even_row";
	e_tbody_3.appendChild(e_tr_4);


	var e_td_5 = document.createElement('td');
	e_td_5.className = "form_row_l";
	e_td_5.appendChild(document.createTextNode(locale['S_TYPE']));
	e_tr_4.appendChild(e_td_5);


	var e_td_5 = document.createElement('td');
	e_td_5.className = "form_row_r";
	e_tr_4.appendChild(e_td_5);


	var e_select_6 = document.createElement('select');
this.selementForm.elementtype = e_select_6;

	e_select_6.setAttribute('size',"1");
	e_select_6.className = "input";
	e_select_6.setAttribute('name',"elementtype");
	e_select_6.setAttribute('id',"elementtype");
	e_td_5.appendChild(e_select_6);

	addListener(e_select_6, 'change', this.form_selement_updateByType.bindAsEventListener(this,false));


	var e_option_7 = document.createElement('option');
	e_option_7.setAttribute('value',"0");
	e_option_7.appendChild(document.createTextNode(locale['S_HOST']));
	e_select_6.appendChild(e_option_7);


	var e_option_7 = document.createElement('option');
	e_option_7.setAttribute('value',"1");
	e_option_7.appendChild(document.createTextNode(locale['S_MAP']));
	e_select_6.appendChild(e_option_7);


	var e_option_7 = document.createElement('option');
	e_option_7.setAttribute('value',"2");
	e_option_7.appendChild(document.createTextNode(locale['S_TRIGGER']));
	e_select_6.appendChild(e_option_7);


	var e_option_7 = document.createElement('option');
	e_option_7.setAttribute('value',"3");
	e_option_7.appendChild(document.createTextNode(locale['S_HOST_GROUP']));
	e_select_6.appendChild(e_option_7);


	var e_option_7 = document.createElement('option');
	e_option_7.setAttribute('value',"4");
	e_option_7.appendChild(document.createTextNode(locale['S_IMAGE']));
	e_select_6.appendChild(e_option_7);

// LABEL
	var e_tr_4 = document.createElement('tr');
	e_tr_4.className = "even_row";
	e_tbody_3.appendChild(e_tr_4);


	var e_td_5 = document.createElement('td');
	e_td_5.className = "form_row_l";

	var e_input_6 = document.createElement('input');
this.selementForm.massEdit.chkboxLabel = e_input_6
	e_input_6.setAttribute('type', 'checkbox');
	e_input_6.setAttribute('name', "chkboxLabel");
	e_input_6.setAttribute('id', "chkboxLabel");
	e_input_6.className = 'checkbox';
	e_td_5.appendChild(e_input_6);

	e_td_5.appendChild(document.createTextNode(' '));
	e_td_5.appendChild(document.createTextNode(locale['S_LABEL']));
	e_tr_4.appendChild(e_td_5);


	var e_td_5 = document.createElement('td');
	e_td_5.className = "form_row_r";
	e_tr_4.appendChild(e_td_5);


	var e_textarea_6 = document.createElement('textarea');
this.selementForm.label = e_textarea_6;

	e_textarea_6.setAttribute('cols',"56");
	e_textarea_6.setAttribute('rows',"4");
	e_textarea_6.setAttribute('name',"label");
	e_textarea_6.className = "input";
	e_td_5.appendChild(e_textarea_6);

// LABEL LOCATION
	var e_tr_4 = document.createElement('tr');
	e_tr_4.className = "even_row";
	e_tbody_3.appendChild(e_tr_4);


	var e_td_5 = document.createElement('td');
	e_td_5.className = "form_row_l";


	var e_input_6 = document.createElement('input');
this.selementForm.massEdit.chkboxLabelLocation = e_input_6
	e_input_6.setAttribute('type', 'checkbox');
	e_input_6.setAttribute('name', "chkboxLabelLocation");
	e_input_6.setAttribute('id', "chkboxLabelLocation");
	e_input_6.className = 'checkbox';
	e_td_5.appendChild(e_input_6);

	e_td_5.appendChild(document.createTextNode(' '));

	e_td_5.appendChild(document.createTextNode(locale['S_LABEL_LOCATION']));
	e_tr_4.appendChild(e_td_5);


	var e_td_5 = document.createElement('td');
	e_td_5.className = "form_row_r";
	e_tr_4.appendChild(e_td_5);


	var e_select_6 = document.createElement('select');
this.selementForm.label_location = e_select_6;

	e_select_6.setAttribute('size',"1");
	e_select_6.className = "input";
	e_select_6.setAttribute('name',"label_location");
	e_select_6.setAttribute('id',"label_location");
	e_td_5.appendChild(e_select_6);


	var e_option_7 = document.createElement('option');
	e_option_7.setAttribute('value',"-1");
	e_option_7.appendChild(document.createTextNode('-'));
	e_select_6.appendChild(e_option_7);


	var e_option_7 = document.createElement('option');
	e_option_7.setAttribute('value',"0");
	e_option_7.appendChild(document.createTextNode(locale['S_BOTTOM']));
	e_select_6.appendChild(e_option_7);


	var e_option_7 = document.createElement('option');
	e_option_7.setAttribute('value',"1");
	e_option_7.appendChild(document.createTextNode(locale['S_LEFT']));
	e_select_6.appendChild(e_option_7);


	var e_option_7 = document.createElement('option');
	e_option_7.setAttribute('value',"2");
	e_option_7.appendChild(document.createTextNode(locale['S_RIGHT']));
	e_select_6.appendChild(e_option_7);


	var e_option_7 = document.createElement('option');
	e_option_7.setAttribute('value',"3");
	e_option_7.appendChild(document.createTextNode(locale['S_TOP']));
	e_select_6.appendChild(e_option_7);

// Element Name
	var e_tr_4 = document.createElement('tr');
this.selementForm.typeDOM.elementName = e_tr_4;
this.selementForm.massEdit.elementName = e_tr_4;

	e_tr_4.className = "even_row";
	e_tbody_3.appendChild(e_tr_4);


	var e_td_5 = document.createElement('td');
this.selementForm.typeDOM.elementCaption = e_td_5;

	e_td_5.className = "form_row_l";
	e_td_5.appendChild(document.createTextNode(locale['S_HOST']));
	e_tr_4.appendChild(e_td_5);


	var e_td_5 = document.createElement('td');
	e_td_5.className = "form_row_r";
	e_tr_4.appendChild(e_td_5);


	var e_input_6 = document.createElement('input');
this.selementForm.elementName = e_input_6;

	e_input_6.setAttribute('readonly',"readonly");
	e_input_6.setAttribute('value',"");
	e_input_6.setAttribute('size',"56");
	e_input_6.setAttribute('id',"elementName");
	e_input_6.setAttribute('name',"elementName");
	e_input_6.className = "input";
	e_td_5.appendChild(e_input_6);

	e_td_5.appendChild(document.createTextNode('  '));

	var e_span_6 = document.createElement('span');
this.selementForm.elementTypeSelect = e_span_6;

	e_span_6.className = "link";
	e_span_6.appendChild(document.createTextNode(locale['S_SELECT']));
	e_td_5.appendChild(e_span_6);

// ICON OFF
	var e_tr_4 = document.createElement('tr');
this.selementForm.typeDOM.iconid_off = e_tr_4;

	e_tr_4.className = "even_row";
	e_tbody_3.appendChild(e_tr_4);


	var e_td_5 = document.createElement('td');
	e_td_5.className = "form_row_l";


	var e_input_6 = document.createElement('input');
this.selementForm.massEdit.chkboxIconid_off = e_input_6
	e_input_6.setAttribute('type', 'checkbox');
	e_input_6.setAttribute('name', "chkboxIconid_off");
	e_input_6.setAttribute('id', "chkboxIconid_off");
	e_input_6.className = 'checkbox';
	e_td_5.appendChild(e_input_6);

	e_td_5.appendChild(document.createTextNode(' '));

	e_td_5.appendChild(document.createTextNode(locale['S_ICON_DEFAULT']));
	e_tr_4.appendChild(e_td_5);


	var e_td_5 = document.createElement('td');
	e_td_5.className = "form_row_r";
	e_tr_4.appendChild(e_td_5);


	var e_select_6 = document.createElement('select');
this.selementForm.iconid_off = e_select_6;

	e_select_6.className = "input";
	e_select_6.setAttribute('name',"iconid_off");
	e_select_6.setAttribute('id',"iconid_off");
	e_td_5.appendChild(e_select_6);


// ADVANCED ICONS
	var e_tr_4 = document.createElement('tr');
this.selementForm.typeDOM.advanced_icons = e_tr_4;

	e_tr_4.className = "even_row";
	e_tbody_3.appendChild(e_tr_4);


	var e_td_5 = document.createElement('td');
	e_td_5.className = "form_row_l";
	e_td_5.appendChild(document.createTextNode(locale['S_USE_ADVANCED_ICONS']));
	e_tr_4.appendChild(e_td_5);


	var e_td_5 = document.createElement('td');
	e_td_5.className = "form_row_r";
	e_tr_4.appendChild(e_td_5);


	var e_input_6 = document.createElement('input');
this.selementForm.advanced_icons = e_input_6;

	e_input_6.setAttribute('type', 'checkbox');
	e_input_6.setAttribute('name', "advanced_icons");
	e_input_6.setAttribute('id', "advanced_icons");
	e_input_6.className = 'checkbox';
	e_td_5.appendChild(e_input_6);
	addListener(e_input_6, 'click', this.form_selement_updateByIcons.bindAsEventListener(this));

	var icons = zbxSelementIcons['icons'];
	for(var iconid in icons){
		if(empty(icons[iconid])) continue;


		var e_option_7 = document.createElement('option');
		e_option_7.setAttribute('value', iconid);
		e_option_7.appendChild(document.createTextNode(icons[iconid]));

		e_select_6.appendChild(e_option_7);
	}

// ICON ON
	var e_tr_4 = document.createElement('tr');
this.selementForm.typeDOM.iconid_on = e_tr_4;

	e_tr_4.className = "even_row";
	e_tbody_3.appendChild(e_tr_4);


	var e_td_5 = document.createElement('td');
	e_td_5.className = "form_row_l";

	var e_input_6 = document.createElement('input');
this.selementForm.massEdit.chkboxIconid_on = e_input_6;
	e_input_6.setAttribute('type', 'checkbox');
	e_input_6.setAttribute('name', "chkboxIconid_on");
	e_input_6.setAttribute('id', "chkboxIconid_on");
	e_input_6.className = 'checkbox';
	e_td_5.appendChild(e_input_6);

	e_td_5.appendChild(document.createTextNode(' '));
	e_td_5.appendChild(document.createTextNode(locale['S_ICON_PROBLEM']));
	e_tr_4.appendChild(e_td_5);


	var e_td_5 = document.createElement('td');
	e_td_5.className = "form_row_r";
	e_tr_4.appendChild(e_td_5);


	var e_select_6 = document.createElement('select');
this.selementForm.iconid_on = e_select_6;

	e_select_6.className = "input";
	e_select_6.setAttribute('name',"iconid_on");
	e_select_6.setAttribute('id',"iconid_on");
	e_td_5.appendChild(e_select_6);


	var e_option_7 = document.createElement('option');
	e_option_7.setAttribute('value', '0');
	e_option_7.appendChild(document.createTextNode(locale['S_DEFAULT']));
	e_select_6.appendChild(e_option_7);


	var icons = zbxSelementIcons['icons'];
	for(var iconid in icons){
		if(empty(icons[iconid])) continue;

		var e_option_7 = document.createElement('option');
		e_option_7.setAttribute('value', iconid);
		e_option_7.appendChild(document.createTextNode(icons[iconid]));
		e_select_6.appendChild(e_option_7);
	}

// ICON MAINTENANCE
	var e_tr_4 = document.createElement('tr');
this.selementForm.typeDOM.iconid_maintenance = e_tr_4;

	e_tr_4.className = "even_row";
	e_tbody_3.appendChild(e_tr_4);


	var e_td_5 = document.createElement('td');
	e_td_5.className = "form_row_l";

	var e_input_6 = document.createElement('input');
this.selementForm.massEdit.chkboxIconid_maintenance = e_input_6;
	e_input_6.setAttribute('type', 'checkbox');
	e_input_6.setAttribute('name', "chkboxIconid_maintenance");
	e_input_6.setAttribute('id', "chkboxIconid_maintenance");
	e_input_6.className = 'checkbox';
	e_td_5.appendChild(e_input_6);

	e_td_5.appendChild(document.createTextNode(' '));
	e_td_5.appendChild(document.createTextNode(locale['S_ICON_MAINTENANCE']));
	e_tr_4.appendChild(e_td_5);


	var e_td_5 = document.createElement('td');
	e_td_5.className = "form_row_r";
	e_tr_4.appendChild(e_td_5);


	var e_select_6 = document.createElement('select');
this.selementForm.iconid_maintenance = e_select_6;

	e_select_6.className = "input";
	e_select_6.setAttribute('name',"iconid_maintenance");
	e_select_6.setAttribute('id',"iconid_maintenance");
	e_td_5.appendChild(e_select_6);


	var e_option_7 = document.createElement('option');
	e_option_7.setAttribute('value', '0');
	e_option_7.appendChild(document.createTextNode(locale['S_DEFAULT']));
	e_select_6.appendChild(e_option_7);


	var icons = zbxSelementIcons['icons'];
	for(var iconid in icons){
		if(empty(icons[iconid])) continue;

		var e_option_7 = document.createElement('option');
		e_option_7.setAttribute('value', iconid);
		e_option_7.appendChild(document.createTextNode(icons[iconid]));
		e_select_6.appendChild(e_option_7);
	}


// ICON DISABLED
	var e_tr_4 = document.createElement('tr');
this.selementForm.typeDOM.iconid_disabled = e_tr_4;

	e_tr_4.className = "even_row";
	e_tbody_3.appendChild(e_tr_4);


	var e_td_5 = document.createElement('td');
	e_td_5.className = "form_row_l";

	var e_input_6 = document.createElement('input');
this.selementForm.massEdit.chkboxIconid_disabled = e_input_6;
	e_input_6.setAttribute('type', 'checkbox');
	e_input_6.setAttribute('name', "chkboxIconid_disabled");
	e_input_6.setAttribute('id', "chkboxIconid_disabled");
	e_input_6.className = 'checkbox';
	e_td_5.appendChild(e_input_6);

	e_td_5.appendChild(document.createTextNode(' '));
	e_td_5.appendChild(document.createTextNode(locale['S_ICON_DISABLED']));
	e_tr_4.appendChild(e_td_5);


	var e_td_5 = document.createElement('td');
	e_td_5.className = "form_row_r";
	e_tr_4.appendChild(e_td_5);


	var e_select_6 = document.createElement('select');
this.selementForm.iconid_disabled = e_select_6;

	e_select_6.className = "input";
	e_select_6.setAttribute('name',"iconid_disabled");
	e_select_6.setAttribute('id',"iconid_disabled");
	e_td_5.appendChild(e_select_6);


	var e_option_7 = document.createElement('option');
	e_option_7.setAttribute('value', '0');
	e_option_7.appendChild(document.createTextNode(locale['S_DEFAULT']));
	e_select_6.appendChild(e_option_7);


	var icons = zbxSelementIcons['icons'];
	for(var iconid in icons){
		if(empty(icons[iconid])) continue;

		var e_option_7 = document.createElement('option');
		e_option_7.setAttribute('value', iconid);
		e_option_7.appendChild(document.createTextNode(icons[iconid]));
		e_select_6.appendChild(e_option_7);
	}

// X
	var e_tr_4 = document.createElement('tr');
this.selementForm.massEdit.x = e_tr_4;
	e_tr_4.className = "even_row";
	e_tbody_3.appendChild(e_tr_4);


	var e_td_5 = document.createElement('td');
	e_td_5.className = "form_row_l";
	e_td_5.appendChild(document.createTextNode(locale['S_COORDINATE_X']));
	e_tr_4.appendChild(e_td_5);


	var e_td_5 = document.createElement('td');
	e_td_5.className = "form_row_r";
	e_tr_4.appendChild(e_td_5);


	var e_input_6 = document.createElement('input');
this.selementForm.x = e_input_6;

	e_input_6.setAttribute('onchange'," if(isNaN(parseInt(this.value,10))) this.value = 0;  else this.value = parseInt(this.value,10);");
	e_input_6.setAttribute('style',"text-align: right;");
	e_input_6.setAttribute('maxlength',"5");
	e_input_6.setAttribute('value', '0');
	e_input_6.setAttribute('size',"5");
	e_input_6.setAttribute('id',"x");
	e_input_6.setAttribute('name',"x");
	e_input_6.className = "input";
	e_td_5.appendChild(e_input_6);

// Y
	var e_tr_4 = document.createElement('tr');
this.selementForm.massEdit.y = e_tr_4;
	e_tr_4.className = "even_row";
	e_tbody_3.appendChild(e_tr_4);


	var e_td_5 = document.createElement('td');
	e_td_5.className = "form_row_l";
	e_td_5.appendChild(document.createTextNode(locale['S_COORDINATE_Y']));
	e_tr_4.appendChild(e_td_5);


	var e_td_5 = document.createElement('td');
	e_td_5.className = "form_row_r";
	e_tr_4.appendChild(e_td_5);


	var e_input_6 = document.createElement('input');
this.selementForm.y = e_input_6;

	e_input_6.setAttribute('onchange'," if(isNaN(parseInt(this.value,10))) this.value = 0;  else this.value = parseInt(this.value,10);");
	e_input_6.setAttribute('style',"text-align: right;");
	e_input_6.setAttribute('maxlength',"5");
	e_input_6.setAttribute('value', '0');
	e_input_6.setAttribute('size',"5");
	e_input_6.setAttribute('id',"y");
	e_input_6.setAttribute('name',"y");
	e_input_6.className = "input";
	e_td_5.appendChild(e_input_6);


// URLS
	var e_tr_4 = document.createElement('tr');
this.selementForm.urls = e_tr_4;
	e_tr_4.className = "even_row";
	e_tbody_3.appendChild(e_tr_4);



	$(e_tr_4).update(ZBX_TPL.selementFormUrlContainer);

// Footer
	var e_tr_4 = document.createElement('tr');
	e_tr_4.className = "footer";
	e_tbody_3.appendChild(e_tr_4);


	var e_td_5 = document.createElement('td');
	e_td_5.setAttribute('colSpan',"2");
	e_td_5.className = "form_row_last";
	e_td_5.appendChild(document.createTextNode(' '));
	e_tr_4.appendChild(e_td_5);


	var e_input_6 = document.createElement('input');
	e_input_6.setAttribute('type',"button");
	e_input_6.setAttribute('name',"apply");
	e_input_6.className = "input button shadow";
	e_input_6.setAttribute('value',locale['S_APPLY']);


	addListener(e_input_6, 'click', this.form_selement_save.bindAsEventListener(this));

	e_td_5.appendChild(document.createTextNode(' '));
	e_td_5.appendChild(e_input_6);


	var e_input_6 = document.createElement('input');
	e_input_6.setAttribute('type',"button");
	e_input_6.setAttribute('name',"remove");
	e_input_6.className = "input button shadow";
	e_input_6.setAttribute('value',locale['S_REMOVE']);

	addListener(e_input_6, 'click', this.form_selement_delete.bindAsEventListener(this));

	e_td_5.appendChild(document.createTextNode(' '));
	e_td_5.appendChild(e_input_6);


	var e_input_6 = document.createElement('input');
	e_input_6.setAttribute('type',"button");
	e_input_6.setAttribute('name',"close");
	e_input_6.className = "input button shadow";
	e_input_6.setAttribute('value',locale['S_CLOSE']);

	addListener(e_input_6, 'click', this.formHide.bindAsEventListener(this));

	e_td_5.appendChild(e_input_6);
},

form_selement_update: function(e, selementid){
	this.debug('form_selement_update');
//--

// Create if not exists
	if(is_null($('selementForm'))){
		this.form_selement_create(e);
		$('divSelementForm').appendChild(this.selementForm.form);

// assigning Listeners
		$('newSelementUrl').observe('click', this.form_selement_newUrl.bindAsEventListener(this));
	}
//--

// cleaning URLS
	$(this.selementForm.urls).select('tr[id^=urlrow]').each(function(e){$(e).remove();});
//--

	if(this.selection.count == 1){
		var selement = this.selements[selementid];
// SELEMENT
		this.selementForm.selementid.value = selementid;

// Element Type
		this.selementForm.elementtype.selectedIndex = selement.elementtype;

// Label
		this.selementForm.label.value = selement.label;

// Label Location
		this.selementForm.label_location.selectedIndex = parseInt(selement.label_location,10)+1;

// Element
		this.selementForm.elementid.value = selement.elementid;
		this.selementForm.elementName.value = selement.elementName;

// Icon OK
		for(var i=0; i<this.selementForm.iconid_off.options.length; i++){
			if(!isset(i, this.selementForm.iconid_off.options)) continue;

			if(this.selementForm.iconid_off.options[i].value === selement.iconid_off){
				this.selementForm.iconid_off.options[i].selected = true;
			}
		}

		var advanced_icons = false;

// Icon PROBLEM
		advanced_icons = advanced_icons || (selement.iconid_on != 0);
		for(var i=0; i<this.selementForm.iconid_on.options.length; i++){
			if(!isset(i, this.selementForm.iconid_on.options)) continue;

			if(this.selementForm.iconid_on.options[i].value === selement.iconid_on){
				this.selementForm.iconid_on.options[i].selected = true;
			}
		}

// Icon MAINTENANCE
		advanced_icons = advanced_icons || (selement.iconid_maintenance != 0);
		for(var i=0; i<this.selementForm.iconid_maintenance.options.length; i++){
			if(!isset(i, this.selementForm.iconid_maintenance.options)) continue;

			if(this.selementForm.iconid_maintenance.options[i].value === selement.iconid_maintenance){
				this.selementForm.iconid_maintenance.options[i].selected = true;
			}
		}

// Icon DISABLED

		advanced_icons = advanced_icons || (selement.iconid_disabled != 0);
		for(var i=0; i<this.selementForm.iconid_disabled.options.length; i++){
			if(!isset(i, this.selementForm.iconid_disabled.options)) continue;

			if(this.selementForm.iconid_disabled.options[i].value === selement.iconid_disabled){
				this.selementForm.iconid_disabled.options[i].selected = true;
			}
		}

// ADVANCED ICONS
		this.selementForm.advanced_icons.checked = (advanced_icons != 0);


// X & Y
		$(this.selementForm.x).value = selement.x;
		$(this.selementForm.y).value = selement.y;

// URLS
		var emptyUrls = true;
		for(var urlname in selement.urls){
			if(empty(selement.urls[urlname])) continue;

			var tpl = new Template(ZBX_TPL.selementFormUrls);
			$('urlfooter').insert({'before' : tpl.evaluate(selement.urls[urlname])});
			emptyUrls = false;
		}

		if(emptyUrls){
			this.form_selement_newUrl(e);
		}

		this.form_selement_updateByType(e, false);
	}
	else{
// SELEMENT
		this.selementForm.selementid.value = selementid;

// Label
		this.selementForm.label.value = '';

// Label Location
		this.selementForm.label_location.selectedIndex = 0;

// Icon OK
		this.selementForm.iconid_off.selectedIndex = 0;

// Icon PROBLEM
		this.selementForm.iconid_on.selectedIndex = 0;

// Icon MAINTENANCE
		this.selementForm.iconid_maintenance.selectedIndex = 0;

// Icon DISABLED
		this.selementForm.iconid_disabled.selectedIndex = 0;

		this.form_selement_updateByType(e,true);
	}
},

// UPDATE FORM BY element TYPE
form_selement_updateByIcons: function(e){
	this.debug('form_selement_updateByIcons');
//--

	var advanced = this.selementForm.advanced_icons.checked;
	var display_style = IE?'block':'table-row';

	if(advanced){
		this.selementForm.typeDOM.iconid_on.style.display = display_style;
		this.selementForm.typeDOM.iconid_maintenance.style.display = display_style;
		this.selementForm.typeDOM.iconid_disabled.style.display = display_style;
	}
	else{
		this.selementForm.typeDOM.iconid_on.style.display = 'none';
		this.selementForm.typeDOM.iconid_maintenance.style.display = 'none';
		this.selementForm.typeDOM.iconid_disabled.style.display = 'none';
	}

},

// UPDATE FORM BY element TYPE
form_selement_updateByType: function(e, multi){
	this.debug('form_selement_updateByType');
//--
	if(typeof(multi) == 'undefined') multi = false;
	var display_style = IE?'block':'table-row';

	if(multi){
		this.selementForm.massEdit.chkboxLabel.style.display = 'inline';
		this.selementForm.massEdit.chkboxLabelLocation.style.display = 'inline';
		this.selementForm.massEdit.chkboxIconid_off.style.display = 'inline';
		this.selementForm.massEdit.chkboxIconid_on.style.display = 'inline';
		this.selementForm.massEdit.chkboxIconid_maintenance.style.display = 'inline';
		this.selementForm.massEdit.chkboxIconid_disabled.style.display = 'inline';

		this.selementForm.massEdit.elementtype.style.display = 'none';
		this.selementForm.massEdit.elementName.style.display = 'none';

		this.selementForm.typeDOM.iconid_off.style.display = display_style;

		this.selementForm.typeDOM.advanced_icons.style.display = display_style;
		this.selementForm.typeDOM.iconid_on.style.display = display_style;
		this.selementForm.typeDOM.iconid_maintenance.style.display = display_style;
		this.selementForm.typeDOM.iconid_disabled.style.display = display_style;

		this.selementForm.massEdit.x.style.display = 'none';
		this.selementForm.massEdit.y.style.display = 'none';

		this.selementForm.urls.style.display = 'none';

		this.selementForm.advanced_icons.checked = true;

		this.form_selement_updateByIcons(e);
		return true;
	}
	else{
		this.selementForm.massEdit.chkboxLabel.style.display = 'none';
		this.selementForm.massEdit.chkboxLabelLocation.style.display = 'none';
		this.selementForm.massEdit.chkboxIconid_off.style.display = 'none';
		this.selementForm.massEdit.chkboxIconid_on.style.display = 'none';
		this.selementForm.massEdit.chkboxIconid_maintenance.style.display = 'none';
		this.selementForm.massEdit.chkboxIconid_disabled.style.display = 'none';

		this.selementForm.massEdit.chkboxLabel.checked = false;
		this.selementForm.massEdit.chkboxLabelLocation.checked = false;
		this.selementForm.massEdit.chkboxIconid_off.checked = false;
		this.selementForm.massEdit.chkboxIconid_on.checked = false;
		this.selementForm.massEdit.chkboxIconid_maintenance.checked = false;
		this.selementForm.massEdit.chkboxIconid_disabled.checked = false;

		this.selementForm.massEdit.elementtype.style.display = display_style;
		this.selementForm.massEdit.elementName.style.display = display_style;
		this.selementForm.massEdit.x.style.display = display_style;
		this.selementForm.massEdit.y.style.display = display_style;

		this.selementForm.urls.style.display = display_style;
	}

	var selementid = this.selementForm.selementid.value;
	var elementtype = this.selementForm.elementtype.selectedIndex;

	if(this.selements[selementid].elementtype != elementtype){
		this.selementForm.elementName.value = '';
		this.selementForm.elementid.value = '0';
	}

	var srctbl = '';
	var srcfld1 = '';
	var srcfld2 = '';


	switch(elementtype.toString()){
		case '0':
// host
			var srctbl = 'hosts';
			var srcfld1 = 'hostid';
			var srcfld2 = 'host';
			$(this.selementForm.typeDOM.elementCaption).update(locale['S_HOST']);

			this.selementForm.typeDOM.elementName.style.display = display_style;
			this.selementForm.typeDOM.iconid_off.style.display = display_style;

			this.selementForm.typeDOM.advanced_icons.style.display = display_style;
			this.selementForm.typeDOM.iconid_on.style.display = display_style;
			this.selementForm.typeDOM.iconid_maintenance.style.display = display_style;
			this.selementForm.typeDOM.iconid_disabled.style.display = display_style;
		break;
		case '1':
// maps
			var srctbl = 'sysmaps';
			var srcfld1 = 'sysmapid';
			var srcfld2 = 'name';
			$(this.selementForm.typeDOM.elementCaption).update(locale['S_MAP']);

			this.selementForm.typeDOM.elementName.style.display = display_style;
			this.selementForm.typeDOM.iconid_off.style.display = display_style;

			this.selementForm.typeDOM.advanced_icons.style.display = display_style;
			this.selementForm.typeDOM.iconid_on.style.display = display_style;
			this.selementForm.typeDOM.iconid_maintenance.style.display = 'none';
			this.selementForm.typeDOM.iconid_disabled.style.display = 'none';
		break;
		case '2':
// trigger
			var srctbl = 'triggers';
			var srcfld1 = 'triggerid';
			var srcfld2 = 'description';
			$(this.selementForm.typeDOM.elementCaption).update(locale['S_TRIGGER']);

			this.selementForm.typeDOM.elementName.style.display = display_style;
			this.selementForm.typeDOM.iconid_off.style.display = display_style;

			this.selementForm.typeDOM.advanced_icons.style.display = display_style;
			this.selementForm.typeDOM.iconid_on.style.display = display_style;
			this.selementForm.typeDOM.iconid_maintenance.style.display = display_style;
			this.selementForm.typeDOM.iconid_disabled.style.display = display_style;
		break;
		case '3':
// host group
			var srctbl = 'host_group';
			var srcfld1 = 'groupid';
			var srcfld2 = 'name';
			$(this.selementForm.typeDOM.elementCaption).update(locale['S_HOST_GROUP']);

			this.selementForm.typeDOM.elementName.style.display = display_style;
			this.selementForm.typeDOM.iconid_off.style.display = display_style;

			this.selementForm.typeDOM.advanced_icons.style.display = display_style;
			this.selementForm.typeDOM.iconid_on.style.display = display_style;
			this.selementForm.typeDOM.iconid_maintenance.style.display = 'none';
			this.selementForm.typeDOM.iconid_disabled.style.display = 'none';

		break;
		case '4':
// image
			$(this.selementForm.typeDOM.elementCaption).update(locale['S_IMAGE']);

			this.selementForm.typeDOM.elementName.style.display = 'none';
			this.selementForm.typeDOM.iconid_off.style.display = display_style;

// initiats icons hide
			this.selementForm.advanced_icons.checked = false;
			this.selementForm.typeDOM.advanced_icons.style.display = 'none';
		break;
	}

	if(!empty(srctbl)){
		var popup_url = 'popup.php?writeonly=1&real_hosts=1&dstfrm=selementForm&dstfld1=elementid&dstfld2=elementName';
		popup_url+= '&srctbl='+srctbl;
		popup_url+= '&srcfld1='+srcfld1;
		popup_url+= '&srcfld2='+srcfld2;

		if(elementtype.toString() == '1') popup_url+= '&excludeids[]='+this.sysmapid;

		this.selementForm.elementTypeSelect.onclick =  function(){ PopUp(popup_url,450,450);};
	}

	this.form_selement_updateByIcons(e);
},

form_selement_save: function(e){
	this.debug('form_selement_save');
//--

	if(this.selection.count == 1){
		var selementid = this.selementForm.selementid.value;
		var params = {};

// Element Type
		params.elementtype = this.selementForm.elementtype.selectedIndex;

// Label
		params.label = this.selementForm.label.value;

// Label Location
		params.label_location = parseInt(this.selementForm.label_location.selectedIndex, 10) - 1;


// Element
		params.elementid = this.selementForm.elementid.value;
		params.elementName = this.selementForm.elementName.value;

		if((params.elementid == 0) && (params.elementtype != 4)){
			switch(params.elementtype.toString()){
//host
				case '0': this.info('Host is not selected.'); return false; break;
//map
				case '1': this.info('Map is not selected.'); return false; break;
//tr
				case '2': this.info('Trigger is not selected.'); return false; break;
//hg
				case '3': this.info('Host group is not selected.'); return false; break;
// image
				case '4':
				default:
			}
		}


// Icon OK
		params.iconid_off = this.selementForm.iconid_off.options[this.selementForm.iconid_off.selectedIndex].value;

// Icon PROBLEM
		params.iconid_on = this.selementForm.iconid_on.options[this.selementForm.iconid_on.selectedIndex].value;

// Icon MAINTENANCE
		params.iconid_maintenance = this.selementForm.iconid_maintenance.options[this.selementForm.iconid_maintenance.selectedIndex].value;

// Icon DISABLED
		params.iconid_disabled = this.selementForm.iconid_disabled.options[this.selementForm.iconid_disabled.selectedIndex].value;

// Advanced icons
		if(!this.selementForm.advanced_icons.checked){
			params.iconid_on = 0;
			params.iconid_maintenance = 0;
			params.iconid_disabled = 0;
		}

// X & Y
		var dims = getDimensions(this.selements[selementid].html_obj);

		params.x = parseInt(this.selementForm.x.value, 10);
		params.y = parseInt(this.selementForm.y.value, 10);

		if((params.x+dims.width) > this.sysmap.width) params.x = this.sysmap.width - dims.width;
		else if(params.x < 0) params.x = 0;

		if((params.y+dims.height) > this.sysmap.height) params.y = this.sysmap.height - dims.height;
		else if(params.y < 0) params.y = 0;

		this.selementForm.x.value = params.x;
		this.selementForm.y.value = params.y;

// URLS
		params.urls = {};
		var urlrows = $(this.selementForm.urls).select('tr[id^=urlrow]');

		//checking for duplicate URL names
		var urlNameList = new Array();

		for(var i=0; i < urlrows.length; i++){
			var urlid = urlrows[i].id.split('_')[1];

			var url = {
				'sysmapelementurlid': urlid,
				'name': $('url_name_'+urlid).value,
				'url': $('url_url_'+urlid).value
			};

			if(empty(url.name) && empty(url.url)) continue;

			if(typeof(urlNameList[url.name]) == 'undefined'){
				urlNameList[url.name] = true;
			}
			else{
				//element with this name already exists
				alert(locale['S_EACH_URL_SHOULD_HAVE_UNIQUE'] + " '" + url.name + "'.");
				return false;
			}


			if(empty(url.name) || empty(url.url)){
				alert(locale['S_INCORRECT_ELEMENT_MAP_LINK']);
				return false;
			}
<<<<<<< HEAD

=======
>>>>>>> 4eef562b
			params.urls[url.name] = url;
		}

		this.updateSelementOption(selementid, params);
	}
	else{
		var params = {};

// Label
		if(this.selementForm.massEdit.chkboxLabel.checked)
			params.label = this.selementForm.label.value;

// Label Location
		if(this.selementForm.massEdit.chkboxLabelLocation.checked)
			params.label_location = parseInt(this.selementForm.label_location.selectedIndex, 10) - 1;

// Icon OK
		if(this.selementForm.massEdit.chkboxIconid_off.checked)
			params.iconid_off = this.selementForm.iconid_off.options[this.selementForm.iconid_off.selectedIndex].value;

// Icon PROBLEM
		if(this.selementForm.massEdit.chkboxIconid_on.checked)
			params.iconid_on = this.selementForm.iconid_on.options[this.selementForm.iconid_on.selectedIndex].value;

// Icon MAINTENANCE
		if(this.selementForm.massEdit.chkboxIconid_maintenance.checked)
			params.iconid_maintenance = this.selementForm.iconid_maintenance.options[this.selementForm.iconid_maintenance.selectedIndex].value;

// Icon DISABLED
		if(this.selementForm.massEdit.chkboxIconid_disabled.checked)
			params.iconid_disabled = this.selementForm.iconid_disabled.options[this.selementForm.iconid_disabled.selectedIndex].value;

		for(var selementid in this.selection.selements){
			if(!isset(selementid, this.selements)) continue;
			this.updateSelementOption(selementid, params);
		}
		this.updateSelementOption(selementid, params);
	}

	this.updateMapImage();
	this.update_multiContainer(e);
//	this.formHide();
},

form_selement_delete: function(e){
	this.debug('form_selement_delete');
//--
	//removing all selected elements
	this.remove_selements();

},

//**************************************************************************************************************************************************
//**************************************************************************************************************************************************
//**************************************************************************************************************************************************
//**************************************************************************************************************************************************
//**************************************************************************************************************************************************
//**************************************************************************************************************************************************
//**************************************************************************************************************************************************
//**************************************************************************************************************************************************
//**************************************************************************************************************************************************
//**************************************************************************************************************************************************
//**************************************************************************************************************************************************
//**************************************************************************************************************************************************
//**************************************************************************************************************************************************
//**************************************************************************************************************************************************



// LINK FORM
//**************************************************************************************************************************************************
//**************************************************************************************************************************************************

form_link_hide: function(e){
	this.debug('form_link_hide');
//--

	if(!isset('form', this.linkForm) || empty(this.linkForm.form)) return false;

	this.linkForm.form.parentNode.removeChild(this.linkForm.form);
	this.linkForm.form = null;
},

form_link_create: function(e){
	this.debug('form_link_create');
//--


// var initialization of diferent types of form
//	this.linkForm.massEdit = {};

// Form creation
	var e_form_1 = document.createElement('form');
this.linkForm.form = e_form_1;

	e_form_1.setAttribute('id',"linkForm");
	e_form_1.setAttribute('name',"linkForm");
	e_form_1.setAttribute('accept-charset',"utf-8");
	e_form_1.setAttribute('action',"sysmap.php");
	e_form_1.setAttribute('method',"post");


	var e_table_2 = document.createElement('table');
	e_table_2.setAttribute('cellSpacing',"0");
	e_table_2.setAttribute('cellPadding',"1");
	e_table_2.setAttribute('align',"center");
	e_table_2.className = "formtable";
	e_table_2.style.width = '100%';
	e_form_1.appendChild(e_table_2);


	var e_tbody_3 = document.createElement('tbody');
	e_table_2.appendChild(e_tbody_3);


	var e_tr_4 = document.createElement('tr');
	e_tr_4.className = "header";
	e_tbody_3.appendChild(e_tr_4);


	var e_td_5 = document.createElement('td');
	e_td_5.setAttribute('colSpan',"2");
	e_td_5.className = "form_row_first";
	e_tr_4.appendChild(e_td_5);


	var e_span_6 = document.createElement('span');
	e_span_6.setAttribute('target',"_blank");
	e_span_6.setAttribute('style',"padding-left: 5px; float: right; text-decoration: none;");
	e_span_6.setAttribute('onclick','window.open("http://www.zabbix.com/documentation.php");');

	e_td_5.appendChild(e_span_6);


	var e_div_7 = document.createElement('div');
	e_div_7.className = "iconhelp";
	e_div_7.appendChild(document.createTextNode(' '));
	e_span_6.appendChild(e_div_7);


	e_td_5.appendChild(document.createTextNode(locale['S_EDIT_CONNECTOR']));

// HIDDEN
	var e_input_4 = document.createElement('input');
this.linkForm.linkid = e_input_4;
	e_input_4.setAttribute('type',"hidden");
	e_input_4.setAttribute('value',"0");
	e_input_4.setAttribute('id',"linkid");
	e_input_4.setAttribute('name',"linkid");
	e_tbody_3.appendChild(e_input_4);


// LABEL
	var e_tr_4 = document.createElement('tr');
	e_tr_4.className = "even_row";
	e_tbody_3.appendChild(e_tr_4);


	var e_td_5 = document.createElement('td');
	e_td_5.className = "form_row_l";
	e_td_5.appendChild(document.createTextNode(locale['S_LABEL']));
	e_tr_4.appendChild(e_td_5);


	var e_td_5 = document.createElement('td');
	e_td_5.className = "form_row_r";
	e_tr_4.appendChild(e_td_5);


	var e_textarea_6 = document.createElement('textarea');
this.linkForm.linklabel = e_textarea_6;

	e_textarea_6.setAttribute('cols',"48");
	e_textarea_6.setAttribute('rows',"4");
	e_textarea_6.setAttribute('name',"linklabel");
	e_textarea_6.setAttribute('id',"linklabel");
	e_textarea_6.className = "input";
	e_td_5.appendChild(e_textarea_6);


// SELEMENTID1
	var e_tr_4 = document.createElement('tr');
	e_tr_4.className = "even_row";
	e_tbody_3.appendChild(e_tr_4);


	var e_td_5 = document.createElement('td');
	e_td_5.className = "form_row_l";
	e_td_5.appendChild(document.createTextNode(locale['S_ELEMENT']+' 1'));
	e_tr_4.appendChild(e_td_5);


	var e_td_5 = document.createElement('td');
	e_td_5.className = "form_row_r";
	e_tr_4.appendChild(e_td_5);


	var e_select_6 = document.createElement('select');
this.linkForm.selementid1 = e_select_6;
	e_select_6.setAttribute('size',"1");
	e_select_6.className = "input";
	e_select_6.setAttribute('name',"selementid1");
	e_select_6.setAttribute('id',"selementid1");
	e_td_5.appendChild(e_select_6);

// SELEMENTID2
	var e_tr_4 = document.createElement('tr');
	e_tr_4.className = "even_row";
	e_tbody_3.appendChild(e_tr_4);


	var e_td_5 = document.createElement('td');
	e_td_5.className = "form_row_l";
	e_tr_4.appendChild(e_td_5);


	e_td_5.appendChild(document.createTextNode(locale['S_ELEMENT']+' 2'));


	var e_td_5 = document.createElement('td');
	e_td_5.className = "form_row_r";
	e_tr_4.appendChild(e_td_5);


	var e_select_6 = document.createElement('select');
this.linkForm.selementid2 = e_select_6;
	e_select_6.setAttribute('size',"1");
	e_select_6.className = "input";
	e_select_6.setAttribute('name',"selementid2");
	e_select_6.setAttribute('id',"selementid2");
	e_td_5.appendChild(e_select_6);


// LINK STATUS INDICATORS
	var e_tr_4 = document.createElement('tr');
	e_tr_4.className = "even_row";
	e_tbody_3.appendChild(e_tr_4);


	var e_td_5 = document.createElement('td');
	e_td_5.className = "form_row_l";
	e_td_5.appendChild(document.createTextNode(locale['S_LINK_INDICATORS']));
	e_tr_4.appendChild(e_td_5);


	var e_td_5 = document.createElement('td');
this.linkForm.linkIndicatorsTable = e_td_5;

	e_td_5.className = "form_row_r";
	e_tr_4.appendChild(e_td_5);

// LINE TYPE OK
	var e_tr_4 = document.createElement('tr');
	e_tr_4.className = "even_row";
	e_tbody_3.appendChild(e_tr_4);


	var e_td_5 = document.createElement('td');
	e_td_5.className = "form_row_l";
	e_tr_4.appendChild(e_td_5);
	e_td_5.appendChild(document.createTextNode(locale['S_TYPE_OK']));


	var e_td_5 = document.createElement('td');
	e_td_5.className = "form_row_r";
	e_tr_4.appendChild(e_td_5);


	var e_select_6 = document.createElement('select');
this.linkForm.drawtype = e_select_6;

	e_select_6.setAttribute('size',"1");
	e_select_6.className = "input";
	e_select_6.setAttribute('name',"drawtype");
	e_select_6.setAttribute('id',"drawtype");
	e_td_5.appendChild(e_select_6);

	var e_option_7 = document.createElement('option');
	e_option_7.setAttribute('value',"0");
	e_option_7.appendChild(document.createTextNode(locale['S_LINE']));
	e_select_6.appendChild(e_option_7);


	var e_option_7 = document.createElement('option');
	e_option_7.setAttribute('value',"2");
	e_option_7.appendChild(document.createTextNode(locale['S_BOLD_LINE']));
	e_select_6.appendChild(e_option_7);


	var e_option_7 = document.createElement('option');
	e_option_7.setAttribute('value',"3");
	e_option_7.appendChild(document.createTextNode(locale['S_DOT']));
	e_select_6.appendChild(e_option_7);


	var e_option_7 = document.createElement('option');
	e_option_7.setAttribute('value',"4");
	e_option_7.appendChild(document.createTextNode(locale['S_DASHED_LINE']));
	e_select_6.appendChild(e_option_7);

// Colour OK
	var e_tr_4 = document.createElement('tr');
	e_tr_4.className = "even_row";
	e_tbody_3.appendChild(e_tr_4);


	var e_td_5 = document.createElement('td');
	e_td_5.className = "form_row_l";
	e_td_5.appendChild(document.createTextNode(locale['S_COLOR_OK']));
	e_tr_4.appendChild(e_td_5);


	var e_td_5 = document.createElement('td');
	e_td_5.className = "form_row_r";
	e_tr_4.appendChild(e_td_5);


	var e_input_6 = document.createElement('input');
this.linkForm.color = e_input_6;
	e_input_6.setAttribute('style',"margin-top: 0px; margin-bottom: 0px;");
	e_input_6.setAttribute('onchange',"set_color_by_name('color',this.value)");
	e_input_6.setAttribute('maxlength',"6");
	e_input_6.setAttribute('value',"000055");
	e_input_6.setAttribute('size',"7");
	e_input_6.setAttribute('id',"color");
	e_input_6.setAttribute('name',"color");
	e_input_6.className = "input";
	e_td_5.appendChild(e_input_6);


	var e_div_6 = document.createElement('div');
this.linkForm.colorPicker = e_div_6;

	e_div_6.setAttribute('title',"#000055");
	e_div_6.setAttribute('id',"lbl_color");
	e_div_6.setAttribute('name',"lbl_color");
	e_div_6.className = "pointer";
	addListener(e_div_6, 'click', function(){ show_color_picker('color');});
	// e_div_6.setAttribute('onclick',"javascript: show_color_picker('color')");

	e_div_6.style.marginLeft = '2px';
	e_div_6.style.border = '1px solid black';
	e_div_6.style.display = 'inline';
	e_div_6.style.width = '10px';
	e_div_6.style.height = '10px';
	e_div_6.style.textDecoration = 'none';
	e_div_6.style.backgroundColor = '#000000';

	e_div_6.innerHTML = '&nbsp;&nbsp;&nbsp;';
	e_td_5.appendChild(e_div_6);


// FOOTER
	var e_tr_4 = document.createElement('tr');
	e_tr_4.className = "footer";
	e_tbody_3.appendChild(e_tr_4);


	var e_td_5 = document.createElement('td');
	e_td_5.setAttribute('colSpan',"2");
	e_td_5.className = "form_row_last";
	e_td_5.appendChild(document.createTextNode(' '));
	e_tr_4.appendChild(e_td_5);


	var e_input_6 = document.createElement('input');
	e_input_6.setAttribute('type',"button");
	e_input_6.setAttribute('name',"apply");
	e_input_6.className = "input button shadow";
	e_input_6.setAttribute('value',locale['S_APPLY']);
	e_td_5.appendChild(e_input_6);
	addListener(e_input_6, 'click', this.form_link_save.bindAsEventListener(this));


	e_td_5.appendChild(document.createTextNode(' '));


	var e_input_6 = document.createElement('input');
	e_input_6.setAttribute('type',"button");
	e_input_6.setAttribute('name',"remove");
	e_input_6.className = "input button shadow";
	e_input_6.setAttribute('value',locale['S_REMOVE']);
	e_td_5.appendChild(e_input_6);
	addListener(e_input_6, 'click', this.form_link_delete.bindAsEventListener(this));


	e_td_5.appendChild(document.createTextNode(' '));


	var e_input_6 = document.createElement('input');
	e_input_6.setAttribute('type',"button");
	e_input_6.setAttribute('name',"close");
	e_input_6.className = "input button shadow";
	e_input_6.setAttribute('value',locale['S_CLOSE']);
	addListener(e_input_6, 'click', this.form_link_hide.bindAsEventListener(this));


	e_td_5.appendChild(e_input_6);
},

form_link_update: function(e, linkid){
	this.debug('form_link_update');
//--

	if(!isset(linkid, this.links)) return false;

	if(is_null($('linkForm'))){
		this.form_link_create(e);
		$('divSelementForm').appendChild(this.linkForm.form);
	}

	var maplink = this.links[linkid];

// LINKID
	this.linkForm.linkid.value = linkid;


// LABEL
	this.linkForm.linklabel.value = maplink.label;

// SELEMENTID1
	$(this.linkForm.selementid1).update();
	for(var selementid in this.selements){
		if(empty(this.selements[selementid])) continue;

		var e_option_7 = document.createElement('option');

		if(maplink.selementid1 == selementid){
			e_option_7.setAttribute('selected',"selected");
		}
		else if(maplink.selementid2 == selementid){
			continue;
		}

		e_option_7.setAttribute('value', selementid);
		e_option_7.appendChild(document.createTextNode(this.selements[selementid].label_expanded));

		this.linkForm.selementid1.appendChild(e_option_7);
	}


// SELEMENTID2
	$(this.linkForm.selementid2).update();
	for(var selementid in this.selements){
		if(empty(this.selements[selementid])) continue;

		var e_option_7 = document.createElement('option');

		if(maplink.selementid2 == selementid){
			e_option_7.setAttribute('selected',"selected");
		}
		else if(maplink.selementid1 == selementid){
			continue;
		}

		e_option_7.setAttribute('value', selementid);
		e_option_7.appendChild(document.createTextNode(this.selements[selementid].label_expanded));

		this.linkForm.selementid2.appendChild(e_option_7);
	}


// LINK INDICATOR TABLE
	var e_table_6 = document.createElement('table');
	e_table_6.setAttribute('cellSpacing',"1");
	e_table_6.setAttribute('cellPadding',"3");
	e_table_6.setAttribute('id',"linktriggers");
	e_table_6.className = "tableinfo";


	var e_tbody_7 = document.createElement('tbody');
this.linkForm.linkIndicatorsBody = e_tbody_7;
	e_table_6.appendChild(e_tbody_7);


	var e_tr_8 = document.createElement('tr');
	e_tr_8.className = "header";
	e_tbody_7.appendChild(e_tr_8);


	var e_td_9 = document.createElement('td');
	e_tr_8.appendChild(e_td_9);


	var e_input_10 = document.createElement('input');
	e_input_10.setAttribute('type',"checkbox");
	e_input_10.setAttribute('onclick',"javascript: checkLocalAll('linkForm','all_link_triggerids','link_triggerids');");
	e_input_10.setAttribute('id',"all_link_triggerids");
	e_input_10.setAttribute('name',"all_link_triggerids");
	e_input_10.setAttribute('value',"yes");
	e_input_10.className = "checkbox";
	e_td_9.appendChild(e_input_10);


	var e_td_9 = document.createElement('td');
	e_td_9.appendChild(document.createTextNode(locale['S_TRIGGERS']));
	e_tr_8.appendChild(e_td_9);


	var e_td_9 = document.createElement('td');
	e_td_9.appendChild(document.createTextNode(locale['S_TYPE']));
	e_tr_8.appendChild(e_td_9);


	var e_td_9 = document.createElement('td');
	e_td_9.appendChild(document.createTextNode(locale['S_COLOR']));
	e_tr_8.appendChild(e_td_9);


// Indicators
	for(var linktriggerid in maplink.linktriggers){
		if(empty(maplink.linktriggers[linktriggerid])) continue;

		this.form_link_addLinktrigger(maplink.linktriggers[linktriggerid]);
	}

	$(this.linkForm.linkIndicatorsTable).update(e_table_6);

	var e_br_6 = document.createElement('br');
	this.linkForm.linkIndicatorsTable.appendChild(e_br_6);


	var e_input_6 = document.createElement('input');
	e_input_6.setAttribute('type',"button");
	e_input_6.setAttribute('name',"Add");
	e_input_6.setAttribute('value',locale['S_ADD']);
	e_input_6.setAttribute('style',"margin: 2px 4px");
	e_input_6.className = "input button link_menu";
	this.linkForm.linkIndicatorsTable.appendChild(e_input_6);

	var url = 'popup_link_tr.php?form=1&mapid='+this.id;
	addListener(e_input_6, 'click', function(){ PopUp(url,640, 420, 'ZBX_Link_Indicator'); });


	var e_input_6 = document.createElement('input');
	e_input_6.setAttribute('type',"button");
	e_input_6.setAttribute('name',"Remove");
	e_input_6.setAttribute('value',locale['S_REMOVE']);
	e_input_6.setAttribute('style',"margin: 2px 4px");
	e_input_6.className = "input button link_menu";
	this.linkForm.linkIndicatorsTable.appendChild(e_input_6);

	addListener(e_input_6, 'click', function(){ remove_childs('linkForm','link_triggerids','tr'); });
//----


// Type ok
	if(maplink.drawtype == 0) var dindex = 0; // S_LINE
	if(maplink.drawtype == 2) var dindex = 1; // S_BOLD_LINE
	if(maplink.drawtype == 3) var dindex = 2; // S_DOT
	if(maplink.drawtype == 4) var dindex = 3; // S_DASHED_LINE
	this.linkForm.drawtype.selectedIndex = dindex;


// COLOR OK
	this.linkForm.color.value = maplink.color;
	this.linkForm.colorPicker.style.backgroundColor = '#'+maplink.color;
},


form_link_addLinktrigger: function(linktrigger){
	this.debug('form_link_addLinktrigger');
//--

	var triggerid = linktrigger.triggerid;

	if(!isset('linkIndicatorsBody', this.linkForm) || empty(this.linkForm.linkIndicatorsBody)) return false;
	if(!isset('form', this.linkForm) || is_null(this.linkForm.form)) return false;

// If allready exsts just rewrite
	if($('link_triggers['+triggerid+'][triggerid]') != null){
		$('link_triggers['+triggerid+'][drawtype]').selectedIndex = (linktrigger.drawtype > 0)?(linktrigger.drawtype - 1):0;

		$('link_triggers['+triggerid+'][color]').value = linktrigger.color;
		$('lbl_link_triggers['+triggerid+'][color]').style.backgroundColor = '#'+linktrigger.color;
		return false;
	}


// ADD Linktrigger
	var e_tr_8 = document.createElement('tr');
	e_tr_8.className = "even_row";
	this.linkForm.linkIndicatorsBody.appendChild(e_tr_8);


	var e_td_9 = document.createElement('td');
	e_tr_8.appendChild(e_td_9);


// HIDDEN initialization
	if(isset('linktriggerid', linktrigger)){
		var e_input_10 = document.createElement('input');
		e_input_10.setAttribute('name',"link_triggers["+triggerid+"][linktriggerid]");
		e_input_10.setAttribute('type',"hidden");
		e_input_10.setAttribute('value',linktrigger.linktriggerid);
		e_input_10.setAttribute('id',"link_triggers["+triggerid+"][linktriggerid]");
		e_td_9.appendChild(e_input_10);
	}

	var e_input_10 = document.createElement('input');
	e_input_10.setAttribute('name',"link_triggers["+triggerid+"][triggerid]");
	e_input_10.setAttribute('id',"link_triggers["+triggerid+"][triggerid]");
	e_input_10.setAttribute('type',"hidden");
	e_input_10.setAttribute('value',linktrigger.triggerid);
	e_td_9.appendChild(e_input_10);

	var e_input_10 = document.createElement('input');
	e_input_10.setAttribute('name',"link_triggers["+triggerid+"][desc_exp]");
	e_input_10.setAttribute('id',"link_triggers["+triggerid+"][desc_exp]");
	e_input_10.setAttribute('type',"hidden");
	e_input_10.setAttribute('value',linktrigger.desc_exp);
	e_td_9.appendChild(e_input_10);

	// var e_input_10 = document.createElement('input');
	// e_input_10.setAttribute('name',"link_triggers["+triggerid+"][color]");
	// e_input_10.setAttribute('id',"link_triggers["+triggerid+"][color]");
	// e_input_10.setAttribute('type',"hidden");
	// e_input_10.setAttribute('value',linktrigger.color);
	// e_td_9.appendChild(e_input_10);

//-----
	var linktriggerid = isset('linktriggerid', linktrigger)?linktrigger.linktriggerid:0;

	var e_input_10 = document.createElement('input');
	e_input_10.setAttribute('type',"checkbox");
	e_input_10.setAttribute('name',"link_triggerids");
	e_input_10.setAttribute('value',triggerid);
	e_input_10.className = "checkbox";
	e_td_9.appendChild(e_input_10);

// Triggers
	var e_td_9 = document.createElement('td');
	e_tr_8.appendChild(e_td_9);


	var e_span_10 = document.createElement('span');
	e_span_10.appendChild(document.createTextNode(linktrigger.desc_exp));
	e_td_9.appendChild(e_span_10);

//	e_span_10.className = "link";
//	var url = 'popup_link_tr.php?form=1&mapid='+this.id+'&triggerid='+linktrigger.triggerid+'&drawtype='+linktrigger.drawtype+'&color='+linktrigger.color
//	addListener(e_span_10, 'click', function(){ PopUp(url,640, 480, 'ZBX_Link_Indicator'); });

// LINE
	var e_select_10 = document.createElement('select');

	var e_td_9 = document.createElement('td');
	e_tr_8.appendChild(e_td_9);
	e_td_9.appendChild(e_select_10);

	e_select_10.setAttribute('id',"link_triggers["+triggerid+"][drawtype]");
	e_select_10.setAttribute('name', 'link_triggers['+triggerid+'][drawtype]');
	e_select_10.className = 'input';

// items
	var e_option_11 = document.createElement('option');
	e_option_11.setAttribute('value', 0);
	e_option_11.appendChild(document.createTextNode(locale['S_LINE']));
	e_select_10.appendChild(e_option_11);

	var e_option_11 = document.createElement('option');
	e_option_11.setAttribute('value', 2);
	e_option_11.appendChild(document.createTextNode(locale['S_BOLD_LINE']));
	e_select_10.appendChild(e_option_11);

	var e_option_11 = document.createElement('option');
	e_option_11.setAttribute('value', 3);
	e_option_11.appendChild(document.createTextNode(locale['S_DOT']));
	e_select_10.appendChild(e_option_11);

	var e_option_11 = document.createElement('option');
	e_option_11.setAttribute('value', 4);
	e_option_11.appendChild(document.createTextNode(locale['S_DASHED_LINE']));
	e_select_10.appendChild(e_option_11);
//--
	e_select_10.selectedIndex = (linktrigger.drawtype > 0)?(linktrigger.drawtype - 1):0;

// COLOR
	var e_td_9 = document.createElement('td');
	e_tr_8.appendChild(e_td_9);

	var e_input_22 = document.createElement('input');
	e_input_22.setAttribute('style',"margin-top: 0px; margin-bottom: 0px;");
	e_input_22.setAttribute('onchange',"set_color_by_name('link_triggers["+triggerid+"][color]',this.value)");
	e_input_22.setAttribute('maxlength',"6");
	e_input_22.setAttribute('value',linktrigger.color);
	e_input_22.setAttribute('size',"7");
	e_input_22.setAttribute('id',"link_triggers["+triggerid+"][color]");
	e_input_22.setAttribute('name',"link_triggers["+triggerid+"][color]");
	e_input_22.className = "input";
	e_td_9.appendChild(e_input_22);

	var e_div_10 = document.createElement('div');
//this.linkForm.colorPicker = e_div_10;

	e_div_10.setAttribute('title', '#'+linktrigger.color);
	e_div_10.setAttribute('id',"lbl_link_triggers["+triggerid+"][color]");
	e_div_10.setAttribute('name',"lbl_link_triggers["+triggerid+"][color]");
	e_div_10.className = "pointer";
	addListener(e_div_10, 'click', function(){ show_color_picker("link_triggers["+triggerid+"][color]");});
	// e_div_10.setAttribute('onclick',"javascript: show_color_picker('color')");

	e_div_10.style.marginLeft = '2px';
	e_div_10.style.border = '1px solid black';
	e_div_10.style.display = 'inline';
	e_div_10.style.width = '10px';
	e_div_10.style.height = '10px';
	e_div_10.style.textDecoration = 'none';
	e_div_10.style.backgroundColor = '#'+linktrigger.color;

	e_div_10.innerHTML = '&nbsp;&nbsp;&nbsp;';
	e_td_9.appendChild(e_div_10);
},

form_link_save: function(e){
	this.debug('form_link_save');
//--

	var linkid = this.linkForm.linkid.value;
	if(!isset(linkid, this.links)) return false;

	var maplink = this.links[linkid];


	var params = {};

// Label
	params.label = this.linkForm.linklabel.value;

// Selementid1
	params.selementid1 = this.linkForm.selementid1.options[this.linkForm.selementid1.selectedIndex].value;

// Selementid2
	params.selementid2 = this.linkForm.selementid2.options[this.linkForm.selementid2.selectedIndex].value;

// Type OK
	params.drawtype = this.linkForm.drawtype.options[this.linkForm.drawtype.selectedIndex].value;

// Color
	params.color = this.linkForm.color.value;


// LINK INDICATORS
	for(var linktriggerid in maplink.linktriggers){
		this.remove_linktrigger(maplink.linkid, linktriggerid);
	}

	var triggerid = null;
	var linktrigger = {};
	var linktriggerid = null;

	var indicators = $$('input[name=link_triggerids]');
	for(var i=0; i<indicators.length; i++){
		if(!isset(i, indicators)) continue;

		linktrigger = {};
		triggerid = indicators[i].value;

		linktrigger.triggerid = $('link_triggers['+triggerid+'][triggerid]').value;
		linktrigger.desc_exp = $('link_triggers['+triggerid+'][desc_exp]').value;

		var dom_drawtype = $('link_triggers['+triggerid+'][drawtype]');

		linktrigger.drawtype = dom_drawtype.options[dom_drawtype.selectedIndex].value;

		linktrigger.color = $('link_triggers['+triggerid+'][color]').value;

		linktriggerid = $('link_triggers['+triggerid+'][linktriggerid]');

		if(!is_null(linktriggerid))
			linktrigger.linktriggerid = linktriggerid.value;

		this.add_linktrigger(linkid, linktrigger);
	}
//--

//SDJ(params);
	this.update_link_option(linkid, params);
//SDJ(this.links[linkid]);

	this.update_linkContainer(e);

	/**
	 * Commented out, because form does not need to be hidden when "apply" is pressed
	 * @see ZBX-1442
	 * @author Konstantin Buravcov
	 * @since 08.09.2010
	 */
	//this.form_link_hide(e);

	this.updateMapImage();
},

form_link_delete: function(e){
	this.debug('form_link_delete');
//--

	var linkid = this.linkForm.linkid.value;
	if(!isset(linkid, this.links)) return false;

	var maplink = this.links[linkid];

	if(Confirm('Remove link between "'+this.selements[maplink.selementid1].label+'" and "'+this.selements[maplink.selementid2].label+'"?')){
		this.remove_link(linkid, true);
		this.update_linkContainer(e);
		this.form_link_hide(e);
	}
	else
		return false;
}

//**************************************************************************************************************
//**************************************************************************************************************
//**************************************************************************************************************
//**************************************************************************************************************
});

var CGrid = Class.create(CDebug, {
mapObjectId:	null,						// own id
sysmapid:	null,				// sysmapid
showGrid:	true,				// grid On|Off
autoAlign:	true,				// align icons on drag end
gridSize:	'50',				// grid size

initialize: function($super, id, params){
	this.mapObjectId = id;

	$super('CGrid['+id+']');

	if(!params) var params = {};

	if(isset('gridsize', params))
		addListener(params.gridsize, 'change', this.setGridSize.bindAsEventListener(this), false);
	if(isset('gridautoalign', params))
		addListener(params.gridautoalign, 'click', this.setGridAutoAlign.bindAsEventListener(this), false);
	if(isset('gridshow', params))
		addListener(params.gridshow, 'click', this.setGridView.bindAsEventListener(this), false);
	if(isset('gridalignall', params))
		addListener(params.gridalignall, 'click', this.gridAlignIcons.bindAsEventListener(this), false);
},

setGridSize: function(e){
	this.debug('setGridSize');
//--

	var domObject = Event.element(e);
	var tmpGS = domObject.options[domObject.selectedIndex].value.split('x');

	if(!isset(0, tmpGS)) this.gridSize = 50;
	else this.gridSize = tmpGS[0];

	this.updateMapView(e);
},

setGridAutoAlign: function(e){
	this.debug('setGridAutoAlign');
//--

	var domObject = Event.element(e);
	if(this.autoAlign){
		this.autoAlign = false;
		domObject.update(locale['S_OFF']);
	}
	else{
		this.autoAlign = true;
		domObject.update(locale['S_ON']);
	}
},

setGridView: function(e){
	this.debug('setGridView');
//--
	var domObject = Event.element(e);
	if(this.showGrid){
		this.showGrid = false;
		$(domObject).update(locale['S_HIDDEN']);
	}
	else{
		this.showGrid = true;
		$(domObject).update(locale['S_SHOWN']);
	}

	this.updateMapView(e);
},

// ACTION
gridAlignIcons: function(e){
	this.debug('gridAlignIcons');

	var tmpAutoAlign = this.autoAlign;
	this.autoAlign = true;

	for(var selementid in ZBX_SYSMAPS[this.mapObjectId].map.selements){
		if(empty(ZBX_SYSMAPS[this.mapObjectId].map.selements[selementid])) continue;

		ZBX_SYSMAPS[this.mapObjectId].map.alignSelement(selementid);
	}

	this.autoAlign = tmpAutoAlign;
	this.updateMapView(e);
},

// Update
updateMapView: function(e){
	this.debug('setGridView');
//--

	ZBX_SYSMAPS[this.mapObjectId].map.updateMapImage();
}
});
//]]

/*
// *******************************************************************
//		SELEMENT object (unfinished)
// *******************************************************************
var CSelement = Class.create(CDebug, {
sysmap:				null,		// sysmap object reference

data: {
	selementid:			0,			// ALWAYS must be a STRING (js doesn't support uint64)
	elementtype:		4,			// 5-UNDEFINED
	elementid:			0,			// ALWAYS must be a STRING (js doesn't support uint64)
	elementName:		'',			// element name
	iconid_off:			0,			// ALWAYS must be a STRING (js doesn't support uint64)
	iconid_on:			0,			// ALWAYS must be a STRING (js doesn't support uint64)
	iconid_maintenance:	0,		// ALWAYS must be a STRING (js doesn't support uint64)
	iconid_disabled:	0,			// ALWAYS must be a STRING (js doesn't support uint64)
	label:				locale['S_NEW_ELEMENT'],	// Element label
	label_expanded:		locale['S_NEW_ELEMENT'],	// Element label macros expanded
	label_location:		3,
	x:					0,
	y:					0,
	url:				'',
	html_obj:			null,			// reference to html obj
	html_objid:			null,			// html elements id
	selected:			0				// element is not selected
},

initialize: function($super, sysmap, params){
	this.sysmap = sysmap;
	$super('CSelement['+id+']');
//--

	if(typeof(params) == 'undefined'){
		var url = new Curl(location.href);
		var params = {
			'favobj': 	'selements',
			'favid':	this.id,
			'sysmapid':	this.sysmapid,
			'action':	'new_selement'
		};

		params['selements'] = Object.toJSON({'0': selement});

		new Ajax.Request(url.getPath()+'?output=ajax'+'&sid='+url.getArgument('sid'),
						{
							'method': 'post',
							'parameters':params,
							'onSuccess': function(resp){ },
	//						'onSuccess': function(resp){ SDI(resp.responseText); },
							'onFailure': function(){ document.location = url.getPath()+'?'+Object.toQueryString(params); }
						}
		);
	}
	else{
		var selementid = 0;
		if((typeof(params['selementid']) == 'undefined') || (params['selementid'] == 0)){
			do{
				selementid = parseInt(Math.random(1000000000) * 1000000000);
				selementid = selementid.toString();
			}while(isset(selementid, this.sysmap.selements));

			params['new'] = 'new';
			params['selementid'] = selementid;
		}
		else{
			selementid = params.selementid;
		}

		if(typeof(this.selements[selementid]) == 'undefined'){
			selement.selected = null;
		}
		else{
			selement.selected = this.sysmap.selements[selementid].selected;
		}

		if(isset('updateIcon', params) && (params['updateIcon'] != 0)){
			selement.html_obj = this.addImage(params);
			selement.image = null;
		}

		for(var key in params){
			if(is_null(params[key])) continue;

			if(is_number(params[key])) params[key] = params[key].toString();
			this.data[key] = params[key];
		}
	}
},

updateOption: function(params){ // params = {'key': value, 'key': value}
	this.debug('updateOption');
//--

	for(var key in params){
		if(is_null(params[key])) continue;

		if(is_number(params[key])) params[key] = params[key].toString();
		this.data[key] = params[key];
	}

	this.update();
},

update: function(){
	this.debug('update');
//--

	var url = new Curl(location.href);

	var params = {
		'favobj': 	'selements',
		'favid':	this.sysmap.id,
		'sysmapid':	this.sysmap.sysmapid,
		'action':	'get_img'
	}

	params['selements'] = Object.toJSON({'0': this.data});

	new Ajax.Request(url.getPath()+'?output=ajax'+'&sid='+url.getArgument('sid'),
					{
						'method': 'post',
						'parameters':params,
						'onSuccess': function(resp){ },
//						'onSuccess': function(resp){ SDI(resp.responseText); },
						'onFailure': function(){ document.location = url.getPath()+'?'+Object.toQueryString(params); }
					}
	);
},

remove: function(){
	this.debug('remove');
//--

	this.removeImage();

// remove selement
	this.sysmap.selements[selementid] = null;
	delete(this.sysmap.selements[selementid]);

	this.sysmap.updateMapImage();
},

select: function(multi){
	this.debug('select');
//--

	var multi = multi || false;

	var position = null;

	if(is_null(this.selected)){
		position = this.sysmap.selection.position;

		this.sysmap.selection.selements[position] = selementid;
		this.selected = position;

		this.html_obj.style.border = '1px #3333FF solid';
		this.html_obj.style.backgroundColor = '#00AAAA';
		this.html_obj.style.opacity = '.60';

		this.sysmap.selection.count++;
		this.sysmap.selection.position++;
	}
	else if((this.sysmap.selection.count > 1) && !multi){
// if selected several selements and then we clicked on one of them
	}
	else{
		this.sysmap.selection.count--;
		position = this.selected;

		this.sysmap.selection.selements[position] = null;
		delete(this.sysmap.selection.selements[position]);

		this.sysmap.selements[selementid].selected = null;

		this.html_obj.style.border = '0px';
		this.html_obj.style.backgroundColor = 'transparent';
		this.html_obj.style.opacity = '1';
	}

	if(!multi && (this.sysmap.selection.count > 1)){
		for(var i=0; i<this.sysmap.selection.position; i++){
			if(!isset(i,this.sysmap.selection.selements) || (this.sysmap.selection.selements[i] == selementid)) continue;;

			this.sysmap.selection.count--;

			var tmp_selementid = this.sysmap.selection.selements[i];

			this.sysmap.selements[this.selection.selements[i]].selected = null;
			this.sysmap.selements[this.selection.selements[i]].html_obj.style.border = '0px';
			this.sysmap.selements[this.selection.selements[i]].html_obj.style.backgroundColor = 'transparent';
			this.sysmap.selements[this.selection.selements[i]].html_obj.style.opacity = '1';

			this.sysmap.selection.selements[i] = null;
			delete(this.sysmap.selection.selements[i]);
		}
	}

return false;
},

// ELEMENTS
addImage: function(){
	this.debug('addImage');

	var dom_id = 'selement_'+this.selementid;

	var selement_div = $(dom_id);
	if(is_null(selement_div)){
//		var selement_div = document.createElement('img');
		var selement_div = document.createElement('div');
		this.container.appendChild(selement_div);

		selement_div.setAttribute('id',dom_id);
//		selement_div.setAttribute('alt','selement_'+selement.id);
		selement_div.style.position = 'absolute';
		selement_div.style.visibility = 'hidden';

		this.makeSelementDragable(selement_div);
	}

	var position = {};
	position.top = parseInt(selement.y,10);
	position.left = parseInt(selement.x,10);

//	selement_div.setAttribute('src','data:image/png;base64,'+selement.image);
//	selement_div.setAttribute('src','imgstore.php?iconid='+selement.image);
	selement_div.className = 'pointer sysmap_iconid_'+selement.image;

	selement_div.style.zIndex = '10';
	selement_div.style.position = 'absolute';
	selement_div.style.top = position.top+'px';
	selement_div.style.left = position.left+'px';
	selement_div.style.visibility = 'visible';

	if(!is_null(selement.selected)){
		selement_div.style.border = '1px #3333FF solid';
		selement_div.style.backgroundColor = '#00AAAA';
		selement_div.style.opacity = '.60';
	}

return selement_div;
},

updateIcon: function(){
	this.debug('updateSelementsIcon');

	if(is_null(this.mapimg)){
		setTimeout('ZBX_SYSMAPS['+this.id+'].map.updateSelementsIcon();',500);
	}
	else{
		for(var selementid in this.selements){
			if(empty(this.selements[selementid])) continue;

			this.selements[selementid].html_obj = this.addSelementImage(this.selements[selementid]);
			this.selements[selementid].image = null;
		}
	}
},

removeImage: function(){
	this.debug('remove_selement_img');

	jQuery(this.html_obj).draggable('destroy');
	this.html_obj.remove();
},

makeDragable: function(){
	this.debug('makeSelementDragable');

	addListener(selement, 'click', this.sysmap.show_menu.bindAsEventListener(this.sysmap), false);
	addListener(selement, 'mousedown', this.sysmap.activate_menu.bindAsEventListener(this.sysmap), false);

	jQuery(selement).draggable({
		containment: 'parent',
		opacity: 0.5,
		helper: 'clone',
		stop: this.sysmap.sysmapUpdate.bind(this.sysmap)
	});
}
});
*/
//]]<|MERGE_RESOLUTION|>--- conflicted
+++ resolved
@@ -1430,10 +1430,7 @@
 	var ll = $(this.selementForm.urls).select('tr[id^=urlrow]').length;
 	var sysmapelementurlid = selementid+''+ll;
 	var tpl = new Template(ZBX_TPL.selementFormUrls);
-<<<<<<< HEAD
-
-=======
->>>>>>> 4eef562b
+
 	$('urlfooter').insert({'before' : tpl.evaluate({'sysmapelementurlid': sysmapelementurlid})});
 },
 
@@ -2500,10 +2497,7 @@
 				alert(locale['S_INCORRECT_ELEMENT_MAP_LINK']);
 				return false;
 			}
-<<<<<<< HEAD
-
-=======
->>>>>>> 4eef562b
+
 			params.urls[url.name] = url;
 		}
 
