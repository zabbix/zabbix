--- conflicted
+++ resolved
@@ -268,13 +268,8 @@
 							screen.timestamp = request_start;
 							screen.isRefreshing = false;
 
-<<<<<<< HEAD
-						// set html
-						if ($('#flickerfreescreen_' + id).data('timestamp') < htmlTimestamp) {
+							$('main .msg-bad').remove();
 							$('[data-hintbox=1]', $('#flickerfreescreen_' + id)).trigger('remove');
-=======
-							$('main .msg-bad').remove();
->>>>>>> e89e6077
 							$('#flickerfreescreen_' + id).replaceWith(html);
 							$('main .msg-bad').insertBefore('main > :first-child');
 
