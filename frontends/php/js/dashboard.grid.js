/*
** Zabbix
** Copyright (C) 2001-2017 Zabbix SIA
**
** This program is free software; you can redistribute it and/or modify
** it under the terms of the GNU General Public License as published by
** the Free Software Foundation; either version 2 of the License, or
** (at your option) any later version.
**
** This program is distributed in the hope that it will be useful,
** but WITHOUT ANY WARRANTY; without even the implied warranty of
** MERCHANTABILITY or FITNESS FOR A PARTICULAR PURPOSE. See the
** GNU General Public License for more details.
**
** You should have received a copy of the GNU General Public License
** along with this program; if not, write to the Free Software
** Foundation, Inc., 51 Franklin Street, Fifth Floor, Boston, MA  02110-1301, USA.
**/


(function($) {
	"use strict"

	function makeWidgetDiv(data, widget) {
		widget['content_header'] = $('<div>')
			.addClass('dashbrd-grid-widget-head')
			.append($('<h4>').text(widget['header']));
		widget['content_body'] = $('<div>')
			.addClass('dashbrd-grid-widget-content');
		widget['content_footer'] = $('<div>')
			.addClass('dashbrd-grid-widget-foot');
		widget['content_script'] = $('<div>');

		if (widget['rf_rate'] != 0) {
			widget['content_header'].append($('<ul>')
				.append($('<li>')
					.append($('<button>', {
						'type': 'button',
						'class': 'btn-widget-action',
						'data-menu-popup': JSON.stringify({
							'type': 'refresh',
							'widgetName': widget['widgetid'],
							'currentRate': widget['rf_rate'],
							'multiplier': false
						})
					}))
				)
			);
		}

		return $('<div>', {
			'class': 'dashbrd-grid-widget',
			'css': {
				'min-height': '' + data['options']['widget-height'] + 'px',
				'min-width': '' + data['options']['widget-width'] + '%'
			}
		})
			.append(
				$('<div>', {'class': 'dashbrd-grid-widget-padding'})
					.append(widget['content_header'])
					.append(widget['content_body'])
					.append(widget['content_footer'])
					.append(widget['content_script'])
			);
	}

	function resizeDashboardGrid($obj, data, min_rows) {
		data['options']['rows'] = 0;

		$.each(data['widgets'], function() {
			if (this['pos']['row'] + this['pos']['height'] > data['options']['rows']) {
				data['options']['rows'] = this['pos']['row'] + this['pos']['height'];
			}
		});

		if (typeof(min_rows) != 'undefined' && data['options']['rows'] < min_rows) {
			data['options']['rows'] = min_rows;
		}

		$obj.css({'height': '' + (data['options']['widget-height'] * data['options']['rows']) + 'px'});
	}

	function getWidgetByTarget(widgets, $div) {
		return widgets[$div.data('widget-index')];
	}

	function getDivPosition($obj, data, $div) {
		var	target_pos = $div.position(),
			widget_width_px = Math.floor($obj.width() / data['options']['columns']),
			target_top = target_pos.top + 25,
			target_left = target_pos.left + 25,
			target_height = $div.height() + 25,
			target_width = $div.width() + 25,
			row = (target_top - (target_top % data['options']['widget-height'])) / data['options']['widget-height'],
			col = (target_left - (target_left % widget_width_px)) / widget_width_px,
			height = (target_height - (target_height % data['options']['widget-height'])) / data['options']['widget-height'],
			width = (target_width - (target_width % widget_width_px)) / widget_width_px;

		if (row < 0) {
			row = 0;
		}

		if (col > data['options']['columns'] - width) {
			col = data['options']['columns'] - width;
		}

		if (col < 0) {
			col = 0;
		}

		if (height < 1) {
			height = 1;
		}

		if (width < 1) {
			width = 1;
		}
		else if (width > data['options']['columns']) {
			width = data['options']['columns'];
		}

		return {'row': row, 'col': col, 'height': height, 'width': width};
	}

	function setDivPosition($div, data, pos) {
		$div.css({
			'top': '' + (data['options']['widget-height'] * pos['row']) + 'px',
			'left': '' + (data['options']['widget-width'] * pos['col']) + '%',
			'height': '' + (data['options']['widget-height'] * pos['height']) + 'px',
			'width': '' + (data['options']['widget-width'] * pos['width']) + '%'
		});
	}

	function resetCurrentPositions(widgets) {
		for (var i = 0; i < widgets.length; i++) {
			widgets[i]['current_pos'] = $.extend({}, widgets[i]['pos']);
		}
	}

	function startWidgetPositioning($div, data) {
		data['placeholder'].show();

		$div.addClass('dashbrd-grid-widget-draggable');

		resetCurrentPositions(data['widgets']);
	}

	function posEquals(pos1, pos2) {
		var ret = true;

		$.each(['row', 'col', 'height', 'width'], function(index, key) {
			if (pos1[key] !== pos2[key]) {
				ret = false;
				return false;
			}
		});

		return ret;
	}

	function rectOverlap(pos1, pos2) {
		return ((pos1['row'] >= pos2['row'] && pos2['row'] + pos2['height'] - 1 >= pos1['row']) ||
			(pos2['row'] >= pos1['row'] && pos1['row'] + pos1['height'] - 1 >= pos2['row'])) &&
			((pos1['col'] >= pos2['col'] && pos2['col'] + pos2['width'] - 1 >= pos1['col']) ||
			(pos2['col'] >= pos1['col'] && pos1['col'] + pos1['width'] - 1 >= pos2['col']));
	}

	function realignWidget($obj, data, widget) {
		var to_row = widget['current_pos']['row'] + widget['current_pos']['height'],
			overlapped_widgets = [];

		$.each(data['widgets'], function() {
			if (widget != this && rectOverlap(widget['current_pos'], this['current_pos'])) {
				overlapped_widgets.push(this);
			}
		});

		overlapped_widgets.sort(function (widget1, widget2) {
			return widget2['current_pos']['row'] - widget1['current_pos']['row'];
		});

		for (var i = 0; i < overlapped_widgets.length; i++) {
			overlapped_widgets[i]['current_pos']['row'] = to_row;

			realignWidget($obj, data, overlapped_widgets[i]);
		}
	}

	function checkWidgetOverlap($obj, data, widget) {
		resetCurrentPositions(data['widgets']);
		realignWidget($obj, data, widget);

		$.each(data['widgets'], function() {
			if (!posEquals(this['pos'], this['current_pos'])) {
				this['pos'] = this['current_pos'];
				setDivPosition(this['div'], data, this['pos']);
			}

			delete this['current_pos'];
		});
	}

	function doWidgetPositioning($obj, $div, data) {
		var	widget = getWidgetByTarget(data['widgets'], $div),
			pos = getDivPosition($obj, data, $div);

		setDivPosition(data['placeholder'], data, pos);

		if (!posEquals(pos, widget['current_pos'])) {
			resetCurrentPositions(data['widgets']);
			widget['current_pos'] = pos;

			realignWidget($obj, data, widget);

			$.each(data['widgets'], function() {
				if (widget != this) {
					setDivPosition(this['div'], data, this['current_pos']);
				}
			});
		}

		var min_rows = 0;

		$.each(data['widgets'], function() {
			var rows = this['current_pos']['row'] + this['current_pos']['height'];

			if (min_rows < rows) {
				min_rows = rows;
			}
		});

		if (data['options']['rows'] < min_rows) {
			resizeDashboardGrid($obj, data, min_rows);
		}
	}

	function stopWidgetPositioning($obj, $div, data) {
		var	widget = getWidgetByTarget(data['widgets'], $div);

		data['placeholder'].hide();

		$div.removeClass('dashbrd-grid-widget-draggable');

		$.each(data['widgets'], function() {
			// Check if position of widget changed
			var new_pos = this['current_pos'],
				old_pos = this['pos'],
				changed = false;

			$.each(['row','col','height','width'], function(index, value) {
				if (new_pos[value] !== old_pos[value]) {
					changed = true;
				}
			});

			if (changed === true) {
				// mark dashboard as updated
				data['options']['updated'] = true;
				this['pos'] = this['current_pos'];
			}

			// should be present only while dragging
			delete this['current_pos'];
		});
		setDivPosition($div, data, widget['pos']);
		resizeDashboardGrid($obj, data);
	}

	function makeDraggable($obj, data, widget) {
		widget['content_header']
			.addClass('cursor-move');

		widget['div'].draggable({
			handle: widget['content_header'],
			start: function(event, ui) {
				startWidgetPositioning($(event.target), data);
			},
			drag: function(event, ui) {
				doWidgetPositioning($obj, $(event.target), data);
			},
			stop: function(event, ui) {
				stopWidgetPositioning($obj, $(event.target), data);
			}
		});
	}

	function stopDraggable($obj, data, widget) {
		widget['content_header']
			.removeClass('cursor-move');

		widget['div'].draggable("destroy");
	}

	function makeResizable($obj, data, widget) {
		var	handles = {};

		$.each(['n', 'e', 's', 'w', 'ne', 'se', 'sw', 'nw'], function(index, key) {
			var	$handle = $('<div>').addClass('ui-resizable-handle').addClass('ui-resizable-' + key);

			if ($.inArray(key, ['n', 'e', 's', 'w']) >= 0) {
				$handle
					.append($('<div>', {'class': 'ui-resize-dot'}))
					.append($('<div>', {'class': 'ui-resizable-border-' + key}));
			}

			widget['div'].append($handle);
			handles[key] = $handle;
		});

		widget['div'].resizable({
			handles: handles,
			autoHide: true,
			start: function(event, ui) {
				startWidgetPositioning($(event.target), data);
			},
			resize: function(event, ui) {
				doWidgetPositioning($obj, $(event.target), data);
			},
			stop: function(event, ui) {
				stopWidgetPositioning($obj, $(event.target), data);
			}
		});
	}

	function stopResizable($obj, data, widget) {
		widget['div'].resizable("destroy");
	}

	function showPreloader(widget) {
		if (typeof(widget['preloader_div']) == 'undefined') {
			widget['preloader_div'] = $('<div>')
				.addClass('preloader-container')
				.append($('<div>').addClass('preloader'));

			widget['div'].append(widget['preloader_div']);
		}
	}

	function hidePreloader(widget) {
		if (typeof(widget['preloader_div']) != 'undefined') {
			widget['preloader_div'].remove();
			delete widget['preloader_div'];
		}
	}

	function startPreloader(widget) {
		if (typeof(widget['preloader_timeoutid']) != 'undefined' || typeof(widget['preloader_div']) != 'undefined') {
			return;
		}

		widget['preloader_timeoutid'] = setTimeout(function () {
			delete widget['preloader_timeoutid'];

			showPreloader(widget);
			widget['content_body'].fadeTo(widget['preloader_fadespeed'], 0.4);
			widget['content_footer'].fadeTo(widget['preloader_fadespeed'], 0.4);
		}, widget['preloader_timeout']);
	}

	function stopPreloader(widget) {
		if (typeof(widget['preloader_timeoutid']) != 'undefined') {
			clearTimeout(widget['preloader_timeoutid']);
			delete widget['preloader_timeoutid'];
		}

		hidePreloader(widget);
		widget['content_body'].fadeTo(0, 1);
		widget['content_footer'].fadeTo(0, 1);
	}

	function startWidgetRefreshTimer(widget, rf_rate) {
		if (rf_rate != 0) {
			widget['rf_timeoutid'] = setTimeout(function () { updateWidgetContent(widget); }, rf_rate * 1000);
		}
	}

	function startWidgetRefresh(widget) {
		if (typeof(widget['rf_timeoutid']) != 'undefined') {
			clearTimeout(widget['rf_timeoutid']);
			delete widget['rf_timeoutid'];
		}

		startWidgetRefreshTimer(widget, widget['rf_rate']);
	}

	function updateWidgetContent(widget) {
		if (++widget['update_attempts'] > 1) {
			return;
		}

		var url = new Curl('zabbix.php'),
			ajax_data = {};

		url.setArgument('action', 'widget.' + widget['type'] + '.view');

		ajax_data['widgetid'] = widget['widgetid'];
		// display widget with yet unsaved changes
		if (typeof widget['fields'] !== 'undefined') {
			ajax_data['fields'] = widget['fields'];
		}
		if (typeof(widget['dynamic']) !== 'undefined') {
			ajax_data['dynamic'] = {
				'hostid': widget['dynamic']['hostid'],
				'groupid': widget['dynamic']['groupid']
			}
		}

		startPreloader(widget);

		jQuery.ajax({
			url: url.getUrl(),
			method: 'POST',
			data: ajax_data,
			dataType: 'json',
			success: function(resp) {
				stopPreloader(widget);

				$('h4', widget['content_header']).text(resp.header);

				widget['content_body'].empty();
				if (typeof(resp.messages) !== 'undefined') {
					widget['content_body'].append(resp.messages);
				}
				widget['content_body'].append(resp.body);
				if (typeof(resp.debug) !== 'undefined') {
					widget['content_body'].append(resp.debug);
				}

				widget['content_footer'].html(resp.footer);

				// Creates new script elements and removes previous ones to force their reexecution
				widget['content_script'].empty();
				if (typeof(resp.script_file) !== 'undefined') {
					// NOTE: it is done this way to make sure, this script is executed before script_run function below.
					var new_script = $('<script>')
						.attr('type', 'text/javascript')
						.attr('src',resp.script_file);
					widget['content_script'].append(new_script);
				}
				if (typeof(resp.script_inline) !== 'undefined') {
					// NOTE: to execute scrpt with current widget context, add unique ID for required div, and use it in script
					var new_script = $('<script>')
						.text(resp.script_inline);
					widget['content_script'].append(new_script);
				}

				if (widget['update_attempts'] == 1) {
					widget['update_attempts'] = 0;
					startWidgetRefreshTimer(widget, widget['rf_rate']);
				}
				else {
					widget['update_attempts'] = 0;
					updateWidgetContent(widget);
				}
			},
			error: function() {
				// TODO: gentle message about failed update of widget content
				widget['update_attempts'] = 0;
				startWidgetRefreshTimer(widget, 3);
			}
		});
	}

	function refreshWidget(widget) {
		if (typeof(widget['rf_timeoutid']) !== 'undefined') {
			clearTimeout(widget['rf_timeoutid']);
			delete widget['rf_timeoutid'];
		}

		updateWidgetContent(widget);
	}

	function updateWidgetConfig($obj, data, widget) {
		var	url = new Curl('zabbix.php'),
			ajax_widgets = [],
			ajax_widget = {},
			fields = $('form', data.dialogue['body']).serializeJSON();

		url.setArgument('action', 'dashbrd.widget.update');

		if (widget !== null) {
			ajax_widget.widgetid = widget['widgetid'];
		}
		ajax_widget.fields = fields;
		ajax_widgets.push(ajax_widget);

		$.ajax({
			url: url.getUrl(),
			method: 'POST',
			dataType: 'json',
			data: {
<<<<<<< HEAD
				dashboard_id: data['dashboard']['id'], // TODO VM: (?) will not work without dashboard id
				widgets: ajax_widgets,
				save: 0 // 0 - only check; 1 - check and save
=======
				dashboard_id: data['options']['dashboardid'], // TODO VM: (?) will not work without dashboard id
				widgets: ajax_data,
				save: 0 // WIDGET_CONFIG_DONT_SAVE - only check
>>>>>>> fc87d3b5
			},
			success: function(resp) {
				if (typeof(resp.errors) !== 'undefined') {
					// Error returned
					// Remove previous errors
					$('.msg-bad', data.dialogue['body']).remove();
					data.dialogue['body'].prepend(resp.errors);
				} else {
					// No errors, proceed with update
					overlayDialogueDestroy();

					if (widget === null) {
						// In case of ADD widget
						// create widget with required selected fields and add it to dashboard
						var pos = findEmptyPosition($obj, data, fields['type']);
						var widget_data = {
							'type': fields['type'],
							'header': data['widget_defaults'][fields['type']]['header'],
							'pos': pos,
							'rf_rate': data['widget_defaults'][fields['type']]['rf_rate'],
							'fields': fields
						}
						methods.addWidget.call($obj, widget_data);
						// new widget is last element in data['widgets'] array
						widget = data['widgets'].slice(-1)[0];
						setWidgetModeEdit($obj, data, widget);
					} else {
						// In case of EDIT widget
					}

					widget['fields'] = fields;
					widget['type'] = widget['fields']['type'];
					updateWidgetDynamic($obj, data, widget);
					refreshWidget(widget);

					// mark dashboard as updated
					data['options']['updated'] = true;
				}
			},
			error: function() {
				// TODO VM: (?) Do we need to display some kind of error message here?
			}
		});
	}

	function findEmptyPosition($obj, data, type) {
		var pos = {
			'row': 0,
			'col': 0,
			'height': data['widget_defaults'][type]['size']['height'],
			'width': data['widget_defaults'][type]['size']['width']
		}

		// go row by row and try to position widget in each space
		// TODO VM: (?) probably not the most efficient algorithm,
		//			but simple one, and for our dashboard size should work fast enough
		var max_col = data['options']['columns'] - pos['width'],
			found = false,
			col, row;
		for (row = 0; !found; row++) {
			for (col = 0; col <= max_col && !found; col++) {
				pos['row'] = row;
				pos['col'] = col;
				found = isPosFree($obj, data, pos);
			}
		}

		return pos;
	}

	function isPosFree($obj, data, pos) {
		var free = true;
		$.each(data['widgets'], function() {
			if (rectOverlap(pos, this['pos'])) {
				free = false;
			}
		});
		return free;
	}

	function openConfigDialogue($obj, data, widget = null) {
		var edit_mode = (widget !== null) ? true : false;
		data.dialogue = {};
		data.dialogue.widget = widget;

		overlayDialogue({
			'title': (edit_mode ? t('Edit widget') : t('Add widget')),
			'content': '',
			'buttons': [
				{
					'title': (edit_mode ? t('Update') : t('Add')),
					'class': 'dialogue-widget-save',
					'keepOpen': true,
					'action': function() {
						updateWidgetConfig($obj, data, widget);
					}
				},
				{
					'title': t('Cancel'),
					'class': 'btn-alt',
					'action': function() {}
				}
			]
		});

		var overlay_dialogue = $('#overlay_dialogue');
		data.dialogue.div = overlay_dialogue;
		data.dialogue.body = $('.overlay-dialogue-body', overlay_dialogue);

		updateWidgetConfigDialogue();
	}

	function setModeEditDashboard($obj, data) {
		$.each(data['widgets'], function(index, widget) {
			setWidgetModeEdit($obj, data, widget);
		});
	}

	function setWidgetModeEdit($obj, data, widget) {
		var btn_edit = $('<button>')
			.attr('type', 'button')
			.addClass('btn-widget-edit')
			.attr('title', t('Edit'))
			.click(function(){
				methods.editWidget.call($obj, widget);
			});

		var btn_delete = $('<button>')
			.attr('type', 'button')
			.addClass('btn-widget-delete')
			.attr('title', t('Delete'))
			.click(function(){
				methods.deleteWidget.call($obj, widget);
			});

		$('ul',widget['content_header']).hide();
		widget['content_header'].append($('<ul>')
			.addClass('dashbrd-widg-edit')
			.append($('<li>').append(btn_edit))
			.append($('<li>').append(btn_delete))
		);

		makeDraggable($obj, data, widget);
		makeResizable($obj, data, widget);
	}

	function deleteWidget($obj, data, widget) {
		var index = widget['div'].data('widget-index');

		// remove div from the grid
		widget['div'].remove();
		data['widgets'].splice(index,1);

		// update widget-index for all following widgets
		for (var i = index; i < data['widgets'].length; i++) {
			data['widgets'][i]['div'].data('widget-index', i);
		}

		// mark dashboard as updated
		data['options']['updated'] = true;
		resizeDashboardGrid($obj, data);
	}

	function saveChanges($obj, data) {
		var	url = new Curl('zabbix.php'),
			ajax_widgets = [];

		// Remove previous messages
		dashboardRemoveMessages();

		url.setArgument('action', 'dashbrd.widget.update');

		$.each(data['widgets'], function(index, widget) {
			var ajax_widget = {};
			if (widget['widgetid'] !== '') {
				ajax_widget.widgetid = widget['widgetid'];
			}
			ajax_widget['pos'] = widget['pos'];
			ajax_widget['fields'] = widget['fields'];

			ajax_widgets.push(ajax_widget);
		});

		$.ajax({
			url: url.getUrl(),
			method: 'POST',
			dataType: 'json',
			data: {
<<<<<<< HEAD
				dashboard_id: data['dashboard']['id'], // TODO VM: (?) will not work without dashboard id
				widgets: ajax_widgets,
				save: 1 // 0 - only check; 1 - check and save
=======
				dashboard_id: data['options']['dashboardid'], // TODO VM: (?) will not work without dashboard id
				widgets: ajax_data,
				save: 1 // WIDGET_CONFIG_DO_SAVE - check and save
>>>>>>> fc87d3b5
			},
			success: function(resp) {
				if (typeof(resp.errors) !== 'undefined') {
					// Error returned
					dashbaordAddMessages(resp.errors);
				} else {
					if (typeof(resp.messages) !== 'undefined') {
						// Success returned
//						dashbaordAddMessages(resp.messages); // TODO VM: looks bad
					}
					// There are no more unsaved changes
					data['options']['updated'] = false;
					// Reload page to get latest wiget data from server.
					location.reload(true); // TODO VM: (?) in case of page reloading I can't display success message with current functionality.
				}
			},
			error: function() {
				// TODO VM: (?) Do we need to display some kind of error message here?
			}
		});
	}

	function confirmExit($obj, data) {
		if (data['options']['updated'] === true) {
			return t('You have unsaved changes.')+"\n"+t('Are you sure, you want to leave this page?');
		}
	}

	function updateWidgetDynamic($obj, data, widget) {
		if (typeof(widget['fields']['dynamic']) !== 'undefined' && widget['fields']['dynamic'] === '1') {
			if (data['options']['dynamic']['has_dynamic_widgets'] === true) {
				widget['dynamic'] = {
					'hostid': data['options']['dynamic']['hostid'],
					'groupid': data['options']['dynamic']['groupid']
				};
			}
			else {
				delete widget['dynamic'];
			}
		}
		else if (typeof(widget['dynamic']) !== 'undefined') {
			delete widget['dynamic'];
		}
	}

	var	methods = {
		init: function(options) {
			options = $.extend({}, {columns: 12}, options);
			options['widget-height'] = 70;
			options['widget-width'] = 100 / options['columns'];
			options['rows'] = 0;
			options['updated'] = false; // TODO VM: (?) not sure, where this flag in data structure should be

			return this.each(function() {
				var	$this = $(this),
					$placeholder = $('<div>', {'class': 'dashbrd-grid-widget-placeholder'});

				$this.data('dashboardGrid', {
					dashboard: {},
					options: options,
					widgets: [],
					widget_defaults: {},
					placeholder: $placeholder
				});
				var data = $this.data('dashboardGrid');

				$this.append($placeholder.hide());

				// TODO VM: (?) it is good to have warning, but it looks kinda bad and we have no controll over it.
				$(window).bind('beforeunload', function() {
					var res = confirmExit($this, data);
					// return value only if we need confirmation window, return nothing othervise
					if (typeof res !== 'undefined') {
						return res;
					}
				});
			});
		},

		setDashboardData: function(dashboard) {
			return this.each(function() {
				var	$this = $(this),
					data = $this.data('dashboardGrid');

				dashboard = $.extend({}, data['dashboard'], dashboard);
				data['dashboard'] = dashboard;
			});
		},

		setWidgetDefaults: function(defaults) {
			return this.each(function() {
				var	$this = $(this),
					data = $this.data('dashboardGrid');

				defaults = $.extend({}, data['widget_defaults'], defaults);
				data['widget_defaults'] = defaults;
			});
		},

		addWidget: function(widget) {
			widget = $.extend({}, {
				'widgetid': '',
				'type': '',
				'header': '',
				'pos': {
					'row': 0,
					'col': 0,
					'height': 1,
					'width': 1
				},
				'rf_rate': 0,
				'preloader_timeout': 10000,	// in milliseconds
				'preloader_fadespeed': 500,
				'update_attempts': 0,
				'fields': {
					'type': '',
				}
			}, widget);

			return this.each(function() {
				var	$this = $(this),
					data = $this.data('dashboardGrid');

				widget['div'] = makeWidgetDiv(data, widget).data('widget-index', data['widgets'].length);
				updateWidgetDynamic($this, data, widget);

				data['widgets'].push(widget);
				$this.append(widget['div']);

				setDivPosition(widget['div'], data, widget['pos']);
				checkWidgetOverlap($this, data, widget);

				resizeDashboardGrid($this, data);

				showPreloader(widget);
				updateWidgetContent(widget);
			});
		},

		setWidgetRefreshRate: function(widgetid, rf_rate) {
			return this.each(function() {
				var	$this = $(this),
					data = $this.data('dashboardGrid');

				$.each(data['widgets'], function(index, widget) {
					if (widget['widgetid'] == widgetid) {
						widget['rf_rate'] = rf_rate;
						startWidgetRefresh(widget);
					}
				});
			});
		},

		refreshWidget: function(widgetid) {
			return this.each(function() {
				var	$this = $(this),
					data = $this.data('dashboardGrid');

				$.each(data['widgets'], function(index, widget) {
					if (widget['widgetid'] == widgetid) {
						refreshWidget(widget);
					}
				});
			});
		},

		addWidgets: function(widgets) {
			return this.each(function() {
				var	$this = $(this);

				$.each(widgets, function(index, value) {
					methods.addWidget.apply($this, Array.prototype.slice.call(arguments, 1));
				});
			});
		},

		// Make widgets editable - Header icons, Resizeable, Draggable
		setModeEditDashboard: function() {
			return this.each(function() {
				var	$this = $(this),
					data = $this.data('dashboardGrid');

				dashboardRemoveMessages();
				setModeEditDashboard($this, data);
			});
		},

		// Save changes and remove editable elements from widget - Header icons, Resizeable, Draggable
		saveDashboardChanges: function() {
			return this.each(function() {
				var	$this = $(this),
					data = $this.data('dashboardGrid');

				saveChanges($this, data);
			});
		},

		// Discard changes and remove editable elements from widget - Header icons, Resizeable, Draggable
		cancelEditDashboard: function() {
			return this.each(function() {
				var	$this = $(this),
					data = $this.data('dashboardGrid');

				// Don't show warning about existing updates
				data['options']['updated'] = false;

				// Redirect to last active dashboard.
				// (1) In case of New Dashboard from list, it will open list
				// (2) In case of New Dashboard or Clone Dashboard from other dashboard, it will open that dashboard
				// (3) In case of simple editing of current dashboard, it will reload same dashboard
				location.replace('zabbix.php?action=dashboard.view'); // TODO VM: (?) by such I am limiting usage of dashboard grid to this page.
			});
		},

		// After pressing "Edit" button on widget
		editWidget: function(widget) {
			return this.each(function() {
				var	$this = $(this),
					data = $this.data('dashboardGrid');

				openConfigDialogue($this, data, widget);
			});
		},

		// After pressing "delete" button on widget
		deleteWidget: function(widget) {
			return this.each(function() {
				var	$this = $(this),
					data = $this.data('dashboardGrid');

				deleteWidget($this, data, widget);
			});
		},

		// Add or update form on widget configuration dialogue
		// (when opened, as well as when requested by 'onchange' attributes in form itself)
		updateWidgetConfigDialogue: function() {
			return this.each(function() {
				var $this = $(this),
					data = $this.data('dashboardGrid'),
					body = data.dialogue['body'],
					footer = $('.overlay-dialogue-footer', data.dialogue['div']),
					form = $('form', body),
					widget = data.dialogue['widget'], // widget currently beeing edited
					url = new Curl('zabbix.php'),
					ajax_data = {};

				// disable saving, while form is beeing updated
				$('.dialogue-widget-save', footer).prop('disabled', true);

				url.setArgument('action', 'dashbrd.widget.config');

				if (form.length) {
					// Take values from form
					ajax_data.fields = form.serializeJSON();
				} else if (widget !== null) {
					// Open form with current config
					ajax_data.fields = widget['fields'];
				} else {
					// Get default config for new widget
					ajax_data.fields = [];
				}

				jQuery.ajax({
					url: url.getUrl(),
					method: 'POST',
					data: ajax_data,
					dataType: 'json',
					success: function(resp) {
						body.empty();
						body.append(resp.body);
						if (typeof(resp.debug) !== 'undefined') {
							body.append(resp.debug);
						}
						if (typeof(resp.messages) !== 'undefined') {
							body.append(resp.messages);
						}

						// Change submit function for returned form
						$('#widget_dialogue_form', body).on('submit', function(e) {
							e.preventDefault();
							updateWidgetConfig($this, data, widget);
						});

						// position dialogue in middle of screen
						data.dialogue['div'].css({
							'margin-top': '-' + (data.dialogue['div'].outerHeight() / 2) + 'px',
							'margin-left': '-' + (data.dialogue['div'].outerWidth() / 2) + 'px'
						});

						// Enable save button after sucessfull form update
						$('.dialogue-widget-save', footer).prop('disabled', false);
					},
					error: function() {
						// TODO VM: (?) do we need to have error message on failed dialogue form update?
					}
				});
			});
		},

		addNewWidget: function() {
			return this.each(function() {
				var	$this = $(this),
					data = $this.data('dashboardGrid');

				openConfigDialogue($this, data);
			});
		}
	}

	$.fn.dashboardGrid = function(method) {
		if (methods[method]) {
			return methods[method].apply(this, Array.prototype.slice.call(arguments, 1));
		} else if (typeof method === 'object' || !method) {
			return methods.init.apply(this, arguments);
		} else {
			$.error('Invalid method "' +  method + '".');
		}
	}
}(jQuery));<|MERGE_RESOLUTION|>--- conflicted
+++ resolved
@@ -489,15 +489,9 @@
 			method: 'POST',
 			dataType: 'json',
 			data: {
-<<<<<<< HEAD
 				dashboard_id: data['dashboard']['id'], // TODO VM: (?) will not work without dashboard id
 				widgets: ajax_widgets,
-				save: 0 // 0 - only check; 1 - check and save
-=======
-				dashboard_id: data['options']['dashboardid'], // TODO VM: (?) will not work without dashboard id
-				widgets: ajax_data,
 				save: 0 // WIDGET_CONFIG_DONT_SAVE - only check
->>>>>>> fc87d3b5
 			},
 			success: function(resp) {
 				if (typeof(resp.errors) !== 'undefined') {
@@ -686,15 +680,9 @@
 			method: 'POST',
 			dataType: 'json',
 			data: {
-<<<<<<< HEAD
 				dashboard_id: data['dashboard']['id'], // TODO VM: (?) will not work without dashboard id
 				widgets: ajax_widgets,
-				save: 1 // 0 - only check; 1 - check and save
-=======
-				dashboard_id: data['options']['dashboardid'], // TODO VM: (?) will not work without dashboard id
-				widgets: ajax_data,
 				save: 1 // WIDGET_CONFIG_DO_SAVE - check and save
->>>>>>> fc87d3b5
 			},
 			success: function(resp) {
 				if (typeof(resp.errors) !== 'undefined') {
@@ -725,10 +713,10 @@
 
 	function updateWidgetDynamic($obj, data, widget) {
 		if (typeof(widget['fields']['dynamic']) !== 'undefined' && widget['fields']['dynamic'] === '1') {
-			if (data['options']['dynamic']['has_dynamic_widgets'] === true) {
+			if (data['dashboard']['dynamic']['has_dynamic_widgets'] === true) {
 				widget['dynamic'] = {
-					'hostid': data['options']['dynamic']['hostid'],
-					'groupid': data['options']['dynamic']['groupid']
+					'hostid': data['dashboard']['dynamic']['hostid'],
+					'groupid': data['dashboard']['dynamic']['groupid']
 				};
 			}
 			else {
