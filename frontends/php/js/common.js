/*
** Zabbix
** Copyright (C) 2001-2020 Zabbix SIA
**
** This program is free software; you can redistribute it and/or modify
** it under the terms of the GNU General Public License as published by
** the Free Software Foundation; either version 2 of the License, or
** (at your option) any later version.
**
** This program is distributed in the hope that it will be useful,
** but WITHOUT ANY WARRANTY; without even the implied warranty of
** MERCHANTABILITY or FITNESS FOR A PARTICULAR PURPOSE. See the
** GNU General Public License for more details.
**
** You should have received a copy of the GNU General Public License
** along with this program; if not, write to the Free Software
** Foundation, Inc., 51 Franklin Street, Fifth Floor, Boston, MA  02110-1301, USA.
**/


/**
 * jQuery based publish/subscribe handler.
 *
 * - $.subscribe(event_name, callback)
 * - $.unsubscribe(event_name, callback)
 * - $.publish(event_name, data_object)
 *
 */
(function($) {
	var pubsub = $({});

	$.subscribe = function() {
		pubsub.on.apply(pubsub, arguments);
	};

	$.unsubscribe = function() {
		pubsub.off.apply(pubsub, arguments);
	};

	$.publish = function() {
		pubsub.trigger.apply(pubsub, arguments);
	};
}(jQuery));

var overlays_stack = new OverlayCollection();

function isset(key, obj) {
	return (is_null(key) || is_null(obj)) ? false : (typeof(obj[key]) != 'undefined');
}

/**
 * @deprecated  use strict comparison instead
 *
 * @param obj
 * @returns {*}
 */
function empty(obj) {
	if (is_null(obj)) {
		return true;
	}
	if (obj === false) {
		return true;
	}
	if (is_string(obj) && obj === '') {
		return true;
	}
	if (typeof(obj) == 'undefined') {
		return true;
	}

	return is_array(obj) && obj.length == 0;
}

/**
 * @deprecated use === null instead
 *
 * @param obj
 * @returns {boolean}
 */
function is_null(obj) {
	return (obj == null);
}

function is_number(obj) {
	return isNaN(obj) ? false : (typeof(obj) === 'number');
}

function is_object(obj, instance) {
	if (typeof(instance) === 'object' || typeof(instance) === 'function') {
		if (typeof(obj) === 'object' && obj instanceof instance) {
			return true;
		}
	}
	else {
		if (typeof(obj) === 'object') {
			return true;
		}
	}

	return false;
}

function is_string(obj) {
	return (typeof(obj) === 'string');
}

function is_array(obj) {
	return (obj != null) && (typeof obj == 'object') && ('splice' in obj) && ('join' in obj);
}

/**
 * Get elements existing exclusively in one of both arrays.
 * @deprecated
 *
 * @param {Array} arr
 *
 * @returns {Array}
 */
Array.prototype.xor = function(arr) {
	var merged_arr = this.concat(arr);

	return merged_arr.filter(function(e) {
		return (merged_arr.indexOf(e) === merged_arr.lastIndexOf(e));
	});
};

function addListener(element, eventname, expression, bubbling) {
	bubbling = bubbling || false;
	element = $(element)[0];

	if (element.addEventListener) {
		element.addEventListener(eventname, expression, bubbling);
		return true;
	}
	else if (element.attachEvent) {
		element.attachEvent('on' + eventname, expression);
		return true;
	}
	else {
		return false;
	}
}

function removeListener(element, eventname, expression, bubbling) {
	bubbling = bubbling || false;
	element = $(element);

	if (element.removeEventListener) {
		element.removeEventListener(eventname, expression, bubbling);
		return true;
	}
	else if (element.detachEvent) {
		element.detachEvent('on' + eventname, expression);
		return true;
	}
	else {
		return false;
	}
}

function cancelEvent(e) {
	if (!e) {
		e = window.event;
	}

	e.stopPropagation();
	e.preventDefault();

	if (IE) {
		e.cancelBubble = true;
		e.returnValue = false;
	}

	return false;
}

function checkAll(form_name, chkMain, shkName) {
	var frmForm = document.forms[form_name],
		value = frmForm.elements[chkMain].checked;

	chkbxRange.checkObjectAll(shkName, value);
	chkbxRange.update(shkName);
	chkbxRange.saveSessionStorage(shkName);

	return true;
}

function Confirm(msg) {
	return confirm(msg);
}

/**
 * Function removes input elements in specified form that matches given selector.
 *
 * @param {object}|{string}  form_name  Form element in which input elements will be selected. If given value is 'null',
 *                                      the DOM document object will be used.
 * @param {string} selector             String containing one or more commas separated CSS selectors.
 *
 * @returns {bool}
 */
function removeVarsBySelector(form_name, selector) {
	if (form_name !== null) {
		var source = is_string(form_name) ? document.forms[form_name] : form_name;
	}
	else {
		var source = document;
	}

	if (!source) {
		return false;
	}

	var inputs = source.querySelectorAll(selector);

	if (inputs.length) {
		for (var i in inputs) {
			if (typeof inputs[i] === 'object') {
				inputs[i].parentNode.removeChild(inputs[i]);
			}
		}
	}
}

function create_var(form_name, var_name, var_value, doSubmit) {
	var objForm = is_string(form_name) ? document.forms[form_name] : form_name;
	if (!objForm) {
		return false;
	}

	var objVar = (typeof(objForm[var_name]) != 'undefined') ? objForm[var_name] : null;
	if (is_null(objVar)) {
		objVar = document.createElement('input');
		objVar.setAttribute('type', 'hidden');
		if (!objVar) {
			return false;
		}
		objVar.setAttribute('name', var_name);
		objVar.setAttribute('id', var_name.replace(']', '').replace('[', '_'));
		objForm.appendChild(objVar);
	}

	if (is_null(var_value)) {
		objVar.parentNode.removeChild(objVar);
	}
	else {
		objVar.value = var_value;
	}

	if (doSubmit) {
		objForm.submit();
	}

	return false;
}

function getDimensions(obj) {
	var dim = {
		left:		0,
		top:		0,
		right:		0,
		bottom:		0,
		width:		0,
		height:		0,
		offsetleft:	0
	};

	if (!is_null(obj) && typeof(obj.offsetParent) != 'undefined') {
		var dim = {
			left:	parseInt(obj.style.left, 10),
			top:	parseInt(obj.style.top, 10),
			width:	parseInt(obj.style.width, 10),
			height:	parseInt(obj.style.height, 10),
			offsetleft: parseInt(jQuery(obj).offset().left, 10)
		};

		if (!is_number(dim.top)) {
			dim.top = parseInt(obj.offsetTop, 10);
		}
		if (!is_number(dim.left)) {
			dim.left = parseInt(obj.offsetLeft, 10);
		}
		if (!is_number(dim.width)) {
			dim.width = parseInt(obj.offsetWidth, 10);
		}
		if (!is_number(dim.height)) {
			dim.height = parseInt(obj.offsetHeight, 10);
		}

		dim.right = dim.left + dim.width;
		dim.bottom = dim.top + dim.height;
	}

	return dim;
}

function getPosition(obj) {
	var pos = {top: 0, left: 0};

	if (!is_null(obj) && typeof(obj.offsetParent) != 'undefined') {
		pos.left = obj.offsetLeft;
		pos.top = obj.offsetTop;

		try {
			while (!is_null(obj.offsetParent)) {
				obj = obj.offsetParent;
				pos.left += obj.offsetLeft;
				pos.top += obj.offsetTop;

				if (IE && obj.offsetParent.toString() == 'unknown') {
					break;
				}
			}
		} catch(e) {
		}
	}

	return pos;
}

function get_bodywidth() {
	var w = parseInt(document.body.scrollWidth);
	var w2 = parseInt(document.body.offsetWidth);

	return (w2 < w) ? w2 : w;
}

/**
 * Opens popup content in overlay dialogue.
 *
 * @param {string} action         Popup controller related action.
 * @param {array}  options        (optional) Array with key/value pairs that will be used as query for popup request.
 * @param {string} dialogueid     (optional) id of overlay dialogue.
 * @param {object} trigger_elmnt  (optional) UI element which was clicked to open overlay dialogue.
 *
 * @returns {Overlay}
 */
function PopUp(action, options, dialogueid, trigger_elmnt) {
	var overlay = overlays_stack.getById(dialogueid);
	if (!overlay) {
		var wide_popup_actions = ['popup.generic', 'popup.scriptexec', 'dashboard.share.edit',
				'dashboard.properties.edit', 'popup.services', 'popup.media', 'popup.preproctest.edit',
				'popup.triggerexpr', 'popup.httpstep', 'popup.testtriggerexpr', 'popup.triggerwizard'
			],
			medium_popup_actions = ['popup.maintenance.period', 'popup.condition.actions', 'popup.action.recovery',
				'popup.action.acknowledge', 'popup.action.operation', 'popup.condition.operations',
				'popup.condition.event.corr', 'popup.discovery.check', 'popup.mediatypetest.edit',
				'popup.mediatype.message'
			],
			dialogue_class = '';

		if (wide_popup_actions.indexOf(action) !== -1) {
			dialogue_class = ' modal-popup-generic';
		}
		else if (medium_popup_actions.indexOf(action) !== -1) {
			dialogue_class = ' modal-popup-medium';
		}

		overlay = overlayDialogue({
			'dialogueid': dialogueid,
			'title': '',
			'content': jQuery('<div>', {'height': '68px', class: 'is-loading'}),
			'class': 'modal-popup' + dialogue_class,
			'buttons': [],
			'element': trigger_elmnt,
			'type': 'popup'
		});
	}

	overlay
		.load(action, options)
		.then(function(resp) {
			if (typeof resp.errors !== 'undefined') {
				overlay.setProperties({
					content: resp.errors
				});
			}
			else {
				var buttons = resp.buttons !== null ? resp.buttons : [];

				buttons.push({
					'title': t('Cancel'),
					'class': 'btn-alt',
					'cancel': true,
					'action': (typeof resp.cancel_action !== 'undefined') ? resp.cancel_action : function() {}
				});

				overlay.setProperties({
					title: resp.header,
					content: resp.body,
					controls: resp.controls,
					buttons: buttons,
					debug: resp.debug,
					script_inline: resp.script_inline
				});
			}

			overlay.recoverFocus();
			overlay.containFocus();
		});

	addToOverlaysStack(overlay);

	return overlay;
}

/**
 * Function to add details about overlay UI elements in global overlays_stack variable.
 *
 * @param {string|Overlay} id       Unique overlay element identifier or Overlay object.
 * @param {object} element          UI element which must be focused when overlay UI element will be closed.
 * @param {object} type             Type of overlay UI element.
 * @param {object} xhr              (optional) XHR request used to load content. Used to abort loading. Currently used
 *                                  with type 'popup' only.
 */
function addToOverlaysStack(id, element, type, xhr) {
	if (id instanceof Overlay) {
		overlays_stack.pushUnique(id);
	}
	else {
		overlays_stack.pushUnique({
			dialogueid: id.toString(),
			element: element,
			type: type,
			xhr: xhr
		});
	}

	jQuery(document)
		.off('keydown', closeDialogHandler)
		.on('keydown', closeDialogHandler);
}

// Keydown handler. Closes last opened overlay UI element.
function closeDialogHandler(event) {
	if (event.which == 27) { // ESC
		var dialog = overlays_stack.end();
		if (typeof dialog !== 'undefined') {
			switch (dialog.type) {
				// Close overlay popup.
				case 'popup':
					overlayDialogueDestroy(dialog.dialogueid);
					break;

				// Close overlay hintbox.
				case 'hintbox':
					hintBox.hideHint(dialog.element, true);
					break;

				// Close popup menu overlays.
				case 'menu-popup':
					jQuery('.menu-popup.menu-popup-top:visible').menuPopup('close', dialog.element);
					break;

				// Close context menu preloader.
				case 'preloader':
					overlayPreloaderDestroy(dialog.dialogueid);
					break;

				// Close overlay time picker.
				case 'clndr':
					CLNDR.clndrhide();
					break;

				// Close overlay message.
				case 'message':
					jQuery(ZBX_MESSAGES).each(function(i, msg) {
						msg.closeAllMessages();
					});
					break;

				// Close overlay color picker.
				case 'color_picker':
					jQuery.colorpicker('hide');
					break;
			}
		}
	}
}

/**
 * Removed overlay from overlays stack and sets focus to source element.
 *
 * @param {string} dialogueid		Id of dialogue, that is being closed.
 * @param {boolean} return_focus	If not FALSE, the element stored in overlay.element will be focused.
 *
 * @return {object|undefined|null}  Overlay object, if found.
 */
function removeFromOverlaysStack(dialogueid, return_focus) {
	var overlay = null,
		index;

	if (return_focus !== false) {
		return_focus = true;
	}

	overlay = overlays_stack.removeById(dialogueid);
	if (overlay && return_focus) {
		jQuery(overlay.element).focus();
	}

	// Remove event listener.
	if (overlays_stack.length == 0) {
		jQuery(document).off('keydown', closeDialogHandler);
	}

	return overlay;
}

/**
 * Reload content of Modal Overlay dialogue without closing it.
 *
 * @param {object} form		Filter form in which element has been changed. Assumed that form is inside Overlay Dialogue.
 * @param {string} action	(optional) action value that is used in CRouter. Default value is 'popup.generic'.
 */
function reloadPopup(form, action) {
	var dialogueid = jQuery(form).closest('[data-dialogueid]').attr('data-dialogueid'),
		action = action || 'popup.generic',
		options = {};

	jQuery(form.elements).each(function() {
		options[this.name] = this.value;
	});

	PopUp(action, options, dialogueid);
}

/**
 * Pass value to add.popup trigger.
 *
 * @param {string} object			refers to destination object
 * @param {string} single_value		value passed to destination object
 * @param {string} parentid			parent id
 */
function addValue(object, single_value, parentid) {
	var value = {};
	if (isset(single_value, popup_reference)) {
		value = popup_reference[single_value];
	}
	else {
		value[object] = single_value;
	}

	if (typeof parentid === 'undefined') {
		var parentid = null;
	}
	var data = {
		object: object,
		values: [value],
		parentId: parentid
	};

	jQuery(document).trigger('add.popup', data);
}

/**
 * Adds multiple values to destination form.
 *
 * @param {string} frame			refers to destination form
 * @param {object} values			values added to destination form
 * @param {boolean} submit_parent	indicates that after adding values, form must be submitted
 */
function addValues(frame, values, submit_parent) {
	var forms = document.getElementsByTagName('FORM')[frame],
		submit_parent = submit_parent || false,
		frm_storage = null;

	for (var key in values) {
		if (values[key] === null) {
			continue;
		}

		if (typeof forms !== 'undefined') {
			frm_storage = jQuery(forms).find('#' + key).get(0);
		}
		if (typeof frm_storage === 'undefined' || frm_storage === null) {
			frm_storage = document.getElementById(key);
		}

		if (jQuery(frm_storage).is('span')) {
			jQuery(frm_storage).html(values[key]);
		}
		else {
			jQuery(frm_storage).val(values[key]).change();
		}
	}

	if (frm_storage !== null && submit_parent) {
		frm_storage.form.submit();
	}
}

/**
 * Collects checked values and passes them to add.popup trigger.
 *
 * @param {string} form			source form where checkbox are collected
 * @param {string} object		refers to object that is selected from popup
 * @param {string} parentid		parent id
 */
function addSelectedValues(form, object, parentid) {
	form = document.getElementById(form);

	if (typeof parentid === 'undefined') {
		var parentid = null;
	}

	var data = {object: object, values: [], parentId: parentid};
	var chk_boxes = jQuery(form).find('input[type="checkbox"]');

	for (var i = 0; i < chk_boxes.length; i++) {
		if (chk_boxes[i].checked && (chk_boxes[i].name.indexOf('all_') < 0)) {
			var value = {};
			if (isset(chk_boxes[i].value, popup_reference)) {
				value = popup_reference[chk_boxes[i].value];
			}
			else {
				value[object] = chk_boxes[i].value;
			}
			data['values'].push(value);
		}
	}

	jQuery(document).trigger('add.popup', data);
}

/**
 * Add media.
 *
 * @param {string} formname			name of destination form
 * @param {integer} media			media id. If -1, then assumes that this is new media
 * @param {integer} mediatypeid		media type id
 * @param {string} sendto			media sendto value
 * @param {string} period			media period value
 * @param {string} active			media active value
 * @param {string} severity			media severity value
 *
 * @returns true
 */
function add_media(formname, media, mediatypeid, sendto, period, active, severity) {
	var form = window.document.forms[formname];
	var media_name = (media > -1) ? 'user_medias[' + media + ']' : 'new_media';

	window.create_var(form, media_name + '[mediatypeid]', mediatypeid);
	if (typeof sendto === "object") {
		window.removeVarsBySelector(form, 'input[name^="'+media_name+'[sendto]"]');
		jQuery(sendto).each(function(i, st) {
			window.create_var(form, media_name + '[sendto]['+i+']', st);
		});
	}
	else {
		window.create_var(form, media_name + '[sendto]', sendto);
	}
	window.create_var(form, media_name + '[period]', period);
	window.create_var(form, media_name + '[active]', active);
	window.create_var(form, media_name + '[severity]', severity);

	form.submit();
	return true;
}

/**
 * Send trigger expression form data to server for validation before adding it to trigger expression field.
 *
 * @param {Overlay} overlay
 */
function validate_trigger_expression(overlay) {
	var $form = overlay.$dialogue.find('form'),
		url = new Curl($form.attr('action'));

	url.setArgument('add', 1);

	overlay.setLoading();
	overlay.xhr = jQuery.ajax({
		url: url.getUrl(),
		data: $form.serialize(),
		complete: function() {
			overlay.unsetLoading();
		},
		success: function(ret) {
			overlay.$dialogue.find('.msg-bad, .msg-good').remove();

			if (typeof ret.errors !== 'undefined') {
				jQuery(ret.errors).insertBefore($form);
			}
			else {
				var form = window.document.forms[ret.dstfrm];
				var obj = (typeof form !== 'undefined')
					? jQuery(form).find('#' + ret.dstfld1).get(0)
					: document.getElementById(ret.dstfld1);

				if (ret.dstfld1 === 'expression' || ret.dstfld1 === 'recovery_expression') {
					jQuery(obj).val(jQuery(obj).val() + ret.expression);
				}
				else {
					jQuery(obj).val(ret.expression);
				}

				overlayDialogueDestroy(overlay.dialogueid);
			}
		},
		dataType: 'json',
		type: 'POST'
	});
}

function redirect(uri, method, needle, invert_needle, add_sid, allow_empty) {
	method = (method || 'get').toLowerCase();
	add_sid = (method !== 'get' && (typeof add_sid === 'undefined' || add_sid));

	var url = new Curl(uri, add_sid);

	if (method == 'get') {
		window.location = url.getUrl();
	}
	else {
		// useless param just for easier loop
		var action = '';
		var domBody = document.getElementsByTagName('body')[0];
		var postForm = document.createElement('form');
		domBody.appendChild(postForm);
		postForm.setAttribute('method', 'post');

		invert_needle = (typeof(invert_needle) != 'undefined' && invert_needle);

		var args = url.getArguments();
		for (var key in args) {
			if (!allow_empty && empty(args[key])) {
				continue;
			}

			var is_needle = (typeof(needle) != 'undefined' && key.indexOf(needle) > -1);

			if ((is_needle && !invert_needle) || (!is_needle && invert_needle)) {
				if (Array.isArray(args[key])) {
					for (var i = 0, l = args[key].length; i < l; i++) {
						action += '&' + key + '[]=' + args[key][i];
					}
				}
				else {
					action += '&' + key + '=' + args[key];
				}

				continue;
			}

			var hInput = document.createElement('input');
			hInput.setAttribute('type', 'hidden');
			postForm.appendChild(hInput);

			if (Array.isArray(args[key])) {
				hInput.setAttribute('name', key + '[]');
				for (var i = 0, l = args[key].length; i < l; i++) {
					hInput.setAttribute('value', args[key][i]);
				}
			}
			else {
				hInput.setAttribute('name', key);
				hInput.setAttribute('value', args[key]);
			}
		}

		postForm.setAttribute('action', url.getPath() + '?' + action.substr(1));
		postForm.submit();
	}

	return false;
}

function showHide(obj) {
	if (jQuery(obj).is(':hidden')) {
		jQuery(obj).css('display', 'block');
	}
	else {
		jQuery(obj).css('display', 'none');
	}
}

function showHideVisible(obj) {
	if (is_string(obj)) {
		obj = document.getElementById(obj);
	}
	if (!obj) {
		throw 'showHideVisible(): Object not found.';
	}

	if (obj.style.visibility != 'hidden') {
		obj.style.visibility = 'hidden';
	}
	else {
		obj.style.visibility = 'visible';
	}
}

<<<<<<< HEAD
=======
function showHideByName(name, style) {
	if (typeof(style) == 'undefined') {
		style = 'none';
	}

	var objs = jQuery('[name=' + name + ']');

	if (objs.length === 0) {
		throw 'showHideByName(): Object not found.';
	}

	for (var i = 0; i < objs.length; i++) {
		var obj = objs[i];
		obj.style.display = style;
	}
}

>>>>>>> 66579c21
/**
 * Switch element classes and return final class.
 *
 * @param object|string obj			object or object id
 * @param string        class1
 * @param string        class2
 *
 * @return string
 */
function switchElementClass(obj, class1, class2) {
	obj = (typeof obj === 'string') ? jQuery('#' + obj) : jQuery(obj);

	if (obj.length > 0) {
		if (obj.hasClass(class1)) {
			obj.removeClass(class1);
			obj.addClass(class2);

			return class2;
		}
		else if (obj.hasClass(class2)) {
			obj.removeClass(class2);
			obj.addClass(class1);

			return class1;
		}
	}

	return null;
}

/**
 * Returns the file name of the given path.
 *
 * @param string path
 * @param string suffix
 *
 * @return string
 */
function basename(path, suffix) {
	var name = path.replace(/^.*[\/\\]/g, '');

	if (typeof suffix === 'string' && name.substr(name.length - suffix.length) == suffix) {
		name = name.substr(0, name.length - suffix.length);
	}

	return name;
}

/**
 * Transform datetime parts to two digits e.g., 2 becomes 02.
 *
 * @param int val
 *
 * @return string
 */
function appendZero(val) {
	return val < 10 ? '0' + val : val;
}

/**
 * Function converts unix timestamp to human readable time in format 'Y-m-d H:i:s'.
 *
 * @param {type} time   Unix timestamp to convert.
 *
 * @returns {string}
 */
function time2str(time) {
	var dt = new Date(time * 1000),
		Y = dt.getFullYear(),
		m = appendZero(dt.getMonth()+1),
		d = appendZero(dt.getDate()),
		H = appendZero(dt.getHours()),
		i = appendZero(dt.getMinutes()),
		s = appendZero(dt.getSeconds());

	return Y + '-' + m + '-' + d + ' ' + H + ':' + i + ':' + s;
}

/**
 * Trims selected element values.
 *
 * @param array selectors
 */
jQuery.fn.trimValues = function(selectors) {
	var form = this,
		obj;

	jQuery.each(selectors, function(i, value) {
		obj = jQuery(value, form);

		jQuery(obj).each(function() {
			jQuery(this).val(jQuery.trim(jQuery(this).val()));
		});
	});
};

/**
 * Inserts hidden input into a form
 *
 * @param string form_name
 * @param string input_name
 * @param string input_value
 */
function submitFormWithParam(form_name, input_name, input_value) {
	var input = document.createElement('input');
	input.setAttribute('type', 'hidden');
	input.setAttribute('name', input_name);
	input.setAttribute('value', input_value);
	document.forms[form_name].appendChild(input);
	jQuery(document.forms[form_name]).trigger('submit');
}

if (typeof Element.prototype.remove === 'undefined') {
	Element.prototype.remove = function() {
		this.parentNode.removeChild(this);
		return this;
	};
}

/**
 * @deprecated use native bind method
 */
Function.prototype.bindAsEventListener = function (context) {
	var method = this, args = Array.prototype.slice.call(arguments, 1);

	return function(event) {
		return method.apply(context, [event || window.event].concat(args));
	};
};<|MERGE_RESOLUTION|>--- conflicted
+++ resolved
@@ -790,26 +790,6 @@
 	}
 }
 
-<<<<<<< HEAD
-=======
-function showHideByName(name, style) {
-	if (typeof(style) == 'undefined') {
-		style = 'none';
-	}
-
-	var objs = jQuery('[name=' + name + ']');
-
-	if (objs.length === 0) {
-		throw 'showHideByName(): Object not found.';
-	}
-
-	for (var i = 0; i < objs.length; i++) {
-		var obj = objs[i];
-		obj.style.display = style;
-	}
-}
-
->>>>>>> 66579c21
 /**
  * Switch element classes and return final class.
  *
