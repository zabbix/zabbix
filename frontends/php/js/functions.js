/*
** Zabbix
** Copyright (C) 2001-2017 Zabbix SIA
**
** This program is free software; you can redistribute it and/or modify
** it under the terms of the GNU General Public License as published by
** the Free Software Foundation; either version 2 of the License, or
** (at your option) any later version.
**
** This program is distributed in the hope that it will be useful,
** but WITHOUT ANY WARRANTY; without even the implied warranty of
** MERCHANTABILITY or FITNESS FOR A PARTICULAR PURPOSE. See the
** GNU General Public License for more details.
**
** You should have received a copy of the GNU General Public License
** along with this program; if not, write to the Free Software
** Foundation, Inc., 51 Franklin Street, Fifth Floor, Boston, MA  02110-1301, USA.
**/


function getIdFromNodeId(id) {
	if (typeof(id) == 'string') {
		var reg = /logtr([0-9])/i;
		id = parseInt(id.replace(reg, '$1'));
	}
	if (typeof(id) == 'number') {
		return id;
	}
	return null;
}

function check_target(e, type) {
	// If type is expression.
	if (type == 0) {
		var targets = document.getElementsByName('expr_target_single');
	}
	// Type is recovery expression.
	else {
		var targets = document.getElementsByName('recovery_expr_target_single');
	}

	for (var i = 0; i < targets.length; ++i) {
		targets[i].checked = targets[i] == e;
	}
}

/**
 * Remove part of expression.
 *
 * @param string id		Expression temporary ID.
 * @param number type	Expression (type = 0) or recovery expression (type = 1).
 */
function delete_expression(id, type) {
	// If type is expression.
	if (type == 0) {
		jQuery('#remove_expression').val(id);
	}
	// Type is recovery expression.
	else {
		jQuery('#remove_recovery_expression').val(id);
	}
}

/**
 * Insert expression part into input field.
 *
 * @param string id		Expression temporary ID.
 * @param number type	Expression (type = 0) or recovery expression (type = 1).
 */
function copy_expression(id, type) {
	// If type is expression.
	if (type == 0) {
		var element = document.getElementsByName('expr_temp')[0];
	}
	// Type is recovery expression.
	else {
		var element = document.getElementsByName('recovery_expr_temp')[0];
	}

	if (element.value.length > 0 && !confirm(t('Do you wish to replace the conditional expression?'))) {
		return null;
	}

	var src = document.getElementById(id);
	if (typeof src.textContent != 'undefined') {
		element.value = src.textContent;
	}
	else {
		element.value = src.innerText;
	}
}

/*
 * Graph related stuff
 */
var graphs = {
	graphtype : 0,

	submit : function(obj) {
		if (obj.name == 'graphtype') {
			if ((obj.selectedIndex > 1 && this.graphtype < 2) || (obj.selectedIndex < 2 && this.graphtype > 1)) {
				var refr = document.getElementsByName('form_refresh');
				refr[0].value = 0;
			}
		}
		document.getElementsByName('frm_graph')[0].submit();
	}
};

function cloneRow(elementid, count) {
	if (typeof(cloneRow.count) == 'undefined') {
		cloneRow.count = count;
	}
	cloneRow.count++;

	var tpl = new Template($(elementid).cloneNode(true).wrap('div').innerHTML);

	var emptyEntry = tpl.evaluate({'id' : cloneRow.count});

	var newEntry = $(elementid).insert({'before' : emptyEntry}).previousSibling;

	$(newEntry).descendants().each(function(e) {
		e.removeAttribute('disabled');
	});
	newEntry.setAttribute('id', 'entry_' + cloneRow.count);
	newEntry.style.display = '';
}

function testUserSound(idx) {
	var sound = $(idx).options[$(idx).selectedIndex].value;
	var repeat = $('messages_sounds.repeat').options[$('messages_sounds.repeat').selectedIndex].value;

	if (repeat == 1) {
		AudioControl.playOnce(sound);
	}
	else if (repeat > 1) {
		AudioControl.playLoop(sound, repeat);
	}
	else {
		AudioControl.playLoop(sound, $('messages_timeout').value);
	}
}

function removeObjectById(id) {
	var obj = document.getElementById(id);
	if (obj != null && typeof(obj) == 'object') {
		obj.parentNode.removeChild(obj);
	}
}

/**
 * Converts all HTML symbols into HTML entities.
 */
jQuery.escapeHtml = function(html) {
	return jQuery('<div />').text(html).html();
}

function validateNumericBox(obj, allowempty, allownegative) {
	if (obj != null) {
		if (allowempty) {
			if (obj.value.length == 0 || obj.value == null) {
				obj.value = '';
			}
			else {
				if (isNaN(parseInt(obj.value, 10))) {
					obj.value = 0;
				}
				else {
					obj.value = parseInt(obj.value, 10);
				}
			}
		}
		else {
			if (isNaN(parseInt(obj.value, 10))) {
				obj.value = 0;
			}
			else {
				obj.value = parseInt(obj.value, 10);
			}
		}
	}
	if (!allownegative) {
		if (obj.value < 0) {
			obj.value = obj.value * -1;
		}
	}
}

/**
 * Validates and formats input element containing a part of date.
 *
 * @param object {obj}			input element value of which is being validated
 * @param int {min}				minimal allowed value (inclusive)
 * @param int {max}				maximum allowed value (inclusive)
 * @param int {paddingSize}		number of zeroes used for padding
 */
function validateDatePartBox(obj, min, max, paddingSize) {
	if (obj != null) {
		min = min ? min : 0;
		max = max ? max : 59;
		paddingSize = paddingSize ? paddingSize : 2;

		var paddingZeroes = [];
		for (var i = 0; i != paddingSize; i++) {
			paddingZeroes.push('0');
		}
		paddingZeroes = paddingZeroes.join('');

		var currentValue = obj.value.toString();

		if (/^[0-9]+$/.match(currentValue)) {
			var intValue = parseInt(currentValue, 10);

			if (intValue < min || intValue > max) {
				obj.value = paddingZeroes;
			}
			else if (currentValue.length < paddingSize) {
				var paddedValue = paddingZeroes + obj.value;
				obj.value = paddedValue.substring(paddedValue.length - paddingSize);
			}
		}
		else {
			obj.value = paddingZeroes;
		}
	}
}

/**
 * Translates the given string.
 *
 * @param {String} str
 */
function t(str) {
	return (!!locale[str]) ? locale[str] : str;
}

/**
 * Generates unique id with prefix 'new'.
 * id starts from 0 in each JS session.
 *
 * @return string
 */
function getUniqueId() {
	if (typeof getUniqueId.id === 'undefined') {
		getUniqueId.id = 0;
	}

	return 'new' + (getUniqueId.id++).toString();
}

/**
 * Color palette object used for geting different colors from color palette.
 */
var colorPalette = (function() {
	'use strict';

	var current_color = 0,
		palette = [];

	return {
		incrementNextColor: function() {
			if (++current_color == palette.length) {
				current_color = 0;
			}
		},

		/**
		 * Gets next color from palette.
		 *
		 * @return string	hexadecimal color code
		 */
		getNextColor: function() {
			var color = palette[current_color];

			this.incrementNextColor();

			return color;
		},

		/**
		 * Set theme specific color palette.
		 *
		 * @param array colors  Array of hexadecimal color codes.
		 */
		setThemeColors: function(colors) {
			palette = colors;
			current_color = 0;
		}
	}
}());

/**
 * Used for php ctweenbox object.
 * Moves item from 'from' select to 'to' select and adds or removes hidden fields to 'formname' for posting data.
 * Moving perserves alphabetical order.
 *
 * @formname string	form name where hidden fields will be added
 * @objname string	unique name for hidden field naming
 * @from string		from select id
 * @to string		to select id
 * @action string	action to perform with hidden field
 *
 * @return true
 */
function moveListBoxSelectedItem(objname, from, to, action) {
	to = jQuery('#' + to);

	jQuery('#' + from).find('option:selected').each(function(i, fromel) {
		var notApp = true;
		to.find('option').each(function(j, toel) {
			if (toel.innerHTML.toLowerCase() > fromel.innerHTML.toLowerCase()) {
				jQuery(toel).before(fromel);
				notApp = false;
				return false;
			}
		});
		if (notApp) {
			to.append(fromel);
		}
		fromel = jQuery(fromel);
		if (action.toLowerCase() == 'add') {
			jQuery(this)
				.closest('form')
				.append("<input name='" + objname + '[' + fromel.val() + ']' + "' id='" + objname + '_' + fromel.val()
					+ "' value='" + fromel.val() + "' type='hidden'>"
				);
		}
		else if (action.toLowerCase() == 'rmv') {
			jQuery('#' + objname + '_' + fromel.val()).remove();
		}
	});

	return true;
}

/**
 * Returns the number of properties of an object.
 *
 * @param obj
 *
 * @return int
 */
function objectSize(obj) {
	var size = 0, key;

	for (key in obj) {
		if (obj.hasOwnProperty(key)) {
			size++;
		}
	}

	return size;
}

/**
 * Replace placeholders like %<number>$s with arguments.
 * Can be used like usual sprintf but only for %<number>$s placeholders.
 *
 * @param string
 *
 * @return string
 */
function sprintf(string) {
	var placeHolders,
		position,
		replace;

	if (typeof string !== 'string') {
		throw Error('Invalid input type. String required, got ' + typeof string);
	}

	placeHolders = string.match(/%\d\$s/g);
	for (var l = placeHolders.length - 1; l >= 0; l--) {
		position = placeHolders[l][1];
		replace = arguments[position];

		if (typeof replace === 'undefined') {
			throw Error('Placeholder for non-existing parameter');
		}

		string = string.replace(placeHolders[l], replace)
	}

	return string;
}

/**
 * Optimization:
 *
 * 86400 = 24 * 60 * 60
 * 31536000 = 365 * 86400
 * 2592000 = 30 * 86400
 * 604800 = 7 * 86400
 *
 * @param int  timestamp
 * @param bool isTsDouble
 * @param bool isExtend
 *
 * @return string
 */
function formatTimestamp(timestamp, isTsDouble, isExtend) {
	timestamp = timestamp || 0;

	var years = 0,
		months = 0;

	if (isExtend) {
		years = Math.floor(timestamp / 31536000);
		months = Math.floor((timestamp - years * 31536000) / 2592000);
	}

	var days = Math.floor((timestamp - years * 31536000 - months * 2592000) / 86400),
		hours = Math.floor((timestamp - years * 31536000 - months * 2592000 - days * 86400) / 3600),
		minutes = Math.floor((timestamp - years * 31536000 - months * 2592000 - days * 86400 - hours * 3600) / 60);

	// due to imprecise calculations it is possible that the remainder contains 12 whole months but no whole years
	if (months == 12) {
		years++;
		months = 0;
	}

	if (isTsDouble) {
		if (months.toString().length == 1) {
			months = '0' + months;
		}
		if (days.toString().length == 1) {
			days = '0' + days;
		}
		if (hours.toString().length == 1) {
			hours = '0' + hours;
		}
		if (minutes.toString().length == 1) {
			minutes = '0' + minutes;
		}
	}

	var str = (years == 0) ? '' : years + locale['S_YEAR_SHORT'] + ' ';
	str += (months == 0) ? '' : months + locale['S_MONTH_SHORT'] + ' ';
	str += (isExtend && isTsDouble)
		? days + locale['S_DAY_SHORT'] + ' '
		: ((days == 0) ? '' : days + locale['S_DAY_SHORT'] + ' ');
	str += (hours == 0) ? '' : hours + locale['S_HOUR_SHORT'] + ' ';
	str += (minutes == 0) ? '' : minutes + locale['S_MINUTE_SHORT'] + ' ';

	return str;
}

/**
 * Splitting string using slashes with escape backslash support.
 *
 * @param string $path
 *
 * @return array
 */
function splitPath(path) {
	var items = [],
		s = '',
		escapes = '';

	for (var i = 0, size = path.length; i < size; i++) {
		if (path[i] === '/') {
			if (escapes === '') {
				items[items.length] = s;
				s = '';
			}
			else {
				if (escapes.length % 2 == 0) {
					s += stripslashes(escapes);
					items[items.length] = s;
					s = escapes = '';
				}
				else {
					s += stripslashes(escapes) + path[i];
					escapes = '';
				}
			}
		}
		else if (path[i] === '\\') {
			escapes += path[i];
		}
		else {
			s += stripslashes(escapes) + path[i];
			escapes = '';
		}
	}

	if (escapes !== '') {
		s += stripslashes(escapes);
	}

	items[items.length] = s;

	return items;
}

/**
 * Removing unescaped backslashes from string.
 * Analog of PHP stripslashes().
 *
 * @param string str
 *
 * @return string
 */
function stripslashes(str) {
	return str.replace(/\\(.?)/g, function(s, chars) {
		if (chars == '\\') {
			return '\\';
		}
		else if (chars == '') {
			return '';
		}
		else {
			return chars;
		}
	});
}

function overlayDialogueDestroy(dialogueid) {
	dialogueid = dialogueid || null;

	jQuery('[data-dialogueid='+dialogueid+']').remove();
	jQuery('body').css({'overflow': ''});
	jQuery('body[style=""]').removeAttr('style');
}

/**
 * Get unused overlay dialog id.
 *
 * @return {string}
 */
function getOverlayDialogueId() {
	var dialogueid = Math.random().toString(36).substring(7);
	while (jQuery('[data-dialogueid="' + dialogueid + '"]').length) {
		dialogueid = Math.random().toString(36).substring(7);
	}

	return dialogueid;
}

/**
 * Display modal window.
 *
 * @param {object} params						Modal window params.
 * @param {string} params.title					Modal window title.
 * @param {object} params.content				Window content.
 * @param {object} params.controls				Window controls.
 * @param {array}  params.buttons				Window buttons.
 * @param {string} params.buttons[]['title']	Text on the button.
 * @param {object}|{string} params.buttons[]['action']	Function object or executable string that will be executed on
 *														click.
 * @param {string} params.buttons[]['class']	(optional) Button class.
 * @param {bool}   params.buttons[]['cancel']	(optional) It means what this button has cancel action.
 * @param {bool}   params.buttons[]['focused']	(optional) Focus this button.
 * @param {bool}   params.buttons[]['enabled']	(optional) Should the button be enabled? Default: true.
 * @param {bool}   params.buttons[]['keepOpen']	(optional) Prevent dialogue closing, if button action returned false.
 * @param string   params.dialogueid            (optional) Unique dialogue identifier to reuse existing overlay dialog
 *												or create a new one if value is not set.
 * @param string   params.script_inline         (optional) Custom javascript code to execute when initializing dialog.
 *
 * @return {bool}
 */
function overlayDialogue(params) {
	var button_focused = null,
		cancel_action = null,
		overlay_dialogue = null,
		overlay_dialogue_footer = jQuery('<div>', {
			class: 'overlay-dialogue-footer'
		});

	if (typeof params.dialogueid === 'undefined') {
		params.dialogueid = getOverlayDialogueId();
	}

	if (typeof params.script_inline !== 'undefined') {
		jQuery(overlay_dialogue_footer).append(jQuery('<script>').text(params.script_inline));
	}

	if (jQuery('.overlay-dialogue[data-dialogueid="' + params.dialogueid + '"]').length) {
		overlay_dialogue = jQuery('.overlay-dialogue[data-dialogueid="' + params.dialogueid + '"]');

		jQuery(overlay_dialogue)
			.attr('class', 'overlay-dialogue modal')
			.unbind('keydown')
			.empty();
	}
	else {
		overlay_dialogue = jQuery('<div>', {
			'id': 'overlay_dialogue',
			'class': 'overlay-dialogue modal',
			'data-dialogueid': params.dialogueid
		});

		jQuery('<div>', {
			'id': 'overlay_bg',
			'class': 'overlay-bg',
			'data-dialogueid': params.dialogueid
		})
			.appendTo('body');

		jQuery(overlay_dialogue).appendTo('body');
	}

	var center_overlay_dialog = function() {
			overlay_dialogue.css({
				'left': Math.round((jQuery(window).width() - jQuery(overlay_dialogue).outerWidth()) / 2) + 'px',
				'top': Math.round((jQuery(window).height() - jQuery(overlay_dialogue).outerHeight()) / 2) + 'px'
			});
		},
		body_mutation_observer = window.MutationObserver || window.WebKitMutationObserver,
		body_mutation_observer = new body_mutation_observer(function(mutation) {
			center_overlay_dialog();
		});

	jQuery.each(params.buttons, function(index, obj) {
		var button = jQuery('<button>', {
			type: 'button',
			text: obj.title
		}).click(function() {
			if (typeof obj.action === 'string') {
				obj.action = new Function(obj.action);
			}
			var res = obj.action();

			if (res !== false && (!('keepOpen' in obj) || obj.keepOpen === false)) {
				body_mutation_observer.disconnect();
				overlayDialogueDestroy(params.dialogueid);
			}

			return false;
		});

		if ('class' in obj) {
			button.addClass(obj.class);
		}

		if ('enabled' in obj && obj.enabled === false) {
			button.attr('disabled', 'disabled');
		}

		if ('focused' in obj && obj.focused === true) {
			button_focused = button;
		}

		if ('cancel' in obj && obj.cancel === true) {
			cancel_action = obj.action;
		}

		overlay_dialogue_footer.append(button);
	});

<<<<<<< HEAD
	var center_overlay_dialog = function() {
			overlay_dialogue.css({
				'left': Math.round((jQuery(window).width() - jQuery(overlay_dialogue).width()) / 2) + 'px',
				'top': Math.round((jQuery(window).height() - jQuery(overlay_dialogue).height()) / 2) + 'px'
			});
		},
		body_mutation_observer = window.MutationObserver || window.WebKitMutationObserver,
		body_mutation_observer = new body_mutation_observer(function(mutation) {
			center_overlay_dialog();
		});

	var overlay_dialogue = jQuery('<div>', {
		id: 'overlay_dialogue',
		class: 'overlay-dialogue modal',
		role: 'dialog'
	})
=======
	jQuery(overlay_dialogue)
>>>>>>> 30ce7094
		.append(
			jQuery('<button>', {
				class: 'overlay-close-btn'
			})
				.click(function() {
					body_mutation_observer.disconnect();

					if (cancel_action !== null) {
						cancel_action();
					}

					overlayDialogueDestroy(params.dialogueid);

					return false;
				})
		)
		.append(
			jQuery('<div>', {
				class: 'dashbrd-widget-head'
			}).append(jQuery('<h4 id="dashbrd-widget-head-title">').text(params.title))
		)
		.append(params.controls ? jQuery('<div>').addClass('overlay-dialogue-controls').html(params.controls) : null)
		.append(
			jQuery('<div>', {
				class: 'overlay-dialogue-body',
			})
				.append(params.content)
				.each(function() {
					body_mutation_observer.observe(this, {childList: true, subtree: true});
				})
		)
		.append(overlay_dialogue_footer)
		.on('keydown', function(e) {
			// ESC
			if (e.which == 27) {
				body_mutation_observer.disconnect();
				if (cancel_action !== null) {
					cancel_action();
				}
				overlayDialogueDestroy(params.dialogueid);

				return false;
			}
		});

	if (typeof params.class !== 'undefined') {
		overlay_dialogue.addClass(params.class);
	}

	center_overlay_dialog();

	jQuery(window).resize(function() {
		if (jQuery('#overlay_dialogue').length) {
			center_overlay_dialog();
		}
	});

	var focusable = jQuery(':focusable', overlay_dialogue);

	if (focusable.length > 0) {
		var first_focusable = focusable.filter(':first'),
			last_focusable = focusable.filter(':last');

		first_focusable.on('keydown', function(e) {
			// TAB and SHIFT
			if (e.which == 9 && e.shiftKey) {
				last_focusable.focus();

				return false;
			}
		});

		last_focusable.on('keydown', function(e) {
			// TAB and not SHIFT
			if (e.which == 9 && !e.shiftKey) {
				first_focusable.focus();

				return false;
			}
		});
	}

	jQuery('body').css({'overflow': 'hidden'});

	if (button_focused !== null) {
		button_focused.focus();
	}

	// Don't focus element in overlay, if the button is already focused.
	overlayDialogueOnLoad(!button_focused);
}

/**
 * Actions to perform, when dialogue is created, as well as, when data in dialogue changed,
 * and this is forced from outside.
 *
 * @param {bool} focus  Focus first focusable element in overlay.
 */
function overlayDialogueOnLoad(focus) {
	if (focus) {
		jQuery('[autofocus=autofocus]:focusable', jQuery('#overlay_dialogue')).first().focus();
	}
}

/**
 * Execute script.
 *
 * @param string hostid			host id
 * @param string scriptid		script id
 * @param string confirmation	confirmation text
 */
function executeScript(hostid, scriptid, confirmation) {
	var execute = function() {
		if (hostid !== null) {
			PopUp('popup.scriptexec', {
				hostid: hostid,
				scriptid: scriptid
			});
		}
	};

	if (confirmation.length > 0) {
		overlayDialogue({
			'title': t('Execution confirmation'),
			'content': jQuery('<span>').text(confirmation),
			'buttons': [
				{
					'title': t('Cancel'),
					'class': 'btn-alt',
					'focused': (hostid === null),
					'action': function() {}
				},
				{
					'title': t('Execute'),
					'enabled': (hostid !== null),
					'focused': (hostid !== null),
					'action': function() {
						execute();
					}
				}
			]
		});
	}
	else {
		execute();
	}
}

(function($) {
	$.fn.serializeJSON = function() {
		var json = {};

		jQuery.map($(this).serializeArray(), function(n) {
			var	l = n['name'].indexOf('['),
				r = n['name'].indexOf(']'),
				curr_json = json;

			if (l != -1 && r != -1 && r > l) {
				var	key = n['name'].substr(0, l);

				if (l + 1 == r) {
					if (typeof curr_json[key] === 'undefined') {
						curr_json[key] = [];
					}

					curr_json[key].push(n['value']);
				}
				else {
					if (typeof curr_json[key] === 'undefined') {
						curr_json[key] = {};
					}
					curr_json = curr_json[key];

					do {
						key = n['name'].substr(l + 1, r - l - 1);
						l = n['name'].indexOf('[', r + 1);
						r = n['name'].indexOf(']', r + 1);

						if (l == -1 || r == -1 || r <= l) {
							curr_json[key] = n['value']
							break;
						}

						if (typeof curr_json[key] === 'undefined') {
							curr_json[key] = {};
						}
						curr_json = curr_json[key];
					} while (l != -1 && r != -1 && r > l);
				}
			}
			else {
				json[n['name']] = n['value'];
			}
		});

		return json;
	};
})(jQuery);

function makeErrorMessageBox(errors, elementId) {
	var div = jQuery('<div>').addClass('msg-bad').attr('id', elementId);
	var details = jQuery('<div>').addClass('msg-details'),
		ul = jQuery('<ul>');

	errors.each(function (error) {
		// split long messages
		var msg = '';
		error.match(/[\s\S]{1,120}/g).each(function (error_part) {
			msg = msg + jQuery.escapeHtml(error_part) + "\n";
		});
		ul.append(jQuery('<li>').append(msg));
	});
	details.append(ul);
	div.append(details);

	return div;
}<|MERGE_RESOLUTION|>--- conflicted
+++ resolved
@@ -648,26 +648,7 @@
 		overlay_dialogue_footer.append(button);
 	});
 
-<<<<<<< HEAD
-	var center_overlay_dialog = function() {
-			overlay_dialogue.css({
-				'left': Math.round((jQuery(window).width() - jQuery(overlay_dialogue).width()) / 2) + 'px',
-				'top': Math.round((jQuery(window).height() - jQuery(overlay_dialogue).height()) / 2) + 'px'
-			});
-		},
-		body_mutation_observer = window.MutationObserver || window.WebKitMutationObserver,
-		body_mutation_observer = new body_mutation_observer(function(mutation) {
-			center_overlay_dialog();
-		});
-
-	var overlay_dialogue = jQuery('<div>', {
-		id: 'overlay_dialogue',
-		class: 'overlay-dialogue modal',
-		role: 'dialog'
-	})
-=======
 	jQuery(overlay_dialogue)
->>>>>>> 30ce7094
 		.append(
 			jQuery('<button>', {
 				class: 'overlay-close-btn'
