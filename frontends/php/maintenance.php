--- conflicted
+++ resolved
@@ -1,12 +1,7 @@
 <?php
 /*
-<<<<<<< HEAD
-** Zabbix
-** Copyright (C) 2000-2011 Zabbix SIA
-=======
 ** ZABBIX
 ** Copyright (C) 2000-2010 SIA Zabbix
->>>>>>> 2a669d0f
 **
 ** This program is free software; you can redistribute it and/or modify
 ** it under the terms of the GNU General Public License as published by
@@ -128,21 +123,13 @@
 		if(isset($_REQUEST['maintenanceid'])){
 			$maintenance['maintenanceid'] = $_REQUEST['maintenanceid'];
 
-<<<<<<< HEAD
-			$result = API::Maintenance()->update($maintenance);
-=======
 			$result = CMaintenance::update($maintenance);
->>>>>>> 2a669d0f
 
 			$msg1 = S_MAINTENANCE_UPDATED;
 			$msg2 = S_CANNOT_UPDATE_MAINTENANCE;
 		}
 		else{
-<<<<<<< HEAD
-			$result = API::Maintenance()->create($maintenance);
-=======
 			$result = CMaintenance::create($maintenance);
->>>>>>> 2a669d0f
 
 			$msg1 = S_MAINTENANCE_ADDED;
 			$msg2 = S_CANNOT_ADD_MAINTENANCE;
@@ -172,11 +159,7 @@
 			$maintenances[$maintenanceid] = get_maintenance_by_maintenanceid($maintenanceid);
 		}
 
-<<<<<<< HEAD
-		$go_result = API::Maintenance()->delete($maintenanceids);
-=======
 		$go_result = CMaintenance::delete($maintenanceids);
->>>>>>> 2a669d0f
 
 		show_messages($go_result,S_MAINTENANCE_DELETED,S_CANNOT_DELETE_MAINTENANCE);
 		if($go_result){
@@ -340,26 +323,18 @@
 	$_REQUEST['groupid'] = $pageFilter->groupid;
 
 
-<<<<<<< HEAD
-	$frmForm = new CForm('get');
-=======
 	$frmForm = new CForm(null, 'get');
->>>>>>> 2a669d0f
 
 	if(!isset($_REQUEST['form'])){
-		$frmForm->addItem(new CSubmit('form',S_CREATE_MAINTENANCE_PERIOD));
+		$frmForm->addItem(new CButton('form',S_CREATE_MAINTENANCE_PERIOD));
 	}
 
 	$maintenance_wdgt = new CWidget();
-<<<<<<< HEAD
-	$maintenance_wdgt->addPageHeader(_('CONFIGURATION OF MAINTENANCE PERIODS'), $frmForm);
-=======
 	$maintenance_wdgt->addPageHeader(S_CONFIGURATION_OF_MAINTENANCE_PERIODS, $frmForm);
->>>>>>> 2a669d0f
 ?>
 <?php
 	if(isset($_REQUEST['form'])){
-		$frmMaintenance = new CForm();
+		$frmMaintenance = new CForm('maintenance.php', 'post');
 		$frmMaintenance->setName(S_MAINTENANCE);
 		$frmMaintenance->addVar('form', get_request('form', 1));
 		$frmMaintenance->addVar('form_refresh', get_request('form_refresh',0)+1);
@@ -368,6 +343,8 @@
 			$frmMaintenance->addVar('maintenanceid', $_REQUEST['maintenanceid']);
 
 		$left_tab = new CTable();
+		$left_tab->setCellPadding(3);
+		$left_tab->setCellSpacing(3);
 
 // MAINTENANCE FORM {{{
 		if(isset($_REQUEST['maintenanceid']) && !isset($_REQUEST['form_refresh'])){
@@ -376,11 +353,7 @@
 				'maintenanceids' => $_REQUEST['maintenanceid'],
 				'output' => API_OUTPUT_EXTEND,
 			);
-<<<<<<< HEAD
-			$maintenance = API::Maintenance()->get($options);
-=======
 			$maintenance = CMaintenance::get($options);
->>>>>>> 2a669d0f
 			$maintenance = reset($maintenance);
 
 			$mname				= $maintenance['name'];
@@ -440,15 +413,9 @@
 		$tblMntc->addRow(array(S_DESCRIPTION, new CTextArea('description', $description,66,5)));
 
 
-<<<<<<< HEAD
-		$footer = array(new CSubmit('save', S_SAVE));
-		if(isset($_REQUEST['maintenanceid'])){
-			$footer[] = new CSubmit('clone',S_CLONE);
-=======
 		$footer = array(new CButton('save', S_SAVE));
 		if(isset($_REQUEST['maintenanceid'])){
 			$footer[] = new CButton('clone',S_CLONE);
->>>>>>> 2a669d0f
 			$footer[] = new CButtonDelete(S_DELETE_MAINTENANCE_PERIOD_Q, url_param('form').url_param('maintenanceid'));
 		}
 		$footer[] = new CButtonCancel();
@@ -490,11 +457,7 @@
 				timeperiod_type2str($timeperiod['timeperiod_type']),
 				new CCol(shedule2str($timeperiod), 'wraptext'),
 				zbx_date2age(0,$timeperiod['period']),
-<<<<<<< HEAD
-				new CSubmit('edit_timeperiodid['.$id.']', S_EDIT)
-=======
 				new CButton('edit_timeperiodid['.$id.']', S_EDIT)
->>>>>>> 2a669d0f
 			));
 
 			$tblPeriod->addItem(new Cvar('timeperiods['.$id.'][timeperiod_type]', $timeperiod['timeperiod_type']));
@@ -509,17 +472,10 @@
 
 		$footer = array();
 		if(!isset($_REQUEST['new_timeperiod'])){
-<<<<<<< HEAD
-			$footer[] = new CSubmit('new_timeperiod', S_NEW);
-		}
-		if($tblPeriod->ItemsCount() > 0 ){
-			$footer[] = new CSubmit('del_timeperiod', S_DELETE_SELECTED);
-=======
 			$footer[] = new CButton('new_timeperiod', S_NEW);
 		}
 		if($tblPeriod->ItemsCount() > 0 ){
 			$footer[] = new CButton('del_timeperiod', S_DELETE_SELECTED);
->>>>>>> 2a669d0f
 		}
 
 		$left_tab->addRow(new CFormElement(S_MAINTENANCE, $tblPeriod, $footer));
@@ -537,6 +493,8 @@
 		}
 
 		$right_tab = new CTable();
+		$right_tab->setCellPadding(3);
+		$right_tab->setCellSpacing(3);
 
 // MAINTENANCE HOSTS {{{
 		$options = array(
@@ -545,11 +503,7 @@
 			'real_hosts' => true,
 			'preservekeys' => true
 		);
-<<<<<<< HEAD
-		$all_groups = API::HostGroup()->get($options);
-=======
 		$all_groups = CHostGroup::get($options);
->>>>>>> 2a669d0f
 		order_result($all_groups, 'name');
 
 		$twb_groupid = get_request('twb_groupid', 0);
@@ -564,11 +518,7 @@
 		}
 
 		if(isset($_REQUEST['maintenanceid']) && !isset($_REQUEST['form_refresh'])){
-<<<<<<< HEAD
-			$hostids = API::Host()->get(array(
-=======
 			$hostids = CHost::get(array(
->>>>>>> 2a669d0f
 				'maintenanceids' => $_REQUEST['maintenanceid'],
 				'real_hosts' => 1,
 				'output' => API_OUTPUT_SHORTEN,
@@ -589,11 +539,7 @@
 			'editable' => 1,
 			'groupids' => $twb_groupid,
 		);
-<<<<<<< HEAD
-		$hosts = API::Host()->get($options);
-=======
 		$hosts = CHost::get($options);
->>>>>>> 2a669d0f
 
 		// selected hosts
 		$options = array(
@@ -602,16 +548,6 @@
 			'editable' => 1,
 			'hostids' => $hostids,
 		);
-<<<<<<< HEAD
-		$hosts_selected = API::Host()->get($options);
-
-		$hosts = array_merge($hosts, $hosts_selected);
-		$hosts = zbx_toHash($hosts, 'hostid');
-		order_result($hosts, 'name');
-
-		foreach($hosts as $host){
-			$host_tb->addItem($host['hostid'], $host['name']);
-=======
 		$hosts_selected = CHost::get($options);
 
 		$hosts = array_merge($hosts, $hosts_selected);
@@ -620,7 +556,6 @@
 
 		foreach($hosts as $host){
 			$host_tb->addItem($host['hostid'], $host['host']);
->>>>>>> 2a669d0f
 		}
 
 		$tblHlink = new CTable(null, 'formElementTable');
@@ -634,11 +569,7 @@
 		$tblGlink = new CTable(null, 'formElementTable');
 
 		if(isset($_REQUEST['maintenanceid']) && !isset($_REQUEST['form_refresh'])){
-<<<<<<< HEAD
-			$groupids = API::HostGroup()->get(array(
-=======
 			$groupids = CHostGroup::get(array(
->>>>>>> 2a669d0f
 				'maintenanceids' => $_REQUEST['maintenanceid'],
 				'real_hosts' => 1,
 				'output' => API_OUTPUT_SHORTEN,
@@ -677,11 +608,7 @@
 	}
 	else{
 // Table HEADER
-<<<<<<< HEAD
-		$form = new CForm('get');
-=======
 		$form = new CForm(null,'get');
->>>>>>> 2a669d0f
 		$form->addItem(array(S_GROUP.SPACE, $pageFilter->getGroupsCB()));
 
 		$numrows = new CDiv();
@@ -694,7 +621,7 @@
 		$sortfield = getPageSortField('name');
 		$sortorder = getPageSortOrder();
 		$options = array(
-			'output' => API_OUTPUT_EXTEND,
+			'extendoutput' => 1,
 			'editable' => 1,
 			'sortfield' => $sortfield,
 			'sortorder' => $sortorder,
@@ -710,7 +637,7 @@
 			$options['groupids'] = array();
 		}
 
-		$maintenances = API::Maintenance()->get($options);
+		$maintenances = CMaintenance::get($options);
 
 		$form = new CForm();
 		$form->setName('maintenances');
@@ -766,7 +693,7 @@
 		$goBox->addItem($goOption);
 
 		// goButton name is necessary!!!
-		$goButton = new CSubmit('goButton',S_GO.' (0)');
+		$goButton = new CButton('goButton',S_GO.' (0)');
 		$goButton->setAttribute('id','goButton');
 
 		zbx_add_post_js('chkbxRange.pageGoName = "maintenanceids";');
