<?php
/*
<<<<<<< HEAD
** Zabbix
** Copyright (C) 2000-2011 Zabbix SIA
=======
** ZABBIX
** Copyright (C) 2000-2010 SIA Zabbix
>>>>>>> 2a669d0f
**
** This program is free software; you can redistribute it and/or modify
** it under the terms of the GNU General Public License as published by
** the Free Software Foundation; either version 2 of the License, or
** (at your option) any later version.
**
** This program is distributed in the hope that it will be useful,
** but WITHOUT ANY WARRANTY; without even the implied warranty of
** MERCHANTABILITY or FITNESS FOR A PARTICULAR PURPOSE.  See the
** GNU General Public License for more details.
**
** You should have received a copy of the GNU General Public License
** along with this program; if not, write to the Free Software
** Foundation, Inc., 675 Mass Ave, Cambridge, MA 02139, USA.
**/
?>
<?php
require_once('include/config.inc.php');

$page['title'] = "S_IT_NOTIFICATIONS";
$page['file'] = 'report4.php';
$page['hist_arg'] = array('media_type','period','year');

include_once('include/page_header.php');

?>
<?php
//		VAR			TYPE	OPTIONAL FLAGS	VALIDATION	EXCEPTION
	$fields=array(
		'year'=>		array(T_ZBX_INT, O_OPT,	P_SYS|P_NZERO,	NULL,						NULL),
		'period'=>		array(T_ZBX_STR, O_OPT,	P_SYS|P_NZERO,	IN('"daily","weekly","monthly","yearly"'),	NULL),
		'media_type'=>		array(T_ZBX_INT, O_OPT,	P_SYS,	DB_ID,							NULL)
	);

	check_fields($fields);
?>
<?php
	$year		= get_request('year', 		intval(date('Y')));
	$period		= get_request('period',		'weekly');
	$media_type	= get_request('media_type',	0);
?>
<?php
	$_REQUEST['year']	= $year;
	$_REQUEST['period']	= $period;
	$_REQUEST['media_type']	= $media_type;

	$css = getUserTheme($USER_DETAILS);
<<<<<<< HEAD
=======
	$vTextColor = ($css == 'css_od.css')?'&color=white':'';

	$header = array();
	$db_users = DBselect('select * from users where '.DBin_node('userid').' order by alias,userid');
	while($user_data = DBfetch($db_users)){
		array_push($header, new CImg('vtext.php?text='.urlencode($user_data['alias']).$vTextColor));
		$users[$user_data['userid']] = $user_data['alias'];
	}
>>>>>>> 2a669d0f

	$media_types = array();

	$sql = 'SELECT * '.
			' FROM media_type '.
			' WHERE '.DBin_node('mediatypeid').
			' ORDER BY description';
	$db_media_types = DBselect($sql);
	while($media_type_data = DBfetch($db_media_types)){
		$media_types[$media_type_data['mediatypeid']] = $media_type_data['description'];
	}

	// if no media types were defined, we have nothing to show
	if (zbx_empty($media_types)){
		show_table_header(S_NOTIFICATIONS_BIG);
<<<<<<< HEAD
		$table = new CTableInfo(_('No media types defined.'));
		$table->Show();
	}
	else{
=======
		$table = new CTableInfo(S_NO_MEDIA_TYPES_DEFINED);
		$table->Show();
	}
	else
	{
>>>>>>> 2a669d0f
		$table = new CTableInfo();

		if( ($min_time = DBfetch(DBselect('select min(clock) as clock from alerts'))) && $min_time['clock'])
		{
			$MIN_YEAR = intval(date('Y', $min_time['clock']));
		}

		if( !isset($MIN_YEAR) ){
			$MIN_YEAR = intval(date('Y'));
		}

		$form = new CForm();
		$form->SetMethod('get');

		$form->addItem(SPACE.S_MEDIA_TYPE.SPACE);
		$cmbMedia = new CComboBox('media_type', $media_type, 'submit();');
		$cmbMedia->addItem(0,S_ALL_SMALL);

		foreach($media_types as $media_type_id => $media_type_description){
			$cmbMedia->addItem($media_type_id, $media_type_description);
			// we won't need other media types in the future, if only one was selected
			if($media_type > 0 && $media_type != $media_type_id){
				unset($media_types[$media_type_id]);
			}
		}
<<<<<<< HEAD
=======

>>>>>>> 2a669d0f
		$form->addItem($cmbMedia);

		$form->addItem(SPACE.S_PERIOD.SPACE);
		$cmbPeriod = new CComboBox('period', $period, 'submit();');
		$cmbPeriod->addItem('daily',	S_DAILY);
		$cmbPeriod->addItem('weekly',	S_WEEKLY);
		$cmbPeriod->addItem('monthly',	S_MONTHLY);
		$cmbPeriod->addItem('yearly',	S_YEARLY);
		$form->addItem($cmbPeriod);

		if($period != 'yearly'){
			$form->addItem(SPACE.S_YEAR.SPACE);
			$cmbYear = new CComboBox('year', $year, 'submit();');
			for($y = $MIN_YEAR; $y <= date('Y'); $y++)
				$cmbYear->addItem($y, $y);
			$form->addItem($cmbYear);
		}

		show_table_header(S_NOTIFICATIONS_BIG, $form);

<<<<<<< HEAD
		$header = array();
		$db_users = DBselect('select * from users where '.DBin_node('userid').' order by alias,userid');
		while($user_data = DBfetch($db_users)){
			array_push($header, new CImg('vtext.php?text='.urlencode($user_data['alias']).'&theme='.$css));
			$users[$user_data['userid']] = $user_data['alias'];
		}

=======
>>>>>>> 2a669d0f
		switch($period){
			case 'yearly':
				$from	= $MIN_YEAR;
				$to	= date('Y');
				array_unshift($header, new CCol(S_YEAR,'center'));
				function get_time($y)	{	return mktime(0,0,0,1,1,$y);		}
				function format_time($t){	return zbx_date2str(S_REPORT4_ANNUALLY_DATE_FORMAT, $t);}
				function format_time2($t){	return null; }
				break;
			case 'monthly':
				$from	= 1;
				$to	= 12;
				array_unshift($header, new CCol(S_MONTH,'center'));
				function get_time($m)	{	global $year;	return mktime(0,0,0,$m,1,$year);	}
				function format_time($t){	return zbx_date2str(S_REPORT4_MONTHLY_DATE_FORMAT,$t);	}
				function format_time2($t){	return null; }
				break;
			case 'daily':
				$from	= 1;
				$to	= 365;
				array_unshift($header, new CCol(S_DAY,'center'));
				function get_time($d)	{	global $year;	return mktime(0,0,0,1,$d,$year);	}
				function format_time($t){	return zbx_date2str(S_REPORT4_DAILY_DATE_FORMAT,$t);	}
				function format_time2($t){	return null; }
				break;
			case 'weekly':
			default:
				$from	= 0;
				$to	= 52;
				array_unshift($header,new CCol(S_FROM,'center'),new CCol(S_TILL,'center'));
				function get_time($w)	{
					global $year;

					$time	= mktime(0,0,0,1, 1, $year);
					$wd	= date('w', $time);
					$wd	= $wd == 0 ? 6 : $wd - 1;

					return ($time + ($w*7 - $wd)*24*3600);
				}
				function format_time($t){	return zbx_date2str(S_REPORT4_WEEKLY_DATE_FORMAT,$t);	}
				function format_time2($t){	return format_time($t); }
				break;

		}

		$table->setHeader($header,'vertical_header');
		for($t = $from; $t <= $to; $t++){
			if(($start = get_time($t)) > time())
				break;

			if(($end = get_time($t+1)) > time())
				$end = time();

			$table_row = array(format_time($start),format_time2($end));

<<<<<<< HEAD
			// getting all alerts in this period of time
=======
			//getting all alerts in this period of time
>>>>>>> 2a669d0f
			$options = array(
				'output'=> array('mediatypeid', 'userid'),
				'time_from'=>$start,
				'time_till'=>$end
			);

<<<<<<< HEAD
			// if we must get only specific media type, no need to select the other ones
=======
			//if we must get only specific media type, no need to select the other ones
>>>>>>> 2a669d0f
			if ($media_type > 0){
				$options['mediatypeids'] = $media_type;
			}

<<<<<<< HEAD
			// getting data through API
			$alert_info = API::Alert()->get($options);

			// counting alert count for each user and media type
=======
			//getting data through API
			$alert_info = CAlert::get($options);

			//counting alert count for each user and media type
>>>>>>> 2a669d0f
			$summary = array();
			foreach($users as $userid => $alias){
				$summary[$userid] = array();
				$summary[$userid]['total'] = 0;
				$summary[$userid]['medias'] = array();
				foreach($media_types as $media_type_nr => $mt){
					$summary[$userid]['medias'][$media_type_nr] = 0;
				}
			}
<<<<<<< HEAD

			foreach($alert_info as $ai){
				if( !isset($summary[$ai['userid']]) ) continue;

				$summary[$ai['userid']]['total']++;
				if (isset($summary[$ai['userid']]['medias'][$ai['mediatypeid']])) {
					$summary[$ai['userid']]['medias'][$ai['mediatypeid']]++;
				}
				else {
					$summary[$ai['userid']]['medias'][$ai['mediatypeid']] = 1;
				}
			}

=======

			foreach($alert_info as $ai){
				if( !isset($summary[$ai['userid']]) ) continue;

				$summary[$ai['userid']]['total']++;
				if (isset($summary[$ai['userid']]['medias'][$ai['mediatypeid']])) {
					$summary[$ai['userid']]['medias'][$ai['mediatypeid']]++;
				}
				else {
					$summary[$ai['userid']]['medias'][$ai['mediatypeid']] = 1;
				}
			}

>>>>>>> 2a669d0f
			foreach($summary as $s){
				array_push($table_row, array($s['total'], ($media_type == 0 ? SPACE.'('.implode('/',$s['medias']).')' : '' )));
			}

			$table->addRow($table_row);
		}
		$table->show();

		if($media_type == 0){
			echo SBR;

			$links = array();
			foreach($media_types as $id => $description){
				$links[] = new CLink($description, 'media_types.php?form=update&mediatypeid=' . $id);
				$links[] = SPACE . '/' . SPACE;
			}
			array_pop($links);

			$linksDiv = new CDiv(array(SPACE . S_ALL_SMALL . SPACE . '(' . SPACE, $links, SPACE.')'));
			$linksDiv->show();
		}
	}

?>
<?php

include_once('include/page_footer.php');

?><|MERGE_RESOLUTION|>--- conflicted
+++ resolved
@@ -1,12 +1,7 @@
 <?php
 /*
-<<<<<<< HEAD
-** Zabbix
-** Copyright (C) 2000-2011 Zabbix SIA
-=======
 ** ZABBIX
 ** Copyright (C) 2000-2010 SIA Zabbix
->>>>>>> 2a669d0f
 **
 ** This program is free software; you can redistribute it and/or modify
 ** it under the terms of the GNU General Public License as published by
@@ -54,8 +49,6 @@
 	$_REQUEST['media_type']	= $media_type;
 
 	$css = getUserTheme($USER_DETAILS);
-<<<<<<< HEAD
-=======
 	$vTextColor = ($css == 'css_od.css')?'&color=white':'';
 
 	$header = array();
@@ -64,7 +57,6 @@
 		array_push($header, new CImg('vtext.php?text='.urlencode($user_data['alias']).$vTextColor));
 		$users[$user_data['userid']] = $user_data['alias'];
 	}
->>>>>>> 2a669d0f
 
 	$media_types = array();
 
@@ -80,18 +72,11 @@
 	// if no media types were defined, we have nothing to show
 	if (zbx_empty($media_types)){
 		show_table_header(S_NOTIFICATIONS_BIG);
-<<<<<<< HEAD
-		$table = new CTableInfo(_('No media types defined.'));
-		$table->Show();
-	}
-	else{
-=======
 		$table = new CTableInfo(S_NO_MEDIA_TYPES_DEFINED);
 		$table->Show();
 	}
 	else
 	{
->>>>>>> 2a669d0f
 		$table = new CTableInfo();
 
 		if( ($min_time = DBfetch(DBselect('select min(clock) as clock from alerts'))) && $min_time['clock'])
@@ -117,10 +102,7 @@
 				unset($media_types[$media_type_id]);
 			}
 		}
-<<<<<<< HEAD
-=======
-
->>>>>>> 2a669d0f
+
 		$form->addItem($cmbMedia);
 
 		$form->addItem(SPACE.S_PERIOD.SPACE);
@@ -141,16 +123,6 @@
 
 		show_table_header(S_NOTIFICATIONS_BIG, $form);
 
-<<<<<<< HEAD
-		$header = array();
-		$db_users = DBselect('select * from users where '.DBin_node('userid').' order by alias,userid');
-		while($user_data = DBfetch($db_users)){
-			array_push($header, new CImg('vtext.php?text='.urlencode($user_data['alias']).'&theme='.$css));
-			$users[$user_data['userid']] = $user_data['alias'];
-		}
-
-=======
->>>>>>> 2a669d0f
 		switch($period){
 			case 'yearly':
 				$from	= $MIN_YEAR;
@@ -206,37 +178,22 @@
 
 			$table_row = array(format_time($start),format_time2($end));
 
-<<<<<<< HEAD
-			// getting all alerts in this period of time
-=======
 			//getting all alerts in this period of time
->>>>>>> 2a669d0f
 			$options = array(
 				'output'=> array('mediatypeid', 'userid'),
 				'time_from'=>$start,
 				'time_till'=>$end
 			);
 
-<<<<<<< HEAD
-			// if we must get only specific media type, no need to select the other ones
-=======
 			//if we must get only specific media type, no need to select the other ones
->>>>>>> 2a669d0f
 			if ($media_type > 0){
 				$options['mediatypeids'] = $media_type;
 			}
 
-<<<<<<< HEAD
-			// getting data through API
-			$alert_info = API::Alert()->get($options);
-
-			// counting alert count for each user and media type
-=======
 			//getting data through API
 			$alert_info = CAlert::get($options);
 
 			//counting alert count for each user and media type
->>>>>>> 2a669d0f
 			$summary = array();
 			foreach($users as $userid => $alias){
 				$summary[$userid] = array();
@@ -246,7 +203,6 @@
 					$summary[$userid]['medias'][$media_type_nr] = 0;
 				}
 			}
-<<<<<<< HEAD
 
 			foreach($alert_info as $ai){
 				if( !isset($summary[$ai['userid']]) ) continue;
@@ -260,21 +216,6 @@
 				}
 			}
 
-=======
-
-			foreach($alert_info as $ai){
-				if( !isset($summary[$ai['userid']]) ) continue;
-
-				$summary[$ai['userid']]['total']++;
-				if (isset($summary[$ai['userid']]['medias'][$ai['mediatypeid']])) {
-					$summary[$ai['userid']]['medias'][$ai['mediatypeid']]++;
-				}
-				else {
-					$summary[$ai['userid']]['medias'][$ai['mediatypeid']] = 1;
-				}
-			}
-
->>>>>>> 2a669d0f
 			foreach($summary as $s){
 				array_push($table_row, array($s['total'], ($media_type == 0 ? SPACE.'('.implode('/',$s['medias']).')' : '' )));
 			}
