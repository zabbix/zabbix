--- conflicted
+++ resolved
@@ -859,135 +859,6 @@
 		));
 	}
 
-<<<<<<< HEAD
-	foreach ($hosts as $host) {
-		$interface = reset($host['interfaces']);
-
-		$applications = array(new CLink(_('Applications'), 'applications.php?groupid='.$_REQUEST['groupid'].'&hostid='.$host['hostid']),
-			' ('.$host['applications'].')');
-		$items = array(new CLink(_('Items'), 'items.php?filter_set=1&hostid='.$host['hostid']),
-			' ('.$host['items'].')');
-		$triggers = array(new CLink(_('Triggers'), 'triggers.php?groupid='.$_REQUEST['groupid'].'&hostid='.$host['hostid']),
-			' ('.$host['triggers'].')');
-		$graphs = array(new CLink(_('Graphs'), 'graphs.php?groupid='.$_REQUEST['groupid'].'&hostid='.$host['hostid']),
-			' ('.$host['graphs'].')');
-		$discoveries = array(new CLink(_('Discovery'), 'host_discovery.php?&hostid='.$host['hostid']),
-			' ('.$host['discoveries'].')');
-		$httpTests = array(new CLink(_('Web'), 'httpconf.php?&hostid='.$host['hostid']),
-			' ('.$host['httpTests'].')');
-
-		$description = array();
-
-		if (isset($proxies[$host['proxy_hostid']])) {
-			$description[] = $proxies[$host['proxy_hostid']]['host'].NAME_DELIMITER;
-		}
-		if ($host['discoveryRule']) {
-			$description[] = new CLink($host['discoveryRule']['name'], 'host_prototypes.php?parent_discoveryid='.$host['discoveryRule']['itemid'], 'parent-discovery');
-			$description[] = NAME_DELIMITER;
-		}
-
-		$description[] = new CLink(CHtml::encode($host['name']), 'hosts.php?form=update&hostid='.$host['hostid'].url_param('groupid'));
-
-		$hostInterface = ($interface['useip'] == INTERFACE_USE_IP) ? $interface['ip'] : $interface['dns'];
-		$hostInterface .= empty($interface['port']) ? '' : NAME_DELIMITER.$interface['port'];
-
-		$statusScript = null;
-
-		if ($host['status'] == HOST_STATUS_MONITORED) {
-			if ($host['maintenance_status'] == HOST_MAINTENANCE_STATUS_ON) {
-				$statusCaption = _('In maintenance');
-				$statusClass = 'orange';
-			}
-			else {
-				$statusCaption = _('Enabled');
-				$statusClass = 'enabled';
-			}
-
-			$statusScript = 'return Confirm('.zbx_jsvalue(_('Disable host?')).');';
-			$statusUrl = 'hosts.php?hosts[]='.$host['hostid'].'&action=host.massdisable'.url_param('groupid');
-		}
-		else {
-			$statusCaption = _('Disabled');
-			$statusUrl = 'hosts.php?hosts[]='.$host['hostid'].'&action=host.massenable'.url_param('groupid');
-			$statusScript = 'return Confirm('.zbx_jsvalue(_('Enable host?')).');';
-			$statusClass = 'disabled';
-		}
-
-		$status = new CLink($statusCaption, $statusUrl, $statusClass, $statusScript);
-
-		if (empty($host['parentTemplates'])) {
-			$hostTemplates = '-';
-		}
-		else {
-			order_result($host['parentTemplates'], 'name');
-
-			$hostTemplates = array();
-			$i = 0;
-
-			foreach ($host['parentTemplates'] as $template) {
-				$i++;
-
-				if ($i > $config['max_in_table']) {
-					$hostTemplates[] = ' &hellip;';
-
-					break;
-				}
-
-				$caption = array(new CLink(
-					CHtml::encode($template['name']),
-					'templates.php?form=update&templateid='.$template['templateid'],
-					'unknown'
-				));
-
-				if (!empty($templates[$template['templateid']]['parentTemplates'])) {
-					order_result($templates[$template['templateid']]['parentTemplates'], 'name');
-
-					$caption[] = ' (';
-					foreach ($templates[$template['templateid']]['parentTemplates'] as $tpl) {
-						$caption[] = new CLink(CHtml::encode($tpl['name']),'templates.php?form=update&templateid='.$tpl['templateid'], 'unknown');
-						$caption[] = ', ';
-					}
-					array_pop($caption);
-
-					$caption[] = ')';
-				}
-
-				if ($hostTemplates) {
-					$hostTemplates[] = ', ';
-				}
-
-				$hostTemplates[] = $caption;
-			}
-		}
-
-		$table->addRow(array(
-			new CCheckBox('hosts['.$host['hostid'].']', null, null, $host['hostid']),
-			$description,
-			$applications,
-			$items,
-			$triggers,
-			$graphs,
-			$discoveries,
-			$httpTests,
-			$hostInterface,
-			new CCol($hostTemplates, 'wraptext'),
-			$status,
-			getAvailabilityTable($host)
-		));
-	}
-
-	$form->addItem(array($paging, $table, $paging, get_table_header(new CActionGoButtonGroup(
-		'hosts',
-		array(
-			'host.massenable' => array(_('Enable'),  _('Enable selected hosts?')),
-			'host.massdisable' => array(_('Disable'),  _('Disable selected hosts?')),
-			'host.export' => _('Export'),
-			'host.massupdateform' => _('Mass update'),
-			'host.massdelete' => array(_('Delete'),  _('Delete selected hosts?'))
-		))
-	)));
-	$hostsWidget->addItem($form);
-=======
 	$data = array(
 		'pageFilter' => $pageFilter,
 		'hosts' => $hosts,
@@ -1002,7 +873,6 @@
 	);
 
 	$hostView = new CView('configuration.host.list', $data);
->>>>>>> 3523493f
 }
 
 $hostView->render();
