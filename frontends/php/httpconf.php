<?php
/*
** Zabbix
** Copyright (C) 2001-2017 Zabbix SIA
**
** This program is free software; you can redistribute it and/or modify
** it under the terms of the GNU General Public License as published by
** the Free Software Foundation; either version 2 of the License, or
** (at your option) any later version.
**
** This program is distributed in the hope that it will be useful,
** but WITHOUT ANY WARRANTY; without even the implied warranty of
** MERCHANTABILITY or FITNESS FOR A PARTICULAR PURPOSE. See the
** GNU General Public License for more details.
**
** You should have received a copy of the GNU General Public License
** along with this program; if not, write to the Free Software
** Foundation, Inc., 51 Franklin Street, Fifth Floor, Boston, MA 02110-1301, USA.
**/


require_once dirname(__FILE__).'/include/config.inc.php';
require_once dirname(__FILE__).'/include/hosts.inc.php';
require_once dirname(__FILE__).'/include/httptest.inc.php';
require_once dirname(__FILE__).'/include/forms.inc.php';

$page['title'] = _('Configuration of web monitoring');
$page['file'] = 'httpconf.php';
$page['scripts'] = ['class.cviewswitcher.js'];

require_once dirname(__FILE__).'/include/page_header.php';

// VAR	TYPE	OPTIONAL	FLAGS	VALIDATION	EXCEPTION
$fields = [
	'groupid'			=> [T_ZBX_INT, O_OPT, P_SYS,	DB_ID,				null],
<<<<<<< HEAD
	'new_httpstep'		=> [T_ZBX_STR, O_OPT, null,	null,				null],
=======
	'new_httpstep'		=> [T_ZBX_STR, O_OPT, P_NO_TRIM,	null,				null],
	'sel_step'			=> [T_ZBX_INT, O_OPT, null,	BETWEEN(0, 65534),	null],
>>>>>>> be8c2648
	'group_httptestid'	=> [T_ZBX_INT, O_OPT, null,	DB_ID,				null],
	// form
	'hostid'          => [T_ZBX_INT, O_OPT, P_SYS, DB_ID.NOT_ZERO,          'isset({form}) || isset({add}) || isset({update})'],
	'applicationid'   => [T_ZBX_INT, O_OPT, null,  DB_ID,                   null, _('Application')],
	'httptestid'      => [T_ZBX_INT, O_NO,  P_SYS, DB_ID,                   'isset({form}) && {form} == "update"'],
	'name'            => [T_ZBX_STR, O_OPT, null,  NOT_EMPTY,               'isset({add}) || isset({update})', _('Name')],
	'delay'           => [T_ZBX_STR, O_OPT, null,  null,					'isset({add}) || isset({update})'],
	'retries'         => [T_ZBX_INT, O_OPT, null,  BETWEEN(1, 10),          'isset({add}) || isset({update})',
		_('Attempts')
	],
	'status'          => [T_ZBX_STR, O_OPT, null,  null,                    null],
	'agent'           => [T_ZBX_STR, O_OPT, null, null,                     'isset({add}) || isset({update})'],
	'agent_other'     => [T_ZBX_STR, O_OPT, null, null,
		'(isset({add}) || isset({update})) && {agent} == '.ZBX_AGENT_OTHER
	],
	'pairs'           => [T_ZBX_STR, O_OPT, P_NO_TRIM,  null,                    null],
	'steps'           => [T_ZBX_STR, O_OPT, P_NO_TRIM,  null,                    'isset({add}) || isset({update})', _('Steps')],
	'authentication'  => [T_ZBX_INT, O_OPT, null,  IN('0,1,2'),             'isset({add}) || isset({update})'],
	'http_user'       => [T_ZBX_STR, O_OPT, null,  NOT_EMPTY,               '(isset({add}) || isset({update})) && isset({authentication}) && ({authentication} == '.HTTPTEST_AUTH_BASIC.
		' || {authentication} == '.HTTPTEST_AUTH_NTLM.')', _('User')],
	'http_password'		=> [T_ZBX_STR, O_OPT, P_NO_TRIM,	NOT_EMPTY,		'(isset({add}) || isset({update})) && isset({authentication}) && ({authentication} == '.HTTPTEST_AUTH_BASIC.
		' || {authentication} == '.HTTPTEST_AUTH_NTLM.')', _('Password')],
	'http_proxy'		=> [T_ZBX_STR, O_OPT, null,	null,				'isset({add}) || isset({update})'],
	'new_application'	=> [T_ZBX_STR, O_OPT, null,	null,				null],
	'hostname'			=> [T_ZBX_STR, O_OPT, null,	null,				null],
	'templated'			=> [T_ZBX_STR, O_OPT, null,	null,				null],
	'verify_host'		=> [T_ZBX_STR, O_OPT, null,	null,				null],
	'verify_peer'		=> [T_ZBX_STR, O_OPT, null,	null,				null],
	'ssl_cert_file'		=> [T_ZBX_STR, O_OPT, null, null,					'isset({add}) || isset({update})'],
	'ssl_key_file'		=> [T_ZBX_STR, O_OPT, null, null,					'isset({add}) || isset({update})'],
	'ssl_key_password'	=> [T_ZBX_STR, O_OPT, P_NO_TRIM, null,				'isset({add}) || isset({update})'],
	// filter
	'filter_set' =>			[T_ZBX_STR, O_OPT, P_SYS,	null,		null],
	'filter_rst' =>			[T_ZBX_STR, O_OPT, P_SYS,	null,		null],
	'filter_status' =>		[T_ZBX_INT, O_OPT, null,
		IN([-1, HTTPTEST_STATUS_ACTIVE, HTTPTEST_STATUS_DISABLED]), null
	],
	// actions
	'action'			=> [T_ZBX_STR, O_OPT, P_SYS|P_ACT,
								IN('"httptest.massclearhistory","httptest.massdelete","httptest.massdisable",'.
									'"httptest.massenable"'
								),
								null
							],
	'clone'				=> [T_ZBX_STR, O_OPT, P_SYS|P_ACT, null,			null],
	'del_history'		=> [T_ZBX_STR, O_OPT, P_SYS|P_ACT, null,			null],
	'add'				=> [T_ZBX_STR, O_OPT, P_SYS|P_ACT, null,			null],
	'update'			=> [T_ZBX_STR, O_OPT, P_SYS|P_ACT, null,			null],
	'delete'			=> [T_ZBX_STR, O_OPT, P_SYS|P_ACT, null,			null],
	'cancel'			=> [T_ZBX_STR, O_OPT, P_SYS,	null,				null],
	'form'				=> [T_ZBX_STR, O_OPT, P_SYS,	null,				null],
	'form_refresh'		=> [T_ZBX_INT, O_OPT, null,	null,				null],
	// sort and sortorder
	'sort'				=> [T_ZBX_STR, O_OPT, P_SYS, IN('"hostname","name","status"'),				null],
	'sortorder'			=> [T_ZBX_STR, O_OPT, P_SYS, IN('"'.ZBX_SORT_DOWN.'","'.ZBX_SORT_UP.'"'),	null]
];

check_fields($fields);

if (!empty($_REQUEST['steps'])) {
	order_result($_REQUEST['steps'], 'no');
}

/*
 * Permissions
 */
//*
if (isset($_REQUEST['httptestid']) || !empty($_REQUEST['group_httptestid'])) {
	$testIds = [];
	if (isset($_REQUEST['httptestid'])) {
		$testIds[] = $_REQUEST['httptestid'];
	}
	if (!empty($_REQUEST['group_httptestid'])) {
		$testIds = array_merge($testIds, $_REQUEST['group_httptestid']);
	}
	if ($testIds) {
		$testIds = array_unique($testIds);

		$count = API::HttpTest()->get([
			'countOutput' => true,
			'httptestids' => $testIds,
			'editable' => true
		]);

		if ($count != count($testIds)) {
			access_deny();
		}
	}
}
if (getRequest('hostid') && !isWritableHostTemplates([getRequest('hostid')])) {
	access_deny();
}

$groupId = getRequest('groupid');
if ($groupId && !API::HostGroup()->get(['groupids' => $groupId])) {
	access_deny();
}

/*
 * Actions
 */
// add new steps
if (isset($_REQUEST['new_httpstep'])) {
	$_REQUEST['steps'] = getRequest('steps', []);
	$_REQUEST['new_httpstep']['no'] = count($_REQUEST['steps']) + 1;
	array_push($_REQUEST['steps'], $_REQUEST['new_httpstep']);

	unset($_REQUEST['new_httpstep']);
}

if (hasRequest('delete') && hasRequest('httptestid')) {
	DBstart();

	$result = API::HttpTest()->delete([getRequest('httptestid')]);

	$result = DBend($result);

	if ($result) {
		uncheckTableRows(getRequest('hostid'));
	}

	show_messages($result, _('Web scenario deleted'), _('Cannot delete web scenario'));

	unset($_REQUEST['form']);
}
elseif (isset($_REQUEST['clone']) && isset($_REQUEST['httptestid'])) {
	unset($_REQUEST['httptestid']);
	unset($_REQUEST['templated']);
	$_REQUEST['form'] = 'clone';
}
elseif (hasRequest('del_history') && hasRequest('httptestid')) {
	$result = true;

	$httpTestId = getRequest('httptestid');

	$httpTests = API::HttpTest()->get([
		'output' => ['name'],
		'httptestids' => [$httpTestId],
		'selectHosts' => ['name'],
		'editable' => true
	]);

	if ($httpTests) {
		DBstart();

		$result = deleteHistoryByHttpTestIds([$httpTestId]);
		$result = ($result && DBexecute('UPDATE httptest SET nextcheck=0 WHERE httptestid='.zbx_dbstr($httpTestId)));

		if ($result) {
			$httpTest = reset($httpTests);
			$host = reset($httpTest['hosts']);

			add_audit(AUDIT_ACTION_UPDATE, AUDIT_RESOURCE_SCENARIO,
				_('Web scenario').' ['.$httpTest['name'].'] ['.$httpTestId.'] '.
					_('Host').' ['.$host['name'].'] '._('History cleared')
			);
		}

		$result = DBend($result);
	}

	show_messages($result, _('History cleared'), _('Cannot clear history'));
}
elseif (hasRequest('add') || hasRequest('update')) {
	if (hasRequest('update')) {
		$messageTrue = _('Web scenario updated');
		$messageFalse = _('Cannot update web scenario');
	}
	else {
		$messageTrue = _('Web scenario added');
		$messageFalse = _('Cannot add web scenario');
	}

	try {
		DBstart();

		$new_application = getRequest('new_application');

		if (!empty($_REQUEST['applicationid']) && $new_application) {
			throw new Exception(_('Cannot create new application, web scenario is already assigned to application.'));
		}

		$steps = getRequest('steps', []);
		$field_names = ['headers', 'variables', 'post_fields', 'query_fields'];
		$i = 1;

		foreach ($steps as &$step) {
			$step['no'] = $i++;
			$step['follow_redirects'] = $step['follow_redirects']
				? HTTPTEST_STEP_FOLLOW_REDIRECTS_ON
				: HTTPTEST_STEP_FOLLOW_REDIRECTS_OFF;
			$step['retrieve_mode'] = $step['retrieve_mode']
				? HTTPTEST_STEP_RETRIEVE_MODE_HEADERS
				: HTTPTEST_STEP_RETRIEVE_MODE_CONTENT;

			foreach ($field_names as $field_name) {
				$step[$field_name] = [];
			}

			if (array_key_exists('pairs', $step)) {
				foreach ($field_names as $field_name) {
					foreach ($step['pairs'] as $pair) {
						if (array_key_exists('type', $pair) && $field_name === $pair['type'] &&
							((array_key_exists('name', $pair) && $pair['name'] !== '') ||
							(array_key_exists('value', $pair) && $pair['value'] !== ''))) {
							$step[$field_name][] = [
								'name' => (array_key_exists('name', $pair) ? $pair['name'] : ''),
								'value' => (array_key_exists('value', $pair) ? $pair['value'] : '')
							];
						}
					}
				}
				unset($step['pairs']);
			}

			foreach ($step['variables'] as &$variable) {
				$variable['name'] = trim($variable['name']);
			}
			unset($variable);

			if ($step['post_type'] == ZBX_POSTTYPE_FORM) {
				$step['posts'] = $step['post_fields'];
			}
			unset($step['post_fields'], $step['post_type']);
		}
		unset($step);

		$httpTest = [
			'hostid' => $_REQUEST['hostid'],
			'name' => $_REQUEST['name'],
			'authentication' => $_REQUEST['authentication'],
<<<<<<< HEAD
			'applicationid' => getRequest('applicationid'),
			'delay' => getRequest('delay', DB::getDefault('httptest', 'delay')),
=======
			'applicationid' => getRequest('applicationid', 0),
			'delay' => $_REQUEST['delay'],
>>>>>>> be8c2648
			'retries' => $_REQUEST['retries'],
			'status' => hasRequest('status') ? HTTPTEST_STATUS_ACTIVE : HTTPTEST_STATUS_DISABLED,
			'agent' => hasRequest('agent_other') ? getRequest('agent_other') : getRequest('agent'),
			'variables' => [],
			'http_proxy' => $_REQUEST['http_proxy'],
			'steps' => $steps,
			'http_user' => ($_REQUEST['authentication'] == HTTPTEST_AUTH_NONE) ? '' : $_REQUEST['http_user'],
			'http_password' => ($_REQUEST['authentication'] == HTTPTEST_AUTH_NONE) ? '' : $_REQUEST['http_password'],
			'verify_peer' => getRequest('verify_peer', HTTPTEST_VERIFY_PEER_OFF),
			'verify_host' => getRequest('verify_host', HTTPTEST_VERIFY_HOST_OFF),
			'ssl_cert_file' => getRequest('ssl_cert_file'),
			'ssl_key_file' => getRequest('ssl_key_file'),
			'ssl_key_password' => getRequest('ssl_key_password'),
			'headers' => []
		];

		foreach (getRequest('pairs', []) as $pair) {
			if (array_key_exists('type', $pair) && in_array($pair['type'], ['variables', 'headers']) &&
				((array_key_exists('name', $pair) && $pair['name'] !== '') ||
				(array_key_exists('value', $pair) && $pair['value'] !== ''))) {

				$httpTest[$pair['type']][] = [
					'name' => (array_key_exists('name', $pair) ? $pair['name'] : ''),
					'value' => (array_key_exists('value', $pair) ? $pair['value'] : '')
				];
			}
		}

		foreach ($httpTest['variables'] as &$variable) {
			$variable['name'] = trim($variable['name']);
		}
		unset($variable);

		if ($new_application) {
			$exApp = API::Application()->get([
				'output' => ['applicationid', 'flags'],
				'hostids' => $_REQUEST['hostid'],
				'filter' => ['name' => $new_application]
			]);

			/*
			 * If application exists and it is a discovered application, prevent adding it to web scenario. If it is
			 * a normal application, assign it to web scenario. Otherwise create new application.
			 */
			if ($exApp) {
				if ($exApp[0]['flags'] == ZBX_FLAG_DISCOVERY_CREATED) {
					throw new Exception(_s('Application "%1$s" already exists.', $new_application));
				}
				else {
					$httpTest['applicationid'] = $exApp[0]['applicationid'];
				}
			}
			else {
				$result = API::Application()->create([
					'name' => $new_application,
					'hostid' => $_REQUEST['hostid']
				]);
				if ($result) {
					$httpTest['applicationid'] = reset($result['applicationids']);
				}
				else {
					throw new Exception(_s('Cannot add new application "%1$s".', $new_application));
				}
			}
		}

		if (isset($_REQUEST['httptestid'])) {
			// unset fields that did not change
			$dbHttpTest = API::HttpTest()->get([
				'httptestids' => $_REQUEST['httptestid'],
				'output' => API_OUTPUT_EXTEND,
				'selectSteps' => API_OUTPUT_EXTEND
			]);
			$dbHttpTest = reset($dbHttpTest);
			$dbHttpSteps = zbx_toHash($dbHttpTest['steps'], 'httpstepid');

			$httpTest = CArrayHelper::unsetEqualValues($httpTest, $dbHttpTest, ['applicationid']);
			foreach (['headers', 'variables'] as $field_name) {
				if (count($httpTest[$field_name]) !== count($dbHttpTest[$field_name])) {
					continue;
				}

				$changed = false;
				foreach ($httpTest[$field_name] as $key => $field) {
					if ($dbHttpTest[$field_name][$key]['name'] !== $field['name']
							|| $dbHttpTest[$field_name][$key]['value'] !== $field['value']) {
						$changed = true;
						break;
					}
				}

				if (!$changed) {
					unset($httpTest[$field_name]);
				}
			}

			foreach ($httpTest['steps'] as $snum => $step) {
				if (array_key_exists('httpstepid', $step) && array_key_exists($step['httpstepid'], $dbHttpSteps)) {
					$db_step = $dbHttpSteps[$step['httpstepid']];
					$new_step = CArrayHelper::unsetEqualValues($step, $db_step, ['httpstepid']);
					foreach (['headers', 'variables', 'posts', 'query_fields'] as $field_name) {
						if (!array_key_exists($field_name, $new_step)
								|| !is_array($new_step[$field_name]) || !is_array($db_step[$field_name])
								|| count($new_step[$field_name]) !== count($db_step[$field_name])) {
							continue;
						}

						$changed = false;
						foreach ($new_step[$field_name] as $key => $field) {
							if ($db_step[$field_name][$key]['name'] !== $field['name']
									|| $db_step[$field_name][$key]['value'] !== $field['value']) {
								$changed = true;
								break;
							}
						}

						if (!$changed) {
							unset($new_step[$field_name]);
						}
					}
					$httpTest['steps'][$snum] = $new_step;
				}
			}

			$httpTest['httptestid'] = $httpTestId = $_REQUEST['httptestid'];
			$result = API::HttpTest()->update($httpTest);
			if (!$result) {
				throw new Exception();
			}
			else {
				uncheckTableRows(getRequest('hostid'));
			}
		}
		else {
			foreach ($httpTest['steps'] as &$step) {
				unset($step['httptestid'], $step['httpstepid']);
			}
			unset($step);

			$result = API::HttpTest()->create($httpTest);
			if (!$result) {
				throw new Exception();
			}
			else {
				uncheckTableRows(getRequest('hostid'));
			}
			$httpTestId = reset($result['httptestids']);
		}

		unset($_REQUEST['form']);
		show_messages(true, $messageTrue);
		DBend(true);
	}
	catch (Exception $e) {
		DBend(false);

		$msg = $e->getMessage();
		if (!empty($msg)) {
			error($msg);
		}
		show_messages(false, null, $messageFalse);
	}
}
elseif (hasRequest('action') && str_in_array(getRequest('action'), ['httptest.massenable', 'httptest.massdisable'])
		&& hasRequest('group_httptestid') && is_array(getRequest('group_httptestid'))) {
	$enable = (getRequest('action') === 'httptest.massenable');
	$status = $enable ? HTTPTEST_STATUS_ACTIVE : HTTPTEST_STATUS_DISABLED;
	$updated = 0;
	$result = true;

	$upd_httptests = [];

	foreach (getRequest('group_httptestid') as $httptestid) {
		$upd_httptests[] = [
			'httptestid' => $httptestid,
			'status' => $status
		];
	}

	if ($upd_httptests) {
		$result = (bool) API::HttpTest()->update($upd_httptests);
	}

	$updated = count($upd_httptests);

	$messageSuccess = $enable
		? _n('Web scenario enabled', 'Web scenarios enabled', $updated)
		: _n('Web scenario disabled', 'Web scenarios disabled', $updated);
	$messageFailed = $enable
		? _n('Cannot enable web scenario', 'Cannot enable web scenarios', $updated)
		: _n('Cannot disable web scenario', 'Cannot disable web scenarios', $updated);

	if ($result) {
		uncheckTableRows(getRequest('hostid'));
	}

	show_messages($result, $messageSuccess, $messageFailed);
}
elseif (hasRequest('action') && getRequest('action') === 'httptest.massclearhistory'
		&& hasRequest('group_httptestid') && is_array(getRequest('group_httptestid'))) {
	$result = false;

	$httpTestIds = getRequest('group_httptestid');

	$httpTests = API::HttpTest()->get([
		'output' => ['httptestid', 'name'],
		'httptestids' => $httpTestIds,
		'selectHosts' => ['name'],
		'editable' => true
	]);

	if ($httpTests) {
		DBstart();

		$result = deleteHistoryByHttpTestIds($httpTestIds);
		$result = ($result && DBexecute(
			'UPDATE httptest SET nextcheck=0 WHERE '.dbConditionInt('httptestid', $httpTestIds)
		));

		if ($result) {
			foreach ($httpTests as $httpTest) {
				$host = reset($httpTest['hosts']);

				add_audit(AUDIT_ACTION_UPDATE, AUDIT_RESOURCE_SCENARIO,
					_('Web scenario').' ['.$httpTest['name'].'] ['.$httpTest['httptestid'].'] '.
						_('Host').' ['.$host['name'].'] '._('History cleared')
				);
			}
		}

		$result = DBend($result);

		if ($result) {
			uncheckTableRows(getRequest('hostid'));
		}
	}

	show_messages($result, _('History cleared'), _('Cannot clear history'));
}
elseif (hasRequest('action') && getRequest('action') === 'httptest.massdelete'
		&& hasRequest('group_httptestid') && is_array(getRequest('group_httptestid'))) {
	$result = API::HttpTest()->delete(getRequest('group_httptestid'));

	if ($result) {
		uncheckTableRows(getRequest('hostid'));
	}
	show_messages($result, _('Web scenario deleted'), _('Cannot delete web scenario'));
}

show_messages();

/*
 * Display
 */
if (isset($_REQUEST['form'])) {
	$data = [
		'hostid' => getRequest('hostid', 0),
		'httptestid' => getRequest('httptestid'),
		'form' => getRequest('form'),
		'form_refresh' => getRequest('form_refresh'),
		'templates' => []
	];

	$host = API::Host()->get([
		'output' => ['status'],
		'hostids' => $data['hostid'],
		'templated_hosts' => true
	]);
	$data['host'] = reset($host);

	if (isset($data['httptestid'])) {
		// get templates
		$httpTestId = $data['httptestid'];
		while ($httpTestId) {
			$dbTest = DBfetch(DBselect(
				'SELECT h.hostid,h.name,ht.httptestid,ht.templateid'.
					' FROM hosts h,httptest ht'.
					' WHERE ht.hostid=h.hostid'.
					' AND ht.httptestid='.zbx_dbstr($httpTestId)
			));
			$httpTestId = null;

			if (!empty($dbTest)) {
				if (!idcmp($data['httptestid'], $dbTest['httptestid'])) {
					$data['templates'][] = new CLink($dbTest['name'],
						'httpconf.php?form=update&httptestid='.$dbTest['httptestid'].'&hostid='.$dbTest['hostid']
					);
					$data['templates'][] = SPACE.'&rArr;'.SPACE;
				}
				$httpTestId = $dbTest['templateid'];
			}
		}
		$data['templates'] = array_reverse($data['templates']);
		array_shift($data['templates']);
	}

	if (hasRequest('httptestid') && !hasRequest('form_refresh')) {
		$db_httptests = API::HttpTest()->get([
			'output' => ['name', 'applicationid', 'delay', 'retries', 'status', 'agent', 'authentication',
				'http_user', 'http_password', 'http_proxy', 'templateid', 'verify_peer', 'verify_host', 'ssl_cert_file',
				'ssl_key_file', 'ssl_key_password', 'headers', 'variables'
			],
			'selectSteps' => ['httpstepid', 'name', 'no', 'url', 'timeout', 'posts', 'required', 'status_codes',
				'follow_redirects', 'retrieve_mode', 'headers', 'variables', 'query_fields', 'post_type'
			],
			'httptestids' => getRequest('httptestid')
		]);

		$db_httptest = $db_httptests[0];

		$data['name'] = $db_httptest['name'];
		$data['applicationid'] = $db_httptest['applicationid'];
		$data['new_application'] = '';
		$data['delay'] = $db_httptest['delay'];
		$data['retries'] = $db_httptest['retries'];
		$data['status'] = $db_httptest['status'];

		$data['agent'] = ZBX_AGENT_OTHER;
		$data['agent_other'] = $db_httptest['agent'];

		foreach (userAgents() as $userAgents) {
			if (array_key_exists($db_httptest['agent'], $userAgents)) {
				$data['agent'] = $db_httptest['agent'];
				$data['agent_other'] = '';
				break;
			}
		}

		$id = 1;
		$data['pairs'] = [];

		$fields = [
			'headers' => 'headers',
			'variables' => 'variables'
		];

		CArrayHelper::sort($db_httptest['variables'], ['name']);

		foreach ($fields as $type => $field_name) {
			foreach ($db_httptest[$field_name] as $pair) {
				$data['pairs'][] = [
					'id' => $id++,
					'type' => $type,
					'name' => $pair['name'],
					'value' => $pair['value']
				];
			}
		}

		$data['authentication'] = $db_httptest['authentication'];
		$data['http_user'] = $db_httptest['http_user'];
		$data['http_password'] = $db_httptest['http_password'];
		$data['http_proxy'] = $db_httptest['http_proxy'];
		$data['templated'] = (bool) $db_httptest['templateid'];

		$data['verify_peer'] = $db_httptest['verify_peer'];
		$data['verify_host'] = $db_httptest['verify_host'];
		$data['ssl_cert_file'] = $db_httptest['ssl_cert_file'];
		$data['ssl_key_file'] = $db_httptest['ssl_key_file'];
		$data['ssl_key_password'] = $db_httptest['ssl_key_password'];
		$data['steps'] = $db_httptest['steps'];
		CArrayHelper::sort($data['steps'], ['no']);

		$fields = [
			'headers' => 'headers',
			'variables' => 'variables',
			'query_fields' => 'query_fields',
			'post_fields' => 'posts'
		];

		foreach ($data['steps'] as &$step) {
			$id = 0;
			$step['pairs'] = [];

			CArrayHelper::sort($step['variables'], ['name']);

			foreach ($fields as $type => $field_name) {
				if ($field_name !== 'posts' || $step['post_type'] == ZBX_POSTTYPE_FORM) {
					foreach ($step[$field_name] as $pair) {
						$step['pairs'][] = [
							'id' => $id++,
							'type' => $type,
							'name' => $pair['name'],
							'value' => $pair['value']
						];
					}

					if ($field_name === 'posts') {
						$step['posts'] = '';
					}
					else {
						unset($step[$field_name]);
					}
				}
			}
		}
		unset($step);

	}
	else {
		if (isset($_REQUEST['form_refresh'])) {
			$data['status'] = isset($_REQUEST['status']) ? HTTPTEST_STATUS_ACTIVE : HTTPTEST_STATUS_DISABLED;
		}
		else {
			$data['status'] = HTTPTEST_STATUS_ACTIVE;
		}

		$data['name'] = getRequest('name', '');
		$data['applicationid'] = getRequest('applicationid');
		$data['new_application'] = getRequest('new_application', '');
		$data['delay'] = getRequest('delay', DB::getDefault('httptest', 'delay'));
		$data['retries'] = getRequest('retries', 1);

		$data['agent'] = getRequest('agent', ZBX_DEFAULT_AGENT);
		$data['agent_other'] = getRequest('agent_other');

		if ($data['agent'] == ZBX_AGENT_OTHER) {
			foreach (userAgents() as $userAgents) {
				if (array_key_exists($data['agent_other'], $userAgents)) {
					$data['agent'] = $data['agent_other'];
					$data['agent_other'] = '';
					break;
				}
			}
		}

		$data['authentication'] = getRequest('authentication', HTTPTEST_AUTH_NONE);
		$data['http_user'] = getRequest('http_user', '');
		$data['http_password'] = getRequest('http_password', '');
		$data['http_proxy'] = getRequest('http_proxy', '');
		$data['templated'] = (bool) getRequest('templated');
		$data['steps'] = getRequest('steps', []);
		$data['verify_peer'] = getRequest('verify_peer');
		$data['verify_host'] = getRequest('verify_host');
		$data['ssl_cert_file'] = getRequest('ssl_cert_file');
		$data['ssl_key_file'] = getRequest('ssl_key_file');
		$data['ssl_key_password'] = getRequest('ssl_key_password');
		$data['pairs'] = array_values(getRequest('pairs', []));
	}

	$data['application_list'] = [];
	if (!empty($data['hostid'])) {
		$dbApps = DBselect(
			'SELECT a.applicationid,a.name'.
			' FROM applications a'.
			' WHERE a.hostid='.zbx_dbstr($data['hostid']).
				' AND a.flags='.ZBX_FLAG_DISCOVERY_NORMAL
		);
		while ($dbApp = DBfetch($dbApps)) {
			$data['application_list'][$dbApp['applicationid']] = $dbApp['name'];
		}
	}

	// render view
	$httpView = new CView('configuration.httpconf.edit', $data);
	$httpView->render();
	$httpView->show();
}
else {
	$sortField = getRequest('sort', CProfile::get('web.'.$page['file'].'.sort', 'name'));
	$sortOrder = getRequest('sortorder', CProfile::get('web.'.$page['file'].'.sortorder', ZBX_SORT_UP));

	CProfile::update('web.'.$page['file'].'.sort', $sortField, PROFILE_TYPE_STR);
	CProfile::update('web.'.$page['file'].'.sortorder', $sortOrder, PROFILE_TYPE_STR);

	if (hasRequest('filter_set')) {
		CProfile::update('web.httpconf.filter_status', getRequest('filter_status', -1), PROFILE_TYPE_INT);
	}
	elseif (hasRequest('filter_rst')) {
		CProfile::delete('web.httpconf.filter_status');
	}

	$pageFilter = new CPageFilter([
		'groups' => [
			'editable' => true
		],
		'hosts' => [
			'editable' => true,
			'templated_hosts' => true
		],
		'hostid' => getRequest('hostid'),
		'groupid' => getRequest('groupid')
	]);

	$data = [
		'hostid' => $pageFilter->hostid,
		'pageFilter' => $pageFilter,
		'filter_status' => CProfile::get('web.httpconf.filter_status', -1),
		'httpTests' => [],
		'httpTestsLastData' => [],
		'paging' => null,
		'sort' => $sortField,
		'sortorder' => $sortOrder
	];

	// show the error column only for hosts
	if (getRequest('hostid') != 0) {
		$data['showInfoColumn'] = (bool) API::Host()->get([
			'hostids' => getRequest('hostid'),
			'output' => ['status']
		]);
	}
	else {
		$data['showInfoColumn'] = true;
	}

	if ($data['pageFilter']->hostsSelected) {
		$config = select_config();

		$options = [
			'editable' => true,
			'output' => ['httptestid', $sortField],
			'limit' => $config['search_limit'] + 1
		];
		if ($data['filter_status'] != -1) {
			$options['filter']['status'] = $data['filter_status'];
		}
		if ($data['pageFilter']->hostid > 0) {
			$options['hostids'] = $data['pageFilter']->hostid;
		}
		elseif ($data['pageFilter']->groupid > 0) {
			$options['groupids'] = $data['pageFilter']->groupids;
		}
		$httpTests = API::HttpTest()->get($options);

		$dbHttpTests = DBselect(
			'SELECT ht.httptestid,ht.name,ht.delay,ht.status,ht.hostid,ht.templateid,h.name AS hostname,ht.retries,'.
				'ht.authentication,ht.http_proxy,a.applicationid,a.name AS application_name'.
				' FROM httptest ht'.
				' INNER JOIN hosts h ON h.hostid=ht.hostid'.
				' LEFT JOIN applications a ON a.applicationid=ht.applicationid'.
				' WHERE '.dbConditionInt('ht.httptestid', zbx_objectValues($httpTests, 'httptestid'))
		);
		$httpTests = [];
		while ($dbHttpTest = DBfetch($dbHttpTests)) {
			$httpTests[$dbHttpTest['httptestid']] = $dbHttpTest;
		}

		order_result($httpTests, $sortField, $sortOrder);

		$url = (new CUrl('httpconf.php'))
			->setArgument('hostid', $data['hostid'])
			->setArgument('groupid', $data['pageFilter']->groupid);

		$data['paging'] = getPagingLine($httpTests, $sortOrder, $url);

		if($data['showInfoColumn']) {
			$httpTestsLastData = Manager::HttpTest()->getLastData(array_keys($httpTests));

			foreach ($httpTestsLastData as $httpTestId => &$lastData) {
				if ($lastData['lastfailedstep'] !== null) {
					$lastData['failedstep'] = get_httpstep_by_no($httpTestId, $lastData['lastfailedstep']);
				}
			}
			unset($lastData);
		}
		else {
			$httpTestsLastData = [];
		}

		$dbHttpSteps = DBselect(
			'SELECT hs.httptestid,COUNT(*) AS stepscnt'.
				' FROM httpstep hs'.
				' WHERE '.dbConditionInt('hs.httptestid', zbx_objectValues($httpTests, 'httptestid')).
				' GROUP BY hs.httptestid'
		);
		while ($dbHttpStep = DBfetch($dbHttpSteps)) {
			$httpTests[$dbHttpStep['httptestid']]['stepscnt'] = $dbHttpStep['stepscnt'];
		}

		order_result($httpTests, $sortField, $sortOrder);

		$data['parentTemplates'] = getHttpTestsParentTemplates($httpTests);

		$data['httpTests'] = $httpTests;
		$data['httpTestsLastData'] = $httpTestsLastData;
	}

	// render view
	$httpView = new CView('configuration.httpconf.list', $data);
	$httpView->render();
	$httpView->show();
}

require_once dirname(__FILE__).'/include/page_footer.php';<|MERGE_RESOLUTION|>--- conflicted
+++ resolved
@@ -33,12 +33,7 @@
 // VAR	TYPE	OPTIONAL	FLAGS	VALIDATION	EXCEPTION
 $fields = [
 	'groupid'			=> [T_ZBX_INT, O_OPT, P_SYS,	DB_ID,				null],
-<<<<<<< HEAD
-	'new_httpstep'		=> [T_ZBX_STR, O_OPT, null,	null,				null],
-=======
 	'new_httpstep'		=> [T_ZBX_STR, O_OPT, P_NO_TRIM,	null,				null],
-	'sel_step'			=> [T_ZBX_INT, O_OPT, null,	BETWEEN(0, 65534),	null],
->>>>>>> be8c2648
 	'group_httptestid'	=> [T_ZBX_INT, O_OPT, null,	DB_ID,				null],
 	// form
 	'hostid'          => [T_ZBX_INT, O_OPT, P_SYS, DB_ID.NOT_ZERO,          'isset({form}) || isset({add}) || isset({update})'],
@@ -270,13 +265,8 @@
 			'hostid' => $_REQUEST['hostid'],
 			'name' => $_REQUEST['name'],
 			'authentication' => $_REQUEST['authentication'],
-<<<<<<< HEAD
-			'applicationid' => getRequest('applicationid'),
+			'applicationid' => getRequest('applicationid', 0),
 			'delay' => getRequest('delay', DB::getDefault('httptest', 'delay')),
-=======
-			'applicationid' => getRequest('applicationid', 0),
-			'delay' => $_REQUEST['delay'],
->>>>>>> be8c2648
 			'retries' => $_REQUEST['retries'],
 			'status' => hasRequest('status') ? HTTPTEST_STATUS_ACTIVE : HTTPTEST_STATUS_DISABLED,
 			'agent' => hasRequest('agent_other') ? getRequest('agent_other') : getRequest('agent'),
