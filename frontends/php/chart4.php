--- conflicted
+++ resolved
@@ -1,7 +1,7 @@
 <?php
 /*
-** Zabbix
-** Copyright (C) 2000-2011 Zabbix SIA
+** ZABBIX
+** Copyright (C) 2000-2005 SIA Zabbix
 **
 ** This program is free software; you can redistribute it and/or modify
 ** it under the terms of the GNU General Public License as published by
@@ -38,11 +38,7 @@
 	check_fields($fields);
 ?>
 <?php
-<<<<<<< HEAD
-	if(!isset($_REQUEST['triggerid'])) fatal_error(S_NO_TRIGGERS_DEFINED);
-=======
 	if(!isset($_REQUEST['triggerid'])) fatal_error(S_NO_TRIGGER_DEFINED);
->>>>>>> 2a669d0f
 
 	$options = array(
 		'triggerids' => $_REQUEST['triggerid'],
@@ -50,11 +46,7 @@
 		'nodeids' => get_current_nodeid(true)
 	);
 
-<<<<<<< HEAD
-	$db_data = API::Trigger()->get($options);
-=======
 	$db_data = CTrigger::get($options);
->>>>>>> 2a669d0f
 	if(empty($db_data)) access_deny();
 	else $db_data = reset($db_data);
 
@@ -91,12 +83,7 @@
 
 	$str = expand_trigger_description_by_data($db_data);
 
-<<<<<<< HEAD
-	$d = zbx_date2str('Y');
-	$str = _s('%1$s (year %2$s)', $str, $d);
-=======
 	$str = S_CHART4_HEADER_TITLE_PART1.' '.$str.' '.S_CHART4_HEADER_TITLE_PART2.' '.zbx_date2str(S_CHART4_HEADER_DATE_FORMAT).' '.S_CHART4_HEADER_TITLE_PART3;
->>>>>>> 2a669d0f
 	$x = imagesx($im)/2-imagefontwidth(4)*zbx_strlen($str)/2;
 	//imagestring($im, 4,$x,1, $str , $darkred);
 	imageText($im, 10, 0, $x, 14, $darkred, $str);
