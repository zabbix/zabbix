<?php
/*
<<<<<<< HEAD
** Zabbix
** Copyright (C) 2000-2011 Zabbix SIA
=======
** ZABBIX
** Copyright (C) 2000-2010 SIA Zabbix
>>>>>>> 2a669d0f
**
** This program is free software; you can redistribute it and/or modify
** it under the terms of the GNU General Public License as published by
** the Free Software Foundation; either version 2 of the License, or
** (at your option) any later version.
**
** This program is distributed in the hope that it will be useful,
** but WITHOUT ANY WARRANTY; without even the implied warranty of
** MERCHANTABILITY or FITNESS FOR A PARTICULAR PURPOSE.  See the
** GNU General Public License for more details.
**
** You should have received a copy of the GNU General Public License
** along with this program; if not, write to the Free Software
** Foundation, Inc., 675 Mass Ave, Cambridge, MA 02139, USA.
**/
?>
<?php
require_once('include/config.inc.php');

$page['title'] = "S_RESOURCE";
$page['file'] = 'popup_right.php';

define('ZBX_PAGE_NO_MENU', 1);

include_once('include/page_header.php');
?>
<?php
//		VAR			TYPE	OPTIONAL FLAGS	VALIDATION	EXCEPTION
$fields=array(
	'dstfrm'=>		array(T_ZBX_STR, O_MAND,P_SYS,	NOT_EMPTY,		NULL),
	'permission'=>	array(T_ZBX_INT, O_MAND,P_SYS,	IN(PERM_DENY.','.PERM_READ_ONLY.','.PERM_READ_WRITE),	NULL),
	'nodeid'=>		array(T_ZBX_INT, O_OPT, P_SYS,	DB_ID,	NULL),
);

check_fields($fields);
?>
<?php
	$dstfrm		= get_request('dstfrm',		0);			// destination form
	$permission	= get_request('permission',	PERM_DENY);		// right
	$nodeid		= get_request('nodeid', 	CProfile::get('web.popup_right.nodeid.last',get_current_nodeid(false)));

	CProfile::update('web.popup_right.nodeid.last', $nodeid, PROFILE_TYPE_ID);

	$frmTitle = new CForm();
	$frmTitle->addVar('dstfrm',$dstfrm);
	$frmTitle->addVar('permission', $permission);

	if(ZBX_DISTRIBUTED){
		$available_nodes = get_accessible_nodes_by_user($USER_DETAILS, PERM_READ_ONLY, PERM_RES_IDS_ARRAY);

		$cmbResourceNode = new CComboBox('nodeid',$nodeid,'submit();');
		$cmbResourceNode->addItem(0, S_ALL_S);

		$sql = 'SELECT name,nodeid '.
			' FROM nodes '.
			' WHERE '.DBcondition('nodeid',$available_nodes);
		$db_nodes = DBselect($sql);
		while($node = DBfetch($db_nodes)){
			$cmbResourceNode->addItem($node['nodeid'], $node['name']);
		}

		$frmTitle->addItem(array(S_NODE, SPACE, $cmbResourceNode));
	}

	show_table_header(permission2str($permission),$frmTitle);

	$form = new CForm();
	$form->setAttribute('id', 'groups');

	$table = new CTableInfo(S_NO_RESOURCES_DEFINED);
	$table->setHeader(new CCol(array(new CCheckBox('all_groups', NULL, 'check_all(this.checked)'),S_NAME)));
<<<<<<< HEAD

// NODES
	if($nodeid == 0) $nodeids = get_current_nodeid(true);
	else $nodeids = $nodeid;
=======
>>>>>>> 2a669d0f

// NODES
	if($nodeid == 0) $nodeids = get_current_nodeid(true);
	else $nodeids = $nodeid;
	
	$count=0;
	$grouplist = array();

	$options = array(
		'nodeids' => $nodeids,
		'output' => API_OUTPUT_EXTEND
	);
<<<<<<< HEAD
	$groups = API::HostGroup()->get($options);
=======
	$groups = CHostGroup::get($options);
>>>>>>> 2a669d0f
	foreach($groups as $gnum => $row){
		$groups[$gnum]['nodename'] = get_node_name_by_elid($row['groupid'], true, ':').$row['name'];
		if($nodeid == 0) $groups[$gnum]['name'] = $groups[$gnum]['nodename'];
	}

	order_result($groups, 'name');

	foreach($groups as $gnum => $row){
		$grouplist[$count] = array(
			'groupid' => $row['groupid'],
			'name' => $row['nodename'],
			'permission' => $permission
		);

		$table->addRow(	new CCol(array(new CCheckBox('groups['.$count.']', NULL, NULL, $count), $row['name'])));
		$count++;
	}

	insert_js('var grouplist = '.zbx_jsvalue($grouplist).';');

	$button = new CButton('select', S_SELECT, 'add_groups("'.$dstfrm.'")');
	$table->setFooter(new CCol($button,'right'));

	$form->addItem($table);
	$form->show();

	?>
<script language="JavaScript" type="text/javascript">
<!--
function add_groups(formname) {
	var parent_document = window.opener.document;

	if(!parent_document) return close_window();

	$('groups').getInputs("checkbox").each(
		function(box){
			if(box.checked && (box.name != "all_groups")){
				var groupid = grouplist[box.value].groupid;
				add_variable('input', 'new_right['+groupid+'][permission]', grouplist[box.value].permission, formname, parent_document);
				add_variable('input', 'new_right['+groupid+'][name]', grouplist[box.value].name, formname, parent_document);
			}
		});
	parent_document.forms[formname].submit();
	close_window();
}

function check_all(value) {
	$("groups").getInputs("checkbox").each(function(e){ e.checked = value });
}
-->
</script>
<?php

include_once('include/page_footer.php');

?><|MERGE_RESOLUTION|>--- conflicted
+++ resolved
@@ -1,12 +1,7 @@
 <?php
 /*
-<<<<<<< HEAD
-** Zabbix
-** Copyright (C) 2000-2011 Zabbix SIA
-=======
 ** ZABBIX
 ** Copyright (C) 2000-2010 SIA Zabbix
->>>>>>> 2a669d0f
 **
 ** This program is free software; you can redistribute it and/or modify
 ** it under the terms of the GNU General Public License as published by
@@ -78,13 +73,6 @@
 
 	$table = new CTableInfo(S_NO_RESOURCES_DEFINED);
 	$table->setHeader(new CCol(array(new CCheckBox('all_groups', NULL, 'check_all(this.checked)'),S_NAME)));
-<<<<<<< HEAD
-
-// NODES
-	if($nodeid == 0) $nodeids = get_current_nodeid(true);
-	else $nodeids = $nodeid;
-=======
->>>>>>> 2a669d0f
 
 // NODES
 	if($nodeid == 0) $nodeids = get_current_nodeid(true);
@@ -97,11 +85,7 @@
 		'nodeids' => $nodeids,
 		'output' => API_OUTPUT_EXTEND
 	);
-<<<<<<< HEAD
-	$groups = API::HostGroup()->get($options);
-=======
 	$groups = CHostGroup::get($options);
->>>>>>> 2a669d0f
 	foreach($groups as $gnum => $row){
 		$groups[$gnum]['nodename'] = get_node_name_by_elid($row['groupid'], true, ':').$row['name'];
 		if($nodeid == 0) $groups[$gnum]['name'] = $groups[$gnum]['nodename'];
@@ -123,6 +107,7 @@
 	insert_js('var grouplist = '.zbx_jsvalue($grouplist).';');
 
 	$button = new CButton('select', S_SELECT, 'add_groups("'.$dstfrm.'")');
+	$button->setType('button');
 	$table->setFooter(new CCol($button,'right'));
 
 	$form->addItem($table);
