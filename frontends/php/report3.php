<?php
/*
** Zabbix
** Copyright (C) 2000-2011 Zabbix SIA
**
** This program is free software; you can redistribute it and/or modify
** it under the terms of the GNU General Public License as published by
** the Free Software Foundation; either version 2 of the License, or
** (at your option) any later version.
**
** This program is distributed in the hope that it will be useful,
** but WITHOUT ANY WARRANTY; without even the implied warranty of
** MERCHANTABILITY or FITNESS FOR A PARTICULAR PURPOSE.  See the
** GNU General Public License for more details.
**
** You should have received a copy of the GNU General Public License
** along with this program; if not, write to the Free Software
** Foundation, Inc., 675 Mass Ave, Cambridge, MA 02139, USA.
**/
?>
<?php
require_once('include/config.inc.php');
require_once('include/services.inc.php');

$page['title'] = "S_IT_SERVICES_AVAILABILITY_REPORT";
$page['file'] = 'report3.php';
$page['hist_arg'] = array();

include_once('include/page_header.php');
?>
<?php
//		VAR			TYPE	OPTIONAL FLAGS	VALIDATION	EXCEPTION
	$fields=array(
		'serviceid'=>		array(T_ZBX_INT, O_MAND,P_SYS,	DB_ID,						NULL),
<<<<<<< HEAD
		'period'=>		array(T_ZBX_STR, O_OPT,	null,	IN('"daily","weekly","monthly","yearly"'),	NULL),
=======
		'period'=>		array(T_ZBX_STR, O_OPT,	null,	IN('"dayly","weekly","monthly","yearly"'),	NULL),
>>>>>>> 2a669d0f
		'year'=>		array(T_ZBX_INT, O_OPT,	null,	null,						NULL)
	);

	check_fields($fields);

	$period = get_request('period',	'weekly');
	$year	= get_request('year',	date('Y'));

	define("YEAR_LEFT_SHIFT", 5);
?>
<?php
	$sql = 'SELECT s.* FROM services s  WHERE s.serviceid='.$_REQUEST['serviceid'];
	if(!$service = DBfetch(DBselect($sql,1))){
		fatal_error(S_NO_IT_SERVICE_DEFINED);
	}

	if(!is_null($service['triggerid'])){
		$options = array(
			'triggerids' => $service['triggerid'],
			'output' => API_OUTPUT_SHORTEN,
			'nodeids' => get_current_nodeid(true)
		);

<<<<<<< HEAD
		$db_data = API::Trigger()->get($options);
=======
		$db_data = CTrigger::get($options);
>>>>>>> 2a669d0f
		if(empty($db_data)) access_deny();
	}

	if(!DBfetch(DBselect('SELECT serviceid FROM services WHERE serviceid='.$_REQUEST['serviceid']))){
		fatal_error(S_NO_IT_SERVICE_DEFINED);
	}
?>
<?php
	$form = new CForm();
	$form->setMethod('get');
	$form->addVar('serviceid', $_REQUEST['serviceid']);

	$cmbPeriod = new CComboBox('period', $period, 'submit();');
<<<<<<< HEAD
	$cmbPeriod->addItem('daily',S_DAILY);
=======
	$cmbPeriod->addItem('dayly',S_DAILY);
>>>>>>> 2a669d0f
	$cmbPeriod->addItem('weekly',S_WEEKLY);
	$cmbPeriod->addItem('monthly',S_MONTHLY);
	$cmbPeriod->addItem('yearly',S_YEARLY);
	$form->addItem(array(SPACE.S_PERIOD.SPACE, $cmbPeriod));

	$cmbYear = new CComboBox('year', $year, 'submit();');

	for($y = (date('Y') - YEAR_LEFT_SHIFT); $y <= date('Y'); $y++){
		$cmbYear->addItem($y, $y);
	}

	$form->addItem(array(SPACE.S_YEAR.SPACE, $cmbYear));

	show_table_header(array(
			S_IT_SERVICES_AVAILABILITY_REPORT_BIG,
			SPACE.'"',
			new CLink($service['name'],'srv_status.php?showgraph=1&serviceid='.$service['serviceid']),
			'"'
		),
		$form);
?>
<?php
	$table = new CTableInfo();

	$header = array(S_OK,S_PROBLEMS,S_DOWNTIME,S_PERCENTAGE,S_SLA);

        switch($period){
			case 'yearly':
				$from	= (date('Y') - YEAR_LEFT_SHIFT);
				$to	= date('Y');
				array_unshift($header, new CCol(S_YEAR,'center'));
				function get_time($y)	{	return mktime(0,0,0,1,1,$y);		}
				function format_time($t){	return zbx_date2str(S_REPORT3_ANNUALLY_DATE_FORMAT, $t);	}
				function format_time2($t){	return null; };
				break;
			case 'monthly':
				$from	= 1;
				$to	= 12;
				array_unshift($header, new CCol(S_MONTH,'center'));
				function get_time($m)	{	global $year;	return mktime(0,0,0,$m,1,$year);	}
				function format_time($t){	return zbx_date2str(S_REPORT3_MONTHLY_DATE_FORMAT,$t);	}
				function format_time2($t){	return null; };
				break;
<<<<<<< HEAD
			case 'daily':
=======
			case 'dayly':
>>>>>>> 2a669d0f
				$from	= 1;
				$to	= 365;
				array_unshift($header, new CCol(S_DAY,'center'));
				function get_time($d)	{	global $year;	return mktime(0,0,0,1,$d,$year);	}
				function format_time($t){	return zbx_date2str(S_REPORT3_DAILY_DATE_FORMAT,$t);	}
				function format_time2($t){	return null; };
				break;
			case 'weekly':
			default:
				$from	= 0;
				$to	= 52;
				array_unshift($header,new CCol(S_FROM,'center'),new CCol(S_TILL,'center'));
				function get_time($w)	{
					global $year;

					$time	= mktime(0,0,0,1, 1, $year);
					$wd	= date('w', $time);
					$wd	= $wd == 0 ? 6 : $wd - 1;

					return ($time + ($w*7 - $wd)*24*3600);
				}
				function format_time($t){	return zbx_date2str(S_REPORT3_WEEKLY_DATE_FORMAT,$t);	}
				function format_time2($t){	return format_time($t); };
				break;
	}

	$table->SetHeader($header);

	for($t = $from; $t <= $to; $t++){

		if(($start = get_time($t)) > time())
			break;

		if(($end = get_time($t+1)) > time())
			$end = time();

		$stat = calculate_service_availability($service['serviceid'],$start,$end);

		$ok 		= new CSpan(
					sprintf('%dd %dh %dm',
						$stat['ok_time']/(24*3600),
						($stat['ok_time']%(24*3600))/3600,
						($stat['ok_time']%(3600))/(60)),
					'off');

		$problems	= new CSpan(
					sprintf('%dd %dh %dm',
						$stat['problem_time']/(24*3600),
						($stat['problem_time']%(24*3600))/3600,
						($stat['problem_time']%(3600))/(60)),
					'on');

		$downtime	= sprintf('%dd %dh %dm',
					$stat['downtime_time']/(24*3600),
					($stat['downtime_time']%(24*3600))/3600,
					($stat['downtime_time']%(3600))/(60));

		$percentage	= new CSpan(sprintf('%2.2f%%',$stat['ok']) , 'off');

		$table->addRow(array(
			format_time($start),
			format_time2($end),
			$ok,
			$problems,
			$downtime,
			$percentage,
			($service['showsla']==1) ?
				new CSpan($service['goodsla'], ($stat['ok'] >= $service['goodsla']) ? 'off' : 'on') :
				'-'

			));
	}

	$table->Show();
?>
<?php

include_once('include/page_footer.php');

?><|MERGE_RESOLUTION|>--- conflicted
+++ resolved
@@ -1,7 +1,7 @@
 <?php
 /*
-** Zabbix
-** Copyright (C) 2000-2011 Zabbix SIA
+** ZABBIX
+** Copyright (C) 2000-2005 SIA Zabbix
 **
 ** This program is free software; you can redistribute it and/or modify
 ** it under the terms of the GNU General Public License as published by
@@ -32,11 +32,7 @@
 //		VAR			TYPE	OPTIONAL FLAGS	VALIDATION	EXCEPTION
 	$fields=array(
 		'serviceid'=>		array(T_ZBX_INT, O_MAND,P_SYS,	DB_ID,						NULL),
-<<<<<<< HEAD
-		'period'=>		array(T_ZBX_STR, O_OPT,	null,	IN('"daily","weekly","monthly","yearly"'),	NULL),
-=======
 		'period'=>		array(T_ZBX_STR, O_OPT,	null,	IN('"dayly","weekly","monthly","yearly"'),	NULL),
->>>>>>> 2a669d0f
 		'year'=>		array(T_ZBX_INT, O_OPT,	null,	null,						NULL)
 	);
 
@@ -60,11 +56,7 @@
 			'nodeids' => get_current_nodeid(true)
 		);
 
-<<<<<<< HEAD
-		$db_data = API::Trigger()->get($options);
-=======
 		$db_data = CTrigger::get($options);
->>>>>>> 2a669d0f
 		if(empty($db_data)) access_deny();
 	}
 
@@ -78,11 +70,7 @@
 	$form->addVar('serviceid', $_REQUEST['serviceid']);
 
 	$cmbPeriod = new CComboBox('period', $period, 'submit();');
-<<<<<<< HEAD
-	$cmbPeriod->addItem('daily',S_DAILY);
-=======
 	$cmbPeriod->addItem('dayly',S_DAILY);
->>>>>>> 2a669d0f
 	$cmbPeriod->addItem('weekly',S_WEEKLY);
 	$cmbPeriod->addItem('monthly',S_MONTHLY);
 	$cmbPeriod->addItem('yearly',S_YEARLY);
@@ -126,11 +114,7 @@
 				function format_time($t){	return zbx_date2str(S_REPORT3_MONTHLY_DATE_FORMAT,$t);	}
 				function format_time2($t){	return null; };
 				break;
-<<<<<<< HEAD
-			case 'daily':
-=======
 			case 'dayly':
->>>>>>> 2a669d0f
 				$from	= 1;
 				$to	= 365;
 				array_unshift($header, new CCol(S_DAY,'center'));
