--- conflicted
+++ resolved
@@ -629,24 +629,6 @@
 
 int	zbx_db_get_user_names(zbx_uint64_t userid, char **username, char **name, char **surname);
 
-<<<<<<< HEAD
-void	zbx_db_register_host(zbx_uint64_t proxyid, const char *host, const char *ip, const char *dns,
-		unsigned short port, unsigned int connection_type, const char *host_metadata, unsigned short flag,
-		int now, const zbx_events_funcs_t *events_cbs);
-
-void	zbx_db_register_host_prepare(zbx_vector_ptr_t *autoreg_hosts, const char *host, const char *ip, const char *dns,
-		unsigned short port, unsigned int connection_type, const char *host_metadata, unsigned short flag,
-		int now);
-
-void	zbx_db_register_host_flush(zbx_vector_ptr_t *autoreg_hosts, zbx_uint64_t proxyid,
-		const zbx_events_funcs_t *events_cbs);
-
-void	zbx_db_register_host_clean(zbx_vector_ptr_t *autoreg_hosts);
-
-void	zbx_db_proxy_register_host(const char *host, const char *ip, const char *dns, unsigned short port,
-		unsigned int connection_type, const char *host_metadata, unsigned short flag, int now);
-=======
->>>>>>> 8fe01499
 int	zbx_db_execute_overflowed_sql(char **sql, size_t *sql_alloc, size_t *sql_offset);
 char	*zbx_db_get_unique_hostname_by_sample(const char *host_name_sample, const char *field_name);
 
