/*
** Zabbix
** Copyright (C) 2001-2024 Zabbix SIA
**
** This program is free software; you can redistribute it and/or modify
** it under the terms of the GNU General Public License as published by
** the Free Software Foundation; either version 2 of the License, or
** (at your option) any later version.
**
** This program is distributed in the hope that it will be useful,
** but WITHOUT ANY WARRANTY; without even the implied warranty of
** MERCHANTABILITY or FITNESS FOR A PARTICULAR PURPOSE. See the
** GNU General Public License for more details.
**
** You should have received a copy of the GNU General Public License
** along with this program; if not, write to the Free Software
** Foundation, Inc., 51 Franklin Street, Fifth Floor, Boston, MA  02110-1301, USA.
**/

#ifndef ZABBIX_SCRIPTS_H
#define ZABBIX_SCRIPTS_H

#include "zbxcacheconfig.h"

typedef struct
{
	unsigned char	type;
	unsigned char	execute_on;
	char		*port;
	unsigned char	authtype;
	char		*username;
	char		*password;
	char		*publickey;
	char		*privatekey;
	char		*name;
	char		*command;
	char		*command_orig;
	zbx_uint64_t	scriptid;
	unsigned char	host_access;
	int		timeout;
	unsigned char	manualinput;
	char		*manualinput_validator;
	unsigned char	manualinput_validator_type;
}
zbx_script_t;

void	zbx_script_init(zbx_script_t *script);
void	zbx_script_clean(zbx_script_t *script);
int	zbx_check_script_permissions(zbx_uint64_t groupid, zbx_uint64_t hostid);
int	zbx_check_script_user_permissions(zbx_uint64_t userid, zbx_uint64_t hostid, zbx_script_t *script);
int	zbx_db_fetch_webhook_params(zbx_uint64_t scriptid, zbx_vector_ptr_pair_t *params, char *error,
		size_t error_len);
void	zbx_webhook_params_pack_json(const zbx_vector_ptr_pair_t *params, char **params_json);
int	zbx_script_prepare(zbx_script_t *script, const zbx_uint64_t *hostid, char *error, size_t max_error_len);
int	zbx_script_execute(const zbx_script_t *script, const zbx_dc_host_t *host, const char *params,
		int config_timeout, int config_trapper_timeout, const char *config_source_ip,
<<<<<<< HEAD
		zbx_get_config_forks_f get_config_forks, int config_enable_global_scripts, unsigned char program_type,
		char **result, char *error, size_t max_error_len, char **debug);
=======
		const char *config_ssh_key_location, zbx_get_config_forks_f get_config_forks,
		unsigned char program_type, char **result, char *error, size_t max_error_len, char **debug);
>>>>>>> a029f1a6
zbx_uint64_t	zbx_script_create_task(const zbx_script_t *script, const zbx_dc_host_t *host, zbx_uint64_t alertid,
		int now);
int	zbx_init_remote_commands_cache(char **error);
void	zbx_deinit_remote_commands_cache(void);
void	zbx_process_command_results(struct zbx_json_parse *jp);
void	zbx_remote_commans_prepare_to_send(struct zbx_json *json, zbx_uint64_t hostid);

#endif<|MERGE_RESOLUTION|>--- conflicted
+++ resolved
@@ -54,13 +54,8 @@
 int	zbx_script_prepare(zbx_script_t *script, const zbx_uint64_t *hostid, char *error, size_t max_error_len);
 int	zbx_script_execute(const zbx_script_t *script, const zbx_dc_host_t *host, const char *params,
 		int config_timeout, int config_trapper_timeout, const char *config_source_ip,
-<<<<<<< HEAD
-		zbx_get_config_forks_f get_config_forks, int config_enable_global_scripts, unsigned char program_type,
-		char **result, char *error, size_t max_error_len, char **debug);
-=======
 		const char *config_ssh_key_location, zbx_get_config_forks_f get_config_forks,
-		unsigned char program_type, char **result, char *error, size_t max_error_len, char **debug);
->>>>>>> a029f1a6
+		int config_enable_global_scripts, unsigned char program_type, char **result, char *error, size_t max_error_len, char **debug);
 zbx_uint64_t	zbx_script_create_task(const zbx_script_t *script, const zbx_dc_host_t *host, zbx_uint64_t alertid,
 		int now);
 int	zbx_init_remote_commands_cache(char **error);
