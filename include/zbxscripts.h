/*
** Zabbix
** Copyright (C) 2001-2023 Zabbix SIA
**
** This program is free software; you can redistribute it and/or modify
** it under the terms of the GNU General Public License as published by
** the Free Software Foundation; either version 2 of the License, or
** (at your option) any later version.
**
** This program is distributed in the hope that it will be useful,
** but WITHOUT ANY WARRANTY; without even the implied warranty of
** MERCHANTABILITY or FITNESS FOR A PARTICULAR PURPOSE. See the
** GNU General Public License for more details.
**
** You should have received a copy of the GNU General Public License
** along with this program; if not, write to the Free Software
** Foundation, Inc., 51 Franklin Street, Fifth Floor, Boston, MA  02110-1301, USA.
**/

#ifndef ZABBIX_SCRIPTS_H
#define ZABBIX_SCRIPTS_H

#include "zbxcacheconfig.h"

typedef struct
{
	unsigned char	type;
	unsigned char	execute_on;
	char		*port;
	unsigned char	authtype;
	char		*username;
	char		*password;
	char		*publickey;
	char		*privatekey;
	char		*command;
	char		*command_orig;
	zbx_uint64_t	scriptid;
	unsigned char	host_access;
	int		timeout;
}
zbx_script_t;

void	zbx_script_init(zbx_script_t *script);
void	zbx_script_clean(zbx_script_t *script);
int	zbx_check_script_permissions(zbx_uint64_t groupid, zbx_uint64_t hostid);
int	zbx_check_script_user_permissions(zbx_uint64_t userid, zbx_uint64_t hostid, zbx_script_t *script);
int	zbx_db_fetch_webhook_params(zbx_uint64_t scriptid, zbx_vector_ptr_pair_t *params, char *error,
		size_t error_len);
void	zbx_webhook_params_pack_json(const zbx_vector_ptr_pair_t *params, char **params_json);
int	zbx_script_prepare(zbx_script_t *script, const zbx_uint64_t *hostid, char *error, size_t max_error_len);
int	zbx_script_execute(const zbx_script_t *script, const zbx_dc_host_t *host, const char *params,
<<<<<<< HEAD
		int config_timeout, int config_trapper_timeout, const char *config_source_ip, int config_forks[],
		unsigned char program_type, char **result, char *error, size_t max_error_len, char **debug);
=======
		int config_timeout, int config_trapper_timeout, const char *config_source_ip,
		zbx_get_config_forks_f get_config_forks, char **result, char *error, size_t max_error_len,
		char **debug);
>>>>>>> 9d3517ac
zbx_uint64_t	zbx_script_create_task(const zbx_script_t *script, const zbx_dc_host_t *host, zbx_uint64_t alertid,
		int now);
int	zbx_init_remote_commands_cache(char **error);
void	zbx_deinit_remote_commands_cache(void);
void	zbx_process_command_results(struct zbx_json_parse *jp);
void	zbx_remote_commans_prepare_to_send(struct zbx_json *json, zbx_uint64_t hostid);

#endif<|MERGE_RESOLUTION|>--- conflicted
+++ resolved
@@ -49,14 +49,9 @@
 void	zbx_webhook_params_pack_json(const zbx_vector_ptr_pair_t *params, char **params_json);
 int	zbx_script_prepare(zbx_script_t *script, const zbx_uint64_t *hostid, char *error, size_t max_error_len);
 int	zbx_script_execute(const zbx_script_t *script, const zbx_dc_host_t *host, const char *params,
-<<<<<<< HEAD
-		int config_timeout, int config_trapper_timeout, const char *config_source_ip, int config_forks[],
-		unsigned char program_type, char **result, char *error, size_t max_error_len, char **debug);
-=======
 		int config_timeout, int config_trapper_timeout, const char *config_source_ip,
-		zbx_get_config_forks_f get_config_forks, char **result, char *error, size_t max_error_len,
-		char **debug);
->>>>>>> 9d3517ac
+		zbx_get_config_forks_f get_config_forks, unsigned char program_type, char **result, char *error,
+		size_t max_error_len, char **debug);
 zbx_uint64_t	zbx_script_create_task(const zbx_script_t *script, const zbx_dc_host_t *host, zbx_uint64_t alertid,
 		int now);
 int	zbx_init_remote_commands_cache(char **error);
