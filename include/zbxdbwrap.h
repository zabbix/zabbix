/*
** Copyright (C) 2001-2025 Zabbix SIA
**
** This program is free software: you can redistribute it and/or modify it under the terms of
** the GNU Affero General Public License as published by the Free Software Foundation, version 3.
**
** This program is distributed in the hope that it will be useful, but WITHOUT ANY WARRANTY;
** without even the implied warranty of MERCHANTABILITY or FITNESS FOR A PARTICULAR PURPOSE.
** See the GNU Affero General Public License for more details.
**
** You should have received a copy of the GNU Affero General Public License along with this program.
** If not, see <https://www.gnu.org/licenses/>.
**/

#ifndef ZABBIX_DBWRAP_H
#define ZABBIX_DBWRAP_H

#include "zbxdbhigh.h"
#include "zbxcacheconfig.h"
#include "zbxdiscovery.h"
#include "zbxautoreg.h"

#define ZBX_PROXYMODE_ACTIVE	0
#define ZBX_PROXYMODE_PASSIVE	1

#define ZBX_PROXY_UPLOAD_UNDEFINED	0
#define ZBX_PROXY_UPLOAD_DISABLED	1
#define ZBX_PROXY_UPLOAD_ENABLED	2

typedef enum
{
	ZBX_TEMPLATE_LINK_MANUAL = 0,
	ZBX_TEMPLATE_LINK_LLD = 1
}
zbx_host_template_link_type;

typedef int (*zbx_evaluate_function_trigger_t)(zbx_variant_t *, const zbx_dc_evaluate_item_t *, const char *,
		const char *, const zbx_timespec_t *, char **);
typedef void (*zbx_lld_process_agent_result_func_t)(zbx_uint64_t itemid, zbx_uint64_t hostid, AGENT_RESULT *result,
		zbx_timespec_t *ts, char *error);
<<<<<<< HEAD
typedef void (*zbx_preprocess_item_value_func_t)(zbx_uint64_t itemid, unsigned char item_value_type,
		unsigned char item_flags, AGENT_RESULT *result, zbx_timespec_t *ts, unsigned char state, char *error);
=======
typedef void (*zbx_preprocess_item_value_func_t)(zbx_uint64_t itemid, zbx_uint64_t hostid,
		unsigned char item_value_type, unsigned char item_flags, unsigned char preprocessing,
		AGENT_RESULT *result, zbx_timespec_t *ts, unsigned char state, char *error);
>>>>>>> 6e98508a
typedef void (*zbx_preprocessor_flush_func_t)(void);

void	zbx_init_library_dbwrap(zbx_lld_process_agent_result_func_t lld_process_agent_result_func,
		zbx_preprocess_item_value_func_t preprocess_item_value_func,
		zbx_preprocessor_flush_func_t preprocessor_flush_func);

int	zbx_check_access_passive_proxy(zbx_socket_t *sock, int send_response, const char *req,
		const zbx_config_tls_t *config_tls, int config_timeout, const char *server);

int	zbx_get_active_proxy_from_request(const struct zbx_json_parse *jp, zbx_dc_proxy_t *proxy, char **error);
int	zbx_proxy_check_permissions(const zbx_dc_proxy_t *proxy, const zbx_socket_t *sock, char **error);

int	zbx_get_interface_availability_data(struct zbx_json *json, int *ts);

int	zbx_proxy_get_host_active_availability(struct zbx_json *j);

int	zbx_proxy_get_delay(zbx_uint64_t lastid);

int	zbx_process_history_data(zbx_history_recv_item_t *items, zbx_agent_value_t *values, int *errcodes,
		size_t values_num, zbx_proxy_suppress_t *nodata_win);

void	zbx_update_proxy_data(zbx_dc_proxy_t *proxy, char *version_str, int version_int, time_t lastaccess,
		zbx_uint64_t flags_add);

int	zbx_process_agent_history_data(zbx_socket_t *sock, struct zbx_json_parse *jp, zbx_timespec_t *ts, char **info);
int	zbx_process_sender_history_data(zbx_socket_t *sock, struct zbx_json_parse *jp, zbx_timespec_t *ts, char **info);
int	zbx_process_proxy_data(const zbx_dc_proxy_t *proxy, const struct zbx_json_parse *jp, const zbx_timespec_t *ts,
		unsigned char proxy_status, const zbx_events_funcs_t *events_cbs, int proxydata_frequency,
		zbx_discovery_update_host_func_t discovery_update_host_cb,
		zbx_discovery_update_service_func_t discovery_update_service_cb,
		zbx_discovery_update_service_down_func_t discovery_update_service_down_cb,
		zbx_discovery_find_host_func_t discovery_find_host_cb,
		zbx_discovery_update_drule_func_t discovery_update_drule_cb,
		zbx_autoreg_host_free_func_t autoreg_host_free_cb,
		zbx_autoreg_flush_hosts_func_t autoreg_flush_hosts_cb,
		zbx_autoreg_prepare_host_func_t autoreg_prepare_host_cb, int *more, char **error);
int	zbx_check_protocol_version(zbx_dc_proxy_t *proxy, int version);

int	zbx_check_missing_host_templates(zbx_uint64_t hostid, zbx_vector_uint64_t *lnk_templateids, char **error);
int	zbx_db_copy_template_elements(zbx_uint64_t hostid, zbx_vector_uint64_t *lnk_templateids,
		zbx_host_template_link_type link_type, int audit_context_mode, char **error);
int	zbx_db_delete_template_elements(zbx_uint64_t hostid, const char *hostname, zbx_vector_uint64_t *del_templateids,
		int audit_context_mode, char **error);

void	zbx_db_delete_items(zbx_vector_uint64_t *itemids, int audit_context_mode);
void	zbx_db_delete_graphs(zbx_vector_uint64_t *graphids, int audit_context_mode);
void	zbx_db_delete_triggers(zbx_vector_uint64_t *triggerids, int audit_context_mode);

void	zbx_db_delete_hosts(const zbx_vector_uint64_t *hostids, const zbx_vector_str_t *hostnames,
		int audit_context_mode);
void	zbx_db_delete_host_prototypes(const zbx_vector_uint64_t *host_prototype_ids,
		const zbx_vector_str_t *host_prototype_names, int audit_context_mode);

void	zbx_db_set_host_inventory(zbx_uint64_t hostid, int inventory_mode, int audit_context_mode);
void	zbx_db_add_host_inventory(zbx_uint64_t hostid, int inventory_mode, int audit_context_mode);

void	zbx_db_copy_template_host_prototypes(zbx_uint64_t hostid, zbx_vector_uint64_t *templateids,
		int audit_context_mode, zbx_db_insert_t *db_insert_htemplates);

void	zbx_db_delete_groups(zbx_vector_uint64_t *groupids);

void	zbx_host_groups_add(zbx_uint64_t hostid, zbx_vector_uint64_t *groupids, int audit_context_mode);
void	zbx_host_groups_remove(zbx_uint64_t hostid, zbx_vector_uint64_t *groupids);

void	zbx_hgset_hash_calculate(zbx_vector_uint64_t *groupids, char *hash_str, size_t hash_len);
void	zbx_delete_lld_rule_host_prototypes(zbx_vector_uint64_t *lldrule_itemids, int audit_context_mode);

zbx_uint64_t	zbx_db_add_interface(zbx_uint64_t hostid, unsigned char type, unsigned char useip,
		const char *ip, const char *dns, unsigned short port, zbx_conn_flags_t flags, int audit_context_mode);
void	zbx_db_add_interface_snmp(const zbx_uint64_t interfaceid, const unsigned char version,
		const unsigned char bulk, const char *community, const char *securityname,
		const unsigned char securitylevel, const char *authpassphrase, const char *privpassphrase,
		const unsigned char authprotocol, const unsigned char privprotocol, const char *contextname,
		const zbx_uint64_t hostid, int audit_context_mode);

/* event support */
void		zbx_db_get_events_by_eventids(zbx_vector_uint64_t *eventids, zbx_vector_db_event_t *events);
void		zbx_db_free_event(zbx_db_event *event);
void		zbx_db_get_eventid_r_eventid_pairs(zbx_vector_uint64_t *eventids, zbx_vector_uint64_pair_t *event_pairs,
		zbx_vector_uint64_t *r_eventids);
void		zbx_db_prepare_empty_event(zbx_uint64_t eventid, zbx_db_event **event);
void		zbx_db_get_event_data_core(zbx_db_event *event);
void		zbx_db_get_event_data_tags(zbx_db_event *event);
void		zbx_db_get_event_data_triggers(zbx_db_event *event);
void		zbx_db_select_symptom_eventids(zbx_vector_uint64_t *eventids, zbx_vector_uint64_t *symptom_eventids);
zbx_uint64_t	zbx_db_get_cause_eventid(zbx_uint64_t eventid);
zbx_uint64_t	zbx_get_objectid_by_eventid(zbx_uint64_t eventid);
void	zbx_db_event_add_maintenanceid(zbx_db_event *event, zbx_uint64_t maintenanceid);

void	zbx_db_trigger_get_all_functionids(const zbx_db_trigger *trigger, zbx_vector_uint64_t *functionids);
void	zbx_db_trigger_get_functionids(const zbx_db_trigger *trigger, zbx_vector_uint64_t *functionids);
int	zbx_db_trigger_get_constant(const zbx_db_trigger *trigger, int index, char **out);
int	zbx_db_trigger_get_all_hostids(const zbx_db_trigger *trigger, const zbx_vector_uint64_t **hostids);
int	zbx_db_trigger_get_itemid(const zbx_db_trigger *trigger, int index, zbx_uint64_t *itemid);
void	zbx_db_trigger_get_itemids(const zbx_db_trigger *trigger, zbx_vector_uint64_t *itemids);

void	zbx_db_trigger_get_expression(const zbx_db_trigger *trigger, char **expression);
void	zbx_db_trigger_get_recovery_expression(const zbx_db_trigger *trigger, char **expression);
void	zbx_db_trigger_clean(zbx_db_trigger *trigger);

void	zbx_db_trigger_explain_expression(const zbx_db_trigger *trigger, char **expression,
		zbx_evaluate_function_trigger_t evaluate_function_trigger_cb, int recovery);
void	zbx_db_trigger_get_function_value(const zbx_db_trigger *trigger, int index, char **value,
		zbx_evaluate_function_trigger_t evaluate_function_trigger_cb, int recovery);

int	zbx_db_check_user_perm2system(zbx_uint64_t userid);
char	*zbx_db_get_user_timezone(zbx_uint64_t userid);

#define ZBX_PROBLEM_SUPPRESSED_FALSE	0
#define ZBX_PROBLEM_SUPPRESSED_TRUE	1

const char	*zbx_permission_string(int perm);
int	zbx_get_user_info(zbx_uint64_t userid, zbx_uint64_t *roleid, char **user_timezone);
int	zbx_get_item_permission(zbx_uint64_t userid, zbx_uint64_t itemid, char **user_timezone);
int	zbx_get_host_permission(const zbx_user_t *user, zbx_uint64_t hostid);

int	zbx_db_get_proxy_value(zbx_uint64_t proxyid, char **replace_to, const char *field_name);
int	zbx_db_item_get_value(zbx_uint64_t itemid, char **lastvalue, int raw, zbx_timespec_t *ts, time_t *tstamp);
int	zbx_db_item_lastvalue(const zbx_db_trigger *trigger, char **lastvalue, int N_functionid, int raw,
		const char *tz, zbx_expr_db_item_value_property_t value_property);
int	zbx_db_item_value(const zbx_db_trigger *trigger, char **value, int N_functionid, int clock, int ns, int raw,
		const char *tz, zbx_expr_db_item_value_property_t value_property);

/* zbx_db_get_item_value() */
/* Request values to get valued from this library. These values SHOULD NOT be used in other data libraries! */
#define ZBX_DB_REQUEST_HOST_DESCRIPTION		104
#define ZBX_DB_REQUEST_ITEM_ID			105
#define ZBX_DB_REQUEST_ITEM_NAME		106
#define ZBX_DB_REQUEST_ITEM_NAME_ORIG		107
#define ZBX_DB_REQUEST_ITEM_KEY_ORIG		109
#define ZBX_DB_REQUEST_ITEM_DESCRIPTION_ORIG	111
#define ZBX_DB_REQUEST_PROXY_NAME		112
#define ZBX_DB_REQUEST_PROXY_DESCRIPTION	113
#define ZBX_DB_REQUEST_ITEM_VALUETYPE		114
#define	ZBX_DB_REQUEST_ITEM_ERROR		115

typedef int (zbx_db_with_itemid_func_t)(zbx_uint64_t itemid, char **replace_to, int request);

int	zbx_db_get_item_value(zbx_uint64_t itemid, char **replace_to, int request);
int	zbx_db_with_trigger_itemid(const zbx_db_trigger *trigger, char **replace_to, int N_functionid,
		zbx_db_with_itemid_func_t cb, int request);

/* data resolvers */

int	zbx_macro_event_trigger_expr_resolv(zbx_macro_resolv_data_t *p, va_list args, char **replace_to,
		char **data, char *error, size_t maxerrlen);

int	zbx_db_trigger_recovery_user_and_func_macro_eval_resolv(zbx_token_type_t token_type, char **value,
		char **error, va_list args);
int	zbx_db_trigger_supplement_eval_resolv(zbx_token_type_t token_type, char **value, char **error, va_list args);

int	zbx_db_item_value_type_changed_category(unsigned char value_type_new, unsigned char value_type_old);
void	zbx_db_update_item_map_links(const zbx_vector_uint64_t *itemids);

typedef struct
{
	zbx_uint64_t	id;
	char		*name;
}
zbx_id_name_pair_t;

ZBX_VECTOR_DECL(id_name_pair, zbx_id_name_pair_t)

#endif /* ZABBIX_DBWRAP_H */<|MERGE_RESOLUTION|>--- conflicted
+++ resolved
@@ -38,14 +38,9 @@
 		const char *, const zbx_timespec_t *, char **);
 typedef void (*zbx_lld_process_agent_result_func_t)(zbx_uint64_t itemid, zbx_uint64_t hostid, AGENT_RESULT *result,
 		zbx_timespec_t *ts, char *error);
-<<<<<<< HEAD
 typedef void (*zbx_preprocess_item_value_func_t)(zbx_uint64_t itemid, unsigned char item_value_type,
-		unsigned char item_flags, AGENT_RESULT *result, zbx_timespec_t *ts, unsigned char state, char *error);
-=======
-typedef void (*zbx_preprocess_item_value_func_t)(zbx_uint64_t itemid, zbx_uint64_t hostid,
-		unsigned char item_value_type, unsigned char item_flags, unsigned char preprocessing,
-		AGENT_RESULT *result, zbx_timespec_t *ts, unsigned char state, char *error);
->>>>>>> 6e98508a
+		unsigned char item_flags, unsigned char preprocessing, AGENT_RESULT *result, zbx_timespec_t *ts,
+		unsigned char state, char *error);
 typedef void (*zbx_preprocessor_flush_func_t)(void);
 
 void	zbx_init_library_dbwrap(zbx_lld_process_agent_result_func_t lld_process_agent_result_func,
