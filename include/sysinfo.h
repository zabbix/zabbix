/*
** Zabbix
** Copyright (C) 2001-2013 Zabbix SIA
**
** This program is free software; you can redistribute it and/or modify
** it under the terms of the GNU General Public License as published by
** the Free Software Foundation; either version 2 of the License, or
** (at your option) any later version.
**
** This program is distributed in the hope that it will be useful,
** but WITHOUT ANY WARRANTY; without even the implied warranty of
** MERCHANTABILITY or FITNESS FOR A PARTICULAR PURPOSE. See the
** GNU General Public License for more details.
**
** You should have received a copy of the GNU General Public License
** along with this program; if not, write to the Free Software
** Foundation, Inc., 51 Franklin Street, Fifth Floor, Boston, MA  02110-1301, USA.
**/

#ifndef ZABBIX_SYSINFO_H
#define ZABBIX_SYSINFO_H

#include "common.h"
#include "module.h"

/* CHECK RESULT */

#define ISSET_UI64(res)	((res)->type & AR_UINT64)
#define ISSET_DBL(res)	((res)->type & AR_DOUBLE)
#define ISSET_STR(res)	((res)->type & AR_STRING)
#define ISSET_TEXT(res)	((res)->type & AR_TEXT)
#define ISSET_LOG(res)	((res)->type & AR_LOG)
#define ISSET_MSG(res)	((res)->type & AR_MESSAGE)

/* UNSET RESULT */

#define UNSET_UI64_RESULT(res)			\
(						\
	(res)->type &= ~AR_UINT64,		\
	(res)->ui64 = (zbx_uint64_t)0		\
)

#define UNSET_DBL_RESULT(res)			\
(						\
	(res)->type &= ~AR_DOUBLE,		\
	(res)->dbl = (double)0			\
)

#define UNSET_STR_RESULT(res)			\
						\
do						\
{						\
	if ((res)->type & AR_STRING)		\
	{					\
		zbx_free((res)->str);		\
		(res)->type &= ~AR_STRING;	\
	}					\
}						\
while (0)

#define UNSET_TEXT_RESULT(res)			\
						\
do						\
{						\
	if ((res)->type & AR_TEXT)		\
	{					\
		zbx_free((res)->text);		\
		(res)->type &= ~AR_TEXT;	\
	}					\
}						\
while (0)

#define UNSET_LOG_RESULT(res)			\
						\
do						\
{						\
	if ((res)->type & AR_LOG)		\
	{					\
		zbx_logs_free((res)->logs);	\
		(res)->type &= ~AR_LOG;		\
	}					\
}						\
while (0)

#define UNSET_MSG_RESULT(res)			\
						\
do						\
{						\
	if ((res)->type & AR_MESSAGE)		\
	{					\
		zbx_free((res)->msg);		\
		(res)->type &= ~AR_MESSAGE;	\
	}					\
}						\
while (0)

#define UNSET_RESULT_EXCLUDING(res, exc_type) 			\
								\
do								\
{								\
	if (!(exc_type & AR_UINT64))	UNSET_UI64_RESULT(res);	\
	if (!(exc_type & AR_DOUBLE))	UNSET_DBL_RESULT(res);	\
	if (!(exc_type & AR_STRING))	UNSET_STR_RESULT(res);	\
	if (!(exc_type & AR_TEXT))	UNSET_TEXT_RESULT(res);	\
	if (!(exc_type & AR_LOG))	UNSET_LOG_RESULT(res);	\
	if (!(exc_type & AR_MESSAGE))	UNSET_MSG_RESULT(res);	\
}								\
while (0)

/* RETRIEVE RESULT VALUE */

#define GET_UI64_RESULT(res)	((zbx_uint64_t *)get_result_value_by_type(res, AR_UINT64))
#define GET_DBL_RESULT(res)	((double *)get_result_value_by_type(res, AR_DOUBLE))
#define GET_STR_RESULT(res)	((char **)get_result_value_by_type(res, AR_STRING))
#define GET_TEXT_RESULT(res)	((char **)get_result_value_by_type(res, AR_TEXT))
#define GET_LOG_RESULT(res)	((zbx_log_t **)get_result_value_by_type(res, AR_LOG))
#define GET_MSG_RESULT(res)	((char **)get_result_value_by_type(res, AR_MESSAGE))

void    *get_result_value_by_type(AGENT_RESULT *result, int require_type);

extern int	CONFIG_ENABLE_REMOTE_COMMANDS;
extern int	CONFIG_LOG_REMOTE_COMMANDS;
extern int	CONFIG_UNSAFE_USER_PARAMETERS;

/* collector */
#define MAX_COLLECTOR_HISTORY	(15 * SEC_PER_MIN + 1)
#define ZBX_AVG1		0
#define ZBX_AVG5		1
#define ZBX_AVG15		2
#define ZBX_AVG_COUNT		3

#define ZBX_CPU_STATE_USER	0
#define ZBX_CPU_STATE_SYSTEM	1
#define ZBX_CPU_STATE_NICE	2
#define ZBX_CPU_STATE_IDLE	3
#define ZBX_CPU_STATE_INTERRUPT	4
#define ZBX_CPU_STATE_IOWAIT	5
#define ZBX_CPU_STATE_SOFTIRQ	6
#define ZBX_CPU_STATE_STEAL	7
#define ZBX_CPU_STATE_COUNT	8

#define ZBX_PROC_STAT_ALL	0
#define ZBX_PROC_STAT_RUN	1
#define ZBX_PROC_STAT_SLEEP	2
#define ZBX_PROC_STAT_ZOMB	3

#define ZBX_DSTAT_TYPE_SECT	0
#define ZBX_DSTAT_TYPE_OPER	1
#define ZBX_DSTAT_TYPE_BYTE	2
#define ZBX_DSTAT_TYPE_SPS	3
#define ZBX_DSTAT_TYPE_OPS	4
#define ZBX_DSTAT_TYPE_BPS	5

/* disk statistics */
#define ZBX_DSTAT_R_SECT	0
#define ZBX_DSTAT_R_OPER	1
#define ZBX_DSTAT_R_BYTE	2
#define ZBX_DSTAT_W_SECT	3
#define ZBX_DSTAT_W_OPER	4
#define ZBX_DSTAT_W_BYTE	5
#define ZBX_DSTAT_MAX		6
int	get_diskstat(const char *devname, zbx_uint64_t *dstat);

/* flags for process */
#define PROCESS_LOCAL_COMMAND	1
#define PROCESS_MODULE_COMMAND	2

void	init_metrics();
int	add_metric(ZBX_METRIC *new, char *error, size_t max_error_len);
void	free_metrics();

int	process(const char *in_command, unsigned flags, AGENT_RESULT *result);

int	add_user_parameter(const char *key, char *command, char *error, size_t max_error_len);
int	add_user_module(const char *key, int (*function)());
void	test_parameters();
void	test_parameter(const char *key);

void	init_result(AGENT_RESULT *result);
void	zbx_logs_free(zbx_log_t **logs);
void	free_result(AGENT_RESULT *result);

void	init_request(AGENT_REQUEST *request);
void	free_request(AGENT_REQUEST *request);

int	parse_item_key(char *cmd, AGENT_REQUEST *request);

<<<<<<< HEAD
zbx_log_t	*add_log_result(AGENT_RESULT *result, const char *value);
void		set_log_result_empty(AGENT_RESULT *result);
zbx_uint64_t	get_log_result_lastlogsize(AGENT_RESULT *result);
=======
void	quote_key_param(char **param, int forced);

>>>>>>> 8b04e731
int	set_result_type(AGENT_RESULT *result, int value_type, int data_type, char *c);

/* external system functions */

int	GET_SENSOR(AGENT_REQUEST *request, AGENT_RESULT *result);
int	KERNEL_MAXFILES(AGENT_REQUEST *request, AGENT_RESULT *result);
int	KERNEL_MAXPROC(AGENT_REQUEST *request, AGENT_RESULT *result);
int	PROC_MEM(AGENT_REQUEST *request, AGENT_RESULT *result);
int	PROC_NUM(AGENT_REQUEST *request, AGENT_RESULT *result);
int	NET_IF_IN(AGENT_REQUEST *request, AGENT_RESULT *result);
int	NET_IF_OUT(AGENT_REQUEST *request, AGENT_RESULT *result);
int	NET_IF_TOTAL(AGENT_REQUEST *request, AGENT_RESULT *result);
int	NET_IF_COLLISIONS(AGENT_REQUEST *request, AGENT_RESULT *result);
int	NET_IF_DISCOVERY(AGENT_REQUEST *request, AGENT_RESULT *result);
int	NET_TCP_LISTEN(AGENT_REQUEST *request, AGENT_RESULT *result);
int	NET_UDP_LISTEN(AGENT_REQUEST *request, AGENT_RESULT *result);
int	SYSTEM_CPU_SWITCHES(AGENT_REQUEST *request, AGENT_RESULT *result);
int	SYSTEM_CPU_INTR(AGENT_REQUEST *request, AGENT_RESULT *result);
int	SYSTEM_CPU_LOAD(AGENT_REQUEST *request, AGENT_RESULT *result);
int	SYSTEM_CPU_UTIL(AGENT_REQUEST *request, AGENT_RESULT *result);
int	SYSTEM_CPU_NUM(AGENT_REQUEST *request, AGENT_RESULT *result);
int	SYSTEM_HOSTNAME(AGENT_REQUEST *request, AGENT_RESULT *result);
int	SYSTEM_HW_CHASSIS(AGENT_REQUEST *request, AGENT_RESULT *result);
int	SYSTEM_HW_CPU(AGENT_REQUEST *request, AGENT_RESULT *result);
int	SYSTEM_HW_DEVICES(AGENT_REQUEST *request, AGENT_RESULT *result);
int	SYSTEM_HW_MACADDR(AGENT_REQUEST *request, AGENT_RESULT *result);
int	SYSTEM_SW_ARCH(AGENT_REQUEST *request, AGENT_RESULT *result);
int	SYSTEM_SW_OS(AGENT_REQUEST *request, AGENT_RESULT *result);
int	SYSTEM_SW_PACKAGES(AGENT_REQUEST *request, AGENT_RESULT *result);
int	SYSTEM_SWAP_IN(AGENT_REQUEST *request, AGENT_RESULT *result);
int	SYSTEM_SWAP_OUT(AGENT_REQUEST *request, AGENT_RESULT *result);
int	SYSTEM_SWAP_SIZE(AGENT_REQUEST *request, AGENT_RESULT *result);
int	SYSTEM_UPTIME(AGENT_REQUEST *request, AGENT_RESULT *result);
int	SYSTEM_UNAME(AGENT_REQUEST *request, AGENT_RESULT *result);
int	SYSTEM_BOOTTIME(AGENT_REQUEST *request, AGENT_RESULT *result);
int	VFS_DEV_READ(AGENT_REQUEST *request, AGENT_RESULT *result);
int	VFS_DEV_WRITE(AGENT_REQUEST *request, AGENT_RESULT *result);
int	VFS_FS_INODE(AGENT_REQUEST *request, AGENT_RESULT *result);
int	VFS_FS_SIZE(AGENT_REQUEST *request, AGENT_RESULT *result);
int	VFS_FS_DISCOVERY(AGENT_REQUEST *request, AGENT_RESULT *result);
int	VM_MEMORY_SIZE(AGENT_REQUEST *request, AGENT_RESULT *result);

#ifdef _WINDOWS
int	USER_PERF_COUNTER(AGENT_REQUEST *request, AGENT_RESULT *result);
int	PERF_COUNTER(AGENT_REQUEST *request, AGENT_RESULT *result);
int	SERVICE_STATE(AGENT_REQUEST *request, AGENT_RESULT *result);
int	SERVICES(AGENT_REQUEST *request, AGENT_RESULT *result);
int	PROC_INFO(AGENT_REQUEST *request, AGENT_RESULT *result);
int	NET_IF_LIST(AGENT_REQUEST *request, AGENT_RESULT *result);
#endif

#ifdef _AIX
int	SYSTEM_STAT(AGENT_REQUEST *request, AGENT_RESULT *result);
#endif

typedef struct
{
	const char	*mode;
	int		(*function)();
}
MODE_FUNCTION;

#endif<|MERGE_RESOLUTION|>--- conflicted
+++ resolved
@@ -185,14 +185,12 @@
 
 int	parse_item_key(char *cmd, AGENT_REQUEST *request);
 
-<<<<<<< HEAD
 zbx_log_t	*add_log_result(AGENT_RESULT *result, const char *value);
 void		set_log_result_empty(AGENT_RESULT *result);
 zbx_uint64_t	get_log_result_lastlogsize(AGENT_RESULT *result);
-=======
+
 void	quote_key_param(char **param, int forced);
 
->>>>>>> 8b04e731
 int	set_result_type(AGENT_RESULT *result, int value_type, int data_type, char *c);
 
 /* external system functions */
