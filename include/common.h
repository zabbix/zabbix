--- conflicted
+++ resolved
@@ -143,14 +143,9 @@
 #define INTERFACE_TYPE_COUNT	4	/* number of interface types */
 extern const int	INTERFACE_TYPE_PRIORITY[INTERFACE_TYPE_COUNT];
 
-<<<<<<< HEAD
+#define ZBX_FLAG_DISCOVERY_NORMAL	0x00	/* normal item */
 #define ZBX_FLAG_DISCOVERY_RULE		0x01	/* low-level discovery rule */
 #define ZBX_FLAG_DISCOVERY_PROTOTYPE	0x02	/* low-level discovery host, item, trigger or graph prototypes */
-=======
-#define ZBX_FLAG_DISCOVERY_NORMAL	0x00	/* normal item */
-#define ZBX_FLAG_DISCOVERY		0x01	/* low-level discovery rule */
-#define ZBX_FLAG_DISCOVERY_CHILD	0x02	/* low-level discovery proto-item, proto-trigger or proto-graph */
->>>>>>> 0045cb5b
 #define ZBX_FLAG_DISCOVERY_CREATED	0x04	/* auto-created item, trigger or graph */
 
 typedef enum
