--- conflicted
+++ resolved
@@ -639,7 +639,6 @@
 #define PROXY_HISTORY_FLAG_META		0x01
 #define PROXY_HISTORY_FLAG_NOVALUE	0x02
 
-<<<<<<< HEAD
 /* global correlation constants */
 #define ZBX_CORRELATION_ENABLED				0
 #define ZBX_CORRELATION_DISABLED			1
@@ -653,11 +652,10 @@
 
 #define ZBX_CORR_OPERATION_CLOSE_OLD			0
 #define ZBX_CORR_OPERATION_CLOSE_NEW			1
-=======
+
 /* trigger correlation modes */
 #define ZBX_TRIGGER_CORRELATION_NONE	0
 #define ZBX_TRIGGER_CORRELATION_TAG	1
->>>>>>> 39ae0dc9
 
 /* user permissions */
 typedef enum
