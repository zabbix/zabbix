--- conflicted
+++ resolved
@@ -955,15 +955,9 @@
 
 #define ARRSIZE(a)	(sizeof(a) / sizeof(*a))
 
-<<<<<<< HEAD
-void	usage(void);
-void	help(void);
-void	version(void);
-=======
 void	zbx_help(void);
 void	zbx_usage(void);
 void	zbx_version(void);
->>>>>>> a843b422
 
 const char	*get_program_name(const char *path);
 
@@ -1624,177 +1618,5 @@
 int	zbx_token_parse_lld_macro(const char *expression, const char *macro, zbx_token_t *token);
 int	zbx_token_parse_nested_macro(const char *expression, const char *macro, int simple_macro_find,
 		zbx_token_t *token);
-<<<<<<< HEAD
 /* future token library END */
-=======
-
-int	zbx_strmatch_condition(const char *value, const char *pattern, unsigned char op);
-
-int	zbx_expression_next_constant(const char *str, size_t pos, zbx_strloc_t *loc);
-char	*zbx_expression_extract_constant(const char *src, const zbx_strloc_t *loc);
-
-#define ZBX_COMPONENT_VERSION(major, minor)	((major << 16) | minor)
-#define ZBX_COMPONENT_VERSION_MAJOR(version)	(version >> 16)
-#define ZBX_COMPONENT_VERSION_MINOR(version)	(version & 0xFFFF)
-
-#define ZBX_PREPROC_MULTIPLIER			1
-#define ZBX_PREPROC_RTRIM			2
-#define ZBX_PREPROC_LTRIM			3
-#define ZBX_PREPROC_TRIM			4
-#define ZBX_PREPROC_REGSUB			5
-#define ZBX_PREPROC_BOOL2DEC			6
-#define ZBX_PREPROC_OCT2DEC			7
-#define ZBX_PREPROC_HEX2DEC			8
-#define ZBX_PREPROC_DELTA_VALUE			9
-#define ZBX_PREPROC_DELTA_SPEED			10
-#define ZBX_PREPROC_XPATH			11
-#define ZBX_PREPROC_JSONPATH			12
-#define ZBX_PREPROC_VALIDATE_RANGE		13
-#define ZBX_PREPROC_VALIDATE_REGEX		14
-#define ZBX_PREPROC_VALIDATE_NOT_REGEX		15
-#define ZBX_PREPROC_ERROR_FIELD_JSON		16
-#define ZBX_PREPROC_ERROR_FIELD_XML		17
-#define ZBX_PREPROC_ERROR_FIELD_REGEX		18
-#define ZBX_PREPROC_THROTTLE_VALUE		19
-#define ZBX_PREPROC_THROTTLE_TIMED_VALUE	20
-#define ZBX_PREPROC_SCRIPT			21
-#define ZBX_PREPROC_PROMETHEUS_PATTERN		22
-#define ZBX_PREPROC_PROMETHEUS_TO_JSON		23
-#define ZBX_PREPROC_CSV_TO_JSON			24
-#define ZBX_PREPROC_STR_REPLACE			25
-#define ZBX_PREPROC_VALIDATE_NOT_SUPPORTED	26
-#define ZBX_PREPROC_XML_TO_JSON			27
-
-/* custom on fail actions */
-#define ZBX_PREPROC_FAIL_DEFAULT	0
-#define ZBX_PREPROC_FAIL_DISCARD_VALUE	1
-#define ZBX_PREPROC_FAIL_SET_VALUE	2
-#define ZBX_PREPROC_FAIL_SET_ERROR	3
-
-/* internal on fail actions */
-#define ZBX_PREPROC_FAIL_FORCE_ERROR	4
-
-#define ZBX_HTTPFIELD_HEADER		0
-#define ZBX_HTTPFIELD_VARIABLE		1
-#define ZBX_HTTPFIELD_POST_FIELD	2
-#define ZBX_HTTPFIELD_QUERY_FIELD	3
-
-#define ZBX_POSTTYPE_RAW		0
-#define ZBX_POSTTYPE_FORM		1
-#define ZBX_POSTTYPE_JSON		2
-#define ZBX_POSTTYPE_XML		3
-
-#define ZBX_RETRIEVE_MODE_CONTENT	0
-#define ZBX_RETRIEVE_MODE_HEADERS	1
-#define ZBX_RETRIEVE_MODE_BOTH		2
-
-zbx_log_value_t	*zbx_log_value_dup(const zbx_log_value_t *src);
-
-int	zbx_validate_value_dbl(double value, int dbl_precision);
-
-void	zbx_update_env(double time_now);
-int	zbx_get_agent_item_nextcheck(zbx_uint64_t itemid, const char *delay, int now,
-		int *nextcheck, int *scheduling, char **error);
-
-#define ZBX_MAINTENANCE_IDLE		0
-#define ZBX_MAINTENANCE_RUNNING		1
-
-#define ZBX_PROBLEM_SUPPRESSED_FALSE	0
-#define ZBX_PROBLEM_SUPPRESSED_TRUE	1
-
-#if defined(_WINDOWS) || defined(__MINGW32__)
-#define ZBX_REGEXP_RECURSION_LIMIT	2000	/* assume ~1 MB stack and ~500 bytes per recursion */
-#endif
-
-int	zbx_str_extract(const char *text, size_t len, char **value);
-
-typedef enum
-{
-	ZBX_TIME_UNIT_UNKNOWN,
-	ZBX_TIME_UNIT_SECOND,
-	ZBX_TIME_UNIT_MINUTE,
-	ZBX_TIME_UNIT_HOUR,
-	ZBX_TIME_UNIT_DAY,
-	ZBX_TIME_UNIT_WEEK,
-	ZBX_TIME_UNIT_MONTH,
-	ZBX_TIME_UNIT_YEAR,
-	ZBX_TIME_UNIT_ISOYEAR,
-	ZBX_TIME_UNIT_COUNT
-}
-zbx_time_unit_t;
-
-void	zbx_tm_add(struct tm *tm, int multiplier, zbx_time_unit_t base);
-void	zbx_tm_sub(struct tm *tm, int multiplier, zbx_time_unit_t base);
-
-void	zbx_tm_round_up(struct tm *tm, zbx_time_unit_t base);
-void	zbx_tm_round_down(struct tm *tm, zbx_time_unit_t base);
-
-const char	*zbx_timespec_str(const zbx_timespec_t *ts);
-
-int	zbx_get_week_number(const struct tm *tm);
-
-zbx_time_unit_t	zbx_tm_str_to_unit(const char *text);
-int	zbx_tm_parse_period(const char *period, size_t *len, int *multiplier, zbx_time_unit_t *base, char **error);
-
-typedef enum
-{
-	ZBX_FUNCTION_TYPE_UNKNOWN,
-	ZBX_FUNCTION_TYPE_HISTORY,
-	ZBX_FUNCTION_TYPE_TIMER,
-	ZBX_FUNCTION_TYPE_TRENDS
-}
-zbx_function_type_t;
-
-zbx_function_type_t	zbx_get_function_type(const char *func);
-int	zbx_query_xpath(zbx_variant_t *value, const char *params, char **errmsg);
-
-/* audit logging mode */
-#define ZBX_AUDITLOG_DISABLED	0
-#define ZBX_AUDITLOG_ENABLED	1
-
-/* includes terminating '\0' */
-#define CUID_LEN	26
-void	zbx_new_cuid(char *cuid);
-
-/* report scheduling */
-
-#define ZBX_REPORT_CYCLE_DAILY		0
-#define ZBX_REPORT_CYCLE_WEEKLY		1
-#define ZBX_REPORT_CYCLE_MONTHLY	2
-#define ZBX_REPORT_CYCLE_YEARLY		3
-
-int	zbx_get_report_nextcheck(int now, unsigned char cycle, unsigned char weekdays, int start_time,
-		const char *tz);
-
-/* */
-char	*zbx_substr(const char *src, size_t left, size_t right);
-char	*zbx_substr_unquote(const char *src, size_t left, size_t right);
-
-/* UTF-8 trimming */
-void	zbx_ltrim_utf8(char *str, const char *charlist);
-void	zbx_rtrim_utf8(char *str, const char *charlist);
-
-typedef struct
-{
-	char	*tag;
-	char	*value;
-}
-zbx_tag_t;
-
-void	zbx_free_tag(zbx_tag_t *tag);
-
-typedef enum
-{
-	ERR_Z3001 = 3001,
-	ERR_Z3002,
-	ERR_Z3003,
-	ERR_Z3004,
-	ERR_Z3005,
-	ERR_Z3006,
-	ERR_Z3007,
-	ERR_Z3008
-}
-zbx_err_codes_t;
-
->>>>>>> a843b422
 #endif