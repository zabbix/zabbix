--- conflicted
+++ resolved
@@ -1041,10 +1041,8 @@
 
 void	zbx_replace_string(char **data, size_t l, size_t *r, const char *value);
 
-<<<<<<< HEAD
 void	zbx_trim_str_list(char *list, char delimiter);
-=======
+
 int	parse_serveractive_element(char *str, char **host, unsigned short *port, unsigned short port_default);
->>>>>>> f8ca8cf3
 
 #endif