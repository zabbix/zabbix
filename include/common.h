--- conflicted
+++ resolved
@@ -1688,10 +1688,6 @@
 int	zbx_check_xml_memory(char *mem, int maxerrlen, char **errmsg);
 #endif
 
-<<<<<<< HEAD
-char	*zbx_substr(const char *src, size_t left, size_t right);
-char	*zbx_substr_unquote(const char *src, size_t left, size_t right);
-=======
 /* report scheduling */
 
 #define ZBX_REPORT_CYCLE_DAILY		0
@@ -1701,6 +1697,9 @@
 
 int	zbx_get_report_nextcheck(int now, unsigned char cycle, unsigned char weekdays, int start_time,
 		const char *timezone);
->>>>>>> 83691c87
+
+/* */
+char	*zbx_substr(const char *src, size_t left, size_t right);
+char	*zbx_substr_unquote(const char *src, size_t left, size_t right);
 
 #endif