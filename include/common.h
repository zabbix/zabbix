/*
** Zabbix
** Copyright (C) 2001-2014 Zabbix SIA
**
** This program is free software; you can redistribute it and/or modify
** it under the terms of the GNU General Public License as published by
** the Free Software Foundation; either version 2 of the License, or
** (at your option) any later version.
**
** This program is distributed in the hope that it will be useful,
** but WITHOUT ANY WARRANTY; without even the implied warranty of
** MERCHANTABILITY or FITNESS FOR A PARTICULAR PURPOSE. See the
** GNU General Public License for more details.
**
** You should have received a copy of the GNU General Public License
** along with this program; if not, write to the Free Software
** Foundation, Inc., 51 Franklin Street, Fifth Floor, Boston, MA  02110-1301, USA.
**/

#ifndef ZABBIX_COMMON_H
#define ZABBIX_COMMON_H

#include "sysinc.h"
#include "zbxtypes.h"
#include "version.h"

#ifndef va_copy
#	if defined(__va_copy)
#		define va_copy(d, s) __va_copy(d, s)
#	else
#		define va_copy(d, s) memcpy(&d, &s, sizeof(va_list))
#	endif
#endif

#ifdef snprintf
#	undef snprintf
#endif
#define snprintf	ERROR_DO_NOT_USE_SNPRINTF_FUNCTION_TRY_TO_USE_ZBX_SNPRINTF

#ifdef sprintf
#	undef sprintf
#endif
#define sprintf		ERROR_DO_NOT_USE_SPRINTF_FUNCTION_TRY_TO_USE_ZBX_SNPRINTF

#ifdef strncpy
#	undef strncpy
#endif
#define strncpy		ERROR_DO_NOT_USE_STRNCPY_FUNCTION_TRY_TO_USE_ZBX_STRLCPY

#ifdef strcpy
#	undef strcpy
#endif
#define strcpy		ERROR_DO_NOT_USE_STRCPY_FUNCTION_TRY_TO_USE_ZBX_STRLCPY

#ifdef vsprintf
#	undef vsprintf
#endif
#define vsprintf	ERROR_DO_NOT_USE_VSPRINTF_FUNCTION_TRY_TO_USE_ZBX_VSNPRINTF

#ifdef strncat
#	undef strncat
#endif
#define strncat		ERROR_DO_NOT_USE_STRNCAT_FUNCTION_TRY_TO_USE_ZBX_STRLCAT

#define ON	1
#define OFF	0

#if defined(_WINDOWS)
#	define	ZBX_SERVICE_NAME_LEN	64
extern char ZABBIX_SERVICE_NAME[ZBX_SERVICE_NAME_LEN];
extern char ZABBIX_EVENT_SOURCE[ZBX_SERVICE_NAME_LEN];

#	pragma warning (disable: 4996)	/* warning C4996: <function> was declared deprecated */
#endif

#define	SUCCEED		0
#define	FAIL		-1
#define	NOTSUPPORTED	-2
#define	NETWORK_ERROR	-3
#define	TIMEOUT_ERROR	-4
#define	AGENT_ERROR	-5
#define	GATEWAY_ERROR	-6

#define SUCCEED_OR_FAIL(result) (FAIL != (result) ? SUCCEED : FAIL)
const char	*zbx_result_string(int result);

#define MAX_ID_LEN		21
#define MAX_STRING_LEN		2048
#define MAX_BUFFER_LEN		65536
#define MAX_ZBX_HOSTNAME_LEN	64
#define MAX_EXECUTE_OUTPUT_LEN	(512 * ZBX_KIBIBYTE)

#define ZBX_MAX_UINT64_LEN	21
#define ZBX_DM_DELIMITER	'\255'

typedef struct
{
	int	sec;	/* seconds */
	int	ns;	/* nanoseconds */
}
zbx_timespec_t;

#define zbx_timespec_compare(t1, t2)	\
	((t1)->sec == (t2)->sec ? (t1)->ns - (t2)->ns : (t1)->sec - (t2)->sec)

/* item types */
typedef enum
{
	ITEM_TYPE_ZABBIX = 0,
	ITEM_TYPE_SNMPv1,
	ITEM_TYPE_TRAPPER,
	ITEM_TYPE_SIMPLE,
	ITEM_TYPE_SNMPv2c,
	ITEM_TYPE_INTERNAL,
	ITEM_TYPE_SNMPv3,
	ITEM_TYPE_ZABBIX_ACTIVE,
	ITEM_TYPE_AGGREGATE,
	ITEM_TYPE_HTTPTEST,
	ITEM_TYPE_EXTERNAL,
	ITEM_TYPE_DB_MONITOR,
	ITEM_TYPE_IPMI,
	ITEM_TYPE_SSH,
	ITEM_TYPE_TELNET,
	ITEM_TYPE_CALCULATED,
	ITEM_TYPE_JMX,
	ITEM_TYPE_SNMPTRAP	/* 17 */
}
zbx_item_type_t;
const char	*zbx_agent_type_string(zbx_item_type_t item_type);

typedef enum
{
	INTERFACE_TYPE_UNKNOWN = 0,
	INTERFACE_TYPE_AGENT,
	INTERFACE_TYPE_SNMP,
	INTERFACE_TYPE_IPMI,
	INTERFACE_TYPE_JMX,
	INTERFACE_TYPE_ANY = 255
}
zbx_interface_type_t;
const char	*zbx_interface_type_string(zbx_interface_type_t type);

#define INTERFACE_TYPE_COUNT	4	/* number of interface types */
extern const int	INTERFACE_TYPE_PRIORITY[INTERFACE_TYPE_COUNT];

#define ZBX_FLAG_DISCOVERY_NORMAL	0x00
#define ZBX_FLAG_DISCOVERY_RULE		0x01
#define ZBX_FLAG_DISCOVERY_PROTOTYPE	0x02
#define ZBX_FLAG_DISCOVERY_CREATED	0x04

typedef enum
{
	ITEM_AUTHTYPE_PASSWORD = 0,
	ITEM_AUTHTYPE_PUBLICKEY
}
zbx_item_authtype_t;

/* event sources */
#define EVENT_SOURCE_TRIGGERS		0
#define EVENT_SOURCE_DISCOVERY		1
#define EVENT_SOURCE_AUTO_REGISTRATION	2
#define EVENT_SOURCE_INTERNAL		3

/* event objects */
#define EVENT_OBJECT_TRIGGER		0
#define EVENT_OBJECT_DHOST		1
#define EVENT_OBJECT_DSERVICE		2
#define EVENT_OBJECT_ZABBIX_ACTIVE	3
#define EVENT_OBJECT_ITEM		4
#define EVENT_OBJECT_LLDRULE		5

/* acknowledged flags */
#define EVENT_NOT_ACKNOWLEDGED		0
#define EVENT_ACKNOWLEDGED		1

typedef enum
{
	DOBJECT_STATUS_UP = 0,
	DOBJECT_STATUS_DOWN,
	DOBJECT_STATUS_DISCOVER,
	DOBJECT_STATUS_LOST
}
zbx_dstatus_t;

/* item value types */
typedef enum
{
	ITEM_VALUE_TYPE_FLOAT = 0,
	ITEM_VALUE_TYPE_STR,
	ITEM_VALUE_TYPE_LOG,
	ITEM_VALUE_TYPE_UINT64,
	ITEM_VALUE_TYPE_TEXT,
	/* the number of defined value types */
	ITEM_VALUE_TYPE_MAX
}
zbx_item_value_type_t;
const char	*zbx_item_value_type_string(zbx_item_value_type_t value_type);

typedef struct
{
	int	timestamp;
	int	logeventid;
	int	severity;
	char	*source;
	char	*value;
}
zbx_log_value_t;

typedef union
{
	double		dbl;
	zbx_uint64_t	ui64;
	char		*str;
	char		*err;
	zbx_log_value_t	*log;
}
history_value_t;

/* item data types */
typedef enum
{
	ITEM_DATA_TYPE_DECIMAL = 0,
	ITEM_DATA_TYPE_OCTAL,
	ITEM_DATA_TYPE_HEXADECIMAL,
	ITEM_DATA_TYPE_BOOLEAN
}
zbx_item_data_type_t;
const char	*zbx_item_data_type_string(zbx_item_data_type_t data_type);

/* service supported by discoverer */
typedef enum
{
	SVC_SSH = 0,
	SVC_LDAP,
	SVC_SMTP,
	SVC_FTP,
	SVC_HTTP,
	SVC_POP,
	SVC_NNTP,
	SVC_IMAP,
	SVC_TCP,
	SVC_AGENT,
	SVC_SNMPv1,
	SVC_SNMPv2c,
	SVC_ICMPPING,
	SVC_SNMPv3,
	SVC_HTTPS,
	SVC_TELNET
}
zbx_dservice_type_t;
const char	*zbx_dservice_type_string(zbx_dservice_type_t service);

/* item snmpv3 security levels */
#define ITEM_SNMPV3_SECURITYLEVEL_NOAUTHNOPRIV	0
#define ITEM_SNMPV3_SECURITYLEVEL_AUTHNOPRIV	1
#define ITEM_SNMPV3_SECURITYLEVEL_AUTHPRIV	2

/* item snmpv3 authentication protocol */
#define ITEM_SNMPV3_AUTHPROTOCOL_MD5		0
#define ITEM_SNMPV3_AUTHPROTOCOL_SHA		1

/* item snmpv3 privacy protocol */
#define ITEM_SNMPV3_PRIVPROTOCOL_DES		0
#define ITEM_SNMPV3_PRIVPROTOCOL_AES		1

/* item multiplier types */
#define ITEM_MULTIPLIER_DO_NOT_USE		0
#define ITEM_MULTIPLIER_USE			1

/* item delta types */
#define ITEM_STORE_AS_IS			0
#define ITEM_STORE_SPEED_PER_SECOND		1
#define ITEM_STORE_SIMPLE_CHANGE		2

/* condition evaluation types */
#define ACTION_EVAL_TYPE_AND_OR			0
#define ACTION_EVAL_TYPE_AND			1
#define ACTION_EVAL_TYPE_OR			2

/* condition types */
#define CONDITION_TYPE_HOST_GROUP		0
#define CONDITION_TYPE_HOST			1
#define CONDITION_TYPE_TRIGGER			2
#define CONDITION_TYPE_TRIGGER_NAME		3
#define CONDITION_TYPE_TRIGGER_SEVERITY		4
#define CONDITION_TYPE_TRIGGER_VALUE		5
#define CONDITION_TYPE_TIME_PERIOD		6
#define CONDITION_TYPE_DHOST_IP			7
#define CONDITION_TYPE_DSERVICE_TYPE		8
#define CONDITION_TYPE_DSERVICE_PORT		9
#define CONDITION_TYPE_DSTATUS			10
#define CONDITION_TYPE_DUPTIME			11
#define CONDITION_TYPE_DVALUE			12
#define CONDITION_TYPE_HOST_TEMPLATE		13
#define CONDITION_TYPE_EVENT_ACKNOWLEDGED	14
#define CONDITION_TYPE_APPLICATION		15
#define CONDITION_TYPE_MAINTENANCE		16
#define CONDITION_TYPE_NODE			17
#define CONDITION_TYPE_DRULE			18
#define CONDITION_TYPE_DCHECK			19
#define CONDITION_TYPE_PROXY			20
#define CONDITION_TYPE_DOBJECT			21
#define CONDITION_TYPE_HOST_NAME		22
#define CONDITION_TYPE_EVENT_TYPE		23
#define CONDITION_TYPE_HOST_METADATA		24

/* condition operators */
#define CONDITION_OPERATOR_EQUAL		0
#define CONDITION_OPERATOR_NOT_EQUAL		1
#define CONDITION_OPERATOR_LIKE			2
#define CONDITION_OPERATOR_NOT_LIKE		3
#define CONDITION_OPERATOR_IN			4
#define CONDITION_OPERATOR_MORE_EQUAL		5
#define CONDITION_OPERATOR_LESS_EQUAL		6
#define CONDITION_OPERATOR_NOT_IN		7

/* event type action condition values */
#define EVENT_TYPE_ITEM_NOTSUPPORTED		0
#define EVENT_TYPE_ITEM_NORMAL			1
#define EVENT_TYPE_LLDRULE_NOTSUPPORTED		2
#define EVENT_TYPE_LLDRULE_NORMAL		3
#define EVENT_TYPE_TRIGGER_UNKNOWN		4
#define EVENT_TYPE_TRIGGER_NORMAL		5

#define SCREEN_RESOURCE_GRAPH			0
#define SCREEN_RESOURCE_SIMPLE_GRAPH		1
#define SCREEN_RESOURCE_MAP			2
#define SCREEN_RESOURCE_PLAIN_TEXT		3
#define SCREEN_RESOURCE_HOSTS_INFO		4
#define SCREEN_RESOURCE_TRIGGERS_INFO		5
#define SCREEN_RESOURCE_SERVER_INFO		6
#define SCREEN_RESOURCE_CLOCK			7
#define SCREEN_RESOURCE_SCREEN			8
#define SCREEN_RESOURCE_TRIGGERS_OVERVIEW	9
#define SCREEN_RESOURCE_DATA_OVERVIEW		10
#define SCREEN_RESOURCE_URL			11
#define SCREEN_RESOURCE_ACTIONS			12
#define SCREEN_RESOURCE_EVENTS			13
#define SCREEN_RESOURCE_HOSTGROUP_TRIGGERS	14
#define SCREEN_RESOURCE_SYSTEM_STATUS		15
#define SCREEN_RESOURCE_HOST_TRIGGERS		16

typedef enum
{
	SYSMAP_ELEMENT_TYPE_HOST = 0,
	SYSMAP_ELEMENT_TYPE_MAP,
	SYSMAP_ELEMENT_TYPE_TRIGGER,
	SYSMAP_ELEMENT_TYPE_HOST_GROUP,
	SYSMAP_ELEMENT_TYPE_IMAGE
}
zbx_sysmap_element_types_t;

typedef enum
{
	GRAPH_YAXIS_TYPE_CALCULATED = 0,
	GRAPH_YAXIS_TYPE_FIXED,
	GRAPH_YAXIS_TYPE_ITEM_VALUE
}
zbx_graph_yaxis_types_t;

typedef enum
{
	AUDIT_RESOURCE_USER = 0,
/*	AUDIT_RESOURCE_ZABBIX,*/
	AUDIT_RESOURCE_ZABBIX_CONFIG = 2,
	AUDIT_RESOURCE_MEDIA_TYPE,
	AUDIT_RESOURCE_HOST,
	AUDIT_RESOURCE_ACTION,
	AUDIT_RESOURCE_GRAPH,
	AUDIT_RESOURCE_GRAPH_ELEMENT,
/*	AUDIT_RESOURCE_ESCALATION,
	AUDIT_RESOURCE_ESCALATION_RULE,
	AUDIT_RESOURCE_AUTOREGISTRATION,*/
	AUDIT_RESOURCE_USER_GROUP = 11,
	AUDIT_RESOURCE_APPLICATION,
	AUDIT_RESOURCE_TRIGGER,
	AUDIT_RESOURCE_HOST_GROUP,
	AUDIT_RESOURCE_ITEM,
	AUDIT_RESOURCE_IMAGE,
	AUDIT_RESOURCE_VALUE_MAP,
	AUDIT_RESOURCE_IT_SERVICE,
	AUDIT_RESOURCE_MAP,
	AUDIT_RESOURCE_SCREEN,
	AUDIT_RESOURCE_NODE,
	AUDIT_RESOURCE_SCENARIO,
	AUDIT_RESOURCE_DISCOVERY_RULE,
	AUDIT_RESOURCE_SLIDESHOW,
	AUDIT_RESOURCE_SCRIPT,
	AUDIT_RESOURCE_PROXY,
	AUDIT_RESOURCE_MAINTENANCE,
	AUDIT_RESOURCE_REGEXP
}
zbx_auditlog_resourcetype_t;

/* special item key used for ICMP pings */
#define SERVER_ICMPPING_KEY	"icmpping"
/* special item key used for ICMP ping latency */
#define SERVER_ICMPPINGSEC_KEY	"icmppingsec"
/* special item key used for ICMP ping loss packages */
#define SERVER_ICMPPINGLOSS_KEY	"icmppingloss"

/* runtime control options */
#define ZBX_CONFIG_CACHE_RELOAD	"config_cache_reload"

/* value for not supported items */
#define ZBX_NOTSUPPORTED	"ZBX_NOTSUPPORTED"
/* Zabbix Agent non-critical error */
#define ZBX_ERROR		"ZBX_ERROR"

/* media types */
typedef enum
{
	MEDIA_TYPE_EMAIL = 0,
	MEDIA_TYPE_EXEC,
	MEDIA_TYPE_SMS,
	MEDIA_TYPE_JABBER,
	MEDIA_TYPE_EZ_TEXTING = 100
}
zbx_media_type_t;

/* alert statuses */
typedef enum
{
	ALERT_STATUS_NOT_SENT = 0,
	ALERT_STATUS_SENT,
	ALERT_STATUS_FAILED
}
zbx_alert_status_t;
const char	*zbx_alert_status_string(unsigned char type, unsigned char status);

/* escalation statuses */
typedef enum
{
	ESCALATION_STATUS_ACTIVE = 0,
	ESCALATION_STATUS_RECOVERY,	/* only in server code, never in DB */
	ESCALATION_STATUS_SLEEP,
	ESCALATION_STATUS_COMPLETED	/* only in server code, never in DB */
}
zbx_escalation_status_t;
const char      *zbx_escalation_status_string(unsigned char status);

/* alert types */
typedef enum
{
	ALERT_TYPE_MESSAGE = 0,
	ALERT_TYPE_COMMAND
}
zbx_alert_type_t;
const char	*zbx_alert_type_string(unsigned char type);

/* item statuses */
#define ITEM_STATUS_ACTIVE		0
#define ITEM_STATUS_DISABLED		1

/* item states */
#define ITEM_STATE_NORMAL		0
#define ITEM_STATE_NOTSUPPORTED		1
const char	*zbx_item_state_string(unsigned char state);

/* group statuses */
typedef enum
{
       GROUP_STATUS_ACTIVE = 0,
       GROUP_STATUS_DISABLED
}
zbx_group_status_type_t;

/* group internal flag */
#define ZBX_INTERNAL_GROUP		1

/* daemon type */
#define ZBX_DAEMON_TYPE_SERVER		0x01
#define ZBX_DAEMON_TYPE_PROXY_ACTIVE	0x02
#define ZBX_DAEMON_TYPE_PROXY_PASSIVE	0x04
#define ZBX_DAEMON_TYPE_PROXY		0x06	/* ZBX_DAEMON_TYPE_PROXY_ACTIVE | ZBX_DAEMON_TYPE_PROXY_PASSIVE */
#define ZBX_DAEMON_TYPE_AGENT		0x08

/* maintenance */
typedef enum
{
	TIMEPERIOD_TYPE_ONETIME = 0,
/*	TIMEPERIOD_TYPE_HOURLY,*/
	TIMEPERIOD_TYPE_DAILY = 2,
	TIMEPERIOD_TYPE_WEEKLY,
	TIMEPERIOD_TYPE_MONTHLY
}
zbx_timeperiod_type_t;

typedef enum
{
	MAINTENANCE_TYPE_NORMAL = 0,
	MAINTENANCE_TYPE_NODATA
}
zbx_maintenance_type_t;

/* regular expressions */
#define EXPRESSION_TYPE_INCLUDED	0
#define EXPRESSION_TYPE_ANY_INCLUDED	1
#define EXPRESSION_TYPE_NOT_INCLUDED	2
#define EXPRESSION_TYPE_TRUE		3
#define EXPRESSION_TYPE_FALSE		4

#define ZBX_IGNORE_CASE			0
#define ZBX_CASE_SENSITIVE		1

/* HTTP tests statuses */
#define HTTPTEST_STATUS_MONITORED	0
#define HTTPTEST_STATUS_NOT_MONITORED	1

/* discovery rule */
#define DRULE_STATUS_MONITORED		0
#define DRULE_STATUS_NOT_MONITORED	1

/* host statuses */
#define HOST_STATUS_MONITORED		0
#define HOST_STATUS_NOT_MONITORED	1
/*#define HOST_STATUS_UNREACHABLE	2*/
#define HOST_STATUS_TEMPLATE		3
/*#define HOST_STATUS_DELETED		4*/
#define HOST_STATUS_PROXY_ACTIVE	5
#define HOST_STATUS_PROXY_PASSIVE	6

/* host maintenance status */
#define HOST_MAINTENANCE_STATUS_OFF	0
#define HOST_MAINTENANCE_STATUS_ON	1

/* host inventory mode */
#define HOST_INVENTORY_DISABLED		-1	/* the host has no record in host_inventory */
						/* only in server code, never in DB */
#define HOST_INVENTORY_MANUAL		0
#define HOST_INVENTORY_AUTOMATIC	1

/* host availability */
#define HOST_AVAILABLE_UNKNOWN		0
#define HOST_AVAILABLE_TRUE		1
#define HOST_AVAILABLE_FALSE		2

/* trigger statuses */
#define TRIGGER_STATUS_ENABLED		0
#define TRIGGER_STATUS_DISABLED		1

/* trigger types */
#define TRIGGER_TYPE_NORMAL		0
#define TRIGGER_TYPE_MULTIPLE_TRUE	1

/* trigger values */
#define TRIGGER_VALUE_OK		0
#define TRIGGER_VALUE_PROBLEM		1
#define TRIGGER_VALUE_UNKNOWN		2	/* only in server code, never in DB */
const char	*zbx_trigger_value_string(unsigned char value);

/* trigger states */
#define TRIGGER_STATE_NORMAL		0
#define TRIGGER_STATE_UNKNOWN		1
const char	*zbx_trigger_state_string(unsigned char state);

/* trigger severity */
#define TRIGGER_SEVERITY_NOT_CLASSIFIED	0
#define TRIGGER_SEVERITY_INFORMATION	1
#define TRIGGER_SEVERITY_WARNING	2
#define TRIGGER_SEVERITY_AVERAGE	3
#define TRIGGER_SEVERITY_HIGH		4
#define TRIGGER_SEVERITY_DISASTER	5
#define TRIGGER_SEVERITY_COUNT		6	/* number of trigger severities */

#define ITEM_LOGTYPE_INFORMATION	1
#define ITEM_LOGTYPE_WARNING		2
#define ITEM_LOGTYPE_ERROR		4
#define ITEM_LOGTYPE_FAILURE_AUDIT	7
#define ITEM_LOGTYPE_SUCCESS_AUDIT	8
#define ITEM_LOGTYPE_CRITICAL		9
#define ITEM_LOGTYPE_VERBOSE		10
const char	*zbx_item_logtype_string(unsigned char logtype);

/* media statuses */
#define MEDIA_STATUS_ACTIVE	0
#define MEDIA_STATUS_DISABLED	1

/* action statuses */
#define ACTION_STATUS_ACTIVE	0
#define ACTION_STATUS_DISABLED	1

/* max number of retries for alerts */
#define ALERT_MAX_RETRIES	3

/* media type statuses */
#define MEDIA_TYPE_STATUS_ACTIVE	0
#define MEDIA_TYPE_STATUS_DISABLED	1

/* operation types */
#define OPERATION_TYPE_MESSAGE		0
#define OPERATION_TYPE_COMMAND		1
#define OPERATION_TYPE_HOST_ADD		2
#define OPERATION_TYPE_HOST_REMOVE	3
#define OPERATION_TYPE_GROUP_ADD	4
#define OPERATION_TYPE_GROUP_REMOVE	5
#define OPERATION_TYPE_TEMPLATE_ADD	6
#define OPERATION_TYPE_TEMPLATE_REMOVE	7
#define OPERATION_TYPE_HOST_ENABLE	8
#define OPERATION_TYPE_HOST_DISABLE	9

/* algorithms for service status calculation */
#define SERVICE_ALGORITHM_NONE	0
#define SERVICE_ALGORITHM_MAX	1
#define SERVICE_ALGORITHM_MIN	2

/* types of nodes check sums */
#define	NODE_CKSUM_TYPE_OLD	0
#define	NODE_CKSUM_TYPE_NEW	1

/* types of operation in config log */
#define	NODE_CONFIGLOG_OP_UPDATE	0
#define	NODE_CONFIGLOG_OP_ADD		1
#define	NODE_CONFIGLOG_OP_DELETE	2

/* HTTP item types */
#define ZBX_HTTPITEM_TYPE_RSPCODE	0
#define ZBX_HTTPITEM_TYPE_TIME		1
#define ZBX_HTTPITEM_TYPE_SPEED		2
#define ZBX_HTTPITEM_TYPE_LASTSTEP	3
#define ZBX_HTTPITEM_TYPE_LASTERROR	4

/* user permissions */
typedef enum
{
	USER_TYPE_ZABBIX_USER = 1,
	USER_TYPE_ZABBIX_ADMIN,
	USER_TYPE_SUPER_ADMIN
}
zbx_user_type_t;

typedef enum
{
	PERM_DENY = 0,
	PERM_READ = 2,
	PERM_READ_WRITE
}
zbx_user_permission_t;

const char	*zbx_permission_string(int perm);

#define	ZBX_NODE_SLAVE	0
#define	ZBX_NODE_MASTER	1
const char	*zbx_nodetype_string(unsigned char nodetype);

typedef struct
{
	unsigned char	type;
	unsigned char	execute_on;
	char		*port;
	unsigned char	authtype;
	char		*username;
	char		*password;
	char		*publickey;
	char		*privatekey;
	char		*command;
	zbx_uint64_t	scriptid;
}
zbx_script_t;

#define ZBX_SCRIPT_TYPE_CUSTOM_SCRIPT	0
#define ZBX_SCRIPT_TYPE_IPMI		1
#define ZBX_SCRIPT_TYPE_SSH		2
#define ZBX_SCRIPT_TYPE_TELNET		3
#define ZBX_SCRIPT_TYPE_GLOBAL_SCRIPT	4

#define ZBX_SCRIPT_EXECUTE_ON_AGENT	0
#define ZBX_SCRIPT_EXECUTE_ON_SERVER	1

#define POLLER_DELAY		5
#define DISCOVERER_DELAY	60

#define	GET_SENDER_TIMEOUT	60

#ifndef MAX
#	define MAX(a, b) ((a) > (b) ? (a) : (b))
#endif

#ifndef MIN
#	define MIN(a, b) ((a) < (b) ? (a) : (b))
#endif

#define zbx_calloc(old, nmemb, size)	zbx_calloc2(__FILE__, __LINE__, old, nmemb, size)
#define zbx_malloc(old, size)		zbx_malloc2(__FILE__, __LINE__, old, size)
#define zbx_realloc(src, size)		zbx_realloc2(__FILE__, __LINE__, src, size)
#define zbx_strdup(old, str)		zbx_strdup2(__FILE__, __LINE__, old, str)

#define ZBX_STRDUP(var, str)	(var = zbx_strdup(var, str))

void    *zbx_calloc2(const char *filename, int line, void *old, size_t nmemb, size_t size);
void    *zbx_malloc2(const char *filename, int line, void *old, size_t size);
void    *zbx_realloc2(const char *filename, int line, void *old, size_t size);
char    *zbx_strdup2(const char *filename, int line, char *old, const char *str);

#define zbx_free(ptr)		\
				\
do				\
{				\
	if (ptr)		\
	{			\
		free(ptr);	\
		ptr = NULL;	\
	}			\
}				\
while (0)

#define zbx_fclose(file)	\
				\
do				\
{				\
	if (file)		\
	{			\
		fclose(file);	\
		file = NULL;	\
	}			\
}				\
while (0)

#define THIS_SHOULD_NEVER_HAPPEN	zbx_error("ERROR [file:%s,line:%d] "				\
							"Something impossible has just happened.",	\
							__FILE__, __LINE__)

#define MIN_ZABBIX_PORT 1024u
#define MAX_ZABBIX_PORT 65535u

extern const char	*progname;
extern const char	title_message[];
extern const char	syslog_app_name[];
extern const char	usage_message[];
extern const char	*help_message[];

#define ARRSIZE(a)	(sizeof(a) / sizeof(*a))

void	help(void);
void	usage(void);
void	version(void);

const char	*get_program_name(const char *path);

typedef enum
{
	ZBX_TASK_START = 0,
	ZBX_TASK_PRINT_SUPPORTED,
	ZBX_TASK_TEST_METRIC,
	ZBX_TASK_SHOW_USAGE,
	ZBX_TASK_INSTALL_SERVICE,
	ZBX_TASK_UNINSTALL_SERVICE,
	ZBX_TASK_START_SERVICE,
	ZBX_TASK_STOP_SERVICE,
	ZBX_TASK_CHANGE_NODEID,
	ZBX_TASK_CONFIG_CACHE_RELOAD
}
zbx_task_t;

typedef enum
{
	HTTPTEST_AUTH_NONE = 0,
	HTTPTEST_AUTH_BASIC,
	HTTPTEST_AUTH_NTLM
}
zbx_httptest_auth_t;

#define ZBX_TASK_FLAG_MULTIPLE_AGENTS 0x01

typedef struct
{
	zbx_task_t	task;
	int		flags;
}
ZBX_TASK_EX;

char	*string_replace(const char *str, const char *sub_str1, const char *sub_str2);

int	is_double_suffix(const char *str);
int	is_double(const char *c);
int	is_uint_suffix(const char *c, unsigned int *value);
int	is_int_prefix(const char *c);
int	is_uint_n_range(const char *str, size_t n, void *value, size_t size, zbx_uint64_t min, zbx_uint64_t max);

#define is_ushort(str, value) \
	is_uint_n_range(str, (size_t)ZBX_MAX_UINT64_LEN, value, sizeof(unsigned short), 0x0LL, 0xFFFFLL)

#define is_uint32(str, value) \
	is_uint_n_range(str, (size_t)ZBX_MAX_UINT64_LEN, value, (size_t)4, 0x0LL, 0xFFFFFFFFLL)

#define is_uint64(str, value) \
	is_uint_n_range(str, (size_t)ZBX_MAX_UINT64_LEN, value, (size_t)8, 0x0LL, 0xFFFFFFFFFFFFFFFFLL)

#define is_uint64_n(str, n, value) \
	is_uint_n_range(str, n, value, (size_t)8, 0x0LL, 0xFFFFFFFFFFFFFFFFLL)

#define is_uint31(str, value) \
	is_uint_n_range(str, (size_t)ZBX_MAX_UINT64_LEN, value, (size_t)4, 0x0LL, 0x7FFFFFFFLL)

#define is_uint31_1(str, value) \
	is_uint_n_range(str, (size_t)ZBX_MAX_UINT64_LEN, value, (size_t)4, 0x0LL, 0x7FFFFFFELL)

#define is_uint_range(str, value, min, max) \
	is_uint_n_range(str, (size_t)ZBX_MAX_UINT64_LEN, value, sizeof(unsigned int), min, max)

int	is_boolean(const char *str, zbx_uint64_t *value);
int	is_uoct(const char *str);
int	is_uhex(const char *str);
int	is_hex_string(const char *str);
int	is_ascii_string(const char *str);
int	zbx_rtrim(char *str, const char *charlist);
void	zbx_ltrim(char *str, const char *charlist);
void	zbx_lrtrim(char *str, const char *charlist);
void	zbx_remove_chars(register char *str, const char *charlist);
#define ZBX_WHITESPACE			" \t\r\n"
#define zbx_remove_spaces(str)		zbx_remove_chars(str, " ")
#define zbx_remove_whitespace(str)	zbx_remove_chars(str, ZBX_WHITESPACE)
void	compress_signs(char *str);
void	del_zeroes(char *s);
int	get_param(const char *param, int num, char *buf, size_t max_len);
int	num_param(const char *param);
char	*get_param_dyn(const char *param, int num);

/******************************************************************************
 *                                                                            *
 * Purpose: replaces an item key, SNMP OID or their parameters                *
 *                                                                            *
 * Parameters:                                                                *
 *      data      - [IN] an item key, SNMP OID or their parameter             *
 *      key_type  - [IN] ZBX_KEY_TYPE_*                                       *
 *      level     - [IN] for item keys and OIDs the level will be 0;          *
 *                       for their parameters - 1 or higher (for arrays)      *
 *      num       - [IN] parameter number; for item keys and OIDs the level   *
 *                       will be 0; for their parameters - 1 or higher        *
 *      quoted    - [IN] 1 if parameter is quoted; 0 - othetwise              *
 *      cb_data   - [IN] callback function custom data                        *
 *                                                                            *
 * Return value: NULL if parameter doesn't change; a new string - otherwise   *
 *                                                                            *
 * Comments: The new string should be quoted if it contains special           *
 *           characters                                                       *
 *                                                                            *
 ******************************************************************************/
typedef char	*(*replace_key_param_f)(const char *data, int key_type, int level, int num, int quoted, void *cb_data);
#define ZBX_KEY_TYPE_ITEM	0
#define ZBX_KEY_TYPE_OID	1
int	replace_key_params_dyn(char **data, int key_type, replace_key_param_f cb, void *cb_data, char *error,
		size_t maxerrlen);

void	remove_param(char *param, int num);
const char	*get_string(const char *p, char *buf, size_t bufsize);
int	get_key_param(char *param, int num, char *buf, size_t max_len);
int	num_key_param(char *param);
size_t	zbx_get_escape_string_len(const char *src, const char *charlist);
char	*zbx_dyn_escape_string(const char *src, const char *charlist);
int	calculate_item_nextcheck(zbx_uint64_t seed, int item_type, int delay, const char *flex_intervals, time_t now);
time_t	calculate_proxy_nextcheck(zbx_uint64_t hostid, unsigned int delay, time_t now);
int	check_time_period(const char *period, time_t now);
char	zbx_num2hex(u_char c);
u_char	zbx_hex2num(char c);
size_t	zbx_binary2hex(const u_char *input, size_t ilen, char **output, size_t *olen);
size_t	zbx_hex2binary(char *io);
void	zbx_hex2octal(const char *input, char **output, int *olen);
size_t	zbx_get_next_field(const char **line, char **output, size_t *olen, char separator);
int	str_in_list(const char *list, const char *value, char delimiter);
char	*str_linefeed(const char *src, size_t maxline, const char *delim);
void	zbx_strarr_init(char ***arr);
void	zbx_strarr_add(char ***arr, const char *entry);
void	zbx_strarr_free(char **arr);

#ifdef HAVE___VA_ARGS__
#	define zbx_setproctitle(fmt, ...) __zbx_zbx_setproctitle(ZBX_CONST_STRING(fmt), ##__VA_ARGS__)
#else
#	define zbx_setproctitle __zbx_zbx_setproctitle
#endif
void	__zbx_zbx_setproctitle(const char *fmt, ...);

#define ZBX_KIBIBYTE		1024
#define ZBX_MEBIBYTE		1048576
#define ZBX_GIBIBYTE		1073741824
#define ZBX_TEBIBYTE		__UINT64_C(1099511627776)

#define SEC_PER_MIN		60
#define SEC_PER_HOUR		3600
#define SEC_PER_DAY		86400
#define SEC_PER_WEEK		(7 * SEC_PER_DAY)
#define SEC_PER_MONTH		(30 * SEC_PER_DAY)
#define SEC_PER_YEAR		(365 * SEC_PER_DAY)
#define ZBX_JAN_2038		2145916800
#define ZBX_JAN_1970_IN_SEC	2208988800.0	/* 1970 - 1900 in seconds */

#define ZBX_MAX_RECV_DATA_SIZE	(64 * ZBX_MEBIBYTE)

/* max length of base64 data */
#define ZBX_MAX_B64_LEN	(16 * ZBX_KIBIBYTE)

double	zbx_time(void);
void	zbx_timespec(zbx_timespec_t *ts);
double	zbx_current_time(void);

#ifdef HAVE___VA_ARGS__
#	define zbx_error(fmt, ...) __zbx_zbx_error(ZBX_CONST_STRING(fmt), ##__VA_ARGS__)
#	define zbx_snprintf(str, count, fmt, ...) __zbx_zbx_snprintf(str, count, ZBX_CONST_STRING(fmt), ##__VA_ARGS__)
#	define zbx_snprintf_alloc(str, alloc_len, offset, fmt, ...) \
       			__zbx_zbx_snprintf_alloc(str, alloc_len, offset, ZBX_CONST_STRING(fmt), ##__VA_ARGS__)
#else
#	define zbx_error __zbx_zbx_error
#	define zbx_snprintf __zbx_zbx_snprintf
#	define zbx_snprintf_alloc __zbx_zbx_snprintf_alloc
#endif
void	__zbx_zbx_error(const char *fmt, ...);
size_t	__zbx_zbx_snprintf(char *str, size_t count, const char *fmt, ...);
void	__zbx_zbx_snprintf_alloc(char **str, size_t *alloc_len, size_t *offset, const char *fmt, ...);

size_t	zbx_vsnprintf(char *str, size_t count, const char *fmt, va_list args);

void	zbx_strncpy_alloc(char **str, size_t *alloc_len, size_t *offset, const char *src, size_t n);
void	zbx_strcpy_alloc(char **str, size_t *alloc_len, size_t *offset, const char *src);
void	zbx_chrcpy_alloc(char **str, size_t *alloc_len, size_t *offset, char c);

/* secure string copy */
#define strscpy(x, y)	zbx_strlcpy(x, y, sizeof(x))
#define strscat(x, y)	zbx_strlcat(x, y, sizeof(x))
size_t	zbx_strlcpy(char *dst, const char *src, size_t siz);
size_t	zbx_strlcat(char *dst, const char *src, size_t siz);

char	*zbx_dvsprintf(char *dest, const char *f, va_list args);

#ifdef HAVE___VA_ARGS__
#	define zbx_dsprintf(dest, fmt, ...) __zbx_zbx_dsprintf(dest, ZBX_CONST_STRING(fmt), ##__VA_ARGS__)
#	define zbx_strdcatf(dest, fmt, ...) __zbx_zbx_strdcatf(dest, ZBX_CONST_STRING(fmt), ##__VA_ARGS__)
#else
#	define zbx_dsprintf __zbx_zbx_dsprintf
#	define zbx_strdcatf __zbx_zbx_strdcatf
#endif
char	*__zbx_zbx_dsprintf(char *dest, const char *f, ...);
char	*zbx_strdcat(char *dest, const char *src);
char	*__zbx_zbx_strdcatf(char *dest, const char *f, ...);

int	xml_get_data_dyn(const char *xml, const char *tag, char **data);
void	xml_free_data_dyn(char **data);

int	comms_parse_response(char *xml, char *host, size_t host_len, char *key, size_t key_len,
		char *data, size_t data_len, char *lastlogsize, size_t lastlogsize_len,
		char *timestamp, size_t timestamp_len, char *source, size_t source_len,
		char *severity, size_t severity_len);

#define ZBX_COMMAND_ERROR		0
#define ZBX_COMMAND_WITHOUT_PARAMS	1
#define ZBX_COMMAND_WITH_PARAMS		2
int 	parse_command(const char *command, char *cmd, size_t cmd_max_len, char *param, size_t param_max_len);

/* misc functions */
#ifdef HAVE_IPV6
int	is_ip6(const char *ip);
#endif
int	is_ip4(const char *ip);
int	is_ip(const char *ip);

void	zbx_on_exit(); /* calls exit() at the end! */

int	int_in_list(char *list, int value);
int	uint64_in_list(char *list, zbx_uint64_t value);
int	ip_in_list(char *list, char *ip);

int	expand_ipv6(const char *ip, char *str, size_t str_len);
#ifdef HAVE_IPV6
char	*collapse_ipv6(char *str, size_t str_len);
#endif

/* time related functions */
double	time_diff(struct timeval *from, struct timeval *to);
char	*zbx_age2str(int age);
char	*zbx_date2str(time_t date);
char	*zbx_time2str(time_t time);

#define ZBX_NULL2STR(str)	(NULL != str ? str : "(null)")
#define ZBX_NULL2EMPTY_STR(str)	(NULL != (str) ? (str) : "")

char	*zbx_strcasestr(const char *haystack, const char *needle);
int	zbx_mismatch(const char *s1, const char *s2);
int	starts_with(const char *str, const char *prefix);
int	cmp_key_id(const char *key_1, const char *key_2);

int	get_nearestindex(void *p, size_t sz, int num, zbx_uint64_t id);
int	uint64_array_add(zbx_uint64_t **values, int *alloc, int *num, zbx_uint64_t value, int alloc_step);
void	uint64_array_merge(zbx_uint64_t **values, int *alloc, int *num, zbx_uint64_t *value, int value_num, int alloc_step);
int	uint64_array_exists(zbx_uint64_t *values, int num, zbx_uint64_t value);
void	uint64_array_remove(zbx_uint64_t *values, int *num, zbx_uint64_t *rm_values, int rm_num);
void	uint64_array_remove_both(zbx_uint64_t *values, int *num, zbx_uint64_t *rm_values, int *rm_num);

const char	*zbx_event_value_string(unsigned char source, unsigned char object, unsigned char value);

#ifdef _WINDOWS
const OSVERSIONINFOEX	*zbx_win_getversion();
LPTSTR	zbx_acp_to_unicode(LPCSTR acp_string);
LPTSTR	zbx_oemcp_to_unicode(LPCSTR oemcp_string);
int	zbx_acp_to_unicode_static(LPCSTR acp_string, LPTSTR wide_string, int wide_size);
LPTSTR	zbx_utf8_to_unicode(LPCSTR utf8_string);
LPSTR	zbx_unicode_to_utf8(LPCTSTR wide_string);
LPSTR	zbx_unicode_to_utf8_static(LPCTSTR wide_string, LPSTR utf8_string, int utf8_size);
int	_wis_uint(LPCTSTR wide_string);
#endif
void	zbx_strlower(char *str);
void	zbx_strupper(char *str);
#if defined(_WINDOWS) || defined(HAVE_ICONV)
char	*convert_to_utf8(char *in, size_t in_size, const char *encoding);
#endif	/* HAVE_ICONV */
size_t	zbx_utf8_char_len(const char *text);
size_t	zbx_strlen_utf8(const char *text);
size_t	zbx_strlen_utf8_n(const char *text, size_t utf8_maxlen);

int	zbx_is_utf8(const char *text);
#define ZBX_UTF8_REPLACE_CHAR	'?'
char	*zbx_replace_utf8(const char *text);
void	zbx_replace_invalid_utf8(char *text);
int	zbx_is_utf8(const char *text);

void	dos2unix(char *str);
int	str2uint64(const char *str, const char *suffixes, zbx_uint64_t *value);
double	str2double(const char *str);

#if defined(_WINDOWS)
typedef struct __stat64	zbx_stat_t;
int	__zbx_stat(const char *path, zbx_stat_t *buf);
int	__zbx_open(const char *pathname, int flags);
<<<<<<< HEAD
#endif	/* _WINDOWS && _UNICODE */
=======
#else
typedef struct stat	zbx_stat_t;
#endif	/* _WINDOWS */

typedef int (*zbx_process_value_func_t)(const char *, unsigned short, const char *, const char *, const char *,
		zbx_uint64_t *, int *, unsigned long *, const char *, unsigned short *, unsigned long *, unsigned char);

void	find_cr_lf_szbyte(const char *encoding, const char **cr, const char **lf, size_t *szbyte);
>>>>>>> a5a5763f
int	zbx_read(int fd, char *buf, size_t count, const char *encoding);
int	zbx_is_regular_file(const char *path);

int	MAIN_ZABBIX_ENTRY();

zbx_uint64_t	zbx_letoh_uint64(zbx_uint64_t data);
zbx_uint64_t	zbx_htole_uint64(zbx_uint64_t data);

int	zbx_check_hostname(const char *hostname);

int	is_hostname_char(char c);
int	is_key_char(char c);
int	is_function_char(char c);
int	is_macro_char(char c);

int	is_time_function(const char *func);

int	parse_host(char **exp, char **host);
int	parse_key(char **exp, char **key);
int	parse_function(char **exp, char **func, char **params);

int	parse_host_key(char *exp, char **host, char **key);

void	make_hostname(char *host);

unsigned char	get_interface_type_by_item_type(unsigned char type);

int	calculate_sleeptime(int nextcheck, int max_sleeptime);

void	zbx_replace_string(char **data, size_t l, size_t *r, const char *value);

void	zbx_trim_str_list(char *list, char delimiter);

int	parse_serveractive_element(char *str, char **host, unsigned short *port, unsigned short port_default);

#define ZBX_SESSION_ACTIVE	0
#define ZBX_SESSION_PASSIVE	1

#endif<|MERGE_RESOLUTION|>--- conflicted
+++ resolved
@@ -80,6 +80,7 @@
 #define	TIMEOUT_ERROR	-4
 #define	AGENT_ERROR	-5
 #define	GATEWAY_ERROR	-6
+#define	CONFIG_ERROR	-7
 
 #define SUCCEED_OR_FAIL(result) (FAIL != (result) ? SUCCEED : FAIL)
 const char	*zbx_result_string(int result);
@@ -884,7 +885,7 @@
 #define ZBX_JAN_2038		2145916800
 #define ZBX_JAN_1970_IN_SEC	2208988800.0	/* 1970 - 1900 in seconds */
 
-#define ZBX_MAX_RECV_DATA_SIZE	(64 * ZBX_MEBIBYTE)
+#define ZBX_MAX_RECV_DATA_SIZE	(128 * ZBX_MEBIBYTE)
 
 /* max length of base64 data */
 #define ZBX_MAX_B64_LEN	(16 * ZBX_KIBIBYTE)
@@ -1019,9 +1020,6 @@
 typedef struct __stat64	zbx_stat_t;
 int	__zbx_stat(const char *path, zbx_stat_t *buf);
 int	__zbx_open(const char *pathname, int flags);
-<<<<<<< HEAD
-#endif	/* _WINDOWS && _UNICODE */
-=======
 #else
 typedef struct stat	zbx_stat_t;
 #endif	/* _WINDOWS */
@@ -1030,7 +1028,6 @@
 		zbx_uint64_t *, int *, unsigned long *, const char *, unsigned short *, unsigned long *, unsigned char);
 
 void	find_cr_lf_szbyte(const char *encoding, const char **cr, const char **lf, size_t *szbyte);
->>>>>>> a5a5763f
 int	zbx_read(int fd, char *buf, size_t count, const char *encoding);
 int	zbx_is_regular_file(const char *path);
 
@@ -1047,6 +1044,7 @@
 int	is_macro_char(char c);
 
 int	is_time_function(const char *func);
+int	is_snmp_type(unsigned char type);
 
 int	parse_host(char **exp, char **host);
 int	parse_key(char **exp, char **key);
