--- conflicted
+++ resolved
@@ -1099,14 +1099,11 @@
 
 int	zbx_strcmp_null(const char *s1, const char *s2);
 
-<<<<<<< HEAD
 int	zbx_user_macro_parse(const char *macro, int *macro_r, int *context_l, int *context_r);
 int	zbx_user_macro_parse_dyn(const char *macro, char **name, char **context, int *length);
 char	*zbx_user_macro_unquote_context_dyn(const char *context, int len);
 char	*zbx_user_macro_quote_context_dyn(const char *context, int force_quote);
 
-=======
->>>>>>> 797646f9
 #define ZBX_SESSION_ACTIVE	0
 #define ZBX_SESSION_PASSIVE	1
 
