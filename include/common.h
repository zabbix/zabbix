/*
** Zabbix
** Copyright (C) 2001-2014 Zabbix SIA
**
** This program is free software; you can redistribute it and/or modify
** it under the terms of the GNU General Public License as published by
** the Free Software Foundation; either version 2 of the License, or
** (at your option) any later version.
**
** This program is distributed in the hope that it will be useful,
** but WITHOUT ANY WARRANTY; without even the implied warranty of
** MERCHANTABILITY or FITNESS FOR A PARTICULAR PURPOSE. See the
** GNU General Public License for more details.
**
** You should have received a copy of the GNU General Public License
** along with this program; if not, write to the Free Software
** Foundation, Inc., 51 Franklin Street, Fifth Floor, Boston, MA  02110-1301, USA.
**/

#ifndef ZABBIX_COMMON_H
#define ZABBIX_COMMON_H

#include "sysinc.h"
#include "zbxtypes.h"
#include "version.h"

#ifndef va_copy
#	if defined(__va_copy)
#		define va_copy(d, s) __va_copy(d, s)
#	else
#		define va_copy(d, s) memcpy(&d, &s, sizeof(va_list))
#	endif
#endif

#ifdef snprintf
#	undef snprintf
#endif
#define snprintf	ERROR_DO_NOT_USE_SNPRINTF_FUNCTION_TRY_TO_USE_ZBX_SNPRINTF

#ifdef sprintf
#	undef sprintf
#endif
#define sprintf		ERROR_DO_NOT_USE_SPRINTF_FUNCTION_TRY_TO_USE_ZBX_SNPRINTF

#ifdef strncpy
#	undef strncpy
#endif
#define strncpy		ERROR_DO_NOT_USE_STRNCPY_FUNCTION_TRY_TO_USE_ZBX_STRLCPY

#ifdef strcpy
#	undef strcpy
#endif
#define strcpy		ERROR_DO_NOT_USE_STRCPY_FUNCTION_TRY_TO_USE_ZBX_STRLCPY

#ifdef vsprintf
#	undef vsprintf
#endif
#define vsprintf	ERROR_DO_NOT_USE_VSPRINTF_FUNCTION_TRY_TO_USE_ZBX_VSNPRINTF

#ifdef strncat
#	undef strncat
#endif
#define strncat		ERROR_DO_NOT_USE_STRNCAT_FUNCTION_TRY_TO_USE_ZBX_STRLCAT

#ifdef strncasecmp
#	undef strncasecmp
#endif
#define strncasecmp	ERROR_DO_NOT_USE_STRNCASECMP_FUNCTION_TRY_TO_USE_ZBX_STRNCASECMP

#define ON	1
#define OFF	0

#if defined(_WINDOWS)
#	define	ZBX_SERVICE_NAME_LEN	64
extern char ZABBIX_SERVICE_NAME[ZBX_SERVICE_NAME_LEN];
extern char ZABBIX_EVENT_SOURCE[ZBX_SERVICE_NAME_LEN];

#	pragma warning (disable: 4996)	/* warning C4996: <function> was declared deprecated */
#endif

#define	SUCCEED		0
#define	FAIL		-1
#define	NOTSUPPORTED	-2
#define	NETWORK_ERROR	-3
#define	TIMEOUT_ERROR	-4
#define	AGENT_ERROR	-5
#define	GATEWAY_ERROR	-6
#define	CONFIG_ERROR	-7

#define SUCCEED_OR_FAIL(result) (FAIL != (result) ? SUCCEED : FAIL)
const char	*zbx_result_string(int result);

#define MAX_ID_LEN		21
#define MAX_STRING_LEN		2048
#define MAX_BUFFER_LEN		65536
#define MAX_ZBX_HOSTNAME_LEN	64
#define MAX_EXECUTE_OUTPUT_LEN	(512 * ZBX_KIBIBYTE)

#define ZBX_MAX_UINT64_LEN	21
#define ZBX_DM_DELIMITER	'\255'

typedef struct
{
	int	sec;	/* seconds */
	int	ns;	/* nanoseconds */
}
zbx_timespec_t;

#define zbx_timespec_compare(t1, t2)	\
	((t1)->sec == (t2)->sec ? (t1)->ns - (t2)->ns : (t1)->sec - (t2)->sec)

#define ZBX_DOUBLE_EPSILON	0.000001
int	zbx_double_compare(double a, double b);

/* item types */
typedef enum
{
	ITEM_TYPE_ZABBIX = 0,
	ITEM_TYPE_SNMPv1,
	ITEM_TYPE_TRAPPER,
	ITEM_TYPE_SIMPLE,
	ITEM_TYPE_SNMPv2c,
	ITEM_TYPE_INTERNAL,
	ITEM_TYPE_SNMPv3,
	ITEM_TYPE_ZABBIX_ACTIVE,
	ITEM_TYPE_AGGREGATE,
	ITEM_TYPE_HTTPTEST,
	ITEM_TYPE_EXTERNAL,
	ITEM_TYPE_DB_MONITOR,
	ITEM_TYPE_IPMI,
	ITEM_TYPE_SSH,
	ITEM_TYPE_TELNET,
	ITEM_TYPE_CALCULATED,
	ITEM_TYPE_JMX,
	ITEM_TYPE_SNMPTRAP	/* 17 */
}
zbx_item_type_t;
const char	*zbx_agent_type_string(zbx_item_type_t item_type);

typedef enum
{
	INTERFACE_TYPE_UNKNOWN = 0,
	INTERFACE_TYPE_AGENT,
	INTERFACE_TYPE_SNMP,
	INTERFACE_TYPE_IPMI,
	INTERFACE_TYPE_JMX,
	INTERFACE_TYPE_ANY = 255
}
zbx_interface_type_t;
const char	*zbx_interface_type_string(zbx_interface_type_t type);

#define INTERFACE_TYPE_COUNT	4	/* number of interface types */
extern const int	INTERFACE_TYPE_PRIORITY[INTERFACE_TYPE_COUNT];

#define ZBX_FLAG_DISCOVERY_NORMAL	0x00
#define ZBX_FLAG_DISCOVERY_RULE		0x01
#define ZBX_FLAG_DISCOVERY_PROTOTYPE	0x02
#define ZBX_FLAG_DISCOVERY_CREATED	0x04

typedef enum
{
	ITEM_AUTHTYPE_PASSWORD = 0,
	ITEM_AUTHTYPE_PUBLICKEY
}
zbx_item_authtype_t;

/* event sources */
#define EVENT_SOURCE_TRIGGERS		0
#define EVENT_SOURCE_DISCOVERY		1
#define EVENT_SOURCE_AUTO_REGISTRATION	2
#define EVENT_SOURCE_INTERNAL		3

/* event objects */
#define EVENT_OBJECT_TRIGGER		0
#define EVENT_OBJECT_DHOST		1
#define EVENT_OBJECT_DSERVICE		2
#define EVENT_OBJECT_ZABBIX_ACTIVE	3
#define EVENT_OBJECT_ITEM		4
#define EVENT_OBJECT_LLDRULE		5

/* acknowledged flags */
#define EVENT_NOT_ACKNOWLEDGED		0
#define EVENT_ACKNOWLEDGED		1

typedef enum
{
	DOBJECT_STATUS_UP = 0,
	DOBJECT_STATUS_DOWN,
	DOBJECT_STATUS_DISCOVER,
	DOBJECT_STATUS_LOST
}
zbx_dstatus_t;

/* item value types */
typedef enum
{
	ITEM_VALUE_TYPE_FLOAT = 0,
	ITEM_VALUE_TYPE_STR,
	ITEM_VALUE_TYPE_LOG,
	ITEM_VALUE_TYPE_UINT64,
	ITEM_VALUE_TYPE_TEXT,
	/* the number of defined value types */
	ITEM_VALUE_TYPE_MAX
}
zbx_item_value_type_t;
const char	*zbx_item_value_type_string(zbx_item_value_type_t value_type);

typedef struct
{
	int	timestamp;
	int	logeventid;
	int	severity;
	char	*source;
	char	*value;
}
zbx_log_value_t;

typedef union
{
	double		dbl;
	zbx_uint64_t	ui64;
	char		*str;
	char		*err;
	zbx_log_value_t	*log;
}
history_value_t;

/* item data types */
typedef enum
{
	ITEM_DATA_TYPE_DECIMAL = 0,
	ITEM_DATA_TYPE_OCTAL,
	ITEM_DATA_TYPE_HEXADECIMAL,
	ITEM_DATA_TYPE_BOOLEAN
}
zbx_item_data_type_t;
const char	*zbx_item_data_type_string(zbx_item_data_type_t data_type);

/* service supported by discoverer */
typedef enum
{
	SVC_SSH = 0,
	SVC_LDAP,
	SVC_SMTP,
	SVC_FTP,
	SVC_HTTP,
	SVC_POP,
	SVC_NNTP,
	SVC_IMAP,
	SVC_TCP,
	SVC_AGENT,
	SVC_SNMPv1,
	SVC_SNMPv2c,
	SVC_ICMPPING,
	SVC_SNMPv3,
	SVC_HTTPS,
	SVC_TELNET
}
zbx_dservice_type_t;
const char	*zbx_dservice_type_string(zbx_dservice_type_t service);

/* item snmpv3 security levels */
#define ITEM_SNMPV3_SECURITYLEVEL_NOAUTHNOPRIV	0
#define ITEM_SNMPV3_SECURITYLEVEL_AUTHNOPRIV	1
#define ITEM_SNMPV3_SECURITYLEVEL_AUTHPRIV	2

/* item snmpv3 authentication protocol */
#define ITEM_SNMPV3_AUTHPROTOCOL_MD5		0
#define ITEM_SNMPV3_AUTHPROTOCOL_SHA		1

/* item snmpv3 privacy protocol */
#define ITEM_SNMPV3_PRIVPROTOCOL_DES		0
#define ITEM_SNMPV3_PRIVPROTOCOL_AES		1

/* item multiplier types */
#define ITEM_MULTIPLIER_DO_NOT_USE		0
#define ITEM_MULTIPLIER_USE			1

/* item delta types */
#define ITEM_STORE_AS_IS			0
#define ITEM_STORE_SPEED_PER_SECOND		1
#define ITEM_STORE_SIMPLE_CHANGE		2

/* condition evaluation types */
#define CONDITION_EVAL_TYPE_AND_OR		0
#define CONDITION_EVAL_TYPE_AND			1
#define CONDITION_EVAL_TYPE_OR			2
#define CONDITION_EVAL_TYPE_EXPRESSION		3

/* condition types */
#define CONDITION_TYPE_HOST_GROUP		0
#define CONDITION_TYPE_HOST			1
#define CONDITION_TYPE_TRIGGER			2
#define CONDITION_TYPE_TRIGGER_NAME		3
#define CONDITION_TYPE_TRIGGER_SEVERITY		4
#define CONDITION_TYPE_TRIGGER_VALUE		5
#define CONDITION_TYPE_TIME_PERIOD		6
#define CONDITION_TYPE_DHOST_IP			7
#define CONDITION_TYPE_DSERVICE_TYPE		8
#define CONDITION_TYPE_DSERVICE_PORT		9
#define CONDITION_TYPE_DSTATUS			10
#define CONDITION_TYPE_DUPTIME			11
#define CONDITION_TYPE_DVALUE			12
#define CONDITION_TYPE_HOST_TEMPLATE		13
#define CONDITION_TYPE_EVENT_ACKNOWLEDGED	14
#define CONDITION_TYPE_APPLICATION		15
#define CONDITION_TYPE_MAINTENANCE		16
#define CONDITION_TYPE_NODE			17
#define CONDITION_TYPE_DRULE			18
#define CONDITION_TYPE_DCHECK			19
#define CONDITION_TYPE_PROXY			20
#define CONDITION_TYPE_DOBJECT			21
#define CONDITION_TYPE_HOST_NAME		22
#define CONDITION_TYPE_EVENT_TYPE		23
#define CONDITION_TYPE_HOST_METADATA		24

/* condition operators */
#define CONDITION_OPERATOR_EQUAL		0
#define CONDITION_OPERATOR_NOT_EQUAL		1
#define CONDITION_OPERATOR_LIKE			2
#define CONDITION_OPERATOR_NOT_LIKE		3
#define CONDITION_OPERATOR_IN			4
#define CONDITION_OPERATOR_MORE_EQUAL		5
#define CONDITION_OPERATOR_LESS_EQUAL		6
#define CONDITION_OPERATOR_NOT_IN		7
#define CONDITION_OPERATOR_REGEXP		8

/* event type action condition values */
#define EVENT_TYPE_ITEM_NOTSUPPORTED		0
#define EVENT_TYPE_ITEM_NORMAL			1
#define EVENT_TYPE_LLDRULE_NOTSUPPORTED		2
#define EVENT_TYPE_LLDRULE_NORMAL		3
#define EVENT_TYPE_TRIGGER_UNKNOWN		4
#define EVENT_TYPE_TRIGGER_NORMAL		5

#define SCREEN_RESOURCE_GRAPH			0
#define SCREEN_RESOURCE_SIMPLE_GRAPH		1
#define SCREEN_RESOURCE_MAP			2
#define SCREEN_RESOURCE_PLAIN_TEXT		3
#define SCREEN_RESOURCE_HOSTS_INFO		4
#define SCREEN_RESOURCE_TRIGGERS_INFO		5
#define SCREEN_RESOURCE_SERVER_INFO		6
#define SCREEN_RESOURCE_CLOCK			7
#define SCREEN_RESOURCE_SCREEN			8
#define SCREEN_RESOURCE_TRIGGERS_OVERVIEW	9
#define SCREEN_RESOURCE_DATA_OVERVIEW		10
#define SCREEN_RESOURCE_URL			11
#define SCREEN_RESOURCE_ACTIONS			12
#define SCREEN_RESOURCE_EVENTS			13
#define SCREEN_RESOURCE_HOSTGROUP_TRIGGERS	14
#define SCREEN_RESOURCE_SYSTEM_STATUS		15
#define SCREEN_RESOURCE_HOST_TRIGGERS		16

typedef enum
{
	SYSMAP_ELEMENT_TYPE_HOST = 0,
	SYSMAP_ELEMENT_TYPE_MAP,
	SYSMAP_ELEMENT_TYPE_TRIGGER,
	SYSMAP_ELEMENT_TYPE_HOST_GROUP,
	SYSMAP_ELEMENT_TYPE_IMAGE
}
zbx_sysmap_element_types_t;

typedef enum
{
	GRAPH_YAXIS_TYPE_CALCULATED = 0,
	GRAPH_YAXIS_TYPE_FIXED,
	GRAPH_YAXIS_TYPE_ITEM_VALUE
}
zbx_graph_yaxis_types_t;

typedef enum
{
	AUDIT_RESOURCE_USER = 0,
/*	AUDIT_RESOURCE_ZABBIX,*/
	AUDIT_RESOURCE_ZABBIX_CONFIG = 2,
	AUDIT_RESOURCE_MEDIA_TYPE,
	AUDIT_RESOURCE_HOST,
	AUDIT_RESOURCE_ACTION,
	AUDIT_RESOURCE_GRAPH,
	AUDIT_RESOURCE_GRAPH_ELEMENT,
/*	AUDIT_RESOURCE_ESCALATION,
	AUDIT_RESOURCE_ESCALATION_RULE,
	AUDIT_RESOURCE_AUTOREGISTRATION,*/
	AUDIT_RESOURCE_USER_GROUP = 11,
	AUDIT_RESOURCE_APPLICATION,
	AUDIT_RESOURCE_TRIGGER,
	AUDIT_RESOURCE_HOST_GROUP,
	AUDIT_RESOURCE_ITEM,
	AUDIT_RESOURCE_IMAGE,
	AUDIT_RESOURCE_VALUE_MAP,
	AUDIT_RESOURCE_IT_SERVICE,
	AUDIT_RESOURCE_MAP,
	AUDIT_RESOURCE_SCREEN,
	AUDIT_RESOURCE_NODE,
	AUDIT_RESOURCE_SCENARIO,
	AUDIT_RESOURCE_DISCOVERY_RULE,
	AUDIT_RESOURCE_SLIDESHOW,
	AUDIT_RESOURCE_SCRIPT,
	AUDIT_RESOURCE_PROXY,
	AUDIT_RESOURCE_MAINTENANCE,
	AUDIT_RESOURCE_REGEXP
}
zbx_auditlog_resourcetype_t;

/* special item key used for ICMP pings */
#define SERVER_ICMPPING_KEY	"icmpping"
/* special item key used for ICMP ping latency */
#define SERVER_ICMPPINGSEC_KEY	"icmppingsec"
/* special item key used for ICMP ping loss packages */
#define SERVER_ICMPPINGLOSS_KEY	"icmppingloss"

/* runtime control options */
#define ZBX_CONFIG_CACHE_RELOAD	"config_cache_reload"

/* value for not supported items */
#define ZBX_NOTSUPPORTED	"ZBX_NOTSUPPORTED"
/* Zabbix Agent non-critical error */
#define ZBX_ERROR		"ZBX_ERROR"

/* media types */
typedef enum
{
	MEDIA_TYPE_EMAIL = 0,
	MEDIA_TYPE_EXEC,
	MEDIA_TYPE_SMS,
	MEDIA_TYPE_JABBER,
	MEDIA_TYPE_EZ_TEXTING = 100
}
zbx_media_type_t;

/* alert statuses */
typedef enum
{
	ALERT_STATUS_NOT_SENT = 0,
	ALERT_STATUS_SENT,
	ALERT_STATUS_FAILED
}
zbx_alert_status_t;
const char	*zbx_alert_status_string(unsigned char type, unsigned char status);

/* escalation statuses */
typedef enum
{
	ESCALATION_STATUS_ACTIVE = 0,
	ESCALATION_STATUS_RECOVERY,	/* only in server code, never in DB */
	ESCALATION_STATUS_SLEEP,
	ESCALATION_STATUS_COMPLETED	/* only in server code, never in DB */
}
zbx_escalation_status_t;
const char      *zbx_escalation_status_string(unsigned char status);

/* alert types */
typedef enum
{
	ALERT_TYPE_MESSAGE = 0,
	ALERT_TYPE_COMMAND
}
zbx_alert_type_t;
const char	*zbx_alert_type_string(unsigned char type);

/* item statuses */
#define ITEM_STATUS_ACTIVE		0
#define ITEM_STATUS_DISABLED		1

/* item states */
#define ITEM_STATE_NORMAL		0
#define ITEM_STATE_NOTSUPPORTED		1
const char	*zbx_item_state_string(unsigned char state);

/* group statuses */
typedef enum
{
       GROUP_STATUS_ACTIVE = 0,
       GROUP_STATUS_DISABLED
}
zbx_group_status_type_t;

/* group internal flag */
#define ZBX_INTERNAL_GROUP		1

/* daemon type */
#define ZBX_DAEMON_TYPE_SERVER		0x01
#define ZBX_DAEMON_TYPE_PROXY_ACTIVE	0x02
#define ZBX_DAEMON_TYPE_PROXY_PASSIVE	0x04
#define ZBX_DAEMON_TYPE_PROXY		0x06	/* ZBX_DAEMON_TYPE_PROXY_ACTIVE | ZBX_DAEMON_TYPE_PROXY_PASSIVE */
#define ZBX_DAEMON_TYPE_AGENT		0x08

/* maintenance */
typedef enum
{
	TIMEPERIOD_TYPE_ONETIME = 0,
/*	TIMEPERIOD_TYPE_HOURLY,*/
	TIMEPERIOD_TYPE_DAILY = 2,
	TIMEPERIOD_TYPE_WEEKLY,
	TIMEPERIOD_TYPE_MONTHLY
}
zbx_timeperiod_type_t;

typedef enum
{
	MAINTENANCE_TYPE_NORMAL = 0,
	MAINTENANCE_TYPE_NODATA
}
zbx_maintenance_type_t;

/* regular expressions */
#define EXPRESSION_TYPE_INCLUDED	0
#define EXPRESSION_TYPE_ANY_INCLUDED	1
#define EXPRESSION_TYPE_NOT_INCLUDED	2
#define EXPRESSION_TYPE_TRUE		3
#define EXPRESSION_TYPE_FALSE		4

#define ZBX_IGNORE_CASE			0
#define ZBX_CASE_SENSITIVE		1

/* HTTP tests statuses */
#define HTTPTEST_STATUS_MONITORED	0
#define HTTPTEST_STATUS_NOT_MONITORED	1

/* discovery rule */
#define DRULE_STATUS_MONITORED		0
#define DRULE_STATUS_NOT_MONITORED	1

/* host statuses */
#define HOST_STATUS_MONITORED		0
#define HOST_STATUS_NOT_MONITORED	1
/*#define HOST_STATUS_UNREACHABLE	2*/
#define HOST_STATUS_TEMPLATE		3
/*#define HOST_STATUS_DELETED		4*/
#define HOST_STATUS_PROXY_ACTIVE	5
#define HOST_STATUS_PROXY_PASSIVE	6

/* host maintenance status */
#define HOST_MAINTENANCE_STATUS_OFF	0
#define HOST_MAINTENANCE_STATUS_ON	1

/* host inventory mode */
#define HOST_INVENTORY_DISABLED		-1	/* the host has no record in host_inventory */
						/* only in server code, never in DB */
#define HOST_INVENTORY_MANUAL		0
#define HOST_INVENTORY_AUTOMATIC	1

/* host availability */
#define HOST_AVAILABLE_UNKNOWN		0
#define HOST_AVAILABLE_TRUE		1
#define HOST_AVAILABLE_FALSE		2

/* trigger statuses */
#define TRIGGER_STATUS_ENABLED		0
#define TRIGGER_STATUS_DISABLED		1

/* trigger types */
#define TRIGGER_TYPE_NORMAL		0
#define TRIGGER_TYPE_MULTIPLE_TRUE	1

/* trigger values */
#define TRIGGER_VALUE_OK		0
#define TRIGGER_VALUE_PROBLEM		1
#define TRIGGER_VALUE_UNKNOWN		2	/* only in server code, never in DB */
const char	*zbx_trigger_value_string(unsigned char value);

/* trigger states */
#define TRIGGER_STATE_NORMAL		0
#define TRIGGER_STATE_UNKNOWN		1
const char	*zbx_trigger_state_string(unsigned char state);

/* trigger severity */
#define TRIGGER_SEVERITY_NOT_CLASSIFIED	0
#define TRIGGER_SEVERITY_INFORMATION	1
#define TRIGGER_SEVERITY_WARNING	2
#define TRIGGER_SEVERITY_AVERAGE	3
#define TRIGGER_SEVERITY_HIGH		4
#define TRIGGER_SEVERITY_DISASTER	5
#define TRIGGER_SEVERITY_COUNT		6	/* number of trigger severities */

#define ITEM_LOGTYPE_INFORMATION	1
#define ITEM_LOGTYPE_WARNING		2
#define ITEM_LOGTYPE_ERROR		4
#define ITEM_LOGTYPE_FAILURE_AUDIT	7
#define ITEM_LOGTYPE_SUCCESS_AUDIT	8
#define ITEM_LOGTYPE_CRITICAL		9
#define ITEM_LOGTYPE_VERBOSE		10
const char	*zbx_item_logtype_string(unsigned char logtype);

/* media statuses */
#define MEDIA_STATUS_ACTIVE	0
#define MEDIA_STATUS_DISABLED	1

/* action statuses */
#define ACTION_STATUS_ACTIVE	0
#define ACTION_STATUS_DISABLED	1

/* max number of retries for alerts */
#define ALERT_MAX_RETRIES	3

/* media type statuses */
#define MEDIA_TYPE_STATUS_ACTIVE	0
#define MEDIA_TYPE_STATUS_DISABLED	1

/* operation types */
#define OPERATION_TYPE_MESSAGE		0
#define OPERATION_TYPE_COMMAND		1
#define OPERATION_TYPE_HOST_ADD		2
#define OPERATION_TYPE_HOST_REMOVE	3
#define OPERATION_TYPE_GROUP_ADD	4
#define OPERATION_TYPE_GROUP_REMOVE	5
#define OPERATION_TYPE_TEMPLATE_ADD	6
#define OPERATION_TYPE_TEMPLATE_REMOVE	7
#define OPERATION_TYPE_HOST_ENABLE	8
#define OPERATION_TYPE_HOST_DISABLE	9

/* algorithms for service status calculation */
#define SERVICE_ALGORITHM_NONE	0
#define SERVICE_ALGORITHM_MAX	1
#define SERVICE_ALGORITHM_MIN	2

/* types of nodes check sums */
#define	NODE_CKSUM_TYPE_OLD	0
#define	NODE_CKSUM_TYPE_NEW	1

/* types of operation in config log */
#define	NODE_CONFIGLOG_OP_UPDATE	0
#define	NODE_CONFIGLOG_OP_ADD		1
#define	NODE_CONFIGLOG_OP_DELETE	2

/* HTTP item types */
#define ZBX_HTTPITEM_TYPE_RSPCODE	0
#define ZBX_HTTPITEM_TYPE_TIME		1
#define ZBX_HTTPITEM_TYPE_SPEED		2
#define ZBX_HTTPITEM_TYPE_LASTSTEP	3
#define ZBX_HTTPITEM_TYPE_LASTERROR	4

/* user permissions */
typedef enum
{
	USER_TYPE_ZABBIX_USER = 1,
	USER_TYPE_ZABBIX_ADMIN,
	USER_TYPE_SUPER_ADMIN
}
zbx_user_type_t;

typedef enum
{
	PERM_DENY = 0,
	PERM_READ = 2,
	PERM_READ_WRITE
}
zbx_user_permission_t;

const char	*zbx_permission_string(int perm);

#define	ZBX_NODE_SLAVE	0
#define	ZBX_NODE_MASTER	1
const char	*zbx_nodetype_string(unsigned char nodetype);

typedef struct
{
	unsigned char	type;
	unsigned char	execute_on;
	char		*port;
	unsigned char	authtype;
	char		*username;
	char		*password;
	char		*publickey;
	char		*privatekey;
	char		*command;
	zbx_uint64_t	scriptid;
}
zbx_script_t;

#define ZBX_SCRIPT_TYPE_CUSTOM_SCRIPT	0
#define ZBX_SCRIPT_TYPE_IPMI		1
#define ZBX_SCRIPT_TYPE_SSH		2
#define ZBX_SCRIPT_TYPE_TELNET		3
#define ZBX_SCRIPT_TYPE_GLOBAL_SCRIPT	4

#define ZBX_SCRIPT_EXECUTE_ON_AGENT	0
#define ZBX_SCRIPT_EXECUTE_ON_SERVER	1

#define POLLER_DELAY		5
#define DISCOVERER_DELAY	60

#define	GET_SENDER_TIMEOUT	60

#ifndef MAX
#	define MAX(a, b) ((a) > (b) ? (a) : (b))
#endif

#ifndef MIN
#	define MIN(a, b) ((a) < (b) ? (a) : (b))
#endif

#define zbx_calloc(old, nmemb, size)	zbx_calloc2(__FILE__, __LINE__, old, nmemb, size)
#define zbx_malloc(old, size)		zbx_malloc2(__FILE__, __LINE__, old, size)
#define zbx_realloc(src, size)		zbx_realloc2(__FILE__, __LINE__, src, size)
#define zbx_strdup(old, str)		zbx_strdup2(__FILE__, __LINE__, old, str)

#define ZBX_STRDUP(var, str)	(var = zbx_strdup(var, str))

void    *zbx_calloc2(const char *filename, int line, void *old, size_t nmemb, size_t size);
void    *zbx_malloc2(const char *filename, int line, void *old, size_t size);
void    *zbx_realloc2(const char *filename, int line, void *old, size_t size);
char    *zbx_strdup2(const char *filename, int line, char *old, const char *str);

#define zbx_free(ptr)		\
				\
do				\
{				\
	if (ptr)		\
	{			\
		free(ptr);	\
		ptr = NULL;	\
	}			\
}				\
while (0)

#define zbx_fclose(file)	\
				\
do				\
{				\
	if (file)		\
	{			\
		fclose(file);	\
		file = NULL;	\
	}			\
}				\
while (0)

#define THIS_SHOULD_NEVER_HAPPEN	zbx_error("ERROR [file:%s,line:%d] "				\
							"Something impossible has just happened.",	\
							__FILE__, __LINE__)

#define MIN_ZABBIX_PORT 1024u
#define MAX_ZABBIX_PORT 65535u

extern const char	*progname;
extern const char	title_message[];
extern const char	syslog_app_name[];
extern const char	usage_message[];
extern const char	*help_message[];

#define ARRSIZE(a)	(sizeof(a) / sizeof(*a))

void	help(void);
void	usage(void);
void	version(void);

const char	*get_program_name(const char *path);

typedef enum
{
	ZBX_TASK_START = 0,
	ZBX_TASK_PRINT_SUPPORTED,
	ZBX_TASK_TEST_METRIC,
	ZBX_TASK_SHOW_USAGE,
	ZBX_TASK_INSTALL_SERVICE,
	ZBX_TASK_UNINSTALL_SERVICE,
	ZBX_TASK_START_SERVICE,
	ZBX_TASK_STOP_SERVICE,
	ZBX_TASK_CHANGE_NODEID,
	ZBX_TASK_CONFIG_CACHE_RELOAD
}
zbx_task_t;

typedef enum
{
	HTTPTEST_AUTH_NONE = 0,
	HTTPTEST_AUTH_BASIC,
	HTTPTEST_AUTH_NTLM
}
zbx_httptest_auth_t;

#define ZBX_TASK_FLAG_MULTIPLE_AGENTS 0x01

typedef struct
{
	zbx_task_t	task;
	int		flags;
}
ZBX_TASK_EX;

char	*string_replace(const char *str, const char *sub_str1, const char *sub_str2);

int	is_double_suffix(const char *str);
int	is_double(const char *c);
int	is_uint_suffix(const char *c, unsigned int *value);
int	is_int_prefix(const char *c);
int	is_uint_n_range(const char *str, size_t n, void *value, size_t size, zbx_uint64_t min, zbx_uint64_t max);

#define is_ushort(str, value) \
	is_uint_n_range(str, (size_t)ZBX_MAX_UINT64_LEN, value, sizeof(unsigned short), 0x0LL, 0xFFFFLL)

#define is_uint32(str, value) \
	is_uint_n_range(str, (size_t)ZBX_MAX_UINT64_LEN, value, (size_t)4, 0x0LL, 0xFFFFFFFFLL)

#define is_uint64(str, value) \
	is_uint_n_range(str, (size_t)ZBX_MAX_UINT64_LEN, value, (size_t)8, 0x0LL, 0xFFFFFFFFFFFFFFFFLL)

#define is_uint64_n(str, n, value) \
	is_uint_n_range(str, n, value, (size_t)8, 0x0LL, 0xFFFFFFFFFFFFFFFFLL)

#define is_uint31(str, value) \
	is_uint_n_range(str, (size_t)ZBX_MAX_UINT64_LEN, value, (size_t)4, 0x0LL, 0x7FFFFFFFLL)

#define is_uint31_1(str, value) \
	is_uint_n_range(str, (size_t)ZBX_MAX_UINT64_LEN, value, (size_t)4, 0x0LL, 0x7FFFFFFELL)

#define is_uint_range(str, value, min, max) \
	is_uint_n_range(str, (size_t)ZBX_MAX_UINT64_LEN, value, sizeof(unsigned int), min, max)

int	is_boolean(const char *str, zbx_uint64_t *value);
int	is_uoct(const char *str);
int	is_uhex(const char *str);
int	is_hex_string(const char *str);
int	is_ascii_string(const char *str);
int	zbx_rtrim(char *str, const char *charlist);
void	zbx_ltrim(char *str, const char *charlist);
void	zbx_lrtrim(char *str, const char *charlist);
void	zbx_remove_chars(register char *str, const char *charlist);
#define ZBX_WHITESPACE			" \t\r\n"
#define zbx_remove_whitespace(str)	zbx_remove_chars(str, ZBX_WHITESPACE)
void	del_zeroes(char *s);
int	get_param(const char *param, int num, char *buf, size_t max_len);
int	num_param(const char *param);
char	*get_param_dyn(const char *param, int num);

/******************************************************************************
 *                                                                            *
 * Purpose: replaces an item key, SNMP OID or their parameters                *
 *                                                                            *
 * Parameters:                                                                *
 *      data      - [IN] an item key, SNMP OID or their parameter             *
 *      key_type  - [IN] ZBX_KEY_TYPE_*                                       *
 *      level     - [IN] for item keys and OIDs the level will be 0;          *
 *                       for their parameters - 1 or higher (for arrays)      *
 *      num       - [IN] parameter number; for item keys and OIDs the level   *
 *                       will be 0; for their parameters - 1 or higher        *
 *      quoted    - [IN] 1 if parameter is quoted; 0 - othetwise              *
 *      cb_data   - [IN] callback function custom data                        *
 *                                                                            *
 * Return value: NULL if parameter doesn't change; a new string - otherwise   *
 *                                                                            *
 * Comments: The new string should be quoted if it contains special           *
 *           characters                                                       *
 *                                                                            *
 ******************************************************************************/
typedef char	*(*replace_key_param_f)(const char *data, int key_type, int level, int num, int quoted, void *cb_data);
#define ZBX_KEY_TYPE_ITEM	0
#define ZBX_KEY_TYPE_OID	1
int	replace_key_params_dyn(char **data, int key_type, replace_key_param_f cb, void *cb_data, char *error,
		size_t maxerrlen);

void	remove_param(char *param, int num);
const char	*get_string(const char *p, char *buf, size_t bufsize);
int	get_key_param(char *param, int num, char *buf, size_t max_len);
int	num_key_param(char *param);
size_t	zbx_get_escape_string_len(const char *src, const char *charlist);
char	*zbx_dyn_escape_string(const char *src, const char *charlist);
int	calculate_item_nextcheck(zbx_uint64_t seed, int item_type, int delay, const char *flex_intervals, time_t now);
time_t	calculate_proxy_nextcheck(zbx_uint64_t hostid, unsigned int delay, time_t now);
int	check_time_period(const char *period, time_t now);
char	zbx_num2hex(u_char c);
u_char	zbx_hex2num(char c);
size_t	zbx_binary2hex(const u_char *input, size_t ilen, char **output, size_t *olen);
size_t	zbx_hex2binary(char *io);
void	zbx_hex2octal(const char *input, char **output, int *olen);
size_t	zbx_get_next_field(const char **line, char **output, size_t *olen, char separator);
int	str_in_list(const char *list, const char *value, char delimiter);
char	*str_linefeed(const char *src, size_t maxline, const char *delim);
void	zbx_strarr_init(char ***arr);
void	zbx_strarr_add(char ***arr, const char *entry);
void	zbx_strarr_free(char **arr);

#ifdef HAVE___VA_ARGS__
#	define zbx_setproctitle(fmt, ...) __zbx_zbx_setproctitle(ZBX_CONST_STRING(fmt), ##__VA_ARGS__)
#else
#	define zbx_setproctitle __zbx_zbx_setproctitle
#endif
void	__zbx_zbx_setproctitle(const char *fmt, ...);

#define ZBX_KIBIBYTE		1024
#define ZBX_MEBIBYTE		1048576
#define ZBX_GIBIBYTE		1073741824
#define ZBX_TEBIBYTE		__UINT64_C(1099511627776)

#define SEC_PER_MIN		60
#define SEC_PER_HOUR		3600
#define SEC_PER_DAY		86400
#define SEC_PER_WEEK		(7 * SEC_PER_DAY)
#define SEC_PER_MONTH		(30 * SEC_PER_DAY)
#define SEC_PER_YEAR		(365 * SEC_PER_DAY)
#define ZBX_JAN_2038		2145916800
#define ZBX_JAN_1970_IN_SEC	2208988800.0	/* 1970 - 1900 in seconds */

#define ZBX_MAX_RECV_DATA_SIZE	(128 * ZBX_MEBIBYTE)

/* max length of base64 data */
#define ZBX_MAX_B64_LEN	(16 * ZBX_KIBIBYTE)

double	zbx_time(void);
void	zbx_timespec(zbx_timespec_t *ts);
double	zbx_current_time(void);

#ifdef HAVE___VA_ARGS__
#	define zbx_error(fmt, ...) __zbx_zbx_error(ZBX_CONST_STRING(fmt), ##__VA_ARGS__)
#	define zbx_snprintf(str, count, fmt, ...) __zbx_zbx_snprintf(str, count, ZBX_CONST_STRING(fmt), ##__VA_ARGS__)
#	define zbx_snprintf_alloc(str, alloc_len, offset, fmt, ...) \
       			__zbx_zbx_snprintf_alloc(str, alloc_len, offset, ZBX_CONST_STRING(fmt), ##__VA_ARGS__)
#else
#	define zbx_error __zbx_zbx_error
#	define zbx_snprintf __zbx_zbx_snprintf
#	define zbx_snprintf_alloc __zbx_zbx_snprintf_alloc
#endif
void	__zbx_zbx_error(const char *fmt, ...);
size_t	__zbx_zbx_snprintf(char *str, size_t count, const char *fmt, ...);
void	__zbx_zbx_snprintf_alloc(char **str, size_t *alloc_len, size_t *offset, const char *fmt, ...);

size_t	zbx_vsnprintf(char *str, size_t count, const char *fmt, va_list args);

void	zbx_strncpy_alloc(char **str, size_t *alloc_len, size_t *offset, const char *src, size_t n);
void	zbx_strcpy_alloc(char **str, size_t *alloc_len, size_t *offset, const char *src);
void	zbx_chrcpy_alloc(char **str, size_t *alloc_len, size_t *offset, char c);

/* secure string copy */
#define strscpy(x, y)	zbx_strlcpy(x, y, sizeof(x))
#define strscat(x, y)	zbx_strlcat(x, y, sizeof(x))
size_t	zbx_strlcpy(char *dst, const char *src, size_t siz);
size_t	zbx_strlcat(char *dst, const char *src, size_t siz);

char	*zbx_dvsprintf(char *dest, const char *f, va_list args);

#ifdef HAVE___VA_ARGS__
#	define zbx_dsprintf(dest, fmt, ...) __zbx_zbx_dsprintf(dest, ZBX_CONST_STRING(fmt), ##__VA_ARGS__)
#	define zbx_strdcatf(dest, fmt, ...) __zbx_zbx_strdcatf(dest, ZBX_CONST_STRING(fmt), ##__VA_ARGS__)
#else
#	define zbx_dsprintf __zbx_zbx_dsprintf
#	define zbx_strdcatf __zbx_zbx_strdcatf
#endif
char	*__zbx_zbx_dsprintf(char *dest, const char *f, ...);
char	*zbx_strdcat(char *dest, const char *src);
char	*__zbx_zbx_strdcatf(char *dest, const char *f, ...);

int	xml_get_data_dyn(const char *xml, const char *tag, char **data);
void	xml_free_data_dyn(char **data);

int	comms_parse_response(char *xml, char *host, size_t host_len, char *key, size_t key_len,
		char *data, size_t data_len, char *lastlogsize, size_t lastlogsize_len,
		char *timestamp, size_t timestamp_len, char *source, size_t source_len,
		char *severity, size_t severity_len);

#define ZBX_COMMAND_ERROR		0
#define ZBX_COMMAND_WITHOUT_PARAMS	1
#define ZBX_COMMAND_WITH_PARAMS		2
int 	parse_command(const char *command, char *cmd, size_t cmd_max_len, char *param, size_t param_max_len);

/* misc functions */
#ifdef HAVE_IPV6
int	is_ip6(const char *ip);
#endif
int	is_ip4(const char *ip);
int	is_ip(const char *ip);

void	zbx_on_exit(); /* calls exit() at the end! */

int	int_in_list(char *list, int value);
int	uint64_in_list(char *list, zbx_uint64_t value);
int	ip_in_list(char *list, char *ip);

int	expand_ipv6(const char *ip, char *str, size_t str_len);
#ifdef HAVE_IPV6
char	*collapse_ipv6(char *str, size_t str_len);
#endif

/* time related functions */
double	time_diff(struct timeval *from, struct timeval *to);
char	*zbx_age2str(int age);
char	*zbx_date2str(time_t date);
char	*zbx_time2str(time_t time);

#define ZBX_NULL2STR(str)	(NULL != str ? str : "(null)")
#define ZBX_NULL2EMPTY_STR(str)	(NULL != (str) ? (str) : "")

char	*zbx_strcasestr(const char *haystack, const char *needle);
int	zbx_mismatch(const char *s1, const char *s2);
int	starts_with(const char *str, const char *prefix);
int	cmp_key_id(const char *key_1, const char *key_2);
int	zbx_strncasecmp(const char *s1, const char *s2, size_t n);

int	get_nearestindex(void *p, size_t sz, int num, zbx_uint64_t id);
int	uint64_array_add(zbx_uint64_t **values, int *alloc, int *num, zbx_uint64_t value, int alloc_step);
void	uint64_array_merge(zbx_uint64_t **values, int *alloc, int *num, zbx_uint64_t *value, int value_num, int alloc_step);
int	uint64_array_exists(zbx_uint64_t *values, int num, zbx_uint64_t value);
void	uint64_array_remove(zbx_uint64_t *values, int *num, zbx_uint64_t *rm_values, int rm_num);
void	uint64_array_remove_both(zbx_uint64_t *values, int *num, zbx_uint64_t *rm_values, int *rm_num);

const char	*zbx_event_value_string(unsigned char source, unsigned char object, unsigned char value);

#ifdef _WINDOWS
LPTSTR	zbx_acp_to_unicode(LPCSTR acp_string);
LPTSTR	zbx_oemcp_to_unicode(LPCSTR oemcp_string);
int	zbx_acp_to_unicode_static(LPCSTR acp_string, LPTSTR wide_string, int wide_size);
LPTSTR	zbx_utf8_to_unicode(LPCSTR utf8_string);
LPSTR	zbx_unicode_to_utf8(LPCTSTR wide_string);
LPSTR	zbx_unicode_to_utf8_static(LPCTSTR wide_string, LPSTR utf8_string, int utf8_size);
int	_wis_uint(LPCTSTR wide_string);
#endif
void	zbx_strlower(char *str);
void	zbx_strupper(char *str);
#if defined(_WINDOWS) || defined(HAVE_ICONV)
char	*convert_to_utf8(char *in, size_t in_size, const char *encoding);
#endif	/* HAVE_ICONV */
size_t	zbx_utf8_char_len(const char *text);
size_t	zbx_strlen_utf8(const char *text);
size_t	zbx_strlen_utf8_n(const char *text, size_t utf8_maxlen);

int	zbx_is_utf8(const char *text);
#define ZBX_UTF8_REPLACE_CHAR	'?'
char	*zbx_replace_utf8(const char *text);
void	zbx_replace_invalid_utf8(char *text);
int	zbx_is_utf8(const char *text);

void	dos2unix(char *str);
int	str2uint64(const char *str, const char *suffixes, zbx_uint64_t *value);
double	str2double(const char *str);

<<<<<<< HEAD
zbx_uint64_t	suffix2factor(char c);

#if defined(_WINDOWS) && defined(_UNICODE)
int	__zbx_stat(const char *path, struct stat *buf);
=======
#if defined(_WINDOWS)
typedef struct __stat64	zbx_stat_t;
int	__zbx_stat(const char *path, zbx_stat_t *buf);
>>>>>>> 038ec259
int	__zbx_open(const char *pathname, int flags);
#else
typedef struct stat	zbx_stat_t;
#endif	/* _WINDOWS */

typedef int (*zbx_process_value_func_t)(const char *, unsigned short, const char *, const char *, const char *,
		zbx_uint64_t *, int *, unsigned long *, const char *, unsigned short *, unsigned long *, unsigned char);

void	find_cr_lf_szbyte(const char *encoding, const char **cr, const char **lf, size_t *szbyte);
int	zbx_read(int fd, char *buf, size_t count, const char *encoding);
int	zbx_is_regular_file(const char *path);

int	MAIN_ZABBIX_ENTRY();

zbx_uint64_t	zbx_letoh_uint64(zbx_uint64_t data);
zbx_uint64_t	zbx_htole_uint64(zbx_uint64_t data);

int	zbx_check_hostname(const char *hostname);

int	is_hostname_char(char c);
int	is_key_char(char c);
int	is_function_char(char c);
int	is_macro_char(char c);

int	is_time_function(const char *func);
int	is_snmp_type(unsigned char type);

int	get_item_key(char **exp, char **key);

int	parse_host(char **exp, char **host);
int	parse_key(char **exp);
int	parse_function(char **exp, char **func, char **params);

int	parse_host_key(char *exp, char **host, char **key);

void	make_hostname(char *host);

unsigned char	get_interface_type_by_item_type(unsigned char type);

int	calculate_sleeptime(int nextcheck, int max_sleeptime);

void	zbx_replace_string(char **data, size_t l, size_t *r, const char *value);

void	zbx_trim_str_list(char *list, char delimiter);

int	parse_serveractive_element(char *str, char **host, unsigned short *port, unsigned short port_default);

#define ZBX_SESSION_ACTIVE	0
#define ZBX_SESSION_PASSIVE	1

#endif<|MERGE_RESOLUTION|>--- conflicted
+++ resolved
@@ -1024,16 +1024,11 @@
 int	str2uint64(const char *str, const char *suffixes, zbx_uint64_t *value);
 double	str2double(const char *str);
 
-<<<<<<< HEAD
 zbx_uint64_t	suffix2factor(char c);
 
-#if defined(_WINDOWS) && defined(_UNICODE)
-int	__zbx_stat(const char *path, struct stat *buf);
-=======
 #if defined(_WINDOWS)
 typedef struct __stat64	zbx_stat_t;
 int	__zbx_stat(const char *path, zbx_stat_t *buf);
->>>>>>> 038ec259
 int	__zbx_open(const char *pathname, int flags);
 #else
 typedef struct stat	zbx_stat_t;
