--- conflicted
+++ resolved
@@ -60,12 +60,9 @@
 
 #	define strcasecmp	lstrcmpiA
 
-<<<<<<< HEAD
-=======
 typedef __int64	zbx_offset_t;
 #	define zbx_lseek(fd, offset, whence)	_lseeki64(fd, (zbx_offset_t)(offset), whence)
 
->>>>>>> a5a5763f
 #else	/* _WINDOWS */
 
 #	define zbx_stat(path, buf)		stat(path, buf)
@@ -100,12 +97,9 @@
 #		define PATH_SEPARATOR	'/'
 #	endif
 
-<<<<<<< HEAD
-=======
 typedef off_t	zbx_offset_t;
 #	define zbx_lseek(fd, offset, whence)	lseek(fd, (zbx_offset_t)(offset), whence)
 
->>>>>>> a5a5763f
 #endif	/* _WINDOWS */
 
 #define ZBX_FS_SIZE_T		ZBX_FS_UI64
