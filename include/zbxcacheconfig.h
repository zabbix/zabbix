--- conflicted
+++ resolved
@@ -25,11 +25,8 @@
 #include "zbxeval.h"
 #include "zbxavailability.h"
 #include "zbxversion.h"
-<<<<<<< HEAD
 #include "zbxvault.h"
-=======
 #include "zbxregexp.h"
->>>>>>> 048fe3bd
 
 #define	ZBX_NO_POLLER			255
 #define	ZBX_POLLER_TYPE_NORMAL		0
