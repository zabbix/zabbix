/*
** Copyright (C) 2001-2025 Zabbix SIA
**
** This program is free software: you can redistribute it and/or modify it under the terms of
** the GNU Affero General Public License as published by the Free Software Foundation, version 3.
**
** This program is distributed in the hope that it will be useful, but WITHOUT ANY WARRANTY;
** without even the implied warranty of MERCHANTABILITY or FITNESS FOR A PARTICULAR PURPOSE.
** See the GNU Affero General Public License for more details.
**
** You should have received a copy of the GNU Affero General Public License along with this program.
** If not, see <https://www.gnu.org/licenses/>.
**/

#ifndef ZABBIX_ZBX_DBVERSION_CONSTANTS_H
#define ZABBIX_ZBX_DBVERSION_CONSTANTS_H

#define ZBX_DBVERSION_UNDEFINED					0

/* ZBX_*_MIN_VERSION           - hard limit */
/* ZBX_*_MIN_SUPPORTED_VERSION - soft limit */
/* ZBX_*_MAX_VERSION           - soft limit */

#define ZBX_MYSQL_MIN_VERSION					50728
#define ZBX_MYSQL_MIN_VERSION_STR				"5.07.28"
#define ZBX_MYSQL_MIN_SUPPORTED_VERSION				80400
#define ZBX_MYSQL_MIN_SUPPORTED_VERSION_STR			"8.04.00"
#define ZBX_MYSQL_MAX_VERSION					90099
#define ZBX_MYSQL_MAX_VERSION_STR				"9.00.x"

#define ZBX_MARIADB_MIN_VERSION					100200
#define ZBX_MARIADB_MIN_VERSION_STR				"10.02.00"
#define ZBX_MARIADB_MIN_SUPPORTED_VERSION			100500
#define ZBX_MARIADB_MIN_SUPPORTED_VERSION_STR			"10.05.00"
#define ZBX_MARIADB_MAX_VERSION					110599
#define ZBX_MARIADB_MAX_VERSION_STR				"11.05.xx"

#define ZBX_POSTGRESQL_MIN_VERSION				130000
#define ZBX_POSTGRESQL_MIN_VERSION_STR				"13.0"
#define ZBX_POSTGRESQL_MIN_SUPPORTED_VERSION			150000
#define ZBX_POSTGRESQL_MIN_SUPPORTED_VERSION_STR		"15.0"
#define ZBX_POSTGRESQL_MAX_VERSION				179999
#define ZBX_POSTGRESQL_MAX_VERSION_STR				"17.x"

#define ZBX_ELASTIC_MIN_VERSION					70000
#define ZBX_ELASTIC_MIN_VERSION_STR				"7.x"
#define ZBX_ELASTIC_MAX_VERSION					89999
#define ZBX_ELASTIC_MAX_VERSION_STR				"8.x"

#define ZBX_TIMESCALE_MIN_VERSION				20001
#define ZBX_TIMESCALE_MIN_VERSION_STR				"2.0.1"
<<<<<<< HEAD
#define ZBX_TIMESCALE_MIN_SUPPORTED_VERSION 			21300
#define ZBX_TIMESCALE_MIN_SUPPORTED_VERSION_STR 		"2.13.0"
#define ZBX_TIMESCALE_MAX_VERSION				22199
#define ZBX_TIMESCALE_MAX_VERSION_STR				"2.21"
=======
#define ZBX_TIMESCALE_MIN_SUPPORTED_VERSION 			22000
#define ZBX_TIMESCALE_MIN_SUPPORTED_VERSION_STR 		"2.20.0"
#define ZBX_TIMESCALE_MAX_VERSION				22099
#define ZBX_TIMESCALE_MAX_VERSION_STR				"2.20"
>>>>>>> 4d514e3c
#define ZBX_TIMESCALE_LICENSE_APACHE_STR			"TimescaleDB Apache 2 Edition"
#define ZBX_TIMESCALE_LICENSE_COMMUNITY				"timescale"
#define ZBX_TIMESCALE_LICENSE_COMMUNITY_STR			"TimescaleDB Community Edition"

#endif /*ZABBIX_ZBX_DBVERSION_CONSTANTS_H*/<|MERGE_RESOLUTION|>--- conflicted
+++ resolved
@@ -49,17 +49,10 @@
 
 #define ZBX_TIMESCALE_MIN_VERSION				20001
 #define ZBX_TIMESCALE_MIN_VERSION_STR				"2.0.1"
-<<<<<<< HEAD
-#define ZBX_TIMESCALE_MIN_SUPPORTED_VERSION 			21300
-#define ZBX_TIMESCALE_MIN_SUPPORTED_VERSION_STR 		"2.13.0"
+#define ZBX_TIMESCALE_MIN_SUPPORTED_VERSION 			22000
+#define ZBX_TIMESCALE_MIN_SUPPORTED_VERSION_STR 		"2.20.0"
 #define ZBX_TIMESCALE_MAX_VERSION				22199
 #define ZBX_TIMESCALE_MAX_VERSION_STR				"2.21"
-=======
-#define ZBX_TIMESCALE_MIN_SUPPORTED_VERSION 			22000
-#define ZBX_TIMESCALE_MIN_SUPPORTED_VERSION_STR 		"2.20.0"
-#define ZBX_TIMESCALE_MAX_VERSION				22099
-#define ZBX_TIMESCALE_MAX_VERSION_STR				"2.20"
->>>>>>> 4d514e3c
 #define ZBX_TIMESCALE_LICENSE_APACHE_STR			"TimescaleDB Apache 2 Edition"
 #define ZBX_TIMESCALE_LICENSE_COMMUNITY				"timescale"
 #define ZBX_TIMESCALE_LICENSE_COMMUNITY_STR			"TimescaleDB Community Edition"
