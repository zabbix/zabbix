/*
** Copyright (C) 2001-2025 Zabbix SIA
**
** This program is free software: you can redistribute it and/or modify it under the terms of
** the GNU Affero General Public License as published by the Free Software Foundation, version 3.
**
** This program is distributed in the hope that it will be useful, but WITHOUT ANY WARRANTY;
** without even the implied warranty of MERCHANTABILITY or FITNESS FOR A PARTICULAR PURPOSE.
** See the GNU Affero General Public License for more details.
**
** You should have received a copy of the GNU Affero General Public License along with this program.
** If not, see <https://www.gnu.org/licenses/>.
**/

#ifndef ZABBIX_ZBX_DBVERSION_CONSTANTS_H
#define ZABBIX_ZBX_DBVERSION_CONSTANTS_H

#define ZBX_DBVERSION_UNDEFINED					0

/* ZBX_*_MIN_VERSION           - hard limit */
/* ZBX_*_MIN_SUPPORTED_VERSION - soft limit */
/* ZBX_*_MAX_VERSION           - soft limit */

#define ZBX_MYSQL_MIN_VERSION					50728
#define ZBX_MYSQL_MIN_VERSION_STR				"5.07.28"
#define ZBX_MYSQL_MIN_SUPPORTED_VERSION				80400
#define ZBX_MYSQL_MIN_SUPPORTED_VERSION_STR			"8.04.00"
#define ZBX_MYSQL_MAX_VERSION					90099
#define ZBX_MYSQL_MAX_VERSION_STR				"9.00.x"

#define ZBX_MARIADB_MIN_VERSION					100200
#define ZBX_MARIADB_MIN_VERSION_STR				"10.02.00"
#define ZBX_MARIADB_MIN_SUPPORTED_VERSION			100500
#define ZBX_MARIADB_MIN_SUPPORTED_VERSION_STR			"10.05.00"
#define ZBX_MARIADB_MAX_VERSION					110599
#define ZBX_MARIADB_MAX_VERSION_STR				"11.05.xx"

#define ZBX_POSTGRESQL_MIN_VERSION				100009
#define ZBX_POSTGRESQL_MIN_VERSION_STR				"10.9"
#define ZBX_POSTGRESQL_MIN_SUPPORTED_VERSION			150000
#define ZBX_POSTGRESQL_MIN_SUPPORTED_VERSION_STR		"15.0"
#define ZBX_POSTGRESQL_MAX_VERSION				179999
#define ZBX_POSTGRESQL_MAX_VERSION_STR				"17.x"

#define ZBX_ELASTIC_MIN_VERSION					70000
#define ZBX_ELASTIC_MIN_VERSION_STR				"7.x"
#define ZBX_ELASTIC_MAX_VERSION					89999
#define ZBX_ELASTIC_MAX_VERSION_STR				"8.x"

/* versions of TigerData which is former TimescaleDB */
#define ZBX_TIMESCALE_MIN_VERSION				20001
#define ZBX_TIMESCALE_MIN_VERSION_STR				"2.0.1"
<<<<<<< HEAD
#define ZBX_TIMESCALE_MIN_SUPPORTED_VERSION 			22000
#define ZBX_TIMESCALE_MIN_SUPPORTED_VERSION_STR 		"2.20.0"
=======
#define ZBX_TIMESCALE_MIN_SUPPORTED_VERSION 			21300
#define ZBX_TIMESCALE_MIN_SUPPORTED_VERSION_STR 		"2.13.0"
>>>>>>> 49376d27
#define ZBX_TIMESCALE_MAX_VERSION				22099
#define ZBX_TIMESCALE_MAX_VERSION_STR				"2.20"
#define ZBX_TIMESCALE_LICENSE_APACHE_STR			"TimescaleDB Apache 2 Edition"
#define ZBX_TIMESCALE_LICENSE_COMMUNITY				"timescale"
#define ZBX_TIMESCALE_LICENSE_COMMUNITY_STR			"TimescaleDB Community Edition"

#endif /*ZABBIX_ZBX_DBVERSION_CONSTANTS_H*/<|MERGE_RESOLUTION|>--- conflicted
+++ resolved
@@ -47,16 +47,10 @@
 #define ZBX_ELASTIC_MAX_VERSION					89999
 #define ZBX_ELASTIC_MAX_VERSION_STR				"8.x"
 
-/* versions of TigerData which is former TimescaleDB */
 #define ZBX_TIMESCALE_MIN_VERSION				20001
 #define ZBX_TIMESCALE_MIN_VERSION_STR				"2.0.1"
-<<<<<<< HEAD
 #define ZBX_TIMESCALE_MIN_SUPPORTED_VERSION 			22000
 #define ZBX_TIMESCALE_MIN_SUPPORTED_VERSION_STR 		"2.20.0"
-=======
-#define ZBX_TIMESCALE_MIN_SUPPORTED_VERSION 			21300
-#define ZBX_TIMESCALE_MIN_SUPPORTED_VERSION_STR 		"2.13.0"
->>>>>>> 49376d27
 #define ZBX_TIMESCALE_MAX_VERSION				22099
 #define ZBX_TIMESCALE_MAX_VERSION_STR				"2.20"
 #define ZBX_TIMESCALE_LICENSE_APACHE_STR			"TimescaleDB Apache 2 Edition"
