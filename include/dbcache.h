/*
** Zabbix
** Copyright (C) 2001-2017 Zabbix SIA
**
** This program is free software; you can redistribute it and/or modify
** it under the terms of the GNU General Public License as published by
** the Free Software Foundation; either version 2 of the License, or
** (at your option) any later version.
**
** This program is distributed in the hope that it will be useful,
** but WITHOUT ANY WARRANTY; without even the implied warranty of
** MERCHANTABILITY or FITNESS FOR A PARTICULAR PURPOSE. See the
** GNU General Public License for more details.
**
** You should have received a copy of the GNU General Public License
** along with this program; if not, write to the Free Software
** Foundation, Inc., 51 Franklin Street, Fifth Floor, Boston, MA  02110-1301, USA.
**/

#ifndef ZABBIX_DBCACHE_H
#define ZABBIX_DBCACHE_H

#include "db.h"
#include "comms.h"
#include "sysinfo.h"
#include "zbxalgo.h"

#define ZBX_SYNC_PARTIAL	0
#define	ZBX_SYNC_FULL		1

#define	ZBX_NO_POLLER			255
#define	ZBX_POLLER_TYPE_NORMAL		0
#define	ZBX_POLLER_TYPE_UNREACHABLE	1
#define	ZBX_POLLER_TYPE_IPMI		2
#define	ZBX_POLLER_TYPE_PINGER		3
#define	ZBX_POLLER_TYPE_JAVA		4
#define	ZBX_POLLER_TYPE_COUNT		5	/* number of poller types */

#define MAX_JAVA_ITEMS		32
#define MAX_SNMP_ITEMS		128
#define MAX_POLLER_ITEMS	128	/* MAX(MAX_JAVA_ITEMS, MAX_SNMP_ITEMS) */
#define MAX_PINGER_ITEMS	128

#define ZBX_TRIGGER_DEPENDENCY_LEVELS_MAX	32

#define ZBX_SNMPTRAP_LOGGING_ENABLED	1

#define ZBX_EXPAND_MACROS		1

<<<<<<< HEAD
#define ZBX_STATUS_LIFETIME	60

extern char	*CONFIG_FILE;
=======
>>>>>>> 00aac05a
extern int	CONFIG_TIMEOUT;

extern zbx_uint64_t	CONFIG_CONF_CACHE_SIZE;
extern zbx_uint64_t	CONFIG_HISTORY_CACHE_SIZE;
extern zbx_uint64_t	CONFIG_HISTORY_INDEX_CACHE_SIZE;
extern zbx_uint64_t	CONFIG_TRENDS_CACHE_SIZE;

extern int	CONFIG_POLLER_FORKS;
extern int	CONFIG_UNREACHABLE_POLLER_FORKS;
extern int	CONFIG_IPMIPOLLER_FORKS;
extern int	CONFIG_JAVAPOLLER_FORKS;
extern int	CONFIG_PINGER_FORKS;
extern int	CONFIG_UNAVAILABLE_DELAY;
extern int	CONFIG_UNREACHABLE_PERIOD;
extern int	CONFIG_UNREACHABLE_DELAY;
extern int	CONFIG_HISTSYNCER_FORKS;
extern int	CONFIG_PROXYCONFIG_FREQUENCY;
extern int	CONFIG_PROXYDATA_FREQUENCY;

typedef struct
{
	zbx_uint64_t	interfaceid;
	char		ip_orig[INTERFACE_IP_LEN_MAX];
	char		dns_orig[INTERFACE_DNS_LEN_MAX];
	char		port_orig[INTERFACE_PORT_LEN_MAX];
	char		*addr;
	unsigned short	port;
	unsigned char	useip;
	unsigned char	type;
	unsigned char	main;
}
DC_INTERFACE;

typedef struct
{
	zbx_uint64_t	hostid;
	zbx_uint64_t	proxy_hostid;
	char		host[HOST_HOST_LEN_MAX];
	char		name[HOST_HOST_LEN_MAX];
	unsigned char	maintenance_status;
	unsigned char	maintenance_type;
	int		maintenance_from;
	int		errors_from;
	unsigned char	available;
	int		disable_until;
	int		snmp_errors_from;
	unsigned char	snmp_available;
	int		snmp_disable_until;
	int		ipmi_errors_from;
	unsigned char	ipmi_available;
	int		ipmi_disable_until;
	signed char	ipmi_authtype;
	unsigned char	ipmi_privilege;
	char		ipmi_username[HOST_IPMI_USERNAME_LEN_MAX];
	char		ipmi_password[HOST_IPMI_PASSWORD_LEN_MAX];
	int		jmx_errors_from;
	unsigned char	jmx_available;
	int		jmx_disable_until;
	char		inventory_mode;
	unsigned char	status;
	unsigned char	tls_connect;
	unsigned char	tls_accept;
#if defined(HAVE_POLARSSL) || defined(HAVE_GNUTLS) || defined(HAVE_OPENSSL)
	char		tls_issuer[HOST_TLS_ISSUER_LEN_MAX];
	char		tls_subject[HOST_TLS_SUBJECT_LEN_MAX];
	char		tls_psk_identity[HOST_TLS_PSK_IDENTITY_LEN_MAX];
	char		tls_psk[HOST_TLS_PSK_LEN_MAX];
#endif
	char		error[HOST_ERROR_LEN_MAX];
	char		snmp_error[HOST_ERROR_LEN_MAX];
	char		ipmi_error[HOST_ERROR_LEN_MAX];
	char		jmx_error[HOST_ERROR_LEN_MAX];
}
DC_HOST;

typedef struct
{
	unsigned char	type;
	char		params[ITEM_PREPROC_PARAMS_LEN * 4 + 1];
}
zbx_item_preproc_t;

typedef struct
{
	DC_HOST			host;
	DC_INTERFACE		interface;
	zbx_uint64_t		itemid;
	zbx_uint64_t		lastlogsize;
	zbx_uint64_t		valuemapid;
	unsigned char		type;
	unsigned char		value_type;
	unsigned char		state;
	unsigned char		db_state;
	unsigned char		snmpv3_securitylevel;
	unsigned char		authtype;
	unsigned char		flags;
	unsigned char		snmpv3_authprotocol;
	unsigned char		snmpv3_privprotocol;
	unsigned char		inventory_link;
	unsigned char		status;
	unsigned char		unreachable;
	char			key_orig[ITEM_KEY_LEN * 4 + 1], *key;
	char			*units;
	char			*delay;
	int			nextcheck;
	int			lastclock;
	int			mtime;
	int			history;
	int			trends;
	int			preproc_ops_num;
	char			trapper_hosts[ITEM_TRAPPER_HOSTS_LEN_MAX];
	char			logtimefmt[ITEM_LOGTIMEFMT_LEN_MAX];
	char			snmp_community_orig[ITEM_SNMP_COMMUNITY_LEN_MAX], *snmp_community;
	char			snmp_oid_orig[ITEM_SNMP_OID_LEN_MAX], *snmp_oid;
	char			snmpv3_securityname_orig[ITEM_SNMPV3_SECURITYNAME_LEN_MAX], *snmpv3_securityname;
	char			snmpv3_authpassphrase_orig[ITEM_SNMPV3_AUTHPASSPHRASE_LEN_MAX], *snmpv3_authpassphrase;
	char			snmpv3_privpassphrase_orig[ITEM_SNMPV3_PRIVPASSPHRASE_LEN_MAX], *snmpv3_privpassphrase;
	char			ipmi_sensor[ITEM_IPMI_SENSOR_LEN_MAX];
	char			*params;
	char			username_orig[ITEM_USERNAME_LEN_MAX], *username;
	char			publickey_orig[ITEM_PUBLICKEY_LEN_MAX], *publickey;
	char			privatekey_orig[ITEM_PRIVATEKEY_LEN_MAX], *privatekey;
	char			password_orig[ITEM_PASSWORD_LEN_MAX], *password;
	char			snmpv3_contextname_orig[ITEM_SNMPV3_CONTEXTNAME_LEN_MAX], *snmpv3_contextname;
	char			*db_error;

	zbx_item_preproc_t	*preproc_ops;

}
DC_ITEM;

typedef struct
{
	zbx_uint64_t	functionid;
	zbx_uint64_t	triggerid;
	zbx_uint64_t	itemid;
	char		*function;
	char		*parameter;
}
DC_FUNCTION;

typedef struct
{
	char	*tag;
	char	*value;
}
zbx_tag_t;

/* item exist in base expression  */
#define		ZBX_DC_TRIGGER_BASE_EXPRESSION	1

typedef struct _DC_TRIGGER
{
	zbx_uint64_t		triggerid;
	char			*description;
	char			*expression_orig;
	char			*recovery_expression_orig;
	/* temporary values, allocated during processing and freed right after */
	char			*expression;
	char			*recovery_expression;

	char			*error;
	char			*new_error;
	char			*correlation_tag;
	zbx_timespec_t		timespec;
	int			lastchange;
	unsigned char		topoindex;
	unsigned char		priority;
	unsigned char		type;
	unsigned char		value;
	unsigned char		state;
	unsigned char		new_value;
	unsigned char		status;
	unsigned char		recovery_mode;
	unsigned char		correlation_mode;

	unsigned char		flags;

	zbx_vector_ptr_t	tags;
}
DC_TRIGGER;

typedef struct
{
	zbx_uint64_t	hostid;
	char            host[HOST_HOST_LEN_MAX];
	int		proxy_config_nextcheck;
	int		proxy_data_nextcheck;
	int		proxy_tasks_nextcheck;
	int		version;
	char		addr_orig[INTERFACE_ADDR_LEN_MAX];
	char		port_orig[INTERFACE_PORT_LEN_MAX];
	char		*addr;
	unsigned short	port;

	unsigned char	tls_connect;
	unsigned char	tls_accept;

#if defined(HAVE_POLARSSL) || defined(HAVE_GNUTLS) || defined(HAVE_OPENSSL)
	char		tls_issuer[HOST_TLS_ISSUER_LEN_MAX];
	char		tls_subject[HOST_TLS_SUBJECT_LEN_MAX];
	char		tls_psk_identity[HOST_TLS_PSK_IDENTITY_LEN_MAX];
	char		tls_psk[HOST_TLS_PSK_LEN_MAX];
#endif
}
DC_PROXY;

typedef struct
{
	zbx_uint64_t		actionid;
	char			*formula;
	unsigned char		eventsource;
	unsigned char		evaltype;
	zbx_vector_ptr_t	conditions;
}
zbx_action_eval_t;

typedef struct
{
	char	*host;
	char	*key;
}
zbx_host_key_t;

/* housekeeping related configuration data */
typedef struct
{
	int		events_trigger;
	int		events_internal;
	int		events_discovery;
	int		events_autoreg;
	int		services;
	int		audit;
	int		sessions;
	int		trends;
	int		history;

	unsigned char	services_mode;
	unsigned char	audit_mode;
	unsigned char	sessions_mode;
	unsigned char	events_mode;
	unsigned char	trends_mode;
	unsigned char	trends_global;
	unsigned char	history_mode;
	unsigned char	history_global;
}
zbx_config_hk_t;

/* global configuration data (loaded from config table) */
typedef struct
{
	/* the fields set by zbx_config_get() function, see ZBX_CONFIG_FLAGS_ defines */
	zbx_uint64_t	flags;

	char		**severity_name;
	zbx_uint64_t	discovery_groupid;
	int		default_inventory_mode;
	int		refresh_unsupported;
	unsigned char	snmptrap_logging;

	/* housekeeping related configuration data */
	zbx_config_hk_t	hk;
}
zbx_config_t;

#define ZBX_CONFIG_FLAGS_SEVERITY_NAME			0x00000001
#define ZBX_CONFIG_FLAGS_DISCOVERY_GROUPID		0x00000002
#define ZBX_CONFIG_FLAGS_DEFAULT_INVENTORY_MODE		0x00000004
#define ZBX_CONFIG_FLAGS_REFRESH_UNSUPPORTED		0x00000008
#define ZBX_CONFIG_FLAGS_SNMPTRAP_LOGGING		0x00000010
#define ZBX_CONFIG_FLAGS_HOUSEKEEPER			0x00000020

typedef struct
{
	char	*tag;
}
zbx_corr_condition_tag_t;

typedef struct
{
	char		*tag;
	char		*value;
	unsigned char	op;
}
zbx_corr_condition_tag_value_t;

typedef struct
{
	zbx_uint64_t	groupid;
	unsigned char	op;
}
zbx_corr_condition_group_t;

typedef struct
{
	char	*oldtag;
	char	*newtag;
}
zbx_corr_condition_tag_pair_t;

typedef union
{
	zbx_corr_condition_tag_t	tag;
	zbx_corr_condition_tag_value_t	tag_value;
	zbx_corr_condition_group_t	group;
	zbx_corr_condition_tag_pair_t	tag_pair;
}
zbx_corr_condition_data_t;

typedef struct
{
	zbx_uint64_t			corr_conditionid;
	int				type;
	zbx_corr_condition_data_t	data;
}
zbx_corr_condition_t;

typedef struct
{
	unsigned char	type;
}
zbx_corr_operation_t;

typedef struct
{
	zbx_uint64_t		correlationid;
	char			*name;
	char			*formula;
	unsigned char		evaltype;

	zbx_vector_ptr_t	conditions;
	zbx_vector_ptr_t	operations;
}
zbx_correlation_t;

typedef struct
{
	zbx_vector_ptr_t	correlations;
	zbx_hashset_t		conditions;

	/* Configuration synchonization timestamp of the rules. */
	/* Update the cache if this timesamp is less than the   */
	/* current configuration synchonization timestamp.      */
	int			sync_ts;
}
zbx_correlation_rules_t;

typedef struct
{
	zbx_uint64_t		itemid;
	zbx_timespec_t		timestamp;
	zbx_variant_t		value;
}
zbx_item_history_value_t;

/* item queue data */
typedef struct
{
	zbx_uint64_t	itemid;
	zbx_uint64_t	proxy_hostid;
	int		type;
	int		nextcheck;
}
zbx_queue_item_t;

typedef struct
{
	zbx_uint64_t	monitored;
	zbx_uint64_t	not_monitored;
}
zbx_host_stats_t;

typedef struct
{
	zbx_uint64_t	active_normal;
	zbx_uint64_t	active_notsupported;
	zbx_uint64_t	disabled;
}
zbx_item_stats_t;

typedef struct
{
	zbx_uint64_t	enabled_ok;
	zbx_uint64_t	enabled_problem;
	zbx_uint64_t	disabled;
}
zbx_trigger_stats_t;

int	is_item_processed_by_server(unsigned char type, const char *key);
int	in_maintenance_without_data_collection(unsigned char maintenance_status, unsigned char maintenance_type,
		unsigned char type);
void	dc_add_history(zbx_uint64_t itemid, unsigned char item_flags, AGENT_RESULT *result, const zbx_timespec_t *ts,
		unsigned char state, const char *error);
void	dc_flush_history(void);
int	DCsync_history(int sync_type, int *sync_num);
int	init_database_cache(char **error);
void	free_database_cache(void);

#define ZBX_STATS_HISTORY_COUNTER	0
#define ZBX_STATS_HISTORY_FLOAT_COUNTER	1
#define ZBX_STATS_HISTORY_UINT_COUNTER	2
#define ZBX_STATS_HISTORY_STR_COUNTER	3
#define ZBX_STATS_HISTORY_LOG_COUNTER	4
#define ZBX_STATS_HISTORY_TEXT_COUNTER	5
#define ZBX_STATS_NOTSUPPORTED_COUNTER	6
#define ZBX_STATS_HISTORY_TOTAL		7
#define ZBX_STATS_HISTORY_USED		8
#define ZBX_STATS_HISTORY_FREE		9
#define ZBX_STATS_HISTORY_PFREE		10
#define ZBX_STATS_TREND_TOTAL		11
#define ZBX_STATS_TREND_USED		12
#define ZBX_STATS_TREND_FREE		13
#define ZBX_STATS_TREND_PFREE		14
#define ZBX_STATS_HISTORY_INDEX_TOTAL	15
#define ZBX_STATS_HISTORY_INDEX_USED	16
#define ZBX_STATS_HISTORY_INDEX_FREE	17
#define ZBX_STATS_HISTORY_INDEX_PFREE	18
void	*DCget_stats(int request);

/* flags for DCconfig_get_items_by_itemids() function to specify the data needed */
#define ZBX_FLAG_ITEM_FIELDS_DEFAULT		__UINT64_C(0x0000)
#define ZBX_FLAG_ITEM_FIELDS_PREPROC		__UINT64_C(0x0001)

zbx_uint64_t	DCget_nextid(const char *table_name, int num);

void	DCsync_configuration(void);
int	init_configuration_cache(char **error);
void	free_configuration_cache(void);
void	DCload_config(void);

void	DCconfig_get_triggers_by_triggerids(DC_TRIGGER *triggers, const zbx_uint64_t *triggerids, int *errcode,
		size_t num);
void	DCconfig_clean_items(DC_ITEM *items, int *errcodes, size_t num);
int	DCget_host_by_hostid(DC_HOST *host, zbx_uint64_t hostid);
void	DCconfig_get_items_by_keys(DC_ITEM *items, zbx_host_key_t *keys, int *errcodes, size_t num);
void	DCconfig_get_items_by_itemids(DC_ITEM *items, const zbx_uint64_t *itemids, int *errcodes, size_t num,
		zbx_uint64_t flags);
void	DCconfig_set_item_db_state(zbx_uint64_t itemid, unsigned char state, const char *error);
void	DCconfig_get_functions_by_functionids(DC_FUNCTION *functions,
		zbx_uint64_t *functionids, int *errcodes, size_t num);
void	DCconfig_clean_functions(DC_FUNCTION *functions, int *errcodes, size_t num);
void	DCconfig_clean_triggers(DC_TRIGGER *triggers, int *errcodes, size_t num);
int	DCconfig_lock_triggers_by_history_items(zbx_vector_ptr_t *history_items, zbx_vector_uint64_t *triggerids);
void	DCconfig_lock_triggers_by_triggerids(zbx_vector_uint64_t *triggerids_in, zbx_vector_uint64_t *triggerids_out);
void	DCconfig_unlock_triggers(const zbx_vector_uint64_t *triggerids);
void	DCconfig_unlock_all_triggers(void);
void	DCconfig_get_triggers_by_itemids(zbx_hashset_t *trigger_info, zbx_vector_ptr_t *trigger_order,
		const zbx_uint64_t *itemids, const zbx_timespec_t *timespecs, char **errors, int itemids_num,
		unsigned char expand);
int	DCconfig_get_time_based_triggers(DC_TRIGGER *trigger_info, zbx_vector_ptr_t *trigger_order, int max_triggers,
		zbx_uint64_t start_triggerid, int process_num);
void	DCfree_triggers(zbx_vector_ptr_t *triggers);
void	DCconfig_update_interface_snmp_stats(zbx_uint64_t interfaceid, int max_snmp_succeed, int min_snmp_fail);
int	DCconfig_get_suggested_snmp_vars(zbx_uint64_t interfaceid, int *bulk);
int	DCconfig_get_interface_by_type(DC_INTERFACE *interface, zbx_uint64_t hostid, unsigned char type);
int	DCconfig_get_interface(DC_INTERFACE *interface, zbx_uint64_t hostid, zbx_uint64_t itemid);
int	DCconfig_get_poller_nextcheck(unsigned char poller_type);
int	DCconfig_get_poller_items(unsigned char poller_type, DC_ITEM *items);
int	DCconfig_get_ipmi_poller_items(int now, DC_ITEM *items, int items_num, int *nextcheck);
int	DCconfig_get_snmp_interfaceids_by_addr(const char *addr, zbx_uint64_t **interfaceids);
size_t	DCconfig_get_snmp_items_by_interfaceid(zbx_uint64_t interfaceid, DC_ITEM **items);

#define ZBX_HK_OPTION_DISABLED		0
#define ZBX_HK_OPTION_ENABLED		1

#define ZBX_HK_HISTORY_MIN	SEC_PER_HOUR
#define ZBX_HK_TRENDS_MIN	SEC_PER_DAY

void	DCrequeue_items(const zbx_uint64_t *itemids, const unsigned char *states, const int *lastclocks,
		const zbx_uint64_t *lastlogsizes, const int *mtimes, const int *errcodes, size_t num);
void	DCpoller_requeue_items(const zbx_uint64_t *itemids, const unsigned char *states, const int *lastclocks,
		const zbx_uint64_t *lastlogsizes, const int *mtimes, const int *errcodes, size_t num,
		unsigned char poller_type, int *nextcheck);
void	zbx_dc_requeue_unreachable_items(zbx_uint64_t *itemids, size_t itemids_num);
int	DCconfig_activate_host(DC_ITEM *item);
int	DCconfig_deactivate_host(DC_ITEM *item, int now);

int	DCconfig_check_trigger_dependencies(zbx_uint64_t triggerid);

void	DCconfig_triggers_apply_changes(zbx_vector_ptr_t *trigger_diff);
void	DCconfig_set_maintenance(const zbx_uint64_t *hostids, int hostids_num, int maintenance_status,
		int maintenance_type, int maintenance_from);

#define ZBX_CONFSTATS_BUFFER_TOTAL	1
#define ZBX_CONFSTATS_BUFFER_USED	2
#define ZBX_CONFSTATS_BUFFER_FREE	3
#define ZBX_CONFSTATS_BUFFER_PFREE	4
void	*DCconfig_get_stats(int request);

int	DCconfig_get_proxypoller_hosts(DC_PROXY *proxies, int max_hosts);
int	DCconfig_get_proxypoller_nextcheck(void);

#define ZBX_PROXY_CONFIG_NEXTCHECK	0x01
#define ZBX_PROXY_DATA_NEXTCHECK	0x02
#define ZBX_PROXY_TASKS_NEXTCHECK	0x04
void	DCrequeue_proxy(zbx_uint64_t hostid, unsigned char update_nextcheck);
void	DCconfig_set_proxy_timediff(zbx_uint64_t hostid, const zbx_timespec_t *timediff);
int	DCcheck_proxy_permissions(const char *host, const zbx_socket_t *sock, zbx_uint64_t *hostid, char **error);

#if defined(HAVE_POLARSSL) || defined(HAVE_GNUTLS) || defined(HAVE_OPENSSL)
size_t	DCget_psk_by_identity(const unsigned char *psk_identity, unsigned char *psk_buf, size_t psk_buf_len);
#endif

void	DCget_user_macro(const zbx_uint64_t *hostids, int host_num, const char *macro, char **replace_to);
char	*DCexpression_expand_user_macros(const char *expression, char **error);

int	DChost_activate(zbx_uint64_t hostid, unsigned char agent_type, const zbx_timespec_t *ts,
		zbx_agent_availability_t *in, zbx_agent_availability_t *out);

int	DChost_deactivate(zbx_uint64_t hostid, unsigned char agent, const zbx_timespec_t *ts,
		zbx_agent_availability_t *in, zbx_agent_availability_t *out, const char *error);

void	DCget_delta_items(zbx_hashset_t *items, const zbx_vector_uint64_t *ids);
void	DCset_delta_items(zbx_hashset_t *items);

#define ZBX_QUEUE_FROM_DEFAULT	6	/* default lower limit for delay (in seconds) */
#define ZBX_QUEUE_TO_INFINITY	-1	/* no upper limit for delay */
void	DCfree_item_queue(zbx_vector_ptr_t *queue);
int	DCget_item_queue(zbx_vector_ptr_t *queue, int from, int to);

int	DCget_item_count(zbx_uint64_t hostid);
int	DCget_item_unsupported_count(zbx_uint64_t hostid);
double	DCget_required_performance(void);

zbx_host_stats_t	DCget_host_stats(void);
zbx_item_stats_t	DCget_item_stats(void);
zbx_trigger_stats_t	DCget_trigger_stats(void);

void	DCget_expressions_by_names(zbx_vector_ptr_t *expressions, const char * const *names, int names_num);
void	DCget_expressions_by_name(zbx_vector_ptr_t *expressions, const char *name);

int	DCget_data_expected_from(zbx_uint64_t itemid, int *seconds);

void	DCget_hostids_by_functionids(zbx_vector_uint64_t *functionids, zbx_vector_uint64_t *hostids);

/* global configuration support */
void	zbx_config_get(zbx_config_t *cfg, zbx_uint64_t flags);
void	zbx_config_clean(zbx_config_t *cfg);

/* flags to specify which host interfaces have enabled items */
#define ZBX_FLAG_INTERFACE_NONE		0x00
#define ZBX_FLAG_INTERFACE_ZABBIX	(0x01 << (INTERFACE_TYPE_AGENT - 1))
#define ZBX_FLAG_INTERFACE_SNMP		(0x01 << (INTERFACE_TYPE_SNMP - 1))
#define ZBX_FLAG_INTERFACE_IPMI		(0x01 << (INTERFACE_TYPE_IPMI - 1))
#define ZBX_FLAG_INTERFACE_JMX		(0x01 << (INTERFACE_TYPE_JMX - 1))
#define ZBX_FLAG_INTERFACE_UNKNOWN	0x80

int	DCset_hosts_availability(zbx_vector_ptr_t *availabilities);

int	DCreset_hosts_availability(zbx_vector_ptr_t *hosts);
void	DCupdate_hosts_availability(void);

void	zbx_dc_get_actions_eval(zbx_vector_ptr_t *actions, zbx_hashset_t *uniq_conditions);
void	zbx_action_eval_free(zbx_action_eval_t *action);
void	zbx_conditions_eval_clean(zbx_hashset_t *uniq_conditions);

int	DCget_hosts_availability(zbx_vector_ptr_t *hosts, int *ts);

void	zbx_host_availability_init(zbx_host_availability_t *availability, zbx_uint64_t hostid);
void	zbx_host_availability_clean(zbx_host_availability_t *availability);
void	zbx_host_availability_free(zbx_host_availability_t *availability);
int	zbx_host_availability_is_set(const zbx_host_availability_t *ha);

void	zbx_set_availability_diff_ts(int ts);

void	zbx_dc_correlation_rules_init(zbx_correlation_rules_t *rules);
void	zbx_dc_correlation_rules_clean(zbx_correlation_rules_t *rules);
void	zbx_dc_correlation_rules_free(zbx_correlation_rules_t *rules);
void	zbx_dc_correlation_rules_get(zbx_correlation_rules_t *rules);

void	zbx_dc_get_nested_hostgroupids(zbx_uint64_t *groupids, int groupids_num, zbx_vector_uint64_t *nested_groupids);
void	zbx_dc_get_nested_hostgroupids_by_names(char **names, int names_num,
		zbx_vector_uint64_t *nested_groupids);

#define ZBX_HC_ITEM_STATUS_NORMAL	0
#define ZBX_HC_ITEM_STATUS_BUSY		1

typedef struct zbx_hc_data	zbx_hc_data_t;

typedef struct
{
	zbx_uint64_t	itemid;
	unsigned char	status;

	zbx_hc_data_t	*tail;
	zbx_hc_data_t	*head;
}
zbx_hc_item_t;

void	zbx_free_tag(zbx_tag_t *tag);

int	zbx_dc_get_active_proxy_by_name(const char *name, DC_PROXY *proxy, char **error);
void	zbx_dc_update_proxy_version(zbx_uint64_t hostid, int version);

typedef struct
{
	zbx_timespec_t	ts;
	char		*value;	/* NULL in case of meta record (see "meta" field below) */
	char		*source;
	zbx_uint64_t	lastlogsize;
	int		mtime;
	int		timestamp;
	int		severity;
	int		logeventid;
	unsigned char	state;
	unsigned char	meta;	/* non-zero of contains meta information (lastlogsize and mtime) */
}
zbx_agent_value_t;

void	zbx_dc_items_update_runtime_data(DC_ITEM *items, zbx_agent_value_t *values, int *errcodes, size_t values_num);
#endif<|MERGE_RESOLUTION|>--- conflicted
+++ resolved
@@ -47,12 +47,8 @@
 
 #define ZBX_EXPAND_MACROS		1
 
-<<<<<<< HEAD
 #define ZBX_STATUS_LIFETIME	60
 
-extern char	*CONFIG_FILE;
-=======
->>>>>>> 00aac05a
 extern int	CONFIG_TIMEOUT;
 
 extern zbx_uint64_t	CONFIG_CONF_CACHE_SIZE;
