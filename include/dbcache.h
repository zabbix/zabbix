--- conflicted
+++ resolved
@@ -803,16 +803,26 @@
 void	zbx_dc_get_timer_triggers_by_triggerids(zbx_hashset_t *trigger_info, zbx_vector_ptr_t *trigger_order,
 		const zbx_vector_uint64_t *triggerids, const zbx_timespec_t *ts);
 
-<<<<<<< HEAD
-/* maintenance data */
-=======
 /* data session support */
->>>>>>> f752f068
 
 typedef struct
 {
 	zbx_uint64_t	hostid;
-<<<<<<< HEAD
+	zbx_uint64_t	last_valueid;
+	const char	*token;
+	time_t		lastaccess;
+}
+zbx_data_session_t;
+
+const char	*zbx_dc_get_session_token(void);
+zbx_data_session_t	*zbx_dc_get_or_create_data_session(zbx_uint64_t hostid, const char *token);
+void	zbx_dc_cleanup_data_sessions(void);
+
+/* maintenance support */
+
+typedef struct
+{
+	zbx_uint64_t	hostid;
 	zbx_uint64_t	maintenanceid;
 	int		maintenance_from;
 	unsigned char	maintenance_type;
@@ -854,16 +864,4 @@
 int	zbx_dc_maintenance_check_update_flag(int timer);
 int	zbx_dc_maintenance_check_update_flags(void);
 
-=======
-	zbx_uint64_t	last_valueid;
-	const char	*token;
-	time_t		lastaccess;
-}
-zbx_data_session_t;
-
-const char	*zbx_dc_get_session_token(void);
-zbx_data_session_t	*zbx_dc_get_or_create_data_session(zbx_uint64_t hostid, const char *token);
-void	zbx_dc_cleanup_data_sessions(void);
->>>>>>> f752f068
-
 #endif