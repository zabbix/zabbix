--- conflicted
+++ resolved
@@ -1070,17 +1070,9 @@
 typedef int (*zbx_trigger_func_t)(zbx_variant_t *, const DC_ITEM *, const char *, const char *,
 		const zbx_timespec_t *, char **);
 
-<<<<<<< HEAD
 void	zbx_db_trigger_explain_expression(const ZBX_DB_TRIGGER *trigger, char **expression,
-		int (*eval_func_cb)(zbx_variant_t *, DC_ITEM *, const char *, const char *, const zbx_timespec_t *,
-		char **), int recovery);
+		zbx_trigger_func_t eval_func_cb, int recovery);
 void	zbx_db_trigger_get_function_value(const ZBX_DB_TRIGGER *trigger, int index, char **value,
-		int (*eval_func_cb)(zbx_variant_t *, DC_ITEM *, const char *, const char *, const zbx_timespec_t *,
-		char **), int recovery);
-=======
-void	zbx_db_trigger_explain_expression(const DB_TRIGGER *trigger, char **expression, zbx_trigger_func_t eval_func_cb,
-		int recovery);
-void	zbx_db_trigger_get_function_value(const DB_TRIGGER *trigger, int index, char **value,
 		zbx_trigger_func_t eval_func_cb, int recovery);
 
 /* external user macro cache API */
@@ -1100,7 +1092,6 @@
 		int hostids_num, char **error);
 
 char	*zbx_dc_expand_user_macros_in_func_params(const char *params, zbx_uint64_t hostid);
->>>>>>> b6255cca
 
 int	zbx_dc_get_proxyid_by_name(const char *name, zbx_uint64_t *proxyid, unsigned char *type);
 int	zbx_dc_update_passive_proxy_nextcheck(zbx_uint64_t proxyid);
