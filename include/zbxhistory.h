/*
** Zabbix
** Copyright (C) 2001-2021 Zabbix SIA
**
** This program is free software; you can redistribute it and/or modify
** it under the terms of the GNU General Public License as published by
** the Free Software Foundation; either version 2 of the License, or
** (at your option) any later version.
**
** This program is distributed in the hope that it will be useful,
** but WITHOUT ANY WARRANTY; without even the implied warranty of
** MERCHANTABILITY or FITNESS FOR A PARTICULAR PURPOSE. See the
** GNU General Public License for more details.
**
** You should have received a copy of the GNU General Public License
** along with this program; if not, write to the Free Software
** Foundation, Inc., 51 Franklin Street, Fifth Floor, Boston, MA  02110-1301, USA.
**/

#ifndef ZABBIX_ZBXHISTORY_H
#define ZABBIX_ZBXHISTORY_H

<<<<<<< HEAD
#include "zbxvariant.h"
=======
#include "zbxjson.h"
>>>>>>> 6ef36762

/* the item history value */
typedef struct
{
	zbx_timespec_t	timestamp;
	history_value_t	value;
}
zbx_history_record_t;

ZBX_VECTOR_DECL(history_record, zbx_history_record_t)

void	zbx_history_record_vector_clean(zbx_vector_history_record_t *vector, int value_type);
void	zbx_history_record_vector_destroy(zbx_vector_history_record_t *vector, int value_type);
void	zbx_history_record_clear(zbx_history_record_t *value, int value_type);

int	zbx_history_record_compare_asc_func(const zbx_history_record_t *d1, const zbx_history_record_t *d2);
int	zbx_history_record_compare_desc_func(const zbx_history_record_t *d1, const zbx_history_record_t *d2);

void	zbx_history_value2str(char *buffer, size_t size, const history_value_t *value, int value_type);
char	*zbx_history_value2str_dyn(const history_value_t *value, int value_type);
void	zbx_history_value_print(char *buffer, size_t size, const history_value_t *value, int value_type);
void	zbx_history_value2variant(const history_value_t *value, unsigned char value_type, zbx_variant_t *var);

/* In most cases zbx_history_record_vector_destroy() function should be used to free the  */
/* value vector filled by zbx_vc_get_value* functions. This define simply better          */
/* mirrors the vector creation function to vector destroying function.                    */
#define zbx_history_record_vector_create(vector)	zbx_vector_history_record_create(vector)


int	zbx_history_init(char **error);
void	zbx_history_destroy(void);

int	zbx_history_add_values(const zbx_vector_ptr_t *history);
int	zbx_history_get_values(zbx_uint64_t itemid, int value_type, int start, int count, int end,
		zbx_vector_history_record_t *values);

int	zbx_history_requires_trends(int value_type);
void	zbx_history_check_version(struct zbx_json *json);

#endif<|MERGE_RESOLUTION|>--- conflicted
+++ resolved
@@ -20,11 +20,8 @@
 #ifndef ZABBIX_ZBXHISTORY_H
 #define ZABBIX_ZBXHISTORY_H
 
-<<<<<<< HEAD
 #include "zbxvariant.h"
-=======
 #include "zbxjson.h"
->>>>>>> 6ef36762
 
 /* the item history value */
 typedef struct
