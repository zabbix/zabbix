--- conflicted
+++ resolved
@@ -349,48 +349,6 @@
 }
 zbx_user_permission_t;
 
-<<<<<<< HEAD
-typedef struct
-{
-	unsigned char	type;
-	unsigned char	execute_on;
-	char		*port;
-	unsigned char	authtype;
-	char		*username;
-	char		*password;
-	char		*publickey;
-	char		*privatekey;
-	char		*name;
-	char		*command;
-	char		*command_orig;
-	zbx_uint64_t	scriptid;
-	unsigned char	host_access;
-	int		timeout;
-	unsigned char	manualinput;
-	char		*manualinput_validator;
-	unsigned char	manualinput_validator_type;
-}
-zbx_script_t;
-
-#define ZBX_SCRIPT_TYPE_CUSTOM_SCRIPT	0
-#define ZBX_SCRIPT_TYPE_IPMI		1
-#define ZBX_SCRIPT_TYPE_SSH		2
-#define ZBX_SCRIPT_TYPE_TELNET		3
-#define ZBX_SCRIPT_TYPE_WEBHOOK		5
-
-#define ZBX_SCRIPT_SCOPE_ACTION	1
-#define ZBX_SCRIPT_SCOPE_HOST	2
-#define ZBX_SCRIPT_SCOPE_EVENT	4
-
-#define ZBX_SCRIPT_EXECUTE_ON_AGENT	0
-#define ZBX_SCRIPT_EXECUTE_ON_SERVER	1
-#define ZBX_SCRIPT_EXECUTE_ON_PROXY	2	/* fall back to execution on server if target not monitored by proxy */
-
-#define	ZBX_SCRIPT_MANUALINPUT_NO	0
-#define	ZBX_SCRIPT_MANUALINPUT_YES	1
-
-=======
->>>>>>> 7741db79
 #define POLLER_DELAY		5
 #define DISCOVERER_DELAY	5
 
