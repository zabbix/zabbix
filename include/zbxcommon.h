/*
** Zabbix
** Copyright (C) 2001-2022 Zabbix SIA
**
** This program is free software; you can redistribute it and/or modify
** it under the terms of the GNU General Public License as published by
** the Free Software Foundation; either version 2 of the License, or
** (at your option) any later version.
**
** This program is distributed in the hope that it will be useful,
** but WITHOUT ANY WARRANTY; without even the implied warranty of
** MERCHANTABILITY or FITNESS FOR A PARTICULAR PURPOSE. See the
** GNU General Public License for more details.
**
** You should have received a copy of the GNU General Public License
** along with this program; if not, write to the Free Software
** Foundation, Inc., 51 Franklin Street, Fifth Floor, Boston, MA  02110-1301, USA.
**/

#ifndef ZABBIX_COMMON_H
#define ZABBIX_COMMON_H

#include "zbxsysinc.h"
#include "module.h"
#include "version.h"

#if defined(__MINGW32__)
#	define __try
#	define __except(x) if (0)
#endif

#ifndef va_copy
#	if defined(__va_copy)
#		define va_copy(d, s) __va_copy(d, s)
#	else
#		define va_copy(d, s) memcpy(&d, &s, sizeof(va_list))
#	endif
#endif

#ifdef snprintf
#	undef snprintf
#endif
#define snprintf	ERROR_DO_NOT_USE_SNPRINTF_FUNCTION_TRY_TO_USE_ZBX_SNPRINTF

#ifdef sprintf
#	undef sprintf
#endif
#define sprintf		ERROR_DO_NOT_USE_SPRINTF_FUNCTION_TRY_TO_USE_ZBX_SNPRINTF

#ifdef strncpy
#	undef strncpy
#endif
#define strncpy		ERROR_DO_NOT_USE_STRNCPY_FUNCTION_TRY_TO_USE_ZBX_STRLCPY

#ifdef strcpy
#	undef strcpy
#endif
#define strcpy		ERROR_DO_NOT_USE_STRCPY_FUNCTION_TRY_TO_USE_ZBX_STRLCPY

#ifdef vsprintf
#	undef vsprintf
#endif
#define vsprintf	ERROR_DO_NOT_USE_VSPRINTF_FUNCTION_TRY_TO_USE_ZBX_VSNPRINTF

#ifdef strncat
#	undef strncat
#endif
#define strncat		ERROR_DO_NOT_USE_STRNCAT_FUNCTION_TRY_TO_USE_ZBX_STRLCAT

#ifdef strncasecmp
#	undef strncasecmp
#endif
#define strncasecmp	ERROR_DO_NOT_USE_STRNCASECMP_FUNCTION_TRY_TO_USE_ZBX_STRNCASECMP

#define ON	1
#define OFF	0

#if defined(_WINDOWS)
#	define	ZBX_SERVICE_NAME_LEN	64
extern char ZABBIX_SERVICE_NAME[ZBX_SERVICE_NAME_LEN];
extern char ZABBIX_EVENT_SOURCE[ZBX_SERVICE_NAME_LEN];

#	pragma warning (disable: 4996)	/* warning C4996: <function> was declared deprecated */
#endif

#if defined(__GNUC__) && __GNUC__ >= 7
#	define ZBX_FALLTHROUGH	__attribute__ ((fallthrough))
#else
#	define ZBX_FALLTHROUGH
#endif

#define SUCCEED_OR_FAIL(result) (FAIL != (result) ? SUCCEED : FAIL)
const char	*zbx_sysinfo_ret_string(int ret);
const char	*zbx_result_string(int result);

#define MAX_ID_LEN			21
#define MAX_STRING_LEN			2048
#define MAX_BUFFER_LEN			65536
#define ZBX_MAX_HOSTNAME_LEN		128
#define ZBX_HOSTNAME_BUF_LEN	(ZBX_MAX_HOSTNAME_LEN + 1)
#define ZBX_MAX_DNSNAME_LEN		255	/* maximum host DNS name length from RFC 1035 */
						/*(without terminating '\0') */
#define MAX_EXECUTE_OUTPUT_LEN		(512 * ZBX_KIBIBYTE)

#define ZBX_MAX_UINT64		(~__UINT64_C(0))
#define ZBX_MAX_UINT64_LEN	21
#define ZBX_MAX_DOUBLE_LEN	24

#define ZBX_SIZE_T_MAX	(~(size_t)0)

/******************************************************************************
 *                                                                            *
 * Macro: ZBX_UNUSED                                                          *
 *                                                                            *
 * Purpose: silences compiler warning about unused function parameter         *
 *                                                                            *
 * Parameters:                                                                *
 *      var       - [IN] the unused parameter                                 *
 *                                                                            *
 * Comments: Use only on unused, non-volatile function parameters!            *
 *                                                                            *
 ******************************************************************************/
#define ZBX_UNUSED(var) (void)(var)

/* item types */
typedef enum
{
	ITEM_TYPE_ZABBIX = 0,
/*	ITEM_TYPE_SNMPv1,*/
	ITEM_TYPE_TRAPPER = 2,
	ITEM_TYPE_SIMPLE,
/*	ITEM_TYPE_SNMPv2c,*/
	ITEM_TYPE_INTERNAL = 5,
/*	ITEM_TYPE_SNMPv3,*/
	ITEM_TYPE_ZABBIX_ACTIVE = 7,
/*	ITEM_TYPE_AGGREGATE, */
	ITEM_TYPE_HTTPTEST = 9,
	ITEM_TYPE_EXTERNAL,
	ITEM_TYPE_DB_MONITOR,
	ITEM_TYPE_IPMI,
	ITEM_TYPE_SSH,
	ITEM_TYPE_TELNET,
	ITEM_TYPE_CALCULATED,
	ITEM_TYPE_JMX,
	ITEM_TYPE_SNMPTRAP,
	ITEM_TYPE_DEPENDENT,
	ITEM_TYPE_HTTPAGENT,
	ITEM_TYPE_SNMP,
	ITEM_TYPE_SCRIPT	/* 21 */
}
zbx_item_type_t;

typedef enum
{
	INTERFACE_TYPE_UNKNOWN = 0,
	INTERFACE_TYPE_AGENT,
	INTERFACE_TYPE_SNMP,
	INTERFACE_TYPE_IPMI,
	INTERFACE_TYPE_JMX,
	INTERFACE_TYPE_OPT = 254,
	INTERFACE_TYPE_ANY = 255
}
zbx_interface_type_t;
const char	*zbx_interface_type_string(zbx_interface_type_t type);

#define INTERFACE_TYPE_COUNT	4	/* number of interface types */
extern const int	INTERFACE_TYPE_PRIORITY[INTERFACE_TYPE_COUNT];

#define SNMP_BULK_DISABLED	0
#define SNMP_BULK_ENABLED	1

#define ZBX_IF_SNMP_VERSION_1	1
#define ZBX_IF_SNMP_VERSION_2	2
#define ZBX_IF_SNMP_VERSION_3	3

#define ZBX_FLAG_DISCOVERY_NORMAL	0x00
#define ZBX_FLAG_DISCOVERY_RULE		0x01
#define ZBX_FLAG_DISCOVERY_PROTOTYPE	0x02
#define ZBX_FLAG_DISCOVERY_CREATED	0x04

#define ZBX_HOST_PROT_INTERFACES_INHERIT	0
#define ZBX_HOST_PROT_INTERFACES_CUSTOM		1

typedef enum
{
	ITEM_AUTHTYPE_PASSWORD = 0,
	ITEM_AUTHTYPE_PUBLICKEY
}
zbx_item_authtype_t;

/* event status */
#define EVENT_STATUS_RESOLVED		0
#define EVENT_STATUS_PROBLEM		1

/* event sources */
#define EVENT_SOURCE_TRIGGERS		0
#define EVENT_SOURCE_DISCOVERY		1
#define EVENT_SOURCE_AUTOREGISTRATION	2
#define EVENT_SOURCE_INTERNAL		3
#define EVENT_SOURCE_SERVICE		4
#define EVENT_SOURCE_COUNT		5

/* event objects */
#define EVENT_OBJECT_TRIGGER		0
#define EVENT_OBJECT_DHOST		1
#define EVENT_OBJECT_DSERVICE		2
#define EVENT_OBJECT_ZABBIX_ACTIVE	3
#define EVENT_OBJECT_ITEM		4
#define EVENT_OBJECT_LLDRULE		5
#define EVENT_OBJECT_SERVICE		6

/* acknowledged flags */
#define EVENT_NOT_ACKNOWLEDGED		0
#define EVENT_ACKNOWLEDGED		1

typedef enum
{
	DOBJECT_STATUS_UP = 0,
	DOBJECT_STATUS_DOWN,
	DOBJECT_STATUS_DISCOVER,
	DOBJECT_STATUS_LOST
}
zbx_dstatus_t;

/* item value types */
typedef enum
{
	ITEM_VALUE_TYPE_FLOAT = 0,
	ITEM_VALUE_TYPE_STR,
	ITEM_VALUE_TYPE_LOG,
	ITEM_VALUE_TYPE_UINT64,
	ITEM_VALUE_TYPE_TEXT,
	/* the number of defined value types */
	ITEM_VALUE_TYPE_MAX,
	ITEM_VALUE_TYPE_NONE,
}
zbx_item_value_type_t;
const char	*zbx_item_value_type_string(zbx_item_value_type_t value_type);

typedef struct
{
	int	timestamp;
	int	logeventid;
	int	severity;
	char	*source;
	char	*value;
}
zbx_log_value_t;

<<<<<<< HEAD
/* item data types */
typedef enum
{
	ITEM_DATA_TYPE_DECIMAL = 0,
	ITEM_DATA_TYPE_OCTAL,
	ITEM_DATA_TYPE_HEXADECIMAL,
	ITEM_DATA_TYPE_BOOLEAN
}
zbx_item_data_type_t;

/* service supported by discoverer */
typedef enum
{
	SVC_SSH = 0,
	SVC_LDAP,
	SVC_SMTP,
	SVC_FTP,
	SVC_HTTP,
	SVC_POP,
	SVC_NNTP,
	SVC_IMAP,
	SVC_TCP,
	SVC_AGENT,
	SVC_SNMPv1,
	SVC_SNMPv2c,
	SVC_ICMPPING,
	SVC_SNMPv3,
	SVC_HTTPS,
	SVC_TELNET
}
zbx_dservice_type_t;

typedef enum
{
	SYSMAP_ELEMENT_TYPE_HOST = 0,
	SYSMAP_ELEMENT_TYPE_MAP,
	SYSMAP_ELEMENT_TYPE_TRIGGER,
	SYSMAP_ELEMENT_TYPE_HOST_GROUP,
	SYSMAP_ELEMENT_TYPE_IMAGE
}
zbx_sysmap_element_types_t;

typedef enum
{
	GRAPH_YAXIS_TYPE_CALCULATED = 0,
	GRAPH_YAXIS_TYPE_FIXED,
	GRAPH_YAXIS_TYPE_ITEM_VALUE
}
zbx_graph_yaxis_types_t;

/* runtime control options */
#define ZBX_CONFIG_CACHE_RELOAD		"config_cache_reload"
#define ZBX_SERVICE_CACHE_RELOAD	"service_cache_reload"
#define ZBX_SECRETS_RELOAD		"secrets_reload"
#define ZBX_HOUSEKEEPER_EXECUTE		"housekeeper_execute"
#define ZBX_LOG_LEVEL_INCREASE		"log_level_increase"
#define ZBX_LOG_LEVEL_DECREASE		"log_level_decrease"
#define ZBX_SNMP_CACHE_RELOAD		"snmp_cache_reload"
#define ZBX_DIAGINFO			"diaginfo"
#define ZBX_TRIGGER_HOUSEKEEPER_EXECUTE "trigger_housekeeper_execute"
#define ZBX_HA_STATUS			"ha_status"
#define ZBX_HA_REMOVE_NODE		"ha_remove_node"
#define ZBX_HA_SET_FAILOVER_DELAY	"ha_set_failover_delay"
#define ZBX_USER_PARAMETERS_RELOAD	"userparameter_reload"
#define ZBX_PROXY_CONFIG_CACHE_RELOAD	"proxy_config_cache_reload"
#define ZBX_PROF_ENABLE			"prof_enable"
#define ZBX_PROF_DISABLE		"prof_disable"

=======
>>>>>>> b8ae5e4d
/* value for not supported items */
#define ZBX_NOTSUPPORTED	"ZBX_NOTSUPPORTED"
/* the error message for not supported items when reason is unknown */
#define ZBX_NOTSUPPORTED_MSG	"Unknown error."

/* Zabbix Agent non-critical error (agents older than 2.0) */
#define ZBX_ERROR		"ZBX_ERROR"


/* program type */
#define ZBX_PROGRAM_TYPE_SERVER		0x01
#define ZBX_PROGRAM_TYPE_PROXY_ACTIVE	0x02
#define ZBX_PROGRAM_TYPE_PROXY_PASSIVE	0x04
#define ZBX_PROGRAM_TYPE_PROXY		0x06	/* ZBX_PROGRAM_TYPE_PROXY_ACTIVE | ZBX_PROGRAM_TYPE_PROXY_PASSIVE */
#define ZBX_PROGRAM_TYPE_AGENTD		0x08
#define ZBX_PROGRAM_TYPE_SENDER		0x10
#define ZBX_PROGRAM_TYPE_GET		0x20
const char	*get_program_type_string(unsigned char program_type);

/* process type */
#define ZBX_PROCESS_TYPE_POLLER			0
#define ZBX_PROCESS_TYPE_UNREACHABLE		1
#define ZBX_PROCESS_TYPE_IPMIPOLLER		2
#define ZBX_PROCESS_TYPE_PINGER			3
#define ZBX_PROCESS_TYPE_JAVAPOLLER		4
#define ZBX_PROCESS_TYPE_HTTPPOLLER		5
#define ZBX_PROCESS_TYPE_TRAPPER		6
#define ZBX_PROCESS_TYPE_SNMPTRAPPER		7
#define ZBX_PROCESS_TYPE_PROXYPOLLER		8
#define ZBX_PROCESS_TYPE_ESCALATOR		9
#define ZBX_PROCESS_TYPE_HISTSYNCER		10
#define ZBX_PROCESS_TYPE_DISCOVERER		11
#define ZBX_PROCESS_TYPE_ALERTER		12
#define ZBX_PROCESS_TYPE_TIMER			13
#define ZBX_PROCESS_TYPE_HOUSEKEEPER		14
#define ZBX_PROCESS_TYPE_DATASENDER		15
#define ZBX_PROCESS_TYPE_CONFSYNCER		16
#define ZBX_PROCESS_TYPE_SELFMON		17
#define ZBX_PROCESS_TYPE_VMWARE			18
#define ZBX_PROCESS_TYPE_COLLECTOR		19
#define ZBX_PROCESS_TYPE_LISTENER		20
#define ZBX_PROCESS_TYPE_ACTIVE_CHECKS		21
#define ZBX_PROCESS_TYPE_TASKMANAGER		22
#define ZBX_PROCESS_TYPE_IPMIMANAGER		23
#define ZBX_PROCESS_TYPE_ALERTMANAGER		24
#define ZBX_PROCESS_TYPE_PREPROCMAN		25
#define ZBX_PROCESS_TYPE_PREPROCESSOR		26
#define ZBX_PROCESS_TYPE_LLDMANAGER		27
#define ZBX_PROCESS_TYPE_LLDWORKER		28
#define ZBX_PROCESS_TYPE_ALERTSYNCER		29
#define ZBX_PROCESS_TYPE_HISTORYPOLLER		30
#define ZBX_PROCESS_TYPE_AVAILMAN		31
#define ZBX_PROCESS_TYPE_REPORTMANAGER		32
#define ZBX_PROCESS_TYPE_REPORTWRITER		33
#define ZBX_PROCESS_TYPE_SERVICEMAN		34
#define ZBX_PROCESS_TYPE_TRIGGERHOUSEKEEPER	35
#define ZBX_PROCESS_TYPE_ODBCPOLLER		36
#define ZBX_PROCESS_TYPE_COUNT			37	/* number of process types */

/* special processes that are not present worker list */
#define ZBX_PROCESS_TYPE_EXT_FIRST		126
#define ZBX_PROCESS_TYPE_HA_MANAGER		126
#define ZBX_PROCESS_TYPE_MAIN			127
#define ZBX_PROCESS_TYPE_EXT_LAST		127

#define ZBX_PROCESS_TYPE_UNKNOWN		255

const char	*get_process_type_string(unsigned char proc_type);
int		get_process_type_by_name(const char *proc_type_str);

/* user permissions */
typedef enum
{
	USER_TYPE_ZABBIX_USER = 1,
	USER_TYPE_ZABBIX_ADMIN,
	USER_TYPE_SUPER_ADMIN
}
zbx_user_type_t;

typedef struct
{
	zbx_uint64_t	userid;
	zbx_user_type_t	type;
	zbx_uint64_t	roleid;
	char		*username;
}
zbx_user_t;

typedef enum
{
	PERM_DENY = 0,
	PERM_READ = 2,
	PERM_READ_WRITE
}
zbx_user_permission_t;

typedef struct
{
	unsigned char	type;
	unsigned char	execute_on;
	char		*port;
	unsigned char	authtype;
	char		*username;
	char		*password;
	char		*publickey;
	char		*privatekey;
	char		*command;
	char		*command_orig;
	zbx_uint64_t	scriptid;
	unsigned char	host_access;
	int		timeout;
}
zbx_script_t;

#define ZBX_SCRIPT_TYPE_CUSTOM_SCRIPT	0
#define ZBX_SCRIPT_TYPE_IPMI		1
#define ZBX_SCRIPT_TYPE_SSH		2
#define ZBX_SCRIPT_TYPE_TELNET		3
#define ZBX_SCRIPT_TYPE_WEBHOOK		5

#define ZBX_SCRIPT_SCOPE_ACTION	1
#define ZBX_SCRIPT_SCOPE_HOST	2
#define ZBX_SCRIPT_SCOPE_EVENT	4

#define ZBX_SCRIPT_EXECUTE_ON_AGENT	0
#define ZBX_SCRIPT_EXECUTE_ON_SERVER	1
#define ZBX_SCRIPT_EXECUTE_ON_PROXY	2	/* fall back to execution on server if target not monitored by proxy */

#define POLLER_DELAY		5
#define DISCOVERER_DELAY	60

#define HOUSEKEEPER_STARTUP_DELAY	30	/* in minutes */

#define ZBX_DEFAULT_INTERVAL	SEC_PER_MIN

#define	GET_SENDER_TIMEOUT	60

#ifndef MAX
#	define MAX(a, b) ((a) > (b) ? (a) : (b))
#endif

#ifndef MIN
#	define MIN(a, b) ((a) < (b) ? (a) : (b))
#endif

#define zbx_calloc(old, nmemb, size)	zbx_calloc2(__FILE__, __LINE__, old, nmemb, size)
#define zbx_malloc(old, size)		zbx_malloc2(__FILE__, __LINE__, old, size)
#define zbx_realloc(src, size)		zbx_realloc2(__FILE__, __LINE__, src, size)
#define zbx_strdup(old, str)		zbx_strdup2(__FILE__, __LINE__, old, str)

#define ZBX_STRDUP(var, str)	(var = zbx_strdup(var, str))

void	*zbx_calloc2(const char *filename, int line, void *old, size_t nmemb, size_t size);
void	*zbx_malloc2(const char *filename, int line, void *old, size_t size);
void	*zbx_realloc2(const char *filename, int line, void *old, size_t size);
char	*zbx_strdup2(const char *filename, int line, char *old, const char *str);

void	*zbx_guaranteed_memset(void *v, int c, size_t n);

#define zbx_free(ptr)		\
				\
do				\
{				\
	if (ptr)		\
	{			\
		free(ptr);	\
		ptr = NULL;	\
	}			\
}				\
while (0)

#define zbx_fclose(file)	\
				\
do				\
{				\
	if (file)		\
	{			\
		fclose(file);	\
		file = NULL;	\
	}			\
}				\
while (0)

#define THIS_SHOULD_NEVER_HAPPEN										\
														\
do														\
{														\
	zbx_error("ERROR [file and function: <%s,%s>, revision:%s, line:%d] Something impossible has just"	\
			" happened.", __FILE__, __func__, ZABBIX_REVISION, __LINE__);				\
	zbx_backtrace();											\
}														\
while (0)

/* to avoid dependency on libzbxnix.a */
#define	THIS_SHOULD_NEVER_HAPPEN_NO_BACKTRACE									\
	zbx_error("ERROR [file and function: <%s,%s>, revision:%s, line:%d] Something impossible has just"	\
			" happened.", __FILE__, __func__, ZABBIX_REVISION, __LINE__);				\

extern const char	*progname;
extern const char	title_message[];
extern const char	syslog_app_name[];
extern const char	*usage_message[];
extern const char	*help_message[];

#define ARRSIZE(a)	(sizeof(a) / sizeof(*a))

void	zbx_help(void);
void	zbx_usage(void);
void	zbx_version(void);

const char	*get_program_name(const char *path);
typedef unsigned char	(*zbx_get_program_type_f)(void);
typedef const char	*(*zbx_get_progname_f)(void);
typedef int		(*zbx_get_config_forks_f)(unsigned char process_type);
typedef const char	*(*zbx_get_config_str_f)(void);

typedef enum
{
	ZBX_TASK_START = 0,
	ZBX_TASK_PRINT_SUPPORTED,
	ZBX_TASK_TEST_METRIC,
	ZBX_TASK_SHOW_USAGE,
	ZBX_TASK_SHOW_VERSION,
	ZBX_TASK_SHOW_HELP,
#ifdef _WINDOWS
	ZBX_TASK_INSTALL_SERVICE,
	ZBX_TASK_UNINSTALL_SERVICE,
	ZBX_TASK_START_SERVICE,
	ZBX_TASK_STOP_SERVICE
#else
	ZBX_TASK_RUNTIME_CONTROL
#endif
}
zbx_task_t;

typedef enum
{
	HTTPTEST_AUTH_NONE = 0,
	HTTPTEST_AUTH_BASIC,
	HTTPTEST_AUTH_NTLM,
	HTTPTEST_AUTH_NEGOTIATE,
	HTTPTEST_AUTH_DIGEST
}
zbx_httptest_auth_t;

#define ZBX_TASK_FLAG_MULTIPLE_AGENTS	0x01
#define ZBX_TASK_FLAG_FOREGROUND	0x02

typedef struct
{
	zbx_task_t	task;
	unsigned int	flags;
	int		data;
	char		*opts;
}
ZBX_TASK_EX;

#define NET_DELAY_MAX	(SEC_PER_MIN / 4)

typedef struct
{
	int	values_num;
	int	period_end;
#define ZBX_PROXY_SUPPRESS_DISABLE	0x00
#define ZBX_PROXY_SUPPRESS_ACTIVE	0x01
#define ZBX_PROXY_SUPPRESS_MORE		0x02
#define ZBX_PROXY_SUPPRESS_EMPTY	0x04
#define ZBX_PROXY_SUPPRESS_ENABLE	(	\
		ZBX_PROXY_SUPPRESS_ACTIVE |	\
		ZBX_PROXY_SUPPRESS_MORE |	\
		ZBX_PROXY_SUPPRESS_EMPTY)
	int	flags;
}
zbx_proxy_suppress_t;

#define ZBX_RTC_MSG_SHIFT	0
#define ZBX_RTC_SCOPE_SHIFT	8
#define ZBX_RTC_DATA_SHIFT	16

#define ZBX_RTC_MSG_MASK	0x000000ff
#define ZBX_RTC_SCOPE_MASK	0x0000ff00
#define ZBX_RTC_DATA_MASK	0xffff0000

#define ZBX_RTC_GET_MSG(task)	(int)(((unsigned int)task & ZBX_RTC_MSG_MASK) >> ZBX_RTC_MSG_SHIFT)
#define ZBX_RTC_GET_SCOPE(task)	(int)(((unsigned int)task & ZBX_RTC_SCOPE_MASK) >> ZBX_RTC_SCOPE_SHIFT)
#define ZBX_RTC_GET_DATA(task)	(int)(((unsigned int)task & ZBX_RTC_DATA_MASK) >> ZBX_RTC_DATA_SHIFT)

#define ZBX_RTC_MAKE_MESSAGE(msg, scope, data)	((msg << ZBX_RTC_MSG_SHIFT) | (scope << ZBX_RTC_SCOPE_SHIFT) | \
	(data << ZBX_RTC_DATA_SHIFT))

#define ZBX_KIBIBYTE		1024
#define ZBX_MEBIBYTE		1048576
#define ZBX_GIBIBYTE		1073741824
#define ZBX_TEBIBYTE		__UINT64_C(1099511627776)

#define SEC_PER_MIN		60
#define SEC_PER_HOUR		3600
#define SEC_PER_DAY		86400
#define SEC_PER_WEEK		(7 * SEC_PER_DAY)
#define SEC_PER_MONTH		(30 * SEC_PER_DAY)
#define SEC_PER_YEAR		(365 * SEC_PER_DAY)
#define ZBX_JAN_2038		2145916800
#define ZBX_JAN_1970_IN_SEC	2208988800.0	/* 1970 - 1900 in seconds */

#define ZBX_MAX_RECV_DATA_SIZE		(1 * ZBX_GIBIBYTE)
#if defined(_WINDOWS)
#define ZBX_MAX_RECV_LARGE_DATA_SIZE	(1 * ZBX_GIBIBYTE)
#else
#define ZBX_MAX_RECV_LARGE_DATA_SIZE	(__UINT64_C(16) * ZBX_GIBIBYTE)
#endif

/* max length of base64 data */
#define ZBX_MAX_B64_LEN		(16 * ZBX_KIBIBYTE)

/* string functions that could not be moved into libzbxstr.a because they */
/* are used by libzbxcommon.a */

/* used by log which will be part of common*/
#if defined(__GNUC__) || defined(__clang__)
#	define __zbx_attr_format_printf(idx1, idx2) __attribute__((__format__(__printf__, (idx1), (idx2))))
#else
#	define __zbx_attr_format_printf(idx1, idx2)
#endif

/* used by cuid and also by log */
size_t	zbx_snprintf(char *str, size_t count, const char *fmt, ...) __zbx_attr_format_printf(3, 4);

/* could be moved into libzbxstr.a but it seems to be logically grouped with surrounding functions */
void	zbx_snprintf_alloc(char **str, size_t *alloc_len, size_t *offset, const char *fmt, ...)
		__zbx_attr_format_printf(4, 5);

/* used by log */
size_t	zbx_vsnprintf(char *str, size_t count, const char *fmt, va_list args);

/* used by log */
char	*zbx_dsprintf(char *dest, const char *f, ...) __zbx_attr_format_printf(2, 3);

/* used by zbxcommon, setproctitle */
size_t	zbx_strlcpy(char *dst, const char *src, size_t siz);

/* used by dsprintf, which is used by log */
char	*zbx_dvsprintf(char *dest, const char *f, va_list args);

#define VALUE_ERRMSG_MAX	128
#define ZBX_LENGTH_UNLIMITED	0x7fffffff

#if defined(_WINDOWS) || defined(__MINGW32__)
wchar_t	*zbx_acp_to_unicode(const char *acp_string);
wchar_t	*zbx_utf8_to_unicode(const char *utf8_string);
wchar_t	*zbx_oemcp_to_unicode(const char *oemcp_string);
#endif
/* string functions that could not be moved into libzbxstr.a because they */
/* are used by libzbxcommon.a END */

/* future proctitle library */
void	zbx_setproctitle(const char *fmt, ...) __zbx_attr_format_printf(1, 2);
/* future proctitle library END */

void	zbx_error(const char *fmt, ...) __zbx_attr_format_printf(1, 2);

/* misc functions */
int	zbx_validate_hostname(const char *hostname);

void	zbx_backtrace(void);

int	get_nearestindex(const void *p, size_t sz, int num, zbx_uint64_t id);
int	uint64_array_add(zbx_uint64_t **values, int *alloc, int *num, zbx_uint64_t value, int alloc_step);
void	uint64_array_remove(zbx_uint64_t *values, int *num, const zbx_uint64_t *rm_values, int rm_num);

#if defined(_WINDOWS) || defined(__MINGW32__)
const OSVERSIONINFOEX	*zbx_win_getversion(void);
void	zbx_wmi_get(const char *wmi_namespace, const char *wmi_query, double timeout, char **utf8_value);
#endif

#if defined(_WINDOWS)
typedef struct __stat64	zbx_stat_t;
int	__zbx_stat(const char *path, zbx_stat_t *buf);
int	__zbx_open(const char *pathname, int flags);
#elif defined(__MINGW32__)
typedef struct _stat64	zbx_stat_t;
#else
typedef struct stat	zbx_stat_t;
#endif	/* _WINDOWS */

typedef struct
{
	zbx_fs_time_t	modification_time;	/* time of last modification */
	zbx_fs_time_t	access_time;		/* time of last access */
	zbx_fs_time_t	change_time;		/* time of last status change */
}
zbx_file_time_t;

int	zbx_get_file_time(const char *path, int sym, zbx_file_time_t *time);
void	find_cr_lf_szbyte(const char *encoding, const char **cr, const char **lf, size_t *szbyte);
int	zbx_read(int fd, char *buf, size_t count, const char *encoding);
int	zbx_is_regular_file(const char *path);
char	*zbx_fgets(char *buffer, int size, FILE *fp);
int	zbx_write_all(int fd, const char *buf, size_t n);

int	MAIN_ZABBIX_ENTRY(int flags);

zbx_uint64_t	zbx_letoh_uint64(zbx_uint64_t data);
zbx_uint64_t	zbx_htole_uint64(zbx_uint64_t data);

zbx_uint32_t	zbx_letoh_uint32(zbx_uint32_t data);
zbx_uint32_t	zbx_htole_uint32(zbx_uint32_t data);

unsigned char	get_interface_type_by_item_type(unsigned char type);

#define ZBX_SESSION_ACTIVE		0
#define ZBX_SESSION_PASSIVE		1
#define ZBX_AUTH_TOKEN_ENABLED		0
#define ZBX_AUTH_TOKEN_DISABLED		1
#define ZBX_AUTH_TOKEN_NEVER_EXPIRES	0

#define ZBX_DO_NOT_SEND_RESPONSE	0
#define ZBX_SEND_RESPONSE		1

/* Do not forget to synchronize HOST_TLS_* definitions with DB schema ! */
#define HOST_TLS_ISSUER_LEN		4096				/* for up to 1024 UTF-8 characters */
#define HOST_TLS_ISSUER_LEN_MAX		(HOST_TLS_ISSUER_LEN + 1)
#define HOST_TLS_SUBJECT_LEN		4096				/* for up to 1024 UTF-8 characters */
#define HOST_TLS_SUBJECT_LEN_MAX	(HOST_TLS_SUBJECT_LEN + 1)
#define HOST_TLS_PSK_IDENTITY_LEN	512				/* for up to 128 UTF-8 characters */
#define HOST_TLS_PSK_IDENTITY_LEN_MAX	(HOST_TLS_PSK_IDENTITY_LEN + 1)
#define HOST_TLS_PSK_LEN		512				/* for up to 256 hex-encoded bytes (ASCII) */
#define HOST_TLS_PSK_LEN_MAX		(HOST_TLS_PSK_LEN + 1)
#define HOST_TLS_PSK_LEN_MIN		32				/* for 16 hex-encoded bytes (128-bit PSK) */

#define ZBX_PSK_FOR_HOST		0x01				/* PSK can be used for a known host */
#define ZBX_PSK_FOR_AUTOREG		0x02				/* PSK can be used for host autoregistration */
#define ZBX_PSK_FOR_PROXY		0x04				/* PSK is configured on proxy */

void	zbx_alarm_flag_set(void);
void	zbx_alarm_flag_clear(void);

#ifndef _WINDOWS
unsigned int	zbx_alarm_on(unsigned int seconds);
unsigned int	zbx_alarm_off(void);
#endif

int	zbx_alarm_timed_out(void);

#define zbx_bsearch(key, base, nmemb, size, compar)	(0 == (nmemb) ? NULL : bsearch(key, base, nmemb, size, compar))

#define ZBX_PREPROC_MULTIPLIER			1
#define ZBX_PREPROC_RTRIM			2
#define ZBX_PREPROC_LTRIM			3
#define ZBX_PREPROC_TRIM			4
#define ZBX_PREPROC_REGSUB			5
#define ZBX_PREPROC_BOOL2DEC			6
#define ZBX_PREPROC_OCT2DEC			7
#define ZBX_PREPROC_HEX2DEC			8
#define ZBX_PREPROC_DELTA_VALUE			9
#define ZBX_PREPROC_DELTA_SPEED			10
#define ZBX_PREPROC_XPATH			11
#define ZBX_PREPROC_JSONPATH			12
#define ZBX_PREPROC_VALIDATE_RANGE		13
#define ZBX_PREPROC_VALIDATE_REGEX		14
#define ZBX_PREPROC_VALIDATE_NOT_REGEX		15
#define ZBX_PREPROC_ERROR_FIELD_JSON		16
#define ZBX_PREPROC_ERROR_FIELD_XML		17
#define ZBX_PREPROC_ERROR_FIELD_REGEX		18
#define ZBX_PREPROC_THROTTLE_VALUE		19
#define ZBX_PREPROC_THROTTLE_TIMED_VALUE	20
#define ZBX_PREPROC_SCRIPT			21
#define ZBX_PREPROC_PROMETHEUS_PATTERN		22
#define ZBX_PREPROC_PROMETHEUS_TO_JSON		23
#define ZBX_PREPROC_CSV_TO_JSON			24
#define ZBX_PREPROC_STR_REPLACE			25
#define ZBX_PREPROC_VALIDATE_NOT_SUPPORTED	26
#define ZBX_PREPROC_XML_TO_JSON			27

/* custom on fail actions */
#define ZBX_PREPROC_FAIL_DEFAULT	0
#define ZBX_PREPROC_FAIL_DISCARD_VALUE	1
#define ZBX_PREPROC_FAIL_SET_VALUE	2
#define ZBX_PREPROC_FAIL_SET_ERROR	3

/* internal on fail actions */
#define ZBX_PREPROC_FAIL_FORCE_ERROR	4

#define ZBX_HTTPFIELD_HEADER		0
#define ZBX_HTTPFIELD_VARIABLE		1
#define ZBX_HTTPFIELD_POST_FIELD	2
#define ZBX_HTTPFIELD_QUERY_FIELD	3

#define ZBX_POSTTYPE_RAW		0
#define ZBX_POSTTYPE_FORM		1
#define ZBX_POSTTYPE_JSON		2
#define ZBX_POSTTYPE_XML		3

#define ZBX_RETRIEVE_MODE_CONTENT	0
#define ZBX_RETRIEVE_MODE_HEADERS	1
#define ZBX_RETRIEVE_MODE_BOTH		2

void	__zbx_update_env(double time_now);

#define zbx_update_env(time_now)	\
					\
do					\
{					\
	__zbx_update_env(time_now);	\
	zbx_prof_update(time_now);	\
}					\
while (0)

#define ZBX_PROBLEM_SUPPRESSED_FALSE	0
#define ZBX_PROBLEM_SUPPRESSED_TRUE	1

/* includes terminating '\0' */
#define CUID_LEN	26
void	zbx_new_cuid(char *cuid);

typedef struct
{
	char	*tag;
	char	*value;
}
zbx_tag_t;

void	zbx_free_tag(zbx_tag_t *tag);

#define ZBX_STR2UCHAR(var, string) var = (unsigned char)atoi(string)

#define ZBX_CONST_STRING(str) "" str
#define ZBX_CONST_STRLEN(str) (sizeof(ZBX_CONST_STRING(str)) - 1)

/* time and memory size suffixes */
zbx_uint64_t	suffix2factor(char c);

/******************************************************************************
 *                                                                            *
 * CODE BELOW IS LIBC WRAPPERS WHICH COULD BE LATER MOVED TO SEPARATE LIBRARY *
 *                                                                            *
 ******************************************************************************/

#define ZBX_MESSAGE_BUF_SIZE	1024

char	*zbx_strerror(int errnum);

#endif<|MERGE_RESOLUTION|>--- conflicted
+++ resolved
@@ -247,77 +247,6 @@
 }
 zbx_log_value_t;
 
-<<<<<<< HEAD
-/* item data types */
-typedef enum
-{
-	ITEM_DATA_TYPE_DECIMAL = 0,
-	ITEM_DATA_TYPE_OCTAL,
-	ITEM_DATA_TYPE_HEXADECIMAL,
-	ITEM_DATA_TYPE_BOOLEAN
-}
-zbx_item_data_type_t;
-
-/* service supported by discoverer */
-typedef enum
-{
-	SVC_SSH = 0,
-	SVC_LDAP,
-	SVC_SMTP,
-	SVC_FTP,
-	SVC_HTTP,
-	SVC_POP,
-	SVC_NNTP,
-	SVC_IMAP,
-	SVC_TCP,
-	SVC_AGENT,
-	SVC_SNMPv1,
-	SVC_SNMPv2c,
-	SVC_ICMPPING,
-	SVC_SNMPv3,
-	SVC_HTTPS,
-	SVC_TELNET
-}
-zbx_dservice_type_t;
-
-typedef enum
-{
-	SYSMAP_ELEMENT_TYPE_HOST = 0,
-	SYSMAP_ELEMENT_TYPE_MAP,
-	SYSMAP_ELEMENT_TYPE_TRIGGER,
-	SYSMAP_ELEMENT_TYPE_HOST_GROUP,
-	SYSMAP_ELEMENT_TYPE_IMAGE
-}
-zbx_sysmap_element_types_t;
-
-typedef enum
-{
-	GRAPH_YAXIS_TYPE_CALCULATED = 0,
-	GRAPH_YAXIS_TYPE_FIXED,
-	GRAPH_YAXIS_TYPE_ITEM_VALUE
-}
-zbx_graph_yaxis_types_t;
-
-/* runtime control options */
-#define ZBX_CONFIG_CACHE_RELOAD		"config_cache_reload"
-#define ZBX_SERVICE_CACHE_RELOAD	"service_cache_reload"
-#define ZBX_SECRETS_RELOAD		"secrets_reload"
-#define ZBX_HOUSEKEEPER_EXECUTE		"housekeeper_execute"
-#define ZBX_LOG_LEVEL_INCREASE		"log_level_increase"
-#define ZBX_LOG_LEVEL_DECREASE		"log_level_decrease"
-#define ZBX_SNMP_CACHE_RELOAD		"snmp_cache_reload"
-#define ZBX_DIAGINFO			"diaginfo"
-#define ZBX_TRIGGER_HOUSEKEEPER_EXECUTE "trigger_housekeeper_execute"
-#define ZBX_HA_STATUS			"ha_status"
-#define ZBX_HA_REMOVE_NODE		"ha_remove_node"
-#define ZBX_HA_SET_FAILOVER_DELAY	"ha_set_failover_delay"
-#define ZBX_USER_PARAMETERS_RELOAD	"userparameter_reload"
-#define ZBX_PROXY_CONFIG_CACHE_RELOAD	"proxy_config_cache_reload"
-#define ZBX_PROF_ENABLE			"prof_enable"
-#define ZBX_PROF_DISABLE		"prof_disable"
-
-=======
->>>>>>> b8ae5e4d
 /* value for not supported items */
 #define ZBX_NOTSUPPORTED	"ZBX_NOTSUPPORTED"
 /* the error message for not supported items when reason is unknown */
