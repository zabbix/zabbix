--- conflicted
+++ resolved
@@ -2112,8 +2112,4 @@
 FIELD		|dbversionid	|t_id		|	|NOT NULL	|0
 FIELD		|mandatory	|t_integer	|'0'	|NOT NULL	|
 FIELD		|optional	|t_integer	|'0'	|NOT NULL	|
-<<<<<<< HEAD
-ROW		|1		|6030194	|6030194
-=======
-ROW		|1		|6050012	|6050012
->>>>>>> 475c0aed
+ROW		|1		|6050013	|6050013