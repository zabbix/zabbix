--- conflicted
+++ resolved
@@ -1234,8 +1234,4 @@
 TABLE|dbversion||
 FIELD		|mandatory	|t_integer	|'0'	|NOT NULL	|
 FIELD		|optional	|t_integer	|'0'	|NOT NULL	|
-<<<<<<< HEAD
-ROW		|2010078	|2010078
-=======
-ROW		|2010075	|2010075
->>>>>>> bf42af25
+ROW		|2010083	|2010083