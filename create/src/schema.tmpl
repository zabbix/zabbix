--
-- Zabbix
-- Copyright (C) 2001-2023 Zabbix SIA
--
-- This program is free software; you can redistribute it and/or modify
-- it under the terms of the GNU General Public License as published by
-- the Free Software Foundation; either version 2 of the License, or
-- (at your option) any later version.
--
-- This program is distributed in the hope that it will be useful,
-- but WITHOUT ANY WARRANTY; without even the implied warranty of
-- MERCHANTABILITY or FITNESS FOR A PARTICULAR PURPOSE. See the
-- GNU General Public License for more details.
--
-- You should have received a copy of the GNU General Public License
-- along with this program; if not, write to the Free Software
-- Foundation, Inc., 51 Franklin Street, Fifth Floor, Boston, MA  02110-1301, USA.
--

--
-- Do not use spaces
-- Tables must be sorted to match referential integrity rules
--

TABLE|role|roleid|ZBX_DATA
FIELD		|roleid		|t_id		|	|NOT NULL	|0
FIELD		|name		|t_varchar(255)	|''	|NOT NULL	|0
FIELD		|type		|t_integer	|'0'	|NOT NULL	|0
FIELD		|readonly	|t_integer	|'0'	|NOT NULL	|0
UNIQUE		|1		|name

TABLE|users|userid|ZBX_DATA
FIELD		|userid		|t_id		|	|NOT NULL	|0
FIELD		|username	|t_varchar(100)	|''	|NOT NULL	|0
FIELD		|name		|t_varchar(100)	|''	|NOT NULL	|0
FIELD		|surname	|t_varchar(100)	|''	|NOT NULL	|0
FIELD		|passwd		|t_varchar(60)	|''	|NOT NULL	|0
FIELD		|url		|t_varchar(2048)|''	|NOT NULL	|0
FIELD		|autologin	|t_integer	|'0'	|NOT NULL	|0
FIELD		|autologout	|t_varchar(32)	|'15m'	|NOT NULL	|0
FIELD		|lang		|t_varchar(7)	|'default'|NOT NULL	|ZBX_NODATA
FIELD		|refresh	|t_varchar(32)	|'30s'	|NOT NULL	|0
FIELD		|theme		|t_varchar(128)	|'default'|NOT NULL	|ZBX_NODATA
FIELD		|attempt_failed	|t_integer	|0	|NOT NULL	|ZBX_NODATA
FIELD		|attempt_ip	|t_varchar(39)	|''	|NOT NULL	|ZBX_NODATA
FIELD		|attempt_clock	|t_integer	|0	|NOT NULL	|ZBX_NODATA
FIELD		|rows_per_page	|t_integer	|50	|NOT NULL	|0
FIELD		|timezone	|t_varchar(50)	|'default'|NOT NULL	|ZBX_NODATA
FIELD		|roleid		|t_id			|NULL	|NULL	|0	|1|role
FIELD		|userdirectoryid	|t_id	|NULL	|NULL	|ZBX_NODATA	|2|userdirectory	|userdirectoryid	|RESTRICT
FIELD		|ts_provisioned		|t_time	|'0'	|NOT NULL	|ZBX_NODATA
UNIQUE		|1		|username
INDEX		|2		|userdirectoryid

TABLE|maintenances|maintenanceid|ZBX_DATA
FIELD		|maintenanceid	|t_id		|	|NOT NULL	|0
FIELD		|name		|t_varchar(128)	|''	|NOT NULL	|0
FIELD		|maintenance_type|t_integer	|'0'	|NOT NULL	|0
FIELD		|description	|t_shorttext	|''	|NOT NULL	|0
FIELD		|active_since	|t_integer	|'0'	|NOT NULL	|0
FIELD		|active_till	|t_integer	|'0'	|NOT NULL	|0
FIELD		|tags_evaltype	|t_integer	|'0'	|NOT NULL	|0
INDEX		|1		|active_since,active_till
UNIQUE		|2		|name

TABLE|hosts|hostid|ZBX_TEMPLATE
FIELD		|hostid		|t_id		|	|NOT NULL	|0
FIELD		|proxy_hostid	|t_id		|	|NULL		|0			|1|hosts	|hostid		|RESTRICT
FIELD		|host		|t_varchar(128)	|''	|NOT NULL	|ZBX_PROXY
FIELD		|status		|t_integer	|'0'	|NOT NULL	|ZBX_PROXY
FIELD		|ipmi_authtype	|t_integer	|'-1'	|NOT NULL	|ZBX_PROXY
FIELD		|ipmi_privilege	|t_integer	|'2'	|NOT NULL	|ZBX_PROXY
FIELD		|ipmi_username	|t_varchar(16)	|''	|NOT NULL	|ZBX_PROXY
FIELD		|ipmi_password	|t_varchar(20)	|''	|NOT NULL	|ZBX_PROXY
FIELD		|maintenanceid	|t_id		|	|NULL		|ZBX_NODATA		|2|maintenances	|		|RESTRICT
FIELD		|maintenance_status|t_integer	|'0'	|NOT NULL	|ZBX_NODATA
FIELD		|maintenance_type|t_integer	|'0'	|NOT NULL	|ZBX_NODATA
FIELD		|maintenance_from|t_integer	|'0'	|NOT NULL	|ZBX_NODATA
FIELD		|name		|t_varchar(128)	|''	|NOT NULL	|ZBX_PROXY
FIELD		|flags		|t_integer	|'0'	|NOT NULL	|0
FIELD		|templateid	|t_id		|	|NULL		|0			|3|hosts	|hostid		|RESTRICT
FIELD		|description	|t_shorttext	|''	|NOT NULL	|0
FIELD		|tls_connect	|t_integer	|'1'	|NOT NULL	|ZBX_PROXY
FIELD		|tls_accept	|t_integer	|'1'	|NOT NULL	|ZBX_PROXY
FIELD		|tls_issuer	|t_varchar(1024)|''	|NOT NULL	|ZBX_PROXY
FIELD		|tls_subject	|t_varchar(1024)|''	|NOT NULL	|ZBX_PROXY
FIELD		|tls_psk_identity|t_varchar(128)|''	|NOT NULL	|ZBX_PROXY
FIELD		|tls_psk	|t_varchar(512)	|''	|NOT NULL	|ZBX_PROXY
FIELD		|proxy_address	|t_varchar(255)	|''	|NOT NULL	|0
FIELD		|auto_compress	|t_integer	|'1'	|NOT NULL	|0
FIELD		|discover	|t_integer	|'0'	|NOT NULL	|0
FIELD		|custom_interfaces|t_integer	|'0'	|NOT NULL	|0
FIELD		|uuid		|t_varchar(32)	|''	|NOT NULL	|0
FIELD		|name_upper	|t_varchar(128)	|''	|NOT NULL	|0
FIELD		|vendor_name	|t_varchar(64)	|''	|NOT NULL	|0
FIELD		|vendor_version	|t_varchar(32)	|''	|NOT NULL	|0
INDEX		|1		|host
INDEX		|2		|status
INDEX		|3		|proxy_hostid
INDEX		|4		|name
INDEX		|5		|maintenanceid
INDEX		|6		|name_upper
CHANGELOG	|1
UPD_TRIG_FUNC	|name		|name_upper	|hostid	|upper

TABLE|hstgrp|groupid|ZBX_DATA
FIELD		|groupid	|t_id		|	|NOT NULL	|0
FIELD		|name		|t_varchar(255)	|''	|NOT NULL	|0
FIELD		|flags		|t_integer	|'0'	|NOT NULL	|0
FIELD		|uuid		|t_varchar(32)	|''	|NOT NULL	|0
FIELD		|type		|t_integer	|'0'	|NOT NULL	|0
UNIQUE		|1		|type,name

TABLE|group_prototype|group_prototypeid|ZBX_TEMPLATE
FIELD		|group_prototypeid|t_id		|	|NOT NULL	|0
FIELD		|hostid		|t_id		|	|NOT NULL	|0			|1|hosts
FIELD		|name		|t_varchar(255)	|''	|NOT NULL	|0
FIELD		|groupid	|t_id		|	|NULL		|0			|2|hstgrp	|		|RESTRICT
FIELD		|templateid	|t_id		|	|NULL		|0			|3|group_prototype|group_prototypeid
INDEX		|1		|hostid

TABLE|group_discovery|groupid|ZBX_TEMPLATE
FIELD		|groupid	|t_id		|	|NOT NULL	|0			|1|hstgrp
FIELD		|parent_group_prototypeid|t_id	|	|NOT NULL	|0			|2|group_prototype|group_prototypeid|RESTRICT
FIELD		|name		|t_varchar(255)	|''	|NOT NULL	|ZBX_NODATA
FIELD		|lastcheck	|t_integer	|'0'	|NOT NULL	|ZBX_NODATA
FIELD		|ts_delete	|t_time		|'0'	|NOT NULL	|ZBX_NODATA

TABLE|drules|druleid|ZBX_DATA
FIELD		|druleid	|t_id		|	|NOT NULL	|0
FIELD		|proxy_hostid	|t_id		|	|NULL		|0			|1|hosts	|hostid		|RESTRICT
FIELD		|name		|t_varchar(255)	|''	|NOT NULL	|ZBX_PROXY
FIELD		|iprange	|t_varchar(2048)|''	|NOT NULL	|ZBX_PROXY
FIELD		|delay		|t_varchar(255)	|'1h'	|NOT NULL	|ZBX_PROXY
FIELD		|status		|t_integer	|'0'	|NOT NULL	|0
FIELD		|concurrency_max	|t_integer	|'0'	|NOT NULL	|ZBX_PROXY
INDEX		|1		|proxy_hostid
UNIQUE		|2		|name
CHANGELOG	|9

TABLE|dchecks|dcheckid|ZBX_DATA
FIELD		|dcheckid	|t_id		|	|NOT NULL	|0
FIELD		|druleid	|t_id		|	|NOT NULL	|ZBX_PROXY		|1|drules	|		|RESTRICT
FIELD		|type		|t_integer	|'0'	|NOT NULL	|ZBX_PROXY
FIELD		|key_		|t_varchar(2048)|''	|NOT NULL	|ZBX_PROXY
FIELD		|snmp_community	|t_varchar(255)	|''	|NOT NULL	|ZBX_PROXY
FIELD		|ports		|t_varchar(255)	|'0'	|NOT NULL	|ZBX_PROXY
FIELD		|snmpv3_securityname|t_varchar(64)|''	|NOT NULL	|ZBX_PROXY
FIELD		|snmpv3_securitylevel|t_integer	|'0'	|NOT NULL	|ZBX_PROXY
FIELD		|snmpv3_authpassphrase|t_varchar(64)|''	|NOT NULL	|ZBX_PROXY
FIELD		|snmpv3_privpassphrase|t_varchar(64)|''	|NOT NULL	|ZBX_PROXY
FIELD		|uniq		|t_integer	|'0'	|NOT NULL	|ZBX_PROXY
FIELD		|snmpv3_authprotocol|t_integer	|'0'	|NOT NULL	|ZBX_PROXY
FIELD		|snmpv3_privprotocol|t_integer	|'0'	|NOT NULL	|ZBX_PROXY
FIELD		|snmpv3_contextname|t_varchar(255)|''	|NOT NULL	|ZBX_PROXY
FIELD		|host_source|t_integer	|'1'	|NOT NULL	|ZBX_PROXY
FIELD		|name_source|t_integer	|'0'	|NOT NULL	|ZBX_PROXY
FIELD		|allow_redirect|t_integer	|'0'	|NOT NULL	|ZBX_PROXY
INDEX		|1		|druleid,host_source,name_source
CHANGELOG	|10

TABLE|httptest|httptestid|ZBX_TEMPLATE
FIELD		|httptestid	|t_id		|	|NOT NULL	|0
FIELD		|name		|t_varchar(64)	|''	|NOT NULL	|ZBX_PROXY
FIELD		|delay		|t_varchar(255)	|'1m'	|NOT NULL	|ZBX_PROXY
FIELD		|status		|t_integer	|'0'	|NOT NULL	|0
FIELD		|agent		|t_varchar(255)	|'Zabbix'|NOT NULL	|ZBX_PROXY
FIELD		|authentication	|t_integer	|'0'	|NOT NULL	|ZBX_PROXY,ZBX_NODATA
FIELD		|http_user	|t_varchar(255)	|''	|NOT NULL	|ZBX_PROXY,ZBX_NODATA
FIELD		|http_password	|t_varchar(255)	|''	|NOT NULL	|ZBX_PROXY,ZBX_NODATA
FIELD		|hostid		|t_id		|	|NOT NULL	|ZBX_PROXY		|2|hosts	|		|RESTRICT
FIELD		|templateid	|t_id		|	|NULL		|0			|3|httptest	|httptestid	|RESTRICT
FIELD		|http_proxy	|t_varchar(255)	|''	|NOT NULL	|ZBX_PROXY,ZBX_NODATA
FIELD		|retries	|t_integer	|'1'	|NOT NULL	|ZBX_PROXY,ZBX_NODATA
FIELD		|ssl_cert_file	|t_varchar(255)	|''	|NOT NULL	|ZBX_PROXY,ZBX_NODATA
FIELD		|ssl_key_file	|t_varchar(255)	|''	|NOT NULL	|ZBX_PROXY,ZBX_NODATA
FIELD		|ssl_key_password|t_varchar(64)	|''	|NOT NULL	|ZBX_PROXY,ZBX_NODATA
FIELD		|verify_peer	|t_integer	|'0'	|NOT NULL	|ZBX_PROXY
FIELD		|verify_host	|t_integer	|'0'	|NOT NULL	|ZBX_PROXY
FIELD		|uuid		|t_varchar(32)	|''	|NOT NULL	|0
UNIQUE		|2		|hostid,name
INDEX		|3		|status
INDEX		|4		|templateid
CHANGELOG	|11

TABLE|httpstep|httpstepid|ZBX_TEMPLATE
FIELD		|httpstepid	|t_id		|	|NOT NULL	|0
FIELD		|httptestid	|t_id		|	|NOT NULL	|ZBX_PROXY		|1|httptest	|		|RESTRICT
FIELD		|name		|t_varchar(64)	|''	|NOT NULL	|ZBX_PROXY
FIELD		|no		|t_integer	|'0'	|NOT NULL	|ZBX_PROXY
FIELD		|url		|t_varchar(2048)|''	|NOT NULL	|ZBX_PROXY
FIELD		|timeout	|t_varchar(255)	|'15s'	|NOT NULL	|ZBX_PROXY
FIELD		|posts		|t_shorttext	|''	|NOT NULL	|ZBX_PROXY
FIELD		|required	|t_varchar(255)	|''	|NOT NULL	|ZBX_PROXY
FIELD		|status_codes	|t_varchar(255)	|''	|NOT NULL	|ZBX_PROXY
FIELD		|follow_redirects|t_integer	|'1'	|NOT NULL	|ZBX_PROXY
FIELD		|retrieve_mode	|t_integer	|'0'	|NOT NULL	|ZBX_PROXY
FIELD		|post_type	|t_integer	|'0'	|NOT NULL	|ZBX_PROXY
INDEX		|1		|httptestid
CHANGELOG	|14

TABLE|interface|interfaceid|ZBX_TEMPLATE
FIELD		|interfaceid	|t_id		|	|NOT NULL	|0
FIELD		|hostid		|t_id		|	|NOT NULL	|ZBX_PROXY		|1|hosts
FIELD		|main		|t_integer	|'0'	|NOT NULL	|ZBX_PROXY
FIELD		|type		|t_integer	|'1'	|NOT NULL	|ZBX_PROXY
FIELD		|useip		|t_integer	|'1'	|NOT NULL	|ZBX_PROXY
FIELD		|ip		|t_varchar(64)	|'127.0.0.1'|NOT NULL	|ZBX_PROXY
FIELD		|dns		|t_varchar(255)	|''	|NOT NULL	|ZBX_PROXY
FIELD		|port		|t_varchar(64)	|'10050'|NOT NULL	|ZBX_PROXY
FIELD		|available	|t_integer	|'0'	|NOT NULL	|ZBX_PROXY,ZBX_NODATA
FIELD		|error		|t_varchar(2048)|''	|NOT NULL	|ZBX_NODATA
FIELD		|errors_from	|t_integer	|'0'	|NOT NULL	|ZBX_NODATA
FIELD		|disable_until	|t_integer	|'0'	|NOT NULL	|ZBX_NODATA
INDEX		|1		|hostid,type
INDEX		|2		|ip,dns
INDEX		|3		|available

TABLE|valuemap|valuemapid|ZBX_TEMPLATE
FIELD		|valuemapid	|t_id		|	|NOT NULL	|0
FIELD		|hostid		|t_id		|	|NOT NULL	|0			|1|hosts
FIELD		|name		|t_varchar(64)	|''	|NOT NULL	|0
FIELD		|uuid		|t_varchar(32)	|''	|NOT NULL	|0
UNIQUE		|1		|hostid,name

TABLE|items|itemid|ZBX_TEMPLATE
FIELD		|itemid		|t_id		|	|NOT NULL	|0
FIELD		|type		|t_integer	|'0'	|NOT NULL	|ZBX_PROXY
FIELD		|snmp_oid	|t_varchar(512)	|''	|NOT NULL	|ZBX_PROXY
FIELD		|hostid		|t_id		|	|NOT NULL	|ZBX_PROXY		|1|hosts	|		|RESTRICT
FIELD		|name		|t_varchar(255)	|''	|NOT NULL	|0
FIELD		|key_		|t_varchar(2048)|''	|NOT NULL	|ZBX_PROXY
FIELD		|delay		|t_varchar(1024)|'0'	|NOT NULL	|ZBX_PROXY
FIELD		|history	|t_varchar(255)	|'90d'	|NOT NULL	|ZBX_PROXY
FIELD		|trends		|t_varchar(255)	|'365d'	|NOT NULL	|0
FIELD		|status		|t_integer	|'0'	|NOT NULL	|ZBX_PROXY
FIELD		|value_type	|t_integer	|'0'	|NOT NULL	|ZBX_PROXY
FIELD		|trapper_hosts	|t_varchar(255)	|''	|NOT NULL	|ZBX_PROXY
FIELD		|units		|t_varchar(255)	|''	|NOT NULL	|0
FIELD		|formula	|t_varchar(255)	|''	|NOT NULL	|0
FIELD		|logtimefmt	|t_varchar(64)	|''	|NOT NULL	|ZBX_PROXY
FIELD		|templateid	|t_id		|	|NULL		|0			|2|items	|itemid		|RESTRICT
FIELD		|valuemapid	|t_id		|	|NULL		|0			|3|valuemap	|		|RESTRICT
FIELD		|params		|t_text		|''	|NOT NULL	|ZBX_PROXY
FIELD		|ipmi_sensor	|t_varchar(128)	|''	|NOT NULL	|ZBX_PROXY
FIELD		|authtype	|t_integer	|'0'	|NOT NULL	|ZBX_PROXY
FIELD		|username	|t_varchar(255)	|''	|NOT NULL	|ZBX_PROXY
FIELD		|password	|t_varchar(255)	|''	|NOT NULL	|ZBX_PROXY
FIELD		|publickey	|t_varchar(64)	|''	|NOT NULL	|ZBX_PROXY
FIELD		|privatekey	|t_varchar(64)	|''	|NOT NULL	|ZBX_PROXY
FIELD		|flags		|t_integer	|'0'	|NOT NULL	|ZBX_PROXY
FIELD		|interfaceid	|t_id		|	|NULL		|ZBX_PROXY		|4|interface	|		|RESTRICT
FIELD		|description	|t_text		|''	|NOT NULL	|0
FIELD		|inventory_link	|t_integer	|'0'	|NOT NULL	|ZBX_PROXY
FIELD		|lifetime	|t_varchar(255)	|'30d'	|NOT NULL	|0
FIELD		|evaltype	|t_integer	|'0'	|NOT NULL	|0
FIELD		|jmx_endpoint	|t_varchar(255)	|''	|NOT NULL	|ZBX_PROXY
FIELD		|master_itemid	|t_id		|	|NULL		|ZBX_PROXY		|5|items	|itemid		|RESTRICT
FIELD		|timeout	|t_varchar(255)	|'3s'	|NOT NULL	|ZBX_PROXY
FIELD		|url		|t_varchar(2048)|''	|NOT NULL	|ZBX_PROXY
FIELD		|query_fields	|t_varchar(2048)|''	|NOT NULL	|ZBX_PROXY
FIELD		|posts		|t_text		|''	|NOT NULL	|ZBX_PROXY
FIELD		|status_codes	|t_varchar(255)	|'200'	|NOT NULL	|ZBX_PROXY
FIELD		|follow_redirects|t_integer	|'1'	|NOT NULL	|ZBX_PROXY
FIELD		|post_type	|t_integer	|'0'	|NOT NULL	|ZBX_PROXY
FIELD		|http_proxy	|t_varchar(255)	|''	|NOT NULL	|ZBX_PROXY,ZBX_NODATA
FIELD		|headers	|t_text		|''	|NOT NULL	|ZBX_PROXY
FIELD		|retrieve_mode	|t_integer	|'0'	|NOT NULL	|ZBX_PROXY
FIELD		|request_method	|t_integer	|'0'	|NOT NULL	|ZBX_PROXY
FIELD		|output_format	|t_integer	|'0'	|NOT NULL	|ZBX_PROXY
FIELD		|ssl_cert_file	|t_varchar(255)	|''	|NOT NULL	|ZBX_PROXY,ZBX_NODATA
FIELD		|ssl_key_file	|t_varchar(255)	|''	|NOT NULL	|ZBX_PROXY,ZBX_NODATA
FIELD		|ssl_key_password|t_varchar(64)	|''	|NOT NULL	|ZBX_PROXY,ZBX_NODATA
FIELD		|verify_peer	|t_integer	|'0'	|NOT NULL	|ZBX_PROXY
FIELD		|verify_host	|t_integer	|'0'	|NOT NULL	|ZBX_PROXY
FIELD		|allow_traps	|t_integer	|'0'	|NOT NULL	|ZBX_PROXY
FIELD		|discover	|t_integer	|'0'	|NOT NULL	|0
FIELD		|uuid		|t_varchar(32)	|''	|NOT NULL	|0
FIELD		|name_upper	|t_varchar(255)	|''	|NOT NULL	|0
INDEX		|1		|hostid,key_(764)
INDEX		|3		|status
INDEX		|4		|templateid
INDEX		|5		|valuemapid
INDEX		|6		|interfaceid
INDEX		|7		|master_itemid
INDEX		|8		|key_(768)
INDEX		|9		|hostid,name_upper
CHANGELOG	|3
UPD_TRIG_FUNC	|name		|name_upper	|itemid	|upper

TABLE|httpstepitem|httpstepitemid|ZBX_TEMPLATE
FIELD		|httpstepitemid	|t_id		|	|NOT NULL	|0
FIELD		|httpstepid	|t_id		|	|NOT NULL	|ZBX_PROXY		|1|httpstep	|		|RESTRICT
FIELD		|itemid		|t_id		|	|NOT NULL	|ZBX_PROXY		|2|items	|		|RESTRICT
FIELD		|type		|t_integer	|'0'	|NOT NULL	|ZBX_PROXY
UNIQUE		|1		|httpstepid,itemid
INDEX		|2		|itemid
CHANGELOG	|16

TABLE|httptestitem|httptestitemid|ZBX_TEMPLATE
FIELD		|httptestitemid	|t_id		|	|NOT NULL	|0
FIELD		|httptestid	|t_id		|	|NOT NULL	|ZBX_PROXY		|1|httptest	|		|RESTRICT
FIELD		|itemid		|t_id		|	|NOT NULL	|ZBX_PROXY		|2|items	|		|RESTRICT
FIELD		|type		|t_integer	|'0'	|NOT NULL	|ZBX_PROXY
UNIQUE		|1		|httptestid,itemid
INDEX		|2		|itemid
CHANGELOG	|13

TABLE|media_type|mediatypeid|ZBX_DATA
FIELD		|mediatypeid	|t_id		|	|NOT NULL	|0
FIELD		|type		|t_integer	|'0'	|NOT NULL	|0
FIELD		|name		|t_varchar(100)	|''	|NOT NULL	|0
FIELD		|smtp_server	|t_varchar(255)	|''	|NOT NULL	|0
FIELD		|smtp_helo	|t_varchar(255)	|''	|NOT NULL	|0
FIELD		|smtp_email	|t_varchar(255)	|''	|NOT NULL	|0
FIELD		|exec_path	|t_varchar(255)	|''	|NOT NULL	|0
FIELD		|gsm_modem	|t_varchar(255)	|''	|NOT NULL	|0
FIELD		|username	|t_varchar(255)	|''	|NOT NULL	|0
FIELD		|passwd		|t_varchar(255)	|''	|NOT NULL	|0
FIELD		|status		|t_integer	|'1'	|NOT NULL	|ZBX_NODATA
FIELD		|smtp_port	|t_integer	|'25'	|NOT NULL	|0
FIELD		|smtp_security	|t_integer	|'0'	|NOT NULL	|0
FIELD		|smtp_verify_peer|t_integer	|'0'	|NOT NULL	|0
FIELD		|smtp_verify_host|t_integer	|'0'	|NOT NULL	|0
FIELD		|smtp_authentication|t_integer	|'0'	|NOT NULL	|0
FIELD		|maxsessions	|t_integer	|'1'	|NOT NULL	|0
FIELD		|maxattempts	|t_integer	|'3'	|NOT NULL	|0
FIELD		|attempt_interval|t_varchar(32)	|'10s'	|NOT NULL	|0
FIELD		|content_type	|t_integer	|'1'	|NOT NULL	|0
FIELD		|script		|t_text		|''	|NOT NULL	|0
FIELD		|timeout	|t_varchar(32)	|'30s'	|NOT NULL	|0
FIELD		|process_tags	|t_integer	|'0'	|NOT NULL	|0
FIELD		|show_event_menu|t_integer	|'0'	|NOT NULL	|0
FIELD		|event_menu_url	|t_varchar(2048)|''	|NOT NULL	|0
FIELD		|event_menu_name|t_varchar(255)	|''	|NOT NULL	|0
FIELD		|description	|t_shorttext	|''	|NOT NULL	|0
FIELD		|provider	|t_integer	|'0'	|NOT NULL	|0
UNIQUE		|1		|name

TABLE|media_type_param|mediatype_paramid|ZBX_DATA
FIELD		|mediatype_paramid|t_id		|	|NOT NULL	|0
FIELD		|mediatypeid	|t_id		|	|NOT NULL	|0			|1|media_type
FIELD		|name		|t_varchar(255)	|''	|NOT NULL	|0
FIELD		|value		|t_varchar(2048)|''	|NOT NULL	|0
FIELD		|sortorder	|t_integer	|'0'	|NOT NULL	|0
INDEX		|1		|mediatypeid

TABLE|media_type_message|mediatype_messageid|ZBX_DATA
FIELD		|mediatype_messageid|t_id	|	|NOT NULL	|0
FIELD		|mediatypeid	|t_id		|	|NOT NULL	|0			|1|media_type
FIELD		|eventsource	|t_integer	|	|NOT NULL	|0
FIELD		|recovery	|t_integer	|	|NOT NULL	|0
FIELD		|subject	|t_varchar(255)	|''	|NOT NULL	|0
FIELD		|message	|t_text		|''	|NOT NULL	|0
UNIQUE		|1		|mediatypeid,eventsource,recovery

TABLE|usrgrp|usrgrpid|ZBX_DATA
FIELD		|usrgrpid	|t_id		|	|NOT NULL	|0
FIELD		|name		|t_varchar(64)	|''	|NOT NULL	|0
FIELD		|gui_access	|t_integer	|'0'	|NOT NULL	|0
FIELD		|users_status	|t_integer	|'0'	|NOT NULL	|0
FIELD		|debug_mode	|t_integer	|'0'	|NOT NULL	|0
FIELD		|userdirectoryid	|t_id	|NULL	|NULL	|0 |2|userdirectory	|	|RESTRICT
UNIQUE		|1		|name
INDEX		|2	|userdirectoryid

TABLE|users_groups|id|ZBX_DATA
FIELD		|id		|t_id		|	|NOT NULL	|0
FIELD		|usrgrpid	|t_id		|	|NOT NULL	|0			|1|usrgrp
FIELD		|userid		|t_id		|	|NOT NULL	|0			|2|users
UNIQUE		|1		|usrgrpid,userid
INDEX		|2		|userid

TABLE|scripts|scriptid|ZBX_DATA
FIELD		|scriptid	|t_id		|	|NOT NULL	|0
FIELD		|name		|t_varchar(255)	|''	|NOT NULL	|0
FIELD		|command	|t_text		|''	|NOT NULL	|0
FIELD		|host_access	|t_integer	|'2'	|NOT NULL	|0
FIELD		|usrgrpid	|t_id		|	|NULL		|0			|1|usrgrp	|		|RESTRICT
FIELD		|groupid	|t_id		|	|NULL		|0			|2|hstgrp	|		|RESTRICT
FIELD		|description	|t_shorttext	|''	|NOT NULL	|0
FIELD		|confirmation	|t_varchar(255)	|''	|NOT NULL	|0
FIELD		|type		|t_integer	|'5'	|NOT NULL	|0
FIELD		|execute_on	|t_integer	|'2'	|NOT NULL	|0
FIELD		|timeout	|t_varchar(32)	|'30s'	|NOT NULL	|0
FIELD		|scope		|t_integer	|'1'	|NOT NULL	|0
FIELD		|port		|t_varchar(64)	|''	|NOT NULL	|0
FIELD		|authtype	|t_integer	|'0'	|NOT NULL	|0
FIELD		|username	|t_varchar(64)	|''	|NOT NULL	|0
FIELD		|password	|t_varchar(64)	|''	|NOT NULL	|0
FIELD		|publickey	|t_varchar(64)	|''	|NOT NULL	|0
FIELD		|privatekey	|t_varchar(64)	|''	|NOT NULL	|0
FIELD		|menu_path	|t_varchar(255)	|''	|NOT NULL	|0
FIELD		|url		|t_varchar(2048)|''	|NOT NULL	|0
FIELD		|new_window	|t_integer	|'1'	|NOT NULL	|0
INDEX		|1		|usrgrpid
INDEX		|2		|groupid
UNIQUE		|3		|name,menu_path

TABLE|script_param|script_paramid|ZBX_DATA
FIELD		|script_paramid	|t_id		|	|NOT NULL	|0
FIELD		|scriptid	|t_id		|	|NOT NULL	|0			|1|scripts
FIELD		|name		|t_varchar(255)	|''	|NOT NULL	|0
FIELD		|value		|t_varchar(2048)|''	|NOT NULL	|0
UNIQUE		|1		|scriptid,name

TABLE|actions|actionid|ZBX_DATA
FIELD		|actionid	|t_id		|	|NOT NULL	|0
FIELD		|name		|t_varchar(255)	|''	|NOT NULL	|0
FIELD		|eventsource	|t_integer	|'0'	|NOT NULL	|0
FIELD		|evaltype	|t_integer	|'0'	|NOT NULL	|0
FIELD		|status		|t_integer	|'0'	|NOT NULL	|0
FIELD		|esc_period	|t_varchar(255)	|'1h'	|NOT NULL	|0
FIELD		|formula	|t_varchar(1024)|''	|NOT NULL	|0
FIELD		|pause_suppressed|t_integer	|'1'	|NOT NULL	|0
FIELD		|notify_if_canceled|t_integer	|'1'	|NOT NULL	|0
FIELD		|pause_symptoms	|t_integer	|'1'	|NOT NULL	|0
INDEX		|1		|eventsource,status
UNIQUE		|2		|name

TABLE|operations|operationid|ZBX_DATA
FIELD		|operationid	|t_id		|	|NOT NULL	|0
FIELD		|actionid	|t_id		|	|NOT NULL	|0			|1|actions
FIELD		|operationtype	|t_integer	|'0'	|NOT NULL	|0
FIELD		|esc_period	|t_varchar(255)	|'0'	|NOT NULL	|0
FIELD		|esc_step_from	|t_integer	|'1'	|NOT NULL	|0
FIELD		|esc_step_to	|t_integer	|'1'	|NOT NULL	|0
FIELD		|evaltype	|t_integer	|'0'	|NOT NULL	|0
FIELD		|recovery	|t_integer	|'0'	|NOT NULL	|0
INDEX		|1		|actionid

TABLE|opmessage|operationid|ZBX_DATA
FIELD		|operationid	|t_id		|	|NOT NULL	|0			|1|operations
FIELD		|default_msg	|t_integer	|'1'	|NOT NULL	|0
FIELD		|subject	|t_varchar(255)	|''	|NOT NULL	|0
FIELD		|message	|t_shorttext	|''	|NOT NULL	|0
FIELD		|mediatypeid	|t_id		|	|NULL		|0			|2|media_type	|		|RESTRICT
INDEX		|1		|mediatypeid

TABLE|opmessage_grp|opmessage_grpid|ZBX_DATA
FIELD		|opmessage_grpid|t_id		|	|NOT NULL	|0
FIELD		|operationid	|t_id		|	|NOT NULL	|0			|1|operations
FIELD		|usrgrpid	|t_id		|	|NOT NULL	|0			|2|usrgrp	|		|RESTRICT
UNIQUE		|1		|operationid,usrgrpid
INDEX		|2		|usrgrpid

TABLE|opmessage_usr|opmessage_usrid|ZBX_DATA
FIELD		|opmessage_usrid|t_id		|	|NOT NULL	|0
FIELD		|operationid	|t_id		|	|NOT NULL	|0			|1|operations
FIELD		|userid		|t_id		|	|NOT NULL	|0			|2|users	|		|RESTRICT
UNIQUE		|1		|operationid,userid
INDEX		|2		|userid

TABLE|opcommand|operationid|ZBX_DATA
FIELD		|operationid	|t_id		|	|NOT NULL	|0			|1|operations
FIELD		|scriptid	|t_id		|	|NOT NULL	|0			|2|scripts	|		|RESTRICT
INDEX		|1		|scriptid

TABLE|opcommand_hst|opcommand_hstid|ZBX_DATA
FIELD		|opcommand_hstid|t_id		|	|NOT NULL	|0
FIELD		|operationid	|t_id		|	|NOT NULL	|0			|1|operations
FIELD		|hostid		|t_id		|	|NULL		|0			|2|hosts	|		|RESTRICT
INDEX		|1		|operationid
INDEX		|2		|hostid

TABLE|opcommand_grp|opcommand_grpid|ZBX_DATA
FIELD		|opcommand_grpid|t_id		|	|NOT NULL	|0
FIELD		|operationid	|t_id		|	|NOT NULL	|0			|1|operations
FIELD		|groupid	|t_id		|	|NOT NULL	|0			|2|hstgrp	|		|RESTRICT
INDEX		|1		|operationid
INDEX		|2		|groupid

TABLE|opgroup|opgroupid|ZBX_DATA
FIELD		|opgroupid	|t_id		|	|NOT NULL	|0
FIELD		|operationid	|t_id		|	|NOT NULL	|0			|1|operations
FIELD		|groupid	|t_id		|	|NOT NULL	|0			|2|hstgrp	|		|RESTRICT
UNIQUE		|1		|operationid,groupid
INDEX		|2		|groupid

TABLE|optemplate|optemplateid|ZBX_TEMPLATE
FIELD		|optemplateid	|t_id		|	|NOT NULL	|0
FIELD		|operationid	|t_id		|	|NOT NULL	|0			|1|operations
FIELD		|templateid	|t_id		|	|NOT NULL	|0			|2|hosts	|hostid		|RESTRICT
UNIQUE		|1		|operationid,templateid
INDEX		|2		|templateid

TABLE|opconditions|opconditionid|ZBX_DATA
FIELD		|opconditionid	|t_id		|	|NOT NULL	|0
FIELD		|operationid	|t_id		|	|NOT NULL	|0			|1|operations
FIELD		|conditiontype	|t_integer	|'0'	|NOT NULL	|0
FIELD		|operator	|t_integer	|'0'	|NOT NULL	|0
FIELD		|value		|t_varchar(255)	|''	|NOT NULL	|0
INDEX		|1		|operationid

TABLE|conditions|conditionid|ZBX_DATA
FIELD		|conditionid	|t_id		|	|NOT NULL	|0
FIELD		|actionid	|t_id		|	|NOT NULL	|0			|1|actions
FIELD		|conditiontype	|t_integer	|'0'	|NOT NULL	|0
FIELD		|operator	|t_integer	|'0'	|NOT NULL	|0
FIELD		|value		|t_varchar(255)	|''	|NOT NULL	|0
FIELD		|value2		|t_varchar(255)	|''	|NOT NULL	|0
INDEX		|1		|actionid

TABLE|config|configid|ZBX_DATA
FIELD		|configid	|t_id		|	|NOT NULL	|0
FIELD		|work_period	|t_varchar(255)	|'1-5,09:00-18:00'|NOT NULL|0
FIELD		|alert_usrgrpid	|t_id		|	|NULL		|0			|1|usrgrp	|usrgrpid	|RESTRICT
FIELD		|default_theme	|t_varchar(128)	|'blue-theme'|NOT NULL	|ZBX_NODATA
FIELD		|authentication_type|t_integer	|'0'	|NOT NULL	|ZBX_NODATA
FIELD		|discovery_groupid|t_id		|	|NULL		|0			|2|hstgrp	|groupid	|RESTRICT
FIELD		|max_in_table	|t_integer	|'50'	|NOT NULL	|ZBX_NODATA
FIELD		|search_limit	|t_integer	|'1000'	|NOT NULL	|ZBX_NODATA
FIELD		|severity_color_0|t_varchar(6)	|'97AAB3'|NOT NULL	|ZBX_NODATA
FIELD		|severity_color_1|t_varchar(6)	|'7499FF'|NOT NULL	|ZBX_NODATA
FIELD		|severity_color_2|t_varchar(6)	|'FFC859'|NOT NULL	|ZBX_NODATA
FIELD		|severity_color_3|t_varchar(6)	|'FFA059'|NOT NULL	|ZBX_NODATA
FIELD		|severity_color_4|t_varchar(6)	|'E97659'|NOT NULL	|ZBX_NODATA
FIELD		|severity_color_5|t_varchar(6)	|'E45959'|NOT NULL	|ZBX_NODATA
FIELD		|severity_name_0|t_varchar(32)	|'Not classified'|NOT NULL|ZBX_NODATA
FIELD		|severity_name_1|t_varchar(32)	|'Information'|NOT NULL	|ZBX_NODATA
FIELD		|severity_name_2|t_varchar(32)	|'Warning'|NOT NULL	|ZBX_NODATA
FIELD		|severity_name_3|t_varchar(32)	|'Average'|NOT NULL	|ZBX_NODATA
FIELD		|severity_name_4|t_varchar(32)	|'High'	|NOT NULL	|ZBX_NODATA
FIELD		|severity_name_5|t_varchar(32)	|'Disaster'|NOT NULL	|ZBX_NODATA
FIELD		|ok_period	|t_varchar(32)	|'5m'	|NOT NULL	|ZBX_NODATA
FIELD		|blink_period	|t_varchar(32)	|'2m'	|NOT NULL	|ZBX_NODATA
FIELD		|problem_unack_color|t_varchar(6)|'CC0000'|NOT NULL	|ZBX_NODATA
FIELD		|problem_ack_color|t_varchar(6)	|'CC0000'|NOT NULL	|ZBX_NODATA
FIELD		|ok_unack_color	|t_varchar(6)	|'009900'|NOT NULL	|ZBX_NODATA
FIELD		|ok_ack_color	|t_varchar(6)	|'009900'|NOT NULL	|ZBX_NODATA
FIELD		|problem_unack_style|t_integer	|'1'	|NOT NULL	|ZBX_NODATA
FIELD		|problem_ack_style|t_integer	|'1'	|NOT NULL	|ZBX_NODATA
FIELD		|ok_unack_style	|t_integer	|'1'	|NOT NULL	|ZBX_NODATA
FIELD		|ok_ack_style	|t_integer	|'1'	|NOT NULL	|ZBX_NODATA
FIELD		|snmptrap_logging|t_integer	|'1'	|NOT NULL	|ZBX_PROXY,ZBX_NODATA
FIELD		|server_check_interval|t_integer|'10'	|NOT NULL	|ZBX_NODATA
FIELD		|hk_events_mode	|t_integer	|'1'	|NOT NULL	|ZBX_NODATA
FIELD		|hk_events_trigger|t_varchar(32)|'365d'	|NOT NULL	|ZBX_NODATA
FIELD		|hk_events_internal|t_varchar(32)|'1d'	|NOT NULL	|ZBX_NODATA
FIELD		|hk_events_discovery|t_varchar(32)|'1d'	|NOT NULL	|ZBX_NODATA
FIELD		|hk_events_autoreg|t_varchar(32)|'1d'	|NOT NULL	|ZBX_NODATA
FIELD		|hk_services_mode|t_integer	|'1'	|NOT NULL	|ZBX_NODATA
FIELD		|hk_services	|t_varchar(32)	|'365d'	|NOT NULL	|ZBX_NODATA
FIELD		|hk_audit_mode	|t_integer	|'1'	|NOT NULL	|ZBX_NODATA
FIELD		|hk_audit	|t_varchar(32)	|'365d'	|NOT NULL	|ZBX_NODATA
FIELD		|hk_sessions_mode|t_integer	|'1'	|NOT NULL	|ZBX_NODATA
FIELD		|hk_sessions	|t_varchar(32)	|'365d'	|NOT NULL	|ZBX_NODATA
FIELD		|hk_history_mode|t_integer	|'1'	|NOT NULL	|ZBX_NODATA
FIELD		|hk_history_global|t_integer	|'0'	|NOT NULL	|ZBX_PROXY,ZBX_NODATA
FIELD		|hk_history	|t_varchar(32)	|'90d'	|NOT NULL	|ZBX_PROXY,ZBX_NODATA
FIELD		|hk_trends_mode	|t_integer	|'1'	|NOT NULL	|ZBX_NODATA
FIELD		|hk_trends_global|t_integer	|'0'	|NOT NULL	|ZBX_NODATA
FIELD		|hk_trends	|t_varchar(32)	|'365d'	|NOT NULL	|ZBX_NODATA
FIELD		|default_inventory_mode|t_integer|'-1'	|NOT NULL	|ZBX_NODATA
FIELD		|custom_color	|t_integer	|'0'	|NOT NULL	|ZBX_NODATA
FIELD		|http_auth_enabled	|t_integer	|'0'	|NOT NULL	|ZBX_NODATA
FIELD		|http_login_form	|t_integer	|'0'	|NOT NULL	|ZBX_NODATA
FIELD		|http_strip_domains	|t_varchar(2048)|''	|NOT NULL	|ZBX_NODATA
FIELD		|http_case_sensitive	|t_integer	|'1'	|NOT NULL	|ZBX_NODATA
FIELD		|ldap_auth_enabled		|t_integer		|'0'	|NOT NULL	|ZBX_NODATA
FIELD		|ldap_case_sensitive	|t_integer	|'1'	|NOT NULL	|ZBX_NODATA
FIELD		|db_extension	|t_varchar(32)	|''	|NOT NULL	|ZBX_NODATA
FIELD		|autoreg_tls_accept	|t_integer	|'1'	|NOT NULL	|ZBX_PROXY,ZBX_NODATA
FIELD		|compression_status	|t_integer	|'0'	|NOT NULL	|ZBX_NODATA
FIELD		|compress_older	|t_varchar(32)	|'7d'	|NOT NULL	|ZBX_NODATA
FIELD		|instanceid	|t_varchar(32)	|''	|NOT NULL	|ZBX_NODATA
FIELD		|saml_auth_enabled	|t_integer	|'0'	|NOT NULL	|ZBX_NODATA
FIELD		|saml_case_sensitive	|t_integer	|'0'	|NOT NULL	|ZBX_NODATA
FIELD		|default_lang		|t_varchar(5)	|'en_US'|NOT NULL	|ZBX_NODATA
FIELD		|default_timezone	|t_varchar(50)	|'system'|NOT NULL	|ZBX_NODATA
FIELD		|login_attempts	|t_integer	|'5'	|NOT NULL	|ZBX_NODATA
FIELD		|login_block	|t_varchar(32)	|'30s'	|NOT NULL	|ZBX_NODATA
FIELD		|show_technical_errors	|t_integer	|'0'	|NOT NULL	|ZBX_NODATA
FIELD		|validate_uri_schemes	|t_integer	|'1'	|NOT NULL	|ZBX_NODATA
FIELD		|uri_valid_schemes	|t_varchar(255)	|'http,https,ftp,file,mailto,tel,ssh'	|NOT NULL	|ZBX_NODATA
FIELD		|x_frame_options	|t_varchar(255)	|'SAMEORIGIN'	|NOT NULL	|ZBX_NODATA
FIELD		|iframe_sandboxing_enabled	|t_integer	|'1'	|NOT NULL	|ZBX_NODATA
FIELD		|iframe_sandboxing_exceptions	|t_varchar(255)	|''	|NOT NULL	|ZBX_NODATA
FIELD		|max_overview_table_size	|t_integer	|'50'	|NOT NULL	|ZBX_NODATA
FIELD		|history_period	|t_varchar(32)|	'24h'	|NOT NULL	|ZBX_NODATA
FIELD		|period_default	|t_varchar(32)	|'1h'	|NOT NULL	|ZBX_NODATA
FIELD		|max_period	|t_varchar(32)	|'2y'	|NOT NULL	|ZBX_NODATA
FIELD		|socket_timeout	|t_varchar(32)	|'3s'	|NOT NULL	|ZBX_NODATA
FIELD		|connect_timeout	|t_varchar(32)	|'3s'	|NOT NULL	|ZBX_NODATA
FIELD		|media_type_test_timeout	|t_varchar(32)	|'65s'	|NOT NULL	|ZBX_NODATA
FIELD		|script_timeout	|t_varchar(32)	|'60s'	|NOT NULL	|ZBX_NODATA
FIELD		|item_test_timeout	|t_varchar(32)	|'60s'	|NOT NULL	|ZBX_NODATA
FIELD		|session_key	|t_varchar(32)|''	|NOT NULL	|ZBX_NODATA
FIELD		|url			|t_varchar(2048)|''	|NOT NULL	|ZBX_NODATA
FIELD		|report_test_timeout|t_varchar(32)|'60s'|NOT NULL	|ZBX_NODATA
FIELD		|dbversion_status	|t_shorttext|''	|NOT NULL	|ZBX_NODATA
FIELD		|hk_events_service|t_varchar(32)|'1d'	|NOT NULL	|ZBX_NODATA
FIELD		|passwd_min_length	|t_integer	|'8'	|NOT NULL	|ZBX_NODATA
FIELD		|passwd_check_rules	|t_integer	|'8'	|NOT NULL	|ZBX_NODATA
FIELD		|auditlog_enabled	|t_integer	|'1'	|NOT NULL	|ZBX_NODATA
FIELD		|ha_failover_delay	|t_varchar(32)	|'1m'	|NOT NULL	|ZBX_NODATA
FIELD		|geomaps_tile_provider|t_varchar(255)	|''	|NOT NULL	|0
FIELD		|geomaps_tile_url	|t_varchar(2048)|''	|NOT NULL	|ZBX_NODATA
FIELD		|geomaps_max_zoom	|t_integer	|'0'	|NOT NULL	|ZBX_NODATA
FIELD		|geomaps_attribution|t_varchar(1024)|''	|NOT NULL	|ZBX_NODATA
FIELD		|vault_provider	|t_integer	|'0'	|NOT NULL	|ZBX_NODATA
FIELD		|ldap_userdirectoryid	|t_id	|NULL |NULL	|0		|3|userdirectory	|userdirectoryid|RESTRICT
FIELD		|server_status		|t_shorttext	|''	|NOT NULL	|ZBX_NODATA
FIELD		|jit_provision_interval		|t_varchar(32)	|'1h'	|NOT NULL	|ZBX_NODATA
FIELD		|saml_jit_status			|t_integer		|'0'	|NOT NULL	|ZBX_NODATA
FIELD		|ldap_jit_status			|t_integer		|'0'	|NOT NULL	|ZBX_NODATA
FIELD		|disabled_usrgrpid			|t_id			|NULL	|NULL		|ZBX_NODATA	|4|usrgrp	|usrgrpid|RESTRICT
INDEX		|1		|alert_usrgrpid
INDEX		|2		|discovery_groupid
INDEX		|3		|ldap_userdirectoryid
INDEX		|4		|disabled_usrgrpid

TABLE|triggers|triggerid|ZBX_TEMPLATE
FIELD		|triggerid	|t_id		|	|NOT NULL	|0
FIELD		|expression	|t_varchar(2048)|''	|NOT NULL	|0
FIELD		|description	|t_varchar(255)	|''	|NOT NULL	|0
FIELD		|url		|t_varchar(2048)|''	|NOT NULL	|0
FIELD		|status		|t_integer	|'0'	|NOT NULL	|0
FIELD		|value		|t_integer	|'0'	|NOT NULL	|ZBX_NODATA
FIELD		|priority	|t_integer	|'0'	|NOT NULL	|0
FIELD		|lastchange	|t_integer	|'0'	|NOT NULL	|ZBX_NODATA
FIELD		|comments	|t_shorttext	|''	|NOT NULL	|0
FIELD		|error		|t_varchar(2048)|''	|NOT NULL	|ZBX_NODATA
FIELD		|templateid	|t_id		|	|NULL		|0			|1|triggers	|triggerid		|RESTRICT
FIELD		|type		|t_integer	|'0'	|NOT NULL	|0
FIELD		|state		|t_integer	|'0'	|NOT NULL	|ZBX_NODATA
FIELD		|flags		|t_integer	|'0'	|NOT NULL	|0
FIELD		|recovery_mode	|t_integer	|'0'	|NOT NULL	|0
FIELD		|recovery_expression|t_varchar(2048)|''	|NOT NULL	|0
FIELD		|correlation_mode|t_integer	|'0'	|NOT NULL	|0
FIELD		|correlation_tag|t_varchar(255)	|''	|NOT NULL	|0
FIELD		|manual_close	|t_integer	|'0'	|NOT NULL	|0
FIELD		|opdata		|t_varchar(255)	|''	|NOT NULL	|0
FIELD		|discover	|t_integer	|'0'	|NOT NULL	|0
FIELD		|event_name	|t_varchar(2048)|''	|NOT NULL	|0
FIELD		|uuid		|t_varchar(32)	|''	|NOT NULL	|0
FIELD		|url_name	|t_varchar(64)	|''	|NOT NULL	|0
INDEX		|1		|status
INDEX		|2		|value,lastchange
INDEX		|3		|templateid
CHANGELOG	|5

TABLE|trigger_depends|triggerdepid|ZBX_TEMPLATE
FIELD		|triggerdepid	|t_id		|	|NOT NULL	|0
FIELD		|triggerid_down	|t_id		|	|NOT NULL	|0			|1|triggers	|triggerid
FIELD		|triggerid_up	|t_id		|	|NOT NULL	|0			|2|triggers	|triggerid
UNIQUE		|1		|triggerid_down,triggerid_up
INDEX		|2		|triggerid_up

TABLE|functions|functionid|ZBX_TEMPLATE
FIELD		|functionid	|t_id		|	|NOT NULL	|0
FIELD		|itemid		|t_id		|	|NOT NULL	|0			|1|items	|		|RESTRICT
FIELD		|triggerid	|t_id		|	|NOT NULL	|0			|2|triggers	|		|RESTRICT
FIELD		|name		|t_varchar(12)	|''	|NOT NULL	|0
FIELD		|parameter	|t_varchar(255)	|'0'	|NOT NULL	|0
INDEX		|1		|triggerid
INDEX		|2		|itemid,name,parameter
CHANGELOG	|7

TABLE|graphs|graphid|ZBX_TEMPLATE
FIELD		|graphid	|t_id		|	|NOT NULL	|0
FIELD		|name		|t_varchar(128)	|''	|NOT NULL	|0
FIELD		|width		|t_integer	|'900'	|NOT NULL	|0
FIELD		|height		|t_integer	|'200'	|NOT NULL	|0
FIELD		|yaxismin	|t_double	|'0'	|NOT NULL	|0
FIELD		|yaxismax	|t_double	|'100'	|NOT NULL	|0
FIELD		|templateid	|t_id		|	|NULL		|0			|1|graphs	|graphid
FIELD		|show_work_period|t_integer	|'1'	|NOT NULL	|0
FIELD		|show_triggers	|t_integer	|'1'	|NOT NULL	|0
FIELD		|graphtype	|t_integer	|'0'	|NOT NULL	|0
FIELD		|show_legend	|t_integer	|'1'	|NOT NULL	|0
FIELD		|show_3d	|t_integer	|'0'	|NOT NULL	|0
FIELD		|percent_left	|t_double	|'0'	|NOT NULL	|0
FIELD		|percent_right	|t_double	|'0'	|NOT NULL	|0
FIELD		|ymin_type	|t_integer	|'0'	|NOT NULL	|0
FIELD		|ymax_type	|t_integer	|'0'	|NOT NULL	|0
FIELD		|ymin_itemid	|t_id		|	|NULL		|0			|2|items	|itemid		|RESTRICT
FIELD		|ymax_itemid	|t_id		|	|NULL		|0			|3|items	|itemid		|RESTRICT
FIELD		|flags		|t_integer	|'0'	|NOT NULL	|0
FIELD		|discover	|t_integer	|'0'	|NOT NULL	|0
FIELD		|uuid		|t_varchar(32)	|''	|NOT NULL	|0
INDEX		|1		|name
INDEX		|2		|templateid
INDEX		|3		|ymin_itemid
INDEX		|4		|ymax_itemid

TABLE|graphs_items|gitemid|ZBX_TEMPLATE
FIELD		|gitemid	|t_id		|	|NOT NULL	|0
FIELD		|graphid	|t_id		|	|NOT NULL	|0			|1|graphs
FIELD		|itemid		|t_id		|	|NOT NULL	|0			|2|items
FIELD		|drawtype	|t_integer	|'0'	|NOT NULL	|0
FIELD		|sortorder	|t_integer	|'0'	|NOT NULL	|0
FIELD		|color		|t_varchar(6)	|'009600'|NOT NULL	|0
FIELD		|yaxisside	|t_integer	|'0'	|NOT NULL	|0
FIELD		|calc_fnc	|t_integer	|'2'	|NOT NULL	|0
FIELD		|type		|t_integer	|'0'	|NOT NULL	|0
INDEX		|1		|itemid
INDEX		|2		|graphid

TABLE|graph_theme|graphthemeid|ZBX_DATA
FIELD		|graphthemeid	|t_id		|	|NOT NULL	|0
FIELD		|theme		|t_varchar(64)	|''	|NOT NULL	|0
FIELD		|backgroundcolor|t_varchar(6)	|''	|NOT NULL	|0
FIELD		|graphcolor	|t_varchar(6)	|''	|NOT NULL	|0
FIELD		|gridcolor	|t_varchar(6)	|''	|NOT NULL	|0
FIELD		|maingridcolor	|t_varchar(6)	|''	|NOT NULL	|0
FIELD		|gridbordercolor|t_varchar(6)	|''	|NOT NULL	|0
FIELD		|textcolor	|t_varchar(6)	|''	|NOT NULL	|0
FIELD		|highlightcolor	|t_varchar(6)	|''	|NOT NULL	|0
FIELD		|leftpercentilecolor|t_varchar(6)|''	|NOT NULL	|0
FIELD		|rightpercentilecolor|t_varchar(6)|''	|NOT NULL	|0
FIELD		|nonworktimecolor|t_varchar(6)	|''	|NOT NULL	|0
FIELD		|colorpalette	|t_varchar(255)	|''	|NOT NULL	|0
UNIQUE		|1		|theme

TABLE|globalmacro|globalmacroid|ZBX_DATA
FIELD		|globalmacroid	|t_id		|	|NOT NULL	|0
FIELD		|macro		|t_varchar(255)	|''	|NOT NULL	|ZBX_PROXY
FIELD		|value		|t_varchar(2048)|''	|NOT NULL	|ZBX_PROXY
FIELD		|description	|t_shorttext	|''	|NOT NULL	|0
FIELD		|type		|t_integer	|'0'	|NOT NULL	|ZBX_PROXY
UNIQUE		|1		|macro

TABLE|hostmacro|hostmacroid|ZBX_TEMPLATE
FIELD		|hostmacroid	|t_id		|	|NOT NULL	|0
FIELD		|hostid		|t_id		|	|NOT NULL	|ZBX_PROXY		|1|hosts
FIELD		|macro		|t_varchar(255)	|''	|NOT NULL	|ZBX_PROXY
FIELD		|value		|t_varchar(2048)|''	|NOT NULL	|ZBX_PROXY
FIELD		|description	|t_shorttext	|''	|NOT NULL	|0
FIELD		|type		|t_integer	|'0'	|NOT NULL	|ZBX_PROXY
FIELD		|automatic	|t_integer	|'0'	|NOT NULL	|ZBX_PROXY
UNIQUE		|1		|hostid,macro

TABLE|hosts_groups|hostgroupid|ZBX_TEMPLATE
FIELD		|hostgroupid	|t_id		|	|NOT NULL	|0
FIELD		|hostid		|t_id		|	|NOT NULL	|0			|1|hosts
FIELD		|groupid	|t_id		|	|NOT NULL	|0			|2|hstgrp
UNIQUE		|1		|hostid,groupid
INDEX		|2		|groupid

TABLE|hosts_templates|hosttemplateid|ZBX_TEMPLATE
FIELD		|hosttemplateid	|t_id		|	|NOT NULL	|0
FIELD		|hostid		|t_id		|	|NOT NULL	|ZBX_PROXY		|1|hosts
FIELD		|templateid	|t_id		|	|NOT NULL	|ZBX_PROXY		|2|hosts	|hostid
FIELD		|link_type	|t_integer	|'0'	|NOT NULL	|ZBX_PROXY
UNIQUE		|1		|hostid,templateid
INDEX		|2		|templateid

TABLE|valuemap_mapping|valuemap_mappingid|ZBX_TEMPLATE
FIELD		|valuemap_mappingid|t_id	|	|NOT NULL	|0
FIELD		|valuemapid	|t_id		|	|NOT NULL	|0			|1|valuemap
FIELD		|value		|t_varchar(64)	|''	|NOT NULL	|0
FIELD		|newvalue	|t_varchar(64)	|''	|NOT NULL	|0
FIELD		|type		|t_integer	|'0'	|NOT NULL	|0
FIELD		|sortorder	|t_integer	|'0'	|NOT NULL	|0
UNIQUE		|1		|valuemapid,value,type

TABLE|media|mediaid|ZBX_DATA
FIELD		|mediaid	|t_id		|	|NOT NULL	|0
FIELD		|userid		|t_id		|	|NOT NULL	|0			|1|users
FIELD		|mediatypeid	|t_id		|	|NOT NULL	|0			|2|media_type
FIELD		|sendto		|t_varchar(1024)|''	|NOT NULL	|0
FIELD		|active		|t_integer	|'0'	|NOT NULL	|0
FIELD		|severity	|t_integer	|'63'	|NOT NULL	|0
FIELD		|period		|t_varchar(1024)|'1-7,00:00-24:00'|NOT NULL|0
INDEX		|1		|userid
INDEX		|2		|mediatypeid

TABLE|rights|rightid|ZBX_DATA
FIELD		|rightid	|t_id		|	|NOT NULL	|0
FIELD		|groupid	|t_id		|	|NOT NULL	|0			|1|usrgrp	|usrgrpid
FIELD		|permission	|t_integer	|'0'	|NOT NULL	|0
FIELD		|id		|t_id		|	|NOT NULL	|0			|2|hstgrp	|groupid
INDEX		|1		|groupid
INDEX		|2		|id

TABLE|services|serviceid|ZBX_DATA
FIELD		|serviceid	|t_id		|	|NOT NULL	|0
FIELD		|name		|t_varchar(128)	|''	|NOT NULL	|0
FIELD		|status		|t_integer	|'-1'	|NOT NULL	|0
FIELD		|algorithm	|t_integer	|'0'	|NOT NULL	|0
FIELD		|sortorder	|t_integer	|'0'	|NOT NULL	|0
FIELD		|weight		|t_integer	|'0'	|NOT NULL	|0
FIELD		|propagation_rule|t_integer	|'0'	|NOT NULL	|0
FIELD		|propagation_value|t_integer	|'0'	|NOT NULL	|0
FIELD		|description	|t_shorttext	|''	|NOT NULL	|0
FIELD		|uuid		|t_varchar(32)	|''	|NOT NULL	|0
FIELD		|created_at	|t_integer	|'0'	|NOT NULL	|0

TABLE|services_links|linkid|ZBX_DATA
FIELD		|linkid		|t_id		|	|NOT NULL	|0
FIELD		|serviceupid	|t_id		|	|NOT NULL	|0			|1|services	|serviceid
FIELD		|servicedownid	|t_id		|	|NOT NULL	|0			|2|services	|serviceid
INDEX		|1		|servicedownid
UNIQUE		|2		|serviceupid,servicedownid

TABLE|icon_map|iconmapid|ZBX_DATA
FIELD		|iconmapid	|t_id		|	|NOT NULL	|0
FIELD		|name		|t_varchar(64)	|''	|NOT NULL	|0
FIELD		|default_iconid	|t_id		|	|NOT NULL	|0			|1|images	|imageid	|RESTRICT
UNIQUE		|1		|name
INDEX		|2		|default_iconid

TABLE|icon_mapping|iconmappingid|ZBX_DATA
FIELD		|iconmappingid	|t_id		|	|NOT NULL	|0
FIELD		|iconmapid	|t_id		|	|NOT NULL	|0			|1|icon_map
FIELD		|iconid		|t_id		|	|NOT NULL	|0			|2|images	|imageid	|RESTRICT
FIELD		|inventory_link	|t_integer	|'0'	|NOT NULL	|0
FIELD		|expression	|t_varchar(64)	|''	|NOT NULL	|0
FIELD		|sortorder	|t_integer	|'0'	|NOT NULL	|0
INDEX		|1		|iconmapid
INDEX		|2		|iconid

TABLE|sysmaps|sysmapid|ZBX_TEMPLATE
FIELD		|sysmapid	|t_id		|	|NOT NULL	|0
FIELD		|name		|t_varchar(128)	|''	|NOT NULL	|0
FIELD		|width		|t_integer	|'600'	|NOT NULL	|0
FIELD		|height		|t_integer	|'400'	|NOT NULL	|0
FIELD		|backgroundid	|t_id		|	|NULL		|0			|1|images	|imageid	|RESTRICT
FIELD		|label_type	|t_integer	|'2'	|NOT NULL	|0
FIELD		|label_location	|t_integer	|'0'	|NOT NULL	|0
FIELD		|highlight	|t_integer	|'1'	|NOT NULL	|0
FIELD		|expandproblem	|t_integer	|'1'	|NOT NULL	|0
FIELD		|markelements	|t_integer	|'0'	|NOT NULL	|0
FIELD		|show_unack	|t_integer	|'0'	|NOT NULL	|0
FIELD		|grid_size	|t_integer	|'50'	|NOT NULL	|0
FIELD		|grid_show	|t_integer	|'1'	|NOT NULL	|0
FIELD		|grid_align	|t_integer	|'1'	|NOT NULL	|0
FIELD		|label_format	|t_integer	|'0'	|NOT NULL	|0
FIELD		|label_type_host|t_integer	|'2'	|NOT NULL	|0
FIELD		|label_type_hostgroup|t_integer	|'2'	|NOT NULL	|0
FIELD		|label_type_trigger|t_integer	|'2'	|NOT NULL	|0
FIELD		|label_type_map|t_integer	|'2'	|NOT NULL	|0
FIELD		|label_type_image|t_integer	|'2'	|NOT NULL	|0
FIELD		|label_string_host|t_varchar(255)|''	|NOT NULL	|0
FIELD		|label_string_hostgroup|t_varchar(255)|''|NOT NULL	|0
FIELD		|label_string_trigger|t_varchar(255)|''	|NOT NULL	|0
FIELD		|label_string_map|t_varchar(255)|''	|NOT NULL	|0
FIELD		|label_string_image|t_varchar(255)|''	|NOT NULL	|0
FIELD		|iconmapid	|t_id		|	|NULL		|0			|2|icon_map	|		|RESTRICT
FIELD		|expand_macros	|t_integer	|'0'	|NOT NULL	|0
FIELD		|severity_min	|t_integer	|'0'	|NOT NULL	|0
FIELD		|userid		|t_id		|	|NOT NULL	|0			|3|users	|		|RESTRICT
FIELD		|private	|t_integer	|'1'	|NOT NULL	|0
FIELD		|show_suppressed|t_integer	|'0'	|NOT NULL	|0
UNIQUE		|1		|name
INDEX		|2		|backgroundid
INDEX		|3		|iconmapid

TABLE|sysmaps_elements|selementid|ZBX_TEMPLATE
FIELD		|selementid	|t_id		|	|NOT NULL	|0
FIELD		|sysmapid	|t_id		|	|NOT NULL	|0			|1|sysmaps
FIELD		|elementid	|t_id		|'0'	|NOT NULL	|0
FIELD		|elementtype	|t_integer	|'0'	|NOT NULL	|0
FIELD		|iconid_off	|t_id		|	|NULL		|0			|2|images	|imageid	|RESTRICT
FIELD		|iconid_on	|t_id		|	|NULL		|0			|3|images	|imageid	|RESTRICT
FIELD		|label		|t_varchar(2048)|''	|NOT NULL	|0
FIELD		|label_location	|t_integer	|'-1'	|NOT NULL	|0
FIELD		|x		|t_integer	|'0'	|NOT NULL	|0
FIELD		|y		|t_integer	|'0'	|NOT NULL	|0
FIELD		|iconid_disabled|t_id		|	|NULL		|0			|4|images	|imageid	|RESTRICT
FIELD		|iconid_maintenance|t_id	|	|NULL		|0			|5|images	|imageid	|RESTRICT
FIELD		|elementsubtype	|t_integer	|'0'	|NOT NULL	|0
FIELD		|areatype	|t_integer	|'0'	|NOT NULL	|0
FIELD		|width		|t_integer	|'200'	|NOT NULL	|0
FIELD		|height		|t_integer	|'200'	|NOT NULL	|0
FIELD		|viewtype	|t_integer	|'0'	|NOT NULL	|0
FIELD		|use_iconmap	|t_integer	|'1'	|NOT NULL	|0
FIELD		|evaltype	|t_integer		|'0'|NOT NULL	|0
INDEX		|1		|sysmapid
INDEX		|2		|iconid_off
INDEX		|3		|iconid_on
INDEX		|4		|iconid_disabled
INDEX		|5		|iconid_maintenance

TABLE|sysmaps_links|linkid|ZBX_TEMPLATE
FIELD		|linkid		|t_id		|	|NOT NULL	|0
FIELD		|sysmapid	|t_id		|	|NOT NULL	|0			|1|sysmaps
FIELD		|selementid1	|t_id		|	|NOT NULL	|0			|2|sysmaps_elements|selementid
FIELD		|selementid2	|t_id		|	|NOT NULL	|0			|3|sysmaps_elements|selementid
FIELD		|drawtype	|t_integer	|'0'	|NOT NULL	|0
FIELD		|color		|t_varchar(6)	|'000000'|NOT NULL	|0
FIELD		|label		|t_varchar(2048)|''	|NOT NULL	|0
INDEX		|1		|sysmapid
INDEX		|2		|selementid1
INDEX		|3		|selementid2

TABLE|sysmaps_link_triggers|linktriggerid|ZBX_TEMPLATE
FIELD		|linktriggerid	|t_id		|	|NOT NULL	|0
FIELD		|linkid		|t_id		|	|NOT NULL	|0			|1|sysmaps_links
FIELD		|triggerid	|t_id		|	|NOT NULL	|0			|2|triggers
FIELD		|drawtype	|t_integer	|'0'	|NOT NULL	|0
FIELD		|color		|t_varchar(6)	|'000000'|NOT NULL	|0
UNIQUE		|1		|linkid,triggerid
INDEX		|2		|triggerid

TABLE|sysmap_element_url|sysmapelementurlid|ZBX_TEMPLATE
FIELD		|sysmapelementurlid|t_id	|	|NOT NULL	|0
FIELD		|selementid	|t_id		|	|NOT NULL	|0			|1|sysmaps_elements
FIELD		|name		|t_varchar(255)	|	|NOT NULL	|0
FIELD		|url		|t_varchar(2048)|''	|NOT NULL	|0
UNIQUE		|1		|selementid,name

TABLE|sysmap_url|sysmapurlid|ZBX_TEMPLATE
FIELD		|sysmapurlid	|t_id		|	|NOT NULL	|0
FIELD		|sysmapid	|t_id		|	|NOT NULL	|0			|1|sysmaps
FIELD		|name		|t_varchar(255)	|	|NOT NULL	|0
FIELD		|url		|t_varchar(2048)|''	|NOT NULL	|0
FIELD		|elementtype	|t_integer	|'0'	|NOT NULL	|0
UNIQUE		|1		|sysmapid,name

TABLE|sysmap_user|sysmapuserid|ZBX_TEMPLATE
FIELD		|sysmapuserid|t_id		|	|NOT NULL	|0
FIELD		|sysmapid	|t_id		|	|NOT NULL	|0			|1|sysmaps
FIELD		|userid		|t_id		|	|NOT NULL	|0			|2|users
FIELD		|permission	|t_integer	|'2'	|NOT NULL	|0
UNIQUE		|1		|sysmapid,userid

TABLE|sysmap_usrgrp|sysmapusrgrpid|ZBX_TEMPLATE
FIELD		|sysmapusrgrpid|t_id		|	|NOT NULL	|0
FIELD		|sysmapid	|t_id		|	|NOT NULL	|0			|1|sysmaps
FIELD		|usrgrpid	|t_id		|	|NOT NULL	|0			|2|usrgrp
FIELD		|permission	|t_integer	|'2'	|NOT NULL	|0
UNIQUE		|1		|sysmapid,usrgrpid

TABLE|maintenances_hosts|maintenance_hostid|ZBX_DATA
FIELD		|maintenance_hostid|t_id	|	|NOT NULL	|0
FIELD		|maintenanceid	|t_id		|	|NOT NULL	|0			|1|maintenances
FIELD		|hostid		|t_id		|	|NOT NULL	|0			|2|hosts
UNIQUE		|1		|maintenanceid,hostid
INDEX		|2		|hostid

TABLE|maintenances_groups|maintenance_groupid|ZBX_DATA
FIELD		|maintenance_groupid|t_id	|	|NOT NULL	|0
FIELD		|maintenanceid	|t_id		|	|NOT NULL	|0			|1|maintenances
FIELD		|groupid	|t_id		|	|NOT NULL	|0			|2|hstgrp
UNIQUE		|1		|maintenanceid,groupid
INDEX		|2		|groupid

TABLE|timeperiods|timeperiodid|ZBX_DATA
FIELD		|timeperiodid	|t_id		|	|NOT NULL	|0
FIELD		|timeperiod_type|t_integer	|'0'	|NOT NULL	|0
FIELD		|every		|t_integer	|'1'	|NOT NULL	|0
FIELD		|month		|t_integer	|'0'	|NOT NULL	|0
FIELD		|dayofweek	|t_integer	|'0'	|NOT NULL	|0
FIELD		|day		|t_integer	|'0'	|NOT NULL	|0
FIELD		|start_time	|t_integer	|'0'	|NOT NULL	|0
FIELD		|period		|t_integer	|'0'	|NOT NULL	|0
FIELD		|start_date	|t_integer	|'0'	|NOT NULL	|0

TABLE|maintenances_windows|maintenance_timeperiodid|ZBX_DATA
FIELD		|maintenance_timeperiodid|t_id	|	|NOT NULL	|0
FIELD		|maintenanceid	|t_id		|	|NOT NULL	|0			|1|maintenances
FIELD		|timeperiodid	|t_id		|	|NOT NULL	|0			|2|timeperiods
UNIQUE		|1		|maintenanceid,timeperiodid
INDEX		|2		|timeperiodid

TABLE|regexps|regexpid|ZBX_DATA
FIELD		|regexpid	|t_id		|	|NOT NULL	|0
FIELD		|name		|t_varchar(128)	|''	|NOT NULL	|ZBX_PROXY
FIELD		|test_string	|t_shorttext	|''	|NOT NULL	|0
UNIQUE		|1		|name

TABLE|expressions|expressionid|ZBX_DATA
FIELD		|expressionid	|t_id		|	|NOT NULL	|0
FIELD		|regexpid	|t_id		|	|NOT NULL	|ZBX_PROXY		|1|regexps
FIELD		|expression	|t_varchar(255)	|''	|NOT NULL	|ZBX_PROXY
FIELD		|expression_type|t_integer	|'0'	|NOT NULL	|ZBX_PROXY
FIELD		|exp_delimiter	|t_varchar(1)	|''	|NOT NULL	|ZBX_PROXY
FIELD		|case_sensitive	|t_integer	|'0'	|NOT NULL	|ZBX_PROXY
INDEX		|1		|regexpid

TABLE|ids|table_name,field_name|0
FIELD		|table_name	|t_varchar(64)	|''	|NOT NULL	|0
FIELD		|field_name	|t_varchar(64)	|''	|NOT NULL	|0
FIELD		|nextid		|t_id		|	|NOT NULL	|0

-- History tables

TABLE|alerts|alertid|0
FIELD		|alertid	|t_id		|	|NOT NULL	|0
FIELD		|actionid	|t_id		|	|NOT NULL	|0			|1|actions
FIELD		|eventid	|t_id		|	|NOT NULL	|0			|2|events
FIELD		|userid		|t_id		|	|NULL		|0			|3|users
FIELD		|clock		|t_time		|'0'	|NOT NULL	|0
FIELD		|mediatypeid	|t_id		|	|NULL		|0			|4|media_type
FIELD		|sendto		|t_varchar(1024)|''	|NOT NULL	|0
FIELD		|subject	|t_varchar(255)	|''	|NOT NULL	|0
FIELD		|message	|t_text		|''	|NOT NULL	|0
FIELD		|status		|t_integer	|'0'	|NOT NULL	|0
FIELD		|retries	|t_integer	|'0'	|NOT NULL	|0
FIELD		|error		|t_varchar(2048)|''	|NOT NULL	|0
FIELD		|esc_step	|t_integer	|'0'	|NOT NULL	|0
FIELD		|alerttype	|t_integer	|'0'	|NOT NULL	|0
FIELD		|p_eventid	|t_id		|	|NULL		|0			|5|events	|eventid
FIELD		|acknowledgeid	|t_id		|	|NULL		|0			|6|acknowledges	|acknowledgeid
FIELD		|parameters	|t_text		|'{}'	|NOT NULL	|0
INDEX		|1		|actionid
INDEX		|2		|clock
INDEX		|3		|eventid
INDEX		|4		|status
INDEX		|5		|mediatypeid
INDEX		|6		|userid
INDEX		|7		|p_eventid
INDEX		|8		|acknowledgeid

TABLE|history|itemid,clock,ns|0
FIELD		|itemid		|t_id		|	|NOT NULL	|0			|-|items
FIELD		|clock		|t_time		|'0'	|NOT NULL	|0
FIELD		|value		|t_double	|'0.0000'|NOT NULL	|0
FIELD		|ns		|t_nanosec	|'0'	|NOT NULL	|0

TABLE|history_uint|itemid,clock,ns|0
FIELD		|itemid		|t_id		|	|NOT NULL	|0			|-|items
FIELD		|clock		|t_time		|'0'	|NOT NULL	|0
FIELD		|value		|t_bigint	|'0'	|NOT NULL	|0
FIELD		|ns		|t_nanosec	|'0'	|NOT NULL	|0

TABLE|history_str|itemid,clock,ns|0
FIELD		|itemid		|t_id		|	|NOT NULL	|0			|-|items
FIELD		|clock		|t_time		|'0'	|NOT NULL	|0
FIELD		|value		|t_varchar(255)	|''	|NOT NULL	|0
FIELD		|ns		|t_nanosec	|'0'	|NOT NULL	|0

TABLE|history_log|itemid,clock,ns|0
FIELD		|itemid		|t_id		|	|NOT NULL	|0			|-|items
FIELD		|clock		|t_time		|'0'	|NOT NULL	|0
FIELD		|timestamp	|t_time		|'0'	|NOT NULL	|0
FIELD		|source		|t_varchar(64)	|''	|NOT NULL	|0
FIELD		|severity	|t_integer	|'0'	|NOT NULL	|0
FIELD		|value		|t_text		|''	|NOT NULL	|0
FIELD		|logeventid	|t_integer	|'0'	|NOT NULL	|0
FIELD		|ns		|t_nanosec	|'0'	|NOT NULL	|0

TABLE|history_text|itemid,clock,ns|0
FIELD		|itemid		|t_id		|	|NOT NULL	|0			|-|items
FIELD		|clock		|t_time		|'0'	|NOT NULL	|0
FIELD		|value		|t_text		|''	|NOT NULL	|0
FIELD		|ns		|t_nanosec	|'0'	|NOT NULL	|0

TABLE|history_bin|itemid,clock,ns|0
FIELD		|itemid		|t_id		|	|NOT NULL	|0			|-|items
FIELD		|clock		|t_time		|'0'	|NOT NULL	|0
FIELD		|ns		|t_nanosec	|'0'	|NOT NULL	|0
FIELD		|value		|t_bin		|''	|NOT NULL	|0

TABLE|proxy_history|id|0
FIELD		|id		|t_serial	|	|NOT NULL	|0
FIELD		|itemid		|t_id		|	|NOT NULL	|0			|-|items
FIELD		|clock		|t_time		|'0'	|NOT NULL	|0
FIELD		|timestamp	|t_time		|'0'	|NOT NULL	|0
FIELD		|source		|t_varchar(64)	|''	|NOT NULL	|0
FIELD		|severity	|t_integer	|'0'	|NOT NULL	|0
FIELD		|value		|t_longtext	|''	|NOT NULL	|0
FIELD		|logeventid	|t_integer	|'0'	|NOT NULL	|0
FIELD		|ns		|t_nanosec	|'0'	|NOT NULL	|0
FIELD		|state		|t_integer	|'0'	|NOT NULL	|0
FIELD		|lastlogsize	|t_bigint	|'0'	|NOT NULL	|0
FIELD		|mtime		|t_integer	|'0'	|NOT NULL	|0
FIELD		|flags		|t_integer	|'0'	|NOT NULL	|0
FIELD		|write_clock	|t_time		|'0'	|NOT NULL	|0
INDEX		|1		|clock

TABLE|proxy_dhistory|id|0
FIELD		|id		|t_serial	|	|NOT NULL	|0
FIELD		|clock		|t_time		|'0'	|NOT NULL	|0
FIELD		|druleid	|t_id		|	|NOT NULL	|0			|-|drules
FIELD		|ip		|t_varchar(39)	|''	|NOT NULL	|0
FIELD		|port		|t_integer	|'0'	|NOT NULL	|0
FIELD		|value		|t_varchar(255)	|''	|NOT NULL	|0
FIELD		|status		|t_integer	|'0'	|NOT NULL	|0
FIELD		|dcheckid	|t_id		|	|NULL		|0			|-|dchecks
FIELD		|dns		|t_varchar(255)	|''	|NOT NULL	|0
INDEX		|1		|clock
INDEX		|2		|druleid

TABLE|events|eventid|0
FIELD		|eventid	|t_id		|	|NOT NULL	|0
FIELD		|source		|t_integer	|'0'	|NOT NULL	|0
FIELD		|object		|t_integer	|'0'	|NOT NULL	|0
FIELD		|objectid	|t_id		|'0'	|NOT NULL	|0
FIELD		|clock		|t_time		|'0'	|NOT NULL	|0
FIELD		|value		|t_integer	|'0'	|NOT NULL	|0
FIELD		|acknowledged	|t_integer	|'0'	|NOT NULL	|0
FIELD		|ns		|t_nanosec	|'0'	|NOT NULL	|0
FIELD		|name		|t_varchar(2048)|''	|NOT NULL	|0
FIELD		|severity	|t_integer	|'0'	|NOT NULL	|0
INDEX		|1		|source,object,objectid,clock
INDEX		|2		|source,object,clock

TABLE|event_symptom|eventid|0
FIELD		|eventid	|t_id		|	|NOT NULL	|0			|1|events	|eventid|
FIELD		|cause_eventid	|t_id		|	|NOT NULL	|0			|2|events	|eventid|	RESTRICT
INDEX		|1		|cause_eventid

TABLE|trends|itemid,clock|0
FIELD		|itemid		|t_id		|	|NOT NULL	|0			|-|items
FIELD		|clock		|t_time		|'0'	|NOT NULL	|0
FIELD		|num		|t_integer	|'0'	|NOT NULL	|0
FIELD		|value_min	|t_double	|'0.0000'|NOT NULL	|0
FIELD		|value_avg	|t_double	|'0.0000'|NOT NULL	|0
FIELD		|value_max	|t_double	|'0.0000'|NOT NULL	|0

TABLE|trends_uint|itemid,clock|0
FIELD		|itemid		|t_id		|	|NOT NULL	|0			|-|items
FIELD		|clock		|t_time		|'0'	|NOT NULL	|0
FIELD		|num		|t_integer	|'0'	|NOT NULL	|0
FIELD		|value_min	|t_bigint	|'0'	|NOT NULL	|0
FIELD		|value_avg	|t_bigint	|'0'	|NOT NULL	|0
FIELD		|value_max	|t_bigint	|'0'	|NOT NULL	|0

TABLE|acknowledges|acknowledgeid|0
FIELD		|acknowledgeid	|t_id		|	|NOT NULL	|0
FIELD		|userid		|t_id		|	|NOT NULL	|0			|1|users
FIELD		|eventid	|t_id		|	|NOT NULL	|0			|2|events
FIELD		|clock		|t_time		|'0'	|NOT NULL	|0
FIELD		|message	|t_varchar(2048)|''	|NOT NULL	|0
FIELD		|action		|t_integer	|'0'	|NOT NULL	|0
FIELD		|old_severity	|t_integer	|'0'	|NOT NULL	|0
FIELD		|new_severity	|t_integer	|'0'	|NOT NULL	|0
FIELD		|suppress_until	|t_time		|'0'	|NOT NULL	|0
FIELD		|taskid		|t_id		|	|NULL		|0			|-|task
INDEX		|1		|userid
INDEX		|2		|eventid
INDEX		|3		|clock

TABLE|auditlog|auditid|0
FIELD		|auditid	|t_cuid		|	|NOT NULL	|0
FIELD		|userid		|t_id		|	|NULL		|0
FIELD		|username	|t_varchar(100)	|''	|NOT NULL	|0
FIELD		|clock		|t_time		|'0'	|NOT NULL	|0
FIELD		|ip		|t_varchar(39)	|''	|NOT NULL	|0
FIELD		|action		|t_integer	|'0'	|NOT NULL	|0
FIELD		|resourcetype	|t_integer	|'0'	|NOT NULL	|0
FIELD		|resourceid	|t_id		|	|NULL		|0
FIELD		|resource_cuid	|t_cuid		|	|NULL		|0
FIELD		|resourcename	|t_varchar(255)	|''	|NOT NULL	|0
FIELD		|recordsetid	|t_cuid		|	|NOT NULL	|0
FIELD		|details	|t_longtext	|''	|NOT NULL	|0
INDEX		|1		|userid,clock
INDEX		|2		|clock
INDEX		|3		|resourcetype,resourceid

TABLE|service_alarms|servicealarmid|0
FIELD		|servicealarmid	|t_id		|	|NOT NULL	|0
FIELD		|serviceid	|t_id		|	|NOT NULL	|0			|1|services
FIELD		|clock		|t_time		|'0'	|NOT NULL	|0
FIELD		|value		|t_integer	|'-1'	|NOT NULL	|0
INDEX		|1		|serviceid,clock
INDEX		|2		|clock

TABLE|autoreg_host|autoreg_hostid|0
FIELD		|autoreg_hostid	|t_id		|	|NOT NULL	|0
FIELD		|proxy_hostid	|t_id		|	|NULL		|0			|1|hosts	|hostid
FIELD		|host		|t_varchar(128)	|''	|NOT NULL	|0
FIELD		|listen_ip	|t_varchar(39)	|''	|NOT NULL	|0
FIELD		|listen_port	|t_integer	|'0'	|NOT NULL	|0
FIELD		|listen_dns	|t_varchar(255)	|''	|NOT NULL	|0
FIELD		|host_metadata	|t_text		|''	|NOT NULL	|0
FIELD		|flags		|t_integer	|'0'	|NOT NULL	|0
FIELD		|tls_accepted	|t_integer	|'1'	|NOT NULL	|0
INDEX		|1		|host
INDEX		|2		|proxy_hostid

TABLE|proxy_autoreg_host|id|0
FIELD		|id		|t_serial	|	|NOT NULL	|0
FIELD		|clock		|t_time		|'0'	|NOT NULL	|0
FIELD		|host		|t_varchar(128)	|''	|NOT NULL	|0
FIELD		|listen_ip	|t_varchar(39)	|''	|NOT NULL	|0
FIELD		|listen_port	|t_integer	|'0'	|NOT NULL	|0
FIELD		|listen_dns	|t_varchar(255)	|''	|NOT NULL	|0
FIELD		|host_metadata	|t_text		|''	|NOT NULL	|0
FIELD		|flags		|t_integer	|'0'	|NOT NULL	|0
FIELD		|tls_accepted	|t_integer	|'1'	|NOT NULL	|0
INDEX		|1		|clock

TABLE|dhosts|dhostid|0
FIELD		|dhostid	|t_id		|	|NOT NULL	|0
FIELD		|druleid	|t_id		|	|NOT NULL	|0			|1|drules
FIELD		|status		|t_integer	|'0'	|NOT NULL	|0
FIELD		|lastup		|t_integer	|'0'	|NOT NULL	|0
FIELD		|lastdown	|t_integer	|'0'	|NOT NULL	|0
INDEX		|1		|druleid

TABLE|dservices|dserviceid|0
FIELD		|dserviceid	|t_id		|	|NOT NULL	|0
FIELD		|dhostid	|t_id		|	|NOT NULL	|0			|1|dhosts
FIELD		|value		|t_varchar(255)	|''	|NOT NULL	|0
FIELD		|port		|t_integer	|'0'	|NOT NULL	|0
FIELD		|status		|t_integer	|'0'	|NOT NULL	|0
FIELD		|lastup		|t_integer	|'0'	|NOT NULL	|0
FIELD		|lastdown	|t_integer	|'0'	|NOT NULL	|0
FIELD		|dcheckid	|t_id		|	|NOT NULL	|0			|2|dchecks
FIELD		|ip		|t_varchar(39)	|''	|NOT NULL	|0
FIELD		|dns		|t_varchar(255)	|''	|NOT NULL	|0
UNIQUE		|1		|dcheckid,ip,port
INDEX		|2		|dhostid

-- Other tables

TABLE|escalations|escalationid|0
FIELD		|escalationid	|t_id		|	|NOT NULL	|0
FIELD		|actionid	|t_id		|	|NOT NULL	|0			|-|actions
FIELD		|triggerid	|t_id		|	|NULL		|0			|-|triggers
FIELD		|eventid	|t_id		|	|NULL		|0			|-|events
FIELD		|r_eventid	|t_id		|	|NULL		|0			|-|events	|eventid
FIELD		|nextcheck	|t_time		|'0'	|NOT NULL	|0
FIELD		|esc_step	|t_integer	|'0'	|NOT NULL	|0
FIELD		|status		|t_integer	|'0'	|NOT NULL	|0
FIELD		|itemid		|t_id		|	|NULL		|0			|-|items
FIELD		|acknowledgeid	|t_id		|	|NULL		|0			|-|acknowledges
FIELD		|servicealarmid	|t_id		|	|NULL		|0			|-|service_alarms
FIELD		|serviceid	|t_id		|	|NULL		|0			|-|services
UNIQUE		|1		|triggerid,itemid,serviceid,escalationid
INDEX		|2		|eventid
INDEX		|3		|nextcheck

TABLE|globalvars|globalvarid|0
FIELD		|globalvarid	|t_id		|	|NOT NULL	|0
FIELD		|snmp_lastsize	|t_bigint	|'0'	|NOT NULL	|0

TABLE|graph_discovery|graphid|0
FIELD		|graphid	|t_id		|	|NOT NULL	|0			|1|graphs
FIELD		|parent_graphid	|t_id		|	|NOT NULL	|0			|2|graphs	|graphid	|RESTRICT
FIELD		|lastcheck	|t_integer	|'0'	|NOT NULL	|ZBX_NODATA
FIELD		|ts_delete	|t_time		|'0'	|NOT NULL	|ZBX_NODATA
INDEX		|1		|parent_graphid

TABLE|host_inventory|hostid|ZBX_TEMPLATE
FIELD		|hostid		|t_id		|	|NOT NULL	|0			|1|hosts
FIELD		|inventory_mode	|t_integer	|'0'	|NOT NULL	|0
FIELD		|type		|t_varchar(64)	|''	|NOT NULL	|ZBX_PROXY,ZBX_NODATA
FIELD		|type_full	|t_varchar(64)	|''	|NOT NULL	|ZBX_PROXY,ZBX_NODATA
FIELD		|name		|t_varchar(128)	|''	|NOT NULL	|ZBX_PROXY,ZBX_NODATA
FIELD		|alias		|t_varchar(128)	|''	|NOT NULL	|ZBX_PROXY,ZBX_NODATA
FIELD		|os		|t_varchar(128)	|''	|NOT NULL	|ZBX_PROXY,ZBX_NODATA
FIELD		|os_full	|t_varchar(255)	|''	|NOT NULL	|ZBX_PROXY,ZBX_NODATA
FIELD		|os_short	|t_varchar(128)	|''	|NOT NULL	|ZBX_PROXY,ZBX_NODATA
FIELD		|serialno_a	|t_varchar(64)	|''	|NOT NULL	|ZBX_PROXY,ZBX_NODATA
FIELD		|serialno_b	|t_varchar(64)	|''	|NOT NULL	|ZBX_PROXY,ZBX_NODATA
FIELD		|tag		|t_varchar(64)	|''	|NOT NULL	|ZBX_PROXY,ZBX_NODATA
FIELD		|asset_tag	|t_varchar(64)	|''	|NOT NULL	|ZBX_PROXY,ZBX_NODATA
FIELD		|macaddress_a	|t_varchar(64)	|''	|NOT NULL	|ZBX_PROXY,ZBX_NODATA
FIELD		|macaddress_b	|t_varchar(64)	|''	|NOT NULL	|ZBX_PROXY,ZBX_NODATA
FIELD		|hardware	|t_varchar(255)	|''	|NOT NULL	|ZBX_PROXY,ZBX_NODATA
FIELD		|hardware_full	|t_shorttext	|''	|NOT NULL	|ZBX_PROXY,ZBX_NODATA
FIELD		|software	|t_varchar(255)	|''	|NOT NULL	|ZBX_PROXY,ZBX_NODATA
FIELD		|software_full	|t_shorttext	|''	|NOT NULL	|ZBX_PROXY,ZBX_NODATA
FIELD		|software_app_a	|t_varchar(64)	|''	|NOT NULL	|ZBX_PROXY,ZBX_NODATA
FIELD		|software_app_b	|t_varchar(64)	|''	|NOT NULL	|ZBX_PROXY,ZBX_NODATA
FIELD		|software_app_c	|t_varchar(64)	|''	|NOT NULL	|ZBX_PROXY,ZBX_NODATA
FIELD		|software_app_d	|t_varchar(64)	|''	|NOT NULL	|ZBX_PROXY,ZBX_NODATA
FIELD		|software_app_e	|t_varchar(64)	|''	|NOT NULL	|ZBX_PROXY,ZBX_NODATA
FIELD		|contact	|t_shorttext	|''	|NOT NULL	|ZBX_PROXY,ZBX_NODATA
FIELD		|location	|t_shorttext	|''	|NOT NULL	|ZBX_PROXY,ZBX_NODATA
FIELD		|location_lat	|t_varchar(16)	|''	|NOT NULL	|ZBX_PROXY
FIELD		|location_lon	|t_varchar(16)	|''	|NOT NULL	|ZBX_PROXY
FIELD		|notes		|t_shorttext	|''	|NOT NULL	|ZBX_PROXY,ZBX_NODATA
FIELD		|chassis	|t_varchar(64)	|''	|NOT NULL	|ZBX_PROXY,ZBX_NODATA
FIELD		|model		|t_varchar(64)	|''	|NOT NULL	|ZBX_PROXY,ZBX_NODATA
FIELD		|hw_arch	|t_varchar(32)	|''	|NOT NULL	|ZBX_PROXY,ZBX_NODATA
FIELD		|vendor		|t_varchar(64)	|''	|NOT NULL	|ZBX_PROXY,ZBX_NODATA
FIELD		|contract_number|t_varchar(64)	|''	|NOT NULL	|ZBX_PROXY,ZBX_NODATA
FIELD		|installer_name	|t_varchar(64)	|''	|NOT NULL	|ZBX_PROXY,ZBX_NODATA
FIELD		|deployment_status|t_varchar(64)|''	|NOT NULL	|ZBX_PROXY,ZBX_NODATA
FIELD		|url_a		|t_varchar(2048)|''	|NOT NULL	|ZBX_PROXY,ZBX_NODATA
FIELD		|url_b		|t_varchar(2048)|''	|NOT NULL	|ZBX_PROXY,ZBX_NODATA
FIELD		|url_c		|t_varchar(2048)|''	|NOT NULL	|ZBX_PROXY,ZBX_NODATA
FIELD		|host_networks	|t_shorttext	|''	|NOT NULL	|ZBX_PROXY,ZBX_NODATA
FIELD		|host_netmask	|t_varchar(39)	|''	|NOT NULL	|ZBX_PROXY,ZBX_NODATA
FIELD		|host_router	|t_varchar(39)	|''	|NOT NULL	|ZBX_PROXY,ZBX_NODATA
FIELD		|oob_ip		|t_varchar(39)	|''	|NOT NULL	|ZBX_PROXY,ZBX_NODATA
FIELD		|oob_netmask	|t_varchar(39)	|''	|NOT NULL	|ZBX_PROXY,ZBX_NODATA
FIELD		|oob_router	|t_varchar(39)	|''	|NOT NULL	|ZBX_PROXY,ZBX_NODATA
FIELD		|date_hw_purchase|t_varchar(64)	|''	|NOT NULL	|ZBX_PROXY,ZBX_NODATA
FIELD		|date_hw_install|t_varchar(64)	|''	|NOT NULL	|ZBX_PROXY,ZBX_NODATA
FIELD		|date_hw_expiry	|t_varchar(64)	|''	|NOT NULL	|ZBX_PROXY,ZBX_NODATA
FIELD		|date_hw_decomm	|t_varchar(64)	|''	|NOT NULL	|ZBX_PROXY,ZBX_NODATA
FIELD		|site_address_a	|t_varchar(128)	|''	|NOT NULL	|ZBX_PROXY,ZBX_NODATA
FIELD		|site_address_b	|t_varchar(128)	|''	|NOT NULL	|ZBX_PROXY,ZBX_NODATA
FIELD		|site_address_c	|t_varchar(128)	|''	|NOT NULL	|ZBX_PROXY,ZBX_NODATA
FIELD		|site_city	|t_varchar(128)	|''	|NOT NULL	|ZBX_PROXY,ZBX_NODATA
FIELD		|site_state	|t_varchar(64)	|''	|NOT NULL	|ZBX_PROXY,ZBX_NODATA
FIELD		|site_country	|t_varchar(64)	|''	|NOT NULL	|ZBX_PROXY,ZBX_NODATA
FIELD		|site_zip	|t_varchar(64)	|''	|NOT NULL	|ZBX_PROXY,ZBX_NODATA
FIELD		|site_rack	|t_varchar(128)	|''	|NOT NULL	|ZBX_PROXY,ZBX_NODATA
FIELD		|site_notes	|t_shorttext	|''	|NOT NULL	|ZBX_PROXY,ZBX_NODATA
FIELD		|poc_1_name	|t_varchar(128)	|''	|NOT NULL	|ZBX_PROXY,ZBX_NODATA
FIELD		|poc_1_email	|t_varchar(128)	|''	|NOT NULL	|ZBX_PROXY,ZBX_NODATA
FIELD		|poc_1_phone_a	|t_varchar(64)	|''	|NOT NULL	|ZBX_PROXY,ZBX_NODATA
FIELD		|poc_1_phone_b	|t_varchar(64)	|''	|NOT NULL	|ZBX_PROXY,ZBX_NODATA
FIELD		|poc_1_cell	|t_varchar(64)	|''	|NOT NULL	|ZBX_PROXY,ZBX_NODATA
FIELD		|poc_1_screen	|t_varchar(64)	|''	|NOT NULL	|ZBX_PROXY,ZBX_NODATA
FIELD		|poc_1_notes	|t_shorttext	|''	|NOT NULL	|ZBX_PROXY,ZBX_NODATA
FIELD		|poc_2_name	|t_varchar(128)	|''	|NOT NULL	|ZBX_PROXY,ZBX_NODATA
FIELD		|poc_2_email	|t_varchar(128)	|''	|NOT NULL	|ZBX_PROXY,ZBX_NODATA
FIELD		|poc_2_phone_a	|t_varchar(64)	|''	|NOT NULL	|ZBX_PROXY,ZBX_NODATA
FIELD		|poc_2_phone_b	|t_varchar(64)	|''	|NOT NULL	|ZBX_PROXY,ZBX_NODATA
FIELD		|poc_2_cell	|t_varchar(64)	|''	|NOT NULL	|ZBX_PROXY,ZBX_NODATA
FIELD		|poc_2_screen	|t_varchar(64)	|''	|NOT NULL	|ZBX_PROXY,ZBX_NODATA
FIELD		|poc_2_notes	|t_shorttext	|''	|NOT NULL	|ZBX_PROXY,ZBX_NODATA

TABLE|housekeeper|housekeeperid|0
FIELD		|housekeeperid	|t_id		|	|NOT NULL	|0
FIELD		|tablename	|t_varchar(64)	|''	|NOT NULL	|0
FIELD		|field		|t_varchar(64)	|''	|NOT NULL	|0
FIELD		|value		|t_id		|	|NOT NULL	|0			|-|items

TABLE|images|imageid|0
FIELD		|imageid	|t_id		|	|NOT NULL	|0
FIELD		|imagetype	|t_integer	|'0'	|NOT NULL	|0
FIELD		|name		|t_varchar(64)	|'0'	|NOT NULL	|0
FIELD		|image		|t_image	|''	|NOT NULL	|0
UNIQUE		|1		|name

TABLE|item_discovery|itemdiscoveryid|ZBX_TEMPLATE
FIELD		|itemdiscoveryid|t_id		|	|NOT NULL	|0
FIELD		|itemid		|t_id		|	|NOT NULL	|0			|1|items
FIELD		|parent_itemid	|t_id		|	|NOT NULL	|0			|2|items	|itemid
FIELD		|key_		|t_varchar(2048)|''	|NOT NULL	|ZBX_NODATA
FIELD		|lastcheck	|t_integer	|'0'	|NOT NULL	|ZBX_NODATA
FIELD		|ts_delete	|t_time		|'0'	|NOT NULL	|ZBX_NODATA
UNIQUE		|1		|itemid,parent_itemid
INDEX		|2		|parent_itemid

TABLE|host_discovery|hostid|ZBX_TEMPLATE
FIELD		|hostid		|t_id		|	|NOT NULL	|0			|1|hosts
FIELD		|parent_hostid	|t_id		|	|NULL		|0			|2|hosts	|hostid		|RESTRICT
FIELD		|parent_itemid	|t_id		|	|NULL		|0			|3|items	|itemid		|RESTRICT
FIELD		|host		|t_varchar(128)	|''	|NOT NULL	|ZBX_NODATA
FIELD		|lastcheck	|t_integer	|'0'	|NOT NULL	|ZBX_NODATA
FIELD		|ts_delete	|t_time		|'0'	|NOT NULL	|ZBX_NODATA

TABLE|interface_discovery|interfaceid|0
FIELD		|interfaceid	|t_id		|	|NOT NULL	|0			|1|interface
FIELD		|parent_interfaceid|t_id	|	|NOT NULL	|0			|2|interface	|interfaceid

TABLE|profiles|profileid|0
FIELD		|profileid	|t_id		|	|NOT NULL	|0
FIELD		|userid		|t_id		|	|NOT NULL	|0			|1|users
FIELD		|idx		|t_varchar(96)	|''	|NOT NULL	|0
FIELD		|idx2		|t_id		|'0'	|NOT NULL	|0
FIELD		|value_id	|t_id		|'0'	|NOT NULL	|0
FIELD		|value_int	|t_integer	|'0'	|NOT NULL	|0
FIELD		|value_str	|t_text		|''	|NOT NULL	|0
FIELD		|source		|t_varchar(96)	|''	|NOT NULL	|0
FIELD		|type		|t_integer	|'0'	|NOT NULL	|0
INDEX		|1		|userid,idx,idx2
INDEX		|2		|userid,profileid

TABLE|sessions|sessionid|0
FIELD		|sessionid	|t_varchar(32)	|''	|NOT NULL	|0
FIELD		|userid		|t_id		|	|NOT NULL	|0			|1|users
FIELD		|lastaccess	|t_integer	|'0'	|NOT NULL	|0
FIELD		|status		|t_integer	|'0'	|NOT NULL	|0
FIELD		|secret		|t_varchar(32)	|''	|NOT NULL	|0
INDEX		|1		|userid,status,lastaccess

TABLE|trigger_discovery|triggerid|0
FIELD		|triggerid	|t_id		|	|NOT NULL	|0			|1|triggers
FIELD		|parent_triggerid|t_id		|	|NOT NULL	|0			|2|triggers	|triggerid	|RESTRICT
FIELD		|lastcheck	|t_integer	|'0'	|NOT NULL	|ZBX_NODATA
FIELD		|ts_delete	|t_time		|'0'	|NOT NULL	|ZBX_NODATA
INDEX		|1		|parent_triggerid

TABLE|item_condition|item_conditionid|ZBX_TEMPLATE
FIELD		|item_conditionid|t_id		|	|NOT NULL	|0
FIELD		|itemid		|t_id		|	|NOT NULL	|0			|1|items
FIELD		|operator	|t_integer	|'8'	|NOT NULL	|0
FIELD		|macro		|t_varchar(64)	|''	|NOT NULL	|0
FIELD		|value		|t_varchar(255)	|''	|NOT NULL	|0
INDEX		|1		|itemid

TABLE|item_rtdata|itemid|ZBX_TEMPLATE
FIELD		|itemid		|t_id		|	|NOT NULL	|0			|1|items
FIELD		|lastlogsize	|t_bigint	|'0'	|NOT NULL	|ZBX_PROXY,ZBX_NODATA
FIELD		|state		|t_integer	|'0'	|NOT NULL	|ZBX_NODATA
FIELD		|mtime		|t_integer	|'0'	|NOT NULL	|ZBX_PROXY,ZBX_NODATA
FIELD		|error		|t_varchar(2048)|''	|NOT NULL	|ZBX_NODATA

TABLE|opinventory|operationid|ZBX_DATA
FIELD		|operationid	|t_id		|	|NOT NULL	|0			|1|operations
FIELD		|inventory_mode	|t_integer	|'0'	|NOT NULL	|0

TABLE|trigger_tag|triggertagid|ZBX_TEMPLATE
FIELD		|triggertagid	|t_id		|	|NOT NULL	|0
FIELD		|triggerid	|t_id		|	|NOT NULL	|0			|1|triggers	|		|RESTRICT
FIELD		|tag		|t_varchar(255)	|''	|NOT NULL	|0
FIELD		|value		|t_varchar(255)	|''	|NOT NULL	|0
INDEX		|1		|triggerid
CHANGELOG	|6

TABLE|event_tag|eventtagid|0
FIELD		|eventtagid	|t_id		|	|NOT NULL	|0
FIELD		|eventid	|t_id		|	|NOT NULL	|0			|1|events
FIELD		|tag		|t_varchar(255)	|''	|NOT NULL	|0
FIELD		|value		|t_varchar(255)	|''	|NOT NULL	|0
INDEX		|1		|eventid

TABLE|problem|eventid|0
FIELD		|eventid	|t_id		|	|NOT NULL	|0			|1|events
FIELD		|source		|t_integer	|'0'	|NOT NULL	|0
FIELD		|object		|t_integer	|'0'	|NOT NULL	|0
FIELD		|objectid	|t_id		|'0'	|NOT NULL	|0
FIELD		|clock		|t_time		|'0'	|NOT NULL	|0
FIELD		|ns		|t_nanosec	|'0'	|NOT NULL	|0
FIELD		|r_eventid	|t_id		|	|NULL		|0			|2|events	|eventid
FIELD		|r_clock	|t_time		|'0'	|NOT NULL	|0
FIELD		|r_ns		|t_nanosec	|'0'	|NOT NULL	|0
FIELD		|correlationid	|t_id		|	|NULL		|0			|-|correlation
FIELD		|userid		|t_id		|	|NULL		|0			|-|users
FIELD		|name		|t_varchar(2048)|''	|NOT NULL	|0
FIELD		|acknowledged	|t_integer	|'0'	|NOT NULL	|0
FIELD		|severity	|t_integer	|'0'	|NOT NULL	|0
FIELD		|cause_eventid	|t_id		|	|NULL		|0			|3|events	|eventid	|RESTRICT
INDEX		|1		|source,object,objectid
INDEX		|2		|r_clock
INDEX		|3		|r_eventid
INDEX		|4		|cause_eventid

TABLE|problem_tag|problemtagid|0
FIELD		|problemtagid	|t_id		|	|NOT NULL	|0
FIELD		|eventid	|t_id		|	|NOT NULL	|0			|1|problem
FIELD		|tag		|t_varchar(255)	|''	|NOT NULL	|0
FIELD		|value		|t_varchar(255)	|''	|NOT NULL	|0
INDEX		|1		|eventid,tag,value

TABLE|tag_filter|tag_filterid|0
FIELD		|tag_filterid	|t_id		|	|NOT NULL	|0
FIELD		|usrgrpid	|t_id		|	|NOT NULL	|0 			|1|usrgrp	|usrgrpid
FIELD		|groupid	|t_id		|	|NOT NULL	|0			|2|hstgrp	|groupid
FIELD		|tag	|t_varchar(255)	|'' |NOT NULL	|0
FIELD		|value	|t_varchar(255)	|'' |NOT NULL	|0

TABLE|event_recovery|eventid|0
FIELD		|eventid	|t_id		|	|NOT NULL	|0			|1|events
FIELD		|r_eventid	|t_id		|	|NOT NULL	|0			|2|events	|eventid
FIELD		|c_eventid	|t_id		|	|NULL		|0			|3|events	|eventid
FIELD		|correlationid	|t_id		|	|NULL		|0			|-|correlation
FIELD		|userid		|t_id		|	|NULL		|0			|-|users
INDEX		|1		|r_eventid
INDEX		|2		|c_eventid

TABLE|correlation|correlationid|ZBX_DATA
FIELD		|correlationid	|t_id		|	|NOT NULL	|0
FIELD		|name		|t_varchar(255)	|''	|NOT NULL	|0
FIELD		|description	|t_shorttext	|''	|NOT NULL	|0
FIELD		|evaltype	|t_integer	|'0'	|NOT NULL	|0
FIELD		|status		|t_integer	|'0'	|NOT NULL	|0
FIELD		|formula	|t_varchar(255)	|''	|NOT NULL	|0
INDEX		|1		|status
UNIQUE		|2		|name

TABLE|corr_condition|corr_conditionid|ZBX_DATA
FIELD		|corr_conditionid|t_id		|	|NOT NULL	|0
FIELD		|correlationid	|t_id		|	|NOT NULL	|0			|1|correlation
FIELD		|type		|t_integer	|'0'	|NOT NULL	|0
INDEX		|1		|correlationid

TABLE|corr_condition_tag|corr_conditionid|ZBX_DATA
FIELD		|corr_conditionid|t_id		|	|NOT NULL	|0			|1|corr_condition
FIELD		|tag		|t_varchar(255)	|''	|NOT NULL	|0

TABLE|corr_condition_group|corr_conditionid|ZBX_DATA
FIELD		|corr_conditionid|t_id		|	|NOT NULL	|0			|1|corr_condition
FIELD		|operator	|t_integer	|'0'	|NOT NULL	|0
FIELD		|groupid	|t_id		|	|NOT NULL	|0			|2|hstgrp	|	|RESTRICT
INDEX		|1		|groupid

TABLE|corr_condition_tagpair|corr_conditionid|ZBX_DATA
FIELD		|corr_conditionid|t_id		|	|NOT NULL	|0			|1|corr_condition
FIELD		|oldtag		|t_varchar(255)	|''	|NOT NULL	|0
FIELD		|newtag		|t_varchar(255)	|''	|NOT NULL	|0

TABLE|corr_condition_tagvalue|corr_conditionid|ZBX_DATA
FIELD		|corr_conditionid|t_id		|	|NOT NULL	|0			|1|corr_condition
FIELD		|tag		|t_varchar(255)	|''	|NOT NULL	|0
FIELD		|operator	|t_integer	|'0'	|NOT NULL	|0
FIELD		|value		|t_varchar(255)	|''	|NOT NULL	|0

TABLE|corr_operation|corr_operationid|ZBX_DATA
FIELD		|corr_operationid|t_id		|	|NOT NULL	|0
FIELD		|correlationid	|t_id		|	|NOT NULL	|0			|1|correlation
FIELD		|type		|t_integer	|'0'	|NOT NULL	|0
INDEX		|1		|correlationid

TABLE|task|taskid|0
FIELD		|taskid		|t_id		|	|NOT NULL	|0
FIELD		|type		|t_integer	|	|NOT NULL	|0
FIELD		|status		|t_integer	|'0'	|NOT NULL	|0
FIELD		|clock		|t_integer	|'0'	|NOT NULL	|0
FIELD		|ttl		|t_integer	|'0'	|NOT NULL	|0
FIELD		|proxy_hostid	|t_id		|	|NULL		|0			|1|hosts	|hostid
INDEX		|1		|status,proxy_hostid

TABLE|task_close_problem|taskid|0
FIELD		|taskid		|t_id		|	|NOT NULL	|0			|1|task
FIELD		|acknowledgeid	|t_id		|	|NOT NULL	|0			|-|acknowledges

TABLE|item_preproc|item_preprocid|ZBX_TEMPLATE
FIELD		|item_preprocid	|t_id		|	|NOT NULL	|0
FIELD		|itemid		|t_id		|	|NOT NULL	|ZBX_PROXY			|1|items	|		|RESTRICT
FIELD		|step		|t_integer	|'0'	|NOT NULL	|ZBX_PROXY
FIELD		|type		|t_integer	|'0'	|NOT NULL	|ZBX_PROXY
FIELD		|params		|t_text		|''	|NOT NULL	|ZBX_PROXY
FIELD		|error_handler	|t_integer	|'0'	|NOT NULL	|ZBX_PROXY
FIELD		|error_handler_params|t_varchar(255)|''	|NOT NULL	|ZBX_PROXY
INDEX		|1		|itemid,step
CHANGELOG	|8

TABLE|task_remote_command|taskid|0
FIELD		|taskid		|t_id		|	|NOT NULL	|0			|1|task
FIELD		|command_type	|t_integer	|'0'	|NOT NULL	|0
FIELD		|execute_on	|t_integer	|'0'	|NOT NULL	|0
FIELD		|port		|t_integer	|'0'	|NOT NULL	|0
FIELD		|authtype	|t_integer	|'0'	|NOT NULL	|0
FIELD		|username	|t_varchar(64)	|''	|NOT NULL	|0
FIELD		|password	|t_varchar(64)	|''	|NOT NULL	|0
FIELD		|publickey	|t_varchar(64)	|''	|NOT NULL	|0
FIELD		|privatekey	|t_varchar(64)	|''	|NOT NULL	|0
FIELD		|command	|t_text		|''	|NOT NULL	|0
FIELD		|alertid	|t_id		|	|NULL		|0			|-|alerts
FIELD		|parent_taskid	|t_id		|	|NOT NULL	|0			|-|task		|taskid
FIELD		|hostid		|t_id		|	|NOT NULL	|0			|-|hosts

TABLE|task_remote_command_result|taskid|0
FIELD		|taskid		|t_id		|	|NOT NULL	|0			|1|task
FIELD		|status		|t_integer	|'0'	|NOT NULL	|0
FIELD		|parent_taskid	|t_id		|	|NOT NULL	|0			|-|task		|taskid
FIELD		|info		|t_shorttext	|''	|NOT NULL	|0

TABLE|task_data|taskid|0
FIELD		|taskid		|t_id		|	|NOT NULL	|0			|1|task
FIELD		|type		|t_integer	|'0'	|NOT NULL	|0
FIELD		|data		|t_text		|''	|NOT NULL	|0
FIELD		|parent_taskid	|t_id		|	|NULL		|0			|-|task		|taskid

TABLE|task_result|taskid|0
FIELD		|taskid		|t_id		|	|NOT NULL	|0			|1|task
FIELD		|status		|t_integer	|'0'	|NOT NULL	|0
FIELD		|parent_taskid	|t_id		|	|NOT NULL	|0			|-|task		|taskid
FIELD		|info		|t_longtext	|''	|NOT NULL	|0
INDEX		|1		|parent_taskid

TABLE|task_acknowledge|taskid|0
FIELD		|taskid		|t_id		|	|NOT NULL	|0			|1|task
FIELD		|acknowledgeid	|t_id		|	|NOT NULL	|0			|-|acknowledges

TABLE|sysmap_shape|sysmap_shapeid|ZBX_TEMPLATE
FIELD		|sysmap_shapeid	|t_id		|	|NOT NULL	|0
FIELD		|sysmapid	|t_id		|	|NOT NULL	|0			|1|sysmaps
FIELD		|type		|t_integer	|'0'	|NOT NULL	|0
FIELD		|x		|t_integer	|'0'	|NOT NULL	|0
FIELD		|y		|t_integer	|'0'	|NOT NULL	|0
FIELD		|width		|t_integer	|'200'	|NOT NULL	|0
FIELD		|height		|t_integer	|'200'	|NOT NULL	|0
FIELD		|text		|t_shorttext	|''	|NOT NULL	|0
FIELD		|font		|t_integer	|'9'	|NOT NULL	|0
FIELD		|font_size	|t_integer	|'11'	|NOT NULL	|0
FIELD		|font_color	|t_varchar(6)	|'000000'|NOT NULL	|0
FIELD		|text_halign	|t_integer	|'0'	|NOT NULL	|0
FIELD		|text_valign	|t_integer	|'0'	|NOT NULL	|0
FIELD		|border_type	|t_integer	|'0'	|NOT NULL	|0
FIELD		|border_width	|t_integer	|'1'	|NOT NULL	|0
FIELD		|border_color	|t_varchar(6)	|'000000'|NOT NULL	|0
FIELD		|background_color|t_varchar(6)	|''	|NOT NULL	|0
FIELD		|zindex		|t_integer	|'0'	|NOT NULL	|0
INDEX		|1		|sysmapid

TABLE|sysmap_element_trigger|selement_triggerid|ZBX_TEMPLATE
FIELD		|selement_triggerid	|t_id	|	|NOT NULL	|0
FIELD		|selementid		|t_id	|	|NOT NULL	|0			|1|sysmaps_elements
FIELD		|triggerid		|t_id	|	|NOT NULL	|0			|2|triggers
UNIQUE		|1			|selementid,triggerid

TABLE|httptest_field|httptest_fieldid|ZBX_TEMPLATE
FIELD		|httptest_fieldid	|t_id		|	|NOT NULL	|0
FIELD		|httptestid		|t_id		|	|NOT NULL	|ZBX_PROXY	|1|httptest	|		|RESTRICT
FIELD		|type			|t_integer	|'0'	|NOT NULL	|ZBX_PROXY
FIELD		|name			|t_varchar(255)	|''	|NOT NULL	|ZBX_PROXY
FIELD		|value			|t_shorttext	|''	|NOT NULL	|ZBX_PROXY
INDEX		|1			|httptestid
CHANGELOG	|12

TABLE|httpstep_field|httpstep_fieldid|ZBX_TEMPLATE
FIELD		|httpstep_fieldid	|t_id		|	|NOT NULL	|0
FIELD		|httpstepid		|t_id		|	|NOT NULL	|ZBX_PROXY	|1|httpstep	|		|RESTRICT
FIELD		|type			|t_integer	|'0'	|NOT NULL	|ZBX_PROXY
FIELD		|name			|t_varchar(255)	|''	|NOT NULL	|ZBX_PROXY
FIELD		|value			|t_shorttext	|''	|NOT NULL	|ZBX_PROXY
INDEX		|1			|httpstepid
CHANGELOG	|15

TABLE|dashboard|dashboardid|ZBX_DASHBOARD
FIELD		|dashboardid	|t_id		|	|NOT NULL	|0
FIELD		|name		|t_varchar(255)	|	|NOT NULL	|0
FIELD		|userid		|t_id		|	|NULL		|0			|1|users	|	|RESTRICT
FIELD		|private	|t_integer	|'1'	|NOT NULL	|0
FIELD		|templateid	|t_id		|	|NULL		|0			|2|hosts	|hostid
FIELD		|display_period	|t_integer	|'30'	|NOT NULL	|0
FIELD		|auto_start	|t_integer	|'1'	|NOT NULL	|0
FIELD		|uuid		|t_varchar(32)	|''	|NOT NULL	|0
INDEX		|1		|userid
INDEX		|2		|templateid

TABLE|dashboard_user|dashboard_userid|ZBX_DASHBOARD
FIELD		|dashboard_userid|t_id		|	|NOT NULL	|0
FIELD		|dashboardid	|t_id		|	|NOT NULL	|0			|1|dashboard
FIELD		|userid		|t_id		|	|NOT NULL	|0			|2|users
FIELD		|permission	|t_integer	|'2'	|NOT NULL	|0
UNIQUE		|1		|dashboardid,userid

TABLE|dashboard_usrgrp|dashboard_usrgrpid|ZBX_DASHBOARD
FIELD		|dashboard_usrgrpid|t_id	|	|NOT NULL	|0
FIELD		|dashboardid	|t_id		|	|NOT NULL	|0			|1|dashboard
FIELD		|usrgrpid	|t_id		|	|NOT NULL	|0			|2|usrgrp
FIELD		|permission	|t_integer	|'2'	|NOT NULL	|0
UNIQUE		|1		|dashboardid,usrgrpid

TABLE|dashboard_page|dashboard_pageid|ZBX_DASHBOARD
FIELD		|dashboard_pageid|t_id		|	|NOT NULL	|0
FIELD		|dashboardid	|t_id		|	|NOT NULL	|0		|1|dashboard
FIELD		|name		|t_varchar(255)	|''	|NOT NULL	|0
FIELD		|display_period	|t_integer	|'0'	|NOT NULL	|0
FIELD		|sortorder	|t_integer	|'0'	|NOT NULL	|0
INDEX		|1		|dashboardid

TABLE|widget|widgetid|ZBX_DASHBOARD
FIELD		|widgetid	|t_id		|	|NOT NULL	|0
FIELD		|type		|t_varchar(255)	|''	|NOT NULL	|0
FIELD		|name		|t_varchar(255)	|''	|NOT NULL	|0
FIELD		|x		|t_integer	|'0'	|NOT NULL	|0
FIELD		|y		|t_integer	|'0'	|NOT NULL	|0
FIELD		|width		|t_integer	|'1'	|NOT NULL	|0
FIELD		|height		|t_integer	|'2'	|NOT NULL	|0
FIELD		|view_mode	|t_integer	|'0'	|NOT NULL	|0
FIELD		|dashboard_pageid|t_id		|	|NOT NULL	|0		|1|dashboard_page
INDEX		|1		|dashboard_pageid

TABLE|widget_field|widget_fieldid|ZBX_DASHBOARD
FIELD		|widget_fieldid	|t_id		|	|NOT NULL	|0
FIELD		|widgetid	|t_id		|	|NOT NULL	|0			|1|widget
FIELD		|type		|t_integer	|'0'	|NOT NULL	|0
FIELD		|name		|t_varchar(255)	|''	|NOT NULL	|0
FIELD		|value_int	|t_integer	|'0'	|NOT NULL	|0
FIELD		|value_str	|t_varchar(2048)|''	|NOT NULL	|0
FIELD		|value_groupid	|t_id		|	|NULL		|0			|2|hstgrp	|groupid
FIELD		|value_hostid	|t_id		|	|NULL		|0			|3|hosts	|hostid
FIELD		|value_itemid	|t_id		|	|NULL		|0			|4|items	|itemid
FIELD		|value_graphid	|t_id		|	|NULL		|0			|5|graphs	|graphid
FIELD		|value_sysmapid	|t_id		|	|NULL		|0			|6|sysmaps	|sysmapid
FIELD		|value_serviceid|t_id		|	|NULL		|0			|7|services	|serviceid
FIELD		|value_slaid	|t_id		|	|NULL		|0			|8|sla		|slaid
FIELD		|value_userid	|t_id		|	|NULL		|0			|9|users	|userid
FIELD		|value_actionid	|t_id		|	|NULL		|0			|10|actions	|actionid
FIELD		|value_mediatypeid|t_id		|	|NULL		|0			|11|media_type	|mediatypeid
INDEX		|1		|widgetid
INDEX		|2		|value_groupid
INDEX		|3		|value_hostid
INDEX		|4		|value_itemid
INDEX		|5		|value_graphid
INDEX		|6		|value_sysmapid
INDEX		|7		|value_serviceid
INDEX		|8		|value_slaid
INDEX		|9		|value_userid
INDEX		|10		|value_actionid
INDEX		|11		|value_mediatypeid

TABLE|task_check_now|taskid|0
FIELD		|taskid		|t_id		|	|NOT NULL	|0			|1|task
FIELD		|itemid		|t_id		|	|NOT NULL	|0			|-|items

TABLE|event_suppress|event_suppressid|0
FIELD		|event_suppressid|t_id		|	|NOT NULL	|0
FIELD		|eventid	|t_id		|	|NOT NULL	|0			|1|events
FIELD		|maintenanceid	|t_id		|	|NULL		|0			|2|maintenances
FIELD		|suppress_until	|t_time		|'0'	|NOT NULL	|0
FIELD		|userid		|t_id		|	|NULL		|0			|3|users
UNIQUE		|1		|eventid,maintenanceid
INDEX		|2		|suppress_until
INDEX		|3		|maintenanceid

TABLE|maintenance_tag|maintenancetagid|ZBX_DATA
FIELD		|maintenancetagid|t_id		|	|NOT NULL	|0
FIELD		|maintenanceid	|t_id		|	|NOT NULL	|0			|1|maintenances
FIELD		|tag		|t_varchar(255)	|''	|NOT NULL	|0
FIELD		|operator	|t_integer	|'2'	|NOT NULL	|0
FIELD		|value		|t_varchar(255)	|''	|NOT NULL	|0
INDEX		|1		|maintenanceid

TABLE|lld_macro_path|lld_macro_pathid|ZBX_TEMPLATE
FIELD		|lld_macro_pathid|t_id		|	|NOT NULL	|0
FIELD		|itemid		|t_id		|	|NOT NULL	|0			|1|items
FIELD		|lld_macro	|t_varchar(255)	|''	|NOT NULL	|0
FIELD		|path		|t_varchar(255)	|''	|NOT NULL	|0
UNIQUE		|1		|itemid,lld_macro

TABLE|host_tag|hosttagid|ZBX_TEMPLATE
FIELD		|hosttagid	|t_id		|	|NOT NULL	|0
FIELD		|hostid		|t_id		|	|NOT NULL	|0			|1|hosts	|		|RESTRICT
FIELD		|tag		|t_varchar(255)	|''	|NOT NULL	|0
FIELD		|value		|t_varchar(255)	|''	|NOT NULL	|0
FIELD		|automatic	|t_integer	|'0'	|NOT NULL	|0
INDEX		|1		|hostid
CHANGELOG	|2

TABLE|config_autoreg_tls|autoreg_tlsid|ZBX_DATA
FIELD		|autoreg_tlsid	|t_id		|	|NOT NULL	|0
FIELD		|tls_psk_identity|t_varchar(128)|''	|NOT NULL	|ZBX_PROXY
FIELD		|tls_psk	|t_varchar(512)	|''	|NOT NULL	|ZBX_PROXY
UNIQUE		|1		|tls_psk_identity

TABLE|module|moduleid|ZBX_DATA
FIELD		|moduleid	|t_id		|	|NOT NULL	|0
FIELD		|id		|t_varchar(255)	|''	|NOT NULL	|0
FIELD		|relative_path	|t_varchar(255)	|''	|NOT NULL	|0
FIELD		|status		|t_integer	|'0'	|NOT NULL	|0
FIELD		|config		|t_shorttext	|''	|NOT NULL	|0

TABLE|interface_snmp|interfaceid|ZBX_TEMPLATE
FIELD		|interfaceid	|t_id		|	|NOT NULL	|0			|1|interface
FIELD		|version	|t_integer	|'2'	|NOT NULL	|ZBX_PROXY
FIELD		|bulk		|t_integer	|'1'	|NOT NULL	|ZBX_PROXY
FIELD		|community	|t_varchar(64)	|''	|NOT NULL	|ZBX_PROXY
FIELD		|securityname	|t_varchar(64)	|''	|NOT NULL	|ZBX_PROXY
FIELD		|securitylevel	|t_integer	|'0'	|NOT NULL	|ZBX_PROXY
FIELD		|authpassphrase	|t_varchar(64)	|''	|NOT NULL	|ZBX_PROXY
FIELD		|privpassphrase	|t_varchar(64)	|''	|NOT NULL	|ZBX_PROXY
FIELD		|authprotocol	|t_integer	|'0'	|NOT NULL	|ZBX_PROXY
FIELD		|privprotocol	|t_integer	|'0'	|NOT NULL	|ZBX_PROXY
FIELD		|contextname	|t_varchar(255)	|''	|NOT NULL	|ZBX_PROXY
FIELD		|max_repetitions|t_integer	|'10'	|NOT NULL	|ZBX_PROXY

TABLE|lld_override|lld_overrideid|ZBX_TEMPLATE
FIELD		|lld_overrideid	|t_id		|	|NOT NULL	|0
FIELD		|itemid		|t_id		|	|NOT NULL	|0	|1|items
FIELD		|name		|t_varchar(255)	|''	|NOT NULL	|0
FIELD		|step		|t_integer	|'0'	|NOT NULL	|0
FIELD		|evaltype	|t_integer	|'0'	|NOT NULL	|0
FIELD		|formula	|t_varchar(255)	|''	|NOT NULL	|0
FIELD		|stop		|t_integer	|'0'	|NOT NULL	|0
UNIQUE		|1		|itemid,name

TABLE|lld_override_condition|lld_override_conditionid|ZBX_TEMPLATE
FIELD	|lld_override_conditionid	|t_id		|	|NOT NULL	|0
FIELD	|lld_overrideid			|t_id		|	|NOT NULL	|0	|1|lld_override
FIELD	|operator			|t_integer	|'8'	|NOT NULL	|0
FIELD	|macro				|t_varchar(64)	|''	|NOT NULL	|0
FIELD	|value				|t_varchar(255)	|''	|NOT NULL	|0
INDEX	|1				|lld_overrideid

TABLE|lld_override_operation|lld_override_operationid|ZBX_TEMPLATE
FIELD	|lld_override_operationid	|t_id		|	|NOT NULL	|0
FIELD	|lld_overrideid			|t_id		|	|NOT NULL	|0	|1|lld_override
FIELD	|operationobject		|t_integer	|'0'	|NOT NULL	|0
FIELD	|operator			|t_integer	|'0'	|NOT NULL	|0
FIELD	|value				|t_varchar(255)	|''	|NOT NULL	|0
INDEX	|1				|lld_overrideid

TABLE|lld_override_opstatus|lld_override_operationid|ZBX_TEMPLATE
FIELD	|lld_override_operationid	|t_id		|	|NOT NULL	|0	|1|lld_override_operation
FIELD	|status				|t_integer	|'0'	|NOT NULL	|0

TABLE|lld_override_opdiscover|lld_override_operationid|ZBX_TEMPLATE
FIELD	|lld_override_operationid	|t_id		|	|NOT NULL	|0	|1|lld_override_operation
FIELD	|discover			|t_integer	|'0'	|NOT NULL	|0

TABLE|lld_override_opperiod|lld_override_operationid|ZBX_TEMPLATE
FIELD	|lld_override_operationid	|t_id		|	|NOT NULL	|0	|1|lld_override_operation
FIELD	|delay				|t_varchar(1024)|'0'	|NOT NULL	|0

TABLE|lld_override_ophistory|lld_override_operationid|ZBX_TEMPLATE
FIELD	|lld_override_operationid	|t_id		|	|NOT NULL	|0	|1|lld_override_operation
FIELD	|history			|t_varchar(255)	|'90d'	|NOT NULL	|0

TABLE|lld_override_optrends|lld_override_operationid|ZBX_TEMPLATE
FIELD	|lld_override_operationid	|t_id		|	|NOT NULL	|0	|1|lld_override_operation
FIELD	|trends				|t_varchar(255)	|'365d'	|NOT NULL	|0

TABLE|lld_override_opseverity|lld_override_operationid|ZBX_TEMPLATE
FIELD	|lld_override_operationid	|t_id		|	|NOT NULL	|0	|1|lld_override_operation
FIELD	|severity			|t_integer	|'0'	|NOT NULL	|0

TABLE|lld_override_optag|lld_override_optagid|ZBX_TEMPLATE
FIELD	|lld_override_optagid		|t_id		|	|NOT NULL	|0
FIELD	|lld_override_operationid	|t_id		|	|NOT NULL	|0	|1|lld_override_operation
FIELD	|tag				|t_varchar(255)	|''	|NOT NULL	|0
FIELD	|value				|t_varchar(255)	|''	|NOT NULL	|0
INDEX	|1				|lld_override_operationid

TABLE|lld_override_optemplate|lld_override_optemplateid|ZBX_TEMPLATE
FIELD	|lld_override_optemplateid	|t_id		|	|NOT NULL	|0
FIELD	|lld_override_operationid	|t_id		|	|NOT NULL	|0	|1|lld_override_operation
FIELD	|templateid			|t_id		|	|NOT NULL	|0	|2|hosts	|hostid	|RESTRICT
UNIQUE	|1				|lld_override_operationid,templateid
INDEX	|2				|templateid

TABLE|lld_override_opinventory|lld_override_operationid|ZBX_TEMPLATE
FIELD	|lld_override_operationid	|t_id		|	|NOT NULL	|0	|1|lld_override_operation
FIELD	|inventory_mode			|t_integer	|'0'	|NOT NULL	|0

TABLE|trigger_queue|trigger_queueid|0
FIELD		|trigger_queueid|t_id		|	|NOT NULL	|0
FIELD		|objectid	|t_id		|	|NOT NULL	|0
FIELD		|type		|t_integer	|'0'	|NOT NULL	|0
FIELD		|clock		|t_time		|'0'	|NOT NULL	|0
FIELD		|ns		|t_nanosec	|'0'	|NOT NULL	|0

TABLE|item_parameter|item_parameterid|ZBX_TEMPLATE
FIELD		|item_parameterid|t_id		|	|NOT NULL	|0
FIELD		|itemid		|t_id		|	|NOT NULL	|ZBX_PROXY		|1|items
FIELD		|name		|t_varchar(255)	|''	|NOT NULL	|ZBX_PROXY
FIELD		|value		|t_varchar(2048)|''	|NOT NULL	|ZBX_PROXY
INDEX		|1		|itemid

TABLE|role_rule|role_ruleid|ZBX_DATA
FIELD		|role_ruleid	|t_id		|	|NOT NULL	|0
FIELD		|roleid		|t_id		|	|NOT NULL	|0			|1|role
FIELD		|type		|t_integer	|'0'	|NOT NULL	|0
FIELD		|name		|t_varchar(255)	|''	|NOT NULL	|0
FIELD		|value_int	|t_integer	|'0'	|NOT NULL	|0
FIELD		|value_str	|t_varchar(255)	|''	|NOT NULL	|0
FIELD		|value_moduleid	|t_id		|	|NULL		|0			|2|module	|moduleid
FIELD		|value_serviceid|t_id		|	|NULL	|0			|3|services	|serviceid
INDEX		|1		|roleid
INDEX		|2		|value_moduleid
INDEX		|3		|value_serviceid

TABLE|token|tokenid|ZBX_DATA
FIELD	|tokenid	|t_id		|	|NOT NULL	|0
FIELD	|name		|t_varchar(64)	|''	|NOT NULL	|0
FIELD	|description	|t_shorttext	|''	|NOT NULL	|0
FIELD	|userid		|t_id		|	|NOT NULL	|0	|1	|users
FIELD	|token		|t_varchar(128)	|	|NULL		|0
FIELD	|lastaccess	|t_integer	|'0'	|NOT NULL	|0
FIELD	|status		|t_integer	|'0'	|NOT NULL	|0
FIELD	|expires_at	|t_time		|'0'	|NOT NULL	|0
FIELD	|created_at	|t_time		|'0'	|NOT NULL	|0
FIELD	|creator_userid	|t_id		|	|NULL		|0	|2	|users	|userid	|RESTRICT
INDEX	|1		|name
UNIQUE	|2		|userid,name
UNIQUE	|3		|token
INDEX	|4		|creator_userid

TABLE|item_tag|itemtagid|ZBX_TEMPLATE
FIELD		|itemtagid	|t_id		|	|NOT NULL	|0
FIELD		|itemid		|t_id		|	|NOT NULL	|0			|1|items	|		|RESTRICT
FIELD		|tag		|t_varchar(255)	|''	|NOT NULL	|0
FIELD		|value		|t_varchar(255)	|''	|NOT NULL	|0
INDEX		|1		|itemid
CHANGELOG	|4

TABLE|httptest_tag|httptesttagid|ZBX_TEMPLATE
FIELD		|httptesttagid	|t_id		|	|NOT NULL	|0
FIELD		|httptestid	|t_id			|	|NOT NULL	|0		|1|httptest
FIELD		|tag		|t_varchar(255)	|''	|NOT NULL	|0
FIELD		|value		|t_varchar(255)	|''	|NOT NULL	|0
INDEX		|1		|httptestid

TABLE|sysmaps_element_tag|selementtagid|ZBX_TEMPLATE
FIELD		|selementtagid	|t_id		|	|NOT NULL	|0
FIELD		|selementid	|t_id			|	|NOT NULL	|0		|1|sysmaps_elements
FIELD		|tag		|t_varchar(255)	|''	|NOT NULL	|0
FIELD		|value		|t_varchar(255)	|''	|NOT NULL	|0
FIELD		|operator	|t_integer		|'0'|NOT NULL	|0
INDEX		|1		|selementid

TABLE|report|reportid|ZBX_DATA
FIELD		|reportid	|t_id		|	|NOT NULL	|0
FIELD		|userid		|t_id		|	|NOT NULL	|0		|1|users|userid
FIELD		|name		|t_varchar(255)	|''	|NOT NULL	|0
FIELD		|description	|t_varchar(2048)|''	|NOT NULL	|0
FIELD		|status		|t_integer	|'0'	|NOT NULL	|0
FIELD		|dashboardid	|t_id		|	|NOT NULL	|0		|2|dashboard|dashboardid
FIELD		|period		|t_integer	|'0'	|NOT NULL	|0
FIELD		|cycle		|t_integer	|'0'	|NOT NULL	|0
FIELD		|weekdays	|t_integer	|'0'	|NOT NULL	|0
FIELD		|start_time	|t_integer	|'0'	|NOT NULL	|0
FIELD		|active_since	|t_integer	|'0'	|NOT NULL	|0
FIELD		|active_till	|t_integer	|'0'	|NOT NULL	|0
FIELD		|state		|t_integer	|'0'	|NOT NULL	|ZBX_NODATA
FIELD		|lastsent	|t_time	|'0'		|NOT NULL	|ZBX_NODATA
FIELD		|info		|t_varchar(2048)|''	|NOT NULL	|ZBX_NODATA
UNIQUE		|1		|name

TABLE|report_param|reportparamid|ZBX_DATA
FIELD		|reportparamid	|t_id		|	|NOT NULL	|0
FIELD		|reportid	|t_id		|	|NOT NULL	|0		|1|report|reportid
FIELD		|name		|t_varchar(255)	|''	|NOT NULL	|0
FIELD		|value		|t_shorttext	|''	|NOT NULL	|0
INDEX		|1		|reportid

TABLE|report_user|reportuserid|ZBX_DATA
FIELD		|reportuserid	|t_id		|	|NOT NULL	|0
FIELD		|reportid	|t_id		|	|NOT NULL	|0		|1|report|reportid
FIELD		|userid		|t_id		|	|NOT NULL	|0		|2|users|userid
FIELD		|exclude	|t_integer	|'0'	|NOT NULL	|0
FIELD		|access_userid	|t_id		|	|NULL		|0		|3|users|userid		|RESTRICT
INDEX		|1		|reportid

TABLE|report_usrgrp|reportusrgrpid|ZBX_DATA
FIELD		|reportusrgrpid|t_id		|	|NOT NULL	|0
FIELD		|reportid	|t_id		|	|NOT NULL	|0		|1|report|reportid
FIELD		|usrgrpid	|t_id		|	|NOT NULL	|0		|2|usrgrp|usrgrpid
FIELD		|access_userid	|t_id		|	|NULL		|0		|3|users|userid		|RESTRICT
INDEX		|1		|reportid

TABLE|service_problem_tag|service_problem_tagid|ZBX_DATA
FIELD		|service_problem_tagid	|t_id		|	|NOT NULL	|0
FIELD		|serviceid		|t_id		|	|NOT NULL	|0	|1|services|serviceid
FIELD		|tag			|t_varchar(255)	|''	|NOT NULL	|0
FIELD		|operator		|t_integer	|'0'	|NOT NULL	|0
FIELD		|value			|t_varchar(255)	|''	|NOT NULL	|0
INDEX		|1			|serviceid

TABLE|service_problem|service_problemid|ZBX_DATA
FIELD		|service_problemid	|t_id		|	|NOT NULL	|0
FIELD		|eventid		|t_id		|	|NOT NULL	|0	|1|problem|eventid
FIELD		|serviceid		|t_id		|	|NOT NULL	|0	|2|services|serviceid
FIELD		|severity		|t_integer	|'0'	|NOT NULL	|0
INDEX		|1			|eventid
INDEX		|2			|serviceid

TABLE|service_tag|servicetagid|0
FIELD		|servicetagid	|t_id		|	|NOT NULL	|0
FIELD		|serviceid	|t_id		|	|NOT NULL	|0		|1|services|serviceid
FIELD		|tag		|t_varchar(255)	|''	|NOT NULL	|0
FIELD		|value		|t_varchar(255)	|''	|NOT NULL	|0
INDEX		|1		|serviceid

TABLE|service_status_rule|service_status_ruleid|ZBX_DATA
FIELD		|service_status_ruleid|t_id	|	|NOT NULL	|0
FIELD		|serviceid	|t_id		|	|NOT NULL	|0		|1|services|serviceid
FIELD		|type		|t_integer	|'0'	|NOT NULL	|0
FIELD		|limit_value	|t_integer	|'0'	|NOT NULL	|0
FIELD		|limit_status	|t_integer	|'0'	|NOT NULL	|0
FIELD		|new_status	|t_integer	|'0'	|NOT NULL	|0
INDEX		|1		|serviceid

TABLE|ha_node|ha_nodeid|ZBX_DATA
FIELD		|ha_nodeid	|t_cuid		|	|NOT NULL	|0
FIELD		|name		|t_varchar(255)	|''	|NOT NULL	|0
FIELD		|address	|t_varchar(255)	|''	|NOT NULL	|0
FIELD		|port		|t_integer	|'10051'|NOT NULL	|0
FIELD		|lastaccess	|t_integer	|'0'	|NOT NULL	|0
FIELD		|status		|t_integer	|'0'	|NOT NULL	|0
FIELD		|ha_sessionid	|t_cuid		|''	|NOT NULL	|0
UNIQUE		|1		|name
INDEX		|2		|status,lastaccess

TABLE|sla|slaid|ZBX_DATA
FIELD		|slaid		|t_id		|	|NOT NULL	|0
FIELD		|name		|t_varchar(255)	|''	|NOT NULL	|0
FIELD		|period		|t_integer	|'0'	|NOT NULL	|0
FIELD		|slo		|t_double	|'99.9'	|NOT NULL	|0
FIELD		|effective_date	|t_integer	|'0'	|NOT NULL	|0
FIELD		|timezone	|t_varchar(50)	|'UTC'	|NOT NULL	|ZBX_NODATA
FIELD		|status		|t_integer	|'1'	|NOT NULL	|0
FIELD		|description	|t_shorttext	|''	|NOT NULL	|0
UNIQUE		|1		|name

TABLE|sla_schedule|sla_scheduleid|ZBX_DATA
FIELD		|sla_scheduleid	|t_id		|	|NOT NULL	|0
FIELD		|slaid		|t_id		|	|NOT NULL	|0		|1|sla|slaid
FIELD		|period_from	|t_integer	|'0'	|NOT NULL	|0
FIELD		|period_to	|t_integer	|'0'	|NOT NULL	|0
INDEX		|1		|slaid

TABLE|sla_excluded_downtime|sla_excluded_downtimeid|ZBX_DATA
FIELD		|sla_excluded_downtimeid|t_id		|	|NOT NULL	|0
FIELD		|slaid			|t_id		|	|NOT NULL	|0	|1|sla|slaid
FIELD		|name			|t_varchar(255)	|''	|NOT NULL	|0
FIELD		|period_from		|t_integer	|'0'	|NOT NULL	|0
FIELD		|period_to		|t_integer	|'0'	|NOT NULL	|0
INDEX		|1			|slaid

TABLE|sla_service_tag|sla_service_tagid|0
FIELD		|sla_service_tagid	|t_id		|	|NOT NULL	|0
FIELD		|slaid			|t_id		|	|NOT NULL	|0	|1|sla|slaid
FIELD		|tag			|t_varchar(255)	|''	|NOT NULL	|0
FIELD		|operator		|t_integer	|'0'	|NOT NULL	|0
FIELD		|value			|t_varchar(255)	|''	|NOT NULL	|0
INDEX		|1			|slaid

TABLE|host_rtdata|hostid|ZBX_TEMPLATE
FIELD		|hostid			|t_id		|	|NOT NULL	|0	|1|hosts|hostid
FIELD		|active_available	|t_integer	|'0'	|NOT NULL	|0
FIELD		|lastaccess		|t_integer	|'0'	|NOT NULL	|ZBX_NODATA
FIELD		|version		|t_integer	|'0'	|NOT NULL	|ZBX_NODATA
FIELD		|compatibility		|t_integer	|'0'	|NOT NULL	|ZBX_NODATA

TABLE|userdirectory|userdirectoryid|0
FIELD		|userdirectoryid	|t_id			|		|NOT NULL	|0
FIELD		|name				|t_varchar(128)	|''		|NOT NULL	|0
FIELD		|description		|t_shorttext	|''		|NOT NULL	|0
FIELD		|idp_type			|t_integer		|'1'	|NOT NULL	|0
FIELD		|provision_status	|t_integer		|'0'	|NOT NULL	|0
INDEX		|1			|idp_type

TABLE|userdirectory_ldap|userdirectoryid|0
FIELD		|userdirectoryid		|t_id			|		|NOT NULL	|0	|1|userdirectory
FIELD		|host					|t_varchar(255)	|''		|NOT NULL	|0
FIELD		|port					|t_integer		|'389'	|NOT NULL	|0
FIELD		|base_dn				|t_varchar(255)	|''		|NOT NULL	|0
FIELD		|search_attribute		|t_varchar(128)	|''		|NOT NULL	|0
FIELD		|bind_dn				|t_varchar(255)	|''		|NOT NULL	|0
FIELD		|bind_password			|t_varchar(128)	|''		|NOT NULL	|0
FIELD		|start_tls				|t_integer		|'0'	|NOT NULL	|0
FIELD		|search_filter			|t_varchar(255)	|''		|NOT NULL	|0
FIELD		|group_basedn			|t_varchar(255)	|''		|NOT NULL	|0
FIELD		|group_name				|t_varchar(255)	|''		|NOT NULL	|0
FIELD		|group_member			|t_varchar(255)	|''		|NOT NULL	|0
FIELD		|user_ref_attr			|t_varchar(255)	|''		|NOT NULL	|0
FIELD		|group_filter			|t_varchar(255)	|''		|NOT NULL	|0
FIELD		|group_membership		|t_varchar(255)	|''		|NOT NULL	|0
FIELD		|user_username			|t_varchar(255)	|''		|NOT NULL	|0
FIELD		|user_lastname			|t_varchar(255)	|''		|NOT NULL	|0

TABLE|userdirectory_saml|userdirectoryid|0
FIELD		|userdirectoryid		|t_id			|		|NOT NULL	|0	|1|userdirectory
FIELD		|idp_entityid			|t_varchar(1024)|''		|NOT NULL	|0
FIELD		|sso_url				|t_varchar(2048)|''		|NOT NULL	|0
FIELD		|slo_url				|t_varchar(2048)|''		|NOT NULL	|0
FIELD		|username_attribute		|t_varchar(128)	|''		|NOT NULL	|0
FIELD		|sp_entityid			|t_varchar(1024)|''		|NOT NULL	|0
FIELD		|nameid_format			|t_varchar(2048)|''		|NOT NULL	|0
FIELD		|sign_messages			|t_integer		|'0'	|NOT NULL	|0
FIELD		|sign_assertions		|t_integer		|'0'	|NOT NULL	|0
FIELD		|sign_authn_requests	|t_integer		|'0'	|NOT NULL	|0
FIELD		|sign_logout_requests	|t_integer		|'0'	|NOT NULL	|0
FIELD		|sign_logout_responses	|t_integer		|'0'	|NOT NULL	|0
FIELD		|encrypt_nameid			|t_integer		|'0'	|NOT NULL	|0
FIELD		|encrypt_assertions		|t_integer		|'0'	|NOT NULL	|0
FIELD		|group_name				|t_varchar(255)	|''		|NOT NULL	|0
FIELD		|user_username			|t_varchar(255)	|''		|NOT NULL	|0
FIELD		|user_lastname			|t_varchar(255)	|''		|NOT NULL	|0
FIELD		|scim_status			|t_integer		|'0'	|NOT NULL	|0

TABLE|userdirectory_media|userdirectory_mediaid|0
FIELD		|userdirectory_mediaid	|t_id			|	|NOT NULL	|0
FIELD		|userdirectoryid	|t_id			|	|NOT NULL	|0	|1	|userdirectory
FIELD		|mediatypeid		|t_id			|	|NOT NULL	|0	|2	|media_type
FIELD		|name				|t_varchar(64)	|''	|NOT NULL	|0
FIELD		|attribute			|t_varchar(255)	|''	|NOT NULL	|0
INDEX		|1	|userdirectoryid
INDEX		|2	|mediatypeid

TABLE|userdirectory_usrgrp|userdirectory_usrgrpid|0
FIELD		|userdirectory_usrgrpid		|t_id		|	|NOT NULL	|0
FIELD		|userdirectory_idpgroupid	|t_id		|	|NOT NULL	|0	|1	|userdirectory_idpgroup
FIELD		|usrgrpid					|t_id		|	|NOT NULL	|0	|2	|usrgrp
UNIQUE		|1	|userdirectory_idpgroupid,usrgrpid
INDEX		|2	|usrgrpid
INDEX		|3	|userdirectory_idpgroupid

TABLE|userdirectory_idpgroup|userdirectory_idpgroupid|0
FIELD		|userdirectory_idpgroupid	|t_id			|	|NOT NULL	|0
FIELD		|userdirectoryid		|t_id			|	|NOT NULL	|0	|1	|userdirectory
FIELD		|roleid					|t_id			|	|NOT NULL	|0	|2	|role
FIELD		|name					|t_varchar(255)	|''	|NOT NULL	|0
INDEX		|1	|userdirectoryid
INDEX		|2	|roleid

TABLE|changelog|changelogid|0
FIELD		|changelogid	|t_serial	|	|NOT NULL	|0
FIELD		|object		|t_integer	|'0'	|NOT NULL	|0
FIELD		|objectid	|t_id		|	|NOT NULL	|0
FIELD		|operation	|t_integer	|'0'	|NOT NULL	|0
FIELD		|clock		|t_integer	|'0'	|NOT NULL	|0
INDEX		|1		|clock

TABLE|scim_group|scim_groupid|0
FIELD		|scim_groupid	|t_id			|	|NOT NULL	|0
FIELD		|name			|t_varchar(64)	|''	|NOT NULL	|0
UNIQUE		|1		|name

TABLE|user_scim_group|user_scim_groupid|0
FIELD		|user_scim_groupid	|t_id	|	|NOT NULL	|0
FIELD		|userid				|t_id	|	|NOT NULL	|0	|1|users
FIELD		|scim_groupid		|t_id	|	|NOT NULL	|0	|2|scim_group
INDEX		|1	|userid
INDEX		|2	|scim_groupid

TABLE|connector|connectorid|ZBX_DATA
FIELD		|connectorid	|t_id		|	|NOT NULL	|0
FIELD		|name		|t_varchar(255)	|''	|NOT NULL	|0
FIELD		|protocol	|t_integer	|'0'	|NOT NULL	|0
FIELD		|data_type	|t_integer	|'0'	|NOT NULL	|0
FIELD		|url		|t_varchar(2048)|''	|NOT NULL	|0
FIELD		|max_records	|t_integer	|'0'	|NOT NULL	|0
FIELD		|max_senders	|t_integer	|'1'	|NOT NULL	|0
FIELD		|max_attempts	|t_integer	|'1'	|NOT NULL	|0
FIELD		|timeout	|t_varchar(255)	|'5s'	|NOT NULL	|0
FIELD		|http_proxy	|t_varchar(255)	|''	|NOT NULL	|0
FIELD		|authtype	|t_integer	|'0'	|NOT NULL	|0
FIELD		|username	|t_varchar(255)	|''	|NOT NULL	|0
FIELD		|password	|t_varchar(255)	|''	|NOT NULL	|0
FIELD		|token		|t_varchar(128)	|''	|NOT NULL	|0
FIELD		|verify_peer	|t_integer	|'1'	|NOT NULL	|0
FIELD		|verify_host	|t_integer	|'1'	|NOT NULL	|0
FIELD		|ssl_cert_file	|t_varchar(255)	|''	|NOT NULL	|0
FIELD		|ssl_key_file	|t_varchar(255)	|''	|NOT NULL	|0
FIELD		|ssl_key_password|t_varchar(64)	|''	|NOT NULL	|0
FIELD		|description	|t_shorttext	|''	|NOT NULL	|0
FIELD		|status		|t_integer	|'1'	|NOT NULL	|0
FIELD		|tags_evaltype	|t_integer	|'0'	|NOT NULL	|0
UNIQUE		|1		|name
CHANGELOG	|17

TABLE|connector_tag|connector_tagid|0
FIELD	|connector_tagid|t_id		|	|NOT NULL	|0
FIELD	|connectorid	|t_id		|	|NOT NULL	|0	|1|connector|	|RESTRICT
FIELD	|tag		|t_varchar(255)	|''	|NOT NULL	|0
FIELD	|operator	|t_integer	|'0'	|NOT NULL	|0
FIELD	|value		|t_varchar(255)	|''	|NOT NULL	|0
INDEX	|1		|connectorid
CHANGELOG	|18

TABLE|dbversion|dbversionid|
FIELD		|dbversionid	|t_id		|	|NOT NULL	|0
FIELD		|mandatory	|t_integer	|'0'	|NOT NULL	|
FIELD		|optional	|t_integer	|'0'	|NOT NULL	|
<<<<<<< HEAD
ROW		|1		|6050015	|6050015
=======
ROW		|1		|6050025	|6050025
>>>>>>> 47d9e7be
<|MERGE_RESOLUTION|>--- conflicted
+++ resolved
@@ -2120,8 +2120,4 @@
 FIELD		|dbversionid	|t_id		|	|NOT NULL	|0
 FIELD		|mandatory	|t_integer	|'0'	|NOT NULL	|
 FIELD		|optional	|t_integer	|'0'	|NOT NULL	|
-<<<<<<< HEAD
-ROW		|1		|6050015	|6050015
-=======
-ROW		|1		|6050025	|6050025
->>>>>>> 47d9e7be
+ROW		|1		|6050027	|6050027