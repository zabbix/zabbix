--- conflicted
+++ resolved
@@ -2190,8 +2190,4 @@
 FIELD		|dbversionid	|t_id		|	|NOT NULL	|0
 FIELD		|mandatory	|t_integer	|'0'	|NOT NULL	|
 FIELD		|optional	|t_integer	|'0'	|NOT NULL	|
-<<<<<<< HEAD
-ROW		|1		|6050095	|6050095
-=======
-ROW		|1		|6050122	|6050122
->>>>>>> 18b430a9
+ROW		|1		|6050126	|6050126