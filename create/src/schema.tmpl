--- conflicted
+++ resolved
@@ -2328,8 +2328,4 @@
 FIELD		|dbversionid	|t_id		|	|NOT NULL	|0
 FIELD		|mandatory	|t_integer	|'0'	|NOT NULL	|
 FIELD		|optional	|t_integer	|'0'	|NOT NULL	|
-<<<<<<< HEAD
-ROW		|1		|7010011	|7010011
-=======
-ROW		|1		|7010003	|7010003
->>>>>>> 107e4d11
+ROW		|1		|7010012	|7010012