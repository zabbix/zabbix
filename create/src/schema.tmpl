--
-- Zabbix
-- Copyright (C) 2001-2013 Zabbix SIA
--
-- This program is free software; you can redistribute it and/or modify
-- it under the terms of the GNU General Public License as published by
-- the Free Software Foundation; either version 2 of the License, or
-- (at your option) any later version.
--
-- This program is distributed in the hope that it will be useful,
-- but WITHOUT ANY WARRANTY; without even the implied warranty of
-- MERCHANTABILITY or FITNESS FOR A PARTICULAR PURPOSE. See the
-- GNU General Public License for more details.
--
-- You should have received a copy of the GNU General Public License
-- along with this program; if not, write to the Free Software
-- Foundation, Inc., 51 Franklin Street, Fifth Floor, Boston, MA  02110-1301, USA.
--

--
-- Do not use spaces
-- Tables must be sorted to match referential integrity rules
--

TABLE|maintenances|maintenanceid|ZBX_SYNC,ZBX_DATA
FIELD		|maintenanceid	|t_id		|	|NOT NULL	|0
FIELD		|name		|t_varchar(128)	|''	|NOT NULL	|ZBX_SYNC
FIELD		|maintenance_type|t_integer	|'0'	|NOT NULL	|ZBX_SYNC
FIELD		|description	|t_shorttext	|''	|NOT NULL	|ZBX_SYNC
FIELD		|active_since	|t_integer	|'0'	|NOT NULL	|ZBX_SYNC
FIELD		|active_till	|t_integer	|'0'	|NOT NULL	|ZBX_SYNC
INDEX		|1		|active_since,active_till

TABLE|hosts|hostid|ZBX_SYNC,ZBX_DATA
FIELD		|hostid		|t_id		|	|NOT NULL	|0
FIELD		|proxy_hostid	|t_id		|	|NULL		|ZBX_SYNC		|1|hosts	|hostid		|RESTRICT
FIELD		|host		|t_varchar(64)	|''	|NOT NULL	|ZBX_SYNC,ZBX_PROXY
FIELD		|status		|t_integer	|'0'	|NOT NULL	|ZBX_SYNC,ZBX_PROXY
FIELD		|disable_until	|t_integer	|'0'	|NOT NULL	|ZBX_NODATA
FIELD		|error		|t_varchar(128)	|''	|NOT NULL	|ZBX_SYNC,ZBX_NODATA
FIELD		|available	|t_integer	|'0'	|NOT NULL	|ZBX_SYNC,ZBX_NODATA
FIELD		|errors_from	|t_integer	|'0'	|NOT NULL	|ZBX_NODATA
FIELD		|lastaccess	|t_integer	|'0'	|NOT NULL	|ZBX_SYNC,ZBX_NODATA
FIELD		|ipmi_authtype	|t_integer	|'0'	|NOT NULL	|ZBX_SYNC,ZBX_PROXY
FIELD		|ipmi_privilege	|t_integer	|'2'	|NOT NULL	|ZBX_SYNC,ZBX_PROXY
FIELD		|ipmi_username	|t_varchar(16)	|''	|NOT NULL	|ZBX_SYNC,ZBX_PROXY
FIELD		|ipmi_password	|t_varchar(20)	|''	|NOT NULL	|ZBX_SYNC,ZBX_PROXY
FIELD		|ipmi_disable_until|t_integer	|'0'	|NOT NULL	|ZBX_NODATA
FIELD		|ipmi_available	|t_integer	|'0'	|NOT NULL	|ZBX_SYNC,ZBX_NODATA
FIELD		|snmp_disable_until|t_integer	|'0'	|NOT NULL	|ZBX_NODATA
FIELD		|snmp_available	|t_integer	|'0'	|NOT NULL	|ZBX_SYNC,ZBX_NODATA
FIELD		|maintenanceid	|t_id		|	|NULL		|ZBX_SYNC,ZBX_NODATA	|2|maintenances	|		|RESTRICT
FIELD		|maintenance_status|t_integer	|'0'	|NOT NULL	|ZBX_SYNC,ZBX_NODATA
FIELD		|maintenance_type|t_integer	|'0'	|NOT NULL	|ZBX_SYNC,ZBX_NODATA
FIELD		|maintenance_from|t_integer	|'0'	|NOT NULL	|ZBX_SYNC,ZBX_NODATA
FIELD		|ipmi_errors_from|t_integer	|'0'	|NOT NULL	|ZBX_NODATA
FIELD		|snmp_errors_from|t_integer	|'0'	|NOT NULL	|ZBX_NODATA
FIELD		|ipmi_error	|t_varchar(128)	|''	|NOT NULL	|ZBX_SYNC,ZBX_NODATA
FIELD		|snmp_error	|t_varchar(128)	|''	|NOT NULL	|ZBX_SYNC,ZBX_NODATA
FIELD		|jmx_disable_until|t_integer	|'0'	|NOT NULL	|ZBX_NODATA
FIELD		|jmx_available	|t_integer	|'0'	|NOT NULL	|ZBX_SYNC,ZBX_NODATA
FIELD		|jmx_errors_from|t_integer	|'0'	|NOT NULL	|ZBX_NODATA
FIELD		|jmx_error	|t_varchar(128)	|''	|NOT NULL	|ZBX_SYNC,ZBX_NODATA
FIELD		|name		|t_varchar(64)	|''	|NOT NULL	|ZBX_SYNC,ZBX_PROXY
FIELD		|flags		|t_integer	|'0'	|NOT NULL	|ZBX_SYNC
FIELD		|templateid	|t_id		|	|NULL		|ZBX_SYNC		|3|hosts	|hostid
INDEX		|1		|host
INDEX		|2		|status
INDEX		|3		|proxy_hostid
INDEX		|4		|name

TABLE|groups|groupid|ZBX_SYNC,ZBX_DATA
FIELD		|groupid	|t_id		|	|NOT NULL	|0
FIELD		|name		|t_varchar(64)	|''	|NOT NULL	|ZBX_SYNC
FIELD		|internal	|t_integer	|'0'	|NOT NULL	|ZBX_SYNC
FIELD		|flags		|t_integer	|'0'	|NOT NULL	|ZBX_SYNC
INDEX		|1		|name

TABLE|group_prototype|group_prototypeid|ZBX_SYNC,ZBX_DATA
FIELD		|group_prototypeid|t_id		|	|NOT NULL	|0
FIELD		|hostid		|t_id		|	|NOT NULL	|ZBX_SYNC		|1|hosts
FIELD		|name		|t_varchar(64)	|''	|NOT NULL	|ZBX_SYNC
FIELD		|groupid	|t_id		|	|NULL		|ZBX_SYNC		|2|groups	|		|RESTRICT
FIELD		|templateid	|t_id		|	|NULL		|ZBX_SYNC		|3|group_prototype|group_prototypeid
INDEX		|1		|hostid

TABLE|group_discovery|groupid|ZBX_SYNC,ZBX_DATA
FIELD		|groupid	|t_id		|	|NOT NULL	|ZBX_SYNC		|1|groups
FIELD		|parent_group_prototypeid|t_id	|	|NOT NULL	|ZBX_SYNC		|2|group_prototype|group_prototypeid|RESTRICT
FIELD		|name		|t_varchar(64)	|''	|NOT NULL	|ZBX_NODATA
FIELD		|lastcheck	|t_integer	|'0'	|NOT NULL	|ZBX_NODATA
FIELD		|ts_delete	|t_time		|'0'	|NOT NULL	|ZBX_NODATA

TABLE|screens|screenid|ZBX_SYNC,ZBX_DATA
FIELD		|screenid	|t_id		|	|NOT NULL	|0
FIELD		|name		|t_varchar(255)	|	|NOT NULL	|ZBX_SYNC
FIELD		|hsize		|t_integer	|'1'	|NOT NULL	|ZBX_SYNC
FIELD		|vsize		|t_integer	|'1'	|NOT NULL	|ZBX_SYNC
FIELD		|templateid	|t_id		|	|NULL		|ZBX_SYNC		|1|hosts	|hostid

TABLE|screens_items|screenitemid|ZBX_SYNC,ZBX_DATA
FIELD		|screenitemid	|t_id		|	|NOT NULL	|0
FIELD		|screenid	|t_id		|	|NOT NULL	|ZBX_SYNC		|1|screens
FIELD		|resourcetype	|t_integer	|'0'	|NOT NULL	|ZBX_SYNC
FIELD		|resourceid	|t_id		|'0'	|NOT NULL	|ZBX_SYNC
FIELD		|width		|t_integer	|'320'	|NOT NULL	|ZBX_SYNC
FIELD		|height		|t_integer	|'200'	|NOT NULL	|ZBX_SYNC
FIELD		|x		|t_integer	|'0'	|NOT NULL	|ZBX_SYNC
FIELD		|y		|t_integer	|'0'	|NOT NULL	|ZBX_SYNC
FIELD		|colspan	|t_integer	|'0'	|NOT NULL	|ZBX_SYNC
FIELD		|rowspan	|t_integer	|'0'	|NOT NULL	|ZBX_SYNC
FIELD		|elements	|t_integer	|'25'	|NOT NULL	|ZBX_SYNC
FIELD		|valign		|t_integer	|'0'	|NOT NULL	|ZBX_SYNC
FIELD		|halign		|t_integer	|'0'	|NOT NULL	|ZBX_SYNC
FIELD		|style		|t_integer	|'0'	|NOT NULL	|ZBX_SYNC
FIELD		|url		|t_varchar(255)	|''	|NOT NULL	|ZBX_SYNC
FIELD		|dynamic	|t_integer	|'0'	|NOT NULL	|ZBX_SYNC
FIELD		|sort_triggers	|t_integer	|'0'	|NOT NULL	|ZBX_SYNC
FIELD		|application	|t_varchar(255)	|''	|NOT NULL	|ZBX_SYNC

TABLE|slideshows|slideshowid|ZBX_SYNC,ZBX_DATA
FIELD		|slideshowid	|t_id		|	|NOT NULL	|0
FIELD		|name		|t_varchar(255)	|''	|NOT NULL	|ZBX_SYNC
FIELD		|delay		|t_integer	|'0'	|NOT NULL	|ZBX_SYNC

TABLE|slides|slideid|ZBX_SYNC,ZBX_DATA
FIELD		|slideid	|t_id		|	|NOT NULL	|0
FIELD		|slideshowid	|t_id		|	|NOT NULL	|ZBX_SYNC		|1|slideshows
FIELD		|screenid	|t_id		|	|NOT NULL	|ZBX_SYNC		|2|screens
FIELD		|step		|t_integer	|'0'	|NOT NULL	|ZBX_SYNC
FIELD		|delay		|t_integer	|'0'	|NOT NULL	|ZBX_SYNC
INDEX		|slides_1	|slideshowid

TABLE|drules|druleid|ZBX_SYNC,ZBX_DATA
FIELD		|druleid	|t_id		|	|NOT NULL	|0
FIELD		|proxy_hostid	|t_id		|	|NULL		|ZBX_SYNC		|1|hosts	|hostid		|RESTRICT
FIELD		|name		|t_varchar(255)	|''	|NOT NULL	|ZBX_SYNC
FIELD		|iprange	|t_varchar(255)	|''	|NOT NULL	|ZBX_SYNC,ZBX_PROXY
FIELD		|delay		|t_integer	|'3600'	|NOT NULL	|ZBX_SYNC,ZBX_PROXY
FIELD		|nextcheck	|t_integer	|'0'	|NOT NULL	|ZBX_SYNC,ZBX_NODATA
FIELD		|status		|t_integer	|'0'	|NOT NULL	|ZBX_SYNC

TABLE|dchecks|dcheckid|ZBX_SYNC,ZBX_DATA
FIELD		|dcheckid	|t_id		|	|NOT NULL	|0
FIELD		|druleid	|t_id		|	|NOT NULL	|ZBX_SYNC,ZBX_PROXY	|1|drules
FIELD		|type		|t_integer	|'0'	|NOT NULL	|ZBX_SYNC,ZBX_PROXY
FIELD		|key_		|t_varchar(255)	|''	|NOT NULL	|ZBX_SYNC,ZBX_PROXY
FIELD		|snmp_community	|t_varchar(255)	|''	|NOT NULL	|ZBX_SYNC,ZBX_PROXY
FIELD		|ports		|t_varchar(255)	|'0'	|NOT NULL	|ZBX_SYNC,ZBX_PROXY
FIELD		|snmpv3_securityname|t_varchar(64)|''	|NOT NULL	|ZBX_SYNC,ZBX_PROXY
FIELD		|snmpv3_securitylevel|t_integer	|'0'	|NOT NULL	|ZBX_SYNC,ZBX_PROXY
FIELD		|snmpv3_authpassphrase|t_varchar(64)|''	|NOT NULL	|ZBX_SYNC,ZBX_PROXY
FIELD		|snmpv3_privpassphrase|t_varchar(64)|''	|NOT NULL	|ZBX_SYNC,ZBX_PROXY
FIELD		|uniq		|t_integer	|'0'	|NOT NULL	|ZBX_SYNC,ZBX_PROXY
FIELD		|snmpv3_authprotocol|t_integer	|'0'	|NOT NULL	|ZBX_SYNC,ZBX_PROXY
FIELD		|snmpv3_privprotocol|t_integer	|'0'	|NOT NULL	|ZBX_SYNC,ZBX_PROXY
FIELD		|snmpv3_contextname|t_varchar(255)|''	|NOT NULL	|ZBX_SYNC,ZBX_PROXY
INDEX		|1		|druleid

TABLE|applications|applicationid|ZBX_SYNC,ZBX_DATA
FIELD		|applicationid	|t_id		|	|NOT NULL	|0
FIELD		|hostid		|t_id		|	|NOT NULL	|ZBX_SYNC		|1|hosts
FIELD		|name		|t_varchar(255)	|''	|NOT NULL	|ZBX_SYNC
UNIQUE		|2		|hostid,name

TABLE|httptest|httptestid|ZBX_SYNC,ZBX_DATA
FIELD		|httptestid	|t_id		|	|NOT NULL	|0
FIELD		|name		|t_varchar(64)	|''	|NOT NULL	|ZBX_SYNC,ZBX_PROXY
FIELD		|applicationid	|t_id		|	|NULL		|ZBX_SYNC		|1|applications	|		|RESTRICT
FIELD		|nextcheck	|t_integer	|'0'	|NOT NULL	|ZBX_SYNC,ZBX_NODATA
FIELD		|delay		|t_integer	|'60'	|NOT NULL	|ZBX_SYNC,ZBX_PROXY
FIELD		|status		|t_integer	|'0'	|NOT NULL	|ZBX_SYNC
FIELD		|variables	|t_shorttext	|''	|NOT NULL	|ZBX_SYNC,ZBX_PROXY
FIELD		|agent		|t_varchar(255)	|''	|NOT NULL	|ZBX_SYNC,ZBX_PROXY
FIELD		|authentication	|t_integer	|'0'	|NOT NULL	|ZBX_SYNC,ZBX_PROXY,ZBX_NODATA
FIELD		|http_user	|t_varchar(64)	|''	|NOT NULL	|ZBX_SYNC,ZBX_PROXY,ZBX_NODATA
FIELD		|http_password	|t_varchar(64)	|''	|NOT NULL	|ZBX_SYNC,ZBX_PROXY,ZBX_NODATA
FIELD		|hostid		|t_id		|	|NOT NULL	|ZBX_SYNC,ZBX_PROXY	|2|hosts
FIELD		|templateid	|t_id		|	|NULL		|ZBX_SYNC		|3|httptest	|httptestid
FIELD		|http_proxy	|t_varchar(255)	|''	|NOT NULL	|ZBX_SYNC,ZBX_PROXY,ZBX_NODATA
FIELD		|retries	|t_integer	|'1'	|NOT NULL	|ZBX_SYNC,ZBX_PROXY,ZBX_NODATA
INDEX		|httptest_1	|applicationid
UNIQUE		|2		|hostid,name
INDEX		|3		|status
INDEX		|4		|templateid

TABLE|httpstep|httpstepid|ZBX_SYNC,ZBX_DATA
FIELD		|httpstepid	|t_id		|	|NOT NULL	|0
FIELD		|httptestid	|t_id		|	|NOT NULL	|ZBX_SYNC,ZBX_PROXY	|1|httptest
FIELD		|name		|t_varchar(64)	|''	|NOT NULL	|ZBX_SYNC,ZBX_PROXY
FIELD		|no		|t_integer	|'0'	|NOT NULL	|ZBX_SYNC,ZBX_PROXY
FIELD		|url		|t_varchar(255)	|''	|NOT NULL	|ZBX_SYNC,ZBX_PROXY
FIELD		|timeout	|t_integer	|'30'	|NOT NULL	|ZBX_SYNC,ZBX_PROXY
FIELD		|posts		|t_shorttext	|''	|NOT NULL	|ZBX_SYNC,ZBX_PROXY
FIELD		|required	|t_varchar(255)	|''	|NOT NULL	|ZBX_SYNC,ZBX_PROXY
FIELD		|status_codes	|t_varchar(255)	|''	|NOT NULL	|ZBX_SYNC,ZBX_PROXY
FIELD		|variables	|t_shorttext	|''	|NOT NULL	|ZBX_SYNC,ZBX_PROXY
INDEX		|httpstep_1	|httptestid

TABLE|interface|interfaceid|ZBX_SYNC,ZBX_DATA
FIELD		|interfaceid	|t_id		|	|NOT NULL	|0
FIELD		|hostid		|t_id		|	|NOT NULL	|ZBX_SYNC,ZBX_PROXY	|1|hosts
FIELD		|main		|t_integer	|'0'	|NOT NULL	|ZBX_SYNC,ZBX_PROXY
FIELD		|type		|t_integer	|'0'	|NOT NULL	|ZBX_SYNC,ZBX_PROXY
FIELD		|useip		|t_integer	|'1'	|NOT NULL	|ZBX_SYNC,ZBX_PROXY
FIELD		|ip		|t_varchar(39)	|'127.0.0.1'|NOT NULL	|ZBX_SYNC,ZBX_PROXY
FIELD		|dns		|t_varchar(64)	|''	|NOT NULL	|ZBX_SYNC,ZBX_PROXY
FIELD		|port		|t_varchar(64)	|'10050'|NOT NULL	|ZBX_SYNC,ZBX_PROXY
INDEX		|1		|hostid,type
INDEX		|2		|ip,dns

TABLE|valuemaps|valuemapid|ZBX_SYNC,ZBX_DATA
FIELD		|valuemapid	|t_id		|	|NOT NULL	|0
FIELD		|name		|t_varchar(64)	|''	|NOT NULL	|ZBX_SYNC
INDEX		|1		|name

TABLE|items|itemid|ZBX_SYNC,ZBX_DATA
FIELD		|itemid		|t_id		|	|NOT NULL	|0
FIELD		|type		|t_integer	|'0'	|NOT NULL	|ZBX_SYNC,ZBX_PROXY
FIELD		|snmp_community	|t_varchar(64)	|''	|NOT NULL	|ZBX_SYNC,ZBX_PROXY
FIELD		|snmp_oid	|t_varchar(255)	|''	|NOT NULL	|ZBX_SYNC,ZBX_PROXY
FIELD		|hostid		|t_id		|	|NOT NULL	|ZBX_SYNC,ZBX_PROXY	|1|hosts
FIELD		|name		|t_varchar(255)	|''	|NOT NULL	|ZBX_SYNC
FIELD		|key_		|t_varchar(255)	|''	|NOT NULL	|ZBX_SYNC,ZBX_PROXY
FIELD		|delay		|t_integer	|'0'	|NOT NULL	|ZBX_SYNC,ZBX_PROXY
FIELD		|history	|t_integer	|'90'	|NOT NULL	|ZBX_SYNC
FIELD		|trends		|t_integer	|'365'	|NOT NULL	|ZBX_SYNC
FIELD		|status		|t_integer	|'0'	|NOT NULL	|ZBX_SYNC,ZBX_PROXY
FIELD		|value_type	|t_integer	|'0'	|NOT NULL	|ZBX_SYNC,ZBX_PROXY
FIELD		|trapper_hosts	|t_varchar(255)	|''	|NOT NULL	|ZBX_SYNC,ZBX_PROXY
FIELD		|units		|t_varchar(255)	|''	|NOT NULL	|ZBX_SYNC
FIELD		|multiplier	|t_integer	|'0'	|NOT NULL	|ZBX_SYNC
FIELD		|delta		|t_integer	|'0'	|NOT NULL	|ZBX_SYNC
FIELD		|snmpv3_securityname|t_varchar(64)|''	|NOT NULL	|ZBX_SYNC,ZBX_PROXY
FIELD		|snmpv3_securitylevel|t_integer	|'0'	|NOT NULL	|ZBX_SYNC,ZBX_PROXY
FIELD		|snmpv3_authpassphrase|t_varchar(64)|''	|NOT NULL	|ZBX_SYNC,ZBX_PROXY
FIELD		|snmpv3_privpassphrase|t_varchar(64)|''	|NOT NULL	|ZBX_SYNC,ZBX_PROXY
FIELD		|formula	|t_varchar(255)	|'1'	|NOT NULL	|ZBX_SYNC,ZBX_PROXY
FIELD		|error		|t_varchar(128)	|''	|NOT NULL	|ZBX_SYNC,ZBX_NODATA
FIELD		|lastlogsize	|t_bigint	|'0'	|NOT NULL	|ZBX_NODATA
FIELD		|logtimefmt	|t_varchar(64)	|''	|NOT NULL	|ZBX_SYNC,ZBX_PROXY
FIELD		|templateid	|t_id		|	|NULL		|ZBX_SYNC		|2|items	|itemid
FIELD		|valuemapid	|t_id		|	|NULL		|ZBX_SYNC		|3|valuemaps	|		|RESTRICT
FIELD		|delay_flex	|t_varchar(255)	|''	|NOT NULL	|ZBX_SYNC,ZBX_PROXY
FIELD		|params		|t_shorttext	|''	|NOT NULL	|ZBX_SYNC,ZBX_PROXY
FIELD		|ipmi_sensor	|t_varchar(128)	|''	|NOT NULL	|ZBX_SYNC,ZBX_PROXY
FIELD		|data_type	|t_integer	|'0'	|NOT NULL	|ZBX_SYNC,ZBX_PROXY
FIELD		|authtype	|t_integer	|'0'	|NOT NULL	|ZBX_SYNC,ZBX_PROXY
FIELD		|username	|t_varchar(64)	|''	|NOT NULL	|ZBX_SYNC,ZBX_PROXY
FIELD		|password	|t_varchar(64)	|''	|NOT NULL	|ZBX_SYNC,ZBX_PROXY
FIELD		|publickey	|t_varchar(64)	|''	|NOT NULL	|ZBX_SYNC,ZBX_PROXY
FIELD		|privatekey	|t_varchar(64)	|''	|NOT NULL	|ZBX_SYNC,ZBX_PROXY
FIELD		|mtime		|t_integer	|'0'	|NOT NULL	|ZBX_NODATA
FIELD		|flags		|t_integer	|'0'	|NOT NULL	|ZBX_SYNC,ZBX_PROXY
FIELD		|filter		|t_varchar(255)	|''	|NOT NULL	|ZBX_SYNC,ZBX_PROXY
FIELD		|interfaceid	|t_id		|	|NULL		|ZBX_SYNC,ZBX_PROXY	|4|interface	|		|RESTRICT
FIELD		|port		|t_varchar(64)	|''	|NOT NULL	|ZBX_SYNC,ZBX_PROXY
FIELD		|description	|t_shorttext	|''	|NOT NULL	|ZBX_SYNC
FIELD		|inventory_link	|t_integer	|'0'	|NOT NULL	|ZBX_SYNC
FIELD		|lifetime	|t_varchar(64)	|'30'	|NOT NULL	|ZBX_SYNC
FIELD		|snmpv3_authprotocol|t_integer	|'0'	|NOT NULL	|ZBX_SYNC,ZBX_PROXY
FIELD		|snmpv3_privprotocol|t_integer	|'0'	|NOT NULL	|ZBX_SYNC,ZBX_PROXY
FIELD		|state		|t_integer	|'0'	|NOT NULL	|ZBX_SYNC,ZBX_NODATA
FIELD		|snmpv3_contextname|t_varchar(255)|''	|NOT NULL	|ZBX_SYNC,ZBX_PROXY
UNIQUE		|1		|hostid,key_
INDEX		|3		|status
INDEX		|4		|templateid
INDEX		|5		|valuemapid

TABLE|httpstepitem|httpstepitemid|ZBX_SYNC,ZBX_DATA
FIELD		|httpstepitemid	|t_id		|	|NOT NULL	|0
FIELD		|httpstepid	|t_id		|	|NOT NULL	|ZBX_SYNC,ZBX_PROXY	|1|httpstep
FIELD		|itemid		|t_id		|	|NOT NULL	|ZBX_SYNC,ZBX_PROXY	|2|items
FIELD		|type		|t_integer	|'0'	|NOT NULL	|ZBX_SYNC,ZBX_PROXY
UNIQUE		|httpstepitem_1	|httpstepid,itemid

TABLE|httptestitem|httptestitemid|ZBX_SYNC,ZBX_DATA
FIELD		|httptestitemid	|t_id		|	|NOT NULL	|0
FIELD		|httptestid	|t_id		|	|NOT NULL	|ZBX_SYNC,ZBX_PROXY	|1|httptest
FIELD		|itemid		|t_id		|	|NOT NULL	|ZBX_SYNC,ZBX_PROXY	|2|items
FIELD		|type		|t_integer	|'0'	|NOT NULL	|ZBX_SYNC,ZBX_PROXY
UNIQUE		|httptestitem_1	|httptestid,itemid

TABLE|media_type|mediatypeid|ZBX_SYNC,ZBX_DATA
FIELD		|mediatypeid	|t_id		|	|NOT NULL	|0
FIELD		|type		|t_integer	|'0'	|NOT NULL	|ZBX_SYNC
FIELD		|description	|t_varchar(100)	|''	|NOT NULL	|ZBX_SYNC
FIELD		|smtp_server	|t_varchar(255)	|''	|NOT NULL	|ZBX_SYNC
FIELD		|smtp_helo	|t_varchar(255)	|''	|NOT NULL	|ZBX_SYNC
FIELD		|smtp_email	|t_varchar(255)	|''	|NOT NULL	|ZBX_SYNC
FIELD		|exec_path	|t_varchar(255)	|''	|NOT NULL	|ZBX_SYNC
FIELD		|gsm_modem	|t_varchar(255)	|''	|NOT NULL	|ZBX_SYNC
FIELD		|username	|t_varchar(255)	|''	|NOT NULL	|ZBX_SYNC
FIELD		|passwd		|t_varchar(255)	|''	|NOT NULL	|ZBX_SYNC
FIELD		|status		|t_integer	|'0'	|NOT NULL	|ZBX_SYNC

TABLE|users|userid|ZBX_SYNC,ZBX_DATA
FIELD		|userid		|t_id		|	|NOT NULL	|0
FIELD		|alias		|t_varchar(100)	|''	|NOT NULL	|ZBX_SYNC
FIELD		|name		|t_varchar(100)	|''	|NOT NULL	|ZBX_SYNC
FIELD		|surname	|t_varchar(100)	|''	|NOT NULL	|ZBX_SYNC
FIELD		|passwd		|t_char(32)	|''	|NOT NULL	|ZBX_SYNC
FIELD		|url		|t_varchar(255)	|''	|NOT NULL	|ZBX_SYNC
FIELD		|autologin	|t_integer	|'0'	|NOT NULL	|ZBX_SYNC
FIELD		|autologout	|t_integer	|'900'	|NOT NULL	|ZBX_SYNC
FIELD		|lang		|t_varchar(5)	|'en_GB'|NOT NULL	|ZBX_SYNC
FIELD		|refresh	|t_integer	|'30'	|NOT NULL	|ZBX_SYNC
FIELD		|type		|t_integer	|'1'	|NOT NULL	|ZBX_SYNC
FIELD		|theme		|t_varchar(128)	|'default'|NOT NULL	|ZBX_SYNC
FIELD		|attempt_failed	|t_integer	|0	|NOT NULL	|ZBX_SYNC,ZBX_NODATA
FIELD		|attempt_ip	|t_varchar(39)	|''	|NOT NULL	|ZBX_SYNC,ZBX_NODATA
FIELD		|attempt_clock	|t_integer	|0	|NOT NULL	|ZBX_SYNC,ZBX_NODATA
FIELD		|rows_per_page	|t_integer	|50	|NOT NULL	|ZBX_SYNC
INDEX		|1		|alias

TABLE|usrgrp|usrgrpid|ZBX_SYNC,ZBX_DATA
FIELD		|usrgrpid	|t_id		|	|NOT NULL	|0
FIELD		|name		|t_varchar(64)	|''	|NOT NULL	|ZBX_SYNC
FIELD		|gui_access	|t_integer	|'0'	|NOT NULL	|ZBX_SYNC
FIELD		|users_status	|t_integer	|'0'	|NOT NULL	|ZBX_SYNC
FIELD		|debug_mode	|t_integer	|'0'	|NOT NULL	|ZBX_SYNC
INDEX		|1		|name

TABLE|users_groups|id|ZBX_SYNC,ZBX_DATA
FIELD		|id		|t_id		|	|NOT NULL	|0
FIELD		|usrgrpid	|t_id		|	|NOT NULL	|ZBX_SYNC		|1|usrgrp
FIELD		|userid		|t_id		|	|NOT NULL	|ZBX_SYNC		|2|users
UNIQUE		|1		|usrgrpid,userid

TABLE|scripts|scriptid|ZBX_SYNC,ZBX_DATA
FIELD		|scriptid	|t_id		|	|NOT NULL	|0
FIELD		|name		|t_varchar(255)	|''	|NOT NULL	|ZBX_SYNC
FIELD		|command	|t_varchar(255)	|''	|NOT NULL	|ZBX_SYNC
FIELD		|host_access	|t_integer	|'2'	|NOT NULL	|ZBX_SYNC
FIELD		|usrgrpid	|t_id		|	|NULL		|ZBX_SYNC		|1|usrgrp	|		|RESTRICT
FIELD		|groupid	|t_id		|	|NULL		|ZBX_SYNC		|2|groups	|		|RESTRICT
FIELD		|description	|t_shorttext	|''	|NOT NULL	|ZBX_SYNC
FIELD		|confirmation	|t_varchar(255)	|''	|NOT NULL	|ZBX_SYNC
FIELD		|type		|t_integer	|'0'	|NOT NULL	|ZBX_SYNC
FIELD		|execute_on	|t_integer	|'1'	|NOT NULL	|ZBX_SYNC

TABLE|actions|actionid|ZBX_SYNC,ZBX_DATA
FIELD		|actionid	|t_id		|	|NOT NULL	|0
FIELD		|name		|t_varchar(255)	|''	|NOT NULL	|ZBX_SYNC
FIELD		|eventsource	|t_integer	|'0'	|NOT NULL	|ZBX_SYNC
FIELD		|evaltype	|t_integer	|'0'	|NOT NULL	|ZBX_SYNC
FIELD		|status		|t_integer	|'0'	|NOT NULL	|ZBX_SYNC
FIELD		|esc_period	|t_integer	|'0'	|NOT NULL	|ZBX_SYNC
FIELD		|def_shortdata	|t_varchar(255)	|''	|NOT NULL	|ZBX_SYNC
FIELD		|def_longdata	|t_shorttext	|''	|NOT NULL	|ZBX_SYNC
FIELD		|recovery_msg	|t_integer	|'0'	|NOT NULL	|ZBX_SYNC
FIELD		|r_shortdata	|t_varchar(255)	|''	|NOT NULL	|ZBX_SYNC
FIELD		|r_longdata	|t_shorttext	|''	|NOT NULL	|ZBX_SYNC
INDEX		|1		|eventsource,status

TABLE|operations|operationid|ZBX_SYNC,ZBX_DATA
FIELD		|operationid	|t_id		|	|NOT NULL	|0
FIELD		|actionid	|t_id		|	|NOT NULL	|ZBX_SYNC		|1|actions
FIELD		|operationtype	|t_integer	|'0'	|NOT NULL	|ZBX_SYNC
FIELD		|esc_period	|t_integer	|'0'	|NOT NULL	|ZBX_SYNC
FIELD		|esc_step_from	|t_integer	|'1'	|NOT NULL	|ZBX_SYNC
FIELD		|esc_step_to	|t_integer	|'1'	|NOT NULL	|ZBX_SYNC
FIELD		|evaltype	|t_integer	|'0'	|NOT NULL	|ZBX_SYNC
INDEX		|1		|actionid

TABLE|opmessage|operationid|ZBX_SYNC,ZBX_DATA
FIELD		|operationid	|t_id		|	|NOT NULL	|0			|1|operations
FIELD		|default_msg	|t_integer	|'0'	|NOT NULL	|ZBX_SYNC
FIELD		|subject	|t_varchar(255)	|''	|NOT NULL	|ZBX_SYNC
FIELD		|message	|t_shorttext	|''	|NOT NULL	|ZBX_SYNC
FIELD		|mediatypeid	|t_id		|	|NULL		|ZBX_SYNC		|2|media_type	|		|RESTRICT

TABLE|opmessage_grp|opmessage_grpid|ZBX_SYNC,ZBX_DATA
FIELD		|opmessage_grpid|t_id		|	|NOT NULL	|0
FIELD		|operationid	|t_id		|	|NOT NULL	|ZBX_SYNC		|1|operations
FIELD		|usrgrpid	|t_id		|	|NOT NULL	|ZBX_SYNC		|2|usrgrp	|		|RESTRICT
UNIQUE		|1		|operationid,usrgrpid

TABLE|opmessage_usr|opmessage_usrid|ZBX_SYNC,ZBX_DATA
FIELD		|opmessage_usrid|t_id		|	|NOT NULL	|0
FIELD		|operationid	|t_id		|	|NOT NULL	|ZBX_SYNC		|1|operations
FIELD		|userid		|t_id		|	|NOT NULL	|ZBX_SYNC		|2|users	|		|RESTRICT
UNIQUE		|1		|operationid,userid

TABLE|opcommand|operationid|ZBX_SYNC,ZBX_DATA
FIELD		|operationid	|t_id		|	|NOT NULL	|0			|1|operations
FIELD		|type		|t_integer	|'0'	|NOT NULL	|ZBX_SYNC
FIELD		|scriptid	|t_id		|	|NULL		|ZBX_SYNC		|2|scripts	|		|RESTRICT
FIELD		|execute_on	|t_integer	|'0'	|NOT NULL	|ZBX_SYNC
FIELD		|port		|t_varchar(64)	|''	|NOT NULL	|ZBX_SYNC
FIELD		|authtype	|t_integer	|'0'	|NOT NULL	|ZBX_SYNC
FIELD		|username	|t_varchar(64)	|''	|NOT NULL	|ZBX_SYNC
FIELD		|password	|t_varchar(64)	|''	|NOT NULL	|ZBX_SYNC
FIELD		|publickey	|t_varchar(64)	|''	|NOT NULL	|ZBX_SYNC
FIELD		|privatekey	|t_varchar(64)	|''	|NOT NULL	|ZBX_SYNC
FIELD		|command	|t_shorttext	|''	|NOT NULL	|ZBX_SYNC

TABLE|opcommand_hst|opcommand_hstid|ZBX_SYNC,ZBX_DATA
FIELD		|opcommand_hstid|t_id		|	|NOT NULL	|0
FIELD		|operationid	|t_id		|	|NOT NULL	|ZBX_SYNC		|1|operations
FIELD		|hostid		|t_id		|	|NULL		|ZBX_SYNC		|2|hosts	|		|RESTRICT
INDEX		|1		|operationid

TABLE|opcommand_grp|opcommand_grpid|ZBX_SYNC,ZBX_DATA
FIELD		|opcommand_grpid|t_id		|	|NOT NULL	|0
FIELD		|operationid	|t_id		|	|NOT NULL	|ZBX_SYNC		|1|operations
FIELD		|groupid	|t_id		|	|NOT NULL	|ZBX_SYNC		|2|groups	|		|RESTRICT
INDEX		|1		|operationid

TABLE|opgroup|opgroupid|ZBX_SYNC,ZBX_DATA
FIELD		|opgroupid	|t_id		|	|NOT NULL	|0
FIELD		|operationid	|t_id		|	|NOT NULL	|ZBX_SYNC		|1|operations
FIELD		|groupid	|t_id		|	|NOT NULL	|ZBX_SYNC		|2|groups	|		|RESTRICT
UNIQUE		|1		|operationid,groupid

TABLE|optemplate|optemplateid|ZBX_SYNC,ZBX_DATA
FIELD		|optemplateid	|t_id		|	|NOT NULL	|0
FIELD		|operationid	|t_id		|	|NOT NULL	|ZBX_SYNC		|1|operations
FIELD		|templateid	|t_id		|	|NOT NULL	|ZBX_SYNC		|2|hosts	|hostid		|RESTRICT
UNIQUE		|1		|operationid,templateid

TABLE|opconditions|opconditionid|ZBX_SYNC,ZBX_DATA
FIELD		|opconditionid	|t_id		|	|NOT NULL	|0
FIELD		|operationid	|t_id		|	|NOT NULL	|ZBX_SYNC		|1|operations
FIELD		|conditiontype	|t_integer	|'0'	|NOT NULL	|ZBX_SYNC
FIELD		|operator	|t_integer	|'0'	|NOT NULL	|ZBX_SYNC
FIELD		|value		|t_varchar(255)	|''	|NOT NULL	|ZBX_SYNC
INDEX		|1		|operationid

TABLE|conditions|conditionid|ZBX_SYNC,ZBX_DATA
FIELD		|conditionid	|t_id		|	|NOT NULL	|0
FIELD		|actionid	|t_id		|	|NOT NULL	|ZBX_SYNC		|1|actions
FIELD		|conditiontype	|t_integer	|'0'	|NOT NULL	|ZBX_SYNC
FIELD		|operator	|t_integer	|'0'	|NOT NULL	|ZBX_SYNC
FIELD		|value		|t_varchar(255)	|''	|NOT NULL	|ZBX_SYNC
INDEX		|1		|actionid

TABLE|config|configid|ZBX_SYNC,ZBX_DATA
FIELD		|configid	|t_id		|	|NOT NULL	|0
FIELD		|refresh_unsupported|t_integer	|'0'	|NOT NULL	|ZBX_SYNC,ZBX_PROXY
FIELD		|work_period	|t_varchar(100)	|'1-5,00:00-24:00'|NOT NULL|ZBX_SYNC
FIELD		|alert_usrgrpid	|t_id		|	|NULL		|ZBX_SYNC		|1|usrgrp	|usrgrpid	|RESTRICT
FIELD		|event_ack_enable|t_integer	|'1'	|NOT NULL	|ZBX_SYNC,ZBX_NODATA
FIELD		|event_expire	|t_integer	|'7'	|NOT NULL	|ZBX_SYNC,ZBX_NODATA
FIELD		|event_show_max	|t_integer	|'100'	|NOT NULL	|ZBX_SYNC,ZBX_NODATA
FIELD		|default_theme	|t_varchar(128)	|'originalblue'|NOT NULL	|ZBX_SYNC,ZBX_NODATA
FIELD		|authentication_type|t_integer	|'0'	|NOT NULL	|ZBX_SYNC,ZBX_NODATA
FIELD		|ldap_host	|t_varchar(255)	|''	|NOT NULL	|ZBX_SYNC,ZBX_NODATA
FIELD		|ldap_port	|t_integer	|389	|NOT NULL	|ZBX_SYNC,ZBX_NODATA
FIELD		|ldap_base_dn	|t_varchar(255)	|''	|NOT NULL	|ZBX_SYNC,ZBX_NODATA
FIELD		|ldap_bind_dn	|t_varchar(255)	|''	|NOT NULL	|ZBX_SYNC,ZBX_NODATA
FIELD		|ldap_bind_password|t_varchar(128)|''	|NOT NULL	|ZBX_SYNC,ZBX_NODATA
FIELD		|ldap_search_attribute|t_varchar(128)|''|NOT NULL	|ZBX_SYNC,ZBX_NODATA
FIELD		|dropdown_first_entry|t_integer	|'1'	|NOT NULL	|ZBX_SYNC,ZBX_NODATA
FIELD		|dropdown_first_remember|t_integer|'1'	|NOT NULL	|ZBX_SYNC,ZBX_NODATA
FIELD		|discovery_groupid|t_id		|	|NOT NULL	|ZBX_SYNC,ZBX_PROXY	|2|groups	|groupid	|RESTRICT
FIELD		|max_in_table	|t_integer	|'50'	|NOT NULL	|ZBX_SYNC,ZBX_NODATA
FIELD		|search_limit	|t_integer	|'1000'	|NOT NULL	|ZBX_SYNC,ZBX_NODATA
FIELD		|severity_color_0|t_varchar(6)	|'DBDBDB'|NOT NULL	|ZBX_SYNC,ZBX_NODATA
FIELD		|severity_color_1|t_varchar(6)	|'D6F6FF'|NOT NULL	|ZBX_SYNC,ZBX_NODATA
FIELD		|severity_color_2|t_varchar(6)	|'FFF6A5'|NOT NULL	|ZBX_SYNC,ZBX_NODATA
FIELD		|severity_color_3|t_varchar(6)	|'FFB689'|NOT NULL	|ZBX_SYNC,ZBX_NODATA
FIELD		|severity_color_4|t_varchar(6)	|'FF9999'|NOT NULL	|ZBX_SYNC,ZBX_NODATA
FIELD		|severity_color_5|t_varchar(6)	|'FF3838'|NOT NULL	|ZBX_SYNC,ZBX_NODATA
FIELD		|severity_name_0|t_varchar(32)	|'Not classified'|NOT NULL|ZBX_SYNC,ZBX_NODATA
FIELD		|severity_name_1|t_varchar(32)	|'Information'|NOT NULL	|ZBX_SYNC,ZBX_NODATA
FIELD		|severity_name_2|t_varchar(32)	|'Warning'|NOT NULL	|ZBX_SYNC,ZBX_NODATA
FIELD		|severity_name_3|t_varchar(32)	|'Average'|NOT NULL	|ZBX_SYNC,ZBX_NODATA
FIELD		|severity_name_4|t_varchar(32)	|'High'	|NOT NULL	|ZBX_SYNC,ZBX_NODATA
FIELD		|severity_name_5|t_varchar(32)	|'Disaster'|NOT NULL	|ZBX_SYNC,ZBX_NODATA
FIELD		|ok_period	|t_integer	|'1800'	|NOT NULL	|ZBX_SYNC,ZBX_NODATA
FIELD		|blink_period	|t_integer	|'1800'	|NOT NULL	|ZBX_SYNC,ZBX_NODATA
FIELD		|problem_unack_color|t_varchar(6)|'DC0000'|NOT NULL	|ZBX_SYNC,ZBX_NODATA
FIELD		|problem_ack_color|t_varchar(6)	|'DC0000'|NOT NULL	|ZBX_SYNC,ZBX_NODATA
FIELD		|ok_unack_color	|t_varchar(6)	|'00AA00'|NOT NULL	|ZBX_SYNC,ZBX_NODATA
FIELD		|ok_ack_color	|t_varchar(6)	|'00AA00'|NOT NULL	|ZBX_SYNC,ZBX_NODATA
FIELD		|problem_unack_style|t_integer	|'1'	|NOT NULL	|ZBX_SYNC,ZBX_NODATA
FIELD		|problem_ack_style|t_integer	|'1'	|NOT NULL	|ZBX_SYNC,ZBX_NODATA
FIELD		|ok_unack_style	|t_integer	|'1'	|NOT NULL	|ZBX_SYNC,ZBX_NODATA
FIELD		|ok_ack_style	|t_integer	|'1'	|NOT NULL	|ZBX_SYNC,ZBX_NODATA
FIELD		|snmptrap_logging|t_integer	|'1'	|NOT NULL	|ZBX_SYNC,ZBX_PROXY,ZBX_NODATA
FIELD		|server_check_interval|t_integer|'10'	|NOT NULL	|ZBX_SYNC,ZBX_NODATA
FIELD		|hk_events_mode	|t_integer	|'1'	|NOT NULL	|ZBX_SYNC,ZBX_NODATA
FIELD		|hk_events_trigger|t_integer	|'365'	|NOT NULL	|ZBX_SYNC,ZBX_NODATA
FIELD		|hk_events_internal|t_integer	|'365'	|NOT NULL	|ZBX_SYNC,ZBX_NODATA
FIELD		|hk_events_discovery|t_integer	|'365'	|NOT NULL	|ZBX_SYNC,ZBX_NODATA
FIELD		|hk_events_autoreg|t_integer	|'365'	|NOT NULL	|ZBX_SYNC,ZBX_NODATA
FIELD		|hk_services_mode|t_integer	|'1'	|NOT NULL	|ZBX_SYNC,ZBX_NODATA
FIELD		|hk_services	|t_integer	|'365'	|NOT NULL	|ZBX_SYNC,ZBX_NODATA
FIELD		|hk_audit_mode	|t_integer	|'1'	|NOT NULL	|ZBX_SYNC,ZBX_NODATA
FIELD		|hk_audit	|t_integer	|'365'	|NOT NULL	|ZBX_SYNC,ZBX_NODATA
FIELD		|hk_sessions_mode|t_integer	|'1'	|NOT NULL	|ZBX_SYNC,ZBX_NODATA
FIELD		|hk_sessions	|t_integer	|'365'	|NOT NULL	|ZBX_SYNC,ZBX_NODATA
FIELD		|hk_history_mode|t_integer	|'1'	|NOT NULL	|ZBX_SYNC,ZBX_NODATA
FIELD		|hk_history_global|t_integer	|'0'	|NOT NULL	|ZBX_SYNC,ZBX_NODATA
FIELD		|hk_history	|t_integer	|'90'	|NOT NULL	|ZBX_SYNC,ZBX_NODATA
FIELD		|hk_trends_mode	|t_integer	|'1'	|NOT NULL	|ZBX_SYNC,ZBX_NODATA
FIELD		|hk_trends_global|t_integer	|'0'	|NOT NULL	|ZBX_SYNC,ZBX_NODATA
FIELD		|hk_trends	|t_integer	|'365'	|NOT NULL	|ZBX_SYNC,ZBX_NODATA

TABLE|triggers|triggerid|ZBX_SYNC,ZBX_DATA
FIELD		|triggerid	|t_id		|	|NOT NULL	|0
FIELD		|expression	|t_varchar(2048)|''	|NOT NULL	|ZBX_SYNC
FIELD		|description	|t_varchar(255)	|''	|NOT NULL	|ZBX_SYNC
FIELD		|url		|t_varchar(255)	|''	|NOT NULL	|ZBX_SYNC
FIELD		|status		|t_integer	|'0'	|NOT NULL	|ZBX_SYNC
FIELD		|value		|t_integer	|'0'	|NOT NULL	|ZBX_SYNC,ZBX_NODATA
FIELD		|priority	|t_integer	|'0'	|NOT NULL	|ZBX_SYNC
FIELD		|lastchange	|t_integer	|'0'	|NOT NULL	|ZBX_SYNC,ZBX_NODATA
FIELD		|comments	|t_shorttext	|''	|NOT NULL	|ZBX_SYNC
FIELD		|error		|t_varchar(128)	|''	|NOT NULL	|ZBX_SYNC,ZBX_NODATA
FIELD		|templateid	|t_id		|	|NULL		|ZBX_SYNC		|1|triggers	|triggerid
FIELD		|type		|t_integer	|'0'	|NOT NULL	|ZBX_SYNC
FIELD		|state		|t_integer	|'0'	|NOT NULL	|ZBX_SYNC,ZBX_NODATA
FIELD		|flags		|t_integer	|'0'	|NOT NULL	|ZBX_SYNC
INDEX		|1		|status
INDEX		|2		|value

TABLE|trigger_depends|triggerdepid|ZBX_SYNC,ZBX_DATA
FIELD		|triggerdepid	|t_id		|	|NOT NULL	|0
FIELD		|triggerid_down	|t_id		|	|NOT NULL	|ZBX_SYNC		|1|triggers	|triggerid
FIELD		|triggerid_up	|t_id		|	|NOT NULL	|ZBX_SYNC		|2|triggers	|triggerid
UNIQUE		|1		|triggerid_down,triggerid_up
INDEX		|2		|triggerid_up

TABLE|functions|functionid|ZBX_SYNC,ZBX_DATA
FIELD		|functionid	|t_id		|	|NOT NULL	|0
FIELD		|itemid		|t_id		|	|NOT NULL	|ZBX_SYNC		|1|items
FIELD		|triggerid	|t_id		|	|NOT NULL	|ZBX_SYNC		|2|triggers
FIELD		|function	|t_varchar(12)	|''	|NOT NULL	|ZBX_SYNC
FIELD		|parameter	|t_varchar(255)	|'0'	|NOT NULL	|ZBX_SYNC
INDEX		|1		|triggerid
INDEX		|2		|itemid,function,parameter

TABLE|graphs|graphid|ZBX_SYNC,ZBX_DATA
FIELD		|graphid	|t_id		|	|NOT NULL	|0
FIELD		|name		|t_varchar(128)	|''	|NOT NULL	|ZBX_SYNC
FIELD		|width		|t_integer	|'900'	|NOT NULL	|ZBX_SYNC
FIELD		|height		|t_integer	|'200'	|NOT NULL	|ZBX_SYNC
FIELD		|yaxismin	|t_double	|'0'	|NOT NULL	|ZBX_SYNC
FIELD		|yaxismax	|t_double	|'0'	|NOT NULL	|ZBX_SYNC
FIELD		|templateid	|t_id		|	|NULL		|ZBX_SYNC		|1|graphs	|graphid
FIELD		|show_work_period|t_integer	|'1'	|NOT NULL	|ZBX_SYNC
FIELD		|show_triggers	|t_integer	|'1'	|NOT NULL	|ZBX_SYNC
FIELD		|graphtype	|t_integer	|'0'	|NOT NULL	|ZBX_SYNC
FIELD		|show_legend	|t_integer	|'1'	|NOT NULL	|ZBX_SYNC
FIELD		|show_3d	|t_integer	|'0'	|NOT NULL	|ZBX_SYNC
FIELD		|percent_left	|t_double	|'0'	|NOT NULL	|ZBX_SYNC
FIELD		|percent_right	|t_double	|'0'	|NOT NULL	|ZBX_SYNC
FIELD		|ymin_type	|t_integer	|'0'	|NOT NULL	|ZBX_SYNC
FIELD		|ymax_type	|t_integer	|'0'	|NOT NULL	|ZBX_SYNC
FIELD		|ymin_itemid	|t_id		|	|NULL		|ZBX_SYNC		|2|items	|itemid		|RESTRICT
FIELD		|ymax_itemid	|t_id		|	|NULL		|ZBX_SYNC		|3|items	|itemid		|RESTRICT
FIELD		|flags		|t_integer	|'0'	|NOT NULL	|ZBX_SYNC
INDEX		|graphs_1	|name

TABLE|graphs_items|gitemid|ZBX_SYNC,ZBX_DATA
FIELD		|gitemid	|t_id		|	|NOT NULL	|0
FIELD		|graphid	|t_id		|	|NOT NULL	|ZBX_SYNC		|1|graphs
FIELD		|itemid		|t_id		|	|NOT NULL	|ZBX_SYNC		|2|items
FIELD		|drawtype	|t_integer	|'0'	|NOT NULL	|ZBX_SYNC
FIELD		|sortorder	|t_integer	|'0'	|NOT NULL	|ZBX_SYNC
FIELD		|color		|t_varchar(6)	|'009600'|NOT NULL	|ZBX_SYNC
FIELD		|yaxisside	|t_integer	|'1'	|NOT NULL	|ZBX_SYNC
FIELD		|calc_fnc	|t_integer	|'2'	|NOT NULL	|ZBX_SYNC
FIELD		|type		|t_integer	|'0'	|NOT NULL	|ZBX_SYNC
INDEX		|1		|itemid
INDEX		|2		|graphid

TABLE|graph_theme|graphthemeid|ZBX_DATA
FIELD		|graphthemeid	|t_id		|	|NOT NULL	|0
FIELD		|description	|t_varchar(64)	|''	|NOT NULL	|0
FIELD		|theme		|t_varchar(64)	|''	|NOT NULL	|0
FIELD		|backgroundcolor|t_varchar(6)	|'F0F0F0'|NOT NULL	|0
FIELD		|graphcolor	|t_varchar(6)	|'FFFFFF'|NOT NULL	|0
FIELD		|graphbordercolor|t_varchar(6)	|'222222'|NOT NULL	|0
FIELD		|gridcolor	|t_varchar(6)	|'CCCCCC'|NOT NULL	|0
FIELD		|maingridcolor	|t_varchar(6)	|'AAAAAA'|NOT NULL	|0
FIELD		|gridbordercolor|t_varchar(6)	|'000000'|NOT NULL	|0
FIELD		|textcolor	|t_varchar(6)	|'202020'|NOT NULL	|0
FIELD		|highlightcolor	|t_varchar(6)	|'AA4444'|NOT NULL	|0
FIELD		|leftpercentilecolor|t_varchar(6)|'11CC11'|NOT NULL	|0
FIELD		|rightpercentilecolor|t_varchar(6)|'CC1111'|NOT NULL	|0
FIELD		|nonworktimecolor|t_varchar(6)	|'CCCCCC'|NOT NULL	|0
FIELD		|gridview	|t_integer	|1	|NOT NULL	|0
FIELD		|legendview	|t_integer	|1	|NOT NULL	|0
INDEX		|1		|description
INDEX		|2		|theme

TABLE|help_items|itemtype,key_|ZBX_DATA
FIELD		|itemtype	|t_integer	|'0'	|NOT NULL	|0
FIELD		|key_		|t_varchar(255)	|''	|NOT NULL	|0
FIELD		|description	|t_varchar(255)	|''	|NOT NULL	|0

TABLE|globalmacro|globalmacroid|ZBX_SYNC,ZBX_DATA
FIELD		|globalmacroid	|t_id		|	|NOT NULL	|0
FIELD		|macro		|t_varchar(64)	|''	|NOT NULL	|ZBX_SYNC,ZBX_PROXY
FIELD		|value		|t_varchar(255)	|''	|NOT NULL	|ZBX_SYNC,ZBX_PROXY
INDEX		|1		|macro

TABLE|hostmacro|hostmacroid|ZBX_SYNC,ZBX_DATA
FIELD		|hostmacroid	|t_id		|	|NOT NULL	|0
FIELD		|hostid		|t_id		|	|NOT NULL	|ZBX_SYNC,ZBX_PROXY	|1|hosts
FIELD		|macro		|t_varchar(64)	|''	|NOT NULL	|ZBX_SYNC,ZBX_PROXY
FIELD		|value		|t_varchar(255)	|''	|NOT NULL	|ZBX_SYNC,ZBX_PROXY
UNIQUE		|1		|hostid,macro

TABLE|hosts_groups|hostgroupid|ZBX_SYNC,ZBX_DATA
FIELD		|hostgroupid	|t_id		|	|NOT NULL	|0
FIELD		|hostid		|t_id		|	|NOT NULL	|ZBX_SYNC		|1|hosts
FIELD		|groupid	|t_id		|	|NOT NULL	|ZBX_SYNC		|2|groups
UNIQUE		|1		|hostid,groupid
INDEX		|2		|groupid

TABLE|hosts_templates|hosttemplateid|ZBX_SYNC,ZBX_DATA
FIELD		|hosttemplateid	|t_id		|	|NOT NULL	|0
FIELD		|hostid		|t_id		|	|NOT NULL	|ZBX_SYNC,ZBX_PROXY	|1|hosts
FIELD		|templateid	|t_id		|	|NOT NULL	|ZBX_SYNC,ZBX_PROXY	|2|hosts	|hostid
UNIQUE		|1		|hostid,templateid
INDEX		|2		|templateid

TABLE|items_applications|itemappid|ZBX_SYNC,ZBX_DATA
FIELD		|itemappid	|t_id		|	|NOT NULL	|0
FIELD		|applicationid	|t_id		|	|NOT NULL	|ZBX_SYNC		|1|applications
FIELD		|itemid		|t_id		|	|NOT NULL	|ZBX_SYNC		|2|items
UNIQUE		|1		|applicationid,itemid
INDEX		|2		|itemid

TABLE|mappings|mappingid|ZBX_SYNC,ZBX_DATA
FIELD		|mappingid	|t_id		|	|NOT NULL	|0
FIELD		|valuemapid	|t_id		|	|NOT NULL	|ZBX_SYNC		|1|valuemaps
FIELD		|value		|t_varchar(64)	|''	|NOT NULL	|ZBX_SYNC
FIELD		|newvalue	|t_varchar(64)	|''	|NOT NULL	|ZBX_SYNC
INDEX		|1		|valuemapid

TABLE|media|mediaid|ZBX_SYNC,ZBX_DATA
FIELD		|mediaid	|t_id		|	|NOT NULL	|0
FIELD		|userid		|t_id		|	|NOT NULL	|ZBX_SYNC		|1|users
FIELD		|mediatypeid	|t_id		|	|NOT NULL	|ZBX_SYNC		|2|media_type
FIELD		|sendto		|t_varchar(100)	|''	|NOT NULL	|ZBX_SYNC
FIELD		|active		|t_integer	|'0'	|NOT NULL	|ZBX_SYNC
FIELD		|severity	|t_integer	|'63'	|NOT NULL	|ZBX_SYNC
FIELD		|period		|t_varchar(100)	|'1-7,00:00-24:00'|NOT NULL|ZBX_SYNC
INDEX		|1		|userid
INDEX		|2		|mediatypeid

TABLE|rights|rightid|ZBX_SYNC,ZBX_DATA
FIELD		|rightid	|t_id		|	|NOT NULL	|0
FIELD		|groupid	|t_id		|	|NOT NULL	|ZBX_SYNC		|1|usrgrp	|usrgrpid
FIELD		|permission	|t_integer	|'0'	|NOT NULL	|ZBX_SYNC
FIELD		|id		|t_id		|	|NOT NULL	|ZBX_SYNC		|2|groups	|groupid
INDEX		|1		|groupid
INDEX		|2		|id

TABLE|services|serviceid|ZBX_SYNC,ZBX_DATA
FIELD		|serviceid	|t_id		|	|NOT NULL	|0
FIELD		|name		|t_varchar(128)	|''	|NOT NULL	|ZBX_SYNC
FIELD		|status		|t_integer	|'0'	|NOT NULL	|ZBX_SYNC
FIELD		|algorithm	|t_integer	|'0'	|NOT NULL	|ZBX_SYNC
FIELD		|triggerid	|t_id		|	|NULL		|ZBX_SYNC		|1|triggers
FIELD		|showsla	|t_integer	|'0'	|NOT NULL	|ZBX_SYNC
FIELD		|goodsla	|t_double	|'99.9'	|NOT NULL	|ZBX_SYNC
FIELD		|sortorder	|t_integer	|'0'	|NOT NULL	|ZBX_SYNC
INDEX		|1		|triggerid

TABLE|services_links|linkid|ZBX_SYNC,ZBX_DATA
FIELD		|linkid		|t_id		|	|NOT NULL	|0
FIELD		|serviceupid	|t_id		|	|NOT NULL	|ZBX_SYNC		|1|services	|serviceid
FIELD		|servicedownid	|t_id		|	|NOT NULL	|ZBX_SYNC		|2|services	|serviceid
FIELD		|soft		|t_integer	|'0'	|NOT NULL	|ZBX_SYNC
INDEX		|links_1	|servicedownid
UNIQUE		|links_2	|serviceupid,servicedownid

TABLE|services_times|timeid|ZBX_SYNC,ZBX_DATA
FIELD		|timeid		|t_id		|	|NOT NULL	|0
FIELD		|serviceid	|t_id		|	|NOT NULL	|ZBX_SYNC		|1|services
FIELD		|type		|t_integer	|'0'	|NOT NULL	|ZBX_SYNC
FIELD		|ts_from	|t_integer	|'0'	|NOT NULL	|ZBX_SYNC
FIELD		|ts_to		|t_integer	|'0'	|NOT NULL	|ZBX_SYNC
FIELD		|note		|t_varchar(255)	|''	|NOT NULL	|ZBX_SYNC
INDEX		|times_1	|serviceid,type,ts_from,ts_to

TABLE|icon_map|iconmapid|ZBX_SYNC,ZBX_DATA
FIELD		|iconmapid	|t_id		|	|NOT NULL	|0
FIELD		|name		|t_varchar(64)	|''	|NOT NULL	|ZBX_SYNC
FIELD		|default_iconid	|t_id		|	|NOT NULL	|ZBX_SYNC		|1|images	|imageid	|RESTRICT
INDEX		|1		|name

TABLE|icon_mapping|iconmappingid|ZBX_SYNC,ZBX_DATA
FIELD		|iconmappingid	|t_id		|	|NOT NULL	|0
FIELD		|iconmapid	|t_id		|	|NOT NULL	|ZBX_SYNC		|1|icon_map
FIELD		|iconid		|t_id		|	|NOT NULL	|ZBX_SYNC		|2|images	|imageid	|RESTRICT
FIELD		|inventory_link	|t_integer	|'0'	|NOT NULL	|ZBX_SYNC
FIELD		|expression	|t_varchar(64)	|''	|NOT NULL	|ZBX_SYNC
FIELD		|sortorder	|t_integer	|'0'	|NOT NULL	|ZBX_SYNC
INDEX		|1		|iconmapid

TABLE|sysmaps|sysmapid|ZBX_SYNC,ZBX_DATA
FIELD		|sysmapid	|t_id		|	|NOT NULL	|0
FIELD		|name		|t_varchar(128)	|''	|NOT NULL	|ZBX_SYNC
FIELD		|width		|t_integer	|'600'	|NOT NULL	|ZBX_SYNC
FIELD		|height		|t_integer	|'400'	|NOT NULL	|ZBX_SYNC
FIELD		|backgroundid	|t_id		|	|NULL		|ZBX_SYNC		|1|images	|imageid	|RESTRICT
FIELD		|label_type	|t_integer	|'2'	|NOT NULL	|ZBX_SYNC
FIELD		|label_location	|t_integer	|'3'	|NOT NULL	|ZBX_SYNC
FIELD		|highlight	|t_integer	|'1'	|NOT NULL	|ZBX_SYNC
FIELD		|expandproblem	|t_integer	|'1'	|NOT NULL	|ZBX_SYNC
FIELD		|markelements	|t_integer	|'0'	|NOT NULL	|ZBX_SYNC
FIELD		|show_unack	|t_integer	|'0'	|NOT NULL	|ZBX_SYNC
FIELD		|grid_size	|t_integer	|'50'	|NOT NULL	|ZBX_SYNC
FIELD		|grid_show	|t_integer	|'1'	|NOT NULL	|ZBX_SYNC
FIELD		|grid_align	|t_integer	|'1'	|NOT NULL	|ZBX_SYNC
FIELD		|label_format	|t_integer	|'0'	|NOT NULL	|ZBX_SYNC
FIELD		|label_type_host|t_integer	|'2'	|NOT NULL	|ZBX_SYNC
FIELD		|label_type_hostgroup|t_integer	|'2'	|NOT NULL	|ZBX_SYNC
FIELD		|label_type_trigger|t_integer	|'2'	|NOT NULL	|ZBX_SYNC
FIELD		|label_type_map|t_integer	|'2'	|NOT NULL	|ZBX_SYNC
FIELD		|label_type_image|t_integer	|'2'	|NOT NULL	|ZBX_SYNC
FIELD		|label_string_host|t_varchar(255)|''	|NOT NULL	|ZBX_SYNC
FIELD		|label_string_hostgroup|t_varchar(255)|''|NOT NULL	|ZBX_SYNC
FIELD		|label_string_trigger|t_varchar(255)|''	|NOT NULL	|ZBX_SYNC
FIELD		|label_string_map|t_varchar(255)|''	|NOT NULL	|ZBX_SYNC
FIELD		|label_string_image|t_varchar(255)|''	|NOT NULL	|ZBX_SYNC
FIELD		|iconmapid	|t_id		|	|NULL		|ZBX_SYNC		|2|icon_map	|		|RESTRICT
FIELD		|expand_macros	|t_integer	|'0'	|NOT NULL	|ZBX_SYNC
FIELD		|severity_min	|t_integer	|'0'	|NOT NULL	|ZBX_SYNC
INDEX		|1		|name

TABLE|sysmaps_elements|selementid|ZBX_SYNC,ZBX_DATA
FIELD		|selementid	|t_id		|	|NOT NULL	|0
FIELD		|sysmapid	|t_id		|	|NOT NULL	|ZBX_SYNC		|1|sysmaps
FIELD		|elementid	|t_id		|'0'	|NOT NULL	|ZBX_SYNC
FIELD		|elementtype	|t_integer	|'0'	|NOT NULL	|ZBX_SYNC
FIELD		|iconid_off	|t_id		|	|NULL		|ZBX_SYNC		|2|images	|imageid	|RESTRICT
FIELD		|iconid_on	|t_id		|	|NULL		|ZBX_SYNC		|3|images	|imageid	|RESTRICT
FIELD		|label		|t_varchar(255)	|''	|NOT NULL	|ZBX_SYNC
FIELD		|label_location	|t_integer	|	|NULL		|ZBX_SYNC
FIELD		|x		|t_integer	|'0'	|NOT NULL	|ZBX_SYNC
FIELD		|y		|t_integer	|'0'	|NOT NULL	|ZBX_SYNC
FIELD		|iconid_disabled|t_id		|	|NULL		|ZBX_SYNC		|4|images	|imageid	|RESTRICT
FIELD		|iconid_maintenance|t_id	|	|NULL		|ZBX_SYNC		|5|images	|imageid	|RESTRICT
FIELD		|elementsubtype	|t_integer	|'0'	|NOT NULL	|ZBX_SYNC
FIELD		|areatype	|t_integer	|'0'	|NOT NULL	|ZBX_SYNC
FIELD		|width		|t_integer	|'200'	|NOT NULL	|ZBX_SYNC
FIELD		|height		|t_integer	|'200'	|NOT NULL	|ZBX_SYNC
FIELD		|viewtype	|t_integer	|'0'	|NOT NULL	|ZBX_SYNC
FIELD		|use_iconmap	|t_integer	|'1'	|NOT NULL	|ZBX_SYNC

TABLE|sysmaps_links|linkid|ZBX_SYNC,ZBX_DATA
FIELD		|linkid		|t_id		|	|NOT NULL	|0
FIELD		|sysmapid	|t_id		|	|NOT NULL	|ZBX_SYNC		|1|sysmaps
FIELD		|selementid1	|t_id		|	|NOT NULL	|ZBX_SYNC		|2|sysmaps_elements|selementid
FIELD		|selementid2	|t_id		|	|NOT NULL	|ZBX_SYNC		|3|sysmaps_elements|selementid
FIELD		|drawtype	|t_integer	|'0'	|NOT NULL	|ZBX_SYNC
FIELD		|color		|t_varchar(6)	|'000000'|NOT NULL	|ZBX_SYNC
FIELD		|label		|t_varchar(255)|''	|NOT NULL	|ZBX_SYNC

TABLE|sysmaps_link_triggers|linktriggerid|ZBX_SYNC,ZBX_DATA
FIELD		|linktriggerid	|t_id		|	|NOT NULL	|0
FIELD		|linkid		|t_id		|	|NOT NULL	|ZBX_SYNC		|1|sysmaps_links
FIELD		|triggerid	|t_id		|	|NOT NULL	|ZBX_SYNC		|2|triggers
FIELD		|drawtype	|t_integer	|'0'	|NOT NULL	|ZBX_SYNC
FIELD		|color		|t_varchar(6)	|'000000'|NOT NULL	|ZBX_SYNC
UNIQUE		|1		|linkid,triggerid

TABLE|sysmap_element_url|sysmapelementurlid|ZBX_SYNC,ZBX_DATA
FIELD		|sysmapelementurlid|t_id	|	|NOT NULL	|0
FIELD		|selementid	|t_id		|	|NOT NULL	|ZBX_SYNC		|1|sysmaps_elements
FIELD		|name		|t_varchar(255)	|	|NOT NULL	|ZBX_SYNC
FIELD		|url		|t_varchar(255)	|''	|NOT NULL	|ZBX_SYNC
UNIQUE		|1		|selementid,name

TABLE|sysmap_url|sysmapurlid|ZBX_SYNC,ZBX_DATA
FIELD		|sysmapurlid	|t_id		|	|NOT NULL	|0
FIELD		|sysmapid	|t_id		|	|NOT NULL	|ZBX_SYNC		|1|sysmaps
FIELD		|name		|t_varchar(255)	|	|NOT NULL	|ZBX_SYNC
FIELD		|url		|t_varchar(255)	|''	|NOT NULL	|ZBX_SYNC
FIELD		|elementtype	|t_integer	|'0'	|NOT NULL	|ZBX_SYNC
UNIQUE		|1		|sysmapid,name

TABLE|maintenances_hosts|maintenance_hostid|ZBX_SYNC,ZBX_DATA
FIELD		|maintenance_hostid|t_id	|	|NOT NULL	|0
FIELD		|maintenanceid	|t_id		|	|NOT NULL	|ZBX_SYNC		|1|maintenances
FIELD		|hostid		|t_id		|	|NOT NULL	|ZBX_SYNC		|2|hosts
UNIQUE		|1		|maintenanceid,hostid

TABLE|maintenances_groups|maintenance_groupid|ZBX_SYNC,ZBX_DATA
FIELD		|maintenance_groupid|t_id	|	|NOT NULL	|0
FIELD		|maintenanceid	|t_id		|	|NOT NULL	|ZBX_SYNC		|1|maintenances
FIELD		|groupid	|t_id		|	|NOT NULL	|ZBX_SYNC		|2|groups
UNIQUE		|1		|maintenanceid,groupid

TABLE|timeperiods|timeperiodid|ZBX_SYNC,ZBX_DATA
FIELD		|timeperiodid	|t_id		|	|NOT NULL	|0
FIELD		|timeperiod_type|t_integer	|'0'	|NOT NULL	|ZBX_SYNC
FIELD		|every		|t_integer	|'0'	|NOT NULL	|ZBX_SYNC
FIELD		|month		|t_integer	|'0'	|NOT NULL	|ZBX_SYNC
FIELD		|dayofweek	|t_integer	|'0'	|NOT NULL	|ZBX_SYNC
FIELD		|day		|t_integer	|'0'	|NOT NULL	|ZBX_SYNC
FIELD		|start_time	|t_integer	|'0'	|NOT NULL	|ZBX_SYNC
FIELD		|period		|t_integer	|'0'	|NOT NULL	|ZBX_SYNC
FIELD		|start_date	|t_integer	|'0'	|NOT NULL	|ZBX_SYNC

TABLE|maintenances_windows|maintenance_timeperiodid|ZBX_SYNC,ZBX_DATA
FIELD		|maintenance_timeperiodid|t_id	|	|NOT NULL	|0
FIELD		|maintenanceid	|t_id		|	|NOT NULL	|ZBX_SYNC		|1|maintenances
FIELD		|timeperiodid	|t_id		|	|NOT NULL	|ZBX_SYNC		|2|timeperiods
UNIQUE		|1		|maintenanceid,timeperiodid

TABLE|regexps|regexpid|ZBX_SYNC,ZBX_DATA
FIELD		|regexpid	|t_id		|	|NOT NULL	|0
FIELD		|name		|t_varchar(128)	|''	|NOT NULL	|ZBX_SYNC,ZBX_PROXY
FIELD		|test_string	|t_shorttext	|''	|NOT NULL	|ZBX_SYNC
INDEX		|1		|name

TABLE|expressions|expressionid|ZBX_SYNC,ZBX_DATA
FIELD		|expressionid	|t_id		|	|NOT NULL	|0
FIELD		|regexpid	|t_id		|	|NOT NULL	|ZBX_SYNC,ZBX_PROXY	|1|regexps
FIELD		|expression	|t_varchar(255)	|''	|NOT NULL	|ZBX_SYNC,ZBX_PROXY
FIELD		|expression_type|t_integer	|'0'	|NOT NULL	|ZBX_SYNC,ZBX_PROXY
FIELD		|exp_delimiter	|t_varchar(1)	|''	|NOT NULL	|ZBX_SYNC,ZBX_PROXY
FIELD		|case_sensitive	|t_integer	|'0'	|NOT NULL	|ZBX_SYNC,ZBX_PROXY
INDEX		|1		|regexpid

TABLE|nodes|nodeid|0
FIELD		|nodeid		|t_integer	|	|NOT NULL	|0
FIELD		|name		|t_varchar(64)	|'0'	|NOT NULL	|0
FIELD		|ip		|t_varchar(39)	|''	|NOT NULL	|0
FIELD		|port		|t_integer	|'10051'|NOT NULL	|0
FIELD		|nodetype	|t_integer	|'0'	|NOT NULL	|0
FIELD		|masterid	|t_integer	|	|NULL		|0			|1|nodes	|nodeid		|RESTRICT

TABLE|node_cksum||0
FIELD		|nodeid		|t_integer	|	|NOT NULL	|0			|1|nodes
FIELD		|tablename	|t_varchar(64)	|''	|NOT NULL	|0
FIELD		|recordid	|t_id		|	|NOT NULL	|0
FIELD		|cksumtype	|t_integer	|'0'	|NOT NULL	|0
FIELD		|cksum		|t_text		|''	|NOT NULL	|0
FIELD		|sync		|t_char(128)	|''	|NOT NULL	|0
INDEX		|1		|nodeid,cksumtype,tablename,recordid

TABLE|ids|nodeid,table_name,field_name|0
FIELD		|nodeid		|t_integer	|	|NOT NULL	|0			|-|nodes
FIELD		|table_name	|t_varchar(64)	|''	|NOT NULL	|0
FIELD		|field_name	|t_varchar(64)	|''	|NOT NULL	|0
FIELD		|nextid		|t_id		|	|NOT NULL	|0

-- History tables

TABLE|alerts|alertid|ZBX_HISTORY
FIELD		|alertid	|t_id		|	|NOT NULL	|0
FIELD		|actionid	|t_id		|	|NOT NULL	|0			|1|actions
FIELD		|eventid	|t_id		|	|NOT NULL	|0			|2|events
FIELD		|userid		|t_id		|	|NULL		|0			|3|users
FIELD		|clock		|t_time		|'0'	|NOT NULL	|0
FIELD		|mediatypeid	|t_id		|	|NULL		|0			|4|media_type
FIELD		|sendto		|t_varchar(100)	|''	|NOT NULL	|0
FIELD		|subject	|t_varchar(255)	|''	|NOT NULL	|0
FIELD		|message	|t_shorttext	|''	|NOT NULL	|0
FIELD		|status		|t_integer	|'0'	|NOT NULL	|0
FIELD		|retries	|t_integer	|'0'	|NOT NULL	|0
FIELD		|error		|t_varchar(128)	|''	|NOT NULL	|0
FIELD		|esc_step	|t_integer	|'0'	|NOT NULL	|0
FIELD		|alerttype	|t_integer	|'0'	|NOT NULL	|0
INDEX		|1		|actionid
INDEX		|2		|clock
INDEX		|3		|eventid
INDEX		|4		|status,retries
INDEX		|5		|mediatypeid
INDEX		|6		|userid

TABLE|history||0
FIELD		|itemid		|t_id		|	|NOT NULL	|0			|-|items
FIELD		|clock		|t_time		|'0'	|NOT NULL	|0
FIELD		|value		|t_double	|'0.0000'|NOT NULL	|0
FIELD		|ns		|t_nanosec	|'0'	|NOT NULL	|0
INDEX		|1		|itemid,clock

TABLE|history_sync|id|ZBX_HISTORY_SYNC
FIELD		|id		|t_serial	|	|NOT NULL	|0
FIELD		|nodeid		|t_integer	|	|NOT NULL	|0			|-|nodes
FIELD		|itemid		|t_id		|	|NOT NULL	|ZBX_HISTORY_SYNC	|-|items
FIELD		|clock		|t_time		|'0'	|NOT NULL	|ZBX_HISTORY_SYNC
FIELD		|value		|t_double	|'0.0000'|NOT NULL	|ZBX_HISTORY_SYNC
FIELD		|ns		|t_nanosec	|'0'	|NOT NULL	|ZBX_HISTORY_SYNC
INDEX		|1		|nodeid,id

TABLE|history_uint||0
FIELD		|itemid		|t_id		|	|NOT NULL	|0			|-|items
FIELD		|clock		|t_time		|'0'	|NOT NULL	|0
FIELD		|value		|t_bigint	|'0'	|NOT NULL	|0
FIELD		|ns		|t_nanosec	|'0'	|NOT NULL	|0
INDEX		|1		|itemid,clock

TABLE|history_uint_sync|id|ZBX_HISTORY_SYNC
FIELD		|id		|t_serial	|	|NOT NULL	|0
FIELD		|nodeid		|t_integer	|	|NOT NULL	|0			|-|nodes
FIELD		|itemid		|t_id		|	|NOT NULL	|ZBX_HISTORY_SYNC	|-|items
FIELD		|clock		|t_time		|'0'	|NOT NULL	|ZBX_HISTORY_SYNC
FIELD		|value		|t_bigint	|'0'	|NOT NULL	|ZBX_HISTORY_SYNC
FIELD		|ns		|t_nanosec	|'0'	|NOT NULL	|ZBX_HISTORY_SYNC
INDEX		|1		|nodeid,id

TABLE|history_str||0
FIELD		|itemid		|t_id		|	|NOT NULL	|0			|-|items
FIELD		|clock		|t_time		|'0'	|NOT NULL	|0
FIELD		|value		|t_varchar(255)	|''	|NOT NULL	|0
FIELD		|ns		|t_nanosec	|'0'	|NOT NULL	|0
INDEX		|1		|itemid,clock

TABLE|history_str_sync|id|ZBX_HISTORY_SYNC
FIELD		|id		|t_serial	|	|NOT NULL	|0
FIELD		|nodeid		|t_integer	|	|NOT NULL	|0			|-|nodes
FIELD		|itemid		|t_id		|	|NOT NULL	|ZBX_HISTORY_SYNC	|-|items
FIELD		|clock		|t_time		|'0'	|NOT NULL	|ZBX_HISTORY_SYNC
FIELD		|value		|t_varchar(255)	|''	|NOT NULL	|ZBX_HISTORY_SYNC
FIELD		|ns		|t_nanosec	|'0'	|NOT NULL	|ZBX_HISTORY_SYNC
INDEX		|1		|nodeid,id

TABLE|history_log|id|ZBX_HISTORY
FIELD		|id		|t_id		|	|NOT NULL	|0
FIELD		|itemid		|t_id		|	|NOT NULL	|0			|-|items
FIELD		|clock		|t_time		|'0'	|NOT NULL	|0
FIELD		|timestamp	|t_time		|'0'	|NOT NULL	|0
FIELD		|source		|t_varchar(64)	|''	|NOT NULL	|0
FIELD		|severity	|t_integer	|'0'	|NOT NULL	|0
FIELD		|value		|t_text		|''	|NOT NULL	|0
FIELD		|logeventid	|t_integer	|'0'	|NOT NULL	|0
FIELD		|ns		|t_nanosec	|'0'	|NOT NULL	|0
INDEX		|1		|itemid,clock
UNIQUE		|2		|itemid,id

TABLE|history_text|id|ZBX_HISTORY
FIELD		|id		|t_id		|	|NOT NULL	|0
FIELD		|itemid		|t_id		|	|NOT NULL	|0			|-|items
FIELD		|clock		|t_time		|'0'	|NOT NULL	|0
FIELD		|value		|t_text		|''	|NOT NULL	|0
FIELD		|ns		|t_nanosec	|'0'	|NOT NULL	|0
INDEX		|1		|itemid,clock
UNIQUE		|2		|itemid,id

TABLE|proxy_history|id|0
FIELD		|id		|t_serial	|	|NOT NULL	|0
FIELD		|itemid		|t_id		|	|NOT NULL	|0			|-|items
FIELD		|clock		|t_time		|'0'	|NOT NULL	|0
FIELD		|timestamp	|t_time		|'0'	|NOT NULL	|0
FIELD		|source		|t_varchar(64)	|''	|NOT NULL	|0
FIELD		|severity	|t_integer	|'0'	|NOT NULL	|0
FIELD		|value		|t_longtext	|''	|NOT NULL	|0
FIELD		|logeventid	|t_integer	|'0'	|NOT NULL	|0
FIELD		|ns		|t_nanosec	|'0'	|NOT NULL	|0
FIELD		|state		|t_integer	|'0'	|NOT NULL	|0
INDEX		|1		|clock

TABLE|proxy_dhistory|id|0
FIELD		|id		|t_serial	|	|NOT NULL	|0
FIELD		|clock		|t_time		|'0'	|NOT NULL	|0
FIELD		|druleid	|t_id		|	|NOT NULL	|0			|-|drules
FIELD		|type		|t_integer	|'0'	|NOT NULL	|0
FIELD		|ip		|t_varchar(39)	|''	|NOT NULL	|0
FIELD		|port		|t_integer	|'0'	|NOT NULL	|0
FIELD		|key_		|t_varchar(255)	|''	|NOT NULL	|0
FIELD		|value		|t_varchar(255)	|''	|NOT NULL	|0
FIELD		|status		|t_integer	|'0'	|NOT NULL	|0
FIELD		|dcheckid	|t_id		|	|NULL		|0			|-|dchecks
FIELD		|dns		|t_varchar(64)	|''	|NOT NULL	|0
INDEX		|1		|clock

TABLE|events|eventid|ZBX_HISTORY
FIELD		|eventid	|t_id		|	|NOT NULL	|0
FIELD		|source		|t_integer	|'0'	|NOT NULL	|0
FIELD		|object		|t_integer	|'0'	|NOT NULL	|0
FIELD		|objectid	|t_id		|'0'	|NOT NULL	|0
FIELD		|clock		|t_time		|'0'	|NOT NULL	|0
FIELD		|value		|t_integer	|'0'	|NOT NULL	|0
FIELD		|acknowledged	|t_integer	|'0'	|NOT NULL	|0
FIELD		|ns		|t_nanosec	|'0'	|NOT NULL	|0
UNIQUE		|1		|source,object,objectid,eventid
INDEX		|2		|clock

TABLE|trends|itemid,clock|0
FIELD		|itemid		|t_id		|	|NOT NULL	|0			|-|items
FIELD		|clock		|t_time		|'0'	|NOT NULL	|0
FIELD		|num		|t_integer	|'0'	|NOT NULL	|0
FIELD		|value_min	|t_double	|'0.0000'|NOT NULL	|0
FIELD		|value_avg	|t_double	|'0.0000'|NOT NULL	|0
FIELD		|value_max	|t_double	|'0.0000'|NOT NULL	|0

TABLE|trends_uint|itemid,clock|0
FIELD		|itemid		|t_id		|	|NOT NULL	|0			|-|items
FIELD		|clock		|t_time		|'0'	|NOT NULL	|0
FIELD		|num		|t_integer	|'0'	|NOT NULL	|0
FIELD		|value_min	|t_bigint	|'0'	|NOT NULL	|0
FIELD		|value_avg	|t_bigint	|'0'	|NOT NULL	|0
FIELD		|value_max	|t_bigint	|'0'	|NOT NULL	|0

TABLE|acknowledges|acknowledgeid|ZBX_HISTORY
FIELD		|acknowledgeid	|t_id		|	|NOT NULL	|0
FIELD		|userid		|t_id		|	|NOT NULL	|0			|1|users
FIELD		|eventid	|t_id		|	|NOT NULL	|0			|2|events
FIELD		|clock		|t_time		|'0'	|NOT NULL	|0
FIELD		|message	|t_varchar(255)	|''	|NOT NULL	|0
INDEX		|1		|userid
INDEX		|2		|eventid
INDEX		|3		|clock

TABLE|auditlog|auditid|ZBX_HISTORY
FIELD		|auditid	|t_id		|	|NOT NULL	|0
FIELD		|userid		|t_id		|	|NOT NULL	|0			|1|users
FIELD		|clock		|t_time		|'0'	|NOT NULL	|0
FIELD		|action		|t_integer	|'0'	|NOT NULL	|0
FIELD		|resourcetype	|t_integer	|'0'	|NOT NULL	|0
FIELD		|details	|t_varchar(128) |'0'	|NOT NULL	|0
FIELD		|ip		|t_varchar(39)	|''	|NOT NULL	|0
FIELD		|resourceid	|t_id		|'0'	|NOT NULL	|0
FIELD		|resourcename	|t_varchar(255)	|''	|NOT NULL	|0
INDEX		|1		|userid,clock
INDEX		|2		|clock

TABLE|auditlog_details|auditdetailid|ZBX_HISTORY
FIELD		|auditdetailid	|t_id		|	|NOT NULL	|0
FIELD		|auditid	|t_id		|	|NOT NULL	|0			|1|auditlog
FIELD		|table_name	|t_varchar(64)	|''	|NOT NULL	|0
FIELD		|field_name	|t_varchar(64)	|''	|NOT NULL	|0
FIELD		|oldvalue	|t_shorttext	|''	|NOT NULL	|0
FIELD		|newvalue	|t_shorttext	|''	|NOT NULL	|0
INDEX		|1		|auditid

TABLE|service_alarms|servicealarmid|ZBX_HISTORY
FIELD		|servicealarmid	|t_id		|	|NOT NULL	|0
FIELD		|serviceid	|t_id		|	|NOT NULL	|0			|1|services
FIELD		|clock		|t_time		|'0'	|NOT NULL	|0
FIELD		|value		|t_integer	|'0'	|NOT NULL	|0
INDEX		|1		|serviceid,clock
INDEX		|2		|clock

TABLE|autoreg_host|autoreg_hostid|ZBX_SYNC
FIELD		|autoreg_hostid	|t_id		|	|NOT NULL	|0
FIELD		|proxy_hostid	|t_id		|	|NULL		|ZBX_SYNC		|1|hosts	|hostid
FIELD		|host		|t_varchar(64)	|''	|NOT NULL	|ZBX_SYNC
FIELD		|listen_ip	|t_varchar(39)	|''	|NOT NULL	|ZBX_SYNC
FIELD		|listen_port	|t_integer	|'0'	|NOT NULL	|ZBX_SYNC
FIELD		|listen_dns	|t_varchar(64)	|''	|NOT NULL	|ZBX_SYNC
FIELD		|host_metadata	|t_varchar(255)	|''	|NOT NULL	|ZBX_SYNC
INDEX		|1		|proxy_hostid,host

TABLE|proxy_autoreg_host|id|0
FIELD		|id		|t_serial	|	|NOT NULL	|0
FIELD		|clock		|t_time		|'0'	|NOT NULL	|0
FIELD		|host		|t_varchar(64)	|''	|NOT NULL	|0
FIELD		|listen_ip	|t_varchar(39)	|''	|NOT NULL	|0
FIELD		|listen_port	|t_integer	|'0'	|NOT NULL	|0
FIELD		|listen_dns	|t_varchar(64)	|''	|NOT NULL	|0
FIELD		|host_metadata	|t_varchar(255)	|''	|NOT NULL	|0
INDEX		|1		|clock

TABLE|dhosts|dhostid|ZBX_SYNC
FIELD		|dhostid	|t_id		|	|NOT NULL	|0
FIELD		|druleid	|t_id		|	|NOT NULL	|ZBX_SYNC		|1|drules
FIELD		|status		|t_integer	|'0'	|NOT NULL	|ZBX_SYNC
FIELD		|lastup		|t_integer	|'0'	|NOT NULL	|ZBX_SYNC
FIELD		|lastdown	|t_integer	|'0'	|NOT NULL	|ZBX_SYNC
INDEX		|1		|druleid

TABLE|dservices|dserviceid|ZBX_SYNC
FIELD		|dserviceid	|t_id		|	|NOT NULL	|0
FIELD		|dhostid	|t_id		|	|NOT NULL	|ZBX_SYNC		|1|dhosts
FIELD		|type		|t_integer	|'0'	|NOT NULL	|ZBX_SYNC
FIELD		|key_		|t_varchar(255)	|''	|NOT NULL	|ZBX_SYNC
FIELD		|value		|t_varchar(255)	|''	|NOT NULL	|ZBX_SYNC
FIELD		|port		|t_integer	|'0'	|NOT NULL	|ZBX_SYNC
FIELD		|status		|t_integer	|'0'	|NOT NULL	|ZBX_SYNC
FIELD		|lastup		|t_integer	|'0'	|NOT NULL	|ZBX_SYNC
FIELD		|lastdown	|t_integer	|'0'	|NOT NULL	|ZBX_SYNC
FIELD		|dcheckid	|t_id		|	|NOT NULL	|ZBX_SYNC		|2|dchecks
FIELD		|ip		|t_varchar(39)	|''	|NOT NULL	|ZBX_SYNC
FIELD		|dns		|t_varchar(64)	|''	|NOT NULL	|ZBX_SYNC
UNIQUE		|1		|dcheckid,type,key_,ip,port
INDEX		|2		|dhostid

-- Other tables

TABLE|escalations|escalationid|0
FIELD		|escalationid	|t_id		|	|NOT NULL	|0
FIELD		|actionid	|t_id		|	|NOT NULL	|0			|-|actions
FIELD		|triggerid	|t_id		|	|NULL		|0			|-|triggers
FIELD		|eventid	|t_id		|	|NULL		|0			|-|events
FIELD		|r_eventid	|t_id		|	|NULL		|0			|-|events	|eventid
FIELD		|nextcheck	|t_time		|'0'	|NOT NULL	|0
FIELD		|esc_step	|t_integer	|'0'	|NOT NULL	|0
FIELD		|status		|t_integer	|'0'	|NOT NULL	|0
FIELD		|itemid		|t_id		|	|NULL		|0			|-|items
UNIQUE		|1		|actionid,triggerid,itemid,escalationid

TABLE|globalvars|globalvarid|0
FIELD		|globalvarid	|t_id		|	|NOT NULL	|0
FIELD		|snmp_lastsize	|t_integer	|'0'	|NOT NULL	|0

TABLE|graph_discovery|graphdiscoveryid|ZBX_SYNC
FIELD		|graphdiscoveryid|t_id		|	|NOT NULL	|0
FIELD		|graphid	|t_id		|	|NOT NULL	|ZBX_SYNC		|1|graphs
FIELD		|parent_graphid	|t_id		|	|NOT NULL	|ZBX_SYNC		|2|graphs	|graphid
FIELD		|name		|t_varchar(128)	|''	|NOT NULL	|0
UNIQUE		|1		|graphid,parent_graphid

TABLE|host_inventory|hostid|ZBX_SYNC
FIELD		|hostid		|t_id		|	|NOT NULL	|0			|1|hosts
FIELD		|inventory_mode	|t_integer	|'0'	|NOT NULL	|ZBX_SYNC
FIELD		|type		|t_varchar(64)	|''	|NOT NULL	|ZBX_SYNC
FIELD		|type_full	|t_varchar(64)	|''	|NOT NULL	|ZBX_SYNC
FIELD		|name		|t_varchar(64)	|''	|NOT NULL	|ZBX_SYNC
FIELD		|alias		|t_varchar(64)	|''	|NOT NULL	|ZBX_SYNC
FIELD		|os		|t_varchar(64)	|''	|NOT NULL	|ZBX_SYNC
FIELD		|os_full	|t_varchar(255)	|''	|NOT NULL	|ZBX_SYNC
FIELD		|os_short	|t_varchar(64)	|''	|NOT NULL	|ZBX_SYNC
FIELD		|serialno_a	|t_varchar(64)	|''	|NOT NULL	|ZBX_SYNC
FIELD		|serialno_b	|t_varchar(64)	|''	|NOT NULL	|ZBX_SYNC
FIELD		|tag		|t_varchar(64)	|''	|NOT NULL	|ZBX_SYNC
FIELD		|asset_tag	|t_varchar(64)	|''	|NOT NULL	|ZBX_SYNC
FIELD		|macaddress_a	|t_varchar(64)	|''	|NOT NULL	|ZBX_SYNC
FIELD		|macaddress_b	|t_varchar(64)	|''	|NOT NULL	|ZBX_SYNC
FIELD		|hardware	|t_varchar(255)	|''	|NOT NULL	|ZBX_SYNC
FIELD		|hardware_full	|t_shorttext	|''	|NOT NULL	|ZBX_SYNC
FIELD		|software	|t_varchar(255)	|''	|NOT NULL	|ZBX_SYNC
FIELD		|software_full	|t_shorttext	|''	|NOT NULL	|ZBX_SYNC
FIELD		|software_app_a	|t_varchar(64)	|''	|NOT NULL	|ZBX_SYNC
FIELD		|software_app_b	|t_varchar(64)	|''	|NOT NULL	|ZBX_SYNC
FIELD		|software_app_c	|t_varchar(64)	|''	|NOT NULL	|ZBX_SYNC
FIELD		|software_app_d	|t_varchar(64)	|''	|NOT NULL	|ZBX_SYNC
FIELD		|software_app_e	|t_varchar(64)	|''	|NOT NULL	|ZBX_SYNC
FIELD		|contact	|t_shorttext	|''	|NOT NULL	|ZBX_SYNC
FIELD		|location	|t_shorttext	|''	|NOT NULL	|ZBX_SYNC
FIELD		|location_lat	|t_varchar(16)	|''	|NOT NULL	|ZBX_SYNC
FIELD		|location_lon	|t_varchar(16)	|''	|NOT NULL	|ZBX_SYNC
FIELD		|notes		|t_shorttext	|''	|NOT NULL	|ZBX_SYNC
FIELD		|chassis	|t_varchar(64)	|''	|NOT NULL	|ZBX_SYNC
FIELD		|model		|t_varchar(64)	|''	|NOT NULL	|ZBX_SYNC
FIELD		|hw_arch	|t_varchar(32)	|''	|NOT NULL	|ZBX_SYNC
FIELD		|vendor		|t_varchar(64)	|''	|NOT NULL	|ZBX_SYNC
FIELD		|contract_number|t_varchar(64)	|''	|NOT NULL	|ZBX_SYNC
FIELD		|installer_name	|t_varchar(64)	|''	|NOT NULL	|ZBX_SYNC
FIELD		|deployment_status|t_varchar(64)|''	|NOT NULL	|ZBX_SYNC
FIELD		|url_a		|t_varchar(255)	|''	|NOT NULL	|ZBX_SYNC
FIELD		|url_b		|t_varchar(255)	|''	|NOT NULL	|ZBX_SYNC
FIELD		|url_c		|t_varchar(255)	|''	|NOT NULL	|ZBX_SYNC
FIELD		|host_networks	|t_shorttext	|''	|NOT NULL	|ZBX_SYNC
FIELD		|host_netmask	|t_varchar(39)	|''	|NOT NULL	|ZBX_SYNC
FIELD		|host_router	|t_varchar(39)	|''	|NOT NULL	|ZBX_SYNC
FIELD		|oob_ip		|t_varchar(39)	|''	|NOT NULL	|ZBX_SYNC
FIELD		|oob_netmask	|t_varchar(39)	|''	|NOT NULL	|ZBX_SYNC
FIELD		|oob_router	|t_varchar(39)	|''	|NOT NULL	|ZBX_SYNC
FIELD		|date_hw_purchase|t_varchar(64)	|''	|NOT NULL	|ZBX_SYNC
FIELD		|date_hw_install|t_varchar(64)	|''	|NOT NULL	|ZBX_SYNC
FIELD		|date_hw_expiry	|t_varchar(64)	|''	|NOT NULL	|ZBX_SYNC
FIELD		|date_hw_decomm	|t_varchar(64)	|''	|NOT NULL	|ZBX_SYNC
FIELD		|site_address_a	|t_varchar(128)	|''	|NOT NULL	|ZBX_SYNC
FIELD		|site_address_b	|t_varchar(128)	|''	|NOT NULL	|ZBX_SYNC
FIELD		|site_address_c	|t_varchar(128)	|''	|NOT NULL	|ZBX_SYNC
FIELD		|site_city	|t_varchar(128)	|''	|NOT NULL	|ZBX_SYNC
FIELD		|site_state	|t_varchar(64)	|''	|NOT NULL	|ZBX_SYNC
FIELD		|site_country	|t_varchar(64)	|''	|NOT NULL	|ZBX_SYNC
FIELD		|site_zip	|t_varchar(64)	|''	|NOT NULL	|ZBX_SYNC
FIELD		|site_rack	|t_varchar(128)	|''	|NOT NULL	|ZBX_SYNC
FIELD		|site_notes	|t_shorttext	|''	|NOT NULL	|ZBX_SYNC
FIELD		|poc_1_name	|t_varchar(128)	|''	|NOT NULL	|ZBX_SYNC
FIELD		|poc_1_email	|t_varchar(128)	|''	|NOT NULL	|ZBX_SYNC
FIELD		|poc_1_phone_a	|t_varchar(64)	|''	|NOT NULL	|ZBX_SYNC
FIELD		|poc_1_phone_b	|t_varchar(64)	|''	|NOT NULL	|ZBX_SYNC
FIELD		|poc_1_cell	|t_varchar(64)	|''	|NOT NULL	|ZBX_SYNC
FIELD		|poc_1_screen	|t_varchar(64)	|''	|NOT NULL	|ZBX_SYNC
FIELD		|poc_1_notes	|t_shorttext	|''	|NOT NULL	|ZBX_SYNC
FIELD		|poc_2_name	|t_varchar(128)	|''	|NOT NULL	|ZBX_SYNC
FIELD		|poc_2_email	|t_varchar(128)	|''	|NOT NULL	|ZBX_SYNC
FIELD		|poc_2_phone_a	|t_varchar(64)	|''	|NOT NULL	|ZBX_SYNC
FIELD		|poc_2_phone_b	|t_varchar(64)	|''	|NOT NULL	|ZBX_SYNC
FIELD		|poc_2_cell	|t_varchar(64)	|''	|NOT NULL	|ZBX_SYNC
FIELD		|poc_2_screen	|t_varchar(64)	|''	|NOT NULL	|ZBX_SYNC
FIELD		|poc_2_notes	|t_shorttext	|''	|NOT NULL	|ZBX_SYNC

TABLE|housekeeper|housekeeperid|0
FIELD		|housekeeperid	|t_id		|	|NOT NULL	|0
FIELD		|tablename	|t_varchar(64)	|''	|NOT NULL	|ZBX_SYNC
FIELD		|field		|t_varchar(64)	|''	|NOT NULL	|ZBX_SYNC
FIELD		|value		|t_id		|	|NOT NULL	|ZBX_SYNC		|-|items

TABLE|images|imageid|ZBX_SYNC
FIELD		|imageid	|t_id		|	|NOT NULL	|0
FIELD		|imagetype	|t_integer	|'0'	|NOT NULL	|ZBX_SYNC
FIELD		|name		|t_varchar(64)	|'0'	|NOT NULL	|ZBX_SYNC
FIELD		|image		|t_image	|''	|NOT NULL	|ZBX_SYNC
INDEX		|1		|imagetype,name

TABLE|item_discovery|itemdiscoveryid|ZBX_SYNC,ZBX_DATA
FIELD		|itemdiscoveryid|t_id		|	|NOT NULL	|0
FIELD		|itemid		|t_id		|	|NOT NULL	|ZBX_SYNC		|1|items
FIELD		|parent_itemid	|t_id		|	|NOT NULL	|ZBX_SYNC		|2|items	|itemid
FIELD		|key_		|t_varchar(255)	|''	|NOT NULL	|ZBX_NODATA
FIELD		|lastcheck	|t_integer	|'0'	|NOT NULL	|ZBX_NODATA
FIELD		|ts_delete	|t_time		|'0'	|NOT NULL	|ZBX_NODATA
UNIQUE		|1		|itemid,parent_itemid

TABLE|host_discovery|hostid|ZBX_SYNC,ZBX_DATA
FIELD		|hostid		|t_id		|	|NOT NULL	|0			|1|hosts
FIELD		|parent_hostid	|t_id		|	|NULL		|ZBX_SYNC		|2|hosts	|hostid		|RESTRICT
FIELD		|parent_itemid	|t_id		|	|NULL		|ZBX_SYNC		|3|items	|itemid		|RESTRICT
FIELD		|host		|t_varchar(64)	|''	|NOT NULL	|ZBX_NODATA
FIELD		|lastcheck	|t_integer	|'0'	|NOT NULL	|ZBX_NODATA
FIELD		|ts_delete	|t_time		|'0'	|NOT NULL	|ZBX_NODATA

TABLE|interface_discovery|interfaceid|ZBX_SYNC
FIELD		|interfaceid	|t_id		|	|NOT NULL	|ZBX_SYNC		|1|interface
FIELD		|parent_interfaceid|t_id	|	|NOT NULL	|ZBX_SYNC		|2|interface	|interfaceid

TABLE|profiles|profileid|0
FIELD		|profileid	|t_id		|	|NOT NULL	|0
FIELD		|userid		|t_id		|	|NOT NULL	|0			|1|users
FIELD		|idx		|t_varchar(96)	|''	|NOT NULL	|0
FIELD		|idx2		|t_id		|'0'	|NOT NULL	|0
FIELD		|value_id	|t_id		|'0'	|NOT NULL	|0
FIELD		|value_int	|t_integer	|'0'	|NOT NULL	|0
FIELD		|value_str	|t_varchar(255)	|''	|NOT NULL	|0
FIELD		|source		|t_varchar(96)	|''	|NOT NULL	|0
FIELD		|type		|t_integer	|'0'	|NOT NULL	|0
INDEX		|1		|userid,idx,idx2
INDEX		|2		|userid,profileid

TABLE|sessions|sessionid|0
FIELD		|sessionid	|t_varchar(32)	|''	|NOT NULL	|0
FIELD		|userid		|t_id		|	|NOT NULL	|0			|1|users
FIELD		|lastaccess	|t_integer	|'0'	|NOT NULL	|0
FIELD		|status		|t_integer	|'0'	|NOT NULL	|0
INDEX		|1		|userid,status

TABLE|trigger_discovery|triggerdiscoveryid|ZBX_SYNC
FIELD		|triggerdiscoveryid|t_id	|	|NOT NULL	|0
FIELD		|triggerid	|t_id		|	|NOT NULL	|ZBX_SYNC		|1|triggers
FIELD		|parent_triggerid|t_id		|	|NOT NULL	|ZBX_SYNC		|2|triggers	|triggerid
FIELD		|name		|t_varchar(255)	|''	|NOT NULL	|0
UNIQUE		|1		|triggerid,parent_triggerid

TABLE|user_history|userhistoryid|0
FIELD		|userhistoryid	|t_id		|	|NOT NULL	|0
FIELD		|userid		|t_id		|	|NOT NULL	|0			|1|users
FIELD		|title1		|t_varchar(255)	|''	|NOT NULL	|0
FIELD		|url1		|t_varchar(255)	|''	|NOT NULL	|0
FIELD		|title2		|t_varchar(255)	|''	|NOT NULL	|0
FIELD		|url2		|t_varchar(255)	|''	|NOT NULL	|0
FIELD		|title3		|t_varchar(255)	|''	|NOT NULL	|0
FIELD		|url3		|t_varchar(255)	|''	|NOT NULL	|0
FIELD		|title4		|t_varchar(255)	|''	|NOT NULL	|0
FIELD		|url4		|t_varchar(255)	|''	|NOT NULL	|0
FIELD		|title5		|t_varchar(255)	|''	|NOT NULL	|0
FIELD		|url5		|t_varchar(255)	|''	|NOT NULL	|0
UNIQUE		|1		|userid

TABLE|application_template|application_templateid|ZBX_SYNC,ZBX_DATA
FIELD		|application_templateid	|t_id	|	|NOT NULL	|0
FIELD		|applicationid		|t_id	|	|NOT NULL	|ZBX_SYNC		|1|applications
FIELD		|templateid		|t_id	|	|NOT NULL	|ZBX_SYNC		|2|applications	|applicationid
UNIQUE		|1			|applicationid,templateid

TABLE|dbversion||
FIELD		|mandatory	|t_integer	|'0'	|NOT NULL	|
FIELD		|optional	|t_integer	|'0'	|NOT NULL	|
<<<<<<< HEAD
ROW		|2010119	|2010119
=======
ROW		|2010101	|2010101
>>>>>>> 8b04e731
<|MERGE_RESOLUTION|>--- conflicted
+++ resolved
@@ -1262,8 +1262,4 @@
 TABLE|dbversion||
 FIELD		|mandatory	|t_integer	|'0'	|NOT NULL	|
 FIELD		|optional	|t_integer	|'0'	|NOT NULL	|
-<<<<<<< HEAD
-ROW		|2010119	|2010119
-=======
-ROW		|2010101	|2010101
->>>>>>> 8b04e731
+ROW		|2010120	|2010120