--- conflicted
+++ resolved
@@ -333,11 +333,8 @@
 FIELD		|state		|t_integer	|'0'	|NOT NULL	|ZBX_NODATA
 FIELD		|snmpv3_contextname|t_varchar(255)|''	|NOT NULL	|ZBX_PROXY
 FIELD		|evaltype	|t_integer	|'0'	|NOT NULL	|0
-<<<<<<< HEAD
+FIELD		|jmx_endpoint	|t_varchar(255)	|''	|NOT NULL	|ZBX_PROXY
 FIELD		|master_itemid	|t_id		|	|NULL		|0			|5|items	|itemid
-=======
-FIELD		|jmx_endpoint	|t_varchar(255)	|''	|NOT NULL	|ZBX_PROXY
->>>>>>> 18a790cd
 UNIQUE		|1		|hostid,key_
 INDEX		|3		|status
 INDEX		|4		|templateid
@@ -1531,8 +1528,4 @@
 TABLE|dbversion||
 FIELD		|mandatory	|t_integer	|'0'	|NOT NULL	|
 FIELD		|optional	|t_integer	|'0'	|NOT NULL	|
-<<<<<<< HEAD
-ROW		|3030071	|3030071
-=======
-ROW		|3030147	|3030147
->>>>>>> 18a790cd
+ROW		|3030145	|3030145