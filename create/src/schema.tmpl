--- conflicted
+++ resolved
@@ -1282,8 +1282,4 @@
 TABLE|dbversion||
 FIELD		|mandatory	|t_integer	|'0'	|NOT NULL	|
 FIELD		|optional	|t_integer	|'0'	|NOT NULL	|
-<<<<<<< HEAD
-ROW		|2050007	|2050007
-=======
-ROW		|2050010	|2050010
->>>>>>> ab2a94d5
+ROW		|2050011	|2050011