--
-- Copyright (C) 2001-2025 Zabbix SIA
--
-- This program is free software: you can redistribute it and/or modify it under the terms of
-- the GNU Affero General Public License as published by the Free Software Foundation, version 3.
--
-- This program is distributed in the hope that it will be useful, but WITHOUT ANY WARRANTY;
-- without even the implied warranty of MERCHANTABILITY or FITNESS FOR A PARTICULAR PURPOSE.
-- See the GNU Affero General Public License for more details.
--
-- You should have received a copy of the GNU Affero General Public License along with this program.
-- If not, see <https://www.gnu.org/licenses/>.
--

--
-- Do not use spaces
-- Tables must be sorted to match referential integrity rules
--

TABLE|role|roleid|ZBX_DATA
FIELD		|roleid		|t_id		|	|NOT NULL	|0
FIELD		|name		|t_varchar(255)	|''	|NOT NULL	|0
FIELD		|type		|t_integer	|'0'	|NOT NULL	|0
FIELD		|readonly	|t_integer	|'0'	|NOT NULL	|0
UNIQUE		|1		|name

TABLE|ugset|ugsetid|ZBX_DATA
FIELD		|ugsetid	|t_id		|	|NOT NULL	|0
FIELD		|hash		|t_varchar(64)	|''	|NOT NULL	|0
INDEX		|1		|hash

TABLE|users|userid|ZBX_DATA
FIELD		|userid		|t_id		|	|NOT NULL	|0
FIELD		|username	|t_varchar(100)	|''	|NOT NULL	|0
FIELD		|name		|t_varchar(100)	|''	|NOT NULL	|0
FIELD		|surname	|t_varchar(100)	|''	|NOT NULL	|0
FIELD		|passwd		|t_varchar(60)	|''	|NOT NULL	|0
FIELD		|url		|t_varchar(2048)|''	|NOT NULL	|0
FIELD		|autologin	|t_integer	|'0'	|NOT NULL	|0
FIELD		|autologout	|t_varchar(32)	|'15m'	|NOT NULL	|0
FIELD		|lang		|t_varchar(7)	|'default'|NOT NULL	|ZBX_NODATA
FIELD		|refresh	|t_varchar(32)	|'30s'	|NOT NULL	|0
FIELD		|theme		|t_varchar(128)	|'default'|NOT NULL	|ZBX_NODATA
FIELD		|attempt_failed	|t_integer	|0	|NOT NULL	|ZBX_NODATA
FIELD		|attempt_ip	|t_varchar(39)	|''	|NOT NULL	|ZBX_NODATA
FIELD		|attempt_clock	|t_integer	|0	|NOT NULL	|ZBX_NODATA
FIELD		|rows_per_page	|t_integer	|50	|NOT NULL	|0
FIELD		|timezone	|t_varchar(50)	|'default'|NOT NULL	|ZBX_NODATA
FIELD		|roleid		|t_id			|NULL	|NULL	|0	|1|role
FIELD		|userdirectoryid	|t_id	|NULL	|NULL	|ZBX_NODATA	|2|userdirectory	|userdirectoryid	|RESTRICT
FIELD		|ts_provisioned		|t_time	|'0'	|NOT NULL	|ZBX_NODATA
UNIQUE		|1		|username
INDEX		|2		|userdirectoryid
INDEX		|3		|roleid

TABLE|maintenances|maintenanceid|ZBX_DATA
FIELD		|maintenanceid	|t_id		|	|NOT NULL	|0
FIELD		|name		|t_varchar(128)	|''	|NOT NULL	|0
FIELD		|maintenance_type|t_integer	|'0'	|NOT NULL	|0
FIELD		|description	|t_text		|''	|NOT NULL	|0
FIELD		|active_since	|t_integer	|'0'	|NOT NULL	|0
FIELD		|active_till	|t_integer	|'0'	|NOT NULL	|0
FIELD		|tags_evaltype	|t_integer	|'0'	|NOT NULL	|0
INDEX		|1		|active_since,active_till
UNIQUE		|2		|name

TABLE|hgset|hgsetid|ZBX_TEMPLATE
FIELD		|hgsetid	|t_id		|	|NOT NULL	|0
FIELD		|hash		|t_varchar(64)	|''	|NOT NULL	|0
INDEX		|1		|hash

TABLE|hosts|hostid|ZBX_TEMPLATE
FIELD		|hostid		|t_id		|	|NOT NULL	|0
FIELD		|proxyid	|t_id		|	|NULL		|0			|1|proxy	|proxyid	|RESTRICT
FIELD		|host		|t_varchar(128)	|''	|NOT NULL	|ZBX_PROXY
FIELD		|status		|t_integer	|'0'	|NOT NULL	|ZBX_PROXY
FIELD		|ipmi_authtype	|t_integer	|'-1'	|NOT NULL	|ZBX_PROXY
FIELD		|ipmi_privilege	|t_integer	|'2'	|NOT NULL	|ZBX_PROXY
FIELD		|ipmi_username	|t_varchar(16)	|''	|NOT NULL	|ZBX_PROXY
FIELD		|ipmi_password	|t_varchar(20)	|''	|NOT NULL	|ZBX_PROXY
FIELD		|maintenanceid	|t_id		|	|NULL		|ZBX_NODATA		|2|maintenances	|		|RESTRICT
FIELD		|maintenance_status|t_integer	|'0'	|NOT NULL	|ZBX_NODATA
FIELD		|maintenance_type|t_integer	|'0'	|NOT NULL	|ZBX_NODATA
FIELD		|maintenance_from|t_integer	|'0'	|NOT NULL	|ZBX_NODATA
FIELD		|name		|t_varchar(128)	|''	|NOT NULL	|ZBX_PROXY
FIELD		|flags		|t_integer	|'0'	|NOT NULL	|0
FIELD		|templateid	|t_id		|	|NULL		|0			|3|hosts	|hostid		|RESTRICT
FIELD		|description	|t_text		|''	|NOT NULL	|0
FIELD		|tls_connect	|t_integer	|'1'	|NOT NULL	|ZBX_PROXY
FIELD		|tls_accept	|t_integer	|'1'	|NOT NULL	|ZBX_PROXY
FIELD		|tls_issuer	|t_varchar(1024)|''	|NOT NULL	|ZBX_PROXY
FIELD		|tls_subject	|t_varchar(1024)|''	|NOT NULL	|ZBX_PROXY
FIELD		|tls_psk_identity|t_varchar(128)|''	|NOT NULL	|ZBX_PROXY
FIELD		|tls_psk	|t_varchar(512)	|''	|NOT NULL	|ZBX_PROXY
FIELD		|discover	|t_integer	|'0'	|NOT NULL	|0
FIELD		|custom_interfaces|t_integer	|'0'	|NOT NULL	|0
FIELD		|uuid		|t_varchar(32)	|''	|NOT NULL	|0
FIELD		|name_upper	|t_varchar(128)	|''	|NOT NULL	|0
FIELD		|vendor_name	|t_varchar(64)	|''	|NOT NULL	|0
FIELD		|vendor_version	|t_varchar(32)	|''	|NOT NULL	|0
FIELD		|proxy_groupid	|t_id		|	|NULL		|0			|4|proxy_group|	|RESTRICT
FIELD		|monitored_by	|t_integer	|'0'|NOT NULL	|0
FIELD		|wizard_ready	|t_integer	|'0'|NOT NULL	|0
FIELD		|readme			|t_text		|''	|NOT NULL	|0
INDEX		|1		|host
INDEX		|2		|status
INDEX		|3		|proxyid
INDEX		|4		|name
INDEX		|5		|maintenanceid
INDEX		|6		|name_upper
INDEX		|7		|templateid
INDEX		|8		|proxy_groupid
INDEX		|9		|uuid
CHANGELOG	|1
UPD_TRIG_FUNC	|name		|name_upper	|hostid	|upper

TABLE|hstgrp|groupid|ZBX_DATA
FIELD		|groupid	|t_id		|	|NOT NULL	|0
FIELD		|name		|t_varchar(255)	|''	|NOT NULL	|0
FIELD		|flags		|t_integer	|'0'	|NOT NULL	|0
FIELD		|uuid		|t_varchar(32)	|''	|NOT NULL	|0
FIELD		|type		|t_integer	|'0'	|NOT NULL	|0
UNIQUE		|1		|type,name
INDEX		|2		|uuid

TABLE|hgset_group|hgsetid,groupid|ZBX_TEMPLATE
FIELD		|hgsetid	|t_id		|	|NOT NULL	|0			|1|hgset
FIELD		|groupid	|t_id		|	|NOT NULL	|0			|2|hstgrp	|		|RESTRICT
INDEX		|1		|groupid

TABLE|host_hgset|hostid|ZBX_TEMPLATE
FIELD		|hostid		|t_id		|	|NOT NULL	|0			|1|hosts
FIELD		|hgsetid	|t_id		|	|NOT NULL	|0			|2|hgset	|		|RESTRICT
INDEX		|1		|hgsetid

TABLE|group_prototype|group_prototypeid|ZBX_TEMPLATE
FIELD		|group_prototypeid|t_id		|	|NOT NULL	|0
FIELD		|hostid		|t_id		|	|NOT NULL	|0			|1|hosts
FIELD		|name		|t_varchar(255)	|''	|NOT NULL	|0
FIELD		|groupid	|t_id		|	|NULL		|0			|2|hstgrp	|		|RESTRICT
FIELD		|templateid	|t_id		|	|NULL		|0			|3|group_prototype|group_prototypeid
INDEX		|1		|hostid
INDEX		|2		|groupid
INDEX		|3		|templateid

TABLE|group_discovery|groupdiscoveryid|ZBX_TEMPLATE
FIELD		|groupdiscoveryid|t_id		|	|NOT NULL	|0
FIELD		|groupid	|t_id		|	|NOT NULL	|0			|1|hstgrp
FIELD		|parent_group_prototypeid|t_id	|	|NOT NULL	|0			|2|group_prototype|group_prototypeid|RESTRICT
FIELD		|name		|t_varchar(255)	|''	|NOT NULL	|ZBX_NODATA
FIELD		|lastcheck	|t_integer	|'0'	|NOT NULL	|ZBX_NODATA
FIELD		|ts_delete	|t_time		|'0'	|NOT NULL	|ZBX_NODATA
FIELD		|status		|t_integer	|'0'	|NOT NULL	|ZBX_NODATA
UNIQUE		|1		|groupid,parent_group_prototypeid
INDEX		|2		|parent_group_prototypeid

TABLE|drules|druleid|ZBX_DATA
FIELD		|druleid	|t_id		|	|NOT NULL	|0
FIELD		|proxyid	|t_id		|	|NULL		|0			|1|proxy	|proxyid	|RESTRICT
FIELD		|name		|t_varchar(255)	|''	|NOT NULL	|ZBX_PROXY
FIELD		|iprange	|t_varchar(2048)|''	|NOT NULL	|ZBX_PROXY
FIELD		|delay		|t_varchar(255)	|'1h'	|NOT NULL	|ZBX_PROXY
FIELD		|status		|t_integer	|'0'	|NOT NULL	|0
FIELD		|concurrency_max|t_integer	|'0'	|NOT NULL	|ZBX_PROXY
FIELD		|error		|t_varchar(2048)|''	|NOT NULL	|ZBX_NODATA
INDEX		|1		|proxyid
UNIQUE		|2		|name
CHANGELOG	|9

TABLE|dchecks|dcheckid|ZBX_DATA
FIELD		|dcheckid	|t_id		|	|NOT NULL	|0
FIELD		|druleid	|t_id		|	|NOT NULL	|ZBX_PROXY		|1|drules	|		|RESTRICT
FIELD		|type		|t_integer	|'0'	|NOT NULL	|ZBX_PROXY
FIELD		|key_		|t_varchar(2048)|''	|NOT NULL	|ZBX_PROXY
FIELD		|snmp_community	|t_varchar(255)	|''	|NOT NULL	|ZBX_PROXY
FIELD		|ports		|t_varchar(255)	|'0'	|NOT NULL	|ZBX_PROXY
FIELD		|snmpv3_securityname|t_varchar(64)|''	|NOT NULL	|ZBX_PROXY
FIELD		|snmpv3_securitylevel|t_integer	|'0'	|NOT NULL	|ZBX_PROXY
FIELD		|snmpv3_authpassphrase|t_varchar(64)|''	|NOT NULL	|ZBX_PROXY
FIELD		|snmpv3_privpassphrase|t_varchar(64)|''	|NOT NULL	|ZBX_PROXY
FIELD		|uniq		|t_integer	|'0'	|NOT NULL	|ZBX_PROXY
FIELD		|snmpv3_authprotocol|t_integer	|'0'	|NOT NULL	|ZBX_PROXY
FIELD		|snmpv3_privprotocol|t_integer	|'0'	|NOT NULL	|ZBX_PROXY
FIELD		|snmpv3_contextname|t_varchar(255)|''	|NOT NULL	|ZBX_PROXY
FIELD		|host_source|t_integer	|'1'	|NOT NULL	|ZBX_PROXY
FIELD		|name_source|t_integer	|'0'	|NOT NULL	|ZBX_PROXY
FIELD		|allow_redirect|t_integer	|'0'	|NOT NULL	|ZBX_PROXY
INDEX		|1		|druleid,host_source,name_source
CHANGELOG	|10

TABLE|httptest|httptestid|ZBX_TEMPLATE
FIELD		|httptestid	|t_id		|	|NOT NULL	|0
FIELD		|name		|t_varchar(64)	|''	|NOT NULL	|ZBX_PROXY
FIELD		|delay		|t_varchar(255)	|'1m'	|NOT NULL	|ZBX_PROXY
FIELD		|status		|t_integer	|'0'	|NOT NULL	|ZBX_PROXY
FIELD		|agent		|t_varchar(255)	|'Zabbix'|NOT NULL	|ZBX_PROXY
FIELD		|authentication	|t_integer	|'0'	|NOT NULL	|ZBX_PROXY,ZBX_NODATA
FIELD		|http_user	|t_varchar(255)	|''	|NOT NULL	|ZBX_PROXY,ZBX_NODATA
FIELD		|http_password	|t_varchar(255)	|''	|NOT NULL	|ZBX_PROXY,ZBX_NODATA
FIELD		|hostid		|t_id		|	|NOT NULL	|ZBX_PROXY		|2|hosts	|		|RESTRICT
FIELD		|templateid	|t_id		|	|NULL		|0			|3|httptest	|httptestid	|RESTRICT
FIELD		|http_proxy	|t_varchar(255)	|''	|NOT NULL	|ZBX_PROXY
FIELD		|retries	|t_integer	|'1'	|NOT NULL	|ZBX_PROXY,ZBX_NODATA
FIELD		|ssl_cert_file	|t_varchar(255)	|''	|NOT NULL	|ZBX_PROXY,ZBX_NODATA
FIELD		|ssl_key_file	|t_varchar(255)	|''	|NOT NULL	|ZBX_PROXY,ZBX_NODATA
FIELD		|ssl_key_password|t_varchar(64)	|''	|NOT NULL	|ZBX_PROXY,ZBX_NODATA
FIELD		|verify_peer	|t_integer	|'0'	|NOT NULL	|ZBX_PROXY
FIELD		|verify_host	|t_integer	|'0'	|NOT NULL	|ZBX_PROXY
FIELD		|uuid		|t_varchar(32)	|''	|NOT NULL	|0
UNIQUE		|2		|hostid,name
INDEX		|3		|status
INDEX		|4		|templateid
INDEX		|5		|uuid
CHANGELOG	|11

TABLE|httpstep|httpstepid|ZBX_TEMPLATE
FIELD		|httpstepid	|t_id		|	|NOT NULL	|0
FIELD		|httptestid	|t_id		|	|NOT NULL	|ZBX_PROXY		|1|httptest	|		|RESTRICT
FIELD		|name		|t_varchar(64)	|''	|NOT NULL	|ZBX_PROXY
FIELD		|no		|t_integer	|'0'	|NOT NULL	|ZBX_PROXY
FIELD		|url		|t_varchar(2048)|''	|NOT NULL	|ZBX_PROXY
FIELD		|timeout	|t_varchar(255)	|'15s'	|NOT NULL	|ZBX_PROXY
FIELD		|posts		|t_text		|''	|NOT NULL	|ZBX_PROXY
FIELD		|required	|t_varchar(255)	|''	|NOT NULL	|ZBX_PROXY
FIELD		|status_codes	|t_varchar(255)	|''	|NOT NULL	|ZBX_PROXY
FIELD		|follow_redirects|t_integer	|'1'	|NOT NULL	|ZBX_PROXY
FIELD		|retrieve_mode	|t_integer	|'0'	|NOT NULL	|ZBX_PROXY
FIELD		|post_type	|t_integer	|'0'	|NOT NULL	|ZBX_PROXY
INDEX		|1		|httptestid
CHANGELOG	|14

TABLE|interface|interfaceid|ZBX_TEMPLATE
FIELD		|interfaceid	|t_id		|	|NOT NULL	|0
FIELD		|hostid		|t_id		|	|NOT NULL	|ZBX_PROXY		|1|hosts
FIELD		|main		|t_integer	|'0'	|NOT NULL	|ZBX_PROXY
FIELD		|type		|t_integer	|'1'	|NOT NULL	|ZBX_PROXY
FIELD		|useip		|t_integer	|'1'	|NOT NULL	|ZBX_PROXY
FIELD		|ip		|t_varchar(64)	|'127.0.0.1'|NOT NULL	|ZBX_PROXY
FIELD		|dns		|t_varchar(255)	|''	|NOT NULL	|ZBX_PROXY
FIELD		|port		|t_varchar(64)	|'10050'|NOT NULL	|ZBX_PROXY
FIELD		|available	|t_integer	|'0'	|NOT NULL	|ZBX_PROXY,ZBX_NODATA
FIELD		|error		|t_varchar(2048)|''	|NOT NULL	|ZBX_NODATA
FIELD		|errors_from	|t_integer	|'0'	|NOT NULL	|ZBX_NODATA
FIELD		|disable_until	|t_integer	|'0'	|NOT NULL	|ZBX_NODATA
INDEX		|1		|hostid,type
INDEX		|2		|ip,dns
INDEX		|3		|available

TABLE|valuemap|valuemapid|ZBX_TEMPLATE
FIELD		|valuemapid	|t_id		|	|NOT NULL	|0
FIELD		|hostid		|t_id		|	|NOT NULL	|0			|1|hosts
FIELD		|name		|t_varchar(64)	|''	|NOT NULL	|0
FIELD		|uuid		|t_varchar(32)	|''	|NOT NULL	|0
UNIQUE		|1		|hostid,name
INDEX		|2		|uuid

TABLE|items|itemid|ZBX_TEMPLATE
FIELD		|itemid		|t_id		|	|NOT NULL	|0
FIELD		|type		|t_integer	|'0'	|NOT NULL	|ZBX_PROXY
FIELD		|snmp_oid	|t_varchar(512)	|''	|NOT NULL	|ZBX_PROXY
FIELD		|hostid		|t_id		|	|NOT NULL	|ZBX_PROXY		|1|hosts	|		|RESTRICT
FIELD		|name		|t_varchar(255)	|''	|NOT NULL	|0
FIELD		|key_		|t_varchar(2048)|''	|NOT NULL	|ZBX_PROXY
FIELD		|delay		|t_varchar(1024)|'0'	|NOT NULL	|ZBX_PROXY
FIELD		|history	|t_varchar(255)	|'31d'	|NOT NULL	|ZBX_PROXY
FIELD		|trends		|t_varchar(255)	|'365d'	|NOT NULL	|0
FIELD		|status		|t_integer	|'0'	|NOT NULL	|ZBX_PROXY
FIELD		|value_type	|t_integer	|'0'	|NOT NULL	|ZBX_PROXY
FIELD		|trapper_hosts	|t_varchar(255)	|''	|NOT NULL	|ZBX_PROXY
FIELD		|units		|t_varchar(255)	|''	|NOT NULL	|0
FIELD		|formula	|t_varchar(255)	|''	|NOT NULL	|0
FIELD		|logtimefmt	|t_varchar(64)	|''	|NOT NULL	|ZBX_PROXY
FIELD		|templateid	|t_id		|	|NULL		|0			|2|items	|itemid		|RESTRICT
FIELD		|valuemapid	|t_id		|	|NULL		|0			|3|valuemap	|		|RESTRICT
FIELD		|params		|t_text		|''	|NOT NULL	|ZBX_PROXY
FIELD		|ipmi_sensor	|t_varchar(128)	|''	|NOT NULL	|ZBX_PROXY
FIELD		|authtype	|t_integer	|'0'	|NOT NULL	|ZBX_PROXY
FIELD		|username	|t_varchar(255)	|''	|NOT NULL	|ZBX_PROXY
FIELD		|password	|t_varchar(255)	|''	|NOT NULL	|ZBX_PROXY
FIELD		|publickey	|t_varchar(64)	|''	|NOT NULL	|ZBX_PROXY
FIELD		|privatekey	|t_varchar(64)	|''	|NOT NULL	|ZBX_PROXY
FIELD		|flags		|t_integer	|'0'	|NOT NULL	|ZBX_PROXY
FIELD		|interfaceid	|t_id		|	|NULL		|ZBX_PROXY		|4|interface	|		|RESTRICT
FIELD		|description	|t_text		|''	|NOT NULL	|0
FIELD		|inventory_link	|t_integer	|'0'	|NOT NULL	|ZBX_PROXY
FIELD		|lifetime	|t_varchar(255)	|'7d'	|NOT NULL	|0
FIELD		|evaltype	|t_integer	|'0'	|NOT NULL	|0
FIELD		|jmx_endpoint	|t_varchar(255)	|''	|NOT NULL	|ZBX_PROXY
FIELD		|master_itemid	|t_id		|	|NULL		|ZBX_PROXY		|5|items	|itemid		|RESTRICT
FIELD		|timeout	|t_varchar(255)	|''	|NOT NULL	|ZBX_PROXY
FIELD		|url		|t_varchar(2048)|''	|NOT NULL	|ZBX_PROXY
FIELD		|query_fields	|t_text		|''	|NOT NULL	|ZBX_PROXY
FIELD		|posts		|t_text		|''	|NOT NULL	|ZBX_PROXY
FIELD		|status_codes	|t_varchar(255)	|'200'	|NOT NULL	|ZBX_PROXY
FIELD		|follow_redirects|t_integer	|'1'	|NOT NULL	|ZBX_PROXY
FIELD		|post_type	|t_integer	|'0'	|NOT NULL	|ZBX_PROXY
FIELD		|http_proxy	|t_varchar(255)	|''	|NOT NULL	|ZBX_PROXY
FIELD		|headers	|t_text		|''	|NOT NULL	|ZBX_PROXY
FIELD		|retrieve_mode	|t_integer	|'0'	|NOT NULL	|ZBX_PROXY
FIELD		|request_method	|t_integer	|'0'	|NOT NULL	|ZBX_PROXY
FIELD		|output_format	|t_integer	|'0'	|NOT NULL	|ZBX_PROXY
FIELD		|ssl_cert_file	|t_varchar(255)	|''	|NOT NULL	|ZBX_PROXY,ZBX_NODATA
FIELD		|ssl_key_file	|t_varchar(255)	|''	|NOT NULL	|ZBX_PROXY,ZBX_NODATA
FIELD		|ssl_key_password|t_varchar(64)	|''	|NOT NULL	|ZBX_PROXY,ZBX_NODATA
FIELD		|verify_peer	|t_integer	|'0'	|NOT NULL	|ZBX_PROXY
FIELD		|verify_host	|t_integer	|'0'	|NOT NULL	|ZBX_PROXY
FIELD		|allow_traps	|t_integer	|'0'	|NOT NULL	|ZBX_PROXY
FIELD		|discover	|t_integer	|'0'	|NOT NULL	|0
FIELD		|uuid		|t_varchar(32)	|''	|NOT NULL	|0
FIELD		|lifetime_type	|t_integer	|'0'	|NOT NULL	|0
FIELD		|enabled_lifetime_type|t_integer|'2'	|NOT NULL	|0
FIELD		|enabled_lifetime|t_varchar(255)|'0'	|NOT NULL	|0
INDEX		|1		|hostid,key_(764)
INDEX		|3		|status
INDEX		|4		|templateid
INDEX		|5		|valuemapid
INDEX		|6		|interfaceid
INDEX		|7		|master_itemid
INDEX		|8		|key_(768)
INDEX		|10		|uuid
CHANGELOG	|3

TABLE|httpstepitem|httpstepitemid|ZBX_TEMPLATE
FIELD		|httpstepitemid	|t_id		|	|NOT NULL	|0
FIELD		|httpstepid	|t_id		|	|NOT NULL	|ZBX_PROXY		|1|httpstep	|		|RESTRICT
FIELD		|itemid		|t_id		|	|NOT NULL	|ZBX_PROXY		|2|items	|		|RESTRICT
FIELD		|type		|t_integer	|'0'	|NOT NULL	|ZBX_PROXY
UNIQUE		|1		|httpstepid,itemid
INDEX		|2		|itemid
CHANGELOG	|16

TABLE|httptestitem|httptestitemid|ZBX_TEMPLATE
FIELD		|httptestitemid	|t_id		|	|NOT NULL	|0
FIELD		|httptestid	|t_id		|	|NOT NULL	|ZBX_PROXY		|1|httptest	|		|RESTRICT
FIELD		|itemid		|t_id		|	|NOT NULL	|ZBX_PROXY		|2|items	|		|RESTRICT
FIELD		|type		|t_integer	|'0'	|NOT NULL	|ZBX_PROXY
UNIQUE		|1		|httptestid,itemid
INDEX		|2		|itemid
CHANGELOG	|13

TABLE|media_type|mediatypeid|ZBX_DATA
FIELD		|mediatypeid	|t_id		|	|NOT NULL	|0
FIELD		|type		|t_integer	|'0'	|NOT NULL	|0
FIELD		|name		|t_varchar(100)	|''	|NOT NULL	|0
FIELD		|smtp_server	|t_varchar(255)	|''	|NOT NULL	|0
FIELD		|smtp_helo	|t_varchar(255)	|''	|NOT NULL	|0
FIELD		|smtp_email	|t_varchar(255)	|''	|NOT NULL	|0
FIELD		|exec_path	|t_varchar(255)	|''	|NOT NULL	|0
FIELD		|gsm_modem	|t_varchar(255)	|''	|NOT NULL	|0
FIELD		|username	|t_varchar(255)	|''	|NOT NULL	|0
FIELD		|passwd		|t_varchar(255)	|''	|NOT NULL	|0
FIELD		|status		|t_integer	|'1'	|NOT NULL	|ZBX_NODATA
FIELD		|smtp_port	|t_integer	|'25'	|NOT NULL	|0
FIELD		|smtp_security	|t_integer	|'0'	|NOT NULL	|0
FIELD		|smtp_verify_peer|t_integer	|'0'	|NOT NULL	|0
FIELD		|smtp_verify_host|t_integer	|'0'	|NOT NULL	|0
FIELD		|smtp_authentication|t_integer	|'0'	|NOT NULL	|0
FIELD		|maxsessions	|t_integer	|'1'	|NOT NULL	|0
FIELD		|maxattempts	|t_integer	|'3'	|NOT NULL	|0
FIELD		|attempt_interval|t_varchar(32)	|'10s'	|NOT NULL	|0
FIELD		|message_format	|t_integer	|'1'	|NOT NULL	|0
FIELD		|script		|t_text		|''	|NOT NULL	|0
FIELD		|timeout	|t_varchar(32)	|'30s'	|NOT NULL	|0
FIELD		|process_tags	|t_integer	|'0'	|NOT NULL	|0
FIELD		|show_event_menu|t_integer	|'0'	|NOT NULL	|0
FIELD		|event_menu_url	|t_varchar(2048)|''	|NOT NULL	|0
FIELD		|event_menu_name|t_varchar(255)	|''	|NOT NULL	|0
FIELD		|description	|t_text		|''	|NOT NULL	|0
FIELD		|provider	|t_integer	|'0'	|NOT NULL	|0
UNIQUE		|1		|name

TABLE|media_type_oauth|mediatypeid|0
FIELD		|mediatypeid			|t_id			|	|NOT NULL	|0		|1|media_type
FIELD		|redirection_url		|t_varchar(2048)|''	|NOT NULL	|0
FIELD		|client_id				|t_varchar(255)	|''	|NOT NULL	|0
FIELD		|client_secret			|t_varchar(255)	|''	|NOT NULL	|0
FIELD		|authorization_url		|t_varchar(2048)|''	|NOT NULL	|0
FIELD		|tokens_status			|t_integer		|'0'|NOT NULL	|0
FIELD		|access_token			|t_text			|''	|NOT NULL	|0
FIELD		|access_token_updated	|t_time			|'0'|NOT NULL	|0
FIELD		|access_expires_in		|t_integer		|'0'|NOT NULL	|0
FIELD		|refresh_token			|t_text			|''	|NOT NULL	|0
FIELD		|token_url				|t_varchar(2048)|''	|NOT NULL	|0

TABLE|media_type_param|mediatype_paramid|ZBX_DATA
FIELD		|mediatype_paramid|t_id		|	|NOT NULL	|0
FIELD		|mediatypeid	|t_id		|	|NOT NULL	|0			|1|media_type
FIELD		|name		|t_varchar(255)	|''	|NOT NULL	|0
FIELD		|value		|t_varchar(2048)|''	|NOT NULL	|0
FIELD		|sortorder	|t_integer	|'0'	|NOT NULL	|0
INDEX		|1		|mediatypeid

TABLE|media_type_message|mediatype_messageid|ZBX_DATA
FIELD		|mediatype_messageid|t_id	|	|NOT NULL	|0
FIELD		|mediatypeid	|t_id		|	|NOT NULL	|0			|1|media_type
FIELD		|eventsource	|t_integer	|	|NOT NULL	|0
FIELD		|recovery	|t_integer	|	|NOT NULL	|0
FIELD		|subject	|t_varchar(255)	|''	|NOT NULL	|0
FIELD		|message	|t_text		|''	|NOT NULL	|0
UNIQUE		|1		|mediatypeid,eventsource,recovery

TABLE|usrgrp|usrgrpid|ZBX_DATA
FIELD		|usrgrpid	|t_id		|	|NOT NULL	|0
FIELD		|name		|t_varchar(64)	|''	|NOT NULL	|0
FIELD		|gui_access	|t_integer	|'0'	|NOT NULL	|0
FIELD		|users_status	|t_integer	|'0'	|NOT NULL	|0
FIELD		|debug_mode	|t_integer	|'0'	|NOT NULL	|0
FIELD		|userdirectoryid|t_id		|NULL	|NULL		|0			|2|userdirectory	|	|RESTRICT
FIELD		|mfa_status	|t_integer	|'0'	|NOT NULL	|0
FIELD		|mfaid		|t_id	|	|NULL	|0 |3|mfa	|	|RESTRICT
UNIQUE		|1		|name
INDEX		|2		|userdirectoryid
INDEX		|3		|mfaid

TABLE|users_groups|id|ZBX_DATA
FIELD		|id		|t_id		|	|NOT NULL	|0
FIELD		|usrgrpid	|t_id		|	|NOT NULL	|0			|1|usrgrp
FIELD		|userid		|t_id		|	|NOT NULL	|0			|2|users
UNIQUE		|1		|usrgrpid,userid
INDEX		|2		|userid

TABLE|ugset_group|ugsetid,usrgrpid|ZBX_DATA
FIELD		|ugsetid	|t_id		|	|NOT NULL	|0			|1|ugset
FIELD		|usrgrpid	|t_id		|	|NOT NULL	|0			|2|usrgrp	|		|RESTRICT
INDEX		|1		|usrgrpid

TABLE|user_ugset|userid|ZBX_DATA
FIELD		|userid		|t_id		|	|NOT NULL	|0			|1|users
FIELD		|ugsetid	|t_id		|	|NOT NULL	|0			|2|ugset	|		|RESTRICT
INDEX		|1		|ugsetid

TABLE|scripts|scriptid|ZBX_DATA
FIELD		|scriptid			|t_id		|	|NOT NULL	|0
FIELD		|name				|t_varchar(255)	|''	|NOT NULL	|0
FIELD		|command			|t_text		|''	|NOT NULL	|0
FIELD		|host_access			|t_integer	|'2'	|NOT NULL	|0
FIELD		|usrgrpid			|t_id		|	|NULL		|0			|1|usrgrp	|		|RESTRICT
FIELD		|groupid			|t_id		|	|NULL		|0			|2|hstgrp	|		|RESTRICT
FIELD		|description			|t_text		|''	|NOT NULL	|0
FIELD		|confirmation			|t_varchar(255)	|''	|NOT NULL	|0
FIELD		|type				|t_integer	|'5'	|NOT NULL	|0
FIELD		|execute_on			|t_integer	|'2'	|NOT NULL	|0
FIELD		|timeout			|t_varchar(32)	|'30s'	|NOT NULL	|0
FIELD		|scope				|t_integer	|'1'	|NOT NULL	|0
FIELD		|port				|t_varchar(64)	|''	|NOT NULL	|0
FIELD		|authtype			|t_integer	|'0'	|NOT NULL	|0
FIELD		|username			|t_varchar(64)	|''	|NOT NULL	|0
FIELD		|password			|t_varchar(64)	|''	|NOT NULL	|0
FIELD		|publickey			|t_varchar(64)	|''	|NOT NULL	|0
FIELD		|privatekey			|t_varchar(64)	|''	|NOT NULL	|0
FIELD		|menu_path			|t_varchar(255)	|''	|NOT NULL	|0
FIELD		|url				|t_varchar(2048)|''	|NOT NULL	|0
FIELD		|new_window			|t_integer	|'1'	|NOT NULL	|0
FIELD		|manualinput			|t_integer	|'0'	|NOT NULL	|0
FIELD		|manualinput_prompt		|t_varchar(255)	|''	|NOT NULL	|0
FIELD		|manualinput_validator		|t_varchar(2048)|''	|NOT NULL	|0
FIELD		|manualinput_validator_type	|t_integer	|'0'	|NOT NULL	|0
FIELD		|manualinput_default_value	|t_varchar(255)	|''	|NOT NULL	|0
INDEX		|1				|usrgrpid
INDEX		|2				|groupid
UNIQUE		|3				|name,menu_path

TABLE|script_param|script_paramid|ZBX_DATA
FIELD		|script_paramid	|t_id		|	|NOT NULL	|0
FIELD		|scriptid	|t_id		|	|NOT NULL	|0			|1|scripts
FIELD		|name		|t_varchar(255)	|''	|NOT NULL	|0
FIELD		|value		|t_varchar(2048)|''	|NOT NULL	|0
UNIQUE		|1		|scriptid,name

TABLE|actions|actionid|ZBX_DATA
FIELD		|actionid	|t_id		|	|NOT NULL	|0
FIELD		|name		|t_varchar(255)	|''	|NOT NULL	|0
FIELD		|eventsource	|t_integer	|'0'	|NOT NULL	|0
FIELD		|evaltype	|t_integer	|'0'	|NOT NULL	|0
FIELD		|status		|t_integer	|'0'	|NOT NULL	|0
FIELD		|esc_period	|t_varchar(255)	|'1h'	|NOT NULL	|0
FIELD		|formula	|t_varchar(1024)|''	|NOT NULL	|0
FIELD		|pause_suppressed|t_integer	|'1'	|NOT NULL	|0
FIELD		|notify_if_canceled|t_integer	|'1'	|NOT NULL	|0
FIELD		|pause_symptoms	|t_integer	|'1'	|NOT NULL	|0
INDEX		|1		|eventsource,status
UNIQUE		|2		|name

TABLE|operations|operationid|ZBX_DATA
FIELD		|operationid	|t_id		|	|NOT NULL	|0
FIELD		|actionid	|t_id		|	|NOT NULL	|0			|1|actions
FIELD		|operationtype	|t_integer	|'0'	|NOT NULL	|0
FIELD		|esc_period	|t_varchar(255)	|'0'	|NOT NULL	|0
FIELD		|esc_step_from	|t_integer	|'1'	|NOT NULL	|0
FIELD		|esc_step_to	|t_integer	|'1'	|NOT NULL	|0
FIELD		|evaltype	|t_integer	|'0'	|NOT NULL	|0
FIELD		|recovery	|t_integer	|'0'	|NOT NULL	|0
INDEX		|1		|actionid

TABLE|optag|optagid|ZBX_DATA
FIELD		|optagid	|t_id		|	|NOT NULL	|0
FIELD		|operationid	|t_id		|	|NOT NULL	|0			|1|operations
FIELD		|tag		|t_varchar(255)	|''	|NOT NULL	|0
FIELD		|value		|t_varchar(255)	|''	|NOT NULL	|0
INDEX		|1		|operationid

TABLE|opmessage|operationid|ZBX_DATA
FIELD		|operationid	|t_id		|	|NOT NULL	|0			|1|operations
FIELD		|default_msg	|t_integer	|'1'	|NOT NULL	|0
FIELD		|subject	|t_varchar(255)	|''	|NOT NULL	|0
FIELD		|message	|t_text		|''	|NOT NULL	|0
FIELD		|mediatypeid	|t_id		|	|NULL		|0			|2|media_type	|		|RESTRICT
INDEX		|1		|mediatypeid

TABLE|opmessage_grp|opmessage_grpid|ZBX_DATA
FIELD		|opmessage_grpid|t_id		|	|NOT NULL	|0
FIELD		|operationid	|t_id		|	|NOT NULL	|0			|1|operations
FIELD		|usrgrpid	|t_id		|	|NOT NULL	|0			|2|usrgrp	|		|RESTRICT
UNIQUE		|1		|operationid,usrgrpid
INDEX		|2		|usrgrpid

TABLE|opmessage_usr|opmessage_usrid|ZBX_DATA
FIELD		|opmessage_usrid|t_id		|	|NOT NULL	|0
FIELD		|operationid	|t_id		|	|NOT NULL	|0			|1|operations
FIELD		|userid		|t_id		|	|NOT NULL	|0			|2|users	|		|RESTRICT
UNIQUE		|1		|operationid,userid
INDEX		|2		|userid

TABLE|opcommand|operationid|ZBX_DATA
FIELD		|operationid	|t_id		|	|NOT NULL	|0			|1|operations
FIELD		|scriptid	|t_id		|	|NOT NULL	|0			|2|scripts	|		|RESTRICT
INDEX		|1		|scriptid

TABLE|opcommand_hst|opcommand_hstid|ZBX_DATA
FIELD		|opcommand_hstid|t_id		|	|NOT NULL	|0
FIELD		|operationid	|t_id		|	|NOT NULL	|0			|1|operations
FIELD		|hostid		|t_id		|	|NULL		|0			|2|hosts	|		|RESTRICT
INDEX		|1		|operationid
INDEX		|2		|hostid

TABLE|opcommand_grp|opcommand_grpid|ZBX_DATA
FIELD		|opcommand_grpid|t_id		|	|NOT NULL	|0
FIELD		|operationid	|t_id		|	|NOT NULL	|0			|1|operations
FIELD		|groupid	|t_id		|	|NOT NULL	|0			|2|hstgrp	|		|RESTRICT
INDEX		|1		|operationid
INDEX		|2		|groupid

TABLE|opgroup|opgroupid|ZBX_DATA
FIELD		|opgroupid	|t_id		|	|NOT NULL	|0
FIELD		|operationid	|t_id		|	|NOT NULL	|0			|1|operations
FIELD		|groupid	|t_id		|	|NOT NULL	|0			|2|hstgrp	|		|RESTRICT
UNIQUE		|1		|operationid,groupid
INDEX		|2		|groupid

TABLE|optemplate|optemplateid|ZBX_TEMPLATE
FIELD		|optemplateid	|t_id		|	|NOT NULL	|0
FIELD		|operationid	|t_id		|	|NOT NULL	|0			|1|operations
FIELD		|templateid	|t_id		|	|NOT NULL	|0			|2|hosts	|hostid		|RESTRICT
UNIQUE		|1		|operationid,templateid
INDEX		|2		|templateid

TABLE|opconditions|opconditionid|ZBX_DATA
FIELD		|opconditionid	|t_id		|	|NOT NULL	|0
FIELD		|operationid	|t_id		|	|NOT NULL	|0			|1|operations
FIELD		|conditiontype	|t_integer	|'0'	|NOT NULL	|0
FIELD		|operator	|t_integer	|'0'	|NOT NULL	|0
FIELD		|value		|t_varchar(255)	|''	|NOT NULL	|0
INDEX		|1		|operationid

TABLE|conditions|conditionid|ZBX_DATA
FIELD		|conditionid	|t_id		|	|NOT NULL	|0
FIELD		|actionid	|t_id		|	|NOT NULL	|0			|1|actions
FIELD		|conditiontype	|t_integer	|'0'	|NOT NULL	|0
FIELD		|operator	|t_integer	|'0'	|NOT NULL	|0
FIELD		|value		|t_varchar(255)	|''	|NOT NULL	|0
FIELD		|value2		|t_varchar(255)	|''	|NOT NULL	|0
INDEX		|1		|actionid

TABLE|triggers|triggerid|ZBX_TEMPLATE
FIELD		|triggerid	|t_id		|	|NOT NULL	|0
FIELD		|expression	|t_varchar(2048)|''	|NOT NULL	|0
FIELD		|description	|t_varchar(255)	|''	|NOT NULL	|0
FIELD		|url		|t_varchar(2048)|''	|NOT NULL	|0
FIELD		|status		|t_integer	|'0'	|NOT NULL	|0
FIELD		|value		|t_integer	|'0'	|NOT NULL	|ZBX_NODATA
FIELD		|priority	|t_integer	|'0'	|NOT NULL	|0
FIELD		|lastchange	|t_integer	|'0'	|NOT NULL	|ZBX_NODATA
FIELD		|comments	|t_text		|''	|NOT NULL	|0
FIELD		|error		|t_varchar(2048)|''	|NOT NULL	|ZBX_NODATA
FIELD		|templateid	|t_id		|	|NULL		|0			|1|triggers	|triggerid		|RESTRICT
FIELD		|type		|t_integer	|'0'	|NOT NULL	|0
FIELD		|state		|t_integer	|'0'	|NOT NULL	|ZBX_NODATA
FIELD		|flags		|t_integer	|'0'	|NOT NULL	|0
FIELD		|recovery_mode	|t_integer	|'0'	|NOT NULL	|0
FIELD		|recovery_expression|t_varchar(2048)|''	|NOT NULL	|0
FIELD		|correlation_mode|t_integer	|'0'	|NOT NULL	|0
FIELD		|correlation_tag|t_varchar(255)	|''	|NOT NULL	|0
FIELD		|manual_close	|t_integer	|'0'	|NOT NULL	|0
FIELD		|opdata		|t_varchar(255)	|''	|NOT NULL	|0
FIELD		|discover	|t_integer	|'0'	|NOT NULL	|0
FIELD		|event_name	|t_varchar(2048)|''	|NOT NULL	|0
FIELD		|uuid		|t_varchar(32)	|''	|NOT NULL	|0
FIELD		|url_name	|t_varchar(64)	|''	|NOT NULL	|0
INDEX		|1		|status
INDEX		|2		|value,lastchange
INDEX		|3		|templateid
INDEX		|4		|uuid
CHANGELOG	|5

TABLE|trigger_depends|triggerdepid|ZBX_TEMPLATE
FIELD		|triggerdepid	|t_id		|	|NOT NULL	|0
FIELD		|triggerid_down	|t_id		|	|NOT NULL	|0			|1|triggers	|triggerid
FIELD		|triggerid_up	|t_id		|	|NOT NULL	|0			|2|triggers	|triggerid
UNIQUE		|1		|triggerid_down,triggerid_up
INDEX		|2		|triggerid_up

TABLE|functions|functionid|ZBX_TEMPLATE
FIELD		|functionid	|t_id		|	|NOT NULL	|0
FIELD		|itemid		|t_id		|	|NOT NULL	|0			|1|items	|		|RESTRICT
FIELD		|triggerid	|t_id		|	|NOT NULL	|0			|2|triggers	|		|RESTRICT
FIELD		|name		|t_varchar(12)	|''	|NOT NULL	|0
FIELD		|parameter	|t_varchar(255)	|'0'	|NOT NULL	|0
INDEX		|1		|triggerid
INDEX		|2		|itemid,name,parameter
CHANGELOG	|7

TABLE|graphs|graphid|ZBX_TEMPLATE
FIELD		|graphid	|t_id		|	|NOT NULL	|0
FIELD		|name		|t_varchar(128)	|''	|NOT NULL	|0
FIELD		|width		|t_integer	|'900'	|NOT NULL	|0
FIELD		|height		|t_integer	|'200'	|NOT NULL	|0
FIELD		|yaxismin	|t_double	|'0'	|NOT NULL	|0
FIELD		|yaxismax	|t_double	|'100'	|NOT NULL	|0
FIELD		|templateid	|t_id		|	|NULL		|0			|1|graphs	|graphid
FIELD		|show_work_period|t_integer	|'1'	|NOT NULL	|0
FIELD		|show_triggers	|t_integer	|'1'	|NOT NULL	|0
FIELD		|graphtype	|t_integer	|'0'	|NOT NULL	|0
FIELD		|show_legend	|t_integer	|'1'	|NOT NULL	|0
FIELD		|show_3d	|t_integer	|'0'	|NOT NULL	|0
FIELD		|percent_left	|t_double	|'0'	|NOT NULL	|0
FIELD		|percent_right	|t_double	|'0'	|NOT NULL	|0
FIELD		|ymin_type	|t_integer	|'0'	|NOT NULL	|0
FIELD		|ymax_type	|t_integer	|'0'	|NOT NULL	|0
FIELD		|ymin_itemid	|t_id		|	|NULL		|0			|2|items	|itemid		|RESTRICT
FIELD		|ymax_itemid	|t_id		|	|NULL		|0			|3|items	|itemid		|RESTRICT
FIELD		|flags		|t_integer	|'0'	|NOT NULL	|0
FIELD		|discover	|t_integer	|'0'	|NOT NULL	|0
FIELD		|uuid		|t_varchar(32)	|''	|NOT NULL	|0
INDEX		|1		|name
INDEX		|2		|templateid
INDEX		|3		|ymin_itemid
INDEX		|4		|ymax_itemid
INDEX		|5		|uuid

TABLE|graphs_items|gitemid|ZBX_TEMPLATE
FIELD		|gitemid	|t_id		|	|NOT NULL	|0
FIELD		|graphid	|t_id		|	|NOT NULL	|0			|1|graphs
FIELD		|itemid		|t_id		|	|NOT NULL	|0			|2|items
FIELD		|drawtype	|t_integer	|'0'	|NOT NULL	|0
FIELD		|sortorder	|t_integer	|'0'	|NOT NULL	|0
FIELD		|color		|t_varchar(6)	|'009600'|NOT NULL	|0
FIELD		|yaxisside	|t_integer	|'0'	|NOT NULL	|0
FIELD		|calc_fnc	|t_integer	|'2'	|NOT NULL	|0
FIELD		|type		|t_integer	|'0'	|NOT NULL	|0
INDEX		|1		|itemid
INDEX		|2		|graphid

TABLE|graph_theme|graphthemeid|ZBX_DATA
FIELD		|graphthemeid	|t_id		|	|NOT NULL	|0
FIELD		|theme		|t_varchar(64)	|''	|NOT NULL	|0
FIELD		|backgroundcolor|t_varchar(6)	|''	|NOT NULL	|0
FIELD		|graphcolor	|t_varchar(6)	|''	|NOT NULL	|0
FIELD		|gridcolor	|t_varchar(6)	|''	|NOT NULL	|0
FIELD		|maingridcolor	|t_varchar(6)	|''	|NOT NULL	|0
FIELD		|gridbordercolor|t_varchar(6)	|''	|NOT NULL	|0
FIELD		|textcolor	|t_varchar(6)	|''	|NOT NULL	|0
FIELD		|highlightcolor	|t_varchar(6)	|''	|NOT NULL	|0
FIELD		|leftpercentilecolor|t_varchar(6)|''	|NOT NULL	|0
FIELD		|rightpercentilecolor|t_varchar(6)|''	|NOT NULL	|0
FIELD		|nonworktimecolor|t_varchar(6)	|''	|NOT NULL	|0
FIELD		|colorpalette	|t_varchar(255)	|''	|NOT NULL	|0
UNIQUE		|1		|theme

TABLE|globalmacro|globalmacroid|ZBX_DATA
FIELD		|globalmacroid	|t_id		|	|NOT NULL	|0
FIELD		|macro		|t_varchar(255)	|''	|NOT NULL	|ZBX_PROXY
FIELD		|value		|t_varchar(2048)|''	|NOT NULL	|ZBX_PROXY
FIELD		|description	|t_text		|''	|NOT NULL	|0
FIELD		|type		|t_integer	|'0'	|NOT NULL	|ZBX_PROXY
UNIQUE		|1		|macro

TABLE|hostmacro|hostmacroid|ZBX_TEMPLATE
FIELD		|hostmacroid	|t_id		|	|NOT NULL	|0
FIELD		|hostid		|t_id		|	|NOT NULL	|ZBX_PROXY		|1|hosts
FIELD		|macro		|t_varchar(255)	|''	|NOT NULL	|ZBX_PROXY
FIELD		|value		|t_varchar(2048)|''	|NOT NULL	|ZBX_PROXY
FIELD		|description	|t_text		|''	|NOT NULL	|0
FIELD		|type		|t_integer	|'0'	|NOT NULL	|ZBX_PROXY
FIELD		|automatic	|t_integer	|'0'	|NOT NULL	|ZBX_PROXY
UNIQUE		|1		|hostid,macro

TABLE|hostmacro_config|hostmacroid|ZBX_TEMPLATE
FIELD		|hostmacroid|t_id			|	|NOT NULL	|0	|1|hostmacro
FIELD		|type		|t_integer		|'0'|NOT NULL	|0
FIELD		|priority	|t_integer		|'0'|NOT NULL	|0
FIELD		|section_name|t_varchar(255)|''	|NOT NULL	|0
FIELD		|label		|t_varchar(255)	|''	|NOT NULL	|0
FIELD		|description|t_text			|''	|NOT NULL	|0
FIELD		|required	|t_integer		|'0'|NOT NULL	|0
FIELD		|regex		|t_varchar(255)	|''	|NOT NULL	|0
FIELD		|options	|t_text			|''	|NOT NULL	|0

TABLE|hosts_groups|hostgroupid|ZBX_TEMPLATE
FIELD		|hostgroupid	|t_id		|	|NOT NULL	|0
FIELD		|hostid		|t_id		|	|NOT NULL	|0			|1|hosts
FIELD		|groupid	|t_id		|	|NOT NULL	|0			|2|hstgrp
UNIQUE		|1		|hostid,groupid
INDEX		|2		|groupid

TABLE|hosts_templates|hosttemplateid|ZBX_TEMPLATE
FIELD		|hosttemplateid	|t_id		|	|NOT NULL	|0
FIELD		|hostid		|t_id		|	|NOT NULL	|ZBX_PROXY		|1|hosts
FIELD		|templateid	|t_id		|	|NOT NULL	|ZBX_PROXY		|2|hosts	|hostid
FIELD		|link_type	|t_integer	|'0'	|NOT NULL	|ZBX_PROXY
UNIQUE		|1		|hostid,templateid
INDEX		|2		|templateid

TABLE|valuemap_mapping|valuemap_mappingid|ZBX_TEMPLATE
FIELD		|valuemap_mappingid|t_id	|	|NOT NULL	|0
FIELD		|valuemapid	|t_id		|	|NOT NULL	|0			|1|valuemap
FIELD		|value		|t_varchar(64)	|''	|NOT NULL	|0
FIELD		|newvalue	|t_varchar(64)	|''	|NOT NULL	|0
FIELD		|type		|t_integer	|'0'	|NOT NULL	|0
FIELD		|sortorder	|t_integer	|'0'	|NOT NULL	|0
UNIQUE		|1		|valuemapid,value,type

TABLE|media|mediaid|ZBX_DATA
FIELD		|mediaid	|t_id		|	|NOT NULL	|0
FIELD		|userid		|t_id		|	|NOT NULL	|0			|1|users
FIELD		|mediatypeid	|t_id		|	|NOT NULL	|0			|2|media_type
FIELD		|sendto		|t_varchar(1024)|''	|NOT NULL	|0
FIELD		|active		|t_integer	|'0'	|NOT NULL	|0
FIELD		|severity	|t_integer	|'63'	|NOT NULL	|0
FIELD		|period		|t_varchar(1024)|'1-7,00:00-24:00'|NOT NULL|0
FIELD		|userdirectory_mediaid	|t_id	|NULL	|NULL		|ZBX_NODATA		|3|userdirectory_media	|userdirectory_mediaid
INDEX		|1		|userid
INDEX		|2		|mediatypeid
INDEX		|3		|userdirectory_mediaid

TABLE|rights|rightid|ZBX_DATA
FIELD		|rightid	|t_id		|	|NOT NULL	|0
FIELD		|groupid	|t_id		|	|NOT NULL	|0			|1|usrgrp	|usrgrpid
FIELD		|permission	|t_integer	|'0'	|NOT NULL	|0
FIELD		|id		|t_id		|	|NOT NULL	|0			|2|hstgrp	|groupid
INDEX		|1		|groupid
INDEX		|2		|id

TABLE|permission|ugsetid,hgsetid|ZBX_TEMPLATE
FIELD		|ugsetid	|t_id		|	|NOT NULL	|0			|1|ugset
FIELD		|hgsetid	|t_id		|	|NOT NULL	|0			|2|hgset
FIELD		|permission	|t_integer	|'2'	|NOT NULL	|0
INDEX		|1		|hgsetid

TABLE|services|serviceid|ZBX_DATA
FIELD		|serviceid	|t_id		|	|NOT NULL	|0
FIELD		|name		|t_varchar(128)	|''	|NOT NULL	|0
FIELD		|status		|t_integer	|'-1'	|NOT NULL	|0
FIELD		|algorithm	|t_integer	|'0'	|NOT NULL	|0
FIELD		|sortorder	|t_integer	|'0'	|NOT NULL	|0
FIELD		|weight		|t_integer	|'0'	|NOT NULL	|0
FIELD		|propagation_rule|t_integer	|'0'	|NOT NULL	|0
FIELD		|propagation_value|t_integer	|'0'	|NOT NULL	|0
FIELD		|description	|t_text		|''	|NOT NULL	|0
FIELD		|uuid		|t_varchar(32)	|''	|NOT NULL	|0
FIELD		|created_at	|t_integer	|'0'	|NOT NULL	|0
INDEX		|1		|uuid

TABLE|services_links|linkid|ZBX_DATA
FIELD		|linkid		|t_id		|	|NOT NULL	|0
FIELD		|serviceupid	|t_id		|	|NOT NULL	|0			|1|services	|serviceid
FIELD		|servicedownid	|t_id		|	|NOT NULL	|0			|2|services	|serviceid
INDEX		|1		|servicedownid
UNIQUE		|2		|serviceupid,servicedownid

TABLE|icon_map|iconmapid|ZBX_DATA
FIELD		|iconmapid	|t_id		|	|NOT NULL	|0
FIELD		|name		|t_varchar(64)	|''	|NOT NULL	|0
FIELD		|default_iconid	|t_id		|	|NOT NULL	|0			|1|images	|imageid	|RESTRICT
UNIQUE		|1		|name
INDEX		|2		|default_iconid

TABLE|icon_mapping|iconmappingid|ZBX_DATA
FIELD		|iconmappingid	|t_id		|	|NOT NULL	|0
FIELD		|iconmapid	|t_id		|	|NOT NULL	|0			|1|icon_map
FIELD		|iconid		|t_id		|	|NOT NULL	|0			|2|images	|imageid	|RESTRICT
FIELD		|inventory_link	|t_integer	|'0'	|NOT NULL	|0
FIELD		|expression	|t_varchar(64)	|''	|NOT NULL	|0
FIELD		|sortorder	|t_integer	|'0'	|NOT NULL	|0
INDEX		|1		|iconmapid
INDEX		|2		|iconid

TABLE|sysmaps|sysmapid|ZBX_TEMPLATE
FIELD		|sysmapid	|t_id		|	|NOT NULL	|0
FIELD		|name		|t_varchar(128)	|''	|NOT NULL	|0
FIELD		|width		|t_integer	|'600'	|NOT NULL	|0
FIELD		|height		|t_integer	|'400'	|NOT NULL	|0
FIELD		|backgroundid	|t_id		|	|NULL		|0			|1|images	|imageid	|RESTRICT
FIELD		|label_type	|t_integer	|'2'	|NOT NULL	|0
FIELD		|label_location	|t_integer	|'0'	|NOT NULL	|0
FIELD		|highlight	|t_integer	|'1'	|NOT NULL	|0
FIELD		|expandproblem	|t_integer	|'1'	|NOT NULL	|0
FIELD		|markelements	|t_integer	|'0'	|NOT NULL	|0
FIELD		|show_unack	|t_integer	|'0'	|NOT NULL	|0
FIELD		|grid_size	|t_integer	|'50'	|NOT NULL	|0
FIELD		|grid_show	|t_integer	|'1'	|NOT NULL	|0
FIELD		|grid_align	|t_integer	|'1'	|NOT NULL	|0
FIELD		|label_format	|t_integer	|'0'	|NOT NULL	|0
FIELD		|label_type_host|t_integer	|'2'	|NOT NULL	|0
FIELD		|label_type_hostgroup|t_integer	|'2'	|NOT NULL	|0
FIELD		|label_type_trigger|t_integer	|'2'	|NOT NULL	|0
FIELD		|label_type_map|t_integer	|'2'	|NOT NULL	|0
FIELD		|label_type_image|t_integer	|'2'	|NOT NULL	|0
FIELD		|label_string_host|t_varchar(255)|''	|NOT NULL	|0
FIELD		|label_string_hostgroup|t_varchar(255)|''|NOT NULL	|0
FIELD		|label_string_trigger|t_varchar(255)|''	|NOT NULL	|0
FIELD		|label_string_map|t_varchar(255)|''	|NOT NULL	|0
FIELD		|label_string_image|t_varchar(255)|''	|NOT NULL	|0
FIELD		|iconmapid	|t_id		|	|NULL		|0			|2|icon_map	|		|RESTRICT
FIELD		|expand_macros	|t_integer	|'0'	|NOT NULL	|0
FIELD		|severity_min	|t_integer	|'0'	|NOT NULL	|0
FIELD		|userid		|t_id		|	|NOT NULL	|0			|3|users	|		|RESTRICT
FIELD		|private	|t_integer	|'1'	|NOT NULL	|0
FIELD		|show_suppressed|t_integer	|'0'	|NOT NULL	|0
FIELD		|background_scale	|t_integer	|'1'	|NOT NULL	|0
FIELD		|show_element_label	|t_integer	|'1'	|NOT NULL	|0
FIELD		|show_link_label	|t_integer	|'1'	|NOT NULL	|0
UNIQUE		|1		|name
INDEX		|2		|backgroundid
INDEX		|3		|iconmapid
INDEX		|4		|userid

TABLE|sysmaps_elements|selementid|ZBX_TEMPLATE
FIELD		|selementid	|t_id		|	|NOT NULL	|0
FIELD		|sysmapid	|t_id		|	|NOT NULL	|0			|1|sysmaps
FIELD		|elementid	|t_id		|'0'	|NOT NULL	|0
FIELD		|elementtype	|t_integer	|'0'	|NOT NULL	|0
FIELD		|iconid_off	|t_id		|	|NULL		|0			|2|images	|imageid	|RESTRICT
FIELD		|iconid_on	|t_id		|	|NULL		|0			|3|images	|imageid	|RESTRICT
FIELD		|label		|t_varchar(2048)|''	|NOT NULL	|0
FIELD		|label_location	|t_integer	|'-1'	|NOT NULL	|0
FIELD		|x		|t_integer	|'0'	|NOT NULL	|0
FIELD		|y		|t_integer	|'0'	|NOT NULL	|0
FIELD		|iconid_disabled|t_id		|	|NULL		|0			|4|images	|imageid	|RESTRICT
FIELD		|iconid_maintenance|t_id	|	|NULL		|0			|5|images	|imageid	|RESTRICT
FIELD		|elementsubtype	|t_integer	|'0'	|NOT NULL	|0
FIELD		|areatype	|t_integer	|'0'	|NOT NULL	|0
FIELD		|width		|t_integer	|'200'	|NOT NULL	|0
FIELD		|height		|t_integer	|'200'	|NOT NULL	|0
FIELD		|viewtype	|t_integer	|'0'	|NOT NULL	|0
FIELD		|use_iconmap	|t_integer	|'1'	|NOT NULL	|0
FIELD		|evaltype	|t_integer		|'0'|NOT NULL	|0
FIELD		|show_label	|t_integer	|'-1'	|NOT NULL	|0
FIELD		|zindex		|t_integer	|'0'	|NOT NULL	|0
INDEX		|1		|sysmapid
INDEX		|2		|iconid_off
INDEX		|3		|iconid_on
INDEX		|4		|iconid_disabled
INDEX		|5		|iconid_maintenance

TABLE|sysmaps_links|linkid|ZBX_TEMPLATE
FIELD		|linkid		|t_id		|	|NOT NULL	|0
FIELD		|sysmapid	|t_id		|	|NOT NULL	|0			|1|sysmaps
FIELD		|selementid1	|t_id		|	|NOT NULL	|0			|2|sysmaps_elements|selementid
FIELD		|selementid2	|t_id		|	|NOT NULL	|0			|3|sysmaps_elements|selementid
FIELD		|drawtype	|t_integer	|'0'	|NOT NULL	|0
FIELD		|color		|t_varchar(6)	|'000000'|NOT NULL	|0
FIELD		|label		|t_varchar(2048)|''	|NOT NULL	|0
FIELD		|show_label	|t_integer	|'-1'	|NOT NULL	|0
FIELD		|indicator_type	|t_integer	|'0'	|NOT NULL	|0
FIELD		|itemid		|t_id		|	|NULL		|0			|4|items|itemid|RESTRICT
INDEX		|1		|sysmapid
INDEX		|2		|selementid1
INDEX		|3		|selementid2
INDEX		|4		|itemid

TABLE|sysmaps_link_triggers|linktriggerid|ZBX_TEMPLATE
FIELD		|linktriggerid	|t_id		|	|NOT NULL	|0
FIELD		|linkid		|t_id		|	|NOT NULL	|0			|1|sysmaps_links
FIELD		|triggerid	|t_id		|	|NOT NULL	|0			|2|triggers
FIELD		|drawtype	|t_integer	|'0'	|NOT NULL	|0
FIELD		|color		|t_varchar(6)	|'000000'|NOT NULL	|0
UNIQUE		|1		|linkid,triggerid
INDEX		|2		|triggerid

TABLE|sysmap_link_threshold|linkthresholdid|ZBX_TEMPLATE
FIELD		|linkthresholdid	|t_id		|	|NOT NULL	|0
FIELD		|linkid		|t_id		|	|NOT NULL	|0			|1|sysmaps_links
FIELD		|drawtype	|t_integer	|'0'	|NOT NULL	|0
FIELD		|color		|t_varchar(6)	|'000000'|NOT NULL	|0
FIELD		|type		|t_integer	|'0'	|NOT NULL	|0
FIELD		|threshold	|t_varchar(255)	|''	|NOT NULL	|0
FIELD		|pattern	|t_varchar(255)	|''	|NOT NULL	|0
FIELD		|sortorder	|t_integer	|'0'	|NOT NULL	|0
INDEX		|1		|linkid

TABLE|sysmap_element_url|sysmapelementurlid|ZBX_TEMPLATE
FIELD		|sysmapelementurlid|t_id	|	|NOT NULL	|0
FIELD		|selementid	|t_id		|	|NOT NULL	|0			|1|sysmaps_elements
FIELD		|name		|t_varchar(255)	|	|NOT NULL	|0
FIELD		|url		|t_varchar(2048)|''	|NOT NULL	|0
UNIQUE		|1		|selementid,name

TABLE|sysmap_url|sysmapurlid|ZBX_TEMPLATE
FIELD		|sysmapurlid	|t_id		|	|NOT NULL	|0
FIELD		|sysmapid	|t_id		|	|NOT NULL	|0			|1|sysmaps
FIELD		|name		|t_varchar(255)	|	|NOT NULL	|0
FIELD		|url		|t_varchar(2048)|''	|NOT NULL	|0
FIELD		|elementtype	|t_integer	|'0'	|NOT NULL	|0
UNIQUE		|1		|sysmapid,name

TABLE|sysmap_user|sysmapuserid|ZBX_TEMPLATE
FIELD		|sysmapuserid|t_id		|	|NOT NULL	|0
FIELD		|sysmapid	|t_id		|	|NOT NULL	|0			|1|sysmaps
FIELD		|userid		|t_id		|	|NOT NULL	|0			|2|users
FIELD		|permission	|t_integer	|'2'	|NOT NULL	|0
UNIQUE		|1		|sysmapid,userid
INDEX		|2		|userid

TABLE|sysmap_usrgrp|sysmapusrgrpid|ZBX_TEMPLATE
FIELD		|sysmapusrgrpid|t_id		|	|NOT NULL	|0
FIELD		|sysmapid	|t_id		|	|NOT NULL	|0			|1|sysmaps
FIELD		|usrgrpid	|t_id		|	|NOT NULL	|0			|2|usrgrp
FIELD		|permission	|t_integer	|'2'	|NOT NULL	|0
UNIQUE		|1		|sysmapid,usrgrpid
INDEX		|2		|usrgrpid

TABLE|maintenances_hosts|maintenance_hostid|ZBX_DATA
FIELD		|maintenance_hostid|t_id	|	|NOT NULL	|0
FIELD		|maintenanceid	|t_id		|	|NOT NULL	|0			|1|maintenances
FIELD		|hostid		|t_id		|	|NOT NULL	|0			|2|hosts
UNIQUE		|1		|maintenanceid,hostid
INDEX		|2		|hostid

TABLE|maintenances_groups|maintenance_groupid|ZBX_DATA
FIELD		|maintenance_groupid|t_id	|	|NOT NULL	|0
FIELD		|maintenanceid	|t_id		|	|NOT NULL	|0			|1|maintenances
FIELD		|groupid	|t_id		|	|NOT NULL	|0			|2|hstgrp
UNIQUE		|1		|maintenanceid,groupid
INDEX		|2		|groupid

TABLE|timeperiods|timeperiodid|ZBX_DATA
FIELD		|timeperiodid	|t_id		|	|NOT NULL	|0
FIELD		|timeperiod_type|t_integer	|'0'	|NOT NULL	|0
FIELD		|every		|t_integer	|'1'	|NOT NULL	|0
FIELD		|month		|t_integer	|'0'	|NOT NULL	|0
FIELD		|dayofweek	|t_integer	|'0'	|NOT NULL	|0
FIELD		|day		|t_integer	|'0'	|NOT NULL	|0
FIELD		|start_time	|t_integer	|'0'	|NOT NULL	|0
FIELD		|period		|t_integer	|'0'	|NOT NULL	|0
FIELD		|start_date	|t_integer	|'0'	|NOT NULL	|0

TABLE|maintenances_windows|maintenance_timeperiodid|ZBX_DATA
FIELD		|maintenance_timeperiodid|t_id	|	|NOT NULL	|0
FIELD		|maintenanceid	|t_id		|	|NOT NULL	|0			|1|maintenances
FIELD		|timeperiodid	|t_id		|	|NOT NULL	|0			|2|timeperiods
UNIQUE		|1		|maintenanceid,timeperiodid
INDEX		|2		|timeperiodid

TABLE|regexps|regexpid|ZBX_DATA
FIELD		|regexpid	|t_id		|	|NOT NULL	|0
FIELD		|name		|t_varchar(128)	|''	|NOT NULL	|ZBX_PROXY
FIELD		|test_string	|t_text		|''	|NOT NULL	|0
UNIQUE		|1		|name

TABLE|expressions|expressionid|ZBX_DATA
FIELD		|expressionid	|t_id		|	|NOT NULL	|0
FIELD		|regexpid	|t_id		|	|NOT NULL	|ZBX_PROXY		|1|regexps
FIELD		|expression	|t_varchar(255)	|''	|NOT NULL	|ZBX_PROXY
FIELD		|expression_type|t_integer	|'0'	|NOT NULL	|ZBX_PROXY
FIELD		|exp_delimiter	|t_varchar(1)	|''	|NOT NULL	|ZBX_PROXY
FIELD		|case_sensitive	|t_integer	|'0'	|NOT NULL	|ZBX_PROXY
INDEX		|1		|regexpid

TABLE|ids|table_name,field_name|0
FIELD		|table_name	|t_varchar(64)	|''	|NOT NULL	|0
FIELD		|field_name	|t_varchar(64)	|''	|NOT NULL	|0
FIELD		|nextid		|t_id		|	|NOT NULL	|0

-- History tables

TABLE|alerts|alertid|0
FIELD		|alertid	|t_id		|	|NOT NULL	|0
FIELD		|actionid	|t_id		|	|NOT NULL	|0			|1|actions
FIELD		|eventid	|t_id		|	|NOT NULL	|0			|2|events
FIELD		|userid		|t_id		|	|NULL		|0			|3|users
FIELD		|clock		|t_time		|'0'	|NOT NULL	|0
FIELD		|mediatypeid	|t_id		|	|NULL		|0			|4|media_type
FIELD		|sendto		|t_varchar(1024)|''	|NOT NULL	|0
FIELD		|subject	|t_varchar(255)	|''	|NOT NULL	|0
FIELD		|message	|t_text		|''	|NOT NULL	|0
FIELD		|status		|t_integer	|'0'	|NOT NULL	|0
FIELD		|retries	|t_integer	|'0'	|NOT NULL	|0
FIELD		|error		|t_varchar(2048)|''	|NOT NULL	|0
FIELD		|esc_step	|t_integer	|'0'	|NOT NULL	|0
FIELD		|alerttype	|t_integer	|'0'	|NOT NULL	|0
FIELD		|p_eventid	|t_id		|	|NULL		|0			|5|events	|eventid
FIELD		|acknowledgeid	|t_id		|	|NULL		|0			|6|acknowledges	|acknowledgeid
FIELD		|parameters	|t_text		|'{}'	|NOT NULL	|0
INDEX		|1		|actionid
INDEX		|2		|clock
INDEX		|3		|eventid
INDEX		|4		|status
INDEX		|5		|mediatypeid
INDEX		|6		|userid
INDEX		|7		|p_eventid
INDEX		|8		|acknowledgeid

TABLE|history|itemid,clock,ns|0
FIELD		|itemid		|t_id		|	|NOT NULL	|0			|-|items
FIELD		|clock		|t_time		|'0'	|NOT NULL	|0
FIELD		|value		|t_double	|'0.0000'|NOT NULL	|0
FIELD		|ns		|t_nanosec	|'0'	|NOT NULL	|0

TABLE|history_uint|itemid,clock,ns|0
FIELD		|itemid		|t_id		|	|NOT NULL	|0			|-|items
FIELD		|clock		|t_time		|'0'	|NOT NULL	|0
FIELD		|value		|t_bigint	|'0'	|NOT NULL	|0
FIELD		|ns		|t_nanosec	|'0'	|NOT NULL	|0

TABLE|history_str|itemid,clock,ns|0
FIELD		|itemid		|t_id		|	|NOT NULL	|0			|-|items
FIELD		|clock		|t_time		|'0'	|NOT NULL	|0
FIELD		|value		|t_varchar(255)	|''	|NOT NULL	|0
FIELD		|ns		|t_nanosec	|'0'	|NOT NULL	|0

TABLE|history_log|itemid,clock,ns|0
FIELD		|itemid		|t_id		|	|NOT NULL	|0			|-|items
FIELD		|clock		|t_time		|'0'	|NOT NULL	|0
FIELD		|timestamp	|t_time		|'0'	|NOT NULL	|0
FIELD		|source		|t_varchar(64)	|''	|NOT NULL	|0
FIELD		|severity	|t_integer	|'0'	|NOT NULL	|0
FIELD		|value		|t_text		|''	|NOT NULL	|0
FIELD		|logeventid	|t_integer	|'0'	|NOT NULL	|0
FIELD		|ns		|t_nanosec	|'0'	|NOT NULL	|0

TABLE|history_text|itemid,clock,ns|0
FIELD		|itemid		|t_id		|	|NOT NULL	|0			|-|items
FIELD		|clock		|t_time		|'0'	|NOT NULL	|0
FIELD		|value		|t_text		|''	|NOT NULL	|0
FIELD		|ns		|t_nanosec	|'0'	|NOT NULL	|0

TABLE|history_bin|itemid,clock,ns|0
FIELD		|itemid		|t_id		|	|NOT NULL	|0			|-|items
FIELD		|clock		|t_time		|'0'	|NOT NULL	|0
FIELD		|ns		|t_nanosec	|'0'	|NOT NULL	|0
FIELD		|value		|t_bin		|''	|NOT NULL	|0

TABLE|proxy_history|id|0
FIELD		|id		|t_id		|	|NOT NULL	|0
FIELD		|itemid		|t_id		|	|NOT NULL	|0			|-|items
FIELD		|clock		|t_time		|'0'	|NOT NULL	|0
FIELD		|timestamp	|t_time		|'0'	|NOT NULL	|0
FIELD		|source		|t_varchar(64)	|''	|NOT NULL	|0
FIELD		|severity	|t_integer	|'0'	|NOT NULL	|0
FIELD		|value		|t_longtext	|''	|NOT NULL	|0
FIELD		|logeventid	|t_integer	|'0'	|NOT NULL	|0
FIELD		|ns		|t_nanosec	|'0'	|NOT NULL	|0
FIELD		|state		|t_integer	|'0'	|NOT NULL	|0
FIELD		|lastlogsize	|t_bigint	|'0'	|NOT NULL	|0
FIELD		|mtime		|t_integer	|'0'	|NOT NULL	|0
FIELD		|flags		|t_integer	|'0'	|NOT NULL	|0
FIELD		|write_clock	|t_time		|'0'	|NOT NULL	|0
INDEX		|2		|write_clock

TABLE|proxy_dhistory|id|0
FIELD		|id		|t_id		|	|NOT NULL	|0
FIELD		|clock		|t_time		|'0'	|NOT NULL	|0
FIELD		|druleid	|t_id		|	|NOT NULL	|0			|-|drules
FIELD		|ip		|t_varchar(39)	|''	|NOT NULL	|0
FIELD		|port		|t_integer	|'0'	|NOT NULL	|0
FIELD		|value		|t_varchar(255)	|''	|NOT NULL	|0
FIELD		|status		|t_integer	|'0'	|NOT NULL	|0
FIELD		|dcheckid	|t_id		|	|NULL		|0			|-|dchecks
FIELD		|dns		|t_varchar(255)	|''	|NOT NULL	|0
FIELD		|error		|t_varchar(2048)|''	|NOT NULL	|0
INDEX		|1		|clock
INDEX		|2		|druleid

TABLE|events|eventid|0
FIELD		|eventid	|t_id		|	|NOT NULL	|0
FIELD		|source		|t_integer	|'0'	|NOT NULL	|0
FIELD		|object		|t_integer	|'0'	|NOT NULL	|0
FIELD		|objectid	|t_id		|'0'	|NOT NULL	|0
FIELD		|clock		|t_time		|'0'	|NOT NULL	|0
FIELD		|value		|t_integer	|'0'	|NOT NULL	|0
FIELD		|acknowledged	|t_integer	|'0'	|NOT NULL	|0
FIELD		|ns		|t_nanosec	|'0'	|NOT NULL	|0
FIELD		|name		|t_varchar(2048)|''	|NOT NULL	|0
FIELD		|severity	|t_integer	|'0'	|NOT NULL	|0
INDEX		|1		|source,object,objectid,clock
INDEX		|2		|source,object,clock

TABLE|event_symptom|eventid|0
FIELD		|eventid	|t_id		|	|NOT NULL	|0			|1|events	|eventid|
FIELD		|cause_eventid	|t_id		|	|NOT NULL	|0			|2|events	|eventid|	RESTRICT
INDEX		|1		|cause_eventid

TABLE|trends|itemid,clock|0
FIELD		|itemid		|t_id		|	|NOT NULL	|0			|-|items
FIELD		|clock		|t_time		|'0'	|NOT NULL	|0
FIELD		|num		|t_integer	|'0'	|NOT NULL	|0
FIELD		|value_min	|t_double	|'0.0000'|NOT NULL	|0
FIELD		|value_avg	|t_double	|'0.0000'|NOT NULL	|0
FIELD		|value_max	|t_double	|'0.0000'|NOT NULL	|0

TABLE|trends_uint|itemid,clock|0
FIELD		|itemid		|t_id		|	|NOT NULL	|0			|-|items
FIELD		|clock		|t_time		|'0'	|NOT NULL	|0
FIELD		|num		|t_integer	|'0'	|NOT NULL	|0
FIELD		|value_min	|t_bigint	|'0'	|NOT NULL	|0
FIELD		|value_avg	|t_bigint	|'0'	|NOT NULL	|0
FIELD		|value_max	|t_bigint	|'0'	|NOT NULL	|0

TABLE|acknowledges|acknowledgeid|0
FIELD		|acknowledgeid	|t_id		|	|NOT NULL	|0
FIELD		|userid		|t_id		|	|NOT NULL	|0			|1|users
FIELD		|eventid	|t_id		|	|NOT NULL	|0			|2|events
FIELD		|clock		|t_time		|'0'	|NOT NULL	|0
FIELD		|message	|t_varchar(2048)|''	|NOT NULL	|0
FIELD		|action		|t_integer	|'0'	|NOT NULL	|0
FIELD		|old_severity	|t_integer	|'0'	|NOT NULL	|0
FIELD		|new_severity	|t_integer	|'0'	|NOT NULL	|0
FIELD		|suppress_until	|t_time		|'0'	|NOT NULL	|0
FIELD		|taskid		|t_id		|	|NULL		|0			|-|task
INDEX		|1		|userid
INDEX		|2		|eventid
INDEX		|3		|clock

TABLE|auditlog|auditid|0
FIELD		|auditid	|t_cuid		|	|NOT NULL	|0
FIELD		|userid		|t_id		|	|NULL		|0
FIELD		|username	|t_varchar(100)	|''	|NOT NULL	|0
FIELD		|clock		|t_time		|'0'	|NOT NULL	|0
FIELD		|ip		|t_varchar(39)	|''	|NOT NULL	|0
FIELD		|action		|t_integer	|'0'	|NOT NULL	|0
FIELD		|resourcetype	|t_integer	|'0'	|NOT NULL	|0
FIELD		|resourceid	|t_id		|	|NULL		|0
FIELD		|resource_cuid	|t_cuid		|	|NULL		|0
FIELD		|resourcename	|t_varchar(255)	|''	|NOT NULL	|0
FIELD		|recordsetid	|t_cuid		|	|NOT NULL	|0
FIELD		|details	|t_longtext	|''	|NOT NULL	|0
INDEX		|1		|userid,clock
INDEX		|2		|clock
INDEX		|3		|resourcetype,resourceid
INDEX		|4		|recordsetid
INDEX		|5		|ip

TABLE|service_alarms|servicealarmid|0
FIELD		|servicealarmid	|t_id		|	|NOT NULL	|0
FIELD		|serviceid	|t_id		|	|NOT NULL	|0			|1|services
FIELD		|clock		|t_time		|'0'	|NOT NULL	|0
FIELD		|value		|t_integer	|'-1'	|NOT NULL	|0
INDEX		|1		|serviceid,clock
INDEX		|2		|clock

TABLE|autoreg_host|autoreg_hostid|0
FIELD		|autoreg_hostid	|t_id		|	|NOT NULL	|0
FIELD		|proxyid	|t_id		|	|NULL		|0			|1|proxy	|proxyid
FIELD		|host		|t_varchar(128)	|''	|NOT NULL	|0
FIELD		|listen_ip	|t_varchar(39)	|''	|NOT NULL	|0
FIELD		|listen_port	|t_integer	|'0'	|NOT NULL	|0
FIELD		|listen_dns	|t_varchar(255)	|''	|NOT NULL	|0
FIELD		|host_metadata	|t_text		|''	|NOT NULL	|0
FIELD		|flags		|t_integer	|'0'	|NOT NULL	|0
FIELD		|tls_accepted	|t_integer	|'1'	|NOT NULL	|0
INDEX		|1		|host
INDEX		|2		|proxyid

TABLE|proxy_autoreg_host|id|0
FIELD		|id		|t_id		|	|NOT NULL	|0
FIELD		|clock		|t_time		|'0'	|NOT NULL	|0
FIELD		|host		|t_varchar(128)	|''	|NOT NULL	|0
FIELD		|listen_ip	|t_varchar(39)	|''	|NOT NULL	|0
FIELD		|listen_port	|t_integer	|'0'	|NOT NULL	|0
FIELD		|listen_dns	|t_varchar(255)	|''	|NOT NULL	|0
FIELD		|host_metadata	|t_text		|''	|NOT NULL	|0
FIELD		|flags		|t_integer	|'0'	|NOT NULL	|0
FIELD		|tls_accepted	|t_integer	|'1'	|NOT NULL	|0
INDEX		|1		|clock

TABLE|dhosts|dhostid|0
FIELD		|dhostid	|t_id		|	|NOT NULL	|0
FIELD		|druleid	|t_id		|	|NOT NULL	|0			|1|drules
FIELD		|status		|t_integer	|'0'	|NOT NULL	|0
FIELD		|lastup		|t_integer	|'0'	|NOT NULL	|0
FIELD		|lastdown	|t_integer	|'0'	|NOT NULL	|0
INDEX		|1		|druleid

TABLE|dservices|dserviceid|0
FIELD		|dserviceid	|t_id		|	|NOT NULL	|0
FIELD		|dhostid	|t_id		|	|NOT NULL	|0			|1|dhosts
FIELD		|value		|t_varchar(255)	|''	|NOT NULL	|0
FIELD		|port		|t_integer	|'0'	|NOT NULL	|0
FIELD		|status		|t_integer	|'0'	|NOT NULL	|0
FIELD		|lastup		|t_integer	|'0'	|NOT NULL	|0
FIELD		|lastdown	|t_integer	|'0'	|NOT NULL	|0
FIELD		|dcheckid	|t_id		|	|NOT NULL	|0			|2|dchecks
FIELD		|ip		|t_varchar(39)	|''	|NOT NULL	|0
FIELD		|dns		|t_varchar(255)	|''	|NOT NULL	|0
UNIQUE		|1		|dcheckid,ip,port
INDEX		|2		|dhostid

-- Other tables

TABLE|escalations|escalationid|0
FIELD		|escalationid	|t_id		|	|NOT NULL	|0
FIELD		|actionid	|t_id		|	|NOT NULL	|0			|-|actions
FIELD		|triggerid	|t_id		|	|NULL		|0			|-|triggers
FIELD		|eventid	|t_id		|	|NULL		|0			|-|events
FIELD		|r_eventid	|t_id		|	|NULL		|0			|-|events	|eventid
FIELD		|nextcheck	|t_time		|'0'	|NOT NULL	|0
FIELD		|esc_step	|t_integer	|'0'	|NOT NULL	|0
FIELD		|status		|t_integer	|'0'	|NOT NULL	|0
FIELD		|itemid		|t_id		|	|NULL		|0			|-|items
FIELD		|acknowledgeid	|t_id		|	|NULL		|0			|-|acknowledges
FIELD		|servicealarmid	|t_id		|	|NULL		|0			|-|service_alarms
FIELD		|serviceid	|t_id		|	|NULL		|0			|-|services
UNIQUE		|1		|triggerid,itemid,serviceid,escalationid
INDEX		|2		|eventid
INDEX		|3		|nextcheck

TABLE|globalvars|name|0
FIELD		|name	|t_varchar(64)		|''	|NOT NULL	|0
FIELD		|value	|t_varchar(2048)	|''	|NOT NULL	|0

TABLE|graph_discovery|graphid|0
FIELD		|graphid	|t_id		|	|NOT NULL	|0			|1|graphs
FIELD		|parent_graphid	|t_id		|	|NOT NULL	|0			|2|graphs	|graphid	|RESTRICT
FIELD		|lastcheck	|t_integer	|'0'	|NOT NULL	|ZBX_NODATA
FIELD		|ts_delete	|t_time		|'0'	|NOT NULL	|ZBX_NODATA
FIELD		|status		|t_integer	|'0'	|NOT NULL	|ZBX_NODATA
INDEX		|1		|parent_graphid

TABLE|host_inventory|hostid|ZBX_TEMPLATE
FIELD		|hostid		|t_id		|	|NOT NULL	|0			|1|hosts
FIELD		|inventory_mode	|t_integer	|'0'	|NOT NULL	|0
FIELD		|type		|t_varchar(64)	|''	|NOT NULL	|ZBX_PROXY,ZBX_NODATA
FIELD		|type_full	|t_varchar(64)	|''	|NOT NULL	|ZBX_PROXY,ZBX_NODATA
FIELD		|name		|t_varchar(128)	|''	|NOT NULL	|ZBX_PROXY,ZBX_NODATA
FIELD		|alias		|t_varchar(128)	|''	|NOT NULL	|ZBX_PROXY,ZBX_NODATA
FIELD		|os		|t_varchar(128)	|''	|NOT NULL	|ZBX_PROXY,ZBX_NODATA
FIELD		|os_full	|t_varchar(255)	|''	|NOT NULL	|ZBX_PROXY,ZBX_NODATA
FIELD		|os_short	|t_varchar(128)	|''	|NOT NULL	|ZBX_PROXY,ZBX_NODATA
FIELD		|serialno_a	|t_varchar(64)	|''	|NOT NULL	|ZBX_PROXY,ZBX_NODATA
FIELD		|serialno_b	|t_varchar(64)	|''	|NOT NULL	|ZBX_PROXY,ZBX_NODATA
FIELD		|tag		|t_varchar(64)	|''	|NOT NULL	|ZBX_PROXY,ZBX_NODATA
FIELD		|asset_tag	|t_varchar(64)	|''	|NOT NULL	|ZBX_PROXY,ZBX_NODATA
FIELD		|macaddress_a	|t_varchar(64)	|''	|NOT NULL	|ZBX_PROXY,ZBX_NODATA
FIELD		|macaddress_b	|t_varchar(64)	|''	|NOT NULL	|ZBX_PROXY,ZBX_NODATA
FIELD		|hardware	|t_varchar(255)	|''	|NOT NULL	|ZBX_PROXY,ZBX_NODATA
FIELD		|hardware_full	|t_text		|''	|NOT NULL	|ZBX_PROXY,ZBX_NODATA
FIELD		|software	|t_varchar(255)	|''	|NOT NULL	|ZBX_PROXY,ZBX_NODATA
FIELD		|software_full	|t_text		|''	|NOT NULL	|ZBX_PROXY,ZBX_NODATA
FIELD		|software_app_a	|t_varchar(64)	|''	|NOT NULL	|ZBX_PROXY,ZBX_NODATA
FIELD		|software_app_b	|t_varchar(64)	|''	|NOT NULL	|ZBX_PROXY,ZBX_NODATA
FIELD		|software_app_c	|t_varchar(64)	|''	|NOT NULL	|ZBX_PROXY,ZBX_NODATA
FIELD		|software_app_d	|t_varchar(64)	|''	|NOT NULL	|ZBX_PROXY,ZBX_NODATA
FIELD		|software_app_e	|t_varchar(64)	|''	|NOT NULL	|ZBX_PROXY,ZBX_NODATA
FIELD		|contact	|t_text		|''	|NOT NULL	|ZBX_PROXY,ZBX_NODATA
FIELD		|location	|t_text		|''	|NOT NULL	|ZBX_PROXY,ZBX_NODATA
FIELD		|location_lat	|t_varchar(16)	|''	|NOT NULL	|ZBX_PROXY
FIELD		|location_lon	|t_varchar(16)	|''	|NOT NULL	|ZBX_PROXY
FIELD		|notes		|t_text		|''	|NOT NULL	|ZBX_PROXY,ZBX_NODATA
FIELD		|chassis	|t_varchar(64)	|''	|NOT NULL	|ZBX_PROXY,ZBX_NODATA
FIELD		|model		|t_varchar(64)	|''	|NOT NULL	|ZBX_PROXY,ZBX_NODATA
FIELD		|hw_arch	|t_varchar(32)	|''	|NOT NULL	|ZBX_PROXY,ZBX_NODATA
FIELD		|vendor		|t_varchar(64)	|''	|NOT NULL	|ZBX_PROXY,ZBX_NODATA
FIELD		|contract_number|t_varchar(64)	|''	|NOT NULL	|ZBX_PROXY,ZBX_NODATA
FIELD		|installer_name	|t_varchar(64)	|''	|NOT NULL	|ZBX_PROXY,ZBX_NODATA
FIELD		|deployment_status|t_varchar(64)|''	|NOT NULL	|ZBX_PROXY,ZBX_NODATA
FIELD		|url_a		|t_varchar(2048)|''	|NOT NULL	|ZBX_PROXY,ZBX_NODATA
FIELD		|url_b		|t_varchar(2048)|''	|NOT NULL	|ZBX_PROXY,ZBX_NODATA
FIELD		|url_c		|t_varchar(2048)|''	|NOT NULL	|ZBX_PROXY,ZBX_NODATA
FIELD		|host_networks	|t_text		|''	|NOT NULL	|ZBX_PROXY,ZBX_NODATA
FIELD		|host_netmask	|t_varchar(39)	|''	|NOT NULL	|ZBX_PROXY,ZBX_NODATA
FIELD		|host_router	|t_varchar(39)	|''	|NOT NULL	|ZBX_PROXY,ZBX_NODATA
FIELD		|oob_ip		|t_varchar(39)	|''	|NOT NULL	|ZBX_PROXY,ZBX_NODATA
FIELD		|oob_netmask	|t_varchar(39)	|''	|NOT NULL	|ZBX_PROXY,ZBX_NODATA
FIELD		|oob_router	|t_varchar(39)	|''	|NOT NULL	|ZBX_PROXY,ZBX_NODATA
FIELD		|date_hw_purchase|t_varchar(64)	|''	|NOT NULL	|ZBX_PROXY,ZBX_NODATA
FIELD		|date_hw_install|t_varchar(64)	|''	|NOT NULL	|ZBX_PROXY,ZBX_NODATA
FIELD		|date_hw_expiry	|t_varchar(64)	|''	|NOT NULL	|ZBX_PROXY,ZBX_NODATA
FIELD		|date_hw_decomm	|t_varchar(64)	|''	|NOT NULL	|ZBX_PROXY,ZBX_NODATA
FIELD		|site_address_a	|t_varchar(128)	|''	|NOT NULL	|ZBX_PROXY,ZBX_NODATA
FIELD		|site_address_b	|t_varchar(128)	|''	|NOT NULL	|ZBX_PROXY,ZBX_NODATA
FIELD		|site_address_c	|t_varchar(128)	|''	|NOT NULL	|ZBX_PROXY,ZBX_NODATA
FIELD		|site_city	|t_varchar(128)	|''	|NOT NULL	|ZBX_PROXY,ZBX_NODATA
FIELD		|site_state	|t_varchar(64)	|''	|NOT NULL	|ZBX_PROXY,ZBX_NODATA
FIELD		|site_country	|t_varchar(64)	|''	|NOT NULL	|ZBX_PROXY,ZBX_NODATA
FIELD		|site_zip	|t_varchar(64)	|''	|NOT NULL	|ZBX_PROXY,ZBX_NODATA
FIELD		|site_rack	|t_varchar(128)	|''	|NOT NULL	|ZBX_PROXY,ZBX_NODATA
FIELD		|site_notes	|t_text		|''	|NOT NULL	|ZBX_PROXY,ZBX_NODATA
FIELD		|poc_1_name	|t_varchar(128)	|''	|NOT NULL	|ZBX_PROXY,ZBX_NODATA
FIELD		|poc_1_email	|t_varchar(128)	|''	|NOT NULL	|ZBX_PROXY,ZBX_NODATA
FIELD		|poc_1_phone_a	|t_varchar(64)	|''	|NOT NULL	|ZBX_PROXY,ZBX_NODATA
FIELD		|poc_1_phone_b	|t_varchar(64)	|''	|NOT NULL	|ZBX_PROXY,ZBX_NODATA
FIELD		|poc_1_cell	|t_varchar(64)	|''	|NOT NULL	|ZBX_PROXY,ZBX_NODATA
FIELD		|poc_1_screen	|t_varchar(64)	|''	|NOT NULL	|ZBX_PROXY,ZBX_NODATA
FIELD		|poc_1_notes	|t_text		|''	|NOT NULL	|ZBX_PROXY,ZBX_NODATA
FIELD		|poc_2_name	|t_varchar(128)	|''	|NOT NULL	|ZBX_PROXY,ZBX_NODATA
FIELD		|poc_2_email	|t_varchar(128)	|''	|NOT NULL	|ZBX_PROXY,ZBX_NODATA
FIELD		|poc_2_phone_a	|t_varchar(64)	|''	|NOT NULL	|ZBX_PROXY,ZBX_NODATA
FIELD		|poc_2_phone_b	|t_varchar(64)	|''	|NOT NULL	|ZBX_PROXY,ZBX_NODATA
FIELD		|poc_2_cell	|t_varchar(64)	|''	|NOT NULL	|ZBX_PROXY,ZBX_NODATA
FIELD		|poc_2_screen	|t_varchar(64)	|''	|NOT NULL	|ZBX_PROXY,ZBX_NODATA
FIELD		|poc_2_notes	|t_text		|''	|NOT NULL	|ZBX_PROXY,ZBX_NODATA

TABLE|housekeeper|housekeeperid|0
FIELD		|housekeeperid	|t_id		|	|NOT NULL	|0
FIELD		|tablename	|t_varchar(64)	|''	|NOT NULL	|0
FIELD		|field		|t_varchar(64)	|''	|NOT NULL	|0
FIELD		|value		|t_id		|	|NOT NULL	|0			|-|items

TABLE|images|imageid|0
FIELD		|imageid	|t_id		|	|NOT NULL	|0
FIELD		|imagetype	|t_integer	|'0'	|NOT NULL	|0
FIELD		|name		|t_varchar(64)	|'0'	|NOT NULL	|0
FIELD		|image		|t_image	|''	|NOT NULL	|0
UNIQUE		|1		|name

TABLE|item_discovery|itemdiscoveryid|ZBX_TEMPLATE
FIELD		|itemdiscoveryid|t_id		|	|NOT NULL	|0
FIELD		|itemid		|t_id		|	|NOT NULL	|0			|1|items
FIELD		|parent_itemid	|t_id		|	|NULL		|0			|2|items	|itemid
FIELD		|key_		|t_varchar(2048)|''	|NOT NULL	|ZBX_NODATA
FIELD		|lastcheck	|t_integer	|'0'	|NOT NULL	|ZBX_NODATA
FIELD		|ts_delete	|t_time		|'0'	|NOT NULL	|ZBX_NODATA
FIELD		|status		|t_integer	|'0'	|NOT NULL	|ZBX_NODATA
FIELD		|disable_source	|t_integer	|'0'	|NOT NULL	|ZBX_NODATA
FIELD		|ts_disable	|t_time		|'0'	|NOT NULL	|ZBX_NODATA
FIELD		|lldruleid	|t_id		|	|NULL		|0 			|3|items	|itemid		|RESTRICT
UNIQUE		|1		|itemid,parent_itemid
INDEX		|2		|parent_itemid
INDEX		|3		|lldruleid

TABLE|host_discovery|hostid|ZBX_TEMPLATE
FIELD		|hostid		|t_id		|	|NOT NULL	|0			|1|hosts
FIELD		|parent_hostid	|t_id		|	|NULL		|0			|2|hosts	|hostid		|RESTRICT
FIELD		|lldruleid	|t_id		|	|NULL		|0			|3|items	|itemid		|RESTRICT
FIELD		|host		|t_varchar(128)	|''	|NOT NULL	|ZBX_NODATA
FIELD		|lastcheck	|t_integer	|'0'	|NOT NULL	|ZBX_NODATA
FIELD		|ts_delete	|t_time		|'0'	|NOT NULL	|ZBX_NODATA
FIELD		|status		|t_integer	|'0'	|NOT NULL	|ZBX_NODATA
FIELD		|disable_source	|t_integer	|'0'	|NOT NULL	|ZBX_NODATA
FIELD		|ts_disable	|t_time		|'0'	|NOT NULL	|ZBX_NODATA
INDEX		|1		|parent_hostid
INDEX		|2		|lldruleid

TABLE|interface_discovery|interfaceid|0
FIELD		|interfaceid	|t_id		|	|NOT NULL	|0			|1|interface
FIELD		|parent_interfaceid|t_id	|	|NOT NULL	|0			|2|interface	|interfaceid
INDEX		|1		|parent_interfaceid

TABLE|profiles|profileid|0
FIELD		|profileid	|t_id		|	|NOT NULL	|0
FIELD		|userid		|t_id		|	|NOT NULL	|0			|1|users
FIELD		|idx		|t_varchar(96)	|''	|NOT NULL	|0
FIELD		|idx2		|t_id		|'0'	|NOT NULL	|0
FIELD		|value_id	|t_id		|'0'	|NOT NULL	|0
FIELD		|value_int	|t_integer	|'0'	|NOT NULL	|0
FIELD		|value_str	|t_text		|''	|NOT NULL	|0
FIELD		|source		|t_varchar(96)	|''	|NOT NULL	|0
FIELD		|type		|t_integer	|'0'	|NOT NULL	|0
INDEX		|1		|userid,idx,idx2
INDEX		|2		|userid,profileid

TABLE|sessions|sessionid|0
FIELD		|sessionid	|t_varchar(32)	|''	|NOT NULL	|0
FIELD		|userid		|t_id		|	|NOT NULL	|0			|1|users
FIELD		|lastaccess	|t_integer	|'0'	|NOT NULL	|0
FIELD		|status		|t_integer	|'0'	|NOT NULL	|0
FIELD		|secret		|t_varchar(32)	|''	|NOT NULL	|0
INDEX		|1		|userid,status,lastaccess

TABLE|trigger_discovery|triggerid|0
FIELD		|triggerid	|t_id		|	|NOT NULL	|0			|1|triggers
FIELD		|parent_triggerid|t_id		|	|NOT NULL	|0			|2|triggers	|triggerid	|RESTRICT
FIELD		|lastcheck	|t_integer	|'0'	|NOT NULL	|ZBX_NODATA
FIELD		|ts_delete	|t_time		|'0'	|NOT NULL	|ZBX_NODATA
FIELD		|status		|t_integer	|'0'	|NOT NULL	|ZBX_NODATA
FIELD		|disable_source	|t_integer	|'0'	|NOT NULL	|ZBX_NODATA
FIELD		|ts_disable	|t_time		|'0'	|NOT NULL	|ZBX_NODATA
INDEX		|1		|parent_triggerid

TABLE|item_condition|item_conditionid|ZBX_TEMPLATE
FIELD		|item_conditionid|t_id		|	|NOT NULL	|0
FIELD		|itemid		|t_id		|	|NOT NULL	|0			|1|items
FIELD		|operator	|t_integer	|'8'	|NOT NULL	|0
FIELD		|macro		|t_varchar(64)	|''	|NOT NULL	|0
FIELD		|value		|t_varchar(255)	|''	|NOT NULL	|0
INDEX		|1		|itemid

TABLE|item_rtdata|itemid|ZBX_TEMPLATE
FIELD		|itemid		|t_id		|	|NOT NULL	|0			|1|items
FIELD		|lastlogsize	|t_bigint	|'0'	|NOT NULL	|ZBX_PROXY,ZBX_NODATA
FIELD		|state		|t_integer	|'0'	|NOT NULL	|ZBX_NODATA
FIELD		|mtime		|t_integer	|'0'	|NOT NULL	|ZBX_PROXY,ZBX_NODATA
FIELD		|error		|t_varchar(2048)|''	|NOT NULL	|ZBX_NODATA

TABLE|item_rtname|itemid|ZBX_TEMPLATE
FIELD		|itemid		|t_id		|	|NOT NULL	|0			|1|items
FIELD		|name_resolved	|t_varchar(2048)	|''	|NOT NULL	|0
FIELD		|name_resolved_upper|t_varchar(2048)	|''	|NOT NULL	|ZBX_UPPER

TABLE|opinventory|operationid|ZBX_DATA
FIELD		|operationid	|t_id		|	|NOT NULL	|0			|1|operations
FIELD		|inventory_mode	|t_integer	|'0'	|NOT NULL	|0

TABLE|trigger_tag|triggertagid|ZBX_TEMPLATE
FIELD		|triggertagid	|t_id		|	|NOT NULL	|0
FIELD		|triggerid	|t_id		|	|NOT NULL	|0			|1|triggers	|		|RESTRICT
FIELD		|tag		|t_varchar(255)	|''	|NOT NULL	|0
FIELD		|value		|t_varchar(255)	|''	|NOT NULL	|0
INDEX		|1		|triggerid
CHANGELOG	|6

TABLE|event_tag|eventtagid|0
FIELD		|eventtagid	|t_id		|	|NOT NULL	|0
FIELD		|eventid	|t_id		|	|NOT NULL	|0			|1|events
FIELD		|tag		|t_varchar(255)	|''	|NOT NULL	|0
FIELD		|value		|t_varchar(255)	|''	|NOT NULL	|0
INDEX		|1		|eventid

TABLE|problem|eventid|0
FIELD		|eventid	|t_id		|	|NOT NULL	|0			|1|events
FIELD		|source		|t_integer	|'0'	|NOT NULL	|0
FIELD		|object		|t_integer	|'0'	|NOT NULL	|0
FIELD		|objectid	|t_id		|'0'	|NOT NULL	|0
FIELD		|clock		|t_time		|'0'	|NOT NULL	|0
FIELD		|ns		|t_nanosec	|'0'	|NOT NULL	|0
FIELD		|r_eventid	|t_id		|	|NULL		|0			|2|events	|eventid	|RESTRICT
FIELD		|r_clock	|t_time		|'0'	|NOT NULL	|0
FIELD		|r_ns		|t_nanosec	|'0'	|NOT NULL	|0
FIELD		|correlationid	|t_id		|	|NULL		|0			|-|correlation
FIELD		|userid		|t_id		|	|NULL		|0			|-|users
FIELD		|name		|t_varchar(2048)|''	|NOT NULL	|0
FIELD		|acknowledged	|t_integer	|'0'	|NOT NULL	|0
FIELD		|severity	|t_integer	|'0'	|NOT NULL	|0
FIELD		|cause_eventid	|t_id		|	|NULL		|0			|3|events	|eventid	|RESTRICT
INDEX		|1		|source,object,objectid
INDEX		|2		|r_clock
INDEX		|3		|r_eventid
INDEX		|4		|cause_eventid

TABLE|problem_tag|problemtagid|0
FIELD		|problemtagid	|t_id		|	|NOT NULL	|0
FIELD		|eventid	|t_id		|	|NOT NULL	|0			|1|problem
FIELD		|tag		|t_varchar(255)	|''	|NOT NULL	|0
FIELD		|value		|t_varchar(255)	|''	|NOT NULL	|0
INDEX		|1		|eventid,tag,value

TABLE|tag_filter|tag_filterid|0
FIELD		|tag_filterid	|t_id		|	|NOT NULL	|0
FIELD		|usrgrpid	|t_id		|	|NOT NULL	|0 			|1|usrgrp	|usrgrpid
FIELD		|groupid	|t_id		|	|NOT NULL	|0			|2|hstgrp	|groupid
FIELD		|tag		|t_varchar(255)	|''	|NOT NULL	|0
FIELD		|value		|t_varchar(255)	|''	|NOT NULL	|0
INDEX		|1		|usrgrpid
INDEX		|2		|groupid

TABLE|event_recovery|eventid|0
FIELD		|eventid	|t_id		|	|NOT NULL	|0			|1|events
FIELD		|r_eventid	|t_id		|	|NOT NULL	|0			|2|events	|eventid	|RESTRICT
FIELD		|c_eventid	|t_id		|	|NULL		|0			|3|events	|eventid
FIELD		|correlationid	|t_id		|	|NULL		|0			|-|correlation
FIELD		|userid		|t_id		|	|NULL		|0			|-|users
INDEX		|1		|r_eventid
INDEX		|2		|c_eventid

TABLE|correlation|correlationid|ZBX_DATA
FIELD		|correlationid	|t_id		|	|NOT NULL	|0
FIELD		|name		|t_varchar(255)	|''	|NOT NULL	|0
FIELD		|description	|t_text		|''	|NOT NULL	|0
FIELD		|evaltype	|t_integer	|'0'	|NOT NULL	|0
FIELD		|status		|t_integer	|'0'	|NOT NULL	|0
FIELD		|formula	|t_varchar(255)	|''	|NOT NULL	|0
INDEX		|1		|status
UNIQUE		|2		|name

TABLE|corr_condition|corr_conditionid|ZBX_DATA
FIELD		|corr_conditionid|t_id		|	|NOT NULL	|0
FIELD		|correlationid	|t_id		|	|NOT NULL	|0			|1|correlation
FIELD		|type		|t_integer	|'0'	|NOT NULL	|0
INDEX		|1		|correlationid

TABLE|corr_condition_tag|corr_conditionid|ZBX_DATA
FIELD		|corr_conditionid|t_id		|	|NOT NULL	|0			|1|corr_condition
FIELD		|tag		|t_varchar(255)	|''	|NOT NULL	|0

TABLE|corr_condition_group|corr_conditionid|ZBX_DATA
FIELD		|corr_conditionid|t_id		|	|NOT NULL	|0			|1|corr_condition
FIELD		|operator	|t_integer	|'0'	|NOT NULL	|0
FIELD		|groupid	|t_id		|	|NOT NULL	|0			|2|hstgrp	|	|RESTRICT
INDEX		|1		|groupid

TABLE|corr_condition_tagpair|corr_conditionid|ZBX_DATA
FIELD		|corr_conditionid|t_id		|	|NOT NULL	|0			|1|corr_condition
FIELD		|oldtag		|t_varchar(255)	|''	|NOT NULL	|0
FIELD		|newtag		|t_varchar(255)	|''	|NOT NULL	|0

TABLE|corr_condition_tagvalue|corr_conditionid|ZBX_DATA
FIELD		|corr_conditionid|t_id		|	|NOT NULL	|0			|1|corr_condition
FIELD		|tag		|t_varchar(255)	|''	|NOT NULL	|0
FIELD		|operator	|t_integer	|'0'	|NOT NULL	|0
FIELD		|value		|t_varchar(255)	|''	|NOT NULL	|0

TABLE|corr_operation|corr_operationid|ZBX_DATA
FIELD		|corr_operationid|t_id		|	|NOT NULL	|0
FIELD		|correlationid	|t_id		|	|NOT NULL	|0			|1|correlation
FIELD		|type		|t_integer	|'0'	|NOT NULL	|0
INDEX		|1		|correlationid

TABLE|task|taskid|0
FIELD		|taskid		|t_id		|	|NOT NULL	|0
FIELD		|type		|t_integer	|	|NOT NULL	|0
FIELD		|status		|t_integer	|'0'	|NOT NULL	|0
FIELD		|clock		|t_integer	|'0'	|NOT NULL	|0
FIELD		|ttl		|t_integer	|'0'	|NOT NULL	|0
FIELD		|proxyid	|t_id		|	|NULL		|0			|1|proxy	|proxyid
INDEX		|1		|status,proxyid
INDEX		|2		|proxyid

TABLE|task_close_problem|taskid|0
FIELD		|taskid		|t_id		|	|NOT NULL	|0			|1|task
FIELD		|acknowledgeid	|t_id		|	|NOT NULL	|0			|-|acknowledges

TABLE|item_preproc|item_preprocid|ZBX_TEMPLATE
FIELD		|item_preprocid	|t_id		|	|NOT NULL	|0
FIELD		|itemid		|t_id		|	|NOT NULL	|ZBX_PROXY			|1|items	|		|RESTRICT
FIELD		|step		|t_integer	|'0'	|NOT NULL	|ZBX_PROXY
FIELD		|type		|t_integer	|'0'	|NOT NULL	|ZBX_PROXY
FIELD		|params		|t_text		|''	|NOT NULL	|ZBX_PROXY
FIELD		|error_handler	|t_integer	|'0'	|NOT NULL	|ZBX_PROXY
FIELD		|error_handler_params|t_varchar(255)|''	|NOT NULL	|ZBX_PROXY
INDEX		|1		|itemid,step
CHANGELOG	|8

TABLE|task_remote_command|taskid|0
FIELD		|taskid		|t_id		|	|NOT NULL	|0			|1|task
FIELD		|command_type	|t_integer	|'0'	|NOT NULL	|0
FIELD		|execute_on	|t_integer	|'0'	|NOT NULL	|0
FIELD		|port		|t_integer	|'0'	|NOT NULL	|0
FIELD		|authtype	|t_integer	|'0'	|NOT NULL	|0
FIELD		|username	|t_varchar(64)	|''	|NOT NULL	|0
FIELD		|password	|t_varchar(64)	|''	|NOT NULL	|0
FIELD		|publickey	|t_varchar(64)	|''	|NOT NULL	|0
FIELD		|privatekey	|t_varchar(64)	|''	|NOT NULL	|0
FIELD		|command	|t_text		|''	|NOT NULL	|0
FIELD		|alertid	|t_id		|	|NULL		|0			|-|alerts
FIELD		|parent_taskid	|t_id		|	|NOT NULL	|0			|-|task		|taskid
FIELD		|hostid		|t_id		|	|NOT NULL	|0			|-|hosts

TABLE|task_remote_command_result|taskid|0
FIELD		|taskid		|t_id		|	|NOT NULL	|0			|1|task
FIELD		|status		|t_integer	|'0'	|NOT NULL	|0
FIELD		|parent_taskid	|t_id		|	|NOT NULL	|0			|-|task		|taskid
FIELD		|info		|t_longtext	|''	|NOT NULL	|0

TABLE|task_data|taskid|0
FIELD		|taskid		|t_id		|	|NOT NULL	|0			|1|task
FIELD		|type		|t_integer	|'0'	|NOT NULL	|0
FIELD		|data		|t_text		|''	|NOT NULL	|0
FIELD		|parent_taskid	|t_id		|	|NULL		|0			|-|task		|taskid

TABLE|task_result|taskid|0
FIELD		|taskid		|t_id		|	|NOT NULL	|0			|1|task
FIELD		|status		|t_integer	|'0'	|NOT NULL	|0
FIELD		|parent_taskid	|t_id		|	|NOT NULL	|0			|-|task		|taskid
FIELD		|info		|t_longtext	|''	|NOT NULL	|0
INDEX		|1		|parent_taskid

TABLE|task_acknowledge|taskid|0
FIELD		|taskid		|t_id		|	|NOT NULL	|0			|1|task
FIELD		|acknowledgeid	|t_id		|	|NOT NULL	|0			|-|acknowledges

TABLE|sysmap_shape|sysmap_shapeid|ZBX_TEMPLATE
FIELD		|sysmap_shapeid	|t_id		|	|NOT NULL	|0
FIELD		|sysmapid	|t_id		|	|NOT NULL	|0			|1|sysmaps
FIELD		|type		|t_integer	|'0'	|NOT NULL	|0
FIELD		|x		|t_integer	|'0'	|NOT NULL	|0
FIELD		|y		|t_integer	|'0'	|NOT NULL	|0
FIELD		|width		|t_integer	|'200'	|NOT NULL	|0
FIELD		|height		|t_integer	|'200'	|NOT NULL	|0
FIELD		|text		|t_text		|''	|NOT NULL	|0
FIELD		|font		|t_integer	|'9'	|NOT NULL	|0
FIELD		|font_size	|t_integer	|'11'	|NOT NULL	|0
FIELD		|font_color	|t_varchar(6)	|'000000'|NOT NULL	|0
FIELD		|text_halign	|t_integer	|'0'	|NOT NULL	|0
FIELD		|text_valign	|t_integer	|'0'	|NOT NULL	|0
FIELD		|border_type	|t_integer	|'0'	|NOT NULL	|0
FIELD		|border_width	|t_integer	|'1'	|NOT NULL	|0
FIELD		|border_color	|t_varchar(6)	|'000000'|NOT NULL	|0
FIELD		|background_color|t_varchar(6)	|''	|NOT NULL	|0
FIELD		|zindex		|t_integer	|'0'	|NOT NULL	|0
INDEX		|1		|sysmapid

TABLE|sysmap_element_trigger|selement_triggerid|ZBX_TEMPLATE
FIELD		|selement_triggerid	|t_id	|	|NOT NULL	|0
FIELD		|selementid		|t_id	|	|NOT NULL	|0			|1|sysmaps_elements
FIELD		|triggerid		|t_id	|	|NOT NULL	|0			|2|triggers
UNIQUE		|1			|selementid,triggerid
INDEX		|2			|triggerid

TABLE|httptest_field|httptest_fieldid|ZBX_TEMPLATE
FIELD		|httptest_fieldid	|t_id		|	|NOT NULL	|0
FIELD		|httptestid		|t_id		|	|NOT NULL	|ZBX_PROXY	|1|httptest	|		|RESTRICT
FIELD		|type			|t_integer	|'0'	|NOT NULL	|ZBX_PROXY
FIELD		|name			|t_varchar(255)	|''	|NOT NULL	|ZBX_PROXY
FIELD		|value			|t_text		|''	|NOT NULL	|ZBX_PROXY
INDEX		|1			|httptestid
CHANGELOG	|12

TABLE|httpstep_field|httpstep_fieldid|ZBX_TEMPLATE
FIELD		|httpstep_fieldid	|t_id		|	|NOT NULL	|0
FIELD		|httpstepid		|t_id		|	|NOT NULL	|ZBX_PROXY	|1|httpstep	|		|RESTRICT
FIELD		|type			|t_integer	|'0'	|NOT NULL	|ZBX_PROXY
FIELD		|name			|t_varchar(255)	|''	|NOT NULL	|ZBX_PROXY
FIELD		|value			|t_text		|''	|NOT NULL	|ZBX_PROXY
INDEX		|1			|httpstepid
CHANGELOG	|15

TABLE|dashboard|dashboardid|ZBX_DASHBOARD
FIELD		|dashboardid	|t_id		|	|NOT NULL	|0
FIELD		|name		|t_varchar(255)	|	|NOT NULL	|0
FIELD		|userid		|t_id		|	|NULL		|0			|1|users	|	|RESTRICT
FIELD		|private	|t_integer	|'1'	|NOT NULL	|0
FIELD		|templateid	|t_id		|	|NULL		|0			|2|hosts	|hostid
FIELD		|display_period	|t_integer	|'30'	|NOT NULL	|0
FIELD		|auto_start	|t_integer	|'1'	|NOT NULL	|0
FIELD		|uuid		|t_varchar(32)	|''	|NOT NULL	|0
INDEX		|1		|userid
INDEX		|2		|templateid
INDEX		|3		|uuid

TABLE|dashboard_user|dashboard_userid|ZBX_DASHBOARD
FIELD		|dashboard_userid|t_id		|	|NOT NULL	|0
FIELD		|dashboardid	|t_id		|	|NOT NULL	|0			|1|dashboard
FIELD		|userid		|t_id		|	|NOT NULL	|0			|2|users
FIELD		|permission	|t_integer	|'2'	|NOT NULL	|0
UNIQUE		|1		|dashboardid,userid
INDEX		|2		|userid

TABLE|dashboard_usrgrp|dashboard_usrgrpid|ZBX_DASHBOARD
FIELD		|dashboard_usrgrpid|t_id	|	|NOT NULL	|0
FIELD		|dashboardid	|t_id		|	|NOT NULL	|0			|1|dashboard
FIELD		|usrgrpid	|t_id		|	|NOT NULL	|0			|2|usrgrp
FIELD		|permission	|t_integer	|'2'	|NOT NULL	|0
UNIQUE		|1		|dashboardid,usrgrpid
INDEX		|2		|usrgrpid

TABLE|dashboard_page|dashboard_pageid|ZBX_DASHBOARD
FIELD		|dashboard_pageid|t_id		|	|NOT NULL	|0
FIELD		|dashboardid	|t_id		|	|NOT NULL	|0		|1|dashboard
FIELD		|name		|t_varchar(255)	|''	|NOT NULL	|0
FIELD		|display_period	|t_integer	|'0'	|NOT NULL	|0
FIELD		|sortorder	|t_integer	|'0'	|NOT NULL	|0
INDEX		|1		|dashboardid

TABLE|widget|widgetid|ZBX_DASHBOARD
FIELD		|widgetid	|t_id		|	|NOT NULL	|0
FIELD		|type		|t_varchar(255)	|''	|NOT NULL	|0
FIELD		|name		|t_varchar(255)	|''	|NOT NULL	|0
FIELD		|x		|t_integer	|'0'	|NOT NULL	|0
FIELD		|y		|t_integer	|'0'	|NOT NULL	|0
FIELD		|width		|t_integer	|'1'	|NOT NULL	|0
FIELD		|height		|t_integer	|'2'	|NOT NULL	|0
FIELD		|view_mode	|t_integer	|'0'	|NOT NULL	|0
FIELD		|dashboard_pageid|t_id		|	|NOT NULL	|0		|1|dashboard_page
INDEX		|1		|dashboard_pageid

TABLE|widget_field|widget_fieldid|ZBX_DASHBOARD
FIELD		|widget_fieldid	|t_id		|	|NOT NULL	|0
FIELD		|widgetid	|t_id		|	|NOT NULL	|0			|1|widget
FIELD		|type		|t_integer	|'0'	|NOT NULL	|0
FIELD		|name		|t_varchar(255)	|''	|NOT NULL	|0
FIELD		|value_int	|t_integer	|'0'	|NOT NULL	|0
FIELD		|value_str	|t_varchar(2048)|''	|NOT NULL	|0
FIELD		|value_groupid	|t_id		|	|NULL		|0			|2|hstgrp	|groupid
FIELD		|value_hostid	|t_id		|	|NULL		|0			|3|hosts	|hostid
FIELD		|value_itemid	|t_id		|	|NULL		|0			|4|items	|itemid
FIELD		|value_graphid	|t_id		|	|NULL		|0			|5|graphs	|graphid
FIELD		|value_sysmapid	|t_id		|	|NULL		|0			|6|sysmaps	|sysmapid
FIELD		|value_serviceid|t_id		|	|NULL		|0			|7|services	|serviceid
FIELD		|value_slaid	|t_id		|	|NULL		|0			|8|sla		|slaid
FIELD		|value_userid	|t_id		|	|NULL		|0			|9|users	|userid
FIELD		|value_actionid	|t_id		|	|NULL		|0			|10|actions	|actionid
FIELD		|value_mediatypeid|t_id		|	|NULL		|0			|11|media_type	|mediatypeid
INDEX		|1		|widgetid
INDEX		|2		|value_groupid
INDEX		|3		|value_hostid
INDEX		|4		|value_itemid
INDEX		|5		|value_graphid
INDEX		|6		|value_sysmapid
INDEX		|7		|value_serviceid
INDEX		|8		|value_slaid
INDEX		|9		|value_userid
INDEX		|10		|value_actionid
INDEX		|11		|value_mediatypeid

TABLE|task_check_now|taskid|0
FIELD		|taskid		|t_id		|	|NOT NULL	|0			|1|task
FIELD		|itemid		|t_id		|	|NOT NULL	|0			|-|items

TABLE|event_suppress|event_suppressid|0
FIELD		|event_suppressid|t_id		|	|NOT NULL	|0
FIELD		|eventid	|t_id		|	|NOT NULL	|0			|1|events
FIELD		|maintenanceid	|t_id		|	|NULL		|0			|2|maintenances
FIELD		|suppress_until	|t_time		|'0'	|NOT NULL	|0
FIELD		|userid		|t_id		|	|NULL		|0			|3|users
UNIQUE		|1		|eventid,maintenanceid
INDEX		|2		|suppress_until
INDEX		|3		|maintenanceid
INDEX		|4		|userid

TABLE|maintenance_tag|maintenancetagid|ZBX_DATA
FIELD		|maintenancetagid|t_id		|	|NOT NULL	|0
FIELD		|maintenanceid	|t_id		|	|NOT NULL	|0			|1|maintenances
FIELD		|tag		|t_varchar(255)	|''	|NOT NULL	|0
FIELD		|operator	|t_integer	|'2'	|NOT NULL	|0
FIELD		|value		|t_varchar(255)	|''	|NOT NULL	|0
INDEX		|1		|maintenanceid

TABLE|lld_macro_path|lld_macro_pathid|ZBX_TEMPLATE
FIELD		|lld_macro_pathid|t_id		|	|NOT NULL	|0
FIELD		|itemid		|t_id		|	|NOT NULL	|0			|1|items
FIELD		|lld_macro	|t_varchar(255)	|''	|NOT NULL	|0
FIELD		|path		|t_varchar(255)	|''	|NOT NULL	|0
UNIQUE		|1		|itemid,lld_macro

TABLE|host_tag|hosttagid|ZBX_TEMPLATE
FIELD		|hosttagid	|t_id		|	|NOT NULL	|0
FIELD		|hostid		|t_id		|	|NOT NULL	|0			|1|hosts	|		|RESTRICT
FIELD		|tag		|t_varchar(255)	|''	|NOT NULL	|0
FIELD		|value		|t_varchar(255)	|''	|NOT NULL	|0
FIELD		|automatic	|t_integer	|'0'	|NOT NULL	|0
INDEX		|1		|hostid
CHANGELOG	|2

TABLE|host_template_cache|hostid,link_hostid|ZBX_TEMPLATE
FIELD		|hostid		|t_id		|	|NOT NULL	|0			|1|hosts
FIELD		|link_hostid	|t_id		|	|NOT NULL	|0			|2|hosts	|hostid
INDEX		|1		|link_hostid

TABLE|config_autoreg_tls|autoreg_tlsid|ZBX_DATA
FIELD		|autoreg_tlsid	|t_id		|	|NOT NULL	|0
FIELD		|tls_psk_identity|t_varchar(128)|''	|NOT NULL	|ZBX_PROXY
FIELD		|tls_psk	|t_varchar(512)	|''	|NOT NULL	|ZBX_PROXY
UNIQUE		|1		|tls_psk_identity

TABLE|module|moduleid|ZBX_DATA
FIELD		|moduleid	|t_id		|	|NOT NULL	|0
FIELD		|id		|t_varchar(255)	|''	|NOT NULL	|0
FIELD		|relative_path	|t_varchar(255)	|''	|NOT NULL	|0
FIELD		|status		|t_integer	|'0'	|NOT NULL	|0
FIELD		|config		|t_text		|''	|NOT NULL	|0

TABLE|interface_snmp|interfaceid|ZBX_TEMPLATE
FIELD		|interfaceid	|t_id		|	|NOT NULL	|0			|1|interface
FIELD		|version	|t_integer	|'2'	|NOT NULL	|ZBX_PROXY
FIELD		|bulk		|t_integer	|'1'	|NOT NULL	|ZBX_PROXY
FIELD		|community	|t_varchar(64)	|''	|NOT NULL	|ZBX_PROXY
FIELD		|securityname	|t_varchar(64)	|''	|NOT NULL	|ZBX_PROXY
FIELD		|securitylevel	|t_integer	|'0'	|NOT NULL	|ZBX_PROXY
FIELD		|authpassphrase	|t_varchar(64)	|''	|NOT NULL	|ZBX_PROXY
FIELD		|privpassphrase	|t_varchar(64)	|''	|NOT NULL	|ZBX_PROXY
FIELD		|authprotocol	|t_integer	|'0'	|NOT NULL	|ZBX_PROXY
FIELD		|privprotocol	|t_integer	|'0'	|NOT NULL	|ZBX_PROXY
FIELD		|contextname	|t_varchar(255)	|''	|NOT NULL	|ZBX_PROXY
FIELD		|max_repetitions|t_integer	|'10'	|NOT NULL	|ZBX_PROXY

TABLE|lld_override|lld_overrideid|ZBX_TEMPLATE
FIELD		|lld_overrideid	|t_id		|	|NOT NULL	|0
FIELD		|itemid		|t_id		|	|NOT NULL	|0	|1|items
FIELD		|name		|t_varchar(255)	|''	|NOT NULL	|0
FIELD		|step		|t_integer	|'0'	|NOT NULL	|0
FIELD		|evaltype	|t_integer	|'0'	|NOT NULL	|0
FIELD		|formula	|t_varchar(255)	|''	|NOT NULL	|0
FIELD		|stop		|t_integer	|'0'	|NOT NULL	|0
UNIQUE		|1		|itemid,name

TABLE|lld_override_condition|lld_override_conditionid|ZBX_TEMPLATE
FIELD	|lld_override_conditionid	|t_id		|	|NOT NULL	|0
FIELD	|lld_overrideid			|t_id		|	|NOT NULL	|0	|1|lld_override
FIELD	|operator			|t_integer	|'8'	|NOT NULL	|0
FIELD	|macro				|t_varchar(64)	|''	|NOT NULL	|0
FIELD	|value				|t_varchar(255)	|''	|NOT NULL	|0
INDEX	|1				|lld_overrideid

TABLE|lld_override_operation|lld_override_operationid|ZBX_TEMPLATE
FIELD	|lld_override_operationid	|t_id		|	|NOT NULL	|0
FIELD	|lld_overrideid			|t_id		|	|NOT NULL	|0	|1|lld_override
FIELD	|operationobject		|t_integer	|'0'	|NOT NULL	|0
FIELD	|operator			|t_integer	|'0'	|NOT NULL	|0
FIELD	|value				|t_varchar(255)	|''	|NOT NULL	|0
INDEX	|1				|lld_overrideid

TABLE|lld_override_opstatus|lld_override_operationid|ZBX_TEMPLATE
FIELD	|lld_override_operationid	|t_id		|	|NOT NULL	|0	|1|lld_override_operation
FIELD	|status				|t_integer	|'0'	|NOT NULL	|0

TABLE|lld_override_opdiscover|lld_override_operationid|ZBX_TEMPLATE
FIELD	|lld_override_operationid	|t_id		|	|NOT NULL	|0	|1|lld_override_operation
FIELD	|discover			|t_integer	|'0'	|NOT NULL	|0

TABLE|lld_override_opperiod|lld_override_operationid|ZBX_TEMPLATE
FIELD	|lld_override_operationid	|t_id		|	|NOT NULL	|0	|1|lld_override_operation
FIELD	|delay				|t_varchar(1024)|'0'	|NOT NULL	|0

TABLE|lld_override_ophistory|lld_override_operationid|ZBX_TEMPLATE
FIELD	|lld_override_operationid	|t_id		|	|NOT NULL	|0	|1|lld_override_operation
FIELD	|history			|t_varchar(255)	|'31d'	|NOT NULL	|0

TABLE|lld_override_optrends|lld_override_operationid|ZBX_TEMPLATE
FIELD	|lld_override_operationid	|t_id		|	|NOT NULL	|0	|1|lld_override_operation
FIELD	|trends				|t_varchar(255)	|'365d'	|NOT NULL	|0

TABLE|lld_override_opseverity|lld_override_operationid|ZBX_TEMPLATE
FIELD	|lld_override_operationid	|t_id		|	|NOT NULL	|0	|1|lld_override_operation
FIELD	|severity			|t_integer	|'0'	|NOT NULL	|0

TABLE|lld_override_optag|lld_override_optagid|ZBX_TEMPLATE
FIELD	|lld_override_optagid		|t_id		|	|NOT NULL	|0
FIELD	|lld_override_operationid	|t_id		|	|NOT NULL	|0	|1|lld_override_operation
FIELD	|tag				|t_varchar(255)	|''	|NOT NULL	|0
FIELD	|value				|t_varchar(255)	|''	|NOT NULL	|0
INDEX	|1				|lld_override_operationid

TABLE|lld_override_optemplate|lld_override_optemplateid|ZBX_TEMPLATE
FIELD	|lld_override_optemplateid	|t_id		|	|NOT NULL	|0
FIELD	|lld_override_operationid	|t_id		|	|NOT NULL	|0	|1|lld_override_operation
FIELD	|templateid			|t_id		|	|NOT NULL	|0	|2|hosts	|hostid	|RESTRICT
UNIQUE	|1				|lld_override_operationid,templateid
INDEX	|2				|templateid

TABLE|lld_override_opinventory|lld_override_operationid|ZBX_TEMPLATE
FIELD	|lld_override_operationid	|t_id		|	|NOT NULL	|0	|1|lld_override_operation
FIELD	|inventory_mode			|t_integer	|'0'	|NOT NULL	|0

TABLE|trigger_queue|trigger_queueid|0
FIELD		|trigger_queueid|t_id		|	|NOT NULL	|0
FIELD		|objectid	|t_id		|	|NOT NULL	|0
FIELD		|type		|t_integer	|'0'	|NOT NULL	|0
FIELD		|clock		|t_time		|'0'	|NOT NULL	|0
FIELD		|ns		|t_nanosec	|'0'	|NOT NULL	|0

TABLE|item_parameter|item_parameterid|ZBX_TEMPLATE
FIELD		|item_parameterid|t_id		|	|NOT NULL	|0
FIELD		|itemid		|t_id		|	|NOT NULL	|ZBX_PROXY		|1|items
FIELD		|name		|t_varchar(255)	|''	|NOT NULL	|ZBX_PROXY
FIELD		|value		|t_varchar(2048)|''	|NOT NULL	|ZBX_PROXY
INDEX		|1		|itemid

TABLE|role_rule|role_ruleid|ZBX_DATA
FIELD		|role_ruleid	|t_id		|	|NOT NULL	|0
FIELD		|roleid		|t_id		|	|NOT NULL	|0			|1|role
FIELD		|type		|t_integer	|'0'	|NOT NULL	|0
FIELD		|name		|t_varchar(255)	|''	|NOT NULL	|0
FIELD		|value_int	|t_integer	|'0'	|NOT NULL	|0
FIELD		|value_str	|t_varchar(255)	|''	|NOT NULL	|0
FIELD		|value_moduleid	|t_id		|	|NULL		|0			|2|module	|moduleid
FIELD		|value_serviceid|t_id		|	|NULL	|0			|3|services	|serviceid
INDEX		|1		|roleid
INDEX		|2		|value_moduleid
INDEX		|3		|value_serviceid

TABLE|token|tokenid|ZBX_DATA
FIELD	|tokenid	|t_id		|	|NOT NULL	|0
FIELD	|name		|t_varchar(64)	|''	|NOT NULL	|0
FIELD	|description	|t_text		|''	|NOT NULL	|0
FIELD	|userid		|t_id		|	|NOT NULL	|0	|1	|users
FIELD	|token		|t_varchar(128)	|	|NULL		|0
FIELD	|lastaccess	|t_integer	|'0'	|NOT NULL	|0
FIELD	|status		|t_integer	|'0'	|NOT NULL	|0
FIELD	|expires_at	|t_time		|'0'	|NOT NULL	|0
FIELD	|created_at	|t_time		|'0'	|NOT NULL	|0
FIELD	|creator_userid	|t_id		|	|NULL		|0	|2	|users	|userid	|RESTRICT
INDEX	|1		|name
UNIQUE	|2		|userid,name
UNIQUE	|3		|token
INDEX	|4		|creator_userid

TABLE|item_tag|itemtagid|ZBX_TEMPLATE
FIELD		|itemtagid	|t_id		|	|NOT NULL	|0
FIELD		|itemid		|t_id		|	|NOT NULL	|0			|1|items	|		|RESTRICT
FIELD		|tag		|t_varchar(255)	|''	|NOT NULL	|0
FIELD		|value		|t_varchar(255)	|''	|NOT NULL	|0
INDEX		|1		|itemid
CHANGELOG	|4

TABLE|item_template_cache|itemid,link_hostid|ZBX_TEMPLATE
FIELD		|itemid		|t_id		|	|NOT NULL	|0			|1|items
FIELD		|link_hostid	|t_id		|	|NOT NULL	|0			|2|hosts	|hostid
INDEX		|1		|link_hostid

TABLE|httptest_tag|httptesttagid|ZBX_TEMPLATE
FIELD		|httptesttagid	|t_id		|	|NOT NULL	|0
FIELD		|httptestid	|t_id			|	|NOT NULL	|0		|1|httptest
FIELD		|tag		|t_varchar(255)	|''	|NOT NULL	|0
FIELD		|value		|t_varchar(255)	|''	|NOT NULL	|0
INDEX		|1		|httptestid

TABLE|sysmaps_element_tag|selementtagid|ZBX_TEMPLATE
FIELD		|selementtagid	|t_id		|	|NOT NULL	|0
FIELD		|selementid	|t_id			|	|NOT NULL	|0		|1|sysmaps_elements
FIELD		|tag		|t_varchar(255)	|''	|NOT NULL	|0
FIELD		|value		|t_varchar(255)	|''	|NOT NULL	|0
FIELD		|operator	|t_integer		|'0'|NOT NULL	|0
INDEX		|1		|selementid

TABLE|report|reportid|ZBX_DATA
FIELD		|reportid	|t_id		|	|NOT NULL	|0
FIELD		|userid		|t_id		|	|NOT NULL	|0		|1|users|userid
FIELD		|name		|t_varchar(255)	|''	|NOT NULL	|0
FIELD		|description	|t_varchar(2048)|''	|NOT NULL	|0
FIELD		|status		|t_integer	|'0'	|NOT NULL	|0
FIELD		|dashboardid	|t_id		|	|NOT NULL	|0		|2|dashboard|dashboardid
FIELD		|period		|t_integer	|'0'	|NOT NULL	|0
FIELD		|cycle		|t_integer	|'0'	|NOT NULL	|0
FIELD		|weekdays	|t_integer	|'0'	|NOT NULL	|0
FIELD		|start_time	|t_integer	|'0'	|NOT NULL	|0
FIELD		|active_since	|t_integer	|'0'	|NOT NULL	|0
FIELD		|active_till	|t_integer	|'0'	|NOT NULL	|0
FIELD		|state		|t_integer	|'0'	|NOT NULL	|ZBX_NODATA
FIELD		|lastsent	|t_time	|'0'		|NOT NULL	|ZBX_NODATA
FIELD		|info		|t_varchar(2048)|''	|NOT NULL	|ZBX_NODATA
UNIQUE		|1		|name
INDEX		|2		|userid
INDEX		|3		|dashboardid

TABLE|report_param|reportparamid|ZBX_DATA
FIELD		|reportparamid	|t_id		|	|NOT NULL	|0
FIELD		|reportid	|t_id		|	|NOT NULL	|0		|1|report|reportid
FIELD		|name		|t_varchar(255)	|''	|NOT NULL	|0
FIELD		|value		|t_text		|''	|NOT NULL	|0
INDEX		|1		|reportid

TABLE|report_user|reportuserid|ZBX_DATA
FIELD		|reportuserid	|t_id		|	|NOT NULL	|0
FIELD		|reportid	|t_id		|	|NOT NULL	|0		|1|report|reportid
FIELD		|userid		|t_id		|	|NOT NULL	|0		|2|users|userid
FIELD		|exclude	|t_integer	|'0'	|NOT NULL	|0
FIELD		|access_userid	|t_id		|	|NULL		|0		|3|users|userid		|RESTRICT
INDEX		|1		|reportid
INDEX		|2		|userid
INDEX		|3		|access_userid

TABLE|report_usrgrp|reportusrgrpid|ZBX_DATA
FIELD		|reportusrgrpid|t_id		|	|NOT NULL	|0
FIELD		|reportid	|t_id		|	|NOT NULL	|0		|1|report|reportid
FIELD		|usrgrpid	|t_id		|	|NOT NULL	|0		|2|usrgrp|usrgrpid
FIELD		|access_userid	|t_id		|	|NULL		|0		|3|users|userid		|RESTRICT
INDEX		|1		|reportid
INDEX		|2		|usrgrpid
INDEX		|3		|access_userid

TABLE|service_problem_tag|service_problem_tagid|ZBX_DATA
FIELD		|service_problem_tagid	|t_id		|	|NOT NULL	|0
FIELD		|serviceid		|t_id		|	|NOT NULL	|0	|1|services|serviceid
FIELD		|tag			|t_varchar(255)	|''	|NOT NULL	|0
FIELD		|operator		|t_integer	|'0'	|NOT NULL	|0
FIELD		|value			|t_varchar(255)	|''	|NOT NULL	|0
INDEX		|1			|serviceid

TABLE|service_problem|service_problemid|ZBX_DATA
FIELD		|service_problemid	|t_id		|	|NOT NULL	|0
FIELD		|eventid		|t_id		|	|NOT NULL	|0	|1|problem|eventid
FIELD		|serviceid		|t_id		|	|NOT NULL	|0	|2|services|serviceid
FIELD		|severity		|t_integer	|'0'	|NOT NULL	|0
INDEX		|1			|eventid
INDEX		|2			|serviceid

TABLE|service_tag|servicetagid|0
FIELD		|servicetagid	|t_id		|	|NOT NULL	|0
FIELD		|serviceid	|t_id		|	|NOT NULL	|0		|1|services|serviceid
FIELD		|tag		|t_varchar(255)	|''	|NOT NULL	|0
FIELD		|value		|t_varchar(255)	|''	|NOT NULL	|0
INDEX		|1		|serviceid

TABLE|service_status_rule|service_status_ruleid|ZBX_DATA
FIELD		|service_status_ruleid|t_id	|	|NOT NULL	|0
FIELD		|serviceid	|t_id		|	|NOT NULL	|0		|1|services|serviceid
FIELD		|type		|t_integer	|'0'	|NOT NULL	|0
FIELD		|limit_value	|t_integer	|'0'	|NOT NULL	|0
FIELD		|limit_status	|t_integer	|'0'	|NOT NULL	|0
FIELD		|new_status	|t_integer	|'0'	|NOT NULL	|0
INDEX		|1		|serviceid

TABLE|ha_node|ha_nodeid|ZBX_DATA
FIELD		|ha_nodeid	|t_cuid		|	|NOT NULL	|0
FIELD		|name		|t_varchar(255)	|''	|NOT NULL	|0
FIELD		|address	|t_varchar(255)	|''	|NOT NULL	|0
FIELD		|port		|t_integer	|'10051'|NOT NULL	|0
FIELD		|lastaccess	|t_integer	|'0'	|NOT NULL	|0
FIELD		|status		|t_integer	|'0'	|NOT NULL	|0
FIELD		|ha_sessionid	|t_cuid		|''	|NOT NULL	|0
UNIQUE		|1		|name
INDEX		|2		|status,lastaccess

TABLE|sla|slaid|ZBX_DATA
FIELD		|slaid		|t_id		|	|NOT NULL	|0
FIELD		|name		|t_varchar(255)	|''	|NOT NULL	|0
FIELD		|period		|t_integer	|'0'	|NOT NULL	|0
FIELD		|slo		|t_double	|'99.9'	|NOT NULL	|0
FIELD		|effective_date	|t_integer	|'0'	|NOT NULL	|0
FIELD		|timezone	|t_varchar(50)	|'UTC'	|NOT NULL	|ZBX_NODATA
FIELD		|status		|t_integer	|'1'	|NOT NULL	|0
FIELD		|description	|t_text		|''	|NOT NULL	|0
UNIQUE		|1		|name

TABLE|sla_schedule|sla_scheduleid|ZBX_DATA
FIELD		|sla_scheduleid	|t_id		|	|NOT NULL	|0
FIELD		|slaid		|t_id		|	|NOT NULL	|0		|1|sla|slaid
FIELD		|period_from	|t_integer	|'0'	|NOT NULL	|0
FIELD		|period_to	|t_integer	|'0'	|NOT NULL	|0
INDEX		|1		|slaid

TABLE|sla_excluded_downtime|sla_excluded_downtimeid|ZBX_DATA
FIELD		|sla_excluded_downtimeid|t_id		|	|NOT NULL	|0
FIELD		|slaid			|t_id		|	|NOT NULL	|0	|1|sla|slaid
FIELD		|name			|t_varchar(255)	|''	|NOT NULL	|0
FIELD		|period_from		|t_integer	|'0'	|NOT NULL	|0
FIELD		|period_to		|t_integer	|'0'	|NOT NULL	|0
INDEX		|1			|slaid

TABLE|sla_service_tag|sla_service_tagid|0
FIELD		|sla_service_tagid	|t_id		|	|NOT NULL	|0
FIELD		|slaid			|t_id		|	|NOT NULL	|0	|1|sla|slaid
FIELD		|tag			|t_varchar(255)	|''	|NOT NULL	|0
FIELD		|operator		|t_integer	|'0'	|NOT NULL	|0
FIELD		|value			|t_varchar(255)	|''	|NOT NULL	|0
INDEX		|1			|slaid

TABLE|host_rtdata|hostid|ZBX_TEMPLATE
FIELD		|hostid			|t_id		|	|NOT NULL	|0	|1|hosts|hostid
FIELD		|active_available	|t_integer	|'0'	|NOT NULL	|0

TABLE|userdirectory|userdirectoryid|0
FIELD		|userdirectoryid	|t_id			|		|NOT NULL	|0
FIELD		|name				|t_varchar(128)	|''		|NOT NULL	|0
FIELD		|description		|t_text		|''	|NOT NULL	|0
FIELD		|idp_type			|t_integer		|'1'	|NOT NULL	|0
FIELD		|provision_status	|t_integer		|'0'	|NOT NULL	|0
INDEX		|1			|idp_type

TABLE|userdirectory_ldap|userdirectoryid|0
FIELD		|userdirectoryid		|t_id			|		|NOT NULL	|0	|1|userdirectory
FIELD		|host					|t_varchar(255)	|''		|NOT NULL	|0
FIELD		|port					|t_integer		|'389'	|NOT NULL	|0
FIELD		|base_dn				|t_varchar(255)	|''		|NOT NULL	|0
FIELD		|search_attribute		|t_varchar(128)	|''		|NOT NULL	|0
FIELD		|bind_dn				|t_varchar(255)	|''		|NOT NULL	|0
FIELD		|bind_password			|t_varchar(128)	|''		|NOT NULL	|0
FIELD		|start_tls				|t_integer		|'0'	|NOT NULL	|0
FIELD		|search_filter			|t_varchar(255)	|''		|NOT NULL	|0
FIELD		|group_basedn			|t_varchar(255)	|''		|NOT NULL	|0
FIELD		|group_name				|t_varchar(255)	|''		|NOT NULL	|0
FIELD		|group_member			|t_varchar(255)	|''		|NOT NULL	|0
FIELD		|user_ref_attr			|t_varchar(255)	|''		|NOT NULL	|0
FIELD		|group_filter			|t_varchar(255)	|''		|NOT NULL	|0
FIELD		|group_membership		|t_varchar(255)	|''		|NOT NULL	|0
FIELD		|user_username			|t_varchar(255)	|''		|NOT NULL	|0
FIELD		|user_lastname			|t_varchar(255)	|''		|NOT NULL	|0

TABLE|userdirectory_saml|userdirectoryid|0
FIELD		|userdirectoryid		|t_id			|		|NOT NULL	|0	|1|userdirectory
FIELD		|idp_entityid			|t_varchar(1024)|''		|NOT NULL	|0
FIELD		|sso_url				|t_varchar(2048)|''		|NOT NULL	|0
FIELD		|slo_url				|t_varchar(2048)|''		|NOT NULL	|0
FIELD		|username_attribute		|t_varchar(128)	|''		|NOT NULL	|0
FIELD		|sp_entityid			|t_varchar(1024)|''		|NOT NULL	|0
FIELD		|nameid_format			|t_varchar(2048)|''		|NOT NULL	|0
FIELD		|sign_messages			|t_integer		|'0'	|NOT NULL	|0
FIELD		|sign_assertions		|t_integer		|'0'	|NOT NULL	|0
FIELD		|sign_authn_requests	|t_integer		|'0'	|NOT NULL	|0
FIELD		|sign_logout_requests	|t_integer		|'0'	|NOT NULL	|0
FIELD		|sign_logout_responses	|t_integer		|'0'	|NOT NULL	|0
FIELD		|encrypt_nameid			|t_integer		|'0'	|NOT NULL	|0
FIELD		|encrypt_assertions		|t_integer		|'0'	|NOT NULL	|0
FIELD		|group_name				|t_varchar(255)	|''		|NOT NULL	|0
FIELD		|user_username			|t_varchar(255)	|''		|NOT NULL	|0
FIELD		|user_lastname			|t_varchar(255)	|''		|NOT NULL	|0
FIELD		|scim_status			|t_integer		|'0'	|NOT NULL	|0
FIELD		|idp_certificate		|t_text			|''		|NOT NULL	|0
FIELD		|sp_certificate			|t_text			|''		|NOT NULL	|0
FIELD		|sp_private_key			|t_text			|''		|NOT NULL	|0

TABLE|userdirectory_media|userdirectory_mediaid|0
FIELD		|userdirectory_mediaid	|t_id			|	|NOT NULL	|0
FIELD		|userdirectoryid	|t_id			|	|NOT NULL	|0	|1	|userdirectory
FIELD		|mediatypeid		|t_id			|	|NOT NULL	|0	|2	|media_type
FIELD		|name				|t_varchar(64)	|''	|NOT NULL	|0
FIELD		|attribute			|t_varchar(255)	|''	|NOT NULL	|0
FIELD		|active			|t_integer		|'0'	|NOT NULL	|0
FIELD		|severity		|t_integer		|'63'	|NOT NULL	|0
FIELD		|period			|t_varchar(1024)	|'1-7,00:00-24:00'|NOT NULL|0
INDEX		|1	|userdirectoryid
INDEX		|2	|mediatypeid

TABLE|userdirectory_usrgrp|userdirectory_usrgrpid|0
FIELD		|userdirectory_usrgrpid		|t_id		|	|NOT NULL	|0
FIELD		|userdirectory_idpgroupid	|t_id		|	|NOT NULL	|0	|1	|userdirectory_idpgroup
FIELD		|usrgrpid					|t_id		|	|NOT NULL	|0	|2	|usrgrp
UNIQUE		|1	|userdirectory_idpgroupid,usrgrpid
INDEX		|2	|usrgrpid

TABLE|userdirectory_idpgroup|userdirectory_idpgroupid|0
FIELD		|userdirectory_idpgroupid	|t_id			|	|NOT NULL	|0
FIELD		|userdirectoryid		|t_id			|	|NOT NULL	|0	|1	|userdirectory
FIELD		|roleid					|t_id			|	|NOT NULL	|0	|2	|role
FIELD		|name					|t_varchar(255)	|''	|NOT NULL	|0
INDEX		|1	|userdirectoryid
INDEX		|2	|roleid

TABLE|changelog|changelogid|0
FIELD		|changelogid	|t_serial	|	|NOT NULL	|0
FIELD		|object		|t_integer	|'0'	|NOT NULL	|0
FIELD		|objectid	|t_id		|	|NOT NULL	|0
FIELD		|operation	|t_integer	|'0'	|NOT NULL	|0
FIELD		|clock		|t_integer	|'0'	|NOT NULL	|0
INDEX		|1		|clock

TABLE|scim_group|scim_groupid|0
FIELD		|scim_groupid	|t_id			|	|NOT NULL	|0
FIELD		|name			|t_varchar(64)	|''	|NOT NULL	|0
UNIQUE		|1		|name

TABLE|user_scim_group|user_scim_groupid|0
FIELD		|user_scim_groupid	|t_id	|	|NOT NULL	|0
FIELD		|userid				|t_id	|	|NOT NULL	|0	|1|users
FIELD		|scim_groupid		|t_id	|	|NOT NULL	|0	|2|scim_group
INDEX		|1	|userid
INDEX		|2	|scim_groupid

TABLE|connector|connectorid|ZBX_DATA
FIELD		|connectorid	|t_id		|	|NOT NULL	|0
FIELD		|name		|t_varchar(255)	|''	|NOT NULL	|0
FIELD		|protocol	|t_integer	|'0'	|NOT NULL	|0
FIELD		|data_type	|t_integer	|'0'	|NOT NULL	|0
FIELD		|url		|t_varchar(2048)|''	|NOT NULL	|0
FIELD		|max_records	|t_integer	|'0'	|NOT NULL	|0
FIELD		|max_senders	|t_integer	|'1'	|NOT NULL	|0
FIELD		|max_attempts	|t_integer	|'1'	|NOT NULL	|0
FIELD		|timeout	|t_varchar(255)	|'5s'	|NOT NULL	|0
FIELD		|http_proxy	|t_varchar(255)	|''	|NOT NULL	|0
FIELD		|authtype	|t_integer	|'0'	|NOT NULL	|0
FIELD		|username	|t_varchar(255)	|''	|NOT NULL	|0
FIELD		|password	|t_varchar(255)	|''	|NOT NULL	|0
FIELD		|token		|t_varchar(128)	|''	|NOT NULL	|0
FIELD		|verify_peer	|t_integer	|'1'	|NOT NULL	|0
FIELD		|verify_host	|t_integer	|'1'	|NOT NULL	|0
FIELD		|ssl_cert_file	|t_varchar(255)	|''	|NOT NULL	|0
FIELD		|ssl_key_file	|t_varchar(255)	|''	|NOT NULL	|0
FIELD		|ssl_key_password|t_varchar(64)	|''	|NOT NULL	|0
FIELD		|description	|t_text		|''	|NOT NULL	|0
FIELD		|status		|t_integer	|'1'	|NOT NULL	|0
FIELD		|tags_evaltype	|t_integer	|'0'	|NOT NULL	|0
FIELD		|item_value_type|t_integer	|'31'	|NOT NULL	|0
FIELD		|attempt_interval|t_varchar(32)	|'5s'	|NOT NULL	|0
UNIQUE		|1		|name
CHANGELOG	|17

TABLE|connector_tag|connector_tagid|0
FIELD	|connector_tagid|t_id		|	|NOT NULL	|0
FIELD	|connectorid	|t_id		|	|NOT NULL	|0	|1|connector|	|RESTRICT
FIELD	|tag		|t_varchar(255)	|''	|NOT NULL	|0
FIELD	|operator	|t_integer	|'0'	|NOT NULL	|0
FIELD	|value		|t_varchar(255)	|''	|NOT NULL	|0
INDEX	|1		|connectorid
CHANGELOG	|18

TABLE|proxy|proxyid|0
FIELD		|proxyid		|t_id		|		|NOT NULL	|0
FIELD		|name			|t_varchar(128)	|''		|NOT NULL	|ZBX_PROXY
FIELD		|operating_mode		|t_integer	|'0'		|NOT NULL	|0
FIELD		|description		|t_text		|''		|NOT NULL	|0
FIELD		|tls_connect		|t_integer	|'1'		|NOT NULL	|0
FIELD		|tls_accept		|t_integer	|'1'		|NOT NULL	|0
FIELD		|tls_issuer		|t_varchar(1024)|''		|NOT NULL	|0
FIELD		|tls_subject		|t_varchar(1024)|''		|NOT NULL	|0
FIELD		|tls_psk_identity	|t_varchar(128)	|''		|NOT NULL	|0
FIELD		|tls_psk		|t_varchar(512)	|''		|NOT NULL	|0
FIELD		|allowed_addresses	|t_varchar(255)	|''		|NOT NULL	|0
FIELD		|address		|t_varchar(255)	|'127.0.0.1'	|NOT NULL	|0
FIELD		|port			|t_varchar(64)	|'10051'	|NOT NULL	|0
FIELD		|custom_timeouts	|t_integer	|'0'		|NOT NULL	|0
FIELD		|timeout_zabbix_agent	|t_varchar(255)	|''		|NOT NULL	|0
FIELD		|timeout_simple_check	|t_varchar(255)	|''		|NOT NULL	|0
FIELD		|timeout_snmp_agent	|t_varchar(255)	|''		|NOT NULL	|0
FIELD		|timeout_external_check	|t_varchar(255)	|''		|NOT NULL	|0
FIELD		|timeout_db_monitor	|t_varchar(255)	|''		|NOT NULL	|0
FIELD		|timeout_http_agent	|t_varchar(255)	|''		|NOT NULL	|0
FIELD		|timeout_ssh_agent	|t_varchar(255)	|''		|NOT NULL	|0
FIELD		|timeout_telnet_agent	|t_varchar(255)	|''		|NOT NULL	|0
FIELD		|timeout_script		|t_varchar(255)	|''		|NOT NULL	|0
FIELD		|local_address		|t_varchar(255)	|''		|NOT NULL	|ZBX_PROXY
FIELD		|local_port		|t_varchar(64)	|'10051'	|NOT NULL	|ZBX_PROXY
FIELD		|proxy_groupid		|t_id		|		|NULL		|0	|1|proxy_group|	|RESTRICT
FIELD		|timeout_browser	|t_varchar(255)	|''		|NOT NULL	|0
UNIQUE		|1		|name
INDEX		|2		|proxy_groupid
CHANGELOG	|19

TABLE|proxy_rtdata|proxyid|0
FIELD		|proxyid	|t_id		|	|NOT NULL	|0		|1|proxy|proxyid
FIELD		|lastaccess	|t_integer	|'0'	|NOT NULL	|ZBX_NODATA
FIELD		|version	|t_integer	|'0'	|NOT NULL	|ZBX_NODATA
FIELD		|compatibility	|t_integer	|'0'	|NOT NULL	|ZBX_NODATA
FIELD		|state		|t_integer	|'0'	|NOT NULL	|ZBX_NODATA

TABLE|proxy_group|proxy_groupid|0
FIELD		|proxy_groupid	|t_id		|	|NOT NULL	|0
FIELD		|name		|t_varchar(255)	|''	|NOT NULL	|0
FIELD		|description	|t_text		|''	|NOT NULL	|0
FIELD		|failover_delay	|t_varchar(255)	|'1m'	|NOT NULL	|0
FIELD		|min_online	|t_varchar(255)	|'1'	|NOT NULL	|0
CHANGELOG	|20

TABLE|proxy_group_rtdata|proxy_groupid|0
FIELD		|proxy_groupid	|t_id		|	|NOT NULL	|0		|1|proxy_group|proxy_groupid
FIELD		|state		|t_integer	|'0'	|NOT NULL	|0

TABLE|host_proxy|hostproxyid|0
FIELD		|hostproxyid	|t_id		|	|NOT NULL	|0
FIELD		|hostid		|t_id		|	|NULL		|0|1|hosts	|	|RESTRICT
FIELD		|host		|t_varchar(128)	|''	|NOT NULL	|ZBX_PROXY
FIELD		|proxyid	|t_id		|	|NULL		|ZBX_PROXY|2|proxy|	|RESTRICT
FIELD		|revision	|t_bigint	|'0'	|NOT NULL	|ZBX_PROXY
FIELD		|tls_accept	|t_integer	|'1'	|NOT NULL	|ZBX_PROXY
FIELD		|tls_issuer	|t_varchar(1024)|''	|NOT NULL	|ZBX_PROXY
FIELD		|tls_subject	|t_varchar(1024)|''	|NOT NULL	|ZBX_PROXY
FIELD		|tls_psk_identity|t_varchar(128)|''	|NOT NULL	|ZBX_PROXY
FIELD		|tls_psk	|t_varchar(512)	|''	|NOT NULL	|ZBX_PROXY
UNIQUE		|1		|hostid
INDEX		|2		|proxyid
INDEX		|3		|revision
CHANGELOG	|21

TABLE|mfa|mfaid|ZBX_DATA
FIELD		|mfaid		|t_id		|	|NOT NULL	|0
FIELD		|type		|t_integer	|'0'	|NOT NULL	|0
FIELD		|name		|t_varchar(128)	|''	|NOT NULL	|0
FIELD		|hash_function	|t_integer	|'1'	|NULL		|0
FIELD		|code_length	|t_integer	|'6'	|NULL		|0
FIELD		|api_hostname	|t_varchar(1024)|''	|NULL		|0
FIELD		|clientid	|t_varchar(32)	|''	|NULL		|0
FIELD		|client_secret	|t_varchar(64)	|''	|NULL		|0
UNIQUE		|1		|name

TABLE|mfa_totp_secret|mfa_totp_secretid|ZBX_DATA
FIELD		|mfa_totp_secretid	|t_id		|	|NOT NULL	|0
FIELD		|mfaid			|t_id			|	|NOT NULL	|0	|1|mfa	|mfaid
FIELD		|userid			|t_id			|	|NOT NULL	|0	|2|users|userid
FIELD		|totp_secret	|t_varchar(32)	|''	|NULL		|0
FIELD		|status			|t_integer		|'0'|NOT NULL	|0
FIELD		|used_codes		|t_varchar(32)	|'' |NOT NULL	|0
INDEX		|1			|mfaid
INDEX		|2			|userid

TABLE|settings|name|ZBX_DATA
FIELD		|name			|t_varchar(255)	|	|NOT NULL	|0
FIELD		|type			|t_integer	|	|NOT NULL	|ZBX_PROXY
FIELD		|value_str		|t_text		|''	|NOT NULL	|ZBX_PROXY
FIELD		|value_int		|t_integer	|'0'	|NOT NULL	|ZBX_PROXY
FIELD		|value_usrgrpid		|t_id		|	|NULL		|		|2|usrgrp		|usrgrpid		|RESTRICT
FIELD		|value_hostgroupid	|t_id		|	|NULL		|		|3|hstgrp		|groupid		|RESTRICT
FIELD		|value_userdirectoryid	|t_id		|	|NULL		|		|4|userdirectory|userdirectoryid|RESTRICT
FIELD		|value_mfaid		|t_id		|	|NULL		|		|5|mfa			|mfaid			|RESTRICT
INDEX		|2		|value_usrgrpid
INDEX		|3		|value_hostgroupid
INDEX		|4		|value_userdirectoryid
INDEX		|5		|value_mfaid

TABLE|lld_macro_export|lld_macro_exportid|0
FIELD		|lld_macro_exportid|t_id		|	|NOT NULL	|0
FIELD		|itemid		|t_id		|	|NOT NULL	|0			|1|items
FIELD		|lld_macro	|t_varchar(255)	|''	|NOT NULL	|0
FIELD		|value		|t_text		|''	|NOT NULL	|0
INDEX		|1		|itemid

TABLE|dbversion|dbversionid|
FIELD		|dbversionid	|t_id		|	|NOT NULL	|0
FIELD		|mandatory	|t_integer	|'0'	|NOT NULL	|
FIELD		|optional	|t_integer	|'0'	|NOT NULL	|
<<<<<<< HEAD
ROW		|1		|7050017	|7050017
=======
ROW		|1		|7050008	|7050008
>>>>>>> 8d54e6ac
<|MERGE_RESOLUTION|>--- conflicted
+++ resolved
@@ -2286,8 +2286,4 @@
 FIELD		|dbversionid	|t_id		|	|NOT NULL	|0
 FIELD		|mandatory	|t_integer	|'0'	|NOT NULL	|
 FIELD		|optional	|t_integer	|'0'	|NOT NULL	|
-<<<<<<< HEAD
-ROW		|1		|7050017	|7050017
-=======
-ROW		|1		|7050008	|7050008
->>>>>>> 8d54e6ac
+ROW		|1		|7050018	|7050018