--
-- Zabbix
-- Copyright (C) 2001-2020 Zabbix SIA
--
-- This program is free software; you can redistribute it and/or modify
-- it under the terms of the GNU General Public License as published by
-- the Free Software Foundation; either version 2 of the License, or
-- (at your option) any later version.
--
-- This program is distributed in the hope that it will be useful,
-- but WITHOUT ANY WARRANTY; without even the implied warranty of
-- MERCHANTABILITY or FITNESS FOR A PARTICULAR PURPOSE. See the
-- GNU General Public License for more details.
--
-- You should have received a copy of the GNU General Public License
-- along with this program; if not, write to the Free Software
-- Foundation, Inc., 51 Franklin Street, Fifth Floor, Boston, MA  02110-1301, USA.
--

--
-- Do not use spaces
-- Tables must be sorted to match referential integrity rules
--

TABLE|users|userid|ZBX_DATA
FIELD		|userid		|t_id		|	|NOT NULL	|0
FIELD		|alias		|t_varchar(100)	|''	|NOT NULL	|0
FIELD		|name		|t_varchar(100)	|''	|NOT NULL	|0
FIELD		|surname	|t_varchar(100)	|''	|NOT NULL	|0
FIELD		|passwd		|t_varchar(60)	|''	|NOT NULL	|0
FIELD		|url		|t_varchar(255)	|''	|NOT NULL	|0
FIELD		|autologin	|t_integer	|'0'	|NOT NULL	|0
FIELD		|autologout	|t_varchar(32)	|'15m'	|NOT NULL	|0
FIELD		|lang		|t_varchar(5)	|'en_GB'|NOT NULL	|0
FIELD		|refresh	|t_varchar(32)	|'30s'	|NOT NULL	|0
FIELD		|type		|t_integer	|'1'	|NOT NULL	|0
FIELD		|theme		|t_varchar(128)	|'default'|NOT NULL	|0
FIELD		|attempt_failed	|t_integer	|0	|NOT NULL	|ZBX_NODATA
FIELD		|attempt_ip	|t_varchar(39)	|''	|NOT NULL	|ZBX_NODATA
FIELD		|attempt_clock	|t_integer	|0	|NOT NULL	|ZBX_NODATA
FIELD		|rows_per_page	|t_integer	|50	|NOT NULL	|0
UNIQUE		|1		|alias

TABLE|maintenances|maintenanceid|ZBX_DATA
FIELD		|maintenanceid	|t_id		|	|NOT NULL	|0
FIELD		|name		|t_varchar(128)	|''	|NOT NULL	|0
FIELD		|maintenance_type|t_integer	|'0'	|NOT NULL	|0
FIELD		|description	|t_shorttext	|''	|NOT NULL	|0
FIELD		|active_since	|t_integer	|'0'	|NOT NULL	|0
FIELD		|active_till	|t_integer	|'0'	|NOT NULL	|0
FIELD		|tags_evaltype	|t_integer	|'0'	|NOT NULL	|0
INDEX		|1		|active_since,active_till
UNIQUE		|2		|name

TABLE|hosts|hostid|ZBX_TEMPLATE
FIELD		|hostid		|t_id		|	|NOT NULL	|0
FIELD		|proxy_hostid	|t_id		|	|NULL		|0			|1|hosts	|hostid		|RESTRICT
FIELD		|host		|t_varchar(128)	|''	|NOT NULL	|ZBX_PROXY
FIELD		|status		|t_integer	|'0'	|NOT NULL	|ZBX_PROXY
FIELD		|disable_until	|t_integer	|'0'	|NOT NULL	|ZBX_NODATA
FIELD		|error		|t_varchar(2048)|''	|NOT NULL	|ZBX_NODATA
FIELD		|available	|t_integer	|'0'	|NOT NULL	|ZBX_PROXY,ZBX_NODATA
FIELD		|errors_from	|t_integer	|'0'	|NOT NULL	|ZBX_NODATA
FIELD		|lastaccess	|t_integer	|'0'	|NOT NULL	|ZBX_NODATA
FIELD		|ipmi_authtype	|t_integer	|'-1'	|NOT NULL	|ZBX_PROXY
FIELD		|ipmi_privilege	|t_integer	|'2'	|NOT NULL	|ZBX_PROXY
FIELD		|ipmi_username	|t_varchar(16)	|''	|NOT NULL	|ZBX_PROXY
FIELD		|ipmi_password	|t_varchar(20)	|''	|NOT NULL	|ZBX_PROXY
FIELD		|ipmi_disable_until|t_integer	|'0'	|NOT NULL	|ZBX_NODATA
FIELD		|ipmi_available	|t_integer	|'0'	|NOT NULL	|ZBX_PROXY,ZBX_NODATA
FIELD		|snmp_disable_until|t_integer	|'0'	|NOT NULL	|ZBX_NODATA
FIELD		|snmp_available	|t_integer	|'0'	|NOT NULL	|ZBX_PROXY,ZBX_NODATA
FIELD		|maintenanceid	|t_id		|	|NULL		|ZBX_NODATA		|2|maintenances	|		|RESTRICT
FIELD		|maintenance_status|t_integer	|'0'	|NOT NULL	|ZBX_NODATA
FIELD		|maintenance_type|t_integer	|'0'	|NOT NULL	|ZBX_NODATA
FIELD		|maintenance_from|t_integer	|'0'	|NOT NULL	|ZBX_NODATA
FIELD		|ipmi_errors_from|t_integer	|'0'	|NOT NULL	|ZBX_NODATA
FIELD		|snmp_errors_from|t_integer	|'0'	|NOT NULL	|ZBX_NODATA
FIELD		|ipmi_error	|t_varchar(2048)|''	|NOT NULL	|ZBX_NODATA
FIELD		|snmp_error	|t_varchar(2048)|''	|NOT NULL	|ZBX_NODATA
FIELD		|jmx_disable_until|t_integer	|'0'	|NOT NULL	|ZBX_NODATA
FIELD		|jmx_available	|t_integer	|'0'	|NOT NULL	|ZBX_PROXY,ZBX_NODATA
FIELD		|jmx_errors_from|t_integer	|'0'	|NOT NULL	|ZBX_NODATA
FIELD		|jmx_error	|t_varchar(2048)|''	|NOT NULL	|ZBX_NODATA
FIELD		|name		|t_varchar(128)	|''	|NOT NULL	|ZBX_PROXY
FIELD		|flags		|t_integer	|'0'	|NOT NULL	|0
FIELD		|templateid	|t_id		|	|NULL		|0			|3|hosts	|hostid
FIELD		|description	|t_shorttext	|''	|NOT NULL	|0
FIELD		|tls_connect	|t_integer	|'1'	|NOT NULL	|ZBX_PROXY
FIELD		|tls_accept	|t_integer	|'1'	|NOT NULL	|ZBX_PROXY
FIELD		|tls_issuer	|t_varchar(1024)|''	|NOT NULL	|ZBX_PROXY
FIELD		|tls_subject	|t_varchar(1024)|''	|NOT NULL	|ZBX_PROXY
FIELD		|tls_psk_identity|t_varchar(128)|''	|NOT NULL	|ZBX_PROXY
FIELD		|tls_psk	|t_varchar(512)	|''	|NOT NULL	|ZBX_PROXY
FIELD		|proxy_address	|t_varchar(255)	|''	|NOT NULL	|0
FIELD		|auto_compress	|t_integer	|'1'	|NOT NULL	|0
INDEX		|1		|host
INDEX		|2		|status
INDEX		|3		|proxy_hostid
INDEX		|4		|name
INDEX		|5		|maintenanceid

TABLE|hstgrp|groupid|ZBX_DATA
FIELD		|groupid	|t_id		|	|NOT NULL	|0
FIELD		|name		|t_varchar(255)	|''	|NOT NULL	|0
FIELD		|internal	|t_integer	|'0'	|NOT NULL	|0
FIELD		|flags		|t_integer	|'0'	|NOT NULL	|0
INDEX		|1		|name

TABLE|group_prototype|group_prototypeid|ZBX_TEMPLATE
FIELD		|group_prototypeid|t_id		|	|NOT NULL	|0
FIELD		|hostid		|t_id		|	|NOT NULL	|0			|1|hosts
FIELD		|name		|t_varchar(255)	|''	|NOT NULL	|0
FIELD		|groupid	|t_id		|	|NULL		|0			|2|hstgrp	|		|RESTRICT
FIELD		|templateid	|t_id		|	|NULL		|0			|3|group_prototype|group_prototypeid
INDEX		|1		|hostid

TABLE|group_discovery|groupid|ZBX_TEMPLATE
FIELD		|groupid	|t_id		|	|NOT NULL	|0			|1|hstgrp
FIELD		|parent_group_prototypeid|t_id	|	|NOT NULL	|0			|2|group_prototype|group_prototypeid|RESTRICT
FIELD		|name		|t_varchar(64)	|''	|NOT NULL	|ZBX_NODATA
FIELD		|lastcheck	|t_integer	|'0'	|NOT NULL	|ZBX_NODATA
FIELD		|ts_delete	|t_time		|'0'	|NOT NULL	|ZBX_NODATA

TABLE|screens|screenid|ZBX_TEMPLATE
FIELD		|screenid	|t_id		|	|NOT NULL	|0
FIELD		|name		|t_varchar(255)	|	|NOT NULL	|0
FIELD		|hsize		|t_integer	|'1'	|NOT NULL	|0
FIELD		|vsize		|t_integer	|'1'	|NOT NULL	|0
FIELD		|templateid	|t_id		|	|NULL		|0			|1|hosts	|hostid
FIELD		|userid		|t_id		|	|NULL		|0			|3|users	|		|RESTRICT
FIELD		|private	|t_integer	|'1'	|NOT NULL	|0
INDEX		|1		|templateid

TABLE|screens_items|screenitemid|ZBX_TEMPLATE
FIELD		|screenitemid	|t_id		|	|NOT NULL	|0
FIELD		|screenid	|t_id		|	|NOT NULL	|0			|1|screens
FIELD		|resourcetype	|t_integer	|'0'	|NOT NULL	|0
FIELD		|resourceid	|t_id		|'0'	|NOT NULL	|0
FIELD		|width		|t_integer	|'320'	|NOT NULL	|0
FIELD		|height		|t_integer	|'200'	|NOT NULL	|0
FIELD		|x		|t_integer	|'0'	|NOT NULL	|0
FIELD		|y		|t_integer	|'0'	|NOT NULL	|0
FIELD		|colspan	|t_integer	|'1'	|NOT NULL	|0
FIELD		|rowspan	|t_integer	|'1'	|NOT NULL	|0
FIELD		|elements	|t_integer	|'25'	|NOT NULL	|0
FIELD		|valign		|t_integer	|'0'	|NOT NULL	|0
FIELD		|halign		|t_integer	|'0'	|NOT NULL	|0
FIELD		|style		|t_integer	|'0'	|NOT NULL	|0
FIELD		|url		|t_varchar(255)	|''	|NOT NULL	|0
FIELD		|dynamic	|t_integer	|'0'	|NOT NULL	|0
FIELD		|sort_triggers	|t_integer	|'0'	|NOT NULL	|0
FIELD		|application	|t_varchar(255)	|''	|NOT NULL	|0
FIELD		|max_columns	|t_integer	|'3'	|NOT NULL	|0
INDEX		|1		|screenid

TABLE|screen_user|screenuserid|ZBX_DATA
FIELD		|screenuserid|t_id		|	|NOT NULL	|0
FIELD		|screenid	|t_id		|	|NOT NULL	|0			|1|screens
FIELD		|userid		|t_id		|	|NOT NULL	|0			|2|users
FIELD		|permission	|t_integer	|'2'	|NOT NULL	|0
UNIQUE		|1		|screenid,userid

TABLE|screen_usrgrp|screenusrgrpid|ZBX_DATA
FIELD		|screenusrgrpid|t_id		|	|NOT NULL	|0
FIELD		|screenid	|t_id		|	|NOT NULL	|0			|1|screens
FIELD		|usrgrpid	|t_id		|	|NOT NULL	|0			|2|usrgrp
FIELD		|permission	|t_integer	|'2'	|NOT NULL	|0
UNIQUE		|1		|screenid,usrgrpid

TABLE|slideshows|slideshowid|ZBX_DATA
FIELD		|slideshowid	|t_id		|	|NOT NULL	|0
FIELD		|name		|t_varchar(255)	|''	|NOT NULL	|0
FIELD		|delay		|t_varchar(32)	|'30s'	|NOT NULL	|0
FIELD		|userid		|t_id		|	|NOT NULL	|0			|3|users	|		|RESTRICT
FIELD		|private	|t_integer	|'1'	|NOT NULL	|0
UNIQUE		|1		|name

TABLE|slideshow_user|slideshowuserid|ZBX_DATA
FIELD		|slideshowuserid|t_id		|	|NOT NULL	|0
FIELD		|slideshowid	|t_id		|	|NOT NULL	|0			|1|slideshows
FIELD		|userid		|t_id		|	|NOT NULL	|0			|2|users
FIELD		|permission	|t_integer	|'2'	|NOT NULL	|0
UNIQUE		|1		|slideshowid,userid

TABLE|slideshow_usrgrp|slideshowusrgrpid|ZBX_DATA
FIELD		|slideshowusrgrpid|t_id		|	|NOT NULL	|0
FIELD		|slideshowid	|t_id		|	|NOT NULL	|0			|1|slideshows
FIELD		|usrgrpid	|t_id		|	|NOT NULL	|0			|2|usrgrp
FIELD		|permission	|t_integer	|'2'	|NOT NULL	|0
UNIQUE		|1		|slideshowid,usrgrpid

TABLE|slides|slideid|ZBX_DATA
FIELD		|slideid	|t_id		|	|NOT NULL	|0
FIELD		|slideshowid	|t_id		|	|NOT NULL	|0			|1|slideshows
FIELD		|screenid	|t_id		|	|NOT NULL	|0			|2|screens
FIELD		|step		|t_integer	|'0'	|NOT NULL	|0
FIELD		|delay		|t_varchar(32)	|'0'	|NOT NULL	|0
INDEX		|1		|slideshowid
INDEX		|2		|screenid

TABLE|drules|druleid|ZBX_DATA
FIELD		|druleid	|t_id		|	|NOT NULL	|0
FIELD		|proxy_hostid	|t_id		|	|NULL		|0			|1|hosts	|hostid		|RESTRICT
FIELD		|name		|t_varchar(255)	|''	|NOT NULL	|ZBX_PROXY
FIELD		|iprange	|t_varchar(2048)|''	|NOT NULL	|ZBX_PROXY
FIELD		|delay		|t_varchar(255)	|'1h'	|NOT NULL	|ZBX_PROXY
FIELD		|nextcheck	|t_integer	|'0'	|NOT NULL	|ZBX_NODATA
FIELD		|status		|t_integer	|'0'	|NOT NULL	|0
INDEX		|1		|proxy_hostid
UNIQUE		|2		|name

TABLE|dchecks|dcheckid|ZBX_DATA
FIELD		|dcheckid	|t_id		|	|NOT NULL	|0
FIELD		|druleid	|t_id		|	|NOT NULL	|ZBX_PROXY		|1|drules
FIELD		|type		|t_integer	|'0'	|NOT NULL	|ZBX_PROXY
FIELD		|key_		|t_varchar(2048)|''	|NOT NULL	|ZBX_PROXY
FIELD		|snmp_community	|t_varchar(255)	|''	|NOT NULL	|ZBX_PROXY
FIELD		|ports		|t_varchar(255)	|'0'	|NOT NULL	|ZBX_PROXY
FIELD		|snmpv3_securityname|t_varchar(64)|''	|NOT NULL	|ZBX_PROXY
FIELD		|snmpv3_securitylevel|t_integer	|'0'	|NOT NULL	|ZBX_PROXY
FIELD		|snmpv3_authpassphrase|t_varchar(64)|''	|NOT NULL	|ZBX_PROXY
FIELD		|snmpv3_privpassphrase|t_varchar(64)|''	|NOT NULL	|ZBX_PROXY
FIELD		|uniq		|t_integer	|'0'	|NOT NULL	|ZBX_PROXY
FIELD		|snmpv3_authprotocol|t_integer	|'0'	|NOT NULL	|ZBX_PROXY
FIELD		|snmpv3_privprotocol|t_integer	|'0'	|NOT NULL	|ZBX_PROXY
FIELD		|snmpv3_contextname|t_varchar(255)|''	|NOT NULL	|ZBX_PROXY
FIELD		|host_source|t_integer	|'1'	|NOT NULL	|ZBX_PROXY
FIELD		|name_source|t_integer	|'0'	|NOT NULL	|ZBX_PROXY
INDEX		|1		|druleid,host_source,name_source

TABLE|applications|applicationid|ZBX_TEMPLATE
FIELD		|applicationid	|t_id		|	|NOT NULL	|0
FIELD		|hostid		|t_id		|	|NOT NULL	|0			|1|hosts
FIELD		|name		|t_varchar(255)	|''	|NOT NULL	|0
FIELD		|flags		|t_integer	|'0'	|NOT NULL	|0
UNIQUE		|2		|hostid,name

TABLE|httptest|httptestid|ZBX_TEMPLATE
FIELD		|httptestid	|t_id		|	|NOT NULL	|0
FIELD		|name		|t_varchar(64)	|''	|NOT NULL	|ZBX_PROXY
FIELD		|applicationid	|t_id		|	|NULL		|0			|1|applications	|		|RESTRICT
FIELD		|nextcheck	|t_integer	|'0'	|NOT NULL	|ZBX_NODATA
FIELD		|delay		|t_varchar(255)	|'1m'	|NOT NULL	|ZBX_PROXY
FIELD		|status		|t_integer	|'0'	|NOT NULL	|0
FIELD		|agent		|t_varchar(255)	|'Zabbix'|NOT NULL	|ZBX_PROXY
FIELD		|authentication	|t_integer	|'0'	|NOT NULL	|ZBX_PROXY,ZBX_NODATA
FIELD		|http_user	|t_varchar(64)	|''	|NOT NULL	|ZBX_PROXY,ZBX_NODATA
FIELD		|http_password	|t_varchar(64)	|''	|NOT NULL	|ZBX_PROXY,ZBX_NODATA
FIELD		|hostid		|t_id		|	|NOT NULL	|ZBX_PROXY		|2|hosts
FIELD		|templateid	|t_id		|	|NULL		|0			|3|httptest	|httptestid
FIELD		|http_proxy	|t_varchar(255)	|''	|NOT NULL	|ZBX_PROXY,ZBX_NODATA
FIELD		|retries	|t_integer	|'1'	|NOT NULL	|ZBX_PROXY,ZBX_NODATA
FIELD		|ssl_cert_file	|t_varchar(255)	|''	|NOT NULL	|ZBX_PROXY,ZBX_NODATA
FIELD		|ssl_key_file	|t_varchar(255)	|''	|NOT NULL	|ZBX_PROXY,ZBX_NODATA
FIELD		|ssl_key_password|t_varchar(64)	|''	|NOT NULL	|ZBX_PROXY,ZBX_NODATA
FIELD		|verify_peer	|t_integer	|'0'	|NOT NULL	|ZBX_PROXY
FIELD		|verify_host	|t_integer	|'0'	|NOT NULL	|ZBX_PROXY
INDEX		|1		|applicationid
UNIQUE		|2		|hostid,name
INDEX		|3		|status
INDEX		|4		|templateid

TABLE|httpstep|httpstepid|ZBX_TEMPLATE
FIELD		|httpstepid	|t_id		|	|NOT NULL	|0
FIELD		|httptestid	|t_id		|	|NOT NULL	|ZBX_PROXY		|1|httptest
FIELD		|name		|t_varchar(64)	|''	|NOT NULL	|ZBX_PROXY
FIELD		|no		|t_integer	|'0'	|NOT NULL	|ZBX_PROXY
FIELD		|url		|t_varchar(2048)|''	|NOT NULL	|ZBX_PROXY
FIELD		|timeout	|t_varchar(255)	|'15s'	|NOT NULL	|ZBX_PROXY
FIELD		|posts		|t_shorttext	|''	|NOT NULL	|ZBX_PROXY
FIELD		|required	|t_varchar(255)	|''	|NOT NULL	|ZBX_PROXY
FIELD		|status_codes	|t_varchar(255)	|''	|NOT NULL	|ZBX_PROXY
FIELD		|follow_redirects|t_integer	|'1'	|NOT NULL	|ZBX_PROXY
FIELD		|retrieve_mode	|t_integer	|'0'	|NOT NULL	|ZBX_PROXY
FIELD		|post_type	|t_integer	|'0'	|NOT NULL	|ZBX_PROXY
INDEX		|1		|httptestid

TABLE|interface|interfaceid|ZBX_TEMPLATE
FIELD		|interfaceid	|t_id		|	|NOT NULL	|0
FIELD		|hostid		|t_id		|	|NOT NULL	|ZBX_PROXY		|1|hosts
FIELD		|main		|t_integer	|'0'	|NOT NULL	|ZBX_PROXY
FIELD		|type		|t_integer	|'1'	|NOT NULL	|ZBX_PROXY
FIELD		|useip		|t_integer	|'1'	|NOT NULL	|ZBX_PROXY
FIELD		|ip		|t_varchar(64)	|'127.0.0.1'|NOT NULL	|ZBX_PROXY
FIELD		|dns		|t_varchar(255)	|''	|NOT NULL	|ZBX_PROXY
FIELD		|port		|t_varchar(64)	|'10050'|NOT NULL	|ZBX_PROXY
FIELD		|bulk		|t_integer	|'1'	|NOT NULL	|ZBX_PROXY
INDEX		|1		|hostid,type
INDEX		|2		|ip,dns

TABLE|valuemaps|valuemapid|ZBX_TEMPLATE
FIELD		|valuemapid	|t_id		|	|NOT NULL	|0
FIELD		|name		|t_varchar(64)	|''	|NOT NULL	|0
UNIQUE		|1		|name

TABLE|items|itemid|ZBX_TEMPLATE
FIELD		|itemid		|t_id		|	|NOT NULL	|0
FIELD		|type		|t_integer	|'0'	|NOT NULL	|ZBX_PROXY
FIELD		|snmp_community	|t_varchar(64)	|''	|NOT NULL	|ZBX_PROXY
FIELD		|snmp_oid	|t_varchar(512)	|''	|NOT NULL	|ZBX_PROXY
FIELD		|hostid		|t_id		|	|NOT NULL	|ZBX_PROXY		|1|hosts
FIELD		|name		|t_varchar(255)	|''	|NOT NULL	|0
FIELD		|key_		|t_varchar(2048)|''	|NOT NULL	|ZBX_PROXY
FIELD		|delay		|t_varchar(1024)|'0'	|NOT NULL	|ZBX_PROXY
FIELD		|history	|t_varchar(255)	|'90d'	|NOT NULL	|0
FIELD		|trends		|t_varchar(255)	|'365d'	|NOT NULL	|0
FIELD		|status		|t_integer	|'0'	|NOT NULL	|ZBX_PROXY
FIELD		|value_type	|t_integer	|'0'	|NOT NULL	|ZBX_PROXY
FIELD		|trapper_hosts	|t_varchar(255)	|''	|NOT NULL	|ZBX_PROXY
FIELD		|units		|t_varchar(255)	|''	|NOT NULL	|0
FIELD		|snmpv3_securityname|t_varchar(64)|''	|NOT NULL	|ZBX_PROXY
FIELD		|snmpv3_securitylevel|t_integer	|'0'	|NOT NULL	|ZBX_PROXY
FIELD		|snmpv3_authpassphrase|t_varchar(64)|''	|NOT NULL	|ZBX_PROXY
FIELD		|snmpv3_privpassphrase|t_varchar(64)|''	|NOT NULL	|ZBX_PROXY
FIELD		|formula	|t_varchar(255)	|''	|NOT NULL	|0
FIELD		|logtimefmt	|t_varchar(64)	|''	|NOT NULL	|ZBX_PROXY
FIELD		|templateid	|t_id		|	|NULL		|0			|2|items	|itemid
FIELD		|valuemapid	|t_id		|	|NULL		|0			|3|valuemaps	|		|RESTRICT
FIELD		|params		|t_shorttext	|''	|NOT NULL	|ZBX_PROXY
FIELD		|ipmi_sensor	|t_varchar(128)	|''	|NOT NULL	|ZBX_PROXY
FIELD		|authtype	|t_integer	|'0'	|NOT NULL	|ZBX_PROXY
FIELD		|username	|t_varchar(64)	|''	|NOT NULL	|ZBX_PROXY
FIELD		|password	|t_varchar(64)	|''	|NOT NULL	|ZBX_PROXY
FIELD		|publickey	|t_varchar(64)	|''	|NOT NULL	|ZBX_PROXY
FIELD		|privatekey	|t_varchar(64)	|''	|NOT NULL	|ZBX_PROXY
FIELD		|flags		|t_integer	|'0'	|NOT NULL	|ZBX_PROXY
FIELD		|interfaceid	|t_id		|	|NULL		|ZBX_PROXY		|4|interface	|		|RESTRICT
FIELD		|port		|t_varchar(64)	|''	|NOT NULL	|ZBX_PROXY
FIELD		|description	|t_shorttext	|''	|NOT NULL	|0
FIELD		|inventory_link	|t_integer	|'0'	|NOT NULL	|0
FIELD		|lifetime	|t_varchar(255)	|'30d'	|NOT NULL	|0
FIELD		|snmpv3_authprotocol|t_integer	|'0'	|NOT NULL	|ZBX_PROXY
FIELD		|snmpv3_privprotocol|t_integer	|'0'	|NOT NULL	|ZBX_PROXY
FIELD		|snmpv3_contextname|t_varchar(255)|''	|NOT NULL	|ZBX_PROXY
FIELD		|evaltype	|t_integer	|'0'	|NOT NULL	|0
FIELD		|jmx_endpoint	|t_varchar(255)	|''	|NOT NULL	|ZBX_PROXY
FIELD		|master_itemid	|t_id		|	|NULL		|ZBX_PROXY		|5|items	|itemid
FIELD		|timeout	|t_varchar(255)	|'3s'	|NOT NULL	|ZBX_PROXY
FIELD		|url		|t_varchar(2048)|''	|NOT NULL	|ZBX_PROXY
FIELD		|query_fields	|t_varchar(2048)|''	|NOT NULL	|ZBX_PROXY
FIELD		|posts		|t_shorttext	|''	|NOT NULL	|ZBX_PROXY
FIELD		|status_codes	|t_varchar(255)	|'200'	|NOT NULL	|ZBX_PROXY
FIELD		|follow_redirects|t_integer	|'1'	|NOT NULL	|ZBX_PROXY
FIELD		|post_type	|t_integer	|'0'	|NOT NULL	|ZBX_PROXY
FIELD		|http_proxy	|t_varchar(255)	|''	|NOT NULL	|ZBX_PROXY,ZBX_NODATA
FIELD		|headers	|t_shorttext	|''	|NOT NULL	|ZBX_PROXY
FIELD		|retrieve_mode	|t_integer	|'0'	|NOT NULL	|ZBX_PROXY
FIELD		|request_method	|t_integer	|'0'	|NOT NULL	|ZBX_PROXY
FIELD		|output_format	|t_integer	|'0'	|NOT NULL	|ZBX_PROXY
FIELD		|ssl_cert_file	|t_varchar(255)	|''	|NOT NULL	|ZBX_PROXY,ZBX_NODATA
FIELD		|ssl_key_file	|t_varchar(255)	|''	|NOT NULL	|ZBX_PROXY,ZBX_NODATA
FIELD		|ssl_key_password|t_varchar(64)	|''	|NOT NULL	|ZBX_PROXY,ZBX_NODATA
FIELD		|verify_peer	|t_integer	|'0'	|NOT NULL	|ZBX_PROXY
FIELD		|verify_host	|t_integer	|'0'	|NOT NULL	|ZBX_PROXY
FIELD		|allow_traps	|t_integer	|'0'	|NOT NULL	|ZBX_PROXY
INDEX		|1		|hostid,key_(1021)
INDEX		|3		|status
INDEX		|4		|templateid
INDEX		|5		|valuemapid
INDEX		|6		|interfaceid
INDEX		|7		|master_itemid

TABLE|httpstepitem|httpstepitemid|ZBX_TEMPLATE
FIELD		|httpstepitemid	|t_id		|	|NOT NULL	|0
FIELD		|httpstepid	|t_id		|	|NOT NULL	|ZBX_PROXY		|1|httpstep
FIELD		|itemid		|t_id		|	|NOT NULL	|ZBX_PROXY		|2|items
FIELD		|type		|t_integer	|'0'	|NOT NULL	|ZBX_PROXY
UNIQUE		|1		|httpstepid,itemid
INDEX		|2		|itemid

TABLE|httptestitem|httptestitemid|ZBX_TEMPLATE
FIELD		|httptestitemid	|t_id		|	|NOT NULL	|0
FIELD		|httptestid	|t_id		|	|NOT NULL	|ZBX_PROXY		|1|httptest
FIELD		|itemid		|t_id		|	|NOT NULL	|ZBX_PROXY		|2|items
FIELD		|type		|t_integer	|'0'	|NOT NULL	|ZBX_PROXY
UNIQUE		|1		|httptestid,itemid
INDEX		|2		|itemid

TABLE|media_type|mediatypeid|ZBX_DATA
FIELD		|mediatypeid	|t_id		|	|NOT NULL	|0
FIELD		|type		|t_integer	|'0'	|NOT NULL	|0
FIELD		|name		|t_varchar(100)	|''	|NOT NULL	|0
FIELD		|smtp_server	|t_varchar(255)	|''	|NOT NULL	|0
FIELD		|smtp_helo	|t_varchar(255)	|''	|NOT NULL	|0
FIELD		|smtp_email	|t_varchar(255)	|''	|NOT NULL	|0
FIELD		|exec_path	|t_varchar(255)	|''	|NOT NULL	|0
FIELD		|gsm_modem	|t_varchar(255)	|''	|NOT NULL	|0
FIELD		|username	|t_varchar(255)	|''	|NOT NULL	|0
FIELD		|passwd		|t_varchar(255)	|''	|NOT NULL	|0
FIELD		|status		|t_integer	|'0'	|NOT NULL	|0
FIELD		|smtp_port	|t_integer	|'25'	|NOT NULL	|0
FIELD		|smtp_security	|t_integer	|'0'	|NOT NULL	|0
FIELD		|smtp_verify_peer|t_integer	|'0'	|NOT NULL	|0
FIELD		|smtp_verify_host|t_integer	|'0'	|NOT NULL	|0
FIELD		|smtp_authentication|t_integer	|'0'	|NOT NULL	|0
FIELD		|exec_params	|t_varchar(255)	|''	|NOT NULL	|0
FIELD		|maxsessions	|t_integer	|'1'	|NOT NULL	|0
FIELD		|maxattempts	|t_integer	|'3'	|NOT NULL	|0
FIELD		|attempt_interval|t_varchar(32)	|'10s'	|NOT NULL	|0
FIELD		|content_type	|t_integer	|'1'	|NOT NULL	|0
FIELD		|script		|t_shorttext	|''	|NOT NULL	|0
FIELD		|timeout	|t_varchar(32)	|'30s'	|NOT NULL	|0
FIELD		|process_tags	|t_integer	|'0'	|NOT NULL	|0
FIELD		|show_event_menu|t_integer	|'0'	|NOT NULL	|0
FIELD		|event_menu_url	|t_varchar(2048)|''	|NOT NULL	|0
FIELD		|event_menu_name|t_varchar(255)	|''	|NOT NULL	|0
FIELD		|description	|t_shorttext	|''	|NOT NULL	|0
UNIQUE		|1		|name

TABLE|media_type_param|mediatype_paramid|ZBX_DATA
FIELD		|mediatype_paramid|t_id		|	|NOT NULL	|0
FIELD		|mediatypeid	|t_id		|	|NOT NULL	|0			|1|media_type
FIELD		|name		|t_varchar(255)	|''	|NOT NULL	|0
FIELD		|value		|t_varchar(2048)|''	|NOT NULL	|0
INDEX		|1		|mediatypeid

TABLE|media_type_message|mediatype_messageid|ZBX_DATA
FIELD		|mediatype_messageid|t_id	|	|NOT NULL	|0
FIELD		|mediatypeid	|t_id		|	|NOT NULL	|0			|1|media_type
FIELD		|eventsource	|t_integer	|	|NOT NULL	|0
FIELD		|recovery	|t_integer	|	|NOT NULL	|0
FIELD		|subject	|t_varchar(255)	|''	|NOT NULL	|0
FIELD		|message	|t_shorttext	|''	|NOT NULL	|0
UNIQUE		|1		|mediatypeid,eventsource,recovery

TABLE|usrgrp|usrgrpid|ZBX_DATA
FIELD		|usrgrpid	|t_id		|	|NOT NULL	|0
FIELD		|name		|t_varchar(64)	|''	|NOT NULL	|0
FIELD		|gui_access	|t_integer	|'0'	|NOT NULL	|0
FIELD		|users_status	|t_integer	|'0'	|NOT NULL	|0
FIELD		|debug_mode	|t_integer	|'0'	|NOT NULL	|0
UNIQUE		|1		|name

TABLE|users_groups|id|ZBX_DATA
FIELD		|id		|t_id		|	|NOT NULL	|0
FIELD		|usrgrpid	|t_id		|	|NOT NULL	|0			|1|usrgrp
FIELD		|userid		|t_id		|	|NOT NULL	|0			|2|users
UNIQUE		|1		|usrgrpid,userid
INDEX		|2		|userid

TABLE|scripts|scriptid|ZBX_DATA
FIELD		|scriptid	|t_id		|	|NOT NULL	|0
FIELD		|name		|t_varchar(255)	|''	|NOT NULL	|0
FIELD		|command	|t_varchar(255)	|''	|NOT NULL	|0
FIELD		|host_access	|t_integer	|'2'	|NOT NULL	|0
FIELD		|usrgrpid	|t_id		|	|NULL		|0			|1|usrgrp	|		|RESTRICT
FIELD		|groupid	|t_id		|	|NULL		|0			|2|hstgrp	|		|RESTRICT
FIELD		|description	|t_shorttext	|''	|NOT NULL	|0
FIELD		|confirmation	|t_varchar(255)	|''	|NOT NULL	|0
FIELD		|type		|t_integer	|'0'	|NOT NULL	|0
FIELD		|execute_on	|t_integer	|'2'	|NOT NULL	|0
INDEX		|1		|usrgrpid
INDEX		|2		|groupid
UNIQUE		|3		|name

TABLE|actions|actionid|ZBX_DATA
FIELD		|actionid	|t_id		|	|NOT NULL	|0
FIELD		|name		|t_varchar(255)	|''	|NOT NULL	|0
FIELD		|eventsource	|t_integer	|'0'	|NOT NULL	|0
FIELD		|evaltype	|t_integer	|'0'	|NOT NULL	|0
FIELD		|status		|t_integer	|'0'	|NOT NULL	|0
FIELD		|esc_period	|t_varchar(255)	|'1h'	|NOT NULL	|0
FIELD		|formula	|t_varchar(255)	|''	|NOT NULL	|0
FIELD		|pause_suppressed|t_integer	|'1'	|NOT NULL	|0
INDEX		|1		|eventsource,status
UNIQUE		|2		|name

TABLE|operations|operationid|ZBX_DATA
FIELD		|operationid	|t_id		|	|NOT NULL	|0
FIELD		|actionid	|t_id		|	|NOT NULL	|0			|1|actions
FIELD		|operationtype	|t_integer	|'0'	|NOT NULL	|0
FIELD		|esc_period	|t_varchar(255)	|'0'	|NOT NULL	|0
FIELD		|esc_step_from	|t_integer	|'1'	|NOT NULL	|0
FIELD		|esc_step_to	|t_integer	|'1'	|NOT NULL	|0
FIELD		|evaltype	|t_integer	|'0'	|NOT NULL	|0
FIELD		|recovery	|t_integer	|'0'	|NOT NULL	|0
INDEX		|1		|actionid

TABLE|opmessage|operationid|ZBX_DATA
FIELD		|operationid	|t_id		|	|NOT NULL	|0			|1|operations
FIELD		|default_msg	|t_integer	|'1'	|NOT NULL	|0
FIELD		|subject	|t_varchar(255)	|''	|NOT NULL	|0
FIELD		|message	|t_shorttext	|''	|NOT NULL	|0
FIELD		|mediatypeid	|t_id		|	|NULL		|0			|2|media_type	|		|RESTRICT
INDEX		|1		|mediatypeid

TABLE|opmessage_grp|opmessage_grpid|ZBX_DATA
FIELD		|opmessage_grpid|t_id		|	|NOT NULL	|0
FIELD		|operationid	|t_id		|	|NOT NULL	|0			|1|operations
FIELD		|usrgrpid	|t_id		|	|NOT NULL	|0			|2|usrgrp	|		|RESTRICT
UNIQUE		|1		|operationid,usrgrpid
INDEX		|2		|usrgrpid

TABLE|opmessage_usr|opmessage_usrid|ZBX_DATA
FIELD		|opmessage_usrid|t_id		|	|NOT NULL	|0
FIELD		|operationid	|t_id		|	|NOT NULL	|0			|1|operations
FIELD		|userid		|t_id		|	|NOT NULL	|0			|2|users	|		|RESTRICT
UNIQUE		|1		|operationid,userid
INDEX		|2		|userid

TABLE|opcommand|operationid|ZBX_DATA
FIELD		|operationid	|t_id		|	|NOT NULL	|0			|1|operations
FIELD		|type		|t_integer	|'0'	|NOT NULL	|0
FIELD		|scriptid	|t_id		|	|NULL		|0			|2|scripts	|		|RESTRICT
FIELD		|execute_on	|t_integer	|'0'	|NOT NULL	|0
FIELD		|port		|t_varchar(64)	|''	|NOT NULL	|0
FIELD		|authtype	|t_integer	|'0'	|NOT NULL	|0
FIELD		|username	|t_varchar(64)	|''	|NOT NULL	|0
FIELD		|password	|t_varchar(64)	|''	|NOT NULL	|0
FIELD		|publickey	|t_varchar(64)	|''	|NOT NULL	|0
FIELD		|privatekey	|t_varchar(64)	|''	|NOT NULL	|0
FIELD		|command	|t_shorttext	|''	|NOT NULL	|0
INDEX		|1		|scriptid

TABLE|opcommand_hst|opcommand_hstid|ZBX_DATA
FIELD		|opcommand_hstid|t_id		|	|NOT NULL	|0
FIELD		|operationid	|t_id		|	|NOT NULL	|0			|1|operations
FIELD		|hostid		|t_id		|	|NULL		|0			|2|hosts	|		|RESTRICT
INDEX		|1		|operationid
INDEX		|2		|hostid

TABLE|opcommand_grp|opcommand_grpid|ZBX_DATA
FIELD		|opcommand_grpid|t_id		|	|NOT NULL	|0
FIELD		|operationid	|t_id		|	|NOT NULL	|0			|1|operations
FIELD		|groupid	|t_id		|	|NOT NULL	|0			|2|hstgrp	|		|RESTRICT
INDEX		|1		|operationid
INDEX		|2		|groupid

TABLE|opgroup|opgroupid|ZBX_DATA
FIELD		|opgroupid	|t_id		|	|NOT NULL	|0
FIELD		|operationid	|t_id		|	|NOT NULL	|0			|1|operations
FIELD		|groupid	|t_id		|	|NOT NULL	|0			|2|hstgrp	|		|RESTRICT
UNIQUE		|1		|operationid,groupid
INDEX		|2		|groupid

TABLE|optemplate|optemplateid|ZBX_TEMPLATE
FIELD		|optemplateid	|t_id		|	|NOT NULL	|0
FIELD		|operationid	|t_id		|	|NOT NULL	|0			|1|operations
FIELD		|templateid	|t_id		|	|NOT NULL	|0			|2|hosts	|hostid		|RESTRICT
UNIQUE		|1		|operationid,templateid
INDEX		|2		|templateid

TABLE|opconditions|opconditionid|ZBX_DATA
FIELD		|opconditionid	|t_id		|	|NOT NULL	|0
FIELD		|operationid	|t_id		|	|NOT NULL	|0			|1|operations
FIELD		|conditiontype	|t_integer	|'0'	|NOT NULL	|0
FIELD		|operator	|t_integer	|'0'	|NOT NULL	|0
FIELD		|value		|t_varchar(255)	|''	|NOT NULL	|0
INDEX		|1		|operationid

TABLE|conditions|conditionid|ZBX_DATA
FIELD		|conditionid	|t_id		|	|NOT NULL	|0
FIELD		|actionid	|t_id		|	|NOT NULL	|0			|1|actions
FIELD		|conditiontype	|t_integer	|'0'	|NOT NULL	|0
FIELD		|operator	|t_integer	|'0'	|NOT NULL	|0
FIELD		|value		|t_varchar(255)	|''	|NOT NULL	|0
FIELD		|value2		|t_varchar(255)	|''	|NOT NULL	|0
INDEX		|1		|actionid

TABLE|config|configid|ZBX_DATA
FIELD		|configid	|t_id		|	|NOT NULL	|0
FIELD		|refresh_unsupported|t_varchar(32)|'10m'	|NOT NULL	|ZBX_PROXY
FIELD		|work_period	|t_varchar(255)	|'1-5,09:00-18:00'|NOT NULL|0
FIELD		|alert_usrgrpid	|t_id		|	|NULL		|0			|1|usrgrp	|usrgrpid	|RESTRICT
FIELD		|default_theme	|t_varchar(128)	|'blue-theme'|NOT NULL	|ZBX_NODATA
FIELD		|authentication_type|t_integer	|'0'	|NOT NULL	|ZBX_NODATA
FIELD		|ldap_host	|t_varchar(255)	|''	|NOT NULL	|ZBX_NODATA
FIELD		|ldap_port	|t_integer	|389	|NOT NULL	|ZBX_NODATA
FIELD		|ldap_base_dn	|t_varchar(255)	|''	|NOT NULL	|ZBX_NODATA
FIELD		|ldap_bind_dn	|t_varchar(255)	|''	|NOT NULL	|ZBX_NODATA
FIELD		|ldap_bind_password|t_varchar(128)|''	|NOT NULL	|ZBX_NODATA
FIELD		|ldap_search_attribute|t_varchar(128)|''|NOT NULL	|ZBX_NODATA
FIELD		|dropdown_first_entry|t_integer	|'1'	|NOT NULL	|ZBX_NODATA
FIELD		|dropdown_first_remember|t_integer|'1'	|NOT NULL	|ZBX_NODATA
FIELD		|discovery_groupid|t_id		|	|NOT NULL	|ZBX_PROXY		|2|hstgrp	|groupid	|RESTRICT
FIELD		|max_in_table	|t_integer	|'50'	|NOT NULL	|ZBX_NODATA
FIELD		|search_limit	|t_integer	|'1000'	|NOT NULL	|ZBX_NODATA
FIELD		|severity_color_0|t_varchar(6)	|'97AAB3'|NOT NULL	|ZBX_NODATA
FIELD		|severity_color_1|t_varchar(6)	|'7499FF'|NOT NULL	|ZBX_NODATA
FIELD		|severity_color_2|t_varchar(6)	|'FFC859'|NOT NULL	|ZBX_NODATA
FIELD		|severity_color_3|t_varchar(6)	|'FFA059'|NOT NULL	|ZBX_NODATA
FIELD		|severity_color_4|t_varchar(6)	|'E97659'|NOT NULL	|ZBX_NODATA
FIELD		|severity_color_5|t_varchar(6)	|'E45959'|NOT NULL	|ZBX_NODATA
FIELD		|severity_name_0|t_varchar(32)	|'Not classified'|NOT NULL|ZBX_NODATA
FIELD		|severity_name_1|t_varchar(32)	|'Information'|NOT NULL	|ZBX_NODATA
FIELD		|severity_name_2|t_varchar(32)	|'Warning'|NOT NULL	|ZBX_NODATA
FIELD		|severity_name_3|t_varchar(32)	|'Average'|NOT NULL	|ZBX_NODATA
FIELD		|severity_name_4|t_varchar(32)	|'High'	|NOT NULL	|ZBX_NODATA
FIELD		|severity_name_5|t_varchar(32)	|'Disaster'|NOT NULL	|ZBX_NODATA
FIELD		|ok_period	|t_varchar(32)	|'5m'	|NOT NULL	|ZBX_NODATA
FIELD		|blink_period	|t_varchar(32)	|'2m'	|NOT NULL	|ZBX_NODATA
FIELD		|problem_unack_color|t_varchar(6)|'CC0000'|NOT NULL	|ZBX_NODATA
FIELD		|problem_ack_color|t_varchar(6)	|'CC0000'|NOT NULL	|ZBX_NODATA
FIELD		|ok_unack_color	|t_varchar(6)	|'009900'|NOT NULL	|ZBX_NODATA
FIELD		|ok_ack_color	|t_varchar(6)	|'009900'|NOT NULL	|ZBX_NODATA
FIELD		|problem_unack_style|t_integer	|'1'	|NOT NULL	|ZBX_NODATA
FIELD		|problem_ack_style|t_integer	|'1'	|NOT NULL	|ZBX_NODATA
FIELD		|ok_unack_style	|t_integer	|'1'	|NOT NULL	|ZBX_NODATA
FIELD		|ok_ack_style	|t_integer	|'1'	|NOT NULL	|ZBX_NODATA
FIELD		|snmptrap_logging|t_integer	|'1'	|NOT NULL	|ZBX_PROXY,ZBX_NODATA
FIELD		|server_check_interval|t_integer|'10'	|NOT NULL	|ZBX_NODATA
FIELD		|hk_events_mode	|t_integer	|'1'	|NOT NULL	|ZBX_NODATA
FIELD		|hk_events_trigger|t_varchar(32)|'365d'	|NOT NULL	|ZBX_NODATA
FIELD		|hk_events_internal|t_varchar(32)|'1d'	|NOT NULL	|ZBX_NODATA
FIELD		|hk_events_discovery|t_varchar(32)|'1d'	|NOT NULL	|ZBX_NODATA
FIELD		|hk_events_autoreg|t_varchar(32)|'1d'	|NOT NULL	|ZBX_NODATA
FIELD		|hk_services_mode|t_integer	|'1'	|NOT NULL	|ZBX_NODATA
FIELD		|hk_services	|t_varchar(32)	|'365d'	|NOT NULL	|ZBX_NODATA
FIELD		|hk_audit_mode	|t_integer	|'1'	|NOT NULL	|ZBX_NODATA
FIELD		|hk_audit	|t_varchar(32)	|'365d'	|NOT NULL	|ZBX_NODATA
FIELD		|hk_sessions_mode|t_integer	|'1'	|NOT NULL	|ZBX_NODATA
FIELD		|hk_sessions	|t_varchar(32)	|'365d'	|NOT NULL	|ZBX_NODATA
FIELD		|hk_history_mode|t_integer	|'1'	|NOT NULL	|ZBX_NODATA
FIELD		|hk_history_global|t_integer	|'0'	|NOT NULL	|ZBX_NODATA
FIELD		|hk_history	|t_varchar(32)	|'90d'	|NOT NULL	|ZBX_NODATA
FIELD		|hk_trends_mode	|t_integer	|'1'	|NOT NULL	|ZBX_NODATA
FIELD		|hk_trends_global|t_integer	|'0'	|NOT NULL	|ZBX_NODATA
FIELD		|hk_trends	|t_varchar(32)	|'365d'	|NOT NULL	|ZBX_NODATA
FIELD		|default_inventory_mode|t_integer|'-1'	|NOT NULL	|ZBX_NODATA
FIELD		|custom_color	|t_integer	|'0'	|NOT NULL	|ZBX_NODATA
FIELD		|http_auth_enabled	|t_integer	|'0'	|NOT NULL	|ZBX_NODATA
FIELD		|http_login_form	|t_integer	|'0'	|NOT NULL	|ZBX_NODATA
FIELD		|http_strip_domains	|t_varchar(2048)|''	|NOT NULL	|ZBX_NODATA
FIELD		|http_case_sensitive	|t_integer	|'1'	|NOT NULL	|ZBX_NODATA
FIELD		|ldap_configured		|t_integer		|'0'	|NOT NULL	|ZBX_NODATA
FIELD		|ldap_case_sensitive	|t_integer	|'1'	|NOT NULL	|ZBX_NODATA
FIELD		|db_extension	|t_varchar(32)	|''	|NOT NULL	|ZBX_NODATA
FIELD		|autoreg_tls_accept	|t_integer	|'1'	|NOT NULL	|ZBX_PROXY,ZBX_NODATA
FIELD		|compression_status	|t_integer	|'0'	|NOT NULL	|ZBX_NODATA
FIELD		|compression_availability	|t_integer	|'0'	|NOT NULL	|ZBX_NODATA
FIELD		|compress_older	|t_varchar(32)	|'7d'	|NOT NULL	|ZBX_NODATA
INDEX		|1		|alert_usrgrpid
INDEX		|2		|discovery_groupid

TABLE|triggers|triggerid|ZBX_TEMPLATE
FIELD		|triggerid	|t_id		|	|NOT NULL	|0
FIELD		|expression	|t_varchar(2048)|''	|NOT NULL	|0
FIELD		|description	|t_varchar(255)	|''	|NOT NULL	|0
FIELD		|url		|t_varchar(255)	|''	|NOT NULL	|0
FIELD		|status		|t_integer	|'0'	|NOT NULL	|0
FIELD		|value		|t_integer	|'0'	|NOT NULL	|ZBX_NODATA
FIELD		|priority	|t_integer	|'0'	|NOT NULL	|0
FIELD		|lastchange	|t_integer	|'0'	|NOT NULL	|ZBX_NODATA
FIELD		|comments	|t_shorttext	|''	|NOT NULL	|0
FIELD		|error		|t_varchar(2048)|''	|NOT NULL	|ZBX_NODATA
FIELD		|templateid	|t_id		|	|NULL		|0			|1|triggers	|triggerid
FIELD		|type		|t_integer	|'0'	|NOT NULL	|0
FIELD		|state		|t_integer	|'0'	|NOT NULL	|ZBX_NODATA
FIELD		|flags		|t_integer	|'0'	|NOT NULL	|0
FIELD		|recovery_mode	|t_integer	|'0'	|NOT NULL	|0
FIELD		|recovery_expression|t_varchar(2048)|''	|NOT NULL	|0
FIELD		|correlation_mode|t_integer	|'0'	|NOT NULL	|0
FIELD		|correlation_tag|t_varchar(255)	|''	|NOT NULL	|0
FIELD		|manual_close	|t_integer	|'0'	|NOT NULL	|0
FIELD		|opdata		|t_varchar(255)	|''	|NOT NULL	|0
INDEX		|1		|status
INDEX		|2		|value,lastchange
INDEX		|3		|templateid

TABLE|trigger_depends|triggerdepid|ZBX_TEMPLATE
FIELD		|triggerdepid	|t_id		|	|NOT NULL	|0
FIELD		|triggerid_down	|t_id		|	|NOT NULL	|0			|1|triggers	|triggerid
FIELD		|triggerid_up	|t_id		|	|NOT NULL	|0			|2|triggers	|triggerid
UNIQUE		|1		|triggerid_down,triggerid_up
INDEX		|2		|triggerid_up

TABLE|functions|functionid|ZBX_TEMPLATE
FIELD		|functionid	|t_id		|	|NOT NULL	|0
FIELD		|itemid		|t_id		|	|NOT NULL	|0			|1|items
FIELD		|triggerid	|t_id		|	|NOT NULL	|0			|2|triggers
FIELD		|name		|t_varchar(12)	|''	|NOT NULL	|0
FIELD		|parameter	|t_varchar(255)	|'0'	|NOT NULL	|0
INDEX		|1		|triggerid
INDEX		|2		|itemid,name,parameter

TABLE|graphs|graphid|ZBX_TEMPLATE
FIELD		|graphid	|t_id		|	|NOT NULL	|0
FIELD		|name		|t_varchar(128)	|''	|NOT NULL	|0
FIELD		|width		|t_integer	|'900'	|NOT NULL	|0
FIELD		|height		|t_integer	|'200'	|NOT NULL	|0
FIELD		|yaxismin	|t_double	|'0'	|NOT NULL	|0
FIELD		|yaxismax	|t_double	|'100'	|NOT NULL	|0
FIELD		|templateid	|t_id		|	|NULL		|0			|1|graphs	|graphid
FIELD		|show_work_period|t_integer	|'1'	|NOT NULL	|0
FIELD		|show_triggers	|t_integer	|'1'	|NOT NULL	|0
FIELD		|graphtype	|t_integer	|'0'	|NOT NULL	|0
FIELD		|show_legend	|t_integer	|'1'	|NOT NULL	|0
FIELD		|show_3d	|t_integer	|'0'	|NOT NULL	|0
FIELD		|percent_left	|t_double	|'0'	|NOT NULL	|0
FIELD		|percent_right	|t_double	|'0'	|NOT NULL	|0
FIELD		|ymin_type	|t_integer	|'0'	|NOT NULL	|0
FIELD		|ymax_type	|t_integer	|'0'	|NOT NULL	|0
FIELD		|ymin_itemid	|t_id		|	|NULL		|0			|2|items	|itemid		|RESTRICT
FIELD		|ymax_itemid	|t_id		|	|NULL		|0			|3|items	|itemid		|RESTRICT
FIELD		|flags		|t_integer	|'0'	|NOT NULL	|0
INDEX		|1		|name
INDEX		|2		|templateid
INDEX		|3		|ymin_itemid
INDEX		|4		|ymax_itemid

TABLE|graphs_items|gitemid|ZBX_TEMPLATE
FIELD		|gitemid	|t_id		|	|NOT NULL	|0
FIELD		|graphid	|t_id		|	|NOT NULL	|0			|1|graphs
FIELD		|itemid		|t_id		|	|NOT NULL	|0			|2|items
FIELD		|drawtype	|t_integer	|'0'	|NOT NULL	|0
FIELD		|sortorder	|t_integer	|'0'	|NOT NULL	|0
FIELD		|color		|t_varchar(6)	|'009600'|NOT NULL	|0
FIELD		|yaxisside	|t_integer	|'0'	|NOT NULL	|0
FIELD		|calc_fnc	|t_integer	|'2'	|NOT NULL	|0
FIELD		|type		|t_integer	|'0'	|NOT NULL	|0
INDEX		|1		|itemid
INDEX		|2		|graphid

TABLE|graph_theme|graphthemeid|ZBX_DATA
FIELD		|graphthemeid	|t_id		|	|NOT NULL	|0
FIELD		|theme		|t_varchar(64)	|''	|NOT NULL	|0
FIELD		|backgroundcolor|t_varchar(6)	|''	|NOT NULL	|0
FIELD		|graphcolor	|t_varchar(6)	|''	|NOT NULL	|0
FIELD		|gridcolor	|t_varchar(6)	|''	|NOT NULL	|0
FIELD		|maingridcolor	|t_varchar(6)	|''	|NOT NULL	|0
FIELD		|gridbordercolor|t_varchar(6)	|''	|NOT NULL	|0
FIELD		|textcolor	|t_varchar(6)	|''	|NOT NULL	|0
FIELD		|highlightcolor	|t_varchar(6)	|''	|NOT NULL	|0
FIELD		|leftpercentilecolor|t_varchar(6)|''	|NOT NULL	|0
FIELD		|rightpercentilecolor|t_varchar(6)|''	|NOT NULL	|0
FIELD		|nonworktimecolor|t_varchar(6)	|''	|NOT NULL	|0
FIELD		|colorpalette	|t_varchar(255)	|''	|NOT NULL	|0
UNIQUE		|1		|theme

TABLE|globalmacro|globalmacroid|ZBX_DATA
FIELD		|globalmacroid	|t_id		|	|NOT NULL	|0
FIELD		|macro		|t_varchar(255)	|''	|NOT NULL	|ZBX_PROXY
FIELD		|value		|t_varchar(255)	|''	|NOT NULL	|ZBX_PROXY
FIELD		|description	|t_shorttext	|''	|NOT NULL	|0
UNIQUE		|1		|macro

TABLE|hostmacro|hostmacroid|ZBX_TEMPLATE
FIELD		|hostmacroid	|t_id		|	|NOT NULL	|0
FIELD		|hostid		|t_id		|	|NOT NULL	|ZBX_PROXY		|1|hosts
FIELD		|macro		|t_varchar(255)	|''	|NOT NULL	|ZBX_PROXY
FIELD		|value		|t_varchar(255)	|''	|NOT NULL	|ZBX_PROXY
FIELD		|description	|t_shorttext	|''	|NOT NULL	|0
UNIQUE		|1		|hostid,macro

TABLE|hosts_groups|hostgroupid|ZBX_TEMPLATE
FIELD		|hostgroupid	|t_id		|	|NOT NULL	|0
FIELD		|hostid		|t_id		|	|NOT NULL	|0			|1|hosts
FIELD		|groupid	|t_id		|	|NOT NULL	|0			|2|hstgrp
UNIQUE		|1		|hostid,groupid
INDEX		|2		|groupid

TABLE|hosts_templates|hosttemplateid|ZBX_TEMPLATE
FIELD		|hosttemplateid	|t_id		|	|NOT NULL	|0
FIELD		|hostid		|t_id		|	|NOT NULL	|ZBX_PROXY		|1|hosts
FIELD		|templateid	|t_id		|	|NOT NULL	|ZBX_PROXY		|2|hosts	|hostid
UNIQUE		|1		|hostid,templateid
INDEX		|2		|templateid

TABLE|items_applications|itemappid|ZBX_TEMPLATE
FIELD		|itemappid	|t_id		|	|NOT NULL	|0
FIELD		|applicationid	|t_id		|	|NOT NULL	|0			|1|applications
FIELD		|itemid		|t_id		|	|NOT NULL	|0			|2|items
UNIQUE		|1		|applicationid,itemid
INDEX		|2		|itemid

TABLE|mappings|mappingid|ZBX_TEMPLATE
FIELD		|mappingid	|t_id		|	|NOT NULL	|0
FIELD		|valuemapid	|t_id		|	|NOT NULL	|0			|1|valuemaps
FIELD		|value		|t_varchar(64)	|''	|NOT NULL	|0
FIELD		|newvalue	|t_varchar(64)	|''	|NOT NULL	|0
INDEX		|1		|valuemapid

TABLE|media|mediaid|ZBX_DATA
FIELD		|mediaid	|t_id		|	|NOT NULL	|0
FIELD		|userid		|t_id		|	|NOT NULL	|0			|1|users
FIELD		|mediatypeid	|t_id		|	|NOT NULL	|0			|2|media_type
FIELD		|sendto		|t_varchar(1024)|''	|NOT NULL	|0
FIELD		|active		|t_integer	|'0'	|NOT NULL	|0
FIELD		|severity	|t_integer	|'63'	|NOT NULL	|0
FIELD		|period		|t_varchar(1024)|'1-7,00:00-24:00'|NOT NULL|0
INDEX		|1		|userid
INDEX		|2		|mediatypeid

TABLE|rights|rightid|ZBX_DATA
FIELD		|rightid	|t_id		|	|NOT NULL	|0
FIELD		|groupid	|t_id		|	|NOT NULL	|0			|1|usrgrp	|usrgrpid
FIELD		|permission	|t_integer	|'0'	|NOT NULL	|0
FIELD		|id		|t_id		|	|NOT NULL	|0			|2|hstgrp	|groupid
INDEX		|1		|groupid
INDEX		|2		|id

TABLE|services|serviceid|ZBX_DATA
FIELD		|serviceid	|t_id		|	|NOT NULL	|0
FIELD		|name		|t_varchar(128)	|''	|NOT NULL	|0
FIELD		|status		|t_integer	|'0'	|NOT NULL	|0
FIELD		|algorithm	|t_integer	|'0'	|NOT NULL	|0
FIELD		|triggerid	|t_id		|	|NULL		|0			|1|triggers
FIELD		|showsla	|t_integer	|'0'	|NOT NULL	|0
FIELD		|goodsla	|t_double	|'99.9'	|NOT NULL	|0
FIELD		|sortorder	|t_integer	|'0'	|NOT NULL	|0
INDEX		|1		|triggerid

TABLE|services_links|linkid|ZBX_DATA
FIELD		|linkid		|t_id		|	|NOT NULL	|0
FIELD		|serviceupid	|t_id		|	|NOT NULL	|0			|1|services	|serviceid
FIELD		|servicedownid	|t_id		|	|NOT NULL	|0			|2|services	|serviceid
FIELD		|soft		|t_integer	|'0'	|NOT NULL	|0
INDEX		|1		|servicedownid
UNIQUE		|2		|serviceupid,servicedownid

TABLE|services_times|timeid|ZBX_DATA
FIELD		|timeid		|t_id		|	|NOT NULL	|0
FIELD		|serviceid	|t_id		|	|NOT NULL	|0			|1|services
FIELD		|type		|t_integer	|'0'	|NOT NULL	|0
FIELD		|ts_from	|t_integer	|'0'	|NOT NULL	|0
FIELD		|ts_to		|t_integer	|'0'	|NOT NULL	|0
FIELD		|note		|t_varchar(255)	|''	|NOT NULL	|0
INDEX		|1		|serviceid,type,ts_from,ts_to

TABLE|icon_map|iconmapid|ZBX_DATA
FIELD		|iconmapid	|t_id		|	|NOT NULL	|0
FIELD		|name		|t_varchar(64)	|''	|NOT NULL	|0
FIELD		|default_iconid	|t_id		|	|NOT NULL	|0			|1|images	|imageid	|RESTRICT
UNIQUE		|1		|name
INDEX		|2		|default_iconid

TABLE|icon_mapping|iconmappingid|ZBX_DATA
FIELD		|iconmappingid	|t_id		|	|NOT NULL	|0
FIELD		|iconmapid	|t_id		|	|NOT NULL	|0			|1|icon_map
FIELD		|iconid		|t_id		|	|NOT NULL	|0			|2|images	|imageid	|RESTRICT
FIELD		|inventory_link	|t_integer	|'0'	|NOT NULL	|0
FIELD		|expression	|t_varchar(64)	|''	|NOT NULL	|0
FIELD		|sortorder	|t_integer	|'0'	|NOT NULL	|0
INDEX		|1		|iconmapid
INDEX		|2		|iconid

TABLE|sysmaps|sysmapid|ZBX_TEMPLATE
FIELD		|sysmapid	|t_id		|	|NOT NULL	|0
FIELD		|name		|t_varchar(128)	|''	|NOT NULL	|0
FIELD		|width		|t_integer	|'600'	|NOT NULL	|0
FIELD		|height		|t_integer	|'400'	|NOT NULL	|0
FIELD		|backgroundid	|t_id		|	|NULL		|0			|1|images	|imageid	|RESTRICT
FIELD		|label_type	|t_integer	|'2'	|NOT NULL	|0
FIELD		|label_location	|t_integer	|'0'	|NOT NULL	|0
FIELD		|highlight	|t_integer	|'1'	|NOT NULL	|0
FIELD		|expandproblem	|t_integer	|'1'	|NOT NULL	|0
FIELD		|markelements	|t_integer	|'0'	|NOT NULL	|0
FIELD		|show_unack	|t_integer	|'0'	|NOT NULL	|0
FIELD		|grid_size	|t_integer	|'50'	|NOT NULL	|0
FIELD		|grid_show	|t_integer	|'1'	|NOT NULL	|0
FIELD		|grid_align	|t_integer	|'1'	|NOT NULL	|0
FIELD		|label_format	|t_integer	|'0'	|NOT NULL	|0
FIELD		|label_type_host|t_integer	|'2'	|NOT NULL	|0
FIELD		|label_type_hostgroup|t_integer	|'2'	|NOT NULL	|0
FIELD		|label_type_trigger|t_integer	|'2'	|NOT NULL	|0
FIELD		|label_type_map|t_integer	|'2'	|NOT NULL	|0
FIELD		|label_type_image|t_integer	|'2'	|NOT NULL	|0
FIELD		|label_string_host|t_varchar(255)|''	|NOT NULL	|0
FIELD		|label_string_hostgroup|t_varchar(255)|''|NOT NULL	|0
FIELD		|label_string_trigger|t_varchar(255)|''	|NOT NULL	|0
FIELD		|label_string_map|t_varchar(255)|''	|NOT NULL	|0
FIELD		|label_string_image|t_varchar(255)|''	|NOT NULL	|0
FIELD		|iconmapid	|t_id		|	|NULL		|0			|2|icon_map	|		|RESTRICT
FIELD		|expand_macros	|t_integer	|'0'	|NOT NULL	|0
FIELD		|severity_min	|t_integer	|'0'	|NOT NULL	|0
FIELD		|userid		|t_id		|	|NOT NULL	|0			|3|users	|		|RESTRICT
FIELD		|private	|t_integer	|'1'	|NOT NULL	|0
FIELD		|show_suppressed|t_integer	|'0'	|NOT NULL	|0
UNIQUE		|1		|name
INDEX		|2		|backgroundid
INDEX		|3		|iconmapid

TABLE|sysmaps_elements|selementid|ZBX_TEMPLATE
FIELD		|selementid	|t_id		|	|NOT NULL	|0
FIELD		|sysmapid	|t_id		|	|NOT NULL	|0			|1|sysmaps
FIELD		|elementid	|t_id		|'0'	|NOT NULL	|0
FIELD		|elementtype	|t_integer	|'0'	|NOT NULL	|0
FIELD		|iconid_off	|t_id		|	|NULL		|0			|2|images	|imageid	|RESTRICT
FIELD		|iconid_on	|t_id		|	|NULL		|0			|3|images	|imageid	|RESTRICT
FIELD		|label		|t_varchar(2048)|''	|NOT NULL	|0
FIELD		|label_location	|t_integer	|'-1'	|NOT NULL	|0
FIELD		|x		|t_integer	|'0'	|NOT NULL	|0
FIELD		|y		|t_integer	|'0'	|NOT NULL	|0
FIELD		|iconid_disabled|t_id		|	|NULL		|0			|4|images	|imageid	|RESTRICT
FIELD		|iconid_maintenance|t_id	|	|NULL		|0			|5|images	|imageid	|RESTRICT
FIELD		|elementsubtype	|t_integer	|'0'	|NOT NULL	|0
FIELD		|areatype	|t_integer	|'0'	|NOT NULL	|0
FIELD		|width		|t_integer	|'200'	|NOT NULL	|0
FIELD		|height		|t_integer	|'200'	|NOT NULL	|0
FIELD		|viewtype	|t_integer	|'0'	|NOT NULL	|0
FIELD		|use_iconmap	|t_integer	|'1'	|NOT NULL	|0
FIELD		|application	|t_varchar(255)	|''	|NOT NULL	|0
INDEX		|1		|sysmapid
INDEX		|2		|iconid_off
INDEX		|3		|iconid_on
INDEX		|4		|iconid_disabled
INDEX		|5		|iconid_maintenance

TABLE|sysmaps_links|linkid|ZBX_TEMPLATE
FIELD		|linkid		|t_id		|	|NOT NULL	|0
FIELD		|sysmapid	|t_id		|	|NOT NULL	|0			|1|sysmaps
FIELD		|selementid1	|t_id		|	|NOT NULL	|0			|2|sysmaps_elements|selementid
FIELD		|selementid2	|t_id		|	|NOT NULL	|0			|3|sysmaps_elements|selementid
FIELD		|drawtype	|t_integer	|'0'	|NOT NULL	|0
FIELD		|color		|t_varchar(6)	|'000000'|NOT NULL	|0
FIELD		|label		|t_varchar(2048)|''	|NOT NULL	|0
INDEX		|1		|sysmapid
INDEX		|2		|selementid1
INDEX		|3		|selementid2

TABLE|sysmaps_link_triggers|linktriggerid|ZBX_TEMPLATE
FIELD		|linktriggerid	|t_id		|	|NOT NULL	|0
FIELD		|linkid		|t_id		|	|NOT NULL	|0			|1|sysmaps_links
FIELD		|triggerid	|t_id		|	|NOT NULL	|0			|2|triggers
FIELD		|drawtype	|t_integer	|'0'	|NOT NULL	|0
FIELD		|color		|t_varchar(6)	|'000000'|NOT NULL	|0
UNIQUE		|1		|linkid,triggerid
INDEX		|2		|triggerid

TABLE|sysmap_element_url|sysmapelementurlid|ZBX_TEMPLATE
FIELD		|sysmapelementurlid|t_id	|	|NOT NULL	|0
FIELD		|selementid	|t_id		|	|NOT NULL	|0			|1|sysmaps_elements
FIELD		|name		|t_varchar(255)	|	|NOT NULL	|0
FIELD		|url		|t_varchar(255)	|''	|NOT NULL	|0
UNIQUE		|1		|selementid,name

TABLE|sysmap_url|sysmapurlid|ZBX_TEMPLATE
FIELD		|sysmapurlid	|t_id		|	|NOT NULL	|0
FIELD		|sysmapid	|t_id		|	|NOT NULL	|0			|1|sysmaps
FIELD		|name		|t_varchar(255)	|	|NOT NULL	|0
FIELD		|url		|t_varchar(255)	|''	|NOT NULL	|0
FIELD		|elementtype	|t_integer	|'0'	|NOT NULL	|0
UNIQUE		|1		|sysmapid,name

TABLE|sysmap_user|sysmapuserid|ZBX_TEMPLATE
FIELD		|sysmapuserid|t_id		|	|NOT NULL	|0
FIELD		|sysmapid	|t_id		|	|NOT NULL	|0			|1|sysmaps
FIELD		|userid		|t_id		|	|NOT NULL	|0			|2|users
FIELD		|permission	|t_integer	|'2'	|NOT NULL	|0
UNIQUE		|1		|sysmapid,userid

TABLE|sysmap_usrgrp|sysmapusrgrpid|ZBX_TEMPLATE
FIELD		|sysmapusrgrpid|t_id		|	|NOT NULL	|0
FIELD		|sysmapid	|t_id		|	|NOT NULL	|0			|1|sysmaps
FIELD		|usrgrpid	|t_id		|	|NOT NULL	|0			|2|usrgrp
FIELD		|permission	|t_integer	|'2'	|NOT NULL	|0
UNIQUE		|1		|sysmapid,usrgrpid

TABLE|maintenances_hosts|maintenance_hostid|ZBX_DATA
FIELD		|maintenance_hostid|t_id	|	|NOT NULL	|0
FIELD		|maintenanceid	|t_id		|	|NOT NULL	|0			|1|maintenances
FIELD		|hostid		|t_id		|	|NOT NULL	|0			|2|hosts
UNIQUE		|1		|maintenanceid,hostid
INDEX		|2		|hostid

TABLE|maintenances_groups|maintenance_groupid|ZBX_DATA
FIELD		|maintenance_groupid|t_id	|	|NOT NULL	|0
FIELD		|maintenanceid	|t_id		|	|NOT NULL	|0			|1|maintenances
FIELD		|groupid	|t_id		|	|NOT NULL	|0			|2|hstgrp
UNIQUE		|1		|maintenanceid,groupid
INDEX		|2		|groupid

TABLE|timeperiods|timeperiodid|ZBX_DATA
FIELD		|timeperiodid	|t_id		|	|NOT NULL	|0
FIELD		|timeperiod_type|t_integer	|'0'	|NOT NULL	|0
FIELD		|every		|t_integer	|'1'	|NOT NULL	|0
FIELD		|month		|t_integer	|'0'	|NOT NULL	|0
FIELD		|dayofweek	|t_integer	|'0'	|NOT NULL	|0
FIELD		|day		|t_integer	|'0'	|NOT NULL	|0
FIELD		|start_time	|t_integer	|'0'	|NOT NULL	|0
FIELD		|period		|t_integer	|'0'	|NOT NULL	|0
FIELD		|start_date	|t_integer	|'0'	|NOT NULL	|0

TABLE|maintenances_windows|maintenance_timeperiodid|ZBX_DATA
FIELD		|maintenance_timeperiodid|t_id	|	|NOT NULL	|0
FIELD		|maintenanceid	|t_id		|	|NOT NULL	|0			|1|maintenances
FIELD		|timeperiodid	|t_id		|	|NOT NULL	|0			|2|timeperiods
UNIQUE		|1		|maintenanceid,timeperiodid
INDEX		|2		|timeperiodid

TABLE|regexps|regexpid|ZBX_DATA
FIELD		|regexpid	|t_id		|	|NOT NULL	|0
FIELD		|name		|t_varchar(128)	|''	|NOT NULL	|ZBX_PROXY
FIELD		|test_string	|t_shorttext	|''	|NOT NULL	|0
UNIQUE		|1		|name

TABLE|expressions|expressionid|ZBX_DATA
FIELD		|expressionid	|t_id		|	|NOT NULL	|0
FIELD		|regexpid	|t_id		|	|NOT NULL	|ZBX_PROXY		|1|regexps
FIELD		|expression	|t_varchar(255)	|''	|NOT NULL	|ZBX_PROXY
FIELD		|expression_type|t_integer	|'0'	|NOT NULL	|ZBX_PROXY
FIELD		|exp_delimiter	|t_varchar(1)	|''	|NOT NULL	|ZBX_PROXY
FIELD		|case_sensitive	|t_integer	|'0'	|NOT NULL	|ZBX_PROXY
INDEX		|1		|regexpid

TABLE|ids|table_name,field_name|0
FIELD		|table_name	|t_varchar(64)	|''	|NOT NULL	|0
FIELD		|field_name	|t_varchar(64)	|''	|NOT NULL	|0
FIELD		|nextid		|t_id		|	|NOT NULL	|0

-- History tables

TABLE|alerts|alertid|0
FIELD		|alertid	|t_id		|	|NOT NULL	|0
FIELD		|actionid	|t_id		|	|NOT NULL	|0			|1|actions
FIELD		|eventid	|t_id		|	|NOT NULL	|0			|2|events
FIELD		|userid		|t_id		|	|NULL		|0			|3|users
FIELD		|clock		|t_time		|'0'	|NOT NULL	|0
FIELD		|mediatypeid	|t_id		|	|NULL		|0			|4|media_type
FIELD		|sendto		|t_varchar(1024)|''	|NOT NULL	|0
FIELD		|subject	|t_varchar(255)	|''	|NOT NULL	|0
FIELD		|message	|t_text		|''	|NOT NULL	|0
FIELD		|status		|t_integer	|'0'	|NOT NULL	|0
FIELD		|retries	|t_integer	|'0'	|NOT NULL	|0
FIELD		|error		|t_varchar(2048)|''	|NOT NULL	|0
FIELD		|esc_step	|t_integer	|'0'	|NOT NULL	|0
FIELD		|alerttype	|t_integer	|'0'	|NOT NULL	|0
FIELD		|p_eventid	|t_id		|	|NULL		|0			|5|events	|eventid
FIELD		|acknowledgeid	|t_id		|	|NULL		|0			|6|acknowledges	|acknowledgeid
FIELD		|parameters	|t_shorttext	|'{}'	|NOT NULL	|0
INDEX		|1		|actionid
INDEX		|2		|clock
INDEX		|3		|eventid
INDEX		|4		|status
INDEX		|5		|mediatypeid
INDEX		|6		|userid
INDEX		|7		|p_eventid

TABLE|history||0
FIELD		|itemid		|t_id		|	|NOT NULL	|0			|-|items
FIELD		|clock		|t_time		|'0'	|NOT NULL	|0
FIELD		|value		|t_double	|'0.0000'|NOT NULL	|0
FIELD		|ns		|t_nanosec	|'0'	|NOT NULL	|0
INDEX		|1		|itemid,clock

TABLE|history_uint||0
FIELD		|itemid		|t_id		|	|NOT NULL	|0			|-|items
FIELD		|clock		|t_time		|'0'	|NOT NULL	|0
FIELD		|value		|t_bigint	|'0'	|NOT NULL	|0
FIELD		|ns		|t_nanosec	|'0'	|NOT NULL	|0
INDEX		|1		|itemid,clock

TABLE|history_str||0
FIELD		|itemid		|t_id		|	|NOT NULL	|0			|-|items
FIELD		|clock		|t_time		|'0'	|NOT NULL	|0
FIELD		|value		|t_varchar(255)	|''	|NOT NULL	|0
FIELD		|ns		|t_nanosec	|'0'	|NOT NULL	|0
INDEX		|1		|itemid,clock

TABLE|history_log||0
FIELD		|itemid		|t_id		|	|NOT NULL	|0			|-|items
FIELD		|clock		|t_time		|'0'	|NOT NULL	|0
FIELD		|timestamp	|t_time		|'0'	|NOT NULL	|0
FIELD		|source		|t_varchar(64)	|''	|NOT NULL	|0
FIELD		|severity	|t_integer	|'0'	|NOT NULL	|0
FIELD		|value		|t_text		|''	|NOT NULL	|0
FIELD		|logeventid	|t_integer	|'0'	|NOT NULL	|0
FIELD		|ns		|t_nanosec	|'0'	|NOT NULL	|0
INDEX		|1		|itemid,clock

TABLE|history_text||0
FIELD		|itemid		|t_id		|	|NOT NULL	|0			|-|items
FIELD		|clock		|t_time		|'0'	|NOT NULL	|0
FIELD		|value		|t_text		|''	|NOT NULL	|0
FIELD		|ns		|t_nanosec	|'0'	|NOT NULL	|0
INDEX		|1		|itemid,clock

TABLE|proxy_history|id|0
FIELD		|id		|t_serial	|	|NOT NULL	|0
FIELD		|itemid		|t_id		|	|NOT NULL	|0			|-|items
FIELD		|clock		|t_time		|'0'	|NOT NULL	|0
FIELD		|timestamp	|t_time		|'0'	|NOT NULL	|0
FIELD		|source		|t_varchar(64)	|''	|NOT NULL	|0
FIELD		|severity	|t_integer	|'0'	|NOT NULL	|0
FIELD		|value		|t_longtext	|''	|NOT NULL	|0
FIELD		|logeventid	|t_integer	|'0'	|NOT NULL	|0
FIELD		|ns		|t_nanosec	|'0'	|NOT NULL	|0
FIELD		|state		|t_integer	|'0'	|NOT NULL	|0
FIELD		|lastlogsize	|t_bigint	|'0'	|NOT NULL	|0
FIELD		|mtime		|t_integer	|'0'	|NOT NULL	|0
FIELD		|flags		|t_integer	|'0'	|NOT NULL	|0
INDEX		|1		|clock

TABLE|proxy_dhistory|id|0
FIELD		|id		|t_serial	|	|NOT NULL	|0
FIELD		|clock		|t_time		|'0'	|NOT NULL	|0
FIELD		|druleid	|t_id		|	|NOT NULL	|0			|-|drules
FIELD		|ip		|t_varchar(39)	|''	|NOT NULL	|0
FIELD		|port		|t_integer	|'0'	|NOT NULL	|0
FIELD		|value		|t_varchar(255)	|''	|NOT NULL	|0
FIELD		|status		|t_integer	|'0'	|NOT NULL	|0
FIELD		|dcheckid	|t_id		|	|NULL		|0			|-|dchecks
FIELD		|dns		|t_varchar(255)	|''	|NOT NULL	|0
INDEX		|1		|clock
INDEX		|2		|druleid

TABLE|events|eventid|0
FIELD		|eventid	|t_id		|	|NOT NULL	|0
FIELD		|source		|t_integer	|'0'	|NOT NULL	|0
FIELD		|object		|t_integer	|'0'	|NOT NULL	|0
FIELD		|objectid	|t_id		|'0'	|NOT NULL	|0
FIELD		|clock		|t_time		|'0'	|NOT NULL	|0
FIELD		|value		|t_integer	|'0'	|NOT NULL	|0
FIELD		|acknowledged	|t_integer	|'0'	|NOT NULL	|0
FIELD		|ns		|t_nanosec	|'0'	|NOT NULL	|0
FIELD		|name		|t_varchar(2048)|''	|NOT NULL	|0
FIELD		|severity	|t_integer	|'0'	|NOT NULL	|0
INDEX		|1		|source,object,objectid,clock
INDEX		|2		|source,object,clock

TABLE|trends|itemid,clock|0
FIELD		|itemid		|t_id		|	|NOT NULL	|0			|-|items
FIELD		|clock		|t_time		|'0'	|NOT NULL	|0
FIELD		|num		|t_integer	|'0'	|NOT NULL	|0
FIELD		|value_min	|t_double	|'0.0000'|NOT NULL	|0
FIELD		|value_avg	|t_double	|'0.0000'|NOT NULL	|0
FIELD		|value_max	|t_double	|'0.0000'|NOT NULL	|0

TABLE|trends_uint|itemid,clock|0
FIELD		|itemid		|t_id		|	|NOT NULL	|0			|-|items
FIELD		|clock		|t_time		|'0'	|NOT NULL	|0
FIELD		|num		|t_integer	|'0'	|NOT NULL	|0
FIELD		|value_min	|t_bigint	|'0'	|NOT NULL	|0
FIELD		|value_avg	|t_bigint	|'0'	|NOT NULL	|0
FIELD		|value_max	|t_bigint	|'0'	|NOT NULL	|0

TABLE|acknowledges|acknowledgeid|0
FIELD		|acknowledgeid	|t_id		|	|NOT NULL	|0
FIELD		|userid		|t_id		|	|NOT NULL	|0			|1|users
FIELD		|eventid	|t_id		|	|NOT NULL	|0			|2|events
FIELD		|clock		|t_time		|'0'	|NOT NULL	|0
FIELD		|message	|t_varchar(255)	|''	|NOT NULL	|0
FIELD		|action		|t_integer	|'0'	|NOT NULL	|0
FIELD		|old_severity	|t_integer	|'0'	|NOT NULL	|0
FIELD		|new_severity	|t_integer	|'0'	|NOT NULL	|0
INDEX		|1		|userid
INDEX		|2		|eventid
INDEX		|3		|clock

TABLE|auditlog|auditid|0
FIELD		|auditid	|t_id		|	|NOT NULL	|0
FIELD		|userid		|t_id		|	|NOT NULL	|0			|1|users
FIELD		|clock		|t_time		|'0'	|NOT NULL	|0
FIELD		|action		|t_integer	|'0'	|NOT NULL	|0
FIELD		|resourcetype	|t_integer	|'0'	|NOT NULL	|0
FIELD		|details	|t_varchar(128) |'0'	|NOT NULL	|0
FIELD		|ip		|t_varchar(39)	|''	|NOT NULL	|0
FIELD		|resourceid	|t_id		|'0'	|NOT NULL	|0
FIELD		|resourcename	|t_varchar(255)	|''	|NOT NULL	|0
INDEX		|1		|userid,clock
INDEX		|2		|clock

TABLE|auditlog_details|auditdetailid|0
FIELD		|auditdetailid	|t_id		|	|NOT NULL	|0
FIELD		|auditid	|t_id		|	|NOT NULL	|0			|1|auditlog
FIELD		|table_name	|t_varchar(64)	|''	|NOT NULL	|0
FIELD		|field_name	|t_varchar(64)	|''	|NOT NULL	|0
FIELD		|oldvalue	|t_shorttext	|''	|NOT NULL	|0
FIELD		|newvalue	|t_shorttext	|''	|NOT NULL	|0
INDEX		|1		|auditid

TABLE|service_alarms|servicealarmid|0
FIELD		|servicealarmid	|t_id		|	|NOT NULL	|0
FIELD		|serviceid	|t_id		|	|NOT NULL	|0			|1|services
FIELD		|clock		|t_time		|'0'	|NOT NULL	|0
FIELD		|value		|t_integer	|'0'	|NOT NULL	|0
INDEX		|1		|serviceid,clock
INDEX		|2		|clock

TABLE|autoreg_host|autoreg_hostid|0
FIELD		|autoreg_hostid	|t_id		|	|NOT NULL	|0
FIELD		|proxy_hostid	|t_id		|	|NULL		|0			|1|hosts	|hostid
FIELD		|host		|t_varchar(128)	|''	|NOT NULL	|0
FIELD		|listen_ip	|t_varchar(39)	|''	|NOT NULL	|0
FIELD		|listen_port	|t_integer	|'0'	|NOT NULL	|0
FIELD		|listen_dns	|t_varchar(255)	|''	|NOT NULL	|0
FIELD		|host_metadata	|t_varchar(255)	|''	|NOT NULL	|0
FIELD		|flags		|t_integer	|'0'	|NOT NULL	|0
FIELD		|tls_accepted	|t_integer	|'1'	|NOT NULL	|0
INDEX		|1		|host
INDEX		|2		|proxy_hostid

TABLE|proxy_autoreg_host|id|0
FIELD		|id		|t_serial	|	|NOT NULL	|0
FIELD		|clock		|t_time		|'0'	|NOT NULL	|0
FIELD		|host		|t_varchar(128)	|''	|NOT NULL	|0
FIELD		|listen_ip	|t_varchar(39)	|''	|NOT NULL	|0
FIELD		|listen_port	|t_integer	|'0'	|NOT NULL	|0
FIELD		|listen_dns	|t_varchar(255)	|''	|NOT NULL	|0
FIELD		|host_metadata	|t_varchar(255)	|''	|NOT NULL	|0
FIELD		|flags		|t_integer	|'0'	|NOT NULL	|0
FIELD		|tls_accepted	|t_integer	|'1'	|NOT NULL	|0
INDEX		|1		|clock

TABLE|dhosts|dhostid|0
FIELD		|dhostid	|t_id		|	|NOT NULL	|0
FIELD		|druleid	|t_id		|	|NOT NULL	|0			|1|drules
FIELD		|status		|t_integer	|'0'	|NOT NULL	|0
FIELD		|lastup		|t_integer	|'0'	|NOT NULL	|0
FIELD		|lastdown	|t_integer	|'0'	|NOT NULL	|0
INDEX		|1		|druleid

TABLE|dservices|dserviceid|0
FIELD		|dserviceid	|t_id		|	|NOT NULL	|0
FIELD		|dhostid	|t_id		|	|NOT NULL	|0			|1|dhosts
FIELD		|value		|t_varchar(255)	|''	|NOT NULL	|0
FIELD		|port		|t_integer	|'0'	|NOT NULL	|0
FIELD		|status		|t_integer	|'0'	|NOT NULL	|0
FIELD		|lastup		|t_integer	|'0'	|NOT NULL	|0
FIELD		|lastdown	|t_integer	|'0'	|NOT NULL	|0
FIELD		|dcheckid	|t_id		|	|NOT NULL	|0			|2|dchecks
FIELD		|ip		|t_varchar(39)	|''	|NOT NULL	|0
FIELD		|dns		|t_varchar(255)	|''	|NOT NULL	|0
UNIQUE		|1		|dcheckid,ip,port
INDEX		|2		|dhostid

-- Other tables

TABLE|escalations|escalationid|0
FIELD		|escalationid	|t_id		|	|NOT NULL	|0
FIELD		|actionid	|t_id		|	|NOT NULL	|0			|-|actions
FIELD		|triggerid	|t_id		|	|NULL		|0			|-|triggers
FIELD		|eventid	|t_id		|	|NULL		|0			|-|events
FIELD		|r_eventid	|t_id		|	|NULL		|0			|-|events	|eventid
FIELD		|nextcheck	|t_time		|'0'	|NOT NULL	|0
FIELD		|esc_step	|t_integer	|'0'	|NOT NULL	|0
FIELD		|status		|t_integer	|'0'	|NOT NULL	|0
FIELD		|itemid		|t_id		|	|NULL		|0			|-|items
FIELD		|acknowledgeid	|t_id		|	|NULL		|0			|-|acknowledges
UNIQUE		|1		|triggerid,itemid,escalationid
INDEX		|2		|eventid
INDEX		|3		|nextcheck

TABLE|globalvars|globalvarid|0
FIELD		|globalvarid	|t_id		|	|NOT NULL	|0
FIELD		|snmp_lastsize	|t_bigint	|'0'	|NOT NULL	|0

TABLE|graph_discovery|graphid|0
FIELD		|graphid	|t_id		|	|NOT NULL	|0			|1|graphs
FIELD		|parent_graphid	|t_id		|	|NOT NULL	|0			|2|graphs	|graphid	|RESTRICT
INDEX		|1		|parent_graphid

TABLE|host_inventory|hostid|0
FIELD		|hostid		|t_id		|	|NOT NULL	|0			|1|hosts
FIELD		|inventory_mode	|t_integer	|'0'	|NOT NULL	|0
FIELD		|type		|t_varchar(64)	|''	|NOT NULL	|0
FIELD		|type_full	|t_varchar(64)	|''	|NOT NULL	|0
FIELD		|name		|t_varchar(128)	|''	|NOT NULL	|0
FIELD		|alias		|t_varchar(128)	|''	|NOT NULL	|0
FIELD		|os		|t_varchar(128)	|''	|NOT NULL	|0
FIELD		|os_full	|t_varchar(255)	|''	|NOT NULL	|0
FIELD		|os_short	|t_varchar(128)	|''	|NOT NULL	|0
FIELD		|serialno_a	|t_varchar(64)	|''	|NOT NULL	|0
FIELD		|serialno_b	|t_varchar(64)	|''	|NOT NULL	|0
FIELD		|tag		|t_varchar(64)	|''	|NOT NULL	|0
FIELD		|asset_tag	|t_varchar(64)	|''	|NOT NULL	|0
FIELD		|macaddress_a	|t_varchar(64)	|''	|NOT NULL	|0
FIELD		|macaddress_b	|t_varchar(64)	|''	|NOT NULL	|0
FIELD		|hardware	|t_varchar(255)	|''	|NOT NULL	|0
FIELD		|hardware_full	|t_shorttext	|''	|NOT NULL	|0
FIELD		|software	|t_varchar(255)	|''	|NOT NULL	|0
FIELD		|software_full	|t_shorttext	|''	|NOT NULL	|0
FIELD		|software_app_a	|t_varchar(64)	|''	|NOT NULL	|0
FIELD		|software_app_b	|t_varchar(64)	|''	|NOT NULL	|0
FIELD		|software_app_c	|t_varchar(64)	|''	|NOT NULL	|0
FIELD		|software_app_d	|t_varchar(64)	|''	|NOT NULL	|0
FIELD		|software_app_e	|t_varchar(64)	|''	|NOT NULL	|0
FIELD		|contact	|t_shorttext	|''	|NOT NULL	|0
FIELD		|location	|t_shorttext	|''	|NOT NULL	|0
FIELD		|location_lat	|t_varchar(16)	|''	|NOT NULL	|0
FIELD		|location_lon	|t_varchar(16)	|''	|NOT NULL	|0
FIELD		|notes		|t_shorttext	|''	|NOT NULL	|0
FIELD		|chassis	|t_varchar(64)	|''	|NOT NULL	|0
FIELD		|model		|t_varchar(64)	|''	|NOT NULL	|0
FIELD		|hw_arch	|t_varchar(32)	|''	|NOT NULL	|0
FIELD		|vendor		|t_varchar(64)	|''	|NOT NULL	|0
FIELD		|contract_number|t_varchar(64)	|''	|NOT NULL	|0
FIELD		|installer_name	|t_varchar(64)	|''	|NOT NULL	|0
FIELD		|deployment_status|t_varchar(64)|''	|NOT NULL	|0
FIELD		|url_a		|t_varchar(255)	|''	|NOT NULL	|0
FIELD		|url_b		|t_varchar(255)	|''	|NOT NULL	|0
FIELD		|url_c		|t_varchar(255)	|''	|NOT NULL	|0
FIELD		|host_networks	|t_shorttext	|''	|NOT NULL	|0
FIELD		|host_netmask	|t_varchar(39)	|''	|NOT NULL	|0
FIELD		|host_router	|t_varchar(39)	|''	|NOT NULL	|0
FIELD		|oob_ip		|t_varchar(39)	|''	|NOT NULL	|0
FIELD		|oob_netmask	|t_varchar(39)	|''	|NOT NULL	|0
FIELD		|oob_router	|t_varchar(39)	|''	|NOT NULL	|0
FIELD		|date_hw_purchase|t_varchar(64)	|''	|NOT NULL	|0
FIELD		|date_hw_install|t_varchar(64)	|''	|NOT NULL	|0
FIELD		|date_hw_expiry	|t_varchar(64)	|''	|NOT NULL	|0
FIELD		|date_hw_decomm	|t_varchar(64)	|''	|NOT NULL	|0
FIELD		|site_address_a	|t_varchar(128)	|''	|NOT NULL	|0
FIELD		|site_address_b	|t_varchar(128)	|''	|NOT NULL	|0
FIELD		|site_address_c	|t_varchar(128)	|''	|NOT NULL	|0
FIELD		|site_city	|t_varchar(128)	|''	|NOT NULL	|0
FIELD		|site_state	|t_varchar(64)	|''	|NOT NULL	|0
FIELD		|site_country	|t_varchar(64)	|''	|NOT NULL	|0
FIELD		|site_zip	|t_varchar(64)	|''	|NOT NULL	|0
FIELD		|site_rack	|t_varchar(128)	|''	|NOT NULL	|0
FIELD		|site_notes	|t_shorttext	|''	|NOT NULL	|0
FIELD		|poc_1_name	|t_varchar(128)	|''	|NOT NULL	|0
FIELD		|poc_1_email	|t_varchar(128)	|''	|NOT NULL	|0
FIELD		|poc_1_phone_a	|t_varchar(64)	|''	|NOT NULL	|0
FIELD		|poc_1_phone_b	|t_varchar(64)	|''	|NOT NULL	|0
FIELD		|poc_1_cell	|t_varchar(64)	|''	|NOT NULL	|0
FIELD		|poc_1_screen	|t_varchar(64)	|''	|NOT NULL	|0
FIELD		|poc_1_notes	|t_shorttext	|''	|NOT NULL	|0
FIELD		|poc_2_name	|t_varchar(128)	|''	|NOT NULL	|0
FIELD		|poc_2_email	|t_varchar(128)	|''	|NOT NULL	|0
FIELD		|poc_2_phone_a	|t_varchar(64)	|''	|NOT NULL	|0
FIELD		|poc_2_phone_b	|t_varchar(64)	|''	|NOT NULL	|0
FIELD		|poc_2_cell	|t_varchar(64)	|''	|NOT NULL	|0
FIELD		|poc_2_screen	|t_varchar(64)	|''	|NOT NULL	|0
FIELD		|poc_2_notes	|t_shorttext	|''	|NOT NULL	|0

TABLE|housekeeper|housekeeperid|0
FIELD		|housekeeperid	|t_id		|	|NOT NULL	|0
FIELD		|tablename	|t_varchar(64)	|''	|NOT NULL	|0
FIELD		|field		|t_varchar(64)	|''	|NOT NULL	|0
FIELD		|value		|t_id		|	|NOT NULL	|0			|-|items

TABLE|images|imageid|0
FIELD		|imageid	|t_id		|	|NOT NULL	|0
FIELD		|imagetype	|t_integer	|'0'	|NOT NULL	|0
FIELD		|name		|t_varchar(64)	|'0'	|NOT NULL	|0
FIELD		|image		|t_image	|''	|NOT NULL	|0
UNIQUE		|1		|name

TABLE|item_discovery|itemdiscoveryid|ZBX_TEMPLATE
FIELD		|itemdiscoveryid|t_id		|	|NOT NULL	|0
FIELD		|itemid		|t_id		|	|NOT NULL	|0			|1|items
FIELD		|parent_itemid	|t_id		|	|NOT NULL	|0			|2|items	|itemid
FIELD		|key_		|t_varchar(2048)|''	|NOT NULL	|ZBX_NODATA
FIELD		|lastcheck	|t_integer	|'0'	|NOT NULL	|ZBX_NODATA
FIELD		|ts_delete	|t_time		|'0'	|NOT NULL	|ZBX_NODATA
UNIQUE		|1		|itemid,parent_itemid
INDEX		|2		|parent_itemid

TABLE|host_discovery|hostid|ZBX_TEMPLATE
FIELD		|hostid		|t_id		|	|NOT NULL	|0			|1|hosts
FIELD		|parent_hostid	|t_id		|	|NULL		|0			|2|hosts	|hostid		|RESTRICT
FIELD		|parent_itemid	|t_id		|	|NULL		|0			|3|items	|itemid		|RESTRICT
FIELD		|host		|t_varchar(128)	|''	|NOT NULL	|ZBX_NODATA
FIELD		|lastcheck	|t_integer	|'0'	|NOT NULL	|ZBX_NODATA
FIELD		|ts_delete	|t_time		|'0'	|NOT NULL	|ZBX_NODATA

TABLE|interface_discovery|interfaceid|0
FIELD		|interfaceid	|t_id		|	|NOT NULL	|0			|1|interface
FIELD		|parent_interfaceid|t_id	|	|NOT NULL	|0			|2|interface	|interfaceid

TABLE|profiles|profileid|0
FIELD		|profileid	|t_id		|	|NOT NULL	|0
FIELD		|userid		|t_id		|	|NOT NULL	|0			|1|users
FIELD		|idx		|t_varchar(96)	|''	|NOT NULL	|0
FIELD		|idx2		|t_id		|'0'	|NOT NULL	|0
FIELD		|value_id	|t_id		|'0'	|NOT NULL	|0
FIELD		|value_int	|t_integer	|'0'	|NOT NULL	|0
FIELD		|value_str	|t_varchar(255)	|''	|NOT NULL	|0
FIELD		|source		|t_varchar(96)	|''	|NOT NULL	|0
FIELD		|type		|t_integer	|'0'	|NOT NULL	|0
INDEX		|1		|userid,idx,idx2
INDEX		|2		|userid,profileid

TABLE|sessions|sessionid|0
FIELD		|sessionid	|t_varchar(32)	|''	|NOT NULL	|0
FIELD		|userid		|t_id		|	|NOT NULL	|0			|1|users
FIELD		|lastaccess	|t_integer	|'0'	|NOT NULL	|0
FIELD		|status		|t_integer	|'0'	|NOT NULL	|0
INDEX		|1		|userid,status,lastaccess

TABLE|trigger_discovery|triggerid|0
FIELD		|triggerid	|t_id		|	|NOT NULL	|0			|1|triggers
FIELD		|parent_triggerid|t_id		|	|NOT NULL	|0			|2|triggers	|triggerid	|RESTRICT
INDEX		|1		|parent_triggerid

TABLE|application_template|application_templateid|ZBX_TEMPLATE
FIELD		|application_templateid|t_id	|	|NOT NULL	|0
FIELD		|applicationid	|t_id		|	|NOT NULL	|0			|1|applications
FIELD		|templateid	|t_id		|	|NOT NULL	|0			|2|applications	|applicationid
UNIQUE		|1		|applicationid,templateid
INDEX		|2		|templateid

TABLE|item_condition|item_conditionid|ZBX_TEMPLATE
FIELD		|item_conditionid|t_id		|	|NOT NULL	|0
FIELD		|itemid		|t_id		|	|NOT NULL	|0			|1|items
FIELD		|operator	|t_integer	|'8'	|NOT NULL	|0
FIELD		|macro		|t_varchar(64)	|''	|NOT NULL	|0
FIELD		|value		|t_varchar(255)	|''	|NOT NULL	|0
INDEX		|1		|itemid

TABLE|item_rtdata|itemid|ZBX_TEMPLATE
FIELD		|itemid		|t_id		|	|NOT NULL	|0			|1|items
FIELD		|lastlogsize	|t_bigint	|'0'	|NOT NULL	|ZBX_PROXY,ZBX_NODATA
FIELD		|state		|t_integer	|'0'	|NOT NULL	|ZBX_NODATA
FIELD		|mtime		|t_integer	|'0'	|NOT NULL	|ZBX_PROXY,ZBX_NODATA
FIELD		|error		|t_varchar(2048)|''	|NOT NULL	|ZBX_NODATA

TABLE|application_prototype|application_prototypeid|ZBX_TEMPLATE
FIELD		|application_prototypeid|t_id	|	|NOT NULL	|0
FIELD		|itemid		|t_id		|	|NOT NULL	|0			|1|items
FIELD		|templateid	|t_id		|	|NULL		|0			|2|application_prototype|application_prototypeid
FIELD		|name		|t_varchar(255)	|''	|NOT NULL	|0
INDEX		|1		|itemid
INDEX		|2		|templateid

TABLE|item_application_prototype|item_application_prototypeid|ZBX_TEMPLATE
FIELD		|item_application_prototypeid|t_id|	|NOT NULL	|0
FIELD		|application_prototypeid|t_id	|	|NOT NULL	|0			|1|application_prototype
FIELD		|itemid		|t_id		|	|NOT NULL	|0			|2|items
UNIQUE		|1		|application_prototypeid,itemid
INDEX		|2		|itemid

TABLE|application_discovery|application_discoveryid|ZBX_TEMPLATE
FIELD		|application_discoveryid|t_id	|	|NOT NULL	|0
FIELD		|applicationid	|t_id		|	|NOT NULL	|0			|1|applications
FIELD		|application_prototypeid|t_id	|	|NOT NULL	|0			|2|application_prototype
FIELD		|name		|t_varchar(255)	|''	|NOT NULL	|ZBX_NODATA
FIELD		|lastcheck	|t_integer	|'0'	|NOT NULL	|ZBX_NODATA
FIELD		|ts_delete	|t_time		|'0'	|NOT NULL	|ZBX_NODATA
INDEX		|1		|applicationid
INDEX		|2		|application_prototypeid

TABLE|opinventory|operationid|ZBX_DATA
FIELD		|operationid	|t_id		|	|NOT NULL	|0			|1|operations
FIELD		|inventory_mode	|t_integer	|'0'	|NOT NULL	|0

TABLE|trigger_tag|triggertagid|ZBX_TEMPLATE
FIELD		|triggertagid	|t_id		|	|NOT NULL	|0
FIELD		|triggerid	|t_id		|	|NOT NULL	|0			|1|triggers
FIELD		|tag		|t_varchar(255)	|''	|NOT NULL	|0
FIELD		|value		|t_varchar(255)	|''	|NOT NULL	|0
INDEX		|1		|triggerid

TABLE|event_tag|eventtagid|0
FIELD		|eventtagid	|t_id		|	|NOT NULL	|0
FIELD		|eventid	|t_id		|	|NOT NULL	|0			|1|events
FIELD		|tag		|t_varchar(255)	|''	|NOT NULL	|0
FIELD		|value		|t_varchar(255)	|''	|NOT NULL	|0
INDEX		|1		|eventid

TABLE|problem|eventid|0
FIELD		|eventid	|t_id		|	|NOT NULL	|0			|1|events
FIELD		|source		|t_integer	|'0'	|NOT NULL	|0
FIELD		|object		|t_integer	|'0'	|NOT NULL	|0
FIELD		|objectid	|t_id		|'0'	|NOT NULL	|0
FIELD		|clock		|t_time		|'0'	|NOT NULL	|0
FIELD		|ns		|t_nanosec	|'0'	|NOT NULL	|0
FIELD		|r_eventid	|t_id		|	|NULL		|0			|2|events	|eventid
FIELD		|r_clock	|t_time		|'0'	|NOT NULL	|0
FIELD		|r_ns		|t_nanosec	|'0'	|NOT NULL	|0
FIELD		|correlationid	|t_id		|	|NULL		|0			|-|correlation
FIELD		|userid		|t_id		|	|NULL		|0			|-|users
FIELD		|name		|t_varchar(2048)|''	|NOT NULL	|0
FIELD		|acknowledged	|t_integer	|'0'	|NOT NULL	|0
FIELD		|severity	|t_integer	|'0'	|NOT NULL	|0
INDEX		|1		|source,object,objectid
INDEX		|2		|r_clock
INDEX		|3		|r_eventid

TABLE|problem_tag|problemtagid|0
FIELD		|problemtagid	|t_id		|	|NOT NULL	|0
FIELD		|eventid	|t_id		|	|NOT NULL	|0			|1|problem
FIELD		|tag		|t_varchar(255)	|''	|NOT NULL	|0
FIELD		|value		|t_varchar(255)	|''	|NOT NULL	|0
INDEX		|1		|eventid,tag,value

TABLE|tag_filter|tag_filterid|0
FIELD		|tag_filterid	|t_id		|	|NOT NULL	|0
FIELD		|usrgrpid	|t_id		|	|NOT NULL	|0 			|1|usrgrp	|usrgrpid
FIELD		|groupid	|t_id		|	|NOT NULL	|0			|2|hstgrp	|groupid
FIELD		|tag	|t_varchar(255)	|'' |NOT NULL	|0
FIELD		|value	|t_varchar(255)	|'' |NOT NULL	|0

TABLE|event_recovery|eventid|0
FIELD		|eventid	|t_id		|	|NOT NULL	|0			|1|events
FIELD		|r_eventid	|t_id		|	|NOT NULL	|0			|2|events	|eventid
FIELD		|c_eventid	|t_id		|	|NULL		|0			|3|events	|eventid
FIELD		|correlationid	|t_id		|	|NULL		|0			|-|correlation
FIELD		|userid		|t_id		|	|NULL		|0			|-|users
INDEX		|1		|r_eventid
INDEX		|2		|c_eventid

TABLE|correlation|correlationid|ZBX_DATA
FIELD		|correlationid	|t_id		|	|NOT NULL	|0
FIELD		|name		|t_varchar(255)	|''	|NOT NULL	|0
FIELD		|description	|t_shorttext	|''	|NOT NULL	|0
FIELD		|evaltype	|t_integer	|'0'	|NOT NULL	|0
FIELD		|status		|t_integer	|'0'	|NOT NULL	|0
FIELD		|formula	|t_varchar(255)	|''	|NOT NULL	|0
INDEX		|1		|status
UNIQUE		|2		|name

TABLE|corr_condition|corr_conditionid|ZBX_DATA
FIELD		|corr_conditionid|t_id		|	|NOT NULL	|0
FIELD		|correlationid	|t_id		|	|NOT NULL	|0			|1|correlation
FIELD		|type		|t_integer	|'0'	|NOT NULL	|0
INDEX		|1		|correlationid

TABLE|corr_condition_tag|corr_conditionid|ZBX_DATA
FIELD		|corr_conditionid|t_id		|	|NOT NULL	|0			|1|corr_condition
FIELD		|tag		|t_varchar(255)	|''	|NOT NULL	|0

TABLE|corr_condition_group|corr_conditionid|ZBX_DATA
FIELD		|corr_conditionid|t_id		|	|NOT NULL	|0			|1|corr_condition
FIELD		|operator	|t_integer	|'0'	|NOT NULL	|0
FIELD		|groupid	|t_id		|	|NOT NULL	|0			|2|hstgrp	|	|RESTRICT
INDEX		|1		|groupid

TABLE|corr_condition_tagpair|corr_conditionid|ZBX_DATA
FIELD		|corr_conditionid|t_id		|	|NOT NULL	|0			|1|corr_condition
FIELD		|oldtag		|t_varchar(255)	|''	|NOT NULL	|0
FIELD		|newtag		|t_varchar(255)	|''	|NOT NULL	|0

TABLE|corr_condition_tagvalue|corr_conditionid|ZBX_DATA
FIELD		|corr_conditionid|t_id		|	|NOT NULL	|0			|1|corr_condition
FIELD		|tag		|t_varchar(255)	|''	|NOT NULL	|0
FIELD		|operator	|t_integer	|'0'	|NOT NULL	|0
FIELD		|value		|t_varchar(255)	|''	|NOT NULL	|0

TABLE|corr_operation|corr_operationid|ZBX_DATA
FIELD		|corr_operationid|t_id		|	|NOT NULL	|0
FIELD		|correlationid	|t_id		|	|NOT NULL	|0			|1|correlation
FIELD		|type		|t_integer	|'0'	|NOT NULL	|0
INDEX		|1		|correlationid

TABLE|task|taskid|0
FIELD		|taskid		|t_id		|	|NOT NULL	|0
FIELD		|type		|t_integer	|	|NOT NULL	|0
FIELD		|status		|t_integer	|'0'	|NOT NULL	|0
FIELD		|clock		|t_integer	|'0'	|NOT NULL	|0
FIELD		|ttl		|t_integer	|'0'	|NOT NULL	|0
FIELD		|proxy_hostid	|t_id		|	|NULL		|0			|1|hosts	|hostid
INDEX		|1		|status,proxy_hostid

TABLE|task_close_problem|taskid|0
FIELD		|taskid		|t_id		|	|NOT NULL	|0			|1|task
FIELD		|acknowledgeid	|t_id		|	|NOT NULL	|0			|-|acknowledges

TABLE|item_preproc|item_preprocid|ZBX_TEMPLATE
FIELD		|item_preprocid	|t_id		|	|NOT NULL	|0
FIELD		|itemid		|t_id		|	|NOT NULL	|ZBX_PROXY			|1|items
FIELD		|step		|t_integer	|'0'	|NOT NULL	|ZBX_PROXY
FIELD		|type		|t_integer	|'0'	|NOT NULL	|ZBX_PROXY
FIELD		|params		|t_shorttext	|''	|NOT NULL	|ZBX_PROXY
FIELD		|error_handler	|t_integer	|'0'	|NOT NULL	|ZBX_PROXY
FIELD		|error_handler_params|t_varchar(255)|''	|NOT NULL	|ZBX_PROXY
INDEX		|1		|itemid,step

TABLE|task_remote_command|taskid|0
FIELD		|taskid		|t_id		|	|NOT NULL	|0			|1|task
FIELD		|command_type	|t_integer	|'0'	|NOT NULL	|0
FIELD		|execute_on	|t_integer	|'0'	|NOT NULL	|0
FIELD		|port		|t_integer	|'0'	|NOT NULL	|0
FIELD		|authtype	|t_integer	|'0'	|NOT NULL	|0
FIELD		|username	|t_varchar(64)	|''	|NOT NULL	|0
FIELD		|password	|t_varchar(64)	|''	|NOT NULL	|0
FIELD		|publickey	|t_varchar(64)	|''	|NOT NULL	|0
FIELD		|privatekey	|t_varchar(64)	|''	|NOT NULL	|0
FIELD		|command	|t_shorttext	|''	|NOT NULL	|0
FIELD		|alertid	|t_id		|	|NULL		|0			|-|alerts
FIELD		|parent_taskid	|t_id		|	|NOT NULL	|0			|-|task		|taskid
FIELD		|hostid		|t_id		|	|NOT NULL	|0			|-|hosts

TABLE|task_remote_command_result|taskid|0
FIELD		|taskid		|t_id		|	|NOT NULL	|0			|1|task
FIELD		|status		|t_integer	|'0'	|NOT NULL	|0
FIELD		|parent_taskid	|t_id		|	|NOT NULL	|0			|-|task		|taskid
FIELD		|info		|t_shorttext	|''	|NOT NULL	|0

TABLE|task_data|taskid|0
FIELD		|taskid		|t_id		|	|NOT NULL	|0			|1|task
FIELD		|type	|t_integer	|'0'	|NOT NULL	|0
FIELD		|data	|t_shorttext	|''	|NOT NULL	|0
FIELD		|parent_taskid	|t_id		|	|NOT NULL	|0			|-|task		|taskid

TABLE|task_result|taskid|0
FIELD		|taskid		|t_id		|	|NOT NULL	|0			|1|task
FIELD		|status		|t_integer	|'0'	|NOT NULL	|0
FIELD		|parent_taskid	|t_id		|	|NOT NULL	|0			|-|task		|taskid
FIELD		|info		|t_shorttext	|''	|NOT NULL	|0
INDEX		|1		|parent_taskid

TABLE|task_acknowledge|taskid|0
FIELD		|taskid		|t_id		|	|NOT NULL	|0			|1|task
FIELD		|acknowledgeid	|t_id		|	|NOT NULL	|0			|-|acknowledges

TABLE|sysmap_shape|sysmap_shapeid|ZBX_TEMPLATE
FIELD		|sysmap_shapeid	|t_id		|	|NOT NULL	|0
FIELD		|sysmapid	|t_id		|	|NOT NULL	|0			|1|sysmaps
FIELD		|type		|t_integer	|'0'	|NOT NULL	|0
FIELD		|x		|t_integer	|'0'	|NOT NULL	|0
FIELD		|y		|t_integer	|'0'	|NOT NULL	|0
FIELD		|width		|t_integer	|'200'	|NOT NULL	|0
FIELD		|height		|t_integer	|'200'	|NOT NULL	|0
FIELD		|text		|t_shorttext	|''	|NOT NULL	|0
FIELD		|font		|t_integer	|'9'	|NOT NULL	|0
FIELD		|font_size	|t_integer	|'11'	|NOT NULL	|0
FIELD		|font_color	|t_varchar(6)	|'000000'|NOT NULL	|0
FIELD		|text_halign	|t_integer	|'0'	|NOT NULL	|0
FIELD		|text_valign	|t_integer	|'0'	|NOT NULL	|0
FIELD		|border_type	|t_integer	|'0'	|NOT NULL	|0
FIELD		|border_width	|t_integer	|'1'	|NOT NULL	|0
FIELD		|border_color	|t_varchar(6)	|'000000'|NOT NULL	|0
FIELD		|background_color|t_varchar(6)	|''	|NOT NULL	|0
FIELD		|zindex		|t_integer	|'0'	|NOT NULL	|0
INDEX		|1		|sysmapid

TABLE|sysmap_element_trigger|selement_triggerid|ZBX_TEMPLATE
FIELD		|selement_triggerid	|t_id	|	|NOT NULL	|0
FIELD		|selementid		|t_id	|	|NOT NULL	|0			|1|sysmaps_elements
FIELD		|triggerid		|t_id	|	|NOT NULL	|0			|2|triggers
UNIQUE		|1			|selementid,triggerid

TABLE|httptest_field|httptest_fieldid|ZBX_TEMPLATE
FIELD		|httptest_fieldid	|t_id		|	|NOT NULL	|0
FIELD		|httptestid		|t_id		|	|NOT NULL	|ZBX_PROXY	|1|httptest
FIELD		|type			|t_integer	|'0'	|NOT NULL	|ZBX_PROXY
FIELD		|name			|t_varchar(255)	|''	|NOT NULL	|ZBX_PROXY
FIELD		|value			|t_shorttext	|''	|NOT NULL	|ZBX_PROXY
INDEX		|1			|httptestid

TABLE|httpstep_field|httpstep_fieldid|ZBX_TEMPLATE
FIELD		|httpstep_fieldid	|t_id		|	|NOT NULL	|0
FIELD		|httpstepid		|t_id		|	|NOT NULL	|ZBX_PROXY	|1|httpstep
FIELD		|type			|t_integer	|'0'	|NOT NULL	|ZBX_PROXY
FIELD		|name			|t_varchar(255)	|''	|NOT NULL	|ZBX_PROXY
FIELD		|value			|t_shorttext	|''	|NOT NULL	|ZBX_PROXY
INDEX		|1			|httpstepid

TABLE|dashboard|dashboardid|ZBX_DASHBOARD
FIELD		|dashboardid	|t_id		|	|NOT NULL	|0
FIELD		|name		|t_varchar(255)	|	|NOT NULL	|0
FIELD		|userid		|t_id		|	|NOT NULL	|0			|1|users	|		|RESTRICT
FIELD		|private	|t_integer	|'1'	|NOT NULL	|0

TABLE|dashboard_user|dashboard_userid|ZBX_DASHBOARD
FIELD		|dashboard_userid|t_id		|	|NOT NULL	|0
FIELD		|dashboardid	|t_id		|	|NOT NULL	|0			|1|dashboard
FIELD		|userid		|t_id		|	|NOT NULL	|0			|2|users
FIELD		|permission	|t_integer	|'2'	|NOT NULL	|0
UNIQUE		|1		|dashboardid,userid

TABLE|dashboard_usrgrp|dashboard_usrgrpid|ZBX_DASHBOARD
FIELD		|dashboard_usrgrpid|t_id	|	|NOT NULL	|0
FIELD		|dashboardid	|t_id		|	|NOT NULL	|0			|1|dashboard
FIELD		|usrgrpid	|t_id		|	|NOT NULL	|0			|2|usrgrp
FIELD		|permission	|t_integer	|'2'	|NOT NULL	|0
UNIQUE		|1		|dashboardid,usrgrpid

TABLE|widget|widgetid|ZBX_DASHBOARD
FIELD		|widgetid	|t_id		|	|NOT NULL	|0
FIELD		|dashboardid	|t_id		|	|NOT NULL	|0			|1|dashboard
FIELD		|type		|t_varchar(255)	|''	|NOT NULL	|0
FIELD		|name		|t_varchar(255)	|''	|NOT NULL	|0
FIELD		|x		|t_integer	|'0'	|NOT NULL	|0
FIELD		|y		|t_integer	|'0'	|NOT NULL	|0
FIELD		|width		|t_integer	|'1'	|NOT NULL	|0
FIELD		|height		|t_integer	|'2'	|NOT NULL	|0
FIELD		|view_mode	|t_integer	|'0'	|NOT NULL	|0
INDEX		|1		|dashboardid

TABLE|widget_field|widget_fieldid|ZBX_DASHBOARD
FIELD		|widget_fieldid	|t_id		|	|NOT NULL	|0
FIELD		|widgetid	|t_id		|	|NOT NULL	|0			|1|widget
FIELD		|type		|t_integer	|'0'	|NOT NULL	|0
FIELD		|name		|t_varchar(255)	|''	|NOT NULL	|0
FIELD		|value_int	|t_integer	|'0'	|NOT NULL	|0
FIELD		|value_str	|t_varchar(255)	|''	|NOT NULL	|0
FIELD		|value_groupid	|t_id		|	|NULL		|0			|2|hstgrp	|groupid
FIELD		|value_hostid	|t_id		|	|NULL		|0			|3|hosts	|hostid
FIELD		|value_itemid	|t_id		|	|NULL		|0			|4|items	|itemid
FIELD		|value_graphid	|t_id		|	|NULL		|0			|5|graphs	|graphid
FIELD		|value_sysmapid	|t_id		|	|NULL		|0			|6|sysmaps	|sysmapid
INDEX		|1		|widgetid
INDEX		|2		|value_groupid
INDEX		|3		|value_hostid
INDEX		|4		|value_itemid
INDEX		|5		|value_graphid
INDEX		|6		|value_sysmapid

TABLE|task_check_now|taskid|0
FIELD		|taskid		|t_id		|	|NOT NULL	|0			|1|task
FIELD		|itemid		|t_id		|	|NOT NULL	|0			|-|items

TABLE|event_suppress|event_suppressid|0
FIELD		|event_suppressid|t_id		|	|NOT NULL	|0
FIELD		|eventid	|t_id		|	|NOT NULL	|0			|1|events
FIELD		|maintenanceid	|t_id		|	|NULL		|0			|2|maintenances
FIELD		|suppress_until	|t_time		|'0'	|NOT NULL	|0
UNIQUE		|1		|eventid,maintenanceid
INDEX		|2		|suppress_until
INDEX		|3		|maintenanceid

TABLE|maintenance_tag|maintenancetagid|ZBX_DATA
FIELD		|maintenancetagid|t_id		|	|NOT NULL	|0
FIELD		|maintenanceid	|t_id		|	|NOT NULL	|0			|1|maintenances
FIELD		|tag		|t_varchar(255)	|''	|NOT NULL	|0
FIELD		|operator	|t_integer	|'2'	|NOT NULL	|0
FIELD		|value		|t_varchar(255)	|''	|NOT NULL	|0
INDEX		|1		|maintenanceid

TABLE|lld_macro_path|lld_macro_pathid|ZBX_TEMPLATE
FIELD		|lld_macro_pathid|t_id		|	|NOT NULL	|0
FIELD		|itemid		|t_id		|	|NOT NULL	|0			|1|items
FIELD		|lld_macro	|t_varchar(255)	|''	|NOT NULL	|0
FIELD		|path		|t_varchar(255)	|''	|NOT NULL	|0
UNIQUE		|1		|itemid,lld_macro

TABLE|host_tag|hosttagid|ZBX_TEMPLATE
FIELD		|hosttagid	|t_id		|	|NOT NULL	|0
FIELD		|hostid		|t_id		|	|NOT NULL	|0			|1|hosts
FIELD		|tag		|t_varchar(255)	|''	|NOT NULL	|0
FIELD		|value		|t_varchar(255)	|''	|NOT NULL	|0
INDEX		|1		|hostid

TABLE|config_autoreg_tls|autoreg_tlsid|ZBX_DATA
FIELD		|autoreg_tlsid	|t_id		|	|NOT NULL	|0
FIELD		|tls_psk_identity|t_varchar(128)|''	|NOT NULL	|ZBX_PROXY
FIELD		|tls_psk	|t_varchar(512)	|''	|NOT NULL	|ZBX_PROXY
UNIQUE		|1		|tls_psk_identity

TABLE|module|moduleid|
FIELD		|moduleid	|t_id		|	|NOT NULL	|0
FIELD		|id		|t_varchar(255)	|''	|NOT NULL	|0
FIELD		|relative_path	|t_varchar(255)	|''	|NOT NULL	|0
FIELD		|status		|t_integer	|'0'	|NOT NULL	|0
FIELD		|config		|t_shorttext	|''	|NOT NULL	|0

TABLE|dbversion||
FIELD		|mandatory	|t_integer	|'0'	|NOT NULL	|
FIELD		|optional	|t_integer	|'0'	|NOT NULL	|
<<<<<<< HEAD
ROW		|4050031	|4050031
=======
ROW		|4050035	|4050035
>>>>>>> 513b411f
<|MERGE_RESOLUTION|>--- conflicted
+++ resolved
@@ -1731,8 +1731,4 @@
 TABLE|dbversion||
 FIELD		|mandatory	|t_integer	|'0'	|NOT NULL	|
 FIELD		|optional	|t_integer	|'0'	|NOT NULL	|
-<<<<<<< HEAD
-ROW		|4050031	|4050031
-=======
-ROW		|4050035	|4050035
->>>>>>> 513b411f
+ROW		|4050038	|4050038