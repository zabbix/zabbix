--- conflicted
+++ resolved
@@ -1896,8 +1896,4 @@
 TABLE|dbversion||
 FIELD		|mandatory	|t_integer	|'0'	|NOT NULL	|
 FIELD		|optional	|t_integer	|'0'	|NOT NULL	|
-<<<<<<< HEAD
-ROW		|5030006	|5030006
-=======
-ROW		|5030056	|5030056
->>>>>>> f9b5b0ce
+ROW		|5030059	|5030059