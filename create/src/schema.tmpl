--- conflicted
+++ resolved
@@ -2230,8 +2230,4 @@
 FIELD		|dbversionid	|t_id		|	|NOT NULL	|0
 FIELD		|mandatory	|t_integer	|'0'	|NOT NULL	|
 FIELD		|optional	|t_integer	|'0'	|NOT NULL	|
-<<<<<<< HEAD
-ROW		|1		|6050166	|6050166
-=======
-ROW		|1		|6050158	|6050158
->>>>>>> 815447cb
+ROW		|1		|6050185	|6050185