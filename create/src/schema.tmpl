--- conflicted
+++ resolved
@@ -2111,8 +2111,4 @@
 FIELD		|dbversionid	|t_id		|	|NOT NULL	|0
 FIELD		|mandatory	|t_integer	|'0'	|NOT NULL	|
 FIELD		|optional	|t_integer	|'0'	|NOT NULL	|
-<<<<<<< HEAD
-ROW		|1		|6030170	|6030170
-=======
-ROW		|1		|6030163	|6030163
->>>>>>> f896b34d
+ROW		|1		|6030174	|6030174