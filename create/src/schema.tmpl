--- conflicted
+++ resolved
@@ -2286,8 +2286,4 @@
 FIELD		|dbversionid	|t_id		|	|NOT NULL	|0
 FIELD		|mandatory	|t_integer	|'0'	|NOT NULL	|
 FIELD		|optional	|t_integer	|'0'	|NOT NULL	|
-<<<<<<< HEAD
-ROW		|1		|7050019	|7050019
-=======
-ROW		|1		|7050026	|7050026
->>>>>>> a5e97ed7
+ROW		|1		|7050027	|7050027