--
-- Zabbix
-- Copyright (C) 2001-2021 Zabbix SIA
--
-- This program is free software; you can redistribute it and/or modify
-- it under the terms of the GNU General Public License as published by
-- the Free Software Foundation; either version 2 of the License, or
-- (at your option) any later version.
--
-- This program is distributed in the hope that it will be useful,
-- but WITHOUT ANY WARRANTY; without even the implied warranty of
-- MERCHANTABILITY or FITNESS FOR A PARTICULAR PURPOSE. See the
-- GNU General Public License for more details.
--
-- You should have received a copy of the GNU General Public License
-- along with this program; if not, write to the Free Software
-- Foundation, Inc., 51 Franklin Street, Fifth Floor, Boston, MA  02110-1301, USA.
--

--
-- Do not use spaces
-- Tables must be sorted to match referential integrity rules
--

TABLE|role|roleid|ZBX_DATA
FIELD		|roleid		|t_id		|	|NOT NULL	|0
FIELD		|name		|t_varchar(255)	|''	|NOT NULL	|0
FIELD		|type		|t_integer	|'0'	|NOT NULL	|0
FIELD		|readonly	|t_integer	|'0'	|NOT NULL	|0
UNIQUE		|1		|name

TABLE|users|userid|ZBX_DATA
FIELD		|userid		|t_id		|	|NOT NULL	|0
FIELD		|username	|t_varchar(100)	|''	|NOT NULL	|0
FIELD		|name		|t_varchar(100)	|''	|NOT NULL	|0
FIELD		|surname	|t_varchar(100)	|''	|NOT NULL	|0
FIELD		|passwd		|t_varchar(60)	|''	|NOT NULL	|0
FIELD		|url		|t_varchar(255)	|''	|NOT NULL	|0
FIELD		|autologin	|t_integer	|'0'	|NOT NULL	|0
FIELD		|autologout	|t_varchar(32)	|'15m'	|NOT NULL	|0
FIELD		|lang		|t_varchar(7)	|'default'|NOT NULL	|ZBX_NODATA
FIELD		|refresh	|t_varchar(32)	|'30s'	|NOT NULL	|0
FIELD		|theme		|t_varchar(128)	|'default'|NOT NULL	|ZBX_NODATA
FIELD		|attempt_failed	|t_integer	|0	|NOT NULL	|ZBX_NODATA
FIELD		|attempt_ip	|t_varchar(39)	|''	|NOT NULL	|ZBX_NODATA
FIELD		|attempt_clock	|t_integer	|0	|NOT NULL	|ZBX_NODATA
FIELD		|rows_per_page	|t_integer	|50	|NOT NULL	|0
FIELD		|timezone	|t_varchar(50)	|'default'|NOT NULL	|ZBX_NODATA
FIELD		|roleid		|t_id		|	|NOT NULL	|0			|1|role
UNIQUE		|1		|username

TABLE|maintenances|maintenanceid|ZBX_DATA
FIELD		|maintenanceid	|t_id		|	|NOT NULL	|0
FIELD		|name		|t_varchar(128)	|''	|NOT NULL	|0
FIELD		|maintenance_type|t_integer	|'0'	|NOT NULL	|0
FIELD		|description	|t_shorttext	|''	|NOT NULL	|0
FIELD		|active_since	|t_integer	|'0'	|NOT NULL	|0
FIELD		|active_till	|t_integer	|'0'	|NOT NULL	|0
FIELD		|tags_evaltype	|t_integer	|'0'	|NOT NULL	|0
INDEX		|1		|active_since,active_till
UNIQUE		|2		|name

TABLE|hosts|hostid|ZBX_TEMPLATE
FIELD		|hostid		|t_id		|	|NOT NULL	|0
FIELD		|proxy_hostid	|t_id		|	|NULL		|0			|1|hosts	|hostid		|RESTRICT
FIELD		|host		|t_varchar(128)	|''	|NOT NULL	|ZBX_PROXY
FIELD		|status		|t_integer	|'0'	|NOT NULL	|ZBX_PROXY
FIELD		|lastaccess	|t_integer	|'0'	|NOT NULL	|ZBX_NODATA
FIELD		|ipmi_authtype	|t_integer	|'-1'	|NOT NULL	|ZBX_PROXY
FIELD		|ipmi_privilege	|t_integer	|'2'	|NOT NULL	|ZBX_PROXY
FIELD		|ipmi_username	|t_varchar(16)	|''	|NOT NULL	|ZBX_PROXY
FIELD		|ipmi_password	|t_varchar(20)	|''	|NOT NULL	|ZBX_PROXY
FIELD		|maintenanceid	|t_id		|	|NULL		|ZBX_NODATA		|2|maintenances	|		|RESTRICT
FIELD		|maintenance_status|t_integer	|'0'	|NOT NULL	|ZBX_NODATA
FIELD		|maintenance_type|t_integer	|'0'	|NOT NULL	|ZBX_NODATA
FIELD		|maintenance_from|t_integer	|'0'	|NOT NULL	|ZBX_NODATA
FIELD		|name		|t_varchar(128)	|''	|NOT NULL	|ZBX_PROXY
FIELD		|flags		|t_integer	|'0'	|NOT NULL	|0
FIELD		|templateid	|t_id		|	|NULL		|0			|3|hosts	|hostid
FIELD		|description	|t_shorttext	|''	|NOT NULL	|0
FIELD		|tls_connect	|t_integer	|'1'	|NOT NULL	|ZBX_PROXY
FIELD		|tls_accept	|t_integer	|'1'	|NOT NULL	|ZBX_PROXY
FIELD		|tls_issuer	|t_varchar(1024)|''	|NOT NULL	|ZBX_PROXY
FIELD		|tls_subject	|t_varchar(1024)|''	|NOT NULL	|ZBX_PROXY
FIELD		|tls_psk_identity|t_varchar(128)|''	|NOT NULL	|ZBX_PROXY
FIELD		|tls_psk	|t_varchar(512)	|''	|NOT NULL	|ZBX_PROXY
FIELD		|proxy_address	|t_varchar(255)	|''	|NOT NULL	|0
FIELD		|auto_compress	|t_integer	|'1'	|NOT NULL	|0
FIELD		|discover	|t_integer	|'0'	|NOT NULL	|0
FIELD		|custom_interfaces|t_integer	|'0'	|NOT NULL	|0
FIELD		|uuid		|t_varchar(32)	|''	|NOT NULL	|0
INDEX		|1		|host
INDEX		|2		|status
INDEX		|3		|proxy_hostid
INDEX		|4		|name
INDEX		|5		|maintenanceid

TABLE|hstgrp|groupid|ZBX_DATA
FIELD		|groupid	|t_id		|	|NOT NULL	|0
FIELD		|name		|t_varchar(255)	|''	|NOT NULL	|0
FIELD		|internal	|t_integer	|'0'	|NOT NULL	|0
FIELD		|flags		|t_integer	|'0'	|NOT NULL	|0
FIELD		|uuid		|t_varchar(32)	|''	|NOT NULL	|0
INDEX		|1		|name

TABLE|group_prototype|group_prototypeid|ZBX_TEMPLATE
FIELD		|group_prototypeid|t_id		|	|NOT NULL	|0
FIELD		|hostid		|t_id		|	|NOT NULL	|0			|1|hosts
FIELD		|name		|t_varchar(255)	|''	|NOT NULL	|0
FIELD		|groupid	|t_id		|	|NULL		|0			|2|hstgrp	|		|RESTRICT
FIELD		|templateid	|t_id		|	|NULL		|0			|3|group_prototype|group_prototypeid
INDEX		|1		|hostid

TABLE|group_discovery|groupid|ZBX_TEMPLATE
FIELD		|groupid	|t_id		|	|NOT NULL	|0			|1|hstgrp
FIELD		|parent_group_prototypeid|t_id	|	|NOT NULL	|0			|2|group_prototype|group_prototypeid|RESTRICT
FIELD		|name		|t_varchar(64)	|''	|NOT NULL	|ZBX_NODATA
FIELD		|lastcheck	|t_integer	|'0'	|NOT NULL	|ZBX_NODATA
FIELD		|ts_delete	|t_time		|'0'	|NOT NULL	|ZBX_NODATA

TABLE|drules|druleid|ZBX_DATA
FIELD		|druleid	|t_id		|	|NOT NULL	|0
FIELD		|proxy_hostid	|t_id		|	|NULL		|0			|1|hosts	|hostid		|RESTRICT
FIELD		|name		|t_varchar(255)	|''	|NOT NULL	|ZBX_PROXY
FIELD		|iprange	|t_varchar(2048)|''	|NOT NULL	|ZBX_PROXY
FIELD		|delay		|t_varchar(255)	|'1h'	|NOT NULL	|ZBX_PROXY
FIELD		|nextcheck	|t_integer	|'0'	|NOT NULL	|ZBX_NODATA
FIELD		|status		|t_integer	|'0'	|NOT NULL	|0
INDEX		|1		|proxy_hostid
UNIQUE		|2		|name

TABLE|dchecks|dcheckid|ZBX_DATA
FIELD		|dcheckid	|t_id		|	|NOT NULL	|0
FIELD		|druleid	|t_id		|	|NOT NULL	|ZBX_PROXY		|1|drules
FIELD		|type		|t_integer	|'0'	|NOT NULL	|ZBX_PROXY
FIELD		|key_		|t_varchar(2048)|''	|NOT NULL	|ZBX_PROXY
FIELD		|snmp_community	|t_varchar(255)	|''	|NOT NULL	|ZBX_PROXY
FIELD		|ports		|t_varchar(255)	|'0'	|NOT NULL	|ZBX_PROXY
FIELD		|snmpv3_securityname|t_varchar(64)|''	|NOT NULL	|ZBX_PROXY
FIELD		|snmpv3_securitylevel|t_integer	|'0'	|NOT NULL	|ZBX_PROXY
FIELD		|snmpv3_authpassphrase|t_varchar(64)|''	|NOT NULL	|ZBX_PROXY
FIELD		|snmpv3_privpassphrase|t_varchar(64)|''	|NOT NULL	|ZBX_PROXY
FIELD		|uniq		|t_integer	|'0'	|NOT NULL	|ZBX_PROXY
FIELD		|snmpv3_authprotocol|t_integer	|'0'	|NOT NULL	|ZBX_PROXY
FIELD		|snmpv3_privprotocol|t_integer	|'0'	|NOT NULL	|ZBX_PROXY
FIELD		|snmpv3_contextname|t_varchar(255)|''	|NOT NULL	|ZBX_PROXY
FIELD		|host_source|t_integer	|'1'	|NOT NULL	|ZBX_PROXY
FIELD		|name_source|t_integer	|'0'	|NOT NULL	|ZBX_PROXY
INDEX		|1		|druleid,host_source,name_source

TABLE|httptest|httptestid|ZBX_TEMPLATE
FIELD		|httptestid	|t_id		|	|NOT NULL	|0
FIELD		|name		|t_varchar(64)	|''	|NOT NULL	|ZBX_PROXY
FIELD		|nextcheck	|t_integer	|'0'	|NOT NULL	|ZBX_NODATA
FIELD		|delay		|t_varchar(255)	|'1m'	|NOT NULL	|ZBX_PROXY
FIELD		|status		|t_integer	|'0'	|NOT NULL	|0
FIELD		|agent		|t_varchar(255)	|'Zabbix'|NOT NULL	|ZBX_PROXY
FIELD		|authentication	|t_integer	|'0'	|NOT NULL	|ZBX_PROXY,ZBX_NODATA
FIELD		|http_user	|t_varchar(64)	|''	|NOT NULL	|ZBX_PROXY,ZBX_NODATA
FIELD		|http_password	|t_varchar(64)	|''	|NOT NULL	|ZBX_PROXY,ZBX_NODATA
FIELD		|hostid		|t_id		|	|NOT NULL	|ZBX_PROXY		|2|hosts
FIELD		|templateid	|t_id		|	|NULL		|0			|3|httptest	|httptestid
FIELD		|http_proxy	|t_varchar(255)	|''	|NOT NULL	|ZBX_PROXY,ZBX_NODATA
FIELD		|retries	|t_integer	|'1'	|NOT NULL	|ZBX_PROXY,ZBX_NODATA
FIELD		|ssl_cert_file	|t_varchar(255)	|''	|NOT NULL	|ZBX_PROXY,ZBX_NODATA
FIELD		|ssl_key_file	|t_varchar(255)	|''	|NOT NULL	|ZBX_PROXY,ZBX_NODATA
FIELD		|ssl_key_password|t_varchar(64)	|''	|NOT NULL	|ZBX_PROXY,ZBX_NODATA
FIELD		|verify_peer	|t_integer	|'0'	|NOT NULL	|ZBX_PROXY
FIELD		|verify_host	|t_integer	|'0'	|NOT NULL	|ZBX_PROXY
FIELD		|uuid		|t_varchar(32)	|''	|NOT NULL	|0
UNIQUE		|2		|hostid,name
INDEX		|3		|status
INDEX		|4		|templateid

TABLE|httpstep|httpstepid|ZBX_TEMPLATE
FIELD		|httpstepid	|t_id		|	|NOT NULL	|0
FIELD		|httptestid	|t_id		|	|NOT NULL	|ZBX_PROXY		|1|httptest
FIELD		|name		|t_varchar(64)	|''	|NOT NULL	|ZBX_PROXY
FIELD		|no		|t_integer	|'0'	|NOT NULL	|ZBX_PROXY
FIELD		|url		|t_varchar(2048)|''	|NOT NULL	|ZBX_PROXY
FIELD		|timeout	|t_varchar(255)	|'15s'	|NOT NULL	|ZBX_PROXY
FIELD		|posts		|t_shorttext	|''	|NOT NULL	|ZBX_PROXY
FIELD		|required	|t_varchar(255)	|''	|NOT NULL	|ZBX_PROXY
FIELD		|status_codes	|t_varchar(255)	|''	|NOT NULL	|ZBX_PROXY
FIELD		|follow_redirects|t_integer	|'1'	|NOT NULL	|ZBX_PROXY
FIELD		|retrieve_mode	|t_integer	|'0'	|NOT NULL	|ZBX_PROXY
FIELD		|post_type	|t_integer	|'0'	|NOT NULL	|ZBX_PROXY
INDEX		|1		|httptestid

TABLE|interface|interfaceid|ZBX_TEMPLATE
FIELD		|interfaceid	|t_id		|	|NOT NULL	|0
FIELD		|hostid		|t_id		|	|NOT NULL	|ZBX_PROXY		|1|hosts
FIELD		|main		|t_integer	|'0'	|NOT NULL	|ZBX_PROXY
FIELD		|type		|t_integer	|'1'	|NOT NULL	|ZBX_PROXY
FIELD		|useip		|t_integer	|'1'	|NOT NULL	|ZBX_PROXY
FIELD		|ip		|t_varchar(64)	|'127.0.0.1'|NOT NULL	|ZBX_PROXY
FIELD		|dns		|t_varchar(255)	|''	|NOT NULL	|ZBX_PROXY
FIELD		|port		|t_varchar(64)	|'10050'|NOT NULL	|ZBX_PROXY
FIELD		|available	|t_integer	|'0'	|NOT NULL	|ZBX_PROXY,ZBX_NODATA
FIELD		|error		|t_varchar(2048)|''	|NOT NULL	|ZBX_NODATA
FIELD		|errors_from	|t_integer	|'0'	|NOT NULL	|ZBX_NODATA
FIELD		|disable_until	|t_integer	|'0'	|NOT NULL	|ZBX_NODATA
INDEX		|1		|hostid,type
INDEX		|2		|ip,dns
INDEX		|3		|available

TABLE|valuemap|valuemapid|ZBX_TEMPLATE
FIELD		|valuemapid	|t_id		|	|NOT NULL	|0
FIELD		|hostid		|t_id		|	|NOT NULL	|0			|1|hosts
FIELD		|name		|t_varchar(64)	|''	|NOT NULL	|0
FIELD		|uuid		|t_varchar(32)	|''	|NOT NULL	|0
UNIQUE		|1		|hostid,name

TABLE|items|itemid|ZBX_TEMPLATE
FIELD		|itemid		|t_id		|	|NOT NULL	|0
FIELD		|type		|t_integer	|'0'	|NOT NULL	|ZBX_PROXY
FIELD		|snmp_oid	|t_varchar(512)	|''	|NOT NULL	|ZBX_PROXY
FIELD		|hostid		|t_id		|	|NOT NULL	|ZBX_PROXY		|1|hosts
FIELD		|name		|t_varchar(255)	|''	|NOT NULL	|0
FIELD		|key_		|t_varchar(2048)|''	|NOT NULL	|ZBX_PROXY
FIELD		|delay		|t_varchar(1024)|'0'	|NOT NULL	|ZBX_PROXY
FIELD		|history	|t_varchar(255)	|'90d'	|NOT NULL	|ZBX_PROXY
FIELD		|trends		|t_varchar(255)	|'365d'	|NOT NULL	|0
FIELD		|status		|t_integer	|'0'	|NOT NULL	|ZBX_PROXY
FIELD		|value_type	|t_integer	|'0'	|NOT NULL	|ZBX_PROXY
FIELD		|trapper_hosts	|t_varchar(255)	|''	|NOT NULL	|ZBX_PROXY
FIELD		|units		|t_varchar(255)	|''	|NOT NULL	|0
FIELD		|formula	|t_varchar(255)	|''	|NOT NULL	|0
FIELD		|logtimefmt	|t_varchar(64)	|''	|NOT NULL	|ZBX_PROXY
FIELD		|templateid	|t_id		|	|NULL		|0			|2|items	|itemid
FIELD		|valuemapid	|t_id		|	|NULL		|0			|3|valuemap	|		|RESTRICT
FIELD		|params		|t_text		|''	|NOT NULL	|ZBX_PROXY
FIELD		|ipmi_sensor	|t_varchar(128)	|''	|NOT NULL	|ZBX_PROXY
FIELD		|authtype	|t_integer	|'0'	|NOT NULL	|ZBX_PROXY
FIELD		|username	|t_varchar(64)	|''	|NOT NULL	|ZBX_PROXY
FIELD		|password	|t_varchar(64)	|''	|NOT NULL	|ZBX_PROXY
FIELD		|publickey	|t_varchar(64)	|''	|NOT NULL	|ZBX_PROXY
FIELD		|privatekey	|t_varchar(64)	|''	|NOT NULL	|ZBX_PROXY
FIELD		|flags		|t_integer	|'0'	|NOT NULL	|ZBX_PROXY
FIELD		|interfaceid	|t_id		|	|NULL		|ZBX_PROXY		|4|interface	|		|RESTRICT
FIELD		|description	|t_text		|''	|NOT NULL	|0
FIELD		|inventory_link	|t_integer	|'0'	|NOT NULL	|ZBX_PROXY
FIELD		|lifetime	|t_varchar(255)	|'30d'	|NOT NULL	|0
FIELD		|evaltype	|t_integer	|'0'	|NOT NULL	|0
FIELD		|jmx_endpoint	|t_varchar(255)	|''	|NOT NULL	|ZBX_PROXY
FIELD		|master_itemid	|t_id		|	|NULL		|ZBX_PROXY		|5|items	|itemid
FIELD		|timeout	|t_varchar(255)	|'3s'	|NOT NULL	|ZBX_PROXY
FIELD		|url		|t_varchar(2048)|''	|NOT NULL	|ZBX_PROXY
FIELD		|query_fields	|t_varchar(2048)|''	|NOT NULL	|ZBX_PROXY
FIELD		|posts		|t_text		|''	|NOT NULL	|ZBX_PROXY
FIELD		|status_codes	|t_varchar(255)	|'200'	|NOT NULL	|ZBX_PROXY
FIELD		|follow_redirects|t_integer	|'1'	|NOT NULL	|ZBX_PROXY
FIELD		|post_type	|t_integer	|'0'	|NOT NULL	|ZBX_PROXY
FIELD		|http_proxy	|t_varchar(255)	|''	|NOT NULL	|ZBX_PROXY,ZBX_NODATA
FIELD		|headers	|t_text		|''	|NOT NULL	|ZBX_PROXY
FIELD		|retrieve_mode	|t_integer	|'0'	|NOT NULL	|ZBX_PROXY
FIELD		|request_method	|t_integer	|'0'	|NOT NULL	|ZBX_PROXY
FIELD		|output_format	|t_integer	|'0'	|NOT NULL	|ZBX_PROXY
FIELD		|ssl_cert_file	|t_varchar(255)	|''	|NOT NULL	|ZBX_PROXY,ZBX_NODATA
FIELD		|ssl_key_file	|t_varchar(255)	|''	|NOT NULL	|ZBX_PROXY,ZBX_NODATA
FIELD		|ssl_key_password|t_varchar(64)	|''	|NOT NULL	|ZBX_PROXY,ZBX_NODATA
FIELD		|verify_peer	|t_integer	|'0'	|NOT NULL	|ZBX_PROXY
FIELD		|verify_host	|t_integer	|'0'	|NOT NULL	|ZBX_PROXY
FIELD		|allow_traps	|t_integer	|'0'	|NOT NULL	|ZBX_PROXY
FIELD		|discover	|t_integer	|'0'	|NOT NULL	|0
FIELD		|uuid		|t_varchar(32)	|''	|NOT NULL	|0
INDEX		|1		|hostid,key_(1021)
INDEX		|3		|status
INDEX		|4		|templateid
INDEX		|5		|valuemapid
INDEX		|6		|interfaceid
INDEX		|7		|master_itemid
INDEX		|8		|key_(1024)

TABLE|httpstepitem|httpstepitemid|ZBX_TEMPLATE
FIELD		|httpstepitemid	|t_id		|	|NOT NULL	|0
FIELD		|httpstepid	|t_id		|	|NOT NULL	|ZBX_PROXY		|1|httpstep
FIELD		|itemid		|t_id		|	|NOT NULL	|ZBX_PROXY		|2|items
FIELD		|type		|t_integer	|'0'	|NOT NULL	|ZBX_PROXY
UNIQUE		|1		|httpstepid,itemid
INDEX		|2		|itemid

TABLE|httptestitem|httptestitemid|ZBX_TEMPLATE
FIELD		|httptestitemid	|t_id		|	|NOT NULL	|0
FIELD		|httptestid	|t_id		|	|NOT NULL	|ZBX_PROXY		|1|httptest
FIELD		|itemid		|t_id		|	|NOT NULL	|ZBX_PROXY		|2|items
FIELD		|type		|t_integer	|'0'	|NOT NULL	|ZBX_PROXY
UNIQUE		|1		|httptestid,itemid
INDEX		|2		|itemid

TABLE|media_type|mediatypeid|ZBX_DATA
FIELD		|mediatypeid	|t_id		|	|NOT NULL	|0
FIELD		|type		|t_integer	|'0'	|NOT NULL	|0
FIELD		|name		|t_varchar(100)	|''	|NOT NULL	|0
FIELD		|smtp_server	|t_varchar(255)	|''	|NOT NULL	|0
FIELD		|smtp_helo	|t_varchar(255)	|''	|NOT NULL	|0
FIELD		|smtp_email	|t_varchar(255)	|''	|NOT NULL	|0
FIELD		|exec_path	|t_varchar(255)	|''	|NOT NULL	|0
FIELD		|gsm_modem	|t_varchar(255)	|''	|NOT NULL	|0
FIELD		|username	|t_varchar(255)	|''	|NOT NULL	|0
FIELD		|passwd		|t_varchar(255)	|''	|NOT NULL	|0
FIELD		|status		|t_integer	|'0'	|NOT NULL	|0
FIELD		|smtp_port	|t_integer	|'25'	|NOT NULL	|0
FIELD		|smtp_security	|t_integer	|'0'	|NOT NULL	|0
FIELD		|smtp_verify_peer|t_integer	|'0'	|NOT NULL	|0
FIELD		|smtp_verify_host|t_integer	|'0'	|NOT NULL	|0
FIELD		|smtp_authentication|t_integer	|'0'	|NOT NULL	|0
FIELD		|exec_params	|t_varchar(255)	|''	|NOT NULL	|0
FIELD		|maxsessions	|t_integer	|'1'	|NOT NULL	|0
FIELD		|maxattempts	|t_integer	|'3'	|NOT NULL	|0
FIELD		|attempt_interval|t_varchar(32)	|'10s'	|NOT NULL	|0
FIELD		|content_type	|t_integer	|'1'	|NOT NULL	|0
FIELD		|script		|t_text		|''	|NOT NULL	|0
FIELD		|timeout	|t_varchar(32)	|'30s'	|NOT NULL	|0
FIELD		|process_tags	|t_integer	|'0'	|NOT NULL	|0
FIELD		|show_event_menu|t_integer	|'0'	|NOT NULL	|0
FIELD		|event_menu_url	|t_varchar(2048)|''	|NOT NULL	|0
FIELD		|event_menu_name|t_varchar(255)	|''	|NOT NULL	|0
FIELD		|description	|t_shorttext	|''	|NOT NULL	|0
UNIQUE		|1		|name

TABLE|media_type_param|mediatype_paramid|ZBX_DATA
FIELD		|mediatype_paramid|t_id		|	|NOT NULL	|0
FIELD		|mediatypeid	|t_id		|	|NOT NULL	|0			|1|media_type
FIELD		|name		|t_varchar(255)	|''	|NOT NULL	|0
FIELD		|value		|t_varchar(2048)|''	|NOT NULL	|0
INDEX		|1		|mediatypeid

TABLE|media_type_message|mediatype_messageid|ZBX_DATA
FIELD		|mediatype_messageid|t_id	|	|NOT NULL	|0
FIELD		|mediatypeid	|t_id		|	|NOT NULL	|0			|1|media_type
FIELD		|eventsource	|t_integer	|	|NOT NULL	|0
FIELD		|recovery	|t_integer	|	|NOT NULL	|0
FIELD		|subject	|t_varchar(255)	|''	|NOT NULL	|0
FIELD		|message	|t_shorttext	|''	|NOT NULL	|0
UNIQUE		|1		|mediatypeid,eventsource,recovery

TABLE|usrgrp|usrgrpid|ZBX_DATA
FIELD		|usrgrpid	|t_id		|	|NOT NULL	|0
FIELD		|name		|t_varchar(64)	|''	|NOT NULL	|0
FIELD		|gui_access	|t_integer	|'0'	|NOT NULL	|0
FIELD		|users_status	|t_integer	|'0'	|NOT NULL	|0
FIELD		|debug_mode	|t_integer	|'0'	|NOT NULL	|0
UNIQUE		|1		|name

TABLE|users_groups|id|ZBX_DATA
FIELD		|id		|t_id		|	|NOT NULL	|0
FIELD		|usrgrpid	|t_id		|	|NOT NULL	|0			|1|usrgrp
FIELD		|userid		|t_id		|	|NOT NULL	|0			|2|users
UNIQUE		|1		|usrgrpid,userid
INDEX		|2		|userid

TABLE|scripts|scriptid|ZBX_DATA
FIELD		|scriptid	|t_id		|	|NOT NULL	|0
FIELD		|name		|t_varchar(255)	|''	|NOT NULL	|0
FIELD		|command	|t_text		|''	|NOT NULL	|0
FIELD		|host_access	|t_integer	|'2'	|NOT NULL	|0
FIELD		|usrgrpid	|t_id		|	|NULL		|0			|1|usrgrp	|		|RESTRICT
FIELD		|groupid	|t_id		|	|NULL		|0			|2|hstgrp	|		|RESTRICT
FIELD		|description	|t_shorttext	|''	|NOT NULL	|0
FIELD		|confirmation	|t_varchar(255)	|''	|NOT NULL	|0
FIELD		|type		|t_integer	|'5'	|NOT NULL	|0
FIELD		|execute_on	|t_integer	|'2'	|NOT NULL	|0
FIELD		|timeout	|t_varchar(32)	|'30s'	|NOT NULL	|ZBX_NODATA
FIELD		|scope		|t_integer	|'1'	|NOT NULL	|0
FIELD		|port		|t_varchar(64)	|''	|NOT NULL	|0
FIELD		|authtype	|t_integer	|'0'	|NOT NULL	|0
FIELD		|username	|t_varchar(64)	|''	|NOT NULL	|0
FIELD		|password	|t_varchar(64)	|''	|NOT NULL	|0
FIELD		|publickey	|t_varchar(64)	|''	|NOT NULL	|0
FIELD		|privatekey	|t_varchar(64)	|''	|NOT NULL	|0
FIELD		|menu_path	|t_varchar(255)	|''	|NOT NULL	|0
INDEX		|1		|usrgrpid
INDEX		|2		|groupid
UNIQUE		|3		|name

TABLE|script_param|script_paramid|ZBX_DATA
FIELD		|script_paramid	|t_id		|	|NOT NULL	|0
FIELD		|scriptid	|t_id		|	|NOT NULL	|0			|1|scripts
FIELD		|name		|t_varchar(255)	|''	|NOT NULL	|0
FIELD		|value		|t_varchar(2048)|''	|NOT NULL	|0
UNIQUE		|1		|scriptid,name

TABLE|actions|actionid|ZBX_DATA
FIELD		|actionid	|t_id		|	|NOT NULL	|0
FIELD		|name		|t_varchar(255)	|''	|NOT NULL	|0
FIELD		|eventsource	|t_integer	|'0'	|NOT NULL	|0
FIELD		|evaltype	|t_integer	|'0'	|NOT NULL	|0
FIELD		|status		|t_integer	|'0'	|NOT NULL	|0
FIELD		|esc_period	|t_varchar(255)	|'1h'	|NOT NULL	|0
FIELD		|formula	|t_varchar(255)	|''	|NOT NULL	|0
FIELD		|pause_suppressed|t_integer	|'1'	|NOT NULL	|0
INDEX		|1		|eventsource,status
UNIQUE		|2		|name

TABLE|operations|operationid|ZBX_DATA
FIELD		|operationid	|t_id		|	|NOT NULL	|0
FIELD		|actionid	|t_id		|	|NOT NULL	|0			|1|actions
FIELD		|operationtype	|t_integer	|'0'	|NOT NULL	|0
FIELD		|esc_period	|t_varchar(255)	|'0'	|NOT NULL	|0
FIELD		|esc_step_from	|t_integer	|'1'	|NOT NULL	|0
FIELD		|esc_step_to	|t_integer	|'1'	|NOT NULL	|0
FIELD		|evaltype	|t_integer	|'0'	|NOT NULL	|0
FIELD		|recovery	|t_integer	|'0'	|NOT NULL	|0
INDEX		|1		|actionid

TABLE|opmessage|operationid|ZBX_DATA
FIELD		|operationid	|t_id		|	|NOT NULL	|0			|1|operations
FIELD		|default_msg	|t_integer	|'1'	|NOT NULL	|0
FIELD		|subject	|t_varchar(255)	|''	|NOT NULL	|0
FIELD		|message	|t_shorttext	|''	|NOT NULL	|0
FIELD		|mediatypeid	|t_id		|	|NULL		|0			|2|media_type	|		|RESTRICT
INDEX		|1		|mediatypeid

TABLE|opmessage_grp|opmessage_grpid|ZBX_DATA
FIELD		|opmessage_grpid|t_id		|	|NOT NULL	|0
FIELD		|operationid	|t_id		|	|NOT NULL	|0			|1|operations
FIELD		|usrgrpid	|t_id		|	|NOT NULL	|0			|2|usrgrp	|		|RESTRICT
UNIQUE		|1		|operationid,usrgrpid
INDEX		|2		|usrgrpid

TABLE|opmessage_usr|opmessage_usrid|ZBX_DATA
FIELD		|opmessage_usrid|t_id		|	|NOT NULL	|0
FIELD		|operationid	|t_id		|	|NOT NULL	|0			|1|operations
FIELD		|userid		|t_id		|	|NOT NULL	|0			|2|users	|		|RESTRICT
UNIQUE		|1		|operationid,userid
INDEX		|2		|userid

TABLE|opcommand|operationid|ZBX_DATA
FIELD		|operationid	|t_id		|	|NOT NULL	|0			|1|operations
FIELD		|scriptid	|t_id		|	|NOT NULL	|0			|2|scripts	|		|RESTRICT
INDEX		|1		|scriptid

TABLE|opcommand_hst|opcommand_hstid|ZBX_DATA
FIELD		|opcommand_hstid|t_id		|	|NOT NULL	|0
FIELD		|operationid	|t_id		|	|NOT NULL	|0			|1|operations
FIELD		|hostid		|t_id		|	|NULL		|0			|2|hosts	|		|RESTRICT
INDEX		|1		|operationid
INDEX		|2		|hostid

TABLE|opcommand_grp|opcommand_grpid|ZBX_DATA
FIELD		|opcommand_grpid|t_id		|	|NOT NULL	|0
FIELD		|operationid	|t_id		|	|NOT NULL	|0			|1|operations
FIELD		|groupid	|t_id		|	|NOT NULL	|0			|2|hstgrp	|		|RESTRICT
INDEX		|1		|operationid
INDEX		|2		|groupid

TABLE|opgroup|opgroupid|ZBX_DATA
FIELD		|opgroupid	|t_id		|	|NOT NULL	|0
FIELD		|operationid	|t_id		|	|NOT NULL	|0			|1|operations
FIELD		|groupid	|t_id		|	|NOT NULL	|0			|2|hstgrp	|		|RESTRICT
UNIQUE		|1		|operationid,groupid
INDEX		|2		|groupid

TABLE|optemplate|optemplateid|ZBX_TEMPLATE
FIELD		|optemplateid	|t_id		|	|NOT NULL	|0
FIELD		|operationid	|t_id		|	|NOT NULL	|0			|1|operations
FIELD		|templateid	|t_id		|	|NOT NULL	|0			|2|hosts	|hostid		|RESTRICT
UNIQUE		|1		|operationid,templateid
INDEX		|2		|templateid

TABLE|opconditions|opconditionid|ZBX_DATA
FIELD		|opconditionid	|t_id		|	|NOT NULL	|0
FIELD		|operationid	|t_id		|	|NOT NULL	|0			|1|operations
FIELD		|conditiontype	|t_integer	|'0'	|NOT NULL	|0
FIELD		|operator	|t_integer	|'0'	|NOT NULL	|0
FIELD		|value		|t_varchar(255)	|''	|NOT NULL	|0
INDEX		|1		|operationid

TABLE|conditions|conditionid|ZBX_DATA
FIELD		|conditionid	|t_id		|	|NOT NULL	|0
FIELD		|actionid	|t_id		|	|NOT NULL	|0			|1|actions
FIELD		|conditiontype	|t_integer	|'0'	|NOT NULL	|0
FIELD		|operator	|t_integer	|'0'	|NOT NULL	|0
FIELD		|value		|t_varchar(255)	|''	|NOT NULL	|0
FIELD		|value2		|t_varchar(255)	|''	|NOT NULL	|0
INDEX		|1		|actionid

TABLE|config|configid|ZBX_DATA
FIELD		|configid	|t_id		|	|NOT NULL	|0
FIELD		|work_period	|t_varchar(255)	|'1-5,09:00-18:00'|NOT NULL|0
FIELD		|alert_usrgrpid	|t_id		|	|NULL		|0			|1|usrgrp	|usrgrpid	|RESTRICT
FIELD		|default_theme	|t_varchar(128)	|'blue-theme'|NOT NULL	|ZBX_NODATA
FIELD		|authentication_type|t_integer	|'0'	|NOT NULL	|ZBX_NODATA
FIELD		|ldap_host	|t_varchar(255)	|''	|NOT NULL	|ZBX_NODATA
FIELD		|ldap_port	|t_integer	|389	|NOT NULL	|ZBX_NODATA
FIELD		|ldap_base_dn	|t_varchar(255)	|''	|NOT NULL	|ZBX_NODATA
FIELD		|ldap_bind_dn	|t_varchar(255)	|''	|NOT NULL	|ZBX_NODATA
FIELD		|ldap_bind_password|t_varchar(128)|''	|NOT NULL	|ZBX_NODATA
FIELD		|ldap_search_attribute|t_varchar(128)|''|NOT NULL	|ZBX_NODATA
FIELD		|discovery_groupid|t_id		|	|NOT NULL	|ZBX_PROXY		|2|hstgrp	|groupid	|RESTRICT
FIELD		|max_in_table	|t_integer	|'50'	|NOT NULL	|ZBX_NODATA
FIELD		|search_limit	|t_integer	|'1000'	|NOT NULL	|ZBX_NODATA
FIELD		|severity_color_0|t_varchar(6)	|'97AAB3'|NOT NULL	|ZBX_NODATA
FIELD		|severity_color_1|t_varchar(6)	|'7499FF'|NOT NULL	|ZBX_NODATA
FIELD		|severity_color_2|t_varchar(6)	|'FFC859'|NOT NULL	|ZBX_NODATA
FIELD		|severity_color_3|t_varchar(6)	|'FFA059'|NOT NULL	|ZBX_NODATA
FIELD		|severity_color_4|t_varchar(6)	|'E97659'|NOT NULL	|ZBX_NODATA
FIELD		|severity_color_5|t_varchar(6)	|'E45959'|NOT NULL	|ZBX_NODATA
FIELD		|severity_name_0|t_varchar(32)	|'Not classified'|NOT NULL|ZBX_NODATA
FIELD		|severity_name_1|t_varchar(32)	|'Information'|NOT NULL	|ZBX_NODATA
FIELD		|severity_name_2|t_varchar(32)	|'Warning'|NOT NULL	|ZBX_NODATA
FIELD		|severity_name_3|t_varchar(32)	|'Average'|NOT NULL	|ZBX_NODATA
FIELD		|severity_name_4|t_varchar(32)	|'High'	|NOT NULL	|ZBX_NODATA
FIELD		|severity_name_5|t_varchar(32)	|'Disaster'|NOT NULL	|ZBX_NODATA
FIELD		|ok_period	|t_varchar(32)	|'5m'	|NOT NULL	|ZBX_NODATA
FIELD		|blink_period	|t_varchar(32)	|'2m'	|NOT NULL	|ZBX_NODATA
FIELD		|problem_unack_color|t_varchar(6)|'CC0000'|NOT NULL	|ZBX_NODATA
FIELD		|problem_ack_color|t_varchar(6)	|'CC0000'|NOT NULL	|ZBX_NODATA
FIELD		|ok_unack_color	|t_varchar(6)	|'009900'|NOT NULL	|ZBX_NODATA
FIELD		|ok_ack_color	|t_varchar(6)	|'009900'|NOT NULL	|ZBX_NODATA
FIELD		|problem_unack_style|t_integer	|'1'	|NOT NULL	|ZBX_NODATA
FIELD		|problem_ack_style|t_integer	|'1'	|NOT NULL	|ZBX_NODATA
FIELD		|ok_unack_style	|t_integer	|'1'	|NOT NULL	|ZBX_NODATA
FIELD		|ok_ack_style	|t_integer	|'1'	|NOT NULL	|ZBX_NODATA
FIELD		|snmptrap_logging|t_integer	|'1'	|NOT NULL	|ZBX_PROXY,ZBX_NODATA
FIELD		|server_check_interval|t_integer|'10'	|NOT NULL	|ZBX_NODATA
FIELD		|hk_events_mode	|t_integer	|'1'	|NOT NULL	|ZBX_NODATA
FIELD		|hk_events_trigger|t_varchar(32)|'365d'	|NOT NULL	|ZBX_NODATA
FIELD		|hk_events_internal|t_varchar(32)|'1d'	|NOT NULL	|ZBX_NODATA
FIELD		|hk_events_discovery|t_varchar(32)|'1d'	|NOT NULL	|ZBX_NODATA
FIELD		|hk_events_autoreg|t_varchar(32)|'1d'	|NOT NULL	|ZBX_NODATA
FIELD		|hk_services_mode|t_integer	|'1'	|NOT NULL	|ZBX_NODATA
FIELD		|hk_services	|t_varchar(32)	|'365d'	|NOT NULL	|ZBX_NODATA
FIELD		|hk_audit_mode	|t_integer	|'1'	|NOT NULL	|ZBX_NODATA
FIELD		|hk_audit	|t_varchar(32)	|'365d'	|NOT NULL	|ZBX_NODATA
FIELD		|hk_sessions_mode|t_integer	|'1'	|NOT NULL	|ZBX_NODATA
FIELD		|hk_sessions	|t_varchar(32)	|'365d'	|NOT NULL	|ZBX_NODATA
FIELD		|hk_history_mode|t_integer	|'1'	|NOT NULL	|ZBX_NODATA
FIELD		|hk_history_global|t_integer	|'0'	|NOT NULL	|ZBX_PROXY,ZBX_NODATA
FIELD		|hk_history	|t_varchar(32)	|'90d'	|NOT NULL	|ZBX_PROXY,ZBX_NODATA
FIELD		|hk_trends_mode	|t_integer	|'1'	|NOT NULL	|ZBX_NODATA
FIELD		|hk_trends_global|t_integer	|'0'	|NOT NULL	|ZBX_NODATA
FIELD		|hk_trends	|t_varchar(32)	|'365d'	|NOT NULL	|ZBX_NODATA
FIELD		|default_inventory_mode|t_integer|'-1'	|NOT NULL	|ZBX_NODATA
FIELD		|custom_color	|t_integer	|'0'	|NOT NULL	|ZBX_NODATA
FIELD		|http_auth_enabled	|t_integer	|'0'	|NOT NULL	|ZBX_NODATA
FIELD		|http_login_form	|t_integer	|'0'	|NOT NULL	|ZBX_NODATA
FIELD		|http_strip_domains	|t_varchar(2048)|''	|NOT NULL	|ZBX_NODATA
FIELD		|http_case_sensitive	|t_integer	|'1'	|NOT NULL	|ZBX_NODATA
FIELD		|ldap_configured		|t_integer		|'0'	|NOT NULL	|ZBX_NODATA
FIELD		|ldap_case_sensitive	|t_integer	|'1'	|NOT NULL	|ZBX_NODATA
FIELD		|db_extension	|t_varchar(32)	|''	|NOT NULL	|ZBX_NODATA
FIELD		|autoreg_tls_accept	|t_integer	|'1'	|NOT NULL	|ZBX_PROXY,ZBX_NODATA
FIELD		|compression_status	|t_integer	|'0'	|NOT NULL	|ZBX_NODATA
FIELD		|compress_older	|t_varchar(32)	|'7d'	|NOT NULL	|ZBX_NODATA
FIELD		|instanceid	|t_varchar(32)	|''	|NOT NULL	|ZBX_NODATA
FIELD		|saml_auth_enabled	|t_integer	|'0'	|NOT NULL	|ZBX_NODATA
FIELD		|saml_idp_entityid	|t_varchar(1024)|''	|NOT NULL	|ZBX_NODATA
FIELD		|saml_sso_url	|t_varchar(2048)|''	|NOT NULL	|ZBX_NODATA
FIELD		|saml_slo_url	|t_varchar(2048)|''	|NOT NULL	|ZBX_NODATA
FIELD		|saml_username_attribute|t_varchar(128)	|''	|NOT NULL	|ZBX_NODATA
FIELD		|saml_sp_entityid	|t_varchar(1024)|''	|NOT NULL	|ZBX_NODATA
FIELD		|saml_nameid_format	|t_varchar(2048)|''	|NOT NULL	|ZBX_NODATA
FIELD		|saml_sign_messages	|t_integer	|'0'	|NOT NULL	|ZBX_NODATA
FIELD		|saml_sign_assertions	|t_integer	|'0'	|NOT NULL	|ZBX_NODATA
FIELD		|saml_sign_authn_requests	|t_integer	|'0'	|NOT NULL	|ZBX_NODATA
FIELD		|saml_sign_logout_requests	|t_integer	|'0'	|NOT NULL	|ZBX_NODATA
FIELD		|saml_sign_logout_responses	|t_integer	|'0'	|NOT NULL	|ZBX_NODATA
FIELD		|saml_encrypt_nameid	|t_integer	|'0'	|NOT NULL	|ZBX_NODATA
FIELD		|saml_encrypt_assertions|t_integer	|'0'	|NOT NULL	|ZBX_NODATA
FIELD		|saml_case_sensitive	|t_integer	|'0'	|NOT NULL	|ZBX_NODATA
FIELD		|default_lang		|t_varchar(5)	|'en_US'|NOT NULL	|ZBX_NODATA
FIELD		|default_timezone	|t_varchar(50)	|'system'|NOT NULL	|ZBX_NODATA
FIELD		|login_attempts	|t_integer	|'5'	|NOT NULL	|ZBX_NODATA
FIELD		|login_block	|t_varchar(32)	|'30s'	|NOT NULL	|ZBX_NODATA
FIELD		|show_technical_errors	|t_integer	|'0'	|NOT NULL	|ZBX_NODATA
FIELD		|validate_uri_schemes	|t_integer	|'1'	|NOT NULL	|ZBX_NODATA
FIELD		|uri_valid_schemes	|t_varchar(255)	|'http,https,ftp,file,mailto,tel,ssh'	|NOT NULL	|ZBX_NODATA
FIELD		|x_frame_options	|t_varchar(255)	|'SAMEORIGIN'	|NOT NULL	|ZBX_NODATA
FIELD		|iframe_sandboxing_enabled	|t_integer	|'1'	|NOT NULL	|ZBX_NODATA
FIELD		|iframe_sandboxing_exceptions	|t_varchar(255)	|''	|NOT NULL	|ZBX_NODATA
FIELD		|max_overview_table_size	|t_integer	|'50'	|NOT NULL	|ZBX_NODATA
FIELD		|history_period	|t_varchar(32)|	'24h'	|NOT NULL	|ZBX_NODATA
FIELD		|period_default	|t_varchar(32)	|'1h'	|NOT NULL	|ZBX_NODATA
FIELD		|max_period	|t_varchar(32)	|'2y'	|NOT NULL	|ZBX_NODATA
FIELD		|socket_timeout	|t_varchar(32)	|'3s'	|NOT NULL	|ZBX_NODATA
FIELD		|connect_timeout	|t_varchar(32)	|'3s'	|NOT NULL	|ZBX_NODATA
FIELD		|media_type_test_timeout	|t_varchar(32)	|'65s'	|NOT NULL	|ZBX_NODATA
FIELD		|script_timeout	|t_varchar(32)	|'60s'	|NOT NULL	|ZBX_NODATA
FIELD		|item_test_timeout	|t_varchar(32)	|'60s'	|NOT NULL	|ZBX_NODATA
FIELD		|session_key	|t_varchar(32)|''	|NOT NULL	|ZBX_NODATA
FIELD		|url		|t_varchar(255)	|''	|NOT NULL	|ZBX_NODATA
FIELD		|report_test_timeout|t_varchar(32)|'60s'|NOT NULL	|ZBX_NODATA
FIELD		|dbversion_status	|t_varchar(1024)|''	|NOT NULL	|ZBX_NODATA
FIELD		|hk_events_service|t_varchar(32)|'1d'	|NOT NULL	|ZBX_NODATA
FIELD		|passwd_min_length	|t_integer	|'8'	|NOT NULL	|ZBX_NODATA
FIELD		|passwd_check_rules	|t_integer	|'8'	|NOT NULL	|ZBX_NODATA
FIELD		|auditlog_enabled	|t_integer	|'1'	|NOT NULL	|ZBX_NODATA
INDEX		|1		|alert_usrgrpid
INDEX		|2		|discovery_groupid

TABLE|triggers|triggerid|ZBX_TEMPLATE
FIELD		|triggerid	|t_id		|	|NOT NULL	|0
FIELD		|expression	|t_varchar(2048)|''	|NOT NULL	|0
FIELD		|description	|t_varchar(255)	|''	|NOT NULL	|0
FIELD		|url		|t_varchar(255)	|''	|NOT NULL	|0
FIELD		|status		|t_integer	|'0'	|NOT NULL	|0
FIELD		|value		|t_integer	|'0'	|NOT NULL	|ZBX_NODATA
FIELD		|priority	|t_integer	|'0'	|NOT NULL	|0
FIELD		|lastchange	|t_integer	|'0'	|NOT NULL	|ZBX_NODATA
FIELD		|comments	|t_shorttext	|''	|NOT NULL	|0
FIELD		|error		|t_varchar(2048)|''	|NOT NULL	|ZBX_NODATA
FIELD		|templateid	|t_id		|	|NULL		|0			|1|triggers	|triggerid
FIELD		|type		|t_integer	|'0'	|NOT NULL	|0
FIELD		|state		|t_integer	|'0'	|NOT NULL	|ZBX_NODATA
FIELD		|flags		|t_integer	|'0'	|NOT NULL	|0
FIELD		|recovery_mode	|t_integer	|'0'	|NOT NULL	|0
FIELD		|recovery_expression|t_varchar(2048)|''	|NOT NULL	|0
FIELD		|correlation_mode|t_integer	|'0'	|NOT NULL	|0
FIELD		|correlation_tag|t_varchar(255)	|''	|NOT NULL	|0
FIELD		|manual_close	|t_integer	|'0'	|NOT NULL	|0
FIELD		|opdata		|t_varchar(255)	|''	|NOT NULL	|0
FIELD		|discover	|t_integer	|'0'	|NOT NULL	|0
FIELD		|event_name	|t_varchar(2048)|''	|NOT NULL	|0
FIELD		|uuid		|t_varchar(32)	|''	|NOT NULL	|0
INDEX		|1		|status
INDEX		|2		|value,lastchange
INDEX		|3		|templateid

TABLE|trigger_depends|triggerdepid|ZBX_TEMPLATE
FIELD		|triggerdepid	|t_id		|	|NOT NULL	|0
FIELD		|triggerid_down	|t_id		|	|NOT NULL	|0			|1|triggers	|triggerid
FIELD		|triggerid_up	|t_id		|	|NOT NULL	|0			|2|triggers	|triggerid
UNIQUE		|1		|triggerid_down,triggerid_up
INDEX		|2		|triggerid_up

TABLE|functions|functionid|ZBX_TEMPLATE
FIELD		|functionid	|t_id		|	|NOT NULL	|0
FIELD		|itemid		|t_id		|	|NOT NULL	|0			|1|items
FIELD		|triggerid	|t_id		|	|NOT NULL	|0			|2|triggers
FIELD		|name		|t_varchar(12)	|''	|NOT NULL	|0
FIELD		|parameter	|t_varchar(255)	|'0'	|NOT NULL	|0
INDEX		|1		|triggerid
INDEX		|2		|itemid,name,parameter

TABLE|graphs|graphid|ZBX_TEMPLATE
FIELD		|graphid	|t_id		|	|NOT NULL	|0
FIELD		|name		|t_varchar(128)	|''	|NOT NULL	|0
FIELD		|width		|t_integer	|'900'	|NOT NULL	|0
FIELD		|height		|t_integer	|'200'	|NOT NULL	|0
FIELD		|yaxismin	|t_double	|'0'	|NOT NULL	|0
FIELD		|yaxismax	|t_double	|'100'	|NOT NULL	|0
FIELD		|templateid	|t_id		|	|NULL		|0			|1|graphs	|graphid
FIELD		|show_work_period|t_integer	|'1'	|NOT NULL	|0
FIELD		|show_triggers	|t_integer	|'1'	|NOT NULL	|0
FIELD		|graphtype	|t_integer	|'0'	|NOT NULL	|0
FIELD		|show_legend	|t_integer	|'1'	|NOT NULL	|0
FIELD		|show_3d	|t_integer	|'0'	|NOT NULL	|0
FIELD		|percent_left	|t_double	|'0'	|NOT NULL	|0
FIELD		|percent_right	|t_double	|'0'	|NOT NULL	|0
FIELD		|ymin_type	|t_integer	|'0'	|NOT NULL	|0
FIELD		|ymax_type	|t_integer	|'0'	|NOT NULL	|0
FIELD		|ymin_itemid	|t_id		|	|NULL		|0			|2|items	|itemid		|RESTRICT
FIELD		|ymax_itemid	|t_id		|	|NULL		|0			|3|items	|itemid		|RESTRICT
FIELD		|flags		|t_integer	|'0'	|NOT NULL	|0
FIELD		|discover	|t_integer	|'0'	|NOT NULL	|0
FIELD		|uuid		|t_varchar(32)	|''	|NOT NULL	|0
INDEX		|1		|name
INDEX		|2		|templateid
INDEX		|3		|ymin_itemid
INDEX		|4		|ymax_itemid

TABLE|graphs_items|gitemid|ZBX_TEMPLATE
FIELD		|gitemid	|t_id		|	|NOT NULL	|0
FIELD		|graphid	|t_id		|	|NOT NULL	|0			|1|graphs
FIELD		|itemid		|t_id		|	|NOT NULL	|0			|2|items
FIELD		|drawtype	|t_integer	|'0'	|NOT NULL	|0
FIELD		|sortorder	|t_integer	|'0'	|NOT NULL	|0
FIELD		|color		|t_varchar(6)	|'009600'|NOT NULL	|0
FIELD		|yaxisside	|t_integer	|'0'	|NOT NULL	|0
FIELD		|calc_fnc	|t_integer	|'2'	|NOT NULL	|0
FIELD		|type		|t_integer	|'0'	|NOT NULL	|0
INDEX		|1		|itemid
INDEX		|2		|graphid

TABLE|graph_theme|graphthemeid|ZBX_DATA
FIELD		|graphthemeid	|t_id		|	|NOT NULL	|0
FIELD		|theme		|t_varchar(64)	|''	|NOT NULL	|0
FIELD		|backgroundcolor|t_varchar(6)	|''	|NOT NULL	|0
FIELD		|graphcolor	|t_varchar(6)	|''	|NOT NULL	|0
FIELD		|gridcolor	|t_varchar(6)	|''	|NOT NULL	|0
FIELD		|maingridcolor	|t_varchar(6)	|''	|NOT NULL	|0
FIELD		|gridbordercolor|t_varchar(6)	|''	|NOT NULL	|0
FIELD		|textcolor	|t_varchar(6)	|''	|NOT NULL	|0
FIELD		|highlightcolor	|t_varchar(6)	|''	|NOT NULL	|0
FIELD		|leftpercentilecolor|t_varchar(6)|''	|NOT NULL	|0
FIELD		|rightpercentilecolor|t_varchar(6)|''	|NOT NULL	|0
FIELD		|nonworktimecolor|t_varchar(6)	|''	|NOT NULL	|0
FIELD		|colorpalette	|t_varchar(255)	|''	|NOT NULL	|0
UNIQUE		|1		|theme

TABLE|globalmacro|globalmacroid|ZBX_DATA
FIELD		|globalmacroid	|t_id		|	|NOT NULL	|0
FIELD		|macro		|t_varchar(255)	|''	|NOT NULL	|ZBX_PROXY
FIELD		|value		|t_varchar(2048)|''	|NOT NULL	|ZBX_PROXY
FIELD		|description	|t_shorttext	|''	|NOT NULL	|0
FIELD		|type		|t_integer	|'0'	|NOT NULL	|ZBX_PROXY
UNIQUE		|1		|macro

TABLE|hostmacro|hostmacroid|ZBX_TEMPLATE
FIELD		|hostmacroid	|t_id		|	|NOT NULL	|0
FIELD		|hostid		|t_id		|	|NOT NULL	|ZBX_PROXY		|1|hosts
FIELD		|macro		|t_varchar(255)	|''	|NOT NULL	|ZBX_PROXY
FIELD		|value		|t_varchar(2048)|''	|NOT NULL	|ZBX_PROXY
FIELD		|description	|t_shorttext	|''	|NOT NULL	|0
FIELD		|type		|t_integer	|'0'	|NOT NULL	|ZBX_PROXY
UNIQUE		|1		|hostid,macro

TABLE|hosts_groups|hostgroupid|ZBX_TEMPLATE
FIELD		|hostgroupid	|t_id		|	|NOT NULL	|0
FIELD		|hostid		|t_id		|	|NOT NULL	|0			|1|hosts
FIELD		|groupid	|t_id		|	|NOT NULL	|0			|2|hstgrp
UNIQUE		|1		|hostid,groupid
INDEX		|2		|groupid

TABLE|hosts_templates|hosttemplateid|ZBX_TEMPLATE
FIELD		|hosttemplateid	|t_id		|	|NOT NULL	|0
FIELD		|hostid		|t_id		|	|NOT NULL	|ZBX_PROXY		|1|hosts
FIELD		|templateid	|t_id		|	|NOT NULL	|ZBX_PROXY		|2|hosts	|hostid
UNIQUE		|1		|hostid,templateid
INDEX		|2		|templateid

TABLE|valuemap_mapping|valuemap_mappingid|ZBX_TEMPLATE
FIELD		|valuemap_mappingid|t_id	|	|NOT NULL	|0
FIELD		|valuemapid	|t_id		|	|NOT NULL	|0			|1|valuemap
FIELD		|value		|t_varchar(64)	|''	|NOT NULL	|0
FIELD		|newvalue	|t_varchar(64)	|''	|NOT NULL	|0
FIELD		|type		|t_integer	|'0'	|NOT NULL	|0
FIELD		|sortorder	|t_integer	|'0'	|NOT NULL	|0
UNIQUE		|1		|valuemapid,value,type

TABLE|media|mediaid|ZBX_DATA
FIELD		|mediaid	|t_id		|	|NOT NULL	|0
FIELD		|userid		|t_id		|	|NOT NULL	|0			|1|users
FIELD		|mediatypeid	|t_id		|	|NOT NULL	|0			|2|media_type
FIELD		|sendto		|t_varchar(1024)|''	|NOT NULL	|0
FIELD		|active		|t_integer	|'0'	|NOT NULL	|0
FIELD		|severity	|t_integer	|'63'	|NOT NULL	|0
FIELD		|period		|t_varchar(1024)|'1-7,00:00-24:00'|NOT NULL|0
INDEX		|1		|userid
INDEX		|2		|mediatypeid

TABLE|rights|rightid|ZBX_DATA
FIELD		|rightid	|t_id		|	|NOT NULL	|0
FIELD		|groupid	|t_id		|	|NOT NULL	|0			|1|usrgrp	|usrgrpid
FIELD		|permission	|t_integer	|'0'	|NOT NULL	|0
FIELD		|id		|t_id		|	|NOT NULL	|0			|2|hstgrp	|groupid
INDEX		|1		|groupid
INDEX		|2		|id

TABLE|services|serviceid|ZBX_DATA
FIELD		|serviceid	|t_id		|	|NOT NULL	|0
FIELD		|name		|t_varchar(128)	|''	|NOT NULL	|0
FIELD		|status		|t_integer	|'-1'	|NOT NULL	|0
FIELD		|algorithm	|t_integer	|'0'	|NOT NULL	|0
FIELD		|showsla	|t_integer	|'0'	|NOT NULL	|0
FIELD		|goodsla	|t_double	|'99.9'	|NOT NULL	|0
FIELD		|sortorder	|t_integer	|'0'	|NOT NULL	|0
FIELD		|weight		|t_integer	|'0'	|NOT NULL	|0
FIELD		|propagation_rule|t_integer	|'0'	|NOT NULL	|0
FIELD		|propagation_value|t_integer	|'0'	|NOT NULL	|0

TABLE|services_links|linkid|ZBX_DATA
FIELD		|linkid		|t_id		|	|NOT NULL	|0
FIELD		|serviceupid	|t_id		|	|NOT NULL	|0			|1|services	|serviceid
FIELD		|servicedownid	|t_id		|	|NOT NULL	|0			|2|services	|serviceid
INDEX		|1		|servicedownid
UNIQUE		|2		|serviceupid,servicedownid

TABLE|services_times|timeid|ZBX_DATA
FIELD		|timeid		|t_id		|	|NOT NULL	|0
FIELD		|serviceid	|t_id		|	|NOT NULL	|0			|1|services
FIELD		|type		|t_integer	|'0'	|NOT NULL	|0
FIELD		|ts_from	|t_integer	|'0'	|NOT NULL	|0
FIELD		|ts_to		|t_integer	|'0'	|NOT NULL	|0
FIELD		|note		|t_varchar(255)	|''	|NOT NULL	|0
INDEX		|1		|serviceid,type,ts_from,ts_to

TABLE|icon_map|iconmapid|ZBX_DATA
FIELD		|iconmapid	|t_id		|	|NOT NULL	|0
FIELD		|name		|t_varchar(64)	|''	|NOT NULL	|0
FIELD		|default_iconid	|t_id		|	|NOT NULL	|0			|1|images	|imageid	|RESTRICT
UNIQUE		|1		|name
INDEX		|2		|default_iconid

TABLE|icon_mapping|iconmappingid|ZBX_DATA
FIELD		|iconmappingid	|t_id		|	|NOT NULL	|0
FIELD		|iconmapid	|t_id		|	|NOT NULL	|0			|1|icon_map
FIELD		|iconid		|t_id		|	|NOT NULL	|0			|2|images	|imageid	|RESTRICT
FIELD		|inventory_link	|t_integer	|'0'	|NOT NULL	|0
FIELD		|expression	|t_varchar(64)	|''	|NOT NULL	|0
FIELD		|sortorder	|t_integer	|'0'	|NOT NULL	|0
INDEX		|1		|iconmapid
INDEX		|2		|iconid

TABLE|sysmaps|sysmapid|ZBX_TEMPLATE
FIELD		|sysmapid	|t_id		|	|NOT NULL	|0
FIELD		|name		|t_varchar(128)	|''	|NOT NULL	|0
FIELD		|width		|t_integer	|'600'	|NOT NULL	|0
FIELD		|height		|t_integer	|'400'	|NOT NULL	|0
FIELD		|backgroundid	|t_id		|	|NULL		|0			|1|images	|imageid	|RESTRICT
FIELD		|label_type	|t_integer	|'2'	|NOT NULL	|0
FIELD		|label_location	|t_integer	|'0'	|NOT NULL	|0
FIELD		|highlight	|t_integer	|'1'	|NOT NULL	|0
FIELD		|expandproblem	|t_integer	|'1'	|NOT NULL	|0
FIELD		|markelements	|t_integer	|'0'	|NOT NULL	|0
FIELD		|show_unack	|t_integer	|'0'	|NOT NULL	|0
FIELD		|grid_size	|t_integer	|'50'	|NOT NULL	|0
FIELD		|grid_show	|t_integer	|'1'	|NOT NULL	|0
FIELD		|grid_align	|t_integer	|'1'	|NOT NULL	|0
FIELD		|label_format	|t_integer	|'0'	|NOT NULL	|0
FIELD		|label_type_host|t_integer	|'2'	|NOT NULL	|0
FIELD		|label_type_hostgroup|t_integer	|'2'	|NOT NULL	|0
FIELD		|label_type_trigger|t_integer	|'2'	|NOT NULL	|0
FIELD		|label_type_map|t_integer	|'2'	|NOT NULL	|0
FIELD		|label_type_image|t_integer	|'2'	|NOT NULL	|0
FIELD		|label_string_host|t_varchar(255)|''	|NOT NULL	|0
FIELD		|label_string_hostgroup|t_varchar(255)|''|NOT NULL	|0
FIELD		|label_string_trigger|t_varchar(255)|''	|NOT NULL	|0
FIELD		|label_string_map|t_varchar(255)|''	|NOT NULL	|0
FIELD		|label_string_image|t_varchar(255)|''	|NOT NULL	|0
FIELD		|iconmapid	|t_id		|	|NULL		|0			|2|icon_map	|		|RESTRICT
FIELD		|expand_macros	|t_integer	|'0'	|NOT NULL	|0
FIELD		|severity_min	|t_integer	|'0'	|NOT NULL	|0
FIELD		|userid		|t_id		|	|NOT NULL	|0			|3|users	|		|RESTRICT
FIELD		|private	|t_integer	|'1'	|NOT NULL	|0
FIELD		|show_suppressed|t_integer	|'0'	|NOT NULL	|0
UNIQUE		|1		|name
INDEX		|2		|backgroundid
INDEX		|3		|iconmapid

TABLE|sysmaps_elements|selementid|ZBX_TEMPLATE
FIELD		|selementid	|t_id		|	|NOT NULL	|0
FIELD		|sysmapid	|t_id		|	|NOT NULL	|0			|1|sysmaps
FIELD		|elementid	|t_id		|'0'	|NOT NULL	|0
FIELD		|elementtype	|t_integer	|'0'	|NOT NULL	|0
FIELD		|iconid_off	|t_id		|	|NULL		|0			|2|images	|imageid	|RESTRICT
FIELD		|iconid_on	|t_id		|	|NULL		|0			|3|images	|imageid	|RESTRICT
FIELD		|label		|t_varchar(2048)|''	|NOT NULL	|0
FIELD		|label_location	|t_integer	|'-1'	|NOT NULL	|0
FIELD		|x		|t_integer	|'0'	|NOT NULL	|0
FIELD		|y		|t_integer	|'0'	|NOT NULL	|0
FIELD		|iconid_disabled|t_id		|	|NULL		|0			|4|images	|imageid	|RESTRICT
FIELD		|iconid_maintenance|t_id	|	|NULL		|0			|5|images	|imageid	|RESTRICT
FIELD		|elementsubtype	|t_integer	|'0'	|NOT NULL	|0
FIELD		|areatype	|t_integer	|'0'	|NOT NULL	|0
FIELD		|width		|t_integer	|'200'	|NOT NULL	|0
FIELD		|height		|t_integer	|'200'	|NOT NULL	|0
FIELD		|viewtype	|t_integer	|'0'	|NOT NULL	|0
FIELD		|use_iconmap	|t_integer	|'1'	|NOT NULL	|0
FIELD		|evaltype	|t_integer		|'0'|NOT NULL	|0
INDEX		|1		|sysmapid
INDEX		|2		|iconid_off
INDEX		|3		|iconid_on
INDEX		|4		|iconid_disabled
INDEX		|5		|iconid_maintenance

TABLE|sysmaps_links|linkid|ZBX_TEMPLATE
FIELD		|linkid		|t_id		|	|NOT NULL	|0
FIELD		|sysmapid	|t_id		|	|NOT NULL	|0			|1|sysmaps
FIELD		|selementid1	|t_id		|	|NOT NULL	|0			|2|sysmaps_elements|selementid
FIELD		|selementid2	|t_id		|	|NOT NULL	|0			|3|sysmaps_elements|selementid
FIELD		|drawtype	|t_integer	|'0'	|NOT NULL	|0
FIELD		|color		|t_varchar(6)	|'000000'|NOT NULL	|0
FIELD		|label		|t_varchar(2048)|''	|NOT NULL	|0
INDEX		|1		|sysmapid
INDEX		|2		|selementid1
INDEX		|3		|selementid2

TABLE|sysmaps_link_triggers|linktriggerid|ZBX_TEMPLATE
FIELD		|linktriggerid	|t_id		|	|NOT NULL	|0
FIELD		|linkid		|t_id		|	|NOT NULL	|0			|1|sysmaps_links
FIELD		|triggerid	|t_id		|	|NOT NULL	|0			|2|triggers
FIELD		|drawtype	|t_integer	|'0'	|NOT NULL	|0
FIELD		|color		|t_varchar(6)	|'000000'|NOT NULL	|0
UNIQUE		|1		|linkid,triggerid
INDEX		|2		|triggerid

TABLE|sysmap_element_url|sysmapelementurlid|ZBX_TEMPLATE
FIELD		|sysmapelementurlid|t_id	|	|NOT NULL	|0
FIELD		|selementid	|t_id		|	|NOT NULL	|0			|1|sysmaps_elements
FIELD		|name		|t_varchar(255)	|	|NOT NULL	|0
FIELD		|url		|t_varchar(255)	|''	|NOT NULL	|0
UNIQUE		|1		|selementid,name

TABLE|sysmap_url|sysmapurlid|ZBX_TEMPLATE
FIELD		|sysmapurlid	|t_id		|	|NOT NULL	|0
FIELD		|sysmapid	|t_id		|	|NOT NULL	|0			|1|sysmaps
FIELD		|name		|t_varchar(255)	|	|NOT NULL	|0
FIELD		|url		|t_varchar(255)	|''	|NOT NULL	|0
FIELD		|elementtype	|t_integer	|'0'	|NOT NULL	|0
UNIQUE		|1		|sysmapid,name

TABLE|sysmap_user|sysmapuserid|ZBX_TEMPLATE
FIELD		|sysmapuserid|t_id		|	|NOT NULL	|0
FIELD		|sysmapid	|t_id		|	|NOT NULL	|0			|1|sysmaps
FIELD		|userid		|t_id		|	|NOT NULL	|0			|2|users
FIELD		|permission	|t_integer	|'2'	|NOT NULL	|0
UNIQUE		|1		|sysmapid,userid

TABLE|sysmap_usrgrp|sysmapusrgrpid|ZBX_TEMPLATE
FIELD		|sysmapusrgrpid|t_id		|	|NOT NULL	|0
FIELD		|sysmapid	|t_id		|	|NOT NULL	|0			|1|sysmaps
FIELD		|usrgrpid	|t_id		|	|NOT NULL	|0			|2|usrgrp
FIELD		|permission	|t_integer	|'2'	|NOT NULL	|0
UNIQUE		|1		|sysmapid,usrgrpid

TABLE|maintenances_hosts|maintenance_hostid|ZBX_DATA
FIELD		|maintenance_hostid|t_id	|	|NOT NULL	|0
FIELD		|maintenanceid	|t_id		|	|NOT NULL	|0			|1|maintenances
FIELD		|hostid		|t_id		|	|NOT NULL	|0			|2|hosts
UNIQUE		|1		|maintenanceid,hostid
INDEX		|2		|hostid

TABLE|maintenances_groups|maintenance_groupid|ZBX_DATA
FIELD		|maintenance_groupid|t_id	|	|NOT NULL	|0
FIELD		|maintenanceid	|t_id		|	|NOT NULL	|0			|1|maintenances
FIELD		|groupid	|t_id		|	|NOT NULL	|0			|2|hstgrp
UNIQUE		|1		|maintenanceid,groupid
INDEX		|2		|groupid

TABLE|timeperiods|timeperiodid|ZBX_DATA
FIELD		|timeperiodid	|t_id		|	|NOT NULL	|0
FIELD		|timeperiod_type|t_integer	|'0'	|NOT NULL	|0
FIELD		|every		|t_integer	|'1'	|NOT NULL	|0
FIELD		|month		|t_integer	|'0'	|NOT NULL	|0
FIELD		|dayofweek	|t_integer	|'0'	|NOT NULL	|0
FIELD		|day		|t_integer	|'0'	|NOT NULL	|0
FIELD		|start_time	|t_integer	|'0'	|NOT NULL	|0
FIELD		|period		|t_integer	|'0'	|NOT NULL	|0
FIELD		|start_date	|t_integer	|'0'	|NOT NULL	|0

TABLE|maintenances_windows|maintenance_timeperiodid|ZBX_DATA
FIELD		|maintenance_timeperiodid|t_id	|	|NOT NULL	|0
FIELD		|maintenanceid	|t_id		|	|NOT NULL	|0			|1|maintenances
FIELD		|timeperiodid	|t_id		|	|NOT NULL	|0			|2|timeperiods
UNIQUE		|1		|maintenanceid,timeperiodid
INDEX		|2		|timeperiodid

TABLE|regexps|regexpid|ZBX_DATA
FIELD		|regexpid	|t_id		|	|NOT NULL	|0
FIELD		|name		|t_varchar(128)	|''	|NOT NULL	|ZBX_PROXY
FIELD		|test_string	|t_shorttext	|''	|NOT NULL	|0
UNIQUE		|1		|name

TABLE|expressions|expressionid|ZBX_DATA
FIELD		|expressionid	|t_id		|	|NOT NULL	|0
FIELD		|regexpid	|t_id		|	|NOT NULL	|ZBX_PROXY		|1|regexps
FIELD		|expression	|t_varchar(255)	|''	|NOT NULL	|ZBX_PROXY
FIELD		|expression_type|t_integer	|'0'	|NOT NULL	|ZBX_PROXY
FIELD		|exp_delimiter	|t_varchar(1)	|''	|NOT NULL	|ZBX_PROXY
FIELD		|case_sensitive	|t_integer	|'0'	|NOT NULL	|ZBX_PROXY
INDEX		|1		|regexpid

TABLE|ids|table_name,field_name|0
FIELD		|table_name	|t_varchar(64)	|''	|NOT NULL	|0
FIELD		|field_name	|t_varchar(64)	|''	|NOT NULL	|0
FIELD		|nextid		|t_id		|	|NOT NULL	|0

-- History tables

TABLE|alerts|alertid|0
FIELD		|alertid	|t_id		|	|NOT NULL	|0
FIELD		|actionid	|t_id		|	|NOT NULL	|0			|1|actions
FIELD		|eventid	|t_id		|	|NOT NULL	|0			|2|events
FIELD		|userid		|t_id		|	|NULL		|0			|3|users
FIELD		|clock		|t_time		|'0'	|NOT NULL	|0
FIELD		|mediatypeid	|t_id		|	|NULL		|0			|4|media_type
FIELD		|sendto		|t_varchar(1024)|''	|NOT NULL	|0
FIELD		|subject	|t_varchar(255)	|''	|NOT NULL	|0
FIELD		|message	|t_text		|''	|NOT NULL	|0
FIELD		|status		|t_integer	|'0'	|NOT NULL	|0
FIELD		|retries	|t_integer	|'0'	|NOT NULL	|0
FIELD		|error		|t_varchar(2048)|''	|NOT NULL	|0
FIELD		|esc_step	|t_integer	|'0'	|NOT NULL	|0
FIELD		|alerttype	|t_integer	|'0'	|NOT NULL	|0
FIELD		|p_eventid	|t_id		|	|NULL		|0			|5|events	|eventid
FIELD		|acknowledgeid	|t_id		|	|NULL		|0			|6|acknowledges	|acknowledgeid
FIELD		|parameters	|t_shorttext	|'{}'	|NOT NULL	|0
INDEX		|1		|actionid
INDEX		|2		|clock
INDEX		|3		|eventid
INDEX		|4		|status
INDEX		|5		|mediatypeid
INDEX		|6		|userid
INDEX		|7		|p_eventid

TABLE|history||0
FIELD		|itemid		|t_id		|	|NOT NULL	|0			|-|items
FIELD		|clock		|t_time		|'0'	|NOT NULL	|0
FIELD		|value		|t_double	|'0.0000'|NOT NULL	|0
FIELD		|ns		|t_nanosec	|'0'	|NOT NULL	|0
INDEX		|1		|itemid,clock

TABLE|history_uint||0
FIELD		|itemid		|t_id		|	|NOT NULL	|0			|-|items
FIELD		|clock		|t_time		|'0'	|NOT NULL	|0
FIELD		|value		|t_bigint	|'0'	|NOT NULL	|0
FIELD		|ns		|t_nanosec	|'0'	|NOT NULL	|0
INDEX		|1		|itemid,clock

TABLE|history_str||0
FIELD		|itemid		|t_id		|	|NOT NULL	|0			|-|items
FIELD		|clock		|t_time		|'0'	|NOT NULL	|0
FIELD		|value		|t_varchar(255)	|''	|NOT NULL	|0
FIELD		|ns		|t_nanosec	|'0'	|NOT NULL	|0
INDEX		|1		|itemid,clock

TABLE|history_log||0
FIELD		|itemid		|t_id		|	|NOT NULL	|0			|-|items
FIELD		|clock		|t_time		|'0'	|NOT NULL	|0
FIELD		|timestamp	|t_time		|'0'	|NOT NULL	|0
FIELD		|source		|t_varchar(64)	|''	|NOT NULL	|0
FIELD		|severity	|t_integer	|'0'	|NOT NULL	|0
FIELD		|value		|t_text		|''	|NOT NULL	|0
FIELD		|logeventid	|t_integer	|'0'	|NOT NULL	|0
FIELD		|ns		|t_nanosec	|'0'	|NOT NULL	|0
INDEX		|1		|itemid,clock

TABLE|history_text||0
FIELD		|itemid		|t_id		|	|NOT NULL	|0			|-|items
FIELD		|clock		|t_time		|'0'	|NOT NULL	|0
FIELD		|value		|t_text		|''	|NOT NULL	|0
FIELD		|ns		|t_nanosec	|'0'	|NOT NULL	|0
INDEX		|1		|itemid,clock

TABLE|proxy_history|id|0
FIELD		|id		|t_serial	|	|NOT NULL	|0
FIELD		|itemid		|t_id		|	|NOT NULL	|0			|-|items
FIELD		|clock		|t_time		|'0'	|NOT NULL	|0
FIELD		|timestamp	|t_time		|'0'	|NOT NULL	|0
FIELD		|source		|t_varchar(64)	|''	|NOT NULL	|0
FIELD		|severity	|t_integer	|'0'	|NOT NULL	|0
FIELD		|value		|t_longtext	|''	|NOT NULL	|0
FIELD		|logeventid	|t_integer	|'0'	|NOT NULL	|0
FIELD		|ns		|t_nanosec	|'0'	|NOT NULL	|0
FIELD		|state		|t_integer	|'0'	|NOT NULL	|0
FIELD		|lastlogsize	|t_bigint	|'0'	|NOT NULL	|0
FIELD		|mtime		|t_integer	|'0'	|NOT NULL	|0
FIELD		|flags		|t_integer	|'0'	|NOT NULL	|0
FIELD		|write_clock	|t_time		|'0'	|NOT NULL	|0
INDEX		|1		|clock

TABLE|proxy_dhistory|id|0
FIELD		|id		|t_serial	|	|NOT NULL	|0
FIELD		|clock		|t_time		|'0'	|NOT NULL	|0
FIELD		|druleid	|t_id		|	|NOT NULL	|0			|-|drules
FIELD		|ip		|t_varchar(39)	|''	|NOT NULL	|0
FIELD		|port		|t_integer	|'0'	|NOT NULL	|0
FIELD		|value		|t_varchar(255)	|''	|NOT NULL	|0
FIELD		|status		|t_integer	|'0'	|NOT NULL	|0
FIELD		|dcheckid	|t_id		|	|NULL		|0			|-|dchecks
FIELD		|dns		|t_varchar(255)	|''	|NOT NULL	|0
INDEX		|1		|clock
INDEX		|2		|druleid

TABLE|events|eventid|0
FIELD		|eventid	|t_id		|	|NOT NULL	|0
FIELD		|source		|t_integer	|'0'	|NOT NULL	|0
FIELD		|object		|t_integer	|'0'	|NOT NULL	|0
FIELD		|objectid	|t_id		|'0'	|NOT NULL	|0
FIELD		|clock		|t_time		|'0'	|NOT NULL	|0
FIELD		|value		|t_integer	|'0'	|NOT NULL	|0
FIELD		|acknowledged	|t_integer	|'0'	|NOT NULL	|0
FIELD		|ns		|t_nanosec	|'0'	|NOT NULL	|0
FIELD		|name		|t_varchar(2048)|''	|NOT NULL	|0
FIELD		|severity	|t_integer	|'0'	|NOT NULL	|0
INDEX		|1		|source,object,objectid,clock
INDEX		|2		|source,object,clock

TABLE|trends|itemid,clock|0
FIELD		|itemid		|t_id		|	|NOT NULL	|0			|-|items
FIELD		|clock		|t_time		|'0'	|NOT NULL	|0
FIELD		|num		|t_integer	|'0'	|NOT NULL	|0
FIELD		|value_min	|t_double	|'0.0000'|NOT NULL	|0
FIELD		|value_avg	|t_double	|'0.0000'|NOT NULL	|0
FIELD		|value_max	|t_double	|'0.0000'|NOT NULL	|0

TABLE|trends_uint|itemid,clock|0
FIELD		|itemid		|t_id		|	|NOT NULL	|0			|-|items
FIELD		|clock		|t_time		|'0'	|NOT NULL	|0
FIELD		|num		|t_integer	|'0'	|NOT NULL	|0
FIELD		|value_min	|t_bigint	|'0'	|NOT NULL	|0
FIELD		|value_avg	|t_bigint	|'0'	|NOT NULL	|0
FIELD		|value_max	|t_bigint	|'0'	|NOT NULL	|0

TABLE|acknowledges|acknowledgeid|0
FIELD		|acknowledgeid	|t_id		|	|NOT NULL	|0
FIELD		|userid		|t_id		|	|NOT NULL	|0			|1|users
FIELD		|eventid	|t_id		|	|NOT NULL	|0			|2|events
FIELD		|clock		|t_time		|'0'	|NOT NULL	|0
FIELD		|message	|t_varchar(2048)|''	|NOT NULL	|0
FIELD		|action		|t_integer	|'0'	|NOT NULL	|0
FIELD		|old_severity	|t_integer	|'0'	|NOT NULL	|0
FIELD		|new_severity	|t_integer	|'0'	|NOT NULL	|0
INDEX		|1		|userid
INDEX		|2		|eventid
INDEX		|3		|clock

TABLE|auditlog|auditid|0
FIELD		|auditid	|t_cuid		|	|NOT NULL	|0
FIELD		|userid		|t_id		|	|NULL		|0
FIELD		|username	|t_varchar(100)	|''	|NOT NULL	|0
FIELD		|clock		|t_time		|'0'	|NOT NULL	|0
FIELD		|ip		|t_varchar(39)	|''	|NOT NULL	|0
FIELD		|action		|t_integer	|'0'	|NOT NULL	|0
FIELD		|resourcetype	|t_integer	|'0'	|NOT NULL	|0
FIELD		|resourceid	|t_id		|	|NOT NULL	|0
FIELD		|resourcename	|t_varchar(255)	|''	|NOT NULL	|0
FIELD		|recordsetid	|t_cuid		|	|NOT NULL	|0
FIELD		|details	|t_longtext	|''	|NOT NULL	|0
INDEX		|1		|userid,clock
INDEX		|2		|clock
INDEX		|3		|resourcetype,resourceid

TABLE|service_alarms|servicealarmid|0
FIELD		|servicealarmid	|t_id		|	|NOT NULL	|0
FIELD		|serviceid	|t_id		|	|NOT NULL	|0			|1|services
FIELD		|clock		|t_time		|'0'	|NOT NULL	|0
FIELD		|value		|t_integer	|'-1'	|NOT NULL	|0
INDEX		|1		|serviceid,clock
INDEX		|2		|clock

TABLE|autoreg_host|autoreg_hostid|0
FIELD		|autoreg_hostid	|t_id		|	|NOT NULL	|0
FIELD		|proxy_hostid	|t_id		|	|NULL		|0			|1|hosts	|hostid
FIELD		|host		|t_varchar(128)	|''	|NOT NULL	|0
FIELD		|listen_ip	|t_varchar(39)	|''	|NOT NULL	|0
FIELD		|listen_port	|t_integer	|'0'	|NOT NULL	|0
FIELD		|listen_dns	|t_varchar(255)	|''	|NOT NULL	|0
FIELD		|host_metadata	|t_varchar(255)	|''	|NOT NULL	|0
FIELD		|flags		|t_integer	|'0'	|NOT NULL	|0
FIELD		|tls_accepted	|t_integer	|'1'	|NOT NULL	|0
INDEX		|1		|host
INDEX		|2		|proxy_hostid

TABLE|proxy_autoreg_host|id|0
FIELD		|id		|t_serial	|	|NOT NULL	|0
FIELD		|clock		|t_time		|'0'	|NOT NULL	|0
FIELD		|host		|t_varchar(128)	|''	|NOT NULL	|0
FIELD		|listen_ip	|t_varchar(39)	|''	|NOT NULL	|0
FIELD		|listen_port	|t_integer	|'0'	|NOT NULL	|0
FIELD		|listen_dns	|t_varchar(255)	|''	|NOT NULL	|0
FIELD		|host_metadata	|t_varchar(255)	|''	|NOT NULL	|0
FIELD		|flags		|t_integer	|'0'	|NOT NULL	|0
FIELD		|tls_accepted	|t_integer	|'1'	|NOT NULL	|0
INDEX		|1		|clock

TABLE|dhosts|dhostid|0
FIELD		|dhostid	|t_id		|	|NOT NULL	|0
FIELD		|druleid	|t_id		|	|NOT NULL	|0			|1|drules
FIELD		|status		|t_integer	|'0'	|NOT NULL	|0
FIELD		|lastup		|t_integer	|'0'	|NOT NULL	|0
FIELD		|lastdown	|t_integer	|'0'	|NOT NULL	|0
INDEX		|1		|druleid

TABLE|dservices|dserviceid|0
FIELD		|dserviceid	|t_id		|	|NOT NULL	|0
FIELD		|dhostid	|t_id		|	|NOT NULL	|0			|1|dhosts
FIELD		|value		|t_varchar(255)	|''	|NOT NULL	|0
FIELD		|port		|t_integer	|'0'	|NOT NULL	|0
FIELD		|status		|t_integer	|'0'	|NOT NULL	|0
FIELD		|lastup		|t_integer	|'0'	|NOT NULL	|0
FIELD		|lastdown	|t_integer	|'0'	|NOT NULL	|0
FIELD		|dcheckid	|t_id		|	|NOT NULL	|0			|2|dchecks
FIELD		|ip		|t_varchar(39)	|''	|NOT NULL	|0
FIELD		|dns		|t_varchar(255)	|''	|NOT NULL	|0
UNIQUE		|1		|dcheckid,ip,port
INDEX		|2		|dhostid

-- Other tables

TABLE|escalations|escalationid|0
FIELD		|escalationid	|t_id		|	|NOT NULL	|0
FIELD		|actionid	|t_id		|	|NOT NULL	|0			|-|actions
FIELD		|triggerid	|t_id		|	|NULL		|0			|-|triggers
FIELD		|eventid	|t_id		|	|NULL		|0			|-|events
FIELD		|r_eventid	|t_id		|	|NULL		|0			|-|events	|eventid
FIELD		|nextcheck	|t_time		|'0'	|NOT NULL	|0
FIELD		|esc_step	|t_integer	|'0'	|NOT NULL	|0
FIELD		|status		|t_integer	|'0'	|NOT NULL	|0
FIELD		|itemid		|t_id		|	|NULL		|0			|-|items
FIELD		|acknowledgeid	|t_id		|	|NULL		|0			|-|acknowledges
FIELD		|servicealarmid	|t_id		|	|NULL		|0			|-|service_alarms
FIELD		|serviceid	|t_id		|	|NULL		|0			|-|services
UNIQUE		|1		|triggerid,itemid,serviceid,escalationid
INDEX		|2		|eventid
INDEX		|3		|nextcheck

TABLE|globalvars|globalvarid|0
FIELD		|globalvarid	|t_id		|	|NOT NULL	|0
FIELD		|snmp_lastsize	|t_bigint	|'0'	|NOT NULL	|0

TABLE|graph_discovery|graphid|0
FIELD		|graphid	|t_id		|	|NOT NULL	|0			|1|graphs
FIELD		|parent_graphid	|t_id		|	|NOT NULL	|0			|2|graphs	|graphid	|RESTRICT
FIELD		|lastcheck	|t_integer	|'0'	|NOT NULL	|ZBX_NODATA
FIELD		|ts_delete	|t_time		|'0'	|NOT NULL	|ZBX_NODATA
INDEX		|1		|parent_graphid

TABLE|host_inventory|hostid|0
FIELD		|hostid		|t_id		|	|NOT NULL	|0			|1|hosts
FIELD		|inventory_mode	|t_integer	|'0'	|NOT NULL	|0
FIELD		|type		|t_varchar(64)	|''	|NOT NULL	|0
FIELD		|type_full	|t_varchar(64)	|''	|NOT NULL	|0
FIELD		|name		|t_varchar(128)	|''	|NOT NULL	|0
FIELD		|alias		|t_varchar(128)	|''	|NOT NULL	|0
FIELD		|os		|t_varchar(128)	|''	|NOT NULL	|0
FIELD		|os_full	|t_varchar(255)	|''	|NOT NULL	|0
FIELD		|os_short	|t_varchar(128)	|''	|NOT NULL	|0
FIELD		|serialno_a	|t_varchar(64)	|''	|NOT NULL	|0
FIELD		|serialno_b	|t_varchar(64)	|''	|NOT NULL	|0
FIELD		|tag		|t_varchar(64)	|''	|NOT NULL	|0
FIELD		|asset_tag	|t_varchar(64)	|''	|NOT NULL	|0
FIELD		|macaddress_a	|t_varchar(64)	|''	|NOT NULL	|0
FIELD		|macaddress_b	|t_varchar(64)	|''	|NOT NULL	|0
FIELD		|hardware	|t_varchar(255)	|''	|NOT NULL	|0
FIELD		|hardware_full	|t_shorttext	|''	|NOT NULL	|0
FIELD		|software	|t_varchar(255)	|''	|NOT NULL	|0
FIELD		|software_full	|t_shorttext	|''	|NOT NULL	|0
FIELD		|software_app_a	|t_varchar(64)	|''	|NOT NULL	|0
FIELD		|software_app_b	|t_varchar(64)	|''	|NOT NULL	|0
FIELD		|software_app_c	|t_varchar(64)	|''	|NOT NULL	|0
FIELD		|software_app_d	|t_varchar(64)	|''	|NOT NULL	|0
FIELD		|software_app_e	|t_varchar(64)	|''	|NOT NULL	|0
FIELD		|contact	|t_shorttext	|''	|NOT NULL	|0
FIELD		|location	|t_shorttext	|''	|NOT NULL	|0
FIELD		|location_lat	|t_varchar(16)	|''	|NOT NULL	|0
FIELD		|location_lon	|t_varchar(16)	|''	|NOT NULL	|0
FIELD		|notes		|t_shorttext	|''	|NOT NULL	|0
FIELD		|chassis	|t_varchar(64)	|''	|NOT NULL	|0
FIELD		|model		|t_varchar(64)	|''	|NOT NULL	|0
FIELD		|hw_arch	|t_varchar(32)	|''	|NOT NULL	|0
FIELD		|vendor		|t_varchar(64)	|''	|NOT NULL	|0
FIELD		|contract_number|t_varchar(64)	|''	|NOT NULL	|0
FIELD		|installer_name	|t_varchar(64)	|''	|NOT NULL	|0
FIELD		|deployment_status|t_varchar(64)|''	|NOT NULL	|0
FIELD		|url_a		|t_varchar(255)	|''	|NOT NULL	|0
FIELD		|url_b		|t_varchar(255)	|''	|NOT NULL	|0
FIELD		|url_c		|t_varchar(255)	|''	|NOT NULL	|0
FIELD		|host_networks	|t_shorttext	|''	|NOT NULL	|0
FIELD		|host_netmask	|t_varchar(39)	|''	|NOT NULL	|0
FIELD		|host_router	|t_varchar(39)	|''	|NOT NULL	|0
FIELD		|oob_ip		|t_varchar(39)	|''	|NOT NULL	|0
FIELD		|oob_netmask	|t_varchar(39)	|''	|NOT NULL	|0
FIELD		|oob_router	|t_varchar(39)	|''	|NOT NULL	|0
FIELD		|date_hw_purchase|t_varchar(64)	|''	|NOT NULL	|0
FIELD		|date_hw_install|t_varchar(64)	|''	|NOT NULL	|0
FIELD		|date_hw_expiry	|t_varchar(64)	|''	|NOT NULL	|0
FIELD		|date_hw_decomm	|t_varchar(64)	|''	|NOT NULL	|0
FIELD		|site_address_a	|t_varchar(128)	|''	|NOT NULL	|0
FIELD		|site_address_b	|t_varchar(128)	|''	|NOT NULL	|0
FIELD		|site_address_c	|t_varchar(128)	|''	|NOT NULL	|0
FIELD		|site_city	|t_varchar(128)	|''	|NOT NULL	|0
FIELD		|site_state	|t_varchar(64)	|''	|NOT NULL	|0
FIELD		|site_country	|t_varchar(64)	|''	|NOT NULL	|0
FIELD		|site_zip	|t_varchar(64)	|''	|NOT NULL	|0
FIELD		|site_rack	|t_varchar(128)	|''	|NOT NULL	|0
FIELD		|site_notes	|t_shorttext	|''	|NOT NULL	|0
FIELD		|poc_1_name	|t_varchar(128)	|''	|NOT NULL	|0
FIELD		|poc_1_email	|t_varchar(128)	|''	|NOT NULL	|0
FIELD		|poc_1_phone_a	|t_varchar(64)	|''	|NOT NULL	|0
FIELD		|poc_1_phone_b	|t_varchar(64)	|''	|NOT NULL	|0
FIELD		|poc_1_cell	|t_varchar(64)	|''	|NOT NULL	|0
FIELD		|poc_1_screen	|t_varchar(64)	|''	|NOT NULL	|0
FIELD		|poc_1_notes	|t_shorttext	|''	|NOT NULL	|0
FIELD		|poc_2_name	|t_varchar(128)	|''	|NOT NULL	|0
FIELD		|poc_2_email	|t_varchar(128)	|''	|NOT NULL	|0
FIELD		|poc_2_phone_a	|t_varchar(64)	|''	|NOT NULL	|0
FIELD		|poc_2_phone_b	|t_varchar(64)	|''	|NOT NULL	|0
FIELD		|poc_2_cell	|t_varchar(64)	|''	|NOT NULL	|0
FIELD		|poc_2_screen	|t_varchar(64)	|''	|NOT NULL	|0
FIELD		|poc_2_notes	|t_shorttext	|''	|NOT NULL	|0

TABLE|housekeeper|housekeeperid|0
FIELD		|housekeeperid	|t_id		|	|NOT NULL	|0
FIELD		|tablename	|t_varchar(64)	|''	|NOT NULL	|0
FIELD		|field		|t_varchar(64)	|''	|NOT NULL	|0
FIELD		|value		|t_id		|	|NOT NULL	|0			|-|items

TABLE|images|imageid|0
FIELD		|imageid	|t_id		|	|NOT NULL	|0
FIELD		|imagetype	|t_integer	|'0'	|NOT NULL	|0
FIELD		|name		|t_varchar(64)	|'0'	|NOT NULL	|0
FIELD		|image		|t_image	|''	|NOT NULL	|0
UNIQUE		|1		|name

TABLE|item_discovery|itemdiscoveryid|ZBX_TEMPLATE
FIELD		|itemdiscoveryid|t_id		|	|NOT NULL	|0
FIELD		|itemid		|t_id		|	|NOT NULL	|0			|1|items
FIELD		|parent_itemid	|t_id		|	|NOT NULL	|0			|2|items	|itemid
FIELD		|key_		|t_varchar(2048)|''	|NOT NULL	|ZBX_NODATA
FIELD		|lastcheck	|t_integer	|'0'	|NOT NULL	|ZBX_NODATA
FIELD		|ts_delete	|t_time		|'0'	|NOT NULL	|ZBX_NODATA
UNIQUE		|1		|itemid,parent_itemid
INDEX		|2		|parent_itemid

TABLE|host_discovery|hostid|ZBX_TEMPLATE
FIELD		|hostid		|t_id		|	|NOT NULL	|0			|1|hosts
FIELD		|parent_hostid	|t_id		|	|NULL		|0			|2|hosts	|hostid		|RESTRICT
FIELD		|parent_itemid	|t_id		|	|NULL		|0			|3|items	|itemid		|RESTRICT
FIELD		|host		|t_varchar(128)	|''	|NOT NULL	|ZBX_NODATA
FIELD		|lastcheck	|t_integer	|'0'	|NOT NULL	|ZBX_NODATA
FIELD		|ts_delete	|t_time		|'0'	|NOT NULL	|ZBX_NODATA

TABLE|interface_discovery|interfaceid|0
FIELD		|interfaceid	|t_id		|	|NOT NULL	|0			|1|interface
FIELD		|parent_interfaceid|t_id	|	|NOT NULL	|0			|2|interface	|interfaceid

TABLE|profiles|profileid|0
FIELD		|profileid	|t_id		|	|NOT NULL	|0
FIELD		|userid		|t_id		|	|NOT NULL	|0			|1|users
FIELD		|idx		|t_varchar(96)	|''	|NOT NULL	|0
FIELD		|idx2		|t_id		|'0'	|NOT NULL	|0
FIELD		|value_id	|t_id		|'0'	|NOT NULL	|0
FIELD		|value_int	|t_integer	|'0'	|NOT NULL	|0
FIELD		|value_str	|t_text		|''	|NOT NULL	|0
FIELD		|source		|t_varchar(96)	|''	|NOT NULL	|0
FIELD		|type		|t_integer	|'0'	|NOT NULL	|0
INDEX		|1		|userid,idx,idx2
INDEX		|2		|userid,profileid

TABLE|sessions|sessionid|0
FIELD		|sessionid	|t_varchar(32)	|''	|NOT NULL	|0
FIELD		|userid		|t_id		|	|NOT NULL	|0			|1|users
FIELD		|lastaccess	|t_integer	|'0'	|NOT NULL	|0
FIELD		|status		|t_integer	|'0'	|NOT NULL	|0
INDEX		|1		|userid,status,lastaccess

TABLE|trigger_discovery|triggerid|0
FIELD		|triggerid	|t_id		|	|NOT NULL	|0			|1|triggers
FIELD		|parent_triggerid|t_id		|	|NOT NULL	|0			|2|triggers	|triggerid	|RESTRICT
FIELD		|lastcheck	|t_integer	|'0'	|NOT NULL	|ZBX_NODATA
FIELD		|ts_delete	|t_time		|'0'	|NOT NULL	|ZBX_NODATA
INDEX		|1		|parent_triggerid

TABLE|item_condition|item_conditionid|ZBX_TEMPLATE
FIELD		|item_conditionid|t_id		|	|NOT NULL	|0
FIELD		|itemid		|t_id		|	|NOT NULL	|0			|1|items
FIELD		|operator	|t_integer	|'8'	|NOT NULL	|0
FIELD		|macro		|t_varchar(64)	|''	|NOT NULL	|0
FIELD		|value		|t_varchar(255)	|''	|NOT NULL	|0
INDEX		|1		|itemid

TABLE|item_rtdata|itemid|ZBX_TEMPLATE
FIELD		|itemid		|t_id		|	|NOT NULL	|0			|1|items
FIELD		|lastlogsize	|t_bigint	|'0'	|NOT NULL	|ZBX_PROXY,ZBX_NODATA
FIELD		|state		|t_integer	|'0'	|NOT NULL	|ZBX_NODATA
FIELD		|mtime		|t_integer	|'0'	|NOT NULL	|ZBX_PROXY,ZBX_NODATA
FIELD		|error		|t_varchar(2048)|''	|NOT NULL	|ZBX_NODATA

TABLE|opinventory|operationid|ZBX_DATA
FIELD		|operationid	|t_id		|	|NOT NULL	|0			|1|operations
FIELD		|inventory_mode	|t_integer	|'0'	|NOT NULL	|0

TABLE|trigger_tag|triggertagid|ZBX_TEMPLATE
FIELD		|triggertagid	|t_id		|	|NOT NULL	|0
FIELD		|triggerid	|t_id		|	|NOT NULL	|0			|1|triggers
FIELD		|tag		|t_varchar(255)	|''	|NOT NULL	|0
FIELD		|value		|t_varchar(255)	|''	|NOT NULL	|0
INDEX		|1		|triggerid

TABLE|event_tag|eventtagid|0
FIELD		|eventtagid	|t_id		|	|NOT NULL	|0
FIELD		|eventid	|t_id		|	|NOT NULL	|0			|1|events
FIELD		|tag		|t_varchar(255)	|''	|NOT NULL	|0
FIELD		|value		|t_varchar(255)	|''	|NOT NULL	|0
INDEX		|1		|eventid

TABLE|problem|eventid|0
FIELD		|eventid	|t_id		|	|NOT NULL	|0			|1|events
FIELD		|source		|t_integer	|'0'	|NOT NULL	|0
FIELD		|object		|t_integer	|'0'	|NOT NULL	|0
FIELD		|objectid	|t_id		|'0'	|NOT NULL	|0
FIELD		|clock		|t_time		|'0'	|NOT NULL	|0
FIELD		|ns		|t_nanosec	|'0'	|NOT NULL	|0
FIELD		|r_eventid	|t_id		|	|NULL		|0			|2|events	|eventid
FIELD		|r_clock	|t_time		|'0'	|NOT NULL	|0
FIELD		|r_ns		|t_nanosec	|'0'	|NOT NULL	|0
FIELD		|correlationid	|t_id		|	|NULL		|0			|-|correlation
FIELD		|userid		|t_id		|	|NULL		|0			|-|users
FIELD		|name		|t_varchar(2048)|''	|NOT NULL	|0
FIELD		|acknowledged	|t_integer	|'0'	|NOT NULL	|0
FIELD		|severity	|t_integer	|'0'	|NOT NULL	|0
INDEX		|1		|source,object,objectid
INDEX		|2		|r_clock
INDEX		|3		|r_eventid

TABLE|problem_tag|problemtagid|0
FIELD		|problemtagid	|t_id		|	|NOT NULL	|0
FIELD		|eventid	|t_id		|	|NOT NULL	|0			|1|problem
FIELD		|tag		|t_varchar(255)	|''	|NOT NULL	|0
FIELD		|value		|t_varchar(255)	|''	|NOT NULL	|0
INDEX		|1		|eventid,tag,value

TABLE|tag_filter|tag_filterid|0
FIELD		|tag_filterid	|t_id		|	|NOT NULL	|0
FIELD		|usrgrpid	|t_id		|	|NOT NULL	|0 			|1|usrgrp	|usrgrpid
FIELD		|groupid	|t_id		|	|NOT NULL	|0			|2|hstgrp	|groupid
FIELD		|tag	|t_varchar(255)	|'' |NOT NULL	|0
FIELD		|value	|t_varchar(255)	|'' |NOT NULL	|0

TABLE|event_recovery|eventid|0
FIELD		|eventid	|t_id		|	|NOT NULL	|0			|1|events
FIELD		|r_eventid	|t_id		|	|NOT NULL	|0			|2|events	|eventid
FIELD		|c_eventid	|t_id		|	|NULL		|0			|3|events	|eventid
FIELD		|correlationid	|t_id		|	|NULL		|0			|-|correlation
FIELD		|userid		|t_id		|	|NULL		|0			|-|users
INDEX		|1		|r_eventid
INDEX		|2		|c_eventid

TABLE|correlation|correlationid|ZBX_DATA
FIELD		|correlationid	|t_id		|	|NOT NULL	|0
FIELD		|name		|t_varchar(255)	|''	|NOT NULL	|0
FIELD		|description	|t_shorttext	|''	|NOT NULL	|0
FIELD		|evaltype	|t_integer	|'0'	|NOT NULL	|0
FIELD		|status		|t_integer	|'0'	|NOT NULL	|0
FIELD		|formula	|t_varchar(255)	|''	|NOT NULL	|0
INDEX		|1		|status
UNIQUE		|2		|name

TABLE|corr_condition|corr_conditionid|ZBX_DATA
FIELD		|corr_conditionid|t_id		|	|NOT NULL	|0
FIELD		|correlationid	|t_id		|	|NOT NULL	|0			|1|correlation
FIELD		|type		|t_integer	|'0'	|NOT NULL	|0
INDEX		|1		|correlationid

TABLE|corr_condition_tag|corr_conditionid|ZBX_DATA
FIELD		|corr_conditionid|t_id		|	|NOT NULL	|0			|1|corr_condition
FIELD		|tag		|t_varchar(255)	|''	|NOT NULL	|0

TABLE|corr_condition_group|corr_conditionid|ZBX_DATA
FIELD		|corr_conditionid|t_id		|	|NOT NULL	|0			|1|corr_condition
FIELD		|operator	|t_integer	|'0'	|NOT NULL	|0
FIELD		|groupid	|t_id		|	|NOT NULL	|0			|2|hstgrp	|	|RESTRICT
INDEX		|1		|groupid

TABLE|corr_condition_tagpair|corr_conditionid|ZBX_DATA
FIELD		|corr_conditionid|t_id		|	|NOT NULL	|0			|1|corr_condition
FIELD		|oldtag		|t_varchar(255)	|''	|NOT NULL	|0
FIELD		|newtag		|t_varchar(255)	|''	|NOT NULL	|0

TABLE|corr_condition_tagvalue|corr_conditionid|ZBX_DATA
FIELD		|corr_conditionid|t_id		|	|NOT NULL	|0			|1|corr_condition
FIELD		|tag		|t_varchar(255)	|''	|NOT NULL	|0
FIELD		|operator	|t_integer	|'0'	|NOT NULL	|0
FIELD		|value		|t_varchar(255)	|''	|NOT NULL	|0

TABLE|corr_operation|corr_operationid|ZBX_DATA
FIELD		|corr_operationid|t_id		|	|NOT NULL	|0
FIELD		|correlationid	|t_id		|	|NOT NULL	|0			|1|correlation
FIELD		|type		|t_integer	|'0'	|NOT NULL	|0
INDEX		|1		|correlationid

TABLE|task|taskid|0
FIELD		|taskid		|t_id		|	|NOT NULL	|0
FIELD		|type		|t_integer	|	|NOT NULL	|0
FIELD		|status		|t_integer	|'0'	|NOT NULL	|0
FIELD		|clock		|t_integer	|'0'	|NOT NULL	|0
FIELD		|ttl		|t_integer	|'0'	|NOT NULL	|0
FIELD		|proxy_hostid	|t_id		|	|NULL		|0			|1|hosts	|hostid
INDEX		|1		|status,proxy_hostid

TABLE|task_close_problem|taskid|0
FIELD		|taskid		|t_id		|	|NOT NULL	|0			|1|task
FIELD		|acknowledgeid	|t_id		|	|NOT NULL	|0			|-|acknowledges

TABLE|item_preproc|item_preprocid|ZBX_TEMPLATE
FIELD		|item_preprocid	|t_id		|	|NOT NULL	|0
FIELD		|itemid		|t_id		|	|NOT NULL	|ZBX_PROXY			|1|items
FIELD		|step		|t_integer	|'0'	|NOT NULL	|ZBX_PROXY
FIELD		|type		|t_integer	|'0'	|NOT NULL	|ZBX_PROXY
FIELD		|params		|t_shorttext	|''	|NOT NULL	|ZBX_PROXY
FIELD		|error_handler	|t_integer	|'0'	|NOT NULL	|ZBX_PROXY
FIELD		|error_handler_params|t_varchar(255)|''	|NOT NULL	|ZBX_PROXY
INDEX		|1		|itemid,step

TABLE|task_remote_command|taskid|0
FIELD		|taskid		|t_id		|	|NOT NULL	|0			|1|task
FIELD		|command_type	|t_integer	|'0'	|NOT NULL	|0
FIELD		|execute_on	|t_integer	|'0'	|NOT NULL	|0
FIELD		|port		|t_integer	|'0'	|NOT NULL	|0
FIELD		|authtype	|t_integer	|'0'	|NOT NULL	|0
FIELD		|username	|t_varchar(64)	|''	|NOT NULL	|0
FIELD		|password	|t_varchar(64)	|''	|NOT NULL	|0
FIELD		|publickey	|t_varchar(64)	|''	|NOT NULL	|0
FIELD		|privatekey	|t_varchar(64)	|''	|NOT NULL	|0
FIELD		|command	|t_text		|''	|NOT NULL	|0
FIELD		|alertid	|t_id		|	|NULL		|0			|-|alerts
FIELD		|parent_taskid	|t_id		|	|NOT NULL	|0			|-|task		|taskid
FIELD		|hostid		|t_id		|	|NOT NULL	|0			|-|hosts

TABLE|task_remote_command_result|taskid|0
FIELD		|taskid		|t_id		|	|NOT NULL	|0			|1|task
FIELD		|status		|t_integer	|'0'	|NOT NULL	|0
FIELD		|parent_taskid	|t_id		|	|NOT NULL	|0			|-|task		|taskid
FIELD		|info		|t_shorttext	|''	|NOT NULL	|0

TABLE|task_data|taskid|0
FIELD		|taskid		|t_id		|	|NOT NULL	|0			|1|task
FIELD		|type	|t_integer	|'0'	|NOT NULL	|0
FIELD		|data	|t_text	|''	|NOT NULL	|0
FIELD		|parent_taskid	|t_id		|	|NOT NULL	|0			|-|task		|taskid

TABLE|task_result|taskid|0
FIELD		|taskid		|t_id		|	|NOT NULL	|0			|1|task
FIELD		|status		|t_integer	|'0'	|NOT NULL	|0
FIELD		|parent_taskid	|t_id		|	|NOT NULL	|0			|-|task		|taskid
FIELD		|info		|t_text		|''	|NOT NULL	|0
INDEX		|1		|parent_taskid

TABLE|task_acknowledge|taskid|0
FIELD		|taskid		|t_id		|	|NOT NULL	|0			|1|task
FIELD		|acknowledgeid	|t_id		|	|NOT NULL	|0			|-|acknowledges

TABLE|sysmap_shape|sysmap_shapeid|ZBX_TEMPLATE
FIELD		|sysmap_shapeid	|t_id		|	|NOT NULL	|0
FIELD		|sysmapid	|t_id		|	|NOT NULL	|0			|1|sysmaps
FIELD		|type		|t_integer	|'0'	|NOT NULL	|0
FIELD		|x		|t_integer	|'0'	|NOT NULL	|0
FIELD		|y		|t_integer	|'0'	|NOT NULL	|0
FIELD		|width		|t_integer	|'200'	|NOT NULL	|0
FIELD		|height		|t_integer	|'200'	|NOT NULL	|0
FIELD		|text		|t_shorttext	|''	|NOT NULL	|0
FIELD		|font		|t_integer	|'9'	|NOT NULL	|0
FIELD		|font_size	|t_integer	|'11'	|NOT NULL	|0
FIELD		|font_color	|t_varchar(6)	|'000000'|NOT NULL	|0
FIELD		|text_halign	|t_integer	|'0'	|NOT NULL	|0
FIELD		|text_valign	|t_integer	|'0'	|NOT NULL	|0
FIELD		|border_type	|t_integer	|'0'	|NOT NULL	|0
FIELD		|border_width	|t_integer	|'1'	|NOT NULL	|0
FIELD		|border_color	|t_varchar(6)	|'000000'|NOT NULL	|0
FIELD		|background_color|t_varchar(6)	|''	|NOT NULL	|0
FIELD		|zindex		|t_integer	|'0'	|NOT NULL	|0
INDEX		|1		|sysmapid

TABLE|sysmap_element_trigger|selement_triggerid|ZBX_TEMPLATE
FIELD		|selement_triggerid	|t_id	|	|NOT NULL	|0
FIELD		|selementid		|t_id	|	|NOT NULL	|0			|1|sysmaps_elements
FIELD		|triggerid		|t_id	|	|NOT NULL	|0			|2|triggers
UNIQUE		|1			|selementid,triggerid

TABLE|httptest_field|httptest_fieldid|ZBX_TEMPLATE
FIELD		|httptest_fieldid	|t_id		|	|NOT NULL	|0
FIELD		|httptestid		|t_id		|	|NOT NULL	|ZBX_PROXY	|1|httptest
FIELD		|type			|t_integer	|'0'	|NOT NULL	|ZBX_PROXY
FIELD		|name			|t_varchar(255)	|''	|NOT NULL	|ZBX_PROXY
FIELD		|value			|t_shorttext	|''	|NOT NULL	|ZBX_PROXY
INDEX		|1			|httptestid

TABLE|httpstep_field|httpstep_fieldid|ZBX_TEMPLATE
FIELD		|httpstep_fieldid	|t_id		|	|NOT NULL	|0
FIELD		|httpstepid		|t_id		|	|NOT NULL	|ZBX_PROXY	|1|httpstep
FIELD		|type			|t_integer	|'0'	|NOT NULL	|ZBX_PROXY
FIELD		|name			|t_varchar(255)	|''	|NOT NULL	|ZBX_PROXY
FIELD		|value			|t_shorttext	|''	|NOT NULL	|ZBX_PROXY
INDEX		|1			|httpstepid

TABLE|dashboard|dashboardid|ZBX_DASHBOARD
FIELD		|dashboardid	|t_id		|	|NOT NULL	|0
FIELD		|name		|t_varchar(255)	|	|NOT NULL	|0
FIELD		|userid		|t_id		|	|NULL		|0			|1|users	|	|RESTRICT
FIELD		|private	|t_integer	|'1'	|NOT NULL	|0
FIELD		|templateid	|t_id		|	|NULL		|0			|2|hosts	|hostid
FIELD		|display_period	|t_integer	|'30'	|NOT NULL	|0
FIELD		|auto_start	|t_integer	|'1'	|NOT NULL	|0
FIELD		|uuid		|t_varchar(32)	|''	|NOT NULL	|0
INDEX		|1		|userid
INDEX		|2		|templateid

TABLE|dashboard_user|dashboard_userid|ZBX_DASHBOARD
FIELD		|dashboard_userid|t_id		|	|NOT NULL	|0
FIELD		|dashboardid	|t_id		|	|NOT NULL	|0			|1|dashboard
FIELD		|userid		|t_id		|	|NOT NULL	|0			|2|users
FIELD		|permission	|t_integer	|'2'	|NOT NULL	|0
UNIQUE		|1		|dashboardid,userid

TABLE|dashboard_usrgrp|dashboard_usrgrpid|ZBX_DASHBOARD
FIELD		|dashboard_usrgrpid|t_id	|	|NOT NULL	|0
FIELD		|dashboardid	|t_id		|	|NOT NULL	|0			|1|dashboard
FIELD		|usrgrpid	|t_id		|	|NOT NULL	|0			|2|usrgrp
FIELD		|permission	|t_integer	|'2'	|NOT NULL	|0
UNIQUE		|1		|dashboardid,usrgrpid

TABLE|dashboard_page|dashboard_pageid|ZBX_DASHBOARD
FIELD		|dashboard_pageid|t_id		|	|NOT NULL	|0
FIELD		|dashboardid	|t_id		|	|NOT NULL	|0		|1|dashboard
FIELD		|name		|t_varchar(255)	|''	|NOT NULL	|0
FIELD		|display_period	|t_integer	|'0'	|NOT NULL	|0
FIELD		|sortorder	|t_integer	|'0'	|NOT NULL	|0
INDEX		|1		|dashboardid

TABLE|widget|widgetid|ZBX_DASHBOARD
FIELD		|widgetid	|t_id		|	|NOT NULL	|0
FIELD		|type		|t_varchar(255)	|''	|NOT NULL	|0
FIELD		|name		|t_varchar(255)	|''	|NOT NULL	|0
FIELD		|x		|t_integer	|'0'	|NOT NULL	|0
FIELD		|y		|t_integer	|'0'	|NOT NULL	|0
FIELD		|width		|t_integer	|'1'	|NOT NULL	|0
FIELD		|height		|t_integer	|'2'	|NOT NULL	|0
FIELD		|view_mode	|t_integer	|'0'	|NOT NULL	|0
FIELD		|dashboard_pageid|t_id		|	|NOT NULL	|0		|1|dashboard_page
INDEX		|1		|dashboard_pageid

TABLE|widget_field|widget_fieldid|ZBX_DASHBOARD
FIELD		|widget_fieldid	|t_id		|	|NOT NULL	|0
FIELD		|widgetid	|t_id		|	|NOT NULL	|0			|1|widget
FIELD		|type		|t_integer	|'0'	|NOT NULL	|0
FIELD		|name		|t_varchar(255)	|''	|NOT NULL	|0
FIELD		|value_int	|t_integer	|'0'	|NOT NULL	|0
FIELD		|value_str	|t_varchar(255)	|''	|NOT NULL	|0
FIELD		|value_groupid	|t_id		|	|NULL		|0			|2|hstgrp	|groupid
FIELD		|value_hostid	|t_id		|	|NULL		|0			|3|hosts	|hostid
FIELD		|value_itemid	|t_id		|	|NULL		|0			|4|items	|itemid
FIELD		|value_graphid	|t_id		|	|NULL		|0			|5|graphs	|graphid
FIELD		|value_sysmapid	|t_id		|	|NULL		|0			|6|sysmaps	|sysmapid
INDEX		|1		|widgetid
INDEX		|2		|value_groupid
INDEX		|3		|value_hostid
INDEX		|4		|value_itemid
INDEX		|5		|value_graphid
INDEX		|6		|value_sysmapid

TABLE|task_check_now|taskid|0
FIELD		|taskid		|t_id		|	|NOT NULL	|0			|1|task
FIELD		|itemid		|t_id		|	|NOT NULL	|0			|-|items

TABLE|event_suppress|event_suppressid|0
FIELD		|event_suppressid|t_id		|	|NOT NULL	|0
FIELD		|eventid	|t_id		|	|NOT NULL	|0			|1|events
FIELD		|maintenanceid	|t_id		|	|NULL		|0			|2|maintenances
FIELD		|suppress_until	|t_time		|'0'	|NOT NULL	|0
UNIQUE		|1		|eventid,maintenanceid
INDEX		|2		|suppress_until
INDEX		|3		|maintenanceid

TABLE|maintenance_tag|maintenancetagid|ZBX_DATA
FIELD		|maintenancetagid|t_id		|	|NOT NULL	|0
FIELD		|maintenanceid	|t_id		|	|NOT NULL	|0			|1|maintenances
FIELD		|tag		|t_varchar(255)	|''	|NOT NULL	|0
FIELD		|operator	|t_integer	|'2'	|NOT NULL	|0
FIELD		|value		|t_varchar(255)	|''	|NOT NULL	|0
INDEX		|1		|maintenanceid

TABLE|lld_macro_path|lld_macro_pathid|ZBX_TEMPLATE
FIELD		|lld_macro_pathid|t_id		|	|NOT NULL	|0
FIELD		|itemid		|t_id		|	|NOT NULL	|0			|1|items
FIELD		|lld_macro	|t_varchar(255)	|''	|NOT NULL	|0
FIELD		|path		|t_varchar(255)	|''	|NOT NULL	|0
UNIQUE		|1		|itemid,lld_macro

TABLE|host_tag|hosttagid|ZBX_TEMPLATE
FIELD		|hosttagid	|t_id		|	|NOT NULL	|0
FIELD		|hostid		|t_id		|	|NOT NULL	|0			|1|hosts
FIELD		|tag		|t_varchar(255)	|''	|NOT NULL	|0
FIELD		|value		|t_varchar(255)	|''	|NOT NULL	|0
INDEX		|1		|hostid

TABLE|config_autoreg_tls|autoreg_tlsid|ZBX_DATA
FIELD		|autoreg_tlsid	|t_id		|	|NOT NULL	|0
FIELD		|tls_psk_identity|t_varchar(128)|''	|NOT NULL	|ZBX_PROXY
FIELD		|tls_psk	|t_varchar(512)	|''	|NOT NULL	|ZBX_PROXY
UNIQUE		|1		|tls_psk_identity

TABLE|module|moduleid|
FIELD		|moduleid	|t_id		|	|NOT NULL	|0
FIELD		|id		|t_varchar(255)	|''	|NOT NULL	|0
FIELD		|relative_path	|t_varchar(255)	|''	|NOT NULL	|0
FIELD		|status		|t_integer	|'0'	|NOT NULL	|0
FIELD		|config		|t_shorttext	|''	|NOT NULL	|0

TABLE|interface_snmp|interfaceid|ZBX_TEMPLATE
FIELD		|interfaceid	|t_id		|	|NOT NULL	|0			|1|interface
FIELD		|version	|t_integer	|'2'	|NOT NULL	|ZBX_PROXY
FIELD		|bulk		|t_integer	|'1'	|NOT NULL	|ZBX_PROXY
FIELD		|community	|t_varchar(64)	|''	|NOT NULL	|ZBX_PROXY
FIELD		|securityname	|t_varchar(64)	|''	|NOT NULL	|ZBX_PROXY
FIELD		|securitylevel	|t_integer	|'0'	|NOT NULL	|ZBX_PROXY
FIELD		|authpassphrase	|t_varchar(64)	|''	|NOT NULL	|ZBX_PROXY
FIELD		|privpassphrase	|t_varchar(64)	|''	|NOT NULL	|ZBX_PROXY
FIELD		|authprotocol	|t_integer	|'0'	|NOT NULL	|ZBX_PROXY
FIELD		|privprotocol	|t_integer	|'0'	|NOT NULL	|ZBX_PROXY
FIELD		|contextname	|t_varchar(255)	|''	|NOT NULL	|ZBX_PROXY

TABLE|lld_override|lld_overrideid|ZBX_TEMPLATE
FIELD		|lld_overrideid	|t_id		|	|NOT NULL	|0
FIELD		|itemid		|t_id		|	|NOT NULL	|0	|1|items
FIELD		|name		|t_varchar(255)	|''	|NOT NULL	|0
FIELD		|step		|t_integer	|'0'	|NOT NULL	|0
FIELD		|evaltype	|t_integer	|'0'	|NOT NULL	|0
FIELD		|formula	|t_varchar(255)	|''	|NOT NULL	|0
FIELD		|stop		|t_integer	|'0'	|NOT NULL	|0
UNIQUE		|1		|itemid,name

TABLE|lld_override_condition|lld_override_conditionid|ZBX_TEMPLATE
FIELD	|lld_override_conditionid	|t_id		|	|NOT NULL	|0
FIELD	|lld_overrideid			|t_id		|	|NOT NULL	|0	|1|lld_override
FIELD	|operator			|t_integer	|'8'	|NOT NULL	|0
FIELD	|macro				|t_varchar(64)	|''	|NOT NULL	|0
FIELD	|value				|t_varchar(255)	|''	|NOT NULL	|0
INDEX	|1				|lld_overrideid

TABLE|lld_override_operation|lld_override_operationid|ZBX_TEMPLATE
FIELD	|lld_override_operationid	|t_id		|	|NOT NULL	|0
FIELD	|lld_overrideid			|t_id		|	|NOT NULL	|0	|1|lld_override
FIELD	|operationobject		|t_integer	|'0'	|NOT NULL	|0
FIELD	|operator			|t_integer	|'0'	|NOT NULL	|0
FIELD	|value				|t_varchar(255)	|''	|NOT NULL	|0
INDEX	|1				|lld_overrideid

TABLE|lld_override_opstatus|lld_override_operationid|ZBX_TEMPLATE
FIELD	|lld_override_operationid	|t_id		|	|NOT NULL	|0	|1|lld_override_operation
FIELD	|status				|t_integer	|'0'	|NOT NULL	|0

TABLE|lld_override_opdiscover|lld_override_operationid|ZBX_TEMPLATE
FIELD	|lld_override_operationid	|t_id		|	|NOT NULL	|0	|1|lld_override_operation
FIELD	|discover			|t_integer	|'0'	|NOT NULL	|0

TABLE|lld_override_opperiod|lld_override_operationid|ZBX_TEMPLATE
FIELD	|lld_override_operationid	|t_id		|	|NOT NULL	|0	|1|lld_override_operation
FIELD	|delay				|t_varchar(1024)|'0'	|NOT NULL	|0

TABLE|lld_override_ophistory|lld_override_operationid|ZBX_TEMPLATE
FIELD	|lld_override_operationid	|t_id		|	|NOT NULL	|0	|1|lld_override_operation
FIELD	|history			|t_varchar(255)	|'90d'	|NOT NULL	|0

TABLE|lld_override_optrends|lld_override_operationid|ZBX_TEMPLATE
FIELD	|lld_override_operationid	|t_id		|	|NOT NULL	|0	|1|lld_override_operation
FIELD	|trends				|t_varchar(255)	|'365d'	|NOT NULL	|0

TABLE|lld_override_opseverity|lld_override_operationid|ZBX_TEMPLATE
FIELD	|lld_override_operationid	|t_id		|	|NOT NULL	|0	|1|lld_override_operation
FIELD	|severity			|t_integer	|'0'	|NOT NULL	|0

TABLE|lld_override_optag|lld_override_optagid|ZBX_TEMPLATE
FIELD	|lld_override_optagid		|t_id		|	|NOT NULL	|0
FIELD	|lld_override_operationid	|t_id		|	|NOT NULL	|0	|1|lld_override_operation
FIELD	|tag				|t_varchar(255)	|''	|NOT NULL	|0
FIELD	|value				|t_varchar(255)	|''	|NOT NULL	|0
INDEX	|1				|lld_override_operationid

TABLE|lld_override_optemplate|lld_override_optemplateid|ZBX_TEMPLATE
FIELD	|lld_override_optemplateid	|t_id		|	|NOT NULL	|0
FIELD	|lld_override_operationid	|t_id		|	|NOT NULL	|0	|1|lld_override_operation
FIELD	|templateid			|t_id		|	|NOT NULL	|0	|2|hosts	|hostid	|RESTRICT
UNIQUE	|1				|lld_override_operationid,templateid
INDEX	|2				|templateid

TABLE|lld_override_opinventory|lld_override_operationid|ZBX_TEMPLATE
FIELD	|lld_override_operationid	|t_id		|	|NOT NULL	|0	|1|lld_override_operation
FIELD	|inventory_mode			|t_integer	|'0'	|NOT NULL	|0

TABLE|trigger_queue|trigger_queueid|0
FIELD		|trigger_queueid|t_id		|	|NOT NULL	|0
FIELD		|objectid	|t_id		|	|NOT NULL	|0
FIELD		|type		|t_integer	|'0'	|NOT NULL	|0
FIELD		|clock		|t_time		|'0'	|NOT NULL	|0
FIELD		|ns		|t_nanosec	|'0'	|NOT NULL	|0

TABLE|item_parameter|item_parameterid|ZBX_TEMPLATE
FIELD		|item_parameterid|t_id		|	|NOT NULL	|0
FIELD		|itemid		|t_id		|	|NOT NULL	|ZBX_PROXY		|1|items
FIELD		|name		|t_varchar(255)	|''	|NOT NULL	|ZBX_PROXY
FIELD		|value		|t_varchar(2048)|''	|NOT NULL	|ZBX_PROXY
INDEX		|1		|itemid

TABLE|role_rule|role_ruleid|ZBX_DATA
FIELD		|role_ruleid	|t_id		|	|NOT NULL	|0
FIELD		|roleid		|t_id		|	|NOT NULL	|0			|1|role
FIELD		|type		|t_integer	|'0'	|NOT NULL	|0
FIELD		|name		|t_varchar(255)	|''	|NOT NULL	|0
FIELD		|value_int	|t_integer	|'0'	|NOT NULL	|0
FIELD		|value_str	|t_varchar(255)	|''	|NOT NULL	|0
FIELD		|value_moduleid	|t_id		|	|NULL		|0			|2|module	|moduleid
INDEX		|1		|roleid
INDEX		|2		|value_moduleid

TABLE|token|tokenid|ZBX_DATA
FIELD	|tokenid	|t_id		|	|NOT NULL	|0
FIELD	|name		|t_varchar(64)	|''	|NOT NULL	|0
FIELD	|description	|t_shorttext	|''	|NOT NULL	|0
FIELD	|userid		|t_id		|	|NOT NULL	|0	|1	|users
FIELD	|token		|t_varchar(128)	|	|NULL		|0
FIELD	|lastaccess	|t_integer	|'0'	|NOT NULL	|0
FIELD	|status		|t_integer	|'0'	|NOT NULL	|0
FIELD	|expires_at	|t_time		|'0'	|NOT NULL	|0
FIELD	|created_at	|t_time		|'0'	|NOT NULL	|0
FIELD	|creator_userid	|t_id		|	|NULL		|0	|2	|users	|userid	|RESTRICT
INDEX	|1		|name
UNIQUE	|2		|userid,name
UNIQUE	|3		|token
INDEX	|4		|creator_userid

TABLE|item_tag|itemtagid|ZBX_TEMPLATE
FIELD		|itemtagid	|t_id		|	|NOT NULL	|0
FIELD		|itemid		|t_id		|	|NOT NULL	|0			|1|items
FIELD		|tag		|t_varchar(255)	|''	|NOT NULL	|0
FIELD		|value		|t_varchar(255)	|''	|NOT NULL	|0
INDEX		|1		|itemid

TABLE|httptest_tag|httptesttagid|ZBX_TEMPLATE
FIELD		|httptesttagid	|t_id		|	|NOT NULL	|0
FIELD		|httptestid	|t_id			|	|NOT NULL	|0		|1|httptest
FIELD		|tag		|t_varchar(255)	|''	|NOT NULL	|0
FIELD		|value		|t_varchar(255)	|''	|NOT NULL	|0
INDEX		|1		|httptestid

TABLE|sysmaps_element_tag|selementtagid|ZBX_TEMPLATE
FIELD		|selementtagid	|t_id		|	|NOT NULL	|0
FIELD		|selementid	|t_id			|	|NOT NULL	|0		|1|sysmaps_elements
FIELD		|tag		|t_varchar(255)	|''	|NOT NULL	|0
FIELD		|value		|t_varchar(255)	|''	|NOT NULL	|0
FIELD		|operator	|t_integer		|'0'|NOT NULL	|0
INDEX		|1		|selementid

TABLE|report|reportid|ZBX_DATA
FIELD		|reportid	|t_id		|	|NOT NULL	|0
FIELD		|userid		|t_id		|	|NOT NULL	|0		|1|users|userid
FIELD		|name		|t_varchar(255)	|''	|NOT NULL	|0
FIELD		|description	|t_varchar(2048)|''	|NOT NULL	|0
FIELD		|status		|t_integer	|'0'	|NOT NULL	|0
FIELD		|dashboardid	|t_id		|	|NOT NULL	|0		|2|dashboard|dashboardid
FIELD		|period		|t_integer	|'0'	|NOT NULL	|0
FIELD		|cycle		|t_integer	|'0'	|NOT NULL	|0
FIELD		|weekdays	|t_integer	|'0'	|NOT NULL	|0
FIELD		|start_time	|t_integer	|'0'	|NOT NULL	|0
FIELD		|active_since	|t_integer	|'0'	|NOT NULL	|0
FIELD		|active_till	|t_integer	|'0'	|NOT NULL	|0
FIELD		|state		|t_integer	|'0'	|NOT NULL	|ZBX_NODATA
FIELD		|lastsent	|t_time	|'0'		|NOT NULL	|ZBX_NODATA
FIELD		|info		|t_varchar(2048)|''	|NOT NULL	|ZBX_NODATA
UNIQUE		|1		|name

TABLE|report_param|reportparamid|ZBX_DATA
FIELD		|reportparamid	|t_id		|	|NOT NULL	|0
FIELD		|reportid	|t_id		|	|NOT NULL	|0		|1|report|reportid
FIELD		|name		|t_varchar(255)	|''	|NOT NULL	|0
FIELD		|value		|t_shorttext	|''	|NOT NULL	|0
INDEX		|1		|reportid

TABLE|report_user|reportuserid|ZBX_DATA
FIELD		|reportuserid	|t_id		|	|NOT NULL	|0
FIELD		|reportid	|t_id		|	|NOT NULL	|0		|1|report|reportid
FIELD		|userid		|t_id		|	|NOT NULL	|0		|2|users|userid
FIELD		|exclude	|t_integer	|'0'	|NOT NULL	|0
FIELD		|access_userid	|t_id		|	|NULL		|0		|3|users|userid		|RESTRICT
INDEX		|1		|reportid

TABLE|report_usrgrp|reportusrgrpid|ZBX_DATA
FIELD		|reportusrgrpid|t_id		|	|NOT NULL	|0
FIELD		|reportid	|t_id		|	|NOT NULL	|0		|1|report|reportid
FIELD		|usrgrpid	|t_id		|	|NOT NULL	|0		|2|usrgrp|usrgrpid
FIELD		|access_userid	|t_id		|	|NULL		|0		|3|users|userid		|RESTRICT
INDEX		|1		|reportid

TABLE|service_problem_tag|service_problem_tagid|ZBX_DATA
FIELD		|service_problem_tagid	|t_id		|	|NOT NULL	|0
FIELD		|serviceid		|t_id		|	|NOT NULL	|0	|1|services|serviceid
FIELD		|tag			|t_varchar(255)	|''	|NOT NULL	|0
FIELD		|operator		|t_integer	|'0'	|NOT NULL	|0
FIELD		|value			|t_varchar(255)	|''	|NOT NULL	|0
INDEX		|1			|serviceid

TABLE|service_problem|service_problemid|ZBX_DATA
FIELD		|service_problemid	|t_id		|	|NOT NULL	|0
FIELD		|eventid		|t_id		|	|NOT NULL	|0	|1|problem|eventid
FIELD		|serviceid		|t_id		|	|NOT NULL	|0	|2|services|serviceid
FIELD		|severity		|t_integer	|'0'	|NOT NULL	|0
INDEX		|1			|eventid
INDEX		|2			|serviceid

TABLE|service_tag|servicetagid|0
FIELD		|servicetagid	|t_id		|	|NOT NULL	|0
FIELD		|serviceid	|t_id		|	|NOT NULL	|0		|1|services|serviceid
FIELD		|tag		|t_varchar(255)	|''	|NOT NULL	|0
FIELD		|value		|t_varchar(255)	|''	|NOT NULL	|0
INDEX		|1		|serviceid

TABLE|service_status_rule|service_status_ruleid|ZBX_DATA
FIELD		|service_status_ruleid|t_id	|	|NOT NULL	|0
FIELD		|serviceid	|t_id		|	|NOT NULL	|0		|1|services|serviceid
FIELD		|type		|t_integer	|'0'	|NOT NULL	|0
FIELD		|limit_value	|t_integer	|'0'	|NOT NULL	|0
FIELD		|limit_status	|t_integer	|'0'	|NOT NULL	|0
FIELD		|new_status	|t_integer	|'0'	|NOT NULL	|0
INDEX		|1		|serviceid

TABLE|dbversion||
FIELD		|mandatory	|t_integer	|'0'	|NOT NULL	|
FIELD		|optional	|t_integer	|'0'	|NOT NULL	|
<<<<<<< HEAD
ROW		|5050047	|5050047
=======
ROW		|5050050	|5050050
>>>>>>> afd09d9a
<|MERGE_RESOLUTION|>--- conflicted
+++ resolved
@@ -1889,8 +1889,4 @@
 TABLE|dbversion||
 FIELD		|mandatory	|t_integer	|'0'	|NOT NULL	|
 FIELD		|optional	|t_integer	|'0'	|NOT NULL	|
-<<<<<<< HEAD
-ROW		|5050047	|5050047
-=======
-ROW		|5050050	|5050050
->>>>>>> afd09d9a
+ROW		|5050063	|5050063