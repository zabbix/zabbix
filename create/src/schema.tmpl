--
-- Zabbix
-- Copyright (C) 2001-2013 Zabbix SIA
--
-- This program is free software; you can redistribute it and/or modify
-- it under the terms of the GNU General Public License as published by
-- the Free Software Foundation; either version 2 of the License, or
-- (at your option) any later version.
--
-- This program is distributed in the hope that it will be useful,
-- but WITHOUT ANY WARRANTY; without even the implied warranty of
-- MERCHANTABILITY or FITNESS FOR A PARTICULAR PURPOSE. See the
-- GNU General Public License for more details.
--
-- You should have received a copy of the GNU General Public License
-- along with this program; if not, write to the Free Software
-- Foundation, Inc., 51 Franklin Street, Fifth Floor, Boston, MA  02110-1301, USA.
--

--
-- Do not use spaces
-- Tables must be sorted to match referential integrity rules
--

TABLE|maintenances|maintenanceid|ZBX_SYNC,ZBX_DATA
FIELD		|maintenanceid	|t_id		|	|NOT NULL	|0
FIELD		|name		|t_varchar(128)	|''	|NOT NULL	|ZBX_SYNC
FIELD		|maintenance_type|t_integer	|'0'	|NOT NULL	|ZBX_SYNC
FIELD		|description	|t_shorttext	|''	|NOT NULL	|ZBX_SYNC
FIELD		|active_since	|t_integer	|'0'	|NOT NULL	|ZBX_SYNC
FIELD		|active_till	|t_integer	|'0'	|NOT NULL	|ZBX_SYNC
INDEX		|1		|active_since,active_till

TABLE|hosts|hostid|ZBX_SYNC,ZBX_DATA
FIELD		|hostid		|t_id		|	|NOT NULL	|0
FIELD		|proxy_hostid	|t_id		|	|NULL		|ZBX_SYNC		|1|hosts	|hostid		|RESTRICT
FIELD		|host		|t_varchar(64)	|''	|NOT NULL	|ZBX_SYNC,ZBX_PROXY
FIELD		|status		|t_integer	|'0'	|NOT NULL	|ZBX_SYNC,ZBX_PROXY
FIELD		|disable_until	|t_integer	|'0'	|NOT NULL	|ZBX_NODATA
FIELD		|error		|t_varchar(128)	|''	|NOT NULL	|ZBX_SYNC,ZBX_NODATA
FIELD		|available	|t_integer	|'0'	|NOT NULL	|ZBX_SYNC,ZBX_NODATA
FIELD		|errors_from	|t_integer	|'0'	|NOT NULL	|ZBX_NODATA
FIELD		|lastaccess	|t_integer	|'0'	|NOT NULL	|ZBX_SYNC,ZBX_NODATA
FIELD		|ipmi_authtype	|t_integer	|'0'	|NOT NULL	|ZBX_SYNC,ZBX_PROXY
FIELD		|ipmi_privilege	|t_integer	|'2'	|NOT NULL	|ZBX_SYNC,ZBX_PROXY
FIELD		|ipmi_username	|t_varchar(16)	|''	|NOT NULL	|ZBX_SYNC,ZBX_PROXY
FIELD		|ipmi_password	|t_varchar(20)	|''	|NOT NULL	|ZBX_SYNC,ZBX_PROXY
FIELD		|ipmi_disable_until|t_integer	|'0'	|NOT NULL	|ZBX_NODATA
FIELD		|ipmi_available	|t_integer	|'0'	|NOT NULL	|ZBX_SYNC,ZBX_NODATA
FIELD		|snmp_disable_until|t_integer	|'0'	|NOT NULL	|ZBX_NODATA
FIELD		|snmp_available	|t_integer	|'0'	|NOT NULL	|ZBX_SYNC,ZBX_NODATA
FIELD		|maintenanceid	|t_id		|	|NULL		|ZBX_SYNC,ZBX_NODATA	|2|maintenances	|		|RESTRICT
FIELD		|maintenance_status|t_integer	|'0'	|NOT NULL	|ZBX_SYNC,ZBX_NODATA
FIELD		|maintenance_type|t_integer	|'0'	|NOT NULL	|ZBX_SYNC,ZBX_NODATA
FIELD		|maintenance_from|t_integer	|'0'	|NOT NULL	|ZBX_SYNC,ZBX_NODATA
FIELD		|ipmi_errors_from|t_integer	|'0'	|NOT NULL	|ZBX_NODATA
FIELD		|snmp_errors_from|t_integer	|'0'	|NOT NULL	|ZBX_NODATA
FIELD		|ipmi_error	|t_varchar(128)	|''	|NOT NULL	|ZBX_SYNC,ZBX_NODATA
FIELD		|snmp_error	|t_varchar(128)	|''	|NOT NULL	|ZBX_SYNC,ZBX_NODATA
FIELD		|jmx_disable_until|t_integer	|'0'	|NOT NULL	|ZBX_NODATA
FIELD		|jmx_available	|t_integer	|'0'	|NOT NULL	|ZBX_SYNC,ZBX_NODATA
FIELD		|jmx_errors_from|t_integer	|'0'	|NOT NULL	|ZBX_NODATA
FIELD		|jmx_error	|t_varchar(128)	|''	|NOT NULL	|ZBX_SYNC,ZBX_NODATA
FIELD		|name		|t_varchar(64)	|''	|NOT NULL	|ZBX_SYNC,ZBX_PROXY
FIELD		|flags		|t_integer	|'0'	|NOT NULL	|ZBX_SYNC
FIELD		|templateid	|t_id		|	|NULL		|ZBX_SYNC		|3|hosts	|hostid
INDEX		|1		|host
INDEX		|2		|status
INDEX		|3		|proxy_hostid
INDEX		|4		|name

TABLE|groups|groupid|ZBX_SYNC,ZBX_DATA
FIELD		|groupid	|t_id		|	|NOT NULL	|0
FIELD		|name		|t_varchar(64)	|''	|NOT NULL	|ZBX_SYNC
FIELD		|internal	|t_integer	|'0'	|NOT NULL	|ZBX_SYNC
FIELD		|flags		|t_integer	|'0'	|NOT NULL	|ZBX_SYNC
INDEX		|1		|name

TABLE|group_prototype|group_prototypeid|ZBX_SYNC,ZBX_DATA
FIELD		|group_prototypeid|t_id		|	|NOT NULL	|0
FIELD		|hostid		|t_id		|	|NOT NULL	|ZBX_SYNC		|1|hosts
FIELD		|name		|t_varchar(64)	|''	|NOT NULL	|ZBX_SYNC
FIELD		|groupid	|t_id		|	|NULL		|ZBX_SYNC		|2|groups	|		|RESTRICT
FIELD		|templateid	|t_id		|	|NULL		|ZBX_SYNC		|3|group_prototype|group_prototypeid
INDEX		|1		|hostid

TABLE|group_discovery|groupid|ZBX_SYNC,ZBX_DATA
FIELD		|groupid	|t_id		|	|NOT NULL	|ZBX_SYNC		|1|groups
FIELD		|parent_group_prototypeid|t_id	|	|NOT NULL	|ZBX_SYNC		|2|group_prototype|group_prototypeid|RESTRICT
FIELD		|name		|t_varchar(64)	|''	|NOT NULL	|ZBX_NODATA
FIELD		|lastcheck	|t_integer	|'0'	|NOT NULL	|ZBX_NODATA
FIELD		|ts_delete	|t_time		|'0'	|NOT NULL	|ZBX_NODATA

TABLE|screens|screenid|ZBX_SYNC,ZBX_DATA
FIELD		|screenid	|t_id		|	|NOT NULL	|0
FIELD		|name		|t_varchar(255)	|	|NOT NULL	|ZBX_SYNC
FIELD		|hsize		|t_integer	|'1'	|NOT NULL	|ZBX_SYNC
FIELD		|vsize		|t_integer	|'1'	|NOT NULL	|ZBX_SYNC
FIELD		|templateid	|t_id		|	|NULL		|ZBX_SYNC		|1|hosts	|hostid

TABLE|screens_items|screenitemid|ZBX_SYNC,ZBX_DATA
FIELD		|screenitemid	|t_id		|	|NOT NULL	|0
FIELD		|screenid	|t_id		|	|NOT NULL	|ZBX_SYNC		|1|screens
FIELD		|resourcetype	|t_integer	|'0'	|NOT NULL	|ZBX_SYNC
FIELD		|resourceid	|t_id		|'0'	|NOT NULL	|ZBX_SYNC
FIELD		|width		|t_integer	|'320'	|NOT NULL	|ZBX_SYNC
FIELD		|height		|t_integer	|'200'	|NOT NULL	|ZBX_SYNC
FIELD		|x		|t_integer	|'0'	|NOT NULL	|ZBX_SYNC
FIELD		|y		|t_integer	|'0'	|NOT NULL	|ZBX_SYNC
FIELD		|colspan	|t_integer	|'0'	|NOT NULL	|ZBX_SYNC
FIELD		|rowspan	|t_integer	|'0'	|NOT NULL	|ZBX_SYNC
FIELD		|elements	|t_integer	|'25'	|NOT NULL	|ZBX_SYNC
FIELD		|valign		|t_integer	|'0'	|NOT NULL	|ZBX_SYNC
FIELD		|halign		|t_integer	|'0'	|NOT NULL	|ZBX_SYNC
FIELD		|style		|t_integer	|'0'	|NOT NULL	|ZBX_SYNC
FIELD		|url		|t_varchar(255)	|''	|NOT NULL	|ZBX_SYNC
FIELD		|dynamic	|t_integer	|'0'	|NOT NULL	|ZBX_SYNC
FIELD		|sort_triggers	|t_integer	|'0'	|NOT NULL	|ZBX_SYNC
FIELD		|application	|t_varchar(255)	|''	|NOT NULL	|ZBX_SYNC

TABLE|slideshows|slideshowid|ZBX_SYNC,ZBX_DATA
FIELD		|slideshowid	|t_id		|	|NOT NULL	|0
FIELD		|name		|t_varchar(255)	|''	|NOT NULL	|ZBX_SYNC
FIELD		|delay		|t_integer	|'0'	|NOT NULL	|ZBX_SYNC

TABLE|slides|slideid|ZBX_SYNC,ZBX_DATA
FIELD		|slideid	|t_id		|	|NOT NULL	|0
FIELD		|slideshowid	|t_id		|	|NOT NULL	|ZBX_SYNC		|1|slideshows
FIELD		|screenid	|t_id		|	|NOT NULL	|ZBX_SYNC		|2|screens
FIELD		|step		|t_integer	|'0'	|NOT NULL	|ZBX_SYNC
FIELD		|delay		|t_integer	|'0'	|NOT NULL	|ZBX_SYNC
INDEX		|slides_1	|slideshowid

TABLE|drules|druleid|ZBX_SYNC,ZBX_DATA
FIELD		|druleid	|t_id		|	|NOT NULL	|0
FIELD		|proxy_hostid	|t_id		|	|NULL		|ZBX_SYNC		|1|hosts	|hostid		|RESTRICT
FIELD		|name		|t_varchar(255)	|''	|NOT NULL	|ZBX_SYNC
FIELD		|iprange	|t_varchar(255)	|''	|NOT NULL	|ZBX_SYNC,ZBX_PROXY
FIELD		|delay		|t_integer	|'3600'	|NOT NULL	|ZBX_SYNC,ZBX_PROXY
FIELD		|nextcheck	|t_integer	|'0'	|NOT NULL	|ZBX_SYNC,ZBX_NODATA
FIELD		|status		|t_integer	|'0'	|NOT NULL	|ZBX_SYNC

TABLE|dchecks|dcheckid|ZBX_SYNC,ZBX_DATA
FIELD		|dcheckid	|t_id		|	|NOT NULL	|0
FIELD		|druleid	|t_id		|	|NOT NULL	|ZBX_SYNC,ZBX_PROXY	|1|drules
FIELD		|type		|t_integer	|'0'	|NOT NULL	|ZBX_SYNC,ZBX_PROXY
FIELD		|key_		|t_varchar(255)	|''	|NOT NULL	|ZBX_SYNC,ZBX_PROXY
FIELD		|snmp_community	|t_varchar(255)	|''	|NOT NULL	|ZBX_SYNC,ZBX_PROXY
FIELD		|ports		|t_varchar(255)	|'0'	|NOT NULL	|ZBX_SYNC,ZBX_PROXY
FIELD		|snmpv3_securityname|t_varchar(64)|''	|NOT NULL	|ZBX_SYNC,ZBX_PROXY
FIELD		|snmpv3_securitylevel|t_integer	|'0'	|NOT NULL	|ZBX_SYNC,ZBX_PROXY
FIELD		|snmpv3_authpassphrase|t_varchar(64)|''	|NOT NULL	|ZBX_SYNC,ZBX_PROXY
FIELD		|snmpv3_privpassphrase|t_varchar(64)|''	|NOT NULL	|ZBX_SYNC,ZBX_PROXY
FIELD		|uniq		|t_integer	|'0'	|NOT NULL	|ZBX_SYNC,ZBX_PROXY
FIELD		|snmpv3_authprotocol|t_integer	|'0'	|NOT NULL	|ZBX_SYNC,ZBX_PROXY
FIELD		|snmpv3_privprotocol|t_integer	|'0'	|NOT NULL	|ZBX_SYNC,ZBX_PROXY
FIELD		|snmpv3_contextname|t_varchar(255)|''	|NOT NULL	|ZBX_SYNC,ZBX_PROXY
INDEX		|1		|druleid

TABLE|applications|applicationid|ZBX_SYNC,ZBX_DATA
FIELD		|applicationid	|t_id		|	|NOT NULL	|0
FIELD		|hostid		|t_id		|	|NOT NULL	|ZBX_SYNC		|1|hosts
FIELD		|name		|t_varchar(255)	|''	|NOT NULL	|ZBX_SYNC
UNIQUE		|2		|hostid,name

TABLE|httptest|httptestid|ZBX_SYNC,ZBX_DATA
FIELD		|httptestid	|t_id		|	|NOT NULL	|0
FIELD		|name		|t_varchar(64)	|''	|NOT NULL	|ZBX_SYNC,ZBX_PROXY
FIELD		|applicationid	|t_id		|	|NULL		|ZBX_SYNC		|1|applications	|		|RESTRICT
FIELD		|nextcheck	|t_integer	|'0'	|NOT NULL	|ZBX_SYNC,ZBX_NODATA
FIELD		|delay		|t_integer	|'60'	|NOT NULL	|ZBX_SYNC,ZBX_PROXY
FIELD		|status		|t_integer	|'0'	|NOT NULL	|ZBX_SYNC
FIELD		|variables	|t_shorttext	|''	|NOT NULL	|ZBX_SYNC,ZBX_PROXY
FIELD		|agent		|t_varchar(255)	|''	|NOT NULL	|ZBX_SYNC,ZBX_PROXY
FIELD		|authentication	|t_integer	|'0'	|NOT NULL	|ZBX_SYNC,ZBX_PROXY,ZBX_NODATA
FIELD		|http_user	|t_varchar(64)	|''	|NOT NULL	|ZBX_SYNC,ZBX_PROXY,ZBX_NODATA
FIELD		|http_password	|t_varchar(64)	|''	|NOT NULL	|ZBX_SYNC,ZBX_PROXY,ZBX_NODATA
FIELD		|hostid		|t_id		|	|NOT NULL	|ZBX_SYNC,ZBX_PROXY	|2|hosts
FIELD		|templateid	|t_id		|	|NULL		|ZBX_SYNC		|3|httptest	|httptestid
FIELD		|http_proxy	|t_varchar(255)	|''	|NOT NULL	|ZBX_SYNC,ZBX_PROXY,ZBX_NODATA
FIELD		|retries	|t_integer	|'1'	|NOT NULL	|ZBX_SYNC,ZBX_PROXY,ZBX_NODATA
INDEX		|httptest_1	|applicationid
UNIQUE		|2		|hostid,name
INDEX		|3		|status
INDEX		|4		|templateid

TABLE|httpstep|httpstepid|ZBX_SYNC,ZBX_DATA
FIELD		|httpstepid	|t_id		|	|NOT NULL	|0
FIELD		|httptestid	|t_id		|	|NOT NULL	|ZBX_SYNC,ZBX_PROXY	|1|httptest
FIELD		|name		|t_varchar(64)	|''	|NOT NULL	|ZBX_SYNC,ZBX_PROXY
FIELD		|no		|t_integer	|'0'	|NOT NULL	|ZBX_SYNC,ZBX_PROXY
FIELD		|url		|t_varchar(255)	|''	|NOT NULL	|ZBX_SYNC,ZBX_PROXY
FIELD		|timeout	|t_integer	|'30'	|NOT NULL	|ZBX_SYNC,ZBX_PROXY
FIELD		|posts		|t_shorttext	|''	|NOT NULL	|ZBX_SYNC,ZBX_PROXY
FIELD		|required	|t_varchar(255)	|''	|NOT NULL	|ZBX_SYNC,ZBX_PROXY
FIELD		|status_codes	|t_varchar(255)	|''	|NOT NULL	|ZBX_SYNC,ZBX_PROXY
FIELD		|variables	|t_shorttext	|''	|NOT NULL	|ZBX_SYNC,ZBX_PROXY
INDEX		|httpstep_1	|httptestid

TABLE|interface|interfaceid|ZBX_SYNC,ZBX_DATA
FIELD		|interfaceid	|t_id		|	|NOT NULL	|0
FIELD		|hostid		|t_id		|	|NOT NULL	|ZBX_SYNC,ZBX_PROXY	|1|hosts
FIELD		|main		|t_integer	|'0'	|NOT NULL	|ZBX_SYNC,ZBX_PROXY
FIELD		|type		|t_integer	|'0'	|NOT NULL	|ZBX_SYNC,ZBX_PROXY
FIELD		|useip		|t_integer	|'1'	|NOT NULL	|ZBX_SYNC,ZBX_PROXY
FIELD		|ip		|t_varchar(39)	|'127.0.0.1'|NOT NULL	|ZBX_SYNC,ZBX_PROXY
FIELD		|dns		|t_varchar(64)	|''	|NOT NULL	|ZBX_SYNC,ZBX_PROXY
FIELD		|port		|t_varchar(64)	|'10050'|NOT NULL	|ZBX_SYNC,ZBX_PROXY
INDEX		|1		|hostid,type
INDEX		|2		|ip,dns

TABLE|valuemaps|valuemapid|ZBX_SYNC,ZBX_DATA
FIELD		|valuemapid	|t_id		|	|NOT NULL	|0
FIELD		|name		|t_varchar(64)	|''	|NOT NULL	|ZBX_SYNC
INDEX		|1		|name

TABLE|items|itemid|ZBX_SYNC,ZBX_DATA
FIELD		|itemid		|t_id		|	|NOT NULL	|0
FIELD		|type		|t_integer	|'0'	|NOT NULL	|ZBX_SYNC,ZBX_PROXY
FIELD		|snmp_community	|t_varchar(64)	|''	|NOT NULL	|ZBX_SYNC,ZBX_PROXY
FIELD		|snmp_oid	|t_varchar(255)	|''	|NOT NULL	|ZBX_SYNC,ZBX_PROXY
FIELD		|hostid		|t_id		|	|NOT NULL	|ZBX_SYNC,ZBX_PROXY	|1|hosts
FIELD		|name		|t_varchar(255)	|''	|NOT NULL	|ZBX_SYNC
FIELD		|key_		|t_varchar(255)	|''	|NOT NULL	|ZBX_SYNC,ZBX_PROXY
FIELD		|delay		|t_integer	|'0'	|NOT NULL	|ZBX_SYNC,ZBX_PROXY
FIELD		|history	|t_integer	|'90'	|NOT NULL	|ZBX_SYNC
FIELD		|trends		|t_integer	|'365'	|NOT NULL	|ZBX_SYNC
FIELD		|lastvalue	|t_varchar(255)	|	|NULL		|ZBX_NODATA
FIELD		|lastclock	|t_time		|	|NULL		|ZBX_NODATA
FIELD		|prevvalue	|t_varchar(255)	|	|NULL		|ZBX_NODATA
FIELD		|status		|t_integer	|'0'	|NOT NULL	|ZBX_SYNC,ZBX_PROXY
FIELD		|value_type	|t_integer	|'0'	|NOT NULL	|ZBX_SYNC,ZBX_PROXY
FIELD		|trapper_hosts	|t_varchar(255)	|''	|NOT NULL	|ZBX_SYNC,ZBX_PROXY
FIELD		|units		|t_varchar(255)	|''	|NOT NULL	|ZBX_SYNC
FIELD		|multiplier	|t_integer	|'0'	|NOT NULL	|ZBX_SYNC
FIELD		|delta		|t_integer	|'0'	|NOT NULL	|ZBX_SYNC
FIELD		|prevorgvalue	|t_varchar(255)	|	|NULL		|ZBX_NODATA
FIELD		|snmpv3_securityname|t_varchar(64)|''	|NOT NULL	|ZBX_SYNC,ZBX_PROXY
FIELD		|snmpv3_securitylevel|t_integer	|'0'	|NOT NULL	|ZBX_SYNC,ZBX_PROXY
FIELD		|snmpv3_authpassphrase|t_varchar(64)|''	|NOT NULL	|ZBX_SYNC,ZBX_PROXY
FIELD		|snmpv3_privpassphrase|t_varchar(64)|''	|NOT NULL	|ZBX_SYNC,ZBX_PROXY
FIELD		|formula	|t_varchar(255)	|'1'	|NOT NULL	|ZBX_SYNC,ZBX_PROXY
FIELD		|error		|t_varchar(128)	|''	|NOT NULL	|ZBX_SYNC,ZBX_NODATA
FIELD		|lastlogsize	|t_bigint	|'0'	|NOT NULL	|ZBX_NODATA
FIELD		|logtimefmt	|t_varchar(64)	|''	|NOT NULL	|ZBX_SYNC,ZBX_PROXY
FIELD		|templateid	|t_id		|	|NULL		|ZBX_SYNC		|2|items	|itemid
FIELD		|valuemapid	|t_id		|	|NULL		|ZBX_SYNC		|3|valuemaps	|		|RESTRICT
FIELD		|delay_flex	|t_varchar(255)	|''	|NOT NULL	|ZBX_SYNC,ZBX_PROXY
FIELD		|params		|t_shorttext	|''	|NOT NULL	|ZBX_SYNC,ZBX_PROXY
FIELD		|ipmi_sensor	|t_varchar(128)	|''	|NOT NULL	|ZBX_SYNC,ZBX_PROXY
FIELD		|data_type	|t_integer	|'0'	|NOT NULL	|ZBX_SYNC,ZBX_PROXY
FIELD		|authtype	|t_integer	|'0'	|NOT NULL	|ZBX_SYNC,ZBX_PROXY
FIELD		|username	|t_varchar(64)	|''	|NOT NULL	|ZBX_SYNC,ZBX_PROXY
FIELD		|password	|t_varchar(64)	|''	|NOT NULL	|ZBX_SYNC,ZBX_PROXY
FIELD		|publickey	|t_varchar(64)	|''	|NOT NULL	|ZBX_SYNC,ZBX_PROXY
FIELD		|privatekey	|t_varchar(64)	|''	|NOT NULL	|ZBX_SYNC,ZBX_PROXY
FIELD		|mtime		|t_integer	|'0'	|NOT NULL	|ZBX_NODATA
FIELD		|lastns		|t_nanosec	|	|NULL		|ZBX_NODATA
FIELD		|flags		|t_integer	|'0'	|NOT NULL	|ZBX_SYNC,ZBX_PROXY
FIELD		|filter		|t_varchar(255)	|''	|NOT NULL	|ZBX_SYNC,ZBX_PROXY
FIELD		|interfaceid	|t_id		|	|NULL		|ZBX_SYNC,ZBX_PROXY	|4|interface	|		|RESTRICT
FIELD		|port		|t_varchar(64)	|''	|NOT NULL	|ZBX_SYNC,ZBX_PROXY
FIELD		|description	|t_shorttext	|''	|NOT NULL	|ZBX_SYNC
FIELD		|inventory_link	|t_integer	|'0'	|NOT NULL	|ZBX_SYNC
FIELD		|lifetime	|t_varchar(64)	|'30'	|NOT NULL	|ZBX_SYNC
FIELD		|snmpv3_authprotocol|t_integer	|'0'	|NOT NULL	|ZBX_SYNC,ZBX_PROXY
FIELD		|snmpv3_privprotocol|t_integer	|'0'	|NOT NULL	|ZBX_SYNC,ZBX_PROXY
FIELD		|state		|t_integer	|'0'	|NOT NULL	|ZBX_SYNC,ZBX_NODATA
FIELD		|snmpv3_contextname|t_varchar(255)|''	|NOT NULL	|ZBX_SYNC,ZBX_PROXY
UNIQUE		|1		|hostid,key_
INDEX		|3		|status
INDEX		|4		|templateid
INDEX		|5		|valuemapid

TABLE|httpstepitem|httpstepitemid|ZBX_SYNC,ZBX_DATA
FIELD		|httpstepitemid	|t_id		|	|NOT NULL	|0
FIELD		|httpstepid	|t_id		|	|NOT NULL	|ZBX_SYNC,ZBX_PROXY	|1|httpstep
FIELD		|itemid		|t_id		|	|NOT NULL	|ZBX_SYNC,ZBX_PROXY	|2|items
FIELD		|type		|t_integer	|'0'	|NOT NULL	|ZBX_SYNC,ZBX_PROXY
UNIQUE		|httpstepitem_1	|httpstepid,itemid

TABLE|httptestitem|httptestitemid|ZBX_SYNC,ZBX_DATA
FIELD		|httptestitemid	|t_id		|	|NOT NULL	|0
FIELD		|httptestid	|t_id		|	|NOT NULL	|ZBX_SYNC,ZBX_PROXY	|1|httptest
FIELD		|itemid		|t_id		|	|NOT NULL	|ZBX_SYNC,ZBX_PROXY	|2|items
FIELD		|type		|t_integer	|'0'	|NOT NULL	|ZBX_SYNC,ZBX_PROXY
UNIQUE		|httptestitem_1	|httptestid,itemid

TABLE|media_type|mediatypeid|ZBX_SYNC,ZBX_DATA
FIELD		|mediatypeid	|t_id		|	|NOT NULL	|0
FIELD		|type		|t_integer	|'0'	|NOT NULL	|ZBX_SYNC
FIELD		|description	|t_varchar(100)	|''	|NOT NULL	|ZBX_SYNC
FIELD		|smtp_server	|t_varchar(255)	|''	|NOT NULL	|ZBX_SYNC
FIELD		|smtp_helo	|t_varchar(255)	|''	|NOT NULL	|ZBX_SYNC
FIELD		|smtp_email	|t_varchar(255)	|''	|NOT NULL	|ZBX_SYNC
FIELD		|exec_path	|t_varchar(255)	|''	|NOT NULL	|ZBX_SYNC
FIELD		|gsm_modem	|t_varchar(255)	|''	|NOT NULL	|ZBX_SYNC
FIELD		|username	|t_varchar(255)	|''	|NOT NULL	|ZBX_SYNC
FIELD		|passwd		|t_varchar(255)	|''	|NOT NULL	|ZBX_SYNC
FIELD		|status		|t_integer	|'0'	|NOT NULL	|ZBX_SYNC

TABLE|users|userid|ZBX_SYNC,ZBX_DATA
FIELD		|userid		|t_id		|	|NOT NULL	|0
FIELD		|alias		|t_varchar(100)	|''	|NOT NULL	|ZBX_SYNC
FIELD		|name		|t_varchar(100)	|''	|NOT NULL	|ZBX_SYNC
FIELD		|surname	|t_varchar(100)	|''	|NOT NULL	|ZBX_SYNC
FIELD		|passwd		|t_char(32)	|''	|NOT NULL	|ZBX_SYNC
FIELD		|url		|t_varchar(255)	|''	|NOT NULL	|ZBX_SYNC
FIELD		|autologin	|t_integer	|'0'	|NOT NULL	|ZBX_SYNC
FIELD		|autologout	|t_integer	|'900'	|NOT NULL	|ZBX_SYNC
FIELD		|lang		|t_varchar(5)	|'en_GB'|NOT NULL	|ZBX_SYNC
FIELD		|refresh	|t_integer	|'30'	|NOT NULL	|ZBX_SYNC
FIELD		|type		|t_integer	|'1'	|NOT NULL	|ZBX_SYNC
FIELD		|theme		|t_varchar(128)	|'default'|NOT NULL	|ZBX_SYNC
FIELD		|attempt_failed	|t_integer	|0	|NOT NULL	|ZBX_SYNC,ZBX_NODATA
FIELD		|attempt_ip	|t_varchar(39)	|''	|NOT NULL	|ZBX_SYNC,ZBX_NODATA
FIELD		|attempt_clock	|t_integer	|0	|NOT NULL	|ZBX_SYNC,ZBX_NODATA
FIELD		|rows_per_page	|t_integer	|50	|NOT NULL	|ZBX_SYNC
INDEX		|1		|alias

TABLE|usrgrp|usrgrpid|ZBX_SYNC,ZBX_DATA
FIELD		|usrgrpid	|t_id		|	|NOT NULL	|0
FIELD		|name		|t_varchar(64)	|''	|NOT NULL	|ZBX_SYNC
FIELD		|gui_access	|t_integer	|'0'	|NOT NULL	|ZBX_SYNC
FIELD		|users_status	|t_integer	|'0'	|NOT NULL	|ZBX_SYNC
FIELD		|debug_mode	|t_integer	|'0'	|NOT NULL	|ZBX_SYNC
INDEX		|1		|name

TABLE|users_groups|id|ZBX_SYNC,ZBX_DATA
FIELD		|id		|t_id		|	|NOT NULL	|0
FIELD		|usrgrpid	|t_id		|	|NOT NULL	|ZBX_SYNC		|1|usrgrp
FIELD		|userid		|t_id		|	|NOT NULL	|ZBX_SYNC		|2|users
UNIQUE		|1		|usrgrpid,userid

TABLE|scripts|scriptid|ZBX_SYNC,ZBX_DATA
FIELD		|scriptid	|t_id		|	|NOT NULL	|0
FIELD		|name		|t_varchar(255)	|''	|NOT NULL	|ZBX_SYNC
FIELD		|command	|t_varchar(255)	|''	|NOT NULL	|ZBX_SYNC
FIELD		|host_access	|t_integer	|'2'	|NOT NULL	|ZBX_SYNC
FIELD		|usrgrpid	|t_id		|	|NULL		|ZBX_SYNC		|1|usrgrp	|		|RESTRICT
FIELD		|groupid	|t_id		|	|NULL		|ZBX_SYNC		|2|groups	|		|RESTRICT
FIELD		|description	|t_shorttext	|''	|NOT NULL	|ZBX_SYNC
FIELD		|confirmation	|t_varchar(255)	|''	|NOT NULL	|ZBX_SYNC
FIELD		|type		|t_integer	|'0'	|NOT NULL	|ZBX_SYNC
FIELD		|execute_on	|t_integer	|'1'	|NOT NULL	|ZBX_SYNC

TABLE|actions|actionid|ZBX_SYNC,ZBX_DATA
FIELD		|actionid	|t_id		|	|NOT NULL	|0
FIELD		|name		|t_varchar(255)	|''	|NOT NULL	|ZBX_SYNC
FIELD		|eventsource	|t_integer	|'0'	|NOT NULL	|ZBX_SYNC
FIELD		|evaltype	|t_integer	|'0'	|NOT NULL	|ZBX_SYNC
FIELD		|status		|t_integer	|'0'	|NOT NULL	|ZBX_SYNC
FIELD		|esc_period	|t_integer	|'0'	|NOT NULL	|ZBX_SYNC
FIELD		|def_shortdata	|t_varchar(255)	|''	|NOT NULL	|ZBX_SYNC
FIELD		|def_longdata	|t_shorttext	|''	|NOT NULL	|ZBX_SYNC
FIELD		|recovery_msg	|t_integer	|'0'	|NOT NULL	|ZBX_SYNC
FIELD		|r_shortdata	|t_varchar(255)	|''	|NOT NULL	|ZBX_SYNC
FIELD		|r_longdata	|t_shorttext	|''	|NOT NULL	|ZBX_SYNC
INDEX		|1		|eventsource,status

TABLE|operations|operationid|ZBX_SYNC,ZBX_DATA
FIELD		|operationid	|t_id		|	|NOT NULL	|0
FIELD		|actionid	|t_id		|	|NOT NULL	|ZBX_SYNC		|1|actions
FIELD		|operationtype	|t_integer	|'0'	|NOT NULL	|ZBX_SYNC
FIELD		|esc_period	|t_integer	|'0'	|NOT NULL	|ZBX_SYNC
FIELD		|esc_step_from	|t_integer	|'1'	|NOT NULL	|ZBX_SYNC
FIELD		|esc_step_to	|t_integer	|'1'	|NOT NULL	|ZBX_SYNC
FIELD		|evaltype	|t_integer	|'0'	|NOT NULL	|ZBX_SYNC
INDEX		|1		|actionid

TABLE|opmessage|operationid|ZBX_SYNC,ZBX_DATA
FIELD		|operationid	|t_id		|	|NOT NULL	|0			|1|operations
FIELD		|default_msg	|t_integer	|'0'	|NOT NULL	|ZBX_SYNC
FIELD		|subject	|t_varchar(255)	|''	|NOT NULL	|ZBX_SYNC
FIELD		|message	|t_shorttext	|''	|NOT NULL	|ZBX_SYNC
FIELD		|mediatypeid	|t_id		|	|NULL		|ZBX_SYNC		|2|media_type	|		|RESTRICT

TABLE|opmessage_grp|opmessage_grpid|ZBX_SYNC,ZBX_DATA
FIELD		|opmessage_grpid|t_id		|	|NOT NULL	|0
FIELD		|operationid	|t_id		|	|NOT NULL	|ZBX_SYNC		|1|operations
FIELD		|usrgrpid	|t_id		|	|NOT NULL	|ZBX_SYNC		|2|usrgrp	|		|RESTRICT
UNIQUE		|1		|operationid,usrgrpid

TABLE|opmessage_usr|opmessage_usrid|ZBX_SYNC,ZBX_DATA
FIELD		|opmessage_usrid|t_id		|	|NOT NULL	|0
FIELD		|operationid	|t_id		|	|NOT NULL	|ZBX_SYNC		|1|operations
FIELD		|userid		|t_id		|	|NOT NULL	|ZBX_SYNC		|2|users	|		|RESTRICT
UNIQUE		|1		|operationid,userid

TABLE|opcommand|operationid|ZBX_SYNC,ZBX_DATA
FIELD		|operationid	|t_id		|	|NOT NULL	|0			|1|operations
FIELD		|type		|t_integer	|'0'	|NOT NULL	|ZBX_SYNC
FIELD		|scriptid	|t_id		|	|NULL		|ZBX_SYNC		|2|scripts	|		|RESTRICT
FIELD		|execute_on	|t_integer	|'0'	|NOT NULL	|ZBX_SYNC
FIELD		|port		|t_varchar(64)	|''	|NOT NULL	|ZBX_SYNC
FIELD		|authtype	|t_integer	|'0'	|NOT NULL	|ZBX_SYNC
FIELD		|username	|t_varchar(64)	|''	|NOT NULL	|ZBX_SYNC
FIELD		|password	|t_varchar(64)	|''	|NOT NULL	|ZBX_SYNC
FIELD		|publickey	|t_varchar(64)	|''	|NOT NULL	|ZBX_SYNC
FIELD		|privatekey	|t_varchar(64)	|''	|NOT NULL	|ZBX_SYNC
FIELD		|command	|t_shorttext	|''	|NOT NULL	|ZBX_SYNC

TABLE|opcommand_hst|opcommand_hstid|ZBX_SYNC,ZBX_DATA
FIELD		|opcommand_hstid|t_id		|	|NOT NULL	|0
FIELD		|operationid	|t_id		|	|NOT NULL	|ZBX_SYNC		|1|operations
FIELD		|hostid		|t_id		|	|NULL		|ZBX_SYNC		|2|hosts	|		|RESTRICT
INDEX		|1		|operationid

TABLE|opcommand_grp|opcommand_grpid|ZBX_SYNC,ZBX_DATA
FIELD		|opcommand_grpid|t_id		|	|NOT NULL	|0
FIELD		|operationid	|t_id		|	|NOT NULL	|ZBX_SYNC		|1|operations
FIELD		|groupid	|t_id		|	|NOT NULL	|ZBX_SYNC		|2|groups	|		|RESTRICT
INDEX		|1		|operationid

TABLE|opgroup|opgroupid|ZBX_SYNC,ZBX_DATA
FIELD		|opgroupid	|t_id		|	|NOT NULL	|0
FIELD		|operationid	|t_id		|	|NOT NULL	|ZBX_SYNC		|1|operations
FIELD		|groupid	|t_id		|	|NOT NULL	|ZBX_SYNC		|2|groups	|		|RESTRICT
UNIQUE		|1		|operationid,groupid

TABLE|optemplate|optemplateid|ZBX_SYNC,ZBX_DATA
FIELD		|optemplateid	|t_id		|	|NOT NULL	|0
FIELD		|operationid	|t_id		|	|NOT NULL	|ZBX_SYNC		|1|operations
FIELD		|templateid	|t_id		|	|NOT NULL	|ZBX_SYNC		|2|hosts	|hostid		|RESTRICT
UNIQUE		|1		|operationid,templateid

TABLE|opconditions|opconditionid|ZBX_SYNC,ZBX_DATA
FIELD		|opconditionid	|t_id		|	|NOT NULL	|0
FIELD		|operationid	|t_id		|	|NOT NULL	|ZBX_SYNC		|1|operations
FIELD		|conditiontype	|t_integer	|'0'	|NOT NULL	|ZBX_SYNC
FIELD		|operator	|t_integer	|'0'	|NOT NULL	|ZBX_SYNC
FIELD		|value		|t_varchar(255)	|''	|NOT NULL	|ZBX_SYNC
INDEX		|1		|operationid

TABLE|conditions|conditionid|ZBX_SYNC,ZBX_DATA
FIELD		|conditionid	|t_id		|	|NOT NULL	|0
FIELD		|actionid	|t_id		|	|NOT NULL	|ZBX_SYNC		|1|actions
FIELD		|conditiontype	|t_integer	|'0'	|NOT NULL	|ZBX_SYNC
FIELD		|operator	|t_integer	|'0'	|NOT NULL	|ZBX_SYNC
FIELD		|value		|t_varchar(255)	|''	|NOT NULL	|ZBX_SYNC
INDEX		|1		|actionid

TABLE|config|configid|ZBX_SYNC,ZBX_DATA
FIELD		|configid	|t_id		|	|NOT NULL	|0
FIELD		|refresh_unsupported|t_integer	|'0'	|NOT NULL	|ZBX_SYNC,ZBX_PROXY
FIELD		|work_period	|t_varchar(100)	|'1-5,00:00-24:00'|NOT NULL|ZBX_SYNC
FIELD		|alert_usrgrpid	|t_id		|	|NULL		|ZBX_SYNC		|1|usrgrp	|usrgrpid	|RESTRICT
FIELD		|event_ack_enable|t_integer	|'1'	|NOT NULL	|ZBX_SYNC,ZBX_NODATA
FIELD		|event_expire	|t_integer	|'7'	|NOT NULL	|ZBX_SYNC,ZBX_NODATA
FIELD		|event_show_max	|t_integer	|'100'	|NOT NULL	|ZBX_SYNC,ZBX_NODATA
FIELD		|default_theme	|t_varchar(128)	|'originalblue'|NOT NULL	|ZBX_SYNC,ZBX_NODATA
FIELD		|authentication_type|t_integer	|'0'	|NOT NULL	|ZBX_SYNC,ZBX_NODATA
FIELD		|ldap_host	|t_varchar(255)	|''	|NOT NULL	|ZBX_SYNC,ZBX_NODATA
FIELD		|ldap_port	|t_integer	|389	|NOT NULL	|ZBX_SYNC,ZBX_NODATA
FIELD		|ldap_base_dn	|t_varchar(255)	|''	|NOT NULL	|ZBX_SYNC,ZBX_NODATA
FIELD		|ldap_bind_dn	|t_varchar(255)	|''	|NOT NULL	|ZBX_SYNC,ZBX_NODATA
FIELD		|ldap_bind_password|t_varchar(128)|''	|NOT NULL	|ZBX_SYNC,ZBX_NODATA
FIELD		|ldap_search_attribute|t_varchar(128)|''|NOT NULL	|ZBX_SYNC,ZBX_NODATA
FIELD		|dropdown_first_entry|t_integer	|'1'	|NOT NULL	|ZBX_SYNC,ZBX_NODATA
FIELD		|dropdown_first_remember|t_integer|'1'	|NOT NULL	|ZBX_SYNC,ZBX_NODATA
FIELD		|discovery_groupid|t_id		|	|NOT NULL	|ZBX_SYNC,ZBX_PROXY	|2|groups	|groupid	|RESTRICT
FIELD		|max_in_table	|t_integer	|'50'	|NOT NULL	|ZBX_SYNC,ZBX_NODATA
FIELD		|search_limit	|t_integer	|'1000'	|NOT NULL	|ZBX_SYNC,ZBX_NODATA
FIELD		|severity_color_0|t_varchar(6)	|'DBDBDB'|NOT NULL	|ZBX_SYNC,ZBX_NODATA
FIELD		|severity_color_1|t_varchar(6)	|'D6F6FF'|NOT NULL	|ZBX_SYNC,ZBX_NODATA
FIELD		|severity_color_2|t_varchar(6)	|'FFF6A5'|NOT NULL	|ZBX_SYNC,ZBX_NODATA
FIELD		|severity_color_3|t_varchar(6)	|'FFB689'|NOT NULL	|ZBX_SYNC,ZBX_NODATA
FIELD		|severity_color_4|t_varchar(6)	|'FF9999'|NOT NULL	|ZBX_SYNC,ZBX_NODATA
FIELD		|severity_color_5|t_varchar(6)	|'FF3838'|NOT NULL	|ZBX_SYNC,ZBX_NODATA
FIELD		|severity_name_0|t_varchar(32)	|'Not classified'|NOT NULL|ZBX_SYNC,ZBX_NODATA
FIELD		|severity_name_1|t_varchar(32)	|'Information'|NOT NULL	|ZBX_SYNC,ZBX_NODATA
FIELD		|severity_name_2|t_varchar(32)	|'Warning'|NOT NULL	|ZBX_SYNC,ZBX_NODATA
FIELD		|severity_name_3|t_varchar(32)	|'Average'|NOT NULL	|ZBX_SYNC,ZBX_NODATA
FIELD		|severity_name_4|t_varchar(32)	|'High'	|NOT NULL	|ZBX_SYNC,ZBX_NODATA
FIELD		|severity_name_5|t_varchar(32)	|'Disaster'|NOT NULL	|ZBX_SYNC,ZBX_NODATA
FIELD		|ok_period	|t_integer	|'1800'	|NOT NULL	|ZBX_SYNC,ZBX_NODATA
FIELD		|blink_period	|t_integer	|'1800'	|NOT NULL	|ZBX_SYNC,ZBX_NODATA
FIELD		|problem_unack_color|t_varchar(6)|'DC0000'|NOT NULL	|ZBX_SYNC,ZBX_NODATA
FIELD		|problem_ack_color|t_varchar(6)	|'DC0000'|NOT NULL	|ZBX_SYNC,ZBX_NODATA
FIELD		|ok_unack_color	|t_varchar(6)	|'00AA00'|NOT NULL	|ZBX_SYNC,ZBX_NODATA
FIELD		|ok_ack_color	|t_varchar(6)	|'00AA00'|NOT NULL	|ZBX_SYNC,ZBX_NODATA
FIELD		|problem_unack_style|t_integer	|'1'	|NOT NULL	|ZBX_SYNC,ZBX_NODATA
FIELD		|problem_ack_style|t_integer	|'1'	|NOT NULL	|ZBX_SYNC,ZBX_NODATA
FIELD		|ok_unack_style	|t_integer	|'1'	|NOT NULL	|ZBX_SYNC,ZBX_NODATA
FIELD		|ok_ack_style	|t_integer	|'1'	|NOT NULL	|ZBX_SYNC,ZBX_NODATA
FIELD		|snmptrap_logging|t_integer	|'1'	|NOT NULL	|ZBX_SYNC,ZBX_PROXY,ZBX_NODATA
FIELD		|server_check_interval|t_integer|'10'	|NOT NULL	|ZBX_SYNC,ZBX_NODATA
FIELD		|hk_events_mode	|t_integer	|'1'	|NOT NULL	|ZBX_SYNC,ZBX_NODATA
FIELD		|hk_events_trigger|t_integer	|'365'	|NOT NULL	|ZBX_SYNC,ZBX_NODATA
FIELD		|hk_events_internal|t_integer	|'365'	|NOT NULL	|ZBX_SYNC,ZBX_NODATA
FIELD		|hk_events_discovery|t_integer	|'365'	|NOT NULL	|ZBX_SYNC,ZBX_NODATA
FIELD		|hk_events_autoreg|t_integer	|'365'	|NOT NULL	|ZBX_SYNC,ZBX_NODATA
FIELD		|hk_services_mode|t_integer	|'1'	|NOT NULL	|ZBX_SYNC,ZBX_NODATA
FIELD		|hk_services	|t_integer	|'365'	|NOT NULL	|ZBX_SYNC,ZBX_NODATA
FIELD		|hk_audit_mode	|t_integer	|'1'	|NOT NULL	|ZBX_SYNC,ZBX_NODATA
FIELD		|hk_audit	|t_integer	|'365'	|NOT NULL	|ZBX_SYNC,ZBX_NODATA
FIELD		|hk_sessions_mode|t_integer	|'1'	|NOT NULL	|ZBX_SYNC,ZBX_NODATA
FIELD		|hk_sessions	|t_integer	|'365'	|NOT NULL	|ZBX_SYNC,ZBX_NODATA
FIELD		|hk_history_mode|t_integer	|'1'	|NOT NULL	|ZBX_SYNC,ZBX_NODATA
FIELD		|hk_history_global|t_integer	|'0'	|NOT NULL	|ZBX_SYNC,ZBX_NODATA
FIELD		|hk_history	|t_integer	|'90'	|NOT NULL	|ZBX_SYNC,ZBX_NODATA
FIELD		|hk_trends_mode	|t_integer	|'1'	|NOT NULL	|ZBX_SYNC,ZBX_NODATA
FIELD		|hk_trends_global|t_integer	|'0'	|NOT NULL	|ZBX_SYNC,ZBX_NODATA
FIELD		|hk_trends	|t_integer	|'365'	|NOT NULL	|ZBX_SYNC,ZBX_NODATA

TABLE|triggers|triggerid|ZBX_SYNC,ZBX_DATA
FIELD		|triggerid	|t_id		|	|NOT NULL	|0
FIELD		|expression	|t_varchar(2048)|''	|NOT NULL	|ZBX_SYNC
FIELD		|description	|t_varchar(255)	|''	|NOT NULL	|ZBX_SYNC
FIELD		|url		|t_varchar(255)	|''	|NOT NULL	|ZBX_SYNC
FIELD		|status		|t_integer	|'0'	|NOT NULL	|ZBX_SYNC
FIELD		|value		|t_integer	|'0'	|NOT NULL	|ZBX_SYNC,ZBX_NODATA
FIELD		|priority	|t_integer	|'0'	|NOT NULL	|ZBX_SYNC
FIELD		|lastchange	|t_integer	|'0'	|NOT NULL	|ZBX_SYNC,ZBX_NODATA
FIELD		|comments	|t_shorttext	|''	|NOT NULL	|ZBX_SYNC
FIELD		|error		|t_varchar(128)	|''	|NOT NULL	|ZBX_SYNC,ZBX_NODATA
FIELD		|templateid	|t_id		|	|NULL		|ZBX_SYNC		|1|triggers	|triggerid
FIELD		|type		|t_integer	|'0'	|NOT NULL	|ZBX_SYNC
FIELD		|state		|t_integer	|'0'	|NOT NULL	|ZBX_SYNC,ZBX_NODATA
FIELD		|flags		|t_integer	|'0'	|NOT NULL	|ZBX_SYNC
INDEX		|1		|status
INDEX		|2		|value

TABLE|trigger_depends|triggerdepid|ZBX_SYNC,ZBX_DATA
FIELD		|triggerdepid	|t_id		|	|NOT NULL	|0
FIELD		|triggerid_down	|t_id		|	|NOT NULL	|ZBX_SYNC		|1|triggers	|triggerid
FIELD		|triggerid_up	|t_id		|	|NOT NULL	|ZBX_SYNC		|2|triggers	|triggerid
UNIQUE		|1		|triggerid_down,triggerid_up
INDEX		|2		|triggerid_up

TABLE|functions|functionid|ZBX_SYNC,ZBX_DATA
FIELD		|functionid	|t_id		|	|NOT NULL	|0
FIELD		|itemid		|t_id		|	|NOT NULL	|ZBX_SYNC		|1|items
FIELD		|triggerid	|t_id		|	|NOT NULL	|ZBX_SYNC		|2|triggers
FIELD		|function	|t_varchar(12)	|''	|NOT NULL	|ZBX_SYNC
FIELD		|parameter	|t_varchar(255)	|'0'	|NOT NULL	|ZBX_SYNC
INDEX		|1		|triggerid
INDEX		|2		|itemid,function,parameter

TABLE|graphs|graphid|ZBX_SYNC,ZBX_DATA
FIELD		|graphid	|t_id		|	|NOT NULL	|0
FIELD		|name		|t_varchar(128)	|''	|NOT NULL	|ZBX_SYNC
FIELD		|width		|t_integer	|'0'	|NOT NULL	|ZBX_SYNC
FIELD		|height		|t_integer	|'0'	|NOT NULL	|ZBX_SYNC
FIELD		|yaxismin	|t_double	|'0'	|NOT NULL	|ZBX_SYNC
FIELD		|yaxismax	|t_double	|'0'	|NOT NULL	|ZBX_SYNC
FIELD		|templateid	|t_id		|	|NULL		|ZBX_SYNC		|1|graphs	|graphid
FIELD		|show_work_period|t_integer	|'1'	|NOT NULL	|ZBX_SYNC
FIELD		|show_triggers	|t_integer	|'1'	|NOT NULL	|ZBX_SYNC
FIELD		|graphtype	|t_integer	|'0'	|NOT NULL	|ZBX_SYNC
FIELD		|show_legend	|t_integer	|'1'	|NOT NULL	|ZBX_SYNC
FIELD		|show_3d	|t_integer	|'0'	|NOT NULL	|ZBX_SYNC
FIELD		|percent_left	|t_double	|'0'	|NOT NULL	|ZBX_SYNC
FIELD		|percent_right	|t_double	|'0'	|NOT NULL	|ZBX_SYNC
FIELD		|ymin_type	|t_integer	|'0'	|NOT NULL	|ZBX_SYNC
FIELD		|ymax_type	|t_integer	|'0'	|NOT NULL	|ZBX_SYNC
FIELD		|ymin_itemid	|t_id		|	|NULL		|ZBX_SYNC		|2|items	|itemid		|RESTRICT
FIELD		|ymax_itemid	|t_id		|	|NULL		|ZBX_SYNC		|3|items	|itemid		|RESTRICT
FIELD		|flags		|t_integer	|'0'	|NOT NULL	|ZBX_SYNC
INDEX		|graphs_1	|name

TABLE|graphs_items|gitemid|ZBX_SYNC,ZBX_DATA
FIELD		|gitemid	|t_id		|	|NOT NULL	|0
FIELD		|graphid	|t_id		|	|NOT NULL	|ZBX_SYNC		|1|graphs
FIELD		|itemid		|t_id		|	|NOT NULL	|ZBX_SYNC		|2|items
FIELD		|drawtype	|t_integer	|'0'	|NOT NULL	|ZBX_SYNC
FIELD		|sortorder	|t_integer	|'0'	|NOT NULL	|ZBX_SYNC
FIELD		|color		|t_varchar(6)	|'009600'|NOT NULL	|ZBX_SYNC
FIELD		|yaxisside	|t_integer	|'1'	|NOT NULL	|ZBX_SYNC
FIELD		|calc_fnc	|t_integer	|'2'	|NOT NULL	|ZBX_SYNC
FIELD		|type		|t_integer	|'0'	|NOT NULL	|ZBX_SYNC
INDEX		|1		|itemid
INDEX		|2		|graphid

TABLE|graph_theme|graphthemeid|ZBX_DATA
FIELD		|graphthemeid	|t_id		|	|NOT NULL	|0
FIELD		|description	|t_varchar(64)	|''	|NOT NULL	|0
FIELD		|theme		|t_varchar(64)	|''	|NOT NULL	|0
FIELD		|backgroundcolor|t_varchar(6)	|'F0F0F0'|NOT NULL	|0
FIELD		|graphcolor	|t_varchar(6)	|'FFFFFF'|NOT NULL	|0
FIELD		|graphbordercolor|t_varchar(6)	|'222222'|NOT NULL	|0
FIELD		|gridcolor	|t_varchar(6)	|'CCCCCC'|NOT NULL	|0
FIELD		|maingridcolor	|t_varchar(6)	|'AAAAAA'|NOT NULL	|0
FIELD		|gridbordercolor|t_varchar(6)	|'000000'|NOT NULL	|0
FIELD		|textcolor	|t_varchar(6)	|'202020'|NOT NULL	|0
FIELD		|highlightcolor	|t_varchar(6)	|'AA4444'|NOT NULL	|0
FIELD		|leftpercentilecolor|t_varchar(6)|'11CC11'|NOT NULL	|0
FIELD		|rightpercentilecolor|t_varchar(6)|'CC1111'|NOT NULL	|0
FIELD		|nonworktimecolor|t_varchar(6)	|'CCCCCC'|NOT NULL	|0
FIELD		|gridview	|t_integer	|1	|NOT NULL	|0
FIELD		|legendview	|t_integer	|1	|NOT NULL	|0
INDEX		|1		|description
INDEX		|2		|theme

TABLE|help_items|itemtype,key_|ZBX_DATA
FIELD		|itemtype	|t_integer	|'0'	|NOT NULL	|0
FIELD		|key_		|t_varchar(255)	|''	|NOT NULL	|0
FIELD		|description	|t_varchar(255)	|''	|NOT NULL	|0

TABLE|globalmacro|globalmacroid|ZBX_SYNC,ZBX_DATA
FIELD		|globalmacroid	|t_id		|	|NOT NULL	|0
FIELD		|macro		|t_varchar(64)	|''	|NOT NULL	|ZBX_SYNC,ZBX_PROXY
FIELD		|value		|t_varchar(255)	|''	|NOT NULL	|ZBX_SYNC,ZBX_PROXY
INDEX		|1		|macro

TABLE|hostmacro|hostmacroid|ZBX_SYNC,ZBX_DATA
FIELD		|hostmacroid	|t_id		|	|NOT NULL	|0
FIELD		|hostid		|t_id		|	|NOT NULL	|ZBX_SYNC,ZBX_PROXY	|1|hosts
FIELD		|macro		|t_varchar(64)	|''	|NOT NULL	|ZBX_SYNC,ZBX_PROXY
FIELD		|value		|t_varchar(255)	|''	|NOT NULL	|ZBX_SYNC,ZBX_PROXY
UNIQUE		|1		|hostid,macro

TABLE|hosts_groups|hostgroupid|ZBX_SYNC,ZBX_DATA
FIELD		|hostgroupid	|t_id		|	|NOT NULL	|0
FIELD		|hostid		|t_id		|	|NOT NULL	|ZBX_SYNC		|1|hosts
FIELD		|groupid	|t_id		|	|NOT NULL	|ZBX_SYNC		|2|groups
UNIQUE		|1		|hostid,groupid
INDEX		|2		|groupid

TABLE|hosts_templates|hosttemplateid|ZBX_SYNC,ZBX_DATA
FIELD		|hosttemplateid	|t_id		|	|NOT NULL	|0
FIELD		|hostid		|t_id		|	|NOT NULL	|ZBX_SYNC,ZBX_PROXY	|1|hosts
FIELD		|templateid	|t_id		|	|NOT NULL	|ZBX_SYNC,ZBX_PROXY	|2|hosts	|hostid
UNIQUE		|1		|hostid,templateid
INDEX		|2		|templateid

TABLE|items_applications|itemappid|ZBX_SYNC,ZBX_DATA
FIELD		|itemappid	|t_id		|	|NOT NULL	|0
FIELD		|applicationid	|t_id		|	|NOT NULL	|ZBX_SYNC		|1|applications
FIELD		|itemid		|t_id		|	|NOT NULL	|ZBX_SYNC		|2|items
UNIQUE		|1		|applicationid,itemid
INDEX		|2		|itemid

TABLE|mappings|mappingid|ZBX_SYNC,ZBX_DATA
FIELD		|mappingid	|t_id		|	|NOT NULL	|0
FIELD		|valuemapid	|t_id		|	|NOT NULL	|ZBX_SYNC		|1|valuemaps
FIELD		|value		|t_varchar(64)	|''	|NOT NULL	|ZBX_SYNC
FIELD		|newvalue	|t_varchar(64)	|''	|NOT NULL	|ZBX_SYNC
INDEX		|1		|valuemapid

TABLE|media|mediaid|ZBX_SYNC,ZBX_DATA
FIELD		|mediaid	|t_id		|	|NOT NULL	|0
FIELD		|userid		|t_id		|	|NOT NULL	|ZBX_SYNC		|1|users
FIELD		|mediatypeid	|t_id		|	|NOT NULL	|ZBX_SYNC		|2|media_type
FIELD		|sendto		|t_varchar(100)	|''	|NOT NULL	|ZBX_SYNC
FIELD		|active		|t_integer	|'0'	|NOT NULL	|ZBX_SYNC
FIELD		|severity	|t_integer	|'63'	|NOT NULL	|ZBX_SYNC
FIELD		|period		|t_varchar(100)	|'1-7,00:00-24:00'|NOT NULL|ZBX_SYNC
INDEX		|1		|userid
INDEX		|2		|mediatypeid

TABLE|rights|rightid|ZBX_SYNC,ZBX_DATA
FIELD		|rightid	|t_id		|	|NOT NULL	|0
FIELD		|groupid	|t_id		|	|NOT NULL	|ZBX_SYNC		|1|usrgrp	|usrgrpid
FIELD		|permission	|t_integer	|'0'	|NOT NULL	|ZBX_SYNC
FIELD		|id		|t_id		|	|NOT NULL	|ZBX_SYNC		|2|groups	|groupid
INDEX		|1		|groupid
INDEX		|2		|id

TABLE|services|serviceid|ZBX_SYNC,ZBX_DATA
FIELD		|serviceid	|t_id		|	|NOT NULL	|0
FIELD		|name		|t_varchar(128)	|''	|NOT NULL	|ZBX_SYNC
FIELD		|status		|t_integer	|'0'	|NOT NULL	|ZBX_SYNC
FIELD		|algorithm	|t_integer	|'0'	|NOT NULL	|ZBX_SYNC
FIELD		|triggerid	|t_id		|	|NULL		|ZBX_SYNC		|1|triggers
FIELD		|showsla	|t_integer	|'0'	|NOT NULL	|ZBX_SYNC
FIELD		|goodsla	|t_double	|'99.9'	|NOT NULL	|ZBX_SYNC
FIELD		|sortorder	|t_integer	|'0'	|NOT NULL	|ZBX_SYNC
INDEX		|1		|triggerid

TABLE|services_links|linkid|ZBX_SYNC,ZBX_DATA
FIELD		|linkid		|t_id		|	|NOT NULL	|0
FIELD		|serviceupid	|t_id		|	|NOT NULL	|ZBX_SYNC		|1|services	|serviceid
FIELD		|servicedownid	|t_id		|	|NOT NULL	|ZBX_SYNC		|2|services	|serviceid
FIELD		|soft		|t_integer	|'0'	|NOT NULL	|ZBX_SYNC
INDEX		|links_1	|servicedownid
UNIQUE		|links_2	|serviceupid,servicedownid

TABLE|services_times|timeid|ZBX_SYNC,ZBX_DATA
FIELD		|timeid		|t_id		|	|NOT NULL	|0
FIELD		|serviceid	|t_id		|	|NOT NULL	|ZBX_SYNC		|1|services
FIELD		|type		|t_integer	|'0'	|NOT NULL	|ZBX_SYNC
FIELD		|ts_from	|t_integer	|'0'	|NOT NULL	|ZBX_SYNC
FIELD		|ts_to		|t_integer	|'0'	|NOT NULL	|ZBX_SYNC
FIELD		|note		|t_varchar(255)	|''	|NOT NULL	|ZBX_SYNC
INDEX		|times_1	|serviceid,type,ts_from,ts_to

TABLE|icon_map|iconmapid|ZBX_SYNC,ZBX_DATA
FIELD		|iconmapid	|t_id		|	|NOT NULL	|0
FIELD		|name		|t_varchar(64)	|''	|NOT NULL	|ZBX_SYNC
FIELD		|default_iconid	|t_id		|	|NOT NULL	|ZBX_SYNC		|1|images	|imageid	|RESTRICT
INDEX		|1		|name

TABLE|icon_mapping|iconmappingid|ZBX_SYNC,ZBX_DATA
FIELD		|iconmappingid	|t_id		|	|NOT NULL	|0
FIELD		|iconmapid	|t_id		|	|NOT NULL	|ZBX_SYNC		|1|icon_map
FIELD		|iconid		|t_id		|	|NOT NULL	|ZBX_SYNC		|2|images	|imageid	|RESTRICT
FIELD		|inventory_link	|t_integer	|'0'	|NOT NULL	|ZBX_SYNC
FIELD		|expression	|t_varchar(64)	|''	|NOT NULL	|ZBX_SYNC
FIELD		|sortorder	|t_integer	|'0'	|NOT NULL	|ZBX_SYNC
INDEX		|1		|iconmapid

TABLE|sysmaps|sysmapid|ZBX_SYNC,ZBX_DATA
FIELD		|sysmapid	|t_id		|	|NOT NULL	|0
FIELD		|name		|t_varchar(128)	|''	|NOT NULL	|ZBX_SYNC
FIELD		|width		|t_integer	|'600'	|NOT NULL	|ZBX_SYNC
FIELD		|height		|t_integer	|'400'	|NOT NULL	|ZBX_SYNC
FIELD		|backgroundid	|t_id		|	|NULL		|ZBX_SYNC		|1|images	|imageid	|RESTRICT
FIELD		|label_type	|t_integer	|'2'	|NOT NULL	|ZBX_SYNC
FIELD		|label_location	|t_integer	|'3'	|NOT NULL	|ZBX_SYNC
FIELD		|highlight	|t_integer	|'1'	|NOT NULL	|ZBX_SYNC
FIELD		|expandproblem	|t_integer	|'1'	|NOT NULL	|ZBX_SYNC
FIELD		|markelements	|t_integer	|'0'	|NOT NULL	|ZBX_SYNC
FIELD		|show_unack	|t_integer	|'0'	|NOT NULL	|ZBX_SYNC
FIELD		|grid_size	|t_integer	|'50'	|NOT NULL	|ZBX_SYNC
FIELD		|grid_show	|t_integer	|'1'	|NOT NULL	|ZBX_SYNC
FIELD		|grid_align	|t_integer	|'1'	|NOT NULL	|ZBX_SYNC
FIELD		|label_format	|t_integer	|'0'	|NOT NULL	|ZBX_SYNC
FIELD		|label_type_host|t_integer	|'2'	|NOT NULL	|ZBX_SYNC
FIELD		|label_type_hostgroup|t_integer	|'2'	|NOT NULL	|ZBX_SYNC
FIELD		|label_type_trigger|t_integer	|'2'	|NOT NULL	|ZBX_SYNC
FIELD		|label_type_map|t_integer	|'2'	|NOT NULL	|ZBX_SYNC
FIELD		|label_type_image|t_integer	|'2'	|NOT NULL	|ZBX_SYNC
FIELD		|label_string_host|t_varchar(255)|''	|NOT NULL	|ZBX_SYNC
FIELD		|label_string_hostgroup|t_varchar(255)|''|NOT NULL	|ZBX_SYNC
FIELD		|label_string_trigger|t_varchar(255)|''	|NOT NULL	|ZBX_SYNC
FIELD		|label_string_map|t_varchar(255)|''	|NOT NULL	|ZBX_SYNC
FIELD		|label_string_image|t_varchar(255)|''	|NOT NULL	|ZBX_SYNC
FIELD		|iconmapid	|t_id		|	|NULL		|ZBX_SYNC		|2|icon_map	|		|RESTRICT
FIELD		|expand_macros	|t_integer	|'0'	|NOT NULL	|ZBX_SYNC
FIELD		|severity_min	|t_integer	|'0'	|NOT NULL	|ZBX_SYNC
INDEX		|1		|name

TABLE|sysmaps_elements|selementid|ZBX_SYNC,ZBX_DATA
FIELD		|selementid	|t_id		|	|NOT NULL	|0
FIELD		|sysmapid	|t_id		|	|NOT NULL	|ZBX_SYNC		|1|sysmaps
FIELD		|elementid	|t_id		|'0'	|NOT NULL	|ZBX_SYNC
FIELD		|elementtype	|t_integer	|'0'	|NOT NULL	|ZBX_SYNC
FIELD		|iconid_off	|t_id		|	|NULL		|ZBX_SYNC		|2|images	|imageid	|RESTRICT
FIELD		|iconid_on	|t_id		|	|NULL		|ZBX_SYNC		|3|images	|imageid	|RESTRICT
FIELD		|label		|t_varchar(255)	|''	|NOT NULL	|ZBX_SYNC
FIELD		|label_location	|t_integer	|	|NULL		|ZBX_SYNC
FIELD		|x		|t_integer	|'0'	|NOT NULL	|ZBX_SYNC
FIELD		|y		|t_integer	|'0'	|NOT NULL	|ZBX_SYNC
FIELD		|iconid_disabled|t_id		|	|NULL		|ZBX_SYNC		|4|images	|imageid	|RESTRICT
FIELD		|iconid_maintenance|t_id	|	|NULL		|ZBX_SYNC		|5|images	|imageid	|RESTRICT
FIELD		|elementsubtype	|t_integer	|'0'	|NOT NULL	|ZBX_SYNC
FIELD		|areatype	|t_integer	|'0'	|NOT NULL	|ZBX_SYNC
FIELD		|width		|t_integer	|'200'	|NOT NULL	|ZBX_SYNC
FIELD		|height		|t_integer	|'200'	|NOT NULL	|ZBX_SYNC
FIELD		|viewtype	|t_integer	|'0'	|NOT NULL	|ZBX_SYNC
FIELD		|use_iconmap	|t_integer	|'1'	|NOT NULL	|ZBX_SYNC

TABLE|sysmaps_links|linkid|ZBX_SYNC,ZBX_DATA
FIELD		|linkid		|t_id		|	|NOT NULL	|0
FIELD		|sysmapid	|t_id		|	|NOT NULL	|ZBX_SYNC		|1|sysmaps
FIELD		|selementid1	|t_id		|	|NOT NULL	|ZBX_SYNC		|2|sysmaps_elements|selementid
FIELD		|selementid2	|t_id		|	|NOT NULL	|ZBX_SYNC		|3|sysmaps_elements|selementid
FIELD		|drawtype	|t_integer	|'0'	|NOT NULL	|ZBX_SYNC
FIELD		|color		|t_varchar(6)	|'000000'|NOT NULL	|ZBX_SYNC
FIELD		|label		|t_varchar(255)|''	|NOT NULL	|ZBX_SYNC

TABLE|sysmaps_link_triggers|linktriggerid|ZBX_SYNC,ZBX_DATA
FIELD		|linktriggerid	|t_id		|	|NOT NULL	|0
FIELD		|linkid		|t_id		|	|NOT NULL	|ZBX_SYNC		|1|sysmaps_links
FIELD		|triggerid	|t_id		|	|NOT NULL	|ZBX_SYNC		|2|triggers
FIELD		|drawtype	|t_integer	|'0'	|NOT NULL	|ZBX_SYNC
FIELD		|color		|t_varchar(6)	|'000000'|NOT NULL	|ZBX_SYNC
UNIQUE		|1		|linkid,triggerid

TABLE|sysmap_element_url|sysmapelementurlid|ZBX_SYNC,ZBX_DATA
FIELD		|sysmapelementurlid|t_id	|	|NOT NULL	|0
FIELD		|selementid	|t_id		|	|NOT NULL	|ZBX_SYNC		|1|sysmaps_elements
FIELD		|name		|t_varchar(255)	|	|NOT NULL	|ZBX_SYNC
FIELD		|url		|t_varchar(255)	|''	|NOT NULL	|ZBX_SYNC
UNIQUE		|1		|selementid,name

TABLE|sysmap_url|sysmapurlid|ZBX_SYNC,ZBX_DATA
FIELD		|sysmapurlid	|t_id		|	|NOT NULL	|0
FIELD		|sysmapid	|t_id		|	|NOT NULL	|ZBX_SYNC		|1|sysmaps
FIELD		|name		|t_varchar(255)	|	|NOT NULL	|ZBX_SYNC
FIELD		|url		|t_varchar(255)	|''	|NOT NULL	|ZBX_SYNC
FIELD		|elementtype	|t_integer	|'0'	|NOT NULL	|ZBX_SYNC
UNIQUE		|1		|sysmapid,name

TABLE|maintenances_hosts|maintenance_hostid|ZBX_SYNC,ZBX_DATA
FIELD		|maintenance_hostid|t_id	|	|NOT NULL	|0
FIELD		|maintenanceid	|t_id		|	|NOT NULL	|ZBX_SYNC		|1|maintenances
FIELD		|hostid		|t_id		|	|NOT NULL	|ZBX_SYNC		|2|hosts
UNIQUE		|1		|maintenanceid,hostid

TABLE|maintenances_groups|maintenance_groupid|ZBX_SYNC,ZBX_DATA
FIELD		|maintenance_groupid|t_id	|	|NOT NULL	|0
FIELD		|maintenanceid	|t_id		|	|NOT NULL	|ZBX_SYNC		|1|maintenances
FIELD		|groupid	|t_id		|	|NOT NULL	|ZBX_SYNC		|2|groups
UNIQUE		|1		|maintenanceid,groupid

TABLE|timeperiods|timeperiodid|ZBX_SYNC,ZBX_DATA
FIELD		|timeperiodid	|t_id		|	|NOT NULL	|0
FIELD		|timeperiod_type|t_integer	|'0'	|NOT NULL	|ZBX_SYNC
FIELD		|every		|t_integer	|'0'	|NOT NULL	|ZBX_SYNC
FIELD		|month		|t_integer	|'0'	|NOT NULL	|ZBX_SYNC
FIELD		|dayofweek	|t_integer	|'0'	|NOT NULL	|ZBX_SYNC
FIELD		|day		|t_integer	|'0'	|NOT NULL	|ZBX_SYNC
FIELD		|start_time	|t_integer	|'0'	|NOT NULL	|ZBX_SYNC
FIELD		|period		|t_integer	|'0'	|NOT NULL	|ZBX_SYNC
FIELD		|start_date	|t_integer	|'0'	|NOT NULL	|ZBX_SYNC

TABLE|maintenances_windows|maintenance_timeperiodid|ZBX_SYNC,ZBX_DATA
FIELD		|maintenance_timeperiodid|t_id	|	|NOT NULL	|0
FIELD		|maintenanceid	|t_id		|	|NOT NULL	|ZBX_SYNC		|1|maintenances
FIELD		|timeperiodid	|t_id		|	|NOT NULL	|ZBX_SYNC		|2|timeperiods
UNIQUE		|1		|maintenanceid,timeperiodid

TABLE|regexps|regexpid|ZBX_SYNC,ZBX_DATA
FIELD		|regexpid	|t_id		|	|NOT NULL	|0
FIELD		|name		|t_varchar(128)	|''	|NOT NULL	|ZBX_SYNC,ZBX_PROXY
FIELD		|test_string	|t_shorttext	|''	|NOT NULL	|ZBX_SYNC
INDEX		|1		|name

TABLE|expressions|expressionid|ZBX_SYNC,ZBX_DATA
FIELD		|expressionid	|t_id		|	|NOT NULL	|0
FIELD		|regexpid	|t_id		|	|NOT NULL	|ZBX_SYNC,ZBX_PROXY	|1|regexps
FIELD		|expression	|t_varchar(255)	|''	|NOT NULL	|ZBX_SYNC,ZBX_PROXY
FIELD		|expression_type|t_integer	|'0'	|NOT NULL	|ZBX_SYNC,ZBX_PROXY
FIELD		|exp_delimiter	|t_varchar(1)	|''	|NOT NULL	|ZBX_SYNC,ZBX_PROXY
FIELD		|case_sensitive	|t_integer	|'0'	|NOT NULL	|ZBX_SYNC,ZBX_PROXY
INDEX		|1		|regexpid

TABLE|nodes|nodeid|0
FIELD		|nodeid		|t_integer	|	|NOT NULL	|0
FIELD		|name		|t_varchar(64)	|'0'	|NOT NULL	|0
FIELD		|ip		|t_varchar(39)	|''	|NOT NULL	|0
FIELD		|port		|t_integer	|'10051'|NOT NULL	|0
FIELD		|nodetype	|t_integer	|'0'	|NOT NULL	|0
FIELD		|masterid	|t_integer	|	|NULL		|0			|1|nodes	|nodeid		|RESTRICT

TABLE|node_cksum||0
FIELD		|nodeid		|t_integer	|	|NOT NULL	|0			|1|nodes
FIELD		|tablename	|t_varchar(64)	|''	|NOT NULL	|0
FIELD		|recordid	|t_id		|	|NOT NULL	|0
FIELD		|cksumtype	|t_integer	|'0'	|NOT NULL	|0
FIELD		|cksum		|t_text		|''	|NOT NULL	|0
FIELD		|sync		|t_char(128)	|''	|NOT NULL	|0
INDEX		|1		|nodeid,cksumtype,tablename,recordid

TABLE|ids|nodeid,table_name,field_name|0
FIELD		|nodeid		|t_integer	|	|NOT NULL	|0			|-|nodes
FIELD		|table_name	|t_varchar(64)	|''	|NOT NULL	|0
FIELD		|field_name	|t_varchar(64)	|''	|NOT NULL	|0
FIELD		|nextid		|t_id		|	|NOT NULL	|0

-- History tables

TABLE|alerts|alertid|ZBX_HISTORY
FIELD		|alertid	|t_id		|	|NOT NULL	|0
FIELD		|actionid	|t_id		|	|NOT NULL	|0			|1|actions
FIELD		|eventid	|t_id		|	|NOT NULL	|0			|2|events
FIELD		|userid		|t_id		|	|NULL		|0			|3|users
FIELD		|clock		|t_time		|'0'	|NOT NULL	|0
FIELD		|mediatypeid	|t_id		|	|NULL		|0			|4|media_type
FIELD		|sendto		|t_varchar(100)	|''	|NOT NULL	|0
FIELD		|subject	|t_varchar(255)	|''	|NOT NULL	|0
FIELD		|message	|t_shorttext	|''	|NOT NULL	|0
FIELD		|status		|t_integer	|'0'	|NOT NULL	|0
FIELD		|retries	|t_integer	|'0'	|NOT NULL	|0
FIELD		|error		|t_varchar(128)	|''	|NOT NULL	|0
FIELD		|esc_step	|t_integer	|'0'	|NOT NULL	|0
FIELD		|alerttype	|t_integer	|'0'	|NOT NULL	|0
INDEX		|1		|actionid
INDEX		|2		|clock
INDEX		|3		|eventid
INDEX		|4		|status,retries
INDEX		|5		|mediatypeid
INDEX		|6		|userid

TABLE|history||0
FIELD		|itemid		|t_id		|	|NOT NULL	|0			|-|items
FIELD		|clock		|t_time		|'0'	|NOT NULL	|0
FIELD		|value		|t_double	|'0.0000'|NOT NULL	|0
FIELD		|ns		|t_nanosec	|'0'	|NOT NULL	|0
INDEX		|1		|itemid,clock

TABLE|history_sync|id|ZBX_HISTORY_SYNC
FIELD		|id		|t_serial	|	|NOT NULL	|0
FIELD		|nodeid		|t_integer	|	|NOT NULL	|0			|-|nodes
FIELD		|itemid		|t_id		|	|NOT NULL	|ZBX_HISTORY_SYNC	|-|items
FIELD		|clock		|t_time		|'0'	|NOT NULL	|ZBX_HISTORY_SYNC
FIELD		|value		|t_double	|'0.0000'|NOT NULL	|ZBX_HISTORY_SYNC
FIELD		|ns		|t_nanosec	|'0'	|NOT NULL	|ZBX_HISTORY_SYNC
INDEX		|1		|nodeid,id

TABLE|history_uint||0
FIELD		|itemid		|t_id		|	|NOT NULL	|0			|-|items
FIELD		|clock		|t_time		|'0'	|NOT NULL	|0
FIELD		|value		|t_bigint	|'0'	|NOT NULL	|0
FIELD		|ns		|t_nanosec	|'0'	|NOT NULL	|0
INDEX		|1		|itemid,clock

TABLE|history_uint_sync|id|ZBX_HISTORY_SYNC
FIELD		|id		|t_serial	|	|NOT NULL	|0
FIELD		|nodeid		|t_integer	|	|NOT NULL	|0			|-|nodes
FIELD		|itemid		|t_id		|	|NOT NULL	|ZBX_HISTORY_SYNC	|-|items
FIELD		|clock		|t_time		|'0'	|NOT NULL	|ZBX_HISTORY_SYNC
FIELD		|value		|t_bigint	|'0'	|NOT NULL	|ZBX_HISTORY_SYNC
FIELD		|ns		|t_nanosec	|'0'	|NOT NULL	|ZBX_HISTORY_SYNC
INDEX		|1		|nodeid,id

TABLE|history_str||0
FIELD		|itemid		|t_id		|	|NOT NULL	|0			|-|items
FIELD		|clock		|t_time		|'0'	|NOT NULL	|0
FIELD		|value		|t_varchar(255)	|''	|NOT NULL	|0
FIELD		|ns		|t_nanosec	|'0'	|NOT NULL	|0
INDEX		|1		|itemid,clock

TABLE|history_str_sync|id|ZBX_HISTORY_SYNC
FIELD		|id		|t_serial	|	|NOT NULL	|0
FIELD		|nodeid		|t_integer	|	|NOT NULL	|0			|-|nodes
FIELD		|itemid		|t_id		|	|NOT NULL	|ZBX_HISTORY_SYNC	|-|items
FIELD		|clock		|t_time		|'0'	|NOT NULL	|ZBX_HISTORY_SYNC
FIELD		|value		|t_varchar(255)	|''	|NOT NULL	|ZBX_HISTORY_SYNC
FIELD		|ns		|t_nanosec	|'0'	|NOT NULL	|ZBX_HISTORY_SYNC
INDEX		|1		|nodeid,id

TABLE|history_log|id|ZBX_HISTORY
FIELD		|id		|t_id		|	|NOT NULL	|0
FIELD		|itemid		|t_id		|	|NOT NULL	|0			|-|items
FIELD		|clock		|t_time		|'0'	|NOT NULL	|0
FIELD		|timestamp	|t_time		|'0'	|NOT NULL	|0
FIELD		|source		|t_varchar(64)	|''	|NOT NULL	|0
FIELD		|severity	|t_integer	|'0'	|NOT NULL	|0
FIELD		|value		|t_text		|''	|NOT NULL	|0
FIELD		|logeventid	|t_integer	|'0'	|NOT NULL	|0
FIELD		|ns		|t_nanosec	|'0'	|NOT NULL	|0
INDEX		|1		|itemid,clock
UNIQUE		|2		|itemid,id

TABLE|history_text|id|ZBX_HISTORY
FIELD		|id		|t_id		|	|NOT NULL	|0
FIELD		|itemid		|t_id		|	|NOT NULL	|0			|-|items
FIELD		|clock		|t_time		|'0'	|NOT NULL	|0
FIELD		|value		|t_text		|''	|NOT NULL	|0
FIELD		|ns		|t_nanosec	|'0'	|NOT NULL	|0
INDEX		|1		|itemid,clock
UNIQUE		|2		|itemid,id

TABLE|proxy_history|id|0
FIELD		|id		|t_serial	|	|NOT NULL	|0
FIELD		|itemid		|t_id		|	|NOT NULL	|0			|-|items
FIELD		|clock		|t_time		|'0'	|NOT NULL	|0
FIELD		|timestamp	|t_time		|'0'	|NOT NULL	|0
FIELD		|source		|t_varchar(64)	|''	|NOT NULL	|0
FIELD		|severity	|t_integer	|'0'	|NOT NULL	|0
FIELD		|value		|t_longtext	|''	|NOT NULL	|0
FIELD		|logeventid	|t_integer	|'0'	|NOT NULL	|0
FIELD		|ns		|t_nanosec	|'0'	|NOT NULL	|0
FIELD		|state		|t_integer	|'0'	|NOT NULL	|0
INDEX		|1		|clock

TABLE|proxy_dhistory|id|0
FIELD		|id		|t_serial	|	|NOT NULL	|0
FIELD		|clock		|t_time		|'0'	|NOT NULL	|0
FIELD		|druleid	|t_id		|	|NOT NULL	|0			|-|drules
FIELD		|type		|t_integer	|'0'	|NOT NULL	|0
FIELD		|ip		|t_varchar(39)	|''	|NOT NULL	|0
FIELD		|port		|t_integer	|'0'	|NOT NULL	|0
FIELD		|key_		|t_varchar(255)	|''	|NOT NULL	|0
FIELD		|value		|t_varchar(255)	|''	|NOT NULL	|0
FIELD		|status		|t_integer	|'0'	|NOT NULL	|0
FIELD		|dcheckid	|t_id		|	|NULL		|0			|-|dchecks
FIELD		|dns		|t_varchar(64)	|''	|NOT NULL	|0
INDEX		|1		|clock

TABLE|events|eventid|ZBX_HISTORY
FIELD		|eventid	|t_id		|	|NOT NULL	|0
FIELD		|source		|t_integer	|'0'	|NOT NULL	|0
FIELD		|object		|t_integer	|'0'	|NOT NULL	|0
FIELD		|objectid	|t_id		|'0'	|NOT NULL	|0
FIELD		|clock		|t_time		|'0'	|NOT NULL	|0
FIELD		|value		|t_integer	|'0'	|NOT NULL	|0
FIELD		|acknowledged	|t_integer	|'0'	|NOT NULL	|0
FIELD		|ns		|t_nanosec	|'0'	|NOT NULL	|0
UNIQUE		|1		|source,object,objectid,eventid
INDEX		|2		|clock

TABLE|trends|itemid,clock|0
FIELD		|itemid		|t_id		|	|NOT NULL	|0			|-|items
FIELD		|clock		|t_time		|'0'	|NOT NULL	|0
FIELD		|num		|t_integer	|'0'	|NOT NULL	|0
FIELD		|value_min	|t_double	|'0.0000'|NOT NULL	|0
FIELD		|value_avg	|t_double	|'0.0000'|NOT NULL	|0
FIELD		|value_max	|t_double	|'0.0000'|NOT NULL	|0

TABLE|trends_uint|itemid,clock|0
FIELD		|itemid		|t_id		|	|NOT NULL	|0			|-|items
FIELD		|clock		|t_time		|'0'	|NOT NULL	|0
FIELD		|num		|t_integer	|'0'	|NOT NULL	|0
FIELD		|value_min	|t_bigint	|'0'	|NOT NULL	|0
FIELD		|value_avg	|t_bigint	|'0'	|NOT NULL	|0
FIELD		|value_max	|t_bigint	|'0'	|NOT NULL	|0

TABLE|acknowledges|acknowledgeid|ZBX_HISTORY
FIELD		|acknowledgeid	|t_id		|	|NOT NULL	|0
FIELD		|userid		|t_id		|	|NOT NULL	|0			|1|users
FIELD		|eventid	|t_id		|	|NOT NULL	|0			|2|events
FIELD		|clock		|t_time		|'0'	|NOT NULL	|0
FIELD		|message	|t_varchar(255)	|''	|NOT NULL	|0
INDEX		|1		|userid
INDEX		|2		|eventid
INDEX		|3		|clock

TABLE|auditlog|auditid|ZBX_HISTORY
FIELD		|auditid	|t_id		|	|NOT NULL	|0
FIELD		|userid		|t_id		|	|NOT NULL	|0			|1|users
FIELD		|clock		|t_time		|'0'	|NOT NULL	|0
FIELD		|action		|t_integer	|'0'	|NOT NULL	|0
FIELD		|resourcetype	|t_integer	|'0'	|NOT NULL	|0
FIELD		|details	|t_varchar(128) |'0'	|NOT NULL	|0
FIELD		|ip		|t_varchar(39)	|''	|NOT NULL	|0
FIELD		|resourceid	|t_id		|'0'	|NOT NULL	|0
FIELD		|resourcename	|t_varchar(255)	|''	|NOT NULL	|0
INDEX		|1		|userid,clock
INDEX		|2		|clock

TABLE|auditlog_details|auditdetailid|ZBX_HISTORY
FIELD		|auditdetailid	|t_id		|	|NOT NULL	|0
FIELD		|auditid	|t_id		|	|NOT NULL	|0			|1|auditlog
FIELD		|table_name	|t_varchar(64)	|''	|NOT NULL	|0
FIELD		|field_name	|t_varchar(64)	|''	|NOT NULL	|0
FIELD		|oldvalue	|t_shorttext	|''	|NOT NULL	|0
FIELD		|newvalue	|t_shorttext	|''	|NOT NULL	|0
INDEX		|1		|auditid

TABLE|service_alarms|servicealarmid|ZBX_HISTORY
FIELD		|servicealarmid	|t_id		|	|NOT NULL	|0
FIELD		|serviceid	|t_id		|	|NOT NULL	|0			|1|services
FIELD		|clock		|t_time		|'0'	|NOT NULL	|0
FIELD		|value		|t_integer	|'0'	|NOT NULL	|0
INDEX		|1		|serviceid,clock
INDEX		|2		|clock

TABLE|autoreg_host|autoreg_hostid|ZBX_SYNC
FIELD		|autoreg_hostid	|t_id		|	|NOT NULL	|0
FIELD		|proxy_hostid	|t_id		|	|NULL		|ZBX_SYNC		|1|hosts	|hostid
FIELD		|host		|t_varchar(64)	|''	|NOT NULL	|ZBX_SYNC
FIELD		|listen_ip	|t_varchar(39)	|''	|NOT NULL	|ZBX_SYNC
FIELD		|listen_port	|t_integer	|'0'	|NOT NULL	|ZBX_SYNC
FIELD		|listen_dns	|t_varchar(64)	|''	|NOT NULL	|ZBX_SYNC
INDEX		|1		|proxy_hostid,host

TABLE|proxy_autoreg_host|id|0
FIELD		|id		|t_serial	|	|NOT NULL	|0
FIELD		|clock		|t_time		|'0'	|NOT NULL	|0
FIELD		|host		|t_varchar(64)	|''	|NOT NULL	|0
FIELD		|listen_ip	|t_varchar(39)	|''	|NOT NULL	|0
FIELD		|listen_port	|t_integer	|'0'	|NOT NULL	|0
FIELD		|listen_dns	|t_varchar(64)	|''	|NOT NULL	|0
INDEX		|1		|clock

TABLE|dhosts|dhostid|ZBX_SYNC
FIELD		|dhostid	|t_id		|	|NOT NULL	|0
FIELD		|druleid	|t_id		|	|NOT NULL	|ZBX_SYNC		|1|drules
FIELD		|status		|t_integer	|'0'	|NOT NULL	|ZBX_SYNC
FIELD		|lastup		|t_integer	|'0'	|NOT NULL	|ZBX_SYNC
FIELD		|lastdown	|t_integer	|'0'	|NOT NULL	|ZBX_SYNC
INDEX		|1		|druleid

TABLE|dservices|dserviceid|ZBX_SYNC
FIELD		|dserviceid	|t_id		|	|NOT NULL	|0
FIELD		|dhostid	|t_id		|	|NOT NULL	|ZBX_SYNC		|1|dhosts
FIELD		|type		|t_integer	|'0'	|NOT NULL	|ZBX_SYNC
FIELD		|key_		|t_varchar(255)	|''	|NOT NULL	|ZBX_SYNC
FIELD		|value		|t_varchar(255)	|''	|NOT NULL	|ZBX_SYNC
FIELD		|port		|t_integer	|'0'	|NOT NULL	|ZBX_SYNC
FIELD		|status		|t_integer	|'0'	|NOT NULL	|ZBX_SYNC
FIELD		|lastup		|t_integer	|'0'	|NOT NULL	|ZBX_SYNC
FIELD		|lastdown	|t_integer	|'0'	|NOT NULL	|ZBX_SYNC
FIELD		|dcheckid	|t_id		|	|NOT NULL	|ZBX_SYNC		|2|dchecks
FIELD		|ip		|t_varchar(39)	|''	|NOT NULL	|ZBX_SYNC
FIELD		|dns		|t_varchar(64)	|''	|NOT NULL	|ZBX_SYNC
UNIQUE		|1		|dcheckid,type,key_,ip,port
INDEX		|2		|dhostid

-- Other tables

TABLE|escalations|escalationid|0
FIELD		|escalationid	|t_id		|	|NOT NULL	|0
FIELD		|actionid	|t_id		|	|NOT NULL	|0			|-|actions
FIELD		|triggerid	|t_id		|	|NULL		|0			|-|triggers
FIELD		|eventid	|t_id		|	|NULL		|0			|-|events
FIELD		|r_eventid	|t_id		|	|NULL		|0			|-|events	|eventid
FIELD		|nextcheck	|t_time		|'0'	|NOT NULL	|0
FIELD		|esc_step	|t_integer	|'0'	|NOT NULL	|0
FIELD		|status		|t_integer	|'0'	|NOT NULL	|0
FIELD		|itemid		|t_id		|	|NULL		|0			|-|items
UNIQUE		|1		|actionid,triggerid,itemid,escalationid

TABLE|globalvars|globalvarid|0
FIELD		|globalvarid	|t_id		|	|NOT NULL	|0
FIELD		|snmp_lastsize	|t_integer	|'0'	|NOT NULL	|0

TABLE|graph_discovery|graphdiscoveryid|ZBX_SYNC
FIELD		|graphdiscoveryid|t_id		|	|NOT NULL	|0
FIELD		|graphid	|t_id		|	|NOT NULL	|ZBX_SYNC		|1|graphs
FIELD		|parent_graphid	|t_id		|	|NOT NULL	|ZBX_SYNC		|2|graphs	|graphid
FIELD		|name		|t_varchar(128)	|''	|NOT NULL	|0
UNIQUE		|1		|graphid,parent_graphid

TABLE|host_inventory|hostid|ZBX_SYNC
FIELD		|hostid		|t_id		|	|NOT NULL	|0			|1|hosts
FIELD		|inventory_mode	|t_integer	|'0'	|NOT NULL	|ZBX_SYNC
FIELD		|type		|t_varchar(64)	|''	|NOT NULL	|ZBX_SYNC
FIELD		|type_full	|t_varchar(64)	|''	|NOT NULL	|ZBX_SYNC
FIELD		|name		|t_varchar(64)	|''	|NOT NULL	|ZBX_SYNC
FIELD		|alias		|t_varchar(64)	|''	|NOT NULL	|ZBX_SYNC
FIELD		|os		|t_varchar(64)	|''	|NOT NULL	|ZBX_SYNC
FIELD		|os_full	|t_varchar(255)	|''	|NOT NULL	|ZBX_SYNC
FIELD		|os_short	|t_varchar(64)	|''	|NOT NULL	|ZBX_SYNC
FIELD		|serialno_a	|t_varchar(64)	|''	|NOT NULL	|ZBX_SYNC
FIELD		|serialno_b	|t_varchar(64)	|''	|NOT NULL	|ZBX_SYNC
FIELD		|tag		|t_varchar(64)	|''	|NOT NULL	|ZBX_SYNC
FIELD		|asset_tag	|t_varchar(64)	|''	|NOT NULL	|ZBX_SYNC
FIELD		|macaddress_a	|t_varchar(64)	|''	|NOT NULL	|ZBX_SYNC
FIELD		|macaddress_b	|t_varchar(64)	|''	|NOT NULL	|ZBX_SYNC
FIELD		|hardware	|t_varchar(255)	|''	|NOT NULL	|ZBX_SYNC
FIELD		|hardware_full	|t_shorttext	|''	|NOT NULL	|ZBX_SYNC
FIELD		|software	|t_varchar(255)	|''	|NOT NULL	|ZBX_SYNC
FIELD		|software_full	|t_shorttext	|''	|NOT NULL	|ZBX_SYNC
FIELD		|software_app_a	|t_varchar(64)	|''	|NOT NULL	|ZBX_SYNC
FIELD		|software_app_b	|t_varchar(64)	|''	|NOT NULL	|ZBX_SYNC
FIELD		|software_app_c	|t_varchar(64)	|''	|NOT NULL	|ZBX_SYNC
FIELD		|software_app_d	|t_varchar(64)	|''	|NOT NULL	|ZBX_SYNC
FIELD		|software_app_e	|t_varchar(64)	|''	|NOT NULL	|ZBX_SYNC
FIELD		|contact	|t_shorttext	|''	|NOT NULL	|ZBX_SYNC
FIELD		|location	|t_shorttext	|''	|NOT NULL	|ZBX_SYNC
FIELD		|location_lat	|t_varchar(16)	|''	|NOT NULL	|ZBX_SYNC
FIELD		|location_lon	|t_varchar(16)	|''	|NOT NULL	|ZBX_SYNC
FIELD		|notes		|t_shorttext	|''	|NOT NULL	|ZBX_SYNC
FIELD		|chassis	|t_varchar(64)	|''	|NOT NULL	|ZBX_SYNC
FIELD		|model		|t_varchar(64)	|''	|NOT NULL	|ZBX_SYNC
FIELD		|hw_arch	|t_varchar(32)	|''	|NOT NULL	|ZBX_SYNC
FIELD		|vendor		|t_varchar(64)	|''	|NOT NULL	|ZBX_SYNC
FIELD		|contract_number|t_varchar(64)	|''	|NOT NULL	|ZBX_SYNC
FIELD		|installer_name	|t_varchar(64)	|''	|NOT NULL	|ZBX_SYNC
FIELD		|deployment_status|t_varchar(64)|''	|NOT NULL	|ZBX_SYNC
FIELD		|url_a		|t_varchar(255)	|''	|NOT NULL	|ZBX_SYNC
FIELD		|url_b		|t_varchar(255)	|''	|NOT NULL	|ZBX_SYNC
FIELD		|url_c		|t_varchar(255)	|''	|NOT NULL	|ZBX_SYNC
FIELD		|host_networks	|t_shorttext	|''	|NOT NULL	|ZBX_SYNC
FIELD		|host_netmask	|t_varchar(39)	|''	|NOT NULL	|ZBX_SYNC
FIELD		|host_router	|t_varchar(39)	|''	|NOT NULL	|ZBX_SYNC
FIELD		|oob_ip		|t_varchar(39)	|''	|NOT NULL	|ZBX_SYNC
FIELD		|oob_netmask	|t_varchar(39)	|''	|NOT NULL	|ZBX_SYNC
FIELD		|oob_router	|t_varchar(39)	|''	|NOT NULL	|ZBX_SYNC
FIELD		|date_hw_purchase|t_varchar(64)	|''	|NOT NULL	|ZBX_SYNC
FIELD		|date_hw_install|t_varchar(64)	|''	|NOT NULL	|ZBX_SYNC
FIELD		|date_hw_expiry	|t_varchar(64)	|''	|NOT NULL	|ZBX_SYNC
FIELD		|date_hw_decomm	|t_varchar(64)	|''	|NOT NULL	|ZBX_SYNC
FIELD		|site_address_a	|t_varchar(128)	|''	|NOT NULL	|ZBX_SYNC
FIELD		|site_address_b	|t_varchar(128)	|''	|NOT NULL	|ZBX_SYNC
FIELD		|site_address_c	|t_varchar(128)	|''	|NOT NULL	|ZBX_SYNC
FIELD		|site_city	|t_varchar(128)	|''	|NOT NULL	|ZBX_SYNC
FIELD		|site_state	|t_varchar(64)	|''	|NOT NULL	|ZBX_SYNC
FIELD		|site_country	|t_varchar(64)	|''	|NOT NULL	|ZBX_SYNC
FIELD		|site_zip	|t_varchar(64)	|''	|NOT NULL	|ZBX_SYNC
FIELD		|site_rack	|t_varchar(128)	|''	|NOT NULL	|ZBX_SYNC
FIELD		|site_notes	|t_shorttext	|''	|NOT NULL	|ZBX_SYNC
FIELD		|poc_1_name	|t_varchar(128)	|''	|NOT NULL	|ZBX_SYNC
FIELD		|poc_1_email	|t_varchar(128)	|''	|NOT NULL	|ZBX_SYNC
FIELD		|poc_1_phone_a	|t_varchar(64)	|''	|NOT NULL	|ZBX_SYNC
FIELD		|poc_1_phone_b	|t_varchar(64)	|''	|NOT NULL	|ZBX_SYNC
FIELD		|poc_1_cell	|t_varchar(64)	|''	|NOT NULL	|ZBX_SYNC
FIELD		|poc_1_screen	|t_varchar(64)	|''	|NOT NULL	|ZBX_SYNC
FIELD		|poc_1_notes	|t_shorttext	|''	|NOT NULL	|ZBX_SYNC
FIELD		|poc_2_name	|t_varchar(128)	|''	|NOT NULL	|ZBX_SYNC
FIELD		|poc_2_email	|t_varchar(128)	|''	|NOT NULL	|ZBX_SYNC
FIELD		|poc_2_phone_a	|t_varchar(64)	|''	|NOT NULL	|ZBX_SYNC
FIELD		|poc_2_phone_b	|t_varchar(64)	|''	|NOT NULL	|ZBX_SYNC
FIELD		|poc_2_cell	|t_varchar(64)	|''	|NOT NULL	|ZBX_SYNC
FIELD		|poc_2_screen	|t_varchar(64)	|''	|NOT NULL	|ZBX_SYNC
FIELD		|poc_2_notes	|t_shorttext	|''	|NOT NULL	|ZBX_SYNC

TABLE|housekeeper|housekeeperid|0
FIELD		|housekeeperid	|t_id		|	|NOT NULL	|0
FIELD		|tablename	|t_varchar(64)	|''	|NOT NULL	|ZBX_SYNC
FIELD		|field		|t_varchar(64)	|''	|NOT NULL	|ZBX_SYNC
FIELD		|value		|t_id		|	|NOT NULL	|ZBX_SYNC		|-|items

TABLE|images|imageid|ZBX_SYNC
FIELD		|imageid	|t_id		|	|NOT NULL	|0
FIELD		|imagetype	|t_integer	|'0'	|NOT NULL	|ZBX_SYNC
FIELD		|name		|t_varchar(64)	|'0'	|NOT NULL	|ZBX_SYNC
FIELD		|image		|t_image	|''	|NOT NULL	|ZBX_SYNC
INDEX		|1		|imagetype,name

TABLE|item_discovery|itemdiscoveryid|ZBX_SYNC,ZBX_DATA
FIELD		|itemdiscoveryid|t_id		|	|NOT NULL	|0
FIELD		|itemid		|t_id		|	|NOT NULL	|ZBX_SYNC		|1|items
FIELD		|parent_itemid	|t_id		|	|NOT NULL	|ZBX_SYNC		|2|items	|itemid
FIELD		|key_		|t_varchar(255)	|''	|NOT NULL	|ZBX_NODATA
FIELD		|lastcheck	|t_integer	|'0'	|NOT NULL	|ZBX_NODATA
FIELD		|ts_delete	|t_time		|'0'	|NOT NULL	|ZBX_NODATA
UNIQUE		|1		|itemid,parent_itemid

TABLE|host_discovery|hostid|ZBX_SYNC,ZBX_DATA
FIELD		|hostid		|t_id		|	|NOT NULL	|0			|1|hosts
FIELD		|parent_hostid	|t_id		|	|NULL		|ZBX_SYNC		|2|hosts	|hostid		|RESTRICT
FIELD		|parent_itemid	|t_id		|	|NULL		|ZBX_SYNC		|3|items	|itemid		|RESTRICT
FIELD		|host		|t_varchar(64)	|''	|NOT NULL	|ZBX_NODATA
FIELD		|lastcheck	|t_integer	|'0'	|NOT NULL	|ZBX_NODATA
FIELD		|ts_delete	|t_time		|'0'	|NOT NULL	|ZBX_NODATA

TABLE|interface_discovery|interfaceid|ZBX_SYNC
FIELD		|interfaceid	|t_id		|	|NOT NULL	|ZBX_SYNC		|1|interface
FIELD		|parent_interfaceid|t_id	|	|NOT NULL	|ZBX_SYNC		|2|interface	|interfaceid

TABLE|profiles|profileid|0
FIELD		|profileid	|t_id		|	|NOT NULL	|0
FIELD		|userid		|t_id		|	|NOT NULL	|0			|1|users
FIELD		|idx		|t_varchar(96)	|''	|NOT NULL	|0
FIELD		|idx2		|t_id		|'0'	|NOT NULL	|0
FIELD		|value_id	|t_id		|'0'	|NOT NULL	|0
FIELD		|value_int	|t_integer	|'0'	|NOT NULL	|0
FIELD		|value_str	|t_varchar(255)	|''	|NOT NULL	|0
FIELD		|source		|t_varchar(96)	|''	|NOT NULL	|0
FIELD		|type		|t_integer	|'0'	|NOT NULL	|0
INDEX		|1		|userid,idx,idx2
INDEX		|2		|userid,profileid

TABLE|sessions|sessionid|0
FIELD		|sessionid	|t_varchar(32)	|''	|NOT NULL	|0
FIELD		|userid		|t_id		|	|NOT NULL	|0			|1|users
FIELD		|lastaccess	|t_integer	|'0'	|NOT NULL	|0
FIELD		|status		|t_integer	|'0'	|NOT NULL	|0
INDEX		|1		|userid,status

TABLE|trigger_discovery|triggerdiscoveryid|ZBX_SYNC
FIELD		|triggerdiscoveryid|t_id	|	|NOT NULL	|0
FIELD		|triggerid	|t_id		|	|NOT NULL	|ZBX_SYNC		|1|triggers
FIELD		|parent_triggerid|t_id		|	|NOT NULL	|ZBX_SYNC		|2|triggers	|triggerid
FIELD		|name		|t_varchar(255)	|''	|NOT NULL	|0
UNIQUE		|1		|triggerid,parent_triggerid

TABLE|user_history|userhistoryid|0
FIELD		|userhistoryid	|t_id		|	|NOT NULL	|0
FIELD		|userid		|t_id		|	|NOT NULL	|0			|1|users
FIELD		|title1		|t_varchar(255)	|''	|NOT NULL	|0
FIELD		|url1		|t_varchar(255)	|''	|NOT NULL	|0
FIELD		|title2		|t_varchar(255)	|''	|NOT NULL	|0
FIELD		|url2		|t_varchar(255)	|''	|NOT NULL	|0
FIELD		|title3		|t_varchar(255)	|''	|NOT NULL	|0
FIELD		|url3		|t_varchar(255)	|''	|NOT NULL	|0
FIELD		|title4		|t_varchar(255)	|''	|NOT NULL	|0
FIELD		|url4		|t_varchar(255)	|''	|NOT NULL	|0
FIELD		|title5		|t_varchar(255)	|''	|NOT NULL	|0
FIELD		|url5		|t_varchar(255)	|''	|NOT NULL	|0
UNIQUE		|1		|userid

TABLE|application_template|application_templateid|ZBX_SYNC,ZBX_DATA
FIELD		|application_templateid	|t_id	|	|NOT NULL	|0
FIELD		|applicationid		|t_id	|	|NOT NULL	|ZBX_SYNC		|1|applications
FIELD		|templateid		|t_id	|	|NOT NULL	|ZBX_SYNC		|2|applications	|applicationid
UNIQUE		|1			|applicationid,templateid

TABLE|dbversion||
FIELD		|mandatory	|t_integer	|'0'	|NOT NULL	|
FIELD		|optional	|t_integer	|'0'	|NOT NULL	|
<<<<<<< HEAD
ROW		|2010094	|2010094
=======
ROW		|2010084	|2010084
>>>>>>> 2a429d8a
<|MERGE_RESOLUTION|>--- conflicted
+++ resolved
@@ -1265,8 +1265,4 @@
 TABLE|dbversion||
 FIELD		|mandatory	|t_integer	|'0'	|NOT NULL	|
 FIELD		|optional	|t_integer	|'0'	|NOT NULL	|
-<<<<<<< HEAD
-ROW		|2010094	|2010094
-=======
-ROW		|2010084	|2010084
->>>>>>> 2a429d8a
+ROW		|2010103	|2010103