--
-- Zabbix
-- Copyright (C) 2001-2023 Zabbix SIA
--
-- This program is free software; you can redistribute it and/or modify
-- it under the terms of the GNU General Public License as published by
-- the Free Software Foundation; either version 2 of the License, or
-- (at your option) any later version.
--
-- This program is distributed in the hope that it will be useful,
-- but WITHOUT ANY WARRANTY; without even the implied warranty of
-- MERCHANTABILITY or FITNESS FOR A PARTICULAR PURPOSE. See the
-- GNU General Public License for more details.
--
-- You should have received a copy of the GNU General Public License
-- along with this program; if not, write to the Free Software
-- Foundation, Inc., 51 Franklin Street, Fifth Floor, Boston, MA  02110-1301, USA.
--

--
-- Do not use spaces
-- Tables must be sorted to match referential integrity rules
--

TABLE|role|roleid|ZBX_DATA
FIELD		|roleid		|t_id		|	|NOT NULL	|0
FIELD		|name		|t_varchar(255)	|''	|NOT NULL	|0
FIELD		|type		|t_integer	|'0'	|NOT NULL	|0
FIELD		|readonly	|t_integer	|'0'	|NOT NULL	|0
UNIQUE		|1		|name

TABLE|users|userid|ZBX_DATA
FIELD		|userid		|t_id		|	|NOT NULL	|0
FIELD		|username	|t_varchar(100)	|''	|NOT NULL	|0
FIELD		|name		|t_varchar(100)	|''	|NOT NULL	|0
FIELD		|surname	|t_varchar(100)	|''	|NOT NULL	|0
FIELD		|passwd		|t_varchar(60)	|''	|NOT NULL	|0
FIELD		|url		|t_varchar(2048)|''	|NOT NULL	|0
FIELD		|autologin	|t_integer	|'0'	|NOT NULL	|0
FIELD		|autologout	|t_varchar(32)	|'15m'	|NOT NULL	|0
FIELD		|lang		|t_varchar(7)	|'default'|NOT NULL	|ZBX_NODATA
FIELD		|refresh	|t_varchar(32)	|'30s'	|NOT NULL	|0
FIELD		|theme		|t_varchar(128)	|'default'|NOT NULL	|ZBX_NODATA
FIELD		|attempt_failed	|t_integer	|0	|NOT NULL	|ZBX_NODATA
FIELD		|attempt_ip	|t_varchar(39)	|''	|NOT NULL	|ZBX_NODATA
FIELD		|attempt_clock	|t_integer	|0	|NOT NULL	|ZBX_NODATA
FIELD		|rows_per_page	|t_integer	|50	|NOT NULL	|0
FIELD		|timezone	|t_varchar(50)	|'default'|NOT NULL	|ZBX_NODATA
FIELD		|roleid		|t_id			|NULL	|NULL	|0	|1|role
FIELD		|userdirectoryid	|t_id	|NULL	|NULL	|ZBX_NODATA	|2|userdirectory	|userdirectoryid	|RESTRICT
FIELD		|ts_provisioned		|t_time	|'0'	|NOT NULL	|ZBX_NODATA
UNIQUE		|1		|username
INDEX		|2		|userdirectoryid
INDEX		|3		|roleid

TABLE|maintenances|maintenanceid|ZBX_DATA
FIELD		|maintenanceid	|t_id		|	|NOT NULL	|0
FIELD		|name		|t_varchar(128)	|''	|NOT NULL	|0
FIELD		|maintenance_type|t_integer	|'0'	|NOT NULL	|0
FIELD		|description	|t_shorttext	|''	|NOT NULL	|0
FIELD		|active_since	|t_integer	|'0'	|NOT NULL	|0
FIELD		|active_till	|t_integer	|'0'	|NOT NULL	|0
FIELD		|tags_evaltype	|t_integer	|'0'	|NOT NULL	|0
INDEX		|1		|active_since,active_till
UNIQUE		|2		|name

TABLE|hosts|hostid|ZBX_TEMPLATE
FIELD		|hostid		|t_id		|	|NOT NULL	|0
FIELD		|proxyid	|t_id		|	|NULL		|0			|1|proxy	|proxyid	|RESTRICT
FIELD		|host		|t_varchar(128)	|''	|NOT NULL	|ZBX_PROXY
FIELD		|status		|t_integer	|'0'	|NOT NULL	|ZBX_PROXY
FIELD		|ipmi_authtype	|t_integer	|'-1'	|NOT NULL	|ZBX_PROXY
FIELD		|ipmi_privilege	|t_integer	|'2'	|NOT NULL	|ZBX_PROXY
FIELD		|ipmi_username	|t_varchar(16)	|''	|NOT NULL	|ZBX_PROXY
FIELD		|ipmi_password	|t_varchar(20)	|''	|NOT NULL	|ZBX_PROXY
FIELD		|maintenanceid	|t_id		|	|NULL		|ZBX_NODATA		|2|maintenances	|		|RESTRICT
FIELD		|maintenance_status|t_integer	|'0'	|NOT NULL	|ZBX_NODATA
FIELD		|maintenance_type|t_integer	|'0'	|NOT NULL	|ZBX_NODATA
FIELD		|maintenance_from|t_integer	|'0'	|NOT NULL	|ZBX_NODATA
FIELD		|name		|t_varchar(128)	|''	|NOT NULL	|ZBX_PROXY
FIELD		|flags		|t_integer	|'0'	|NOT NULL	|0
FIELD		|templateid	|t_id		|	|NULL		|0			|3|hosts	|hostid		|RESTRICT
FIELD		|description	|t_shorttext	|''	|NOT NULL	|0
FIELD		|tls_connect	|t_integer	|'1'	|NOT NULL	|ZBX_PROXY
FIELD		|tls_accept	|t_integer	|'1'	|NOT NULL	|ZBX_PROXY
FIELD		|tls_issuer	|t_varchar(1024)|''	|NOT NULL	|ZBX_PROXY
FIELD		|tls_subject	|t_varchar(1024)|''	|NOT NULL	|ZBX_PROXY
FIELD		|tls_psk_identity|t_varchar(128)|''	|NOT NULL	|ZBX_PROXY
FIELD		|tls_psk	|t_varchar(512)	|''	|NOT NULL	|ZBX_PROXY
FIELD		|discover	|t_integer	|'0'	|NOT NULL	|0
FIELD		|custom_interfaces|t_integer	|'0'	|NOT NULL	|0
FIELD		|uuid		|t_varchar(32)	|''	|NOT NULL	|0
FIELD		|name_upper	|t_varchar(128)	|''	|NOT NULL	|0
FIELD		|vendor_name	|t_varchar(64)	|''	|NOT NULL	|0
FIELD		|vendor_version	|t_varchar(32)	|''	|NOT NULL	|0
INDEX		|1		|host
INDEX		|2		|status
INDEX		|3		|proxyid
INDEX		|4		|name
INDEX		|5		|maintenanceid
INDEX		|6		|name_upper
INDEX		|7		|templateid
CHANGELOG	|1
UPD_TRIG_FUNC	|name		|name_upper	|hostid	|upper

TABLE|hstgrp|groupid|ZBX_DATA
FIELD		|groupid	|t_id		|	|NOT NULL	|0
FIELD		|name		|t_varchar(255)	|''	|NOT NULL	|0
FIELD		|flags		|t_integer	|'0'	|NOT NULL	|0
FIELD		|uuid		|t_varchar(32)	|''	|NOT NULL	|0
FIELD		|type		|t_integer	|'0'	|NOT NULL	|0
UNIQUE		|1		|type,name

TABLE|group_prototype|group_prototypeid|ZBX_TEMPLATE
FIELD		|group_prototypeid|t_id		|	|NOT NULL	|0
FIELD		|hostid		|t_id		|	|NOT NULL	|0			|1|hosts
FIELD		|name		|t_varchar(255)	|''	|NOT NULL	|0
FIELD		|groupid	|t_id		|	|NULL		|0			|2|hstgrp	|		|RESTRICT
FIELD		|templateid	|t_id		|	|NULL		|0			|3|group_prototype|group_prototypeid
INDEX		|1		|hostid
INDEX		|2		|groupid
INDEX		|3		|templateid

TABLE|group_discovery|groupdiscoveryid|ZBX_TEMPLATE
FIELD		|groupdiscoveryid|t_id		|	|NOT NULL	|0
FIELD		|groupid	|t_id		|	|NOT NULL	|0			|1|hstgrp
FIELD		|parent_group_prototypeid|t_id	|	|NOT NULL	|0			|2|group_prototype|group_prototypeid|RESTRICT
FIELD		|name		|t_varchar(255)	|''	|NOT NULL	|ZBX_NODATA
FIELD		|lastcheck	|t_integer	|'0'	|NOT NULL	|ZBX_NODATA
FIELD		|ts_delete	|t_time		|'0'	|NOT NULL	|ZBX_NODATA
UNIQUE		|1		|groupid,parent_group_prototypeid
INDEX		|2		|parent_group_prototypeid

TABLE|drules|druleid|ZBX_DATA
FIELD		|druleid	|t_id		|	|NOT NULL	|0
FIELD		|proxyid	|t_id		|	|NULL		|0			|1|proxy	|proxyid	|RESTRICT
FIELD		|name		|t_varchar(255)	|''	|NOT NULL	|ZBX_PROXY
FIELD		|iprange	|t_varchar(2048)|''	|NOT NULL	|ZBX_PROXY
FIELD		|delay		|t_varchar(255)	|'1h'	|NOT NULL	|ZBX_PROXY
FIELD		|status		|t_integer	|'0'	|NOT NULL	|0
FIELD		|concurrency_max	|t_integer	|'0'	|NOT NULL	|ZBX_PROXY
INDEX		|1		|proxyid
UNIQUE		|2		|name
CHANGELOG	|9

TABLE|dchecks|dcheckid|ZBX_DATA
FIELD		|dcheckid	|t_id		|	|NOT NULL	|0
FIELD		|druleid	|t_id		|	|NOT NULL	|ZBX_PROXY		|1|drules	|		|RESTRICT
FIELD		|type		|t_integer	|'0'	|NOT NULL	|ZBX_PROXY
FIELD		|key_		|t_varchar(2048)|''	|NOT NULL	|ZBX_PROXY
FIELD		|snmp_community	|t_varchar(255)	|''	|NOT NULL	|ZBX_PROXY
FIELD		|ports		|t_varchar(255)	|'0'	|NOT NULL	|ZBX_PROXY
FIELD		|snmpv3_securityname|t_varchar(64)|''	|NOT NULL	|ZBX_PROXY
FIELD		|snmpv3_securitylevel|t_integer	|'0'	|NOT NULL	|ZBX_PROXY
FIELD		|snmpv3_authpassphrase|t_varchar(64)|''	|NOT NULL	|ZBX_PROXY
FIELD		|snmpv3_privpassphrase|t_varchar(64)|''	|NOT NULL	|ZBX_PROXY
FIELD		|uniq		|t_integer	|'0'	|NOT NULL	|ZBX_PROXY
FIELD		|snmpv3_authprotocol|t_integer	|'0'	|NOT NULL	|ZBX_PROXY
FIELD		|snmpv3_privprotocol|t_integer	|'0'	|NOT NULL	|ZBX_PROXY
FIELD		|snmpv3_contextname|t_varchar(255)|''	|NOT NULL	|ZBX_PROXY
FIELD		|host_source|t_integer	|'1'	|NOT NULL	|ZBX_PROXY
FIELD		|name_source|t_integer	|'0'	|NOT NULL	|ZBX_PROXY
FIELD		|allow_redirect|t_integer	|'0'	|NOT NULL	|ZBX_PROXY
INDEX		|1		|druleid,host_source,name_source
CHANGELOG	|10

TABLE|httptest|httptestid|ZBX_TEMPLATE
FIELD		|httptestid	|t_id		|	|NOT NULL	|0
FIELD		|name		|t_varchar(64)	|''	|NOT NULL	|ZBX_PROXY
FIELD		|delay		|t_varchar(255)	|'1m'	|NOT NULL	|ZBX_PROXY
FIELD		|status		|t_integer	|'0'	|NOT NULL	|0
FIELD		|agent		|t_varchar(255)	|'Zabbix'|NOT NULL	|ZBX_PROXY
FIELD		|authentication	|t_integer	|'0'	|NOT NULL	|ZBX_PROXY,ZBX_NODATA
FIELD		|http_user	|t_varchar(255)	|''	|NOT NULL	|ZBX_PROXY,ZBX_NODATA
FIELD		|http_password	|t_varchar(255)	|''	|NOT NULL	|ZBX_PROXY,ZBX_NODATA
FIELD		|hostid		|t_id		|	|NOT NULL	|ZBX_PROXY		|2|hosts	|		|RESTRICT
FIELD		|templateid	|t_id		|	|NULL		|0			|3|httptest	|httptestid	|RESTRICT
FIELD		|http_proxy	|t_varchar(255)	|''	|NOT NULL	|ZBX_PROXY,ZBX_NODATA
FIELD		|retries	|t_integer	|'1'	|NOT NULL	|ZBX_PROXY,ZBX_NODATA
FIELD		|ssl_cert_file	|t_varchar(255)	|''	|NOT NULL	|ZBX_PROXY,ZBX_NODATA
FIELD		|ssl_key_file	|t_varchar(255)	|''	|NOT NULL	|ZBX_PROXY,ZBX_NODATA
FIELD		|ssl_key_password|t_varchar(64)	|''	|NOT NULL	|ZBX_PROXY,ZBX_NODATA
FIELD		|verify_peer	|t_integer	|'0'	|NOT NULL	|ZBX_PROXY
FIELD		|verify_host	|t_integer	|'0'	|NOT NULL	|ZBX_PROXY
FIELD		|uuid		|t_varchar(32)	|''	|NOT NULL	|0
UNIQUE		|2		|hostid,name
INDEX		|3		|status
INDEX		|4		|templateid
CHANGELOG	|11

TABLE|httpstep|httpstepid|ZBX_TEMPLATE
FIELD		|httpstepid	|t_id		|	|NOT NULL	|0
FIELD		|httptestid	|t_id		|	|NOT NULL	|ZBX_PROXY		|1|httptest	|		|RESTRICT
FIELD		|name		|t_varchar(64)	|''	|NOT NULL	|ZBX_PROXY
FIELD		|no		|t_integer	|'0'	|NOT NULL	|ZBX_PROXY
FIELD		|url		|t_varchar(2048)|''	|NOT NULL	|ZBX_PROXY
FIELD		|timeout	|t_varchar(255)	|'15s'	|NOT NULL	|ZBX_PROXY
FIELD		|posts		|t_shorttext	|''	|NOT NULL	|ZBX_PROXY
FIELD		|required	|t_varchar(255)	|''	|NOT NULL	|ZBX_PROXY
FIELD		|status_codes	|t_varchar(255)	|''	|NOT NULL	|ZBX_PROXY
FIELD		|follow_redirects|t_integer	|'1'	|NOT NULL	|ZBX_PROXY
FIELD		|retrieve_mode	|t_integer	|'0'	|NOT NULL	|ZBX_PROXY
FIELD		|post_type	|t_integer	|'0'	|NOT NULL	|ZBX_PROXY
INDEX		|1		|httptestid
CHANGELOG	|14

TABLE|interface|interfaceid|ZBX_TEMPLATE
FIELD		|interfaceid	|t_id		|	|NOT NULL	|0
FIELD		|hostid		|t_id		|	|NOT NULL	|ZBX_PROXY		|1|hosts
FIELD		|main		|t_integer	|'0'	|NOT NULL	|ZBX_PROXY
FIELD		|type		|t_integer	|'1'	|NOT NULL	|ZBX_PROXY
FIELD		|useip		|t_integer	|'1'	|NOT NULL	|ZBX_PROXY
FIELD		|ip		|t_varchar(64)	|'127.0.0.1'|NOT NULL	|ZBX_PROXY
FIELD		|dns		|t_varchar(255)	|''	|NOT NULL	|ZBX_PROXY
FIELD		|port		|t_varchar(64)	|'10050'|NOT NULL	|ZBX_PROXY
FIELD		|available	|t_integer	|'0'	|NOT NULL	|ZBX_PROXY,ZBX_NODATA
FIELD		|error		|t_varchar(2048)|''	|NOT NULL	|ZBX_NODATA
FIELD		|errors_from	|t_integer	|'0'	|NOT NULL	|ZBX_NODATA
FIELD		|disable_until	|t_integer	|'0'	|NOT NULL	|ZBX_NODATA
INDEX		|1		|hostid,type
INDEX		|2		|ip,dns
INDEX		|3		|available

TABLE|valuemap|valuemapid|ZBX_TEMPLATE
FIELD		|valuemapid	|t_id		|	|NOT NULL	|0
FIELD		|hostid		|t_id		|	|NOT NULL	|0			|1|hosts
FIELD		|name		|t_varchar(64)	|''	|NOT NULL	|0
FIELD		|uuid		|t_varchar(32)	|''	|NOT NULL	|0
UNIQUE		|1		|hostid,name

TABLE|items|itemid|ZBX_TEMPLATE
FIELD		|itemid		|t_id		|	|NOT NULL	|0
FIELD		|type		|t_integer	|'0'	|NOT NULL	|ZBX_PROXY
FIELD		|snmp_oid	|t_varchar(512)	|''	|NOT NULL	|ZBX_PROXY
FIELD		|hostid		|t_id		|	|NOT NULL	|ZBX_PROXY		|1|hosts	|		|RESTRICT
FIELD		|name		|t_varchar(255)	|''	|NOT NULL	|0
FIELD		|key_		|t_varchar(2048)|''	|NOT NULL	|ZBX_PROXY
FIELD		|delay		|t_varchar(1024)|'0'	|NOT NULL	|ZBX_PROXY
FIELD		|history	|t_varchar(255)	|'90d'	|NOT NULL	|ZBX_PROXY
FIELD		|trends		|t_varchar(255)	|'365d'	|NOT NULL	|0
FIELD		|status		|t_integer	|'0'	|NOT NULL	|ZBX_PROXY
FIELD		|value_type	|t_integer	|'0'	|NOT NULL	|ZBX_PROXY
FIELD		|trapper_hosts	|t_varchar(255)	|''	|NOT NULL	|ZBX_PROXY
FIELD		|units		|t_varchar(255)	|''	|NOT NULL	|0
FIELD		|formula	|t_varchar(255)	|''	|NOT NULL	|0
FIELD		|logtimefmt	|t_varchar(64)	|''	|NOT NULL	|ZBX_PROXY
FIELD		|templateid	|t_id		|	|NULL		|0			|2|items	|itemid		|RESTRICT
FIELD		|valuemapid	|t_id		|	|NULL		|0			|3|valuemap	|		|RESTRICT
FIELD		|params		|t_text		|''	|NOT NULL	|ZBX_PROXY
FIELD		|ipmi_sensor	|t_varchar(128)	|''	|NOT NULL	|ZBX_PROXY
FIELD		|authtype	|t_integer	|'0'	|NOT NULL	|ZBX_PROXY
FIELD		|username	|t_varchar(255)	|''	|NOT NULL	|ZBX_PROXY
FIELD		|password	|t_varchar(255)	|''	|NOT NULL	|ZBX_PROXY
FIELD		|publickey	|t_varchar(64)	|''	|NOT NULL	|ZBX_PROXY
FIELD		|privatekey	|t_varchar(64)	|''	|NOT NULL	|ZBX_PROXY
FIELD		|flags		|t_integer	|'0'	|NOT NULL	|ZBX_PROXY
FIELD		|interfaceid	|t_id		|	|NULL		|ZBX_PROXY		|4|interface	|		|RESTRICT
FIELD		|description	|t_text		|''	|NOT NULL	|0
FIELD		|inventory_link	|t_integer	|'0'	|NOT NULL	|ZBX_PROXY
FIELD		|lifetime	|t_varchar(255)	|'30d'	|NOT NULL	|0
FIELD		|evaltype	|t_integer	|'0'	|NOT NULL	|0
FIELD		|jmx_endpoint	|t_varchar(255)	|''	|NOT NULL	|ZBX_PROXY
FIELD		|master_itemid	|t_id		|	|NULL		|ZBX_PROXY		|5|items	|itemid		|RESTRICT
FIELD		|timeout	|t_varchar(255)	|''	|NOT NULL	|ZBX_PROXY
FIELD		|url		|t_varchar(2048)|''	|NOT NULL	|ZBX_PROXY
FIELD		|query_fields	|t_text		|''	|NOT NULL	|ZBX_PROXY
FIELD		|posts		|t_text		|''	|NOT NULL	|ZBX_PROXY
FIELD		|status_codes	|t_varchar(255)	|'200'	|NOT NULL	|ZBX_PROXY
FIELD		|follow_redirects|t_integer	|'1'	|NOT NULL	|ZBX_PROXY
FIELD		|post_type	|t_integer	|'0'	|NOT NULL	|ZBX_PROXY
FIELD		|http_proxy	|t_varchar(255)	|''	|NOT NULL	|ZBX_PROXY,ZBX_NODATA
FIELD		|headers	|t_text		|''	|NOT NULL	|ZBX_PROXY
FIELD		|retrieve_mode	|t_integer	|'0'	|NOT NULL	|ZBX_PROXY
FIELD		|request_method	|t_integer	|'0'	|NOT NULL	|ZBX_PROXY
FIELD		|output_format	|t_integer	|'0'	|NOT NULL	|ZBX_PROXY
FIELD		|ssl_cert_file	|t_varchar(255)	|''	|NOT NULL	|ZBX_PROXY,ZBX_NODATA
FIELD		|ssl_key_file	|t_varchar(255)	|''	|NOT NULL	|ZBX_PROXY,ZBX_NODATA
FIELD		|ssl_key_password|t_varchar(64)	|''	|NOT NULL	|ZBX_PROXY,ZBX_NODATA
FIELD		|verify_peer	|t_integer	|'0'	|NOT NULL	|ZBX_PROXY
FIELD		|verify_host	|t_integer	|'0'	|NOT NULL	|ZBX_PROXY
FIELD		|allow_traps	|t_integer	|'0'	|NOT NULL	|ZBX_PROXY
FIELD		|discover	|t_integer	|'0'	|NOT NULL	|0
FIELD		|uuid		|t_varchar(32)	|''	|NOT NULL	|0
FIELD		|name_upper	|t_varchar(255)	|''	|NOT NULL	|0
INDEX		|1		|hostid,key_(764)
INDEX		|3		|status
INDEX		|4		|templateid
INDEX		|5		|valuemapid
INDEX		|6		|interfaceid
INDEX		|7		|master_itemid
INDEX		|8		|key_(768)
INDEX		|9		|hostid,name_upper
CHANGELOG	|3
UPD_TRIG_FUNC	|name		|name_upper	|itemid	|upper

TABLE|httpstepitem|httpstepitemid|ZBX_TEMPLATE
FIELD		|httpstepitemid	|t_id		|	|NOT NULL	|0
FIELD		|httpstepid	|t_id		|	|NOT NULL	|ZBX_PROXY		|1|httpstep	|		|RESTRICT
FIELD		|itemid		|t_id		|	|NOT NULL	|ZBX_PROXY		|2|items	|		|RESTRICT
FIELD		|type		|t_integer	|'0'	|NOT NULL	|ZBX_PROXY
UNIQUE		|1		|httpstepid,itemid
INDEX		|2		|itemid
CHANGELOG	|16

TABLE|httptestitem|httptestitemid|ZBX_TEMPLATE
FIELD		|httptestitemid	|t_id		|	|NOT NULL	|0
FIELD		|httptestid	|t_id		|	|NOT NULL	|ZBX_PROXY		|1|httptest	|		|RESTRICT
FIELD		|itemid		|t_id		|	|NOT NULL	|ZBX_PROXY		|2|items	|		|RESTRICT
FIELD		|type		|t_integer	|'0'	|NOT NULL	|ZBX_PROXY
UNIQUE		|1		|httptestid,itemid
INDEX		|2		|itemid
CHANGELOG	|13

TABLE|media_type|mediatypeid|ZBX_DATA
FIELD		|mediatypeid	|t_id		|	|NOT NULL	|0
FIELD		|type		|t_integer	|'0'	|NOT NULL	|0
FIELD		|name		|t_varchar(100)	|''	|NOT NULL	|0
FIELD		|smtp_server	|t_varchar(255)	|''	|NOT NULL	|0
FIELD		|smtp_helo	|t_varchar(255)	|''	|NOT NULL	|0
FIELD		|smtp_email	|t_varchar(255)	|''	|NOT NULL	|0
FIELD		|exec_path	|t_varchar(255)	|''	|NOT NULL	|0
FIELD		|gsm_modem	|t_varchar(255)	|''	|NOT NULL	|0
FIELD		|username	|t_varchar(255)	|''	|NOT NULL	|0
FIELD		|passwd		|t_varchar(255)	|''	|NOT NULL	|0
FIELD		|status		|t_integer	|'1'	|NOT NULL	|ZBX_NODATA
FIELD		|smtp_port	|t_integer	|'25'	|NOT NULL	|0
FIELD		|smtp_security	|t_integer	|'0'	|NOT NULL	|0
FIELD		|smtp_verify_peer|t_integer	|'0'	|NOT NULL	|0
FIELD		|smtp_verify_host|t_integer	|'0'	|NOT NULL	|0
FIELD		|smtp_authentication|t_integer	|'0'	|NOT NULL	|0
FIELD		|maxsessions	|t_integer	|'1'	|NOT NULL	|0
FIELD		|maxattempts	|t_integer	|'3'	|NOT NULL	|0
FIELD		|attempt_interval|t_varchar(32)	|'10s'	|NOT NULL	|0
FIELD		|content_type	|t_integer	|'1'	|NOT NULL	|0
FIELD		|script		|t_text		|''	|NOT NULL	|0
FIELD		|timeout	|t_varchar(32)	|'30s'	|NOT NULL	|0
FIELD		|process_tags	|t_integer	|'0'	|NOT NULL	|0
FIELD		|show_event_menu|t_integer	|'0'	|NOT NULL	|0
FIELD		|event_menu_url	|t_varchar(2048)|''	|NOT NULL	|0
FIELD		|event_menu_name|t_varchar(255)	|''	|NOT NULL	|0
FIELD		|description	|t_shorttext	|''	|NOT NULL	|0
FIELD		|provider	|t_integer	|'0'	|NOT NULL	|0
UNIQUE		|1		|name

TABLE|media_type_param|mediatype_paramid|ZBX_DATA
FIELD		|mediatype_paramid|t_id		|	|NOT NULL	|0
FIELD		|mediatypeid	|t_id		|	|NOT NULL	|0			|1|media_type
FIELD		|name		|t_varchar(255)	|''	|NOT NULL	|0
FIELD		|value		|t_varchar(2048)|''	|NOT NULL	|0
FIELD		|sortorder	|t_integer	|'0'	|NOT NULL	|0
INDEX		|1		|mediatypeid

TABLE|media_type_message|mediatype_messageid|ZBX_DATA
FIELD		|mediatype_messageid|t_id	|	|NOT NULL	|0
FIELD		|mediatypeid	|t_id		|	|NOT NULL	|0			|1|media_type
FIELD		|eventsource	|t_integer	|	|NOT NULL	|0
FIELD		|recovery	|t_integer	|	|NOT NULL	|0
FIELD		|subject	|t_varchar(255)	|''	|NOT NULL	|0
FIELD		|message	|t_text		|''	|NOT NULL	|0
UNIQUE		|1		|mediatypeid,eventsource,recovery

TABLE|usrgrp|usrgrpid|ZBX_DATA
FIELD		|usrgrpid	|t_id		|	|NOT NULL	|0
FIELD		|name		|t_varchar(64)	|''	|NOT NULL	|0
FIELD		|gui_access	|t_integer	|'0'	|NOT NULL	|0
FIELD		|users_status	|t_integer	|'0'	|NOT NULL	|0
FIELD		|debug_mode	|t_integer	|'0'	|NOT NULL	|0
FIELD		|userdirectoryid	|t_id	|NULL	|NULL	|0 |2|userdirectory	|	|RESTRICT
UNIQUE		|1		|name
INDEX		|2	|userdirectoryid

TABLE|users_groups|id|ZBX_DATA
FIELD		|id		|t_id		|	|NOT NULL	|0
FIELD		|usrgrpid	|t_id		|	|NOT NULL	|0			|1|usrgrp
FIELD		|userid		|t_id		|	|NOT NULL	|0			|2|users
UNIQUE		|1		|usrgrpid,userid
INDEX		|2		|userid

TABLE|scripts|scriptid|ZBX_DATA
FIELD		|scriptid	|t_id		|	|NOT NULL	|0
FIELD		|name		|t_varchar(255)	|''	|NOT NULL	|0
FIELD		|command	|t_text		|''	|NOT NULL	|0
FIELD		|host_access	|t_integer	|'2'	|NOT NULL	|0
FIELD		|usrgrpid	|t_id		|	|NULL		|0			|1|usrgrp	|		|RESTRICT
FIELD		|groupid	|t_id		|	|NULL		|0			|2|hstgrp	|		|RESTRICT
FIELD		|description	|t_shorttext	|''	|NOT NULL	|0
FIELD		|confirmation	|t_varchar(255)	|''	|NOT NULL	|0
FIELD		|type		|t_integer	|'5'	|NOT NULL	|0
FIELD		|execute_on	|t_integer	|'2'	|NOT NULL	|0
FIELD		|timeout	|t_varchar(32)	|'30s'	|NOT NULL	|0
FIELD		|scope		|t_integer	|'1'	|NOT NULL	|0
FIELD		|port		|t_varchar(64)	|''	|NOT NULL	|0
FIELD		|authtype	|t_integer	|'0'	|NOT NULL	|0
FIELD		|username	|t_varchar(64)	|''	|NOT NULL	|0
FIELD		|password	|t_varchar(64)	|''	|NOT NULL	|0
FIELD		|publickey	|t_varchar(64)	|''	|NOT NULL	|0
FIELD		|privatekey	|t_varchar(64)	|''	|NOT NULL	|0
FIELD		|menu_path	|t_varchar(255)	|''	|NOT NULL	|0
FIELD		|url		|t_varchar(2048)|''	|NOT NULL	|0
FIELD		|new_window	|t_integer	|'1'	|NOT NULL	|0
INDEX		|1		|usrgrpid
INDEX		|2		|groupid
UNIQUE		|3		|name,menu_path

TABLE|script_param|script_paramid|ZBX_DATA
FIELD		|script_paramid	|t_id		|	|NOT NULL	|0
FIELD		|scriptid	|t_id		|	|NOT NULL	|0			|1|scripts
FIELD		|name		|t_varchar(255)	|''	|NOT NULL	|0
FIELD		|value		|t_varchar(2048)|''	|NOT NULL	|0
UNIQUE		|1		|scriptid,name

TABLE|actions|actionid|ZBX_DATA
FIELD		|actionid	|t_id		|	|NOT NULL	|0
FIELD		|name		|t_varchar(255)	|''	|NOT NULL	|0
FIELD		|eventsource	|t_integer	|'0'	|NOT NULL	|0
FIELD		|evaltype	|t_integer	|'0'	|NOT NULL	|0
FIELD		|status		|t_integer	|'0'	|NOT NULL	|0
FIELD		|esc_period	|t_varchar(255)	|'1h'	|NOT NULL	|0
FIELD		|formula	|t_varchar(1024)|''	|NOT NULL	|0
FIELD		|pause_suppressed|t_integer	|'1'	|NOT NULL	|0
FIELD		|notify_if_canceled|t_integer	|'1'	|NOT NULL	|0
FIELD		|pause_symptoms	|t_integer	|'1'	|NOT NULL	|0
INDEX		|1		|eventsource,status
UNIQUE		|2		|name

TABLE|operations|operationid|ZBX_DATA
FIELD		|operationid	|t_id		|	|NOT NULL	|0
FIELD		|actionid	|t_id		|	|NOT NULL	|0			|1|actions
FIELD		|operationtype	|t_integer	|'0'	|NOT NULL	|0
FIELD		|esc_period	|t_varchar(255)	|'0'	|NOT NULL	|0
FIELD		|esc_step_from	|t_integer	|'1'	|NOT NULL	|0
FIELD		|esc_step_to	|t_integer	|'1'	|NOT NULL	|0
FIELD		|evaltype	|t_integer	|'0'	|NOT NULL	|0
FIELD		|recovery	|t_integer	|'0'	|NOT NULL	|0
INDEX		|1		|actionid

TABLE|optag|optagid|ZBX_DATA
FIELD		|optagid	|t_id		|	|NOT NULL	|0
FIELD		|operationid	|t_id		|	|NOT NULL	|0			|1|operations
FIELD		|tag		|t_varchar(255)	|''	|NOT NULL	|0
FIELD		|value		|t_varchar(255)	|''	|NOT NULL	|0
INDEX		|1		|operationid

TABLE|opmessage|operationid|ZBX_DATA
FIELD		|operationid	|t_id		|	|NOT NULL	|0			|1|operations
FIELD		|default_msg	|t_integer	|'1'	|NOT NULL	|0
FIELD		|subject	|t_varchar(255)	|''	|NOT NULL	|0
FIELD		|message	|t_shorttext	|''	|NOT NULL	|0
FIELD		|mediatypeid	|t_id		|	|NULL		|0			|2|media_type	|		|RESTRICT
INDEX		|1		|mediatypeid

TABLE|opmessage_grp|opmessage_grpid|ZBX_DATA
FIELD		|opmessage_grpid|t_id		|	|NOT NULL	|0
FIELD		|operationid	|t_id		|	|NOT NULL	|0			|1|operations
FIELD		|usrgrpid	|t_id		|	|NOT NULL	|0			|2|usrgrp	|		|RESTRICT
UNIQUE		|1		|operationid,usrgrpid
INDEX		|2		|usrgrpid

TABLE|opmessage_usr|opmessage_usrid|ZBX_DATA
FIELD		|opmessage_usrid|t_id		|	|NOT NULL	|0
FIELD		|operationid	|t_id		|	|NOT NULL	|0			|1|operations
FIELD		|userid		|t_id		|	|NOT NULL	|0			|2|users	|		|RESTRICT
UNIQUE		|1		|operationid,userid
INDEX		|2		|userid

TABLE|opcommand|operationid|ZBX_DATA
FIELD		|operationid	|t_id		|	|NOT NULL	|0			|1|operations
FIELD		|scriptid	|t_id		|	|NOT NULL	|0			|2|scripts	|		|RESTRICT
INDEX		|1		|scriptid

TABLE|opcommand_hst|opcommand_hstid|ZBX_DATA
FIELD		|opcommand_hstid|t_id		|	|NOT NULL	|0
FIELD		|operationid	|t_id		|	|NOT NULL	|0			|1|operations
FIELD		|hostid		|t_id		|	|NULL		|0			|2|hosts	|		|RESTRICT
INDEX		|1		|operationid
INDEX		|2		|hostid

TABLE|opcommand_grp|opcommand_grpid|ZBX_DATA
FIELD		|opcommand_grpid|t_id		|	|NOT NULL	|0
FIELD		|operationid	|t_id		|	|NOT NULL	|0			|1|operations
FIELD		|groupid	|t_id		|	|NOT NULL	|0			|2|hstgrp	|		|RESTRICT
INDEX		|1		|operationid
INDEX		|2		|groupid

TABLE|opgroup|opgroupid|ZBX_DATA
FIELD		|opgroupid	|t_id		|	|NOT NULL	|0
FIELD		|operationid	|t_id		|	|NOT NULL	|0			|1|operations
FIELD		|groupid	|t_id		|	|NOT NULL	|0			|2|hstgrp	|		|RESTRICT
UNIQUE		|1		|operationid,groupid
INDEX		|2		|groupid

TABLE|optemplate|optemplateid|ZBX_TEMPLATE
FIELD		|optemplateid	|t_id		|	|NOT NULL	|0
FIELD		|operationid	|t_id		|	|NOT NULL	|0			|1|operations
FIELD		|templateid	|t_id		|	|NOT NULL	|0			|2|hosts	|hostid		|RESTRICT
UNIQUE		|1		|operationid,templateid
INDEX		|2		|templateid

TABLE|opconditions|opconditionid|ZBX_DATA
FIELD		|opconditionid	|t_id		|	|NOT NULL	|0
FIELD		|operationid	|t_id		|	|NOT NULL	|0			|1|operations
FIELD		|conditiontype	|t_integer	|'0'	|NOT NULL	|0
FIELD		|operator	|t_integer	|'0'	|NOT NULL	|0
FIELD		|value		|t_varchar(255)	|''	|NOT NULL	|0
INDEX		|1		|operationid

TABLE|conditions|conditionid|ZBX_DATA
FIELD		|conditionid	|t_id		|	|NOT NULL	|0
FIELD		|actionid	|t_id		|	|NOT NULL	|0			|1|actions
FIELD		|conditiontype	|t_integer	|'0'	|NOT NULL	|0
FIELD		|operator	|t_integer	|'0'	|NOT NULL	|0
FIELD		|value		|t_varchar(255)	|''	|NOT NULL	|0
FIELD		|value2		|t_varchar(255)	|''	|NOT NULL	|0
INDEX		|1		|actionid

TABLE|config|configid|ZBX_DATA
FIELD		|configid	|t_id		|	|NOT NULL	|0
FIELD		|work_period	|t_varchar(255)	|'1-5,09:00-18:00'|NOT NULL|0
FIELD		|alert_usrgrpid	|t_id		|	|NULL		|0			|1|usrgrp	|usrgrpid	|RESTRICT
FIELD		|default_theme	|t_varchar(128)	|'blue-theme'|NOT NULL	|ZBX_NODATA
FIELD		|authentication_type|t_integer	|'0'	|NOT NULL	|ZBX_NODATA
FIELD		|discovery_groupid|t_id		|	|NULL		|0			|2|hstgrp	|groupid	|RESTRICT
FIELD		|max_in_table	|t_integer	|'50'	|NOT NULL	|ZBX_NODATA
FIELD		|search_limit	|t_integer	|'1000'	|NOT NULL	|ZBX_NODATA
FIELD		|severity_color_0|t_varchar(6)	|'97AAB3'|NOT NULL	|ZBX_NODATA
FIELD		|severity_color_1|t_varchar(6)	|'7499FF'|NOT NULL	|ZBX_NODATA
FIELD		|severity_color_2|t_varchar(6)	|'FFC859'|NOT NULL	|ZBX_NODATA
FIELD		|severity_color_3|t_varchar(6)	|'FFA059'|NOT NULL	|ZBX_NODATA
FIELD		|severity_color_4|t_varchar(6)	|'E97659'|NOT NULL	|ZBX_NODATA
FIELD		|severity_color_5|t_varchar(6)	|'E45959'|NOT NULL	|ZBX_NODATA
FIELD		|severity_name_0|t_varchar(32)	|'Not classified'|NOT NULL|ZBX_NODATA
FIELD		|severity_name_1|t_varchar(32)	|'Information'|NOT NULL	|ZBX_NODATA
FIELD		|severity_name_2|t_varchar(32)	|'Warning'|NOT NULL	|ZBX_NODATA
FIELD		|severity_name_3|t_varchar(32)	|'Average'|NOT NULL	|ZBX_NODATA
FIELD		|severity_name_4|t_varchar(32)	|'High'	|NOT NULL	|ZBX_NODATA
FIELD		|severity_name_5|t_varchar(32)	|'Disaster'|NOT NULL	|ZBX_NODATA
FIELD		|ok_period	|t_varchar(32)	|'5m'	|NOT NULL	|ZBX_NODATA
FIELD		|blink_period	|t_varchar(32)	|'2m'	|NOT NULL	|ZBX_NODATA
FIELD		|problem_unack_color|t_varchar(6)|'CC0000'|NOT NULL	|ZBX_NODATA
FIELD		|problem_ack_color|t_varchar(6)	|'CC0000'|NOT NULL	|ZBX_NODATA
FIELD		|ok_unack_color	|t_varchar(6)	|'009900'|NOT NULL	|ZBX_NODATA
FIELD		|ok_ack_color	|t_varchar(6)	|'009900'|NOT NULL	|ZBX_NODATA
FIELD		|problem_unack_style|t_integer	|'1'	|NOT NULL	|ZBX_NODATA
FIELD		|problem_ack_style|t_integer	|'1'	|NOT NULL	|ZBX_NODATA
FIELD		|ok_unack_style	|t_integer	|'1'	|NOT NULL	|ZBX_NODATA
FIELD		|ok_ack_style	|t_integer	|'1'	|NOT NULL	|ZBX_NODATA
FIELD		|snmptrap_logging|t_integer	|'1'	|NOT NULL	|ZBX_PROXY,ZBX_NODATA
FIELD		|server_check_interval|t_integer|'10'	|NOT NULL	|ZBX_NODATA
FIELD		|hk_events_mode	|t_integer	|'1'	|NOT NULL	|ZBX_NODATA
FIELD		|hk_events_trigger|t_varchar(32)|'365d'	|NOT NULL	|ZBX_NODATA
FIELD		|hk_events_internal|t_varchar(32)|'1d'	|NOT NULL	|ZBX_NODATA
FIELD		|hk_events_discovery|t_varchar(32)|'1d'	|NOT NULL	|ZBX_NODATA
FIELD		|hk_events_autoreg|t_varchar(32)|'1d'	|NOT NULL	|ZBX_NODATA
FIELD		|hk_services_mode|t_integer	|'1'	|NOT NULL	|ZBX_NODATA
FIELD		|hk_services	|t_varchar(32)	|'365d'	|NOT NULL	|ZBX_NODATA
FIELD		|hk_audit_mode	|t_integer	|'1'	|NOT NULL	|ZBX_NODATA
FIELD		|hk_audit	|t_varchar(32)	|'31d'	|NOT NULL	|ZBX_NODATA
FIELD		|hk_sessions_mode|t_integer	|'1'	|NOT NULL	|ZBX_NODATA
FIELD		|hk_sessions	|t_varchar(32)	|'365d'	|NOT NULL	|ZBX_NODATA
FIELD		|hk_history_mode|t_integer	|'1'	|NOT NULL	|ZBX_NODATA
FIELD		|hk_history_global|t_integer	|'0'	|NOT NULL	|ZBX_PROXY,ZBX_NODATA
FIELD		|hk_history	|t_varchar(32)	|'31d'	|NOT NULL	|ZBX_PROXY,ZBX_NODATA
FIELD		|hk_trends_mode	|t_integer	|'1'	|NOT NULL	|ZBX_NODATA
FIELD		|hk_trends_global|t_integer	|'0'	|NOT NULL	|ZBX_NODATA
FIELD		|hk_trends	|t_varchar(32)	|'365d'	|NOT NULL	|ZBX_NODATA
FIELD		|default_inventory_mode|t_integer|'-1'	|NOT NULL	|ZBX_NODATA
FIELD		|custom_color	|t_integer	|'0'	|NOT NULL	|ZBX_NODATA
FIELD		|http_auth_enabled	|t_integer	|'0'	|NOT NULL	|ZBX_NODATA
FIELD		|http_login_form	|t_integer	|'0'	|NOT NULL	|ZBX_NODATA
FIELD		|http_strip_domains	|t_varchar(2048)|''	|NOT NULL	|ZBX_NODATA
FIELD		|http_case_sensitive	|t_integer	|'1'	|NOT NULL	|ZBX_NODATA
FIELD		|ldap_auth_enabled		|t_integer		|'0'	|NOT NULL	|ZBX_NODATA
FIELD		|ldap_case_sensitive	|t_integer	|'1'	|NOT NULL	|ZBX_NODATA
FIELD		|db_extension	|t_varchar(32)	|''	|NOT NULL	|ZBX_NODATA
FIELD		|autoreg_tls_accept	|t_integer	|'1'	|NOT NULL	|ZBX_PROXY,ZBX_NODATA
FIELD		|compression_status	|t_integer	|'0'	|NOT NULL	|ZBX_NODATA
FIELD		|compress_older	|t_varchar(32)	|'7d'	|NOT NULL	|ZBX_NODATA
FIELD		|instanceid	|t_varchar(32)	|''	|NOT NULL	|ZBX_NODATA
FIELD		|saml_auth_enabled	|t_integer	|'0'	|NOT NULL	|ZBX_NODATA
FIELD		|saml_case_sensitive	|t_integer	|'0'	|NOT NULL	|ZBX_NODATA
FIELD		|default_lang		|t_varchar(5)	|'en_US'|NOT NULL	|ZBX_NODATA
FIELD		|default_timezone	|t_varchar(50)	|'system'|NOT NULL	|ZBX_NODATA
FIELD		|login_attempts	|t_integer	|'5'	|NOT NULL	|ZBX_NODATA
FIELD		|login_block	|t_varchar(32)	|'30s'	|NOT NULL	|ZBX_NODATA
FIELD		|show_technical_errors	|t_integer	|'0'	|NOT NULL	|ZBX_NODATA
FIELD		|validate_uri_schemes	|t_integer	|'1'	|NOT NULL	|ZBX_NODATA
FIELD		|uri_valid_schemes	|t_varchar(255)	|'http,https,ftp,file,mailto,tel,ssh'	|NOT NULL	|ZBX_NODATA
FIELD		|x_frame_options	|t_varchar(255)	|'SAMEORIGIN'	|NOT NULL	|ZBX_NODATA
FIELD		|iframe_sandboxing_enabled	|t_integer	|'1'	|NOT NULL	|ZBX_NODATA
FIELD		|iframe_sandboxing_exceptions	|t_varchar(255)	|''	|NOT NULL	|ZBX_NODATA
FIELD		|max_overview_table_size	|t_integer	|'50'	|NOT NULL	|ZBX_NODATA
FIELD		|history_period	|t_varchar(32)|	'24h'	|NOT NULL	|ZBX_NODATA
FIELD		|period_default	|t_varchar(32)	|'1h'	|NOT NULL	|ZBX_NODATA
FIELD		|max_period	|t_varchar(32)	|'2y'	|NOT NULL	|ZBX_NODATA
FIELD		|socket_timeout	|t_varchar(32)	|'3s'	|NOT NULL	|ZBX_NODATA
FIELD		|connect_timeout	|t_varchar(32)	|'3s'	|NOT NULL	|ZBX_NODATA
FIELD		|media_type_test_timeout	|t_varchar(32)	|'65s'	|NOT NULL	|ZBX_NODATA
FIELD		|script_timeout	|t_varchar(32)	|'60s'	|NOT NULL	|ZBX_NODATA
FIELD		|item_test_timeout	|t_varchar(32)	|'60s'	|NOT NULL	|ZBX_NODATA
FIELD		|session_key	|t_varchar(32)|''	|NOT NULL	|ZBX_NODATA
FIELD		|url			|t_varchar(2048)|''	|NOT NULL	|ZBX_NODATA
FIELD		|report_test_timeout|t_varchar(32)|'60s'|NOT NULL	|ZBX_NODATA
FIELD		|dbversion_status	|t_shorttext|''	|NOT NULL	|ZBX_NODATA
FIELD		|hk_events_service|t_varchar(32)|'1d'	|NOT NULL	|ZBX_NODATA
FIELD		|passwd_min_length	|t_integer	|'8'	|NOT NULL	|ZBX_NODATA
FIELD		|passwd_check_rules	|t_integer	|'8'	|NOT NULL	|ZBX_NODATA
FIELD		|auditlog_enabled	|t_integer	|'1'	|NOT NULL	|ZBX_NODATA
FIELD		|ha_failover_delay	|t_varchar(32)	|'1m'	|NOT NULL	|ZBX_NODATA
FIELD		|geomaps_tile_provider|t_varchar(255)	|''	|NOT NULL	|0
FIELD		|geomaps_tile_url	|t_varchar(2048)|''	|NOT NULL	|ZBX_NODATA
FIELD		|geomaps_max_zoom	|t_integer	|'0'	|NOT NULL	|ZBX_NODATA
FIELD		|geomaps_attribution|t_varchar(1024)|''	|NOT NULL	|ZBX_NODATA
FIELD		|vault_provider	|t_integer	|'0'	|NOT NULL	|ZBX_NODATA
FIELD		|ldap_userdirectoryid	|t_id	|NULL |NULL	|0		|3|userdirectory	|userdirectoryid|RESTRICT
FIELD		|server_status		|t_shorttext	|''	|NOT NULL	|ZBX_NODATA
FIELD		|jit_provision_interval		|t_varchar(32)	|'1h'	|NOT NULL	|ZBX_NODATA
FIELD		|saml_jit_status			|t_integer		|'0'	|NOT NULL	|ZBX_NODATA
FIELD		|ldap_jit_status			|t_integer		|'0'	|NOT NULL	|ZBX_NODATA
FIELD		|disabled_usrgrpid			|t_id			|NULL	|NULL		|ZBX_NODATA	|4|usrgrp	|usrgrpid|RESTRICT
FIELD		|timeout_zabbix_agent	|t_varchar(255)	|'3s'	|NOT NULL	|ZBX_PROXY,ZBX_NODATA
FIELD		|timeout_simple_check	|t_varchar(255)	|'3s'	|NOT NULL	|ZBX_PROXY,ZBX_NODATA
FIELD		|timeout_snmp_agent	|t_varchar(255)	|'3s'	|NOT NULL	|ZBX_PROXY,ZBX_NODATA
FIELD		|timeout_external_check	|t_varchar(255)	|'3s'	|NOT NULL	|ZBX_PROXY,ZBX_NODATA
FIELD		|timeout_db_monitor	|t_varchar(255)	|'3s'	|NOT NULL	|ZBX_PROXY,ZBX_NODATA
FIELD		|timeout_http_agent	|t_varchar(255)	|'3s'	|NOT NULL	|ZBX_PROXY,ZBX_NODATA
FIELD		|timeout_ssh_agent	|t_varchar(255)	|'3s'	|NOT NULL	|ZBX_PROXY,ZBX_NODATA
FIELD		|timeout_telnet_agent	|t_varchar(255)	|'3s'	|NOT NULL	|ZBX_PROXY,ZBX_NODATA
FIELD		|timeout_script		|t_varchar(255)	|'3s'	|NOT NULL	|ZBX_PROXY,ZBX_NODATA
INDEX		|1		|alert_usrgrpid
INDEX		|2		|discovery_groupid
INDEX		|3		|ldap_userdirectoryid
INDEX		|4		|disabled_usrgrpid

TABLE|triggers|triggerid|ZBX_TEMPLATE
FIELD		|triggerid	|t_id		|	|NOT NULL	|0
FIELD		|expression	|t_varchar(2048)|''	|NOT NULL	|0
FIELD		|description	|t_varchar(255)	|''	|NOT NULL	|0
FIELD		|url		|t_varchar(2048)|''	|NOT NULL	|0
FIELD		|status		|t_integer	|'0'	|NOT NULL	|0
FIELD		|value		|t_integer	|'0'	|NOT NULL	|ZBX_NODATA
FIELD		|priority	|t_integer	|'0'	|NOT NULL	|0
FIELD		|lastchange	|t_integer	|'0'	|NOT NULL	|ZBX_NODATA
FIELD		|comments	|t_shorttext	|''	|NOT NULL	|0
FIELD		|error		|t_varchar(2048)|''	|NOT NULL	|ZBX_NODATA
FIELD		|templateid	|t_id		|	|NULL		|0			|1|triggers	|triggerid		|RESTRICT
FIELD		|type		|t_integer	|'0'	|NOT NULL	|0
FIELD		|state		|t_integer	|'0'	|NOT NULL	|ZBX_NODATA
FIELD		|flags		|t_integer	|'0'	|NOT NULL	|0
FIELD		|recovery_mode	|t_integer	|'0'	|NOT NULL	|0
FIELD		|recovery_expression|t_varchar(2048)|''	|NOT NULL	|0
FIELD		|correlation_mode|t_integer	|'0'	|NOT NULL	|0
FIELD		|correlation_tag|t_varchar(255)	|''	|NOT NULL	|0
FIELD		|manual_close	|t_integer	|'0'	|NOT NULL	|0
FIELD		|opdata		|t_varchar(255)	|''	|NOT NULL	|0
FIELD		|discover	|t_integer	|'0'	|NOT NULL	|0
FIELD		|event_name	|t_varchar(2048)|''	|NOT NULL	|0
FIELD		|uuid		|t_varchar(32)	|''	|NOT NULL	|0
FIELD		|url_name	|t_varchar(64)	|''	|NOT NULL	|0
INDEX		|1		|status
INDEX		|2		|value,lastchange
INDEX		|3		|templateid
CHANGELOG	|5

TABLE|trigger_depends|triggerdepid|ZBX_TEMPLATE
FIELD		|triggerdepid	|t_id		|	|NOT NULL	|0
FIELD		|triggerid_down	|t_id		|	|NOT NULL	|0			|1|triggers	|triggerid
FIELD		|triggerid_up	|t_id		|	|NOT NULL	|0			|2|triggers	|triggerid
UNIQUE		|1		|triggerid_down,triggerid_up
INDEX		|2		|triggerid_up

TABLE|functions|functionid|ZBX_TEMPLATE
FIELD		|functionid	|t_id		|	|NOT NULL	|0
FIELD		|itemid		|t_id		|	|NOT NULL	|0			|1|items	|		|RESTRICT
FIELD		|triggerid	|t_id		|	|NOT NULL	|0			|2|triggers	|		|RESTRICT
FIELD		|name		|t_varchar(12)	|''	|NOT NULL	|0
FIELD		|parameter	|t_varchar(255)	|'0'	|NOT NULL	|0
INDEX		|1		|triggerid
INDEX		|2		|itemid,name,parameter
CHANGELOG	|7

TABLE|graphs|graphid|ZBX_TEMPLATE
FIELD		|graphid	|t_id		|	|NOT NULL	|0
FIELD		|name		|t_varchar(128)	|''	|NOT NULL	|0
FIELD		|width		|t_integer	|'900'	|NOT NULL	|0
FIELD		|height		|t_integer	|'200'	|NOT NULL	|0
FIELD		|yaxismin	|t_double	|'0'	|NOT NULL	|0
FIELD		|yaxismax	|t_double	|'100'	|NOT NULL	|0
FIELD		|templateid	|t_id		|	|NULL		|0			|1|graphs	|graphid
FIELD		|show_work_period|t_integer	|'1'	|NOT NULL	|0
FIELD		|show_triggers	|t_integer	|'1'	|NOT NULL	|0
FIELD		|graphtype	|t_integer	|'0'	|NOT NULL	|0
FIELD		|show_legend	|t_integer	|'1'	|NOT NULL	|0
FIELD		|show_3d	|t_integer	|'0'	|NOT NULL	|0
FIELD		|percent_left	|t_double	|'0'	|NOT NULL	|0
FIELD		|percent_right	|t_double	|'0'	|NOT NULL	|0
FIELD		|ymin_type	|t_integer	|'0'	|NOT NULL	|0
FIELD		|ymax_type	|t_integer	|'0'	|NOT NULL	|0
FIELD		|ymin_itemid	|t_id		|	|NULL		|0			|2|items	|itemid		|RESTRICT
FIELD		|ymax_itemid	|t_id		|	|NULL		|0			|3|items	|itemid		|RESTRICT
FIELD		|flags		|t_integer	|'0'	|NOT NULL	|0
FIELD		|discover	|t_integer	|'0'	|NOT NULL	|0
FIELD		|uuid		|t_varchar(32)	|''	|NOT NULL	|0
INDEX		|1		|name
INDEX		|2		|templateid
INDEX		|3		|ymin_itemid
INDEX		|4		|ymax_itemid

TABLE|graphs_items|gitemid|ZBX_TEMPLATE
FIELD		|gitemid	|t_id		|	|NOT NULL	|0
FIELD		|graphid	|t_id		|	|NOT NULL	|0			|1|graphs
FIELD		|itemid		|t_id		|	|NOT NULL	|0			|2|items
FIELD		|drawtype	|t_integer	|'0'	|NOT NULL	|0
FIELD		|sortorder	|t_integer	|'0'	|NOT NULL	|0
FIELD		|color		|t_varchar(6)	|'009600'|NOT NULL	|0
FIELD		|yaxisside	|t_integer	|'0'	|NOT NULL	|0
FIELD		|calc_fnc	|t_integer	|'2'	|NOT NULL	|0
FIELD		|type		|t_integer	|'0'	|NOT NULL	|0
INDEX		|1		|itemid
INDEX		|2		|graphid

TABLE|graph_theme|graphthemeid|ZBX_DATA
FIELD		|graphthemeid	|t_id		|	|NOT NULL	|0
FIELD		|theme		|t_varchar(64)	|''	|NOT NULL	|0
FIELD		|backgroundcolor|t_varchar(6)	|''	|NOT NULL	|0
FIELD		|graphcolor	|t_varchar(6)	|''	|NOT NULL	|0
FIELD		|gridcolor	|t_varchar(6)	|''	|NOT NULL	|0
FIELD		|maingridcolor	|t_varchar(6)	|''	|NOT NULL	|0
FIELD		|gridbordercolor|t_varchar(6)	|''	|NOT NULL	|0
FIELD		|textcolor	|t_varchar(6)	|''	|NOT NULL	|0
FIELD		|highlightcolor	|t_varchar(6)	|''	|NOT NULL	|0
FIELD		|leftpercentilecolor|t_varchar(6)|''	|NOT NULL	|0
FIELD		|rightpercentilecolor|t_varchar(6)|''	|NOT NULL	|0
FIELD		|nonworktimecolor|t_varchar(6)	|''	|NOT NULL	|0
FIELD		|colorpalette	|t_varchar(255)	|''	|NOT NULL	|0
UNIQUE		|1		|theme

TABLE|globalmacro|globalmacroid|ZBX_DATA
FIELD		|globalmacroid	|t_id		|	|NOT NULL	|0
FIELD		|macro		|t_varchar(255)	|''	|NOT NULL	|ZBX_PROXY
FIELD		|value		|t_varchar(2048)|''	|NOT NULL	|ZBX_PROXY
FIELD		|description	|t_shorttext	|''	|NOT NULL	|0
FIELD		|type		|t_integer	|'0'	|NOT NULL	|ZBX_PROXY
UNIQUE		|1		|macro

TABLE|hostmacro|hostmacroid|ZBX_TEMPLATE
FIELD		|hostmacroid	|t_id		|	|NOT NULL	|0
FIELD		|hostid		|t_id		|	|NOT NULL	|ZBX_PROXY		|1|hosts
FIELD		|macro		|t_varchar(255)	|''	|NOT NULL	|ZBX_PROXY
FIELD		|value		|t_varchar(2048)|''	|NOT NULL	|ZBX_PROXY
FIELD		|description	|t_shorttext	|''	|NOT NULL	|0
FIELD		|type		|t_integer	|'0'	|NOT NULL	|ZBX_PROXY
FIELD		|automatic	|t_integer	|'0'	|NOT NULL	|ZBX_PROXY
UNIQUE		|1		|hostid,macro

TABLE|hosts_groups|hostgroupid|ZBX_TEMPLATE
FIELD		|hostgroupid	|t_id		|	|NOT NULL	|0
FIELD		|hostid		|t_id		|	|NOT NULL	|0			|1|hosts
FIELD		|groupid	|t_id		|	|NOT NULL	|0			|2|hstgrp
UNIQUE		|1		|hostid,groupid
INDEX		|2		|groupid

TABLE|hosts_templates|hosttemplateid|ZBX_TEMPLATE
FIELD		|hosttemplateid	|t_id		|	|NOT NULL	|0
FIELD		|hostid		|t_id		|	|NOT NULL	|ZBX_PROXY		|1|hosts
FIELD		|templateid	|t_id		|	|NOT NULL	|ZBX_PROXY		|2|hosts	|hostid
FIELD		|link_type	|t_integer	|'0'	|NOT NULL	|ZBX_PROXY
UNIQUE		|1		|hostid,templateid
INDEX		|2		|templateid

TABLE|valuemap_mapping|valuemap_mappingid|ZBX_TEMPLATE
FIELD		|valuemap_mappingid|t_id	|	|NOT NULL	|0
FIELD		|valuemapid	|t_id		|	|NOT NULL	|0			|1|valuemap
FIELD		|value		|t_varchar(64)	|''	|NOT NULL	|0
FIELD		|newvalue	|t_varchar(64)	|''	|NOT NULL	|0
FIELD		|type		|t_integer	|'0'	|NOT NULL	|0
FIELD		|sortorder	|t_integer	|'0'	|NOT NULL	|0
UNIQUE		|1		|valuemapid,value,type

TABLE|media|mediaid|ZBX_DATA
FIELD		|mediaid	|t_id		|	|NOT NULL	|0
FIELD		|userid		|t_id		|	|NOT NULL	|0			|1|users
FIELD		|mediatypeid	|t_id		|	|NOT NULL	|0			|2|media_type
FIELD		|sendto		|t_varchar(1024)|''	|NOT NULL	|0
FIELD		|active		|t_integer	|'0'	|NOT NULL	|0
FIELD		|severity	|t_integer	|'63'	|NOT NULL	|0
FIELD		|period		|t_varchar(1024)|'1-7,00:00-24:00'|NOT NULL|0
INDEX		|1		|userid
INDEX		|2		|mediatypeid

TABLE|rights|rightid|ZBX_DATA
FIELD		|rightid	|t_id		|	|NOT NULL	|0
FIELD		|groupid	|t_id		|	|NOT NULL	|0			|1|usrgrp	|usrgrpid
FIELD		|permission	|t_integer	|'0'	|NOT NULL	|0
FIELD		|id		|t_id		|	|NOT NULL	|0			|2|hstgrp	|groupid
INDEX		|1		|groupid
INDEX		|2		|id

TABLE|services|serviceid|ZBX_DATA
FIELD		|serviceid	|t_id		|	|NOT NULL	|0
FIELD		|name		|t_varchar(128)	|''	|NOT NULL	|0
FIELD		|status		|t_integer	|'-1'	|NOT NULL	|0
FIELD		|algorithm	|t_integer	|'0'	|NOT NULL	|0
FIELD		|sortorder	|t_integer	|'0'	|NOT NULL	|0
FIELD		|weight		|t_integer	|'0'	|NOT NULL	|0
FIELD		|propagation_rule|t_integer	|'0'	|NOT NULL	|0
FIELD		|propagation_value|t_integer	|'0'	|NOT NULL	|0
FIELD		|description	|t_shorttext	|''	|NOT NULL	|0
FIELD		|uuid		|t_varchar(32)	|''	|NOT NULL	|0
FIELD		|created_at	|t_integer	|'0'	|NOT NULL	|0

TABLE|services_links|linkid|ZBX_DATA
FIELD		|linkid		|t_id		|	|NOT NULL	|0
FIELD		|serviceupid	|t_id		|	|NOT NULL	|0			|1|services	|serviceid
FIELD		|servicedownid	|t_id		|	|NOT NULL	|0			|2|services	|serviceid
INDEX		|1		|servicedownid
UNIQUE		|2		|serviceupid,servicedownid

TABLE|icon_map|iconmapid|ZBX_DATA
FIELD		|iconmapid	|t_id		|	|NOT NULL	|0
FIELD		|name		|t_varchar(64)	|''	|NOT NULL	|0
FIELD		|default_iconid	|t_id		|	|NOT NULL	|0			|1|images	|imageid	|RESTRICT
UNIQUE		|1		|name
INDEX		|2		|default_iconid

TABLE|icon_mapping|iconmappingid|ZBX_DATA
FIELD		|iconmappingid	|t_id		|	|NOT NULL	|0
FIELD		|iconmapid	|t_id		|	|NOT NULL	|0			|1|icon_map
FIELD		|iconid		|t_id		|	|NOT NULL	|0			|2|images	|imageid	|RESTRICT
FIELD		|inventory_link	|t_integer	|'0'	|NOT NULL	|0
FIELD		|expression	|t_varchar(64)	|''	|NOT NULL	|0
FIELD		|sortorder	|t_integer	|'0'	|NOT NULL	|0
INDEX		|1		|iconmapid
INDEX		|2		|iconid

TABLE|sysmaps|sysmapid|ZBX_TEMPLATE
FIELD		|sysmapid	|t_id		|	|NOT NULL	|0
FIELD		|name		|t_varchar(128)	|''	|NOT NULL	|0
FIELD		|width		|t_integer	|'600'	|NOT NULL	|0
FIELD		|height		|t_integer	|'400'	|NOT NULL	|0
FIELD		|backgroundid	|t_id		|	|NULL		|0			|1|images	|imageid	|RESTRICT
FIELD		|label_type	|t_integer	|'2'	|NOT NULL	|0
FIELD		|label_location	|t_integer	|'0'	|NOT NULL	|0
FIELD		|highlight	|t_integer	|'1'	|NOT NULL	|0
FIELD		|expandproblem	|t_integer	|'1'	|NOT NULL	|0
FIELD		|markelements	|t_integer	|'0'	|NOT NULL	|0
FIELD		|show_unack	|t_integer	|'0'	|NOT NULL	|0
FIELD		|grid_size	|t_integer	|'50'	|NOT NULL	|0
FIELD		|grid_show	|t_integer	|'1'	|NOT NULL	|0
FIELD		|grid_align	|t_integer	|'1'	|NOT NULL	|0
FIELD		|label_format	|t_integer	|'0'	|NOT NULL	|0
FIELD		|label_type_host|t_integer	|'2'	|NOT NULL	|0
FIELD		|label_type_hostgroup|t_integer	|'2'	|NOT NULL	|0
FIELD		|label_type_trigger|t_integer	|'2'	|NOT NULL	|0
FIELD		|label_type_map|t_integer	|'2'	|NOT NULL	|0
FIELD		|label_type_image|t_integer	|'2'	|NOT NULL	|0
FIELD		|label_string_host|t_varchar(255)|''	|NOT NULL	|0
FIELD		|label_string_hostgroup|t_varchar(255)|''|NOT NULL	|0
FIELD		|label_string_trigger|t_varchar(255)|''	|NOT NULL	|0
FIELD		|label_string_map|t_varchar(255)|''	|NOT NULL	|0
FIELD		|label_string_image|t_varchar(255)|''	|NOT NULL	|0
FIELD		|iconmapid	|t_id		|	|NULL		|0			|2|icon_map	|		|RESTRICT
FIELD		|expand_macros	|t_integer	|'0'	|NOT NULL	|0
FIELD		|severity_min	|t_integer	|'0'	|NOT NULL	|0
FIELD		|userid		|t_id		|	|NOT NULL	|0			|3|users	|		|RESTRICT
FIELD		|private	|t_integer	|'1'	|NOT NULL	|0
FIELD		|show_suppressed|t_integer	|'0'	|NOT NULL	|0
UNIQUE		|1		|name
INDEX		|2		|backgroundid
INDEX		|3		|iconmapid
INDEX		|4		|userid

TABLE|sysmaps_elements|selementid|ZBX_TEMPLATE
FIELD		|selementid	|t_id		|	|NOT NULL	|0
FIELD		|sysmapid	|t_id		|	|NOT NULL	|0			|1|sysmaps
FIELD		|elementid	|t_id		|'0'	|NOT NULL	|0
FIELD		|elementtype	|t_integer	|'0'	|NOT NULL	|0
FIELD		|iconid_off	|t_id		|	|NULL		|0			|2|images	|imageid	|RESTRICT
FIELD		|iconid_on	|t_id		|	|NULL		|0			|3|images	|imageid	|RESTRICT
FIELD		|label		|t_varchar(2048)|''	|NOT NULL	|0
FIELD		|label_location	|t_integer	|'-1'	|NOT NULL	|0
FIELD		|x		|t_integer	|'0'	|NOT NULL	|0
FIELD		|y		|t_integer	|'0'	|NOT NULL	|0
FIELD		|iconid_disabled|t_id		|	|NULL		|0			|4|images	|imageid	|RESTRICT
FIELD		|iconid_maintenance|t_id	|	|NULL		|0			|5|images	|imageid	|RESTRICT
FIELD		|elementsubtype	|t_integer	|'0'	|NOT NULL	|0
FIELD		|areatype	|t_integer	|'0'	|NOT NULL	|0
FIELD		|width		|t_integer	|'200'	|NOT NULL	|0
FIELD		|height		|t_integer	|'200'	|NOT NULL	|0
FIELD		|viewtype	|t_integer	|'0'	|NOT NULL	|0
FIELD		|use_iconmap	|t_integer	|'1'	|NOT NULL	|0
FIELD		|evaltype	|t_integer		|'0'|NOT NULL	|0
INDEX		|1		|sysmapid
INDEX		|2		|iconid_off
INDEX		|3		|iconid_on
INDEX		|4		|iconid_disabled
INDEX		|5		|iconid_maintenance

TABLE|sysmaps_links|linkid|ZBX_TEMPLATE
FIELD		|linkid		|t_id		|	|NOT NULL	|0
FIELD		|sysmapid	|t_id		|	|NOT NULL	|0			|1|sysmaps
FIELD		|selementid1	|t_id		|	|NOT NULL	|0			|2|sysmaps_elements|selementid
FIELD		|selementid2	|t_id		|	|NOT NULL	|0			|3|sysmaps_elements|selementid
FIELD		|drawtype	|t_integer	|'0'	|NOT NULL	|0
FIELD		|color		|t_varchar(6)	|'000000'|NOT NULL	|0
FIELD		|label		|t_varchar(2048)|''	|NOT NULL	|0
INDEX		|1		|sysmapid
INDEX		|2		|selementid1
INDEX		|3		|selementid2

TABLE|sysmaps_link_triggers|linktriggerid|ZBX_TEMPLATE
FIELD		|linktriggerid	|t_id		|	|NOT NULL	|0
FIELD		|linkid		|t_id		|	|NOT NULL	|0			|1|sysmaps_links
FIELD		|triggerid	|t_id		|	|NOT NULL	|0			|2|triggers
FIELD		|drawtype	|t_integer	|'0'	|NOT NULL	|0
FIELD		|color		|t_varchar(6)	|'000000'|NOT NULL	|0
UNIQUE		|1		|linkid,triggerid
INDEX		|2		|triggerid

TABLE|sysmap_element_url|sysmapelementurlid|ZBX_TEMPLATE
FIELD		|sysmapelementurlid|t_id	|	|NOT NULL	|0
FIELD		|selementid	|t_id		|	|NOT NULL	|0			|1|sysmaps_elements
FIELD		|name		|t_varchar(255)	|	|NOT NULL	|0
FIELD		|url		|t_varchar(2048)|''	|NOT NULL	|0
UNIQUE		|1		|selementid,name

TABLE|sysmap_url|sysmapurlid|ZBX_TEMPLATE
FIELD		|sysmapurlid	|t_id		|	|NOT NULL	|0
FIELD		|sysmapid	|t_id		|	|NOT NULL	|0			|1|sysmaps
FIELD		|name		|t_varchar(255)	|	|NOT NULL	|0
FIELD		|url		|t_varchar(2048)|''	|NOT NULL	|0
FIELD		|elementtype	|t_integer	|'0'	|NOT NULL	|0
UNIQUE		|1		|sysmapid,name

TABLE|sysmap_user|sysmapuserid|ZBX_TEMPLATE
FIELD		|sysmapuserid|t_id		|	|NOT NULL	|0
FIELD		|sysmapid	|t_id		|	|NOT NULL	|0			|1|sysmaps
FIELD		|userid		|t_id		|	|NOT NULL	|0			|2|users
FIELD		|permission	|t_integer	|'2'	|NOT NULL	|0
UNIQUE		|1		|sysmapid,userid
INDEX		|2		|userid

TABLE|sysmap_usrgrp|sysmapusrgrpid|ZBX_TEMPLATE
FIELD		|sysmapusrgrpid|t_id		|	|NOT NULL	|0
FIELD		|sysmapid	|t_id		|	|NOT NULL	|0			|1|sysmaps
FIELD		|usrgrpid	|t_id		|	|NOT NULL	|0			|2|usrgrp
FIELD		|permission	|t_integer	|'2'	|NOT NULL	|0
UNIQUE		|1		|sysmapid,usrgrpid
INDEX		|2		|usrgrpid

TABLE|maintenances_hosts|maintenance_hostid|ZBX_DATA
FIELD		|maintenance_hostid|t_id	|	|NOT NULL	|0
FIELD		|maintenanceid	|t_id		|	|NOT NULL	|0			|1|maintenances
FIELD		|hostid		|t_id		|	|NOT NULL	|0			|2|hosts
UNIQUE		|1		|maintenanceid,hostid
INDEX		|2		|hostid

TABLE|maintenances_groups|maintenance_groupid|ZBX_DATA
FIELD		|maintenance_groupid|t_id	|	|NOT NULL	|0
FIELD		|maintenanceid	|t_id		|	|NOT NULL	|0			|1|maintenances
FIELD		|groupid	|t_id		|	|NOT NULL	|0			|2|hstgrp
UNIQUE		|1		|maintenanceid,groupid
INDEX		|2		|groupid

TABLE|timeperiods|timeperiodid|ZBX_DATA
FIELD		|timeperiodid	|t_id		|	|NOT NULL	|0
FIELD		|timeperiod_type|t_integer	|'0'	|NOT NULL	|0
FIELD		|every		|t_integer	|'1'	|NOT NULL	|0
FIELD		|month		|t_integer	|'0'	|NOT NULL	|0
FIELD		|dayofweek	|t_integer	|'0'	|NOT NULL	|0
FIELD		|day		|t_integer	|'0'	|NOT NULL	|0
FIELD		|start_time	|t_integer	|'0'	|NOT NULL	|0
FIELD		|period		|t_integer	|'0'	|NOT NULL	|0
FIELD		|start_date	|t_integer	|'0'	|NOT NULL	|0

TABLE|maintenances_windows|maintenance_timeperiodid|ZBX_DATA
FIELD		|maintenance_timeperiodid|t_id	|	|NOT NULL	|0
FIELD		|maintenanceid	|t_id		|	|NOT NULL	|0			|1|maintenances
FIELD		|timeperiodid	|t_id		|	|NOT NULL	|0			|2|timeperiods
UNIQUE		|1		|maintenanceid,timeperiodid
INDEX		|2		|timeperiodid

TABLE|regexps|regexpid|ZBX_DATA
FIELD		|regexpid	|t_id		|	|NOT NULL	|0
FIELD		|name		|t_varchar(128)	|''	|NOT NULL	|ZBX_PROXY
FIELD		|test_string	|t_shorttext	|''	|NOT NULL	|0
UNIQUE		|1		|name

TABLE|expressions|expressionid|ZBX_DATA
FIELD		|expressionid	|t_id		|	|NOT NULL	|0
FIELD		|regexpid	|t_id		|	|NOT NULL	|ZBX_PROXY		|1|regexps
FIELD		|expression	|t_varchar(255)	|''	|NOT NULL	|ZBX_PROXY
FIELD		|expression_type|t_integer	|'0'	|NOT NULL	|ZBX_PROXY
FIELD		|exp_delimiter	|t_varchar(1)	|''	|NOT NULL	|ZBX_PROXY
FIELD		|case_sensitive	|t_integer	|'0'	|NOT NULL	|ZBX_PROXY
INDEX		|1		|regexpid

TABLE|ids|table_name,field_name|0
FIELD		|table_name	|t_varchar(64)	|''	|NOT NULL	|0
FIELD		|field_name	|t_varchar(64)	|''	|NOT NULL	|0
FIELD		|nextid		|t_id		|	|NOT NULL	|0

-- History tables

TABLE|alerts|alertid|0
FIELD		|alertid	|t_id		|	|NOT NULL	|0
FIELD		|actionid	|t_id		|	|NOT NULL	|0			|1|actions
FIELD		|eventid	|t_id		|	|NOT NULL	|0			|2|events
FIELD		|userid		|t_id		|	|NULL		|0			|3|users
FIELD		|clock		|t_time		|'0'	|NOT NULL	|0
FIELD		|mediatypeid	|t_id		|	|NULL		|0			|4|media_type
FIELD		|sendto		|t_varchar(1024)|''	|NOT NULL	|0
FIELD		|subject	|t_varchar(255)	|''	|NOT NULL	|0
FIELD		|message	|t_text		|''	|NOT NULL	|0
FIELD		|status		|t_integer	|'0'	|NOT NULL	|0
FIELD		|retries	|t_integer	|'0'	|NOT NULL	|0
FIELD		|error		|t_varchar(2048)|''	|NOT NULL	|0
FIELD		|esc_step	|t_integer	|'0'	|NOT NULL	|0
FIELD		|alerttype	|t_integer	|'0'	|NOT NULL	|0
FIELD		|p_eventid	|t_id		|	|NULL		|0			|5|events	|eventid
FIELD		|acknowledgeid	|t_id		|	|NULL		|0			|6|acknowledges	|acknowledgeid
FIELD		|parameters	|t_text		|'{}'	|NOT NULL	|0
INDEX		|1		|actionid
INDEX		|2		|clock
INDEX		|3		|eventid
INDEX		|4		|status
INDEX		|5		|mediatypeid
INDEX		|6		|userid
INDEX		|7		|p_eventid
INDEX		|8		|acknowledgeid

TABLE|history|itemid,clock,ns|0
FIELD		|itemid		|t_id		|	|NOT NULL	|0			|-|items
FIELD		|clock		|t_time		|'0'	|NOT NULL	|0
FIELD		|value		|t_double	|'0.0000'|NOT NULL	|0
FIELD		|ns		|t_nanosec	|'0'	|NOT NULL	|0

TABLE|history_uint|itemid,clock,ns|0
FIELD		|itemid		|t_id		|	|NOT NULL	|0			|-|items
FIELD		|clock		|t_time		|'0'	|NOT NULL	|0
FIELD		|value		|t_bigint	|'0'	|NOT NULL	|0
FIELD		|ns		|t_nanosec	|'0'	|NOT NULL	|0

TABLE|history_str|itemid,clock,ns|0
FIELD		|itemid		|t_id		|	|NOT NULL	|0			|-|items
FIELD		|clock		|t_time		|'0'	|NOT NULL	|0
FIELD		|value		|t_varchar(255)	|''	|NOT NULL	|0
FIELD		|ns		|t_nanosec	|'0'	|NOT NULL	|0

TABLE|history_log|itemid,clock,ns|0
FIELD		|itemid		|t_id		|	|NOT NULL	|0			|-|items
FIELD		|clock		|t_time		|'0'	|NOT NULL	|0
FIELD		|timestamp	|t_time		|'0'	|NOT NULL	|0
FIELD		|source		|t_varchar(64)	|''	|NOT NULL	|0
FIELD		|severity	|t_integer	|'0'	|NOT NULL	|0
FIELD		|value		|t_text		|''	|NOT NULL	|0
FIELD		|logeventid	|t_integer	|'0'	|NOT NULL	|0
FIELD		|ns		|t_nanosec	|'0'	|NOT NULL	|0

TABLE|history_text|itemid,clock,ns|0
FIELD		|itemid		|t_id		|	|NOT NULL	|0			|-|items
FIELD		|clock		|t_time		|'0'	|NOT NULL	|0
FIELD		|value		|t_text		|''	|NOT NULL	|0
FIELD		|ns		|t_nanosec	|'0'	|NOT NULL	|0

TABLE|history_bin|itemid,clock,ns|0
FIELD		|itemid		|t_id		|	|NOT NULL	|0			|-|items
FIELD		|clock		|t_time		|'0'	|NOT NULL	|0
FIELD		|ns		|t_nanosec	|'0'	|NOT NULL	|0
FIELD		|value		|t_bin		|''	|NOT NULL	|0

TABLE|proxy_history|id|0
FIELD		|id		|t_id		|	|NOT NULL	|0
FIELD		|itemid		|t_id		|	|NOT NULL	|0			|-|items
FIELD		|clock		|t_time		|'0'	|NOT NULL	|0
FIELD		|timestamp	|t_time		|'0'	|NOT NULL	|0
FIELD		|source		|t_varchar(64)	|''	|NOT NULL	|0
FIELD		|severity	|t_integer	|'0'	|NOT NULL	|0
FIELD		|value		|t_longtext	|''	|NOT NULL	|0
FIELD		|logeventid	|t_integer	|'0'	|NOT NULL	|0
FIELD		|ns		|t_nanosec	|'0'	|NOT NULL	|0
FIELD		|state		|t_integer	|'0'	|NOT NULL	|0
FIELD		|lastlogsize	|t_bigint	|'0'	|NOT NULL	|0
FIELD		|mtime		|t_integer	|'0'	|NOT NULL	|0
FIELD		|flags		|t_integer	|'0'	|NOT NULL	|0
FIELD		|write_clock	|t_time		|'0'	|NOT NULL	|0
INDEX		|1		|clock

TABLE|proxy_dhistory|id|0
FIELD		|id		|t_id		|	|NOT NULL	|0
FIELD		|clock		|t_time		|'0'	|NOT NULL	|0
FIELD		|druleid	|t_id		|	|NOT NULL	|0			|-|drules
FIELD		|ip		|t_varchar(39)	|''	|NOT NULL	|0
FIELD		|port		|t_integer	|'0'	|NOT NULL	|0
FIELD		|value		|t_varchar(255)	|''	|NOT NULL	|0
FIELD		|status		|t_integer	|'0'	|NOT NULL	|0
FIELD		|dcheckid	|t_id		|	|NULL		|0			|-|dchecks
FIELD		|dns		|t_varchar(255)	|''	|NOT NULL	|0
INDEX		|1		|clock
INDEX		|2		|druleid

TABLE|events|eventid|0
FIELD		|eventid	|t_id		|	|NOT NULL	|0
FIELD		|source		|t_integer	|'0'	|NOT NULL	|0
FIELD		|object		|t_integer	|'0'	|NOT NULL	|0
FIELD		|objectid	|t_id		|'0'	|NOT NULL	|0
FIELD		|clock		|t_time		|'0'	|NOT NULL	|0
FIELD		|value		|t_integer	|'0'	|NOT NULL	|0
FIELD		|acknowledged	|t_integer	|'0'	|NOT NULL	|0
FIELD		|ns		|t_nanosec	|'0'	|NOT NULL	|0
FIELD		|name		|t_varchar(2048)|''	|NOT NULL	|0
FIELD		|severity	|t_integer	|'0'	|NOT NULL	|0
INDEX		|1		|source,object,objectid,clock
INDEX		|2		|source,object,clock

TABLE|event_symptom|eventid|0
FIELD		|eventid	|t_id		|	|NOT NULL	|0			|1|events	|eventid|
FIELD		|cause_eventid	|t_id		|	|NOT NULL	|0			|2|events	|eventid|	RESTRICT
INDEX		|1		|cause_eventid

TABLE|trends|itemid,clock|0
FIELD		|itemid		|t_id		|	|NOT NULL	|0			|-|items
FIELD		|clock		|t_time		|'0'	|NOT NULL	|0
FIELD		|num		|t_integer	|'0'	|NOT NULL	|0
FIELD		|value_min	|t_double	|'0.0000'|NOT NULL	|0
FIELD		|value_avg	|t_double	|'0.0000'|NOT NULL	|0
FIELD		|value_max	|t_double	|'0.0000'|NOT NULL	|0

TABLE|trends_uint|itemid,clock|0
FIELD		|itemid		|t_id		|	|NOT NULL	|0			|-|items
FIELD		|clock		|t_time		|'0'	|NOT NULL	|0
FIELD		|num		|t_integer	|'0'	|NOT NULL	|0
FIELD		|value_min	|t_bigint	|'0'	|NOT NULL	|0
FIELD		|value_avg	|t_bigint	|'0'	|NOT NULL	|0
FIELD		|value_max	|t_bigint	|'0'	|NOT NULL	|0

TABLE|acknowledges|acknowledgeid|0
FIELD		|acknowledgeid	|t_id		|	|NOT NULL	|0
FIELD		|userid		|t_id		|	|NOT NULL	|0			|1|users
FIELD		|eventid	|t_id		|	|NOT NULL	|0			|2|events
FIELD		|clock		|t_time		|'0'	|NOT NULL	|0
FIELD		|message	|t_varchar(2048)|''	|NOT NULL	|0
FIELD		|action		|t_integer	|'0'	|NOT NULL	|0
FIELD		|old_severity	|t_integer	|'0'	|NOT NULL	|0
FIELD		|new_severity	|t_integer	|'0'	|NOT NULL	|0
FIELD		|suppress_until	|t_time		|'0'	|NOT NULL	|0
FIELD		|taskid		|t_id		|	|NULL		|0			|-|task
INDEX		|1		|userid
INDEX		|2		|eventid
INDEX		|3		|clock

TABLE|auditlog|auditid|0
FIELD		|auditid	|t_cuid		|	|NOT NULL	|0
FIELD		|userid		|t_id		|	|NULL		|0
FIELD		|username	|t_varchar(100)	|''	|NOT NULL	|0
FIELD		|clock		|t_time		|'0'	|NOT NULL	|0
FIELD		|ip		|t_varchar(39)	|''	|NOT NULL	|0
FIELD		|action		|t_integer	|'0'	|NOT NULL	|0
FIELD		|resourcetype	|t_integer	|'0'	|NOT NULL	|0
FIELD		|resourceid	|t_id		|	|NULL		|0
FIELD		|resource_cuid	|t_cuid		|	|NULL		|0
FIELD		|resourcename	|t_varchar(255)	|''	|NOT NULL	|0
FIELD		|recordsetid	|t_cuid		|	|NOT NULL	|0
FIELD		|details	|t_longtext	|''	|NOT NULL	|0
INDEX		|1		|userid,clock
INDEX		|2		|clock
INDEX		|3		|resourcetype,resourceid

TABLE|service_alarms|servicealarmid|0
FIELD		|servicealarmid	|t_id		|	|NOT NULL	|0
FIELD		|serviceid	|t_id		|	|NOT NULL	|0			|1|services
FIELD		|clock		|t_time		|'0'	|NOT NULL	|0
FIELD		|value		|t_integer	|'-1'	|NOT NULL	|0
INDEX		|1		|serviceid,clock
INDEX		|2		|clock

TABLE|autoreg_host|autoreg_hostid|0
FIELD		|autoreg_hostid	|t_id		|	|NOT NULL	|0
FIELD		|proxyid	|t_id		|	|NULL		|0			|1|proxy	|proxyid
FIELD		|host		|t_varchar(128)	|''	|NOT NULL	|0
FIELD		|listen_ip	|t_varchar(39)	|''	|NOT NULL	|0
FIELD		|listen_port	|t_integer	|'0'	|NOT NULL	|0
FIELD		|listen_dns	|t_varchar(255)	|''	|NOT NULL	|0
FIELD		|host_metadata	|t_text		|''	|NOT NULL	|0
FIELD		|flags		|t_integer	|'0'	|NOT NULL	|0
FIELD		|tls_accepted	|t_integer	|'1'	|NOT NULL	|0
INDEX		|1		|host
INDEX		|2		|proxyid

TABLE|proxy_autoreg_host|id|0
FIELD		|id		|t_id		|	|NOT NULL	|0
FIELD		|clock		|t_time		|'0'	|NOT NULL	|0
FIELD		|host		|t_varchar(128)	|''	|NOT NULL	|0
FIELD		|listen_ip	|t_varchar(39)	|''	|NOT NULL	|0
FIELD		|listen_port	|t_integer	|'0'	|NOT NULL	|0
FIELD		|listen_dns	|t_varchar(255)	|''	|NOT NULL	|0
FIELD		|host_metadata	|t_text		|''	|NOT NULL	|0
FIELD		|flags		|t_integer	|'0'	|NOT NULL	|0
FIELD		|tls_accepted	|t_integer	|'1'	|NOT NULL	|0
INDEX		|1		|clock

TABLE|dhosts|dhostid|0
FIELD		|dhostid	|t_id		|	|NOT NULL	|0
FIELD		|druleid	|t_id		|	|NOT NULL	|0			|1|drules
FIELD		|status		|t_integer	|'0'	|NOT NULL	|0
FIELD		|lastup		|t_integer	|'0'	|NOT NULL	|0
FIELD		|lastdown	|t_integer	|'0'	|NOT NULL	|0
INDEX		|1		|druleid

TABLE|dservices|dserviceid|0
FIELD		|dserviceid	|t_id		|	|NOT NULL	|0
FIELD		|dhostid	|t_id		|	|NOT NULL	|0			|1|dhosts
FIELD		|value		|t_varchar(255)	|''	|NOT NULL	|0
FIELD		|port		|t_integer	|'0'	|NOT NULL	|0
FIELD		|status		|t_integer	|'0'	|NOT NULL	|0
FIELD		|lastup		|t_integer	|'0'	|NOT NULL	|0
FIELD		|lastdown	|t_integer	|'0'	|NOT NULL	|0
FIELD		|dcheckid	|t_id		|	|NOT NULL	|0			|2|dchecks
FIELD		|ip		|t_varchar(39)	|''	|NOT NULL	|0
FIELD		|dns		|t_varchar(255)	|''	|NOT NULL	|0
UNIQUE		|1		|dcheckid,ip,port
INDEX		|2		|dhostid

-- Other tables

TABLE|escalations|escalationid|0
FIELD		|escalationid	|t_id		|	|NOT NULL	|0
FIELD		|actionid	|t_id		|	|NOT NULL	|0			|-|actions
FIELD		|triggerid	|t_id		|	|NULL		|0			|-|triggers
FIELD		|eventid	|t_id		|	|NULL		|0			|-|events
FIELD		|r_eventid	|t_id		|	|NULL		|0			|-|events	|eventid
FIELD		|nextcheck	|t_time		|'0'	|NOT NULL	|0
FIELD		|esc_step	|t_integer	|'0'	|NOT NULL	|0
FIELD		|status		|t_integer	|'0'	|NOT NULL	|0
FIELD		|itemid		|t_id		|	|NULL		|0			|-|items
FIELD		|acknowledgeid	|t_id		|	|NULL		|0			|-|acknowledges
FIELD		|servicealarmid	|t_id		|	|NULL		|0			|-|service_alarms
FIELD		|serviceid	|t_id		|	|NULL		|0			|-|services
UNIQUE		|1		|triggerid,itemid,serviceid,escalationid
INDEX		|2		|eventid
INDEX		|3		|nextcheck

TABLE|globalvars|globalvarid|0
FIELD		|globalvarid	|t_id		|	|NOT NULL	|0
FIELD		|snmp_lastsize	|t_bigint	|'0'	|NOT NULL	|0

TABLE|graph_discovery|graphid|0
FIELD		|graphid	|t_id		|	|NOT NULL	|0			|1|graphs
FIELD		|parent_graphid	|t_id		|	|NOT NULL	|0			|2|graphs	|graphid	|RESTRICT
FIELD		|lastcheck	|t_integer	|'0'	|NOT NULL	|ZBX_NODATA
FIELD		|ts_delete	|t_time		|'0'	|NOT NULL	|ZBX_NODATA
INDEX		|1		|parent_graphid

TABLE|host_inventory|hostid|ZBX_TEMPLATE
FIELD		|hostid		|t_id		|	|NOT NULL	|0			|1|hosts
FIELD		|inventory_mode	|t_integer	|'0'	|NOT NULL	|0
FIELD		|type		|t_varchar(64)	|''	|NOT NULL	|ZBX_PROXY,ZBX_NODATA
FIELD		|type_full	|t_varchar(64)	|''	|NOT NULL	|ZBX_PROXY,ZBX_NODATA
FIELD		|name		|t_varchar(128)	|''	|NOT NULL	|ZBX_PROXY,ZBX_NODATA
FIELD		|alias		|t_varchar(128)	|''	|NOT NULL	|ZBX_PROXY,ZBX_NODATA
FIELD		|os		|t_varchar(128)	|''	|NOT NULL	|ZBX_PROXY,ZBX_NODATA
FIELD		|os_full	|t_varchar(255)	|''	|NOT NULL	|ZBX_PROXY,ZBX_NODATA
FIELD		|os_short	|t_varchar(128)	|''	|NOT NULL	|ZBX_PROXY,ZBX_NODATA
FIELD		|serialno_a	|t_varchar(64)	|''	|NOT NULL	|ZBX_PROXY,ZBX_NODATA
FIELD		|serialno_b	|t_varchar(64)	|''	|NOT NULL	|ZBX_PROXY,ZBX_NODATA
FIELD		|tag		|t_varchar(64)	|''	|NOT NULL	|ZBX_PROXY,ZBX_NODATA
FIELD		|asset_tag	|t_varchar(64)	|''	|NOT NULL	|ZBX_PROXY,ZBX_NODATA
FIELD		|macaddress_a	|t_varchar(64)	|''	|NOT NULL	|ZBX_PROXY,ZBX_NODATA
FIELD		|macaddress_b	|t_varchar(64)	|''	|NOT NULL	|ZBX_PROXY,ZBX_NODATA
FIELD		|hardware	|t_varchar(255)	|''	|NOT NULL	|ZBX_PROXY,ZBX_NODATA
FIELD		|hardware_full	|t_shorttext	|''	|NOT NULL	|ZBX_PROXY,ZBX_NODATA
FIELD		|software	|t_varchar(255)	|''	|NOT NULL	|ZBX_PROXY,ZBX_NODATA
FIELD		|software_full	|t_shorttext	|''	|NOT NULL	|ZBX_PROXY,ZBX_NODATA
FIELD		|software_app_a	|t_varchar(64)	|''	|NOT NULL	|ZBX_PROXY,ZBX_NODATA
FIELD		|software_app_b	|t_varchar(64)	|''	|NOT NULL	|ZBX_PROXY,ZBX_NODATA
FIELD		|software_app_c	|t_varchar(64)	|''	|NOT NULL	|ZBX_PROXY,ZBX_NODATA
FIELD		|software_app_d	|t_varchar(64)	|''	|NOT NULL	|ZBX_PROXY,ZBX_NODATA
FIELD		|software_app_e	|t_varchar(64)	|''	|NOT NULL	|ZBX_PROXY,ZBX_NODATA
FIELD		|contact	|t_shorttext	|''	|NOT NULL	|ZBX_PROXY,ZBX_NODATA
FIELD		|location	|t_shorttext	|''	|NOT NULL	|ZBX_PROXY,ZBX_NODATA
FIELD		|location_lat	|t_varchar(16)	|''	|NOT NULL	|ZBX_PROXY
FIELD		|location_lon	|t_varchar(16)	|''	|NOT NULL	|ZBX_PROXY
FIELD		|notes		|t_shorttext	|''	|NOT NULL	|ZBX_PROXY,ZBX_NODATA
FIELD		|chassis	|t_varchar(64)	|''	|NOT NULL	|ZBX_PROXY,ZBX_NODATA
FIELD		|model		|t_varchar(64)	|''	|NOT NULL	|ZBX_PROXY,ZBX_NODATA
FIELD		|hw_arch	|t_varchar(32)	|''	|NOT NULL	|ZBX_PROXY,ZBX_NODATA
FIELD		|vendor		|t_varchar(64)	|''	|NOT NULL	|ZBX_PROXY,ZBX_NODATA
FIELD		|contract_number|t_varchar(64)	|''	|NOT NULL	|ZBX_PROXY,ZBX_NODATA
FIELD		|installer_name	|t_varchar(64)	|''	|NOT NULL	|ZBX_PROXY,ZBX_NODATA
FIELD		|deployment_status|t_varchar(64)|''	|NOT NULL	|ZBX_PROXY,ZBX_NODATA
FIELD		|url_a		|t_varchar(2048)|''	|NOT NULL	|ZBX_PROXY,ZBX_NODATA
FIELD		|url_b		|t_varchar(2048)|''	|NOT NULL	|ZBX_PROXY,ZBX_NODATA
FIELD		|url_c		|t_varchar(2048)|''	|NOT NULL	|ZBX_PROXY,ZBX_NODATA
FIELD		|host_networks	|t_shorttext	|''	|NOT NULL	|ZBX_PROXY,ZBX_NODATA
FIELD		|host_netmask	|t_varchar(39)	|''	|NOT NULL	|ZBX_PROXY,ZBX_NODATA
FIELD		|host_router	|t_varchar(39)	|''	|NOT NULL	|ZBX_PROXY,ZBX_NODATA
FIELD		|oob_ip		|t_varchar(39)	|''	|NOT NULL	|ZBX_PROXY,ZBX_NODATA
FIELD		|oob_netmask	|t_varchar(39)	|''	|NOT NULL	|ZBX_PROXY,ZBX_NODATA
FIELD		|oob_router	|t_varchar(39)	|''	|NOT NULL	|ZBX_PROXY,ZBX_NODATA
FIELD		|date_hw_purchase|t_varchar(64)	|''	|NOT NULL	|ZBX_PROXY,ZBX_NODATA
FIELD		|date_hw_install|t_varchar(64)	|''	|NOT NULL	|ZBX_PROXY,ZBX_NODATA
FIELD		|date_hw_expiry	|t_varchar(64)	|''	|NOT NULL	|ZBX_PROXY,ZBX_NODATA
FIELD		|date_hw_decomm	|t_varchar(64)	|''	|NOT NULL	|ZBX_PROXY,ZBX_NODATA
FIELD		|site_address_a	|t_varchar(128)	|''	|NOT NULL	|ZBX_PROXY,ZBX_NODATA
FIELD		|site_address_b	|t_varchar(128)	|''	|NOT NULL	|ZBX_PROXY,ZBX_NODATA
FIELD		|site_address_c	|t_varchar(128)	|''	|NOT NULL	|ZBX_PROXY,ZBX_NODATA
FIELD		|site_city	|t_varchar(128)	|''	|NOT NULL	|ZBX_PROXY,ZBX_NODATA
FIELD		|site_state	|t_varchar(64)	|''	|NOT NULL	|ZBX_PROXY,ZBX_NODATA
FIELD		|site_country	|t_varchar(64)	|''	|NOT NULL	|ZBX_PROXY,ZBX_NODATA
FIELD		|site_zip	|t_varchar(64)	|''	|NOT NULL	|ZBX_PROXY,ZBX_NODATA
FIELD		|site_rack	|t_varchar(128)	|''	|NOT NULL	|ZBX_PROXY,ZBX_NODATA
FIELD		|site_notes	|t_shorttext	|''	|NOT NULL	|ZBX_PROXY,ZBX_NODATA
FIELD		|poc_1_name	|t_varchar(128)	|''	|NOT NULL	|ZBX_PROXY,ZBX_NODATA
FIELD		|poc_1_email	|t_varchar(128)	|''	|NOT NULL	|ZBX_PROXY,ZBX_NODATA
FIELD		|poc_1_phone_a	|t_varchar(64)	|''	|NOT NULL	|ZBX_PROXY,ZBX_NODATA
FIELD		|poc_1_phone_b	|t_varchar(64)	|''	|NOT NULL	|ZBX_PROXY,ZBX_NODATA
FIELD		|poc_1_cell	|t_varchar(64)	|''	|NOT NULL	|ZBX_PROXY,ZBX_NODATA
FIELD		|poc_1_screen	|t_varchar(64)	|''	|NOT NULL	|ZBX_PROXY,ZBX_NODATA
FIELD		|poc_1_notes	|t_shorttext	|''	|NOT NULL	|ZBX_PROXY,ZBX_NODATA
FIELD		|poc_2_name	|t_varchar(128)	|''	|NOT NULL	|ZBX_PROXY,ZBX_NODATA
FIELD		|poc_2_email	|t_varchar(128)	|''	|NOT NULL	|ZBX_PROXY,ZBX_NODATA
FIELD		|poc_2_phone_a	|t_varchar(64)	|''	|NOT NULL	|ZBX_PROXY,ZBX_NODATA
FIELD		|poc_2_phone_b	|t_varchar(64)	|''	|NOT NULL	|ZBX_PROXY,ZBX_NODATA
FIELD		|poc_2_cell	|t_varchar(64)	|''	|NOT NULL	|ZBX_PROXY,ZBX_NODATA
FIELD		|poc_2_screen	|t_varchar(64)	|''	|NOT NULL	|ZBX_PROXY,ZBX_NODATA
FIELD		|poc_2_notes	|t_shorttext	|''	|NOT NULL	|ZBX_PROXY,ZBX_NODATA

TABLE|housekeeper|housekeeperid|0
FIELD		|housekeeperid	|t_id		|	|NOT NULL	|0
FIELD		|tablename	|t_varchar(64)	|''	|NOT NULL	|0
FIELD		|field		|t_varchar(64)	|''	|NOT NULL	|0
FIELD		|value		|t_id		|	|NOT NULL	|0			|-|items

TABLE|images|imageid|0
FIELD		|imageid	|t_id		|	|NOT NULL	|0
FIELD		|imagetype	|t_integer	|'0'	|NOT NULL	|0
FIELD		|name		|t_varchar(64)	|'0'	|NOT NULL	|0
FIELD		|image		|t_image	|''	|NOT NULL	|0
UNIQUE		|1		|name

TABLE|item_discovery|itemdiscoveryid|ZBX_TEMPLATE
FIELD		|itemdiscoveryid|t_id		|	|NOT NULL	|0
FIELD		|itemid		|t_id		|	|NOT NULL	|0			|1|items
FIELD		|parent_itemid	|t_id		|	|NOT NULL	|0			|2|items	|itemid
FIELD		|key_		|t_varchar(2048)|''	|NOT NULL	|ZBX_NODATA
FIELD		|lastcheck	|t_integer	|'0'	|NOT NULL	|ZBX_NODATA
FIELD		|ts_delete	|t_time		|'0'	|NOT NULL	|ZBX_NODATA
UNIQUE		|1		|itemid,parent_itemid
INDEX		|2		|parent_itemid

TABLE|host_discovery|hostid|ZBX_TEMPLATE
FIELD		|hostid		|t_id		|	|NOT NULL	|0			|1|hosts
FIELD		|parent_hostid	|t_id		|	|NULL		|0			|2|hosts	|hostid		|RESTRICT
FIELD		|parent_itemid	|t_id		|	|NULL		|0			|3|items	|itemid		|RESTRICT
FIELD		|host		|t_varchar(128)	|''	|NOT NULL	|ZBX_NODATA
FIELD		|lastcheck	|t_integer	|'0'	|NOT NULL	|ZBX_NODATA
FIELD		|ts_delete	|t_time		|'0'	|NOT NULL	|ZBX_NODATA
INDEX		|1		|parent_hostid
INDEX		|2		|parent_itemid

TABLE|interface_discovery|interfaceid|0
FIELD		|interfaceid	|t_id		|	|NOT NULL	|0			|1|interface
FIELD		|parent_interfaceid|t_id	|	|NOT NULL	|0			|2|interface	|interfaceid
INDEX		|1		|parent_interfaceid

TABLE|profiles|profileid|0
FIELD		|profileid	|t_id		|	|NOT NULL	|0
FIELD		|userid		|t_id		|	|NOT NULL	|0			|1|users
FIELD		|idx		|t_varchar(96)	|''	|NOT NULL	|0
FIELD		|idx2		|t_id		|'0'	|NOT NULL	|0
FIELD		|value_id	|t_id		|'0'	|NOT NULL	|0
FIELD		|value_int	|t_integer	|'0'	|NOT NULL	|0
FIELD		|value_str	|t_text		|''	|NOT NULL	|0
FIELD		|source		|t_varchar(96)	|''	|NOT NULL	|0
FIELD		|type		|t_integer	|'0'	|NOT NULL	|0
INDEX		|1		|userid,idx,idx2
INDEX		|2		|userid,profileid

TABLE|sessions|sessionid|0
FIELD		|sessionid	|t_varchar(32)	|''	|NOT NULL	|0
FIELD		|userid		|t_id		|	|NOT NULL	|0			|1|users
FIELD		|lastaccess	|t_integer	|'0'	|NOT NULL	|0
FIELD		|status		|t_integer	|'0'	|NOT NULL	|0
FIELD		|secret		|t_varchar(32)	|''	|NOT NULL	|0
INDEX		|1		|userid,status,lastaccess

TABLE|trigger_discovery|triggerid|0
FIELD		|triggerid	|t_id		|	|NOT NULL	|0			|1|triggers
FIELD		|parent_triggerid|t_id		|	|NOT NULL	|0			|2|triggers	|triggerid	|RESTRICT
FIELD		|lastcheck	|t_integer	|'0'	|NOT NULL	|ZBX_NODATA
FIELD		|ts_delete	|t_time		|'0'	|NOT NULL	|ZBX_NODATA
INDEX		|1		|parent_triggerid

TABLE|item_condition|item_conditionid|ZBX_TEMPLATE
FIELD		|item_conditionid|t_id		|	|NOT NULL	|0
FIELD		|itemid		|t_id		|	|NOT NULL	|0			|1|items
FIELD		|operator	|t_integer	|'8'	|NOT NULL	|0
FIELD		|macro		|t_varchar(64)	|''	|NOT NULL	|0
FIELD		|value		|t_varchar(255)	|''	|NOT NULL	|0
INDEX		|1		|itemid

TABLE|item_rtdata|itemid|ZBX_TEMPLATE
FIELD		|itemid		|t_id		|	|NOT NULL	|0			|1|items
FIELD		|lastlogsize	|t_bigint	|'0'	|NOT NULL	|ZBX_PROXY,ZBX_NODATA
FIELD		|state		|t_integer	|'0'	|NOT NULL	|ZBX_NODATA
FIELD		|mtime		|t_integer	|'0'	|NOT NULL	|ZBX_PROXY,ZBX_NODATA
FIELD		|error		|t_varchar(2048)|''	|NOT NULL	|ZBX_NODATA

TABLE|opinventory|operationid|ZBX_DATA
FIELD		|operationid	|t_id		|	|NOT NULL	|0			|1|operations
FIELD		|inventory_mode	|t_integer	|'0'	|NOT NULL	|0

TABLE|trigger_tag|triggertagid|ZBX_TEMPLATE
FIELD		|triggertagid	|t_id		|	|NOT NULL	|0
FIELD		|triggerid	|t_id		|	|NOT NULL	|0			|1|triggers	|		|RESTRICT
FIELD		|tag		|t_varchar(255)	|''	|NOT NULL	|0
FIELD		|value		|t_varchar(255)	|''	|NOT NULL	|0
INDEX		|1		|triggerid
CHANGELOG	|6

TABLE|event_tag|eventtagid|0
FIELD		|eventtagid	|t_id		|	|NOT NULL	|0
FIELD		|eventid	|t_id		|	|NOT NULL	|0			|1|events
FIELD		|tag		|t_varchar(255)	|''	|NOT NULL	|0
FIELD		|value		|t_varchar(255)	|''	|NOT NULL	|0
INDEX		|1		|eventid

TABLE|problem|eventid|0
FIELD		|eventid	|t_id		|	|NOT NULL	|0			|1|events
FIELD		|source		|t_integer	|'0'	|NOT NULL	|0
FIELD		|object		|t_integer	|'0'	|NOT NULL	|0
FIELD		|objectid	|t_id		|'0'	|NOT NULL	|0
FIELD		|clock		|t_time		|'0'	|NOT NULL	|0
FIELD		|ns		|t_nanosec	|'0'	|NOT NULL	|0
FIELD		|r_eventid	|t_id		|	|NULL		|0			|2|events	|eventid
FIELD		|r_clock	|t_time		|'0'	|NOT NULL	|0
FIELD		|r_ns		|t_nanosec	|'0'	|NOT NULL	|0
FIELD		|correlationid	|t_id		|	|NULL		|0			|-|correlation
FIELD		|userid		|t_id		|	|NULL		|0			|-|users
FIELD		|name		|t_varchar(2048)|''	|NOT NULL	|0
FIELD		|acknowledged	|t_integer	|'0'	|NOT NULL	|0
FIELD		|severity	|t_integer	|'0'	|NOT NULL	|0
FIELD		|cause_eventid	|t_id		|	|NULL		|0			|3|events	|eventid	|RESTRICT
INDEX		|1		|source,object,objectid
INDEX		|2		|r_clock
INDEX		|3		|r_eventid
INDEX		|4		|cause_eventid

TABLE|problem_tag|problemtagid|0
FIELD		|problemtagid	|t_id		|	|NOT NULL	|0
FIELD		|eventid	|t_id		|	|NOT NULL	|0			|1|problem
FIELD		|tag		|t_varchar(255)	|''	|NOT NULL	|0
FIELD		|value		|t_varchar(255)	|''	|NOT NULL	|0
INDEX		|1		|eventid,tag,value

TABLE|tag_filter|tag_filterid|0
FIELD		|tag_filterid	|t_id		|	|NOT NULL	|0
FIELD		|usrgrpid	|t_id		|	|NOT NULL	|0 			|1|usrgrp	|usrgrpid
FIELD		|groupid	|t_id		|	|NOT NULL	|0			|2|hstgrp	|groupid
FIELD		|tag		|t_varchar(255)	|''	|NOT NULL	|0
FIELD		|value		|t_varchar(255)	|''	|NOT NULL	|0
INDEX		|1		|usrgrpid
INDEX		|2		|groupid

TABLE|event_recovery|eventid|0
FIELD		|eventid	|t_id		|	|NOT NULL	|0			|1|events
FIELD		|r_eventid	|t_id		|	|NOT NULL	|0			|2|events	|eventid
FIELD		|c_eventid	|t_id		|	|NULL		|0			|3|events	|eventid
FIELD		|correlationid	|t_id		|	|NULL		|0			|-|correlation
FIELD		|userid		|t_id		|	|NULL		|0			|-|users
INDEX		|1		|r_eventid
INDEX		|2		|c_eventid

TABLE|correlation|correlationid|ZBX_DATA
FIELD		|correlationid	|t_id		|	|NOT NULL	|0
FIELD		|name		|t_varchar(255)	|''	|NOT NULL	|0
FIELD		|description	|t_shorttext	|''	|NOT NULL	|0
FIELD		|evaltype	|t_integer	|'0'	|NOT NULL	|0
FIELD		|status		|t_integer	|'0'	|NOT NULL	|0
FIELD		|formula	|t_varchar(255)	|''	|NOT NULL	|0
INDEX		|1		|status
UNIQUE		|2		|name

TABLE|corr_condition|corr_conditionid|ZBX_DATA
FIELD		|corr_conditionid|t_id		|	|NOT NULL	|0
FIELD		|correlationid	|t_id		|	|NOT NULL	|0			|1|correlation
FIELD		|type		|t_integer	|'0'	|NOT NULL	|0
INDEX		|1		|correlationid

TABLE|corr_condition_tag|corr_conditionid|ZBX_DATA
FIELD		|corr_conditionid|t_id		|	|NOT NULL	|0			|1|corr_condition
FIELD		|tag		|t_varchar(255)	|''	|NOT NULL	|0

TABLE|corr_condition_group|corr_conditionid|ZBX_DATA
FIELD		|corr_conditionid|t_id		|	|NOT NULL	|0			|1|corr_condition
FIELD		|operator	|t_integer	|'0'	|NOT NULL	|0
FIELD		|groupid	|t_id		|	|NOT NULL	|0			|2|hstgrp	|	|RESTRICT
INDEX		|1		|groupid

TABLE|corr_condition_tagpair|corr_conditionid|ZBX_DATA
FIELD		|corr_conditionid|t_id		|	|NOT NULL	|0			|1|corr_condition
FIELD		|oldtag		|t_varchar(255)	|''	|NOT NULL	|0
FIELD		|newtag		|t_varchar(255)	|''	|NOT NULL	|0

TABLE|corr_condition_tagvalue|corr_conditionid|ZBX_DATA
FIELD		|corr_conditionid|t_id		|	|NOT NULL	|0			|1|corr_condition
FIELD		|tag		|t_varchar(255)	|''	|NOT NULL	|0
FIELD		|operator	|t_integer	|'0'	|NOT NULL	|0
FIELD		|value		|t_varchar(255)	|''	|NOT NULL	|0

TABLE|corr_operation|corr_operationid|ZBX_DATA
FIELD		|corr_operationid|t_id		|	|NOT NULL	|0
FIELD		|correlationid	|t_id		|	|NOT NULL	|0			|1|correlation
FIELD		|type		|t_integer	|'0'	|NOT NULL	|0
INDEX		|1		|correlationid

TABLE|task|taskid|0
FIELD		|taskid		|t_id		|	|NOT NULL	|0
FIELD		|type		|t_integer	|	|NOT NULL	|0
FIELD		|status		|t_integer	|'0'	|NOT NULL	|0
FIELD		|clock		|t_integer	|'0'	|NOT NULL	|0
FIELD		|ttl		|t_integer	|'0'	|NOT NULL	|0
FIELD		|proxyid	|t_id		|	|NULL		|0			|1|proxy	|proxyid
INDEX		|1		|status,proxyid
INDEX		|2		|proxyid

TABLE|task_close_problem|taskid|0
FIELD		|taskid		|t_id		|	|NOT NULL	|0			|1|task
FIELD		|acknowledgeid	|t_id		|	|NOT NULL	|0			|-|acknowledges

TABLE|item_preproc|item_preprocid|ZBX_TEMPLATE
FIELD		|item_preprocid	|t_id		|	|NOT NULL	|0
FIELD		|itemid		|t_id		|	|NOT NULL	|ZBX_PROXY			|1|items	|		|RESTRICT
FIELD		|step		|t_integer	|'0'	|NOT NULL	|ZBX_PROXY
FIELD		|type		|t_integer	|'0'	|NOT NULL	|ZBX_PROXY
FIELD		|params		|t_text		|''	|NOT NULL	|ZBX_PROXY
FIELD		|error_handler	|t_integer	|'0'	|NOT NULL	|ZBX_PROXY
FIELD		|error_handler_params|t_varchar(255)|''	|NOT NULL	|ZBX_PROXY
INDEX		|1		|itemid,step
CHANGELOG	|8

TABLE|task_remote_command|taskid|0
FIELD		|taskid		|t_id		|	|NOT NULL	|0			|1|task
FIELD		|command_type	|t_integer	|'0'	|NOT NULL	|0
FIELD		|execute_on	|t_integer	|'0'	|NOT NULL	|0
FIELD		|port		|t_integer	|'0'	|NOT NULL	|0
FIELD		|authtype	|t_integer	|'0'	|NOT NULL	|0
FIELD		|username	|t_varchar(64)	|''	|NOT NULL	|0
FIELD		|password	|t_varchar(64)	|''	|NOT NULL	|0
FIELD		|publickey	|t_varchar(64)	|''	|NOT NULL	|0
FIELD		|privatekey	|t_varchar(64)	|''	|NOT NULL	|0
FIELD		|command	|t_text		|''	|NOT NULL	|0
FIELD		|alertid	|t_id		|	|NULL		|0			|-|alerts
FIELD		|parent_taskid	|t_id		|	|NOT NULL	|0			|-|task		|taskid
FIELD		|hostid		|t_id		|	|NOT NULL	|0			|-|hosts

TABLE|task_remote_command_result|taskid|0
FIELD		|taskid		|t_id		|	|NOT NULL	|0			|1|task
FIELD		|status		|t_integer	|'0'	|NOT NULL	|0
FIELD		|parent_taskid	|t_id		|	|NOT NULL	|0			|-|task		|taskid
FIELD		|info		|t_longtext	|''	|NOT NULL	|0

TABLE|task_data|taskid|0
FIELD		|taskid		|t_id		|	|NOT NULL	|0			|1|task
FIELD		|type		|t_integer	|'0'	|NOT NULL	|0
FIELD		|data		|t_text		|''	|NOT NULL	|0
FIELD		|parent_taskid	|t_id		|	|NULL		|0			|-|task		|taskid

TABLE|task_result|taskid|0
FIELD		|taskid		|t_id		|	|NOT NULL	|0			|1|task
FIELD		|status		|t_integer	|'0'	|NOT NULL	|0
FIELD		|parent_taskid	|t_id		|	|NOT NULL	|0			|-|task		|taskid
FIELD		|info		|t_longtext	|''	|NOT NULL	|0
INDEX		|1		|parent_taskid

TABLE|task_acknowledge|taskid|0
FIELD		|taskid		|t_id		|	|NOT NULL	|0			|1|task
FIELD		|acknowledgeid	|t_id		|	|NOT NULL	|0			|-|acknowledges

TABLE|sysmap_shape|sysmap_shapeid|ZBX_TEMPLATE
FIELD		|sysmap_shapeid	|t_id		|	|NOT NULL	|0
FIELD		|sysmapid	|t_id		|	|NOT NULL	|0			|1|sysmaps
FIELD		|type		|t_integer	|'0'	|NOT NULL	|0
FIELD		|x		|t_integer	|'0'	|NOT NULL	|0
FIELD		|y		|t_integer	|'0'	|NOT NULL	|0
FIELD		|width		|t_integer	|'200'	|NOT NULL	|0
FIELD		|height		|t_integer	|'200'	|NOT NULL	|0
FIELD		|text		|t_shorttext	|''	|NOT NULL	|0
FIELD		|font		|t_integer	|'9'	|NOT NULL	|0
FIELD		|font_size	|t_integer	|'11'	|NOT NULL	|0
FIELD		|font_color	|t_varchar(6)	|'000000'|NOT NULL	|0
FIELD		|text_halign	|t_integer	|'0'	|NOT NULL	|0
FIELD		|text_valign	|t_integer	|'0'	|NOT NULL	|0
FIELD		|border_type	|t_integer	|'0'	|NOT NULL	|0
FIELD		|border_width	|t_integer	|'1'	|NOT NULL	|0
FIELD		|border_color	|t_varchar(6)	|'000000'|NOT NULL	|0
FIELD		|background_color|t_varchar(6)	|''	|NOT NULL	|0
FIELD		|zindex		|t_integer	|'0'	|NOT NULL	|0
INDEX		|1		|sysmapid

TABLE|sysmap_element_trigger|selement_triggerid|ZBX_TEMPLATE
FIELD		|selement_triggerid	|t_id	|	|NOT NULL	|0
FIELD		|selementid		|t_id	|	|NOT NULL	|0			|1|sysmaps_elements
FIELD		|triggerid		|t_id	|	|NOT NULL	|0			|2|triggers
UNIQUE		|1			|selementid,triggerid
INDEX		|2			|triggerid

TABLE|httptest_field|httptest_fieldid|ZBX_TEMPLATE
FIELD		|httptest_fieldid	|t_id		|	|NOT NULL	|0
FIELD		|httptestid		|t_id		|	|NOT NULL	|ZBX_PROXY	|1|httptest	|		|RESTRICT
FIELD		|type			|t_integer	|'0'	|NOT NULL	|ZBX_PROXY
FIELD		|name			|t_varchar(255)	|''	|NOT NULL	|ZBX_PROXY
FIELD		|value			|t_shorttext	|''	|NOT NULL	|ZBX_PROXY
INDEX		|1			|httptestid
CHANGELOG	|12

TABLE|httpstep_field|httpstep_fieldid|ZBX_TEMPLATE
FIELD		|httpstep_fieldid	|t_id		|	|NOT NULL	|0
FIELD		|httpstepid		|t_id		|	|NOT NULL	|ZBX_PROXY	|1|httpstep	|		|RESTRICT
FIELD		|type			|t_integer	|'0'	|NOT NULL	|ZBX_PROXY
FIELD		|name			|t_varchar(255)	|''	|NOT NULL	|ZBX_PROXY
FIELD		|value			|t_shorttext	|''	|NOT NULL	|ZBX_PROXY
INDEX		|1			|httpstepid
CHANGELOG	|15

TABLE|dashboard|dashboardid|ZBX_DASHBOARD
FIELD		|dashboardid	|t_id		|	|NOT NULL	|0
FIELD		|name		|t_varchar(255)	|	|NOT NULL	|0
FIELD		|userid		|t_id		|	|NULL		|0			|1|users	|	|RESTRICT
FIELD		|private	|t_integer	|'1'	|NOT NULL	|0
FIELD		|templateid	|t_id		|	|NULL		|0			|2|hosts	|hostid
FIELD		|display_period	|t_integer	|'30'	|NOT NULL	|0
FIELD		|auto_start	|t_integer	|'1'	|NOT NULL	|0
FIELD		|uuid		|t_varchar(32)	|''	|NOT NULL	|0
INDEX		|1		|userid
INDEX		|2		|templateid

TABLE|dashboard_user|dashboard_userid|ZBX_DASHBOARD
FIELD		|dashboard_userid|t_id		|	|NOT NULL	|0
FIELD		|dashboardid	|t_id		|	|NOT NULL	|0			|1|dashboard
FIELD		|userid		|t_id		|	|NOT NULL	|0			|2|users
FIELD		|permission	|t_integer	|'2'	|NOT NULL	|0
UNIQUE		|1		|dashboardid,userid
INDEX		|2		|userid

TABLE|dashboard_usrgrp|dashboard_usrgrpid|ZBX_DASHBOARD
FIELD		|dashboard_usrgrpid|t_id	|	|NOT NULL	|0
FIELD		|dashboardid	|t_id		|	|NOT NULL	|0			|1|dashboard
FIELD		|usrgrpid	|t_id		|	|NOT NULL	|0			|2|usrgrp
FIELD		|permission	|t_integer	|'2'	|NOT NULL	|0
UNIQUE		|1		|dashboardid,usrgrpid
INDEX		|2		|usrgrpid

TABLE|dashboard_page|dashboard_pageid|ZBX_DASHBOARD
FIELD		|dashboard_pageid|t_id		|	|NOT NULL	|0
FIELD		|dashboardid	|t_id		|	|NOT NULL	|0		|1|dashboard
FIELD		|name		|t_varchar(255)	|''	|NOT NULL	|0
FIELD		|display_period	|t_integer	|'0'	|NOT NULL	|0
FIELD		|sortorder	|t_integer	|'0'	|NOT NULL	|0
INDEX		|1		|dashboardid

TABLE|widget|widgetid|ZBX_DASHBOARD
FIELD		|widgetid	|t_id		|	|NOT NULL	|0
FIELD		|type		|t_varchar(255)	|''	|NOT NULL	|0
FIELD		|name		|t_varchar(255)	|''	|NOT NULL	|0
FIELD		|x		|t_integer	|'0'	|NOT NULL	|0
FIELD		|y		|t_integer	|'0'	|NOT NULL	|0
FIELD		|width		|t_integer	|'1'	|NOT NULL	|0
FIELD		|height		|t_integer	|'2'	|NOT NULL	|0
FIELD		|view_mode	|t_integer	|'0'	|NOT NULL	|0
FIELD		|dashboard_pageid|t_id		|	|NOT NULL	|0		|1|dashboard_page
INDEX		|1		|dashboard_pageid

TABLE|widget_field|widget_fieldid|ZBX_DASHBOARD
FIELD		|widget_fieldid	|t_id		|	|NOT NULL	|0
FIELD		|widgetid	|t_id		|	|NOT NULL	|0			|1|widget
FIELD		|type		|t_integer	|'0'	|NOT NULL	|0
FIELD		|name		|t_varchar(255)	|''	|NOT NULL	|0
FIELD		|value_int	|t_integer	|'0'	|NOT NULL	|0
FIELD		|value_str	|t_varchar(2048)|''	|NOT NULL	|0
FIELD		|value_groupid	|t_id		|	|NULL		|0			|2|hstgrp	|groupid
FIELD		|value_hostid	|t_id		|	|NULL		|0			|3|hosts	|hostid
FIELD		|value_itemid	|t_id		|	|NULL		|0			|4|items	|itemid
FIELD		|value_graphid	|t_id		|	|NULL		|0			|5|graphs	|graphid
FIELD		|value_sysmapid	|t_id		|	|NULL		|0			|6|sysmaps	|sysmapid
FIELD		|value_serviceid|t_id		|	|NULL		|0			|7|services	|serviceid
FIELD		|value_slaid	|t_id		|	|NULL		|0			|8|sla		|slaid
FIELD		|value_userid	|t_id		|	|NULL		|0			|9|users	|userid
FIELD		|value_actionid	|t_id		|	|NULL		|0			|10|actions	|actionid
FIELD		|value_mediatypeid|t_id		|	|NULL		|0			|11|media_type	|mediatypeid
INDEX		|1		|widgetid
INDEX		|2		|value_groupid
INDEX		|3		|value_hostid
INDEX		|4		|value_itemid
INDEX		|5		|value_graphid
INDEX		|6		|value_sysmapid
INDEX		|7		|value_serviceid
INDEX		|8		|value_slaid
INDEX		|9		|value_userid
INDEX		|10		|value_actionid
INDEX		|11		|value_mediatypeid

TABLE|task_check_now|taskid|0
FIELD		|taskid		|t_id		|	|NOT NULL	|0			|1|task
FIELD		|itemid		|t_id		|	|NOT NULL	|0			|-|items

TABLE|event_suppress|event_suppressid|0
FIELD		|event_suppressid|t_id		|	|NOT NULL	|0
FIELD		|eventid	|t_id		|	|NOT NULL	|0			|1|events
FIELD		|maintenanceid	|t_id		|	|NULL		|0			|2|maintenances
FIELD		|suppress_until	|t_time		|'0'	|NOT NULL	|0
FIELD		|userid		|t_id		|	|NULL		|0			|3|users
UNIQUE		|1		|eventid,maintenanceid
INDEX		|2		|suppress_until
INDEX		|3		|maintenanceid
INDEX		|4		|userid

TABLE|maintenance_tag|maintenancetagid|ZBX_DATA
FIELD		|maintenancetagid|t_id		|	|NOT NULL	|0
FIELD		|maintenanceid	|t_id		|	|NOT NULL	|0			|1|maintenances
FIELD		|tag		|t_varchar(255)	|''	|NOT NULL	|0
FIELD		|operator	|t_integer	|'2'	|NOT NULL	|0
FIELD		|value		|t_varchar(255)	|''	|NOT NULL	|0
INDEX		|1		|maintenanceid

TABLE|lld_macro_path|lld_macro_pathid|ZBX_TEMPLATE
FIELD		|lld_macro_pathid|t_id		|	|NOT NULL	|0
FIELD		|itemid		|t_id		|	|NOT NULL	|0			|1|items
FIELD		|lld_macro	|t_varchar(255)	|''	|NOT NULL	|0
FIELD		|path		|t_varchar(255)	|''	|NOT NULL	|0
UNIQUE		|1		|itemid,lld_macro

TABLE|host_tag|hosttagid|ZBX_TEMPLATE
FIELD		|hosttagid	|t_id		|	|NOT NULL	|0
FIELD		|hostid		|t_id		|	|NOT NULL	|0			|1|hosts	|		|RESTRICT
FIELD		|tag		|t_varchar(255)	|''	|NOT NULL	|0
FIELD		|value		|t_varchar(255)	|''	|NOT NULL	|0
FIELD		|automatic	|t_integer	|'0'	|NOT NULL	|0
INDEX		|1		|hostid
CHANGELOG	|2

TABLE|config_autoreg_tls|autoreg_tlsid|ZBX_DATA
FIELD		|autoreg_tlsid	|t_id		|	|NOT NULL	|0
FIELD		|tls_psk_identity|t_varchar(128)|''	|NOT NULL	|ZBX_PROXY
FIELD		|tls_psk	|t_varchar(512)	|''	|NOT NULL	|ZBX_PROXY
UNIQUE		|1		|tls_psk_identity

TABLE|module|moduleid|ZBX_DATA
FIELD		|moduleid	|t_id		|	|NOT NULL	|0
FIELD		|id		|t_varchar(255)	|''	|NOT NULL	|0
FIELD		|relative_path	|t_varchar(255)	|''	|NOT NULL	|0
FIELD		|status		|t_integer	|'0'	|NOT NULL	|0
FIELD		|config		|t_shorttext	|''	|NOT NULL	|0

TABLE|interface_snmp|interfaceid|ZBX_TEMPLATE
FIELD		|interfaceid	|t_id		|	|NOT NULL	|0			|1|interface
FIELD		|version	|t_integer	|'2'	|NOT NULL	|ZBX_PROXY
FIELD		|bulk		|t_integer	|'1'	|NOT NULL	|ZBX_PROXY
FIELD		|community	|t_varchar(64)	|''	|NOT NULL	|ZBX_PROXY
FIELD		|securityname	|t_varchar(64)	|''	|NOT NULL	|ZBX_PROXY
FIELD		|securitylevel	|t_integer	|'0'	|NOT NULL	|ZBX_PROXY
FIELD		|authpassphrase	|t_varchar(64)	|''	|NOT NULL	|ZBX_PROXY
FIELD		|privpassphrase	|t_varchar(64)	|''	|NOT NULL	|ZBX_PROXY
FIELD		|authprotocol	|t_integer	|'0'	|NOT NULL	|ZBX_PROXY
FIELD		|privprotocol	|t_integer	|'0'	|NOT NULL	|ZBX_PROXY
FIELD		|contextname	|t_varchar(255)	|''	|NOT NULL	|ZBX_PROXY
FIELD		|max_repetitions|t_integer	|'10'	|NOT NULL	|ZBX_PROXY

TABLE|lld_override|lld_overrideid|ZBX_TEMPLATE
FIELD		|lld_overrideid	|t_id		|	|NOT NULL	|0
FIELD		|itemid		|t_id		|	|NOT NULL	|0	|1|items
FIELD		|name		|t_varchar(255)	|''	|NOT NULL	|0
FIELD		|step		|t_integer	|'0'	|NOT NULL	|0
FIELD		|evaltype	|t_integer	|'0'	|NOT NULL	|0
FIELD		|formula	|t_varchar(255)	|''	|NOT NULL	|0
FIELD		|stop		|t_integer	|'0'	|NOT NULL	|0
UNIQUE		|1		|itemid,name

TABLE|lld_override_condition|lld_override_conditionid|ZBX_TEMPLATE
FIELD	|lld_override_conditionid	|t_id		|	|NOT NULL	|0
FIELD	|lld_overrideid			|t_id		|	|NOT NULL	|0	|1|lld_override
FIELD	|operator			|t_integer	|'8'	|NOT NULL	|0
FIELD	|macro				|t_varchar(64)	|''	|NOT NULL	|0
FIELD	|value				|t_varchar(255)	|''	|NOT NULL	|0
INDEX	|1				|lld_overrideid

TABLE|lld_override_operation|lld_override_operationid|ZBX_TEMPLATE
FIELD	|lld_override_operationid	|t_id		|	|NOT NULL	|0
FIELD	|lld_overrideid			|t_id		|	|NOT NULL	|0	|1|lld_override
FIELD	|operationobject		|t_integer	|'0'	|NOT NULL	|0
FIELD	|operator			|t_integer	|'0'	|NOT NULL	|0
FIELD	|value				|t_varchar(255)	|''	|NOT NULL	|0
INDEX	|1				|lld_overrideid

TABLE|lld_override_opstatus|lld_override_operationid|ZBX_TEMPLATE
FIELD	|lld_override_operationid	|t_id		|	|NOT NULL	|0	|1|lld_override_operation
FIELD	|status				|t_integer	|'0'	|NOT NULL	|0

TABLE|lld_override_opdiscover|lld_override_operationid|ZBX_TEMPLATE
FIELD	|lld_override_operationid	|t_id		|	|NOT NULL	|0	|1|lld_override_operation
FIELD	|discover			|t_integer	|'0'	|NOT NULL	|0

TABLE|lld_override_opperiod|lld_override_operationid|ZBX_TEMPLATE
FIELD	|lld_override_operationid	|t_id		|	|NOT NULL	|0	|1|lld_override_operation
FIELD	|delay				|t_varchar(1024)|'0'	|NOT NULL	|0

TABLE|lld_override_ophistory|lld_override_operationid|ZBX_TEMPLATE
FIELD	|lld_override_operationid	|t_id		|	|NOT NULL	|0	|1|lld_override_operation
FIELD	|history			|t_varchar(255)	|'90d'	|NOT NULL	|0

TABLE|lld_override_optrends|lld_override_operationid|ZBX_TEMPLATE
FIELD	|lld_override_operationid	|t_id		|	|NOT NULL	|0	|1|lld_override_operation
FIELD	|trends				|t_varchar(255)	|'365d'	|NOT NULL	|0

TABLE|lld_override_opseverity|lld_override_operationid|ZBX_TEMPLATE
FIELD	|lld_override_operationid	|t_id		|	|NOT NULL	|0	|1|lld_override_operation
FIELD	|severity			|t_integer	|'0'	|NOT NULL	|0

TABLE|lld_override_optag|lld_override_optagid|ZBX_TEMPLATE
FIELD	|lld_override_optagid		|t_id		|	|NOT NULL	|0
FIELD	|lld_override_operationid	|t_id		|	|NOT NULL	|0	|1|lld_override_operation
FIELD	|tag				|t_varchar(255)	|''	|NOT NULL	|0
FIELD	|value				|t_varchar(255)	|''	|NOT NULL	|0
INDEX	|1				|lld_override_operationid

TABLE|lld_override_optemplate|lld_override_optemplateid|ZBX_TEMPLATE
FIELD	|lld_override_optemplateid	|t_id		|	|NOT NULL	|0
FIELD	|lld_override_operationid	|t_id		|	|NOT NULL	|0	|1|lld_override_operation
FIELD	|templateid			|t_id		|	|NOT NULL	|0	|2|hosts	|hostid	|RESTRICT
UNIQUE	|1				|lld_override_operationid,templateid
INDEX	|2				|templateid

TABLE|lld_override_opinventory|lld_override_operationid|ZBX_TEMPLATE
FIELD	|lld_override_operationid	|t_id		|	|NOT NULL	|0	|1|lld_override_operation
FIELD	|inventory_mode			|t_integer	|'0'	|NOT NULL	|0

TABLE|trigger_queue|trigger_queueid|0
FIELD		|trigger_queueid|t_id		|	|NOT NULL	|0
FIELD		|objectid	|t_id		|	|NOT NULL	|0
FIELD		|type		|t_integer	|'0'	|NOT NULL	|0
FIELD		|clock		|t_time		|'0'	|NOT NULL	|0
FIELD		|ns		|t_nanosec	|'0'	|NOT NULL	|0

TABLE|item_parameter|item_parameterid|ZBX_TEMPLATE
FIELD		|item_parameterid|t_id		|	|NOT NULL	|0
FIELD		|itemid		|t_id		|	|NOT NULL	|ZBX_PROXY		|1|items
FIELD		|name		|t_varchar(255)	|''	|NOT NULL	|ZBX_PROXY
FIELD		|value		|t_varchar(2048)|''	|NOT NULL	|ZBX_PROXY
INDEX		|1		|itemid

TABLE|role_rule|role_ruleid|ZBX_DATA
FIELD		|role_ruleid	|t_id		|	|NOT NULL	|0
FIELD		|roleid		|t_id		|	|NOT NULL	|0			|1|role
FIELD		|type		|t_integer	|'0'	|NOT NULL	|0
FIELD		|name		|t_varchar(255)	|''	|NOT NULL	|0
FIELD		|value_int	|t_integer	|'0'	|NOT NULL	|0
FIELD		|value_str	|t_varchar(255)	|''	|NOT NULL	|0
FIELD		|value_moduleid	|t_id		|	|NULL		|0			|2|module	|moduleid
FIELD		|value_serviceid|t_id		|	|NULL	|0			|3|services	|serviceid
INDEX		|1		|roleid
INDEX		|2		|value_moduleid
INDEX		|3		|value_serviceid

TABLE|token|tokenid|ZBX_DATA
FIELD	|tokenid	|t_id		|	|NOT NULL	|0
FIELD	|name		|t_varchar(64)	|''	|NOT NULL	|0
FIELD	|description	|t_shorttext	|''	|NOT NULL	|0
FIELD	|userid		|t_id		|	|NOT NULL	|0	|1	|users
FIELD	|token		|t_varchar(128)	|	|NULL		|0
FIELD	|lastaccess	|t_integer	|'0'	|NOT NULL	|0
FIELD	|status		|t_integer	|'0'	|NOT NULL	|0
FIELD	|expires_at	|t_time		|'0'	|NOT NULL	|0
FIELD	|created_at	|t_time		|'0'	|NOT NULL	|0
FIELD	|creator_userid	|t_id		|	|NULL		|0	|2	|users	|userid	|RESTRICT
INDEX	|1		|name
UNIQUE	|2		|userid,name
UNIQUE	|3		|token
INDEX	|4		|creator_userid

TABLE|item_tag|itemtagid|ZBX_TEMPLATE
FIELD		|itemtagid	|t_id		|	|NOT NULL	|0
FIELD		|itemid		|t_id		|	|NOT NULL	|0			|1|items	|		|RESTRICT
FIELD		|tag		|t_varchar(255)	|''	|NOT NULL	|0
FIELD		|value		|t_varchar(255)	|''	|NOT NULL	|0
INDEX		|1		|itemid
CHANGELOG	|4

TABLE|httptest_tag|httptesttagid|ZBX_TEMPLATE
FIELD		|httptesttagid	|t_id		|	|NOT NULL	|0
FIELD		|httptestid	|t_id			|	|NOT NULL	|0		|1|httptest
FIELD		|tag		|t_varchar(255)	|''	|NOT NULL	|0
FIELD		|value		|t_varchar(255)	|''	|NOT NULL	|0
INDEX		|1		|httptestid

TABLE|sysmaps_element_tag|selementtagid|ZBX_TEMPLATE
FIELD		|selementtagid	|t_id		|	|NOT NULL	|0
FIELD		|selementid	|t_id			|	|NOT NULL	|0		|1|sysmaps_elements
FIELD		|tag		|t_varchar(255)	|''	|NOT NULL	|0
FIELD		|value		|t_varchar(255)	|''	|NOT NULL	|0
FIELD		|operator	|t_integer		|'0'|NOT NULL	|0
INDEX		|1		|selementid

TABLE|report|reportid|ZBX_DATA
FIELD		|reportid	|t_id		|	|NOT NULL	|0
FIELD		|userid		|t_id		|	|NOT NULL	|0		|1|users|userid
FIELD		|name		|t_varchar(255)	|''	|NOT NULL	|0
FIELD		|description	|t_varchar(2048)|''	|NOT NULL	|0
FIELD		|status		|t_integer	|'0'	|NOT NULL	|0
FIELD		|dashboardid	|t_id		|	|NOT NULL	|0		|2|dashboard|dashboardid
FIELD		|period		|t_integer	|'0'	|NOT NULL	|0
FIELD		|cycle		|t_integer	|'0'	|NOT NULL	|0
FIELD		|weekdays	|t_integer	|'0'	|NOT NULL	|0
FIELD		|start_time	|t_integer	|'0'	|NOT NULL	|0
FIELD		|active_since	|t_integer	|'0'	|NOT NULL	|0
FIELD		|active_till	|t_integer	|'0'	|NOT NULL	|0
FIELD		|state		|t_integer	|'0'	|NOT NULL	|ZBX_NODATA
FIELD		|lastsent	|t_time	|'0'		|NOT NULL	|ZBX_NODATA
FIELD		|info		|t_varchar(2048)|''	|NOT NULL	|ZBX_NODATA
UNIQUE		|1		|name
INDEX		|2		|userid
INDEX		|3		|dashboardid

TABLE|report_param|reportparamid|ZBX_DATA
FIELD		|reportparamid	|t_id		|	|NOT NULL	|0
FIELD		|reportid	|t_id		|	|NOT NULL	|0		|1|report|reportid
FIELD		|name		|t_varchar(255)	|''	|NOT NULL	|0
FIELD		|value		|t_shorttext	|''	|NOT NULL	|0
INDEX		|1		|reportid

TABLE|report_user|reportuserid|ZBX_DATA
FIELD		|reportuserid	|t_id		|	|NOT NULL	|0
FIELD		|reportid	|t_id		|	|NOT NULL	|0		|1|report|reportid
FIELD		|userid		|t_id		|	|NOT NULL	|0		|2|users|userid
FIELD		|exclude	|t_integer	|'0'	|NOT NULL	|0
FIELD		|access_userid	|t_id		|	|NULL		|0		|3|users|userid		|RESTRICT
INDEX		|1		|reportid
INDEX		|2		|userid
INDEX		|3		|access_userid

TABLE|report_usrgrp|reportusrgrpid|ZBX_DATA
FIELD		|reportusrgrpid|t_id		|	|NOT NULL	|0
FIELD		|reportid	|t_id		|	|NOT NULL	|0		|1|report|reportid
FIELD		|usrgrpid	|t_id		|	|NOT NULL	|0		|2|usrgrp|usrgrpid
FIELD		|access_userid	|t_id		|	|NULL		|0		|3|users|userid		|RESTRICT
INDEX		|1		|reportid
INDEX		|2		|usrgrpid
INDEX		|3		|access_userid

TABLE|service_problem_tag|service_problem_tagid|ZBX_DATA
FIELD		|service_problem_tagid	|t_id		|	|NOT NULL	|0
FIELD		|serviceid		|t_id		|	|NOT NULL	|0	|1|services|serviceid
FIELD		|tag			|t_varchar(255)	|''	|NOT NULL	|0
FIELD		|operator		|t_integer	|'0'	|NOT NULL	|0
FIELD		|value			|t_varchar(255)	|''	|NOT NULL	|0
INDEX		|1			|serviceid

TABLE|service_problem|service_problemid|ZBX_DATA
FIELD		|service_problemid	|t_id		|	|NOT NULL	|0
FIELD		|eventid		|t_id		|	|NOT NULL	|0	|1|problem|eventid
FIELD		|serviceid		|t_id		|	|NOT NULL	|0	|2|services|serviceid
FIELD		|severity		|t_integer	|'0'	|NOT NULL	|0
INDEX		|1			|eventid
INDEX		|2			|serviceid

TABLE|service_tag|servicetagid|0
FIELD		|servicetagid	|t_id		|	|NOT NULL	|0
FIELD		|serviceid	|t_id		|	|NOT NULL	|0		|1|services|serviceid
FIELD		|tag		|t_varchar(255)	|''	|NOT NULL	|0
FIELD		|value		|t_varchar(255)	|''	|NOT NULL	|0
INDEX		|1		|serviceid

TABLE|service_status_rule|service_status_ruleid|ZBX_DATA
FIELD		|service_status_ruleid|t_id	|	|NOT NULL	|0
FIELD		|serviceid	|t_id		|	|NOT NULL	|0		|1|services|serviceid
FIELD		|type		|t_integer	|'0'	|NOT NULL	|0
FIELD		|limit_value	|t_integer	|'0'	|NOT NULL	|0
FIELD		|limit_status	|t_integer	|'0'	|NOT NULL	|0
FIELD		|new_status	|t_integer	|'0'	|NOT NULL	|0
INDEX		|1		|serviceid

TABLE|ha_node|ha_nodeid|ZBX_DATA
FIELD		|ha_nodeid	|t_cuid		|	|NOT NULL	|0
FIELD		|name		|t_varchar(255)	|''	|NOT NULL	|0
FIELD		|address	|t_varchar(255)	|''	|NOT NULL	|0
FIELD		|port		|t_integer	|'10051'|NOT NULL	|0
FIELD		|lastaccess	|t_integer	|'0'	|NOT NULL	|0
FIELD		|status		|t_integer	|'0'	|NOT NULL	|0
FIELD		|ha_sessionid	|t_cuid		|''	|NOT NULL	|0
UNIQUE		|1		|name
INDEX		|2		|status,lastaccess

TABLE|sla|slaid|ZBX_DATA
FIELD		|slaid		|t_id		|	|NOT NULL	|0
FIELD		|name		|t_varchar(255)	|''	|NOT NULL	|0
FIELD		|period		|t_integer	|'0'	|NOT NULL	|0
FIELD		|slo		|t_double	|'99.9'	|NOT NULL	|0
FIELD		|effective_date	|t_integer	|'0'	|NOT NULL	|0
FIELD		|timezone	|t_varchar(50)	|'UTC'	|NOT NULL	|ZBX_NODATA
FIELD		|status		|t_integer	|'1'	|NOT NULL	|0
FIELD		|description	|t_shorttext	|''	|NOT NULL	|0
UNIQUE		|1		|name

TABLE|sla_schedule|sla_scheduleid|ZBX_DATA
FIELD		|sla_scheduleid	|t_id		|	|NOT NULL	|0
FIELD		|slaid		|t_id		|	|NOT NULL	|0		|1|sla|slaid
FIELD		|period_from	|t_integer	|'0'	|NOT NULL	|0
FIELD		|period_to	|t_integer	|'0'	|NOT NULL	|0
INDEX		|1		|slaid

TABLE|sla_excluded_downtime|sla_excluded_downtimeid|ZBX_DATA
FIELD		|sla_excluded_downtimeid|t_id		|	|NOT NULL	|0
FIELD		|slaid			|t_id		|	|NOT NULL	|0	|1|sla|slaid
FIELD		|name			|t_varchar(255)	|''	|NOT NULL	|0
FIELD		|period_from		|t_integer	|'0'	|NOT NULL	|0
FIELD		|period_to		|t_integer	|'0'	|NOT NULL	|0
INDEX		|1			|slaid

TABLE|sla_service_tag|sla_service_tagid|0
FIELD		|sla_service_tagid	|t_id		|	|NOT NULL	|0
FIELD		|slaid			|t_id		|	|NOT NULL	|0	|1|sla|slaid
FIELD		|tag			|t_varchar(255)	|''	|NOT NULL	|0
FIELD		|operator		|t_integer	|'0'	|NOT NULL	|0
FIELD		|value			|t_varchar(255)	|''	|NOT NULL	|0
INDEX		|1			|slaid

TABLE|host_rtdata|hostid|ZBX_TEMPLATE
FIELD		|hostid			|t_id		|	|NOT NULL	|0	|1|hosts|hostid
FIELD		|active_available	|t_integer	|'0'	|NOT NULL	|0

TABLE|userdirectory|userdirectoryid|0
FIELD		|userdirectoryid	|t_id			|		|NOT NULL	|0
FIELD		|name				|t_varchar(128)	|''		|NOT NULL	|0
FIELD		|description		|t_shorttext	|''		|NOT NULL	|0
FIELD		|idp_type			|t_integer		|'1'	|NOT NULL	|0
FIELD		|provision_status	|t_integer		|'0'	|NOT NULL	|0
INDEX		|1			|idp_type

TABLE|userdirectory_ldap|userdirectoryid|0
FIELD		|userdirectoryid		|t_id			|		|NOT NULL	|0	|1|userdirectory
FIELD		|host					|t_varchar(255)	|''		|NOT NULL	|0
FIELD		|port					|t_integer		|'389'	|NOT NULL	|0
FIELD		|base_dn				|t_varchar(255)	|''		|NOT NULL	|0
FIELD		|search_attribute		|t_varchar(128)	|''		|NOT NULL	|0
FIELD		|bind_dn				|t_varchar(255)	|''		|NOT NULL	|0
FIELD		|bind_password			|t_varchar(128)	|''		|NOT NULL	|0
FIELD		|start_tls				|t_integer		|'0'	|NOT NULL	|0
FIELD		|search_filter			|t_varchar(255)	|''		|NOT NULL	|0
FIELD		|group_basedn			|t_varchar(255)	|''		|NOT NULL	|0
FIELD		|group_name				|t_varchar(255)	|''		|NOT NULL	|0
FIELD		|group_member			|t_varchar(255)	|''		|NOT NULL	|0
FIELD		|user_ref_attr			|t_varchar(255)	|''		|NOT NULL	|0
FIELD		|group_filter			|t_varchar(255)	|''		|NOT NULL	|0
FIELD		|group_membership		|t_varchar(255)	|''		|NOT NULL	|0
FIELD		|user_username			|t_varchar(255)	|''		|NOT NULL	|0
FIELD		|user_lastname			|t_varchar(255)	|''		|NOT NULL	|0

TABLE|userdirectory_saml|userdirectoryid|0
FIELD		|userdirectoryid		|t_id			|		|NOT NULL	|0	|1|userdirectory
FIELD		|idp_entityid			|t_varchar(1024)|''		|NOT NULL	|0
FIELD		|sso_url				|t_varchar(2048)|''		|NOT NULL	|0
FIELD		|slo_url				|t_varchar(2048)|''		|NOT NULL	|0
FIELD		|username_attribute		|t_varchar(128)	|''		|NOT NULL	|0
FIELD		|sp_entityid			|t_varchar(1024)|''		|NOT NULL	|0
FIELD		|nameid_format			|t_varchar(2048)|''		|NOT NULL	|0
FIELD		|sign_messages			|t_integer		|'0'	|NOT NULL	|0
FIELD		|sign_assertions		|t_integer		|'0'	|NOT NULL	|0
FIELD		|sign_authn_requests	|t_integer		|'0'	|NOT NULL	|0
FIELD		|sign_logout_requests	|t_integer		|'0'	|NOT NULL	|0
FIELD		|sign_logout_responses	|t_integer		|'0'	|NOT NULL	|0
FIELD		|encrypt_nameid			|t_integer		|'0'	|NOT NULL	|0
FIELD		|encrypt_assertions		|t_integer		|'0'	|NOT NULL	|0
FIELD		|group_name				|t_varchar(255)	|''		|NOT NULL	|0
FIELD		|user_username			|t_varchar(255)	|''		|NOT NULL	|0
FIELD		|user_lastname			|t_varchar(255)	|''		|NOT NULL	|0
FIELD		|scim_status			|t_integer		|'0'	|NOT NULL	|0

TABLE|userdirectory_media|userdirectory_mediaid|0
FIELD		|userdirectory_mediaid	|t_id			|	|NOT NULL	|0
FIELD		|userdirectoryid	|t_id			|	|NOT NULL	|0	|1	|userdirectory
FIELD		|mediatypeid		|t_id			|	|NOT NULL	|0	|2	|media_type
FIELD		|name				|t_varchar(64)	|''	|NOT NULL	|0
FIELD		|attribute			|t_varchar(255)	|''	|NOT NULL	|0
INDEX		|1	|userdirectoryid
INDEX		|2	|mediatypeid

TABLE|userdirectory_usrgrp|userdirectory_usrgrpid|0
FIELD		|userdirectory_usrgrpid		|t_id		|	|NOT NULL	|0
FIELD		|userdirectory_idpgroupid	|t_id		|	|NOT NULL	|0	|1	|userdirectory_idpgroup
FIELD		|usrgrpid					|t_id		|	|NOT NULL	|0	|2	|usrgrp
UNIQUE		|1	|userdirectory_idpgroupid,usrgrpid
INDEX		|2	|usrgrpid
INDEX		|3	|userdirectory_idpgroupid

TABLE|userdirectory_idpgroup|userdirectory_idpgroupid|0
FIELD		|userdirectory_idpgroupid	|t_id			|	|NOT NULL	|0
FIELD		|userdirectoryid		|t_id			|	|NOT NULL	|0	|1	|userdirectory
FIELD		|roleid					|t_id			|	|NOT NULL	|0	|2	|role
FIELD		|name					|t_varchar(255)	|''	|NOT NULL	|0
INDEX		|1	|userdirectoryid
INDEX		|2	|roleid

TABLE|changelog|changelogid|0
FIELD		|changelogid	|t_serial	|	|NOT NULL	|0
FIELD		|object		|t_integer	|'0'	|NOT NULL	|0
FIELD		|objectid	|t_id		|	|NOT NULL	|0
FIELD		|operation	|t_integer	|'0'	|NOT NULL	|0
FIELD		|clock		|t_integer	|'0'	|NOT NULL	|0
INDEX		|1		|clock

TABLE|scim_group|scim_groupid|0
FIELD		|scim_groupid	|t_id			|	|NOT NULL	|0
FIELD		|name			|t_varchar(64)	|''	|NOT NULL	|0
UNIQUE		|1		|name

TABLE|user_scim_group|user_scim_groupid|0
FIELD		|user_scim_groupid	|t_id	|	|NOT NULL	|0
FIELD		|userid				|t_id	|	|NOT NULL	|0	|1|users
FIELD		|scim_groupid		|t_id	|	|NOT NULL	|0	|2|scim_group
INDEX		|1	|userid
INDEX		|2	|scim_groupid

TABLE|connector|connectorid|ZBX_DATA
FIELD		|connectorid	|t_id		|	|NOT NULL	|0
FIELD		|name		|t_varchar(255)	|''	|NOT NULL	|0
FIELD		|protocol	|t_integer	|'0'	|NOT NULL	|0
FIELD		|data_type	|t_integer	|'0'	|NOT NULL	|0
FIELD		|url		|t_varchar(2048)|''	|NOT NULL	|0
FIELD		|max_records	|t_integer	|'0'	|NOT NULL	|0
FIELD		|max_senders	|t_integer	|'1'	|NOT NULL	|0
FIELD		|max_attempts	|t_integer	|'1'	|NOT NULL	|0
FIELD		|timeout	|t_varchar(255)	|'5s'	|NOT NULL	|0
FIELD		|http_proxy	|t_varchar(255)	|''	|NOT NULL	|0
FIELD		|authtype	|t_integer	|'0'	|NOT NULL	|0
FIELD		|username	|t_varchar(255)	|''	|NOT NULL	|0
FIELD		|password	|t_varchar(255)	|''	|NOT NULL	|0
FIELD		|token		|t_varchar(128)	|''	|NOT NULL	|0
FIELD		|verify_peer	|t_integer	|'1'	|NOT NULL	|0
FIELD		|verify_host	|t_integer	|'1'	|NOT NULL	|0
FIELD		|ssl_cert_file	|t_varchar(255)	|''	|NOT NULL	|0
FIELD		|ssl_key_file	|t_varchar(255)	|''	|NOT NULL	|0
FIELD		|ssl_key_password|t_varchar(64)	|''	|NOT NULL	|0
FIELD		|description	|t_shorttext	|''	|NOT NULL	|0
FIELD		|status		|t_integer	|'1'	|NOT NULL	|0
FIELD		|tags_evaltype	|t_integer	|'0'	|NOT NULL	|0
FIELD		|item_value_type|t_integer	|'31'	|NOT NULL	|0
FIELD		|attempt_interval|t_varchar(32)	|'5s'	|NOT NULL	|0
UNIQUE		|1		|name
CHANGELOG	|17

TABLE|connector_tag|connector_tagid|0
FIELD	|connector_tagid|t_id		|	|NOT NULL	|0
FIELD	|connectorid	|t_id		|	|NOT NULL	|0	|1|connector|	|RESTRICT
FIELD	|tag		|t_varchar(255)	|''	|NOT NULL	|0
FIELD	|operator	|t_integer	|'0'	|NOT NULL	|0
FIELD	|value		|t_varchar(255)	|''	|NOT NULL	|0
INDEX	|1		|connectorid
CHANGELOG	|18

TABLE|proxy|proxyid|0
FIELD		|proxyid		|t_id		|		|NOT NULL	|0
FIELD		|name			|t_varchar(128)	|''		|NOT NULL	|0
FIELD		|operating_mode		|t_integer	|'0'		|NOT NULL	|0
FIELD		|description		|t_shorttext	|''		|NOT NULL	|0
FIELD		|tls_connect		|t_integer	|'1'		|NOT NULL	|0
FIELD		|tls_accept		|t_integer	|'1'		|NOT NULL	|0
FIELD		|tls_issuer		|t_varchar(1024)|''		|NOT NULL	|0
FIELD		|tls_subject		|t_varchar(1024)|''		|NOT NULL	|0
FIELD		|tls_psk_identity	|t_varchar(128)	|''		|NOT NULL	|0
FIELD		|tls_psk		|t_varchar(512)	|''		|NOT NULL	|0
FIELD		|allowed_addresses	|t_varchar(255)	|''		|NOT NULL	|0
FIELD		|address		|t_varchar(255)	|'127.0.0.1'	|NOT NULL	|0
FIELD		|port			|t_varchar(64)	|'10051'	|NOT NULL	|0
FIELD		|custom_timeouts	|t_integer	|'0'		|NOT NULL	|0
FIELD		|timeout_zabbix_agent	|t_varchar(255)	|''		|NOT NULL	|0
FIELD		|timeout_simple_check	|t_varchar(255)	|''		|NOT NULL	|0
FIELD		|timeout_snmp_agent	|t_varchar(255)	|''		|NOT NULL	|0
FIELD		|timeout_external_check	|t_varchar(255)	|''		|NOT NULL	|0
FIELD		|timeout_db_monitor	|t_varchar(255)	|''		|NOT NULL	|0
FIELD		|timeout_http_agent	|t_varchar(255)	|''		|NOT NULL	|0
FIELD		|timeout_ssh_agent	|t_varchar(255)	|''		|NOT NULL	|0
FIELD		|timeout_telnet_agent	|t_varchar(255)	|''		|NOT NULL	|0
FIELD		|timeout_script		|t_varchar(255)	|''		|NOT NULL	|0
UNIQUE		|1		|name
CHANGELOG	|19

TABLE|proxy_rtdata|proxyid|0
FIELD		|proxyid	|t_id		|	|NOT NULL	|0		|1|proxy|proxyid
FIELD		|lastaccess	|t_integer	|'0'	|NOT NULL	|ZBX_NODATA
FIELD		|version	|t_integer	|'0'	|NOT NULL	|ZBX_NODATA
FIELD		|compatibility	|t_integer	|'0'	|NOT NULL	|ZBX_NODATA

TABLE|dbversion|dbversionid|
FIELD		|dbversionid	|t_id		|	|NOT NULL	|0
FIELD		|mandatory	|t_integer	|'0'	|NOT NULL	|
FIELD		|optional	|t_integer	|'0'	|NOT NULL	|
<<<<<<< HEAD
ROW		|1		|6050147	|6050147
=======
ROW		|1		|6050146	|6050146
>>>>>>> 0a6727f6
<|MERGE_RESOLUTION|>--- conflicted
+++ resolved
@@ -2192,8 +2192,4 @@
 FIELD		|dbversionid	|t_id		|	|NOT NULL	|0
 FIELD		|mandatory	|t_integer	|'0'	|NOT NULL	|
 FIELD		|optional	|t_integer	|'0'	|NOT NULL	|
-<<<<<<< HEAD
-ROW		|1		|6050147	|6050147
-=======
-ROW		|1		|6050146	|6050146
->>>>>>> 0a6727f6
+ROW		|1		|6050148	|6050148