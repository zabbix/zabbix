--- conflicted
+++ resolved
@@ -2192,8 +2192,4 @@
 FIELD		|dbversionid	|t_id		|	|NOT NULL	|0
 FIELD		|mandatory	|t_integer	|'0'	|NOT NULL	|
 FIELD		|optional	|t_integer	|'0'	|NOT NULL	|
-<<<<<<< HEAD
-ROW		|1		|6050146	|6050146
-=======
-ROW		|1		|6050148	|6050148
->>>>>>> 13bdc139
+ROW		|1		|6050149	|6050149