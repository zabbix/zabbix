--
-- Zabbix
-- Copyright (C) 2001-2017 Zabbix SIA
--
-- This program is free software; you can redistribute it and/or modify
-- it under the terms of the GNU General Public License as published by
-- the Free Software Foundation; either version 2 of the License, or
-- (at your option) any later version.
--
-- This program is distributed in the hope that it will be useful,
-- but WITHOUT ANY WARRANTY; without even the implied warranty of
-- MERCHANTABILITY or FITNESS FOR A PARTICULAR PURPOSE. See the
-- GNU General Public License for more details.
--
-- You should have received a copy of the GNU General Public License
-- along with this program; if not, write to the Free Software
-- Foundation, Inc., 51 Franklin Street, Fifth Floor, Boston, MA  02110-1301, USA.
--

--
-- Do not use spaces
-- Tables must be sorted to match referential integrity rules
--

TABLE|users|userid|ZBX_DATA
FIELD		|userid		|t_id		|	|NOT NULL	|0
FIELD		|alias		|t_varchar(100)	|''	|NOT NULL	|0
FIELD		|name		|t_varchar(100)	|''	|NOT NULL	|0
FIELD		|surname	|t_varchar(100)	|''	|NOT NULL	|0
FIELD		|passwd		|t_char(32)	|''	|NOT NULL	|0
FIELD		|url		|t_varchar(255)	|''	|NOT NULL	|0
FIELD		|autologin	|t_integer	|'0'	|NOT NULL	|0
FIELD		|autologout	|t_varchar(32)	|'15m'	|NOT NULL	|0
FIELD		|lang		|t_varchar(5)	|'en_GB'|NOT NULL	|0
FIELD		|refresh	|t_varchar(32)	|'30s'	|NOT NULL	|0
FIELD		|type		|t_integer	|'1'	|NOT NULL	|0
FIELD		|theme		|t_varchar(128)	|'default'|NOT NULL	|0
FIELD		|attempt_failed	|t_integer	|0	|NOT NULL	|ZBX_NODATA
FIELD		|attempt_ip	|t_varchar(39)	|''	|NOT NULL	|ZBX_NODATA
FIELD		|attempt_clock	|t_integer	|0	|NOT NULL	|ZBX_NODATA
FIELD		|rows_per_page	|t_integer	|50	|NOT NULL	|0
UNIQUE		|1		|alias

TABLE|maintenances|maintenanceid|ZBX_DATA
FIELD		|maintenanceid	|t_id		|	|NOT NULL	|0
FIELD		|name		|t_varchar(128)	|''	|NOT NULL	|0
FIELD		|maintenance_type|t_integer	|'0'	|NOT NULL	|0
FIELD		|description	|t_shorttext	|''	|NOT NULL	|0
FIELD		|active_since	|t_integer	|'0'	|NOT NULL	|0
FIELD		|active_till	|t_integer	|'0'	|NOT NULL	|0
INDEX		|1		|active_since,active_till
UNIQUE		|2		|name

TABLE|hosts|hostid|ZBX_TEMPLATE
FIELD		|hostid		|t_id		|	|NOT NULL	|0
FIELD		|proxy_hostid	|t_id		|	|NULL		|0			|1|hosts	|hostid		|RESTRICT
FIELD		|host		|t_varchar(128)	|''	|NOT NULL	|ZBX_PROXY
FIELD		|status		|t_integer	|'0'	|NOT NULL	|ZBX_PROXY
FIELD		|disable_until	|t_integer	|'0'	|NOT NULL	|ZBX_NODATA
FIELD		|error		|t_varchar(2048)|''	|NOT NULL	|ZBX_NODATA
FIELD		|available	|t_integer	|'0'	|NOT NULL	|ZBX_NODATA
FIELD		|errors_from	|t_integer	|'0'	|NOT NULL	|ZBX_NODATA
FIELD		|lastaccess	|t_integer	|'0'	|NOT NULL	|ZBX_NODATA
FIELD		|ipmi_authtype	|t_integer	|'-1'	|NOT NULL	|ZBX_PROXY
FIELD		|ipmi_privilege	|t_integer	|'2'	|NOT NULL	|ZBX_PROXY
FIELD		|ipmi_username	|t_varchar(16)	|''	|NOT NULL	|ZBX_PROXY
FIELD		|ipmi_password	|t_varchar(20)	|''	|NOT NULL	|ZBX_PROXY
FIELD		|ipmi_disable_until|t_integer	|'0'	|NOT NULL	|ZBX_NODATA
FIELD		|ipmi_available	|t_integer	|'0'	|NOT NULL	|ZBX_NODATA
FIELD		|snmp_disable_until|t_integer	|'0'	|NOT NULL	|ZBX_NODATA
FIELD		|snmp_available	|t_integer	|'0'	|NOT NULL	|ZBX_NODATA
FIELD		|maintenanceid	|t_id		|	|NULL		|ZBX_NODATA		|2|maintenances	|		|RESTRICT
FIELD		|maintenance_status|t_integer	|'0'	|NOT NULL	|ZBX_NODATA
FIELD		|maintenance_type|t_integer	|'0'	|NOT NULL	|ZBX_NODATA
FIELD		|maintenance_from|t_integer	|'0'	|NOT NULL	|ZBX_NODATA
FIELD		|ipmi_errors_from|t_integer	|'0'	|NOT NULL	|ZBX_NODATA
FIELD		|snmp_errors_from|t_integer	|'0'	|NOT NULL	|ZBX_NODATA
FIELD		|ipmi_error	|t_varchar(2048)|''	|NOT NULL	|ZBX_NODATA
FIELD		|snmp_error	|t_varchar(2048)|''	|NOT NULL	|ZBX_NODATA
FIELD		|jmx_disable_until|t_integer	|'0'	|NOT NULL	|ZBX_NODATA
FIELD		|jmx_available	|t_integer	|'0'	|NOT NULL	|ZBX_NODATA
FIELD		|jmx_errors_from|t_integer	|'0'	|NOT NULL	|ZBX_NODATA
FIELD		|jmx_error	|t_varchar(2048)|''	|NOT NULL	|ZBX_NODATA
FIELD		|name		|t_varchar(128)	|''	|NOT NULL	|ZBX_PROXY
FIELD		|flags		|t_integer	|'0'	|NOT NULL	|0
FIELD		|templateid	|t_id		|	|NULL		|0			|3|hosts	|hostid
FIELD		|description	|t_shorttext	|''	|NOT NULL	|0
FIELD		|tls_connect	|t_integer	|'1'	|NOT NULL	|ZBX_PROXY
FIELD		|tls_accept	|t_integer	|'1'	|NOT NULL	|ZBX_PROXY
FIELD		|tls_issuer	|t_varchar(1024)|''	|NOT NULL	|ZBX_PROXY
FIELD		|tls_subject	|t_varchar(1024)|''	|NOT NULL	|ZBX_PROXY
FIELD		|tls_psk_identity|t_varchar(128)|''	|NOT NULL	|ZBX_PROXY
FIELD		|tls_psk	|t_varchar(512)	|''	|NOT NULL	|ZBX_PROXY
FIELD		|proxy_address	|t_varchar(255)	|''	|NOT NULL	|0
INDEX		|1		|host
INDEX		|2		|status
INDEX		|3		|proxy_hostid
INDEX		|4		|name
INDEX		|5		|maintenanceid

TABLE|groups|groupid|ZBX_DATA
FIELD		|groupid	|t_id		|	|NOT NULL	|0
FIELD		|name		|t_varchar(255)	|''	|NOT NULL	|0
FIELD		|internal	|t_integer	|'0'	|NOT NULL	|0
FIELD		|flags		|t_integer	|'0'	|NOT NULL	|0
INDEX		|1		|name

TABLE|group_prototype|group_prototypeid|ZBX_TEMPLATE
FIELD		|group_prototypeid|t_id		|	|NOT NULL	|0
FIELD		|hostid		|t_id		|	|NOT NULL	|0			|1|hosts
FIELD		|name		|t_varchar(255)	|''	|NOT NULL	|0
FIELD		|groupid	|t_id		|	|NULL		|0			|2|groups	|		|RESTRICT
FIELD		|templateid	|t_id		|	|NULL		|0			|3|group_prototype|group_prototypeid
INDEX		|1		|hostid

TABLE|group_discovery|groupid|ZBX_TEMPLATE
FIELD		|groupid	|t_id		|	|NOT NULL	|0			|1|groups
FIELD		|parent_group_prototypeid|t_id	|	|NOT NULL	|0			|2|group_prototype|group_prototypeid|RESTRICT
FIELD		|name		|t_varchar(64)	|''	|NOT NULL	|ZBX_NODATA
FIELD		|lastcheck	|t_integer	|'0'	|NOT NULL	|ZBX_NODATA
FIELD		|ts_delete	|t_time		|'0'	|NOT NULL	|ZBX_NODATA

TABLE|screens|screenid|ZBX_TEMPLATE
FIELD		|screenid	|t_id		|	|NOT NULL	|0
FIELD		|name		|t_varchar(255)	|	|NOT NULL	|0
FIELD		|hsize		|t_integer	|'1'	|NOT NULL	|0
FIELD		|vsize		|t_integer	|'1'	|NOT NULL	|0
FIELD		|templateid	|t_id		|	|NULL		|0			|1|hosts	|hostid
FIELD		|userid		|t_id		|	|NULL		|0			|3|users	|		|RESTRICT
FIELD		|private	|t_integer	|'1'	|NOT NULL	|0
INDEX		|1		|templateid

TABLE|screens_items|screenitemid|ZBX_TEMPLATE
FIELD		|screenitemid	|t_id		|	|NOT NULL	|0
FIELD		|screenid	|t_id		|	|NOT NULL	|0			|1|screens
FIELD		|resourcetype	|t_integer	|'0'	|NOT NULL	|0
FIELD		|resourceid	|t_id		|'0'	|NOT NULL	|0
FIELD		|width		|t_integer	|'320'	|NOT NULL	|0
FIELD		|height		|t_integer	|'200'	|NOT NULL	|0
FIELD		|x		|t_integer	|'0'	|NOT NULL	|0
FIELD		|y		|t_integer	|'0'	|NOT NULL	|0
FIELD		|colspan	|t_integer	|'1'	|NOT NULL	|0
FIELD		|rowspan	|t_integer	|'1'	|NOT NULL	|0
FIELD		|elements	|t_integer	|'25'	|NOT NULL	|0
FIELD		|valign		|t_integer	|'0'	|NOT NULL	|0
FIELD		|halign		|t_integer	|'0'	|NOT NULL	|0
FIELD		|style		|t_integer	|'0'	|NOT NULL	|0
FIELD		|url		|t_varchar(255)	|''	|NOT NULL	|0
FIELD		|dynamic	|t_integer	|'0'	|NOT NULL	|0
FIELD		|sort_triggers	|t_integer	|'0'	|NOT NULL	|0
FIELD		|application	|t_varchar(255)	|''	|NOT NULL	|0
FIELD		|max_columns	|t_integer	|'3'	|NOT NULL	|0
INDEX		|1		|screenid

TABLE|screen_user|screenuserid|ZBX_DATA
FIELD		|screenuserid|t_id		|	|NOT NULL	|0
FIELD		|screenid	|t_id		|	|NOT NULL	|0			|1|screens
FIELD		|userid		|t_id		|	|NOT NULL	|0			|2|users
FIELD		|permission	|t_integer	|'2'	|NOT NULL	|0
UNIQUE		|1		|screenid,userid

TABLE|screen_usrgrp|screenusrgrpid|ZBX_DATA
FIELD		|screenusrgrpid|t_id		|	|NOT NULL	|0
FIELD		|screenid	|t_id		|	|NOT NULL	|0			|1|screens
FIELD		|usrgrpid	|t_id		|	|NOT NULL	|0			|2|usrgrp
FIELD		|permission	|t_integer	|'2'	|NOT NULL	|0
UNIQUE		|1		|screenid,usrgrpid

TABLE|slideshows|slideshowid|ZBX_DATA
FIELD		|slideshowid	|t_id		|	|NOT NULL	|0
FIELD		|name		|t_varchar(255)	|''	|NOT NULL	|0
FIELD		|delay		|t_varchar(32)	|'30s'	|NOT NULL	|0
FIELD		|userid		|t_id		|	|NOT NULL	|0			|3|users	|		|RESTRICT
FIELD		|private	|t_integer	|'1'	|NOT NULL	|0
UNIQUE		|1		|name

TABLE|slideshow_user|slideshowuserid|ZBX_DATA
FIELD		|slideshowuserid|t_id		|	|NOT NULL	|0
FIELD		|slideshowid	|t_id		|	|NOT NULL	|0			|1|slideshows
FIELD		|userid		|t_id		|	|NOT NULL	|0			|2|users
FIELD		|permission	|t_integer	|'2'	|NOT NULL	|0
UNIQUE		|1		|slideshowid,userid

TABLE|slideshow_usrgrp|slideshowusrgrpid|ZBX_DATA
FIELD		|slideshowusrgrpid|t_id		|	|NOT NULL	|0
FIELD		|slideshowid	|t_id		|	|NOT NULL	|0			|1|slideshows
FIELD		|usrgrpid	|t_id		|	|NOT NULL	|0			|2|usrgrp
FIELD		|permission	|t_integer	|'2'	|NOT NULL	|0
UNIQUE		|1		|slideshowid,usrgrpid

TABLE|slides|slideid|ZBX_DATA
FIELD		|slideid	|t_id		|	|NOT NULL	|0
FIELD		|slideshowid	|t_id		|	|NOT NULL	|0			|1|slideshows
FIELD		|screenid	|t_id		|	|NOT NULL	|0			|2|screens
FIELD		|step		|t_integer	|'0'	|NOT NULL	|0
FIELD		|delay		|t_varchar(32)	|'0'	|NOT NULL	|0
INDEX		|1		|slideshowid
INDEX		|2		|screenid

TABLE|drules|druleid|ZBX_DATA
FIELD		|druleid	|t_id		|	|NOT NULL	|0
FIELD		|proxy_hostid	|t_id		|	|NULL		|0			|1|hosts	|hostid		|RESTRICT
FIELD		|name		|t_varchar(255)	|''	|NOT NULL	|ZBX_PROXY
FIELD		|iprange	|t_varchar(2048)|''	|NOT NULL	|ZBX_PROXY
FIELD		|delay		|t_varchar(255)	|'1h'	|NOT NULL	|ZBX_PROXY
FIELD		|nextcheck	|t_integer	|'0'	|NOT NULL	|ZBX_NODATA
FIELD		|status		|t_integer	|'0'	|NOT NULL	|0
INDEX		|1		|proxy_hostid
UNIQUE		|2		|name

TABLE|dchecks|dcheckid|ZBX_DATA
FIELD		|dcheckid	|t_id		|	|NOT NULL	|0
FIELD		|druleid	|t_id		|	|NOT NULL	|ZBX_PROXY		|1|drules
FIELD		|type		|t_integer	|'0'	|NOT NULL	|ZBX_PROXY
FIELD		|key_		|t_varchar(512)	|''	|NOT NULL	|ZBX_PROXY
FIELD		|snmp_community	|t_varchar(255)	|''	|NOT NULL	|ZBX_PROXY
FIELD		|ports		|t_varchar(255)	|'0'	|NOT NULL	|ZBX_PROXY
FIELD		|snmpv3_securityname|t_varchar(64)|''	|NOT NULL	|ZBX_PROXY
FIELD		|snmpv3_securitylevel|t_integer	|'0'	|NOT NULL	|ZBX_PROXY
FIELD		|snmpv3_authpassphrase|t_varchar(64)|''	|NOT NULL	|ZBX_PROXY
FIELD		|snmpv3_privpassphrase|t_varchar(64)|''	|NOT NULL	|ZBX_PROXY
FIELD		|uniq		|t_integer	|'0'	|NOT NULL	|ZBX_PROXY
FIELD		|snmpv3_authprotocol|t_integer	|'0'	|NOT NULL	|ZBX_PROXY
FIELD		|snmpv3_privprotocol|t_integer	|'0'	|NOT NULL	|ZBX_PROXY
FIELD		|snmpv3_contextname|t_varchar(255)|''	|NOT NULL	|ZBX_PROXY
INDEX		|1		|druleid

TABLE|applications|applicationid|ZBX_TEMPLATE
FIELD		|applicationid	|t_id		|	|NOT NULL	|0
FIELD		|hostid		|t_id		|	|NOT NULL	|0			|1|hosts
FIELD		|name		|t_varchar(255)	|''	|NOT NULL	|0
FIELD		|flags		|t_integer	|'0'	|NOT NULL	|0
UNIQUE		|2		|hostid,name

TABLE|httptest|httptestid|ZBX_TEMPLATE
FIELD		|httptestid	|t_id		|	|NOT NULL	|0
FIELD		|name		|t_varchar(64)	|''	|NOT NULL	|ZBX_PROXY
FIELD		|applicationid	|t_id		|	|NULL		|0			|1|applications	|		|RESTRICT
FIELD		|nextcheck	|t_integer	|'0'	|NOT NULL	|ZBX_NODATA
FIELD		|delay		|t_varchar(255)	|'1m'	|NOT NULL	|ZBX_PROXY
FIELD		|status		|t_integer	|'0'	|NOT NULL	|0
FIELD		|agent		|t_varchar(255)	|'Zabbix'|NOT NULL	|ZBX_PROXY
FIELD		|authentication	|t_integer	|'0'	|NOT NULL	|ZBX_PROXY,ZBX_NODATA
FIELD		|http_user	|t_varchar(64)	|''	|NOT NULL	|ZBX_PROXY,ZBX_NODATA
FIELD		|http_password	|t_varchar(64)	|''	|NOT NULL	|ZBX_PROXY,ZBX_NODATA
FIELD		|hostid		|t_id		|	|NOT NULL	|ZBX_PROXY		|2|hosts
FIELD		|templateid	|t_id		|	|NULL		|0			|3|httptest	|httptestid
FIELD		|http_proxy	|t_varchar(255)	|''	|NOT NULL	|ZBX_PROXY,ZBX_NODATA
FIELD		|retries	|t_integer	|'1'	|NOT NULL	|ZBX_PROXY,ZBX_NODATA
FIELD		|ssl_cert_file	|t_varchar(255)	|''	|NOT NULL	|ZBX_PROXY,ZBX_NODATA
FIELD		|ssl_key_file	|t_varchar(255)	|''	|NOT NULL	|ZBX_PROXY,ZBX_NODATA
FIELD		|ssl_key_password|t_varchar(64)	|''	|NOT NULL	|ZBX_PROXY,ZBX_NODATA
FIELD		|verify_peer	|t_integer	|'0'	|NOT NULL	|ZBX_PROXY
FIELD		|verify_host	|t_integer	|'0'	|NOT NULL	|ZBX_PROXY
INDEX		|1		|applicationid
UNIQUE		|2		|hostid,name
INDEX		|3		|status
INDEX		|4		|templateid

TABLE|httpstep|httpstepid|ZBX_TEMPLATE
FIELD		|httpstepid	|t_id		|	|NOT NULL	|0
FIELD		|httptestid	|t_id		|	|NOT NULL	|ZBX_PROXY		|1|httptest
FIELD		|name		|t_varchar(64)	|''	|NOT NULL	|ZBX_PROXY
FIELD		|no		|t_integer	|'0'	|NOT NULL	|ZBX_PROXY
FIELD		|url		|t_varchar(2048)|''	|NOT NULL	|ZBX_PROXY
FIELD		|timeout	|t_varchar(255)	|'15s'	|NOT NULL	|ZBX_PROXY
FIELD		|posts		|t_shorttext	|''	|NOT NULL	|ZBX_PROXY
FIELD		|required	|t_varchar(255)	|''	|NOT NULL	|ZBX_PROXY
FIELD		|status_codes	|t_varchar(255)	|''	|NOT NULL	|ZBX_PROXY
FIELD		|follow_redirects|t_integer	|'1'	|NOT NULL	|ZBX_PROXY
FIELD		|retrieve_mode	|t_integer	|'0'	|NOT NULL	|ZBX_PROXY
FIELD		|post_type	|t_integer	|'0'	|NOT NULL	|ZBX_PROXY
INDEX		|1		|httptestid

TABLE|interface|interfaceid|ZBX_TEMPLATE
FIELD		|interfaceid	|t_id		|	|NOT NULL	|0
FIELD		|hostid		|t_id		|	|NOT NULL	|ZBX_PROXY		|1|hosts
FIELD		|main		|t_integer	|'0'	|NOT NULL	|ZBX_PROXY
FIELD		|type		|t_integer	|'0'	|NOT NULL	|ZBX_PROXY
FIELD		|useip		|t_integer	|'1'	|NOT NULL	|ZBX_PROXY
FIELD		|ip		|t_varchar(64)	|'127.0.0.1'|NOT NULL	|ZBX_PROXY
FIELD		|dns		|t_varchar(255)	|''	|NOT NULL	|ZBX_PROXY
FIELD		|port		|t_varchar(64)	|'10050'|NOT NULL	|ZBX_PROXY
FIELD		|bulk		|t_integer	|'1'	|NOT NULL	|ZBX_PROXY
INDEX		|1		|hostid,type
INDEX		|2		|ip,dns

TABLE|valuemaps|valuemapid|ZBX_TEMPLATE
FIELD		|valuemapid	|t_id		|	|NOT NULL	|0
FIELD		|name		|t_varchar(64)	|''	|NOT NULL	|0
UNIQUE		|1		|name

TABLE|items|itemid|ZBX_TEMPLATE
FIELD		|itemid		|t_id		|	|NOT NULL	|0
FIELD		|type		|t_integer	|'0'	|NOT NULL	|ZBX_PROXY
FIELD		|snmp_community	|t_varchar(64)	|''	|NOT NULL	|ZBX_PROXY
FIELD		|snmp_oid	|t_varchar(512)	|''	|NOT NULL	|ZBX_PROXY
FIELD		|hostid		|t_id		|	|NOT NULL	|ZBX_PROXY		|1|hosts
FIELD		|name		|t_varchar(255)	|''	|NOT NULL	|0
FIELD		|key_		|t_varchar(255)	|''	|NOT NULL	|ZBX_PROXY
FIELD		|delay		|t_varchar(1024)|'0'	|NOT NULL	|ZBX_PROXY
FIELD		|history	|t_varchar(255)	|'90d'	|NOT NULL	|0
FIELD		|trends		|t_varchar(255)	|'365d'	|NOT NULL	|0
FIELD		|status		|t_integer	|'0'	|NOT NULL	|ZBX_PROXY
FIELD		|value_type	|t_integer	|'0'	|NOT NULL	|ZBX_PROXY
FIELD		|trapper_hosts	|t_varchar(255)	|''	|NOT NULL	|ZBX_PROXY
FIELD		|units		|t_varchar(255)	|''	|NOT NULL	|0
FIELD		|snmpv3_securityname|t_varchar(64)|''	|NOT NULL	|ZBX_PROXY
FIELD		|snmpv3_securitylevel|t_integer	|'0'	|NOT NULL	|ZBX_PROXY
FIELD		|snmpv3_authpassphrase|t_varchar(64)|''	|NOT NULL	|ZBX_PROXY
FIELD		|snmpv3_privpassphrase|t_varchar(64)|''	|NOT NULL	|ZBX_PROXY
FIELD		|formula	|t_varchar(255)	|''	|NOT NULL	|0
FIELD		|error		|t_varchar(2048)|''	|NOT NULL	|ZBX_NODATA
FIELD		|lastlogsize	|t_bigint	|'0'	|NOT NULL	|ZBX_PROXY,ZBX_NODATA
FIELD		|logtimefmt	|t_varchar(64)	|''	|NOT NULL	|ZBX_PROXY
FIELD		|templateid	|t_id		|	|NULL		|0			|2|items	|itemid
FIELD		|valuemapid	|t_id		|	|NULL		|0			|3|valuemaps	|		|RESTRICT
FIELD		|params		|t_shorttext	|''	|NOT NULL	|ZBX_PROXY
FIELD		|ipmi_sensor	|t_varchar(128)	|''	|NOT NULL	|ZBX_PROXY
FIELD		|authtype	|t_integer	|'0'	|NOT NULL	|ZBX_PROXY
FIELD		|username	|t_varchar(64)	|''	|NOT NULL	|ZBX_PROXY
FIELD		|password	|t_varchar(64)	|''	|NOT NULL	|ZBX_PROXY
FIELD		|publickey	|t_varchar(64)	|''	|NOT NULL	|ZBX_PROXY
FIELD		|privatekey	|t_varchar(64)	|''	|NOT NULL	|ZBX_PROXY
FIELD		|mtime		|t_integer	|'0'	|NOT NULL	|ZBX_PROXY,ZBX_NODATA
FIELD		|flags		|t_integer	|'0'	|NOT NULL	|ZBX_PROXY
FIELD		|interfaceid	|t_id		|	|NULL		|ZBX_PROXY		|4|interface	|		|RESTRICT
FIELD		|port		|t_varchar(64)	|''	|NOT NULL	|ZBX_PROXY
FIELD		|description	|t_shorttext	|''	|NOT NULL	|0
FIELD		|inventory_link	|t_integer	|'0'	|NOT NULL	|0
FIELD		|lifetime	|t_varchar(255)	|'30d'	|NOT NULL	|0
FIELD		|snmpv3_authprotocol|t_integer	|'0'	|NOT NULL	|ZBX_PROXY
FIELD		|snmpv3_privprotocol|t_integer	|'0'	|NOT NULL	|ZBX_PROXY
FIELD		|state		|t_integer	|'0'	|NOT NULL	|ZBX_NODATA
FIELD		|snmpv3_contextname|t_varchar(255)|''	|NOT NULL	|ZBX_PROXY
FIELD		|evaltype	|t_integer	|'0'	|NOT NULL	|0
FIELD		|jmx_endpoint	|t_varchar(255)	|''	|NOT NULL	|ZBX_PROXY
FIELD		|master_itemid	|t_id		|	|NULL		|0			|5|items	|itemid
UNIQUE		|1		|hostid,key_
INDEX		|3		|status
INDEX		|4		|templateid
INDEX		|5		|valuemapid
INDEX		|6		|interfaceid
INDEX		|7		|master_itemid

TABLE|httpstepitem|httpstepitemid|ZBX_TEMPLATE
FIELD		|httpstepitemid	|t_id		|	|NOT NULL	|0
FIELD		|httpstepid	|t_id		|	|NOT NULL	|ZBX_PROXY		|1|httpstep
FIELD		|itemid		|t_id		|	|NOT NULL	|ZBX_PROXY		|2|items
FIELD		|type		|t_integer	|'0'	|NOT NULL	|ZBX_PROXY
UNIQUE		|1		|httpstepid,itemid
INDEX		|2		|itemid

TABLE|httptestitem|httptestitemid|ZBX_TEMPLATE
FIELD		|httptestitemid	|t_id		|	|NOT NULL	|0
FIELD		|httptestid	|t_id		|	|NOT NULL	|ZBX_PROXY		|1|httptest
FIELD		|itemid		|t_id		|	|NOT NULL	|ZBX_PROXY		|2|items
FIELD		|type		|t_integer	|'0'	|NOT NULL	|ZBX_PROXY
UNIQUE		|1		|httptestid,itemid
INDEX		|2		|itemid

TABLE|media_type|mediatypeid|ZBX_DATA
FIELD		|mediatypeid	|t_id		|	|NOT NULL	|0
FIELD		|type		|t_integer	|'0'	|NOT NULL	|0
FIELD		|description	|t_varchar(100)	|''	|NOT NULL	|0
FIELD		|smtp_server	|t_varchar(255)	|''	|NOT NULL	|0
FIELD		|smtp_helo	|t_varchar(255)	|''	|NOT NULL	|0
FIELD		|smtp_email	|t_varchar(255)	|''	|NOT NULL	|0
FIELD		|exec_path	|t_varchar(255)	|''	|NOT NULL	|0
FIELD		|gsm_modem	|t_varchar(255)	|''	|NOT NULL	|0
FIELD		|username	|t_varchar(255)	|''	|NOT NULL	|0
FIELD		|passwd		|t_varchar(255)	|''	|NOT NULL	|0
FIELD		|status		|t_integer	|'0'	|NOT NULL	|0
FIELD		|smtp_port	|t_integer	|'25'	|NOT NULL	|0
FIELD		|smtp_security	|t_integer	|'0'	|NOT NULL	|0
FIELD		|smtp_verify_peer|t_integer	|'0'	|NOT NULL	|0
FIELD		|smtp_verify_host|t_integer	|'0'	|NOT NULL	|0
FIELD		|smtp_authentication|t_integer	|'0'	|NOT NULL	|0
FIELD		|exec_params	|t_varchar(255)	|''	|NOT NULL	|0
FIELD		|maxsessions	|t_integer	|'1'	|NOT NULL	|0
FIELD		|maxattempts	|t_integer	|'3'	|NOT NULL	|0
FIELD		|attempt_interval|t_varchar(32)	|'10s'	|NOT NULL	|0
UNIQUE		|1		|description

TABLE|usrgrp|usrgrpid|ZBX_DATA
FIELD		|usrgrpid	|t_id		|	|NOT NULL	|0
FIELD		|name		|t_varchar(64)	|''	|NOT NULL	|0
FIELD		|gui_access	|t_integer	|'0'	|NOT NULL	|0
FIELD		|users_status	|t_integer	|'0'	|NOT NULL	|0
FIELD		|debug_mode	|t_integer	|'0'	|NOT NULL	|0
UNIQUE		|1		|name

TABLE|users_groups|id|ZBX_DATA
FIELD		|id		|t_id		|	|NOT NULL	|0
FIELD		|usrgrpid	|t_id		|	|NOT NULL	|0			|1|usrgrp
FIELD		|userid		|t_id		|	|NOT NULL	|0			|2|users
UNIQUE		|1		|usrgrpid,userid
INDEX		|2		|userid

TABLE|scripts|scriptid|ZBX_DATA
FIELD		|scriptid	|t_id		|	|NOT NULL	|0
FIELD		|name		|t_varchar(255)	|''	|NOT NULL	|0
FIELD		|command	|t_varchar(255)	|''	|NOT NULL	|0
FIELD		|host_access	|t_integer	|'2'	|NOT NULL	|0
FIELD		|usrgrpid	|t_id		|	|NULL		|0			|1|usrgrp	|		|RESTRICT
FIELD		|groupid	|t_id		|	|NULL		|0			|2|groups	|		|RESTRICT
FIELD		|description	|t_shorttext	|''	|NOT NULL	|0
FIELD		|confirmation	|t_varchar(255)	|''	|NOT NULL	|0
FIELD		|type		|t_integer	|'0'	|NOT NULL	|0
FIELD		|execute_on	|t_integer	|'2'	|NOT NULL	|0
INDEX		|1		|usrgrpid
INDEX		|2		|groupid
UNIQUE		|3		|name

TABLE|actions|actionid|ZBX_DATA
FIELD		|actionid	|t_id		|	|NOT NULL	|0
FIELD		|name		|t_varchar(255)	|''	|NOT NULL	|0
FIELD		|eventsource	|t_integer	|'0'	|NOT NULL	|0
FIELD		|evaltype	|t_integer	|'0'	|NOT NULL	|0
FIELD		|status		|t_integer	|'0'	|NOT NULL	|0
FIELD		|esc_period	|t_varchar(255)	|'1h'	|NOT NULL	|0
FIELD		|def_shortdata	|t_varchar(255)	|''	|NOT NULL	|0
FIELD		|def_longdata	|t_shorttext	|''	|NOT NULL	|0
FIELD		|r_shortdata	|t_varchar(255)	|''	|NOT NULL	|0
FIELD		|r_longdata	|t_shorttext	|''	|NOT NULL	|0
FIELD		|formula	|t_varchar(255)	|''	|NOT NULL	|0
FIELD		|maintenance_mode|t_integer	|'1'	|NOT NULL	|0
FIELD		|ack_shortdata	|t_varchar(255)	|''	|NOT NULL	|0
FIELD		|ack_longdata	|t_shorttext	|''	|NOT NULL	|0
INDEX		|1		|eventsource,status
UNIQUE		|2		|name

TABLE|operations|operationid|ZBX_DATA
FIELD		|operationid	|t_id		|	|NOT NULL	|0
FIELD		|actionid	|t_id		|	|NOT NULL	|0			|1|actions
FIELD		|operationtype	|t_integer	|'0'	|NOT NULL	|0
FIELD		|esc_period	|t_varchar(255)	|'0'	|NOT NULL	|0
FIELD		|esc_step_from	|t_integer	|'1'	|NOT NULL	|0
FIELD		|esc_step_to	|t_integer	|'1'	|NOT NULL	|0
FIELD		|evaltype	|t_integer	|'0'	|NOT NULL	|0
FIELD		|recovery	|t_integer	|'0'	|NOT NULL	|0
INDEX		|1		|actionid

TABLE|opmessage|operationid|ZBX_DATA
FIELD		|operationid	|t_id		|	|NOT NULL	|0			|1|operations
FIELD		|default_msg	|t_integer	|'0'	|NOT NULL	|0
FIELD		|subject	|t_varchar(255)	|''	|NOT NULL	|0
FIELD		|message	|t_shorttext	|''	|NOT NULL	|0
FIELD		|mediatypeid	|t_id		|	|NULL		|0			|2|media_type	|		|RESTRICT
INDEX		|1		|mediatypeid

TABLE|opmessage_grp|opmessage_grpid|ZBX_DATA
FIELD		|opmessage_grpid|t_id		|	|NOT NULL	|0
FIELD		|operationid	|t_id		|	|NOT NULL	|0			|1|operations
FIELD		|usrgrpid	|t_id		|	|NOT NULL	|0			|2|usrgrp	|		|RESTRICT
UNIQUE		|1		|operationid,usrgrpid
INDEX		|2		|usrgrpid

TABLE|opmessage_usr|opmessage_usrid|ZBX_DATA
FIELD		|opmessage_usrid|t_id		|	|NOT NULL	|0
FIELD		|operationid	|t_id		|	|NOT NULL	|0			|1|operations
FIELD		|userid		|t_id		|	|NOT NULL	|0			|2|users	|		|RESTRICT
UNIQUE		|1		|operationid,userid
INDEX		|2		|userid

TABLE|opcommand|operationid|ZBX_DATA
FIELD		|operationid	|t_id		|	|NOT NULL	|0			|1|operations
FIELD		|type		|t_integer	|'0'	|NOT NULL	|0
FIELD		|scriptid	|t_id		|	|NULL		|0			|2|scripts	|		|RESTRICT
FIELD		|execute_on	|t_integer	|'0'	|NOT NULL	|0
FIELD		|port		|t_varchar(64)	|''	|NOT NULL	|0
FIELD		|authtype	|t_integer	|'0'	|NOT NULL	|0
FIELD		|username	|t_varchar(64)	|''	|NOT NULL	|0
FIELD		|password	|t_varchar(64)	|''	|NOT NULL	|0
FIELD		|publickey	|t_varchar(64)	|''	|NOT NULL	|0
FIELD		|privatekey	|t_varchar(64)	|''	|NOT NULL	|0
FIELD		|command	|t_shorttext	|''	|NOT NULL	|0
INDEX		|1		|scriptid

TABLE|opcommand_hst|opcommand_hstid|ZBX_DATA
FIELD		|opcommand_hstid|t_id		|	|NOT NULL	|0
FIELD		|operationid	|t_id		|	|NOT NULL	|0			|1|operations
FIELD		|hostid		|t_id		|	|NULL		|0			|2|hosts	|		|RESTRICT
INDEX		|1		|operationid
INDEX		|2		|hostid

TABLE|opcommand_grp|opcommand_grpid|ZBX_DATA
FIELD		|opcommand_grpid|t_id		|	|NOT NULL	|0
FIELD		|operationid	|t_id		|	|NOT NULL	|0			|1|operations
FIELD		|groupid	|t_id		|	|NOT NULL	|0			|2|groups	|		|RESTRICT
INDEX		|1		|operationid
INDEX		|2		|groupid

TABLE|opgroup|opgroupid|ZBX_DATA
FIELD		|opgroupid	|t_id		|	|NOT NULL	|0
FIELD		|operationid	|t_id		|	|NOT NULL	|0			|1|operations
FIELD		|groupid	|t_id		|	|NOT NULL	|0			|2|groups	|		|RESTRICT
UNIQUE		|1		|operationid,groupid
INDEX		|2		|groupid

TABLE|optemplate|optemplateid|ZBX_TEMPLATE
FIELD		|optemplateid	|t_id		|	|NOT NULL	|0
FIELD		|operationid	|t_id		|	|NOT NULL	|0			|1|operations
FIELD		|templateid	|t_id		|	|NOT NULL	|0			|2|hosts	|hostid		|RESTRICT
UNIQUE		|1		|operationid,templateid
INDEX		|2		|templateid

TABLE|opconditions|opconditionid|ZBX_DATA
FIELD		|opconditionid	|t_id		|	|NOT NULL	|0
FIELD		|operationid	|t_id		|	|NOT NULL	|0			|1|operations
FIELD		|conditiontype	|t_integer	|'0'	|NOT NULL	|0
FIELD		|operator	|t_integer	|'0'	|NOT NULL	|0
FIELD		|value		|t_varchar(255)	|''	|NOT NULL	|0
INDEX		|1		|operationid

TABLE|conditions|conditionid|ZBX_DATA
FIELD		|conditionid	|t_id		|	|NOT NULL	|0
FIELD		|actionid	|t_id		|	|NOT NULL	|0			|1|actions
FIELD		|conditiontype	|t_integer	|'0'	|NOT NULL	|0
FIELD		|operator	|t_integer	|'0'	|NOT NULL	|0
FIELD		|value		|t_varchar(255)	|''	|NOT NULL	|0
FIELD		|value2		|t_varchar(255)	|''	|NOT NULL	|0
INDEX		|1		|actionid

TABLE|config|configid|ZBX_DATA
FIELD		|configid	|t_id		|	|NOT NULL	|0
FIELD		|refresh_unsupported|t_varchar(32)|'10m'	|NOT NULL	|ZBX_PROXY
FIELD		|work_period	|t_varchar(255)	|'1-5,09:00-18:00'|NOT NULL|0
FIELD		|alert_usrgrpid	|t_id		|	|NULL		|0			|1|usrgrp	|usrgrpid	|RESTRICT
FIELD		|event_ack_enable|t_integer	|'1'	|NOT NULL	|ZBX_NODATA
FIELD		|event_expire	|t_varchar(32)	|'1w'	|NOT NULL	|ZBX_NODATA
FIELD		|event_show_max	|t_integer	|'100'	|NOT NULL	|ZBX_NODATA
FIELD		|default_theme	|t_varchar(128)	|'blue-theme'|NOT NULL	|ZBX_NODATA
FIELD		|authentication_type|t_integer	|'0'	|NOT NULL	|ZBX_NODATA
FIELD		|ldap_host	|t_varchar(255)	|''	|NOT NULL	|ZBX_NODATA
FIELD		|ldap_port	|t_integer	|389	|NOT NULL	|ZBX_NODATA
FIELD		|ldap_base_dn	|t_varchar(255)	|''	|NOT NULL	|ZBX_NODATA
FIELD		|ldap_bind_dn	|t_varchar(255)	|''	|NOT NULL	|ZBX_NODATA
FIELD		|ldap_bind_password|t_varchar(128)|''	|NOT NULL	|ZBX_NODATA
FIELD		|ldap_search_attribute|t_varchar(128)|''|NOT NULL	|ZBX_NODATA
FIELD		|dropdown_first_entry|t_integer	|'1'	|NOT NULL	|ZBX_NODATA
FIELD		|dropdown_first_remember|t_integer|'1'	|NOT NULL	|ZBX_NODATA
FIELD		|discovery_groupid|t_id		|	|NOT NULL	|ZBX_PROXY		|2|groups	|groupid	|RESTRICT
FIELD		|max_in_table	|t_integer	|'50'	|NOT NULL	|ZBX_NODATA
FIELD		|search_limit	|t_integer	|'1000'	|NOT NULL	|ZBX_NODATA
FIELD		|severity_color_0|t_varchar(6)	|'97AAB3'|NOT NULL	|ZBX_NODATA
FIELD		|severity_color_1|t_varchar(6)	|'7499FF'|NOT NULL	|ZBX_NODATA
FIELD		|severity_color_2|t_varchar(6)	|'FFC859'|NOT NULL	|ZBX_NODATA
FIELD		|severity_color_3|t_varchar(6)	|'FFA059'|NOT NULL	|ZBX_NODATA
FIELD		|severity_color_4|t_varchar(6)	|'E97659'|NOT NULL	|ZBX_NODATA
FIELD		|severity_color_5|t_varchar(6)	|'E45959'|NOT NULL	|ZBX_NODATA
FIELD		|severity_name_0|t_varchar(32)	|'Not classified'|NOT NULL|ZBX_NODATA
FIELD		|severity_name_1|t_varchar(32)	|'Information'|NOT NULL	|ZBX_NODATA
FIELD		|severity_name_2|t_varchar(32)	|'Warning'|NOT NULL	|ZBX_NODATA
FIELD		|severity_name_3|t_varchar(32)	|'Average'|NOT NULL	|ZBX_NODATA
FIELD		|severity_name_4|t_varchar(32)	|'High'	|NOT NULL	|ZBX_NODATA
FIELD		|severity_name_5|t_varchar(32)	|'Disaster'|NOT NULL	|ZBX_NODATA
FIELD		|ok_period	|t_varchar(32)	|'30m'	|NOT NULL	|ZBX_NODATA
FIELD		|blink_period	|t_varchar(32)	|'30m'	|NOT NULL	|ZBX_NODATA
FIELD		|problem_unack_color|t_varchar(6)|'DC0000'|NOT NULL	|ZBX_NODATA
FIELD		|problem_ack_color|t_varchar(6)	|'DC0000'|NOT NULL	|ZBX_NODATA
FIELD		|ok_unack_color	|t_varchar(6)	|'00AA00'|NOT NULL	|ZBX_NODATA
FIELD		|ok_ack_color	|t_varchar(6)	|'00AA00'|NOT NULL	|ZBX_NODATA
FIELD		|problem_unack_style|t_integer	|'1'	|NOT NULL	|ZBX_NODATA
FIELD		|problem_ack_style|t_integer	|'1'	|NOT NULL	|ZBX_NODATA
FIELD		|ok_unack_style	|t_integer	|'1'	|NOT NULL	|ZBX_NODATA
FIELD		|ok_ack_style	|t_integer	|'1'	|NOT NULL	|ZBX_NODATA
FIELD		|snmptrap_logging|t_integer	|'1'	|NOT NULL	|ZBX_PROXY,ZBX_NODATA
FIELD		|server_check_interval|t_integer|'10'	|NOT NULL	|ZBX_NODATA
FIELD		|hk_events_mode	|t_integer	|'1'	|NOT NULL	|ZBX_NODATA
FIELD		|hk_events_trigger|t_varchar(32)|'365d'	|NOT NULL	|ZBX_NODATA
FIELD		|hk_events_internal|t_varchar(32)|'1d'|NOT NULL	|ZBX_NODATA
FIELD		|hk_events_discovery|t_varchar(32)|'1d'|NOT NULL	|ZBX_NODATA
FIELD		|hk_events_autoreg|t_varchar(32)|'1d'	|NOT NULL	|ZBX_NODATA
FIELD		|hk_services_mode|t_integer	|'1'	|NOT NULL	|ZBX_NODATA
FIELD		|hk_services	|t_varchar(32)	|'365d'	|NOT NULL	|ZBX_NODATA
FIELD		|hk_audit_mode	|t_integer	|'1'	|NOT NULL	|ZBX_NODATA
FIELD		|hk_audit	|t_varchar(32)	|'365d'	|NOT NULL	|ZBX_NODATA
FIELD		|hk_sessions_mode|t_integer	|'1'	|NOT NULL	|ZBX_NODATA
FIELD		|hk_sessions	|t_varchar(32)	|'365d'	|NOT NULL	|ZBX_NODATA
FIELD		|hk_history_mode|t_integer	|'1'	|NOT NULL	|ZBX_NODATA
FIELD		|hk_history_global|t_integer	|'0'	|NOT NULL	|ZBX_NODATA
FIELD		|hk_history	|t_varchar(32)	|'90d'	|NOT NULL	|ZBX_NODATA
FIELD		|hk_trends_mode	|t_integer	|'1'	|NOT NULL	|ZBX_NODATA
FIELD		|hk_trends_global|t_integer	|'0'	|NOT NULL	|ZBX_NODATA
FIELD		|hk_trends	|t_varchar(32)	|'365d'	|NOT NULL	|ZBX_NODATA
FIELD		|default_inventory_mode|t_integer|'-1'	|NOT NULL	|ZBX_NODATA
INDEX		|1		|alert_usrgrpid
INDEX		|2		|discovery_groupid

TABLE|triggers|triggerid|ZBX_TEMPLATE
FIELD		|triggerid	|t_id		|	|NOT NULL	|0
FIELD		|expression	|t_varchar(2048)|''	|NOT NULL	|0
FIELD		|description	|t_varchar(255)	|''	|NOT NULL	|0
FIELD		|url		|t_varchar(255)	|''	|NOT NULL	|0
FIELD		|status		|t_integer	|'0'	|NOT NULL	|0
FIELD		|value		|t_integer	|'0'	|NOT NULL	|ZBX_NODATA
FIELD		|priority	|t_integer	|'0'	|NOT NULL	|0
FIELD		|lastchange	|t_integer	|'0'	|NOT NULL	|ZBX_NODATA
FIELD		|comments	|t_shorttext	|''	|NOT NULL	|0
FIELD		|error		|t_varchar(2048)|''	|NOT NULL	|ZBX_NODATA
FIELD		|templateid	|t_id		|	|NULL		|0			|1|triggers	|triggerid
FIELD		|type		|t_integer	|'0'	|NOT NULL	|0
FIELD		|state		|t_integer	|'0'	|NOT NULL	|ZBX_NODATA
FIELD		|flags		|t_integer	|'0'	|NOT NULL	|0
FIELD		|recovery_mode	|t_integer	|'0'	|NOT NULL	|0
FIELD		|recovery_expression|t_varchar(2048)|''	|NOT NULL	|0
FIELD		|correlation_mode|t_integer	|'0'	|NOT NULL	|0
FIELD		|correlation_tag|t_varchar(255)	|''	|NOT NULL	|0
FIELD		|manual_close	|t_integer	|'0'	|NOT NULL	|0
INDEX		|1		|status
INDEX		|2		|value,lastchange
INDEX		|3		|templateid

TABLE|trigger_depends|triggerdepid|ZBX_TEMPLATE
FIELD		|triggerdepid	|t_id		|	|NOT NULL	|0
FIELD		|triggerid_down	|t_id		|	|NOT NULL	|0			|1|triggers	|triggerid
FIELD		|triggerid_up	|t_id		|	|NOT NULL	|0			|2|triggers	|triggerid
UNIQUE		|1		|triggerid_down,triggerid_up
INDEX		|2		|triggerid_up

TABLE|functions|functionid|ZBX_TEMPLATE
FIELD		|functionid	|t_id		|	|NOT NULL	|0
FIELD		|itemid		|t_id		|	|NOT NULL	|0			|1|items
FIELD		|triggerid	|t_id		|	|NOT NULL	|0			|2|triggers
FIELD		|function	|t_varchar(12)	|''	|NOT NULL	|0
FIELD		|parameter	|t_varchar(255)	|'0'	|NOT NULL	|0
INDEX		|1		|triggerid
INDEX		|2		|itemid,function,parameter

TABLE|graphs|graphid|ZBX_TEMPLATE
FIELD		|graphid	|t_id		|	|NOT NULL	|0
FIELD		|name		|t_varchar(128)	|''	|NOT NULL	|0
FIELD		|width		|t_integer	|'900'	|NOT NULL	|0
FIELD		|height		|t_integer	|'200'	|NOT NULL	|0
FIELD		|yaxismin	|t_double	|'0'	|NOT NULL	|0
FIELD		|yaxismax	|t_double	|'100'	|NOT NULL	|0
FIELD		|templateid	|t_id		|	|NULL		|0			|1|graphs	|graphid
FIELD		|show_work_period|t_integer	|'1'	|NOT NULL	|0
FIELD		|show_triggers	|t_integer	|'1'	|NOT NULL	|0
FIELD		|graphtype	|t_integer	|'0'	|NOT NULL	|0
FIELD		|show_legend	|t_integer	|'1'	|NOT NULL	|0
FIELD		|show_3d	|t_integer	|'0'	|NOT NULL	|0
FIELD		|percent_left	|t_double	|'0'	|NOT NULL	|0
FIELD		|percent_right	|t_double	|'0'	|NOT NULL	|0
FIELD		|ymin_type	|t_integer	|'0'	|NOT NULL	|0
FIELD		|ymax_type	|t_integer	|'0'	|NOT NULL	|0
FIELD		|ymin_itemid	|t_id		|	|NULL		|0			|2|items	|itemid		|RESTRICT
FIELD		|ymax_itemid	|t_id		|	|NULL		|0			|3|items	|itemid		|RESTRICT
FIELD		|flags		|t_integer	|'0'	|NOT NULL	|0
INDEX		|1		|name
INDEX		|2		|templateid
INDEX		|3		|ymin_itemid
INDEX		|4		|ymax_itemid

TABLE|graphs_items|gitemid|ZBX_TEMPLATE
FIELD		|gitemid	|t_id		|	|NOT NULL	|0
FIELD		|graphid	|t_id		|	|NOT NULL	|0			|1|graphs
FIELD		|itemid		|t_id		|	|NOT NULL	|0			|2|items
FIELD		|drawtype	|t_integer	|'0'	|NOT NULL	|0
FIELD		|sortorder	|t_integer	|'0'	|NOT NULL	|0
FIELD		|color		|t_varchar(6)	|'009600'|NOT NULL	|0
FIELD		|yaxisside	|t_integer	|'0'	|NOT NULL	|0
FIELD		|calc_fnc	|t_integer	|'2'	|NOT NULL	|0
FIELD		|type		|t_integer	|'0'	|NOT NULL	|0
INDEX		|1		|itemid
INDEX		|2		|graphid

TABLE|graph_theme|graphthemeid|ZBX_DATA
FIELD		|graphthemeid	|t_id		|	|NOT NULL	|0
FIELD		|theme		|t_varchar(64)	|''	|NOT NULL	|0
FIELD		|backgroundcolor|t_varchar(6)	|''	|NOT NULL	|0
FIELD		|graphcolor	|t_varchar(6)	|''	|NOT NULL	|0
FIELD		|gridcolor	|t_varchar(6)	|''	|NOT NULL	|0
FIELD		|maingridcolor	|t_varchar(6)	|''	|NOT NULL	|0
FIELD		|gridbordercolor|t_varchar(6)	|''	|NOT NULL	|0
FIELD		|textcolor	|t_varchar(6)	|''	|NOT NULL	|0
FIELD		|highlightcolor	|t_varchar(6)	|''	|NOT NULL	|0
FIELD		|leftpercentilecolor|t_varchar(6)|''	|NOT NULL	|0
FIELD		|rightpercentilecolor|t_varchar(6)|''	|NOT NULL	|0
FIELD		|nonworktimecolor|t_varchar(6)	|''	|NOT NULL	|0
FIELD		|colorpalette	|t_varchar(255)	|''	|NOT NULL	|0
UNIQUE		|1		|theme

TABLE|globalmacro|globalmacroid|ZBX_DATA
FIELD		|globalmacroid	|t_id		|	|NOT NULL	|0
FIELD		|macro		|t_varchar(255)	|''	|NOT NULL	|ZBX_PROXY
FIELD		|value		|t_varchar(255)	|''	|NOT NULL	|ZBX_PROXY
UNIQUE		|1		|macro

TABLE|hostmacro|hostmacroid|ZBX_TEMPLATE
FIELD		|hostmacroid	|t_id		|	|NOT NULL	|0
FIELD		|hostid		|t_id		|	|NOT NULL	|ZBX_PROXY		|1|hosts
FIELD		|macro		|t_varchar(255)	|''	|NOT NULL	|ZBX_PROXY
FIELD		|value		|t_varchar(255)	|''	|NOT NULL	|ZBX_PROXY
UNIQUE		|1		|hostid,macro

TABLE|hosts_groups|hostgroupid|ZBX_TEMPLATE
FIELD		|hostgroupid	|t_id		|	|NOT NULL	|0
FIELD		|hostid		|t_id		|	|NOT NULL	|0			|1|hosts
FIELD		|groupid	|t_id		|	|NOT NULL	|0			|2|groups
UNIQUE		|1		|hostid,groupid
INDEX		|2		|groupid

TABLE|hosts_templates|hosttemplateid|ZBX_TEMPLATE
FIELD		|hosttemplateid	|t_id		|	|NOT NULL	|0
FIELD		|hostid		|t_id		|	|NOT NULL	|ZBX_PROXY		|1|hosts
FIELD		|templateid	|t_id		|	|NOT NULL	|ZBX_PROXY		|2|hosts	|hostid
UNIQUE		|1		|hostid,templateid
INDEX		|2		|templateid

TABLE|items_applications|itemappid|ZBX_TEMPLATE
FIELD		|itemappid	|t_id		|	|NOT NULL	|0
FIELD		|applicationid	|t_id		|	|NOT NULL	|0			|1|applications
FIELD		|itemid		|t_id		|	|NOT NULL	|0			|2|items
UNIQUE		|1		|applicationid,itemid
INDEX		|2		|itemid

TABLE|mappings|mappingid|ZBX_TEMPLATE
FIELD		|mappingid	|t_id		|	|NOT NULL	|0
FIELD		|valuemapid	|t_id		|	|NOT NULL	|0			|1|valuemaps
FIELD		|value		|t_varchar(64)	|''	|NOT NULL	|0
FIELD		|newvalue	|t_varchar(64)	|''	|NOT NULL	|0
INDEX		|1		|valuemapid

TABLE|media|mediaid|ZBX_DATA
FIELD		|mediaid	|t_id		|	|NOT NULL	|0
FIELD		|userid		|t_id		|	|NOT NULL	|0			|1|users
FIELD		|mediatypeid	|t_id		|	|NOT NULL	|0			|2|media_type
FIELD		|sendto		|t_varchar(1024)|''	|NOT NULL	|0
FIELD		|active		|t_integer	|'0'	|NOT NULL	|0
FIELD		|severity	|t_integer	|'63'	|NOT NULL	|0
FIELD		|period		|t_varchar(1024)|'1-7,00:00-24:00'|NOT NULL|0
INDEX		|1		|userid
INDEX		|2		|mediatypeid

TABLE|rights|rightid|ZBX_DATA
FIELD		|rightid	|t_id		|	|NOT NULL	|0
FIELD		|groupid	|t_id		|	|NOT NULL	|0			|1|usrgrp	|usrgrpid
FIELD		|permission	|t_integer	|'0'	|NOT NULL	|0
FIELD		|id		|t_id		|	|NOT NULL	|0			|2|groups	|groupid
INDEX		|1		|groupid
INDEX		|2		|id

TABLE|services|serviceid|ZBX_DATA
FIELD		|serviceid	|t_id		|	|NOT NULL	|0
FIELD		|name		|t_varchar(128)	|''	|NOT NULL	|0
FIELD		|status		|t_integer	|'0'	|NOT NULL	|0
FIELD		|algorithm	|t_integer	|'0'	|NOT NULL	|0
FIELD		|triggerid	|t_id		|	|NULL		|0			|1|triggers
FIELD		|showsla	|t_integer	|'0'	|NOT NULL	|0
FIELD		|goodsla	|t_double	|'99.9'	|NOT NULL	|0
FIELD		|sortorder	|t_integer	|'0'	|NOT NULL	|0
INDEX		|1		|triggerid

TABLE|services_links|linkid|ZBX_DATA
FIELD		|linkid		|t_id		|	|NOT NULL	|0
FIELD		|serviceupid	|t_id		|	|NOT NULL	|0			|1|services	|serviceid
FIELD		|servicedownid	|t_id		|	|NOT NULL	|0			|2|services	|serviceid
FIELD		|soft		|t_integer	|'0'	|NOT NULL	|0
INDEX		|1		|servicedownid
UNIQUE		|2		|serviceupid,servicedownid

TABLE|services_times|timeid|ZBX_DATA
FIELD		|timeid		|t_id		|	|NOT NULL	|0
FIELD		|serviceid	|t_id		|	|NOT NULL	|0			|1|services
FIELD		|type		|t_integer	|'0'	|NOT NULL	|0
FIELD		|ts_from	|t_integer	|'0'	|NOT NULL	|0
FIELD		|ts_to		|t_integer	|'0'	|NOT NULL	|0
FIELD		|note		|t_varchar(255)	|''	|NOT NULL	|0
INDEX		|1		|serviceid,type,ts_from,ts_to

TABLE|icon_map|iconmapid|ZBX_DATA
FIELD		|iconmapid	|t_id		|	|NOT NULL	|0
FIELD		|name		|t_varchar(64)	|''	|NOT NULL	|0
FIELD		|default_iconid	|t_id		|	|NOT NULL	|0			|1|images	|imageid	|RESTRICT
UNIQUE		|1		|name
INDEX		|2		|default_iconid

TABLE|icon_mapping|iconmappingid|ZBX_DATA
FIELD		|iconmappingid	|t_id		|	|NOT NULL	|0
FIELD		|iconmapid	|t_id		|	|NOT NULL	|0			|1|icon_map
FIELD		|iconid		|t_id		|	|NOT NULL	|0			|2|images	|imageid	|RESTRICT
FIELD		|inventory_link	|t_integer	|'0'	|NOT NULL	|0
FIELD		|expression	|t_varchar(64)	|''	|NOT NULL	|0
FIELD		|sortorder	|t_integer	|'0'	|NOT NULL	|0
INDEX		|1		|iconmapid
INDEX		|2		|iconid

TABLE|sysmaps|sysmapid|ZBX_TEMPLATE
FIELD		|sysmapid	|t_id		|	|NOT NULL	|0
FIELD		|name		|t_varchar(128)	|''	|NOT NULL	|0
FIELD		|width		|t_integer	|'600'	|NOT NULL	|0
FIELD		|height		|t_integer	|'400'	|NOT NULL	|0
FIELD		|backgroundid	|t_id		|	|NULL		|0			|1|images	|imageid	|RESTRICT
FIELD		|label_type	|t_integer	|'2'	|NOT NULL	|0
FIELD		|label_location	|t_integer	|'0'	|NOT NULL	|0
FIELD		|highlight	|t_integer	|'1'	|NOT NULL	|0
FIELD		|expandproblem	|t_integer	|'1'	|NOT NULL	|0
FIELD		|markelements	|t_integer	|'0'	|NOT NULL	|0
FIELD		|show_unack	|t_integer	|'0'	|NOT NULL	|0
FIELD		|grid_size	|t_integer	|'50'	|NOT NULL	|0
FIELD		|grid_show	|t_integer	|'1'	|NOT NULL	|0
FIELD		|grid_align	|t_integer	|'1'	|NOT NULL	|0
FIELD		|label_format	|t_integer	|'0'	|NOT NULL	|0
FIELD		|label_type_host|t_integer	|'2'	|NOT NULL	|0
FIELD		|label_type_hostgroup|t_integer	|'2'	|NOT NULL	|0
FIELD		|label_type_trigger|t_integer	|'2'	|NOT NULL	|0
FIELD		|label_type_map|t_integer	|'2'	|NOT NULL	|0
FIELD		|label_type_image|t_integer	|'2'	|NOT NULL	|0
FIELD		|label_string_host|t_varchar(255)|''	|NOT NULL	|0
FIELD		|label_string_hostgroup|t_varchar(255)|''|NOT NULL	|0
FIELD		|label_string_trigger|t_varchar(255)|''	|NOT NULL	|0
FIELD		|label_string_map|t_varchar(255)|''	|NOT NULL	|0
FIELD		|label_string_image|t_varchar(255)|''	|NOT NULL	|0
FIELD		|iconmapid	|t_id		|	|NULL		|0			|2|icon_map	|		|RESTRICT
FIELD		|expand_macros	|t_integer	|'0'	|NOT NULL	|0
FIELD		|severity_min	|t_integer	|'0'	|NOT NULL	|0
FIELD		|userid		|t_id		|	|NOT NULL	|0			|3|users	|		|RESTRICT
FIELD		|private	|t_integer	|'1'	|NOT NULL	|0
UNIQUE		|1		|name
INDEX		|2		|backgroundid
INDEX		|3		|iconmapid

TABLE|sysmaps_elements|selementid|ZBX_TEMPLATE
FIELD		|selementid	|t_id		|	|NOT NULL	|0
FIELD		|sysmapid	|t_id		|	|NOT NULL	|0			|1|sysmaps
FIELD		|elementid	|t_id		|'0'	|NOT NULL	|0
FIELD		|elementtype	|t_integer	|'0'	|NOT NULL	|0
FIELD		|iconid_off	|t_id		|	|NULL		|0			|2|images	|imageid	|RESTRICT
FIELD		|iconid_on	|t_id		|	|NULL		|0			|3|images	|imageid	|RESTRICT
FIELD		|label		|t_varchar(2048)|''	|NOT NULL	|0
FIELD		|label_location	|t_integer	|'-1'	|NOT NULL	|0
FIELD		|x		|t_integer	|'0'	|NOT NULL	|0
FIELD		|y		|t_integer	|'0'	|NOT NULL	|0
FIELD		|iconid_disabled|t_id		|	|NULL		|0			|4|images	|imageid	|RESTRICT
FIELD		|iconid_maintenance|t_id	|	|NULL		|0			|5|images	|imageid	|RESTRICT
FIELD		|elementsubtype	|t_integer	|'0'	|NOT NULL	|0
FIELD		|areatype	|t_integer	|'0'	|NOT NULL	|0
FIELD		|width		|t_integer	|'200'	|NOT NULL	|0
FIELD		|height		|t_integer	|'200'	|NOT NULL	|0
FIELD		|viewtype	|t_integer	|'0'	|NOT NULL	|0
FIELD		|use_iconmap	|t_integer	|'1'	|NOT NULL	|0
FIELD		|application	|t_varchar(255)	|''	|NOT NULL	|0
INDEX		|1		|sysmapid
INDEX		|2		|iconid_off
INDEX		|3		|iconid_on
INDEX		|4		|iconid_disabled
INDEX		|5		|iconid_maintenance

TABLE|sysmaps_links|linkid|ZBX_TEMPLATE
FIELD		|linkid		|t_id		|	|NOT NULL	|0
FIELD		|sysmapid	|t_id		|	|NOT NULL	|0			|1|sysmaps
FIELD		|selementid1	|t_id		|	|NOT NULL	|0			|2|sysmaps_elements|selementid
FIELD		|selementid2	|t_id		|	|NOT NULL	|0			|3|sysmaps_elements|selementid
FIELD		|drawtype	|t_integer	|'0'	|NOT NULL	|0
FIELD		|color		|t_varchar(6)	|'000000'|NOT NULL	|0
FIELD		|label		|t_varchar(2048)|''	|NOT NULL	|0
INDEX		|1		|sysmapid
INDEX		|2		|selementid1
INDEX		|3		|selementid2

TABLE|sysmaps_link_triggers|linktriggerid|ZBX_TEMPLATE
FIELD		|linktriggerid	|t_id		|	|NOT NULL	|0
FIELD		|linkid		|t_id		|	|NOT NULL	|0			|1|sysmaps_links
FIELD		|triggerid	|t_id		|	|NOT NULL	|0			|2|triggers
FIELD		|drawtype	|t_integer	|'0'	|NOT NULL	|0
FIELD		|color		|t_varchar(6)	|'000000'|NOT NULL	|0
UNIQUE		|1		|linkid,triggerid
INDEX		|2		|triggerid

TABLE|sysmap_element_url|sysmapelementurlid|ZBX_TEMPLATE
FIELD		|sysmapelementurlid|t_id	|	|NOT NULL	|0
FIELD		|selementid	|t_id		|	|NOT NULL	|0			|1|sysmaps_elements
FIELD		|name		|t_varchar(255)	|	|NOT NULL	|0
FIELD		|url		|t_varchar(255)	|''	|NOT NULL	|0
UNIQUE		|1		|selementid,name

TABLE|sysmap_url|sysmapurlid|ZBX_TEMPLATE
FIELD		|sysmapurlid	|t_id		|	|NOT NULL	|0
FIELD		|sysmapid	|t_id		|	|NOT NULL	|0			|1|sysmaps
FIELD		|name		|t_varchar(255)	|	|NOT NULL	|0
FIELD		|url		|t_varchar(255)	|''	|NOT NULL	|0
FIELD		|elementtype	|t_integer	|'0'	|NOT NULL	|0
UNIQUE		|1		|sysmapid,name

TABLE|sysmap_user|sysmapuserid|ZBX_TEMPLATE
FIELD		|sysmapuserid|t_id		|	|NOT NULL	|0
FIELD		|sysmapid	|t_id		|	|NOT NULL	|0			|1|sysmaps
FIELD		|userid		|t_id		|	|NOT NULL	|0			|2|users
FIELD		|permission	|t_integer	|'2'	|NOT NULL	|0
UNIQUE		|1		|sysmapid,userid

TABLE|sysmap_usrgrp|sysmapusrgrpid|ZBX_TEMPLATE
FIELD		|sysmapusrgrpid|t_id		|	|NOT NULL	|0
FIELD		|sysmapid	|t_id		|	|NOT NULL	|0			|1|sysmaps
FIELD		|usrgrpid	|t_id		|	|NOT NULL	|0			|2|usrgrp
FIELD		|permission	|t_integer	|'2'	|NOT NULL	|0
UNIQUE		|1		|sysmapid,usrgrpid

TABLE|maintenances_hosts|maintenance_hostid|ZBX_DATA
FIELD		|maintenance_hostid|t_id	|	|NOT NULL	|0
FIELD		|maintenanceid	|t_id		|	|NOT NULL	|0			|1|maintenances
FIELD		|hostid		|t_id		|	|NOT NULL	|0			|2|hosts
UNIQUE		|1		|maintenanceid,hostid
INDEX		|2		|hostid

TABLE|maintenances_groups|maintenance_groupid|ZBX_DATA
FIELD		|maintenance_groupid|t_id	|	|NOT NULL	|0
FIELD		|maintenanceid	|t_id		|	|NOT NULL	|0			|1|maintenances
FIELD		|groupid	|t_id		|	|NOT NULL	|0			|2|groups
UNIQUE		|1		|maintenanceid,groupid
INDEX		|2		|groupid

TABLE|timeperiods|timeperiodid|ZBX_DATA
FIELD		|timeperiodid	|t_id		|	|NOT NULL	|0
FIELD		|timeperiod_type|t_integer	|'0'	|NOT NULL	|0
FIELD		|every		|t_integer	|'1'	|NOT NULL	|0
FIELD		|month		|t_integer	|'0'	|NOT NULL	|0
FIELD		|dayofweek	|t_integer	|'0'	|NOT NULL	|0
FIELD		|day		|t_integer	|'0'	|NOT NULL	|0
FIELD		|start_time	|t_integer	|'0'	|NOT NULL	|0
FIELD		|period		|t_integer	|'0'	|NOT NULL	|0
FIELD		|start_date	|t_integer	|'0'	|NOT NULL	|0

TABLE|maintenances_windows|maintenance_timeperiodid|ZBX_DATA
FIELD		|maintenance_timeperiodid|t_id	|	|NOT NULL	|0
FIELD		|maintenanceid	|t_id		|	|NOT NULL	|0			|1|maintenances
FIELD		|timeperiodid	|t_id		|	|NOT NULL	|0			|2|timeperiods
UNIQUE		|1		|maintenanceid,timeperiodid
INDEX		|2		|timeperiodid

TABLE|regexps|regexpid|ZBX_DATA
FIELD		|regexpid	|t_id		|	|NOT NULL	|0
FIELD		|name		|t_varchar(128)	|''	|NOT NULL	|ZBX_PROXY
FIELD		|test_string	|t_shorttext	|''	|NOT NULL	|0
UNIQUE		|1		|name

TABLE|expressions|expressionid|ZBX_DATA
FIELD		|expressionid	|t_id		|	|NOT NULL	|0
FIELD		|regexpid	|t_id		|	|NOT NULL	|ZBX_PROXY		|1|regexps
FIELD		|expression	|t_varchar(255)	|''	|NOT NULL	|ZBX_PROXY
FIELD		|expression_type|t_integer	|'0'	|NOT NULL	|ZBX_PROXY
FIELD		|exp_delimiter	|t_varchar(1)	|''	|NOT NULL	|ZBX_PROXY
FIELD		|case_sensitive	|t_integer	|'0'	|NOT NULL	|ZBX_PROXY
INDEX		|1		|regexpid

TABLE|ids|table_name,field_name|0
FIELD		|table_name	|t_varchar(64)	|''	|NOT NULL	|0
FIELD		|field_name	|t_varchar(64)	|''	|NOT NULL	|0
FIELD		|nextid		|t_id		|	|NOT NULL	|0

-- History tables

TABLE|alerts|alertid|0
FIELD		|alertid	|t_id		|	|NOT NULL	|0
FIELD		|actionid	|t_id		|	|NOT NULL	|0			|1|actions
FIELD		|eventid	|t_id		|	|NOT NULL	|0			|2|events
FIELD		|userid		|t_id		|	|NULL		|0			|3|users
FIELD		|clock		|t_time		|'0'	|NOT NULL	|0
FIELD		|mediatypeid	|t_id		|	|NULL		|0			|4|media_type
FIELD		|sendto		|t_varchar(1024)|''	|NOT NULL	|0
FIELD		|subject	|t_varchar(255)	|''	|NOT NULL	|0
FIELD		|message	|t_text		|''	|NOT NULL	|0
FIELD		|status		|t_integer	|'0'	|NOT NULL	|0
FIELD		|retries	|t_integer	|'0'	|NOT NULL	|0
FIELD		|error		|t_varchar(2048)|''	|NOT NULL	|0
FIELD		|esc_step	|t_integer	|'0'	|NOT NULL	|0
FIELD		|alerttype	|t_integer	|'0'	|NOT NULL	|0
FIELD		|p_eventid	|t_id		|	|NULL		|0			|5|events	|eventid
FIELD		|acknowledgeid	|t_id		|	|NULL		|0			|6|acknowledges	|acknowledgeid
INDEX		|1		|actionid
INDEX		|2		|clock
INDEX		|3		|eventid
INDEX		|4		|status
INDEX		|5		|mediatypeid
INDEX		|6		|userid
INDEX		|7		|p_eventid

TABLE|history||0
FIELD		|itemid		|t_id		|	|NOT NULL	|0			|-|items
FIELD		|clock		|t_time		|'0'	|NOT NULL	|0
FIELD		|value		|t_double	|'0.0000'|NOT NULL	|0
FIELD		|ns		|t_nanosec	|'0'	|NOT NULL	|0
INDEX		|1		|itemid,clock

TABLE|history_uint||0
FIELD		|itemid		|t_id		|	|NOT NULL	|0			|-|items
FIELD		|clock		|t_time		|'0'	|NOT NULL	|0
FIELD		|value		|t_bigint	|'0'	|NOT NULL	|0
FIELD		|ns		|t_nanosec	|'0'	|NOT NULL	|0
INDEX		|1		|itemid,clock

TABLE|history_str||0
FIELD		|itemid		|t_id		|	|NOT NULL	|0			|-|items
FIELD		|clock		|t_time		|'0'	|NOT NULL	|0
FIELD		|value		|t_varchar(255)	|''	|NOT NULL	|0
FIELD		|ns		|t_nanosec	|'0'	|NOT NULL	|0
INDEX		|1		|itemid,clock

TABLE|history_log||0
FIELD		|itemid		|t_id		|	|NOT NULL	|0			|-|items
FIELD		|clock		|t_time		|'0'	|NOT NULL	|0
FIELD		|timestamp	|t_time		|'0'	|NOT NULL	|0
FIELD		|source		|t_varchar(64)	|''	|NOT NULL	|0
FIELD		|severity	|t_integer	|'0'	|NOT NULL	|0
FIELD		|value		|t_text		|''	|NOT NULL	|0
FIELD		|logeventid	|t_integer	|'0'	|NOT NULL	|0
FIELD		|ns		|t_nanosec	|'0'	|NOT NULL	|0
INDEX		|1		|itemid,clock

TABLE|history_text||0
FIELD		|itemid		|t_id		|	|NOT NULL	|0			|-|items
FIELD		|clock		|t_time		|'0'	|NOT NULL	|0
FIELD		|value		|t_text		|''	|NOT NULL	|0
FIELD		|ns		|t_nanosec	|'0'	|NOT NULL	|0
INDEX		|1		|itemid,clock

TABLE|proxy_history|id|0
FIELD		|id		|t_serial	|	|NOT NULL	|0
FIELD		|itemid		|t_id		|	|NOT NULL	|0			|-|items
FIELD		|clock		|t_time		|'0'	|NOT NULL	|0
FIELD		|timestamp	|t_time		|'0'	|NOT NULL	|0
FIELD		|source		|t_varchar(64)	|''	|NOT NULL	|0
FIELD		|severity	|t_integer	|'0'	|NOT NULL	|0
FIELD		|value		|t_longtext	|''	|NOT NULL	|0
FIELD		|logeventid	|t_integer	|'0'	|NOT NULL	|0
FIELD		|ns		|t_nanosec	|'0'	|NOT NULL	|0
FIELD		|state		|t_integer	|'0'	|NOT NULL	|0
FIELD		|lastlogsize	|t_bigint	|'0'	|NOT NULL	|0
FIELD		|mtime		|t_integer	|'0'	|NOT NULL	|0
FIELD		|flags		|t_integer	|'0'	|NOT NULL	|0
INDEX		|1		|clock

TABLE|proxy_dhistory|id|0
FIELD		|id		|t_serial	|	|NOT NULL	|0
FIELD		|clock		|t_time		|'0'	|NOT NULL	|0
FIELD		|druleid	|t_id		|	|NOT NULL	|0			|-|drules
FIELD		|ip		|t_varchar(39)	|''	|NOT NULL	|0
FIELD		|port		|t_integer	|'0'	|NOT NULL	|0
FIELD		|value		|t_varchar(255)	|''	|NOT NULL	|0
FIELD		|status		|t_integer	|'0'	|NOT NULL	|0
FIELD		|dcheckid	|t_id		|	|NULL		|0			|-|dchecks
FIELD		|dns		|t_varchar(255)	|''	|NOT NULL	|0
INDEX		|1		|clock

TABLE|events|eventid|0
FIELD		|eventid	|t_id		|	|NOT NULL	|0
FIELD		|source		|t_integer	|'0'	|NOT NULL	|0
FIELD		|object		|t_integer	|'0'	|NOT NULL	|0
FIELD		|objectid	|t_id		|'0'	|NOT NULL	|0
FIELD		|clock		|t_time		|'0'	|NOT NULL	|0
FIELD		|value		|t_integer	|'0'	|NOT NULL	|0
FIELD		|acknowledged	|t_integer	|'0'	|NOT NULL	|0
FIELD		|ns		|t_nanosec	|'0'	|NOT NULL	|0
FIELD		|name		|t_varchar(2048)|''	|NOT NULL	|0
INDEX		|1		|source,object,objectid,clock
INDEX		|2		|source,object,clock

TABLE|trends|itemid,clock|0
FIELD		|itemid		|t_id		|	|NOT NULL	|0			|-|items
FIELD		|clock		|t_time		|'0'	|NOT NULL	|0
FIELD		|num		|t_integer	|'0'	|NOT NULL	|0
FIELD		|value_min	|t_double	|'0.0000'|NOT NULL	|0
FIELD		|value_avg	|t_double	|'0.0000'|NOT NULL	|0
FIELD		|value_max	|t_double	|'0.0000'|NOT NULL	|0

TABLE|trends_uint|itemid,clock|0
FIELD		|itemid		|t_id		|	|NOT NULL	|0			|-|items
FIELD		|clock		|t_time		|'0'	|NOT NULL	|0
FIELD		|num		|t_integer	|'0'	|NOT NULL	|0
FIELD		|value_min	|t_bigint	|'0'	|NOT NULL	|0
FIELD		|value_avg	|t_bigint	|'0'	|NOT NULL	|0
FIELD		|value_max	|t_bigint	|'0'	|NOT NULL	|0

TABLE|acknowledges|acknowledgeid|0
FIELD		|acknowledgeid	|t_id		|	|NOT NULL	|0
FIELD		|userid		|t_id		|	|NOT NULL	|0			|1|users
FIELD		|eventid	|t_id		|	|NOT NULL	|0			|2|events
FIELD		|clock		|t_time		|'0'	|NOT NULL	|0
FIELD		|message	|t_varchar(255)	|''	|NOT NULL	|0
FIELD		|action		|t_integer	|'0'	|NOT NULL	|0
INDEX		|1		|userid
INDEX		|2		|eventid
INDEX		|3		|clock

TABLE|auditlog|auditid|0
FIELD		|auditid	|t_id		|	|NOT NULL	|0
FIELD		|userid		|t_id		|	|NOT NULL	|0			|1|users
FIELD		|clock		|t_time		|'0'	|NOT NULL	|0
FIELD		|action		|t_integer	|'0'	|NOT NULL	|0
FIELD		|resourcetype	|t_integer	|'0'	|NOT NULL	|0
FIELD		|details	|t_varchar(128) |'0'	|NOT NULL	|0
FIELD		|ip		|t_varchar(39)	|''	|NOT NULL	|0
FIELD		|resourceid	|t_id		|'0'	|NOT NULL	|0
FIELD		|resourcename	|t_varchar(255)	|''	|NOT NULL	|0
INDEX		|1		|userid,clock
INDEX		|2		|clock

TABLE|auditlog_details|auditdetailid|0
FIELD		|auditdetailid	|t_id		|	|NOT NULL	|0
FIELD		|auditid	|t_id		|	|NOT NULL	|0			|1|auditlog
FIELD		|table_name	|t_varchar(64)	|''	|NOT NULL	|0
FIELD		|field_name	|t_varchar(64)	|''	|NOT NULL	|0
FIELD		|oldvalue	|t_shorttext	|''	|NOT NULL	|0
FIELD		|newvalue	|t_shorttext	|''	|NOT NULL	|0
INDEX		|1		|auditid

TABLE|service_alarms|servicealarmid|0
FIELD		|servicealarmid	|t_id		|	|NOT NULL	|0
FIELD		|serviceid	|t_id		|	|NOT NULL	|0			|1|services
FIELD		|clock		|t_time		|'0'	|NOT NULL	|0
FIELD		|value		|t_integer	|'0'	|NOT NULL	|0
INDEX		|1		|serviceid,clock
INDEX		|2		|clock

TABLE|autoreg_host|autoreg_hostid|0
FIELD		|autoreg_hostid	|t_id		|	|NOT NULL	|0
FIELD		|proxy_hostid	|t_id		|	|NULL		|0			|1|hosts	|hostid
FIELD		|host		|t_varchar(64)	|''	|NOT NULL	|0
FIELD		|listen_ip	|t_varchar(39)	|''	|NOT NULL	|0
FIELD		|listen_port	|t_integer	|'0'	|NOT NULL	|0
FIELD		|listen_dns	|t_varchar(255)	|''	|NOT NULL	|0
FIELD		|host_metadata	|t_varchar(255)	|''	|NOT NULL	|0
INDEX		|1		|proxy_hostid,host

TABLE|proxy_autoreg_host|id|0
FIELD		|id		|t_serial	|	|NOT NULL	|0
FIELD		|clock		|t_time		|'0'	|NOT NULL	|0
FIELD		|host		|t_varchar(64)	|''	|NOT NULL	|0
FIELD		|listen_ip	|t_varchar(39)	|''	|NOT NULL	|0
FIELD		|listen_port	|t_integer	|'0'	|NOT NULL	|0
FIELD		|listen_dns	|t_varchar(255)	|''	|NOT NULL	|0
FIELD		|host_metadata	|t_varchar(255)	|''	|NOT NULL	|0
INDEX		|1		|clock

TABLE|dhosts|dhostid|0
FIELD		|dhostid	|t_id		|	|NOT NULL	|0
FIELD		|druleid	|t_id		|	|NOT NULL	|0			|1|drules
FIELD		|status		|t_integer	|'0'	|NOT NULL	|0
FIELD		|lastup		|t_integer	|'0'	|NOT NULL	|0
FIELD		|lastdown	|t_integer	|'0'	|NOT NULL	|0
INDEX		|1		|druleid

TABLE|dservices|dserviceid|0
FIELD		|dserviceid	|t_id		|	|NOT NULL	|0
FIELD		|dhostid	|t_id		|	|NOT NULL	|0			|1|dhosts
FIELD		|value		|t_varchar(255)	|''	|NOT NULL	|0
FIELD		|port		|t_integer	|'0'	|NOT NULL	|0
FIELD		|status		|t_integer	|'0'	|NOT NULL	|0
FIELD		|lastup		|t_integer	|'0'	|NOT NULL	|0
FIELD		|lastdown	|t_integer	|'0'	|NOT NULL	|0
FIELD		|dcheckid	|t_id		|	|NOT NULL	|0			|2|dchecks
FIELD		|ip		|t_varchar(39)	|''	|NOT NULL	|0
FIELD		|dns		|t_varchar(255)	|''	|NOT NULL	|0
UNIQUE		|1		|dcheckid,ip,port
INDEX		|2		|dhostid

-- Other tables

TABLE|escalations|escalationid|0
FIELD		|escalationid	|t_id		|	|NOT NULL	|0
FIELD		|actionid	|t_id		|	|NOT NULL	|0			|-|actions
FIELD		|triggerid	|t_id		|	|NULL		|0			|-|triggers
FIELD		|eventid	|t_id		|	|NULL		|0			|-|events
FIELD		|r_eventid	|t_id		|	|NULL		|0			|-|events	|eventid
FIELD		|nextcheck	|t_time		|'0'	|NOT NULL	|0
FIELD		|esc_step	|t_integer	|'0'	|NOT NULL	|0
FIELD		|status		|t_integer	|'0'	|NOT NULL	|0
FIELD		|itemid		|t_id		|	|NULL		|0			|-|items
FIELD		|acknowledgeid	|t_id		|	|NULL		|0			|-|acknowledges
UNIQUE		|1		|actionid,triggerid,itemid,escalationid

TABLE|globalvars|globalvarid|0
FIELD		|globalvarid	|t_id		|	|NOT NULL	|0
FIELD		|snmp_lastsize	|t_bigint	|'0'	|NOT NULL	|0

TABLE|graph_discovery|graphid|0
FIELD		|graphid	|t_id		|	|NOT NULL	|0			|1|graphs
FIELD		|parent_graphid	|t_id		|	|NOT NULL	|0			|2|graphs	|graphid	|RESTRICT
INDEX		|1		|parent_graphid

TABLE|host_inventory|hostid|0
FIELD		|hostid		|t_id		|	|NOT NULL	|0			|1|hosts
FIELD		|inventory_mode	|t_integer	|'0'	|NOT NULL	|0
FIELD		|type		|t_varchar(64)	|''	|NOT NULL	|0
FIELD		|type_full	|t_varchar(64)	|''	|NOT NULL	|0
FIELD		|name		|t_varchar(64)	|''	|NOT NULL	|0
FIELD		|alias		|t_varchar(64)	|''	|NOT NULL	|0
FIELD		|os		|t_varchar(64)	|''	|NOT NULL	|0
FIELD		|os_full	|t_varchar(255)	|''	|NOT NULL	|0
FIELD		|os_short	|t_varchar(64)	|''	|NOT NULL	|0
FIELD		|serialno_a	|t_varchar(64)	|''	|NOT NULL	|0
FIELD		|serialno_b	|t_varchar(64)	|''	|NOT NULL	|0
FIELD		|tag		|t_varchar(64)	|''	|NOT NULL	|0
FIELD		|asset_tag	|t_varchar(64)	|''	|NOT NULL	|0
FIELD		|macaddress_a	|t_varchar(64)	|''	|NOT NULL	|0
FIELD		|macaddress_b	|t_varchar(64)	|''	|NOT NULL	|0
FIELD		|hardware	|t_varchar(255)	|''	|NOT NULL	|0
FIELD		|hardware_full	|t_shorttext	|''	|NOT NULL	|0
FIELD		|software	|t_varchar(255)	|''	|NOT NULL	|0
FIELD		|software_full	|t_shorttext	|''	|NOT NULL	|0
FIELD		|software_app_a	|t_varchar(64)	|''	|NOT NULL	|0
FIELD		|software_app_b	|t_varchar(64)	|''	|NOT NULL	|0
FIELD		|software_app_c	|t_varchar(64)	|''	|NOT NULL	|0
FIELD		|software_app_d	|t_varchar(64)	|''	|NOT NULL	|0
FIELD		|software_app_e	|t_varchar(64)	|''	|NOT NULL	|0
FIELD		|contact	|t_shorttext	|''	|NOT NULL	|0
FIELD		|location	|t_shorttext	|''	|NOT NULL	|0
FIELD		|location_lat	|t_varchar(16)	|''	|NOT NULL	|0
FIELD		|location_lon	|t_varchar(16)	|''	|NOT NULL	|0
FIELD		|notes		|t_shorttext	|''	|NOT NULL	|0
FIELD		|chassis	|t_varchar(64)	|''	|NOT NULL	|0
FIELD		|model		|t_varchar(64)	|''	|NOT NULL	|0
FIELD		|hw_arch	|t_varchar(32)	|''	|NOT NULL	|0
FIELD		|vendor		|t_varchar(64)	|''	|NOT NULL	|0
FIELD		|contract_number|t_varchar(64)	|''	|NOT NULL	|0
FIELD		|installer_name	|t_varchar(64)	|''	|NOT NULL	|0
FIELD		|deployment_status|t_varchar(64)|''	|NOT NULL	|0
FIELD		|url_a		|t_varchar(255)	|''	|NOT NULL	|0
FIELD		|url_b		|t_varchar(255)	|''	|NOT NULL	|0
FIELD		|url_c		|t_varchar(255)	|''	|NOT NULL	|0
FIELD		|host_networks	|t_shorttext	|''	|NOT NULL	|0
FIELD		|host_netmask	|t_varchar(39)	|''	|NOT NULL	|0
FIELD		|host_router	|t_varchar(39)	|''	|NOT NULL	|0
FIELD		|oob_ip		|t_varchar(39)	|''	|NOT NULL	|0
FIELD		|oob_netmask	|t_varchar(39)	|''	|NOT NULL	|0
FIELD		|oob_router	|t_varchar(39)	|''	|NOT NULL	|0
FIELD		|date_hw_purchase|t_varchar(64)	|''	|NOT NULL	|0
FIELD		|date_hw_install|t_varchar(64)	|''	|NOT NULL	|0
FIELD		|date_hw_expiry	|t_varchar(64)	|''	|NOT NULL	|0
FIELD		|date_hw_decomm	|t_varchar(64)	|''	|NOT NULL	|0
FIELD		|site_address_a	|t_varchar(128)	|''	|NOT NULL	|0
FIELD		|site_address_b	|t_varchar(128)	|''	|NOT NULL	|0
FIELD		|site_address_c	|t_varchar(128)	|''	|NOT NULL	|0
FIELD		|site_city	|t_varchar(128)	|''	|NOT NULL	|0
FIELD		|site_state	|t_varchar(64)	|''	|NOT NULL	|0
FIELD		|site_country	|t_varchar(64)	|''	|NOT NULL	|0
FIELD		|site_zip	|t_varchar(64)	|''	|NOT NULL	|0
FIELD		|site_rack	|t_varchar(128)	|''	|NOT NULL	|0
FIELD		|site_notes	|t_shorttext	|''	|NOT NULL	|0
FIELD		|poc_1_name	|t_varchar(128)	|''	|NOT NULL	|0
FIELD		|poc_1_email	|t_varchar(128)	|''	|NOT NULL	|0
FIELD		|poc_1_phone_a	|t_varchar(64)	|''	|NOT NULL	|0
FIELD		|poc_1_phone_b	|t_varchar(64)	|''	|NOT NULL	|0
FIELD		|poc_1_cell	|t_varchar(64)	|''	|NOT NULL	|0
FIELD		|poc_1_screen	|t_varchar(64)	|''	|NOT NULL	|0
FIELD		|poc_1_notes	|t_shorttext	|''	|NOT NULL	|0
FIELD		|poc_2_name	|t_varchar(128)	|''	|NOT NULL	|0
FIELD		|poc_2_email	|t_varchar(128)	|''	|NOT NULL	|0
FIELD		|poc_2_phone_a	|t_varchar(64)	|''	|NOT NULL	|0
FIELD		|poc_2_phone_b	|t_varchar(64)	|''	|NOT NULL	|0
FIELD		|poc_2_cell	|t_varchar(64)	|''	|NOT NULL	|0
FIELD		|poc_2_screen	|t_varchar(64)	|''	|NOT NULL	|0
FIELD		|poc_2_notes	|t_shorttext	|''	|NOT NULL	|0

TABLE|housekeeper|housekeeperid|0
FIELD		|housekeeperid	|t_id		|	|NOT NULL	|0
FIELD		|tablename	|t_varchar(64)	|''	|NOT NULL	|0
FIELD		|field		|t_varchar(64)	|''	|NOT NULL	|0
FIELD		|value		|t_id		|	|NOT NULL	|0			|-|items

TABLE|images|imageid|0
FIELD		|imageid	|t_id		|	|NOT NULL	|0
FIELD		|imagetype	|t_integer	|'0'	|NOT NULL	|0
FIELD		|name		|t_varchar(64)	|'0'	|NOT NULL	|0
FIELD		|image		|t_image	|''	|NOT NULL	|0
UNIQUE		|1		|name

TABLE|item_discovery|itemdiscoveryid|ZBX_TEMPLATE
FIELD		|itemdiscoveryid|t_id		|	|NOT NULL	|0
FIELD		|itemid		|t_id		|	|NOT NULL	|0			|1|items
FIELD		|parent_itemid	|t_id		|	|NOT NULL	|0			|2|items	|itemid
FIELD		|key_		|t_varchar(255)	|''	|NOT NULL	|ZBX_NODATA
FIELD		|lastcheck	|t_integer	|'0'	|NOT NULL	|ZBX_NODATA
FIELD		|ts_delete	|t_time		|'0'	|NOT NULL	|ZBX_NODATA
UNIQUE		|1		|itemid,parent_itemid
INDEX		|2		|parent_itemid

TABLE|host_discovery|hostid|ZBX_TEMPLATE
FIELD		|hostid		|t_id		|	|NOT NULL	|0			|1|hosts
FIELD		|parent_hostid	|t_id		|	|NULL		|0			|2|hosts	|hostid		|RESTRICT
FIELD		|parent_itemid	|t_id		|	|NULL		|0			|3|items	|itemid		|RESTRICT
FIELD		|host		|t_varchar(64)	|''	|NOT NULL	|ZBX_NODATA
FIELD		|lastcheck	|t_integer	|'0'	|NOT NULL	|ZBX_NODATA
FIELD		|ts_delete	|t_time		|'0'	|NOT NULL	|ZBX_NODATA

TABLE|interface_discovery|interfaceid|0
FIELD		|interfaceid	|t_id		|	|NOT NULL	|0			|1|interface
FIELD		|parent_interfaceid|t_id	|	|NOT NULL	|0			|2|interface	|interfaceid

TABLE|profiles|profileid|0
FIELD		|profileid	|t_id		|	|NOT NULL	|0
FIELD		|userid		|t_id		|	|NOT NULL	|0			|1|users
FIELD		|idx		|t_varchar(96)	|''	|NOT NULL	|0
FIELD		|idx2		|t_id		|'0'	|NOT NULL	|0
FIELD		|value_id	|t_id		|'0'	|NOT NULL	|0
FIELD		|value_int	|t_integer	|'0'	|NOT NULL	|0
FIELD		|value_str	|t_varchar(255)	|''	|NOT NULL	|0
FIELD		|source		|t_varchar(96)	|''	|NOT NULL	|0
FIELD		|type		|t_integer	|'0'	|NOT NULL	|0
INDEX		|1		|userid,idx,idx2
INDEX		|2		|userid,profileid

TABLE|sessions|sessionid|0
FIELD		|sessionid	|t_varchar(32)	|''	|NOT NULL	|0
FIELD		|userid		|t_id		|	|NOT NULL	|0			|1|users
FIELD		|lastaccess	|t_integer	|'0'	|NOT NULL	|0
FIELD		|status		|t_integer	|'0'	|NOT NULL	|0
INDEX		|1		|userid,status,lastaccess

TABLE|trigger_discovery|triggerid|0
FIELD		|triggerid	|t_id		|	|NOT NULL	|0			|1|triggers
FIELD		|parent_triggerid|t_id		|	|NOT NULL	|0			|2|triggers	|triggerid	|RESTRICT
INDEX		|1		|parent_triggerid

TABLE|application_template|application_templateid|ZBX_TEMPLATE
FIELD		|application_templateid|t_id	|	|NOT NULL	|0
FIELD		|applicationid	|t_id		|	|NOT NULL	|0			|1|applications
FIELD		|templateid	|t_id		|	|NOT NULL	|0			|2|applications	|applicationid
UNIQUE		|1		|applicationid,templateid
INDEX		|2		|templateid

TABLE|item_condition|item_conditionid|ZBX_TEMPLATE
FIELD		|item_conditionid|t_id		|	|NOT NULL	|0
FIELD		|itemid		|t_id		|	|NOT NULL	|0			|1|items
FIELD		|operator	|t_integer	|'8'	|NOT NULL	|0
FIELD		|macro		|t_varchar(64)	|''	|NOT NULL	|0
FIELD		|value		|t_varchar(255)	|''	|NOT NULL	|0
INDEX		|1		|itemid

TABLE|application_prototype|application_prototypeid|ZBX_TEMPLATE
FIELD		|application_prototypeid|t_id	|	|NOT NULL	|0
FIELD		|itemid		|t_id		|	|NOT NULL	|0			|1|items
FIELD		|templateid	|t_id		|	|NULL		|0			|2|application_prototype|application_prototypeid
FIELD		|name		|t_varchar(255)	|''	|NOT NULL	|0
INDEX		|1		|itemid
INDEX		|2		|templateid

TABLE|item_application_prototype|item_application_prototypeid|ZBX_TEMPLATE
FIELD		|item_application_prototypeid|t_id|	|NOT NULL	|0
FIELD		|application_prototypeid|t_id	|	|NOT NULL	|0			|1|application_prototype
FIELD		|itemid		|t_id		|	|NOT NULL	|0			|2|items
UNIQUE		|1		|application_prototypeid,itemid
INDEX		|2		|itemid

TABLE|application_discovery|application_discoveryid|ZBX_TEMPLATE
FIELD		|application_discoveryid|t_id	|	|NOT NULL	|0
FIELD		|applicationid	|t_id		|	|NOT NULL	|0			|1|applications
FIELD		|application_prototypeid|t_id	|	|NOT NULL	|0			|2|application_prototype
FIELD		|name		|t_varchar(255)	|''	|NOT NULL	|ZBX_NODATA
FIELD		|lastcheck	|t_integer	|'0'	|NOT NULL	|ZBX_NODATA
FIELD		|ts_delete	|t_time		|'0'	|NOT NULL	|ZBX_NODATA
INDEX		|1		|applicationid
INDEX		|2		|application_prototypeid

TABLE|opinventory|operationid|ZBX_DATA
FIELD		|operationid	|t_id		|	|NOT NULL	|0			|1|operations
FIELD		|inventory_mode	|t_integer	|'0'	|NOT NULL	|0

TABLE|trigger_tag|triggertagid|ZBX_TEMPLATE
FIELD		|triggertagid	|t_id		|	|NOT NULL	|0
FIELD		|triggerid	|t_id		|	|NOT NULL	|0			|1|triggers
FIELD		|tag		|t_varchar(255)	|''	|NOT NULL	|0
FIELD		|value		|t_varchar(255)	|''	|NOT NULL	|0
INDEX		|1		|triggerid

TABLE|event_tag|eventtagid|0
FIELD		|eventtagid	|t_id		|	|NOT NULL	|0
FIELD		|eventid	|t_id		|	|NOT NULL	|0			|1|events
FIELD		|tag		|t_varchar(255)	|''	|NOT NULL	|0
FIELD		|value		|t_varchar(255)	|''	|NOT NULL	|0
INDEX		|1		|eventid

TABLE|problem|eventid|0
FIELD		|eventid	|t_id		|	|NOT NULL	|0			|1|events
FIELD		|source		|t_integer	|'0'	|NOT NULL	|0
FIELD		|object		|t_integer	|'0'	|NOT NULL	|0
FIELD		|objectid	|t_id		|'0'	|NOT NULL	|0
FIELD		|clock		|t_time		|'0'	|NOT NULL	|0
FIELD		|ns		|t_nanosec	|'0'	|NOT NULL	|0
FIELD		|r_eventid	|t_id		|	|NULL		|0			|2|events	|eventid
FIELD		|r_clock	|t_time		|'0'	|NOT NULL	|0
FIELD		|r_ns		|t_nanosec	|'0'	|NOT NULL	|0
FIELD		|correlationid	|t_id		|	|NULL		|0			|-|correlation
FIELD		|userid		|t_id		|	|NULL		|0			|-|users
FIELD		|name		|t_varchar(2048)|''	|NOT NULL	|0
INDEX		|1		|source,object,objectid
INDEX		|2		|r_clock

TABLE|problem_tag|problemtagid|0
FIELD		|problemtagid	|t_id		|	|NOT NULL	|0
FIELD		|eventid	|t_id		|	|NOT NULL	|0			|1|problem
FIELD		|tag		|t_varchar(255)	|''	|NOT NULL	|0
FIELD		|value		|t_varchar(255)	|''	|NOT NULL	|0
INDEX		|1		|eventid
INDEX		|2		|tag,value

TABLE|tag_filter|tag_filterid|0
FIELD		|tag_filterid	|t_id		|	|NOT NULL	|0
FIELD		|usrgrpid	|t_id		|	|NOT NULL	|0 			|1|usrgrp	|usrgrpid
FIELD		|groupid	|t_id		|	|NOT NULL	|0			|2|groups	|groupid
FIELD		|tag	|t_varchar(255)	|'' |NOT NULL	|0
FIELD		|value	|t_varchar(255)	|'' |NOT NULL	|0

TABLE|event_recovery|eventid|0
FIELD		|eventid	|t_id		|	|NOT NULL	|0			|1|events
FIELD		|r_eventid	|t_id		|	|NOT NULL	|0			|2|events	|eventid
FIELD		|c_eventid	|t_id		|	|NULL		|0			|3|events	|eventid
FIELD		|correlationid	|t_id		|	|NULL		|0			|-|correlation
FIELD		|userid		|t_id		|	|NULL		|0			|-|users
INDEX		|1		|r_eventid
INDEX		|2		|c_eventid

TABLE|correlation|correlationid|ZBX_DATA
FIELD		|correlationid	|t_id		|	|NOT NULL	|0
FIELD		|name		|t_varchar(255)	|''	|NOT NULL	|0
FIELD		|description	|t_shorttext	|''	|NOT NULL	|0
FIELD		|evaltype	|t_integer	|'0'	|NOT NULL	|0
FIELD		|status		|t_integer	|'0'	|NOT NULL	|0
FIELD		|formula	|t_varchar(255)	|''	|NOT NULL	|0
INDEX		|1		|status
UNIQUE		|2		|name

TABLE|corr_condition|corr_conditionid|ZBX_DATA
FIELD		|corr_conditionid|t_id		|	|NOT NULL	|0
FIELD		|correlationid	|t_id		|	|NOT NULL	|0			|1|correlation
FIELD		|type		|t_integer	|'0'	|NOT NULL	|0
INDEX		|1		|correlationid

TABLE|corr_condition_tag|corr_conditionid|ZBX_DATA
FIELD		|corr_conditionid|t_id		|	|NOT NULL	|0			|1|corr_condition
FIELD		|tag		|t_varchar(255)	|''	|NOT NULL	|0

TABLE|corr_condition_group|corr_conditionid|ZBX_DATA
FIELD		|corr_conditionid|t_id		|	|NOT NULL	|0			|1|corr_condition
FIELD		|operator	|t_integer	|'0'	|NOT NULL	|0
FIELD		|groupid	|t_id		|	|NOT NULL	|0			|2|groups	|	|RESTRICT
INDEX		|1		|groupid

TABLE|corr_condition_tagpair|corr_conditionid|ZBX_DATA
FIELD		|corr_conditionid|t_id		|	|NOT NULL	|0			|1|corr_condition
FIELD		|oldtag		|t_varchar(255)	|''	|NOT NULL	|0
FIELD		|newtag		|t_varchar(255)	|''	|NOT NULL	|0

TABLE|corr_condition_tagvalue|corr_conditionid|ZBX_DATA
FIELD		|corr_conditionid|t_id		|	|NOT NULL	|0			|1|corr_condition
FIELD		|tag		|t_varchar(255)	|''	|NOT NULL	|0
FIELD		|operator	|t_integer	|'0'	|NOT NULL	|0
FIELD		|value		|t_varchar(255)	|''	|NOT NULL	|0

TABLE|corr_operation|corr_operationid|ZBX_DATA
FIELD		|corr_operationid|t_id		|	|NOT NULL	|0
FIELD		|correlationid	|t_id		|	|NOT NULL	|0			|1|correlation
FIELD		|type		|t_integer	|'0'	|NOT NULL	|0
INDEX		|1		|correlationid

TABLE|task|taskid|0
FIELD		|taskid		|t_id		|	|NOT NULL	|0
FIELD		|type		|t_integer	|	|NOT NULL	|0
FIELD		|status		|t_integer	|'0'	|NOT NULL	|0
FIELD		|clock		|t_integer	|'0'	|NOT NULL	|0
FIELD		|ttl		|t_integer	|'0'	|NOT NULL	|0
FIELD		|proxy_hostid	|t_id		|	|NULL		|0			|1|hosts	|hostid
INDEX		|1		|status,proxy_hostid

TABLE|task_close_problem|taskid|0
FIELD		|taskid		|t_id		|	|NOT NULL	|0			|1|task
FIELD		|acknowledgeid	|t_id		|	|NOT NULL	|0			|-|acknowledges

TABLE|item_preproc|item_preprocid|ZBX_TEMPLATE
FIELD		|item_preprocid	|t_id		|	|NOT NULL	|0
FIELD		|itemid		|t_id		|	|NOT NULL	|0			|1|items
FIELD		|step		|t_integer	|'0'	|NOT NULL	|0
FIELD		|type		|t_integer	|'0'	|NOT NULL	|0
FIELD		|params		|t_varchar(255)	|''	|NOT NULL	|0
INDEX		|1		|itemid,step

TABLE|task_remote_command|taskid|0
FIELD		|taskid		|t_id		|	|NOT NULL	|0			|1|task
FIELD		|command_type	|t_integer	|'0'	|NOT NULL	|0
FIELD		|execute_on	|t_integer	|'0'	|NOT NULL	|0
FIELD		|port		|t_integer	|'0'	|NOT NULL	|0
FIELD		|authtype	|t_integer	|'0'	|NOT NULL	|0
FIELD		|username	|t_varchar(64)	|''	|NOT NULL	|0
FIELD		|password	|t_varchar(64)	|''	|NOT NULL	|0
FIELD		|publickey	|t_varchar(64)	|''	|NOT NULL	|0
FIELD		|privatekey	|t_varchar(64)	|''	|NOT NULL	|0
FIELD		|command	|t_shorttext	|''	|NOT NULL	|0
FIELD		|alertid	|t_id		|	|NULL		|0			|-|alerts
FIELD		|parent_taskid	|t_id		|	|NOT NULL	|0			|-|task		|taskid
FIELD		|hostid		|t_id		|	|NOT NULL	|0			|-|hosts

TABLE|task_remote_command_result|taskid|0
FIELD		|taskid		|t_id		|	|NOT NULL	|0			|1|task
FIELD		|status		|t_integer	|'0'	|NOT NULL	|0
FIELD		|parent_taskid	|t_id		|	|NOT NULL	|0			|-|task		|taskid
FIELD		|info		|t_shorttext	|''	|NOT NULL	|0

TABLE|task_acknowledge|taskid|0
FIELD		|taskid		|t_id		|	|NOT NULL	|0			|1|task
FIELD		|acknowledgeid	|t_id		|	|NOT NULL	|0			|-|acknowledges

TABLE|sysmap_shape|sysmap_shapeid|ZBX_TEMPLATE
FIELD		|sysmap_shapeid	|t_id		|	|NOT NULL	|0
FIELD		|sysmapid	|t_id		|	|NOT NULL	|0			|1|sysmaps
FIELD		|type		|t_integer	|'0'	|NOT NULL	|0
FIELD		|x		|t_integer	|'0'	|NOT NULL	|0
FIELD		|y		|t_integer	|'0'	|NOT NULL	|0
FIELD		|width		|t_integer	|'200'	|NOT NULL	|0
FIELD		|height		|t_integer	|'200'	|NOT NULL	|0
FIELD		|text		|t_shorttext	|''	|NOT NULL	|0
FIELD		|font		|t_integer	|'9'	|NOT NULL	|0
FIELD		|font_size	|t_integer	|'11'	|NOT NULL	|0
FIELD		|font_color	|t_varchar(6)	|'000000'|NOT NULL	|0
FIELD		|text_halign	|t_integer	|'0'	|NOT NULL	|0
FIELD		|text_valign	|t_integer	|'0'	|NOT NULL	|0
FIELD		|border_type	|t_integer	|'0'	|NOT NULL	|0
FIELD		|border_width	|t_integer	|'1'	|NOT NULL	|0
FIELD		|border_color	|t_varchar(6)	|'000000'|NOT NULL	|0
FIELD		|background_color|t_varchar(6)	|''	|NOT NULL	|0
FIELD		|zindex		|t_integer	|'0'	|NOT NULL	|0
INDEX		|1		|sysmapid

TABLE|sysmap_element_trigger|selement_triggerid|ZBX_TEMPLATE
FIELD		|selement_triggerid	|t_id	|	|NOT NULL	|0
FIELD		|selementid		|t_id	|	|NOT NULL	|0			|1|sysmaps_elements
FIELD		|triggerid		|t_id	|	|NOT NULL	|0			|2|triggers
UNIQUE		|1			|selementid,triggerid

TABLE|httptest_field|httptest_fieldid|ZBX_TEMPLATE
FIELD		|httptest_fieldid	|t_id		|	|NOT NULL	|0
FIELD		|httptestid		|t_id		|	|NOT NULL	|ZBX_PROXY	|1|httptest
FIELD		|type			|t_integer	|'0'	|NOT NULL	|ZBX_PROXY
FIELD		|name			|t_varchar(255)	|''	|NOT NULL	|ZBX_PROXY
FIELD		|value			|t_shorttext	|''	|NOT NULL	|ZBX_PROXY
INDEX		|1			|httptestid

TABLE|httpstep_field|httpstep_fieldid|ZBX_TEMPLATE
FIELD		|httpstep_fieldid	|t_id		|	|NOT NULL	|0
FIELD		|httpstepid		|t_id		|	|NOT NULL	|ZBX_PROXY	|1|httpstep
FIELD		|type			|t_integer	|'0'	|NOT NULL	|ZBX_PROXY
FIELD		|name			|t_varchar(255)	|''	|NOT NULL	|ZBX_PROXY
FIELD		|value			|t_shorttext	|''	|NOT NULL	|ZBX_PROXY
INDEX		|1			|httpstepid

TABLE|dashboard|dashboardid|ZBX_DATA
FIELD		|dashboardid	|t_id		|	|NOT NULL	|0
FIELD		|name		|t_varchar(255)	|	|NOT NULL	|0
FIELD		|userid		|t_id		|	|NOT NULL	|0			|1|users	|		|RESTRICT
FIELD		|private	|t_integer	|'1'	|NOT NULL	|0

TABLE|dashboard_user|dashboard_userid|ZBX_DATA
FIELD		|dashboard_userid|t_id		|	|NOT NULL	|0
FIELD		|dashboardid	|t_id		|	|NOT NULL	|0			|1|dashboard
FIELD		|userid		|t_id		|	|NOT NULL	|0			|2|users
FIELD		|permission	|t_integer	|'2'	|NOT NULL	|0
UNIQUE		|1		|dashboardid,userid

TABLE|dashboard_usrgrp|dashboard_usrgrpid|ZBX_DATA
FIELD		|dashboard_usrgrpid|t_id	|	|NOT NULL	|0
FIELD		|dashboardid	|t_id		|	|NOT NULL	|0			|1|dashboard
FIELD		|usrgrpid	|t_id		|	|NOT NULL	|0			|2|usrgrp
FIELD		|permission	|t_integer	|'2'	|NOT NULL	|0
UNIQUE		|1		|dashboardid,usrgrpid

TABLE|widget|widgetid|ZBX_DATA
FIELD		|widgetid	|t_id		|	|NOT NULL	|0
FIELD		|dashboardid	|t_id		|	|NOT NULL	|0			|1|dashboard
FIELD		|type		|t_varchar(255)	|''	|NOT NULL	|0
FIELD		|name		|t_varchar(255)	|''	|NOT NULL	|0
FIELD		|x		|t_integer	|'0'	|NOT NULL	|0
FIELD		|y		|t_integer	|'0'	|NOT NULL	|0
FIELD		|width		|t_integer	|'1'	|NOT NULL	|0
FIELD		|height		|t_integer	|'1'	|NOT NULL	|0
INDEX		|1		|dashboardid

TABLE|widget_field|widget_fieldid|ZBX_DATA
FIELD		|widget_fieldid	|t_id		|	|NOT NULL	|0
FIELD		|widgetid	|t_id		|	|NOT NULL	|0			|1|widget
FIELD		|type		|t_integer	|'0'	|NOT NULL	|0
FIELD		|name		|t_varchar(255)	|''	|NOT NULL	|0
FIELD		|value_int	|t_integer	|'0'	|NOT NULL	|0
FIELD		|value_str	|t_varchar(255)	|''	|NOT NULL	|0
FIELD		|value_groupid	|t_id		|	|NULL		|0			|2|groups	|groupid
FIELD		|value_hostid	|t_id		|	|NULL		|0			|3|hosts	|hostid
FIELD		|value_itemid	|t_id		|	|NULL		|0			|4|items	|itemid
FIELD		|value_graphid	|t_id		|	|NULL		|0			|5|graphs	|graphid
FIELD		|value_sysmapid	|t_id		|	|NULL		|0			|6|sysmaps	|sysmapid
INDEX		|1		|widgetid
INDEX		|2		|value_groupid
INDEX		|3		|value_hostid
INDEX		|4		|value_itemid
INDEX		|5		|value_graphid
INDEX		|6		|value_sysmapid

TABLE|dbversion||
FIELD		|mandatory	|t_integer	|'0'	|NOT NULL	|
FIELD		|optional	|t_integer	|'0'	|NOT NULL	|
<<<<<<< HEAD
ROW		|3050006	|3050006
=======
ROW		|3050028	|3050028
>>>>>>> 69691a11
<|MERGE_RESOLUTION|>--- conflicted
+++ resolved
@@ -1396,13 +1396,6 @@
 INDEX		|1		|eventid
 INDEX		|2		|tag,value
 
-TABLE|tag_filter|tag_filterid|0
-FIELD		|tag_filterid	|t_id		|	|NOT NULL	|0
-FIELD		|usrgrpid	|t_id		|	|NOT NULL	|0 			|1|usrgrp	|usrgrpid
-FIELD		|groupid	|t_id		|	|NOT NULL	|0			|2|groups	|groupid
-FIELD		|tag	|t_varchar(255)	|'' |NOT NULL	|0
-FIELD		|value	|t_varchar(255)	|'' |NOT NULL	|0
-
 TABLE|event_recovery|eventid|0
 FIELD		|eventid	|t_id		|	|NOT NULL	|0			|1|events
 FIELD		|r_eventid	|t_id		|	|NOT NULL	|0			|2|events	|eventid
@@ -1597,8 +1590,4 @@
 TABLE|dbversion||
 FIELD		|mandatory	|t_integer	|'0'	|NOT NULL	|
 FIELD		|optional	|t_integer	|'0'	|NOT NULL	|
-<<<<<<< HEAD
-ROW		|3050006	|3050006
-=======
-ROW		|3050028	|3050028
->>>>>>> 69691a11
+ROW		|3050031	|3050031