--- conflicted
+++ resolved
@@ -2169,8 +2169,4 @@
 FIELD		|dbversionid	|t_id		|	|NOT NULL	|0
 FIELD		|mandatory	|t_integer	|'0'	|NOT NULL	|
 FIELD		|optional	|t_integer	|'0'	|NOT NULL	|
-<<<<<<< HEAD
-ROW		|1		|6050088	|6050088
-=======
-ROW		|1		|6050091	|6050091
->>>>>>> f91f376f
+ROW		|1		|6050092	|6050092