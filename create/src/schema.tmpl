--
-- Zabbix
-- Copyright (C) 2001-2020 Zabbix SIA
--
-- This program is free software; you can redistribute it and/or modify
-- it under the terms of the GNU General Public License as published by
-- the Free Software Foundation; either version 2 of the License, or
-- (at your option) any later version.
--
-- This program is distributed in the hope that it will be useful,
-- but WITHOUT ANY WARRANTY; without even the implied warranty of
-- MERCHANTABILITY or FITNESS FOR A PARTICULAR PURPOSE. See the
-- GNU General Public License for more details.
--
-- You should have received a copy of the GNU General Public License
-- along with this program; if not, write to the Free Software
-- Foundation, Inc., 51 Franklin Street, Fifth Floor, Boston, MA  02110-1301, USA.
--

--
-- Do not use spaces
-- Tables must be sorted to match referential integrity rules
--

TABLE|users|userid|ZBX_DATA
FIELD		|userid		|t_id		|	|NOT NULL	|0
FIELD		|alias		|t_varchar(100)	|''	|NOT NULL	|0
FIELD		|name		|t_varchar(100)	|''	|NOT NULL	|0
FIELD		|surname	|t_varchar(100)	|''	|NOT NULL	|0
FIELD		|passwd		|t_varchar(60)	|''	|NOT NULL	|0
FIELD		|url		|t_varchar(255)	|''	|NOT NULL	|0
FIELD		|autologin	|t_integer	|'0'	|NOT NULL	|0
FIELD		|autologout	|t_varchar(32)	|'15m'	|NOT NULL	|0
FIELD		|lang		|t_varchar(7)	|'default'|NOT NULL	|ZBX_NODATA
FIELD		|refresh	|t_varchar(32)	|'30s'	|NOT NULL	|0
FIELD		|type		|t_integer	|'1'	|NOT NULL	|0
FIELD		|theme		|t_varchar(128)	|'default'|NOT NULL	|0
FIELD		|attempt_failed	|t_integer	|0	|NOT NULL	|ZBX_NODATA
FIELD		|attempt_ip	|t_varchar(39)	|''	|NOT NULL	|ZBX_NODATA
FIELD		|attempt_clock	|t_integer	|0	|NOT NULL	|ZBX_NODATA
FIELD		|rows_per_page	|t_integer	|50	|NOT NULL	|0
UNIQUE		|1		|alias

TABLE|maintenances|maintenanceid|ZBX_DATA
FIELD		|maintenanceid	|t_id		|	|NOT NULL	|0
FIELD		|name		|t_varchar(128)	|''	|NOT NULL	|0
FIELD		|maintenance_type|t_integer	|'0'	|NOT NULL	|0
FIELD		|description	|t_shorttext	|''	|NOT NULL	|0
FIELD		|active_since	|t_integer	|'0'	|NOT NULL	|0
FIELD		|active_till	|t_integer	|'0'	|NOT NULL	|0
FIELD		|tags_evaltype	|t_integer	|'0'	|NOT NULL	|0
INDEX		|1		|active_since,active_till
UNIQUE		|2		|name

TABLE|hosts|hostid|ZBX_TEMPLATE
FIELD		|hostid		|t_id		|	|NOT NULL	|0
FIELD		|proxy_hostid	|t_id		|	|NULL		|0			|1|hosts	|hostid		|RESTRICT
FIELD		|host		|t_varchar(128)	|''	|NOT NULL	|ZBX_PROXY
FIELD		|status		|t_integer	|'0'	|NOT NULL	|ZBX_PROXY
FIELD		|disable_until	|t_integer	|'0'	|NOT NULL	|ZBX_NODATA
FIELD		|error		|t_varchar(2048)|''	|NOT NULL	|ZBX_NODATA
FIELD		|available	|t_integer	|'0'	|NOT NULL	|ZBX_PROXY,ZBX_NODATA
FIELD		|errors_from	|t_integer	|'0'	|NOT NULL	|ZBX_NODATA
FIELD		|lastaccess	|t_integer	|'0'	|NOT NULL	|ZBX_NODATA
FIELD		|ipmi_authtype	|t_integer	|'-1'	|NOT NULL	|ZBX_PROXY
FIELD		|ipmi_privilege	|t_integer	|'2'	|NOT NULL	|ZBX_PROXY
FIELD		|ipmi_username	|t_varchar(16)	|''	|NOT NULL	|ZBX_PROXY
FIELD		|ipmi_password	|t_varchar(20)	|''	|NOT NULL	|ZBX_PROXY
FIELD		|ipmi_disable_until|t_integer	|'0'	|NOT NULL	|ZBX_NODATA
FIELD		|ipmi_available	|t_integer	|'0'	|NOT NULL	|ZBX_PROXY,ZBX_NODATA
FIELD		|snmp_disable_until|t_integer	|'0'	|NOT NULL	|ZBX_NODATA
FIELD		|snmp_available	|t_integer	|'0'	|NOT NULL	|ZBX_PROXY,ZBX_NODATA
FIELD		|maintenanceid	|t_id		|	|NULL		|ZBX_NODATA		|2|maintenances	|		|RESTRICT
FIELD		|maintenance_status|t_integer	|'0'	|NOT NULL	|ZBX_NODATA
FIELD		|maintenance_type|t_integer	|'0'	|NOT NULL	|ZBX_NODATA
FIELD		|maintenance_from|t_integer	|'0'	|NOT NULL	|ZBX_NODATA
FIELD		|ipmi_errors_from|t_integer	|'0'	|NOT NULL	|ZBX_NODATA
FIELD		|snmp_errors_from|t_integer	|'0'	|NOT NULL	|ZBX_NODATA
FIELD		|ipmi_error	|t_varchar(2048)|''	|NOT NULL	|ZBX_NODATA
FIELD		|snmp_error	|t_varchar(2048)|''	|NOT NULL	|ZBX_NODATA
FIELD		|jmx_disable_until|t_integer	|'0'	|NOT NULL	|ZBX_NODATA
FIELD		|jmx_available	|t_integer	|'0'	|NOT NULL	|ZBX_PROXY,ZBX_NODATA
FIELD		|jmx_errors_from|t_integer	|'0'	|NOT NULL	|ZBX_NODATA
FIELD		|jmx_error	|t_varchar(2048)|''	|NOT NULL	|ZBX_NODATA
FIELD		|name		|t_varchar(128)	|''	|NOT NULL	|ZBX_PROXY
FIELD		|flags		|t_integer	|'0'	|NOT NULL	|0
FIELD		|templateid	|t_id		|	|NULL		|0			|3|hosts	|hostid
FIELD		|description	|t_shorttext	|''	|NOT NULL	|0
FIELD		|tls_connect	|t_integer	|'1'	|NOT NULL	|ZBX_PROXY
FIELD		|tls_accept	|t_integer	|'1'	|NOT NULL	|ZBX_PROXY
FIELD		|tls_issuer	|t_varchar(1024)|''	|NOT NULL	|ZBX_PROXY
FIELD		|tls_subject	|t_varchar(1024)|''	|NOT NULL	|ZBX_PROXY
FIELD		|tls_psk_identity|t_varchar(128)|''	|NOT NULL	|ZBX_PROXY
FIELD		|tls_psk	|t_varchar(512)	|''	|NOT NULL	|ZBX_PROXY
FIELD		|proxy_address	|t_varchar(255)	|''	|NOT NULL	|0
FIELD		|auto_compress	|t_integer	|'1'	|NOT NULL	|0
FIELD		|discover	|t_integer	|'0'	|NOT NULL	|0
INDEX		|1		|host
INDEX		|2		|status
INDEX		|3		|proxy_hostid
INDEX		|4		|name
INDEX		|5		|maintenanceid

TABLE|hstgrp|groupid|ZBX_DATA
FIELD		|groupid	|t_id		|	|NOT NULL	|0
FIELD		|name		|t_varchar(255)	|''	|NOT NULL	|0
FIELD		|internal	|t_integer	|'0'	|NOT NULL	|0
FIELD		|flags		|t_integer	|'0'	|NOT NULL	|0
INDEX		|1		|name

TABLE|group_prototype|group_prototypeid|ZBX_TEMPLATE
FIELD		|group_prototypeid|t_id		|	|NOT NULL	|0
FIELD		|hostid		|t_id		|	|NOT NULL	|0			|1|hosts
FIELD		|name		|t_varchar(255)	|''	|NOT NULL	|0
FIELD		|groupid	|t_id		|	|NULL		|0			|2|hstgrp	|		|RESTRICT
FIELD		|templateid	|t_id		|	|NULL		|0			|3|group_prototype|group_prototypeid
INDEX		|1		|hostid

TABLE|group_discovery|groupid|ZBX_TEMPLATE
FIELD		|groupid	|t_id		|	|NOT NULL	|0			|1|hstgrp
FIELD		|parent_group_prototypeid|t_id	|	|NOT NULL	|0			|2|group_prototype|group_prototypeid|RESTRICT
FIELD		|name		|t_varchar(64)	|''	|NOT NULL	|ZBX_NODATA
FIELD		|lastcheck	|t_integer	|'0'	|NOT NULL	|ZBX_NODATA
FIELD		|ts_delete	|t_time		|'0'	|NOT NULL	|ZBX_NODATA

TABLE|screens|screenid|ZBX_TEMPLATE
FIELD		|screenid	|t_id		|	|NOT NULL	|0
FIELD		|name		|t_varchar(255)	|	|NOT NULL	|0
FIELD		|hsize		|t_integer	|'1'	|NOT NULL	|0
FIELD		|vsize		|t_integer	|'1'	|NOT NULL	|0
FIELD		|templateid	|t_id		|	|NULL		|0			|1|hosts	|hostid
FIELD		|userid		|t_id		|	|NULL		|0			|3|users	|		|RESTRICT
FIELD		|private	|t_integer	|'1'	|NOT NULL	|0
INDEX		|1		|templateid

TABLE|screens_items|screenitemid|ZBX_TEMPLATE
FIELD		|screenitemid	|t_id		|	|NOT NULL	|0
FIELD		|screenid	|t_id		|	|NOT NULL	|0			|1|screens
FIELD		|resourcetype	|t_integer	|'0'	|NOT NULL	|0
FIELD		|resourceid	|t_id		|'0'	|NOT NULL	|0
FIELD		|width		|t_integer	|'320'	|NOT NULL	|0
FIELD		|height		|t_integer	|'200'	|NOT NULL	|0
FIELD		|x		|t_integer	|'0'	|NOT NULL	|0
FIELD		|y		|t_integer	|'0'	|NOT NULL	|0
FIELD		|colspan	|t_integer	|'1'	|NOT NULL	|0
FIELD		|rowspan	|t_integer	|'1'	|NOT NULL	|0
FIELD		|elements	|t_integer	|'25'	|NOT NULL	|0
FIELD		|valign		|t_integer	|'0'	|NOT NULL	|0
FIELD		|halign		|t_integer	|'0'	|NOT NULL	|0
FIELD		|style		|t_integer	|'0'	|NOT NULL	|0
FIELD		|url		|t_varchar(255)	|''	|NOT NULL	|0
FIELD		|dynamic	|t_integer	|'0'	|NOT NULL	|0
FIELD		|sort_triggers	|t_integer	|'0'	|NOT NULL	|0
FIELD		|application	|t_varchar(255)	|''	|NOT NULL	|0
FIELD		|max_columns	|t_integer	|'3'	|NOT NULL	|0
INDEX		|1		|screenid

TABLE|screen_user|screenuserid|ZBX_DATA
FIELD		|screenuserid|t_id		|	|NOT NULL	|0
FIELD		|screenid	|t_id		|	|NOT NULL	|0			|1|screens
FIELD		|userid		|t_id		|	|NOT NULL	|0			|2|users
FIELD		|permission	|t_integer	|'2'	|NOT NULL	|0
UNIQUE		|1		|screenid,userid

TABLE|screen_usrgrp|screenusrgrpid|ZBX_DATA
FIELD		|screenusrgrpid|t_id		|	|NOT NULL	|0
FIELD		|screenid	|t_id		|	|NOT NULL	|0			|1|screens
FIELD		|usrgrpid	|t_id		|	|NOT NULL	|0			|2|usrgrp
FIELD		|permission	|t_integer	|'2'	|NOT NULL	|0
UNIQUE		|1		|screenid,usrgrpid

TABLE|slideshows|slideshowid|ZBX_DATA
FIELD		|slideshowid	|t_id		|	|NOT NULL	|0
FIELD		|name		|t_varchar(255)	|''	|NOT NULL	|0
FIELD		|delay		|t_varchar(32)	|'30s'	|NOT NULL	|0
FIELD		|userid		|t_id		|	|NOT NULL	|0			|3|users	|		|RESTRICT
FIELD		|private	|t_integer	|'1'	|NOT NULL	|0
UNIQUE		|1		|name

TABLE|slideshow_user|slideshowuserid|ZBX_DATA
FIELD		|slideshowuserid|t_id		|	|NOT NULL	|0
FIELD		|slideshowid	|t_id		|	|NOT NULL	|0			|1|slideshows
FIELD		|userid		|t_id		|	|NOT NULL	|0			|2|users
FIELD		|permission	|t_integer	|'2'	|NOT NULL	|0
UNIQUE		|1		|slideshowid,userid

TABLE|slideshow_usrgrp|slideshowusrgrpid|ZBX_DATA
FIELD		|slideshowusrgrpid|t_id		|	|NOT NULL	|0
FIELD		|slideshowid	|t_id		|	|NOT NULL	|0			|1|slideshows
FIELD		|usrgrpid	|t_id		|	|NOT NULL	|0			|2|usrgrp
FIELD		|permission	|t_integer	|'2'	|NOT NULL	|0
UNIQUE		|1		|slideshowid,usrgrpid

TABLE|slides|slideid|ZBX_DATA
FIELD		|slideid	|t_id		|	|NOT NULL	|0
FIELD		|slideshowid	|t_id		|	|NOT NULL	|0			|1|slideshows
FIELD		|screenid	|t_id		|	|NOT NULL	|0			|2|screens
FIELD		|step		|t_integer	|'0'	|NOT NULL	|0
FIELD		|delay		|t_varchar(32)	|'0'	|NOT NULL	|0
INDEX		|1		|slideshowid
INDEX		|2		|screenid

TABLE|drules|druleid|ZBX_DATA
FIELD		|druleid	|t_id		|	|NOT NULL	|0
FIELD		|proxy_hostid	|t_id		|	|NULL		|0			|1|hosts	|hostid		|RESTRICT
FIELD		|name		|t_varchar(255)	|''	|NOT NULL	|ZBX_PROXY
FIELD		|iprange	|t_varchar(2048)|''	|NOT NULL	|ZBX_PROXY
FIELD		|delay		|t_varchar(255)	|'1h'	|NOT NULL	|ZBX_PROXY
FIELD		|nextcheck	|t_integer	|'0'	|NOT NULL	|ZBX_NODATA
FIELD		|status		|t_integer	|'0'	|NOT NULL	|0
INDEX		|1		|proxy_hostid
UNIQUE		|2		|name

TABLE|dchecks|dcheckid|ZBX_DATA
FIELD		|dcheckid	|t_id		|	|NOT NULL	|0
FIELD		|druleid	|t_id		|	|NOT NULL	|ZBX_PROXY		|1|drules
FIELD		|type		|t_integer	|'0'	|NOT NULL	|ZBX_PROXY
FIELD		|key_		|t_varchar(2048)|''	|NOT NULL	|ZBX_PROXY
FIELD		|snmp_community	|t_varchar(255)	|''	|NOT NULL	|ZBX_PROXY
FIELD		|ports		|t_varchar(255)	|'0'	|NOT NULL	|ZBX_PROXY
FIELD		|snmpv3_securityname|t_varchar(64)|''	|NOT NULL	|ZBX_PROXY
FIELD		|snmpv3_securitylevel|t_integer	|'0'	|NOT NULL	|ZBX_PROXY
FIELD		|snmpv3_authpassphrase|t_varchar(64)|''	|NOT NULL	|ZBX_PROXY
FIELD		|snmpv3_privpassphrase|t_varchar(64)|''	|NOT NULL	|ZBX_PROXY
FIELD		|uniq		|t_integer	|'0'	|NOT NULL	|ZBX_PROXY
FIELD		|snmpv3_authprotocol|t_integer	|'0'	|NOT NULL	|ZBX_PROXY
FIELD		|snmpv3_privprotocol|t_integer	|'0'	|NOT NULL	|ZBX_PROXY
FIELD		|snmpv3_contextname|t_varchar(255)|''	|NOT NULL	|ZBX_PROXY
FIELD		|host_source|t_integer	|'1'	|NOT NULL	|ZBX_PROXY
FIELD		|name_source|t_integer	|'0'	|NOT NULL	|ZBX_PROXY
INDEX		|1		|druleid,host_source,name_source

TABLE|applications|applicationid|ZBX_TEMPLATE
FIELD		|applicationid	|t_id		|	|NOT NULL	|0
FIELD		|hostid		|t_id		|	|NOT NULL	|0			|1|hosts
FIELD		|name		|t_varchar(255)	|''	|NOT NULL	|0
FIELD		|flags		|t_integer	|'0'	|NOT NULL	|0
UNIQUE		|2		|hostid,name

TABLE|httptest|httptestid|ZBX_TEMPLATE
FIELD		|httptestid	|t_id		|	|NOT NULL	|0
FIELD		|name		|t_varchar(64)	|''	|NOT NULL	|ZBX_PROXY
FIELD		|applicationid	|t_id		|	|NULL		|0			|1|applications	|		|RESTRICT
FIELD		|nextcheck	|t_integer	|'0'	|NOT NULL	|ZBX_NODATA
FIELD		|delay		|t_varchar(255)	|'1m'	|NOT NULL	|ZBX_PROXY
FIELD		|status		|t_integer	|'0'	|NOT NULL	|0
FIELD		|agent		|t_varchar(255)	|'Zabbix'|NOT NULL	|ZBX_PROXY
FIELD		|authentication	|t_integer	|'0'	|NOT NULL	|ZBX_PROXY,ZBX_NODATA
FIELD		|http_user	|t_varchar(64)	|''	|NOT NULL	|ZBX_PROXY,ZBX_NODATA
FIELD		|http_password	|t_varchar(64)	|''	|NOT NULL	|ZBX_PROXY,ZBX_NODATA
FIELD		|hostid		|t_id		|	|NOT NULL	|ZBX_PROXY		|2|hosts
FIELD		|templateid	|t_id		|	|NULL		|0			|3|httptest	|httptestid
FIELD		|http_proxy	|t_varchar(255)	|''	|NOT NULL	|ZBX_PROXY,ZBX_NODATA
FIELD		|retries	|t_integer	|'1'	|NOT NULL	|ZBX_PROXY,ZBX_NODATA
FIELD		|ssl_cert_file	|t_varchar(255)	|''	|NOT NULL	|ZBX_PROXY,ZBX_NODATA
FIELD		|ssl_key_file	|t_varchar(255)	|''	|NOT NULL	|ZBX_PROXY,ZBX_NODATA
FIELD		|ssl_key_password|t_varchar(64)	|''	|NOT NULL	|ZBX_PROXY,ZBX_NODATA
FIELD		|verify_peer	|t_integer	|'0'	|NOT NULL	|ZBX_PROXY
FIELD		|verify_host	|t_integer	|'0'	|NOT NULL	|ZBX_PROXY
INDEX		|1		|applicationid
UNIQUE		|2		|hostid,name
INDEX		|3		|status
INDEX		|4		|templateid

TABLE|httpstep|httpstepid|ZBX_TEMPLATE
FIELD		|httpstepid	|t_id		|	|NOT NULL	|0
FIELD		|httptestid	|t_id		|	|NOT NULL	|ZBX_PROXY		|1|httptest
FIELD		|name		|t_varchar(64)	|''	|NOT NULL	|ZBX_PROXY
FIELD		|no		|t_integer	|'0'	|NOT NULL	|ZBX_PROXY
FIELD		|url		|t_varchar(2048)|''	|NOT NULL	|ZBX_PROXY
FIELD		|timeout	|t_varchar(255)	|'15s'	|NOT NULL	|ZBX_PROXY
FIELD		|posts		|t_shorttext	|''	|NOT NULL	|ZBX_PROXY
FIELD		|required	|t_varchar(255)	|''	|NOT NULL	|ZBX_PROXY
FIELD		|status_codes	|t_varchar(255)	|''	|NOT NULL	|ZBX_PROXY
FIELD		|follow_redirects|t_integer	|'1'	|NOT NULL	|ZBX_PROXY
FIELD		|retrieve_mode	|t_integer	|'0'	|NOT NULL	|ZBX_PROXY
FIELD		|post_type	|t_integer	|'0'	|NOT NULL	|ZBX_PROXY
INDEX		|1		|httptestid

TABLE|interface|interfaceid|ZBX_TEMPLATE
FIELD		|interfaceid	|t_id		|	|NOT NULL	|0
FIELD		|hostid		|t_id		|	|NOT NULL	|ZBX_PROXY		|1|hosts
FIELD		|main		|t_integer	|'0'	|NOT NULL	|ZBX_PROXY
FIELD		|type		|t_integer	|'1'	|NOT NULL	|ZBX_PROXY
FIELD		|useip		|t_integer	|'1'	|NOT NULL	|ZBX_PROXY
FIELD		|ip		|t_varchar(64)	|'127.0.0.1'|NOT NULL	|ZBX_PROXY
FIELD		|dns		|t_varchar(255)	|''	|NOT NULL	|ZBX_PROXY
FIELD		|port		|t_varchar(64)	|'10050'|NOT NULL	|ZBX_PROXY
INDEX		|1		|hostid,type
INDEX		|2		|ip,dns

TABLE|valuemaps|valuemapid|ZBX_TEMPLATE
FIELD		|valuemapid	|t_id		|	|NOT NULL	|0
FIELD		|name		|t_varchar(64)	|''	|NOT NULL	|0
UNIQUE		|1		|name

TABLE|items|itemid|ZBX_TEMPLATE
FIELD		|itemid		|t_id		|	|NOT NULL	|0
FIELD		|type		|t_integer	|'0'	|NOT NULL	|ZBX_PROXY
FIELD		|snmp_oid	|t_varchar(512)	|''	|NOT NULL	|ZBX_PROXY
FIELD		|hostid		|t_id		|	|NOT NULL	|ZBX_PROXY		|1|hosts
FIELD		|name		|t_varchar(255)	|''	|NOT NULL	|0
FIELD		|key_		|t_varchar(2048)|''	|NOT NULL	|ZBX_PROXY
FIELD		|delay		|t_varchar(1024)|'0'	|NOT NULL	|ZBX_PROXY
FIELD		|history	|t_varchar(255)	|'90d'	|NOT NULL	|ZBX_PROXY
FIELD		|trends		|t_varchar(255)	|'365d'	|NOT NULL	|0
FIELD		|status		|t_integer	|'0'	|NOT NULL	|ZBX_PROXY
FIELD		|value_type	|t_integer	|'0'	|NOT NULL	|ZBX_PROXY
FIELD		|trapper_hosts	|t_varchar(255)	|''	|NOT NULL	|ZBX_PROXY
FIELD		|units		|t_varchar(255)	|''	|NOT NULL	|0
FIELD		|formula	|t_varchar(255)	|''	|NOT NULL	|0
FIELD		|logtimefmt	|t_varchar(64)	|''	|NOT NULL	|ZBX_PROXY
FIELD		|templateid	|t_id		|	|NULL		|0			|2|items	|itemid
FIELD		|valuemapid	|t_id		|	|NULL		|0			|3|valuemaps	|		|RESTRICT
FIELD		|params		|t_shorttext	|''	|NOT NULL	|ZBX_PROXY
FIELD		|ipmi_sensor	|t_varchar(128)	|''	|NOT NULL	|ZBX_PROXY
FIELD		|authtype	|t_integer	|'0'	|NOT NULL	|ZBX_PROXY
FIELD		|username	|t_varchar(64)	|''	|NOT NULL	|ZBX_PROXY
FIELD		|password	|t_varchar(64)	|''	|NOT NULL	|ZBX_PROXY
FIELD		|publickey	|t_varchar(64)	|''	|NOT NULL	|ZBX_PROXY
FIELD		|privatekey	|t_varchar(64)	|''	|NOT NULL	|ZBX_PROXY
FIELD		|flags		|t_integer	|'0'	|NOT NULL	|ZBX_PROXY
FIELD		|interfaceid	|t_id		|	|NULL		|ZBX_PROXY		|4|interface	|		|RESTRICT
FIELD		|description	|t_shorttext	|''	|NOT NULL	|0
FIELD		|inventory_link	|t_integer	|'0'	|NOT NULL	|ZBX_PROXY
FIELD		|lifetime	|t_varchar(255)	|'30d'	|NOT NULL	|0
FIELD		|evaltype	|t_integer	|'0'	|NOT NULL	|0
FIELD		|jmx_endpoint	|t_varchar(255)	|''	|NOT NULL	|ZBX_PROXY
FIELD		|master_itemid	|t_id		|	|NULL		|ZBX_PROXY		|5|items	|itemid
FIELD		|timeout	|t_varchar(255)	|'3s'	|NOT NULL	|ZBX_PROXY
FIELD		|url		|t_varchar(2048)|''	|NOT NULL	|ZBX_PROXY
FIELD		|query_fields	|t_varchar(2048)|''	|NOT NULL	|ZBX_PROXY
FIELD		|posts		|t_shorttext	|''	|NOT NULL	|ZBX_PROXY
FIELD		|status_codes	|t_varchar(255)	|'200'	|NOT NULL	|ZBX_PROXY
FIELD		|follow_redirects|t_integer	|'1'	|NOT NULL	|ZBX_PROXY
FIELD		|post_type	|t_integer	|'0'	|NOT NULL	|ZBX_PROXY
FIELD		|http_proxy	|t_varchar(255)	|''	|NOT NULL	|ZBX_PROXY,ZBX_NODATA
FIELD		|headers	|t_shorttext	|''	|NOT NULL	|ZBX_PROXY
FIELD		|retrieve_mode	|t_integer	|'0'	|NOT NULL	|ZBX_PROXY
FIELD		|request_method	|t_integer	|'0'	|NOT NULL	|ZBX_PROXY
FIELD		|output_format	|t_integer	|'0'	|NOT NULL	|ZBX_PROXY
FIELD		|ssl_cert_file	|t_varchar(255)	|''	|NOT NULL	|ZBX_PROXY,ZBX_NODATA
FIELD		|ssl_key_file	|t_varchar(255)	|''	|NOT NULL	|ZBX_PROXY,ZBX_NODATA
FIELD		|ssl_key_password|t_varchar(64)	|''	|NOT NULL	|ZBX_PROXY,ZBX_NODATA
FIELD		|verify_peer	|t_integer	|'0'	|NOT NULL	|ZBX_PROXY
FIELD		|verify_host	|t_integer	|'0'	|NOT NULL	|ZBX_PROXY
FIELD		|allow_traps	|t_integer	|'0'	|NOT NULL	|ZBX_PROXY
FIELD		|discover	|t_integer	|'0'	|NOT NULL	|0
INDEX		|1		|hostid,key_(1021)
INDEX		|3		|status
INDEX		|4		|templateid
INDEX		|5		|valuemapid
INDEX		|6		|interfaceid
INDEX		|7		|master_itemid

TABLE|httpstepitem|httpstepitemid|ZBX_TEMPLATE
FIELD		|httpstepitemid	|t_id		|	|NOT NULL	|0
FIELD		|httpstepid	|t_id		|	|NOT NULL	|ZBX_PROXY		|1|httpstep
FIELD		|itemid		|t_id		|	|NOT NULL	|ZBX_PROXY		|2|items
FIELD		|type		|t_integer	|'0'	|NOT NULL	|ZBX_PROXY
UNIQUE		|1		|httpstepid,itemid
INDEX		|2		|itemid

TABLE|httptestitem|httptestitemid|ZBX_TEMPLATE
FIELD		|httptestitemid	|t_id		|	|NOT NULL	|0
FIELD		|httptestid	|t_id		|	|NOT NULL	|ZBX_PROXY		|1|httptest
FIELD		|itemid		|t_id		|	|NOT NULL	|ZBX_PROXY		|2|items
FIELD		|type		|t_integer	|'0'	|NOT NULL	|ZBX_PROXY
UNIQUE		|1		|httptestid,itemid
INDEX		|2		|itemid

TABLE|media_type|mediatypeid|ZBX_DATA
FIELD		|mediatypeid	|t_id		|	|NOT NULL	|0
FIELD		|type		|t_integer	|'0'	|NOT NULL	|0
FIELD		|name		|t_varchar(100)	|''	|NOT NULL	|0
FIELD		|smtp_server	|t_varchar(255)	|''	|NOT NULL	|0
FIELD		|smtp_helo	|t_varchar(255)	|''	|NOT NULL	|0
FIELD		|smtp_email	|t_varchar(255)	|''	|NOT NULL	|0
FIELD		|exec_path	|t_varchar(255)	|''	|NOT NULL	|0
FIELD		|gsm_modem	|t_varchar(255)	|''	|NOT NULL	|0
FIELD		|username	|t_varchar(255)	|''	|NOT NULL	|0
FIELD		|passwd		|t_varchar(255)	|''	|NOT NULL	|0
FIELD		|status		|t_integer	|'0'	|NOT NULL	|0
FIELD		|smtp_port	|t_integer	|'25'	|NOT NULL	|0
FIELD		|smtp_security	|t_integer	|'0'	|NOT NULL	|0
FIELD		|smtp_verify_peer|t_integer	|'0'	|NOT NULL	|0
FIELD		|smtp_verify_host|t_integer	|'0'	|NOT NULL	|0
FIELD		|smtp_authentication|t_integer	|'0'	|NOT NULL	|0
FIELD		|exec_params	|t_varchar(255)	|''	|NOT NULL	|0
FIELD		|maxsessions	|t_integer	|'1'	|NOT NULL	|0
FIELD		|maxattempts	|t_integer	|'3'	|NOT NULL	|0
FIELD		|attempt_interval|t_varchar(32)	|'10s'	|NOT NULL	|0
FIELD		|content_type	|t_integer	|'1'	|NOT NULL	|0
FIELD		|script		|t_text		|''	|NOT NULL	|0
FIELD		|timeout	|t_varchar(32)	|'30s'	|NOT NULL	|0
FIELD		|process_tags	|t_integer	|'0'	|NOT NULL	|0
FIELD		|show_event_menu|t_integer	|'0'	|NOT NULL	|0
FIELD		|event_menu_url	|t_varchar(2048)|''	|NOT NULL	|0
FIELD		|event_menu_name|t_varchar(255)	|''	|NOT NULL	|0
FIELD		|description	|t_shorttext	|''	|NOT NULL	|0
UNIQUE		|1		|name

TABLE|media_type_param|mediatype_paramid|ZBX_DATA
FIELD		|mediatype_paramid|t_id		|	|NOT NULL	|0
FIELD		|mediatypeid	|t_id		|	|NOT NULL	|0			|1|media_type
FIELD		|name		|t_varchar(255)	|''	|NOT NULL	|0
FIELD		|value		|t_varchar(2048)|''	|NOT NULL	|0
INDEX		|1		|mediatypeid

TABLE|media_type_message|mediatype_messageid|ZBX_DATA
FIELD		|mediatype_messageid|t_id	|	|NOT NULL	|0
FIELD		|mediatypeid	|t_id		|	|NOT NULL	|0			|1|media_type
FIELD		|eventsource	|t_integer	|	|NOT NULL	|0
FIELD		|recovery	|t_integer	|	|NOT NULL	|0
FIELD		|subject	|t_varchar(255)	|''	|NOT NULL	|0
FIELD		|message	|t_shorttext	|''	|NOT NULL	|0
UNIQUE		|1		|mediatypeid,eventsource,recovery

TABLE|usrgrp|usrgrpid|ZBX_DATA
FIELD		|usrgrpid	|t_id		|	|NOT NULL	|0
FIELD		|name		|t_varchar(64)	|''	|NOT NULL	|0
FIELD		|gui_access	|t_integer	|'0'	|NOT NULL	|0
FIELD		|users_status	|t_integer	|'0'	|NOT NULL	|0
FIELD		|debug_mode	|t_integer	|'0'	|NOT NULL	|0
UNIQUE		|1		|name

TABLE|users_groups|id|ZBX_DATA
FIELD		|id		|t_id		|	|NOT NULL	|0
FIELD		|usrgrpid	|t_id		|	|NOT NULL	|0			|1|usrgrp
FIELD		|userid		|t_id		|	|NOT NULL	|0			|2|users
UNIQUE		|1		|usrgrpid,userid
INDEX		|2		|userid

TABLE|scripts|scriptid|ZBX_DATA
FIELD		|scriptid	|t_id		|	|NOT NULL	|0
FIELD		|name		|t_varchar(255)	|''	|NOT NULL	|0
FIELD		|command	|t_varchar(255)	|''	|NOT NULL	|0
FIELD		|host_access	|t_integer	|'2'	|NOT NULL	|0
FIELD		|usrgrpid	|t_id		|	|NULL		|0			|1|usrgrp	|		|RESTRICT
FIELD		|groupid	|t_id		|	|NULL		|0			|2|hstgrp	|		|RESTRICT
FIELD		|description	|t_shorttext	|''	|NOT NULL	|0
FIELD		|confirmation	|t_varchar(255)	|''	|NOT NULL	|0
FIELD		|type		|t_integer	|'0'	|NOT NULL	|0
FIELD		|execute_on	|t_integer	|'2'	|NOT NULL	|0
INDEX		|1		|usrgrpid
INDEX		|2		|groupid
UNIQUE		|3		|name

TABLE|actions|actionid|ZBX_DATA
FIELD		|actionid	|t_id		|	|NOT NULL	|0
FIELD		|name		|t_varchar(255)	|''	|NOT NULL	|0
FIELD		|eventsource	|t_integer	|'0'	|NOT NULL	|0
FIELD		|evaltype	|t_integer	|'0'	|NOT NULL	|0
FIELD		|status		|t_integer	|'0'	|NOT NULL	|0
FIELD		|esc_period	|t_varchar(255)	|'1h'	|NOT NULL	|0
FIELD		|formula	|t_varchar(255)	|''	|NOT NULL	|0
FIELD		|pause_suppressed|t_integer	|'1'	|NOT NULL	|0
INDEX		|1		|eventsource,status
UNIQUE		|2		|name

TABLE|operations|operationid|ZBX_DATA
FIELD		|operationid	|t_id		|	|NOT NULL	|0
FIELD		|actionid	|t_id		|	|NOT NULL	|0			|1|actions
FIELD		|operationtype	|t_integer	|'0'	|NOT NULL	|0
FIELD		|esc_period	|t_varchar(255)	|'0'	|NOT NULL	|0
FIELD		|esc_step_from	|t_integer	|'1'	|NOT NULL	|0
FIELD		|esc_step_to	|t_integer	|'1'	|NOT NULL	|0
FIELD		|evaltype	|t_integer	|'0'	|NOT NULL	|0
FIELD		|recovery	|t_integer	|'0'	|NOT NULL	|0
INDEX		|1		|actionid

TABLE|opmessage|operationid|ZBX_DATA
FIELD		|operationid	|t_id		|	|NOT NULL	|0			|1|operations
FIELD		|default_msg	|t_integer	|'1'	|NOT NULL	|0
FIELD		|subject	|t_varchar(255)	|''	|NOT NULL	|0
FIELD		|message	|t_shorttext	|''	|NOT NULL	|0
FIELD		|mediatypeid	|t_id		|	|NULL		|0			|2|media_type	|		|RESTRICT
INDEX		|1		|mediatypeid

TABLE|opmessage_grp|opmessage_grpid|ZBX_DATA
FIELD		|opmessage_grpid|t_id		|	|NOT NULL	|0
FIELD		|operationid	|t_id		|	|NOT NULL	|0			|1|operations
FIELD		|usrgrpid	|t_id		|	|NOT NULL	|0			|2|usrgrp	|		|RESTRICT
UNIQUE		|1		|operationid,usrgrpid
INDEX		|2		|usrgrpid

TABLE|opmessage_usr|opmessage_usrid|ZBX_DATA
FIELD		|opmessage_usrid|t_id		|	|NOT NULL	|0
FIELD		|operationid	|t_id		|	|NOT NULL	|0			|1|operations
FIELD		|userid		|t_id		|	|NOT NULL	|0			|2|users	|		|RESTRICT
UNIQUE		|1		|operationid,userid
INDEX		|2		|userid

TABLE|opcommand|operationid|ZBX_DATA
FIELD		|operationid	|t_id		|	|NOT NULL	|0			|1|operations
FIELD		|type		|t_integer	|'0'	|NOT NULL	|0
FIELD		|scriptid	|t_id		|	|NULL		|0			|2|scripts	|		|RESTRICT
FIELD		|execute_on	|t_integer	|'0'	|NOT NULL	|0
FIELD		|port		|t_varchar(64)	|''	|NOT NULL	|0
FIELD		|authtype	|t_integer	|'0'	|NOT NULL	|0
FIELD		|username	|t_varchar(64)	|''	|NOT NULL	|0
FIELD		|password	|t_varchar(64)	|''	|NOT NULL	|0
FIELD		|publickey	|t_varchar(64)	|''	|NOT NULL	|0
FIELD		|privatekey	|t_varchar(64)	|''	|NOT NULL	|0
FIELD		|command	|t_shorttext	|''	|NOT NULL	|0
INDEX		|1		|scriptid

TABLE|opcommand_hst|opcommand_hstid|ZBX_DATA
FIELD		|opcommand_hstid|t_id		|	|NOT NULL	|0
FIELD		|operationid	|t_id		|	|NOT NULL	|0			|1|operations
FIELD		|hostid		|t_id		|	|NULL		|0			|2|hosts	|		|RESTRICT
INDEX		|1		|operationid
INDEX		|2		|hostid

TABLE|opcommand_grp|opcommand_grpid|ZBX_DATA
FIELD		|opcommand_grpid|t_id		|	|NOT NULL	|0
FIELD		|operationid	|t_id		|	|NOT NULL	|0			|1|operations
FIELD		|groupid	|t_id		|	|NOT NULL	|0			|2|hstgrp	|		|RESTRICT
INDEX		|1		|operationid
INDEX		|2		|groupid

TABLE|opgroup|opgroupid|ZBX_DATA
FIELD		|opgroupid	|t_id		|	|NOT NULL	|0
FIELD		|operationid	|t_id		|	|NOT NULL	|0			|1|operations
FIELD		|groupid	|t_id		|	|NOT NULL	|0			|2|hstgrp	|		|RESTRICT
UNIQUE		|1		|operationid,groupid
INDEX		|2		|groupid

TABLE|optemplate|optemplateid|ZBX_TEMPLATE
FIELD		|optemplateid	|t_id		|	|NOT NULL	|0
FIELD		|operationid	|t_id		|	|NOT NULL	|0			|1|operations
FIELD		|templateid	|t_id		|	|NOT NULL	|0			|2|hosts	|hostid		|RESTRICT
UNIQUE		|1		|operationid,templateid
INDEX		|2		|templateid

TABLE|opconditions|opconditionid|ZBX_DATA
FIELD		|opconditionid	|t_id		|	|NOT NULL	|0
FIELD		|operationid	|t_id		|	|NOT NULL	|0			|1|operations
FIELD		|conditiontype	|t_integer	|'0'	|NOT NULL	|0
FIELD		|operator	|t_integer	|'0'	|NOT NULL	|0
FIELD		|value		|t_varchar(255)	|''	|NOT NULL	|0
INDEX		|1		|operationid

TABLE|conditions|conditionid|ZBX_DATA
FIELD		|conditionid	|t_id		|	|NOT NULL	|0
FIELD		|actionid	|t_id		|	|NOT NULL	|0			|1|actions
FIELD		|conditiontype	|t_integer	|'0'	|NOT NULL	|0
FIELD		|operator	|t_integer	|'0'	|NOT NULL	|0
FIELD		|value		|t_varchar(255)	|''	|NOT NULL	|0
FIELD		|value2		|t_varchar(255)	|''	|NOT NULL	|0
INDEX		|1		|actionid

TABLE|config|configid|ZBX_DATA
FIELD		|configid	|t_id		|	|NOT NULL	|0
FIELD		|refresh_unsupported|t_varchar(32)|'10m'	|NOT NULL	|ZBX_PROXY
FIELD		|work_period	|t_varchar(255)	|'1-5,09:00-18:00'|NOT NULL|0
FIELD		|alert_usrgrpid	|t_id		|	|NULL		|0			|1|usrgrp	|usrgrpid	|RESTRICT
FIELD		|default_theme	|t_varchar(128)	|'blue-theme'|NOT NULL	|ZBX_NODATA
FIELD		|authentication_type|t_integer	|'0'	|NOT NULL	|ZBX_NODATA
FIELD		|ldap_host	|t_varchar(255)	|''	|NOT NULL	|ZBX_NODATA
FIELD		|ldap_port	|t_integer	|389	|NOT NULL	|ZBX_NODATA
FIELD		|ldap_base_dn	|t_varchar(255)	|''	|NOT NULL	|ZBX_NODATA
FIELD		|ldap_bind_dn	|t_varchar(255)	|''	|NOT NULL	|ZBX_NODATA
FIELD		|ldap_bind_password|t_varchar(128)|''	|NOT NULL	|ZBX_NODATA
FIELD		|ldap_search_attribute|t_varchar(128)|''|NOT NULL	|ZBX_NODATA
FIELD		|discovery_groupid|t_id		|	|NOT NULL	|ZBX_PROXY		|2|hstgrp	|groupid	|RESTRICT
FIELD		|max_in_table	|t_integer	|'50'	|NOT NULL	|ZBX_NODATA
FIELD		|search_limit	|t_integer	|'1000'	|NOT NULL	|ZBX_NODATA
FIELD		|severity_color_0|t_varchar(6)	|'97AAB3'|NOT NULL	|ZBX_NODATA
FIELD		|severity_color_1|t_varchar(6)	|'7499FF'|NOT NULL	|ZBX_NODATA
FIELD		|severity_color_2|t_varchar(6)	|'FFC859'|NOT NULL	|ZBX_NODATA
FIELD		|severity_color_3|t_varchar(6)	|'FFA059'|NOT NULL	|ZBX_NODATA
FIELD		|severity_color_4|t_varchar(6)	|'E97659'|NOT NULL	|ZBX_NODATA
FIELD		|severity_color_5|t_varchar(6)	|'E45959'|NOT NULL	|ZBX_NODATA
FIELD		|severity_name_0|t_varchar(32)	|'Not classified'|NOT NULL|ZBX_NODATA
FIELD		|severity_name_1|t_varchar(32)	|'Information'|NOT NULL	|ZBX_NODATA
FIELD		|severity_name_2|t_varchar(32)	|'Warning'|NOT NULL	|ZBX_NODATA
FIELD		|severity_name_3|t_varchar(32)	|'Average'|NOT NULL	|ZBX_NODATA
FIELD		|severity_name_4|t_varchar(32)	|'High'	|NOT NULL	|ZBX_NODATA
FIELD		|severity_name_5|t_varchar(32)	|'Disaster'|NOT NULL	|ZBX_NODATA
FIELD		|ok_period	|t_varchar(32)	|'5m'	|NOT NULL	|ZBX_NODATA
FIELD		|blink_period	|t_varchar(32)	|'2m'	|NOT NULL	|ZBX_NODATA
FIELD		|problem_unack_color|t_varchar(6)|'CC0000'|NOT NULL	|ZBX_NODATA
FIELD		|problem_ack_color|t_varchar(6)	|'CC0000'|NOT NULL	|ZBX_NODATA
FIELD		|ok_unack_color	|t_varchar(6)	|'009900'|NOT NULL	|ZBX_NODATA
FIELD		|ok_ack_color	|t_varchar(6)	|'009900'|NOT NULL	|ZBX_NODATA
FIELD		|problem_unack_style|t_integer	|'1'	|NOT NULL	|ZBX_NODATA
FIELD		|problem_ack_style|t_integer	|'1'	|NOT NULL	|ZBX_NODATA
FIELD		|ok_unack_style	|t_integer	|'1'	|NOT NULL	|ZBX_NODATA
FIELD		|ok_ack_style	|t_integer	|'1'	|NOT NULL	|ZBX_NODATA
FIELD		|snmptrap_logging|t_integer	|'1'	|NOT NULL	|ZBX_PROXY,ZBX_NODATA
FIELD		|server_check_interval|t_integer|'10'	|NOT NULL	|ZBX_NODATA
FIELD		|hk_events_mode	|t_integer	|'1'	|NOT NULL	|ZBX_NODATA
FIELD		|hk_events_trigger|t_varchar(32)|'365d'	|NOT NULL	|ZBX_NODATA
FIELD		|hk_events_internal|t_varchar(32)|'1d'	|NOT NULL	|ZBX_NODATA
FIELD		|hk_events_discovery|t_varchar(32)|'1d'	|NOT NULL	|ZBX_NODATA
FIELD		|hk_events_autoreg|t_varchar(32)|'1d'	|NOT NULL	|ZBX_NODATA
FIELD		|hk_services_mode|t_integer	|'1'	|NOT NULL	|ZBX_NODATA
FIELD		|hk_services	|t_varchar(32)	|'365d'	|NOT NULL	|ZBX_NODATA
FIELD		|hk_audit_mode	|t_integer	|'1'	|NOT NULL	|ZBX_NODATA
FIELD		|hk_audit	|t_varchar(32)	|'365d'	|NOT NULL	|ZBX_NODATA
FIELD		|hk_sessions_mode|t_integer	|'1'	|NOT NULL	|ZBX_NODATA
FIELD		|hk_sessions	|t_varchar(32)	|'365d'	|NOT NULL	|ZBX_NODATA
FIELD		|hk_history_mode|t_integer	|'1'	|NOT NULL	|ZBX_NODATA
FIELD		|hk_history_global|t_integer	|'0'	|NOT NULL	|ZBX_PROXY,ZBX_NODATA
FIELD		|hk_history	|t_varchar(32)	|'90d'	|NOT NULL	|ZBX_PROXY,ZBX_NODATA
FIELD		|hk_trends_mode	|t_integer	|'1'	|NOT NULL	|ZBX_NODATA
FIELD		|hk_trends_global|t_integer	|'0'	|NOT NULL	|ZBX_NODATA
FIELD		|hk_trends	|t_varchar(32)	|'365d'	|NOT NULL	|ZBX_NODATA
FIELD		|default_inventory_mode|t_integer|'-1'	|NOT NULL	|ZBX_NODATA
FIELD		|custom_color	|t_integer	|'0'	|NOT NULL	|ZBX_NODATA
FIELD		|http_auth_enabled	|t_integer	|'0'	|NOT NULL	|ZBX_NODATA
FIELD		|http_login_form	|t_integer	|'0'	|NOT NULL	|ZBX_NODATA
FIELD		|http_strip_domains	|t_varchar(2048)|''	|NOT NULL	|ZBX_NODATA
FIELD		|http_case_sensitive	|t_integer	|'1'	|NOT NULL	|ZBX_NODATA
FIELD		|ldap_configured		|t_integer		|'0'	|NOT NULL	|ZBX_NODATA
FIELD		|ldap_case_sensitive	|t_integer	|'1'	|NOT NULL	|ZBX_NODATA
FIELD		|db_extension	|t_varchar(32)	|''	|NOT NULL	|ZBX_NODATA
FIELD		|autoreg_tls_accept	|t_integer	|'1'	|NOT NULL	|ZBX_PROXY,ZBX_NODATA
FIELD		|compression_status	|t_integer	|'0'	|NOT NULL	|ZBX_NODATA
FIELD		|compression_availability	|t_integer	|'0'	|NOT NULL	|ZBX_NODATA
FIELD		|compress_older	|t_varchar(32)	|'7d'	|NOT NULL	|ZBX_NODATA
FIELD		|instanceid	|t_varchar(32)	|''	|NOT NULL	|ZBX_NODATA
FIELD		|saml_auth_enabled	|t_integer	|'0'	|NOT NULL	|ZBX_NODATA
FIELD		|saml_idp_entityid	|t_varchar(1024)|''	|NOT NULL	|ZBX_NODATA
FIELD		|saml_sso_url	|t_varchar(2048)|''	|NOT NULL	|ZBX_NODATA
FIELD		|saml_slo_url	|t_varchar(2048)|''	|NOT NULL	|ZBX_NODATA
FIELD		|saml_username_attribute|t_varchar(128)	|''	|NOT NULL	|ZBX_NODATA
FIELD		|saml_sp_entityid	|t_varchar(1024)|''	|NOT NULL	|ZBX_NODATA
FIELD		|saml_nameid_format	|t_varchar(2048)|''	|NOT NULL	|ZBX_NODATA
FIELD		|saml_sign_messages	|t_integer	|'0'	|NOT NULL	|ZBX_NODATA
FIELD		|saml_sign_assertions	|t_integer	|'0'	|NOT NULL	|ZBX_NODATA
FIELD		|saml_sign_authn_requests	|t_integer	|'0'	|NOT NULL	|ZBX_NODATA
FIELD		|saml_sign_logout_requests	|t_integer	|'0'	|NOT NULL	|ZBX_NODATA
FIELD		|saml_sign_logout_responses	|t_integer	|'0'	|NOT NULL	|ZBX_NODATA
FIELD		|saml_encrypt_nameid	|t_integer	|'0'	|NOT NULL	|ZBX_NODATA
FIELD		|saml_encrypt_assertions|t_integer	|'0'	|NOT NULL	|ZBX_NODATA
FIELD		|saml_case_sensitive	|t_integer	|'0'	|NOT NULL	|ZBX_NODATA
FIELD		|default_lang		|t_varchar(5)	|'en_GB'|NOT NULL	|ZBX_NODATA
FIELD		|login_attempts	|t_integer	|'5'	|NOT NULL	|ZBX_NODATA
FIELD		|login_block	|t_varchar(32)	|'30s'	|NOT NULL	|ZBX_NODATA
FIELD		|show_technical_errors	|t_integer	|'0'	|NOT NULL	|ZBX_NODATA
FIELD		|validate_uri_schemes	|t_integer	|'1'	|NOT NULL	|ZBX_NODATA
FIELD		|uri_valid_schemes	|t_varchar(255)	|'http,https,ftp,file,mailto,tel,ssh'	|NOT NULL	|ZBX_NODATA
FIELD		|x_frame_options	|t_varchar(255)	|'SAMEORIGIN'	|NOT NULL	|ZBX_NODATA
FIELD		|history_period	|t_varchar(32)|	'24h'	|NOT NULL	|ZBX_NODATA
FIELD		|period_default	|t_varchar(32)	|'1h'	|NOT NULL	|ZBX_NODATA
FIELD		|max_period	|t_varchar(32)	|'2y'	|NOT NULL	|ZBX_NODATA
FIELD		|socket_timeout	|t_varchar(32)	|'3s'	|NOT NULL	|ZBX_NODATA
FIELD		|connect_timeout	|t_varchar(32)	|'3s'	|NOT NULL	|ZBX_NODATA
FIELD		|media_type_test_timeout	|t_varchar(32)	|'65s'	|NOT NULL	|ZBX_NODATA
FIELD		|script_timeout	|t_varchar(32)	|'60s'	|NOT NULL	|ZBX_NODATA
FIELD		|item_test_timeout	|t_varchar(32)	|'60s'	|NOT NULL	|ZBX_NODATA
INDEX		|1		|alert_usrgrpid
INDEX		|2		|discovery_groupid

TABLE|triggers|triggerid|ZBX_TEMPLATE
FIELD		|triggerid	|t_id		|	|NOT NULL	|0
FIELD		|expression	|t_varchar(2048)|''	|NOT NULL	|0
FIELD		|description	|t_varchar(255)	|''	|NOT NULL	|0
FIELD		|url		|t_varchar(255)	|''	|NOT NULL	|0
FIELD		|status		|t_integer	|'0'	|NOT NULL	|0
FIELD		|value		|t_integer	|'0'	|NOT NULL	|ZBX_NODATA
FIELD		|priority	|t_integer	|'0'	|NOT NULL	|0
FIELD		|lastchange	|t_integer	|'0'	|NOT NULL	|ZBX_NODATA
FIELD		|comments	|t_shorttext	|''	|NOT NULL	|0
FIELD		|error		|t_varchar(2048)|''	|NOT NULL	|ZBX_NODATA
FIELD		|templateid	|t_id		|	|NULL		|0			|1|triggers	|triggerid
FIELD		|type		|t_integer	|'0'	|NOT NULL	|0
FIELD		|state		|t_integer	|'0'	|NOT NULL	|ZBX_NODATA
FIELD		|flags		|t_integer	|'0'	|NOT NULL	|0
FIELD		|recovery_mode	|t_integer	|'0'	|NOT NULL	|0
FIELD		|recovery_expression|t_varchar(2048)|''	|NOT NULL	|0
FIELD		|correlation_mode|t_integer	|'0'	|NOT NULL	|0
FIELD		|correlation_tag|t_varchar(255)	|''	|NOT NULL	|0
FIELD		|manual_close	|t_integer	|'0'	|NOT NULL	|0
FIELD		|opdata		|t_varchar(255)	|''	|NOT NULL	|0
FIELD		|discover	|t_integer	|'0'	|NOT NULL	|0
INDEX		|1		|status
INDEX		|2		|value,lastchange
INDEX		|3		|templateid

TABLE|trigger_depends|triggerdepid|ZBX_TEMPLATE
FIELD		|triggerdepid	|t_id		|	|NOT NULL	|0
FIELD		|triggerid_down	|t_id		|	|NOT NULL	|0			|1|triggers	|triggerid
FIELD		|triggerid_up	|t_id		|	|NOT NULL	|0			|2|triggers	|triggerid
UNIQUE		|1		|triggerid_down,triggerid_up
INDEX		|2		|triggerid_up

TABLE|functions|functionid|ZBX_TEMPLATE
FIELD		|functionid	|t_id		|	|NOT NULL	|0
FIELD		|itemid		|t_id		|	|NOT NULL	|0			|1|items
FIELD		|triggerid	|t_id		|	|NOT NULL	|0			|2|triggers
FIELD		|name		|t_varchar(12)	|''	|NOT NULL	|0
FIELD		|parameter	|t_varchar(255)	|'0'	|NOT NULL	|0
INDEX		|1		|triggerid
INDEX		|2		|itemid,name,parameter

TABLE|graphs|graphid|ZBX_TEMPLATE
FIELD		|graphid	|t_id		|	|NOT NULL	|0
FIELD		|name		|t_varchar(128)	|''	|NOT NULL	|0
FIELD		|width		|t_integer	|'900'	|NOT NULL	|0
FIELD		|height		|t_integer	|'200'	|NOT NULL	|0
FIELD		|yaxismin	|t_double	|'0'	|NOT NULL	|0
FIELD		|yaxismax	|t_double	|'100'	|NOT NULL	|0
FIELD		|templateid	|t_id		|	|NULL		|0			|1|graphs	|graphid
FIELD		|show_work_period|t_integer	|'1'	|NOT NULL	|0
FIELD		|show_triggers	|t_integer	|'1'	|NOT NULL	|0
FIELD		|graphtype	|t_integer	|'0'	|NOT NULL	|0
FIELD		|show_legend	|t_integer	|'1'	|NOT NULL	|0
FIELD		|show_3d	|t_integer	|'0'	|NOT NULL	|0
FIELD		|percent_left	|t_double	|'0'	|NOT NULL	|0
FIELD		|percent_right	|t_double	|'0'	|NOT NULL	|0
FIELD		|ymin_type	|t_integer	|'0'	|NOT NULL	|0
FIELD		|ymax_type	|t_integer	|'0'	|NOT NULL	|0
FIELD		|ymin_itemid	|t_id		|	|NULL		|0			|2|items	|itemid		|RESTRICT
FIELD		|ymax_itemid	|t_id		|	|NULL		|0			|3|items	|itemid		|RESTRICT
FIELD		|flags		|t_integer	|'0'	|NOT NULL	|0
FIELD		|discover	|t_integer	|'0'	|NOT NULL	|0
INDEX		|1		|name
INDEX		|2		|templateid
INDEX		|3		|ymin_itemid
INDEX		|4		|ymax_itemid

TABLE|graphs_items|gitemid|ZBX_TEMPLATE
FIELD		|gitemid	|t_id		|	|NOT NULL	|0
FIELD		|graphid	|t_id		|	|NOT NULL	|0			|1|graphs
FIELD		|itemid		|t_id		|	|NOT NULL	|0			|2|items
FIELD		|drawtype	|t_integer	|'0'	|NOT NULL	|0
FIELD		|sortorder	|t_integer	|'0'	|NOT NULL	|0
FIELD		|color		|t_varchar(6)	|'009600'|NOT NULL	|0
FIELD		|yaxisside	|t_integer	|'0'	|NOT NULL	|0
FIELD		|calc_fnc	|t_integer	|'2'	|NOT NULL	|0
FIELD		|type		|t_integer	|'0'	|NOT NULL	|0
INDEX		|1		|itemid
INDEX		|2		|graphid

TABLE|graph_theme|graphthemeid|ZBX_DATA
FIELD		|graphthemeid	|t_id		|	|NOT NULL	|0
FIELD		|theme		|t_varchar(64)	|''	|NOT NULL	|0
FIELD		|backgroundcolor|t_varchar(6)	|''	|NOT NULL	|0
FIELD		|graphcolor	|t_varchar(6)	|''	|NOT NULL	|0
FIELD		|gridcolor	|t_varchar(6)	|''	|NOT NULL	|0
FIELD		|maingridcolor	|t_varchar(6)	|''	|NOT NULL	|0
FIELD		|gridbordercolor|t_varchar(6)	|''	|NOT NULL	|0
FIELD		|textcolor	|t_varchar(6)	|''	|NOT NULL	|0
FIELD		|highlightcolor	|t_varchar(6)	|''	|NOT NULL	|0
FIELD		|leftpercentilecolor|t_varchar(6)|''	|NOT NULL	|0
FIELD		|rightpercentilecolor|t_varchar(6)|''	|NOT NULL	|0
FIELD		|nonworktimecolor|t_varchar(6)	|''	|NOT NULL	|0
FIELD		|colorpalette	|t_varchar(255)	|''	|NOT NULL	|0
UNIQUE		|1		|theme

TABLE|globalmacro|globalmacroid|ZBX_DATA
FIELD		|globalmacroid	|t_id		|	|NOT NULL	|0
FIELD		|macro		|t_varchar(255)	|''	|NOT NULL	|ZBX_PROXY
FIELD		|value		|t_varchar(255)	|''	|NOT NULL	|ZBX_PROXY
FIELD		|description	|t_shorttext	|''	|NOT NULL	|0
FIELD		|type		|t_integer	|'0'	|NOT NULL	|0
UNIQUE		|1		|macro

TABLE|hostmacro|hostmacroid|ZBX_TEMPLATE
FIELD		|hostmacroid	|t_id		|	|NOT NULL	|0
FIELD		|hostid		|t_id		|	|NOT NULL	|ZBX_PROXY		|1|hosts
FIELD		|macro		|t_varchar(255)	|''	|NOT NULL	|ZBX_PROXY
FIELD		|value		|t_varchar(255)	|''	|NOT NULL	|ZBX_PROXY
FIELD		|description	|t_shorttext	|''	|NOT NULL	|0
FIELD		|type		|t_integer	|'0'	|NOT NULL	|0
UNIQUE		|1		|hostid,macro

TABLE|hosts_groups|hostgroupid|ZBX_TEMPLATE
FIELD		|hostgroupid	|t_id		|	|NOT NULL	|0
FIELD		|hostid		|t_id		|	|NOT NULL	|0			|1|hosts
FIELD		|groupid	|t_id		|	|NOT NULL	|0			|2|hstgrp
UNIQUE		|1		|hostid,groupid
INDEX		|2		|groupid

TABLE|hosts_templates|hosttemplateid|ZBX_TEMPLATE
FIELD		|hosttemplateid	|t_id		|	|NOT NULL	|0
FIELD		|hostid		|t_id		|	|NOT NULL	|ZBX_PROXY		|1|hosts
FIELD		|templateid	|t_id		|	|NOT NULL	|ZBX_PROXY		|2|hosts	|hostid
UNIQUE		|1		|hostid,templateid
INDEX		|2		|templateid

TABLE|items_applications|itemappid|ZBX_TEMPLATE
FIELD		|itemappid	|t_id		|	|NOT NULL	|0
FIELD		|applicationid	|t_id		|	|NOT NULL	|0			|1|applications
FIELD		|itemid		|t_id		|	|NOT NULL	|0			|2|items
UNIQUE		|1		|applicationid,itemid
INDEX		|2		|itemid

TABLE|mappings|mappingid|ZBX_TEMPLATE
FIELD		|mappingid	|t_id		|	|NOT NULL	|0
FIELD		|valuemapid	|t_id		|	|NOT NULL	|0			|1|valuemaps
FIELD		|value		|t_varchar(64)	|''	|NOT NULL	|0
FIELD		|newvalue	|t_varchar(64)	|''	|NOT NULL	|0
INDEX		|1		|valuemapid

TABLE|media|mediaid|ZBX_DATA
FIELD		|mediaid	|t_id		|	|NOT NULL	|0
FIELD		|userid		|t_id		|	|NOT NULL	|0			|1|users
FIELD		|mediatypeid	|t_id		|	|NOT NULL	|0			|2|media_type
FIELD		|sendto		|t_varchar(1024)|''	|NOT NULL	|0
FIELD		|active		|t_integer	|'0'	|NOT NULL	|0
FIELD		|severity	|t_integer	|'63'	|NOT NULL	|0
FIELD		|period		|t_varchar(1024)|'1-7,00:00-24:00'|NOT NULL|0
INDEX		|1		|userid
INDEX		|2		|mediatypeid

TABLE|rights|rightid|ZBX_DATA
FIELD		|rightid	|t_id		|	|NOT NULL	|0
FIELD		|groupid	|t_id		|	|NOT NULL	|0			|1|usrgrp	|usrgrpid
FIELD		|permission	|t_integer	|'0'	|NOT NULL	|0
FIELD		|id		|t_id		|	|NOT NULL	|0			|2|hstgrp	|groupid
INDEX		|1		|groupid
INDEX		|2		|id

TABLE|services|serviceid|ZBX_DATA
FIELD		|serviceid	|t_id		|	|NOT NULL	|0
FIELD		|name		|t_varchar(128)	|''	|NOT NULL	|0
FIELD		|status		|t_integer	|'0'	|NOT NULL	|0
FIELD		|algorithm	|t_integer	|'0'	|NOT NULL	|0
FIELD		|triggerid	|t_id		|	|NULL		|0			|1|triggers
FIELD		|showsla	|t_integer	|'0'	|NOT NULL	|0
FIELD		|goodsla	|t_double	|'99.9'	|NOT NULL	|0
FIELD		|sortorder	|t_integer	|'0'	|NOT NULL	|0
INDEX		|1		|triggerid

TABLE|services_links|linkid|ZBX_DATA
FIELD		|linkid		|t_id		|	|NOT NULL	|0
FIELD		|serviceupid	|t_id		|	|NOT NULL	|0			|1|services	|serviceid
FIELD		|servicedownid	|t_id		|	|NOT NULL	|0			|2|services	|serviceid
FIELD		|soft		|t_integer	|'0'	|NOT NULL	|0
INDEX		|1		|servicedownid
UNIQUE		|2		|serviceupid,servicedownid

TABLE|services_times|timeid|ZBX_DATA
FIELD		|timeid		|t_id		|	|NOT NULL	|0
FIELD		|serviceid	|t_id		|	|NOT NULL	|0			|1|services
FIELD		|type		|t_integer	|'0'	|NOT NULL	|0
FIELD		|ts_from	|t_integer	|'0'	|NOT NULL	|0
FIELD		|ts_to		|t_integer	|'0'	|NOT NULL	|0
FIELD		|note		|t_varchar(255)	|''	|NOT NULL	|0
INDEX		|1		|serviceid,type,ts_from,ts_to

TABLE|icon_map|iconmapid|ZBX_DATA
FIELD		|iconmapid	|t_id		|	|NOT NULL	|0
FIELD		|name		|t_varchar(64)	|''	|NOT NULL	|0
FIELD		|default_iconid	|t_id		|	|NOT NULL	|0			|1|images	|imageid	|RESTRICT
UNIQUE		|1		|name
INDEX		|2		|default_iconid

TABLE|icon_mapping|iconmappingid|ZBX_DATA
FIELD		|iconmappingid	|t_id		|	|NOT NULL	|0
FIELD		|iconmapid	|t_id		|	|NOT NULL	|0			|1|icon_map
FIELD		|iconid		|t_id		|	|NOT NULL	|0			|2|images	|imageid	|RESTRICT
FIELD		|inventory_link	|t_integer	|'0'	|NOT NULL	|0
FIELD		|expression	|t_varchar(64)	|''	|NOT NULL	|0
FIELD		|sortorder	|t_integer	|'0'	|NOT NULL	|0
INDEX		|1		|iconmapid
INDEX		|2		|iconid

TABLE|sysmaps|sysmapid|ZBX_TEMPLATE
FIELD		|sysmapid	|t_id		|	|NOT NULL	|0
FIELD		|name		|t_varchar(128)	|''	|NOT NULL	|0
FIELD		|width		|t_integer	|'600'	|NOT NULL	|0
FIELD		|height		|t_integer	|'400'	|NOT NULL	|0
FIELD		|backgroundid	|t_id		|	|NULL		|0			|1|images	|imageid	|RESTRICT
FIELD		|label_type	|t_integer	|'2'	|NOT NULL	|0
FIELD		|label_location	|t_integer	|'0'	|NOT NULL	|0
FIELD		|highlight	|t_integer	|'1'	|NOT NULL	|0
FIELD		|expandproblem	|t_integer	|'1'	|NOT NULL	|0
FIELD		|markelements	|t_integer	|'0'	|NOT NULL	|0
FIELD		|show_unack	|t_integer	|'0'	|NOT NULL	|0
FIELD		|grid_size	|t_integer	|'50'	|NOT NULL	|0
FIELD		|grid_show	|t_integer	|'1'	|NOT NULL	|0
FIELD		|grid_align	|t_integer	|'1'	|NOT NULL	|0
FIELD		|label_format	|t_integer	|'0'	|NOT NULL	|0
FIELD		|label_type_host|t_integer	|'2'	|NOT NULL	|0
FIELD		|label_type_hostgroup|t_integer	|'2'	|NOT NULL	|0
FIELD		|label_type_trigger|t_integer	|'2'	|NOT NULL	|0
FIELD		|label_type_map|t_integer	|'2'	|NOT NULL	|0
FIELD		|label_type_image|t_integer	|'2'	|NOT NULL	|0
FIELD		|label_string_host|t_varchar(255)|''	|NOT NULL	|0
FIELD		|label_string_hostgroup|t_varchar(255)|''|NOT NULL	|0
FIELD		|label_string_trigger|t_varchar(255)|''	|NOT NULL	|0
FIELD		|label_string_map|t_varchar(255)|''	|NOT NULL	|0
FIELD		|label_string_image|t_varchar(255)|''	|NOT NULL	|0
FIELD		|iconmapid	|t_id		|	|NULL		|0			|2|icon_map	|		|RESTRICT
FIELD		|expand_macros	|t_integer	|'0'	|NOT NULL	|0
FIELD		|severity_min	|t_integer	|'0'	|NOT NULL	|0
FIELD		|userid		|t_id		|	|NOT NULL	|0			|3|users	|		|RESTRICT
FIELD		|private	|t_integer	|'1'	|NOT NULL	|0
FIELD		|show_suppressed|t_integer	|'0'	|NOT NULL	|0
UNIQUE		|1		|name
INDEX		|2		|backgroundid
INDEX		|3		|iconmapid

TABLE|sysmaps_elements|selementid|ZBX_TEMPLATE
FIELD		|selementid	|t_id		|	|NOT NULL	|0
FIELD		|sysmapid	|t_id		|	|NOT NULL	|0			|1|sysmaps
FIELD		|elementid	|t_id		|'0'	|NOT NULL	|0
FIELD		|elementtype	|t_integer	|'0'	|NOT NULL	|0
FIELD		|iconid_off	|t_id		|	|NULL		|0			|2|images	|imageid	|RESTRICT
FIELD		|iconid_on	|t_id		|	|NULL		|0			|3|images	|imageid	|RESTRICT
FIELD		|label		|t_varchar(2048)|''	|NOT NULL	|0
FIELD		|label_location	|t_integer	|'-1'	|NOT NULL	|0
FIELD		|x		|t_integer	|'0'	|NOT NULL	|0
FIELD		|y		|t_integer	|'0'	|NOT NULL	|0
FIELD		|iconid_disabled|t_id		|	|NULL		|0			|4|images	|imageid	|RESTRICT
FIELD		|iconid_maintenance|t_id	|	|NULL		|0			|5|images	|imageid	|RESTRICT
FIELD		|elementsubtype	|t_integer	|'0'	|NOT NULL	|0
FIELD		|areatype	|t_integer	|'0'	|NOT NULL	|0
FIELD		|width		|t_integer	|'200'	|NOT NULL	|0
FIELD		|height		|t_integer	|'200'	|NOT NULL	|0
FIELD		|viewtype	|t_integer	|'0'	|NOT NULL	|0
FIELD		|use_iconmap	|t_integer	|'1'	|NOT NULL	|0
FIELD		|application	|t_varchar(255)	|''	|NOT NULL	|0
INDEX		|1		|sysmapid
INDEX		|2		|iconid_off
INDEX		|3		|iconid_on
INDEX		|4		|iconid_disabled
INDEX		|5		|iconid_maintenance

TABLE|sysmaps_links|linkid|ZBX_TEMPLATE
FIELD		|linkid		|t_id		|	|NOT NULL	|0
FIELD		|sysmapid	|t_id		|	|NOT NULL	|0			|1|sysmaps
FIELD		|selementid1	|t_id		|	|NOT NULL	|0			|2|sysmaps_elements|selementid
FIELD		|selementid2	|t_id		|	|NOT NULL	|0			|3|sysmaps_elements|selementid
FIELD		|drawtype	|t_integer	|'0'	|NOT NULL	|0
FIELD		|color		|t_varchar(6)	|'000000'|NOT NULL	|0
FIELD		|label		|t_varchar(2048)|''	|NOT NULL	|0
INDEX		|1		|sysmapid
INDEX		|2		|selementid1
INDEX		|3		|selementid2

TABLE|sysmaps_link_triggers|linktriggerid|ZBX_TEMPLATE
FIELD		|linktriggerid	|t_id		|	|NOT NULL	|0
FIELD		|linkid		|t_id		|	|NOT NULL	|0			|1|sysmaps_links
FIELD		|triggerid	|t_id		|	|NOT NULL	|0			|2|triggers
FIELD		|drawtype	|t_integer	|'0'	|NOT NULL	|0
FIELD		|color		|t_varchar(6)	|'000000'|NOT NULL	|0
UNIQUE		|1		|linkid,triggerid
INDEX		|2		|triggerid

TABLE|sysmap_element_url|sysmapelementurlid|ZBX_TEMPLATE
FIELD		|sysmapelementurlid|t_id	|	|NOT NULL	|0
FIELD		|selementid	|t_id		|	|NOT NULL	|0			|1|sysmaps_elements
FIELD		|name		|t_varchar(255)	|	|NOT NULL	|0
FIELD		|url		|t_varchar(255)	|''	|NOT NULL	|0
UNIQUE		|1		|selementid,name

TABLE|sysmap_url|sysmapurlid|ZBX_TEMPLATE
FIELD		|sysmapurlid	|t_id		|	|NOT NULL	|0
FIELD		|sysmapid	|t_id		|	|NOT NULL	|0			|1|sysmaps
FIELD		|name		|t_varchar(255)	|	|NOT NULL	|0
FIELD		|url		|t_varchar(255)	|''	|NOT NULL	|0
FIELD		|elementtype	|t_integer	|'0'	|NOT NULL	|0
UNIQUE		|1		|sysmapid,name

TABLE|sysmap_user|sysmapuserid|ZBX_TEMPLATE
FIELD		|sysmapuserid|t_id		|	|NOT NULL	|0
FIELD		|sysmapid	|t_id		|	|NOT NULL	|0			|1|sysmaps
FIELD		|userid		|t_id		|	|NOT NULL	|0			|2|users
FIELD		|permission	|t_integer	|'2'	|NOT NULL	|0
UNIQUE		|1		|sysmapid,userid

TABLE|sysmap_usrgrp|sysmapusrgrpid|ZBX_TEMPLATE
FIELD		|sysmapusrgrpid|t_id		|	|NOT NULL	|0
FIELD		|sysmapid	|t_id		|	|NOT NULL	|0			|1|sysmaps
FIELD		|usrgrpid	|t_id		|	|NOT NULL	|0			|2|usrgrp
FIELD		|permission	|t_integer	|'2'	|NOT NULL	|0
UNIQUE		|1		|sysmapid,usrgrpid

TABLE|maintenances_hosts|maintenance_hostid|ZBX_DATA
FIELD		|maintenance_hostid|t_id	|	|NOT NULL	|0
FIELD		|maintenanceid	|t_id		|	|NOT NULL	|0			|1|maintenances
FIELD		|hostid		|t_id		|	|NOT NULL	|0			|2|hosts
UNIQUE		|1		|maintenanceid,hostid
INDEX		|2		|hostid

TABLE|maintenances_groups|maintenance_groupid|ZBX_DATA
FIELD		|maintenance_groupid|t_id	|	|NOT NULL	|0
FIELD		|maintenanceid	|t_id		|	|NOT NULL	|0			|1|maintenances
FIELD		|groupid	|t_id		|	|NOT NULL	|0			|2|hstgrp
UNIQUE		|1		|maintenanceid,groupid
INDEX		|2		|groupid

TABLE|timeperiods|timeperiodid|ZBX_DATA
FIELD		|timeperiodid	|t_id		|	|NOT NULL	|0
FIELD		|timeperiod_type|t_integer	|'0'	|NOT NULL	|0
FIELD		|every		|t_integer	|'1'	|NOT NULL	|0
FIELD		|month		|t_integer	|'0'	|NOT NULL	|0
FIELD		|dayofweek	|t_integer	|'0'	|NOT NULL	|0
FIELD		|day		|t_integer	|'0'	|NOT NULL	|0
FIELD		|start_time	|t_integer	|'0'	|NOT NULL	|0
FIELD		|period		|t_integer	|'0'	|NOT NULL	|0
FIELD		|start_date	|t_integer	|'0'	|NOT NULL	|0

TABLE|maintenances_windows|maintenance_timeperiodid|ZBX_DATA
FIELD		|maintenance_timeperiodid|t_id	|	|NOT NULL	|0
FIELD		|maintenanceid	|t_id		|	|NOT NULL	|0			|1|maintenances
FIELD		|timeperiodid	|t_id		|	|NOT NULL	|0			|2|timeperiods
UNIQUE		|1		|maintenanceid,timeperiodid
INDEX		|2		|timeperiodid

TABLE|regexps|regexpid|ZBX_DATA
FIELD		|regexpid	|t_id		|	|NOT NULL	|0
FIELD		|name		|t_varchar(128)	|''	|NOT NULL	|ZBX_PROXY
FIELD		|test_string	|t_shorttext	|''	|NOT NULL	|0
UNIQUE		|1		|name

TABLE|expressions|expressionid|ZBX_DATA
FIELD		|expressionid	|t_id		|	|NOT NULL	|0
FIELD		|regexpid	|t_id		|	|NOT NULL	|ZBX_PROXY		|1|regexps
FIELD		|expression	|t_varchar(255)	|''	|NOT NULL	|ZBX_PROXY
FIELD		|expression_type|t_integer	|'0'	|NOT NULL	|ZBX_PROXY
FIELD		|exp_delimiter	|t_varchar(1)	|''	|NOT NULL	|ZBX_PROXY
FIELD		|case_sensitive	|t_integer	|'0'	|NOT NULL	|ZBX_PROXY
INDEX		|1		|regexpid

TABLE|ids|table_name,field_name|0
FIELD		|table_name	|t_varchar(64)	|''	|NOT NULL	|0
FIELD		|field_name	|t_varchar(64)	|''	|NOT NULL	|0
FIELD		|nextid		|t_id		|	|NOT NULL	|0

-- History tables

TABLE|alerts|alertid|0
FIELD		|alertid	|t_id		|	|NOT NULL	|0
FIELD		|actionid	|t_id		|	|NOT NULL	|0			|1|actions
FIELD		|eventid	|t_id		|	|NOT NULL	|0			|2|events
FIELD		|userid		|t_id		|	|NULL		|0			|3|users
FIELD		|clock		|t_time		|'0'	|NOT NULL	|0
FIELD		|mediatypeid	|t_id		|	|NULL		|0			|4|media_type
FIELD		|sendto		|t_varchar(1024)|''	|NOT NULL	|0
FIELD		|subject	|t_varchar(255)	|''	|NOT NULL	|0
FIELD		|message	|t_text		|''	|NOT NULL	|0
FIELD		|status		|t_integer	|'0'	|NOT NULL	|0
FIELD		|retries	|t_integer	|'0'	|NOT NULL	|0
FIELD		|error		|t_varchar(2048)|''	|NOT NULL	|0
FIELD		|esc_step	|t_integer	|'0'	|NOT NULL	|0
FIELD		|alerttype	|t_integer	|'0'	|NOT NULL	|0
FIELD		|p_eventid	|t_id		|	|NULL		|0			|5|events	|eventid
FIELD		|acknowledgeid	|t_id		|	|NULL		|0			|6|acknowledges	|acknowledgeid
FIELD		|parameters	|t_shorttext	|'{}'	|NOT NULL	|0
INDEX		|1		|actionid
INDEX		|2		|clock
INDEX		|3		|eventid
INDEX		|4		|status
INDEX		|5		|mediatypeid
INDEX		|6		|userid
INDEX		|7		|p_eventid

TABLE|history||0
FIELD		|itemid		|t_id		|	|NOT NULL	|0			|-|items
FIELD		|clock		|t_time		|'0'	|NOT NULL	|0
FIELD		|value		|t_double	|'0.0000'|NOT NULL	|0
FIELD		|ns		|t_nanosec	|'0'	|NOT NULL	|0
INDEX		|1		|itemid,clock

TABLE|history_uint||0
FIELD		|itemid		|t_id		|	|NOT NULL	|0			|-|items
FIELD		|clock		|t_time		|'0'	|NOT NULL	|0
FIELD		|value		|t_bigint	|'0'	|NOT NULL	|0
FIELD		|ns		|t_nanosec	|'0'	|NOT NULL	|0
INDEX		|1		|itemid,clock

TABLE|history_str||0
FIELD		|itemid		|t_id		|	|NOT NULL	|0			|-|items
FIELD		|clock		|t_time		|'0'	|NOT NULL	|0
FIELD		|value		|t_varchar(255)	|''	|NOT NULL	|0
FIELD		|ns		|t_nanosec	|'0'	|NOT NULL	|0
INDEX		|1		|itemid,clock

TABLE|history_log||0
FIELD		|itemid		|t_id		|	|NOT NULL	|0			|-|items
FIELD		|clock		|t_time		|'0'	|NOT NULL	|0
FIELD		|timestamp	|t_time		|'0'	|NOT NULL	|0
FIELD		|source		|t_varchar(64)	|''	|NOT NULL	|0
FIELD		|severity	|t_integer	|'0'	|NOT NULL	|0
FIELD		|value		|t_text		|''	|NOT NULL	|0
FIELD		|logeventid	|t_integer	|'0'	|NOT NULL	|0
FIELD		|ns		|t_nanosec	|'0'	|NOT NULL	|0
INDEX		|1		|itemid,clock

TABLE|history_text||0
FIELD		|itemid		|t_id		|	|NOT NULL	|0			|-|items
FIELD		|clock		|t_time		|'0'	|NOT NULL	|0
FIELD		|value		|t_text		|''	|NOT NULL	|0
FIELD		|ns		|t_nanosec	|'0'	|NOT NULL	|0
INDEX		|1		|itemid,clock

TABLE|proxy_history|id|0
FIELD		|id		|t_serial	|	|NOT NULL	|0
FIELD		|itemid		|t_id		|	|NOT NULL	|0			|-|items
FIELD		|clock		|t_time		|'0'	|NOT NULL	|0
FIELD		|timestamp	|t_time		|'0'	|NOT NULL	|0
FIELD		|source		|t_varchar(64)	|''	|NOT NULL	|0
FIELD		|severity	|t_integer	|'0'	|NOT NULL	|0
FIELD		|value		|t_longtext	|''	|NOT NULL	|0
FIELD		|logeventid	|t_integer	|'0'	|NOT NULL	|0
FIELD		|ns		|t_nanosec	|'0'	|NOT NULL	|0
FIELD		|state		|t_integer	|'0'	|NOT NULL	|0
FIELD		|lastlogsize	|t_bigint	|'0'	|NOT NULL	|0
FIELD		|mtime		|t_integer	|'0'	|NOT NULL	|0
FIELD		|flags		|t_integer	|'0'	|NOT NULL	|0
FIELD		|write_clock	|t_time		|'0'	|NOT NULL	|0
INDEX		|1		|clock

TABLE|proxy_dhistory|id|0
FIELD		|id		|t_serial	|	|NOT NULL	|0
FIELD		|clock		|t_time		|'0'	|NOT NULL	|0
FIELD		|druleid	|t_id		|	|NOT NULL	|0			|-|drules
FIELD		|ip		|t_varchar(39)	|''	|NOT NULL	|0
FIELD		|port		|t_integer	|'0'	|NOT NULL	|0
FIELD		|value		|t_varchar(255)	|''	|NOT NULL	|0
FIELD		|status		|t_integer	|'0'	|NOT NULL	|0
FIELD		|dcheckid	|t_id		|	|NULL		|0			|-|dchecks
FIELD		|dns		|t_varchar(255)	|''	|NOT NULL	|0
INDEX		|1		|clock
INDEX		|2		|druleid

TABLE|events|eventid|0
FIELD		|eventid	|t_id		|	|NOT NULL	|0
FIELD		|source		|t_integer	|'0'	|NOT NULL	|0
FIELD		|object		|t_integer	|'0'	|NOT NULL	|0
FIELD		|objectid	|t_id		|'0'	|NOT NULL	|0
FIELD		|clock		|t_time		|'0'	|NOT NULL	|0
FIELD		|value		|t_integer	|'0'	|NOT NULL	|0
FIELD		|acknowledged	|t_integer	|'0'	|NOT NULL	|0
FIELD		|ns		|t_nanosec	|'0'	|NOT NULL	|0
FIELD		|name		|t_varchar(2048)|''	|NOT NULL	|0
FIELD		|severity	|t_integer	|'0'	|NOT NULL	|0
INDEX		|1		|source,object,objectid,clock
INDEX		|2		|source,object,clock

TABLE|trends|itemid,clock|0
FIELD		|itemid		|t_id		|	|NOT NULL	|0			|-|items
FIELD		|clock		|t_time		|'0'	|NOT NULL	|0
FIELD		|num		|t_integer	|'0'	|NOT NULL	|0
FIELD		|value_min	|t_double	|'0.0000'|NOT NULL	|0
FIELD		|value_avg	|t_double	|'0.0000'|NOT NULL	|0
FIELD		|value_max	|t_double	|'0.0000'|NOT NULL	|0

TABLE|trends_uint|itemid,clock|0
FIELD		|itemid		|t_id		|	|NOT NULL	|0			|-|items
FIELD		|clock		|t_time		|'0'	|NOT NULL	|0
FIELD		|num		|t_integer	|'0'	|NOT NULL	|0
FIELD		|value_min	|t_bigint	|'0'	|NOT NULL	|0
FIELD		|value_avg	|t_bigint	|'0'	|NOT NULL	|0
FIELD		|value_max	|t_bigint	|'0'	|NOT NULL	|0

TABLE|acknowledges|acknowledgeid|0
FIELD		|acknowledgeid	|t_id		|	|NOT NULL	|0
FIELD		|userid		|t_id		|	|NOT NULL	|0			|1|users
FIELD		|eventid	|t_id		|	|NOT NULL	|0			|2|events
FIELD		|clock		|t_time		|'0'	|NOT NULL	|0
FIELD		|message	|t_varchar(2048)|''	|NOT NULL	|0
FIELD		|action		|t_integer	|'0'	|NOT NULL	|0
FIELD		|old_severity	|t_integer	|'0'	|NOT NULL	|0
FIELD		|new_severity	|t_integer	|'0'	|NOT NULL	|0
INDEX		|1		|userid
INDEX		|2		|eventid
INDEX		|3		|clock

TABLE|auditlog|auditid|0
FIELD		|auditid	|t_id		|	|NOT NULL	|0
FIELD		|userid		|t_id		|	|NOT NULL	|0			|1|users
FIELD		|clock		|t_time		|'0'	|NOT NULL	|0
FIELD		|action		|t_integer	|'0'	|NOT NULL	|0
FIELD		|resourcetype	|t_integer	|'0'	|NOT NULL	|0
FIELD		|note		|t_varchar(128) |''	|NOT NULL	|0
FIELD		|ip		|t_varchar(39)	|''	|NOT NULL	|0
FIELD		|resourceid	|t_id		|	|NULL		|0
FIELD		|resourcename	|t_varchar(255)	|''	|NOT NULL	|0
INDEX		|1		|userid,clock
INDEX		|2		|clock
INDEX		|3		|resourcetype,resourceid

TABLE|auditlog_details|auditdetailid|0
FIELD		|auditdetailid	|t_id		|	|NOT NULL	|0
FIELD		|auditid	|t_id		|	|NOT NULL	|0			|1|auditlog
FIELD		|table_name	|t_varchar(64)	|''	|NOT NULL	|0
FIELD		|field_name	|t_varchar(64)	|''	|NOT NULL	|0
FIELD		|oldvalue	|t_text		|''	|NOT NULL	|0
FIELD		|newvalue	|t_text		|''	|NOT NULL	|0
INDEX		|1		|auditid

TABLE|service_alarms|servicealarmid|0
FIELD		|servicealarmid	|t_id		|	|NOT NULL	|0
FIELD		|serviceid	|t_id		|	|NOT NULL	|0			|1|services
FIELD		|clock		|t_time		|'0'	|NOT NULL	|0
FIELD		|value		|t_integer	|'0'	|NOT NULL	|0
INDEX		|1		|serviceid,clock
INDEX		|2		|clock

TABLE|autoreg_host|autoreg_hostid|0
FIELD		|autoreg_hostid	|t_id		|	|NOT NULL	|0
FIELD		|proxy_hostid	|t_id		|	|NULL		|0			|1|hosts	|hostid
FIELD		|host		|t_varchar(128)	|''	|NOT NULL	|0
FIELD		|listen_ip	|t_varchar(39)	|''	|NOT NULL	|0
FIELD		|listen_port	|t_integer	|'0'	|NOT NULL	|0
FIELD		|listen_dns	|t_varchar(255)	|''	|NOT NULL	|0
FIELD		|host_metadata	|t_varchar(255)	|''	|NOT NULL	|0
FIELD		|flags		|t_integer	|'0'	|NOT NULL	|0
FIELD		|tls_accepted	|t_integer	|'1'	|NOT NULL	|0
INDEX		|1		|host
INDEX		|2		|proxy_hostid

TABLE|proxy_autoreg_host|id|0
FIELD		|id		|t_serial	|	|NOT NULL	|0
FIELD		|clock		|t_time		|'0'	|NOT NULL	|0
FIELD		|host		|t_varchar(128)	|''	|NOT NULL	|0
FIELD		|listen_ip	|t_varchar(39)	|''	|NOT NULL	|0
FIELD		|listen_port	|t_integer	|'0'	|NOT NULL	|0
FIELD		|listen_dns	|t_varchar(255)	|''	|NOT NULL	|0
FIELD		|host_metadata	|t_varchar(255)	|''	|NOT NULL	|0
FIELD		|flags		|t_integer	|'0'	|NOT NULL	|0
FIELD		|tls_accepted	|t_integer	|'1'	|NOT NULL	|0
INDEX		|1		|clock

TABLE|dhosts|dhostid|0
FIELD		|dhostid	|t_id		|	|NOT NULL	|0
FIELD		|druleid	|t_id		|	|NOT NULL	|0			|1|drules
FIELD		|status		|t_integer	|'0'	|NOT NULL	|0
FIELD		|lastup		|t_integer	|'0'	|NOT NULL	|0
FIELD		|lastdown	|t_integer	|'0'	|NOT NULL	|0
INDEX		|1		|druleid

TABLE|dservices|dserviceid|0
FIELD		|dserviceid	|t_id		|	|NOT NULL	|0
FIELD		|dhostid	|t_id		|	|NOT NULL	|0			|1|dhosts
FIELD		|value		|t_varchar(255)	|''	|NOT NULL	|0
FIELD		|port		|t_integer	|'0'	|NOT NULL	|0
FIELD		|status		|t_integer	|'0'	|NOT NULL	|0
FIELD		|lastup		|t_integer	|'0'	|NOT NULL	|0
FIELD		|lastdown	|t_integer	|'0'	|NOT NULL	|0
FIELD		|dcheckid	|t_id		|	|NOT NULL	|0			|2|dchecks
FIELD		|ip		|t_varchar(39)	|''	|NOT NULL	|0
FIELD		|dns		|t_varchar(255)	|''	|NOT NULL	|0
UNIQUE		|1		|dcheckid,ip,port
INDEX		|2		|dhostid

-- Other tables

TABLE|escalations|escalationid|0
FIELD		|escalationid	|t_id		|	|NOT NULL	|0
FIELD		|actionid	|t_id		|	|NOT NULL	|0			|-|actions
FIELD		|triggerid	|t_id		|	|NULL		|0			|-|triggers
FIELD		|eventid	|t_id		|	|NULL		|0			|-|events
FIELD		|r_eventid	|t_id		|	|NULL		|0			|-|events	|eventid
FIELD		|nextcheck	|t_time		|'0'	|NOT NULL	|0
FIELD		|esc_step	|t_integer	|'0'	|NOT NULL	|0
FIELD		|status		|t_integer	|'0'	|NOT NULL	|0
FIELD		|itemid		|t_id		|	|NULL		|0			|-|items
FIELD		|acknowledgeid	|t_id		|	|NULL		|0			|-|acknowledges
UNIQUE		|1		|triggerid,itemid,escalationid
INDEX		|2		|eventid
INDEX		|3		|nextcheck

TABLE|globalvars|globalvarid|0
FIELD		|globalvarid	|t_id		|	|NOT NULL	|0
FIELD		|snmp_lastsize	|t_bigint	|'0'	|NOT NULL	|0

TABLE|graph_discovery|graphid|0
FIELD		|graphid	|t_id		|	|NOT NULL	|0			|1|graphs
FIELD		|parent_graphid	|t_id		|	|NOT NULL	|0			|2|graphs	|graphid	|RESTRICT
FIELD		|lastcheck	|t_integer	|'0'	|NOT NULL	|ZBX_NODATA
FIELD		|ts_delete	|t_time		|'0'	|NOT NULL	|ZBX_NODATA
INDEX		|1		|parent_graphid

TABLE|host_inventory|hostid|0
FIELD		|hostid		|t_id		|	|NOT NULL	|0			|1|hosts
FIELD		|inventory_mode	|t_integer	|'0'	|NOT NULL	|0
FIELD		|type		|t_varchar(64)	|''	|NOT NULL	|0
FIELD		|type_full	|t_varchar(64)	|''	|NOT NULL	|0
FIELD		|name		|t_varchar(128)	|''	|NOT NULL	|0
FIELD		|alias		|t_varchar(128)	|''	|NOT NULL	|0
FIELD		|os		|t_varchar(128)	|''	|NOT NULL	|0
FIELD		|os_full	|t_varchar(255)	|''	|NOT NULL	|0
FIELD		|os_short	|t_varchar(128)	|''	|NOT NULL	|0
FIELD		|serialno_a	|t_varchar(64)	|''	|NOT NULL	|0
FIELD		|serialno_b	|t_varchar(64)	|''	|NOT NULL	|0
FIELD		|tag		|t_varchar(64)	|''	|NOT NULL	|0
FIELD		|asset_tag	|t_varchar(64)	|''	|NOT NULL	|0
FIELD		|macaddress_a	|t_varchar(64)	|''	|NOT NULL	|0
FIELD		|macaddress_b	|t_varchar(64)	|''	|NOT NULL	|0
FIELD		|hardware	|t_varchar(255)	|''	|NOT NULL	|0
FIELD		|hardware_full	|t_shorttext	|''	|NOT NULL	|0
FIELD		|software	|t_varchar(255)	|''	|NOT NULL	|0
FIELD		|software_full	|t_shorttext	|''	|NOT NULL	|0
FIELD		|software_app_a	|t_varchar(64)	|''	|NOT NULL	|0
FIELD		|software_app_b	|t_varchar(64)	|''	|NOT NULL	|0
FIELD		|software_app_c	|t_varchar(64)	|''	|NOT NULL	|0
FIELD		|software_app_d	|t_varchar(64)	|''	|NOT NULL	|0
FIELD		|software_app_e	|t_varchar(64)	|''	|NOT NULL	|0
FIELD		|contact	|t_shorttext	|''	|NOT NULL	|0
FIELD		|location	|t_shorttext	|''	|NOT NULL	|0
FIELD		|location_lat	|t_varchar(16)	|''	|NOT NULL	|0
FIELD		|location_lon	|t_varchar(16)	|''	|NOT NULL	|0
FIELD		|notes		|t_shorttext	|''	|NOT NULL	|0
FIELD		|chassis	|t_varchar(64)	|''	|NOT NULL	|0
FIELD		|model		|t_varchar(64)	|''	|NOT NULL	|0
FIELD		|hw_arch	|t_varchar(32)	|''	|NOT NULL	|0
FIELD		|vendor		|t_varchar(64)	|''	|NOT NULL	|0
FIELD		|contract_number|t_varchar(64)	|''	|NOT NULL	|0
FIELD		|installer_name	|t_varchar(64)	|''	|NOT NULL	|0
FIELD		|deployment_status|t_varchar(64)|''	|NOT NULL	|0
FIELD		|url_a		|t_varchar(255)	|''	|NOT NULL	|0
FIELD		|url_b		|t_varchar(255)	|''	|NOT NULL	|0
FIELD		|url_c		|t_varchar(255)	|''	|NOT NULL	|0
FIELD		|host_networks	|t_shorttext	|''	|NOT NULL	|0
FIELD		|host_netmask	|t_varchar(39)	|''	|NOT NULL	|0
FIELD		|host_router	|t_varchar(39)	|''	|NOT NULL	|0
FIELD		|oob_ip		|t_varchar(39)	|''	|NOT NULL	|0
FIELD		|oob_netmask	|t_varchar(39)	|''	|NOT NULL	|0
FIELD		|oob_router	|t_varchar(39)	|''	|NOT NULL	|0
FIELD		|date_hw_purchase|t_varchar(64)	|''	|NOT NULL	|0
FIELD		|date_hw_install|t_varchar(64)	|''	|NOT NULL	|0
FIELD		|date_hw_expiry	|t_varchar(64)	|''	|NOT NULL	|0
FIELD		|date_hw_decomm	|t_varchar(64)	|''	|NOT NULL	|0
FIELD		|site_address_a	|t_varchar(128)	|''	|NOT NULL	|0
FIELD		|site_address_b	|t_varchar(128)	|''	|NOT NULL	|0
FIELD		|site_address_c	|t_varchar(128)	|''	|NOT NULL	|0
FIELD		|site_city	|t_varchar(128)	|''	|NOT NULL	|0
FIELD		|site_state	|t_varchar(64)	|''	|NOT NULL	|0
FIELD		|site_country	|t_varchar(64)	|''	|NOT NULL	|0
FIELD		|site_zip	|t_varchar(64)	|''	|NOT NULL	|0
FIELD		|site_rack	|t_varchar(128)	|''	|NOT NULL	|0
FIELD		|site_notes	|t_shorttext	|''	|NOT NULL	|0
FIELD		|poc_1_name	|t_varchar(128)	|''	|NOT NULL	|0
FIELD		|poc_1_email	|t_varchar(128)	|''	|NOT NULL	|0
FIELD		|poc_1_phone_a	|t_varchar(64)	|''	|NOT NULL	|0
FIELD		|poc_1_phone_b	|t_varchar(64)	|''	|NOT NULL	|0
FIELD		|poc_1_cell	|t_varchar(64)	|''	|NOT NULL	|0
FIELD		|poc_1_screen	|t_varchar(64)	|''	|NOT NULL	|0
FIELD		|poc_1_notes	|t_shorttext	|''	|NOT NULL	|0
FIELD		|poc_2_name	|t_varchar(128)	|''	|NOT NULL	|0
FIELD		|poc_2_email	|t_varchar(128)	|''	|NOT NULL	|0
FIELD		|poc_2_phone_a	|t_varchar(64)	|''	|NOT NULL	|0
FIELD		|poc_2_phone_b	|t_varchar(64)	|''	|NOT NULL	|0
FIELD		|poc_2_cell	|t_varchar(64)	|''	|NOT NULL	|0
FIELD		|poc_2_screen	|t_varchar(64)	|''	|NOT NULL	|0
FIELD		|poc_2_notes	|t_shorttext	|''	|NOT NULL	|0

TABLE|housekeeper|housekeeperid|0
FIELD		|housekeeperid	|t_id		|	|NOT NULL	|0
FIELD		|tablename	|t_varchar(64)	|''	|NOT NULL	|0
FIELD		|field		|t_varchar(64)	|''	|NOT NULL	|0
FIELD		|value		|t_id		|	|NOT NULL	|0			|-|items

TABLE|images|imageid|0
FIELD		|imageid	|t_id		|	|NOT NULL	|0
FIELD		|imagetype	|t_integer	|'0'	|NOT NULL	|0
FIELD		|name		|t_varchar(64)	|'0'	|NOT NULL	|0
FIELD		|image		|t_image	|''	|NOT NULL	|0
UNIQUE		|1		|name

TABLE|item_discovery|itemdiscoveryid|ZBX_TEMPLATE
FIELD		|itemdiscoveryid|t_id		|	|NOT NULL	|0
FIELD		|itemid		|t_id		|	|NOT NULL	|0			|1|items
FIELD		|parent_itemid	|t_id		|	|NOT NULL	|0			|2|items	|itemid
FIELD		|key_		|t_varchar(2048)|''	|NOT NULL	|ZBX_NODATA
FIELD		|lastcheck	|t_integer	|'0'	|NOT NULL	|ZBX_NODATA
FIELD		|ts_delete	|t_time		|'0'	|NOT NULL	|ZBX_NODATA
UNIQUE		|1		|itemid,parent_itemid
INDEX		|2		|parent_itemid

TABLE|host_discovery|hostid|ZBX_TEMPLATE
FIELD		|hostid		|t_id		|	|NOT NULL	|0			|1|hosts
FIELD		|parent_hostid	|t_id		|	|NULL		|0			|2|hosts	|hostid		|RESTRICT
FIELD		|parent_itemid	|t_id		|	|NULL		|0			|3|items	|itemid		|RESTRICT
FIELD		|host		|t_varchar(128)	|''	|NOT NULL	|ZBX_NODATA
FIELD		|lastcheck	|t_integer	|'0'	|NOT NULL	|ZBX_NODATA
FIELD		|ts_delete	|t_time		|'0'	|NOT NULL	|ZBX_NODATA

TABLE|interface_discovery|interfaceid|0
FIELD		|interfaceid	|t_id		|	|NOT NULL	|0			|1|interface
FIELD		|parent_interfaceid|t_id	|	|NOT NULL	|0			|2|interface	|interfaceid

TABLE|profiles|profileid|0
FIELD		|profileid	|t_id		|	|NOT NULL	|0
FIELD		|userid		|t_id		|	|NOT NULL	|0			|1|users
FIELD		|idx		|t_varchar(96)	|''	|NOT NULL	|0
FIELD		|idx2		|t_id		|'0'	|NOT NULL	|0
FIELD		|value_id	|t_id		|'0'	|NOT NULL	|0
FIELD		|value_int	|t_integer	|'0'	|NOT NULL	|0
FIELD		|value_str	|t_varchar(255)	|''	|NOT NULL	|0
FIELD		|source		|t_varchar(96)	|''	|NOT NULL	|0
FIELD		|type		|t_integer	|'0'	|NOT NULL	|0
INDEX		|1		|userid,idx,idx2
INDEX		|2		|userid,profileid

TABLE|sessions|sessionid|0
FIELD		|sessionid	|t_varchar(32)	|''	|NOT NULL	|0
FIELD		|userid		|t_id		|	|NOT NULL	|0			|1|users
FIELD		|lastaccess	|t_integer	|'0'	|NOT NULL	|0
FIELD		|status		|t_integer	|'0'	|NOT NULL	|0
INDEX		|1		|userid,status,lastaccess

TABLE|trigger_discovery|triggerid|0
FIELD		|triggerid	|t_id		|	|NOT NULL	|0			|1|triggers
FIELD		|parent_triggerid|t_id		|	|NOT NULL	|0			|2|triggers	|triggerid	|RESTRICT
FIELD		|lastcheck	|t_integer	|'0'	|NOT NULL	|ZBX_NODATA
FIELD		|ts_delete	|t_time		|'0'	|NOT NULL	|ZBX_NODATA
INDEX		|1		|parent_triggerid

TABLE|application_template|application_templateid|ZBX_TEMPLATE
FIELD		|application_templateid|t_id	|	|NOT NULL	|0
FIELD		|applicationid	|t_id		|	|NOT NULL	|0			|1|applications
FIELD		|templateid	|t_id		|	|NOT NULL	|0			|2|applications	|applicationid
UNIQUE		|1		|applicationid,templateid
INDEX		|2		|templateid

TABLE|item_condition|item_conditionid|ZBX_TEMPLATE
FIELD		|item_conditionid|t_id		|	|NOT NULL	|0
FIELD		|itemid		|t_id		|	|NOT NULL	|0			|1|items
FIELD		|operator	|t_integer	|'8'	|NOT NULL	|0
FIELD		|macro		|t_varchar(64)	|''	|NOT NULL	|0
FIELD		|value		|t_varchar(255)	|''	|NOT NULL	|0
INDEX		|1		|itemid

TABLE|item_rtdata|itemid|ZBX_TEMPLATE
FIELD		|itemid		|t_id		|	|NOT NULL	|0			|1|items
FIELD		|lastlogsize	|t_bigint	|'0'	|NOT NULL	|ZBX_PROXY,ZBX_NODATA
FIELD		|state		|t_integer	|'0'	|NOT NULL	|ZBX_NODATA
FIELD		|mtime		|t_integer	|'0'	|NOT NULL	|ZBX_PROXY,ZBX_NODATA
FIELD		|error		|t_varchar(2048)|''	|NOT NULL	|ZBX_NODATA

TABLE|application_prototype|application_prototypeid|ZBX_TEMPLATE
FIELD		|application_prototypeid|t_id	|	|NOT NULL	|0
FIELD		|itemid		|t_id		|	|NOT NULL	|0			|1|items
FIELD		|templateid	|t_id		|	|NULL		|0			|2|application_prototype|application_prototypeid
FIELD		|name		|t_varchar(255)	|''	|NOT NULL	|0
INDEX		|1		|itemid
INDEX		|2		|templateid

TABLE|item_application_prototype|item_application_prototypeid|ZBX_TEMPLATE
FIELD		|item_application_prototypeid|t_id|	|NOT NULL	|0
FIELD		|application_prototypeid|t_id	|	|NOT NULL	|0			|1|application_prototype
FIELD		|itemid		|t_id		|	|NOT NULL	|0			|2|items
UNIQUE		|1		|application_prototypeid,itemid
INDEX		|2		|itemid

TABLE|application_discovery|application_discoveryid|ZBX_TEMPLATE
FIELD		|application_discoveryid|t_id	|	|NOT NULL	|0
FIELD		|applicationid	|t_id		|	|NOT NULL	|0			|1|applications
FIELD		|application_prototypeid|t_id	|	|NOT NULL	|0			|2|application_prototype
FIELD		|name		|t_varchar(255)	|''	|NOT NULL	|ZBX_NODATA
FIELD		|lastcheck	|t_integer	|'0'	|NOT NULL	|ZBX_NODATA
FIELD		|ts_delete	|t_time		|'0'	|NOT NULL	|ZBX_NODATA
INDEX		|1		|applicationid
INDEX		|2		|application_prototypeid

TABLE|opinventory|operationid|ZBX_DATA
FIELD		|operationid	|t_id		|	|NOT NULL	|0			|1|operations
FIELD		|inventory_mode	|t_integer	|'0'	|NOT NULL	|0

TABLE|trigger_tag|triggertagid|ZBX_TEMPLATE
FIELD		|triggertagid	|t_id		|	|NOT NULL	|0
FIELD		|triggerid	|t_id		|	|NOT NULL	|0			|1|triggers
FIELD		|tag		|t_varchar(255)	|''	|NOT NULL	|0
FIELD		|value		|t_varchar(255)	|''	|NOT NULL	|0
INDEX		|1		|triggerid

TABLE|event_tag|eventtagid|0
FIELD		|eventtagid	|t_id		|	|NOT NULL	|0
FIELD		|eventid	|t_id		|	|NOT NULL	|0			|1|events
FIELD		|tag		|t_varchar(255)	|''	|NOT NULL	|0
FIELD		|value		|t_varchar(255)	|''	|NOT NULL	|0
INDEX		|1		|eventid

TABLE|problem|eventid|0
FIELD		|eventid	|t_id		|	|NOT NULL	|0			|1|events
FIELD		|source		|t_integer	|'0'	|NOT NULL	|0
FIELD		|object		|t_integer	|'0'	|NOT NULL	|0
FIELD		|objectid	|t_id		|'0'	|NOT NULL	|0
FIELD		|clock		|t_time		|'0'	|NOT NULL	|0
FIELD		|ns		|t_nanosec	|'0'	|NOT NULL	|0
FIELD		|r_eventid	|t_id		|	|NULL		|0			|2|events	|eventid
FIELD		|r_clock	|t_time		|'0'	|NOT NULL	|0
FIELD		|r_ns		|t_nanosec	|'0'	|NOT NULL	|0
FIELD		|correlationid	|t_id		|	|NULL		|0			|-|correlation
FIELD		|userid		|t_id		|	|NULL		|0			|-|users
FIELD		|name		|t_varchar(2048)|''	|NOT NULL	|0
FIELD		|acknowledged	|t_integer	|'0'	|NOT NULL	|0
FIELD		|severity	|t_integer	|'0'	|NOT NULL	|0
INDEX		|1		|source,object,objectid
INDEX		|2		|r_clock
INDEX		|3		|r_eventid

TABLE|problem_tag|problemtagid|0
FIELD		|problemtagid	|t_id		|	|NOT NULL	|0
FIELD		|eventid	|t_id		|	|NOT NULL	|0			|1|problem
FIELD		|tag		|t_varchar(255)	|''	|NOT NULL	|0
FIELD		|value		|t_varchar(255)	|''	|NOT NULL	|0
INDEX		|1		|eventid,tag,value

TABLE|tag_filter|tag_filterid|0
FIELD		|tag_filterid	|t_id		|	|NOT NULL	|0
FIELD		|usrgrpid	|t_id		|	|NOT NULL	|0 			|1|usrgrp	|usrgrpid
FIELD		|groupid	|t_id		|	|NOT NULL	|0			|2|hstgrp	|groupid
FIELD		|tag	|t_varchar(255)	|'' |NOT NULL	|0
FIELD		|value	|t_varchar(255)	|'' |NOT NULL	|0

TABLE|event_recovery|eventid|0
FIELD		|eventid	|t_id		|	|NOT NULL	|0			|1|events
FIELD		|r_eventid	|t_id		|	|NOT NULL	|0			|2|events	|eventid
FIELD		|c_eventid	|t_id		|	|NULL		|0			|3|events	|eventid
FIELD		|correlationid	|t_id		|	|NULL		|0			|-|correlation
FIELD		|userid		|t_id		|	|NULL		|0			|-|users
INDEX		|1		|r_eventid
INDEX		|2		|c_eventid

TABLE|correlation|correlationid|ZBX_DATA
FIELD		|correlationid	|t_id		|	|NOT NULL	|0
FIELD		|name		|t_varchar(255)	|''	|NOT NULL	|0
FIELD		|description	|t_shorttext	|''	|NOT NULL	|0
FIELD		|evaltype	|t_integer	|'0'	|NOT NULL	|0
FIELD		|status		|t_integer	|'0'	|NOT NULL	|0
FIELD		|formula	|t_varchar(255)	|''	|NOT NULL	|0
INDEX		|1		|status
UNIQUE		|2		|name

TABLE|corr_condition|corr_conditionid|ZBX_DATA
FIELD		|corr_conditionid|t_id		|	|NOT NULL	|0
FIELD		|correlationid	|t_id		|	|NOT NULL	|0			|1|correlation
FIELD		|type		|t_integer	|'0'	|NOT NULL	|0
INDEX		|1		|correlationid

TABLE|corr_condition_tag|corr_conditionid|ZBX_DATA
FIELD		|corr_conditionid|t_id		|	|NOT NULL	|0			|1|corr_condition
FIELD		|tag		|t_varchar(255)	|''	|NOT NULL	|0

TABLE|corr_condition_group|corr_conditionid|ZBX_DATA
FIELD		|corr_conditionid|t_id		|	|NOT NULL	|0			|1|corr_condition
FIELD		|operator	|t_integer	|'0'	|NOT NULL	|0
FIELD		|groupid	|t_id		|	|NOT NULL	|0			|2|hstgrp	|	|RESTRICT
INDEX		|1		|groupid

TABLE|corr_condition_tagpair|corr_conditionid|ZBX_DATA
FIELD		|corr_conditionid|t_id		|	|NOT NULL	|0			|1|corr_condition
FIELD		|oldtag		|t_varchar(255)	|''	|NOT NULL	|0
FIELD		|newtag		|t_varchar(255)	|''	|NOT NULL	|0

TABLE|corr_condition_tagvalue|corr_conditionid|ZBX_DATA
FIELD		|corr_conditionid|t_id		|	|NOT NULL	|0			|1|corr_condition
FIELD		|tag		|t_varchar(255)	|''	|NOT NULL	|0
FIELD		|operator	|t_integer	|'0'	|NOT NULL	|0
FIELD		|value		|t_varchar(255)	|''	|NOT NULL	|0

TABLE|corr_operation|corr_operationid|ZBX_DATA
FIELD		|corr_operationid|t_id		|	|NOT NULL	|0
FIELD		|correlationid	|t_id		|	|NOT NULL	|0			|1|correlation
FIELD		|type		|t_integer	|'0'	|NOT NULL	|0
INDEX		|1		|correlationid

TABLE|task|taskid|0
FIELD		|taskid		|t_id		|	|NOT NULL	|0
FIELD		|type		|t_integer	|	|NOT NULL	|0
FIELD		|status		|t_integer	|'0'	|NOT NULL	|0
FIELD		|clock		|t_integer	|'0'	|NOT NULL	|0
FIELD		|ttl		|t_integer	|'0'	|NOT NULL	|0
FIELD		|proxy_hostid	|t_id		|	|NULL		|0			|1|hosts	|hostid
INDEX		|1		|status,proxy_hostid

TABLE|task_close_problem|taskid|0
FIELD		|taskid		|t_id		|	|NOT NULL	|0			|1|task
FIELD		|acknowledgeid	|t_id		|	|NOT NULL	|0			|-|acknowledges

TABLE|item_preproc|item_preprocid|ZBX_TEMPLATE
FIELD		|item_preprocid	|t_id		|	|NOT NULL	|0
FIELD		|itemid		|t_id		|	|NOT NULL	|ZBX_PROXY			|1|items
FIELD		|step		|t_integer	|'0'	|NOT NULL	|ZBX_PROXY
FIELD		|type		|t_integer	|'0'	|NOT NULL	|ZBX_PROXY
FIELD		|params		|t_shorttext	|''	|NOT NULL	|ZBX_PROXY
FIELD		|error_handler	|t_integer	|'0'	|NOT NULL	|ZBX_PROXY
FIELD		|error_handler_params|t_varchar(255)|''	|NOT NULL	|ZBX_PROXY
INDEX		|1		|itemid,step

TABLE|task_remote_command|taskid|0
FIELD		|taskid		|t_id		|	|NOT NULL	|0			|1|task
FIELD		|command_type	|t_integer	|'0'	|NOT NULL	|0
FIELD		|execute_on	|t_integer	|'0'	|NOT NULL	|0
FIELD		|port		|t_integer	|'0'	|NOT NULL	|0
FIELD		|authtype	|t_integer	|'0'	|NOT NULL	|0
FIELD		|username	|t_varchar(64)	|''	|NOT NULL	|0
FIELD		|password	|t_varchar(64)	|''	|NOT NULL	|0
FIELD		|publickey	|t_varchar(64)	|''	|NOT NULL	|0
FIELD		|privatekey	|t_varchar(64)	|''	|NOT NULL	|0
FIELD		|command	|t_shorttext	|''	|NOT NULL	|0
FIELD		|alertid	|t_id		|	|NULL		|0			|-|alerts
FIELD		|parent_taskid	|t_id		|	|NOT NULL	|0			|-|task		|taskid
FIELD		|hostid		|t_id		|	|NOT NULL	|0			|-|hosts

TABLE|task_remote_command_result|taskid|0
FIELD		|taskid		|t_id		|	|NOT NULL	|0			|1|task
FIELD		|status		|t_integer	|'0'	|NOT NULL	|0
FIELD		|parent_taskid	|t_id		|	|NOT NULL	|0			|-|task		|taskid
FIELD		|info		|t_shorttext	|''	|NOT NULL	|0

TABLE|task_data|taskid|0
FIELD		|taskid		|t_id		|	|NOT NULL	|0			|1|task
FIELD		|type	|t_integer	|'0'	|NOT NULL	|0
FIELD		|data	|t_shorttext	|''	|NOT NULL	|0
FIELD		|parent_taskid	|t_id		|	|NOT NULL	|0			|-|task		|taskid

TABLE|task_result|taskid|0
FIELD		|taskid		|t_id		|	|NOT NULL	|0			|1|task
FIELD		|status		|t_integer	|'0'	|NOT NULL	|0
FIELD		|parent_taskid	|t_id		|	|NOT NULL	|0			|-|task		|taskid
FIELD		|info		|t_shorttext	|''	|NOT NULL	|0
INDEX		|1		|parent_taskid

TABLE|task_acknowledge|taskid|0
FIELD		|taskid		|t_id		|	|NOT NULL	|0			|1|task
FIELD		|acknowledgeid	|t_id		|	|NOT NULL	|0			|-|acknowledges

TABLE|sysmap_shape|sysmap_shapeid|ZBX_TEMPLATE
FIELD		|sysmap_shapeid	|t_id		|	|NOT NULL	|0
FIELD		|sysmapid	|t_id		|	|NOT NULL	|0			|1|sysmaps
FIELD		|type		|t_integer	|'0'	|NOT NULL	|0
FIELD		|x		|t_integer	|'0'	|NOT NULL	|0
FIELD		|y		|t_integer	|'0'	|NOT NULL	|0
FIELD		|width		|t_integer	|'200'	|NOT NULL	|0
FIELD		|height		|t_integer	|'200'	|NOT NULL	|0
FIELD		|text		|t_shorttext	|''	|NOT NULL	|0
FIELD		|font		|t_integer	|'9'	|NOT NULL	|0
FIELD		|font_size	|t_integer	|'11'	|NOT NULL	|0
FIELD		|font_color	|t_varchar(6)	|'000000'|NOT NULL	|0
FIELD		|text_halign	|t_integer	|'0'	|NOT NULL	|0
FIELD		|text_valign	|t_integer	|'0'	|NOT NULL	|0
FIELD		|border_type	|t_integer	|'0'	|NOT NULL	|0
FIELD		|border_width	|t_integer	|'1'	|NOT NULL	|0
FIELD		|border_color	|t_varchar(6)	|'000000'|NOT NULL	|0
FIELD		|background_color|t_varchar(6)	|''	|NOT NULL	|0
FIELD		|zindex		|t_integer	|'0'	|NOT NULL	|0
INDEX		|1		|sysmapid

TABLE|sysmap_element_trigger|selement_triggerid|ZBX_TEMPLATE
FIELD		|selement_triggerid	|t_id	|	|NOT NULL	|0
FIELD		|selementid		|t_id	|	|NOT NULL	|0			|1|sysmaps_elements
FIELD		|triggerid		|t_id	|	|NOT NULL	|0			|2|triggers
UNIQUE		|1			|selementid,triggerid

TABLE|httptest_field|httptest_fieldid|ZBX_TEMPLATE
FIELD		|httptest_fieldid	|t_id		|	|NOT NULL	|0
FIELD		|httptestid		|t_id		|	|NOT NULL	|ZBX_PROXY	|1|httptest
FIELD		|type			|t_integer	|'0'	|NOT NULL	|ZBX_PROXY
FIELD		|name			|t_varchar(255)	|''	|NOT NULL	|ZBX_PROXY
FIELD		|value			|t_shorttext	|''	|NOT NULL	|ZBX_PROXY
INDEX		|1			|httptestid

TABLE|httpstep_field|httpstep_fieldid|ZBX_TEMPLATE
FIELD		|httpstep_fieldid	|t_id		|	|NOT NULL	|0
FIELD		|httpstepid		|t_id		|	|NOT NULL	|ZBX_PROXY	|1|httpstep
FIELD		|type			|t_integer	|'0'	|NOT NULL	|ZBX_PROXY
FIELD		|name			|t_varchar(255)	|''	|NOT NULL	|ZBX_PROXY
FIELD		|value			|t_shorttext	|''	|NOT NULL	|ZBX_PROXY
INDEX		|1			|httpstepid

TABLE|dashboard|dashboardid|ZBX_DASHBOARD
FIELD		|dashboardid	|t_id		|	|NOT NULL	|0
FIELD		|name		|t_varchar(255)	|	|NOT NULL	|0
FIELD		|userid		|t_id		|	|NOT NULL	|0			|1|users	|		|RESTRICT
FIELD		|private	|t_integer	|'1'	|NOT NULL	|0

TABLE|dashboard_user|dashboard_userid|ZBX_DASHBOARD
FIELD		|dashboard_userid|t_id		|	|NOT NULL	|0
FIELD		|dashboardid	|t_id		|	|NOT NULL	|0			|1|dashboard
FIELD		|userid		|t_id		|	|NOT NULL	|0			|2|users
FIELD		|permission	|t_integer	|'2'	|NOT NULL	|0
UNIQUE		|1		|dashboardid,userid

TABLE|dashboard_usrgrp|dashboard_usrgrpid|ZBX_DASHBOARD
FIELD		|dashboard_usrgrpid|t_id	|	|NOT NULL	|0
FIELD		|dashboardid	|t_id		|	|NOT NULL	|0			|1|dashboard
FIELD		|usrgrpid	|t_id		|	|NOT NULL	|0			|2|usrgrp
FIELD		|permission	|t_integer	|'2'	|NOT NULL	|0
UNIQUE		|1		|dashboardid,usrgrpid

TABLE|widget|widgetid|ZBX_DASHBOARD
FIELD		|widgetid	|t_id		|	|NOT NULL	|0
FIELD		|dashboardid	|t_id		|	|NOT NULL	|0			|1|dashboard
FIELD		|type		|t_varchar(255)	|''	|NOT NULL	|0
FIELD		|name		|t_varchar(255)	|''	|NOT NULL	|0
FIELD		|x		|t_integer	|'0'	|NOT NULL	|0
FIELD		|y		|t_integer	|'0'	|NOT NULL	|0
FIELD		|width		|t_integer	|'1'	|NOT NULL	|0
FIELD		|height		|t_integer	|'2'	|NOT NULL	|0
FIELD		|view_mode	|t_integer	|'0'	|NOT NULL	|0
INDEX		|1		|dashboardid

TABLE|widget_field|widget_fieldid|ZBX_DASHBOARD
FIELD		|widget_fieldid	|t_id		|	|NOT NULL	|0
FIELD		|widgetid	|t_id		|	|NOT NULL	|0			|1|widget
FIELD		|type		|t_integer	|'0'	|NOT NULL	|0
FIELD		|name		|t_varchar(255)	|''	|NOT NULL	|0
FIELD		|value_int	|t_integer	|'0'	|NOT NULL	|0
FIELD		|value_str	|t_varchar(255)	|''	|NOT NULL	|0
FIELD		|value_groupid	|t_id		|	|NULL		|0			|2|hstgrp	|groupid
FIELD		|value_hostid	|t_id		|	|NULL		|0			|3|hosts	|hostid
FIELD		|value_itemid	|t_id		|	|NULL		|0			|4|items	|itemid
FIELD		|value_graphid	|t_id		|	|NULL		|0			|5|graphs	|graphid
FIELD		|value_sysmapid	|t_id		|	|NULL		|0			|6|sysmaps	|sysmapid
INDEX		|1		|widgetid
INDEX		|2		|value_groupid
INDEX		|3		|value_hostid
INDEX		|4		|value_itemid
INDEX		|5		|value_graphid
INDEX		|6		|value_sysmapid

TABLE|task_check_now|taskid|0
FIELD		|taskid		|t_id		|	|NOT NULL	|0			|1|task
FIELD		|itemid		|t_id		|	|NOT NULL	|0			|-|items

TABLE|event_suppress|event_suppressid|0
FIELD		|event_suppressid|t_id		|	|NOT NULL	|0
FIELD		|eventid	|t_id		|	|NOT NULL	|0			|1|events
FIELD		|maintenanceid	|t_id		|	|NULL		|0			|2|maintenances
FIELD		|suppress_until	|t_time		|'0'	|NOT NULL	|0
UNIQUE		|1		|eventid,maintenanceid
INDEX		|2		|suppress_until
INDEX		|3		|maintenanceid

TABLE|maintenance_tag|maintenancetagid|ZBX_DATA
FIELD		|maintenancetagid|t_id		|	|NOT NULL	|0
FIELD		|maintenanceid	|t_id		|	|NOT NULL	|0			|1|maintenances
FIELD		|tag		|t_varchar(255)	|''	|NOT NULL	|0
FIELD		|operator	|t_integer	|'2'	|NOT NULL	|0
FIELD		|value		|t_varchar(255)	|''	|NOT NULL	|0
INDEX		|1		|maintenanceid

TABLE|lld_macro_path|lld_macro_pathid|ZBX_TEMPLATE
FIELD		|lld_macro_pathid|t_id		|	|NOT NULL	|0
FIELD		|itemid		|t_id		|	|NOT NULL	|0			|1|items
FIELD		|lld_macro	|t_varchar(255)	|''	|NOT NULL	|0
FIELD		|path		|t_varchar(255)	|''	|NOT NULL	|0
UNIQUE		|1		|itemid,lld_macro

TABLE|host_tag|hosttagid|ZBX_TEMPLATE
FIELD		|hosttagid	|t_id		|	|NOT NULL	|0
FIELD		|hostid		|t_id		|	|NOT NULL	|0			|1|hosts
FIELD		|tag		|t_varchar(255)	|''	|NOT NULL	|0
FIELD		|value		|t_varchar(255)	|''	|NOT NULL	|0
INDEX		|1		|hostid

TABLE|config_autoreg_tls|autoreg_tlsid|ZBX_DATA
FIELD		|autoreg_tlsid	|t_id		|	|NOT NULL	|0
FIELD		|tls_psk_identity|t_varchar(128)|''	|NOT NULL	|ZBX_PROXY
FIELD		|tls_psk	|t_varchar(512)	|''	|NOT NULL	|ZBX_PROXY
UNIQUE		|1		|tls_psk_identity

TABLE|module|moduleid|
FIELD		|moduleid	|t_id		|	|NOT NULL	|0
FIELD		|id		|t_varchar(255)	|''	|NOT NULL	|0
FIELD		|relative_path	|t_varchar(255)	|''	|NOT NULL	|0
FIELD		|status		|t_integer	|'0'	|NOT NULL	|0
FIELD		|config		|t_shorttext	|''	|NOT NULL	|0

TABLE|interface_snmp|interfaceid|ZBX_TEMPLATE
FIELD		|interfaceid	|t_id		|	|NOT NULL	|0			|1|interface
FIELD		|version	|t_integer	|'2'	|NOT NULL	|ZBX_PROXY
FIELD		|bulk		|t_integer	|'1'	|NOT NULL	|ZBX_PROXY
FIELD		|community	|t_varchar(64)	|''	|NOT NULL	|ZBX_PROXY
FIELD		|securityname	|t_varchar(64)	|''	|NOT NULL	|ZBX_PROXY
FIELD		|securitylevel	|t_integer	|'0'	|NOT NULL	|ZBX_PROXY
FIELD		|authpassphrase	|t_varchar(64)	|''	|NOT NULL	|ZBX_PROXY
FIELD		|privpassphrase	|t_varchar(64)	|''	|NOT NULL	|ZBX_PROXY
FIELD		|authprotocol	|t_integer	|'0'	|NOT NULL	|ZBX_PROXY
FIELD		|privprotocol	|t_integer	|'0'	|NOT NULL	|ZBX_PROXY
FIELD		|contextname	|t_varchar(255)	|''	|NOT NULL	|ZBX_PROXY

TABLE|lld_override|lld_overrideid|ZBX_TEMPLATE
FIELD		|lld_overrideid	|t_id		|	|NOT NULL	|0
FIELD		|itemid		|t_id		|	|NOT NULL	|0	|1|items
FIELD		|name		|t_varchar(255)	|''	|NOT NULL	|0
FIELD		|step		|t_integer	|'0'	|NOT NULL	|0
FIELD		|evaltype	|t_integer	|'0'	|NOT NULL	|0
FIELD		|formula	|t_varchar(255)	|''	|NOT NULL	|0
FIELD		|stop		|t_integer	|'0'	|NOT NULL	|0
UNIQUE		|1		|itemid,name

TABLE|lld_override_condition|lld_override_conditionid|ZBX_TEMPLATE
FIELD	|lld_override_conditionid	|t_id		|	|NOT NULL	|0
FIELD	|lld_overrideid			|t_id		|	|NOT NULL	|0	|1|lld_override
FIELD	|operator			|t_integer	|'8'	|NOT NULL	|0
FIELD	|macro				|t_varchar(64)	|''	|NOT NULL	|0
FIELD	|value				|t_varchar(255)	|''	|NOT NULL	|0
INDEX	|1				|lld_overrideid

TABLE|lld_override_operation|lld_override_operationid|ZBX_TEMPLATE
FIELD	|lld_override_operationid	|t_id		|	|NOT NULL	|0
FIELD	|lld_overrideid			|t_id		|	|NOT NULL	|0	|1|lld_override
FIELD	|operationobject		|t_integer	|'0'	|NOT NULL	|0
FIELD	|operator			|t_integer	|'0'	|NOT NULL	|0
FIELD	|value				|t_varchar(255)	|''	|NOT NULL	|0
INDEX	|1				|lld_overrideid

TABLE|lld_override_opstatus|lld_override_operationid|ZBX_TEMPLATE
FIELD	|lld_override_operationid	|t_id		|	|NOT NULL	|0	|1|lld_override_operation
FIELD	|status				|t_integer	|'0'	|NOT NULL	|0

TABLE|lld_override_opdiscover|lld_override_operationid|ZBX_TEMPLATE
FIELD	|lld_override_operationid	|t_id		|	|NOT NULL	|0	|1|lld_override_operation
FIELD	|discover			|t_integer	|'0'	|NOT NULL	|0

TABLE|lld_override_opperiod|lld_override_operationid|ZBX_TEMPLATE
FIELD	|lld_override_operationid	|t_id		|	|NOT NULL	|0	|1|lld_override_operation
FIELD	|delay				|t_varchar(1024)|'0'	|NOT NULL	|0

TABLE|lld_override_ophistory|lld_override_operationid|ZBX_TEMPLATE
FIELD	|lld_override_operationid	|t_id		|	|NOT NULL	|0	|1|lld_override_operation
FIELD	|history			|t_varchar(255)	|'90d'	|NOT NULL	|0

TABLE|lld_override_optrends|lld_override_operationid|ZBX_TEMPLATE
FIELD	|lld_override_operationid	|t_id		|	|NOT NULL	|0	|1|lld_override_operation
FIELD	|trends				|t_varchar(255)	|'365d'	|NOT NULL	|0

TABLE|lld_override_opseverity|lld_override_operationid|ZBX_TEMPLATE
FIELD	|lld_override_operationid	|t_id		|	|NOT NULL	|0	|1|lld_override_operation
FIELD	|severity			|t_integer	|'0'	|NOT NULL	|0

TABLE|lld_override_optag|lld_override_optagid|ZBX_TEMPLATE
FIELD	|lld_override_optagid		|t_id		|	|NOT NULL	|0
FIELD	|lld_override_operationid	|t_id		|	|NOT NULL	|0	|1|lld_override_operation
FIELD	|tag				|t_varchar(255)	|''	|NOT NULL	|0
FIELD	|value				|t_varchar(255)	|''	|NOT NULL	|0
INDEX	|1				|lld_override_operationid

TABLE|lld_override_optemplate|lld_override_optemplateid|ZBX_TEMPLATE
FIELD	|lld_override_optemplateid	|t_id		|	|NOT NULL	|0
FIELD	|lld_override_operationid	|t_id		|	|NOT NULL	|0	|1|lld_override_operation
FIELD	|templateid			|t_id		|	|NOT NULL	|0	|2|hosts	|hostid	|RESTRICT
UNIQUE	|1				|lld_override_operationid,templateid
INDEX	|2				|templateid

TABLE|lld_override_opinventory|lld_override_operationid|ZBX_TEMPLATE
FIELD	|lld_override_operationid	|t_id		|	|NOT NULL	|0	|1|lld_override_operation
FIELD	|inventory_mode			|t_integer	|'0'	|NOT NULL	|0

TABLE|dbversion||
FIELD		|mandatory	|t_integer	|'0'	|NOT NULL	|
FIELD		|optional	|t_integer	|'0'	|NOT NULL	|
<<<<<<< HEAD
ROW		|5010016	|5010016
=======
ROW		|5010004	|5010004
>>>>>>> a06143df
<|MERGE_RESOLUTION|>--- conflicted
+++ resolved
@@ -1843,8 +1843,4 @@
 TABLE|dbversion||
 FIELD		|mandatory	|t_integer	|'0'	|NOT NULL	|
 FIELD		|optional	|t_integer	|'0'	|NOT NULL	|
-<<<<<<< HEAD
-ROW		|5010016	|5010016
-=======
-ROW		|5010004	|5010004
->>>>>>> a06143df
+ROW		|5010018	|5010018