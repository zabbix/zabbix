--- conflicted
+++ resolved
@@ -2254,8 +2254,4 @@
 FIELD		|dbversionid	|t_id		|	|NOT NULL	|0
 FIELD		|mandatory	|t_integer	|'0'	|NOT NULL	|
 FIELD		|optional	|t_integer	|'0'	|NOT NULL	|
-<<<<<<< HEAD
-ROW		|1		|7030036	|7030036
-=======
-ROW		|1		|7030035	|7030035
->>>>>>> 031df59c
+ROW		|1		|7030038	|7030038