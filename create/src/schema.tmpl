--
-- Zabbix
-- Copyright (C) 2001-2023 Zabbix SIA
--
-- This program is free software; you can redistribute it and/or modify
-- it under the terms of the GNU General Public License as published by
-- the Free Software Foundation; either version 2 of the License, or
-- (at your option) any later version.
--
-- This program is distributed in the hope that it will be useful,
-- but WITHOUT ANY WARRANTY; without even the implied warranty of
-- MERCHANTABILITY or FITNESS FOR A PARTICULAR PURPOSE. See the
-- GNU General Public License for more details.
--
-- You should have received a copy of the GNU General Public License
-- along with this program; if not, write to the Free Software
-- Foundation, Inc., 51 Franklin Street, Fifth Floor, Boston, MA  02110-1301, USA.
--

--
-- Do not use spaces
-- Tables must be sorted to match referential integrity rules
--

TABLE|role|roleid|ZBX_DATA
FIELD		|roleid		|t_id		|	|NOT NULL	|0
FIELD		|name		|t_varchar(255)	|''	|NOT NULL	|0
FIELD		|type		|t_integer	|'0'	|NOT NULL	|0
FIELD		|readonly	|t_integer	|'0'	|NOT NULL	|0
UNIQUE		|1		|name

TABLE|users|userid|ZBX_DATA
FIELD		|userid		|t_id		|	|NOT NULL	|0
FIELD		|username	|t_varchar(100)	|''	|NOT NULL	|0
FIELD		|name		|t_varchar(100)	|''	|NOT NULL	|0
FIELD		|surname	|t_varchar(100)	|''	|NOT NULL	|0
FIELD		|passwd		|t_varchar(60)	|''	|NOT NULL	|0
FIELD		|url		|t_varchar(2048)|''	|NOT NULL	|0
FIELD		|autologin	|t_integer	|'0'	|NOT NULL	|0
FIELD		|autologout	|t_varchar(32)	|'15m'	|NOT NULL	|0
FIELD		|lang		|t_varchar(7)	|'default'|NOT NULL	|ZBX_NODATA
FIELD		|refresh	|t_varchar(32)	|'30s'	|NOT NULL	|0
FIELD		|theme		|t_varchar(128)	|'default'|NOT NULL	|ZBX_NODATA
FIELD		|attempt_failed	|t_integer	|0	|NOT NULL	|ZBX_NODATA
FIELD		|attempt_ip	|t_varchar(39)	|''	|NOT NULL	|ZBX_NODATA
FIELD		|attempt_clock	|t_integer	|0	|NOT NULL	|ZBX_NODATA
FIELD		|rows_per_page	|t_integer	|50	|NOT NULL	|0
FIELD		|timezone	|t_varchar(50)	|'default'|NOT NULL	|ZBX_NODATA
FIELD		|roleid		|t_id			|NULL	|NULL	|0	|1|role
FIELD		|userdirectoryid	|t_id	|NULL	|NULL	|ZBX_NODATA	|2|userdirectory	|userdirectoryid	|RESTRICT
FIELD		|ts_provisioned		|t_time	|'0'	|NOT NULL	|ZBX_NODATA
UNIQUE		|1		|username
INDEX		|2		|userdirectoryid

TABLE|maintenances|maintenanceid|ZBX_DATA
FIELD		|maintenanceid	|t_id		|	|NOT NULL	|0
FIELD		|name		|t_varchar(128)	|''	|NOT NULL	|0
FIELD		|maintenance_type|t_integer	|'0'	|NOT NULL	|0
FIELD		|description	|t_shorttext	|''	|NOT NULL	|0
FIELD		|active_since	|t_integer	|'0'	|NOT NULL	|0
FIELD		|active_till	|t_integer	|'0'	|NOT NULL	|0
FIELD		|tags_evaltype	|t_integer	|'0'	|NOT NULL	|0
INDEX		|1		|active_since,active_till
UNIQUE		|2		|name

TABLE|hosts|hostid|ZBX_TEMPLATE
FIELD		|hostid		|t_id		|	|NOT NULL	|0
FIELD		|proxy_hostid	|t_id		|	|NULL		|0			|1|hosts	|hostid		|RESTRICT
FIELD		|host		|t_varchar(128)	|''	|NOT NULL	|ZBX_PROXY
FIELD		|status		|t_integer	|'0'	|NOT NULL	|ZBX_PROXY
FIELD		|ipmi_authtype	|t_integer	|'-1'	|NOT NULL	|ZBX_PROXY
FIELD		|ipmi_privilege	|t_integer	|'2'	|NOT NULL	|ZBX_PROXY
FIELD		|ipmi_username	|t_varchar(16)	|''	|NOT NULL	|ZBX_PROXY
FIELD		|ipmi_password	|t_varchar(20)	|''	|NOT NULL	|ZBX_PROXY
FIELD		|maintenanceid	|t_id		|	|NULL		|ZBX_NODATA		|2|maintenances	|		|RESTRICT
FIELD		|maintenance_status|t_integer	|'0'	|NOT NULL	|ZBX_NODATA
FIELD		|maintenance_type|t_integer	|'0'	|NOT NULL	|ZBX_NODATA
FIELD		|maintenance_from|t_integer	|'0'	|NOT NULL	|ZBX_NODATA
FIELD		|name		|t_varchar(128)	|''	|NOT NULL	|ZBX_PROXY
FIELD		|flags		|t_integer	|'0'	|NOT NULL	|0
FIELD		|templateid	|t_id		|	|NULL		|0			|3|hosts	|hostid		|RESTRICT
FIELD		|description	|t_shorttext	|''	|NOT NULL	|0
FIELD		|tls_connect	|t_integer	|'1'	|NOT NULL	|ZBX_PROXY
FIELD		|tls_accept	|t_integer	|'1'	|NOT NULL	|ZBX_PROXY
FIELD		|tls_issuer	|t_varchar(1024)|''	|NOT NULL	|ZBX_PROXY
FIELD		|tls_subject	|t_varchar(1024)|''	|NOT NULL	|ZBX_PROXY
FIELD		|tls_psk_identity|t_varchar(128)|''	|NOT NULL	|ZBX_PROXY
FIELD		|tls_psk	|t_varchar(512)	|''	|NOT NULL	|ZBX_PROXY
FIELD		|proxy_address	|t_varchar(255)	|''	|NOT NULL	|0
FIELD		|auto_compress	|t_integer	|'1'	|NOT NULL	|0
FIELD		|discover	|t_integer	|'0'	|NOT NULL	|0
FIELD		|custom_interfaces|t_integer	|'0'	|NOT NULL	|0
FIELD		|uuid		|t_varchar(32)	|''	|NOT NULL	|0
FIELD		|name_upper	|t_varchar(128)	|''	|NOT NULL	|0
FIELD		|vendor_name	|t_varchar(64)	|''	|NOT NULL	|0
FIELD		|vendor_version	|t_varchar(32)	|''	|NOT NULL	|0
INDEX		|1		|host
INDEX		|2		|status
INDEX		|3		|proxy_hostid
INDEX		|4		|name
INDEX		|5		|maintenanceid
INDEX		|6		|name_upper
CHANGELOG	|1
UPD_TRIG_FUNC	|name		|name_upper	|hostid	|upper

TABLE|hstgrp|groupid|ZBX_DATA
FIELD		|groupid	|t_id		|	|NOT NULL	|0
FIELD		|name		|t_varchar(255)	|''	|NOT NULL	|0
FIELD		|flags		|t_integer	|'0'	|NOT NULL	|0
FIELD		|uuid		|t_varchar(32)	|''	|NOT NULL	|0
FIELD		|type		|t_integer	|'0'	|NOT NULL	|0
UNIQUE		|1		|type,name

TABLE|group_prototype|group_prototypeid|ZBX_TEMPLATE
FIELD		|group_prototypeid|t_id		|	|NOT NULL	|0
FIELD		|hostid		|t_id		|	|NOT NULL	|0			|1|hosts
FIELD		|name		|t_varchar(255)	|''	|NOT NULL	|0
FIELD		|groupid	|t_id		|	|NULL		|0			|2|hstgrp	|		|RESTRICT
FIELD		|templateid	|t_id		|	|NULL		|0			|3|group_prototype|group_prototypeid
INDEX		|1		|hostid

TABLE|group_discovery|groupid|ZBX_TEMPLATE
FIELD		|groupid	|t_id		|	|NOT NULL	|0			|1|hstgrp
FIELD		|parent_group_prototypeid|t_id	|	|NOT NULL	|0			|2|group_prototype|group_prototypeid|RESTRICT
FIELD		|name		|t_varchar(255)	|''	|NOT NULL	|ZBX_NODATA
FIELD		|lastcheck	|t_integer	|'0'	|NOT NULL	|ZBX_NODATA
FIELD		|ts_delete	|t_time		|'0'	|NOT NULL	|ZBX_NODATA

TABLE|drules|druleid|ZBX_DATA
FIELD		|druleid	|t_id		|	|NOT NULL	|0
FIELD		|proxy_hostid	|t_id		|	|NULL		|0			|1|hosts	|hostid		|RESTRICT
FIELD		|name		|t_varchar(255)	|''	|NOT NULL	|ZBX_PROXY
FIELD		|iprange	|t_varchar(2048)|''	|NOT NULL	|ZBX_PROXY
FIELD		|delay		|t_varchar(255)	|'1h'	|NOT NULL	|ZBX_PROXY
FIELD		|status		|t_integer	|'0'	|NOT NULL	|0
FIELD		|concurrency_max	|t_integer	|'0'	|NOT NULL	|ZBX_PROXY
INDEX		|1		|proxy_hostid
UNIQUE		|2		|name
CHANGELOG	|9

TABLE|dchecks|dcheckid|ZBX_DATA
FIELD		|dcheckid	|t_id		|	|NOT NULL	|0
FIELD		|druleid	|t_id		|	|NOT NULL	|ZBX_PROXY		|1|drules	|		|RESTRICT
FIELD		|type		|t_integer	|'0'	|NOT NULL	|ZBX_PROXY
FIELD		|key_		|t_varchar(2048)|''	|NOT NULL	|ZBX_PROXY
FIELD		|snmp_community	|t_varchar(255)	|''	|NOT NULL	|ZBX_PROXY
FIELD		|ports		|t_varchar(255)	|'0'	|NOT NULL	|ZBX_PROXY
FIELD		|snmpv3_securityname|t_varchar(64)|''	|NOT NULL	|ZBX_PROXY
FIELD		|snmpv3_securitylevel|t_integer	|'0'	|NOT NULL	|ZBX_PROXY
FIELD		|snmpv3_authpassphrase|t_varchar(64)|''	|NOT NULL	|ZBX_PROXY
FIELD		|snmpv3_privpassphrase|t_varchar(64)|''	|NOT NULL	|ZBX_PROXY
FIELD		|uniq		|t_integer	|'0'	|NOT NULL	|ZBX_PROXY
FIELD		|snmpv3_authprotocol|t_integer	|'0'	|NOT NULL	|ZBX_PROXY
FIELD		|snmpv3_privprotocol|t_integer	|'0'	|NOT NULL	|ZBX_PROXY
FIELD		|snmpv3_contextname|t_varchar(255)|''	|NOT NULL	|ZBX_PROXY
FIELD		|host_source|t_integer	|'1'	|NOT NULL	|ZBX_PROXY
FIELD		|name_source|t_integer	|'0'	|NOT NULL	|ZBX_PROXY
FIELD		|allow_redirect|t_integer	|'0'	|NOT NULL	|ZBX_PROXY
INDEX		|1		|druleid,host_source,name_source
CHANGELOG	|10

TABLE|httptest|httptestid|ZBX_TEMPLATE
FIELD		|httptestid	|t_id		|	|NOT NULL	|0
FIELD		|name		|t_varchar(64)	|''	|NOT NULL	|ZBX_PROXY
FIELD		|delay		|t_varchar(255)	|'1m'	|NOT NULL	|ZBX_PROXY
FIELD		|status		|t_integer	|'0'	|NOT NULL	|0
FIELD		|agent		|t_varchar(255)	|'Zabbix'|NOT NULL	|ZBX_PROXY
FIELD		|authentication	|t_integer	|'0'	|NOT NULL	|ZBX_PROXY,ZBX_NODATA
FIELD		|http_user	|t_varchar(255)	|''	|NOT NULL	|ZBX_PROXY,ZBX_NODATA
FIELD		|http_password	|t_varchar(255)	|''	|NOT NULL	|ZBX_PROXY,ZBX_NODATA
FIELD		|hostid		|t_id		|	|NOT NULL	|ZBX_PROXY		|2|hosts	|		|RESTRICT
FIELD		|templateid	|t_id		|	|NULL		|0			|3|httptest	|httptestid	|RESTRICT
FIELD		|http_proxy	|t_varchar(255)	|''	|NOT NULL	|ZBX_PROXY,ZBX_NODATA
FIELD		|retries	|t_integer	|'1'	|NOT NULL	|ZBX_PROXY,ZBX_NODATA
FIELD		|ssl_cert_file	|t_varchar(255)	|''	|NOT NULL	|ZBX_PROXY,ZBX_NODATA
FIELD		|ssl_key_file	|t_varchar(255)	|''	|NOT NULL	|ZBX_PROXY,ZBX_NODATA
FIELD		|ssl_key_password|t_varchar(64)	|''	|NOT NULL	|ZBX_PROXY,ZBX_NODATA
FIELD		|verify_peer	|t_integer	|'0'	|NOT NULL	|ZBX_PROXY
FIELD		|verify_host	|t_integer	|'0'	|NOT NULL	|ZBX_PROXY
FIELD		|uuid		|t_varchar(32)	|''	|NOT NULL	|0
UNIQUE		|2		|hostid,name
INDEX		|3		|status
INDEX		|4		|templateid
CHANGELOG	|11

TABLE|httpstep|httpstepid|ZBX_TEMPLATE
FIELD		|httpstepid	|t_id		|	|NOT NULL	|0
FIELD		|httptestid	|t_id		|	|NOT NULL	|ZBX_PROXY		|1|httptest	|		|RESTRICT
FIELD		|name		|t_varchar(64)	|''	|NOT NULL	|ZBX_PROXY
FIELD		|no		|t_integer	|'0'	|NOT NULL	|ZBX_PROXY
FIELD		|url		|t_varchar(2048)|''	|NOT NULL	|ZBX_PROXY
FIELD		|timeout	|t_varchar(255)	|'15s'	|NOT NULL	|ZBX_PROXY
FIELD		|posts		|t_shorttext	|''	|NOT NULL	|ZBX_PROXY
FIELD		|required	|t_varchar(255)	|''	|NOT NULL	|ZBX_PROXY
FIELD		|status_codes	|t_varchar(255)	|''	|NOT NULL	|ZBX_PROXY
FIELD		|follow_redirects|t_integer	|'1'	|NOT NULL	|ZBX_PROXY
FIELD		|retrieve_mode	|t_integer	|'0'	|NOT NULL	|ZBX_PROXY
FIELD		|post_type	|t_integer	|'0'	|NOT NULL	|ZBX_PROXY
INDEX		|1		|httptestid
CHANGELOG	|14

TABLE|interface|interfaceid|ZBX_TEMPLATE
FIELD		|interfaceid	|t_id		|	|NOT NULL	|0
FIELD		|hostid		|t_id		|	|NOT NULL	|ZBX_PROXY		|1|hosts
FIELD		|main		|t_integer	|'0'	|NOT NULL	|ZBX_PROXY
FIELD		|type		|t_integer	|'1'	|NOT NULL	|ZBX_PROXY
FIELD		|useip		|t_integer	|'1'	|NOT NULL	|ZBX_PROXY
FIELD		|ip		|t_varchar(64)	|'127.0.0.1'|NOT NULL	|ZBX_PROXY
FIELD		|dns		|t_varchar(255)	|''	|NOT NULL	|ZBX_PROXY
FIELD		|port		|t_varchar(64)	|'10050'|NOT NULL	|ZBX_PROXY
FIELD		|available	|t_integer	|'0'	|NOT NULL	|ZBX_PROXY,ZBX_NODATA
FIELD		|error		|t_varchar(2048)|''	|NOT NULL	|ZBX_NODATA
FIELD		|errors_from	|t_integer	|'0'	|NOT NULL	|ZBX_NODATA
FIELD		|disable_until	|t_integer	|'0'	|NOT NULL	|ZBX_NODATA
INDEX		|1		|hostid,type
INDEX		|2		|ip,dns
INDEX		|3		|available

TABLE|valuemap|valuemapid|ZBX_TEMPLATE
FIELD		|valuemapid	|t_id		|	|NOT NULL	|0
FIELD		|hostid		|t_id		|	|NOT NULL	|0			|1|hosts
FIELD		|name		|t_varchar(64)	|''	|NOT NULL	|0
FIELD		|uuid		|t_varchar(32)	|''	|NOT NULL	|0
UNIQUE		|1		|hostid,name

TABLE|items|itemid|ZBX_TEMPLATE
FIELD		|itemid		|t_id		|	|NOT NULL	|0
FIELD		|type		|t_integer	|'0'	|NOT NULL	|ZBX_PROXY
FIELD		|snmp_oid	|t_varchar(512)	|''	|NOT NULL	|ZBX_PROXY
FIELD		|hostid		|t_id		|	|NOT NULL	|ZBX_PROXY		|1|hosts	|		|RESTRICT
FIELD		|name		|t_varchar(255)	|''	|NOT NULL	|0
FIELD		|key_		|t_varchar(2048)|''	|NOT NULL	|ZBX_PROXY
FIELD		|delay		|t_varchar(1024)|'0'	|NOT NULL	|ZBX_PROXY
FIELD		|history	|t_varchar(255)	|'90d'	|NOT NULL	|ZBX_PROXY
FIELD		|trends		|t_varchar(255)	|'365d'	|NOT NULL	|0
FIELD		|status		|t_integer	|'0'	|NOT NULL	|ZBX_PROXY
FIELD		|value_type	|t_integer	|'0'	|NOT NULL	|ZBX_PROXY
FIELD		|trapper_hosts	|t_varchar(255)	|''	|NOT NULL	|ZBX_PROXY
FIELD		|units		|t_varchar(255)	|''	|NOT NULL	|0
FIELD		|formula	|t_varchar(255)	|''	|NOT NULL	|0
FIELD		|logtimefmt	|t_varchar(64)	|''	|NOT NULL	|ZBX_PROXY
FIELD		|templateid	|t_id		|	|NULL		|0			|2|items	|itemid		|RESTRICT
FIELD		|valuemapid	|t_id		|	|NULL		|0			|3|valuemap	|		|RESTRICT
FIELD		|params		|t_text		|''	|NOT NULL	|ZBX_PROXY
FIELD		|ipmi_sensor	|t_varchar(128)	|''	|NOT NULL	|ZBX_PROXY
FIELD		|authtype	|t_integer	|'0'	|NOT NULL	|ZBX_PROXY
FIELD		|username	|t_varchar(255)	|''	|NOT NULL	|ZBX_PROXY
FIELD		|password	|t_varchar(255)	|''	|NOT NULL	|ZBX_PROXY
FIELD		|publickey	|t_varchar(64)	|''	|NOT NULL	|ZBX_PROXY
FIELD		|privatekey	|t_varchar(64)	|''	|NOT NULL	|ZBX_PROXY
FIELD		|flags		|t_integer	|'0'	|NOT NULL	|ZBX_PROXY
FIELD		|interfaceid	|t_id		|	|NULL		|ZBX_PROXY		|4|interface	|		|RESTRICT
FIELD		|description	|t_text		|''	|NOT NULL	|0
FIELD		|inventory_link	|t_integer	|'0'	|NOT NULL	|ZBX_PROXY
FIELD		|lifetime	|t_varchar(255)	|'30d'	|NOT NULL	|0
FIELD		|evaltype	|t_integer	|'0'	|NOT NULL	|0
FIELD		|jmx_endpoint	|t_varchar(255)	|''	|NOT NULL	|ZBX_PROXY
FIELD		|master_itemid	|t_id		|	|NULL		|ZBX_PROXY		|5|items	|itemid		|RESTRICT
FIELD		|timeout	|t_varchar(255)	|'3s'	|NOT NULL	|ZBX_PROXY
FIELD		|url		|t_varchar(2048)|''	|NOT NULL	|ZBX_PROXY
FIELD		|query_fields	|t_varchar(2048)|''	|NOT NULL	|ZBX_PROXY
FIELD		|posts		|t_text		|''	|NOT NULL	|ZBX_PROXY
FIELD		|status_codes	|t_varchar(255)	|'200'	|NOT NULL	|ZBX_PROXY
FIELD		|follow_redirects|t_integer	|'1'	|NOT NULL	|ZBX_PROXY
FIELD		|post_type	|t_integer	|'0'	|NOT NULL	|ZBX_PROXY
FIELD		|http_proxy	|t_varchar(255)	|''	|NOT NULL	|ZBX_PROXY,ZBX_NODATA
FIELD		|headers	|t_text		|''	|NOT NULL	|ZBX_PROXY
FIELD		|retrieve_mode	|t_integer	|'0'	|NOT NULL	|ZBX_PROXY
FIELD		|request_method	|t_integer	|'0'	|NOT NULL	|ZBX_PROXY
FIELD		|output_format	|t_integer	|'0'	|NOT NULL	|ZBX_PROXY
FIELD		|ssl_cert_file	|t_varchar(255)	|''	|NOT NULL	|ZBX_PROXY,ZBX_NODATA
FIELD		|ssl_key_file	|t_varchar(255)	|''	|NOT NULL	|ZBX_PROXY,ZBX_NODATA
FIELD		|ssl_key_password|t_varchar(64)	|''	|NOT NULL	|ZBX_PROXY,ZBX_NODATA
FIELD		|verify_peer	|t_integer	|'0'	|NOT NULL	|ZBX_PROXY
FIELD		|verify_host	|t_integer	|'0'	|NOT NULL	|ZBX_PROXY
FIELD		|allow_traps	|t_integer	|'0'	|NOT NULL	|ZBX_PROXY
FIELD		|discover	|t_integer	|'0'	|NOT NULL	|0
FIELD		|uuid		|t_varchar(32)	|''	|NOT NULL	|0
FIELD		|name_upper	|t_varchar(255)	|''	|NOT NULL	|0
INDEX		|1		|hostid,key_(764)
INDEX		|3		|status
INDEX		|4		|templateid
INDEX		|5		|valuemapid
INDEX		|6		|interfaceid
INDEX		|7		|master_itemid
INDEX		|8		|key_(768)
INDEX		|9		|hostid,name_upper
CHANGELOG	|3
UPD_TRIG_FUNC	|name		|name_upper	|itemid	|upper

TABLE|httpstepitem|httpstepitemid|ZBX_TEMPLATE
FIELD		|httpstepitemid	|t_id		|	|NOT NULL	|0
FIELD		|httpstepid	|t_id		|	|NOT NULL	|ZBX_PROXY		|1|httpstep	|		|RESTRICT
FIELD		|itemid		|t_id		|	|NOT NULL	|ZBX_PROXY		|2|items	|		|RESTRICT
FIELD		|type		|t_integer	|'0'	|NOT NULL	|ZBX_PROXY
UNIQUE		|1		|httpstepid,itemid
INDEX		|2		|itemid
CHANGELOG	|16

TABLE|httptestitem|httptestitemid|ZBX_TEMPLATE
FIELD		|httptestitemid	|t_id		|	|NOT NULL	|0
FIELD		|httptestid	|t_id		|	|NOT NULL	|ZBX_PROXY		|1|httptest	|		|RESTRICT
FIELD		|itemid		|t_id		|	|NOT NULL	|ZBX_PROXY		|2|items	|		|RESTRICT
FIELD		|type		|t_integer	|'0'	|NOT NULL	|ZBX_PROXY
UNIQUE		|1		|httptestid,itemid
INDEX		|2		|itemid
CHANGELOG	|13

TABLE|media_type|mediatypeid|ZBX_DATA
FIELD		|mediatypeid	|t_id		|	|NOT NULL	|0
FIELD		|type		|t_integer	|'0'	|NOT NULL	|0
FIELD		|name		|t_varchar(100)	|''	|NOT NULL	|0
FIELD		|smtp_server	|t_varchar(255)	|''	|NOT NULL	|0
FIELD		|smtp_helo	|t_varchar(255)	|''	|NOT NULL	|0
FIELD		|smtp_email	|t_varchar(255)	|''	|NOT NULL	|0
FIELD		|exec_path	|t_varchar(255)	|''	|NOT NULL	|0
FIELD		|gsm_modem	|t_varchar(255)	|''	|NOT NULL	|0
FIELD		|username	|t_varchar(255)	|''	|NOT NULL	|0
FIELD		|passwd		|t_varchar(255)	|''	|NOT NULL	|0
FIELD		|status		|t_integer	|'1'	|NOT NULL	|ZBX_NODATA
FIELD		|smtp_port	|t_integer	|'25'	|NOT NULL	|0
FIELD		|smtp_security	|t_integer	|'0'	|NOT NULL	|0
FIELD		|smtp_verify_peer|t_integer	|'0'	|NOT NULL	|0
FIELD		|smtp_verify_host|t_integer	|'0'	|NOT NULL	|0
FIELD		|smtp_authentication|t_integer	|'0'	|NOT NULL	|0
FIELD		|maxsessions	|t_integer	|'1'	|NOT NULL	|0
FIELD		|maxattempts	|t_integer	|'3'	|NOT NULL	|0
FIELD		|attempt_interval|t_varchar(32)	|'10s'	|NOT NULL	|0
FIELD		|content_type	|t_integer	|'1'	|NOT NULL	|0
FIELD		|script		|t_text		|''	|NOT NULL	|0
FIELD		|timeout	|t_varchar(32)	|'30s'	|NOT NULL	|0
FIELD		|process_tags	|t_integer	|'0'	|NOT NULL	|0
FIELD		|show_event_menu|t_integer	|'0'	|NOT NULL	|0
FIELD		|event_menu_url	|t_varchar(2048)|''	|NOT NULL	|0
FIELD		|event_menu_name|t_varchar(255)	|''	|NOT NULL	|0
FIELD		|description	|t_shorttext	|''	|NOT NULL	|0
FIELD		|provider	|t_integer	|'0'	|NOT NULL	|0
UNIQUE		|1		|name

TABLE|media_type_param|mediatype_paramid|ZBX_DATA
FIELD		|mediatype_paramid|t_id		|	|NOT NULL	|0
FIELD		|mediatypeid	|t_id		|	|NOT NULL	|0			|1|media_type
FIELD		|name		|t_varchar(255)	|''	|NOT NULL	|0
FIELD		|value		|t_varchar(2048)|''	|NOT NULL	|0
FIELD		|sortorder	|t_integer	|'0'	|NOT NULL	|0
INDEX		|1		|mediatypeid

TABLE|media_type_message|mediatype_messageid|ZBX_DATA
FIELD		|mediatype_messageid|t_id	|	|NOT NULL	|0
FIELD		|mediatypeid	|t_id		|	|NOT NULL	|0			|1|media_type
FIELD		|eventsource	|t_integer	|	|NOT NULL	|0
FIELD		|recovery	|t_integer	|	|NOT NULL	|0
FIELD		|subject	|t_varchar(255)	|''	|NOT NULL	|0
FIELD		|message	|t_text		|''	|NOT NULL	|0
UNIQUE		|1		|mediatypeid,eventsource,recovery

TABLE|usrgrp|usrgrpid|ZBX_DATA
FIELD		|usrgrpid	|t_id		|	|NOT NULL	|0
FIELD		|name		|t_varchar(64)	|''	|NOT NULL	|0
FIELD		|gui_access	|t_integer	|'0'	|NOT NULL	|0
FIELD		|users_status	|t_integer	|'0'	|NOT NULL	|0
FIELD		|debug_mode	|t_integer	|'0'	|NOT NULL	|0
FIELD		|userdirectoryid	|t_id	|NULL	|NULL	|0 |2|userdirectory	|	|RESTRICT
UNIQUE		|1		|name
INDEX		|2	|userdirectoryid

TABLE|users_groups|id|ZBX_DATA
FIELD		|id		|t_id		|	|NOT NULL	|0
FIELD		|usrgrpid	|t_id		|	|NOT NULL	|0			|1|usrgrp
FIELD		|userid		|t_id		|	|NOT NULL	|0			|2|users
UNIQUE		|1		|usrgrpid,userid
INDEX		|2		|userid

TABLE|scripts|scriptid|ZBX_DATA
FIELD		|scriptid	|t_id		|	|NOT NULL	|0
FIELD		|name		|t_varchar(255)	|''	|NOT NULL	|0
FIELD		|command	|t_text		|''	|NOT NULL	|0
FIELD		|host_access	|t_integer	|'2'	|NOT NULL	|0
FIELD		|usrgrpid	|t_id		|	|NULL		|0			|1|usrgrp	|		|RESTRICT
FIELD		|groupid	|t_id		|	|NULL		|0			|2|hstgrp	|		|RESTRICT
FIELD		|description	|t_shorttext	|''	|NOT NULL	|0
FIELD		|confirmation	|t_varchar(255)	|''	|NOT NULL	|0
FIELD		|type		|t_integer	|'5'	|NOT NULL	|0
FIELD		|execute_on	|t_integer	|'2'	|NOT NULL	|0
FIELD		|timeout	|t_varchar(32)	|'30s'	|NOT NULL	|0
FIELD		|scope		|t_integer	|'1'	|NOT NULL	|0
FIELD		|port		|t_varchar(64)	|''	|NOT NULL	|0
FIELD		|authtype	|t_integer	|'0'	|NOT NULL	|0
FIELD		|username	|t_varchar(64)	|''	|NOT NULL	|0
FIELD		|password	|t_varchar(64)	|''	|NOT NULL	|0
FIELD		|publickey	|t_varchar(64)	|''	|NOT NULL	|0
FIELD		|privatekey	|t_varchar(64)	|''	|NOT NULL	|0
FIELD		|menu_path	|t_varchar(255)	|''	|NOT NULL	|0
FIELD		|url		|t_varchar(2048)|''	|NOT NULL	|0
FIELD		|new_window	|t_integer	|'1'	|NOT NULL	|0
INDEX		|1		|usrgrpid
INDEX		|2		|groupid
UNIQUE		|3		|name,menu_path

TABLE|script_param|script_paramid|ZBX_DATA
FIELD		|script_paramid	|t_id		|	|NOT NULL	|0
FIELD		|scriptid	|t_id		|	|NOT NULL	|0			|1|scripts
FIELD		|name		|t_varchar(255)	|''	|NOT NULL	|0
FIELD		|value		|t_varchar(2048)|''	|NOT NULL	|0
UNIQUE		|1		|scriptid,name

TABLE|actions|actionid|ZBX_DATA
FIELD		|actionid	|t_id		|	|NOT NULL	|0
FIELD		|name		|t_varchar(255)	|''	|NOT NULL	|0
FIELD		|eventsource	|t_integer	|'0'	|NOT NULL	|0
FIELD		|evaltype	|t_integer	|'0'	|NOT NULL	|0
FIELD		|status		|t_integer	|'0'	|NOT NULL	|0
FIELD		|esc_period	|t_varchar(255)	|'1h'	|NOT NULL	|0
FIELD		|formula	|t_varchar(1024)|''	|NOT NULL	|0
FIELD		|pause_suppressed|t_integer	|'1'	|NOT NULL	|0
FIELD		|notify_if_canceled|t_integer	|'1'	|NOT NULL	|0
FIELD		|pause_symptoms	|t_integer	|'1'	|NOT NULL	|0
INDEX		|1		|eventsource,status
UNIQUE		|2		|name

TABLE|operations|operationid|ZBX_DATA
FIELD		|operationid	|t_id		|	|NOT NULL	|0
FIELD		|actionid	|t_id		|	|NOT NULL	|0			|1|actions
FIELD		|operationtype	|t_integer	|'0'	|NOT NULL	|0
FIELD		|esc_period	|t_varchar(255)	|'0'	|NOT NULL	|0
FIELD		|esc_step_from	|t_integer	|'1'	|NOT NULL	|0
FIELD		|esc_step_to	|t_integer	|'1'	|NOT NULL	|0
FIELD		|evaltype	|t_integer	|'0'	|NOT NULL	|0
FIELD		|recovery	|t_integer	|'0'	|NOT NULL	|0
INDEX		|1		|actionid

TABLE|optag|optagid|ZBX_DATA
FIELD		|optagid	|t_id		|	|NOT NULL	|0
FIELD		|operationid	|t_id		|	|NOT NULL	|0			|1|operations
FIELD		|tag		|t_varchar(255)	|''	|NOT NULL	|0
FIELD		|value		|t_varchar(255)	|''	|NOT NULL	|0
INDEX		|1		|operationid

TABLE|opmessage|operationid|ZBX_DATA
FIELD		|operationid	|t_id		|	|NOT NULL	|0			|1|operations
FIELD		|default_msg	|t_integer	|'1'	|NOT NULL	|0
FIELD		|subject	|t_varchar(255)	|''	|NOT NULL	|0
FIELD		|message	|t_shorttext	|''	|NOT NULL	|0
FIELD		|mediatypeid	|t_id		|	|NULL		|0			|2|media_type	|		|RESTRICT
INDEX		|1		|mediatypeid

TABLE|opmessage_grp|opmessage_grpid|ZBX_DATA
FIELD		|opmessage_grpid|t_id		|	|NOT NULL	|0
FIELD		|operationid	|t_id		|	|NOT NULL	|0			|1|operations
FIELD		|usrgrpid	|t_id		|	|NOT NULL	|0			|2|usrgrp	|		|RESTRICT
UNIQUE		|1		|operationid,usrgrpid
INDEX		|2		|usrgrpid

TABLE|opmessage_usr|opmessage_usrid|ZBX_DATA
FIELD		|opmessage_usrid|t_id		|	|NOT NULL	|0
FIELD		|operationid	|t_id		|	|NOT NULL	|0			|1|operations
FIELD		|userid		|t_id		|	|NOT NULL	|0			|2|users	|		|RESTRICT
UNIQUE		|1		|operationid,userid
INDEX		|2		|userid

TABLE|opcommand|operationid|ZBX_DATA
FIELD		|operationid	|t_id		|	|NOT NULL	|0			|1|operations
FIELD		|scriptid	|t_id		|	|NOT NULL	|0			|2|scripts	|		|RESTRICT
INDEX		|1		|scriptid

TABLE|opcommand_hst|opcommand_hstid|ZBX_DATA
FIELD		|opcommand_hstid|t_id		|	|NOT NULL	|0
FIELD		|operationid	|t_id		|	|NOT NULL	|0			|1|operations
FIELD		|hostid		|t_id		|	|NULL		|0			|2|hosts	|		|RESTRICT
INDEX		|1		|operationid
INDEX		|2		|hostid

TABLE|opcommand_grp|opcommand_grpid|ZBX_DATA
FIELD		|opcommand_grpid|t_id		|	|NOT NULL	|0
FIELD		|operationid	|t_id		|	|NOT NULL	|0			|1|operations
FIELD		|groupid	|t_id		|	|NOT NULL	|0			|2|hstgrp	|		|RESTRICT
INDEX		|1		|operationid
INDEX		|2		|groupid

TABLE|opgroup|opgroupid|ZBX_DATA
FIELD		|opgroupid	|t_id		|	|NOT NULL	|0
FIELD		|operationid	|t_id		|	|NOT NULL	|0			|1|operations
FIELD		|groupid	|t_id		|	|NOT NULL	|0			|2|hstgrp	|		|RESTRICT
UNIQUE		|1		|operationid,groupid
INDEX		|2		|groupid

TABLE|optemplate|optemplateid|ZBX_TEMPLATE
FIELD		|optemplateid	|t_id		|	|NOT NULL	|0
FIELD		|operationid	|t_id		|	|NOT NULL	|0			|1|operations
FIELD		|templateid	|t_id		|	|NOT NULL	|0			|2|hosts	|hostid		|RESTRICT
UNIQUE		|1		|operationid,templateid
INDEX		|2		|templateid

TABLE|opconditions|opconditionid|ZBX_DATA
FIELD		|opconditionid	|t_id		|	|NOT NULL	|0
FIELD		|operationid	|t_id		|	|NOT NULL	|0			|1|operations
FIELD		|conditiontype	|t_integer	|'0'	|NOT NULL	|0
FIELD		|operator	|t_integer	|'0'	|NOT NULL	|0
FIELD		|value		|t_varchar(255)	|''	|NOT NULL	|0
INDEX		|1		|operationid

TABLE|conditions|conditionid|ZBX_DATA
FIELD		|conditionid	|t_id		|	|NOT NULL	|0
FIELD		|actionid	|t_id		|	|NOT NULL	|0			|1|actions
FIELD		|conditiontype	|t_integer	|'0'	|NOT NULL	|0
FIELD		|operator	|t_integer	|'0'	|NOT NULL	|0
FIELD		|value		|t_varchar(255)	|''	|NOT NULL	|0
FIELD		|value2		|t_varchar(255)	|''	|NOT NULL	|0
INDEX		|1		|actionid

TABLE|config|configid|ZBX_DATA
FIELD		|configid	|t_id		|	|NOT NULL	|0
FIELD		|work_period	|t_varchar(255)	|'1-5,09:00-18:00'|NOT NULL|0
FIELD		|alert_usrgrpid	|t_id		|	|NULL		|0			|1|usrgrp	|usrgrpid	|RESTRICT
FIELD		|default_theme	|t_varchar(128)	|'blue-theme'|NOT NULL	|ZBX_NODATA
FIELD		|authentication_type|t_integer	|'0'	|NOT NULL	|ZBX_NODATA
FIELD		|discovery_groupid|t_id		|	|NULL		|0			|2|hstgrp	|groupid	|RESTRICT
FIELD		|max_in_table	|t_integer	|'50'	|NOT NULL	|ZBX_NODATA
FIELD		|search_limit	|t_integer	|'1000'	|NOT NULL	|ZBX_NODATA
FIELD		|severity_color_0|t_varchar(6)	|'97AAB3'|NOT NULL	|ZBX_NODATA
FIELD		|severity_color_1|t_varchar(6)	|'7499FF'|NOT NULL	|ZBX_NODATA
FIELD		|severity_color_2|t_varchar(6)	|'FFC859'|NOT NULL	|ZBX_NODATA
FIELD		|severity_color_3|t_varchar(6)	|'FFA059'|NOT NULL	|ZBX_NODATA
FIELD		|severity_color_4|t_varchar(6)	|'E97659'|NOT NULL	|ZBX_NODATA
FIELD		|severity_color_5|t_varchar(6)	|'E45959'|NOT NULL	|ZBX_NODATA
FIELD		|severity_name_0|t_varchar(32)	|'Not classified'|NOT NULL|ZBX_NODATA
FIELD		|severity_name_1|t_varchar(32)	|'Information'|NOT NULL	|ZBX_NODATA
FIELD		|severity_name_2|t_varchar(32)	|'Warning'|NOT NULL	|ZBX_NODATA
FIELD		|severity_name_3|t_varchar(32)	|'Average'|NOT NULL	|ZBX_NODATA
FIELD		|severity_name_4|t_varchar(32)	|'High'	|NOT NULL	|ZBX_NODATA
FIELD		|severity_name_5|t_varchar(32)	|'Disaster'|NOT NULL	|ZBX_NODATA
FIELD		|ok_period	|t_varchar(32)	|'5m'	|NOT NULL	|ZBX_NODATA
FIELD		|blink_period	|t_varchar(32)	|'2m'	|NOT NULL	|ZBX_NODATA
FIELD		|problem_unack_color|t_varchar(6)|'CC0000'|NOT NULL	|ZBX_NODATA
FIELD		|problem_ack_color|t_varchar(6)	|'CC0000'|NOT NULL	|ZBX_NODATA
FIELD		|ok_unack_color	|t_varchar(6)	|'009900'|NOT NULL	|ZBX_NODATA
FIELD		|ok_ack_color	|t_varchar(6)	|'009900'|NOT NULL	|ZBX_NODATA
FIELD		|problem_unack_style|t_integer	|'1'	|NOT NULL	|ZBX_NODATA
FIELD		|problem_ack_style|t_integer	|'1'	|NOT NULL	|ZBX_NODATA
FIELD		|ok_unack_style	|t_integer	|'1'	|NOT NULL	|ZBX_NODATA
FIELD		|ok_ack_style	|t_integer	|'1'	|NOT NULL	|ZBX_NODATA
FIELD		|snmptrap_logging|t_integer	|'1'	|NOT NULL	|ZBX_PROXY,ZBX_NODATA
FIELD		|server_check_interval|t_integer|'10'	|NOT NULL	|ZBX_NODATA
FIELD		|hk_events_mode	|t_integer	|'1'	|NOT NULL	|ZBX_NODATA
FIELD		|hk_events_trigger|t_varchar(32)|'365d'	|NOT NULL	|ZBX_NODATA
FIELD		|hk_events_internal|t_varchar(32)|'1d'	|NOT NULL	|ZBX_NODATA
FIELD		|hk_events_discovery|t_varchar(32)|'1d'	|NOT NULL	|ZBX_NODATA
FIELD		|hk_events_autoreg|t_varchar(32)|'1d'	|NOT NULL	|ZBX_NODATA
FIELD		|hk_services_mode|t_integer	|'1'	|NOT NULL	|ZBX_NODATA
FIELD		|hk_services	|t_varchar(32)	|'365d'	|NOT NULL	|ZBX_NODATA
FIELD		|hk_audit_mode	|t_integer	|'1'	|NOT NULL	|ZBX_NODATA
FIELD		|hk_audit	|t_varchar(32)	|'365d'	|NOT NULL	|ZBX_NODATA
FIELD		|hk_sessions_mode|t_integer	|'1'	|NOT NULL	|ZBX_NODATA
FIELD		|hk_sessions	|t_varchar(32)	|'365d'	|NOT NULL	|ZBX_NODATA
FIELD		|hk_history_mode|t_integer	|'1'	|NOT NULL	|ZBX_NODATA
FIELD		|hk_history_global|t_integer	|'0'	|NOT NULL	|ZBX_PROXY,ZBX_NODATA
FIELD		|hk_history	|t_varchar(32)	|'90d'	|NOT NULL	|ZBX_PROXY,ZBX_NODATA
FIELD		|hk_trends_mode	|t_integer	|'1'	|NOT NULL	|ZBX_NODATA
FIELD		|hk_trends_global|t_integer	|'0'	|NOT NULL	|ZBX_NODATA
FIELD		|hk_trends	|t_varchar(32)	|'365d'	|NOT NULL	|ZBX_NODATA
FIELD		|default_inventory_mode|t_integer|'-1'	|NOT NULL	|ZBX_NODATA
FIELD		|custom_color	|t_integer	|'0'	|NOT NULL	|ZBX_NODATA
FIELD		|http_auth_enabled	|t_integer	|'0'	|NOT NULL	|ZBX_NODATA
FIELD		|http_login_form	|t_integer	|'0'	|NOT NULL	|ZBX_NODATA
FIELD		|http_strip_domains	|t_varchar(2048)|''	|NOT NULL	|ZBX_NODATA
FIELD		|http_case_sensitive	|t_integer	|'1'	|NOT NULL	|ZBX_NODATA
FIELD		|ldap_auth_enabled		|t_integer		|'0'	|NOT NULL	|ZBX_NODATA
FIELD		|ldap_case_sensitive	|t_integer	|'1'	|NOT NULL	|ZBX_NODATA
FIELD		|db_extension	|t_varchar(32)	|''	|NOT NULL	|ZBX_NODATA
FIELD		|autoreg_tls_accept	|t_integer	|'1'	|NOT NULL	|ZBX_PROXY,ZBX_NODATA
FIELD		|compression_status	|t_integer	|'0'	|NOT NULL	|ZBX_NODATA
FIELD		|compress_older	|t_varchar(32)	|'7d'	|NOT NULL	|ZBX_NODATA
FIELD		|instanceid	|t_varchar(32)	|''	|NOT NULL	|ZBX_NODATA
FIELD		|saml_auth_enabled	|t_integer	|'0'	|NOT NULL	|ZBX_NODATA
FIELD		|saml_case_sensitive	|t_integer	|'0'	|NOT NULL	|ZBX_NODATA
FIELD		|default_lang		|t_varchar(5)	|'en_US'|NOT NULL	|ZBX_NODATA
FIELD		|default_timezone	|t_varchar(50)	|'system'|NOT NULL	|ZBX_NODATA
FIELD		|login_attempts	|t_integer	|'5'	|NOT NULL	|ZBX_NODATA
FIELD		|login_block	|t_varchar(32)	|'30s'	|NOT NULL	|ZBX_NODATA
FIELD		|show_technical_errors	|t_integer	|'0'	|NOT NULL	|ZBX_NODATA
FIELD		|validate_uri_schemes	|t_integer	|'1'	|NOT NULL	|ZBX_NODATA
FIELD		|uri_valid_schemes	|t_varchar(255)	|'http,https,ftp,file,mailto,tel,ssh'	|NOT NULL	|ZBX_NODATA
FIELD		|x_frame_options	|t_varchar(255)	|'SAMEORIGIN'	|NOT NULL	|ZBX_NODATA
FIELD		|iframe_sandboxing_enabled	|t_integer	|'1'	|NOT NULL	|ZBX_NODATA
FIELD		|iframe_sandboxing_exceptions	|t_varchar(255)	|''	|NOT NULL	|ZBX_NODATA
FIELD		|max_overview_table_size	|t_integer	|'50'	|NOT NULL	|ZBX_NODATA
FIELD		|history_period	|t_varchar(32)|	'24h'	|NOT NULL	|ZBX_NODATA
FIELD		|period_default	|t_varchar(32)	|'1h'	|NOT NULL	|ZBX_NODATA
FIELD		|max_period	|t_varchar(32)	|'2y'	|NOT NULL	|ZBX_NODATA
FIELD		|socket_timeout	|t_varchar(32)	|'3s'	|NOT NULL	|ZBX_NODATA
FIELD		|connect_timeout	|t_varchar(32)	|'3s'	|NOT NULL	|ZBX_NODATA
FIELD		|media_type_test_timeout	|t_varchar(32)	|'65s'	|NOT NULL	|ZBX_NODATA
FIELD		|script_timeout	|t_varchar(32)	|'60s'	|NOT NULL	|ZBX_NODATA
FIELD		|item_test_timeout	|t_varchar(32)	|'60s'	|NOT NULL	|ZBX_NODATA
FIELD		|session_key	|t_varchar(32)|''	|NOT NULL	|ZBX_NODATA
FIELD		|url			|t_varchar(2048)|''	|NOT NULL	|ZBX_NODATA
FIELD		|report_test_timeout|t_varchar(32)|'60s'|NOT NULL	|ZBX_NODATA
FIELD		|dbversion_status	|t_shorttext|''	|NOT NULL	|ZBX_NODATA
FIELD		|hk_events_service|t_varchar(32)|'1d'	|NOT NULL	|ZBX_NODATA
FIELD		|passwd_min_length	|t_integer	|'8'	|NOT NULL	|ZBX_NODATA
FIELD		|passwd_check_rules	|t_integer	|'8'	|NOT NULL	|ZBX_NODATA
FIELD		|auditlog_enabled	|t_integer	|'1'	|NOT NULL	|ZBX_NODATA
FIELD		|ha_failover_delay	|t_varchar(32)	|'1m'	|NOT NULL	|ZBX_NODATA
FIELD		|geomaps_tile_provider|t_varchar(255)	|''	|NOT NULL	|0
FIELD		|geomaps_tile_url	|t_varchar(2048)|''	|NOT NULL	|ZBX_NODATA
FIELD		|geomaps_max_zoom	|t_integer	|'0'	|NOT NULL	|ZBX_NODATA
FIELD		|geomaps_attribution|t_varchar(1024)|''	|NOT NULL	|ZBX_NODATA
FIELD		|vault_provider	|t_integer	|'0'	|NOT NULL	|ZBX_NODATA
FIELD		|ldap_userdirectoryid	|t_id	|NULL |NULL	|0		|3|userdirectory	|userdirectoryid|RESTRICT
FIELD		|server_status		|t_shorttext	|''	|NOT NULL	|ZBX_NODATA
FIELD		|jit_provision_interval		|t_varchar(32)	|'1h'	|NOT NULL	|ZBX_NODATA
FIELD		|saml_jit_status			|t_integer		|'0'	|NOT NULL	|ZBX_NODATA
FIELD		|ldap_jit_status			|t_integer		|'0'	|NOT NULL	|ZBX_NODATA
FIELD		|disabled_usrgrpid			|t_id			|NULL	|NULL		|ZBX_NODATA	|4|usrgrp	|usrgrpid|RESTRICT
INDEX		|1		|alert_usrgrpid
INDEX		|2		|discovery_groupid
INDEX		|3		|ldap_userdirectoryid
INDEX		|4		|disabled_usrgrpid

TABLE|triggers|triggerid|ZBX_TEMPLATE
FIELD		|triggerid	|t_id		|	|NOT NULL	|0
FIELD		|expression	|t_varchar(2048)|''	|NOT NULL	|0
FIELD		|description	|t_varchar(255)	|''	|NOT NULL	|0
FIELD		|url		|t_varchar(2048)|''	|NOT NULL	|0
FIELD		|status		|t_integer	|'0'	|NOT NULL	|0
FIELD		|value		|t_integer	|'0'	|NOT NULL	|ZBX_NODATA
FIELD		|priority	|t_integer	|'0'	|NOT NULL	|0
FIELD		|lastchange	|t_integer	|'0'	|NOT NULL	|ZBX_NODATA
FIELD		|comments	|t_shorttext	|''	|NOT NULL	|0
FIELD		|error		|t_varchar(2048)|''	|NOT NULL	|ZBX_NODATA
FIELD		|templateid	|t_id		|	|NULL		|0			|1|triggers	|triggerid		|RESTRICT
FIELD		|type		|t_integer	|'0'	|NOT NULL	|0
FIELD		|state		|t_integer	|'0'	|NOT NULL	|ZBX_NODATA
FIELD		|flags		|t_integer	|'0'	|NOT NULL	|0
FIELD		|recovery_mode	|t_integer	|'0'	|NOT NULL	|0
FIELD		|recovery_expression|t_varchar(2048)|''	|NOT NULL	|0
FIELD		|correlation_mode|t_integer	|'0'	|NOT NULL	|0
FIELD		|correlation_tag|t_varchar(255)	|''	|NOT NULL	|0
FIELD		|manual_close	|t_integer	|'0'	|NOT NULL	|0
FIELD		|opdata		|t_varchar(255)	|''	|NOT NULL	|0
FIELD		|discover	|t_integer	|'0'	|NOT NULL	|0
FIELD		|event_name	|t_varchar(2048)|''	|NOT NULL	|0
FIELD		|uuid		|t_varchar(32)	|''	|NOT NULL	|0
FIELD		|url_name	|t_varchar(64)	|''	|NOT NULL	|0
INDEX		|1		|status
INDEX		|2		|value,lastchange
INDEX		|3		|templateid
CHANGELOG	|5

TABLE|trigger_depends|triggerdepid|ZBX_TEMPLATE
FIELD		|triggerdepid	|t_id		|	|NOT NULL	|0
FIELD		|triggerid_down	|t_id		|	|NOT NULL	|0			|1|triggers	|triggerid
FIELD		|triggerid_up	|t_id		|	|NOT NULL	|0			|2|triggers	|triggerid
UNIQUE		|1		|triggerid_down,triggerid_up
INDEX		|2		|triggerid_up

TABLE|functions|functionid|ZBX_TEMPLATE
FIELD		|functionid	|t_id		|	|NOT NULL	|0
FIELD		|itemid		|t_id		|	|NOT NULL	|0			|1|items	|		|RESTRICT
FIELD		|triggerid	|t_id		|	|NOT NULL	|0			|2|triggers	|		|RESTRICT
FIELD		|name		|t_varchar(12)	|''	|NOT NULL	|0
FIELD		|parameter	|t_varchar(255)	|'0'	|NOT NULL	|0
INDEX		|1		|triggerid
INDEX		|2		|itemid,name,parameter
CHANGELOG	|7

TABLE|graphs|graphid|ZBX_TEMPLATE
FIELD		|graphid	|t_id		|	|NOT NULL	|0
FIELD		|name		|t_varchar(128)	|''	|NOT NULL	|0
FIELD		|width		|t_integer	|'900'	|NOT NULL	|0
FIELD		|height		|t_integer	|'200'	|NOT NULL	|0
FIELD		|yaxismin	|t_double	|'0'	|NOT NULL	|0
FIELD		|yaxismax	|t_double	|'100'	|NOT NULL	|0
FIELD		|templateid	|t_id		|	|NULL		|0			|1|graphs	|graphid
FIELD		|show_work_period|t_integer	|'1'	|NOT NULL	|0
FIELD		|show_triggers	|t_integer	|'1'	|NOT NULL	|0
FIELD		|graphtype	|t_integer	|'0'	|NOT NULL	|0
FIELD		|show_legend	|t_integer	|'1'	|NOT NULL	|0
FIELD		|show_3d	|t_integer	|'0'	|NOT NULL	|0
FIELD		|percent_left	|t_double	|'0'	|NOT NULL	|0
FIELD		|percent_right	|t_double	|'0'	|NOT NULL	|0
FIELD		|ymin_type	|t_integer	|'0'	|NOT NULL	|0
FIELD		|ymax_type	|t_integer	|'0'	|NOT NULL	|0
FIELD		|ymin_itemid	|t_id		|	|NULL		|0			|2|items	|itemid		|RESTRICT
FIELD		|ymax_itemid	|t_id		|	|NULL		|0			|3|items	|itemid		|RESTRICT
FIELD		|flags		|t_integer	|'0'	|NOT NULL	|0
FIELD		|discover	|t_integer	|'0'	|NOT NULL	|0
FIELD		|uuid		|t_varchar(32)	|''	|NOT NULL	|0
INDEX		|1		|name
INDEX		|2		|templateid
INDEX		|3		|ymin_itemid
INDEX		|4		|ymax_itemid

TABLE|graphs_items|gitemid|ZBX_TEMPLATE
FIELD		|gitemid	|t_id		|	|NOT NULL	|0
FIELD		|graphid	|t_id		|	|NOT NULL	|0			|1|graphs
FIELD		|itemid		|t_id		|	|NOT NULL	|0			|2|items
FIELD		|drawtype	|t_integer	|'0'	|NOT NULL	|0
FIELD		|sortorder	|t_integer	|'0'	|NOT NULL	|0
FIELD		|color		|t_varchar(6)	|'009600'|NOT NULL	|0
FIELD		|yaxisside	|t_integer	|'0'	|NOT NULL	|0
FIELD		|calc_fnc	|t_integer	|'2'	|NOT NULL	|0
FIELD		|type		|t_integer	|'0'	|NOT NULL	|0
INDEX		|1		|itemid
INDEX		|2		|graphid

TABLE|graph_theme|graphthemeid|ZBX_DATA
FIELD		|graphthemeid	|t_id		|	|NOT NULL	|0
FIELD		|theme		|t_varchar(64)	|''	|NOT NULL	|0
FIELD		|backgroundcolor|t_varchar(6)	|''	|NOT NULL	|0
FIELD		|graphcolor	|t_varchar(6)	|''	|NOT NULL	|0
FIELD		|gridcolor	|t_varchar(6)	|''	|NOT NULL	|0
FIELD		|maingridcolor	|t_varchar(6)	|''	|NOT NULL	|0
FIELD		|gridbordercolor|t_varchar(6)	|''	|NOT NULL	|0
FIELD		|textcolor	|t_varchar(6)	|''	|NOT NULL	|0
FIELD		|highlightcolor	|t_varchar(6)	|''	|NOT NULL	|0
FIELD		|leftpercentilecolor|t_varchar(6)|''	|NOT NULL	|0
FIELD		|rightpercentilecolor|t_varchar(6)|''	|NOT NULL	|0
FIELD		|nonworktimecolor|t_varchar(6)	|''	|NOT NULL	|0
FIELD		|colorpalette	|t_varchar(255)	|''	|NOT NULL	|0
UNIQUE		|1		|theme

TABLE|globalmacro|globalmacroid|ZBX_DATA
FIELD		|globalmacroid	|t_id		|	|NOT NULL	|0
FIELD		|macro		|t_varchar(255)	|''	|NOT NULL	|ZBX_PROXY
FIELD		|value		|t_varchar(2048)|''	|NOT NULL	|ZBX_PROXY
FIELD		|description	|t_shorttext	|''	|NOT NULL	|0
FIELD		|type		|t_integer	|'0'	|NOT NULL	|ZBX_PROXY
UNIQUE		|1		|macro

TABLE|hostmacro|hostmacroid|ZBX_TEMPLATE
FIELD		|hostmacroid	|t_id		|	|NOT NULL	|0
FIELD		|hostid		|t_id		|	|NOT NULL	|ZBX_PROXY		|1|hosts
FIELD		|macro		|t_varchar(255)	|''	|NOT NULL	|ZBX_PROXY
FIELD		|value		|t_varchar(2048)|''	|NOT NULL	|ZBX_PROXY
FIELD		|description	|t_shorttext	|''	|NOT NULL	|0
FIELD		|type		|t_integer	|'0'	|NOT NULL	|ZBX_PROXY
FIELD		|automatic	|t_integer	|'0'	|NOT NULL	|ZBX_PROXY
UNIQUE		|1		|hostid,macro

TABLE|hosts_groups|hostgroupid|ZBX_TEMPLATE
FIELD		|hostgroupid	|t_id		|	|NOT NULL	|0
FIELD		|hostid		|t_id		|	|NOT NULL	|0			|1|hosts
FIELD		|groupid	|t_id		|	|NOT NULL	|0			|2|hstgrp
UNIQUE		|1		|hostid,groupid
INDEX		|2		|groupid

TABLE|hosts_templates|hosttemplateid|ZBX_TEMPLATE
FIELD		|hosttemplateid	|t_id		|	|NOT NULL	|0
FIELD		|hostid		|t_id		|	|NOT NULL	|ZBX_PROXY		|1|hosts
FIELD		|templateid	|t_id		|	|NOT NULL	|ZBX_PROXY		|2|hosts	|hostid
FIELD		|link_type	|t_integer	|'0'	|NOT NULL	|ZBX_PROXY
UNIQUE		|1		|hostid,templateid
INDEX		|2		|templateid

TABLE|valuemap_mapping|valuemap_mappingid|ZBX_TEMPLATE
FIELD		|valuemap_mappingid|t_id	|	|NOT NULL	|0
FIELD		|valuemapid	|t_id		|	|NOT NULL	|0			|1|valuemap
FIELD		|value		|t_varchar(64)	|''	|NOT NULL	|0
FIELD		|newvalue	|t_varchar(64)	|''	|NOT NULL	|0
FIELD		|type		|t_integer	|'0'	|NOT NULL	|0
FIELD		|sortorder	|t_integer	|'0'	|NOT NULL	|0
UNIQUE		|1		|valuemapid,value,type

TABLE|media|mediaid|ZBX_DATA
FIELD		|mediaid	|t_id		|	|NOT NULL	|0
FIELD		|userid		|t_id		|	|NOT NULL	|0			|1|users
FIELD		|mediatypeid	|t_id		|	|NOT NULL	|0			|2|media_type
FIELD		|sendto		|t_varchar(1024)|''	|NOT NULL	|0
FIELD		|active		|t_integer	|'0'	|NOT NULL	|0
FIELD		|severity	|t_integer	|'63'	|NOT NULL	|0
FIELD		|period		|t_varchar(1024)|'1-7,00:00-24:00'|NOT NULL|0
INDEX		|1		|userid
INDEX		|2		|mediatypeid

TABLE|rights|rightid|ZBX_DATA
FIELD		|rightid	|t_id		|	|NOT NULL	|0
FIELD		|groupid	|t_id		|	|NOT NULL	|0			|1|usrgrp	|usrgrpid
FIELD		|permission	|t_integer	|'0'	|NOT NULL	|0
FIELD		|id		|t_id		|	|NOT NULL	|0			|2|hstgrp	|groupid
INDEX		|1		|groupid
INDEX		|2		|id

TABLE|services|serviceid|ZBX_DATA
FIELD		|serviceid	|t_id		|	|NOT NULL	|0
FIELD		|name		|t_varchar(128)	|''	|NOT NULL	|0
FIELD		|status		|t_integer	|'-1'	|NOT NULL	|0
FIELD		|algorithm	|t_integer	|'0'	|NOT NULL	|0
FIELD		|sortorder	|t_integer	|'0'	|NOT NULL	|0
FIELD		|weight		|t_integer	|'0'	|NOT NULL	|0
FIELD		|propagation_rule|t_integer	|'0'	|NOT NULL	|0
FIELD		|propagation_value|t_integer	|'0'	|NOT NULL	|0
FIELD		|description	|t_shorttext	|''	|NOT NULL	|0
FIELD		|uuid		|t_varchar(32)	|''	|NOT NULL	|0
FIELD		|created_at	|t_integer	|'0'	|NOT NULL	|0

TABLE|services_links|linkid|ZBX_DATA
FIELD		|linkid		|t_id		|	|NOT NULL	|0
FIELD		|serviceupid	|t_id		|	|NOT NULL	|0			|1|services	|serviceid
FIELD		|servicedownid	|t_id		|	|NOT NULL	|0			|2|services	|serviceid
INDEX		|1		|servicedownid
UNIQUE		|2		|serviceupid,servicedownid

TABLE|icon_map|iconmapid|ZBX_DATA
FIELD		|iconmapid	|t_id		|	|NOT NULL	|0
FIELD		|name		|t_varchar(64)	|''	|NOT NULL	|0
FIELD		|default_iconid	|t_id		|	|NOT NULL	|0			|1|images	|imageid	|RESTRICT
UNIQUE		|1		|name
INDEX		|2		|default_iconid

TABLE|icon_mapping|iconmappingid|ZBX_DATA
FIELD		|iconmappingid	|t_id		|	|NOT NULL	|0
FIELD		|iconmapid	|t_id		|	|NOT NULL	|0			|1|icon_map
FIELD		|iconid		|t_id		|	|NOT NULL	|0			|2|images	|imageid	|RESTRICT
FIELD		|inventory_link	|t_integer	|'0'	|NOT NULL	|0
FIELD		|expression	|t_varchar(64)	|''	|NOT NULL	|0
FIELD		|sortorder	|t_integer	|'0'	|NOT NULL	|0
INDEX		|1		|iconmapid
INDEX		|2		|iconid

TABLE|sysmaps|sysmapid|ZBX_TEMPLATE
FIELD		|sysmapid	|t_id		|	|NOT NULL	|0
FIELD		|name		|t_varchar(128)	|''	|NOT NULL	|0
FIELD		|width		|t_integer	|'600'	|NOT NULL	|0
FIELD		|height		|t_integer	|'400'	|NOT NULL	|0
FIELD		|backgroundid	|t_id		|	|NULL		|0			|1|images	|imageid	|RESTRICT
FIELD		|label_type	|t_integer	|'2'	|NOT NULL	|0
FIELD		|label_location	|t_integer	|'0'	|NOT NULL	|0
FIELD		|highlight	|t_integer	|'1'	|NOT NULL	|0
FIELD		|expandproblem	|t_integer	|'1'	|NOT NULL	|0
FIELD		|markelements	|t_integer	|'0'	|NOT NULL	|0
FIELD		|show_unack	|t_integer	|'0'	|NOT NULL	|0
FIELD		|grid_size	|t_integer	|'50'	|NOT NULL	|0
FIELD		|grid_show	|t_integer	|'1'	|NOT NULL	|0
FIELD		|grid_align	|t_integer	|'1'	|NOT NULL	|0
FIELD		|label_format	|t_integer	|'0'	|NOT NULL	|0
FIELD		|label_type_host|t_integer	|'2'	|NOT NULL	|0
FIELD		|label_type_hostgroup|t_integer	|'2'	|NOT NULL	|0
FIELD		|label_type_trigger|t_integer	|'2'	|NOT NULL	|0
FIELD		|label_type_map|t_integer	|'2'	|NOT NULL	|0
FIELD		|label_type_image|t_integer	|'2'	|NOT NULL	|0
FIELD		|label_string_host|t_varchar(255)|''	|NOT NULL	|0
FIELD		|label_string_hostgroup|t_varchar(255)|''|NOT NULL	|0
FIELD		|label_string_trigger|t_varchar(255)|''	|NOT NULL	|0
FIELD		|label_string_map|t_varchar(255)|''	|NOT NULL	|0
FIELD		|label_string_image|t_varchar(255)|''	|NOT NULL	|0
FIELD		|iconmapid	|t_id		|	|NULL		|0			|2|icon_map	|		|RESTRICT
FIELD		|expand_macros	|t_integer	|'0'	|NOT NULL	|0
FIELD		|severity_min	|t_integer	|'0'	|NOT NULL	|0
FIELD		|userid		|t_id		|	|NOT NULL	|0			|3|users	|		|RESTRICT
FIELD		|private	|t_integer	|'1'	|NOT NULL	|0
FIELD		|show_suppressed|t_integer	|'0'	|NOT NULL	|0
UNIQUE		|1		|name
INDEX		|2		|backgroundid
INDEX		|3		|iconmapid

TABLE|sysmaps_elements|selementid|ZBX_TEMPLATE
FIELD		|selementid	|t_id		|	|NOT NULL	|0
FIELD		|sysmapid	|t_id		|	|NOT NULL	|0			|1|sysmaps
FIELD		|elementid	|t_id		|'0'	|NOT NULL	|0
FIELD		|elementtype	|t_integer	|'0'	|NOT NULL	|0
FIELD		|iconid_off	|t_id		|	|NULL		|0			|2|images	|imageid	|RESTRICT
FIELD		|iconid_on	|t_id		|	|NULL		|0			|3|images	|imageid	|RESTRICT
FIELD		|label		|t_varchar(2048)|''	|NOT NULL	|0
FIELD		|label_location	|t_integer	|'-1'	|NOT NULL	|0
FIELD		|x		|t_integer	|'0'	|NOT NULL	|0
FIELD		|y		|t_integer	|'0'	|NOT NULL	|0
FIELD		|iconid_disabled|t_id		|	|NULL		|0			|4|images	|imageid	|RESTRICT
FIELD		|iconid_maintenance|t_id	|	|NULL		|0			|5|images	|imageid	|RESTRICT
FIELD		|elementsubtype	|t_integer	|'0'	|NOT NULL	|0
FIELD		|areatype	|t_integer	|'0'	|NOT NULL	|0
FIELD		|width		|t_integer	|'200'	|NOT NULL	|0
FIELD		|height		|t_integer	|'200'	|NOT NULL	|0
FIELD		|viewtype	|t_integer	|'0'	|NOT NULL	|0
FIELD		|use_iconmap	|t_integer	|'1'	|NOT NULL	|0
FIELD		|evaltype	|t_integer		|'0'|NOT NULL	|0
INDEX		|1		|sysmapid
INDEX		|2		|iconid_off
INDEX		|3		|iconid_on
INDEX		|4		|iconid_disabled
INDEX		|5		|iconid_maintenance

TABLE|sysmaps_links|linkid|ZBX_TEMPLATE
FIELD		|linkid		|t_id		|	|NOT NULL	|0
FIELD		|sysmapid	|t_id		|	|NOT NULL	|0			|1|sysmaps
FIELD		|selementid1	|t_id		|	|NOT NULL	|0			|2|sysmaps_elements|selementid
FIELD		|selementid2	|t_id		|	|NOT NULL	|0			|3|sysmaps_elements|selementid
FIELD		|drawtype	|t_integer	|'0'	|NOT NULL	|0
FIELD		|color		|t_varchar(6)	|'000000'|NOT NULL	|0
FIELD		|label		|t_varchar(2048)|''	|NOT NULL	|0
INDEX		|1		|sysmapid
INDEX		|2		|selementid1
INDEX		|3		|selementid2

TABLE|sysmaps_link_triggers|linktriggerid|ZBX_TEMPLATE
FIELD		|linktriggerid	|t_id		|	|NOT NULL	|0
FIELD		|linkid		|t_id		|	|NOT NULL	|0			|1|sysmaps_links
FIELD		|triggerid	|t_id		|	|NOT NULL	|0			|2|triggers
FIELD		|drawtype	|t_integer	|'0'	|NOT NULL	|0
FIELD		|color		|t_varchar(6)	|'000000'|NOT NULL	|0
UNIQUE		|1		|linkid,triggerid
INDEX		|2		|triggerid

TABLE|sysmap_element_url|sysmapelementurlid|ZBX_TEMPLATE
FIELD		|sysmapelementurlid|t_id	|	|NOT NULL	|0
FIELD		|selementid	|t_id		|	|NOT NULL	|0			|1|sysmaps_elements
FIELD		|name		|t_varchar(255)	|	|NOT NULL	|0
FIELD		|url		|t_varchar(2048)|''	|NOT NULL	|0
UNIQUE		|1		|selementid,name

TABLE|sysmap_url|sysmapurlid|ZBX_TEMPLATE
FIELD		|sysmapurlid	|t_id		|	|NOT NULL	|0
FIELD		|sysmapid	|t_id		|	|NOT NULL	|0			|1|sysmaps
FIELD		|name		|t_varchar(255)	|	|NOT NULL	|0
FIELD		|url		|t_varchar(2048)|''	|NOT NULL	|0
FIELD		|elementtype	|t_integer	|'0'	|NOT NULL	|0
UNIQUE		|1		|sysmapid,name

TABLE|sysmap_user|sysmapuserid|ZBX_TEMPLATE
FIELD		|sysmapuserid|t_id		|	|NOT NULL	|0
FIELD		|sysmapid	|t_id		|	|NOT NULL	|0			|1|sysmaps
FIELD		|userid		|t_id		|	|NOT NULL	|0			|2|users
FIELD		|permission	|t_integer	|'2'	|NOT NULL	|0
UNIQUE		|1		|sysmapid,userid

TABLE|sysmap_usrgrp|sysmapusrgrpid|ZBX_TEMPLATE
FIELD		|sysmapusrgrpid|t_id		|	|NOT NULL	|0
FIELD		|sysmapid	|t_id		|	|NOT NULL	|0			|1|sysmaps
FIELD		|usrgrpid	|t_id		|	|NOT NULL	|0			|2|usrgrp
FIELD		|permission	|t_integer	|'2'	|NOT NULL	|0
UNIQUE		|1		|sysmapid,usrgrpid

TABLE|maintenances_hosts|maintenance_hostid|ZBX_DATA
FIELD		|maintenance_hostid|t_id	|	|NOT NULL	|0
FIELD		|maintenanceid	|t_id		|	|NOT NULL	|0			|1|maintenances
FIELD		|hostid		|t_id		|	|NOT NULL	|0			|2|hosts
UNIQUE		|1		|maintenanceid,hostid
INDEX		|2		|hostid

TABLE|maintenances_groups|maintenance_groupid|ZBX_DATA
FIELD		|maintenance_groupid|t_id	|	|NOT NULL	|0
FIELD		|maintenanceid	|t_id		|	|NOT NULL	|0			|1|maintenances
FIELD		|groupid	|t_id		|	|NOT NULL	|0			|2|hstgrp
UNIQUE		|1		|maintenanceid,groupid
INDEX		|2		|groupid

TABLE|timeperiods|timeperiodid|ZBX_DATA
FIELD		|timeperiodid	|t_id		|	|NOT NULL	|0
FIELD		|timeperiod_type|t_integer	|'0'	|NOT NULL	|0
FIELD		|every		|t_integer	|'1'	|NOT NULL	|0
FIELD		|month		|t_integer	|'0'	|NOT NULL	|0
FIELD		|dayofweek	|t_integer	|'0'	|NOT NULL	|0
FIELD		|day		|t_integer	|'0'	|NOT NULL	|0
FIELD		|start_time	|t_integer	|'0'	|NOT NULL	|0
FIELD		|period		|t_integer	|'0'	|NOT NULL	|0
FIELD		|start_date	|t_integer	|'0'	|NOT NULL	|0

TABLE|maintenances_windows|maintenance_timeperiodid|ZBX_DATA
FIELD		|maintenance_timeperiodid|t_id	|	|NOT NULL	|0
FIELD		|maintenanceid	|t_id		|	|NOT NULL	|0			|1|maintenances
FIELD		|timeperiodid	|t_id		|	|NOT NULL	|0			|2|timeperiods
UNIQUE		|1		|maintenanceid,timeperiodid
INDEX		|2		|timeperiodid

TABLE|regexps|regexpid|ZBX_DATA
FIELD		|regexpid	|t_id		|	|NOT NULL	|0
FIELD		|name		|t_varchar(128)	|''	|NOT NULL	|ZBX_PROXY
FIELD		|test_string	|t_shorttext	|''	|NOT NULL	|0
UNIQUE		|1		|name

TABLE|expressions|expressionid|ZBX_DATA
FIELD		|expressionid	|t_id		|	|NOT NULL	|0
FIELD		|regexpid	|t_id		|	|NOT NULL	|ZBX_PROXY		|1|regexps
FIELD		|expression	|t_varchar(255)	|''	|NOT NULL	|ZBX_PROXY
FIELD		|expression_type|t_integer	|'0'	|NOT NULL	|ZBX_PROXY
FIELD		|exp_delimiter	|t_varchar(1)	|''	|NOT NULL	|ZBX_PROXY
FIELD		|case_sensitive	|t_integer	|'0'	|NOT NULL	|ZBX_PROXY
INDEX		|1		|regexpid

TABLE|ids|table_name,field_name|0
FIELD		|table_name	|t_varchar(64)	|''	|NOT NULL	|0
FIELD		|field_name	|t_varchar(64)	|''	|NOT NULL	|0
FIELD		|nextid		|t_id		|	|NOT NULL	|0

-- History tables

TABLE|alerts|alertid|0
FIELD		|alertid	|t_id		|	|NOT NULL	|0
FIELD		|actionid	|t_id		|	|NOT NULL	|0			|1|actions
FIELD		|eventid	|t_id		|	|NOT NULL	|0			|2|events
FIELD		|userid		|t_id		|	|NULL		|0			|3|users
FIELD		|clock		|t_time		|'0'	|NOT NULL	|0
FIELD		|mediatypeid	|t_id		|	|NULL		|0			|4|media_type
FIELD		|sendto		|t_varchar(1024)|''	|NOT NULL	|0
FIELD		|subject	|t_varchar(255)	|''	|NOT NULL	|0
FIELD		|message	|t_text		|''	|NOT NULL	|0
FIELD		|status		|t_integer	|'0'	|NOT NULL	|0
FIELD		|retries	|t_integer	|'0'	|NOT NULL	|0
FIELD		|error		|t_varchar(2048)|''	|NOT NULL	|0
FIELD		|esc_step	|t_integer	|'0'	|NOT NULL	|0
FIELD		|alerttype	|t_integer	|'0'	|NOT NULL	|0
FIELD		|p_eventid	|t_id		|	|NULL		|0			|5|events	|eventid
FIELD		|acknowledgeid	|t_id		|	|NULL		|0			|6|acknowledges	|acknowledgeid
FIELD		|parameters	|t_text		|'{}'	|NOT NULL	|0
INDEX		|1		|actionid
INDEX		|2		|clock
INDEX		|3		|eventid
INDEX		|4		|status
INDEX		|5		|mediatypeid
INDEX		|6		|userid
INDEX		|7		|p_eventid
INDEX		|8		|acknowledgeid

TABLE|history|itemid,clock,ns|0
FIELD		|itemid		|t_id		|	|NOT NULL	|0			|-|items
FIELD		|clock		|t_time		|'0'	|NOT NULL	|0
FIELD		|value		|t_double	|'0.0000'|NOT NULL	|0
FIELD		|ns		|t_nanosec	|'0'	|NOT NULL	|0

TABLE|history_uint|itemid,clock,ns|0
FIELD		|itemid		|t_id		|	|NOT NULL	|0			|-|items
FIELD		|clock		|t_time		|'0'	|NOT NULL	|0
FIELD		|value		|t_bigint	|'0'	|NOT NULL	|0
FIELD		|ns		|t_nanosec	|'0'	|NOT NULL	|0

TABLE|history_str|itemid,clock,ns|0
FIELD		|itemid		|t_id		|	|NOT NULL	|0			|-|items
FIELD		|clock		|t_time		|'0'	|NOT NULL	|0
FIELD		|value		|t_varchar(255)	|''	|NOT NULL	|0
FIELD		|ns		|t_nanosec	|'0'	|NOT NULL	|0

TABLE|history_log|itemid,clock,ns|0
FIELD		|itemid		|t_id		|	|NOT NULL	|0			|-|items
FIELD		|clock		|t_time		|'0'	|NOT NULL	|0
FIELD		|timestamp	|t_time		|'0'	|NOT NULL	|0
FIELD		|source		|t_varchar(64)	|''	|NOT NULL	|0
FIELD		|severity	|t_integer	|'0'	|NOT NULL	|0
FIELD		|value		|t_text		|''	|NOT NULL	|0
FIELD		|logeventid	|t_integer	|'0'	|NOT NULL	|0
FIELD		|ns		|t_nanosec	|'0'	|NOT NULL	|0

TABLE|history_text|itemid,clock,ns|0
FIELD		|itemid		|t_id		|	|NOT NULL	|0			|-|items
FIELD		|clock		|t_time		|'0'	|NOT NULL	|0
FIELD		|value		|t_text		|''	|NOT NULL	|0
FIELD		|ns		|t_nanosec	|'0'	|NOT NULL	|0

TABLE|history_bin|itemid,clock,ns|0
FIELD		|itemid		|t_id		|	|NOT NULL	|0			|-|items
FIELD		|clock		|t_time		|'0'	|NOT NULL	|0
FIELD		|ns		|t_nanosec	|'0'	|NOT NULL	|0
FIELD		|value		|t_bin		|''	|NOT NULL	|0

TABLE|proxy_history|id|0
FIELD		|id		|t_id		|	|NOT NULL	|0
FIELD		|itemid		|t_id		|	|NOT NULL	|0			|-|items
FIELD		|clock		|t_time		|'0'	|NOT NULL	|0
FIELD		|timestamp	|t_time		|'0'	|NOT NULL	|0
FIELD		|source		|t_varchar(64)	|''	|NOT NULL	|0
FIELD		|severity	|t_integer	|'0'	|NOT NULL	|0
FIELD		|value		|t_longtext	|''	|NOT NULL	|0
FIELD		|logeventid	|t_integer	|'0'	|NOT NULL	|0
FIELD		|ns		|t_nanosec	|'0'	|NOT NULL	|0
FIELD		|state		|t_integer	|'0'	|NOT NULL	|0
FIELD		|lastlogsize	|t_bigint	|'0'	|NOT NULL	|0
FIELD		|mtime		|t_integer	|'0'	|NOT NULL	|0
FIELD		|flags		|t_integer	|'0'	|NOT NULL	|0
FIELD		|write_clock	|t_time		|'0'	|NOT NULL	|0
INDEX		|1		|clock

TABLE|proxy_dhistory|id|0
FIELD		|id		|t_id		|	|NOT NULL	|0
FIELD		|clock		|t_time		|'0'	|NOT NULL	|0
FIELD		|druleid	|t_id		|	|NOT NULL	|0			|-|drules
FIELD		|ip		|t_varchar(39)	|''	|NOT NULL	|0
FIELD		|port		|t_integer	|'0'	|NOT NULL	|0
FIELD		|value		|t_varchar(255)	|''	|NOT NULL	|0
FIELD		|status		|t_integer	|'0'	|NOT NULL	|0
FIELD		|dcheckid	|t_id		|	|NULL		|0			|-|dchecks
FIELD		|dns		|t_varchar(255)	|''	|NOT NULL	|0
INDEX		|1		|clock
INDEX		|2		|druleid

TABLE|events|eventid|0
FIELD		|eventid	|t_id		|	|NOT NULL	|0
FIELD		|source		|t_integer	|'0'	|NOT NULL	|0
FIELD		|object		|t_integer	|'0'	|NOT NULL	|0
FIELD		|objectid	|t_id		|'0'	|NOT NULL	|0
FIELD		|clock		|t_time		|'0'	|NOT NULL	|0
FIELD		|value		|t_integer	|'0'	|NOT NULL	|0
FIELD		|acknowledged	|t_integer	|'0'	|NOT NULL	|0
FIELD		|ns		|t_nanosec	|'0'	|NOT NULL	|0
FIELD		|name		|t_varchar(2048)|''	|NOT NULL	|0
FIELD		|severity	|t_integer	|'0'	|NOT NULL	|0
INDEX		|1		|source,object,objectid,clock
INDEX		|2		|source,object,clock

TABLE|event_symptom|eventid|0
FIELD		|eventid	|t_id		|	|NOT NULL	|0			|1|events	|eventid|
FIELD		|cause_eventid	|t_id		|	|NOT NULL	|0			|2|events	|eventid|	RESTRICT
INDEX		|1		|cause_eventid

TABLE|trends|itemid,clock|0
FIELD		|itemid		|t_id		|	|NOT NULL	|0			|-|items
FIELD		|clock		|t_time		|'0'	|NOT NULL	|0
FIELD		|num		|t_integer	|'0'	|NOT NULL	|0
FIELD		|value_min	|t_double	|'0.0000'|NOT NULL	|0
FIELD		|value_avg	|t_double	|'0.0000'|NOT NULL	|0
FIELD		|value_max	|t_double	|'0.0000'|NOT NULL	|0

TABLE|trends_uint|itemid,clock|0
FIELD		|itemid		|t_id		|	|NOT NULL	|0			|-|items
FIELD		|clock		|t_time		|'0'	|NOT NULL	|0
FIELD		|num		|t_integer	|'0'	|NOT NULL	|0
FIELD		|value_min	|t_bigint	|'0'	|NOT NULL	|0
FIELD		|value_avg	|t_bigint	|'0'	|NOT NULL	|0
FIELD		|value_max	|t_bigint	|'0'	|NOT NULL	|0

TABLE|acknowledges|acknowledgeid|0
FIELD		|acknowledgeid	|t_id		|	|NOT NULL	|0
FIELD		|userid		|t_id		|	|NOT NULL	|0			|1|users
FIELD		|eventid	|t_id		|	|NOT NULL	|0			|2|events
FIELD		|clock		|t_time		|'0'	|NOT NULL	|0
FIELD		|message	|t_varchar(2048)|''	|NOT NULL	|0
FIELD		|action		|t_integer	|'0'	|NOT NULL	|0
FIELD		|old_severity	|t_integer	|'0'	|NOT NULL	|0
FIELD		|new_severity	|t_integer	|'0'	|NOT NULL	|0
FIELD		|suppress_until	|t_time		|'0'	|NOT NULL	|0
FIELD		|taskid		|t_id		|	|NULL		|0			|-|task
INDEX		|1		|userid
INDEX		|2		|eventid
INDEX		|3		|clock

TABLE|auditlog|auditid|0
FIELD		|auditid	|t_cuid		|	|NOT NULL	|0
FIELD		|userid		|t_id		|	|NULL		|0
FIELD		|username	|t_varchar(100)	|''	|NOT NULL	|0
FIELD		|clock		|t_time		|'0'	|NOT NULL	|0
FIELD		|ip		|t_varchar(39)	|''	|NOT NULL	|0
FIELD		|action		|t_integer	|'0'	|NOT NULL	|0
FIELD		|resourcetype	|t_integer	|'0'	|NOT NULL	|0
FIELD		|resourceid	|t_id		|	|NULL		|0
FIELD		|resource_cuid	|t_cuid		|	|NULL		|0
FIELD		|resourcename	|t_varchar(255)	|''	|NOT NULL	|0
FIELD		|recordsetid	|t_cuid		|	|NOT NULL	|0
FIELD		|details	|t_longtext	|''	|NOT NULL	|0
INDEX		|1		|userid,clock
INDEX		|2		|clock
INDEX		|3		|resourcetype,resourceid

TABLE|service_alarms|servicealarmid|0
FIELD		|servicealarmid	|t_id		|	|NOT NULL	|0
FIELD		|serviceid	|t_id		|	|NOT NULL	|0			|1|services
FIELD		|clock		|t_time		|'0'	|NOT NULL	|0
FIELD		|value		|t_integer	|'-1'	|NOT NULL	|0
INDEX		|1		|serviceid,clock
INDEX		|2		|clock

TABLE|autoreg_host|autoreg_hostid|0
FIELD		|autoreg_hostid	|t_id		|	|NOT NULL	|0
FIELD		|proxy_hostid	|t_id		|	|NULL		|0			|1|hosts	|hostid
FIELD		|host		|t_varchar(128)	|''	|NOT NULL	|0
FIELD		|listen_ip	|t_varchar(39)	|''	|NOT NULL	|0
FIELD		|listen_port	|t_integer	|'0'	|NOT NULL	|0
FIELD		|listen_dns	|t_varchar(255)	|''	|NOT NULL	|0
FIELD		|host_metadata	|t_text		|''	|NOT NULL	|0
FIELD		|flags		|t_integer	|'0'	|NOT NULL	|0
FIELD		|tls_accepted	|t_integer	|'1'	|NOT NULL	|0
INDEX		|1		|host
INDEX		|2		|proxy_hostid

TABLE|proxy_autoreg_host|id|0
FIELD		|id		|t_id		|	|NOT NULL	|0
FIELD		|clock		|t_time		|'0'	|NOT NULL	|0
FIELD		|host		|t_varchar(128)	|''	|NOT NULL	|0
FIELD		|listen_ip	|t_varchar(39)	|''	|NOT NULL	|0
FIELD		|listen_port	|t_integer	|'0'	|NOT NULL	|0
FIELD		|listen_dns	|t_varchar(255)	|''	|NOT NULL	|0
FIELD		|host_metadata	|t_text		|''	|NOT NULL	|0
FIELD		|flags		|t_integer	|'0'	|NOT NULL	|0
FIELD		|tls_accepted	|t_integer	|'1'	|NOT NULL	|0
INDEX		|1		|clock

TABLE|dhosts|dhostid|0
FIELD		|dhostid	|t_id		|	|NOT NULL	|0
FIELD		|druleid	|t_id		|	|NOT NULL	|0			|1|drules
FIELD		|status		|t_integer	|'0'	|NOT NULL	|0
FIELD		|lastup		|t_integer	|'0'	|NOT NULL	|0
FIELD		|lastdown	|t_integer	|'0'	|NOT NULL	|0
INDEX		|1		|druleid

TABLE|dservices|dserviceid|0
FIELD		|dserviceid	|t_id		|	|NOT NULL	|0
FIELD		|dhostid	|t_id		|	|NOT NULL	|0			|1|dhosts
FIELD		|value		|t_varchar(255)	|''	|NOT NULL	|0
FIELD		|port		|t_integer	|'0'	|NOT NULL	|0
FIELD		|status		|t_integer	|'0'	|NOT NULL	|0
FIELD		|lastup		|t_integer	|'0'	|NOT NULL	|0
FIELD		|lastdown	|t_integer	|'0'	|NOT NULL	|0
FIELD		|dcheckid	|t_id		|	|NOT NULL	|0			|2|dchecks
FIELD		|ip		|t_varchar(39)	|''	|NOT NULL	|0
FIELD		|dns		|t_varchar(255)	|''	|NOT NULL	|0
UNIQUE		|1		|dcheckid,ip,port
INDEX		|2		|dhostid

-- Other tables

TABLE|escalations|escalationid|0
FIELD		|escalationid	|t_id		|	|NOT NULL	|0
FIELD		|actionid	|t_id		|	|NOT NULL	|0			|-|actions
FIELD		|triggerid	|t_id		|	|NULL		|0			|-|triggers
FIELD		|eventid	|t_id		|	|NULL		|0			|-|events
FIELD		|r_eventid	|t_id		|	|NULL		|0			|-|events	|eventid
FIELD		|nextcheck	|t_time		|'0'	|NOT NULL	|0
FIELD		|esc_step	|t_integer	|'0'	|NOT NULL	|0
FIELD		|status		|t_integer	|'0'	|NOT NULL	|0
FIELD		|itemid		|t_id		|	|NULL		|0			|-|items
FIELD		|acknowledgeid	|t_id		|	|NULL		|0			|-|acknowledges
FIELD		|servicealarmid	|t_id		|	|NULL		|0			|-|service_alarms
FIELD		|serviceid	|t_id		|	|NULL		|0			|-|services
UNIQUE		|1		|triggerid,itemid,serviceid,escalationid
INDEX		|2		|eventid
INDEX		|3		|nextcheck

TABLE|globalvars|globalvarid|0
FIELD		|globalvarid	|t_id		|	|NOT NULL	|0
FIELD		|snmp_lastsize	|t_bigint	|'0'	|NOT NULL	|0

TABLE|graph_discovery|graphid|0
FIELD		|graphid	|t_id		|	|NOT NULL	|0			|1|graphs
FIELD		|parent_graphid	|t_id		|	|NOT NULL	|0			|2|graphs	|graphid	|RESTRICT
FIELD		|lastcheck	|t_integer	|'0'	|NOT NULL	|ZBX_NODATA
FIELD		|ts_delete	|t_time		|'0'	|NOT NULL	|ZBX_NODATA
INDEX		|1		|parent_graphid

TABLE|host_inventory|hostid|ZBX_TEMPLATE
FIELD		|hostid		|t_id		|	|NOT NULL	|0			|1|hosts
FIELD		|inventory_mode	|t_integer	|'0'	|NOT NULL	|0
FIELD		|type		|t_varchar(64)	|''	|NOT NULL	|ZBX_PROXY,ZBX_NODATA
FIELD		|type_full	|t_varchar(64)	|''	|NOT NULL	|ZBX_PROXY,ZBX_NODATA
FIELD		|name		|t_varchar(128)	|''	|NOT NULL	|ZBX_PROXY,ZBX_NODATA
FIELD		|alias		|t_varchar(128)	|''	|NOT NULL	|ZBX_PROXY,ZBX_NODATA
FIELD		|os		|t_varchar(128)	|''	|NOT NULL	|ZBX_PROXY,ZBX_NODATA
FIELD		|os_full	|t_varchar(255)	|''	|NOT NULL	|ZBX_PROXY,ZBX_NODATA
FIELD		|os_short	|t_varchar(128)	|''	|NOT NULL	|ZBX_PROXY,ZBX_NODATA
FIELD		|serialno_a	|t_varchar(64)	|''	|NOT NULL	|ZBX_PROXY,ZBX_NODATA
FIELD		|serialno_b	|t_varchar(64)	|''	|NOT NULL	|ZBX_PROXY,ZBX_NODATA
FIELD		|tag		|t_varchar(64)	|''	|NOT NULL	|ZBX_PROXY,ZBX_NODATA
FIELD		|asset_tag	|t_varchar(64)	|''	|NOT NULL	|ZBX_PROXY,ZBX_NODATA
FIELD		|macaddress_a	|t_varchar(64)	|''	|NOT NULL	|ZBX_PROXY,ZBX_NODATA
FIELD		|macaddress_b	|t_varchar(64)	|''	|NOT NULL	|ZBX_PROXY,ZBX_NODATA
FIELD		|hardware	|t_varchar(255)	|''	|NOT NULL	|ZBX_PROXY,ZBX_NODATA
FIELD		|hardware_full	|t_shorttext	|''	|NOT NULL	|ZBX_PROXY,ZBX_NODATA
FIELD		|software	|t_varchar(255)	|''	|NOT NULL	|ZBX_PROXY,ZBX_NODATA
FIELD		|software_full	|t_shorttext	|''	|NOT NULL	|ZBX_PROXY,ZBX_NODATA
FIELD		|software_app_a	|t_varchar(64)	|''	|NOT NULL	|ZBX_PROXY,ZBX_NODATA
FIELD		|software_app_b	|t_varchar(64)	|''	|NOT NULL	|ZBX_PROXY,ZBX_NODATA
FIELD		|software_app_c	|t_varchar(64)	|''	|NOT NULL	|ZBX_PROXY,ZBX_NODATA
FIELD		|software_app_d	|t_varchar(64)	|''	|NOT NULL	|ZBX_PROXY,ZBX_NODATA
FIELD		|software_app_e	|t_varchar(64)	|''	|NOT NULL	|ZBX_PROXY,ZBX_NODATA
FIELD		|contact	|t_shorttext	|''	|NOT NULL	|ZBX_PROXY,ZBX_NODATA
FIELD		|location	|t_shorttext	|''	|NOT NULL	|ZBX_PROXY,ZBX_NODATA
FIELD		|location_lat	|t_varchar(16)	|''	|NOT NULL	|ZBX_PROXY
FIELD		|location_lon	|t_varchar(16)	|''	|NOT NULL	|ZBX_PROXY
FIELD		|notes		|t_shorttext	|''	|NOT NULL	|ZBX_PROXY,ZBX_NODATA
FIELD		|chassis	|t_varchar(64)	|''	|NOT NULL	|ZBX_PROXY,ZBX_NODATA
FIELD		|model		|t_varchar(64)	|''	|NOT NULL	|ZBX_PROXY,ZBX_NODATA
FIELD		|hw_arch	|t_varchar(32)	|''	|NOT NULL	|ZBX_PROXY,ZBX_NODATA
FIELD		|vendor		|t_varchar(64)	|''	|NOT NULL	|ZBX_PROXY,ZBX_NODATA
FIELD		|contract_number|t_varchar(64)	|''	|NOT NULL	|ZBX_PROXY,ZBX_NODATA
FIELD		|installer_name	|t_varchar(64)	|''	|NOT NULL	|ZBX_PROXY,ZBX_NODATA
FIELD		|deployment_status|t_varchar(64)|''	|NOT NULL	|ZBX_PROXY,ZBX_NODATA
FIELD		|url_a		|t_varchar(2048)|''	|NOT NULL	|ZBX_PROXY,ZBX_NODATA
FIELD		|url_b		|t_varchar(2048)|''	|NOT NULL	|ZBX_PROXY,ZBX_NODATA
FIELD		|url_c		|t_varchar(2048)|''	|NOT NULL	|ZBX_PROXY,ZBX_NODATA
FIELD		|host_networks	|t_shorttext	|''	|NOT NULL	|ZBX_PROXY,ZBX_NODATA
FIELD		|host_netmask	|t_varchar(39)	|''	|NOT NULL	|ZBX_PROXY,ZBX_NODATA
FIELD		|host_router	|t_varchar(39)	|''	|NOT NULL	|ZBX_PROXY,ZBX_NODATA
FIELD		|oob_ip		|t_varchar(39)	|''	|NOT NULL	|ZBX_PROXY,ZBX_NODATA
FIELD		|oob_netmask	|t_varchar(39)	|''	|NOT NULL	|ZBX_PROXY,ZBX_NODATA
FIELD		|oob_router	|t_varchar(39)	|''	|NOT NULL	|ZBX_PROXY,ZBX_NODATA
FIELD		|date_hw_purchase|t_varchar(64)	|''	|NOT NULL	|ZBX_PROXY,ZBX_NODATA
FIELD		|date_hw_install|t_varchar(64)	|''	|NOT NULL	|ZBX_PROXY,ZBX_NODATA
FIELD		|date_hw_expiry	|t_varchar(64)	|''	|NOT NULL	|ZBX_PROXY,ZBX_NODATA
FIELD		|date_hw_decomm	|t_varchar(64)	|''	|NOT NULL	|ZBX_PROXY,ZBX_NODATA
FIELD		|site_address_a	|t_varchar(128)	|''	|NOT NULL	|ZBX_PROXY,ZBX_NODATA
FIELD		|site_address_b	|t_varchar(128)	|''	|NOT NULL	|ZBX_PROXY,ZBX_NODATA
FIELD		|site_address_c	|t_varchar(128)	|''	|NOT NULL	|ZBX_PROXY,ZBX_NODATA
FIELD		|site_city	|t_varchar(128)	|''	|NOT NULL	|ZBX_PROXY,ZBX_NODATA
FIELD		|site_state	|t_varchar(64)	|''	|NOT NULL	|ZBX_PROXY,ZBX_NODATA
FIELD		|site_country	|t_varchar(64)	|''	|NOT NULL	|ZBX_PROXY,ZBX_NODATA
FIELD		|site_zip	|t_varchar(64)	|''	|NOT NULL	|ZBX_PROXY,ZBX_NODATA
FIELD		|site_rack	|t_varchar(128)	|''	|NOT NULL	|ZBX_PROXY,ZBX_NODATA
FIELD		|site_notes	|t_shorttext	|''	|NOT NULL	|ZBX_PROXY,ZBX_NODATA
FIELD		|poc_1_name	|t_varchar(128)	|''	|NOT NULL	|ZBX_PROXY,ZBX_NODATA
FIELD		|poc_1_email	|t_varchar(128)	|''	|NOT NULL	|ZBX_PROXY,ZBX_NODATA
FIELD		|poc_1_phone_a	|t_varchar(64)	|''	|NOT NULL	|ZBX_PROXY,ZBX_NODATA
FIELD		|poc_1_phone_b	|t_varchar(64)	|''	|NOT NULL	|ZBX_PROXY,ZBX_NODATA
FIELD		|poc_1_cell	|t_varchar(64)	|''	|NOT NULL	|ZBX_PROXY,ZBX_NODATA
FIELD		|poc_1_screen	|t_varchar(64)	|''	|NOT NULL	|ZBX_PROXY,ZBX_NODATA
FIELD		|poc_1_notes	|t_shorttext	|''	|NOT NULL	|ZBX_PROXY,ZBX_NODATA
FIELD		|poc_2_name	|t_varchar(128)	|''	|NOT NULL	|ZBX_PROXY,ZBX_NODATA
FIELD		|poc_2_email	|t_varchar(128)	|''	|NOT NULL	|ZBX_PROXY,ZBX_NODATA
FIELD		|poc_2_phone_a	|t_varchar(64)	|''	|NOT NULL	|ZBX_PROXY,ZBX_NODATA
FIELD		|poc_2_phone_b	|t_varchar(64)	|''	|NOT NULL	|ZBX_PROXY,ZBX_NODATA
FIELD		|poc_2_cell	|t_varchar(64)	|''	|NOT NULL	|ZBX_PROXY,ZBX_NODATA
FIELD		|poc_2_screen	|t_varchar(64)	|''	|NOT NULL	|ZBX_PROXY,ZBX_NODATA
FIELD		|poc_2_notes	|t_shorttext	|''	|NOT NULL	|ZBX_PROXY,ZBX_NODATA

TABLE|housekeeper|housekeeperid|0
FIELD		|housekeeperid	|t_id		|	|NOT NULL	|0
FIELD		|tablename	|t_varchar(64)	|''	|NOT NULL	|0
FIELD		|field		|t_varchar(64)	|''	|NOT NULL	|0
FIELD		|value		|t_id		|	|NOT NULL	|0			|-|items

TABLE|images|imageid|0
FIELD		|imageid	|t_id		|	|NOT NULL	|0
FIELD		|imagetype	|t_integer	|'0'	|NOT NULL	|0
FIELD		|name		|t_varchar(64)	|'0'	|NOT NULL	|0
FIELD		|image		|t_image	|''	|NOT NULL	|0
UNIQUE		|1		|name

TABLE|item_discovery|itemdiscoveryid|ZBX_TEMPLATE
FIELD		|itemdiscoveryid|t_id		|	|NOT NULL	|0
FIELD		|itemid		|t_id		|	|NOT NULL	|0			|1|items
FIELD		|parent_itemid	|t_id		|	|NOT NULL	|0			|2|items	|itemid
FIELD		|key_		|t_varchar(2048)|''	|NOT NULL	|ZBX_NODATA
FIELD		|lastcheck	|t_integer	|'0'	|NOT NULL	|ZBX_NODATA
FIELD		|ts_delete	|t_time		|'0'	|NOT NULL	|ZBX_NODATA
UNIQUE		|1		|itemid,parent_itemid
INDEX		|2		|parent_itemid

TABLE|host_discovery|hostid|ZBX_TEMPLATE
FIELD		|hostid		|t_id		|	|NOT NULL	|0			|1|hosts
FIELD		|parent_hostid	|t_id		|	|NULL		|0			|2|hosts	|hostid		|RESTRICT
FIELD		|parent_itemid	|t_id		|	|NULL		|0			|3|items	|itemid		|RESTRICT
FIELD		|host		|t_varchar(128)	|''	|NOT NULL	|ZBX_NODATA
FIELD		|lastcheck	|t_integer	|'0'	|NOT NULL	|ZBX_NODATA
FIELD		|ts_delete	|t_time		|'0'	|NOT NULL	|ZBX_NODATA

TABLE|interface_discovery|interfaceid|0
FIELD		|interfaceid	|t_id		|	|NOT NULL	|0			|1|interface
FIELD		|parent_interfaceid|t_id	|	|NOT NULL	|0			|2|interface	|interfaceid

TABLE|profiles|profileid|0
FIELD		|profileid	|t_id		|	|NOT NULL	|0
FIELD		|userid		|t_id		|	|NOT NULL	|0			|1|users
FIELD		|idx		|t_varchar(96)	|''	|NOT NULL	|0
FIELD		|idx2		|t_id		|'0'	|NOT NULL	|0
FIELD		|value_id	|t_id		|'0'	|NOT NULL	|0
FIELD		|value_int	|t_integer	|'0'	|NOT NULL	|0
FIELD		|value_str	|t_text		|''	|NOT NULL	|0
FIELD		|source		|t_varchar(96)	|''	|NOT NULL	|0
FIELD		|type		|t_integer	|'0'	|NOT NULL	|0
INDEX		|1		|userid,idx,idx2
INDEX		|2		|userid,profileid

TABLE|sessions|sessionid|0
FIELD		|sessionid	|t_varchar(32)	|''	|NOT NULL	|0
FIELD		|userid		|t_id		|	|NOT NULL	|0			|1|users
FIELD		|lastaccess	|t_integer	|'0'	|NOT NULL	|0
FIELD		|status		|t_integer	|'0'	|NOT NULL	|0
FIELD		|secret		|t_varchar(32)	|''	|NOT NULL	|0
INDEX		|1		|userid,status,lastaccess

TABLE|trigger_discovery|triggerid|0
FIELD		|triggerid	|t_id		|	|NOT NULL	|0			|1|triggers
FIELD		|parent_triggerid|t_id		|	|NOT NULL	|0			|2|triggers	|triggerid	|RESTRICT
FIELD		|lastcheck	|t_integer	|'0'	|NOT NULL	|ZBX_NODATA
FIELD		|ts_delete	|t_time		|'0'	|NOT NULL	|ZBX_NODATA
INDEX		|1		|parent_triggerid

TABLE|item_condition|item_conditionid|ZBX_TEMPLATE
FIELD		|item_conditionid|t_id		|	|NOT NULL	|0
FIELD		|itemid		|t_id		|	|NOT NULL	|0			|1|items
FIELD		|operator	|t_integer	|'8'	|NOT NULL	|0
FIELD		|macro		|t_varchar(64)	|''	|NOT NULL	|0
FIELD		|value		|t_varchar(255)	|''	|NOT NULL	|0
INDEX		|1		|itemid

TABLE|item_rtdata|itemid|ZBX_TEMPLATE
FIELD		|itemid		|t_id		|	|NOT NULL	|0			|1|items
FIELD		|lastlogsize	|t_bigint	|'0'	|NOT NULL	|ZBX_PROXY,ZBX_NODATA
FIELD		|state		|t_integer	|'0'	|NOT NULL	|ZBX_NODATA
FIELD		|mtime		|t_integer	|'0'	|NOT NULL	|ZBX_PROXY,ZBX_NODATA
FIELD		|error		|t_varchar(2048)|''	|NOT NULL	|ZBX_NODATA

TABLE|opinventory|operationid|ZBX_DATA
FIELD		|operationid	|t_id		|	|NOT NULL	|0			|1|operations
FIELD		|inventory_mode	|t_integer	|'0'	|NOT NULL	|0

TABLE|trigger_tag|triggertagid|ZBX_TEMPLATE
FIELD		|triggertagid	|t_id		|	|NOT NULL	|0
FIELD		|triggerid	|t_id		|	|NOT NULL	|0			|1|triggers	|		|RESTRICT
FIELD		|tag		|t_varchar(255)	|''	|NOT NULL	|0
FIELD		|value		|t_varchar(255)	|''	|NOT NULL	|0
INDEX		|1		|triggerid
CHANGELOG	|6

TABLE|event_tag|eventtagid|0
FIELD		|eventtagid	|t_id		|	|NOT NULL	|0
FIELD		|eventid	|t_id		|	|NOT NULL	|0			|1|events
FIELD		|tag		|t_varchar(255)	|''	|NOT NULL	|0
FIELD		|value		|t_varchar(255)	|''	|NOT NULL	|0
INDEX		|1		|eventid

TABLE|problem|eventid|0
FIELD		|eventid	|t_id		|	|NOT NULL	|0			|1|events
FIELD		|source		|t_integer	|'0'	|NOT NULL	|0
FIELD		|object		|t_integer	|'0'	|NOT NULL	|0
FIELD		|objectid	|t_id		|'0'	|NOT NULL	|0
FIELD		|clock		|t_time		|'0'	|NOT NULL	|0
FIELD		|ns		|t_nanosec	|'0'	|NOT NULL	|0
FIELD		|r_eventid	|t_id		|	|NULL		|0			|2|events	|eventid
FIELD		|r_clock	|t_time		|'0'	|NOT NULL	|0
FIELD		|r_ns		|t_nanosec	|'0'	|NOT NULL	|0
FIELD		|correlationid	|t_id		|	|NULL		|0			|-|correlation
FIELD		|userid		|t_id		|	|NULL		|0			|-|users
FIELD		|name		|t_varchar(2048)|''	|NOT NULL	|0
FIELD		|acknowledged	|t_integer	|'0'	|NOT NULL	|0
FIELD		|severity	|t_integer	|'0'	|NOT NULL	|0
FIELD		|cause_eventid	|t_id		|	|NULL		|0			|3|events	|eventid	|RESTRICT
INDEX		|1		|source,object,objectid
INDEX		|2		|r_clock
INDEX		|3		|r_eventid
INDEX		|4		|cause_eventid

TABLE|problem_tag|problemtagid|0
FIELD		|problemtagid	|t_id		|	|NOT NULL	|0
FIELD		|eventid	|t_id		|	|NOT NULL	|0			|1|problem
FIELD		|tag		|t_varchar(255)	|''	|NOT NULL	|0
FIELD		|value		|t_varchar(255)	|''	|NOT NULL	|0
INDEX		|1		|eventid,tag,value

TABLE|tag_filter|tag_filterid|0
FIELD		|tag_filterid	|t_id		|	|NOT NULL	|0
FIELD		|usrgrpid	|t_id		|	|NOT NULL	|0 			|1|usrgrp	|usrgrpid
FIELD		|groupid	|t_id		|	|NOT NULL	|0			|2|hstgrp	|groupid
FIELD		|tag	|t_varchar(255)	|'' |NOT NULL	|0
FIELD		|value	|t_varchar(255)	|'' |NOT NULL	|0

TABLE|event_recovery|eventid|0
FIELD		|eventid	|t_id		|	|NOT NULL	|0			|1|events
FIELD		|r_eventid	|t_id		|	|NOT NULL	|0			|2|events	|eventid
FIELD		|c_eventid	|t_id		|	|NULL		|0			|3|events	|eventid
FIELD		|correlationid	|t_id		|	|NULL		|0			|-|correlation
FIELD		|userid		|t_id		|	|NULL		|0			|-|users
INDEX		|1		|r_eventid
INDEX		|2		|c_eventid

TABLE|correlation|correlationid|ZBX_DATA
FIELD		|correlationid	|t_id		|	|NOT NULL	|0
FIELD		|name		|t_varchar(255)	|''	|NOT NULL	|0
FIELD		|description	|t_shorttext	|''	|NOT NULL	|0
FIELD		|evaltype	|t_integer	|'0'	|NOT NULL	|0
FIELD		|status		|t_integer	|'0'	|NOT NULL	|0
FIELD		|formula	|t_varchar(255)	|''	|NOT NULL	|0
INDEX		|1		|status
UNIQUE		|2		|name

TABLE|corr_condition|corr_conditionid|ZBX_DATA
FIELD		|corr_conditionid|t_id		|	|NOT NULL	|0
FIELD		|correlationid	|t_id		|	|NOT NULL	|0			|1|correlation
FIELD		|type		|t_integer	|'0'	|NOT NULL	|0
INDEX		|1		|correlationid

TABLE|corr_condition_tag|corr_conditionid|ZBX_DATA
FIELD		|corr_conditionid|t_id		|	|NOT NULL	|0			|1|corr_condition
FIELD		|tag		|t_varchar(255)	|''	|NOT NULL	|0

TABLE|corr_condition_group|corr_conditionid|ZBX_DATA
FIELD		|corr_conditionid|t_id		|	|NOT NULL	|0			|1|corr_condition
FIELD		|operator	|t_integer	|'0'	|NOT NULL	|0
FIELD		|groupid	|t_id		|	|NOT NULL	|0			|2|hstgrp	|	|RESTRICT
INDEX		|1		|groupid

TABLE|corr_condition_tagpair|corr_conditionid|ZBX_DATA
FIELD		|corr_conditionid|t_id		|	|NOT NULL	|0			|1|corr_condition
FIELD		|oldtag		|t_varchar(255)	|''	|NOT NULL	|0
FIELD		|newtag		|t_varchar(255)	|''	|NOT NULL	|0

TABLE|corr_condition_tagvalue|corr_conditionid|ZBX_DATA
FIELD		|corr_conditionid|t_id		|	|NOT NULL	|0			|1|corr_condition
FIELD		|tag		|t_varchar(255)	|''	|NOT NULL	|0
FIELD		|operator	|t_integer	|'0'	|NOT NULL	|0
FIELD		|value		|t_varchar(255)	|''	|NOT NULL	|0

TABLE|corr_operation|corr_operationid|ZBX_DATA
FIELD		|corr_operationid|t_id		|	|NOT NULL	|0
FIELD		|correlationid	|t_id		|	|NOT NULL	|0			|1|correlation
FIELD		|type		|t_integer	|'0'	|NOT NULL	|0
INDEX		|1		|correlationid

TABLE|task|taskid|0
FIELD		|taskid		|t_id		|	|NOT NULL	|0
FIELD		|type		|t_integer	|	|NOT NULL	|0
FIELD		|status		|t_integer	|'0'	|NOT NULL	|0
FIELD		|clock		|t_integer	|'0'	|NOT NULL	|0
FIELD		|ttl		|t_integer	|'0'	|NOT NULL	|0
FIELD		|proxy_hostid	|t_id		|	|NULL		|0			|1|hosts	|hostid
INDEX		|1		|status,proxy_hostid

TABLE|task_close_problem|taskid|0
FIELD		|taskid		|t_id		|	|NOT NULL	|0			|1|task
FIELD		|acknowledgeid	|t_id		|	|NOT NULL	|0			|-|acknowledges

TABLE|item_preproc|item_preprocid|ZBX_TEMPLATE
FIELD		|item_preprocid	|t_id		|	|NOT NULL	|0
FIELD		|itemid		|t_id		|	|NOT NULL	|ZBX_PROXY			|1|items	|		|RESTRICT
FIELD		|step		|t_integer	|'0'	|NOT NULL	|ZBX_PROXY
FIELD		|type		|t_integer	|'0'	|NOT NULL	|ZBX_PROXY
FIELD		|params		|t_text		|''	|NOT NULL	|ZBX_PROXY
FIELD		|error_handler	|t_integer	|'0'	|NOT NULL	|ZBX_PROXY
FIELD		|error_handler_params|t_varchar(255)|''	|NOT NULL	|ZBX_PROXY
INDEX		|1		|itemid,step
CHANGELOG	|8

TABLE|task_remote_command|taskid|0
FIELD		|taskid		|t_id		|	|NOT NULL	|0			|1|task
FIELD		|command_type	|t_integer	|'0'	|NOT NULL	|0
FIELD		|execute_on	|t_integer	|'0'	|NOT NULL	|0
FIELD		|port		|t_integer	|'0'	|NOT NULL	|0
FIELD		|authtype	|t_integer	|'0'	|NOT NULL	|0
FIELD		|username	|t_varchar(64)	|''	|NOT NULL	|0
FIELD		|password	|t_varchar(64)	|''	|NOT NULL	|0
FIELD		|publickey	|t_varchar(64)	|''	|NOT NULL	|0
FIELD		|privatekey	|t_varchar(64)	|''	|NOT NULL	|0
FIELD		|command	|t_text		|''	|NOT NULL	|0
FIELD		|alertid	|t_id		|	|NULL		|0			|-|alerts
FIELD		|parent_taskid	|t_id		|	|NOT NULL	|0			|-|task		|taskid
FIELD		|hostid		|t_id		|	|NOT NULL	|0			|-|hosts

TABLE|task_remote_command_result|taskid|0
FIELD		|taskid		|t_id		|	|NOT NULL	|0			|1|task
FIELD		|status		|t_integer	|'0'	|NOT NULL	|0
FIELD		|parent_taskid	|t_id		|	|NOT NULL	|0			|-|task		|taskid
FIELD		|info		|t_shorttext	|''	|NOT NULL	|0

TABLE|task_data|taskid|0
FIELD		|taskid		|t_id		|	|NOT NULL	|0			|1|task
FIELD		|type		|t_integer	|'0'	|NOT NULL	|0
FIELD		|data		|t_text		|''	|NOT NULL	|0
FIELD		|parent_taskid	|t_id		|	|NULL		|0			|-|task		|taskid

TABLE|task_result|taskid|0
FIELD		|taskid		|t_id		|	|NOT NULL	|0			|1|task
FIELD		|status		|t_integer	|'0'	|NOT NULL	|0
FIELD		|parent_taskid	|t_id		|	|NOT NULL	|0			|-|task		|taskid
FIELD		|info		|t_longtext	|''	|NOT NULL	|0
INDEX		|1		|parent_taskid

TABLE|task_acknowledge|taskid|0
FIELD		|taskid		|t_id		|	|NOT NULL	|0			|1|task
FIELD		|acknowledgeid	|t_id		|	|NOT NULL	|0			|-|acknowledges

TABLE|sysmap_shape|sysmap_shapeid|ZBX_TEMPLATE
FIELD		|sysmap_shapeid	|t_id		|	|NOT NULL	|0
FIELD		|sysmapid	|t_id		|	|NOT NULL	|0			|1|sysmaps
FIELD		|type		|t_integer	|'0'	|NOT NULL	|0
FIELD		|x		|t_integer	|'0'	|NOT NULL	|0
FIELD		|y		|t_integer	|'0'	|NOT NULL	|0
FIELD		|width		|t_integer	|'200'	|NOT NULL	|0
FIELD		|height		|t_integer	|'200'	|NOT NULL	|0
FIELD		|text		|t_shorttext	|''	|NOT NULL	|0
FIELD		|font		|t_integer	|'9'	|NOT NULL	|0
FIELD		|font_size	|t_integer	|'11'	|NOT NULL	|0
FIELD		|font_color	|t_varchar(6)	|'000000'|NOT NULL	|0
FIELD		|text_halign	|t_integer	|'0'	|NOT NULL	|0
FIELD		|text_valign	|t_integer	|'0'	|NOT NULL	|0
FIELD		|border_type	|t_integer	|'0'	|NOT NULL	|0
FIELD		|border_width	|t_integer	|'1'	|NOT NULL	|0
FIELD		|border_color	|t_varchar(6)	|'000000'|NOT NULL	|0
FIELD		|background_color|t_varchar(6)	|''	|NOT NULL	|0
FIELD		|zindex		|t_integer	|'0'	|NOT NULL	|0
INDEX		|1		|sysmapid

TABLE|sysmap_element_trigger|selement_triggerid|ZBX_TEMPLATE
FIELD		|selement_triggerid	|t_id	|	|NOT NULL	|0
FIELD		|selementid		|t_id	|	|NOT NULL	|0			|1|sysmaps_elements
FIELD		|triggerid		|t_id	|	|NOT NULL	|0			|2|triggers
UNIQUE		|1			|selementid,triggerid

TABLE|httptest_field|httptest_fieldid|ZBX_TEMPLATE
FIELD		|httptest_fieldid	|t_id		|	|NOT NULL	|0
FIELD		|httptestid		|t_id		|	|NOT NULL	|ZBX_PROXY	|1|httptest	|		|RESTRICT
FIELD		|type			|t_integer	|'0'	|NOT NULL	|ZBX_PROXY
FIELD		|name			|t_varchar(255)	|''	|NOT NULL	|ZBX_PROXY
FIELD		|value			|t_shorttext	|''	|NOT NULL	|ZBX_PROXY
INDEX		|1			|httptestid
CHANGELOG	|12

TABLE|httpstep_field|httpstep_fieldid|ZBX_TEMPLATE
FIELD		|httpstep_fieldid	|t_id		|	|NOT NULL	|0
FIELD		|httpstepid		|t_id		|	|NOT NULL	|ZBX_PROXY	|1|httpstep	|		|RESTRICT
FIELD		|type			|t_integer	|'0'	|NOT NULL	|ZBX_PROXY
FIELD		|name			|t_varchar(255)	|''	|NOT NULL	|ZBX_PROXY
FIELD		|value			|t_shorttext	|''	|NOT NULL	|ZBX_PROXY
INDEX		|1			|httpstepid
CHANGELOG	|15

TABLE|dashboard|dashboardid|ZBX_DASHBOARD
FIELD		|dashboardid	|t_id		|	|NOT NULL	|0
FIELD		|name		|t_varchar(255)	|	|NOT NULL	|0
FIELD		|userid		|t_id		|	|NULL		|0			|1|users	|	|RESTRICT
FIELD		|private	|t_integer	|'1'	|NOT NULL	|0
FIELD		|templateid	|t_id		|	|NULL		|0			|2|hosts	|hostid
FIELD		|display_period	|t_integer	|'30'	|NOT NULL	|0
FIELD		|auto_start	|t_integer	|'1'	|NOT NULL	|0
FIELD		|uuid		|t_varchar(32)	|''	|NOT NULL	|0
INDEX		|1		|userid
INDEX		|2		|templateid

TABLE|dashboard_user|dashboard_userid|ZBX_DASHBOARD
FIELD		|dashboard_userid|t_id		|	|NOT NULL	|0
FIELD		|dashboardid	|t_id		|	|NOT NULL	|0			|1|dashboard
FIELD		|userid		|t_id		|	|NOT NULL	|0			|2|users
FIELD		|permission	|t_integer	|'2'	|NOT NULL	|0
UNIQUE		|1		|dashboardid,userid

TABLE|dashboard_usrgrp|dashboard_usrgrpid|ZBX_DASHBOARD
FIELD		|dashboard_usrgrpid|t_id	|	|NOT NULL	|0
FIELD		|dashboardid	|t_id		|	|NOT NULL	|0			|1|dashboard
FIELD		|usrgrpid	|t_id		|	|NOT NULL	|0			|2|usrgrp
FIELD		|permission	|t_integer	|'2'	|NOT NULL	|0
UNIQUE		|1		|dashboardid,usrgrpid

TABLE|dashboard_page|dashboard_pageid|ZBX_DASHBOARD
FIELD		|dashboard_pageid|t_id		|	|NOT NULL	|0
FIELD		|dashboardid	|t_id		|	|NOT NULL	|0		|1|dashboard
FIELD		|name		|t_varchar(255)	|''	|NOT NULL	|0
FIELD		|display_period	|t_integer	|'0'	|NOT NULL	|0
FIELD		|sortorder	|t_integer	|'0'	|NOT NULL	|0
INDEX		|1		|dashboardid

TABLE|widget|widgetid|ZBX_DASHBOARD
FIELD		|widgetid	|t_id		|	|NOT NULL	|0
FIELD		|type		|t_varchar(255)	|''	|NOT NULL	|0
FIELD		|name		|t_varchar(255)	|''	|NOT NULL	|0
FIELD		|x		|t_integer	|'0'	|NOT NULL	|0
FIELD		|y		|t_integer	|'0'	|NOT NULL	|0
FIELD		|width		|t_integer	|'1'	|NOT NULL	|0
FIELD		|height		|t_integer	|'2'	|NOT NULL	|0
FIELD		|view_mode	|t_integer	|'0'	|NOT NULL	|0
FIELD		|dashboard_pageid|t_id		|	|NOT NULL	|0		|1|dashboard_page
INDEX		|1		|dashboard_pageid

TABLE|widget_field|widget_fieldid|ZBX_DASHBOARD
FIELD		|widget_fieldid	|t_id		|	|NOT NULL	|0
FIELD		|widgetid	|t_id		|	|NOT NULL	|0			|1|widget
FIELD		|type		|t_integer	|'0'	|NOT NULL	|0
FIELD		|name		|t_varchar(255)	|''	|NOT NULL	|0
FIELD		|value_int	|t_integer	|'0'	|NOT NULL	|0
FIELD		|value_str	|t_varchar(2048)|''	|NOT NULL	|0
FIELD		|value_groupid	|t_id		|	|NULL		|0			|2|hstgrp	|groupid
FIELD		|value_hostid	|t_id		|	|NULL		|0			|3|hosts	|hostid
FIELD		|value_itemid	|t_id		|	|NULL		|0			|4|items	|itemid
FIELD		|value_graphid	|t_id		|	|NULL		|0			|5|graphs	|graphid
FIELD		|value_sysmapid	|t_id		|	|NULL		|0			|6|sysmaps	|sysmapid
FIELD		|value_serviceid|t_id		|	|NULL		|0			|7|services	|serviceid
FIELD		|value_slaid	|t_id		|	|NULL		|0			|8|sla		|slaid
FIELD		|value_userid	|t_id		|	|NULL		|0			|9|users	|userid
FIELD		|value_actionid	|t_id		|	|NULL		|0			|10|actions	|actionid
FIELD		|value_mediatypeid|t_id		|	|NULL		|0			|11|media_type	|mediatypeid
INDEX		|1		|widgetid
INDEX		|2		|value_groupid
INDEX		|3		|value_hostid
INDEX		|4		|value_itemid
INDEX		|5		|value_graphid
INDEX		|6		|value_sysmapid
INDEX		|7		|value_serviceid
INDEX		|8		|value_slaid
INDEX		|9		|value_userid
INDEX		|10		|value_actionid
INDEX		|11		|value_mediatypeid

TABLE|task_check_now|taskid|0
FIELD		|taskid		|t_id		|	|NOT NULL	|0			|1|task
FIELD		|itemid		|t_id		|	|NOT NULL	|0			|-|items

TABLE|event_suppress|event_suppressid|0
FIELD		|event_suppressid|t_id		|	|NOT NULL	|0
FIELD		|eventid	|t_id		|	|NOT NULL	|0			|1|events
FIELD		|maintenanceid	|t_id		|	|NULL		|0			|2|maintenances
FIELD		|suppress_until	|t_time		|'0'	|NOT NULL	|0
FIELD		|userid		|t_id		|	|NULL		|0			|3|users
UNIQUE		|1		|eventid,maintenanceid
INDEX		|2		|suppress_until
INDEX		|3		|maintenanceid

TABLE|maintenance_tag|maintenancetagid|ZBX_DATA
FIELD		|maintenancetagid|t_id		|	|NOT NULL	|0
FIELD		|maintenanceid	|t_id		|	|NOT NULL	|0			|1|maintenances
FIELD		|tag		|t_varchar(255)	|''	|NOT NULL	|0
FIELD		|operator	|t_integer	|'2'	|NOT NULL	|0
FIELD		|value		|t_varchar(255)	|''	|NOT NULL	|0
INDEX		|1		|maintenanceid

TABLE|lld_macro_path|lld_macro_pathid|ZBX_TEMPLATE
FIELD		|lld_macro_pathid|t_id		|	|NOT NULL	|0
FIELD		|itemid		|t_id		|	|NOT NULL	|0			|1|items
FIELD		|lld_macro	|t_varchar(255)	|''	|NOT NULL	|0
FIELD		|path		|t_varchar(255)	|''	|NOT NULL	|0
UNIQUE		|1		|itemid,lld_macro

TABLE|host_tag|hosttagid|ZBX_TEMPLATE
FIELD		|hosttagid	|t_id		|	|NOT NULL	|0
FIELD		|hostid		|t_id		|	|NOT NULL	|0			|1|hosts	|		|RESTRICT
FIELD		|tag		|t_varchar(255)	|''	|NOT NULL	|0
FIELD		|value		|t_varchar(255)	|''	|NOT NULL	|0
FIELD		|automatic	|t_integer	|'0'	|NOT NULL	|0
INDEX		|1		|hostid
CHANGELOG	|2

TABLE|config_autoreg_tls|autoreg_tlsid|ZBX_DATA
FIELD		|autoreg_tlsid	|t_id		|	|NOT NULL	|0
FIELD		|tls_psk_identity|t_varchar(128)|''	|NOT NULL	|ZBX_PROXY
FIELD		|tls_psk	|t_varchar(512)	|''	|NOT NULL	|ZBX_PROXY
UNIQUE		|1		|tls_psk_identity

TABLE|module|moduleid|ZBX_DATA
FIELD		|moduleid	|t_id		|	|NOT NULL	|0
FIELD		|id		|t_varchar(255)	|''	|NOT NULL	|0
FIELD		|relative_path	|t_varchar(255)	|''	|NOT NULL	|0
FIELD		|status		|t_integer	|'0'	|NOT NULL	|0
FIELD		|config		|t_shorttext	|''	|NOT NULL	|0

TABLE|interface_snmp|interfaceid|ZBX_TEMPLATE
FIELD		|interfaceid	|t_id		|	|NOT NULL	|0			|1|interface
FIELD		|version	|t_integer	|'2'	|NOT NULL	|ZBX_PROXY
FIELD		|bulk		|t_integer	|'1'	|NOT NULL	|ZBX_PROXY
FIELD		|community	|t_varchar(64)	|''	|NOT NULL	|ZBX_PROXY
FIELD		|securityname	|t_varchar(64)	|''	|NOT NULL	|ZBX_PROXY
FIELD		|securitylevel	|t_integer	|'0'	|NOT NULL	|ZBX_PROXY
FIELD		|authpassphrase	|t_varchar(64)	|''	|NOT NULL	|ZBX_PROXY
FIELD		|privpassphrase	|t_varchar(64)	|''	|NOT NULL	|ZBX_PROXY
FIELD		|authprotocol	|t_integer	|'0'	|NOT NULL	|ZBX_PROXY
FIELD		|privprotocol	|t_integer	|'0'	|NOT NULL	|ZBX_PROXY
FIELD		|contextname	|t_varchar(255)	|''	|NOT NULL	|ZBX_PROXY
FIELD		|max_repetitions|t_integer	|'10'	|NOT NULL	|ZBX_PROXY

TABLE|lld_override|lld_overrideid|ZBX_TEMPLATE
FIELD		|lld_overrideid	|t_id		|	|NOT NULL	|0
FIELD		|itemid		|t_id		|	|NOT NULL	|0	|1|items
FIELD		|name		|t_varchar(255)	|''	|NOT NULL	|0
FIELD		|step		|t_integer	|'0'	|NOT NULL	|0
FIELD		|evaltype	|t_integer	|'0'	|NOT NULL	|0
FIELD		|formula	|t_varchar(255)	|''	|NOT NULL	|0
FIELD		|stop		|t_integer	|'0'	|NOT NULL	|0
UNIQUE		|1		|itemid,name

TABLE|lld_override_condition|lld_override_conditionid|ZBX_TEMPLATE
FIELD	|lld_override_conditionid	|t_id		|	|NOT NULL	|0
FIELD	|lld_overrideid			|t_id		|	|NOT NULL	|0	|1|lld_override
FIELD	|operator			|t_integer	|'8'	|NOT NULL	|0
FIELD	|macro				|t_varchar(64)	|''	|NOT NULL	|0
FIELD	|value				|t_varchar(255)	|''	|NOT NULL	|0
INDEX	|1				|lld_overrideid

TABLE|lld_override_operation|lld_override_operationid|ZBX_TEMPLATE
FIELD	|lld_override_operationid	|t_id		|	|NOT NULL	|0
FIELD	|lld_overrideid			|t_id		|	|NOT NULL	|0	|1|lld_override
FIELD	|operationobject		|t_integer	|'0'	|NOT NULL	|0
FIELD	|operator			|t_integer	|'0'	|NOT NULL	|0
FIELD	|value				|t_varchar(255)	|''	|NOT NULL	|0
INDEX	|1				|lld_overrideid

TABLE|lld_override_opstatus|lld_override_operationid|ZBX_TEMPLATE
FIELD	|lld_override_operationid	|t_id		|	|NOT NULL	|0	|1|lld_override_operation
FIELD	|status				|t_integer	|'0'	|NOT NULL	|0

TABLE|lld_override_opdiscover|lld_override_operationid|ZBX_TEMPLATE
FIELD	|lld_override_operationid	|t_id		|	|NOT NULL	|0	|1|lld_override_operation
FIELD	|discover			|t_integer	|'0'	|NOT NULL	|0

TABLE|lld_override_opperiod|lld_override_operationid|ZBX_TEMPLATE
FIELD	|lld_override_operationid	|t_id		|	|NOT NULL	|0	|1|lld_override_operation
FIELD	|delay				|t_varchar(1024)|'0'	|NOT NULL	|0

TABLE|lld_override_ophistory|lld_override_operationid|ZBX_TEMPLATE
FIELD	|lld_override_operationid	|t_id		|	|NOT NULL	|0	|1|lld_override_operation
FIELD	|history			|t_varchar(255)	|'90d'	|NOT NULL	|0

TABLE|lld_override_optrends|lld_override_operationid|ZBX_TEMPLATE
FIELD	|lld_override_operationid	|t_id		|	|NOT NULL	|0	|1|lld_override_operation
FIELD	|trends				|t_varchar(255)	|'365d'	|NOT NULL	|0

TABLE|lld_override_opseverity|lld_override_operationid|ZBX_TEMPLATE
FIELD	|lld_override_operationid	|t_id		|	|NOT NULL	|0	|1|lld_override_operation
FIELD	|severity			|t_integer	|'0'	|NOT NULL	|0

TABLE|lld_override_optag|lld_override_optagid|ZBX_TEMPLATE
FIELD	|lld_override_optagid		|t_id		|	|NOT NULL	|0
FIELD	|lld_override_operationid	|t_id		|	|NOT NULL	|0	|1|lld_override_operation
FIELD	|tag				|t_varchar(255)	|''	|NOT NULL	|0
FIELD	|value				|t_varchar(255)	|''	|NOT NULL	|0
INDEX	|1				|lld_override_operationid

TABLE|lld_override_optemplate|lld_override_optemplateid|ZBX_TEMPLATE
FIELD	|lld_override_optemplateid	|t_id		|	|NOT NULL	|0
FIELD	|lld_override_operationid	|t_id		|	|NOT NULL	|0	|1|lld_override_operation
FIELD	|templateid			|t_id		|	|NOT NULL	|0	|2|hosts	|hostid	|RESTRICT
UNIQUE	|1				|lld_override_operationid,templateid
INDEX	|2				|templateid

TABLE|lld_override_opinventory|lld_override_operationid|ZBX_TEMPLATE
FIELD	|lld_override_operationid	|t_id		|	|NOT NULL	|0	|1|lld_override_operation
FIELD	|inventory_mode			|t_integer	|'0'	|NOT NULL	|0

TABLE|trigger_queue|trigger_queueid|0
FIELD		|trigger_queueid|t_id		|	|NOT NULL	|0
FIELD		|objectid	|t_id		|	|NOT NULL	|0
FIELD		|type		|t_integer	|'0'	|NOT NULL	|0
FIELD		|clock		|t_time		|'0'	|NOT NULL	|0
FIELD		|ns		|t_nanosec	|'0'	|NOT NULL	|0

TABLE|item_parameter|item_parameterid|ZBX_TEMPLATE
FIELD		|item_parameterid|t_id		|	|NOT NULL	|0
FIELD		|itemid		|t_id		|	|NOT NULL	|ZBX_PROXY		|1|items
FIELD		|name		|t_varchar(255)	|''	|NOT NULL	|ZBX_PROXY
FIELD		|value		|t_varchar(2048)|''	|NOT NULL	|ZBX_PROXY
INDEX		|1		|itemid

TABLE|role_rule|role_ruleid|ZBX_DATA
FIELD		|role_ruleid	|t_id		|	|NOT NULL	|0
FIELD		|roleid		|t_id		|	|NOT NULL	|0			|1|role
FIELD		|type		|t_integer	|'0'	|NOT NULL	|0
FIELD		|name		|t_varchar(255)	|''	|NOT NULL	|0
FIELD		|value_int	|t_integer	|'0'	|NOT NULL	|0
FIELD		|value_str	|t_varchar(255)	|''	|NOT NULL	|0
FIELD		|value_moduleid	|t_id		|	|NULL		|0			|2|module	|moduleid
FIELD		|value_serviceid|t_id		|	|NULL	|0			|3|services	|serviceid
INDEX		|1		|roleid
INDEX		|2		|value_moduleid
INDEX		|3		|value_serviceid

TABLE|token|tokenid|ZBX_DATA
FIELD	|tokenid	|t_id		|	|NOT NULL	|0
FIELD	|name		|t_varchar(64)	|''	|NOT NULL	|0
FIELD	|description	|t_shorttext	|''	|NOT NULL	|0
FIELD	|userid		|t_id		|	|NOT NULL	|0	|1	|users
FIELD	|token		|t_varchar(128)	|	|NULL		|0
FIELD	|lastaccess	|t_integer	|'0'	|NOT NULL	|0
FIELD	|status		|t_integer	|'0'	|NOT NULL	|0
FIELD	|expires_at	|t_time		|'0'	|NOT NULL	|0
FIELD	|created_at	|t_time		|'0'	|NOT NULL	|0
FIELD	|creator_userid	|t_id		|	|NULL		|0	|2	|users	|userid	|RESTRICT
INDEX	|1		|name
UNIQUE	|2		|userid,name
UNIQUE	|3		|token
INDEX	|4		|creator_userid

TABLE|item_tag|itemtagid|ZBX_TEMPLATE
FIELD		|itemtagid	|t_id		|	|NOT NULL	|0
FIELD		|itemid		|t_id		|	|NOT NULL	|0			|1|items	|		|RESTRICT
FIELD		|tag		|t_varchar(255)	|''	|NOT NULL	|0
FIELD		|value		|t_varchar(255)	|''	|NOT NULL	|0
INDEX		|1		|itemid
CHANGELOG	|4

TABLE|httptest_tag|httptesttagid|ZBX_TEMPLATE
FIELD		|httptesttagid	|t_id		|	|NOT NULL	|0
FIELD		|httptestid	|t_id			|	|NOT NULL	|0		|1|httptest
FIELD		|tag		|t_varchar(255)	|''	|NOT NULL	|0
FIELD		|value		|t_varchar(255)	|''	|NOT NULL	|0
INDEX		|1		|httptestid

TABLE|sysmaps_element_tag|selementtagid|ZBX_TEMPLATE
FIELD		|selementtagid	|t_id		|	|NOT NULL	|0
FIELD		|selementid	|t_id			|	|NOT NULL	|0		|1|sysmaps_elements
FIELD		|tag		|t_varchar(255)	|''	|NOT NULL	|0
FIELD		|value		|t_varchar(255)	|''	|NOT NULL	|0
FIELD		|operator	|t_integer		|'0'|NOT NULL	|0
INDEX		|1		|selementid

TABLE|report|reportid|ZBX_DATA
FIELD		|reportid	|t_id		|	|NOT NULL	|0
FIELD		|userid		|t_id		|	|NOT NULL	|0		|1|users|userid
FIELD		|name		|t_varchar(255)	|''	|NOT NULL	|0
FIELD		|description	|t_varchar(2048)|''	|NOT NULL	|0
FIELD		|status		|t_integer	|'0'	|NOT NULL	|0
FIELD		|dashboardid	|t_id		|	|NOT NULL	|0		|2|dashboard|dashboardid
FIELD		|period		|t_integer	|'0'	|NOT NULL	|0
FIELD		|cycle		|t_integer	|'0'	|NOT NULL	|0
FIELD		|weekdays	|t_integer	|'0'	|NOT NULL	|0
FIELD		|start_time	|t_integer	|'0'	|NOT NULL	|0
FIELD		|active_since	|t_integer	|'0'	|NOT NULL	|0
FIELD		|active_till	|t_integer	|'0'	|NOT NULL	|0
FIELD		|state		|t_integer	|'0'	|NOT NULL	|ZBX_NODATA
FIELD		|lastsent	|t_time	|'0'		|NOT NULL	|ZBX_NODATA
FIELD		|info		|t_varchar(2048)|''	|NOT NULL	|ZBX_NODATA
UNIQUE		|1		|name

TABLE|report_param|reportparamid|ZBX_DATA
FIELD		|reportparamid	|t_id		|	|NOT NULL	|0
FIELD		|reportid	|t_id		|	|NOT NULL	|0		|1|report|reportid
FIELD		|name		|t_varchar(255)	|''	|NOT NULL	|0
FIELD		|value		|t_shorttext	|''	|NOT NULL	|0
INDEX		|1		|reportid

TABLE|report_user|reportuserid|ZBX_DATA
FIELD		|reportuserid	|t_id		|	|NOT NULL	|0
FIELD		|reportid	|t_id		|	|NOT NULL	|0		|1|report|reportid
FIELD		|userid		|t_id		|	|NOT NULL	|0		|2|users|userid
FIELD		|exclude	|t_integer	|'0'	|NOT NULL	|0
FIELD		|access_userid	|t_id		|	|NULL		|0		|3|users|userid		|RESTRICT
INDEX		|1		|reportid

TABLE|report_usrgrp|reportusrgrpid|ZBX_DATA
FIELD		|reportusrgrpid|t_id		|	|NOT NULL	|0
FIELD		|reportid	|t_id		|	|NOT NULL	|0		|1|report|reportid
FIELD		|usrgrpid	|t_id		|	|NOT NULL	|0		|2|usrgrp|usrgrpid
FIELD		|access_userid	|t_id		|	|NULL		|0		|3|users|userid		|RESTRICT
INDEX		|1		|reportid

TABLE|service_problem_tag|service_problem_tagid|ZBX_DATA
FIELD		|service_problem_tagid	|t_id		|	|NOT NULL	|0
FIELD		|serviceid		|t_id		|	|NOT NULL	|0	|1|services|serviceid
FIELD		|tag			|t_varchar(255)	|''	|NOT NULL	|0
FIELD		|operator		|t_integer	|'0'	|NOT NULL	|0
FIELD		|value			|t_varchar(255)	|''	|NOT NULL	|0
INDEX		|1			|serviceid

TABLE|service_problem|service_problemid|ZBX_DATA
FIELD		|service_problemid	|t_id		|	|NOT NULL	|0
FIELD		|eventid		|t_id		|	|NOT NULL	|0	|1|problem|eventid
FIELD		|serviceid		|t_id		|	|NOT NULL	|0	|2|services|serviceid
FIELD		|severity		|t_integer	|'0'	|NOT NULL	|0
INDEX		|1			|eventid
INDEX		|2			|serviceid

TABLE|service_tag|servicetagid|0
FIELD		|servicetagid	|t_id		|	|NOT NULL	|0
FIELD		|serviceid	|t_id		|	|NOT NULL	|0		|1|services|serviceid
FIELD		|tag		|t_varchar(255)	|''	|NOT NULL	|0
FIELD		|value		|t_varchar(255)	|''	|NOT NULL	|0
INDEX		|1		|serviceid

TABLE|service_status_rule|service_status_ruleid|ZBX_DATA
FIELD		|service_status_ruleid|t_id	|	|NOT NULL	|0
FIELD		|serviceid	|t_id		|	|NOT NULL	|0		|1|services|serviceid
FIELD		|type		|t_integer	|'0'	|NOT NULL	|0
FIELD		|limit_value	|t_integer	|'0'	|NOT NULL	|0
FIELD		|limit_status	|t_integer	|'0'	|NOT NULL	|0
FIELD		|new_status	|t_integer	|'0'	|NOT NULL	|0
INDEX		|1		|serviceid

TABLE|ha_node|ha_nodeid|ZBX_DATA
FIELD		|ha_nodeid	|t_cuid		|	|NOT NULL	|0
FIELD		|name		|t_varchar(255)	|''	|NOT NULL	|0
FIELD		|address	|t_varchar(255)	|''	|NOT NULL	|0
FIELD		|port		|t_integer	|'10051'|NOT NULL	|0
FIELD		|lastaccess	|t_integer	|'0'	|NOT NULL	|0
FIELD		|status		|t_integer	|'0'	|NOT NULL	|0
FIELD		|ha_sessionid	|t_cuid		|''	|NOT NULL	|0
UNIQUE		|1		|name
INDEX		|2		|status,lastaccess

TABLE|sla|slaid|ZBX_DATA
FIELD		|slaid		|t_id		|	|NOT NULL	|0
FIELD		|name		|t_varchar(255)	|''	|NOT NULL	|0
FIELD		|period		|t_integer	|'0'	|NOT NULL	|0
FIELD		|slo		|t_double	|'99.9'	|NOT NULL	|0
FIELD		|effective_date	|t_integer	|'0'	|NOT NULL	|0
FIELD		|timezone	|t_varchar(50)	|'UTC'	|NOT NULL	|ZBX_NODATA
FIELD		|status		|t_integer	|'1'	|NOT NULL	|0
FIELD		|description	|t_shorttext	|''	|NOT NULL	|0
UNIQUE		|1		|name

TABLE|sla_schedule|sla_scheduleid|ZBX_DATA
FIELD		|sla_scheduleid	|t_id		|	|NOT NULL	|0
FIELD		|slaid		|t_id		|	|NOT NULL	|0		|1|sla|slaid
FIELD		|period_from	|t_integer	|'0'	|NOT NULL	|0
FIELD		|period_to	|t_integer	|'0'	|NOT NULL	|0
INDEX		|1		|slaid

TABLE|sla_excluded_downtime|sla_excluded_downtimeid|ZBX_DATA
FIELD		|sla_excluded_downtimeid|t_id		|	|NOT NULL	|0
FIELD		|slaid			|t_id		|	|NOT NULL	|0	|1|sla|slaid
FIELD		|name			|t_varchar(255)	|''	|NOT NULL	|0
FIELD		|period_from		|t_integer	|'0'	|NOT NULL	|0
FIELD		|period_to		|t_integer	|'0'	|NOT NULL	|0
INDEX		|1			|slaid

TABLE|sla_service_tag|sla_service_tagid|0
FIELD		|sla_service_tagid	|t_id		|	|NOT NULL	|0
FIELD		|slaid			|t_id		|	|NOT NULL	|0	|1|sla|slaid
FIELD		|tag			|t_varchar(255)	|''	|NOT NULL	|0
FIELD		|operator		|t_integer	|'0'	|NOT NULL	|0
FIELD		|value			|t_varchar(255)	|''	|NOT NULL	|0
INDEX		|1			|slaid

TABLE|host_rtdata|hostid|ZBX_TEMPLATE
FIELD		|hostid			|t_id		|	|NOT NULL	|0	|1|hosts|hostid
FIELD		|active_available	|t_integer	|'0'	|NOT NULL	|0
FIELD		|lastaccess		|t_integer	|'0'	|NOT NULL	|ZBX_NODATA
FIELD		|version		|t_integer	|'0'	|NOT NULL	|ZBX_NODATA
FIELD		|compatibility		|t_integer	|'0'	|NOT NULL	|ZBX_NODATA

TABLE|userdirectory|userdirectoryid|0
FIELD		|userdirectoryid	|t_id			|		|NOT NULL	|0
FIELD		|name				|t_varchar(128)	|''		|NOT NULL	|0
FIELD		|description		|t_shorttext	|''		|NOT NULL	|0
FIELD		|idp_type			|t_integer		|'1'	|NOT NULL	|0
FIELD		|provision_status	|t_integer		|'0'	|NOT NULL	|0
INDEX		|1			|idp_type

TABLE|userdirectory_ldap|userdirectoryid|0
FIELD		|userdirectoryid		|t_id			|		|NOT NULL	|0	|1|userdirectory
FIELD		|host					|t_varchar(255)	|''		|NOT NULL	|0
FIELD		|port					|t_integer		|'389'	|NOT NULL	|0
FIELD		|base_dn				|t_varchar(255)	|''		|NOT NULL	|0
FIELD		|search_attribute		|t_varchar(128)	|''		|NOT NULL	|0
FIELD		|bind_dn				|t_varchar(255)	|''		|NOT NULL	|0
FIELD		|bind_password			|t_varchar(128)	|''		|NOT NULL	|0
FIELD		|start_tls				|t_integer		|'0'	|NOT NULL	|0
FIELD		|search_filter			|t_varchar(255)	|''		|NOT NULL	|0
FIELD		|group_basedn			|t_varchar(255)	|''		|NOT NULL	|0
FIELD		|group_name				|t_varchar(255)	|''		|NOT NULL	|0
FIELD		|group_member			|t_varchar(255)	|''		|NOT NULL	|0
FIELD		|user_ref_attr			|t_varchar(255)	|''		|NOT NULL	|0
FIELD		|group_filter			|t_varchar(255)	|''		|NOT NULL	|0
FIELD		|group_membership		|t_varchar(255)	|''		|NOT NULL	|0
FIELD		|user_username			|t_varchar(255)	|''		|NOT NULL	|0
FIELD		|user_lastname			|t_varchar(255)	|''		|NOT NULL	|0

TABLE|userdirectory_saml|userdirectoryid|0
FIELD		|userdirectoryid		|t_id			|		|NOT NULL	|0	|1|userdirectory
FIELD		|idp_entityid			|t_varchar(1024)|''		|NOT NULL	|0
FIELD		|sso_url				|t_varchar(2048)|''		|NOT NULL	|0
FIELD		|slo_url				|t_varchar(2048)|''		|NOT NULL	|0
FIELD		|username_attribute		|t_varchar(128)	|''		|NOT NULL	|0
FIELD		|sp_entityid			|t_varchar(1024)|''		|NOT NULL	|0
FIELD		|nameid_format			|t_varchar(2048)|''		|NOT NULL	|0
FIELD		|sign_messages			|t_integer		|'0'	|NOT NULL	|0
FIELD		|sign_assertions		|t_integer		|'0'	|NOT NULL	|0
FIELD		|sign_authn_requests	|t_integer		|'0'	|NOT NULL	|0
FIELD		|sign_logout_requests	|t_integer		|'0'	|NOT NULL	|0
FIELD		|sign_logout_responses	|t_integer		|'0'	|NOT NULL	|0
FIELD		|encrypt_nameid			|t_integer		|'0'	|NOT NULL	|0
FIELD		|encrypt_assertions		|t_integer		|'0'	|NOT NULL	|0
FIELD		|group_name				|t_varchar(255)	|''		|NOT NULL	|0
FIELD		|user_username			|t_varchar(255)	|''		|NOT NULL	|0
FIELD		|user_lastname			|t_varchar(255)	|''		|NOT NULL	|0
FIELD		|scim_status			|t_integer		|'0'	|NOT NULL	|0

TABLE|userdirectory_media|userdirectory_mediaid|0
FIELD		|userdirectory_mediaid	|t_id			|	|NOT NULL	|0
FIELD		|userdirectoryid	|t_id			|	|NOT NULL	|0	|1	|userdirectory
FIELD		|mediatypeid		|t_id			|	|NOT NULL	|0	|2	|media_type
FIELD		|name				|t_varchar(64)	|''	|NOT NULL	|0
FIELD		|attribute			|t_varchar(255)	|''	|NOT NULL	|0
INDEX		|1	|userdirectoryid
INDEX		|2	|mediatypeid

TABLE|userdirectory_usrgrp|userdirectory_usrgrpid|0
FIELD		|userdirectory_usrgrpid		|t_id		|	|NOT NULL	|0
FIELD		|userdirectory_idpgroupid	|t_id		|	|NOT NULL	|0	|1	|userdirectory_idpgroup
FIELD		|usrgrpid					|t_id		|	|NOT NULL	|0	|2	|usrgrp
UNIQUE		|1	|userdirectory_idpgroupid,usrgrpid
INDEX		|2	|usrgrpid
INDEX		|3	|userdirectory_idpgroupid

TABLE|userdirectory_idpgroup|userdirectory_idpgroupid|0
FIELD		|userdirectory_idpgroupid	|t_id			|	|NOT NULL	|0
FIELD		|userdirectoryid		|t_id			|	|NOT NULL	|0	|1	|userdirectory
FIELD		|roleid					|t_id			|	|NOT NULL	|0	|2	|role
FIELD		|name					|t_varchar(255)	|''	|NOT NULL	|0
INDEX		|1	|userdirectoryid
INDEX		|2	|roleid

TABLE|changelog|changelogid|0
FIELD		|changelogid	|t_serial	|	|NOT NULL	|0
FIELD		|object		|t_integer	|'0'	|NOT NULL	|0
FIELD		|objectid	|t_id		|	|NOT NULL	|0
FIELD		|operation	|t_integer	|'0'	|NOT NULL	|0
FIELD		|clock		|t_integer	|'0'	|NOT NULL	|0
INDEX		|1		|clock

TABLE|scim_group|scim_groupid|0
FIELD		|scim_groupid	|t_id			|	|NOT NULL	|0
FIELD		|name			|t_varchar(64)	|''	|NOT NULL	|0
UNIQUE		|1		|name

TABLE|user_scim_group|user_scim_groupid|0
FIELD		|user_scim_groupid	|t_id	|	|NOT NULL	|0
FIELD		|userid				|t_id	|	|NOT NULL	|0	|1|users
FIELD		|scim_groupid		|t_id	|	|NOT NULL	|0	|2|scim_group
INDEX		|1	|userid
INDEX		|2	|scim_groupid

TABLE|connector|connectorid|ZBX_DATA
FIELD		|connectorid	|t_id		|	|NOT NULL	|0
FIELD		|name		|t_varchar(255)	|''	|NOT NULL	|0
FIELD		|protocol	|t_integer	|'0'	|NOT NULL	|0
FIELD		|data_type	|t_integer	|'0'	|NOT NULL	|0
FIELD		|url		|t_varchar(2048)|''	|NOT NULL	|0
FIELD		|max_records	|t_integer	|'0'	|NOT NULL	|0
FIELD		|max_senders	|t_integer	|'1'	|NOT NULL	|0
FIELD		|max_attempts	|t_integer	|'1'	|NOT NULL	|0
FIELD		|timeout	|t_varchar(255)	|'5s'	|NOT NULL	|0
FIELD		|http_proxy	|t_varchar(255)	|''	|NOT NULL	|0
FIELD		|authtype	|t_integer	|'0'	|NOT NULL	|0
FIELD		|username	|t_varchar(255)	|''	|NOT NULL	|0
FIELD		|password	|t_varchar(255)	|''	|NOT NULL	|0
FIELD		|token		|t_varchar(128)	|''	|NOT NULL	|0
FIELD		|verify_peer	|t_integer	|'1'	|NOT NULL	|0
FIELD		|verify_host	|t_integer	|'1'	|NOT NULL	|0
FIELD		|ssl_cert_file	|t_varchar(255)	|''	|NOT NULL	|0
FIELD		|ssl_key_file	|t_varchar(255)	|''	|NOT NULL	|0
FIELD		|ssl_key_password|t_varchar(64)	|''	|NOT NULL	|0
FIELD		|description	|t_shorttext	|''	|NOT NULL	|0
FIELD		|status		|t_integer	|'1'	|NOT NULL	|0
FIELD		|tags_evaltype	|t_integer	|'0'	|NOT NULL	|0
UNIQUE		|1		|name
CHANGELOG	|17

TABLE|connector_tag|connector_tagid|0
FIELD	|connector_tagid|t_id		|	|NOT NULL	|0
FIELD	|connectorid	|t_id		|	|NOT NULL	|0	|1|connector|	|RESTRICT
FIELD	|tag		|t_varchar(255)	|''	|NOT NULL	|0
FIELD	|operator	|t_integer	|'0'	|NOT NULL	|0
FIELD	|value		|t_varchar(255)	|''	|NOT NULL	|0
INDEX	|1		|connectorid
CHANGELOG	|18

TABLE|dbversion|dbversionid|
FIELD		|dbversionid	|t_id		|	|NOT NULL	|0
FIELD		|mandatory	|t_integer	|'0'	|NOT NULL	|
FIELD		|optional	|t_integer	|'0'	|NOT NULL	|
<<<<<<< HEAD
ROW		|1		|6050030	|6050030
=======
ROW		|1		|6050033	|6050033
>>>>>>> c1ab8481
<|MERGE_RESOLUTION|>--- conflicted
+++ resolved
@@ -2127,8 +2127,4 @@
 FIELD		|dbversionid	|t_id		|	|NOT NULL	|0
 FIELD		|mandatory	|t_integer	|'0'	|NOT NULL	|
 FIELD		|optional	|t_integer	|'0'	|NOT NULL	|
-<<<<<<< HEAD
-ROW		|1		|6050030	|6050030
-=======
-ROW		|1		|6050033	|6050033
->>>>>>> c1ab8481
+ROW		|1		|6050034	|6050034