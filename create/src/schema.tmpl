--
-- Zabbix
-- Copyright (C) 2001-2023 Zabbix SIA
--
-- This program is free software; you can redistribute it and/or modify
-- it under the terms of the GNU General Public License as published by
-- the Free Software Foundation; either version 2 of the License, or
-- (at your option) any later version.
--
-- This program is distributed in the hope that it will be useful,
-- but WITHOUT ANY WARRANTY; without even the implied warranty of
-- MERCHANTABILITY or FITNESS FOR A PARTICULAR PURPOSE. See the
-- GNU General Public License for more details.
--
-- You should have received a copy of the GNU General Public License
-- along with this program; if not, write to the Free Software
-- Foundation, Inc., 51 Franklin Street, Fifth Floor, Boston, MA  02110-1301, USA.
--

--
-- Do not use spaces
-- Tables must be sorted to match referential integrity rules
--

TABLE|role|roleid|ZBX_DATA
FIELD		|roleid		|t_id		|	|NOT NULL	|0
FIELD		|name		|t_varchar(255)	|''	|NOT NULL	|0
FIELD		|type		|t_integer	|'0'	|NOT NULL	|0
FIELD		|readonly	|t_integer	|'0'	|NOT NULL	|0
UNIQUE		|1		|name

TABLE|users|userid|ZBX_DATA
FIELD		|userid		|t_id		|	|NOT NULL	|0
FIELD		|username	|t_varchar(100)	|''	|NOT NULL	|0
FIELD		|name		|t_varchar(100)	|''	|NOT NULL	|0
FIELD		|surname	|t_varchar(100)	|''	|NOT NULL	|0
FIELD		|passwd		|t_varchar(60)	|''	|NOT NULL	|0
FIELD		|url		|t_varchar(2048)|''	|NOT NULL	|0
FIELD		|autologin	|t_integer	|'0'	|NOT NULL	|0
FIELD		|autologout	|t_varchar(32)	|'15m'	|NOT NULL	|0
FIELD		|lang		|t_varchar(7)	|'default'|NOT NULL	|ZBX_NODATA
FIELD		|refresh	|t_varchar(32)	|'30s'	|NOT NULL	|0
FIELD		|theme		|t_varchar(128)	|'default'|NOT NULL	|ZBX_NODATA
FIELD		|attempt_failed	|t_integer	|0	|NOT NULL	|ZBX_NODATA
FIELD		|attempt_ip	|t_varchar(39)	|''	|NOT NULL	|ZBX_NODATA
FIELD		|attempt_clock	|t_integer	|0	|NOT NULL	|ZBX_NODATA
FIELD		|rows_per_page	|t_integer	|50	|NOT NULL	|0
FIELD		|timezone	|t_varchar(50)	|'default'|NOT NULL	|ZBX_NODATA
FIELD		|roleid		|t_id			|NULL	|NULL	|0	|1|role
FIELD		|userdirectoryid	|t_id	|NULL	|NULL	|ZBX_NODATA	|2|userdirectory	|userdirectoryid	|RESTRICT
FIELD		|ts_provisioned		|t_time	|'0'	|NOT NULL	|ZBX_NODATA
UNIQUE		|1		|username
INDEX		|2		|userdirectoryid
INDEX		|3		|roleid

TABLE|maintenances|maintenanceid|ZBX_DATA
FIELD		|maintenanceid	|t_id		|	|NOT NULL	|0
FIELD		|name		|t_varchar(128)	|''	|NOT NULL	|0
FIELD		|maintenance_type|t_integer	|'0'	|NOT NULL	|0
FIELD		|description	|t_shorttext	|''	|NOT NULL	|0
FIELD		|active_since	|t_integer	|'0'	|NOT NULL	|0
FIELD		|active_till	|t_integer	|'0'	|NOT NULL	|0
FIELD		|tags_evaltype	|t_integer	|'0'	|NOT NULL	|0
INDEX		|1		|active_since,active_till
UNIQUE		|2		|name

TABLE|hosts|hostid|ZBX_TEMPLATE
FIELD		|hostid		|t_id		|	|NOT NULL	|0
FIELD		|proxyid	|t_id		|	|NULL		|0			|1|proxy	|proxyid	|RESTRICT
FIELD		|host		|t_varchar(128)	|''	|NOT NULL	|ZBX_PROXY
FIELD		|status		|t_integer	|'0'	|NOT NULL	|ZBX_PROXY
FIELD		|ipmi_authtype	|t_integer	|'-1'	|NOT NULL	|ZBX_PROXY
FIELD		|ipmi_privilege	|t_integer	|'2'	|NOT NULL	|ZBX_PROXY
FIELD		|ipmi_username	|t_varchar(16)	|''	|NOT NULL	|ZBX_PROXY
FIELD		|ipmi_password	|t_varchar(20)	|''	|NOT NULL	|ZBX_PROXY
FIELD		|maintenanceid	|t_id		|	|NULL		|ZBX_NODATA		|2|maintenances	|		|RESTRICT
FIELD		|maintenance_status|t_integer	|'0'	|NOT NULL	|ZBX_NODATA
FIELD		|maintenance_type|t_integer	|'0'	|NOT NULL	|ZBX_NODATA
FIELD		|maintenance_from|t_integer	|'0'	|NOT NULL	|ZBX_NODATA
FIELD		|name		|t_varchar(128)	|''	|NOT NULL	|ZBX_PROXY
FIELD		|flags		|t_integer	|'0'	|NOT NULL	|0
FIELD		|templateid	|t_id		|	|NULL		|0			|3|hosts	|hostid		|RESTRICT
FIELD		|description	|t_shorttext	|''	|NOT NULL	|0
FIELD		|tls_connect	|t_integer	|'1'	|NOT NULL	|ZBX_PROXY
FIELD		|tls_accept	|t_integer	|'1'	|NOT NULL	|ZBX_PROXY
FIELD		|tls_issuer	|t_varchar(1024)|''	|NOT NULL	|ZBX_PROXY
FIELD		|tls_subject	|t_varchar(1024)|''	|NOT NULL	|ZBX_PROXY
FIELD		|tls_psk_identity|t_varchar(128)|''	|NOT NULL	|ZBX_PROXY
FIELD		|tls_psk	|t_varchar(512)	|''	|NOT NULL	|ZBX_PROXY
FIELD		|discover	|t_integer	|'0'	|NOT NULL	|0
FIELD		|custom_interfaces|t_integer	|'0'	|NOT NULL	|0
FIELD		|uuid		|t_varchar(32)	|''	|NOT NULL	|0
FIELD		|name_upper	|t_varchar(128)	|''	|NOT NULL	|0
FIELD		|vendor_name	|t_varchar(64)	|''	|NOT NULL	|0
FIELD		|vendor_version	|t_varchar(32)	|''	|NOT NULL	|0
INDEX		|1		|host
INDEX		|2		|status
INDEX		|3		|proxyid
INDEX		|4		|name
INDEX		|5		|maintenanceid
INDEX		|6		|name_upper
INDEX		|7		|templateid
CHANGELOG	|1
UPD_TRIG_FUNC	|name		|name_upper	|hostid	|upper

TABLE|hstgrp|groupid|ZBX_DATA
FIELD		|groupid	|t_id		|	|NOT NULL	|0
FIELD		|name		|t_varchar(255)	|''	|NOT NULL	|0
FIELD		|flags		|t_integer	|'0'	|NOT NULL	|0
FIELD		|uuid		|t_varchar(32)	|''	|NOT NULL	|0
FIELD		|type		|t_integer	|'0'	|NOT NULL	|0
UNIQUE		|1		|type,name

TABLE|group_prototype|group_prototypeid|ZBX_TEMPLATE
FIELD		|group_prototypeid|t_id		|	|NOT NULL	|0
FIELD		|hostid		|t_id		|	|NOT NULL	|0			|1|hosts
FIELD		|name		|t_varchar(255)	|''	|NOT NULL	|0
FIELD		|groupid	|t_id		|	|NULL		|0			|2|hstgrp	|		|RESTRICT
FIELD		|templateid	|t_id		|	|NULL		|0			|3|group_prototype|group_prototypeid
INDEX		|1		|hostid
INDEX		|2		|groupid
INDEX		|3		|templateid

TABLE|group_discovery|groupdiscoveryid|ZBX_TEMPLATE
FIELD		|groupdiscoveryid|t_id		|	|NOT NULL	|0
FIELD		|groupid	|t_id		|	|NOT NULL	|0			|1|hstgrp
FIELD		|parent_group_prototypeid|t_id	|	|NOT NULL	|0			|2|group_prototype|group_prototypeid|RESTRICT
FIELD		|name		|t_varchar(255)	|''	|NOT NULL	|ZBX_NODATA
FIELD		|lastcheck	|t_integer	|'0'	|NOT NULL	|ZBX_NODATA
FIELD		|ts_delete	|t_time		|'0'	|NOT NULL	|ZBX_NODATA
UNIQUE		|1		|groupid,parent_group_prototypeid
INDEX		|2		|parent_group_prototypeid

TABLE|drules|druleid|ZBX_DATA
FIELD		|druleid	|t_id		|	|NOT NULL	|0
FIELD		|proxyid	|t_id		|	|NULL		|0			|1|proxy	|proxyid	|RESTRICT
FIELD		|name		|t_varchar(255)	|''	|NOT NULL	|ZBX_PROXY
FIELD		|iprange	|t_varchar(2048)|''	|NOT NULL	|ZBX_PROXY
FIELD		|delay		|t_varchar(255)	|'1h'	|NOT NULL	|ZBX_PROXY
FIELD		|status		|t_integer	|'0'	|NOT NULL	|0
FIELD		|concurrency_max	|t_integer	|'0'	|NOT NULL	|ZBX_PROXY
INDEX		|1		|proxyid
UNIQUE		|2		|name
CHANGELOG	|9

TABLE|dchecks|dcheckid|ZBX_DATA
FIELD		|dcheckid	|t_id		|	|NOT NULL	|0
FIELD		|druleid	|t_id		|	|NOT NULL	|ZBX_PROXY		|1|drules	|		|RESTRICT
FIELD		|type		|t_integer	|'0'	|NOT NULL	|ZBX_PROXY
FIELD		|key_		|t_varchar(2048)|''	|NOT NULL	|ZBX_PROXY
FIELD		|snmp_community	|t_varchar(255)	|''	|NOT NULL	|ZBX_PROXY
FIELD		|ports		|t_varchar(255)	|'0'	|NOT NULL	|ZBX_PROXY
FIELD		|snmpv3_securityname|t_varchar(64)|''	|NOT NULL	|ZBX_PROXY
FIELD		|snmpv3_securitylevel|t_integer	|'0'	|NOT NULL	|ZBX_PROXY
FIELD		|snmpv3_authpassphrase|t_varchar(64)|''	|NOT NULL	|ZBX_PROXY
FIELD		|snmpv3_privpassphrase|t_varchar(64)|''	|NOT NULL	|ZBX_PROXY
FIELD		|uniq		|t_integer	|'0'	|NOT NULL	|ZBX_PROXY
FIELD		|snmpv3_authprotocol|t_integer	|'0'	|NOT NULL	|ZBX_PROXY
FIELD		|snmpv3_privprotocol|t_integer	|'0'	|NOT NULL	|ZBX_PROXY
FIELD		|snmpv3_contextname|t_varchar(255)|''	|NOT NULL	|ZBX_PROXY
FIELD		|host_source|t_integer	|'1'	|NOT NULL	|ZBX_PROXY
FIELD		|name_source|t_integer	|'0'	|NOT NULL	|ZBX_PROXY
FIELD		|allow_redirect|t_integer	|'0'	|NOT NULL	|ZBX_PROXY
INDEX		|1		|druleid,host_source,name_source
CHANGELOG	|10

TABLE|httptest|httptestid|ZBX_TEMPLATE
FIELD		|httptestid	|t_id		|	|NOT NULL	|0
FIELD		|name		|t_varchar(64)	|''	|NOT NULL	|ZBX_PROXY
FIELD		|delay		|t_varchar(255)	|'1m'	|NOT NULL	|ZBX_PROXY
FIELD		|status		|t_integer	|'0'	|NOT NULL	|0
FIELD		|agent		|t_varchar(255)	|'Zabbix'|NOT NULL	|ZBX_PROXY
FIELD		|authentication	|t_integer	|'0'	|NOT NULL	|ZBX_PROXY,ZBX_NODATA
FIELD		|http_user	|t_varchar(255)	|''	|NOT NULL	|ZBX_PROXY,ZBX_NODATA
FIELD		|http_password	|t_varchar(255)	|''	|NOT NULL	|ZBX_PROXY,ZBX_NODATA
FIELD		|hostid		|t_id		|	|NOT NULL	|ZBX_PROXY		|2|hosts	|		|RESTRICT
FIELD		|templateid	|t_id		|	|NULL		|0			|3|httptest	|httptestid	|RESTRICT
FIELD		|http_proxy	|t_varchar(255)	|''	|NOT NULL	|ZBX_PROXY,ZBX_NODATA
FIELD		|retries	|t_integer	|'1'	|NOT NULL	|ZBX_PROXY,ZBX_NODATA
FIELD		|ssl_cert_file	|t_varchar(255)	|''	|NOT NULL	|ZBX_PROXY,ZBX_NODATA
FIELD		|ssl_key_file	|t_varchar(255)	|''	|NOT NULL	|ZBX_PROXY,ZBX_NODATA
FIELD		|ssl_key_password|t_varchar(64)	|''	|NOT NULL	|ZBX_PROXY,ZBX_NODATA
FIELD		|verify_peer	|t_integer	|'0'	|NOT NULL	|ZBX_PROXY
FIELD		|verify_host	|t_integer	|'0'	|NOT NULL	|ZBX_PROXY
FIELD		|uuid		|t_varchar(32)	|''	|NOT NULL	|0
UNIQUE		|2		|hostid,name
INDEX		|3		|status
INDEX		|4		|templateid
CHANGELOG	|11

TABLE|httpstep|httpstepid|ZBX_TEMPLATE
FIELD		|httpstepid	|t_id		|	|NOT NULL	|0
FIELD		|httptestid	|t_id		|	|NOT NULL	|ZBX_PROXY		|1|httptest	|		|RESTRICT
FIELD		|name		|t_varchar(64)	|''	|NOT NULL	|ZBX_PROXY
FIELD		|no		|t_integer	|'0'	|NOT NULL	|ZBX_PROXY
FIELD		|url		|t_varchar(2048)|''	|NOT NULL	|ZBX_PROXY
FIELD		|timeout	|t_varchar(255)	|'15s'	|NOT NULL	|ZBX_PROXY
FIELD		|posts		|t_shorttext	|''	|NOT NULL	|ZBX_PROXY
FIELD		|required	|t_varchar(255)	|''	|NOT NULL	|ZBX_PROXY
FIELD		|status_codes	|t_varchar(255)	|''	|NOT NULL	|ZBX_PROXY
FIELD		|follow_redirects|t_integer	|'1'	|NOT NULL	|ZBX_PROXY
FIELD		|retrieve_mode	|t_integer	|'0'	|NOT NULL	|ZBX_PROXY
FIELD		|post_type	|t_integer	|'0'	|NOT NULL	|ZBX_PROXY
INDEX		|1		|httptestid
CHANGELOG	|14

TABLE|interface|interfaceid|ZBX_TEMPLATE
FIELD		|interfaceid	|t_id		|	|NOT NULL	|0
FIELD		|hostid		|t_id		|	|NOT NULL	|ZBX_PROXY		|1|hosts
FIELD		|main		|t_integer	|'0'	|NOT NULL	|ZBX_PROXY
FIELD		|type		|t_integer	|'1'	|NOT NULL	|ZBX_PROXY
FIELD		|useip		|t_integer	|'1'	|NOT NULL	|ZBX_PROXY
FIELD		|ip		|t_varchar(64)	|'127.0.0.1'|NOT NULL	|ZBX_PROXY
FIELD		|dns		|t_varchar(255)	|''	|NOT NULL	|ZBX_PROXY
FIELD		|port		|t_varchar(64)	|'10050'|NOT NULL	|ZBX_PROXY
FIELD		|available	|t_integer	|'0'	|NOT NULL	|ZBX_PROXY,ZBX_NODATA
FIELD		|error		|t_varchar(2048)|''	|NOT NULL	|ZBX_NODATA
FIELD		|errors_from	|t_integer	|'0'	|NOT NULL	|ZBX_NODATA
FIELD		|disable_until	|t_integer	|'0'	|NOT NULL	|ZBX_NODATA
INDEX		|1		|hostid,type
INDEX		|2		|ip,dns
INDEX		|3		|available

TABLE|valuemap|valuemapid|ZBX_TEMPLATE
FIELD		|valuemapid	|t_id		|	|NOT NULL	|0
FIELD		|hostid		|t_id		|	|NOT NULL	|0			|1|hosts
FIELD		|name		|t_varchar(64)	|''	|NOT NULL	|0
FIELD		|uuid		|t_varchar(32)	|''	|NOT NULL	|0
UNIQUE		|1		|hostid,name

TABLE|items|itemid|ZBX_TEMPLATE
FIELD		|itemid		|t_id		|	|NOT NULL	|0
FIELD		|type		|t_integer	|'0'	|NOT NULL	|ZBX_PROXY
FIELD		|snmp_oid	|t_varchar(512)	|''	|NOT NULL	|ZBX_PROXY
FIELD		|hostid		|t_id		|	|NOT NULL	|ZBX_PROXY		|1|hosts	|		|RESTRICT
FIELD		|name		|t_varchar(255)	|''	|NOT NULL	|0
FIELD		|key_		|t_varchar(2048)|''	|NOT NULL	|ZBX_PROXY
FIELD		|delay		|t_varchar(1024)|'0'	|NOT NULL	|ZBX_PROXY
FIELD		|history	|t_varchar(255)	|'90d'	|NOT NULL	|ZBX_PROXY
FIELD		|trends		|t_varchar(255)	|'365d'	|NOT NULL	|0
FIELD		|status		|t_integer	|'0'	|NOT NULL	|ZBX_PROXY
FIELD		|value_type	|t_integer	|'0'	|NOT NULL	|ZBX_PROXY
FIELD		|trapper_hosts	|t_varchar(255)	|''	|NOT NULL	|ZBX_PROXY
FIELD		|units		|t_varchar(255)	|''	|NOT NULL	|0
FIELD		|formula	|t_varchar(255)	|''	|NOT NULL	|0
FIELD		|logtimefmt	|t_varchar(64)	|''	|NOT NULL	|ZBX_PROXY
FIELD		|templateid	|t_id		|	|NULL		|0			|2|items	|itemid		|RESTRICT
FIELD		|valuemapid	|t_id		|	|NULL		|0			|3|valuemap	|		|RESTRICT
FIELD		|params		|t_text		|''	|NOT NULL	|ZBX_PROXY
FIELD		|ipmi_sensor	|t_varchar(128)	|''	|NOT NULL	|ZBX_PROXY
FIELD		|authtype	|t_integer	|'0'	|NOT NULL	|ZBX_PROXY
FIELD		|username	|t_varchar(255)	|''	|NOT NULL	|ZBX_PROXY
FIELD		|password	|t_varchar(255)	|''	|NOT NULL	|ZBX_PROXY
FIELD		|publickey	|t_varchar(64)	|''	|NOT NULL	|ZBX_PROXY
FIELD		|privatekey	|t_varchar(64)	|''	|NOT NULL	|ZBX_PROXY
FIELD		|flags		|t_integer	|'0'	|NOT NULL	|ZBX_PROXY
FIELD		|interfaceid	|t_id		|	|NULL		|ZBX_PROXY		|4|interface	|		|RESTRICT
FIELD		|description	|t_text		|''	|NOT NULL	|0
FIELD		|inventory_link	|t_integer	|'0'	|NOT NULL	|ZBX_PROXY
FIELD		|lifetime	|t_varchar(255)	|'30d'	|NOT NULL	|0
FIELD		|evaltype	|t_integer	|'0'	|NOT NULL	|0
FIELD		|jmx_endpoint	|t_varchar(255)	|''	|NOT NULL	|ZBX_PROXY
FIELD		|master_itemid	|t_id		|	|NULL		|ZBX_PROXY		|5|items	|itemid		|RESTRICT
FIELD		|timeout	|t_varchar(255)	|''	|NOT NULL	|ZBX_PROXY
FIELD		|url		|t_varchar(2048)|''	|NOT NULL	|ZBX_PROXY
FIELD		|query_fields	|t_varchar(2048)|''	|NOT NULL	|ZBX_PROXY
FIELD		|posts		|t_text		|''	|NOT NULL	|ZBX_PROXY
FIELD		|status_codes	|t_varchar(255)	|'200'	|NOT NULL	|ZBX_PROXY
FIELD		|follow_redirects|t_integer	|'1'	|NOT NULL	|ZBX_PROXY
FIELD		|post_type	|t_integer	|'0'	|NOT NULL	|ZBX_PROXY
FIELD		|http_proxy	|t_varchar(255)	|''	|NOT NULL	|ZBX_PROXY,ZBX_NODATA
FIELD		|headers	|t_text		|''	|NOT NULL	|ZBX_PROXY
FIELD		|retrieve_mode	|t_integer	|'0'	|NOT NULL	|ZBX_PROXY
FIELD		|request_method	|t_integer	|'0'	|NOT NULL	|ZBX_PROXY
FIELD		|output_format	|t_integer	|'0'	|NOT NULL	|ZBX_PROXY
FIELD		|ssl_cert_file	|t_varchar(255)	|''	|NOT NULL	|ZBX_PROXY,ZBX_NODATA
FIELD		|ssl_key_file	|t_varchar(255)	|''	|NOT NULL	|ZBX_PROXY,ZBX_NODATA
FIELD		|ssl_key_password|t_varchar(64)	|''	|NOT NULL	|ZBX_PROXY,ZBX_NODATA
FIELD		|verify_peer	|t_integer	|'0'	|NOT NULL	|ZBX_PROXY
FIELD		|verify_host	|t_integer	|'0'	|NOT NULL	|ZBX_PROXY
FIELD		|allow_traps	|t_integer	|'0'	|NOT NULL	|ZBX_PROXY
FIELD		|discover	|t_integer	|'0'	|NOT NULL	|0
FIELD		|uuid		|t_varchar(32)	|''	|NOT NULL	|0
INDEX		|1		|hostid,key_(764)
INDEX		|3		|status
INDEX		|4		|templateid
INDEX		|5		|valuemapid
INDEX		|6		|interfaceid
INDEX		|7		|master_itemid
INDEX		|8		|key_(768)
CHANGELOG	|3

TABLE|httpstepitem|httpstepitemid|ZBX_TEMPLATE
FIELD		|httpstepitemid	|t_id		|	|NOT NULL	|0
FIELD		|httpstepid	|t_id		|	|NOT NULL	|ZBX_PROXY		|1|httpstep	|		|RESTRICT
FIELD		|itemid		|t_id		|	|NOT NULL	|ZBX_PROXY		|2|items	|		|RESTRICT
FIELD		|type		|t_integer	|'0'	|NOT NULL	|ZBX_PROXY
UNIQUE		|1		|httpstepid,itemid
INDEX		|2		|itemid
CHANGELOG	|16

TABLE|httptestitem|httptestitemid|ZBX_TEMPLATE
FIELD		|httptestitemid	|t_id		|	|NOT NULL	|0
FIELD		|httptestid	|t_id		|	|NOT NULL	|ZBX_PROXY		|1|httptest	|		|RESTRICT
FIELD		|itemid		|t_id		|	|NOT NULL	|ZBX_PROXY		|2|items	|		|RESTRICT
FIELD		|type		|t_integer	|'0'	|NOT NULL	|ZBX_PROXY
UNIQUE		|1		|httptestid,itemid
INDEX		|2		|itemid
CHANGELOG	|13

TABLE|media_type|mediatypeid|ZBX_DATA
FIELD		|mediatypeid	|t_id		|	|NOT NULL	|0
FIELD		|type		|t_integer	|'0'	|NOT NULL	|0
FIELD		|name		|t_varchar(100)	|''	|NOT NULL	|0
FIELD		|smtp_server	|t_varchar(255)	|''	|NOT NULL	|0
FIELD		|smtp_helo	|t_varchar(255)	|''	|NOT NULL	|0
FIELD		|smtp_email	|t_varchar(255)	|''	|NOT NULL	|0
FIELD		|exec_path	|t_varchar(255)	|''	|NOT NULL	|0
FIELD		|gsm_modem	|t_varchar(255)	|''	|NOT NULL	|0
FIELD		|username	|t_varchar(255)	|''	|NOT NULL	|0
FIELD		|passwd		|t_varchar(255)	|''	|NOT NULL	|0
FIELD		|status		|t_integer	|'1'	|NOT NULL	|ZBX_NODATA
FIELD		|smtp_port	|t_integer	|'25'	|NOT NULL	|0
FIELD		|smtp_security	|t_integer	|'0'	|NOT NULL	|0
FIELD		|smtp_verify_peer|t_integer	|'0'	|NOT NULL	|0
FIELD		|smtp_verify_host|t_integer	|'0'	|NOT NULL	|0
FIELD		|smtp_authentication|t_integer	|'0'	|NOT NULL	|0
FIELD		|maxsessions	|t_integer	|'1'	|NOT NULL	|0
FIELD		|maxattempts	|t_integer	|'3'	|NOT NULL	|0
FIELD		|attempt_interval|t_varchar(32)	|'10s'	|NOT NULL	|0
FIELD		|content_type	|t_integer	|'1'	|NOT NULL	|0
FIELD		|script		|t_text		|''	|NOT NULL	|0
FIELD		|timeout	|t_varchar(32)	|'30s'	|NOT NULL	|0
FIELD		|process_tags	|t_integer	|'0'	|NOT NULL	|0
FIELD		|show_event_menu|t_integer	|'0'	|NOT NULL	|0
FIELD		|event_menu_url	|t_varchar(2048)|''	|NOT NULL	|0
FIELD		|event_menu_name|t_varchar(255)	|''	|NOT NULL	|0
FIELD		|description	|t_shorttext	|''	|NOT NULL	|0
FIELD		|provider	|t_integer	|'0'	|NOT NULL	|0
UNIQUE		|1		|name

TABLE|media_type_param|mediatype_paramid|ZBX_DATA
FIELD		|mediatype_paramid|t_id		|	|NOT NULL	|0
FIELD		|mediatypeid	|t_id		|	|NOT NULL	|0			|1|media_type
FIELD		|name		|t_varchar(255)	|''	|NOT NULL	|0
FIELD		|value		|t_varchar(2048)|''	|NOT NULL	|0
FIELD		|sortorder	|t_integer	|'0'	|NOT NULL	|0
INDEX		|1		|mediatypeid

TABLE|media_type_message|mediatype_messageid|ZBX_DATA
FIELD		|mediatype_messageid|t_id	|	|NOT NULL	|0
FIELD		|mediatypeid	|t_id		|	|NOT NULL	|0			|1|media_type
FIELD		|eventsource	|t_integer	|	|NOT NULL	|0
FIELD		|recovery	|t_integer	|	|NOT NULL	|0
FIELD		|subject	|t_varchar(255)	|''	|NOT NULL	|0
FIELD		|message	|t_text		|''	|NOT NULL	|0
UNIQUE		|1		|mediatypeid,eventsource,recovery

TABLE|usrgrp|usrgrpid|ZBX_DATA
FIELD		|usrgrpid	|t_id		|	|NOT NULL	|0
FIELD		|name		|t_varchar(64)	|''	|NOT NULL	|0
FIELD		|gui_access	|t_integer	|'0'	|NOT NULL	|0
FIELD		|users_status	|t_integer	|'0'	|NOT NULL	|0
FIELD		|debug_mode	|t_integer	|'0'	|NOT NULL	|0
FIELD		|userdirectoryid	|t_id	|NULL	|NULL	|0 |2|userdirectory	|	|RESTRICT
UNIQUE		|1		|name
INDEX		|2	|userdirectoryid

TABLE|users_groups|id|ZBX_DATA
FIELD		|id		|t_id		|	|NOT NULL	|0
FIELD		|usrgrpid	|t_id		|	|NOT NULL	|0			|1|usrgrp
FIELD		|userid		|t_id		|	|NOT NULL	|0			|2|users
UNIQUE		|1		|usrgrpid,userid
INDEX		|2		|userid

TABLE|scripts|scriptid|ZBX_DATA
FIELD		|scriptid	|t_id		|	|NOT NULL	|0
FIELD		|name		|t_varchar(255)	|''	|NOT NULL	|0
FIELD		|command	|t_text		|''	|NOT NULL	|0
FIELD		|host_access	|t_integer	|'2'	|NOT NULL	|0
FIELD		|usrgrpid	|t_id		|	|NULL		|0			|1|usrgrp	|		|RESTRICT
FIELD		|groupid	|t_id		|	|NULL		|0			|2|hstgrp	|		|RESTRICT
FIELD		|description	|t_shorttext	|''	|NOT NULL	|0
FIELD		|confirmation	|t_varchar(255)	|''	|NOT NULL	|0
FIELD		|type		|t_integer	|'5'	|NOT NULL	|0
FIELD		|execute_on	|t_integer	|'2'	|NOT NULL	|0
FIELD		|timeout	|t_varchar(32)	|'30s'	|NOT NULL	|0
FIELD		|scope		|t_integer	|'1'	|NOT NULL	|0
FIELD		|port		|t_varchar(64)	|''	|NOT NULL	|0
FIELD		|authtype	|t_integer	|'0'	|NOT NULL	|0
FIELD		|username	|t_varchar(64)	|''	|NOT NULL	|0
FIELD		|password	|t_varchar(64)	|''	|NOT NULL	|0
FIELD		|publickey	|t_varchar(64)	|''	|NOT NULL	|0
FIELD		|privatekey	|t_varchar(64)	|''	|NOT NULL	|0
FIELD		|menu_path	|t_varchar(255)	|''	|NOT NULL	|0
FIELD		|url		|t_varchar(2048)|''	|NOT NULL	|0
FIELD		|new_window	|t_integer	|'1'	|NOT NULL	|0
INDEX		|1		|usrgrpid
INDEX		|2		|groupid
UNIQUE		|3		|name,menu_path

TABLE|script_param|script_paramid|ZBX_DATA
FIELD		|script_paramid	|t_id		|	|NOT NULL	|0
FIELD		|scriptid	|t_id		|	|NOT NULL	|0			|1|scripts
FIELD		|name		|t_varchar(255)	|''	|NOT NULL	|0
FIELD		|value		|t_varchar(2048)|''	|NOT NULL	|0
UNIQUE		|1		|scriptid,name

TABLE|actions|actionid|ZBX_DATA
FIELD		|actionid	|t_id		|	|NOT NULL	|0
FIELD		|name		|t_varchar(255)	|''	|NOT NULL	|0
FIELD		|eventsource	|t_integer	|'0'	|NOT NULL	|0
FIELD		|evaltype	|t_integer	|'0'	|NOT NULL	|0
FIELD		|status		|t_integer	|'0'	|NOT NULL	|0
FIELD		|esc_period	|t_varchar(255)	|'1h'	|NOT NULL	|0
FIELD		|formula	|t_varchar(1024)|''	|NOT NULL	|0
FIELD		|pause_suppressed|t_integer	|'1'	|NOT NULL	|0
FIELD		|notify_if_canceled|t_integer	|'1'	|NOT NULL	|0
FIELD		|pause_symptoms	|t_integer	|'1'	|NOT NULL	|0
INDEX		|1		|eventsource,status
UNIQUE		|2		|name

TABLE|operations|operationid|ZBX_DATA
FIELD		|operationid	|t_id		|	|NOT NULL	|0
FIELD		|actionid	|t_id		|	|NOT NULL	|0			|1|actions
FIELD		|operationtype	|t_integer	|'0'	|NOT NULL	|0
FIELD		|esc_period	|t_varchar(255)	|'0'	|NOT NULL	|0
FIELD		|esc_step_from	|t_integer	|'1'	|NOT NULL	|0
FIELD		|esc_step_to	|t_integer	|'1'	|NOT NULL	|0
FIELD		|evaltype	|t_integer	|'0'	|NOT NULL	|0
FIELD		|recovery	|t_integer	|'0'	|NOT NULL	|0
INDEX		|1		|actionid

TABLE|optag|optagid|ZBX_DATA
FIELD		|optagid	|t_id		|	|NOT NULL	|0
FIELD		|operationid	|t_id		|	|NOT NULL	|0			|1|operations
FIELD		|tag		|t_varchar(255)	|''	|NOT NULL	|0
FIELD		|value		|t_varchar(255)	|''	|NOT NULL	|0
INDEX		|1		|operationid

TABLE|opmessage|operationid|ZBX_DATA
FIELD		|operationid	|t_id		|	|NOT NULL	|0			|1|operations
FIELD		|default_msg	|t_integer	|'1'	|NOT NULL	|0
FIELD		|subject	|t_varchar(255)	|''	|NOT NULL	|0
FIELD		|message	|t_shorttext	|''	|NOT NULL	|0
FIELD		|mediatypeid	|t_id		|	|NULL		|0			|2|media_type	|		|RESTRICT
INDEX		|1		|mediatypeid

TABLE|opmessage_grp|opmessage_grpid|ZBX_DATA
FIELD		|opmessage_grpid|t_id		|	|NOT NULL	|0
FIELD		|operationid	|t_id		|	|NOT NULL	|0			|1|operations
FIELD		|usrgrpid	|t_id		|	|NOT NULL	|0			|2|usrgrp	|		|RESTRICT
UNIQUE		|1		|operationid,usrgrpid
INDEX		|2		|usrgrpid

TABLE|opmessage_usr|opmessage_usrid|ZBX_DATA
FIELD		|opmessage_usrid|t_id		|	|NOT NULL	|0
FIELD		|operationid	|t_id		|	|NOT NULL	|0			|1|operations
FIELD		|userid		|t_id		|	|NOT NULL	|0			|2|users	|		|RESTRICT
UNIQUE		|1		|operationid,userid
INDEX		|2		|userid

TABLE|opcommand|operationid|ZBX_DATA
FIELD		|operationid	|t_id		|	|NOT NULL	|0			|1|operations
FIELD		|scriptid	|t_id		|	|NOT NULL	|0			|2|scripts	|		|RESTRICT
INDEX		|1		|scriptid

TABLE|opcommand_hst|opcommand_hstid|ZBX_DATA
FIELD		|opcommand_hstid|t_id		|	|NOT NULL	|0
FIELD		|operationid	|t_id		|	|NOT NULL	|0			|1|operations
FIELD		|hostid		|t_id		|	|NULL		|0			|2|hosts	|		|RESTRICT
INDEX		|1		|operationid
INDEX		|2		|hostid

TABLE|opcommand_grp|opcommand_grpid|ZBX_DATA
FIELD		|opcommand_grpid|t_id		|	|NOT NULL	|0
FIELD		|operationid	|t_id		|	|NOT NULL	|0			|1|operations
FIELD		|groupid	|t_id		|	|NOT NULL	|0			|2|hstgrp	|		|RESTRICT
INDEX		|1		|operationid
INDEX		|2		|groupid

TABLE|opgroup|opgroupid|ZBX_DATA
FIELD		|opgroupid	|t_id		|	|NOT NULL	|0
FIELD		|operationid	|t_id		|	|NOT NULL	|0			|1|operations
FIELD		|groupid	|t_id		|	|NOT NULL	|0			|2|hstgrp	|		|RESTRICT
UNIQUE		|1		|operationid,groupid
INDEX		|2		|groupid

TABLE|optemplate|optemplateid|ZBX_TEMPLATE
FIELD		|optemplateid	|t_id		|	|NOT NULL	|0
FIELD		|operationid	|t_id		|	|NOT NULL	|0			|1|operations
FIELD		|templateid	|t_id		|	|NOT NULL	|0			|2|hosts	|hostid		|RESTRICT
UNIQUE		|1		|operationid,templateid
INDEX		|2		|templateid

TABLE|opconditions|opconditionid|ZBX_DATA
FIELD		|opconditionid	|t_id		|	|NOT NULL	|0
FIELD		|operationid	|t_id		|	|NOT NULL	|0			|1|operations
FIELD		|conditiontype	|t_integer	|'0'	|NOT NULL	|0
FIELD		|operator	|t_integer	|'0'	|NOT NULL	|0
FIELD		|value		|t_varchar(255)	|''	|NOT NULL	|0
INDEX		|1		|operationid

TABLE|conditions|conditionid|ZBX_DATA
FIELD		|conditionid	|t_id		|	|NOT NULL	|0
FIELD		|actionid	|t_id		|	|NOT NULL	|0			|1|actions
FIELD		|conditiontype	|t_integer	|'0'	|NOT NULL	|0
FIELD		|operator	|t_integer	|'0'	|NOT NULL	|0
FIELD		|value		|t_varchar(255)	|''	|NOT NULL	|0
FIELD		|value2		|t_varchar(255)	|''	|NOT NULL	|0
INDEX		|1		|actionid

TABLE|config|configid|ZBX_DATA
FIELD		|configid	|t_id		|	|NOT NULL	|0
FIELD		|work_period	|t_varchar(255)	|'1-5,09:00-18:00'|NOT NULL|0
FIELD		|alert_usrgrpid	|t_id		|	|NULL		|0			|1|usrgrp	|usrgrpid	|RESTRICT
FIELD		|default_theme	|t_varchar(128)	|'blue-theme'|NOT NULL	|ZBX_NODATA
FIELD		|authentication_type|t_integer	|'0'	|NOT NULL	|ZBX_NODATA
FIELD		|discovery_groupid|t_id		|	|NULL		|0			|2|hstgrp	|groupid	|RESTRICT
FIELD		|max_in_table	|t_integer	|'50'	|NOT NULL	|ZBX_NODATA
FIELD		|search_limit	|t_integer	|'1000'	|NOT NULL	|ZBX_NODATA
FIELD		|severity_color_0|t_varchar(6)	|'97AAB3'|NOT NULL	|ZBX_NODATA
FIELD		|severity_color_1|t_varchar(6)	|'7499FF'|NOT NULL	|ZBX_NODATA
FIELD		|severity_color_2|t_varchar(6)	|'FFC859'|NOT NULL	|ZBX_NODATA
FIELD		|severity_color_3|t_varchar(6)	|'FFA059'|NOT NULL	|ZBX_NODATA
FIELD		|severity_color_4|t_varchar(6)	|'E97659'|NOT NULL	|ZBX_NODATA
FIELD		|severity_color_5|t_varchar(6)	|'E45959'|NOT NULL	|ZBX_NODATA
FIELD		|severity_name_0|t_varchar(32)	|'Not classified'|NOT NULL|ZBX_NODATA
FIELD		|severity_name_1|t_varchar(32)	|'Information'|NOT NULL	|ZBX_NODATA
FIELD		|severity_name_2|t_varchar(32)	|'Warning'|NOT NULL	|ZBX_NODATA
FIELD		|severity_name_3|t_varchar(32)	|'Average'|NOT NULL	|ZBX_NODATA
FIELD		|severity_name_4|t_varchar(32)	|'High'	|NOT NULL	|ZBX_NODATA
FIELD		|severity_name_5|t_varchar(32)	|'Disaster'|NOT NULL	|ZBX_NODATA
FIELD		|ok_period	|t_varchar(32)	|'5m'	|NOT NULL	|ZBX_NODATA
FIELD		|blink_period	|t_varchar(32)	|'2m'	|NOT NULL	|ZBX_NODATA
FIELD		|problem_unack_color|t_varchar(6)|'CC0000'|NOT NULL	|ZBX_NODATA
FIELD		|problem_ack_color|t_varchar(6)	|'CC0000'|NOT NULL	|ZBX_NODATA
FIELD		|ok_unack_color	|t_varchar(6)	|'009900'|NOT NULL	|ZBX_NODATA
FIELD		|ok_ack_color	|t_varchar(6)	|'009900'|NOT NULL	|ZBX_NODATA
FIELD		|problem_unack_style|t_integer	|'1'	|NOT NULL	|ZBX_NODATA
FIELD		|problem_ack_style|t_integer	|'1'	|NOT NULL	|ZBX_NODATA
FIELD		|ok_unack_style	|t_integer	|'1'	|NOT NULL	|ZBX_NODATA
FIELD		|ok_ack_style	|t_integer	|'1'	|NOT NULL	|ZBX_NODATA
FIELD		|snmptrap_logging|t_integer	|'1'	|NOT NULL	|ZBX_PROXY,ZBX_NODATA
FIELD		|server_check_interval|t_integer|'10'	|NOT NULL	|ZBX_NODATA
FIELD		|hk_events_mode	|t_integer	|'1'	|NOT NULL	|ZBX_NODATA
FIELD		|hk_events_trigger|t_varchar(32)|'365d'	|NOT NULL	|ZBX_NODATA
FIELD		|hk_events_internal|t_varchar(32)|'1d'	|NOT NULL	|ZBX_NODATA
FIELD		|hk_events_discovery|t_varchar(32)|'1d'	|NOT NULL	|ZBX_NODATA
FIELD		|hk_events_autoreg|t_varchar(32)|'1d'	|NOT NULL	|ZBX_NODATA
FIELD		|hk_services_mode|t_integer	|'1'	|NOT NULL	|ZBX_NODATA
FIELD		|hk_services	|t_varchar(32)	|'365d'	|NOT NULL	|ZBX_NODATA
FIELD		|hk_audit_mode	|t_integer	|'1'	|NOT NULL	|ZBX_NODATA
FIELD		|hk_audit	|t_varchar(32)	|'31d'	|NOT NULL	|ZBX_NODATA
FIELD		|hk_sessions_mode|t_integer	|'1'	|NOT NULL	|ZBX_NODATA
FIELD		|hk_sessions	|t_varchar(32)	|'365d'	|NOT NULL	|ZBX_NODATA
FIELD		|hk_history_mode|t_integer	|'1'	|NOT NULL	|ZBX_NODATA
FIELD		|hk_history_global|t_integer	|'0'	|NOT NULL	|ZBX_PROXY,ZBX_NODATA
FIELD		|hk_history	|t_varchar(32)	|'31d'	|NOT NULL	|ZBX_PROXY,ZBX_NODATA
FIELD		|hk_trends_mode	|t_integer	|'1'	|NOT NULL	|ZBX_NODATA
FIELD		|hk_trends_global|t_integer	|'0'	|NOT NULL	|ZBX_NODATA
FIELD		|hk_trends	|t_varchar(32)	|'365d'	|NOT NULL	|ZBX_NODATA
FIELD		|default_inventory_mode|t_integer|'-1'	|NOT NULL	|ZBX_NODATA
FIELD		|custom_color	|t_integer	|'0'	|NOT NULL	|ZBX_NODATA
FIELD		|http_auth_enabled	|t_integer	|'0'	|NOT NULL	|ZBX_NODATA
FIELD		|http_login_form	|t_integer	|'0'	|NOT NULL	|ZBX_NODATA
FIELD		|http_strip_domains	|t_varchar(2048)|''	|NOT NULL	|ZBX_NODATA
FIELD		|http_case_sensitive	|t_integer	|'1'	|NOT NULL	|ZBX_NODATA
FIELD		|ldap_auth_enabled		|t_integer		|'0'	|NOT NULL	|ZBX_NODATA
FIELD		|ldap_case_sensitive	|t_integer	|'1'	|NOT NULL	|ZBX_NODATA
FIELD		|db_extension	|t_varchar(32)	|''	|NOT NULL	|ZBX_NODATA
FIELD		|autoreg_tls_accept	|t_integer	|'1'	|NOT NULL	|ZBX_PROXY,ZBX_NODATA
FIELD		|compression_status	|t_integer	|'0'	|NOT NULL	|ZBX_NODATA
FIELD		|compress_older	|t_varchar(32)	|'7d'	|NOT NULL	|ZBX_NODATA
FIELD		|instanceid	|t_varchar(32)	|''	|NOT NULL	|ZBX_NODATA
FIELD		|saml_auth_enabled	|t_integer	|'0'	|NOT NULL	|ZBX_NODATA
FIELD		|saml_case_sensitive	|t_integer	|'0'	|NOT NULL	|ZBX_NODATA
FIELD		|default_lang		|t_varchar(5)	|'en_US'|NOT NULL	|ZBX_NODATA
FIELD		|default_timezone	|t_varchar(50)	|'system'|NOT NULL	|ZBX_NODATA
FIELD		|login_attempts	|t_integer	|'5'	|NOT NULL	|ZBX_NODATA
FIELD		|login_block	|t_varchar(32)	|'30s'	|NOT NULL	|ZBX_NODATA
FIELD		|show_technical_errors	|t_integer	|'0'	|NOT NULL	|ZBX_NODATA
FIELD		|validate_uri_schemes	|t_integer	|'1'	|NOT NULL	|ZBX_NODATA
FIELD		|uri_valid_schemes	|t_varchar(255)	|'http,https,ftp,file,mailto,tel,ssh'	|NOT NULL	|ZBX_NODATA
FIELD		|x_frame_options	|t_varchar(255)	|'SAMEORIGIN'	|NOT NULL	|ZBX_NODATA
FIELD		|iframe_sandboxing_enabled	|t_integer	|'1'	|NOT NULL	|ZBX_NODATA
FIELD		|iframe_sandboxing_exceptions	|t_varchar(255)	|''	|NOT NULL	|ZBX_NODATA
FIELD		|max_overview_table_size	|t_integer	|'50'	|NOT NULL	|ZBX_NODATA
FIELD		|history_period	|t_varchar(32)|	'24h'	|NOT NULL	|ZBX_NODATA
FIELD		|period_default	|t_varchar(32)	|'1h'	|NOT NULL	|ZBX_NODATA
FIELD		|max_period	|t_varchar(32)	|'2y'	|NOT NULL	|ZBX_NODATA
FIELD		|socket_timeout	|t_varchar(32)	|'3s'	|NOT NULL	|ZBX_NODATA
FIELD		|connect_timeout	|t_varchar(32)	|'3s'	|NOT NULL	|ZBX_NODATA
FIELD		|media_type_test_timeout	|t_varchar(32)	|'65s'	|NOT NULL	|ZBX_NODATA
FIELD		|script_timeout	|t_varchar(32)	|'60s'	|NOT NULL	|ZBX_NODATA
FIELD		|item_test_timeout	|t_varchar(32)	|'60s'	|NOT NULL	|ZBX_NODATA
FIELD		|session_key	|t_varchar(32)|''	|NOT NULL	|ZBX_NODATA
FIELD		|url			|t_varchar(2048)|''	|NOT NULL	|ZBX_NODATA
FIELD		|report_test_timeout|t_varchar(32)|'60s'|NOT NULL	|ZBX_NODATA
FIELD		|dbversion_status	|t_shorttext|''	|NOT NULL	|ZBX_NODATA
FIELD		|hk_events_service|t_varchar(32)|'1d'	|NOT NULL	|ZBX_NODATA
FIELD		|passwd_min_length	|t_integer	|'8'	|NOT NULL	|ZBX_NODATA
FIELD		|passwd_check_rules	|t_integer	|'8'	|NOT NULL	|ZBX_NODATA
FIELD		|auditlog_enabled	|t_integer	|'1'	|NOT NULL	|ZBX_NODATA
FIELD		|ha_failover_delay	|t_varchar(32)	|'1m'	|NOT NULL	|ZBX_NODATA
FIELD		|geomaps_tile_provider|t_varchar(255)	|''	|NOT NULL	|0
FIELD		|geomaps_tile_url	|t_varchar(2048)|''	|NOT NULL	|ZBX_NODATA
FIELD		|geomaps_max_zoom	|t_integer	|'0'	|NOT NULL	|ZBX_NODATA
FIELD		|geomaps_attribution|t_varchar(1024)|''	|NOT NULL	|ZBX_NODATA
FIELD		|vault_provider	|t_integer	|'0'	|NOT NULL	|ZBX_NODATA
FIELD		|ldap_userdirectoryid	|t_id	|NULL |NULL	|0		|3|userdirectory	|userdirectoryid|RESTRICT
FIELD		|server_status		|t_shorttext	|''	|NOT NULL	|ZBX_NODATA
FIELD		|jit_provision_interval		|t_varchar(32)	|'1h'	|NOT NULL	|ZBX_NODATA
FIELD		|saml_jit_status			|t_integer		|'0'	|NOT NULL	|ZBX_NODATA
FIELD		|ldap_jit_status			|t_integer		|'0'	|NOT NULL	|ZBX_NODATA
FIELD		|disabled_usrgrpid			|t_id			|NULL	|NULL		|ZBX_NODATA	|4|usrgrp	|usrgrpid|RESTRICT
FIELD		|timeout_zabbix_agent	|t_varchar(255)	|'3s'	|NOT NULL	|ZBX_PROXY,ZBX_NODATA
FIELD		|timeout_simple_check	|t_varchar(255)	|'3s'	|NOT NULL	|ZBX_PROXY,ZBX_NODATA
FIELD		|timeout_snmp_agent	|t_varchar(255)	|'3s'	|NOT NULL	|ZBX_PROXY,ZBX_NODATA
FIELD		|timeout_external_check	|t_varchar(255)	|'3s'	|NOT NULL	|ZBX_PROXY,ZBX_NODATA
FIELD		|timeout_db_monitor	|t_varchar(255)	|'3s'	|NOT NULL	|ZBX_PROXY,ZBX_NODATA
FIELD		|timeout_http_agent	|t_varchar(255)	|'3s'	|NOT NULL	|ZBX_PROXY,ZBX_NODATA
FIELD		|timeout_ssh_agent	|t_varchar(255)	|'3s'	|NOT NULL	|ZBX_PROXY,ZBX_NODATA
FIELD		|timeout_telnet_agent	|t_varchar(255)	|'3s'	|NOT NULL	|ZBX_PROXY,ZBX_NODATA
FIELD		|timeout_script		|t_varchar(255)	|'3s'	|NOT NULL	|ZBX_PROXY,ZBX_NODATA
INDEX		|1		|alert_usrgrpid
INDEX		|2		|discovery_groupid
INDEX		|3		|ldap_userdirectoryid
INDEX		|4		|disabled_usrgrpid

TABLE|triggers|triggerid|ZBX_TEMPLATE
FIELD		|triggerid	|t_id		|	|NOT NULL	|0
FIELD		|expression	|t_varchar(2048)|''	|NOT NULL	|0
FIELD		|description	|t_varchar(255)	|''	|NOT NULL	|0
FIELD		|url		|t_varchar(2048)|''	|NOT NULL	|0
FIELD		|status		|t_integer	|'0'	|NOT NULL	|0
FIELD		|value		|t_integer	|'0'	|NOT NULL	|ZBX_NODATA
FIELD		|priority	|t_integer	|'0'	|NOT NULL	|0
FIELD		|lastchange	|t_integer	|'0'	|NOT NULL	|ZBX_NODATA
FIELD		|comments	|t_shorttext	|''	|NOT NULL	|0
FIELD		|error		|t_varchar(2048)|''	|NOT NULL	|ZBX_NODATA
FIELD		|templateid	|t_id		|	|NULL		|0			|1|triggers	|triggerid		|RESTRICT
FIELD		|type		|t_integer	|'0'	|NOT NULL	|0
FIELD		|state		|t_integer	|'0'	|NOT NULL	|ZBX_NODATA
FIELD		|flags		|t_integer	|'0'	|NOT NULL	|0
FIELD		|recovery_mode	|t_integer	|'0'	|NOT NULL	|0
FIELD		|recovery_expression|t_varchar(2048)|''	|NOT NULL	|0
FIELD		|correlation_mode|t_integer	|'0'	|NOT NULL	|0
FIELD		|correlation_tag|t_varchar(255)	|''	|NOT NULL	|0
FIELD		|manual_close	|t_integer	|'0'	|NOT NULL	|0
FIELD		|opdata		|t_varchar(255)	|''	|NOT NULL	|0
FIELD		|discover	|t_integer	|'0'	|NOT NULL	|0
FIELD		|event_name	|t_varchar(2048)|''	|NOT NULL	|0
FIELD		|uuid		|t_varchar(32)	|''	|NOT NULL	|0
FIELD		|url_name	|t_varchar(64)	|''	|NOT NULL	|0
INDEX		|1		|status
INDEX		|2		|value,lastchange
INDEX		|3		|templateid
CHANGELOG	|5

TABLE|trigger_depends|triggerdepid|ZBX_TEMPLATE
FIELD		|triggerdepid	|t_id		|	|NOT NULL	|0
FIELD		|triggerid_down	|t_id		|	|NOT NULL	|0			|1|triggers	|triggerid
FIELD		|triggerid_up	|t_id		|	|NOT NULL	|0			|2|triggers	|triggerid
UNIQUE		|1		|triggerid_down,triggerid_up
INDEX		|2		|triggerid_up

TABLE|functions|functionid|ZBX_TEMPLATE
FIELD		|functionid	|t_id		|	|NOT NULL	|0
FIELD		|itemid		|t_id		|	|NOT NULL	|0			|1|items	|		|RESTRICT
FIELD		|triggerid	|t_id		|	|NOT NULL	|0			|2|triggers	|		|RESTRICT
FIELD		|name		|t_varchar(12)	|''	|NOT NULL	|0
FIELD		|parameter	|t_varchar(255)	|'0'	|NOT NULL	|0
INDEX		|1		|triggerid
INDEX		|2		|itemid,name,parameter
CHANGELOG	|7

TABLE|graphs|graphid|ZBX_TEMPLATE
FIELD		|graphid	|t_id		|	|NOT NULL	|0
FIELD		|name		|t_varchar(128)	|''	|NOT NULL	|0
FIELD		|width		|t_integer	|'900'	|NOT NULL	|0
FIELD		|height		|t_integer	|'200'	|NOT NULL	|0
FIELD		|yaxismin	|t_double	|'0'	|NOT NULL	|0
FIELD		|yaxismax	|t_double	|'100'	|NOT NULL	|0
FIELD		|templateid	|t_id		|	|NULL		|0			|1|graphs	|graphid
FIELD		|show_work_period|t_integer	|'1'	|NOT NULL	|0
FIELD		|show_triggers	|t_integer	|'1'	|NOT NULL	|0
FIELD		|graphtype	|t_integer	|'0'	|NOT NULL	|0
FIELD		|show_legend	|t_integer	|'1'	|NOT NULL	|0
FIELD		|show_3d	|t_integer	|'0'	|NOT NULL	|0
FIELD		|percent_left	|t_double	|'0'	|NOT NULL	|0
FIELD		|percent_right	|t_double	|'0'	|NOT NULL	|0
FIELD		|ymin_type	|t_integer	|'0'	|NOT NULL	|0
FIELD		|ymax_type	|t_integer	|'0'	|NOT NULL	|0
FIELD		|ymin_itemid	|t_id		|	|NULL		|0			|2|items	|itemid		|RESTRICT
FIELD		|ymax_itemid	|t_id		|	|NULL		|0			|3|items	|itemid		|RESTRICT
FIELD		|flags		|t_integer	|'0'	|NOT NULL	|0
FIELD		|discover	|t_integer	|'0'	|NOT NULL	|0
FIELD		|uuid		|t_varchar(32)	|''	|NOT NULL	|0
INDEX		|1		|name
INDEX		|2		|templateid
INDEX		|3		|ymin_itemid
INDEX		|4		|ymax_itemid

TABLE|graphs_items|gitemid|ZBX_TEMPLATE
FIELD		|gitemid	|t_id		|	|NOT NULL	|0
FIELD		|graphid	|t_id		|	|NOT NULL	|0			|1|graphs
FIELD		|itemid		|t_id		|	|NOT NULL	|0			|2|items
FIELD		|drawtype	|t_integer	|'0'	|NOT NULL	|0
FIELD		|sortorder	|t_integer	|'0'	|NOT NULL	|0
FIELD		|color		|t_varchar(6)	|'009600'|NOT NULL	|0
FIELD		|yaxisside	|t_integer	|'0'	|NOT NULL	|0
FIELD		|calc_fnc	|t_integer	|'2'	|NOT NULL	|0
FIELD		|type		|t_integer	|'0'	|NOT NULL	|0
INDEX		|1		|itemid
INDEX		|2		|graphid

TABLE|graph_theme|graphthemeid|ZBX_DATA
FIELD		|graphthemeid	|t_id		|	|NOT NULL	|0
FIELD		|theme		|t_varchar(64)	|''	|NOT NULL	|0
FIELD		|backgroundcolor|t_varchar(6)	|''	|NOT NULL	|0
FIELD		|graphcolor	|t_varchar(6)	|''	|NOT NULL	|0
FIELD		|gridcolor	|t_varchar(6)	|''	|NOT NULL	|0
FIELD		|maingridcolor	|t_varchar(6)	|''	|NOT NULL	|0
FIELD		|gridbordercolor|t_varchar(6)	|''	|NOT NULL	|0
FIELD		|textcolor	|t_varchar(6)	|''	|NOT NULL	|0
FIELD		|highlightcolor	|t_varchar(6)	|''	|NOT NULL	|0
FIELD		|leftpercentilecolor|t_varchar(6)|''	|NOT NULL	|0
FIELD		|rightpercentilecolor|t_varchar(6)|''	|NOT NULL	|0
FIELD		|nonworktimecolor|t_varchar(6)	|''	|NOT NULL	|0
FIELD		|colorpalette	|t_varchar(255)	|''	|NOT NULL	|0
UNIQUE		|1		|theme

TABLE|globalmacro|globalmacroid|ZBX_DATA
FIELD		|globalmacroid	|t_id		|	|NOT NULL	|0
FIELD		|macro		|t_varchar(255)	|''	|NOT NULL	|ZBX_PROXY
FIELD		|value		|t_varchar(2048)|''	|NOT NULL	|ZBX_PROXY
FIELD		|description	|t_shorttext	|''	|NOT NULL	|0
FIELD		|type		|t_integer	|'0'	|NOT NULL	|ZBX_PROXY
UNIQUE		|1		|macro

TABLE|hostmacro|hostmacroid|ZBX_TEMPLATE
FIELD		|hostmacroid	|t_id		|	|NOT NULL	|0
FIELD		|hostid		|t_id		|	|NOT NULL	|ZBX_PROXY		|1|hosts
FIELD		|macro		|t_varchar(255)	|''	|NOT NULL	|ZBX_PROXY
FIELD		|value		|t_varchar(2048)|''	|NOT NULL	|ZBX_PROXY
FIELD		|description	|t_shorttext	|''	|NOT NULL	|0
FIELD		|type		|t_integer	|'0'	|NOT NULL	|ZBX_PROXY
FIELD		|automatic	|t_integer	|'0'	|NOT NULL	|ZBX_PROXY
UNIQUE		|1		|hostid,macro

TABLE|hosts_groups|hostgroupid|ZBX_TEMPLATE
FIELD		|hostgroupid	|t_id		|	|NOT NULL	|0
FIELD		|hostid		|t_id		|	|NOT NULL	|0			|1|hosts
FIELD		|groupid	|t_id		|	|NOT NULL	|0			|2|hstgrp
UNIQUE		|1		|hostid,groupid
INDEX		|2		|groupid

TABLE|hosts_templates|hosttemplateid|ZBX_TEMPLATE
FIELD		|hosttemplateid	|t_id		|	|NOT NULL	|0
FIELD		|hostid		|t_id		|	|NOT NULL	|ZBX_PROXY		|1|hosts
FIELD		|templateid	|t_id		|	|NOT NULL	|ZBX_PROXY		|2|hosts	|hostid
FIELD		|link_type	|t_integer	|'0'	|NOT NULL	|ZBX_PROXY
UNIQUE		|1		|hostid,templateid
INDEX		|2		|templateid

TABLE|valuemap_mapping|valuemap_mappingid|ZBX_TEMPLATE
FIELD		|valuemap_mappingid|t_id	|	|NOT NULL	|0
FIELD		|valuemapid	|t_id		|	|NOT NULL	|0			|1|valuemap
FIELD		|value		|t_varchar(64)	|''	|NOT NULL	|0
FIELD		|newvalue	|t_varchar(64)	|''	|NOT NULL	|0
FIELD		|type		|t_integer	|'0'	|NOT NULL	|0
FIELD		|sortorder	|t_integer	|'0'	|NOT NULL	|0
UNIQUE		|1		|valuemapid,value,type

TABLE|media|mediaid|ZBX_DATA
FIELD		|mediaid	|t_id		|	|NOT NULL	|0
FIELD		|userid		|t_id		|	|NOT NULL	|0			|1|users
FIELD		|mediatypeid	|t_id		|	|NOT NULL	|0			|2|media_type
FIELD		|sendto		|t_varchar(1024)|''	|NOT NULL	|0
FIELD		|active		|t_integer	|'0'	|NOT NULL	|0
FIELD		|severity	|t_integer	|'63'	|NOT NULL	|0
FIELD		|period		|t_varchar(1024)|'1-7,00:00-24:00'|NOT NULL|0
INDEX		|1		|userid
INDEX		|2		|mediatypeid

TABLE|rights|rightid|ZBX_DATA
FIELD		|rightid	|t_id		|	|NOT NULL	|0
FIELD		|groupid	|t_id		|	|NOT NULL	|0			|1|usrgrp	|usrgrpid
FIELD		|permission	|t_integer	|'0'	|NOT NULL	|0
FIELD		|id		|t_id		|	|NOT NULL	|0			|2|hstgrp	|groupid
INDEX		|1		|groupid
INDEX		|2		|id

TABLE|services|serviceid|ZBX_DATA
FIELD		|serviceid	|t_id		|	|NOT NULL	|0
FIELD		|name		|t_varchar(128)	|''	|NOT NULL	|0
FIELD		|status		|t_integer	|'-1'	|NOT NULL	|0
FIELD		|algorithm	|t_integer	|'0'	|NOT NULL	|0
FIELD		|sortorder	|t_integer	|'0'	|NOT NULL	|0
FIELD		|weight		|t_integer	|'0'	|NOT NULL	|0
FIELD		|propagation_rule|t_integer	|'0'	|NOT NULL	|0
FIELD		|propagation_value|t_integer	|'0'	|NOT NULL	|0
FIELD		|description	|t_shorttext	|''	|NOT NULL	|0
FIELD		|uuid		|t_varchar(32)	|''	|NOT NULL	|0
FIELD		|created_at	|t_integer	|'0'	|NOT NULL	|0

TABLE|services_links|linkid|ZBX_DATA
FIELD		|linkid		|t_id		|	|NOT NULL	|0
FIELD		|serviceupid	|t_id		|	|NOT NULL	|0			|1|services	|serviceid
FIELD		|servicedownid	|t_id		|	|NOT NULL	|0			|2|services	|serviceid
INDEX		|1		|servicedownid
UNIQUE		|2		|serviceupid,servicedownid

TABLE|icon_map|iconmapid|ZBX_DATA
FIELD		|iconmapid	|t_id		|	|NOT NULL	|0
FIELD		|name		|t_varchar(64)	|''	|NOT NULL	|0
FIELD		|default_iconid	|t_id		|	|NOT NULL	|0			|1|images	|imageid	|RESTRICT
UNIQUE		|1		|name
INDEX		|2		|default_iconid

TABLE|icon_mapping|iconmappingid|ZBX_DATA
FIELD		|iconmappingid	|t_id		|	|NOT NULL	|0
FIELD		|iconmapid	|t_id		|	|NOT NULL	|0			|1|icon_map
FIELD		|iconid		|t_id		|	|NOT NULL	|0			|2|images	|imageid	|RESTRICT
FIELD		|inventory_link	|t_integer	|'0'	|NOT NULL	|0
FIELD		|expression	|t_varchar(64)	|''	|NOT NULL	|0
FIELD		|sortorder	|t_integer	|'0'	|NOT NULL	|0
INDEX		|1		|iconmapid
INDEX		|2		|iconid

TABLE|sysmaps|sysmapid|ZBX_TEMPLATE
FIELD		|sysmapid	|t_id		|	|NOT NULL	|0
FIELD		|name		|t_varchar(128)	|''	|NOT NULL	|0
FIELD		|width		|t_integer	|'600'	|NOT NULL	|0
FIELD		|height		|t_integer	|'400'	|NOT NULL	|0
FIELD		|backgroundid	|t_id		|	|NULL		|0			|1|images	|imageid	|RESTRICT
FIELD		|label_type	|t_integer	|'2'	|NOT NULL	|0
FIELD		|label_location	|t_integer	|'0'	|NOT NULL	|0
FIELD		|highlight	|t_integer	|'1'	|NOT NULL	|0
FIELD		|expandproblem	|t_integer	|'1'	|NOT NULL	|0
FIELD		|markelements	|t_integer	|'0'	|NOT NULL	|0
FIELD		|show_unack	|t_integer	|'0'	|NOT NULL	|0
FIELD		|grid_size	|t_integer	|'50'	|NOT NULL	|0
FIELD		|grid_show	|t_integer	|'1'	|NOT NULL	|0
FIELD		|grid_align	|t_integer	|'1'	|NOT NULL	|0
FIELD		|label_format	|t_integer	|'0'	|NOT NULL	|0
FIELD		|label_type_host|t_integer	|'2'	|NOT NULL	|0
FIELD		|label_type_hostgroup|t_integer	|'2'	|NOT NULL	|0
FIELD		|label_type_trigger|t_integer	|'2'	|NOT NULL	|0
FIELD		|label_type_map|t_integer	|'2'	|NOT NULL	|0
FIELD		|label_type_image|t_integer	|'2'	|NOT NULL	|0
FIELD		|label_string_host|t_varchar(255)|''	|NOT NULL	|0
FIELD		|label_string_hostgroup|t_varchar(255)|''|NOT NULL	|0
FIELD		|label_string_trigger|t_varchar(255)|''	|NOT NULL	|0
FIELD		|label_string_map|t_varchar(255)|''	|NOT NULL	|0
FIELD		|label_string_image|t_varchar(255)|''	|NOT NULL	|0
FIELD		|iconmapid	|t_id		|	|NULL		|0			|2|icon_map	|		|RESTRICT
FIELD		|expand_macros	|t_integer	|'0'	|NOT NULL	|0
FIELD		|severity_min	|t_integer	|'0'	|NOT NULL	|0
FIELD		|userid		|t_id		|	|NOT NULL	|0			|3|users	|		|RESTRICT
FIELD		|private	|t_integer	|'1'	|NOT NULL	|0
FIELD		|show_suppressed|t_integer	|'0'	|NOT NULL	|0
UNIQUE		|1		|name
INDEX		|2		|backgroundid
INDEX		|3		|iconmapid
INDEX		|4		|userid

TABLE|sysmaps_elements|selementid|ZBX_TEMPLATE
FIELD		|selementid	|t_id		|	|NOT NULL	|0
FIELD		|sysmapid	|t_id		|	|NOT NULL	|0			|1|sysmaps
FIELD		|elementid	|t_id		|'0'	|NOT NULL	|0
FIELD		|elementtype	|t_integer	|'0'	|NOT NULL	|0
FIELD		|iconid_off	|t_id		|	|NULL		|0			|2|images	|imageid	|RESTRICT
FIELD		|iconid_on	|t_id		|	|NULL		|0			|3|images	|imageid	|RESTRICT
FIELD		|label		|t_varchar(2048)|''	|NOT NULL	|0
FIELD		|label_location	|t_integer	|'-1'	|NOT NULL	|0
FIELD		|x		|t_integer	|'0'	|NOT NULL	|0
FIELD		|y		|t_integer	|'0'	|NOT NULL	|0
FIELD		|iconid_disabled|t_id		|	|NULL		|0			|4|images	|imageid	|RESTRICT
FIELD		|iconid_maintenance|t_id	|	|NULL		|0			|5|images	|imageid	|RESTRICT
FIELD		|elementsubtype	|t_integer	|'0'	|NOT NULL	|0
FIELD		|areatype	|t_integer	|'0'	|NOT NULL	|0
FIELD		|width		|t_integer	|'200'	|NOT NULL	|0
FIELD		|height		|t_integer	|'200'	|NOT NULL	|0
FIELD		|viewtype	|t_integer	|'0'	|NOT NULL	|0
FIELD		|use_iconmap	|t_integer	|'1'	|NOT NULL	|0
FIELD		|evaltype	|t_integer		|'0'|NOT NULL	|0
INDEX		|1		|sysmapid
INDEX		|2		|iconid_off
INDEX		|3		|iconid_on
INDEX		|4		|iconid_disabled
INDEX		|5		|iconid_maintenance

TABLE|sysmaps_links|linkid|ZBX_TEMPLATE
FIELD		|linkid		|t_id		|	|NOT NULL	|0
FIELD		|sysmapid	|t_id		|	|NOT NULL	|0			|1|sysmaps
FIELD		|selementid1	|t_id		|	|NOT NULL	|0			|2|sysmaps_elements|selementid
FIELD		|selementid2	|t_id		|	|NOT NULL	|0			|3|sysmaps_elements|selementid
FIELD		|drawtype	|t_integer	|'0'	|NOT NULL	|0
FIELD		|color		|t_varchar(6)	|'000000'|NOT NULL	|0
FIELD		|label		|t_varchar(2048)|''	|NOT NULL	|0
INDEX		|1		|sysmapid
INDEX		|2		|selementid1
INDEX		|3		|selementid2

TABLE|sysmaps_link_triggers|linktriggerid|ZBX_TEMPLATE
FIELD		|linktriggerid	|t_id		|	|NOT NULL	|0
FIELD		|linkid		|t_id		|	|NOT NULL	|0			|1|sysmaps_links
FIELD		|triggerid	|t_id		|	|NOT NULL	|0			|2|triggers
FIELD		|drawtype	|t_integer	|'0'	|NOT NULL	|0
FIELD		|color		|t_varchar(6)	|'000000'|NOT NULL	|0
UNIQUE		|1		|linkid,triggerid
INDEX		|2		|triggerid

TABLE|sysmap_element_url|sysmapelementurlid|ZBX_TEMPLATE
FIELD		|sysmapelementurlid|t_id	|	|NOT NULL	|0
FIELD		|selementid	|t_id		|	|NOT NULL	|0			|1|sysmaps_elements
FIELD		|name		|t_varchar(255)	|	|NOT NULL	|0
FIELD		|url		|t_varchar(2048)|''	|NOT NULL	|0
UNIQUE		|1		|selementid,name

TABLE|sysmap_url|sysmapurlid|ZBX_TEMPLATE
FIELD		|sysmapurlid	|t_id		|	|NOT NULL	|0
FIELD		|sysmapid	|t_id		|	|NOT NULL	|0			|1|sysmaps
FIELD		|name		|t_varchar(255)	|	|NOT NULL	|0
FIELD		|url		|t_varchar(2048)|''	|NOT NULL	|0
FIELD		|elementtype	|t_integer	|'0'	|NOT NULL	|0
UNIQUE		|1		|sysmapid,name

TABLE|sysmap_user|sysmapuserid|ZBX_TEMPLATE
FIELD		|sysmapuserid|t_id		|	|NOT NULL	|0
FIELD		|sysmapid	|t_id		|	|NOT NULL	|0			|1|sysmaps
FIELD		|userid		|t_id		|	|NOT NULL	|0			|2|users
FIELD		|permission	|t_integer	|'2'	|NOT NULL	|0
UNIQUE		|1		|sysmapid,userid
INDEX		|2		|userid

TABLE|sysmap_usrgrp|sysmapusrgrpid|ZBX_TEMPLATE
FIELD		|sysmapusrgrpid|t_id		|	|NOT NULL	|0
FIELD		|sysmapid	|t_id		|	|NOT NULL	|0			|1|sysmaps
FIELD		|usrgrpid	|t_id		|	|NOT NULL	|0			|2|usrgrp
FIELD		|permission	|t_integer	|'2'	|NOT NULL	|0
UNIQUE		|1		|sysmapid,usrgrpid
INDEX		|2		|usrgrpid

TABLE|maintenances_hosts|maintenance_hostid|ZBX_DATA
FIELD		|maintenance_hostid|t_id	|	|NOT NULL	|0
FIELD		|maintenanceid	|t_id		|	|NOT NULL	|0			|1|maintenances
FIELD		|hostid		|t_id		|	|NOT NULL	|0			|2|hosts
UNIQUE		|1		|maintenanceid,hostid
INDEX		|2		|hostid

TABLE|maintenances_groups|maintenance_groupid|ZBX_DATA
FIELD		|maintenance_groupid|t_id	|	|NOT NULL	|0
FIELD		|maintenanceid	|t_id		|	|NOT NULL	|0			|1|maintenances
FIELD		|groupid	|t_id		|	|NOT NULL	|0			|2|hstgrp
UNIQUE		|1		|maintenanceid,groupid
INDEX		|2		|groupid

TABLE|timeperiods|timeperiodid|ZBX_DATA
FIELD		|timeperiodid	|t_id		|	|NOT NULL	|0
FIELD		|timeperiod_type|t_integer	|'0'	|NOT NULL	|0
FIELD		|every		|t_integer	|'1'	|NOT NULL	|0
FIELD		|month		|t_integer	|'0'	|NOT NULL	|0
FIELD		|dayofweek	|t_integer	|'0'	|NOT NULL	|0
FIELD		|day		|t_integer	|'0'	|NOT NULL	|0
FIELD		|start_time	|t_integer	|'0'	|NOT NULL	|0
FIELD		|period		|t_integer	|'0'	|NOT NULL	|0
FIELD		|start_date	|t_integer	|'0'	|NOT NULL	|0

TABLE|maintenances_windows|maintenance_timeperiodid|ZBX_DATA
FIELD		|maintenance_timeperiodid|t_id	|	|NOT NULL	|0
FIELD		|maintenanceid	|t_id		|	|NOT NULL	|0			|1|maintenances
FIELD		|timeperiodid	|t_id		|	|NOT NULL	|0			|2|timeperiods
UNIQUE		|1		|maintenanceid,timeperiodid
INDEX		|2		|timeperiodid

TABLE|regexps|regexpid|ZBX_DATA
FIELD		|regexpid	|t_id		|	|NOT NULL	|0
FIELD		|name		|t_varchar(128)	|''	|NOT NULL	|ZBX_PROXY
FIELD		|test_string	|t_shorttext	|''	|NOT NULL	|0
UNIQUE		|1		|name

TABLE|expressions|expressionid|ZBX_DATA
FIELD		|expressionid	|t_id		|	|NOT NULL	|0
FIELD		|regexpid	|t_id		|	|NOT NULL	|ZBX_PROXY		|1|regexps
FIELD		|expression	|t_varchar(255)	|''	|NOT NULL	|ZBX_PROXY
FIELD		|expression_type|t_integer	|'0'	|NOT NULL	|ZBX_PROXY
FIELD		|exp_delimiter	|t_varchar(1)	|''	|NOT NULL	|ZBX_PROXY
FIELD		|case_sensitive	|t_integer	|'0'	|NOT NULL	|ZBX_PROXY
INDEX		|1		|regexpid

TABLE|ids|table_name,field_name|0
FIELD		|table_name	|t_varchar(64)	|''	|NOT NULL	|0
FIELD		|field_name	|t_varchar(64)	|''	|NOT NULL	|0
FIELD		|nextid		|t_id		|	|NOT NULL	|0

-- History tables

TABLE|alerts|alertid|0
FIELD		|alertid	|t_id		|	|NOT NULL	|0
FIELD		|actionid	|t_id		|	|NOT NULL	|0			|1|actions
FIELD		|eventid	|t_id		|	|NOT NULL	|0			|2|events
FIELD		|userid		|t_id		|	|NULL		|0			|3|users
FIELD		|clock		|t_time		|'0'	|NOT NULL	|0
FIELD		|mediatypeid	|t_id		|	|NULL		|0			|4|media_type
FIELD		|sendto		|t_varchar(1024)|''	|NOT NULL	|0
FIELD		|subject	|t_varchar(255)	|''	|NOT NULL	|0
FIELD		|message	|t_text		|''	|NOT NULL	|0
FIELD		|status		|t_integer	|'0'	|NOT NULL	|0
FIELD		|retries	|t_integer	|'0'	|NOT NULL	|0
FIELD		|error		|t_varchar(2048)|''	|NOT NULL	|0
FIELD		|esc_step	|t_integer	|'0'	|NOT NULL	|0
FIELD		|alerttype	|t_integer	|'0'	|NOT NULL	|0
FIELD		|p_eventid	|t_id		|	|NULL		|0			|5|events	|eventid
FIELD		|acknowledgeid	|t_id		|	|NULL		|0			|6|acknowledges	|acknowledgeid
FIELD		|parameters	|t_text		|'{}'	|NOT NULL	|0
INDEX		|1		|actionid
INDEX		|2		|clock
INDEX		|3		|eventid
INDEX		|4		|status
INDEX		|5		|mediatypeid
INDEX		|6		|userid
INDEX		|7		|p_eventid
INDEX		|8		|acknowledgeid

TABLE|history|itemid,clock,ns|0
FIELD		|itemid		|t_id		|	|NOT NULL	|0			|-|items
FIELD		|clock		|t_time		|'0'	|NOT NULL	|0
FIELD		|value		|t_double	|'0.0000'|NOT NULL	|0
FIELD		|ns		|t_nanosec	|'0'	|NOT NULL	|0

TABLE|history_uint|itemid,clock,ns|0
FIELD		|itemid		|t_id		|	|NOT NULL	|0			|-|items
FIELD		|clock		|t_time		|'0'	|NOT NULL	|0
FIELD		|value		|t_bigint	|'0'	|NOT NULL	|0
FIELD		|ns		|t_nanosec	|'0'	|NOT NULL	|0

TABLE|history_str|itemid,clock,ns|0
FIELD		|itemid		|t_id		|	|NOT NULL	|0			|-|items
FIELD		|clock		|t_time		|'0'	|NOT NULL	|0
FIELD		|value		|t_varchar(255)	|''	|NOT NULL	|0
FIELD		|ns		|t_nanosec	|'0'	|NOT NULL	|0

TABLE|history_log|itemid,clock,ns|0
FIELD		|itemid		|t_id		|	|NOT NULL	|0			|-|items
FIELD		|clock		|t_time		|'0'	|NOT NULL	|0
FIELD		|timestamp	|t_time		|'0'	|NOT NULL	|0
FIELD		|source		|t_varchar(64)	|''	|NOT NULL	|0
FIELD		|severity	|t_integer	|'0'	|NOT NULL	|0
FIELD		|value		|t_text		|''	|NOT NULL	|0
FIELD		|logeventid	|t_integer	|'0'	|NOT NULL	|0
FIELD		|ns		|t_nanosec	|'0'	|NOT NULL	|0

TABLE|history_text|itemid,clock,ns|0
FIELD		|itemid		|t_id		|	|NOT NULL	|0			|-|items
FIELD		|clock		|t_time		|'0'	|NOT NULL	|0
FIELD		|value		|t_text		|''	|NOT NULL	|0
FIELD		|ns		|t_nanosec	|'0'	|NOT NULL	|0

TABLE|history_bin|itemid,clock,ns|0
FIELD		|itemid		|t_id		|	|NOT NULL	|0			|-|items
FIELD		|clock		|t_time		|'0'	|NOT NULL	|0
FIELD		|ns		|t_nanosec	|'0'	|NOT NULL	|0
FIELD		|value		|t_bin		|''	|NOT NULL	|0

TABLE|proxy_history|id|0
FIELD		|id		|t_id		|	|NOT NULL	|0
FIELD		|itemid		|t_id		|	|NOT NULL	|0			|-|items
FIELD		|clock		|t_time		|'0'	|NOT NULL	|0
FIELD		|timestamp	|t_time		|'0'	|NOT NULL	|0
FIELD		|source		|t_varchar(64)	|''	|NOT NULL	|0
FIELD		|severity	|t_integer	|'0'	|NOT NULL	|0
FIELD		|value		|t_longtext	|''	|NOT NULL	|0
FIELD		|logeventid	|t_integer	|'0'	|NOT NULL	|0
FIELD		|ns		|t_nanosec	|'0'	|NOT NULL	|0
FIELD		|state		|t_integer	|'0'	|NOT NULL	|0
FIELD		|lastlogsize	|t_bigint	|'0'	|NOT NULL	|0
FIELD		|mtime		|t_integer	|'0'	|NOT NULL	|0
FIELD		|flags		|t_integer	|'0'	|NOT NULL	|0
FIELD		|write_clock	|t_time		|'0'	|NOT NULL	|0
INDEX		|1		|clock

TABLE|proxy_dhistory|id|0
FIELD		|id		|t_id		|	|NOT NULL	|0
FIELD		|clock		|t_time		|'0'	|NOT NULL	|0
FIELD		|druleid	|t_id		|	|NOT NULL	|0			|-|drules
FIELD		|ip		|t_varchar(39)	|''	|NOT NULL	|0
FIELD		|port		|t_integer	|'0'	|NOT NULL	|0
FIELD		|value		|t_varchar(255)	|''	|NOT NULL	|0
FIELD		|status		|t_integer	|'0'	|NOT NULL	|0
FIELD		|dcheckid	|t_id		|	|NULL		|0			|-|dchecks
FIELD		|dns		|t_varchar(255)	|''	|NOT NULL	|0
INDEX		|1		|clock
INDEX		|2		|druleid

TABLE|events|eventid|0
FIELD		|eventid	|t_id		|	|NOT NULL	|0
FIELD		|source		|t_integer	|'0'	|NOT NULL	|0
FIELD		|object		|t_integer	|'0'	|NOT NULL	|0
FIELD		|objectid	|t_id		|'0'	|NOT NULL	|0
FIELD		|clock		|t_time		|'0'	|NOT NULL	|0
FIELD		|value		|t_integer	|'0'	|NOT NULL	|0
FIELD		|acknowledged	|t_integer	|'0'	|NOT NULL	|0
FIELD		|ns		|t_nanosec	|'0'	|NOT NULL	|0
FIELD		|name		|t_varchar(2048)|''	|NOT NULL	|0
FIELD		|severity	|t_integer	|'0'	|NOT NULL	|0
INDEX		|1		|source,object,objectid,clock
INDEX		|2		|source,object,clock

TABLE|event_symptom|eventid|0
FIELD		|eventid	|t_id		|	|NOT NULL	|0			|1|events	|eventid|
FIELD		|cause_eventid	|t_id		|	|NOT NULL	|0			|2|events	|eventid|	RESTRICT
INDEX		|1		|cause_eventid

TABLE|trends|itemid,clock|0
FIELD		|itemid		|t_id		|	|NOT NULL	|0			|-|items
FIELD		|clock		|t_time		|'0'	|NOT NULL	|0
FIELD		|num		|t_integer	|'0'	|NOT NULL	|0
FIELD		|value_min	|t_double	|'0.0000'|NOT NULL	|0
FIELD		|value_avg	|t_double	|'0.0000'|NOT NULL	|0
FIELD		|value_max	|t_double	|'0.0000'|NOT NULL	|0

TABLE|trends_uint|itemid,clock|0
FIELD		|itemid		|t_id		|	|NOT NULL	|0			|-|items
FIELD		|clock		|t_time		|'0'	|NOT NULL	|0
FIELD		|num		|t_integer	|'0'	|NOT NULL	|0
FIELD		|value_min	|t_bigint	|'0'	|NOT NULL	|0
FIELD		|value_avg	|t_bigint	|'0'	|NOT NULL	|0
FIELD		|value_max	|t_bigint	|'0'	|NOT NULL	|0

TABLE|acknowledges|acknowledgeid|0
FIELD		|acknowledgeid	|t_id		|	|NOT NULL	|0
FIELD		|userid		|t_id		|	|NOT NULL	|0			|1|users
FIELD		|eventid	|t_id		|	|NOT NULL	|0			|2|events
FIELD		|clock		|t_time		|'0'	|NOT NULL	|0
FIELD		|message	|t_varchar(2048)|''	|NOT NULL	|0
FIELD		|action		|t_integer	|'0'	|NOT NULL	|0
FIELD		|old_severity	|t_integer	|'0'	|NOT NULL	|0
FIELD		|new_severity	|t_integer	|'0'	|NOT NULL	|0
FIELD		|suppress_until	|t_time		|'0'	|NOT NULL	|0
FIELD		|taskid		|t_id		|	|NULL		|0			|-|task
INDEX		|1		|userid
INDEX		|2		|eventid
INDEX		|3		|clock

TABLE|auditlog|auditid|0
FIELD		|auditid	|t_cuid		|	|NOT NULL	|0
FIELD		|userid		|t_id		|	|NULL		|0
FIELD		|username	|t_varchar(100)	|''	|NOT NULL	|0
FIELD		|clock		|t_time		|'0'	|NOT NULL	|0
FIELD		|ip		|t_varchar(39)	|''	|NOT NULL	|0
FIELD		|action		|t_integer	|'0'	|NOT NULL	|0
FIELD		|resourcetype	|t_integer	|'0'	|NOT NULL	|0
FIELD		|resourceid	|t_id		|	|NULL		|0
FIELD		|resource_cuid	|t_cuid		|	|NULL		|0
FIELD		|resourcename	|t_varchar(255)	|''	|NOT NULL	|0
FIELD		|recordsetid	|t_cuid		|	|NOT NULL	|0
FIELD		|details	|t_longtext	|''	|NOT NULL	|0
INDEX		|1		|userid,clock
INDEX		|2		|clock
INDEX		|3		|resourcetype,resourceid

TABLE|service_alarms|servicealarmid|0
FIELD		|servicealarmid	|t_id		|	|NOT NULL	|0
FIELD		|serviceid	|t_id		|	|NOT NULL	|0			|1|services
FIELD		|clock		|t_time		|'0'	|NOT NULL	|0
FIELD		|value		|t_integer	|'-1'	|NOT NULL	|0
INDEX		|1		|serviceid,clock
INDEX		|2		|clock

TABLE|autoreg_host|autoreg_hostid|0
FIELD		|autoreg_hostid	|t_id		|	|NOT NULL	|0
FIELD		|proxyid	|t_id		|	|NULL		|0			|1|proxy	|proxyid
FIELD		|host		|t_varchar(128)	|''	|NOT NULL	|0
FIELD		|listen_ip	|t_varchar(39)	|''	|NOT NULL	|0
FIELD		|listen_port	|t_integer	|'0'	|NOT NULL	|0
FIELD		|listen_dns	|t_varchar(255)	|''	|NOT NULL	|0
FIELD		|host_metadata	|t_text		|''	|NOT NULL	|0
FIELD		|flags		|t_integer	|'0'	|NOT NULL	|0
FIELD		|tls_accepted	|t_integer	|'1'	|NOT NULL	|0
INDEX		|1		|host
INDEX		|2		|proxyid

TABLE|proxy_autoreg_host|id|0
FIELD		|id		|t_id		|	|NOT NULL	|0
FIELD		|clock		|t_time		|'0'	|NOT NULL	|0
FIELD		|host		|t_varchar(128)	|''	|NOT NULL	|0
FIELD		|listen_ip	|t_varchar(39)	|''	|NOT NULL	|0
FIELD		|listen_port	|t_integer	|'0'	|NOT NULL	|0
FIELD		|listen_dns	|t_varchar(255)	|''	|NOT NULL	|0
FIELD		|host_metadata	|t_text		|''	|NOT NULL	|0
FIELD		|flags		|t_integer	|'0'	|NOT NULL	|0
FIELD		|tls_accepted	|t_integer	|'1'	|NOT NULL	|0
INDEX		|1		|clock

TABLE|dhosts|dhostid|0
FIELD		|dhostid	|t_id		|	|NOT NULL	|0
FIELD		|druleid	|t_id		|	|NOT NULL	|0			|1|drules
FIELD		|status		|t_integer	|'0'	|NOT NULL	|0
FIELD		|lastup		|t_integer	|'0'	|NOT NULL	|0
FIELD		|lastdown	|t_integer	|'0'	|NOT NULL	|0
INDEX		|1		|druleid

TABLE|dservices|dserviceid|0
FIELD		|dserviceid	|t_id		|	|NOT NULL	|0
FIELD		|dhostid	|t_id		|	|NOT NULL	|0			|1|dhosts
FIELD		|value		|t_varchar(255)	|''	|NOT NULL	|0
FIELD		|port		|t_integer	|'0'	|NOT NULL	|0
FIELD		|status		|t_integer	|'0'	|NOT NULL	|0
FIELD		|lastup		|t_integer	|'0'	|NOT NULL	|0
FIELD		|lastdown	|t_integer	|'0'	|NOT NULL	|0
FIELD		|dcheckid	|t_id		|	|NOT NULL	|0			|2|dchecks
FIELD		|ip		|t_varchar(39)	|''	|NOT NULL	|0
FIELD		|dns		|t_varchar(255)	|''	|NOT NULL	|0
UNIQUE		|1		|dcheckid,ip,port
INDEX		|2		|dhostid

-- Other tables

TABLE|escalations|escalationid|0
FIELD		|escalationid	|t_id		|	|NOT NULL	|0
FIELD		|actionid	|t_id		|	|NOT NULL	|0			|-|actions
FIELD		|triggerid	|t_id		|	|NULL		|0			|-|triggers
FIELD		|eventid	|t_id		|	|NULL		|0			|-|events
FIELD		|r_eventid	|t_id		|	|NULL		|0			|-|events	|eventid
FIELD		|nextcheck	|t_time		|'0'	|NOT NULL	|0
FIELD		|esc_step	|t_integer	|'0'	|NOT NULL	|0
FIELD		|status		|t_integer	|'0'	|NOT NULL	|0
FIELD		|itemid		|t_id		|	|NULL		|0			|-|items
FIELD		|acknowledgeid	|t_id		|	|NULL		|0			|-|acknowledges
FIELD		|servicealarmid	|t_id		|	|NULL		|0			|-|service_alarms
FIELD		|serviceid	|t_id		|	|NULL		|0			|-|services
UNIQUE		|1		|triggerid,itemid,serviceid,escalationid
INDEX		|2		|eventid
INDEX		|3		|nextcheck

TABLE|globalvars|globalvarid|0
FIELD		|globalvarid	|t_id		|	|NOT NULL	|0
FIELD		|snmp_lastsize	|t_bigint	|'0'	|NOT NULL	|0

TABLE|graph_discovery|graphid|0
FIELD		|graphid	|t_id		|	|NOT NULL	|0			|1|graphs
FIELD		|parent_graphid	|t_id		|	|NOT NULL	|0			|2|graphs	|graphid	|RESTRICT
FIELD		|lastcheck	|t_integer	|'0'	|NOT NULL	|ZBX_NODATA
FIELD		|ts_delete	|t_time		|'0'	|NOT NULL	|ZBX_NODATA
INDEX		|1		|parent_graphid

TABLE|host_inventory|hostid|ZBX_TEMPLATE
FIELD		|hostid		|t_id		|	|NOT NULL	|0			|1|hosts
FIELD		|inventory_mode	|t_integer	|'0'	|NOT NULL	|0
FIELD		|type		|t_varchar(64)	|''	|NOT NULL	|ZBX_PROXY,ZBX_NODATA
FIELD		|type_full	|t_varchar(64)	|''	|NOT NULL	|ZBX_PROXY,ZBX_NODATA
FIELD		|name		|t_varchar(128)	|''	|NOT NULL	|ZBX_PROXY,ZBX_NODATA
FIELD		|alias		|t_varchar(128)	|''	|NOT NULL	|ZBX_PROXY,ZBX_NODATA
FIELD		|os		|t_varchar(128)	|''	|NOT NULL	|ZBX_PROXY,ZBX_NODATA
FIELD		|os_full	|t_varchar(255)	|''	|NOT NULL	|ZBX_PROXY,ZBX_NODATA
FIELD		|os_short	|t_varchar(128)	|''	|NOT NULL	|ZBX_PROXY,ZBX_NODATA
FIELD		|serialno_a	|t_varchar(64)	|''	|NOT NULL	|ZBX_PROXY,ZBX_NODATA
FIELD		|serialno_b	|t_varchar(64)	|''	|NOT NULL	|ZBX_PROXY,ZBX_NODATA
FIELD		|tag		|t_varchar(64)	|''	|NOT NULL	|ZBX_PROXY,ZBX_NODATA
FIELD		|asset_tag	|t_varchar(64)	|''	|NOT NULL	|ZBX_PROXY,ZBX_NODATA
FIELD		|macaddress_a	|t_varchar(64)	|''	|NOT NULL	|ZBX_PROXY,ZBX_NODATA
FIELD		|macaddress_b	|t_varchar(64)	|''	|NOT NULL	|ZBX_PROXY,ZBX_NODATA
FIELD		|hardware	|t_varchar(255)	|''	|NOT NULL	|ZBX_PROXY,ZBX_NODATA
FIELD		|hardware_full	|t_shorttext	|''	|NOT NULL	|ZBX_PROXY,ZBX_NODATA
FIELD		|software	|t_varchar(255)	|''	|NOT NULL	|ZBX_PROXY,ZBX_NODATA
FIELD		|software_full	|t_shorttext	|''	|NOT NULL	|ZBX_PROXY,ZBX_NODATA
FIELD		|software_app_a	|t_varchar(64)	|''	|NOT NULL	|ZBX_PROXY,ZBX_NODATA
FIELD		|software_app_b	|t_varchar(64)	|''	|NOT NULL	|ZBX_PROXY,ZBX_NODATA
FIELD		|software_app_c	|t_varchar(64)	|''	|NOT NULL	|ZBX_PROXY,ZBX_NODATA
FIELD		|software_app_d	|t_varchar(64)	|''	|NOT NULL	|ZBX_PROXY,ZBX_NODATA
FIELD		|software_app_e	|t_varchar(64)	|''	|NOT NULL	|ZBX_PROXY,ZBX_NODATA
FIELD		|contact	|t_shorttext	|''	|NOT NULL	|ZBX_PROXY,ZBX_NODATA
FIELD		|location	|t_shorttext	|''	|NOT NULL	|ZBX_PROXY,ZBX_NODATA
FIELD		|location_lat	|t_varchar(16)	|''	|NOT NULL	|ZBX_PROXY
FIELD		|location_lon	|t_varchar(16)	|''	|NOT NULL	|ZBX_PROXY
FIELD		|notes		|t_shorttext	|''	|NOT NULL	|ZBX_PROXY,ZBX_NODATA
FIELD		|chassis	|t_varchar(64)	|''	|NOT NULL	|ZBX_PROXY,ZBX_NODATA
FIELD		|model		|t_varchar(64)	|''	|NOT NULL	|ZBX_PROXY,ZBX_NODATA
FIELD		|hw_arch	|t_varchar(32)	|''	|NOT NULL	|ZBX_PROXY,ZBX_NODATA
FIELD		|vendor		|t_varchar(64)	|''	|NOT NULL	|ZBX_PROXY,ZBX_NODATA
FIELD		|contract_number|t_varchar(64)	|''	|NOT NULL	|ZBX_PROXY,ZBX_NODATA
FIELD		|installer_name	|t_varchar(64)	|''	|NOT NULL	|ZBX_PROXY,ZBX_NODATA
FIELD		|deployment_status|t_varchar(64)|''	|NOT NULL	|ZBX_PROXY,ZBX_NODATA
FIELD		|url_a		|t_varchar(2048)|''	|NOT NULL	|ZBX_PROXY,ZBX_NODATA
FIELD		|url_b		|t_varchar(2048)|''	|NOT NULL	|ZBX_PROXY,ZBX_NODATA
FIELD		|url_c		|t_varchar(2048)|''	|NOT NULL	|ZBX_PROXY,ZBX_NODATA
FIELD		|host_networks	|t_shorttext	|''	|NOT NULL	|ZBX_PROXY,ZBX_NODATA
FIELD		|host_netmask	|t_varchar(39)	|''	|NOT NULL	|ZBX_PROXY,ZBX_NODATA
FIELD		|host_router	|t_varchar(39)	|''	|NOT NULL	|ZBX_PROXY,ZBX_NODATA
FIELD		|oob_ip		|t_varchar(39)	|''	|NOT NULL	|ZBX_PROXY,ZBX_NODATA
FIELD		|oob_netmask	|t_varchar(39)	|''	|NOT NULL	|ZBX_PROXY,ZBX_NODATA
FIELD		|oob_router	|t_varchar(39)	|''	|NOT NULL	|ZBX_PROXY,ZBX_NODATA
FIELD		|date_hw_purchase|t_varchar(64)	|''	|NOT NULL	|ZBX_PROXY,ZBX_NODATA
FIELD		|date_hw_install|t_varchar(64)	|''	|NOT NULL	|ZBX_PROXY,ZBX_NODATA
FIELD		|date_hw_expiry	|t_varchar(64)	|''	|NOT NULL	|ZBX_PROXY,ZBX_NODATA
FIELD		|date_hw_decomm	|t_varchar(64)	|''	|NOT NULL	|ZBX_PROXY,ZBX_NODATA
FIELD		|site_address_a	|t_varchar(128)	|''	|NOT NULL	|ZBX_PROXY,ZBX_NODATA
FIELD		|site_address_b	|t_varchar(128)	|''	|NOT NULL	|ZBX_PROXY,ZBX_NODATA
FIELD		|site_address_c	|t_varchar(128)	|''	|NOT NULL	|ZBX_PROXY,ZBX_NODATA
FIELD		|site_city	|t_varchar(128)	|''	|NOT NULL	|ZBX_PROXY,ZBX_NODATA
FIELD		|site_state	|t_varchar(64)	|''	|NOT NULL	|ZBX_PROXY,ZBX_NODATA
FIELD		|site_country	|t_varchar(64)	|''	|NOT NULL	|ZBX_PROXY,ZBX_NODATA
FIELD		|site_zip	|t_varchar(64)	|''	|NOT NULL	|ZBX_PROXY,ZBX_NODATA
FIELD		|site_rack	|t_varchar(128)	|''	|NOT NULL	|ZBX_PROXY,ZBX_NODATA
FIELD		|site_notes	|t_shorttext	|''	|NOT NULL	|ZBX_PROXY,ZBX_NODATA
FIELD		|poc_1_name	|t_varchar(128)	|''	|NOT NULL	|ZBX_PROXY,ZBX_NODATA
FIELD		|poc_1_email	|t_varchar(128)	|''	|NOT NULL	|ZBX_PROXY,ZBX_NODATA
FIELD		|poc_1_phone_a	|t_varchar(64)	|''	|NOT NULL	|ZBX_PROXY,ZBX_NODATA
FIELD		|poc_1_phone_b	|t_varchar(64)	|''	|NOT NULL	|ZBX_PROXY,ZBX_NODATA
FIELD		|poc_1_cell	|t_varchar(64)	|''	|NOT NULL	|ZBX_PROXY,ZBX_NODATA
FIELD		|poc_1_screen	|t_varchar(64)	|''	|NOT NULL	|ZBX_PROXY,ZBX_NODATA
FIELD		|poc_1_notes	|t_shorttext	|''	|NOT NULL	|ZBX_PROXY,ZBX_NODATA
FIELD		|poc_2_name	|t_varchar(128)	|''	|NOT NULL	|ZBX_PROXY,ZBX_NODATA
FIELD		|poc_2_email	|t_varchar(128)	|''	|NOT NULL	|ZBX_PROXY,ZBX_NODATA
FIELD		|poc_2_phone_a	|t_varchar(64)	|''	|NOT NULL	|ZBX_PROXY,ZBX_NODATA
FIELD		|poc_2_phone_b	|t_varchar(64)	|''	|NOT NULL	|ZBX_PROXY,ZBX_NODATA
FIELD		|poc_2_cell	|t_varchar(64)	|''	|NOT NULL	|ZBX_PROXY,ZBX_NODATA
FIELD		|poc_2_screen	|t_varchar(64)	|''	|NOT NULL	|ZBX_PROXY,ZBX_NODATA
FIELD		|poc_2_notes	|t_shorttext	|''	|NOT NULL	|ZBX_PROXY,ZBX_NODATA

TABLE|housekeeper|housekeeperid|0
FIELD		|housekeeperid	|t_id		|	|NOT NULL	|0
FIELD		|tablename	|t_varchar(64)	|''	|NOT NULL	|0
FIELD		|field		|t_varchar(64)	|''	|NOT NULL	|0
FIELD		|value		|t_id		|	|NOT NULL	|0			|-|items

TABLE|images|imageid|0
FIELD		|imageid	|t_id		|	|NOT NULL	|0
FIELD		|imagetype	|t_integer	|'0'	|NOT NULL	|0
FIELD		|name		|t_varchar(64)	|'0'	|NOT NULL	|0
FIELD		|image		|t_image	|''	|NOT NULL	|0
UNIQUE		|1		|name

TABLE|item_discovery|itemdiscoveryid|ZBX_TEMPLATE
FIELD		|itemdiscoveryid|t_id		|	|NOT NULL	|0
FIELD		|itemid		|t_id		|	|NOT NULL	|0			|1|items
FIELD		|parent_itemid	|t_id		|	|NOT NULL	|0			|2|items	|itemid
FIELD		|key_		|t_varchar(2048)|''	|NOT NULL	|ZBX_NODATA
FIELD		|lastcheck	|t_integer	|'0'	|NOT NULL	|ZBX_NODATA
FIELD		|ts_delete	|t_time		|'0'	|NOT NULL	|ZBX_NODATA
UNIQUE		|1		|itemid,parent_itemid
INDEX		|2		|parent_itemid

TABLE|host_discovery|hostid|ZBX_TEMPLATE
FIELD		|hostid		|t_id		|	|NOT NULL	|0			|1|hosts
FIELD		|parent_hostid	|t_id		|	|NULL		|0			|2|hosts	|hostid		|RESTRICT
FIELD		|parent_itemid	|t_id		|	|NULL		|0			|3|items	|itemid		|RESTRICT
FIELD		|host		|t_varchar(128)	|''	|NOT NULL	|ZBX_NODATA
FIELD		|lastcheck	|t_integer	|'0'	|NOT NULL	|ZBX_NODATA
FIELD		|ts_delete	|t_time		|'0'	|NOT NULL	|ZBX_NODATA
INDEX		|1		|parent_hostid
INDEX		|2		|parent_itemid

TABLE|interface_discovery|interfaceid|0
FIELD		|interfaceid	|t_id		|	|NOT NULL	|0			|1|interface
FIELD		|parent_interfaceid|t_id	|	|NOT NULL	|0			|2|interface	|interfaceid
INDEX		|1		|parent_interfaceid

TABLE|profiles|profileid|0
FIELD		|profileid	|t_id		|	|NOT NULL	|0
FIELD		|userid		|t_id		|	|NOT NULL	|0			|1|users
FIELD		|idx		|t_varchar(96)	|''	|NOT NULL	|0
FIELD		|idx2		|t_id		|'0'	|NOT NULL	|0
FIELD		|value_id	|t_id		|'0'	|NOT NULL	|0
FIELD		|value_int	|t_integer	|'0'	|NOT NULL	|0
FIELD		|value_str	|t_text		|''	|NOT NULL	|0
FIELD		|source		|t_varchar(96)	|''	|NOT NULL	|0
FIELD		|type		|t_integer	|'0'	|NOT NULL	|0
INDEX		|1		|userid,idx,idx2
INDEX		|2		|userid,profileid

TABLE|sessions|sessionid|0
FIELD		|sessionid	|t_varchar(32)	|''	|NOT NULL	|0
FIELD		|userid		|t_id		|	|NOT NULL	|0			|1|users
FIELD		|lastaccess	|t_integer	|'0'	|NOT NULL	|0
FIELD		|status		|t_integer	|'0'	|NOT NULL	|0
FIELD		|secret		|t_varchar(32)	|''	|NOT NULL	|0
INDEX		|1		|userid,status,lastaccess

TABLE|trigger_discovery|triggerid|0
FIELD		|triggerid	|t_id		|	|NOT NULL	|0			|1|triggers
FIELD		|parent_triggerid|t_id		|	|NOT NULL	|0			|2|triggers	|triggerid	|RESTRICT
FIELD		|lastcheck	|t_integer	|'0'	|NOT NULL	|ZBX_NODATA
FIELD		|ts_delete	|t_time		|'0'	|NOT NULL	|ZBX_NODATA
INDEX		|1		|parent_triggerid

TABLE|item_condition|item_conditionid|ZBX_TEMPLATE
FIELD		|item_conditionid|t_id		|	|NOT NULL	|0
FIELD		|itemid		|t_id		|	|NOT NULL	|0			|1|items
FIELD		|operator	|t_integer	|'8'	|NOT NULL	|0
FIELD		|macro		|t_varchar(64)	|''	|NOT NULL	|0
FIELD		|value		|t_varchar(255)	|''	|NOT NULL	|0
INDEX		|1		|itemid

TABLE|item_rtdata|itemid|ZBX_TEMPLATE
FIELD		|itemid		|t_id		|	|NOT NULL	|0			|1|items
FIELD		|lastlogsize	|t_bigint	|'0'	|NOT NULL	|ZBX_PROXY,ZBX_NODATA
FIELD		|state		|t_integer	|'0'	|NOT NULL	|ZBX_NODATA
FIELD		|mtime		|t_integer	|'0'	|NOT NULL	|ZBX_PROXY,ZBX_NODATA
FIELD		|error		|t_varchar(2048)|''	|NOT NULL	|ZBX_NODATA

TABLE|item_rtname|itemid|ZBX_TEMPLATE
FIELD		|itemid		|t_id		|	|NOT NULL	|0			|1|items
FIELD		|name_resolved	|t_varchar(2048)	|''	|NOT NULL	|0
FIELD		|name_resolved_upper|t_varchar(2048)	|''	|NOT NULL	|ZBX_UPPER

TABLE|opinventory|operationid|ZBX_DATA
FIELD		|operationid	|t_id		|	|NOT NULL	|0			|1|operations
FIELD		|inventory_mode	|t_integer	|'0'	|NOT NULL	|0

TABLE|trigger_tag|triggertagid|ZBX_TEMPLATE
FIELD		|triggertagid	|t_id		|	|NOT NULL	|0
FIELD		|triggerid	|t_id		|	|NOT NULL	|0			|1|triggers	|		|RESTRICT
FIELD		|tag		|t_varchar(255)	|''	|NOT NULL	|0
FIELD		|value		|t_varchar(255)	|''	|NOT NULL	|0
INDEX		|1		|triggerid
CHANGELOG	|6

TABLE|event_tag|eventtagid|0
FIELD		|eventtagid	|t_id		|	|NOT NULL	|0
FIELD		|eventid	|t_id		|	|NOT NULL	|0			|1|events
FIELD		|tag		|t_varchar(255)	|''	|NOT NULL	|0
FIELD		|value		|t_varchar(255)	|''	|NOT NULL	|0
INDEX		|1		|eventid

TABLE|problem|eventid|0
FIELD		|eventid	|t_id		|	|NOT NULL	|0			|1|events
FIELD		|source		|t_integer	|'0'	|NOT NULL	|0
FIELD		|object		|t_integer	|'0'	|NOT NULL	|0
FIELD		|objectid	|t_id		|'0'	|NOT NULL	|0
FIELD		|clock		|t_time		|'0'	|NOT NULL	|0
FIELD		|ns		|t_nanosec	|'0'	|NOT NULL	|0
FIELD		|r_eventid	|t_id		|	|NULL		|0			|2|events	|eventid
FIELD		|r_clock	|t_time		|'0'	|NOT NULL	|0
FIELD		|r_ns		|t_nanosec	|'0'	|NOT NULL	|0
FIELD		|correlationid	|t_id		|	|NULL		|0			|-|correlation
FIELD		|userid		|t_id		|	|NULL		|0			|-|users
FIELD		|name		|t_varchar(2048)|''	|NOT NULL	|0
FIELD		|acknowledged	|t_integer	|'0'	|NOT NULL	|0
FIELD		|severity	|t_integer	|'0'	|NOT NULL	|0
FIELD		|cause_eventid	|t_id		|	|NULL		|0			|3|events	|eventid	|RESTRICT
INDEX		|1		|source,object,objectid
INDEX		|2		|r_clock
INDEX		|3		|r_eventid
INDEX		|4		|cause_eventid

TABLE|problem_tag|problemtagid|0
FIELD		|problemtagid	|t_id		|	|NOT NULL	|0
FIELD		|eventid	|t_id		|	|NOT NULL	|0			|1|problem
FIELD		|tag		|t_varchar(255)	|''	|NOT NULL	|0
FIELD		|value		|t_varchar(255)	|''	|NOT NULL	|0
INDEX		|1		|eventid,tag,value

TABLE|tag_filter|tag_filterid|0
FIELD		|tag_filterid	|t_id		|	|NOT NULL	|0
FIELD		|usrgrpid	|t_id		|	|NOT NULL	|0 			|1|usrgrp	|usrgrpid
FIELD		|groupid	|t_id		|	|NOT NULL	|0			|2|hstgrp	|groupid
FIELD		|tag		|t_varchar(255)	|''	|NOT NULL	|0
FIELD		|value		|t_varchar(255)	|''	|NOT NULL	|0
INDEX		|1		|usrgrpid
INDEX		|2		|groupid

TABLE|event_recovery|eventid|0
FIELD		|eventid	|t_id		|	|NOT NULL	|0			|1|events
FIELD		|r_eventid	|t_id		|	|NOT NULL	|0			|2|events	|eventid
FIELD		|c_eventid	|t_id		|	|NULL		|0			|3|events	|eventid
FIELD		|correlationid	|t_id		|	|NULL		|0			|-|correlation
FIELD		|userid		|t_id		|	|NULL		|0			|-|users
INDEX		|1		|r_eventid
INDEX		|2		|c_eventid

TABLE|correlation|correlationid|ZBX_DATA
FIELD		|correlationid	|t_id		|	|NOT NULL	|0
FIELD		|name		|t_varchar(255)	|''	|NOT NULL	|0
FIELD		|description	|t_shorttext	|''	|NOT NULL	|0
FIELD		|evaltype	|t_integer	|'0'	|NOT NULL	|0
FIELD		|status		|t_integer	|'0'	|NOT NULL	|0
FIELD		|formula	|t_varchar(255)	|''	|NOT NULL	|0
INDEX		|1		|status
UNIQUE		|2		|name

TABLE|corr_condition|corr_conditionid|ZBX_DATA
FIELD		|corr_conditionid|t_id		|	|NOT NULL	|0
FIELD		|correlationid	|t_id		|	|NOT NULL	|0			|1|correlation
FIELD		|type		|t_integer	|'0'	|NOT NULL	|0
INDEX		|1		|correlationid

TABLE|corr_condition_tag|corr_conditionid|ZBX_DATA
FIELD		|corr_conditionid|t_id		|	|NOT NULL	|0			|1|corr_condition
FIELD		|tag		|t_varchar(255)	|''	|NOT NULL	|0

TABLE|corr_condition_group|corr_conditionid|ZBX_DATA
FIELD		|corr_conditionid|t_id		|	|NOT NULL	|0			|1|corr_condition
FIELD		|operator	|t_integer	|'0'	|NOT NULL	|0
FIELD		|groupid	|t_id		|	|NOT NULL	|0			|2|hstgrp	|	|RESTRICT
INDEX		|1		|groupid

TABLE|corr_condition_tagpair|corr_conditionid|ZBX_DATA
FIELD		|corr_conditionid|t_id		|	|NOT NULL	|0			|1|corr_condition
FIELD		|oldtag		|t_varchar(255)	|''	|NOT NULL	|0
FIELD		|newtag		|t_varchar(255)	|''	|NOT NULL	|0

TABLE|corr_condition_tagvalue|corr_conditionid|ZBX_DATA
FIELD		|corr_conditionid|t_id		|	|NOT NULL	|0			|1|corr_condition
FIELD		|tag		|t_varchar(255)	|''	|NOT NULL	|0
FIELD		|operator	|t_integer	|'0'	|NOT NULL	|0
FIELD		|value		|t_varchar(255)	|''	|NOT NULL	|0

TABLE|corr_operation|corr_operationid|ZBX_DATA
FIELD		|corr_operationid|t_id		|	|NOT NULL	|0
FIELD		|correlationid	|t_id		|	|NOT NULL	|0			|1|correlation
FIELD		|type		|t_integer	|'0'	|NOT NULL	|0
INDEX		|1		|correlationid

TABLE|task|taskid|0
FIELD		|taskid		|t_id		|	|NOT NULL	|0
FIELD		|type		|t_integer	|	|NOT NULL	|0
FIELD		|status		|t_integer	|'0'	|NOT NULL	|0
FIELD		|clock		|t_integer	|'0'	|NOT NULL	|0
FIELD		|ttl		|t_integer	|'0'	|NOT NULL	|0
FIELD		|proxyid	|t_id		|	|NULL		|0			|1|proxy	|proxyid
INDEX		|1		|status,proxyid
INDEX		|2		|proxyid

TABLE|task_close_problem|taskid|0
FIELD		|taskid		|t_id		|	|NOT NULL	|0			|1|task
FIELD		|acknowledgeid	|t_id		|	|NOT NULL	|0			|-|acknowledges

TABLE|item_preproc|item_preprocid|ZBX_TEMPLATE
FIELD		|item_preprocid	|t_id		|	|NOT NULL	|0
FIELD		|itemid		|t_id		|	|NOT NULL	|ZBX_PROXY			|1|items	|		|RESTRICT
FIELD		|step		|t_integer	|'0'	|NOT NULL	|ZBX_PROXY
FIELD		|type		|t_integer	|'0'	|NOT NULL	|ZBX_PROXY
FIELD		|params		|t_text		|''	|NOT NULL	|ZBX_PROXY
FIELD		|error_handler	|t_integer	|'0'	|NOT NULL	|ZBX_PROXY
FIELD		|error_handler_params|t_varchar(255)|''	|NOT NULL	|ZBX_PROXY
INDEX		|1		|itemid,step
CHANGELOG	|8

TABLE|task_remote_command|taskid|0
FIELD		|taskid		|t_id		|	|NOT NULL	|0			|1|task
FIELD		|command_type	|t_integer	|'0'	|NOT NULL	|0
FIELD		|execute_on	|t_integer	|'0'	|NOT NULL	|0
FIELD		|port		|t_integer	|'0'	|NOT NULL	|0
FIELD		|authtype	|t_integer	|'0'	|NOT NULL	|0
FIELD		|username	|t_varchar(64)	|''	|NOT NULL	|0
FIELD		|password	|t_varchar(64)	|''	|NOT NULL	|0
FIELD		|publickey	|t_varchar(64)	|''	|NOT NULL	|0
FIELD		|privatekey	|t_varchar(64)	|''	|NOT NULL	|0
FIELD		|command	|t_text		|''	|NOT NULL	|0
FIELD		|alertid	|t_id		|	|NULL		|0			|-|alerts
FIELD		|parent_taskid	|t_id		|	|NOT NULL	|0			|-|task		|taskid
FIELD		|hostid		|t_id		|	|NOT NULL	|0			|-|hosts

TABLE|task_remote_command_result|taskid|0
FIELD		|taskid		|t_id		|	|NOT NULL	|0			|1|task
FIELD		|status		|t_integer	|'0'	|NOT NULL	|0
FIELD		|parent_taskid	|t_id		|	|NOT NULL	|0			|-|task		|taskid
FIELD		|info		|t_longtext	|''	|NOT NULL	|0

TABLE|task_data|taskid|0
FIELD		|taskid		|t_id		|	|NOT NULL	|0			|1|task
FIELD		|type		|t_integer	|'0'	|NOT NULL	|0
FIELD		|data		|t_text		|''	|NOT NULL	|0
FIELD		|parent_taskid	|t_id		|	|NULL		|0			|-|task		|taskid

TABLE|task_result|taskid|0
FIELD		|taskid		|t_id		|	|NOT NULL	|0			|1|task
FIELD		|status		|t_integer	|'0'	|NOT NULL	|0
FIELD		|parent_taskid	|t_id		|	|NOT NULL	|0			|-|task		|taskid
FIELD		|info		|t_longtext	|''	|NOT NULL	|0
INDEX		|1		|parent_taskid

TABLE|task_acknowledge|taskid|0
FIELD		|taskid		|t_id		|	|NOT NULL	|0			|1|task
FIELD		|acknowledgeid	|t_id		|	|NOT NULL	|0			|-|acknowledges

TABLE|sysmap_shape|sysmap_shapeid|ZBX_TEMPLATE
FIELD		|sysmap_shapeid	|t_id		|	|NOT NULL	|0
FIELD		|sysmapid	|t_id		|	|NOT NULL	|0			|1|sysmaps
FIELD		|type		|t_integer	|'0'	|NOT NULL	|0
FIELD		|x		|t_integer	|'0'	|NOT NULL	|0
FIELD		|y		|t_integer	|'0'	|NOT NULL	|0
FIELD		|width		|t_integer	|'200'	|NOT NULL	|0
FIELD		|height		|t_integer	|'200'	|NOT NULL	|0
FIELD		|text		|t_shorttext	|''	|NOT NULL	|0
FIELD		|font		|t_integer	|'9'	|NOT NULL	|0
FIELD		|font_size	|t_integer	|'11'	|NOT NULL	|0
FIELD		|font_color	|t_varchar(6)	|'000000'|NOT NULL	|0
FIELD		|text_halign	|t_integer	|'0'	|NOT NULL	|0
FIELD		|text_valign	|t_integer	|'0'	|NOT NULL	|0
FIELD		|border_type	|t_integer	|'0'	|NOT NULL	|0
FIELD		|border_width	|t_integer	|'1'	|NOT NULL	|0
FIELD		|border_color	|t_varchar(6)	|'000000'|NOT NULL	|0
FIELD		|background_color|t_varchar(6)	|''	|NOT NULL	|0
FIELD		|zindex		|t_integer	|'0'	|NOT NULL	|0
INDEX		|1		|sysmapid

TABLE|sysmap_element_trigger|selement_triggerid|ZBX_TEMPLATE
FIELD		|selement_triggerid	|t_id	|	|NOT NULL	|0
FIELD		|selementid		|t_id	|	|NOT NULL	|0			|1|sysmaps_elements
FIELD		|triggerid		|t_id	|	|NOT NULL	|0			|2|triggers
UNIQUE		|1			|selementid,triggerid
INDEX		|2			|triggerid

TABLE|httptest_field|httptest_fieldid|ZBX_TEMPLATE
FIELD		|httptest_fieldid	|t_id		|	|NOT NULL	|0
FIELD		|httptestid		|t_id		|	|NOT NULL	|ZBX_PROXY	|1|httptest	|		|RESTRICT
FIELD		|type			|t_integer	|'0'	|NOT NULL	|ZBX_PROXY
FIELD		|name			|t_varchar(255)	|''	|NOT NULL	|ZBX_PROXY
FIELD		|value			|t_shorttext	|''	|NOT NULL	|ZBX_PROXY
INDEX		|1			|httptestid
CHANGELOG	|12

TABLE|httpstep_field|httpstep_fieldid|ZBX_TEMPLATE
FIELD		|httpstep_fieldid	|t_id		|	|NOT NULL	|0
FIELD		|httpstepid		|t_id		|	|NOT NULL	|ZBX_PROXY	|1|httpstep	|		|RESTRICT
FIELD		|type			|t_integer	|'0'	|NOT NULL	|ZBX_PROXY
FIELD		|name			|t_varchar(255)	|''	|NOT NULL	|ZBX_PROXY
FIELD		|value			|t_shorttext	|''	|NOT NULL	|ZBX_PROXY
INDEX		|1			|httpstepid
CHANGELOG	|15

TABLE|dashboard|dashboardid|ZBX_DASHBOARD
FIELD		|dashboardid	|t_id		|	|NOT NULL	|0
FIELD		|name		|t_varchar(255)	|	|NOT NULL	|0
FIELD		|userid		|t_id		|	|NULL		|0			|1|users	|	|RESTRICT
FIELD		|private	|t_integer	|'1'	|NOT NULL	|0
FIELD		|templateid	|t_id		|	|NULL		|0			|2|hosts	|hostid
FIELD		|display_period	|t_integer	|'30'	|NOT NULL	|0
FIELD		|auto_start	|t_integer	|'1'	|NOT NULL	|0
FIELD		|uuid		|t_varchar(32)	|''	|NOT NULL	|0
INDEX		|1		|userid
INDEX		|2		|templateid

TABLE|dashboard_user|dashboard_userid|ZBX_DASHBOARD
FIELD		|dashboard_userid|t_id		|	|NOT NULL	|0
FIELD		|dashboardid	|t_id		|	|NOT NULL	|0			|1|dashboard
FIELD		|userid		|t_id		|	|NOT NULL	|0			|2|users
FIELD		|permission	|t_integer	|'2'	|NOT NULL	|0
UNIQUE		|1		|dashboardid,userid
INDEX		|2		|userid

TABLE|dashboard_usrgrp|dashboard_usrgrpid|ZBX_DASHBOARD
FIELD		|dashboard_usrgrpid|t_id	|	|NOT NULL	|0
FIELD		|dashboardid	|t_id		|	|NOT NULL	|0			|1|dashboard
FIELD		|usrgrpid	|t_id		|	|NOT NULL	|0			|2|usrgrp
FIELD		|permission	|t_integer	|'2'	|NOT NULL	|0
UNIQUE		|1		|dashboardid,usrgrpid
INDEX		|2		|usrgrpid

TABLE|dashboard_page|dashboard_pageid|ZBX_DASHBOARD
FIELD		|dashboard_pageid|t_id		|	|NOT NULL	|0
FIELD		|dashboardid	|t_id		|	|NOT NULL	|0		|1|dashboard
FIELD		|name		|t_varchar(255)	|''	|NOT NULL	|0
FIELD		|display_period	|t_integer	|'0'	|NOT NULL	|0
FIELD		|sortorder	|t_integer	|'0'	|NOT NULL	|0
INDEX		|1		|dashboardid

TABLE|widget|widgetid|ZBX_DASHBOARD
FIELD		|widgetid	|t_id		|	|NOT NULL	|0
FIELD		|type		|t_varchar(255)	|''	|NOT NULL	|0
FIELD		|name		|t_varchar(255)	|''	|NOT NULL	|0
FIELD		|x		|t_integer	|'0'	|NOT NULL	|0
FIELD		|y		|t_integer	|'0'	|NOT NULL	|0
FIELD		|width		|t_integer	|'1'	|NOT NULL	|0
FIELD		|height		|t_integer	|'2'	|NOT NULL	|0
FIELD		|view_mode	|t_integer	|'0'	|NOT NULL	|0
FIELD		|dashboard_pageid|t_id		|	|NOT NULL	|0		|1|dashboard_page
INDEX		|1		|dashboard_pageid

TABLE|widget_field|widget_fieldid|ZBX_DASHBOARD
FIELD		|widget_fieldid	|t_id		|	|NOT NULL	|0
FIELD		|widgetid	|t_id		|	|NOT NULL	|0			|1|widget
FIELD		|type		|t_integer	|'0'	|NOT NULL	|0
FIELD		|name		|t_varchar(255)	|''	|NOT NULL	|0
FIELD		|value_int	|t_integer	|'0'	|NOT NULL	|0
FIELD		|value_str	|t_varchar(2048)|''	|NOT NULL	|0
FIELD		|value_groupid	|t_id		|	|NULL		|0			|2|hstgrp	|groupid
FIELD		|value_hostid	|t_id		|	|NULL		|0			|3|hosts	|hostid
FIELD		|value_itemid	|t_id		|	|NULL		|0			|4|items	|itemid
FIELD		|value_graphid	|t_id		|	|NULL		|0			|5|graphs	|graphid
FIELD		|value_sysmapid	|t_id		|	|NULL		|0			|6|sysmaps	|sysmapid
FIELD		|value_serviceid|t_id		|	|NULL		|0			|7|services	|serviceid
FIELD		|value_slaid	|t_id		|	|NULL		|0			|8|sla		|slaid
FIELD		|value_userid	|t_id		|	|NULL		|0			|9|users	|userid
FIELD		|value_actionid	|t_id		|	|NULL		|0			|10|actions	|actionid
FIELD		|value_mediatypeid|t_id		|	|NULL		|0			|11|media_type	|mediatypeid
INDEX		|1		|widgetid
INDEX		|2		|value_groupid
INDEX		|3		|value_hostid
INDEX		|4		|value_itemid
INDEX		|5		|value_graphid
INDEX		|6		|value_sysmapid
INDEX		|7		|value_serviceid
INDEX		|8		|value_slaid
INDEX		|9		|value_userid
INDEX		|10		|value_actionid
INDEX		|11		|value_mediatypeid

TABLE|task_check_now|taskid|0
FIELD		|taskid		|t_id		|	|NOT NULL	|0			|1|task
FIELD		|itemid		|t_id		|	|NOT NULL	|0			|-|items

TABLE|event_suppress|event_suppressid|0
FIELD		|event_suppressid|t_id		|	|NOT NULL	|0
FIELD		|eventid	|t_id		|	|NOT NULL	|0			|1|events
FIELD		|maintenanceid	|t_id		|	|NULL		|0			|2|maintenances
FIELD		|suppress_until	|t_time		|'0'	|NOT NULL	|0
FIELD		|userid		|t_id		|	|NULL		|0			|3|users
UNIQUE		|1		|eventid,maintenanceid
INDEX		|2		|suppress_until
INDEX		|3		|maintenanceid
INDEX		|4		|userid

TABLE|maintenance_tag|maintenancetagid|ZBX_DATA
FIELD		|maintenancetagid|t_id		|	|NOT NULL	|0
FIELD		|maintenanceid	|t_id		|	|NOT NULL	|0			|1|maintenances
FIELD		|tag		|t_varchar(255)	|''	|NOT NULL	|0
FIELD		|operator	|t_integer	|'2'	|NOT NULL	|0
FIELD		|value		|t_varchar(255)	|''	|NOT NULL	|0
INDEX		|1		|maintenanceid

TABLE|lld_macro_path|lld_macro_pathid|ZBX_TEMPLATE
FIELD		|lld_macro_pathid|t_id		|	|NOT NULL	|0
FIELD		|itemid		|t_id		|	|NOT NULL	|0			|1|items
FIELD		|lld_macro	|t_varchar(255)	|''	|NOT NULL	|0
FIELD		|path		|t_varchar(255)	|''	|NOT NULL	|0
UNIQUE		|1		|itemid,lld_macro

TABLE|host_tag|hosttagid|ZBX_TEMPLATE
FIELD		|hosttagid	|t_id		|	|NOT NULL	|0
FIELD		|hostid		|t_id		|	|NOT NULL	|0			|1|hosts	|		|RESTRICT
FIELD		|tag		|t_varchar(255)	|''	|NOT NULL	|0
FIELD		|value		|t_varchar(255)	|''	|NOT NULL	|0
FIELD		|automatic	|t_integer	|'0'	|NOT NULL	|0
INDEX		|1		|hostid
CHANGELOG	|2

TABLE|config_autoreg_tls|autoreg_tlsid|ZBX_DATA
FIELD		|autoreg_tlsid	|t_id		|	|NOT NULL	|0
FIELD		|tls_psk_identity|t_varchar(128)|''	|NOT NULL	|ZBX_PROXY
FIELD		|tls_psk	|t_varchar(512)	|''	|NOT NULL	|ZBX_PROXY
UNIQUE		|1		|tls_psk_identity

TABLE|module|moduleid|ZBX_DATA
FIELD		|moduleid	|t_id		|	|NOT NULL	|0
FIELD		|id		|t_varchar(255)	|''	|NOT NULL	|0
FIELD		|relative_path	|t_varchar(255)	|''	|NOT NULL	|0
FIELD		|status		|t_integer	|'0'	|NOT NULL	|0
FIELD		|config		|t_shorttext	|''	|NOT NULL	|0

TABLE|interface_snmp|interfaceid|ZBX_TEMPLATE
FIELD		|interfaceid	|t_id		|	|NOT NULL	|0			|1|interface
FIELD		|version	|t_integer	|'2'	|NOT NULL	|ZBX_PROXY
FIELD		|bulk		|t_integer	|'1'	|NOT NULL	|ZBX_PROXY
FIELD		|community	|t_varchar(64)	|''	|NOT NULL	|ZBX_PROXY
FIELD		|securityname	|t_varchar(64)	|''	|NOT NULL	|ZBX_PROXY
FIELD		|securitylevel	|t_integer	|'0'	|NOT NULL	|ZBX_PROXY
FIELD		|authpassphrase	|t_varchar(64)	|''	|NOT NULL	|ZBX_PROXY
FIELD		|privpassphrase	|t_varchar(64)	|''	|NOT NULL	|ZBX_PROXY
FIELD		|authprotocol	|t_integer	|'0'	|NOT NULL	|ZBX_PROXY
FIELD		|privprotocol	|t_integer	|'0'	|NOT NULL	|ZBX_PROXY
FIELD		|contextname	|t_varchar(255)	|''	|NOT NULL	|ZBX_PROXY
FIELD		|max_repetitions|t_integer	|'10'	|NOT NULL	|ZBX_PROXY

TABLE|lld_override|lld_overrideid|ZBX_TEMPLATE
FIELD		|lld_overrideid	|t_id		|	|NOT NULL	|0
FIELD		|itemid		|t_id		|	|NOT NULL	|0	|1|items
FIELD		|name		|t_varchar(255)	|''	|NOT NULL	|0
FIELD		|step		|t_integer	|'0'	|NOT NULL	|0
FIELD		|evaltype	|t_integer	|'0'	|NOT NULL	|0
FIELD		|formula	|t_varchar(255)	|''	|NOT NULL	|0
FIELD		|stop		|t_integer	|'0'	|NOT NULL	|0
UNIQUE		|1		|itemid,name

TABLE|lld_override_condition|lld_override_conditionid|ZBX_TEMPLATE
FIELD	|lld_override_conditionid	|t_id		|	|NOT NULL	|0
FIELD	|lld_overrideid			|t_id		|	|NOT NULL	|0	|1|lld_override
FIELD	|operator			|t_integer	|'8'	|NOT NULL	|0
FIELD	|macro				|t_varchar(64)	|''	|NOT NULL	|0
FIELD	|value				|t_varchar(255)	|''	|NOT NULL	|0
INDEX	|1				|lld_overrideid

TABLE|lld_override_operation|lld_override_operationid|ZBX_TEMPLATE
FIELD	|lld_override_operationid	|t_id		|	|NOT NULL	|0
FIELD	|lld_overrideid			|t_id		|	|NOT NULL	|0	|1|lld_override
FIELD	|operationobject		|t_integer	|'0'	|NOT NULL	|0
FIELD	|operator			|t_integer	|'0'	|NOT NULL	|0
FIELD	|value				|t_varchar(255)	|''	|NOT NULL	|0
INDEX	|1				|lld_overrideid

TABLE|lld_override_opstatus|lld_override_operationid|ZBX_TEMPLATE
FIELD	|lld_override_operationid	|t_id		|	|NOT NULL	|0	|1|lld_override_operation
FIELD	|status				|t_integer	|'0'	|NOT NULL	|0

TABLE|lld_override_opdiscover|lld_override_operationid|ZBX_TEMPLATE
FIELD	|lld_override_operationid	|t_id		|	|NOT NULL	|0	|1|lld_override_operation
FIELD	|discover			|t_integer	|'0'	|NOT NULL	|0

TABLE|lld_override_opperiod|lld_override_operationid|ZBX_TEMPLATE
FIELD	|lld_override_operationid	|t_id		|	|NOT NULL	|0	|1|lld_override_operation
FIELD	|delay				|t_varchar(1024)|'0'	|NOT NULL	|0

TABLE|lld_override_ophistory|lld_override_operationid|ZBX_TEMPLATE
FIELD	|lld_override_operationid	|t_id		|	|NOT NULL	|0	|1|lld_override_operation
FIELD	|history			|t_varchar(255)	|'90d'	|NOT NULL	|0

TABLE|lld_override_optrends|lld_override_operationid|ZBX_TEMPLATE
FIELD	|lld_override_operationid	|t_id		|	|NOT NULL	|0	|1|lld_override_operation
FIELD	|trends				|t_varchar(255)	|'365d'	|NOT NULL	|0

TABLE|lld_override_opseverity|lld_override_operationid|ZBX_TEMPLATE
FIELD	|lld_override_operationid	|t_id		|	|NOT NULL	|0	|1|lld_override_operation
FIELD	|severity			|t_integer	|'0'	|NOT NULL	|0

TABLE|lld_override_optag|lld_override_optagid|ZBX_TEMPLATE
FIELD	|lld_override_optagid		|t_id		|	|NOT NULL	|0
FIELD	|lld_override_operationid	|t_id		|	|NOT NULL	|0	|1|lld_override_operation
FIELD	|tag				|t_varchar(255)	|''	|NOT NULL	|0
FIELD	|value				|t_varchar(255)	|''	|NOT NULL	|0
INDEX	|1				|lld_override_operationid

TABLE|lld_override_optemplate|lld_override_optemplateid|ZBX_TEMPLATE
FIELD	|lld_override_optemplateid	|t_id		|	|NOT NULL	|0
FIELD	|lld_override_operationid	|t_id		|	|NOT NULL	|0	|1|lld_override_operation
FIELD	|templateid			|t_id		|	|NOT NULL	|0	|2|hosts	|hostid	|RESTRICT
UNIQUE	|1				|lld_override_operationid,templateid
INDEX	|2				|templateid

TABLE|lld_override_opinventory|lld_override_operationid|ZBX_TEMPLATE
FIELD	|lld_override_operationid	|t_id		|	|NOT NULL	|0	|1|lld_override_operation
FIELD	|inventory_mode			|t_integer	|'0'	|NOT NULL	|0

TABLE|trigger_queue|trigger_queueid|0
FIELD		|trigger_queueid|t_id		|	|NOT NULL	|0
FIELD		|objectid	|t_id		|	|NOT NULL	|0
FIELD		|type		|t_integer	|'0'	|NOT NULL	|0
FIELD		|clock		|t_time		|'0'	|NOT NULL	|0
FIELD		|ns		|t_nanosec	|'0'	|NOT NULL	|0

TABLE|item_parameter|item_parameterid|ZBX_TEMPLATE
FIELD		|item_parameterid|t_id		|	|NOT NULL	|0
FIELD		|itemid		|t_id		|	|NOT NULL	|ZBX_PROXY		|1|items
FIELD		|name		|t_varchar(255)	|''	|NOT NULL	|ZBX_PROXY
FIELD		|value		|t_varchar(2048)|''	|NOT NULL	|ZBX_PROXY
INDEX		|1		|itemid

TABLE|role_rule|role_ruleid|ZBX_DATA
FIELD		|role_ruleid	|t_id		|	|NOT NULL	|0
FIELD		|roleid		|t_id		|	|NOT NULL	|0			|1|role
FIELD		|type		|t_integer	|'0'	|NOT NULL	|0
FIELD		|name		|t_varchar(255)	|''	|NOT NULL	|0
FIELD		|value_int	|t_integer	|'0'	|NOT NULL	|0
FIELD		|value_str	|t_varchar(255)	|''	|NOT NULL	|0
FIELD		|value_moduleid	|t_id		|	|NULL		|0			|2|module	|moduleid
FIELD		|value_serviceid|t_id		|	|NULL	|0			|3|services	|serviceid
INDEX		|1		|roleid
INDEX		|2		|value_moduleid
INDEX		|3		|value_serviceid

TABLE|token|tokenid|ZBX_DATA
FIELD	|tokenid	|t_id		|	|NOT NULL	|0
FIELD	|name		|t_varchar(64)	|''	|NOT NULL	|0
FIELD	|description	|t_shorttext	|''	|NOT NULL	|0
FIELD	|userid		|t_id		|	|NOT NULL	|0	|1	|users
FIELD	|token		|t_varchar(128)	|	|NULL		|0
FIELD	|lastaccess	|t_integer	|'0'	|NOT NULL	|0
FIELD	|status		|t_integer	|'0'	|NOT NULL	|0
FIELD	|expires_at	|t_time		|'0'	|NOT NULL	|0
FIELD	|created_at	|t_time		|'0'	|NOT NULL	|0
FIELD	|creator_userid	|t_id		|	|NULL		|0	|2	|users	|userid	|RESTRICT
INDEX	|1		|name
UNIQUE	|2		|userid,name
UNIQUE	|3		|token
INDEX	|4		|creator_userid

TABLE|item_tag|itemtagid|ZBX_TEMPLATE
FIELD		|itemtagid	|t_id		|	|NOT NULL	|0
FIELD		|itemid		|t_id		|	|NOT NULL	|0			|1|items	|		|RESTRICT
FIELD		|tag		|t_varchar(255)	|''	|NOT NULL	|0
FIELD		|value		|t_varchar(255)	|''	|NOT NULL	|0
INDEX		|1		|itemid
CHANGELOG	|4

TABLE|httptest_tag|httptesttagid|ZBX_TEMPLATE
FIELD		|httptesttagid	|t_id		|	|NOT NULL	|0
FIELD		|httptestid	|t_id			|	|NOT NULL	|0		|1|httptest
FIELD		|tag		|t_varchar(255)	|''	|NOT NULL	|0
FIELD		|value		|t_varchar(255)	|''	|NOT NULL	|0
INDEX		|1		|httptestid

TABLE|sysmaps_element_tag|selementtagid|ZBX_TEMPLATE
FIELD		|selementtagid	|t_id		|	|NOT NULL	|0
FIELD		|selementid	|t_id			|	|NOT NULL	|0		|1|sysmaps_elements
FIELD		|tag		|t_varchar(255)	|''	|NOT NULL	|0
FIELD		|value		|t_varchar(255)	|''	|NOT NULL	|0
FIELD		|operator	|t_integer		|'0'|NOT NULL	|0
INDEX		|1		|selementid

TABLE|report|reportid|ZBX_DATA
FIELD		|reportid	|t_id		|	|NOT NULL	|0
FIELD		|userid		|t_id		|	|NOT NULL	|0		|1|users|userid
FIELD		|name		|t_varchar(255)	|''	|NOT NULL	|0
FIELD		|description	|t_varchar(2048)|''	|NOT NULL	|0
FIELD		|status		|t_integer	|'0'	|NOT NULL	|0
FIELD		|dashboardid	|t_id		|	|NOT NULL	|0		|2|dashboard|dashboardid
FIELD		|period		|t_integer	|'0'	|NOT NULL	|0
FIELD		|cycle		|t_integer	|'0'	|NOT NULL	|0
FIELD		|weekdays	|t_integer	|'0'	|NOT NULL	|0
FIELD		|start_time	|t_integer	|'0'	|NOT NULL	|0
FIELD		|active_since	|t_integer	|'0'	|NOT NULL	|0
FIELD		|active_till	|t_integer	|'0'	|NOT NULL	|0
FIELD		|state		|t_integer	|'0'	|NOT NULL	|ZBX_NODATA
FIELD		|lastsent	|t_time	|'0'		|NOT NULL	|ZBX_NODATA
FIELD		|info		|t_varchar(2048)|''	|NOT NULL	|ZBX_NODATA
UNIQUE		|1		|name
INDEX		|2		|userid
INDEX		|3		|dashboardid

TABLE|report_param|reportparamid|ZBX_DATA
FIELD		|reportparamid	|t_id		|	|NOT NULL	|0
FIELD		|reportid	|t_id		|	|NOT NULL	|0		|1|report|reportid
FIELD		|name		|t_varchar(255)	|''	|NOT NULL	|0
FIELD		|value		|t_shorttext	|''	|NOT NULL	|0
INDEX		|1		|reportid

TABLE|report_user|reportuserid|ZBX_DATA
FIELD		|reportuserid	|t_id		|	|NOT NULL	|0
FIELD		|reportid	|t_id		|	|NOT NULL	|0		|1|report|reportid
FIELD		|userid		|t_id		|	|NOT NULL	|0		|2|users|userid
FIELD		|exclude	|t_integer	|'0'	|NOT NULL	|0
FIELD		|access_userid	|t_id		|	|NULL		|0		|3|users|userid		|RESTRICT
INDEX		|1		|reportid
INDEX		|2		|userid
INDEX		|3		|access_userid

TABLE|report_usrgrp|reportusrgrpid|ZBX_DATA
FIELD		|reportusrgrpid|t_id		|	|NOT NULL	|0
FIELD		|reportid	|t_id		|	|NOT NULL	|0		|1|report|reportid
FIELD		|usrgrpid	|t_id		|	|NOT NULL	|0		|2|usrgrp|usrgrpid
FIELD		|access_userid	|t_id		|	|NULL		|0		|3|users|userid		|RESTRICT
INDEX		|1		|reportid
INDEX		|2		|usrgrpid
INDEX		|3		|access_userid

TABLE|service_problem_tag|service_problem_tagid|ZBX_DATA
FIELD		|service_problem_tagid	|t_id		|	|NOT NULL	|0
FIELD		|serviceid		|t_id		|	|NOT NULL	|0	|1|services|serviceid
FIELD		|tag			|t_varchar(255)	|''	|NOT NULL	|0
FIELD		|operator		|t_integer	|'0'	|NOT NULL	|0
FIELD		|value			|t_varchar(255)	|''	|NOT NULL	|0
INDEX		|1			|serviceid

TABLE|service_problem|service_problemid|ZBX_DATA
FIELD		|service_problemid	|t_id		|	|NOT NULL	|0
FIELD		|eventid		|t_id		|	|NOT NULL	|0	|1|problem|eventid
FIELD		|serviceid		|t_id		|	|NOT NULL	|0	|2|services|serviceid
FIELD		|severity		|t_integer	|'0'	|NOT NULL	|0
INDEX		|1			|eventid
INDEX		|2			|serviceid

TABLE|service_tag|servicetagid|0
FIELD		|servicetagid	|t_id		|	|NOT NULL	|0
FIELD		|serviceid	|t_id		|	|NOT NULL	|0		|1|services|serviceid
FIELD		|tag		|t_varchar(255)	|''	|NOT NULL	|0
FIELD		|value		|t_varchar(255)	|''	|NOT NULL	|0
INDEX		|1		|serviceid

TABLE|service_status_rule|service_status_ruleid|ZBX_DATA
FIELD		|service_status_ruleid|t_id	|	|NOT NULL	|0
FIELD		|serviceid	|t_id		|	|NOT NULL	|0		|1|services|serviceid
FIELD		|type		|t_integer	|'0'	|NOT NULL	|0
FIELD		|limit_value	|t_integer	|'0'	|NOT NULL	|0
FIELD		|limit_status	|t_integer	|'0'	|NOT NULL	|0
FIELD		|new_status	|t_integer	|'0'	|NOT NULL	|0
INDEX		|1		|serviceid

TABLE|ha_node|ha_nodeid|ZBX_DATA
FIELD		|ha_nodeid	|t_cuid		|	|NOT NULL	|0
FIELD		|name		|t_varchar(255)	|''	|NOT NULL	|0
FIELD		|address	|t_varchar(255)	|''	|NOT NULL	|0
FIELD		|port		|t_integer	|'10051'|NOT NULL	|0
FIELD		|lastaccess	|t_integer	|'0'	|NOT NULL	|0
FIELD		|status		|t_integer	|'0'	|NOT NULL	|0
FIELD		|ha_sessionid	|t_cuid		|''	|NOT NULL	|0
UNIQUE		|1		|name
INDEX		|2		|status,lastaccess

TABLE|sla|slaid|ZBX_DATA
FIELD		|slaid		|t_id		|	|NOT NULL	|0
FIELD		|name		|t_varchar(255)	|''	|NOT NULL	|0
FIELD		|period		|t_integer	|'0'	|NOT NULL	|0
FIELD		|slo		|t_double	|'99.9'	|NOT NULL	|0
FIELD		|effective_date	|t_integer	|'0'	|NOT NULL	|0
FIELD		|timezone	|t_varchar(50)	|'UTC'	|NOT NULL	|ZBX_NODATA
FIELD		|status		|t_integer	|'1'	|NOT NULL	|0
FIELD		|description	|t_shorttext	|''	|NOT NULL	|0
UNIQUE		|1		|name

TABLE|sla_schedule|sla_scheduleid|ZBX_DATA
FIELD		|sla_scheduleid	|t_id		|	|NOT NULL	|0
FIELD		|slaid		|t_id		|	|NOT NULL	|0		|1|sla|slaid
FIELD		|period_from	|t_integer	|'0'	|NOT NULL	|0
FIELD		|period_to	|t_integer	|'0'	|NOT NULL	|0
INDEX		|1		|slaid

TABLE|sla_excluded_downtime|sla_excluded_downtimeid|ZBX_DATA
FIELD		|sla_excluded_downtimeid|t_id		|	|NOT NULL	|0
FIELD		|slaid			|t_id		|	|NOT NULL	|0	|1|sla|slaid
FIELD		|name			|t_varchar(255)	|''	|NOT NULL	|0
FIELD		|period_from		|t_integer	|'0'	|NOT NULL	|0
FIELD		|period_to		|t_integer	|'0'	|NOT NULL	|0
INDEX		|1			|slaid

TABLE|sla_service_tag|sla_service_tagid|0
FIELD		|sla_service_tagid	|t_id		|	|NOT NULL	|0
FIELD		|slaid			|t_id		|	|NOT NULL	|0	|1|sla|slaid
FIELD		|tag			|t_varchar(255)	|''	|NOT NULL	|0
FIELD		|operator		|t_integer	|'0'	|NOT NULL	|0
FIELD		|value			|t_varchar(255)	|''	|NOT NULL	|0
INDEX		|1			|slaid

TABLE|host_rtdata|hostid|ZBX_TEMPLATE
FIELD		|hostid			|t_id		|	|NOT NULL	|0	|1|hosts|hostid
FIELD		|active_available	|t_integer	|'0'	|NOT NULL	|0

TABLE|userdirectory|userdirectoryid|0
FIELD		|userdirectoryid	|t_id			|		|NOT NULL	|0
FIELD		|name				|t_varchar(128)	|''		|NOT NULL	|0
FIELD		|description		|t_shorttext	|''		|NOT NULL	|0
FIELD		|idp_type			|t_integer		|'1'	|NOT NULL	|0
FIELD		|provision_status	|t_integer		|'0'	|NOT NULL	|0
INDEX		|1			|idp_type

TABLE|userdirectory_ldap|userdirectoryid|0
FIELD		|userdirectoryid		|t_id			|		|NOT NULL	|0	|1|userdirectory
FIELD		|host					|t_varchar(255)	|''		|NOT NULL	|0
FIELD		|port					|t_integer		|'389'	|NOT NULL	|0
FIELD		|base_dn				|t_varchar(255)	|''		|NOT NULL	|0
FIELD		|search_attribute		|t_varchar(128)	|''		|NOT NULL	|0
FIELD		|bind_dn				|t_varchar(255)	|''		|NOT NULL	|0
FIELD		|bind_password			|t_varchar(128)	|''		|NOT NULL	|0
FIELD		|start_tls				|t_integer		|'0'	|NOT NULL	|0
FIELD		|search_filter			|t_varchar(255)	|''		|NOT NULL	|0
FIELD		|group_basedn			|t_varchar(255)	|''		|NOT NULL	|0
FIELD		|group_name				|t_varchar(255)	|''		|NOT NULL	|0
FIELD		|group_member			|t_varchar(255)	|''		|NOT NULL	|0
FIELD		|user_ref_attr			|t_varchar(255)	|''		|NOT NULL	|0
FIELD		|group_filter			|t_varchar(255)	|''		|NOT NULL	|0
FIELD		|group_membership		|t_varchar(255)	|''		|NOT NULL	|0
FIELD		|user_username			|t_varchar(255)	|''		|NOT NULL	|0
FIELD		|user_lastname			|t_varchar(255)	|''		|NOT NULL	|0

TABLE|userdirectory_saml|userdirectoryid|0
FIELD		|userdirectoryid		|t_id			|		|NOT NULL	|0	|1|userdirectory
FIELD		|idp_entityid			|t_varchar(1024)|''		|NOT NULL	|0
FIELD		|sso_url				|t_varchar(2048)|''		|NOT NULL	|0
FIELD		|slo_url				|t_varchar(2048)|''		|NOT NULL	|0
FIELD		|username_attribute		|t_varchar(128)	|''		|NOT NULL	|0
FIELD		|sp_entityid			|t_varchar(1024)|''		|NOT NULL	|0
FIELD		|nameid_format			|t_varchar(2048)|''		|NOT NULL	|0
FIELD		|sign_messages			|t_integer		|'0'	|NOT NULL	|0
FIELD		|sign_assertions		|t_integer		|'0'	|NOT NULL	|0
FIELD		|sign_authn_requests	|t_integer		|'0'	|NOT NULL	|0
FIELD		|sign_logout_requests	|t_integer		|'0'	|NOT NULL	|0
FIELD		|sign_logout_responses	|t_integer		|'0'	|NOT NULL	|0
FIELD		|encrypt_nameid			|t_integer		|'0'	|NOT NULL	|0
FIELD		|encrypt_assertions		|t_integer		|'0'	|NOT NULL	|0
FIELD		|group_name				|t_varchar(255)	|''		|NOT NULL	|0
FIELD		|user_username			|t_varchar(255)	|''		|NOT NULL	|0
FIELD		|user_lastname			|t_varchar(255)	|''		|NOT NULL	|0
FIELD		|scim_status			|t_integer		|'0'	|NOT NULL	|0

TABLE|userdirectory_media|userdirectory_mediaid|0
FIELD		|userdirectory_mediaid	|t_id			|	|NOT NULL	|0
FIELD		|userdirectoryid	|t_id			|	|NOT NULL	|0	|1	|userdirectory
FIELD		|mediatypeid		|t_id			|	|NOT NULL	|0	|2	|media_type
FIELD		|name				|t_varchar(64)	|''	|NOT NULL	|0
FIELD		|attribute			|t_varchar(255)	|''	|NOT NULL	|0
INDEX		|1	|userdirectoryid
INDEX		|2	|mediatypeid

TABLE|userdirectory_usrgrp|userdirectory_usrgrpid|0
FIELD		|userdirectory_usrgrpid		|t_id		|	|NOT NULL	|0
FIELD		|userdirectory_idpgroupid	|t_id		|	|NOT NULL	|0	|1	|userdirectory_idpgroup
FIELD		|usrgrpid					|t_id		|	|NOT NULL	|0	|2	|usrgrp
UNIQUE		|1	|userdirectory_idpgroupid,usrgrpid
INDEX		|2	|usrgrpid
INDEX		|3	|userdirectory_idpgroupid

TABLE|userdirectory_idpgroup|userdirectory_idpgroupid|0
FIELD		|userdirectory_idpgroupid	|t_id			|	|NOT NULL	|0
FIELD		|userdirectoryid		|t_id			|	|NOT NULL	|0	|1	|userdirectory
FIELD		|roleid					|t_id			|	|NOT NULL	|0	|2	|role
FIELD		|name					|t_varchar(255)	|''	|NOT NULL	|0
INDEX		|1	|userdirectoryid
INDEX		|2	|roleid

TABLE|changelog|changelogid|0
FIELD		|changelogid	|t_serial	|	|NOT NULL	|0
FIELD		|object		|t_integer	|'0'	|NOT NULL	|0
FIELD		|objectid	|t_id		|	|NOT NULL	|0
FIELD		|operation	|t_integer	|'0'	|NOT NULL	|0
FIELD		|clock		|t_integer	|'0'	|NOT NULL	|0
INDEX		|1		|clock

TABLE|scim_group|scim_groupid|0
FIELD		|scim_groupid	|t_id			|	|NOT NULL	|0
FIELD		|name			|t_varchar(64)	|''	|NOT NULL	|0
UNIQUE		|1		|name

TABLE|user_scim_group|user_scim_groupid|0
FIELD		|user_scim_groupid	|t_id	|	|NOT NULL	|0
FIELD		|userid				|t_id	|	|NOT NULL	|0	|1|users
FIELD		|scim_groupid		|t_id	|	|NOT NULL	|0	|2|scim_group
INDEX		|1	|userid
INDEX		|2	|scim_groupid

TABLE|connector|connectorid|ZBX_DATA
FIELD		|connectorid	|t_id		|	|NOT NULL	|0
FIELD		|name		|t_varchar(255)	|''	|NOT NULL	|0
FIELD		|protocol	|t_integer	|'0'	|NOT NULL	|0
FIELD		|data_type	|t_integer	|'0'	|NOT NULL	|0
FIELD		|url		|t_varchar(2048)|''	|NOT NULL	|0
FIELD		|max_records	|t_integer	|'0'	|NOT NULL	|0
FIELD		|max_senders	|t_integer	|'1'	|NOT NULL	|0
FIELD		|max_attempts	|t_integer	|'1'	|NOT NULL	|0
FIELD		|timeout	|t_varchar(255)	|'5s'	|NOT NULL	|0
FIELD		|http_proxy	|t_varchar(255)	|''	|NOT NULL	|0
FIELD		|authtype	|t_integer	|'0'	|NOT NULL	|0
FIELD		|username	|t_varchar(255)	|''	|NOT NULL	|0
FIELD		|password	|t_varchar(255)	|''	|NOT NULL	|0
FIELD		|token		|t_varchar(128)	|''	|NOT NULL	|0
FIELD		|verify_peer	|t_integer	|'1'	|NOT NULL	|0
FIELD		|verify_host	|t_integer	|'1'	|NOT NULL	|0
FIELD		|ssl_cert_file	|t_varchar(255)	|''	|NOT NULL	|0
FIELD		|ssl_key_file	|t_varchar(255)	|''	|NOT NULL	|0
FIELD		|ssl_key_password|t_varchar(64)	|''	|NOT NULL	|0
FIELD		|description	|t_shorttext	|''	|NOT NULL	|0
FIELD		|status		|t_integer	|'1'	|NOT NULL	|0
FIELD		|tags_evaltype	|t_integer	|'0'	|NOT NULL	|0
UNIQUE		|1		|name
CHANGELOG	|17

TABLE|connector_tag|connector_tagid|0
FIELD	|connector_tagid|t_id		|	|NOT NULL	|0
FIELD	|connectorid	|t_id		|	|NOT NULL	|0	|1|connector|	|RESTRICT
FIELD	|tag		|t_varchar(255)	|''	|NOT NULL	|0
FIELD	|operator	|t_integer	|'0'	|NOT NULL	|0
FIELD	|value		|t_varchar(255)	|''	|NOT NULL	|0
INDEX	|1		|connectorid
CHANGELOG	|18

TABLE|proxy|proxyid|0
FIELD		|proxyid		|t_id		|		|NOT NULL	|0
FIELD		|name			|t_varchar(128)	|''		|NOT NULL	|0
FIELD		|operating_mode		|t_integer	|'0'		|NOT NULL	|0
FIELD		|description		|t_shorttext	|''		|NOT NULL	|0
FIELD		|tls_connect		|t_integer	|'1'		|NOT NULL	|0
FIELD		|tls_accept		|t_integer	|'1'		|NOT NULL	|0
FIELD		|tls_issuer		|t_varchar(1024)|''		|NOT NULL	|0
FIELD		|tls_subject		|t_varchar(1024)|''		|NOT NULL	|0
FIELD		|tls_psk_identity	|t_varchar(128)	|''		|NOT NULL	|0
FIELD		|tls_psk		|t_varchar(512)	|''		|NOT NULL	|0
FIELD		|allowed_addresses	|t_varchar(255)	|''		|NOT NULL	|0
FIELD		|address		|t_varchar(255)	|'127.0.0.1'	|NOT NULL	|0
FIELD		|port			|t_varchar(64)	|'10051'	|NOT NULL	|0
FIELD		|custom_timeouts	|t_integer	|'0'		|NOT NULL	|0
FIELD		|timeout_zabbix_agent	|t_varchar(255)	|''		|NOT NULL	|0
FIELD		|timeout_simple_check	|t_varchar(255)	|''		|NOT NULL	|0
FIELD		|timeout_snmp_agent	|t_varchar(255)	|''		|NOT NULL	|0
FIELD		|timeout_external_check	|t_varchar(255)	|''		|NOT NULL	|0
FIELD		|timeout_db_monitor	|t_varchar(255)	|''		|NOT NULL	|0
FIELD		|timeout_http_agent	|t_varchar(255)	|''		|NOT NULL	|0
FIELD		|timeout_ssh_agent	|t_varchar(255)	|''		|NOT NULL	|0
FIELD		|timeout_telnet_agent	|t_varchar(255)	|''		|NOT NULL	|0
FIELD		|timeout_script		|t_varchar(255)	|''		|NOT NULL	|0
UNIQUE		|1		|name
CHANGELOG	|19

TABLE|proxy_rtdata|proxyid|0
FIELD		|proxyid	|t_id		|	|NOT NULL	|0		|1|proxy|proxyid
FIELD		|lastaccess	|t_integer	|'0'	|NOT NULL	|ZBX_NODATA
FIELD		|version	|t_integer	|'0'	|NOT NULL	|ZBX_NODATA
FIELD		|compatibility	|t_integer	|'0'	|NOT NULL	|ZBX_NODATA

TABLE|dbversion|dbversionid|
FIELD		|dbversionid	|t_id		|	|NOT NULL	|0
FIELD		|mandatory	|t_integer	|'0'	|NOT NULL	|
FIELD		|optional	|t_integer	|'0'	|NOT NULL	|
<<<<<<< HEAD
ROW		|1		|6050152	|6050152
=======
ROW		|1		|6050145	|6050145
>>>>>>> d80456b1
<|MERGE_RESOLUTION|>--- conflicted
+++ resolved
@@ -2192,8 +2192,4 @@
 FIELD		|dbversionid	|t_id		|	|NOT NULL	|0
 FIELD		|mandatory	|t_integer	|'0'	|NOT NULL	|
 FIELD		|optional	|t_integer	|'0'	|NOT NULL	|
-<<<<<<< HEAD
-ROW		|1		|6050152	|6050152
-=======
-ROW		|1		|6050145	|6050145
->>>>>>> d80456b1
+ROW		|1		|6050154	|6050154