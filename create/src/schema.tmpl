--
-- Copyright (C) 2001-2025 Zabbix SIA
--
-- This program is free software: you can redistribute it and/or modify it under the terms of
-- the GNU Affero General Public License as published by the Free Software Foundation, version 3.
--
-- This program is distributed in the hope that it will be useful, but WITHOUT ANY WARRANTY;
-- without even the implied warranty of MERCHANTABILITY or FITNESS FOR A PARTICULAR PURPOSE.
-- See the GNU Affero General Public License for more details.
--
-- You should have received a copy of the GNU Affero General Public License along with this program.
-- If not, see <https://www.gnu.org/licenses/>.
--

--
-- Do not use spaces
-- Tables must be sorted to match referential integrity rules
--

TABLE|role|roleid|ZBX_DATA
FIELD		|roleid		|t_id		|	|NOT NULL	|0
FIELD		|name		|t_varchar(255)	|''	|NOT NULL	|0
FIELD		|type		|t_integer	|'0'	|NOT NULL	|0
FIELD		|readonly	|t_integer	|'0'	|NOT NULL	|0
UNIQUE		|1		|name

TABLE|ugset|ugsetid|ZBX_DATA
FIELD		|ugsetid	|t_id		|	|NOT NULL	|0
FIELD		|hash		|t_varchar(64)	|''	|NOT NULL	|0
INDEX		|1		|hash

TABLE|users|userid|ZBX_DATA
FIELD		|userid		|t_id		|	|NOT NULL	|0
FIELD		|username	|t_varchar(100)	|''	|NOT NULL	|0
FIELD		|name		|t_varchar(100)	|''	|NOT NULL	|0
FIELD		|surname	|t_varchar(100)	|''	|NOT NULL	|0
FIELD		|passwd		|t_varchar(60)	|''	|NOT NULL	|0
FIELD		|url		|t_varchar(2048)|''	|NOT NULL	|0
FIELD		|autologin	|t_integer	|'0'	|NOT NULL	|0
FIELD		|autologout	|t_varchar(32)	|'15m'	|NOT NULL	|0
FIELD		|lang		|t_varchar(7)	|'default'|NOT NULL	|ZBX_NODATA
FIELD		|refresh	|t_varchar(32)	|'30s'	|NOT NULL	|0
FIELD		|theme		|t_varchar(128)	|'default'|NOT NULL	|ZBX_NODATA
FIELD		|attempt_failed	|t_integer	|0	|NOT NULL	|ZBX_NODATA
FIELD		|attempt_ip	|t_varchar(39)	|''	|NOT NULL	|ZBX_NODATA
FIELD		|attempt_clock	|t_integer	|0	|NOT NULL	|ZBX_NODATA
FIELD		|rows_per_page	|t_integer	|50	|NOT NULL	|0
FIELD		|timezone	|t_varchar(50)	|'default'|NOT NULL	|ZBX_NODATA
FIELD		|roleid		|t_id			|NULL	|NULL	|0	|1|role
FIELD		|userdirectoryid	|t_id	|NULL	|NULL	|ZBX_NODATA	|2|userdirectory	|userdirectoryid	|RESTRICT
FIELD		|ts_provisioned		|t_time	|'0'	|NOT NULL	|ZBX_NODATA
UNIQUE		|1		|username
INDEX		|2		|userdirectoryid
INDEX		|3		|roleid

TABLE|maintenances|maintenanceid|ZBX_DATA
FIELD		|maintenanceid	|t_id		|	|NOT NULL	|0
FIELD		|name		|t_varchar(128)	|''	|NOT NULL	|0
FIELD		|maintenance_type|t_integer	|'0'	|NOT NULL	|0
FIELD		|description	|t_text		|''	|NOT NULL	|0
FIELD		|active_since	|t_integer	|'0'	|NOT NULL	|0
FIELD		|active_till	|t_integer	|'0'	|NOT NULL	|0
FIELD		|tags_evaltype	|t_integer	|'0'	|NOT NULL	|0
INDEX		|1		|active_since,active_till
UNIQUE		|2		|name

TABLE|hgset|hgsetid|ZBX_TEMPLATE
FIELD		|hgsetid	|t_id		|	|NOT NULL	|0
FIELD		|hash		|t_varchar(64)	|''	|NOT NULL	|0
INDEX		|1		|hash

TABLE|hosts|hostid|ZBX_TEMPLATE
FIELD		|hostid		|t_id		|	|NOT NULL	|0
FIELD		|proxyid	|t_id		|	|NULL		|0			|1|proxy	|proxyid	|RESTRICT
FIELD		|host		|t_varchar(128)	|''	|NOT NULL	|ZBX_PROXY
FIELD		|status		|t_integer	|'0'	|NOT NULL	|ZBX_PROXY
FIELD		|ipmi_authtype	|t_integer	|'-1'	|NOT NULL	|ZBX_PROXY
FIELD		|ipmi_privilege	|t_integer	|'2'	|NOT NULL	|ZBX_PROXY
FIELD		|ipmi_username	|t_varchar(16)	|''	|NOT NULL	|ZBX_PROXY
FIELD		|ipmi_password	|t_varchar(20)	|''	|NOT NULL	|ZBX_PROXY
FIELD		|maintenanceid	|t_id		|	|NULL		|ZBX_NODATA		|2|maintenances	|		|RESTRICT
FIELD		|maintenance_status|t_integer	|'0'	|NOT NULL	|ZBX_NODATA
FIELD		|maintenance_type|t_integer	|'0'	|NOT NULL	|ZBX_NODATA
FIELD		|maintenance_from|t_integer	|'0'	|NOT NULL	|ZBX_NODATA
FIELD		|name		|t_varchar(128)	|''	|NOT NULL	|ZBX_PROXY
FIELD		|flags		|t_integer	|'0'	|NOT NULL	|0
FIELD		|templateid	|t_id		|	|NULL		|0			|3|hosts	|hostid		|RESTRICT
FIELD		|description	|t_text		|''	|NOT NULL	|0
FIELD		|tls_connect	|t_integer	|'1'	|NOT NULL	|ZBX_PROXY
FIELD		|tls_accept	|t_integer	|'1'	|NOT NULL	|ZBX_PROXY
FIELD		|tls_issuer	|t_varchar(1024)|''	|NOT NULL	|ZBX_PROXY
FIELD		|tls_subject	|t_varchar(1024)|''	|NOT NULL	|ZBX_PROXY
FIELD		|tls_psk_identity|t_varchar(128)|''	|NOT NULL	|ZBX_PROXY
FIELD		|tls_psk	|t_varchar(512)	|''	|NOT NULL	|ZBX_PROXY
FIELD		|discover	|t_integer	|'0'	|NOT NULL	|0
FIELD		|custom_interfaces|t_integer	|'0'	|NOT NULL	|0
FIELD		|uuid		|t_varchar(32)	|''	|NOT NULL	|0
FIELD		|name_upper	|t_varchar(128)	|''	|NOT NULL	|0
FIELD		|vendor_name	|t_varchar(64)	|''	|NOT NULL	|0
FIELD		|vendor_version	|t_varchar(32)	|''	|NOT NULL	|0
FIELD		|proxy_groupid	|t_id		|	|NULL		|0			|4|proxy_group|	|RESTRICT
FIELD		|monitored_by	|t_integer	|'0'	|NOT NULL	|0
INDEX		|1		|host
INDEX		|2		|status
INDEX		|3		|proxyid
INDEX		|4		|name
INDEX		|5		|maintenanceid
INDEX		|6		|name_upper
INDEX		|7		|templateid
INDEX		|8		|proxy_groupid
INDEX		|9		|uuid
CHANGELOG	|1
UPD_TRIG_FUNC	|name		|name_upper	|hostid	|upper

TABLE|hstgrp|groupid|ZBX_DATA
FIELD		|groupid	|t_id		|	|NOT NULL	|0
FIELD		|name		|t_varchar(255)	|''	|NOT NULL	|0
FIELD		|flags		|t_integer	|'0'	|NOT NULL	|0
FIELD		|uuid		|t_varchar(32)	|''	|NOT NULL	|0
FIELD		|type		|t_integer	|'0'	|NOT NULL	|0
UNIQUE		|1		|type,name
INDEX		|2		|uuid

TABLE|hgset_group|hgsetid,groupid|ZBX_TEMPLATE
FIELD		|hgsetid	|t_id		|	|NOT NULL	|0			|1|hgset
FIELD		|groupid	|t_id		|	|NOT NULL	|0			|2|hstgrp	|		|RESTRICT
INDEX		|1		|groupid

TABLE|host_hgset|hostid|ZBX_TEMPLATE
FIELD		|hostid		|t_id		|	|NOT NULL	|0			|1|hosts
FIELD		|hgsetid	|t_id		|	|NOT NULL	|0			|2|hgset	|		|RESTRICT
INDEX		|1		|hgsetid

TABLE|group_prototype|group_prototypeid|ZBX_TEMPLATE
FIELD		|group_prototypeid|t_id		|	|NOT NULL	|0
FIELD		|hostid		|t_id		|	|NOT NULL	|0			|1|hosts
FIELD		|name		|t_varchar(255)	|''	|NOT NULL	|0
FIELD		|groupid	|t_id		|	|NULL		|0			|2|hstgrp	|		|RESTRICT
FIELD		|templateid	|t_id		|	|NULL		|0			|3|group_prototype|group_prototypeid
INDEX		|1		|hostid
INDEX		|2		|groupid
INDEX		|3		|templateid

TABLE|group_discovery|groupdiscoveryid|ZBX_TEMPLATE
FIELD		|groupdiscoveryid|t_id		|	|NOT NULL	|0
FIELD		|groupid	|t_id		|	|NOT NULL	|0			|1|hstgrp
FIELD		|parent_group_prototypeid|t_id	|	|NOT NULL	|0			|2|group_prototype|group_prototypeid|RESTRICT
FIELD		|name		|t_varchar(255)	|''	|NOT NULL	|ZBX_NODATA
FIELD		|lastcheck	|t_integer	|'0'	|NOT NULL	|ZBX_NODATA
FIELD		|ts_delete	|t_time		|'0'	|NOT NULL	|ZBX_NODATA
FIELD		|status		|t_integer	|'0'	|NOT NULL	|ZBX_NODATA
UNIQUE		|1		|groupid,parent_group_prototypeid
INDEX		|2		|parent_group_prototypeid

TABLE|drules|druleid|ZBX_DATA
FIELD		|druleid	|t_id		|	|NOT NULL	|0
FIELD		|proxyid	|t_id		|	|NULL		|0			|1|proxy	|proxyid	|RESTRICT
FIELD		|name		|t_varchar(255)	|''	|NOT NULL	|ZBX_PROXY
FIELD		|iprange	|t_varchar(2048)|''	|NOT NULL	|ZBX_PROXY
FIELD		|delay		|t_varchar(255)	|'1h'	|NOT NULL	|ZBX_PROXY
FIELD		|status		|t_integer	|'0'	|NOT NULL	|0
FIELD		|concurrency_max|t_integer	|'0'	|NOT NULL	|ZBX_PROXY
FIELD		|error		|t_varchar(2048)|''	|NOT NULL	|ZBX_NODATA
INDEX		|1		|proxyid
UNIQUE		|2		|name
CHANGELOG	|9

TABLE|dchecks|dcheckid|ZBX_DATA
FIELD		|dcheckid	|t_id		|	|NOT NULL	|0
FIELD		|druleid	|t_id		|	|NOT NULL	|ZBX_PROXY		|1|drules	|		|RESTRICT
FIELD		|type		|t_integer	|'0'	|NOT NULL	|ZBX_PROXY
FIELD		|key_		|t_varchar(2048)|''	|NOT NULL	|ZBX_PROXY
FIELD		|snmp_community	|t_varchar(255)	|''	|NOT NULL	|ZBX_PROXY
FIELD		|ports		|t_varchar(255)	|'0'	|NOT NULL	|ZBX_PROXY
FIELD		|snmpv3_securityname|t_varchar(64)|''	|NOT NULL	|ZBX_PROXY
FIELD		|snmpv3_securitylevel|t_integer	|'0'	|NOT NULL	|ZBX_PROXY
FIELD		|snmpv3_authpassphrase|t_varchar(64)|''	|NOT NULL	|ZBX_PROXY
FIELD		|snmpv3_privpassphrase|t_varchar(64)|''	|NOT NULL	|ZBX_PROXY
FIELD		|uniq		|t_integer	|'0'	|NOT NULL	|ZBX_PROXY
FIELD		|snmpv3_authprotocol|t_integer	|'0'	|NOT NULL	|ZBX_PROXY
FIELD		|snmpv3_privprotocol|t_integer	|'0'	|NOT NULL	|ZBX_PROXY
FIELD		|snmpv3_contextname|t_varchar(255)|''	|NOT NULL	|ZBX_PROXY
FIELD		|host_source|t_integer	|'1'	|NOT NULL	|ZBX_PROXY
FIELD		|name_source|t_integer	|'0'	|NOT NULL	|ZBX_PROXY
FIELD		|allow_redirect|t_integer	|'0'	|NOT NULL	|ZBX_PROXY
INDEX		|1		|druleid,host_source,name_source
CHANGELOG	|10

TABLE|httptest|httptestid|ZBX_TEMPLATE
FIELD		|httptestid	|t_id		|	|NOT NULL	|0
FIELD		|name		|t_varchar(64)	|''	|NOT NULL	|ZBX_PROXY
FIELD		|delay		|t_varchar(255)	|'1m'	|NOT NULL	|ZBX_PROXY
FIELD		|status		|t_integer	|'0'	|NOT NULL	|ZBX_PROXY
FIELD		|agent		|t_varchar(255)	|'Zabbix'|NOT NULL	|ZBX_PROXY
FIELD		|authentication	|t_integer	|'0'	|NOT NULL	|ZBX_PROXY,ZBX_NODATA
FIELD		|http_user	|t_varchar(255)	|''	|NOT NULL	|ZBX_PROXY,ZBX_NODATA
FIELD		|http_password	|t_varchar(255)	|''	|NOT NULL	|ZBX_PROXY,ZBX_NODATA
FIELD		|hostid		|t_id		|	|NOT NULL	|ZBX_PROXY		|2|hosts	|		|RESTRICT
FIELD		|templateid	|t_id		|	|NULL		|0			|3|httptest	|httptestid	|RESTRICT
FIELD		|http_proxy	|t_varchar(255)	|''	|NOT NULL	|ZBX_PROXY
FIELD		|retries	|t_integer	|'1'	|NOT NULL	|ZBX_PROXY,ZBX_NODATA
FIELD		|ssl_cert_file	|t_varchar(255)	|''	|NOT NULL	|ZBX_PROXY,ZBX_NODATA
FIELD		|ssl_key_file	|t_varchar(255)	|''	|NOT NULL	|ZBX_PROXY,ZBX_NODATA
FIELD		|ssl_key_password|t_varchar(64)	|''	|NOT NULL	|ZBX_PROXY,ZBX_NODATA
FIELD		|verify_peer	|t_integer	|'0'	|NOT NULL	|ZBX_PROXY
FIELD		|verify_host	|t_integer	|'0'	|NOT NULL	|ZBX_PROXY
FIELD		|uuid		|t_varchar(32)	|''	|NOT NULL	|0
UNIQUE		|2		|hostid,name
INDEX		|3		|status
INDEX		|4		|templateid
INDEX		|5		|uuid
CHANGELOG	|11

TABLE|httpstep|httpstepid|ZBX_TEMPLATE
FIELD		|httpstepid	|t_id		|	|NOT NULL	|0
FIELD		|httptestid	|t_id		|	|NOT NULL	|ZBX_PROXY		|1|httptest	|		|RESTRICT
FIELD		|name		|t_varchar(64)	|''	|NOT NULL	|ZBX_PROXY
FIELD		|no		|t_integer	|'0'	|NOT NULL	|ZBX_PROXY
FIELD		|url		|t_varchar(2048)|''	|NOT NULL	|ZBX_PROXY
FIELD		|timeout	|t_varchar(255)	|'15s'	|NOT NULL	|ZBX_PROXY
FIELD		|posts		|t_text		|''	|NOT NULL	|ZBX_PROXY
FIELD		|required	|t_varchar(255)	|''	|NOT NULL	|ZBX_PROXY
FIELD		|status_codes	|t_varchar(255)	|''	|NOT NULL	|ZBX_PROXY
FIELD		|follow_redirects|t_integer	|'1'	|NOT NULL	|ZBX_PROXY
FIELD		|retrieve_mode	|t_integer	|'0'	|NOT NULL	|ZBX_PROXY
FIELD		|post_type	|t_integer	|'0'	|NOT NULL	|ZBX_PROXY
INDEX		|1		|httptestid
CHANGELOG	|14

TABLE|interface|interfaceid|ZBX_TEMPLATE
FIELD		|interfaceid	|t_id		|	|NOT NULL	|0
FIELD		|hostid		|t_id		|	|NOT NULL	|ZBX_PROXY		|1|hosts
FIELD		|main		|t_integer	|'0'	|NOT NULL	|ZBX_PROXY
FIELD		|type		|t_integer	|'1'	|NOT NULL	|ZBX_PROXY
FIELD		|useip		|t_integer	|'1'	|NOT NULL	|ZBX_PROXY
FIELD		|ip		|t_varchar(64)	|'127.0.0.1'|NOT NULL	|ZBX_PROXY
FIELD		|dns		|t_varchar(255)	|''	|NOT NULL	|ZBX_PROXY
FIELD		|port		|t_varchar(64)	|'10050'|NOT NULL	|ZBX_PROXY
FIELD		|available	|t_integer	|'0'	|NOT NULL	|ZBX_PROXY,ZBX_NODATA
FIELD		|error		|t_varchar(2048)|''	|NOT NULL	|ZBX_NODATA
FIELD		|errors_from	|t_integer	|'0'	|NOT NULL	|ZBX_NODATA
FIELD		|disable_until	|t_integer	|'0'	|NOT NULL	|ZBX_NODATA
INDEX		|1		|hostid,type
INDEX		|2		|ip,dns
INDEX		|3		|available

TABLE|valuemap|valuemapid|ZBX_TEMPLATE
FIELD		|valuemapid	|t_id		|	|NOT NULL	|0
FIELD		|hostid		|t_id		|	|NOT NULL	|0			|1|hosts
FIELD		|name		|t_varchar(64)	|''	|NOT NULL	|0
FIELD		|uuid		|t_varchar(32)	|''	|NOT NULL	|0
UNIQUE		|1		|hostid,name
INDEX		|2		|uuid

TABLE|items|itemid|ZBX_TEMPLATE
FIELD		|itemid		|t_id		|	|NOT NULL	|0
FIELD		|type		|t_integer	|'0'	|NOT NULL	|ZBX_PROXY
FIELD		|snmp_oid	|t_varchar(512)	|''	|NOT NULL	|ZBX_PROXY
FIELD		|hostid		|t_id		|	|NOT NULL	|ZBX_PROXY		|1|hosts	|		|RESTRICT
FIELD		|name		|t_varchar(255)	|''	|NOT NULL	|0
FIELD		|key_		|t_varchar(2048)|''	|NOT NULL	|ZBX_PROXY
FIELD		|delay		|t_varchar(1024)|'0'	|NOT NULL	|ZBX_PROXY
FIELD		|history	|t_varchar(255)	|'31d'	|NOT NULL	|ZBX_PROXY
FIELD		|trends		|t_varchar(255)	|'365d'	|NOT NULL	|0
FIELD		|status		|t_integer	|'0'	|NOT NULL	|ZBX_PROXY
FIELD		|value_type	|t_integer	|'0'	|NOT NULL	|ZBX_PROXY
FIELD		|trapper_hosts	|t_varchar(255)	|''	|NOT NULL	|ZBX_PROXY
FIELD		|units		|t_varchar(255)	|''	|NOT NULL	|0
FIELD		|formula	|t_varchar(255)	|''	|NOT NULL	|0
FIELD		|logtimefmt	|t_varchar(64)	|''	|NOT NULL	|ZBX_PROXY
FIELD		|templateid	|t_id		|	|NULL		|0			|2|items	|itemid		|RESTRICT
FIELD		|valuemapid	|t_id		|	|NULL		|0			|3|valuemap	|		|RESTRICT
FIELD		|params		|t_text		|''	|NOT NULL	|ZBX_PROXY
FIELD		|ipmi_sensor	|t_varchar(128)	|''	|NOT NULL	|ZBX_PROXY
FIELD		|authtype	|t_integer	|'0'	|NOT NULL	|ZBX_PROXY
FIELD		|username	|t_varchar(255)	|''	|NOT NULL	|ZBX_PROXY
FIELD		|password	|t_varchar(255)	|''	|NOT NULL	|ZBX_PROXY
FIELD		|publickey	|t_varchar(64)	|''	|NOT NULL	|ZBX_PROXY
FIELD		|privatekey	|t_varchar(64)	|''	|NOT NULL	|ZBX_PROXY
FIELD		|flags		|t_integer	|'0'	|NOT NULL	|ZBX_PROXY
FIELD		|interfaceid	|t_id		|	|NULL		|ZBX_PROXY		|4|interface	|		|RESTRICT
FIELD		|description	|t_text		|''	|NOT NULL	|0
FIELD		|inventory_link	|t_integer	|'0'	|NOT NULL	|ZBX_PROXY
FIELD		|lifetime	|t_varchar(255)	|'7d'	|NOT NULL	|0
FIELD		|evaltype	|t_integer	|'0'	|NOT NULL	|0
FIELD		|jmx_endpoint	|t_varchar(255)	|''	|NOT NULL	|ZBX_PROXY
FIELD		|master_itemid	|t_id		|	|NULL		|ZBX_PROXY		|5|items	|itemid		|RESTRICT
FIELD		|timeout	|t_varchar(255)	|''	|NOT NULL	|ZBX_PROXY
FIELD		|url		|t_varchar(2048)|''	|NOT NULL	|ZBX_PROXY
FIELD		|query_fields	|t_text		|''	|NOT NULL	|ZBX_PROXY
FIELD		|posts		|t_text		|''	|NOT NULL	|ZBX_PROXY
FIELD		|status_codes	|t_varchar(255)	|'200'	|NOT NULL	|ZBX_PROXY
FIELD		|follow_redirects|t_integer	|'1'	|NOT NULL	|ZBX_PROXY
FIELD		|post_type	|t_integer	|'0'	|NOT NULL	|ZBX_PROXY
FIELD		|http_proxy	|t_varchar(255)	|''	|NOT NULL	|ZBX_PROXY
FIELD		|headers	|t_text		|''	|NOT NULL	|ZBX_PROXY
FIELD		|retrieve_mode	|t_integer	|'0'	|NOT NULL	|ZBX_PROXY
FIELD		|request_method	|t_integer	|'0'	|NOT NULL	|ZBX_PROXY
FIELD		|output_format	|t_integer	|'0'	|NOT NULL	|ZBX_PROXY
FIELD		|ssl_cert_file	|t_varchar(255)	|''	|NOT NULL	|ZBX_PROXY,ZBX_NODATA
FIELD		|ssl_key_file	|t_varchar(255)	|''	|NOT NULL	|ZBX_PROXY,ZBX_NODATA
FIELD		|ssl_key_password|t_varchar(64)	|''	|NOT NULL	|ZBX_PROXY,ZBX_NODATA
FIELD		|verify_peer	|t_integer	|'0'	|NOT NULL	|ZBX_PROXY
FIELD		|verify_host	|t_integer	|'0'	|NOT NULL	|ZBX_PROXY
FIELD		|allow_traps	|t_integer	|'0'	|NOT NULL	|ZBX_PROXY
FIELD		|discover	|t_integer	|'0'	|NOT NULL	|0
FIELD		|uuid		|t_varchar(32)	|''	|NOT NULL	|0
FIELD		|lifetime_type	|t_integer	|'0'	|NOT NULL	|0
FIELD		|enabled_lifetime_type|t_integer|'2'	|NOT NULL	|0
FIELD		|enabled_lifetime|t_varchar(255)|'0'	|NOT NULL	|0
INDEX		|1		|hostid,key_(764)
INDEX		|3		|status
INDEX		|4		|templateid
INDEX		|5		|valuemapid
INDEX		|6		|interfaceid
INDEX		|7		|master_itemid
INDEX		|8		|key_(768)
INDEX		|10		|uuid
CHANGELOG	|3

TABLE|httpstepitem|httpstepitemid|ZBX_TEMPLATE
FIELD		|httpstepitemid	|t_id		|	|NOT NULL	|0
FIELD		|httpstepid	|t_id		|	|NOT NULL	|ZBX_PROXY		|1|httpstep	|		|RESTRICT
FIELD		|itemid		|t_id		|	|NOT NULL	|ZBX_PROXY		|2|items	|		|RESTRICT
FIELD		|type		|t_integer	|'0'	|NOT NULL	|ZBX_PROXY
UNIQUE		|1		|httpstepid,itemid
INDEX		|2		|itemid
CHANGELOG	|16

TABLE|httptestitem|httptestitemid|ZBX_TEMPLATE
FIELD		|httptestitemid	|t_id		|	|NOT NULL	|0
FIELD		|httptestid	|t_id		|	|NOT NULL	|ZBX_PROXY		|1|httptest	|		|RESTRICT
FIELD		|itemid		|t_id		|	|NOT NULL	|ZBX_PROXY		|2|items	|		|RESTRICT
FIELD		|type		|t_integer	|'0'	|NOT NULL	|ZBX_PROXY
UNIQUE		|1		|httptestid,itemid
INDEX		|2		|itemid
CHANGELOG	|13

TABLE|media_type|mediatypeid|ZBX_DATA
FIELD		|mediatypeid	|t_id		|	|NOT NULL	|0
FIELD		|type		|t_integer	|'0'	|NOT NULL	|0
FIELD		|name		|t_varchar(100)	|''	|NOT NULL	|0
FIELD		|smtp_server	|t_varchar(255)	|''	|NOT NULL	|0
FIELD		|smtp_helo	|t_varchar(255)	|''	|NOT NULL	|0
FIELD		|smtp_email	|t_varchar(255)	|''	|NOT NULL	|0
FIELD		|exec_path	|t_varchar(255)	|''	|NOT NULL	|0
FIELD		|gsm_modem	|t_varchar(255)	|''	|NOT NULL	|0
FIELD		|username	|t_varchar(255)	|''	|NOT NULL	|0
FIELD		|passwd		|t_varchar(255)	|''	|NOT NULL	|0
FIELD		|status		|t_integer	|'1'	|NOT NULL	|ZBX_NODATA
FIELD		|smtp_port	|t_integer	|'25'	|NOT NULL	|0
FIELD		|smtp_security	|t_integer	|'0'	|NOT NULL	|0
FIELD		|smtp_verify_peer|t_integer	|'0'	|NOT NULL	|0
FIELD		|smtp_verify_host|t_integer	|'0'	|NOT NULL	|0
FIELD		|smtp_authentication|t_integer	|'0'	|NOT NULL	|0
FIELD		|maxsessions	|t_integer	|'1'	|NOT NULL	|0
FIELD		|maxattempts	|t_integer	|'3'	|NOT NULL	|0
FIELD		|attempt_interval|t_varchar(32)	|'10s'	|NOT NULL	|0
FIELD		|message_format	|t_integer	|'1'	|NOT NULL	|0
FIELD		|script		|t_text		|''	|NOT NULL	|0
FIELD		|timeout	|t_varchar(32)	|'30s'	|NOT NULL	|0
FIELD		|process_tags	|t_integer	|'0'	|NOT NULL	|0
FIELD		|show_event_menu|t_integer	|'0'	|NOT NULL	|0
FIELD		|event_menu_url	|t_varchar(2048)|''	|NOT NULL	|0
FIELD		|event_menu_name|t_varchar(255)	|''	|NOT NULL	|0
FIELD		|description	|t_text		|''	|NOT NULL	|0
FIELD		|provider	|t_integer	|'0'	|NOT NULL	|0
UNIQUE		|1		|name

TABLE|media_type_param|mediatype_paramid|ZBX_DATA
FIELD		|mediatype_paramid|t_id		|	|NOT NULL	|0
FIELD		|mediatypeid	|t_id		|	|NOT NULL	|0			|1|media_type
FIELD		|name		|t_varchar(255)	|''	|NOT NULL	|0
FIELD		|value		|t_varchar(2048)|''	|NOT NULL	|0
FIELD		|sortorder	|t_integer	|'0'	|NOT NULL	|0
INDEX		|1		|mediatypeid

TABLE|media_type_message|mediatype_messageid|ZBX_DATA
FIELD		|mediatype_messageid|t_id	|	|NOT NULL	|0
FIELD		|mediatypeid	|t_id		|	|NOT NULL	|0			|1|media_type
FIELD		|eventsource	|t_integer	|	|NOT NULL	|0
FIELD		|recovery	|t_integer	|	|NOT NULL	|0
FIELD		|subject	|t_varchar(255)	|''	|NOT NULL	|0
FIELD		|message	|t_text		|''	|NOT NULL	|0
UNIQUE		|1		|mediatypeid,eventsource,recovery

TABLE|usrgrp|usrgrpid|ZBX_DATA
FIELD		|usrgrpid	|t_id		|	|NOT NULL	|0
FIELD		|name		|t_varchar(64)	|''	|NOT NULL	|0
FIELD		|gui_access	|t_integer	|'0'	|NOT NULL	|0
FIELD		|users_status	|t_integer	|'0'	|NOT NULL	|0
FIELD		|debug_mode	|t_integer	|'0'	|NOT NULL	|0
FIELD		|userdirectoryid|t_id		|NULL	|NULL		|0			|2|userdirectory	|	|RESTRICT
FIELD		|mfa_status	|t_integer	|'0'	|NOT NULL	|0
FIELD		|mfaid		|t_id	|	|NULL	|0 |3|mfa	|	|RESTRICT
UNIQUE		|1		|name
INDEX		|2		|userdirectoryid
INDEX		|3		|mfaid

TABLE|users_groups|id|ZBX_DATA
FIELD		|id		|t_id		|	|NOT NULL	|0
FIELD		|usrgrpid	|t_id		|	|NOT NULL	|0			|1|usrgrp
FIELD		|userid		|t_id		|	|NOT NULL	|0			|2|users
UNIQUE		|1		|usrgrpid,userid
INDEX		|2		|userid

TABLE|ugset_group|ugsetid,usrgrpid|ZBX_DATA
FIELD		|ugsetid	|t_id		|	|NOT NULL	|0			|1|ugset
FIELD		|usrgrpid	|t_id		|	|NOT NULL	|0			|2|usrgrp	|		|RESTRICT
INDEX		|1		|usrgrpid

TABLE|user_ugset|userid|ZBX_DATA
FIELD		|userid		|t_id		|	|NOT NULL	|0			|1|users
FIELD		|ugsetid	|t_id		|	|NOT NULL	|0			|2|ugset	|		|RESTRICT
INDEX		|1		|ugsetid

TABLE|scripts|scriptid|ZBX_DATA
FIELD		|scriptid			|t_id		|	|NOT NULL	|0
FIELD		|name				|t_varchar(255)	|''	|NOT NULL	|0
FIELD		|command			|t_text		|''	|NOT NULL	|0
FIELD		|host_access			|t_integer	|'2'	|NOT NULL	|0
FIELD		|usrgrpid			|t_id		|	|NULL		|0			|1|usrgrp	|		|RESTRICT
FIELD		|groupid			|t_id		|	|NULL		|0			|2|hstgrp	|		|RESTRICT
FIELD		|description			|t_text		|''	|NOT NULL	|0
FIELD		|confirmation			|t_varchar(255)	|''	|NOT NULL	|0
FIELD		|type				|t_integer	|'5'	|NOT NULL	|0
FIELD		|execute_on			|t_integer	|'2'	|NOT NULL	|0
FIELD		|timeout			|t_varchar(32)	|'30s'	|NOT NULL	|0
FIELD		|scope				|t_integer	|'1'	|NOT NULL	|0
FIELD		|port				|t_varchar(64)	|''	|NOT NULL	|0
FIELD		|authtype			|t_integer	|'0'	|NOT NULL	|0
FIELD		|username			|t_varchar(64)	|''	|NOT NULL	|0
FIELD		|password			|t_varchar(64)	|''	|NOT NULL	|0
FIELD		|publickey			|t_varchar(64)	|''	|NOT NULL	|0
FIELD		|privatekey			|t_varchar(64)	|''	|NOT NULL	|0
FIELD		|menu_path			|t_varchar(255)	|''	|NOT NULL	|0
FIELD		|url				|t_varchar(2048)|''	|NOT NULL	|0
FIELD		|new_window			|t_integer	|'1'	|NOT NULL	|0
FIELD		|manualinput			|t_integer	|'0'	|NOT NULL	|0
FIELD		|manualinput_prompt		|t_varchar(255)	|''	|NOT NULL	|0
FIELD		|manualinput_validator		|t_varchar(2048)|''	|NOT NULL	|0
FIELD		|manualinput_validator_type	|t_integer	|'0'	|NOT NULL	|0
FIELD		|manualinput_default_value	|t_varchar(255)	|''	|NOT NULL	|0
INDEX		|1				|usrgrpid
INDEX		|2				|groupid
UNIQUE		|3				|name,menu_path

TABLE|script_param|script_paramid|ZBX_DATA
FIELD		|script_paramid	|t_id		|	|NOT NULL	|0
FIELD		|scriptid	|t_id		|	|NOT NULL	|0			|1|scripts
FIELD		|name		|t_varchar(255)	|''	|NOT NULL	|0
FIELD		|value		|t_varchar(2048)|''	|NOT NULL	|0
UNIQUE		|1		|scriptid,name

TABLE|actions|actionid|ZBX_DATA
FIELD		|actionid	|t_id		|	|NOT NULL	|0
FIELD		|name		|t_varchar(255)	|''	|NOT NULL	|0
FIELD		|eventsource	|t_integer	|'0'	|NOT NULL	|0
FIELD		|evaltype	|t_integer	|'0'	|NOT NULL	|0
FIELD		|status		|t_integer	|'0'	|NOT NULL	|0
FIELD		|esc_period	|t_varchar(255)	|'1h'	|NOT NULL	|0
FIELD		|formula	|t_varchar(1024)|''	|NOT NULL	|0
FIELD		|pause_suppressed|t_integer	|'1'	|NOT NULL	|0
FIELD		|notify_if_canceled|t_integer	|'1'	|NOT NULL	|0
FIELD		|pause_symptoms	|t_integer	|'1'	|NOT NULL	|0
INDEX		|1		|eventsource,status
UNIQUE		|2		|name

TABLE|operations|operationid|ZBX_DATA
FIELD		|operationid	|t_id		|	|NOT NULL	|0
FIELD		|actionid	|t_id		|	|NOT NULL	|0			|1|actions
FIELD		|operationtype	|t_integer	|'0'	|NOT NULL	|0
FIELD		|esc_period	|t_varchar(255)	|'0'	|NOT NULL	|0
FIELD		|esc_step_from	|t_integer	|'1'	|NOT NULL	|0
FIELD		|esc_step_to	|t_integer	|'1'	|NOT NULL	|0
FIELD		|evaltype	|t_integer	|'0'	|NOT NULL	|0
FIELD		|recovery	|t_integer	|'0'	|NOT NULL	|0
INDEX		|1		|actionid

TABLE|optag|optagid|ZBX_DATA
FIELD		|optagid	|t_id		|	|NOT NULL	|0
FIELD		|operationid	|t_id		|	|NOT NULL	|0			|1|operations
FIELD		|tag		|t_varchar(255)	|''	|NOT NULL	|0
FIELD		|value		|t_varchar(255)	|''	|NOT NULL	|0
INDEX		|1		|operationid

TABLE|opmessage|operationid|ZBX_DATA
FIELD		|operationid	|t_id		|	|NOT NULL	|0			|1|operations
FIELD		|default_msg	|t_integer	|'1'	|NOT NULL	|0
FIELD		|subject	|t_varchar(255)	|''	|NOT NULL	|0
FIELD		|message	|t_text		|''	|NOT NULL	|0
FIELD		|mediatypeid	|t_id		|	|NULL		|0			|2|media_type	|		|RESTRICT
INDEX		|1		|mediatypeid

TABLE|opmessage_grp|opmessage_grpid|ZBX_DATA
FIELD		|opmessage_grpid|t_id		|	|NOT NULL	|0
FIELD		|operationid	|t_id		|	|NOT NULL	|0			|1|operations
FIELD		|usrgrpid	|t_id		|	|NOT NULL	|0			|2|usrgrp	|		|RESTRICT
UNIQUE		|1		|operationid,usrgrpid
INDEX		|2		|usrgrpid

TABLE|opmessage_usr|opmessage_usrid|ZBX_DATA
FIELD		|opmessage_usrid|t_id		|	|NOT NULL	|0
FIELD		|operationid	|t_id		|	|NOT NULL	|0			|1|operations
FIELD		|userid		|t_id		|	|NOT NULL	|0			|2|users	|		|RESTRICT
UNIQUE		|1		|operationid,userid
INDEX		|2		|userid

TABLE|opcommand|operationid|ZBX_DATA
FIELD		|operationid	|t_id		|	|NOT NULL	|0			|1|operations
FIELD		|scriptid	|t_id		|	|NOT NULL	|0			|2|scripts	|		|RESTRICT
INDEX		|1		|scriptid

TABLE|opcommand_hst|opcommand_hstid|ZBX_DATA
FIELD		|opcommand_hstid|t_id		|	|NOT NULL	|0
FIELD		|operationid	|t_id		|	|NOT NULL	|0			|1|operations
FIELD		|hostid		|t_id		|	|NULL		|0			|2|hosts	|		|RESTRICT
INDEX		|1		|operationid
INDEX		|2		|hostid

TABLE|opcommand_grp|opcommand_grpid|ZBX_DATA
FIELD		|opcommand_grpid|t_id		|	|NOT NULL	|0
FIELD		|operationid	|t_id		|	|NOT NULL	|0			|1|operations
FIELD		|groupid	|t_id		|	|NOT NULL	|0			|2|hstgrp	|		|RESTRICT
INDEX		|1		|operationid
INDEX		|2		|groupid

TABLE|opgroup|opgroupid|ZBX_DATA
FIELD		|opgroupid	|t_id		|	|NOT NULL	|0
FIELD		|operationid	|t_id		|	|NOT NULL	|0			|1|operations
FIELD		|groupid	|t_id		|	|NOT NULL	|0			|2|hstgrp	|		|RESTRICT
UNIQUE		|1		|operationid,groupid
INDEX		|2		|groupid

TABLE|optemplate|optemplateid|ZBX_TEMPLATE
FIELD		|optemplateid	|t_id		|	|NOT NULL	|0
FIELD		|operationid	|t_id		|	|NOT NULL	|0			|1|operations
FIELD		|templateid	|t_id		|	|NOT NULL	|0			|2|hosts	|hostid		|RESTRICT
UNIQUE		|1		|operationid,templateid
INDEX		|2		|templateid

TABLE|opconditions|opconditionid|ZBX_DATA
FIELD		|opconditionid	|t_id		|	|NOT NULL	|0
FIELD		|operationid	|t_id		|	|NOT NULL	|0			|1|operations
FIELD		|conditiontype	|t_integer	|'0'	|NOT NULL	|0
FIELD		|operator	|t_integer	|'0'	|NOT NULL	|0
FIELD		|value		|t_varchar(255)	|''	|NOT NULL	|0
INDEX		|1		|operationid

TABLE|conditions|conditionid|ZBX_DATA
FIELD		|conditionid	|t_id		|	|NOT NULL	|0
FIELD		|actionid	|t_id		|	|NOT NULL	|0			|1|actions
FIELD		|conditiontype	|t_integer	|'0'	|NOT NULL	|0
FIELD		|operator	|t_integer	|'0'	|NOT NULL	|0
FIELD		|value		|t_varchar(255)	|''	|NOT NULL	|0
FIELD		|value2		|t_varchar(255)	|''	|NOT NULL	|0
INDEX		|1		|actionid

TABLE|triggers|triggerid|ZBX_TEMPLATE
FIELD		|triggerid	|t_id		|	|NOT NULL	|0
FIELD		|expression	|t_varchar(2048)|''	|NOT NULL	|0
FIELD		|description	|t_varchar(255)	|''	|NOT NULL	|0
FIELD		|url		|t_varchar(2048)|''	|NOT NULL	|0
FIELD		|status		|t_integer	|'0'	|NOT NULL	|0
FIELD		|value		|t_integer	|'0'	|NOT NULL	|ZBX_NODATA
FIELD		|priority	|t_integer	|'0'	|NOT NULL	|0
FIELD		|lastchange	|t_integer	|'0'	|NOT NULL	|ZBX_NODATA
FIELD		|comments	|t_text		|''	|NOT NULL	|0
FIELD		|error		|t_varchar(2048)|''	|NOT NULL	|ZBX_NODATA
FIELD		|templateid	|t_id		|	|NULL		|0			|1|triggers	|triggerid		|RESTRICT
FIELD		|type		|t_integer	|'0'	|NOT NULL	|0
FIELD		|state		|t_integer	|'0'	|NOT NULL	|ZBX_NODATA
FIELD		|flags		|t_integer	|'0'	|NOT NULL	|0
FIELD		|recovery_mode	|t_integer	|'0'	|NOT NULL	|0
FIELD		|recovery_expression|t_varchar(2048)|''	|NOT NULL	|0
FIELD		|correlation_mode|t_integer	|'0'	|NOT NULL	|0
FIELD		|correlation_tag|t_varchar(255)	|''	|NOT NULL	|0
FIELD		|manual_close	|t_integer	|'0'	|NOT NULL	|0
FIELD		|opdata		|t_varchar(255)	|''	|NOT NULL	|0
FIELD		|discover	|t_integer	|'0'	|NOT NULL	|0
FIELD		|event_name	|t_varchar(2048)|''	|NOT NULL	|0
FIELD		|uuid		|t_varchar(32)	|''	|NOT NULL	|0
FIELD		|url_name	|t_varchar(64)	|''	|NOT NULL	|0
INDEX		|1		|status
INDEX		|2		|value,lastchange
INDEX		|3		|templateid
INDEX		|4		|uuid
CHANGELOG	|5

TABLE|trigger_depends|triggerdepid|ZBX_TEMPLATE
FIELD		|triggerdepid	|t_id		|	|NOT NULL	|0
FIELD		|triggerid_down	|t_id		|	|NOT NULL	|0			|1|triggers	|triggerid
FIELD		|triggerid_up	|t_id		|	|NOT NULL	|0			|2|triggers	|triggerid
UNIQUE		|1		|triggerid_down,triggerid_up
INDEX		|2		|triggerid_up

TABLE|functions|functionid|ZBX_TEMPLATE
FIELD		|functionid	|t_id		|	|NOT NULL	|0
FIELD		|itemid		|t_id		|	|NOT NULL	|0			|1|items	|		|RESTRICT
FIELD		|triggerid	|t_id		|	|NOT NULL	|0			|2|triggers	|		|RESTRICT
FIELD		|name		|t_varchar(12)	|''	|NOT NULL	|0
FIELD		|parameter	|t_varchar(255)	|'0'	|NOT NULL	|0
INDEX		|1		|triggerid
INDEX		|2		|itemid,name,parameter
CHANGELOG	|7

TABLE|graphs|graphid|ZBX_TEMPLATE
FIELD		|graphid	|t_id		|	|NOT NULL	|0
FIELD		|name		|t_varchar(128)	|''	|NOT NULL	|0
FIELD		|width		|t_integer	|'900'	|NOT NULL	|0
FIELD		|height		|t_integer	|'200'	|NOT NULL	|0
FIELD		|yaxismin	|t_double	|'0'	|NOT NULL	|0
FIELD		|yaxismax	|t_double	|'100'	|NOT NULL	|0
FIELD		|templateid	|t_id		|	|NULL		|0			|1|graphs	|graphid
FIELD		|show_work_period|t_integer	|'1'	|NOT NULL	|0
FIELD		|show_triggers	|t_integer	|'1'	|NOT NULL	|0
FIELD		|graphtype	|t_integer	|'0'	|NOT NULL	|0
FIELD		|show_legend	|t_integer	|'1'	|NOT NULL	|0
FIELD		|show_3d	|t_integer	|'0'	|NOT NULL	|0
FIELD		|percent_left	|t_double	|'0'	|NOT NULL	|0
FIELD		|percent_right	|t_double	|'0'	|NOT NULL	|0
FIELD		|ymin_type	|t_integer	|'0'	|NOT NULL	|0
FIELD		|ymax_type	|t_integer	|'0'	|NOT NULL	|0
FIELD		|ymin_itemid	|t_id		|	|NULL		|0			|2|items	|itemid		|RESTRICT
FIELD		|ymax_itemid	|t_id		|	|NULL		|0			|3|items	|itemid		|RESTRICT
FIELD		|flags		|t_integer	|'0'	|NOT NULL	|0
FIELD		|discover	|t_integer	|'0'	|NOT NULL	|0
FIELD		|uuid		|t_varchar(32)	|''	|NOT NULL	|0
INDEX		|1		|name
INDEX		|2		|templateid
INDEX		|3		|ymin_itemid
INDEX		|4		|ymax_itemid
INDEX		|5		|uuid

TABLE|graphs_items|gitemid|ZBX_TEMPLATE
FIELD		|gitemid	|t_id		|	|NOT NULL	|0
FIELD		|graphid	|t_id		|	|NOT NULL	|0			|1|graphs
FIELD		|itemid		|t_id		|	|NOT NULL	|0			|2|items
FIELD		|drawtype	|t_integer	|'0'	|NOT NULL	|0
FIELD		|sortorder	|t_integer	|'0'	|NOT NULL	|0
FIELD		|color		|t_varchar(6)	|'009600'|NOT NULL	|0
FIELD		|yaxisside	|t_integer	|'0'	|NOT NULL	|0
FIELD		|calc_fnc	|t_integer	|'2'	|NOT NULL	|0
FIELD		|type		|t_integer	|'0'	|NOT NULL	|0
INDEX		|1		|itemid
INDEX		|2		|graphid

TABLE|graph_theme|graphthemeid|ZBX_DATA
FIELD		|graphthemeid	|t_id		|	|NOT NULL	|0
FIELD		|theme		|t_varchar(64)	|''	|NOT NULL	|0
FIELD		|backgroundcolor|t_varchar(6)	|''	|NOT NULL	|0
FIELD		|graphcolor	|t_varchar(6)	|''	|NOT NULL	|0
FIELD		|gridcolor	|t_varchar(6)	|''	|NOT NULL	|0
FIELD		|maingridcolor	|t_varchar(6)	|''	|NOT NULL	|0
FIELD		|gridbordercolor|t_varchar(6)	|''	|NOT NULL	|0
FIELD		|textcolor	|t_varchar(6)	|''	|NOT NULL	|0
FIELD		|highlightcolor	|t_varchar(6)	|''	|NOT NULL	|0
FIELD		|leftpercentilecolor|t_varchar(6)|''	|NOT NULL	|0
FIELD		|rightpercentilecolor|t_varchar(6)|''	|NOT NULL	|0
FIELD		|nonworktimecolor|t_varchar(6)	|''	|NOT NULL	|0
FIELD		|colorpalette	|t_varchar(255)	|''	|NOT NULL	|0
UNIQUE		|1		|theme

TABLE|globalmacro|globalmacroid|ZBX_DATA
FIELD		|globalmacroid	|t_id		|	|NOT NULL	|0
FIELD		|macro		|t_varchar(255)	|''	|NOT NULL	|ZBX_PROXY
FIELD		|value		|t_varchar(2048)|''	|NOT NULL	|ZBX_PROXY
FIELD		|description	|t_text		|''	|NOT NULL	|0
FIELD		|type		|t_integer	|'0'	|NOT NULL	|ZBX_PROXY
UNIQUE		|1		|macro

TABLE|hostmacro|hostmacroid|ZBX_TEMPLATE
FIELD		|hostmacroid	|t_id		|	|NOT NULL	|0
FIELD		|hostid		|t_id		|	|NOT NULL	|ZBX_PROXY		|1|hosts
FIELD		|macro		|t_varchar(255)	|''	|NOT NULL	|ZBX_PROXY
FIELD		|value		|t_varchar(2048)|''	|NOT NULL	|ZBX_PROXY
FIELD		|description	|t_text		|''	|NOT NULL	|0
FIELD		|type		|t_integer	|'0'	|NOT NULL	|ZBX_PROXY
FIELD		|automatic	|t_integer	|'0'	|NOT NULL	|ZBX_PROXY
UNIQUE		|1		|hostid,macro

TABLE|hosts_groups|hostgroupid|ZBX_TEMPLATE
FIELD		|hostgroupid	|t_id		|	|NOT NULL	|0
FIELD		|hostid		|t_id		|	|NOT NULL	|0			|1|hosts
FIELD		|groupid	|t_id		|	|NOT NULL	|0			|2|hstgrp
UNIQUE		|1		|hostid,groupid
INDEX		|2		|groupid

TABLE|hosts_templates|hosttemplateid|ZBX_TEMPLATE
FIELD		|hosttemplateid	|t_id		|	|NOT NULL	|0
FIELD		|hostid		|t_id		|	|NOT NULL	|ZBX_PROXY		|1|hosts
FIELD		|templateid	|t_id		|	|NOT NULL	|ZBX_PROXY		|2|hosts	|hostid
FIELD		|link_type	|t_integer	|'0'	|NOT NULL	|ZBX_PROXY
UNIQUE		|1		|hostid,templateid
INDEX		|2		|templateid

TABLE|valuemap_mapping|valuemap_mappingid|ZBX_TEMPLATE
FIELD		|valuemap_mappingid|t_id	|	|NOT NULL	|0
FIELD		|valuemapid	|t_id		|	|NOT NULL	|0			|1|valuemap
FIELD		|value		|t_varchar(64)	|''	|NOT NULL	|0
FIELD		|newvalue	|t_varchar(64)	|''	|NOT NULL	|0
FIELD		|type		|t_integer	|'0'	|NOT NULL	|0
FIELD		|sortorder	|t_integer	|'0'	|NOT NULL	|0
UNIQUE		|1		|valuemapid,value,type

TABLE|media|mediaid|ZBX_DATA
FIELD		|mediaid	|t_id		|	|NOT NULL	|0
FIELD		|userid		|t_id		|	|NOT NULL	|0			|1|users
FIELD		|mediatypeid	|t_id		|	|NOT NULL	|0			|2|media_type
FIELD		|sendto		|t_varchar(1024)|''	|NOT NULL	|0
FIELD		|active		|t_integer	|'0'	|NOT NULL	|0
FIELD		|severity	|t_integer	|'63'	|NOT NULL	|0
FIELD		|period		|t_varchar(1024)|'1-7,00:00-24:00'|NOT NULL|0
FIELD		|userdirectory_mediaid	|t_id	|NULL	|NULL		|ZBX_NODATA		|3|userdirectory_media	|userdirectory_mediaid
INDEX		|1		|userid
INDEX		|2		|mediatypeid
INDEX		|3		|userdirectory_mediaid

TABLE|rights|rightid|ZBX_DATA
FIELD		|rightid	|t_id		|	|NOT NULL	|0
FIELD		|groupid	|t_id		|	|NOT NULL	|0			|1|usrgrp	|usrgrpid
FIELD		|permission	|t_integer	|'0'	|NOT NULL	|0
FIELD		|id		|t_id		|	|NOT NULL	|0			|2|hstgrp	|groupid
INDEX		|1		|groupid
INDEX		|2		|id

TABLE|permission|ugsetid,hgsetid|ZBX_TEMPLATE
FIELD		|ugsetid	|t_id		|	|NOT NULL	|0			|1|ugset
FIELD		|hgsetid	|t_id		|	|NOT NULL	|0			|2|hgset
FIELD		|permission	|t_integer	|'2'	|NOT NULL	|0
INDEX		|1		|hgsetid

TABLE|services|serviceid|ZBX_DATA
FIELD		|serviceid	|t_id		|	|NOT NULL	|0
FIELD		|name		|t_varchar(128)	|''	|NOT NULL	|0
FIELD		|status		|t_integer	|'-1'	|NOT NULL	|0
FIELD		|algorithm	|t_integer	|'0'	|NOT NULL	|0
FIELD		|sortorder	|t_integer	|'0'	|NOT NULL	|0
FIELD		|weight		|t_integer	|'0'	|NOT NULL	|0
FIELD		|propagation_rule|t_integer	|'0'	|NOT NULL	|0
FIELD		|propagation_value|t_integer	|'0'	|NOT NULL	|0
FIELD		|description	|t_text		|''	|NOT NULL	|0
FIELD		|uuid		|t_varchar(32)	|''	|NOT NULL	|0
FIELD		|created_at	|t_integer	|'0'	|NOT NULL	|0
INDEX		|1		|uuid

TABLE|services_links|linkid|ZBX_DATA
FIELD		|linkid		|t_id		|	|NOT NULL	|0
FIELD		|serviceupid	|t_id		|	|NOT NULL	|0			|1|services	|serviceid
FIELD		|servicedownid	|t_id		|	|NOT NULL	|0			|2|services	|serviceid
INDEX		|1		|servicedownid
UNIQUE		|2		|serviceupid,servicedownid

TABLE|icon_map|iconmapid|ZBX_DATA
FIELD		|iconmapid	|t_id		|	|NOT NULL	|0
FIELD		|name		|t_varchar(64)	|''	|NOT NULL	|0
FIELD		|default_iconid	|t_id		|	|NOT NULL	|0			|1|images	|imageid	|RESTRICT
UNIQUE		|1		|name
INDEX		|2		|default_iconid

TABLE|icon_mapping|iconmappingid|ZBX_DATA
FIELD		|iconmappingid	|t_id		|	|NOT NULL	|0
FIELD		|iconmapid	|t_id		|	|NOT NULL	|0			|1|icon_map
FIELD		|iconid		|t_id		|	|NOT NULL	|0			|2|images	|imageid	|RESTRICT
FIELD		|inventory_link	|t_integer	|'0'	|NOT NULL	|0
FIELD		|expression	|t_varchar(64)	|''	|NOT NULL	|0
FIELD		|sortorder	|t_integer	|'0'	|NOT NULL	|0
INDEX		|1		|iconmapid
INDEX		|2		|iconid

TABLE|sysmaps|sysmapid|ZBX_TEMPLATE
FIELD		|sysmapid	|t_id		|	|NOT NULL	|0
FIELD		|name		|t_varchar(128)	|''	|NOT NULL	|0
FIELD		|width		|t_integer	|'600'	|NOT NULL	|0
FIELD		|height		|t_integer	|'400'	|NOT NULL	|0
FIELD		|backgroundid	|t_id		|	|NULL		|0			|1|images	|imageid	|RESTRICT
FIELD		|label_type	|t_integer	|'2'	|NOT NULL	|0
FIELD		|label_location	|t_integer	|'0'	|NOT NULL	|0
FIELD		|highlight	|t_integer	|'1'	|NOT NULL	|0
FIELD		|expandproblem	|t_integer	|'1'	|NOT NULL	|0
FIELD		|markelements	|t_integer	|'0'	|NOT NULL	|0
FIELD		|show_unack	|t_integer	|'0'	|NOT NULL	|0
FIELD		|grid_size	|t_integer	|'50'	|NOT NULL	|0
FIELD		|grid_show	|t_integer	|'1'	|NOT NULL	|0
FIELD		|grid_align	|t_integer	|'1'	|NOT NULL	|0
FIELD		|label_format	|t_integer	|'0'	|NOT NULL	|0
FIELD		|label_type_host|t_integer	|'2'	|NOT NULL	|0
FIELD		|label_type_hostgroup|t_integer	|'2'	|NOT NULL	|0
FIELD		|label_type_trigger|t_integer	|'2'	|NOT NULL	|0
FIELD		|label_type_map|t_integer	|'2'	|NOT NULL	|0
FIELD		|label_type_image|t_integer	|'2'	|NOT NULL	|0
FIELD		|label_string_host|t_varchar(255)|''	|NOT NULL	|0
FIELD		|label_string_hostgroup|t_varchar(255)|''|NOT NULL	|0
FIELD		|label_string_trigger|t_varchar(255)|''	|NOT NULL	|0
FIELD		|label_string_map|t_varchar(255)|''	|NOT NULL	|0
FIELD		|label_string_image|t_varchar(255)|''	|NOT NULL	|0
FIELD		|iconmapid	|t_id		|	|NULL		|0			|2|icon_map	|		|RESTRICT
FIELD		|expand_macros	|t_integer	|'0'	|NOT NULL	|0
FIELD		|severity_min	|t_integer	|'0'	|NOT NULL	|0
FIELD		|userid		|t_id		|	|NOT NULL	|0			|3|users	|		|RESTRICT
FIELD		|private	|t_integer	|'1'	|NOT NULL	|0
FIELD		|show_suppressed|t_integer	|'0'	|NOT NULL	|0
FIELD		|background_scale	|t_integer	|'1'	|NOT NULL	|0
FIELD		|show_element_label	|t_integer	|'1'	|NOT NULL	|0
FIELD		|show_link_label	|t_integer	|'1'	|NOT NULL	|0
UNIQUE		|1		|name
INDEX		|2		|backgroundid
INDEX		|3		|iconmapid
INDEX		|4		|userid

TABLE|sysmaps_elements|selementid|ZBX_TEMPLATE
FIELD		|selementid	|t_id		|	|NOT NULL	|0
FIELD		|sysmapid	|t_id		|	|NOT NULL	|0			|1|sysmaps
FIELD		|elementid	|t_id		|'0'	|NOT NULL	|0
FIELD		|elementtype	|t_integer	|'0'	|NOT NULL	|0
FIELD		|iconid_off	|t_id		|	|NULL		|0			|2|images	|imageid	|RESTRICT
FIELD		|iconid_on	|t_id		|	|NULL		|0			|3|images	|imageid	|RESTRICT
FIELD		|label		|t_varchar(2048)|''	|NOT NULL	|0
FIELD		|label_location	|t_integer	|'-1'	|NOT NULL	|0
FIELD		|x		|t_integer	|'0'	|NOT NULL	|0
FIELD		|y		|t_integer	|'0'	|NOT NULL	|0
FIELD		|iconid_disabled|t_id		|	|NULL		|0			|4|images	|imageid	|RESTRICT
FIELD		|iconid_maintenance|t_id	|	|NULL		|0			|5|images	|imageid	|RESTRICT
FIELD		|elementsubtype	|t_integer	|'0'	|NOT NULL	|0
FIELD		|areatype	|t_integer	|'0'	|NOT NULL	|0
FIELD		|width		|t_integer	|'200'	|NOT NULL	|0
FIELD		|height		|t_integer	|'200'	|NOT NULL	|0
FIELD		|viewtype	|t_integer	|'0'	|NOT NULL	|0
FIELD		|use_iconmap	|t_integer	|'1'	|NOT NULL	|0
FIELD		|evaltype	|t_integer		|'0'|NOT NULL	|0
FIELD		|show_label	|t_integer	|'-1'	|NOT NULL	|0
INDEX		|1		|sysmapid
INDEX		|2		|iconid_off
INDEX		|3		|iconid_on
INDEX		|4		|iconid_disabled
INDEX		|5		|iconid_maintenance

TABLE|sysmaps_links|linkid|ZBX_TEMPLATE
FIELD		|linkid		|t_id		|	|NOT NULL	|0
FIELD		|sysmapid	|t_id		|	|NOT NULL	|0			|1|sysmaps
FIELD		|selementid1	|t_id		|	|NOT NULL	|0			|2|sysmaps_elements|selementid
FIELD		|selementid2	|t_id		|	|NOT NULL	|0			|3|sysmaps_elements|selementid
FIELD		|drawtype	|t_integer	|'0'	|NOT NULL	|0
FIELD		|color		|t_varchar(6)	|'000000'|NOT NULL	|0
FIELD		|label		|t_varchar(2048)|''	|NOT NULL	|0
FIELD		|show_label	|t_integer	|'-1'	|NOT NULL	|0
FIELD		|indicator_type	|t_integer	|'0'	|NOT NULL	|0
FIELD		|itemid		|t_id		|	|NULL		|0			|4|items|itemid|RESTRICT
INDEX		|1		|sysmapid
INDEX		|2		|selementid1
INDEX		|3		|selementid2
INDEX		|4		|itemid

TABLE|sysmaps_link_triggers|linktriggerid|ZBX_TEMPLATE
FIELD		|linktriggerid	|t_id		|	|NOT NULL	|0
FIELD		|linkid		|t_id		|	|NOT NULL	|0			|1|sysmaps_links
FIELD		|triggerid	|t_id		|	|NOT NULL	|0			|2|triggers
FIELD		|drawtype	|t_integer	|'0'	|NOT NULL	|0
FIELD		|color		|t_varchar(6)	|'000000'|NOT NULL	|0
UNIQUE		|1		|linkid,triggerid
INDEX		|2		|triggerid

TABLE|sysmap_link_threshold|linkthresholdid|ZBX_TEMPLATE
FIELD		|linkthresholdid	|t_id		|	|NOT NULL	|0
FIELD		|linkid		|t_id		|	|NOT NULL	|0			|1|sysmaps_links
FIELD		|drawtype	|t_integer	|'0'	|NOT NULL	|0
FIELD		|color		|t_varchar(6)	|'000000'|NOT NULL	|0
FIELD		|type		|t_integer	|'0'	|NOT NULL	|0
FIELD		|threshold	|t_varchar(255)	|''	|NOT NULL	|0
FIELD		|pattern	|t_varchar(255)	|''	|NOT NULL	|0
INDEX		|1		|linkid

TABLE|sysmap_element_url|sysmapelementurlid|ZBX_TEMPLATE
FIELD		|sysmapelementurlid|t_id	|	|NOT NULL	|0
FIELD		|selementid	|t_id		|	|NOT NULL	|0			|1|sysmaps_elements
FIELD		|name		|t_varchar(255)	|	|NOT NULL	|0
FIELD		|url		|t_varchar(2048)|''	|NOT NULL	|0
UNIQUE		|1		|selementid,name

TABLE|sysmap_url|sysmapurlid|ZBX_TEMPLATE
FIELD		|sysmapurlid	|t_id		|	|NOT NULL	|0
FIELD		|sysmapid	|t_id		|	|NOT NULL	|0			|1|sysmaps
FIELD		|name		|t_varchar(255)	|	|NOT NULL	|0
FIELD		|url		|t_varchar(2048)|''	|NOT NULL	|0
FIELD		|elementtype	|t_integer	|'0'	|NOT NULL	|0
UNIQUE		|1		|sysmapid,name

TABLE|sysmap_user|sysmapuserid|ZBX_TEMPLATE
FIELD		|sysmapuserid|t_id		|	|NOT NULL	|0
FIELD		|sysmapid	|t_id		|	|NOT NULL	|0			|1|sysmaps
FIELD		|userid		|t_id		|	|NOT NULL	|0			|2|users
FIELD		|permission	|t_integer	|'2'	|NOT NULL	|0
UNIQUE		|1		|sysmapid,userid
INDEX		|2		|userid

TABLE|sysmap_usrgrp|sysmapusrgrpid|ZBX_TEMPLATE
FIELD		|sysmapusrgrpid|t_id		|	|NOT NULL	|0
FIELD		|sysmapid	|t_id		|	|NOT NULL	|0			|1|sysmaps
FIELD		|usrgrpid	|t_id		|	|NOT NULL	|0			|2|usrgrp
FIELD		|permission	|t_integer	|'2'	|NOT NULL	|0
UNIQUE		|1		|sysmapid,usrgrpid
INDEX		|2		|usrgrpid

TABLE|maintenances_hosts|maintenance_hostid|ZBX_DATA
FIELD		|maintenance_hostid|t_id	|	|NOT NULL	|0
FIELD		|maintenanceid	|t_id		|	|NOT NULL	|0			|1|maintenances
FIELD		|hostid		|t_id		|	|NOT NULL	|0			|2|hosts
UNIQUE		|1		|maintenanceid,hostid
INDEX		|2		|hostid

TABLE|maintenances_groups|maintenance_groupid|ZBX_DATA
FIELD		|maintenance_groupid|t_id	|	|NOT NULL	|0
FIELD		|maintenanceid	|t_id		|	|NOT NULL	|0			|1|maintenances
FIELD		|groupid	|t_id		|	|NOT NULL	|0			|2|hstgrp
UNIQUE		|1		|maintenanceid,groupid
INDEX		|2		|groupid

TABLE|timeperiods|timeperiodid|ZBX_DATA
FIELD		|timeperiodid	|t_id		|	|NOT NULL	|0
FIELD		|timeperiod_type|t_integer	|'0'	|NOT NULL	|0
FIELD		|every		|t_integer	|'1'	|NOT NULL	|0
FIELD		|month		|t_integer	|'0'	|NOT NULL	|0
FIELD		|dayofweek	|t_integer	|'0'	|NOT NULL	|0
FIELD		|day		|t_integer	|'0'	|NOT NULL	|0
FIELD		|start_time	|t_integer	|'0'	|NOT NULL	|0
FIELD		|period		|t_integer	|'0'	|NOT NULL	|0
FIELD		|start_date	|t_integer	|'0'	|NOT NULL	|0

TABLE|maintenances_windows|maintenance_timeperiodid|ZBX_DATA
FIELD		|maintenance_timeperiodid|t_id	|	|NOT NULL	|0
FIELD		|maintenanceid	|t_id		|	|NOT NULL	|0			|1|maintenances
FIELD		|timeperiodid	|t_id		|	|NOT NULL	|0			|2|timeperiods
UNIQUE		|1		|maintenanceid,timeperiodid
INDEX		|2		|timeperiodid

TABLE|regexps|regexpid|ZBX_DATA
FIELD		|regexpid	|t_id		|	|NOT NULL	|0
FIELD		|name		|t_varchar(128)	|''	|NOT NULL	|ZBX_PROXY
FIELD		|test_string	|t_text		|''	|NOT NULL	|0
UNIQUE		|1		|name

TABLE|expressions|expressionid|ZBX_DATA
FIELD		|expressionid	|t_id		|	|NOT NULL	|0
FIELD		|regexpid	|t_id		|	|NOT NULL	|ZBX_PROXY		|1|regexps
FIELD		|expression	|t_varchar(255)	|''	|NOT NULL	|ZBX_PROXY
FIELD		|expression_type|t_integer	|'0'	|NOT NULL	|ZBX_PROXY
FIELD		|exp_delimiter	|t_varchar(1)	|''	|NOT NULL	|ZBX_PROXY
FIELD		|case_sensitive	|t_integer	|'0'	|NOT NULL	|ZBX_PROXY
INDEX		|1		|regexpid

TABLE|ids|table_name,field_name|0
FIELD		|table_name	|t_varchar(64)	|''	|NOT NULL	|0
FIELD		|field_name	|t_varchar(64)	|''	|NOT NULL	|0
FIELD		|nextid		|t_id		|	|NOT NULL	|0

-- History tables

TABLE|alerts|alertid|0
FIELD		|alertid	|t_id		|	|NOT NULL	|0
FIELD		|actionid	|t_id		|	|NOT NULL	|0			|1|actions
FIELD		|eventid	|t_id		|	|NOT NULL	|0			|2|events
FIELD		|userid		|t_id		|	|NULL		|0			|3|users
FIELD		|clock		|t_time		|'0'	|NOT NULL	|0
FIELD		|mediatypeid	|t_id		|	|NULL		|0			|4|media_type
FIELD		|sendto		|t_varchar(1024)|''	|NOT NULL	|0
FIELD		|subject	|t_varchar(255)	|''	|NOT NULL	|0
FIELD		|message	|t_text		|''	|NOT NULL	|0
FIELD		|status		|t_integer	|'0'	|NOT NULL	|0
FIELD		|retries	|t_integer	|'0'	|NOT NULL	|0
FIELD		|error		|t_varchar(2048)|''	|NOT NULL	|0
FIELD		|esc_step	|t_integer	|'0'	|NOT NULL	|0
FIELD		|alerttype	|t_integer	|'0'	|NOT NULL	|0
FIELD		|p_eventid	|t_id		|	|NULL		|0			|5|events	|eventid
FIELD		|acknowledgeid	|t_id		|	|NULL		|0			|6|acknowledges	|acknowledgeid
FIELD		|parameters	|t_text		|'{}'	|NOT NULL	|0
INDEX		|1		|actionid
INDEX		|2		|clock
INDEX		|3		|eventid
INDEX		|4		|status
INDEX		|5		|mediatypeid
INDEX		|6		|userid
INDEX		|7		|p_eventid
INDEX		|8		|acknowledgeid

TABLE|history|itemid,clock,ns|0
FIELD		|itemid		|t_id		|	|NOT NULL	|0			|-|items
FIELD		|clock		|t_time		|'0'	|NOT NULL	|0
FIELD		|value		|t_double	|'0.0000'|NOT NULL	|0
FIELD		|ns		|t_nanosec	|'0'	|NOT NULL	|0

TABLE|history_uint|itemid,clock,ns|0
FIELD		|itemid		|t_id		|	|NOT NULL	|0			|-|items
FIELD		|clock		|t_time		|'0'	|NOT NULL	|0
FIELD		|value		|t_bigint	|'0'	|NOT NULL	|0
FIELD		|ns		|t_nanosec	|'0'	|NOT NULL	|0

TABLE|history_str|itemid,clock,ns|0
FIELD		|itemid		|t_id		|	|NOT NULL	|0			|-|items
FIELD		|clock		|t_time		|'0'	|NOT NULL	|0
FIELD		|value		|t_varchar(255)	|''	|NOT NULL	|0
FIELD		|ns		|t_nanosec	|'0'	|NOT NULL	|0

TABLE|history_log|itemid,clock,ns|0
FIELD		|itemid		|t_id		|	|NOT NULL	|0			|-|items
FIELD		|clock		|t_time		|'0'	|NOT NULL	|0
FIELD		|timestamp	|t_time		|'0'	|NOT NULL	|0
FIELD		|source		|t_varchar(64)	|''	|NOT NULL	|0
FIELD		|severity	|t_integer	|'0'	|NOT NULL	|0
FIELD		|value		|t_text		|''	|NOT NULL	|0
FIELD		|logeventid	|t_integer	|'0'	|NOT NULL	|0
FIELD		|ns		|t_nanosec	|'0'	|NOT NULL	|0

TABLE|history_text|itemid,clock,ns|0
FIELD		|itemid		|t_id		|	|NOT NULL	|0			|-|items
FIELD		|clock		|t_time		|'0'	|NOT NULL	|0
FIELD		|value		|t_text		|''	|NOT NULL	|0
FIELD		|ns		|t_nanosec	|'0'	|NOT NULL	|0

TABLE|history_bin|itemid,clock,ns|0
FIELD		|itemid		|t_id		|	|NOT NULL	|0			|-|items
FIELD		|clock		|t_time		|'0'	|NOT NULL	|0
FIELD		|ns		|t_nanosec	|'0'	|NOT NULL	|0
FIELD		|value		|t_bin		|''	|NOT NULL	|0

TABLE|proxy_history|id|0
FIELD		|id		|t_id		|	|NOT NULL	|0
FIELD		|itemid		|t_id		|	|NOT NULL	|0			|-|items
FIELD		|clock		|t_time		|'0'	|NOT NULL	|0
FIELD		|timestamp	|t_time		|'0'	|NOT NULL	|0
FIELD		|source		|t_varchar(64)	|''	|NOT NULL	|0
FIELD		|severity	|t_integer	|'0'	|NOT NULL	|0
FIELD		|value		|t_longtext	|''	|NOT NULL	|0
FIELD		|logeventid	|t_integer	|'0'	|NOT NULL	|0
FIELD		|ns		|t_nanosec	|'0'	|NOT NULL	|0
FIELD		|state		|t_integer	|'0'	|NOT NULL	|0
FIELD		|lastlogsize	|t_bigint	|'0'	|NOT NULL	|0
FIELD		|mtime		|t_integer	|'0'	|NOT NULL	|0
FIELD		|flags		|t_integer	|'0'	|NOT NULL	|0
FIELD		|write_clock	|t_time		|'0'	|NOT NULL	|0
INDEX		|2		|write_clock

TABLE|proxy_dhistory|id|0
FIELD		|id		|t_id		|	|NOT NULL	|0
FIELD		|clock		|t_time		|'0'	|NOT NULL	|0
FIELD		|druleid	|t_id		|	|NOT NULL	|0			|-|drules
FIELD		|ip		|t_varchar(39)	|''	|NOT NULL	|0
FIELD		|port		|t_integer	|'0'	|NOT NULL	|0
FIELD		|value		|t_varchar(255)	|''	|NOT NULL	|0
FIELD		|status		|t_integer	|'0'	|NOT NULL	|0
FIELD		|dcheckid	|t_id		|	|NULL		|0			|-|dchecks
FIELD		|dns		|t_varchar(255)	|''	|NOT NULL	|0
FIELD		|error		|t_varchar(2048)|''	|NOT NULL	|0
INDEX		|1		|clock
INDEX		|2		|druleid

TABLE|events|eventid|0
FIELD		|eventid	|t_id		|	|NOT NULL	|0
FIELD		|source		|t_integer	|'0'	|NOT NULL	|0
FIELD		|object		|t_integer	|'0'	|NOT NULL	|0
FIELD		|objectid	|t_id		|'0'	|NOT NULL	|0
FIELD		|clock		|t_time		|'0'	|NOT NULL	|0
FIELD		|value		|t_integer	|'0'	|NOT NULL	|0
FIELD		|acknowledged	|t_integer	|'0'	|NOT NULL	|0
FIELD		|ns		|t_nanosec	|'0'	|NOT NULL	|0
FIELD		|name		|t_varchar(2048)|''	|NOT NULL	|0
FIELD		|severity	|t_integer	|'0'	|NOT NULL	|0
INDEX		|1		|source,object,objectid,clock
INDEX		|2		|source,object,clock

TABLE|event_symptom|eventid|0
FIELD		|eventid	|t_id		|	|NOT NULL	|0			|1|events	|eventid|
FIELD		|cause_eventid	|t_id		|	|NOT NULL	|0			|2|events	|eventid|	RESTRICT
INDEX		|1		|cause_eventid

TABLE|trends|itemid,clock|0
FIELD		|itemid		|t_id		|	|NOT NULL	|0			|-|items
FIELD		|clock		|t_time		|'0'	|NOT NULL	|0
FIELD		|num		|t_integer	|'0'	|NOT NULL	|0
FIELD		|value_min	|t_double	|'0.0000'|NOT NULL	|0
FIELD		|value_avg	|t_double	|'0.0000'|NOT NULL	|0
FIELD		|value_max	|t_double	|'0.0000'|NOT NULL	|0

TABLE|trends_uint|itemid,clock|0
FIELD		|itemid		|t_id		|	|NOT NULL	|0			|-|items
FIELD		|clock		|t_time		|'0'	|NOT NULL	|0
FIELD		|num		|t_integer	|'0'	|NOT NULL	|0
FIELD		|value_min	|t_bigint	|'0'	|NOT NULL	|0
FIELD		|value_avg	|t_bigint	|'0'	|NOT NULL	|0
FIELD		|value_max	|t_bigint	|'0'	|NOT NULL	|0

TABLE|acknowledges|acknowledgeid|0
FIELD		|acknowledgeid	|t_id		|	|NOT NULL	|0
FIELD		|userid		|t_id		|	|NOT NULL	|0			|1|users
FIELD		|eventid	|t_id		|	|NOT NULL	|0			|2|events
FIELD		|clock		|t_time		|'0'	|NOT NULL	|0
FIELD		|message	|t_varchar(2048)|''	|NOT NULL	|0
FIELD		|action		|t_integer	|'0'	|NOT NULL	|0
FIELD		|old_severity	|t_integer	|'0'	|NOT NULL	|0
FIELD		|new_severity	|t_integer	|'0'	|NOT NULL	|0
FIELD		|suppress_until	|t_time		|'0'	|NOT NULL	|0
FIELD		|taskid		|t_id		|	|NULL		|0			|-|task
INDEX		|1		|userid
INDEX		|2		|eventid
INDEX		|3		|clock

TABLE|auditlog|auditid|0
FIELD		|auditid	|t_cuid		|	|NOT NULL	|0
FIELD		|userid		|t_id		|	|NULL		|0
FIELD		|username	|t_varchar(100)	|''	|NOT NULL	|0
FIELD		|clock		|t_time		|'0'	|NOT NULL	|0
FIELD		|ip		|t_varchar(39)	|''	|NOT NULL	|0
FIELD		|action		|t_integer	|'0'	|NOT NULL	|0
FIELD		|resourcetype	|t_integer	|'0'	|NOT NULL	|0
FIELD		|resourceid	|t_id		|	|NULL		|0
FIELD		|resource_cuid	|t_cuid		|	|NULL		|0
FIELD		|resourcename	|t_varchar(255)	|''	|NOT NULL	|0
FIELD		|recordsetid	|t_cuid		|	|NOT NULL	|0
FIELD		|details	|t_longtext	|''	|NOT NULL	|0
INDEX		|1		|userid,clock
INDEX		|2		|clock
INDEX		|3		|resourcetype,resourceid
INDEX		|4		|recordsetid
INDEX		|5		|ip

TABLE|service_alarms|servicealarmid|0
FIELD		|servicealarmid	|t_id		|	|NOT NULL	|0
FIELD		|serviceid	|t_id		|	|NOT NULL	|0			|1|services
FIELD		|clock		|t_time		|'0'	|NOT NULL	|0
FIELD		|value		|t_integer	|'-1'	|NOT NULL	|0
INDEX		|1		|serviceid,clock
INDEX		|2		|clock

TABLE|autoreg_host|autoreg_hostid|0
FIELD		|autoreg_hostid	|t_id		|	|NOT NULL	|0
FIELD		|proxyid	|t_id		|	|NULL		|0			|1|proxy	|proxyid
FIELD		|host		|t_varchar(128)	|''	|NOT NULL	|0
FIELD		|listen_ip	|t_varchar(39)	|''	|NOT NULL	|0
FIELD		|listen_port	|t_integer	|'0'	|NOT NULL	|0
FIELD		|listen_dns	|t_varchar(255)	|''	|NOT NULL	|0
FIELD		|host_metadata	|t_text		|''	|NOT NULL	|0
FIELD		|flags		|t_integer	|'0'	|NOT NULL	|0
FIELD		|tls_accepted	|t_integer	|'1'	|NOT NULL	|0
INDEX		|1		|host
INDEX		|2		|proxyid

TABLE|proxy_autoreg_host|id|0
FIELD		|id		|t_id		|	|NOT NULL	|0
FIELD		|clock		|t_time		|'0'	|NOT NULL	|0
FIELD		|host		|t_varchar(128)	|''	|NOT NULL	|0
FIELD		|listen_ip	|t_varchar(39)	|''	|NOT NULL	|0
FIELD		|listen_port	|t_integer	|'0'	|NOT NULL	|0
FIELD		|listen_dns	|t_varchar(255)	|''	|NOT NULL	|0
FIELD		|host_metadata	|t_text		|''	|NOT NULL	|0
FIELD		|flags		|t_integer	|'0'	|NOT NULL	|0
FIELD		|tls_accepted	|t_integer	|'1'	|NOT NULL	|0
INDEX		|1		|clock

TABLE|dhosts|dhostid|0
FIELD		|dhostid	|t_id		|	|NOT NULL	|0
FIELD		|druleid	|t_id		|	|NOT NULL	|0			|1|drules
FIELD		|status		|t_integer	|'0'	|NOT NULL	|0
FIELD		|lastup		|t_integer	|'0'	|NOT NULL	|0
FIELD		|lastdown	|t_integer	|'0'	|NOT NULL	|0
INDEX		|1		|druleid

TABLE|dservices|dserviceid|0
FIELD		|dserviceid	|t_id		|	|NOT NULL	|0
FIELD		|dhostid	|t_id		|	|NOT NULL	|0			|1|dhosts
FIELD		|value		|t_varchar(255)	|''	|NOT NULL	|0
FIELD		|port		|t_integer	|'0'	|NOT NULL	|0
FIELD		|status		|t_integer	|'0'	|NOT NULL	|0
FIELD		|lastup		|t_integer	|'0'	|NOT NULL	|0
FIELD		|lastdown	|t_integer	|'0'	|NOT NULL	|0
FIELD		|dcheckid	|t_id		|	|NOT NULL	|0			|2|dchecks
FIELD		|ip		|t_varchar(39)	|''	|NOT NULL	|0
FIELD		|dns		|t_varchar(255)	|''	|NOT NULL	|0
UNIQUE		|1		|dcheckid,ip,port
INDEX		|2		|dhostid

-- Other tables

TABLE|escalations|escalationid|0
FIELD		|escalationid	|t_id		|	|NOT NULL	|0
FIELD		|actionid	|t_id		|	|NOT NULL	|0			|-|actions
FIELD		|triggerid	|t_id		|	|NULL		|0			|-|triggers
FIELD		|eventid	|t_id		|	|NULL		|0			|-|events
FIELD		|r_eventid	|t_id		|	|NULL		|0			|-|events	|eventid
FIELD		|nextcheck	|t_time		|'0'	|NOT NULL	|0
FIELD		|esc_step	|t_integer	|'0'	|NOT NULL	|0
FIELD		|status		|t_integer	|'0'	|NOT NULL	|0
FIELD		|itemid		|t_id		|	|NULL		|0			|-|items
FIELD		|acknowledgeid	|t_id		|	|NULL		|0			|-|acknowledges
FIELD		|servicealarmid	|t_id		|	|NULL		|0			|-|service_alarms
FIELD		|serviceid	|t_id		|	|NULL		|0			|-|services
UNIQUE		|1		|triggerid,itemid,serviceid,escalationid
INDEX		|2		|eventid
INDEX		|3		|nextcheck

TABLE|globalvars|name|0
FIELD		|name	|t_varchar(64)		|''	|NOT NULL	|0
FIELD		|value	|t_varchar(2048)	|''	|NOT NULL	|0

TABLE|graph_discovery|graphid|0
FIELD		|graphid	|t_id		|	|NOT NULL	|0			|1|graphs
FIELD		|parent_graphid	|t_id		|	|NOT NULL	|0			|2|graphs	|graphid	|RESTRICT
FIELD		|lastcheck	|t_integer	|'0'	|NOT NULL	|ZBX_NODATA
FIELD		|ts_delete	|t_time		|'0'	|NOT NULL	|ZBX_NODATA
FIELD		|status		|t_integer	|'0'	|NOT NULL	|ZBX_NODATA
INDEX		|1		|parent_graphid

TABLE|host_inventory|hostid|ZBX_TEMPLATE
FIELD		|hostid		|t_id		|	|NOT NULL	|0			|1|hosts
FIELD		|inventory_mode	|t_integer	|'0'	|NOT NULL	|0
FIELD		|type		|t_varchar(64)	|''	|NOT NULL	|ZBX_PROXY,ZBX_NODATA
FIELD		|type_full	|t_varchar(64)	|''	|NOT NULL	|ZBX_PROXY,ZBX_NODATA
FIELD		|name		|t_varchar(128)	|''	|NOT NULL	|ZBX_PROXY,ZBX_NODATA
FIELD		|alias		|t_varchar(128)	|''	|NOT NULL	|ZBX_PROXY,ZBX_NODATA
FIELD		|os		|t_varchar(128)	|''	|NOT NULL	|ZBX_PROXY,ZBX_NODATA
FIELD		|os_full	|t_varchar(255)	|''	|NOT NULL	|ZBX_PROXY,ZBX_NODATA
FIELD		|os_short	|t_varchar(128)	|''	|NOT NULL	|ZBX_PROXY,ZBX_NODATA
FIELD		|serialno_a	|t_varchar(64)	|''	|NOT NULL	|ZBX_PROXY,ZBX_NODATA
FIELD		|serialno_b	|t_varchar(64)	|''	|NOT NULL	|ZBX_PROXY,ZBX_NODATA
FIELD		|tag		|t_varchar(64)	|''	|NOT NULL	|ZBX_PROXY,ZBX_NODATA
FIELD		|asset_tag	|t_varchar(64)	|''	|NOT NULL	|ZBX_PROXY,ZBX_NODATA
FIELD		|macaddress_a	|t_varchar(64)	|''	|NOT NULL	|ZBX_PROXY,ZBX_NODATA
FIELD		|macaddress_b	|t_varchar(64)	|''	|NOT NULL	|ZBX_PROXY,ZBX_NODATA
FIELD		|hardware	|t_varchar(255)	|''	|NOT NULL	|ZBX_PROXY,ZBX_NODATA
FIELD		|hardware_full	|t_text		|''	|NOT NULL	|ZBX_PROXY,ZBX_NODATA
FIELD		|software	|t_varchar(255)	|''	|NOT NULL	|ZBX_PROXY,ZBX_NODATA
FIELD		|software_full	|t_text		|''	|NOT NULL	|ZBX_PROXY,ZBX_NODATA
FIELD		|software_app_a	|t_varchar(64)	|''	|NOT NULL	|ZBX_PROXY,ZBX_NODATA
FIELD		|software_app_b	|t_varchar(64)	|''	|NOT NULL	|ZBX_PROXY,ZBX_NODATA
FIELD		|software_app_c	|t_varchar(64)	|''	|NOT NULL	|ZBX_PROXY,ZBX_NODATA
FIELD		|software_app_d	|t_varchar(64)	|''	|NOT NULL	|ZBX_PROXY,ZBX_NODATA
FIELD		|software_app_e	|t_varchar(64)	|''	|NOT NULL	|ZBX_PROXY,ZBX_NODATA
FIELD		|contact	|t_text		|''	|NOT NULL	|ZBX_PROXY,ZBX_NODATA
FIELD		|location	|t_text		|''	|NOT NULL	|ZBX_PROXY,ZBX_NODATA
FIELD		|location_lat	|t_varchar(16)	|''	|NOT NULL	|ZBX_PROXY
FIELD		|location_lon	|t_varchar(16)	|''	|NOT NULL	|ZBX_PROXY
FIELD		|notes		|t_text		|''	|NOT NULL	|ZBX_PROXY,ZBX_NODATA
FIELD		|chassis	|t_varchar(64)	|''	|NOT NULL	|ZBX_PROXY,ZBX_NODATA
FIELD		|model		|t_varchar(64)	|''	|NOT NULL	|ZBX_PROXY,ZBX_NODATA
FIELD		|hw_arch	|t_varchar(32)	|''	|NOT NULL	|ZBX_PROXY,ZBX_NODATA
FIELD		|vendor		|t_varchar(64)	|''	|NOT NULL	|ZBX_PROXY,ZBX_NODATA
FIELD		|contract_number|t_varchar(64)	|''	|NOT NULL	|ZBX_PROXY,ZBX_NODATA
FIELD		|installer_name	|t_varchar(64)	|''	|NOT NULL	|ZBX_PROXY,ZBX_NODATA
FIELD		|deployment_status|t_varchar(64)|''	|NOT NULL	|ZBX_PROXY,ZBX_NODATA
FIELD		|url_a		|t_varchar(2048)|''	|NOT NULL	|ZBX_PROXY,ZBX_NODATA
FIELD		|url_b		|t_varchar(2048)|''	|NOT NULL	|ZBX_PROXY,ZBX_NODATA
FIELD		|url_c		|t_varchar(2048)|''	|NOT NULL	|ZBX_PROXY,ZBX_NODATA
FIELD		|host_networks	|t_text		|''	|NOT NULL	|ZBX_PROXY,ZBX_NODATA
FIELD		|host_netmask	|t_varchar(39)	|''	|NOT NULL	|ZBX_PROXY,ZBX_NODATA
FIELD		|host_router	|t_varchar(39)	|''	|NOT NULL	|ZBX_PROXY,ZBX_NODATA
FIELD		|oob_ip		|t_varchar(39)	|''	|NOT NULL	|ZBX_PROXY,ZBX_NODATA
FIELD		|oob_netmask	|t_varchar(39)	|''	|NOT NULL	|ZBX_PROXY,ZBX_NODATA
FIELD		|oob_router	|t_varchar(39)	|''	|NOT NULL	|ZBX_PROXY,ZBX_NODATA
FIELD		|date_hw_purchase|t_varchar(64)	|''	|NOT NULL	|ZBX_PROXY,ZBX_NODATA
FIELD		|date_hw_install|t_varchar(64)	|''	|NOT NULL	|ZBX_PROXY,ZBX_NODATA
FIELD		|date_hw_expiry	|t_varchar(64)	|''	|NOT NULL	|ZBX_PROXY,ZBX_NODATA
FIELD		|date_hw_decomm	|t_varchar(64)	|''	|NOT NULL	|ZBX_PROXY,ZBX_NODATA
FIELD		|site_address_a	|t_varchar(128)	|''	|NOT NULL	|ZBX_PROXY,ZBX_NODATA
FIELD		|site_address_b	|t_varchar(128)	|''	|NOT NULL	|ZBX_PROXY,ZBX_NODATA
FIELD		|site_address_c	|t_varchar(128)	|''	|NOT NULL	|ZBX_PROXY,ZBX_NODATA
FIELD		|site_city	|t_varchar(128)	|''	|NOT NULL	|ZBX_PROXY,ZBX_NODATA
FIELD		|site_state	|t_varchar(64)	|''	|NOT NULL	|ZBX_PROXY,ZBX_NODATA
FIELD		|site_country	|t_varchar(64)	|''	|NOT NULL	|ZBX_PROXY,ZBX_NODATA
FIELD		|site_zip	|t_varchar(64)	|''	|NOT NULL	|ZBX_PROXY,ZBX_NODATA
FIELD		|site_rack	|t_varchar(128)	|''	|NOT NULL	|ZBX_PROXY,ZBX_NODATA
FIELD		|site_notes	|t_text		|''	|NOT NULL	|ZBX_PROXY,ZBX_NODATA
FIELD		|poc_1_name	|t_varchar(128)	|''	|NOT NULL	|ZBX_PROXY,ZBX_NODATA
FIELD		|poc_1_email	|t_varchar(128)	|''	|NOT NULL	|ZBX_PROXY,ZBX_NODATA
FIELD		|poc_1_phone_a	|t_varchar(64)	|''	|NOT NULL	|ZBX_PROXY,ZBX_NODATA
FIELD		|poc_1_phone_b	|t_varchar(64)	|''	|NOT NULL	|ZBX_PROXY,ZBX_NODATA
FIELD		|poc_1_cell	|t_varchar(64)	|''	|NOT NULL	|ZBX_PROXY,ZBX_NODATA
FIELD		|poc_1_screen	|t_varchar(64)	|''	|NOT NULL	|ZBX_PROXY,ZBX_NODATA
FIELD		|poc_1_notes	|t_text		|''	|NOT NULL	|ZBX_PROXY,ZBX_NODATA
FIELD		|poc_2_name	|t_varchar(128)	|''	|NOT NULL	|ZBX_PROXY,ZBX_NODATA
FIELD		|poc_2_email	|t_varchar(128)	|''	|NOT NULL	|ZBX_PROXY,ZBX_NODATA
FIELD		|poc_2_phone_a	|t_varchar(64)	|''	|NOT NULL	|ZBX_PROXY,ZBX_NODATA
FIELD		|poc_2_phone_b	|t_varchar(64)	|''	|NOT NULL	|ZBX_PROXY,ZBX_NODATA
FIELD		|poc_2_cell	|t_varchar(64)	|''	|NOT NULL	|ZBX_PROXY,ZBX_NODATA
FIELD		|poc_2_screen	|t_varchar(64)	|''	|NOT NULL	|ZBX_PROXY,ZBX_NODATA
FIELD		|poc_2_notes	|t_text		|''	|NOT NULL	|ZBX_PROXY,ZBX_NODATA

TABLE|housekeeper|housekeeperid|0
FIELD		|housekeeperid	|t_id		|	|NOT NULL	|0
FIELD		|tablename	|t_varchar(64)	|''	|NOT NULL	|0
FIELD		|field		|t_varchar(64)	|''	|NOT NULL	|0
FIELD		|value		|t_id		|	|NOT NULL	|0			|-|items

TABLE|images|imageid|0
FIELD		|imageid	|t_id		|	|NOT NULL	|0
FIELD		|imagetype	|t_integer	|'0'	|NOT NULL	|0
FIELD		|name		|t_varchar(64)	|'0'	|NOT NULL	|0
FIELD		|image		|t_image	|''	|NOT NULL	|0
UNIQUE		|1		|name

TABLE|item_discovery|itemdiscoveryid|ZBX_TEMPLATE
FIELD		|itemdiscoveryid|t_id		|	|NOT NULL	|0
FIELD		|itemid		|t_id		|	|NOT NULL	|0			|1|items
FIELD		|parent_itemid	|t_id		|	|NOT NULL	|0			|2|items	|itemid
FIELD		|key_		|t_varchar(2048)|''	|NOT NULL	|ZBX_NODATA
FIELD		|lastcheck	|t_integer	|'0'	|NOT NULL	|ZBX_NODATA
FIELD		|ts_delete	|t_time		|'0'	|NOT NULL	|ZBX_NODATA
FIELD		|status		|t_integer	|'0'	|NOT NULL	|ZBX_NODATA
FIELD		|disable_source	|t_integer	|'0'	|NOT NULL	|ZBX_NODATA
FIELD		|ts_disable	|t_time		|'0'	|NOT NULL	|ZBX_NODATA
UNIQUE		|1		|itemid,parent_itemid
INDEX		|2		|parent_itemid

TABLE|host_discovery|hostid|ZBX_TEMPLATE
FIELD		|hostid		|t_id		|	|NOT NULL	|0			|1|hosts
FIELD		|parent_hostid	|t_id		|	|NULL		|0			|2|hosts	|hostid		|RESTRICT
FIELD		|parent_itemid	|t_id		|	|NULL		|0			|3|items	|itemid		|RESTRICT
FIELD		|host		|t_varchar(128)	|''	|NOT NULL	|ZBX_NODATA
FIELD		|lastcheck	|t_integer	|'0'	|NOT NULL	|ZBX_NODATA
FIELD		|ts_delete	|t_time		|'0'	|NOT NULL	|ZBX_NODATA
FIELD		|status		|t_integer	|'0'	|NOT NULL	|ZBX_NODATA
FIELD		|disable_source	|t_integer	|'0'	|NOT NULL	|ZBX_NODATA
FIELD		|ts_disable	|t_time		|'0'	|NOT NULL	|ZBX_NODATA
INDEX		|1		|parent_hostid
INDEX		|2		|parent_itemid

TABLE|interface_discovery|interfaceid|0
FIELD		|interfaceid	|t_id		|	|NOT NULL	|0			|1|interface
FIELD		|parent_interfaceid|t_id	|	|NOT NULL	|0			|2|interface	|interfaceid
INDEX		|1		|parent_interfaceid

TABLE|profiles|profileid|0
FIELD		|profileid	|t_id		|	|NOT NULL	|0
FIELD		|userid		|t_id		|	|NOT NULL	|0			|1|users
FIELD		|idx		|t_varchar(96)	|''	|NOT NULL	|0
FIELD		|idx2		|t_id		|'0'	|NOT NULL	|0
FIELD		|value_id	|t_id		|'0'	|NOT NULL	|0
FIELD		|value_int	|t_integer	|'0'	|NOT NULL	|0
FIELD		|value_str	|t_text		|''	|NOT NULL	|0
FIELD		|source		|t_varchar(96)	|''	|NOT NULL	|0
FIELD		|type		|t_integer	|'0'	|NOT NULL	|0
INDEX		|1		|userid,idx,idx2
INDEX		|2		|userid,profileid

TABLE|sessions|sessionid|0
FIELD		|sessionid	|t_varchar(32)	|''	|NOT NULL	|0
FIELD		|userid		|t_id		|	|NOT NULL	|0			|1|users
FIELD		|lastaccess	|t_integer	|'0'	|NOT NULL	|0
FIELD		|status		|t_integer	|'0'	|NOT NULL	|0
FIELD		|secret		|t_varchar(32)	|''	|NOT NULL	|0
INDEX		|1		|userid,status,lastaccess

TABLE|trigger_discovery|triggerid|0
FIELD		|triggerid	|t_id		|	|NOT NULL	|0			|1|triggers
FIELD		|parent_triggerid|t_id		|	|NOT NULL	|0			|2|triggers	|triggerid	|RESTRICT
FIELD		|lastcheck	|t_integer	|'0'	|NOT NULL	|ZBX_NODATA
FIELD		|ts_delete	|t_time		|'0'	|NOT NULL	|ZBX_NODATA
FIELD		|status		|t_integer	|'0'	|NOT NULL	|ZBX_NODATA
FIELD		|disable_source	|t_integer	|'0'	|NOT NULL	|ZBX_NODATA
FIELD		|ts_disable	|t_time		|'0'	|NOT NULL	|ZBX_NODATA
INDEX		|1		|parent_triggerid

TABLE|item_condition|item_conditionid|ZBX_TEMPLATE
FIELD		|item_conditionid|t_id		|	|NOT NULL	|0
FIELD		|itemid		|t_id		|	|NOT NULL	|0			|1|items
FIELD		|operator	|t_integer	|'8'	|NOT NULL	|0
FIELD		|macro		|t_varchar(64)	|''	|NOT NULL	|0
FIELD		|value		|t_varchar(255)	|''	|NOT NULL	|0
INDEX		|1		|itemid

TABLE|item_rtdata|itemid|ZBX_TEMPLATE
FIELD		|itemid		|t_id		|	|NOT NULL	|0			|1|items
FIELD		|lastlogsize	|t_bigint	|'0'	|NOT NULL	|ZBX_PROXY,ZBX_NODATA
FIELD		|state		|t_integer	|'0'	|NOT NULL	|ZBX_NODATA
FIELD		|mtime		|t_integer	|'0'	|NOT NULL	|ZBX_PROXY,ZBX_NODATA
FIELD		|error		|t_varchar(2048)|''	|NOT NULL	|ZBX_NODATA

TABLE|item_rtname|itemid|ZBX_TEMPLATE
FIELD		|itemid		|t_id		|	|NOT NULL	|0			|1|items
FIELD		|name_resolved	|t_varchar(2048)	|''	|NOT NULL	|0
FIELD		|name_resolved_upper|t_varchar(2048)	|''	|NOT NULL	|ZBX_UPPER

TABLE|opinventory|operationid|ZBX_DATA
FIELD		|operationid	|t_id		|	|NOT NULL	|0			|1|operations
FIELD		|inventory_mode	|t_integer	|'0'	|NOT NULL	|0

TABLE|trigger_tag|triggertagid|ZBX_TEMPLATE
FIELD		|triggertagid	|t_id		|	|NOT NULL	|0
FIELD		|triggerid	|t_id		|	|NOT NULL	|0			|1|triggers	|		|RESTRICT
FIELD		|tag		|t_varchar(255)	|''	|NOT NULL	|0
FIELD		|value		|t_varchar(255)	|''	|NOT NULL	|0
INDEX		|1		|triggerid
CHANGELOG	|6

TABLE|event_tag|eventtagid|0
FIELD		|eventtagid	|t_id		|	|NOT NULL	|0
FIELD		|eventid	|t_id		|	|NOT NULL	|0			|1|events
FIELD		|tag		|t_varchar(255)	|''	|NOT NULL	|0
FIELD		|value		|t_varchar(255)	|''	|NOT NULL	|0
INDEX		|1		|eventid

TABLE|problem|eventid|0
FIELD		|eventid	|t_id		|	|NOT NULL	|0			|1|events
FIELD		|source		|t_integer	|'0'	|NOT NULL	|0
FIELD		|object		|t_integer	|'0'	|NOT NULL	|0
FIELD		|objectid	|t_id		|'0'	|NOT NULL	|0
FIELD		|clock		|t_time		|'0'	|NOT NULL	|0
FIELD		|ns		|t_nanosec	|'0'	|NOT NULL	|0
FIELD		|r_eventid	|t_id		|	|NULL		|0			|2|events	|eventid
FIELD		|r_clock	|t_time		|'0'	|NOT NULL	|0
FIELD		|r_ns		|t_nanosec	|'0'	|NOT NULL	|0
FIELD		|correlationid	|t_id		|	|NULL		|0			|-|correlation
FIELD		|userid		|t_id		|	|NULL		|0			|-|users
FIELD		|name		|t_varchar(2048)|''	|NOT NULL	|0
FIELD		|acknowledged	|t_integer	|'0'	|NOT NULL	|0
FIELD		|severity	|t_integer	|'0'	|NOT NULL	|0
FIELD		|cause_eventid	|t_id		|	|NULL		|0			|3|events	|eventid	|RESTRICT
INDEX		|1		|source,object,objectid
INDEX		|2		|r_clock
INDEX		|3		|r_eventid
INDEX		|4		|cause_eventid

TABLE|problem_tag|problemtagid|0
FIELD		|problemtagid	|t_id		|	|NOT NULL	|0
FIELD		|eventid	|t_id		|	|NOT NULL	|0			|1|problem
FIELD		|tag		|t_varchar(255)	|''	|NOT NULL	|0
FIELD		|value		|t_varchar(255)	|''	|NOT NULL	|0
INDEX		|1		|eventid,tag,value

TABLE|tag_filter|tag_filterid|0
FIELD		|tag_filterid	|t_id		|	|NOT NULL	|0
FIELD		|usrgrpid	|t_id		|	|NOT NULL	|0 			|1|usrgrp	|usrgrpid
FIELD		|groupid	|t_id		|	|NOT NULL	|0			|2|hstgrp	|groupid
FIELD		|tag		|t_varchar(255)	|''	|NOT NULL	|0
FIELD		|value		|t_varchar(255)	|''	|NOT NULL	|0
INDEX		|1		|usrgrpid
INDEX		|2		|groupid

TABLE|event_recovery|eventid|0
FIELD		|eventid	|t_id		|	|NOT NULL	|0			|1|events
FIELD		|r_eventid	|t_id		|	|NOT NULL	|0			|2|events	|eventid
FIELD		|c_eventid	|t_id		|	|NULL		|0			|3|events	|eventid
FIELD		|correlationid	|t_id		|	|NULL		|0			|-|correlation
FIELD		|userid		|t_id		|	|NULL		|0			|-|users
INDEX		|1		|r_eventid
INDEX		|2		|c_eventid

TABLE|correlation|correlationid|ZBX_DATA
FIELD		|correlationid	|t_id		|	|NOT NULL	|0
FIELD		|name		|t_varchar(255)	|''	|NOT NULL	|0
FIELD		|description	|t_text		|''	|NOT NULL	|0
FIELD		|evaltype	|t_integer	|'0'	|NOT NULL	|0
FIELD		|status		|t_integer	|'0'	|NOT NULL	|0
FIELD		|formula	|t_varchar(255)	|''	|NOT NULL	|0
INDEX		|1		|status
UNIQUE		|2		|name

TABLE|corr_condition|corr_conditionid|ZBX_DATA
FIELD		|corr_conditionid|t_id		|	|NOT NULL	|0
FIELD		|correlationid	|t_id		|	|NOT NULL	|0			|1|correlation
FIELD		|type		|t_integer	|'0'	|NOT NULL	|0
INDEX		|1		|correlationid

TABLE|corr_condition_tag|corr_conditionid|ZBX_DATA
FIELD		|corr_conditionid|t_id		|	|NOT NULL	|0			|1|corr_condition
FIELD		|tag		|t_varchar(255)	|''	|NOT NULL	|0

TABLE|corr_condition_group|corr_conditionid|ZBX_DATA
FIELD		|corr_conditionid|t_id		|	|NOT NULL	|0			|1|corr_condition
FIELD		|operator	|t_integer	|'0'	|NOT NULL	|0
FIELD		|groupid	|t_id		|	|NOT NULL	|0			|2|hstgrp	|	|RESTRICT
INDEX		|1		|groupid

TABLE|corr_condition_tagpair|corr_conditionid|ZBX_DATA
FIELD		|corr_conditionid|t_id		|	|NOT NULL	|0			|1|corr_condition
FIELD		|oldtag		|t_varchar(255)	|''	|NOT NULL	|0
FIELD		|newtag		|t_varchar(255)	|''	|NOT NULL	|0

TABLE|corr_condition_tagvalue|corr_conditionid|ZBX_DATA
FIELD		|corr_conditionid|t_id		|	|NOT NULL	|0			|1|corr_condition
FIELD		|tag		|t_varchar(255)	|''	|NOT NULL	|0
FIELD		|operator	|t_integer	|'0'	|NOT NULL	|0
FIELD		|value		|t_varchar(255)	|''	|NOT NULL	|0

TABLE|corr_operation|corr_operationid|ZBX_DATA
FIELD		|corr_operationid|t_id		|	|NOT NULL	|0
FIELD		|correlationid	|t_id		|	|NOT NULL	|0			|1|correlation
FIELD		|type		|t_integer	|'0'	|NOT NULL	|0
INDEX		|1		|correlationid

TABLE|task|taskid|0
FIELD		|taskid		|t_id		|	|NOT NULL	|0
FIELD		|type		|t_integer	|	|NOT NULL	|0
FIELD		|status		|t_integer	|'0'	|NOT NULL	|0
FIELD		|clock		|t_integer	|'0'	|NOT NULL	|0
FIELD		|ttl		|t_integer	|'0'	|NOT NULL	|0
FIELD		|proxyid	|t_id		|	|NULL		|0			|1|proxy	|proxyid
INDEX		|1		|status,proxyid
INDEX		|2		|proxyid

TABLE|task_close_problem|taskid|0
FIELD		|taskid		|t_id		|	|NOT NULL	|0			|1|task
FIELD		|acknowledgeid	|t_id		|	|NOT NULL	|0			|-|acknowledges

TABLE|item_preproc|item_preprocid|ZBX_TEMPLATE
FIELD		|item_preprocid	|t_id		|	|NOT NULL	|0
FIELD		|itemid		|t_id		|	|NOT NULL	|ZBX_PROXY			|1|items	|		|RESTRICT
FIELD		|step		|t_integer	|'0'	|NOT NULL	|ZBX_PROXY
FIELD		|type		|t_integer	|'0'	|NOT NULL	|ZBX_PROXY
FIELD		|params		|t_text		|''	|NOT NULL	|ZBX_PROXY
FIELD		|error_handler	|t_integer	|'0'	|NOT NULL	|ZBX_PROXY
FIELD		|error_handler_params|t_varchar(255)|''	|NOT NULL	|ZBX_PROXY
INDEX		|1		|itemid,step
CHANGELOG	|8

TABLE|task_remote_command|taskid|0
FIELD		|taskid		|t_id		|	|NOT NULL	|0			|1|task
FIELD		|command_type	|t_integer	|'0'	|NOT NULL	|0
FIELD		|execute_on	|t_integer	|'0'	|NOT NULL	|0
FIELD		|port		|t_integer	|'0'	|NOT NULL	|0
FIELD		|authtype	|t_integer	|'0'	|NOT NULL	|0
FIELD		|username	|t_varchar(64)	|''	|NOT NULL	|0
FIELD		|password	|t_varchar(64)	|''	|NOT NULL	|0
FIELD		|publickey	|t_varchar(64)	|''	|NOT NULL	|0
FIELD		|privatekey	|t_varchar(64)	|''	|NOT NULL	|0
FIELD		|command	|t_text		|''	|NOT NULL	|0
FIELD		|alertid	|t_id		|	|NULL		|0			|-|alerts
FIELD		|parent_taskid	|t_id		|	|NOT NULL	|0			|-|task		|taskid
FIELD		|hostid		|t_id		|	|NOT NULL	|0			|-|hosts

TABLE|task_remote_command_result|taskid|0
FIELD		|taskid		|t_id		|	|NOT NULL	|0			|1|task
FIELD		|status		|t_integer	|'0'	|NOT NULL	|0
FIELD		|parent_taskid	|t_id		|	|NOT NULL	|0			|-|task		|taskid
FIELD		|info		|t_longtext	|''	|NOT NULL	|0

TABLE|task_data|taskid|0
FIELD		|taskid		|t_id		|	|NOT NULL	|0			|1|task
FIELD		|type		|t_integer	|'0'	|NOT NULL	|0
FIELD		|data		|t_text		|''	|NOT NULL	|0
FIELD		|parent_taskid	|t_id		|	|NULL		|0			|-|task		|taskid

TABLE|task_result|taskid|0
FIELD		|taskid		|t_id		|	|NOT NULL	|0			|1|task
FIELD		|status		|t_integer	|'0'	|NOT NULL	|0
FIELD		|parent_taskid	|t_id		|	|NOT NULL	|0			|-|task		|taskid
FIELD		|info		|t_longtext	|''	|NOT NULL	|0
INDEX		|1		|parent_taskid

TABLE|task_acknowledge|taskid|0
FIELD		|taskid		|t_id		|	|NOT NULL	|0			|1|task
FIELD		|acknowledgeid	|t_id		|	|NOT NULL	|0			|-|acknowledges

TABLE|sysmap_shape|sysmap_shapeid|ZBX_TEMPLATE
FIELD		|sysmap_shapeid	|t_id		|	|NOT NULL	|0
FIELD		|sysmapid	|t_id		|	|NOT NULL	|0			|1|sysmaps
FIELD		|type		|t_integer	|'0'	|NOT NULL	|0
FIELD		|x		|t_integer	|'0'	|NOT NULL	|0
FIELD		|y		|t_integer	|'0'	|NOT NULL	|0
FIELD		|width		|t_integer	|'200'	|NOT NULL	|0
FIELD		|height		|t_integer	|'200'	|NOT NULL	|0
FIELD		|text		|t_text		|''	|NOT NULL	|0
FIELD		|font		|t_integer	|'9'	|NOT NULL	|0
FIELD		|font_size	|t_integer	|'11'	|NOT NULL	|0
FIELD		|font_color	|t_varchar(6)	|'000000'|NOT NULL	|0
FIELD		|text_halign	|t_integer	|'0'	|NOT NULL	|0
FIELD		|text_valign	|t_integer	|'0'	|NOT NULL	|0
FIELD		|border_type	|t_integer	|'0'	|NOT NULL	|0
FIELD		|border_width	|t_integer	|'1'	|NOT NULL	|0
FIELD		|border_color	|t_varchar(6)	|'000000'|NOT NULL	|0
FIELD		|background_color|t_varchar(6)	|''	|NOT NULL	|0
FIELD		|zindex		|t_integer	|'0'	|NOT NULL	|0
INDEX		|1		|sysmapid

TABLE|sysmap_element_trigger|selement_triggerid|ZBX_TEMPLATE
FIELD		|selement_triggerid	|t_id	|	|NOT NULL	|0
FIELD		|selementid		|t_id	|	|NOT NULL	|0			|1|sysmaps_elements
FIELD		|triggerid		|t_id	|	|NOT NULL	|0			|2|triggers
UNIQUE		|1			|selementid,triggerid
INDEX		|2			|triggerid

TABLE|httptest_field|httptest_fieldid|ZBX_TEMPLATE
FIELD		|httptest_fieldid	|t_id		|	|NOT NULL	|0
FIELD		|httptestid		|t_id		|	|NOT NULL	|ZBX_PROXY	|1|httptest	|		|RESTRICT
FIELD		|type			|t_integer	|'0'	|NOT NULL	|ZBX_PROXY
FIELD		|name			|t_varchar(255)	|''	|NOT NULL	|ZBX_PROXY
FIELD		|value			|t_text		|''	|NOT NULL	|ZBX_PROXY
INDEX		|1			|httptestid
CHANGELOG	|12

TABLE|httpstep_field|httpstep_fieldid|ZBX_TEMPLATE
FIELD		|httpstep_fieldid	|t_id		|	|NOT NULL	|0
FIELD		|httpstepid		|t_id		|	|NOT NULL	|ZBX_PROXY	|1|httpstep	|		|RESTRICT
FIELD		|type			|t_integer	|'0'	|NOT NULL	|ZBX_PROXY
FIELD		|name			|t_varchar(255)	|''	|NOT NULL	|ZBX_PROXY
FIELD		|value			|t_text		|''	|NOT NULL	|ZBX_PROXY
INDEX		|1			|httpstepid
CHANGELOG	|15

TABLE|dashboard|dashboardid|ZBX_DASHBOARD
FIELD		|dashboardid	|t_id		|	|NOT NULL	|0
FIELD		|name		|t_varchar(255)	|	|NOT NULL	|0
FIELD		|userid		|t_id		|	|NULL		|0			|1|users	|	|RESTRICT
FIELD		|private	|t_integer	|'1'	|NOT NULL	|0
FIELD		|templateid	|t_id		|	|NULL		|0			|2|hosts	|hostid
FIELD		|display_period	|t_integer	|'30'	|NOT NULL	|0
FIELD		|auto_start	|t_integer	|'1'	|NOT NULL	|0
FIELD		|uuid		|t_varchar(32)	|''	|NOT NULL	|0
INDEX		|1		|userid
INDEX		|2		|templateid
INDEX		|3		|uuid

TABLE|dashboard_user|dashboard_userid|ZBX_DASHBOARD
FIELD		|dashboard_userid|t_id		|	|NOT NULL	|0
FIELD		|dashboardid	|t_id		|	|NOT NULL	|0			|1|dashboard
FIELD		|userid		|t_id		|	|NOT NULL	|0			|2|users
FIELD		|permission	|t_integer	|'2'	|NOT NULL	|0
UNIQUE		|1		|dashboardid,userid
INDEX		|2		|userid

TABLE|dashboard_usrgrp|dashboard_usrgrpid|ZBX_DASHBOARD
FIELD		|dashboard_usrgrpid|t_id	|	|NOT NULL	|0
FIELD		|dashboardid	|t_id		|	|NOT NULL	|0			|1|dashboard
FIELD		|usrgrpid	|t_id		|	|NOT NULL	|0			|2|usrgrp
FIELD		|permission	|t_integer	|'2'	|NOT NULL	|0
UNIQUE		|1		|dashboardid,usrgrpid
INDEX		|2		|usrgrpid

TABLE|dashboard_page|dashboard_pageid|ZBX_DASHBOARD
FIELD		|dashboard_pageid|t_id		|	|NOT NULL	|0
FIELD		|dashboardid	|t_id		|	|NOT NULL	|0		|1|dashboard
FIELD		|name		|t_varchar(255)	|''	|NOT NULL	|0
FIELD		|display_period	|t_integer	|'0'	|NOT NULL	|0
FIELD		|sortorder	|t_integer	|'0'	|NOT NULL	|0
INDEX		|1		|dashboardid

TABLE|widget|widgetid|ZBX_DASHBOARD
FIELD		|widgetid	|t_id		|	|NOT NULL	|0
FIELD		|type		|t_varchar(255)	|''	|NOT NULL	|0
FIELD		|name		|t_varchar(255)	|''	|NOT NULL	|0
FIELD		|x		|t_integer	|'0'	|NOT NULL	|0
FIELD		|y		|t_integer	|'0'	|NOT NULL	|0
FIELD		|width		|t_integer	|'1'	|NOT NULL	|0
FIELD		|height		|t_integer	|'2'	|NOT NULL	|0
FIELD		|view_mode	|t_integer	|'0'	|NOT NULL	|0
FIELD		|dashboard_pageid|t_id		|	|NOT NULL	|0		|1|dashboard_page
INDEX		|1		|dashboard_pageid

TABLE|widget_field|widget_fieldid|ZBX_DASHBOARD
FIELD		|widget_fieldid	|t_id		|	|NOT NULL	|0
FIELD		|widgetid	|t_id		|	|NOT NULL	|0			|1|widget
FIELD		|type		|t_integer	|'0'	|NOT NULL	|0
FIELD		|name		|t_varchar(255)	|''	|NOT NULL	|0
FIELD		|value_int	|t_integer	|'0'	|NOT NULL	|0
FIELD		|value_str	|t_varchar(2048)|''	|NOT NULL	|0
FIELD		|value_groupid	|t_id		|	|NULL		|0			|2|hstgrp	|groupid
FIELD		|value_hostid	|t_id		|	|NULL		|0			|3|hosts	|hostid
FIELD		|value_itemid	|t_id		|	|NULL		|0			|4|items	|itemid
FIELD		|value_graphid	|t_id		|	|NULL		|0			|5|graphs	|graphid
FIELD		|value_sysmapid	|t_id		|	|NULL		|0			|6|sysmaps	|sysmapid
FIELD		|value_serviceid|t_id		|	|NULL		|0			|7|services	|serviceid
FIELD		|value_slaid	|t_id		|	|NULL		|0			|8|sla		|slaid
FIELD		|value_userid	|t_id		|	|NULL		|0			|9|users	|userid
FIELD		|value_actionid	|t_id		|	|NULL		|0			|10|actions	|actionid
FIELD		|value_mediatypeid|t_id		|	|NULL		|0			|11|media_type	|mediatypeid
INDEX		|1		|widgetid
INDEX		|2		|value_groupid
INDEX		|3		|value_hostid
INDEX		|4		|value_itemid
INDEX		|5		|value_graphid
INDEX		|6		|value_sysmapid
INDEX		|7		|value_serviceid
INDEX		|8		|value_slaid
INDEX		|9		|value_userid
INDEX		|10		|value_actionid
INDEX		|11		|value_mediatypeid

TABLE|task_check_now|taskid|0
FIELD		|taskid		|t_id		|	|NOT NULL	|0			|1|task
FIELD		|itemid		|t_id		|	|NOT NULL	|0			|-|items

TABLE|event_suppress|event_suppressid|0
FIELD		|event_suppressid|t_id		|	|NOT NULL	|0
FIELD		|eventid	|t_id		|	|NOT NULL	|0			|1|events
FIELD		|maintenanceid	|t_id		|	|NULL		|0			|2|maintenances
FIELD		|suppress_until	|t_time		|'0'	|NOT NULL	|0
FIELD		|userid		|t_id		|	|NULL		|0			|3|users
UNIQUE		|1		|eventid,maintenanceid
INDEX		|2		|suppress_until
INDEX		|3		|maintenanceid
INDEX		|4		|userid

TABLE|maintenance_tag|maintenancetagid|ZBX_DATA
FIELD		|maintenancetagid|t_id		|	|NOT NULL	|0
FIELD		|maintenanceid	|t_id		|	|NOT NULL	|0			|1|maintenances
FIELD		|tag		|t_varchar(255)	|''	|NOT NULL	|0
FIELD		|operator	|t_integer	|'2'	|NOT NULL	|0
FIELD		|value		|t_varchar(255)	|''	|NOT NULL	|0
INDEX		|1		|maintenanceid

TABLE|lld_macro_path|lld_macro_pathid|ZBX_TEMPLATE
FIELD		|lld_macro_pathid|t_id		|	|NOT NULL	|0
FIELD		|itemid		|t_id		|	|NOT NULL	|0			|1|items
FIELD		|lld_macro	|t_varchar(255)	|''	|NOT NULL	|0
FIELD		|path		|t_varchar(255)	|''	|NOT NULL	|0
UNIQUE		|1		|itemid,lld_macro

TABLE|host_tag|hosttagid|ZBX_TEMPLATE
FIELD		|hosttagid	|t_id		|	|NOT NULL	|0
FIELD		|hostid		|t_id		|	|NOT NULL	|0			|1|hosts	|		|RESTRICT
FIELD		|tag		|t_varchar(255)	|''	|NOT NULL	|0
FIELD		|value		|t_varchar(255)	|''	|NOT NULL	|0
FIELD		|automatic	|t_integer	|'0'	|NOT NULL	|0
INDEX		|1		|hostid
CHANGELOG	|2

TABLE|config_autoreg_tls|autoreg_tlsid|ZBX_DATA
FIELD		|autoreg_tlsid	|t_id		|	|NOT NULL	|0
FIELD		|tls_psk_identity|t_varchar(128)|''	|NOT NULL	|ZBX_PROXY
FIELD		|tls_psk	|t_varchar(512)	|''	|NOT NULL	|ZBX_PROXY
UNIQUE		|1		|tls_psk_identity

TABLE|module|moduleid|ZBX_DATA
FIELD		|moduleid	|t_id		|	|NOT NULL	|0
FIELD		|id		|t_varchar(255)	|''	|NOT NULL	|0
FIELD		|relative_path	|t_varchar(255)	|''	|NOT NULL	|0
FIELD		|status		|t_integer	|'0'	|NOT NULL	|0
FIELD		|config		|t_text		|''	|NOT NULL	|0

TABLE|interface_snmp|interfaceid|ZBX_TEMPLATE
FIELD		|interfaceid	|t_id		|	|NOT NULL	|0			|1|interface
FIELD		|version	|t_integer	|'2'	|NOT NULL	|ZBX_PROXY
FIELD		|bulk		|t_integer	|'1'	|NOT NULL	|ZBX_PROXY
FIELD		|community	|t_varchar(64)	|''	|NOT NULL	|ZBX_PROXY
FIELD		|securityname	|t_varchar(64)	|''	|NOT NULL	|ZBX_PROXY
FIELD		|securitylevel	|t_integer	|'0'	|NOT NULL	|ZBX_PROXY
FIELD		|authpassphrase	|t_varchar(64)	|''	|NOT NULL	|ZBX_PROXY
FIELD		|privpassphrase	|t_varchar(64)	|''	|NOT NULL	|ZBX_PROXY
FIELD		|authprotocol	|t_integer	|'0'	|NOT NULL	|ZBX_PROXY
FIELD		|privprotocol	|t_integer	|'0'	|NOT NULL	|ZBX_PROXY
FIELD		|contextname	|t_varchar(255)	|''	|NOT NULL	|ZBX_PROXY
FIELD		|max_repetitions|t_integer	|'10'	|NOT NULL	|ZBX_PROXY

TABLE|lld_override|lld_overrideid|ZBX_TEMPLATE
FIELD		|lld_overrideid	|t_id		|	|NOT NULL	|0
FIELD		|itemid		|t_id		|	|NOT NULL	|0	|1|items
FIELD		|name		|t_varchar(255)	|''	|NOT NULL	|0
FIELD		|step		|t_integer	|'0'	|NOT NULL	|0
FIELD		|evaltype	|t_integer	|'0'	|NOT NULL	|0
FIELD		|formula	|t_varchar(255)	|''	|NOT NULL	|0
FIELD		|stop		|t_integer	|'0'	|NOT NULL	|0
UNIQUE		|1		|itemid,name

TABLE|lld_override_condition|lld_override_conditionid|ZBX_TEMPLATE
FIELD	|lld_override_conditionid	|t_id		|	|NOT NULL	|0
FIELD	|lld_overrideid			|t_id		|	|NOT NULL	|0	|1|lld_override
FIELD	|operator			|t_integer	|'8'	|NOT NULL	|0
FIELD	|macro				|t_varchar(64)	|''	|NOT NULL	|0
FIELD	|value				|t_varchar(255)	|''	|NOT NULL	|0
INDEX	|1				|lld_overrideid

TABLE|lld_override_operation|lld_override_operationid|ZBX_TEMPLATE
FIELD	|lld_override_operationid	|t_id		|	|NOT NULL	|0
FIELD	|lld_overrideid			|t_id		|	|NOT NULL	|0	|1|lld_override
FIELD	|operationobject		|t_integer	|'0'	|NOT NULL	|0
FIELD	|operator			|t_integer	|'0'	|NOT NULL	|0
FIELD	|value				|t_varchar(255)	|''	|NOT NULL	|0
INDEX	|1				|lld_overrideid

TABLE|lld_override_opstatus|lld_override_operationid|ZBX_TEMPLATE
FIELD	|lld_override_operationid	|t_id		|	|NOT NULL	|0	|1|lld_override_operation
FIELD	|status				|t_integer	|'0'	|NOT NULL	|0

TABLE|lld_override_opdiscover|lld_override_operationid|ZBX_TEMPLATE
FIELD	|lld_override_operationid	|t_id		|	|NOT NULL	|0	|1|lld_override_operation
FIELD	|discover			|t_integer	|'0'	|NOT NULL	|0

TABLE|lld_override_opperiod|lld_override_operationid|ZBX_TEMPLATE
FIELD	|lld_override_operationid	|t_id		|	|NOT NULL	|0	|1|lld_override_operation
FIELD	|delay				|t_varchar(1024)|'0'	|NOT NULL	|0

TABLE|lld_override_ophistory|lld_override_operationid|ZBX_TEMPLATE
FIELD	|lld_override_operationid	|t_id		|	|NOT NULL	|0	|1|lld_override_operation
FIELD	|history			|t_varchar(255)	|'31d'	|NOT NULL	|0

TABLE|lld_override_optrends|lld_override_operationid|ZBX_TEMPLATE
FIELD	|lld_override_operationid	|t_id		|	|NOT NULL	|0	|1|lld_override_operation
FIELD	|trends				|t_varchar(255)	|'365d'	|NOT NULL	|0

TABLE|lld_override_opseverity|lld_override_operationid|ZBX_TEMPLATE
FIELD	|lld_override_operationid	|t_id		|	|NOT NULL	|0	|1|lld_override_operation
FIELD	|severity			|t_integer	|'0'	|NOT NULL	|0

TABLE|lld_override_optag|lld_override_optagid|ZBX_TEMPLATE
FIELD	|lld_override_optagid		|t_id		|	|NOT NULL	|0
FIELD	|lld_override_operationid	|t_id		|	|NOT NULL	|0	|1|lld_override_operation
FIELD	|tag				|t_varchar(255)	|''	|NOT NULL	|0
FIELD	|value				|t_varchar(255)	|''	|NOT NULL	|0
INDEX	|1				|lld_override_operationid

TABLE|lld_override_optemplate|lld_override_optemplateid|ZBX_TEMPLATE
FIELD	|lld_override_optemplateid	|t_id		|	|NOT NULL	|0
FIELD	|lld_override_operationid	|t_id		|	|NOT NULL	|0	|1|lld_override_operation
FIELD	|templateid			|t_id		|	|NOT NULL	|0	|2|hosts	|hostid	|RESTRICT
UNIQUE	|1				|lld_override_operationid,templateid
INDEX	|2				|templateid

TABLE|lld_override_opinventory|lld_override_operationid|ZBX_TEMPLATE
FIELD	|lld_override_operationid	|t_id		|	|NOT NULL	|0	|1|lld_override_operation
FIELD	|inventory_mode			|t_integer	|'0'	|NOT NULL	|0

TABLE|trigger_queue|trigger_queueid|0
FIELD		|trigger_queueid|t_id		|	|NOT NULL	|0
FIELD		|objectid	|t_id		|	|NOT NULL	|0
FIELD		|type		|t_integer	|'0'	|NOT NULL	|0
FIELD		|clock		|t_time		|'0'	|NOT NULL	|0
FIELD		|ns		|t_nanosec	|'0'	|NOT NULL	|0

TABLE|item_parameter|item_parameterid|ZBX_TEMPLATE
FIELD		|item_parameterid|t_id		|	|NOT NULL	|0
FIELD		|itemid		|t_id		|	|NOT NULL	|ZBX_PROXY		|1|items
FIELD		|name		|t_varchar(255)	|''	|NOT NULL	|ZBX_PROXY
FIELD		|value		|t_varchar(2048)|''	|NOT NULL	|ZBX_PROXY
INDEX		|1		|itemid

TABLE|role_rule|role_ruleid|ZBX_DATA
FIELD		|role_ruleid	|t_id		|	|NOT NULL	|0
FIELD		|roleid		|t_id		|	|NOT NULL	|0			|1|role
FIELD		|type		|t_integer	|'0'	|NOT NULL	|0
FIELD		|name		|t_varchar(255)	|''	|NOT NULL	|0
FIELD		|value_int	|t_integer	|'0'	|NOT NULL	|0
FIELD		|value_str	|t_varchar(255)	|''	|NOT NULL	|0
FIELD		|value_moduleid	|t_id		|	|NULL		|0			|2|module	|moduleid
FIELD		|value_serviceid|t_id		|	|NULL	|0			|3|services	|serviceid
INDEX		|1		|roleid
INDEX		|2		|value_moduleid
INDEX		|3		|value_serviceid

TABLE|token|tokenid|ZBX_DATA
FIELD	|tokenid	|t_id		|	|NOT NULL	|0
FIELD	|name		|t_varchar(64)	|''	|NOT NULL	|0
FIELD	|description	|t_text		|''	|NOT NULL	|0
FIELD	|userid		|t_id		|	|NOT NULL	|0	|1	|users
FIELD	|token		|t_varchar(128)	|	|NULL		|0
FIELD	|lastaccess	|t_integer	|'0'	|NOT NULL	|0
FIELD	|status		|t_integer	|'0'	|NOT NULL	|0
FIELD	|expires_at	|t_time		|'0'	|NOT NULL	|0
FIELD	|created_at	|t_time		|'0'	|NOT NULL	|0
FIELD	|creator_userid	|t_id		|	|NULL		|0	|2	|users	|userid	|RESTRICT
INDEX	|1		|name
UNIQUE	|2		|userid,name
UNIQUE	|3		|token
INDEX	|4		|creator_userid

TABLE|item_tag|itemtagid|ZBX_TEMPLATE
FIELD		|itemtagid	|t_id		|	|NOT NULL	|0
FIELD		|itemid		|t_id		|	|NOT NULL	|0			|1|items	|		|RESTRICT
FIELD		|tag		|t_varchar(255)	|''	|NOT NULL	|0
FIELD		|value		|t_varchar(255)	|''	|NOT NULL	|0
INDEX		|1		|itemid
CHANGELOG	|4

TABLE|httptest_tag|httptesttagid|ZBX_TEMPLATE
FIELD		|httptesttagid	|t_id		|	|NOT NULL	|0
FIELD		|httptestid	|t_id			|	|NOT NULL	|0		|1|httptest
FIELD		|tag		|t_varchar(255)	|''	|NOT NULL	|0
FIELD		|value		|t_varchar(255)	|''	|NOT NULL	|0
INDEX		|1		|httptestid

TABLE|sysmaps_element_tag|selementtagid|ZBX_TEMPLATE
FIELD		|selementtagid	|t_id		|	|NOT NULL	|0
FIELD		|selementid	|t_id			|	|NOT NULL	|0		|1|sysmaps_elements
FIELD		|tag		|t_varchar(255)	|''	|NOT NULL	|0
FIELD		|value		|t_varchar(255)	|''	|NOT NULL	|0
FIELD		|operator	|t_integer		|'0'|NOT NULL	|0
INDEX		|1		|selementid

TABLE|report|reportid|ZBX_DATA
FIELD		|reportid	|t_id		|	|NOT NULL	|0
FIELD		|userid		|t_id		|	|NOT NULL	|0		|1|users|userid
FIELD		|name		|t_varchar(255)	|''	|NOT NULL	|0
FIELD		|description	|t_varchar(2048)|''	|NOT NULL	|0
FIELD		|status		|t_integer	|'0'	|NOT NULL	|0
FIELD		|dashboardid	|t_id		|	|NOT NULL	|0		|2|dashboard|dashboardid
FIELD		|period		|t_integer	|'0'	|NOT NULL	|0
FIELD		|cycle		|t_integer	|'0'	|NOT NULL	|0
FIELD		|weekdays	|t_integer	|'0'	|NOT NULL	|0
FIELD		|start_time	|t_integer	|'0'	|NOT NULL	|0
FIELD		|active_since	|t_integer	|'0'	|NOT NULL	|0
FIELD		|active_till	|t_integer	|'0'	|NOT NULL	|0
FIELD		|state		|t_integer	|'0'	|NOT NULL	|ZBX_NODATA
FIELD		|lastsent	|t_time	|'0'		|NOT NULL	|ZBX_NODATA
FIELD		|info		|t_varchar(2048)|''	|NOT NULL	|ZBX_NODATA
UNIQUE		|1		|name
INDEX		|2		|userid
INDEX		|3		|dashboardid

TABLE|report_param|reportparamid|ZBX_DATA
FIELD		|reportparamid	|t_id		|	|NOT NULL	|0
FIELD		|reportid	|t_id		|	|NOT NULL	|0		|1|report|reportid
FIELD		|name		|t_varchar(255)	|''	|NOT NULL	|0
FIELD		|value		|t_text		|''	|NOT NULL	|0
INDEX		|1		|reportid

TABLE|report_user|reportuserid|ZBX_DATA
FIELD		|reportuserid	|t_id		|	|NOT NULL	|0
FIELD		|reportid	|t_id		|	|NOT NULL	|0		|1|report|reportid
FIELD		|userid		|t_id		|	|NOT NULL	|0		|2|users|userid
FIELD		|exclude	|t_integer	|'0'	|NOT NULL	|0
FIELD		|access_userid	|t_id		|	|NULL		|0		|3|users|userid		|RESTRICT
INDEX		|1		|reportid
INDEX		|2		|userid
INDEX		|3		|access_userid

TABLE|report_usrgrp|reportusrgrpid|ZBX_DATA
FIELD		|reportusrgrpid|t_id		|	|NOT NULL	|0
FIELD		|reportid	|t_id		|	|NOT NULL	|0		|1|report|reportid
FIELD		|usrgrpid	|t_id		|	|NOT NULL	|0		|2|usrgrp|usrgrpid
FIELD		|access_userid	|t_id		|	|NULL		|0		|3|users|userid		|RESTRICT
INDEX		|1		|reportid
INDEX		|2		|usrgrpid
INDEX		|3		|access_userid

TABLE|service_problem_tag|service_problem_tagid|ZBX_DATA
FIELD		|service_problem_tagid	|t_id		|	|NOT NULL	|0
FIELD		|serviceid		|t_id		|	|NOT NULL	|0	|1|services|serviceid
FIELD		|tag			|t_varchar(255)	|''	|NOT NULL	|0
FIELD		|operator		|t_integer	|'0'	|NOT NULL	|0
FIELD		|value			|t_varchar(255)	|''	|NOT NULL	|0
INDEX		|1			|serviceid

TABLE|service_problem|service_problemid|ZBX_DATA
FIELD		|service_problemid	|t_id		|	|NOT NULL	|0
FIELD		|eventid		|t_id		|	|NOT NULL	|0	|1|problem|eventid
FIELD		|serviceid		|t_id		|	|NOT NULL	|0	|2|services|serviceid
FIELD		|severity		|t_integer	|'0'	|NOT NULL	|0
INDEX		|1			|eventid
INDEX		|2			|serviceid

TABLE|service_tag|servicetagid|0
FIELD		|servicetagid	|t_id		|	|NOT NULL	|0
FIELD		|serviceid	|t_id		|	|NOT NULL	|0		|1|services|serviceid
FIELD		|tag		|t_varchar(255)	|''	|NOT NULL	|0
FIELD		|value		|t_varchar(255)	|''	|NOT NULL	|0
INDEX		|1		|serviceid

TABLE|service_status_rule|service_status_ruleid|ZBX_DATA
FIELD		|service_status_ruleid|t_id	|	|NOT NULL	|0
FIELD		|serviceid	|t_id		|	|NOT NULL	|0		|1|services|serviceid
FIELD		|type		|t_integer	|'0'	|NOT NULL	|0
FIELD		|limit_value	|t_integer	|'0'	|NOT NULL	|0
FIELD		|limit_status	|t_integer	|'0'	|NOT NULL	|0
FIELD		|new_status	|t_integer	|'0'	|NOT NULL	|0
INDEX		|1		|serviceid

TABLE|ha_node|ha_nodeid|ZBX_DATA
FIELD		|ha_nodeid	|t_cuid		|	|NOT NULL	|0
FIELD		|name		|t_varchar(255)	|''	|NOT NULL	|0
FIELD		|address	|t_varchar(255)	|''	|NOT NULL	|0
FIELD		|port		|t_integer	|'10051'|NOT NULL	|0
FIELD		|lastaccess	|t_integer	|'0'	|NOT NULL	|0
FIELD		|status		|t_integer	|'0'	|NOT NULL	|0
FIELD		|ha_sessionid	|t_cuid		|''	|NOT NULL	|0
UNIQUE		|1		|name
INDEX		|2		|status,lastaccess

TABLE|sla|slaid|ZBX_DATA
FIELD		|slaid		|t_id		|	|NOT NULL	|0
FIELD		|name		|t_varchar(255)	|''	|NOT NULL	|0
FIELD		|period		|t_integer	|'0'	|NOT NULL	|0
FIELD		|slo		|t_double	|'99.9'	|NOT NULL	|0
FIELD		|effective_date	|t_integer	|'0'	|NOT NULL	|0
FIELD		|timezone	|t_varchar(50)	|'UTC'	|NOT NULL	|ZBX_NODATA
FIELD		|status		|t_integer	|'1'	|NOT NULL	|0
FIELD		|description	|t_text		|''	|NOT NULL	|0
UNIQUE		|1		|name

TABLE|sla_schedule|sla_scheduleid|ZBX_DATA
FIELD		|sla_scheduleid	|t_id		|	|NOT NULL	|0
FIELD		|slaid		|t_id		|	|NOT NULL	|0		|1|sla|slaid
FIELD		|period_from	|t_integer	|'0'	|NOT NULL	|0
FIELD		|period_to	|t_integer	|'0'	|NOT NULL	|0
INDEX		|1		|slaid

TABLE|sla_excluded_downtime|sla_excluded_downtimeid|ZBX_DATA
FIELD		|sla_excluded_downtimeid|t_id		|	|NOT NULL	|0
FIELD		|slaid			|t_id		|	|NOT NULL	|0	|1|sla|slaid
FIELD		|name			|t_varchar(255)	|''	|NOT NULL	|0
FIELD		|period_from		|t_integer	|'0'	|NOT NULL	|0
FIELD		|period_to		|t_integer	|'0'	|NOT NULL	|0
INDEX		|1			|slaid

TABLE|sla_service_tag|sla_service_tagid|0
FIELD		|sla_service_tagid	|t_id		|	|NOT NULL	|0
FIELD		|slaid			|t_id		|	|NOT NULL	|0	|1|sla|slaid
FIELD		|tag			|t_varchar(255)	|''	|NOT NULL	|0
FIELD		|operator		|t_integer	|'0'	|NOT NULL	|0
FIELD		|value			|t_varchar(255)	|''	|NOT NULL	|0
INDEX		|1			|slaid

TABLE|host_rtdata|hostid|ZBX_TEMPLATE
FIELD		|hostid			|t_id		|	|NOT NULL	|0	|1|hosts|hostid
FIELD		|active_available	|t_integer	|'0'	|NOT NULL	|0

TABLE|userdirectory|userdirectoryid|0
FIELD		|userdirectoryid	|t_id			|		|NOT NULL	|0
FIELD		|name				|t_varchar(128)	|''		|NOT NULL	|0
FIELD		|description		|t_text		|''	|NOT NULL	|0
FIELD		|idp_type			|t_integer		|'1'	|NOT NULL	|0
FIELD		|provision_status	|t_integer		|'0'	|NOT NULL	|0
INDEX		|1			|idp_type

TABLE|userdirectory_ldap|userdirectoryid|0
FIELD		|userdirectoryid		|t_id			|		|NOT NULL	|0	|1|userdirectory
FIELD		|host					|t_varchar(255)	|''		|NOT NULL	|0
FIELD		|port					|t_integer		|'389'	|NOT NULL	|0
FIELD		|base_dn				|t_varchar(255)	|''		|NOT NULL	|0
FIELD		|search_attribute		|t_varchar(128)	|''		|NOT NULL	|0
FIELD		|bind_dn				|t_varchar(255)	|''		|NOT NULL	|0
FIELD		|bind_password			|t_varchar(128)	|''		|NOT NULL	|0
FIELD		|start_tls				|t_integer		|'0'	|NOT NULL	|0
FIELD		|search_filter			|t_varchar(255)	|''		|NOT NULL	|0
FIELD		|group_basedn			|t_varchar(255)	|''		|NOT NULL	|0
FIELD		|group_name				|t_varchar(255)	|''		|NOT NULL	|0
FIELD		|group_member			|t_varchar(255)	|''		|NOT NULL	|0
FIELD		|user_ref_attr			|t_varchar(255)	|''		|NOT NULL	|0
FIELD		|group_filter			|t_varchar(255)	|''		|NOT NULL	|0
FIELD		|group_membership		|t_varchar(255)	|''		|NOT NULL	|0
FIELD		|user_username			|t_varchar(255)	|''		|NOT NULL	|0
FIELD		|user_lastname			|t_varchar(255)	|''		|NOT NULL	|0

TABLE|userdirectory_saml|userdirectoryid|0
FIELD		|userdirectoryid		|t_id			|		|NOT NULL	|0	|1|userdirectory
FIELD		|idp_entityid			|t_varchar(1024)|''		|NOT NULL	|0
FIELD		|sso_url				|t_varchar(2048)|''		|NOT NULL	|0
FIELD		|slo_url				|t_varchar(2048)|''		|NOT NULL	|0
FIELD		|username_attribute		|t_varchar(128)	|''		|NOT NULL	|0
FIELD		|sp_entityid			|t_varchar(1024)|''		|NOT NULL	|0
FIELD		|nameid_format			|t_varchar(2048)|''		|NOT NULL	|0
FIELD		|sign_messages			|t_integer		|'0'	|NOT NULL	|0
FIELD		|sign_assertions		|t_integer		|'0'	|NOT NULL	|0
FIELD		|sign_authn_requests	|t_integer		|'0'	|NOT NULL	|0
FIELD		|sign_logout_requests	|t_integer		|'0'	|NOT NULL	|0
FIELD		|sign_logout_responses	|t_integer		|'0'	|NOT NULL	|0
FIELD		|encrypt_nameid			|t_integer		|'0'	|NOT NULL	|0
FIELD		|encrypt_assertions		|t_integer		|'0'	|NOT NULL	|0
FIELD		|group_name				|t_varchar(255)	|''		|NOT NULL	|0
FIELD		|user_username			|t_varchar(255)	|''		|NOT NULL	|0
FIELD		|user_lastname			|t_varchar(255)	|''		|NOT NULL	|0
FIELD		|scim_status			|t_integer		|'0'	|NOT NULL	|0

TABLE|userdirectory_media|userdirectory_mediaid|0
FIELD		|userdirectory_mediaid	|t_id			|	|NOT NULL	|0
FIELD		|userdirectoryid	|t_id			|	|NOT NULL	|0	|1	|userdirectory
FIELD		|mediatypeid		|t_id			|	|NOT NULL	|0	|2	|media_type
FIELD		|name				|t_varchar(64)	|''	|NOT NULL	|0
FIELD		|attribute			|t_varchar(255)	|''	|NOT NULL	|0
FIELD		|active			|t_integer		|'0'	|NOT NULL	|0
FIELD		|severity		|t_integer		|'63'	|NOT NULL	|0
FIELD		|period			|t_varchar(1024)	|'1-7,00:00-24:00'|NOT NULL|0
INDEX		|1	|userdirectoryid
INDEX		|2	|mediatypeid

TABLE|userdirectory_usrgrp|userdirectory_usrgrpid|0
FIELD		|userdirectory_usrgrpid		|t_id		|	|NOT NULL	|0
FIELD		|userdirectory_idpgroupid	|t_id		|	|NOT NULL	|0	|1	|userdirectory_idpgroup
FIELD		|usrgrpid					|t_id		|	|NOT NULL	|0	|2	|usrgrp
UNIQUE		|1	|userdirectory_idpgroupid,usrgrpid
INDEX		|2	|usrgrpid

TABLE|userdirectory_idpgroup|userdirectory_idpgroupid|0
FIELD		|userdirectory_idpgroupid	|t_id			|	|NOT NULL	|0
FIELD		|userdirectoryid		|t_id			|	|NOT NULL	|0	|1	|userdirectory
FIELD		|roleid					|t_id			|	|NOT NULL	|0	|2	|role
FIELD		|name					|t_varchar(255)	|''	|NOT NULL	|0
INDEX		|1	|userdirectoryid
INDEX		|2	|roleid

TABLE|changelog|changelogid|0
FIELD		|changelogid	|t_serial	|	|NOT NULL	|0
FIELD		|object		|t_integer	|'0'	|NOT NULL	|0
FIELD		|objectid	|t_id		|	|NOT NULL	|0
FIELD		|operation	|t_integer	|'0'	|NOT NULL	|0
FIELD		|clock		|t_integer	|'0'	|NOT NULL	|0
INDEX		|1		|clock

TABLE|scim_group|scim_groupid|0
FIELD		|scim_groupid	|t_id			|	|NOT NULL	|0
FIELD		|name			|t_varchar(64)	|''	|NOT NULL	|0
UNIQUE		|1		|name

TABLE|user_scim_group|user_scim_groupid|0
FIELD		|user_scim_groupid	|t_id	|	|NOT NULL	|0
FIELD		|userid				|t_id	|	|NOT NULL	|0	|1|users
FIELD		|scim_groupid		|t_id	|	|NOT NULL	|0	|2|scim_group
INDEX		|1	|userid
INDEX		|2	|scim_groupid

TABLE|connector|connectorid|ZBX_DATA
FIELD		|connectorid	|t_id		|	|NOT NULL	|0
FIELD		|name		|t_varchar(255)	|''	|NOT NULL	|0
FIELD		|protocol	|t_integer	|'0'	|NOT NULL	|0
FIELD		|data_type	|t_integer	|'0'	|NOT NULL	|0
FIELD		|url		|t_varchar(2048)|''	|NOT NULL	|0
FIELD		|max_records	|t_integer	|'0'	|NOT NULL	|0
FIELD		|max_senders	|t_integer	|'1'	|NOT NULL	|0
FIELD		|max_attempts	|t_integer	|'1'	|NOT NULL	|0
FIELD		|timeout	|t_varchar(255)	|'5s'	|NOT NULL	|0
FIELD		|http_proxy	|t_varchar(255)	|''	|NOT NULL	|0
FIELD		|authtype	|t_integer	|'0'	|NOT NULL	|0
FIELD		|username	|t_varchar(255)	|''	|NOT NULL	|0
FIELD		|password	|t_varchar(255)	|''	|NOT NULL	|0
FIELD		|token		|t_varchar(128)	|''	|NOT NULL	|0
FIELD		|verify_peer	|t_integer	|'1'	|NOT NULL	|0
FIELD		|verify_host	|t_integer	|'1'	|NOT NULL	|0
FIELD		|ssl_cert_file	|t_varchar(255)	|''	|NOT NULL	|0
FIELD		|ssl_key_file	|t_varchar(255)	|''	|NOT NULL	|0
FIELD		|ssl_key_password|t_varchar(64)	|''	|NOT NULL	|0
FIELD		|description	|t_text		|''	|NOT NULL	|0
FIELD		|status		|t_integer	|'1'	|NOT NULL	|0
FIELD		|tags_evaltype	|t_integer	|'0'	|NOT NULL	|0
FIELD		|item_value_type|t_integer	|'31'	|NOT NULL	|0
FIELD		|attempt_interval|t_varchar(32)	|'5s'	|NOT NULL	|0
UNIQUE		|1		|name
CHANGELOG	|17

TABLE|connector_tag|connector_tagid|0
FIELD	|connector_tagid|t_id		|	|NOT NULL	|0
FIELD	|connectorid	|t_id		|	|NOT NULL	|0	|1|connector|	|RESTRICT
FIELD	|tag		|t_varchar(255)	|''	|NOT NULL	|0
FIELD	|operator	|t_integer	|'0'	|NOT NULL	|0
FIELD	|value		|t_varchar(255)	|''	|NOT NULL	|0
INDEX	|1		|connectorid
CHANGELOG	|18

TABLE|proxy|proxyid|0
FIELD		|proxyid		|t_id		|		|NOT NULL	|0
FIELD		|name			|t_varchar(128)	|''		|NOT NULL	|ZBX_PROXY
FIELD		|operating_mode		|t_integer	|'0'		|NOT NULL	|0
FIELD		|description		|t_text		|''		|NOT NULL	|0
FIELD		|tls_connect		|t_integer	|'1'		|NOT NULL	|0
FIELD		|tls_accept		|t_integer	|'1'		|NOT NULL	|0
FIELD		|tls_issuer		|t_varchar(1024)|''		|NOT NULL	|0
FIELD		|tls_subject		|t_varchar(1024)|''		|NOT NULL	|0
FIELD		|tls_psk_identity	|t_varchar(128)	|''		|NOT NULL	|0
FIELD		|tls_psk		|t_varchar(512)	|''		|NOT NULL	|0
FIELD		|allowed_addresses	|t_varchar(255)	|''		|NOT NULL	|0
FIELD		|address		|t_varchar(255)	|'127.0.0.1'	|NOT NULL	|0
FIELD		|port			|t_varchar(64)	|'10051'	|NOT NULL	|0
FIELD		|custom_timeouts	|t_integer	|'0'		|NOT NULL	|0
FIELD		|timeout_zabbix_agent	|t_varchar(255)	|''		|NOT NULL	|0
FIELD		|timeout_simple_check	|t_varchar(255)	|''		|NOT NULL	|0
FIELD		|timeout_snmp_agent	|t_varchar(255)	|''		|NOT NULL	|0
FIELD		|timeout_external_check	|t_varchar(255)	|''		|NOT NULL	|0
FIELD		|timeout_db_monitor	|t_varchar(255)	|''		|NOT NULL	|0
FIELD		|timeout_http_agent	|t_varchar(255)	|''		|NOT NULL	|0
FIELD		|timeout_ssh_agent	|t_varchar(255)	|''		|NOT NULL	|0
FIELD		|timeout_telnet_agent	|t_varchar(255)	|''		|NOT NULL	|0
FIELD		|timeout_script		|t_varchar(255)	|''		|NOT NULL	|0
FIELD		|local_address		|t_varchar(255)	|''		|NOT NULL	|ZBX_PROXY
FIELD		|local_port		|t_varchar(64)	|'10051'	|NOT NULL	|ZBX_PROXY
FIELD		|proxy_groupid		|t_id		|		|NULL		|0	|1|proxy_group|	|RESTRICT
FIELD		|timeout_browser	|t_varchar(255)	|''		|NOT NULL	|0
UNIQUE		|1		|name
INDEX		|2		|proxy_groupid
CHANGELOG	|19

TABLE|proxy_rtdata|proxyid|0
FIELD		|proxyid	|t_id		|	|NOT NULL	|0		|1|proxy|proxyid
FIELD		|lastaccess	|t_integer	|'0'	|NOT NULL	|ZBX_NODATA
FIELD		|version	|t_integer	|'0'	|NOT NULL	|ZBX_NODATA
FIELD		|compatibility	|t_integer	|'0'	|NOT NULL	|ZBX_NODATA
FIELD		|state		|t_integer	|'0'	|NOT NULL	|ZBX_NODATA

TABLE|proxy_group|proxy_groupid|0
FIELD		|proxy_groupid	|t_id		|	|NOT NULL	|0
FIELD		|name		|t_varchar(255)	|''	|NOT NULL	|0
FIELD		|description	|t_text		|''	|NOT NULL	|0
FIELD		|failover_delay	|t_varchar(255)	|'1m'	|NOT NULL	|0
FIELD		|min_online	|t_varchar(255)	|'1'	|NOT NULL	|0
CHANGELOG	|20

TABLE|proxy_group_rtdata|proxy_groupid|0
FIELD		|proxy_groupid	|t_id		|	|NOT NULL	|0		|1|proxy_group|proxy_groupid
FIELD		|state		|t_integer	|'0'	|NOT NULL	|0

TABLE|host_proxy|hostproxyid|0
FIELD		|hostproxyid	|t_id		|	|NOT NULL	|0
FIELD		|hostid		|t_id		|	|NULL		|0|1|hosts	|	|RESTRICT
FIELD		|host		|t_varchar(128)	|''	|NOT NULL	|ZBX_PROXY
FIELD		|proxyid	|t_id		|	|NULL		|ZBX_PROXY|2|proxy|	|RESTRICT
FIELD		|revision	|t_bigint	|'0'	|NOT NULL	|ZBX_PROXY
FIELD		|tls_accept	|t_integer	|'1'	|NOT NULL	|ZBX_PROXY
FIELD		|tls_issuer	|t_varchar(1024)|''	|NOT NULL	|ZBX_PROXY
FIELD		|tls_subject	|t_varchar(1024)|''	|NOT NULL	|ZBX_PROXY
FIELD		|tls_psk_identity|t_varchar(128)|''	|NOT NULL	|ZBX_PROXY
FIELD		|tls_psk	|t_varchar(512)	|''	|NOT NULL	|ZBX_PROXY
UNIQUE		|1		|hostid
INDEX		|2		|proxyid
INDEX		|3		|revision
CHANGELOG	|21

TABLE|mfa|mfaid|ZBX_DATA
FIELD		|mfaid		|t_id		|	|NOT NULL	|0
FIELD		|type		|t_integer	|'0'	|NOT NULL	|0
FIELD		|name		|t_varchar(128)	|''	|NOT NULL	|0
FIELD		|hash_function	|t_integer	|'1'	|NULL		|0
FIELD		|code_length	|t_integer	|'6'	|NULL		|0
FIELD		|api_hostname	|t_varchar(1024)|''	|NULL		|0
FIELD		|clientid	|t_varchar(32)	|''	|NULL		|0
FIELD		|client_secret	|t_varchar(64)	|''	|NULL		|0
UNIQUE		|1		|name

TABLE|mfa_totp_secret|mfa_totp_secretid|ZBX_DATA
FIELD		|mfa_totp_secretid	|t_id		|	|NOT NULL	|0
FIELD		|mfaid			|t_id			|	|NOT NULL	|0	|1|mfa	|mfaid
FIELD		|userid			|t_id			|	|NOT NULL	|0	|2|users|userid
FIELD		|totp_secret	|t_varchar(32)	|''	|NULL		|0
FIELD		|status			|t_integer		|'0'|NOT NULL	|0
FIELD		|used_codes		|t_varchar(32)	|'' |NOT NULL	|0
INDEX		|1			|mfaid
INDEX		|2			|userid

TABLE|settings|name|ZBX_DATA
FIELD		|name			|t_varchar(255)	|	|NOT NULL	|0
FIELD		|type			|t_integer	|	|NOT NULL	|ZBX_PROXY
FIELD		|value_str		|t_text		|''	|NOT NULL	|ZBX_PROXY
FIELD		|value_int		|t_integer	|'0'	|NOT NULL	|ZBX_PROXY
FIELD		|value_usrgrpid		|t_id		|	|NULL		|		|2|usrgrp		|usrgrpid		|RESTRICT
FIELD		|value_hostgroupid	|t_id		|	|NULL		|		|3|hstgrp		|groupid		|RESTRICT
FIELD		|value_userdirectoryid	|t_id		|	|NULL		|		|4|userdirectory|userdirectoryid|RESTRICT
FIELD		|value_mfaid		|t_id		|	|NULL		|		|5|mfa			|mfaid			|RESTRICT
INDEX		|2		|value_usrgrpid
INDEX		|3		|value_hostgroupid
INDEX		|4		|value_userdirectoryid
INDEX		|5		|value_mfaid

TABLE|dbversion|dbversionid|
FIELD		|dbversionid	|t_id		|	|NOT NULL	|0
FIELD		|mandatory	|t_integer	|'0'	|NOT NULL	|
FIELD		|optional	|t_integer	|'0'	|NOT NULL	|
<<<<<<< HEAD
ROW		|1		|7030014	|7030014
=======
ROW		|1		|7030011	|7030011
>>>>>>> c9a4275a
<|MERGE_RESOLUTION|>--- conflicted
+++ resolved
@@ -2236,8 +2236,4 @@
 FIELD		|dbversionid	|t_id		|	|NOT NULL	|0
 FIELD		|mandatory	|t_integer	|'0'	|NOT NULL	|
 FIELD		|optional	|t_integer	|'0'	|NOT NULL	|
-<<<<<<< HEAD
-ROW		|1		|7030014	|7030014
-=======
-ROW		|1		|7030011	|7030011
->>>>>>> c9a4275a
+ROW		|1		|7030025	|7030025