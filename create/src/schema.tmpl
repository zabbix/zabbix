--
-- Copyright (C) 2001-2025 Zabbix SIA
--
-- This program is free software: you can redistribute it and/or modify it under the terms of
-- the GNU Affero General Public License as published by the Free Software Foundation, version 3.
--
-- This program is distributed in the hope that it will be useful, but WITHOUT ANY WARRANTY;
-- without even the implied warranty of MERCHANTABILITY or FITNESS FOR A PARTICULAR PURPOSE.
-- See the GNU Affero General Public License for more details.
--
-- You should have received a copy of the GNU Affero General Public License along with this program.
-- If not, see <https://www.gnu.org/licenses/>.
--

--
-- Do not use spaces
-- Tables must be sorted to match referential integrity rules
--

TABLE|role|roleid|ZBX_DATA
FIELD		|roleid		|t_id		|	|NOT NULL	|0
FIELD		|name		|t_varchar(255)	|''	|NOT NULL	|0
FIELD		|type		|t_integer	|'0'	|NOT NULL	|0
FIELD		|readonly	|t_integer	|'0'	|NOT NULL	|0
UNIQUE		|1		|name

TABLE|ugset|ugsetid|ZBX_DATA
FIELD		|ugsetid	|t_id		|	|NOT NULL	|0
FIELD		|hash		|t_varchar(64)	|''	|NOT NULL	|0
INDEX		|1		|hash

TABLE|users|userid|ZBX_DATA
FIELD		|userid		|t_id		|	|NOT NULL	|0
FIELD		|username	|t_varchar(100)	|''	|NOT NULL	|0
FIELD		|name		|t_varchar(100)	|''	|NOT NULL	|0
FIELD		|surname	|t_varchar(100)	|''	|NOT NULL	|0
FIELD		|passwd		|t_varchar(60)	|''	|NOT NULL	|0
FIELD		|url		|t_varchar(2048)|''	|NOT NULL	|0
FIELD		|autologin	|t_integer	|'0'	|NOT NULL	|0
FIELD		|autologout	|t_varchar(32)	|'15m'	|NOT NULL	|0
FIELD		|lang		|t_varchar(7)	|'default'|NOT NULL	|ZBX_NODATA
FIELD		|refresh	|t_varchar(32)	|'30s'	|NOT NULL	|0
FIELD		|theme		|t_varchar(128)	|'default'|NOT NULL	|ZBX_NODATA
FIELD		|attempt_failed	|t_integer	|0	|NOT NULL	|ZBX_NODATA
FIELD		|attempt_ip	|t_varchar(39)	|''	|NOT NULL	|ZBX_NODATA
FIELD		|attempt_clock	|t_integer	|0	|NOT NULL	|ZBX_NODATA
FIELD		|rows_per_page	|t_integer	|50	|NOT NULL	|0
FIELD		|timezone	|t_varchar(50)	|'default'|NOT NULL	|ZBX_NODATA
FIELD		|roleid		|t_id			|NULL	|NULL	|0	|1|role
FIELD		|userdirectoryid	|t_id	|NULL	|NULL	|ZBX_NODATA	|2|userdirectory	|userdirectoryid	|RESTRICT
FIELD		|ts_provisioned		|t_time	|'0'	|NOT NULL	|ZBX_NODATA
UNIQUE		|1		|username
INDEX		|2		|userdirectoryid
INDEX		|3		|roleid

TABLE|maintenances|maintenanceid|ZBX_DATA
FIELD		|maintenanceid	|t_id		|	|NOT NULL	|0
FIELD		|name		|t_varchar(128)	|''	|NOT NULL	|0
FIELD		|maintenance_type|t_integer	|'0'	|NOT NULL	|0
FIELD		|description	|t_text		|''	|NOT NULL	|0
FIELD		|active_since	|t_integer	|'0'	|NOT NULL	|0
FIELD		|active_till	|t_integer	|'0'	|NOT NULL	|0
FIELD		|tags_evaltype	|t_integer	|'0'	|NOT NULL	|0
INDEX		|1		|active_since,active_till
UNIQUE		|2		|name

TABLE|hgset|hgsetid|ZBX_TEMPLATE
FIELD		|hgsetid	|t_id		|	|NOT NULL	|0
FIELD		|hash		|t_varchar(64)	|''	|NOT NULL	|0
INDEX		|1		|hash

TABLE|hosts|hostid|ZBX_TEMPLATE
FIELD		|hostid		|t_id		|	|NOT NULL	|0
FIELD		|proxyid	|t_id		|	|NULL		|0			|1|proxy	|proxyid	|RESTRICT
FIELD		|host		|t_varchar(128)	|''	|NOT NULL	|ZBX_PROXY
FIELD		|status		|t_integer	|'0'	|NOT NULL	|ZBX_PROXY
FIELD		|ipmi_authtype	|t_integer	|'-1'	|NOT NULL	|ZBX_PROXY
FIELD		|ipmi_privilege	|t_integer	|'2'	|NOT NULL	|ZBX_PROXY
FIELD		|ipmi_username	|t_varchar(16)	|''	|NOT NULL	|ZBX_PROXY
FIELD		|ipmi_password	|t_varchar(20)	|''	|NOT NULL	|ZBX_PROXY
FIELD		|maintenanceid	|t_id		|	|NULL		|ZBX_NODATA		|2|maintenances	|		|RESTRICT
FIELD		|maintenance_status|t_integer	|'0'	|NOT NULL	|ZBX_NODATA
FIELD		|maintenance_type|t_integer	|'0'	|NOT NULL	|ZBX_NODATA
FIELD		|maintenance_from|t_integer	|'0'	|NOT NULL	|ZBX_NODATA
FIELD		|name		|t_varchar(128)	|''	|NOT NULL	|ZBX_PROXY
FIELD		|flags		|t_integer	|'0'	|NOT NULL	|0
FIELD		|templateid	|t_id		|	|NULL		|0			|3|hosts	|hostid		|RESTRICT
FIELD		|description	|t_text		|''	|NOT NULL	|0
FIELD		|tls_connect	|t_integer	|'1'	|NOT NULL	|ZBX_PROXY
FIELD		|tls_accept	|t_integer	|'1'	|NOT NULL	|ZBX_PROXY
FIELD		|tls_issuer	|t_varchar(1024)|''	|NOT NULL	|ZBX_PROXY
FIELD		|tls_subject	|t_varchar(1024)|''	|NOT NULL	|ZBX_PROXY
FIELD		|tls_psk_identity|t_varchar(128)|''	|NOT NULL	|ZBX_PROXY
FIELD		|tls_psk	|t_varchar(512)	|''	|NOT NULL	|ZBX_PROXY
FIELD		|discover	|t_integer	|'0'	|NOT NULL	|0
FIELD		|custom_interfaces|t_integer	|'0'	|NOT NULL	|0
FIELD		|uuid		|t_varchar(32)	|''	|NOT NULL	|0
FIELD		|name_upper	|t_varchar(128)	|''	|NOT NULL	|0
FIELD		|vendor_name	|t_varchar(64)	|''	|NOT NULL	|0
FIELD		|vendor_version	|t_varchar(32)	|''	|NOT NULL	|0
FIELD		|proxy_groupid	|t_id		|	|NULL		|0			|4|proxy_group|	|RESTRICT
FIELD		|monitored_by	|t_integer	|'0'	|NOT NULL	|0
INDEX		|1		|host
INDEX		|2		|status
INDEX		|3		|proxyid
INDEX		|4		|name
INDEX		|5		|maintenanceid
INDEX		|6		|name_upper
INDEX		|7		|templateid
INDEX		|8		|proxy_groupid
INDEX		|9		|uuid
CHANGELOG	|1
UPD_TRIG_FUNC	|name		|name_upper	|hostid	|upper

TABLE|hstgrp|groupid|ZBX_DATA
FIELD		|groupid	|t_id		|	|NOT NULL	|0
FIELD		|name		|t_varchar(255)	|''	|NOT NULL	|0
FIELD		|flags		|t_integer	|'0'	|NOT NULL	|0
FIELD		|uuid		|t_varchar(32)	|''	|NOT NULL	|0
FIELD		|type		|t_integer	|'0'	|NOT NULL	|0
UNIQUE		|1		|type,name
INDEX		|2		|uuid

TABLE|hgset_group|hgsetid,groupid|ZBX_TEMPLATE
FIELD		|hgsetid	|t_id		|	|NOT NULL	|0			|1|hgset
FIELD		|groupid	|t_id		|	|NOT NULL	|0			|2|hstgrp	|		|RESTRICT
INDEX		|1		|groupid

TABLE|host_hgset|hostid|ZBX_TEMPLATE
FIELD		|hostid		|t_id		|	|NOT NULL	|0			|1|hosts
FIELD		|hgsetid	|t_id		|	|NOT NULL	|0			|2|hgset	|		|RESTRICT
INDEX		|1		|hgsetid

TABLE|group_prototype|group_prototypeid|ZBX_TEMPLATE
FIELD		|group_prototypeid|t_id		|	|NOT NULL	|0
FIELD		|hostid		|t_id		|	|NOT NULL	|0			|1|hosts
FIELD		|name		|t_varchar(255)	|''	|NOT NULL	|0
FIELD		|groupid	|t_id		|	|NULL		|0			|2|hstgrp	|		|RESTRICT
FIELD		|templateid	|t_id		|	|NULL		|0			|3|group_prototype|group_prototypeid
INDEX		|1		|hostid
INDEX		|2		|groupid
INDEX		|3		|templateid

TABLE|group_discovery|groupdiscoveryid|ZBX_TEMPLATE
FIELD		|groupdiscoveryid|t_id		|	|NOT NULL	|0
FIELD		|groupid	|t_id		|	|NOT NULL	|0			|1|hstgrp
FIELD		|parent_group_prototypeid|t_id	|	|NOT NULL	|0			|2|group_prototype|group_prototypeid|RESTRICT
FIELD		|name		|t_varchar(255)	|''	|NOT NULL	|ZBX_NODATA
FIELD		|lastcheck	|t_integer	|'0'	|NOT NULL	|ZBX_NODATA
FIELD		|ts_delete	|t_time		|'0'	|NOT NULL	|ZBX_NODATA
FIELD		|status		|t_integer	|'0'	|NOT NULL	|ZBX_NODATA
UNIQUE		|1		|groupid,parent_group_prototypeid
INDEX		|2		|parent_group_prototypeid

TABLE|drules|druleid|ZBX_DATA
FIELD		|druleid	|t_id		|	|NOT NULL	|0
FIELD		|proxyid	|t_id		|	|NULL		|0			|1|proxy	|proxyid	|RESTRICT
FIELD		|name		|t_varchar(255)	|''	|NOT NULL	|ZBX_PROXY
FIELD		|iprange	|t_varchar(2048)|''	|NOT NULL	|ZBX_PROXY
FIELD		|delay		|t_varchar(255)	|'1h'	|NOT NULL	|ZBX_PROXY
FIELD		|status		|t_integer	|'0'	|NOT NULL	|0
FIELD		|concurrency_max|t_integer	|'0'	|NOT NULL	|ZBX_PROXY
FIELD		|error		|t_varchar(2048)|''	|NOT NULL	|ZBX_NODATA
INDEX		|1		|proxyid
UNIQUE		|2		|name
CHANGELOG	|9

TABLE|dchecks|dcheckid|ZBX_DATA
FIELD		|dcheckid	|t_id		|	|NOT NULL	|0
FIELD		|druleid	|t_id		|	|NOT NULL	|ZBX_PROXY		|1|drules	|		|RESTRICT
FIELD		|type		|t_integer	|'0'	|NOT NULL	|ZBX_PROXY
FIELD		|key_		|t_varchar(2048)|''	|NOT NULL	|ZBX_PROXY
FIELD		|snmp_community	|t_varchar(255)	|''	|NOT NULL	|ZBX_PROXY
FIELD		|ports		|t_varchar(255)	|'0'	|NOT NULL	|ZBX_PROXY
FIELD		|snmpv3_securityname|t_varchar(64)|''	|NOT NULL	|ZBX_PROXY
FIELD		|snmpv3_securitylevel|t_integer	|'0'	|NOT NULL	|ZBX_PROXY
FIELD		|snmpv3_authpassphrase|t_varchar(64)|''	|NOT NULL	|ZBX_PROXY
FIELD		|snmpv3_privpassphrase|t_varchar(64)|''	|NOT NULL	|ZBX_PROXY
FIELD		|uniq		|t_integer	|'0'	|NOT NULL	|ZBX_PROXY
FIELD		|snmpv3_authprotocol|t_integer	|'0'	|NOT NULL	|ZBX_PROXY
FIELD		|snmpv3_privprotocol|t_integer	|'0'	|NOT NULL	|ZBX_PROXY
FIELD		|snmpv3_contextname|t_varchar(255)|''	|NOT NULL	|ZBX_PROXY
FIELD		|host_source|t_integer	|'1'	|NOT NULL	|ZBX_PROXY
FIELD		|name_source|t_integer	|'0'	|NOT NULL	|ZBX_PROXY
FIELD		|allow_redirect|t_integer	|'0'	|NOT NULL	|ZBX_PROXY
INDEX		|1		|druleid,host_source,name_source
CHANGELOG	|10

TABLE|httptest|httptestid|ZBX_TEMPLATE
FIELD		|httptestid	|t_id		|	|NOT NULL	|0
FIELD		|name		|t_varchar(64)	|''	|NOT NULL	|ZBX_PROXY
FIELD		|delay		|t_varchar(255)	|'1m'	|NOT NULL	|ZBX_PROXY
FIELD		|status		|t_integer	|'0'	|NOT NULL	|ZBX_PROXY
FIELD		|agent		|t_varchar(255)	|'Zabbix'|NOT NULL	|ZBX_PROXY
FIELD		|authentication	|t_integer	|'0'	|NOT NULL	|ZBX_PROXY,ZBX_NODATA
FIELD		|http_user	|t_varchar(255)	|''	|NOT NULL	|ZBX_PROXY,ZBX_NODATA
FIELD		|http_password	|t_varchar(255)	|''	|NOT NULL	|ZBX_PROXY,ZBX_NODATA
FIELD		|hostid		|t_id		|	|NOT NULL	|ZBX_PROXY		|2|hosts	|		|RESTRICT
FIELD		|templateid	|t_id		|	|NULL		|0			|3|httptest	|httptestid	|RESTRICT
FIELD		|http_proxy	|t_varchar(255)	|''	|NOT NULL	|ZBX_PROXY
FIELD		|retries	|t_integer	|'1'	|NOT NULL	|ZBX_PROXY,ZBX_NODATA
FIELD		|ssl_cert_file	|t_varchar(255)	|''	|NOT NULL	|ZBX_PROXY,ZBX_NODATA
FIELD		|ssl_key_file	|t_varchar(255)	|''	|NOT NULL	|ZBX_PROXY,ZBX_NODATA
FIELD		|ssl_key_password|t_varchar(64)	|''	|NOT NULL	|ZBX_PROXY,ZBX_NODATA
FIELD		|verify_peer	|t_integer	|'0'	|NOT NULL	|ZBX_PROXY
FIELD		|verify_host	|t_integer	|'0'	|NOT NULL	|ZBX_PROXY
FIELD		|uuid		|t_varchar(32)	|''	|NOT NULL	|0
UNIQUE		|2		|hostid,name
INDEX		|3		|status
INDEX		|4		|templateid
INDEX		|5		|uuid
CHANGELOG	|11

TABLE|httpstep|httpstepid|ZBX_TEMPLATE
FIELD		|httpstepid	|t_id		|	|NOT NULL	|0
FIELD		|httptestid	|t_id		|	|NOT NULL	|ZBX_PROXY		|1|httptest	|		|RESTRICT
FIELD		|name		|t_varchar(64)	|''	|NOT NULL	|ZBX_PROXY
FIELD		|no		|t_integer	|'0'	|NOT NULL	|ZBX_PROXY
FIELD		|url		|t_varchar(2048)|''	|NOT NULL	|ZBX_PROXY
FIELD		|timeout	|t_varchar(255)	|'15s'	|NOT NULL	|ZBX_PROXY
FIELD		|posts		|t_text		|''	|NOT NULL	|ZBX_PROXY
FIELD		|required	|t_varchar(255)	|''	|NOT NULL	|ZBX_PROXY
FIELD		|status_codes	|t_varchar(255)	|''	|NOT NULL	|ZBX_PROXY
FIELD		|follow_redirects|t_integer	|'1'	|NOT NULL	|ZBX_PROXY
FIELD		|retrieve_mode	|t_integer	|'0'	|NOT NULL	|ZBX_PROXY
FIELD		|post_type	|t_integer	|'0'	|NOT NULL	|ZBX_PROXY
INDEX		|1		|httptestid
CHANGELOG	|14

TABLE|interface|interfaceid|ZBX_TEMPLATE
FIELD		|interfaceid	|t_id		|	|NOT NULL	|0
FIELD		|hostid		|t_id		|	|NOT NULL	|ZBX_PROXY		|1|hosts
FIELD		|main		|t_integer	|'0'	|NOT NULL	|ZBX_PROXY
FIELD		|type		|t_integer	|'1'	|NOT NULL	|ZBX_PROXY
FIELD		|useip		|t_integer	|'1'	|NOT NULL	|ZBX_PROXY
FIELD		|ip		|t_varchar(64)	|'127.0.0.1'|NOT NULL	|ZBX_PROXY
FIELD		|dns		|t_varchar(255)	|''	|NOT NULL	|ZBX_PROXY
FIELD		|port		|t_varchar(64)	|'10050'|NOT NULL	|ZBX_PROXY
FIELD		|available	|t_integer	|'0'	|NOT NULL	|ZBX_PROXY,ZBX_NODATA
FIELD		|error		|t_varchar(2048)|''	|NOT NULL	|ZBX_NODATA
FIELD		|errors_from	|t_integer	|'0'	|NOT NULL	|ZBX_NODATA
FIELD		|disable_until	|t_integer	|'0'	|NOT NULL	|ZBX_NODATA
INDEX		|1		|hostid,type
INDEX		|2		|ip,dns
INDEX		|3		|available

TABLE|valuemap|valuemapid|ZBX_TEMPLATE
FIELD		|valuemapid	|t_id		|	|NOT NULL	|0
FIELD		|hostid		|t_id		|	|NOT NULL	|0			|1|hosts
FIELD		|name		|t_varchar(64)	|''	|NOT NULL	|0
FIELD		|uuid		|t_varchar(32)	|''	|NOT NULL	|0
UNIQUE		|1		|hostid,name
INDEX		|2		|uuid

TABLE|items|itemid|ZBX_TEMPLATE
FIELD		|itemid		|t_id		|	|NOT NULL	|0
FIELD		|type		|t_integer	|'0'	|NOT NULL	|ZBX_PROXY
FIELD		|snmp_oid	|t_varchar(512)	|''	|NOT NULL	|ZBX_PROXY
FIELD		|hostid		|t_id		|	|NOT NULL	|ZBX_PROXY		|1|hosts	|		|RESTRICT
FIELD		|name		|t_varchar(255)	|''	|NOT NULL	|0
FIELD		|key_		|t_varchar(2048)|''	|NOT NULL	|ZBX_PROXY
FIELD		|delay		|t_varchar(1024)|'0'	|NOT NULL	|ZBX_PROXY
FIELD		|history	|t_varchar(255)	|'31d'	|NOT NULL	|ZBX_PROXY
FIELD		|trends		|t_varchar(255)	|'365d'	|NOT NULL	|0
FIELD		|status		|t_integer	|'0'	|NOT NULL	|ZBX_PROXY
FIELD		|value_type	|t_integer	|'0'	|NOT NULL	|ZBX_PROXY
FIELD		|trapper_hosts	|t_varchar(255)	|''	|NOT NULL	|ZBX_PROXY
FIELD		|units		|t_varchar(255)	|''	|NOT NULL	|0
FIELD		|formula	|t_varchar(255)	|''	|NOT NULL	|0
FIELD		|logtimefmt	|t_varchar(64)	|''	|NOT NULL	|ZBX_PROXY
FIELD		|templateid	|t_id		|	|NULL		|0			|2|items	|itemid		|RESTRICT
FIELD		|valuemapid	|t_id		|	|NULL		|0			|3|valuemap	|		|RESTRICT
FIELD		|params		|t_text		|''	|NOT NULL	|ZBX_PROXY
FIELD		|ipmi_sensor	|t_varchar(128)	|''	|NOT NULL	|ZBX_PROXY
FIELD		|authtype	|t_integer	|'0'	|NOT NULL	|ZBX_PROXY
FIELD		|username	|t_varchar(255)	|''	|NOT NULL	|ZBX_PROXY
FIELD		|password	|t_varchar(255)	|''	|NOT NULL	|ZBX_PROXY
FIELD		|publickey	|t_varchar(64)	|''	|NOT NULL	|ZBX_PROXY
FIELD		|privatekey	|t_varchar(64)	|''	|NOT NULL	|ZBX_PROXY
FIELD		|flags		|t_integer	|'0'	|NOT NULL	|ZBX_PROXY
FIELD		|interfaceid	|t_id		|	|NULL		|ZBX_PROXY		|4|interface	|		|RESTRICT
FIELD		|description	|t_text		|''	|NOT NULL	|0
FIELD		|inventory_link	|t_integer	|'0'	|NOT NULL	|ZBX_PROXY
FIELD		|lifetime	|t_varchar(255)	|'7d'	|NOT NULL	|0
FIELD		|evaltype	|t_integer	|'0'	|NOT NULL	|0
FIELD		|jmx_endpoint	|t_varchar(255)	|''	|NOT NULL	|ZBX_PROXY
FIELD		|master_itemid	|t_id		|	|NULL		|ZBX_PROXY		|5|items	|itemid		|RESTRICT
FIELD		|timeout	|t_varchar(255)	|''	|NOT NULL	|ZBX_PROXY
FIELD		|url		|t_varchar(2048)|''	|NOT NULL	|ZBX_PROXY
FIELD		|query_fields	|t_text		|''	|NOT NULL	|ZBX_PROXY
FIELD		|posts		|t_text		|''	|NOT NULL	|ZBX_PROXY
FIELD		|status_codes	|t_varchar(255)	|'200'	|NOT NULL	|ZBX_PROXY
FIELD		|follow_redirects|t_integer	|'1'	|NOT NULL	|ZBX_PROXY
FIELD		|post_type	|t_integer	|'0'	|NOT NULL	|ZBX_PROXY
FIELD		|http_proxy	|t_varchar(255)	|''	|NOT NULL	|ZBX_PROXY
FIELD		|headers	|t_text		|''	|NOT NULL	|ZBX_PROXY
FIELD		|retrieve_mode	|t_integer	|'0'	|NOT NULL	|ZBX_PROXY
FIELD		|request_method	|t_integer	|'0'	|NOT NULL	|ZBX_PROXY
FIELD		|output_format	|t_integer	|'0'	|NOT NULL	|ZBX_PROXY
FIELD		|ssl_cert_file	|t_varchar(255)	|''	|NOT NULL	|ZBX_PROXY,ZBX_NODATA
FIELD		|ssl_key_file	|t_varchar(255)	|''	|NOT NULL	|ZBX_PROXY,ZBX_NODATA
FIELD		|ssl_key_password|t_varchar(64)	|''	|NOT NULL	|ZBX_PROXY,ZBX_NODATA
FIELD		|verify_peer	|t_integer	|'0'	|NOT NULL	|ZBX_PROXY
FIELD		|verify_host	|t_integer	|'0'	|NOT NULL	|ZBX_PROXY
FIELD		|allow_traps	|t_integer	|'0'	|NOT NULL	|ZBX_PROXY
FIELD		|discover	|t_integer	|'0'	|NOT NULL	|0
FIELD		|uuid		|t_varchar(32)	|''	|NOT NULL	|0
FIELD		|lifetime_type	|t_integer	|'0'	|NOT NULL	|0
FIELD		|enabled_lifetime_type|t_integer|'2'	|NOT NULL	|0
FIELD		|enabled_lifetime|t_varchar(255)|'0'	|NOT NULL	|0
INDEX		|1		|hostid,key_(764)
INDEX		|3		|status
INDEX		|4		|templateid
INDEX		|5		|valuemapid
INDEX		|6		|interfaceid
INDEX		|7		|master_itemid
INDEX		|8		|key_(768)
INDEX		|10		|uuid
CHANGELOG	|3

TABLE|httpstepitem|httpstepitemid|ZBX_TEMPLATE
FIELD		|httpstepitemid	|t_id		|	|NOT NULL	|0
FIELD		|httpstepid	|t_id		|	|NOT NULL	|ZBX_PROXY		|1|httpstep	|		|RESTRICT
FIELD		|itemid		|t_id		|	|NOT NULL	|ZBX_PROXY		|2|items	|		|RESTRICT
FIELD		|type		|t_integer	|'0'	|NOT NULL	|ZBX_PROXY
UNIQUE		|1		|httpstepid,itemid
INDEX		|2		|itemid
CHANGELOG	|16

TABLE|httptestitem|httptestitemid|ZBX_TEMPLATE
FIELD		|httptestitemid	|t_id		|	|NOT NULL	|0
FIELD		|httptestid	|t_id		|	|NOT NULL	|ZBX_PROXY		|1|httptest	|		|RESTRICT
FIELD		|itemid		|t_id		|	|NOT NULL	|ZBX_PROXY		|2|items	|		|RESTRICT
FIELD		|type		|t_integer	|'0'	|NOT NULL	|ZBX_PROXY
UNIQUE		|1		|httptestid,itemid
INDEX		|2		|itemid
CHANGELOG	|13

TABLE|media_type|mediatypeid|ZBX_DATA
FIELD		|mediatypeid	|t_id		|	|NOT NULL	|0
FIELD		|type		|t_integer	|'0'	|NOT NULL	|0
FIELD		|name		|t_varchar(100)	|''	|NOT NULL	|0
FIELD		|smtp_server	|t_varchar(255)	|''	|NOT NULL	|0
FIELD		|smtp_helo	|t_varchar(255)	|''	|NOT NULL	|0
FIELD		|smtp_email	|t_varchar(255)	|''	|NOT NULL	|0
FIELD		|exec_path	|t_varchar(255)	|''	|NOT NULL	|0
FIELD		|gsm_modem	|t_varchar(255)	|''	|NOT NULL	|0
FIELD		|username	|t_varchar(255)	|''	|NOT NULL	|0
FIELD		|passwd		|t_varchar(255)	|''	|NOT NULL	|0
FIELD		|status		|t_integer	|'1'	|NOT NULL	|ZBX_NODATA
FIELD		|smtp_port	|t_integer	|'25'	|NOT NULL	|0
FIELD		|smtp_security	|t_integer	|'0'	|NOT NULL	|0
FIELD		|smtp_verify_peer|t_integer	|'0'	|NOT NULL	|0
FIELD		|smtp_verify_host|t_integer	|'0'	|NOT NULL	|0
FIELD		|smtp_authentication|t_integer	|'0'	|NOT NULL	|0
FIELD		|maxsessions	|t_integer	|'1'	|NOT NULL	|0
FIELD		|maxattempts	|t_integer	|'3'	|NOT NULL	|0
FIELD		|attempt_interval|t_varchar(32)	|'10s'	|NOT NULL	|0
FIELD		|message_format	|t_integer	|'1'	|NOT NULL	|0
FIELD		|script		|t_text		|''	|NOT NULL	|0
FIELD		|timeout	|t_varchar(32)	|'30s'	|NOT NULL	|0
FIELD		|process_tags	|t_integer	|'0'	|NOT NULL	|0
FIELD		|show_event_menu|t_integer	|'0'	|NOT NULL	|0
FIELD		|event_menu_url	|t_varchar(2048)|''	|NOT NULL	|0
FIELD		|event_menu_name|t_varchar(255)	|''	|NOT NULL	|0
FIELD		|description	|t_text		|''	|NOT NULL	|0
FIELD		|provider	|t_integer	|'0'	|NOT NULL	|0
UNIQUE		|1		|name

TABLE|media_type_param|mediatype_paramid|ZBX_DATA
FIELD		|mediatype_paramid|t_id		|	|NOT NULL	|0
FIELD		|mediatypeid	|t_id		|	|NOT NULL	|0			|1|media_type
FIELD		|name		|t_varchar(255)	|''	|NOT NULL	|0
FIELD		|value		|t_varchar(2048)|''	|NOT NULL	|0
FIELD		|sortorder	|t_integer	|'0'	|NOT NULL	|0
INDEX		|1		|mediatypeid

TABLE|media_type_message|mediatype_messageid|ZBX_DATA
FIELD		|mediatype_messageid|t_id	|	|NOT NULL	|0
FIELD		|mediatypeid	|t_id		|	|NOT NULL	|0			|1|media_type
FIELD		|eventsource	|t_integer	|	|NOT NULL	|0
FIELD		|recovery	|t_integer	|	|NOT NULL	|0
FIELD		|subject	|t_varchar(255)	|''	|NOT NULL	|0
FIELD		|message	|t_text		|''	|NOT NULL	|0
UNIQUE		|1		|mediatypeid,eventsource,recovery

TABLE|usrgrp|usrgrpid|ZBX_DATA
FIELD		|usrgrpid	|t_id		|	|NOT NULL	|0
FIELD		|name		|t_varchar(64)	|''	|NOT NULL	|0
FIELD		|gui_access	|t_integer	|'0'	|NOT NULL	|0
FIELD		|users_status	|t_integer	|'0'	|NOT NULL	|0
FIELD		|debug_mode	|t_integer	|'0'	|NOT NULL	|0
FIELD		|userdirectoryid|t_id		|NULL	|NULL		|0			|2|userdirectory	|	|RESTRICT
FIELD		|mfa_status	|t_integer	|'0'	|NOT NULL	|0
FIELD		|mfaid		|t_id	|	|NULL	|0 |3|mfa	|	|RESTRICT
UNIQUE		|1		|name
INDEX		|2		|userdirectoryid
INDEX		|3		|mfaid

TABLE|users_groups|id|ZBX_DATA
FIELD		|id		|t_id		|	|NOT NULL	|0
FIELD		|usrgrpid	|t_id		|	|NOT NULL	|0			|1|usrgrp
FIELD		|userid		|t_id		|	|NOT NULL	|0			|2|users
UNIQUE		|1		|usrgrpid,userid
INDEX		|2		|userid

TABLE|ugset_group|ugsetid,usrgrpid|ZBX_DATA
FIELD		|ugsetid	|t_id		|	|NOT NULL	|0			|1|ugset
FIELD		|usrgrpid	|t_id		|	|NOT NULL	|0			|2|usrgrp	|		|RESTRICT
INDEX		|1		|usrgrpid

TABLE|user_ugset|userid|ZBX_DATA
FIELD		|userid		|t_id		|	|NOT NULL	|0			|1|users
FIELD		|ugsetid	|t_id		|	|NOT NULL	|0			|2|ugset	|		|RESTRICT
INDEX		|1		|ugsetid

TABLE|scripts|scriptid|ZBX_DATA
FIELD		|scriptid			|t_id		|	|NOT NULL	|0
FIELD		|name				|t_varchar(255)	|''	|NOT NULL	|0
FIELD		|command			|t_text		|''	|NOT NULL	|0
FIELD		|host_access			|t_integer	|'2'	|NOT NULL	|0
FIELD		|usrgrpid			|t_id		|	|NULL		|0			|1|usrgrp	|		|RESTRICT
FIELD		|groupid			|t_id		|	|NULL		|0			|2|hstgrp	|		|RESTRICT
FIELD		|description			|t_text		|''	|NOT NULL	|0
FIELD		|confirmation			|t_varchar(255)	|''	|NOT NULL	|0
FIELD		|type				|t_integer	|'5'	|NOT NULL	|0
FIELD		|execute_on			|t_integer	|'2'	|NOT NULL	|0
FIELD		|timeout			|t_varchar(32)	|'30s'	|NOT NULL	|0
FIELD		|scope				|t_integer	|'1'	|NOT NULL	|0
FIELD		|port				|t_varchar(64)	|''	|NOT NULL	|0
FIELD		|authtype			|t_integer	|'0'	|NOT NULL	|0
FIELD		|username			|t_varchar(64)	|''	|NOT NULL	|0
FIELD		|password			|t_varchar(64)	|''	|NOT NULL	|0
FIELD		|publickey			|t_varchar(64)	|''	|NOT NULL	|0
FIELD		|privatekey			|t_varchar(64)	|''	|NOT NULL	|0
FIELD		|menu_path			|t_varchar(255)	|''	|NOT NULL	|0
FIELD		|url				|t_varchar(2048)|''	|NOT NULL	|0
FIELD		|new_window			|t_integer	|'1'	|NOT NULL	|0
FIELD		|manualinput			|t_integer	|'0'	|NOT NULL	|0
FIELD		|manualinput_prompt		|t_varchar(255)	|''	|NOT NULL	|0
FIELD		|manualinput_validator		|t_varchar(2048)|''	|NOT NULL	|0
FIELD		|manualinput_validator_type	|t_integer	|'0'	|NOT NULL	|0
FIELD		|manualinput_default_value	|t_varchar(255)	|''	|NOT NULL	|0
INDEX		|1				|usrgrpid
INDEX		|2				|groupid
UNIQUE		|3				|name,menu_path

TABLE|script_param|script_paramid|ZBX_DATA
FIELD		|script_paramid	|t_id		|	|NOT NULL	|0
FIELD		|scriptid	|t_id		|	|NOT NULL	|0			|1|scripts
FIELD		|name		|t_varchar(255)	|''	|NOT NULL	|0
FIELD		|value		|t_varchar(2048)|''	|NOT NULL	|0
UNIQUE		|1		|scriptid,name

TABLE|actions|actionid|ZBX_DATA
FIELD		|actionid	|t_id		|	|NOT NULL	|0
FIELD		|name		|t_varchar(255)	|''	|NOT NULL	|0
FIELD		|eventsource	|t_integer	|'0'	|NOT NULL	|0
FIELD		|evaltype	|t_integer	|'0'	|NOT NULL	|0
FIELD		|status		|t_integer	|'0'	|NOT NULL	|0
FIELD		|esc_period	|t_varchar(255)	|'1h'	|NOT NULL	|0
FIELD		|formula	|t_varchar(1024)|''	|NOT NULL	|0
FIELD		|pause_suppressed|t_integer	|'1'	|NOT NULL	|0
FIELD		|notify_if_canceled|t_integer	|'1'	|NOT NULL	|0
FIELD		|pause_symptoms	|t_integer	|'1'	|NOT NULL	|0
INDEX		|1		|eventsource,status
UNIQUE		|2		|name

TABLE|operations|operationid|ZBX_DATA
FIELD		|operationid	|t_id		|	|NOT NULL	|0
FIELD		|actionid	|t_id		|	|NOT NULL	|0			|1|actions
FIELD		|operationtype	|t_integer	|'0'	|NOT NULL	|0
FIELD		|esc_period	|t_varchar(255)	|'0'	|NOT NULL	|0
FIELD		|esc_step_from	|t_integer	|'1'	|NOT NULL	|0
FIELD		|esc_step_to	|t_integer	|'1'	|NOT NULL	|0
FIELD		|evaltype	|t_integer	|'0'	|NOT NULL	|0
FIELD		|recovery	|t_integer	|'0'	|NOT NULL	|0
INDEX		|1		|actionid

TABLE|optag|optagid|ZBX_DATA
FIELD		|optagid	|t_id		|	|NOT NULL	|0
FIELD		|operationid	|t_id		|	|NOT NULL	|0			|1|operations
FIELD		|tag		|t_varchar(255)	|''	|NOT NULL	|0
FIELD		|value		|t_varchar(255)	|''	|NOT NULL	|0
INDEX		|1		|operationid

TABLE|opmessage|operationid|ZBX_DATA
FIELD		|operationid	|t_id		|	|NOT NULL	|0			|1|operations
FIELD		|default_msg	|t_integer	|'1'	|NOT NULL	|0
FIELD		|subject	|t_varchar(255)	|''	|NOT NULL	|0
FIELD		|message	|t_text		|''	|NOT NULL	|0
FIELD		|mediatypeid	|t_id		|	|NULL		|0			|2|media_type	|		|RESTRICT
INDEX		|1		|mediatypeid

TABLE|opmessage_grp|opmessage_grpid|ZBX_DATA
FIELD		|opmessage_grpid|t_id		|	|NOT NULL	|0
FIELD		|operationid	|t_id		|	|NOT NULL	|0			|1|operations
FIELD		|usrgrpid	|t_id		|	|NOT NULL	|0			|2|usrgrp	|		|RESTRICT
UNIQUE		|1		|operationid,usrgrpid
INDEX		|2		|usrgrpid

TABLE|opmessage_usr|opmessage_usrid|ZBX_DATA
FIELD		|opmessage_usrid|t_id		|	|NOT NULL	|0
FIELD		|operationid	|t_id		|	|NOT NULL	|0			|1|operations
FIELD		|userid		|t_id		|	|NOT NULL	|0			|2|users	|		|RESTRICT
UNIQUE		|1		|operationid,userid
INDEX		|2		|userid

TABLE|opcommand|operationid|ZBX_DATA
FIELD		|operationid	|t_id		|	|NOT NULL	|0			|1|operations
FIELD		|scriptid	|t_id		|	|NOT NULL	|0			|2|scripts	|		|RESTRICT
INDEX		|1		|scriptid

TABLE|opcommand_hst|opcommand_hstid|ZBX_DATA
FIELD		|opcommand_hstid|t_id		|	|NOT NULL	|0
FIELD		|operationid	|t_id		|	|NOT NULL	|0			|1|operations
FIELD		|hostid		|t_id		|	|NULL		|0			|2|hosts	|		|RESTRICT
INDEX		|1		|operationid
INDEX		|2		|hostid

TABLE|opcommand_grp|opcommand_grpid|ZBX_DATA
FIELD		|opcommand_grpid|t_id		|	|NOT NULL	|0
FIELD		|operationid	|t_id		|	|NOT NULL	|0			|1|operations
FIELD		|groupid	|t_id		|	|NOT NULL	|0			|2|hstgrp	|		|RESTRICT
INDEX		|1		|operationid
INDEX		|2		|groupid

TABLE|opgroup|opgroupid|ZBX_DATA
FIELD		|opgroupid	|t_id		|	|NOT NULL	|0
FIELD		|operationid	|t_id		|	|NOT NULL	|0			|1|operations
FIELD		|groupid	|t_id		|	|NOT NULL	|0			|2|hstgrp	|		|RESTRICT
UNIQUE		|1		|operationid,groupid
INDEX		|2		|groupid

TABLE|optemplate|optemplateid|ZBX_TEMPLATE
FIELD		|optemplateid	|t_id		|	|NOT NULL	|0
FIELD		|operationid	|t_id		|	|NOT NULL	|0			|1|operations
FIELD		|templateid	|t_id		|	|NOT NULL	|0			|2|hosts	|hostid		|RESTRICT
UNIQUE		|1		|operationid,templateid
INDEX		|2		|templateid

TABLE|opconditions|opconditionid|ZBX_DATA
FIELD		|opconditionid	|t_id		|	|NOT NULL	|0
FIELD		|operationid	|t_id		|	|NOT NULL	|0			|1|operations
FIELD		|conditiontype	|t_integer	|'0'	|NOT NULL	|0
FIELD		|operator	|t_integer	|'0'	|NOT NULL	|0
FIELD		|value		|t_varchar(255)	|''	|NOT NULL	|0
INDEX		|1		|operationid

TABLE|conditions|conditionid|ZBX_DATA
FIELD		|conditionid	|t_id		|	|NOT NULL	|0
FIELD		|actionid	|t_id		|	|NOT NULL	|0			|1|actions
FIELD		|conditiontype	|t_integer	|'0'	|NOT NULL	|0
FIELD		|operator	|t_integer	|'0'	|NOT NULL	|0
FIELD		|value		|t_varchar(255)	|''	|NOT NULL	|0
FIELD		|value2		|t_varchar(255)	|''	|NOT NULL	|0
INDEX		|1		|actionid

TABLE|triggers|triggerid|ZBX_TEMPLATE
FIELD		|triggerid	|t_id		|	|NOT NULL	|0
FIELD		|expression	|t_varchar(2048)|''	|NOT NULL	|0
FIELD		|description	|t_varchar(255)	|''	|NOT NULL	|0
FIELD		|url		|t_varchar(2048)|''	|NOT NULL	|0
FIELD		|status		|t_integer	|'0'	|NOT NULL	|0
FIELD		|value		|t_integer	|'0'	|NOT NULL	|ZBX_NODATA
FIELD		|priority	|t_integer	|'0'	|NOT NULL	|0
FIELD		|lastchange	|t_integer	|'0'	|NOT NULL	|ZBX_NODATA
FIELD		|comments	|t_text		|''	|NOT NULL	|0
FIELD		|error		|t_varchar(2048)|''	|NOT NULL	|ZBX_NODATA
FIELD		|templateid	|t_id		|	|NULL		|0			|1|triggers	|triggerid		|RESTRICT
FIELD		|type		|t_integer	|'0'	|NOT NULL	|0
FIELD		|state		|t_integer	|'0'	|NOT NULL	|ZBX_NODATA
FIELD		|flags		|t_integer	|'0'	|NOT NULL	|0
FIELD		|recovery_mode	|t_integer	|'0'	|NOT NULL	|0
FIELD		|recovery_expression|t_varchar(2048)|''	|NOT NULL	|0
FIELD		|correlation_mode|t_integer	|'0'	|NOT NULL	|0
FIELD		|correlation_tag|t_varchar(255)	|''	|NOT NULL	|0
FIELD		|manual_close	|t_integer	|'0'	|NOT NULL	|0
FIELD		|opdata		|t_varchar(255)	|''	|NOT NULL	|0
FIELD		|discover	|t_integer	|'0'	|NOT NULL	|0
FIELD		|event_name	|t_varchar(2048)|''	|NOT NULL	|0
FIELD		|uuid		|t_varchar(32)	|''	|NOT NULL	|0
FIELD		|url_name	|t_varchar(64)	|''	|NOT NULL	|0
INDEX		|1		|status
INDEX		|2		|value,lastchange
INDEX		|3		|templateid
INDEX		|4		|uuid
CHANGELOG	|5

TABLE|trigger_depends|triggerdepid|ZBX_TEMPLATE
FIELD		|triggerdepid	|t_id		|	|NOT NULL	|0
FIELD		|triggerid_down	|t_id		|	|NOT NULL	|0			|1|triggers	|triggerid
FIELD		|triggerid_up	|t_id		|	|NOT NULL	|0			|2|triggers	|triggerid
UNIQUE		|1		|triggerid_down,triggerid_up
INDEX		|2		|triggerid_up

TABLE|functions|functionid|ZBX_TEMPLATE
FIELD		|functionid	|t_id		|	|NOT NULL	|0
FIELD		|itemid		|t_id		|	|NOT NULL	|0			|1|items	|		|RESTRICT
FIELD		|triggerid	|t_id		|	|NOT NULL	|0			|2|triggers	|		|RESTRICT
FIELD		|name		|t_varchar(12)	|''	|NOT NULL	|0
FIELD		|parameter	|t_varchar(255)	|'0'	|NOT NULL	|0
INDEX		|1		|triggerid
INDEX		|2		|itemid,name,parameter
CHANGELOG	|7

TABLE|graphs|graphid|ZBX_TEMPLATE
FIELD		|graphid	|t_id		|	|NOT NULL	|0
FIELD		|name		|t_varchar(128)	|''	|NOT NULL	|0
FIELD		|width		|t_integer	|'900'	|NOT NULL	|0
FIELD		|height		|t_integer	|'200'	|NOT NULL	|0
FIELD		|yaxismin	|t_double	|'0'	|NOT NULL	|0
FIELD		|yaxismax	|t_double	|'100'	|NOT NULL	|0
FIELD		|templateid	|t_id		|	|NULL		|0			|1|graphs	|graphid
FIELD		|show_work_period|t_integer	|'1'	|NOT NULL	|0
FIELD		|show_triggers	|t_integer	|'1'	|NOT NULL	|0
FIELD		|graphtype	|t_integer	|'0'	|NOT NULL	|0
FIELD		|show_legend	|t_integer	|'1'	|NOT NULL	|0
FIELD		|show_3d	|t_integer	|'0'	|NOT NULL	|0
FIELD		|percent_left	|t_double	|'0'	|NOT NULL	|0
FIELD		|percent_right	|t_double	|'0'	|NOT NULL	|0
FIELD		|ymin_type	|t_integer	|'0'	|NOT NULL	|0
FIELD		|ymax_type	|t_integer	|'0'	|NOT NULL	|0
FIELD		|ymin_itemid	|t_id		|	|NULL		|0			|2|items	|itemid		|RESTRICT
FIELD		|ymax_itemid	|t_id		|	|NULL		|0			|3|items	|itemid		|RESTRICT
FIELD		|flags		|t_integer	|'0'	|NOT NULL	|0
FIELD		|discover	|t_integer	|'0'	|NOT NULL	|0
FIELD		|uuid		|t_varchar(32)	|''	|NOT NULL	|0
INDEX		|1		|name
INDEX		|2		|templateid
INDEX		|3		|ymin_itemid
INDEX		|4		|ymax_itemid
INDEX		|5		|uuid

TABLE|graphs_items|gitemid|ZBX_TEMPLATE
FIELD		|gitemid	|t_id		|	|NOT NULL	|0
FIELD		|graphid	|t_id		|	|NOT NULL	|0			|1|graphs
FIELD		|itemid		|t_id		|	|NOT NULL	|0			|2|items
FIELD		|drawtype	|t_integer	|'0'	|NOT NULL	|0
FIELD		|sortorder	|t_integer	|'0'	|NOT NULL	|0
FIELD		|color		|t_varchar(6)	|'009600'|NOT NULL	|0
FIELD		|yaxisside	|t_integer	|'0'	|NOT NULL	|0
FIELD		|calc_fnc	|t_integer	|'2'	|NOT NULL	|0
FIELD		|type		|t_integer	|'0'	|NOT NULL	|0
INDEX		|1		|itemid
INDEX		|2		|graphid

TABLE|graph_theme|graphthemeid|ZBX_DATA
FIELD		|graphthemeid	|t_id		|	|NOT NULL	|0
FIELD		|theme		|t_varchar(64)	|''	|NOT NULL	|0
FIELD		|backgroundcolor|t_varchar(6)	|''	|NOT NULL	|0
FIELD		|graphcolor	|t_varchar(6)	|''	|NOT NULL	|0
FIELD		|gridcolor	|t_varchar(6)	|''	|NOT NULL	|0
FIELD		|maingridcolor	|t_varchar(6)	|''	|NOT NULL	|0
FIELD		|gridbordercolor|t_varchar(6)	|''	|NOT NULL	|0
FIELD		|textcolor	|t_varchar(6)	|''	|NOT NULL	|0
FIELD		|highlightcolor	|t_varchar(6)	|''	|NOT NULL	|0
FIELD		|leftpercentilecolor|t_varchar(6)|''	|NOT NULL	|0
FIELD		|rightpercentilecolor|t_varchar(6)|''	|NOT NULL	|0
FIELD		|nonworktimecolor|t_varchar(6)	|''	|NOT NULL	|0
FIELD		|colorpalette	|t_varchar(255)	|''	|NOT NULL	|0
UNIQUE		|1		|theme

TABLE|globalmacro|globalmacroid|ZBX_DATA
FIELD		|globalmacroid	|t_id		|	|NOT NULL	|0
FIELD		|macro		|t_varchar(255)	|''	|NOT NULL	|ZBX_PROXY
FIELD		|value		|t_varchar(2048)|''	|NOT NULL	|ZBX_PROXY
FIELD		|description	|t_text		|''	|NOT NULL	|0
FIELD		|type		|t_integer	|'0'	|NOT NULL	|ZBX_PROXY
UNIQUE		|1		|macro

TABLE|hostmacro|hostmacroid|ZBX_TEMPLATE
FIELD		|hostmacroid	|t_id		|	|NOT NULL	|0
FIELD		|hostid		|t_id		|	|NOT NULL	|ZBX_PROXY		|1|hosts
FIELD		|macro		|t_varchar(255)	|''	|NOT NULL	|ZBX_PROXY
FIELD		|value		|t_varchar(2048)|''	|NOT NULL	|ZBX_PROXY
FIELD		|description	|t_text		|''	|NOT NULL	|0
FIELD		|type		|t_integer	|'0'	|NOT NULL	|ZBX_PROXY
FIELD		|automatic	|t_integer	|'0'	|NOT NULL	|ZBX_PROXY
UNIQUE		|1		|hostid,macro

TABLE|hosts_groups|hostgroupid|ZBX_TEMPLATE
FIELD		|hostgroupid	|t_id		|	|NOT NULL	|0
FIELD		|hostid		|t_id		|	|NOT NULL	|0			|1|hosts
FIELD		|groupid	|t_id		|	|NOT NULL	|0			|2|hstgrp
UNIQUE		|1		|hostid,groupid
INDEX		|2		|groupid

TABLE|hosts_templates|hosttemplateid|ZBX_TEMPLATE
FIELD		|hosttemplateid	|t_id		|	|NOT NULL	|0
FIELD		|hostid		|t_id		|	|NOT NULL	|ZBX_PROXY		|1|hosts
FIELD		|templateid	|t_id		|	|NOT NULL	|ZBX_PROXY		|2|hosts	|hostid
FIELD		|link_type	|t_integer	|'0'	|NOT NULL	|ZBX_PROXY
UNIQUE		|1		|hostid,templateid
INDEX		|2		|templateid

TABLE|valuemap_mapping|valuemap_mappingid|ZBX_TEMPLATE
FIELD		|valuemap_mappingid|t_id	|	|NOT NULL	|0
FIELD		|valuemapid	|t_id		|	|NOT NULL	|0			|1|valuemap
FIELD		|value		|t_varchar(64)	|''	|NOT NULL	|0
FIELD		|newvalue	|t_varchar(64)	|''	|NOT NULL	|0
FIELD		|type		|t_integer	|'0'	|NOT NULL	|0
FIELD		|sortorder	|t_integer	|'0'	|NOT NULL	|0
UNIQUE		|1		|valuemapid,value,type

TABLE|media|mediaid|ZBX_DATA
FIELD		|mediaid	|t_id		|	|NOT NULL	|0
FIELD		|userid		|t_id		|	|NOT NULL	|0			|1|users
FIELD		|mediatypeid	|t_id		|	|NOT NULL	|0			|2|media_type
FIELD		|sendto		|t_varchar(1024)|''	|NOT NULL	|0
FIELD		|active		|t_integer	|'0'	|NOT NULL	|0
FIELD		|severity	|t_integer	|'63'	|NOT NULL	|0
FIELD		|period		|t_varchar(1024)|'1-7,00:00-24:00'|NOT NULL|0
FIELD		|userdirectory_mediaid	|t_id	|NULL	|NULL		|ZBX_NODATA		|3|userdirectory_media	|userdirectory_mediaid
INDEX		|1		|userid
INDEX		|2		|mediatypeid
INDEX		|3		|userdirectory_mediaid

TABLE|rights|rightid|ZBX_DATA
FIELD		|rightid	|t_id		|	|NOT NULL	|0
FIELD		|groupid	|t_id		|	|NOT NULL	|0			|1|usrgrp	|usrgrpid
FIELD		|permission	|t_integer	|'0'	|NOT NULL	|0
FIELD		|id		|t_id		|	|NOT NULL	|0			|2|hstgrp	|groupid
INDEX		|1		|groupid
INDEX		|2		|id

TABLE|permission|ugsetid,hgsetid|ZBX_TEMPLATE
FIELD		|ugsetid	|t_id		|	|NOT NULL	|0			|1|ugset
FIELD		|hgsetid	|t_id		|	|NOT NULL	|0			|2|hgset
FIELD		|permission	|t_integer	|'2'	|NOT NULL	|0
INDEX		|1		|hgsetid

TABLE|services|serviceid|ZBX_DATA
FIELD		|serviceid	|t_id		|	|NOT NULL	|0
FIELD		|name		|t_varchar(128)	|''	|NOT NULL	|0
FIELD		|status		|t_integer	|'-1'	|NOT NULL	|0
FIELD		|algorithm	|t_integer	|'0'	|NOT NULL	|0
FIELD		|sortorder	|t_integer	|'0'	|NOT NULL	|0
FIELD		|weight		|t_integer	|'0'	|NOT NULL	|0
FIELD		|propagation_rule|t_integer	|'0'	|NOT NULL	|0
FIELD		|propagation_value|t_integer	|'0'	|NOT NULL	|0
FIELD		|description	|t_text		|''	|NOT NULL	|0
FIELD		|uuid		|t_varchar(32)	|''	|NOT NULL	|0
FIELD		|created_at	|t_integer	|'0'	|NOT NULL	|0
INDEX		|1		|uuid

TABLE|services_links|linkid|ZBX_DATA
FIELD		|linkid		|t_id		|	|NOT NULL	|0
FIELD		|serviceupid	|t_id		|	|NOT NULL	|0			|1|services	|serviceid
FIELD		|servicedownid	|t_id		|	|NOT NULL	|0			|2|services	|serviceid
INDEX		|1		|servicedownid
UNIQUE		|2		|serviceupid,servicedownid

TABLE|icon_map|iconmapid|ZBX_DATA
FIELD		|iconmapid	|t_id		|	|NOT NULL	|0
FIELD		|name		|t_varchar(64)	|''	|NOT NULL	|0
FIELD		|default_iconid	|t_id		|	|NOT NULL	|0			|1|images	|imageid	|RESTRICT
UNIQUE		|1		|name
INDEX		|2		|default_iconid

TABLE|icon_mapping|iconmappingid|ZBX_DATA
FIELD		|iconmappingid	|t_id		|	|NOT NULL	|0
FIELD		|iconmapid	|t_id		|	|NOT NULL	|0			|1|icon_map
FIELD		|iconid		|t_id		|	|NOT NULL	|0			|2|images	|imageid	|RESTRICT
FIELD		|inventory_link	|t_integer	|'0'	|NOT NULL	|0
FIELD		|expression	|t_varchar(64)	|''	|NOT NULL	|0
FIELD		|sortorder	|t_integer	|'0'	|NOT NULL	|0
INDEX		|1		|iconmapid
INDEX		|2		|iconid

TABLE|sysmaps|sysmapid|ZBX_TEMPLATE
FIELD		|sysmapid	|t_id		|	|NOT NULL	|0
FIELD		|name		|t_varchar(128)	|''	|NOT NULL	|0
FIELD		|width		|t_integer	|'600'	|NOT NULL	|0
FIELD		|height		|t_integer	|'400'	|NOT NULL	|0
FIELD		|backgroundid	|t_id		|	|NULL		|0			|1|images	|imageid	|RESTRICT
FIELD		|label_type	|t_integer	|'2'	|NOT NULL	|0
FIELD		|label_location	|t_integer	|'0'	|NOT NULL	|0
FIELD		|highlight	|t_integer	|'1'	|NOT NULL	|0
FIELD		|expandproblem	|t_integer	|'1'	|NOT NULL	|0
FIELD		|markelements	|t_integer	|'0'	|NOT NULL	|0
FIELD		|show_unack	|t_integer	|'0'	|NOT NULL	|0
FIELD		|grid_size	|t_integer	|'50'	|NOT NULL	|0
FIELD		|grid_show	|t_integer	|'1'	|NOT NULL	|0
FIELD		|grid_align	|t_integer	|'1'	|NOT NULL	|0
FIELD		|label_format	|t_integer	|'0'	|NOT NULL	|0
FIELD		|label_type_host|t_integer	|'2'	|NOT NULL	|0
FIELD		|label_type_hostgroup|t_integer	|'2'	|NOT NULL	|0
FIELD		|label_type_trigger|t_integer	|'2'	|NOT NULL	|0
FIELD		|label_type_map|t_integer	|'2'	|NOT NULL	|0
FIELD		|label_type_image|t_integer	|'2'	|NOT NULL	|0
FIELD		|label_string_host|t_varchar(255)|''	|NOT NULL	|0
FIELD		|label_string_hostgroup|t_varchar(255)|''|NOT NULL	|0
FIELD		|label_string_trigger|t_varchar(255)|''	|NOT NULL	|0
FIELD		|label_string_map|t_varchar(255)|''	|NOT NULL	|0
FIELD		|label_string_image|t_varchar(255)|''	|NOT NULL	|0
FIELD		|iconmapid	|t_id		|	|NULL		|0			|2|icon_map	|		|RESTRICT
FIELD		|expand_macros	|t_integer	|'0'	|NOT NULL	|0
FIELD		|severity_min	|t_integer	|'0'	|NOT NULL	|0
FIELD		|userid		|t_id		|	|NOT NULL	|0			|3|users	|		|RESTRICT
FIELD		|private	|t_integer	|'1'	|NOT NULL	|0
FIELD		|show_suppressed|t_integer	|'0'	|NOT NULL	|0
FIELD		|background_scale	|t_integer	|'1'	|NOT NULL	|0
FIELD		|show_element_label	|t_integer	|'1'	|NOT NULL	|0
FIELD		|show_link_label	|t_integer	|'1'	|NOT NULL	|0
UNIQUE		|1		|name
INDEX		|2		|backgroundid
INDEX		|3		|iconmapid
INDEX		|4		|userid

TABLE|sysmaps_elements|selementid|ZBX_TEMPLATE
FIELD		|selementid	|t_id		|	|NOT NULL	|0
FIELD		|sysmapid	|t_id		|	|NOT NULL	|0			|1|sysmaps
FIELD		|elementid	|t_id		|'0'	|NOT NULL	|0
FIELD		|elementtype	|t_integer	|'0'	|NOT NULL	|0
FIELD		|iconid_off	|t_id		|	|NULL		|0			|2|images	|imageid	|RESTRICT
FIELD		|iconid_on	|t_id		|	|NULL		|0			|3|images	|imageid	|RESTRICT
FIELD		|label		|t_varchar(2048)|''	|NOT NULL	|0
FIELD		|label_location	|t_integer	|'-1'	|NOT NULL	|0
FIELD		|x		|t_integer	|'0'	|NOT NULL	|0
FIELD		|y		|t_integer	|'0'	|NOT NULL	|0
FIELD		|iconid_disabled|t_id		|	|NULL		|0			|4|images	|imageid	|RESTRICT
FIELD		|iconid_maintenance|t_id	|	|NULL		|0			|5|images	|imageid	|RESTRICT
FIELD		|elementsubtype	|t_integer	|'0'	|NOT NULL	|0
FIELD		|areatype	|t_integer	|'0'	|NOT NULL	|0
FIELD		|width		|t_integer	|'200'	|NOT NULL	|0
FIELD		|height		|t_integer	|'200'	|NOT NULL	|0
FIELD		|viewtype	|t_integer	|'0'	|NOT NULL	|0
FIELD		|use_iconmap	|t_integer	|'1'	|NOT NULL	|0
FIELD		|evaltype	|t_integer		|'0'|NOT NULL	|0
FIELD		|show_label	|t_integer	|'-1'	|NOT NULL	|0
FIELD		|zindex		|t_integer	|'0'	|NOT NULL	|0
INDEX		|1		|sysmapid
INDEX		|2		|iconid_off
INDEX		|3		|iconid_on
INDEX		|4		|iconid_disabled
INDEX		|5		|iconid_maintenance

TABLE|sysmaps_links|linkid|ZBX_TEMPLATE
FIELD		|linkid		|t_id		|	|NOT NULL	|0
FIELD		|sysmapid	|t_id		|	|NOT NULL	|0			|1|sysmaps
FIELD		|selementid1	|t_id		|	|NOT NULL	|0			|2|sysmaps_elements|selementid
FIELD		|selementid2	|t_id		|	|NOT NULL	|0			|3|sysmaps_elements|selementid
FIELD		|drawtype	|t_integer	|'0'	|NOT NULL	|0
FIELD		|color		|t_varchar(6)	|'000000'|NOT NULL	|0
FIELD		|label		|t_varchar(2048)|''	|NOT NULL	|0
FIELD		|show_label	|t_integer	|'-1'	|NOT NULL	|0
FIELD		|indicator_type	|t_integer	|'0'	|NOT NULL	|0
FIELD		|itemid		|t_id		|	|NULL		|0			|4|items|itemid|RESTRICT
INDEX		|1		|sysmapid
INDEX		|2		|selementid1
INDEX		|3		|selementid2
INDEX		|4		|itemid

TABLE|sysmaps_link_triggers|linktriggerid|ZBX_TEMPLATE
FIELD		|linktriggerid	|t_id		|	|NOT NULL	|0
FIELD		|linkid		|t_id		|	|NOT NULL	|0			|1|sysmaps_links
FIELD		|triggerid	|t_id		|	|NOT NULL	|0			|2|triggers
FIELD		|drawtype	|t_integer	|'0'	|NOT NULL	|0
FIELD		|color		|t_varchar(6)	|'000000'|NOT NULL	|0
UNIQUE		|1		|linkid,triggerid
INDEX		|2		|triggerid

TABLE|sysmap_link_threshold|linkthresholdid|ZBX_TEMPLATE
FIELD		|linkthresholdid	|t_id		|	|NOT NULL	|0
FIELD		|linkid		|t_id		|	|NOT NULL	|0			|1|sysmaps_links
FIELD		|drawtype	|t_integer	|'0'	|NOT NULL	|0
FIELD		|color		|t_varchar(6)	|'000000'|NOT NULL	|0
FIELD		|type		|t_integer	|'0'	|NOT NULL	|0
FIELD		|threshold	|t_varchar(255)	|''	|NOT NULL	|0
FIELD		|pattern	|t_varchar(255)	|''	|NOT NULL	|0
FIELD		|sortorder	|t_integer	|'0'	|NOT NULL	|0
INDEX		|1		|linkid

TABLE|sysmap_element_url|sysmapelementurlid|ZBX_TEMPLATE
FIELD		|sysmapelementurlid|t_id	|	|NOT NULL	|0
FIELD		|selementid	|t_id		|	|NOT NULL	|0			|1|sysmaps_elements
FIELD		|name		|t_varchar(255)	|	|NOT NULL	|0
FIELD		|url		|t_varchar(2048)|''	|NOT NULL	|0
UNIQUE		|1		|selementid,name

TABLE|sysmap_url|sysmapurlid|ZBX_TEMPLATE
FIELD		|sysmapurlid	|t_id		|	|NOT NULL	|0
FIELD		|sysmapid	|t_id		|	|NOT NULL	|0			|1|sysmaps
FIELD		|name		|t_varchar(255)	|	|NOT NULL	|0
FIELD		|url		|t_varchar(2048)|''	|NOT NULL	|0
FIELD		|elementtype	|t_integer	|'0'	|NOT NULL	|0
UNIQUE		|1		|sysmapid,name

TABLE|sysmap_user|sysmapuserid|ZBX_TEMPLATE
FIELD		|sysmapuserid|t_id		|	|NOT NULL	|0
FIELD		|sysmapid	|t_id		|	|NOT NULL	|0			|1|sysmaps
FIELD		|userid		|t_id		|	|NOT NULL	|0			|2|users
FIELD		|permission	|t_integer	|'2'	|NOT NULL	|0
UNIQUE		|1		|sysmapid,userid
INDEX		|2		|userid

TABLE|sysmap_usrgrp|sysmapusrgrpid|ZBX_TEMPLATE
FIELD		|sysmapusrgrpid|t_id		|	|NOT NULL	|0
FIELD		|sysmapid	|t_id		|	|NOT NULL	|0			|1|sysmaps
FIELD		|usrgrpid	|t_id		|	|NOT NULL	|0			|2|usrgrp
FIELD		|permission	|t_integer	|'2'	|NOT NULL	|0
UNIQUE		|1		|sysmapid,usrgrpid
INDEX		|2		|usrgrpid

TABLE|maintenances_hosts|maintenance_hostid|ZBX_DATA
FIELD		|maintenance_hostid|t_id	|	|NOT NULL	|0
FIELD		|maintenanceid	|t_id		|	|NOT NULL	|0			|1|maintenances
FIELD		|hostid		|t_id		|	|NOT NULL	|0			|2|hosts
UNIQUE		|1		|maintenanceid,hostid
INDEX		|2		|hostid

TABLE|maintenances_groups|maintenance_groupid|ZBX_DATA
FIELD		|maintenance_groupid|t_id	|	|NOT NULL	|0
FIELD		|maintenanceid	|t_id		|	|NOT NULL	|0			|1|maintenances
FIELD		|groupid	|t_id		|	|NOT NULL	|0			|2|hstgrp
UNIQUE		|1		|maintenanceid,groupid
INDEX		|2		|groupid

TABLE|timeperiods|timeperiodid|ZBX_DATA
FIELD		|timeperiodid	|t_id		|	|NOT NULL	|0
FIELD		|timeperiod_type|t_integer	|'0'	|NOT NULL	|0
FIELD		|every		|t_integer	|'1'	|NOT NULL	|0
FIELD		|month		|t_integer	|'0'	|NOT NULL	|0
FIELD		|dayofweek	|t_integer	|'0'	|NOT NULL	|0
FIELD		|day		|t_integer	|'0'	|NOT NULL	|0
FIELD		|start_time	|t_integer	|'0'	|NOT NULL	|0
FIELD		|period		|t_integer	|'0'	|NOT NULL	|0
FIELD		|start_date	|t_integer	|'0'	|NOT NULL	|0

TABLE|maintenances_windows|maintenance_timeperiodid|ZBX_DATA
FIELD		|maintenance_timeperiodid|t_id	|	|NOT NULL	|0
FIELD		|maintenanceid	|t_id		|	|NOT NULL	|0			|1|maintenances
FIELD		|timeperiodid	|t_id		|	|NOT NULL	|0			|2|timeperiods
UNIQUE		|1		|maintenanceid,timeperiodid
INDEX		|2		|timeperiodid

TABLE|regexps|regexpid|ZBX_DATA
FIELD		|regexpid	|t_id		|	|NOT NULL	|0
FIELD		|name		|t_varchar(128)	|''	|NOT NULL	|ZBX_PROXY
FIELD		|test_string	|t_text		|''	|NOT NULL	|0
UNIQUE		|1		|name

TABLE|expressions|expressionid|ZBX_DATA
FIELD		|expressionid	|t_id		|	|NOT NULL	|0
FIELD		|regexpid	|t_id		|	|NOT NULL	|ZBX_PROXY		|1|regexps
FIELD		|expression	|t_varchar(255)	|''	|NOT NULL	|ZBX_PROXY
FIELD		|expression_type|t_integer	|'0'	|NOT NULL	|ZBX_PROXY
FIELD		|exp_delimiter	|t_varchar(1)	|''	|NOT NULL	|ZBX_PROXY
FIELD		|case_sensitive	|t_integer	|'0'	|NOT NULL	|ZBX_PROXY
INDEX		|1		|regexpid

TABLE|ids|table_name,field_name|0
FIELD		|table_name	|t_varchar(64)	|''	|NOT NULL	|0
FIELD		|field_name	|t_varchar(64)	|''	|NOT NULL	|0
FIELD		|nextid		|t_id		|	|NOT NULL	|0

-- History tables

TABLE|alerts|alertid|0
FIELD		|alertid	|t_id		|	|NOT NULL	|0
FIELD		|actionid	|t_id		|	|NOT NULL	|0			|1|actions
FIELD		|eventid	|t_id		|	|NOT NULL	|0			|2|events
FIELD		|userid		|t_id		|	|NULL		|0			|3|users
FIELD		|clock		|t_time		|'0'	|NOT NULL	|0
FIELD		|mediatypeid	|t_id		|	|NULL		|0			|4|media_type
FIELD		|sendto		|t_varchar(1024)|''	|NOT NULL	|0
FIELD		|subject	|t_varchar(255)	|''	|NOT NULL	|0
FIELD		|message	|t_text		|''	|NOT NULL	|0
FIELD		|status		|t_integer	|'0'	|NOT NULL	|0
FIELD		|retries	|t_integer	|'0'	|NOT NULL	|0
FIELD		|error		|t_varchar(2048)|''	|NOT NULL	|0
FIELD		|esc_step	|t_integer	|'0'	|NOT NULL	|0
FIELD		|alerttype	|t_integer	|'0'	|NOT NULL	|0
FIELD		|p_eventid	|t_id		|	|NULL		|0			|5|events	|eventid
FIELD		|acknowledgeid	|t_id		|	|NULL		|0			|6|acknowledges	|acknowledgeid
FIELD		|parameters	|t_text		|'{}'	|NOT NULL	|0
INDEX		|1		|actionid
INDEX		|2		|clock
INDEX		|3		|eventid
INDEX		|4		|status
INDEX		|5		|mediatypeid
INDEX		|6		|userid
INDEX		|7		|p_eventid
INDEX		|8		|acknowledgeid

TABLE|history|itemid,clock,ns|0
FIELD		|itemid		|t_id		|	|NOT NULL	|0			|-|items
FIELD		|clock		|t_time		|'0'	|NOT NULL	|0
FIELD		|value		|t_double	|'0.0000'|NOT NULL	|0
FIELD		|ns		|t_nanosec	|'0'	|NOT NULL	|0

TABLE|history_uint|itemid,clock,ns|0
FIELD		|itemid		|t_id		|	|NOT NULL	|0			|-|items
FIELD		|clock		|t_time		|'0'	|NOT NULL	|0
FIELD		|value		|t_bigint	|'0'	|NOT NULL	|0
FIELD		|ns		|t_nanosec	|'0'	|NOT NULL	|0

TABLE|history_str|itemid,clock,ns|0
FIELD		|itemid		|t_id		|	|NOT NULL	|0			|-|items
FIELD		|clock		|t_time		|'0'	|NOT NULL	|0
FIELD		|value		|t_varchar(255)	|''	|NOT NULL	|0
FIELD		|ns		|t_nanosec	|'0'	|NOT NULL	|0

TABLE|history_log|itemid,clock,ns|0
FIELD		|itemid		|t_id		|	|NOT NULL	|0			|-|items
FIELD		|clock		|t_time		|'0'	|NOT NULL	|0
FIELD		|timestamp	|t_time		|'0'	|NOT NULL	|0
FIELD		|source		|t_varchar(64)	|''	|NOT NULL	|0
FIELD		|severity	|t_integer	|'0'	|NOT NULL	|0
FIELD		|value		|t_text		|''	|NOT NULL	|0
FIELD		|logeventid	|t_integer	|'0'	|NOT NULL	|0
FIELD		|ns		|t_nanosec	|'0'	|NOT NULL	|0

TABLE|history_text|itemid,clock,ns|0
FIELD		|itemid		|t_id		|	|NOT NULL	|0			|-|items
FIELD		|clock		|t_time		|'0'	|NOT NULL	|0
FIELD		|value		|t_text		|''	|NOT NULL	|0
FIELD		|ns		|t_nanosec	|'0'	|NOT NULL	|0

TABLE|history_bin|itemid,clock,ns|0
FIELD		|itemid		|t_id		|	|NOT NULL	|0			|-|items
FIELD		|clock		|t_time		|'0'	|NOT NULL	|0
FIELD		|ns		|t_nanosec	|'0'	|NOT NULL	|0
FIELD		|value		|t_bin		|''	|NOT NULL	|0

TABLE|proxy_history|id|0
FIELD		|id		|t_id		|	|NOT NULL	|0
FIELD		|itemid		|t_id		|	|NOT NULL	|0			|-|items
FIELD		|clock		|t_time		|'0'	|NOT NULL	|0
FIELD		|timestamp	|t_time		|'0'	|NOT NULL	|0
FIELD		|source		|t_varchar(64)	|''	|NOT NULL	|0
FIELD		|severity	|t_integer	|'0'	|NOT NULL	|0
FIELD		|value		|t_longtext	|''	|NOT NULL	|0
FIELD		|logeventid	|t_integer	|'0'	|NOT NULL	|0
FIELD		|ns		|t_nanosec	|'0'	|NOT NULL	|0
FIELD		|state		|t_integer	|'0'	|NOT NULL	|0
FIELD		|lastlogsize	|t_bigint	|'0'	|NOT NULL	|0
FIELD		|mtime		|t_integer	|'0'	|NOT NULL	|0
FIELD		|flags		|t_integer	|'0'	|NOT NULL	|0
FIELD		|write_clock	|t_time		|'0'	|NOT NULL	|0
INDEX		|2		|write_clock

TABLE|proxy_dhistory|id|0
FIELD		|id		|t_id		|	|NOT NULL	|0
FIELD		|clock		|t_time		|'0'	|NOT NULL	|0
FIELD		|druleid	|t_id		|	|NOT NULL	|0			|-|drules
FIELD		|ip		|t_varchar(39)	|''	|NOT NULL	|0
FIELD		|port		|t_integer	|'0'	|NOT NULL	|0
FIELD		|value		|t_varchar(255)	|''	|NOT NULL	|0
FIELD		|status		|t_integer	|'0'	|NOT NULL	|0
FIELD		|dcheckid	|t_id		|	|NULL		|0			|-|dchecks
FIELD		|dns		|t_varchar(255)	|''	|NOT NULL	|0
FIELD		|error		|t_varchar(2048)|''	|NOT NULL	|0
INDEX		|1		|clock
INDEX		|2		|druleid

TABLE|events|eventid|0
FIELD		|eventid	|t_id		|	|NOT NULL	|0
FIELD		|source		|t_integer	|'0'	|NOT NULL	|0
FIELD		|object		|t_integer	|'0'	|NOT NULL	|0
FIELD		|objectid	|t_id		|'0'	|NOT NULL	|0
FIELD		|clock		|t_time		|'0'	|NOT NULL	|0
FIELD		|value		|t_integer	|'0'	|NOT NULL	|0
FIELD		|acknowledged	|t_integer	|'0'	|NOT NULL	|0
FIELD		|ns		|t_nanosec	|'0'	|NOT NULL	|0
FIELD		|name		|t_varchar(2048)|''	|NOT NULL	|0
FIELD		|severity	|t_integer	|'0'	|NOT NULL	|0
INDEX		|1		|source,object,objectid,clock
INDEX		|2		|source,object,clock

TABLE|event_symptom|eventid|0
FIELD		|eventid	|t_id		|	|NOT NULL	|0			|1|events	|eventid|
FIELD		|cause_eventid	|t_id		|	|NOT NULL	|0			|2|events	|eventid|	RESTRICT
INDEX		|1		|cause_eventid

TABLE|trends|itemid,clock|0
FIELD		|itemid		|t_id		|	|NOT NULL	|0			|-|items
FIELD		|clock		|t_time		|'0'	|NOT NULL	|0
FIELD		|num		|t_integer	|'0'	|NOT NULL	|0
FIELD		|value_min	|t_double	|'0.0000'|NOT NULL	|0
FIELD		|value_avg	|t_double	|'0.0000'|NOT NULL	|0
FIELD		|value_max	|t_double	|'0.0000'|NOT NULL	|0

TABLE|trends_uint|itemid,clock|0
FIELD		|itemid		|t_id		|	|NOT NULL	|0			|-|items
FIELD		|clock		|t_time		|'0'	|NOT NULL	|0
FIELD		|num		|t_integer	|'0'	|NOT NULL	|0
FIELD		|value_min	|t_bigint	|'0'	|NOT NULL	|0
FIELD		|value_avg	|t_bigint	|'0'	|NOT NULL	|0
FIELD		|value_max	|t_bigint	|'0'	|NOT NULL	|0

TABLE|acknowledges|acknowledgeid|0
FIELD		|acknowledgeid	|t_id		|	|NOT NULL	|0
FIELD		|userid		|t_id		|	|NOT NULL	|0			|1|users
FIELD		|eventid	|t_id		|	|NOT NULL	|0			|2|events
FIELD		|clock		|t_time		|'0'	|NOT NULL	|0
FIELD		|message	|t_varchar(2048)|''	|NOT NULL	|0
FIELD		|action		|t_integer	|'0'	|NOT NULL	|0
FIELD		|old_severity	|t_integer	|'0'	|NOT NULL	|0
FIELD		|new_severity	|t_integer	|'0'	|NOT NULL	|0
FIELD		|suppress_until	|t_time		|'0'	|NOT NULL	|0
FIELD		|taskid		|t_id		|	|NULL		|0			|-|task
INDEX		|1		|userid
INDEX		|2		|eventid
INDEX		|3		|clock

TABLE|auditlog|auditid|0
FIELD		|auditid	|t_cuid		|	|NOT NULL	|0
FIELD		|userid		|t_id		|	|NULL		|0
FIELD		|username	|t_varchar(100)	|''	|NOT NULL	|0
FIELD		|clock		|t_time		|'0'	|NOT NULL	|0
FIELD		|ip		|t_varchar(39)	|''	|NOT NULL	|0
FIELD		|action		|t_integer	|'0'	|NOT NULL	|0
FIELD		|resourcetype	|t_integer	|'0'	|NOT NULL	|0
FIELD		|resourceid	|t_id		|	|NULL		|0
FIELD		|resource_cuid	|t_cuid		|	|NULL		|0
FIELD		|resourcename	|t_varchar(255)	|''	|NOT NULL	|0
FIELD		|recordsetid	|t_cuid		|	|NOT NULL	|0
FIELD		|details	|t_longtext	|''	|NOT NULL	|0
INDEX		|1		|userid,clock
INDEX		|2		|clock
INDEX		|3		|resourcetype,resourceid
INDEX		|4		|recordsetid
INDEX		|5		|ip

TABLE|service_alarms|servicealarmid|0
FIELD		|servicealarmid	|t_id		|	|NOT NULL	|0
FIELD		|serviceid	|t_id		|	|NOT NULL	|0			|1|services
FIELD		|clock		|t_time		|'0'	|NOT NULL	|0
FIELD		|value		|t_integer	|'-1'	|NOT NULL	|0
INDEX		|1		|serviceid,clock
INDEX		|2		|clock

TABLE|autoreg_host|autoreg_hostid|0
FIELD		|autoreg_hostid	|t_id		|	|NOT NULL	|0
FIELD		|proxyid	|t_id		|	|NULL		|0			|1|proxy	|proxyid
FIELD		|host		|t_varchar(128)	|''	|NOT NULL	|0
FIELD		|listen_ip	|t_varchar(39)	|''	|NOT NULL	|0
FIELD		|listen_port	|t_integer	|'0'	|NOT NULL	|0
FIELD		|listen_dns	|t_varchar(255)	|''	|NOT NULL	|0
FIELD		|host_metadata	|t_text		|''	|NOT NULL	|0
FIELD		|flags		|t_integer	|'0'	|NOT NULL	|0
FIELD		|tls_accepted	|t_integer	|'1'	|NOT NULL	|0
INDEX		|1		|host
INDEX		|2		|proxyid

TABLE|proxy_autoreg_host|id|0
FIELD		|id		|t_id		|	|NOT NULL	|0
FIELD		|clock		|t_time		|'0'	|NOT NULL	|0
FIELD		|host		|t_varchar(128)	|''	|NOT NULL	|0
FIELD		|listen_ip	|t_varchar(39)	|''	|NOT NULL	|0
FIELD		|listen_port	|t_integer	|'0'	|NOT NULL	|0
FIELD		|listen_dns	|t_varchar(255)	|''	|NOT NULL	|0
FIELD		|host_metadata	|t_text		|''	|NOT NULL	|0
FIELD		|flags		|t_integer	|'0'	|NOT NULL	|0
FIELD		|tls_accepted	|t_integer	|'1'	|NOT NULL	|0
INDEX		|1		|clock

TABLE|dhosts|dhostid|0
FIELD		|dhostid	|t_id		|	|NOT NULL	|0
FIELD		|druleid	|t_id		|	|NOT NULL	|0			|1|drules
FIELD		|status		|t_integer	|'0'	|NOT NULL	|0
FIELD		|lastup		|t_integer	|'0'	|NOT NULL	|0
FIELD		|lastdown	|t_integer	|'0'	|NOT NULL	|0
INDEX		|1		|druleid

TABLE|dservices|dserviceid|0
FIELD		|dserviceid	|t_id		|	|NOT NULL	|0
FIELD		|dhostid	|t_id		|	|NOT NULL	|0			|1|dhosts
FIELD		|value		|t_varchar(255)	|''	|NOT NULL	|0
FIELD		|port		|t_integer	|'0'	|NOT NULL	|0
FIELD		|status		|t_integer	|'0'	|NOT NULL	|0
FIELD		|lastup		|t_integer	|'0'	|NOT NULL	|0
FIELD		|lastdown	|t_integer	|'0'	|NOT NULL	|0
FIELD		|dcheckid	|t_id		|	|NOT NULL	|0			|2|dchecks
FIELD		|ip		|t_varchar(39)	|''	|NOT NULL	|0
FIELD		|dns		|t_varchar(255)	|''	|NOT NULL	|0
UNIQUE		|1		|dcheckid,ip,port
INDEX		|2		|dhostid

-- Other tables

TABLE|escalations|escalationid|0
FIELD		|escalationid	|t_id		|	|NOT NULL	|0
FIELD		|actionid	|t_id		|	|NOT NULL	|0			|-|actions
FIELD		|triggerid	|t_id		|	|NULL		|0			|-|triggers
FIELD		|eventid	|t_id		|	|NULL		|0			|-|events
FIELD		|r_eventid	|t_id		|	|NULL		|0			|-|events	|eventid
FIELD		|nextcheck	|t_time		|'0'	|NOT NULL	|0
FIELD		|esc_step	|t_integer	|'0'	|NOT NULL	|0
FIELD		|status		|t_integer	|'0'	|NOT NULL	|0
FIELD		|itemid		|t_id		|	|NULL		|0			|-|items
FIELD		|acknowledgeid	|t_id		|	|NULL		|0			|-|acknowledges
FIELD		|servicealarmid	|t_id		|	|NULL		|0			|-|service_alarms
FIELD		|serviceid	|t_id		|	|NULL		|0			|-|services
UNIQUE		|1		|triggerid,itemid,serviceid,escalationid
INDEX		|2		|eventid
INDEX		|3		|nextcheck

TABLE|globalvars|name|0
FIELD		|name	|t_varchar(64)		|''	|NOT NULL	|0
FIELD		|value	|t_varchar(2048)	|''	|NOT NULL	|0

TABLE|graph_discovery|graphid|0
FIELD		|graphid	|t_id		|	|NOT NULL	|0			|1|graphs
FIELD		|parent_graphid	|t_id		|	|NOT NULL	|0			|2|graphs	|graphid	|RESTRICT
FIELD		|lastcheck	|t_integer	|'0'	|NOT NULL	|ZBX_NODATA
FIELD		|ts_delete	|t_time		|'0'	|NOT NULL	|ZBX_NODATA
FIELD		|status		|t_integer	|'0'	|NOT NULL	|ZBX_NODATA
INDEX		|1		|parent_graphid

TABLE|host_inventory|hostid|ZBX_TEMPLATE
FIELD		|hostid		|t_id		|	|NOT NULL	|0			|1|hosts
FIELD		|inventory_mode	|t_integer	|'0'	|NOT NULL	|0
FIELD		|type		|t_varchar(64)	|''	|NOT NULL	|ZBX_PROXY,ZBX_NODATA
FIELD		|type_full	|t_varchar(64)	|''	|NOT NULL	|ZBX_PROXY,ZBX_NODATA
FIELD		|name		|t_varchar(128)	|''	|NOT NULL	|ZBX_PROXY,ZBX_NODATA
FIELD		|alias		|t_varchar(128)	|''	|NOT NULL	|ZBX_PROXY,ZBX_NODATA
FIELD		|os		|t_varchar(128)	|''	|NOT NULL	|ZBX_PROXY,ZBX_NODATA
FIELD		|os_full	|t_varchar(255)	|''	|NOT NULL	|ZBX_PROXY,ZBX_NODATA
FIELD		|os_short	|t_varchar(128)	|''	|NOT NULL	|ZBX_PROXY,ZBX_NODATA
FIELD		|serialno_a	|t_varchar(64)	|''	|NOT NULL	|ZBX_PROXY,ZBX_NODATA
FIELD		|serialno_b	|t_varchar(64)	|''	|NOT NULL	|ZBX_PROXY,ZBX_NODATA
FIELD		|tag		|t_varchar(64)	|''	|NOT NULL	|ZBX_PROXY,ZBX_NODATA
FIELD		|asset_tag	|t_varchar(64)	|''	|NOT NULL	|ZBX_PROXY,ZBX_NODATA
FIELD		|macaddress_a	|t_varchar(64)	|''	|NOT NULL	|ZBX_PROXY,ZBX_NODATA
FIELD		|macaddress_b	|t_varchar(64)	|''	|NOT NULL	|ZBX_PROXY,ZBX_NODATA
FIELD		|hardware	|t_varchar(255)	|''	|NOT NULL	|ZBX_PROXY,ZBX_NODATA
FIELD		|hardware_full	|t_text		|''	|NOT NULL	|ZBX_PROXY,ZBX_NODATA
FIELD		|software	|t_varchar(255)	|''	|NOT NULL	|ZBX_PROXY,ZBX_NODATA
FIELD		|software_full	|t_text		|''	|NOT NULL	|ZBX_PROXY,ZBX_NODATA
FIELD		|software_app_a	|t_varchar(64)	|''	|NOT NULL	|ZBX_PROXY,ZBX_NODATA
FIELD		|software_app_b	|t_varchar(64)	|''	|NOT NULL	|ZBX_PROXY,ZBX_NODATA
FIELD		|software_app_c	|t_varchar(64)	|''	|NOT NULL	|ZBX_PROXY,ZBX_NODATA
FIELD		|software_app_d	|t_varchar(64)	|''	|NOT NULL	|ZBX_PROXY,ZBX_NODATA
FIELD		|software_app_e	|t_varchar(64)	|''	|NOT NULL	|ZBX_PROXY,ZBX_NODATA
FIELD		|contact	|t_text		|''	|NOT NULL	|ZBX_PROXY,ZBX_NODATA
FIELD		|location	|t_text		|''	|NOT NULL	|ZBX_PROXY,ZBX_NODATA
FIELD		|location_lat	|t_varchar(16)	|''	|NOT NULL	|ZBX_PROXY
FIELD		|location_lon	|t_varchar(16)	|''	|NOT NULL	|ZBX_PROXY
FIELD		|notes		|t_text		|''	|NOT NULL	|ZBX_PROXY,ZBX_NODATA
FIELD		|chassis	|t_varchar(64)	|''	|NOT NULL	|ZBX_PROXY,ZBX_NODATA
FIELD		|model		|t_varchar(64)	|''	|NOT NULL	|ZBX_PROXY,ZBX_NODATA
FIELD		|hw_arch	|t_varchar(32)	|''	|NOT NULL	|ZBX_PROXY,ZBX_NODATA
FIELD		|vendor		|t_varchar(64)	|''	|NOT NULL	|ZBX_PROXY,ZBX_NODATA
FIELD		|contract_number|t_varchar(64)	|''	|NOT NULL	|ZBX_PROXY,ZBX_NODATA
FIELD		|installer_name	|t_varchar(64)	|''	|NOT NULL	|ZBX_PROXY,ZBX_NODATA
FIELD		|deployment_status|t_varchar(64)|''	|NOT NULL	|ZBX_PROXY,ZBX_NODATA
FIELD		|url_a		|t_varchar(2048)|''	|NOT NULL	|ZBX_PROXY,ZBX_NODATA
FIELD		|url_b		|t_varchar(2048)|''	|NOT NULL	|ZBX_PROXY,ZBX_NODATA
FIELD		|url_c		|t_varchar(2048)|''	|NOT NULL	|ZBX_PROXY,ZBX_NODATA
FIELD		|host_networks	|t_text		|''	|NOT NULL	|ZBX_PROXY,ZBX_NODATA
FIELD		|host_netmask	|t_varchar(39)	|''	|NOT NULL	|ZBX_PROXY,ZBX_NODATA
FIELD		|host_router	|t_varchar(39)	|''	|NOT NULL	|ZBX_PROXY,ZBX_NODATA
FIELD		|oob_ip		|t_varchar(39)	|''	|NOT NULL	|ZBX_PROXY,ZBX_NODATA
FIELD		|oob_netmask	|t_varchar(39)	|''	|NOT NULL	|ZBX_PROXY,ZBX_NODATA
FIELD		|oob_router	|t_varchar(39)	|''	|NOT NULL	|ZBX_PROXY,ZBX_NODATA
FIELD		|date_hw_purchase|t_varchar(64)	|''	|NOT NULL	|ZBX_PROXY,ZBX_NODATA
FIELD		|date_hw_install|t_varchar(64)	|''	|NOT NULL	|ZBX_PROXY,ZBX_NODATA
FIELD		|date_hw_expiry	|t_varchar(64)	|''	|NOT NULL	|ZBX_PROXY,ZBX_NODATA
FIELD		|date_hw_decomm	|t_varchar(64)	|''	|NOT NULL	|ZBX_PROXY,ZBX_NODATA
FIELD		|site_address_a	|t_varchar(128)	|''	|NOT NULL	|ZBX_PROXY,ZBX_NODATA
FIELD		|site_address_b	|t_varchar(128)	|''	|NOT NULL	|ZBX_PROXY,ZBX_NODATA
FIELD		|site_address_c	|t_varchar(128)	|''	|NOT NULL	|ZBX_PROXY,ZBX_NODATA
FIELD		|site_city	|t_varchar(128)	|''	|NOT NULL	|ZBX_PROXY,ZBX_NODATA
FIELD		|site_state	|t_varchar(64)	|''	|NOT NULL	|ZBX_PROXY,ZBX_NODATA
FIELD		|site_country	|t_varchar(64)	|''	|NOT NULL	|ZBX_PROXY,ZBX_NODATA
FIELD		|site_zip	|t_varchar(64)	|''	|NOT NULL	|ZBX_PROXY,ZBX_NODATA
FIELD		|site_rack	|t_varchar(128)	|''	|NOT NULL	|ZBX_PROXY,ZBX_NODATA
FIELD		|site_notes	|t_text		|''	|NOT NULL	|ZBX_PROXY,ZBX_NODATA
FIELD		|poc_1_name	|t_varchar(128)	|''	|NOT NULL	|ZBX_PROXY,ZBX_NODATA
FIELD		|poc_1_email	|t_varchar(128)	|''	|NOT NULL	|ZBX_PROXY,ZBX_NODATA
FIELD		|poc_1_phone_a	|t_varchar(64)	|''	|NOT NULL	|ZBX_PROXY,ZBX_NODATA
FIELD		|poc_1_phone_b	|t_varchar(64)	|''	|NOT NULL	|ZBX_PROXY,ZBX_NODATA
FIELD		|poc_1_cell	|t_varchar(64)	|''	|NOT NULL	|ZBX_PROXY,ZBX_NODATA
FIELD		|poc_1_screen	|t_varchar(64)	|''	|NOT NULL	|ZBX_PROXY,ZBX_NODATA
FIELD		|poc_1_notes	|t_text		|''	|NOT NULL	|ZBX_PROXY,ZBX_NODATA
FIELD		|poc_2_name	|t_varchar(128)	|''	|NOT NULL	|ZBX_PROXY,ZBX_NODATA
FIELD		|poc_2_email	|t_varchar(128)	|''	|NOT NULL	|ZBX_PROXY,ZBX_NODATA
FIELD		|poc_2_phone_a	|t_varchar(64)	|''	|NOT NULL	|ZBX_PROXY,ZBX_NODATA
FIELD		|poc_2_phone_b	|t_varchar(64)	|''	|NOT NULL	|ZBX_PROXY,ZBX_NODATA
FIELD		|poc_2_cell	|t_varchar(64)	|''	|NOT NULL	|ZBX_PROXY,ZBX_NODATA
FIELD		|poc_2_screen	|t_varchar(64)	|''	|NOT NULL	|ZBX_PROXY,ZBX_NODATA
FIELD		|poc_2_notes	|t_text		|''	|NOT NULL	|ZBX_PROXY,ZBX_NODATA

TABLE|housekeeper|housekeeperid|0
FIELD		|housekeeperid	|t_id		|	|NOT NULL	|0
FIELD		|tablename	|t_varchar(64)	|''	|NOT NULL	|0
FIELD		|field		|t_varchar(64)	|''	|NOT NULL	|0
FIELD		|value		|t_id		|	|NOT NULL	|0			|-|items

TABLE|images|imageid|0
FIELD		|imageid	|t_id		|	|NOT NULL	|0
FIELD		|imagetype	|t_integer	|'0'	|NOT NULL	|0
FIELD		|name		|t_varchar(64)	|'0'	|NOT NULL	|0
FIELD		|image		|t_image	|''	|NOT NULL	|0
UNIQUE		|1		|name

TABLE|item_discovery|itemdiscoveryid|ZBX_TEMPLATE
FIELD		|itemdiscoveryid|t_id		|	|NOT NULL	|0
FIELD		|itemid		|t_id		|	|NOT NULL	|0			|1|items
FIELD		|parent_itemid	|t_id		|	|NULL		|0			|2|items	|itemid
FIELD		|key_		|t_varchar(2048)|''	|NOT NULL	|ZBX_NODATA
FIELD		|lastcheck	|t_integer	|'0'	|NOT NULL	|ZBX_NODATA
FIELD		|ts_delete	|t_time		|'0'	|NOT NULL	|ZBX_NODATA
FIELD		|status		|t_integer	|'0'	|NOT NULL	|ZBX_NODATA
FIELD		|disable_source	|t_integer	|'0'	|NOT NULL	|ZBX_NODATA
FIELD		|ts_disable	|t_time		|'0'	|NOT NULL	|ZBX_NODATA
FIELD		|lldruleid	|t_id		|	|NULL		|0 			|3|items	|itemid		|RESTRICT
UNIQUE		|1		|itemid,parent_itemid
INDEX		|2		|parent_itemid
INDEX		|3		|lldruleid

TABLE|host_discovery|hostid|ZBX_TEMPLATE
FIELD		|hostid		|t_id		|	|NOT NULL	|0			|1|hosts
FIELD		|parent_hostid	|t_id		|	|NULL		|0			|2|hosts	|hostid		|RESTRICT
FIELD		|lldruleid	|t_id		|	|NULL		|0			|3|items	|itemid		|RESTRICT
FIELD		|host		|t_varchar(128)	|''	|NOT NULL	|ZBX_NODATA
FIELD		|lastcheck	|t_integer	|'0'	|NOT NULL	|ZBX_NODATA
FIELD		|ts_delete	|t_time		|'0'	|NOT NULL	|ZBX_NODATA
FIELD		|status		|t_integer	|'0'	|NOT NULL	|ZBX_NODATA
FIELD		|disable_source	|t_integer	|'0'	|NOT NULL	|ZBX_NODATA
FIELD		|ts_disable	|t_time		|'0'	|NOT NULL	|ZBX_NODATA
INDEX		|1		|parent_hostid
INDEX		|2		|lldruleid

TABLE|interface_discovery|interfaceid|0
FIELD		|interfaceid	|t_id		|	|NOT NULL	|0			|1|interface
FIELD		|parent_interfaceid|t_id	|	|NOT NULL	|0			|2|interface	|interfaceid
INDEX		|1		|parent_interfaceid

TABLE|profiles|profileid|0
FIELD		|profileid	|t_id		|	|NOT NULL	|0
FIELD		|userid		|t_id		|	|NOT NULL	|0			|1|users
FIELD		|idx		|t_varchar(96)	|''	|NOT NULL	|0
FIELD		|idx2		|t_id		|'0'	|NOT NULL	|0
FIELD		|value_id	|t_id		|'0'	|NOT NULL	|0
FIELD		|value_int	|t_integer	|'0'	|NOT NULL	|0
FIELD		|value_str	|t_text		|''	|NOT NULL	|0
FIELD		|source		|t_varchar(96)	|''	|NOT NULL	|0
FIELD		|type		|t_integer	|'0'	|NOT NULL	|0
INDEX		|1		|userid,idx,idx2
INDEX		|2		|userid,profileid

TABLE|sessions|sessionid|0
FIELD		|sessionid	|t_varchar(32)	|''	|NOT NULL	|0
FIELD		|userid		|t_id		|	|NOT NULL	|0			|1|users
FIELD		|lastaccess	|t_integer	|'0'	|NOT NULL	|0
FIELD		|status		|t_integer	|'0'	|NOT NULL	|0
FIELD		|secret		|t_varchar(32)	|''	|NOT NULL	|0
INDEX		|1		|userid,status,lastaccess

TABLE|trigger_discovery|triggerid|0
FIELD		|triggerid	|t_id		|	|NOT NULL	|0			|1|triggers
FIELD		|parent_triggerid|t_id		|	|NOT NULL	|0			|2|triggers	|triggerid	|RESTRICT
FIELD		|lastcheck	|t_integer	|'0'	|NOT NULL	|ZBX_NODATA
FIELD		|ts_delete	|t_time		|'0'	|NOT NULL	|ZBX_NODATA
FIELD		|status		|t_integer	|'0'	|NOT NULL	|ZBX_NODATA
FIELD		|disable_source	|t_integer	|'0'	|NOT NULL	|ZBX_NODATA
FIELD		|ts_disable	|t_time		|'0'	|NOT NULL	|ZBX_NODATA
INDEX		|1		|parent_triggerid

TABLE|item_condition|item_conditionid|ZBX_TEMPLATE
FIELD		|item_conditionid|t_id		|	|NOT NULL	|0
FIELD		|itemid		|t_id		|	|NOT NULL	|0			|1|items
FIELD		|operator	|t_integer	|'8'	|NOT NULL	|0
FIELD		|macro		|t_varchar(64)	|''	|NOT NULL	|0
FIELD		|value		|t_varchar(255)	|''	|NOT NULL	|0
INDEX		|1		|itemid

TABLE|item_rtdata|itemid|ZBX_TEMPLATE
FIELD		|itemid		|t_id		|	|NOT NULL	|0			|1|items
FIELD		|lastlogsize	|t_bigint	|'0'	|NOT NULL	|ZBX_PROXY,ZBX_NODATA
FIELD		|state		|t_integer	|'0'	|NOT NULL	|ZBX_NODATA
FIELD		|mtime		|t_integer	|'0'	|NOT NULL	|ZBX_PROXY,ZBX_NODATA
FIELD		|error		|t_varchar(2048)|''	|NOT NULL	|ZBX_NODATA

TABLE|item_rtname|itemid|ZBX_TEMPLATE
FIELD		|itemid		|t_id		|	|NOT NULL	|0			|1|items
FIELD		|name_resolved	|t_varchar(2048)	|''	|NOT NULL	|0
FIELD		|name_resolved_upper|t_varchar(2048)	|''	|NOT NULL	|ZBX_UPPER

TABLE|opinventory|operationid|ZBX_DATA
FIELD		|operationid	|t_id		|	|NOT NULL	|0			|1|operations
FIELD		|inventory_mode	|t_integer	|'0'	|NOT NULL	|0

TABLE|trigger_tag|triggertagid|ZBX_TEMPLATE
FIELD		|triggertagid	|t_id		|	|NOT NULL	|0
FIELD		|triggerid	|t_id		|	|NOT NULL	|0			|1|triggers	|		|RESTRICT
FIELD		|tag		|t_varchar(255)	|''	|NOT NULL	|0
FIELD		|value		|t_varchar(255)	|''	|NOT NULL	|0
INDEX		|1		|triggerid
CHANGELOG	|6

TABLE|event_tag|eventtagid|0
FIELD		|eventtagid	|t_id		|	|NOT NULL	|0
FIELD		|eventid	|t_id		|	|NOT NULL	|0			|1|events
FIELD		|tag		|t_varchar(255)	|''	|NOT NULL	|0
FIELD		|value		|t_varchar(255)	|''	|NOT NULL	|0
INDEX		|1		|eventid

TABLE|problem|eventid|0
FIELD		|eventid	|t_id		|	|NOT NULL	|0			|1|events
FIELD		|source		|t_integer	|'0'	|NOT NULL	|0
FIELD		|object		|t_integer	|'0'	|NOT NULL	|0
FIELD		|objectid	|t_id		|'0'	|NOT NULL	|0
FIELD		|clock		|t_time		|'0'	|NOT NULL	|0
FIELD		|ns		|t_nanosec	|'0'	|NOT NULL	|0
FIELD		|r_eventid	|t_id		|	|NULL		|0			|2|events	|eventid
FIELD		|r_clock	|t_time		|'0'	|NOT NULL	|0
FIELD		|r_ns		|t_nanosec	|'0'	|NOT NULL	|0
FIELD		|correlationid	|t_id		|	|NULL		|0			|-|correlation
FIELD		|userid		|t_id		|	|NULL		|0			|-|users
FIELD		|name		|t_varchar(2048)|''	|NOT NULL	|0
FIELD		|acknowledged	|t_integer	|'0'	|NOT NULL	|0
FIELD		|severity	|t_integer	|'0'	|NOT NULL	|0
FIELD		|cause_eventid	|t_id		|	|NULL		|0			|3|events	|eventid	|RESTRICT
INDEX		|1		|source,object,objectid
INDEX		|2		|r_clock
INDEX		|3		|r_eventid
INDEX		|4		|cause_eventid

TABLE|problem_tag|problemtagid|0
FIELD		|problemtagid	|t_id		|	|NOT NULL	|0
FIELD		|eventid	|t_id		|	|NOT NULL	|0			|1|problem
FIELD		|tag		|t_varchar(255)	|''	|NOT NULL	|0
FIELD		|value		|t_varchar(255)	|''	|NOT NULL	|0
INDEX		|1		|eventid,tag,value

TABLE|tag_filter|tag_filterid|0
FIELD		|tag_filterid	|t_id		|	|NOT NULL	|0
FIELD		|usrgrpid	|t_id		|	|NOT NULL	|0 			|1|usrgrp	|usrgrpid
FIELD		|groupid	|t_id		|	|NOT NULL	|0			|2|hstgrp	|groupid
FIELD		|tag		|t_varchar(255)	|''	|NOT NULL	|0
FIELD		|value		|t_varchar(255)	|''	|NOT NULL	|0
INDEX		|1		|usrgrpid
INDEX		|2		|groupid

TABLE|event_recovery|eventid|0
FIELD		|eventid	|t_id		|	|NOT NULL	|0			|1|events
FIELD		|r_eventid	|t_id		|	|NOT NULL	|0			|2|events	|eventid
FIELD		|c_eventid	|t_id		|	|NULL		|0			|3|events	|eventid
FIELD		|correlationid	|t_id		|	|NULL		|0			|-|correlation
FIELD		|userid		|t_id		|	|NULL		|0			|-|users
INDEX		|1		|r_eventid
INDEX		|2		|c_eventid

TABLE|correlation|correlationid|ZBX_DATA
FIELD		|correlationid	|t_id		|	|NOT NULL	|0
FIELD		|name		|t_varchar(255)	|''	|NOT NULL	|0
FIELD		|description	|t_text		|''	|NOT NULL	|0
FIELD		|evaltype	|t_integer	|'0'	|NOT NULL	|0
FIELD		|status		|t_integer	|'0'	|NOT NULL	|0
FIELD		|formula	|t_varchar(255)	|''	|NOT NULL	|0
INDEX		|1		|status
UNIQUE		|2		|name

TABLE|corr_condition|corr_conditionid|ZBX_DATA
FIELD		|corr_conditionid|t_id		|	|NOT NULL	|0
FIELD		|correlationid	|t_id		|	|NOT NULL	|0			|1|correlation
FIELD		|type		|t_integer	|'0'	|NOT NULL	|0
INDEX		|1		|correlationid

TABLE|corr_condition_tag|corr_conditionid|ZBX_DATA
FIELD		|corr_conditionid|t_id		|	|NOT NULL	|0			|1|corr_condition
FIELD		|tag		|t_varchar(255)	|''	|NOT NULL	|0

TABLE|corr_condition_group|corr_conditionid|ZBX_DATA
FIELD		|corr_conditionid|t_id		|	|NOT NULL	|0			|1|corr_condition
FIELD		|operator	|t_integer	|'0'	|NOT NULL	|0
FIELD		|groupid	|t_id		|	|NOT NULL	|0			|2|hstgrp	|	|RESTRICT
INDEX		|1		|groupid

TABLE|corr_condition_tagpair|corr_conditionid|ZBX_DATA
FIELD		|corr_conditionid|t_id		|	|NOT NULL	|0			|1|corr_condition
FIELD		|oldtag		|t_varchar(255)	|''	|NOT NULL	|0
FIELD		|newtag		|t_varchar(255)	|''	|NOT NULL	|0

TABLE|corr_condition_tagvalue|corr_conditionid|ZBX_DATA
FIELD		|corr_conditionid|t_id		|	|NOT NULL	|0			|1|corr_condition
FIELD		|tag		|t_varchar(255)	|''	|NOT NULL	|0
FIELD		|operator	|t_integer	|'0'	|NOT NULL	|0
FIELD		|value		|t_varchar(255)	|''	|NOT NULL	|0

TABLE|corr_operation|corr_operationid|ZBX_DATA
FIELD		|corr_operationid|t_id		|	|NOT NULL	|0
FIELD		|correlationid	|t_id		|	|NOT NULL	|0			|1|correlation
FIELD		|type		|t_integer	|'0'	|NOT NULL	|0
INDEX		|1		|correlationid

TABLE|task|taskid|0
FIELD		|taskid		|t_id		|	|NOT NULL	|0
FIELD		|type		|t_integer	|	|NOT NULL	|0
FIELD		|status		|t_integer	|'0'	|NOT NULL	|0
FIELD		|clock		|t_integer	|'0'	|NOT NULL	|0
FIELD		|ttl		|t_integer	|'0'	|NOT NULL	|0
FIELD		|proxyid	|t_id		|	|NULL		|0			|1|proxy	|proxyid
INDEX		|1		|status,proxyid
INDEX		|2		|proxyid

TABLE|task_close_problem|taskid|0
FIELD		|taskid		|t_id		|	|NOT NULL	|0			|1|task
FIELD		|acknowledgeid	|t_id		|	|NOT NULL	|0			|-|acknowledges

TABLE|item_preproc|item_preprocid|ZBX_TEMPLATE
FIELD		|item_preprocid	|t_id		|	|NOT NULL	|0
FIELD		|itemid		|t_id		|	|NOT NULL	|ZBX_PROXY			|1|items	|		|RESTRICT
FIELD		|step		|t_integer	|'0'	|NOT NULL	|ZBX_PROXY
FIELD		|type		|t_integer	|'0'	|NOT NULL	|ZBX_PROXY
FIELD		|params		|t_text		|''	|NOT NULL	|ZBX_PROXY
FIELD		|error_handler	|t_integer	|'0'	|NOT NULL	|ZBX_PROXY
FIELD		|error_handler_params|t_varchar(255)|''	|NOT NULL	|ZBX_PROXY
INDEX		|1		|itemid,step
CHANGELOG	|8

TABLE|task_remote_command|taskid|0
FIELD		|taskid		|t_id		|	|NOT NULL	|0			|1|task
FIELD		|command_type	|t_integer	|'0'	|NOT NULL	|0
FIELD		|execute_on	|t_integer	|'0'	|NOT NULL	|0
FIELD		|port		|t_integer	|'0'	|NOT NULL	|0
FIELD		|authtype	|t_integer	|'0'	|NOT NULL	|0
FIELD		|username	|t_varchar(64)	|''	|NOT NULL	|0
FIELD		|password	|t_varchar(64)	|''	|NOT NULL	|0
FIELD		|publickey	|t_varchar(64)	|''	|NOT NULL	|0
FIELD		|privatekey	|t_varchar(64)	|''	|NOT NULL	|0
FIELD		|command	|t_text		|''	|NOT NULL	|0
FIELD		|alertid	|t_id		|	|NULL		|0			|-|alerts
FIELD		|parent_taskid	|t_id		|	|NOT NULL	|0			|-|task		|taskid
FIELD		|hostid		|t_id		|	|NOT NULL	|0			|-|hosts

TABLE|task_remote_command_result|taskid|0
FIELD		|taskid		|t_id		|	|NOT NULL	|0			|1|task
FIELD		|status		|t_integer	|'0'	|NOT NULL	|0
FIELD		|parent_taskid	|t_id		|	|NOT NULL	|0			|-|task		|taskid
FIELD		|info		|t_longtext	|''	|NOT NULL	|0

TABLE|task_data|taskid|0
FIELD		|taskid		|t_id		|	|NOT NULL	|0			|1|task
FIELD		|type		|t_integer	|'0'	|NOT NULL	|0
FIELD		|data		|t_text		|''	|NOT NULL	|0
FIELD		|parent_taskid	|t_id		|	|NULL		|0			|-|task		|taskid

TABLE|task_result|taskid|0
FIELD		|taskid		|t_id		|	|NOT NULL	|0			|1|task
FIELD		|status		|t_integer	|'0'	|NOT NULL	|0
FIELD		|parent_taskid	|t_id		|	|NOT NULL	|0			|-|task		|taskid
FIELD		|info		|t_longtext	|''	|NOT NULL	|0
INDEX		|1		|parent_taskid

TABLE|task_acknowledge|taskid|0
FIELD		|taskid		|t_id		|	|NOT NULL	|0			|1|task
FIELD		|acknowledgeid	|t_id		|	|NOT NULL	|0			|-|acknowledges

TABLE|sysmap_shape|sysmap_shapeid|ZBX_TEMPLATE
FIELD		|sysmap_shapeid	|t_id		|	|NOT NULL	|0
FIELD		|sysmapid	|t_id		|	|NOT NULL	|0			|1|sysmaps
FIELD		|type		|t_integer	|'0'	|NOT NULL	|0
FIELD		|x		|t_integer	|'0'	|NOT NULL	|0
FIELD		|y		|t_integer	|'0'	|NOT NULL	|0
FIELD		|width		|t_integer	|'200'	|NOT NULL	|0
FIELD		|height		|t_integer	|'200'	|NOT NULL	|0
FIELD		|text		|t_text		|''	|NOT NULL	|0
FIELD		|font		|t_integer	|'9'	|NOT NULL	|0
FIELD		|font_size	|t_integer	|'11'	|NOT NULL	|0
FIELD		|font_color	|t_varchar(6)	|'000000'|NOT NULL	|0
FIELD		|text_halign	|t_integer	|'0'	|NOT NULL	|0
FIELD		|text_valign	|t_integer	|'0'	|NOT NULL	|0
FIELD		|border_type	|t_integer	|'0'	|NOT NULL	|0
FIELD		|border_width	|t_integer	|'1'	|NOT NULL	|0
FIELD		|border_color	|t_varchar(6)	|'000000'|NOT NULL	|0
FIELD		|background_color|t_varchar(6)	|''	|NOT NULL	|0
FIELD		|zindex		|t_integer	|'0'	|NOT NULL	|0
INDEX		|1		|sysmapid

TABLE|sysmap_element_trigger|selement_triggerid|ZBX_TEMPLATE
FIELD		|selement_triggerid	|t_id	|	|NOT NULL	|0
FIELD		|selementid		|t_id	|	|NOT NULL	|0			|1|sysmaps_elements
FIELD		|triggerid		|t_id	|	|NOT NULL	|0			|2|triggers
UNIQUE		|1			|selementid,triggerid
INDEX		|2			|triggerid

TABLE|httptest_field|httptest_fieldid|ZBX_TEMPLATE
FIELD		|httptest_fieldid	|t_id		|	|NOT NULL	|0
FIELD		|httptestid		|t_id		|	|NOT NULL	|ZBX_PROXY	|1|httptest	|		|RESTRICT
FIELD		|type			|t_integer	|'0'	|NOT NULL	|ZBX_PROXY
FIELD		|name			|t_varchar(255)	|''	|NOT NULL	|ZBX_PROXY
FIELD		|value			|t_text		|''	|NOT NULL	|ZBX_PROXY
INDEX		|1			|httptestid
CHANGELOG	|12

TABLE|httpstep_field|httpstep_fieldid|ZBX_TEMPLATE
FIELD		|httpstep_fieldid	|t_id		|	|NOT NULL	|0
FIELD		|httpstepid		|t_id		|	|NOT NULL	|ZBX_PROXY	|1|httpstep	|		|RESTRICT
FIELD		|type			|t_integer	|'0'	|NOT NULL	|ZBX_PROXY
FIELD		|name			|t_varchar(255)	|''	|NOT NULL	|ZBX_PROXY
FIELD		|value			|t_text		|''	|NOT NULL	|ZBX_PROXY
INDEX		|1			|httpstepid
CHANGELOG	|15

TABLE|dashboard|dashboardid|ZBX_DASHBOARD
FIELD		|dashboardid	|t_id		|	|NOT NULL	|0
FIELD		|name		|t_varchar(255)	|	|NOT NULL	|0
FIELD		|userid		|t_id		|	|NULL		|0			|1|users	|	|RESTRICT
FIELD		|private	|t_integer	|'1'	|NOT NULL	|0
FIELD		|templateid	|t_id		|	|NULL		|0			|2|hosts	|hostid
FIELD		|display_period	|t_integer	|'30'	|NOT NULL	|0
FIELD		|auto_start	|t_integer	|'1'	|NOT NULL	|0
FIELD		|uuid		|t_varchar(32)	|''	|NOT NULL	|0
INDEX		|1		|userid
INDEX		|2		|templateid
INDEX		|3		|uuid

TABLE|dashboard_user|dashboard_userid|ZBX_DASHBOARD
FIELD		|dashboard_userid|t_id		|	|NOT NULL	|0
FIELD		|dashboardid	|t_id		|	|NOT NULL	|0			|1|dashboard
FIELD		|userid		|t_id		|	|NOT NULL	|0			|2|users
FIELD		|permission	|t_integer	|'2'	|NOT NULL	|0
UNIQUE		|1		|dashboardid,userid
INDEX		|2		|userid

TABLE|dashboard_usrgrp|dashboard_usrgrpid|ZBX_DASHBOARD
FIELD		|dashboard_usrgrpid|t_id	|	|NOT NULL	|0
FIELD		|dashboardid	|t_id		|	|NOT NULL	|0			|1|dashboard
FIELD		|usrgrpid	|t_id		|	|NOT NULL	|0			|2|usrgrp
FIELD		|permission	|t_integer	|'2'	|NOT NULL	|0
UNIQUE		|1		|dashboardid,usrgrpid
INDEX		|2		|usrgrpid

TABLE|dashboard_page|dashboard_pageid|ZBX_DASHBOARD
FIELD		|dashboard_pageid|t_id		|	|NOT NULL	|0
FIELD		|dashboardid	|t_id		|	|NOT NULL	|0		|1|dashboard
FIELD		|name		|t_varchar(255)	|''	|NOT NULL	|0
FIELD		|display_period	|t_integer	|'0'	|NOT NULL	|0
FIELD		|sortorder	|t_integer	|'0'	|NOT NULL	|0
INDEX		|1		|dashboardid

TABLE|widget|widgetid|ZBX_DASHBOARD
FIELD		|widgetid	|t_id		|	|NOT NULL	|0
FIELD		|type		|t_varchar(255)	|''	|NOT NULL	|0
FIELD		|name		|t_varchar(255)	|''	|NOT NULL	|0
FIELD		|x		|t_integer	|'0'	|NOT NULL	|0
FIELD		|y		|t_integer	|'0'	|NOT NULL	|0
FIELD		|width		|t_integer	|'1'	|NOT NULL	|0
FIELD		|height		|t_integer	|'2'	|NOT NULL	|0
FIELD		|view_mode	|t_integer	|'0'	|NOT NULL	|0
FIELD		|dashboard_pageid|t_id		|	|NOT NULL	|0		|1|dashboard_page
INDEX		|1		|dashboard_pageid

TABLE|widget_field|widget_fieldid|ZBX_DASHBOARD
FIELD		|widget_fieldid	|t_id		|	|NOT NULL	|0
FIELD		|widgetid	|t_id		|	|NOT NULL	|0			|1|widget
FIELD		|type		|t_integer	|'0'	|NOT NULL	|0
FIELD		|name		|t_varchar(255)	|''	|NOT NULL	|0
FIELD		|value_int	|t_integer	|'0'	|NOT NULL	|0
FIELD		|value_str	|t_varchar(2048)|''	|NOT NULL	|0
FIELD		|value_groupid	|t_id		|	|NULL		|0			|2|hstgrp	|groupid
FIELD		|value_hostid	|t_id		|	|NULL		|0			|3|hosts	|hostid
FIELD		|value_itemid	|t_id		|	|NULL		|0			|4|items	|itemid
FIELD		|value_graphid	|t_id		|	|NULL		|0			|5|graphs	|graphid
FIELD		|value_sysmapid	|t_id		|	|NULL		|0			|6|sysmaps	|sysmapid
FIELD		|value_serviceid|t_id		|	|NULL		|0			|7|services	|serviceid
FIELD		|value_slaid	|t_id		|	|NULL		|0			|8|sla		|slaid
FIELD		|value_userid	|t_id		|	|NULL		|0			|9|users	|userid
FIELD		|value_actionid	|t_id		|	|NULL		|0			|10|actions	|actionid
FIELD		|value_mediatypeid|t_id		|	|NULL		|0			|11|media_type	|mediatypeid
INDEX		|1		|widgetid
INDEX		|2		|value_groupid
INDEX		|3		|value_hostid
INDEX		|4		|value_itemid
INDEX		|5		|value_graphid
INDEX		|6		|value_sysmapid
INDEX		|7		|value_serviceid
INDEX		|8		|value_slaid
INDEX		|9		|value_userid
INDEX		|10		|value_actionid
INDEX		|11		|value_mediatypeid

TABLE|task_check_now|taskid|0
FIELD		|taskid		|t_id		|	|NOT NULL	|0			|1|task
FIELD		|itemid		|t_id		|	|NOT NULL	|0			|-|items

TABLE|event_suppress|event_suppressid|0
FIELD		|event_suppressid|t_id		|	|NOT NULL	|0
FIELD		|eventid	|t_id		|	|NOT NULL	|0			|1|events
FIELD		|maintenanceid	|t_id		|	|NULL		|0			|2|maintenances
FIELD		|suppress_until	|t_time		|'0'	|NOT NULL	|0
FIELD		|userid		|t_id		|	|NULL		|0			|3|users
UNIQUE		|1		|eventid,maintenanceid
INDEX		|2		|suppress_until
INDEX		|3		|maintenanceid
INDEX		|4		|userid

TABLE|maintenance_tag|maintenancetagid|ZBX_DATA
FIELD		|maintenancetagid|t_id		|	|NOT NULL	|0
FIELD		|maintenanceid	|t_id		|	|NOT NULL	|0			|1|maintenances
FIELD		|tag		|t_varchar(255)	|''	|NOT NULL	|0
FIELD		|operator	|t_integer	|'2'	|NOT NULL	|0
FIELD		|value		|t_varchar(255)	|''	|NOT NULL	|0
INDEX		|1		|maintenanceid

TABLE|lld_macro_path|lld_macro_pathid|ZBX_TEMPLATE
FIELD		|lld_macro_pathid|t_id		|	|NOT NULL	|0
FIELD		|itemid		|t_id		|	|NOT NULL	|0			|1|items
FIELD		|lld_macro	|t_varchar(255)	|''	|NOT NULL	|0
FIELD		|path		|t_varchar(255)	|''	|NOT NULL	|0
UNIQUE		|1		|itemid,lld_macro

TABLE|host_tag|hosttagid|ZBX_TEMPLATE
FIELD		|hosttagid	|t_id		|	|NOT NULL	|0
FIELD		|hostid		|t_id		|	|NOT NULL	|0			|1|hosts	|		|RESTRICT
FIELD		|tag		|t_varchar(255)	|''	|NOT NULL	|0
FIELD		|value		|t_varchar(255)	|''	|NOT NULL	|0
FIELD		|automatic	|t_integer	|'0'	|NOT NULL	|0
INDEX		|1		|hostid
CHANGELOG	|2

TABLE|config_autoreg_tls|autoreg_tlsid|ZBX_DATA
FIELD		|autoreg_tlsid	|t_id		|	|NOT NULL	|0
FIELD		|tls_psk_identity|t_varchar(128)|''	|NOT NULL	|ZBX_PROXY
FIELD		|tls_psk	|t_varchar(512)	|''	|NOT NULL	|ZBX_PROXY
UNIQUE		|1		|tls_psk_identity

TABLE|module|moduleid|ZBX_DATA
FIELD		|moduleid	|t_id		|	|NOT NULL	|0
FIELD		|id		|t_varchar(255)	|''	|NOT NULL	|0
FIELD		|relative_path	|t_varchar(255)	|''	|NOT NULL	|0
FIELD		|status		|t_integer	|'0'	|NOT NULL	|0
FIELD		|config		|t_text		|''	|NOT NULL	|0

TABLE|interface_snmp|interfaceid|ZBX_TEMPLATE
FIELD		|interfaceid	|t_id		|	|NOT NULL	|0			|1|interface
FIELD		|version	|t_integer	|'2'	|NOT NULL	|ZBX_PROXY
FIELD		|bulk		|t_integer	|'1'	|NOT NULL	|ZBX_PROXY
FIELD		|community	|t_varchar(64)	|''	|NOT NULL	|ZBX_PROXY
FIELD		|securityname	|t_varchar(64)	|''	|NOT NULL	|ZBX_PROXY
FIELD		|securitylevel	|t_integer	|'0'	|NOT NULL	|ZBX_PROXY
FIELD		|authpassphrase	|t_varchar(64)	|''	|NOT NULL	|ZBX_PROXY
FIELD		|privpassphrase	|t_varchar(64)	|''	|NOT NULL	|ZBX_PROXY
FIELD		|authprotocol	|t_integer	|'0'	|NOT NULL	|ZBX_PROXY
FIELD		|privprotocol	|t_integer	|'0'	|NOT NULL	|ZBX_PROXY
FIELD		|contextname	|t_varchar(255)	|''	|NOT NULL	|ZBX_PROXY
FIELD		|max_repetitions|t_integer	|'10'	|NOT NULL	|ZBX_PROXY

TABLE|lld_override|lld_overrideid|ZBX_TEMPLATE
FIELD		|lld_overrideid	|t_id		|	|NOT NULL	|0
FIELD		|itemid		|t_id		|	|NOT NULL	|0	|1|items
FIELD		|name		|t_varchar(255)	|''	|NOT NULL	|0
FIELD		|step		|t_integer	|'0'	|NOT NULL	|0
FIELD		|evaltype	|t_integer	|'0'	|NOT NULL	|0
FIELD		|formula	|t_varchar(255)	|''	|NOT NULL	|0
FIELD		|stop		|t_integer	|'0'	|NOT NULL	|0
UNIQUE		|1		|itemid,name

TABLE|lld_override_condition|lld_override_conditionid|ZBX_TEMPLATE
FIELD	|lld_override_conditionid	|t_id		|	|NOT NULL	|0
FIELD	|lld_overrideid			|t_id		|	|NOT NULL	|0	|1|lld_override
FIELD	|operator			|t_integer	|'8'	|NOT NULL	|0
FIELD	|macro				|t_varchar(64)	|''	|NOT NULL	|0
FIELD	|value				|t_varchar(255)	|''	|NOT NULL	|0
INDEX	|1				|lld_overrideid

TABLE|lld_override_operation|lld_override_operationid|ZBX_TEMPLATE
FIELD	|lld_override_operationid	|t_id		|	|NOT NULL	|0
FIELD	|lld_overrideid			|t_id		|	|NOT NULL	|0	|1|lld_override
FIELD	|operationobject		|t_integer	|'0'	|NOT NULL	|0
FIELD	|operator			|t_integer	|'0'	|NOT NULL	|0
FIELD	|value				|t_varchar(255)	|''	|NOT NULL	|0
INDEX	|1				|lld_overrideid

TABLE|lld_override_opstatus|lld_override_operationid|ZBX_TEMPLATE
FIELD	|lld_override_operationid	|t_id		|	|NOT NULL	|0	|1|lld_override_operation
FIELD	|status				|t_integer	|'0'	|NOT NULL	|0

TABLE|lld_override_opdiscover|lld_override_operationid|ZBX_TEMPLATE
FIELD	|lld_override_operationid	|t_id		|	|NOT NULL	|0	|1|lld_override_operation
FIELD	|discover			|t_integer	|'0'	|NOT NULL	|0

TABLE|lld_override_opperiod|lld_override_operationid|ZBX_TEMPLATE
FIELD	|lld_override_operationid	|t_id		|	|NOT NULL	|0	|1|lld_override_operation
FIELD	|delay				|t_varchar(1024)|'0'	|NOT NULL	|0

TABLE|lld_override_ophistory|lld_override_operationid|ZBX_TEMPLATE
FIELD	|lld_override_operationid	|t_id		|	|NOT NULL	|0	|1|lld_override_operation
FIELD	|history			|t_varchar(255)	|'31d'	|NOT NULL	|0

TABLE|lld_override_optrends|lld_override_operationid|ZBX_TEMPLATE
FIELD	|lld_override_operationid	|t_id		|	|NOT NULL	|0	|1|lld_override_operation
FIELD	|trends				|t_varchar(255)	|'365d'	|NOT NULL	|0

TABLE|lld_override_opseverity|lld_override_operationid|ZBX_TEMPLATE
FIELD	|lld_override_operationid	|t_id		|	|NOT NULL	|0	|1|lld_override_operation
FIELD	|severity			|t_integer	|'0'	|NOT NULL	|0

TABLE|lld_override_optag|lld_override_optagid|ZBX_TEMPLATE
FIELD	|lld_override_optagid		|t_id		|	|NOT NULL	|0
FIELD	|lld_override_operationid	|t_id		|	|NOT NULL	|0	|1|lld_override_operation
FIELD	|tag				|t_varchar(255)	|''	|NOT NULL	|0
FIELD	|value				|t_varchar(255)	|''	|NOT NULL	|0
INDEX	|1				|lld_override_operationid

TABLE|lld_override_optemplate|lld_override_optemplateid|ZBX_TEMPLATE
FIELD	|lld_override_optemplateid	|t_id		|	|NOT NULL	|0
FIELD	|lld_override_operationid	|t_id		|	|NOT NULL	|0	|1|lld_override_operation
FIELD	|templateid			|t_id		|	|NOT NULL	|0	|2|hosts	|hostid	|RESTRICT
UNIQUE	|1				|lld_override_operationid,templateid
INDEX	|2				|templateid

TABLE|lld_override_opinventory|lld_override_operationid|ZBX_TEMPLATE
FIELD	|lld_override_operationid	|t_id		|	|NOT NULL	|0	|1|lld_override_operation
FIELD	|inventory_mode			|t_integer	|'0'	|NOT NULL	|0

TABLE|trigger_queue|trigger_queueid|0
FIELD		|trigger_queueid|t_id		|	|NOT NULL	|0
FIELD		|objectid	|t_id		|	|NOT NULL	|0
FIELD		|type		|t_integer	|'0'	|NOT NULL	|0
FIELD		|clock		|t_time		|'0'	|NOT NULL	|0
FIELD		|ns		|t_nanosec	|'0'	|NOT NULL	|0

TABLE|item_parameter|item_parameterid|ZBX_TEMPLATE
FIELD		|item_parameterid|t_id		|	|NOT NULL	|0
FIELD		|itemid		|t_id		|	|NOT NULL	|ZBX_PROXY		|1|items
FIELD		|name		|t_varchar(255)	|''	|NOT NULL	|ZBX_PROXY
FIELD		|value		|t_varchar(2048)|''	|NOT NULL	|ZBX_PROXY
INDEX		|1		|itemid

TABLE|role_rule|role_ruleid|ZBX_DATA
FIELD		|role_ruleid	|t_id		|	|NOT NULL	|0
FIELD		|roleid		|t_id		|	|NOT NULL	|0			|1|role
FIELD		|type		|t_integer	|'0'	|NOT NULL	|0
FIELD		|name		|t_varchar(255)	|''	|NOT NULL	|0
FIELD		|value_int	|t_integer	|'0'	|NOT NULL	|0
FIELD		|value_str	|t_varchar(255)	|''	|NOT NULL	|0
FIELD		|value_moduleid	|t_id		|	|NULL		|0			|2|module	|moduleid
FIELD		|value_serviceid|t_id		|	|NULL	|0			|3|services	|serviceid
INDEX		|1		|roleid
INDEX		|2		|value_moduleid
INDEX		|3		|value_serviceid

TABLE|token|tokenid|ZBX_DATA
FIELD	|tokenid	|t_id		|	|NOT NULL	|0
FIELD	|name		|t_varchar(64)	|''	|NOT NULL	|0
FIELD	|description	|t_text		|''	|NOT NULL	|0
FIELD	|userid		|t_id		|	|NOT NULL	|0	|1	|users
FIELD	|token		|t_varchar(128)	|	|NULL		|0
FIELD	|lastaccess	|t_integer	|'0'	|NOT NULL	|0
FIELD	|status		|t_integer	|'0'	|NOT NULL	|0
FIELD	|expires_at	|t_time		|'0'	|NOT NULL	|0
FIELD	|created_at	|t_time		|'0'	|NOT NULL	|0
FIELD	|creator_userid	|t_id		|	|NULL		|0	|2	|users	|userid	|RESTRICT
INDEX	|1		|name
UNIQUE	|2		|userid,name
UNIQUE	|3		|token
INDEX	|4		|creator_userid

TABLE|item_tag|itemtagid|ZBX_TEMPLATE
FIELD		|itemtagid	|t_id		|	|NOT NULL	|0
FIELD		|itemid		|t_id		|	|NOT NULL	|0			|1|items	|		|RESTRICT
FIELD		|tag		|t_varchar(255)	|''	|NOT NULL	|0
FIELD		|value		|t_varchar(255)	|''	|NOT NULL	|0
INDEX		|1		|itemid
CHANGELOG	|4

TABLE|httptest_tag|httptesttagid|ZBX_TEMPLATE
FIELD		|httptesttagid	|t_id		|	|NOT NULL	|0
FIELD		|httptestid	|t_id			|	|NOT NULL	|0		|1|httptest
FIELD		|tag		|t_varchar(255)	|''	|NOT NULL	|0
FIELD		|value		|t_varchar(255)	|''	|NOT NULL	|0
INDEX		|1		|httptestid

TABLE|sysmaps_element_tag|selementtagid|ZBX_TEMPLATE
FIELD		|selementtagid	|t_id		|	|NOT NULL	|0
FIELD		|selementid	|t_id			|	|NOT NULL	|0		|1|sysmaps_elements
FIELD		|tag		|t_varchar(255)	|''	|NOT NULL	|0
FIELD		|value		|t_varchar(255)	|''	|NOT NULL	|0
FIELD		|operator	|t_integer		|'0'|NOT NULL	|0
INDEX		|1		|selementid

TABLE|report|reportid|ZBX_DATA
FIELD		|reportid	|t_id		|	|NOT NULL	|0
FIELD		|userid		|t_id		|	|NOT NULL	|0		|1|users|userid
FIELD		|name		|t_varchar(255)	|''	|NOT NULL	|0
FIELD		|description	|t_varchar(2048)|''	|NOT NULL	|0
FIELD		|status		|t_integer	|'0'	|NOT NULL	|0
FIELD		|dashboardid	|t_id		|	|NOT NULL	|0		|2|dashboard|dashboardid
FIELD		|period		|t_integer	|'0'	|NOT NULL	|0
FIELD		|cycle		|t_integer	|'0'	|NOT NULL	|0
FIELD		|weekdays	|t_integer	|'0'	|NOT NULL	|0
FIELD		|start_time	|t_integer	|'0'	|NOT NULL	|0
FIELD		|active_since	|t_integer	|'0'	|NOT NULL	|0
FIELD		|active_till	|t_integer	|'0'	|NOT NULL	|0
FIELD		|state		|t_integer	|'0'	|NOT NULL	|ZBX_NODATA
FIELD		|lastsent	|t_time	|'0'		|NOT NULL	|ZBX_NODATA
FIELD		|info		|t_varchar(2048)|''	|NOT NULL	|ZBX_NODATA
UNIQUE		|1		|name
INDEX		|2		|userid
INDEX		|3		|dashboardid

TABLE|report_param|reportparamid|ZBX_DATA
FIELD		|reportparamid	|t_id		|	|NOT NULL	|0
FIELD		|reportid	|t_id		|	|NOT NULL	|0		|1|report|reportid
FIELD		|name		|t_varchar(255)	|''	|NOT NULL	|0
FIELD		|value		|t_text		|''	|NOT NULL	|0
INDEX		|1		|reportid

TABLE|report_user|reportuserid|ZBX_DATA
FIELD		|reportuserid	|t_id		|	|NOT NULL	|0
FIELD		|reportid	|t_id		|	|NOT NULL	|0		|1|report|reportid
FIELD		|userid		|t_id		|	|NOT NULL	|0		|2|users|userid
FIELD		|exclude	|t_integer	|'0'	|NOT NULL	|0
FIELD		|access_userid	|t_id		|	|NULL		|0		|3|users|userid		|RESTRICT
INDEX		|1		|reportid
INDEX		|2		|userid
INDEX		|3		|access_userid

TABLE|report_usrgrp|reportusrgrpid|ZBX_DATA
FIELD		|reportusrgrpid|t_id		|	|NOT NULL	|0
FIELD		|reportid	|t_id		|	|NOT NULL	|0		|1|report|reportid
FIELD		|usrgrpid	|t_id		|	|NOT NULL	|0		|2|usrgrp|usrgrpid
FIELD		|access_userid	|t_id		|	|NULL		|0		|3|users|userid		|RESTRICT
INDEX		|1		|reportid
INDEX		|2		|usrgrpid
INDEX		|3		|access_userid

TABLE|service_problem_tag|service_problem_tagid|ZBX_DATA
FIELD		|service_problem_tagid	|t_id		|	|NOT NULL	|0
FIELD		|serviceid		|t_id		|	|NOT NULL	|0	|1|services|serviceid
FIELD		|tag			|t_varchar(255)	|''	|NOT NULL	|0
FIELD		|operator		|t_integer	|'0'	|NOT NULL	|0
FIELD		|value			|t_varchar(255)	|''	|NOT NULL	|0
INDEX		|1			|serviceid

TABLE|service_problem|service_problemid|ZBX_DATA
FIELD		|service_problemid	|t_id		|	|NOT NULL	|0
FIELD		|eventid		|t_id		|	|NOT NULL	|0	|1|problem|eventid
FIELD		|serviceid		|t_id		|	|NOT NULL	|0	|2|services|serviceid
FIELD		|severity		|t_integer	|'0'	|NOT NULL	|0
INDEX		|1			|eventid
INDEX		|2			|serviceid

TABLE|service_tag|servicetagid|0
FIELD		|servicetagid	|t_id		|	|NOT NULL	|0
FIELD		|serviceid	|t_id		|	|NOT NULL	|0		|1|services|serviceid
FIELD		|tag		|t_varchar(255)	|''	|NOT NULL	|0
FIELD		|value		|t_varchar(255)	|''	|NOT NULL	|0
INDEX		|1		|serviceid

TABLE|service_status_rule|service_status_ruleid|ZBX_DATA
FIELD		|service_status_ruleid|t_id	|	|NOT NULL	|0
FIELD		|serviceid	|t_id		|	|NOT NULL	|0		|1|services|serviceid
FIELD		|type		|t_integer	|'0'	|NOT NULL	|0
FIELD		|limit_value	|t_integer	|'0'	|NOT NULL	|0
FIELD		|limit_status	|t_integer	|'0'	|NOT NULL	|0
FIELD		|new_status	|t_integer	|'0'	|NOT NULL	|0
INDEX		|1		|serviceid

TABLE|ha_node|ha_nodeid|ZBX_DATA
FIELD		|ha_nodeid	|t_cuid		|	|NOT NULL	|0
FIELD		|name		|t_varchar(255)	|''	|NOT NULL	|0
FIELD		|address	|t_varchar(255)	|''	|NOT NULL	|0
FIELD		|port		|t_integer	|'10051'|NOT NULL	|0
FIELD		|lastaccess	|t_integer	|'0'	|NOT NULL	|0
FIELD		|status		|t_integer	|'0'	|NOT NULL	|0
FIELD		|ha_sessionid	|t_cuid		|''	|NOT NULL	|0
UNIQUE		|1		|name
INDEX		|2		|status,lastaccess

TABLE|sla|slaid|ZBX_DATA
FIELD		|slaid		|t_id		|	|NOT NULL	|0
FIELD		|name		|t_varchar(255)	|''	|NOT NULL	|0
FIELD		|period		|t_integer	|'0'	|NOT NULL	|0
FIELD		|slo		|t_double	|'99.9'	|NOT NULL	|0
FIELD		|effective_date	|t_integer	|'0'	|NOT NULL	|0
FIELD		|timezone	|t_varchar(50)	|'UTC'	|NOT NULL	|ZBX_NODATA
FIELD		|status		|t_integer	|'1'	|NOT NULL	|0
FIELD		|description	|t_text		|''	|NOT NULL	|0
UNIQUE		|1		|name

TABLE|sla_schedule|sla_scheduleid|ZBX_DATA
FIELD		|sla_scheduleid	|t_id		|	|NOT NULL	|0
FIELD		|slaid		|t_id		|	|NOT NULL	|0		|1|sla|slaid
FIELD		|period_from	|t_integer	|'0'	|NOT NULL	|0
FIELD		|period_to	|t_integer	|'0'	|NOT NULL	|0
INDEX		|1		|slaid

TABLE|sla_excluded_downtime|sla_excluded_downtimeid|ZBX_DATA
FIELD		|sla_excluded_downtimeid|t_id		|	|NOT NULL	|0
FIELD		|slaid			|t_id		|	|NOT NULL	|0	|1|sla|slaid
FIELD		|name			|t_varchar(255)	|''	|NOT NULL	|0
FIELD		|period_from		|t_integer	|'0'	|NOT NULL	|0
FIELD		|period_to		|t_integer	|'0'	|NOT NULL	|0
INDEX		|1			|slaid

TABLE|sla_service_tag|sla_service_tagid|0
FIELD		|sla_service_tagid	|t_id		|	|NOT NULL	|0
FIELD		|slaid			|t_id		|	|NOT NULL	|0	|1|sla|slaid
FIELD		|tag			|t_varchar(255)	|''	|NOT NULL	|0
FIELD		|operator		|t_integer	|'0'	|NOT NULL	|0
FIELD		|value			|t_varchar(255)	|''	|NOT NULL	|0
INDEX		|1			|slaid

TABLE|host_rtdata|hostid|ZBX_TEMPLATE
FIELD		|hostid			|t_id		|	|NOT NULL	|0	|1|hosts|hostid
FIELD		|active_available	|t_integer	|'0'	|NOT NULL	|0

TABLE|userdirectory|userdirectoryid|0
FIELD		|userdirectoryid	|t_id			|		|NOT NULL	|0
FIELD		|name				|t_varchar(128)	|''		|NOT NULL	|0
FIELD		|description		|t_text		|''	|NOT NULL	|0
FIELD		|idp_type			|t_integer		|'1'	|NOT NULL	|0
FIELD		|provision_status	|t_integer		|'0'	|NOT NULL	|0
INDEX		|1			|idp_type

TABLE|userdirectory_ldap|userdirectoryid|0
FIELD		|userdirectoryid		|t_id			|		|NOT NULL	|0	|1|userdirectory
FIELD		|host					|t_varchar(255)	|''		|NOT NULL	|0
FIELD		|port					|t_integer		|'389'	|NOT NULL	|0
FIELD		|base_dn				|t_varchar(255)	|''		|NOT NULL	|0
FIELD		|search_attribute		|t_varchar(128)	|''		|NOT NULL	|0
FIELD		|bind_dn				|t_varchar(255)	|''		|NOT NULL	|0
FIELD		|bind_password			|t_varchar(128)	|''		|NOT NULL	|0
FIELD		|start_tls				|t_integer		|'0'	|NOT NULL	|0
FIELD		|search_filter			|t_varchar(255)	|''		|NOT NULL	|0
FIELD		|group_basedn			|t_varchar(255)	|''		|NOT NULL	|0
FIELD		|group_name				|t_varchar(255)	|''		|NOT NULL	|0
FIELD		|group_member			|t_varchar(255)	|''		|NOT NULL	|0
FIELD		|user_ref_attr			|t_varchar(255)	|''		|NOT NULL	|0
FIELD		|group_filter			|t_varchar(255)	|''		|NOT NULL	|0
FIELD		|group_membership		|t_varchar(255)	|''		|NOT NULL	|0
FIELD		|user_username			|t_varchar(255)	|''		|NOT NULL	|0
FIELD		|user_lastname			|t_varchar(255)	|''		|NOT NULL	|0

TABLE|userdirectory_saml|userdirectoryid|0
FIELD		|userdirectoryid		|t_id			|		|NOT NULL	|0	|1|userdirectory
FIELD		|idp_entityid			|t_varchar(1024)|''		|NOT NULL	|0
FIELD		|sso_url				|t_varchar(2048)|''		|NOT NULL	|0
FIELD		|slo_url				|t_varchar(2048)|''		|NOT NULL	|0
FIELD		|username_attribute		|t_varchar(128)	|''		|NOT NULL	|0
FIELD		|sp_entityid			|t_varchar(1024)|''		|NOT NULL	|0
FIELD		|nameid_format			|t_varchar(2048)|''		|NOT NULL	|0
FIELD		|sign_messages			|t_integer		|'0'	|NOT NULL	|0
FIELD		|sign_assertions		|t_integer		|'0'	|NOT NULL	|0
FIELD		|sign_authn_requests	|t_integer		|'0'	|NOT NULL	|0
FIELD		|sign_logout_requests	|t_integer		|'0'	|NOT NULL	|0
FIELD		|sign_logout_responses	|t_integer		|'0'	|NOT NULL	|0
FIELD		|encrypt_nameid			|t_integer		|'0'	|NOT NULL	|0
FIELD		|encrypt_assertions		|t_integer		|'0'	|NOT NULL	|0
FIELD		|group_name				|t_varchar(255)	|''		|NOT NULL	|0
FIELD		|user_username			|t_varchar(255)	|''		|NOT NULL	|0
FIELD		|user_lastname			|t_varchar(255)	|''		|NOT NULL	|0
FIELD		|scim_status			|t_integer		|'0'	|NOT NULL	|0

TABLE|userdirectory_media|userdirectory_mediaid|0
FIELD		|userdirectory_mediaid	|t_id			|	|NOT NULL	|0
FIELD		|userdirectoryid	|t_id			|	|NOT NULL	|0	|1	|userdirectory
FIELD		|mediatypeid		|t_id			|	|NOT NULL	|0	|2	|media_type
FIELD		|name				|t_varchar(64)	|''	|NOT NULL	|0
FIELD		|attribute			|t_varchar(255)	|''	|NOT NULL	|0
FIELD		|active			|t_integer		|'0'	|NOT NULL	|0
FIELD		|severity		|t_integer		|'63'	|NOT NULL	|0
FIELD		|period			|t_varchar(1024)	|'1-7,00:00-24:00'|NOT NULL|0
INDEX		|1	|userdirectoryid
INDEX		|2	|mediatypeid

TABLE|userdirectory_usrgrp|userdirectory_usrgrpid|0
FIELD		|userdirectory_usrgrpid		|t_id		|	|NOT NULL	|0
FIELD		|userdirectory_idpgroupid	|t_id		|	|NOT NULL	|0	|1	|userdirectory_idpgroup
FIELD		|usrgrpid					|t_id		|	|NOT NULL	|0	|2	|usrgrp
UNIQUE		|1	|userdirectory_idpgroupid,usrgrpid
INDEX		|2	|usrgrpid

TABLE|userdirectory_idpgroup|userdirectory_idpgroupid|0
FIELD		|userdirectory_idpgroupid	|t_id			|	|NOT NULL	|0
FIELD		|userdirectoryid		|t_id			|	|NOT NULL	|0	|1	|userdirectory
FIELD		|roleid					|t_id			|	|NOT NULL	|0	|2	|role
FIELD		|name					|t_varchar(255)	|''	|NOT NULL	|0
INDEX		|1	|userdirectoryid
INDEX		|2	|roleid

TABLE|changelog|changelogid|0
FIELD		|changelogid	|t_serial	|	|NOT NULL	|0
FIELD		|object		|t_integer	|'0'	|NOT NULL	|0
FIELD		|objectid	|t_id		|	|NOT NULL	|0
FIELD		|operation	|t_integer	|'0'	|NOT NULL	|0
FIELD		|clock		|t_integer	|'0'	|NOT NULL	|0
INDEX		|1		|clock

TABLE|scim_group|scim_groupid|0
FIELD		|scim_groupid	|t_id			|	|NOT NULL	|0
FIELD		|name			|t_varchar(64)	|''	|NOT NULL	|0
UNIQUE		|1		|name

TABLE|user_scim_group|user_scim_groupid|0
FIELD		|user_scim_groupid	|t_id	|	|NOT NULL	|0
FIELD		|userid				|t_id	|	|NOT NULL	|0	|1|users
FIELD		|scim_groupid		|t_id	|	|NOT NULL	|0	|2|scim_group
INDEX		|1	|userid
INDEX		|2	|scim_groupid

TABLE|connector|connectorid|ZBX_DATA
FIELD		|connectorid	|t_id		|	|NOT NULL	|0
FIELD		|name		|t_varchar(255)	|''	|NOT NULL	|0
FIELD		|protocol	|t_integer	|'0'	|NOT NULL	|0
FIELD		|data_type	|t_integer	|'0'	|NOT NULL	|0
FIELD		|url		|t_varchar(2048)|''	|NOT NULL	|0
FIELD		|max_records	|t_integer	|'0'	|NOT NULL	|0
FIELD		|max_senders	|t_integer	|'1'	|NOT NULL	|0
FIELD		|max_attempts	|t_integer	|'1'	|NOT NULL	|0
FIELD		|timeout	|t_varchar(255)	|'5s'	|NOT NULL	|0
FIELD		|http_proxy	|t_varchar(255)	|''	|NOT NULL	|0
FIELD		|authtype	|t_integer	|'0'	|NOT NULL	|0
FIELD		|username	|t_varchar(255)	|''	|NOT NULL	|0
FIELD		|password	|t_varchar(255)	|''	|NOT NULL	|0
FIELD		|token		|t_varchar(128)	|''	|NOT NULL	|0
FIELD		|verify_peer	|t_integer	|'1'	|NOT NULL	|0
FIELD		|verify_host	|t_integer	|'1'	|NOT NULL	|0
FIELD		|ssl_cert_file	|t_varchar(255)	|''	|NOT NULL	|0
FIELD		|ssl_key_file	|t_varchar(255)	|''	|NOT NULL	|0
FIELD		|ssl_key_password|t_varchar(64)	|''	|NOT NULL	|0
FIELD		|description	|t_text		|''	|NOT NULL	|0
FIELD		|status		|t_integer	|'1'	|NOT NULL	|0
FIELD		|tags_evaltype	|t_integer	|'0'	|NOT NULL	|0
FIELD		|item_value_type|t_integer	|'31'	|NOT NULL	|0
FIELD		|attempt_interval|t_varchar(32)	|'5s'	|NOT NULL	|0
UNIQUE		|1		|name
CHANGELOG	|17

TABLE|connector_tag|connector_tagid|0
FIELD	|connector_tagid|t_id		|	|NOT NULL	|0
FIELD	|connectorid	|t_id		|	|NOT NULL	|0	|1|connector|	|RESTRICT
FIELD	|tag		|t_varchar(255)	|''	|NOT NULL	|0
FIELD	|operator	|t_integer	|'0'	|NOT NULL	|0
FIELD	|value		|t_varchar(255)	|''	|NOT NULL	|0
INDEX	|1		|connectorid
CHANGELOG	|18

TABLE|proxy|proxyid|0
FIELD		|proxyid		|t_id		|		|NOT NULL	|0
FIELD		|name			|t_varchar(128)	|''		|NOT NULL	|ZBX_PROXY
FIELD		|operating_mode		|t_integer	|'0'		|NOT NULL	|0
FIELD		|description		|t_text		|''		|NOT NULL	|0
FIELD		|tls_connect		|t_integer	|'1'		|NOT NULL	|0
FIELD		|tls_accept		|t_integer	|'1'		|NOT NULL	|0
FIELD		|tls_issuer		|t_varchar(1024)|''		|NOT NULL	|0
FIELD		|tls_subject		|t_varchar(1024)|''		|NOT NULL	|0
FIELD		|tls_psk_identity	|t_varchar(128)	|''		|NOT NULL	|0
FIELD		|tls_psk		|t_varchar(512)	|''		|NOT NULL	|0
FIELD		|allowed_addresses	|t_varchar(255)	|''		|NOT NULL	|0
FIELD		|address		|t_varchar(255)	|'127.0.0.1'	|NOT NULL	|0
FIELD		|port			|t_varchar(64)	|'10051'	|NOT NULL	|0
FIELD		|custom_timeouts	|t_integer	|'0'		|NOT NULL	|0
FIELD		|timeout_zabbix_agent	|t_varchar(255)	|''		|NOT NULL	|0
FIELD		|timeout_simple_check	|t_varchar(255)	|''		|NOT NULL	|0
FIELD		|timeout_snmp_agent	|t_varchar(255)	|''		|NOT NULL	|0
FIELD		|timeout_external_check	|t_varchar(255)	|''		|NOT NULL	|0
FIELD		|timeout_db_monitor	|t_varchar(255)	|''		|NOT NULL	|0
FIELD		|timeout_http_agent	|t_varchar(255)	|''		|NOT NULL	|0
FIELD		|timeout_ssh_agent	|t_varchar(255)	|''		|NOT NULL	|0
FIELD		|timeout_telnet_agent	|t_varchar(255)	|''		|NOT NULL	|0
FIELD		|timeout_script		|t_varchar(255)	|''		|NOT NULL	|0
FIELD		|local_address		|t_varchar(255)	|''		|NOT NULL	|ZBX_PROXY
FIELD		|local_port		|t_varchar(64)	|'10051'	|NOT NULL	|ZBX_PROXY
FIELD		|proxy_groupid		|t_id		|		|NULL		|0	|1|proxy_group|	|RESTRICT
FIELD		|timeout_browser	|t_varchar(255)	|''		|NOT NULL	|0
UNIQUE		|1		|name
INDEX		|2		|proxy_groupid
CHANGELOG	|19

TABLE|proxy_rtdata|proxyid|0
FIELD		|proxyid	|t_id		|	|NOT NULL	|0		|1|proxy|proxyid
FIELD		|lastaccess	|t_integer	|'0'	|NOT NULL	|ZBX_NODATA
FIELD		|version	|t_integer	|'0'	|NOT NULL	|ZBX_NODATA
FIELD		|compatibility	|t_integer	|'0'	|NOT NULL	|ZBX_NODATA
FIELD		|state		|t_integer	|'0'	|NOT NULL	|ZBX_NODATA

TABLE|proxy_group|proxy_groupid|0
FIELD		|proxy_groupid	|t_id		|	|NOT NULL	|0
FIELD		|name		|t_varchar(255)	|''	|NOT NULL	|0
FIELD		|description	|t_text		|''	|NOT NULL	|0
FIELD		|failover_delay	|t_varchar(255)	|'1m'	|NOT NULL	|0
FIELD		|min_online	|t_varchar(255)	|'1'	|NOT NULL	|0
CHANGELOG	|20

TABLE|proxy_group_rtdata|proxy_groupid|0
FIELD		|proxy_groupid	|t_id		|	|NOT NULL	|0		|1|proxy_group|proxy_groupid
FIELD		|state		|t_integer	|'0'	|NOT NULL	|0

TABLE|host_proxy|hostproxyid|0
FIELD		|hostproxyid	|t_id		|	|NOT NULL	|0
FIELD		|hostid		|t_id		|	|NULL		|0|1|hosts	|	|RESTRICT
FIELD		|host		|t_varchar(128)	|''	|NOT NULL	|ZBX_PROXY
FIELD		|proxyid	|t_id		|	|NULL		|ZBX_PROXY|2|proxy|	|RESTRICT
FIELD		|revision	|t_bigint	|'0'	|NOT NULL	|ZBX_PROXY
FIELD		|tls_accept	|t_integer	|'1'	|NOT NULL	|ZBX_PROXY
FIELD		|tls_issuer	|t_varchar(1024)|''	|NOT NULL	|ZBX_PROXY
FIELD		|tls_subject	|t_varchar(1024)|''	|NOT NULL	|ZBX_PROXY
FIELD		|tls_psk_identity|t_varchar(128)|''	|NOT NULL	|ZBX_PROXY
FIELD		|tls_psk	|t_varchar(512)	|''	|NOT NULL	|ZBX_PROXY
UNIQUE		|1		|hostid
INDEX		|2		|proxyid
INDEX		|3		|revision
CHANGELOG	|21

TABLE|mfa|mfaid|ZBX_DATA
FIELD		|mfaid		|t_id		|	|NOT NULL	|0
FIELD		|type		|t_integer	|'0'	|NOT NULL	|0
FIELD		|name		|t_varchar(128)	|''	|NOT NULL	|0
FIELD		|hash_function	|t_integer	|'1'	|NULL		|0
FIELD		|code_length	|t_integer	|'6'	|NULL		|0
FIELD		|api_hostname	|t_varchar(1024)|''	|NULL		|0
FIELD		|clientid	|t_varchar(32)	|''	|NULL		|0
FIELD		|client_secret	|t_varchar(64)	|''	|NULL		|0
UNIQUE		|1		|name

TABLE|mfa_totp_secret|mfa_totp_secretid|ZBX_DATA
FIELD		|mfa_totp_secretid	|t_id		|	|NOT NULL	|0
FIELD		|mfaid			|t_id			|	|NOT NULL	|0	|1|mfa	|mfaid
FIELD		|userid			|t_id			|	|NOT NULL	|0	|2|users|userid
FIELD		|totp_secret	|t_varchar(32)	|''	|NULL		|0
FIELD		|status			|t_integer		|'0'|NOT NULL	|0
FIELD		|used_codes		|t_varchar(32)	|'' |NOT NULL	|0
INDEX		|1			|mfaid
INDEX		|2			|userid

TABLE|settings|name|ZBX_DATA
FIELD		|name			|t_varchar(255)	|	|NOT NULL	|0
FIELD		|type			|t_integer	|	|NOT NULL	|ZBX_PROXY
FIELD		|value_str		|t_text		|''	|NOT NULL	|ZBX_PROXY
FIELD		|value_int		|t_integer	|'0'	|NOT NULL	|ZBX_PROXY
FIELD		|value_usrgrpid		|t_id		|	|NULL		|		|2|usrgrp		|usrgrpid		|RESTRICT
FIELD		|value_hostgroupid	|t_id		|	|NULL		|		|3|hstgrp		|groupid		|RESTRICT
FIELD		|value_userdirectoryid	|t_id		|	|NULL		|		|4|userdirectory|userdirectoryid|RESTRICT
FIELD		|value_mfaid		|t_id		|	|NULL		|		|5|mfa			|mfaid			|RESTRICT
INDEX		|2		|value_usrgrpid
INDEX		|3		|value_hostgroupid
INDEX		|4		|value_userdirectoryid
INDEX		|5		|value_mfaid

TABLE|lld_macro_export|lld_macro_exportid|0
FIELD		|lld_macro_exportid|t_id		|	|NOT NULL	|0
FIELD		|itemid		|t_id		|	|NOT NULL	|0			|1|items
FIELD		|lld_macro	|t_varchar(255)	|''	|NOT NULL	|0
FIELD		|value		|t_text		|''	|NOT NULL	|0
INDEX		|1		|itemid

TABLE|dbversion|dbversionid|
FIELD		|dbversionid	|t_id		|	|NOT NULL	|0
FIELD		|mandatory	|t_integer	|'0'	|NOT NULL	|
FIELD		|optional	|t_integer	|'0'	|NOT NULL	|
<<<<<<< HEAD
ROW		|1		|7030041	|7030041
=======
ROW		|1		|7030032	|7030033
>>>>>>> 2de83dc3
<|MERGE_RESOLUTION|>--- conflicted
+++ resolved
@@ -2247,8 +2247,4 @@
 FIELD		|dbversionid	|t_id		|	|NOT NULL	|0
 FIELD		|mandatory	|t_integer	|'0'	|NOT NULL	|
 FIELD		|optional	|t_integer	|'0'	|NOT NULL	|
-<<<<<<< HEAD
-ROW		|1		|7030041	|7030041
-=======
-ROW		|1		|7030032	|7030033
->>>>>>> 2de83dc3
+ROW		|1		|7030042	|7030042