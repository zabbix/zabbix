--- conflicted
+++ resolved
@@ -1813,8 +1813,4 @@
 TABLE|dbversion||
 FIELD		|mandatory	|t_integer	|'0'	|NOT NULL	|
 FIELD		|optional	|t_integer	|'0'	|NOT NULL	|
-<<<<<<< HEAD
-ROW		|4050107	|4050107
-=======
-ROW		|4050079	|4050079
->>>>>>> e0ba78a1
+ROW		|4050118	|4050118