--
-- Zabbix
-- Copyright (C) 2001-2024 Zabbix SIA
--
-- This program is free software; you can redistribute it and/or modify
-- it under the terms of the GNU General Public License as published by
-- the Free Software Foundation; either version 2 of the License, or
-- (at your option) any later version.
--
-- This program is distributed in the hope that it will be useful,
-- but WITHOUT ANY WARRANTY; without even the implied warranty of
-- MERCHANTABILITY or FITNESS FOR A PARTICULAR PURPOSE. See the
-- GNU General Public License for more details.
--
-- You should have received a copy of the GNU General Public License
-- along with this program; if not, write to the Free Software
-- Foundation, Inc., 51 Franklin Street, Fifth Floor, Boston, MA  02110-1301, USA.
--

--
-- Do not use spaces
-- Tables must be sorted to match referential integrity rules
--

TABLE|role|roleid|ZBX_DATA
FIELD		|roleid		|t_id		|	|NOT NULL	|0
FIELD		|name		|t_varchar(255)	|''	|NOT NULL	|0
FIELD		|type		|t_integer	|'0'	|NOT NULL	|0
FIELD		|readonly	|t_integer	|'0'	|NOT NULL	|0
UNIQUE		|1		|name

TABLE|ugset|ugsetid|ZBX_DATA
FIELD		|ugsetid	|t_id		|	|NOT NULL	|0
FIELD		|hash		|t_varchar(64)	|''	|NOT NULL	|0
INDEX		|1		|hash

TABLE|users|userid|ZBX_DATA
FIELD		|userid		|t_id		|	|NOT NULL	|0
FIELD		|username	|t_varchar(100)	|''	|NOT NULL	|0
FIELD		|name		|t_varchar(100)	|''	|NOT NULL	|0
FIELD		|surname	|t_varchar(100)	|''	|NOT NULL	|0
FIELD		|passwd		|t_varchar(60)	|''	|NOT NULL	|0
FIELD		|url		|t_varchar(2048)|''	|NOT NULL	|0
FIELD		|autologin	|t_integer	|'0'	|NOT NULL	|0
FIELD		|autologout	|t_varchar(32)	|'15m'	|NOT NULL	|0
FIELD		|lang		|t_varchar(7)	|'default'|NOT NULL	|ZBX_NODATA
FIELD		|refresh	|t_varchar(32)	|'30s'	|NOT NULL	|0
FIELD		|theme		|t_varchar(128)	|'default'|NOT NULL	|ZBX_NODATA
FIELD		|attempt_failed	|t_integer	|0	|NOT NULL	|ZBX_NODATA
FIELD		|attempt_ip	|t_varchar(39)	|''	|NOT NULL	|ZBX_NODATA
FIELD		|attempt_clock	|t_integer	|0	|NOT NULL	|ZBX_NODATA
FIELD		|rows_per_page	|t_integer	|50	|NOT NULL	|0
FIELD		|timezone	|t_varchar(50)	|'default'|NOT NULL	|ZBX_NODATA
FIELD		|roleid		|t_id			|NULL	|NULL	|0	|1|role
FIELD		|userdirectoryid	|t_id	|NULL	|NULL	|ZBX_NODATA	|2|userdirectory	|userdirectoryid	|RESTRICT
FIELD		|ts_provisioned		|t_time	|'0'	|NOT NULL	|ZBX_NODATA
UNIQUE		|1		|username
INDEX		|2		|userdirectoryid
INDEX		|3		|roleid

TABLE|maintenances|maintenanceid|ZBX_DATA
FIELD		|maintenanceid	|t_id		|	|NOT NULL	|0
FIELD		|name		|t_varchar(128)	|''	|NOT NULL	|0
FIELD		|maintenance_type|t_integer	|'0'	|NOT NULL	|0
FIELD		|description	|t_shorttext	|''	|NOT NULL	|0
FIELD		|active_since	|t_integer	|'0'	|NOT NULL	|0
FIELD		|active_till	|t_integer	|'0'	|NOT NULL	|0
FIELD		|tags_evaltype	|t_integer	|'0'	|NOT NULL	|0
INDEX		|1		|active_since,active_till
UNIQUE		|2		|name

TABLE|hgset|hgsetid|ZBX_TEMPLATE
FIELD		|hgsetid	|t_id		|	|NOT NULL	|0
FIELD		|hash		|t_varchar(64)	|''	|NOT NULL	|0
INDEX		|1		|hash

TABLE|hosts|hostid|ZBX_TEMPLATE
FIELD		|hostid		|t_id		|	|NOT NULL	|0
FIELD		|proxyid	|t_id		|	|NULL		|0			|1|proxy	|proxyid	|RESTRICT
FIELD		|host		|t_varchar(128)	|''	|NOT NULL	|ZBX_PROXY
FIELD		|status		|t_integer	|'0'	|NOT NULL	|ZBX_PROXY
FIELD		|ipmi_authtype	|t_integer	|'-1'	|NOT NULL	|ZBX_PROXY
FIELD		|ipmi_privilege	|t_integer	|'2'	|NOT NULL	|ZBX_PROXY
FIELD		|ipmi_username	|t_varchar(16)	|''	|NOT NULL	|ZBX_PROXY
FIELD		|ipmi_password	|t_varchar(20)	|''	|NOT NULL	|ZBX_PROXY
FIELD		|maintenanceid	|t_id		|	|NULL		|ZBX_NODATA		|2|maintenances	|		|RESTRICT
FIELD		|maintenance_status|t_integer	|'0'	|NOT NULL	|ZBX_NODATA
FIELD		|maintenance_type|t_integer	|'0'	|NOT NULL	|ZBX_NODATA
FIELD		|maintenance_from|t_integer	|'0'	|NOT NULL	|ZBX_NODATA
FIELD		|name		|t_varchar(128)	|''	|NOT NULL	|ZBX_PROXY
FIELD		|flags		|t_integer	|'0'	|NOT NULL	|0
FIELD		|templateid	|t_id		|	|NULL		|0			|3|hosts	|hostid		|RESTRICT
FIELD		|description	|t_shorttext	|''	|NOT NULL	|0
FIELD		|tls_connect	|t_integer	|'1'	|NOT NULL	|ZBX_PROXY
FIELD		|tls_accept	|t_integer	|'1'	|NOT NULL	|ZBX_PROXY
FIELD		|tls_issuer	|t_varchar(1024)|''	|NOT NULL	|ZBX_PROXY
FIELD		|tls_subject	|t_varchar(1024)|''	|NOT NULL	|ZBX_PROXY
FIELD		|tls_psk_identity|t_varchar(128)|''	|NOT NULL	|ZBX_PROXY
FIELD		|tls_psk	|t_varchar(512)	|''	|NOT NULL	|ZBX_PROXY
FIELD		|discover	|t_integer	|'0'	|NOT NULL	|0
FIELD		|custom_interfaces|t_integer	|'0'	|NOT NULL	|0
FIELD		|uuid		|t_varchar(32)	|''	|NOT NULL	|0
FIELD		|name_upper	|t_varchar(128)	|''	|NOT NULL	|0
FIELD		|vendor_name	|t_varchar(64)	|''	|NOT NULL	|0
FIELD		|vendor_version	|t_varchar(32)	|''	|NOT NULL	|0
INDEX		|1		|host
INDEX		|2		|status
INDEX		|3		|proxyid
INDEX		|4		|name
INDEX		|5		|maintenanceid
INDEX		|6		|name_upper
INDEX		|7		|templateid
CHANGELOG	|1
UPD_TRIG_FUNC	|name		|name_upper	|hostid	|upper

TABLE|hstgrp|groupid|ZBX_DATA
FIELD		|groupid	|t_id		|	|NOT NULL	|0
FIELD		|name		|t_varchar(255)	|''	|NOT NULL	|0
FIELD		|flags		|t_integer	|'0'	|NOT NULL	|0
FIELD		|uuid		|t_varchar(32)	|''	|NOT NULL	|0
FIELD		|type		|t_integer	|'0'	|NOT NULL	|0
UNIQUE		|1		|type,name

TABLE|hgset_group|hgsetid,groupid|ZBX_TEMPLATE
FIELD		|hgsetid	|t_id		|	|NOT NULL	|0			|1|hgset
FIELD		|groupid	|t_id		|	|NOT NULL	|0			|2|hstgrp	|		|RESTRICT
INDEX		|1		|groupid

TABLE|host_hgset|hostid|ZBX_TEMPLATE
FIELD		|hostid		|t_id		|	|NOT NULL	|0			|1|hosts
FIELD		|hgsetid	|t_id		|	|NOT NULL	|0			|2|hgset	|		|RESTRICT
INDEX		|1		|hgsetid

TABLE|group_prototype|group_prototypeid|ZBX_TEMPLATE
FIELD		|group_prototypeid|t_id		|	|NOT NULL	|0
FIELD		|hostid		|t_id		|	|NOT NULL	|0			|1|hosts
FIELD		|name		|t_varchar(255)	|''	|NOT NULL	|0
FIELD		|groupid	|t_id		|	|NULL		|0			|2|hstgrp	|		|RESTRICT
FIELD		|templateid	|t_id		|	|NULL		|0			|3|group_prototype|group_prototypeid
INDEX		|1		|hostid
INDEX		|2		|groupid
INDEX		|3		|templateid

TABLE|group_discovery|groupdiscoveryid|ZBX_TEMPLATE
FIELD		|groupdiscoveryid|t_id		|	|NOT NULL	|0
FIELD		|groupid	|t_id		|	|NOT NULL	|0			|1|hstgrp
FIELD		|parent_group_prototypeid|t_id	|	|NOT NULL	|0			|2|group_prototype|group_prototypeid|RESTRICT
FIELD		|name		|t_varchar(255)	|''	|NOT NULL	|ZBX_NODATA
FIELD		|lastcheck	|t_integer	|'0'	|NOT NULL	|ZBX_NODATA
FIELD		|ts_delete	|t_time		|'0'	|NOT NULL	|ZBX_NODATA
UNIQUE		|1		|groupid,parent_group_prototypeid
INDEX		|2		|parent_group_prototypeid

TABLE|drules|druleid|ZBX_DATA
FIELD		|druleid	|t_id		|	|NOT NULL	|0
FIELD		|proxyid	|t_id		|	|NULL		|0			|1|proxy	|proxyid	|RESTRICT
FIELD		|name		|t_varchar(255)	|''	|NOT NULL	|ZBX_PROXY
FIELD		|iprange	|t_varchar(2048)|''	|NOT NULL	|ZBX_PROXY
FIELD		|delay		|t_varchar(255)	|'1h'	|NOT NULL	|ZBX_PROXY
FIELD		|status		|t_integer	|'0'	|NOT NULL	|0
FIELD		|concurrency_max	|t_integer	|'0'	|NOT NULL	|ZBX_PROXY
INDEX		|1		|proxyid
UNIQUE		|2		|name
CHANGELOG	|9

TABLE|dchecks|dcheckid|ZBX_DATA
FIELD		|dcheckid	|t_id		|	|NOT NULL	|0
FIELD		|druleid	|t_id		|	|NOT NULL	|ZBX_PROXY		|1|drules	|		|RESTRICT
FIELD		|type		|t_integer	|'0'	|NOT NULL	|ZBX_PROXY
FIELD		|key_		|t_varchar(2048)|''	|NOT NULL	|ZBX_PROXY
FIELD		|snmp_community	|t_varchar(255)	|''	|NOT NULL	|ZBX_PROXY
FIELD		|ports		|t_varchar(255)	|'0'	|NOT NULL	|ZBX_PROXY
FIELD		|snmpv3_securityname|t_varchar(64)|''	|NOT NULL	|ZBX_PROXY
FIELD		|snmpv3_securitylevel|t_integer	|'0'	|NOT NULL	|ZBX_PROXY
FIELD		|snmpv3_authpassphrase|t_varchar(64)|''	|NOT NULL	|ZBX_PROXY
FIELD		|snmpv3_privpassphrase|t_varchar(64)|''	|NOT NULL	|ZBX_PROXY
FIELD		|uniq		|t_integer	|'0'	|NOT NULL	|ZBX_PROXY
FIELD		|snmpv3_authprotocol|t_integer	|'0'	|NOT NULL	|ZBX_PROXY
FIELD		|snmpv3_privprotocol|t_integer	|'0'	|NOT NULL	|ZBX_PROXY
FIELD		|snmpv3_contextname|t_varchar(255)|''	|NOT NULL	|ZBX_PROXY
FIELD		|host_source|t_integer	|'1'	|NOT NULL	|ZBX_PROXY
FIELD		|name_source|t_integer	|'0'	|NOT NULL	|ZBX_PROXY
FIELD		|allow_redirect|t_integer	|'0'	|NOT NULL	|ZBX_PROXY
INDEX		|1		|druleid,host_source,name_source
CHANGELOG	|10

TABLE|httptest|httptestid|ZBX_TEMPLATE
FIELD		|httptestid	|t_id		|	|NOT NULL	|0
FIELD		|name		|t_varchar(64)	|''	|NOT NULL	|ZBX_PROXY
FIELD		|delay		|t_varchar(255)	|'1m'	|NOT NULL	|ZBX_PROXY
FIELD		|status		|t_integer	|'0'	|NOT NULL	|0
FIELD		|agent		|t_varchar(255)	|'Zabbix'|NOT NULL	|ZBX_PROXY
FIELD		|authentication	|t_integer	|'0'	|NOT NULL	|ZBX_PROXY,ZBX_NODATA
FIELD		|http_user	|t_varchar(255)	|''	|NOT NULL	|ZBX_PROXY,ZBX_NODATA
FIELD		|http_password	|t_varchar(255)	|''	|NOT NULL	|ZBX_PROXY,ZBX_NODATA
FIELD		|hostid		|t_id		|	|NOT NULL	|ZBX_PROXY		|2|hosts	|		|RESTRICT
FIELD		|templateid	|t_id		|	|NULL		|0			|3|httptest	|httptestid	|RESTRICT
FIELD		|http_proxy	|t_varchar(255)	|''	|NOT NULL	|ZBX_PROXY,ZBX_NODATA
FIELD		|retries	|t_integer	|'1'	|NOT NULL	|ZBX_PROXY,ZBX_NODATA
FIELD		|ssl_cert_file	|t_varchar(255)	|''	|NOT NULL	|ZBX_PROXY,ZBX_NODATA
FIELD		|ssl_key_file	|t_varchar(255)	|''	|NOT NULL	|ZBX_PROXY,ZBX_NODATA
FIELD		|ssl_key_password|t_varchar(64)	|''	|NOT NULL	|ZBX_PROXY,ZBX_NODATA
FIELD		|verify_peer	|t_integer	|'0'	|NOT NULL	|ZBX_PROXY
FIELD		|verify_host	|t_integer	|'0'	|NOT NULL	|ZBX_PROXY
FIELD		|uuid		|t_varchar(32)	|''	|NOT NULL	|0
UNIQUE		|2		|hostid,name
INDEX		|3		|status
INDEX		|4		|templateid
CHANGELOG	|11

TABLE|httpstep|httpstepid|ZBX_TEMPLATE
FIELD		|httpstepid	|t_id		|	|NOT NULL	|0
FIELD		|httptestid	|t_id		|	|NOT NULL	|ZBX_PROXY		|1|httptest	|		|RESTRICT
FIELD		|name		|t_varchar(64)	|''	|NOT NULL	|ZBX_PROXY
FIELD		|no		|t_integer	|'0'	|NOT NULL	|ZBX_PROXY
FIELD		|url		|t_varchar(2048)|''	|NOT NULL	|ZBX_PROXY
FIELD		|timeout	|t_varchar(255)	|'15s'	|NOT NULL	|ZBX_PROXY
FIELD		|posts		|t_shorttext	|''	|NOT NULL	|ZBX_PROXY
FIELD		|required	|t_varchar(255)	|''	|NOT NULL	|ZBX_PROXY
FIELD		|status_codes	|t_varchar(255)	|''	|NOT NULL	|ZBX_PROXY
FIELD		|follow_redirects|t_integer	|'1'	|NOT NULL	|ZBX_PROXY
FIELD		|retrieve_mode	|t_integer	|'0'	|NOT NULL	|ZBX_PROXY
FIELD		|post_type	|t_integer	|'0'	|NOT NULL	|ZBX_PROXY
INDEX		|1		|httptestid
CHANGELOG	|14

TABLE|interface|interfaceid|ZBX_TEMPLATE
FIELD		|interfaceid	|t_id		|	|NOT NULL	|0
FIELD		|hostid		|t_id		|	|NOT NULL	|ZBX_PROXY		|1|hosts
FIELD		|main		|t_integer	|'0'	|NOT NULL	|ZBX_PROXY
FIELD		|type		|t_integer	|'1'	|NOT NULL	|ZBX_PROXY
FIELD		|useip		|t_integer	|'1'	|NOT NULL	|ZBX_PROXY
FIELD		|ip		|t_varchar(64)	|'127.0.0.1'|NOT NULL	|ZBX_PROXY
FIELD		|dns		|t_varchar(255)	|''	|NOT NULL	|ZBX_PROXY
FIELD		|port		|t_varchar(64)	|'10050'|NOT NULL	|ZBX_PROXY
FIELD		|available	|t_integer	|'0'	|NOT NULL	|ZBX_PROXY,ZBX_NODATA
FIELD		|error		|t_varchar(2048)|''	|NOT NULL	|ZBX_NODATA
FIELD		|errors_from	|t_integer	|'0'	|NOT NULL	|ZBX_NODATA
FIELD		|disable_until	|t_integer	|'0'	|NOT NULL	|ZBX_NODATA
INDEX		|1		|hostid,type
INDEX		|2		|ip,dns
INDEX		|3		|available

TABLE|valuemap|valuemapid|ZBX_TEMPLATE
FIELD		|valuemapid	|t_id		|	|NOT NULL	|0
FIELD		|hostid		|t_id		|	|NOT NULL	|0			|1|hosts
FIELD		|name		|t_varchar(64)	|''	|NOT NULL	|0
FIELD		|uuid		|t_varchar(32)	|''	|NOT NULL	|0
UNIQUE		|1		|hostid,name

TABLE|items|itemid|ZBX_TEMPLATE
FIELD		|itemid		|t_id		|	|NOT NULL	|0
FIELD		|type		|t_integer	|'0'	|NOT NULL	|ZBX_PROXY
FIELD		|snmp_oid	|t_varchar(512)	|''	|NOT NULL	|ZBX_PROXY
FIELD		|hostid		|t_id		|	|NOT NULL	|ZBX_PROXY		|1|hosts	|		|RESTRICT
FIELD		|name		|t_varchar(255)	|''	|NOT NULL	|0
FIELD		|key_		|t_varchar(2048)|''	|NOT NULL	|ZBX_PROXY
FIELD		|delay		|t_varchar(1024)|'0'	|NOT NULL	|ZBX_PROXY
FIELD		|history	|t_varchar(255)	|'90d'	|NOT NULL	|ZBX_PROXY
FIELD		|trends		|t_varchar(255)	|'365d'	|NOT NULL	|0
FIELD		|status		|t_integer	|'0'	|NOT NULL	|ZBX_PROXY
FIELD		|value_type	|t_integer	|'0'	|NOT NULL	|ZBX_PROXY
FIELD		|trapper_hosts	|t_varchar(255)	|''	|NOT NULL	|ZBX_PROXY
FIELD		|units		|t_varchar(255)	|''	|NOT NULL	|0
FIELD		|formula	|t_varchar(255)	|''	|NOT NULL	|0
FIELD		|logtimefmt	|t_varchar(64)	|''	|NOT NULL	|ZBX_PROXY
FIELD		|templateid	|t_id		|	|NULL		|0			|2|items	|itemid		|RESTRICT
FIELD		|valuemapid	|t_id		|	|NULL		|0			|3|valuemap	|		|RESTRICT
FIELD		|params		|t_text		|''	|NOT NULL	|ZBX_PROXY
FIELD		|ipmi_sensor	|t_varchar(128)	|''	|NOT NULL	|ZBX_PROXY
FIELD		|authtype	|t_integer	|'0'	|NOT NULL	|ZBX_PROXY
FIELD		|username	|t_varchar(255)	|''	|NOT NULL	|ZBX_PROXY
FIELD		|password	|t_varchar(255)	|''	|NOT NULL	|ZBX_PROXY
FIELD		|publickey	|t_varchar(64)	|''	|NOT NULL	|ZBX_PROXY
FIELD		|privatekey	|t_varchar(64)	|''	|NOT NULL	|ZBX_PROXY
FIELD		|flags		|t_integer	|'0'	|NOT NULL	|ZBX_PROXY
FIELD		|interfaceid	|t_id		|	|NULL		|ZBX_PROXY		|4|interface	|		|RESTRICT
FIELD		|description	|t_text		|''	|NOT NULL	|0
FIELD		|inventory_link	|t_integer	|'0'	|NOT NULL	|ZBX_PROXY
FIELD		|lifetime	|t_varchar(255)	|'30d'	|NOT NULL	|0
FIELD		|evaltype	|t_integer	|'0'	|NOT NULL	|0
FIELD		|jmx_endpoint	|t_varchar(255)	|''	|NOT NULL	|ZBX_PROXY
FIELD		|master_itemid	|t_id		|	|NULL		|ZBX_PROXY		|5|items	|itemid		|RESTRICT
FIELD		|timeout	|t_varchar(255)	|''	|NOT NULL	|ZBX_PROXY
FIELD		|url		|t_varchar(2048)|''	|NOT NULL	|ZBX_PROXY
FIELD		|query_fields	|t_text		|''	|NOT NULL	|ZBX_PROXY
FIELD		|posts		|t_text		|''	|NOT NULL	|ZBX_PROXY
FIELD		|status_codes	|t_varchar(255)	|'200'	|NOT NULL	|ZBX_PROXY
FIELD		|follow_redirects|t_integer	|'1'	|NOT NULL	|ZBX_PROXY
FIELD		|post_type	|t_integer	|'0'	|NOT NULL	|ZBX_PROXY
FIELD		|http_proxy	|t_varchar(255)	|''	|NOT NULL	|ZBX_PROXY,ZBX_NODATA
FIELD		|headers	|t_text		|''	|NOT NULL	|ZBX_PROXY
FIELD		|retrieve_mode	|t_integer	|'0'	|NOT NULL	|ZBX_PROXY
FIELD		|request_method	|t_integer	|'0'	|NOT NULL	|ZBX_PROXY
FIELD		|output_format	|t_integer	|'0'	|NOT NULL	|ZBX_PROXY
FIELD		|ssl_cert_file	|t_varchar(255)	|''	|NOT NULL	|ZBX_PROXY,ZBX_NODATA
FIELD		|ssl_key_file	|t_varchar(255)	|''	|NOT NULL	|ZBX_PROXY,ZBX_NODATA
FIELD		|ssl_key_password|t_varchar(64)	|''	|NOT NULL	|ZBX_PROXY,ZBX_NODATA
FIELD		|verify_peer	|t_integer	|'0'	|NOT NULL	|ZBX_PROXY
FIELD		|verify_host	|t_integer	|'0'	|NOT NULL	|ZBX_PROXY
FIELD		|allow_traps	|t_integer	|'0'	|NOT NULL	|ZBX_PROXY
FIELD		|discover	|t_integer	|'0'	|NOT NULL	|0
FIELD		|uuid		|t_varchar(32)	|''	|NOT NULL	|0
INDEX		|1		|hostid,key_(764)
INDEX		|3		|status
INDEX		|4		|templateid
INDEX		|5		|valuemapid
INDEX		|6		|interfaceid
INDEX		|7		|master_itemid
INDEX		|8		|key_(768)
CHANGELOG	|3

TABLE|httpstepitem|httpstepitemid|ZBX_TEMPLATE
FIELD		|httpstepitemid	|t_id		|	|NOT NULL	|0
FIELD		|httpstepid	|t_id		|	|NOT NULL	|ZBX_PROXY		|1|httpstep	|		|RESTRICT
FIELD		|itemid		|t_id		|	|NOT NULL	|ZBX_PROXY		|2|items	|		|RESTRICT
FIELD		|type		|t_integer	|'0'	|NOT NULL	|ZBX_PROXY
UNIQUE		|1		|httpstepid,itemid
INDEX		|2		|itemid
CHANGELOG	|16

TABLE|httptestitem|httptestitemid|ZBX_TEMPLATE
FIELD		|httptestitemid	|t_id		|	|NOT NULL	|0
FIELD		|httptestid	|t_id		|	|NOT NULL	|ZBX_PROXY		|1|httptest	|		|RESTRICT
FIELD		|itemid		|t_id		|	|NOT NULL	|ZBX_PROXY		|2|items	|		|RESTRICT
FIELD		|type		|t_integer	|'0'	|NOT NULL	|ZBX_PROXY
UNIQUE		|1		|httptestid,itemid
INDEX		|2		|itemid
CHANGELOG	|13

TABLE|media_type|mediatypeid|ZBX_DATA
FIELD		|mediatypeid	|t_id		|	|NOT NULL	|0
FIELD		|type		|t_integer	|'0'	|NOT NULL	|0
FIELD		|name		|t_varchar(100)	|''	|NOT NULL	|0
FIELD		|smtp_server	|t_varchar(255)	|''	|NOT NULL	|0
FIELD		|smtp_helo	|t_varchar(255)	|''	|NOT NULL	|0
FIELD		|smtp_email	|t_varchar(255)	|''	|NOT NULL	|0
FIELD		|exec_path	|t_varchar(255)	|''	|NOT NULL	|0
FIELD		|gsm_modem	|t_varchar(255)	|''	|NOT NULL	|0
FIELD		|username	|t_varchar(255)	|''	|NOT NULL	|0
FIELD		|passwd		|t_varchar(255)	|''	|NOT NULL	|0
FIELD		|status		|t_integer	|'1'	|NOT NULL	|ZBX_NODATA
FIELD		|smtp_port	|t_integer	|'25'	|NOT NULL	|0
FIELD		|smtp_security	|t_integer	|'0'	|NOT NULL	|0
FIELD		|smtp_verify_peer|t_integer	|'0'	|NOT NULL	|0
FIELD		|smtp_verify_host|t_integer	|'0'	|NOT NULL	|0
FIELD		|smtp_authentication|t_integer	|'0'	|NOT NULL	|0
FIELD		|maxsessions	|t_integer	|'1'	|NOT NULL	|0
FIELD		|maxattempts	|t_integer	|'3'	|NOT NULL	|0
FIELD		|attempt_interval|t_varchar(32)	|'10s'	|NOT NULL	|0
FIELD		|content_type	|t_integer	|'1'	|NOT NULL	|0
FIELD		|script		|t_text		|''	|NOT NULL	|0
FIELD		|timeout	|t_varchar(32)	|'30s'	|NOT NULL	|0
FIELD		|process_tags	|t_integer	|'0'	|NOT NULL	|0
FIELD		|show_event_menu|t_integer	|'0'	|NOT NULL	|0
FIELD		|event_menu_url	|t_varchar(2048)|''	|NOT NULL	|0
FIELD		|event_menu_name|t_varchar(255)	|''	|NOT NULL	|0
FIELD		|description	|t_shorttext	|''	|NOT NULL	|0
FIELD		|provider	|t_integer	|'0'	|NOT NULL	|0
UNIQUE		|1		|name

TABLE|media_type_param|mediatype_paramid|ZBX_DATA
FIELD		|mediatype_paramid|t_id		|	|NOT NULL	|0
FIELD		|mediatypeid	|t_id		|	|NOT NULL	|0			|1|media_type
FIELD		|name		|t_varchar(255)	|''	|NOT NULL	|0
FIELD		|value		|t_varchar(2048)|''	|NOT NULL	|0
FIELD		|sortorder	|t_integer	|'0'	|NOT NULL	|0
INDEX		|1		|mediatypeid

TABLE|media_type_message|mediatype_messageid|ZBX_DATA
FIELD		|mediatype_messageid|t_id	|	|NOT NULL	|0
FIELD		|mediatypeid	|t_id		|	|NOT NULL	|0			|1|media_type
FIELD		|eventsource	|t_integer	|	|NOT NULL	|0
FIELD		|recovery	|t_integer	|	|NOT NULL	|0
FIELD		|subject	|t_varchar(255)	|''	|NOT NULL	|0
FIELD		|message	|t_text		|''	|NOT NULL	|0
UNIQUE		|1		|mediatypeid,eventsource,recovery

TABLE|usrgrp|usrgrpid|ZBX_DATA
FIELD		|usrgrpid	|t_id		|	|NOT NULL	|0
FIELD		|name		|t_varchar(64)	|''	|NOT NULL	|0
FIELD		|gui_access	|t_integer	|'0'	|NOT NULL	|0
FIELD		|users_status	|t_integer	|'0'	|NOT NULL	|0
FIELD		|debug_mode	|t_integer	|'0'	|NOT NULL	|0
FIELD		|userdirectoryid|t_id		|NULL	|NULL		|0			|2|userdirectory	|	|RESTRICT
UNIQUE		|1		|name
INDEX		|2		|userdirectoryid

TABLE|users_groups|id|ZBX_DATA
FIELD		|id		|t_id		|	|NOT NULL	|0
FIELD		|usrgrpid	|t_id		|	|NOT NULL	|0			|1|usrgrp
FIELD		|userid		|t_id		|	|NOT NULL	|0			|2|users
UNIQUE		|1		|usrgrpid,userid
INDEX		|2		|userid

TABLE|ugset_group|ugsetid,usrgrpid|ZBX_DATA
FIELD		|ugsetid	|t_id		|	|NOT NULL	|0			|1|ugset
FIELD		|usrgrpid	|t_id		|	|NOT NULL	|0			|2|usrgrp	|		|RESTRICT
INDEX		|1		|usrgrpid

TABLE|user_ugset|userid|ZBX_DATA
FIELD		|userid		|t_id		|	|NOT NULL	|0			|1|users
FIELD		|ugsetid	|t_id		|	|NOT NULL	|0			|2|ugset	|		|RESTRICT
INDEX		|1		|ugsetid

TABLE|scripts|scriptid|ZBX_DATA
FIELD		|scriptid			|t_id		|	|NOT NULL	|0
FIELD		|name				|t_varchar(255)	|''	|NOT NULL	|0
FIELD		|command			|t_text		|''	|NOT NULL	|0
FIELD		|host_access			|t_integer	|'2'	|NOT NULL	|0
FIELD		|usrgrpid			|t_id		|	|NULL		|0			|1|usrgrp	|		|RESTRICT
FIELD		|groupid			|t_id		|	|NULL		|0			|2|hstgrp	|		|RESTRICT
FIELD		|description			|t_shorttext	|''	|NOT NULL	|0
FIELD		|confirmation			|t_varchar(255)	|''	|NOT NULL	|0
FIELD		|type				|t_integer	|'5'	|NOT NULL	|0
FIELD		|execute_on			|t_integer	|'2'	|NOT NULL	|0
FIELD		|timeout			|t_varchar(32)	|'30s'	|NOT NULL	|0
FIELD		|scope				|t_integer	|'1'	|NOT NULL	|0
FIELD		|port				|t_varchar(64)	|''	|NOT NULL	|0
FIELD		|authtype			|t_integer	|'0'	|NOT NULL	|0
FIELD		|username			|t_varchar(64)	|''	|NOT NULL	|0
FIELD		|password			|t_varchar(64)	|''	|NOT NULL	|0
FIELD		|publickey			|t_varchar(64)	|''	|NOT NULL	|0
FIELD		|privatekey			|t_varchar(64)	|''	|NOT NULL	|0
FIELD		|menu_path			|t_varchar(255)	|''	|NOT NULL	|0
FIELD		|url				|t_varchar(2048)|''	|NOT NULL	|0
FIELD		|new_window			|t_integer	|'1'	|NOT NULL	|0
FIELD		|manualinput			|t_integer	|'0'	|NOT NULL	|0
FIELD		|manualinput_prompt		|t_varchar(255)	|''	|NOT NULL	|0
FIELD		|manualinput_validator		|t_varchar(2048)|''	|NOT NULL	|0
FIELD		|manualinput_validator_type	|t_integer	|'0'	|NOT NULL	|0
FIELD		|manualinput_default_value	|t_varchar(255)	|''	|NOT NULL	|0
INDEX		|1				|usrgrpid
INDEX		|2				|groupid
UNIQUE		|3				|name,menu_path

TABLE|script_param|script_paramid|ZBX_DATA
FIELD		|script_paramid	|t_id		|	|NOT NULL	|0
FIELD		|scriptid	|t_id		|	|NOT NULL	|0			|1|scripts
FIELD		|name		|t_varchar(255)	|''	|NOT NULL	|0
FIELD		|value		|t_varchar(2048)|''	|NOT NULL	|0
UNIQUE		|1		|scriptid,name

TABLE|actions|actionid|ZBX_DATA
FIELD		|actionid	|t_id		|	|NOT NULL	|0
FIELD		|name		|t_varchar(255)	|''	|NOT NULL	|0
FIELD		|eventsource	|t_integer	|'0'	|NOT NULL	|0
FIELD		|evaltype	|t_integer	|'0'	|NOT NULL	|0
FIELD		|status		|t_integer	|'0'	|NOT NULL	|0
FIELD		|esc_period	|t_varchar(255)	|'1h'	|NOT NULL	|0
FIELD		|formula	|t_varchar(1024)|''	|NOT NULL	|0
FIELD		|pause_suppressed|t_integer	|'1'	|NOT NULL	|0
FIELD		|notify_if_canceled|t_integer	|'1'	|NOT NULL	|0
FIELD		|pause_symptoms	|t_integer	|'1'	|NOT NULL	|0
INDEX		|1		|eventsource,status
UNIQUE		|2		|name

TABLE|operations|operationid|ZBX_DATA
FIELD		|operationid	|t_id		|	|NOT NULL	|0
FIELD		|actionid	|t_id		|	|NOT NULL	|0			|1|actions
FIELD		|operationtype	|t_integer	|'0'	|NOT NULL	|0
FIELD		|esc_period	|t_varchar(255)	|'0'	|NOT NULL	|0
FIELD		|esc_step_from	|t_integer	|'1'	|NOT NULL	|0
FIELD		|esc_step_to	|t_integer	|'1'	|NOT NULL	|0
FIELD		|evaltype	|t_integer	|'0'	|NOT NULL	|0
FIELD		|recovery	|t_integer	|'0'	|NOT NULL	|0
INDEX		|1		|actionid

TABLE|optag|optagid|ZBX_DATA
FIELD		|optagid	|t_id		|	|NOT NULL	|0
FIELD		|operationid	|t_id		|	|NOT NULL	|0			|1|operations
FIELD		|tag		|t_varchar(255)	|''	|NOT NULL	|0
FIELD		|value		|t_varchar(255)	|''	|NOT NULL	|0
INDEX		|1		|operationid

TABLE|opmessage|operationid|ZBX_DATA
FIELD		|operationid	|t_id		|	|NOT NULL	|0			|1|operations
FIELD		|default_msg	|t_integer	|'1'	|NOT NULL	|0
FIELD		|subject	|t_varchar(255)	|''	|NOT NULL	|0
FIELD		|message	|t_shorttext	|''	|NOT NULL	|0
FIELD		|mediatypeid	|t_id		|	|NULL		|0			|2|media_type	|		|RESTRICT
INDEX		|1		|mediatypeid

TABLE|opmessage_grp|opmessage_grpid|ZBX_DATA
FIELD		|opmessage_grpid|t_id		|	|NOT NULL	|0
FIELD		|operationid	|t_id		|	|NOT NULL	|0			|1|operations
FIELD		|usrgrpid	|t_id		|	|NOT NULL	|0			|2|usrgrp	|		|RESTRICT
UNIQUE		|1		|operationid,usrgrpid
INDEX		|2		|usrgrpid

TABLE|opmessage_usr|opmessage_usrid|ZBX_DATA
FIELD		|opmessage_usrid|t_id		|	|NOT NULL	|0
FIELD		|operationid	|t_id		|	|NOT NULL	|0			|1|operations
FIELD		|userid		|t_id		|	|NOT NULL	|0			|2|users	|		|RESTRICT
UNIQUE		|1		|operationid,userid
INDEX		|2		|userid

TABLE|opcommand|operationid|ZBX_DATA
FIELD		|operationid	|t_id		|	|NOT NULL	|0			|1|operations
FIELD		|scriptid	|t_id		|	|NOT NULL	|0			|2|scripts	|		|RESTRICT
INDEX		|1		|scriptid

TABLE|opcommand_hst|opcommand_hstid|ZBX_DATA
FIELD		|opcommand_hstid|t_id		|	|NOT NULL	|0
FIELD		|operationid	|t_id		|	|NOT NULL	|0			|1|operations
FIELD		|hostid		|t_id		|	|NULL		|0			|2|hosts	|		|RESTRICT
INDEX		|1		|operationid
INDEX		|2		|hostid

TABLE|opcommand_grp|opcommand_grpid|ZBX_DATA
FIELD		|opcommand_grpid|t_id		|	|NOT NULL	|0
FIELD		|operationid	|t_id		|	|NOT NULL	|0			|1|operations
FIELD		|groupid	|t_id		|	|NOT NULL	|0			|2|hstgrp	|		|RESTRICT
INDEX		|1		|operationid
INDEX		|2		|groupid

TABLE|opgroup|opgroupid|ZBX_DATA
FIELD		|opgroupid	|t_id		|	|NOT NULL	|0
FIELD		|operationid	|t_id		|	|NOT NULL	|0			|1|operations
FIELD		|groupid	|t_id		|	|NOT NULL	|0			|2|hstgrp	|		|RESTRICT
UNIQUE		|1		|operationid,groupid
INDEX		|2		|groupid

TABLE|optemplate|optemplateid|ZBX_TEMPLATE
FIELD		|optemplateid	|t_id		|	|NOT NULL	|0
FIELD		|operationid	|t_id		|	|NOT NULL	|0			|1|operations
FIELD		|templateid	|t_id		|	|NOT NULL	|0			|2|hosts	|hostid		|RESTRICT
UNIQUE		|1		|operationid,templateid
INDEX		|2		|templateid

TABLE|opconditions|opconditionid|ZBX_DATA
FIELD		|opconditionid	|t_id		|	|NOT NULL	|0
FIELD		|operationid	|t_id		|	|NOT NULL	|0			|1|operations
FIELD		|conditiontype	|t_integer	|'0'	|NOT NULL	|0
FIELD		|operator	|t_integer	|'0'	|NOT NULL	|0
FIELD		|value		|t_varchar(255)	|''	|NOT NULL	|0
INDEX		|1		|operationid

TABLE|conditions|conditionid|ZBX_DATA
FIELD		|conditionid	|t_id		|	|NOT NULL	|0
FIELD		|actionid	|t_id		|	|NOT NULL	|0			|1|actions
FIELD		|conditiontype	|t_integer	|'0'	|NOT NULL	|0
FIELD		|operator	|t_integer	|'0'	|NOT NULL	|0
FIELD		|value		|t_varchar(255)	|''	|NOT NULL	|0
FIELD		|value2		|t_varchar(255)	|''	|NOT NULL	|0
INDEX		|1		|actionid

TABLE|config|configid|ZBX_DATA
FIELD		|configid	|t_id		|	|NOT NULL	|0
FIELD		|work_period	|t_varchar(255)	|'1-5,09:00-18:00'|NOT NULL|0
FIELD		|alert_usrgrpid	|t_id		|	|NULL		|0			|1|usrgrp	|usrgrpid	|RESTRICT
FIELD		|default_theme	|t_varchar(128)	|'blue-theme'|NOT NULL	|ZBX_NODATA
FIELD		|authentication_type|t_integer	|'0'	|NOT NULL	|ZBX_NODATA
FIELD		|discovery_groupid|t_id		|	|NULL		|0			|2|hstgrp	|groupid	|RESTRICT
FIELD		|max_in_table	|t_integer	|'50'	|NOT NULL	|ZBX_NODATA
FIELD		|search_limit	|t_integer	|'1000'	|NOT NULL	|ZBX_NODATA
FIELD		|severity_color_0|t_varchar(6)	|'97AAB3'|NOT NULL	|ZBX_NODATA
FIELD		|severity_color_1|t_varchar(6)	|'7499FF'|NOT NULL	|ZBX_NODATA
FIELD		|severity_color_2|t_varchar(6)	|'FFC859'|NOT NULL	|ZBX_NODATA
FIELD		|severity_color_3|t_varchar(6)	|'FFA059'|NOT NULL	|ZBX_NODATA
FIELD		|severity_color_4|t_varchar(6)	|'E97659'|NOT NULL	|ZBX_NODATA
FIELD		|severity_color_5|t_varchar(6)	|'E45959'|NOT NULL	|ZBX_NODATA
FIELD		|severity_name_0|t_varchar(32)	|'Not classified'|NOT NULL|ZBX_NODATA
FIELD		|severity_name_1|t_varchar(32)	|'Information'|NOT NULL	|ZBX_NODATA
FIELD		|severity_name_2|t_varchar(32)	|'Warning'|NOT NULL	|ZBX_NODATA
FIELD		|severity_name_3|t_varchar(32)	|'Average'|NOT NULL	|ZBX_NODATA
FIELD		|severity_name_4|t_varchar(32)	|'High'	|NOT NULL	|ZBX_NODATA
FIELD		|severity_name_5|t_varchar(32)	|'Disaster'|NOT NULL	|ZBX_NODATA
FIELD		|ok_period	|t_varchar(32)	|'5m'	|NOT NULL	|ZBX_NODATA
FIELD		|blink_period	|t_varchar(32)	|'2m'	|NOT NULL	|ZBX_NODATA
FIELD		|problem_unack_color|t_varchar(6)|'CC0000'|NOT NULL	|ZBX_NODATA
FIELD		|problem_ack_color|t_varchar(6)	|'CC0000'|NOT NULL	|ZBX_NODATA
FIELD		|ok_unack_color	|t_varchar(6)	|'009900'|NOT NULL	|ZBX_NODATA
FIELD		|ok_ack_color	|t_varchar(6)	|'009900'|NOT NULL	|ZBX_NODATA
FIELD		|problem_unack_style|t_integer	|'1'	|NOT NULL	|ZBX_NODATA
FIELD		|problem_ack_style|t_integer	|'1'	|NOT NULL	|ZBX_NODATA
FIELD		|ok_unack_style	|t_integer	|'1'	|NOT NULL	|ZBX_NODATA
FIELD		|ok_ack_style	|t_integer	|'1'	|NOT NULL	|ZBX_NODATA
FIELD		|snmptrap_logging|t_integer	|'1'	|NOT NULL	|ZBX_PROXY,ZBX_NODATA
FIELD		|server_check_interval|t_integer|'10'	|NOT NULL	|ZBX_NODATA
FIELD		|hk_events_mode	|t_integer	|'1'	|NOT NULL	|ZBX_NODATA
FIELD		|hk_events_trigger|t_varchar(32)|'365d'	|NOT NULL	|ZBX_NODATA
FIELD		|hk_events_internal|t_varchar(32)|'1d'	|NOT NULL	|ZBX_NODATA
FIELD		|hk_events_discovery|t_varchar(32)|'1d'	|NOT NULL	|ZBX_NODATA
FIELD		|hk_events_autoreg|t_varchar(32)|'1d'	|NOT NULL	|ZBX_NODATA
FIELD		|hk_services_mode|t_integer	|'1'	|NOT NULL	|ZBX_NODATA
FIELD		|hk_services	|t_varchar(32)	|'365d'	|NOT NULL	|ZBX_NODATA
FIELD		|hk_audit_mode	|t_integer	|'1'	|NOT NULL	|ZBX_NODATA
FIELD		|hk_audit	|t_varchar(32)	|'31d'	|NOT NULL	|ZBX_NODATA
FIELD		|hk_sessions_mode|t_integer	|'1'	|NOT NULL	|ZBX_NODATA
FIELD		|hk_sessions	|t_varchar(32)	|'365d'	|NOT NULL	|ZBX_NODATA
FIELD		|hk_history_mode|t_integer	|'1'	|NOT NULL	|ZBX_NODATA
FIELD		|hk_history_global|t_integer	|'0'	|NOT NULL	|ZBX_PROXY,ZBX_NODATA
FIELD		|hk_history	|t_varchar(32)	|'31d'	|NOT NULL	|ZBX_PROXY,ZBX_NODATA
FIELD		|hk_trends_mode	|t_integer	|'1'	|NOT NULL	|ZBX_NODATA
FIELD		|hk_trends_global|t_integer	|'0'	|NOT NULL	|ZBX_NODATA
FIELD		|hk_trends	|t_varchar(32)	|'365d'	|NOT NULL	|ZBX_NODATA
FIELD		|default_inventory_mode|t_integer|'-1'	|NOT NULL	|ZBX_NODATA
FIELD		|custom_color	|t_integer	|'0'	|NOT NULL	|ZBX_NODATA
FIELD		|http_auth_enabled	|t_integer	|'0'	|NOT NULL	|ZBX_NODATA
FIELD		|http_login_form	|t_integer	|'0'	|NOT NULL	|ZBX_NODATA
FIELD		|http_strip_domains	|t_varchar(2048)|''	|NOT NULL	|ZBX_NODATA
FIELD		|http_case_sensitive	|t_integer	|'1'	|NOT NULL	|ZBX_NODATA
FIELD		|ldap_auth_enabled		|t_integer		|'0'	|NOT NULL	|ZBX_NODATA
FIELD		|ldap_case_sensitive	|t_integer	|'1'	|NOT NULL	|ZBX_NODATA
FIELD		|db_extension	|t_varchar(32)	|''	|NOT NULL	|ZBX_NODATA
FIELD		|autoreg_tls_accept	|t_integer	|'1'	|NOT NULL	|ZBX_PROXY,ZBX_NODATA
FIELD		|compression_status	|t_integer	|'0'	|NOT NULL	|ZBX_NODATA
FIELD		|compress_older	|t_varchar(32)	|'7d'	|NOT NULL	|ZBX_NODATA
FIELD		|instanceid	|t_varchar(32)	|''	|NOT NULL	|ZBX_NODATA
FIELD		|saml_auth_enabled	|t_integer	|'0'	|NOT NULL	|ZBX_NODATA
FIELD		|saml_case_sensitive	|t_integer	|'0'	|NOT NULL	|ZBX_NODATA
FIELD		|default_lang		|t_varchar(5)	|'en_US'|NOT NULL	|ZBX_NODATA
FIELD		|default_timezone	|t_varchar(50)	|'system'|NOT NULL	|ZBX_NODATA
FIELD		|login_attempts	|t_integer	|'5'	|NOT NULL	|ZBX_NODATA
FIELD		|login_block	|t_varchar(32)	|'30s'	|NOT NULL	|ZBX_NODATA
FIELD		|show_technical_errors	|t_integer	|'0'	|NOT NULL	|ZBX_NODATA
FIELD		|validate_uri_schemes	|t_integer	|'1'	|NOT NULL	|ZBX_NODATA
FIELD		|uri_valid_schemes	|t_varchar(255)	|'http,https,ftp,file,mailto,tel,ssh'	|NOT NULL	|ZBX_NODATA
FIELD		|x_frame_options	|t_varchar(255)	|'SAMEORIGIN'	|NOT NULL	|ZBX_NODATA
FIELD		|iframe_sandboxing_enabled	|t_integer	|'1'	|NOT NULL	|ZBX_NODATA
FIELD		|iframe_sandboxing_exceptions	|t_varchar(255)	|''	|NOT NULL	|ZBX_NODATA
FIELD		|max_overview_table_size	|t_integer	|'50'	|NOT NULL	|ZBX_NODATA
FIELD		|history_period	|t_varchar(32)|	'24h'	|NOT NULL	|ZBX_NODATA
FIELD		|period_default	|t_varchar(32)	|'1h'	|NOT NULL	|ZBX_NODATA
FIELD		|max_period	|t_varchar(32)	|'2y'	|NOT NULL	|ZBX_NODATA
FIELD		|socket_timeout	|t_varchar(32)	|'3s'	|NOT NULL	|ZBX_NODATA
FIELD		|connect_timeout	|t_varchar(32)	|'3s'	|NOT NULL	|ZBX_NODATA
FIELD		|media_type_test_timeout	|t_varchar(32)	|'65s'	|NOT NULL	|ZBX_NODATA
FIELD		|script_timeout	|t_varchar(32)	|'60s'	|NOT NULL	|ZBX_NODATA
FIELD		|item_test_timeout	|t_varchar(32)	|'60s'	|NOT NULL	|ZBX_NODATA
FIELD		|session_key	|t_varchar(32)|''	|NOT NULL	|ZBX_NODATA
FIELD		|url			|t_varchar(2048)|''	|NOT NULL	|ZBX_NODATA
FIELD		|report_test_timeout|t_varchar(32)|'60s'|NOT NULL	|ZBX_NODATA
FIELD		|dbversion_status	|t_shorttext|''	|NOT NULL	|ZBX_NODATA
FIELD		|hk_events_service|t_varchar(32)|'1d'	|NOT NULL	|ZBX_NODATA
FIELD		|passwd_min_length	|t_integer	|'8'	|NOT NULL	|ZBX_NODATA
FIELD		|passwd_check_rules	|t_integer	|'8'	|NOT NULL	|ZBX_NODATA
FIELD		|auditlog_enabled	|t_integer	|'1'	|NOT NULL	|ZBX_NODATA
FIELD		|ha_failover_delay	|t_varchar(32)	|'1m'	|NOT NULL	|ZBX_NODATA
FIELD		|geomaps_tile_provider|t_varchar(255)	|''	|NOT NULL	|0
FIELD		|geomaps_tile_url	|t_varchar(2048)|''	|NOT NULL	|ZBX_NODATA
FIELD		|geomaps_max_zoom	|t_integer	|'0'	|NOT NULL	|ZBX_NODATA
FIELD		|geomaps_attribution|t_varchar(1024)|''	|NOT NULL	|ZBX_NODATA
FIELD		|vault_provider	|t_integer	|'0'	|NOT NULL	|ZBX_NODATA
FIELD		|ldap_userdirectoryid	|t_id	|NULL |NULL	|0		|3|userdirectory	|userdirectoryid|RESTRICT
FIELD		|server_status		|t_shorttext	|''	|NOT NULL	|ZBX_NODATA
FIELD		|jit_provision_interval		|t_varchar(32)	|'1h'	|NOT NULL	|ZBX_NODATA
FIELD		|saml_jit_status			|t_integer		|'0'	|NOT NULL	|ZBX_NODATA
FIELD		|ldap_jit_status			|t_integer		|'0'	|NOT NULL	|ZBX_NODATA
FIELD		|disabled_usrgrpid			|t_id			|NULL	|NULL		|ZBX_NODATA	|4|usrgrp	|usrgrpid|RESTRICT
FIELD		|timeout_zabbix_agent	|t_varchar(255)	|'3s'	|NOT NULL	|ZBX_PROXY,ZBX_NODATA
FIELD		|timeout_simple_check	|t_varchar(255)	|'3s'	|NOT NULL	|ZBX_PROXY,ZBX_NODATA
FIELD		|timeout_snmp_agent	|t_varchar(255)	|'3s'	|NOT NULL	|ZBX_PROXY,ZBX_NODATA
FIELD		|timeout_external_check	|t_varchar(255)	|'3s'	|NOT NULL	|ZBX_PROXY,ZBX_NODATA
FIELD		|timeout_db_monitor	|t_varchar(255)	|'3s'	|NOT NULL	|ZBX_PROXY,ZBX_NODATA
FIELD		|timeout_http_agent	|t_varchar(255)	|'3s'	|NOT NULL	|ZBX_PROXY,ZBX_NODATA
FIELD		|timeout_ssh_agent	|t_varchar(255)	|'3s'	|NOT NULL	|ZBX_PROXY,ZBX_NODATA
FIELD		|timeout_telnet_agent	|t_varchar(255)	|'3s'	|NOT NULL	|ZBX_PROXY,ZBX_NODATA
FIELD		|timeout_script		|t_varchar(255)	|'3s'	|NOT NULL	|ZBX_PROXY,ZBX_NODATA
FIELD		|auditlog_mode	|t_integer	|'1'	|NOT NULL	|ZBX_NODATA
INDEX		|1		|alert_usrgrpid
INDEX		|2		|discovery_groupid
INDEX		|3		|ldap_userdirectoryid
INDEX		|4		|disabled_usrgrpid

TABLE|triggers|triggerid|ZBX_TEMPLATE
FIELD		|triggerid	|t_id		|	|NOT NULL	|0
FIELD		|expression	|t_varchar(2048)|''	|NOT NULL	|0
FIELD		|description	|t_varchar(255)	|''	|NOT NULL	|0
FIELD		|url		|t_varchar(2048)|''	|NOT NULL	|0
FIELD		|status		|t_integer	|'0'	|NOT NULL	|0
FIELD		|value		|t_integer	|'0'	|NOT NULL	|ZBX_NODATA
FIELD		|priority	|t_integer	|'0'	|NOT NULL	|0
FIELD		|lastchange	|t_integer	|'0'	|NOT NULL	|ZBX_NODATA
FIELD		|comments	|t_shorttext	|''	|NOT NULL	|0
FIELD		|error		|t_varchar(2048)|''	|NOT NULL	|ZBX_NODATA
FIELD		|templateid	|t_id		|	|NULL		|0			|1|triggers	|triggerid		|RESTRICT
FIELD		|type		|t_integer	|'0'	|NOT NULL	|0
FIELD		|state		|t_integer	|'0'	|NOT NULL	|ZBX_NODATA
FIELD		|flags		|t_integer	|'0'	|NOT NULL	|0
FIELD		|recovery_mode	|t_integer	|'0'	|NOT NULL	|0
FIELD		|recovery_expression|t_varchar(2048)|''	|NOT NULL	|0
FIELD		|correlation_mode|t_integer	|'0'	|NOT NULL	|0
FIELD		|correlation_tag|t_varchar(255)	|''	|NOT NULL	|0
FIELD		|manual_close	|t_integer	|'0'	|NOT NULL	|0
FIELD		|opdata		|t_varchar(255)	|''	|NOT NULL	|0
FIELD		|discover	|t_integer	|'0'	|NOT NULL	|0
FIELD		|event_name	|t_varchar(2048)|''	|NOT NULL	|0
FIELD		|uuid		|t_varchar(32)	|''	|NOT NULL	|0
FIELD		|url_name	|t_varchar(64)	|''	|NOT NULL	|0
INDEX		|1		|status
INDEX		|2		|value,lastchange
INDEX		|3		|templateid
CHANGELOG	|5

TABLE|trigger_depends|triggerdepid|ZBX_TEMPLATE
FIELD		|triggerdepid	|t_id		|	|NOT NULL	|0
FIELD		|triggerid_down	|t_id		|	|NOT NULL	|0			|1|triggers	|triggerid
FIELD		|triggerid_up	|t_id		|	|NOT NULL	|0			|2|triggers	|triggerid
UNIQUE		|1		|triggerid_down,triggerid_up
INDEX		|2		|triggerid_up

TABLE|functions|functionid|ZBX_TEMPLATE
FIELD		|functionid	|t_id		|	|NOT NULL	|0
FIELD		|itemid		|t_id		|	|NOT NULL	|0			|1|items	|		|RESTRICT
FIELD		|triggerid	|t_id		|	|NOT NULL	|0			|2|triggers	|		|RESTRICT
FIELD		|name		|t_varchar(12)	|''	|NOT NULL	|0
FIELD		|parameter	|t_varchar(255)	|'0'	|NOT NULL	|0
INDEX		|1		|triggerid
INDEX		|2		|itemid,name,parameter
CHANGELOG	|7

TABLE|graphs|graphid|ZBX_TEMPLATE
FIELD		|graphid	|t_id		|	|NOT NULL	|0
FIELD		|name		|t_varchar(128)	|''	|NOT NULL	|0
FIELD		|width		|t_integer	|'900'	|NOT NULL	|0
FIELD		|height		|t_integer	|'200'	|NOT NULL	|0
FIELD		|yaxismin	|t_double	|'0'	|NOT NULL	|0
FIELD		|yaxismax	|t_double	|'100'	|NOT NULL	|0
FIELD		|templateid	|t_id		|	|NULL		|0			|1|graphs	|graphid
FIELD		|show_work_period|t_integer	|'1'	|NOT NULL	|0
FIELD		|show_triggers	|t_integer	|'1'	|NOT NULL	|0
FIELD		|graphtype	|t_integer	|'0'	|NOT NULL	|0
FIELD		|show_legend	|t_integer	|'1'	|NOT NULL	|0
FIELD		|show_3d	|t_integer	|'0'	|NOT NULL	|0
FIELD		|percent_left	|t_double	|'0'	|NOT NULL	|0
FIELD		|percent_right	|t_double	|'0'	|NOT NULL	|0
FIELD		|ymin_type	|t_integer	|'0'	|NOT NULL	|0
FIELD		|ymax_type	|t_integer	|'0'	|NOT NULL	|0
FIELD		|ymin_itemid	|t_id		|	|NULL		|0			|2|items	|itemid		|RESTRICT
FIELD		|ymax_itemid	|t_id		|	|NULL		|0			|3|items	|itemid		|RESTRICT
FIELD		|flags		|t_integer	|'0'	|NOT NULL	|0
FIELD		|discover	|t_integer	|'0'	|NOT NULL	|0
FIELD		|uuid		|t_varchar(32)	|''	|NOT NULL	|0
INDEX		|1		|name
INDEX		|2		|templateid
INDEX		|3		|ymin_itemid
INDEX		|4		|ymax_itemid

TABLE|graphs_items|gitemid|ZBX_TEMPLATE
FIELD		|gitemid	|t_id		|	|NOT NULL	|0
FIELD		|graphid	|t_id		|	|NOT NULL	|0			|1|graphs
FIELD		|itemid		|t_id		|	|NOT NULL	|0			|2|items
FIELD		|drawtype	|t_integer	|'0'	|NOT NULL	|0
FIELD		|sortorder	|t_integer	|'0'	|NOT NULL	|0
FIELD		|color		|t_varchar(6)	|'009600'|NOT NULL	|0
FIELD		|yaxisside	|t_integer	|'0'	|NOT NULL	|0
FIELD		|calc_fnc	|t_integer	|'2'	|NOT NULL	|0
FIELD		|type		|t_integer	|'0'	|NOT NULL	|0
INDEX		|1		|itemid
INDEX		|2		|graphid

TABLE|graph_theme|graphthemeid|ZBX_DATA
FIELD		|graphthemeid	|t_id		|	|NOT NULL	|0
FIELD		|theme		|t_varchar(64)	|''	|NOT NULL	|0
FIELD		|backgroundcolor|t_varchar(6)	|''	|NOT NULL	|0
FIELD		|graphcolor	|t_varchar(6)	|''	|NOT NULL	|0
FIELD		|gridcolor	|t_varchar(6)	|''	|NOT NULL	|0
FIELD		|maingridcolor	|t_varchar(6)	|''	|NOT NULL	|0
FIELD		|gridbordercolor|t_varchar(6)	|''	|NOT NULL	|0
FIELD		|textcolor	|t_varchar(6)	|''	|NOT NULL	|0
FIELD		|highlightcolor	|t_varchar(6)	|''	|NOT NULL	|0
FIELD		|leftpercentilecolor|t_varchar(6)|''	|NOT NULL	|0
FIELD		|rightpercentilecolor|t_varchar(6)|''	|NOT NULL	|0
FIELD		|nonworktimecolor|t_varchar(6)	|''	|NOT NULL	|0
FIELD		|colorpalette	|t_varchar(255)	|''	|NOT NULL	|0
UNIQUE		|1		|theme

TABLE|globalmacro|globalmacroid|ZBX_DATA
FIELD		|globalmacroid	|t_id		|	|NOT NULL	|0
FIELD		|macro		|t_varchar(255)	|''	|NOT NULL	|ZBX_PROXY
FIELD		|value		|t_varchar(2048)|''	|NOT NULL	|ZBX_PROXY
FIELD		|description	|t_shorttext	|''	|NOT NULL	|0
FIELD		|type		|t_integer	|'0'	|NOT NULL	|ZBX_PROXY
UNIQUE		|1		|macro

TABLE|hostmacro|hostmacroid|ZBX_TEMPLATE
FIELD		|hostmacroid	|t_id		|	|NOT NULL	|0
FIELD		|hostid		|t_id		|	|NOT NULL	|ZBX_PROXY		|1|hosts
FIELD		|macro		|t_varchar(255)	|''	|NOT NULL	|ZBX_PROXY
FIELD		|value		|t_varchar(2048)|''	|NOT NULL	|ZBX_PROXY
FIELD		|description	|t_shorttext	|''	|NOT NULL	|0
FIELD		|type		|t_integer	|'0'	|NOT NULL	|ZBX_PROXY
FIELD		|automatic	|t_integer	|'0'	|NOT NULL	|ZBX_PROXY
UNIQUE		|1		|hostid,macro

TABLE|hosts_groups|hostgroupid|ZBX_TEMPLATE
FIELD		|hostgroupid	|t_id		|	|NOT NULL	|0
FIELD		|hostid		|t_id		|	|NOT NULL	|0			|1|hosts
FIELD		|groupid	|t_id		|	|NOT NULL	|0			|2|hstgrp
UNIQUE		|1		|hostid,groupid
INDEX		|2		|groupid

TABLE|hosts_templates|hosttemplateid|ZBX_TEMPLATE
FIELD		|hosttemplateid	|t_id		|	|NOT NULL	|0
FIELD		|hostid		|t_id		|	|NOT NULL	|ZBX_PROXY		|1|hosts
FIELD		|templateid	|t_id		|	|NOT NULL	|ZBX_PROXY		|2|hosts	|hostid
FIELD		|link_type	|t_integer	|'0'	|NOT NULL	|ZBX_PROXY
UNIQUE		|1		|hostid,templateid
INDEX		|2		|templateid

TABLE|valuemap_mapping|valuemap_mappingid|ZBX_TEMPLATE
FIELD		|valuemap_mappingid|t_id	|	|NOT NULL	|0
FIELD		|valuemapid	|t_id		|	|NOT NULL	|0			|1|valuemap
FIELD		|value		|t_varchar(64)	|''	|NOT NULL	|0
FIELD		|newvalue	|t_varchar(64)	|''	|NOT NULL	|0
FIELD		|type		|t_integer	|'0'	|NOT NULL	|0
FIELD		|sortorder	|t_integer	|'0'	|NOT NULL	|0
UNIQUE		|1		|valuemapid,value,type

TABLE|media|mediaid|ZBX_DATA
FIELD		|mediaid	|t_id		|	|NOT NULL	|0
FIELD		|userid		|t_id		|	|NOT NULL	|0			|1|users
FIELD		|mediatypeid	|t_id		|	|NOT NULL	|0			|2|media_type
FIELD		|sendto		|t_varchar(1024)|''	|NOT NULL	|0
FIELD		|active		|t_integer	|'0'	|NOT NULL	|0
FIELD		|severity	|t_integer	|'63'	|NOT NULL	|0
FIELD		|period		|t_varchar(1024)|'1-7,00:00-24:00'|NOT NULL|0
INDEX		|1		|userid
INDEX		|2		|mediatypeid

TABLE|rights|rightid|ZBX_DATA
FIELD		|rightid	|t_id		|	|NOT NULL	|0
FIELD		|groupid	|t_id		|	|NOT NULL	|0			|1|usrgrp	|usrgrpid
FIELD		|permission	|t_integer	|'0'	|NOT NULL	|0
FIELD		|id		|t_id		|	|NOT NULL	|0			|2|hstgrp	|groupid
INDEX		|1		|groupid
INDEX		|2		|id

TABLE|permission|ugsetid,hgsetid|ZBX_DATA
FIELD		|ugsetid	|t_id		|	|NOT NULL	|0			|1|ugset
FIELD		|hgsetid	|t_id		|	|NOT NULL	|0			|2|hgset
FIELD		|permission	|t_integer	|'2'	|NOT NULL	|0
INDEX		|1		|hgsetid

TABLE|services|serviceid|ZBX_DATA
FIELD		|serviceid	|t_id		|	|NOT NULL	|0
FIELD		|name		|t_varchar(128)	|''	|NOT NULL	|0
FIELD		|status		|t_integer	|'-1'	|NOT NULL	|0
FIELD		|algorithm	|t_integer	|'0'	|NOT NULL	|0
FIELD		|sortorder	|t_integer	|'0'	|NOT NULL	|0
FIELD		|weight		|t_integer	|'0'	|NOT NULL	|0
FIELD		|propagation_rule|t_integer	|'0'	|NOT NULL	|0
FIELD		|propagation_value|t_integer	|'0'	|NOT NULL	|0
FIELD		|description	|t_shorttext	|''	|NOT NULL	|0
FIELD		|uuid		|t_varchar(32)	|''	|NOT NULL	|0
FIELD		|created_at	|t_integer	|'0'	|NOT NULL	|0

TABLE|services_links|linkid|ZBX_DATA
FIELD		|linkid		|t_id		|	|NOT NULL	|0
FIELD		|serviceupid	|t_id		|	|NOT NULL	|0			|1|services	|serviceid
FIELD		|servicedownid	|t_id		|	|NOT NULL	|0			|2|services	|serviceid
INDEX		|1		|servicedownid
UNIQUE		|2		|serviceupid,servicedownid

TABLE|icon_map|iconmapid|ZBX_DATA
FIELD		|iconmapid	|t_id		|	|NOT NULL	|0
FIELD		|name		|t_varchar(64)	|''	|NOT NULL	|0
FIELD		|default_iconid	|t_id		|	|NOT NULL	|0			|1|images	|imageid	|RESTRICT
UNIQUE		|1		|name
INDEX		|2		|default_iconid

TABLE|icon_mapping|iconmappingid|ZBX_DATA
FIELD		|iconmappingid	|t_id		|	|NOT NULL	|0
FIELD		|iconmapid	|t_id		|	|NOT NULL	|0			|1|icon_map
FIELD		|iconid		|t_id		|	|NOT NULL	|0			|2|images	|imageid	|RESTRICT
FIELD		|inventory_link	|t_integer	|'0'	|NOT NULL	|0
FIELD		|expression	|t_varchar(64)	|''	|NOT NULL	|0
FIELD		|sortorder	|t_integer	|'0'	|NOT NULL	|0
INDEX		|1		|iconmapid
INDEX		|2		|iconid

TABLE|sysmaps|sysmapid|ZBX_TEMPLATE
FIELD		|sysmapid	|t_id		|	|NOT NULL	|0
FIELD		|name		|t_varchar(128)	|''	|NOT NULL	|0
FIELD		|width		|t_integer	|'600'	|NOT NULL	|0
FIELD		|height		|t_integer	|'400'	|NOT NULL	|0
FIELD		|backgroundid	|t_id		|	|NULL		|0			|1|images	|imageid	|RESTRICT
FIELD		|label_type	|t_integer	|'2'	|NOT NULL	|0
FIELD		|label_location	|t_integer	|'0'	|NOT NULL	|0
FIELD		|highlight	|t_integer	|'1'	|NOT NULL	|0
FIELD		|expandproblem	|t_integer	|'1'	|NOT NULL	|0
FIELD		|markelements	|t_integer	|'0'	|NOT NULL	|0
FIELD		|show_unack	|t_integer	|'0'	|NOT NULL	|0
FIELD		|grid_size	|t_integer	|'50'	|NOT NULL	|0
FIELD		|grid_show	|t_integer	|'1'	|NOT NULL	|0
FIELD		|grid_align	|t_integer	|'1'	|NOT NULL	|0
FIELD		|label_format	|t_integer	|'0'	|NOT NULL	|0
FIELD		|label_type_host|t_integer	|'2'	|NOT NULL	|0
FIELD		|label_type_hostgroup|t_integer	|'2'	|NOT NULL	|0
FIELD		|label_type_trigger|t_integer	|'2'	|NOT NULL	|0
FIELD		|label_type_map|t_integer	|'2'	|NOT NULL	|0
FIELD		|label_type_image|t_integer	|'2'	|NOT NULL	|0
FIELD		|label_string_host|t_varchar(255)|''	|NOT NULL	|0
FIELD		|label_string_hostgroup|t_varchar(255)|''|NOT NULL	|0
FIELD		|label_string_trigger|t_varchar(255)|''	|NOT NULL	|0
FIELD		|label_string_map|t_varchar(255)|''	|NOT NULL	|0
FIELD		|label_string_image|t_varchar(255)|''	|NOT NULL	|0
FIELD		|iconmapid	|t_id		|	|NULL		|0			|2|icon_map	|		|RESTRICT
FIELD		|expand_macros	|t_integer	|'0'	|NOT NULL	|0
FIELD		|severity_min	|t_integer	|'0'	|NOT NULL	|0
FIELD		|userid		|t_id		|	|NOT NULL	|0			|3|users	|		|RESTRICT
FIELD		|private	|t_integer	|'1'	|NOT NULL	|0
FIELD		|show_suppressed|t_integer	|'0'	|NOT NULL	|0
UNIQUE		|1		|name
INDEX		|2		|backgroundid
INDEX		|3		|iconmapid
INDEX		|4		|userid

TABLE|sysmaps_elements|selementid|ZBX_TEMPLATE
FIELD		|selementid	|t_id		|	|NOT NULL	|0
FIELD		|sysmapid	|t_id		|	|NOT NULL	|0			|1|sysmaps
FIELD		|elementid	|t_id		|'0'	|NOT NULL	|0
FIELD		|elementtype	|t_integer	|'0'	|NOT NULL	|0
FIELD		|iconid_off	|t_id		|	|NULL		|0			|2|images	|imageid	|RESTRICT
FIELD		|iconid_on	|t_id		|	|NULL		|0			|3|images	|imageid	|RESTRICT
FIELD		|label		|t_varchar(2048)|''	|NOT NULL	|0
FIELD		|label_location	|t_integer	|'-1'	|NOT NULL	|0
FIELD		|x		|t_integer	|'0'	|NOT NULL	|0
FIELD		|y		|t_integer	|'0'	|NOT NULL	|0
FIELD		|iconid_disabled|t_id		|	|NULL		|0			|4|images	|imageid	|RESTRICT
FIELD		|iconid_maintenance|t_id	|	|NULL		|0			|5|images	|imageid	|RESTRICT
FIELD		|elementsubtype	|t_integer	|'0'	|NOT NULL	|0
FIELD		|areatype	|t_integer	|'0'	|NOT NULL	|0
FIELD		|width		|t_integer	|'200'	|NOT NULL	|0
FIELD		|height		|t_integer	|'200'	|NOT NULL	|0
FIELD		|viewtype	|t_integer	|'0'	|NOT NULL	|0
FIELD		|use_iconmap	|t_integer	|'1'	|NOT NULL	|0
FIELD		|evaltype	|t_integer		|'0'|NOT NULL	|0
INDEX		|1		|sysmapid
INDEX		|2		|iconid_off
INDEX		|3		|iconid_on
INDEX		|4		|iconid_disabled
INDEX		|5		|iconid_maintenance

TABLE|sysmaps_links|linkid|ZBX_TEMPLATE
FIELD		|linkid		|t_id		|	|NOT NULL	|0
FIELD		|sysmapid	|t_id		|	|NOT NULL	|0			|1|sysmaps
FIELD		|selementid1	|t_id		|	|NOT NULL	|0			|2|sysmaps_elements|selementid
FIELD		|selementid2	|t_id		|	|NOT NULL	|0			|3|sysmaps_elements|selementid
FIELD		|drawtype	|t_integer	|'0'	|NOT NULL	|0
FIELD		|color		|t_varchar(6)	|'000000'|NOT NULL	|0
FIELD		|label		|t_varchar(2048)|''	|NOT NULL	|0
INDEX		|1		|sysmapid
INDEX		|2		|selementid1
INDEX		|3		|selementid2

TABLE|sysmaps_link_triggers|linktriggerid|ZBX_TEMPLATE
FIELD		|linktriggerid	|t_id		|	|NOT NULL	|0
FIELD		|linkid		|t_id		|	|NOT NULL	|0			|1|sysmaps_links
FIELD		|triggerid	|t_id		|	|NOT NULL	|0			|2|triggers
FIELD		|drawtype	|t_integer	|'0'	|NOT NULL	|0
FIELD		|color		|t_varchar(6)	|'000000'|NOT NULL	|0
UNIQUE		|1		|linkid,triggerid
INDEX		|2		|triggerid

TABLE|sysmap_element_url|sysmapelementurlid|ZBX_TEMPLATE
FIELD		|sysmapelementurlid|t_id	|	|NOT NULL	|0
FIELD		|selementid	|t_id		|	|NOT NULL	|0			|1|sysmaps_elements
FIELD		|name		|t_varchar(255)	|	|NOT NULL	|0
FIELD		|url		|t_varchar(2048)|''	|NOT NULL	|0
UNIQUE		|1		|selementid,name

TABLE|sysmap_url|sysmapurlid|ZBX_TEMPLATE
FIELD		|sysmapurlid	|t_id		|	|NOT NULL	|0
FIELD		|sysmapid	|t_id		|	|NOT NULL	|0			|1|sysmaps
FIELD		|name		|t_varchar(255)	|	|NOT NULL	|0
FIELD		|url		|t_varchar(2048)|''	|NOT NULL	|0
FIELD		|elementtype	|t_integer	|'0'	|NOT NULL	|0
UNIQUE		|1		|sysmapid,name

TABLE|sysmap_user|sysmapuserid|ZBX_TEMPLATE
FIELD		|sysmapuserid|t_id		|	|NOT NULL	|0
FIELD		|sysmapid	|t_id		|	|NOT NULL	|0			|1|sysmaps
FIELD		|userid		|t_id		|	|NOT NULL	|0			|2|users
FIELD		|permission	|t_integer	|'2'	|NOT NULL	|0
UNIQUE		|1		|sysmapid,userid
INDEX		|2		|userid

TABLE|sysmap_usrgrp|sysmapusrgrpid|ZBX_TEMPLATE
FIELD		|sysmapusrgrpid|t_id		|	|NOT NULL	|0
FIELD		|sysmapid	|t_id		|	|NOT NULL	|0			|1|sysmaps
FIELD		|usrgrpid	|t_id		|	|NOT NULL	|0			|2|usrgrp
FIELD		|permission	|t_integer	|'2'	|NOT NULL	|0
UNIQUE		|1		|sysmapid,usrgrpid
INDEX		|2		|usrgrpid

TABLE|maintenances_hosts|maintenance_hostid|ZBX_DATA
FIELD		|maintenance_hostid|t_id	|	|NOT NULL	|0
FIELD		|maintenanceid	|t_id		|	|NOT NULL	|0			|1|maintenances
FIELD		|hostid		|t_id		|	|NOT NULL	|0			|2|hosts
UNIQUE		|1		|maintenanceid,hostid
INDEX		|2		|hostid

TABLE|maintenances_groups|maintenance_groupid|ZBX_DATA
FIELD		|maintenance_groupid|t_id	|	|NOT NULL	|0
FIELD		|maintenanceid	|t_id		|	|NOT NULL	|0			|1|maintenances
FIELD		|groupid	|t_id		|	|NOT NULL	|0			|2|hstgrp
UNIQUE		|1		|maintenanceid,groupid
INDEX		|2		|groupid

TABLE|timeperiods|timeperiodid|ZBX_DATA
FIELD		|timeperiodid	|t_id		|	|NOT NULL	|0
FIELD		|timeperiod_type|t_integer	|'0'	|NOT NULL	|0
FIELD		|every		|t_integer	|'1'	|NOT NULL	|0
FIELD		|month		|t_integer	|'0'	|NOT NULL	|0
FIELD		|dayofweek	|t_integer	|'0'	|NOT NULL	|0
FIELD		|day		|t_integer	|'0'	|NOT NULL	|0
FIELD		|start_time	|t_integer	|'0'	|NOT NULL	|0
FIELD		|period		|t_integer	|'0'	|NOT NULL	|0
FIELD		|start_date	|t_integer	|'0'	|NOT NULL	|0

TABLE|maintenances_windows|maintenance_timeperiodid|ZBX_DATA
FIELD		|maintenance_timeperiodid|t_id	|	|NOT NULL	|0
FIELD		|maintenanceid	|t_id		|	|NOT NULL	|0			|1|maintenances
FIELD		|timeperiodid	|t_id		|	|NOT NULL	|0			|2|timeperiods
UNIQUE		|1		|maintenanceid,timeperiodid
INDEX		|2		|timeperiodid

TABLE|regexps|regexpid|ZBX_DATA
FIELD		|regexpid	|t_id		|	|NOT NULL	|0
FIELD		|name		|t_varchar(128)	|''	|NOT NULL	|ZBX_PROXY
FIELD		|test_string	|t_shorttext	|''	|NOT NULL	|0
UNIQUE		|1		|name

TABLE|expressions|expressionid|ZBX_DATA
FIELD		|expressionid	|t_id		|	|NOT NULL	|0
FIELD		|regexpid	|t_id		|	|NOT NULL	|ZBX_PROXY		|1|regexps
FIELD		|expression	|t_varchar(255)	|''	|NOT NULL	|ZBX_PROXY
FIELD		|expression_type|t_integer	|'0'	|NOT NULL	|ZBX_PROXY
FIELD		|exp_delimiter	|t_varchar(1)	|''	|NOT NULL	|ZBX_PROXY
FIELD		|case_sensitive	|t_integer	|'0'	|NOT NULL	|ZBX_PROXY
INDEX		|1		|regexpid

TABLE|ids|table_name,field_name|0
FIELD		|table_name	|t_varchar(64)	|''	|NOT NULL	|0
FIELD		|field_name	|t_varchar(64)	|''	|NOT NULL	|0
FIELD		|nextid		|t_id		|	|NOT NULL	|0

-- History tables

TABLE|alerts|alertid|0
FIELD		|alertid	|t_id		|	|NOT NULL	|0
FIELD		|actionid	|t_id		|	|NOT NULL	|0			|1|actions
FIELD		|eventid	|t_id		|	|NOT NULL	|0			|2|events
FIELD		|userid		|t_id		|	|NULL		|0			|3|users
FIELD		|clock		|t_time		|'0'	|NOT NULL	|0
FIELD		|mediatypeid	|t_id		|	|NULL		|0			|4|media_type
FIELD		|sendto		|t_varchar(1024)|''	|NOT NULL	|0
FIELD		|subject	|t_varchar(255)	|''	|NOT NULL	|0
FIELD		|message	|t_text		|''	|NOT NULL	|0
FIELD		|status		|t_integer	|'0'	|NOT NULL	|0
FIELD		|retries	|t_integer	|'0'	|NOT NULL	|0
FIELD		|error		|t_varchar(2048)|''	|NOT NULL	|0
FIELD		|esc_step	|t_integer	|'0'	|NOT NULL	|0
FIELD		|alerttype	|t_integer	|'0'	|NOT NULL	|0
FIELD		|p_eventid	|t_id		|	|NULL		|0			|5|events	|eventid
FIELD		|acknowledgeid	|t_id		|	|NULL		|0			|6|acknowledges	|acknowledgeid
FIELD		|parameters	|t_text		|'{}'	|NOT NULL	|0
INDEX		|1		|actionid
INDEX		|2		|clock
INDEX		|3		|eventid
INDEX		|4		|status
INDEX		|5		|mediatypeid
INDEX		|6		|userid
INDEX		|7		|p_eventid
INDEX		|8		|acknowledgeid

TABLE|history|itemid,clock,ns|0
FIELD		|itemid		|t_id		|	|NOT NULL	|0			|-|items
FIELD		|clock		|t_time		|'0'	|NOT NULL	|0
FIELD		|value		|t_double	|'0.0000'|NOT NULL	|0
FIELD		|ns		|t_nanosec	|'0'	|NOT NULL	|0

TABLE|history_uint|itemid,clock,ns|0
FIELD		|itemid		|t_id		|	|NOT NULL	|0			|-|items
FIELD		|clock		|t_time		|'0'	|NOT NULL	|0
FIELD		|value		|t_bigint	|'0'	|NOT NULL	|0
FIELD		|ns		|t_nanosec	|'0'	|NOT NULL	|0

TABLE|history_str|itemid,clock,ns|0
FIELD		|itemid		|t_id		|	|NOT NULL	|0			|-|items
FIELD		|clock		|t_time		|'0'	|NOT NULL	|0
FIELD		|value		|t_varchar(255)	|''	|NOT NULL	|0
FIELD		|ns		|t_nanosec	|'0'	|NOT NULL	|0

TABLE|history_log|itemid,clock,ns|0
FIELD		|itemid		|t_id		|	|NOT NULL	|0			|-|items
FIELD		|clock		|t_time		|'0'	|NOT NULL	|0
FIELD		|timestamp	|t_time		|'0'	|NOT NULL	|0
FIELD		|source		|t_varchar(64)	|''	|NOT NULL	|0
FIELD		|severity	|t_integer	|'0'	|NOT NULL	|0
FIELD		|value		|t_text		|''	|NOT NULL	|0
FIELD		|logeventid	|t_integer	|'0'	|NOT NULL	|0
FIELD		|ns		|t_nanosec	|'0'	|NOT NULL	|0

TABLE|history_text|itemid,clock,ns|0
FIELD		|itemid		|t_id		|	|NOT NULL	|0			|-|items
FIELD		|clock		|t_time		|'0'	|NOT NULL	|0
FIELD		|value		|t_text		|''	|NOT NULL	|0
FIELD		|ns		|t_nanosec	|'0'	|NOT NULL	|0

TABLE|history_bin|itemid,clock,ns|0
FIELD		|itemid		|t_id		|	|NOT NULL	|0			|-|items
FIELD		|clock		|t_time		|'0'	|NOT NULL	|0
FIELD		|ns		|t_nanosec	|'0'	|NOT NULL	|0
FIELD		|value		|t_bin		|''	|NOT NULL	|0

TABLE|proxy_history|id|0
FIELD		|id		|t_id		|	|NOT NULL	|0
FIELD		|itemid		|t_id		|	|NOT NULL	|0			|-|items
FIELD		|clock		|t_time		|'0'	|NOT NULL	|0
FIELD		|timestamp	|t_time		|'0'	|NOT NULL	|0
FIELD		|source		|t_varchar(64)	|''	|NOT NULL	|0
FIELD		|severity	|t_integer	|'0'	|NOT NULL	|0
FIELD		|value		|t_longtext	|''	|NOT NULL	|0
FIELD		|logeventid	|t_integer	|'0'	|NOT NULL	|0
FIELD		|ns		|t_nanosec	|'0'	|NOT NULL	|0
FIELD		|state		|t_integer	|'0'	|NOT NULL	|0
FIELD		|lastlogsize	|t_bigint	|'0'	|NOT NULL	|0
FIELD		|mtime		|t_integer	|'0'	|NOT NULL	|0
FIELD		|flags		|t_integer	|'0'	|NOT NULL	|0
FIELD		|write_clock	|t_time		|'0'	|NOT NULL	|0
INDEX		|1		|clock

TABLE|proxy_dhistory|id|0
FIELD		|id		|t_id		|	|NOT NULL	|0
FIELD		|clock		|t_time		|'0'	|NOT NULL	|0
FIELD		|druleid	|t_id		|	|NOT NULL	|0			|-|drules
FIELD		|ip		|t_varchar(39)	|''	|NOT NULL	|0
FIELD		|port		|t_integer	|'0'	|NOT NULL	|0
FIELD		|value		|t_varchar(255)	|''	|NOT NULL	|0
FIELD		|status		|t_integer	|'0'	|NOT NULL	|0
FIELD		|dcheckid	|t_id		|	|NULL		|0			|-|dchecks
FIELD		|dns		|t_varchar(255)	|''	|NOT NULL	|0
INDEX		|1		|clock
INDEX		|2		|druleid

TABLE|events|eventid|0
FIELD		|eventid	|t_id		|	|NOT NULL	|0
FIELD		|source		|t_integer	|'0'	|NOT NULL	|0
FIELD		|object		|t_integer	|'0'	|NOT NULL	|0
FIELD		|objectid	|t_id		|'0'	|NOT NULL	|0
FIELD		|clock		|t_time		|'0'	|NOT NULL	|0
FIELD		|value		|t_integer	|'0'	|NOT NULL	|0
FIELD		|acknowledged	|t_integer	|'0'	|NOT NULL	|0
FIELD		|ns		|t_nanosec	|'0'	|NOT NULL	|0
FIELD		|name		|t_varchar(2048)|''	|NOT NULL	|0
FIELD		|severity	|t_integer	|'0'	|NOT NULL	|0
INDEX		|1		|source,object,objectid,clock
INDEX		|2		|source,object,clock

TABLE|event_symptom|eventid|0
FIELD		|eventid	|t_id		|	|NOT NULL	|0			|1|events	|eventid|
FIELD		|cause_eventid	|t_id		|	|NOT NULL	|0			|2|events	|eventid|	RESTRICT
INDEX		|1		|cause_eventid

TABLE|trends|itemid,clock|0
FIELD		|itemid		|t_id		|	|NOT NULL	|0			|-|items
FIELD		|clock		|t_time		|'0'	|NOT NULL	|0
FIELD		|num		|t_integer	|'0'	|NOT NULL	|0
FIELD		|value_min	|t_double	|'0.0000'|NOT NULL	|0
FIELD		|value_avg	|t_double	|'0.0000'|NOT NULL	|0
FIELD		|value_max	|t_double	|'0.0000'|NOT NULL	|0

TABLE|trends_uint|itemid,clock|0
FIELD		|itemid		|t_id		|	|NOT NULL	|0			|-|items
FIELD		|clock		|t_time		|'0'	|NOT NULL	|0
FIELD		|num		|t_integer	|'0'	|NOT NULL	|0
FIELD		|value_min	|t_bigint	|'0'	|NOT NULL	|0
FIELD		|value_avg	|t_bigint	|'0'	|NOT NULL	|0
FIELD		|value_max	|t_bigint	|'0'	|NOT NULL	|0

TABLE|acknowledges|acknowledgeid|0
FIELD		|acknowledgeid	|t_id		|	|NOT NULL	|0
FIELD		|userid		|t_id		|	|NOT NULL	|0			|1|users
FIELD		|eventid	|t_id		|	|NOT NULL	|0			|2|events
FIELD		|clock		|t_time		|'0'	|NOT NULL	|0
FIELD		|message	|t_varchar(2048)|''	|NOT NULL	|0
FIELD		|action		|t_integer	|'0'	|NOT NULL	|0
FIELD		|old_severity	|t_integer	|'0'	|NOT NULL	|0
FIELD		|new_severity	|t_integer	|'0'	|NOT NULL	|0
FIELD		|suppress_until	|t_time		|'0'	|NOT NULL	|0
FIELD		|taskid		|t_id		|	|NULL		|0			|-|task
INDEX		|1		|userid
INDEX		|2		|eventid
INDEX		|3		|clock

TABLE|auditlog|auditid|0
FIELD		|auditid	|t_cuid		|	|NOT NULL	|0
FIELD		|userid		|t_id		|	|NULL		|0
FIELD		|username	|t_varchar(100)	|''	|NOT NULL	|0
FIELD		|clock		|t_time		|'0'	|NOT NULL	|0
FIELD		|ip		|t_varchar(39)	|''	|NOT NULL	|0
FIELD		|action		|t_integer	|'0'	|NOT NULL	|0
FIELD		|resourcetype	|t_integer	|'0'	|NOT NULL	|0
FIELD		|resourceid	|t_id		|	|NULL		|0
FIELD		|resource_cuid	|t_cuid		|	|NULL		|0
FIELD		|resourcename	|t_varchar(255)	|''	|NOT NULL	|0
FIELD		|recordsetid	|t_cuid		|	|NOT NULL	|0
FIELD		|details	|t_longtext	|''	|NOT NULL	|0
INDEX		|1		|userid,clock
INDEX		|2		|clock
INDEX		|3		|resourcetype,resourceid

TABLE|service_alarms|servicealarmid|0
FIELD		|servicealarmid	|t_id		|	|NOT NULL	|0
FIELD		|serviceid	|t_id		|	|NOT NULL	|0			|1|services
FIELD		|clock		|t_time		|'0'	|NOT NULL	|0
FIELD		|value		|t_integer	|'-1'	|NOT NULL	|0
INDEX		|1		|serviceid,clock
INDEX		|2		|clock

TABLE|autoreg_host|autoreg_hostid|0
FIELD		|autoreg_hostid	|t_id		|	|NOT NULL	|0
FIELD		|proxyid	|t_id		|	|NULL		|0			|1|proxy	|proxyid
FIELD		|host		|t_varchar(128)	|''	|NOT NULL	|0
FIELD		|listen_ip	|t_varchar(39)	|''	|NOT NULL	|0
FIELD		|listen_port	|t_integer	|'0'	|NOT NULL	|0
FIELD		|listen_dns	|t_varchar(255)	|''	|NOT NULL	|0
FIELD		|host_metadata	|t_text		|''	|NOT NULL	|0
FIELD		|flags		|t_integer	|'0'	|NOT NULL	|0
FIELD		|tls_accepted	|t_integer	|'1'	|NOT NULL	|0
INDEX		|1		|host
INDEX		|2		|proxyid

TABLE|proxy_autoreg_host|id|0
FIELD		|id		|t_id		|	|NOT NULL	|0
FIELD		|clock		|t_time		|'0'	|NOT NULL	|0
FIELD		|host		|t_varchar(128)	|''	|NOT NULL	|0
FIELD		|listen_ip	|t_varchar(39)	|''	|NOT NULL	|0
FIELD		|listen_port	|t_integer	|'0'	|NOT NULL	|0
FIELD		|listen_dns	|t_varchar(255)	|''	|NOT NULL	|0
FIELD		|host_metadata	|t_text		|''	|NOT NULL	|0
FIELD		|flags		|t_integer	|'0'	|NOT NULL	|0
FIELD		|tls_accepted	|t_integer	|'1'	|NOT NULL	|0
INDEX		|1		|clock

TABLE|dhosts|dhostid|0
FIELD		|dhostid	|t_id		|	|NOT NULL	|0
FIELD		|druleid	|t_id		|	|NOT NULL	|0			|1|drules
FIELD		|status		|t_integer	|'0'	|NOT NULL	|0
FIELD		|lastup		|t_integer	|'0'	|NOT NULL	|0
FIELD		|lastdown	|t_integer	|'0'	|NOT NULL	|0
INDEX		|1		|druleid

TABLE|dservices|dserviceid|0
FIELD		|dserviceid	|t_id		|	|NOT NULL	|0
FIELD		|dhostid	|t_id		|	|NOT NULL	|0			|1|dhosts
FIELD		|value		|t_varchar(255)	|''	|NOT NULL	|0
FIELD		|port		|t_integer	|'0'	|NOT NULL	|0
FIELD		|status		|t_integer	|'0'	|NOT NULL	|0
FIELD		|lastup		|t_integer	|'0'	|NOT NULL	|0
FIELD		|lastdown	|t_integer	|'0'	|NOT NULL	|0
FIELD		|dcheckid	|t_id		|	|NOT NULL	|0			|2|dchecks
FIELD		|ip		|t_varchar(39)	|''	|NOT NULL	|0
FIELD		|dns		|t_varchar(255)	|''	|NOT NULL	|0
UNIQUE		|1		|dcheckid,ip,port
INDEX		|2		|dhostid

-- Other tables

TABLE|escalations|escalationid|0
FIELD		|escalationid	|t_id		|	|NOT NULL	|0
FIELD		|actionid	|t_id		|	|NOT NULL	|0			|-|actions
FIELD		|triggerid	|t_id		|	|NULL		|0			|-|triggers
FIELD		|eventid	|t_id		|	|NULL		|0			|-|events
FIELD		|r_eventid	|t_id		|	|NULL		|0			|-|events	|eventid
FIELD		|nextcheck	|t_time		|'0'	|NOT NULL	|0
FIELD		|esc_step	|t_integer	|'0'	|NOT NULL	|0
FIELD		|status		|t_integer	|'0'	|NOT NULL	|0
FIELD		|itemid		|t_id		|	|NULL		|0			|-|items
FIELD		|acknowledgeid	|t_id		|	|NULL		|0			|-|acknowledges
FIELD		|servicealarmid	|t_id		|	|NULL		|0			|-|service_alarms
FIELD		|serviceid	|t_id		|	|NULL		|0			|-|services
UNIQUE		|1		|triggerid,itemid,serviceid,escalationid
INDEX		|2		|eventid
INDEX		|3		|nextcheck

TABLE|globalvars|globalvarid|0
FIELD		|globalvarid	|t_id		|	|NOT NULL	|0
FIELD		|snmp_lastsize	|t_bigint	|'0'	|NOT NULL	|0

TABLE|graph_discovery|graphid|0
FIELD		|graphid	|t_id		|	|NOT NULL	|0			|1|graphs
FIELD		|parent_graphid	|t_id		|	|NOT NULL	|0			|2|graphs	|graphid	|RESTRICT
FIELD		|lastcheck	|t_integer	|'0'	|NOT NULL	|ZBX_NODATA
FIELD		|ts_delete	|t_time		|'0'	|NOT NULL	|ZBX_NODATA
INDEX		|1		|parent_graphid

TABLE|host_inventory|hostid|ZBX_TEMPLATE
FIELD		|hostid		|t_id		|	|NOT NULL	|0			|1|hosts
FIELD		|inventory_mode	|t_integer	|'0'	|NOT NULL	|0
FIELD		|type		|t_varchar(64)	|''	|NOT NULL	|ZBX_PROXY,ZBX_NODATA
FIELD		|type_full	|t_varchar(64)	|''	|NOT NULL	|ZBX_PROXY,ZBX_NODATA
FIELD		|name		|t_varchar(128)	|''	|NOT NULL	|ZBX_PROXY,ZBX_NODATA
FIELD		|alias		|t_varchar(128)	|''	|NOT NULL	|ZBX_PROXY,ZBX_NODATA
FIELD		|os		|t_varchar(128)	|''	|NOT NULL	|ZBX_PROXY,ZBX_NODATA
FIELD		|os_full	|t_varchar(255)	|''	|NOT NULL	|ZBX_PROXY,ZBX_NODATA
FIELD		|os_short	|t_varchar(128)	|''	|NOT NULL	|ZBX_PROXY,ZBX_NODATA
FIELD		|serialno_a	|t_varchar(64)	|''	|NOT NULL	|ZBX_PROXY,ZBX_NODATA
FIELD		|serialno_b	|t_varchar(64)	|''	|NOT NULL	|ZBX_PROXY,ZBX_NODATA
FIELD		|tag		|t_varchar(64)	|''	|NOT NULL	|ZBX_PROXY,ZBX_NODATA
FIELD		|asset_tag	|t_varchar(64)	|''	|NOT NULL	|ZBX_PROXY,ZBX_NODATA
FIELD		|macaddress_a	|t_varchar(64)	|''	|NOT NULL	|ZBX_PROXY,ZBX_NODATA
FIELD		|macaddress_b	|t_varchar(64)	|''	|NOT NULL	|ZBX_PROXY,ZBX_NODATA
FIELD		|hardware	|t_varchar(255)	|''	|NOT NULL	|ZBX_PROXY,ZBX_NODATA
FIELD		|hardware_full	|t_shorttext	|''	|NOT NULL	|ZBX_PROXY,ZBX_NODATA
FIELD		|software	|t_varchar(255)	|''	|NOT NULL	|ZBX_PROXY,ZBX_NODATA
FIELD		|software_full	|t_shorttext	|''	|NOT NULL	|ZBX_PROXY,ZBX_NODATA
FIELD		|software_app_a	|t_varchar(64)	|''	|NOT NULL	|ZBX_PROXY,ZBX_NODATA
FIELD		|software_app_b	|t_varchar(64)	|''	|NOT NULL	|ZBX_PROXY,ZBX_NODATA
FIELD		|software_app_c	|t_varchar(64)	|''	|NOT NULL	|ZBX_PROXY,ZBX_NODATA
FIELD		|software_app_d	|t_varchar(64)	|''	|NOT NULL	|ZBX_PROXY,ZBX_NODATA
FIELD		|software_app_e	|t_varchar(64)	|''	|NOT NULL	|ZBX_PROXY,ZBX_NODATA
FIELD		|contact	|t_shorttext	|''	|NOT NULL	|ZBX_PROXY,ZBX_NODATA
FIELD		|location	|t_shorttext	|''	|NOT NULL	|ZBX_PROXY,ZBX_NODATA
FIELD		|location_lat	|t_varchar(16)	|''	|NOT NULL	|ZBX_PROXY
FIELD		|location_lon	|t_varchar(16)	|''	|NOT NULL	|ZBX_PROXY
FIELD		|notes		|t_shorttext	|''	|NOT NULL	|ZBX_PROXY,ZBX_NODATA
FIELD		|chassis	|t_varchar(64)	|''	|NOT NULL	|ZBX_PROXY,ZBX_NODATA
FIELD		|model		|t_varchar(64)	|''	|NOT NULL	|ZBX_PROXY,ZBX_NODATA
FIELD		|hw_arch	|t_varchar(32)	|''	|NOT NULL	|ZBX_PROXY,ZBX_NODATA
FIELD		|vendor		|t_varchar(64)	|''	|NOT NULL	|ZBX_PROXY,ZBX_NODATA
FIELD		|contract_number|t_varchar(64)	|''	|NOT NULL	|ZBX_PROXY,ZBX_NODATA
FIELD		|installer_name	|t_varchar(64)	|''	|NOT NULL	|ZBX_PROXY,ZBX_NODATA
FIELD		|deployment_status|t_varchar(64)|''	|NOT NULL	|ZBX_PROXY,ZBX_NODATA
FIELD		|url_a		|t_varchar(2048)|''	|NOT NULL	|ZBX_PROXY,ZBX_NODATA
FIELD		|url_b		|t_varchar(2048)|''	|NOT NULL	|ZBX_PROXY,ZBX_NODATA
FIELD		|url_c		|t_varchar(2048)|''	|NOT NULL	|ZBX_PROXY,ZBX_NODATA
FIELD		|host_networks	|t_shorttext	|''	|NOT NULL	|ZBX_PROXY,ZBX_NODATA
FIELD		|host_netmask	|t_varchar(39)	|''	|NOT NULL	|ZBX_PROXY,ZBX_NODATA
FIELD		|host_router	|t_varchar(39)	|''	|NOT NULL	|ZBX_PROXY,ZBX_NODATA
FIELD		|oob_ip		|t_varchar(39)	|''	|NOT NULL	|ZBX_PROXY,ZBX_NODATA
FIELD		|oob_netmask	|t_varchar(39)	|''	|NOT NULL	|ZBX_PROXY,ZBX_NODATA
FIELD		|oob_router	|t_varchar(39)	|''	|NOT NULL	|ZBX_PROXY,ZBX_NODATA
FIELD		|date_hw_purchase|t_varchar(64)	|''	|NOT NULL	|ZBX_PROXY,ZBX_NODATA
FIELD		|date_hw_install|t_varchar(64)	|''	|NOT NULL	|ZBX_PROXY,ZBX_NODATA
FIELD		|date_hw_expiry	|t_varchar(64)	|''	|NOT NULL	|ZBX_PROXY,ZBX_NODATA
FIELD		|date_hw_decomm	|t_varchar(64)	|''	|NOT NULL	|ZBX_PROXY,ZBX_NODATA
FIELD		|site_address_a	|t_varchar(128)	|''	|NOT NULL	|ZBX_PROXY,ZBX_NODATA
FIELD		|site_address_b	|t_varchar(128)	|''	|NOT NULL	|ZBX_PROXY,ZBX_NODATA
FIELD		|site_address_c	|t_varchar(128)	|''	|NOT NULL	|ZBX_PROXY,ZBX_NODATA
FIELD		|site_city	|t_varchar(128)	|''	|NOT NULL	|ZBX_PROXY,ZBX_NODATA
FIELD		|site_state	|t_varchar(64)	|''	|NOT NULL	|ZBX_PROXY,ZBX_NODATA
FIELD		|site_country	|t_varchar(64)	|''	|NOT NULL	|ZBX_PROXY,ZBX_NODATA
FIELD		|site_zip	|t_varchar(64)	|''	|NOT NULL	|ZBX_PROXY,ZBX_NODATA
FIELD		|site_rack	|t_varchar(128)	|''	|NOT NULL	|ZBX_PROXY,ZBX_NODATA
FIELD		|site_notes	|t_shorttext	|''	|NOT NULL	|ZBX_PROXY,ZBX_NODATA
FIELD		|poc_1_name	|t_varchar(128)	|''	|NOT NULL	|ZBX_PROXY,ZBX_NODATA
FIELD		|poc_1_email	|t_varchar(128)	|''	|NOT NULL	|ZBX_PROXY,ZBX_NODATA
FIELD		|poc_1_phone_a	|t_varchar(64)	|''	|NOT NULL	|ZBX_PROXY,ZBX_NODATA
FIELD		|poc_1_phone_b	|t_varchar(64)	|''	|NOT NULL	|ZBX_PROXY,ZBX_NODATA
FIELD		|poc_1_cell	|t_varchar(64)	|''	|NOT NULL	|ZBX_PROXY,ZBX_NODATA
FIELD		|poc_1_screen	|t_varchar(64)	|''	|NOT NULL	|ZBX_PROXY,ZBX_NODATA
FIELD		|poc_1_notes	|t_shorttext	|''	|NOT NULL	|ZBX_PROXY,ZBX_NODATA
FIELD		|poc_2_name	|t_varchar(128)	|''	|NOT NULL	|ZBX_PROXY,ZBX_NODATA
FIELD		|poc_2_email	|t_varchar(128)	|''	|NOT NULL	|ZBX_PROXY,ZBX_NODATA
FIELD		|poc_2_phone_a	|t_varchar(64)	|''	|NOT NULL	|ZBX_PROXY,ZBX_NODATA
FIELD		|poc_2_phone_b	|t_varchar(64)	|''	|NOT NULL	|ZBX_PROXY,ZBX_NODATA
FIELD		|poc_2_cell	|t_varchar(64)	|''	|NOT NULL	|ZBX_PROXY,ZBX_NODATA
FIELD		|poc_2_screen	|t_varchar(64)	|''	|NOT NULL	|ZBX_PROXY,ZBX_NODATA
FIELD		|poc_2_notes	|t_shorttext	|''	|NOT NULL	|ZBX_PROXY,ZBX_NODATA

TABLE|housekeeper|housekeeperid|0
FIELD		|housekeeperid	|t_id		|	|NOT NULL	|0
FIELD		|tablename	|t_varchar(64)	|''	|NOT NULL	|0
FIELD		|field		|t_varchar(64)	|''	|NOT NULL	|0
FIELD		|value		|t_id		|	|NOT NULL	|0			|-|items

TABLE|images|imageid|0
FIELD		|imageid	|t_id		|	|NOT NULL	|0
FIELD		|imagetype	|t_integer	|'0'	|NOT NULL	|0
FIELD		|name		|t_varchar(64)	|'0'	|NOT NULL	|0
FIELD		|image		|t_image	|''	|NOT NULL	|0
UNIQUE		|1		|name

TABLE|item_discovery|itemdiscoveryid|ZBX_TEMPLATE
FIELD		|itemdiscoveryid|t_id		|	|NOT NULL	|0
FIELD		|itemid		|t_id		|	|NOT NULL	|0			|1|items
FIELD		|parent_itemid	|t_id		|	|NOT NULL	|0			|2|items	|itemid
FIELD		|key_		|t_varchar(2048)|''	|NOT NULL	|ZBX_NODATA
FIELD		|lastcheck	|t_integer	|'0'	|NOT NULL	|ZBX_NODATA
FIELD		|ts_delete	|t_time		|'0'	|NOT NULL	|ZBX_NODATA
UNIQUE		|1		|itemid,parent_itemid
INDEX		|2		|parent_itemid

TABLE|host_discovery|hostid|ZBX_TEMPLATE
FIELD		|hostid		|t_id		|	|NOT NULL	|0			|1|hosts
FIELD		|parent_hostid	|t_id		|	|NULL		|0			|2|hosts	|hostid		|RESTRICT
FIELD		|parent_itemid	|t_id		|	|NULL		|0			|3|items	|itemid		|RESTRICT
FIELD		|host		|t_varchar(128)	|''	|NOT NULL	|ZBX_NODATA
FIELD		|lastcheck	|t_integer	|'0'	|NOT NULL	|ZBX_NODATA
FIELD		|ts_delete	|t_time		|'0'	|NOT NULL	|ZBX_NODATA
INDEX		|1		|parent_hostid
INDEX		|2		|parent_itemid

TABLE|interface_discovery|interfaceid|0
FIELD		|interfaceid	|t_id		|	|NOT NULL	|0			|1|interface
FIELD		|parent_interfaceid|t_id	|	|NOT NULL	|0			|2|interface	|interfaceid
INDEX		|1		|parent_interfaceid

TABLE|profiles|profileid|0
FIELD		|profileid	|t_id		|	|NOT NULL	|0
FIELD		|userid		|t_id		|	|NOT NULL	|0			|1|users
FIELD		|idx		|t_varchar(96)	|''	|NOT NULL	|0
FIELD		|idx2		|t_id		|'0'	|NOT NULL	|0
FIELD		|value_id	|t_id		|'0'	|NOT NULL	|0
FIELD		|value_int	|t_integer	|'0'	|NOT NULL	|0
FIELD		|value_str	|t_text		|''	|NOT NULL	|0
FIELD		|source		|t_varchar(96)	|''	|NOT NULL	|0
FIELD		|type		|t_integer	|'0'	|NOT NULL	|0
INDEX		|1		|userid,idx,idx2
INDEX		|2		|userid,profileid

TABLE|sessions|sessionid|0
FIELD		|sessionid	|t_varchar(32)	|''	|NOT NULL	|0
FIELD		|userid		|t_id		|	|NOT NULL	|0			|1|users
FIELD		|lastaccess	|t_integer	|'0'	|NOT NULL	|0
FIELD		|status		|t_integer	|'0'	|NOT NULL	|0
FIELD		|secret		|t_varchar(32)	|''	|NOT NULL	|0
INDEX		|1		|userid,status,lastaccess

TABLE|trigger_discovery|triggerid|0
FIELD		|triggerid	|t_id		|	|NOT NULL	|0			|1|triggers
FIELD		|parent_triggerid|t_id		|	|NOT NULL	|0			|2|triggers	|triggerid	|RESTRICT
FIELD		|lastcheck	|t_integer	|'0'	|NOT NULL	|ZBX_NODATA
FIELD		|ts_delete	|t_time		|'0'	|NOT NULL	|ZBX_NODATA
INDEX		|1		|parent_triggerid

TABLE|item_condition|item_conditionid|ZBX_TEMPLATE
FIELD		|item_conditionid|t_id		|	|NOT NULL	|0
FIELD		|itemid		|t_id		|	|NOT NULL	|0			|1|items
FIELD		|operator	|t_integer	|'8'	|NOT NULL	|0
FIELD		|macro		|t_varchar(64)	|''	|NOT NULL	|0
FIELD		|value		|t_varchar(255)	|''	|NOT NULL	|0
INDEX		|1		|itemid

TABLE|item_rtdata|itemid|ZBX_TEMPLATE
FIELD		|itemid		|t_id		|	|NOT NULL	|0			|1|items
FIELD		|lastlogsize	|t_bigint	|'0'	|NOT NULL	|ZBX_PROXY,ZBX_NODATA
FIELD		|state		|t_integer	|'0'	|NOT NULL	|ZBX_NODATA
FIELD		|mtime		|t_integer	|'0'	|NOT NULL	|ZBX_PROXY,ZBX_NODATA
FIELD		|error		|t_varchar(2048)|''	|NOT NULL	|ZBX_NODATA

TABLE|item_rtname|itemid|ZBX_TEMPLATE
FIELD		|itemid		|t_id		|	|NOT NULL	|0			|1|items
FIELD		|name_resolved	|t_varchar(2048)	|''	|NOT NULL	|0
FIELD		|name_resolved_upper|t_varchar(2048)	|''	|NOT NULL	|ZBX_UPPER

TABLE|opinventory|operationid|ZBX_DATA
FIELD		|operationid	|t_id		|	|NOT NULL	|0			|1|operations
FIELD		|inventory_mode	|t_integer	|'0'	|NOT NULL	|0

TABLE|trigger_tag|triggertagid|ZBX_TEMPLATE
FIELD		|triggertagid	|t_id		|	|NOT NULL	|0
FIELD		|triggerid	|t_id		|	|NOT NULL	|0			|1|triggers	|		|RESTRICT
FIELD		|tag		|t_varchar(255)	|''	|NOT NULL	|0
FIELD		|value		|t_varchar(255)	|''	|NOT NULL	|0
INDEX		|1		|triggerid
CHANGELOG	|6

TABLE|event_tag|eventtagid|0
FIELD		|eventtagid	|t_id		|	|NOT NULL	|0
FIELD		|eventid	|t_id		|	|NOT NULL	|0			|1|events
FIELD		|tag		|t_varchar(255)	|''	|NOT NULL	|0
FIELD		|value		|t_varchar(255)	|''	|NOT NULL	|0
INDEX		|1		|eventid

TABLE|problem|eventid|0
FIELD		|eventid	|t_id		|	|NOT NULL	|0			|1|events
FIELD		|source		|t_integer	|'0'	|NOT NULL	|0
FIELD		|object		|t_integer	|'0'	|NOT NULL	|0
FIELD		|objectid	|t_id		|'0'	|NOT NULL	|0
FIELD		|clock		|t_time		|'0'	|NOT NULL	|0
FIELD		|ns		|t_nanosec	|'0'	|NOT NULL	|0
FIELD		|r_eventid	|t_id		|	|NULL		|0			|2|events	|eventid
FIELD		|r_clock	|t_time		|'0'	|NOT NULL	|0
FIELD		|r_ns		|t_nanosec	|'0'	|NOT NULL	|0
FIELD		|correlationid	|t_id		|	|NULL		|0			|-|correlation
FIELD		|userid		|t_id		|	|NULL		|0			|-|users
FIELD		|name		|t_varchar(2048)|''	|NOT NULL	|0
FIELD		|acknowledged	|t_integer	|'0'	|NOT NULL	|0
FIELD		|severity	|t_integer	|'0'	|NOT NULL	|0
FIELD		|cause_eventid	|t_id		|	|NULL		|0			|3|events	|eventid	|RESTRICT
INDEX		|1		|source,object,objectid
INDEX		|2		|r_clock
INDEX		|3		|r_eventid
INDEX		|4		|cause_eventid

TABLE|problem_tag|problemtagid|0
FIELD		|problemtagid	|t_id		|	|NOT NULL	|0
FIELD		|eventid	|t_id		|	|NOT NULL	|0			|1|problem
FIELD		|tag		|t_varchar(255)	|''	|NOT NULL	|0
FIELD		|value		|t_varchar(255)	|''	|NOT NULL	|0
INDEX		|1		|eventid,tag,value

TABLE|tag_filter|tag_filterid|0
FIELD		|tag_filterid	|t_id		|	|NOT NULL	|0
FIELD		|usrgrpid	|t_id		|	|NOT NULL	|0 			|1|usrgrp	|usrgrpid
FIELD		|groupid	|t_id		|	|NOT NULL	|0			|2|hstgrp	|groupid
FIELD		|tag		|t_varchar(255)	|''	|NOT NULL	|0
FIELD		|value		|t_varchar(255)	|''	|NOT NULL	|0
INDEX		|1		|usrgrpid
INDEX		|2		|groupid

TABLE|event_recovery|eventid|0
FIELD		|eventid	|t_id		|	|NOT NULL	|0			|1|events
FIELD		|r_eventid	|t_id		|	|NOT NULL	|0			|2|events	|eventid
FIELD		|c_eventid	|t_id		|	|NULL		|0			|3|events	|eventid
FIELD		|correlationid	|t_id		|	|NULL		|0			|-|correlation
FIELD		|userid		|t_id		|	|NULL		|0			|-|users
INDEX		|1		|r_eventid
INDEX		|2		|c_eventid

TABLE|correlation|correlationid|ZBX_DATA
FIELD		|correlationid	|t_id		|	|NOT NULL	|0
FIELD		|name		|t_varchar(255)	|''	|NOT NULL	|0
FIELD		|description	|t_shorttext	|''	|NOT NULL	|0
FIELD		|evaltype	|t_integer	|'0'	|NOT NULL	|0
FIELD		|status		|t_integer	|'0'	|NOT NULL	|0
FIELD		|formula	|t_varchar(255)	|''	|NOT NULL	|0
INDEX		|1		|status
UNIQUE		|2		|name

TABLE|corr_condition|corr_conditionid|ZBX_DATA
FIELD		|corr_conditionid|t_id		|	|NOT NULL	|0
FIELD		|correlationid	|t_id		|	|NOT NULL	|0			|1|correlation
FIELD		|type		|t_integer	|'0'	|NOT NULL	|0
INDEX		|1		|correlationid

TABLE|corr_condition_tag|corr_conditionid|ZBX_DATA
FIELD		|corr_conditionid|t_id		|	|NOT NULL	|0			|1|corr_condition
FIELD		|tag		|t_varchar(255)	|''	|NOT NULL	|0

TABLE|corr_condition_group|corr_conditionid|ZBX_DATA
FIELD		|corr_conditionid|t_id		|	|NOT NULL	|0			|1|corr_condition
FIELD		|operator	|t_integer	|'0'	|NOT NULL	|0
FIELD		|groupid	|t_id		|	|NOT NULL	|0			|2|hstgrp	|	|RESTRICT
INDEX		|1		|groupid

TABLE|corr_condition_tagpair|corr_conditionid|ZBX_DATA
FIELD		|corr_conditionid|t_id		|	|NOT NULL	|0			|1|corr_condition
FIELD		|oldtag		|t_varchar(255)	|''	|NOT NULL	|0
FIELD		|newtag		|t_varchar(255)	|''	|NOT NULL	|0

TABLE|corr_condition_tagvalue|corr_conditionid|ZBX_DATA
FIELD		|corr_conditionid|t_id		|	|NOT NULL	|0			|1|corr_condition
FIELD		|tag		|t_varchar(255)	|''	|NOT NULL	|0
FIELD		|operator	|t_integer	|'0'	|NOT NULL	|0
FIELD		|value		|t_varchar(255)	|''	|NOT NULL	|0

TABLE|corr_operation|corr_operationid|ZBX_DATA
FIELD		|corr_operationid|t_id		|	|NOT NULL	|0
FIELD		|correlationid	|t_id		|	|NOT NULL	|0			|1|correlation
FIELD		|type		|t_integer	|'0'	|NOT NULL	|0
INDEX		|1		|correlationid

TABLE|task|taskid|0
FIELD		|taskid		|t_id		|	|NOT NULL	|0
FIELD		|type		|t_integer	|	|NOT NULL	|0
FIELD		|status		|t_integer	|'0'	|NOT NULL	|0
FIELD		|clock		|t_integer	|'0'	|NOT NULL	|0
FIELD		|ttl		|t_integer	|'0'	|NOT NULL	|0
FIELD		|proxyid	|t_id		|	|NULL		|0			|1|proxy	|proxyid
INDEX		|1		|status,proxyid
INDEX		|2		|proxyid

TABLE|task_close_problem|taskid|0
FIELD		|taskid		|t_id		|	|NOT NULL	|0			|1|task
FIELD		|acknowledgeid	|t_id		|	|NOT NULL	|0			|-|acknowledges

TABLE|item_preproc|item_preprocid|ZBX_TEMPLATE
FIELD		|item_preprocid	|t_id		|	|NOT NULL	|0
FIELD		|itemid		|t_id		|	|NOT NULL	|ZBX_PROXY			|1|items	|		|RESTRICT
FIELD		|step		|t_integer	|'0'	|NOT NULL	|ZBX_PROXY
FIELD		|type		|t_integer	|'0'	|NOT NULL	|ZBX_PROXY
FIELD		|params		|t_text		|''	|NOT NULL	|ZBX_PROXY
FIELD		|error_handler	|t_integer	|'0'	|NOT NULL	|ZBX_PROXY
FIELD		|error_handler_params|t_varchar(255)|''	|NOT NULL	|ZBX_PROXY
INDEX		|1		|itemid,step
CHANGELOG	|8

TABLE|task_remote_command|taskid|0
FIELD		|taskid		|t_id		|	|NOT NULL	|0			|1|task
FIELD		|command_type	|t_integer	|'0'	|NOT NULL	|0
FIELD		|execute_on	|t_integer	|'0'	|NOT NULL	|0
FIELD		|port		|t_integer	|'0'	|NOT NULL	|0
FIELD		|authtype	|t_integer	|'0'	|NOT NULL	|0
FIELD		|username	|t_varchar(64)	|''	|NOT NULL	|0
FIELD		|password	|t_varchar(64)	|''	|NOT NULL	|0
FIELD		|publickey	|t_varchar(64)	|''	|NOT NULL	|0
FIELD		|privatekey	|t_varchar(64)	|''	|NOT NULL	|0
FIELD		|command	|t_text		|''	|NOT NULL	|0
FIELD		|alertid	|t_id		|	|NULL		|0			|-|alerts
FIELD		|parent_taskid	|t_id		|	|NOT NULL	|0			|-|task		|taskid
FIELD		|hostid		|t_id		|	|NOT NULL	|0			|-|hosts

TABLE|task_remote_command_result|taskid|0
FIELD		|taskid		|t_id		|	|NOT NULL	|0			|1|task
FIELD		|status		|t_integer	|'0'	|NOT NULL	|0
FIELD		|parent_taskid	|t_id		|	|NOT NULL	|0			|-|task		|taskid
FIELD		|info		|t_longtext	|''	|NOT NULL	|0

TABLE|task_data|taskid|0
FIELD		|taskid		|t_id		|	|NOT NULL	|0			|1|task
FIELD		|type		|t_integer	|'0'	|NOT NULL	|0
FIELD		|data		|t_text		|''	|NOT NULL	|0
FIELD		|parent_taskid	|t_id		|	|NULL		|0			|-|task		|taskid

TABLE|task_result|taskid|0
FIELD		|taskid		|t_id		|	|NOT NULL	|0			|1|task
FIELD		|status		|t_integer	|'0'	|NOT NULL	|0
FIELD		|parent_taskid	|t_id		|	|NOT NULL	|0			|-|task		|taskid
FIELD		|info		|t_longtext	|''	|NOT NULL	|0
INDEX		|1		|parent_taskid

TABLE|task_acknowledge|taskid|0
FIELD		|taskid		|t_id		|	|NOT NULL	|0			|1|task
FIELD		|acknowledgeid	|t_id		|	|NOT NULL	|0			|-|acknowledges

TABLE|sysmap_shape|sysmap_shapeid|ZBX_TEMPLATE
FIELD		|sysmap_shapeid	|t_id		|	|NOT NULL	|0
FIELD		|sysmapid	|t_id		|	|NOT NULL	|0			|1|sysmaps
FIELD		|type		|t_integer	|'0'	|NOT NULL	|0
FIELD		|x		|t_integer	|'0'	|NOT NULL	|0
FIELD		|y		|t_integer	|'0'	|NOT NULL	|0
FIELD		|width		|t_integer	|'200'	|NOT NULL	|0
FIELD		|height		|t_integer	|'200'	|NOT NULL	|0
FIELD		|text		|t_shorttext	|''	|NOT NULL	|0
FIELD		|font		|t_integer	|'9'	|NOT NULL	|0
FIELD		|font_size	|t_integer	|'11'	|NOT NULL	|0
FIELD		|font_color	|t_varchar(6)	|'000000'|NOT NULL	|0
FIELD		|text_halign	|t_integer	|'0'	|NOT NULL	|0
FIELD		|text_valign	|t_integer	|'0'	|NOT NULL	|0
FIELD		|border_type	|t_integer	|'0'	|NOT NULL	|0
FIELD		|border_width	|t_integer	|'1'	|NOT NULL	|0
FIELD		|border_color	|t_varchar(6)	|'000000'|NOT NULL	|0
FIELD		|background_color|t_varchar(6)	|''	|NOT NULL	|0
FIELD		|zindex		|t_integer	|'0'	|NOT NULL	|0
INDEX		|1		|sysmapid

TABLE|sysmap_element_trigger|selement_triggerid|ZBX_TEMPLATE
FIELD		|selement_triggerid	|t_id	|	|NOT NULL	|0
FIELD		|selementid		|t_id	|	|NOT NULL	|0			|1|sysmaps_elements
FIELD		|triggerid		|t_id	|	|NOT NULL	|0			|2|triggers
UNIQUE		|1			|selementid,triggerid
INDEX		|2			|triggerid

TABLE|httptest_field|httptest_fieldid|ZBX_TEMPLATE
FIELD		|httptest_fieldid	|t_id		|	|NOT NULL	|0
FIELD		|httptestid		|t_id		|	|NOT NULL	|ZBX_PROXY	|1|httptest	|		|RESTRICT
FIELD		|type			|t_integer	|'0'	|NOT NULL	|ZBX_PROXY
FIELD		|name			|t_varchar(255)	|''	|NOT NULL	|ZBX_PROXY
FIELD		|value			|t_shorttext	|''	|NOT NULL	|ZBX_PROXY
INDEX		|1			|httptestid
CHANGELOG	|12

TABLE|httpstep_field|httpstep_fieldid|ZBX_TEMPLATE
FIELD		|httpstep_fieldid	|t_id		|	|NOT NULL	|0
FIELD		|httpstepid		|t_id		|	|NOT NULL	|ZBX_PROXY	|1|httpstep	|		|RESTRICT
FIELD		|type			|t_integer	|'0'	|NOT NULL	|ZBX_PROXY
FIELD		|name			|t_varchar(255)	|''	|NOT NULL	|ZBX_PROXY
FIELD		|value			|t_shorttext	|''	|NOT NULL	|ZBX_PROXY
INDEX		|1			|httpstepid
CHANGELOG	|15

TABLE|dashboard|dashboardid|ZBX_DASHBOARD
FIELD		|dashboardid	|t_id		|	|NOT NULL	|0
FIELD		|name		|t_varchar(255)	|	|NOT NULL	|0
FIELD		|userid		|t_id		|	|NULL		|0			|1|users	|	|RESTRICT
FIELD		|private	|t_integer	|'1'	|NOT NULL	|0
FIELD		|templateid	|t_id		|	|NULL		|0			|2|hosts	|hostid
FIELD		|display_period	|t_integer	|'30'	|NOT NULL	|0
FIELD		|auto_start	|t_integer	|'1'	|NOT NULL	|0
FIELD		|uuid		|t_varchar(32)	|''	|NOT NULL	|0
INDEX		|1		|userid
INDEX		|2		|templateid

TABLE|dashboard_user|dashboard_userid|ZBX_DASHBOARD
FIELD		|dashboard_userid|t_id		|	|NOT NULL	|0
FIELD		|dashboardid	|t_id		|	|NOT NULL	|0			|1|dashboard
FIELD		|userid		|t_id		|	|NOT NULL	|0			|2|users
FIELD		|permission	|t_integer	|'2'	|NOT NULL	|0
UNIQUE		|1		|dashboardid,userid
INDEX		|2		|userid

TABLE|dashboard_usrgrp|dashboard_usrgrpid|ZBX_DASHBOARD
FIELD		|dashboard_usrgrpid|t_id	|	|NOT NULL	|0
FIELD		|dashboardid	|t_id		|	|NOT NULL	|0			|1|dashboard
FIELD		|usrgrpid	|t_id		|	|NOT NULL	|0			|2|usrgrp
FIELD		|permission	|t_integer	|'2'	|NOT NULL	|0
UNIQUE		|1		|dashboardid,usrgrpid
INDEX		|2		|usrgrpid

TABLE|dashboard_page|dashboard_pageid|ZBX_DASHBOARD
FIELD		|dashboard_pageid|t_id		|	|NOT NULL	|0
FIELD		|dashboardid	|t_id		|	|NOT NULL	|0		|1|dashboard
FIELD		|name		|t_varchar(255)	|''	|NOT NULL	|0
FIELD		|display_period	|t_integer	|'0'	|NOT NULL	|0
FIELD		|sortorder	|t_integer	|'0'	|NOT NULL	|0
INDEX		|1		|dashboardid

TABLE|widget|widgetid|ZBX_DASHBOARD
FIELD		|widgetid	|t_id		|	|NOT NULL	|0
FIELD		|type		|t_varchar(255)	|''	|NOT NULL	|0
FIELD		|name		|t_varchar(255)	|''	|NOT NULL	|0
FIELD		|x		|t_integer	|'0'	|NOT NULL	|0
FIELD		|y		|t_integer	|'0'	|NOT NULL	|0
FIELD		|width		|t_integer	|'1'	|NOT NULL	|0
FIELD		|height		|t_integer	|'2'	|NOT NULL	|0
FIELD		|view_mode	|t_integer	|'0'	|NOT NULL	|0
FIELD		|dashboard_pageid|t_id		|	|NOT NULL	|0		|1|dashboard_page
INDEX		|1		|dashboard_pageid

TABLE|widget_field|widget_fieldid|ZBX_DASHBOARD
FIELD		|widget_fieldid	|t_id		|	|NOT NULL	|0
FIELD		|widgetid	|t_id		|	|NOT NULL	|0			|1|widget
FIELD		|type		|t_integer	|'0'	|NOT NULL	|0
FIELD		|name		|t_varchar(255)	|''	|NOT NULL	|0
FIELD		|value_int	|t_integer	|'0'	|NOT NULL	|0
FIELD		|value_str	|t_varchar(2048)|''	|NOT NULL	|0
FIELD		|value_groupid	|t_id		|	|NULL		|0			|2|hstgrp	|groupid
FIELD		|value_hostid	|t_id		|	|NULL		|0			|3|hosts	|hostid
FIELD		|value_itemid	|t_id		|	|NULL		|0			|4|items	|itemid
FIELD		|value_graphid	|t_id		|	|NULL		|0			|5|graphs	|graphid
FIELD		|value_sysmapid	|t_id		|	|NULL		|0			|6|sysmaps	|sysmapid
FIELD		|value_serviceid|t_id		|	|NULL		|0			|7|services	|serviceid
FIELD		|value_slaid	|t_id		|	|NULL		|0			|8|sla		|slaid
FIELD		|value_userid	|t_id		|	|NULL		|0			|9|users	|userid
FIELD		|value_actionid	|t_id		|	|NULL		|0			|10|actions	|actionid
FIELD		|value_mediatypeid|t_id		|	|NULL		|0			|11|media_type	|mediatypeid
INDEX		|1		|widgetid
INDEX		|2		|value_groupid
INDEX		|3		|value_hostid
INDEX		|4		|value_itemid
INDEX		|5		|value_graphid
INDEX		|6		|value_sysmapid
INDEX		|7		|value_serviceid
INDEX		|8		|value_slaid
INDEX		|9		|value_userid
INDEX		|10		|value_actionid
INDEX		|11		|value_mediatypeid

TABLE|task_check_now|taskid|0
FIELD		|taskid		|t_id		|	|NOT NULL	|0			|1|task
FIELD		|itemid		|t_id		|	|NOT NULL	|0			|-|items

TABLE|event_suppress|event_suppressid|0
FIELD		|event_suppressid|t_id		|	|NOT NULL	|0
FIELD		|eventid	|t_id		|	|NOT NULL	|0			|1|events
FIELD		|maintenanceid	|t_id		|	|NULL		|0			|2|maintenances
FIELD		|suppress_until	|t_time		|'0'	|NOT NULL	|0
FIELD		|userid		|t_id		|	|NULL		|0			|3|users
UNIQUE		|1		|eventid,maintenanceid
INDEX		|2		|suppress_until
INDEX		|3		|maintenanceid
INDEX		|4		|userid

TABLE|maintenance_tag|maintenancetagid|ZBX_DATA
FIELD		|maintenancetagid|t_id		|	|NOT NULL	|0
FIELD		|maintenanceid	|t_id		|	|NOT NULL	|0			|1|maintenances
FIELD		|tag		|t_varchar(255)	|''	|NOT NULL	|0
FIELD		|operator	|t_integer	|'2'	|NOT NULL	|0
FIELD		|value		|t_varchar(255)	|''	|NOT NULL	|0
INDEX		|1		|maintenanceid

TABLE|lld_macro_path|lld_macro_pathid|ZBX_TEMPLATE
FIELD		|lld_macro_pathid|t_id		|	|NOT NULL	|0
FIELD		|itemid		|t_id		|	|NOT NULL	|0			|1|items
FIELD		|lld_macro	|t_varchar(255)	|''	|NOT NULL	|0
FIELD		|path		|t_varchar(255)	|''	|NOT NULL	|0
UNIQUE		|1		|itemid,lld_macro

TABLE|host_tag|hosttagid|ZBX_TEMPLATE
FIELD		|hosttagid	|t_id		|	|NOT NULL	|0
FIELD		|hostid		|t_id		|	|NOT NULL	|0			|1|hosts	|		|RESTRICT
FIELD		|tag		|t_varchar(255)	|''	|NOT NULL	|0
FIELD		|value		|t_varchar(255)	|''	|NOT NULL	|0
FIELD		|automatic	|t_integer	|'0'	|NOT NULL	|0
INDEX		|1		|hostid
CHANGELOG	|2

TABLE|config_autoreg_tls|autoreg_tlsid|ZBX_DATA
FIELD		|autoreg_tlsid	|t_id		|	|NOT NULL	|0
FIELD		|tls_psk_identity|t_varchar(128)|''	|NOT NULL	|ZBX_PROXY
FIELD		|tls_psk	|t_varchar(512)	|''	|NOT NULL	|ZBX_PROXY
UNIQUE		|1		|tls_psk_identity

TABLE|module|moduleid|ZBX_DATA
FIELD		|moduleid	|t_id		|	|NOT NULL	|0
FIELD		|id		|t_varchar(255)	|''	|NOT NULL	|0
FIELD		|relative_path	|t_varchar(255)	|''	|NOT NULL	|0
FIELD		|status		|t_integer	|'0'	|NOT NULL	|0
FIELD		|config		|t_shorttext	|''	|NOT NULL	|0

TABLE|interface_snmp|interfaceid|ZBX_TEMPLATE
FIELD		|interfaceid	|t_id		|	|NOT NULL	|0			|1|interface
FIELD		|version	|t_integer	|'2'	|NOT NULL	|ZBX_PROXY
FIELD		|bulk		|t_integer	|'1'	|NOT NULL	|ZBX_PROXY
FIELD		|community	|t_varchar(64)	|''	|NOT NULL	|ZBX_PROXY
FIELD		|securityname	|t_varchar(64)	|''	|NOT NULL	|ZBX_PROXY
FIELD		|securitylevel	|t_integer	|'0'	|NOT NULL	|ZBX_PROXY
FIELD		|authpassphrase	|t_varchar(64)	|''	|NOT NULL	|ZBX_PROXY
FIELD		|privpassphrase	|t_varchar(64)	|''	|NOT NULL	|ZBX_PROXY
FIELD		|authprotocol	|t_integer	|'0'	|NOT NULL	|ZBX_PROXY
FIELD		|privprotocol	|t_integer	|'0'	|NOT NULL	|ZBX_PROXY
FIELD		|contextname	|t_varchar(255)	|''	|NOT NULL	|ZBX_PROXY
FIELD		|max_repetitions|t_integer	|'10'	|NOT NULL	|ZBX_PROXY

TABLE|lld_override|lld_overrideid|ZBX_TEMPLATE
FIELD		|lld_overrideid	|t_id		|	|NOT NULL	|0
FIELD		|itemid		|t_id		|	|NOT NULL	|0	|1|items
FIELD		|name		|t_varchar(255)	|''	|NOT NULL	|0
FIELD		|step		|t_integer	|'0'	|NOT NULL	|0
FIELD		|evaltype	|t_integer	|'0'	|NOT NULL	|0
FIELD		|formula	|t_varchar(255)	|''	|NOT NULL	|0
FIELD		|stop		|t_integer	|'0'	|NOT NULL	|0
UNIQUE		|1		|itemid,name

TABLE|lld_override_condition|lld_override_conditionid|ZBX_TEMPLATE
FIELD	|lld_override_conditionid	|t_id		|	|NOT NULL	|0
FIELD	|lld_overrideid			|t_id		|	|NOT NULL	|0	|1|lld_override
FIELD	|operator			|t_integer	|'8'	|NOT NULL	|0
FIELD	|macro				|t_varchar(64)	|''	|NOT NULL	|0
FIELD	|value				|t_varchar(255)	|''	|NOT NULL	|0
INDEX	|1				|lld_overrideid

TABLE|lld_override_operation|lld_override_operationid|ZBX_TEMPLATE
FIELD	|lld_override_operationid	|t_id		|	|NOT NULL	|0
FIELD	|lld_overrideid			|t_id		|	|NOT NULL	|0	|1|lld_override
FIELD	|operationobject		|t_integer	|'0'	|NOT NULL	|0
FIELD	|operator			|t_integer	|'0'	|NOT NULL	|0
FIELD	|value				|t_varchar(255)	|''	|NOT NULL	|0
INDEX	|1				|lld_overrideid

TABLE|lld_override_opstatus|lld_override_operationid|ZBX_TEMPLATE
FIELD	|lld_override_operationid	|t_id		|	|NOT NULL	|0	|1|lld_override_operation
FIELD	|status				|t_integer	|'0'	|NOT NULL	|0

TABLE|lld_override_opdiscover|lld_override_operationid|ZBX_TEMPLATE
FIELD	|lld_override_operationid	|t_id		|	|NOT NULL	|0	|1|lld_override_operation
FIELD	|discover			|t_integer	|'0'	|NOT NULL	|0

TABLE|lld_override_opperiod|lld_override_operationid|ZBX_TEMPLATE
FIELD	|lld_override_operationid	|t_id		|	|NOT NULL	|0	|1|lld_override_operation
FIELD	|delay				|t_varchar(1024)|'0'	|NOT NULL	|0

TABLE|lld_override_ophistory|lld_override_operationid|ZBX_TEMPLATE
FIELD	|lld_override_operationid	|t_id		|	|NOT NULL	|0	|1|lld_override_operation
FIELD	|history			|t_varchar(255)	|'90d'	|NOT NULL	|0

TABLE|lld_override_optrends|lld_override_operationid|ZBX_TEMPLATE
FIELD	|lld_override_operationid	|t_id		|	|NOT NULL	|0	|1|lld_override_operation
FIELD	|trends				|t_varchar(255)	|'365d'	|NOT NULL	|0

TABLE|lld_override_opseverity|lld_override_operationid|ZBX_TEMPLATE
FIELD	|lld_override_operationid	|t_id		|	|NOT NULL	|0	|1|lld_override_operation
FIELD	|severity			|t_integer	|'0'	|NOT NULL	|0

TABLE|lld_override_optag|lld_override_optagid|ZBX_TEMPLATE
FIELD	|lld_override_optagid		|t_id		|	|NOT NULL	|0
FIELD	|lld_override_operationid	|t_id		|	|NOT NULL	|0	|1|lld_override_operation
FIELD	|tag				|t_varchar(255)	|''	|NOT NULL	|0
FIELD	|value				|t_varchar(255)	|''	|NOT NULL	|0
INDEX	|1				|lld_override_operationid

TABLE|lld_override_optemplate|lld_override_optemplateid|ZBX_TEMPLATE
FIELD	|lld_override_optemplateid	|t_id		|	|NOT NULL	|0
FIELD	|lld_override_operationid	|t_id		|	|NOT NULL	|0	|1|lld_override_operation
FIELD	|templateid			|t_id		|	|NOT NULL	|0	|2|hosts	|hostid	|RESTRICT
UNIQUE	|1				|lld_override_operationid,templateid
INDEX	|2				|templateid

TABLE|lld_override_opinventory|lld_override_operationid|ZBX_TEMPLATE
FIELD	|lld_override_operationid	|t_id		|	|NOT NULL	|0	|1|lld_override_operation
FIELD	|inventory_mode			|t_integer	|'0'	|NOT NULL	|0

TABLE|trigger_queue|trigger_queueid|0
FIELD		|trigger_queueid|t_id		|	|NOT NULL	|0
FIELD		|objectid	|t_id		|	|NOT NULL	|0
FIELD		|type		|t_integer	|'0'	|NOT NULL	|0
FIELD		|clock		|t_time		|'0'	|NOT NULL	|0
FIELD		|ns		|t_nanosec	|'0'	|NOT NULL	|0

TABLE|item_parameter|item_parameterid|ZBX_TEMPLATE
FIELD		|item_parameterid|t_id		|	|NOT NULL	|0
FIELD		|itemid		|t_id		|	|NOT NULL	|ZBX_PROXY		|1|items
FIELD		|name		|t_varchar(255)	|''	|NOT NULL	|ZBX_PROXY
FIELD		|value		|t_varchar(2048)|''	|NOT NULL	|ZBX_PROXY
INDEX		|1		|itemid

TABLE|role_rule|role_ruleid|ZBX_DATA
FIELD		|role_ruleid	|t_id		|	|NOT NULL	|0
FIELD		|roleid		|t_id		|	|NOT NULL	|0			|1|role
FIELD		|type		|t_integer	|'0'	|NOT NULL	|0
FIELD		|name		|t_varchar(255)	|''	|NOT NULL	|0
FIELD		|value_int	|t_integer	|'0'	|NOT NULL	|0
FIELD		|value_str	|t_varchar(255)	|''	|NOT NULL	|0
FIELD		|value_moduleid	|t_id		|	|NULL		|0			|2|module	|moduleid
FIELD		|value_serviceid|t_id		|	|NULL	|0			|3|services	|serviceid
INDEX		|1		|roleid
INDEX		|2		|value_moduleid
INDEX		|3		|value_serviceid

TABLE|token|tokenid|ZBX_DATA
FIELD	|tokenid	|t_id		|	|NOT NULL	|0
FIELD	|name		|t_varchar(64)	|''	|NOT NULL	|0
FIELD	|description	|t_shorttext	|''	|NOT NULL	|0
FIELD	|userid		|t_id		|	|NOT NULL	|0	|1	|users
FIELD	|token		|t_varchar(128)	|	|NULL		|0
FIELD	|lastaccess	|t_integer	|'0'	|NOT NULL	|0
FIELD	|status		|t_integer	|'0'	|NOT NULL	|0
FIELD	|expires_at	|t_time		|'0'	|NOT NULL	|0
FIELD	|created_at	|t_time		|'0'	|NOT NULL	|0
FIELD	|creator_userid	|t_id		|	|NULL		|0	|2	|users	|userid	|RESTRICT
INDEX	|1		|name
UNIQUE	|2		|userid,name
UNIQUE	|3		|token
INDEX	|4		|creator_userid

TABLE|item_tag|itemtagid|ZBX_TEMPLATE
FIELD		|itemtagid	|t_id		|	|NOT NULL	|0
FIELD		|itemid		|t_id		|	|NOT NULL	|0			|1|items	|		|RESTRICT
FIELD		|tag		|t_varchar(255)	|''	|NOT NULL	|0
FIELD		|value		|t_varchar(255)	|''	|NOT NULL	|0
INDEX		|1		|itemid
CHANGELOG	|4

TABLE|httptest_tag|httptesttagid|ZBX_TEMPLATE
FIELD		|httptesttagid	|t_id		|	|NOT NULL	|0
FIELD		|httptestid	|t_id			|	|NOT NULL	|0		|1|httptest
FIELD		|tag		|t_varchar(255)	|''	|NOT NULL	|0
FIELD		|value		|t_varchar(255)	|''	|NOT NULL	|0
INDEX		|1		|httptestid

TABLE|sysmaps_element_tag|selementtagid|ZBX_TEMPLATE
FIELD		|selementtagid	|t_id		|	|NOT NULL	|0
FIELD		|selementid	|t_id			|	|NOT NULL	|0		|1|sysmaps_elements
FIELD		|tag		|t_varchar(255)	|''	|NOT NULL	|0
FIELD		|value		|t_varchar(255)	|''	|NOT NULL	|0
FIELD		|operator	|t_integer		|'0'|NOT NULL	|0
INDEX		|1		|selementid

TABLE|report|reportid|ZBX_DATA
FIELD		|reportid	|t_id		|	|NOT NULL	|0
FIELD		|userid		|t_id		|	|NOT NULL	|0		|1|users|userid
FIELD		|name		|t_varchar(255)	|''	|NOT NULL	|0
FIELD		|description	|t_varchar(2048)|''	|NOT NULL	|0
FIELD		|status		|t_integer	|'0'	|NOT NULL	|0
FIELD		|dashboardid	|t_id		|	|NOT NULL	|0		|2|dashboard|dashboardid
FIELD		|period		|t_integer	|'0'	|NOT NULL	|0
FIELD		|cycle		|t_integer	|'0'	|NOT NULL	|0
FIELD		|weekdays	|t_integer	|'0'	|NOT NULL	|0
FIELD		|start_time	|t_integer	|'0'	|NOT NULL	|0
FIELD		|active_since	|t_integer	|'0'	|NOT NULL	|0
FIELD		|active_till	|t_integer	|'0'	|NOT NULL	|0
FIELD		|state		|t_integer	|'0'	|NOT NULL	|ZBX_NODATA
FIELD		|lastsent	|t_time	|'0'		|NOT NULL	|ZBX_NODATA
FIELD		|info		|t_varchar(2048)|''	|NOT NULL	|ZBX_NODATA
UNIQUE		|1		|name
INDEX		|2		|userid
INDEX		|3		|dashboardid

TABLE|report_param|reportparamid|ZBX_DATA
FIELD		|reportparamid	|t_id		|	|NOT NULL	|0
FIELD		|reportid	|t_id		|	|NOT NULL	|0		|1|report|reportid
FIELD		|name		|t_varchar(255)	|''	|NOT NULL	|0
FIELD		|value		|t_shorttext	|''	|NOT NULL	|0
INDEX		|1		|reportid

TABLE|report_user|reportuserid|ZBX_DATA
FIELD		|reportuserid	|t_id		|	|NOT NULL	|0
FIELD		|reportid	|t_id		|	|NOT NULL	|0		|1|report|reportid
FIELD		|userid		|t_id		|	|NOT NULL	|0		|2|users|userid
FIELD		|exclude	|t_integer	|'0'	|NOT NULL	|0
FIELD		|access_userid	|t_id		|	|NULL		|0		|3|users|userid		|RESTRICT
INDEX		|1		|reportid
INDEX		|2		|userid
INDEX		|3		|access_userid

TABLE|report_usrgrp|reportusrgrpid|ZBX_DATA
FIELD		|reportusrgrpid|t_id		|	|NOT NULL	|0
FIELD		|reportid	|t_id		|	|NOT NULL	|0		|1|report|reportid
FIELD		|usrgrpid	|t_id		|	|NOT NULL	|0		|2|usrgrp|usrgrpid
FIELD		|access_userid	|t_id		|	|NULL		|0		|3|users|userid		|RESTRICT
INDEX		|1		|reportid
INDEX		|2		|usrgrpid
INDEX		|3		|access_userid

TABLE|service_problem_tag|service_problem_tagid|ZBX_DATA
FIELD		|service_problem_tagid	|t_id		|	|NOT NULL	|0
FIELD		|serviceid		|t_id		|	|NOT NULL	|0	|1|services|serviceid
FIELD		|tag			|t_varchar(255)	|''	|NOT NULL	|0
FIELD		|operator		|t_integer	|'0'	|NOT NULL	|0
FIELD		|value			|t_varchar(255)	|''	|NOT NULL	|0
INDEX		|1			|serviceid

TABLE|service_problem|service_problemid|ZBX_DATA
FIELD		|service_problemid	|t_id		|	|NOT NULL	|0
FIELD		|eventid		|t_id		|	|NOT NULL	|0	|1|problem|eventid
FIELD		|serviceid		|t_id		|	|NOT NULL	|0	|2|services|serviceid
FIELD		|severity		|t_integer	|'0'	|NOT NULL	|0
INDEX		|1			|eventid
INDEX		|2			|serviceid

TABLE|service_tag|servicetagid|0
FIELD		|servicetagid	|t_id		|	|NOT NULL	|0
FIELD		|serviceid	|t_id		|	|NOT NULL	|0		|1|services|serviceid
FIELD		|tag		|t_varchar(255)	|''	|NOT NULL	|0
FIELD		|value		|t_varchar(255)	|''	|NOT NULL	|0
INDEX		|1		|serviceid

TABLE|service_status_rule|service_status_ruleid|ZBX_DATA
FIELD		|service_status_ruleid|t_id	|	|NOT NULL	|0
FIELD		|serviceid	|t_id		|	|NOT NULL	|0		|1|services|serviceid
FIELD		|type		|t_integer	|'0'	|NOT NULL	|0
FIELD		|limit_value	|t_integer	|'0'	|NOT NULL	|0
FIELD		|limit_status	|t_integer	|'0'	|NOT NULL	|0
FIELD		|new_status	|t_integer	|'0'	|NOT NULL	|0
INDEX		|1		|serviceid

TABLE|ha_node|ha_nodeid|ZBX_DATA
FIELD		|ha_nodeid	|t_cuid		|	|NOT NULL	|0
FIELD		|name		|t_varchar(255)	|''	|NOT NULL	|0
FIELD		|address	|t_varchar(255)	|''	|NOT NULL	|0
FIELD		|port		|t_integer	|'10051'|NOT NULL	|0
FIELD		|lastaccess	|t_integer	|'0'	|NOT NULL	|0
FIELD		|status		|t_integer	|'0'	|NOT NULL	|0
FIELD		|ha_sessionid	|t_cuid		|''	|NOT NULL	|0
UNIQUE		|1		|name
INDEX		|2		|status,lastaccess

TABLE|sla|slaid|ZBX_DATA
FIELD		|slaid		|t_id		|	|NOT NULL	|0
FIELD		|name		|t_varchar(255)	|''	|NOT NULL	|0
FIELD		|period		|t_integer	|'0'	|NOT NULL	|0
FIELD		|slo		|t_double	|'99.9'	|NOT NULL	|0
FIELD		|effective_date	|t_integer	|'0'	|NOT NULL	|0
FIELD		|timezone	|t_varchar(50)	|'UTC'	|NOT NULL	|ZBX_NODATA
FIELD		|status		|t_integer	|'1'	|NOT NULL	|0
FIELD		|description	|t_shorttext	|''	|NOT NULL	|0
UNIQUE		|1		|name

TABLE|sla_schedule|sla_scheduleid|ZBX_DATA
FIELD		|sla_scheduleid	|t_id		|	|NOT NULL	|0
FIELD		|slaid		|t_id		|	|NOT NULL	|0		|1|sla|slaid
FIELD		|period_from	|t_integer	|'0'	|NOT NULL	|0
FIELD		|period_to	|t_integer	|'0'	|NOT NULL	|0
INDEX		|1		|slaid

TABLE|sla_excluded_downtime|sla_excluded_downtimeid|ZBX_DATA
FIELD		|sla_excluded_downtimeid|t_id		|	|NOT NULL	|0
FIELD		|slaid			|t_id		|	|NOT NULL	|0	|1|sla|slaid
FIELD		|name			|t_varchar(255)	|''	|NOT NULL	|0
FIELD		|period_from		|t_integer	|'0'	|NOT NULL	|0
FIELD		|period_to		|t_integer	|'0'	|NOT NULL	|0
INDEX		|1			|slaid

TABLE|sla_service_tag|sla_service_tagid|0
FIELD		|sla_service_tagid	|t_id		|	|NOT NULL	|0
FIELD		|slaid			|t_id		|	|NOT NULL	|0	|1|sla|slaid
FIELD		|tag			|t_varchar(255)	|''	|NOT NULL	|0
FIELD		|operator		|t_integer	|'0'	|NOT NULL	|0
FIELD		|value			|t_varchar(255)	|''	|NOT NULL	|0
INDEX		|1			|slaid

TABLE|host_rtdata|hostid|ZBX_TEMPLATE
FIELD		|hostid			|t_id		|	|NOT NULL	|0	|1|hosts|hostid
FIELD		|active_available	|t_integer	|'0'	|NOT NULL	|0

TABLE|userdirectory|userdirectoryid|0
FIELD		|userdirectoryid	|t_id			|		|NOT NULL	|0
FIELD		|name				|t_varchar(128)	|''		|NOT NULL	|0
FIELD		|description		|t_shorttext	|''		|NOT NULL	|0
FIELD		|idp_type			|t_integer		|'1'	|NOT NULL	|0
FIELD		|provision_status	|t_integer		|'0'	|NOT NULL	|0
INDEX		|1			|idp_type

TABLE|userdirectory_ldap|userdirectoryid|0
FIELD		|userdirectoryid		|t_id			|		|NOT NULL	|0	|1|userdirectory
FIELD		|host					|t_varchar(255)	|''		|NOT NULL	|0
FIELD		|port					|t_integer		|'389'	|NOT NULL	|0
FIELD		|base_dn				|t_varchar(255)	|''		|NOT NULL	|0
FIELD		|search_attribute		|t_varchar(128)	|''		|NOT NULL	|0
FIELD		|bind_dn				|t_varchar(255)	|''		|NOT NULL	|0
FIELD		|bind_password			|t_varchar(128)	|''		|NOT NULL	|0
FIELD		|start_tls				|t_integer		|'0'	|NOT NULL	|0
FIELD		|search_filter			|t_varchar(255)	|''		|NOT NULL	|0
FIELD		|group_basedn			|t_varchar(255)	|''		|NOT NULL	|0
FIELD		|group_name				|t_varchar(255)	|''		|NOT NULL	|0
FIELD		|group_member			|t_varchar(255)	|''		|NOT NULL	|0
FIELD		|user_ref_attr			|t_varchar(255)	|''		|NOT NULL	|0
FIELD		|group_filter			|t_varchar(255)	|''		|NOT NULL	|0
FIELD		|group_membership		|t_varchar(255)	|''		|NOT NULL	|0
FIELD		|user_username			|t_varchar(255)	|''		|NOT NULL	|0
FIELD		|user_lastname			|t_varchar(255)	|''		|NOT NULL	|0

TABLE|userdirectory_saml|userdirectoryid|0
FIELD		|userdirectoryid		|t_id			|		|NOT NULL	|0	|1|userdirectory
FIELD		|idp_entityid			|t_varchar(1024)|''		|NOT NULL	|0
FIELD		|sso_url				|t_varchar(2048)|''		|NOT NULL	|0
FIELD		|slo_url				|t_varchar(2048)|''		|NOT NULL	|0
FIELD		|username_attribute		|t_varchar(128)	|''		|NOT NULL	|0
FIELD		|sp_entityid			|t_varchar(1024)|''		|NOT NULL	|0
FIELD		|nameid_format			|t_varchar(2048)|''		|NOT NULL	|0
FIELD		|sign_messages			|t_integer		|'0'	|NOT NULL	|0
FIELD		|sign_assertions		|t_integer		|'0'	|NOT NULL	|0
FIELD		|sign_authn_requests	|t_integer		|'0'	|NOT NULL	|0
FIELD		|sign_logout_requests	|t_integer		|'0'	|NOT NULL	|0
FIELD		|sign_logout_responses	|t_integer		|'0'	|NOT NULL	|0
FIELD		|encrypt_nameid			|t_integer		|'0'	|NOT NULL	|0
FIELD		|encrypt_assertions		|t_integer		|'0'	|NOT NULL	|0
FIELD		|group_name				|t_varchar(255)	|''		|NOT NULL	|0
FIELD		|user_username			|t_varchar(255)	|''		|NOT NULL	|0
FIELD		|user_lastname			|t_varchar(255)	|''		|NOT NULL	|0
FIELD		|scim_status			|t_integer		|'0'	|NOT NULL	|0

TABLE|userdirectory_media|userdirectory_mediaid|0
FIELD		|userdirectory_mediaid	|t_id			|	|NOT NULL	|0
FIELD		|userdirectoryid	|t_id			|	|NOT NULL	|0	|1	|userdirectory
FIELD		|mediatypeid		|t_id			|	|NOT NULL	|0	|2	|media_type
FIELD		|name				|t_varchar(64)	|''	|NOT NULL	|0
FIELD		|attribute			|t_varchar(255)	|''	|NOT NULL	|0
INDEX		|1	|userdirectoryid
INDEX		|2	|mediatypeid

TABLE|userdirectory_usrgrp|userdirectory_usrgrpid|0
FIELD		|userdirectory_usrgrpid		|t_id		|	|NOT NULL	|0
FIELD		|userdirectory_idpgroupid	|t_id		|	|NOT NULL	|0	|1	|userdirectory_idpgroup
FIELD		|usrgrpid					|t_id		|	|NOT NULL	|0	|2	|usrgrp
UNIQUE		|1	|userdirectory_idpgroupid,usrgrpid
INDEX		|2	|usrgrpid
INDEX		|3	|userdirectory_idpgroupid

TABLE|userdirectory_idpgroup|userdirectory_idpgroupid|0
FIELD		|userdirectory_idpgroupid	|t_id			|	|NOT NULL	|0
FIELD		|userdirectoryid		|t_id			|	|NOT NULL	|0	|1	|userdirectory
FIELD		|roleid					|t_id			|	|NOT NULL	|0	|2	|role
FIELD		|name					|t_varchar(255)	|''	|NOT NULL	|0
INDEX		|1	|userdirectoryid
INDEX		|2	|roleid

TABLE|changelog|changelogid|0
FIELD		|changelogid	|t_serial	|	|NOT NULL	|0
FIELD		|object		|t_integer	|'0'	|NOT NULL	|0
FIELD		|objectid	|t_id		|	|NOT NULL	|0
FIELD		|operation	|t_integer	|'0'	|NOT NULL	|0
FIELD		|clock		|t_integer	|'0'	|NOT NULL	|0
INDEX		|1		|clock

TABLE|scim_group|scim_groupid|0
FIELD		|scim_groupid	|t_id			|	|NOT NULL	|0
FIELD		|name			|t_varchar(64)	|''	|NOT NULL	|0
UNIQUE		|1		|name

TABLE|user_scim_group|user_scim_groupid|0
FIELD		|user_scim_groupid	|t_id	|	|NOT NULL	|0
FIELD		|userid				|t_id	|	|NOT NULL	|0	|1|users
FIELD		|scim_groupid		|t_id	|	|NOT NULL	|0	|2|scim_group
INDEX		|1	|userid
INDEX		|2	|scim_groupid

TABLE|connector|connectorid|ZBX_DATA
FIELD		|connectorid	|t_id		|	|NOT NULL	|0
FIELD		|name		|t_varchar(255)	|''	|NOT NULL	|0
FIELD		|protocol	|t_integer	|'0'	|NOT NULL	|0
FIELD		|data_type	|t_integer	|'0'	|NOT NULL	|0
FIELD		|url		|t_varchar(2048)|''	|NOT NULL	|0
FIELD		|max_records	|t_integer	|'0'	|NOT NULL	|0
FIELD		|max_senders	|t_integer	|'1'	|NOT NULL	|0
FIELD		|max_attempts	|t_integer	|'1'	|NOT NULL	|0
FIELD		|timeout	|t_varchar(255)	|'5s'	|NOT NULL	|0
FIELD		|http_proxy	|t_varchar(255)	|''	|NOT NULL	|0
FIELD		|authtype	|t_integer	|'0'	|NOT NULL	|0
FIELD		|username	|t_varchar(255)	|''	|NOT NULL	|0
FIELD		|password	|t_varchar(255)	|''	|NOT NULL	|0
FIELD		|token		|t_varchar(128)	|''	|NOT NULL	|0
FIELD		|verify_peer	|t_integer	|'1'	|NOT NULL	|0
FIELD		|verify_host	|t_integer	|'1'	|NOT NULL	|0
FIELD		|ssl_cert_file	|t_varchar(255)	|''	|NOT NULL	|0
FIELD		|ssl_key_file	|t_varchar(255)	|''	|NOT NULL	|0
FIELD		|ssl_key_password|t_varchar(64)	|''	|NOT NULL	|0
FIELD		|description	|t_shorttext	|''	|NOT NULL	|0
FIELD		|status		|t_integer	|'1'	|NOT NULL	|0
FIELD		|tags_evaltype	|t_integer	|'0'	|NOT NULL	|0
FIELD		|item_value_type|t_integer	|'31'	|NOT NULL	|0
FIELD		|attempt_interval|t_varchar(32)	|'5s'	|NOT NULL	|0
UNIQUE		|1		|name
CHANGELOG	|17

TABLE|connector_tag|connector_tagid|0
FIELD	|connector_tagid|t_id		|	|NOT NULL	|0
FIELD	|connectorid	|t_id		|	|NOT NULL	|0	|1|connector|	|RESTRICT
FIELD	|tag		|t_varchar(255)	|''	|NOT NULL	|0
FIELD	|operator	|t_integer	|'0'	|NOT NULL	|0
FIELD	|value		|t_varchar(255)	|''	|NOT NULL	|0
INDEX	|1		|connectorid
CHANGELOG	|18

TABLE|proxy|proxyid|0
FIELD		|proxyid		|t_id		|		|NOT NULL	|0
FIELD		|name			|t_varchar(128)	|''		|NOT NULL	|0
FIELD		|operating_mode		|t_integer	|'0'		|NOT NULL	|0
FIELD		|description		|t_shorttext	|''		|NOT NULL	|0
FIELD		|tls_connect		|t_integer	|'1'		|NOT NULL	|0
FIELD		|tls_accept		|t_integer	|'1'		|NOT NULL	|0
FIELD		|tls_issuer		|t_varchar(1024)|''		|NOT NULL	|0
FIELD		|tls_subject		|t_varchar(1024)|''		|NOT NULL	|0
FIELD		|tls_psk_identity	|t_varchar(128)	|''		|NOT NULL	|0
FIELD		|tls_psk		|t_varchar(512)	|''		|NOT NULL	|0
FIELD		|allowed_addresses	|t_varchar(255)	|''		|NOT NULL	|0
FIELD		|address		|t_varchar(255)	|'127.0.0.1'	|NOT NULL	|0
FIELD		|port			|t_varchar(64)	|'10051'	|NOT NULL	|0
FIELD		|custom_timeouts	|t_integer	|'0'		|NOT NULL	|0
FIELD		|timeout_zabbix_agent	|t_varchar(255)	|''		|NOT NULL	|0
FIELD		|timeout_simple_check	|t_varchar(255)	|''		|NOT NULL	|0
FIELD		|timeout_snmp_agent	|t_varchar(255)	|''		|NOT NULL	|0
FIELD		|timeout_external_check	|t_varchar(255)	|''		|NOT NULL	|0
FIELD		|timeout_db_monitor	|t_varchar(255)	|''		|NOT NULL	|0
FIELD		|timeout_http_agent	|t_varchar(255)	|''		|NOT NULL	|0
FIELD		|timeout_ssh_agent	|t_varchar(255)	|''		|NOT NULL	|0
FIELD		|timeout_telnet_agent	|t_varchar(255)	|''		|NOT NULL	|0
FIELD		|timeout_script		|t_varchar(255)	|''		|NOT NULL	|0
UNIQUE		|1		|name
CHANGELOG	|19

TABLE|proxy_rtdata|proxyid|0
FIELD		|proxyid	|t_id		|	|NOT NULL	|0		|1|proxy|proxyid
FIELD		|lastaccess	|t_integer	|'0'	|NOT NULL	|ZBX_NODATA
FIELD		|version	|t_integer	|'0'	|NOT NULL	|ZBX_NODATA
FIELD		|compatibility	|t_integer	|'0'	|NOT NULL	|ZBX_NODATA

TABLE|dbversion|dbversionid|
FIELD		|dbversionid	|t_id		|	|NOT NULL	|0
FIELD		|mandatory	|t_integer	|'0'	|NOT NULL	|
FIELD		|optional	|t_integer	|'0'	|NOT NULL	|
<<<<<<< HEAD
ROW		|1		|6050177	|6050177
=======
ROW		|1		|6050203	|6050203
>>>>>>> 7645c0ee
<|MERGE_RESOLUTION|>--- conflicted
+++ resolved
@@ -2236,8 +2236,4 @@
 FIELD		|dbversionid	|t_id		|	|NOT NULL	|0
 FIELD		|mandatory	|t_integer	|'0'	|NOT NULL	|
 FIELD		|optional	|t_integer	|'0'	|NOT NULL	|
-<<<<<<< HEAD
-ROW		|1		|6050177	|6050177
-=======
-ROW		|1		|6050203	|6050203
->>>>>>> 7645c0ee
+ROW		|1		|6050204	|6050204