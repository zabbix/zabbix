--
-- Copyright (C) 2001-2025 Zabbix SIA
--
-- This program is free software: you can redistribute it and/or modify it under the terms of
-- the GNU Affero General Public License as published by the Free Software Foundation, version 3.
--
-- This program is distributed in the hope that it will be useful, but WITHOUT ANY WARRANTY;
-- without even the implied warranty of MERCHANTABILITY or FITNESS FOR A PARTICULAR PURPOSE.
-- See the GNU Affero General Public License for more details.
--
-- You should have received a copy of the GNU Affero General Public License along with this program.
-- If not, see <https://www.gnu.org/licenses/>.
--

--
-- Do not use spaces
-- Tables must be sorted to match referential integrity rules
--

TABLE|role|roleid|ZBX_DATA
FIELD		|roleid		|t_id		|	|NOT NULL	|0
FIELD		|name		|t_varchar(255)	|''	|NOT NULL	|0
FIELD		|type		|t_integer	|'0'	|NOT NULL	|0
FIELD		|readonly	|t_integer	|'0'	|NOT NULL	|0
UNIQUE		|1		|name

TABLE|ugset|ugsetid|ZBX_DATA
FIELD		|ugsetid	|t_id		|	|NOT NULL	|0
FIELD		|hash		|t_varchar(64)	|''	|NOT NULL	|0
INDEX		|1		|hash

TABLE|users|userid|ZBX_DATA
FIELD		|userid		|t_id		|	|NOT NULL	|0
FIELD		|username	|t_varchar(100)	|''	|NOT NULL	|0
FIELD		|name		|t_varchar(100)	|''	|NOT NULL	|0
FIELD		|surname	|t_varchar(100)	|''	|NOT NULL	|0
FIELD		|passwd		|t_varchar(60)	|''	|NOT NULL	|0
FIELD		|url		|t_varchar(2048)|''	|NOT NULL	|0
FIELD		|autologin	|t_integer	|'0'	|NOT NULL	|0
FIELD		|autologout	|t_varchar(32)	|'15m'	|NOT NULL	|0
FIELD		|lang		|t_varchar(7)	|'default'|NOT NULL	|ZBX_NODATA
FIELD		|refresh	|t_varchar(32)	|'30s'	|NOT NULL	|0
FIELD		|theme		|t_varchar(128)	|'default'|NOT NULL	|ZBX_NODATA
FIELD		|attempt_failed	|t_integer	|0	|NOT NULL	|ZBX_NODATA
FIELD		|attempt_ip	|t_varchar(39)	|''	|NOT NULL	|ZBX_NODATA
FIELD		|attempt_clock	|t_integer	|0	|NOT NULL	|ZBX_NODATA
FIELD		|rows_per_page	|t_integer	|50	|NOT NULL	|0
FIELD		|timezone	|t_varchar(50)	|'default'|NOT NULL	|ZBX_NODATA
FIELD		|roleid		|t_id			|NULL	|NULL	|0	|1|role
FIELD		|userdirectoryid	|t_id	|NULL	|NULL	|ZBX_NODATA	|2|userdirectory	|userdirectoryid	|RESTRICT
FIELD		|ts_provisioned		|t_time	|'0'	|NOT NULL	|ZBX_NODATA
UNIQUE		|1		|username
INDEX		|2		|userdirectoryid
INDEX		|3		|roleid

TABLE|maintenances|maintenanceid|ZBX_DATA
FIELD		|maintenanceid	|t_id		|	|NOT NULL	|0
FIELD		|name		|t_varchar(128)	|''	|NOT NULL	|0
FIELD		|maintenance_type|t_integer	|'0'	|NOT NULL	|0
FIELD		|description	|t_text		|''	|NOT NULL	|0
FIELD		|active_since	|t_integer	|'0'	|NOT NULL	|0
FIELD		|active_till	|t_integer	|'0'	|NOT NULL	|0
FIELD		|tags_evaltype	|t_integer	|'0'	|NOT NULL	|0
INDEX		|1		|active_since,active_till
UNIQUE		|2		|name

TABLE|hgset|hgsetid|ZBX_TEMPLATE
FIELD		|hgsetid	|t_id		|	|NOT NULL	|0
FIELD		|hash		|t_varchar(64)	|''	|NOT NULL	|0
INDEX		|1		|hash

TABLE|hosts|hostid|ZBX_TEMPLATE
FIELD		|hostid		|t_id		|	|NOT NULL	|0
FIELD		|proxyid	|t_id		|	|NULL		|0			|1|proxy	|proxyid	|RESTRICT
FIELD		|host		|t_varchar(128)	|''	|NOT NULL	|ZBX_PROXY
FIELD		|status		|t_integer	|'0'	|NOT NULL	|ZBX_PROXY
FIELD		|ipmi_authtype	|t_integer	|'-1'	|NOT NULL	|ZBX_PROXY
FIELD		|ipmi_privilege	|t_integer	|'2'	|NOT NULL	|ZBX_PROXY
FIELD		|ipmi_username	|t_varchar(16)	|''	|NOT NULL	|ZBX_PROXY
FIELD		|ipmi_password	|t_varchar(20)	|''	|NOT NULL	|ZBX_PROXY
FIELD		|maintenanceid	|t_id		|	|NULL		|ZBX_NODATA		|2|maintenances	|		|RESTRICT
FIELD		|maintenance_status|t_integer	|'0'	|NOT NULL	|ZBX_NODATA
FIELD		|maintenance_type|t_integer	|'0'	|NOT NULL	|ZBX_NODATA
FIELD		|maintenance_from|t_integer	|'0'	|NOT NULL	|ZBX_NODATA
FIELD		|name		|t_varchar(128)	|''	|NOT NULL	|ZBX_PROXY
FIELD		|flags		|t_integer	|'0'	|NOT NULL	|0
FIELD		|templateid	|t_id		|	|NULL		|0			|3|hosts	|hostid		|RESTRICT
FIELD		|description	|t_text		|''	|NOT NULL	|0
FIELD		|tls_connect	|t_integer	|'1'	|NOT NULL	|ZBX_PROXY
FIELD		|tls_accept	|t_integer	|'1'	|NOT NULL	|ZBX_PROXY
FIELD		|tls_issuer	|t_varchar(1024)|''	|NOT NULL	|ZBX_PROXY
FIELD		|tls_subject	|t_varchar(1024)|''	|NOT NULL	|ZBX_PROXY
FIELD		|tls_psk_identity|t_varchar(128)|''	|NOT NULL	|ZBX_PROXY
FIELD		|tls_psk	|t_varchar(512)	|''	|NOT NULL	|ZBX_PROXY
FIELD		|discover	|t_integer	|'0'	|NOT NULL	|0
FIELD		|custom_interfaces|t_integer	|'0'	|NOT NULL	|0
FIELD		|uuid		|t_varchar(32)	|''	|NOT NULL	|0
FIELD		|name_upper	|t_varchar(128)	|''	|NOT NULL	|0
FIELD		|vendor_name	|t_varchar(64)	|''	|NOT NULL	|0
FIELD		|vendor_version	|t_varchar(32)	|''	|NOT NULL	|0
FIELD		|proxy_groupid	|t_id		|	|NULL		|0			|4|proxy_group|	|RESTRICT
FIELD		|monitored_by	|t_integer	|'0'	|NOT NULL	|0
INDEX		|1		|host
INDEX		|2		|status
INDEX		|3		|proxyid
INDEX		|4		|name
INDEX		|5		|maintenanceid
INDEX		|6		|name_upper
INDEX		|7		|templateid
INDEX		|8		|proxy_groupid
INDEX		|9		|uuid
CHANGELOG	|1
UPD_TRIG_FUNC	|name		|name_upper	|hostid	|upper

TABLE|hstgrp|groupid|ZBX_DATA
FIELD		|groupid	|t_id		|	|NOT NULL	|0
FIELD		|name		|t_varchar(255)	|''	|NOT NULL	|0
FIELD		|flags		|t_integer	|'0'	|NOT NULL	|0
FIELD		|uuid		|t_varchar(32)	|''	|NOT NULL	|0
FIELD		|type		|t_integer	|'0'	|NOT NULL	|0
UNIQUE		|1		|type,name
INDEX		|2		|uuid

TABLE|hgset_group|hgsetid,groupid|ZBX_TEMPLATE
FIELD		|hgsetid	|t_id		|	|NOT NULL	|0			|1|hgset
FIELD		|groupid	|t_id		|	|NOT NULL	|0			|2|hstgrp	|		|RESTRICT
INDEX		|1		|groupid

TABLE|host_hgset|hostid|ZBX_TEMPLATE
FIELD		|hostid		|t_id		|	|NOT NULL	|0			|1|hosts
FIELD		|hgsetid	|t_id		|	|NOT NULL	|0			|2|hgset	|		|RESTRICT
INDEX		|1		|hgsetid

TABLE|group_prototype|group_prototypeid|ZBX_TEMPLATE
FIELD		|group_prototypeid|t_id		|	|NOT NULL	|0
FIELD		|hostid		|t_id		|	|NOT NULL	|0			|1|hosts
FIELD		|name		|t_varchar(255)	|''	|NOT NULL	|0
FIELD		|groupid	|t_id		|	|NULL		|0			|2|hstgrp	|		|RESTRICT
FIELD		|templateid	|t_id		|	|NULL		|0			|3|group_prototype|group_prototypeid
INDEX		|1		|hostid
INDEX		|2		|groupid
INDEX		|3		|templateid

TABLE|group_discovery|groupdiscoveryid|ZBX_TEMPLATE
FIELD		|groupdiscoveryid|t_id		|	|NOT NULL	|0
FIELD		|groupid	|t_id		|	|NOT NULL	|0			|1|hstgrp
FIELD		|parent_group_prototypeid|t_id	|	|NOT NULL	|0			|2|group_prototype|group_prototypeid|RESTRICT
FIELD		|name		|t_varchar(255)	|''	|NOT NULL	|ZBX_NODATA
FIELD		|lastcheck	|t_integer	|'0'	|NOT NULL	|ZBX_NODATA
FIELD		|ts_delete	|t_time		|'0'	|NOT NULL	|ZBX_NODATA
FIELD		|status		|t_integer	|'0'	|NOT NULL	|ZBX_NODATA
UNIQUE		|1		|groupid,parent_group_prototypeid
INDEX		|2		|parent_group_prototypeid

TABLE|drules|druleid|ZBX_DATA
FIELD		|druleid	|t_id		|	|NOT NULL	|0
FIELD		|proxyid	|t_id		|	|NULL		|0			|1|proxy	|proxyid	|RESTRICT
FIELD		|name		|t_varchar(255)	|''	|NOT NULL	|ZBX_PROXY
FIELD		|iprange	|t_varchar(2048)|''	|NOT NULL	|ZBX_PROXY
FIELD		|delay		|t_varchar(255)	|'1h'	|NOT NULL	|ZBX_PROXY
FIELD		|status		|t_integer	|'0'	|NOT NULL	|0
FIELD		|concurrency_max|t_integer	|'0'	|NOT NULL	|ZBX_PROXY
FIELD		|error		|t_varchar(2048)|''	|NOT NULL	|ZBX_NODATA
INDEX		|1		|proxyid
UNIQUE		|2		|name
CHANGELOG	|9

TABLE|dchecks|dcheckid|ZBX_DATA
FIELD		|dcheckid	|t_id		|	|NOT NULL	|0
FIELD		|druleid	|t_id		|	|NOT NULL	|ZBX_PROXY		|1|drules	|		|RESTRICT
FIELD		|type		|t_integer	|'0'	|NOT NULL	|ZBX_PROXY
FIELD		|key_		|t_varchar(2048)|''	|NOT NULL	|ZBX_PROXY
FIELD		|snmp_community	|t_varchar(255)	|''	|NOT NULL	|ZBX_PROXY
FIELD		|ports		|t_varchar(255)	|'0'	|NOT NULL	|ZBX_PROXY
FIELD		|snmpv3_securityname|t_varchar(64)|''	|NOT NULL	|ZBX_PROXY
FIELD		|snmpv3_securitylevel|t_integer	|'0'	|NOT NULL	|ZBX_PROXY
FIELD		|snmpv3_authpassphrase|t_varchar(64)|''	|NOT NULL	|ZBX_PROXY
FIELD		|snmpv3_privpassphrase|t_varchar(64)|''	|NOT NULL	|ZBX_PROXY
FIELD		|uniq		|t_integer	|'0'	|NOT NULL	|ZBX_PROXY
FIELD		|snmpv3_authprotocol|t_integer	|'0'	|NOT NULL	|ZBX_PROXY
FIELD		|snmpv3_privprotocol|t_integer	|'0'	|NOT NULL	|ZBX_PROXY
FIELD		|snmpv3_contextname|t_varchar(255)|''	|NOT NULL	|ZBX_PROXY
FIELD		|host_source|t_integer	|'1'	|NOT NULL	|ZBX_PROXY
FIELD		|name_source|t_integer	|'0'	|NOT NULL	|ZBX_PROXY
FIELD		|allow_redirect|t_integer	|'0'	|NOT NULL	|ZBX_PROXY
INDEX		|1		|druleid,host_source,name_source
CHANGELOG	|10

TABLE|httptest|httptestid|ZBX_TEMPLATE
FIELD		|httptestid	|t_id		|	|NOT NULL	|0
FIELD		|name		|t_varchar(64)	|''	|NOT NULL	|ZBX_PROXY
FIELD		|delay		|t_varchar(255)	|'1m'	|NOT NULL	|ZBX_PROXY
FIELD		|status		|t_integer	|'0'	|NOT NULL	|ZBX_PROXY
FIELD		|agent		|t_varchar(255)	|'Zabbix'|NOT NULL	|ZBX_PROXY
FIELD		|authentication	|t_integer	|'0'	|NOT NULL	|ZBX_PROXY,ZBX_NODATA
FIELD		|http_user	|t_varchar(255)	|''	|NOT NULL	|ZBX_PROXY,ZBX_NODATA
FIELD		|http_password	|t_varchar(255)	|''	|NOT NULL	|ZBX_PROXY,ZBX_NODATA
FIELD		|hostid		|t_id		|	|NOT NULL	|ZBX_PROXY		|2|hosts	|		|RESTRICT
FIELD		|templateid	|t_id		|	|NULL		|0			|3|httptest	|httptestid	|RESTRICT
FIELD		|http_proxy	|t_varchar(255)	|''	|NOT NULL	|ZBX_PROXY
FIELD		|retries	|t_integer	|'1'	|NOT NULL	|ZBX_PROXY,ZBX_NODATA
FIELD		|ssl_cert_file	|t_varchar(255)	|''	|NOT NULL	|ZBX_PROXY,ZBX_NODATA
FIELD		|ssl_key_file	|t_varchar(255)	|''	|NOT NULL	|ZBX_PROXY,ZBX_NODATA
FIELD		|ssl_key_password|t_varchar(64)	|''	|NOT NULL	|ZBX_PROXY,ZBX_NODATA
FIELD		|verify_peer	|t_integer	|'0'	|NOT NULL	|ZBX_PROXY
FIELD		|verify_host	|t_integer	|'0'	|NOT NULL	|ZBX_PROXY
FIELD		|uuid		|t_varchar(32)	|''	|NOT NULL	|0
UNIQUE		|2		|hostid,name
INDEX		|3		|status
INDEX		|4		|templateid
INDEX		|5		|uuid
CHANGELOG	|11

TABLE|httpstep|httpstepid|ZBX_TEMPLATE
FIELD		|httpstepid	|t_id		|	|NOT NULL	|0
FIELD		|httptestid	|t_id		|	|NOT NULL	|ZBX_PROXY		|1|httptest	|		|RESTRICT
FIELD		|name		|t_varchar(64)	|''	|NOT NULL	|ZBX_PROXY
FIELD		|no		|t_integer	|'0'	|NOT NULL	|ZBX_PROXY
FIELD		|url		|t_varchar(2048)|''	|NOT NULL	|ZBX_PROXY
FIELD		|timeout	|t_varchar(255)	|'15s'	|NOT NULL	|ZBX_PROXY
FIELD		|posts		|t_text		|''	|NOT NULL	|ZBX_PROXY
FIELD		|required	|t_varchar(255)	|''	|NOT NULL	|ZBX_PROXY
FIELD		|status_codes	|t_varchar(255)	|''	|NOT NULL	|ZBX_PROXY
FIELD		|follow_redirects|t_integer	|'1'	|NOT NULL	|ZBX_PROXY
FIELD		|retrieve_mode	|t_integer	|'0'	|NOT NULL	|ZBX_PROXY
FIELD		|post_type	|t_integer	|'0'	|NOT NULL	|ZBX_PROXY
INDEX		|1		|httptestid
CHANGELOG	|14

TABLE|interface|interfaceid|ZBX_TEMPLATE
FIELD		|interfaceid	|t_id		|	|NOT NULL	|0
FIELD		|hostid		|t_id		|	|NOT NULL	|ZBX_PROXY		|1|hosts
FIELD		|main		|t_integer	|'0'	|NOT NULL	|ZBX_PROXY
FIELD		|type		|t_integer	|'1'	|NOT NULL	|ZBX_PROXY
FIELD		|useip		|t_integer	|'1'	|NOT NULL	|ZBX_PROXY
FIELD		|ip		|t_varchar(64)	|'127.0.0.1'|NOT NULL	|ZBX_PROXY
FIELD		|dns		|t_varchar(255)	|''	|NOT NULL	|ZBX_PROXY
FIELD		|port		|t_varchar(64)	|'10050'|NOT NULL	|ZBX_PROXY
FIELD		|available	|t_integer	|'0'	|NOT NULL	|ZBX_PROXY,ZBX_NODATA
FIELD		|error		|t_varchar(2048)|''	|NOT NULL	|ZBX_NODATA
FIELD		|errors_from	|t_integer	|'0'	|NOT NULL	|ZBX_NODATA
FIELD		|disable_until	|t_integer	|'0'	|NOT NULL	|ZBX_NODATA
INDEX		|1		|hostid,type
INDEX		|2		|ip,dns
INDEX		|3		|available

TABLE|valuemap|valuemapid|ZBX_TEMPLATE
FIELD		|valuemapid	|t_id		|	|NOT NULL	|0
FIELD		|hostid		|t_id		|	|NOT NULL	|0			|1|hosts
FIELD		|name		|t_varchar(64)	|''	|NOT NULL	|0
FIELD		|uuid		|t_varchar(32)	|''	|NOT NULL	|0
UNIQUE		|1		|hostid,name
INDEX		|2		|uuid

TABLE|items|itemid|ZBX_TEMPLATE
FIELD		|itemid		|t_id		|	|NOT NULL	|0
FIELD		|type		|t_integer	|'0'	|NOT NULL	|ZBX_PROXY
FIELD		|snmp_oid	|t_varchar(512)	|''	|NOT NULL	|ZBX_PROXY
FIELD		|hostid		|t_id		|	|NOT NULL	|ZBX_PROXY		|1|hosts	|		|RESTRICT
FIELD		|name		|t_varchar(255)	|''	|NOT NULL	|0
FIELD		|key_		|t_varchar(2048)|''	|NOT NULL	|ZBX_PROXY
FIELD		|delay		|t_varchar(1024)|'0'	|NOT NULL	|ZBX_PROXY
FIELD		|history	|t_varchar(255)	|'31d'	|NOT NULL	|ZBX_PROXY
FIELD		|trends		|t_varchar(255)	|'365d'	|NOT NULL	|0
FIELD		|status		|t_integer	|'0'	|NOT NULL	|ZBX_PROXY
FIELD		|value_type	|t_integer	|'0'	|NOT NULL	|ZBX_PROXY
FIELD		|trapper_hosts	|t_varchar(255)	|''	|NOT NULL	|ZBX_PROXY
FIELD		|units		|t_varchar(255)	|''	|NOT NULL	|0
FIELD		|formula	|t_varchar(255)	|''	|NOT NULL	|0
FIELD		|logtimefmt	|t_varchar(64)	|''	|NOT NULL	|ZBX_PROXY
FIELD		|templateid	|t_id		|	|NULL		|0			|2|items	|itemid		|RESTRICT
FIELD		|valuemapid	|t_id		|	|NULL		|0			|3|valuemap	|		|RESTRICT
FIELD		|params		|t_text		|''	|NOT NULL	|ZBX_PROXY
FIELD		|ipmi_sensor	|t_varchar(128)	|''	|NOT NULL	|ZBX_PROXY
FIELD		|authtype	|t_integer	|'0'	|NOT NULL	|ZBX_PROXY
FIELD		|username	|t_varchar(255)	|''	|NOT NULL	|ZBX_PROXY
FIELD		|password	|t_varchar(255)	|''	|NOT NULL	|ZBX_PROXY
FIELD		|publickey	|t_varchar(64)	|''	|NOT NULL	|ZBX_PROXY
FIELD		|privatekey	|t_varchar(64)	|''	|NOT NULL	|ZBX_PROXY
FIELD		|flags		|t_integer	|'0'	|NOT NULL	|ZBX_PROXY
FIELD		|interfaceid	|t_id		|	|NULL		|ZBX_PROXY		|4|interface	|		|RESTRICT
FIELD		|description	|t_text		|''	|NOT NULL	|0
FIELD		|inventory_link	|t_integer	|'0'	|NOT NULL	|ZBX_PROXY
FIELD		|lifetime	|t_varchar(255)	|'7d'	|NOT NULL	|0
FIELD		|evaltype	|t_integer	|'0'	|NOT NULL	|0
FIELD		|jmx_endpoint	|t_varchar(255)	|''	|NOT NULL	|ZBX_PROXY
FIELD		|master_itemid	|t_id		|	|NULL		|ZBX_PROXY		|5|items	|itemid		|RESTRICT
FIELD		|timeout	|t_varchar(255)	|''	|NOT NULL	|ZBX_PROXY
FIELD		|url		|t_varchar(2048)|''	|NOT NULL	|ZBX_PROXY
FIELD		|query_fields	|t_text		|''	|NOT NULL	|ZBX_PROXY
FIELD		|posts		|t_text		|''	|NOT NULL	|ZBX_PROXY
FIELD		|status_codes	|t_varchar(255)	|'200'	|NOT NULL	|ZBX_PROXY
FIELD		|follow_redirects|t_integer	|'1'	|NOT NULL	|ZBX_PROXY
FIELD		|post_type	|t_integer	|'0'	|NOT NULL	|ZBX_PROXY
FIELD		|http_proxy	|t_varchar(255)	|''	|NOT NULL	|ZBX_PROXY
FIELD		|headers	|t_text		|''	|NOT NULL	|ZBX_PROXY
FIELD		|retrieve_mode	|t_integer	|'0'	|NOT NULL	|ZBX_PROXY
FIELD		|request_method	|t_integer	|'0'	|NOT NULL	|ZBX_PROXY
FIELD		|output_format	|t_integer	|'0'	|NOT NULL	|ZBX_PROXY
FIELD		|ssl_cert_file	|t_varchar(255)	|''	|NOT NULL	|ZBX_PROXY,ZBX_NODATA
FIELD		|ssl_key_file	|t_varchar(255)	|''	|NOT NULL	|ZBX_PROXY,ZBX_NODATA
FIELD		|ssl_key_password|t_varchar(64)	|''	|NOT NULL	|ZBX_PROXY,ZBX_NODATA
FIELD		|verify_peer	|t_integer	|'0'	|NOT NULL	|ZBX_PROXY
FIELD		|verify_host	|t_integer	|'0'	|NOT NULL	|ZBX_PROXY
FIELD		|allow_traps	|t_integer	|'0'	|NOT NULL	|ZBX_PROXY
FIELD		|discover	|t_integer	|'0'	|NOT NULL	|0
FIELD		|uuid		|t_varchar(32)	|''	|NOT NULL	|0
FIELD		|lifetime_type	|t_integer	|'0'	|NOT NULL	|0
FIELD		|enabled_lifetime_type|t_integer|'2'	|NOT NULL	|0
FIELD		|enabled_lifetime|t_varchar(255)|'0'	|NOT NULL	|0
INDEX		|1		|hostid,key_(764)
INDEX		|3		|status
INDEX		|4		|templateid
INDEX		|5		|valuemapid
INDEX		|6		|interfaceid
INDEX		|7		|master_itemid
INDEX		|8		|key_(768)
INDEX		|10		|uuid
CHANGELOG	|3

TABLE|httpstepitem|httpstepitemid|ZBX_TEMPLATE
FIELD		|httpstepitemid	|t_id		|	|NOT NULL	|0
FIELD		|httpstepid	|t_id		|	|NOT NULL	|ZBX_PROXY		|1|httpstep	|		|RESTRICT
FIELD		|itemid		|t_id		|	|NOT NULL	|ZBX_PROXY		|2|items	|		|RESTRICT
FIELD		|type		|t_integer	|'0'	|NOT NULL	|ZBX_PROXY
UNIQUE		|1		|httpstepid,itemid
INDEX		|2		|itemid
CHANGELOG	|16

TABLE|httptestitem|httptestitemid|ZBX_TEMPLATE
FIELD		|httptestitemid	|t_id		|	|NOT NULL	|0
FIELD		|httptestid	|t_id		|	|NOT NULL	|ZBX_PROXY		|1|httptest	|		|RESTRICT
FIELD		|itemid		|t_id		|	|NOT NULL	|ZBX_PROXY		|2|items	|		|RESTRICT
FIELD		|type		|t_integer	|'0'	|NOT NULL	|ZBX_PROXY
UNIQUE		|1		|httptestid,itemid
INDEX		|2		|itemid
CHANGELOG	|13

TABLE|media_type|mediatypeid|ZBX_DATA
FIELD		|mediatypeid	|t_id		|	|NOT NULL	|0
FIELD		|type		|t_integer	|'0'	|NOT NULL	|0
FIELD		|name		|t_varchar(100)	|''	|NOT NULL	|0
FIELD		|smtp_server	|t_varchar(255)	|''	|NOT NULL	|0
FIELD		|smtp_helo	|t_varchar(255)	|''	|NOT NULL	|0
FIELD		|smtp_email	|t_varchar(255)	|''	|NOT NULL	|0
FIELD		|exec_path	|t_varchar(255)	|''	|NOT NULL	|0
FIELD		|gsm_modem	|t_varchar(255)	|''	|NOT NULL	|0
FIELD		|username	|t_varchar(255)	|''	|NOT NULL	|0
FIELD		|passwd		|t_varchar(255)	|''	|NOT NULL	|0
FIELD		|status		|t_integer	|'1'	|NOT NULL	|ZBX_NODATA
FIELD		|smtp_port	|t_integer	|'25'	|NOT NULL	|0
FIELD		|smtp_security	|t_integer	|'0'	|NOT NULL	|0
FIELD		|smtp_verify_peer|t_integer	|'0'	|NOT NULL	|0
FIELD		|smtp_verify_host|t_integer	|'0'	|NOT NULL	|0
FIELD		|smtp_authentication|t_integer	|'0'	|NOT NULL	|0
FIELD		|maxsessions	|t_integer	|'1'	|NOT NULL	|0
FIELD		|maxattempts	|t_integer	|'3'	|NOT NULL	|0
FIELD		|attempt_interval|t_varchar(32)	|'10s'	|NOT NULL	|0
FIELD		|message_format	|t_integer	|'1'	|NOT NULL	|0
FIELD		|script		|t_text		|''	|NOT NULL	|0
FIELD		|timeout	|t_varchar(32)	|'30s'	|NOT NULL	|0
FIELD		|process_tags	|t_integer	|'0'	|NOT NULL	|0
FIELD		|show_event_menu|t_integer	|'0'	|NOT NULL	|0
FIELD		|event_menu_url	|t_varchar(2048)|''	|NOT NULL	|0
FIELD		|event_menu_name|t_varchar(255)	|''	|NOT NULL	|0
FIELD		|description	|t_text		|''	|NOT NULL	|0
FIELD		|provider	|t_integer	|'0'	|NOT NULL	|0
UNIQUE		|1		|name

TABLE|media_type_oauth|mediatypeid|0
FIELD		|mediatypeid			|t_id			|	|NOT NULL	|0		|1|media_type
FIELD		|redirection_url		|t_varchar(2048)|''	|NOT NULL	|0
FIELD		|client_id				|t_varchar(255)	|''	|NOT NULL	|0
FIELD		|client_secret			|t_varchar(255)	|''	|NOT NULL	|0
FIELD		|authorization_url		|t_varchar(2048)|''	|NOT NULL	|0
FIELD		|tokens_status			|t_integer		|'0'|NOT NULL	|0
FIELD		|access_token			|t_text			|''	|NOT NULL	|0
FIELD		|access_token_updated	|t_time			|'0'|NOT NULL	|0
FIELD		|access_expires_in		|t_integer		|'0'|NOT NULL	|0
FIELD		|refresh_token			|t_text			|''	|NOT NULL	|0
FIELD		|token_url				|t_varchar(2048)|''	|NOT NULL	|0

TABLE|media_type_param|mediatype_paramid|ZBX_DATA
FIELD		|mediatype_paramid|t_id		|	|NOT NULL	|0
FIELD		|mediatypeid	|t_id		|	|NOT NULL	|0			|1|media_type
FIELD		|name		|t_varchar(255)	|''	|NOT NULL	|0
FIELD		|value		|t_varchar(2048)|''	|NOT NULL	|0
FIELD		|sortorder	|t_integer	|'0'	|NOT NULL	|0
INDEX		|1		|mediatypeid

TABLE|media_type_message|mediatype_messageid|ZBX_DATA
FIELD		|mediatype_messageid|t_id	|	|NOT NULL	|0
FIELD		|mediatypeid	|t_id		|	|NOT NULL	|0			|1|media_type
FIELD		|eventsource	|t_integer	|	|NOT NULL	|0
FIELD		|recovery	|t_integer	|	|NOT NULL	|0
FIELD		|subject	|t_varchar(255)	|''	|NOT NULL	|0
FIELD		|message	|t_text		|''	|NOT NULL	|0
UNIQUE		|1		|mediatypeid,eventsource,recovery

TABLE|usrgrp|usrgrpid|ZBX_DATA
FIELD		|usrgrpid	|t_id		|	|NOT NULL	|0
FIELD		|name		|t_varchar(64)	|''	|NOT NULL	|0
FIELD		|gui_access	|t_integer	|'0'	|NOT NULL	|0
FIELD		|users_status	|t_integer	|'0'	|NOT NULL	|0
FIELD		|debug_mode	|t_integer	|'0'	|NOT NULL	|0
FIELD		|userdirectoryid|t_id		|NULL	|NULL		|0			|2|userdirectory	|	|RESTRICT
FIELD		|mfa_status	|t_integer	|'0'	|NOT NULL	|0
FIELD		|mfaid		|t_id	|	|NULL	|0 |3|mfa	|	|RESTRICT
UNIQUE		|1		|name
INDEX		|2		|userdirectoryid
INDEX		|3		|mfaid

TABLE|users_groups|id|ZBX_DATA
FIELD		|id		|t_id		|	|NOT NULL	|0
FIELD		|usrgrpid	|t_id		|	|NOT NULL	|0			|1|usrgrp
FIELD		|userid		|t_id		|	|NOT NULL	|0			|2|users
UNIQUE		|1		|usrgrpid,userid
INDEX		|2		|userid

TABLE|ugset_group|ugsetid,usrgrpid|ZBX_DATA
FIELD		|ugsetid	|t_id		|	|NOT NULL	|0			|1|ugset
FIELD		|usrgrpid	|t_id		|	|NOT NULL	|0			|2|usrgrp	|		|RESTRICT
INDEX		|1		|usrgrpid

TABLE|user_ugset|userid|ZBX_DATA
FIELD		|userid		|t_id		|	|NOT NULL	|0			|1|users
FIELD		|ugsetid	|t_id		|	|NOT NULL	|0			|2|ugset	|		|RESTRICT
INDEX		|1		|ugsetid

TABLE|scripts|scriptid|ZBX_DATA
FIELD		|scriptid			|t_id		|	|NOT NULL	|0
FIELD		|name				|t_varchar(255)	|''	|NOT NULL	|0
FIELD		|command			|t_text		|''	|NOT NULL	|0
FIELD		|host_access			|t_integer	|'2'	|NOT NULL	|0
FIELD		|usrgrpid			|t_id		|	|NULL		|0			|1|usrgrp	|		|RESTRICT
FIELD		|groupid			|t_id		|	|NULL		|0			|2|hstgrp	|		|RESTRICT
FIELD		|description			|t_text		|''	|NOT NULL	|0
FIELD		|confirmation			|t_varchar(255)	|''	|NOT NULL	|0
FIELD		|type				|t_integer	|'5'	|NOT NULL	|0
FIELD		|execute_on			|t_integer	|'2'	|NOT NULL	|0
FIELD		|timeout			|t_varchar(32)	|'30s'	|NOT NULL	|0
FIELD		|scope				|t_integer	|'1'	|NOT NULL	|0
FIELD		|port				|t_varchar(64)	|''	|NOT NULL	|0
FIELD		|authtype			|t_integer	|'0'	|NOT NULL	|0
FIELD		|username			|t_varchar(64)	|''	|NOT NULL	|0
FIELD		|password			|t_varchar(64)	|''	|NOT NULL	|0
FIELD		|publickey			|t_varchar(64)	|''	|NOT NULL	|0
FIELD		|privatekey			|t_varchar(64)	|''	|NOT NULL	|0
FIELD		|menu_path			|t_varchar(255)	|''	|NOT NULL	|0
FIELD		|url				|t_varchar(2048)|''	|NOT NULL	|0
FIELD		|new_window			|t_integer	|'1'	|NOT NULL	|0
FIELD		|manualinput			|t_integer	|'0'	|NOT NULL	|0
FIELD		|manualinput_prompt		|t_varchar(255)	|''	|NOT NULL	|0
FIELD		|manualinput_validator		|t_varchar(2048)|''	|NOT NULL	|0
FIELD		|manualinput_validator_type	|t_integer	|'0'	|NOT NULL	|0
FIELD		|manualinput_default_value	|t_varchar(255)	|''	|NOT NULL	|0
INDEX		|1				|usrgrpid
INDEX		|2				|groupid
UNIQUE		|3				|name,menu_path

TABLE|script_param|script_paramid|ZBX_DATA
FIELD		|script_paramid	|t_id		|	|NOT NULL	|0
FIELD		|scriptid	|t_id		|	|NOT NULL	|0			|1|scripts
FIELD		|name		|t_varchar(255)	|''	|NOT NULL	|0
FIELD		|value		|t_varchar(2048)|''	|NOT NULL	|0
UNIQUE		|1		|scriptid,name

TABLE|actions|actionid|ZBX_DATA
FIELD		|actionid	|t_id		|	|NOT NULL	|0
FIELD		|name		|t_varchar(255)	|''	|NOT NULL	|0
FIELD		|eventsource	|t_integer	|'0'	|NOT NULL	|0
FIELD		|evaltype	|t_integer	|'0'	|NOT NULL	|0
FIELD		|status		|t_integer	|'0'	|NOT NULL	|0
FIELD		|esc_period	|t_varchar(255)	|'1h'	|NOT NULL	|0
FIELD		|formula	|t_varchar(1024)|''	|NOT NULL	|0
FIELD		|pause_suppressed|t_integer	|'1'	|NOT NULL	|0
FIELD		|notify_if_canceled|t_integer	|'1'	|NOT NULL	|0
FIELD		|pause_symptoms	|t_integer	|'1'	|NOT NULL	|0
INDEX		|1		|eventsource,status
UNIQUE		|2		|name

TABLE|operations|operationid|ZBX_DATA
FIELD		|operationid	|t_id		|	|NOT NULL	|0
FIELD		|actionid	|t_id		|	|NOT NULL	|0			|1|actions
FIELD		|operationtype	|t_integer	|'0'	|NOT NULL	|0
FIELD		|esc_period	|t_varchar(255)	|'0'	|NOT NULL	|0
FIELD		|esc_step_from	|t_integer	|'1'	|NOT NULL	|0
FIELD		|esc_step_to	|t_integer	|'1'	|NOT NULL	|0
FIELD		|evaltype	|t_integer	|'0'	|NOT NULL	|0
FIELD		|recovery	|t_integer	|'0'	|NOT NULL	|0
INDEX		|1		|actionid

TABLE|optag|optagid|ZBX_DATA
FIELD		|optagid	|t_id		|	|NOT NULL	|0
FIELD		|operationid	|t_id		|	|NOT NULL	|0			|1|operations
FIELD		|tag		|t_varchar(255)	|''	|NOT NULL	|0
FIELD		|value		|t_varchar(255)	|''	|NOT NULL	|0
INDEX		|1		|operationid

TABLE|opmessage|operationid|ZBX_DATA
FIELD		|operationid	|t_id		|	|NOT NULL	|0			|1|operations
FIELD		|default_msg	|t_integer	|'1'	|NOT NULL	|0
FIELD		|subject	|t_varchar(255)	|''	|NOT NULL	|0
FIELD		|message	|t_text		|''	|NOT NULL	|0
FIELD		|mediatypeid	|t_id		|	|NULL		|0			|2|media_type	|		|RESTRICT
INDEX		|1		|mediatypeid

TABLE|opmessage_grp|opmessage_grpid|ZBX_DATA
FIELD		|opmessage_grpid|t_id		|	|NOT NULL	|0
FIELD		|operationid	|t_id		|	|NOT NULL	|0			|1|operations
FIELD		|usrgrpid	|t_id		|	|NOT NULL	|0			|2|usrgrp	|		|RESTRICT
UNIQUE		|1		|operationid,usrgrpid
INDEX		|2		|usrgrpid

TABLE|opmessage_usr|opmessage_usrid|ZBX_DATA
FIELD		|opmessage_usrid|t_id		|	|NOT NULL	|0
FIELD		|operationid	|t_id		|	|NOT NULL	|0			|1|operations
FIELD		|userid		|t_id		|	|NOT NULL	|0			|2|users	|		|RESTRICT
UNIQUE		|1		|operationid,userid
INDEX		|2		|userid

TABLE|opcommand|operationid|ZBX_DATA
FIELD		|operationid	|t_id		|	|NOT NULL	|0			|1|operations
FIELD		|scriptid	|t_id		|	|NOT NULL	|0			|2|scripts	|		|RESTRICT
INDEX		|1		|scriptid

TABLE|opcommand_hst|opcommand_hstid|ZBX_DATA
FIELD		|opcommand_hstid|t_id		|	|NOT NULL	|0
FIELD		|operationid	|t_id		|	|NOT NULL	|0			|1|operations
FIELD		|hostid		|t_id		|	|NULL		|0			|2|hosts	|		|RESTRICT
INDEX		|1		|operationid
INDEX		|2		|hostid

TABLE|opcommand_grp|opcommand_grpid|ZBX_DATA
FIELD		|opcommand_grpid|t_id		|	|NOT NULL	|0
FIELD		|operationid	|t_id		|	|NOT NULL	|0			|1|operations
FIELD		|groupid	|t_id		|	|NOT NULL	|0			|2|hstgrp	|		|RESTRICT
INDEX		|1		|operationid
INDEX		|2		|groupid

TABLE|opgroup|opgroupid|ZBX_DATA
FIELD		|opgroupid	|t_id		|	|NOT NULL	|0
FIELD		|operationid	|t_id		|	|NOT NULL	|0			|1|operations
FIELD		|groupid	|t_id		|	|NOT NULL	|0			|2|hstgrp	|		|RESTRICT
UNIQUE		|1		|operationid,groupid
INDEX		|2		|groupid

TABLE|optemplate|optemplateid|ZBX_TEMPLATE
FIELD		|optemplateid	|t_id		|	|NOT NULL	|0
FIELD		|operationid	|t_id		|	|NOT NULL	|0			|1|operations
FIELD		|templateid	|t_id		|	|NOT NULL	|0			|2|hosts	|hostid		|RESTRICT
UNIQUE		|1		|operationid,templateid
INDEX		|2		|templateid

TABLE|opconditions|opconditionid|ZBX_DATA
FIELD		|opconditionid	|t_id		|	|NOT NULL	|0
FIELD		|operationid	|t_id		|	|NOT NULL	|0			|1|operations
FIELD		|conditiontype	|t_integer	|'0'	|NOT NULL	|0
FIELD		|operator	|t_integer	|'0'	|NOT NULL	|0
FIELD		|value		|t_varchar(255)	|''	|NOT NULL	|0
INDEX		|1		|operationid

TABLE|conditions|conditionid|ZBX_DATA
FIELD		|conditionid	|t_id		|	|NOT NULL	|0
FIELD		|actionid	|t_id		|	|NOT NULL	|0			|1|actions
FIELD		|conditiontype	|t_integer	|'0'	|NOT NULL	|0
FIELD		|operator	|t_integer	|'0'	|NOT NULL	|0
FIELD		|value		|t_varchar(255)	|''	|NOT NULL	|0
FIELD		|value2		|t_varchar(255)	|''	|NOT NULL	|0
INDEX		|1		|actionid

TABLE|triggers|triggerid|ZBX_TEMPLATE
FIELD		|triggerid	|t_id		|	|NOT NULL	|0
FIELD		|expression	|t_varchar(2048)|''	|NOT NULL	|0
FIELD		|description	|t_varchar(255)	|''	|NOT NULL	|0
FIELD		|url		|t_varchar(2048)|''	|NOT NULL	|0
FIELD		|status		|t_integer	|'0'	|NOT NULL	|0
FIELD		|value		|t_integer	|'0'	|NOT NULL	|ZBX_NODATA
FIELD		|priority	|t_integer	|'0'	|NOT NULL	|0
FIELD		|lastchange	|t_integer	|'0'	|NOT NULL	|ZBX_NODATA
FIELD		|comments	|t_text		|''	|NOT NULL	|0
FIELD		|error		|t_varchar(2048)|''	|NOT NULL	|ZBX_NODATA
FIELD		|templateid	|t_id		|	|NULL		|0			|1|triggers	|triggerid		|RESTRICT
FIELD		|type		|t_integer	|'0'	|NOT NULL	|0
FIELD		|state		|t_integer	|'0'	|NOT NULL	|ZBX_NODATA
FIELD		|flags		|t_integer	|'0'	|NOT NULL	|0
FIELD		|recovery_mode	|t_integer	|'0'	|NOT NULL	|0
FIELD		|recovery_expression|t_varchar(2048)|''	|NOT NULL	|0
FIELD		|correlation_mode|t_integer	|'0'	|NOT NULL	|0
FIELD		|correlation_tag|t_varchar(255)	|''	|NOT NULL	|0
FIELD		|manual_close	|t_integer	|'0'	|NOT NULL	|0
FIELD		|opdata		|t_varchar(255)	|''	|NOT NULL	|0
FIELD		|discover	|t_integer	|'0'	|NOT NULL	|0
FIELD		|event_name	|t_varchar(2048)|''	|NOT NULL	|0
FIELD		|uuid		|t_varchar(32)	|''	|NOT NULL	|0
FIELD		|url_name	|t_varchar(64)	|''	|NOT NULL	|0
INDEX		|1		|status
INDEX		|2		|value,lastchange
INDEX		|3		|templateid
INDEX		|4		|uuid
CHANGELOG	|5

TABLE|trigger_depends|triggerdepid|ZBX_TEMPLATE
FIELD		|triggerdepid	|t_id		|	|NOT NULL	|0
FIELD		|triggerid_down	|t_id		|	|NOT NULL	|0			|1|triggers	|triggerid
FIELD		|triggerid_up	|t_id		|	|NOT NULL	|0			|2|triggers	|triggerid
UNIQUE		|1		|triggerid_down,triggerid_up
INDEX		|2		|triggerid_up

TABLE|functions|functionid|ZBX_TEMPLATE
FIELD		|functionid	|t_id		|	|NOT NULL	|0
FIELD		|itemid		|t_id		|	|NOT NULL	|0			|1|items	|		|RESTRICT
FIELD		|triggerid	|t_id		|	|NOT NULL	|0			|2|triggers	|		|RESTRICT
FIELD		|name		|t_varchar(12)	|''	|NOT NULL	|0
FIELD		|parameter	|t_varchar(255)	|'0'	|NOT NULL	|0
INDEX		|1		|triggerid
INDEX		|2		|itemid,name,parameter
CHANGELOG	|7

TABLE|graphs|graphid|ZBX_TEMPLATE
FIELD		|graphid	|t_id		|	|NOT NULL	|0
FIELD		|name		|t_varchar(128)	|''	|NOT NULL	|0
FIELD		|width		|t_integer	|'900'	|NOT NULL	|0
FIELD		|height		|t_integer	|'200'	|NOT NULL	|0
FIELD		|yaxismin	|t_double	|'0'	|NOT NULL	|0
FIELD		|yaxismax	|t_double	|'100'	|NOT NULL	|0
FIELD		|templateid	|t_id		|	|NULL		|0			|1|graphs	|graphid
FIELD		|show_work_period|t_integer	|'1'	|NOT NULL	|0
FIELD		|show_triggers	|t_integer	|'1'	|NOT NULL	|0
FIELD		|graphtype	|t_integer	|'0'	|NOT NULL	|0
FIELD		|show_legend	|t_integer	|'1'	|NOT NULL	|0
FIELD		|show_3d	|t_integer	|'0'	|NOT NULL	|0
FIELD		|percent_left	|t_double	|'0'	|NOT NULL	|0
FIELD		|percent_right	|t_double	|'0'	|NOT NULL	|0
FIELD		|ymin_type	|t_integer	|'0'	|NOT NULL	|0
FIELD		|ymax_type	|t_integer	|'0'	|NOT NULL	|0
FIELD		|ymin_itemid	|t_id		|	|NULL		|0			|2|items	|itemid		|RESTRICT
FIELD		|ymax_itemid	|t_id		|	|NULL		|0			|3|items	|itemid		|RESTRICT
FIELD		|flags		|t_integer	|'0'	|NOT NULL	|0
FIELD		|discover	|t_integer	|'0'	|NOT NULL	|0
FIELD		|uuid		|t_varchar(32)	|''	|NOT NULL	|0
INDEX		|1		|name
INDEX		|2		|templateid
INDEX		|3		|ymin_itemid
INDEX		|4		|ymax_itemid
INDEX		|5		|uuid

TABLE|graphs_items|gitemid|ZBX_TEMPLATE
FIELD		|gitemid	|t_id		|	|NOT NULL	|0
FIELD		|graphid	|t_id		|	|NOT NULL	|0			|1|graphs
FIELD		|itemid		|t_id		|	|NOT NULL	|0			|2|items
FIELD		|drawtype	|t_integer	|'0'	|NOT NULL	|0
FIELD		|sortorder	|t_integer	|'0'	|NOT NULL	|0
FIELD		|color		|t_varchar(6)	|'009600'|NOT NULL	|0
FIELD		|yaxisside	|t_integer	|'0'	|NOT NULL	|0
FIELD		|calc_fnc	|t_integer	|'2'	|NOT NULL	|0
FIELD		|type		|t_integer	|'0'	|NOT NULL	|0
INDEX		|1		|itemid
INDEX		|2		|graphid

TABLE|graph_theme|graphthemeid|ZBX_DATA
FIELD		|graphthemeid	|t_id		|	|NOT NULL	|0
FIELD		|theme		|t_varchar(64)	|''	|NOT NULL	|0
FIELD		|backgroundcolor|t_varchar(6)	|''	|NOT NULL	|0
FIELD		|graphcolor	|t_varchar(6)	|''	|NOT NULL	|0
FIELD		|gridcolor	|t_varchar(6)	|''	|NOT NULL	|0
FIELD		|maingridcolor	|t_varchar(6)	|''	|NOT NULL	|0
FIELD		|gridbordercolor|t_varchar(6)	|''	|NOT NULL	|0
FIELD		|textcolor	|t_varchar(6)	|''	|NOT NULL	|0
FIELD		|highlightcolor	|t_varchar(6)	|''	|NOT NULL	|0
FIELD		|leftpercentilecolor|t_varchar(6)|''	|NOT NULL	|0
FIELD		|rightpercentilecolor|t_varchar(6)|''	|NOT NULL	|0
FIELD		|nonworktimecolor|t_varchar(6)	|''	|NOT NULL	|0
FIELD		|colorpalette	|t_varchar(255)	|''	|NOT NULL	|0
UNIQUE		|1		|theme

TABLE|globalmacro|globalmacroid|ZBX_DATA
FIELD		|globalmacroid	|t_id		|	|NOT NULL	|0
FIELD		|macro		|t_varchar(255)	|''	|NOT NULL	|ZBX_PROXY
FIELD		|value		|t_varchar(2048)|''	|NOT NULL	|ZBX_PROXY
FIELD		|description	|t_text		|''	|NOT NULL	|0
FIELD		|type		|t_integer	|'0'	|NOT NULL	|ZBX_PROXY
UNIQUE		|1		|macro

TABLE|hostmacro|hostmacroid|ZBX_TEMPLATE
FIELD		|hostmacroid	|t_id		|	|NOT NULL	|0
FIELD		|hostid		|t_id		|	|NOT NULL	|ZBX_PROXY		|1|hosts
FIELD		|macro		|t_varchar(255)	|''	|NOT NULL	|ZBX_PROXY
FIELD		|value		|t_varchar(2048)|''	|NOT NULL	|ZBX_PROXY
FIELD		|description	|t_text		|''	|NOT NULL	|0
FIELD		|type		|t_integer	|'0'	|NOT NULL	|ZBX_PROXY
FIELD		|automatic	|t_integer	|'0'	|NOT NULL	|ZBX_PROXY
UNIQUE		|1		|hostid,macro

TABLE|hosts_groups|hostgroupid|ZBX_TEMPLATE
FIELD		|hostgroupid	|t_id		|	|NOT NULL	|0
FIELD		|hostid		|t_id		|	|NOT NULL	|0			|1|hosts
FIELD		|groupid	|t_id		|	|NOT NULL	|0			|2|hstgrp
UNIQUE		|1		|hostid,groupid
INDEX		|2		|groupid

TABLE|hosts_templates|hosttemplateid|ZBX_TEMPLATE
FIELD		|hosttemplateid	|t_id		|	|NOT NULL	|0
FIELD		|hostid		|t_id		|	|NOT NULL	|ZBX_PROXY		|1|hosts
FIELD		|templateid	|t_id		|	|NOT NULL	|ZBX_PROXY		|2|hosts	|hostid
FIELD		|link_type	|t_integer	|'0'	|NOT NULL	|ZBX_PROXY
UNIQUE		|1		|hostid,templateid
INDEX		|2		|templateid

TABLE|valuemap_mapping|valuemap_mappingid|ZBX_TEMPLATE
FIELD		|valuemap_mappingid|t_id	|	|NOT NULL	|0
FIELD		|valuemapid	|t_id		|	|NOT NULL	|0			|1|valuemap
FIELD		|value		|t_varchar(64)	|''	|NOT NULL	|0
FIELD		|newvalue	|t_varchar(64)	|''	|NOT NULL	|0
FIELD		|type		|t_integer	|'0'	|NOT NULL	|0
FIELD		|sortorder	|t_integer	|'0'	|NOT NULL	|0
UNIQUE		|1		|valuemapid,value,type

TABLE|media|mediaid|ZBX_DATA
FIELD		|mediaid	|t_id		|	|NOT NULL	|0
FIELD		|userid		|t_id		|	|NOT NULL	|0			|1|users
FIELD		|mediatypeid	|t_id		|	|NOT NULL	|0			|2|media_type
FIELD		|sendto		|t_varchar(1024)|''	|NOT NULL	|0
FIELD		|active		|t_integer	|'0'	|NOT NULL	|0
FIELD		|severity	|t_integer	|'63'	|NOT NULL	|0
FIELD		|period		|t_varchar(1024)|'1-7,00:00-24:00'|NOT NULL|0
FIELD		|userdirectory_mediaid	|t_id	|NULL	|NULL		|ZBX_NODATA		|3|userdirectory_media	|userdirectory_mediaid
INDEX		|1		|userid
INDEX		|2		|mediatypeid
INDEX		|3		|userdirectory_mediaid

TABLE|rights|rightid|ZBX_DATA
FIELD		|rightid	|t_id		|	|NOT NULL	|0
FIELD		|groupid	|t_id		|	|NOT NULL	|0			|1|usrgrp	|usrgrpid
FIELD		|permission	|t_integer	|'0'	|NOT NULL	|0
FIELD		|id		|t_id		|	|NOT NULL	|0			|2|hstgrp	|groupid
INDEX		|1		|groupid
INDEX		|2		|id

TABLE|permission|ugsetid,hgsetid|ZBX_TEMPLATE
FIELD		|ugsetid	|t_id		|	|NOT NULL	|0			|1|ugset
FIELD		|hgsetid	|t_id		|	|NOT NULL	|0			|2|hgset
FIELD		|permission	|t_integer	|'2'	|NOT NULL	|0
INDEX		|1		|hgsetid

TABLE|services|serviceid|ZBX_DATA
FIELD		|serviceid	|t_id		|	|NOT NULL	|0
FIELD		|name		|t_varchar(128)	|''	|NOT NULL	|0
FIELD		|status		|t_integer	|'-1'	|NOT NULL	|0
FIELD		|algorithm	|t_integer	|'0'	|NOT NULL	|0
FIELD		|sortorder	|t_integer	|'0'	|NOT NULL	|0
FIELD		|weight		|t_integer	|'0'	|NOT NULL	|0
FIELD		|propagation_rule|t_integer	|'0'	|NOT NULL	|0
FIELD		|propagation_value|t_integer	|'0'	|NOT NULL	|0
FIELD		|description	|t_text		|''	|NOT NULL	|0
FIELD		|uuid		|t_varchar(32)	|''	|NOT NULL	|0
FIELD		|created_at	|t_integer	|'0'	|NOT NULL	|0
INDEX		|1		|uuid

TABLE|services_links|linkid|ZBX_DATA
FIELD		|linkid		|t_id		|	|NOT NULL	|0
FIELD		|serviceupid	|t_id		|	|NOT NULL	|0			|1|services	|serviceid
FIELD		|servicedownid	|t_id		|	|NOT NULL	|0			|2|services	|serviceid
INDEX		|1		|servicedownid
UNIQUE		|2		|serviceupid,servicedownid

TABLE|icon_map|iconmapid|ZBX_DATA
FIELD		|iconmapid	|t_id		|	|NOT NULL	|0
FIELD		|name		|t_varchar(64)	|''	|NOT NULL	|0
FIELD		|default_iconid	|t_id		|	|NOT NULL	|0			|1|images	|imageid	|RESTRICT
UNIQUE		|1		|name
INDEX		|2		|default_iconid

TABLE|icon_mapping|iconmappingid|ZBX_DATA
FIELD		|iconmappingid	|t_id		|	|NOT NULL	|0
FIELD		|iconmapid	|t_id		|	|NOT NULL	|0			|1|icon_map
FIELD		|iconid		|t_id		|	|NOT NULL	|0			|2|images	|imageid	|RESTRICT
FIELD		|inventory_link	|t_integer	|'0'	|NOT NULL	|0
FIELD		|expression	|t_varchar(64)	|''	|NOT NULL	|0
FIELD		|sortorder	|t_integer	|'0'	|NOT NULL	|0
INDEX		|1		|iconmapid
INDEX		|2		|iconid

TABLE|sysmaps|sysmapid|ZBX_TEMPLATE
FIELD		|sysmapid	|t_id		|	|NOT NULL	|0
FIELD		|name		|t_varchar(128)	|''	|NOT NULL	|0
FIELD		|width		|t_integer	|'600'	|NOT NULL	|0
FIELD		|height		|t_integer	|'400'	|NOT NULL	|0
FIELD		|backgroundid	|t_id		|	|NULL		|0			|1|images	|imageid	|RESTRICT
FIELD		|label_type	|t_integer	|'2'	|NOT NULL	|0
FIELD		|label_location	|t_integer	|'0'	|NOT NULL	|0
FIELD		|highlight	|t_integer	|'1'	|NOT NULL	|0
FIELD		|expandproblem	|t_integer	|'1'	|NOT NULL	|0
FIELD		|markelements	|t_integer	|'0'	|NOT NULL	|0
FIELD		|show_unack	|t_integer	|'0'	|NOT NULL	|0
FIELD		|grid_size	|t_integer	|'50'	|NOT NULL	|0
FIELD		|grid_show	|t_integer	|'1'	|NOT NULL	|0
FIELD		|grid_align	|t_integer	|'1'	|NOT NULL	|0
FIELD		|label_format	|t_integer	|'0'	|NOT NULL	|0
FIELD		|label_type_host|t_integer	|'2'	|NOT NULL	|0
FIELD		|label_type_hostgroup|t_integer	|'2'	|NOT NULL	|0
FIELD		|label_type_trigger|t_integer	|'2'	|NOT NULL	|0
FIELD		|label_type_map|t_integer	|'2'	|NOT NULL	|0
FIELD		|label_type_image|t_integer	|'2'	|NOT NULL	|0
FIELD		|label_string_host|t_varchar(255)|''	|NOT NULL	|0
FIELD		|label_string_hostgroup|t_varchar(255)|''|NOT NULL	|0
FIELD		|label_string_trigger|t_varchar(255)|''	|NOT NULL	|0
FIELD		|label_string_map|t_varchar(255)|''	|NOT NULL	|0
FIELD		|label_string_image|t_varchar(255)|''	|NOT NULL	|0
FIELD		|iconmapid	|t_id		|	|NULL		|0			|2|icon_map	|		|RESTRICT
FIELD		|expand_macros	|t_integer	|'0'	|NOT NULL	|0
FIELD		|severity_min	|t_integer	|'0'	|NOT NULL	|0
FIELD		|userid		|t_id		|	|NOT NULL	|0			|3|users	|		|RESTRICT
FIELD		|private	|t_integer	|'1'	|NOT NULL	|0
FIELD		|show_suppressed|t_integer	|'0'	|NOT NULL	|0
FIELD		|background_scale	|t_integer	|'1'	|NOT NULL	|0
FIELD		|show_element_label	|t_integer	|'1'	|NOT NULL	|0
FIELD		|show_link_label	|t_integer	|'1'	|NOT NULL	|0
UNIQUE		|1		|name
INDEX		|2		|backgroundid
INDEX		|3		|iconmapid
INDEX		|4		|userid

TABLE|sysmaps_elements|selementid|ZBX_TEMPLATE
FIELD		|selementid	|t_id		|	|NOT NULL	|0
FIELD		|sysmapid	|t_id		|	|NOT NULL	|0			|1|sysmaps
FIELD		|elementid	|t_id		|'0'	|NOT NULL	|0
FIELD		|elementtype	|t_integer	|'0'	|NOT NULL	|0
FIELD		|iconid_off	|t_id		|	|NULL		|0			|2|images	|imageid	|RESTRICT
FIELD		|iconid_on	|t_id		|	|NULL		|0			|3|images	|imageid	|RESTRICT
FIELD		|label		|t_varchar(2048)|''	|NOT NULL	|0
FIELD		|label_location	|t_integer	|'-1'	|NOT NULL	|0
FIELD		|x		|t_integer	|'0'	|NOT NULL	|0
FIELD		|y		|t_integer	|'0'	|NOT NULL	|0
FIELD		|iconid_disabled|t_id		|	|NULL		|0			|4|images	|imageid	|RESTRICT
FIELD		|iconid_maintenance|t_id	|	|NULL		|0			|5|images	|imageid	|RESTRICT
FIELD		|elementsubtype	|t_integer	|'0'	|NOT NULL	|0
FIELD		|areatype	|t_integer	|'0'	|NOT NULL	|0
FIELD		|width		|t_integer	|'200'	|NOT NULL	|0
FIELD		|height		|t_integer	|'200'	|NOT NULL	|0
FIELD		|viewtype	|t_integer	|'0'	|NOT NULL	|0
FIELD		|use_iconmap	|t_integer	|'1'	|NOT NULL	|0
FIELD		|evaltype	|t_integer		|'0'|NOT NULL	|0
FIELD		|show_label	|t_integer	|'-1'	|NOT NULL	|0
FIELD		|zindex		|t_integer	|'0'	|NOT NULL	|0
INDEX		|1		|sysmapid
INDEX		|2		|iconid_off
INDEX		|3		|iconid_on
INDEX		|4		|iconid_disabled
INDEX		|5		|iconid_maintenance

TABLE|sysmaps_links|linkid|ZBX_TEMPLATE
FIELD		|linkid		|t_id		|	|NOT NULL	|0
FIELD		|sysmapid	|t_id		|	|NOT NULL	|0			|1|sysmaps
FIELD		|selementid1	|t_id		|	|NOT NULL	|0			|2|sysmaps_elements|selementid
FIELD		|selementid2	|t_id		|	|NOT NULL	|0			|3|sysmaps_elements|selementid
FIELD		|drawtype	|t_integer	|'0'	|NOT NULL	|0
FIELD		|color		|t_varchar(6)	|'000000'|NOT NULL	|0
FIELD		|label		|t_varchar(2048)|''	|NOT NULL	|0
FIELD		|show_label	|t_integer	|'-1'	|NOT NULL	|0
FIELD		|indicator_type	|t_integer	|'0'	|NOT NULL	|0
FIELD		|itemid		|t_id		|	|NULL		|0			|4|items|itemid|RESTRICT
INDEX		|1		|sysmapid
INDEX		|2		|selementid1
INDEX		|3		|selementid2
INDEX		|4		|itemid

TABLE|sysmaps_link_triggers|linktriggerid|ZBX_TEMPLATE
FIELD		|linktriggerid	|t_id		|	|NOT NULL	|0
FIELD		|linkid		|t_id		|	|NOT NULL	|0			|1|sysmaps_links
FIELD		|triggerid	|t_id		|	|NOT NULL	|0			|2|triggers
FIELD		|drawtype	|t_integer	|'0'	|NOT NULL	|0
FIELD		|color		|t_varchar(6)	|'000000'|NOT NULL	|0
UNIQUE		|1		|linkid,triggerid
INDEX		|2		|triggerid

TABLE|sysmap_link_threshold|linkthresholdid|ZBX_TEMPLATE
FIELD		|linkthresholdid	|t_id		|	|NOT NULL	|0
FIELD		|linkid		|t_id		|	|NOT NULL	|0			|1|sysmaps_links
FIELD		|drawtype	|t_integer	|'0'	|NOT NULL	|0
FIELD		|color		|t_varchar(6)	|'000000'|NOT NULL	|0
FIELD		|type		|t_integer	|'0'	|NOT NULL	|0
FIELD		|threshold	|t_varchar(255)	|''	|NOT NULL	|0
FIELD		|pattern	|t_varchar(255)	|''	|NOT NULL	|0
FIELD		|sortorder	|t_integer	|'0'	|NOT NULL	|0
INDEX		|1		|linkid

TABLE|sysmap_element_url|sysmapelementurlid|ZBX_TEMPLATE
FIELD		|sysmapelementurlid|t_id	|	|NOT NULL	|0
FIELD		|selementid	|t_id		|	|NOT NULL	|0			|1|sysmaps_elements
FIELD		|name		|t_varchar(255)	|	|NOT NULL	|0
FIELD		|url		|t_varchar(2048)|''	|NOT NULL	|0
UNIQUE		|1		|selementid,name

TABLE|sysmap_url|sysmapurlid|ZBX_TEMPLATE
FIELD		|sysmapurlid	|t_id		|	|NOT NULL	|0
FIELD		|sysmapid	|t_id		|	|NOT NULL	|0			|1|sysmaps
FIELD		|name		|t_varchar(255)	|	|NOT NULL	|0
FIELD		|url		|t_varchar(2048)|''	|NOT NULL	|0
FIELD		|elementtype	|t_integer	|'0'	|NOT NULL	|0
UNIQUE		|1		|sysmapid,name

TABLE|sysmap_user|sysmapuserid|ZBX_TEMPLATE
FIELD		|sysmapuserid|t_id		|	|NOT NULL	|0
FIELD		|sysmapid	|t_id		|	|NOT NULL	|0			|1|sysmaps
FIELD		|userid		|t_id		|	|NOT NULL	|0			|2|users
FIELD		|permission	|t_integer	|'2'	|NOT NULL	|0
UNIQUE		|1		|sysmapid,userid
INDEX		|2		|userid

TABLE|sysmap_usrgrp|sysmapusrgrpid|ZBX_TEMPLATE
FIELD		|sysmapusrgrpid|t_id		|	|NOT NULL	|0
FIELD		|sysmapid	|t_id		|	|NOT NULL	|0			|1|sysmaps
FIELD		|usrgrpid	|t_id		|	|NOT NULL	|0			|2|usrgrp
FIELD		|permission	|t_integer	|'2'	|NOT NULL	|0
UNIQUE		|1		|sysmapid,usrgrpid
INDEX		|2		|usrgrpid

TABLE|maintenances_hosts|maintenance_hostid|ZBX_DATA
FIELD		|maintenance_hostid|t_id	|	|NOT NULL	|0
FIELD		|maintenanceid	|t_id		|	|NOT NULL	|0			|1|maintenances
FIELD		|hostid		|t_id		|	|NOT NULL	|0			|2|hosts
UNIQUE		|1		|maintenanceid,hostid
INDEX		|2		|hostid

TABLE|maintenances_groups|maintenance_groupid|ZBX_DATA
FIELD		|maintenance_groupid|t_id	|	|NOT NULL	|0
FIELD		|maintenanceid	|t_id		|	|NOT NULL	|0			|1|maintenances
FIELD		|groupid	|t_id		|	|NOT NULL	|0			|2|hstgrp
UNIQUE		|1		|maintenanceid,groupid
INDEX		|2		|groupid

TABLE|timeperiods|timeperiodid|ZBX_DATA
FIELD		|timeperiodid	|t_id		|	|NOT NULL	|0
FIELD		|timeperiod_type|t_integer	|'0'	|NOT NULL	|0
FIELD		|every		|t_integer	|'1'	|NOT NULL	|0
FIELD		|month		|t_integer	|'0'	|NOT NULL	|0
FIELD		|dayofweek	|t_integer	|'0'	|NOT NULL	|0
FIELD		|day		|t_integer	|'0'	|NOT NULL	|0
FIELD		|start_time	|t_integer	|'0'	|NOT NULL	|0
FIELD		|period		|t_integer	|'0'	|NOT NULL	|0
FIELD		|start_date	|t_integer	|'0'	|NOT NULL	|0

TABLE|maintenances_windows|maintenance_timeperiodid|ZBX_DATA
FIELD		|maintenance_timeperiodid|t_id	|	|NOT NULL	|0
FIELD		|maintenanceid	|t_id		|	|NOT NULL	|0			|1|maintenances
FIELD		|timeperiodid	|t_id		|	|NOT NULL	|0			|2|timeperiods
UNIQUE		|1		|maintenanceid,timeperiodid
INDEX		|2		|timeperiodid

TABLE|regexps|regexpid|ZBX_DATA
FIELD		|regexpid	|t_id		|	|NOT NULL	|0
FIELD		|name		|t_varchar(128)	|''	|NOT NULL	|ZBX_PROXY
FIELD		|test_string	|t_text		|''	|NOT NULL	|0
UNIQUE		|1		|name

TABLE|expressions|expressionid|ZBX_DATA
FIELD		|expressionid	|t_id		|	|NOT NULL	|0
FIELD		|regexpid	|t_id		|	|NOT NULL	|ZBX_PROXY		|1|regexps
FIELD		|expression	|t_varchar(255)	|''	|NOT NULL	|ZBX_PROXY
FIELD		|expression_type|t_integer	|'0'	|NOT NULL	|ZBX_PROXY
FIELD		|exp_delimiter	|t_varchar(1)	|''	|NOT NULL	|ZBX_PROXY
FIELD		|case_sensitive	|t_integer	|'0'	|NOT NULL	|ZBX_PROXY
INDEX		|1		|regexpid

TABLE|ids|table_name,field_name|0
FIELD		|table_name	|t_varchar(64)	|''	|NOT NULL	|0
FIELD		|field_name	|t_varchar(64)	|''	|NOT NULL	|0
FIELD		|nextid		|t_id		|	|NOT NULL	|0

-- History tables

TABLE|alerts|alertid|0
FIELD		|alertid	|t_id		|	|NOT NULL	|0
FIELD		|actionid	|t_id		|	|NOT NULL	|0			|1|actions
FIELD		|eventid	|t_id		|	|NOT NULL	|0			|2|events
FIELD		|userid		|t_id		|	|NULL		|0			|3|users
FIELD		|clock		|t_time		|'0'	|NOT NULL	|0
FIELD		|mediatypeid	|t_id		|	|NULL		|0			|4|media_type
FIELD		|sendto		|t_varchar(1024)|''	|NOT NULL	|0
FIELD		|subject	|t_varchar(255)	|''	|NOT NULL	|0
FIELD		|message	|t_text		|''	|NOT NULL	|0
FIELD		|status		|t_integer	|'0'	|NOT NULL	|0
FIELD		|retries	|t_integer	|'0'	|NOT NULL	|0
FIELD		|error		|t_varchar(2048)|''	|NOT NULL	|0
FIELD		|esc_step	|t_integer	|'0'	|NOT NULL	|0
FIELD		|alerttype	|t_integer	|'0'	|NOT NULL	|0
FIELD		|p_eventid	|t_id		|	|NULL		|0			|5|events	|eventid
FIELD		|acknowledgeid	|t_id		|	|NULL		|0			|6|acknowledges	|acknowledgeid
FIELD		|parameters	|t_text		|'{}'	|NOT NULL	|0
INDEX		|1		|actionid
INDEX		|2		|clock
INDEX		|3		|eventid
INDEX		|4		|status
INDEX		|5		|mediatypeid
INDEX		|6		|userid
INDEX		|7		|p_eventid
INDEX		|8		|acknowledgeid

TABLE|history|itemid,clock,ns|0
FIELD		|itemid		|t_id		|	|NOT NULL	|0			|-|items
FIELD		|clock		|t_time		|'0'	|NOT NULL	|0
FIELD		|value		|t_double	|'0.0000'|NOT NULL	|0
FIELD		|ns		|t_nanosec	|'0'	|NOT NULL	|0

TABLE|history_uint|itemid,clock,ns|0
FIELD		|itemid		|t_id		|	|NOT NULL	|0			|-|items
FIELD		|clock		|t_time		|'0'	|NOT NULL	|0
FIELD		|value		|t_bigint	|'0'	|NOT NULL	|0
FIELD		|ns		|t_nanosec	|'0'	|NOT NULL	|0

TABLE|history_str|itemid,clock,ns|0
FIELD		|itemid		|t_id		|	|NOT NULL	|0			|-|items
FIELD		|clock		|t_time		|'0'	|NOT NULL	|0
FIELD		|value		|t_varchar(255)	|''	|NOT NULL	|0
FIELD		|ns		|t_nanosec	|'0'	|NOT NULL	|0

TABLE|history_log|itemid,clock,ns|0
FIELD		|itemid		|t_id		|	|NOT NULL	|0			|-|items
FIELD		|clock		|t_time		|'0'	|NOT NULL	|0
FIELD		|timestamp	|t_time		|'0'	|NOT NULL	|0
FIELD		|source		|t_varchar(64)	|''	|NOT NULL	|0
FIELD		|severity	|t_integer	|'0'	|NOT NULL	|0
FIELD		|value		|t_text		|''	|NOT NULL	|0
FIELD		|logeventid	|t_integer	|'0'	|NOT NULL	|0
FIELD		|ns		|t_nanosec	|'0'	|NOT NULL	|0

TABLE|history_text|itemid,clock,ns|0
FIELD		|itemid		|t_id		|	|NOT NULL	|0			|-|items
FIELD		|clock		|t_time		|'0'	|NOT NULL	|0
FIELD		|value		|t_text		|''	|NOT NULL	|0
FIELD		|ns		|t_nanosec	|'0'	|NOT NULL	|0

TABLE|history_bin|itemid,clock,ns|0
FIELD		|itemid		|t_id		|	|NOT NULL	|0			|-|items
FIELD		|clock		|t_time		|'0'	|NOT NULL	|0
FIELD		|ns		|t_nanosec	|'0'	|NOT NULL	|0
FIELD		|value		|t_bin		|''	|NOT NULL	|0

TABLE|proxy_history|id|0
FIELD		|id		|t_id		|	|NOT NULL	|0
FIELD		|itemid		|t_id		|	|NOT NULL	|0			|-|items
FIELD		|clock		|t_time		|'0'	|NOT NULL	|0
FIELD		|timestamp	|t_time		|'0'	|NOT NULL	|0
FIELD		|source		|t_varchar(64)	|''	|NOT NULL	|0
FIELD		|severity	|t_integer	|'0'	|NOT NULL	|0
FIELD		|value		|t_longtext	|''	|NOT NULL	|0
FIELD		|logeventid	|t_integer	|'0'	|NOT NULL	|0
FIELD		|ns		|t_nanosec	|'0'	|NOT NULL	|0
FIELD		|state		|t_integer	|'0'	|NOT NULL	|0
FIELD		|lastlogsize	|t_bigint	|'0'	|NOT NULL	|0
FIELD		|mtime		|t_integer	|'0'	|NOT NULL	|0
FIELD		|flags		|t_integer	|'0'	|NOT NULL	|0
FIELD		|write_clock	|t_time		|'0'	|NOT NULL	|0
INDEX		|2		|write_clock

TABLE|proxy_dhistory|id|0
FIELD		|id		|t_id		|	|NOT NULL	|0
FIELD		|clock		|t_time		|'0'	|NOT NULL	|0
FIELD		|druleid	|t_id		|	|NOT NULL	|0			|-|drules
FIELD		|ip		|t_varchar(39)	|''	|NOT NULL	|0
FIELD		|port		|t_integer	|'0'	|NOT NULL	|0
FIELD		|value		|t_varchar(255)	|''	|NOT NULL	|0
FIELD		|status		|t_integer	|'0'	|NOT NULL	|0
FIELD		|dcheckid	|t_id		|	|NULL		|0			|-|dchecks
FIELD		|dns		|t_varchar(255)	|''	|NOT NULL	|0
FIELD		|error		|t_varchar(2048)|''	|NOT NULL	|0
INDEX		|1		|clock
INDEX		|2		|druleid

TABLE|events|eventid|0
FIELD		|eventid	|t_id		|	|NOT NULL	|0
FIELD		|source		|t_integer	|'0'	|NOT NULL	|0
FIELD		|object		|t_integer	|'0'	|NOT NULL	|0
FIELD		|objectid	|t_id		|'0'	|NOT NULL	|0
FIELD		|clock		|t_time		|'0'	|NOT NULL	|0
FIELD		|value		|t_integer	|'0'	|NOT NULL	|0
FIELD		|acknowledged	|t_integer	|'0'	|NOT NULL	|0
FIELD		|ns		|t_nanosec	|'0'	|NOT NULL	|0
FIELD		|name		|t_varchar(2048)|''	|NOT NULL	|0
FIELD		|severity	|t_integer	|'0'	|NOT NULL	|0
INDEX		|1		|source,object,objectid,clock
INDEX		|2		|source,object,clock

TABLE|event_symptom|eventid|0
FIELD		|eventid	|t_id		|	|NOT NULL	|0			|1|events	|eventid|
FIELD		|cause_eventid	|t_id		|	|NOT NULL	|0			|2|events	|eventid|	RESTRICT
INDEX		|1		|cause_eventid

TABLE|trends|itemid,clock|0
FIELD		|itemid		|t_id		|	|NOT NULL	|0			|-|items
FIELD		|clock		|t_time		|'0'	|NOT NULL	|0
FIELD		|num		|t_integer	|'0'	|NOT NULL	|0
FIELD		|value_min	|t_double	|'0.0000'|NOT NULL	|0
FIELD		|value_avg	|t_double	|'0.0000'|NOT NULL	|0
FIELD		|value_max	|t_double	|'0.0000'|NOT NULL	|0

TABLE|trends_uint|itemid,clock|0
FIELD		|itemid		|t_id		|	|NOT NULL	|0			|-|items
FIELD		|clock		|t_time		|'0'	|NOT NULL	|0
FIELD		|num		|t_integer	|'0'	|NOT NULL	|0
FIELD		|value_min	|t_bigint	|'0'	|NOT NULL	|0
FIELD		|value_avg	|t_bigint	|'0'	|NOT NULL	|0
FIELD		|value_max	|t_bigint	|'0'	|NOT NULL	|0

TABLE|acknowledges|acknowledgeid|0
FIELD		|acknowledgeid	|t_id		|	|NOT NULL	|0
FIELD		|userid		|t_id		|	|NOT NULL	|0			|1|users
FIELD		|eventid	|t_id		|	|NOT NULL	|0			|2|events
FIELD		|clock		|t_time		|'0'	|NOT NULL	|0
FIELD		|message	|t_varchar(2048)|''	|NOT NULL	|0
FIELD		|action		|t_integer	|'0'	|NOT NULL	|0
FIELD		|old_severity	|t_integer	|'0'	|NOT NULL	|0
FIELD		|new_severity	|t_integer	|'0'	|NOT NULL	|0
FIELD		|suppress_until	|t_time		|'0'	|NOT NULL	|0
FIELD		|taskid		|t_id		|	|NULL		|0			|-|task
INDEX		|1		|userid
INDEX		|2		|eventid
INDEX		|3		|clock

TABLE|auditlog|auditid|0
FIELD		|auditid	|t_cuid		|	|NOT NULL	|0
FIELD		|userid		|t_id		|	|NULL		|0
FIELD		|username	|t_varchar(100)	|''	|NOT NULL	|0
FIELD		|clock		|t_time		|'0'	|NOT NULL	|0
FIELD		|ip		|t_varchar(39)	|''	|NOT NULL	|0
FIELD		|action		|t_integer	|'0'	|NOT NULL	|0
FIELD		|resourcetype	|t_integer	|'0'	|NOT NULL	|0
FIELD		|resourceid	|t_id		|	|NULL		|0
FIELD		|resource_cuid	|t_cuid		|	|NULL		|0
FIELD		|resourcename	|t_varchar(255)	|''	|NOT NULL	|0
FIELD		|recordsetid	|t_cuid		|	|NOT NULL	|0
FIELD		|details	|t_longtext	|''	|NOT NULL	|0
INDEX		|1		|userid,clock
INDEX		|2		|clock
INDEX		|3		|resourcetype,resourceid
INDEX		|4		|recordsetid
INDEX		|5		|ip

TABLE|service_alarms|servicealarmid|0
FIELD		|servicealarmid	|t_id		|	|NOT NULL	|0
FIELD		|serviceid	|t_id		|	|NOT NULL	|0			|1|services
FIELD		|clock		|t_time		|'0'	|NOT NULL	|0
FIELD		|value		|t_integer	|'-1'	|NOT NULL	|0
INDEX		|1		|serviceid,clock
INDEX		|2		|clock

TABLE|autoreg_host|autoreg_hostid|0
FIELD		|autoreg_hostid	|t_id		|	|NOT NULL	|0
FIELD		|proxyid	|t_id		|	|NULL		|0			|1|proxy	|proxyid
FIELD		|host		|t_varchar(128)	|''	|NOT NULL	|0
FIELD		|listen_ip	|t_varchar(39)	|''	|NOT NULL	|0
FIELD		|listen_port	|t_integer	|'0'	|NOT NULL	|0
FIELD		|listen_dns	|t_varchar(255)	|''	|NOT NULL	|0
FIELD		|host_metadata	|t_text		|''	|NOT NULL	|0
FIELD		|flags		|t_integer	|'0'	|NOT NULL	|0
FIELD		|tls_accepted	|t_integer	|'1'	|NOT NULL	|0
INDEX		|1		|host
INDEX		|2		|proxyid

TABLE|proxy_autoreg_host|id|0
FIELD		|id		|t_id		|	|NOT NULL	|0
FIELD		|clock		|t_time		|'0'	|NOT NULL	|0
FIELD		|host		|t_varchar(128)	|''	|NOT NULL	|0
FIELD		|listen_ip	|t_varchar(39)	|''	|NOT NULL	|0
FIELD		|listen_port	|t_integer	|'0'	|NOT NULL	|0
FIELD		|listen_dns	|t_varchar(255)	|''	|NOT NULL	|0
FIELD		|host_metadata	|t_text		|''	|NOT NULL	|0
FIELD		|flags		|t_integer	|'0'	|NOT NULL	|0
FIELD		|tls_accepted	|t_integer	|'1'	|NOT NULL	|0
INDEX		|1		|clock

TABLE|dhosts|dhostid|0
FIELD		|dhostid	|t_id		|	|NOT NULL	|0
FIELD		|druleid	|t_id		|	|NOT NULL	|0			|1|drules
FIELD		|status		|t_integer	|'0'	|NOT NULL	|0
FIELD		|lastup		|t_integer	|'0'	|NOT NULL	|0
FIELD		|lastdown	|t_integer	|'0'	|NOT NULL	|0
INDEX		|1		|druleid

TABLE|dservices|dserviceid|0
FIELD		|dserviceid	|t_id		|	|NOT NULL	|0
FIELD		|dhostid	|t_id		|	|NOT NULL	|0			|1|dhosts
FIELD		|value		|t_varchar(255)	|''	|NOT NULL	|0
FIELD		|port		|t_integer	|'0'	|NOT NULL	|0
FIELD		|status		|t_integer	|'0'	|NOT NULL	|0
FIELD		|lastup		|t_integer	|'0'	|NOT NULL	|0
FIELD		|lastdown	|t_integer	|'0'	|NOT NULL	|0
FIELD		|dcheckid	|t_id		|	|NOT NULL	|0			|2|dchecks
FIELD		|ip		|t_varchar(39)	|''	|NOT NULL	|0
FIELD		|dns		|t_varchar(255)	|''	|NOT NULL	|0
UNIQUE		|1		|dcheckid,ip,port
INDEX		|2		|dhostid

-- Other tables

TABLE|escalations|escalationid|0
FIELD		|escalationid	|t_id		|	|NOT NULL	|0
FIELD		|actionid	|t_id		|	|NOT NULL	|0			|-|actions
FIELD		|triggerid	|t_id		|	|NULL		|0			|-|triggers
FIELD		|eventid	|t_id		|	|NULL		|0			|-|events
FIELD		|r_eventid	|t_id		|	|NULL		|0			|-|events	|eventid
FIELD		|nextcheck	|t_time		|'0'	|NOT NULL	|0
FIELD		|esc_step	|t_integer	|'0'	|NOT NULL	|0
FIELD		|status		|t_integer	|'0'	|NOT NULL	|0
FIELD		|itemid		|t_id		|	|NULL		|0			|-|items
FIELD		|acknowledgeid	|t_id		|	|NULL		|0			|-|acknowledges
FIELD		|servicealarmid	|t_id		|	|NULL		|0			|-|service_alarms
FIELD		|serviceid	|t_id		|	|NULL		|0			|-|services
UNIQUE		|1		|triggerid,itemid,serviceid,escalationid
INDEX		|2		|eventid
INDEX		|3		|nextcheck

TABLE|globalvars|name|0
FIELD		|name	|t_varchar(64)		|''	|NOT NULL	|0
FIELD		|value	|t_varchar(2048)	|''	|NOT NULL	|0

TABLE|graph_discovery|graphid|0
FIELD		|graphid	|t_id		|	|NOT NULL	|0			|1|graphs
FIELD		|parent_graphid	|t_id		|	|NOT NULL	|0			|2|graphs	|graphid	|RESTRICT
FIELD		|lastcheck	|t_integer	|'0'	|NOT NULL	|ZBX_NODATA
FIELD		|ts_delete	|t_time		|'0'	|NOT NULL	|ZBX_NODATA
FIELD		|status		|t_integer	|'0'	|NOT NULL	|ZBX_NODATA
INDEX		|1		|parent_graphid

TABLE|host_inventory|hostid|ZBX_TEMPLATE
FIELD		|hostid		|t_id		|	|NOT NULL	|0			|1|hosts
FIELD		|inventory_mode	|t_integer	|'0'	|NOT NULL	|0
FIELD		|type		|t_varchar(64)	|''	|NOT NULL	|ZBX_PROXY,ZBX_NODATA
FIELD		|type_full	|t_varchar(64)	|''	|NOT NULL	|ZBX_PROXY,ZBX_NODATA
FIELD		|name		|t_varchar(128)	|''	|NOT NULL	|ZBX_PROXY,ZBX_NODATA
FIELD		|alias		|t_varchar(128)	|''	|NOT NULL	|ZBX_PROXY,ZBX_NODATA
FIELD		|os		|t_varchar(128)	|''	|NOT NULL	|ZBX_PROXY,ZBX_NODATA
FIELD		|os_full	|t_varchar(255)	|''	|NOT NULL	|ZBX_PROXY,ZBX_NODATA
FIELD		|os_short	|t_varchar(128)	|''	|NOT NULL	|ZBX_PROXY,ZBX_NODATA
FIELD		|serialno_a	|t_varchar(64)	|''	|NOT NULL	|ZBX_PROXY,ZBX_NODATA
FIELD		|serialno_b	|t_varchar(64)	|''	|NOT NULL	|ZBX_PROXY,ZBX_NODATA
FIELD		|tag		|t_varchar(64)	|''	|NOT NULL	|ZBX_PROXY,ZBX_NODATA
FIELD		|asset_tag	|t_varchar(64)	|''	|NOT NULL	|ZBX_PROXY,ZBX_NODATA
FIELD		|macaddress_a	|t_varchar(64)	|''	|NOT NULL	|ZBX_PROXY,ZBX_NODATA
FIELD		|macaddress_b	|t_varchar(64)	|''	|NOT NULL	|ZBX_PROXY,ZBX_NODATA
FIELD		|hardware	|t_varchar(255)	|''	|NOT NULL	|ZBX_PROXY,ZBX_NODATA
FIELD		|hardware_full	|t_text		|''	|NOT NULL	|ZBX_PROXY,ZBX_NODATA
FIELD		|software	|t_varchar(255)	|''	|NOT NULL	|ZBX_PROXY,ZBX_NODATA
FIELD		|software_full	|t_text		|''	|NOT NULL	|ZBX_PROXY,ZBX_NODATA
FIELD		|software_app_a	|t_varchar(64)	|''	|NOT NULL	|ZBX_PROXY,ZBX_NODATA
FIELD		|software_app_b	|t_varchar(64)	|''	|NOT NULL	|ZBX_PROXY,ZBX_NODATA
FIELD		|software_app_c	|t_varchar(64)	|''	|NOT NULL	|ZBX_PROXY,ZBX_NODATA
FIELD		|software_app_d	|t_varchar(64)	|''	|NOT NULL	|ZBX_PROXY,ZBX_NODATA
FIELD		|software_app_e	|t_varchar(64)	|''	|NOT NULL	|ZBX_PROXY,ZBX_NODATA
FIELD		|contact	|t_text		|''	|NOT NULL	|ZBX_PROXY,ZBX_NODATA
FIELD		|location	|t_text		|''	|NOT NULL	|ZBX_PROXY,ZBX_NODATA
FIELD		|location_lat	|t_varchar(16)	|''	|NOT NULL	|ZBX_PROXY
FIELD		|location_lon	|t_varchar(16)	|''	|NOT NULL	|ZBX_PROXY
FIELD		|notes		|t_text		|''	|NOT NULL	|ZBX_PROXY,ZBX_NODATA
FIELD		|chassis	|t_varchar(64)	|''	|NOT NULL	|ZBX_PROXY,ZBX_NODATA
FIELD		|model		|t_varchar(64)	|''	|NOT NULL	|ZBX_PROXY,ZBX_NODATA
FIELD		|hw_arch	|t_varchar(32)	|''	|NOT NULL	|ZBX_PROXY,ZBX_NODATA
FIELD		|vendor		|t_varchar(64)	|''	|NOT NULL	|ZBX_PROXY,ZBX_NODATA
FIELD		|contract_number|t_varchar(64)	|''	|NOT NULL	|ZBX_PROXY,ZBX_NODATA
FIELD		|installer_name	|t_varchar(64)	|''	|NOT NULL	|ZBX_PROXY,ZBX_NODATA
FIELD		|deployment_status|t_varchar(64)|''	|NOT NULL	|ZBX_PROXY,ZBX_NODATA
FIELD		|url_a		|t_varchar(2048)|''	|NOT NULL	|ZBX_PROXY,ZBX_NODATA
FIELD		|url_b		|t_varchar(2048)|''	|NOT NULL	|ZBX_PROXY,ZBX_NODATA
FIELD		|url_c		|t_varchar(2048)|''	|NOT NULL	|ZBX_PROXY,ZBX_NODATA
FIELD		|host_networks	|t_text		|''	|NOT NULL	|ZBX_PROXY,ZBX_NODATA
FIELD		|host_netmask	|t_varchar(39)	|''	|NOT NULL	|ZBX_PROXY,ZBX_NODATA
FIELD		|host_router	|t_varchar(39)	|''	|NOT NULL	|ZBX_PROXY,ZBX_NODATA
FIELD		|oob_ip		|t_varchar(39)	|''	|NOT NULL	|ZBX_PROXY,ZBX_NODATA
FIELD		|oob_netmask	|t_varchar(39)	|''	|NOT NULL	|ZBX_PROXY,ZBX_NODATA
FIELD		|oob_router	|t_varchar(39)	|''	|NOT NULL	|ZBX_PROXY,ZBX_NODATA
FIELD		|date_hw_purchase|t_varchar(64)	|''	|NOT NULL	|ZBX_PROXY,ZBX_NODATA
FIELD		|date_hw_install|t_varchar(64)	|''	|NOT NULL	|ZBX_PROXY,ZBX_NODATA
FIELD		|date_hw_expiry	|t_varchar(64)	|''	|NOT NULL	|ZBX_PROXY,ZBX_NODATA
FIELD		|date_hw_decomm	|t_varchar(64)	|''	|NOT NULL	|ZBX_PROXY,ZBX_NODATA
FIELD		|site_address_a	|t_varchar(128)	|''	|NOT NULL	|ZBX_PROXY,ZBX_NODATA
FIELD		|site_address_b	|t_varchar(128)	|''	|NOT NULL	|ZBX_PROXY,ZBX_NODATA
FIELD		|site_address_c	|t_varchar(128)	|''	|NOT NULL	|ZBX_PROXY,ZBX_NODATA
FIELD		|site_city	|t_varchar(128)	|''	|NOT NULL	|ZBX_PROXY,ZBX_NODATA
FIELD		|site_state	|t_varchar(64)	|''	|NOT NULL	|ZBX_PROXY,ZBX_NODATA
FIELD		|site_country	|t_varchar(64)	|''	|NOT NULL	|ZBX_PROXY,ZBX_NODATA
FIELD		|site_zip	|t_varchar(64)	|''	|NOT NULL	|ZBX_PROXY,ZBX_NODATA
FIELD		|site_rack	|t_varchar(128)	|''	|NOT NULL	|ZBX_PROXY,ZBX_NODATA
FIELD		|site_notes	|t_text		|''	|NOT NULL	|ZBX_PROXY,ZBX_NODATA
FIELD		|poc_1_name	|t_varchar(128)	|''	|NOT NULL	|ZBX_PROXY,ZBX_NODATA
FIELD		|poc_1_email	|t_varchar(128)	|''	|NOT NULL	|ZBX_PROXY,ZBX_NODATA
FIELD		|poc_1_phone_a	|t_varchar(64)	|''	|NOT NULL	|ZBX_PROXY,ZBX_NODATA
FIELD		|poc_1_phone_b	|t_varchar(64)	|''	|NOT NULL	|ZBX_PROXY,ZBX_NODATA
FIELD		|poc_1_cell	|t_varchar(64)	|''	|NOT NULL	|ZBX_PROXY,ZBX_NODATA
FIELD		|poc_1_screen	|t_varchar(64)	|''	|NOT NULL	|ZBX_PROXY,ZBX_NODATA
FIELD		|poc_1_notes	|t_text		|''	|NOT NULL	|ZBX_PROXY,ZBX_NODATA
FIELD		|poc_2_name	|t_varchar(128)	|''	|NOT NULL	|ZBX_PROXY,ZBX_NODATA
FIELD		|poc_2_email	|t_varchar(128)	|''	|NOT NULL	|ZBX_PROXY,ZBX_NODATA
FIELD		|poc_2_phone_a	|t_varchar(64)	|''	|NOT NULL	|ZBX_PROXY,ZBX_NODATA
FIELD		|poc_2_phone_b	|t_varchar(64)	|''	|NOT NULL	|ZBX_PROXY,ZBX_NODATA
FIELD		|poc_2_cell	|t_varchar(64)	|''	|NOT NULL	|ZBX_PROXY,ZBX_NODATA
FIELD		|poc_2_screen	|t_varchar(64)	|''	|NOT NULL	|ZBX_PROXY,ZBX_NODATA
FIELD		|poc_2_notes	|t_text		|''	|NOT NULL	|ZBX_PROXY,ZBX_NODATA

TABLE|housekeeper|housekeeperid|0
FIELD		|housekeeperid	|t_id		|	|NOT NULL	|0
FIELD		|tablename	|t_varchar(64)	|''	|NOT NULL	|0
FIELD		|field		|t_varchar(64)	|''	|NOT NULL	|0
FIELD		|value		|t_id		|	|NOT NULL	|0			|-|items

TABLE|images|imageid|0
FIELD		|imageid	|t_id		|	|NOT NULL	|0
FIELD		|imagetype	|t_integer	|'0'	|NOT NULL	|0
FIELD		|name		|t_varchar(64)	|'0'	|NOT NULL	|0
FIELD		|image		|t_image	|''	|NOT NULL	|0
UNIQUE		|1		|name

TABLE|item_discovery|itemdiscoveryid|ZBX_TEMPLATE
FIELD		|itemdiscoveryid|t_id		|	|NOT NULL	|0
FIELD		|itemid		|t_id		|	|NOT NULL	|0			|1|items
FIELD		|parent_itemid	|t_id		|	|NOT NULL	|0			|2|items	|itemid
FIELD		|key_		|t_varchar(2048)|''	|NOT NULL	|ZBX_NODATA
FIELD		|lastcheck	|t_integer	|'0'	|NOT NULL	|ZBX_NODATA
FIELD		|ts_delete	|t_time		|'0'	|NOT NULL	|ZBX_NODATA
FIELD		|status		|t_integer	|'0'	|NOT NULL	|ZBX_NODATA
FIELD		|disable_source	|t_integer	|'0'	|NOT NULL	|ZBX_NODATA
FIELD		|ts_disable	|t_time		|'0'	|NOT NULL	|ZBX_NODATA
UNIQUE		|1		|itemid,parent_itemid
INDEX		|2		|parent_itemid

TABLE|host_discovery|hostid|ZBX_TEMPLATE
FIELD		|hostid		|t_id		|	|NOT NULL	|0			|1|hosts
FIELD		|parent_hostid	|t_id		|	|NULL		|0			|2|hosts	|hostid		|RESTRICT
FIELD		|parent_itemid	|t_id		|	|NULL		|0			|3|items	|itemid		|RESTRICT
FIELD		|host		|t_varchar(128)	|''	|NOT NULL	|ZBX_NODATA
FIELD		|lastcheck	|t_integer	|'0'	|NOT NULL	|ZBX_NODATA
FIELD		|ts_delete	|t_time		|'0'	|NOT NULL	|ZBX_NODATA
FIELD		|status		|t_integer	|'0'	|NOT NULL	|ZBX_NODATA
FIELD		|disable_source	|t_integer	|'0'	|NOT NULL	|ZBX_NODATA
FIELD		|ts_disable	|t_time		|'0'	|NOT NULL	|ZBX_NODATA
INDEX		|1		|parent_hostid
INDEX		|2		|parent_itemid

TABLE|interface_discovery|interfaceid|0
FIELD		|interfaceid	|t_id		|	|NOT NULL	|0			|1|interface
FIELD		|parent_interfaceid|t_id	|	|NOT NULL	|0			|2|interface	|interfaceid
INDEX		|1		|parent_interfaceid

TABLE|profiles|profileid|0
FIELD		|profileid	|t_id		|	|NOT NULL	|0
FIELD		|userid		|t_id		|	|NOT NULL	|0			|1|users
FIELD		|idx		|t_varchar(96)	|''	|NOT NULL	|0
FIELD		|idx2		|t_id		|'0'	|NOT NULL	|0
FIELD		|value_id	|t_id		|'0'	|NOT NULL	|0
FIELD		|value_int	|t_integer	|'0'	|NOT NULL	|0
FIELD		|value_str	|t_text		|''	|NOT NULL	|0
FIELD		|source		|t_varchar(96)	|''	|NOT NULL	|0
FIELD		|type		|t_integer	|'0'	|NOT NULL	|0
INDEX		|1		|userid,idx,idx2
INDEX		|2		|userid,profileid

TABLE|sessions|sessionid|0
FIELD		|sessionid	|t_varchar(32)	|''	|NOT NULL	|0
FIELD		|userid		|t_id		|	|NOT NULL	|0			|1|users
FIELD		|lastaccess	|t_integer	|'0'	|NOT NULL	|0
FIELD		|status		|t_integer	|'0'	|NOT NULL	|0
FIELD		|secret		|t_varchar(32)	|''	|NOT NULL	|0
INDEX		|1		|userid,status,lastaccess

TABLE|trigger_discovery|triggerid|0
FIELD		|triggerid	|t_id		|	|NOT NULL	|0			|1|triggers
FIELD		|parent_triggerid|t_id		|	|NOT NULL	|0			|2|triggers	|triggerid	|RESTRICT
FIELD		|lastcheck	|t_integer	|'0'	|NOT NULL	|ZBX_NODATA
FIELD		|ts_delete	|t_time		|'0'	|NOT NULL	|ZBX_NODATA
FIELD		|status		|t_integer	|'0'	|NOT NULL	|ZBX_NODATA
FIELD		|disable_source	|t_integer	|'0'	|NOT NULL	|ZBX_NODATA
FIELD		|ts_disable	|t_time		|'0'	|NOT NULL	|ZBX_NODATA
INDEX		|1		|parent_triggerid

TABLE|item_condition|item_conditionid|ZBX_TEMPLATE
FIELD		|item_conditionid|t_id		|	|NOT NULL	|0
FIELD		|itemid		|t_id		|	|NOT NULL	|0			|1|items
FIELD		|operator	|t_integer	|'8'	|NOT NULL	|0
FIELD		|macro		|t_varchar(64)	|''	|NOT NULL	|0
FIELD		|value		|t_varchar(255)	|''	|NOT NULL	|0
INDEX		|1		|itemid

TABLE|item_rtdata|itemid|ZBX_TEMPLATE
FIELD		|itemid		|t_id		|	|NOT NULL	|0			|1|items
FIELD		|lastlogsize	|t_bigint	|'0'	|NOT NULL	|ZBX_PROXY,ZBX_NODATA
FIELD		|state		|t_integer	|'0'	|NOT NULL	|ZBX_NODATA
FIELD		|mtime		|t_integer	|'0'	|NOT NULL	|ZBX_PROXY,ZBX_NODATA
FIELD		|error		|t_varchar(2048)|''	|NOT NULL	|ZBX_NODATA

TABLE|item_rtname|itemid|ZBX_TEMPLATE
FIELD		|itemid		|t_id		|	|NOT NULL	|0			|1|items
FIELD		|name_resolved	|t_varchar(2048)	|''	|NOT NULL	|0
FIELD		|name_resolved_upper|t_varchar(2048)	|''	|NOT NULL	|ZBX_UPPER

TABLE|opinventory|operationid|ZBX_DATA
FIELD		|operationid	|t_id		|	|NOT NULL	|0			|1|operations
FIELD		|inventory_mode	|t_integer	|'0'	|NOT NULL	|0

TABLE|trigger_tag|triggertagid|ZBX_TEMPLATE
FIELD		|triggertagid	|t_id		|	|NOT NULL	|0
FIELD		|triggerid	|t_id		|	|NOT NULL	|0			|1|triggers	|		|RESTRICT
FIELD		|tag		|t_varchar(255)	|''	|NOT NULL	|0
FIELD		|value		|t_varchar(255)	|''	|NOT NULL	|0
INDEX		|1		|triggerid
CHANGELOG	|6

TABLE|event_tag|eventtagid|0
FIELD		|eventtagid	|t_id		|	|NOT NULL	|0
FIELD		|eventid	|t_id		|	|NOT NULL	|0			|1|events
FIELD		|tag		|t_varchar(255)	|''	|NOT NULL	|0
FIELD		|value		|t_varchar(255)	|''	|NOT NULL	|0
INDEX		|1		|eventid

TABLE|problem|eventid|0
FIELD		|eventid	|t_id		|	|NOT NULL	|0			|1|events
FIELD		|source		|t_integer	|'0'	|NOT NULL	|0
FIELD		|object		|t_integer	|'0'	|NOT NULL	|0
FIELD		|objectid	|t_id		|'0'	|NOT NULL	|0
FIELD		|clock		|t_time		|'0'	|NOT NULL	|0
FIELD		|ns		|t_nanosec	|'0'	|NOT NULL	|0
FIELD		|r_eventid	|t_id		|	|NULL		|0			|2|events	|eventid
FIELD		|r_clock	|t_time		|'0'	|NOT NULL	|0
FIELD		|r_ns		|t_nanosec	|'0'	|NOT NULL	|0
FIELD		|correlationid	|t_id		|	|NULL		|0			|-|correlation
FIELD		|userid		|t_id		|	|NULL		|0			|-|users
FIELD		|name		|t_varchar(2048)|''	|NOT NULL	|0
FIELD		|acknowledged	|t_integer	|'0'	|NOT NULL	|0
FIELD		|severity	|t_integer	|'0'	|NOT NULL	|0
FIELD		|cause_eventid	|t_id		|	|NULL		|0			|3|events	|eventid	|RESTRICT
INDEX		|1		|source,object,objectid
INDEX		|2		|r_clock
INDEX		|3		|r_eventid
INDEX		|4		|cause_eventid

TABLE|problem_tag|problemtagid|0
FIELD		|problemtagid	|t_id		|	|NOT NULL	|0
FIELD		|eventid	|t_id		|	|NOT NULL	|0			|1|problem
FIELD		|tag		|t_varchar(255)	|''	|NOT NULL	|0
FIELD		|value		|t_varchar(255)	|''	|NOT NULL	|0
INDEX		|1		|eventid,tag,value

TABLE|tag_filter|tag_filterid|0
FIELD		|tag_filterid	|t_id		|	|NOT NULL	|0
FIELD		|usrgrpid	|t_id		|	|NOT NULL	|0 			|1|usrgrp	|usrgrpid
FIELD		|groupid	|t_id		|	|NOT NULL	|0			|2|hstgrp	|groupid
FIELD		|tag		|t_varchar(255)	|''	|NOT NULL	|0
FIELD		|value		|t_varchar(255)	|''	|NOT NULL	|0
INDEX		|1		|usrgrpid
INDEX		|2		|groupid

TABLE|event_recovery|eventid|0
FIELD		|eventid	|t_id		|	|NOT NULL	|0			|1|events
FIELD		|r_eventid	|t_id		|	|NOT NULL	|0			|2|events	|eventid
FIELD		|c_eventid	|t_id		|	|NULL		|0			|3|events	|eventid
FIELD		|correlationid	|t_id		|	|NULL		|0			|-|correlation
FIELD		|userid		|t_id		|	|NULL		|0			|-|users
INDEX		|1		|r_eventid
INDEX		|2		|c_eventid

TABLE|correlation|correlationid|ZBX_DATA
FIELD		|correlationid	|t_id		|	|NOT NULL	|0
FIELD		|name		|t_varchar(255)	|''	|NOT NULL	|0
FIELD		|description	|t_text		|''	|NOT NULL	|0
FIELD		|evaltype	|t_integer	|'0'	|NOT NULL	|0
FIELD		|status		|t_integer	|'0'	|NOT NULL	|0
FIELD		|formula	|t_varchar(255)	|''	|NOT NULL	|0
INDEX		|1		|status
UNIQUE		|2		|name

TABLE|corr_condition|corr_conditionid|ZBX_DATA
FIELD		|corr_conditionid|t_id		|	|NOT NULL	|0
FIELD		|correlationid	|t_id		|	|NOT NULL	|0			|1|correlation
FIELD		|type		|t_integer	|'0'	|NOT NULL	|0
INDEX		|1		|correlationid

TABLE|corr_condition_tag|corr_conditionid|ZBX_DATA
FIELD		|corr_conditionid|t_id		|	|NOT NULL	|0			|1|corr_condition
FIELD		|tag		|t_varchar(255)	|''	|NOT NULL	|0

TABLE|corr_condition_group|corr_conditionid|ZBX_DATA
FIELD		|corr_conditionid|t_id		|	|NOT NULL	|0			|1|corr_condition
FIELD		|operator	|t_integer	|'0'	|NOT NULL	|0
FIELD		|groupid	|t_id		|	|NOT NULL	|0			|2|hstgrp	|	|RESTRICT
INDEX		|1		|groupid

TABLE|corr_condition_tagpair|corr_conditionid|ZBX_DATA
FIELD		|corr_conditionid|t_id		|	|NOT NULL	|0			|1|corr_condition
FIELD		|oldtag		|t_varchar(255)	|''	|NOT NULL	|0
FIELD		|newtag		|t_varchar(255)	|''	|NOT NULL	|0

TABLE|corr_condition_tagvalue|corr_conditionid|ZBX_DATA
FIELD		|corr_conditionid|t_id		|	|NOT NULL	|0			|1|corr_condition
FIELD		|tag		|t_varchar(255)	|''	|NOT NULL	|0
FIELD		|operator	|t_integer	|'0'	|NOT NULL	|0
FIELD		|value		|t_varchar(255)	|''	|NOT NULL	|0

TABLE|corr_operation|corr_operationid|ZBX_DATA
FIELD		|corr_operationid|t_id		|	|NOT NULL	|0
FIELD		|correlationid	|t_id		|	|NOT NULL	|0			|1|correlation
FIELD		|type		|t_integer	|'0'	|NOT NULL	|0
INDEX		|1		|correlationid

TABLE|task|taskid|0
FIELD		|taskid		|t_id		|	|NOT NULL	|0
FIELD		|type		|t_integer	|	|NOT NULL	|0
FIELD		|status		|t_integer	|'0'	|NOT NULL	|0
FIELD		|clock		|t_integer	|'0'	|NOT NULL	|0
FIELD		|ttl		|t_integer	|'0'	|NOT NULL	|0
FIELD		|proxyid	|t_id		|	|NULL		|0			|1|proxy	|proxyid
INDEX		|1		|status,proxyid
INDEX		|2		|proxyid

TABLE|task_close_problem|taskid|0
FIELD		|taskid		|t_id		|	|NOT NULL	|0			|1|task
FIELD		|acknowledgeid	|t_id		|	|NOT NULL	|0			|-|acknowledges

TABLE|item_preproc|item_preprocid|ZBX_TEMPLATE
FIELD		|item_preprocid	|t_id		|	|NOT NULL	|0
FIELD		|itemid		|t_id		|	|NOT NULL	|ZBX_PROXY			|1|items	|		|RESTRICT
FIELD		|step		|t_integer	|'0'	|NOT NULL	|ZBX_PROXY
FIELD		|type		|t_integer	|'0'	|NOT NULL	|ZBX_PROXY
FIELD		|params		|t_text		|''	|NOT NULL	|ZBX_PROXY
FIELD		|error_handler	|t_integer	|'0'	|NOT NULL	|ZBX_PROXY
FIELD		|error_handler_params|t_varchar(255)|''	|NOT NULL	|ZBX_PROXY
INDEX		|1		|itemid,step
CHANGELOG	|8

TABLE|task_remote_command|taskid|0
FIELD		|taskid		|t_id		|	|NOT NULL	|0			|1|task
FIELD		|command_type	|t_integer	|'0'	|NOT NULL	|0
FIELD		|execute_on	|t_integer	|'0'	|NOT NULL	|0
FIELD		|port		|t_integer	|'0'	|NOT NULL	|0
FIELD		|authtype	|t_integer	|'0'	|NOT NULL	|0
FIELD		|username	|t_varchar(64)	|''	|NOT NULL	|0
FIELD		|password	|t_varchar(64)	|''	|NOT NULL	|0
FIELD		|publickey	|t_varchar(64)	|''	|NOT NULL	|0
FIELD		|privatekey	|t_varchar(64)	|''	|NOT NULL	|0
FIELD		|command	|t_text		|''	|NOT NULL	|0
FIELD		|alertid	|t_id		|	|NULL		|0			|-|alerts
FIELD		|parent_taskid	|t_id		|	|NOT NULL	|0			|-|task		|taskid
FIELD		|hostid		|t_id		|	|NOT NULL	|0			|-|hosts

TABLE|task_remote_command_result|taskid|0
FIELD		|taskid		|t_id		|	|NOT NULL	|0			|1|task
FIELD		|status		|t_integer	|'0'	|NOT NULL	|0
FIELD		|parent_taskid	|t_id		|	|NOT NULL	|0			|-|task		|taskid
FIELD		|info		|t_longtext	|''	|NOT NULL	|0

TABLE|task_data|taskid|0
FIELD		|taskid		|t_id		|	|NOT NULL	|0			|1|task
FIELD		|type		|t_integer	|'0'	|NOT NULL	|0
FIELD		|data		|t_text		|''	|NOT NULL	|0
FIELD		|parent_taskid	|t_id		|	|NULL		|0			|-|task		|taskid

TABLE|task_result|taskid|0
FIELD		|taskid		|t_id		|	|NOT NULL	|0			|1|task
FIELD		|status		|t_integer	|'0'	|NOT NULL	|0
FIELD		|parent_taskid	|t_id		|	|NOT NULL	|0			|-|task		|taskid
FIELD		|info		|t_longtext	|''	|NOT NULL	|0
INDEX		|1		|parent_taskid

TABLE|task_acknowledge|taskid|0
FIELD		|taskid		|t_id		|	|NOT NULL	|0			|1|task
FIELD		|acknowledgeid	|t_id		|	|NOT NULL	|0			|-|acknowledges

TABLE|sysmap_shape|sysmap_shapeid|ZBX_TEMPLATE
FIELD		|sysmap_shapeid	|t_id		|	|NOT NULL	|0
FIELD		|sysmapid	|t_id		|	|NOT NULL	|0			|1|sysmaps
FIELD		|type		|t_integer	|'0'	|NOT NULL	|0
FIELD		|x		|t_integer	|'0'	|NOT NULL	|0
FIELD		|y		|t_integer	|'0'	|NOT NULL	|0
FIELD		|width		|t_integer	|'200'	|NOT NULL	|0
FIELD		|height		|t_integer	|'200'	|NOT NULL	|0
FIELD		|text		|t_text		|''	|NOT NULL	|0
FIELD		|font		|t_integer	|'9'	|NOT NULL	|0
FIELD		|font_size	|t_integer	|'11'	|NOT NULL	|0
FIELD		|font_color	|t_varchar(6)	|'000000'|NOT NULL	|0
FIELD		|text_halign	|t_integer	|'0'	|NOT NULL	|0
FIELD		|text_valign	|t_integer	|'0'	|NOT NULL	|0
FIELD		|border_type	|t_integer	|'0'	|NOT NULL	|0
FIELD		|border_width	|t_integer	|'1'	|NOT NULL	|0
FIELD		|border_color	|t_varchar(6)	|'000000'|NOT NULL	|0
FIELD		|background_color|t_varchar(6)	|''	|NOT NULL	|0
FIELD		|zindex		|t_integer	|'0'	|NOT NULL	|0
INDEX		|1		|sysmapid

TABLE|sysmap_element_trigger|selement_triggerid|ZBX_TEMPLATE
FIELD		|selement_triggerid	|t_id	|	|NOT NULL	|0
FIELD		|selementid		|t_id	|	|NOT NULL	|0			|1|sysmaps_elements
FIELD		|triggerid		|t_id	|	|NOT NULL	|0			|2|triggers
UNIQUE		|1			|selementid,triggerid
INDEX		|2			|triggerid

TABLE|httptest_field|httptest_fieldid|ZBX_TEMPLATE
FIELD		|httptest_fieldid	|t_id		|	|NOT NULL	|0
FIELD		|httptestid		|t_id		|	|NOT NULL	|ZBX_PROXY	|1|httptest	|		|RESTRICT
FIELD		|type			|t_integer	|'0'	|NOT NULL	|ZBX_PROXY
FIELD		|name			|t_varchar(255)	|''	|NOT NULL	|ZBX_PROXY
FIELD		|value			|t_text		|''	|NOT NULL	|ZBX_PROXY
INDEX		|1			|httptestid
CHANGELOG	|12

TABLE|httpstep_field|httpstep_fieldid|ZBX_TEMPLATE
FIELD		|httpstep_fieldid	|t_id		|	|NOT NULL	|0
FIELD		|httpstepid		|t_id		|	|NOT NULL	|ZBX_PROXY	|1|httpstep	|		|RESTRICT
FIELD		|type			|t_integer	|'0'	|NOT NULL	|ZBX_PROXY
FIELD		|name			|t_varchar(255)	|''	|NOT NULL	|ZBX_PROXY
FIELD		|value			|t_text		|''	|NOT NULL	|ZBX_PROXY
INDEX		|1			|httpstepid
CHANGELOG	|15

TABLE|dashboard|dashboardid|ZBX_DASHBOARD
FIELD		|dashboardid	|t_id		|	|NOT NULL	|0
FIELD		|name		|t_varchar(255)	|	|NOT NULL	|0
FIELD		|userid		|t_id		|	|NULL		|0			|1|users	|	|RESTRICT
FIELD		|private	|t_integer	|'1'	|NOT NULL	|0
FIELD		|templateid	|t_id		|	|NULL		|0			|2|hosts	|hostid
FIELD		|display_period	|t_integer	|'30'	|NOT NULL	|0
FIELD		|auto_start	|t_integer	|'1'	|NOT NULL	|0
FIELD		|uuid		|t_varchar(32)	|''	|NOT NULL	|0
INDEX		|1		|userid
INDEX		|2		|templateid
INDEX		|3		|uuid

TABLE|dashboard_user|dashboard_userid|ZBX_DASHBOARD
FIELD		|dashboard_userid|t_id		|	|NOT NULL	|0
FIELD		|dashboardid	|t_id		|	|NOT NULL	|0			|1|dashboard
FIELD		|userid		|t_id		|	|NOT NULL	|0			|2|users
FIELD		|permission	|t_integer	|'2'	|NOT NULL	|0
UNIQUE		|1		|dashboardid,userid
INDEX		|2		|userid

TABLE|dashboard_usrgrp|dashboard_usrgrpid|ZBX_DASHBOARD
FIELD		|dashboard_usrgrpid|t_id	|	|NOT NULL	|0
FIELD		|dashboardid	|t_id		|	|NOT NULL	|0			|1|dashboard
FIELD		|usrgrpid	|t_id		|	|NOT NULL	|0			|2|usrgrp
FIELD		|permission	|t_integer	|'2'	|NOT NULL	|0
UNIQUE		|1		|dashboardid,usrgrpid
INDEX		|2		|usrgrpid

TABLE|dashboard_page|dashboard_pageid|ZBX_DASHBOARD
FIELD		|dashboard_pageid|t_id		|	|NOT NULL	|0
FIELD		|dashboardid	|t_id		|	|NOT NULL	|0		|1|dashboard
FIELD		|name		|t_varchar(255)	|''	|NOT NULL	|0
FIELD		|display_period	|t_integer	|'0'	|NOT NULL	|0
FIELD		|sortorder	|t_integer	|'0'	|NOT NULL	|0
INDEX		|1		|dashboardid

TABLE|widget|widgetid|ZBX_DASHBOARD
FIELD		|widgetid	|t_id		|	|NOT NULL	|0
FIELD		|type		|t_varchar(255)	|''	|NOT NULL	|0
FIELD		|name		|t_varchar(255)	|''	|NOT NULL	|0
FIELD		|x		|t_integer	|'0'	|NOT NULL	|0
FIELD		|y		|t_integer	|'0'	|NOT NULL	|0
FIELD		|width		|t_integer	|'1'	|NOT NULL	|0
FIELD		|height		|t_integer	|'2'	|NOT NULL	|0
FIELD		|view_mode	|t_integer	|'0'	|NOT NULL	|0
FIELD		|dashboard_pageid|t_id		|	|NOT NULL	|0		|1|dashboard_page
INDEX		|1		|dashboard_pageid

TABLE|widget_field|widget_fieldid|ZBX_DASHBOARD
FIELD		|widget_fieldid	|t_id		|	|NOT NULL	|0
FIELD		|widgetid	|t_id		|	|NOT NULL	|0			|1|widget
FIELD		|type		|t_integer	|'0'	|NOT NULL	|0
FIELD		|name		|t_varchar(255)	|''	|NOT NULL	|0
FIELD		|value_int	|t_integer	|'0'	|NOT NULL	|0
FIELD		|value_str	|t_varchar(2048)|''	|NOT NULL	|0
FIELD		|value_groupid	|t_id		|	|NULL		|0			|2|hstgrp	|groupid
FIELD		|value_hostid	|t_id		|	|NULL		|0			|3|hosts	|hostid
FIELD		|value_itemid	|t_id		|	|NULL		|0			|4|items	|itemid
FIELD		|value_graphid	|t_id		|	|NULL		|0			|5|graphs	|graphid
FIELD		|value_sysmapid	|t_id		|	|NULL		|0			|6|sysmaps	|sysmapid
FIELD		|value_serviceid|t_id		|	|NULL		|0			|7|services	|serviceid
FIELD		|value_slaid	|t_id		|	|NULL		|0			|8|sla		|slaid
FIELD		|value_userid	|t_id		|	|NULL		|0			|9|users	|userid
FIELD		|value_actionid	|t_id		|	|NULL		|0			|10|actions	|actionid
FIELD		|value_mediatypeid|t_id		|	|NULL		|0			|11|media_type	|mediatypeid
INDEX		|1		|widgetid
INDEX		|2		|value_groupid
INDEX		|3		|value_hostid
INDEX		|4		|value_itemid
INDEX		|5		|value_graphid
INDEX		|6		|value_sysmapid
INDEX		|7		|value_serviceid
INDEX		|8		|value_slaid
INDEX		|9		|value_userid
INDEX		|10		|value_actionid
INDEX		|11		|value_mediatypeid

TABLE|task_check_now|taskid|0
FIELD		|taskid		|t_id		|	|NOT NULL	|0			|1|task
FIELD		|itemid		|t_id		|	|NOT NULL	|0			|-|items

TABLE|event_suppress|event_suppressid|0
FIELD		|event_suppressid|t_id		|	|NOT NULL	|0
FIELD		|eventid	|t_id		|	|NOT NULL	|0			|1|events
FIELD		|maintenanceid	|t_id		|	|NULL		|0			|2|maintenances
FIELD		|suppress_until	|t_time		|'0'	|NOT NULL	|0
FIELD		|userid		|t_id		|	|NULL		|0			|3|users
UNIQUE		|1		|eventid,maintenanceid
INDEX		|2		|suppress_until
INDEX		|3		|maintenanceid
INDEX		|4		|userid

TABLE|maintenance_tag|maintenancetagid|ZBX_DATA
FIELD		|maintenancetagid|t_id		|	|NOT NULL	|0
FIELD		|maintenanceid	|t_id		|	|NOT NULL	|0			|1|maintenances
FIELD		|tag		|t_varchar(255)	|''	|NOT NULL	|0
FIELD		|operator	|t_integer	|'2'	|NOT NULL	|0
FIELD		|value		|t_varchar(255)	|''	|NOT NULL	|0
INDEX		|1		|maintenanceid

TABLE|lld_macro_path|lld_macro_pathid|ZBX_TEMPLATE
FIELD		|lld_macro_pathid|t_id		|	|NOT NULL	|0
FIELD		|itemid		|t_id		|	|NOT NULL	|0			|1|items
FIELD		|lld_macro	|t_varchar(255)	|''	|NOT NULL	|0
FIELD		|path		|t_varchar(255)	|''	|NOT NULL	|0
UNIQUE		|1		|itemid,lld_macro

TABLE|host_tag|hosttagid|ZBX_TEMPLATE
FIELD		|hosttagid	|t_id		|	|NOT NULL	|0
FIELD		|hostid		|t_id		|	|NOT NULL	|0			|1|hosts	|		|RESTRICT
FIELD		|tag		|t_varchar(255)	|''	|NOT NULL	|0
FIELD		|value		|t_varchar(255)	|''	|NOT NULL	|0
FIELD		|automatic	|t_integer	|'0'	|NOT NULL	|0
INDEX		|1		|hostid
CHANGELOG	|2

TABLE|config_autoreg_tls|autoreg_tlsid|ZBX_DATA
FIELD		|autoreg_tlsid	|t_id		|	|NOT NULL	|0
FIELD		|tls_psk_identity|t_varchar(128)|''	|NOT NULL	|ZBX_PROXY
FIELD		|tls_psk	|t_varchar(512)	|''	|NOT NULL	|ZBX_PROXY
UNIQUE		|1		|tls_psk_identity

TABLE|module|moduleid|ZBX_DATA
FIELD		|moduleid	|t_id		|	|NOT NULL	|0
FIELD		|id		|t_varchar(255)	|''	|NOT NULL	|0
FIELD		|relative_path	|t_varchar(255)	|''	|NOT NULL	|0
FIELD		|status		|t_integer	|'0'	|NOT NULL	|0
FIELD		|config		|t_text		|''	|NOT NULL	|0

TABLE|interface_snmp|interfaceid|ZBX_TEMPLATE
FIELD		|interfaceid	|t_id		|	|NOT NULL	|0			|1|interface
FIELD		|version	|t_integer	|'2'	|NOT NULL	|ZBX_PROXY
FIELD		|bulk		|t_integer	|'1'	|NOT NULL	|ZBX_PROXY
FIELD		|community	|t_varchar(64)	|''	|NOT NULL	|ZBX_PROXY
FIELD		|securityname	|t_varchar(64)	|''	|NOT NULL	|ZBX_PROXY
FIELD		|securitylevel	|t_integer	|'0'	|NOT NULL	|ZBX_PROXY
FIELD		|authpassphrase	|t_varchar(64)	|''	|NOT NULL	|ZBX_PROXY
FIELD		|privpassphrase	|t_varchar(64)	|''	|NOT NULL	|ZBX_PROXY
FIELD		|authprotocol	|t_integer	|'0'	|NOT NULL	|ZBX_PROXY
FIELD		|privprotocol	|t_integer	|'0'	|NOT NULL	|ZBX_PROXY
FIELD		|contextname	|t_varchar(255)	|''	|NOT NULL	|ZBX_PROXY
FIELD		|max_repetitions|t_integer	|'10'	|NOT NULL	|ZBX_PROXY

TABLE|lld_override|lld_overrideid|ZBX_TEMPLATE
FIELD		|lld_overrideid	|t_id		|	|NOT NULL	|0
FIELD		|itemid		|t_id		|	|NOT NULL	|0	|1|items
FIELD		|name		|t_varchar(255)	|''	|NOT NULL	|0
FIELD		|step		|t_integer	|'0'	|NOT NULL	|0
FIELD		|evaltype	|t_integer	|'0'	|NOT NULL	|0
FIELD		|formula	|t_varchar(255)	|''	|NOT NULL	|0
FIELD		|stop		|t_integer	|'0'	|NOT NULL	|0
UNIQUE		|1		|itemid,name

TABLE|lld_override_condition|lld_override_conditionid|ZBX_TEMPLATE
FIELD	|lld_override_conditionid	|t_id		|	|NOT NULL	|0
FIELD	|lld_overrideid			|t_id		|	|NOT NULL	|0	|1|lld_override
FIELD	|operator			|t_integer	|'8'	|NOT NULL	|0
FIELD	|macro				|t_varchar(64)	|''	|NOT NULL	|0
FIELD	|value				|t_varchar(255)	|''	|NOT NULL	|0
INDEX	|1				|lld_overrideid

TABLE|lld_override_operation|lld_override_operationid|ZBX_TEMPLATE
FIELD	|lld_override_operationid	|t_id		|	|NOT NULL	|0
FIELD	|lld_overrideid			|t_id		|	|NOT NULL	|0	|1|lld_override
FIELD	|operationobject		|t_integer	|'0'	|NOT NULL	|0
FIELD	|operator			|t_integer	|'0'	|NOT NULL	|0
FIELD	|value				|t_varchar(255)	|''	|NOT NULL	|0
INDEX	|1				|lld_overrideid

TABLE|lld_override_opstatus|lld_override_operationid|ZBX_TEMPLATE
FIELD	|lld_override_operationid	|t_id		|	|NOT NULL	|0	|1|lld_override_operation
FIELD	|status				|t_integer	|'0'	|NOT NULL	|0

TABLE|lld_override_opdiscover|lld_override_operationid|ZBX_TEMPLATE
FIELD	|lld_override_operationid	|t_id		|	|NOT NULL	|0	|1|lld_override_operation
FIELD	|discover			|t_integer	|'0'	|NOT NULL	|0

TABLE|lld_override_opperiod|lld_override_operationid|ZBX_TEMPLATE
FIELD	|lld_override_operationid	|t_id		|	|NOT NULL	|0	|1|lld_override_operation
FIELD	|delay				|t_varchar(1024)|'0'	|NOT NULL	|0

TABLE|lld_override_ophistory|lld_override_operationid|ZBX_TEMPLATE
FIELD	|lld_override_operationid	|t_id		|	|NOT NULL	|0	|1|lld_override_operation
FIELD	|history			|t_varchar(255)	|'31d'	|NOT NULL	|0

TABLE|lld_override_optrends|lld_override_operationid|ZBX_TEMPLATE
FIELD	|lld_override_operationid	|t_id		|	|NOT NULL	|0	|1|lld_override_operation
FIELD	|trends				|t_varchar(255)	|'365d'	|NOT NULL	|0

TABLE|lld_override_opseverity|lld_override_operationid|ZBX_TEMPLATE
FIELD	|lld_override_operationid	|t_id		|	|NOT NULL	|0	|1|lld_override_operation
FIELD	|severity			|t_integer	|'0'	|NOT NULL	|0

TABLE|lld_override_optag|lld_override_optagid|ZBX_TEMPLATE
FIELD	|lld_override_optagid		|t_id		|	|NOT NULL	|0
FIELD	|lld_override_operationid	|t_id		|	|NOT NULL	|0	|1|lld_override_operation
FIELD	|tag				|t_varchar(255)	|''	|NOT NULL	|0
FIELD	|value				|t_varchar(255)	|''	|NOT NULL	|0
INDEX	|1				|lld_override_operationid

TABLE|lld_override_optemplate|lld_override_optemplateid|ZBX_TEMPLATE
FIELD	|lld_override_optemplateid	|t_id		|	|NOT NULL	|0
FIELD	|lld_override_operationid	|t_id		|	|NOT NULL	|0	|1|lld_override_operation
FIELD	|templateid			|t_id		|	|NOT NULL	|0	|2|hosts	|hostid	|RESTRICT
UNIQUE	|1				|lld_override_operationid,templateid
INDEX	|2				|templateid

TABLE|lld_override_opinventory|lld_override_operationid|ZBX_TEMPLATE
FIELD	|lld_override_operationid	|t_id		|	|NOT NULL	|0	|1|lld_override_operation
FIELD	|inventory_mode			|t_integer	|'0'	|NOT NULL	|0

TABLE|trigger_queue|trigger_queueid|0
FIELD		|trigger_queueid|t_id		|	|NOT NULL	|0
FIELD		|objectid	|t_id		|	|NOT NULL	|0
FIELD		|type		|t_integer	|'0'	|NOT NULL	|0
FIELD		|clock		|t_time		|'0'	|NOT NULL	|0
FIELD		|ns		|t_nanosec	|'0'	|NOT NULL	|0

TABLE|item_parameter|item_parameterid|ZBX_TEMPLATE
FIELD		|item_parameterid|t_id		|	|NOT NULL	|0
FIELD		|itemid		|t_id		|	|NOT NULL	|ZBX_PROXY		|1|items
FIELD		|name		|t_varchar(255)	|''	|NOT NULL	|ZBX_PROXY
FIELD		|value		|t_varchar(2048)|''	|NOT NULL	|ZBX_PROXY
INDEX		|1		|itemid

TABLE|role_rule|role_ruleid|ZBX_DATA
FIELD		|role_ruleid	|t_id		|	|NOT NULL	|0
FIELD		|roleid		|t_id		|	|NOT NULL	|0			|1|role
FIELD		|type		|t_integer	|'0'	|NOT NULL	|0
FIELD		|name		|t_varchar(255)	|''	|NOT NULL	|0
FIELD		|value_int	|t_integer	|'0'	|NOT NULL	|0
FIELD		|value_str	|t_varchar(255)	|''	|NOT NULL	|0
FIELD		|value_moduleid	|t_id		|	|NULL		|0			|2|module	|moduleid
FIELD		|value_serviceid|t_id		|	|NULL	|0			|3|services	|serviceid
INDEX		|1		|roleid
INDEX		|2		|value_moduleid
INDEX		|3		|value_serviceid

TABLE|token|tokenid|ZBX_DATA
FIELD	|tokenid	|t_id		|	|NOT NULL	|0
FIELD	|name		|t_varchar(64)	|''	|NOT NULL	|0
FIELD	|description	|t_text		|''	|NOT NULL	|0
FIELD	|userid		|t_id		|	|NOT NULL	|0	|1	|users
FIELD	|token		|t_varchar(128)	|	|NULL		|0
FIELD	|lastaccess	|t_integer	|'0'	|NOT NULL	|0
FIELD	|status		|t_integer	|'0'	|NOT NULL	|0
FIELD	|expires_at	|t_time		|'0'	|NOT NULL	|0
FIELD	|created_at	|t_time		|'0'	|NOT NULL	|0
FIELD	|creator_userid	|t_id		|	|NULL		|0	|2	|users	|userid	|RESTRICT
INDEX	|1		|name
UNIQUE	|2		|userid,name
UNIQUE	|3		|token
INDEX	|4		|creator_userid

TABLE|item_tag|itemtagid|ZBX_TEMPLATE
FIELD		|itemtagid	|t_id		|	|NOT NULL	|0
FIELD		|itemid		|t_id		|	|NOT NULL	|0			|1|items	|		|RESTRICT
FIELD		|tag		|t_varchar(255)	|''	|NOT NULL	|0
FIELD		|value		|t_varchar(255)	|''	|NOT NULL	|0
INDEX		|1		|itemid
CHANGELOG	|4

TABLE|httptest_tag|httptesttagid|ZBX_TEMPLATE
FIELD		|httptesttagid	|t_id		|	|NOT NULL	|0
FIELD		|httptestid	|t_id			|	|NOT NULL	|0		|1|httptest
FIELD		|tag		|t_varchar(255)	|''	|NOT NULL	|0
FIELD		|value		|t_varchar(255)	|''	|NOT NULL	|0
INDEX		|1		|httptestid

TABLE|sysmaps_element_tag|selementtagid|ZBX_TEMPLATE
FIELD		|selementtagid	|t_id		|	|NOT NULL	|0
FIELD		|selementid	|t_id			|	|NOT NULL	|0		|1|sysmaps_elements
FIELD		|tag		|t_varchar(255)	|''	|NOT NULL	|0
FIELD		|value		|t_varchar(255)	|''	|NOT NULL	|0
FIELD		|operator	|t_integer		|'0'|NOT NULL	|0
INDEX		|1		|selementid

TABLE|report|reportid|ZBX_DATA
FIELD		|reportid	|t_id		|	|NOT NULL	|0
FIELD		|userid		|t_id		|	|NOT NULL	|0		|1|users|userid
FIELD		|name		|t_varchar(255)	|''	|NOT NULL	|0
FIELD		|description	|t_varchar(2048)|''	|NOT NULL	|0
FIELD		|status		|t_integer	|'0'	|NOT NULL	|0
FIELD		|dashboardid	|t_id		|	|NOT NULL	|0		|2|dashboard|dashboardid
FIELD		|period		|t_integer	|'0'	|NOT NULL	|0
FIELD		|cycle		|t_integer	|'0'	|NOT NULL	|0
FIELD		|weekdays	|t_integer	|'0'	|NOT NULL	|0
FIELD		|start_time	|t_integer	|'0'	|NOT NULL	|0
FIELD		|active_since	|t_integer	|'0'	|NOT NULL	|0
FIELD		|active_till	|t_integer	|'0'	|NOT NULL	|0
FIELD		|state		|t_integer	|'0'	|NOT NULL	|ZBX_NODATA
FIELD		|lastsent	|t_time	|'0'		|NOT NULL	|ZBX_NODATA
FIELD		|info		|t_varchar(2048)|''	|NOT NULL	|ZBX_NODATA
UNIQUE		|1		|name
INDEX		|2		|userid
INDEX		|3		|dashboardid

TABLE|report_param|reportparamid|ZBX_DATA
FIELD		|reportparamid	|t_id		|	|NOT NULL	|0
FIELD		|reportid	|t_id		|	|NOT NULL	|0		|1|report|reportid
FIELD		|name		|t_varchar(255)	|''	|NOT NULL	|0
FIELD		|value		|t_text		|''	|NOT NULL	|0
INDEX		|1		|reportid

TABLE|report_user|reportuserid|ZBX_DATA
FIELD		|reportuserid	|t_id		|	|NOT NULL	|0
FIELD		|reportid	|t_id		|	|NOT NULL	|0		|1|report|reportid
FIELD		|userid		|t_id		|	|NOT NULL	|0		|2|users|userid
FIELD		|exclude	|t_integer	|'0'	|NOT NULL	|0
FIELD		|access_userid	|t_id		|	|NULL		|0		|3|users|userid		|RESTRICT
INDEX		|1		|reportid
INDEX		|2		|userid
INDEX		|3		|access_userid

TABLE|report_usrgrp|reportusrgrpid|ZBX_DATA
FIELD		|reportusrgrpid|t_id		|	|NOT NULL	|0
FIELD		|reportid	|t_id		|	|NOT NULL	|0		|1|report|reportid
FIELD		|usrgrpid	|t_id		|	|NOT NULL	|0		|2|usrgrp|usrgrpid
FIELD		|access_userid	|t_id		|	|NULL		|0		|3|users|userid		|RESTRICT
INDEX		|1		|reportid
INDEX		|2		|usrgrpid
INDEX		|3		|access_userid

TABLE|service_problem_tag|service_problem_tagid|ZBX_DATA
FIELD		|service_problem_tagid	|t_id		|	|NOT NULL	|0
FIELD		|serviceid		|t_id		|	|NOT NULL	|0	|1|services|serviceid
FIELD		|tag			|t_varchar(255)	|''	|NOT NULL	|0
FIELD		|operator		|t_integer	|'0'	|NOT NULL	|0
FIELD		|value			|t_varchar(255)	|''	|NOT NULL	|0
INDEX		|1			|serviceid

TABLE|service_problem|service_problemid|ZBX_DATA
FIELD		|service_problemid	|t_id		|	|NOT NULL	|0
FIELD		|eventid		|t_id		|	|NOT NULL	|0	|1|problem|eventid
FIELD		|serviceid		|t_id		|	|NOT NULL	|0	|2|services|serviceid
FIELD		|severity		|t_integer	|'0'	|NOT NULL	|0
INDEX		|1			|eventid
INDEX		|2			|serviceid

TABLE|service_tag|servicetagid|0
FIELD		|servicetagid	|t_id		|	|NOT NULL	|0
FIELD		|serviceid	|t_id		|	|NOT NULL	|0		|1|services|serviceid
FIELD		|tag		|t_varchar(255)	|''	|NOT NULL	|0
FIELD		|value		|t_varchar(255)	|''	|NOT NULL	|0
INDEX		|1		|serviceid

TABLE|service_status_rule|service_status_ruleid|ZBX_DATA
FIELD		|service_status_ruleid|t_id	|	|NOT NULL	|0
FIELD		|serviceid	|t_id		|	|NOT NULL	|0		|1|services|serviceid
FIELD		|type		|t_integer	|'0'	|NOT NULL	|0
FIELD		|limit_value	|t_integer	|'0'	|NOT NULL	|0
FIELD		|limit_status	|t_integer	|'0'	|NOT NULL	|0
FIELD		|new_status	|t_integer	|'0'	|NOT NULL	|0
INDEX		|1		|serviceid

TABLE|ha_node|ha_nodeid|ZBX_DATA
FIELD		|ha_nodeid	|t_cuid		|	|NOT NULL	|0
FIELD		|name		|t_varchar(255)	|''	|NOT NULL	|0
FIELD		|address	|t_varchar(255)	|''	|NOT NULL	|0
FIELD		|port		|t_integer	|'10051'|NOT NULL	|0
FIELD		|lastaccess	|t_integer	|'0'	|NOT NULL	|0
FIELD		|status		|t_integer	|'0'	|NOT NULL	|0
FIELD		|ha_sessionid	|t_cuid		|''	|NOT NULL	|0
UNIQUE		|1		|name
INDEX		|2		|status,lastaccess

TABLE|sla|slaid|ZBX_DATA
FIELD		|slaid		|t_id		|	|NOT NULL	|0
FIELD		|name		|t_varchar(255)	|''	|NOT NULL	|0
FIELD		|period		|t_integer	|'0'	|NOT NULL	|0
FIELD		|slo		|t_double	|'99.9'	|NOT NULL	|0
FIELD		|effective_date	|t_integer	|'0'	|NOT NULL	|0
FIELD		|timezone	|t_varchar(50)	|'UTC'	|NOT NULL	|ZBX_NODATA
FIELD		|status		|t_integer	|'1'	|NOT NULL	|0
FIELD		|description	|t_text		|''	|NOT NULL	|0
UNIQUE		|1		|name

TABLE|sla_schedule|sla_scheduleid|ZBX_DATA
FIELD		|sla_scheduleid	|t_id		|	|NOT NULL	|0
FIELD		|slaid		|t_id		|	|NOT NULL	|0		|1|sla|slaid
FIELD		|period_from	|t_integer	|'0'	|NOT NULL	|0
FIELD		|period_to	|t_integer	|'0'	|NOT NULL	|0
INDEX		|1		|slaid

TABLE|sla_excluded_downtime|sla_excluded_downtimeid|ZBX_DATA
FIELD		|sla_excluded_downtimeid|t_id		|	|NOT NULL	|0
FIELD		|slaid			|t_id		|	|NOT NULL	|0	|1|sla|slaid
FIELD		|name			|t_varchar(255)	|''	|NOT NULL	|0
FIELD		|period_from		|t_integer	|'0'	|NOT NULL	|0
FIELD		|period_to		|t_integer	|'0'	|NOT NULL	|0
INDEX		|1			|slaid

TABLE|sla_service_tag|sla_service_tagid|0
FIELD		|sla_service_tagid	|t_id		|	|NOT NULL	|0
FIELD		|slaid			|t_id		|	|NOT NULL	|0	|1|sla|slaid
FIELD		|tag			|t_varchar(255)	|''	|NOT NULL	|0
FIELD		|operator		|t_integer	|'0'	|NOT NULL	|0
FIELD		|value			|t_varchar(255)	|''	|NOT NULL	|0
INDEX		|1			|slaid

TABLE|host_rtdata|hostid|ZBX_TEMPLATE
FIELD		|hostid			|t_id		|	|NOT NULL	|0	|1|hosts|hostid
FIELD		|active_available	|t_integer	|'0'	|NOT NULL	|0

TABLE|userdirectory|userdirectoryid|0
FIELD		|userdirectoryid	|t_id			|		|NOT NULL	|0
FIELD		|name				|t_varchar(128)	|''		|NOT NULL	|0
FIELD		|description		|t_text		|''	|NOT NULL	|0
FIELD		|idp_type			|t_integer		|'1'	|NOT NULL	|0
FIELD		|provision_status	|t_integer		|'0'	|NOT NULL	|0
INDEX		|1			|idp_type

TABLE|userdirectory_ldap|userdirectoryid|0
FIELD		|userdirectoryid		|t_id			|		|NOT NULL	|0	|1|userdirectory
FIELD		|host					|t_varchar(255)	|''		|NOT NULL	|0
FIELD		|port					|t_integer		|'389'	|NOT NULL	|0
FIELD		|base_dn				|t_varchar(255)	|''		|NOT NULL	|0
FIELD		|search_attribute		|t_varchar(128)	|''		|NOT NULL	|0
FIELD		|bind_dn				|t_varchar(255)	|''		|NOT NULL	|0
FIELD		|bind_password			|t_varchar(128)	|''		|NOT NULL	|0
FIELD		|start_tls				|t_integer		|'0'	|NOT NULL	|0
FIELD		|search_filter			|t_varchar(255)	|''		|NOT NULL	|0
FIELD		|group_basedn			|t_varchar(255)	|''		|NOT NULL	|0
FIELD		|group_name				|t_varchar(255)	|''		|NOT NULL	|0
FIELD		|group_member			|t_varchar(255)	|''		|NOT NULL	|0
FIELD		|user_ref_attr			|t_varchar(255)	|''		|NOT NULL	|0
FIELD		|group_filter			|t_varchar(255)	|''		|NOT NULL	|0
FIELD		|group_membership		|t_varchar(255)	|''		|NOT NULL	|0
FIELD		|user_username			|t_varchar(255)	|''		|NOT NULL	|0
FIELD		|user_lastname			|t_varchar(255)	|''		|NOT NULL	|0

TABLE|userdirectory_saml|userdirectoryid|0
FIELD		|userdirectoryid		|t_id			|		|NOT NULL	|0	|1|userdirectory
FIELD		|idp_entityid			|t_varchar(1024)|''		|NOT NULL	|0
FIELD		|sso_url				|t_varchar(2048)|''		|NOT NULL	|0
FIELD		|slo_url				|t_varchar(2048)|''		|NOT NULL	|0
FIELD		|username_attribute		|t_varchar(128)	|''		|NOT NULL	|0
FIELD		|sp_entityid			|t_varchar(1024)|''		|NOT NULL	|0
FIELD		|nameid_format			|t_varchar(2048)|''		|NOT NULL	|0
FIELD		|sign_messages			|t_integer		|'0'	|NOT NULL	|0
FIELD		|sign_assertions		|t_integer		|'0'	|NOT NULL	|0
FIELD		|sign_authn_requests	|t_integer		|'0'	|NOT NULL	|0
FIELD		|sign_logout_requests	|t_integer		|'0'	|NOT NULL	|0
FIELD		|sign_logout_responses	|t_integer		|'0'	|NOT NULL	|0
FIELD		|encrypt_nameid			|t_integer		|'0'	|NOT NULL	|0
FIELD		|encrypt_assertions		|t_integer		|'0'	|NOT NULL	|0
FIELD		|group_name				|t_varchar(255)	|''		|NOT NULL	|0
FIELD		|user_username			|t_varchar(255)	|''		|NOT NULL	|0
FIELD		|user_lastname			|t_varchar(255)	|''		|NOT NULL	|0
FIELD		|scim_status			|t_integer		|'0'	|NOT NULL	|0

TABLE|userdirectory_media|userdirectory_mediaid|0
FIELD		|userdirectory_mediaid	|t_id			|	|NOT NULL	|0
FIELD		|userdirectoryid	|t_id			|	|NOT NULL	|0	|1	|userdirectory
FIELD		|mediatypeid		|t_id			|	|NOT NULL	|0	|2	|media_type
FIELD		|name				|t_varchar(64)	|''	|NOT NULL	|0
FIELD		|attribute			|t_varchar(255)	|''	|NOT NULL	|0
FIELD		|active			|t_integer		|'0'	|NOT NULL	|0
FIELD		|severity		|t_integer		|'63'	|NOT NULL	|0
FIELD		|period			|t_varchar(1024)	|'1-7,00:00-24:00'|NOT NULL|0
INDEX		|1	|userdirectoryid
INDEX		|2	|mediatypeid

TABLE|userdirectory_usrgrp|userdirectory_usrgrpid|0
FIELD		|userdirectory_usrgrpid		|t_id		|	|NOT NULL	|0
FIELD		|userdirectory_idpgroupid	|t_id		|	|NOT NULL	|0	|1	|userdirectory_idpgroup
FIELD		|usrgrpid					|t_id		|	|NOT NULL	|0	|2	|usrgrp
UNIQUE		|1	|userdirectory_idpgroupid,usrgrpid
INDEX		|2	|usrgrpid

TABLE|userdirectory_idpgroup|userdirectory_idpgroupid|0
FIELD		|userdirectory_idpgroupid	|t_id			|	|NOT NULL	|0
FIELD		|userdirectoryid		|t_id			|	|NOT NULL	|0	|1	|userdirectory
FIELD		|roleid					|t_id			|	|NOT NULL	|0	|2	|role
FIELD		|name					|t_varchar(255)	|''	|NOT NULL	|0
INDEX		|1	|userdirectoryid
INDEX		|2	|roleid

TABLE|changelog|changelogid|0
FIELD		|changelogid	|t_serial	|	|NOT NULL	|0
FIELD		|object		|t_integer	|'0'	|NOT NULL	|0
FIELD		|objectid	|t_id		|	|NOT NULL	|0
FIELD		|operation	|t_integer	|'0'	|NOT NULL	|0
FIELD		|clock		|t_integer	|'0'	|NOT NULL	|0
INDEX		|1		|clock

TABLE|scim_group|scim_groupid|0
FIELD		|scim_groupid	|t_id			|	|NOT NULL	|0
FIELD		|name			|t_varchar(64)	|''	|NOT NULL	|0
UNIQUE		|1		|name

TABLE|user_scim_group|user_scim_groupid|0
FIELD		|user_scim_groupid	|t_id	|	|NOT NULL	|0
FIELD		|userid				|t_id	|	|NOT NULL	|0	|1|users
FIELD		|scim_groupid		|t_id	|	|NOT NULL	|0	|2|scim_group
INDEX		|1	|userid
INDEX		|2	|scim_groupid

TABLE|connector|connectorid|ZBX_DATA
FIELD		|connectorid	|t_id		|	|NOT NULL	|0
FIELD		|name		|t_varchar(255)	|''	|NOT NULL	|0
FIELD		|protocol	|t_integer	|'0'	|NOT NULL	|0
FIELD		|data_type	|t_integer	|'0'	|NOT NULL	|0
FIELD		|url		|t_varchar(2048)|''	|NOT NULL	|0
FIELD		|max_records	|t_integer	|'0'	|NOT NULL	|0
FIELD		|max_senders	|t_integer	|'1'	|NOT NULL	|0
FIELD		|max_attempts	|t_integer	|'1'	|NOT NULL	|0
FIELD		|timeout	|t_varchar(255)	|'5s'	|NOT NULL	|0
FIELD		|http_proxy	|t_varchar(255)	|''	|NOT NULL	|0
FIELD		|authtype	|t_integer	|'0'	|NOT NULL	|0
FIELD		|username	|t_varchar(255)	|''	|NOT NULL	|0
FIELD		|password	|t_varchar(255)	|''	|NOT NULL	|0
FIELD		|token		|t_varchar(128)	|''	|NOT NULL	|0
FIELD		|verify_peer	|t_integer	|'1'	|NOT NULL	|0
FIELD		|verify_host	|t_integer	|'1'	|NOT NULL	|0
FIELD		|ssl_cert_file	|t_varchar(255)	|''	|NOT NULL	|0
FIELD		|ssl_key_file	|t_varchar(255)	|''	|NOT NULL	|0
FIELD		|ssl_key_password|t_varchar(64)	|''	|NOT NULL	|0
FIELD		|description	|t_text		|''	|NOT NULL	|0
FIELD		|status		|t_integer	|'1'	|NOT NULL	|0
FIELD		|tags_evaltype	|t_integer	|'0'	|NOT NULL	|0
FIELD		|item_value_type|t_integer	|'31'	|NOT NULL	|0
FIELD		|attempt_interval|t_varchar(32)	|'5s'	|NOT NULL	|0
UNIQUE		|1		|name
CHANGELOG	|17

TABLE|connector_tag|connector_tagid|0
FIELD	|connector_tagid|t_id		|	|NOT NULL	|0
FIELD	|connectorid	|t_id		|	|NOT NULL	|0	|1|connector|	|RESTRICT
FIELD	|tag		|t_varchar(255)	|''	|NOT NULL	|0
FIELD	|operator	|t_integer	|'0'	|NOT NULL	|0
FIELD	|value		|t_varchar(255)	|''	|NOT NULL	|0
INDEX	|1		|connectorid
CHANGELOG	|18

TABLE|proxy|proxyid|0
FIELD		|proxyid		|t_id		|		|NOT NULL	|0
FIELD		|name			|t_varchar(128)	|''		|NOT NULL	|ZBX_PROXY
FIELD		|operating_mode		|t_integer	|'0'		|NOT NULL	|0
FIELD		|description		|t_text		|''		|NOT NULL	|0
FIELD		|tls_connect		|t_integer	|'1'		|NOT NULL	|0
FIELD		|tls_accept		|t_integer	|'1'		|NOT NULL	|0
FIELD		|tls_issuer		|t_varchar(1024)|''		|NOT NULL	|0
FIELD		|tls_subject		|t_varchar(1024)|''		|NOT NULL	|0
FIELD		|tls_psk_identity	|t_varchar(128)	|''		|NOT NULL	|0
FIELD		|tls_psk		|t_varchar(512)	|''		|NOT NULL	|0
FIELD		|allowed_addresses	|t_varchar(255)	|''		|NOT NULL	|0
FIELD		|address		|t_varchar(255)	|'127.0.0.1'	|NOT NULL	|0
FIELD		|port			|t_varchar(64)	|'10051'	|NOT NULL	|0
FIELD		|custom_timeouts	|t_integer	|'0'		|NOT NULL	|0
FIELD		|timeout_zabbix_agent	|t_varchar(255)	|''		|NOT NULL	|0
FIELD		|timeout_simple_check	|t_varchar(255)	|''		|NOT NULL	|0
FIELD		|timeout_snmp_agent	|t_varchar(255)	|''		|NOT NULL	|0
FIELD		|timeout_external_check	|t_varchar(255)	|''		|NOT NULL	|0
FIELD		|timeout_db_monitor	|t_varchar(255)	|''		|NOT NULL	|0
FIELD		|timeout_http_agent	|t_varchar(255)	|''		|NOT NULL	|0
FIELD		|timeout_ssh_agent	|t_varchar(255)	|''		|NOT NULL	|0
FIELD		|timeout_telnet_agent	|t_varchar(255)	|''		|NOT NULL	|0
FIELD		|timeout_script		|t_varchar(255)	|''		|NOT NULL	|0
FIELD		|local_address		|t_varchar(255)	|''		|NOT NULL	|ZBX_PROXY
FIELD		|local_port		|t_varchar(64)	|'10051'	|NOT NULL	|ZBX_PROXY
FIELD		|proxy_groupid		|t_id		|		|NULL		|0	|1|proxy_group|	|RESTRICT
FIELD		|timeout_browser	|t_varchar(255)	|''		|NOT NULL	|0
UNIQUE		|1		|name
INDEX		|2		|proxy_groupid
CHANGELOG	|19

TABLE|proxy_rtdata|proxyid|0
FIELD		|proxyid	|t_id		|	|NOT NULL	|0		|1|proxy|proxyid
FIELD		|lastaccess	|t_integer	|'0'	|NOT NULL	|ZBX_NODATA
FIELD		|version	|t_integer	|'0'	|NOT NULL	|ZBX_NODATA
FIELD		|compatibility	|t_integer	|'0'	|NOT NULL	|ZBX_NODATA
FIELD		|state		|t_integer	|'0'	|NOT NULL	|ZBX_NODATA

TABLE|proxy_group|proxy_groupid|0
FIELD		|proxy_groupid	|t_id		|	|NOT NULL	|0
FIELD		|name		|t_varchar(255)	|''	|NOT NULL	|0
FIELD		|description	|t_text		|''	|NOT NULL	|0
FIELD		|failover_delay	|t_varchar(255)	|'1m'	|NOT NULL	|0
FIELD		|min_online	|t_varchar(255)	|'1'	|NOT NULL	|0
CHANGELOG	|20

TABLE|proxy_group_rtdata|proxy_groupid|0
FIELD		|proxy_groupid	|t_id		|	|NOT NULL	|0		|1|proxy_group|proxy_groupid
FIELD		|state		|t_integer	|'0'	|NOT NULL	|0

TABLE|host_proxy|hostproxyid|0
FIELD		|hostproxyid	|t_id		|	|NOT NULL	|0
FIELD		|hostid		|t_id		|	|NULL		|0|1|hosts	|	|RESTRICT
FIELD		|host		|t_varchar(128)	|''	|NOT NULL	|ZBX_PROXY
FIELD		|proxyid	|t_id		|	|NULL		|ZBX_PROXY|2|proxy|	|RESTRICT
FIELD		|revision	|t_bigint	|'0'	|NOT NULL	|ZBX_PROXY
FIELD		|tls_accept	|t_integer	|'1'	|NOT NULL	|ZBX_PROXY
FIELD		|tls_issuer	|t_varchar(1024)|''	|NOT NULL	|ZBX_PROXY
FIELD		|tls_subject	|t_varchar(1024)|''	|NOT NULL	|ZBX_PROXY
FIELD		|tls_psk_identity|t_varchar(128)|''	|NOT NULL	|ZBX_PROXY
FIELD		|tls_psk	|t_varchar(512)	|''	|NOT NULL	|ZBX_PROXY
UNIQUE		|1		|hostid
INDEX		|2		|proxyid
INDEX		|3		|revision
CHANGELOG	|21

TABLE|mfa|mfaid|ZBX_DATA
FIELD		|mfaid		|t_id		|	|NOT NULL	|0
FIELD		|type		|t_integer	|'0'	|NOT NULL	|0
FIELD		|name		|t_varchar(128)	|''	|NOT NULL	|0
FIELD		|hash_function	|t_integer	|'1'	|NULL		|0
FIELD		|code_length	|t_integer	|'6'	|NULL		|0
FIELD		|api_hostname	|t_varchar(1024)|''	|NULL		|0
FIELD		|clientid	|t_varchar(32)	|''	|NULL		|0
FIELD		|client_secret	|t_varchar(64)	|''	|NULL		|0
UNIQUE		|1		|name

TABLE|mfa_totp_secret|mfa_totp_secretid|ZBX_DATA
FIELD		|mfa_totp_secretid	|t_id		|	|NOT NULL	|0
FIELD		|mfaid			|t_id			|	|NOT NULL	|0	|1|mfa	|mfaid
FIELD		|userid			|t_id			|	|NOT NULL	|0	|2|users|userid
FIELD		|totp_secret	|t_varchar(32)	|''	|NULL		|0
FIELD		|status			|t_integer		|'0'|NOT NULL	|0
FIELD		|used_codes		|t_varchar(32)	|'' |NOT NULL	|0
INDEX		|1			|mfaid
INDEX		|2			|userid

TABLE|settings|name|ZBX_DATA
FIELD		|name			|t_varchar(255)	|	|NOT NULL	|0
FIELD		|type			|t_integer	|	|NOT NULL	|ZBX_PROXY
FIELD		|value_str		|t_text		|''	|NOT NULL	|ZBX_PROXY
FIELD		|value_int		|t_integer	|'0'	|NOT NULL	|ZBX_PROXY
FIELD		|value_usrgrpid		|t_id		|	|NULL		|		|2|usrgrp		|usrgrpid		|RESTRICT
FIELD		|value_hostgroupid	|t_id		|	|NULL		|		|3|hstgrp		|groupid		|RESTRICT
FIELD		|value_userdirectoryid	|t_id		|	|NULL		|		|4|userdirectory|userdirectoryid|RESTRICT
FIELD		|value_mfaid		|t_id		|	|NULL		|		|5|mfa			|mfaid			|RESTRICT
INDEX		|2		|value_usrgrpid
INDEX		|3		|value_hostgroupid
INDEX		|4		|value_userdirectoryid
INDEX		|5		|value_mfaid

TABLE|dbversion|dbversionid|
FIELD		|dbversionid	|t_id		|	|NOT NULL	|0
FIELD		|mandatory	|t_integer	|'0'	|NOT NULL	|
FIELD		|optional	|t_integer	|'0'	|NOT NULL	|
<<<<<<< HEAD
ROW		|1		|7030016	|7030016
=======
ROW		|1		|7030031	|7030031
>>>>>>> e0f74697
<|MERGE_RESOLUTION|>--- conflicted
+++ resolved
@@ -2251,8 +2251,4 @@
 FIELD		|dbversionid	|t_id		|	|NOT NULL	|0
 FIELD		|mandatory	|t_integer	|'0'	|NOT NULL	|
 FIELD		|optional	|t_integer	|'0'	|NOT NULL	|
-<<<<<<< HEAD
-ROW		|1		|7030016	|7030016
-=======
-ROW		|1		|7030031	|7030031
->>>>>>> e0f74697
+ROW		|1		|7030033	|7030033