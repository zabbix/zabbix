--
-- Zabbix
-- Copyright (C) 2001-2019 Zabbix SIA
--
-- This program is free software; you can redistribute it and/or modify
-- it under the terms of the GNU General Public License as published by
-- the Free Software Foundation; either version 2 of the License, or
-- (at your option) any later version.
--
-- This program is distributed in the hope that it will be useful,
-- but WITHOUT ANY WARRANTY; without even the implied warranty of
-- MERCHANTABILITY or FITNESS FOR A PARTICULAR PURPOSE. See the
-- GNU General Public License for more details.
--
-- You should have received a copy of the GNU General Public License
-- along with this program; if not, write to the Free Software
-- Foundation, Inc., 51 Franklin Street, Fifth Floor, Boston, MA  02110-1301, USA.
--

--
-- Do not use spaces
-- Tables must be sorted to match referential integrity rules
--

TABLE|users|userid|ZBX_DATA
FIELD		|userid		|t_id		|	|NOT NULL	|0
FIELD		|alias		|t_varchar(100)	|''	|NOT NULL	|0
FIELD		|name		|t_varchar(100)	|''	|NOT NULL	|0
FIELD		|surname	|t_varchar(100)	|''	|NOT NULL	|0
FIELD		|passwd		|t_varchar(32)	|''	|NOT NULL	|0
FIELD		|url		|t_varchar(255)	|''	|NOT NULL	|0
FIELD		|autologin	|t_integer	|'0'	|NOT NULL	|0
FIELD		|autologout	|t_varchar(32)	|'15m'	|NOT NULL	|0
FIELD		|lang		|t_varchar(5)	|'en_GB'|NOT NULL	|0
FIELD		|refresh	|t_varchar(32)	|'30s'	|NOT NULL	|0
FIELD		|type		|t_integer	|'1'	|NOT NULL	|0
FIELD		|theme		|t_varchar(128)	|'default'|NOT NULL	|0
FIELD		|attempt_failed	|t_integer	|0	|NOT NULL	|ZBX_NODATA
FIELD		|attempt_ip	|t_varchar(39)	|''	|NOT NULL	|ZBX_NODATA
FIELD		|attempt_clock	|t_integer	|0	|NOT NULL	|ZBX_NODATA
FIELD		|rows_per_page	|t_integer	|50	|NOT NULL	|0
UNIQUE		|1		|alias

TABLE|maintenances|maintenanceid|ZBX_DATA
FIELD		|maintenanceid	|t_id		|	|NOT NULL	|0
FIELD		|name		|t_varchar(128)	|''	|NOT NULL	|0
FIELD		|maintenance_type|t_integer	|'0'	|NOT NULL	|0
FIELD		|description	|t_shorttext	|''	|NOT NULL	|0
FIELD		|active_since	|t_integer	|'0'	|NOT NULL	|0
FIELD		|active_till	|t_integer	|'0'	|NOT NULL	|0
FIELD		|tags_evaltype	|t_integer	|'0'	|NOT NULL	|0
INDEX		|1		|active_since,active_till
UNIQUE		|2		|name

TABLE|hosts|hostid|ZBX_TEMPLATE
FIELD		|hostid		|t_id		|	|NOT NULL	|0
FIELD		|proxy_hostid	|t_id		|	|NULL		|0			|1|hosts	|hostid		|RESTRICT
FIELD		|host		|t_varchar(128)	|''	|NOT NULL	|ZBX_PROXY
FIELD		|status		|t_integer	|'0'	|NOT NULL	|ZBX_PROXY
FIELD		|disable_until	|t_integer	|'0'	|NOT NULL	|ZBX_NODATA
FIELD		|error		|t_varchar(2048)|''	|NOT NULL	|ZBX_NODATA
FIELD		|available	|t_integer	|'0'	|NOT NULL	|ZBX_PROXY,ZBX_NODATA
FIELD		|errors_from	|t_integer	|'0'	|NOT NULL	|ZBX_NODATA
FIELD		|lastaccess	|t_integer	|'0'	|NOT NULL	|ZBX_NODATA
FIELD		|ipmi_authtype	|t_integer	|'-1'	|NOT NULL	|ZBX_PROXY
FIELD		|ipmi_privilege	|t_integer	|'2'	|NOT NULL	|ZBX_PROXY
FIELD		|ipmi_username	|t_varchar(16)	|''	|NOT NULL	|ZBX_PROXY
FIELD		|ipmi_password	|t_varchar(20)	|''	|NOT NULL	|ZBX_PROXY
FIELD		|ipmi_disable_until|t_integer	|'0'	|NOT NULL	|ZBX_NODATA
FIELD		|ipmi_available	|t_integer	|'0'	|NOT NULL	|ZBX_PROXY,ZBX_NODATA
FIELD		|snmp_disable_until|t_integer	|'0'	|NOT NULL	|ZBX_NODATA
FIELD		|snmp_available	|t_integer	|'0'	|NOT NULL	|ZBX_PROXY,ZBX_NODATA
FIELD		|maintenanceid	|t_id		|	|NULL		|ZBX_NODATA		|2|maintenances	|		|RESTRICT
FIELD		|maintenance_status|t_integer	|'0'	|NOT NULL	|ZBX_NODATA
FIELD		|maintenance_type|t_integer	|'0'	|NOT NULL	|ZBX_NODATA
FIELD		|maintenance_from|t_integer	|'0'	|NOT NULL	|ZBX_NODATA
FIELD		|ipmi_errors_from|t_integer	|'0'	|NOT NULL	|ZBX_NODATA
FIELD		|snmp_errors_from|t_integer	|'0'	|NOT NULL	|ZBX_NODATA
FIELD		|ipmi_error	|t_varchar(2048)|''	|NOT NULL	|ZBX_NODATA
FIELD		|snmp_error	|t_varchar(2048)|''	|NOT NULL	|ZBX_NODATA
FIELD		|jmx_disable_until|t_integer	|'0'	|NOT NULL	|ZBX_NODATA
FIELD		|jmx_available	|t_integer	|'0'	|NOT NULL	|ZBX_PROXY,ZBX_NODATA
FIELD		|jmx_errors_from|t_integer	|'0'	|NOT NULL	|ZBX_NODATA
FIELD		|jmx_error	|t_varchar(2048)|''	|NOT NULL	|ZBX_NODATA
FIELD		|name		|t_varchar(128)	|''	|NOT NULL	|ZBX_PROXY
FIELD		|flags		|t_integer	|'0'	|NOT NULL	|0
FIELD		|templateid	|t_id		|	|NULL		|0			|3|hosts	|hostid
FIELD		|description	|t_shorttext	|''	|NOT NULL	|0
FIELD		|tls_connect	|t_integer	|'1'	|NOT NULL	|ZBX_PROXY
FIELD		|tls_accept	|t_integer	|'1'	|NOT NULL	|ZBX_PROXY
FIELD		|tls_issuer	|t_varchar(1024)|''	|NOT NULL	|ZBX_PROXY
FIELD		|tls_subject	|t_varchar(1024)|''	|NOT NULL	|ZBX_PROXY
FIELD		|tls_psk_identity|t_varchar(128)|''	|NOT NULL	|ZBX_PROXY
FIELD		|tls_psk	|t_varchar(512)	|''	|NOT NULL	|ZBX_PROXY
FIELD		|proxy_address	|t_varchar(255)	|''	|NOT NULL	|0
FIELD		|auto_compress	|t_integer	|'1'	|NOT NULL	|0
INDEX		|1		|host
INDEX		|2		|status
INDEX		|3		|proxy_hostid
INDEX		|4		|name
INDEX		|5		|maintenanceid

TABLE|hstgrp|groupid|ZBX_DATA
FIELD		|groupid	|t_id		|	|NOT NULL	|0
FIELD		|name		|t_varchar(255)	|''	|NOT NULL	|0
FIELD		|internal	|t_integer	|'0'	|NOT NULL	|0
FIELD		|flags		|t_integer	|'0'	|NOT NULL	|0
INDEX		|1		|name

TABLE|group_prototype|group_prototypeid|ZBX_TEMPLATE
FIELD		|group_prototypeid|t_id		|	|NOT NULL	|0
FIELD		|hostid		|t_id		|	|NOT NULL	|0			|1|hosts
FIELD		|name		|t_varchar(255)	|''	|NOT NULL	|0
FIELD		|groupid	|t_id		|	|NULL		|0			|2|hstgrp	|		|RESTRICT
FIELD		|templateid	|t_id		|	|NULL		|0			|3|group_prototype|group_prototypeid
INDEX		|1		|hostid

TABLE|group_discovery|groupid|ZBX_TEMPLATE
FIELD		|groupid	|t_id		|	|NOT NULL	|0			|1|hstgrp
FIELD		|parent_group_prototypeid|t_id	|	|NOT NULL	|0			|2|group_prototype|group_prototypeid|RESTRICT
FIELD		|name		|t_varchar(64)	|''	|NOT NULL	|ZBX_NODATA
FIELD		|lastcheck	|t_integer	|'0'	|NOT NULL	|ZBX_NODATA
FIELD		|ts_delete	|t_time		|'0'	|NOT NULL	|ZBX_NODATA

TABLE|screens|screenid|ZBX_TEMPLATE
FIELD		|screenid	|t_id		|	|NOT NULL	|0
FIELD		|name		|t_varchar(255)	|	|NOT NULL	|0
FIELD		|hsize		|t_integer	|'1'	|NOT NULL	|0
FIELD		|vsize		|t_integer	|'1'	|NOT NULL	|0
FIELD		|templateid	|t_id		|	|NULL		|0			|1|hosts	|hostid
FIELD		|userid		|t_id		|	|NULL		|0			|3|users	|		|RESTRICT
FIELD		|private	|t_integer	|'1'	|NOT NULL	|0
INDEX		|1		|templateid

TABLE|screens_items|screenitemid|ZBX_TEMPLATE
FIELD		|screenitemid	|t_id		|	|NOT NULL	|0
FIELD		|screenid	|t_id		|	|NOT NULL	|0			|1|screens
FIELD		|resourcetype	|t_integer	|'0'	|NOT NULL	|0
FIELD		|resourceid	|t_id		|'0'	|NOT NULL	|0
FIELD		|width		|t_integer	|'320'	|NOT NULL	|0
FIELD		|height		|t_integer	|'200'	|NOT NULL	|0
FIELD		|x		|t_integer	|'0'	|NOT NULL	|0
FIELD		|y		|t_integer	|'0'	|NOT NULL	|0
FIELD		|colspan	|t_integer	|'1'	|NOT NULL	|0
FIELD		|rowspan	|t_integer	|'1'	|NOT NULL	|0
FIELD		|elements	|t_integer	|'25'	|NOT NULL	|0
FIELD		|valign		|t_integer	|'0'	|NOT NULL	|0
FIELD		|halign		|t_integer	|'0'	|NOT NULL	|0
FIELD		|style		|t_integer	|'0'	|NOT NULL	|0
FIELD		|url		|t_varchar(255)	|''	|NOT NULL	|0
FIELD		|dynamic	|t_integer	|'0'	|NOT NULL	|0
FIELD		|sort_triggers	|t_integer	|'0'	|NOT NULL	|0
FIELD		|application	|t_varchar(255)	|''	|NOT NULL	|0
FIELD		|max_columns	|t_integer	|'3'	|NOT NULL	|0
INDEX		|1		|screenid

TABLE|screen_user|screenuserid|ZBX_DATA
FIELD		|screenuserid|t_id		|	|NOT NULL	|0
FIELD		|screenid	|t_id		|	|NOT NULL	|0			|1|screens
FIELD		|userid		|t_id		|	|NOT NULL	|0			|2|users
FIELD		|permission	|t_integer	|'2'	|NOT NULL	|0
UNIQUE		|1		|screenid,userid

TABLE|screen_usrgrp|screenusrgrpid|ZBX_DATA
FIELD		|screenusrgrpid|t_id		|	|NOT NULL	|0
FIELD		|screenid	|t_id		|	|NOT NULL	|0			|1|screens
FIELD		|usrgrpid	|t_id		|	|NOT NULL	|0			|2|usrgrp
FIELD		|permission	|t_integer	|'2'	|NOT NULL	|0
UNIQUE		|1		|screenid,usrgrpid

TABLE|slideshows|slideshowid|ZBX_DATA
FIELD		|slideshowid	|t_id		|	|NOT NULL	|0
FIELD		|name		|t_varchar(255)	|''	|NOT NULL	|0
FIELD		|delay		|t_varchar(32)	|'30s'	|NOT NULL	|0
FIELD		|userid		|t_id		|	|NOT NULL	|0			|3|users	|		|RESTRICT
FIELD		|private	|t_integer	|'1'	|NOT NULL	|0
UNIQUE		|1		|name

TABLE|slideshow_user|slideshowuserid|ZBX_DATA
FIELD		|slideshowuserid|t_id		|	|NOT NULL	|0
FIELD		|slideshowid	|t_id		|	|NOT NULL	|0			|1|slideshows
FIELD		|userid		|t_id		|	|NOT NULL	|0			|2|users
FIELD		|permission	|t_integer	|'2'	|NOT NULL	|0
UNIQUE		|1		|slideshowid,userid

TABLE|slideshow_usrgrp|slideshowusrgrpid|ZBX_DATA
FIELD		|slideshowusrgrpid|t_id		|	|NOT NULL	|0
FIELD		|slideshowid	|t_id		|	|NOT NULL	|0			|1|slideshows
FIELD		|usrgrpid	|t_id		|	|NOT NULL	|0			|2|usrgrp
FIELD		|permission	|t_integer	|'2'	|NOT NULL	|0
UNIQUE		|1		|slideshowid,usrgrpid

TABLE|slides|slideid|ZBX_DATA
FIELD		|slideid	|t_id		|	|NOT NULL	|0
FIELD		|slideshowid	|t_id		|	|NOT NULL	|0			|1|slideshows
FIELD		|screenid	|t_id		|	|NOT NULL	|0			|2|screens
FIELD		|step		|t_integer	|'0'	|NOT NULL	|0
FIELD		|delay		|t_varchar(32)	|'0'	|NOT NULL	|0
INDEX		|1		|slideshowid
INDEX		|2		|screenid

TABLE|drules|druleid|ZBX_DATA
FIELD		|druleid	|t_id		|	|NOT NULL	|0
FIELD		|proxy_hostid	|t_id		|	|NULL		|0			|1|hosts	|hostid		|RESTRICT
FIELD		|name		|t_varchar(255)	|''	|NOT NULL	|ZBX_PROXY
FIELD		|iprange	|t_varchar(2048)|''	|NOT NULL	|ZBX_PROXY
FIELD		|delay		|t_varchar(255)	|'1h'	|NOT NULL	|ZBX_PROXY
FIELD		|nextcheck	|t_integer	|'0'	|NOT NULL	|ZBX_NODATA
FIELD		|status		|t_integer	|'0'	|NOT NULL	|0
INDEX		|1		|proxy_hostid
UNIQUE		|2		|name

TABLE|dchecks|dcheckid|ZBX_DATA
FIELD		|dcheckid	|t_id		|	|NOT NULL	|0
FIELD		|druleid	|t_id		|	|NOT NULL	|ZBX_PROXY		|1|drules
FIELD		|type		|t_integer	|'0'	|NOT NULL	|ZBX_PROXY
FIELD		|key_		|t_varchar(512)	|''	|NOT NULL	|ZBX_PROXY
FIELD		|snmp_community	|t_varchar(255)	|''	|NOT NULL	|ZBX_PROXY
FIELD		|ports		|t_varchar(255)	|'0'	|NOT NULL	|ZBX_PROXY
FIELD		|snmpv3_securityname|t_varchar(64)|''	|NOT NULL	|ZBX_PROXY
FIELD		|snmpv3_securitylevel|t_integer	|'0'	|NOT NULL	|ZBX_PROXY
FIELD		|snmpv3_authpassphrase|t_varchar(64)|''	|NOT NULL	|ZBX_PROXY
FIELD		|snmpv3_privpassphrase|t_varchar(64)|''	|NOT NULL	|ZBX_PROXY
FIELD		|uniq		|t_integer	|'0'	|NOT NULL	|ZBX_PROXY
FIELD		|snmpv3_authprotocol|t_integer	|'0'	|NOT NULL	|ZBX_PROXY
FIELD		|snmpv3_privprotocol|t_integer	|'0'	|NOT NULL	|ZBX_PROXY
FIELD		|snmpv3_contextname|t_varchar(255)|''	|NOT NULL	|ZBX_PROXY
FIELD		|host_source|t_integer	|'1'	|NOT NULL	|ZBX_PROXY
FIELD		|name_source|t_integer	|'0'	|NOT NULL	|ZBX_PROXY
INDEX		|1		|druleid,host_source,name_source

TABLE|applications|applicationid|ZBX_TEMPLATE
FIELD		|applicationid	|t_id		|	|NOT NULL	|0
FIELD		|hostid		|t_id		|	|NOT NULL	|0			|1|hosts
FIELD		|name		|t_varchar(255)	|''	|NOT NULL	|0
FIELD		|flags		|t_integer	|'0'	|NOT NULL	|0
UNIQUE		|2		|hostid,name

TABLE|httptest|httptestid|ZBX_TEMPLATE
FIELD		|httptestid	|t_id		|	|NOT NULL	|0
FIELD		|name		|t_varchar(64)	|''	|NOT NULL	|ZBX_PROXY
FIELD		|applicationid	|t_id		|	|NULL		|0			|1|applications	|		|RESTRICT
FIELD		|nextcheck	|t_integer	|'0'	|NOT NULL	|ZBX_NODATA
FIELD		|delay		|t_varchar(255)	|'1m'	|NOT NULL	|ZBX_PROXY
FIELD		|status		|t_integer	|'0'	|NOT NULL	|0
FIELD		|agent		|t_varchar(255)	|'Zabbix'|NOT NULL	|ZBX_PROXY
FIELD		|authentication	|t_integer	|'0'	|NOT NULL	|ZBX_PROXY,ZBX_NODATA
FIELD		|http_user	|t_varchar(64)	|''	|NOT NULL	|ZBX_PROXY,ZBX_NODATA
FIELD		|http_password	|t_varchar(64)	|''	|NOT NULL	|ZBX_PROXY,ZBX_NODATA
FIELD		|hostid		|t_id		|	|NOT NULL	|ZBX_PROXY		|2|hosts
FIELD		|templateid	|t_id		|	|NULL		|0			|3|httptest	|httptestid
FIELD		|http_proxy	|t_varchar(255)	|''	|NOT NULL	|ZBX_PROXY,ZBX_NODATA
FIELD		|retries	|t_integer	|'1'	|NOT NULL	|ZBX_PROXY,ZBX_NODATA
FIELD		|ssl_cert_file	|t_varchar(255)	|''	|NOT NULL	|ZBX_PROXY,ZBX_NODATA
FIELD		|ssl_key_file	|t_varchar(255)	|''	|NOT NULL	|ZBX_PROXY,ZBX_NODATA
FIELD		|ssl_key_password|t_varchar(64)	|''	|NOT NULL	|ZBX_PROXY,ZBX_NODATA
FIELD		|verify_peer	|t_integer	|'0'	|NOT NULL	|ZBX_PROXY
FIELD		|verify_host	|t_integer	|'0'	|NOT NULL	|ZBX_PROXY
INDEX		|1		|applicationid
UNIQUE		|2		|hostid,name
INDEX		|3		|status
INDEX		|4		|templateid

TABLE|httpstep|httpstepid|ZBX_TEMPLATE
FIELD		|httpstepid	|t_id		|	|NOT NULL	|0
FIELD		|httptestid	|t_id		|	|NOT NULL	|ZBX_PROXY		|1|httptest
FIELD		|name		|t_varchar(64)	|''	|NOT NULL	|ZBX_PROXY
FIELD		|no		|t_integer	|'0'	|NOT NULL	|ZBX_PROXY
FIELD		|url		|t_varchar(2048)|''	|NOT NULL	|ZBX_PROXY
FIELD		|timeout	|t_varchar(255)	|'15s'	|NOT NULL	|ZBX_PROXY
FIELD		|posts		|t_shorttext	|''	|NOT NULL	|ZBX_PROXY
FIELD		|required	|t_varchar(255)	|''	|NOT NULL	|ZBX_PROXY
FIELD		|status_codes	|t_varchar(255)	|''	|NOT NULL	|ZBX_PROXY
FIELD		|follow_redirects|t_integer	|'1'	|NOT NULL	|ZBX_PROXY
FIELD		|retrieve_mode	|t_integer	|'0'	|NOT NULL	|ZBX_PROXY
FIELD		|post_type	|t_integer	|'0'	|NOT NULL	|ZBX_PROXY
INDEX		|1		|httptestid

TABLE|interface|interfaceid|ZBX_TEMPLATE
FIELD		|interfaceid	|t_id		|	|NOT NULL	|0
FIELD		|hostid		|t_id		|	|NOT NULL	|ZBX_PROXY		|1|hosts
FIELD		|main		|t_integer	|'0'	|NOT NULL	|ZBX_PROXY
FIELD		|type		|t_integer	|'0'	|NOT NULL	|ZBX_PROXY
FIELD		|useip		|t_integer	|'1'	|NOT NULL	|ZBX_PROXY
FIELD		|ip		|t_varchar(64)	|'127.0.0.1'|NOT NULL	|ZBX_PROXY
FIELD		|dns		|t_varchar(255)	|''	|NOT NULL	|ZBX_PROXY
FIELD		|port		|t_varchar(64)	|'10050'|NOT NULL	|ZBX_PROXY
FIELD		|bulk		|t_integer	|'1'	|NOT NULL	|ZBX_PROXY
INDEX		|1		|hostid,type
INDEX		|2		|ip,dns

TABLE|valuemaps|valuemapid|ZBX_TEMPLATE
FIELD		|valuemapid	|t_id		|	|NOT NULL	|0
FIELD		|name		|t_varchar(64)	|''	|NOT NULL	|0
UNIQUE		|1		|name

TABLE|items|itemid|ZBX_TEMPLATE
FIELD		|itemid		|t_id		|	|NOT NULL	|0
FIELD		|type		|t_integer	|'0'	|NOT NULL	|ZBX_PROXY
FIELD		|snmp_community	|t_varchar(64)	|''	|NOT NULL	|ZBX_PROXY
FIELD		|snmp_oid	|t_varchar(512)	|''	|NOT NULL	|ZBX_PROXY
FIELD		|hostid		|t_id		|	|NOT NULL	|ZBX_PROXY		|1|hosts
FIELD		|name		|t_varchar(255)	|''	|NOT NULL	|0
FIELD		|key_		|t_varchar(255)	|''	|NOT NULL	|ZBX_PROXY
FIELD		|delay		|t_varchar(1024)|'0'	|NOT NULL	|ZBX_PROXY
FIELD		|history	|t_varchar(255)	|'90d'	|NOT NULL	|0
FIELD		|trends		|t_varchar(255)	|'365d'	|NOT NULL	|0
FIELD		|status		|t_integer	|'0'	|NOT NULL	|ZBX_PROXY
FIELD		|value_type	|t_integer	|'0'	|NOT NULL	|ZBX_PROXY
FIELD		|trapper_hosts	|t_varchar(255)	|''	|NOT NULL	|ZBX_PROXY
FIELD		|units		|t_varchar(255)	|''	|NOT NULL	|0
FIELD		|snmpv3_securityname|t_varchar(64)|''	|NOT NULL	|ZBX_PROXY
FIELD		|snmpv3_securitylevel|t_integer	|'0'	|NOT NULL	|ZBX_PROXY
FIELD		|snmpv3_authpassphrase|t_varchar(64)|''	|NOT NULL	|ZBX_PROXY
FIELD		|snmpv3_privpassphrase|t_varchar(64)|''	|NOT NULL	|ZBX_PROXY
FIELD		|formula	|t_varchar(255)	|''	|NOT NULL	|0
FIELD		|logtimefmt	|t_varchar(64)	|''	|NOT NULL	|ZBX_PROXY
FIELD		|templateid	|t_id		|	|NULL		|0			|2|items	|itemid
FIELD		|valuemapid	|t_id		|	|NULL		|0			|3|valuemaps	|		|RESTRICT
FIELD		|params		|t_shorttext	|''	|NOT NULL	|ZBX_PROXY
FIELD		|ipmi_sensor	|t_varchar(128)	|''	|NOT NULL	|ZBX_PROXY
FIELD		|authtype	|t_integer	|'0'	|NOT NULL	|ZBX_PROXY
FIELD		|username	|t_varchar(64)	|''	|NOT NULL	|ZBX_PROXY
FIELD		|password	|t_varchar(64)	|''	|NOT NULL	|ZBX_PROXY
FIELD		|publickey	|t_varchar(64)	|''	|NOT NULL	|ZBX_PROXY
FIELD		|privatekey	|t_varchar(64)	|''	|NOT NULL	|ZBX_PROXY
FIELD		|flags		|t_integer	|'0'	|NOT NULL	|ZBX_PROXY
FIELD		|interfaceid	|t_id		|	|NULL		|ZBX_PROXY		|4|interface	|		|RESTRICT
FIELD		|port		|t_varchar(64)	|''	|NOT NULL	|ZBX_PROXY
FIELD		|description	|t_shorttext	|''	|NOT NULL	|0
FIELD		|inventory_link	|t_integer	|'0'	|NOT NULL	|0
FIELD		|lifetime	|t_varchar(255)	|'30d'	|NOT NULL	|0
FIELD		|snmpv3_authprotocol|t_integer	|'0'	|NOT NULL	|ZBX_PROXY
FIELD		|snmpv3_privprotocol|t_integer	|'0'	|NOT NULL	|ZBX_PROXY
FIELD		|snmpv3_contextname|t_varchar(255)|''	|NOT NULL	|ZBX_PROXY
FIELD		|evaltype	|t_integer	|'0'	|NOT NULL	|0
FIELD		|jmx_endpoint	|t_varchar(255)	|''	|NOT NULL	|ZBX_PROXY
FIELD		|master_itemid	|t_id		|	|NULL		|ZBX_PROXY		|5|items	|itemid
FIELD		|timeout	|t_varchar(255)	|'3s'	|NOT NULL	|ZBX_PROXY
FIELD		|url		|t_varchar(2048)|''	|NOT NULL	|ZBX_PROXY
FIELD		|query_fields	|t_varchar(2048)|''	|NOT NULL	|ZBX_PROXY
FIELD		|posts		|t_shorttext	|''	|NOT NULL	|ZBX_PROXY
FIELD		|status_codes	|t_varchar(255)	|'200'	|NOT NULL	|ZBX_PROXY
FIELD		|follow_redirects|t_integer	|'1'	|NOT NULL	|ZBX_PROXY
FIELD		|post_type	|t_integer	|'0'	|NOT NULL	|ZBX_PROXY
FIELD		|http_proxy	|t_varchar(255)	|''	|NOT NULL	|ZBX_PROXY,ZBX_NODATA
FIELD		|headers	|t_shorttext	|''	|NOT NULL	|ZBX_PROXY
FIELD		|retrieve_mode	|t_integer	|'0'	|NOT NULL	|ZBX_PROXY
FIELD		|request_method	|t_integer	|'0'	|NOT NULL	|ZBX_PROXY
FIELD		|output_format	|t_integer	|'0'	|NOT NULL	|ZBX_PROXY
FIELD		|ssl_cert_file	|t_varchar(255)	|''	|NOT NULL	|ZBX_PROXY,ZBX_NODATA
FIELD		|ssl_key_file	|t_varchar(255)	|''	|NOT NULL	|ZBX_PROXY,ZBX_NODATA
FIELD		|ssl_key_password|t_varchar(64)	|''	|NOT NULL	|ZBX_PROXY,ZBX_NODATA
FIELD		|verify_peer	|t_integer	|'0'	|NOT NULL	|ZBX_PROXY
FIELD		|verify_host	|t_integer	|'0'	|NOT NULL	|ZBX_PROXY
FIELD		|allow_traps	|t_integer	|'0'	|NOT NULL	|ZBX_PROXY
UNIQUE		|1		|hostid,key_
INDEX		|3		|status
INDEX		|4		|templateid
INDEX		|5		|valuemapid
INDEX		|6		|interfaceid
INDEX		|7		|master_itemid

TABLE|httpstepitem|httpstepitemid|ZBX_TEMPLATE
FIELD		|httpstepitemid	|t_id		|	|NOT NULL	|0
FIELD		|httpstepid	|t_id		|	|NOT NULL	|ZBX_PROXY		|1|httpstep
FIELD		|itemid		|t_id		|	|NOT NULL	|ZBX_PROXY		|2|items
FIELD		|type		|t_integer	|'0'	|NOT NULL	|ZBX_PROXY
UNIQUE		|1		|httpstepid,itemid
INDEX		|2		|itemid

TABLE|httptestitem|httptestitemid|ZBX_TEMPLATE
FIELD		|httptestitemid	|t_id		|	|NOT NULL	|0
FIELD		|httptestid	|t_id		|	|NOT NULL	|ZBX_PROXY		|1|httptest
FIELD		|itemid		|t_id		|	|NOT NULL	|ZBX_PROXY		|2|items
FIELD		|type		|t_integer	|'0'	|NOT NULL	|ZBX_PROXY
UNIQUE		|1		|httptestid,itemid
INDEX		|2		|itemid

TABLE|media_type|mediatypeid|ZBX_DATA
FIELD		|mediatypeid	|t_id		|	|NOT NULL	|0
FIELD		|type		|t_integer	|'0'	|NOT NULL	|0
FIELD		|name		|t_varchar(100)	|''	|NOT NULL	|0
FIELD		|smtp_server	|t_varchar(255)	|''	|NOT NULL	|0
FIELD		|smtp_helo	|t_varchar(255)	|''	|NOT NULL	|0
FIELD		|smtp_email	|t_varchar(255)	|''	|NOT NULL	|0
FIELD		|exec_path	|t_varchar(255)	|''	|NOT NULL	|0
FIELD		|gsm_modem	|t_varchar(255)	|''	|NOT NULL	|0
FIELD		|username	|t_varchar(255)	|''	|NOT NULL	|0
FIELD		|passwd		|t_varchar(255)	|''	|NOT NULL	|0
FIELD		|status		|t_integer	|'0'	|NOT NULL	|0
FIELD		|smtp_port	|t_integer	|'25'	|NOT NULL	|0
FIELD		|smtp_security	|t_integer	|'0'	|NOT NULL	|0
FIELD		|smtp_verify_peer|t_integer	|'0'	|NOT NULL	|0
FIELD		|smtp_verify_host|t_integer	|'0'	|NOT NULL	|0
FIELD		|smtp_authentication|t_integer	|'0'	|NOT NULL	|0
FIELD		|exec_params	|t_varchar(255)	|''	|NOT NULL	|0
FIELD		|maxsessions	|t_integer	|'1'	|NOT NULL	|0
FIELD		|maxattempts	|t_integer	|'3'	|NOT NULL	|0
FIELD		|attempt_interval|t_varchar(32)	|'10s'	|NOT NULL	|0
FIELD		|content_type	|t_integer	|'1'	|NOT NULL	|0
FIELD		|script		|t_shorttext	|''	|NOT NULL	|0
FIELD		|timeout	|t_varchar(32)	|'30s'	|NOT NULL	|0
FIELD		|process_tags	|t_integer	|'0'	|NOT NULL	|0
FIELD		|show_event_menu|t_integer	|'1'	|NOT NULL	|0
FIELD		|event_menu_url	|t_varchar(2048)|''	|NOT NULL	|0
FIELD		|event_menu_name|t_varchar(255)	|''	|NOT NULL	|0
FIELD		|description	|t_shorttext	|''	|NOT NULL	|0
UNIQUE		|1		|name

TABLE|media_type_param|mediatype_paramid|0
FIELD		|mediatype_paramid|t_id		|	|NOT NULL	|0
FIELD		|mediatypeid	|t_id		|	|NOT NULL	|0			|1|media_type
FIELD		|name		|t_varchar(255)	|''	|NOT NULL	|0
FIELD		|value		|t_varchar(2048)|''	|NOT NULL	|0
INDEX		|1		|mediatypeid

TABLE|usrgrp|usrgrpid|ZBX_DATA
FIELD		|usrgrpid	|t_id		|	|NOT NULL	|0
FIELD		|name		|t_varchar(64)	|''	|NOT NULL	|0
FIELD		|gui_access	|t_integer	|'0'	|NOT NULL	|0
FIELD		|users_status	|t_integer	|'0'	|NOT NULL	|0
FIELD		|debug_mode	|t_integer	|'0'	|NOT NULL	|0
UNIQUE		|1		|name

TABLE|users_groups|id|ZBX_DATA
FIELD		|id		|t_id		|	|NOT NULL	|0
FIELD		|usrgrpid	|t_id		|	|NOT NULL	|0			|1|usrgrp
FIELD		|userid		|t_id		|	|NOT NULL	|0			|2|users
UNIQUE		|1		|usrgrpid,userid
INDEX		|2		|userid

TABLE|scripts|scriptid|ZBX_DATA
FIELD		|scriptid	|t_id		|	|NOT NULL	|0
FIELD		|name		|t_varchar(255)	|''	|NOT NULL	|0
FIELD		|command	|t_varchar(255)	|''	|NOT NULL	|0
FIELD		|host_access	|t_integer	|'2'	|NOT NULL	|0
FIELD		|usrgrpid	|t_id		|	|NULL		|0			|1|usrgrp	|		|RESTRICT
FIELD		|groupid	|t_id		|	|NULL		|0			|2|hstgrp	|		|RESTRICT
FIELD		|description	|t_shorttext	|''	|NOT NULL	|0
FIELD		|confirmation	|t_varchar(255)	|''	|NOT NULL	|0
FIELD		|type		|t_integer	|'0'	|NOT NULL	|0
FIELD		|execute_on	|t_integer	|'2'	|NOT NULL	|0
INDEX		|1		|usrgrpid
INDEX		|2		|groupid
UNIQUE		|3		|name

TABLE|actions|actionid|ZBX_DATA
FIELD		|actionid	|t_id		|	|NOT NULL	|0
FIELD		|name		|t_varchar(255)	|''	|NOT NULL	|0
FIELD		|eventsource	|t_integer	|'0'	|NOT NULL	|0
FIELD		|evaltype	|t_integer	|'0'	|NOT NULL	|0
FIELD		|status		|t_integer	|'0'	|NOT NULL	|0
FIELD		|esc_period	|t_varchar(255)	|'1h'	|NOT NULL	|0
FIELD		|def_shortdata	|t_varchar(255)	|''	|NOT NULL	|0
FIELD		|def_longdata	|t_shorttext	|''	|NOT NULL	|0
FIELD		|r_shortdata	|t_varchar(255)	|''	|NOT NULL	|0
FIELD		|r_longdata	|t_shorttext	|''	|NOT NULL	|0
FIELD		|formula	|t_varchar(255)	|''	|NOT NULL	|0
FIELD		|pause_suppressed|t_integer	|'1'	|NOT NULL	|0
FIELD		|ack_shortdata	|t_varchar(255)	|''	|NOT NULL	|0
FIELD		|ack_longdata	|t_shorttext	|''	|NOT NULL	|0
INDEX		|1		|eventsource,status
UNIQUE		|2		|name

TABLE|operations|operationid|ZBX_DATA
FIELD		|operationid	|t_id		|	|NOT NULL	|0
FIELD		|actionid	|t_id		|	|NOT NULL	|0			|1|actions
FIELD		|operationtype	|t_integer	|'0'	|NOT NULL	|0
FIELD		|esc_period	|t_varchar(255)	|'0'	|NOT NULL	|0
FIELD		|esc_step_from	|t_integer	|'1'	|NOT NULL	|0
FIELD		|esc_step_to	|t_integer	|'1'	|NOT NULL	|0
FIELD		|evaltype	|t_integer	|'0'	|NOT NULL	|0
FIELD		|recovery	|t_integer	|'0'	|NOT NULL	|0
INDEX		|1		|actionid

TABLE|opmessage|operationid|ZBX_DATA
FIELD		|operationid	|t_id		|	|NOT NULL	|0			|1|operations
FIELD		|default_msg	|t_integer	|'0'	|NOT NULL	|0
FIELD		|subject	|t_varchar(255)	|''	|NOT NULL	|0
FIELD		|message	|t_shorttext	|''	|NOT NULL	|0
FIELD		|mediatypeid	|t_id		|	|NULL		|0			|2|media_type	|		|RESTRICT
INDEX		|1		|mediatypeid

TABLE|opmessage_grp|opmessage_grpid|ZBX_DATA
FIELD		|opmessage_grpid|t_id		|	|NOT NULL	|0
FIELD		|operationid	|t_id		|	|NOT NULL	|0			|1|operations
FIELD		|usrgrpid	|t_id		|	|NOT NULL	|0			|2|usrgrp	|		|RESTRICT
UNIQUE		|1		|operationid,usrgrpid
INDEX		|2		|usrgrpid

TABLE|opmessage_usr|opmessage_usrid|ZBX_DATA
FIELD		|opmessage_usrid|t_id		|	|NOT NULL	|0
FIELD		|operationid	|t_id		|	|NOT NULL	|0			|1|operations
FIELD		|userid		|t_id		|	|NOT NULL	|0			|2|users	|		|RESTRICT
UNIQUE		|1		|operationid,userid
INDEX		|2		|userid

TABLE|opcommand|operationid|ZBX_DATA
FIELD		|operationid	|t_id		|	|NOT NULL	|0			|1|operations
FIELD		|type		|t_integer	|'0'	|NOT NULL	|0
FIELD		|scriptid	|t_id		|	|NULL		|0			|2|scripts	|		|RESTRICT
FIELD		|execute_on	|t_integer	|'0'	|NOT NULL	|0
FIELD		|port		|t_varchar(64)	|''	|NOT NULL	|0
FIELD		|authtype	|t_integer	|'0'	|NOT NULL	|0
FIELD		|username	|t_varchar(64)	|''	|NOT NULL	|0
FIELD		|password	|t_varchar(64)	|''	|NOT NULL	|0
FIELD		|publickey	|t_varchar(64)	|''	|NOT NULL	|0
FIELD		|privatekey	|t_varchar(64)	|''	|NOT NULL	|0
FIELD		|command	|t_shorttext	|''	|NOT NULL	|0
INDEX		|1		|scriptid

TABLE|opcommand_hst|opcommand_hstid|ZBX_DATA
FIELD		|opcommand_hstid|t_id		|	|NOT NULL	|0
FIELD		|operationid	|t_id		|	|NOT NULL	|0			|1|operations
FIELD		|hostid		|t_id		|	|NULL		|0			|2|hosts	|		|RESTRICT
INDEX		|1		|operationid
INDEX		|2		|hostid

TABLE|opcommand_grp|opcommand_grpid|ZBX_DATA
FIELD		|opcommand_grpid|t_id		|	|NOT NULL	|0
FIELD		|operationid	|t_id		|	|NOT NULL	|0			|1|operations
FIELD		|groupid	|t_id		|	|NOT NULL	|0			|2|hstgrp	|		|RESTRICT
INDEX		|1		|operationid
INDEX		|2		|groupid

TABLE|opgroup|opgroupid|ZBX_DATA
FIELD		|opgroupid	|t_id		|	|NOT NULL	|0
FIELD		|operationid	|t_id		|	|NOT NULL	|0			|1|operations
FIELD		|groupid	|t_id		|	|NOT NULL	|0			|2|hstgrp	|		|RESTRICT
UNIQUE		|1		|operationid,groupid
INDEX		|2		|groupid

TABLE|optemplate|optemplateid|ZBX_TEMPLATE
FIELD		|optemplateid	|t_id		|	|NOT NULL	|0
FIELD		|operationid	|t_id		|	|NOT NULL	|0			|1|operations
FIELD		|templateid	|t_id		|	|NOT NULL	|0			|2|hosts	|hostid		|RESTRICT
UNIQUE		|1		|operationid,templateid
INDEX		|2		|templateid

TABLE|opconditions|opconditionid|ZBX_DATA
FIELD		|opconditionid	|t_id		|	|NOT NULL	|0
FIELD		|operationid	|t_id		|	|NOT NULL	|0			|1|operations
FIELD		|conditiontype	|t_integer	|'0'	|NOT NULL	|0
FIELD		|operator	|t_integer	|'0'	|NOT NULL	|0
FIELD		|value		|t_varchar(255)	|''	|NOT NULL	|0
INDEX		|1		|operationid

TABLE|conditions|conditionid|ZBX_DATA
FIELD		|conditionid	|t_id		|	|NOT NULL	|0
FIELD		|actionid	|t_id		|	|NOT NULL	|0			|1|actions
FIELD		|conditiontype	|t_integer	|'0'	|NOT NULL	|0
FIELD		|operator	|t_integer	|'0'	|NOT NULL	|0
FIELD		|value		|t_varchar(255)	|''	|NOT NULL	|0
FIELD		|value2		|t_varchar(255)	|''	|NOT NULL	|0
INDEX		|1		|actionid

TABLE|config|configid|ZBX_DATA
FIELD		|configid	|t_id		|	|NOT NULL	|0
FIELD		|refresh_unsupported|t_varchar(32)|'10m'	|NOT NULL	|ZBX_PROXY
FIELD		|work_period	|t_varchar(255)	|'1-5,09:00-18:00'|NOT NULL|0
FIELD		|alert_usrgrpid	|t_id		|	|NULL		|0			|1|usrgrp	|usrgrpid	|RESTRICT
FIELD		|default_theme	|t_varchar(128)	|'blue-theme'|NOT NULL	|ZBX_NODATA
FIELD		|authentication_type|t_integer	|'0'	|NOT NULL	|ZBX_NODATA
FIELD		|ldap_host	|t_varchar(255)	|''	|NOT NULL	|ZBX_NODATA
FIELD		|ldap_port	|t_integer	|389	|NOT NULL	|ZBX_NODATA
FIELD		|ldap_base_dn	|t_varchar(255)	|''	|NOT NULL	|ZBX_NODATA
FIELD		|ldap_bind_dn	|t_varchar(255)	|''	|NOT NULL	|ZBX_NODATA
FIELD		|ldap_bind_password|t_varchar(128)|''	|NOT NULL	|ZBX_NODATA
FIELD		|ldap_search_attribute|t_varchar(128)|''|NOT NULL	|ZBX_NODATA
FIELD		|dropdown_first_entry|t_integer	|'1'	|NOT NULL	|ZBX_NODATA
FIELD		|dropdown_first_remember|t_integer|'1'	|NOT NULL	|ZBX_NODATA
FIELD		|discovery_groupid|t_id		|	|NOT NULL	|ZBX_PROXY		|2|hstgrp	|groupid	|RESTRICT
FIELD		|max_in_table	|t_integer	|'50'	|NOT NULL	|ZBX_NODATA
FIELD		|search_limit	|t_integer	|'1000'	|NOT NULL	|ZBX_NODATA
FIELD		|severity_color_0|t_varchar(6)	|'97AAB3'|NOT NULL	|ZBX_NODATA
FIELD		|severity_color_1|t_varchar(6)	|'7499FF'|NOT NULL	|ZBX_NODATA
FIELD		|severity_color_2|t_varchar(6)	|'FFC859'|NOT NULL	|ZBX_NODATA
FIELD		|severity_color_3|t_varchar(6)	|'FFA059'|NOT NULL	|ZBX_NODATA
FIELD		|severity_color_4|t_varchar(6)	|'E97659'|NOT NULL	|ZBX_NODATA
FIELD		|severity_color_5|t_varchar(6)	|'E45959'|NOT NULL	|ZBX_NODATA
FIELD		|severity_name_0|t_varchar(32)	|'Not classified'|NOT NULL|ZBX_NODATA
FIELD		|severity_name_1|t_varchar(32)	|'Information'|NOT NULL	|ZBX_NODATA
FIELD		|severity_name_2|t_varchar(32)	|'Warning'|NOT NULL	|ZBX_NODATA
FIELD		|severity_name_3|t_varchar(32)	|'Average'|NOT NULL	|ZBX_NODATA
FIELD		|severity_name_4|t_varchar(32)	|'High'	|NOT NULL	|ZBX_NODATA
FIELD		|severity_name_5|t_varchar(32)	|'Disaster'|NOT NULL	|ZBX_NODATA
FIELD		|ok_period	|t_varchar(32)	|'5m'	|NOT NULL	|ZBX_NODATA
FIELD		|blink_period	|t_varchar(32)	|'2m'	|NOT NULL	|ZBX_NODATA
FIELD		|problem_unack_color|t_varchar(6)|'CC0000'|NOT NULL	|ZBX_NODATA
FIELD		|problem_ack_color|t_varchar(6)	|'CC0000'|NOT NULL	|ZBX_NODATA
FIELD		|ok_unack_color	|t_varchar(6)	|'009900'|NOT NULL	|ZBX_NODATA
FIELD		|ok_ack_color	|t_varchar(6)	|'009900'|NOT NULL	|ZBX_NODATA
FIELD		|problem_unack_style|t_integer	|'1'	|NOT NULL	|ZBX_NODATA
FIELD		|problem_ack_style|t_integer	|'1'	|NOT NULL	|ZBX_NODATA
FIELD		|ok_unack_style	|t_integer	|'1'	|NOT NULL	|ZBX_NODATA
FIELD		|ok_ack_style	|t_integer	|'1'	|NOT NULL	|ZBX_NODATA
FIELD		|snmptrap_logging|t_integer	|'1'	|NOT NULL	|ZBX_PROXY,ZBX_NODATA
FIELD		|server_check_interval|t_integer|'10'	|NOT NULL	|ZBX_NODATA
FIELD		|hk_events_mode	|t_integer	|'1'	|NOT NULL	|ZBX_NODATA
FIELD		|hk_events_trigger|t_varchar(32)|'365d'	|NOT NULL	|ZBX_NODATA
FIELD		|hk_events_internal|t_varchar(32)|'1d'	|NOT NULL	|ZBX_NODATA
FIELD		|hk_events_discovery|t_varchar(32)|'1d'	|NOT NULL	|ZBX_NODATA
FIELD		|hk_events_autoreg|t_varchar(32)|'1d'	|NOT NULL	|ZBX_NODATA
FIELD		|hk_services_mode|t_integer	|'1'	|NOT NULL	|ZBX_NODATA
FIELD		|hk_services	|t_varchar(32)	|'365d'	|NOT NULL	|ZBX_NODATA
FIELD		|hk_audit_mode	|t_integer	|'1'	|NOT NULL	|ZBX_NODATA
FIELD		|hk_audit	|t_varchar(32)	|'365d'	|NOT NULL	|ZBX_NODATA
FIELD		|hk_sessions_mode|t_integer	|'1'	|NOT NULL	|ZBX_NODATA
FIELD		|hk_sessions	|t_varchar(32)	|'365d'	|NOT NULL	|ZBX_NODATA
FIELD		|hk_history_mode|t_integer	|'1'	|NOT NULL	|ZBX_NODATA
FIELD		|hk_history_global|t_integer	|'0'	|NOT NULL	|ZBX_NODATA
FIELD		|hk_history	|t_varchar(32)	|'90d'	|NOT NULL	|ZBX_NODATA
FIELD		|hk_trends_mode	|t_integer	|'1'	|NOT NULL	|ZBX_NODATA
FIELD		|hk_trends_global|t_integer	|'0'	|NOT NULL	|ZBX_NODATA
FIELD		|hk_trends	|t_varchar(32)	|'365d'	|NOT NULL	|ZBX_NODATA
FIELD		|default_inventory_mode|t_integer|'-1'	|NOT NULL	|ZBX_NODATA
FIELD		|custom_color	|t_integer	|'0'	|NOT NULL	|ZBX_NODATA
FIELD		|http_auth_enabled	|t_integer	|'0'	|NOT NULL	|ZBX_NODATA
FIELD		|http_login_form	|t_integer	|'0'	|NOT NULL	|ZBX_NODATA
FIELD		|http_strip_domains	|t_varchar(2048)|''	|NOT NULL	|ZBX_NODATA
FIELD		|http_case_sensitive	|t_integer	|'1'	|NOT NULL	|ZBX_NODATA
FIELD		|ldap_configured		|t_integer		|'0'	|NOT NULL	|ZBX_NODATA
FIELD		|ldap_case_sensitive	|t_integer	|'1'	|NOT NULL	|ZBX_NODATA
FIELD		|db_extension	|t_varchar(32)	|''	|NOT NULL	|ZBX_NODATA
FIELD		|autoreg_tls_accept	|t_integer	|'1'	|NOT NULL	|ZBX_PROXY,ZBX_NODATA
INDEX		|1		|alert_usrgrpid
INDEX		|2		|discovery_groupid

TABLE|triggers|triggerid|ZBX_TEMPLATE
FIELD		|triggerid	|t_id		|	|NOT NULL	|0
FIELD		|expression	|t_varchar(2048)|''	|NOT NULL	|0
FIELD		|description	|t_varchar(255)	|''	|NOT NULL	|0
FIELD		|url		|t_varchar(255)	|''	|NOT NULL	|0
FIELD		|status		|t_integer	|'0'	|NOT NULL	|0
FIELD		|value		|t_integer	|'0'	|NOT NULL	|ZBX_NODATA
FIELD		|priority	|t_integer	|'0'	|NOT NULL	|0
FIELD		|lastchange	|t_integer	|'0'	|NOT NULL	|ZBX_NODATA
FIELD		|comments	|t_shorttext	|''	|NOT NULL	|0
FIELD		|error		|t_varchar(2048)|''	|NOT NULL	|ZBX_NODATA
FIELD		|templateid	|t_id		|	|NULL		|0			|1|triggers	|triggerid
FIELD		|type		|t_integer	|'0'	|NOT NULL	|0
FIELD		|state		|t_integer	|'0'	|NOT NULL	|ZBX_NODATA
FIELD		|flags		|t_integer	|'0'	|NOT NULL	|0
FIELD		|recovery_mode	|t_integer	|'0'	|NOT NULL	|0
FIELD		|recovery_expression|t_varchar(2048)|''	|NOT NULL	|0
FIELD		|correlation_mode|t_integer	|'0'	|NOT NULL	|0
FIELD		|correlation_tag|t_varchar(255)	|''	|NOT NULL	|0
FIELD		|manual_close	|t_integer	|'0'	|NOT NULL	|0
FIELD		|opdata		|t_varchar(255)	|''	|NOT NULL	|0
INDEX		|1		|status
INDEX		|2		|value,lastchange
INDEX		|3		|templateid

TABLE|trigger_depends|triggerdepid|ZBX_TEMPLATE
FIELD		|triggerdepid	|t_id		|	|NOT NULL	|0
FIELD		|triggerid_down	|t_id		|	|NOT NULL	|0			|1|triggers	|triggerid
FIELD		|triggerid_up	|t_id		|	|NOT NULL	|0			|2|triggers	|triggerid
UNIQUE		|1		|triggerid_down,triggerid_up
INDEX		|2		|triggerid_up

TABLE|functions|functionid|ZBX_TEMPLATE
FIELD		|functionid	|t_id		|	|NOT NULL	|0
FIELD		|itemid		|t_id		|	|NOT NULL	|0			|1|items
FIELD		|triggerid	|t_id		|	|NOT NULL	|0			|2|triggers
FIELD		|name		|t_varchar(12)	|''	|NOT NULL	|0
FIELD		|parameter	|t_varchar(255)	|'0'	|NOT NULL	|0
INDEX		|1		|triggerid
INDEX		|2		|itemid,name,parameter

TABLE|graphs|graphid|ZBX_TEMPLATE
FIELD		|graphid	|t_id		|	|NOT NULL	|0
FIELD		|name		|t_varchar(128)	|''	|NOT NULL	|0
FIELD		|width		|t_integer	|'900'	|NOT NULL	|0
FIELD		|height		|t_integer	|'200'	|NOT NULL	|0
FIELD		|yaxismin	|t_double	|'0'	|NOT NULL	|0
FIELD		|yaxismax	|t_double	|'100'	|NOT NULL	|0
FIELD		|templateid	|t_id		|	|NULL		|0			|1|graphs	|graphid
FIELD		|show_work_period|t_integer	|'1'	|NOT NULL	|0
FIELD		|show_triggers	|t_integer	|'1'	|NOT NULL	|0
FIELD		|graphtype	|t_integer	|'0'	|NOT NULL	|0
FIELD		|show_legend	|t_integer	|'1'	|NOT NULL	|0
FIELD		|show_3d	|t_integer	|'0'	|NOT NULL	|0
FIELD		|percent_left	|t_double	|'0'	|NOT NULL	|0
FIELD		|percent_right	|t_double	|'0'	|NOT NULL	|0
FIELD		|ymin_type	|t_integer	|'0'	|NOT NULL	|0
FIELD		|ymax_type	|t_integer	|'0'	|NOT NULL	|0
FIELD		|ymin_itemid	|t_id		|	|NULL		|0			|2|items	|itemid		|RESTRICT
FIELD		|ymax_itemid	|t_id		|	|NULL		|0			|3|items	|itemid		|RESTRICT
FIELD		|flags		|t_integer	|'0'	|NOT NULL	|0
INDEX		|1		|name
INDEX		|2		|templateid
INDEX		|3		|ymin_itemid
INDEX		|4		|ymax_itemid

TABLE|graphs_items|gitemid|ZBX_TEMPLATE
FIELD		|gitemid	|t_id		|	|NOT NULL	|0
FIELD		|graphid	|t_id		|	|NOT NULL	|0			|1|graphs
FIELD		|itemid		|t_id		|	|NOT NULL	|0			|2|items
FIELD		|drawtype	|t_integer	|'0'	|NOT NULL	|0
FIELD		|sortorder	|t_integer	|'0'	|NOT NULL	|0
FIELD		|color		|t_varchar(6)	|'009600'|NOT NULL	|0
FIELD		|yaxisside	|t_integer	|'0'	|NOT NULL	|0
FIELD		|calc_fnc	|t_integer	|'2'	|NOT NULL	|0
FIELD		|type		|t_integer	|'0'	|NOT NULL	|0
INDEX		|1		|itemid
INDEX		|2		|graphid

TABLE|graph_theme|graphthemeid|ZBX_DATA
FIELD		|graphthemeid	|t_id		|	|NOT NULL	|0
FIELD		|theme		|t_varchar(64)	|''	|NOT NULL	|0
FIELD		|backgroundcolor|t_varchar(6)	|''	|NOT NULL	|0
FIELD		|graphcolor	|t_varchar(6)	|''	|NOT NULL	|0
FIELD		|gridcolor	|t_varchar(6)	|''	|NOT NULL	|0
FIELD		|maingridcolor	|t_varchar(6)	|''	|NOT NULL	|0
FIELD		|gridbordercolor|t_varchar(6)	|''	|NOT NULL	|0
FIELD		|textcolor	|t_varchar(6)	|''	|NOT NULL	|0
FIELD		|highlightcolor	|t_varchar(6)	|''	|NOT NULL	|0
FIELD		|leftpercentilecolor|t_varchar(6)|''	|NOT NULL	|0
FIELD		|rightpercentilecolor|t_varchar(6)|''	|NOT NULL	|0
FIELD		|nonworktimecolor|t_varchar(6)	|''	|NOT NULL	|0
FIELD		|colorpalette	|t_varchar(255)	|''	|NOT NULL	|0
UNIQUE		|1		|theme

TABLE|globalmacro|globalmacroid|ZBX_DATA
FIELD		|globalmacroid	|t_id		|	|NOT NULL	|0
FIELD		|macro		|t_varchar(255)	|''	|NOT NULL	|ZBX_PROXY
FIELD		|value		|t_varchar(255)	|''	|NOT NULL	|ZBX_PROXY
UNIQUE		|1		|macro

TABLE|hostmacro|hostmacroid|ZBX_TEMPLATE
FIELD		|hostmacroid	|t_id		|	|NOT NULL	|0
FIELD		|hostid		|t_id		|	|NOT NULL	|ZBX_PROXY		|1|hosts
FIELD		|macro		|t_varchar(255)	|''	|NOT NULL	|ZBX_PROXY
FIELD		|value		|t_varchar(255)	|''	|NOT NULL	|ZBX_PROXY
UNIQUE		|1		|hostid,macro

TABLE|hosts_groups|hostgroupid|ZBX_TEMPLATE
FIELD		|hostgroupid	|t_id		|	|NOT NULL	|0
FIELD		|hostid		|t_id		|	|NOT NULL	|0			|1|hosts
FIELD		|groupid	|t_id		|	|NOT NULL	|0			|2|hstgrp
UNIQUE		|1		|hostid,groupid
INDEX		|2		|groupid

TABLE|hosts_templates|hosttemplateid|ZBX_TEMPLATE
FIELD		|hosttemplateid	|t_id		|	|NOT NULL	|0
FIELD		|hostid		|t_id		|	|NOT NULL	|ZBX_PROXY		|1|hosts
FIELD		|templateid	|t_id		|	|NOT NULL	|ZBX_PROXY		|2|hosts	|hostid
UNIQUE		|1		|hostid,templateid
INDEX		|2		|templateid

TABLE|items_applications|itemappid|ZBX_TEMPLATE
FIELD		|itemappid	|t_id		|	|NOT NULL	|0
FIELD		|applicationid	|t_id		|	|NOT NULL	|0			|1|applications
FIELD		|itemid		|t_id		|	|NOT NULL	|0			|2|items
UNIQUE		|1		|applicationid,itemid
INDEX		|2		|itemid

TABLE|mappings|mappingid|ZBX_TEMPLATE
FIELD		|mappingid	|t_id		|	|NOT NULL	|0
FIELD		|valuemapid	|t_id		|	|NOT NULL	|0			|1|valuemaps
FIELD		|value		|t_varchar(64)	|''	|NOT NULL	|0
FIELD		|newvalue	|t_varchar(64)	|''	|NOT NULL	|0
INDEX		|1		|valuemapid

TABLE|media|mediaid|ZBX_DATA
FIELD		|mediaid	|t_id		|	|NOT NULL	|0
FIELD		|userid		|t_id		|	|NOT NULL	|0			|1|users
FIELD		|mediatypeid	|t_id		|	|NOT NULL	|0			|2|media_type
FIELD		|sendto		|t_varchar(1024)|''	|NOT NULL	|0
FIELD		|active		|t_integer	|'0'	|NOT NULL	|0
FIELD		|severity	|t_integer	|'63'	|NOT NULL	|0
FIELD		|period		|t_varchar(1024)|'1-7,00:00-24:00'|NOT NULL|0
INDEX		|1		|userid
INDEX		|2		|mediatypeid

TABLE|rights|rightid|ZBX_DATA
FIELD		|rightid	|t_id		|	|NOT NULL	|0
FIELD		|groupid	|t_id		|	|NOT NULL	|0			|1|usrgrp	|usrgrpid
FIELD		|permission	|t_integer	|'0'	|NOT NULL	|0
FIELD		|id		|t_id		|	|NOT NULL	|0			|2|hstgrp	|groupid
INDEX		|1		|groupid
INDEX		|2		|id

TABLE|services|serviceid|ZBX_DATA
FIELD		|serviceid	|t_id		|	|NOT NULL	|0
FIELD		|name		|t_varchar(128)	|''	|NOT NULL	|0
FIELD		|status		|t_integer	|'0'	|NOT NULL	|0
FIELD		|algorithm	|t_integer	|'0'	|NOT NULL	|0
FIELD		|triggerid	|t_id		|	|NULL		|0			|1|triggers
FIELD		|showsla	|t_integer	|'0'	|NOT NULL	|0
FIELD		|goodsla	|t_double	|'99.9'	|NOT NULL	|0
FIELD		|sortorder	|t_integer	|'0'	|NOT NULL	|0
INDEX		|1		|triggerid

TABLE|services_links|linkid|ZBX_DATA
FIELD		|linkid		|t_id		|	|NOT NULL	|0
FIELD		|serviceupid	|t_id		|	|NOT NULL	|0			|1|services	|serviceid
FIELD		|servicedownid	|t_id		|	|NOT NULL	|0			|2|services	|serviceid
FIELD		|soft		|t_integer	|'0'	|NOT NULL	|0
INDEX		|1		|servicedownid
UNIQUE		|2		|serviceupid,servicedownid

TABLE|services_times|timeid|ZBX_DATA
FIELD		|timeid		|t_id		|	|NOT NULL	|0
FIELD		|serviceid	|t_id		|	|NOT NULL	|0			|1|services
FIELD		|type		|t_integer	|'0'	|NOT NULL	|0
FIELD		|ts_from	|t_integer	|'0'	|NOT NULL	|0
FIELD		|ts_to		|t_integer	|'0'	|NOT NULL	|0
FIELD		|note		|t_varchar(255)	|''	|NOT NULL	|0
INDEX		|1		|serviceid,type,ts_from,ts_to

TABLE|icon_map|iconmapid|ZBX_DATA
FIELD		|iconmapid	|t_id		|	|NOT NULL	|0
FIELD		|name		|t_varchar(64)	|''	|NOT NULL	|0
FIELD		|default_iconid	|t_id		|	|NOT NULL	|0			|1|images	|imageid	|RESTRICT
UNIQUE		|1		|name
INDEX		|2		|default_iconid

TABLE|icon_mapping|iconmappingid|ZBX_DATA
FIELD		|iconmappingid	|t_id		|	|NOT NULL	|0
FIELD		|iconmapid	|t_id		|	|NOT NULL	|0			|1|icon_map
FIELD		|iconid		|t_id		|	|NOT NULL	|0			|2|images	|imageid	|RESTRICT
FIELD		|inventory_link	|t_integer	|'0'	|NOT NULL	|0
FIELD		|expression	|t_varchar(64)	|''	|NOT NULL	|0
FIELD		|sortorder	|t_integer	|'0'	|NOT NULL	|0
INDEX		|1		|iconmapid
INDEX		|2		|iconid

TABLE|sysmaps|sysmapid|ZBX_TEMPLATE
FIELD		|sysmapid	|t_id		|	|NOT NULL	|0
FIELD		|name		|t_varchar(128)	|''	|NOT NULL	|0
FIELD		|width		|t_integer	|'600'	|NOT NULL	|0
FIELD		|height		|t_integer	|'400'	|NOT NULL	|0
FIELD		|backgroundid	|t_id		|	|NULL		|0			|1|images	|imageid	|RESTRICT
FIELD		|label_type	|t_integer	|'2'	|NOT NULL	|0
FIELD		|label_location	|t_integer	|'0'	|NOT NULL	|0
FIELD		|highlight	|t_integer	|'1'	|NOT NULL	|0
FIELD		|expandproblem	|t_integer	|'1'	|NOT NULL	|0
FIELD		|markelements	|t_integer	|'0'	|NOT NULL	|0
FIELD		|show_unack	|t_integer	|'0'	|NOT NULL	|0
FIELD		|grid_size	|t_integer	|'50'	|NOT NULL	|0
FIELD		|grid_show	|t_integer	|'1'	|NOT NULL	|0
FIELD		|grid_align	|t_integer	|'1'	|NOT NULL	|0
FIELD		|label_format	|t_integer	|'0'	|NOT NULL	|0
FIELD		|label_type_host|t_integer	|'2'	|NOT NULL	|0
FIELD		|label_type_hostgroup|t_integer	|'2'	|NOT NULL	|0
FIELD		|label_type_trigger|t_integer	|'2'	|NOT NULL	|0
FIELD		|label_type_map|t_integer	|'2'	|NOT NULL	|0
FIELD		|label_type_image|t_integer	|'2'	|NOT NULL	|0
FIELD		|label_string_host|t_varchar(255)|''	|NOT NULL	|0
FIELD		|label_string_hostgroup|t_varchar(255)|''|NOT NULL	|0
FIELD		|label_string_trigger|t_varchar(255)|''	|NOT NULL	|0
FIELD		|label_string_map|t_varchar(255)|''	|NOT NULL	|0
FIELD		|label_string_image|t_varchar(255)|''	|NOT NULL	|0
FIELD		|iconmapid	|t_id		|	|NULL		|0			|2|icon_map	|		|RESTRICT
FIELD		|expand_macros	|t_integer	|'0'	|NOT NULL	|0
FIELD		|severity_min	|t_integer	|'0'	|NOT NULL	|0
FIELD		|userid		|t_id		|	|NOT NULL	|0			|3|users	|		|RESTRICT
FIELD		|private	|t_integer	|'1'	|NOT NULL	|0
FIELD		|show_suppressed|t_integer	|'0'	|NOT NULL	|0
UNIQUE		|1		|name
INDEX		|2		|backgroundid
INDEX		|3		|iconmapid

TABLE|sysmaps_elements|selementid|ZBX_TEMPLATE
FIELD		|selementid	|t_id		|	|NOT NULL	|0
FIELD		|sysmapid	|t_id		|	|NOT NULL	|0			|1|sysmaps
FIELD		|elementid	|t_id		|'0'	|NOT NULL	|0
FIELD		|elementtype	|t_integer	|'0'	|NOT NULL	|0
FIELD		|iconid_off	|t_id		|	|NULL		|0			|2|images	|imageid	|RESTRICT
FIELD		|iconid_on	|t_id		|	|NULL		|0			|3|images	|imageid	|RESTRICT
FIELD		|label		|t_varchar(2048)|''	|NOT NULL	|0
FIELD		|label_location	|t_integer	|'-1'	|NOT NULL	|0
FIELD		|x		|t_integer	|'0'	|NOT NULL	|0
FIELD		|y		|t_integer	|'0'	|NOT NULL	|0
FIELD		|iconid_disabled|t_id		|	|NULL		|0			|4|images	|imageid	|RESTRICT
FIELD		|iconid_maintenance|t_id	|	|NULL		|0			|5|images	|imageid	|RESTRICT
FIELD		|elementsubtype	|t_integer	|'0'	|NOT NULL	|0
FIELD		|areatype	|t_integer	|'0'	|NOT NULL	|0
FIELD		|width		|t_integer	|'200'	|NOT NULL	|0
FIELD		|height		|t_integer	|'200'	|NOT NULL	|0
FIELD		|viewtype	|t_integer	|'0'	|NOT NULL	|0
FIELD		|use_iconmap	|t_integer	|'1'	|NOT NULL	|0
FIELD		|application	|t_varchar(255)	|''	|NOT NULL	|0
INDEX		|1		|sysmapid
INDEX		|2		|iconid_off
INDEX		|3		|iconid_on
INDEX		|4		|iconid_disabled
INDEX		|5		|iconid_maintenance

TABLE|sysmaps_links|linkid|ZBX_TEMPLATE
FIELD		|linkid		|t_id		|	|NOT NULL	|0
FIELD		|sysmapid	|t_id		|	|NOT NULL	|0			|1|sysmaps
FIELD		|selementid1	|t_id		|	|NOT NULL	|0			|2|sysmaps_elements|selementid
FIELD		|selementid2	|t_id		|	|NOT NULL	|0			|3|sysmaps_elements|selementid
FIELD		|drawtype	|t_integer	|'0'	|NOT NULL	|0
FIELD		|color		|t_varchar(6)	|'000000'|NOT NULL	|0
FIELD		|label		|t_varchar(2048)|''	|NOT NULL	|0
INDEX		|1		|sysmapid
INDEX		|2		|selementid1
INDEX		|3		|selementid2

TABLE|sysmaps_link_triggers|linktriggerid|ZBX_TEMPLATE
FIELD		|linktriggerid	|t_id		|	|NOT NULL	|0
FIELD		|linkid		|t_id		|	|NOT NULL	|0			|1|sysmaps_links
FIELD		|triggerid	|t_id		|	|NOT NULL	|0			|2|triggers
FIELD		|drawtype	|t_integer	|'0'	|NOT NULL	|0
FIELD		|color		|t_varchar(6)	|'000000'|NOT NULL	|0
UNIQUE		|1		|linkid,triggerid
INDEX		|2		|triggerid

TABLE|sysmap_element_url|sysmapelementurlid|ZBX_TEMPLATE
FIELD		|sysmapelementurlid|t_id	|	|NOT NULL	|0
FIELD		|selementid	|t_id		|	|NOT NULL	|0			|1|sysmaps_elements
FIELD		|name		|t_varchar(255)	|	|NOT NULL	|0
FIELD		|url		|t_varchar(255)	|''	|NOT NULL	|0
UNIQUE		|1		|selementid,name

TABLE|sysmap_url|sysmapurlid|ZBX_TEMPLATE
FIELD		|sysmapurlid	|t_id		|	|NOT NULL	|0
FIELD		|sysmapid	|t_id		|	|NOT NULL	|0			|1|sysmaps
FIELD		|name		|t_varchar(255)	|	|NOT NULL	|0
FIELD		|url		|t_varchar(255)	|''	|NOT NULL	|0
FIELD		|elementtype	|t_integer	|'0'	|NOT NULL	|0
UNIQUE		|1		|sysmapid,name

TABLE|sysmap_user|sysmapuserid|ZBX_TEMPLATE
FIELD		|sysmapuserid|t_id		|	|NOT NULL	|0
FIELD		|sysmapid	|t_id		|	|NOT NULL	|0			|1|sysmaps
FIELD		|userid		|t_id		|	|NOT NULL	|0			|2|users
FIELD		|permission	|t_integer	|'2'	|NOT NULL	|0
UNIQUE		|1		|sysmapid,userid

TABLE|sysmap_usrgrp|sysmapusrgrpid|ZBX_TEMPLATE
FIELD		|sysmapusrgrpid|t_id		|	|NOT NULL	|0
FIELD		|sysmapid	|t_id		|	|NOT NULL	|0			|1|sysmaps
FIELD		|usrgrpid	|t_id		|	|NOT NULL	|0			|2|usrgrp
FIELD		|permission	|t_integer	|'2'	|NOT NULL	|0
UNIQUE		|1		|sysmapid,usrgrpid

TABLE|maintenances_hosts|maintenance_hostid|ZBX_DATA
FIELD		|maintenance_hostid|t_id	|	|NOT NULL	|0
FIELD		|maintenanceid	|t_id		|	|NOT NULL	|0			|1|maintenances
FIELD		|hostid		|t_id		|	|NOT NULL	|0			|2|hosts
UNIQUE		|1		|maintenanceid,hostid
INDEX		|2		|hostid

TABLE|maintenances_groups|maintenance_groupid|ZBX_DATA
FIELD		|maintenance_groupid|t_id	|	|NOT NULL	|0
FIELD		|maintenanceid	|t_id		|	|NOT NULL	|0			|1|maintenances
FIELD		|groupid	|t_id		|	|NOT NULL	|0			|2|hstgrp
UNIQUE		|1		|maintenanceid,groupid
INDEX		|2		|groupid

TABLE|timeperiods|timeperiodid|ZBX_DATA
FIELD		|timeperiodid	|t_id		|	|NOT NULL	|0
FIELD		|timeperiod_type|t_integer	|'0'	|NOT NULL	|0
FIELD		|every		|t_integer	|'1'	|NOT NULL	|0
FIELD		|month		|t_integer	|'0'	|NOT NULL	|0
FIELD		|dayofweek	|t_integer	|'0'	|NOT NULL	|0
FIELD		|day		|t_integer	|'0'	|NOT NULL	|0
FIELD		|start_time	|t_integer	|'0'	|NOT NULL	|0
FIELD		|period		|t_integer	|'0'	|NOT NULL	|0
FIELD		|start_date	|t_integer	|'0'	|NOT NULL	|0

TABLE|maintenances_windows|maintenance_timeperiodid|ZBX_DATA
FIELD		|maintenance_timeperiodid|t_id	|	|NOT NULL	|0
FIELD		|maintenanceid	|t_id		|	|NOT NULL	|0			|1|maintenances
FIELD		|timeperiodid	|t_id		|	|NOT NULL	|0			|2|timeperiods
UNIQUE		|1		|maintenanceid,timeperiodid
INDEX		|2		|timeperiodid

TABLE|regexps|regexpid|ZBX_DATA
FIELD		|regexpid	|t_id		|	|NOT NULL	|0
FIELD		|name		|t_varchar(128)	|''	|NOT NULL	|ZBX_PROXY
FIELD		|test_string	|t_shorttext	|''	|NOT NULL	|0
UNIQUE		|1		|name

TABLE|expressions|expressionid|ZBX_DATA
FIELD		|expressionid	|t_id		|	|NOT NULL	|0
FIELD		|regexpid	|t_id		|	|NOT NULL	|ZBX_PROXY		|1|regexps
FIELD		|expression	|t_varchar(255)	|''	|NOT NULL	|ZBX_PROXY
FIELD		|expression_type|t_integer	|'0'	|NOT NULL	|ZBX_PROXY
FIELD		|exp_delimiter	|t_varchar(1)	|''	|NOT NULL	|ZBX_PROXY
FIELD		|case_sensitive	|t_integer	|'0'	|NOT NULL	|ZBX_PROXY
INDEX		|1		|regexpid

TABLE|ids|table_name,field_name|0
FIELD		|table_name	|t_varchar(64)	|''	|NOT NULL	|0
FIELD		|field_name	|t_varchar(64)	|''	|NOT NULL	|0
FIELD		|nextid		|t_id		|	|NOT NULL	|0

-- History tables

TABLE|alerts|alertid|0
FIELD		|alertid	|t_id		|	|NOT NULL	|0
FIELD		|actionid	|t_id		|	|NOT NULL	|0			|1|actions
FIELD		|eventid	|t_id		|	|NOT NULL	|0			|2|events
FIELD		|userid		|t_id		|	|NULL		|0			|3|users
FIELD		|clock		|t_time		|'0'	|NOT NULL	|0
FIELD		|mediatypeid	|t_id		|	|NULL		|0			|4|media_type
FIELD		|sendto		|t_varchar(1024)|''	|NOT NULL	|0
FIELD		|subject	|t_varchar(255)	|''	|NOT NULL	|0
FIELD		|message	|t_text		|''	|NOT NULL	|0
FIELD		|status		|t_integer	|'0'	|NOT NULL	|0
FIELD		|retries	|t_integer	|'0'	|NOT NULL	|0
FIELD		|error		|t_varchar(2048)|''	|NOT NULL	|0
FIELD		|esc_step	|t_integer	|'0'	|NOT NULL	|0
FIELD		|alerttype	|t_integer	|'0'	|NOT NULL	|0
FIELD		|p_eventid	|t_id		|	|NULL		|0			|5|events	|eventid
FIELD		|acknowledgeid	|t_id		|	|NULL		|0			|6|acknowledges	|acknowledgeid
FIELD		|parameters	|t_shorttext	|'{}'	|NOT NULL	|0
INDEX		|1		|actionid
INDEX		|2		|clock
INDEX		|3		|eventid
INDEX		|4		|status
INDEX		|5		|mediatypeid
INDEX		|6		|userid
INDEX		|7		|p_eventid

TABLE|history||0
FIELD		|itemid		|t_id		|	|NOT NULL	|0			|-|items
FIELD		|clock		|t_time		|'0'	|NOT NULL	|0
FIELD		|value		|t_double	|'0.0000'|NOT NULL	|0
FIELD		|ns		|t_nanosec	|'0'	|NOT NULL	|0
INDEX		|1		|itemid,clock

TABLE|history_uint||0
FIELD		|itemid		|t_id		|	|NOT NULL	|0			|-|items
FIELD		|clock		|t_time		|'0'	|NOT NULL	|0
FIELD		|value		|t_bigint	|'0'	|NOT NULL	|0
FIELD		|ns		|t_nanosec	|'0'	|NOT NULL	|0
INDEX		|1		|itemid,clock

TABLE|history_str||0
FIELD		|itemid		|t_id		|	|NOT NULL	|0			|-|items
FIELD		|clock		|t_time		|'0'	|NOT NULL	|0
FIELD		|value		|t_varchar(255)	|''	|NOT NULL	|0
FIELD		|ns		|t_nanosec	|'0'	|NOT NULL	|0
INDEX		|1		|itemid,clock

TABLE|history_log||0
FIELD		|itemid		|t_id		|	|NOT NULL	|0			|-|items
FIELD		|clock		|t_time		|'0'	|NOT NULL	|0
FIELD		|timestamp	|t_time		|'0'	|NOT NULL	|0
FIELD		|source		|t_varchar(64)	|''	|NOT NULL	|0
FIELD		|severity	|t_integer	|'0'	|NOT NULL	|0
FIELD		|value		|t_text		|''	|NOT NULL	|0
FIELD		|logeventid	|t_integer	|'0'	|NOT NULL	|0
FIELD		|ns		|t_nanosec	|'0'	|NOT NULL	|0
INDEX		|1		|itemid,clock

TABLE|history_text||0
FIELD		|itemid		|t_id		|	|NOT NULL	|0			|-|items
FIELD		|clock		|t_time		|'0'	|NOT NULL	|0
FIELD		|value		|t_text		|''	|NOT NULL	|0
FIELD		|ns		|t_nanosec	|'0'	|NOT NULL	|0
INDEX		|1		|itemid,clock

TABLE|proxy_history|id|0
FIELD		|id		|t_serial	|	|NOT NULL	|0
FIELD		|itemid		|t_id		|	|NOT NULL	|0			|-|items
FIELD		|clock		|t_time		|'0'	|NOT NULL	|0
FIELD		|timestamp	|t_time		|'0'	|NOT NULL	|0
FIELD		|source		|t_varchar(64)	|''	|NOT NULL	|0
FIELD		|severity	|t_integer	|'0'	|NOT NULL	|0
FIELD		|value		|t_longtext	|''	|NOT NULL	|0
FIELD		|logeventid	|t_integer	|'0'	|NOT NULL	|0
FIELD		|ns		|t_nanosec	|'0'	|NOT NULL	|0
FIELD		|state		|t_integer	|'0'	|NOT NULL	|0
FIELD		|lastlogsize	|t_bigint	|'0'	|NOT NULL	|0
FIELD		|mtime		|t_integer	|'0'	|NOT NULL	|0
FIELD		|flags		|t_integer	|'0'	|NOT NULL	|0
INDEX		|1		|clock

TABLE|proxy_dhistory|id|0
FIELD		|id		|t_serial	|	|NOT NULL	|0
FIELD		|clock		|t_time		|'0'	|NOT NULL	|0
FIELD		|druleid	|t_id		|	|NOT NULL	|0			|-|drules
FIELD		|ip		|t_varchar(39)	|''	|NOT NULL	|0
FIELD		|port		|t_integer	|'0'	|NOT NULL	|0
FIELD		|value		|t_varchar(255)	|''	|NOT NULL	|0
FIELD		|status		|t_integer	|'0'	|NOT NULL	|0
FIELD		|dcheckid	|t_id		|	|NULL		|0			|-|dchecks
FIELD		|dns		|t_varchar(255)	|''	|NOT NULL	|0
INDEX		|1		|clock
INDEX		|2		|druleid

TABLE|events|eventid|0
FIELD		|eventid	|t_id		|	|NOT NULL	|0
FIELD		|source		|t_integer	|'0'	|NOT NULL	|0
FIELD		|object		|t_integer	|'0'	|NOT NULL	|0
FIELD		|objectid	|t_id		|'0'	|NOT NULL	|0
FIELD		|clock		|t_time		|'0'	|NOT NULL	|0
FIELD		|value		|t_integer	|'0'	|NOT NULL	|0
FIELD		|acknowledged	|t_integer	|'0'	|NOT NULL	|0
FIELD		|ns		|t_nanosec	|'0'	|NOT NULL	|0
FIELD		|name		|t_varchar(2048)|''	|NOT NULL	|0
FIELD		|severity	|t_integer	|'0'	|NOT NULL	|0
INDEX		|1		|source,object,objectid,clock
INDEX		|2		|source,object,clock

TABLE|trends|itemid,clock|0
FIELD		|itemid		|t_id		|	|NOT NULL	|0			|-|items
FIELD		|clock		|t_time		|'0'	|NOT NULL	|0
FIELD		|num		|t_integer	|'0'	|NOT NULL	|0
FIELD		|value_min	|t_double	|'0.0000'|NOT NULL	|0
FIELD		|value_avg	|t_double	|'0.0000'|NOT NULL	|0
FIELD		|value_max	|t_double	|'0.0000'|NOT NULL	|0

TABLE|trends_uint|itemid,clock|0
FIELD		|itemid		|t_id		|	|NOT NULL	|0			|-|items
FIELD		|clock		|t_time		|'0'	|NOT NULL	|0
FIELD		|num		|t_integer	|'0'	|NOT NULL	|0
FIELD		|value_min	|t_bigint	|'0'	|NOT NULL	|0
FIELD		|value_avg	|t_bigint	|'0'	|NOT NULL	|0
FIELD		|value_max	|t_bigint	|'0'	|NOT NULL	|0

TABLE|acknowledges|acknowledgeid|0
FIELD		|acknowledgeid	|t_id		|	|NOT NULL	|0
FIELD		|userid		|t_id		|	|NOT NULL	|0			|1|users
FIELD		|eventid	|t_id		|	|NOT NULL	|0			|2|events
FIELD		|clock		|t_time		|'0'	|NOT NULL	|0
FIELD		|message	|t_varchar(255)	|''	|NOT NULL	|0
FIELD		|action		|t_integer	|'0'	|NOT NULL	|0
FIELD		|old_severity	|t_integer	|'0'	|NOT NULL	|0
FIELD		|new_severity	|t_integer	|'0'	|NOT NULL	|0
INDEX		|1		|userid
INDEX		|2		|eventid
INDEX		|3		|clock

TABLE|auditlog|auditid|0
FIELD		|auditid	|t_id		|	|NOT NULL	|0
FIELD		|userid		|t_id		|	|NOT NULL	|0			|1|users
FIELD		|clock		|t_time		|'0'	|NOT NULL	|0
FIELD		|action		|t_integer	|'0'	|NOT NULL	|0
FIELD		|resourcetype	|t_integer	|'0'	|NOT NULL	|0
FIELD		|details	|t_varchar(128) |'0'	|NOT NULL	|0
FIELD		|ip		|t_varchar(39)	|''	|NOT NULL	|0
FIELD		|resourceid	|t_id		|'0'	|NOT NULL	|0
FIELD		|resourcename	|t_varchar(255)	|''	|NOT NULL	|0
INDEX		|1		|userid,clock
INDEX		|2		|clock

TABLE|auditlog_details|auditdetailid|0
FIELD		|auditdetailid	|t_id		|	|NOT NULL	|0
FIELD		|auditid	|t_id		|	|NOT NULL	|0			|1|auditlog
FIELD		|table_name	|t_varchar(64)	|''	|NOT NULL	|0
FIELD		|field_name	|t_varchar(64)	|''	|NOT NULL	|0
FIELD		|oldvalue	|t_shorttext	|''	|NOT NULL	|0
FIELD		|newvalue	|t_shorttext	|''	|NOT NULL	|0
INDEX		|1		|auditid

TABLE|service_alarms|servicealarmid|0
FIELD		|servicealarmid	|t_id		|	|NOT NULL	|0
FIELD		|serviceid	|t_id		|	|NOT NULL	|0			|1|services
FIELD		|clock		|t_time		|'0'	|NOT NULL	|0
FIELD		|value		|t_integer	|'0'	|NOT NULL	|0
INDEX		|1		|serviceid,clock
INDEX		|2		|clock

TABLE|autoreg_host|autoreg_hostid|0
FIELD		|autoreg_hostid	|t_id		|	|NOT NULL	|0
FIELD		|proxy_hostid	|t_id		|	|NULL		|0			|1|hosts	|hostid
FIELD		|host		|t_varchar(128)	|''	|NOT NULL	|0
FIELD		|listen_ip	|t_varchar(39)	|''	|NOT NULL	|0
FIELD		|listen_port	|t_integer	|'0'	|NOT NULL	|0
FIELD		|listen_dns	|t_varchar(255)	|''	|NOT NULL	|0
FIELD		|host_metadata	|t_varchar(255)	|''	|NOT NULL	|0
FIELD		|flags		|t_integer	|'0'	|NOT NULL	|0
FIELD		|tls_accepted	|t_integer	|'1'	|NOT NULL	|0
INDEX		|1		|host
INDEX		|2		|proxy_hostid

TABLE|proxy_autoreg_host|id|0
FIELD		|id		|t_serial	|	|NOT NULL	|0
FIELD		|clock		|t_time		|'0'	|NOT NULL	|0
FIELD		|host		|t_varchar(128)	|''	|NOT NULL	|0
FIELD		|listen_ip	|t_varchar(39)	|''	|NOT NULL	|0
FIELD		|listen_port	|t_integer	|'0'	|NOT NULL	|0
FIELD		|listen_dns	|t_varchar(255)	|''	|NOT NULL	|0
FIELD		|host_metadata	|t_varchar(255)	|''	|NOT NULL	|0
FIELD		|flags		|t_integer	|'0'	|NOT NULL	|0
FIELD		|tls_accepted	|t_integer	|'1'	|NOT NULL	|0
INDEX		|1		|clock

TABLE|dhosts|dhostid|0
FIELD		|dhostid	|t_id		|	|NOT NULL	|0
FIELD		|druleid	|t_id		|	|NOT NULL	|0			|1|drules
FIELD		|status		|t_integer	|'0'	|NOT NULL	|0
FIELD		|lastup		|t_integer	|'0'	|NOT NULL	|0
FIELD		|lastdown	|t_integer	|'0'	|NOT NULL	|0
INDEX		|1		|druleid

TABLE|dservices|dserviceid|0
FIELD		|dserviceid	|t_id		|	|NOT NULL	|0
FIELD		|dhostid	|t_id		|	|NOT NULL	|0			|1|dhosts
FIELD		|value		|t_varchar(255)	|''	|NOT NULL	|0
FIELD		|port		|t_integer	|'0'	|NOT NULL	|0
FIELD		|status		|t_integer	|'0'	|NOT NULL	|0
FIELD		|lastup		|t_integer	|'0'	|NOT NULL	|0
FIELD		|lastdown	|t_integer	|'0'	|NOT NULL	|0
FIELD		|dcheckid	|t_id		|	|NOT NULL	|0			|2|dchecks
FIELD		|ip		|t_varchar(39)	|''	|NOT NULL	|0
FIELD		|dns		|t_varchar(255)	|''	|NOT NULL	|0
UNIQUE		|1		|dcheckid,ip,port
INDEX		|2		|dhostid

-- Other tables

TABLE|escalations|escalationid|0
FIELD		|escalationid	|t_id		|	|NOT NULL	|0
FIELD		|actionid	|t_id		|	|NOT NULL	|0			|-|actions
FIELD		|triggerid	|t_id		|	|NULL		|0			|-|triggers
FIELD		|eventid	|t_id		|	|NULL		|0			|-|events
FIELD		|r_eventid	|t_id		|	|NULL		|0			|-|events	|eventid
FIELD		|nextcheck	|t_time		|'0'	|NOT NULL	|0
FIELD		|esc_step	|t_integer	|'0'	|NOT NULL	|0
FIELD		|status		|t_integer	|'0'	|NOT NULL	|0
FIELD		|itemid		|t_id		|	|NULL		|0			|-|items
FIELD		|acknowledgeid	|t_id		|	|NULL		|0			|-|acknowledges
UNIQUE		|1		|triggerid,itemid,escalationid
INDEX		|2		|eventid
INDEX		|3		|nextcheck

TABLE|globalvars|globalvarid|0
FIELD		|globalvarid	|t_id		|	|NOT NULL	|0
FIELD		|snmp_lastsize	|t_bigint	|'0'	|NOT NULL	|0

TABLE|graph_discovery|graphid|0
FIELD		|graphid	|t_id		|	|NOT NULL	|0			|1|graphs
FIELD		|parent_graphid	|t_id		|	|NOT NULL	|0			|2|graphs	|graphid	|RESTRICT
INDEX		|1		|parent_graphid

TABLE|host_inventory|hostid|0
FIELD		|hostid		|t_id		|	|NOT NULL	|0			|1|hosts
FIELD		|inventory_mode	|t_integer	|'0'	|NOT NULL	|0
FIELD		|type		|t_varchar(64)	|''	|NOT NULL	|0
FIELD		|type_full	|t_varchar(64)	|''	|NOT NULL	|0
FIELD		|name		|t_varchar(128)	|''	|NOT NULL	|0
FIELD		|alias		|t_varchar(128)	|''	|NOT NULL	|0
FIELD		|os		|t_varchar(128)	|''	|NOT NULL	|0
FIELD		|os_full	|t_varchar(255)	|''	|NOT NULL	|0
FIELD		|os_short	|t_varchar(128)	|''	|NOT NULL	|0
FIELD		|serialno_a	|t_varchar(64)	|''	|NOT NULL	|0
FIELD		|serialno_b	|t_varchar(64)	|''	|NOT NULL	|0
FIELD		|tag		|t_varchar(64)	|''	|NOT NULL	|0
FIELD		|asset_tag	|t_varchar(64)	|''	|NOT NULL	|0
FIELD		|macaddress_a	|t_varchar(64)	|''	|NOT NULL	|0
FIELD		|macaddress_b	|t_varchar(64)	|''	|NOT NULL	|0
FIELD		|hardware	|t_varchar(255)	|''	|NOT NULL	|0
FIELD		|hardware_full	|t_shorttext	|''	|NOT NULL	|0
FIELD		|software	|t_varchar(255)	|''	|NOT NULL	|0
FIELD		|software_full	|t_shorttext	|''	|NOT NULL	|0
FIELD		|software_app_a	|t_varchar(64)	|''	|NOT NULL	|0
FIELD		|software_app_b	|t_varchar(64)	|''	|NOT NULL	|0
FIELD		|software_app_c	|t_varchar(64)	|''	|NOT NULL	|0
FIELD		|software_app_d	|t_varchar(64)	|''	|NOT NULL	|0
FIELD		|software_app_e	|t_varchar(64)	|''	|NOT NULL	|0
FIELD		|contact	|t_shorttext	|''	|NOT NULL	|0
FIELD		|location	|t_shorttext	|''	|NOT NULL	|0
FIELD		|location_lat	|t_varchar(16)	|''	|NOT NULL	|0
FIELD		|location_lon	|t_varchar(16)	|''	|NOT NULL	|0
FIELD		|notes		|t_shorttext	|''	|NOT NULL	|0
FIELD		|chassis	|t_varchar(64)	|''	|NOT NULL	|0
FIELD		|model		|t_varchar(64)	|''	|NOT NULL	|0
FIELD		|hw_arch	|t_varchar(32)	|''	|NOT NULL	|0
FIELD		|vendor		|t_varchar(64)	|''	|NOT NULL	|0
FIELD		|contract_number|t_varchar(64)	|''	|NOT NULL	|0
FIELD		|installer_name	|t_varchar(64)	|''	|NOT NULL	|0
FIELD		|deployment_status|t_varchar(64)|''	|NOT NULL	|0
FIELD		|url_a		|t_varchar(255)	|''	|NOT NULL	|0
FIELD		|url_b		|t_varchar(255)	|''	|NOT NULL	|0
FIELD		|url_c		|t_varchar(255)	|''	|NOT NULL	|0
FIELD		|host_networks	|t_shorttext	|''	|NOT NULL	|0
FIELD		|host_netmask	|t_varchar(39)	|''	|NOT NULL	|0
FIELD		|host_router	|t_varchar(39)	|''	|NOT NULL	|0
FIELD		|oob_ip		|t_varchar(39)	|''	|NOT NULL	|0
FIELD		|oob_netmask	|t_varchar(39)	|''	|NOT NULL	|0
FIELD		|oob_router	|t_varchar(39)	|''	|NOT NULL	|0
FIELD		|date_hw_purchase|t_varchar(64)	|''	|NOT NULL	|0
FIELD		|date_hw_install|t_varchar(64)	|''	|NOT NULL	|0
FIELD		|date_hw_expiry	|t_varchar(64)	|''	|NOT NULL	|0
FIELD		|date_hw_decomm	|t_varchar(64)	|''	|NOT NULL	|0
FIELD		|site_address_a	|t_varchar(128)	|''	|NOT NULL	|0
FIELD		|site_address_b	|t_varchar(128)	|''	|NOT NULL	|0
FIELD		|site_address_c	|t_varchar(128)	|''	|NOT NULL	|0
FIELD		|site_city	|t_varchar(128)	|''	|NOT NULL	|0
FIELD		|site_state	|t_varchar(64)	|''	|NOT NULL	|0
FIELD		|site_country	|t_varchar(64)	|''	|NOT NULL	|0
FIELD		|site_zip	|t_varchar(64)	|''	|NOT NULL	|0
FIELD		|site_rack	|t_varchar(128)	|''	|NOT NULL	|0
FIELD		|site_notes	|t_shorttext	|''	|NOT NULL	|0
FIELD		|poc_1_name	|t_varchar(128)	|''	|NOT NULL	|0
FIELD		|poc_1_email	|t_varchar(128)	|''	|NOT NULL	|0
FIELD		|poc_1_phone_a	|t_varchar(64)	|''	|NOT NULL	|0
FIELD		|poc_1_phone_b	|t_varchar(64)	|''	|NOT NULL	|0
FIELD		|poc_1_cell	|t_varchar(64)	|''	|NOT NULL	|0
FIELD		|poc_1_screen	|t_varchar(64)	|''	|NOT NULL	|0
FIELD		|poc_1_notes	|t_shorttext	|''	|NOT NULL	|0
FIELD		|poc_2_name	|t_varchar(128)	|''	|NOT NULL	|0
FIELD		|poc_2_email	|t_varchar(128)	|''	|NOT NULL	|0
FIELD		|poc_2_phone_a	|t_varchar(64)	|''	|NOT NULL	|0
FIELD		|poc_2_phone_b	|t_varchar(64)	|''	|NOT NULL	|0
FIELD		|poc_2_cell	|t_varchar(64)	|''	|NOT NULL	|0
FIELD		|poc_2_screen	|t_varchar(64)	|''	|NOT NULL	|0
FIELD		|poc_2_notes	|t_shorttext	|''	|NOT NULL	|0

TABLE|housekeeper|housekeeperid|0
FIELD		|housekeeperid	|t_id		|	|NOT NULL	|0
FIELD		|tablename	|t_varchar(64)	|''	|NOT NULL	|0
FIELD		|field		|t_varchar(64)	|''	|NOT NULL	|0
FIELD		|value		|t_id		|	|NOT NULL	|0			|-|items

TABLE|images|imageid|0
FIELD		|imageid	|t_id		|	|NOT NULL	|0
FIELD		|imagetype	|t_integer	|'0'	|NOT NULL	|0
FIELD		|name		|t_varchar(64)	|'0'	|NOT NULL	|0
FIELD		|image		|t_image	|''	|NOT NULL	|0
UNIQUE		|1		|name

TABLE|item_discovery|itemdiscoveryid|ZBX_TEMPLATE
FIELD		|itemdiscoveryid|t_id		|	|NOT NULL	|0
FIELD		|itemid		|t_id		|	|NOT NULL	|0			|1|items
FIELD		|parent_itemid	|t_id		|	|NOT NULL	|0			|2|items	|itemid
FIELD		|key_		|t_varchar(255)	|''	|NOT NULL	|ZBX_NODATA
FIELD		|lastcheck	|t_integer	|'0'	|NOT NULL	|ZBX_NODATA
FIELD		|ts_delete	|t_time		|'0'	|NOT NULL	|ZBX_NODATA
UNIQUE		|1		|itemid,parent_itemid
INDEX		|2		|parent_itemid

TABLE|host_discovery|hostid|ZBX_TEMPLATE
FIELD		|hostid		|t_id		|	|NOT NULL	|0			|1|hosts
FIELD		|parent_hostid	|t_id		|	|NULL		|0			|2|hosts	|hostid		|RESTRICT
FIELD		|parent_itemid	|t_id		|	|NULL		|0			|3|items	|itemid		|RESTRICT
FIELD		|host		|t_varchar(128)	|''	|NOT NULL	|ZBX_NODATA
FIELD		|lastcheck	|t_integer	|'0'	|NOT NULL	|ZBX_NODATA
FIELD		|ts_delete	|t_time		|'0'	|NOT NULL	|ZBX_NODATA

TABLE|interface_discovery|interfaceid|0
FIELD		|interfaceid	|t_id		|	|NOT NULL	|0			|1|interface
FIELD		|parent_interfaceid|t_id	|	|NOT NULL	|0			|2|interface	|interfaceid

TABLE|profiles|profileid|0
FIELD		|profileid	|t_id		|	|NOT NULL	|0
FIELD		|userid		|t_id		|	|NOT NULL	|0			|1|users
FIELD		|idx		|t_varchar(96)	|''	|NOT NULL	|0
FIELD		|idx2		|t_id		|'0'	|NOT NULL	|0
FIELD		|value_id	|t_id		|'0'	|NOT NULL	|0
FIELD		|value_int	|t_integer	|'0'	|NOT NULL	|0
FIELD		|value_str	|t_varchar(255)	|''	|NOT NULL	|0
FIELD		|source		|t_varchar(96)	|''	|NOT NULL	|0
FIELD		|type		|t_integer	|'0'	|NOT NULL	|0
INDEX		|1		|userid,idx,idx2
INDEX		|2		|userid,profileid

TABLE|sessions|sessionid|0
FIELD		|sessionid	|t_varchar(32)	|''	|NOT NULL	|0
FIELD		|userid		|t_id		|	|NOT NULL	|0			|1|users
FIELD		|lastaccess	|t_integer	|'0'	|NOT NULL	|0
FIELD		|status		|t_integer	|'0'	|NOT NULL	|0
INDEX		|1		|userid,status,lastaccess

TABLE|trigger_discovery|triggerid|0
FIELD		|triggerid	|t_id		|	|NOT NULL	|0			|1|triggers
FIELD		|parent_triggerid|t_id		|	|NOT NULL	|0			|2|triggers	|triggerid	|RESTRICT
INDEX		|1		|parent_triggerid

TABLE|application_template|application_templateid|ZBX_TEMPLATE
FIELD		|application_templateid|t_id	|	|NOT NULL	|0
FIELD		|applicationid	|t_id		|	|NOT NULL	|0			|1|applications
FIELD		|templateid	|t_id		|	|NOT NULL	|0			|2|applications	|applicationid
UNIQUE		|1		|applicationid,templateid
INDEX		|2		|templateid

TABLE|item_condition|item_conditionid|ZBX_TEMPLATE
FIELD		|item_conditionid|t_id		|	|NOT NULL	|0
FIELD		|itemid		|t_id		|	|NOT NULL	|0			|1|items
FIELD		|operator	|t_integer	|'8'	|NOT NULL	|0
FIELD		|macro		|t_varchar(64)	|''	|NOT NULL	|0
FIELD		|value		|t_varchar(255)	|''	|NOT NULL	|0
INDEX		|1		|itemid

TABLE|item_rtdata|itemid|ZBX_TEMPLATE
FIELD		|itemid		|t_id		|	|NOT NULL	|0			|1|items
FIELD		|lastlogsize	|t_bigint	|'0'	|NOT NULL	|ZBX_PROXY,ZBX_NODATA
FIELD		|state		|t_integer	|'0'	|NOT NULL	|ZBX_NODATA
FIELD		|mtime		|t_integer	|'0'	|NOT NULL	|ZBX_PROXY,ZBX_NODATA
FIELD		|error		|t_varchar(2048)|''	|NOT NULL	|ZBX_NODATA

TABLE|application_prototype|application_prototypeid|ZBX_TEMPLATE
FIELD		|application_prototypeid|t_id	|	|NOT NULL	|0
FIELD		|itemid		|t_id		|	|NOT NULL	|0			|1|items
FIELD		|templateid	|t_id		|	|NULL		|0			|2|application_prototype|application_prototypeid
FIELD		|name		|t_varchar(255)	|''	|NOT NULL	|0
INDEX		|1		|itemid
INDEX		|2		|templateid

TABLE|item_application_prototype|item_application_prototypeid|ZBX_TEMPLATE
FIELD		|item_application_prototypeid|t_id|	|NOT NULL	|0
FIELD		|application_prototypeid|t_id	|	|NOT NULL	|0			|1|application_prototype
FIELD		|itemid		|t_id		|	|NOT NULL	|0			|2|items
UNIQUE		|1		|application_prototypeid,itemid
INDEX		|2		|itemid

TABLE|application_discovery|application_discoveryid|ZBX_TEMPLATE
FIELD		|application_discoveryid|t_id	|	|NOT NULL	|0
FIELD		|applicationid	|t_id		|	|NOT NULL	|0			|1|applications
FIELD		|application_prototypeid|t_id	|	|NOT NULL	|0			|2|application_prototype
FIELD		|name		|t_varchar(255)	|''	|NOT NULL	|ZBX_NODATA
FIELD		|lastcheck	|t_integer	|'0'	|NOT NULL	|ZBX_NODATA
FIELD		|ts_delete	|t_time		|'0'	|NOT NULL	|ZBX_NODATA
INDEX		|1		|applicationid
INDEX		|2		|application_prototypeid

TABLE|opinventory|operationid|ZBX_DATA
FIELD		|operationid	|t_id		|	|NOT NULL	|0			|1|operations
FIELD		|inventory_mode	|t_integer	|'0'	|NOT NULL	|0

TABLE|trigger_tag|triggertagid|ZBX_TEMPLATE
FIELD		|triggertagid	|t_id		|	|NOT NULL	|0
FIELD		|triggerid	|t_id		|	|NOT NULL	|0			|1|triggers
FIELD		|tag		|t_varchar(255)	|''	|NOT NULL	|0
FIELD		|value		|t_varchar(255)	|''	|NOT NULL	|0
INDEX		|1		|triggerid

TABLE|event_tag|eventtagid|0
FIELD		|eventtagid	|t_id		|	|NOT NULL	|0
FIELD		|eventid	|t_id		|	|NOT NULL	|0			|1|events
FIELD		|tag		|t_varchar(255)	|''	|NOT NULL	|0
FIELD		|value		|t_varchar(255)	|''	|NOT NULL	|0
INDEX		|1		|eventid

TABLE|problem|eventid|0
FIELD		|eventid	|t_id		|	|NOT NULL	|0			|1|events
FIELD		|source		|t_integer	|'0'	|NOT NULL	|0
FIELD		|object		|t_integer	|'0'	|NOT NULL	|0
FIELD		|objectid	|t_id		|'0'	|NOT NULL	|0
FIELD		|clock		|t_time		|'0'	|NOT NULL	|0
FIELD		|ns		|t_nanosec	|'0'	|NOT NULL	|0
FIELD		|r_eventid	|t_id		|	|NULL		|0			|2|events	|eventid
FIELD		|r_clock	|t_time		|'0'	|NOT NULL	|0
FIELD		|r_ns		|t_nanosec	|'0'	|NOT NULL	|0
FIELD		|correlationid	|t_id		|	|NULL		|0			|-|correlation
FIELD		|userid		|t_id		|	|NULL		|0			|-|users
FIELD		|name		|t_varchar(2048)|''	|NOT NULL	|0
FIELD		|acknowledged	|t_integer	|'0'	|NOT NULL	|0
FIELD		|severity	|t_integer	|'0'	|NOT NULL	|0
INDEX		|1		|source,object,objectid
INDEX		|2		|r_clock
INDEX		|3		|r_eventid

TABLE|problem_tag|problemtagid|0
FIELD		|problemtagid	|t_id		|	|NOT NULL	|0
FIELD		|eventid	|t_id		|	|NOT NULL	|0			|1|problem
FIELD		|tag		|t_varchar(255)	|''	|NOT NULL	|0
FIELD		|value		|t_varchar(255)	|''	|NOT NULL	|0
INDEX		|1		|eventid,tag,value

TABLE|tag_filter|tag_filterid|0
FIELD		|tag_filterid	|t_id		|	|NOT NULL	|0
FIELD		|usrgrpid	|t_id		|	|NOT NULL	|0 			|1|usrgrp	|usrgrpid
FIELD		|groupid	|t_id		|	|NOT NULL	|0			|2|hstgrp	|groupid
FIELD		|tag	|t_varchar(255)	|'' |NOT NULL	|0
FIELD		|value	|t_varchar(255)	|'' |NOT NULL	|0

TABLE|event_recovery|eventid|0
FIELD		|eventid	|t_id		|	|NOT NULL	|0			|1|events
FIELD		|r_eventid	|t_id		|	|NOT NULL	|0			|2|events	|eventid
FIELD		|c_eventid	|t_id		|	|NULL		|0			|3|events	|eventid
FIELD		|correlationid	|t_id		|	|NULL		|0			|-|correlation
FIELD		|userid		|t_id		|	|NULL		|0			|-|users
INDEX		|1		|r_eventid
INDEX		|2		|c_eventid

TABLE|correlation|correlationid|ZBX_DATA
FIELD		|correlationid	|t_id		|	|NOT NULL	|0
FIELD		|name		|t_varchar(255)	|''	|NOT NULL	|0
FIELD		|description	|t_shorttext	|''	|NOT NULL	|0
FIELD		|evaltype	|t_integer	|'0'	|NOT NULL	|0
FIELD		|status		|t_integer	|'0'	|NOT NULL	|0
FIELD		|formula	|t_varchar(255)	|''	|NOT NULL	|0
INDEX		|1		|status
UNIQUE		|2		|name

TABLE|corr_condition|corr_conditionid|ZBX_DATA
FIELD		|corr_conditionid|t_id		|	|NOT NULL	|0
FIELD		|correlationid	|t_id		|	|NOT NULL	|0			|1|correlation
FIELD		|type		|t_integer	|'0'	|NOT NULL	|0
INDEX		|1		|correlationid

TABLE|corr_condition_tag|corr_conditionid|ZBX_DATA
FIELD		|corr_conditionid|t_id		|	|NOT NULL	|0			|1|corr_condition
FIELD		|tag		|t_varchar(255)	|''	|NOT NULL	|0

TABLE|corr_condition_group|corr_conditionid|ZBX_DATA
FIELD		|corr_conditionid|t_id		|	|NOT NULL	|0			|1|corr_condition
FIELD		|operator	|t_integer	|'0'	|NOT NULL	|0
FIELD		|groupid	|t_id		|	|NOT NULL	|0			|2|hstgrp	|	|RESTRICT
INDEX		|1		|groupid

TABLE|corr_condition_tagpair|corr_conditionid|ZBX_DATA
FIELD		|corr_conditionid|t_id		|	|NOT NULL	|0			|1|corr_condition
FIELD		|oldtag		|t_varchar(255)	|''	|NOT NULL	|0
FIELD		|newtag		|t_varchar(255)	|''	|NOT NULL	|0

TABLE|corr_condition_tagvalue|corr_conditionid|ZBX_DATA
FIELD		|corr_conditionid|t_id		|	|NOT NULL	|0			|1|corr_condition
FIELD		|tag		|t_varchar(255)	|''	|NOT NULL	|0
FIELD		|operator	|t_integer	|'0'	|NOT NULL	|0
FIELD		|value		|t_varchar(255)	|''	|NOT NULL	|0

TABLE|corr_operation|corr_operationid|ZBX_DATA
FIELD		|corr_operationid|t_id		|	|NOT NULL	|0
FIELD		|correlationid	|t_id		|	|NOT NULL	|0			|1|correlation
FIELD		|type		|t_integer	|'0'	|NOT NULL	|0
INDEX		|1		|correlationid

TABLE|task|taskid|0
FIELD		|taskid		|t_id		|	|NOT NULL	|0
FIELD		|type		|t_integer	|	|NOT NULL	|0
FIELD		|status		|t_integer	|'0'	|NOT NULL	|0
FIELD		|clock		|t_integer	|'0'	|NOT NULL	|0
FIELD		|ttl		|t_integer	|'0'	|NOT NULL	|0
FIELD		|proxy_hostid	|t_id		|	|NULL		|0			|1|hosts	|hostid
INDEX		|1		|status,proxy_hostid

TABLE|task_close_problem|taskid|0
FIELD		|taskid		|t_id		|	|NOT NULL	|0			|1|task
FIELD		|acknowledgeid	|t_id		|	|NOT NULL	|0			|-|acknowledges

TABLE|item_preproc|item_preprocid|ZBX_TEMPLATE
FIELD		|item_preprocid	|t_id		|	|NOT NULL	|0
FIELD		|itemid		|t_id		|	|NOT NULL	|ZBX_PROXY			|1|items
FIELD		|step		|t_integer	|'0'	|NOT NULL	|ZBX_PROXY
FIELD		|type		|t_integer	|'0'	|NOT NULL	|ZBX_PROXY
FIELD		|params		|t_shorttext	|''	|NOT NULL	|ZBX_PROXY
FIELD		|error_handler	|t_integer	|'0'	|NOT NULL	|ZBX_PROXY
FIELD		|error_handler_params|t_varchar(255)|''	|NOT NULL	|ZBX_PROXY
INDEX		|1		|itemid,step

TABLE|task_remote_command|taskid|0
FIELD		|taskid		|t_id		|	|NOT NULL	|0			|1|task
FIELD		|command_type	|t_integer	|'0'	|NOT NULL	|0
FIELD		|execute_on	|t_integer	|'0'	|NOT NULL	|0
FIELD		|port		|t_integer	|'0'	|NOT NULL	|0
FIELD		|authtype	|t_integer	|'0'	|NOT NULL	|0
FIELD		|username	|t_varchar(64)	|''	|NOT NULL	|0
FIELD		|password	|t_varchar(64)	|''	|NOT NULL	|0
FIELD		|publickey	|t_varchar(64)	|''	|NOT NULL	|0
FIELD		|privatekey	|t_varchar(64)	|''	|NOT NULL	|0
FIELD		|command	|t_shorttext	|''	|NOT NULL	|0
FIELD		|alertid	|t_id		|	|NULL		|0			|-|alerts
FIELD		|parent_taskid	|t_id		|	|NOT NULL	|0			|-|task		|taskid
FIELD		|hostid		|t_id		|	|NOT NULL	|0			|-|hosts

TABLE|task_remote_command_result|taskid|0
FIELD		|taskid		|t_id		|	|NOT NULL	|0			|1|task
FIELD		|status		|t_integer	|'0'	|NOT NULL	|0
FIELD		|parent_taskid	|t_id		|	|NOT NULL	|0			|-|task		|taskid
FIELD		|info		|t_shorttext	|''	|NOT NULL	|0

TABLE|task_acknowledge|taskid|0
FIELD		|taskid		|t_id		|	|NOT NULL	|0			|1|task
FIELD		|acknowledgeid	|t_id		|	|NOT NULL	|0			|-|acknowledges

TABLE|sysmap_shape|sysmap_shapeid|ZBX_TEMPLATE
FIELD		|sysmap_shapeid	|t_id		|	|NOT NULL	|0
FIELD		|sysmapid	|t_id		|	|NOT NULL	|0			|1|sysmaps
FIELD		|type		|t_integer	|'0'	|NOT NULL	|0
FIELD		|x		|t_integer	|'0'	|NOT NULL	|0
FIELD		|y		|t_integer	|'0'	|NOT NULL	|0
FIELD		|width		|t_integer	|'200'	|NOT NULL	|0
FIELD		|height		|t_integer	|'200'	|NOT NULL	|0
FIELD		|text		|t_shorttext	|''	|NOT NULL	|0
FIELD		|font		|t_integer	|'9'	|NOT NULL	|0
FIELD		|font_size	|t_integer	|'11'	|NOT NULL	|0
FIELD		|font_color	|t_varchar(6)	|'000000'|NOT NULL	|0
FIELD		|text_halign	|t_integer	|'0'	|NOT NULL	|0
FIELD		|text_valign	|t_integer	|'0'	|NOT NULL	|0
FIELD		|border_type	|t_integer	|'0'	|NOT NULL	|0
FIELD		|border_width	|t_integer	|'1'	|NOT NULL	|0
FIELD		|border_color	|t_varchar(6)	|'000000'|NOT NULL	|0
FIELD		|background_color|t_varchar(6)	|''	|NOT NULL	|0
FIELD		|zindex		|t_integer	|'0'	|NOT NULL	|0
INDEX		|1		|sysmapid

TABLE|sysmap_element_trigger|selement_triggerid|ZBX_TEMPLATE
FIELD		|selement_triggerid	|t_id	|	|NOT NULL	|0
FIELD		|selementid		|t_id	|	|NOT NULL	|0			|1|sysmaps_elements
FIELD		|triggerid		|t_id	|	|NOT NULL	|0			|2|triggers
UNIQUE		|1			|selementid,triggerid

TABLE|httptest_field|httptest_fieldid|ZBX_TEMPLATE
FIELD		|httptest_fieldid	|t_id		|	|NOT NULL	|0
FIELD		|httptestid		|t_id		|	|NOT NULL	|ZBX_PROXY	|1|httptest
FIELD		|type			|t_integer	|'0'	|NOT NULL	|ZBX_PROXY
FIELD		|name			|t_varchar(255)	|''	|NOT NULL	|ZBX_PROXY
FIELD		|value			|t_shorttext	|''	|NOT NULL	|ZBX_PROXY
INDEX		|1			|httptestid

TABLE|httpstep_field|httpstep_fieldid|ZBX_TEMPLATE
FIELD		|httpstep_fieldid	|t_id		|	|NOT NULL	|0
FIELD		|httpstepid		|t_id		|	|NOT NULL	|ZBX_PROXY	|1|httpstep
FIELD		|type			|t_integer	|'0'	|NOT NULL	|ZBX_PROXY
FIELD		|name			|t_varchar(255)	|''	|NOT NULL	|ZBX_PROXY
FIELD		|value			|t_shorttext	|''	|NOT NULL	|ZBX_PROXY
INDEX		|1			|httpstepid

TABLE|dashboard|dashboardid|ZBX_DASHBOARD
FIELD		|dashboardid	|t_id		|	|NOT NULL	|0
FIELD		|name		|t_varchar(255)	|	|NOT NULL	|0
FIELD		|userid		|t_id		|	|NOT NULL	|0			|1|users	|		|RESTRICT
FIELD		|private	|t_integer	|'1'	|NOT NULL	|0

TABLE|dashboard_user|dashboard_userid|ZBX_DASHBOARD
FIELD		|dashboard_userid|t_id		|	|NOT NULL	|0
FIELD		|dashboardid	|t_id		|	|NOT NULL	|0			|1|dashboard
FIELD		|userid		|t_id		|	|NOT NULL	|0			|2|users
FIELD		|permission	|t_integer	|'2'	|NOT NULL	|0
UNIQUE		|1		|dashboardid,userid

TABLE|dashboard_usrgrp|dashboard_usrgrpid|ZBX_DASHBOARD
FIELD		|dashboard_usrgrpid|t_id	|	|NOT NULL	|0
FIELD		|dashboardid	|t_id		|	|NOT NULL	|0			|1|dashboard
FIELD		|usrgrpid	|t_id		|	|NOT NULL	|0			|2|usrgrp
FIELD		|permission	|t_integer	|'2'	|NOT NULL	|0
UNIQUE		|1		|dashboardid,usrgrpid

TABLE|widget|widgetid|ZBX_DASHBOARD
FIELD		|widgetid	|t_id		|	|NOT NULL	|0
FIELD		|dashboardid	|t_id		|	|NOT NULL	|0			|1|dashboard
FIELD		|type		|t_varchar(255)	|''	|NOT NULL	|0
FIELD		|name		|t_varchar(255)	|''	|NOT NULL	|0
FIELD		|x		|t_integer	|'0'	|NOT NULL	|0
FIELD		|y		|t_integer	|'0'	|NOT NULL	|0
FIELD		|width		|t_integer	|'1'	|NOT NULL	|0
FIELD		|height		|t_integer	|'2'	|NOT NULL	|0
FIELD		|view_mode	|t_integer	|'0'	|NOT NULL	|0
INDEX		|1		|dashboardid

TABLE|widget_field|widget_fieldid|ZBX_DASHBOARD
FIELD		|widget_fieldid	|t_id		|	|NOT NULL	|0
FIELD		|widgetid	|t_id		|	|NOT NULL	|0			|1|widget
FIELD		|type		|t_integer	|'0'	|NOT NULL	|0
FIELD		|name		|t_varchar(255)	|''	|NOT NULL	|0
FIELD		|value_int	|t_integer	|'0'	|NOT NULL	|0
FIELD		|value_str	|t_varchar(255)	|''	|NOT NULL	|0
FIELD		|value_groupid	|t_id		|	|NULL		|0			|2|hstgrp	|groupid
FIELD		|value_hostid	|t_id		|	|NULL		|0			|3|hosts	|hostid
FIELD		|value_itemid	|t_id		|	|NULL		|0			|4|items	|itemid
FIELD		|value_graphid	|t_id		|	|NULL		|0			|5|graphs	|graphid
FIELD		|value_sysmapid	|t_id		|	|NULL		|0			|6|sysmaps	|sysmapid
INDEX		|1		|widgetid
INDEX		|2		|value_groupid
INDEX		|3		|value_hostid
INDEX		|4		|value_itemid
INDEX		|5		|value_graphid
INDEX		|6		|value_sysmapid

TABLE|task_check_now|taskid|0
FIELD		|taskid		|t_id		|	|NOT NULL	|0			|1|task
FIELD		|itemid		|t_id		|	|NOT NULL	|0			|-|items

TABLE|event_suppress|event_suppressid|0
FIELD		|event_suppressid|t_id		|	|NOT NULL	|0
FIELD		|eventid	|t_id		|	|NOT NULL	|0			|1|events
FIELD		|maintenanceid	|t_id		|	|NULL		|0			|2|maintenances
FIELD		|suppress_until	|t_time		|'0'	|NOT NULL	|0
UNIQUE		|1		|eventid,maintenanceid
INDEX		|2		|suppress_until
INDEX		|3		|maintenanceid

TABLE|maintenance_tag|maintenancetagid|ZBX_DATA
FIELD		|maintenancetagid|t_id		|	|NOT NULL	|0
FIELD		|maintenanceid	|t_id		|	|NOT NULL	|0			|1|maintenances
FIELD		|tag		|t_varchar(255)	|''	|NOT NULL	|0
FIELD		|operator	|t_integer	|'2'	|NOT NULL	|0
FIELD		|value		|t_varchar(255)	|''	|NOT NULL	|0
INDEX		|1		|maintenanceid

TABLE|lld_macro_path|lld_macro_pathid|ZBX_TEMPLATE
FIELD		|lld_macro_pathid|t_id		|	|NOT NULL	|0
FIELD		|itemid		|t_id		|	|NOT NULL	|0			|1|items
FIELD		|lld_macro	|t_varchar(255)	|''	|NOT NULL	|0
FIELD		|path		|t_varchar(255)	|''	|NOT NULL	|0
UNIQUE		|1		|itemid,lld_macro

TABLE|host_tag|hosttagid|ZBX_TEMPLATE
FIELD		|hosttagid	|t_id		|	|NOT NULL	|0
FIELD		|hostid		|t_id		|	|NOT NULL	|0			|1|hosts
FIELD		|tag		|t_varchar(255)	|''	|NOT NULL	|0
FIELD		|value		|t_varchar(255)	|''	|NOT NULL	|0
INDEX		|1		|hostid

TABLE|config_autoreg_tls|autoreg_tlsid|ZBX_DATA
FIELD		|autoreg_tlsid	|t_id		|	|NOT NULL	|0
FIELD		|tls_psk_identity|t_varchar(128)|''	|NOT NULL	|ZBX_PROXY
FIELD		|tls_psk	|t_varchar(512)	|''	|NOT NULL	|ZBX_PROXY
UNIQUE		|1		|tls_psk_identity

TABLE|dbversion||
FIELD		|mandatory	|t_integer	|'0'	|NOT NULL	|
FIELD		|optional	|t_integer	|'0'	|NOT NULL	|
<<<<<<< HEAD
ROW		|4030042	|4030042
=======
ROW		|4030035	|4030035
>>>>>>> 64d5130f
<|MERGE_RESOLUTION|>--- conflicted
+++ resolved
@@ -1703,8 +1703,4 @@
 TABLE|dbversion||
 FIELD		|mandatory	|t_integer	|'0'	|NOT NULL	|
 FIELD		|optional	|t_integer	|'0'	|NOT NULL	|
-<<<<<<< HEAD
-ROW		|4030042	|4030042
-=======
-ROW		|4030035	|4030035
->>>>>>> 64d5130f
+ROW		|4030046	|4030046