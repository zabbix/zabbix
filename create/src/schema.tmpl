--
-- Zabbix
-- Copyright (C) 2001-2021 Zabbix SIA
--
-- This program is free software; you can redistribute it and/or modify
-- it under the terms of the GNU General Public License as published by
-- the Free Software Foundation; either version 2 of the License, or
-- (at your option) any later version.
--
-- This program is distributed in the hope that it will be useful,
-- but WITHOUT ANY WARRANTY; without even the implied warranty of
-- MERCHANTABILITY or FITNESS FOR A PARTICULAR PURPOSE. See the
-- GNU General Public License for more details.
--
-- You should have received a copy of the GNU General Public License
-- along with this program; if not, write to the Free Software
-- Foundation, Inc., 51 Franklin Street, Fifth Floor, Boston, MA  02110-1301, USA.
--

--
-- Do not use spaces
-- Tables must be sorted to match referential integrity rules
--

TABLE|role|roleid|ZBX_DATA
FIELD		|roleid		|t_id		|	|NOT NULL	|0
FIELD		|name		|t_varchar(255)	|''	|NOT NULL	|0
FIELD		|type		|t_integer	|'0'	|NOT NULL	|0
FIELD		|readonly	|t_integer	|'0'	|NOT NULL	|0
UNIQUE		|1		|name

TABLE|users|userid|ZBX_DATA
FIELD		|userid		|t_id		|	|NOT NULL	|0
FIELD		|username	|t_varchar(100)	|''	|NOT NULL	|0
FIELD		|name		|t_varchar(100)	|''	|NOT NULL	|0
FIELD		|surname	|t_varchar(100)	|''	|NOT NULL	|0
FIELD		|passwd		|t_varchar(60)	|''	|NOT NULL	|0
FIELD		|url		|t_varchar(255)	|''	|NOT NULL	|0
FIELD		|autologin	|t_integer	|'0'	|NOT NULL	|0
FIELD		|autologout	|t_varchar(32)	|'15m'	|NOT NULL	|0
FIELD		|lang		|t_varchar(7)	|'default'|NOT NULL	|ZBX_NODATA
FIELD		|refresh	|t_varchar(32)	|'30s'	|NOT NULL	|0
FIELD		|theme		|t_varchar(128)	|'default'|NOT NULL	|ZBX_NODATA
FIELD		|attempt_failed	|t_integer	|0	|NOT NULL	|ZBX_NODATA
FIELD		|attempt_ip	|t_varchar(39)	|''	|NOT NULL	|ZBX_NODATA
FIELD		|attempt_clock	|t_integer	|0	|NOT NULL	|ZBX_NODATA
FIELD		|rows_per_page	|t_integer	|50	|NOT NULL	|0
FIELD		|timezone	|t_varchar(50)	|'default'|NOT NULL	|ZBX_NODATA
FIELD		|roleid		|t_id		|	|NOT NULL	|0			|1|role
UNIQUE		|1		|username

TABLE|maintenances|maintenanceid|ZBX_DATA
FIELD		|maintenanceid	|t_id		|	|NOT NULL	|0
FIELD		|name		|t_varchar(128)	|''	|NOT NULL	|0
FIELD		|maintenance_type|t_integer	|'0'	|NOT NULL	|0
FIELD		|description	|t_shorttext	|''	|NOT NULL	|0
FIELD		|active_since	|t_integer	|'0'	|NOT NULL	|0
FIELD		|active_till	|t_integer	|'0'	|NOT NULL	|0
FIELD		|tags_evaltype	|t_integer	|'0'	|NOT NULL	|0
INDEX		|1		|active_since,active_till
UNIQUE		|2		|name

TABLE|hosts|hostid|ZBX_TEMPLATE
FIELD		|hostid		|t_id		|	|NOT NULL	|0
FIELD		|proxy_hostid	|t_id		|	|NULL		|0			|1|hosts	|hostid		|RESTRICT
FIELD		|host		|t_varchar(128)	|''	|NOT NULL	|ZBX_PROXY
FIELD		|status		|t_integer	|'0'	|NOT NULL	|ZBX_PROXY
FIELD		|lastaccess	|t_integer	|'0'	|NOT NULL	|ZBX_NODATA
FIELD		|ipmi_authtype	|t_integer	|'-1'	|NOT NULL	|ZBX_PROXY
FIELD		|ipmi_privilege	|t_integer	|'2'	|NOT NULL	|ZBX_PROXY
FIELD		|ipmi_username	|t_varchar(16)	|''	|NOT NULL	|ZBX_PROXY
FIELD		|ipmi_password	|t_varchar(20)	|''	|NOT NULL	|ZBX_PROXY
FIELD		|maintenanceid	|t_id		|	|NULL		|ZBX_NODATA		|2|maintenances	|		|RESTRICT
FIELD		|maintenance_status|t_integer	|'0'	|NOT NULL	|ZBX_NODATA
FIELD		|maintenance_type|t_integer	|'0'	|NOT NULL	|ZBX_NODATA
FIELD		|maintenance_from|t_integer	|'0'	|NOT NULL	|ZBX_NODATA
FIELD		|name		|t_varchar(128)	|''	|NOT NULL	|ZBX_PROXY
FIELD		|flags		|t_integer	|'0'	|NOT NULL	|0
FIELD		|templateid	|t_id		|	|NULL		|0			|3|hosts	|hostid
FIELD		|description	|t_shorttext	|''	|NOT NULL	|0
FIELD		|tls_connect	|t_integer	|'1'	|NOT NULL	|ZBX_PROXY
FIELD		|tls_accept	|t_integer	|'1'	|NOT NULL	|ZBX_PROXY
FIELD		|tls_issuer	|t_varchar(1024)|''	|NOT NULL	|ZBX_PROXY
FIELD		|tls_subject	|t_varchar(1024)|''	|NOT NULL	|ZBX_PROXY
FIELD		|tls_psk_identity|t_varchar(128)|''	|NOT NULL	|ZBX_PROXY
FIELD		|tls_psk	|t_varchar(512)	|''	|NOT NULL	|ZBX_PROXY
FIELD		|proxy_address	|t_varchar(255)	|''	|NOT NULL	|0
FIELD		|auto_compress	|t_integer	|'1'	|NOT NULL	|0
FIELD		|discover	|t_integer	|'0'	|NOT NULL	|0
FIELD		|custom_interfaces|t_integer	|'0'	|NOT NULL	|0
FIELD		|uuid		|t_varchar(32)	|''	|NOT NULL	|0
INDEX		|1		|host
INDEX		|2		|status
INDEX		|3		|proxy_hostid
INDEX		|4		|name
INDEX		|5		|maintenanceid

TABLE|hstgrp|groupid|ZBX_DATA
FIELD		|groupid	|t_id		|	|NOT NULL	|0
FIELD		|name		|t_varchar(255)	|''	|NOT NULL	|0
FIELD		|internal	|t_integer	|'0'	|NOT NULL	|0
FIELD		|flags		|t_integer	|'0'	|NOT NULL	|0
FIELD		|uuid		|t_varchar(32)	|''	|NOT NULL	|0
INDEX		|1		|name

TABLE|group_prototype|group_prototypeid|ZBX_TEMPLATE
FIELD		|group_prototypeid|t_id		|	|NOT NULL	|0
FIELD		|hostid		|t_id		|	|NOT NULL	|0			|1|hosts
FIELD		|name		|t_varchar(255)	|''	|NOT NULL	|0
FIELD		|groupid	|t_id		|	|NULL		|0			|2|hstgrp	|		|RESTRICT
FIELD		|templateid	|t_id		|	|NULL		|0			|3|group_prototype|group_prototypeid
INDEX		|1		|hostid

TABLE|group_discovery|groupid|ZBX_TEMPLATE
FIELD		|groupid	|t_id		|	|NOT NULL	|0			|1|hstgrp
FIELD		|parent_group_prototypeid|t_id	|	|NOT NULL	|0			|2|group_prototype|group_prototypeid|RESTRICT
FIELD		|name		|t_varchar(64)	|''	|NOT NULL	|ZBX_NODATA
FIELD		|lastcheck	|t_integer	|'0'	|NOT NULL	|ZBX_NODATA
FIELD		|ts_delete	|t_time		|'0'	|NOT NULL	|ZBX_NODATA

TABLE|drules|druleid|ZBX_DATA
FIELD		|druleid	|t_id		|	|NOT NULL	|0
FIELD		|proxy_hostid	|t_id		|	|NULL		|0			|1|hosts	|hostid		|RESTRICT
FIELD		|name		|t_varchar(255)	|''	|NOT NULL	|ZBX_PROXY
FIELD		|iprange	|t_varchar(2048)|''	|NOT NULL	|ZBX_PROXY
FIELD		|delay		|t_varchar(255)	|'1h'	|NOT NULL	|ZBX_PROXY
FIELD		|nextcheck	|t_integer	|'0'	|NOT NULL	|ZBX_NODATA
FIELD		|status		|t_integer	|'0'	|NOT NULL	|0
INDEX		|1		|proxy_hostid
UNIQUE		|2		|name

TABLE|dchecks|dcheckid|ZBX_DATA
FIELD		|dcheckid	|t_id		|	|NOT NULL	|0
FIELD		|druleid	|t_id		|	|NOT NULL	|ZBX_PROXY		|1|drules
FIELD		|type		|t_integer	|'0'	|NOT NULL	|ZBX_PROXY
FIELD		|key_		|t_varchar(2048)|''	|NOT NULL	|ZBX_PROXY
FIELD		|snmp_community	|t_varchar(255)	|''	|NOT NULL	|ZBX_PROXY
FIELD		|ports		|t_varchar(255)	|'0'	|NOT NULL	|ZBX_PROXY
FIELD		|snmpv3_securityname|t_varchar(64)|''	|NOT NULL	|ZBX_PROXY
FIELD		|snmpv3_securitylevel|t_integer	|'0'	|NOT NULL	|ZBX_PROXY
FIELD		|snmpv3_authpassphrase|t_varchar(64)|''	|NOT NULL	|ZBX_PROXY
FIELD		|snmpv3_privpassphrase|t_varchar(64)|''	|NOT NULL	|ZBX_PROXY
FIELD		|uniq		|t_integer	|'0'	|NOT NULL	|ZBX_PROXY
FIELD		|snmpv3_authprotocol|t_integer	|'0'	|NOT NULL	|ZBX_PROXY
FIELD		|snmpv3_privprotocol|t_integer	|'0'	|NOT NULL	|ZBX_PROXY
FIELD		|snmpv3_contextname|t_varchar(255)|''	|NOT NULL	|ZBX_PROXY
FIELD		|host_source|t_integer	|'1'	|NOT NULL	|ZBX_PROXY
FIELD		|name_source|t_integer	|'0'	|NOT NULL	|ZBX_PROXY
INDEX		|1		|druleid,host_source,name_source

TABLE|httptest|httptestid|ZBX_TEMPLATE
FIELD		|httptestid	|t_id		|	|NOT NULL	|0
FIELD		|name		|t_varchar(64)	|''	|NOT NULL	|ZBX_PROXY
FIELD		|nextcheck	|t_integer	|'0'	|NOT NULL	|ZBX_NODATA
FIELD		|delay		|t_varchar(255)	|'1m'	|NOT NULL	|ZBX_PROXY
FIELD		|status		|t_integer	|'0'	|NOT NULL	|0
FIELD		|agent		|t_varchar(255)	|'Zabbix'|NOT NULL	|ZBX_PROXY
FIELD		|authentication	|t_integer	|'0'	|NOT NULL	|ZBX_PROXY,ZBX_NODATA
FIELD		|http_user	|t_varchar(64)	|''	|NOT NULL	|ZBX_PROXY,ZBX_NODATA
FIELD		|http_password	|t_varchar(64)	|''	|NOT NULL	|ZBX_PROXY,ZBX_NODATA
FIELD		|hostid		|t_id		|	|NOT NULL	|ZBX_PROXY		|2|hosts
FIELD		|templateid	|t_id		|	|NULL		|0			|3|httptest	|httptestid
FIELD		|http_proxy	|t_varchar(255)	|''	|NOT NULL	|ZBX_PROXY,ZBX_NODATA
FIELD		|retries	|t_integer	|'1'	|NOT NULL	|ZBX_PROXY,ZBX_NODATA
FIELD		|ssl_cert_file	|t_varchar(255)	|''	|NOT NULL	|ZBX_PROXY,ZBX_NODATA
FIELD		|ssl_key_file	|t_varchar(255)	|''	|NOT NULL	|ZBX_PROXY,ZBX_NODATA
FIELD		|ssl_key_password|t_varchar(64)	|''	|NOT NULL	|ZBX_PROXY,ZBX_NODATA
FIELD		|verify_peer	|t_integer	|'0'	|NOT NULL	|ZBX_PROXY
FIELD		|verify_host	|t_integer	|'0'	|NOT NULL	|ZBX_PROXY
FIELD		|uuid		|t_varchar(32)	|''	|NOT NULL	|0
UNIQUE		|2		|hostid,name
INDEX		|3		|status
INDEX		|4		|templateid

TABLE|httpstep|httpstepid|ZBX_TEMPLATE
FIELD		|httpstepid	|t_id		|	|NOT NULL	|0
FIELD		|httptestid	|t_id		|	|NOT NULL	|ZBX_PROXY		|1|httptest
FIELD		|name		|t_varchar(64)	|''	|NOT NULL	|ZBX_PROXY
FIELD		|no		|t_integer	|'0'	|NOT NULL	|ZBX_PROXY
FIELD		|url		|t_varchar(2048)|''	|NOT NULL	|ZBX_PROXY
FIELD		|timeout	|t_varchar(255)	|'15s'	|NOT NULL	|ZBX_PROXY
FIELD		|posts		|t_shorttext	|''	|NOT NULL	|ZBX_PROXY
FIELD		|required	|t_varchar(255)	|''	|NOT NULL	|ZBX_PROXY
FIELD		|status_codes	|t_varchar(255)	|''	|NOT NULL	|ZBX_PROXY
FIELD		|follow_redirects|t_integer	|'1'	|NOT NULL	|ZBX_PROXY
FIELD		|retrieve_mode	|t_integer	|'0'	|NOT NULL	|ZBX_PROXY
FIELD		|post_type	|t_integer	|'0'	|NOT NULL	|ZBX_PROXY
INDEX		|1		|httptestid

TABLE|interface|interfaceid|ZBX_TEMPLATE
FIELD		|interfaceid	|t_id		|	|NOT NULL	|0
FIELD		|hostid		|t_id		|	|NOT NULL	|ZBX_PROXY		|1|hosts
FIELD		|main		|t_integer	|'0'	|NOT NULL	|ZBX_PROXY
FIELD		|type		|t_integer	|'1'	|NOT NULL	|ZBX_PROXY
FIELD		|useip		|t_integer	|'1'	|NOT NULL	|ZBX_PROXY
FIELD		|ip		|t_varchar(64)	|'127.0.0.1'|NOT NULL	|ZBX_PROXY
FIELD		|dns		|t_varchar(255)	|''	|NOT NULL	|ZBX_PROXY
FIELD		|port		|t_varchar(64)	|'10050'|NOT NULL	|ZBX_PROXY
FIELD		|available	|t_integer	|'0'	|NOT NULL	|ZBX_PROXY,ZBX_NODATA
FIELD		|error		|t_varchar(2048)|''	|NOT NULL	|ZBX_NODATA
FIELD		|errors_from	|t_integer	|'0'	|NOT NULL	|ZBX_NODATA
FIELD		|disable_until	|t_integer	|'0'	|NOT NULL	|ZBX_NODATA
INDEX		|1		|hostid,type
INDEX		|2		|ip,dns
INDEX		|3		|available

TABLE|valuemap|valuemapid|ZBX_TEMPLATE
FIELD		|valuemapid	|t_id		|	|NOT NULL	|0
FIELD		|hostid		|t_id		|	|NOT NULL	|0			|1|hosts
FIELD		|name		|t_varchar(64)	|''	|NOT NULL	|0
FIELD		|uuid		|t_varchar(32)	|''	|NOT NULL	|0
UNIQUE		|1		|hostid,name

TABLE|items|itemid|ZBX_TEMPLATE
FIELD		|itemid		|t_id		|	|NOT NULL	|0
FIELD		|type		|t_integer	|'0'	|NOT NULL	|ZBX_PROXY
FIELD		|snmp_oid	|t_varchar(512)	|''	|NOT NULL	|ZBX_PROXY
FIELD		|hostid		|t_id		|	|NOT NULL	|ZBX_PROXY		|1|hosts
FIELD		|name		|t_varchar(255)	|''	|NOT NULL	|0
FIELD		|key_		|t_varchar(2048)|''	|NOT NULL	|ZBX_PROXY
FIELD		|delay		|t_varchar(1024)|'0'	|NOT NULL	|ZBX_PROXY
FIELD		|history	|t_varchar(255)	|'90d'	|NOT NULL	|ZBX_PROXY
FIELD		|trends		|t_varchar(255)	|'365d'	|NOT NULL	|0
FIELD		|status		|t_integer	|'0'	|NOT NULL	|ZBX_PROXY
FIELD		|value_type	|t_integer	|'0'	|NOT NULL	|ZBX_PROXY
FIELD		|trapper_hosts	|t_varchar(255)	|''	|NOT NULL	|ZBX_PROXY
FIELD		|units		|t_varchar(255)	|''	|NOT NULL	|0
FIELD		|formula	|t_varchar(255)	|''	|NOT NULL	|0
FIELD		|logtimefmt	|t_varchar(64)	|''	|NOT NULL	|ZBX_PROXY
FIELD		|templateid	|t_id		|	|NULL		|0			|2|items	|itemid
FIELD		|valuemapid	|t_id		|	|NULL		|0			|3|valuemap	|		|RESTRICT
FIELD		|params		|t_text		|''	|NOT NULL	|ZBX_PROXY
FIELD		|ipmi_sensor	|t_varchar(128)	|''	|NOT NULL	|ZBX_PROXY
FIELD		|authtype	|t_integer	|'0'	|NOT NULL	|ZBX_PROXY
FIELD		|username	|t_varchar(64)	|''	|NOT NULL	|ZBX_PROXY
FIELD		|password	|t_varchar(64)	|''	|NOT NULL	|ZBX_PROXY
FIELD		|publickey	|t_varchar(64)	|''	|NOT NULL	|ZBX_PROXY
FIELD		|privatekey	|t_varchar(64)	|''	|NOT NULL	|ZBX_PROXY
FIELD		|flags		|t_integer	|'0'	|NOT NULL	|ZBX_PROXY
FIELD		|interfaceid	|t_id		|	|NULL		|ZBX_PROXY		|4|interface	|		|RESTRICT
FIELD		|description	|t_text		|''	|NOT NULL	|0
FIELD		|inventory_link	|t_integer	|'0'	|NOT NULL	|ZBX_PROXY
FIELD		|lifetime	|t_varchar(255)	|'30d'	|NOT NULL	|0
FIELD		|evaltype	|t_integer	|'0'	|NOT NULL	|0
FIELD		|jmx_endpoint	|t_varchar(255)	|''	|NOT NULL	|ZBX_PROXY
FIELD		|master_itemid	|t_id		|	|NULL		|ZBX_PROXY		|5|items	|itemid
FIELD		|timeout	|t_varchar(255)	|'3s'	|NOT NULL	|ZBX_PROXY
FIELD		|url		|t_varchar(2048)|''	|NOT NULL	|ZBX_PROXY
FIELD		|query_fields	|t_varchar(2048)|''	|NOT NULL	|ZBX_PROXY
FIELD		|posts		|t_text		|''	|NOT NULL	|ZBX_PROXY
FIELD		|status_codes	|t_varchar(255)	|'200'	|NOT NULL	|ZBX_PROXY
FIELD		|follow_redirects|t_integer	|'1'	|NOT NULL	|ZBX_PROXY
FIELD		|post_type	|t_integer	|'0'	|NOT NULL	|ZBX_PROXY
FIELD		|http_proxy	|t_varchar(255)	|''	|NOT NULL	|ZBX_PROXY,ZBX_NODATA
FIELD		|headers	|t_text		|''	|NOT NULL	|ZBX_PROXY
FIELD		|retrieve_mode	|t_integer	|'0'	|NOT NULL	|ZBX_PROXY
FIELD		|request_method	|t_integer	|'0'	|NOT NULL	|ZBX_PROXY
FIELD		|output_format	|t_integer	|'0'	|NOT NULL	|ZBX_PROXY
FIELD		|ssl_cert_file	|t_varchar(255)	|''	|NOT NULL	|ZBX_PROXY,ZBX_NODATA
FIELD		|ssl_key_file	|t_varchar(255)	|''	|NOT NULL	|ZBX_PROXY,ZBX_NODATA
FIELD		|ssl_key_password|t_varchar(64)	|''	|NOT NULL	|ZBX_PROXY,ZBX_NODATA
FIELD		|verify_peer	|t_integer	|'0'	|NOT NULL	|ZBX_PROXY
FIELD		|verify_host	|t_integer	|'0'	|NOT NULL	|ZBX_PROXY
FIELD		|allow_traps	|t_integer	|'0'	|NOT NULL	|ZBX_PROXY
FIELD		|discover	|t_integer	|'0'	|NOT NULL	|0
FIELD		|uuid		|t_varchar(32)	|''	|NOT NULL	|0
INDEX		|1		|hostid,key_(1021)
INDEX		|3		|status
INDEX		|4		|templateid
INDEX		|5		|valuemapid
INDEX		|6		|interfaceid
INDEX		|7		|master_itemid
INDEX		|8		|key_(1024)

TABLE|httpstepitem|httpstepitemid|ZBX_TEMPLATE
FIELD		|httpstepitemid	|t_id		|	|NOT NULL	|0
FIELD		|httpstepid	|t_id		|	|NOT NULL	|ZBX_PROXY		|1|httpstep
FIELD		|itemid		|t_id		|	|NOT NULL	|ZBX_PROXY		|2|items
FIELD		|type		|t_integer	|'0'	|NOT NULL	|ZBX_PROXY
UNIQUE		|1		|httpstepid,itemid
INDEX		|2		|itemid

TABLE|httptestitem|httptestitemid|ZBX_TEMPLATE
FIELD		|httptestitemid	|t_id		|	|NOT NULL	|0
FIELD		|httptestid	|t_id		|	|NOT NULL	|ZBX_PROXY		|1|httptest
FIELD		|itemid		|t_id		|	|NOT NULL	|ZBX_PROXY		|2|items
FIELD		|type		|t_integer	|'0'	|NOT NULL	|ZBX_PROXY
UNIQUE		|1		|httptestid,itemid
INDEX		|2		|itemid

TABLE|media_type|mediatypeid|ZBX_DATA
FIELD		|mediatypeid	|t_id		|	|NOT NULL	|0
FIELD		|type		|t_integer	|'0'	|NOT NULL	|0
FIELD		|name		|t_varchar(100)	|''	|NOT NULL	|0
FIELD		|smtp_server	|t_varchar(255)	|''	|NOT NULL	|0
FIELD		|smtp_helo	|t_varchar(255)	|''	|NOT NULL	|0
FIELD		|smtp_email	|t_varchar(255)	|''	|NOT NULL	|0
FIELD		|exec_path	|t_varchar(255)	|''	|NOT NULL	|0
FIELD		|gsm_modem	|t_varchar(255)	|''	|NOT NULL	|0
FIELD		|username	|t_varchar(255)	|''	|NOT NULL	|0
FIELD		|passwd		|t_varchar(255)	|''	|NOT NULL	|0
FIELD		|status		|t_integer	|'0'	|NOT NULL	|0
FIELD		|smtp_port	|t_integer	|'25'	|NOT NULL	|0
FIELD		|smtp_security	|t_integer	|'0'	|NOT NULL	|0
FIELD		|smtp_verify_peer|t_integer	|'0'	|NOT NULL	|0
FIELD		|smtp_verify_host|t_integer	|'0'	|NOT NULL	|0
FIELD		|smtp_authentication|t_integer	|'0'	|NOT NULL	|0
FIELD		|exec_params	|t_varchar(255)	|''	|NOT NULL	|0
FIELD		|maxsessions	|t_integer	|'1'	|NOT NULL	|0
FIELD		|maxattempts	|t_integer	|'3'	|NOT NULL	|0
FIELD		|attempt_interval|t_varchar(32)	|'10s'	|NOT NULL	|0
FIELD		|content_type	|t_integer	|'1'	|NOT NULL	|0
FIELD		|script		|t_text		|''	|NOT NULL	|0
FIELD		|timeout	|t_varchar(32)	|'30s'	|NOT NULL	|0
FIELD		|process_tags	|t_integer	|'0'	|NOT NULL	|0
FIELD		|show_event_menu|t_integer	|'0'	|NOT NULL	|0
FIELD		|event_menu_url	|t_varchar(2048)|''	|NOT NULL	|0
FIELD		|event_menu_name|t_varchar(255)	|''	|NOT NULL	|0
FIELD		|description	|t_shorttext	|''	|NOT NULL	|0
UNIQUE		|1		|name

TABLE|media_type_param|mediatype_paramid|ZBX_DATA
FIELD		|mediatype_paramid|t_id		|	|NOT NULL	|0
FIELD		|mediatypeid	|t_id		|	|NOT NULL	|0			|1|media_type
FIELD		|name		|t_varchar(255)	|''	|NOT NULL	|0
FIELD		|value		|t_varchar(2048)|''	|NOT NULL	|0
INDEX		|1		|mediatypeid

TABLE|media_type_message|mediatype_messageid|ZBX_DATA
FIELD		|mediatype_messageid|t_id	|	|NOT NULL	|0
FIELD		|mediatypeid	|t_id		|	|NOT NULL	|0			|1|media_type
FIELD		|eventsource	|t_integer	|	|NOT NULL	|0
FIELD		|recovery	|t_integer	|	|NOT NULL	|0
FIELD		|subject	|t_varchar(255)	|''	|NOT NULL	|0
FIELD		|message	|t_shorttext	|''	|NOT NULL	|0
UNIQUE		|1		|mediatypeid,eventsource,recovery

TABLE|usrgrp|usrgrpid|ZBX_DATA
FIELD		|usrgrpid	|t_id		|	|NOT NULL	|0
FIELD		|name		|t_varchar(64)	|''	|NOT NULL	|0
FIELD		|gui_access	|t_integer	|'0'	|NOT NULL	|0
FIELD		|users_status	|t_integer	|'0'	|NOT NULL	|0
FIELD		|debug_mode	|t_integer	|'0'	|NOT NULL	|0
UNIQUE		|1		|name

TABLE|users_groups|id|ZBX_DATA
FIELD		|id		|t_id		|	|NOT NULL	|0
FIELD		|usrgrpid	|t_id		|	|NOT NULL	|0			|1|usrgrp
FIELD		|userid		|t_id		|	|NOT NULL	|0			|2|users
UNIQUE		|1		|usrgrpid,userid
INDEX		|2		|userid

TABLE|scripts|scriptid|ZBX_DATA
FIELD		|scriptid	|t_id		|	|NOT NULL	|0
FIELD		|name		|t_varchar(255)	|''	|NOT NULL	|0
FIELD		|command	|t_text		|''	|NOT NULL	|0
FIELD		|host_access	|t_integer	|'2'	|NOT NULL	|0
FIELD		|usrgrpid	|t_id		|	|NULL		|0			|1|usrgrp	|		|RESTRICT
FIELD		|groupid	|t_id		|	|NULL		|0			|2|hstgrp	|		|RESTRICT
FIELD		|description	|t_shorttext	|''	|NOT NULL	|0
FIELD		|confirmation	|t_varchar(255)	|''	|NOT NULL	|0
FIELD		|type		|t_integer	|'5'	|NOT NULL	|0
FIELD		|execute_on	|t_integer	|'2'	|NOT NULL	|0
FIELD		|timeout	|t_varchar(32)	|'30s'	|NOT NULL	|ZBX_NODATA
FIELD		|scope		|t_integer	|'1'	|NOT NULL	|0
FIELD		|port		|t_varchar(64)	|''	|NOT NULL	|0
FIELD		|authtype	|t_integer	|'0'	|NOT NULL	|0
FIELD		|username	|t_varchar(64)	|''	|NOT NULL	|0
FIELD		|password	|t_varchar(64)	|''	|NOT NULL	|0
FIELD		|publickey	|t_varchar(64)	|''	|NOT NULL	|0
FIELD		|privatekey	|t_varchar(64)	|''	|NOT NULL	|0
FIELD		|menu_path	|t_varchar(255)	|''	|NOT NULL	|0
INDEX		|1		|usrgrpid
INDEX		|2		|groupid
UNIQUE		|3		|name

TABLE|script_param|script_paramid|ZBX_DATA
FIELD		|script_paramid	|t_id		|	|NOT NULL	|0
FIELD		|scriptid	|t_id		|	|NOT NULL	|0			|1|scripts
FIELD		|name		|t_varchar(255)	|''	|NOT NULL	|0
FIELD		|value		|t_varchar(2048)|''	|NOT NULL	|0
UNIQUE		|1		|scriptid,name

TABLE|actions|actionid|ZBX_DATA
FIELD		|actionid	|t_id		|	|NOT NULL	|0
FIELD		|name		|t_varchar(255)	|''	|NOT NULL	|0
FIELD		|eventsource	|t_integer	|'0'	|NOT NULL	|0
FIELD		|evaltype	|t_integer	|'0'	|NOT NULL	|0
FIELD		|status		|t_integer	|'0'	|NOT NULL	|0
FIELD		|esc_period	|t_varchar(255)	|'1h'	|NOT NULL	|0
FIELD		|formula	|t_varchar(255)	|''	|NOT NULL	|0
FIELD		|pause_suppressed|t_integer	|'1'	|NOT NULL	|0
INDEX		|1		|eventsource,status
UNIQUE		|2		|name

TABLE|operations|operationid|ZBX_DATA
FIELD		|operationid	|t_id		|	|NOT NULL	|0
FIELD		|actionid	|t_id		|	|NOT NULL	|0			|1|actions
FIELD		|operationtype	|t_integer	|'0'	|NOT NULL	|0
FIELD		|esc_period	|t_varchar(255)	|'0'	|NOT NULL	|0
FIELD		|esc_step_from	|t_integer	|'1'	|NOT NULL	|0
FIELD		|esc_step_to	|t_integer	|'1'	|NOT NULL	|0
FIELD		|evaltype	|t_integer	|'0'	|NOT NULL	|0
FIELD		|recovery	|t_integer	|'0'	|NOT NULL	|0
INDEX		|1		|actionid

TABLE|opmessage|operationid|ZBX_DATA
FIELD		|operationid	|t_id		|	|NOT NULL	|0			|1|operations
FIELD		|default_msg	|t_integer	|'1'	|NOT NULL	|0
FIELD		|subject	|t_varchar(255)	|''	|NOT NULL	|0
FIELD		|message	|t_shorttext	|''	|NOT NULL	|0
FIELD		|mediatypeid	|t_id		|	|NULL		|0			|2|media_type	|		|RESTRICT
INDEX		|1		|mediatypeid

TABLE|opmessage_grp|opmessage_grpid|ZBX_DATA
FIELD		|opmessage_grpid|t_id		|	|NOT NULL	|0
FIELD		|operationid	|t_id		|	|NOT NULL	|0			|1|operations
FIELD		|usrgrpid	|t_id		|	|NOT NULL	|0			|2|usrgrp	|		|RESTRICT
UNIQUE		|1		|operationid,usrgrpid
INDEX		|2		|usrgrpid

TABLE|opmessage_usr|opmessage_usrid|ZBX_DATA
FIELD		|opmessage_usrid|t_id		|	|NOT NULL	|0
FIELD		|operationid	|t_id		|	|NOT NULL	|0			|1|operations
FIELD		|userid		|t_id		|	|NOT NULL	|0			|2|users	|		|RESTRICT
UNIQUE		|1		|operationid,userid
INDEX		|2		|userid

TABLE|opcommand|operationid|ZBX_DATA
FIELD		|operationid	|t_id		|	|NOT NULL	|0			|1|operations
FIELD		|scriptid	|t_id		|	|NOT NULL	|0			|2|scripts	|		|RESTRICT
INDEX		|1		|scriptid

TABLE|opcommand_hst|opcommand_hstid|ZBX_DATA
FIELD		|opcommand_hstid|t_id		|	|NOT NULL	|0
FIELD		|operationid	|t_id		|	|NOT NULL	|0			|1|operations
FIELD		|hostid		|t_id		|	|NULL		|0			|2|hosts	|		|RESTRICT
INDEX		|1		|operationid
INDEX		|2		|hostid

TABLE|opcommand_grp|opcommand_grpid|ZBX_DATA
FIELD		|opcommand_grpid|t_id		|	|NOT NULL	|0
FIELD		|operationid	|t_id		|	|NOT NULL	|0			|1|operations
FIELD		|groupid	|t_id		|	|NOT NULL	|0			|2|hstgrp	|		|RESTRICT
INDEX		|1		|operationid
INDEX		|2		|groupid

TABLE|opgroup|opgroupid|ZBX_DATA
FIELD		|opgroupid	|t_id		|	|NOT NULL	|0
FIELD		|operationid	|t_id		|	|NOT NULL	|0			|1|operations
FIELD		|groupid	|t_id		|	|NOT NULL	|0			|2|hstgrp	|		|RESTRICT
UNIQUE		|1		|operationid,groupid
INDEX		|2		|groupid

TABLE|optemplate|optemplateid|ZBX_TEMPLATE
FIELD		|optemplateid	|t_id		|	|NOT NULL	|0
FIELD		|operationid	|t_id		|	|NOT NULL	|0			|1|operations
FIELD		|templateid	|t_id		|	|NOT NULL	|0			|2|hosts	|hostid		|RESTRICT
UNIQUE		|1		|operationid,templateid
INDEX		|2		|templateid

TABLE|opconditions|opconditionid|ZBX_DATA
FIELD		|opconditionid	|t_id		|	|NOT NULL	|0
FIELD		|operationid	|t_id		|	|NOT NULL	|0			|1|operations
FIELD		|conditiontype	|t_integer	|'0'	|NOT NULL	|0
FIELD		|operator	|t_integer	|'0'	|NOT NULL	|0
FIELD		|value		|t_varchar(255)	|''	|NOT NULL	|0
INDEX		|1		|operationid

TABLE|conditions|conditionid|ZBX_DATA
FIELD		|conditionid	|t_id		|	|NOT NULL	|0
FIELD		|actionid	|t_id		|	|NOT NULL	|0			|1|actions
FIELD		|conditiontype	|t_integer	|'0'	|NOT NULL	|0
FIELD		|operator	|t_integer	|'0'	|NOT NULL	|0
FIELD		|value		|t_varchar(255)	|''	|NOT NULL	|0
FIELD		|value2		|t_varchar(255)	|''	|NOT NULL	|0
INDEX		|1		|actionid

TABLE|config|configid|ZBX_DATA
FIELD		|configid	|t_id		|	|NOT NULL	|0
FIELD		|work_period	|t_varchar(255)	|'1-5,09:00-18:00'|NOT NULL|0
FIELD		|alert_usrgrpid	|t_id		|	|NULL		|0			|1|usrgrp	|usrgrpid	|RESTRICT
FIELD		|default_theme	|t_varchar(128)	|'blue-theme'|NOT NULL	|ZBX_NODATA
FIELD		|authentication_type|t_integer	|'0'	|NOT NULL	|ZBX_NODATA
FIELD		|ldap_host	|t_varchar(255)	|''	|NOT NULL	|ZBX_NODATA
FIELD		|ldap_port	|t_integer	|389	|NOT NULL	|ZBX_NODATA
FIELD		|ldap_base_dn	|t_varchar(255)	|''	|NOT NULL	|ZBX_NODATA
FIELD		|ldap_bind_dn	|t_varchar(255)	|''	|NOT NULL	|ZBX_NODATA
FIELD		|ldap_bind_password|t_varchar(128)|''	|NOT NULL	|ZBX_NODATA
FIELD		|ldap_search_attribute|t_varchar(128)|''|NOT NULL	|ZBX_NODATA
FIELD		|discovery_groupid|t_id		|	|NOT NULL	|ZBX_PROXY		|2|hstgrp	|groupid	|RESTRICT
FIELD		|max_in_table	|t_integer	|'50'	|NOT NULL	|ZBX_NODATA
FIELD		|search_limit	|t_integer	|'1000'	|NOT NULL	|ZBX_NODATA
FIELD		|severity_color_0|t_varchar(6)	|'97AAB3'|NOT NULL	|ZBX_NODATA
FIELD		|severity_color_1|t_varchar(6)	|'7499FF'|NOT NULL	|ZBX_NODATA
FIELD		|severity_color_2|t_varchar(6)	|'FFC859'|NOT NULL	|ZBX_NODATA
FIELD		|severity_color_3|t_varchar(6)	|'FFA059'|NOT NULL	|ZBX_NODATA
FIELD		|severity_color_4|t_varchar(6)	|'E97659'|NOT NULL	|ZBX_NODATA
FIELD		|severity_color_5|t_varchar(6)	|'E45959'|NOT NULL	|ZBX_NODATA
FIELD		|severity_name_0|t_varchar(32)	|'Not classified'|NOT NULL|ZBX_NODATA
FIELD		|severity_name_1|t_varchar(32)	|'Information'|NOT NULL	|ZBX_NODATA
FIELD		|severity_name_2|t_varchar(32)	|'Warning'|NOT NULL	|ZBX_NODATA
FIELD		|severity_name_3|t_varchar(32)	|'Average'|NOT NULL	|ZBX_NODATA
FIELD		|severity_name_4|t_varchar(32)	|'High'	|NOT NULL	|ZBX_NODATA
FIELD		|severity_name_5|t_varchar(32)	|'Disaster'|NOT NULL	|ZBX_NODATA
FIELD		|ok_period	|t_varchar(32)	|'5m'	|NOT NULL	|ZBX_NODATA
FIELD		|blink_period	|t_varchar(32)	|'2m'	|NOT NULL	|ZBX_NODATA
FIELD		|problem_unack_color|t_varchar(6)|'CC0000'|NOT NULL	|ZBX_NODATA
FIELD		|problem_ack_color|t_varchar(6)	|'CC0000'|NOT NULL	|ZBX_NODATA
FIELD		|ok_unack_color	|t_varchar(6)	|'009900'|NOT NULL	|ZBX_NODATA
FIELD		|ok_ack_color	|t_varchar(6)	|'009900'|NOT NULL	|ZBX_NODATA
FIELD		|problem_unack_style|t_integer	|'1'	|NOT NULL	|ZBX_NODATA
FIELD		|problem_ack_style|t_integer	|'1'	|NOT NULL	|ZBX_NODATA
FIELD		|ok_unack_style	|t_integer	|'1'	|NOT NULL	|ZBX_NODATA
FIELD		|ok_ack_style	|t_integer	|'1'	|NOT NULL	|ZBX_NODATA
FIELD		|snmptrap_logging|t_integer	|'1'	|NOT NULL	|ZBX_PROXY,ZBX_NODATA
FIELD		|server_check_interval|t_integer|'10'	|NOT NULL	|ZBX_NODATA
FIELD		|hk_events_mode	|t_integer	|'1'	|NOT NULL	|ZBX_NODATA
FIELD		|hk_events_trigger|t_varchar(32)|'365d'	|NOT NULL	|ZBX_NODATA
FIELD		|hk_events_internal|t_varchar(32)|'1d'	|NOT NULL	|ZBX_NODATA
FIELD		|hk_events_discovery|t_varchar(32)|'1d'	|NOT NULL	|ZBX_NODATA
FIELD		|hk_events_autoreg|t_varchar(32)|'1d'	|NOT NULL	|ZBX_NODATA
FIELD		|hk_services_mode|t_integer	|'1'	|NOT NULL	|ZBX_NODATA
FIELD		|hk_services	|t_varchar(32)	|'365d'	|NOT NULL	|ZBX_NODATA
FIELD		|hk_audit_mode	|t_integer	|'1'	|NOT NULL	|ZBX_NODATA
FIELD		|hk_audit	|t_varchar(32)	|'365d'	|NOT NULL	|ZBX_NODATA
FIELD		|hk_sessions_mode|t_integer	|'1'	|NOT NULL	|ZBX_NODATA
FIELD		|hk_sessions	|t_varchar(32)	|'365d'	|NOT NULL	|ZBX_NODATA
FIELD		|hk_history_mode|t_integer	|'1'	|NOT NULL	|ZBX_NODATA
FIELD		|hk_history_global|t_integer	|'0'	|NOT NULL	|ZBX_PROXY,ZBX_NODATA
FIELD		|hk_history	|t_varchar(32)	|'90d'	|NOT NULL	|ZBX_PROXY,ZBX_NODATA
FIELD		|hk_trends_mode	|t_integer	|'1'	|NOT NULL	|ZBX_NODATA
FIELD		|hk_trends_global|t_integer	|'0'	|NOT NULL	|ZBX_NODATA
FIELD		|hk_trends	|t_varchar(32)	|'365d'	|NOT NULL	|ZBX_NODATA
FIELD		|default_inventory_mode|t_integer|'-1'	|NOT NULL	|ZBX_NODATA
FIELD		|custom_color	|t_integer	|'0'	|NOT NULL	|ZBX_NODATA
FIELD		|http_auth_enabled	|t_integer	|'0'	|NOT NULL	|ZBX_NODATA
FIELD		|http_login_form	|t_integer	|'0'	|NOT NULL	|ZBX_NODATA
FIELD		|http_strip_domains	|t_varchar(2048)|''	|NOT NULL	|ZBX_NODATA
FIELD		|http_case_sensitive	|t_integer	|'1'	|NOT NULL	|ZBX_NODATA
FIELD		|ldap_configured		|t_integer		|'0'	|NOT NULL	|ZBX_NODATA
FIELD		|ldap_case_sensitive	|t_integer	|'1'	|NOT NULL	|ZBX_NODATA
FIELD		|db_extension	|t_varchar(32)	|''	|NOT NULL	|ZBX_NODATA
FIELD		|autoreg_tls_accept	|t_integer	|'1'	|NOT NULL	|ZBX_PROXY,ZBX_NODATA
FIELD		|compression_status	|t_integer	|'0'	|NOT NULL	|ZBX_NODATA
FIELD		|compress_older	|t_varchar(32)	|'7d'	|NOT NULL	|ZBX_NODATA
FIELD		|instanceid	|t_varchar(32)	|''	|NOT NULL	|ZBX_NODATA
FIELD		|saml_auth_enabled	|t_integer	|'0'	|NOT NULL	|ZBX_NODATA
FIELD		|saml_idp_entityid	|t_varchar(1024)|''	|NOT NULL	|ZBX_NODATA
FIELD		|saml_sso_url	|t_varchar(2048)|''	|NOT NULL	|ZBX_NODATA
FIELD		|saml_slo_url	|t_varchar(2048)|''	|NOT NULL	|ZBX_NODATA
FIELD		|saml_username_attribute|t_varchar(128)	|''	|NOT NULL	|ZBX_NODATA
FIELD		|saml_sp_entityid	|t_varchar(1024)|''	|NOT NULL	|ZBX_NODATA
FIELD		|saml_nameid_format	|t_varchar(2048)|''	|NOT NULL	|ZBX_NODATA
FIELD		|saml_sign_messages	|t_integer	|'0'	|NOT NULL	|ZBX_NODATA
FIELD		|saml_sign_assertions	|t_integer	|'0'	|NOT NULL	|ZBX_NODATA
FIELD		|saml_sign_authn_requests	|t_integer	|'0'	|NOT NULL	|ZBX_NODATA
FIELD		|saml_sign_logout_requests	|t_integer	|'0'	|NOT NULL	|ZBX_NODATA
FIELD		|saml_sign_logout_responses	|t_integer	|'0'	|NOT NULL	|ZBX_NODATA
FIELD		|saml_encrypt_nameid	|t_integer	|'0'	|NOT NULL	|ZBX_NODATA
FIELD		|saml_encrypt_assertions|t_integer	|'0'	|NOT NULL	|ZBX_NODATA
FIELD		|saml_case_sensitive	|t_integer	|'0'	|NOT NULL	|ZBX_NODATA
FIELD		|default_lang		|t_varchar(5)	|'en_GB'|NOT NULL	|ZBX_NODATA
FIELD		|default_timezone	|t_varchar(50)	|'system'|NOT NULL	|ZBX_NODATA
FIELD		|login_attempts	|t_integer	|'5'	|NOT NULL	|ZBX_NODATA
FIELD		|login_block	|t_varchar(32)	|'30s'	|NOT NULL	|ZBX_NODATA
FIELD		|show_technical_errors	|t_integer	|'0'	|NOT NULL	|ZBX_NODATA
FIELD		|validate_uri_schemes	|t_integer	|'1'	|NOT NULL	|ZBX_NODATA
FIELD		|uri_valid_schemes	|t_varchar(255)	|'http,https,ftp,file,mailto,tel,ssh'	|NOT NULL	|ZBX_NODATA
FIELD		|x_frame_options	|t_varchar(255)	|'SAMEORIGIN'	|NOT NULL	|ZBX_NODATA
FIELD		|iframe_sandboxing_enabled	|t_integer	|'1'	|NOT NULL	|ZBX_NODATA
FIELD		|iframe_sandboxing_exceptions	|t_varchar(255)	|''	|NOT NULL	|ZBX_NODATA
FIELD		|max_overview_table_size	|t_integer	|'50'	|NOT NULL	|ZBX_NODATA
FIELD		|history_period	|t_varchar(32)|	'24h'	|NOT NULL	|ZBX_NODATA
FIELD		|period_default	|t_varchar(32)	|'1h'	|NOT NULL	|ZBX_NODATA
FIELD		|max_period	|t_varchar(32)	|'2y'	|NOT NULL	|ZBX_NODATA
FIELD		|socket_timeout	|t_varchar(32)	|'3s'	|NOT NULL	|ZBX_NODATA
FIELD		|connect_timeout	|t_varchar(32)	|'3s'	|NOT NULL	|ZBX_NODATA
FIELD		|media_type_test_timeout	|t_varchar(32)	|'65s'	|NOT NULL	|ZBX_NODATA
FIELD		|script_timeout	|t_varchar(32)	|'60s'	|NOT NULL	|ZBX_NODATA
FIELD		|item_test_timeout	|t_varchar(32)	|'60s'	|NOT NULL	|ZBX_NODATA
FIELD		|session_key	|t_varchar(32)|''	|NOT NULL	|ZBX_NODATA
FIELD		|url		|t_varchar(255)	|''	|NOT NULL	|ZBX_NODATA
FIELD		|report_test_timeout|t_varchar(32)|'60s'|NOT NULL	|ZBX_NODATA
FIELD		|dbversion_status	|t_varchar(1024)|''	|NOT NULL	|ZBX_NODATA
INDEX		|1		|alert_usrgrpid
INDEX		|2		|discovery_groupid

TABLE|triggers|triggerid|ZBX_TEMPLATE
FIELD		|triggerid	|t_id		|	|NOT NULL	|0
FIELD		|expression	|t_varchar(2048)|''	|NOT NULL	|0
FIELD		|description	|t_varchar(255)	|''	|NOT NULL	|0
FIELD		|url		|t_varchar(255)	|''	|NOT NULL	|0
FIELD		|status		|t_integer	|'0'	|NOT NULL	|0
FIELD		|value		|t_integer	|'0'	|NOT NULL	|ZBX_NODATA
FIELD		|priority	|t_integer	|'0'	|NOT NULL	|0
FIELD		|lastchange	|t_integer	|'0'	|NOT NULL	|ZBX_NODATA
FIELD		|comments	|t_shorttext	|''	|NOT NULL	|0
FIELD		|error		|t_varchar(2048)|''	|NOT NULL	|ZBX_NODATA
FIELD		|templateid	|t_id		|	|NULL		|0			|1|triggers	|triggerid
FIELD		|type		|t_integer	|'0'	|NOT NULL	|0
FIELD		|state		|t_integer	|'0'	|NOT NULL	|ZBX_NODATA
FIELD		|flags		|t_integer	|'0'	|NOT NULL	|0
FIELD		|recovery_mode	|t_integer	|'0'	|NOT NULL	|0
FIELD		|recovery_expression|t_varchar(2048)|''	|NOT NULL	|0
FIELD		|correlation_mode|t_integer	|'0'	|NOT NULL	|0
FIELD		|correlation_tag|t_varchar(255)	|''	|NOT NULL	|0
FIELD		|manual_close	|t_integer	|'0'	|NOT NULL	|0
FIELD		|opdata		|t_varchar(255)	|''	|NOT NULL	|0
FIELD		|discover	|t_integer	|'0'	|NOT NULL	|0
FIELD		|event_name	|t_varchar(2048)|''	|NOT NULL	|0
FIELD		|uuid		|t_varchar(32)	|''	|NOT NULL	|0
INDEX		|1		|status
INDEX		|2		|value,lastchange
INDEX		|3		|templateid

TABLE|trigger_depends|triggerdepid|ZBX_TEMPLATE
FIELD		|triggerdepid	|t_id		|	|NOT NULL	|0
FIELD		|triggerid_down	|t_id		|	|NOT NULL	|0			|1|triggers	|triggerid
FIELD		|triggerid_up	|t_id		|	|NOT NULL	|0			|2|triggers	|triggerid
UNIQUE		|1		|triggerid_down,triggerid_up
INDEX		|2		|triggerid_up

TABLE|functions|functionid|ZBX_TEMPLATE
FIELD		|functionid	|t_id		|	|NOT NULL	|0
FIELD		|itemid		|t_id		|	|NOT NULL	|0			|1|items
FIELD		|triggerid	|t_id		|	|NOT NULL	|0			|2|triggers
FIELD		|name		|t_varchar(12)	|''	|NOT NULL	|0
FIELD		|parameter	|t_varchar(255)	|'0'	|NOT NULL	|0
INDEX		|1		|triggerid
INDEX		|2		|itemid,name,parameter

TABLE|graphs|graphid|ZBX_TEMPLATE
FIELD		|graphid	|t_id		|	|NOT NULL	|0
FIELD		|name		|t_varchar(128)	|''	|NOT NULL	|0
FIELD		|width		|t_integer	|'900'	|NOT NULL	|0
FIELD		|height		|t_integer	|'200'	|NOT NULL	|0
FIELD		|yaxismin	|t_double	|'0'	|NOT NULL	|0
FIELD		|yaxismax	|t_double	|'100'	|NOT NULL	|0
FIELD		|templateid	|t_id		|	|NULL		|0			|1|graphs	|graphid
FIELD		|show_work_period|t_integer	|'1'	|NOT NULL	|0
FIELD		|show_triggers	|t_integer	|'1'	|NOT NULL	|0
FIELD		|graphtype	|t_integer	|'0'	|NOT NULL	|0
FIELD		|show_legend	|t_integer	|'1'	|NOT NULL	|0
FIELD		|show_3d	|t_integer	|'0'	|NOT NULL	|0
FIELD		|percent_left	|t_double	|'0'	|NOT NULL	|0
FIELD		|percent_right	|t_double	|'0'	|NOT NULL	|0
FIELD		|ymin_type	|t_integer	|'0'	|NOT NULL	|0
FIELD		|ymax_type	|t_integer	|'0'	|NOT NULL	|0
FIELD		|ymin_itemid	|t_id		|	|NULL		|0			|2|items	|itemid		|RESTRICT
FIELD		|ymax_itemid	|t_id		|	|NULL		|0			|3|items	|itemid		|RESTRICT
FIELD		|flags		|t_integer	|'0'	|NOT NULL	|0
FIELD		|discover	|t_integer	|'0'	|NOT NULL	|0
FIELD		|uuid		|t_varchar(32)	|''	|NOT NULL	|0
INDEX		|1		|name
INDEX		|2		|templateid
INDEX		|3		|ymin_itemid
INDEX		|4		|ymax_itemid

TABLE|graphs_items|gitemid|ZBX_TEMPLATE
FIELD		|gitemid	|t_id		|	|NOT NULL	|0
FIELD		|graphid	|t_id		|	|NOT NULL	|0			|1|graphs
FIELD		|itemid		|t_id		|	|NOT NULL	|0			|2|items
FIELD		|drawtype	|t_integer	|'0'	|NOT NULL	|0
FIELD		|sortorder	|t_integer	|'0'	|NOT NULL	|0
FIELD		|color		|t_varchar(6)	|'009600'|NOT NULL	|0
FIELD		|yaxisside	|t_integer	|'0'	|NOT NULL	|0
FIELD		|calc_fnc	|t_integer	|'2'	|NOT NULL	|0
FIELD		|type		|t_integer	|'0'	|NOT NULL	|0
INDEX		|1		|itemid
INDEX		|2		|graphid

TABLE|graph_theme|graphthemeid|ZBX_DATA
FIELD		|graphthemeid	|t_id		|	|NOT NULL	|0
FIELD		|theme		|t_varchar(64)	|''	|NOT NULL	|0
FIELD		|backgroundcolor|t_varchar(6)	|''	|NOT NULL	|0
FIELD		|graphcolor	|t_varchar(6)	|''	|NOT NULL	|0
FIELD		|gridcolor	|t_varchar(6)	|''	|NOT NULL	|0
FIELD		|maingridcolor	|t_varchar(6)	|''	|NOT NULL	|0
FIELD		|gridbordercolor|t_varchar(6)	|''	|NOT NULL	|0
FIELD		|textcolor	|t_varchar(6)	|''	|NOT NULL	|0
FIELD		|highlightcolor	|t_varchar(6)	|''	|NOT NULL	|0
FIELD		|leftpercentilecolor|t_varchar(6)|''	|NOT NULL	|0
FIELD		|rightpercentilecolor|t_varchar(6)|''	|NOT NULL	|0
FIELD		|nonworktimecolor|t_varchar(6)	|''	|NOT NULL	|0
FIELD		|colorpalette	|t_varchar(255)	|''	|NOT NULL	|0
UNIQUE		|1		|theme

TABLE|globalmacro|globalmacroid|ZBX_DATA
FIELD		|globalmacroid	|t_id		|	|NOT NULL	|0
FIELD		|macro		|t_varchar(255)	|''	|NOT NULL	|ZBX_PROXY
FIELD		|value		|t_varchar(2048)|''	|NOT NULL	|ZBX_PROXY
FIELD		|description	|t_shorttext	|''	|NOT NULL	|0
FIELD		|type		|t_integer	|'0'	|NOT NULL	|ZBX_PROXY
UNIQUE		|1		|macro

TABLE|hostmacro|hostmacroid|ZBX_TEMPLATE
FIELD		|hostmacroid	|t_id		|	|NOT NULL	|0
FIELD		|hostid		|t_id		|	|NOT NULL	|ZBX_PROXY		|1|hosts
FIELD		|macro		|t_varchar(255)	|''	|NOT NULL	|ZBX_PROXY
FIELD		|value		|t_varchar(2048)|''	|NOT NULL	|ZBX_PROXY
FIELD		|description	|t_shorttext	|''	|NOT NULL	|0
FIELD		|type		|t_integer	|'0'	|NOT NULL	|ZBX_PROXY
UNIQUE		|1		|hostid,macro

TABLE|hosts_groups|hostgroupid|ZBX_TEMPLATE
FIELD		|hostgroupid	|t_id		|	|NOT NULL	|0
FIELD		|hostid		|t_id		|	|NOT NULL	|0			|1|hosts
FIELD		|groupid	|t_id		|	|NOT NULL	|0			|2|hstgrp
UNIQUE		|1		|hostid,groupid
INDEX		|2		|groupid

TABLE|hosts_templates|hosttemplateid|ZBX_TEMPLATE
FIELD		|hosttemplateid	|t_id		|	|NOT NULL	|0
FIELD		|hostid		|t_id		|	|NOT NULL	|ZBX_PROXY		|1|hosts
FIELD		|templateid	|t_id		|	|NOT NULL	|ZBX_PROXY		|2|hosts	|hostid
UNIQUE		|1		|hostid,templateid
INDEX		|2		|templateid

TABLE|valuemap_mapping|valuemap_mappingid|ZBX_TEMPLATE
FIELD		|valuemap_mappingid|t_id	|	|NOT NULL	|0
FIELD		|valuemapid	|t_id		|	|NOT NULL	|0			|1|valuemap
FIELD		|value		|t_varchar(64)	|''	|NOT NULL	|0
FIELD		|newvalue	|t_varchar(64)	|''	|NOT NULL	|0
FIELD		|type		|t_integer	|'0'	|NOT NULL	|0
FIELD		|sortorder	|t_integer	|'0'	|NOT NULL	|0
UNIQUE		|1		|valuemapid,value,type

TABLE|media|mediaid|ZBX_DATA
FIELD		|mediaid	|t_id		|	|NOT NULL	|0
FIELD		|userid		|t_id		|	|NOT NULL	|0			|1|users
FIELD		|mediatypeid	|t_id		|	|NOT NULL	|0			|2|media_type
FIELD		|sendto		|t_varchar(1024)|''	|NOT NULL	|0
FIELD		|active		|t_integer	|'0'	|NOT NULL	|0
FIELD		|severity	|t_integer	|'63'	|NOT NULL	|0
FIELD		|period		|t_varchar(1024)|'1-7,00:00-24:00'|NOT NULL|0
INDEX		|1		|userid
INDEX		|2		|mediatypeid

TABLE|rights|rightid|ZBX_DATA
FIELD		|rightid	|t_id		|	|NOT NULL	|0
FIELD		|groupid	|t_id		|	|NOT NULL	|0			|1|usrgrp	|usrgrpid
FIELD		|permission	|t_integer	|'0'	|NOT NULL	|0
FIELD		|id		|t_id		|	|NOT NULL	|0			|2|hstgrp	|groupid
INDEX		|1		|groupid
INDEX		|2		|id

TABLE|services|serviceid|ZBX_DATA
FIELD		|serviceid	|t_id		|	|NOT NULL	|0
FIELD		|name		|t_varchar(128)	|''	|NOT NULL	|0
FIELD		|status		|t_integer	|'0'	|NOT NULL	|0
FIELD		|algorithm	|t_integer	|'0'	|NOT NULL	|0
FIELD		|showsla	|t_integer	|'0'	|NOT NULL	|0
FIELD		|goodsla	|t_double	|'99.9'	|NOT NULL	|0
FIELD		|sortorder	|t_integer	|'0'	|NOT NULL	|0

TABLE|services_links|linkid|ZBX_DATA
FIELD		|linkid		|t_id		|	|NOT NULL	|0
FIELD		|serviceupid	|t_id		|	|NOT NULL	|0			|1|services	|serviceid
FIELD		|servicedownid	|t_id		|	|NOT NULL	|0			|2|services	|serviceid
INDEX		|1		|servicedownid
UNIQUE		|2		|serviceupid,servicedownid

TABLE|services_times|timeid|ZBX_DATA
FIELD		|timeid		|t_id		|	|NOT NULL	|0
FIELD		|serviceid	|t_id		|	|NOT NULL	|0			|1|services
FIELD		|type		|t_integer	|'0'	|NOT NULL	|0
FIELD		|ts_from	|t_integer	|'0'	|NOT NULL	|0
FIELD		|ts_to		|t_integer	|'0'	|NOT NULL	|0
FIELD		|note		|t_varchar(255)	|''	|NOT NULL	|0
INDEX		|1		|serviceid,type,ts_from,ts_to

TABLE|icon_map|iconmapid|ZBX_DATA
FIELD		|iconmapid	|t_id		|	|NOT NULL	|0
FIELD		|name		|t_varchar(64)	|''	|NOT NULL	|0
FIELD		|default_iconid	|t_id		|	|NOT NULL	|0			|1|images	|imageid	|RESTRICT
UNIQUE		|1		|name
INDEX		|2		|default_iconid

TABLE|icon_mapping|iconmappingid|ZBX_DATA
FIELD		|iconmappingid	|t_id		|	|NOT NULL	|0
FIELD		|iconmapid	|t_id		|	|NOT NULL	|0			|1|icon_map
FIELD		|iconid		|t_id		|	|NOT NULL	|0			|2|images	|imageid	|RESTRICT
FIELD		|inventory_link	|t_integer	|'0'	|NOT NULL	|0
FIELD		|expression	|t_varchar(64)	|''	|NOT NULL	|0
FIELD		|sortorder	|t_integer	|'0'	|NOT NULL	|0
INDEX		|1		|iconmapid
INDEX		|2		|iconid

TABLE|sysmaps|sysmapid|ZBX_TEMPLATE
FIELD		|sysmapid	|t_id		|	|NOT NULL	|0
FIELD		|name		|t_varchar(128)	|''	|NOT NULL	|0
FIELD		|width		|t_integer	|'600'	|NOT NULL	|0
FIELD		|height		|t_integer	|'400'	|NOT NULL	|0
FIELD		|backgroundid	|t_id		|	|NULL		|0			|1|images	|imageid	|RESTRICT
FIELD		|label_type	|t_integer	|'2'	|NOT NULL	|0
FIELD		|label_location	|t_integer	|'0'	|NOT NULL	|0
FIELD		|highlight	|t_integer	|'1'	|NOT NULL	|0
FIELD		|expandproblem	|t_integer	|'1'	|NOT NULL	|0
FIELD		|markelements	|t_integer	|'0'	|NOT NULL	|0
FIELD		|show_unack	|t_integer	|'0'	|NOT NULL	|0
FIELD		|grid_size	|t_integer	|'50'	|NOT NULL	|0
FIELD		|grid_show	|t_integer	|'1'	|NOT NULL	|0
FIELD		|grid_align	|t_integer	|'1'	|NOT NULL	|0
FIELD		|label_format	|t_integer	|'0'	|NOT NULL	|0
FIELD		|label_type_host|t_integer	|'2'	|NOT NULL	|0
FIELD		|label_type_hostgroup|t_integer	|'2'	|NOT NULL	|0
FIELD		|label_type_trigger|t_integer	|'2'	|NOT NULL	|0
FIELD		|label_type_map|t_integer	|'2'	|NOT NULL	|0
FIELD		|label_type_image|t_integer	|'2'	|NOT NULL	|0
FIELD		|label_string_host|t_varchar(255)|''	|NOT NULL	|0
FIELD		|label_string_hostgroup|t_varchar(255)|''|NOT NULL	|0
FIELD		|label_string_trigger|t_varchar(255)|''	|NOT NULL	|0
FIELD		|label_string_map|t_varchar(255)|''	|NOT NULL	|0
FIELD		|label_string_image|t_varchar(255)|''	|NOT NULL	|0
FIELD		|iconmapid	|t_id		|	|NULL		|0			|2|icon_map	|		|RESTRICT
FIELD		|expand_macros	|t_integer	|'0'	|NOT NULL	|0
FIELD		|severity_min	|t_integer	|'0'	|NOT NULL	|0
FIELD		|userid		|t_id		|	|NOT NULL	|0			|3|users	|		|RESTRICT
FIELD		|private	|t_integer	|'1'	|NOT NULL	|0
FIELD		|show_suppressed|t_integer	|'0'	|NOT NULL	|0
UNIQUE		|1		|name
INDEX		|2		|backgroundid
INDEX		|3		|iconmapid

TABLE|sysmaps_elements|selementid|ZBX_TEMPLATE
FIELD		|selementid	|t_id		|	|NOT NULL	|0
FIELD		|sysmapid	|t_id		|	|NOT NULL	|0			|1|sysmaps
FIELD		|elementid	|t_id		|'0'	|NOT NULL	|0
FIELD		|elementtype	|t_integer	|'0'	|NOT NULL	|0
FIELD		|iconid_off	|t_id		|	|NULL		|0			|2|images	|imageid	|RESTRICT
FIELD		|iconid_on	|t_id		|	|NULL		|0			|3|images	|imageid	|RESTRICT
FIELD		|label		|t_varchar(2048)|''	|NOT NULL	|0
FIELD		|label_location	|t_integer	|'-1'	|NOT NULL	|0
FIELD		|x		|t_integer	|'0'	|NOT NULL	|0
FIELD		|y		|t_integer	|'0'	|NOT NULL	|0
FIELD		|iconid_disabled|t_id		|	|NULL		|0			|4|images	|imageid	|RESTRICT
FIELD		|iconid_maintenance|t_id	|	|NULL		|0			|5|images	|imageid	|RESTRICT
FIELD		|elementsubtype	|t_integer	|'0'	|NOT NULL	|0
FIELD		|areatype	|t_integer	|'0'	|NOT NULL	|0
FIELD		|width		|t_integer	|'200'	|NOT NULL	|0
FIELD		|height		|t_integer	|'200'	|NOT NULL	|0
FIELD		|viewtype	|t_integer	|'0'	|NOT NULL	|0
FIELD		|use_iconmap	|t_integer	|'1'	|NOT NULL	|0
FIELD		|evaltype	|t_integer		|'0'|NOT NULL	|0
INDEX		|1		|sysmapid
INDEX		|2		|iconid_off
INDEX		|3		|iconid_on
INDEX		|4		|iconid_disabled
INDEX		|5		|iconid_maintenance

TABLE|sysmaps_links|linkid|ZBX_TEMPLATE
FIELD		|linkid		|t_id		|	|NOT NULL	|0
FIELD		|sysmapid	|t_id		|	|NOT NULL	|0			|1|sysmaps
FIELD		|selementid1	|t_id		|	|NOT NULL	|0			|2|sysmaps_elements|selementid
FIELD		|selementid2	|t_id		|	|NOT NULL	|0			|3|sysmaps_elements|selementid
FIELD		|drawtype	|t_integer	|'0'	|NOT NULL	|0
FIELD		|color		|t_varchar(6)	|'000000'|NOT NULL	|0
FIELD		|label		|t_varchar(2048)|''	|NOT NULL	|0
INDEX		|1		|sysmapid
INDEX		|2		|selementid1
INDEX		|3		|selementid2

TABLE|sysmaps_link_triggers|linktriggerid|ZBX_TEMPLATE
FIELD		|linktriggerid	|t_id		|	|NOT NULL	|0
FIELD		|linkid		|t_id		|	|NOT NULL	|0			|1|sysmaps_links
FIELD		|triggerid	|t_id		|	|NOT NULL	|0			|2|triggers
FIELD		|drawtype	|t_integer	|'0'	|NOT NULL	|0
FIELD		|color		|t_varchar(6)	|'000000'|NOT NULL	|0
UNIQUE		|1		|linkid,triggerid
INDEX		|2		|triggerid

TABLE|sysmap_element_url|sysmapelementurlid|ZBX_TEMPLATE
FIELD		|sysmapelementurlid|t_id	|	|NOT NULL	|0
FIELD		|selementid	|t_id		|	|NOT NULL	|0			|1|sysmaps_elements
FIELD		|name		|t_varchar(255)	|	|NOT NULL	|0
FIELD		|url		|t_varchar(255)	|''	|NOT NULL	|0
UNIQUE		|1		|selementid,name

TABLE|sysmap_url|sysmapurlid|ZBX_TEMPLATE
FIELD		|sysmapurlid	|t_id		|	|NOT NULL	|0
FIELD		|sysmapid	|t_id		|	|NOT NULL	|0			|1|sysmaps
FIELD		|name		|t_varchar(255)	|	|NOT NULL	|0
FIELD		|url		|t_varchar(255)	|''	|NOT NULL	|0
FIELD		|elementtype	|t_integer	|'0'	|NOT NULL	|0
UNIQUE		|1		|sysmapid,name

TABLE|sysmap_user|sysmapuserid|ZBX_TEMPLATE
FIELD		|sysmapuserid|t_id		|	|NOT NULL	|0
FIELD		|sysmapid	|t_id		|	|NOT NULL	|0			|1|sysmaps
FIELD		|userid		|t_id		|	|NOT NULL	|0			|2|users
FIELD		|permission	|t_integer	|'2'	|NOT NULL	|0
UNIQUE		|1		|sysmapid,userid

TABLE|sysmap_usrgrp|sysmapusrgrpid|ZBX_TEMPLATE
FIELD		|sysmapusrgrpid|t_id		|	|NOT NULL	|0
FIELD		|sysmapid	|t_id		|	|NOT NULL	|0			|1|sysmaps
FIELD		|usrgrpid	|t_id		|	|NOT NULL	|0			|2|usrgrp
FIELD		|permission	|t_integer	|'2'	|NOT NULL	|0
UNIQUE		|1		|sysmapid,usrgrpid

TABLE|maintenances_hosts|maintenance_hostid|ZBX_DATA
FIELD		|maintenance_hostid|t_id	|	|NOT NULL	|0
FIELD		|maintenanceid	|t_id		|	|NOT NULL	|0			|1|maintenances
FIELD		|hostid		|t_id		|	|NOT NULL	|0			|2|hosts
UNIQUE		|1		|maintenanceid,hostid
INDEX		|2		|hostid

TABLE|maintenances_groups|maintenance_groupid|ZBX_DATA
FIELD		|maintenance_groupid|t_id	|	|NOT NULL	|0
FIELD		|maintenanceid	|t_id		|	|NOT NULL	|0			|1|maintenances
FIELD		|groupid	|t_id		|	|NOT NULL	|0			|2|hstgrp
UNIQUE		|1		|maintenanceid,groupid
INDEX		|2		|groupid

TABLE|timeperiods|timeperiodid|ZBX_DATA
FIELD		|timeperiodid	|t_id		|	|NOT NULL	|0
FIELD		|timeperiod_type|t_integer	|'0'	|NOT NULL	|0
FIELD		|every		|t_integer	|'1'	|NOT NULL	|0
FIELD		|month		|t_integer	|'0'	|NOT NULL	|0
FIELD		|dayofweek	|t_integer	|'0'	|NOT NULL	|0
FIELD		|day		|t_integer	|'0'	|NOT NULL	|0
FIELD		|start_time	|t_integer	|'0'	|NOT NULL	|0
FIELD		|period		|t_integer	|'0'	|NOT NULL	|0
FIELD		|start_date	|t_integer	|'0'	|NOT NULL	|0

TABLE|maintenances_windows|maintenance_timeperiodid|ZBX_DATA
FIELD		|maintenance_timeperiodid|t_id	|	|NOT NULL	|0
FIELD		|maintenanceid	|t_id		|	|NOT NULL	|0			|1|maintenances
FIELD		|timeperiodid	|t_id		|	|NOT NULL	|0			|2|timeperiods
UNIQUE		|1		|maintenanceid,timeperiodid
INDEX		|2		|timeperiodid

TABLE|regexps|regexpid|ZBX_DATA
FIELD		|regexpid	|t_id		|	|NOT NULL	|0
FIELD		|name		|t_varchar(128)	|''	|NOT NULL	|ZBX_PROXY
FIELD		|test_string	|t_shorttext	|''	|NOT NULL	|0
UNIQUE		|1		|name

TABLE|expressions|expressionid|ZBX_DATA
FIELD		|expressionid	|t_id		|	|NOT NULL	|0
FIELD		|regexpid	|t_id		|	|NOT NULL	|ZBX_PROXY		|1|regexps
FIELD		|expression	|t_varchar(255)	|''	|NOT NULL	|ZBX_PROXY
FIELD		|expression_type|t_integer	|'0'	|NOT NULL	|ZBX_PROXY
FIELD		|exp_delimiter	|t_varchar(1)	|''	|NOT NULL	|ZBX_PROXY
FIELD		|case_sensitive	|t_integer	|'0'	|NOT NULL	|ZBX_PROXY
INDEX		|1		|regexpid

TABLE|ids|table_name,field_name|0
FIELD		|table_name	|t_varchar(64)	|''	|NOT NULL	|0
FIELD		|field_name	|t_varchar(64)	|''	|NOT NULL	|0
FIELD		|nextid		|t_id		|	|NOT NULL	|0

-- History tables

TABLE|alerts|alertid|0
FIELD		|alertid	|t_id		|	|NOT NULL	|0
FIELD		|actionid	|t_id		|	|NOT NULL	|0			|1|actions
FIELD		|eventid	|t_id		|	|NOT NULL	|0			|2|events
FIELD		|userid		|t_id		|	|NULL		|0			|3|users
FIELD		|clock		|t_time		|'0'	|NOT NULL	|0
FIELD		|mediatypeid	|t_id		|	|NULL		|0			|4|media_type
FIELD		|sendto		|t_varchar(1024)|''	|NOT NULL	|0
FIELD		|subject	|t_varchar(255)	|''	|NOT NULL	|0
FIELD		|message	|t_text		|''	|NOT NULL	|0
FIELD		|status		|t_integer	|'0'	|NOT NULL	|0
FIELD		|retries	|t_integer	|'0'	|NOT NULL	|0
FIELD		|error		|t_varchar(2048)|''	|NOT NULL	|0
FIELD		|esc_step	|t_integer	|'0'	|NOT NULL	|0
FIELD		|alerttype	|t_integer	|'0'	|NOT NULL	|0
FIELD		|p_eventid	|t_id		|	|NULL		|0			|5|events	|eventid
FIELD		|acknowledgeid	|t_id		|	|NULL		|0			|6|acknowledges	|acknowledgeid
FIELD		|parameters	|t_shorttext	|'{}'	|NOT NULL	|0
INDEX		|1		|actionid
INDEX		|2		|clock
INDEX		|3		|eventid
INDEX		|4		|status
INDEX		|5		|mediatypeid
INDEX		|6		|userid
INDEX		|7		|p_eventid

TABLE|history||0
FIELD		|itemid		|t_id		|	|NOT NULL	|0			|-|items
FIELD		|clock		|t_time		|'0'	|NOT NULL	|0
FIELD		|value		|t_double	|'0.0000'|NOT NULL	|0
FIELD		|ns		|t_nanosec	|'0'	|NOT NULL	|0
INDEX		|1		|itemid,clock

TABLE|history_uint||0
FIELD		|itemid		|t_id		|	|NOT NULL	|0			|-|items
FIELD		|clock		|t_time		|'0'	|NOT NULL	|0
FIELD		|value		|t_bigint	|'0'	|NOT NULL	|0
FIELD		|ns		|t_nanosec	|'0'	|NOT NULL	|0
INDEX		|1		|itemid,clock

TABLE|history_str||0
FIELD		|itemid		|t_id		|	|NOT NULL	|0			|-|items
FIELD		|clock		|t_time		|'0'	|NOT NULL	|0
FIELD		|value		|t_varchar(255)	|''	|NOT NULL	|0
FIELD		|ns		|t_nanosec	|'0'	|NOT NULL	|0
INDEX		|1		|itemid,clock

TABLE|history_log||0
FIELD		|itemid		|t_id		|	|NOT NULL	|0			|-|items
FIELD		|clock		|t_time		|'0'	|NOT NULL	|0
FIELD		|timestamp	|t_time		|'0'	|NOT NULL	|0
FIELD		|source		|t_varchar(64)	|''	|NOT NULL	|0
FIELD		|severity	|t_integer	|'0'	|NOT NULL	|0
FIELD		|value		|t_text		|''	|NOT NULL	|0
FIELD		|logeventid	|t_integer	|'0'	|NOT NULL	|0
FIELD		|ns		|t_nanosec	|'0'	|NOT NULL	|0
INDEX		|1		|itemid,clock

TABLE|history_text||0
FIELD		|itemid		|t_id		|	|NOT NULL	|0			|-|items
FIELD		|clock		|t_time		|'0'	|NOT NULL	|0
FIELD		|value		|t_text		|''	|NOT NULL	|0
FIELD		|ns		|t_nanosec	|'0'	|NOT NULL	|0
INDEX		|1		|itemid,clock

TABLE|proxy_history|id|0
FIELD		|id		|t_serial	|	|NOT NULL	|0
FIELD		|itemid		|t_id		|	|NOT NULL	|0			|-|items
FIELD		|clock		|t_time		|'0'	|NOT NULL	|0
FIELD		|timestamp	|t_time		|'0'	|NOT NULL	|0
FIELD		|source		|t_varchar(64)	|''	|NOT NULL	|0
FIELD		|severity	|t_integer	|'0'	|NOT NULL	|0
FIELD		|value		|t_longtext	|''	|NOT NULL	|0
FIELD		|logeventid	|t_integer	|'0'	|NOT NULL	|0
FIELD		|ns		|t_nanosec	|'0'	|NOT NULL	|0
FIELD		|state		|t_integer	|'0'	|NOT NULL	|0
FIELD		|lastlogsize	|t_bigint	|'0'	|NOT NULL	|0
FIELD		|mtime		|t_integer	|'0'	|NOT NULL	|0
FIELD		|flags		|t_integer	|'0'	|NOT NULL	|0
FIELD		|write_clock	|t_time		|'0'	|NOT NULL	|0
INDEX		|1		|clock

TABLE|proxy_dhistory|id|0
FIELD		|id		|t_serial	|	|NOT NULL	|0
FIELD		|clock		|t_time		|'0'	|NOT NULL	|0
FIELD		|druleid	|t_id		|	|NOT NULL	|0			|-|drules
FIELD		|ip		|t_varchar(39)	|''	|NOT NULL	|0
FIELD		|port		|t_integer	|'0'	|NOT NULL	|0
FIELD		|value		|t_varchar(255)	|''	|NOT NULL	|0
FIELD		|status		|t_integer	|'0'	|NOT NULL	|0
FIELD		|dcheckid	|t_id		|	|NULL		|0			|-|dchecks
FIELD		|dns		|t_varchar(255)	|''	|NOT NULL	|0
INDEX		|1		|clock
INDEX		|2		|druleid

TABLE|events|eventid|0
FIELD		|eventid	|t_id		|	|NOT NULL	|0
FIELD		|source		|t_integer	|'0'	|NOT NULL	|0
FIELD		|object		|t_integer	|'0'	|NOT NULL	|0
FIELD		|objectid	|t_id		|'0'	|NOT NULL	|0
FIELD		|clock		|t_time		|'0'	|NOT NULL	|0
FIELD		|value		|t_integer	|'0'	|NOT NULL	|0
FIELD		|acknowledged	|t_integer	|'0'	|NOT NULL	|0
FIELD		|ns		|t_nanosec	|'0'	|NOT NULL	|0
FIELD		|name		|t_varchar(2048)|''	|NOT NULL	|0
FIELD		|severity	|t_integer	|'0'	|NOT NULL	|0
INDEX		|1		|source,object,objectid,clock
INDEX		|2		|source,object,clock

TABLE|trends|itemid,clock|0
FIELD		|itemid		|t_id		|	|NOT NULL	|0			|-|items
FIELD		|clock		|t_time		|'0'	|NOT NULL	|0
FIELD		|num		|t_integer	|'0'	|NOT NULL	|0
FIELD		|value_min	|t_double	|'0.0000'|NOT NULL	|0
FIELD		|value_avg	|t_double	|'0.0000'|NOT NULL	|0
FIELD		|value_max	|t_double	|'0.0000'|NOT NULL	|0

TABLE|trends_uint|itemid,clock|0
FIELD		|itemid		|t_id		|	|NOT NULL	|0			|-|items
FIELD		|clock		|t_time		|'0'	|NOT NULL	|0
FIELD		|num		|t_integer	|'0'	|NOT NULL	|0
FIELD		|value_min	|t_bigint	|'0'	|NOT NULL	|0
FIELD		|value_avg	|t_bigint	|'0'	|NOT NULL	|0
FIELD		|value_max	|t_bigint	|'0'	|NOT NULL	|0

TABLE|acknowledges|acknowledgeid|0
FIELD		|acknowledgeid	|t_id		|	|NOT NULL	|0
FIELD		|userid		|t_id		|	|NOT NULL	|0			|1|users
FIELD		|eventid	|t_id		|	|NOT NULL	|0			|2|events
FIELD		|clock		|t_time		|'0'	|NOT NULL	|0
FIELD		|message	|t_varchar(2048)|''	|NOT NULL	|0
FIELD		|action		|t_integer	|'0'	|NOT NULL	|0
FIELD		|old_severity	|t_integer	|'0'	|NOT NULL	|0
FIELD		|new_severity	|t_integer	|'0'	|NOT NULL	|0
INDEX		|1		|userid
INDEX		|2		|eventid
INDEX		|3		|clock

TABLE|auditlog|auditid|0
FIELD		|auditid	|t_id		|	|NOT NULL	|0
FIELD		|userid		|t_id		|	|NOT NULL	|0			|1|users
FIELD		|clock		|t_time		|'0'	|NOT NULL	|0
FIELD		|action		|t_integer	|'0'	|NOT NULL	|0
FIELD		|resourcetype	|t_integer	|'0'	|NOT NULL	|0
FIELD		|note		|t_varchar(128) |''	|NOT NULL	|0
FIELD		|ip		|t_varchar(39)	|''	|NOT NULL	|0
FIELD		|resourceid	|t_id		|	|NULL		|0
FIELD		|resourcename	|t_varchar(255)	|''	|NOT NULL	|0
INDEX		|1		|userid,clock
INDEX		|2		|clock
INDEX		|3		|resourcetype,resourceid

TABLE|auditlog_details|auditdetailid|0
FIELD		|auditdetailid	|t_id		|	|NOT NULL	|0
FIELD		|auditid	|t_id		|	|NOT NULL	|0			|1|auditlog
FIELD		|table_name	|t_varchar(64)	|''	|NOT NULL	|0
FIELD		|field_name	|t_varchar(64)	|''	|NOT NULL	|0
FIELD		|oldvalue	|t_text		|''	|NOT NULL	|0
FIELD		|newvalue	|t_text		|''	|NOT NULL	|0
INDEX		|1		|auditid

TABLE|service_alarms|servicealarmid|0
FIELD		|servicealarmid	|t_id		|	|NOT NULL	|0
FIELD		|serviceid	|t_id		|	|NOT NULL	|0			|1|services
FIELD		|clock		|t_time		|'0'	|NOT NULL	|0
FIELD		|value		|t_integer	|'0'	|NOT NULL	|0
INDEX		|1		|serviceid,clock
INDEX		|2		|clock

TABLE|autoreg_host|autoreg_hostid|0
FIELD		|autoreg_hostid	|t_id		|	|NOT NULL	|0
FIELD		|proxy_hostid	|t_id		|	|NULL		|0			|1|hosts	|hostid
FIELD		|host		|t_varchar(128)	|''	|NOT NULL	|0
FIELD		|listen_ip	|t_varchar(39)	|''	|NOT NULL	|0
FIELD		|listen_port	|t_integer	|'0'	|NOT NULL	|0
FIELD		|listen_dns	|t_varchar(255)	|''	|NOT NULL	|0
FIELD		|host_metadata	|t_varchar(255)	|''	|NOT NULL	|0
FIELD		|flags		|t_integer	|'0'	|NOT NULL	|0
FIELD		|tls_accepted	|t_integer	|'1'	|NOT NULL	|0
INDEX		|1		|host
INDEX		|2		|proxy_hostid

TABLE|proxy_autoreg_host|id|0
FIELD		|id		|t_serial	|	|NOT NULL	|0
FIELD		|clock		|t_time		|'0'	|NOT NULL	|0
FIELD		|host		|t_varchar(128)	|''	|NOT NULL	|0
FIELD		|listen_ip	|t_varchar(39)	|''	|NOT NULL	|0
FIELD		|listen_port	|t_integer	|'0'	|NOT NULL	|0
FIELD		|listen_dns	|t_varchar(255)	|''	|NOT NULL	|0
FIELD		|host_metadata	|t_varchar(255)	|''	|NOT NULL	|0
FIELD		|flags		|t_integer	|'0'	|NOT NULL	|0
FIELD		|tls_accepted	|t_integer	|'1'	|NOT NULL	|0
INDEX		|1		|clock

TABLE|dhosts|dhostid|0
FIELD		|dhostid	|t_id		|	|NOT NULL	|0
FIELD		|druleid	|t_id		|	|NOT NULL	|0			|1|drules
FIELD		|status		|t_integer	|'0'	|NOT NULL	|0
FIELD		|lastup		|t_integer	|'0'	|NOT NULL	|0
FIELD		|lastdown	|t_integer	|'0'	|NOT NULL	|0
INDEX		|1		|druleid

TABLE|dservices|dserviceid|0
FIELD		|dserviceid	|t_id		|	|NOT NULL	|0
FIELD		|dhostid	|t_id		|	|NOT NULL	|0			|1|dhosts
FIELD		|value		|t_varchar(255)	|''	|NOT NULL	|0
FIELD		|port		|t_integer	|'0'	|NOT NULL	|0
FIELD		|status		|t_integer	|'0'	|NOT NULL	|0
FIELD		|lastup		|t_integer	|'0'	|NOT NULL	|0
FIELD		|lastdown	|t_integer	|'0'	|NOT NULL	|0
FIELD		|dcheckid	|t_id		|	|NOT NULL	|0			|2|dchecks
FIELD		|ip		|t_varchar(39)	|''	|NOT NULL	|0
FIELD		|dns		|t_varchar(255)	|''	|NOT NULL	|0
UNIQUE		|1		|dcheckid,ip,port
INDEX		|2		|dhostid

-- Other tables

TABLE|escalations|escalationid|0
FIELD		|escalationid	|t_id		|	|NOT NULL	|0
FIELD		|actionid	|t_id		|	|NOT NULL	|0			|-|actions
FIELD		|triggerid	|t_id		|	|NULL		|0			|-|triggers
FIELD		|eventid	|t_id		|	|NULL		|0			|-|events
FIELD		|r_eventid	|t_id		|	|NULL		|0			|-|events	|eventid
FIELD		|nextcheck	|t_time		|'0'	|NOT NULL	|0
FIELD		|esc_step	|t_integer	|'0'	|NOT NULL	|0
FIELD		|status		|t_integer	|'0'	|NOT NULL	|0
FIELD		|itemid		|t_id		|	|NULL		|0			|-|items
FIELD		|acknowledgeid	|t_id		|	|NULL		|0			|-|acknowledges
FIELD		|servicealarmid	|t_id		|	|NULL		|0			|-|service_alarms
UNIQUE		|1		|triggerid,itemid,escalationid
INDEX		|2		|eventid
INDEX		|3		|nextcheck

TABLE|globalvars|globalvarid|0
FIELD		|globalvarid	|t_id		|	|NOT NULL	|0
FIELD		|snmp_lastsize	|t_bigint	|'0'	|NOT NULL	|0

TABLE|graph_discovery|graphid|0
FIELD		|graphid	|t_id		|	|NOT NULL	|0			|1|graphs
FIELD		|parent_graphid	|t_id		|	|NOT NULL	|0			|2|graphs	|graphid	|RESTRICT
FIELD		|lastcheck	|t_integer	|'0'	|NOT NULL	|ZBX_NODATA
FIELD		|ts_delete	|t_time		|'0'	|NOT NULL	|ZBX_NODATA
INDEX		|1		|parent_graphid

TABLE|host_inventory|hostid|0
FIELD		|hostid		|t_id		|	|NOT NULL	|0			|1|hosts
FIELD		|inventory_mode	|t_integer	|'0'	|NOT NULL	|0
FIELD		|type		|t_varchar(64)	|''	|NOT NULL	|0
FIELD		|type_full	|t_varchar(64)	|''	|NOT NULL	|0
FIELD		|name		|t_varchar(128)	|''	|NOT NULL	|0
FIELD		|alias		|t_varchar(128)	|''	|NOT NULL	|0
FIELD		|os		|t_varchar(128)	|''	|NOT NULL	|0
FIELD		|os_full	|t_varchar(255)	|''	|NOT NULL	|0
FIELD		|os_short	|t_varchar(128)	|''	|NOT NULL	|0
FIELD		|serialno_a	|t_varchar(64)	|''	|NOT NULL	|0
FIELD		|serialno_b	|t_varchar(64)	|''	|NOT NULL	|0
FIELD		|tag		|t_varchar(64)	|''	|NOT NULL	|0
FIELD		|asset_tag	|t_varchar(64)	|''	|NOT NULL	|0
FIELD		|macaddress_a	|t_varchar(64)	|''	|NOT NULL	|0
FIELD		|macaddress_b	|t_varchar(64)	|''	|NOT NULL	|0
FIELD		|hardware	|t_varchar(255)	|''	|NOT NULL	|0
FIELD		|hardware_full	|t_shorttext	|''	|NOT NULL	|0
FIELD		|software	|t_varchar(255)	|''	|NOT NULL	|0
FIELD		|software_full	|t_shorttext	|''	|NOT NULL	|0
FIELD		|software_app_a	|t_varchar(64)	|''	|NOT NULL	|0
FIELD		|software_app_b	|t_varchar(64)	|''	|NOT NULL	|0
FIELD		|software_app_c	|t_varchar(64)	|''	|NOT NULL	|0
FIELD		|software_app_d	|t_varchar(64)	|''	|NOT NULL	|0
FIELD		|software_app_e	|t_varchar(64)	|''	|NOT NULL	|0
FIELD		|contact	|t_shorttext	|''	|NOT NULL	|0
FIELD		|location	|t_shorttext	|''	|NOT NULL	|0
FIELD		|location_lat	|t_varchar(16)	|''	|NOT NULL	|0
FIELD		|location_lon	|t_varchar(16)	|''	|NOT NULL	|0
FIELD		|notes		|t_shorttext	|''	|NOT NULL	|0
FIELD		|chassis	|t_varchar(64)	|''	|NOT NULL	|0
FIELD		|model		|t_varchar(64)	|''	|NOT NULL	|0
FIELD		|hw_arch	|t_varchar(32)	|''	|NOT NULL	|0
FIELD		|vendor		|t_varchar(64)	|''	|NOT NULL	|0
FIELD		|contract_number|t_varchar(64)	|''	|NOT NULL	|0
FIELD		|installer_name	|t_varchar(64)	|''	|NOT NULL	|0
FIELD		|deployment_status|t_varchar(64)|''	|NOT NULL	|0
FIELD		|url_a		|t_varchar(255)	|''	|NOT NULL	|0
FIELD		|url_b		|t_varchar(255)	|''	|NOT NULL	|0
FIELD		|url_c		|t_varchar(255)	|''	|NOT NULL	|0
FIELD		|host_networks	|t_shorttext	|''	|NOT NULL	|0
FIELD		|host_netmask	|t_varchar(39)	|''	|NOT NULL	|0
FIELD		|host_router	|t_varchar(39)	|''	|NOT NULL	|0
FIELD		|oob_ip		|t_varchar(39)	|''	|NOT NULL	|0
FIELD		|oob_netmask	|t_varchar(39)	|''	|NOT NULL	|0
FIELD		|oob_router	|t_varchar(39)	|''	|NOT NULL	|0
FIELD		|date_hw_purchase|t_varchar(64)	|''	|NOT NULL	|0
FIELD		|date_hw_install|t_varchar(64)	|''	|NOT NULL	|0
FIELD		|date_hw_expiry	|t_varchar(64)	|''	|NOT NULL	|0
FIELD		|date_hw_decomm	|t_varchar(64)	|''	|NOT NULL	|0
FIELD		|site_address_a	|t_varchar(128)	|''	|NOT NULL	|0
FIELD		|site_address_b	|t_varchar(128)	|''	|NOT NULL	|0
FIELD		|site_address_c	|t_varchar(128)	|''	|NOT NULL	|0
FIELD		|site_city	|t_varchar(128)	|''	|NOT NULL	|0
FIELD		|site_state	|t_varchar(64)	|''	|NOT NULL	|0
FIELD		|site_country	|t_varchar(64)	|''	|NOT NULL	|0
FIELD		|site_zip	|t_varchar(64)	|''	|NOT NULL	|0
FIELD		|site_rack	|t_varchar(128)	|''	|NOT NULL	|0
FIELD		|site_notes	|t_shorttext	|''	|NOT NULL	|0
FIELD		|poc_1_name	|t_varchar(128)	|''	|NOT NULL	|0
FIELD		|poc_1_email	|t_varchar(128)	|''	|NOT NULL	|0
FIELD		|poc_1_phone_a	|t_varchar(64)	|''	|NOT NULL	|0
FIELD		|poc_1_phone_b	|t_varchar(64)	|''	|NOT NULL	|0
FIELD		|poc_1_cell	|t_varchar(64)	|''	|NOT NULL	|0
FIELD		|poc_1_screen	|t_varchar(64)	|''	|NOT NULL	|0
FIELD		|poc_1_notes	|t_shorttext	|''	|NOT NULL	|0
FIELD		|poc_2_name	|t_varchar(128)	|''	|NOT NULL	|0
FIELD		|poc_2_email	|t_varchar(128)	|''	|NOT NULL	|0
FIELD		|poc_2_phone_a	|t_varchar(64)	|''	|NOT NULL	|0
FIELD		|poc_2_phone_b	|t_varchar(64)	|''	|NOT NULL	|0
FIELD		|poc_2_cell	|t_varchar(64)	|''	|NOT NULL	|0
FIELD		|poc_2_screen	|t_varchar(64)	|''	|NOT NULL	|0
FIELD		|poc_2_notes	|t_shorttext	|''	|NOT NULL	|0

TABLE|housekeeper|housekeeperid|0
FIELD		|housekeeperid	|t_id		|	|NOT NULL	|0
FIELD		|tablename	|t_varchar(64)	|''	|NOT NULL	|0
FIELD		|field		|t_varchar(64)	|''	|NOT NULL	|0
FIELD		|value		|t_id		|	|NOT NULL	|0			|-|items

TABLE|images|imageid|0
FIELD		|imageid	|t_id		|	|NOT NULL	|0
FIELD		|imagetype	|t_integer	|'0'	|NOT NULL	|0
FIELD		|name		|t_varchar(64)	|'0'	|NOT NULL	|0
FIELD		|image		|t_image	|''	|NOT NULL	|0
UNIQUE		|1		|name

TABLE|item_discovery|itemdiscoveryid|ZBX_TEMPLATE
FIELD		|itemdiscoveryid|t_id		|	|NOT NULL	|0
FIELD		|itemid		|t_id		|	|NOT NULL	|0			|1|items
FIELD		|parent_itemid	|t_id		|	|NOT NULL	|0			|2|items	|itemid
FIELD		|key_		|t_varchar(2048)|''	|NOT NULL	|ZBX_NODATA
FIELD		|lastcheck	|t_integer	|'0'	|NOT NULL	|ZBX_NODATA
FIELD		|ts_delete	|t_time		|'0'	|NOT NULL	|ZBX_NODATA
UNIQUE		|1		|itemid,parent_itemid
INDEX		|2		|parent_itemid

TABLE|host_discovery|hostid|ZBX_TEMPLATE
FIELD		|hostid		|t_id		|	|NOT NULL	|0			|1|hosts
FIELD		|parent_hostid	|t_id		|	|NULL		|0			|2|hosts	|hostid		|RESTRICT
FIELD		|parent_itemid	|t_id		|	|NULL		|0			|3|items	|itemid		|RESTRICT
FIELD		|host		|t_varchar(128)	|''	|NOT NULL	|ZBX_NODATA
FIELD		|lastcheck	|t_integer	|'0'	|NOT NULL	|ZBX_NODATA
FIELD		|ts_delete	|t_time		|'0'	|NOT NULL	|ZBX_NODATA

TABLE|interface_discovery|interfaceid|0
FIELD		|interfaceid	|t_id		|	|NOT NULL	|0			|1|interface
FIELD		|parent_interfaceid|t_id	|	|NOT NULL	|0			|2|interface	|interfaceid

TABLE|profiles|profileid|0
FIELD		|profileid	|t_id		|	|NOT NULL	|0
FIELD		|userid		|t_id		|	|NOT NULL	|0			|1|users
FIELD		|idx		|t_varchar(96)	|''	|NOT NULL	|0
FIELD		|idx2		|t_id		|'0'	|NOT NULL	|0
FIELD		|value_id	|t_id		|'0'	|NOT NULL	|0
FIELD		|value_int	|t_integer	|'0'	|NOT NULL	|0
FIELD		|value_str	|t_text	|''	|NOT NULL	|0
FIELD		|source		|t_varchar(96)	|''	|NOT NULL	|0
FIELD		|type		|t_integer	|'0'	|NOT NULL	|0
INDEX		|1		|userid,idx,idx2
INDEX		|2		|userid,profileid

TABLE|sessions|sessionid|0
FIELD		|sessionid	|t_varchar(32)	|''	|NOT NULL	|0
FIELD		|userid		|t_id		|	|NOT NULL	|0			|1|users
FIELD		|lastaccess	|t_integer	|'0'	|NOT NULL	|0
FIELD		|status		|t_integer	|'0'	|NOT NULL	|0
INDEX		|1		|userid,status,lastaccess

TABLE|trigger_discovery|triggerid|0
FIELD		|triggerid	|t_id		|	|NOT NULL	|0			|1|triggers
FIELD		|parent_triggerid|t_id		|	|NOT NULL	|0			|2|triggers	|triggerid	|RESTRICT
FIELD		|lastcheck	|t_integer	|'0'	|NOT NULL	|ZBX_NODATA
FIELD		|ts_delete	|t_time		|'0'	|NOT NULL	|ZBX_NODATA
INDEX		|1		|parent_triggerid

TABLE|item_condition|item_conditionid|ZBX_TEMPLATE
FIELD		|item_conditionid|t_id		|	|NOT NULL	|0
FIELD		|itemid		|t_id		|	|NOT NULL	|0			|1|items
FIELD		|operator	|t_integer	|'8'	|NOT NULL	|0
FIELD		|macro		|t_varchar(64)	|''	|NOT NULL	|0
FIELD		|value		|t_varchar(255)	|''	|NOT NULL	|0
INDEX		|1		|itemid

TABLE|item_rtdata|itemid|ZBX_TEMPLATE
FIELD		|itemid		|t_id		|	|NOT NULL	|0			|1|items
FIELD		|lastlogsize	|t_bigint	|'0'	|NOT NULL	|ZBX_PROXY,ZBX_NODATA
FIELD		|state		|t_integer	|'0'	|NOT NULL	|ZBX_NODATA
FIELD		|mtime		|t_integer	|'0'	|NOT NULL	|ZBX_PROXY,ZBX_NODATA
FIELD		|error		|t_varchar(2048)|''	|NOT NULL	|ZBX_NODATA

TABLE|opinventory|operationid|ZBX_DATA
FIELD		|operationid	|t_id		|	|NOT NULL	|0			|1|operations
FIELD		|inventory_mode	|t_integer	|'0'	|NOT NULL	|0

TABLE|trigger_tag|triggertagid|ZBX_TEMPLATE
FIELD		|triggertagid	|t_id		|	|NOT NULL	|0
FIELD		|triggerid	|t_id		|	|NOT NULL	|0			|1|triggers
FIELD		|tag		|t_varchar(255)	|''	|NOT NULL	|0
FIELD		|value		|t_varchar(255)	|''	|NOT NULL	|0
INDEX		|1		|triggerid

TABLE|event_tag|eventtagid|0
FIELD		|eventtagid	|t_id		|	|NOT NULL	|0
FIELD		|eventid	|t_id		|	|NOT NULL	|0			|1|events
FIELD		|tag		|t_varchar(255)	|''	|NOT NULL	|0
FIELD		|value		|t_varchar(255)	|''	|NOT NULL	|0
INDEX		|1		|eventid

TABLE|problem|eventid|0
FIELD		|eventid	|t_id		|	|NOT NULL	|0			|1|events
FIELD		|source		|t_integer	|'0'	|NOT NULL	|0
FIELD		|object		|t_integer	|'0'	|NOT NULL	|0
FIELD		|objectid	|t_id		|'0'	|NOT NULL	|0
FIELD		|clock		|t_time		|'0'	|NOT NULL	|0
FIELD		|ns		|t_nanosec	|'0'	|NOT NULL	|0
FIELD		|r_eventid	|t_id		|	|NULL		|0			|2|events	|eventid
FIELD		|r_clock	|t_time		|'0'	|NOT NULL	|0
FIELD		|r_ns		|t_nanosec	|'0'	|NOT NULL	|0
FIELD		|correlationid	|t_id		|	|NULL		|0			|-|correlation
FIELD		|userid		|t_id		|	|NULL		|0			|-|users
FIELD		|name		|t_varchar(2048)|''	|NOT NULL	|0
FIELD		|acknowledged	|t_integer	|'0'	|NOT NULL	|0
FIELD		|severity	|t_integer	|'0'	|NOT NULL	|0
INDEX		|1		|source,object,objectid
INDEX		|2		|r_clock
INDEX		|3		|r_eventid

TABLE|problem_tag|problemtagid|0
FIELD		|problemtagid	|t_id		|	|NOT NULL	|0
FIELD		|eventid	|t_id		|	|NOT NULL	|0			|1|problem
FIELD		|tag		|t_varchar(255)	|''	|NOT NULL	|0
FIELD		|value		|t_varchar(255)	|''	|NOT NULL	|0
INDEX		|1		|eventid,tag,value

TABLE|tag_filter|tag_filterid|0
FIELD		|tag_filterid	|t_id		|	|NOT NULL	|0
FIELD		|usrgrpid	|t_id		|	|NOT NULL	|0 			|1|usrgrp	|usrgrpid
FIELD		|groupid	|t_id		|	|NOT NULL	|0			|2|hstgrp	|groupid
FIELD		|tag	|t_varchar(255)	|'' |NOT NULL	|0
FIELD		|value	|t_varchar(255)	|'' |NOT NULL	|0

TABLE|event_recovery|eventid|0
FIELD		|eventid	|t_id		|	|NOT NULL	|0			|1|events
FIELD		|r_eventid	|t_id		|	|NOT NULL	|0			|2|events	|eventid
FIELD		|c_eventid	|t_id		|	|NULL		|0			|3|events	|eventid
FIELD		|correlationid	|t_id		|	|NULL		|0			|-|correlation
FIELD		|userid		|t_id		|	|NULL		|0			|-|users
INDEX		|1		|r_eventid
INDEX		|2		|c_eventid

TABLE|correlation|correlationid|ZBX_DATA
FIELD		|correlationid	|t_id		|	|NOT NULL	|0
FIELD		|name		|t_varchar(255)	|''	|NOT NULL	|0
FIELD		|description	|t_shorttext	|''	|NOT NULL	|0
FIELD		|evaltype	|t_integer	|'0'	|NOT NULL	|0
FIELD		|status		|t_integer	|'0'	|NOT NULL	|0
FIELD		|formula	|t_varchar(255)	|''	|NOT NULL	|0
INDEX		|1		|status
UNIQUE		|2		|name

TABLE|corr_condition|corr_conditionid|ZBX_DATA
FIELD		|corr_conditionid|t_id		|	|NOT NULL	|0
FIELD		|correlationid	|t_id		|	|NOT NULL	|0			|1|correlation
FIELD		|type		|t_integer	|'0'	|NOT NULL	|0
INDEX		|1		|correlationid

TABLE|corr_condition_tag|corr_conditionid|ZBX_DATA
FIELD		|corr_conditionid|t_id		|	|NOT NULL	|0			|1|corr_condition
FIELD		|tag		|t_varchar(255)	|''	|NOT NULL	|0

TABLE|corr_condition_group|corr_conditionid|ZBX_DATA
FIELD		|corr_conditionid|t_id		|	|NOT NULL	|0			|1|corr_condition
FIELD		|operator	|t_integer	|'0'	|NOT NULL	|0
FIELD		|groupid	|t_id		|	|NOT NULL	|0			|2|hstgrp	|	|RESTRICT
INDEX		|1		|groupid

TABLE|corr_condition_tagpair|corr_conditionid|ZBX_DATA
FIELD		|corr_conditionid|t_id		|	|NOT NULL	|0			|1|corr_condition
FIELD		|oldtag		|t_varchar(255)	|''	|NOT NULL	|0
FIELD		|newtag		|t_varchar(255)	|''	|NOT NULL	|0

TABLE|corr_condition_tagvalue|corr_conditionid|ZBX_DATA
FIELD		|corr_conditionid|t_id		|	|NOT NULL	|0			|1|corr_condition
FIELD		|tag		|t_varchar(255)	|''	|NOT NULL	|0
FIELD		|operator	|t_integer	|'0'	|NOT NULL	|0
FIELD		|value		|t_varchar(255)	|''	|NOT NULL	|0

TABLE|corr_operation|corr_operationid|ZBX_DATA
FIELD		|corr_operationid|t_id		|	|NOT NULL	|0
FIELD		|correlationid	|t_id		|	|NOT NULL	|0			|1|correlation
FIELD		|type		|t_integer	|'0'	|NOT NULL	|0
INDEX		|1		|correlationid

TABLE|task|taskid|0
FIELD		|taskid		|t_id		|	|NOT NULL	|0
FIELD		|type		|t_integer	|	|NOT NULL	|0
FIELD		|status		|t_integer	|'0'	|NOT NULL	|0
FIELD		|clock		|t_integer	|'0'	|NOT NULL	|0
FIELD		|ttl		|t_integer	|'0'	|NOT NULL	|0
FIELD		|proxy_hostid	|t_id		|	|NULL		|0			|1|hosts	|hostid
INDEX		|1		|status,proxy_hostid

TABLE|task_close_problem|taskid|0
FIELD		|taskid		|t_id		|	|NOT NULL	|0			|1|task
FIELD		|acknowledgeid	|t_id		|	|NOT NULL	|0			|-|acknowledges

TABLE|item_preproc|item_preprocid|ZBX_TEMPLATE
FIELD		|item_preprocid	|t_id		|	|NOT NULL	|0
FIELD		|itemid		|t_id		|	|NOT NULL	|ZBX_PROXY			|1|items
FIELD		|step		|t_integer	|'0'	|NOT NULL	|ZBX_PROXY
FIELD		|type		|t_integer	|'0'	|NOT NULL	|ZBX_PROXY
FIELD		|params		|t_shorttext	|''	|NOT NULL	|ZBX_PROXY
FIELD		|error_handler	|t_integer	|'0'	|NOT NULL	|ZBX_PROXY
FIELD		|error_handler_params|t_varchar(255)|''	|NOT NULL	|ZBX_PROXY
INDEX		|1		|itemid,step

TABLE|task_remote_command|taskid|0
FIELD		|taskid		|t_id		|	|NOT NULL	|0			|1|task
FIELD		|command_type	|t_integer	|'0'	|NOT NULL	|0
FIELD		|execute_on	|t_integer	|'0'	|NOT NULL	|0
FIELD		|port		|t_integer	|'0'	|NOT NULL	|0
FIELD		|authtype	|t_integer	|'0'	|NOT NULL	|0
FIELD		|username	|t_varchar(64)	|''	|NOT NULL	|0
FIELD		|password	|t_varchar(64)	|''	|NOT NULL	|0
FIELD		|publickey	|t_varchar(64)	|''	|NOT NULL	|0
FIELD		|privatekey	|t_varchar(64)	|''	|NOT NULL	|0
FIELD		|command	|t_text		|''	|NOT NULL	|0
FIELD		|alertid	|t_id		|	|NULL		|0			|-|alerts
FIELD		|parent_taskid	|t_id		|	|NOT NULL	|0			|-|task		|taskid
FIELD		|hostid		|t_id		|	|NOT NULL	|0			|-|hosts

TABLE|task_remote_command_result|taskid|0
FIELD		|taskid		|t_id		|	|NOT NULL	|0			|1|task
FIELD		|status		|t_integer	|'0'	|NOT NULL	|0
FIELD		|parent_taskid	|t_id		|	|NOT NULL	|0			|-|task		|taskid
FIELD		|info		|t_shorttext	|''	|NOT NULL	|0

TABLE|task_data|taskid|0
FIELD		|taskid		|t_id		|	|NOT NULL	|0			|1|task
FIELD		|type	|t_integer	|'0'	|NOT NULL	|0
FIELD		|data	|t_text	|''	|NOT NULL	|0
FIELD		|parent_taskid	|t_id		|	|NOT NULL	|0			|-|task		|taskid

TABLE|task_result|taskid|0
FIELD		|taskid		|t_id		|	|NOT NULL	|0			|1|task
FIELD		|status		|t_integer	|'0'	|NOT NULL	|0
FIELD		|parent_taskid	|t_id		|	|NOT NULL	|0			|-|task		|taskid
FIELD		|info		|t_text		|''	|NOT NULL	|0
INDEX		|1		|parent_taskid

TABLE|task_acknowledge|taskid|0
FIELD		|taskid		|t_id		|	|NOT NULL	|0			|1|task
FIELD		|acknowledgeid	|t_id		|	|NOT NULL	|0			|-|acknowledges

TABLE|sysmap_shape|sysmap_shapeid|ZBX_TEMPLATE
FIELD		|sysmap_shapeid	|t_id		|	|NOT NULL	|0
FIELD		|sysmapid	|t_id		|	|NOT NULL	|0			|1|sysmaps
FIELD		|type		|t_integer	|'0'	|NOT NULL	|0
FIELD		|x		|t_integer	|'0'	|NOT NULL	|0
FIELD		|y		|t_integer	|'0'	|NOT NULL	|0
FIELD		|width		|t_integer	|'200'	|NOT NULL	|0
FIELD		|height		|t_integer	|'200'	|NOT NULL	|0
FIELD		|text		|t_shorttext	|''	|NOT NULL	|0
FIELD		|font		|t_integer	|'9'	|NOT NULL	|0
FIELD		|font_size	|t_integer	|'11'	|NOT NULL	|0
FIELD		|font_color	|t_varchar(6)	|'000000'|NOT NULL	|0
FIELD		|text_halign	|t_integer	|'0'	|NOT NULL	|0
FIELD		|text_valign	|t_integer	|'0'	|NOT NULL	|0
FIELD		|border_type	|t_integer	|'0'	|NOT NULL	|0
FIELD		|border_width	|t_integer	|'1'	|NOT NULL	|0
FIELD		|border_color	|t_varchar(6)	|'000000'|NOT NULL	|0
FIELD		|background_color|t_varchar(6)	|''	|NOT NULL	|0
FIELD		|zindex		|t_integer	|'0'	|NOT NULL	|0
INDEX		|1		|sysmapid

TABLE|sysmap_element_trigger|selement_triggerid|ZBX_TEMPLATE
FIELD		|selement_triggerid	|t_id	|	|NOT NULL	|0
FIELD		|selementid		|t_id	|	|NOT NULL	|0			|1|sysmaps_elements
FIELD		|triggerid		|t_id	|	|NOT NULL	|0			|2|triggers
UNIQUE		|1			|selementid,triggerid

TABLE|httptest_field|httptest_fieldid|ZBX_TEMPLATE
FIELD		|httptest_fieldid	|t_id		|	|NOT NULL	|0
FIELD		|httptestid		|t_id		|	|NOT NULL	|ZBX_PROXY	|1|httptest
FIELD		|type			|t_integer	|'0'	|NOT NULL	|ZBX_PROXY
FIELD		|name			|t_varchar(255)	|''	|NOT NULL	|ZBX_PROXY
FIELD		|value			|t_shorttext	|''	|NOT NULL	|ZBX_PROXY
INDEX		|1			|httptestid

TABLE|httpstep_field|httpstep_fieldid|ZBX_TEMPLATE
FIELD		|httpstep_fieldid	|t_id		|	|NOT NULL	|0
FIELD		|httpstepid		|t_id		|	|NOT NULL	|ZBX_PROXY	|1|httpstep
FIELD		|type			|t_integer	|'0'	|NOT NULL	|ZBX_PROXY
FIELD		|name			|t_varchar(255)	|''	|NOT NULL	|ZBX_PROXY
FIELD		|value			|t_shorttext	|''	|NOT NULL	|ZBX_PROXY
INDEX		|1			|httpstepid

TABLE|dashboard|dashboardid|ZBX_DASHBOARD
FIELD		|dashboardid	|t_id		|	|NOT NULL	|0
FIELD		|name		|t_varchar(255)	|	|NOT NULL	|0
FIELD		|userid		|t_id		|	|NULL		|0			|1|users	|	|RESTRICT
FIELD		|private	|t_integer	|'1'	|NOT NULL	|0
FIELD		|templateid	|t_id		|	|NULL		|0			|2|hosts	|hostid
FIELD		|display_period	|t_integer	|'30'	|NOT NULL	|0
FIELD		|auto_start	|t_integer	|'1'	|NOT NULL	|0
FIELD		|uuid		|t_varchar(32)	|''	|NOT NULL	|0
INDEX		|1		|userid
INDEX		|2		|templateid

TABLE|dashboard_user|dashboard_userid|ZBX_DASHBOARD
FIELD		|dashboard_userid|t_id		|	|NOT NULL	|0
FIELD		|dashboardid	|t_id		|	|NOT NULL	|0			|1|dashboard
FIELD		|userid		|t_id		|	|NOT NULL	|0			|2|users
FIELD		|permission	|t_integer	|'2'	|NOT NULL	|0
UNIQUE		|1		|dashboardid,userid

TABLE|dashboard_usrgrp|dashboard_usrgrpid|ZBX_DASHBOARD
FIELD		|dashboard_usrgrpid|t_id	|	|NOT NULL	|0
FIELD		|dashboardid	|t_id		|	|NOT NULL	|0			|1|dashboard
FIELD		|usrgrpid	|t_id		|	|NOT NULL	|0			|2|usrgrp
FIELD		|permission	|t_integer	|'2'	|NOT NULL	|0
UNIQUE		|1		|dashboardid,usrgrpid

TABLE|dashboard_page|dashboard_pageid|ZBX_DASHBOARD
FIELD		|dashboard_pageid|t_id		|	|NOT NULL	|0
FIELD		|dashboardid	|t_id		|	|NOT NULL	|0		|1|dashboard
FIELD		|name		|t_varchar(255)	|''	|NOT NULL	|0
FIELD		|display_period	|t_integer	|'0'	|NOT NULL	|0
FIELD		|sortorder	|t_integer	|'0'	|NOT NULL	|0
INDEX		|1		|dashboardid

TABLE|widget|widgetid|ZBX_DASHBOARD
FIELD		|widgetid	|t_id		|	|NOT NULL	|0
FIELD		|type		|t_varchar(255)	|''	|NOT NULL	|0
FIELD		|name		|t_varchar(255)	|''	|NOT NULL	|0
FIELD		|x		|t_integer	|'0'	|NOT NULL	|0
FIELD		|y		|t_integer	|'0'	|NOT NULL	|0
FIELD		|width		|t_integer	|'1'	|NOT NULL	|0
FIELD		|height		|t_integer	|'2'	|NOT NULL	|0
FIELD		|view_mode	|t_integer	|'0'	|NOT NULL	|0
FIELD		|dashboard_pageid|t_id		|	|NOT NULL	|0		|1|dashboard_page
INDEX		|1		|dashboard_pageid

TABLE|widget_field|widget_fieldid|ZBX_DASHBOARD
FIELD		|widget_fieldid	|t_id		|	|NOT NULL	|0
FIELD		|widgetid	|t_id		|	|NOT NULL	|0			|1|widget
FIELD		|type		|t_integer	|'0'	|NOT NULL	|0
FIELD		|name		|t_varchar(255)	|''	|NOT NULL	|0
FIELD		|value_int	|t_integer	|'0'	|NOT NULL	|0
FIELD		|value_str	|t_varchar(255)	|''	|NOT NULL	|0
FIELD		|value_groupid	|t_id		|	|NULL		|0			|2|hstgrp	|groupid
FIELD		|value_hostid	|t_id		|	|NULL		|0			|3|hosts	|hostid
FIELD		|value_itemid	|t_id		|	|NULL		|0			|4|items	|itemid
FIELD		|value_graphid	|t_id		|	|NULL		|0			|5|graphs	|graphid
FIELD		|value_sysmapid	|t_id		|	|NULL		|0			|6|sysmaps	|sysmapid
INDEX		|1		|widgetid
INDEX		|2		|value_groupid
INDEX		|3		|value_hostid
INDEX		|4		|value_itemid
INDEX		|5		|value_graphid
INDEX		|6		|value_sysmapid

TABLE|task_check_now|taskid|0
FIELD		|taskid		|t_id		|	|NOT NULL	|0			|1|task
FIELD		|itemid		|t_id		|	|NOT NULL	|0			|-|items

TABLE|event_suppress|event_suppressid|0
FIELD		|event_suppressid|t_id		|	|NOT NULL	|0
FIELD		|eventid	|t_id		|	|NOT NULL	|0			|1|events
FIELD		|maintenanceid	|t_id		|	|NULL		|0			|2|maintenances
FIELD		|suppress_until	|t_time		|'0'	|NOT NULL	|0
UNIQUE		|1		|eventid,maintenanceid
INDEX		|2		|suppress_until
INDEX		|3		|maintenanceid

TABLE|maintenance_tag|maintenancetagid|ZBX_DATA
FIELD		|maintenancetagid|t_id		|	|NOT NULL	|0
FIELD		|maintenanceid	|t_id		|	|NOT NULL	|0			|1|maintenances
FIELD		|tag		|t_varchar(255)	|''	|NOT NULL	|0
FIELD		|operator	|t_integer	|'2'	|NOT NULL	|0
FIELD		|value		|t_varchar(255)	|''	|NOT NULL	|0
INDEX		|1		|maintenanceid

TABLE|lld_macro_path|lld_macro_pathid|ZBX_TEMPLATE
FIELD		|lld_macro_pathid|t_id		|	|NOT NULL	|0
FIELD		|itemid		|t_id		|	|NOT NULL	|0			|1|items
FIELD		|lld_macro	|t_varchar(255)	|''	|NOT NULL	|0
FIELD		|path		|t_varchar(255)	|''	|NOT NULL	|0
UNIQUE		|1		|itemid,lld_macro

TABLE|host_tag|hosttagid|ZBX_TEMPLATE
FIELD		|hosttagid	|t_id		|	|NOT NULL	|0
FIELD		|hostid		|t_id		|	|NOT NULL	|0			|1|hosts
FIELD		|tag		|t_varchar(255)	|''	|NOT NULL	|0
FIELD		|value		|t_varchar(255)	|''	|NOT NULL	|0
INDEX		|1		|hostid

TABLE|config_autoreg_tls|autoreg_tlsid|ZBX_DATA
FIELD		|autoreg_tlsid	|t_id		|	|NOT NULL	|0
FIELD		|tls_psk_identity|t_varchar(128)|''	|NOT NULL	|ZBX_PROXY
FIELD		|tls_psk	|t_varchar(512)	|''	|NOT NULL	|ZBX_PROXY
UNIQUE		|1		|tls_psk_identity

TABLE|module|moduleid|
FIELD		|moduleid	|t_id		|	|NOT NULL	|0
FIELD		|id		|t_varchar(255)	|''	|NOT NULL	|0
FIELD		|relative_path	|t_varchar(255)	|''	|NOT NULL	|0
FIELD		|status		|t_integer	|'0'	|NOT NULL	|0
FIELD		|config		|t_shorttext	|''	|NOT NULL	|0

TABLE|interface_snmp|interfaceid|ZBX_TEMPLATE
FIELD		|interfaceid	|t_id		|	|NOT NULL	|0			|1|interface
FIELD		|version	|t_integer	|'2'	|NOT NULL	|ZBX_PROXY
FIELD		|bulk		|t_integer	|'1'	|NOT NULL	|ZBX_PROXY
FIELD		|community	|t_varchar(64)	|''	|NOT NULL	|ZBX_PROXY
FIELD		|securityname	|t_varchar(64)	|''	|NOT NULL	|ZBX_PROXY
FIELD		|securitylevel	|t_integer	|'0'	|NOT NULL	|ZBX_PROXY
FIELD		|authpassphrase	|t_varchar(64)	|''	|NOT NULL	|ZBX_PROXY
FIELD		|privpassphrase	|t_varchar(64)	|''	|NOT NULL	|ZBX_PROXY
FIELD		|authprotocol	|t_integer	|'0'	|NOT NULL	|ZBX_PROXY
FIELD		|privprotocol	|t_integer	|'0'	|NOT NULL	|ZBX_PROXY
FIELD		|contextname	|t_varchar(255)	|''	|NOT NULL	|ZBX_PROXY

TABLE|lld_override|lld_overrideid|ZBX_TEMPLATE
FIELD		|lld_overrideid	|t_id		|	|NOT NULL	|0
FIELD		|itemid		|t_id		|	|NOT NULL	|0	|1|items
FIELD		|name		|t_varchar(255)	|''	|NOT NULL	|0
FIELD		|step		|t_integer	|'0'	|NOT NULL	|0
FIELD		|evaltype	|t_integer	|'0'	|NOT NULL	|0
FIELD		|formula	|t_varchar(255)	|''	|NOT NULL	|0
FIELD		|stop		|t_integer	|'0'	|NOT NULL	|0
UNIQUE		|1		|itemid,name

TABLE|lld_override_condition|lld_override_conditionid|ZBX_TEMPLATE
FIELD	|lld_override_conditionid	|t_id		|	|NOT NULL	|0
FIELD	|lld_overrideid			|t_id		|	|NOT NULL	|0	|1|lld_override
FIELD	|operator			|t_integer	|'8'	|NOT NULL	|0
FIELD	|macro				|t_varchar(64)	|''	|NOT NULL	|0
FIELD	|value				|t_varchar(255)	|''	|NOT NULL	|0
INDEX	|1				|lld_overrideid

TABLE|lld_override_operation|lld_override_operationid|ZBX_TEMPLATE
FIELD	|lld_override_operationid	|t_id		|	|NOT NULL	|0
FIELD	|lld_overrideid			|t_id		|	|NOT NULL	|0	|1|lld_override
FIELD	|operationobject		|t_integer	|'0'	|NOT NULL	|0
FIELD	|operator			|t_integer	|'0'	|NOT NULL	|0
FIELD	|value				|t_varchar(255)	|''	|NOT NULL	|0
INDEX	|1				|lld_overrideid

TABLE|lld_override_opstatus|lld_override_operationid|ZBX_TEMPLATE
FIELD	|lld_override_operationid	|t_id		|	|NOT NULL	|0	|1|lld_override_operation
FIELD	|status				|t_integer	|'0'	|NOT NULL	|0

TABLE|lld_override_opdiscover|lld_override_operationid|ZBX_TEMPLATE
FIELD	|lld_override_operationid	|t_id		|	|NOT NULL	|0	|1|lld_override_operation
FIELD	|discover			|t_integer	|'0'	|NOT NULL	|0

TABLE|lld_override_opperiod|lld_override_operationid|ZBX_TEMPLATE
FIELD	|lld_override_operationid	|t_id		|	|NOT NULL	|0	|1|lld_override_operation
FIELD	|delay				|t_varchar(1024)|'0'	|NOT NULL	|0

TABLE|lld_override_ophistory|lld_override_operationid|ZBX_TEMPLATE
FIELD	|lld_override_operationid	|t_id		|	|NOT NULL	|0	|1|lld_override_operation
FIELD	|history			|t_varchar(255)	|'90d'	|NOT NULL	|0

TABLE|lld_override_optrends|lld_override_operationid|ZBX_TEMPLATE
FIELD	|lld_override_operationid	|t_id		|	|NOT NULL	|0	|1|lld_override_operation
FIELD	|trends				|t_varchar(255)	|'365d'	|NOT NULL	|0

TABLE|lld_override_opseverity|lld_override_operationid|ZBX_TEMPLATE
FIELD	|lld_override_operationid	|t_id		|	|NOT NULL	|0	|1|lld_override_operation
FIELD	|severity			|t_integer	|'0'	|NOT NULL	|0

TABLE|lld_override_optag|lld_override_optagid|ZBX_TEMPLATE
FIELD	|lld_override_optagid		|t_id		|	|NOT NULL	|0
FIELD	|lld_override_operationid	|t_id		|	|NOT NULL	|0	|1|lld_override_operation
FIELD	|tag				|t_varchar(255)	|''	|NOT NULL	|0
FIELD	|value				|t_varchar(255)	|''	|NOT NULL	|0
INDEX	|1				|lld_override_operationid

TABLE|lld_override_optemplate|lld_override_optemplateid|ZBX_TEMPLATE
FIELD	|lld_override_optemplateid	|t_id		|	|NOT NULL	|0
FIELD	|lld_override_operationid	|t_id		|	|NOT NULL	|0	|1|lld_override_operation
FIELD	|templateid			|t_id		|	|NOT NULL	|0	|2|hosts	|hostid	|RESTRICT
UNIQUE	|1				|lld_override_operationid,templateid
INDEX	|2				|templateid

TABLE|lld_override_opinventory|lld_override_operationid|ZBX_TEMPLATE
FIELD	|lld_override_operationid	|t_id		|	|NOT NULL	|0	|1|lld_override_operation
FIELD	|inventory_mode			|t_integer	|'0'	|NOT NULL	|0

TABLE|trigger_queue|trigger_queueid|0
FIELD		|trigger_queueid|t_id		|	|NOT NULL	|0
FIELD		|objectid	|t_id		|	|NOT NULL	|0
FIELD		|type		|t_integer	|'0'	|NOT NULL	|0
FIELD		|clock		|t_time		|'0'	|NOT NULL	|0
FIELD		|ns		|t_nanosec	|'0'	|NOT NULL	|0

TABLE|item_parameter|item_parameterid|ZBX_TEMPLATE
FIELD		|item_parameterid|t_id		|	|NOT NULL	|0
FIELD		|itemid		|t_id		|	|NOT NULL	|ZBX_PROXY		|1|items
FIELD		|name		|t_varchar(255)	|''	|NOT NULL	|ZBX_PROXY
FIELD		|value		|t_varchar(2048)|''	|NOT NULL	|ZBX_PROXY
INDEX		|1		|itemid

TABLE|role_rule|role_ruleid|ZBX_DATA
FIELD		|role_ruleid	|t_id		|	|NOT NULL	|0
FIELD		|roleid		|t_id		|	|NOT NULL	|0			|1|role
FIELD		|type		|t_integer	|'0'	|NOT NULL	|0
FIELD		|name		|t_varchar(255)	|''	|NOT NULL	|0
FIELD		|value_int	|t_integer	|'0'	|NOT NULL	|0
FIELD		|value_str	|t_varchar(255)	|''	|NOT NULL	|0
FIELD		|value_moduleid	|t_id		|	|NULL		|0			|2|module	|moduleid
INDEX		|1		|roleid
INDEX		|2		|value_moduleid

TABLE|token|tokenid|ZBX_DATA
FIELD	|tokenid	|t_id		|	|NOT NULL	|0
FIELD	|name		|t_varchar(64)	|''	|NOT NULL	|0
FIELD	|description	|t_shorttext	|''	|NOT NULL	|0
FIELD	|userid		|t_id		|	|NOT NULL	|0	|1	|users
FIELD	|token		|t_varchar(128)	|	|NULL		|0
FIELD	|lastaccess	|t_integer	|'0'	|NOT NULL	|0
FIELD	|status		|t_integer	|'0'	|NOT NULL	|0
FIELD	|expires_at	|t_time		|'0'	|NOT NULL	|0
FIELD	|created_at	|t_time		|'0'	|NOT NULL	|0
FIELD	|creator_userid	|t_id		|	|NULL		|0	|2	|users	|userid	|RESTRICT
INDEX	|1		|name
UNIQUE	|2		|userid,name
UNIQUE	|3		|token
INDEX	|4		|creator_userid

TABLE|item_tag|itemtagid|ZBX_TEMPLATE
FIELD		|itemtagid	|t_id		|	|NOT NULL	|0
FIELD		|itemid		|t_id		|	|NOT NULL	|0			|1|items
FIELD		|tag		|t_varchar(255)	|''	|NOT NULL	|0
FIELD		|value		|t_varchar(255)	|''	|NOT NULL	|0
INDEX		|1		|itemid

TABLE|httptest_tag|httptesttagid|ZBX_TEMPLATE
FIELD		|httptesttagid	|t_id		|	|NOT NULL	|0
FIELD		|httptestid	|t_id			|	|NOT NULL	|0		|1|httptest
FIELD		|tag		|t_varchar(255)	|''	|NOT NULL	|0
FIELD		|value		|t_varchar(255)	|''	|NOT NULL	|0
INDEX		|1		|httptestid

TABLE|sysmaps_element_tag|selementtagid|ZBX_TEMPLATE
FIELD		|selementtagid	|t_id		|	|NOT NULL	|0
FIELD		|selementid	|t_id			|	|NOT NULL	|0		|1|sysmaps_elements
FIELD		|tag		|t_varchar(255)	|''	|NOT NULL	|0
FIELD		|value		|t_varchar(255)	|''	|NOT NULL	|0
FIELD		|operator	|t_integer		|'0'|NOT NULL	|0
INDEX		|1		|selementid

TABLE|report|reportid|ZBX_DATA
FIELD		|reportid	|t_id		|	|NOT NULL	|0
FIELD		|userid		|t_id		|	|NOT NULL	|0		|1|users|userid
FIELD		|name		|t_varchar(255)	|''	|NOT NULL	|0
FIELD		|description	|t_varchar(2048)|''	|NOT NULL	|0
FIELD		|status		|t_integer	|'0'	|NOT NULL	|0
FIELD		|dashboardid	|t_id		|	|NOT NULL	|0		|2|dashboard|dashboardid
FIELD		|period		|t_integer	|'0'	|NOT NULL	|0
FIELD		|cycle		|t_integer	|'0'	|NOT NULL	|0
FIELD		|weekdays	|t_integer	|'0'	|NOT NULL	|0
FIELD		|start_time	|t_integer	|'0'	|NOT NULL	|0
FIELD		|active_since	|t_integer	|'0'	|NOT NULL	|0
FIELD		|active_till	|t_integer	|'0'	|NOT NULL	|0
FIELD		|state		|t_integer	|'0'	|NOT NULL	|ZBX_NODATA
FIELD		|lastsent	|t_time	|'0'		|NOT NULL	|ZBX_NODATA
FIELD		|info		|t_varchar(2048)|''	|NOT NULL	|ZBX_NODATA
UNIQUE		|1		|name

TABLE|report_param|reportparamid|ZBX_DATA
FIELD		|reportparamid	|t_id		|	|NOT NULL	|0
FIELD		|reportid	|t_id		|	|NOT NULL	|0		|1|report|reportid
FIELD		|name		|t_varchar(255)	|''	|NOT NULL	|0
FIELD		|value		|t_shorttext	|''	|NOT NULL	|0
INDEX		|1		|reportid

TABLE|report_user|reportuserid|ZBX_DATA
FIELD		|reportuserid	|t_id		|	|NOT NULL	|0
FIELD		|reportid	|t_id		|	|NOT NULL	|0		|1|report|reportid
FIELD		|userid		|t_id		|	|NOT NULL	|0		|2|users|userid
FIELD		|exclude	|t_integer	|'0'	|NOT NULL	|0
FIELD		|access_userid	|t_id		|	|NULL		|0		|3|users|userid		|RESTRICT
INDEX		|1		|reportid

TABLE|report_usrgrp|reportusrgrpid|ZBX_DATA
FIELD		|reportusrgrpid|t_id		|	|NOT NULL	|0
FIELD		|reportid	|t_id		|	|NOT NULL	|0		|1|report|reportid
FIELD		|usrgrpid	|t_id		|	|NOT NULL	|0		|2|usrgrp|usrgrpid
FIELD		|access_userid	|t_id		|	|NULL		|0		|3|users|userid		|RESTRICT
INDEX		|1		|reportid

TABLE|service_problem_tag|service_problem_tagid|ZBX_DATA
FIELD		|service_problem_tagid	|t_id		|	|NOT NULL	|0
FIELD		|serviceid		|t_id		|	|NOT NULL	|0	|1|services|serviceid
FIELD		|tag			|t_varchar(255)	|''	|NOT NULL	|0
FIELD		|operator		|t_integer	|'0'	|NOT NULL	|0
FIELD		|value			|t_varchar(255)	|''	|NOT NULL	|0
INDEX		|1			|serviceid

TABLE|service_problem|service_problemid|ZBX_DATA
FIELD		|service_problemid	|t_id		|	|NOT NULL	|0
FIELD		|eventid		|t_id		|	|NOT NULL	|0	|1|problem|eventid
FIELD		|serviceid		|t_id		|	|NOT NULL	|0	|2|services|serviceid
FIELD		|severity		|t_integer	|'0'	|NOT NULL	|0
INDEX		|1			|eventid
INDEX		|2			|serviceid

TABLE|service_tag|servicetagid|0
FIELD		|servicetagid	|t_id		|	|NOT NULL	|0
FIELD		|serviceid	|t_id		|	|NOT NULL	|0		|1|services|serviceid
FIELD		|tag		|t_varchar(255)	|''	|NOT NULL	|0
FIELD		|value		|t_varchar(255)	|''	|NOT NULL	|0
INDEX		|1		|serviceid

TABLE|dbversion||
FIELD		|mandatory	|t_integer	|'0'	|NOT NULL	|
FIELD		|optional	|t_integer	|'0'	|NOT NULL	|
<<<<<<< HEAD
ROW		|5050012	|5050012
=======
ROW		|5050016	|5050016
>>>>>>> 867fd3b3
<|MERGE_RESOLUTION|>--- conflicted
+++ resolved
@@ -1879,8 +1879,4 @@
 TABLE|dbversion||
 FIELD		|mandatory	|t_integer	|'0'	|NOT NULL	|
 FIELD		|optional	|t_integer	|'0'	|NOT NULL	|
-<<<<<<< HEAD
-ROW		|5050012	|5050012
-=======
-ROW		|5050016	|5050016
->>>>>>> 867fd3b3
+ROW		|5050017	|5050017