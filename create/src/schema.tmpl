--
-- Zabbix
-- Copyright (C) 2001-2017 Zabbix SIA
--
-- This program is free software; you can redistribute it and/or modify
-- it under the terms of the GNU General Public License as published by
-- the Free Software Foundation; either version 2 of the License, or
-- (at your option) any later version.
--
-- This program is distributed in the hope that it will be useful,
-- but WITHOUT ANY WARRANTY; without even the implied warranty of
-- MERCHANTABILITY or FITNESS FOR A PARTICULAR PURPOSE. See the
-- GNU General Public License for more details.
--
-- You should have received a copy of the GNU General Public License
-- along with this program; if not, write to the Free Software
-- Foundation, Inc., 51 Franklin Street, Fifth Floor, Boston, MA  02110-1301, USA.
--

--
-- Do not use spaces
-- Tables must be sorted to match referential integrity rules
--

TABLE|users|userid|ZBX_DATA
FIELD		|userid		|t_id		|	|NOT NULL	|0
FIELD		|alias		|t_varchar(100)	|''	|NOT NULL	|0
FIELD		|name		|t_varchar(100)	|''	|NOT NULL	|0
FIELD		|surname	|t_varchar(100)	|''	|NOT NULL	|0
FIELD		|passwd		|t_char(32)	|''	|NOT NULL	|0
FIELD		|url		|t_varchar(255)	|''	|NOT NULL	|0
FIELD		|autologin	|t_integer	|'0'	|NOT NULL	|0
FIELD		|autologout	|t_integer	|'900'	|NOT NULL	|0
FIELD		|lang		|t_varchar(5)	|'en_GB'|NOT NULL	|0
FIELD		|refresh	|t_integer	|'30'	|NOT NULL	|0
FIELD		|type		|t_integer	|'1'	|NOT NULL	|0
FIELD		|theme		|t_varchar(128)	|'default'|NOT NULL	|0
FIELD		|attempt_failed	|t_integer	|0	|NOT NULL	|ZBX_NODATA
FIELD		|attempt_ip	|t_varchar(39)	|''	|NOT NULL	|ZBX_NODATA
FIELD		|attempt_clock	|t_integer	|0	|NOT NULL	|ZBX_NODATA
FIELD		|rows_per_page	|t_integer	|50	|NOT NULL	|0
UNIQUE		|1		|alias

TABLE|maintenances|maintenanceid|ZBX_DATA
FIELD		|maintenanceid	|t_id		|	|NOT NULL	|0
FIELD		|name		|t_varchar(128)	|''	|NOT NULL	|0
FIELD		|maintenance_type|t_integer	|'0'	|NOT NULL	|0
FIELD		|description	|t_shorttext	|''	|NOT NULL	|0
FIELD		|active_since	|t_integer	|'0'	|NOT NULL	|0
FIELD		|active_till	|t_integer	|'0'	|NOT NULL	|0
INDEX		|1		|active_since,active_till
UNIQUE		|2		|name

TABLE|hosts|hostid|ZBX_DATA
FIELD		|hostid		|t_id		|	|NOT NULL	|0
FIELD		|proxy_hostid	|t_id		|	|NULL		|0			|1|hosts	|hostid		|RESTRICT
FIELD		|host		|t_varchar(128)	|''	|NOT NULL	|ZBX_PROXY
FIELD		|status		|t_integer	|'0'	|NOT NULL	|ZBX_PROXY
FIELD		|disable_until	|t_integer	|'0'	|NOT NULL	|ZBX_NODATA
FIELD		|error		|t_varchar(2048)|''	|NOT NULL	|ZBX_NODATA
FIELD		|available	|t_integer	|'0'	|NOT NULL	|ZBX_NODATA
FIELD		|errors_from	|t_integer	|'0'	|NOT NULL	|ZBX_NODATA
FIELD		|lastaccess	|t_integer	|'0'	|NOT NULL	|ZBX_NODATA
FIELD		|ipmi_authtype	|t_integer	|'-1'	|NOT NULL	|ZBX_PROXY
FIELD		|ipmi_privilege	|t_integer	|'2'	|NOT NULL	|ZBX_PROXY
FIELD		|ipmi_username	|t_varchar(16)	|''	|NOT NULL	|ZBX_PROXY
FIELD		|ipmi_password	|t_varchar(20)	|''	|NOT NULL	|ZBX_PROXY
FIELD		|ipmi_disable_until|t_integer	|'0'	|NOT NULL	|ZBX_NODATA
FIELD		|ipmi_available	|t_integer	|'0'	|NOT NULL	|ZBX_NODATA
FIELD		|snmp_disable_until|t_integer	|'0'	|NOT NULL	|ZBX_NODATA
FIELD		|snmp_available	|t_integer	|'0'	|NOT NULL	|ZBX_NODATA
FIELD		|maintenanceid	|t_id		|	|NULL		|ZBX_NODATA		|2|maintenances	|		|RESTRICT
FIELD		|maintenance_status|t_integer	|'0'	|NOT NULL	|ZBX_NODATA
FIELD		|maintenance_type|t_integer	|'0'	|NOT NULL	|ZBX_NODATA
FIELD		|maintenance_from|t_integer	|'0'	|NOT NULL	|ZBX_NODATA
FIELD		|ipmi_errors_from|t_integer	|'0'	|NOT NULL	|ZBX_NODATA
FIELD		|snmp_errors_from|t_integer	|'0'	|NOT NULL	|ZBX_NODATA
FIELD		|ipmi_error	|t_varchar(2048)|''	|NOT NULL	|ZBX_NODATA
FIELD		|snmp_error	|t_varchar(2048)|''	|NOT NULL	|ZBX_NODATA
FIELD		|jmx_disable_until|t_integer	|'0'	|NOT NULL	|ZBX_NODATA
FIELD		|jmx_available	|t_integer	|'0'	|NOT NULL	|ZBX_NODATA
FIELD		|jmx_errors_from|t_integer	|'0'	|NOT NULL	|ZBX_NODATA
FIELD		|jmx_error	|t_varchar(2048)|''	|NOT NULL	|ZBX_NODATA
FIELD		|name		|t_varchar(128)	|''	|NOT NULL	|ZBX_PROXY
FIELD		|flags		|t_integer	|'0'	|NOT NULL	|0
FIELD		|templateid	|t_id		|	|NULL		|0			|3|hosts	|hostid
FIELD		|description	|t_shorttext	|''	|NOT NULL	|0
FIELD		|tls_connect	|t_integer	|'1'	|NOT NULL	|ZBX_PROXY
FIELD		|tls_accept	|t_integer	|'1'	|NOT NULL	|ZBX_PROXY
FIELD		|tls_issuer	|t_varchar(1024)|''	|NOT NULL	|ZBX_PROXY
FIELD		|tls_subject	|t_varchar(1024)|''	|NOT NULL	|ZBX_PROXY
FIELD		|tls_psk_identity|t_varchar(128)|''	|NOT NULL	|ZBX_PROXY
FIELD		|tls_psk	|t_varchar(512)	|''	|NOT NULL	|ZBX_PROXY
INDEX		|1		|host
INDEX		|2		|status
INDEX		|3		|proxy_hostid
INDEX		|4		|name
INDEX		|5		|maintenanceid

TABLE|groups|groupid|ZBX_DATA
FIELD		|groupid	|t_id		|	|NOT NULL	|0
FIELD		|name		|t_varchar(255)	|''	|NOT NULL	|0
FIELD		|internal	|t_integer	|'0'	|NOT NULL	|0
FIELD		|flags		|t_integer	|'0'	|NOT NULL	|0
INDEX		|1		|name

TABLE|group_prototype|group_prototypeid|ZBX_DATA
FIELD		|group_prototypeid|t_id		|	|NOT NULL	|0
FIELD		|hostid		|t_id		|	|NOT NULL	|0			|1|hosts
FIELD		|name		|t_varchar(255)	|''	|NOT NULL	|0
FIELD		|groupid	|t_id		|	|NULL		|0			|2|groups	|		|RESTRICT
FIELD		|templateid	|t_id		|	|NULL		|0			|3|group_prototype|group_prototypeid
INDEX		|1		|hostid

TABLE|group_discovery|groupid|ZBX_DATA
FIELD		|groupid	|t_id		|	|NOT NULL	|0			|1|groups
FIELD		|parent_group_prototypeid|t_id	|	|NOT NULL	|0			|2|group_prototype|group_prototypeid|RESTRICT
FIELD		|name		|t_varchar(64)	|''	|NOT NULL	|ZBX_NODATA
FIELD		|lastcheck	|t_integer	|'0'	|NOT NULL	|ZBX_NODATA
FIELD		|ts_delete	|t_time		|'0'	|NOT NULL	|ZBX_NODATA

TABLE|screens|screenid|ZBX_DATA
FIELD		|screenid	|t_id		|	|NOT NULL	|0
FIELD		|name		|t_varchar(255)	|	|NOT NULL	|0
FIELD		|hsize		|t_integer	|'1'	|NOT NULL	|0
FIELD		|vsize		|t_integer	|'1'	|NOT NULL	|0
FIELD		|templateid	|t_id		|	|NULL		|0			|1|hosts	|hostid
FIELD		|userid		|t_id		|	|NULL		|0			|3|users	|		|RESTRICT
FIELD		|private	|t_integer	|'1'	|NOT NULL	|0
INDEX		|1		|templateid

TABLE|screens_items|screenitemid|ZBX_DATA
FIELD		|screenitemid	|t_id		|	|NOT NULL	|0
FIELD		|screenid	|t_id		|	|NOT NULL	|0			|1|screens
FIELD		|resourcetype	|t_integer	|'0'	|NOT NULL	|0
FIELD		|resourceid	|t_id		|'0'	|NOT NULL	|0
FIELD		|width		|t_integer	|'320'	|NOT NULL	|0
FIELD		|height		|t_integer	|'200'	|NOT NULL	|0
FIELD		|x		|t_integer	|'0'	|NOT NULL	|0
FIELD		|y		|t_integer	|'0'	|NOT NULL	|0
FIELD		|colspan	|t_integer	|'1'	|NOT NULL	|0
FIELD		|rowspan	|t_integer	|'1'	|NOT NULL	|0
FIELD		|elements	|t_integer	|'25'	|NOT NULL	|0
FIELD		|valign		|t_integer	|'0'	|NOT NULL	|0
FIELD		|halign		|t_integer	|'0'	|NOT NULL	|0
FIELD		|style		|t_integer	|'0'	|NOT NULL	|0
FIELD		|url		|t_varchar(255)	|''	|NOT NULL	|0
FIELD		|dynamic	|t_integer	|'0'	|NOT NULL	|0
FIELD		|sort_triggers	|t_integer	|'0'	|NOT NULL	|0
FIELD		|application	|t_varchar(255)	|''	|NOT NULL	|0
FIELD		|max_columns	|t_integer	|'3'	|NOT NULL	|0
INDEX		|1		|screenid

TABLE|screen_user|screenuserid|ZBX_DATA
FIELD		|screenuserid|t_id		|	|NOT NULL	|0
FIELD		|screenid	|t_id		|	|NOT NULL	|0			|1|screens
FIELD		|userid		|t_id		|	|NOT NULL	|0			|2|users
FIELD		|permission	|t_integer	|'2'	|NOT NULL	|0
UNIQUE		|1		|screenid,userid

TABLE|screen_usrgrp|screenusrgrpid|ZBX_DATA
FIELD		|screenusrgrpid|t_id		|	|NOT NULL	|0
FIELD		|screenid	|t_id		|	|NOT NULL	|0			|1|screens
FIELD		|usrgrpid	|t_id		|	|NOT NULL	|0			|2|usrgrp
FIELD		|permission	|t_integer	|'2'	|NOT NULL	|0
UNIQUE		|1		|screenid,usrgrpid

TABLE|slideshows|slideshowid|ZBX_DATA
FIELD		|slideshowid	|t_id		|	|NOT NULL	|0
FIELD		|name		|t_varchar(255)	|''	|NOT NULL	|0
FIELD		|delay		|t_integer	|'0'	|NOT NULL	|0
FIELD		|userid		|t_id		|	|NOT NULL	|0			|3|users	|		|RESTRICT
FIELD		|private	|t_integer	|'1'	|NOT NULL	|0
UNIQUE		|1		|name

TABLE|slideshow_user|slideshowuserid|ZBX_DATA
FIELD		|slideshowuserid|t_id		|	|NOT NULL	|0
FIELD		|slideshowid	|t_id		|	|NOT NULL	|0			|1|slideshows
FIELD		|userid		|t_id		|	|NOT NULL	|0			|2|users
FIELD		|permission	|t_integer	|'2'	|NOT NULL	|0
UNIQUE		|1		|slideshowid,userid

TABLE|slideshow_usrgrp|slideshowusrgrpid|ZBX_DATA
FIELD		|slideshowusrgrpid|t_id		|	|NOT NULL	|0
FIELD		|slideshowid	|t_id		|	|NOT NULL	|0			|1|slideshows
FIELD		|usrgrpid	|t_id		|	|NOT NULL	|0			|2|usrgrp
FIELD		|permission	|t_integer	|'2'	|NOT NULL	|0
UNIQUE		|1		|slideshowid,usrgrpid

TABLE|slides|slideid|ZBX_DATA
FIELD		|slideid	|t_id		|	|NOT NULL	|0
FIELD		|slideshowid	|t_id		|	|NOT NULL	|0			|1|slideshows
FIELD		|screenid	|t_id		|	|NOT NULL	|0			|2|screens
FIELD		|step		|t_integer	|'0'	|NOT NULL	|0
FIELD		|delay		|t_integer	|'0'	|NOT NULL	|0
INDEX		|1		|slideshowid
INDEX		|2		|screenid

TABLE|drules|druleid|ZBX_DATA
FIELD		|druleid	|t_id		|	|NOT NULL	|0
FIELD		|proxy_hostid	|t_id		|	|NULL		|0			|1|hosts	|hostid		|RESTRICT
FIELD		|name		|t_varchar(255)	|''	|NOT NULL	|ZBX_PROXY
FIELD		|iprange	|t_varchar(2048)|''	|NOT NULL	|ZBX_PROXY
FIELD		|delay		|t_integer	|'3600'	|NOT NULL	|ZBX_PROXY
FIELD		|nextcheck	|t_integer	|'0'	|NOT NULL	|ZBX_NODATA
FIELD		|status		|t_integer	|'0'	|NOT NULL	|0
INDEX		|1		|proxy_hostid
UNIQUE		|2		|name

TABLE|dchecks|dcheckid|ZBX_DATA
FIELD		|dcheckid	|t_id		|	|NOT NULL	|0
FIELD		|druleid	|t_id		|	|NOT NULL	|ZBX_PROXY		|1|drules
FIELD		|type		|t_integer	|'0'	|NOT NULL	|ZBX_PROXY
FIELD		|key_		|t_varchar(512)	|''	|NOT NULL	|ZBX_PROXY
FIELD		|snmp_community	|t_varchar(255)	|''	|NOT NULL	|ZBX_PROXY
FIELD		|ports		|t_varchar(255)	|'0'	|NOT NULL	|ZBX_PROXY
FIELD		|snmpv3_securityname|t_varchar(64)|''	|NOT NULL	|ZBX_PROXY
FIELD		|snmpv3_securitylevel|t_integer	|'0'	|NOT NULL	|ZBX_PROXY
FIELD		|snmpv3_authpassphrase|t_varchar(64)|''	|NOT NULL	|ZBX_PROXY
FIELD		|snmpv3_privpassphrase|t_varchar(64)|''	|NOT NULL	|ZBX_PROXY
FIELD		|uniq		|t_integer	|'0'	|NOT NULL	|ZBX_PROXY
FIELD		|snmpv3_authprotocol|t_integer	|'0'	|NOT NULL	|ZBX_PROXY
FIELD		|snmpv3_privprotocol|t_integer	|'0'	|NOT NULL	|ZBX_PROXY
FIELD		|snmpv3_contextname|t_varchar(255)|''	|NOT NULL	|ZBX_PROXY
INDEX		|1		|druleid

TABLE|applications|applicationid|ZBX_DATA
FIELD		|applicationid	|t_id		|	|NOT NULL	|0
FIELD		|hostid		|t_id		|	|NOT NULL	|0			|1|hosts
FIELD		|name		|t_varchar(255)	|''	|NOT NULL	|0
FIELD		|flags		|t_integer	|'0'	|NOT NULL	|0
UNIQUE		|2		|hostid,name

TABLE|httptest|httptestid|ZBX_DATA
FIELD		|httptestid	|t_id		|	|NOT NULL	|0
FIELD		|name		|t_varchar(64)	|''	|NOT NULL	|ZBX_PROXY
FIELD		|applicationid	|t_id		|	|NULL		|0			|1|applications	|		|RESTRICT
FIELD		|nextcheck	|t_integer	|'0'	|NOT NULL	|ZBX_NODATA
FIELD		|delay		|t_integer	|'60'	|NOT NULL	|ZBX_PROXY
FIELD		|status		|t_integer	|'0'	|NOT NULL	|0
FIELD		|agent		|t_varchar(255)	|'Zabbix'|NOT NULL	|ZBX_PROXY
FIELD		|authentication	|t_integer	|'0'	|NOT NULL	|ZBX_PROXY,ZBX_NODATA
FIELD		|http_user	|t_varchar(64)	|''	|NOT NULL	|ZBX_PROXY,ZBX_NODATA
FIELD		|http_password	|t_varchar(64)	|''	|NOT NULL	|ZBX_PROXY,ZBX_NODATA
FIELD		|hostid		|t_id		|	|NOT NULL	|ZBX_PROXY		|2|hosts
FIELD		|templateid	|t_id		|	|NULL		|0			|3|httptest	|httptestid
FIELD		|http_proxy	|t_varchar(255)	|''	|NOT NULL	|ZBX_PROXY,ZBX_NODATA
FIELD		|retries	|t_integer	|'1'	|NOT NULL	|ZBX_PROXY,ZBX_NODATA
FIELD		|ssl_cert_file	|t_varchar(255)	|''	|NOT NULL	|ZBX_PROXY,ZBX_NODATA
FIELD		|ssl_key_file	|t_varchar(255)	|''	|NOT NULL	|ZBX_PROXY,ZBX_NODATA
FIELD		|ssl_key_password|t_varchar(64)	|''	|NOT NULL	|ZBX_PROXY,ZBX_NODATA
FIELD		|verify_peer	|t_integer	|'0'	|NOT NULL	|ZBX_PROXY
FIELD		|verify_host	|t_integer	|'0'	|NOT NULL	|ZBX_PROXY
INDEX		|1		|applicationid
UNIQUE		|2		|hostid,name
INDEX		|3		|status
INDEX		|4		|templateid

TABLE|httpstep|httpstepid|ZBX_DATA
FIELD		|httpstepid	|t_id		|	|NOT NULL	|0
FIELD		|httptestid	|t_id		|	|NOT NULL	|ZBX_PROXY		|1|httptest
FIELD		|name		|t_varchar(64)	|''	|NOT NULL	|ZBX_PROXY
FIELD		|no		|t_integer	|'0'	|NOT NULL	|ZBX_PROXY
FIELD		|url		|t_varchar(2048)|''	|NOT NULL	|ZBX_PROXY
FIELD		|timeout	|t_integer	|'15'	|NOT NULL	|ZBX_PROXY
FIELD		|posts		|t_shorttext	|''	|NOT NULL	|ZBX_PROXY
FIELD		|required	|t_varchar(255)	|''	|NOT NULL	|ZBX_PROXY
FIELD		|status_codes	|t_varchar(255)	|''	|NOT NULL	|ZBX_PROXY
FIELD		|follow_redirects|t_integer	|'1'	|NOT NULL	|ZBX_PROXY
FIELD		|retrieve_mode	|t_integer	|'0'	|NOT NULL	|ZBX_PROXY
FIELD		|post_type	|t_integer	|'0'	|NOT NULL	|ZBX_PROXY
INDEX		|1		|httptestid

TABLE|interface|interfaceid|ZBX_DATA
FIELD		|interfaceid	|t_id		|	|NOT NULL	|0
FIELD		|hostid		|t_id		|	|NOT NULL	|ZBX_PROXY		|1|hosts
FIELD		|main		|t_integer	|'0'	|NOT NULL	|ZBX_PROXY
FIELD		|type		|t_integer	|'0'	|NOT NULL	|ZBX_PROXY
FIELD		|useip		|t_integer	|'1'	|NOT NULL	|ZBX_PROXY
FIELD		|ip		|t_varchar(64)	|'127.0.0.1'|NOT NULL	|ZBX_PROXY
FIELD		|dns		|t_varchar(64)	|''	|NOT NULL	|ZBX_PROXY
FIELD		|port		|t_varchar(64)	|'10050'|NOT NULL	|ZBX_PROXY
FIELD		|bulk		|t_integer	|'1'	|NOT NULL	|ZBX_PROXY
INDEX		|1		|hostid,type
INDEX		|2		|ip,dns

TABLE|valuemaps|valuemapid|ZBX_DATA
FIELD		|valuemapid	|t_id		|	|NOT NULL	|0
FIELD		|name		|t_varchar(64)	|''	|NOT NULL	|0
UNIQUE		|1		|name

TABLE|items|itemid|ZBX_DATA
FIELD		|itemid		|t_id		|	|NOT NULL	|0
FIELD		|type		|t_integer	|'0'	|NOT NULL	|ZBX_PROXY
FIELD		|snmp_community	|t_varchar(64)	|''	|NOT NULL	|ZBX_PROXY
FIELD		|snmp_oid	|t_varchar(512)	|''	|NOT NULL	|ZBX_PROXY
FIELD		|hostid		|t_id		|	|NOT NULL	|ZBX_PROXY		|1|hosts
FIELD		|name		|t_varchar(255)	|''	|NOT NULL	|0
FIELD		|key_		|t_varchar(255)	|''	|NOT NULL	|ZBX_PROXY
FIELD		|delay		|t_integer	|'0'	|NOT NULL	|ZBX_PROXY
FIELD		|history	|t_integer	|'90'	|NOT NULL	|0
FIELD		|trends		|t_integer	|'365'	|NOT NULL	|0
FIELD		|status		|t_integer	|'0'	|NOT NULL	|ZBX_PROXY
FIELD		|value_type	|t_integer	|'0'	|NOT NULL	|ZBX_PROXY
FIELD		|trapper_hosts	|t_varchar(255)	|''	|NOT NULL	|ZBX_PROXY
FIELD		|units		|t_varchar(255)	|''	|NOT NULL	|0
FIELD		|snmpv3_securityname|t_varchar(64)|''	|NOT NULL	|ZBX_PROXY
FIELD		|snmpv3_securitylevel|t_integer	|'0'	|NOT NULL	|ZBX_PROXY
FIELD		|snmpv3_authpassphrase|t_varchar(64)|''	|NOT NULL	|ZBX_PROXY
FIELD		|snmpv3_privpassphrase|t_varchar(64)|''	|NOT NULL	|ZBX_PROXY
FIELD		|formula	|t_varchar(255)	|''	|NOT NULL	|0
FIELD		|error		|t_varchar(2048)|''	|NOT NULL	|ZBX_NODATA
FIELD		|lastlogsize	|t_bigint	|'0'	|NOT NULL	|ZBX_PROXY,ZBX_NODATA
FIELD		|logtimefmt	|t_varchar(64)	|''	|NOT NULL	|ZBX_PROXY
FIELD		|templateid	|t_id		|	|NULL		|0			|2|items	|itemid
FIELD		|valuemapid	|t_id		|	|NULL		|0			|3|valuemaps	|		|RESTRICT
FIELD		|delay_flex	|t_varchar(1024)|''	|NOT NULL	|ZBX_PROXY
FIELD		|params		|t_shorttext	|''	|NOT NULL	|ZBX_PROXY
FIELD		|ipmi_sensor	|t_varchar(128)	|''	|NOT NULL	|ZBX_PROXY
FIELD		|authtype	|t_integer	|'0'	|NOT NULL	|ZBX_PROXY
FIELD		|username	|t_varchar(64)	|''	|NOT NULL	|ZBX_PROXY
FIELD		|password	|t_varchar(64)	|''	|NOT NULL	|ZBX_PROXY
FIELD		|publickey	|t_varchar(64)	|''	|NOT NULL	|ZBX_PROXY
FIELD		|privatekey	|t_varchar(64)	|''	|NOT NULL	|ZBX_PROXY
FIELD		|mtime		|t_integer	|'0'	|NOT NULL	|ZBX_PROXY,ZBX_NODATA
FIELD		|flags		|t_integer	|'0'	|NOT NULL	|ZBX_PROXY
FIELD		|interfaceid	|t_id		|	|NULL		|ZBX_PROXY		|4|interface	|		|RESTRICT
FIELD		|port		|t_varchar(64)	|''	|NOT NULL	|ZBX_PROXY
FIELD		|description	|t_shorttext	|''	|NOT NULL	|0
FIELD		|inventory_link	|t_integer	|'0'	|NOT NULL	|0
FIELD		|lifetime	|t_varchar(64)	|'30'	|NOT NULL	|0
FIELD		|snmpv3_authprotocol|t_integer	|'0'	|NOT NULL	|ZBX_PROXY
FIELD		|snmpv3_privprotocol|t_integer	|'0'	|NOT NULL	|ZBX_PROXY
FIELD		|state		|t_integer	|'0'	|NOT NULL	|ZBX_NODATA
FIELD		|snmpv3_contextname|t_varchar(255)|''	|NOT NULL	|ZBX_PROXY
FIELD		|evaltype	|t_integer	|'0'	|NOT NULL	|0
UNIQUE		|1		|hostid,key_
INDEX		|3		|status
INDEX		|4		|templateid
INDEX		|5		|valuemapid
INDEX		|6		|interfaceid

TABLE|httpstepitem|httpstepitemid|ZBX_DATA
FIELD		|httpstepitemid	|t_id		|	|NOT NULL	|0
FIELD		|httpstepid	|t_id		|	|NOT NULL	|ZBX_PROXY		|1|httpstep
FIELD		|itemid		|t_id		|	|NOT NULL	|ZBX_PROXY		|2|items
FIELD		|type		|t_integer	|'0'	|NOT NULL	|ZBX_PROXY
UNIQUE		|1		|httpstepid,itemid
INDEX		|2		|itemid

TABLE|httptestitem|httptestitemid|ZBX_DATA
FIELD		|httptestitemid	|t_id		|	|NOT NULL	|0
FIELD		|httptestid	|t_id		|	|NOT NULL	|ZBX_PROXY		|1|httptest
FIELD		|itemid		|t_id		|	|NOT NULL	|ZBX_PROXY		|2|items
FIELD		|type		|t_integer	|'0'	|NOT NULL	|ZBX_PROXY
UNIQUE		|1		|httptestid,itemid
INDEX		|2		|itemid

TABLE|media_type|mediatypeid|ZBX_DATA
FIELD		|mediatypeid	|t_id		|	|NOT NULL	|0
FIELD		|type		|t_integer	|'0'	|NOT NULL	|0
FIELD		|description	|t_varchar(100)	|''	|NOT NULL	|0
FIELD		|smtp_server	|t_varchar(255)	|''	|NOT NULL	|0
FIELD		|smtp_helo	|t_varchar(255)	|''	|NOT NULL	|0
FIELD		|smtp_email	|t_varchar(255)	|''	|NOT NULL	|0
FIELD		|exec_path	|t_varchar(255)	|''	|NOT NULL	|0
FIELD		|gsm_modem	|t_varchar(255)	|''	|NOT NULL	|0
FIELD		|username	|t_varchar(255)	|''	|NOT NULL	|0
FIELD		|passwd		|t_varchar(255)	|''	|NOT NULL	|0
FIELD		|status		|t_integer	|'0'	|NOT NULL	|0
FIELD		|smtp_port	|t_integer	|'25'	|NOT NULL	|0
FIELD		|smtp_security	|t_integer	|'0'	|NOT NULL	|0
FIELD		|smtp_verify_peer|t_integer	|'0'	|NOT NULL	|0
FIELD		|smtp_verify_host|t_integer	|'0'	|NOT NULL	|0
FIELD		|smtp_authentication|t_integer	|'0'	|NOT NULL	|0
FIELD		|exec_params	|t_varchar(255)	|''	|NOT NULL	|0
UNIQUE		|1		|description

TABLE|usrgrp|usrgrpid|ZBX_DATA
FIELD		|usrgrpid	|t_id		|	|NOT NULL	|0
FIELD		|name		|t_varchar(64)	|''	|NOT NULL	|0
FIELD		|gui_access	|t_integer	|'0'	|NOT NULL	|0
FIELD		|users_status	|t_integer	|'0'	|NOT NULL	|0
FIELD		|debug_mode	|t_integer	|'0'	|NOT NULL	|0
UNIQUE		|1		|name

TABLE|users_groups|id|ZBX_DATA
FIELD		|id		|t_id		|	|NOT NULL	|0
FIELD		|usrgrpid	|t_id		|	|NOT NULL	|0			|1|usrgrp
FIELD		|userid		|t_id		|	|NOT NULL	|0			|2|users
UNIQUE		|1		|usrgrpid,userid
INDEX		|2		|userid

TABLE|scripts|scriptid|ZBX_DATA
FIELD		|scriptid	|t_id		|	|NOT NULL	|0
FIELD		|name		|t_varchar(255)	|''	|NOT NULL	|0
FIELD		|command	|t_varchar(255)	|''	|NOT NULL	|0
FIELD		|host_access	|t_integer	|'2'	|NOT NULL	|0
FIELD		|usrgrpid	|t_id		|	|NULL		|0			|1|usrgrp	|		|RESTRICT
FIELD		|groupid	|t_id		|	|NULL		|0			|2|groups	|		|RESTRICT
FIELD		|description	|t_shorttext	|''	|NOT NULL	|0
FIELD		|confirmation	|t_varchar(255)	|''	|NOT NULL	|0
FIELD		|type		|t_integer	|'0'	|NOT NULL	|0
FIELD		|execute_on	|t_integer	|'2'	|NOT NULL	|0
INDEX		|1		|usrgrpid
INDEX		|2		|groupid
UNIQUE		|3		|name

TABLE|actions|actionid|ZBX_DATA
FIELD		|actionid	|t_id		|	|NOT NULL	|0
FIELD		|name		|t_varchar(255)	|''	|NOT NULL	|0
FIELD		|eventsource	|t_integer	|'0'	|NOT NULL	|0
FIELD		|evaltype	|t_integer	|'0'	|NOT NULL	|0
FIELD		|status		|t_integer	|'0'	|NOT NULL	|0
FIELD		|esc_period	|t_integer	|'0'	|NOT NULL	|0
FIELD		|def_shortdata	|t_varchar(255)	|''	|NOT NULL	|0
FIELD		|def_longdata	|t_shorttext	|''	|NOT NULL	|0
FIELD		|r_shortdata	|t_varchar(255)	|''	|NOT NULL	|0
FIELD		|r_longdata	|t_shorttext	|''	|NOT NULL	|0
FIELD		|formula	|t_varchar(255)	|''	|NOT NULL	|0
FIELD		|maintenance_mode|t_integer	|'1'	|NOT NULL	|0
INDEX		|1		|eventsource,status
UNIQUE		|2		|name

TABLE|operations|operationid|ZBX_DATA
FIELD		|operationid	|t_id		|	|NOT NULL	|0
FIELD		|actionid	|t_id		|	|NOT NULL	|0			|1|actions
FIELD		|operationtype	|t_integer	|'0'	|NOT NULL	|0
FIELD		|esc_period	|t_integer	|'0'	|NOT NULL	|0
FIELD		|esc_step_from	|t_integer	|'1'	|NOT NULL	|0
FIELD		|esc_step_to	|t_integer	|'1'	|NOT NULL	|0
FIELD		|evaltype	|t_integer	|'0'	|NOT NULL	|0
FIELD		|recovery	|t_integer	|'0'	|NOT NULL	|0
INDEX		|1		|actionid

TABLE|opmessage|operationid|ZBX_DATA
FIELD		|operationid	|t_id		|	|NOT NULL	|0			|1|operations
FIELD		|default_msg	|t_integer	|'0'	|NOT NULL	|0
FIELD		|subject	|t_varchar(255)	|''	|NOT NULL	|0
FIELD		|message	|t_shorttext	|''	|NOT NULL	|0
FIELD		|mediatypeid	|t_id		|	|NULL		|0			|2|media_type	|		|RESTRICT
INDEX		|1		|mediatypeid

TABLE|opmessage_grp|opmessage_grpid|ZBX_DATA
FIELD		|opmessage_grpid|t_id		|	|NOT NULL	|0
FIELD		|operationid	|t_id		|	|NOT NULL	|0			|1|operations
FIELD		|usrgrpid	|t_id		|	|NOT NULL	|0			|2|usrgrp	|		|RESTRICT
UNIQUE		|1		|operationid,usrgrpid
INDEX		|2		|usrgrpid

TABLE|opmessage_usr|opmessage_usrid|ZBX_DATA
FIELD		|opmessage_usrid|t_id		|	|NOT NULL	|0
FIELD		|operationid	|t_id		|	|NOT NULL	|0			|1|operations
FIELD		|userid		|t_id		|	|NOT NULL	|0			|2|users	|		|RESTRICT
UNIQUE		|1		|operationid,userid
INDEX		|2		|userid

TABLE|opcommand|operationid|ZBX_DATA
FIELD		|operationid	|t_id		|	|NOT NULL	|0			|1|operations
FIELD		|type		|t_integer	|'0'	|NOT NULL	|0
FIELD		|scriptid	|t_id		|	|NULL		|0			|2|scripts	|		|RESTRICT
FIELD		|execute_on	|t_integer	|'0'	|NOT NULL	|0
FIELD		|port		|t_varchar(64)	|''	|NOT NULL	|0
FIELD		|authtype	|t_integer	|'0'	|NOT NULL	|0
FIELD		|username	|t_varchar(64)	|''	|NOT NULL	|0
FIELD		|password	|t_varchar(64)	|''	|NOT NULL	|0
FIELD		|publickey	|t_varchar(64)	|''	|NOT NULL	|0
FIELD		|privatekey	|t_varchar(64)	|''	|NOT NULL	|0
FIELD		|command	|t_shorttext	|''	|NOT NULL	|0
INDEX		|1		|scriptid

TABLE|opcommand_hst|opcommand_hstid|ZBX_DATA
FIELD		|opcommand_hstid|t_id		|	|NOT NULL	|0
FIELD		|operationid	|t_id		|	|NOT NULL	|0			|1|operations
FIELD		|hostid		|t_id		|	|NULL		|0			|2|hosts	|		|RESTRICT
INDEX		|1		|operationid
INDEX		|2		|hostid

TABLE|opcommand_grp|opcommand_grpid|ZBX_DATA
FIELD		|opcommand_grpid|t_id		|	|NOT NULL	|0
FIELD		|operationid	|t_id		|	|NOT NULL	|0			|1|operations
FIELD		|groupid	|t_id		|	|NOT NULL	|0			|2|groups	|		|RESTRICT
INDEX		|1		|operationid
INDEX		|2		|groupid

TABLE|opgroup|opgroupid|ZBX_DATA
FIELD		|opgroupid	|t_id		|	|NOT NULL	|0
FIELD		|operationid	|t_id		|	|NOT NULL	|0			|1|operations
FIELD		|groupid	|t_id		|	|NOT NULL	|0			|2|groups	|		|RESTRICT
UNIQUE		|1		|operationid,groupid
INDEX		|2		|groupid

TABLE|optemplate|optemplateid|ZBX_DATA
FIELD		|optemplateid	|t_id		|	|NOT NULL	|0
FIELD		|operationid	|t_id		|	|NOT NULL	|0			|1|operations
FIELD		|templateid	|t_id		|	|NOT NULL	|0			|2|hosts	|hostid		|RESTRICT
UNIQUE		|1		|operationid,templateid
INDEX		|2		|templateid

TABLE|opconditions|opconditionid|ZBX_DATA
FIELD		|opconditionid	|t_id		|	|NOT NULL	|0
FIELD		|operationid	|t_id		|	|NOT NULL	|0			|1|operations
FIELD		|conditiontype	|t_integer	|'0'	|NOT NULL	|0
FIELD		|operator	|t_integer	|'0'	|NOT NULL	|0
FIELD		|value		|t_varchar(255)	|''	|NOT NULL	|0
INDEX		|1		|operationid

TABLE|conditions|conditionid|ZBX_DATA
FIELD		|conditionid	|t_id		|	|NOT NULL	|0
FIELD		|actionid	|t_id		|	|NOT NULL	|0			|1|actions
FIELD		|conditiontype	|t_integer	|'0'	|NOT NULL	|0
FIELD		|operator	|t_integer	|'0'	|NOT NULL	|0
FIELD		|value		|t_varchar(255)	|''	|NOT NULL	|0
FIELD		|value2		|t_varchar(255)	|''	|NOT NULL	|0
INDEX		|1		|actionid

TABLE|config|configid|ZBX_DATA
FIELD		|configid	|t_id		|	|NOT NULL	|0
FIELD		|refresh_unsupported|t_integer	|'0'	|NOT NULL	|ZBX_PROXY
FIELD		|work_period	|t_varchar(100)	|'1-5,00:00-24:00'|NOT NULL|0
FIELD		|alert_usrgrpid	|t_id		|	|NULL		|0			|1|usrgrp	|usrgrpid	|RESTRICT
FIELD		|event_ack_enable|t_integer	|'1'	|NOT NULL	|ZBX_NODATA
FIELD		|event_expire	|t_integer	|'7'	|NOT NULL	|ZBX_NODATA
FIELD		|event_show_max	|t_integer	|'100'	|NOT NULL	|ZBX_NODATA
FIELD		|default_theme	|t_varchar(128)	|'blue-theme'|NOT NULL	|ZBX_NODATA
FIELD		|authentication_type|t_integer	|'0'	|NOT NULL	|ZBX_NODATA
FIELD		|ldap_host	|t_varchar(255)	|''	|NOT NULL	|ZBX_NODATA
FIELD		|ldap_port	|t_integer	|389	|NOT NULL	|ZBX_NODATA
FIELD		|ldap_base_dn	|t_varchar(255)	|''	|NOT NULL	|ZBX_NODATA
FIELD		|ldap_bind_dn	|t_varchar(255)	|''	|NOT NULL	|ZBX_NODATA
FIELD		|ldap_bind_password|t_varchar(128)|''	|NOT NULL	|ZBX_NODATA
FIELD		|ldap_search_attribute|t_varchar(128)|''|NOT NULL	|ZBX_NODATA
FIELD		|dropdown_first_entry|t_integer	|'1'	|NOT NULL	|ZBX_NODATA
FIELD		|dropdown_first_remember|t_integer|'1'	|NOT NULL	|ZBX_NODATA
FIELD		|discovery_groupid|t_id		|	|NOT NULL	|ZBX_PROXY		|2|groups	|groupid	|RESTRICT
FIELD		|max_in_table	|t_integer	|'50'	|NOT NULL	|ZBX_NODATA
FIELD		|search_limit	|t_integer	|'1000'	|NOT NULL	|ZBX_NODATA
FIELD		|severity_color_0|t_varchar(6)	|'97AAB3'|NOT NULL	|ZBX_NODATA
FIELD		|severity_color_1|t_varchar(6)	|'7499FF'|NOT NULL	|ZBX_NODATA
FIELD		|severity_color_2|t_varchar(6)	|'FFC859'|NOT NULL	|ZBX_NODATA
FIELD		|severity_color_3|t_varchar(6)	|'FFA059'|NOT NULL	|ZBX_NODATA
FIELD		|severity_color_4|t_varchar(6)	|'E97659'|NOT NULL	|ZBX_NODATA
FIELD		|severity_color_5|t_varchar(6)	|'E45959'|NOT NULL	|ZBX_NODATA
FIELD		|severity_name_0|t_varchar(32)	|'Not classified'|NOT NULL|ZBX_NODATA
FIELD		|severity_name_1|t_varchar(32)	|'Information'|NOT NULL	|ZBX_NODATA
FIELD		|severity_name_2|t_varchar(32)	|'Warning'|NOT NULL	|ZBX_NODATA
FIELD		|severity_name_3|t_varchar(32)	|'Average'|NOT NULL	|ZBX_NODATA
FIELD		|severity_name_4|t_varchar(32)	|'High'	|NOT NULL	|ZBX_NODATA
FIELD		|severity_name_5|t_varchar(32)	|'Disaster'|NOT NULL	|ZBX_NODATA
FIELD		|ok_period	|t_integer	|'1800'	|NOT NULL	|ZBX_NODATA
FIELD		|blink_period	|t_integer	|'1800'	|NOT NULL	|ZBX_NODATA
FIELD		|problem_unack_color|t_varchar(6)|'DC0000'|NOT NULL	|ZBX_NODATA
FIELD		|problem_ack_color|t_varchar(6)	|'DC0000'|NOT NULL	|ZBX_NODATA
FIELD		|ok_unack_color	|t_varchar(6)	|'00AA00'|NOT NULL	|ZBX_NODATA
FIELD		|ok_ack_color	|t_varchar(6)	|'00AA00'|NOT NULL	|ZBX_NODATA
FIELD		|problem_unack_style|t_integer	|'1'	|NOT NULL	|ZBX_NODATA
FIELD		|problem_ack_style|t_integer	|'1'	|NOT NULL	|ZBX_NODATA
FIELD		|ok_unack_style	|t_integer	|'1'	|NOT NULL	|ZBX_NODATA
FIELD		|ok_ack_style	|t_integer	|'1'	|NOT NULL	|ZBX_NODATA
FIELD		|snmptrap_logging|t_integer	|'1'	|NOT NULL	|ZBX_PROXY,ZBX_NODATA
FIELD		|server_check_interval|t_integer|'10'	|NOT NULL	|ZBX_NODATA
FIELD		|hk_events_mode	|t_integer	|'1'	|NOT NULL	|ZBX_NODATA
FIELD		|hk_events_trigger|t_integer	|'365'	|NOT NULL	|ZBX_NODATA
FIELD		|hk_events_internal|t_integer	|'1'	|NOT NULL	|ZBX_NODATA
FIELD		|hk_events_discovery|t_integer	|'1'	|NOT NULL	|ZBX_NODATA
FIELD		|hk_events_autoreg|t_integer	|'1'	|NOT NULL	|ZBX_NODATA
FIELD		|hk_services_mode|t_integer	|'1'	|NOT NULL	|ZBX_NODATA
FIELD		|hk_services	|t_integer	|'365'	|NOT NULL	|ZBX_NODATA
FIELD		|hk_audit_mode	|t_integer	|'1'	|NOT NULL	|ZBX_NODATA
FIELD		|hk_audit	|t_integer	|'365'	|NOT NULL	|ZBX_NODATA
FIELD		|hk_sessions_mode|t_integer	|'1'	|NOT NULL	|ZBX_NODATA
FIELD		|hk_sessions	|t_integer	|'365'	|NOT NULL	|ZBX_NODATA
FIELD		|hk_history_mode|t_integer	|'1'	|NOT NULL	|ZBX_NODATA
FIELD		|hk_history_global|t_integer	|'0'	|NOT NULL	|ZBX_NODATA
FIELD		|hk_history	|t_integer	|'90'	|NOT NULL	|ZBX_NODATA
FIELD		|hk_trends_mode	|t_integer	|'1'	|NOT NULL	|ZBX_NODATA
FIELD		|hk_trends_global|t_integer	|'0'	|NOT NULL	|ZBX_NODATA
FIELD		|hk_trends	|t_integer	|'365'	|NOT NULL	|ZBX_NODATA
FIELD		|default_inventory_mode|t_integer|'-1'	|NOT NULL	|ZBX_NODATA
INDEX		|1		|alert_usrgrpid
INDEX		|2		|discovery_groupid

TABLE|triggers|triggerid|ZBX_DATA
FIELD		|triggerid	|t_id		|	|NOT NULL	|0
FIELD		|expression	|t_varchar(2048)|''	|NOT NULL	|0
FIELD		|description	|t_varchar(255)	|''	|NOT NULL	|0
FIELD		|url		|t_varchar(255)	|''	|NOT NULL	|0
FIELD		|status		|t_integer	|'0'	|NOT NULL	|0
FIELD		|value		|t_integer	|'0'	|NOT NULL	|ZBX_NODATA
FIELD		|priority	|t_integer	|'0'	|NOT NULL	|0
FIELD		|lastchange	|t_integer	|'0'	|NOT NULL	|ZBX_NODATA
FIELD		|comments	|t_shorttext	|''	|NOT NULL	|0
FIELD		|error		|t_varchar(2048)|''	|NOT NULL	|ZBX_NODATA
FIELD		|templateid	|t_id		|	|NULL		|0			|1|triggers	|triggerid
FIELD		|type		|t_integer	|'0'	|NOT NULL	|0
FIELD		|state		|t_integer	|'0'	|NOT NULL	|ZBX_NODATA
FIELD		|flags		|t_integer	|'0'	|NOT NULL	|0
FIELD		|recovery_mode	|t_integer	|'0'	|NOT NULL	|0
FIELD		|recovery_expression|t_varchar(2048)|''	|NOT NULL	|0
FIELD		|correlation_mode|t_integer	|'0'	|NOT NULL	|0
FIELD		|correlation_tag|t_varchar(255)	|''	|NOT NULL	|0
FIELD		|manual_close	|t_integer	|'0'	|NOT NULL	|0
INDEX		|1		|status
INDEX		|2		|value,lastchange
INDEX		|3		|templateid

TABLE|trigger_depends|triggerdepid|ZBX_DATA
FIELD		|triggerdepid	|t_id		|	|NOT NULL	|0
FIELD		|triggerid_down	|t_id		|	|NOT NULL	|0			|1|triggers	|triggerid
FIELD		|triggerid_up	|t_id		|	|NOT NULL	|0			|2|triggers	|triggerid
UNIQUE		|1		|triggerid_down,triggerid_up
INDEX		|2		|triggerid_up

TABLE|functions|functionid|ZBX_DATA
FIELD		|functionid	|t_id		|	|NOT NULL	|0
FIELD		|itemid		|t_id		|	|NOT NULL	|0			|1|items
FIELD		|triggerid	|t_id		|	|NOT NULL	|0			|2|triggers
FIELD		|function	|t_varchar(12)	|''	|NOT NULL	|0
FIELD		|parameter	|t_varchar(255)	|'0'	|NOT NULL	|0
INDEX		|1		|triggerid
INDEX		|2		|itemid,function,parameter

TABLE|graphs|graphid|ZBX_DATA
FIELD		|graphid	|t_id		|	|NOT NULL	|0
FIELD		|name		|t_varchar(128)	|''	|NOT NULL	|0
FIELD		|width		|t_integer	|'900'	|NOT NULL	|0
FIELD		|height		|t_integer	|'200'	|NOT NULL	|0
FIELD		|yaxismin	|t_double	|'0'	|NOT NULL	|0
FIELD		|yaxismax	|t_double	|'100'	|NOT NULL	|0
FIELD		|templateid	|t_id		|	|NULL		|0			|1|graphs	|graphid
FIELD		|show_work_period|t_integer	|'1'	|NOT NULL	|0
FIELD		|show_triggers	|t_integer	|'1'	|NOT NULL	|0
FIELD		|graphtype	|t_integer	|'0'	|NOT NULL	|0
FIELD		|show_legend	|t_integer	|'1'	|NOT NULL	|0
FIELD		|show_3d	|t_integer	|'0'	|NOT NULL	|0
FIELD		|percent_left	|t_double	|'0'	|NOT NULL	|0
FIELD		|percent_right	|t_double	|'0'	|NOT NULL	|0
FIELD		|ymin_type	|t_integer	|'0'	|NOT NULL	|0
FIELD		|ymax_type	|t_integer	|'0'	|NOT NULL	|0
FIELD		|ymin_itemid	|t_id		|	|NULL		|0			|2|items	|itemid		|RESTRICT
FIELD		|ymax_itemid	|t_id		|	|NULL		|0			|3|items	|itemid		|RESTRICT
FIELD		|flags		|t_integer	|'0'	|NOT NULL	|0
INDEX		|1		|name
INDEX		|2		|templateid
INDEX		|3		|ymin_itemid
INDEX		|4		|ymax_itemid

TABLE|graphs_items|gitemid|ZBX_DATA
FIELD		|gitemid	|t_id		|	|NOT NULL	|0
FIELD		|graphid	|t_id		|	|NOT NULL	|0			|1|graphs
FIELD		|itemid		|t_id		|	|NOT NULL	|0			|2|items
FIELD		|drawtype	|t_integer	|'0'	|NOT NULL	|0
FIELD		|sortorder	|t_integer	|'0'	|NOT NULL	|0
FIELD		|color		|t_varchar(6)	|'009600'|NOT NULL	|0
FIELD		|yaxisside	|t_integer	|'0'	|NOT NULL	|0
FIELD		|calc_fnc	|t_integer	|'2'	|NOT NULL	|0
FIELD		|type		|t_integer	|'0'	|NOT NULL	|0
INDEX		|1		|itemid
INDEX		|2		|graphid

TABLE|graph_theme|graphthemeid|ZBX_DATA
FIELD		|graphthemeid	|t_id		|	|NOT NULL	|0
FIELD		|theme		|t_varchar(64)	|''	|NOT NULL	|0
FIELD		|backgroundcolor|t_varchar(6)	|''	|NOT NULL	|0
FIELD		|graphcolor	|t_varchar(6)	|''	|NOT NULL	|0
FIELD		|gridcolor	|t_varchar(6)	|''	|NOT NULL	|0
FIELD		|maingridcolor	|t_varchar(6)	|''	|NOT NULL	|0
FIELD		|gridbordercolor|t_varchar(6)	|''	|NOT NULL	|0
FIELD		|textcolor	|t_varchar(6)	|''	|NOT NULL	|0
FIELD		|highlightcolor	|t_varchar(6)	|''	|NOT NULL	|0
FIELD		|leftpercentilecolor|t_varchar(6)|''	|NOT NULL	|0
FIELD		|rightpercentilecolor|t_varchar(6)|''	|NOT NULL	|0
FIELD		|nonworktimecolor|t_varchar(6)	|''	|NOT NULL	|0
UNIQUE		|1		|theme

TABLE|globalmacro|globalmacroid|ZBX_DATA
FIELD		|globalmacroid	|t_id		|	|NOT NULL	|0
FIELD		|macro		|t_varchar(255)	|''	|NOT NULL	|ZBX_PROXY
FIELD		|value		|t_varchar(255)	|''	|NOT NULL	|ZBX_PROXY
UNIQUE		|1		|macro

TABLE|hostmacro|hostmacroid|ZBX_DATA
FIELD		|hostmacroid	|t_id		|	|NOT NULL	|0
FIELD		|hostid		|t_id		|	|NOT NULL	|ZBX_PROXY		|1|hosts
FIELD		|macro		|t_varchar(255)	|''	|NOT NULL	|ZBX_PROXY
FIELD		|value		|t_varchar(255)	|''	|NOT NULL	|ZBX_PROXY
UNIQUE		|1		|hostid,macro

TABLE|hosts_groups|hostgroupid|ZBX_DATA
FIELD		|hostgroupid	|t_id		|	|NOT NULL	|0
FIELD		|hostid		|t_id		|	|NOT NULL	|0			|1|hosts
FIELD		|groupid	|t_id		|	|NOT NULL	|0			|2|groups
UNIQUE		|1		|hostid,groupid
INDEX		|2		|groupid

TABLE|hosts_templates|hosttemplateid|ZBX_DATA
FIELD		|hosttemplateid	|t_id		|	|NOT NULL	|0
FIELD		|hostid		|t_id		|	|NOT NULL	|ZBX_PROXY		|1|hosts
FIELD		|templateid	|t_id		|	|NOT NULL	|ZBX_PROXY		|2|hosts	|hostid
UNIQUE		|1		|hostid,templateid
INDEX		|2		|templateid

TABLE|items_applications|itemappid|ZBX_DATA
FIELD		|itemappid	|t_id		|	|NOT NULL	|0
FIELD		|applicationid	|t_id		|	|NOT NULL	|0			|1|applications
FIELD		|itemid		|t_id		|	|NOT NULL	|0			|2|items
UNIQUE		|1		|applicationid,itemid
INDEX		|2		|itemid

TABLE|mappings|mappingid|ZBX_DATA
FIELD		|mappingid	|t_id		|	|NOT NULL	|0
FIELD		|valuemapid	|t_id		|	|NOT NULL	|0			|1|valuemaps
FIELD		|value		|t_varchar(64)	|''	|NOT NULL	|0
FIELD		|newvalue	|t_varchar(64)	|''	|NOT NULL	|0
INDEX		|1		|valuemapid

TABLE|media|mediaid|ZBX_DATA
FIELD		|mediaid	|t_id		|	|NOT NULL	|0
FIELD		|userid		|t_id		|	|NOT NULL	|0			|1|users
FIELD		|mediatypeid	|t_id		|	|NOT NULL	|0			|2|media_type
FIELD		|sendto		|t_varchar(100)	|''	|NOT NULL	|0
FIELD		|active		|t_integer	|'0'	|NOT NULL	|0
FIELD		|severity	|t_integer	|'63'	|NOT NULL	|0
FIELD		|period		|t_varchar(1024)|'1-7,00:00-24:00'|NOT NULL|0
INDEX		|1		|userid
INDEX		|2		|mediatypeid

TABLE|rights|rightid|ZBX_DATA
FIELD		|rightid	|t_id		|	|NOT NULL	|0
FIELD		|groupid	|t_id		|	|NOT NULL	|0			|1|usrgrp	|usrgrpid
FIELD		|permission	|t_integer	|'0'	|NOT NULL	|0
FIELD		|id		|t_id		|	|NOT NULL	|0			|2|groups	|groupid
INDEX		|1		|groupid
INDEX		|2		|id

TABLE|services|serviceid|ZBX_DATA
FIELD		|serviceid	|t_id		|	|NOT NULL	|0
FIELD		|name		|t_varchar(128)	|''	|NOT NULL	|0
FIELD		|status		|t_integer	|'0'	|NOT NULL	|0
FIELD		|algorithm	|t_integer	|'0'	|NOT NULL	|0
FIELD		|triggerid	|t_id		|	|NULL		|0			|1|triggers
FIELD		|showsla	|t_integer	|'0'	|NOT NULL	|0
FIELD		|goodsla	|t_double	|'99.9'	|NOT NULL	|0
FIELD		|sortorder	|t_integer	|'0'	|NOT NULL	|0
INDEX		|1		|triggerid

TABLE|services_links|linkid|ZBX_DATA
FIELD		|linkid		|t_id		|	|NOT NULL	|0
FIELD		|serviceupid	|t_id		|	|NOT NULL	|0			|1|services	|serviceid
FIELD		|servicedownid	|t_id		|	|NOT NULL	|0			|2|services	|serviceid
FIELD		|soft		|t_integer	|'0'	|NOT NULL	|0
INDEX		|1		|servicedownid
UNIQUE		|2		|serviceupid,servicedownid

TABLE|services_times|timeid|ZBX_DATA
FIELD		|timeid		|t_id		|	|NOT NULL	|0
FIELD		|serviceid	|t_id		|	|NOT NULL	|0			|1|services
FIELD		|type		|t_integer	|'0'	|NOT NULL	|0
FIELD		|ts_from	|t_integer	|'0'	|NOT NULL	|0
FIELD		|ts_to		|t_integer	|'0'	|NOT NULL	|0
FIELD		|note		|t_varchar(255)	|''	|NOT NULL	|0
INDEX		|1		|serviceid,type,ts_from,ts_to

TABLE|icon_map|iconmapid|ZBX_DATA
FIELD		|iconmapid	|t_id		|	|NOT NULL	|0
FIELD		|name		|t_varchar(64)	|''	|NOT NULL	|0
FIELD		|default_iconid	|t_id		|	|NOT NULL	|0			|1|images	|imageid	|RESTRICT
UNIQUE		|1		|name
INDEX		|2		|default_iconid

TABLE|icon_mapping|iconmappingid|ZBX_DATA
FIELD		|iconmappingid	|t_id		|	|NOT NULL	|0
FIELD		|iconmapid	|t_id		|	|NOT NULL	|0			|1|icon_map
FIELD		|iconid		|t_id		|	|NOT NULL	|0			|2|images	|imageid	|RESTRICT
FIELD		|inventory_link	|t_integer	|'0'	|NOT NULL	|0
FIELD		|expression	|t_varchar(64)	|''	|NOT NULL	|0
FIELD		|sortorder	|t_integer	|'0'	|NOT NULL	|0
INDEX		|1		|iconmapid
INDEX		|2		|iconid

TABLE|sysmaps|sysmapid|ZBX_DATA
FIELD		|sysmapid	|t_id		|	|NOT NULL	|0
FIELD		|name		|t_varchar(128)	|''	|NOT NULL	|0
FIELD		|width		|t_integer	|'600'	|NOT NULL	|0
FIELD		|height		|t_integer	|'400'	|NOT NULL	|0
FIELD		|backgroundid	|t_id		|	|NULL		|0			|1|images	|imageid	|RESTRICT
FIELD		|label_type	|t_integer	|'2'	|NOT NULL	|0
FIELD		|label_location	|t_integer	|'0'	|NOT NULL	|0
FIELD		|highlight	|t_integer	|'1'	|NOT NULL	|0
FIELD		|expandproblem	|t_integer	|'1'	|NOT NULL	|0
FIELD		|markelements	|t_integer	|'0'	|NOT NULL	|0
FIELD		|show_unack	|t_integer	|'0'	|NOT NULL	|0
FIELD		|grid_size	|t_integer	|'50'	|NOT NULL	|0
FIELD		|grid_show	|t_integer	|'1'	|NOT NULL	|0
FIELD		|grid_align	|t_integer	|'1'	|NOT NULL	|0
FIELD		|label_format	|t_integer	|'0'	|NOT NULL	|0
FIELD		|label_type_host|t_integer	|'2'	|NOT NULL	|0
FIELD		|label_type_hostgroup|t_integer	|'2'	|NOT NULL	|0
FIELD		|label_type_trigger|t_integer	|'2'	|NOT NULL	|0
FIELD		|label_type_map|t_integer	|'2'	|NOT NULL	|0
FIELD		|label_type_image|t_integer	|'2'	|NOT NULL	|0
FIELD		|label_string_host|t_varchar(255)|''	|NOT NULL	|0
FIELD		|label_string_hostgroup|t_varchar(255)|''|NOT NULL	|0
FIELD		|label_string_trigger|t_varchar(255)|''	|NOT NULL	|0
FIELD		|label_string_map|t_varchar(255)|''	|NOT NULL	|0
FIELD		|label_string_image|t_varchar(255)|''	|NOT NULL	|0
FIELD		|iconmapid	|t_id		|	|NULL		|0			|2|icon_map	|		|RESTRICT
FIELD		|expand_macros	|t_integer	|'0'	|NOT NULL	|0
FIELD		|severity_min	|t_integer	|'0'	|NOT NULL	|0
FIELD		|userid		|t_id		|	|NOT NULL	|0			|3|users	|		|RESTRICT
FIELD		|private	|t_integer	|'1'	|NOT NULL	|0
UNIQUE		|1		|name
INDEX		|2		|backgroundid
INDEX		|3		|iconmapid

TABLE|sysmaps_elements|selementid|ZBX_DATA
FIELD		|selementid	|t_id		|	|NOT NULL	|0
FIELD		|sysmapid	|t_id		|	|NOT NULL	|0			|1|sysmaps
FIELD		|elementid	|t_id		|'0'	|NOT NULL	|0
FIELD		|elementtype	|t_integer	|'0'	|NOT NULL	|0
FIELD		|iconid_off	|t_id		|	|NULL		|0			|2|images	|imageid	|RESTRICT
FIELD		|iconid_on	|t_id		|	|NULL		|0			|3|images	|imageid	|RESTRICT
FIELD		|label		|t_varchar(2048)|''	|NOT NULL	|0
FIELD		|label_location	|t_integer	|'-1'	|NOT NULL	|0
FIELD		|x		|t_integer	|'0'	|NOT NULL	|0
FIELD		|y		|t_integer	|'0'	|NOT NULL	|0
FIELD		|iconid_disabled|t_id		|	|NULL		|0			|4|images	|imageid	|RESTRICT
FIELD		|iconid_maintenance|t_id	|	|NULL		|0			|5|images	|imageid	|RESTRICT
FIELD		|elementsubtype	|t_integer	|'0'	|NOT NULL	|0
FIELD		|areatype	|t_integer	|'0'	|NOT NULL	|0
FIELD		|width		|t_integer	|'200'	|NOT NULL	|0
FIELD		|height		|t_integer	|'200'	|NOT NULL	|0
FIELD		|viewtype	|t_integer	|'0'	|NOT NULL	|0
FIELD		|use_iconmap	|t_integer	|'1'	|NOT NULL	|0
FIELD		|application	|t_varchar(255)	|''	|NOT NULL	|0
INDEX		|1		|sysmapid
INDEX		|2		|iconid_off
INDEX		|3		|iconid_on
INDEX		|4		|iconid_disabled
INDEX		|5		|iconid_maintenance

TABLE|sysmaps_links|linkid|ZBX_DATA
FIELD		|linkid		|t_id		|	|NOT NULL	|0
FIELD		|sysmapid	|t_id		|	|NOT NULL	|0			|1|sysmaps
FIELD		|selementid1	|t_id		|	|NOT NULL	|0			|2|sysmaps_elements|selementid
FIELD		|selementid2	|t_id		|	|NOT NULL	|0			|3|sysmaps_elements|selementid
FIELD		|drawtype	|t_integer	|'0'	|NOT NULL	|0
FIELD		|color		|t_varchar(6)	|'000000'|NOT NULL	|0
FIELD		|label		|t_varchar(2048)|''	|NOT NULL	|0
INDEX		|1		|sysmapid
INDEX		|2		|selementid1
INDEX		|3		|selementid2

TABLE|sysmaps_link_triggers|linktriggerid|ZBX_DATA
FIELD		|linktriggerid	|t_id		|	|NOT NULL	|0
FIELD		|linkid		|t_id		|	|NOT NULL	|0			|1|sysmaps_links
FIELD		|triggerid	|t_id		|	|NOT NULL	|0			|2|triggers
FIELD		|drawtype	|t_integer	|'0'	|NOT NULL	|0
FIELD		|color		|t_varchar(6)	|'000000'|NOT NULL	|0
UNIQUE		|1		|linkid,triggerid
INDEX		|2		|triggerid

TABLE|sysmap_element_url|sysmapelementurlid|ZBX_DATA
FIELD		|sysmapelementurlid|t_id	|	|NOT NULL	|0
FIELD		|selementid	|t_id		|	|NOT NULL	|0			|1|sysmaps_elements
FIELD		|name		|t_varchar(255)	|	|NOT NULL	|0
FIELD		|url		|t_varchar(255)	|''	|NOT NULL	|0
UNIQUE		|1		|selementid,name

TABLE|sysmap_url|sysmapurlid|ZBX_DATA
FIELD		|sysmapurlid	|t_id		|	|NOT NULL	|0
FIELD		|sysmapid	|t_id		|	|NOT NULL	|0			|1|sysmaps
FIELD		|name		|t_varchar(255)	|	|NOT NULL	|0
FIELD		|url		|t_varchar(255)	|''	|NOT NULL	|0
FIELD		|elementtype	|t_integer	|'0'	|NOT NULL	|0
UNIQUE		|1		|sysmapid,name

TABLE|sysmap_user|sysmapuserid|ZBX_DATA
FIELD		|sysmapuserid|t_id		|	|NOT NULL	|0
FIELD		|sysmapid	|t_id		|	|NOT NULL	|0			|1|sysmaps
FIELD		|userid		|t_id		|	|NOT NULL	|0			|2|users
FIELD		|permission	|t_integer	|'2'	|NOT NULL	|0
UNIQUE		|1		|sysmapid,userid

TABLE|sysmap_usrgrp|sysmapusrgrpid|ZBX_DATA
FIELD		|sysmapusrgrpid|t_id		|	|NOT NULL	|0
FIELD		|sysmapid	|t_id		|	|NOT NULL	|0			|1|sysmaps
FIELD		|usrgrpid	|t_id		|	|NOT NULL	|0			|2|usrgrp
FIELD		|permission	|t_integer	|'2'	|NOT NULL	|0
UNIQUE		|1		|sysmapid,usrgrpid

TABLE|maintenances_hosts|maintenance_hostid|ZBX_DATA
FIELD		|maintenance_hostid|t_id	|	|NOT NULL	|0
FIELD		|maintenanceid	|t_id		|	|NOT NULL	|0			|1|maintenances
FIELD		|hostid		|t_id		|	|NOT NULL	|0			|2|hosts
UNIQUE		|1		|maintenanceid,hostid
INDEX		|2		|hostid

TABLE|maintenances_groups|maintenance_groupid|ZBX_DATA
FIELD		|maintenance_groupid|t_id	|	|NOT NULL	|0
FIELD		|maintenanceid	|t_id		|	|NOT NULL	|0			|1|maintenances
FIELD		|groupid	|t_id		|	|NOT NULL	|0			|2|groups
UNIQUE		|1		|maintenanceid,groupid
INDEX		|2		|groupid

TABLE|timeperiods|timeperiodid|ZBX_DATA
FIELD		|timeperiodid	|t_id		|	|NOT NULL	|0
FIELD		|timeperiod_type|t_integer	|'0'	|NOT NULL	|0
FIELD		|every		|t_integer	|'1'	|NOT NULL	|0
FIELD		|month		|t_integer	|'0'	|NOT NULL	|0
FIELD		|dayofweek	|t_integer	|'0'	|NOT NULL	|0
FIELD		|day		|t_integer	|'0'	|NOT NULL	|0
FIELD		|start_time	|t_integer	|'0'	|NOT NULL	|0
FIELD		|period		|t_integer	|'0'	|NOT NULL	|0
FIELD		|start_date	|t_integer	|'0'	|NOT NULL	|0

TABLE|maintenances_windows|maintenance_timeperiodid|ZBX_DATA
FIELD		|maintenance_timeperiodid|t_id	|	|NOT NULL	|0
FIELD		|maintenanceid	|t_id		|	|NOT NULL	|0			|1|maintenances
FIELD		|timeperiodid	|t_id		|	|NOT NULL	|0			|2|timeperiods
UNIQUE		|1		|maintenanceid,timeperiodid
INDEX		|2		|timeperiodid

TABLE|regexps|regexpid|ZBX_DATA
FIELD		|regexpid	|t_id		|	|NOT NULL	|0
FIELD		|name		|t_varchar(128)	|''	|NOT NULL	|ZBX_PROXY
FIELD		|test_string	|t_shorttext	|''	|NOT NULL	|0
UNIQUE		|1		|name

TABLE|expressions|expressionid|ZBX_DATA
FIELD		|expressionid	|t_id		|	|NOT NULL	|0
FIELD		|regexpid	|t_id		|	|NOT NULL	|ZBX_PROXY		|1|regexps
FIELD		|expression	|t_varchar(255)	|''	|NOT NULL	|ZBX_PROXY
FIELD		|expression_type|t_integer	|'0'	|NOT NULL	|ZBX_PROXY
FIELD		|exp_delimiter	|t_varchar(1)	|''	|NOT NULL	|ZBX_PROXY
FIELD		|case_sensitive	|t_integer	|'0'	|NOT NULL	|ZBX_PROXY
INDEX		|1		|regexpid

TABLE|ids|table_name,field_name|0
FIELD		|table_name	|t_varchar(64)	|''	|NOT NULL	|0
FIELD		|field_name	|t_varchar(64)	|''	|NOT NULL	|0
FIELD		|nextid		|t_id		|	|NOT NULL	|0

-- History tables

TABLE|alerts|alertid|0
FIELD		|alertid	|t_id		|	|NOT NULL	|0
FIELD		|actionid	|t_id		|	|NOT NULL	|0			|1|actions
FIELD		|eventid	|t_id		|	|NOT NULL	|0			|2|events
FIELD		|userid		|t_id		|	|NULL		|0			|3|users
FIELD		|clock		|t_time		|'0'	|NOT NULL	|0
FIELD		|mediatypeid	|t_id		|	|NULL		|0			|4|media_type
FIELD		|sendto		|t_varchar(100)	|''	|NOT NULL	|0
FIELD		|subject	|t_varchar(255)	|''	|NOT NULL	|0
FIELD		|message	|t_text		|''	|NOT NULL	|0
FIELD		|status		|t_integer	|'0'	|NOT NULL	|0
FIELD		|retries	|t_integer	|'0'	|NOT NULL	|0
FIELD		|error		|t_varchar(2048)|''	|NOT NULL	|0
FIELD		|esc_step	|t_integer	|'0'	|NOT NULL	|0
FIELD		|alerttype	|t_integer	|'0'	|NOT NULL	|0
FIELD		|p_eventid	|t_id		|	|NULL		|0			|5|events	|eventid
INDEX		|1		|actionid
INDEX		|2		|clock
INDEX		|3		|eventid
INDEX		|4		|status,retries
INDEX		|5		|mediatypeid
INDEX		|6		|userid
INDEX		|7		|p_eventid

TABLE|history||0
FIELD		|itemid		|t_id		|	|NOT NULL	|0			|-|items
FIELD		|clock		|t_time		|'0'	|NOT NULL	|0
FIELD		|value		|t_double	|'0.0000'|NOT NULL	|0
FIELD		|ns		|t_nanosec	|'0'	|NOT NULL	|0
INDEX		|1		|itemid,clock

TABLE|history_uint||0
FIELD		|itemid		|t_id		|	|NOT NULL	|0			|-|items
FIELD		|clock		|t_time		|'0'	|NOT NULL	|0
FIELD		|value		|t_bigint	|'0'	|NOT NULL	|0
FIELD		|ns		|t_nanosec	|'0'	|NOT NULL	|0
INDEX		|1		|itemid,clock

TABLE|history_str||0
FIELD		|itemid		|t_id		|	|NOT NULL	|0			|-|items
FIELD		|clock		|t_time		|'0'	|NOT NULL	|0
FIELD		|value		|t_varchar(255)	|''	|NOT NULL	|0
FIELD		|ns		|t_nanosec	|'0'	|NOT NULL	|0
INDEX		|1		|itemid,clock

TABLE|history_log||0
FIELD		|itemid		|t_id		|	|NOT NULL	|0			|-|items
FIELD		|clock		|t_time		|'0'	|NOT NULL	|0
FIELD		|timestamp	|t_time		|'0'	|NOT NULL	|0
FIELD		|source		|t_varchar(64)	|''	|NOT NULL	|0
FIELD		|severity	|t_integer	|'0'	|NOT NULL	|0
FIELD		|value		|t_text		|''	|NOT NULL	|0
FIELD		|logeventid	|t_integer	|'0'	|NOT NULL	|0
FIELD		|ns		|t_nanosec	|'0'	|NOT NULL	|0
INDEX		|1		|itemid,clock

TABLE|history_text||0
FIELD		|itemid		|t_id		|	|NOT NULL	|0			|-|items
FIELD		|clock		|t_time		|'0'	|NOT NULL	|0
FIELD		|value		|t_text		|''	|NOT NULL	|0
FIELD		|ns		|t_nanosec	|'0'	|NOT NULL	|0
INDEX		|1		|itemid,clock

TABLE|proxy_history|id|0
FIELD		|id		|t_serial	|	|NOT NULL	|0
FIELD		|itemid		|t_id		|	|NOT NULL	|0			|-|items
FIELD		|clock		|t_time		|'0'	|NOT NULL	|0
FIELD		|timestamp	|t_time		|'0'	|NOT NULL	|0
FIELD		|source		|t_varchar(64)	|''	|NOT NULL	|0
FIELD		|severity	|t_integer	|'0'	|NOT NULL	|0
FIELD		|value		|t_longtext	|''	|NOT NULL	|0
FIELD		|logeventid	|t_integer	|'0'	|NOT NULL	|0
FIELD		|ns		|t_nanosec	|'0'	|NOT NULL	|0
FIELD		|state		|t_integer	|'0'	|NOT NULL	|0
FIELD		|lastlogsize	|t_bigint	|'0'	|NOT NULL	|0
FIELD		|mtime		|t_integer	|'0'	|NOT NULL	|0
FIELD		|flags		|t_integer	|'0'	|NOT NULL	|0
INDEX		|1		|clock

TABLE|proxy_dhistory|id|0
FIELD		|id		|t_serial	|	|NOT NULL	|0
FIELD		|clock		|t_time		|'0'	|NOT NULL	|0
FIELD		|druleid	|t_id		|	|NOT NULL	|0			|-|drules
FIELD		|ip		|t_varchar(39)	|''	|NOT NULL	|0
FIELD		|port		|t_integer	|'0'	|NOT NULL	|0
FIELD		|value		|t_varchar(255)	|''	|NOT NULL	|0
FIELD		|status		|t_integer	|'0'	|NOT NULL	|0
FIELD		|dcheckid	|t_id		|	|NULL		|0			|-|dchecks
FIELD		|dns		|t_varchar(64)	|''	|NOT NULL	|0
INDEX		|1		|clock

TABLE|events|eventid|0
FIELD		|eventid	|t_id		|	|NOT NULL	|0
FIELD		|source		|t_integer	|'0'	|NOT NULL	|0
FIELD		|object		|t_integer	|'0'	|NOT NULL	|0
FIELD		|objectid	|t_id		|'0'	|NOT NULL	|0
FIELD		|clock		|t_time		|'0'	|NOT NULL	|0
FIELD		|value		|t_integer	|'0'	|NOT NULL	|0
FIELD		|acknowledged	|t_integer	|'0'	|NOT NULL	|0
FIELD		|ns		|t_nanosec	|'0'	|NOT NULL	|0
INDEX		|1		|source,object,objectid,clock
INDEX		|2		|source,object,clock

TABLE|trends|itemid,clock|0
FIELD		|itemid		|t_id		|	|NOT NULL	|0			|-|items
FIELD		|clock		|t_time		|'0'	|NOT NULL	|0
FIELD		|num		|t_integer	|'0'	|NOT NULL	|0
FIELD		|value_min	|t_double	|'0.0000'|NOT NULL	|0
FIELD		|value_avg	|t_double	|'0.0000'|NOT NULL	|0
FIELD		|value_max	|t_double	|'0.0000'|NOT NULL	|0

TABLE|trends_uint|itemid,clock|0
FIELD		|itemid		|t_id		|	|NOT NULL	|0			|-|items
FIELD		|clock		|t_time		|'0'	|NOT NULL	|0
FIELD		|num		|t_integer	|'0'	|NOT NULL	|0
FIELD		|value_min	|t_bigint	|'0'	|NOT NULL	|0
FIELD		|value_avg	|t_bigint	|'0'	|NOT NULL	|0
FIELD		|value_max	|t_bigint	|'0'	|NOT NULL	|0

TABLE|acknowledges|acknowledgeid|0
FIELD		|acknowledgeid	|t_id		|	|NOT NULL	|0
FIELD		|userid		|t_id		|	|NOT NULL	|0			|1|users
FIELD		|eventid	|t_id		|	|NOT NULL	|0			|2|events
FIELD		|clock		|t_time		|'0'	|NOT NULL	|0
FIELD		|message	|t_varchar(255)	|''	|NOT NULL	|0
FIELD		|action		|t_integer	|'0'	|NOT NULL	|0
INDEX		|1		|userid
INDEX		|2		|eventid
INDEX		|3		|clock

TABLE|auditlog|auditid|0
FIELD		|auditid	|t_id		|	|NOT NULL	|0
FIELD		|userid		|t_id		|	|NOT NULL	|0			|1|users
FIELD		|clock		|t_time		|'0'	|NOT NULL	|0
FIELD		|action		|t_integer	|'0'	|NOT NULL	|0
FIELD		|resourcetype	|t_integer	|'0'	|NOT NULL	|0
FIELD		|details	|t_varchar(128) |'0'	|NOT NULL	|0
FIELD		|ip		|t_varchar(39)	|''	|NOT NULL	|0
FIELD		|resourceid	|t_id		|'0'	|NOT NULL	|0
FIELD		|resourcename	|t_varchar(255)	|''	|NOT NULL	|0
INDEX		|1		|userid,clock
INDEX		|2		|clock

TABLE|auditlog_details|auditdetailid|0
FIELD		|auditdetailid	|t_id		|	|NOT NULL	|0
FIELD		|auditid	|t_id		|	|NOT NULL	|0			|1|auditlog
FIELD		|table_name	|t_varchar(64)	|''	|NOT NULL	|0
FIELD		|field_name	|t_varchar(64)	|''	|NOT NULL	|0
FIELD		|oldvalue	|t_shorttext	|''	|NOT NULL	|0
FIELD		|newvalue	|t_shorttext	|''	|NOT NULL	|0
INDEX		|1		|auditid

TABLE|service_alarms|servicealarmid|0
FIELD		|servicealarmid	|t_id		|	|NOT NULL	|0
FIELD		|serviceid	|t_id		|	|NOT NULL	|0			|1|services
FIELD		|clock		|t_time		|'0'	|NOT NULL	|0
FIELD		|value		|t_integer	|'0'	|NOT NULL	|0
INDEX		|1		|serviceid,clock
INDEX		|2		|clock

TABLE|autoreg_host|autoreg_hostid|0
FIELD		|autoreg_hostid	|t_id		|	|NOT NULL	|0
FIELD		|proxy_hostid	|t_id		|	|NULL		|0			|1|hosts	|hostid
FIELD		|host		|t_varchar(64)	|''	|NOT NULL	|0
FIELD		|listen_ip	|t_varchar(39)	|''	|NOT NULL	|0
FIELD		|listen_port	|t_integer	|'0'	|NOT NULL	|0
FIELD		|listen_dns	|t_varchar(64)	|''	|NOT NULL	|0
FIELD		|host_metadata	|t_varchar(255)	|''	|NOT NULL	|0
INDEX		|1		|proxy_hostid,host

TABLE|proxy_autoreg_host|id|0
FIELD		|id		|t_serial	|	|NOT NULL	|0
FIELD		|clock		|t_time		|'0'	|NOT NULL	|0
FIELD		|host		|t_varchar(64)	|''	|NOT NULL	|0
FIELD		|listen_ip	|t_varchar(39)	|''	|NOT NULL	|0
FIELD		|listen_port	|t_integer	|'0'	|NOT NULL	|0
FIELD		|listen_dns	|t_varchar(64)	|''	|NOT NULL	|0
FIELD		|host_metadata	|t_varchar(255)	|''	|NOT NULL	|0
INDEX		|1		|clock

TABLE|dhosts|dhostid|0
FIELD		|dhostid	|t_id		|	|NOT NULL	|0
FIELD		|druleid	|t_id		|	|NOT NULL	|0			|1|drules
FIELD		|status		|t_integer	|'0'	|NOT NULL	|0
FIELD		|lastup		|t_integer	|'0'	|NOT NULL	|0
FIELD		|lastdown	|t_integer	|'0'	|NOT NULL	|0
INDEX		|1		|druleid

TABLE|dservices|dserviceid|0
FIELD		|dserviceid	|t_id		|	|NOT NULL	|0
FIELD		|dhostid	|t_id		|	|NOT NULL	|0			|1|dhosts
FIELD		|value		|t_varchar(255)	|''	|NOT NULL	|0
FIELD		|port		|t_integer	|'0'	|NOT NULL	|0
FIELD		|status		|t_integer	|'0'	|NOT NULL	|0
FIELD		|lastup		|t_integer	|'0'	|NOT NULL	|0
FIELD		|lastdown	|t_integer	|'0'	|NOT NULL	|0
FIELD		|dcheckid	|t_id		|	|NOT NULL	|0			|2|dchecks
FIELD		|ip		|t_varchar(39)	|''	|NOT NULL	|0
FIELD		|dns		|t_varchar(64)	|''	|NOT NULL	|0
UNIQUE		|1		|dcheckid,ip,port
INDEX		|2		|dhostid

-- Other tables

TABLE|escalations|escalationid|0
FIELD		|escalationid	|t_id		|	|NOT NULL	|0
FIELD		|actionid	|t_id		|	|NOT NULL	|0			|-|actions
FIELD		|triggerid	|t_id		|	|NULL		|0			|-|triggers
FIELD		|eventid	|t_id		|	|NULL		|0			|-|events
FIELD		|r_eventid	|t_id		|	|NULL		|0			|-|events	|eventid
FIELD		|nextcheck	|t_time		|'0'	|NOT NULL	|0
FIELD		|esc_step	|t_integer	|'0'	|NOT NULL	|0
FIELD		|status		|t_integer	|'0'	|NOT NULL	|0
FIELD		|itemid		|t_id		|	|NULL		|0			|-|items
UNIQUE		|1		|actionid,triggerid,itemid,escalationid

TABLE|globalvars|globalvarid|0
FIELD		|globalvarid	|t_id		|	|NOT NULL	|0
FIELD		|snmp_lastsize	|t_bigint	|'0'	|NOT NULL	|0

TABLE|graph_discovery|graphid|0
FIELD		|graphid	|t_id		|	|NOT NULL	|0			|1|graphs
FIELD		|parent_graphid	|t_id		|	|NOT NULL	|0			|2|graphs	|graphid	|RESTRICT
INDEX		|1		|parent_graphid

TABLE|host_inventory|hostid|0
FIELD		|hostid		|t_id		|	|NOT NULL	|0			|1|hosts
FIELD		|inventory_mode	|t_integer	|'0'	|NOT NULL	|0
FIELD		|type		|t_varchar(64)	|''	|NOT NULL	|0
FIELD		|type_full	|t_varchar(64)	|''	|NOT NULL	|0
FIELD		|name		|t_varchar(64)	|''	|NOT NULL	|0
FIELD		|alias		|t_varchar(64)	|''	|NOT NULL	|0
FIELD		|os		|t_varchar(64)	|''	|NOT NULL	|0
FIELD		|os_full	|t_varchar(255)	|''	|NOT NULL	|0
FIELD		|os_short	|t_varchar(64)	|''	|NOT NULL	|0
FIELD		|serialno_a	|t_varchar(64)	|''	|NOT NULL	|0
FIELD		|serialno_b	|t_varchar(64)	|''	|NOT NULL	|0
FIELD		|tag		|t_varchar(64)	|''	|NOT NULL	|0
FIELD		|asset_tag	|t_varchar(64)	|''	|NOT NULL	|0
FIELD		|macaddress_a	|t_varchar(64)	|''	|NOT NULL	|0
FIELD		|macaddress_b	|t_varchar(64)	|''	|NOT NULL	|0
FIELD		|hardware	|t_varchar(255)	|''	|NOT NULL	|0
FIELD		|hardware_full	|t_shorttext	|''	|NOT NULL	|0
FIELD		|software	|t_varchar(255)	|''	|NOT NULL	|0
FIELD		|software_full	|t_shorttext	|''	|NOT NULL	|0
FIELD		|software_app_a	|t_varchar(64)	|''	|NOT NULL	|0
FIELD		|software_app_b	|t_varchar(64)	|''	|NOT NULL	|0
FIELD		|software_app_c	|t_varchar(64)	|''	|NOT NULL	|0
FIELD		|software_app_d	|t_varchar(64)	|''	|NOT NULL	|0
FIELD		|software_app_e	|t_varchar(64)	|''	|NOT NULL	|0
FIELD		|contact	|t_shorttext	|''	|NOT NULL	|0
FIELD		|location	|t_shorttext	|''	|NOT NULL	|0
FIELD		|location_lat	|t_varchar(16)	|''	|NOT NULL	|0
FIELD		|location_lon	|t_varchar(16)	|''	|NOT NULL	|0
FIELD		|notes		|t_shorttext	|''	|NOT NULL	|0
FIELD		|chassis	|t_varchar(64)	|''	|NOT NULL	|0
FIELD		|model		|t_varchar(64)	|''	|NOT NULL	|0
FIELD		|hw_arch	|t_varchar(32)	|''	|NOT NULL	|0
FIELD		|vendor		|t_varchar(64)	|''	|NOT NULL	|0
FIELD		|contract_number|t_varchar(64)	|''	|NOT NULL	|0
FIELD		|installer_name	|t_varchar(64)	|''	|NOT NULL	|0
FIELD		|deployment_status|t_varchar(64)|''	|NOT NULL	|0
FIELD		|url_a		|t_varchar(255)	|''	|NOT NULL	|0
FIELD		|url_b		|t_varchar(255)	|''	|NOT NULL	|0
FIELD		|url_c		|t_varchar(255)	|''	|NOT NULL	|0
FIELD		|host_networks	|t_shorttext	|''	|NOT NULL	|0
FIELD		|host_netmask	|t_varchar(39)	|''	|NOT NULL	|0
FIELD		|host_router	|t_varchar(39)	|''	|NOT NULL	|0
FIELD		|oob_ip		|t_varchar(39)	|''	|NOT NULL	|0
FIELD		|oob_netmask	|t_varchar(39)	|''	|NOT NULL	|0
FIELD		|oob_router	|t_varchar(39)	|''	|NOT NULL	|0
FIELD		|date_hw_purchase|t_varchar(64)	|''	|NOT NULL	|0
FIELD		|date_hw_install|t_varchar(64)	|''	|NOT NULL	|0
FIELD		|date_hw_expiry	|t_varchar(64)	|''	|NOT NULL	|0
FIELD		|date_hw_decomm	|t_varchar(64)	|''	|NOT NULL	|0
FIELD		|site_address_a	|t_varchar(128)	|''	|NOT NULL	|0
FIELD		|site_address_b	|t_varchar(128)	|''	|NOT NULL	|0
FIELD		|site_address_c	|t_varchar(128)	|''	|NOT NULL	|0
FIELD		|site_city	|t_varchar(128)	|''	|NOT NULL	|0
FIELD		|site_state	|t_varchar(64)	|''	|NOT NULL	|0
FIELD		|site_country	|t_varchar(64)	|''	|NOT NULL	|0
FIELD		|site_zip	|t_varchar(64)	|''	|NOT NULL	|0
FIELD		|site_rack	|t_varchar(128)	|''	|NOT NULL	|0
FIELD		|site_notes	|t_shorttext	|''	|NOT NULL	|0
FIELD		|poc_1_name	|t_varchar(128)	|''	|NOT NULL	|0
FIELD		|poc_1_email	|t_varchar(128)	|''	|NOT NULL	|0
FIELD		|poc_1_phone_a	|t_varchar(64)	|''	|NOT NULL	|0
FIELD		|poc_1_phone_b	|t_varchar(64)	|''	|NOT NULL	|0
FIELD		|poc_1_cell	|t_varchar(64)	|''	|NOT NULL	|0
FIELD		|poc_1_screen	|t_varchar(64)	|''	|NOT NULL	|0
FIELD		|poc_1_notes	|t_shorttext	|''	|NOT NULL	|0
FIELD		|poc_2_name	|t_varchar(128)	|''	|NOT NULL	|0
FIELD		|poc_2_email	|t_varchar(128)	|''	|NOT NULL	|0
FIELD		|poc_2_phone_a	|t_varchar(64)	|''	|NOT NULL	|0
FIELD		|poc_2_phone_b	|t_varchar(64)	|''	|NOT NULL	|0
FIELD		|poc_2_cell	|t_varchar(64)	|''	|NOT NULL	|0
FIELD		|poc_2_screen	|t_varchar(64)	|''	|NOT NULL	|0
FIELD		|poc_2_notes	|t_shorttext	|''	|NOT NULL	|0

TABLE|housekeeper|housekeeperid|0
FIELD		|housekeeperid	|t_id		|	|NOT NULL	|0
FIELD		|tablename	|t_varchar(64)	|''	|NOT NULL	|0
FIELD		|field		|t_varchar(64)	|''	|NOT NULL	|0
FIELD		|value		|t_id		|	|NOT NULL	|0			|-|items

TABLE|images|imageid|0
FIELD		|imageid	|t_id		|	|NOT NULL	|0
FIELD		|imagetype	|t_integer	|'0'	|NOT NULL	|0
FIELD		|name		|t_varchar(64)	|'0'	|NOT NULL	|0
FIELD		|image		|t_image	|''	|NOT NULL	|0
UNIQUE		|1		|name

TABLE|item_discovery|itemdiscoveryid|ZBX_DATA
FIELD		|itemdiscoveryid|t_id		|	|NOT NULL	|0
FIELD		|itemid		|t_id		|	|NOT NULL	|0			|1|items
FIELD		|parent_itemid	|t_id		|	|NOT NULL	|0			|2|items	|itemid
FIELD		|key_		|t_varchar(255)	|''	|NOT NULL	|ZBX_NODATA
FIELD		|lastcheck	|t_integer	|'0'	|NOT NULL	|ZBX_NODATA
FIELD		|ts_delete	|t_time		|'0'	|NOT NULL	|ZBX_NODATA
UNIQUE		|1		|itemid,parent_itemid
INDEX		|2		|parent_itemid

TABLE|host_discovery|hostid|ZBX_DATA
FIELD		|hostid		|t_id		|	|NOT NULL	|0			|1|hosts
FIELD		|parent_hostid	|t_id		|	|NULL		|0			|2|hosts	|hostid		|RESTRICT
FIELD		|parent_itemid	|t_id		|	|NULL		|0			|3|items	|itemid		|RESTRICT
FIELD		|host		|t_varchar(64)	|''	|NOT NULL	|ZBX_NODATA
FIELD		|lastcheck	|t_integer	|'0'	|NOT NULL	|ZBX_NODATA
FIELD		|ts_delete	|t_time		|'0'	|NOT NULL	|ZBX_NODATA

TABLE|interface_discovery|interfaceid|0
FIELD		|interfaceid	|t_id		|	|NOT NULL	|0			|1|interface
FIELD		|parent_interfaceid|t_id	|	|NOT NULL	|0			|2|interface	|interfaceid

TABLE|profiles|profileid|0
FIELD		|profileid	|t_id		|	|NOT NULL	|0
FIELD		|userid		|t_id		|	|NOT NULL	|0			|1|users
FIELD		|idx		|t_varchar(96)	|''	|NOT NULL	|0
FIELD		|idx2		|t_id		|'0'	|NOT NULL	|0
FIELD		|value_id	|t_id		|'0'	|NOT NULL	|0
FIELD		|value_int	|t_integer	|'0'	|NOT NULL	|0
FIELD		|value_str	|t_varchar(255)	|''	|NOT NULL	|0
FIELD		|source		|t_varchar(96)	|''	|NOT NULL	|0
FIELD		|type		|t_integer	|'0'	|NOT NULL	|0
INDEX		|1		|userid,idx,idx2
INDEX		|2		|userid,profileid

TABLE|sessions|sessionid|0
FIELD		|sessionid	|t_varchar(32)	|''	|NOT NULL	|0
FIELD		|userid		|t_id		|	|NOT NULL	|0			|1|users
FIELD		|lastaccess	|t_integer	|'0'	|NOT NULL	|0
FIELD		|status		|t_integer	|'0'	|NOT NULL	|0
INDEX		|1		|userid,status

TABLE|trigger_discovery|triggerid|0
FIELD		|triggerid	|t_id		|	|NOT NULL	|0			|1|triggers
FIELD		|parent_triggerid|t_id		|	|NOT NULL	|0			|2|triggers	|triggerid	|RESTRICT
INDEX		|1		|parent_triggerid

TABLE|application_template|application_templateid|ZBX_DATA
FIELD		|application_templateid|t_id	|	|NOT NULL	|0
FIELD		|applicationid	|t_id		|	|NOT NULL	|0			|1|applications
FIELD		|templateid	|t_id		|	|NOT NULL	|0			|2|applications	|applicationid
UNIQUE		|1		|applicationid,templateid
INDEX		|2		|templateid

TABLE|item_condition|item_conditionid|ZBX_DATA
FIELD		|item_conditionid|t_id		|	|NOT NULL	|0
FIELD		|itemid		|t_id		|	|NOT NULL	|0			|1|items
FIELD		|operator	|t_integer	|'8'	|NOT NULL	|0
FIELD		|macro		|t_varchar(64)	|''	|NOT NULL	|0
FIELD		|value		|t_varchar(255)	|''	|NOT NULL	|0
INDEX		|1		|itemid

TABLE|application_prototype|application_prototypeid|ZBX_DATA
FIELD		|application_prototypeid|t_id	|	|NOT NULL	|0
FIELD		|itemid		|t_id		|	|NOT NULL	|0			|1|items
FIELD		|templateid	|t_id		|	|NULL		|0			|2|application_prototype|application_prototypeid
FIELD		|name		|t_varchar(255)	|''	|NOT NULL	|0
INDEX		|1		|itemid
INDEX		|2		|templateid

TABLE|item_application_prototype|item_application_prototypeid|ZBX_DATA
FIELD		|item_application_prototypeid|t_id|	|NOT NULL	|0
FIELD		|application_prototypeid|t_id	|	|NOT NULL	|0			|1|application_prototype
FIELD		|itemid		|t_id		|	|NOT NULL	|0			|2|items
UNIQUE		|1		|application_prototypeid,itemid
INDEX		|2		|itemid

TABLE|application_discovery|application_discoveryid|ZBX_DATA
FIELD		|application_discoveryid|t_id	|	|NOT NULL	|0
FIELD		|applicationid	|t_id		|	|NOT NULL	|0			|1|applications
FIELD		|application_prototypeid|t_id	|	|NOT NULL	|0			|2|application_prototype
FIELD		|name		|t_varchar(255)	|''	|NOT NULL	|ZBX_NODATA
FIELD		|lastcheck	|t_integer	|'0'	|NOT NULL	|ZBX_NODATA
FIELD		|ts_delete	|t_time		|'0'	|NOT NULL	|ZBX_NODATA
INDEX		|1		|applicationid
INDEX		|2		|application_prototypeid

TABLE|opinventory|operationid|ZBX_DATA
FIELD		|operationid	|t_id		|	|NOT NULL	|0			|1|operations
FIELD		|inventory_mode	|t_integer	|'0'	|NOT NULL	|0

TABLE|trigger_tag|triggertagid|ZBX_DATA
FIELD		|triggertagid	|t_id		|	|NOT NULL	|0
FIELD		|triggerid	|t_id		|	|NOT NULL	|0			|1|triggers
FIELD		|tag		|t_varchar(255)	|''	|NOT NULL	|0
FIELD		|value		|t_varchar(255)	|''	|NOT NULL	|0
INDEX		|1		|triggerid

TABLE|event_tag|eventtagid|0
FIELD		|eventtagid	|t_id		|	|NOT NULL	|0
FIELD		|eventid	|t_id		|	|NOT NULL	|0			|1|events
FIELD		|tag		|t_varchar(255)	|''	|NOT NULL	|0
FIELD		|value		|t_varchar(255)	|''	|NOT NULL	|0
INDEX		|1		|eventid

TABLE|problem|eventid|0
FIELD		|eventid	|t_id		|	|NOT NULL	|0			|1|events
FIELD		|source		|t_integer	|'0'	|NOT NULL	|0
FIELD		|object		|t_integer	|'0'	|NOT NULL	|0
FIELD		|objectid	|t_id		|'0'	|NOT NULL	|0
FIELD		|clock		|t_time		|'0'	|NOT NULL	|0
FIELD		|ns		|t_nanosec	|'0'	|NOT NULL	|0
FIELD		|r_eventid	|t_id		|	|NULL		|0			|2|events	|eventid
FIELD		|r_clock	|t_time		|'0'	|NOT NULL	|0
FIELD		|r_ns		|t_nanosec	|'0'	|NOT NULL	|0
FIELD		|correlationid	|t_id		|	|NULL		|0			|-|correlation
FIELD		|userid		|t_id		|	|NULL		|0			|-|users
INDEX		|1		|source,object,objectid
INDEX		|2		|r_clock

TABLE|problem_tag|problemtagid|0
FIELD		|problemtagid	|t_id		|	|NOT NULL	|0
FIELD		|eventid	|t_id		|	|NOT NULL	|0			|1|problem
FIELD		|tag		|t_varchar(255)	|''	|NOT NULL	|0
FIELD		|value		|t_varchar(255)	|''	|NOT NULL	|0
INDEX		|1		|eventid
INDEX		|2		|tag,value

TABLE|event_recovery|eventid|0
FIELD		|eventid	|t_id		|	|NOT NULL	|0			|1|events
FIELD		|r_eventid	|t_id		|	|NOT NULL	|0			|2|events	|eventid
FIELD		|c_eventid	|t_id		|	|NULL		|0			|3|events	|eventid
FIELD		|correlationid	|t_id		|	|NULL		|0			|-|correlation
FIELD		|userid		|t_id		|	|NULL		|0			|-|users
INDEX		|1		|r_eventid
INDEX		|2		|c_eventid

TABLE|correlation|correlationid|ZBX_DATA
FIELD		|correlationid	|t_id		|	|NOT NULL	|0
FIELD		|name		|t_varchar(255)	|''	|NOT NULL	|0
FIELD		|description	|t_shorttext	|''	|NOT NULL	|0
FIELD		|evaltype	|t_integer	|'0'	|NOT NULL	|0
FIELD		|status		|t_integer	|'0'	|NOT NULL	|0
FIELD		|formula	|t_varchar(255)	|''	|NOT NULL	|0
INDEX		|1		|status
UNIQUE		|2		|name

TABLE|corr_condition|corr_conditionid|ZBX_DATA
FIELD		|corr_conditionid|t_id		|	|NOT NULL	|0
FIELD		|correlationid	|t_id		|	|NOT NULL	|0			|1|correlation
FIELD		|type		|t_integer	|'0'	|NOT NULL	|0
INDEX		|1		|correlationid

TABLE|corr_condition_tag|corr_conditionid|ZBX_DATA
FIELD		|corr_conditionid|t_id		|	|NOT NULL	|0			|1|corr_condition
FIELD		|tag		|t_varchar(255)	|''	|NOT NULL	|0

TABLE|corr_condition_group|corr_conditionid|ZBX_DATA
FIELD		|corr_conditionid|t_id		|	|NOT NULL	|0			|1|corr_condition
FIELD		|operator	|t_integer	|'0'	|NOT NULL	|0
FIELD		|groupid	|t_id		|	|NOT NULL	|0			|2|groups	|	|RESTRICT
INDEX		|1		|groupid

TABLE|corr_condition_tagpair|corr_conditionid|ZBX_DATA
FIELD		|corr_conditionid|t_id		|	|NOT NULL	|0			|1|corr_condition
FIELD		|oldtag		|t_varchar(255)	|''	|NOT NULL	|0
FIELD		|newtag		|t_varchar(255)	|''	|NOT NULL	|0

TABLE|corr_condition_tagvalue|corr_conditionid|ZBX_DATA
FIELD		|corr_conditionid|t_id		|	|NOT NULL	|0			|1|corr_condition
FIELD		|tag		|t_varchar(255)	|''	|NOT NULL	|0
FIELD		|operator	|t_integer	|'0'	|NOT NULL	|0
FIELD		|value		|t_varchar(255)	|''	|NOT NULL	|0

TABLE|corr_operation|corr_operationid|ZBX_DATA
FIELD		|corr_operationid|t_id		|	|NOT NULL	|0
FIELD		|correlationid	|t_id		|	|NOT NULL	|0			|1|correlation
FIELD		|type		|t_integer	|'0'	|NOT NULL	|0
INDEX		|1		|correlationid

TABLE|task|taskid|0
FIELD		|taskid		|t_id		|	|NOT NULL	|0
FIELD		|type		|t_integer	|	|NOT NULL	|0
FIELD		|status		|t_integer	|'0'	|NOT NULL	|0
FIELD		|clock		|t_integer	|'0'	|NOT NULL	|0
FIELD		|ttl		|t_integer	|'0'	|NOT NULL	|0
FIELD		|proxy_hostid	|t_id		|	|NULL		|0			|1|hosts	|hostid
INDEX		|1		|status,proxy_hostid

TABLE|task_close_problem|taskid|0
FIELD		|taskid		|t_id		|	|NOT NULL	|0			|1|task
FIELD		|acknowledgeid	|t_id		|	|NOT NULL	|0			|-|acknowledges

TABLE|item_preproc|item_preprocid|ZBX_DATA
FIELD		|item_preprocid	|t_id		|	|NOT NULL	|0
FIELD		|itemid		|t_id		|	|NOT NULL	|0			|1|items
FIELD		|step		|t_integer	|'0'	|NOT NULL	|0
FIELD		|type		|t_integer	|'0'	|NOT NULL	|0
FIELD		|params		|t_varchar(255)	|''	|NOT NULL	|0
INDEX		|1		|itemid,step

TABLE|task_remote_command|taskid|0
FIELD		|taskid		|t_id		|	|NOT NULL	|0			|1|task
FIELD		|command_type	|t_integer	|'0'	|NOT NULL	|0
FIELD		|execute_on	|t_integer	|'0'	|NOT NULL	|0
FIELD		|port		|t_integer	|'0'	|NOT NULL	|0
FIELD		|authtype	|t_integer	|'0'	|NOT NULL	|0
FIELD		|username	|t_varchar(64)	|''	|NOT NULL	|0
FIELD		|password	|t_varchar(64)	|''	|NOT NULL	|0
FIELD		|publickey	|t_varchar(64)	|''	|NOT NULL	|0
FIELD		|privatekey	|t_varchar(64)	|''	|NOT NULL	|0
FIELD		|command	|t_shorttext	|''	|NOT NULL	|0
FIELD		|alertid	|t_id		|	|NULL		|0			|-|alerts
FIELD		|parent_taskid	|t_id		|	|NOT NULL	|0			|-|task		|taskid
FIELD		|hostid		|t_id		|	|NOT NULL	|0			|-|hosts

TABLE|task_remote_command_result|taskid|0
FIELD		|taskid		|t_id		|	|NOT NULL	|0			|1|task
FIELD		|status		|t_integer	|'0'	|NOT NULL	|0
FIELD		|parent_taskid	|t_id		|	|NOT NULL	|0			|-|task		|taskid
FIELD		|info		|t_shorttext	|''	|NOT NULL	|0

TABLE|sysmap_shape|shapeid|ZBX_DATA
FIELD		|shapeid	|t_id		|	|NOT NULL	|0
FIELD		|sysmapid	|t_id		|	|NOT NULL	|0			|1|sysmaps
FIELD		|type		|t_integer	|'0'	|NOT NULL	|0
FIELD		|x		|t_integer	|'0'	|NOT NULL	|0
FIELD		|y		|t_integer	|'0'	|NOT NULL	|0
FIELD		|width		|t_integer	|'200'	|NOT NULL	|0
FIELD		|height		|t_integer	|'200'	|NOT NULL	|0
FIELD		|text		|t_shorttext	|''	|NOT NULL	|0
FIELD		|font		|t_integer	|'9'	|NOT NULL	|0
FIELD		|font_size	|t_integer	|'11'	|NOT NULL	|0
FIELD		|font_color	|t_varchar(6)	|'000000'|NOT NULL	|0
FIELD		|text_halign	|t_integer	|'-1'	|NOT NULL	|0
FIELD		|text_valign	|t_integer	|'-1'	|NOT NULL	|0
FIELD		|border_type	|t_integer	|'-1'	|NOT NULL	|0
FIELD		|border_width	|t_integer	|'1'	|NOT NULL	|0
FIELD		|border_color	|t_varchar(6)	|'000000'|NOT NULL	|0
FIELD		|background_color|t_varchar(6)	|''	|NOT NULL	|0
FIELD		|zindex		|t_integer	|'-1'	|NOT NULL	|0
INDEX		|1		|sysmapid

TABLE|sysmap_element_trigger|selement_triggerid|ZBX_DATA
FIELD		|selement_triggerid	|t_id	|	|NOT NULL	|0
FIELD		|selementid		|t_id	|	|NOT NULL	|0			|1|sysmaps_elements
FIELD		|triggerid		|t_id	|	|NOT NULL	|0			|2|triggers
INDEX		|1			|selementid

<<<<<<< HEAD
TABLE|dashboard|dashboardid|ZBX_DATA
FIELD		|dashboardid	|t_id		|	|NOT NULL	|0
FIELD		|name		|t_varchar(255)	|	|NOT NULL	|0
FIELD		|userid		|t_id		|	|NOT NULL	|0			|1|users	|		|RESTRICT
FIELD		|private	|t_integer	|'1'	|NOT NULL	|0

TABLE|dashboard_user|dashboard_userid|ZBX_DATA
FIELD		|dashboard_userid|t_id		|	|NOT NULL	|0
FIELD		|dashboardid	|t_id		|	|NOT NULL	|0			|1|dashboard
FIELD		|userid		|t_id		|	|NOT NULL	|0			|2|users
FIELD		|permission	|t_integer	|'2'	|NOT NULL	|0
UNIQUE		|1		|dashboardid,userid

TABLE|dashboard_usrgrp|dashboard_usrgrpid|ZBX_DATA
FIELD		|dashboard_usrgrpid|t_id	|	|NOT NULL	|0
FIELD		|dashboardid	|t_id		|	|NOT NULL	|0			|1|dashboard
FIELD		|usrgrpid	|t_id		|	|NOT NULL	|0			|2|usrgrp
FIELD		|permission	|t_integer	|'2'	|NOT NULL	|0
UNIQUE		|1		|dashboardid,usrgrpid

TABLE|widget|widgetid|ZBX_DATA
FIELD		|widgetid	|t_id		|	|NOT NULL	|0
FIELD		|dashboardid	|t_id		|	|NOT NULL	|0			|1|dashboard
FIELD		|type		|t_varchar(255)	|''	|NOT NULL	|0
FIELD		|name		|t_varchar(255)	|''	|NOT NULL	|0
FIELD		|row		|t_integer	|	|NOT NULL	|0
FIELD		|col		|t_integer	|	|NOT NULL	|0
FIELD		|width		|t_integer	|	|NOT NULL	|0
FIELD		|height		|t_integer	|	|NOT NULL	|0
INDEX		|1		|dashboardid

TABLE|widget_field|widget_fieldid|ZBX_DATA
FIELD		|widget_fieldid	|t_id		|	|NOT NULL	|0
FIELD		|widgetid	|t_id		|	|NOT NULL	|0			|1|widget
FIELD		|type		|t_integer	|'0'	|NOT NULL	|0
FIELD		|name		|t_varchar(255)	|''	|NOT NULL	|0
FIELD		|value_int	|t_integer	|'0'	|NOT NULL	|0
FIELD		|value_str	|t_varchar(255)	|''	|NOT NULL	|0
FIELD		|groupid	|t_id		|	|NULL		|0			|2|groups
FIELD		|hostid		|t_id		|	|NULL		|0			|3|hosts
FIELD		|itemid		|t_id		|	|NULL		|0			|4|items
FIELD		|graphid	|t_id		|	|NULL		|0			|5|graphs
FIELD		|sysmapid	|t_id		|	|NULL		|0			|6|sysmaps
FIELD		|dashboardid	|t_id		|	|NULL		|0			|7|dashboard
INDEX		|1		|widgetid
INDEX		|2		|groupid
INDEX		|3		|hostid
INDEX		|4		|itemid
INDEX		|5		|graphid
INDEX		|6		|sysmapid
INDEX		|7		|dashboardid
=======
TABLE|httptest_field|httptest_fieldid|ZBX_DATA
FIELD		|httptest_fieldid	|t_id		|	|NOT NULL	|0
FIELD		|httptestid		|t_id		|	|NOT NULL	|ZBX_PROXY			|1|httptest
FIELD		|type			|t_integer	|'0'	|NOT NULL	|ZBX_PROXY
FIELD		|name			|t_varchar(255)	|''	|NOT NULL	|ZBX_PROXY
FIELD		|value			|t_shorttext	|''	|NOT NULL	|ZBX_PROXY
INDEX		|1			|httptestid

TABLE|httpstep_field|httpstep_fieldid|ZBX_DATA
FIELD		|httpstep_fieldid	|t_id		|	|NOT NULL	|0
FIELD		|httpstepid		|t_id		|	|NOT NULL	|ZBX_PROXY			|1|httpstep
FIELD		|type			|t_integer	|'0'	|NOT NULL	|ZBX_PROXY
FIELD		|name			|t_varchar(255)	|''	|NOT NULL	|ZBX_PROXY
FIELD		|value			|t_shorttext	|''	|NOT NULL	|ZBX_PROXY
INDEX		|1			|httpstepid
>>>>>>> 726a1c99

TABLE|dbversion||
FIELD		|mandatory	|t_integer	|'0'	|NOT NULL	|
FIELD		|optional	|t_integer	|'0'	|NOT NULL	|
<<<<<<< HEAD
ROW		|3030083	|3030083
=======
ROW		|3030068	|3030068
>>>>>>> 726a1c99
<|MERGE_RESOLUTION|>--- conflicted
+++ resolved
@@ -1504,7 +1504,22 @@
 FIELD		|triggerid		|t_id	|	|NOT NULL	|0			|2|triggers
 INDEX		|1			|selementid
 
-<<<<<<< HEAD
+TABLE|httptest_field|httptest_fieldid|ZBX_DATA
+FIELD		|httptest_fieldid	|t_id		|	|NOT NULL	|0
+FIELD		|httptestid		|t_id		|	|NOT NULL	|ZBX_PROXY			|1|httptest
+FIELD		|type			|t_integer	|'0'	|NOT NULL	|ZBX_PROXY
+FIELD		|name			|t_varchar(255)	|''	|NOT NULL	|ZBX_PROXY
+FIELD		|value			|t_shorttext	|''	|NOT NULL	|ZBX_PROXY
+INDEX		|1			|httptestid
+
+TABLE|httpstep_field|httpstep_fieldid|ZBX_DATA
+FIELD		|httpstep_fieldid	|t_id		|	|NOT NULL	|0
+FIELD		|httpstepid		|t_id		|	|NOT NULL	|ZBX_PROXY			|1|httpstep
+FIELD		|type			|t_integer	|'0'	|NOT NULL	|ZBX_PROXY
+FIELD		|name			|t_varchar(255)	|''	|NOT NULL	|ZBX_PROXY
+FIELD		|value			|t_shorttext	|''	|NOT NULL	|ZBX_PROXY
+INDEX		|1			|httpstepid
+
 TABLE|dashboard|dashboardid|ZBX_DATA
 FIELD		|dashboardid	|t_id		|	|NOT NULL	|0
 FIELD		|name		|t_varchar(255)	|	|NOT NULL	|0
@@ -1556,29 +1571,8 @@
 INDEX		|5		|graphid
 INDEX		|6		|sysmapid
 INDEX		|7		|dashboardid
-=======
-TABLE|httptest_field|httptest_fieldid|ZBX_DATA
-FIELD		|httptest_fieldid	|t_id		|	|NOT NULL	|0
-FIELD		|httptestid		|t_id		|	|NOT NULL	|ZBX_PROXY			|1|httptest
-FIELD		|type			|t_integer	|'0'	|NOT NULL	|ZBX_PROXY
-FIELD		|name			|t_varchar(255)	|''	|NOT NULL	|ZBX_PROXY
-FIELD		|value			|t_shorttext	|''	|NOT NULL	|ZBX_PROXY
-INDEX		|1			|httptestid
-
-TABLE|httpstep_field|httpstep_fieldid|ZBX_DATA
-FIELD		|httpstep_fieldid	|t_id		|	|NOT NULL	|0
-FIELD		|httpstepid		|t_id		|	|NOT NULL	|ZBX_PROXY			|1|httpstep
-FIELD		|type			|t_integer	|'0'	|NOT NULL	|ZBX_PROXY
-FIELD		|name			|t_varchar(255)	|''	|NOT NULL	|ZBX_PROXY
-FIELD		|value			|t_shorttext	|''	|NOT NULL	|ZBX_PROXY
-INDEX		|1			|httpstepid
->>>>>>> 726a1c99
 
 TABLE|dbversion||
 FIELD		|mandatory	|t_integer	|'0'	|NOT NULL	|
 FIELD		|optional	|t_integer	|'0'	|NOT NULL	|
-<<<<<<< HEAD
-ROW		|3030083	|3030083
-=======
-ROW		|3030068	|3030068
->>>>>>> 726a1c99
+ROW		|3030098	|3030098