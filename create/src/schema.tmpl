--- conflicted
+++ resolved
@@ -2119,8 +2119,4 @@
 FIELD		|dbversionid	|t_id		|	|NOT NULL	|0
 FIELD		|mandatory	|t_integer	|'0'	|NOT NULL	|
 FIELD		|optional	|t_integer	|'0'	|NOT NULL	|
-<<<<<<< HEAD
-ROW		|1		|6050023	|6050023
-=======
-ROW		|1		|6050024	|6050024
->>>>>>> 6781f425
+ROW		|1		|6050024	|6050024