--- conflicted
+++ resolved
@@ -1625,8 +1625,4 @@
 TABLE|dbversion||
 FIELD		|mandatory	|t_integer	|'0'	|NOT NULL	|
 FIELD		|optional	|t_integer	|'0'	|NOT NULL	|
-<<<<<<< HEAD
-ROW		|3050118	|3050118
-=======
-ROW		|3050110	|3050110
->>>>>>> 37d6d8c8
+ROW		|3050120	|3050120