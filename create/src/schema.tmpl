--
-- Copyright (C) 2001-2025 Zabbix SIA
--
-- This program is free software: you can redistribute it and/or modify it under the terms of
-- the GNU Affero General Public License as published by the Free Software Foundation, version 3.
--
-- This program is distributed in the hope that it will be useful, but WITHOUT ANY WARRANTY;
-- without even the implied warranty of MERCHANTABILITY or FITNESS FOR A PARTICULAR PURPOSE.
-- See the GNU Affero General Public License for more details.
--
-- You should have received a copy of the GNU Affero General Public License along with this program.
-- If not, see <https://www.gnu.org/licenses/>.
--

--
-- Do not use spaces
-- Tables must be sorted to match referential integrity rules
--

TABLE|role|roleid|ZBX_DATA
FIELD		|roleid		|t_id		|	|NOT NULL	|0
FIELD		|name		|t_varchar(255)	|''	|NOT NULL	|0
FIELD		|type		|t_integer	|'0'	|NOT NULL	|0
FIELD		|readonly	|t_integer	|'0'	|NOT NULL	|0
UNIQUE		|1		|name

TABLE|ugset|ugsetid|ZBX_DATA
FIELD		|ugsetid	|t_id		|	|NOT NULL	|0
FIELD		|hash		|t_varchar(64)	|''	|NOT NULL	|0
INDEX		|1		|hash

TABLE|users|userid|ZBX_DATA
FIELD		|userid		|t_id		|	|NOT NULL	|0
FIELD		|username	|t_varchar(100)	|''	|NOT NULL	|0
FIELD		|name		|t_varchar(100)	|''	|NOT NULL	|0
FIELD		|surname	|t_varchar(100)	|''	|NOT NULL	|0
FIELD		|passwd		|t_varchar(60)	|''	|NOT NULL	|0
FIELD		|url		|t_varchar(2048)|''	|NOT NULL	|0
FIELD		|autologin	|t_integer	|'0'	|NOT NULL	|0
FIELD		|autologout	|t_varchar(32)	|'15m'	|NOT NULL	|0
FIELD		|lang		|t_varchar(7)	|'default'|NOT NULL	|ZBX_NODATA
FIELD		|refresh	|t_varchar(32)	|'30s'	|NOT NULL	|0
FIELD		|theme		|t_varchar(128)	|'default'|NOT NULL	|ZBX_NODATA
FIELD		|attempt_failed	|t_integer	|0	|NOT NULL	|ZBX_NODATA
FIELD		|attempt_ip	|t_varchar(39)	|''	|NOT NULL	|ZBX_NODATA
FIELD		|attempt_clock	|t_integer	|0	|NOT NULL	|ZBX_NODATA
FIELD		|rows_per_page	|t_integer	|50	|NOT NULL	|0
FIELD		|timezone	|t_varchar(50)	|'default'|NOT NULL	|ZBX_NODATA
FIELD		|roleid		|t_id			|NULL	|NULL	|0	|1|role
FIELD		|userdirectoryid	|t_id	|NULL	|NULL	|ZBX_NODATA	|2|userdirectory	|userdirectoryid	|RESTRICT
FIELD		|ts_provisioned		|t_time	|'0'	|NOT NULL	|ZBX_NODATA
UNIQUE		|1		|username
INDEX		|2		|userdirectoryid
INDEX		|3		|roleid

TABLE|maintenances|maintenanceid|ZBX_DATA
FIELD		|maintenanceid	|t_id		|	|NOT NULL	|0
FIELD		|name		|t_varchar(128)	|''	|NOT NULL	|0
FIELD		|maintenance_type|t_integer	|'0'	|NOT NULL	|0
FIELD		|description	|t_text		|''	|NOT NULL	|0
FIELD		|active_since	|t_integer	|'0'	|NOT NULL	|0
FIELD		|active_till	|t_integer	|'0'	|NOT NULL	|0
FIELD		|tags_evaltype	|t_integer	|'0'	|NOT NULL	|0
INDEX		|1		|active_since,active_till
UNIQUE		|2		|name

TABLE|hgset|hgsetid|ZBX_TEMPLATE
FIELD		|hgsetid	|t_id		|	|NOT NULL	|0
FIELD		|hash		|t_varchar(64)	|''	|NOT NULL	|0
INDEX		|1		|hash

TABLE|hosts|hostid|ZBX_TEMPLATE
FIELD		|hostid		|t_id		|	|NOT NULL	|0
FIELD		|proxyid	|t_id		|	|NULL		|0			|1|proxy	|proxyid	|RESTRICT
FIELD		|host		|t_varchar(128)	|''	|NOT NULL	|ZBX_PROXY
FIELD		|status		|t_integer	|'0'	|NOT NULL	|ZBX_PROXY
FIELD		|ipmi_authtype	|t_integer	|'-1'	|NOT NULL	|ZBX_PROXY
FIELD		|ipmi_privilege	|t_integer	|'2'	|NOT NULL	|ZBX_PROXY
FIELD		|ipmi_username	|t_varchar(16)	|''	|NOT NULL	|ZBX_PROXY
FIELD		|ipmi_password	|t_varchar(20)	|''	|NOT NULL	|ZBX_PROXY
FIELD		|maintenanceid	|t_id		|	|NULL		|ZBX_NODATA		|2|maintenances	|		|RESTRICT
FIELD		|maintenance_status|t_integer	|'0'	|NOT NULL	|ZBX_NODATA
FIELD		|maintenance_type|t_integer	|'0'	|NOT NULL	|ZBX_NODATA
FIELD		|maintenance_from|t_integer	|'0'	|NOT NULL	|ZBX_NODATA
FIELD		|name		|t_varchar(128)	|''	|NOT NULL	|ZBX_PROXY
FIELD		|flags		|t_integer	|'0'	|NOT NULL	|0
FIELD		|templateid	|t_id		|	|NULL		|0			|3|hosts	|hostid		|RESTRICT
FIELD		|description	|t_text		|''	|NOT NULL	|0
FIELD		|tls_connect	|t_integer	|'1'	|NOT NULL	|ZBX_PROXY
FIELD		|tls_accept	|t_integer	|'1'	|NOT NULL	|ZBX_PROXY
FIELD		|tls_issuer	|t_varchar(1024)|''	|NOT NULL	|ZBX_PROXY
FIELD		|tls_subject	|t_varchar(1024)|''	|NOT NULL	|ZBX_PROXY
FIELD		|tls_psk_identity|t_varchar(128)|''	|NOT NULL	|ZBX_PROXY
FIELD		|tls_psk	|t_varchar(512)	|''	|NOT NULL	|ZBX_PROXY
FIELD		|discover	|t_integer	|'0'	|NOT NULL	|0
FIELD		|custom_interfaces|t_integer	|'0'	|NOT NULL	|0
FIELD		|uuid		|t_varchar(32)	|''	|NOT NULL	|0
FIELD		|name_upper	|t_varchar(128)	|''	|NOT NULL	|0
FIELD		|vendor_name	|t_varchar(64)	|''	|NOT NULL	|0
FIELD		|vendor_version	|t_varchar(32)	|''	|NOT NULL	|0
FIELD		|proxy_groupid	|t_id		|	|NULL		|0			|4|proxy_group|	|RESTRICT
FIELD		|monitored_by	|t_integer	|'0'	|NOT NULL	|0
INDEX		|1		|host
INDEX		|2		|status
INDEX		|3		|proxyid
INDEX		|4		|name
INDEX		|5		|maintenanceid
INDEX		|6		|name_upper
INDEX		|7		|templateid
INDEX		|8		|proxy_groupid
INDEX		|9		|uuid
CHANGELOG	|1
UPD_TRIG_FUNC	|name		|name_upper	|hostid	|upper

TABLE|hstgrp|groupid|ZBX_DATA
FIELD		|groupid	|t_id		|	|NOT NULL	|0
FIELD		|name		|t_varchar(255)	|''	|NOT NULL	|0
FIELD		|flags		|t_integer	|'0'	|NOT NULL	|0
FIELD		|uuid		|t_varchar(32)	|''	|NOT NULL	|0
FIELD		|type		|t_integer	|'0'	|NOT NULL	|0
UNIQUE		|1		|type,name
INDEX		|2		|uuid

TABLE|hgset_group|hgsetid,groupid|ZBX_TEMPLATE
FIELD		|hgsetid	|t_id		|	|NOT NULL	|0			|1|hgset
FIELD		|groupid	|t_id		|	|NOT NULL	|0			|2|hstgrp	|		|RESTRICT
INDEX		|1		|groupid

TABLE|host_hgset|hostid|ZBX_TEMPLATE
FIELD		|hostid		|t_id		|	|NOT NULL	|0			|1|hosts
FIELD		|hgsetid	|t_id		|	|NOT NULL	|0			|2|hgset	|		|RESTRICT
INDEX		|1		|hgsetid

TABLE|group_prototype|group_prototypeid|ZBX_TEMPLATE
FIELD		|group_prototypeid|t_id		|	|NOT NULL	|0
FIELD		|hostid		|t_id		|	|NOT NULL	|0			|1|hosts
FIELD		|name		|t_varchar(255)	|''	|NOT NULL	|0
FIELD		|groupid	|t_id		|	|NULL		|0			|2|hstgrp	|		|RESTRICT
FIELD		|templateid	|t_id		|	|NULL		|0			|3|group_prototype|group_prototypeid
INDEX		|1		|hostid
INDEX		|2		|groupid
INDEX		|3		|templateid

TABLE|group_discovery|groupdiscoveryid|ZBX_TEMPLATE
FIELD		|groupdiscoveryid|t_id		|	|NOT NULL	|0
FIELD		|groupid	|t_id		|	|NOT NULL	|0			|1|hstgrp
FIELD		|parent_group_prototypeid|t_id	|	|NOT NULL	|0			|2|group_prototype|group_prototypeid|RESTRICT
FIELD		|name		|t_varchar(255)	|''	|NOT NULL	|ZBX_NODATA
FIELD		|lastcheck	|t_integer	|'0'	|NOT NULL	|ZBX_NODATA
FIELD		|ts_delete	|t_time		|'0'	|NOT NULL	|ZBX_NODATA
FIELD		|status		|t_integer	|'0'	|NOT NULL	|ZBX_NODATA
UNIQUE		|1		|groupid,parent_group_prototypeid
INDEX		|2		|parent_group_prototypeid

TABLE|drules|druleid|ZBX_DATA
FIELD		|druleid	|t_id		|	|NOT NULL	|0
FIELD		|proxyid	|t_id		|	|NULL		|0			|1|proxy	|proxyid	|RESTRICT
FIELD		|name		|t_varchar(255)	|''	|NOT NULL	|ZBX_PROXY
FIELD		|iprange	|t_varchar(2048)|''	|NOT NULL	|ZBX_PROXY
FIELD		|delay		|t_varchar(255)	|'1h'	|NOT NULL	|ZBX_PROXY
FIELD		|status		|t_integer	|'0'	|NOT NULL	|0
FIELD		|concurrency_max|t_integer	|'0'	|NOT NULL	|ZBX_PROXY
FIELD		|error		|t_varchar(2048)|''	|NOT NULL	|ZBX_NODATA
INDEX		|1		|proxyid
UNIQUE		|2		|name
CHANGELOG	|9

TABLE|dchecks|dcheckid|ZBX_DATA
FIELD		|dcheckid	|t_id		|	|NOT NULL	|0
FIELD		|druleid	|t_id		|	|NOT NULL	|ZBX_PROXY		|1|drules	|		|RESTRICT
FIELD		|type		|t_integer	|'0'	|NOT NULL	|ZBX_PROXY
FIELD		|key_		|t_varchar(2048)|''	|NOT NULL	|ZBX_PROXY
FIELD		|snmp_community	|t_varchar(255)	|''	|NOT NULL	|ZBX_PROXY
FIELD		|ports		|t_varchar(255)	|'0'	|NOT NULL	|ZBX_PROXY
FIELD		|snmpv3_securityname|t_varchar(64)|''	|NOT NULL	|ZBX_PROXY
FIELD		|snmpv3_securitylevel|t_integer	|'0'	|NOT NULL	|ZBX_PROXY
FIELD		|snmpv3_authpassphrase|t_varchar(64)|''	|NOT NULL	|ZBX_PROXY
FIELD		|snmpv3_privpassphrase|t_varchar(64)|''	|NOT NULL	|ZBX_PROXY
FIELD		|uniq		|t_integer	|'0'	|NOT NULL	|ZBX_PROXY
FIELD		|snmpv3_authprotocol|t_integer	|'0'	|NOT NULL	|ZBX_PROXY
FIELD		|snmpv3_privprotocol|t_integer	|'0'	|NOT NULL	|ZBX_PROXY
FIELD		|snmpv3_contextname|t_varchar(255)|''	|NOT NULL	|ZBX_PROXY
FIELD		|host_source|t_integer	|'1'	|NOT NULL	|ZBX_PROXY
FIELD		|name_source|t_integer	|'0'	|NOT NULL	|ZBX_PROXY
FIELD		|allow_redirect|t_integer	|'0'	|NOT NULL	|ZBX_PROXY
INDEX		|1		|druleid,host_source,name_source
CHANGELOG	|10

TABLE|httptest|httptestid|ZBX_TEMPLATE
FIELD		|httptestid	|t_id		|	|NOT NULL	|0
FIELD		|name		|t_varchar(64)	|''	|NOT NULL	|ZBX_PROXY
FIELD		|delay		|t_varchar(255)	|'1m'	|NOT NULL	|ZBX_PROXY
FIELD		|status		|t_integer	|'0'	|NOT NULL	|ZBX_PROXY
FIELD		|agent		|t_varchar(255)	|'Zabbix'|NOT NULL	|ZBX_PROXY
FIELD		|authentication	|t_integer	|'0'	|NOT NULL	|ZBX_PROXY,ZBX_NODATA
FIELD		|http_user	|t_varchar(255)	|''	|NOT NULL	|ZBX_PROXY,ZBX_NODATA
FIELD		|http_password	|t_varchar(255)	|''	|NOT NULL	|ZBX_PROXY,ZBX_NODATA
FIELD		|hostid		|t_id		|	|NOT NULL	|ZBX_PROXY		|2|hosts	|		|RESTRICT
FIELD		|templateid	|t_id		|	|NULL		|0			|3|httptest	|httptestid	|RESTRICT
FIELD		|http_proxy	|t_varchar(255)	|''	|NOT NULL	|ZBX_PROXY
FIELD		|retries	|t_integer	|'1'	|NOT NULL	|ZBX_PROXY,ZBX_NODATA
FIELD		|ssl_cert_file	|t_varchar(255)	|''	|NOT NULL	|ZBX_PROXY,ZBX_NODATA
FIELD		|ssl_key_file	|t_varchar(255)	|''	|NOT NULL	|ZBX_PROXY,ZBX_NODATA
FIELD		|ssl_key_password|t_varchar(64)	|''	|NOT NULL	|ZBX_PROXY,ZBX_NODATA
FIELD		|verify_peer	|t_integer	|'0'	|NOT NULL	|ZBX_PROXY
FIELD		|verify_host	|t_integer	|'0'	|NOT NULL	|ZBX_PROXY
FIELD		|uuid		|t_varchar(32)	|''	|NOT NULL	|0
UNIQUE		|2		|hostid,name
INDEX		|3		|status
INDEX		|4		|templateid
INDEX		|5		|uuid
CHANGELOG	|11

TABLE|httpstep|httpstepid|ZBX_TEMPLATE
FIELD		|httpstepid	|t_id		|	|NOT NULL	|0
FIELD		|httptestid	|t_id		|	|NOT NULL	|ZBX_PROXY		|1|httptest	|		|RESTRICT
FIELD		|name		|t_varchar(64)	|''	|NOT NULL	|ZBX_PROXY
FIELD		|no		|t_integer	|'0'	|NOT NULL	|ZBX_PROXY
FIELD		|url		|t_varchar(2048)|''	|NOT NULL	|ZBX_PROXY
FIELD		|timeout	|t_varchar(255)	|'15s'	|NOT NULL	|ZBX_PROXY
FIELD		|posts		|t_text		|''	|NOT NULL	|ZBX_PROXY
FIELD		|required	|t_varchar(255)	|''	|NOT NULL	|ZBX_PROXY
FIELD		|status_codes	|t_varchar(255)	|''	|NOT NULL	|ZBX_PROXY
FIELD		|follow_redirects|t_integer	|'1'	|NOT NULL	|ZBX_PROXY
FIELD		|retrieve_mode	|t_integer	|'0'	|NOT NULL	|ZBX_PROXY
FIELD		|post_type	|t_integer	|'0'	|NOT NULL	|ZBX_PROXY
INDEX		|1		|httptestid
CHANGELOG	|14

TABLE|interface|interfaceid|ZBX_TEMPLATE
FIELD		|interfaceid	|t_id		|	|NOT NULL	|0
FIELD		|hostid		|t_id		|	|NOT NULL	|ZBX_PROXY		|1|hosts
FIELD		|main		|t_integer	|'0'	|NOT NULL	|ZBX_PROXY
FIELD		|type		|t_integer	|'1'	|NOT NULL	|ZBX_PROXY
FIELD		|useip		|t_integer	|'1'	|NOT NULL	|ZBX_PROXY
FIELD		|ip		|t_varchar(64)	|'127.0.0.1'|NOT NULL	|ZBX_PROXY
FIELD		|dns		|t_varchar(255)	|''	|NOT NULL	|ZBX_PROXY
FIELD		|port		|t_varchar(64)	|'10050'|NOT NULL	|ZBX_PROXY
FIELD		|available	|t_integer	|'0'	|NOT NULL	|ZBX_PROXY,ZBX_NODATA
FIELD		|error		|t_varchar(2048)|''	|NOT NULL	|ZBX_NODATA
FIELD		|errors_from	|t_integer	|'0'	|NOT NULL	|ZBX_NODATA
FIELD		|disable_until	|t_integer	|'0'	|NOT NULL	|ZBX_NODATA
INDEX		|1		|hostid,type
INDEX		|2		|ip,dns
INDEX		|3		|available

TABLE|valuemap|valuemapid|ZBX_TEMPLATE
FIELD		|valuemapid	|t_id		|	|NOT NULL	|0
FIELD		|hostid		|t_id		|	|NOT NULL	|0			|1|hosts
FIELD		|name		|t_varchar(64)	|''	|NOT NULL	|0
FIELD		|uuid		|t_varchar(32)	|''	|NOT NULL	|0
UNIQUE		|1		|hostid,name
INDEX		|2		|uuid

TABLE|items|itemid|ZBX_TEMPLATE
FIELD		|itemid		|t_id		|	|NOT NULL	|0
FIELD		|type		|t_integer	|'0'	|NOT NULL	|ZBX_PROXY
FIELD		|snmp_oid	|t_varchar(512)	|''	|NOT NULL	|ZBX_PROXY
FIELD		|hostid		|t_id		|	|NOT NULL	|ZBX_PROXY		|1|hosts	|		|RESTRICT
FIELD		|name		|t_varchar(255)	|''	|NOT NULL	|0
FIELD		|key_		|t_varchar(2048)|''	|NOT NULL	|ZBX_PROXY
FIELD		|delay		|t_varchar(1024)|'0'	|NOT NULL	|ZBX_PROXY
FIELD		|history	|t_varchar(255)	|'31d'	|NOT NULL	|ZBX_PROXY
FIELD		|trends		|t_varchar(255)	|'365d'	|NOT NULL	|0
FIELD		|status		|t_integer	|'0'	|NOT NULL	|ZBX_PROXY
FIELD		|value_type	|t_integer	|'0'	|NOT NULL	|ZBX_PROXY
FIELD		|trapper_hosts	|t_varchar(255)	|''	|NOT NULL	|ZBX_PROXY
FIELD		|units		|t_varchar(255)	|''	|NOT NULL	|0
FIELD		|formula	|t_varchar(255)	|''	|NOT NULL	|0
FIELD		|logtimefmt	|t_varchar(64)	|''	|NOT NULL	|ZBX_PROXY
FIELD		|templateid	|t_id		|	|NULL		|0			|2|items	|itemid		|RESTRICT
FIELD		|valuemapid	|t_id		|	|NULL		|0			|3|valuemap	|		|RESTRICT
FIELD		|params		|t_text		|''	|NOT NULL	|ZBX_PROXY
FIELD		|ipmi_sensor	|t_varchar(128)	|''	|NOT NULL	|ZBX_PROXY
FIELD		|authtype	|t_integer	|'0'	|NOT NULL	|ZBX_PROXY
FIELD		|username	|t_varchar(255)	|''	|NOT NULL	|ZBX_PROXY
FIELD		|password	|t_varchar(255)	|''	|NOT NULL	|ZBX_PROXY
FIELD		|publickey	|t_varchar(64)	|''	|NOT NULL	|ZBX_PROXY
FIELD		|privatekey	|t_varchar(64)	|''	|NOT NULL	|ZBX_PROXY
FIELD		|flags		|t_integer	|'0'	|NOT NULL	|ZBX_PROXY
FIELD		|interfaceid	|t_id		|	|NULL		|ZBX_PROXY		|4|interface	|		|RESTRICT
FIELD		|description	|t_text		|''	|NOT NULL	|0
FIELD		|inventory_link	|t_integer	|'0'	|NOT NULL	|ZBX_PROXY
FIELD		|lifetime	|t_varchar(255)	|'7d'	|NOT NULL	|0
FIELD		|evaltype	|t_integer	|'0'	|NOT NULL	|0
FIELD		|jmx_endpoint	|t_varchar(255)	|''	|NOT NULL	|ZBX_PROXY
FIELD		|master_itemid	|t_id		|	|NULL		|ZBX_PROXY		|5|items	|itemid		|RESTRICT
FIELD		|timeout	|t_varchar(255)	|''	|NOT NULL	|ZBX_PROXY
FIELD		|url		|t_varchar(2048)|''	|NOT NULL	|ZBX_PROXY
FIELD		|query_fields	|t_text		|''	|NOT NULL	|ZBX_PROXY
FIELD		|posts		|t_text		|''	|NOT NULL	|ZBX_PROXY
FIELD		|status_codes	|t_varchar(255)	|'200'	|NOT NULL	|ZBX_PROXY
FIELD		|follow_redirects|t_integer	|'1'	|NOT NULL	|ZBX_PROXY
FIELD		|post_type	|t_integer	|'0'	|NOT NULL	|ZBX_PROXY
FIELD		|http_proxy	|t_varchar(255)	|''	|NOT NULL	|ZBX_PROXY
FIELD		|headers	|t_text		|''	|NOT NULL	|ZBX_PROXY
FIELD		|retrieve_mode	|t_integer	|'0'	|NOT NULL	|ZBX_PROXY
FIELD		|request_method	|t_integer	|'0'	|NOT NULL	|ZBX_PROXY
FIELD		|output_format	|t_integer	|'0'	|NOT NULL	|ZBX_PROXY
FIELD		|ssl_cert_file	|t_varchar(255)	|''	|NOT NULL	|ZBX_PROXY,ZBX_NODATA
FIELD		|ssl_key_file	|t_varchar(255)	|''	|NOT NULL	|ZBX_PROXY,ZBX_NODATA
FIELD		|ssl_key_password|t_varchar(64)	|''	|NOT NULL	|ZBX_PROXY,ZBX_NODATA
FIELD		|verify_peer	|t_integer	|'0'	|NOT NULL	|ZBX_PROXY
FIELD		|verify_host	|t_integer	|'0'	|NOT NULL	|ZBX_PROXY
FIELD		|allow_traps	|t_integer	|'0'	|NOT NULL	|ZBX_PROXY
FIELD		|discover	|t_integer	|'0'	|NOT NULL	|0
FIELD		|uuid		|t_varchar(32)	|''	|NOT NULL	|0
FIELD		|lifetime_type	|t_integer	|'0'	|NOT NULL	|0
FIELD		|enabled_lifetime_type|t_integer|'2'	|NOT NULL	|0
FIELD		|enabled_lifetime|t_varchar(255)|'0'	|NOT NULL	|0
INDEX		|1		|hostid,key_(764)
INDEX		|3		|status
INDEX		|4		|templateid
INDEX		|5		|valuemapid
INDEX		|6		|interfaceid
INDEX		|7		|master_itemid
INDEX		|8		|key_(768)
INDEX		|10		|uuid
CHANGELOG	|3

TABLE|httpstepitem|httpstepitemid|ZBX_TEMPLATE
FIELD		|httpstepitemid	|t_id		|	|NOT NULL	|0
FIELD		|httpstepid	|t_id		|	|NOT NULL	|ZBX_PROXY		|1|httpstep	|		|RESTRICT
FIELD		|itemid		|t_id		|	|NOT NULL	|ZBX_PROXY		|2|items	|		|RESTRICT
FIELD		|type		|t_integer	|'0'	|NOT NULL	|ZBX_PROXY
UNIQUE		|1		|httpstepid,itemid
INDEX		|2		|itemid
CHANGELOG	|16

TABLE|httptestitem|httptestitemid|ZBX_TEMPLATE
FIELD		|httptestitemid	|t_id		|	|NOT NULL	|0
FIELD		|httptestid	|t_id		|	|NOT NULL	|ZBX_PROXY		|1|httptest	|		|RESTRICT
FIELD		|itemid		|t_id		|	|NOT NULL	|ZBX_PROXY		|2|items	|		|RESTRICT
FIELD		|type		|t_integer	|'0'	|NOT NULL	|ZBX_PROXY
UNIQUE		|1		|httptestid,itemid
INDEX		|2		|itemid
CHANGELOG	|13

TABLE|media_type|mediatypeid|ZBX_DATA
FIELD		|mediatypeid	|t_id		|	|NOT NULL	|0
FIELD		|type		|t_integer	|'0'	|NOT NULL	|0
FIELD		|name		|t_varchar(100)	|''	|NOT NULL	|0
FIELD		|smtp_server	|t_varchar(255)	|''	|NOT NULL	|0
FIELD		|smtp_helo	|t_varchar(255)	|''	|NOT NULL	|0
FIELD		|smtp_email	|t_varchar(255)	|''	|NOT NULL	|0
FIELD		|exec_path	|t_varchar(255)	|''	|NOT NULL	|0
FIELD		|gsm_modem	|t_varchar(255)	|''	|NOT NULL	|0
FIELD		|username	|t_varchar(255)	|''	|NOT NULL	|0
FIELD		|passwd		|t_varchar(255)	|''	|NOT NULL	|0
FIELD		|status		|t_integer	|'1'	|NOT NULL	|ZBX_NODATA
FIELD		|smtp_port	|t_integer	|'25'	|NOT NULL	|0
FIELD		|smtp_security	|t_integer	|'0'	|NOT NULL	|0
FIELD		|smtp_verify_peer|t_integer	|'0'	|NOT NULL	|0
FIELD		|smtp_verify_host|t_integer	|'0'	|NOT NULL	|0
FIELD		|smtp_authentication|t_integer	|'0'	|NOT NULL	|0
FIELD		|maxsessions	|t_integer	|'1'	|NOT NULL	|0
FIELD		|maxattempts	|t_integer	|'3'	|NOT NULL	|0
FIELD		|attempt_interval|t_varchar(32)	|'10s'	|NOT NULL	|0
FIELD		|message_format	|t_integer	|'1'	|NOT NULL	|0
FIELD		|script		|t_text		|''	|NOT NULL	|0
FIELD		|timeout	|t_varchar(32)	|'30s'	|NOT NULL	|0
FIELD		|process_tags	|t_integer	|'0'	|NOT NULL	|0
FIELD		|show_event_menu|t_integer	|'0'	|NOT NULL	|0
FIELD		|event_menu_url	|t_varchar(2048)|''	|NOT NULL	|0
FIELD		|event_menu_name|t_varchar(255)	|''	|NOT NULL	|0
FIELD		|description	|t_text		|''	|NOT NULL	|0
FIELD		|provider	|t_integer	|'0'	|NOT NULL	|0
UNIQUE		|1		|name

TABLE|media_type_oauth|mediatypeid|0
FIELD		|mediatypeid			|t_id			|	|NOT NULL	|0		|1|media_type
FIELD		|redirection_url		|t_varchar(2048)|''	|NOT NULL	|0
FIELD		|client_id				|t_varchar(255)	|''	|NOT NULL	|0
FIELD		|client_secret			|t_varchar(255)	|''	|NOT NULL	|0
FIELD		|authorization_url		|t_varchar(2048)|''	|NOT NULL	|0
FIELD		|tokens_status			|t_integer		|'0'|NOT NULL	|0
FIELD		|access_token			|t_text			|''	|NOT NULL	|0
FIELD		|access_token_updated	|t_time			|'0'|NOT NULL	|0
FIELD		|access_expires_in		|t_integer		|'0'|NOT NULL	|0
FIELD		|refresh_token			|t_text			|''	|NOT NULL	|0
FIELD		|token_url				|t_varchar(2048)|''	|NOT NULL	|0

TABLE|media_type_param|mediatype_paramid|ZBX_DATA
FIELD		|mediatype_paramid|t_id		|	|NOT NULL	|0
FIELD		|mediatypeid	|t_id		|	|NOT NULL	|0			|1|media_type
FIELD		|name		|t_varchar(255)	|''	|NOT NULL	|0
FIELD		|value		|t_varchar(2048)|''	|NOT NULL	|0
FIELD		|sortorder	|t_integer	|'0'	|NOT NULL	|0
INDEX		|1		|mediatypeid

TABLE|media_type_message|mediatype_messageid|ZBX_DATA
FIELD		|mediatype_messageid|t_id	|	|NOT NULL	|0
FIELD		|mediatypeid	|t_id		|	|NOT NULL	|0			|1|media_type
FIELD		|eventsource	|t_integer	|	|NOT NULL	|0
FIELD		|recovery	|t_integer	|	|NOT NULL	|0
FIELD		|subject	|t_varchar(255)	|''	|NOT NULL	|0
FIELD		|message	|t_text		|''	|NOT NULL	|0
UNIQUE		|1		|mediatypeid,eventsource,recovery

TABLE|usrgrp|usrgrpid|ZBX_DATA
FIELD		|usrgrpid	|t_id		|	|NOT NULL	|0
FIELD		|name		|t_varchar(64)	|''	|NOT NULL	|0
FIELD		|gui_access	|t_integer	|'0'	|NOT NULL	|0
FIELD		|users_status	|t_integer	|'0'	|NOT NULL	|0
FIELD		|debug_mode	|t_integer	|'0'	|NOT NULL	|0
FIELD		|userdirectoryid|t_id		|NULL	|NULL		|0			|2|userdirectory	|	|RESTRICT
FIELD		|mfa_status	|t_integer	|'0'	|NOT NULL	|0
FIELD		|mfaid		|t_id	|	|NULL	|0 |3|mfa	|	|RESTRICT
UNIQUE		|1		|name
INDEX		|2		|userdirectoryid
INDEX		|3		|mfaid

TABLE|users_groups|id|ZBX_DATA
FIELD		|id		|t_id		|	|NOT NULL	|0
FIELD		|usrgrpid	|t_id		|	|NOT NULL	|0			|1|usrgrp
FIELD		|userid		|t_id		|	|NOT NULL	|0			|2|users
UNIQUE		|1		|usrgrpid,userid
INDEX		|2		|userid

TABLE|ugset_group|ugsetid,usrgrpid|ZBX_DATA
FIELD		|ugsetid	|t_id		|	|NOT NULL	|0			|1|ugset
FIELD		|usrgrpid	|t_id		|	|NOT NULL	|0			|2|usrgrp	|		|RESTRICT
INDEX		|1		|usrgrpid

TABLE|user_ugset|userid|ZBX_DATA
FIELD		|userid		|t_id		|	|NOT NULL	|0			|1|users
FIELD		|ugsetid	|t_id		|	|NOT NULL	|0			|2|ugset	|		|RESTRICT
INDEX		|1		|ugsetid

TABLE|scripts|scriptid|ZBX_DATA
FIELD		|scriptid			|t_id		|	|NOT NULL	|0
FIELD		|name				|t_varchar(255)	|''	|NOT NULL	|0
FIELD		|command			|t_text		|''	|NOT NULL	|0
FIELD		|host_access			|t_integer	|'2'	|NOT NULL	|0
FIELD		|usrgrpid			|t_id		|	|NULL		|0			|1|usrgrp	|		|RESTRICT
FIELD		|groupid			|t_id		|	|NULL		|0			|2|hstgrp	|		|RESTRICT
FIELD		|description			|t_text		|''	|NOT NULL	|0
FIELD		|confirmation			|t_varchar(255)	|''	|NOT NULL	|0
FIELD		|type				|t_integer	|'5'	|NOT NULL	|0
FIELD		|execute_on			|t_integer	|'2'	|NOT NULL	|0
FIELD		|timeout			|t_varchar(32)	|'30s'	|NOT NULL	|0
FIELD		|scope				|t_integer	|'1'	|NOT NULL	|0
FIELD		|port				|t_varchar(64)	|''	|NOT NULL	|0
FIELD		|authtype			|t_integer	|'0'	|NOT NULL	|0
FIELD		|username			|t_varchar(64)	|''	|NOT NULL	|0
FIELD		|password			|t_varchar(64)	|''	|NOT NULL	|0
FIELD		|publickey			|t_varchar(64)	|''	|NOT NULL	|0
FIELD		|privatekey			|t_varchar(64)	|''	|NOT NULL	|0
FIELD		|menu_path			|t_varchar(255)	|''	|NOT NULL	|0
FIELD		|url				|t_varchar(2048)|''	|NOT NULL	|0
FIELD		|new_window			|t_integer	|'1'	|NOT NULL	|0
FIELD		|manualinput			|t_integer	|'0'	|NOT NULL	|0
FIELD		|manualinput_prompt		|t_varchar(255)	|''	|NOT NULL	|0
FIELD		|manualinput_validator		|t_varchar(2048)|''	|NOT NULL	|0
FIELD		|manualinput_validator_type	|t_integer	|'0'	|NOT NULL	|0
FIELD		|manualinput_default_value	|t_varchar(255)	|''	|NOT NULL	|0
INDEX		|1				|usrgrpid
INDEX		|2				|groupid
UNIQUE		|3				|name,menu_path

TABLE|script_param|script_paramid|ZBX_DATA
FIELD		|script_paramid	|t_id		|	|NOT NULL	|0
FIELD		|scriptid	|t_id		|	|NOT NULL	|0			|1|scripts
FIELD		|name		|t_varchar(255)	|''	|NOT NULL	|0
FIELD		|value		|t_varchar(2048)|''	|NOT NULL	|0
UNIQUE		|1		|scriptid,name

TABLE|actions|actionid|ZBX_DATA
FIELD		|actionid	|t_id		|	|NOT NULL	|0
FIELD		|name		|t_varchar(255)	|''	|NOT NULL	|0
FIELD		|eventsource	|t_integer	|'0'	|NOT NULL	|0
FIELD		|evaltype	|t_integer	|'0'	|NOT NULL	|0
FIELD		|status		|t_integer	|'0'	|NOT NULL	|0
FIELD		|esc_period	|t_varchar(255)	|'1h'	|NOT NULL	|0
FIELD		|formula	|t_varchar(1024)|''	|NOT NULL	|0
FIELD		|pause_suppressed|t_integer	|'1'	|NOT NULL	|0
FIELD		|notify_if_canceled|t_integer	|'1'	|NOT NULL	|0
FIELD		|pause_symptoms	|t_integer	|'1'	|NOT NULL	|0
INDEX		|1		|eventsource,status
UNIQUE		|2		|name

TABLE|operations|operationid|ZBX_DATA
FIELD		|operationid	|t_id		|	|NOT NULL	|0
FIELD		|actionid	|t_id		|	|NOT NULL	|0			|1|actions
FIELD		|operationtype	|t_integer	|'0'	|NOT NULL	|0
FIELD		|esc_period	|t_varchar(255)	|'0'	|NOT NULL	|0
FIELD		|esc_step_from	|t_integer	|'1'	|NOT NULL	|0
FIELD		|esc_step_to	|t_integer	|'1'	|NOT NULL	|0
FIELD		|evaltype	|t_integer	|'0'	|NOT NULL	|0
FIELD		|recovery	|t_integer	|'0'	|NOT NULL	|0
INDEX		|1		|actionid

TABLE|optag|optagid|ZBX_DATA
FIELD		|optagid	|t_id		|	|NOT NULL	|0
FIELD		|operationid	|t_id		|	|NOT NULL	|0			|1|operations
FIELD		|tag		|t_varchar(255)	|''	|NOT NULL	|0
FIELD		|value		|t_varchar(255)	|''	|NOT NULL	|0
INDEX		|1		|operationid

TABLE|opmessage|operationid|ZBX_DATA
FIELD		|operationid	|t_id		|	|NOT NULL	|0			|1|operations
FIELD		|default_msg	|t_integer	|'1'	|NOT NULL	|0
FIELD		|subject	|t_varchar(255)	|''	|NOT NULL	|0
FIELD		|message	|t_text		|''	|NOT NULL	|0
FIELD		|mediatypeid	|t_id		|	|NULL		|0			|2|media_type	|		|RESTRICT
INDEX		|1		|mediatypeid

TABLE|opmessage_grp|opmessage_grpid|ZBX_DATA
FIELD		|opmessage_grpid|t_id		|	|NOT NULL	|0
FIELD		|operationid	|t_id		|	|NOT NULL	|0			|1|operations
FIELD		|usrgrpid	|t_id		|	|NOT NULL	|0			|2|usrgrp	|		|RESTRICT
UNIQUE		|1		|operationid,usrgrpid
INDEX		|2		|usrgrpid

TABLE|opmessage_usr|opmessage_usrid|ZBX_DATA
FIELD		|opmessage_usrid|t_id		|	|NOT NULL	|0
FIELD		|operationid	|t_id		|	|NOT NULL	|0			|1|operations
FIELD		|userid		|t_id		|	|NOT NULL	|0			|2|users	|		|RESTRICT
UNIQUE		|1		|operationid,userid
INDEX		|2		|userid

TABLE|opcommand|operationid|ZBX_DATA
FIELD		|operationid	|t_id		|	|NOT NULL	|0			|1|operations
FIELD		|scriptid	|t_id		|	|NOT NULL	|0			|2|scripts	|		|RESTRICT
INDEX		|1		|scriptid

TABLE|opcommand_hst|opcommand_hstid|ZBX_DATA
FIELD		|opcommand_hstid|t_id		|	|NOT NULL	|0
FIELD		|operationid	|t_id		|	|NOT NULL	|0			|1|operations
FIELD		|hostid		|t_id		|	|NULL		|0			|2|hosts	|		|RESTRICT
INDEX		|1		|operationid
INDEX		|2		|hostid

TABLE|opcommand_grp|opcommand_grpid|ZBX_DATA
FIELD		|opcommand_grpid|t_id		|	|NOT NULL	|0
FIELD		|operationid	|t_id		|	|NOT NULL	|0			|1|operations
FIELD		|groupid	|t_id		|	|NOT NULL	|0			|2|hstgrp	|		|RESTRICT
INDEX		|1		|operationid
INDEX		|2		|groupid

TABLE|opgroup|opgroupid|ZBX_DATA
FIELD		|opgroupid	|t_id		|	|NOT NULL	|0
FIELD		|operationid	|t_id		|	|NOT NULL	|0			|1|operations
FIELD		|groupid	|t_id		|	|NOT NULL	|0			|2|hstgrp	|		|RESTRICT
UNIQUE		|1		|operationid,groupid
INDEX		|2		|groupid

TABLE|optemplate|optemplateid|ZBX_TEMPLATE
FIELD		|optemplateid	|t_id		|	|NOT NULL	|0
FIELD		|operationid	|t_id		|	|NOT NULL	|0			|1|operations
FIELD		|templateid	|t_id		|	|NOT NULL	|0			|2|hosts	|hostid		|RESTRICT
UNIQUE		|1		|operationid,templateid
INDEX		|2		|templateid

TABLE|opconditions|opconditionid|ZBX_DATA
FIELD		|opconditionid	|t_id		|	|NOT NULL	|0
FIELD		|operationid	|t_id		|	|NOT NULL	|0			|1|operations
FIELD		|conditiontype	|t_integer	|'0'	|NOT NULL	|0
FIELD		|operator	|t_integer	|'0'	|NOT NULL	|0
FIELD		|value		|t_varchar(255)	|''	|NOT NULL	|0
INDEX		|1		|operationid

TABLE|conditions|conditionid|ZBX_DATA
FIELD		|conditionid	|t_id		|	|NOT NULL	|0
FIELD		|actionid	|t_id		|	|NOT NULL	|0			|1|actions
FIELD		|conditiontype	|t_integer	|'0'	|NOT NULL	|0
FIELD		|operator	|t_integer	|'0'	|NOT NULL	|0
FIELD		|value		|t_varchar(255)	|''	|NOT NULL	|0
FIELD		|value2		|t_varchar(255)	|''	|NOT NULL	|0
INDEX		|1		|actionid

TABLE|triggers|triggerid|ZBX_TEMPLATE
FIELD		|triggerid	|t_id		|	|NOT NULL	|0
FIELD		|expression	|t_varchar(2048)|''	|NOT NULL	|0
FIELD		|description	|t_varchar(255)	|''	|NOT NULL	|0
FIELD		|url		|t_varchar(2048)|''	|NOT NULL	|0
FIELD		|status		|t_integer	|'0'	|NOT NULL	|0
FIELD		|value		|t_integer	|'0'	|NOT NULL	|ZBX_NODATA
FIELD		|priority	|t_integer	|'0'	|NOT NULL	|0
FIELD		|lastchange	|t_integer	|'0'	|NOT NULL	|ZBX_NODATA
FIELD		|comments	|t_text		|''	|NOT NULL	|0
FIELD		|error		|t_varchar(2048)|''	|NOT NULL	|ZBX_NODATA
FIELD		|templateid	|t_id		|	|NULL		|0			|1|triggers	|triggerid		|RESTRICT
FIELD		|type		|t_integer	|'0'	|NOT NULL	|0
FIELD		|state		|t_integer	|'0'	|NOT NULL	|ZBX_NODATA
FIELD		|flags		|t_integer	|'0'	|NOT NULL	|0
FIELD		|recovery_mode	|t_integer	|'0'	|NOT NULL	|0
FIELD		|recovery_expression|t_varchar(2048)|''	|NOT NULL	|0
FIELD		|correlation_mode|t_integer	|'0'	|NOT NULL	|0
FIELD		|correlation_tag|t_varchar(255)	|''	|NOT NULL	|0
FIELD		|manual_close	|t_integer	|'0'	|NOT NULL	|0
FIELD		|opdata		|t_varchar(255)	|''	|NOT NULL	|0
FIELD		|discover	|t_integer	|'0'	|NOT NULL	|0
FIELD		|event_name	|t_varchar(2048)|''	|NOT NULL	|0
FIELD		|uuid		|t_varchar(32)	|''	|NOT NULL	|0
FIELD		|url_name	|t_varchar(64)	|''	|NOT NULL	|0
INDEX		|1		|status
INDEX		|2		|value,lastchange
INDEX		|3		|templateid
INDEX		|4		|uuid
CHANGELOG	|5

TABLE|trigger_depends|triggerdepid|ZBX_TEMPLATE
FIELD		|triggerdepid	|t_id		|	|NOT NULL	|0
FIELD		|triggerid_down	|t_id		|	|NOT NULL	|0			|1|triggers	|triggerid
FIELD		|triggerid_up	|t_id		|	|NOT NULL	|0			|2|triggers	|triggerid
UNIQUE		|1		|triggerid_down,triggerid_up
INDEX		|2		|triggerid_up

TABLE|functions|functionid|ZBX_TEMPLATE
FIELD		|functionid	|t_id		|	|NOT NULL	|0
FIELD		|itemid		|t_id		|	|NOT NULL	|0			|1|items	|		|RESTRICT
FIELD		|triggerid	|t_id		|	|NOT NULL	|0			|2|triggers	|		|RESTRICT
FIELD		|name		|t_varchar(12)	|''	|NOT NULL	|0
FIELD		|parameter	|t_varchar(255)	|'0'	|NOT NULL	|0
INDEX		|1		|triggerid
INDEX		|2		|itemid,name,parameter
CHANGELOG	|7

TABLE|graphs|graphid|ZBX_TEMPLATE
FIELD		|graphid	|t_id		|	|NOT NULL	|0
FIELD		|name		|t_varchar(128)	|''	|NOT NULL	|0
FIELD		|width		|t_integer	|'900'	|NOT NULL	|0
FIELD		|height		|t_integer	|'200'	|NOT NULL	|0
FIELD		|yaxismin	|t_double	|'0'	|NOT NULL	|0
FIELD		|yaxismax	|t_double	|'100'	|NOT NULL	|0
FIELD		|templateid	|t_id		|	|NULL		|0			|1|graphs	|graphid
FIELD		|show_work_period|t_integer	|'1'	|NOT NULL	|0
FIELD		|show_triggers	|t_integer	|'1'	|NOT NULL	|0
FIELD		|graphtype	|t_integer	|'0'	|NOT NULL	|0
FIELD		|show_legend	|t_integer	|'1'	|NOT NULL	|0
FIELD		|show_3d	|t_integer	|'0'	|NOT NULL	|0
FIELD		|percent_left	|t_double	|'0'	|NOT NULL	|0
FIELD		|percent_right	|t_double	|'0'	|NOT NULL	|0
FIELD		|ymin_type	|t_integer	|'0'	|NOT NULL	|0
FIELD		|ymax_type	|t_integer	|'0'	|NOT NULL	|0
FIELD		|ymin_itemid	|t_id		|	|NULL		|0			|2|items	|itemid		|RESTRICT
FIELD		|ymax_itemid	|t_id		|	|NULL		|0			|3|items	|itemid		|RESTRICT
FIELD		|flags		|t_integer	|'0'	|NOT NULL	|0
FIELD		|discover	|t_integer	|'0'	|NOT NULL	|0
FIELD		|uuid		|t_varchar(32)	|''	|NOT NULL	|0
INDEX		|1		|name
INDEX		|2		|templateid
INDEX		|3		|ymin_itemid
INDEX		|4		|ymax_itemid
INDEX		|5		|uuid

TABLE|graphs_items|gitemid|ZBX_TEMPLATE
FIELD		|gitemid	|t_id		|	|NOT NULL	|0
FIELD		|graphid	|t_id		|	|NOT NULL	|0			|1|graphs
FIELD		|itemid		|t_id		|	|NOT NULL	|0			|2|items
FIELD		|drawtype	|t_integer	|'0'	|NOT NULL	|0
FIELD		|sortorder	|t_integer	|'0'	|NOT NULL	|0
FIELD		|color		|t_varchar(6)	|'009600'|NOT NULL	|0
FIELD		|yaxisside	|t_integer	|'0'	|NOT NULL	|0
FIELD		|calc_fnc	|t_integer	|'2'	|NOT NULL	|0
FIELD		|type		|t_integer	|'0'	|NOT NULL	|0
INDEX		|1		|itemid
INDEX		|2		|graphid

TABLE|graph_theme|graphthemeid|ZBX_DATA
FIELD		|graphthemeid	|t_id		|	|NOT NULL	|0
FIELD		|theme		|t_varchar(64)	|''	|NOT NULL	|0
FIELD		|backgroundcolor|t_varchar(6)	|''	|NOT NULL	|0
FIELD		|graphcolor	|t_varchar(6)	|''	|NOT NULL	|0
FIELD		|gridcolor	|t_varchar(6)	|''	|NOT NULL	|0
FIELD		|maingridcolor	|t_varchar(6)	|''	|NOT NULL	|0
FIELD		|gridbordercolor|t_varchar(6)	|''	|NOT NULL	|0
FIELD		|textcolor	|t_varchar(6)	|''	|NOT NULL	|0
FIELD		|highlightcolor	|t_varchar(6)	|''	|NOT NULL	|0
FIELD		|leftpercentilecolor|t_varchar(6)|''	|NOT NULL	|0
FIELD		|rightpercentilecolor|t_varchar(6)|''	|NOT NULL	|0
FIELD		|nonworktimecolor|t_varchar(6)	|''	|NOT NULL	|0
FIELD		|colorpalette	|t_varchar(255)	|''	|NOT NULL	|0
UNIQUE		|1		|theme

TABLE|globalmacro|globalmacroid|ZBX_DATA
FIELD		|globalmacroid	|t_id		|	|NOT NULL	|0
FIELD		|macro		|t_varchar(255)	|''	|NOT NULL	|ZBX_PROXY
FIELD		|value		|t_varchar(2048)|''	|NOT NULL	|ZBX_PROXY
FIELD		|description	|t_text		|''	|NOT NULL	|0
FIELD		|type		|t_integer	|'0'	|NOT NULL	|ZBX_PROXY
UNIQUE		|1		|macro

TABLE|hostmacro|hostmacroid|ZBX_TEMPLATE
FIELD		|hostmacroid	|t_id		|	|NOT NULL	|0
FIELD		|hostid		|t_id		|	|NOT NULL	|ZBX_PROXY		|1|hosts
FIELD		|macro		|t_varchar(255)	|''	|NOT NULL	|ZBX_PROXY
FIELD		|value		|t_varchar(2048)|''	|NOT NULL	|ZBX_PROXY
FIELD		|description	|t_text		|''	|NOT NULL	|0
FIELD		|type		|t_integer	|'0'	|NOT NULL	|ZBX_PROXY
FIELD		|automatic	|t_integer	|'0'	|NOT NULL	|ZBX_PROXY
UNIQUE		|1		|hostid,macro

TABLE|hosts_groups|hostgroupid|ZBX_TEMPLATE
FIELD		|hostgroupid	|t_id		|	|NOT NULL	|0
FIELD		|hostid		|t_id		|	|NOT NULL	|0			|1|hosts
FIELD		|groupid	|t_id		|	|NOT NULL	|0			|2|hstgrp
UNIQUE		|1		|hostid,groupid
INDEX		|2		|groupid

TABLE|hosts_templates|hosttemplateid|ZBX_TEMPLATE
FIELD		|hosttemplateid	|t_id		|	|NOT NULL	|0
FIELD		|hostid		|t_id		|	|NOT NULL	|ZBX_PROXY		|1|hosts
FIELD		|templateid	|t_id		|	|NOT NULL	|ZBX_PROXY		|2|hosts	|hostid
FIELD		|link_type	|t_integer	|'0'	|NOT NULL	|ZBX_PROXY
UNIQUE		|1		|hostid,templateid
INDEX		|2		|templateid

TABLE|valuemap_mapping|valuemap_mappingid|ZBX_TEMPLATE
FIELD		|valuemap_mappingid|t_id	|	|NOT NULL	|0
FIELD		|valuemapid	|t_id		|	|NOT NULL	|0			|1|valuemap
FIELD		|value		|t_varchar(64)	|''	|NOT NULL	|0
FIELD		|newvalue	|t_varchar(64)	|''	|NOT NULL	|0
FIELD		|type		|t_integer	|'0'	|NOT NULL	|0
FIELD		|sortorder	|t_integer	|'0'	|NOT NULL	|0
UNIQUE		|1		|valuemapid,value,type

TABLE|media|mediaid|ZBX_DATA
FIELD		|mediaid	|t_id		|	|NOT NULL	|0
FIELD		|userid		|t_id		|	|NOT NULL	|0			|1|users
FIELD		|mediatypeid	|t_id		|	|NOT NULL	|0			|2|media_type
FIELD		|sendto		|t_varchar(1024)|''	|NOT NULL	|0
FIELD		|active		|t_integer	|'0'	|NOT NULL	|0
FIELD		|severity	|t_integer	|'63'	|NOT NULL	|0
FIELD		|period		|t_varchar(1024)|'1-7,00:00-24:00'|NOT NULL|0
FIELD		|userdirectory_mediaid	|t_id	|NULL	|NULL		|ZBX_NODATA		|3|userdirectory_media	|userdirectory_mediaid
INDEX		|1		|userid
INDEX		|2		|mediatypeid
INDEX		|3		|userdirectory_mediaid

TABLE|rights|rightid|ZBX_DATA
FIELD		|rightid	|t_id		|	|NOT NULL	|0
FIELD		|groupid	|t_id		|	|NOT NULL	|0			|1|usrgrp	|usrgrpid
FIELD		|permission	|t_integer	|'0'	|NOT NULL	|0
FIELD		|id		|t_id		|	|NOT NULL	|0			|2|hstgrp	|groupid
INDEX		|1		|groupid
INDEX		|2		|id

TABLE|permission|ugsetid,hgsetid|ZBX_TEMPLATE
FIELD		|ugsetid	|t_id		|	|NOT NULL	|0			|1|ugset
FIELD		|hgsetid	|t_id		|	|NOT NULL	|0			|2|hgset
FIELD		|permission	|t_integer	|'2'	|NOT NULL	|0
INDEX		|1		|hgsetid

TABLE|services|serviceid|ZBX_DATA
FIELD		|serviceid	|t_id		|	|NOT NULL	|0
FIELD		|name		|t_varchar(128)	|''	|NOT NULL	|0
FIELD		|status		|t_integer	|'-1'	|NOT NULL	|0
FIELD		|algorithm	|t_integer	|'0'	|NOT NULL	|0
FIELD		|sortorder	|t_integer	|'0'	|NOT NULL	|0
FIELD		|weight		|t_integer	|'0'	|NOT NULL	|0
FIELD		|propagation_rule|t_integer	|'0'	|NOT NULL	|0
FIELD		|propagation_value|t_integer	|'0'	|NOT NULL	|0
FIELD		|description	|t_text		|''	|NOT NULL	|0
FIELD		|uuid		|t_varchar(32)	|''	|NOT NULL	|0
FIELD		|created_at	|t_integer	|'0'	|NOT NULL	|0
INDEX		|1		|uuid

TABLE|services_links|linkid|ZBX_DATA
FIELD		|linkid		|t_id		|	|NOT NULL	|0
FIELD		|serviceupid	|t_id		|	|NOT NULL	|0			|1|services	|serviceid
FIELD		|servicedownid	|t_id		|	|NOT NULL	|0			|2|services	|serviceid
INDEX		|1		|servicedownid
UNIQUE		|2		|serviceupid,servicedownid

TABLE|icon_map|iconmapid|ZBX_DATA
FIELD		|iconmapid	|t_id		|	|NOT NULL	|0
FIELD		|name		|t_varchar(64)	|''	|NOT NULL	|0
FIELD		|default_iconid	|t_id		|	|NOT NULL	|0			|1|images	|imageid	|RESTRICT
UNIQUE		|1		|name
INDEX		|2		|default_iconid

TABLE|icon_mapping|iconmappingid|ZBX_DATA
FIELD		|iconmappingid	|t_id		|	|NOT NULL	|0
FIELD		|iconmapid	|t_id		|	|NOT NULL	|0			|1|icon_map
FIELD		|iconid		|t_id		|	|NOT NULL	|0			|2|images	|imageid	|RESTRICT
FIELD		|inventory_link	|t_integer	|'0'	|NOT NULL	|0
FIELD		|expression	|t_varchar(64)	|''	|NOT NULL	|0
FIELD		|sortorder	|t_integer	|'0'	|NOT NULL	|0
INDEX		|1		|iconmapid
INDEX		|2		|iconid

TABLE|sysmaps|sysmapid|ZBX_TEMPLATE
FIELD		|sysmapid	|t_id		|	|NOT NULL	|0
FIELD		|name		|t_varchar(128)	|''	|NOT NULL	|0
FIELD		|width		|t_integer	|'600'	|NOT NULL	|0
FIELD		|height		|t_integer	|'400'	|NOT NULL	|0
FIELD		|backgroundid	|t_id		|	|NULL		|0			|1|images	|imageid	|RESTRICT
FIELD		|label_type	|t_integer	|'2'	|NOT NULL	|0
FIELD		|label_location	|t_integer	|'0'	|NOT NULL	|0
FIELD		|highlight	|t_integer	|'1'	|NOT NULL	|0
FIELD		|expandproblem	|t_integer	|'1'	|NOT NULL	|0
FIELD		|markelements	|t_integer	|'0'	|NOT NULL	|0
FIELD		|show_unack	|t_integer	|'0'	|NOT NULL	|0
FIELD		|grid_size	|t_integer	|'50'	|NOT NULL	|0
FIELD		|grid_show	|t_integer	|'1'	|NOT NULL	|0
FIELD		|grid_align	|t_integer	|'1'	|NOT NULL	|0
FIELD		|label_format	|t_integer	|'0'	|NOT NULL	|0
FIELD		|label_type_host|t_integer	|'2'	|NOT NULL	|0
FIELD		|label_type_hostgroup|t_integer	|'2'	|NOT NULL	|0
FIELD		|label_type_trigger|t_integer	|'2'	|NOT NULL	|0
FIELD		|label_type_map|t_integer	|'2'	|NOT NULL	|0
FIELD		|label_type_image|t_integer	|'2'	|NOT NULL	|0
FIELD		|label_string_host|t_varchar(255)|''	|NOT NULL	|0
FIELD		|label_string_hostgroup|t_varchar(255)|''|NOT NULL	|0
FIELD		|label_string_trigger|t_varchar(255)|''	|NOT NULL	|0
FIELD		|label_string_map|t_varchar(255)|''	|NOT NULL	|0
FIELD		|label_string_image|t_varchar(255)|''	|NOT NULL	|0
FIELD		|iconmapid	|t_id		|	|NULL		|0			|2|icon_map	|		|RESTRICT
FIELD		|expand_macros	|t_integer	|'0'	|NOT NULL	|0
FIELD		|severity_min	|t_integer	|'0'	|NOT NULL	|0
FIELD		|userid		|t_id		|	|NOT NULL	|0			|3|users	|		|RESTRICT
FIELD		|private	|t_integer	|'1'	|NOT NULL	|0
FIELD		|show_suppressed|t_integer	|'0'	|NOT NULL	|0
FIELD		|background_scale	|t_integer	|'1'	|NOT NULL	|0
FIELD		|show_element_label	|t_integer	|'1'	|NOT NULL	|0
FIELD		|show_link_label	|t_integer	|'1'	|NOT NULL	|0
UNIQUE		|1		|name
INDEX		|2		|backgroundid
INDEX		|3		|iconmapid
INDEX		|4		|userid

TABLE|sysmaps_elements|selementid|ZBX_TEMPLATE
FIELD		|selementid	|t_id		|	|NOT NULL	|0
FIELD		|sysmapid	|t_id		|	|NOT NULL	|0			|1|sysmaps
FIELD		|elementid	|t_id		|'0'	|NOT NULL	|0
FIELD		|elementtype	|t_integer	|'0'	|NOT NULL	|0
FIELD		|iconid_off	|t_id		|	|NULL		|0			|2|images	|imageid	|RESTRICT
FIELD		|iconid_on	|t_id		|	|NULL		|0			|3|images	|imageid	|RESTRICT
FIELD		|label		|t_varchar(2048)|''	|NOT NULL	|0
FIELD		|label_location	|t_integer	|'-1'	|NOT NULL	|0
FIELD		|x		|t_integer	|'0'	|NOT NULL	|0
FIELD		|y		|t_integer	|'0'	|NOT NULL	|0
FIELD		|iconid_disabled|t_id		|	|NULL		|0			|4|images	|imageid	|RESTRICT
FIELD		|iconid_maintenance|t_id	|	|NULL		|0			|5|images	|imageid	|RESTRICT
FIELD		|elementsubtype	|t_integer	|'0'	|NOT NULL	|0
FIELD		|areatype	|t_integer	|'0'	|NOT NULL	|0
FIELD		|width		|t_integer	|'200'	|NOT NULL	|0
FIELD		|height		|t_integer	|'200'	|NOT NULL	|0
FIELD		|viewtype	|t_integer	|'0'	|NOT NULL	|0
FIELD		|use_iconmap	|t_integer	|'1'	|NOT NULL	|0
FIELD		|evaltype	|t_integer		|'0'|NOT NULL	|0
FIELD		|show_label	|t_integer	|'-1'	|NOT NULL	|0
FIELD		|zindex		|t_integer	|'0'	|NOT NULL	|0
INDEX		|1		|sysmapid
INDEX		|2		|iconid_off
INDEX		|3		|iconid_on
INDEX		|4		|iconid_disabled
INDEX		|5		|iconid_maintenance

TABLE|sysmaps_links|linkid|ZBX_TEMPLATE
FIELD		|linkid		|t_id		|	|NOT NULL	|0
FIELD		|sysmapid	|t_id		|	|NOT NULL	|0			|1|sysmaps
FIELD		|selementid1	|t_id		|	|NOT NULL	|0			|2|sysmaps_elements|selementid
FIELD		|selementid2	|t_id		|	|NOT NULL	|0			|3|sysmaps_elements|selementid
FIELD		|drawtype	|t_integer	|'0'	|NOT NULL	|0
FIELD		|color		|t_varchar(6)	|'000000'|NOT NULL	|0
FIELD		|label		|t_varchar(2048)|''	|NOT NULL	|0
FIELD		|show_label	|t_integer	|'-1'	|NOT NULL	|0
FIELD		|indicator_type	|t_integer	|'0'	|NOT NULL	|0
FIELD		|itemid		|t_id		|	|NULL		|0			|4|items|itemid|RESTRICT
INDEX		|1		|sysmapid
INDEX		|2		|selementid1
INDEX		|3		|selementid2
INDEX		|4		|itemid

TABLE|sysmaps_link_triggers|linktriggerid|ZBX_TEMPLATE
FIELD		|linktriggerid	|t_id		|	|NOT NULL	|0
FIELD		|linkid		|t_id		|	|NOT NULL	|0			|1|sysmaps_links
FIELD		|triggerid	|t_id		|	|NOT NULL	|0			|2|triggers
FIELD		|drawtype	|t_integer	|'0'	|NOT NULL	|0
FIELD		|color		|t_varchar(6)	|'000000'|NOT NULL	|0
UNIQUE		|1		|linkid,triggerid
INDEX		|2		|triggerid

TABLE|sysmap_link_threshold|linkthresholdid|ZBX_TEMPLATE
FIELD		|linkthresholdid	|t_id		|	|NOT NULL	|0
FIELD		|linkid		|t_id		|	|NOT NULL	|0			|1|sysmaps_links
FIELD		|drawtype	|t_integer	|'0'	|NOT NULL	|0
FIELD		|color		|t_varchar(6)	|'000000'|NOT NULL	|0
FIELD		|type		|t_integer	|'0'	|NOT NULL	|0
FIELD		|threshold	|t_varchar(255)	|''	|NOT NULL	|0
FIELD		|pattern	|t_varchar(255)	|''	|NOT NULL	|0
FIELD		|sortorder	|t_integer	|'0'	|NOT NULL	|0
INDEX		|1		|linkid

TABLE|sysmap_element_url|sysmapelementurlid|ZBX_TEMPLATE
FIELD		|sysmapelementurlid|t_id	|	|NOT NULL	|0
FIELD		|selementid	|t_id		|	|NOT NULL	|0			|1|sysmaps_elements
FIELD		|name		|t_varchar(255)	|	|NOT NULL	|0
FIELD		|url		|t_varchar(2048)|''	|NOT NULL	|0
UNIQUE		|1		|selementid,name

TABLE|sysmap_url|sysmapurlid|ZBX_TEMPLATE
FIELD		|sysmapurlid	|t_id		|	|NOT NULL	|0
FIELD		|sysmapid	|t_id		|	|NOT NULL	|0			|1|sysmaps
FIELD		|name		|t_varchar(255)	|	|NOT NULL	|0
FIELD		|url		|t_varchar(2048)|''	|NOT NULL	|0
FIELD		|elementtype	|t_integer	|'0'	|NOT NULL	|0
UNIQUE		|1		|sysmapid,name

TABLE|sysmap_user|sysmapuserid|ZBX_TEMPLATE
FIELD		|sysmapuserid|t_id		|	|NOT NULL	|0
FIELD		|sysmapid	|t_id		|	|NOT NULL	|0			|1|sysmaps
FIELD		|userid		|t_id		|	|NOT NULL	|0			|2|users
FIELD		|permission	|t_integer	|'2'	|NOT NULL	|0
UNIQUE		|1		|sysmapid,userid
INDEX		|2		|userid

TABLE|sysmap_usrgrp|sysmapusrgrpid|ZBX_TEMPLATE
FIELD		|sysmapusrgrpid|t_id		|	|NOT NULL	|0
FIELD		|sysmapid	|t_id		|	|NOT NULL	|0			|1|sysmaps
FIELD		|usrgrpid	|t_id		|	|NOT NULL	|0			|2|usrgrp
FIELD		|permission	|t_integer	|'2'	|NOT NULL	|0
UNIQUE		|1		|sysmapid,usrgrpid
INDEX		|2		|usrgrpid

TABLE|maintenances_hosts|maintenance_hostid|ZBX_DATA
FIELD		|maintenance_hostid|t_id	|	|NOT NULL	|0
FIELD		|maintenanceid	|t_id		|	|NOT NULL	|0			|1|maintenances
FIELD		|hostid		|t_id		|	|NOT NULL	|0			|2|hosts
UNIQUE		|1		|maintenanceid,hostid
INDEX		|2		|hostid

TABLE|maintenances_groups|maintenance_groupid|ZBX_DATA
FIELD		|maintenance_groupid|t_id	|	|NOT NULL	|0
FIELD		|maintenanceid	|t_id		|	|NOT NULL	|0			|1|maintenances
FIELD		|groupid	|t_id		|	|NOT NULL	|0			|2|hstgrp
UNIQUE		|1		|maintenanceid,groupid
INDEX		|2		|groupid

TABLE|timeperiods|timeperiodid|ZBX_DATA
FIELD		|timeperiodid	|t_id		|	|NOT NULL	|0
FIELD		|timeperiod_type|t_integer	|'0'	|NOT NULL	|0
FIELD		|every		|t_integer	|'1'	|NOT NULL	|0
FIELD		|month		|t_integer	|'0'	|NOT NULL	|0
FIELD		|dayofweek	|t_integer	|'0'	|NOT NULL	|0
FIELD		|day		|t_integer	|'0'	|NOT NULL	|0
FIELD		|start_time	|t_integer	|'0'	|NOT NULL	|0
FIELD		|period		|t_integer	|'0'	|NOT NULL	|0
FIELD		|start_date	|t_integer	|'0'	|NOT NULL	|0

TABLE|maintenances_windows|maintenance_timeperiodid|ZBX_DATA
FIELD		|maintenance_timeperiodid|t_id	|	|NOT NULL	|0
FIELD		|maintenanceid	|t_id		|	|NOT NULL	|0			|1|maintenances
FIELD		|timeperiodid	|t_id		|	|NOT NULL	|0			|2|timeperiods
UNIQUE		|1		|maintenanceid,timeperiodid
INDEX		|2		|timeperiodid

TABLE|regexps|regexpid|ZBX_DATA
FIELD		|regexpid	|t_id		|	|NOT NULL	|0
FIELD		|name		|t_varchar(128)	|''	|NOT NULL	|ZBX_PROXY
FIELD		|test_string	|t_text		|''	|NOT NULL	|0
UNIQUE		|1		|name

TABLE|expressions|expressionid|ZBX_DATA
FIELD		|expressionid	|t_id		|	|NOT NULL	|0
FIELD		|regexpid	|t_id		|	|NOT NULL	|ZBX_PROXY		|1|regexps
FIELD		|expression	|t_varchar(255)	|''	|NOT NULL	|ZBX_PROXY
FIELD		|expression_type|t_integer	|'0'	|NOT NULL	|ZBX_PROXY
FIELD		|exp_delimiter	|t_varchar(1)	|''	|NOT NULL	|ZBX_PROXY
FIELD		|case_sensitive	|t_integer	|'0'	|NOT NULL	|ZBX_PROXY
INDEX		|1		|regexpid

TABLE|ids|table_name,field_name|0
FIELD		|table_name	|t_varchar(64)	|''	|NOT NULL	|0
FIELD		|field_name	|t_varchar(64)	|''	|NOT NULL	|0
FIELD		|nextid		|t_id		|	|NOT NULL	|0

-- History tables

TABLE|alerts|alertid|0
FIELD		|alertid	|t_id		|	|NOT NULL	|0
FIELD		|actionid	|t_id		|	|NOT NULL	|0			|1|actions
FIELD		|eventid	|t_id		|	|NOT NULL	|0			|2|events
FIELD		|userid		|t_id		|	|NULL		|0			|3|users
FIELD		|clock		|t_time		|'0'	|NOT NULL	|0
FIELD		|mediatypeid	|t_id		|	|NULL		|0			|4|media_type
FIELD		|sendto		|t_varchar(1024)|''	|NOT NULL	|0
FIELD		|subject	|t_varchar(255)	|''	|NOT NULL	|0
FIELD		|message	|t_text		|''	|NOT NULL	|0
FIELD		|status		|t_integer	|'0'	|NOT NULL	|0
FIELD		|retries	|t_integer	|'0'	|NOT NULL	|0
FIELD		|error		|t_varchar(2048)|''	|NOT NULL	|0
FIELD		|esc_step	|t_integer	|'0'	|NOT NULL	|0
FIELD		|alerttype	|t_integer	|'0'	|NOT NULL	|0
FIELD		|p_eventid	|t_id		|	|NULL		|0			|5|events	|eventid
FIELD		|acknowledgeid	|t_id		|	|NULL		|0			|6|acknowledges	|acknowledgeid
FIELD		|parameters	|t_text		|'{}'	|NOT NULL	|0
INDEX		|1		|actionid
INDEX		|2		|clock
INDEX		|3		|eventid
INDEX		|4		|status
INDEX		|5		|mediatypeid
INDEX		|6		|userid
INDEX		|7		|p_eventid
INDEX		|8		|acknowledgeid

TABLE|history|itemid,clock,ns|0
FIELD		|itemid		|t_id		|	|NOT NULL	|0			|-|items
FIELD		|clock		|t_time		|'0'	|NOT NULL	|0
FIELD		|value		|t_double	|'0.0000'|NOT NULL	|0
FIELD		|ns		|t_nanosec	|'0'	|NOT NULL	|0

TABLE|history_uint|itemid,clock,ns|0
FIELD		|itemid		|t_id		|	|NOT NULL	|0			|-|items
FIELD		|clock		|t_time		|'0'	|NOT NULL	|0
FIELD		|value		|t_bigint	|'0'	|NOT NULL	|0
FIELD		|ns		|t_nanosec	|'0'	|NOT NULL	|0

TABLE|history_str|itemid,clock,ns|0
FIELD		|itemid		|t_id		|	|NOT NULL	|0			|-|items
FIELD		|clock		|t_time		|'0'	|NOT NULL	|0
FIELD		|value		|t_varchar(255)	|''	|NOT NULL	|0
FIELD		|ns		|t_nanosec	|'0'	|NOT NULL	|0

TABLE|history_log|itemid,clock,ns|0
FIELD		|itemid		|t_id		|	|NOT NULL	|0			|-|items
FIELD		|clock		|t_time		|'0'	|NOT NULL	|0
FIELD		|timestamp	|t_time		|'0'	|NOT NULL	|0
FIELD		|source		|t_varchar(64)	|''	|NOT NULL	|0
FIELD		|severity	|t_integer	|'0'	|NOT NULL	|0
FIELD		|value		|t_text		|''	|NOT NULL	|0
FIELD		|logeventid	|t_integer	|'0'	|NOT NULL	|0
FIELD		|ns		|t_nanosec	|'0'	|NOT NULL	|0

TABLE|history_text|itemid,clock,ns|0
FIELD		|itemid		|t_id		|	|NOT NULL	|0			|-|items
FIELD		|clock		|t_time		|'0'	|NOT NULL	|0
FIELD		|value		|t_text		|''	|NOT NULL	|0
FIELD		|ns		|t_nanosec	|'0'	|NOT NULL	|0

TABLE|history_bin|itemid,clock,ns|0
FIELD		|itemid		|t_id		|	|NOT NULL	|0			|-|items
FIELD		|clock		|t_time		|'0'	|NOT NULL	|0
FIELD		|ns		|t_nanosec	|'0'	|NOT NULL	|0
FIELD		|value		|t_bin		|''	|NOT NULL	|0

TABLE|proxy_history|id|0
FIELD		|id		|t_id		|	|NOT NULL	|0
FIELD		|itemid		|t_id		|	|NOT NULL	|0			|-|items
FIELD		|clock		|t_time		|'0'	|NOT NULL	|0
FIELD		|timestamp	|t_time		|'0'	|NOT NULL	|0
FIELD		|source		|t_varchar(64)	|''	|NOT NULL	|0
FIELD		|severity	|t_integer	|'0'	|NOT NULL	|0
FIELD		|value		|t_longtext	|''	|NOT NULL	|0
FIELD		|logeventid	|t_integer	|'0'	|NOT NULL	|0
FIELD		|ns		|t_nanosec	|'0'	|NOT NULL	|0
FIELD		|state		|t_integer	|'0'	|NOT NULL	|0
FIELD		|lastlogsize	|t_bigint	|'0'	|NOT NULL	|0
FIELD		|mtime		|t_integer	|'0'	|NOT NULL	|0
FIELD		|flags		|t_integer	|'0'	|NOT NULL	|0
FIELD		|write_clock	|t_time		|'0'	|NOT NULL	|0
INDEX		|2		|write_clock

TABLE|proxy_dhistory|id|0
FIELD		|id		|t_id		|	|NOT NULL	|0
FIELD		|clock		|t_time		|'0'	|NOT NULL	|0
FIELD		|druleid	|t_id		|	|NOT NULL	|0			|-|drules
FIELD		|ip		|t_varchar(39)	|''	|NOT NULL	|0
FIELD		|port		|t_integer	|'0'	|NOT NULL	|0
FIELD		|value		|t_varchar(255)	|''	|NOT NULL	|0
FIELD		|status		|t_integer	|'0'	|NOT NULL	|0
FIELD		|dcheckid	|t_id		|	|NULL		|0			|-|dchecks
FIELD		|dns		|t_varchar(255)	|''	|NOT NULL	|0
FIELD		|error		|t_varchar(2048)|''	|NOT NULL	|0
INDEX		|1		|clock
INDEX		|2		|druleid

TABLE|events|eventid|0
FIELD		|eventid	|t_id		|	|NOT NULL	|0
FIELD		|source		|t_integer	|'0'	|NOT NULL	|0
FIELD		|object		|t_integer	|'0'	|NOT NULL	|0
FIELD		|objectid	|t_id		|'0'	|NOT NULL	|0
FIELD		|clock		|t_time		|'0'	|NOT NULL	|0
FIELD		|value		|t_integer	|'0'	|NOT NULL	|0
FIELD		|acknowledged	|t_integer	|'0'	|NOT NULL	|0
FIELD		|ns		|t_nanosec	|'0'	|NOT NULL	|0
FIELD		|name		|t_varchar(2048)|''	|NOT NULL	|0
FIELD		|severity	|t_integer	|'0'	|NOT NULL	|0
INDEX		|1		|source,object,objectid,clock
INDEX		|2		|source,object,clock

TABLE|event_symptom|eventid|0
FIELD		|eventid	|t_id		|	|NOT NULL	|0			|1|events	|eventid|
FIELD		|cause_eventid	|t_id		|	|NOT NULL	|0			|2|events	|eventid|	RESTRICT
INDEX		|1		|cause_eventid

TABLE|trends|itemid,clock|0
FIELD		|itemid		|t_id		|	|NOT NULL	|0			|-|items
FIELD		|clock		|t_time		|'0'	|NOT NULL	|0
FIELD		|num		|t_integer	|'0'	|NOT NULL	|0
FIELD		|value_min	|t_double	|'0.0000'|NOT NULL	|0
FIELD		|value_avg	|t_double	|'0.0000'|NOT NULL	|0
FIELD		|value_max	|t_double	|'0.0000'|NOT NULL	|0

TABLE|trends_uint|itemid,clock|0
FIELD		|itemid		|t_id		|	|NOT NULL	|0			|-|items
FIELD		|clock		|t_time		|'0'	|NOT NULL	|0
FIELD		|num		|t_integer	|'0'	|NOT NULL	|0
FIELD		|value_min	|t_bigint	|'0'	|NOT NULL	|0
FIELD		|value_avg	|t_bigint	|'0'	|NOT NULL	|0
FIELD		|value_max	|t_bigint	|'0'	|NOT NULL	|0

TABLE|acknowledges|acknowledgeid|0
FIELD		|acknowledgeid	|t_id		|	|NOT NULL	|0
FIELD		|userid		|t_id		|	|NOT NULL	|0			|1|users
FIELD		|eventid	|t_id		|	|NOT NULL	|0			|2|events
FIELD		|clock		|t_time		|'0'	|NOT NULL	|0
FIELD		|message	|t_varchar(2048)|''	|NOT NULL	|0
FIELD		|action		|t_integer	|'0'	|NOT NULL	|0
FIELD		|old_severity	|t_integer	|'0'	|NOT NULL	|0
FIELD		|new_severity	|t_integer	|'0'	|NOT NULL	|0
FIELD		|suppress_until	|t_time		|'0'	|NOT NULL	|0
FIELD		|taskid		|t_id		|	|NULL		|0			|-|task
INDEX		|1		|userid
INDEX		|2		|eventid
INDEX		|3		|clock

TABLE|auditlog|auditid|0
FIELD		|auditid	|t_cuid		|	|NOT NULL	|0
FIELD		|userid		|t_id		|	|NULL		|0
FIELD		|username	|t_varchar(100)	|''	|NOT NULL	|0
FIELD		|clock		|t_time		|'0'	|NOT NULL	|0
FIELD		|ip		|t_varchar(39)	|''	|NOT NULL	|0
FIELD		|action		|t_integer	|'0'	|NOT NULL	|0
FIELD		|resourcetype	|t_integer	|'0'	|NOT NULL	|0
FIELD		|resourceid	|t_id		|	|NULL		|0
FIELD		|resource_cuid	|t_cuid		|	|NULL		|0
FIELD		|resourcename	|t_varchar(255)	|''	|NOT NULL	|0
FIELD		|recordsetid	|t_cuid		|	|NOT NULL	|0
FIELD		|details	|t_longtext	|''	|NOT NULL	|0
INDEX		|1		|userid,clock
INDEX		|2		|clock
INDEX		|3		|resourcetype,resourceid
INDEX		|4		|recordsetid
INDEX		|5		|ip

TABLE|service_alarms|servicealarmid|0
FIELD		|servicealarmid	|t_id		|	|NOT NULL	|0
FIELD		|serviceid	|t_id		|	|NOT NULL	|0			|1|services
FIELD		|clock		|t_time		|'0'	|NOT NULL	|0
FIELD		|value		|t_integer	|'-1'	|NOT NULL	|0
INDEX		|1		|serviceid,clock
INDEX		|2		|clock

TABLE|autoreg_host|autoreg_hostid|0
FIELD		|autoreg_hostid	|t_id		|	|NOT NULL	|0
FIELD		|proxyid	|t_id		|	|NULL		|0			|1|proxy	|proxyid
FIELD		|host		|t_varchar(128)	|''	|NOT NULL	|0
FIELD		|listen_ip	|t_varchar(39)	|''	|NOT NULL	|0
FIELD		|listen_port	|t_integer	|'0'	|NOT NULL	|0
FIELD		|listen_dns	|t_varchar(255)	|''	|NOT NULL	|0
FIELD		|host_metadata	|t_text		|''	|NOT NULL	|0
FIELD		|flags		|t_integer	|'0'	|NOT NULL	|0
FIELD		|tls_accepted	|t_integer	|'1'	|NOT NULL	|0
INDEX		|1		|host
INDEX		|2		|proxyid

TABLE|proxy_autoreg_host|id|0
FIELD		|id		|t_id		|	|NOT NULL	|0
FIELD		|clock		|t_time		|'0'	|NOT NULL	|0
FIELD		|host		|t_varchar(128)	|''	|NOT NULL	|0
FIELD		|listen_ip	|t_varchar(39)	|''	|NOT NULL	|0
FIELD		|listen_port	|t_integer	|'0'	|NOT NULL	|0
FIELD		|listen_dns	|t_varchar(255)	|''	|NOT NULL	|0
FIELD		|host_metadata	|t_text		|''	|NOT NULL	|0
FIELD		|flags		|t_integer	|'0'	|NOT NULL	|0
FIELD		|tls_accepted	|t_integer	|'1'	|NOT NULL	|0
INDEX		|1		|clock

TABLE|dhosts|dhostid|0
FIELD		|dhostid	|t_id		|	|NOT NULL	|0
FIELD		|druleid	|t_id		|	|NOT NULL	|0			|1|drules
FIELD		|status		|t_integer	|'0'	|NOT NULL	|0
FIELD		|lastup		|t_integer	|'0'	|NOT NULL	|0
FIELD		|lastdown	|t_integer	|'0'	|NOT NULL	|0
INDEX		|1		|druleid

TABLE|dservices|dserviceid|0
FIELD		|dserviceid	|t_id		|	|NOT NULL	|0
FIELD		|dhostid	|t_id		|	|NOT NULL	|0			|1|dhosts
FIELD		|value		|t_varchar(255)	|''	|NOT NULL	|0
FIELD		|port		|t_integer	|'0'	|NOT NULL	|0
FIELD		|status		|t_integer	|'0'	|NOT NULL	|0
FIELD		|lastup		|t_integer	|'0'	|NOT NULL	|0
FIELD		|lastdown	|t_integer	|'0'	|NOT NULL	|0
FIELD		|dcheckid	|t_id		|	|NOT NULL	|0			|2|dchecks
FIELD		|ip		|t_varchar(39)	|''	|NOT NULL	|0
FIELD		|dns		|t_varchar(255)	|''	|NOT NULL	|0
UNIQUE		|1		|dcheckid,ip,port
INDEX		|2		|dhostid

-- Other tables

TABLE|escalations|escalationid|0
FIELD		|escalationid	|t_id		|	|NOT NULL	|0
FIELD		|actionid	|t_id		|	|NOT NULL	|0			|-|actions
FIELD		|triggerid	|t_id		|	|NULL		|0			|-|triggers
FIELD		|eventid	|t_id		|	|NULL		|0			|-|events
FIELD		|r_eventid	|t_id		|	|NULL		|0			|-|events	|eventid
FIELD		|nextcheck	|t_time		|'0'	|NOT NULL	|0
FIELD		|esc_step	|t_integer	|'0'	|NOT NULL	|0
FIELD		|status		|t_integer	|'0'	|NOT NULL	|0
FIELD		|itemid		|t_id		|	|NULL		|0			|-|items
FIELD		|acknowledgeid	|t_id		|	|NULL		|0			|-|acknowledges
FIELD		|servicealarmid	|t_id		|	|NULL		|0			|-|service_alarms
FIELD		|serviceid	|t_id		|	|NULL		|0			|-|services
UNIQUE		|1		|triggerid,itemid,serviceid,escalationid
INDEX		|2		|eventid
INDEX		|3		|nextcheck

TABLE|globalvars|name|0
FIELD		|name	|t_varchar(64)		|''	|NOT NULL	|0
FIELD		|value	|t_varchar(2048)	|''	|NOT NULL	|0

TABLE|graph_discovery|graphid|0
FIELD		|graphid	|t_id		|	|NOT NULL	|0			|1|graphs
FIELD		|parent_graphid	|t_id		|	|NOT NULL	|0			|2|graphs	|graphid	|RESTRICT
FIELD		|lastcheck	|t_integer	|'0'	|NOT NULL	|ZBX_NODATA
FIELD		|ts_delete	|t_time		|'0'	|NOT NULL	|ZBX_NODATA
FIELD		|status		|t_integer	|'0'	|NOT NULL	|ZBX_NODATA
INDEX		|1		|parent_graphid

TABLE|host_inventory|hostid|ZBX_TEMPLATE
FIELD		|hostid		|t_id		|	|NOT NULL	|0			|1|hosts
FIELD		|inventory_mode	|t_integer	|'0'	|NOT NULL	|0
FIELD		|type		|t_varchar(64)	|''	|NOT NULL	|ZBX_PROXY,ZBX_NODATA
FIELD		|type_full	|t_varchar(64)	|''	|NOT NULL	|ZBX_PROXY,ZBX_NODATA
FIELD		|name		|t_varchar(128)	|''	|NOT NULL	|ZBX_PROXY,ZBX_NODATA
FIELD		|alias		|t_varchar(128)	|''	|NOT NULL	|ZBX_PROXY,ZBX_NODATA
FIELD		|os		|t_varchar(128)	|''	|NOT NULL	|ZBX_PROXY,ZBX_NODATA
FIELD		|os_full	|t_varchar(255)	|''	|NOT NULL	|ZBX_PROXY,ZBX_NODATA
FIELD		|os_short	|t_varchar(128)	|''	|NOT NULL	|ZBX_PROXY,ZBX_NODATA
FIELD		|serialno_a	|t_varchar(64)	|''	|NOT NULL	|ZBX_PROXY,ZBX_NODATA
FIELD		|serialno_b	|t_varchar(64)	|''	|NOT NULL	|ZBX_PROXY,ZBX_NODATA
FIELD		|tag		|t_varchar(64)	|''	|NOT NULL	|ZBX_PROXY,ZBX_NODATA
FIELD		|asset_tag	|t_varchar(64)	|''	|NOT NULL	|ZBX_PROXY,ZBX_NODATA
FIELD		|macaddress_a	|t_varchar(64)	|''	|NOT NULL	|ZBX_PROXY,ZBX_NODATA
FIELD		|macaddress_b	|t_varchar(64)	|''	|NOT NULL	|ZBX_PROXY,ZBX_NODATA
FIELD		|hardware	|t_varchar(255)	|''	|NOT NULL	|ZBX_PROXY,ZBX_NODATA
FIELD		|hardware_full	|t_text		|''	|NOT NULL	|ZBX_PROXY,ZBX_NODATA
FIELD		|software	|t_varchar(255)	|''	|NOT NULL	|ZBX_PROXY,ZBX_NODATA
FIELD		|software_full	|t_text		|''	|NOT NULL	|ZBX_PROXY,ZBX_NODATA
FIELD		|software_app_a	|t_varchar(64)	|''	|NOT NULL	|ZBX_PROXY,ZBX_NODATA
FIELD		|software_app_b	|t_varchar(64)	|''	|NOT NULL	|ZBX_PROXY,ZBX_NODATA
FIELD		|software_app_c	|t_varchar(64)	|''	|NOT NULL	|ZBX_PROXY,ZBX_NODATA
FIELD		|software_app_d	|t_varchar(64)	|''	|NOT NULL	|ZBX_PROXY,ZBX_NODATA
FIELD		|software_app_e	|t_varchar(64)	|''	|NOT NULL	|ZBX_PROXY,ZBX_NODATA
FIELD		|contact	|t_text		|''	|NOT NULL	|ZBX_PROXY,ZBX_NODATA
FIELD		|location	|t_text		|''	|NOT NULL	|ZBX_PROXY,ZBX_NODATA
FIELD		|location_lat	|t_varchar(16)	|''	|NOT NULL	|ZBX_PROXY
FIELD		|location_lon	|t_varchar(16)	|''	|NOT NULL	|ZBX_PROXY
FIELD		|notes		|t_text		|''	|NOT NULL	|ZBX_PROXY,ZBX_NODATA
FIELD		|chassis	|t_varchar(64)	|''	|NOT NULL	|ZBX_PROXY,ZBX_NODATA
FIELD		|model		|t_varchar(64)	|''	|NOT NULL	|ZBX_PROXY,ZBX_NODATA
FIELD		|hw_arch	|t_varchar(32)	|''	|NOT NULL	|ZBX_PROXY,ZBX_NODATA
FIELD		|vendor		|t_varchar(64)	|''	|NOT NULL	|ZBX_PROXY,ZBX_NODATA
FIELD		|contract_number|t_varchar(64)	|''	|NOT NULL	|ZBX_PROXY,ZBX_NODATA
FIELD		|installer_name	|t_varchar(64)	|''	|NOT NULL	|ZBX_PROXY,ZBX_NODATA
FIELD		|deployment_status|t_varchar(64)|''	|NOT NULL	|ZBX_PROXY,ZBX_NODATA
FIELD		|url_a		|t_varchar(2048)|''	|NOT NULL	|ZBX_PROXY,ZBX_NODATA
FIELD		|url_b		|t_varchar(2048)|''	|NOT NULL	|ZBX_PROXY,ZBX_NODATA
FIELD		|url_c		|t_varchar(2048)|''	|NOT NULL	|ZBX_PROXY,ZBX_NODATA
FIELD		|host_networks	|t_text		|''	|NOT NULL	|ZBX_PROXY,ZBX_NODATA
FIELD		|host_netmask	|t_varchar(39)	|''	|NOT NULL	|ZBX_PROXY,ZBX_NODATA
FIELD		|host_router	|t_varchar(39)	|''	|NOT NULL	|ZBX_PROXY,ZBX_NODATA
FIELD		|oob_ip		|t_varchar(39)	|''	|NOT NULL	|ZBX_PROXY,ZBX_NODATA
FIELD		|oob_netmask	|t_varchar(39)	|''	|NOT NULL	|ZBX_PROXY,ZBX_NODATA
FIELD		|oob_router	|t_varchar(39)	|''	|NOT NULL	|ZBX_PROXY,ZBX_NODATA
FIELD		|date_hw_purchase|t_varchar(64)	|''	|NOT NULL	|ZBX_PROXY,ZBX_NODATA
FIELD		|date_hw_install|t_varchar(64)	|''	|NOT NULL	|ZBX_PROXY,ZBX_NODATA
FIELD		|date_hw_expiry	|t_varchar(64)	|''	|NOT NULL	|ZBX_PROXY,ZBX_NODATA
FIELD		|date_hw_decomm	|t_varchar(64)	|''	|NOT NULL	|ZBX_PROXY,ZBX_NODATA
FIELD		|site_address_a	|t_varchar(128)	|''	|NOT NULL	|ZBX_PROXY,ZBX_NODATA
FIELD		|site_address_b	|t_varchar(128)	|''	|NOT NULL	|ZBX_PROXY,ZBX_NODATA
FIELD		|site_address_c	|t_varchar(128)	|''	|NOT NULL	|ZBX_PROXY,ZBX_NODATA
FIELD		|site_city	|t_varchar(128)	|''	|NOT NULL	|ZBX_PROXY,ZBX_NODATA
FIELD		|site_state	|t_varchar(64)	|''	|NOT NULL	|ZBX_PROXY,ZBX_NODATA
FIELD		|site_country	|t_varchar(64)	|''	|NOT NULL	|ZBX_PROXY,ZBX_NODATA
FIELD		|site_zip	|t_varchar(64)	|''	|NOT NULL	|ZBX_PROXY,ZBX_NODATA
FIELD		|site_rack	|t_varchar(128)	|''	|NOT NULL	|ZBX_PROXY,ZBX_NODATA
FIELD		|site_notes	|t_text		|''	|NOT NULL	|ZBX_PROXY,ZBX_NODATA
FIELD		|poc_1_name	|t_varchar(128)	|''	|NOT NULL	|ZBX_PROXY,ZBX_NODATA
FIELD		|poc_1_email	|t_varchar(128)	|''	|NOT NULL	|ZBX_PROXY,ZBX_NODATA
FIELD		|poc_1_phone_a	|t_varchar(64)	|''	|NOT NULL	|ZBX_PROXY,ZBX_NODATA
FIELD		|poc_1_phone_b	|t_varchar(64)	|''	|NOT NULL	|ZBX_PROXY,ZBX_NODATA
FIELD		|poc_1_cell	|t_varchar(64)	|''	|NOT NULL	|ZBX_PROXY,ZBX_NODATA
FIELD		|poc_1_screen	|t_varchar(64)	|''	|NOT NULL	|ZBX_PROXY,ZBX_NODATA
FIELD		|poc_1_notes	|t_text		|''	|NOT NULL	|ZBX_PROXY,ZBX_NODATA
FIELD		|poc_2_name	|t_varchar(128)	|''	|NOT NULL	|ZBX_PROXY,ZBX_NODATA
FIELD		|poc_2_email	|t_varchar(128)	|''	|NOT NULL	|ZBX_PROXY,ZBX_NODATA
FIELD		|poc_2_phone_a	|t_varchar(64)	|''	|NOT NULL	|ZBX_PROXY,ZBX_NODATA
FIELD		|poc_2_phone_b	|t_varchar(64)	|''	|NOT NULL	|ZBX_PROXY,ZBX_NODATA
FIELD		|poc_2_cell	|t_varchar(64)	|''	|NOT NULL	|ZBX_PROXY,ZBX_NODATA
FIELD		|poc_2_screen	|t_varchar(64)	|''	|NOT NULL	|ZBX_PROXY,ZBX_NODATA
FIELD		|poc_2_notes	|t_text		|''	|NOT NULL	|ZBX_PROXY,ZBX_NODATA

TABLE|housekeeper|housekeeperid|0
FIELD		|housekeeperid	|t_id		|	|NOT NULL	|0
FIELD		|tablename	|t_varchar(64)	|''	|NOT NULL	|0
FIELD		|field		|t_varchar(64)	|''	|NOT NULL	|0
FIELD		|value		|t_id		|	|NOT NULL	|0			|-|items

TABLE|images|imageid|0
FIELD		|imageid	|t_id		|	|NOT NULL	|0
FIELD		|imagetype	|t_integer	|'0'	|NOT NULL	|0
FIELD		|name		|t_varchar(64)	|'0'	|NOT NULL	|0
FIELD		|image		|t_image	|''	|NOT NULL	|0
UNIQUE		|1		|name

TABLE|item_discovery|itemdiscoveryid|ZBX_TEMPLATE
FIELD		|itemdiscoveryid|t_id		|	|NOT NULL	|0
FIELD		|itemid		|t_id		|	|NOT NULL	|0			|1|items
FIELD		|parent_itemid	|t_id		|	|NOT NULL	|0			|2|items	|itemid
FIELD		|key_		|t_varchar(2048)|''	|NOT NULL	|ZBX_NODATA
FIELD		|lastcheck	|t_integer	|'0'	|NOT NULL	|ZBX_NODATA
FIELD		|ts_delete	|t_time		|'0'	|NOT NULL	|ZBX_NODATA
FIELD		|status		|t_integer	|'0'	|NOT NULL	|ZBX_NODATA
FIELD		|disable_source	|t_integer	|'0'	|NOT NULL	|ZBX_NODATA
FIELD		|ts_disable	|t_time		|'0'	|NOT NULL	|ZBX_NODATA
UNIQUE		|1		|itemid,parent_itemid
INDEX		|2		|parent_itemid

TABLE|host_discovery|hostid|ZBX_TEMPLATE
FIELD		|hostid		|t_id		|	|NOT NULL	|0			|1|hosts
FIELD		|parent_hostid	|t_id		|	|NULL		|0			|2|hosts	|hostid		|RESTRICT
FIELD		|parent_itemid	|t_id		|	|NULL		|0			|3|items	|itemid		|RESTRICT
FIELD		|host		|t_varchar(128)	|''	|NOT NULL	|ZBX_NODATA
FIELD		|lastcheck	|t_integer	|'0'	|NOT NULL	|ZBX_NODATA
FIELD		|ts_delete	|t_time		|'0'	|NOT NULL	|ZBX_NODATA
FIELD		|status		|t_integer	|'0'	|NOT NULL	|ZBX_NODATA
FIELD		|disable_source	|t_integer	|'0'	|NOT NULL	|ZBX_NODATA
FIELD		|ts_disable	|t_time		|'0'	|NOT NULL	|ZBX_NODATA
INDEX		|1		|parent_hostid
INDEX		|2		|parent_itemid

TABLE|interface_discovery|interfaceid|0
FIELD		|interfaceid	|t_id		|	|NOT NULL	|0			|1|interface
FIELD		|parent_interfaceid|t_id	|	|NOT NULL	|0			|2|interface	|interfaceid
INDEX		|1		|parent_interfaceid

TABLE|profiles|profileid|0
FIELD		|profileid	|t_id		|	|NOT NULL	|0
FIELD		|userid		|t_id		|	|NOT NULL	|0			|1|users
FIELD		|idx		|t_varchar(96)	|''	|NOT NULL	|0
FIELD		|idx2		|t_id		|'0'	|NOT NULL	|0
FIELD		|value_id	|t_id		|'0'	|NOT NULL	|0
FIELD		|value_int	|t_integer	|'0'	|NOT NULL	|0
FIELD		|value_str	|t_text		|''	|NOT NULL	|0
FIELD		|source		|t_varchar(96)	|''	|NOT NULL	|0
FIELD		|type		|t_integer	|'0'	|NOT NULL	|0
INDEX		|1		|userid,idx,idx2
INDEX		|2		|userid,profileid

TABLE|sessions|sessionid|0
FIELD		|sessionid	|t_varchar(32)	|''	|NOT NULL	|0
FIELD		|userid		|t_id		|	|NOT NULL	|0			|1|users
FIELD		|lastaccess	|t_integer	|'0'	|NOT NULL	|0
FIELD		|status		|t_integer	|'0'	|NOT NULL	|0
FIELD		|secret		|t_varchar(32)	|''	|NOT NULL	|0
INDEX		|1		|userid,status,lastaccess

TABLE|trigger_discovery|triggerid|0
FIELD		|triggerid	|t_id		|	|NOT NULL	|0			|1|triggers
FIELD		|parent_triggerid|t_id		|	|NOT NULL	|0			|2|triggers	|triggerid	|RESTRICT
FIELD		|lastcheck	|t_integer	|'0'	|NOT NULL	|ZBX_NODATA
FIELD		|ts_delete	|t_time		|'0'	|NOT NULL	|ZBX_NODATA
FIELD		|status		|t_integer	|'0'	|NOT NULL	|ZBX_NODATA
FIELD		|disable_source	|t_integer	|'0'	|NOT NULL	|ZBX_NODATA
FIELD		|ts_disable	|t_time		|'0'	|NOT NULL	|ZBX_NODATA
INDEX		|1		|parent_triggerid

TABLE|item_condition|item_conditionid|ZBX_TEMPLATE
FIELD		|item_conditionid|t_id		|	|NOT NULL	|0
FIELD		|itemid		|t_id		|	|NOT NULL	|0			|1|items
FIELD		|operator	|t_integer	|'8'	|NOT NULL	|0
FIELD		|macro		|t_varchar(64)	|''	|NOT NULL	|0
FIELD		|value		|t_varchar(255)	|''	|NOT NULL	|0
INDEX		|1		|itemid

TABLE|item_rtdata|itemid|ZBX_TEMPLATE
FIELD		|itemid		|t_id		|	|NOT NULL	|0			|1|items
FIELD		|lastlogsize	|t_bigint	|'0'	|NOT NULL	|ZBX_PROXY,ZBX_NODATA
FIELD		|state		|t_integer	|'0'	|NOT NULL	|ZBX_NODATA
FIELD		|mtime		|t_integer	|'0'	|NOT NULL	|ZBX_PROXY,ZBX_NODATA
FIELD		|error		|t_varchar(2048)|''	|NOT NULL	|ZBX_NODATA

TABLE|item_rtname|itemid|ZBX_TEMPLATE
FIELD		|itemid		|t_id		|	|NOT NULL	|0			|1|items
FIELD		|name_resolved	|t_varchar(2048)	|''	|NOT NULL	|0
FIELD		|name_resolved_upper|t_varchar(2048)	|''	|NOT NULL	|ZBX_UPPER

TABLE|opinventory|operationid|ZBX_DATA
FIELD		|operationid	|t_id		|	|NOT NULL	|0			|1|operations
FIELD		|inventory_mode	|t_integer	|'0'	|NOT NULL	|0

TABLE|trigger_tag|triggertagid|ZBX_TEMPLATE
FIELD		|triggertagid	|t_id		|	|NOT NULL	|0
FIELD		|triggerid	|t_id		|	|NOT NULL	|0			|1|triggers	|		|RESTRICT
FIELD		|tag		|t_varchar(255)	|''	|NOT NULL	|0
FIELD		|value		|t_varchar(255)	|''	|NOT NULL	|0
INDEX		|1		|triggerid
CHANGELOG	|6

TABLE|event_tag|eventtagid|0
FIELD		|eventtagid	|t_id		|	|NOT NULL	|0
FIELD		|eventid	|t_id		|	|NOT NULL	|0			|1|events
FIELD		|tag		|t_varchar(255)	|''	|NOT NULL	|0
FIELD		|value		|t_varchar(255)	|''	|NOT NULL	|0
INDEX		|1		|eventid

TABLE|problem|eventid|0
FIELD		|eventid	|t_id		|	|NOT NULL	|0			|1|events
FIELD		|source		|t_integer	|'0'	|NOT NULL	|0
FIELD		|object		|t_integer	|'0'	|NOT NULL	|0
FIELD		|objectid	|t_id		|'0'	|NOT NULL	|0
FIELD		|clock		|t_time		|'0'	|NOT NULL	|0
FIELD		|ns		|t_nanosec	|'0'	|NOT NULL	|0
FIELD		|r_eventid	|t_id		|	|NULL		|0			|2|events	|eventid
FIELD		|r_clock	|t_time		|'0'	|NOT NULL	|0
FIELD		|r_ns		|t_nanosec	|'0'	|NOT NULL	|0
FIELD		|correlationid	|t_id		|	|NULL		|0			|-|correlation
FIELD		|userid		|t_id		|	|NULL		|0			|-|users
FIELD		|name		|t_varchar(2048)|''	|NOT NULL	|0
FIELD		|acknowledged	|t_integer	|'0'	|NOT NULL	|0
FIELD		|severity	|t_integer	|'0'	|NOT NULL	|0
FIELD		|cause_eventid	|t_id		|	|NULL		|0			|3|events	|eventid	|RESTRICT
INDEX		|1		|source,object,objectid
INDEX		|2		|r_clock
INDEX		|3		|r_eventid
INDEX		|4		|cause_eventid

TABLE|problem_tag|problemtagid|0
FIELD		|problemtagid	|t_id		|	|NOT NULL	|0
FIELD		|eventid	|t_id		|	|NOT NULL	|0			|1|problem
FIELD		|tag		|t_varchar(255)	|''	|NOT NULL	|0
FIELD		|value		|t_varchar(255)	|''	|NOT NULL	|0
INDEX		|1		|eventid,tag,value

TABLE|tag_filter|tag_filterid|0
FIELD		|tag_filterid	|t_id		|	|NOT NULL	|0
FIELD		|usrgrpid	|t_id		|	|NOT NULL	|0 			|1|usrgrp	|usrgrpid
FIELD		|groupid	|t_id		|	|NOT NULL	|0			|2|hstgrp	|groupid
FIELD		|tag		|t_varchar(255)	|''	|NOT NULL	|0
FIELD		|value		|t_varchar(255)	|''	|NOT NULL	|0
INDEX		|1		|usrgrpid
INDEX		|2		|groupid

TABLE|event_recovery|eventid|0
FIELD		|eventid	|t_id		|	|NOT NULL	|0			|1|events
FIELD		|r_eventid	|t_id		|	|NOT NULL	|0			|2|events	|eventid
FIELD		|c_eventid	|t_id		|	|NULL		|0			|3|events	|eventid
FIELD		|correlationid	|t_id		|	|NULL		|0			|-|correlation
FIELD		|userid		|t_id		|	|NULL		|0			|-|users
INDEX		|1		|r_eventid
INDEX		|2		|c_eventid

TABLE|correlation|correlationid|ZBX_DATA
FIELD		|correlationid	|t_id		|	|NOT NULL	|0
FIELD		|name		|t_varchar(255)	|''	|NOT NULL	|0
FIELD		|description	|t_text		|''	|NOT NULL	|0
FIELD		|evaltype	|t_integer	|'0'	|NOT NULL	|0
FIELD		|status		|t_integer	|'0'	|NOT NULL	|0
FIELD		|formula	|t_varchar(255)	|''	|NOT NULL	|0
INDEX		|1		|status
UNIQUE		|2		|name

TABLE|corr_condition|corr_conditionid|ZBX_DATA
FIELD		|corr_conditionid|t_id		|	|NOT NULL	|0
FIELD		|correlationid	|t_id		|	|NOT NULL	|0			|1|correlation
FIELD		|type		|t_integer	|'0'	|NOT NULL	|0
INDEX		|1		|correlationid

TABLE|corr_condition_tag|corr_conditionid|ZBX_DATA
FIELD		|corr_conditionid|t_id		|	|NOT NULL	|0			|1|corr_condition
FIELD		|tag		|t_varchar(255)	|''	|NOT NULL	|0

TABLE|corr_condition_group|corr_conditionid|ZBX_DATA
FIELD		|corr_conditionid|t_id		|	|NOT NULL	|0			|1|corr_condition
FIELD		|operator	|t_integer	|'0'	|NOT NULL	|0
FIELD		|groupid	|t_id		|	|NOT NULL	|0			|2|hstgrp	|	|RESTRICT
INDEX		|1		|groupid

TABLE|corr_condition_tagpair|corr_conditionid|ZBX_DATA
FIELD		|corr_conditionid|t_id		|	|NOT NULL	|0			|1|corr_condition
FIELD		|oldtag		|t_varchar(255)	|''	|NOT NULL	|0
FIELD		|newtag		|t_varchar(255)	|''	|NOT NULL	|0

TABLE|corr_condition_tagvalue|corr_conditionid|ZBX_DATA
FIELD		|corr_conditionid|t_id		|	|NOT NULL	|0			|1|corr_condition
FIELD		|tag		|t_varchar(255)	|''	|NOT NULL	|0
FIELD		|operator	|t_integer	|'0'	|NOT NULL	|0
FIELD		|value		|t_varchar(255)	|''	|NOT NULL	|0

TABLE|corr_operation|corr_operationid|ZBX_DATA
FIELD		|corr_operationid|t_id		|	|NOT NULL	|0
FIELD		|correlationid	|t_id		|	|NOT NULL	|0			|1|correlation
FIELD		|type		|t_integer	|'0'	|NOT NULL	|0
INDEX		|1		|correlationid

TABLE|task|taskid|0
FIELD		|taskid		|t_id		|	|NOT NULL	|0
FIELD		|type		|t_integer	|	|NOT NULL	|0
FIELD		|status		|t_integer	|'0'	|NOT NULL	|0
FIELD		|clock		|t_integer	|'0'	|NOT NULL	|0
FIELD		|ttl		|t_integer	|'0'	|NOT NULL	|0
FIELD		|proxyid	|t_id		|	|NULL		|0			|1|proxy	|proxyid
INDEX		|1		|status,proxyid
INDEX		|2		|proxyid

TABLE|task_close_problem|taskid|0
FIELD		|taskid		|t_id		|	|NOT NULL	|0			|1|task
FIELD		|acknowledgeid	|t_id		|	|NOT NULL	|0			|-|acknowledges

TABLE|item_preproc|item_preprocid|ZBX_TEMPLATE
FIELD		|item_preprocid	|t_id		|	|NOT NULL	|0
FIELD		|itemid		|t_id		|	|NOT NULL	|ZBX_PROXY			|1|items	|		|RESTRICT
FIELD		|step		|t_integer	|'0'	|NOT NULL	|ZBX_PROXY
FIELD		|type		|t_integer	|'0'	|NOT NULL	|ZBX_PROXY
FIELD		|params		|t_text		|''	|NOT NULL	|ZBX_PROXY
FIELD		|error_handler	|t_integer	|'0'	|NOT NULL	|ZBX_PROXY
FIELD		|error_handler_params|t_varchar(255)|''	|NOT NULL	|ZBX_PROXY
INDEX		|1		|itemid,step
CHANGELOG	|8

TABLE|task_remote_command|taskid|0
FIELD		|taskid		|t_id		|	|NOT NULL	|0			|1|task
FIELD		|command_type	|t_integer	|'0'	|NOT NULL	|0
FIELD		|execute_on	|t_integer	|'0'	|NOT NULL	|0
FIELD		|port		|t_integer	|'0'	|NOT NULL	|0
FIELD		|authtype	|t_integer	|'0'	|NOT NULL	|0
FIELD		|username	|t_varchar(64)	|''	|NOT NULL	|0
FIELD		|password	|t_varchar(64)	|''	|NOT NULL	|0
FIELD		|publickey	|t_varchar(64)	|''	|NOT NULL	|0
FIELD		|privatekey	|t_varchar(64)	|''	|NOT NULL	|0
FIELD		|command	|t_text		|''	|NOT NULL	|0
FIELD		|alertid	|t_id		|	|NULL		|0			|-|alerts
FIELD		|parent_taskid	|t_id		|	|NOT NULL	|0			|-|task		|taskid
FIELD		|hostid		|t_id		|	|NOT NULL	|0			|-|hosts

TABLE|task_remote_command_result|taskid|0
FIELD		|taskid		|t_id		|	|NOT NULL	|0			|1|task
FIELD		|status		|t_integer	|'0'	|NOT NULL	|0
FIELD		|parent_taskid	|t_id		|	|NOT NULL	|0			|-|task		|taskid
FIELD		|info		|t_longtext	|''	|NOT NULL	|0

TABLE|task_data|taskid|0
FIELD		|taskid		|t_id		|	|NOT NULL	|0			|1|task
FIELD		|type		|t_integer	|'0'	|NOT NULL	|0
FIELD		|data		|t_text		|''	|NOT NULL	|0
FIELD		|parent_taskid	|t_id		|	|NULL		|0			|-|task		|taskid

TABLE|task_result|taskid|0
FIELD		|taskid		|t_id		|	|NOT NULL	|0			|1|task
FIELD		|status		|t_integer	|'0'	|NOT NULL	|0
FIELD		|parent_taskid	|t_id		|	|NOT NULL	|0			|-|task		|taskid
FIELD		|info		|t_longtext	|''	|NOT NULL	|0
INDEX		|1		|parent_taskid

TABLE|task_acknowledge|taskid|0
FIELD		|taskid		|t_id		|	|NOT NULL	|0			|1|task
FIELD		|acknowledgeid	|t_id		|	|NOT NULL	|0			|-|acknowledges

TABLE|sysmap_shape|sysmap_shapeid|ZBX_TEMPLATE
FIELD		|sysmap_shapeid	|t_id		|	|NOT NULL	|0
FIELD		|sysmapid	|t_id		|	|NOT NULL	|0			|1|sysmaps
FIELD		|type		|t_integer	|'0'	|NOT NULL	|0
FIELD		|x		|t_integer	|'0'	|NOT NULL	|0
FIELD		|y		|t_integer	|'0'	|NOT NULL	|0
FIELD		|width		|t_integer	|'200'	|NOT NULL	|0
FIELD		|height		|t_integer	|'200'	|NOT NULL	|0
FIELD		|text		|t_text		|''	|NOT NULL	|0
FIELD		|font		|t_integer	|'9'	|NOT NULL	|0
FIELD		|font_size	|t_integer	|'11'	|NOT NULL	|0
FIELD		|font_color	|t_varchar(6)	|'000000'|NOT NULL	|0
FIELD		|text_halign	|t_integer	|'0'	|NOT NULL	|0
FIELD		|text_valign	|t_integer	|'0'	|NOT NULL	|0
FIELD		|border_type	|t_integer	|'0'	|NOT NULL	|0
FIELD		|border_width	|t_integer	|'1'	|NOT NULL	|0
FIELD		|border_color	|t_varchar(6)	|'000000'|NOT NULL	|0
FIELD		|background_color|t_varchar(6)	|''	|NOT NULL	|0
FIELD		|zindex		|t_integer	|'0'	|NOT NULL	|0
INDEX		|1		|sysmapid

TABLE|sysmap_element_trigger|selement_triggerid|ZBX_TEMPLATE
FIELD		|selement_triggerid	|t_id	|	|NOT NULL	|0
FIELD		|selementid		|t_id	|	|NOT NULL	|0			|1|sysmaps_elements
FIELD		|triggerid		|t_id	|	|NOT NULL	|0			|2|triggers
UNIQUE		|1			|selementid,triggerid
INDEX		|2			|triggerid

TABLE|httptest_field|httptest_fieldid|ZBX_TEMPLATE
FIELD		|httptest_fieldid	|t_id		|	|NOT NULL	|0
FIELD		|httptestid		|t_id		|	|NOT NULL	|ZBX_PROXY	|1|httptest	|		|RESTRICT
FIELD		|type			|t_integer	|'0'	|NOT NULL	|ZBX_PROXY
FIELD		|name			|t_varchar(255)	|''	|NOT NULL	|ZBX_PROXY
FIELD		|value			|t_text		|''	|NOT NULL	|ZBX_PROXY
INDEX		|1			|httptestid
CHANGELOG	|12

TABLE|httpstep_field|httpstep_fieldid|ZBX_TEMPLATE
FIELD		|httpstep_fieldid	|t_id		|	|NOT NULL	|0
FIELD		|httpstepid		|t_id		|	|NOT NULL	|ZBX_PROXY	|1|httpstep	|		|RESTRICT
FIELD		|type			|t_integer	|'0'	|NOT NULL	|ZBX_PROXY
FIELD		|name			|t_varchar(255)	|''	|NOT NULL	|ZBX_PROXY
FIELD		|value			|t_text		|''	|NOT NULL	|ZBX_PROXY
INDEX		|1			|httpstepid
CHANGELOG	|15

TABLE|dashboard|dashboardid|ZBX_DASHBOARD
FIELD		|dashboardid	|t_id		|	|NOT NULL	|0
FIELD		|name		|t_varchar(255)	|	|NOT NULL	|0
FIELD		|userid		|t_id		|	|NULL		|0			|1|users	|	|RESTRICT
FIELD		|private	|t_integer	|'1'	|NOT NULL	|0
FIELD		|templateid	|t_id		|	|NULL		|0			|2|hosts	|hostid
FIELD		|display_period	|t_integer	|'30'	|NOT NULL	|0
FIELD		|auto_start	|t_integer	|'1'	|NOT NULL	|0
FIELD		|uuid		|t_varchar(32)	|''	|NOT NULL	|0
INDEX		|1		|userid
INDEX		|2		|templateid
INDEX		|3		|uuid

TABLE|dashboard_user|dashboard_userid|ZBX_DASHBOARD
FIELD		|dashboard_userid|t_id		|	|NOT NULL	|0
FIELD		|dashboardid	|t_id		|	|NOT NULL	|0			|1|dashboard
FIELD		|userid		|t_id		|	|NOT NULL	|0			|2|users
FIELD		|permission	|t_integer	|'2'	|NOT NULL	|0
UNIQUE		|1		|dashboardid,userid
INDEX		|2		|userid

TABLE|dashboard_usrgrp|dashboard_usrgrpid|ZBX_DASHBOARD
FIELD		|dashboard_usrgrpid|t_id	|	|NOT NULL	|0
FIELD		|dashboardid	|t_id		|	|NOT NULL	|0			|1|dashboard
FIELD		|usrgrpid	|t_id		|	|NOT NULL	|0			|2|usrgrp
FIELD		|permission	|t_integer	|'2'	|NOT NULL	|0
UNIQUE		|1		|dashboardid,usrgrpid
INDEX		|2		|usrgrpid

TABLE|dashboard_page|dashboard_pageid|ZBX_DASHBOARD
FIELD		|dashboard_pageid|t_id		|	|NOT NULL	|0
FIELD		|dashboardid	|t_id		|	|NOT NULL	|0		|1|dashboard
FIELD		|name		|t_varchar(255)	|''	|NOT NULL	|0
FIELD		|display_period	|t_integer	|'0'	|NOT NULL	|0
FIELD		|sortorder	|t_integer	|'0'	|NOT NULL	|0
INDEX		|1		|dashboardid

TABLE|widget|widgetid|ZBX_DASHBOARD
FIELD		|widgetid	|t_id		|	|NOT NULL	|0
FIELD		|type		|t_varchar(255)	|''	|NOT NULL	|0
FIELD		|name		|t_varchar(255)	|''	|NOT NULL	|0
FIELD		|x		|t_integer	|'0'	|NOT NULL	|0
FIELD		|y		|t_integer	|'0'	|NOT NULL	|0
FIELD		|width		|t_integer	|'1'	|NOT NULL	|0
FIELD		|height		|t_integer	|'2'	|NOT NULL	|0
FIELD		|view_mode	|t_integer	|'0'	|NOT NULL	|0
FIELD		|dashboard_pageid|t_id		|	|NOT NULL	|0		|1|dashboard_page
INDEX		|1		|dashboard_pageid

TABLE|widget_field|widget_fieldid|ZBX_DASHBOARD
FIELD		|widget_fieldid	|t_id		|	|NOT NULL	|0
FIELD		|widgetid	|t_id		|	|NOT NULL	|0			|1|widget
FIELD		|type		|t_integer	|'0'	|NOT NULL	|0
FIELD		|name		|t_varchar(255)	|''	|NOT NULL	|0
FIELD		|value_int	|t_integer	|'0'	|NOT NULL	|0
FIELD		|value_str	|t_varchar(2048)|''	|NOT NULL	|0
FIELD		|value_groupid	|t_id		|	|NULL		|0			|2|hstgrp	|groupid
FIELD		|value_hostid	|t_id		|	|NULL		|0			|3|hosts	|hostid
FIELD		|value_itemid	|t_id		|	|NULL		|0			|4|items	|itemid
FIELD		|value_graphid	|t_id		|	|NULL		|0			|5|graphs	|graphid
FIELD		|value_sysmapid	|t_id		|	|NULL		|0			|6|sysmaps	|sysmapid
FIELD		|value_serviceid|t_id		|	|NULL		|0			|7|services	|serviceid
FIELD		|value_slaid	|t_id		|	|NULL		|0			|8|sla		|slaid
FIELD		|value_userid	|t_id		|	|NULL		|0			|9|users	|userid
FIELD		|value_actionid	|t_id		|	|NULL		|0			|10|actions	|actionid
FIELD		|value_mediatypeid|t_id		|	|NULL		|0			|11|media_type	|mediatypeid
INDEX		|1		|widgetid
INDEX		|2		|value_groupid
INDEX		|3		|value_hostid
INDEX		|4		|value_itemid
INDEX		|5		|value_graphid
INDEX		|6		|value_sysmapid
INDEX		|7		|value_serviceid
INDEX		|8		|value_slaid
INDEX		|9		|value_userid
INDEX		|10		|value_actionid
INDEX		|11		|value_mediatypeid

TABLE|task_check_now|taskid|0
FIELD		|taskid		|t_id		|	|NOT NULL	|0			|1|task
FIELD		|itemid		|t_id		|	|NOT NULL	|0			|-|items

TABLE|event_suppress|event_suppressid|0
FIELD		|event_suppressid|t_id		|	|NOT NULL	|0
FIELD		|eventid	|t_id		|	|NOT NULL	|0			|1|events
FIELD		|maintenanceid	|t_id		|	|NULL		|0			|2|maintenances
FIELD		|suppress_until	|t_time		|'0'	|NOT NULL	|0
FIELD		|userid		|t_id		|	|NULL		|0			|3|users
UNIQUE		|1		|eventid,maintenanceid
INDEX		|2		|suppress_until
INDEX		|3		|maintenanceid
INDEX		|4		|userid

TABLE|maintenance_tag|maintenancetagid|ZBX_DATA
FIELD		|maintenancetagid|t_id		|	|NOT NULL	|0
FIELD		|maintenanceid	|t_id		|	|NOT NULL	|0			|1|maintenances
FIELD		|tag		|t_varchar(255)	|''	|NOT NULL	|0
FIELD		|operator	|t_integer	|'2'	|NOT NULL	|0
FIELD		|value		|t_varchar(255)	|''	|NOT NULL	|0
INDEX		|1		|maintenanceid

TABLE|lld_macro_path|lld_macro_pathid|ZBX_TEMPLATE
FIELD		|lld_macro_pathid|t_id		|	|NOT NULL	|0
FIELD		|itemid		|t_id		|	|NOT NULL	|0			|1|items
FIELD		|lld_macro	|t_varchar(255)	|''	|NOT NULL	|0
FIELD		|path		|t_varchar(255)	|''	|NOT NULL	|0
UNIQUE		|1		|itemid,lld_macro

TABLE|host_tag|hosttagid|ZBX_TEMPLATE
FIELD		|hosttagid	|t_id		|	|NOT NULL	|0
FIELD		|hostid		|t_id		|	|NOT NULL	|0			|1|hosts	|		|RESTRICT
FIELD		|tag		|t_varchar(255)	|''	|NOT NULL	|0
FIELD		|value		|t_varchar(255)	|''	|NOT NULL	|0
FIELD		|automatic	|t_integer	|'0'	|NOT NULL	|0
INDEX		|1		|hostid
CHANGELOG	|2

TABLE|config_autoreg_tls|autoreg_tlsid|ZBX_DATA
FIELD		|autoreg_tlsid	|t_id		|	|NOT NULL	|0
FIELD		|tls_psk_identity|t_varchar(128)|''	|NOT NULL	|ZBX_PROXY
FIELD		|tls_psk	|t_varchar(512)	|''	|NOT NULL	|ZBX_PROXY
UNIQUE		|1		|tls_psk_identity

TABLE|module|moduleid|ZBX_DATA
FIELD		|moduleid	|t_id		|	|NOT NULL	|0
FIELD		|id		|t_varchar(255)	|''	|NOT NULL	|0
FIELD		|relative_path	|t_varchar(255)	|''	|NOT NULL	|0
FIELD		|status		|t_integer	|'0'	|NOT NULL	|0
FIELD		|config		|t_text		|''	|NOT NULL	|0

TABLE|interface_snmp|interfaceid|ZBX_TEMPLATE
FIELD		|interfaceid	|t_id		|	|NOT NULL	|0			|1|interface
FIELD		|version	|t_integer	|'2'	|NOT NULL	|ZBX_PROXY
FIELD		|bulk		|t_integer	|'1'	|NOT NULL	|ZBX_PROXY
FIELD		|community	|t_varchar(64)	|''	|NOT NULL	|ZBX_PROXY
FIELD		|securityname	|t_varchar(64)	|''	|NOT NULL	|ZBX_PROXY
FIELD		|securitylevel	|t_integer	|'0'	|NOT NULL	|ZBX_PROXY
FIELD		|authpassphrase	|t_varchar(64)	|''	|NOT NULL	|ZBX_PROXY
FIELD		|privpassphrase	|t_varchar(64)	|''	|NOT NULL	|ZBX_PROXY
FIELD		|authprotocol	|t_integer	|'0'	|NOT NULL	|ZBX_PROXY
FIELD		|privprotocol	|t_integer	|'0'	|NOT NULL	|ZBX_PROXY
FIELD		|contextname	|t_varchar(255)	|''	|NOT NULL	|ZBX_PROXY
FIELD		|max_repetitions|t_integer	|'10'	|NOT NULL	|ZBX_PROXY

TABLE|lld_override|lld_overrideid|ZBX_TEMPLATE
FIELD		|lld_overrideid	|t_id		|	|NOT NULL	|0
FIELD		|itemid		|t_id		|	|NOT NULL	|0	|1|items
FIELD		|name		|t_varchar(255)	|''	|NOT NULL	|0
FIELD		|step		|t_integer	|'0'	|NOT NULL	|0
FIELD		|evaltype	|t_integer	|'0'	|NOT NULL	|0
FIELD		|formula	|t_varchar(255)	|''	|NOT NULL	|0
FIELD		|stop		|t_integer	|'0'	|NOT NULL	|0
UNIQUE		|1		|itemid,name

TABLE|lld_override_condition|lld_override_conditionid|ZBX_TEMPLATE
FIELD	|lld_override_conditionid	|t_id		|	|NOT NULL	|0
FIELD	|lld_overrideid			|t_id		|	|NOT NULL	|0	|1|lld_override
FIELD	|operator			|t_integer	|'8'	|NOT NULL	|0
FIELD	|macro				|t_varchar(64)	|''	|NOT NULL	|0
FIELD	|value				|t_varchar(255)	|''	|NOT NULL	|0
INDEX	|1				|lld_overrideid

TABLE|lld_override_operation|lld_override_operationid|ZBX_TEMPLATE
FIELD	|lld_override_operationid	|t_id		|	|NOT NULL	|0
FIELD	|lld_overrideid			|t_id		|	|NOT NULL	|0	|1|lld_override
FIELD	|operationobject		|t_integer	|'0'	|NOT NULL	|0
FIELD	|operator			|t_integer	|'0'	|NOT NULL	|0
FIELD	|value				|t_varchar(255)	|''	|NOT NULL	|0
INDEX	|1				|lld_overrideid

TABLE|lld_override_opstatus|lld_override_operationid|ZBX_TEMPLATE
FIELD	|lld_override_operationid	|t_id		|	|NOT NULL	|0	|1|lld_override_operation
FIELD	|status				|t_integer	|'0'	|NOT NULL	|0

TABLE|lld_override_opdiscover|lld_override_operationid|ZBX_TEMPLATE
FIELD	|lld_override_operationid	|t_id		|	|NOT NULL	|0	|1|lld_override_operation
FIELD	|discover			|t_integer	|'0'	|NOT NULL	|0

TABLE|lld_override_opperiod|lld_override_operationid|ZBX_TEMPLATE
FIELD	|lld_override_operationid	|t_id		|	|NOT NULL	|0	|1|lld_override_operation
FIELD	|delay				|t_varchar(1024)|'0'	|NOT NULL	|0

TABLE|lld_override_ophistory|lld_override_operationid|ZBX_TEMPLATE
FIELD	|lld_override_operationid	|t_id		|	|NOT NULL	|0	|1|lld_override_operation
FIELD	|history			|t_varchar(255)	|'31d'	|NOT NULL	|0

TABLE|lld_override_optrends|lld_override_operationid|ZBX_TEMPLATE
FIELD	|lld_override_operationid	|t_id		|	|NOT NULL	|0	|1|lld_override_operation
FIELD	|trends				|t_varchar(255)	|'365d'	|NOT NULL	|0

TABLE|lld_override_opseverity|lld_override_operationid|ZBX_TEMPLATE
FIELD	|lld_override_operationid	|t_id		|	|NOT NULL	|0	|1|lld_override_operation
FIELD	|severity			|t_integer	|'0'	|NOT NULL	|0

TABLE|lld_override_optag|lld_override_optagid|ZBX_TEMPLATE
FIELD	|lld_override_optagid		|t_id		|	|NOT NULL	|0
FIELD	|lld_override_operationid	|t_id		|	|NOT NULL	|0	|1|lld_override_operation
FIELD	|tag				|t_varchar(255)	|''	|NOT NULL	|0
FIELD	|value				|t_varchar(255)	|''	|NOT NULL	|0
INDEX	|1				|lld_override_operationid

TABLE|lld_override_optemplate|lld_override_optemplateid|ZBX_TEMPLATE
FIELD	|lld_override_optemplateid	|t_id		|	|NOT NULL	|0
FIELD	|lld_override_operationid	|t_id		|	|NOT NULL	|0	|1|lld_override_operation
FIELD	|templateid			|t_id		|	|NOT NULL	|0	|2|hosts	|hostid	|RESTRICT
UNIQUE	|1				|lld_override_operationid,templateid
INDEX	|2				|templateid

TABLE|lld_override_opinventory|lld_override_operationid|ZBX_TEMPLATE
FIELD	|lld_override_operationid	|t_id		|	|NOT NULL	|0	|1|lld_override_operation
FIELD	|inventory_mode			|t_integer	|'0'	|NOT NULL	|0

TABLE|trigger_queue|trigger_queueid|0
FIELD		|trigger_queueid|t_id		|	|NOT NULL	|0
FIELD		|objectid	|t_id		|	|NOT NULL	|0
FIELD		|type		|t_integer	|'0'	|NOT NULL	|0
FIELD		|clock		|t_time		|'0'	|NOT NULL	|0
FIELD		|ns		|t_nanosec	|'0'	|NOT NULL	|0

TABLE|item_parameter|item_parameterid|ZBX_TEMPLATE
FIELD		|item_parameterid|t_id		|	|NOT NULL	|0
FIELD		|itemid		|t_id		|	|NOT NULL	|ZBX_PROXY		|1|items
FIELD		|name		|t_varchar(255)	|''	|NOT NULL	|ZBX_PROXY
FIELD		|value		|t_varchar(2048)|''	|NOT NULL	|ZBX_PROXY
INDEX		|1		|itemid

TABLE|role_rule|role_ruleid|ZBX_DATA
FIELD		|role_ruleid	|t_id		|	|NOT NULL	|0
FIELD		|roleid		|t_id		|	|NOT NULL	|0			|1|role
FIELD		|type		|t_integer	|'0'	|NOT NULL	|0
FIELD		|name		|t_varchar(255)	|''	|NOT NULL	|0
FIELD		|value_int	|t_integer	|'0'	|NOT NULL	|0
FIELD		|value_str	|t_varchar(255)	|''	|NOT NULL	|0
FIELD		|value_moduleid	|t_id		|	|NULL		|0			|2|module	|moduleid
FIELD		|value_serviceid|t_id		|	|NULL	|0			|3|services	|serviceid
INDEX		|1		|roleid
INDEX		|2		|value_moduleid
INDEX		|3		|value_serviceid

TABLE|token|tokenid|ZBX_DATA
FIELD	|tokenid	|t_id		|	|NOT NULL	|0
FIELD	|name		|t_varchar(64)	|''	|NOT NULL	|0
FIELD	|description	|t_text		|''	|NOT NULL	|0
FIELD	|userid		|t_id		|	|NOT NULL	|0	|1	|users
FIELD	|token		|t_varchar(128)	|	|NULL		|0
FIELD	|lastaccess	|t_integer	|'0'	|NOT NULL	|0
FIELD	|status		|t_integer	|'0'	|NOT NULL	|0
FIELD	|expires_at	|t_time		|'0'	|NOT NULL	|0
FIELD	|created_at	|t_time		|'0'	|NOT NULL	|0
FIELD	|creator_userid	|t_id		|	|NULL		|0	|2	|users	|userid	|RESTRICT
INDEX	|1		|name
UNIQUE	|2		|userid,name
UNIQUE	|3		|token
INDEX	|4		|creator_userid

TABLE|item_tag|itemtagid|ZBX_TEMPLATE
FIELD		|itemtagid	|t_id		|	|NOT NULL	|0
FIELD		|itemid		|t_id		|	|NOT NULL	|0			|1|items	|		|RESTRICT
FIELD		|tag		|t_varchar(255)	|''	|NOT NULL	|0
FIELD		|value		|t_varchar(255)	|''	|NOT NULL	|0
INDEX		|1		|itemid
CHANGELOG	|4

TABLE|httptest_tag|httptesttagid|ZBX_TEMPLATE
FIELD		|httptesttagid	|t_id		|	|NOT NULL	|0
FIELD		|httptestid	|t_id			|	|NOT NULL	|0		|1|httptest
FIELD		|tag		|t_varchar(255)	|''	|NOT NULL	|0
FIELD		|value		|t_varchar(255)	|''	|NOT NULL	|0
INDEX		|1		|httptestid

TABLE|sysmaps_element_tag|selementtagid|ZBX_TEMPLATE
FIELD		|selementtagid	|t_id		|	|NOT NULL	|0
FIELD		|selementid	|t_id			|	|NOT NULL	|0		|1|sysmaps_elements
FIELD		|tag		|t_varchar(255)	|''	|NOT NULL	|0
FIELD		|value		|t_varchar(255)	|''	|NOT NULL	|0
FIELD		|operator	|t_integer		|'0'|NOT NULL	|0
INDEX		|1		|selementid

TABLE|report|reportid|ZBX_DATA
FIELD		|reportid	|t_id		|	|NOT NULL	|0
FIELD		|userid		|t_id		|	|NOT NULL	|0		|1|users|userid
FIELD		|name		|t_varchar(255)	|''	|NOT NULL	|0
FIELD		|description	|t_varchar(2048)|''	|NOT NULL	|0
FIELD		|status		|t_integer	|'0'	|NOT NULL	|0
FIELD		|dashboardid	|t_id		|	|NOT NULL	|0		|2|dashboard|dashboardid
FIELD		|period		|t_integer	|'0'	|NOT NULL	|0
FIELD		|cycle		|t_integer	|'0'	|NOT NULL	|0
FIELD		|weekdays	|t_integer	|'0'	|NOT NULL	|0
FIELD		|start_time	|t_integer	|'0'	|NOT NULL	|0
FIELD		|active_since	|t_integer	|'0'	|NOT NULL	|0
FIELD		|active_till	|t_integer	|'0'	|NOT NULL	|0
FIELD		|state		|t_integer	|'0'	|NOT NULL	|ZBX_NODATA
FIELD		|lastsent	|t_time	|'0'		|NOT NULL	|ZBX_NODATA
FIELD		|info		|t_varchar(2048)|''	|NOT NULL	|ZBX_NODATA
UNIQUE		|1		|name
INDEX		|2		|userid
INDEX		|3		|dashboardid

TABLE|report_param|reportparamid|ZBX_DATA
FIELD		|reportparamid	|t_id		|	|NOT NULL	|0
FIELD		|reportid	|t_id		|	|NOT NULL	|0		|1|report|reportid
FIELD		|name		|t_varchar(255)	|''	|NOT NULL	|0
FIELD		|value		|t_text		|''	|NOT NULL	|0
INDEX		|1		|reportid

TABLE|report_user|reportuserid|ZBX_DATA
FIELD		|reportuserid	|t_id		|	|NOT NULL	|0
FIELD		|reportid	|t_id		|	|NOT NULL	|0		|1|report|reportid
FIELD		|userid		|t_id		|	|NOT NULL	|0		|2|users|userid
FIELD		|exclude	|t_integer	|'0'	|NOT NULL	|0
FIELD		|access_userid	|t_id		|	|NULL		|0		|3|users|userid		|RESTRICT
INDEX		|1		|reportid
INDEX		|2		|userid
INDEX		|3		|access_userid

TABLE|report_usrgrp|reportusrgrpid|ZBX_DATA
FIELD		|reportusrgrpid|t_id		|	|NOT NULL	|0
FIELD		|reportid	|t_id		|	|NOT NULL	|0		|1|report|reportid
FIELD		|usrgrpid	|t_id		|	|NOT NULL	|0		|2|usrgrp|usrgrpid
FIELD		|access_userid	|t_id		|	|NULL		|0		|3|users|userid		|RESTRICT
INDEX		|1		|reportid
INDEX		|2		|usrgrpid
INDEX		|3		|access_userid

TABLE|service_problem_tag|service_problem_tagid|ZBX_DATA
FIELD		|service_problem_tagid	|t_id		|	|NOT NULL	|0
FIELD		|serviceid		|t_id		|	|NOT NULL	|0	|1|services|serviceid
FIELD		|tag			|t_varchar(255)	|''	|NOT NULL	|0
FIELD		|operator		|t_integer	|'0'	|NOT NULL	|0
FIELD		|value			|t_varchar(255)	|''	|NOT NULL	|0
INDEX		|1			|serviceid

TABLE|service_problem|service_problemid|ZBX_DATA
FIELD		|service_problemid	|t_id		|	|NOT NULL	|0
FIELD		|eventid		|t_id		|	|NOT NULL	|0	|1|problem|eventid
FIELD		|serviceid		|t_id		|	|NOT NULL	|0	|2|services|serviceid
FIELD		|severity		|t_integer	|'0'	|NOT NULL	|0
INDEX		|1			|eventid
INDEX		|2			|serviceid

TABLE|service_tag|servicetagid|0
FIELD		|servicetagid	|t_id		|	|NOT NULL	|0
FIELD		|serviceid	|t_id		|	|NOT NULL	|0		|1|services|serviceid
FIELD		|tag		|t_varchar(255)	|''	|NOT NULL	|0
FIELD		|value		|t_varchar(255)	|''	|NOT NULL	|0
INDEX		|1		|serviceid

TABLE|service_status_rule|service_status_ruleid|ZBX_DATA
FIELD		|service_status_ruleid|t_id	|	|NOT NULL	|0
FIELD		|serviceid	|t_id		|	|NOT NULL	|0		|1|services|serviceid
FIELD		|type		|t_integer	|'0'	|NOT NULL	|0
FIELD		|limit_value	|t_integer	|'0'	|NOT NULL	|0
FIELD		|limit_status	|t_integer	|'0'	|NOT NULL	|0
FIELD		|new_status	|t_integer	|'0'	|NOT NULL	|0
INDEX		|1		|serviceid

TABLE|ha_node|ha_nodeid|ZBX_DATA
FIELD		|ha_nodeid	|t_cuid		|	|NOT NULL	|0
FIELD		|name		|t_varchar(255)	|''	|NOT NULL	|0
FIELD		|address	|t_varchar(255)	|''	|NOT NULL	|0
FIELD		|port		|t_integer	|'10051'|NOT NULL	|0
FIELD		|lastaccess	|t_integer	|'0'	|NOT NULL	|0
FIELD		|status		|t_integer	|'0'	|NOT NULL	|0
FIELD		|ha_sessionid	|t_cuid		|''	|NOT NULL	|0
UNIQUE		|1		|name
INDEX		|2		|status,lastaccess

TABLE|sla|slaid|ZBX_DATA
FIELD		|slaid		|t_id		|	|NOT NULL	|0
FIELD		|name		|t_varchar(255)	|''	|NOT NULL	|0
FIELD		|period		|t_integer	|'0'	|NOT NULL	|0
FIELD		|slo		|t_double	|'99.9'	|NOT NULL	|0
FIELD		|effective_date	|t_integer	|'0'	|NOT NULL	|0
FIELD		|timezone	|t_varchar(50)	|'UTC'	|NOT NULL	|ZBX_NODATA
FIELD		|status		|t_integer	|'1'	|NOT NULL	|0
FIELD		|description	|t_text		|''	|NOT NULL	|0
UNIQUE		|1		|name

TABLE|sla_schedule|sla_scheduleid|ZBX_DATA
FIELD		|sla_scheduleid	|t_id		|	|NOT NULL	|0
FIELD		|slaid		|t_id		|	|NOT NULL	|0		|1|sla|slaid
FIELD		|period_from	|t_integer	|'0'	|NOT NULL	|0
FIELD		|period_to	|t_integer	|'0'	|NOT NULL	|0
INDEX		|1		|slaid

TABLE|sla_excluded_downtime|sla_excluded_downtimeid|ZBX_DATA
FIELD		|sla_excluded_downtimeid|t_id		|	|NOT NULL	|0
FIELD		|slaid			|t_id		|	|NOT NULL	|0	|1|sla|slaid
FIELD		|name			|t_varchar(255)	|''	|NOT NULL	|0
FIELD		|period_from		|t_integer	|'0'	|NOT NULL	|0
FIELD		|period_to		|t_integer	|'0'	|NOT NULL	|0
INDEX		|1			|slaid

TABLE|sla_service_tag|sla_service_tagid|0
FIELD		|sla_service_tagid	|t_id		|	|NOT NULL	|0
FIELD		|slaid			|t_id		|	|NOT NULL	|0	|1|sla|slaid
FIELD		|tag			|t_varchar(255)	|''	|NOT NULL	|0
FIELD		|operator		|t_integer	|'0'	|NOT NULL	|0
FIELD		|value			|t_varchar(255)	|''	|NOT NULL	|0
INDEX		|1			|slaid

TABLE|host_rtdata|hostid|ZBX_TEMPLATE
FIELD		|hostid			|t_id		|	|NOT NULL	|0	|1|hosts|hostid
FIELD		|active_available	|t_integer	|'0'	|NOT NULL	|0

TABLE|userdirectory|userdirectoryid|0
FIELD		|userdirectoryid	|t_id			|		|NOT NULL	|0
FIELD		|name				|t_varchar(128)	|''		|NOT NULL	|0
FIELD		|description		|t_text		|''	|NOT NULL	|0
FIELD		|idp_type			|t_integer		|'1'	|NOT NULL	|0
FIELD		|provision_status	|t_integer		|'0'	|NOT NULL	|0
INDEX		|1			|idp_type

TABLE|userdirectory_ldap|userdirectoryid|0
FIELD		|userdirectoryid		|t_id			|		|NOT NULL	|0	|1|userdirectory
FIELD		|host					|t_varchar(255)	|''		|NOT NULL	|0
FIELD		|port					|t_integer		|'389'	|NOT NULL	|0
FIELD		|base_dn				|t_varchar(255)	|''		|NOT NULL	|0
FIELD		|search_attribute		|t_varchar(128)	|''		|NOT NULL	|0
FIELD		|bind_dn				|t_varchar(255)	|''		|NOT NULL	|0
FIELD		|bind_password			|t_varchar(128)	|''		|NOT NULL	|0
FIELD		|start_tls				|t_integer		|'0'	|NOT NULL	|0
FIELD		|search_filter			|t_varchar(255)	|''		|NOT NULL	|0
FIELD		|group_basedn			|t_varchar(255)	|''		|NOT NULL	|0
FIELD		|group_name				|t_varchar(255)	|''		|NOT NULL	|0
FIELD		|group_member			|t_varchar(255)	|''		|NOT NULL	|0
FIELD		|user_ref_attr			|t_varchar(255)	|''		|NOT NULL	|0
FIELD		|group_filter			|t_varchar(255)	|''		|NOT NULL	|0
FIELD		|group_membership		|t_varchar(255)	|''		|NOT NULL	|0
FIELD		|user_username			|t_varchar(255)	|''		|NOT NULL	|0
FIELD		|user_lastname			|t_varchar(255)	|''		|NOT NULL	|0

TABLE|userdirectory_saml|userdirectoryid|0
FIELD		|userdirectoryid		|t_id			|		|NOT NULL	|0	|1|userdirectory
FIELD		|idp_entityid			|t_varchar(1024)|''		|NOT NULL	|0
FIELD		|sso_url				|t_varchar(2048)|''		|NOT NULL	|0
FIELD		|slo_url				|t_varchar(2048)|''		|NOT NULL	|0
FIELD		|username_attribute		|t_varchar(128)	|''		|NOT NULL	|0
FIELD		|sp_entityid			|t_varchar(1024)|''		|NOT NULL	|0
FIELD		|nameid_format			|t_varchar(2048)|''		|NOT NULL	|0
FIELD		|sign_messages			|t_integer		|'0'	|NOT NULL	|0
FIELD		|sign_assertions		|t_integer		|'0'	|NOT NULL	|0
FIELD		|sign_authn_requests	|t_integer		|'0'	|NOT NULL	|0
FIELD		|sign_logout_requests	|t_integer		|'0'	|NOT NULL	|0
FIELD		|sign_logout_responses	|t_integer		|'0'	|NOT NULL	|0
FIELD		|encrypt_nameid			|t_integer		|'0'	|NOT NULL	|0
FIELD		|encrypt_assertions		|t_integer		|'0'	|NOT NULL	|0
FIELD		|group_name				|t_varchar(255)	|''		|NOT NULL	|0
FIELD		|user_username			|t_varchar(255)	|''		|NOT NULL	|0
FIELD		|user_lastname			|t_varchar(255)	|''		|NOT NULL	|0
FIELD		|scim_status			|t_integer		|'0'	|NOT NULL	|0

TABLE|userdirectory_media|userdirectory_mediaid|0
FIELD		|userdirectory_mediaid	|t_id			|	|NOT NULL	|0
FIELD		|userdirectoryid	|t_id			|	|NOT NULL	|0	|1	|userdirectory
FIELD		|mediatypeid		|t_id			|	|NOT NULL	|0	|2	|media_type
FIELD		|name				|t_varchar(64)	|''	|NOT NULL	|0
FIELD		|attribute			|t_varchar(255)	|''	|NOT NULL	|0
FIELD		|active			|t_integer		|'0'	|NOT NULL	|0
FIELD		|severity		|t_integer		|'63'	|NOT NULL	|0
FIELD		|period			|t_varchar(1024)	|'1-7,00:00-24:00'|NOT NULL|0
INDEX		|1	|userdirectoryid
INDEX		|2	|mediatypeid

TABLE|userdirectory_usrgrp|userdirectory_usrgrpid|0
FIELD		|userdirectory_usrgrpid		|t_id		|	|NOT NULL	|0
FIELD		|userdirectory_idpgroupid	|t_id		|	|NOT NULL	|0	|1	|userdirectory_idpgroup
FIELD		|usrgrpid					|t_id		|	|NOT NULL	|0	|2	|usrgrp
UNIQUE		|1	|userdirectory_idpgroupid,usrgrpid
INDEX		|2	|usrgrpid

TABLE|userdirectory_idpgroup|userdirectory_idpgroupid|0
FIELD		|userdirectory_idpgroupid	|t_id			|	|NOT NULL	|0
FIELD		|userdirectoryid		|t_id			|	|NOT NULL	|0	|1	|userdirectory
FIELD		|roleid					|t_id			|	|NOT NULL	|0	|2	|role
FIELD		|name					|t_varchar(255)	|''	|NOT NULL	|0
INDEX		|1	|userdirectoryid
INDEX		|2	|roleid

TABLE|changelog|changelogid|0
FIELD		|changelogid	|t_serial	|	|NOT NULL	|0
FIELD		|object		|t_integer	|'0'	|NOT NULL	|0
FIELD		|objectid	|t_id		|	|NOT NULL	|0
FIELD		|operation	|t_integer	|'0'	|NOT NULL	|0
FIELD		|clock		|t_integer	|'0'	|NOT NULL	|0
INDEX		|1		|clock

TABLE|scim_group|scim_groupid|0
FIELD		|scim_groupid	|t_id			|	|NOT NULL	|0
FIELD		|name			|t_varchar(64)	|''	|NOT NULL	|0
UNIQUE		|1		|name

TABLE|user_scim_group|user_scim_groupid|0
FIELD		|user_scim_groupid	|t_id	|	|NOT NULL	|0
FIELD		|userid				|t_id	|	|NOT NULL	|0	|1|users
FIELD		|scim_groupid		|t_id	|	|NOT NULL	|0	|2|scim_group
INDEX		|1	|userid
INDEX		|2	|scim_groupid

TABLE|connector|connectorid|ZBX_DATA
FIELD		|connectorid	|t_id		|	|NOT NULL	|0
FIELD		|name		|t_varchar(255)	|''	|NOT NULL	|0
FIELD		|protocol	|t_integer	|'0'	|NOT NULL	|0
FIELD		|data_type	|t_integer	|'0'	|NOT NULL	|0
FIELD		|url		|t_varchar(2048)|''	|NOT NULL	|0
FIELD		|max_records	|t_integer	|'0'	|NOT NULL	|0
FIELD		|max_senders	|t_integer	|'1'	|NOT NULL	|0
FIELD		|max_attempts	|t_integer	|'1'	|NOT NULL	|0
FIELD		|timeout	|t_varchar(255)	|'5s'	|NOT NULL	|0
FIELD		|http_proxy	|t_varchar(255)	|''	|NOT NULL	|0
FIELD		|authtype	|t_integer	|'0'	|NOT NULL	|0
FIELD		|username	|t_varchar(255)	|''	|NOT NULL	|0
FIELD		|password	|t_varchar(255)	|''	|NOT NULL	|0
FIELD		|token		|t_varchar(128)	|''	|NOT NULL	|0
FIELD		|verify_peer	|t_integer	|'1'	|NOT NULL	|0
FIELD		|verify_host	|t_integer	|'1'	|NOT NULL	|0
FIELD		|ssl_cert_file	|t_varchar(255)	|''	|NOT NULL	|0
FIELD		|ssl_key_file	|t_varchar(255)	|''	|NOT NULL	|0
FIELD		|ssl_key_password|t_varchar(64)	|''	|NOT NULL	|0
FIELD		|description	|t_text		|''	|NOT NULL	|0
FIELD		|status		|t_integer	|'1'	|NOT NULL	|0
FIELD		|tags_evaltype	|t_integer	|'0'	|NOT NULL	|0
FIELD		|item_value_type|t_integer	|'31'	|NOT NULL	|0
FIELD		|attempt_interval|t_varchar(32)	|'5s'	|NOT NULL	|0
UNIQUE		|1		|name
CHANGELOG	|17

TABLE|connector_tag|connector_tagid|0
FIELD	|connector_tagid|t_id		|	|NOT NULL	|0
FIELD	|connectorid	|t_id		|	|NOT NULL	|0	|1|connector|	|RESTRICT
FIELD	|tag		|t_varchar(255)	|''	|NOT NULL	|0
FIELD	|operator	|t_integer	|'0'	|NOT NULL	|0
FIELD	|value		|t_varchar(255)	|''	|NOT NULL	|0
INDEX	|1		|connectorid
CHANGELOG	|18

TABLE|proxy|proxyid|0
FIELD		|proxyid		|t_id		|		|NOT NULL	|0
FIELD		|name			|t_varchar(128)	|''		|NOT NULL	|ZBX_PROXY
FIELD		|operating_mode		|t_integer	|'0'		|NOT NULL	|0
FIELD		|description		|t_text		|''		|NOT NULL	|0
FIELD		|tls_connect		|t_integer	|'1'		|NOT NULL	|0
FIELD		|tls_accept		|t_integer	|'1'		|NOT NULL	|0
FIELD		|tls_issuer		|t_varchar(1024)|''		|NOT NULL	|0
FIELD		|tls_subject		|t_varchar(1024)|''		|NOT NULL	|0
FIELD		|tls_psk_identity	|t_varchar(128)	|''		|NOT NULL	|0
FIELD		|tls_psk		|t_varchar(512)	|''		|NOT NULL	|0
FIELD		|allowed_addresses	|t_varchar(255)	|''		|NOT NULL	|0
FIELD		|address		|t_varchar(255)	|'127.0.0.1'	|NOT NULL	|0
FIELD		|port			|t_varchar(64)	|'10051'	|NOT NULL	|0
FIELD		|custom_timeouts	|t_integer	|'0'		|NOT NULL	|0
FIELD		|timeout_zabbix_agent	|t_varchar(255)	|''		|NOT NULL	|0
FIELD		|timeout_simple_check	|t_varchar(255)	|''		|NOT NULL	|0
FIELD		|timeout_snmp_agent	|t_varchar(255)	|''		|NOT NULL	|0
FIELD		|timeout_external_check	|t_varchar(255)	|''		|NOT NULL	|0
FIELD		|timeout_db_monitor	|t_varchar(255)	|''		|NOT NULL	|0
FIELD		|timeout_http_agent	|t_varchar(255)	|''		|NOT NULL	|0
FIELD		|timeout_ssh_agent	|t_varchar(255)	|''		|NOT NULL	|0
FIELD		|timeout_telnet_agent	|t_varchar(255)	|''		|NOT NULL	|0
FIELD		|timeout_script		|t_varchar(255)	|''		|NOT NULL	|0
FIELD		|local_address		|t_varchar(255)	|''		|NOT NULL	|ZBX_PROXY
FIELD		|local_port		|t_varchar(64)	|'10051'	|NOT NULL	|ZBX_PROXY
FIELD		|proxy_groupid		|t_id		|		|NULL		|0	|1|proxy_group|	|RESTRICT
FIELD		|timeout_browser	|t_varchar(255)	|''		|NOT NULL	|0
UNIQUE		|1		|name
INDEX		|2		|proxy_groupid
CHANGELOG	|19

TABLE|proxy_rtdata|proxyid|0
FIELD		|proxyid	|t_id		|	|NOT NULL	|0		|1|proxy|proxyid
FIELD		|lastaccess	|t_integer	|'0'	|NOT NULL	|ZBX_NODATA
FIELD		|version	|t_integer	|'0'	|NOT NULL	|ZBX_NODATA
FIELD		|compatibility	|t_integer	|'0'	|NOT NULL	|ZBX_NODATA
FIELD		|state		|t_integer	|'0'	|NOT NULL	|ZBX_NODATA

TABLE|proxy_group|proxy_groupid|0
FIELD		|proxy_groupid	|t_id		|	|NOT NULL	|0
FIELD		|name		|t_varchar(255)	|''	|NOT NULL	|0
FIELD		|description	|t_text		|''	|NOT NULL	|0
FIELD		|failover_delay	|t_varchar(255)	|'1m'	|NOT NULL	|0
FIELD		|min_online	|t_varchar(255)	|'1'	|NOT NULL	|0
CHANGELOG	|20

TABLE|proxy_group_rtdata|proxy_groupid|0
FIELD		|proxy_groupid	|t_id		|	|NOT NULL	|0		|1|proxy_group|proxy_groupid
FIELD		|state		|t_integer	|'0'	|NOT NULL	|0

TABLE|host_proxy|hostproxyid|0
FIELD		|hostproxyid	|t_id		|	|NOT NULL	|0
FIELD		|hostid		|t_id		|	|NULL		|0|1|hosts	|	|RESTRICT
FIELD		|host		|t_varchar(128)	|''	|NOT NULL	|ZBX_PROXY
FIELD		|proxyid	|t_id		|	|NULL		|ZBX_PROXY|2|proxy|	|RESTRICT
FIELD		|revision	|t_bigint	|'0'	|NOT NULL	|ZBX_PROXY
FIELD		|tls_accept	|t_integer	|'1'	|NOT NULL	|ZBX_PROXY
FIELD		|tls_issuer	|t_varchar(1024)|''	|NOT NULL	|ZBX_PROXY
FIELD		|tls_subject	|t_varchar(1024)|''	|NOT NULL	|ZBX_PROXY
FIELD		|tls_psk_identity|t_varchar(128)|''	|NOT NULL	|ZBX_PROXY
FIELD		|tls_psk	|t_varchar(512)	|''	|NOT NULL	|ZBX_PROXY
UNIQUE		|1		|hostid
INDEX		|2		|proxyid
INDEX		|3		|revision
CHANGELOG	|21

TABLE|mfa|mfaid|ZBX_DATA
FIELD		|mfaid		|t_id		|	|NOT NULL	|0
FIELD		|type		|t_integer	|'0'	|NOT NULL	|0
FIELD		|name		|t_varchar(128)	|''	|NOT NULL	|0
FIELD		|hash_function	|t_integer	|'1'	|NULL		|0
FIELD		|code_length	|t_integer	|'6'	|NULL		|0
FIELD		|api_hostname	|t_varchar(1024)|''	|NULL		|0
FIELD		|clientid	|t_varchar(32)	|''	|NULL		|0
FIELD		|client_secret	|t_varchar(64)	|''	|NULL		|0
UNIQUE		|1		|name

TABLE|mfa_totp_secret|mfa_totp_secretid|ZBX_DATA
FIELD		|mfa_totp_secretid	|t_id		|	|NOT NULL	|0
FIELD		|mfaid			|t_id			|	|NOT NULL	|0	|1|mfa	|mfaid
FIELD		|userid			|t_id			|	|NOT NULL	|0	|2|users|userid
FIELD		|totp_secret	|t_varchar(32)	|''	|NULL		|0
FIELD		|status			|t_integer		|'0'|NOT NULL	|0
FIELD		|used_codes		|t_varchar(32)	|'' |NOT NULL	|0
INDEX		|1			|mfaid
INDEX		|2			|userid

TABLE|settings|name|ZBX_DATA
FIELD		|name			|t_varchar(255)	|	|NOT NULL	|0
FIELD		|type			|t_integer	|	|NOT NULL	|ZBX_PROXY
FIELD		|value_str		|t_text		|''	|NOT NULL	|ZBX_PROXY
FIELD		|value_int		|t_integer	|'0'	|NOT NULL	|ZBX_PROXY
FIELD		|value_usrgrpid		|t_id		|	|NULL		|		|2|usrgrp		|usrgrpid		|RESTRICT
FIELD		|value_hostgroupid	|t_id		|	|NULL		|		|3|hstgrp		|groupid		|RESTRICT
FIELD		|value_userdirectoryid	|t_id		|	|NULL		|		|4|userdirectory|userdirectoryid|RESTRICT
FIELD		|value_mfaid		|t_id		|	|NULL		|		|5|mfa			|mfaid			|RESTRICT
INDEX		|2		|value_usrgrpid
INDEX		|3		|value_hostgroupid
INDEX		|4		|value_userdirectoryid
INDEX		|5		|value_mfaid

TABLE|dbversion|dbversionid|
FIELD		|dbversionid	|t_id		|	|NOT NULL	|0
FIELD		|mandatory	|t_integer	|'0'	|NOT NULL	|
FIELD		|optional	|t_integer	|'0'	|NOT NULL	|
<<<<<<< HEAD
ROW		|1		|7030034	|7030034
=======
ROW		|1		|7030033	|7030033
>>>>>>> 7dd87cac
<|MERGE_RESOLUTION|>--- conflicted
+++ resolved
@@ -2251,8 +2251,4 @@
 FIELD		|dbversionid	|t_id		|	|NOT NULL	|0
 FIELD		|mandatory	|t_integer	|'0'	|NOT NULL	|
 FIELD		|optional	|t_integer	|'0'	|NOT NULL	|
-<<<<<<< HEAD
-ROW		|1		|7030034	|7030034
-=======
-ROW		|1		|7030033	|7030033
->>>>>>> 7dd87cac
+ROW		|1		|7030035	|7030035