--- conflicted
+++ resolved
@@ -605,11 +605,7 @@
 FIELD		|recovery_expression|t_varchar(2048)|''	|NOT NULL	|0
 FIELD		|correlation_mode|t_integer	|'0'	|NOT NULL	|0
 FIELD		|correlation_tag|t_varchar(255)	|''	|NOT NULL	|0
-<<<<<<< HEAD
-FIELD		|problem_count	|t_integer	|'0'	|NOT NULL	|ZBX_NODATA
 FIELD		|manual_close	|t_integer	|'0'	|NOT NULL	|0 
-=======
->>>>>>> 7fc5b700
 INDEX		|1		|status
 INDEX		|2		|value,lastchange
 INDEX		|3		|templateid
