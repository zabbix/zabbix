--- conflicted
+++ resolved
@@ -2249,8 +2249,4 @@
 FIELD		|dbversionid	|t_id		|	|NOT NULL	|0
 FIELD		|mandatory	|t_integer	|'0'	|NOT NULL	|
 FIELD		|optional	|t_integer	|'0'	|NOT NULL	|
-<<<<<<< HEAD
-ROW		|1		|7030032	|7030032
-=======
-ROW		|1		|7030031	|7030031
->>>>>>> 6e9bfe57
+ROW		|1		|7030035	|7030035