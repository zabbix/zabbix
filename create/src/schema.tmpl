--
-- Zabbix
-- Copyright (C) 2001-2022 Zabbix SIA
--
-- This program is free software; you can redistribute it and/or modify
-- it under the terms of the GNU General Public License as published by
-- the Free Software Foundation; either version 2 of the License, or
-- (at your option) any later version.
--
-- This program is distributed in the hope that it will be useful,
-- but WITHOUT ANY WARRANTY; without even the implied warranty of
-- MERCHANTABILITY or FITNESS FOR A PARTICULAR PURPOSE. See the
-- GNU General Public License for more details.
--
-- You should have received a copy of the GNU General Public License
-- along with this program; if not, write to the Free Software
-- Foundation, Inc., 51 Franklin Street, Fifth Floor, Boston, MA  02110-1301, USA.
--

--
-- Do not use spaces
-- Tables must be sorted to match referential integrity rules
--

TABLE|role|roleid|ZBX_DATA
FIELD		|roleid		|t_id		|	|NOT NULL	|0
FIELD		|name		|t_varchar(255)	|''	|NOT NULL	|0
FIELD		|type		|t_integer	|'0'	|NOT NULL	|0
FIELD		|readonly	|t_integer	|'0'	|NOT NULL	|0
UNIQUE		|1		|name

TABLE|users|userid|ZBX_DATA
FIELD		|userid		|t_id		|	|NOT NULL	|0
FIELD		|username	|t_varchar(100)	|''	|NOT NULL	|0
FIELD		|name		|t_varchar(100)	|''	|NOT NULL	|0
FIELD		|surname	|t_varchar(100)	|''	|NOT NULL	|0
FIELD		|passwd		|t_varchar(60)	|''	|NOT NULL	|0
FIELD		|url		|t_varchar(255)	|''	|NOT NULL	|0
FIELD		|autologin	|t_integer	|'0'	|NOT NULL	|0
FIELD		|autologout	|t_varchar(32)	|'15m'	|NOT NULL	|0
FIELD		|lang		|t_varchar(7)	|'default'|NOT NULL	|ZBX_NODATA
FIELD		|refresh	|t_varchar(32)	|'30s'	|NOT NULL	|0
FIELD		|theme		|t_varchar(128)	|'default'|NOT NULL	|ZBX_NODATA
FIELD		|attempt_failed	|t_integer	|0	|NOT NULL	|ZBX_NODATA
FIELD		|attempt_ip	|t_varchar(39)	|''	|NOT NULL	|ZBX_NODATA
FIELD		|attempt_clock	|t_integer	|0	|NOT NULL	|ZBX_NODATA
FIELD		|rows_per_page	|t_integer	|50	|NOT NULL	|0
FIELD		|timezone	|t_varchar(50)	|'default'|NOT NULL	|ZBX_NODATA
FIELD		|roleid		|t_id		|	|NOT NULL	|0			|1|role
UNIQUE		|1		|username

TABLE|maintenances|maintenanceid|ZBX_DATA
FIELD		|maintenanceid	|t_id		|	|NOT NULL	|0
FIELD		|name		|t_varchar(128)	|''	|NOT NULL	|0
FIELD		|maintenance_type|t_integer	|'0'	|NOT NULL	|0
FIELD		|description	|t_shorttext	|''	|NOT NULL	|0
FIELD		|active_since	|t_integer	|'0'	|NOT NULL	|0
FIELD		|active_till	|t_integer	|'0'	|NOT NULL	|0
FIELD		|tags_evaltype	|t_integer	|'0'	|NOT NULL	|0
INDEX		|1		|active_since,active_till
UNIQUE		|2		|name

TABLE|hosts|hostid|ZBX_TEMPLATE
FIELD		|hostid		|t_id		|	|NOT NULL	|0
FIELD		|proxy_hostid	|t_id		|	|NULL		|0			|1|hosts	|hostid		|RESTRICT
FIELD		|host		|t_varchar(128)	|''	|NOT NULL	|ZBX_PROXY
FIELD		|status		|t_integer	|'0'	|NOT NULL	|ZBX_PROXY
FIELD		|lastaccess	|t_integer	|'0'	|NOT NULL	|ZBX_NODATA
FIELD		|ipmi_authtype	|t_integer	|'-1'	|NOT NULL	|ZBX_PROXY
FIELD		|ipmi_privilege	|t_integer	|'2'	|NOT NULL	|ZBX_PROXY
FIELD		|ipmi_username	|t_varchar(16)	|''	|NOT NULL	|ZBX_PROXY
FIELD		|ipmi_password	|t_varchar(20)	|''	|NOT NULL	|ZBX_PROXY
FIELD		|maintenanceid	|t_id		|	|NULL		|ZBX_NODATA		|2|maintenances	|		|RESTRICT
FIELD		|maintenance_status|t_integer	|'0'	|NOT NULL	|ZBX_NODATA
FIELD		|maintenance_type|t_integer	|'0'	|NOT NULL	|ZBX_NODATA
FIELD		|maintenance_from|t_integer	|'0'	|NOT NULL	|ZBX_NODATA
FIELD		|name		|t_varchar(128)	|''	|NOT NULL	|ZBX_PROXY
FIELD		|flags		|t_integer	|'0'	|NOT NULL	|0
FIELD		|templateid	|t_id		|	|NULL		|0			|3|hosts	|hostid
FIELD		|description	|t_shorttext	|''	|NOT NULL	|0
FIELD		|tls_connect	|t_integer	|'1'	|NOT NULL	|ZBX_PROXY
FIELD		|tls_accept	|t_integer	|'1'	|NOT NULL	|ZBX_PROXY
FIELD		|tls_issuer	|t_varchar(1024)|''	|NOT NULL	|ZBX_PROXY
FIELD		|tls_subject	|t_varchar(1024)|''	|NOT NULL	|ZBX_PROXY
FIELD		|tls_psk_identity|t_varchar(128)|''	|NOT NULL	|ZBX_PROXY
FIELD		|tls_psk	|t_varchar(512)	|''	|NOT NULL	|ZBX_PROXY
FIELD		|proxy_address	|t_varchar(255)	|''	|NOT NULL	|0
FIELD		|auto_compress	|t_integer	|'1'	|NOT NULL	|0
FIELD		|discover	|t_integer	|'0'	|NOT NULL	|0
FIELD		|custom_interfaces|t_integer	|'0'	|NOT NULL	|0
FIELD		|uuid		|t_varchar(32)	|''	|NOT NULL	|0
INDEX		|1		|host
INDEX		|2		|status
INDEX		|3		|proxy_hostid
INDEX		|4		|name
INDEX		|5		|maintenanceid

TABLE|hstgrp|groupid|ZBX_DATA
FIELD		|groupid	|t_id		|	|NOT NULL	|0
FIELD		|name		|t_varchar(255)	|''	|NOT NULL	|0
FIELD		|flags		|t_integer	|'0'	|NOT NULL	|0
FIELD		|uuid		|t_varchar(32)	|''	|NOT NULL	|0
FIELD		|type		|t_integer	|'0'	|NOT NULL	|0
UNIQUE		|1		|type,name

TABLE|group_prototype|group_prototypeid|ZBX_TEMPLATE
FIELD		|group_prototypeid|t_id		|	|NOT NULL	|0
FIELD		|hostid		|t_id		|	|NOT NULL	|0			|1|hosts
FIELD		|name		|t_varchar(255)	|''	|NOT NULL	|0
FIELD		|groupid	|t_id		|	|NULL		|0			|2|hstgrp	|		|RESTRICT
FIELD		|templateid	|t_id		|	|NULL		|0			|3|group_prototype|group_prototypeid
INDEX		|1		|hostid

TABLE|group_discovery|groupid|ZBX_TEMPLATE
FIELD		|groupid	|t_id		|	|NOT NULL	|0			|1|hstgrp
FIELD		|parent_group_prototypeid|t_id	|	|NOT NULL	|0			|2|group_prototype|group_prototypeid|RESTRICT
FIELD		|name		|t_varchar(64)	|''	|NOT NULL	|ZBX_NODATA
FIELD		|lastcheck	|t_integer	|'0'	|NOT NULL	|ZBX_NODATA
FIELD		|ts_delete	|t_time		|'0'	|NOT NULL	|ZBX_NODATA

TABLE|drules|druleid|ZBX_DATA
FIELD		|druleid	|t_id		|	|NOT NULL	|0
FIELD		|proxy_hostid	|t_id		|	|NULL		|0			|1|hosts	|hostid		|RESTRICT
FIELD		|name		|t_varchar(255)	|''	|NOT NULL	|ZBX_PROXY
FIELD		|iprange	|t_varchar(2048)|''	|NOT NULL	|ZBX_PROXY
FIELD		|delay		|t_varchar(255)	|'1h'	|NOT NULL	|ZBX_PROXY
FIELD		|nextcheck	|t_integer	|'0'	|NOT NULL	|ZBX_NODATA
FIELD		|status		|t_integer	|'0'	|NOT NULL	|0
INDEX		|1		|proxy_hostid
UNIQUE		|2		|name

TABLE|dchecks|dcheckid|ZBX_DATA
FIELD		|dcheckid	|t_id		|	|NOT NULL	|0
FIELD		|druleid	|t_id		|	|NOT NULL	|ZBX_PROXY		|1|drules
FIELD		|type		|t_integer	|'0'	|NOT NULL	|ZBX_PROXY
FIELD		|key_		|t_varchar(2048)|''	|NOT NULL	|ZBX_PROXY
FIELD		|snmp_community	|t_varchar(255)	|''	|NOT NULL	|ZBX_PROXY
FIELD		|ports		|t_varchar(255)	|'0'	|NOT NULL	|ZBX_PROXY
FIELD		|snmpv3_securityname|t_varchar(64)|''	|NOT NULL	|ZBX_PROXY
FIELD		|snmpv3_securitylevel|t_integer	|'0'	|NOT NULL	|ZBX_PROXY
FIELD		|snmpv3_authpassphrase|t_varchar(64)|''	|NOT NULL	|ZBX_PROXY
FIELD		|snmpv3_privpassphrase|t_varchar(64)|''	|NOT NULL	|ZBX_PROXY
FIELD		|uniq		|t_integer	|'0'	|NOT NULL	|ZBX_PROXY
FIELD		|snmpv3_authprotocol|t_integer	|'0'	|NOT NULL	|ZBX_PROXY
FIELD		|snmpv3_privprotocol|t_integer	|'0'	|NOT NULL	|ZBX_PROXY
FIELD		|snmpv3_contextname|t_varchar(255)|''	|NOT NULL	|ZBX_PROXY
FIELD		|host_source|t_integer	|'1'	|NOT NULL	|ZBX_PROXY
FIELD		|name_source|t_integer	|'0'	|NOT NULL	|ZBX_PROXY
INDEX		|1		|druleid,host_source,name_source

TABLE|httptest|httptestid|ZBX_TEMPLATE
FIELD		|httptestid	|t_id		|	|NOT NULL	|0
FIELD		|name		|t_varchar(64)	|''	|NOT NULL	|ZBX_PROXY
FIELD		|nextcheck	|t_integer	|'0'	|NOT NULL	|ZBX_NODATA
FIELD		|delay		|t_varchar(255)	|'1m'	|NOT NULL	|ZBX_PROXY
FIELD		|status		|t_integer	|'0'	|NOT NULL	|0
FIELD		|agent		|t_varchar(255)	|'Zabbix'|NOT NULL	|ZBX_PROXY
FIELD		|authentication	|t_integer	|'0'	|NOT NULL	|ZBX_PROXY,ZBX_NODATA
FIELD		|http_user	|t_varchar(64)	|''	|NOT NULL	|ZBX_PROXY,ZBX_NODATA
FIELD		|http_password	|t_varchar(64)	|''	|NOT NULL	|ZBX_PROXY,ZBX_NODATA
FIELD		|hostid		|t_id		|	|NOT NULL	|ZBX_PROXY		|2|hosts
FIELD		|templateid	|t_id		|	|NULL		|0			|3|httptest	|httptestid
FIELD		|http_proxy	|t_varchar(255)	|''	|NOT NULL	|ZBX_PROXY,ZBX_NODATA
FIELD		|retries	|t_integer	|'1'	|NOT NULL	|ZBX_PROXY,ZBX_NODATA
FIELD		|ssl_cert_file	|t_varchar(255)	|''	|NOT NULL	|ZBX_PROXY,ZBX_NODATA
FIELD		|ssl_key_file	|t_varchar(255)	|''	|NOT NULL	|ZBX_PROXY,ZBX_NODATA
FIELD		|ssl_key_password|t_varchar(64)	|''	|NOT NULL	|ZBX_PROXY,ZBX_NODATA
FIELD		|verify_peer	|t_integer	|'0'	|NOT NULL	|ZBX_PROXY
FIELD		|verify_host	|t_integer	|'0'	|NOT NULL	|ZBX_PROXY
FIELD		|uuid		|t_varchar(32)	|''	|NOT NULL	|0
UNIQUE		|2		|hostid,name
INDEX		|3		|status
INDEX		|4		|templateid

TABLE|httpstep|httpstepid|ZBX_TEMPLATE
FIELD		|httpstepid	|t_id		|	|NOT NULL	|0
FIELD		|httptestid	|t_id		|	|NOT NULL	|ZBX_PROXY		|1|httptest
FIELD		|name		|t_varchar(64)	|''	|NOT NULL	|ZBX_PROXY
FIELD		|no		|t_integer	|'0'	|NOT NULL	|ZBX_PROXY
FIELD		|url		|t_varchar(2048)|''	|NOT NULL	|ZBX_PROXY
FIELD		|timeout	|t_varchar(255)	|'15s'	|NOT NULL	|ZBX_PROXY
FIELD		|posts		|t_shorttext	|''	|NOT NULL	|ZBX_PROXY
FIELD		|required	|t_varchar(255)	|''	|NOT NULL	|ZBX_PROXY
FIELD		|status_codes	|t_varchar(255)	|''	|NOT NULL	|ZBX_PROXY
FIELD		|follow_redirects|t_integer	|'1'	|NOT NULL	|ZBX_PROXY
FIELD		|retrieve_mode	|t_integer	|'0'	|NOT NULL	|ZBX_PROXY
FIELD		|post_type	|t_integer	|'0'	|NOT NULL	|ZBX_PROXY
INDEX		|1		|httptestid

TABLE|interface|interfaceid|ZBX_TEMPLATE
FIELD		|interfaceid	|t_id		|	|NOT NULL	|0
FIELD		|hostid		|t_id		|	|NOT NULL	|ZBX_PROXY		|1|hosts
FIELD		|main		|t_integer	|'0'	|NOT NULL	|ZBX_PROXY
FIELD		|type		|t_integer	|'1'	|NOT NULL	|ZBX_PROXY
FIELD		|useip		|t_integer	|'1'	|NOT NULL	|ZBX_PROXY
FIELD		|ip		|t_varchar(64)	|'127.0.0.1'|NOT NULL	|ZBX_PROXY
FIELD		|dns		|t_varchar(255)	|''	|NOT NULL	|ZBX_PROXY
FIELD		|port		|t_varchar(64)	|'10050'|NOT NULL	|ZBX_PROXY
FIELD		|available	|t_integer	|'0'	|NOT NULL	|ZBX_PROXY,ZBX_NODATA
FIELD		|error		|t_varchar(2048)|''	|NOT NULL	|ZBX_NODATA
FIELD		|errors_from	|t_integer	|'0'	|NOT NULL	|ZBX_NODATA
FIELD		|disable_until	|t_integer	|'0'	|NOT NULL	|ZBX_NODATA
INDEX		|1		|hostid,type
INDEX		|2		|ip,dns
INDEX		|3		|available

TABLE|valuemap|valuemapid|ZBX_TEMPLATE
FIELD		|valuemapid	|t_id		|	|NOT NULL	|0
FIELD		|hostid		|t_id		|	|NOT NULL	|0			|1|hosts
FIELD		|name		|t_varchar(64)	|''	|NOT NULL	|0
FIELD		|uuid		|t_varchar(32)	|''	|NOT NULL	|0
UNIQUE		|1		|hostid,name

TABLE|items|itemid|ZBX_TEMPLATE
FIELD		|itemid		|t_id		|	|NOT NULL	|0
FIELD		|type		|t_integer	|'0'	|NOT NULL	|ZBX_PROXY
FIELD		|snmp_oid	|t_varchar(512)	|''	|NOT NULL	|ZBX_PROXY
FIELD		|hostid		|t_id		|	|NOT NULL	|ZBX_PROXY		|1|hosts
FIELD		|name		|t_varchar(255)	|''	|NOT NULL	|0
FIELD		|key_		|t_varchar(2048)|''	|NOT NULL	|ZBX_PROXY
FIELD		|delay		|t_varchar(1024)|'0'	|NOT NULL	|ZBX_PROXY
FIELD		|history	|t_varchar(255)	|'90d'	|NOT NULL	|ZBX_PROXY
FIELD		|trends		|t_varchar(255)	|'365d'	|NOT NULL	|0
FIELD		|status		|t_integer	|'0'	|NOT NULL	|ZBX_PROXY
FIELD		|value_type	|t_integer	|'0'	|NOT NULL	|ZBX_PROXY
FIELD		|trapper_hosts	|t_varchar(255)	|''	|NOT NULL	|ZBX_PROXY
FIELD		|units		|t_varchar(255)	|''	|NOT NULL	|0
FIELD		|formula	|t_varchar(255)	|''	|NOT NULL	|0
FIELD		|logtimefmt	|t_varchar(64)	|''	|NOT NULL	|ZBX_PROXY
FIELD		|templateid	|t_id		|	|NULL		|0			|2|items	|itemid
FIELD		|valuemapid	|t_id		|	|NULL		|0			|3|valuemap	|		|RESTRICT
FIELD		|params		|t_text		|''	|NOT NULL	|ZBX_PROXY
FIELD		|ipmi_sensor	|t_varchar(128)	|''	|NOT NULL	|ZBX_PROXY
FIELD		|authtype	|t_integer	|'0'	|NOT NULL	|ZBX_PROXY
FIELD		|username	|t_varchar(64)	|''	|NOT NULL	|ZBX_PROXY
FIELD		|password	|t_varchar(64)	|''	|NOT NULL	|ZBX_PROXY
FIELD		|publickey	|t_varchar(64)	|''	|NOT NULL	|ZBX_PROXY
FIELD		|privatekey	|t_varchar(64)	|''	|NOT NULL	|ZBX_PROXY
FIELD		|flags		|t_integer	|'0'	|NOT NULL	|ZBX_PROXY
FIELD		|interfaceid	|t_id		|	|NULL		|ZBX_PROXY		|4|interface	|		|RESTRICT
FIELD		|description	|t_text		|''	|NOT NULL	|0
FIELD		|inventory_link	|t_integer	|'0'	|NOT NULL	|ZBX_PROXY
FIELD		|lifetime	|t_varchar(255)	|'30d'	|NOT NULL	|0
FIELD		|evaltype	|t_integer	|'0'	|NOT NULL	|0
FIELD		|jmx_endpoint	|t_varchar(255)	|''	|NOT NULL	|ZBX_PROXY
FIELD		|master_itemid	|t_id		|	|NULL		|ZBX_PROXY		|5|items	|itemid
FIELD		|timeout	|t_varchar(255)	|'3s'	|NOT NULL	|ZBX_PROXY
FIELD		|url		|t_varchar(2048)|''	|NOT NULL	|ZBX_PROXY
FIELD		|query_fields	|t_varchar(2048)|''	|NOT NULL	|ZBX_PROXY
FIELD		|posts		|t_text		|''	|NOT NULL	|ZBX_PROXY
FIELD		|status_codes	|t_varchar(255)	|'200'	|NOT NULL	|ZBX_PROXY
FIELD		|follow_redirects|t_integer	|'1'	|NOT NULL	|ZBX_PROXY
FIELD		|post_type	|t_integer	|'0'	|NOT NULL	|ZBX_PROXY
FIELD		|http_proxy	|t_varchar(255)	|''	|NOT NULL	|ZBX_PROXY,ZBX_NODATA
FIELD		|headers	|t_text		|''	|NOT NULL	|ZBX_PROXY
FIELD		|retrieve_mode	|t_integer	|'0'	|NOT NULL	|ZBX_PROXY
FIELD		|request_method	|t_integer	|'0'	|NOT NULL	|ZBX_PROXY
FIELD		|output_format	|t_integer	|'0'	|NOT NULL	|ZBX_PROXY
FIELD		|ssl_cert_file	|t_varchar(255)	|''	|NOT NULL	|ZBX_PROXY,ZBX_NODATA
FIELD		|ssl_key_file	|t_varchar(255)	|''	|NOT NULL	|ZBX_PROXY,ZBX_NODATA
FIELD		|ssl_key_password|t_varchar(64)	|''	|NOT NULL	|ZBX_PROXY,ZBX_NODATA
FIELD		|verify_peer	|t_integer	|'0'	|NOT NULL	|ZBX_PROXY
FIELD		|verify_host	|t_integer	|'0'	|NOT NULL	|ZBX_PROXY
FIELD		|allow_traps	|t_integer	|'0'	|NOT NULL	|ZBX_PROXY
FIELD		|discover	|t_integer	|'0'	|NOT NULL	|0
FIELD		|uuid		|t_varchar(32)	|''	|NOT NULL	|0
INDEX		|1		|hostid,key_(764)
INDEX		|3		|status
INDEX		|4		|templateid
INDEX		|5		|valuemapid
INDEX		|6		|interfaceid
INDEX		|7		|master_itemid
INDEX		|8		|key_(768)

TABLE|httpstepitem|httpstepitemid|ZBX_TEMPLATE
FIELD		|httpstepitemid	|t_id		|	|NOT NULL	|0
FIELD		|httpstepid	|t_id		|	|NOT NULL	|ZBX_PROXY		|1|httpstep
FIELD		|itemid		|t_id		|	|NOT NULL	|ZBX_PROXY		|2|items
FIELD		|type		|t_integer	|'0'	|NOT NULL	|ZBX_PROXY
UNIQUE		|1		|httpstepid,itemid
INDEX		|2		|itemid

TABLE|httptestitem|httptestitemid|ZBX_TEMPLATE
FIELD		|httptestitemid	|t_id		|	|NOT NULL	|0
FIELD		|httptestid	|t_id		|	|NOT NULL	|ZBX_PROXY		|1|httptest
FIELD		|itemid		|t_id		|	|NOT NULL	|ZBX_PROXY		|2|items
FIELD		|type		|t_integer	|'0'	|NOT NULL	|ZBX_PROXY
UNIQUE		|1		|httptestid,itemid
INDEX		|2		|itemid

TABLE|media_type|mediatypeid|ZBX_DATA
FIELD		|mediatypeid	|t_id		|	|NOT NULL	|0
FIELD		|type		|t_integer	|'0'	|NOT NULL	|0
FIELD		|name		|t_varchar(100)	|''	|NOT NULL	|0
FIELD		|smtp_server	|t_varchar(255)	|''	|NOT NULL	|0
FIELD		|smtp_helo	|t_varchar(255)	|''	|NOT NULL	|0
FIELD		|smtp_email	|t_varchar(255)	|''	|NOT NULL	|0
FIELD		|exec_path	|t_varchar(255)	|''	|NOT NULL	|0
FIELD		|gsm_modem	|t_varchar(255)	|''	|NOT NULL	|0
FIELD		|username	|t_varchar(255)	|''	|NOT NULL	|0
FIELD		|passwd		|t_varchar(255)	|''	|NOT NULL	|0
FIELD		|status		|t_integer	|'0'	|NOT NULL	|0
FIELD		|smtp_port	|t_integer	|'25'	|NOT NULL	|0
FIELD		|smtp_security	|t_integer	|'0'	|NOT NULL	|0
FIELD		|smtp_verify_peer|t_integer	|'0'	|NOT NULL	|0
FIELD		|smtp_verify_host|t_integer	|'0'	|NOT NULL	|0
FIELD		|smtp_authentication|t_integer	|'0'	|NOT NULL	|0
FIELD		|exec_params	|t_varchar(255)	|''	|NOT NULL	|0
FIELD		|maxsessions	|t_integer	|'1'	|NOT NULL	|0
FIELD		|maxattempts	|t_integer	|'3'	|NOT NULL	|0
FIELD		|attempt_interval|t_varchar(32)	|'10s'	|NOT NULL	|0
FIELD		|content_type	|t_integer	|'1'	|NOT NULL	|0
FIELD		|script		|t_text		|''	|NOT NULL	|0
FIELD		|timeout	|t_varchar(32)	|'30s'	|NOT NULL	|0
FIELD		|process_tags	|t_integer	|'0'	|NOT NULL	|0
FIELD		|show_event_menu|t_integer	|'0'	|NOT NULL	|0
FIELD		|event_menu_url	|t_varchar(2048)|''	|NOT NULL	|0
FIELD		|event_menu_name|t_varchar(255)	|''	|NOT NULL	|0
FIELD		|description	|t_shorttext	|''	|NOT NULL	|0
UNIQUE		|1		|name

TABLE|media_type_param|mediatype_paramid|ZBX_DATA
FIELD		|mediatype_paramid|t_id		|	|NOT NULL	|0
FIELD		|mediatypeid	|t_id		|	|NOT NULL	|0			|1|media_type
FIELD		|name		|t_varchar(255)	|''	|NOT NULL	|0
FIELD		|value		|t_varchar(2048)|''	|NOT NULL	|0
INDEX		|1		|mediatypeid

TABLE|media_type_message|mediatype_messageid|ZBX_DATA
FIELD		|mediatype_messageid|t_id	|	|NOT NULL	|0
FIELD		|mediatypeid	|t_id		|	|NOT NULL	|0			|1|media_type
FIELD		|eventsource	|t_integer	|	|NOT NULL	|0
FIELD		|recovery	|t_integer	|	|NOT NULL	|0
FIELD		|subject	|t_varchar(255)	|''	|NOT NULL	|0
FIELD		|message	|t_text		|''	|NOT NULL	|0
UNIQUE		|1		|mediatypeid,eventsource,recovery

TABLE|usrgrp|usrgrpid|ZBX_DATA
FIELD		|usrgrpid	|t_id		|	|NOT NULL	|0
FIELD		|name		|t_varchar(64)	|''	|NOT NULL	|0
FIELD		|gui_access	|t_integer	|'0'	|NOT NULL	|0
FIELD		|users_status	|t_integer	|'0'	|NOT NULL	|0
FIELD		|debug_mode	|t_integer	|'0'	|NOT NULL	|0
FIELD		|userdirectoryid	|t_id	|NULL	|NULL	|0 |2|userdirectory	|	|RESTRICT
UNIQUE		|1		|name
INDEX		|2	|userdirectoryid

TABLE|users_groups|id|ZBX_DATA
FIELD		|id		|t_id		|	|NOT NULL	|0
FIELD		|usrgrpid	|t_id		|	|NOT NULL	|0			|1|usrgrp
FIELD		|userid		|t_id		|	|NOT NULL	|0			|2|users
UNIQUE		|1		|usrgrpid,userid
INDEX		|2		|userid

TABLE|scripts|scriptid|ZBX_DATA
FIELD		|scriptid	|t_id		|	|NOT NULL	|0
FIELD		|name		|t_varchar(255)	|''	|NOT NULL	|0
FIELD		|command	|t_text		|''	|NOT NULL	|0
FIELD		|host_access	|t_integer	|'2'	|NOT NULL	|0
FIELD		|usrgrpid	|t_id		|	|NULL		|0			|1|usrgrp	|		|RESTRICT
FIELD		|groupid	|t_id		|	|NULL		|0			|2|hstgrp	|		|RESTRICT
FIELD		|description	|t_shorttext	|''	|NOT NULL	|0
FIELD		|confirmation	|t_varchar(255)	|''	|NOT NULL	|0
FIELD		|type		|t_integer	|'5'	|NOT NULL	|0
FIELD		|execute_on	|t_integer	|'2'	|NOT NULL	|0
FIELD		|timeout	|t_varchar(32)	|'30s'	|NOT NULL	|0
FIELD		|scope		|t_integer	|'1'	|NOT NULL	|0
FIELD		|port		|t_varchar(64)	|''	|NOT NULL	|0
FIELD		|authtype	|t_integer	|'0'	|NOT NULL	|0
FIELD		|username	|t_varchar(64)	|''	|NOT NULL	|0
FIELD		|password	|t_varchar(64)	|''	|NOT NULL	|0
FIELD		|publickey	|t_varchar(64)	|''	|NOT NULL	|0
FIELD		|privatekey	|t_varchar(64)	|''	|NOT NULL	|0
FIELD		|menu_path	|t_varchar(255)	|''	|NOT NULL	|0
INDEX		|1		|usrgrpid
INDEX		|2		|groupid
UNIQUE		|3		|name

TABLE|script_param|script_paramid|ZBX_DATA
FIELD		|script_paramid	|t_id		|	|NOT NULL	|0
FIELD		|scriptid	|t_id		|	|NOT NULL	|0			|1|scripts
FIELD		|name		|t_varchar(255)	|''	|NOT NULL	|0
FIELD		|value		|t_varchar(2048)|''	|NOT NULL	|0
UNIQUE		|1		|scriptid,name

TABLE|actions|actionid|ZBX_DATA
FIELD		|actionid	|t_id		|	|NOT NULL	|0
FIELD		|name		|t_varchar(255)	|''	|NOT NULL	|0
FIELD		|eventsource	|t_integer	|'0'	|NOT NULL	|0
FIELD		|evaltype	|t_integer	|'0'	|NOT NULL	|0
FIELD		|status		|t_integer	|'0'	|NOT NULL	|0
FIELD		|esc_period	|t_varchar(255)	|'1h'	|NOT NULL	|0
FIELD		|formula	|t_varchar(1024)|''	|NOT NULL	|0
FIELD		|pause_suppressed|t_integer	|'1'	|NOT NULL	|0
FIELD		|notify_if_canceled|t_integer	|'1'	|NOT NULL	|0
INDEX		|1		|eventsource,status
UNIQUE		|2		|name

TABLE|operations|operationid|ZBX_DATA
FIELD		|operationid	|t_id		|	|NOT NULL	|0
FIELD		|actionid	|t_id		|	|NOT NULL	|0			|1|actions
FIELD		|operationtype	|t_integer	|'0'	|NOT NULL	|0
FIELD		|esc_period	|t_varchar(255)	|'0'	|NOT NULL	|0
FIELD		|esc_step_from	|t_integer	|'1'	|NOT NULL	|0
FIELD		|esc_step_to	|t_integer	|'1'	|NOT NULL	|0
FIELD		|evaltype	|t_integer	|'0'	|NOT NULL	|0
FIELD		|recovery	|t_integer	|'0'	|NOT NULL	|0
INDEX		|1		|actionid

TABLE|opmessage|operationid|ZBX_DATA
FIELD		|operationid	|t_id		|	|NOT NULL	|0			|1|operations
FIELD		|default_msg	|t_integer	|'1'	|NOT NULL	|0
FIELD		|subject	|t_varchar(255)	|''	|NOT NULL	|0
FIELD		|message	|t_shorttext	|''	|NOT NULL	|0
FIELD		|mediatypeid	|t_id		|	|NULL		|0			|2|media_type	|		|RESTRICT
INDEX		|1		|mediatypeid

TABLE|opmessage_grp|opmessage_grpid|ZBX_DATA
FIELD		|opmessage_grpid|t_id		|	|NOT NULL	|0
FIELD		|operationid	|t_id		|	|NOT NULL	|0			|1|operations
FIELD		|usrgrpid	|t_id		|	|NOT NULL	|0			|2|usrgrp	|		|RESTRICT
UNIQUE		|1		|operationid,usrgrpid
INDEX		|2		|usrgrpid

TABLE|opmessage_usr|opmessage_usrid|ZBX_DATA
FIELD		|opmessage_usrid|t_id		|	|NOT NULL	|0
FIELD		|operationid	|t_id		|	|NOT NULL	|0			|1|operations
FIELD		|userid		|t_id		|	|NOT NULL	|0			|2|users	|		|RESTRICT
UNIQUE		|1		|operationid,userid
INDEX		|2		|userid

TABLE|opcommand|operationid|ZBX_DATA
FIELD		|operationid	|t_id		|	|NOT NULL	|0			|1|operations
FIELD		|scriptid	|t_id		|	|NOT NULL	|0			|2|scripts	|		|RESTRICT
INDEX		|1		|scriptid

TABLE|opcommand_hst|opcommand_hstid|ZBX_DATA
FIELD		|opcommand_hstid|t_id		|	|NOT NULL	|0
FIELD		|operationid	|t_id		|	|NOT NULL	|0			|1|operations
FIELD		|hostid		|t_id		|	|NULL		|0			|2|hosts	|		|RESTRICT
INDEX		|1		|operationid
INDEX		|2		|hostid

TABLE|opcommand_grp|opcommand_grpid|ZBX_DATA
FIELD		|opcommand_grpid|t_id		|	|NOT NULL	|0
FIELD		|operationid	|t_id		|	|NOT NULL	|0			|1|operations
FIELD		|groupid	|t_id		|	|NOT NULL	|0			|2|hstgrp	|		|RESTRICT
INDEX		|1		|operationid
INDEX		|2		|groupid

TABLE|opgroup|opgroupid|ZBX_DATA
FIELD		|opgroupid	|t_id		|	|NOT NULL	|0
FIELD		|operationid	|t_id		|	|NOT NULL	|0			|1|operations
FIELD		|groupid	|t_id		|	|NOT NULL	|0			|2|hstgrp	|		|RESTRICT
UNIQUE		|1		|operationid,groupid
INDEX		|2		|groupid

TABLE|optemplate|optemplateid|ZBX_TEMPLATE
FIELD		|optemplateid	|t_id		|	|NOT NULL	|0
FIELD		|operationid	|t_id		|	|NOT NULL	|0			|1|operations
FIELD		|templateid	|t_id		|	|NOT NULL	|0			|2|hosts	|hostid		|RESTRICT
UNIQUE		|1		|operationid,templateid
INDEX		|2		|templateid

TABLE|opconditions|opconditionid|ZBX_DATA
FIELD		|opconditionid	|t_id		|	|NOT NULL	|0
FIELD		|operationid	|t_id		|	|NOT NULL	|0			|1|operations
FIELD		|conditiontype	|t_integer	|'0'	|NOT NULL	|0
FIELD		|operator	|t_integer	|'0'	|NOT NULL	|0
FIELD		|value		|t_varchar(255)	|''	|NOT NULL	|0
INDEX		|1		|operationid

TABLE|conditions|conditionid|ZBX_DATA
FIELD		|conditionid	|t_id		|	|NOT NULL	|0
FIELD		|actionid	|t_id		|	|NOT NULL	|0			|1|actions
FIELD		|conditiontype	|t_integer	|'0'	|NOT NULL	|0
FIELD		|operator	|t_integer	|'0'	|NOT NULL	|0
FIELD		|value		|t_varchar(255)	|''	|NOT NULL	|0
FIELD		|value2		|t_varchar(255)	|''	|NOT NULL	|0
INDEX		|1		|actionid

TABLE|config|configid|ZBX_DATA
FIELD		|configid	|t_id		|	|NOT NULL	|0
FIELD		|work_period	|t_varchar(255)	|'1-5,09:00-18:00'|NOT NULL|0
FIELD		|alert_usrgrpid	|t_id		|	|NULL		|0			|1|usrgrp	|usrgrpid	|RESTRICT
FIELD		|default_theme	|t_varchar(128)	|'blue-theme'|NOT NULL	|ZBX_NODATA
FIELD		|authentication_type|t_integer	|'0'	|NOT NULL	|ZBX_NODATA
FIELD		|discovery_groupid|t_id		|	|NOT NULL	|ZBX_PROXY		|2|hstgrp	|groupid	|RESTRICT
FIELD		|max_in_table	|t_integer	|'50'	|NOT NULL	|ZBX_NODATA
FIELD		|search_limit	|t_integer	|'1000'	|NOT NULL	|ZBX_NODATA
FIELD		|severity_color_0|t_varchar(6)	|'97AAB3'|NOT NULL	|ZBX_NODATA
FIELD		|severity_color_1|t_varchar(6)	|'7499FF'|NOT NULL	|ZBX_NODATA
FIELD		|severity_color_2|t_varchar(6)	|'FFC859'|NOT NULL	|ZBX_NODATA
FIELD		|severity_color_3|t_varchar(6)	|'FFA059'|NOT NULL	|ZBX_NODATA
FIELD		|severity_color_4|t_varchar(6)	|'E97659'|NOT NULL	|ZBX_NODATA
FIELD		|severity_color_5|t_varchar(6)	|'E45959'|NOT NULL	|ZBX_NODATA
FIELD		|severity_name_0|t_varchar(32)	|'Not classified'|NOT NULL|ZBX_NODATA
FIELD		|severity_name_1|t_varchar(32)	|'Information'|NOT NULL	|ZBX_NODATA
FIELD		|severity_name_2|t_varchar(32)	|'Warning'|NOT NULL	|ZBX_NODATA
FIELD		|severity_name_3|t_varchar(32)	|'Average'|NOT NULL	|ZBX_NODATA
FIELD		|severity_name_4|t_varchar(32)	|'High'	|NOT NULL	|ZBX_NODATA
FIELD		|severity_name_5|t_varchar(32)	|'Disaster'|NOT NULL	|ZBX_NODATA
FIELD		|ok_period	|t_varchar(32)	|'5m'	|NOT NULL	|ZBX_NODATA
FIELD		|blink_period	|t_varchar(32)	|'2m'	|NOT NULL	|ZBX_NODATA
FIELD		|problem_unack_color|t_varchar(6)|'CC0000'|NOT NULL	|ZBX_NODATA
FIELD		|problem_ack_color|t_varchar(6)	|'CC0000'|NOT NULL	|ZBX_NODATA
FIELD		|ok_unack_color	|t_varchar(6)	|'009900'|NOT NULL	|ZBX_NODATA
FIELD		|ok_ack_color	|t_varchar(6)	|'009900'|NOT NULL	|ZBX_NODATA
FIELD		|problem_unack_style|t_integer	|'1'	|NOT NULL	|ZBX_NODATA
FIELD		|problem_ack_style|t_integer	|'1'	|NOT NULL	|ZBX_NODATA
FIELD		|ok_unack_style	|t_integer	|'1'	|NOT NULL	|ZBX_NODATA
FIELD		|ok_ack_style	|t_integer	|'1'	|NOT NULL	|ZBX_NODATA
FIELD		|snmptrap_logging|t_integer	|'1'	|NOT NULL	|ZBX_PROXY,ZBX_NODATA
FIELD		|server_check_interval|t_integer|'10'	|NOT NULL	|ZBX_NODATA
FIELD		|hk_events_mode	|t_integer	|'1'	|NOT NULL	|ZBX_NODATA
FIELD		|hk_events_trigger|t_varchar(32)|'365d'	|NOT NULL	|ZBX_NODATA
FIELD		|hk_events_internal|t_varchar(32)|'1d'	|NOT NULL	|ZBX_NODATA
FIELD		|hk_events_discovery|t_varchar(32)|'1d'	|NOT NULL	|ZBX_NODATA
FIELD		|hk_events_autoreg|t_varchar(32)|'1d'	|NOT NULL	|ZBX_NODATA
FIELD		|hk_services_mode|t_integer	|'1'	|NOT NULL	|ZBX_NODATA
FIELD		|hk_services	|t_varchar(32)	|'365d'	|NOT NULL	|ZBX_NODATA
FIELD		|hk_audit_mode	|t_integer	|'1'	|NOT NULL	|ZBX_NODATA
FIELD		|hk_audit	|t_varchar(32)	|'365d'	|NOT NULL	|ZBX_NODATA
FIELD		|hk_sessions_mode|t_integer	|'1'	|NOT NULL	|ZBX_NODATA
FIELD		|hk_sessions	|t_varchar(32)	|'365d'	|NOT NULL	|ZBX_NODATA
FIELD		|hk_history_mode|t_integer	|'1'	|NOT NULL	|ZBX_NODATA
FIELD		|hk_history_global|t_integer	|'0'	|NOT NULL	|ZBX_PROXY,ZBX_NODATA
FIELD		|hk_history	|t_varchar(32)	|'90d'	|NOT NULL	|ZBX_PROXY,ZBX_NODATA
FIELD		|hk_trends_mode	|t_integer	|'1'	|NOT NULL	|ZBX_NODATA
FIELD		|hk_trends_global|t_integer	|'0'	|NOT NULL	|ZBX_NODATA
FIELD		|hk_trends	|t_varchar(32)	|'365d'	|NOT NULL	|ZBX_NODATA
FIELD		|default_inventory_mode|t_integer|'-1'	|NOT NULL	|ZBX_NODATA
FIELD		|custom_color	|t_integer	|'0'	|NOT NULL	|ZBX_NODATA
FIELD		|http_auth_enabled	|t_integer	|'0'	|NOT NULL	|ZBX_NODATA
FIELD		|http_login_form	|t_integer	|'0'	|NOT NULL	|ZBX_NODATA
FIELD		|http_strip_domains	|t_varchar(2048)|''	|NOT NULL	|ZBX_NODATA
FIELD		|http_case_sensitive	|t_integer	|'1'	|NOT NULL	|ZBX_NODATA
FIELD		|ldap_configured		|t_integer		|'0'	|NOT NULL	|ZBX_NODATA
FIELD		|ldap_case_sensitive	|t_integer	|'1'	|NOT NULL	|ZBX_NODATA
FIELD		|db_extension	|t_varchar(32)	|''	|NOT NULL	|ZBX_NODATA
FIELD		|autoreg_tls_accept	|t_integer	|'1'	|NOT NULL	|ZBX_PROXY,ZBX_NODATA
FIELD		|compression_status	|t_integer	|'0'	|NOT NULL	|ZBX_NODATA
FIELD		|compress_older	|t_varchar(32)	|'7d'	|NOT NULL	|ZBX_NODATA
FIELD		|instanceid	|t_varchar(32)	|''	|NOT NULL	|ZBX_NODATA
FIELD		|saml_auth_enabled	|t_integer	|'0'	|NOT NULL	|ZBX_NODATA
FIELD		|saml_idp_entityid	|t_varchar(1024)|''	|NOT NULL	|ZBX_NODATA
FIELD		|saml_sso_url	|t_varchar(2048)|''	|NOT NULL	|ZBX_NODATA
FIELD		|saml_slo_url	|t_varchar(2048)|''	|NOT NULL	|ZBX_NODATA
FIELD		|saml_username_attribute|t_varchar(128)	|''	|NOT NULL	|ZBX_NODATA
FIELD		|saml_sp_entityid	|t_varchar(1024)|''	|NOT NULL	|ZBX_NODATA
FIELD		|saml_nameid_format	|t_varchar(2048)|''	|NOT NULL	|ZBX_NODATA
FIELD		|saml_sign_messages	|t_integer	|'0'	|NOT NULL	|ZBX_NODATA
FIELD		|saml_sign_assertions	|t_integer	|'0'	|NOT NULL	|ZBX_NODATA
FIELD		|saml_sign_authn_requests	|t_integer	|'0'	|NOT NULL	|ZBX_NODATA
FIELD		|saml_sign_logout_requests	|t_integer	|'0'	|NOT NULL	|ZBX_NODATA
FIELD		|saml_sign_logout_responses	|t_integer	|'0'	|NOT NULL	|ZBX_NODATA
FIELD		|saml_encrypt_nameid	|t_integer	|'0'	|NOT NULL	|ZBX_NODATA
FIELD		|saml_encrypt_assertions|t_integer	|'0'	|NOT NULL	|ZBX_NODATA
FIELD		|saml_case_sensitive	|t_integer	|'0'	|NOT NULL	|ZBX_NODATA
FIELD		|default_lang		|t_varchar(5)	|'en_US'|NOT NULL	|ZBX_NODATA
FIELD		|default_timezone	|t_varchar(50)	|'system'|NOT NULL	|ZBX_NODATA
FIELD		|login_attempts	|t_integer	|'5'	|NOT NULL	|ZBX_NODATA
FIELD		|login_block	|t_varchar(32)	|'30s'	|NOT NULL	|ZBX_NODATA
FIELD		|show_technical_errors	|t_integer	|'0'	|NOT NULL	|ZBX_NODATA
FIELD		|validate_uri_schemes	|t_integer	|'1'	|NOT NULL	|ZBX_NODATA
FIELD		|uri_valid_schemes	|t_varchar(255)	|'http,https,ftp,file,mailto,tel,ssh'	|NOT NULL	|ZBX_NODATA
FIELD		|x_frame_options	|t_varchar(255)	|'SAMEORIGIN'	|NOT NULL	|ZBX_NODATA
FIELD		|iframe_sandboxing_enabled	|t_integer	|'1'	|NOT NULL	|ZBX_NODATA
FIELD		|iframe_sandboxing_exceptions	|t_varchar(255)	|''	|NOT NULL	|ZBX_NODATA
FIELD		|max_overview_table_size	|t_integer	|'50'	|NOT NULL	|ZBX_NODATA
FIELD		|history_period	|t_varchar(32)|	'24h'	|NOT NULL	|ZBX_NODATA
FIELD		|period_default	|t_varchar(32)	|'1h'	|NOT NULL	|ZBX_NODATA
FIELD		|max_period	|t_varchar(32)	|'2y'	|NOT NULL	|ZBX_NODATA
FIELD		|socket_timeout	|t_varchar(32)	|'3s'	|NOT NULL	|ZBX_NODATA
FIELD		|connect_timeout	|t_varchar(32)	|'3s'	|NOT NULL	|ZBX_NODATA
FIELD		|media_type_test_timeout	|t_varchar(32)	|'65s'	|NOT NULL	|ZBX_NODATA
FIELD		|script_timeout	|t_varchar(32)	|'60s'	|NOT NULL	|ZBX_NODATA
FIELD		|item_test_timeout	|t_varchar(32)	|'60s'	|NOT NULL	|ZBX_NODATA
FIELD		|session_key	|t_varchar(32)|''	|NOT NULL	|ZBX_NODATA
FIELD		|url		|t_varchar(255)	|''	|NOT NULL	|ZBX_NODATA
FIELD		|report_test_timeout|t_varchar(32)|'60s'|NOT NULL	|ZBX_NODATA
FIELD		|dbversion_status	|t_shorttext|''	|NOT NULL	|ZBX_NODATA
FIELD		|hk_events_service|t_varchar(32)|'1d'	|NOT NULL	|ZBX_NODATA
FIELD		|passwd_min_length	|t_integer	|'8'	|NOT NULL	|ZBX_NODATA
FIELD		|passwd_check_rules	|t_integer	|'8'	|NOT NULL	|ZBX_NODATA
FIELD		|auditlog_enabled	|t_integer	|'1'	|NOT NULL	|ZBX_NODATA
FIELD		|ha_failover_delay	|t_varchar(32)	|'1m'	|NOT NULL	|ZBX_NODATA
FIELD		|geomaps_tile_provider|t_varchar(255)	|''	|NOT NULL	|0
FIELD		|geomaps_tile_url	|t_varchar(1024)|''	|NOT NULL	|ZBX_NODATA
FIELD		|geomaps_max_zoom	|t_integer	|'0'	|NOT NULL	|ZBX_NODATA
FIELD		|geomaps_attribution|t_varchar(1024)|''	|NOT NULL	|ZBX_NODATA
FIELD		|vault_provider	|t_integer	|'0'	|NOT NULL	|ZBX_NODATA
FIELD		|ldap_userdirectoryid	|t_id	|NULL |NULL	|0		|3|userdirectory	|userdirectoryid|RESTRICT
INDEX		|1		|alert_usrgrpid
INDEX		|2		|discovery_groupid
INDEX		|3		|ldap_userdirectoryid

TABLE|triggers|triggerid|ZBX_TEMPLATE
FIELD		|triggerid	|t_id		|	|NOT NULL	|0
FIELD		|expression	|t_varchar(2048)|''	|NOT NULL	|0
FIELD		|description	|t_varchar(255)	|''	|NOT NULL	|0
FIELD		|url		|t_varchar(255)	|''	|NOT NULL	|0
FIELD		|status		|t_integer	|'0'	|NOT NULL	|0
FIELD		|value		|t_integer	|'0'	|NOT NULL	|ZBX_NODATA
FIELD		|priority	|t_integer	|'0'	|NOT NULL	|0
FIELD		|lastchange	|t_integer	|'0'	|NOT NULL	|ZBX_NODATA
FIELD		|comments	|t_shorttext	|''	|NOT NULL	|0
FIELD		|error		|t_varchar(2048)|''	|NOT NULL	|ZBX_NODATA
FIELD		|templateid	|t_id		|	|NULL		|0			|1|triggers	|triggerid
FIELD		|type		|t_integer	|'0'	|NOT NULL	|0
FIELD		|state		|t_integer	|'0'	|NOT NULL	|ZBX_NODATA
FIELD		|flags		|t_integer	|'0'	|NOT NULL	|0
FIELD		|recovery_mode	|t_integer	|'0'	|NOT NULL	|0
FIELD		|recovery_expression|t_varchar(2048)|''	|NOT NULL	|0
FIELD		|correlation_mode|t_integer	|'0'	|NOT NULL	|0
FIELD		|correlation_tag|t_varchar(255)	|''	|NOT NULL	|0
FIELD		|manual_close	|t_integer	|'0'	|NOT NULL	|0
FIELD		|opdata		|t_varchar(255)	|''	|NOT NULL	|0
FIELD		|discover	|t_integer	|'0'	|NOT NULL	|0
FIELD		|event_name	|t_varchar(2048)|''	|NOT NULL	|0
FIELD		|uuid		|t_varchar(32)	|''	|NOT NULL	|0
INDEX		|1		|status
INDEX		|2		|value,lastchange
INDEX		|3		|templateid

TABLE|trigger_depends|triggerdepid|ZBX_TEMPLATE
FIELD		|triggerdepid	|t_id		|	|NOT NULL	|0
FIELD		|triggerid_down	|t_id		|	|NOT NULL	|0			|1|triggers	|triggerid
FIELD		|triggerid_up	|t_id		|	|NOT NULL	|0			|2|triggers	|triggerid
UNIQUE		|1		|triggerid_down,triggerid_up
INDEX		|2		|triggerid_up

TABLE|functions|functionid|ZBX_TEMPLATE
FIELD		|functionid	|t_id		|	|NOT NULL	|0
FIELD		|itemid		|t_id		|	|NOT NULL	|0			|1|items
FIELD		|triggerid	|t_id		|	|NOT NULL	|0			|2|triggers
FIELD		|name		|t_varchar(12)	|''	|NOT NULL	|0
FIELD		|parameter	|t_varchar(255)	|'0'	|NOT NULL	|0
INDEX		|1		|triggerid
INDEX		|2		|itemid,name,parameter

TABLE|graphs|graphid|ZBX_TEMPLATE
FIELD		|graphid	|t_id		|	|NOT NULL	|0
FIELD		|name		|t_varchar(128)	|''	|NOT NULL	|0
FIELD		|width		|t_integer	|'900'	|NOT NULL	|0
FIELD		|height		|t_integer	|'200'	|NOT NULL	|0
FIELD		|yaxismin	|t_double	|'0'	|NOT NULL	|0
FIELD		|yaxismax	|t_double	|'100'	|NOT NULL	|0
FIELD		|templateid	|t_id		|	|NULL		|0			|1|graphs	|graphid
FIELD		|show_work_period|t_integer	|'1'	|NOT NULL	|0
FIELD		|show_triggers	|t_integer	|'1'	|NOT NULL	|0
FIELD		|graphtype	|t_integer	|'0'	|NOT NULL	|0
FIELD		|show_legend	|t_integer	|'1'	|NOT NULL	|0
FIELD		|show_3d	|t_integer	|'0'	|NOT NULL	|0
FIELD		|percent_left	|t_double	|'0'	|NOT NULL	|0
FIELD		|percent_right	|t_double	|'0'	|NOT NULL	|0
FIELD		|ymin_type	|t_integer	|'0'	|NOT NULL	|0
FIELD		|ymax_type	|t_integer	|'0'	|NOT NULL	|0
FIELD		|ymin_itemid	|t_id		|	|NULL		|0			|2|items	|itemid		|RESTRICT
FIELD		|ymax_itemid	|t_id		|	|NULL		|0			|3|items	|itemid		|RESTRICT
FIELD		|flags		|t_integer	|'0'	|NOT NULL	|0
FIELD		|discover	|t_integer	|'0'	|NOT NULL	|0
FIELD		|uuid		|t_varchar(32)	|''	|NOT NULL	|0
INDEX		|1		|name
INDEX		|2		|templateid
INDEX		|3		|ymin_itemid
INDEX		|4		|ymax_itemid

TABLE|graphs_items|gitemid|ZBX_TEMPLATE
FIELD		|gitemid	|t_id		|	|NOT NULL	|0
FIELD		|graphid	|t_id		|	|NOT NULL	|0			|1|graphs
FIELD		|itemid		|t_id		|	|NOT NULL	|0			|2|items
FIELD		|drawtype	|t_integer	|'0'	|NOT NULL	|0
FIELD		|sortorder	|t_integer	|'0'	|NOT NULL	|0
FIELD		|color		|t_varchar(6)	|'009600'|NOT NULL	|0
FIELD		|yaxisside	|t_integer	|'0'	|NOT NULL	|0
FIELD		|calc_fnc	|t_integer	|'2'	|NOT NULL	|0
FIELD		|type		|t_integer	|'0'	|NOT NULL	|0
INDEX		|1		|itemid
INDEX		|2		|graphid

TABLE|graph_theme|graphthemeid|ZBX_DATA
FIELD		|graphthemeid	|t_id		|	|NOT NULL	|0
FIELD		|theme		|t_varchar(64)	|''	|NOT NULL	|0
FIELD		|backgroundcolor|t_varchar(6)	|''	|NOT NULL	|0
FIELD		|graphcolor	|t_varchar(6)	|''	|NOT NULL	|0
FIELD		|gridcolor	|t_varchar(6)	|''	|NOT NULL	|0
FIELD		|maingridcolor	|t_varchar(6)	|''	|NOT NULL	|0
FIELD		|gridbordercolor|t_varchar(6)	|''	|NOT NULL	|0
FIELD		|textcolor	|t_varchar(6)	|''	|NOT NULL	|0
FIELD		|highlightcolor	|t_varchar(6)	|''	|NOT NULL	|0
FIELD		|leftpercentilecolor|t_varchar(6)|''	|NOT NULL	|0
FIELD		|rightpercentilecolor|t_varchar(6)|''	|NOT NULL	|0
FIELD		|nonworktimecolor|t_varchar(6)	|''	|NOT NULL	|0
FIELD		|colorpalette	|t_varchar(255)	|''	|NOT NULL	|0
UNIQUE		|1		|theme

TABLE|globalmacro|globalmacroid|ZBX_DATA
FIELD		|globalmacroid	|t_id		|	|NOT NULL	|0
FIELD		|macro		|t_varchar(255)	|''	|NOT NULL	|ZBX_PROXY
FIELD		|value		|t_varchar(2048)|''	|NOT NULL	|ZBX_PROXY
FIELD		|description	|t_shorttext	|''	|NOT NULL	|0
FIELD		|type		|t_integer	|'0'	|NOT NULL	|ZBX_PROXY
UNIQUE		|1		|macro

TABLE|hostmacro|hostmacroid|ZBX_TEMPLATE
FIELD		|hostmacroid	|t_id		|	|NOT NULL	|0
FIELD		|hostid		|t_id		|	|NOT NULL	|ZBX_PROXY		|1|hosts
FIELD		|macro		|t_varchar(255)	|''	|NOT NULL	|ZBX_PROXY
FIELD		|value		|t_varchar(2048)|''	|NOT NULL	|ZBX_PROXY
FIELD		|description	|t_shorttext	|''	|NOT NULL	|0
FIELD		|type		|t_integer	|'0'	|NOT NULL	|ZBX_PROXY
UNIQUE		|1		|hostid,macro

TABLE|hosts_groups|hostgroupid|ZBX_TEMPLATE
FIELD		|hostgroupid	|t_id		|	|NOT NULL	|0
FIELD		|hostid		|t_id		|	|NOT NULL	|0			|1|hosts
FIELD		|groupid	|t_id		|	|NOT NULL	|0			|2|hstgrp
UNIQUE		|1		|hostid,groupid
INDEX		|2		|groupid

TABLE|hosts_templates|hosttemplateid|ZBX_TEMPLATE
FIELD		|hosttemplateid	|t_id		|	|NOT NULL	|0
FIELD		|hostid		|t_id		|	|NOT NULL	|ZBX_PROXY		|1|hosts
FIELD		|templateid	|t_id		|	|NOT NULL	|ZBX_PROXY		|2|hosts	|hostid
FIELD		|link_type	|t_integer	|'0'	|NOT NULL	|ZBX_PROXY
UNIQUE		|1		|hostid,templateid
INDEX		|2		|templateid

TABLE|valuemap_mapping|valuemap_mappingid|ZBX_TEMPLATE
FIELD		|valuemap_mappingid|t_id	|	|NOT NULL	|0
FIELD		|valuemapid	|t_id		|	|NOT NULL	|0			|1|valuemap
FIELD		|value		|t_varchar(64)	|''	|NOT NULL	|0
FIELD		|newvalue	|t_varchar(64)	|''	|NOT NULL	|0
FIELD		|type		|t_integer	|'0'	|NOT NULL	|0
FIELD		|sortorder	|t_integer	|'0'	|NOT NULL	|0
UNIQUE		|1		|valuemapid,value,type

TABLE|media|mediaid|ZBX_DATA
FIELD		|mediaid	|t_id		|	|NOT NULL	|0
FIELD		|userid		|t_id		|	|NOT NULL	|0			|1|users
FIELD		|mediatypeid	|t_id		|	|NOT NULL	|0			|2|media_type
FIELD		|sendto		|t_varchar(1024)|''	|NOT NULL	|0
FIELD		|active		|t_integer	|'0'	|NOT NULL	|0
FIELD		|severity	|t_integer	|'63'	|NOT NULL	|0
FIELD		|period		|t_varchar(1024)|'1-7,00:00-24:00'|NOT NULL|0
INDEX		|1		|userid
INDEX		|2		|mediatypeid

TABLE|rights|rightid|ZBX_DATA
FIELD		|rightid	|t_id		|	|NOT NULL	|0
FIELD		|groupid	|t_id		|	|NOT NULL	|0			|1|usrgrp	|usrgrpid
FIELD		|permission	|t_integer	|'0'	|NOT NULL	|0
FIELD		|id		|t_id		|	|NOT NULL	|0			|2|hstgrp	|groupid
INDEX		|1		|groupid
INDEX		|2		|id

TABLE|services|serviceid|ZBX_DATA
FIELD		|serviceid	|t_id		|	|NOT NULL	|0
FIELD		|name		|t_varchar(128)	|''	|NOT NULL	|0
FIELD		|status		|t_integer	|'-1'	|NOT NULL	|0
FIELD		|algorithm	|t_integer	|'0'	|NOT NULL	|0
FIELD		|sortorder	|t_integer	|'0'	|NOT NULL	|0
FIELD		|weight		|t_integer	|'0'	|NOT NULL	|0
FIELD		|propagation_rule|t_integer	|'0'	|NOT NULL	|0
FIELD		|propagation_value|t_integer	|'0'	|NOT NULL	|0
FIELD		|description	|t_shorttext	|''	|NOT NULL	|0
FIELD		|uuid		|t_varchar(32)	|''	|NOT NULL	|0
FIELD		|created_at	|t_integer	|'0'	|NOT NULL	|0

TABLE|services_links|linkid|ZBX_DATA
FIELD		|linkid		|t_id		|	|NOT NULL	|0
FIELD		|serviceupid	|t_id		|	|NOT NULL	|0			|1|services	|serviceid
FIELD		|servicedownid	|t_id		|	|NOT NULL	|0			|2|services	|serviceid
INDEX		|1		|servicedownid
UNIQUE		|2		|serviceupid,servicedownid

TABLE|icon_map|iconmapid|ZBX_DATA
FIELD		|iconmapid	|t_id		|	|NOT NULL	|0
FIELD		|name		|t_varchar(64)	|''	|NOT NULL	|0
FIELD		|default_iconid	|t_id		|	|NOT NULL	|0			|1|images	|imageid	|RESTRICT
UNIQUE		|1		|name
INDEX		|2		|default_iconid

TABLE|icon_mapping|iconmappingid|ZBX_DATA
FIELD		|iconmappingid	|t_id		|	|NOT NULL	|0
FIELD		|iconmapid	|t_id		|	|NOT NULL	|0			|1|icon_map
FIELD		|iconid		|t_id		|	|NOT NULL	|0			|2|images	|imageid	|RESTRICT
FIELD		|inventory_link	|t_integer	|'0'	|NOT NULL	|0
FIELD		|expression	|t_varchar(64)	|''	|NOT NULL	|0
FIELD		|sortorder	|t_integer	|'0'	|NOT NULL	|0
INDEX		|1		|iconmapid
INDEX		|2		|iconid

TABLE|sysmaps|sysmapid|ZBX_TEMPLATE
FIELD		|sysmapid	|t_id		|	|NOT NULL	|0
FIELD		|name		|t_varchar(128)	|''	|NOT NULL	|0
FIELD		|width		|t_integer	|'600'	|NOT NULL	|0
FIELD		|height		|t_integer	|'400'	|NOT NULL	|0
FIELD		|backgroundid	|t_id		|	|NULL		|0			|1|images	|imageid	|RESTRICT
FIELD		|label_type	|t_integer	|'2'	|NOT NULL	|0
FIELD		|label_location	|t_integer	|'0'	|NOT NULL	|0
FIELD		|highlight	|t_integer	|'1'	|NOT NULL	|0
FIELD		|expandproblem	|t_integer	|'1'	|NOT NULL	|0
FIELD		|markelements	|t_integer	|'0'	|NOT NULL	|0
FIELD		|show_unack	|t_integer	|'0'	|NOT NULL	|0
FIELD		|grid_size	|t_integer	|'50'	|NOT NULL	|0
FIELD		|grid_show	|t_integer	|'1'	|NOT NULL	|0
FIELD		|grid_align	|t_integer	|'1'	|NOT NULL	|0
FIELD		|label_format	|t_integer	|'0'	|NOT NULL	|0
FIELD		|label_type_host|t_integer	|'2'	|NOT NULL	|0
FIELD		|label_type_hostgroup|t_integer	|'2'	|NOT NULL	|0
FIELD		|label_type_trigger|t_integer	|'2'	|NOT NULL	|0
FIELD		|label_type_map|t_integer	|'2'	|NOT NULL	|0
FIELD		|label_type_image|t_integer	|'2'	|NOT NULL	|0
FIELD		|label_string_host|t_varchar(255)|''	|NOT NULL	|0
FIELD		|label_string_hostgroup|t_varchar(255)|''|NOT NULL	|0
FIELD		|label_string_trigger|t_varchar(255)|''	|NOT NULL	|0
FIELD		|label_string_map|t_varchar(255)|''	|NOT NULL	|0
FIELD		|label_string_image|t_varchar(255)|''	|NOT NULL	|0
FIELD		|iconmapid	|t_id		|	|NULL		|0			|2|icon_map	|		|RESTRICT
FIELD		|expand_macros	|t_integer	|'0'	|NOT NULL	|0
FIELD		|severity_min	|t_integer	|'0'	|NOT NULL	|0
FIELD		|userid		|t_id		|	|NOT NULL	|0			|3|users	|		|RESTRICT
FIELD		|private	|t_integer	|'1'	|NOT NULL	|0
FIELD		|show_suppressed|t_integer	|'0'	|NOT NULL	|0
UNIQUE		|1		|name
INDEX		|2		|backgroundid
INDEX		|3		|iconmapid

TABLE|sysmaps_elements|selementid|ZBX_TEMPLATE
FIELD		|selementid	|t_id		|	|NOT NULL	|0
FIELD		|sysmapid	|t_id		|	|NOT NULL	|0			|1|sysmaps
FIELD		|elementid	|t_id		|'0'	|NOT NULL	|0
FIELD		|elementtype	|t_integer	|'0'	|NOT NULL	|0
FIELD		|iconid_off	|t_id		|	|NULL		|0			|2|images	|imageid	|RESTRICT
FIELD		|iconid_on	|t_id		|	|NULL		|0			|3|images	|imageid	|RESTRICT
FIELD		|label		|t_varchar(2048)|''	|NOT NULL	|0
FIELD		|label_location	|t_integer	|'-1'	|NOT NULL	|0
FIELD		|x		|t_integer	|'0'	|NOT NULL	|0
FIELD		|y		|t_integer	|'0'	|NOT NULL	|0
FIELD		|iconid_disabled|t_id		|	|NULL		|0			|4|images	|imageid	|RESTRICT
FIELD		|iconid_maintenance|t_id	|	|NULL		|0			|5|images	|imageid	|RESTRICT
FIELD		|elementsubtype	|t_integer	|'0'	|NOT NULL	|0
FIELD		|areatype	|t_integer	|'0'	|NOT NULL	|0
FIELD		|width		|t_integer	|'200'	|NOT NULL	|0
FIELD		|height		|t_integer	|'200'	|NOT NULL	|0
FIELD		|viewtype	|t_integer	|'0'	|NOT NULL	|0
FIELD		|use_iconmap	|t_integer	|'1'	|NOT NULL	|0
FIELD		|evaltype	|t_integer		|'0'|NOT NULL	|0
INDEX		|1		|sysmapid
INDEX		|2		|iconid_off
INDEX		|3		|iconid_on
INDEX		|4		|iconid_disabled
INDEX		|5		|iconid_maintenance

TABLE|sysmaps_links|linkid|ZBX_TEMPLATE
FIELD		|linkid		|t_id		|	|NOT NULL	|0
FIELD		|sysmapid	|t_id		|	|NOT NULL	|0			|1|sysmaps
FIELD		|selementid1	|t_id		|	|NOT NULL	|0			|2|sysmaps_elements|selementid
FIELD		|selementid2	|t_id		|	|NOT NULL	|0			|3|sysmaps_elements|selementid
FIELD		|drawtype	|t_integer	|'0'	|NOT NULL	|0
FIELD		|color		|t_varchar(6)	|'000000'|NOT NULL	|0
FIELD		|label		|t_varchar(2048)|''	|NOT NULL	|0
INDEX		|1		|sysmapid
INDEX		|2		|selementid1
INDEX		|3		|selementid2

TABLE|sysmaps_link_triggers|linktriggerid|ZBX_TEMPLATE
FIELD		|linktriggerid	|t_id		|	|NOT NULL	|0
FIELD		|linkid		|t_id		|	|NOT NULL	|0			|1|sysmaps_links
FIELD		|triggerid	|t_id		|	|NOT NULL	|0			|2|triggers
FIELD		|drawtype	|t_integer	|'0'	|NOT NULL	|0
FIELD		|color		|t_varchar(6)	|'000000'|NOT NULL	|0
UNIQUE		|1		|linkid,triggerid
INDEX		|2		|triggerid

TABLE|sysmap_element_url|sysmapelementurlid|ZBX_TEMPLATE
FIELD		|sysmapelementurlid|t_id	|	|NOT NULL	|0
FIELD		|selementid	|t_id		|	|NOT NULL	|0			|1|sysmaps_elements
FIELD		|name		|t_varchar(255)	|	|NOT NULL	|0
FIELD		|url		|t_varchar(255)	|''	|NOT NULL	|0
UNIQUE		|1		|selementid,name

TABLE|sysmap_url|sysmapurlid|ZBX_TEMPLATE
FIELD		|sysmapurlid	|t_id		|	|NOT NULL	|0
FIELD		|sysmapid	|t_id		|	|NOT NULL	|0			|1|sysmaps
FIELD		|name		|t_varchar(255)	|	|NOT NULL	|0
FIELD		|url		|t_varchar(255)	|''	|NOT NULL	|0
FIELD		|elementtype	|t_integer	|'0'	|NOT NULL	|0
UNIQUE		|1		|sysmapid,name

TABLE|sysmap_user|sysmapuserid|ZBX_TEMPLATE
FIELD		|sysmapuserid|t_id		|	|NOT NULL	|0
FIELD		|sysmapid	|t_id		|	|NOT NULL	|0			|1|sysmaps
FIELD		|userid		|t_id		|	|NOT NULL	|0			|2|users
FIELD		|permission	|t_integer	|'2'	|NOT NULL	|0
UNIQUE		|1		|sysmapid,userid

TABLE|sysmap_usrgrp|sysmapusrgrpid|ZBX_TEMPLATE
FIELD		|sysmapusrgrpid|t_id		|	|NOT NULL	|0
FIELD		|sysmapid	|t_id		|	|NOT NULL	|0			|1|sysmaps
FIELD		|usrgrpid	|t_id		|	|NOT NULL	|0			|2|usrgrp
FIELD		|permission	|t_integer	|'2'	|NOT NULL	|0
UNIQUE		|1		|sysmapid,usrgrpid

TABLE|maintenances_hosts|maintenance_hostid|ZBX_DATA
FIELD		|maintenance_hostid|t_id	|	|NOT NULL	|0
FIELD		|maintenanceid	|t_id		|	|NOT NULL	|0			|1|maintenances
FIELD		|hostid		|t_id		|	|NOT NULL	|0			|2|hosts
UNIQUE		|1		|maintenanceid,hostid
INDEX		|2		|hostid

TABLE|maintenances_groups|maintenance_groupid|ZBX_DATA
FIELD		|maintenance_groupid|t_id	|	|NOT NULL	|0
FIELD		|maintenanceid	|t_id		|	|NOT NULL	|0			|1|maintenances
FIELD		|groupid	|t_id		|	|NOT NULL	|0			|2|hstgrp
UNIQUE		|1		|maintenanceid,groupid
INDEX		|2		|groupid

TABLE|timeperiods|timeperiodid|ZBX_DATA
FIELD		|timeperiodid	|t_id		|	|NOT NULL	|0
FIELD		|timeperiod_type|t_integer	|'0'	|NOT NULL	|0
FIELD		|every		|t_integer	|'1'	|NOT NULL	|0
FIELD		|month		|t_integer	|'0'	|NOT NULL	|0
FIELD		|dayofweek	|t_integer	|'0'	|NOT NULL	|0
FIELD		|day		|t_integer	|'0'	|NOT NULL	|0
FIELD		|start_time	|t_integer	|'0'	|NOT NULL	|0
FIELD		|period		|t_integer	|'0'	|NOT NULL	|0
FIELD		|start_date	|t_integer	|'0'	|NOT NULL	|0

TABLE|maintenances_windows|maintenance_timeperiodid|ZBX_DATA
FIELD		|maintenance_timeperiodid|t_id	|	|NOT NULL	|0
FIELD		|maintenanceid	|t_id		|	|NOT NULL	|0			|1|maintenances
FIELD		|timeperiodid	|t_id		|	|NOT NULL	|0			|2|timeperiods
UNIQUE		|1		|maintenanceid,timeperiodid
INDEX		|2		|timeperiodid

TABLE|regexps|regexpid|ZBX_DATA
FIELD		|regexpid	|t_id		|	|NOT NULL	|0
FIELD		|name		|t_varchar(128)	|''	|NOT NULL	|ZBX_PROXY
FIELD		|test_string	|t_shorttext	|''	|NOT NULL	|0
UNIQUE		|1		|name

TABLE|expressions|expressionid|ZBX_DATA
FIELD		|expressionid	|t_id		|	|NOT NULL	|0
FIELD		|regexpid	|t_id		|	|NOT NULL	|ZBX_PROXY		|1|regexps
FIELD		|expression	|t_varchar(255)	|''	|NOT NULL	|ZBX_PROXY
FIELD		|expression_type|t_integer	|'0'	|NOT NULL	|ZBX_PROXY
FIELD		|exp_delimiter	|t_varchar(1)	|''	|NOT NULL	|ZBX_PROXY
FIELD		|case_sensitive	|t_integer	|'0'	|NOT NULL	|ZBX_PROXY
INDEX		|1		|regexpid

TABLE|ids|table_name,field_name|0
FIELD		|table_name	|t_varchar(64)	|''	|NOT NULL	|0
FIELD		|field_name	|t_varchar(64)	|''	|NOT NULL	|0
FIELD		|nextid		|t_id		|	|NOT NULL	|0

-- History tables

TABLE|alerts|alertid|0
FIELD		|alertid	|t_id		|	|NOT NULL	|0
FIELD		|actionid	|t_id		|	|NOT NULL	|0			|1|actions
FIELD		|eventid	|t_id		|	|NOT NULL	|0			|2|events
FIELD		|userid		|t_id		|	|NULL		|0			|3|users
FIELD		|clock		|t_time		|'0'	|NOT NULL	|0
FIELD		|mediatypeid	|t_id		|	|NULL		|0			|4|media_type
FIELD		|sendto		|t_varchar(1024)|''	|NOT NULL	|0
FIELD		|subject	|t_varchar(255)	|''	|NOT NULL	|0
FIELD		|message	|t_text		|''	|NOT NULL	|0
FIELD		|status		|t_integer	|'0'	|NOT NULL	|0
FIELD		|retries	|t_integer	|'0'	|NOT NULL	|0
FIELD		|error		|t_varchar(2048)|''	|NOT NULL	|0
FIELD		|esc_step	|t_integer	|'0'	|NOT NULL	|0
FIELD		|alerttype	|t_integer	|'0'	|NOT NULL	|0
FIELD		|p_eventid	|t_id		|	|NULL		|0			|5|events	|eventid
FIELD		|acknowledgeid	|t_id		|	|NULL		|0			|6|acknowledges	|acknowledgeid
FIELD		|parameters	|t_text		|'{}'	|NOT NULL	|0
INDEX		|1		|actionid
INDEX		|2		|clock
INDEX		|3		|eventid
INDEX		|4		|status
INDEX		|5		|mediatypeid
INDEX		|6		|userid
INDEX		|7		|p_eventid
INDEX		|8		|acknowledgeid

TABLE|history|itemid,clock,ns|0
FIELD		|itemid		|t_id		|	|NOT NULL	|0			|-|items
FIELD		|clock		|t_time		|'0'	|NOT NULL	|0
FIELD		|value		|t_double	|'0.0000'|NOT NULL	|0
FIELD		|ns		|t_nanosec	|'0'	|NOT NULL	|0

TABLE|history_uint|itemid,clock,ns|0
FIELD		|itemid		|t_id		|	|NOT NULL	|0			|-|items
FIELD		|clock		|t_time		|'0'	|NOT NULL	|0
FIELD		|value		|t_bigint	|'0'	|NOT NULL	|0
FIELD		|ns		|t_nanosec	|'0'	|NOT NULL	|0

TABLE|history_str|itemid,clock,ns|0
FIELD		|itemid		|t_id		|	|NOT NULL	|0			|-|items
FIELD		|clock		|t_time		|'0'	|NOT NULL	|0
FIELD		|value		|t_varchar(255)	|''	|NOT NULL	|0
FIELD		|ns		|t_nanosec	|'0'	|NOT NULL	|0

TABLE|history_log|itemid,clock,ns|0
FIELD		|itemid		|t_id		|	|NOT NULL	|0			|-|items
FIELD		|clock		|t_time		|'0'	|NOT NULL	|0
FIELD		|timestamp	|t_time		|'0'	|NOT NULL	|0
FIELD		|source		|t_varchar(64)	|''	|NOT NULL	|0
FIELD		|severity	|t_integer	|'0'	|NOT NULL	|0
FIELD		|value		|t_text		|''	|NOT NULL	|0
FIELD		|logeventid	|t_integer	|'0'	|NOT NULL	|0
FIELD		|ns		|t_nanosec	|'0'	|NOT NULL	|0

TABLE|history_text|itemid,clock,ns|0
FIELD		|itemid		|t_id		|	|NOT NULL	|0			|-|items
FIELD		|clock		|t_time		|'0'	|NOT NULL	|0
FIELD		|value		|t_text		|''	|NOT NULL	|0
FIELD		|ns		|t_nanosec	|'0'	|NOT NULL	|0

TABLE|proxy_history|id|0
FIELD		|id		|t_serial	|	|NOT NULL	|0
FIELD		|itemid		|t_id		|	|NOT NULL	|0			|-|items
FIELD		|clock		|t_time		|'0'	|NOT NULL	|0
FIELD		|timestamp	|t_time		|'0'	|NOT NULL	|0
FIELD		|source		|t_varchar(64)	|''	|NOT NULL	|0
FIELD		|severity	|t_integer	|'0'	|NOT NULL	|0
FIELD		|value		|t_longtext	|''	|NOT NULL	|0
FIELD		|logeventid	|t_integer	|'0'	|NOT NULL	|0
FIELD		|ns		|t_nanosec	|'0'	|NOT NULL	|0
FIELD		|state		|t_integer	|'0'	|NOT NULL	|0
FIELD		|lastlogsize	|t_bigint	|'0'	|NOT NULL	|0
FIELD		|mtime		|t_integer	|'0'	|NOT NULL	|0
FIELD		|flags		|t_integer	|'0'	|NOT NULL	|0
FIELD		|write_clock	|t_time		|'0'	|NOT NULL	|0
INDEX		|1		|clock

TABLE|proxy_dhistory|id|0
FIELD		|id		|t_serial	|	|NOT NULL	|0
FIELD		|clock		|t_time		|'0'	|NOT NULL	|0
FIELD		|druleid	|t_id		|	|NOT NULL	|0			|-|drules
FIELD		|ip		|t_varchar(39)	|''	|NOT NULL	|0
FIELD		|port		|t_integer	|'0'	|NOT NULL	|0
FIELD		|value		|t_varchar(255)	|''	|NOT NULL	|0
FIELD		|status		|t_integer	|'0'	|NOT NULL	|0
FIELD		|dcheckid	|t_id		|	|NULL		|0			|-|dchecks
FIELD		|dns		|t_varchar(255)	|''	|NOT NULL	|0
INDEX		|1		|clock
INDEX		|2		|druleid

TABLE|events|eventid|0
FIELD		|eventid	|t_id		|	|NOT NULL	|0
FIELD		|source		|t_integer	|'0'	|NOT NULL	|0
FIELD		|object		|t_integer	|'0'	|NOT NULL	|0
FIELD		|objectid	|t_id		|'0'	|NOT NULL	|0
FIELD		|clock		|t_time		|'0'	|NOT NULL	|0
FIELD		|value		|t_integer	|'0'	|NOT NULL	|0
FIELD		|acknowledged	|t_integer	|'0'	|NOT NULL	|0
FIELD		|ns		|t_nanosec	|'0'	|NOT NULL	|0
FIELD		|name		|t_varchar(2048)|''	|NOT NULL	|0
FIELD		|severity	|t_integer	|'0'	|NOT NULL	|0
INDEX		|1		|source,object,objectid,clock
INDEX		|2		|source,object,clock

TABLE|trends|itemid,clock|0
FIELD		|itemid		|t_id		|	|NOT NULL	|0			|-|items
FIELD		|clock		|t_time		|'0'	|NOT NULL	|0
FIELD		|num		|t_integer	|'0'	|NOT NULL	|0
FIELD		|value_min	|t_double	|'0.0000'|NOT NULL	|0
FIELD		|value_avg	|t_double	|'0.0000'|NOT NULL	|0
FIELD		|value_max	|t_double	|'0.0000'|NOT NULL	|0

TABLE|trends_uint|itemid,clock|0
FIELD		|itemid		|t_id		|	|NOT NULL	|0			|-|items
FIELD		|clock		|t_time		|'0'	|NOT NULL	|0
FIELD		|num		|t_integer	|'0'	|NOT NULL	|0
FIELD		|value_min	|t_bigint	|'0'	|NOT NULL	|0
FIELD		|value_avg	|t_bigint	|'0'	|NOT NULL	|0
FIELD		|value_max	|t_bigint	|'0'	|NOT NULL	|0

TABLE|acknowledges|acknowledgeid|0
FIELD		|acknowledgeid	|t_id		|	|NOT NULL	|0
FIELD		|userid		|t_id		|	|NOT NULL	|0			|1|users
FIELD		|eventid	|t_id		|	|NOT NULL	|0			|2|events
FIELD		|clock		|t_time		|'0'	|NOT NULL	|0
FIELD		|message	|t_varchar(2048)|''	|NOT NULL	|0
FIELD		|action		|t_integer	|'0'	|NOT NULL	|0
FIELD		|old_severity	|t_integer	|'0'	|NOT NULL	|0
FIELD		|new_severity	|t_integer	|'0'	|NOT NULL	|0
INDEX		|1		|userid
INDEX		|2		|eventid
INDEX		|3		|clock

TABLE|auditlog|auditid|0
FIELD		|auditid	|t_cuid		|	|NOT NULL	|0
FIELD		|userid		|t_id		|	|NULL		|0
FIELD		|username	|t_varchar(100)	|''	|NOT NULL	|0
FIELD		|clock		|t_time		|'0'	|NOT NULL	|0
FIELD		|ip		|t_varchar(39)	|''	|NOT NULL	|0
FIELD		|action		|t_integer	|'0'	|NOT NULL	|0
FIELD		|resourcetype	|t_integer	|'0'	|NOT NULL	|0
FIELD		|resourceid	|t_id		|	|NULL		|0
FIELD		|resource_cuid	|t_cuid		|	|NULL		|0
FIELD		|resourcename	|t_varchar(255)	|''	|NOT NULL	|0
FIELD		|recordsetid	|t_cuid		|	|NOT NULL	|0
FIELD		|details	|t_longtext	|''	|NOT NULL	|0
INDEX		|1		|userid,clock
INDEX		|2		|clock
INDEX		|3		|resourcetype,resourceid

TABLE|service_alarms|servicealarmid|0
FIELD		|servicealarmid	|t_id		|	|NOT NULL	|0
FIELD		|serviceid	|t_id		|	|NOT NULL	|0			|1|services
FIELD		|clock		|t_time		|'0'	|NOT NULL	|0
FIELD		|value		|t_integer	|'-1'	|NOT NULL	|0
INDEX		|1		|serviceid,clock
INDEX		|2		|clock

TABLE|autoreg_host|autoreg_hostid|0
FIELD		|autoreg_hostid	|t_id		|	|NOT NULL	|0
FIELD		|proxy_hostid	|t_id		|	|NULL		|0			|1|hosts	|hostid
FIELD		|host		|t_varchar(128)	|''	|NOT NULL	|0
FIELD		|listen_ip	|t_varchar(39)	|''	|NOT NULL	|0
FIELD		|listen_port	|t_integer	|'0'	|NOT NULL	|0
FIELD		|listen_dns	|t_varchar(255)	|''	|NOT NULL	|0
FIELD		|host_metadata	|t_varchar(255)	|''	|NOT NULL	|0
FIELD		|flags		|t_integer	|'0'	|NOT NULL	|0
FIELD		|tls_accepted	|t_integer	|'1'	|NOT NULL	|0
INDEX		|1		|host
INDEX		|2		|proxy_hostid

TABLE|proxy_autoreg_host|id|0
FIELD		|id		|t_serial	|	|NOT NULL	|0
FIELD		|clock		|t_time		|'0'	|NOT NULL	|0
FIELD		|host		|t_varchar(128)	|''	|NOT NULL	|0
FIELD		|listen_ip	|t_varchar(39)	|''	|NOT NULL	|0
FIELD		|listen_port	|t_integer	|'0'	|NOT NULL	|0
FIELD		|listen_dns	|t_varchar(255)	|''	|NOT NULL	|0
FIELD		|host_metadata	|t_varchar(255)	|''	|NOT NULL	|0
FIELD		|flags		|t_integer	|'0'	|NOT NULL	|0
FIELD		|tls_accepted	|t_integer	|'1'	|NOT NULL	|0
INDEX		|1		|clock

TABLE|dhosts|dhostid|0
FIELD		|dhostid	|t_id		|	|NOT NULL	|0
FIELD		|druleid	|t_id		|	|NOT NULL	|0			|1|drules
FIELD		|status		|t_integer	|'0'	|NOT NULL	|0
FIELD		|lastup		|t_integer	|'0'	|NOT NULL	|0
FIELD		|lastdown	|t_integer	|'0'	|NOT NULL	|0
INDEX		|1		|druleid

TABLE|dservices|dserviceid|0
FIELD		|dserviceid	|t_id		|	|NOT NULL	|0
FIELD		|dhostid	|t_id		|	|NOT NULL	|0			|1|dhosts
FIELD		|value		|t_varchar(255)	|''	|NOT NULL	|0
FIELD		|port		|t_integer	|'0'	|NOT NULL	|0
FIELD		|status		|t_integer	|'0'	|NOT NULL	|0
FIELD		|lastup		|t_integer	|'0'	|NOT NULL	|0
FIELD		|lastdown	|t_integer	|'0'	|NOT NULL	|0
FIELD		|dcheckid	|t_id		|	|NOT NULL	|0			|2|dchecks
FIELD		|ip		|t_varchar(39)	|''	|NOT NULL	|0
FIELD		|dns		|t_varchar(255)	|''	|NOT NULL	|0
UNIQUE		|1		|dcheckid,ip,port
INDEX		|2		|dhostid

-- Other tables

TABLE|escalations|escalationid|0
FIELD		|escalationid	|t_id		|	|NOT NULL	|0
FIELD		|actionid	|t_id		|	|NOT NULL	|0			|-|actions
FIELD		|triggerid	|t_id		|	|NULL		|0			|-|triggers
FIELD		|eventid	|t_id		|	|NULL		|0			|-|events
FIELD		|r_eventid	|t_id		|	|NULL		|0			|-|events	|eventid
FIELD		|nextcheck	|t_time		|'0'	|NOT NULL	|0
FIELD		|esc_step	|t_integer	|'0'	|NOT NULL	|0
FIELD		|status		|t_integer	|'0'	|NOT NULL	|0
FIELD		|itemid		|t_id		|	|NULL		|0			|-|items
FIELD		|acknowledgeid	|t_id		|	|NULL		|0			|-|acknowledges
FIELD		|servicealarmid	|t_id		|	|NULL		|0			|-|service_alarms
FIELD		|serviceid	|t_id		|	|NULL		|0			|-|services
UNIQUE		|1		|triggerid,itemid,serviceid,escalationid
INDEX		|2		|eventid
INDEX		|3		|nextcheck

TABLE|globalvars|globalvarid|0
FIELD		|globalvarid	|t_id		|	|NOT NULL	|0
FIELD		|snmp_lastsize	|t_bigint	|'0'	|NOT NULL	|0

TABLE|graph_discovery|graphid|0
FIELD		|graphid	|t_id		|	|NOT NULL	|0			|1|graphs
FIELD		|parent_graphid	|t_id		|	|NOT NULL	|0			|2|graphs	|graphid	|RESTRICT
FIELD		|lastcheck	|t_integer	|'0'	|NOT NULL	|ZBX_NODATA
FIELD		|ts_delete	|t_time		|'0'	|NOT NULL	|ZBX_NODATA
INDEX		|1		|parent_graphid

TABLE|host_inventory|hostid|0
FIELD		|hostid		|t_id		|	|NOT NULL	|0			|1|hosts
FIELD		|inventory_mode	|t_integer	|'0'	|NOT NULL	|0
FIELD		|type		|t_varchar(64)	|''	|NOT NULL	|ZBX_PROXY
FIELD		|type_full	|t_varchar(64)	|''	|NOT NULL	|ZBX_PROXY
FIELD		|name		|t_varchar(128)	|''	|NOT NULL	|ZBX_PROXY
FIELD		|alias		|t_varchar(128)	|''	|NOT NULL	|ZBX_PROXY
FIELD		|os		|t_varchar(128)	|''	|NOT NULL	|ZBX_PROXY
FIELD		|os_full	|t_varchar(255)	|''	|NOT NULL	|ZBX_PROXY
FIELD		|os_short	|t_varchar(128)	|''	|NOT NULL	|ZBX_PROXY
FIELD		|serialno_a	|t_varchar(64)	|''	|NOT NULL	|ZBX_PROXY
FIELD		|serialno_b	|t_varchar(64)	|''	|NOT NULL	|ZBX_PROXY
FIELD		|tag		|t_varchar(64)	|''	|NOT NULL	|ZBX_PROXY
FIELD		|asset_tag	|t_varchar(64)	|''	|NOT NULL	|ZBX_PROXY
FIELD		|macaddress_a	|t_varchar(64)	|''	|NOT NULL	|ZBX_PROXY
FIELD		|macaddress_b	|t_varchar(64)	|''	|NOT NULL	|ZBX_PROXY
FIELD		|hardware	|t_varchar(255)	|''	|NOT NULL	|ZBX_PROXY
FIELD		|hardware_full	|t_shorttext	|''	|NOT NULL	|ZBX_PROXY
FIELD		|software	|t_varchar(255)	|''	|NOT NULL	|ZBX_PROXY
FIELD		|software_full	|t_shorttext	|''	|NOT NULL	|ZBX_PROXY
FIELD		|software_app_a	|t_varchar(64)	|''	|NOT NULL	|ZBX_PROXY
FIELD		|software_app_b	|t_varchar(64)	|''	|NOT NULL	|ZBX_PROXY
FIELD		|software_app_c	|t_varchar(64)	|''	|NOT NULL	|ZBX_PROXY
FIELD		|software_app_d	|t_varchar(64)	|''	|NOT NULL	|ZBX_PROXY
FIELD		|software_app_e	|t_varchar(64)	|''	|NOT NULL	|ZBX_PROXY
FIELD		|contact	|t_shorttext	|''	|NOT NULL	|ZBX_PROXY
FIELD		|location	|t_shorttext	|''	|NOT NULL	|ZBX_PROXY
FIELD		|location_lat	|t_varchar(16)	|''	|NOT NULL	|ZBX_PROXY
FIELD		|location_lon	|t_varchar(16)	|''	|NOT NULL	|ZBX_PROXY
FIELD		|notes		|t_shorttext	|''	|NOT NULL	|ZBX_PROXY
FIELD		|chassis	|t_varchar(64)	|''	|NOT NULL	|ZBX_PROXY
FIELD		|model		|t_varchar(64)	|''	|NOT NULL	|ZBX_PROXY
FIELD		|hw_arch	|t_varchar(32)	|''	|NOT NULL	|ZBX_PROXY
FIELD		|vendor		|t_varchar(64)	|''	|NOT NULL	|ZBX_PROXY
FIELD		|contract_number|t_varchar(64)	|''	|NOT NULL	|ZBX_PROXY
FIELD		|installer_name	|t_varchar(64)	|''	|NOT NULL	|ZBX_PROXY
FIELD		|deployment_status|t_varchar(64)|''	|NOT NULL	|ZBX_PROXY
FIELD		|url_a		|t_varchar(255)	|''	|NOT NULL	|ZBX_PROXY
FIELD		|url_b		|t_varchar(255)	|''	|NOT NULL	|ZBX_PROXY
FIELD		|url_c		|t_varchar(255)	|''	|NOT NULL	|ZBX_PROXY
FIELD		|host_networks	|t_shorttext	|''	|NOT NULL	|ZBX_PROXY
FIELD		|host_netmask	|t_varchar(39)	|''	|NOT NULL	|ZBX_PROXY
FIELD		|host_router	|t_varchar(39)	|''	|NOT NULL	|ZBX_PROXY
FIELD		|oob_ip		|t_varchar(39)	|''	|NOT NULL	|ZBX_PROXY
FIELD		|oob_netmask	|t_varchar(39)	|''	|NOT NULL	|ZBX_PROXY
FIELD		|oob_router	|t_varchar(39)	|''	|NOT NULL	|ZBX_PROXY
FIELD		|date_hw_purchase|t_varchar(64)	|''	|NOT NULL	|ZBX_PROXY
FIELD		|date_hw_install|t_varchar(64)	|''	|NOT NULL	|ZBX_PROXY
FIELD		|date_hw_expiry	|t_varchar(64)	|''	|NOT NULL	|ZBX_PROXY
FIELD		|date_hw_decomm	|t_varchar(64)	|''	|NOT NULL	|ZBX_PROXY
FIELD		|site_address_a	|t_varchar(128)	|''	|NOT NULL	|ZBX_PROXY
FIELD		|site_address_b	|t_varchar(128)	|''	|NOT NULL	|ZBX_PROXY
FIELD		|site_address_c	|t_varchar(128)	|''	|NOT NULL	|ZBX_PROXY
FIELD		|site_city	|t_varchar(128)	|''	|NOT NULL	|ZBX_PROXY
FIELD		|site_state	|t_varchar(64)	|''	|NOT NULL	|ZBX_PROXY
FIELD		|site_country	|t_varchar(64)	|''	|NOT NULL	|ZBX_PROXY
FIELD		|site_zip	|t_varchar(64)	|''	|NOT NULL	|ZBX_PROXY
FIELD		|site_rack	|t_varchar(128)	|''	|NOT NULL	|ZBX_PROXY
FIELD		|site_notes	|t_shorttext	|''	|NOT NULL	|ZBX_PROXY
FIELD		|poc_1_name	|t_varchar(128)	|''	|NOT NULL	|ZBX_PROXY
FIELD		|poc_1_email	|t_varchar(128)	|''	|NOT NULL	|ZBX_PROXY
FIELD		|poc_1_phone_a	|t_varchar(64)	|''	|NOT NULL	|ZBX_PROXY
FIELD		|poc_1_phone_b	|t_varchar(64)	|''	|NOT NULL	|ZBX_PROXY
FIELD		|poc_1_cell	|t_varchar(64)	|''	|NOT NULL	|ZBX_PROXY
FIELD		|poc_1_screen	|t_varchar(64)	|''	|NOT NULL	|ZBX_PROXY
FIELD		|poc_1_notes	|t_shorttext	|''	|NOT NULL	|ZBX_PROXY
FIELD		|poc_2_name	|t_varchar(128)	|''	|NOT NULL	|ZBX_PROXY
FIELD		|poc_2_email	|t_varchar(128)	|''	|NOT NULL	|ZBX_PROXY
FIELD		|poc_2_phone_a	|t_varchar(64)	|''	|NOT NULL	|ZBX_PROXY
FIELD		|poc_2_phone_b	|t_varchar(64)	|''	|NOT NULL	|ZBX_PROXY
FIELD		|poc_2_cell	|t_varchar(64)	|''	|NOT NULL	|ZBX_PROXY
FIELD		|poc_2_screen	|t_varchar(64)	|''	|NOT NULL	|ZBX_PROXY
FIELD		|poc_2_notes	|t_shorttext	|''	|NOT NULL	|ZBX_PROXY

TABLE|housekeeper|housekeeperid|0
FIELD		|housekeeperid	|t_id		|	|NOT NULL	|0
FIELD		|tablename	|t_varchar(64)	|''	|NOT NULL	|0
FIELD		|field		|t_varchar(64)	|''	|NOT NULL	|0
FIELD		|value		|t_id		|	|NOT NULL	|0			|-|items

TABLE|images|imageid|0
FIELD		|imageid	|t_id		|	|NOT NULL	|0
FIELD		|imagetype	|t_integer	|'0'	|NOT NULL	|0
FIELD		|name		|t_varchar(64)	|'0'	|NOT NULL	|0
FIELD		|image		|t_image	|''	|NOT NULL	|0
UNIQUE		|1		|name

TABLE|item_discovery|itemdiscoveryid|ZBX_TEMPLATE
FIELD		|itemdiscoveryid|t_id		|	|NOT NULL	|0
FIELD		|itemid		|t_id		|	|NOT NULL	|0			|1|items
FIELD		|parent_itemid	|t_id		|	|NOT NULL	|0			|2|items	|itemid
FIELD		|key_		|t_varchar(2048)|''	|NOT NULL	|ZBX_NODATA
FIELD		|lastcheck	|t_integer	|'0'	|NOT NULL	|ZBX_NODATA
FIELD		|ts_delete	|t_time		|'0'	|NOT NULL	|ZBX_NODATA
UNIQUE		|1		|itemid,parent_itemid
INDEX		|2		|parent_itemid

TABLE|host_discovery|hostid|ZBX_TEMPLATE
FIELD		|hostid		|t_id		|	|NOT NULL	|0			|1|hosts
FIELD		|parent_hostid	|t_id		|	|NULL		|0			|2|hosts	|hostid		|RESTRICT
FIELD		|parent_itemid	|t_id		|	|NULL		|0			|3|items	|itemid		|RESTRICT
FIELD		|host		|t_varchar(128)	|''	|NOT NULL	|ZBX_NODATA
FIELD		|lastcheck	|t_integer	|'0'	|NOT NULL	|ZBX_NODATA
FIELD		|ts_delete	|t_time		|'0'	|NOT NULL	|ZBX_NODATA

TABLE|interface_discovery|interfaceid|0
FIELD		|interfaceid	|t_id		|	|NOT NULL	|0			|1|interface
FIELD		|parent_interfaceid|t_id	|	|NOT NULL	|0			|2|interface	|interfaceid

TABLE|profiles|profileid|0
FIELD		|profileid	|t_id		|	|NOT NULL	|0
FIELD		|userid		|t_id		|	|NOT NULL	|0			|1|users
FIELD		|idx		|t_varchar(96)	|''	|NOT NULL	|0
FIELD		|idx2		|t_id		|'0'	|NOT NULL	|0
FIELD		|value_id	|t_id		|'0'	|NOT NULL	|0
FIELD		|value_int	|t_integer	|'0'	|NOT NULL	|0
FIELD		|value_str	|t_text		|''	|NOT NULL	|0
FIELD		|source		|t_varchar(96)	|''	|NOT NULL	|0
FIELD		|type		|t_integer	|'0'	|NOT NULL	|0
INDEX		|1		|userid,idx,idx2
INDEX		|2		|userid,profileid

TABLE|sessions|sessionid|0
FIELD		|sessionid	|t_varchar(32)	|''	|NOT NULL	|0
FIELD		|userid		|t_id		|	|NOT NULL	|0			|1|users
FIELD		|lastaccess	|t_integer	|'0'	|NOT NULL	|0
FIELD		|status		|t_integer	|'0'	|NOT NULL	|0
INDEX		|1		|userid,status,lastaccess

TABLE|trigger_discovery|triggerid|0
FIELD		|triggerid	|t_id		|	|NOT NULL	|0			|1|triggers
FIELD		|parent_triggerid|t_id		|	|NOT NULL	|0			|2|triggers	|triggerid	|RESTRICT
FIELD		|lastcheck	|t_integer	|'0'	|NOT NULL	|ZBX_NODATA
FIELD		|ts_delete	|t_time		|'0'	|NOT NULL	|ZBX_NODATA
INDEX		|1		|parent_triggerid

TABLE|item_condition|item_conditionid|ZBX_TEMPLATE
FIELD		|item_conditionid|t_id		|	|NOT NULL	|0
FIELD		|itemid		|t_id		|	|NOT NULL	|0			|1|items
FIELD		|operator	|t_integer	|'8'	|NOT NULL	|0
FIELD		|macro		|t_varchar(64)	|''	|NOT NULL	|0
FIELD		|value		|t_varchar(255)	|''	|NOT NULL	|0
INDEX		|1		|itemid

TABLE|item_rtdata|itemid|ZBX_TEMPLATE
FIELD		|itemid		|t_id		|	|NOT NULL	|0			|1|items
FIELD		|lastlogsize	|t_bigint	|'0'	|NOT NULL	|ZBX_PROXY,ZBX_NODATA
FIELD		|state		|t_integer	|'0'	|NOT NULL	|ZBX_NODATA
FIELD		|mtime		|t_integer	|'0'	|NOT NULL	|ZBX_PROXY,ZBX_NODATA
FIELD		|error		|t_varchar(2048)|''	|NOT NULL	|ZBX_NODATA

TABLE|opinventory|operationid|ZBX_DATA
FIELD		|operationid	|t_id		|	|NOT NULL	|0			|1|operations
FIELD		|inventory_mode	|t_integer	|'0'	|NOT NULL	|0

TABLE|trigger_tag|triggertagid|ZBX_TEMPLATE
FIELD		|triggertagid	|t_id		|	|NOT NULL	|0
FIELD		|triggerid	|t_id		|	|NOT NULL	|0			|1|triggers
FIELD		|tag		|t_varchar(255)	|''	|NOT NULL	|0
FIELD		|value		|t_varchar(255)	|''	|NOT NULL	|0
INDEX		|1		|triggerid

TABLE|event_tag|eventtagid|0
FIELD		|eventtagid	|t_id		|	|NOT NULL	|0
FIELD		|eventid	|t_id		|	|NOT NULL	|0			|1|events
FIELD		|tag		|t_varchar(255)	|''	|NOT NULL	|0
FIELD		|value		|t_varchar(255)	|''	|NOT NULL	|0
INDEX		|1		|eventid

TABLE|problem|eventid|0
FIELD		|eventid	|t_id		|	|NOT NULL	|0			|1|events
FIELD		|source		|t_integer	|'0'	|NOT NULL	|0
FIELD		|object		|t_integer	|'0'	|NOT NULL	|0
FIELD		|objectid	|t_id		|'0'	|NOT NULL	|0
FIELD		|clock		|t_time		|'0'	|NOT NULL	|0
FIELD		|ns		|t_nanosec	|'0'	|NOT NULL	|0
FIELD		|r_eventid	|t_id		|	|NULL		|0			|2|events	|eventid
FIELD		|r_clock	|t_time		|'0'	|NOT NULL	|0
FIELD		|r_ns		|t_nanosec	|'0'	|NOT NULL	|0
FIELD		|correlationid	|t_id		|	|NULL		|0			|-|correlation
FIELD		|userid		|t_id		|	|NULL		|0			|-|users
FIELD		|name		|t_varchar(2048)|''	|NOT NULL	|0
FIELD		|acknowledged	|t_integer	|'0'	|NOT NULL	|0
FIELD		|severity	|t_integer	|'0'	|NOT NULL	|0
INDEX		|1		|source,object,objectid
INDEX		|2		|r_clock
INDEX		|3		|r_eventid

TABLE|problem_tag|problemtagid|0
FIELD		|problemtagid	|t_id		|	|NOT NULL	|0
FIELD		|eventid	|t_id		|	|NOT NULL	|0			|1|problem
FIELD		|tag		|t_varchar(255)	|''	|NOT NULL	|0
FIELD		|value		|t_varchar(255)	|''	|NOT NULL	|0
INDEX		|1		|eventid,tag,value

TABLE|tag_filter|tag_filterid|0
FIELD		|tag_filterid	|t_id		|	|NOT NULL	|0
FIELD		|usrgrpid	|t_id		|	|NOT NULL	|0 			|1|usrgrp	|usrgrpid
FIELD		|groupid	|t_id		|	|NOT NULL	|0			|2|hstgrp	|groupid
FIELD		|tag	|t_varchar(255)	|'' |NOT NULL	|0
FIELD		|value	|t_varchar(255)	|'' |NOT NULL	|0

TABLE|event_recovery|eventid|0
FIELD		|eventid	|t_id		|	|NOT NULL	|0			|1|events
FIELD		|r_eventid	|t_id		|	|NOT NULL	|0			|2|events	|eventid
FIELD		|c_eventid	|t_id		|	|NULL		|0			|3|events	|eventid
FIELD		|correlationid	|t_id		|	|NULL		|0			|-|correlation
FIELD		|userid		|t_id		|	|NULL		|0			|-|users
INDEX		|1		|r_eventid
INDEX		|2		|c_eventid

TABLE|correlation|correlationid|ZBX_DATA
FIELD		|correlationid	|t_id		|	|NOT NULL	|0
FIELD		|name		|t_varchar(255)	|''	|NOT NULL	|0
FIELD		|description	|t_shorttext	|''	|NOT NULL	|0
FIELD		|evaltype	|t_integer	|'0'	|NOT NULL	|0
FIELD		|status		|t_integer	|'0'	|NOT NULL	|0
FIELD		|formula	|t_varchar(255)	|''	|NOT NULL	|0
INDEX		|1		|status
UNIQUE		|2		|name

TABLE|corr_condition|corr_conditionid|ZBX_DATA
FIELD		|corr_conditionid|t_id		|	|NOT NULL	|0
FIELD		|correlationid	|t_id		|	|NOT NULL	|0			|1|correlation
FIELD		|type		|t_integer	|'0'	|NOT NULL	|0
INDEX		|1		|correlationid

TABLE|corr_condition_tag|corr_conditionid|ZBX_DATA
FIELD		|corr_conditionid|t_id		|	|NOT NULL	|0			|1|corr_condition
FIELD		|tag		|t_varchar(255)	|''	|NOT NULL	|0

TABLE|corr_condition_group|corr_conditionid|ZBX_DATA
FIELD		|corr_conditionid|t_id		|	|NOT NULL	|0			|1|corr_condition
FIELD		|operator	|t_integer	|'0'	|NOT NULL	|0
FIELD		|groupid	|t_id		|	|NOT NULL	|0			|2|hstgrp	|	|RESTRICT
INDEX		|1		|groupid

TABLE|corr_condition_tagpair|corr_conditionid|ZBX_DATA
FIELD		|corr_conditionid|t_id		|	|NOT NULL	|0			|1|corr_condition
FIELD		|oldtag		|t_varchar(255)	|''	|NOT NULL	|0
FIELD		|newtag		|t_varchar(255)	|''	|NOT NULL	|0

TABLE|corr_condition_tagvalue|corr_conditionid|ZBX_DATA
FIELD		|corr_conditionid|t_id		|	|NOT NULL	|0			|1|corr_condition
FIELD		|tag		|t_varchar(255)	|''	|NOT NULL	|0
FIELD		|operator	|t_integer	|'0'	|NOT NULL	|0
FIELD		|value		|t_varchar(255)	|''	|NOT NULL	|0

TABLE|corr_operation|corr_operationid|ZBX_DATA
FIELD		|corr_operationid|t_id		|	|NOT NULL	|0
FIELD		|correlationid	|t_id		|	|NOT NULL	|0			|1|correlation
FIELD		|type		|t_integer	|'0'	|NOT NULL	|0
INDEX		|1		|correlationid

TABLE|task|taskid|0
FIELD		|taskid		|t_id		|	|NOT NULL	|0
FIELD		|type		|t_integer	|	|NOT NULL	|0
FIELD		|status		|t_integer	|'0'	|NOT NULL	|0
FIELD		|clock		|t_integer	|'0'	|NOT NULL	|0
FIELD		|ttl		|t_integer	|'0'	|NOT NULL	|0
FIELD		|proxy_hostid	|t_id		|	|NULL		|0			|1|hosts	|hostid
INDEX		|1		|status,proxy_hostid

TABLE|task_close_problem|taskid|0
FIELD		|taskid		|t_id		|	|NOT NULL	|0			|1|task
FIELD		|acknowledgeid	|t_id		|	|NOT NULL	|0			|-|acknowledges

TABLE|item_preproc|item_preprocid|ZBX_TEMPLATE
FIELD		|item_preprocid	|t_id		|	|NOT NULL	|0
FIELD		|itemid		|t_id		|	|NOT NULL	|ZBX_PROXY			|1|items
FIELD		|step		|t_integer	|'0'	|NOT NULL	|ZBX_PROXY
FIELD		|type		|t_integer	|'0'	|NOT NULL	|ZBX_PROXY
FIELD		|params		|t_text		|''	|NOT NULL	|ZBX_PROXY
FIELD		|error_handler	|t_integer	|'0'	|NOT NULL	|ZBX_PROXY
FIELD		|error_handler_params|t_varchar(255)|''	|NOT NULL	|ZBX_PROXY
INDEX		|1		|itemid,step

TABLE|task_remote_command|taskid|0
FIELD		|taskid		|t_id		|	|NOT NULL	|0			|1|task
FIELD		|command_type	|t_integer	|'0'	|NOT NULL	|0
FIELD		|execute_on	|t_integer	|'0'	|NOT NULL	|0
FIELD		|port		|t_integer	|'0'	|NOT NULL	|0
FIELD		|authtype	|t_integer	|'0'	|NOT NULL	|0
FIELD		|username	|t_varchar(64)	|''	|NOT NULL	|0
FIELD		|password	|t_varchar(64)	|''	|NOT NULL	|0
FIELD		|publickey	|t_varchar(64)	|''	|NOT NULL	|0
FIELD		|privatekey	|t_varchar(64)	|''	|NOT NULL	|0
FIELD		|command	|t_text		|''	|NOT NULL	|0
FIELD		|alertid	|t_id		|	|NULL		|0			|-|alerts
FIELD		|parent_taskid	|t_id		|	|NOT NULL	|0			|-|task		|taskid
FIELD		|hostid		|t_id		|	|NOT NULL	|0			|-|hosts

TABLE|task_remote_command_result|taskid|0
FIELD		|taskid		|t_id		|	|NOT NULL	|0			|1|task
FIELD		|status		|t_integer	|'0'	|NOT NULL	|0
FIELD		|parent_taskid	|t_id		|	|NOT NULL	|0			|-|task		|taskid
FIELD		|info		|t_shorttext	|''	|NOT NULL	|0

TABLE|task_data|taskid|0
FIELD		|taskid		|t_id		|	|NOT NULL	|0			|1|task
FIELD		|type	|t_integer	|'0'	|NOT NULL	|0
FIELD		|data	|t_text	|''	|NOT NULL	|0
FIELD		|parent_taskid	|t_id		|	|NOT NULL	|0			|-|task		|taskid

TABLE|task_result|taskid|0
FIELD		|taskid		|t_id		|	|NOT NULL	|0			|1|task
FIELD		|status		|t_integer	|'0'	|NOT NULL	|0
FIELD		|parent_taskid	|t_id		|	|NOT NULL	|0			|-|task		|taskid
FIELD		|info		|t_text		|''	|NOT NULL	|0
INDEX		|1		|parent_taskid

TABLE|task_acknowledge|taskid|0
FIELD		|taskid		|t_id		|	|NOT NULL	|0			|1|task
FIELD		|acknowledgeid	|t_id		|	|NOT NULL	|0			|-|acknowledges

TABLE|sysmap_shape|sysmap_shapeid|ZBX_TEMPLATE
FIELD		|sysmap_shapeid	|t_id		|	|NOT NULL	|0
FIELD		|sysmapid	|t_id		|	|NOT NULL	|0			|1|sysmaps
FIELD		|type		|t_integer	|'0'	|NOT NULL	|0
FIELD		|x		|t_integer	|'0'	|NOT NULL	|0
FIELD		|y		|t_integer	|'0'	|NOT NULL	|0
FIELD		|width		|t_integer	|'200'	|NOT NULL	|0
FIELD		|height		|t_integer	|'200'	|NOT NULL	|0
FIELD		|text		|t_shorttext	|''	|NOT NULL	|0
FIELD		|font		|t_integer	|'9'	|NOT NULL	|0
FIELD		|font_size	|t_integer	|'11'	|NOT NULL	|0
FIELD		|font_color	|t_varchar(6)	|'000000'|NOT NULL	|0
FIELD		|text_halign	|t_integer	|'0'	|NOT NULL	|0
FIELD		|text_valign	|t_integer	|'0'	|NOT NULL	|0
FIELD		|border_type	|t_integer	|'0'	|NOT NULL	|0
FIELD		|border_width	|t_integer	|'1'	|NOT NULL	|0
FIELD		|border_color	|t_varchar(6)	|'000000'|NOT NULL	|0
FIELD		|background_color|t_varchar(6)	|''	|NOT NULL	|0
FIELD		|zindex		|t_integer	|'0'	|NOT NULL	|0
INDEX		|1		|sysmapid

TABLE|sysmap_element_trigger|selement_triggerid|ZBX_TEMPLATE
FIELD		|selement_triggerid	|t_id	|	|NOT NULL	|0
FIELD		|selementid		|t_id	|	|NOT NULL	|0			|1|sysmaps_elements
FIELD		|triggerid		|t_id	|	|NOT NULL	|0			|2|triggers
UNIQUE		|1			|selementid,triggerid

TABLE|httptest_field|httptest_fieldid|ZBX_TEMPLATE
FIELD		|httptest_fieldid	|t_id		|	|NOT NULL	|0
FIELD		|httptestid		|t_id		|	|NOT NULL	|ZBX_PROXY	|1|httptest
FIELD		|type			|t_integer	|'0'	|NOT NULL	|ZBX_PROXY
FIELD		|name			|t_varchar(255)	|''	|NOT NULL	|ZBX_PROXY
FIELD		|value			|t_shorttext	|''	|NOT NULL	|ZBX_PROXY
INDEX		|1			|httptestid

TABLE|httpstep_field|httpstep_fieldid|ZBX_TEMPLATE
FIELD		|httpstep_fieldid	|t_id		|	|NOT NULL	|0
FIELD		|httpstepid		|t_id		|	|NOT NULL	|ZBX_PROXY	|1|httpstep
FIELD		|type			|t_integer	|'0'	|NOT NULL	|ZBX_PROXY
FIELD		|name			|t_varchar(255)	|''	|NOT NULL	|ZBX_PROXY
FIELD		|value			|t_shorttext	|''	|NOT NULL	|ZBX_PROXY
INDEX		|1			|httpstepid

TABLE|dashboard|dashboardid|ZBX_DASHBOARD
FIELD		|dashboardid	|t_id		|	|NOT NULL	|0
FIELD		|name		|t_varchar(255)	|	|NOT NULL	|0
FIELD		|userid		|t_id		|	|NULL		|0			|1|users	|	|RESTRICT
FIELD		|private	|t_integer	|'1'	|NOT NULL	|0
FIELD		|templateid	|t_id		|	|NULL		|0			|2|hosts	|hostid
FIELD		|display_period	|t_integer	|'30'	|NOT NULL	|0
FIELD		|auto_start	|t_integer	|'1'	|NOT NULL	|0
FIELD		|uuid		|t_varchar(32)	|''	|NOT NULL	|0
INDEX		|1		|userid
INDEX		|2		|templateid

TABLE|dashboard_user|dashboard_userid|ZBX_DASHBOARD
FIELD		|dashboard_userid|t_id		|	|NOT NULL	|0
FIELD		|dashboardid	|t_id		|	|NOT NULL	|0			|1|dashboard
FIELD		|userid		|t_id		|	|NOT NULL	|0			|2|users
FIELD		|permission	|t_integer	|'2'	|NOT NULL	|0
UNIQUE		|1		|dashboardid,userid

TABLE|dashboard_usrgrp|dashboard_usrgrpid|ZBX_DASHBOARD
FIELD		|dashboard_usrgrpid|t_id	|	|NOT NULL	|0
FIELD		|dashboardid	|t_id		|	|NOT NULL	|0			|1|dashboard
FIELD		|usrgrpid	|t_id		|	|NOT NULL	|0			|2|usrgrp
FIELD		|permission	|t_integer	|'2'	|NOT NULL	|0
UNIQUE		|1		|dashboardid,usrgrpid

TABLE|dashboard_page|dashboard_pageid|ZBX_DASHBOARD
FIELD		|dashboard_pageid|t_id		|	|NOT NULL	|0
FIELD		|dashboardid	|t_id		|	|NOT NULL	|0		|1|dashboard
FIELD		|name		|t_varchar(255)	|''	|NOT NULL	|0
FIELD		|display_period	|t_integer	|'0'	|NOT NULL	|0
FIELD		|sortorder	|t_integer	|'0'	|NOT NULL	|0
INDEX		|1		|dashboardid

TABLE|widget|widgetid|ZBX_DASHBOARD
FIELD		|widgetid	|t_id		|	|NOT NULL	|0
FIELD		|type		|t_varchar(255)	|''	|NOT NULL	|0
FIELD		|name		|t_varchar(255)	|''	|NOT NULL	|0
FIELD		|x		|t_integer	|'0'	|NOT NULL	|0
FIELD		|y		|t_integer	|'0'	|NOT NULL	|0
FIELD		|width		|t_integer	|'1'	|NOT NULL	|0
FIELD		|height		|t_integer	|'2'	|NOT NULL	|0
FIELD		|view_mode	|t_integer	|'0'	|NOT NULL	|0
FIELD		|dashboard_pageid|t_id		|	|NOT NULL	|0		|1|dashboard_page
INDEX		|1		|dashboard_pageid

TABLE|widget_field|widget_fieldid|ZBX_DASHBOARD
FIELD		|widget_fieldid	|t_id		|	|NOT NULL	|0
FIELD		|widgetid	|t_id		|	|NOT NULL	|0			|1|widget
FIELD		|type		|t_integer	|'0'	|NOT NULL	|0
FIELD		|name		|t_varchar(255)	|''	|NOT NULL	|0
FIELD		|value_int	|t_integer	|'0'	|NOT NULL	|0
FIELD		|value_str	|t_varchar(255)	|''	|NOT NULL	|0
FIELD		|value_groupid	|t_id		|	|NULL		|0			|2|hstgrp	|groupid
FIELD		|value_hostid	|t_id		|	|NULL		|0			|3|hosts	|hostid
FIELD		|value_itemid	|t_id		|	|NULL		|0			|4|items	|itemid
FIELD		|value_graphid	|t_id		|	|NULL		|0			|5|graphs	|graphid
FIELD		|value_sysmapid	|t_id		|	|NULL		|0			|6|sysmaps	|sysmapid
FIELD		|value_serviceid|t_id		|	|NULL		|0			|7|services	|serviceid
FIELD		|value_slaid	|t_id		|	|NULL		|0			|8|sla		|slaid
INDEX		|1		|widgetid
INDEX		|2		|value_groupid
INDEX		|3		|value_hostid
INDEX		|4		|value_itemid
INDEX		|5		|value_graphid
INDEX		|6		|value_sysmapid
INDEX		|7		|value_serviceid
INDEX		|8		|value_slaid

TABLE|task_check_now|taskid|0
FIELD		|taskid		|t_id		|	|NOT NULL	|0			|1|task
FIELD		|itemid		|t_id		|	|NOT NULL	|0			|-|items

TABLE|event_suppress|event_suppressid|0
FIELD		|event_suppressid|t_id		|	|NOT NULL	|0
FIELD		|eventid	|t_id		|	|NOT NULL	|0			|1|events
FIELD		|maintenanceid	|t_id		|	|NULL		|0			|2|maintenances
FIELD		|suppress_until	|t_time		|'0'	|NOT NULL	|0
UNIQUE		|1		|eventid,maintenanceid
INDEX		|2		|suppress_until
INDEX		|3		|maintenanceid

TABLE|maintenance_tag|maintenancetagid|ZBX_DATA
FIELD		|maintenancetagid|t_id		|	|NOT NULL	|0
FIELD		|maintenanceid	|t_id		|	|NOT NULL	|0			|1|maintenances
FIELD		|tag		|t_varchar(255)	|''	|NOT NULL	|0
FIELD		|operator	|t_integer	|'2'	|NOT NULL	|0
FIELD		|value		|t_varchar(255)	|''	|NOT NULL	|0
INDEX		|1		|maintenanceid

TABLE|lld_macro_path|lld_macro_pathid|ZBX_TEMPLATE
FIELD		|lld_macro_pathid|t_id		|	|NOT NULL	|0
FIELD		|itemid		|t_id		|	|NOT NULL	|0			|1|items
FIELD		|lld_macro	|t_varchar(255)	|''	|NOT NULL	|0
FIELD		|path		|t_varchar(255)	|''	|NOT NULL	|0
UNIQUE		|1		|itemid,lld_macro

TABLE|host_tag|hosttagid|ZBX_TEMPLATE
FIELD		|hosttagid	|t_id		|	|NOT NULL	|0
FIELD		|hostid		|t_id		|	|NOT NULL	|0			|1|hosts
FIELD		|tag		|t_varchar(255)	|''	|NOT NULL	|0
FIELD		|value		|t_varchar(255)	|''	|NOT NULL	|0
FIELD		|automatic	|t_integer	|'0'	|NOT NULL	|0
INDEX		|1		|hostid

TABLE|config_autoreg_tls|autoreg_tlsid|ZBX_DATA
FIELD		|autoreg_tlsid	|t_id		|	|NOT NULL	|0
FIELD		|tls_psk_identity|t_varchar(128)|''	|NOT NULL	|ZBX_PROXY
FIELD		|tls_psk	|t_varchar(512)	|''	|NOT NULL	|ZBX_PROXY
UNIQUE		|1		|tls_psk_identity

TABLE|module|moduleid|
FIELD		|moduleid	|t_id		|	|NOT NULL	|0
FIELD		|id		|t_varchar(255)	|''	|NOT NULL	|0
FIELD		|relative_path	|t_varchar(255)	|''	|NOT NULL	|0
FIELD		|status		|t_integer	|'0'	|NOT NULL	|0
FIELD		|config		|t_shorttext	|''	|NOT NULL	|0

TABLE|interface_snmp|interfaceid|ZBX_TEMPLATE
FIELD		|interfaceid	|t_id		|	|NOT NULL	|0			|1|interface
FIELD		|version	|t_integer	|'2'	|NOT NULL	|ZBX_PROXY
FIELD		|bulk		|t_integer	|'1'	|NOT NULL	|ZBX_PROXY
FIELD		|community	|t_varchar(64)	|''	|NOT NULL	|ZBX_PROXY
FIELD		|securityname	|t_varchar(64)	|''	|NOT NULL	|ZBX_PROXY
FIELD		|securitylevel	|t_integer	|'0'	|NOT NULL	|ZBX_PROXY
FIELD		|authpassphrase	|t_varchar(64)	|''	|NOT NULL	|ZBX_PROXY
FIELD		|privpassphrase	|t_varchar(64)	|''	|NOT NULL	|ZBX_PROXY
FIELD		|authprotocol	|t_integer	|'0'	|NOT NULL	|ZBX_PROXY
FIELD		|privprotocol	|t_integer	|'0'	|NOT NULL	|ZBX_PROXY
FIELD		|contextname	|t_varchar(255)	|''	|NOT NULL	|ZBX_PROXY

TABLE|lld_override|lld_overrideid|ZBX_TEMPLATE
FIELD		|lld_overrideid	|t_id		|	|NOT NULL	|0
FIELD		|itemid		|t_id		|	|NOT NULL	|0	|1|items
FIELD		|name		|t_varchar(255)	|''	|NOT NULL	|0
FIELD		|step		|t_integer	|'0'	|NOT NULL	|0
FIELD		|evaltype	|t_integer	|'0'	|NOT NULL	|0
FIELD		|formula	|t_varchar(255)	|''	|NOT NULL	|0
FIELD		|stop		|t_integer	|'0'	|NOT NULL	|0
UNIQUE		|1		|itemid,name

TABLE|lld_override_condition|lld_override_conditionid|ZBX_TEMPLATE
FIELD	|lld_override_conditionid	|t_id		|	|NOT NULL	|0
FIELD	|lld_overrideid			|t_id		|	|NOT NULL	|0	|1|lld_override
FIELD	|operator			|t_integer	|'8'	|NOT NULL	|0
FIELD	|macro				|t_varchar(64)	|''	|NOT NULL	|0
FIELD	|value				|t_varchar(255)	|''	|NOT NULL	|0
INDEX	|1				|lld_overrideid

TABLE|lld_override_operation|lld_override_operationid|ZBX_TEMPLATE
FIELD	|lld_override_operationid	|t_id		|	|NOT NULL	|0
FIELD	|lld_overrideid			|t_id		|	|NOT NULL	|0	|1|lld_override
FIELD	|operationobject		|t_integer	|'0'	|NOT NULL	|0
FIELD	|operator			|t_integer	|'0'	|NOT NULL	|0
FIELD	|value				|t_varchar(255)	|''	|NOT NULL	|0
INDEX	|1				|lld_overrideid

TABLE|lld_override_opstatus|lld_override_operationid|ZBX_TEMPLATE
FIELD	|lld_override_operationid	|t_id		|	|NOT NULL	|0	|1|lld_override_operation
FIELD	|status				|t_integer	|'0'	|NOT NULL	|0

TABLE|lld_override_opdiscover|lld_override_operationid|ZBX_TEMPLATE
FIELD	|lld_override_operationid	|t_id		|	|NOT NULL	|0	|1|lld_override_operation
FIELD	|discover			|t_integer	|'0'	|NOT NULL	|0

TABLE|lld_override_opperiod|lld_override_operationid|ZBX_TEMPLATE
FIELD	|lld_override_operationid	|t_id		|	|NOT NULL	|0	|1|lld_override_operation
FIELD	|delay				|t_varchar(1024)|'0'	|NOT NULL	|0

TABLE|lld_override_ophistory|lld_override_operationid|ZBX_TEMPLATE
FIELD	|lld_override_operationid	|t_id		|	|NOT NULL	|0	|1|lld_override_operation
FIELD	|history			|t_varchar(255)	|'90d'	|NOT NULL	|0

TABLE|lld_override_optrends|lld_override_operationid|ZBX_TEMPLATE
FIELD	|lld_override_operationid	|t_id		|	|NOT NULL	|0	|1|lld_override_operation
FIELD	|trends				|t_varchar(255)	|'365d'	|NOT NULL	|0

TABLE|lld_override_opseverity|lld_override_operationid|ZBX_TEMPLATE
FIELD	|lld_override_operationid	|t_id		|	|NOT NULL	|0	|1|lld_override_operation
FIELD	|severity			|t_integer	|'0'	|NOT NULL	|0

TABLE|lld_override_optag|lld_override_optagid|ZBX_TEMPLATE
FIELD	|lld_override_optagid		|t_id		|	|NOT NULL	|0
FIELD	|lld_override_operationid	|t_id		|	|NOT NULL	|0	|1|lld_override_operation
FIELD	|tag				|t_varchar(255)	|''	|NOT NULL	|0
FIELD	|value				|t_varchar(255)	|''	|NOT NULL	|0
INDEX	|1				|lld_override_operationid

TABLE|lld_override_optemplate|lld_override_optemplateid|ZBX_TEMPLATE
FIELD	|lld_override_optemplateid	|t_id		|	|NOT NULL	|0
FIELD	|lld_override_operationid	|t_id		|	|NOT NULL	|0	|1|lld_override_operation
FIELD	|templateid			|t_id		|	|NOT NULL	|0	|2|hosts	|hostid	|RESTRICT
UNIQUE	|1				|lld_override_operationid,templateid
INDEX	|2				|templateid

TABLE|lld_override_opinventory|lld_override_operationid|ZBX_TEMPLATE
FIELD	|lld_override_operationid	|t_id		|	|NOT NULL	|0	|1|lld_override_operation
FIELD	|inventory_mode			|t_integer	|'0'	|NOT NULL	|0

TABLE|trigger_queue|trigger_queueid|0
FIELD		|trigger_queueid|t_id		|	|NOT NULL	|0
FIELD		|objectid	|t_id		|	|NOT NULL	|0
FIELD		|type		|t_integer	|'0'	|NOT NULL	|0
FIELD		|clock		|t_time		|'0'	|NOT NULL	|0
FIELD		|ns		|t_nanosec	|'0'	|NOT NULL	|0

TABLE|item_parameter|item_parameterid|ZBX_TEMPLATE
FIELD		|item_parameterid|t_id		|	|NOT NULL	|0
FIELD		|itemid		|t_id		|	|NOT NULL	|ZBX_PROXY		|1|items
FIELD		|name		|t_varchar(255)	|''	|NOT NULL	|ZBX_PROXY
FIELD		|value		|t_varchar(2048)|''	|NOT NULL	|ZBX_PROXY
INDEX		|1		|itemid

TABLE|role_rule|role_ruleid|ZBX_DATA
FIELD		|role_ruleid	|t_id		|	|NOT NULL	|0
FIELD		|roleid		|t_id		|	|NOT NULL	|0			|1|role
FIELD		|type		|t_integer	|'0'	|NOT NULL	|0
FIELD		|name		|t_varchar(255)	|''	|NOT NULL	|0
FIELD		|value_int	|t_integer	|'0'	|NOT NULL	|0
FIELD		|value_str	|t_varchar(255)	|''	|NOT NULL	|0
FIELD		|value_moduleid	|t_id		|	|NULL		|0			|2|module	|moduleid
FIELD		|value_serviceid|t_id		|	|NULL	|0			|3|services	|serviceid
INDEX		|1		|roleid
INDEX		|2		|value_moduleid
INDEX		|3		|value_serviceid

TABLE|token|tokenid|ZBX_DATA
FIELD	|tokenid	|t_id		|	|NOT NULL	|0
FIELD	|name		|t_varchar(64)	|''	|NOT NULL	|0
FIELD	|description	|t_shorttext	|''	|NOT NULL	|0
FIELD	|userid		|t_id		|	|NOT NULL	|0	|1	|users
FIELD	|token		|t_varchar(128)	|	|NULL		|0
FIELD	|lastaccess	|t_integer	|'0'	|NOT NULL	|0
FIELD	|status		|t_integer	|'0'	|NOT NULL	|0
FIELD	|expires_at	|t_time		|'0'	|NOT NULL	|0
FIELD	|created_at	|t_time		|'0'	|NOT NULL	|0
FIELD	|creator_userid	|t_id		|	|NULL		|0	|2	|users	|userid	|RESTRICT
INDEX	|1		|name
UNIQUE	|2		|userid,name
UNIQUE	|3		|token
INDEX	|4		|creator_userid

TABLE|item_tag|itemtagid|ZBX_TEMPLATE
FIELD		|itemtagid	|t_id		|	|NOT NULL	|0
FIELD		|itemid		|t_id		|	|NOT NULL	|0			|1|items
FIELD		|tag		|t_varchar(255)	|''	|NOT NULL	|0
FIELD		|value		|t_varchar(255)	|''	|NOT NULL	|0
INDEX		|1		|itemid

TABLE|httptest_tag|httptesttagid|ZBX_TEMPLATE
FIELD		|httptesttagid	|t_id		|	|NOT NULL	|0
FIELD		|httptestid	|t_id			|	|NOT NULL	|0		|1|httptest
FIELD		|tag		|t_varchar(255)	|''	|NOT NULL	|0
FIELD		|value		|t_varchar(255)	|''	|NOT NULL	|0
INDEX		|1		|httptestid

TABLE|sysmaps_element_tag|selementtagid|ZBX_TEMPLATE
FIELD		|selementtagid	|t_id		|	|NOT NULL	|0
FIELD		|selementid	|t_id			|	|NOT NULL	|0		|1|sysmaps_elements
FIELD		|tag		|t_varchar(255)	|''	|NOT NULL	|0
FIELD		|value		|t_varchar(255)	|''	|NOT NULL	|0
FIELD		|operator	|t_integer		|'0'|NOT NULL	|0
INDEX		|1		|selementid

TABLE|report|reportid|ZBX_DATA
FIELD		|reportid	|t_id		|	|NOT NULL	|0
FIELD		|userid		|t_id		|	|NOT NULL	|0		|1|users|userid
FIELD		|name		|t_varchar(255)	|''	|NOT NULL	|0
FIELD		|description	|t_varchar(2048)|''	|NOT NULL	|0
FIELD		|status		|t_integer	|'0'	|NOT NULL	|0
FIELD		|dashboardid	|t_id		|	|NOT NULL	|0		|2|dashboard|dashboardid
FIELD		|period		|t_integer	|'0'	|NOT NULL	|0
FIELD		|cycle		|t_integer	|'0'	|NOT NULL	|0
FIELD		|weekdays	|t_integer	|'0'	|NOT NULL	|0
FIELD		|start_time	|t_integer	|'0'	|NOT NULL	|0
FIELD		|active_since	|t_integer	|'0'	|NOT NULL	|0
FIELD		|active_till	|t_integer	|'0'	|NOT NULL	|0
FIELD		|state		|t_integer	|'0'	|NOT NULL	|ZBX_NODATA
FIELD		|lastsent	|t_time	|'0'		|NOT NULL	|ZBX_NODATA
FIELD		|info		|t_varchar(2048)|''	|NOT NULL	|ZBX_NODATA
UNIQUE		|1		|name

TABLE|report_param|reportparamid|ZBX_DATA
FIELD		|reportparamid	|t_id		|	|NOT NULL	|0
FIELD		|reportid	|t_id		|	|NOT NULL	|0		|1|report|reportid
FIELD		|name		|t_varchar(255)	|''	|NOT NULL	|0
FIELD		|value		|t_shorttext	|''	|NOT NULL	|0
INDEX		|1		|reportid

TABLE|report_user|reportuserid|ZBX_DATA
FIELD		|reportuserid	|t_id		|	|NOT NULL	|0
FIELD		|reportid	|t_id		|	|NOT NULL	|0		|1|report|reportid
FIELD		|userid		|t_id		|	|NOT NULL	|0		|2|users|userid
FIELD		|exclude	|t_integer	|'0'	|NOT NULL	|0
FIELD		|access_userid	|t_id		|	|NULL		|0		|3|users|userid		|RESTRICT
INDEX		|1		|reportid

TABLE|report_usrgrp|reportusrgrpid|ZBX_DATA
FIELD		|reportusrgrpid|t_id		|	|NOT NULL	|0
FIELD		|reportid	|t_id		|	|NOT NULL	|0		|1|report|reportid
FIELD		|usrgrpid	|t_id		|	|NOT NULL	|0		|2|usrgrp|usrgrpid
FIELD		|access_userid	|t_id		|	|NULL		|0		|3|users|userid		|RESTRICT
INDEX		|1		|reportid

TABLE|service_problem_tag|service_problem_tagid|ZBX_DATA
FIELD		|service_problem_tagid	|t_id		|	|NOT NULL	|0
FIELD		|serviceid		|t_id		|	|NOT NULL	|0	|1|services|serviceid
FIELD		|tag			|t_varchar(255)	|''	|NOT NULL	|0
FIELD		|operator		|t_integer	|'0'	|NOT NULL	|0
FIELD		|value			|t_varchar(255)	|''	|NOT NULL	|0
INDEX		|1			|serviceid

TABLE|service_problem|service_problemid|ZBX_DATA
FIELD		|service_problemid	|t_id		|	|NOT NULL	|0
FIELD		|eventid		|t_id		|	|NOT NULL	|0	|1|problem|eventid
FIELD		|serviceid		|t_id		|	|NOT NULL	|0	|2|services|serviceid
FIELD		|severity		|t_integer	|'0'	|NOT NULL	|0
INDEX		|1			|eventid
INDEX		|2			|serviceid

TABLE|service_tag|servicetagid|0
FIELD		|servicetagid	|t_id		|	|NOT NULL	|0
FIELD		|serviceid	|t_id		|	|NOT NULL	|0		|1|services|serviceid
FIELD		|tag		|t_varchar(255)	|''	|NOT NULL	|0
FIELD		|value		|t_varchar(255)	|''	|NOT NULL	|0
INDEX		|1		|serviceid

TABLE|service_status_rule|service_status_ruleid|ZBX_DATA
FIELD		|service_status_ruleid|t_id	|	|NOT NULL	|0
FIELD		|serviceid	|t_id		|	|NOT NULL	|0		|1|services|serviceid
FIELD		|type		|t_integer	|'0'	|NOT NULL	|0
FIELD		|limit_value	|t_integer	|'0'	|NOT NULL	|0
FIELD		|limit_status	|t_integer	|'0'	|NOT NULL	|0
FIELD		|new_status	|t_integer	|'0'	|NOT NULL	|0
INDEX		|1		|serviceid

TABLE|ha_node|ha_nodeid|ZBX_DATA
FIELD		|ha_nodeid	|t_cuid		|	|NOT NULL	|0
FIELD		|name		|t_varchar(255)	|''	|NOT NULL	|0
FIELD		|address	|t_varchar(255)	|''	|NOT NULL	|0
FIELD		|port		|t_integer	|'10051'|NOT NULL	|0
FIELD		|lastaccess	|t_integer	|'0'	|NOT NULL	|0
FIELD		|status		|t_integer	|'0'	|NOT NULL	|0
FIELD		|ha_sessionid	|t_cuid		|''	|NOT NULL	|0
UNIQUE		|1		|name
INDEX		|2		|status,lastaccess

TABLE|sla|slaid|ZBX_DATA
FIELD		|slaid		|t_id		|	|NOT NULL	|0
FIELD		|name		|t_varchar(255)	|''	|NOT NULL	|0
FIELD		|period		|t_integer	|'0'	|NOT NULL	|0
FIELD		|slo		|t_double	|'99.9'	|NOT NULL	|0
FIELD		|effective_date	|t_integer	|'0'	|NOT NULL	|0
FIELD		|timezone	|t_varchar(50)	|'UTC'	|NOT NULL	|ZBX_NODATA
FIELD		|status		|t_integer	|'1'	|NOT NULL	|0
FIELD		|description	|t_shorttext	|''	|NOT NULL	|0
UNIQUE		|1		|name

TABLE|sla_schedule|sla_scheduleid|ZBX_DATA
FIELD		|sla_scheduleid	|t_id		|	|NOT NULL	|0
FIELD		|slaid		|t_id		|	|NOT NULL	|0		|1|sla|slaid
FIELD		|period_from	|t_integer	|'0'	|NOT NULL	|0
FIELD		|period_to	|t_integer	|'0'	|NOT NULL	|0
INDEX		|1		|slaid

TABLE|sla_excluded_downtime|sla_excluded_downtimeid|ZBX_DATA
FIELD		|sla_excluded_downtimeid|t_id		|	|NOT NULL	|0
FIELD		|slaid			|t_id		|	|NOT NULL	|0	|1|sla|slaid
FIELD		|name			|t_varchar(255)	|''	|NOT NULL	|0
FIELD		|period_from		|t_integer	|'0'	|NOT NULL	|0
FIELD		|period_to		|t_integer	|'0'	|NOT NULL	|0
INDEX		|1			|slaid

TABLE|sla_service_tag|sla_service_tagid|0
FIELD		|sla_service_tagid	|t_id		|	|NOT NULL	|0
FIELD		|slaid			|t_id		|	|NOT NULL	|0	|1|sla|slaid
FIELD		|tag			|t_varchar(255)	|''	|NOT NULL	|0
FIELD		|operator		|t_integer	|'0'	|NOT NULL	|0
FIELD		|value			|t_varchar(255)	|''	|NOT NULL	|0
INDEX		|1			|slaid

TABLE|host_rtdata|hostid|ZBX_TEMPLATE
FIELD		|hostid			|t_id		|	|NOT NULL	|0	|1|hosts|hostid
FIELD		|active_available	|t_integer	|'0'	|NOT NULL	|0

TABLE|userdirectory|userdirectoryid
FIELD		|userdirectoryid	|t_id			|		|NOT NULL	|0
FIELD		|name				|t_varchar(128)	|''		|NOT NULL	|0
FIELD		|description		|t_shorttext	|''		|NOT NULL	|0
FIELD		|host				|t_varchar(255)	|''		|NOT NULL	|0
FIELD		|port				|t_integer		|'389'	|NOT NULL	|0
FIELD		|base_dn			|t_varchar(255)	|''		|NOT NULL	|0
FIELD		|bind_dn			|t_varchar(255)	|''		|NOT NULL	|0
FIELD		|bind_password		|t_varchar(128)	|''		|NOT NULL	|0
FIELD		|search_attribute	|t_varchar(128)	|''		|NOT NULL	|0
FIELD		|start_tls			|t_integer		|'0'	|NOT NULL	|0
FIELD		|search_filter		|t_varchar(255)	|''		|NOT NULL	|0

TABLE|dbversion|dbversionid|
FIELD		|dbversionid	|t_id		|	|NOT NULL	|0
FIELD		|mandatory	|t_integer	|'0'	|NOT NULL	|
FIELD		|optional	|t_integer	|'0'	|NOT NULL	|
<<<<<<< HEAD
ROW		|1		|6010030	|6010030
=======
ROW		|1		|6010036	|6010036
>>>>>>> 5795a9e1
<|MERGE_RESOLUTION|>--- conflicted
+++ resolved
@@ -1654,7 +1654,6 @@
 FIELD		|hostid		|t_id		|	|NOT NULL	|0			|1|hosts
 FIELD		|tag		|t_varchar(255)	|''	|NOT NULL	|0
 FIELD		|value		|t_varchar(255)	|''	|NOT NULL	|0
-FIELD		|automatic	|t_integer	|'0'	|NOT NULL	|0
 INDEX		|1		|hostid
 
 TABLE|config_autoreg_tls|autoreg_tlsid|ZBX_DATA
@@ -1954,8 +1953,4 @@
 FIELD		|dbversionid	|t_id		|	|NOT NULL	|0
 FIELD		|mandatory	|t_integer	|'0'	|NOT NULL	|
 FIELD		|optional	|t_integer	|'0'	|NOT NULL	|
-<<<<<<< HEAD
-ROW		|1		|6010030	|6010030
-=======
-ROW		|1		|6010036	|6010036
->>>>>>> 5795a9e1
+ROW		|1		|6010038	|6010038