--
-- Zabbix
-- Copyright (C) 2001-2020 Zabbix SIA
--
-- This program is free software; you can redistribute it and/or modify
-- it under the terms of the GNU General Public License as published by
-- the Free Software Foundation; either version 2 of the License, or
-- (at your option) any later version.
--
-- This program is distributed in the hope that it will be useful,
-- but WITHOUT ANY WARRANTY; without even the implied warranty of
-- MERCHANTABILITY or FITNESS FOR A PARTICULAR PURPOSE. See the
-- GNU General Public License for more details.
--
-- You should have received a copy of the GNU General Public License
-- along with this program; if not, write to the Free Software
-- Foundation, Inc., 51 Franklin Street, Fifth Floor, Boston, MA  02110-1301, USA.
--

--
-- Do not use spaces
-- Tables must be sorted to match referential integrity rules
--

TABLE|users|userid|ZBX_DATA
FIELD		|userid		|t_id		|	|NOT NULL	|0
FIELD		|alias		|t_varchar(100)	|''	|NOT NULL	|0
FIELD		|name		|t_varchar(100)	|''	|NOT NULL	|0
FIELD		|surname	|t_varchar(100)	|''	|NOT NULL	|0
FIELD		|passwd		|t_varchar(60)	|''	|NOT NULL	|0
FIELD		|url		|t_varchar(255)	|''	|NOT NULL	|0
FIELD		|autologin	|t_integer	|'0'	|NOT NULL	|0
FIELD		|autologout	|t_varchar(32)	|'15m'	|NOT NULL	|0
FIELD		|lang		|t_varchar(5)	|'en_GB'|NOT NULL	|0
FIELD		|refresh	|t_varchar(32)	|'30s'	|NOT NULL	|0
FIELD		|type		|t_integer	|'1'	|NOT NULL	|0
FIELD		|theme		|t_varchar(128)	|'default'|NOT NULL	|0
FIELD		|attempt_failed	|t_integer	|0	|NOT NULL	|ZBX_NODATA
FIELD		|attempt_ip	|t_varchar(39)	|''	|NOT NULL	|ZBX_NODATA
FIELD		|attempt_clock	|t_integer	|0	|NOT NULL	|ZBX_NODATA
FIELD		|rows_per_page	|t_integer	|50	|NOT NULL	|0
UNIQUE		|1		|alias

TABLE|maintenances|maintenanceid|ZBX_DATA
FIELD		|maintenanceid	|t_id		|	|NOT NULL	|0
FIELD		|name		|t_varchar(128)	|''	|NOT NULL	|0
FIELD		|maintenance_type|t_integer	|'0'	|NOT NULL	|0
FIELD		|description	|t_shorttext	|''	|NOT NULL	|0
FIELD		|active_since	|t_integer	|'0'	|NOT NULL	|0
FIELD		|active_till	|t_integer	|'0'	|NOT NULL	|0
FIELD		|tags_evaltype	|t_integer	|'0'	|NOT NULL	|0
INDEX		|1		|active_since,active_till
UNIQUE		|2		|name

TABLE|hosts|hostid|ZBX_TEMPLATE
FIELD		|hostid		|t_id		|	|NOT NULL	|0
FIELD		|proxy_hostid	|t_id		|	|NULL		|0			|1|hosts	|hostid		|RESTRICT
FIELD		|host		|t_varchar(128)	|''	|NOT NULL	|ZBX_PROXY
FIELD		|status		|t_integer	|'0'	|NOT NULL	|ZBX_PROXY
FIELD		|disable_until	|t_integer	|'0'	|NOT NULL	|ZBX_NODATA
FIELD		|error		|t_varchar(2048)|''	|NOT NULL	|ZBX_NODATA
FIELD		|available	|t_integer	|'0'	|NOT NULL	|ZBX_PROXY,ZBX_NODATA
FIELD		|errors_from	|t_integer	|'0'	|NOT NULL	|ZBX_NODATA
FIELD		|lastaccess	|t_integer	|'0'	|NOT NULL	|ZBX_NODATA
FIELD		|ipmi_authtype	|t_integer	|'-1'	|NOT NULL	|ZBX_PROXY
FIELD		|ipmi_privilege	|t_integer	|'2'	|NOT NULL	|ZBX_PROXY
FIELD		|ipmi_username	|t_varchar(16)	|''	|NOT NULL	|ZBX_PROXY
FIELD		|ipmi_password	|t_varchar(20)	|''	|NOT NULL	|ZBX_PROXY
FIELD		|ipmi_disable_until|t_integer	|'0'	|NOT NULL	|ZBX_NODATA
FIELD		|ipmi_available	|t_integer	|'0'	|NOT NULL	|ZBX_PROXY,ZBX_NODATA
FIELD		|snmp_disable_until|t_integer	|'0'	|NOT NULL	|ZBX_NODATA
FIELD		|snmp_available	|t_integer	|'0'	|NOT NULL	|ZBX_PROXY,ZBX_NODATA
FIELD		|maintenanceid	|t_id		|	|NULL		|ZBX_NODATA		|2|maintenances	|		|RESTRICT
FIELD		|maintenance_status|t_integer	|'0'	|NOT NULL	|ZBX_NODATA
FIELD		|maintenance_type|t_integer	|'0'	|NOT NULL	|ZBX_NODATA
FIELD		|maintenance_from|t_integer	|'0'	|NOT NULL	|ZBX_NODATA
FIELD		|ipmi_errors_from|t_integer	|'0'	|NOT NULL	|ZBX_NODATA
FIELD		|snmp_errors_from|t_integer	|'0'	|NOT NULL	|ZBX_NODATA
FIELD		|ipmi_error	|t_varchar(2048)|''	|NOT NULL	|ZBX_NODATA
FIELD		|snmp_error	|t_varchar(2048)|''	|NOT NULL	|ZBX_NODATA
FIELD		|jmx_disable_until|t_integer	|'0'	|NOT NULL	|ZBX_NODATA
FIELD		|jmx_available	|t_integer	|'0'	|NOT NULL	|ZBX_PROXY,ZBX_NODATA
FIELD		|jmx_errors_from|t_integer	|'0'	|NOT NULL	|ZBX_NODATA
FIELD		|jmx_error	|t_varchar(2048)|''	|NOT NULL	|ZBX_NODATA
FIELD		|name		|t_varchar(128)	|''	|NOT NULL	|ZBX_PROXY
FIELD		|flags		|t_integer	|'0'	|NOT NULL	|0
FIELD		|templateid	|t_id		|	|NULL		|0			|3|hosts	|hostid
FIELD		|description	|t_shorttext	|''	|NOT NULL	|0
FIELD		|tls_connect	|t_integer	|'1'	|NOT NULL	|ZBX_PROXY
FIELD		|tls_accept	|t_integer	|'1'	|NOT NULL	|ZBX_PROXY
FIELD		|tls_issuer	|t_varchar(1024)|''	|NOT NULL	|ZBX_PROXY
FIELD		|tls_subject	|t_varchar(1024)|''	|NOT NULL	|ZBX_PROXY
FIELD		|tls_psk_identity|t_varchar(128)|''	|NOT NULL	|ZBX_PROXY
FIELD		|tls_psk	|t_varchar(512)	|''	|NOT NULL	|ZBX_PROXY
FIELD		|proxy_address	|t_varchar(255)	|''	|NOT NULL	|0
FIELD		|auto_compress	|t_integer	|'1'	|NOT NULL	|0
INDEX		|1		|host
INDEX		|2		|status
INDEX		|3		|proxy_hostid
INDEX		|4		|name
INDEX		|5		|maintenanceid

TABLE|hstgrp|groupid|ZBX_DATA
FIELD		|groupid	|t_id		|	|NOT NULL	|0
FIELD		|name		|t_varchar(255)	|''	|NOT NULL	|0
FIELD		|internal	|t_integer	|'0'	|NOT NULL	|0
FIELD		|flags		|t_integer	|'0'	|NOT NULL	|0
INDEX		|1		|name

TABLE|group_prototype|group_prototypeid|ZBX_TEMPLATE
FIELD		|group_prototypeid|t_id		|	|NOT NULL	|0
FIELD		|hostid		|t_id		|	|NOT NULL	|0			|1|hosts
FIELD		|name		|t_varchar(255)	|''	|NOT NULL	|0
FIELD		|groupid	|t_id		|	|NULL		|0			|2|hstgrp	|		|RESTRICT
FIELD		|templateid	|t_id		|	|NULL		|0			|3|group_prototype|group_prototypeid
INDEX		|1		|hostid

TABLE|group_discovery|groupid|ZBX_TEMPLATE
FIELD		|groupid	|t_id		|	|NOT NULL	|0			|1|hstgrp
FIELD		|parent_group_prototypeid|t_id	|	|NOT NULL	|0			|2|group_prototype|group_prototypeid|RESTRICT
FIELD		|name		|t_varchar(64)	|''	|NOT NULL	|ZBX_NODATA
FIELD		|lastcheck	|t_integer	|'0'	|NOT NULL	|ZBX_NODATA
FIELD		|ts_delete	|t_time		|'0'	|NOT NULL	|ZBX_NODATA

TABLE|screens|screenid|ZBX_TEMPLATE
FIELD		|screenid	|t_id		|	|NOT NULL	|0
FIELD		|name		|t_varchar(255)	|	|NOT NULL	|0
FIELD		|hsize		|t_integer	|'1'	|NOT NULL	|0
FIELD		|vsize		|t_integer	|'1'	|NOT NULL	|0
FIELD		|templateid	|t_id		|	|NULL		|0			|1|hosts	|hostid
FIELD		|userid		|t_id		|	|NULL		|0			|3|users	|		|RESTRICT
FIELD		|private	|t_integer	|'1'	|NOT NULL	|0
INDEX		|1		|templateid

TABLE|screens_items|screenitemid|ZBX_TEMPLATE
FIELD		|screenitemid	|t_id		|	|NOT NULL	|0
FIELD		|screenid	|t_id		|	|NOT NULL	|0			|1|screens
FIELD		|resourcetype	|t_integer	|'0'	|NOT NULL	|0
FIELD		|resourceid	|t_id		|'0'	|NOT NULL	|0
FIELD		|width		|t_integer	|'320'	|NOT NULL	|0
FIELD		|height		|t_integer	|'200'	|NOT NULL	|0
FIELD		|x		|t_integer	|'0'	|NOT NULL	|0
FIELD		|y		|t_integer	|'0'	|NOT NULL	|0
FIELD		|colspan	|t_integer	|'1'	|NOT NULL	|0
FIELD		|rowspan	|t_integer	|'1'	|NOT NULL	|0
FIELD		|elements	|t_integer	|'25'	|NOT NULL	|0
FIELD		|valign		|t_integer	|'0'	|NOT NULL	|0
FIELD		|halign		|t_integer	|'0'	|NOT NULL	|0
FIELD		|style		|t_integer	|'0'	|NOT NULL	|0
FIELD		|url		|t_varchar(255)	|''	|NOT NULL	|0
FIELD		|dynamic	|t_integer	|'0'	|NOT NULL	|0
FIELD		|sort_triggers	|t_integer	|'0'	|NOT NULL	|0
FIELD		|application	|t_varchar(255)	|''	|NOT NULL	|0
FIELD		|max_columns	|t_integer	|'3'	|NOT NULL	|0
INDEX		|1		|screenid

TABLE|screen_user|screenuserid|ZBX_DATA
FIELD		|screenuserid|t_id		|	|NOT NULL	|0
FIELD		|screenid	|t_id		|	|NOT NULL	|0			|1|screens
FIELD		|userid		|t_id		|	|NOT NULL	|0			|2|users
FIELD		|permission	|t_integer	|'2'	|NOT NULL	|0
UNIQUE		|1		|screenid,userid

TABLE|screen_usrgrp|screenusrgrpid|ZBX_DATA
FIELD		|screenusrgrpid|t_id		|	|NOT NULL	|0
FIELD		|screenid	|t_id		|	|NOT NULL	|0			|1|screens
FIELD		|usrgrpid	|t_id		|	|NOT NULL	|0			|2|usrgrp
FIELD		|permission	|t_integer	|'2'	|NOT NULL	|0
UNIQUE		|1		|screenid,usrgrpid

TABLE|slideshows|slideshowid|ZBX_DATA
FIELD		|slideshowid	|t_id		|	|NOT NULL	|0
FIELD		|name		|t_varchar(255)	|''	|NOT NULL	|0
FIELD		|delay		|t_varchar(32)	|'30s'	|NOT NULL	|0
FIELD		|userid		|t_id		|	|NOT NULL	|0			|3|users	|		|RESTRICT
FIELD		|private	|t_integer	|'1'	|NOT NULL	|0
UNIQUE		|1		|name

TABLE|slideshow_user|slideshowuserid|ZBX_DATA
FIELD		|slideshowuserid|t_id		|	|NOT NULL	|0
FIELD		|slideshowid	|t_id		|	|NOT NULL	|0			|1|slideshows
FIELD		|userid		|t_id		|	|NOT NULL	|0			|2|users
FIELD		|permission	|t_integer	|'2'	|NOT NULL	|0
UNIQUE		|1		|slideshowid,userid

TABLE|slideshow_usrgrp|slideshowusrgrpid|ZBX_DATA
FIELD		|slideshowusrgrpid|t_id		|	|NOT NULL	|0
FIELD		|slideshowid	|t_id		|	|NOT NULL	|0			|1|slideshows
FIELD		|usrgrpid	|t_id		|	|NOT NULL	|0			|2|usrgrp
FIELD		|permission	|t_integer	|'2'	|NOT NULL	|0
UNIQUE		|1		|slideshowid,usrgrpid

TABLE|slides|slideid|ZBX_DATA
FIELD		|slideid	|t_id		|	|NOT NULL	|0
FIELD		|slideshowid	|t_id		|	|NOT NULL	|0			|1|slideshows
FIELD		|screenid	|t_id		|	|NOT NULL	|0			|2|screens
FIELD		|step		|t_integer	|'0'	|NOT NULL	|0
FIELD		|delay		|t_varchar(32)	|'0'	|NOT NULL	|0
INDEX		|1		|slideshowid
INDEX		|2		|screenid

TABLE|drules|druleid|ZBX_DATA
FIELD		|druleid	|t_id		|	|NOT NULL	|0
FIELD		|proxy_hostid	|t_id		|	|NULL		|0			|1|hosts	|hostid		|RESTRICT
FIELD		|name		|t_varchar(255)	|''	|NOT NULL	|ZBX_PROXY
FIELD		|iprange	|t_varchar(2048)|''	|NOT NULL	|ZBX_PROXY
FIELD		|delay		|t_varchar(255)	|'1h'	|NOT NULL	|ZBX_PROXY
FIELD		|nextcheck	|t_integer	|'0'	|NOT NULL	|ZBX_NODATA
FIELD		|status		|t_integer	|'0'	|NOT NULL	|0
INDEX		|1		|proxy_hostid
UNIQUE		|2		|name

TABLE|dchecks|dcheckid|ZBX_DATA
FIELD		|dcheckid	|t_id		|	|NOT NULL	|0
FIELD		|druleid	|t_id		|	|NOT NULL	|ZBX_PROXY		|1|drules
FIELD		|type		|t_integer	|'0'	|NOT NULL	|ZBX_PROXY
FIELD		|key_		|t_varchar(2048)|''	|NOT NULL	|ZBX_PROXY
FIELD		|snmp_community	|t_varchar(255)	|''	|NOT NULL	|ZBX_PROXY
FIELD		|ports		|t_varchar(255)	|'0'	|NOT NULL	|ZBX_PROXY
FIELD		|snmpv3_securityname|t_varchar(64)|''	|NOT NULL	|ZBX_PROXY
FIELD		|snmpv3_securitylevel|t_integer	|'0'	|NOT NULL	|ZBX_PROXY
FIELD		|snmpv3_authpassphrase|t_varchar(64)|''	|NOT NULL	|ZBX_PROXY
FIELD		|snmpv3_privpassphrase|t_varchar(64)|''	|NOT NULL	|ZBX_PROXY
FIELD		|uniq		|t_integer	|'0'	|NOT NULL	|ZBX_PROXY
FIELD		|snmpv3_authprotocol|t_integer	|'0'	|NOT NULL	|ZBX_PROXY
FIELD		|snmpv3_privprotocol|t_integer	|'0'	|NOT NULL	|ZBX_PROXY
FIELD		|snmpv3_contextname|t_varchar(255)|''	|NOT NULL	|ZBX_PROXY
FIELD		|host_source|t_integer	|'1'	|NOT NULL	|ZBX_PROXY
FIELD		|name_source|t_integer	|'0'	|NOT NULL	|ZBX_PROXY
INDEX		|1		|druleid,host_source,name_source

TABLE|applications|applicationid|ZBX_TEMPLATE
FIELD		|applicationid	|t_id		|	|NOT NULL	|0
FIELD		|hostid		|t_id		|	|NOT NULL	|0			|1|hosts
FIELD		|name		|t_varchar(255)	|''	|NOT NULL	|0
FIELD		|flags		|t_integer	|'0'	|NOT NULL	|0
UNIQUE		|2		|hostid,name

TABLE|httptest|httptestid|ZBX_TEMPLATE
FIELD		|httptestid	|t_id		|	|NOT NULL	|0
FIELD		|name		|t_varchar(64)	|''	|NOT NULL	|ZBX_PROXY
FIELD		|applicationid	|t_id		|	|NULL		|0			|1|applications	|		|RESTRICT
FIELD		|nextcheck	|t_integer	|'0'	|NOT NULL	|ZBX_NODATA
FIELD		|delay		|t_varchar(255)	|'1m'	|NOT NULL	|ZBX_PROXY
FIELD		|status		|t_integer	|'0'	|NOT NULL	|0
FIELD		|agent		|t_varchar(255)	|'Zabbix'|NOT NULL	|ZBX_PROXY
FIELD		|authentication	|t_integer	|'0'	|NOT NULL	|ZBX_PROXY,ZBX_NODATA
FIELD		|http_user	|t_varchar(64)	|''	|NOT NULL	|ZBX_PROXY,ZBX_NODATA
FIELD		|http_password	|t_varchar(64)	|''	|NOT NULL	|ZBX_PROXY,ZBX_NODATA
FIELD		|hostid		|t_id		|	|NOT NULL	|ZBX_PROXY		|2|hosts
FIELD		|templateid	|t_id		|	|NULL		|0			|3|httptest	|httptestid
FIELD		|http_proxy	|t_varchar(255)	|''	|NOT NULL	|ZBX_PROXY,ZBX_NODATA
FIELD		|retries	|t_integer	|'1'	|NOT NULL	|ZBX_PROXY,ZBX_NODATA
FIELD		|ssl_cert_file	|t_varchar(255)	|''	|NOT NULL	|ZBX_PROXY,ZBX_NODATA
FIELD		|ssl_key_file	|t_varchar(255)	|''	|NOT NULL	|ZBX_PROXY,ZBX_NODATA
FIELD		|ssl_key_password|t_varchar(64)	|''	|NOT NULL	|ZBX_PROXY,ZBX_NODATA
FIELD		|verify_peer	|t_integer	|'0'	|NOT NULL	|ZBX_PROXY
FIELD		|verify_host	|t_integer	|'0'	|NOT NULL	|ZBX_PROXY
INDEX		|1		|applicationid
UNIQUE		|2		|hostid,name
INDEX		|3		|status
INDEX		|4		|templateid

TABLE|httpstep|httpstepid|ZBX_TEMPLATE
FIELD		|httpstepid	|t_id		|	|NOT NULL	|0
FIELD		|httptestid	|t_id		|	|NOT NULL	|ZBX_PROXY		|1|httptest
FIELD		|name		|t_varchar(64)	|''	|NOT NULL	|ZBX_PROXY
FIELD		|no		|t_integer	|'0'	|NOT NULL	|ZBX_PROXY
FIELD		|url		|t_varchar(2048)|''	|NOT NULL	|ZBX_PROXY
FIELD		|timeout	|t_varchar(255)	|'15s'	|NOT NULL	|ZBX_PROXY
FIELD		|posts		|t_shorttext	|''	|NOT NULL	|ZBX_PROXY
FIELD		|required	|t_varchar(255)	|''	|NOT NULL	|ZBX_PROXY
FIELD		|status_codes	|t_varchar(255)	|''	|NOT NULL	|ZBX_PROXY
FIELD		|follow_redirects|t_integer	|'1'	|NOT NULL	|ZBX_PROXY
FIELD		|retrieve_mode	|t_integer	|'0'	|NOT NULL	|ZBX_PROXY
FIELD		|post_type	|t_integer	|'0'	|NOT NULL	|ZBX_PROXY
INDEX		|1		|httptestid

TABLE|interface|interfaceid|ZBX_TEMPLATE
FIELD		|interfaceid	|t_id		|	|NOT NULL	|0
FIELD		|hostid		|t_id		|	|NOT NULL	|ZBX_PROXY		|1|hosts
FIELD		|main		|t_integer	|'0'	|NOT NULL	|ZBX_PROXY
FIELD		|type		|t_integer	|'1'	|NOT NULL	|ZBX_PROXY
FIELD		|useip		|t_integer	|'1'	|NOT NULL	|ZBX_PROXY
FIELD		|ip		|t_varchar(64)	|'127.0.0.1'|NOT NULL	|ZBX_PROXY
FIELD		|dns		|t_varchar(255)	|''	|NOT NULL	|ZBX_PROXY
FIELD		|port		|t_varchar(64)	|'10050'|NOT NULL	|ZBX_PROXY
INDEX		|1		|hostid,type
INDEX		|2		|ip,dns

TABLE|valuemaps|valuemapid|ZBX_TEMPLATE
FIELD		|valuemapid	|t_id		|	|NOT NULL	|0
FIELD		|name		|t_varchar(64)	|''	|NOT NULL	|0
UNIQUE		|1		|name

TABLE|items|itemid|ZBX_TEMPLATE
FIELD		|itemid		|t_id		|	|NOT NULL	|0
FIELD		|type		|t_integer	|'0'	|NOT NULL	|ZBX_PROXY
FIELD		|snmp_oid	|t_varchar(512)	|''	|NOT NULL	|ZBX_PROXY
FIELD		|hostid		|t_id		|	|NOT NULL	|ZBX_PROXY		|1|hosts
FIELD		|name		|t_varchar(255)	|''	|NOT NULL	|0
FIELD		|key_		|t_varchar(2048)|''	|NOT NULL	|ZBX_PROXY
FIELD		|delay		|t_varchar(1024)|'0'	|NOT NULL	|ZBX_PROXY
FIELD		|history	|t_varchar(255)	|'90d'	|NOT NULL	|0
FIELD		|trends		|t_varchar(255)	|'365d'	|NOT NULL	|0
FIELD		|status		|t_integer	|'0'	|NOT NULL	|ZBX_PROXY
FIELD		|value_type	|t_integer	|'0'	|NOT NULL	|ZBX_PROXY
FIELD		|trapper_hosts	|t_varchar(255)	|''	|NOT NULL	|ZBX_PROXY
FIELD		|units		|t_varchar(255)	|''	|NOT NULL	|0
FIELD		|formula	|t_varchar(255)	|''	|NOT NULL	|0
FIELD		|logtimefmt	|t_varchar(64)	|''	|NOT NULL	|ZBX_PROXY
FIELD		|templateid	|t_id		|	|NULL		|0			|2|items	|itemid
FIELD		|valuemapid	|t_id		|	|NULL		|0			|3|valuemaps	|		|RESTRICT
FIELD		|params		|t_shorttext	|''	|NOT NULL	|ZBX_PROXY
FIELD		|ipmi_sensor	|t_varchar(128)	|''	|NOT NULL	|ZBX_PROXY
FIELD		|authtype	|t_integer	|'0'	|NOT NULL	|ZBX_PROXY
FIELD		|username	|t_varchar(64)	|''	|NOT NULL	|ZBX_PROXY
FIELD		|password	|t_varchar(64)	|''	|NOT NULL	|ZBX_PROXY
FIELD		|publickey	|t_varchar(64)	|''	|NOT NULL	|ZBX_PROXY
FIELD		|privatekey	|t_varchar(64)	|''	|NOT NULL	|ZBX_PROXY
FIELD		|flags		|t_integer	|'0'	|NOT NULL	|ZBX_PROXY
FIELD		|interfaceid	|t_id		|	|NULL		|ZBX_PROXY		|4|interface	|		|RESTRICT
FIELD		|description	|t_shorttext	|''	|NOT NULL	|0
FIELD		|inventory_link	|t_integer	|'0'	|NOT NULL	|0
FIELD		|lifetime	|t_varchar(255)	|'30d'	|NOT NULL	|0
FIELD		|evaltype	|t_integer	|'0'	|NOT NULL	|0
FIELD		|jmx_endpoint	|t_varchar(255)	|''	|NOT NULL	|ZBX_PROXY
FIELD		|master_itemid	|t_id		|	|NULL		|ZBX_PROXY		|5|items	|itemid
FIELD		|timeout	|t_varchar(255)	|'3s'	|NOT NULL	|ZBX_PROXY
FIELD		|url		|t_varchar(2048)|''	|NOT NULL	|ZBX_PROXY
FIELD		|query_fields	|t_varchar(2048)|''	|NOT NULL	|ZBX_PROXY
FIELD		|posts		|t_shorttext	|''	|NOT NULL	|ZBX_PROXY
FIELD		|status_codes	|t_varchar(255)	|'200'	|NOT NULL	|ZBX_PROXY
FIELD		|follow_redirects|t_integer	|'1'	|NOT NULL	|ZBX_PROXY
FIELD		|post_type	|t_integer	|'0'	|NOT NULL	|ZBX_PROXY
FIELD		|http_proxy	|t_varchar(255)	|''	|NOT NULL	|ZBX_PROXY,ZBX_NODATA
FIELD		|headers	|t_shorttext	|''	|NOT NULL	|ZBX_PROXY
FIELD		|retrieve_mode	|t_integer	|'0'	|NOT NULL	|ZBX_PROXY
FIELD		|request_method	|t_integer	|'0'	|NOT NULL	|ZBX_PROXY
FIELD		|output_format	|t_integer	|'0'	|NOT NULL	|ZBX_PROXY
FIELD		|ssl_cert_file	|t_varchar(255)	|''	|NOT NULL	|ZBX_PROXY,ZBX_NODATA
FIELD		|ssl_key_file	|t_varchar(255)	|''	|NOT NULL	|ZBX_PROXY,ZBX_NODATA
FIELD		|ssl_key_password|t_varchar(64)	|''	|NOT NULL	|ZBX_PROXY,ZBX_NODATA
FIELD		|verify_peer	|t_integer	|'0'	|NOT NULL	|ZBX_PROXY
FIELD		|verify_host	|t_integer	|'0'	|NOT NULL	|ZBX_PROXY
FIELD		|allow_traps	|t_integer	|'0'	|NOT NULL	|ZBX_PROXY
INDEX		|1		|hostid,key_(1021)
INDEX		|3		|status
INDEX		|4		|templateid
INDEX		|5		|valuemapid
INDEX		|6		|interfaceid
INDEX		|7		|master_itemid

TABLE|httpstepitem|httpstepitemid|ZBX_TEMPLATE
FIELD		|httpstepitemid	|t_id		|	|NOT NULL	|0
FIELD		|httpstepid	|t_id		|	|NOT NULL	|ZBX_PROXY		|1|httpstep
FIELD		|itemid		|t_id		|	|NOT NULL	|ZBX_PROXY		|2|items
FIELD		|type		|t_integer	|'0'	|NOT NULL	|ZBX_PROXY
UNIQUE		|1		|httpstepid,itemid
INDEX		|2		|itemid

TABLE|httptestitem|httptestitemid|ZBX_TEMPLATE
FIELD		|httptestitemid	|t_id		|	|NOT NULL	|0
FIELD		|httptestid	|t_id		|	|NOT NULL	|ZBX_PROXY		|1|httptest
FIELD		|itemid		|t_id		|	|NOT NULL	|ZBX_PROXY		|2|items
FIELD		|type		|t_integer	|'0'	|NOT NULL	|ZBX_PROXY
UNIQUE		|1		|httptestid,itemid
INDEX		|2		|itemid

TABLE|media_type|mediatypeid|ZBX_DATA
FIELD		|mediatypeid	|t_id		|	|NOT NULL	|0
FIELD		|type		|t_integer	|'0'	|NOT NULL	|0
FIELD		|name		|t_varchar(100)	|''	|NOT NULL	|0
FIELD		|smtp_server	|t_varchar(255)	|''	|NOT NULL	|0
FIELD		|smtp_helo	|t_varchar(255)	|''	|NOT NULL	|0
FIELD		|smtp_email	|t_varchar(255)	|''	|NOT NULL	|0
FIELD		|exec_path	|t_varchar(255)	|''	|NOT NULL	|0
FIELD		|gsm_modem	|t_varchar(255)	|''	|NOT NULL	|0
FIELD		|username	|t_varchar(255)	|''	|NOT NULL	|0
FIELD		|passwd		|t_varchar(255)	|''	|NOT NULL	|0
FIELD		|status		|t_integer	|'0'	|NOT NULL	|0
FIELD		|smtp_port	|t_integer	|'25'	|NOT NULL	|0
FIELD		|smtp_security	|t_integer	|'0'	|NOT NULL	|0
FIELD		|smtp_verify_peer|t_integer	|'0'	|NOT NULL	|0
FIELD		|smtp_verify_host|t_integer	|'0'	|NOT NULL	|0
FIELD		|smtp_authentication|t_integer	|'0'	|NOT NULL	|0
FIELD		|exec_params	|t_varchar(255)	|''	|NOT NULL	|0
FIELD		|maxsessions	|t_integer	|'1'	|NOT NULL	|0
FIELD		|maxattempts	|t_integer	|'3'	|NOT NULL	|0
FIELD		|attempt_interval|t_varchar(32)	|'10s'	|NOT NULL	|0
FIELD		|content_type	|t_integer	|'1'	|NOT NULL	|0
FIELD		|script		|t_text		|''	|NOT NULL	|0
FIELD		|timeout	|t_varchar(32)	|'30s'	|NOT NULL	|0
FIELD		|process_tags	|t_integer	|'0'	|NOT NULL	|0
FIELD		|show_event_menu|t_integer	|'0'	|NOT NULL	|0
FIELD		|event_menu_url	|t_varchar(2048)|''	|NOT NULL	|0
FIELD		|event_menu_name|t_varchar(255)	|''	|NOT NULL	|0
FIELD		|description	|t_shorttext	|''	|NOT NULL	|0
UNIQUE		|1		|name

TABLE|media_type_param|mediatype_paramid|ZBX_DATA
FIELD		|mediatype_paramid|t_id		|	|NOT NULL	|0
FIELD		|mediatypeid	|t_id		|	|NOT NULL	|0			|1|media_type
FIELD		|name		|t_varchar(255)	|''	|NOT NULL	|0
FIELD		|value		|t_varchar(2048)|''	|NOT NULL	|0
INDEX		|1		|mediatypeid

TABLE|media_type_message|mediatype_messageid|ZBX_DATA
FIELD		|mediatype_messageid|t_id	|	|NOT NULL	|0
FIELD		|mediatypeid	|t_id		|	|NOT NULL	|0			|1|media_type
FIELD		|eventsource	|t_integer	|	|NOT NULL	|0
FIELD		|recovery	|t_integer	|	|NOT NULL	|0
FIELD		|subject	|t_varchar(255)	|''	|NOT NULL	|0
FIELD		|message	|t_shorttext	|''	|NOT NULL	|0
UNIQUE		|1		|mediatypeid,eventsource,recovery

TABLE|usrgrp|usrgrpid|ZBX_DATA
FIELD		|usrgrpid	|t_id		|	|NOT NULL	|0
FIELD		|name		|t_varchar(64)	|''	|NOT NULL	|0
FIELD		|gui_access	|t_integer	|'0'	|NOT NULL	|0
FIELD		|users_status	|t_integer	|'0'	|NOT NULL	|0
FIELD		|debug_mode	|t_integer	|'0'	|NOT NULL	|0
UNIQUE		|1		|name

TABLE|users_groups|id|ZBX_DATA
FIELD		|id		|t_id		|	|NOT NULL	|0
FIELD		|usrgrpid	|t_id		|	|NOT NULL	|0			|1|usrgrp
FIELD		|userid		|t_id		|	|NOT NULL	|0			|2|users
UNIQUE		|1		|usrgrpid,userid
INDEX		|2		|userid

TABLE|scripts|scriptid|ZBX_DATA
FIELD		|scriptid	|t_id		|	|NOT NULL	|0
FIELD		|name		|t_varchar(255)	|''	|NOT NULL	|0
FIELD		|command	|t_varchar(255)	|''	|NOT NULL	|0
FIELD		|host_access	|t_integer	|'2'	|NOT NULL	|0
FIELD		|usrgrpid	|t_id		|	|NULL		|0			|1|usrgrp	|		|RESTRICT
FIELD		|groupid	|t_id		|	|NULL		|0			|2|hstgrp	|		|RESTRICT
FIELD		|description	|t_shorttext	|''	|NOT NULL	|0
FIELD		|confirmation	|t_varchar(255)	|''	|NOT NULL	|0
FIELD		|type		|t_integer	|'0'	|NOT NULL	|0
FIELD		|execute_on	|t_integer	|'2'	|NOT NULL	|0
INDEX		|1		|usrgrpid
INDEX		|2		|groupid
UNIQUE		|3		|name

TABLE|actions|actionid|ZBX_DATA
FIELD		|actionid	|t_id		|	|NOT NULL	|0
FIELD		|name		|t_varchar(255)	|''	|NOT NULL	|0
FIELD		|eventsource	|t_integer	|'0'	|NOT NULL	|0
FIELD		|evaltype	|t_integer	|'0'	|NOT NULL	|0
FIELD		|status		|t_integer	|'0'	|NOT NULL	|0
FIELD		|esc_period	|t_varchar(255)	|'1h'	|NOT NULL	|0
FIELD		|formula	|t_varchar(255)	|''	|NOT NULL	|0
FIELD		|pause_suppressed|t_integer	|'1'	|NOT NULL	|0
INDEX		|1		|eventsource,status
UNIQUE		|2		|name

TABLE|operations|operationid|ZBX_DATA
FIELD		|operationid	|t_id		|	|NOT NULL	|0
FIELD		|actionid	|t_id		|	|NOT NULL	|0			|1|actions
FIELD		|operationtype	|t_integer	|'0'	|NOT NULL	|0
FIELD		|esc_period	|t_varchar(255)	|'0'	|NOT NULL	|0
FIELD		|esc_step_from	|t_integer	|'1'	|NOT NULL	|0
FIELD		|esc_step_to	|t_integer	|'1'	|NOT NULL	|0
FIELD		|evaltype	|t_integer	|'0'	|NOT NULL	|0
FIELD		|recovery	|t_integer	|'0'	|NOT NULL	|0
INDEX		|1		|actionid

TABLE|opmessage|operationid|ZBX_DATA
FIELD		|operationid	|t_id		|	|NOT NULL	|0			|1|operations
FIELD		|default_msg	|t_integer	|'1'	|NOT NULL	|0
FIELD		|subject	|t_varchar(255)	|''	|NOT NULL	|0
FIELD		|message	|t_shorttext	|''	|NOT NULL	|0
FIELD		|mediatypeid	|t_id		|	|NULL		|0			|2|media_type	|		|RESTRICT
INDEX		|1		|mediatypeid

TABLE|opmessage_grp|opmessage_grpid|ZBX_DATA
FIELD		|opmessage_grpid|t_id		|	|NOT NULL	|0
FIELD		|operationid	|t_id		|	|NOT NULL	|0			|1|operations
FIELD		|usrgrpid	|t_id		|	|NOT NULL	|0			|2|usrgrp	|		|RESTRICT
UNIQUE		|1		|operationid,usrgrpid
INDEX		|2		|usrgrpid

TABLE|opmessage_usr|opmessage_usrid|ZBX_DATA
FIELD		|opmessage_usrid|t_id		|	|NOT NULL	|0
FIELD		|operationid	|t_id		|	|NOT NULL	|0			|1|operations
FIELD		|userid		|t_id		|	|NOT NULL	|0			|2|users	|		|RESTRICT
UNIQUE		|1		|operationid,userid
INDEX		|2		|userid

TABLE|opcommand|operationid|ZBX_DATA
FIELD		|operationid	|t_id		|	|NOT NULL	|0			|1|operations
FIELD		|type		|t_integer	|'0'	|NOT NULL	|0
FIELD		|scriptid	|t_id		|	|NULL		|0			|2|scripts	|		|RESTRICT
FIELD		|execute_on	|t_integer	|'0'	|NOT NULL	|0
FIELD		|port		|t_varchar(64)	|''	|NOT NULL	|0
FIELD		|authtype	|t_integer	|'0'	|NOT NULL	|0
FIELD		|username	|t_varchar(64)	|''	|NOT NULL	|0
FIELD		|password	|t_varchar(64)	|''	|NOT NULL	|0
FIELD		|publickey	|t_varchar(64)	|''	|NOT NULL	|0
FIELD		|privatekey	|t_varchar(64)	|''	|NOT NULL	|0
FIELD		|command	|t_shorttext	|''	|NOT NULL	|0
INDEX		|1		|scriptid

TABLE|opcommand_hst|opcommand_hstid|ZBX_DATA
FIELD		|opcommand_hstid|t_id		|	|NOT NULL	|0
FIELD		|operationid	|t_id		|	|NOT NULL	|0			|1|operations
FIELD		|hostid		|t_id		|	|NULL		|0			|2|hosts	|		|RESTRICT
INDEX		|1		|operationid
INDEX		|2		|hostid

TABLE|opcommand_grp|opcommand_grpid|ZBX_DATA
FIELD		|opcommand_grpid|t_id		|	|NOT NULL	|0
FIELD		|operationid	|t_id		|	|NOT NULL	|0			|1|operations
FIELD		|groupid	|t_id		|	|NOT NULL	|0			|2|hstgrp	|		|RESTRICT
INDEX		|1		|operationid
INDEX		|2		|groupid

TABLE|opgroup|opgroupid|ZBX_DATA
FIELD		|opgroupid	|t_id		|	|NOT NULL	|0
FIELD		|operationid	|t_id		|	|NOT NULL	|0			|1|operations
FIELD		|groupid	|t_id		|	|NOT NULL	|0			|2|hstgrp	|		|RESTRICT
UNIQUE		|1		|operationid,groupid
INDEX		|2		|groupid

TABLE|optemplate|optemplateid|ZBX_TEMPLATE
FIELD		|optemplateid	|t_id		|	|NOT NULL	|0
FIELD		|operationid	|t_id		|	|NOT NULL	|0			|1|operations
FIELD		|templateid	|t_id		|	|NOT NULL	|0			|2|hosts	|hostid		|RESTRICT
UNIQUE		|1		|operationid,templateid
INDEX		|2		|templateid

TABLE|opconditions|opconditionid|ZBX_DATA
FIELD		|opconditionid	|t_id		|	|NOT NULL	|0
FIELD		|operationid	|t_id		|	|NOT NULL	|0			|1|operations
FIELD		|conditiontype	|t_integer	|'0'	|NOT NULL	|0
FIELD		|operator	|t_integer	|'0'	|NOT NULL	|0
FIELD		|value		|t_varchar(255)	|''	|NOT NULL	|0
INDEX		|1		|operationid

TABLE|conditions|conditionid|ZBX_DATA
FIELD		|conditionid	|t_id		|	|NOT NULL	|0
FIELD		|actionid	|t_id		|	|NOT NULL	|0			|1|actions
FIELD		|conditiontype	|t_integer	|'0'	|NOT NULL	|0
FIELD		|operator	|t_integer	|'0'	|NOT NULL	|0
FIELD		|value		|t_varchar(255)	|''	|NOT NULL	|0
FIELD		|value2		|t_varchar(255)	|''	|NOT NULL	|0
INDEX		|1		|actionid

TABLE|config|configid|ZBX_DATA
FIELD		|configid	|t_id		|	|NOT NULL	|0
FIELD		|refresh_unsupported|t_varchar(32)|'10m'	|NOT NULL	|ZBX_PROXY
FIELD		|work_period	|t_varchar(255)	|'1-5,09:00-18:00'|NOT NULL|0
FIELD		|alert_usrgrpid	|t_id		|	|NULL		|0			|1|usrgrp	|usrgrpid	|RESTRICT
FIELD		|default_theme	|t_varchar(128)	|'blue-theme'|NOT NULL	|ZBX_NODATA
FIELD		|authentication_type|t_integer	|'0'	|NOT NULL	|ZBX_NODATA
FIELD		|ldap_host	|t_varchar(255)	|''	|NOT NULL	|ZBX_NODATA
FIELD		|ldap_port	|t_integer	|389	|NOT NULL	|ZBX_NODATA
FIELD		|ldap_base_dn	|t_varchar(255)	|''	|NOT NULL	|ZBX_NODATA
FIELD		|ldap_bind_dn	|t_varchar(255)	|''	|NOT NULL	|ZBX_NODATA
FIELD		|ldap_bind_password|t_varchar(128)|''	|NOT NULL	|ZBX_NODATA
FIELD		|ldap_search_attribute|t_varchar(128)|''|NOT NULL	|ZBX_NODATA
FIELD		|discovery_groupid|t_id		|	|NOT NULL	|ZBX_PROXY		|2|hstgrp	|groupid	|RESTRICT
FIELD		|max_in_table	|t_integer	|'50'	|NOT NULL	|ZBX_NODATA
FIELD		|search_limit	|t_integer	|'1000'	|NOT NULL	|ZBX_NODATA
FIELD		|severity_color_0|t_varchar(6)	|'97AAB3'|NOT NULL	|ZBX_NODATA
FIELD		|severity_color_1|t_varchar(6)	|'7499FF'|NOT NULL	|ZBX_NODATA
FIELD		|severity_color_2|t_varchar(6)	|'FFC859'|NOT NULL	|ZBX_NODATA
FIELD		|severity_color_3|t_varchar(6)	|'FFA059'|NOT NULL	|ZBX_NODATA
FIELD		|severity_color_4|t_varchar(6)	|'E97659'|NOT NULL	|ZBX_NODATA
FIELD		|severity_color_5|t_varchar(6)	|'E45959'|NOT NULL	|ZBX_NODATA
FIELD		|severity_name_0|t_varchar(32)	|'Not classified'|NOT NULL|ZBX_NODATA
FIELD		|severity_name_1|t_varchar(32)	|'Information'|NOT NULL	|ZBX_NODATA
FIELD		|severity_name_2|t_varchar(32)	|'Warning'|NOT NULL	|ZBX_NODATA
FIELD		|severity_name_3|t_varchar(32)	|'Average'|NOT NULL	|ZBX_NODATA
FIELD		|severity_name_4|t_varchar(32)	|'High'	|NOT NULL	|ZBX_NODATA
FIELD		|severity_name_5|t_varchar(32)	|'Disaster'|NOT NULL	|ZBX_NODATA
FIELD		|ok_period	|t_varchar(32)	|'5m'	|NOT NULL	|ZBX_NODATA
FIELD		|blink_period	|t_varchar(32)	|'2m'	|NOT NULL	|ZBX_NODATA
FIELD		|problem_unack_color|t_varchar(6)|'CC0000'|NOT NULL	|ZBX_NODATA
FIELD		|problem_ack_color|t_varchar(6)	|'CC0000'|NOT NULL	|ZBX_NODATA
FIELD		|ok_unack_color	|t_varchar(6)	|'009900'|NOT NULL	|ZBX_NODATA
FIELD		|ok_ack_color	|t_varchar(6)	|'009900'|NOT NULL	|ZBX_NODATA
FIELD		|problem_unack_style|t_integer	|'1'	|NOT NULL	|ZBX_NODATA
FIELD		|problem_ack_style|t_integer	|'1'	|NOT NULL	|ZBX_NODATA
FIELD		|ok_unack_style	|t_integer	|'1'	|NOT NULL	|ZBX_NODATA
FIELD		|ok_ack_style	|t_integer	|'1'	|NOT NULL	|ZBX_NODATA
FIELD		|snmptrap_logging|t_integer	|'1'	|NOT NULL	|ZBX_PROXY,ZBX_NODATA
FIELD		|server_check_interval|t_integer|'10'	|NOT NULL	|ZBX_NODATA
FIELD		|hk_events_mode	|t_integer	|'1'	|NOT NULL	|ZBX_NODATA
FIELD		|hk_events_trigger|t_varchar(32)|'365d'	|NOT NULL	|ZBX_NODATA
FIELD		|hk_events_internal|t_varchar(32)|'1d'	|NOT NULL	|ZBX_NODATA
FIELD		|hk_events_discovery|t_varchar(32)|'1d'	|NOT NULL	|ZBX_NODATA
FIELD		|hk_events_autoreg|t_varchar(32)|'1d'	|NOT NULL	|ZBX_NODATA
FIELD		|hk_services_mode|t_integer	|'1'	|NOT NULL	|ZBX_NODATA
FIELD		|hk_services	|t_varchar(32)	|'365d'	|NOT NULL	|ZBX_NODATA
FIELD		|hk_audit_mode	|t_integer	|'1'	|NOT NULL	|ZBX_NODATA
FIELD		|hk_audit	|t_varchar(32)	|'365d'	|NOT NULL	|ZBX_NODATA
FIELD		|hk_sessions_mode|t_integer	|'1'	|NOT NULL	|ZBX_NODATA
FIELD		|hk_sessions	|t_varchar(32)	|'365d'	|NOT NULL	|ZBX_NODATA
FIELD		|hk_history_mode|t_integer	|'1'	|NOT NULL	|ZBX_NODATA
FIELD		|hk_history_global|t_integer	|'0'	|NOT NULL	|ZBX_NODATA
FIELD		|hk_history	|t_varchar(32)	|'90d'	|NOT NULL	|ZBX_NODATA
FIELD		|hk_trends_mode	|t_integer	|'1'	|NOT NULL	|ZBX_NODATA
FIELD		|hk_trends_global|t_integer	|'0'	|NOT NULL	|ZBX_NODATA
FIELD		|hk_trends	|t_varchar(32)	|'365d'	|NOT NULL	|ZBX_NODATA
FIELD		|default_inventory_mode|t_integer|'-1'	|NOT NULL	|ZBX_NODATA
FIELD		|custom_color	|t_integer	|'0'	|NOT NULL	|ZBX_NODATA
FIELD		|http_auth_enabled	|t_integer	|'0'	|NOT NULL	|ZBX_NODATA
FIELD		|http_login_form	|t_integer	|'0'	|NOT NULL	|ZBX_NODATA
FIELD		|http_strip_domains	|t_varchar(2048)|''	|NOT NULL	|ZBX_NODATA
FIELD		|http_case_sensitive	|t_integer	|'1'	|NOT NULL	|ZBX_NODATA
FIELD		|ldap_configured		|t_integer		|'0'	|NOT NULL	|ZBX_NODATA
FIELD		|ldap_case_sensitive	|t_integer	|'1'	|NOT NULL	|ZBX_NODATA
FIELD		|db_extension	|t_varchar(32)	|''	|NOT NULL	|ZBX_NODATA
FIELD		|autoreg_tls_accept	|t_integer	|'1'	|NOT NULL	|ZBX_PROXY,ZBX_NODATA
FIELD		|compression_status	|t_integer	|'0'	|NOT NULL	|ZBX_NODATA
FIELD		|compression_availability	|t_integer	|'0'	|NOT NULL	|ZBX_NODATA
FIELD		|compress_older	|t_varchar(32)	|'7d'	|NOT NULL	|ZBX_NODATA
INDEX		|1		|alert_usrgrpid
INDEX		|2		|discovery_groupid

TABLE|triggers|triggerid|ZBX_TEMPLATE
FIELD		|triggerid	|t_id		|	|NOT NULL	|0
FIELD		|expression	|t_varchar(2048)|''	|NOT NULL	|0
FIELD		|description	|t_varchar(255)	|''	|NOT NULL	|0
FIELD		|url		|t_varchar(255)	|''	|NOT NULL	|0
FIELD		|status		|t_integer	|'0'	|NOT NULL	|0
FIELD		|value		|t_integer	|'0'	|NOT NULL	|ZBX_NODATA
FIELD		|priority	|t_integer	|'0'	|NOT NULL	|0
FIELD		|lastchange	|t_integer	|'0'	|NOT NULL	|ZBX_NODATA
FIELD		|comments	|t_shorttext	|''	|NOT NULL	|0
FIELD		|error		|t_varchar(2048)|''	|NOT NULL	|ZBX_NODATA
FIELD		|templateid	|t_id		|	|NULL		|0			|1|triggers	|triggerid
FIELD		|type		|t_integer	|'0'	|NOT NULL	|0
FIELD		|state		|t_integer	|'0'	|NOT NULL	|ZBX_NODATA
FIELD		|flags		|t_integer	|'0'	|NOT NULL	|0
FIELD		|recovery_mode	|t_integer	|'0'	|NOT NULL	|0
FIELD		|recovery_expression|t_varchar(2048)|''	|NOT NULL	|0
FIELD		|correlation_mode|t_integer	|'0'	|NOT NULL	|0
FIELD		|correlation_tag|t_varchar(255)	|''	|NOT NULL	|0
FIELD		|manual_close	|t_integer	|'0'	|NOT NULL	|0
FIELD		|opdata		|t_varchar(255)	|''	|NOT NULL	|0
INDEX		|1		|status
INDEX		|2		|value,lastchange
INDEX		|3		|templateid

TABLE|trigger_depends|triggerdepid|ZBX_TEMPLATE
FIELD		|triggerdepid	|t_id		|	|NOT NULL	|0
FIELD		|triggerid_down	|t_id		|	|NOT NULL	|0			|1|triggers	|triggerid
FIELD		|triggerid_up	|t_id		|	|NOT NULL	|0			|2|triggers	|triggerid
UNIQUE		|1		|triggerid_down,triggerid_up
INDEX		|2		|triggerid_up

TABLE|functions|functionid|ZBX_TEMPLATE
FIELD		|functionid	|t_id		|	|NOT NULL	|0
FIELD		|itemid		|t_id		|	|NOT NULL	|0			|1|items
FIELD		|triggerid	|t_id		|	|NOT NULL	|0			|2|triggers
FIELD		|name		|t_varchar(12)	|''	|NOT NULL	|0
FIELD		|parameter	|t_varchar(255)	|'0'	|NOT NULL	|0
INDEX		|1		|triggerid
INDEX		|2		|itemid,name,parameter

TABLE|graphs|graphid|ZBX_TEMPLATE
FIELD		|graphid	|t_id		|	|NOT NULL	|0
FIELD		|name		|t_varchar(128)	|''	|NOT NULL	|0
FIELD		|width		|t_integer	|'900'	|NOT NULL	|0
FIELD		|height		|t_integer	|'200'	|NOT NULL	|0
FIELD		|yaxismin	|t_double	|'0'	|NOT NULL	|0
FIELD		|yaxismax	|t_double	|'100'	|NOT NULL	|0
FIELD		|templateid	|t_id		|	|NULL		|0			|1|graphs	|graphid
FIELD		|show_work_period|t_integer	|'1'	|NOT NULL	|0
FIELD		|show_triggers	|t_integer	|'1'	|NOT NULL	|0
FIELD		|graphtype	|t_integer	|'0'	|NOT NULL	|0
FIELD		|show_legend	|t_integer	|'1'	|NOT NULL	|0
FIELD		|show_3d	|t_integer	|'0'	|NOT NULL	|0
FIELD		|percent_left	|t_double	|'0'	|NOT NULL	|0
FIELD		|percent_right	|t_double	|'0'	|NOT NULL	|0
FIELD		|ymin_type	|t_integer	|'0'	|NOT NULL	|0
FIELD		|ymax_type	|t_integer	|'0'	|NOT NULL	|0
FIELD		|ymin_itemid	|t_id		|	|NULL		|0			|2|items	|itemid		|RESTRICT
FIELD		|ymax_itemid	|t_id		|	|NULL		|0			|3|items	|itemid		|RESTRICT
FIELD		|flags		|t_integer	|'0'	|NOT NULL	|0
INDEX		|1		|name
INDEX		|2		|templateid
INDEX		|3		|ymin_itemid
INDEX		|4		|ymax_itemid

TABLE|graphs_items|gitemid|ZBX_TEMPLATE
FIELD		|gitemid	|t_id		|	|NOT NULL	|0
FIELD		|graphid	|t_id		|	|NOT NULL	|0			|1|graphs
FIELD		|itemid		|t_id		|	|NOT NULL	|0			|2|items
FIELD		|drawtype	|t_integer	|'0'	|NOT NULL	|0
FIELD		|sortorder	|t_integer	|'0'	|NOT NULL	|0
FIELD		|color		|t_varchar(6)	|'009600'|NOT NULL	|0
FIELD		|yaxisside	|t_integer	|'0'	|NOT NULL	|0
FIELD		|calc_fnc	|t_integer	|'2'	|NOT NULL	|0
FIELD		|type		|t_integer	|'0'	|NOT NULL	|0
INDEX		|1		|itemid
INDEX		|2		|graphid

TABLE|graph_theme|graphthemeid|ZBX_DATA
FIELD		|graphthemeid	|t_id		|	|NOT NULL	|0
FIELD		|theme		|t_varchar(64)	|''	|NOT NULL	|0
FIELD		|backgroundcolor|t_varchar(6)	|''	|NOT NULL	|0
FIELD		|graphcolor	|t_varchar(6)	|''	|NOT NULL	|0
FIELD		|gridcolor	|t_varchar(6)	|''	|NOT NULL	|0
FIELD		|maingridcolor	|t_varchar(6)	|''	|NOT NULL	|0
FIELD		|gridbordercolor|t_varchar(6)	|''	|NOT NULL	|0
FIELD		|textcolor	|t_varchar(6)	|''	|NOT NULL	|0
FIELD		|highlightcolor	|t_varchar(6)	|''	|NOT NULL	|0
FIELD		|leftpercentilecolor|t_varchar(6)|''	|NOT NULL	|0
FIELD		|rightpercentilecolor|t_varchar(6)|''	|NOT NULL	|0
FIELD		|nonworktimecolor|t_varchar(6)	|''	|NOT NULL	|0
FIELD		|colorpalette	|t_varchar(255)	|''	|NOT NULL	|0
UNIQUE		|1		|theme

TABLE|globalmacro|globalmacroid|ZBX_DATA
FIELD		|globalmacroid	|t_id		|	|NOT NULL	|0
FIELD		|macro		|t_varchar(255)	|''	|NOT NULL	|ZBX_PROXY
FIELD		|value		|t_varchar(255)	|''	|NOT NULL	|ZBX_PROXY
FIELD		|description	|t_shorttext	|''	|NOT NULL	|0
FIELD		|type		|t_integer	|'0'	|NOT NULL	|0
UNIQUE		|1		|macro

TABLE|hostmacro|hostmacroid|ZBX_TEMPLATE
FIELD		|hostmacroid	|t_id		|	|NOT NULL	|0
FIELD		|hostid		|t_id		|	|NOT NULL	|ZBX_PROXY		|1|hosts
FIELD		|macro		|t_varchar(255)	|''	|NOT NULL	|ZBX_PROXY
FIELD		|value		|t_varchar(255)	|''	|NOT NULL	|ZBX_PROXY
FIELD		|description	|t_shorttext	|''	|NOT NULL	|0
FIELD		|type		|t_integer	|'0'	|NOT NULL	|0
UNIQUE		|1		|hostid,macro

TABLE|hosts_groups|hostgroupid|ZBX_TEMPLATE
FIELD		|hostgroupid	|t_id		|	|NOT NULL	|0
FIELD		|hostid		|t_id		|	|NOT NULL	|0			|1|hosts
FIELD		|groupid	|t_id		|	|NOT NULL	|0			|2|hstgrp
UNIQUE		|1		|hostid,groupid
INDEX		|2		|groupid

TABLE|hosts_templates|hosttemplateid|ZBX_TEMPLATE
FIELD		|hosttemplateid	|t_id		|	|NOT NULL	|0
FIELD		|hostid		|t_id		|	|NOT NULL	|ZBX_PROXY		|1|hosts
FIELD		|templateid	|t_id		|	|NOT NULL	|ZBX_PROXY		|2|hosts	|hostid
UNIQUE		|1		|hostid,templateid
INDEX		|2		|templateid

TABLE|items_applications|itemappid|ZBX_TEMPLATE
FIELD		|itemappid	|t_id		|	|NOT NULL	|0
FIELD		|applicationid	|t_id		|	|NOT NULL	|0			|1|applications
FIELD		|itemid		|t_id		|	|NOT NULL	|0			|2|items
UNIQUE		|1		|applicationid,itemid
INDEX		|2		|itemid

TABLE|mappings|mappingid|ZBX_TEMPLATE
FIELD		|mappingid	|t_id		|	|NOT NULL	|0
FIELD		|valuemapid	|t_id		|	|NOT NULL	|0			|1|valuemaps
FIELD		|value		|t_varchar(64)	|''	|NOT NULL	|0
FIELD		|newvalue	|t_varchar(64)	|''	|NOT NULL	|0
INDEX		|1		|valuemapid

TABLE|media|mediaid|ZBX_DATA
FIELD		|mediaid	|t_id		|	|NOT NULL	|0
FIELD		|userid		|t_id		|	|NOT NULL	|0			|1|users
FIELD		|mediatypeid	|t_id		|	|NOT NULL	|0			|2|media_type
FIELD		|sendto		|t_varchar(1024)|''	|NOT NULL	|0
FIELD		|active		|t_integer	|'0'	|NOT NULL	|0
FIELD		|severity	|t_integer	|'63'	|NOT NULL	|0
FIELD		|period		|t_varchar(1024)|'1-7,00:00-24:00'|NOT NULL|0
INDEX		|1		|userid
INDEX		|2		|mediatypeid

TABLE|rights|rightid|ZBX_DATA
FIELD		|rightid	|t_id		|	|NOT NULL	|0
FIELD		|groupid	|t_id		|	|NOT NULL	|0			|1|usrgrp	|usrgrpid
FIELD		|permission	|t_integer	|'0'	|NOT NULL	|0
FIELD		|id		|t_id		|	|NOT NULL	|0			|2|hstgrp	|groupid
INDEX		|1		|groupid
INDEX		|2		|id

TABLE|services|serviceid|ZBX_DATA
FIELD		|serviceid	|t_id		|	|NOT NULL	|0
FIELD		|name		|t_varchar(128)	|''	|NOT NULL	|0
FIELD		|status		|t_integer	|'0'	|NOT NULL	|0
FIELD		|algorithm	|t_integer	|'0'	|NOT NULL	|0
FIELD		|triggerid	|t_id		|	|NULL		|0			|1|triggers
FIELD		|showsla	|t_integer	|'0'	|NOT NULL	|0
FIELD		|goodsla	|t_double	|'99.9'	|NOT NULL	|0
FIELD		|sortorder	|t_integer	|'0'	|NOT NULL	|0
INDEX		|1		|triggerid

TABLE|services_links|linkid|ZBX_DATA
FIELD		|linkid		|t_id		|	|NOT NULL	|0
FIELD		|serviceupid	|t_id		|	|NOT NULL	|0			|1|services	|serviceid
FIELD		|servicedownid	|t_id		|	|NOT NULL	|0			|2|services	|serviceid
FIELD		|soft		|t_integer	|'0'	|NOT NULL	|0
INDEX		|1		|servicedownid
UNIQUE		|2		|serviceupid,servicedownid

TABLE|services_times|timeid|ZBX_DATA
FIELD		|timeid		|t_id		|	|NOT NULL	|0
FIELD		|serviceid	|t_id		|	|NOT NULL	|0			|1|services
FIELD		|type		|t_integer	|'0'	|NOT NULL	|0
FIELD		|ts_from	|t_integer	|'0'	|NOT NULL	|0
FIELD		|ts_to		|t_integer	|'0'	|NOT NULL	|0
FIELD		|note		|t_varchar(255)	|''	|NOT NULL	|0
INDEX		|1		|serviceid,type,ts_from,ts_to

TABLE|icon_map|iconmapid|ZBX_DATA
FIELD		|iconmapid	|t_id		|	|NOT NULL	|0
FIELD		|name		|t_varchar(64)	|''	|NOT NULL	|0
FIELD		|default_iconid	|t_id		|	|NOT NULL	|0			|1|images	|imageid	|RESTRICT
UNIQUE		|1		|name
INDEX		|2		|default_iconid

TABLE|icon_mapping|iconmappingid|ZBX_DATA
FIELD		|iconmappingid	|t_id		|	|NOT NULL	|0
FIELD		|iconmapid	|t_id		|	|NOT NULL	|0			|1|icon_map
FIELD		|iconid		|t_id		|	|NOT NULL	|0			|2|images	|imageid	|RESTRICT
FIELD		|inventory_link	|t_integer	|'0'	|NOT NULL	|0
FIELD		|expression	|t_varchar(64)	|''	|NOT NULL	|0
FIELD		|sortorder	|t_integer	|'0'	|NOT NULL	|0
INDEX		|1		|iconmapid
INDEX		|2		|iconid

TABLE|sysmaps|sysmapid|ZBX_TEMPLATE
FIELD		|sysmapid	|t_id		|	|NOT NULL	|0
FIELD		|name		|t_varchar(128)	|''	|NOT NULL	|0
FIELD		|width		|t_integer	|'600'	|NOT NULL	|0
FIELD		|height		|t_integer	|'400'	|NOT NULL	|0
FIELD		|backgroundid	|t_id		|	|NULL		|0			|1|images	|imageid	|RESTRICT
FIELD		|label_type	|t_integer	|'2'	|NOT NULL	|0
FIELD		|label_location	|t_integer	|'0'	|NOT NULL	|0
FIELD		|highlight	|t_integer	|'1'	|NOT NULL	|0
FIELD		|expandproblem	|t_integer	|'1'	|NOT NULL	|0
FIELD		|markelements	|t_integer	|'0'	|NOT NULL	|0
FIELD		|show_unack	|t_integer	|'0'	|NOT NULL	|0
FIELD		|grid_size	|t_integer	|'50'	|NOT NULL	|0
FIELD		|grid_show	|t_integer	|'1'	|NOT NULL	|0
FIELD		|grid_align	|t_integer	|'1'	|NOT NULL	|0
FIELD		|label_format	|t_integer	|'0'	|NOT NULL	|0
FIELD		|label_type_host|t_integer	|'2'	|NOT NULL	|0
FIELD		|label_type_hostgroup|t_integer	|'2'	|NOT NULL	|0
FIELD		|label_type_trigger|t_integer	|'2'	|NOT NULL	|0
FIELD		|label_type_map|t_integer	|'2'	|NOT NULL	|0
FIELD		|label_type_image|t_integer	|'2'	|NOT NULL	|0
FIELD		|label_string_host|t_varchar(255)|''	|NOT NULL	|0
FIELD		|label_string_hostgroup|t_varchar(255)|''|NOT NULL	|0
FIELD		|label_string_trigger|t_varchar(255)|''	|NOT NULL	|0
FIELD		|label_string_map|t_varchar(255)|''	|NOT NULL	|0
FIELD		|label_string_image|t_varchar(255)|''	|NOT NULL	|0
FIELD		|iconmapid	|t_id		|	|NULL		|0			|2|icon_map	|		|RESTRICT
FIELD		|expand_macros	|t_integer	|'0'	|NOT NULL	|0
FIELD		|severity_min	|t_integer	|'0'	|NOT NULL	|0
FIELD		|userid		|t_id		|	|NOT NULL	|0			|3|users	|		|RESTRICT
FIELD		|private	|t_integer	|'1'	|NOT NULL	|0
FIELD		|show_suppressed|t_integer	|'0'	|NOT NULL	|0
UNIQUE		|1		|name
INDEX		|2		|backgroundid
INDEX		|3		|iconmapid

TABLE|sysmaps_elements|selementid|ZBX_TEMPLATE
FIELD		|selementid	|t_id		|	|NOT NULL	|0
FIELD		|sysmapid	|t_id		|	|NOT NULL	|0			|1|sysmaps
FIELD		|elementid	|t_id		|'0'	|NOT NULL	|0
FIELD		|elementtype	|t_integer	|'0'	|NOT NULL	|0
FIELD		|iconid_off	|t_id		|	|NULL		|0			|2|images	|imageid	|RESTRICT
FIELD		|iconid_on	|t_id		|	|NULL		|0			|3|images	|imageid	|RESTRICT
FIELD		|label		|t_varchar(2048)|''	|NOT NULL	|0
FIELD		|label_location	|t_integer	|'-1'	|NOT NULL	|0
FIELD		|x		|t_integer	|'0'	|NOT NULL	|0
FIELD		|y		|t_integer	|'0'	|NOT NULL	|0
FIELD		|iconid_disabled|t_id		|	|NULL		|0			|4|images	|imageid	|RESTRICT
FIELD		|iconid_maintenance|t_id	|	|NULL		|0			|5|images	|imageid	|RESTRICT
FIELD		|elementsubtype	|t_integer	|'0'	|NOT NULL	|0
FIELD		|areatype	|t_integer	|'0'	|NOT NULL	|0
FIELD		|width		|t_integer	|'200'	|NOT NULL	|0
FIELD		|height		|t_integer	|'200'	|NOT NULL	|0
FIELD		|viewtype	|t_integer	|'0'	|NOT NULL	|0
FIELD		|use_iconmap	|t_integer	|'1'	|NOT NULL	|0
FIELD		|application	|t_varchar(255)	|''	|NOT NULL	|0
INDEX		|1		|sysmapid
INDEX		|2		|iconid_off
INDEX		|3		|iconid_on
INDEX		|4		|iconid_disabled
INDEX		|5		|iconid_maintenance

TABLE|sysmaps_links|linkid|ZBX_TEMPLATE
FIELD		|linkid		|t_id		|	|NOT NULL	|0
FIELD		|sysmapid	|t_id		|	|NOT NULL	|0			|1|sysmaps
FIELD		|selementid1	|t_id		|	|NOT NULL	|0			|2|sysmaps_elements|selementid
FIELD		|selementid2	|t_id		|	|NOT NULL	|0			|3|sysmaps_elements|selementid
FIELD		|drawtype	|t_integer	|'0'	|NOT NULL	|0
FIELD		|color		|t_varchar(6)	|'000000'|NOT NULL	|0
FIELD		|label		|t_varchar(2048)|''	|NOT NULL	|0
INDEX		|1		|sysmapid
INDEX		|2		|selementid1
INDEX		|3		|selementid2

TABLE|sysmaps_link_triggers|linktriggerid|ZBX_TEMPLATE
FIELD		|linktriggerid	|t_id		|	|NOT NULL	|0
FIELD		|linkid		|t_id		|	|NOT NULL	|0			|1|sysmaps_links
FIELD		|triggerid	|t_id		|	|NOT NULL	|0			|2|triggers
FIELD		|drawtype	|t_integer	|'0'	|NOT NULL	|0
FIELD		|color		|t_varchar(6)	|'000000'|NOT NULL	|0
UNIQUE		|1		|linkid,triggerid
INDEX		|2		|triggerid

TABLE|sysmap_element_url|sysmapelementurlid|ZBX_TEMPLATE
FIELD		|sysmapelementurlid|t_id	|	|NOT NULL	|0
FIELD		|selementid	|t_id		|	|NOT NULL	|0			|1|sysmaps_elements
FIELD		|name		|t_varchar(255)	|	|NOT NULL	|0
FIELD		|url		|t_varchar(255)	|''	|NOT NULL	|0
UNIQUE		|1		|selementid,name

TABLE|sysmap_url|sysmapurlid|ZBX_TEMPLATE
FIELD		|sysmapurlid	|t_id		|	|NOT NULL	|0
FIELD		|sysmapid	|t_id		|	|NOT NULL	|0			|1|sysmaps
FIELD		|name		|t_varchar(255)	|	|NOT NULL	|0
FIELD		|url		|t_varchar(255)	|''	|NOT NULL	|0
FIELD		|elementtype	|t_integer	|'0'	|NOT NULL	|0
UNIQUE		|1		|sysmapid,name

TABLE|sysmap_user|sysmapuserid|ZBX_TEMPLATE
FIELD		|sysmapuserid|t_id		|	|NOT NULL	|0
FIELD		|sysmapid	|t_id		|	|NOT NULL	|0			|1|sysmaps
FIELD		|userid		|t_id		|	|NOT NULL	|0			|2|users
FIELD		|permission	|t_integer	|'2'	|NOT NULL	|0
UNIQUE		|1		|sysmapid,userid

TABLE|sysmap_usrgrp|sysmapusrgrpid|ZBX_TEMPLATE
FIELD		|sysmapusrgrpid|t_id		|	|NOT NULL	|0
FIELD		|sysmapid	|t_id		|	|NOT NULL	|0			|1|sysmaps
FIELD		|usrgrpid	|t_id		|	|NOT NULL	|0			|2|usrgrp
FIELD		|permission	|t_integer	|'2'	|NOT NULL	|0
UNIQUE		|1		|sysmapid,usrgrpid

TABLE|maintenances_hosts|maintenance_hostid|ZBX_DATA
FIELD		|maintenance_hostid|t_id	|	|NOT NULL	|0
FIELD		|maintenanceid	|t_id		|	|NOT NULL	|0			|1|maintenances
FIELD		|hostid		|t_id		|	|NOT NULL	|0			|2|hosts
UNIQUE		|1		|maintenanceid,hostid
INDEX		|2		|hostid

TABLE|maintenances_groups|maintenance_groupid|ZBX_DATA
FIELD		|maintenance_groupid|t_id	|	|NOT NULL	|0
FIELD		|maintenanceid	|t_id		|	|NOT NULL	|0			|1|maintenances
FIELD		|groupid	|t_id		|	|NOT NULL	|0			|2|hstgrp
UNIQUE		|1		|maintenanceid,groupid
INDEX		|2		|groupid

TABLE|timeperiods|timeperiodid|ZBX_DATA
FIELD		|timeperiodid	|t_id		|	|NOT NULL	|0
FIELD		|timeperiod_type|t_integer	|'0'	|NOT NULL	|0
FIELD		|every		|t_integer	|'1'	|NOT NULL	|0
FIELD		|month		|t_integer	|'0'	|NOT NULL	|0
FIELD		|dayofweek	|t_integer	|'0'	|NOT NULL	|0
FIELD		|day		|t_integer	|'0'	|NOT NULL	|0
FIELD		|start_time	|t_integer	|'0'	|NOT NULL	|0
FIELD		|period		|t_integer	|'0'	|NOT NULL	|0
FIELD		|start_date	|t_integer	|'0'	|NOT NULL	|0

TABLE|maintenances_windows|maintenance_timeperiodid|ZBX_DATA
FIELD		|maintenance_timeperiodid|t_id	|	|NOT NULL	|0
FIELD		|maintenanceid	|t_id		|	|NOT NULL	|0			|1|maintenances
FIELD		|timeperiodid	|t_id		|	|NOT NULL	|0			|2|timeperiods
UNIQUE		|1		|maintenanceid,timeperiodid
INDEX		|2		|timeperiodid

TABLE|regexps|regexpid|ZBX_DATA
FIELD		|regexpid	|t_id		|	|NOT NULL	|0
FIELD		|name		|t_varchar(128)	|''	|NOT NULL	|ZBX_PROXY
FIELD		|test_string	|t_shorttext	|''	|NOT NULL	|0
UNIQUE		|1		|name

TABLE|expressions|expressionid|ZBX_DATA
FIELD		|expressionid	|t_id		|	|NOT NULL	|0
FIELD		|regexpid	|t_id		|	|NOT NULL	|ZBX_PROXY		|1|regexps
FIELD		|expression	|t_varchar(255)	|''	|NOT NULL	|ZBX_PROXY
FIELD		|expression_type|t_integer	|'0'	|NOT NULL	|ZBX_PROXY
FIELD		|exp_delimiter	|t_varchar(1)	|''	|NOT NULL	|ZBX_PROXY
FIELD		|case_sensitive	|t_integer	|'0'	|NOT NULL	|ZBX_PROXY
INDEX		|1		|regexpid

TABLE|ids|table_name,field_name|0
FIELD		|table_name	|t_varchar(64)	|''	|NOT NULL	|0
FIELD		|field_name	|t_varchar(64)	|''	|NOT NULL	|0
FIELD		|nextid		|t_id		|	|NOT NULL	|0

-- History tables

TABLE|alerts|alertid|0
FIELD		|alertid	|t_id		|	|NOT NULL	|0
FIELD		|actionid	|t_id		|	|NOT NULL	|0			|1|actions
FIELD		|eventid	|t_id		|	|NOT NULL	|0			|2|events
FIELD		|userid		|t_id		|	|NULL		|0			|3|users
FIELD		|clock		|t_time		|'0'	|NOT NULL	|0
FIELD		|mediatypeid	|t_id		|	|NULL		|0			|4|media_type
FIELD		|sendto		|t_varchar(1024)|''	|NOT NULL	|0
FIELD		|subject	|t_varchar(255)	|''	|NOT NULL	|0
FIELD		|message	|t_text		|''	|NOT NULL	|0
FIELD		|status		|t_integer	|'0'	|NOT NULL	|0
FIELD		|retries	|t_integer	|'0'	|NOT NULL	|0
FIELD		|error		|t_varchar(2048)|''	|NOT NULL	|0
FIELD		|esc_step	|t_integer	|'0'	|NOT NULL	|0
FIELD		|alerttype	|t_integer	|'0'	|NOT NULL	|0
FIELD		|p_eventid	|t_id		|	|NULL		|0			|5|events	|eventid
FIELD		|acknowledgeid	|t_id		|	|NULL		|0			|6|acknowledges	|acknowledgeid
FIELD		|parameters	|t_shorttext	|'{}'	|NOT NULL	|0
INDEX		|1		|actionid
INDEX		|2		|clock
INDEX		|3		|eventid
INDEX		|4		|status
INDEX		|5		|mediatypeid
INDEX		|6		|userid
INDEX		|7		|p_eventid

TABLE|history||0
FIELD		|itemid		|t_id		|	|NOT NULL	|0			|-|items
FIELD		|clock		|t_time		|'0'	|NOT NULL	|0
FIELD		|value		|t_double	|'0.0000'|NOT NULL	|0
FIELD		|ns		|t_nanosec	|'0'	|NOT NULL	|0
INDEX		|1		|itemid,clock

TABLE|history_uint||0
FIELD		|itemid		|t_id		|	|NOT NULL	|0			|-|items
FIELD		|clock		|t_time		|'0'	|NOT NULL	|0
FIELD		|value		|t_bigint	|'0'	|NOT NULL	|0
FIELD		|ns		|t_nanosec	|'0'	|NOT NULL	|0
INDEX		|1		|itemid,clock

TABLE|history_str||0
FIELD		|itemid		|t_id		|	|NOT NULL	|0			|-|items
FIELD		|clock		|t_time		|'0'	|NOT NULL	|0
FIELD		|value		|t_varchar(255)	|''	|NOT NULL	|0
FIELD		|ns		|t_nanosec	|'0'	|NOT NULL	|0
INDEX		|1		|itemid,clock

TABLE|history_log||0
FIELD		|itemid		|t_id		|	|NOT NULL	|0			|-|items
FIELD		|clock		|t_time		|'0'	|NOT NULL	|0
FIELD		|timestamp	|t_time		|'0'	|NOT NULL	|0
FIELD		|source		|t_varchar(64)	|''	|NOT NULL	|0
FIELD		|severity	|t_integer	|'0'	|NOT NULL	|0
FIELD		|value		|t_text		|''	|NOT NULL	|0
FIELD		|logeventid	|t_integer	|'0'	|NOT NULL	|0
FIELD		|ns		|t_nanosec	|'0'	|NOT NULL	|0
INDEX		|1		|itemid,clock

TABLE|history_text||0
FIELD		|itemid		|t_id		|	|NOT NULL	|0			|-|items
FIELD		|clock		|t_time		|'0'	|NOT NULL	|0
FIELD		|value		|t_text		|''	|NOT NULL	|0
FIELD		|ns		|t_nanosec	|'0'	|NOT NULL	|0
INDEX		|1		|itemid,clock

TABLE|proxy_history|id|0
FIELD		|id		|t_serial	|	|NOT NULL	|0
FIELD		|itemid		|t_id		|	|NOT NULL	|0			|-|items
FIELD		|clock		|t_time		|'0'	|NOT NULL	|0
FIELD		|timestamp	|t_time		|'0'	|NOT NULL	|0
FIELD		|source		|t_varchar(64)	|''	|NOT NULL	|0
FIELD		|severity	|t_integer	|'0'	|NOT NULL	|0
FIELD		|value		|t_longtext	|''	|NOT NULL	|0
FIELD		|logeventid	|t_integer	|'0'	|NOT NULL	|0
FIELD		|ns		|t_nanosec	|'0'	|NOT NULL	|0
FIELD		|state		|t_integer	|'0'	|NOT NULL	|0
FIELD		|lastlogsize	|t_bigint	|'0'	|NOT NULL	|0
FIELD		|mtime		|t_integer	|'0'	|NOT NULL	|0
FIELD		|flags		|t_integer	|'0'	|NOT NULL	|0
FIELD		|write_clock	|t_time		|'0'	|NOT NULL	|0
INDEX		|1		|clock

TABLE|proxy_dhistory|id|0
FIELD		|id		|t_serial	|	|NOT NULL	|0
FIELD		|clock		|t_time		|'0'	|NOT NULL	|0
FIELD		|druleid	|t_id		|	|NOT NULL	|0			|-|drules
FIELD		|ip		|t_varchar(39)	|''	|NOT NULL	|0
FIELD		|port		|t_integer	|'0'	|NOT NULL	|0
FIELD		|value		|t_varchar(255)	|''	|NOT NULL	|0
FIELD		|status		|t_integer	|'0'	|NOT NULL	|0
FIELD		|dcheckid	|t_id		|	|NULL		|0			|-|dchecks
FIELD		|dns		|t_varchar(255)	|''	|NOT NULL	|0
INDEX		|1		|clock
INDEX		|2		|druleid

TABLE|events|eventid|0
FIELD		|eventid	|t_id		|	|NOT NULL	|0
FIELD		|source		|t_integer	|'0'	|NOT NULL	|0
FIELD		|object		|t_integer	|'0'	|NOT NULL	|0
FIELD		|objectid	|t_id		|'0'	|NOT NULL	|0
FIELD		|clock		|t_time		|'0'	|NOT NULL	|0
FIELD		|value		|t_integer	|'0'	|NOT NULL	|0
FIELD		|acknowledged	|t_integer	|'0'	|NOT NULL	|0
FIELD		|ns		|t_nanosec	|'0'	|NOT NULL	|0
FIELD		|name		|t_varchar(2048)|''	|NOT NULL	|0
FIELD		|severity	|t_integer	|'0'	|NOT NULL	|0
INDEX		|1		|source,object,objectid,clock
INDEX		|2		|source,object,clock

TABLE|trends|itemid,clock|0
FIELD		|itemid		|t_id		|	|NOT NULL	|0			|-|items
FIELD		|clock		|t_time		|'0'	|NOT NULL	|0
FIELD		|num		|t_integer	|'0'	|NOT NULL	|0
FIELD		|value_min	|t_double	|'0.0000'|NOT NULL	|0
FIELD		|value_avg	|t_double	|'0.0000'|NOT NULL	|0
FIELD		|value_max	|t_double	|'0.0000'|NOT NULL	|0

TABLE|trends_uint|itemid,clock|0
FIELD		|itemid		|t_id		|	|NOT NULL	|0			|-|items
FIELD		|clock		|t_time		|'0'	|NOT NULL	|0
FIELD		|num		|t_integer	|'0'	|NOT NULL	|0
FIELD		|value_min	|t_bigint	|'0'	|NOT NULL	|0
FIELD		|value_avg	|t_bigint	|'0'	|NOT NULL	|0
FIELD		|value_max	|t_bigint	|'0'	|NOT NULL	|0

TABLE|acknowledges|acknowledgeid|0
FIELD		|acknowledgeid	|t_id		|	|NOT NULL	|0
FIELD		|userid		|t_id		|	|NOT NULL	|0			|1|users
FIELD		|eventid	|t_id		|	|NOT NULL	|0			|2|events
FIELD		|clock		|t_time		|'0'	|NOT NULL	|0
FIELD		|message	|t_varchar(2048)|''	|NOT NULL	|0
FIELD		|action		|t_integer	|'0'	|NOT NULL	|0
FIELD		|old_severity	|t_integer	|'0'	|NOT NULL	|0
FIELD		|new_severity	|t_integer	|'0'	|NOT NULL	|0
INDEX		|1		|userid
INDEX		|2		|eventid
INDEX		|3		|clock

TABLE|auditlog|auditid|0
FIELD		|auditid	|t_id		|	|NOT NULL	|0
FIELD		|userid		|t_id		|	|NOT NULL	|0			|1|users
FIELD		|clock		|t_time		|'0'	|NOT NULL	|0
FIELD		|action		|t_integer	|'0'	|NOT NULL	|0
FIELD		|resourcetype	|t_integer	|'0'	|NOT NULL	|0
FIELD		|note		|t_varchar(128) |''	|NOT NULL	|0
FIELD		|ip		|t_varchar(39)	|''	|NOT NULL	|0
FIELD		|resourceid	|t_id		|	|NULL		|0
FIELD		|resourcename	|t_varchar(255)	|''	|NOT NULL	|0
INDEX		|1		|userid,clock
INDEX		|2		|clock
INDEX		|3		|resourcetype,resourceid

TABLE|auditlog_details|auditdetailid|0
FIELD		|auditdetailid	|t_id		|	|NOT NULL	|0
FIELD		|auditid	|t_id		|	|NOT NULL	|0			|1|auditlog
FIELD		|table_name	|t_varchar(64)	|''	|NOT NULL	|0
FIELD		|field_name	|t_varchar(64)	|''	|NOT NULL	|0
FIELD		|oldvalue	|t_text		|''	|NOT NULL	|0
FIELD		|newvalue	|t_text		|''	|NOT NULL	|0
INDEX		|1		|auditid

TABLE|service_alarms|servicealarmid|0
FIELD		|servicealarmid	|t_id		|	|NOT NULL	|0
FIELD		|serviceid	|t_id		|	|NOT NULL	|0			|1|services
FIELD		|clock		|t_time		|'0'	|NOT NULL	|0
FIELD		|value		|t_integer	|'0'	|NOT NULL	|0
INDEX		|1		|serviceid,clock
INDEX		|2		|clock

TABLE|autoreg_host|autoreg_hostid|0
FIELD		|autoreg_hostid	|t_id		|	|NOT NULL	|0
FIELD		|proxy_hostid	|t_id		|	|NULL		|0			|1|hosts	|hostid
FIELD		|host		|t_varchar(128)	|''	|NOT NULL	|0
FIELD		|listen_ip	|t_varchar(39)	|''	|NOT NULL	|0
FIELD		|listen_port	|t_integer	|'0'	|NOT NULL	|0
FIELD		|listen_dns	|t_varchar(255)	|''	|NOT NULL	|0
FIELD		|host_metadata	|t_varchar(255)	|''	|NOT NULL	|0
FIELD		|flags		|t_integer	|'0'	|NOT NULL	|0
FIELD		|tls_accepted	|t_integer	|'1'	|NOT NULL	|0
INDEX		|1		|host
INDEX		|2		|proxy_hostid

TABLE|proxy_autoreg_host|id|0
FIELD		|id		|t_serial	|	|NOT NULL	|0
FIELD		|clock		|t_time		|'0'	|NOT NULL	|0
FIELD		|host		|t_varchar(128)	|''	|NOT NULL	|0
FIELD		|listen_ip	|t_varchar(39)	|''	|NOT NULL	|0
FIELD		|listen_port	|t_integer	|'0'	|NOT NULL	|0
FIELD		|listen_dns	|t_varchar(255)	|''	|NOT NULL	|0
FIELD		|host_metadata	|t_varchar(255)	|''	|NOT NULL	|0
FIELD		|flags		|t_integer	|'0'	|NOT NULL	|0
FIELD		|tls_accepted	|t_integer	|'1'	|NOT NULL	|0
INDEX		|1		|clock

TABLE|dhosts|dhostid|0
FIELD		|dhostid	|t_id		|	|NOT NULL	|0
FIELD		|druleid	|t_id		|	|NOT NULL	|0			|1|drules
FIELD		|status		|t_integer	|'0'	|NOT NULL	|0
FIELD		|lastup		|t_integer	|'0'	|NOT NULL	|0
FIELD		|lastdown	|t_integer	|'0'	|NOT NULL	|0
INDEX		|1		|druleid

TABLE|dservices|dserviceid|0
FIELD		|dserviceid	|t_id		|	|NOT NULL	|0
FIELD		|dhostid	|t_id		|	|NOT NULL	|0			|1|dhosts
FIELD		|value		|t_varchar(255)	|''	|NOT NULL	|0
FIELD		|port		|t_integer	|'0'	|NOT NULL	|0
FIELD		|status		|t_integer	|'0'	|NOT NULL	|0
FIELD		|lastup		|t_integer	|'0'	|NOT NULL	|0
FIELD		|lastdown	|t_integer	|'0'	|NOT NULL	|0
FIELD		|dcheckid	|t_id		|	|NOT NULL	|0			|2|dchecks
FIELD		|ip		|t_varchar(39)	|''	|NOT NULL	|0
FIELD		|dns		|t_varchar(255)	|''	|NOT NULL	|0
UNIQUE		|1		|dcheckid,ip,port
INDEX		|2		|dhostid

-- Other tables

TABLE|escalations|escalationid|0
FIELD		|escalationid	|t_id		|	|NOT NULL	|0
FIELD		|actionid	|t_id		|	|NOT NULL	|0			|-|actions
FIELD		|triggerid	|t_id		|	|NULL		|0			|-|triggers
FIELD		|eventid	|t_id		|	|NULL		|0			|-|events
FIELD		|r_eventid	|t_id		|	|NULL		|0			|-|events	|eventid
FIELD		|nextcheck	|t_time		|'0'	|NOT NULL	|0
FIELD		|esc_step	|t_integer	|'0'	|NOT NULL	|0
FIELD		|status		|t_integer	|'0'	|NOT NULL	|0
FIELD		|itemid		|t_id		|	|NULL		|0			|-|items
FIELD		|acknowledgeid	|t_id		|	|NULL		|0			|-|acknowledges
UNIQUE		|1		|triggerid,itemid,escalationid
INDEX		|2		|eventid
INDEX		|3		|nextcheck

TABLE|globalvars|globalvarid|0
FIELD		|globalvarid	|t_id		|	|NOT NULL	|0
FIELD		|snmp_lastsize	|t_bigint	|'0'	|NOT NULL	|0

TABLE|graph_discovery|graphid|0
FIELD		|graphid	|t_id		|	|NOT NULL	|0			|1|graphs
FIELD		|parent_graphid	|t_id		|	|NOT NULL	|0			|2|graphs	|graphid	|RESTRICT
INDEX		|1		|parent_graphid

TABLE|host_inventory|hostid|0
FIELD		|hostid		|t_id		|	|NOT NULL	|0			|1|hosts
FIELD		|inventory_mode	|t_integer	|'0'	|NOT NULL	|0
FIELD		|type		|t_varchar(64)	|''	|NOT NULL	|0
FIELD		|type_full	|t_varchar(64)	|''	|NOT NULL	|0
FIELD		|name		|t_varchar(128)	|''	|NOT NULL	|0
FIELD		|alias		|t_varchar(128)	|''	|NOT NULL	|0
FIELD		|os		|t_varchar(128)	|''	|NOT NULL	|0
FIELD		|os_full	|t_varchar(255)	|''	|NOT NULL	|0
FIELD		|os_short	|t_varchar(128)	|''	|NOT NULL	|0
FIELD		|serialno_a	|t_varchar(64)	|''	|NOT NULL	|0
FIELD		|serialno_b	|t_varchar(64)	|''	|NOT NULL	|0
FIELD		|tag		|t_varchar(64)	|''	|NOT NULL	|0
FIELD		|asset_tag	|t_varchar(64)	|''	|NOT NULL	|0
FIELD		|macaddress_a	|t_varchar(64)	|''	|NOT NULL	|0
FIELD		|macaddress_b	|t_varchar(64)	|''	|NOT NULL	|0
FIELD		|hardware	|t_varchar(255)	|''	|NOT NULL	|0
FIELD		|hardware_full	|t_shorttext	|''	|NOT NULL	|0
FIELD		|software	|t_varchar(255)	|''	|NOT NULL	|0
FIELD		|software_full	|t_shorttext	|''	|NOT NULL	|0
FIELD		|software_app_a	|t_varchar(64)	|''	|NOT NULL	|0
FIELD		|software_app_b	|t_varchar(64)	|''	|NOT NULL	|0
FIELD		|software_app_c	|t_varchar(64)	|''	|NOT NULL	|0
FIELD		|software_app_d	|t_varchar(64)	|''	|NOT NULL	|0
FIELD		|software_app_e	|t_varchar(64)	|''	|NOT NULL	|0
FIELD		|contact	|t_shorttext	|''	|NOT NULL	|0
FIELD		|location	|t_shorttext	|''	|NOT NULL	|0
FIELD		|location_lat	|t_varchar(16)	|''	|NOT NULL	|0
FIELD		|location_lon	|t_varchar(16)	|''	|NOT NULL	|0
FIELD		|notes		|t_shorttext	|''	|NOT NULL	|0
FIELD		|chassis	|t_varchar(64)	|''	|NOT NULL	|0
FIELD		|model		|t_varchar(64)	|''	|NOT NULL	|0
FIELD		|hw_arch	|t_varchar(32)	|''	|NOT NULL	|0
FIELD		|vendor		|t_varchar(64)	|''	|NOT NULL	|0
FIELD		|contract_number|t_varchar(64)	|''	|NOT NULL	|0
FIELD		|installer_name	|t_varchar(64)	|''	|NOT NULL	|0
FIELD		|deployment_status|t_varchar(64)|''	|NOT NULL	|0
FIELD		|url_a		|t_varchar(255)	|''	|NOT NULL	|0
FIELD		|url_b		|t_varchar(255)	|''	|NOT NULL	|0
FIELD		|url_c		|t_varchar(255)	|''	|NOT NULL	|0
FIELD		|host_networks	|t_shorttext	|''	|NOT NULL	|0
FIELD		|host_netmask	|t_varchar(39)	|''	|NOT NULL	|0
FIELD		|host_router	|t_varchar(39)	|''	|NOT NULL	|0
FIELD		|oob_ip		|t_varchar(39)	|''	|NOT NULL	|0
FIELD		|oob_netmask	|t_varchar(39)	|''	|NOT NULL	|0
FIELD		|oob_router	|t_varchar(39)	|''	|NOT NULL	|0
FIELD		|date_hw_purchase|t_varchar(64)	|''	|NOT NULL	|0
FIELD		|date_hw_install|t_varchar(64)	|''	|NOT NULL	|0
FIELD		|date_hw_expiry	|t_varchar(64)	|''	|NOT NULL	|0
FIELD		|date_hw_decomm	|t_varchar(64)	|''	|NOT NULL	|0
FIELD		|site_address_a	|t_varchar(128)	|''	|NOT NULL	|0
FIELD		|site_address_b	|t_varchar(128)	|''	|NOT NULL	|0
FIELD		|site_address_c	|t_varchar(128)	|''	|NOT NULL	|0
FIELD		|site_city	|t_varchar(128)	|''	|NOT NULL	|0
FIELD		|site_state	|t_varchar(64)	|''	|NOT NULL	|0
FIELD		|site_country	|t_varchar(64)	|''	|NOT NULL	|0
FIELD		|site_zip	|t_varchar(64)	|''	|NOT NULL	|0
FIELD		|site_rack	|t_varchar(128)	|''	|NOT NULL	|0
FIELD		|site_notes	|t_shorttext	|''	|NOT NULL	|0
FIELD		|poc_1_name	|t_varchar(128)	|''	|NOT NULL	|0
FIELD		|poc_1_email	|t_varchar(128)	|''	|NOT NULL	|0
FIELD		|poc_1_phone_a	|t_varchar(64)	|''	|NOT NULL	|0
FIELD		|poc_1_phone_b	|t_varchar(64)	|''	|NOT NULL	|0
FIELD		|poc_1_cell	|t_varchar(64)	|''	|NOT NULL	|0
FIELD		|poc_1_screen	|t_varchar(64)	|''	|NOT NULL	|0
FIELD		|poc_1_notes	|t_shorttext	|''	|NOT NULL	|0
FIELD		|poc_2_name	|t_varchar(128)	|''	|NOT NULL	|0
FIELD		|poc_2_email	|t_varchar(128)	|''	|NOT NULL	|0
FIELD		|poc_2_phone_a	|t_varchar(64)	|''	|NOT NULL	|0
FIELD		|poc_2_phone_b	|t_varchar(64)	|''	|NOT NULL	|0
FIELD		|poc_2_cell	|t_varchar(64)	|''	|NOT NULL	|0
FIELD		|poc_2_screen	|t_varchar(64)	|''	|NOT NULL	|0
FIELD		|poc_2_notes	|t_shorttext	|''	|NOT NULL	|0

TABLE|housekeeper|housekeeperid|0
FIELD		|housekeeperid	|t_id		|	|NOT NULL	|0
FIELD		|tablename	|t_varchar(64)	|''	|NOT NULL	|0
FIELD		|field		|t_varchar(64)	|''	|NOT NULL	|0
FIELD		|value		|t_id		|	|NOT NULL	|0			|-|items

TABLE|images|imageid|0
FIELD		|imageid	|t_id		|	|NOT NULL	|0
FIELD		|imagetype	|t_integer	|'0'	|NOT NULL	|0
FIELD		|name		|t_varchar(64)	|'0'	|NOT NULL	|0
FIELD		|image		|t_image	|''	|NOT NULL	|0
UNIQUE		|1		|name

TABLE|item_discovery|itemdiscoveryid|ZBX_TEMPLATE
FIELD		|itemdiscoveryid|t_id		|	|NOT NULL	|0
FIELD		|itemid		|t_id		|	|NOT NULL	|0			|1|items
FIELD		|parent_itemid	|t_id		|	|NOT NULL	|0			|2|items	|itemid
FIELD		|key_		|t_varchar(2048)|''	|NOT NULL	|ZBX_NODATA
FIELD		|lastcheck	|t_integer	|'0'	|NOT NULL	|ZBX_NODATA
FIELD		|ts_delete	|t_time		|'0'	|NOT NULL	|ZBX_NODATA
UNIQUE		|1		|itemid,parent_itemid
INDEX		|2		|parent_itemid

TABLE|host_discovery|hostid|ZBX_TEMPLATE
FIELD		|hostid		|t_id		|	|NOT NULL	|0			|1|hosts
FIELD		|parent_hostid	|t_id		|	|NULL		|0			|2|hosts	|hostid		|RESTRICT
FIELD		|parent_itemid	|t_id		|	|NULL		|0			|3|items	|itemid		|RESTRICT
FIELD		|host		|t_varchar(128)	|''	|NOT NULL	|ZBX_NODATA
FIELD		|lastcheck	|t_integer	|'0'	|NOT NULL	|ZBX_NODATA
FIELD		|ts_delete	|t_time		|'0'	|NOT NULL	|ZBX_NODATA

TABLE|interface_discovery|interfaceid|0
FIELD		|interfaceid	|t_id		|	|NOT NULL	|0			|1|interface
FIELD		|parent_interfaceid|t_id	|	|NOT NULL	|0			|2|interface	|interfaceid

TABLE|profiles|profileid|0
FIELD		|profileid	|t_id		|	|NOT NULL	|0
FIELD		|userid		|t_id		|	|NOT NULL	|0			|1|users
FIELD		|idx		|t_varchar(96)	|''	|NOT NULL	|0
FIELD		|idx2		|t_id		|'0'	|NOT NULL	|0
FIELD		|value_id	|t_id		|'0'	|NOT NULL	|0
FIELD		|value_int	|t_integer	|'0'	|NOT NULL	|0
FIELD		|value_str	|t_varchar(255)	|''	|NOT NULL	|0
FIELD		|source		|t_varchar(96)	|''	|NOT NULL	|0
FIELD		|type		|t_integer	|'0'	|NOT NULL	|0
INDEX		|1		|userid,idx,idx2
INDEX		|2		|userid,profileid

TABLE|sessions|sessionid|0
FIELD		|sessionid	|t_varchar(32)	|''	|NOT NULL	|0
FIELD		|userid		|t_id		|	|NOT NULL	|0			|1|users
FIELD		|lastaccess	|t_integer	|'0'	|NOT NULL	|0
FIELD		|status		|t_integer	|'0'	|NOT NULL	|0
INDEX		|1		|userid,status,lastaccess

TABLE|trigger_discovery|triggerid|0
FIELD		|triggerid	|t_id		|	|NOT NULL	|0			|1|triggers
FIELD		|parent_triggerid|t_id		|	|NOT NULL	|0			|2|triggers	|triggerid	|RESTRICT
INDEX		|1		|parent_triggerid

TABLE|application_template|application_templateid|ZBX_TEMPLATE
FIELD		|application_templateid|t_id	|	|NOT NULL	|0
FIELD		|applicationid	|t_id		|	|NOT NULL	|0			|1|applications
FIELD		|templateid	|t_id		|	|NOT NULL	|0			|2|applications	|applicationid
UNIQUE		|1		|applicationid,templateid
INDEX		|2		|templateid

TABLE|item_condition|item_conditionid|ZBX_TEMPLATE
FIELD		|item_conditionid|t_id		|	|NOT NULL	|0
FIELD		|itemid		|t_id		|	|NOT NULL	|0			|1|items
FIELD		|operator	|t_integer	|'8'	|NOT NULL	|0
FIELD		|macro		|t_varchar(64)	|''	|NOT NULL	|0
FIELD		|value		|t_varchar(255)	|''	|NOT NULL	|0
INDEX		|1		|itemid

TABLE|item_rtdata|itemid|ZBX_TEMPLATE
FIELD		|itemid		|t_id		|	|NOT NULL	|0			|1|items
FIELD		|lastlogsize	|t_bigint	|'0'	|NOT NULL	|ZBX_PROXY,ZBX_NODATA
FIELD		|state		|t_integer	|'0'	|NOT NULL	|ZBX_NODATA
FIELD		|mtime		|t_integer	|'0'	|NOT NULL	|ZBX_PROXY,ZBX_NODATA
FIELD		|error		|t_varchar(2048)|''	|NOT NULL	|ZBX_NODATA

TABLE|application_prototype|application_prototypeid|ZBX_TEMPLATE
FIELD		|application_prototypeid|t_id	|	|NOT NULL	|0
FIELD		|itemid		|t_id		|	|NOT NULL	|0			|1|items
FIELD		|templateid	|t_id		|	|NULL		|0			|2|application_prototype|application_prototypeid
FIELD		|name		|t_varchar(255)	|''	|NOT NULL	|0
INDEX		|1		|itemid
INDEX		|2		|templateid

TABLE|item_application_prototype|item_application_prototypeid|ZBX_TEMPLATE
FIELD		|item_application_prototypeid|t_id|	|NOT NULL	|0
FIELD		|application_prototypeid|t_id	|	|NOT NULL	|0			|1|application_prototype
FIELD		|itemid		|t_id		|	|NOT NULL	|0			|2|items
UNIQUE		|1		|application_prototypeid,itemid
INDEX		|2		|itemid

TABLE|application_discovery|application_discoveryid|ZBX_TEMPLATE
FIELD		|application_discoveryid|t_id	|	|NOT NULL	|0
FIELD		|applicationid	|t_id		|	|NOT NULL	|0			|1|applications
FIELD		|application_prototypeid|t_id	|	|NOT NULL	|0			|2|application_prototype
FIELD		|name		|t_varchar(255)	|''	|NOT NULL	|ZBX_NODATA
FIELD		|lastcheck	|t_integer	|'0'	|NOT NULL	|ZBX_NODATA
FIELD		|ts_delete	|t_time		|'0'	|NOT NULL	|ZBX_NODATA
INDEX		|1		|applicationid
INDEX		|2		|application_prototypeid

TABLE|opinventory|operationid|ZBX_DATA
FIELD		|operationid	|t_id		|	|NOT NULL	|0			|1|operations
FIELD		|inventory_mode	|t_integer	|'0'	|NOT NULL	|0

TABLE|trigger_tag|triggertagid|ZBX_TEMPLATE
FIELD		|triggertagid	|t_id		|	|NOT NULL	|0
FIELD		|triggerid	|t_id		|	|NOT NULL	|0			|1|triggers
FIELD		|tag		|t_varchar(255)	|''	|NOT NULL	|0
FIELD		|value		|t_varchar(255)	|''	|NOT NULL	|0
INDEX		|1		|triggerid

TABLE|event_tag|eventtagid|0
FIELD		|eventtagid	|t_id		|	|NOT NULL	|0
FIELD		|eventid	|t_id		|	|NOT NULL	|0			|1|events
FIELD		|tag		|t_varchar(255)	|''	|NOT NULL	|0
FIELD		|value		|t_varchar(255)	|''	|NOT NULL	|0
INDEX		|1		|eventid

TABLE|problem|eventid|0
FIELD		|eventid	|t_id		|	|NOT NULL	|0			|1|events
FIELD		|source		|t_integer	|'0'	|NOT NULL	|0
FIELD		|object		|t_integer	|'0'	|NOT NULL	|0
FIELD		|objectid	|t_id		|'0'	|NOT NULL	|0
FIELD		|clock		|t_time		|'0'	|NOT NULL	|0
FIELD		|ns		|t_nanosec	|'0'	|NOT NULL	|0
FIELD		|r_eventid	|t_id		|	|NULL		|0			|2|events	|eventid
FIELD		|r_clock	|t_time		|'0'	|NOT NULL	|0
FIELD		|r_ns		|t_nanosec	|'0'	|NOT NULL	|0
FIELD		|correlationid	|t_id		|	|NULL		|0			|-|correlation
FIELD		|userid		|t_id		|	|NULL		|0			|-|users
FIELD		|name		|t_varchar(2048)|''	|NOT NULL	|0
FIELD		|acknowledged	|t_integer	|'0'	|NOT NULL	|0
FIELD		|severity	|t_integer	|'0'	|NOT NULL	|0
INDEX		|1		|source,object,objectid
INDEX		|2		|r_clock
INDEX		|3		|r_eventid

TABLE|problem_tag|problemtagid|0
FIELD		|problemtagid	|t_id		|	|NOT NULL	|0
FIELD		|eventid	|t_id		|	|NOT NULL	|0			|1|problem
FIELD		|tag		|t_varchar(255)	|''	|NOT NULL	|0
FIELD		|value		|t_varchar(255)	|''	|NOT NULL	|0
INDEX		|1		|eventid,tag,value

TABLE|tag_filter|tag_filterid|0
FIELD		|tag_filterid	|t_id		|	|NOT NULL	|0
FIELD		|usrgrpid	|t_id		|	|NOT NULL	|0 			|1|usrgrp	|usrgrpid
FIELD		|groupid	|t_id		|	|NOT NULL	|0			|2|hstgrp	|groupid
FIELD		|tag	|t_varchar(255)	|'' |NOT NULL	|0
FIELD		|value	|t_varchar(255)	|'' |NOT NULL	|0

TABLE|event_recovery|eventid|0
FIELD		|eventid	|t_id		|	|NOT NULL	|0			|1|events
FIELD		|r_eventid	|t_id		|	|NOT NULL	|0			|2|events	|eventid
FIELD		|c_eventid	|t_id		|	|NULL		|0			|3|events	|eventid
FIELD		|correlationid	|t_id		|	|NULL		|0			|-|correlation
FIELD		|userid		|t_id		|	|NULL		|0			|-|users
INDEX		|1		|r_eventid
INDEX		|2		|c_eventid

TABLE|correlation|correlationid|ZBX_DATA
FIELD		|correlationid	|t_id		|	|NOT NULL	|0
FIELD		|name		|t_varchar(255)	|''	|NOT NULL	|0
FIELD		|description	|t_shorttext	|''	|NOT NULL	|0
FIELD		|evaltype	|t_integer	|'0'	|NOT NULL	|0
FIELD		|status		|t_integer	|'0'	|NOT NULL	|0
FIELD		|formula	|t_varchar(255)	|''	|NOT NULL	|0
INDEX		|1		|status
UNIQUE		|2		|name

TABLE|corr_condition|corr_conditionid|ZBX_DATA
FIELD		|corr_conditionid|t_id		|	|NOT NULL	|0
FIELD		|correlationid	|t_id		|	|NOT NULL	|0			|1|correlation
FIELD		|type		|t_integer	|'0'	|NOT NULL	|0
INDEX		|1		|correlationid

TABLE|corr_condition_tag|corr_conditionid|ZBX_DATA
FIELD		|corr_conditionid|t_id		|	|NOT NULL	|0			|1|corr_condition
FIELD		|tag		|t_varchar(255)	|''	|NOT NULL	|0

TABLE|corr_condition_group|corr_conditionid|ZBX_DATA
FIELD		|corr_conditionid|t_id		|	|NOT NULL	|0			|1|corr_condition
FIELD		|operator	|t_integer	|'0'	|NOT NULL	|0
FIELD		|groupid	|t_id		|	|NOT NULL	|0			|2|hstgrp	|	|RESTRICT
INDEX		|1		|groupid

TABLE|corr_condition_tagpair|corr_conditionid|ZBX_DATA
FIELD		|corr_conditionid|t_id		|	|NOT NULL	|0			|1|corr_condition
FIELD		|oldtag		|t_varchar(255)	|''	|NOT NULL	|0
FIELD		|newtag		|t_varchar(255)	|''	|NOT NULL	|0

TABLE|corr_condition_tagvalue|corr_conditionid|ZBX_DATA
FIELD		|corr_conditionid|t_id		|	|NOT NULL	|0			|1|corr_condition
FIELD		|tag		|t_varchar(255)	|''	|NOT NULL	|0
FIELD		|operator	|t_integer	|'0'	|NOT NULL	|0
FIELD		|value		|t_varchar(255)	|''	|NOT NULL	|0

TABLE|corr_operation|corr_operationid|ZBX_DATA
FIELD		|corr_operationid|t_id		|	|NOT NULL	|0
FIELD		|correlationid	|t_id		|	|NOT NULL	|0			|1|correlation
FIELD		|type		|t_integer	|'0'	|NOT NULL	|0
INDEX		|1		|correlationid

TABLE|task|taskid|0
FIELD		|taskid		|t_id		|	|NOT NULL	|0
FIELD		|type		|t_integer	|	|NOT NULL	|0
FIELD		|status		|t_integer	|'0'	|NOT NULL	|0
FIELD		|clock		|t_integer	|'0'	|NOT NULL	|0
FIELD		|ttl		|t_integer	|'0'	|NOT NULL	|0
FIELD		|proxy_hostid	|t_id		|	|NULL		|0			|1|hosts	|hostid
INDEX		|1		|status,proxy_hostid

TABLE|task_close_problem|taskid|0
FIELD		|taskid		|t_id		|	|NOT NULL	|0			|1|task
FIELD		|acknowledgeid	|t_id		|	|NOT NULL	|0			|-|acknowledges

TABLE|item_preproc|item_preprocid|ZBX_TEMPLATE
FIELD		|item_preprocid	|t_id		|	|NOT NULL	|0
FIELD		|itemid		|t_id		|	|NOT NULL	|ZBX_PROXY			|1|items
FIELD		|step		|t_integer	|'0'	|NOT NULL	|ZBX_PROXY
FIELD		|type		|t_integer	|'0'	|NOT NULL	|ZBX_PROXY
FIELD		|params		|t_shorttext	|''	|NOT NULL	|ZBX_PROXY
FIELD		|error_handler	|t_integer	|'0'	|NOT NULL	|ZBX_PROXY
FIELD		|error_handler_params|t_varchar(255)|''	|NOT NULL	|ZBX_PROXY
INDEX		|1		|itemid,step

TABLE|task_remote_command|taskid|0
FIELD		|taskid		|t_id		|	|NOT NULL	|0			|1|task
FIELD		|command_type	|t_integer	|'0'	|NOT NULL	|0
FIELD		|execute_on	|t_integer	|'0'	|NOT NULL	|0
FIELD		|port		|t_integer	|'0'	|NOT NULL	|0
FIELD		|authtype	|t_integer	|'0'	|NOT NULL	|0
FIELD		|username	|t_varchar(64)	|''	|NOT NULL	|0
FIELD		|password	|t_varchar(64)	|''	|NOT NULL	|0
FIELD		|publickey	|t_varchar(64)	|''	|NOT NULL	|0
FIELD		|privatekey	|t_varchar(64)	|''	|NOT NULL	|0
FIELD		|command	|t_shorttext	|''	|NOT NULL	|0
FIELD		|alertid	|t_id		|	|NULL		|0			|-|alerts
FIELD		|parent_taskid	|t_id		|	|NOT NULL	|0			|-|task		|taskid
FIELD		|hostid		|t_id		|	|NOT NULL	|0			|-|hosts

TABLE|task_remote_command_result|taskid|0
FIELD		|taskid		|t_id		|	|NOT NULL	|0			|1|task
FIELD		|status		|t_integer	|'0'	|NOT NULL	|0
FIELD		|parent_taskid	|t_id		|	|NOT NULL	|0			|-|task		|taskid
FIELD		|info		|t_shorttext	|''	|NOT NULL	|0

TABLE|task_data|taskid|0
FIELD		|taskid		|t_id		|	|NOT NULL	|0			|1|task
FIELD		|type	|t_integer	|'0'	|NOT NULL	|0
FIELD		|data	|t_shorttext	|''	|NOT NULL	|0
FIELD		|parent_taskid	|t_id		|	|NOT NULL	|0			|-|task		|taskid

TABLE|task_result|taskid|0
FIELD		|taskid		|t_id		|	|NOT NULL	|0			|1|task
FIELD		|status		|t_integer	|'0'	|NOT NULL	|0
FIELD		|parent_taskid	|t_id		|	|NOT NULL	|0			|-|task		|taskid
FIELD		|info		|t_shorttext	|''	|NOT NULL	|0
INDEX		|1		|parent_taskid

TABLE|task_acknowledge|taskid|0
FIELD		|taskid		|t_id		|	|NOT NULL	|0			|1|task
FIELD		|acknowledgeid	|t_id		|	|NOT NULL	|0			|-|acknowledges

TABLE|sysmap_shape|sysmap_shapeid|ZBX_TEMPLATE
FIELD		|sysmap_shapeid	|t_id		|	|NOT NULL	|0
FIELD		|sysmapid	|t_id		|	|NOT NULL	|0			|1|sysmaps
FIELD		|type		|t_integer	|'0'	|NOT NULL	|0
FIELD		|x		|t_integer	|'0'	|NOT NULL	|0
FIELD		|y		|t_integer	|'0'	|NOT NULL	|0
FIELD		|width		|t_integer	|'200'	|NOT NULL	|0
FIELD		|height		|t_integer	|'200'	|NOT NULL	|0
FIELD		|text		|t_shorttext	|''	|NOT NULL	|0
FIELD		|font		|t_integer	|'9'	|NOT NULL	|0
FIELD		|font_size	|t_integer	|'11'	|NOT NULL	|0
FIELD		|font_color	|t_varchar(6)	|'000000'|NOT NULL	|0
FIELD		|text_halign	|t_integer	|'0'	|NOT NULL	|0
FIELD		|text_valign	|t_integer	|'0'	|NOT NULL	|0
FIELD		|border_type	|t_integer	|'0'	|NOT NULL	|0
FIELD		|border_width	|t_integer	|'1'	|NOT NULL	|0
FIELD		|border_color	|t_varchar(6)	|'000000'|NOT NULL	|0
FIELD		|background_color|t_varchar(6)	|''	|NOT NULL	|0
FIELD		|zindex		|t_integer	|'0'	|NOT NULL	|0
INDEX		|1		|sysmapid

TABLE|sysmap_element_trigger|selement_triggerid|ZBX_TEMPLATE
FIELD		|selement_triggerid	|t_id	|	|NOT NULL	|0
FIELD		|selementid		|t_id	|	|NOT NULL	|0			|1|sysmaps_elements
FIELD		|triggerid		|t_id	|	|NOT NULL	|0			|2|triggers
UNIQUE		|1			|selementid,triggerid

TABLE|httptest_field|httptest_fieldid|ZBX_TEMPLATE
FIELD		|httptest_fieldid	|t_id		|	|NOT NULL	|0
FIELD		|httptestid		|t_id		|	|NOT NULL	|ZBX_PROXY	|1|httptest
FIELD		|type			|t_integer	|'0'	|NOT NULL	|ZBX_PROXY
FIELD		|name			|t_varchar(255)	|''	|NOT NULL	|ZBX_PROXY
FIELD		|value			|t_shorttext	|''	|NOT NULL	|ZBX_PROXY
INDEX		|1			|httptestid

TABLE|httpstep_field|httpstep_fieldid|ZBX_TEMPLATE
FIELD		|httpstep_fieldid	|t_id		|	|NOT NULL	|0
FIELD		|httpstepid		|t_id		|	|NOT NULL	|ZBX_PROXY	|1|httpstep
FIELD		|type			|t_integer	|'0'	|NOT NULL	|ZBX_PROXY
FIELD		|name			|t_varchar(255)	|''	|NOT NULL	|ZBX_PROXY
FIELD		|value			|t_shorttext	|''	|NOT NULL	|ZBX_PROXY
INDEX		|1			|httpstepid

TABLE|dashboard|dashboardid|ZBX_DASHBOARD
FIELD		|dashboardid	|t_id		|	|NOT NULL	|0
FIELD		|name		|t_varchar(255)	|	|NOT NULL	|0
FIELD		|userid		|t_id		|	|NOT NULL	|0			|1|users	|		|RESTRICT
FIELD		|private	|t_integer	|'1'	|NOT NULL	|0

TABLE|dashboard_user|dashboard_userid|ZBX_DASHBOARD
FIELD		|dashboard_userid|t_id		|	|NOT NULL	|0
FIELD		|dashboardid	|t_id		|	|NOT NULL	|0			|1|dashboard
FIELD		|userid		|t_id		|	|NOT NULL	|0			|2|users
FIELD		|permission	|t_integer	|'2'	|NOT NULL	|0
UNIQUE		|1		|dashboardid,userid

TABLE|dashboard_usrgrp|dashboard_usrgrpid|ZBX_DASHBOARD
FIELD		|dashboard_usrgrpid|t_id	|	|NOT NULL	|0
FIELD		|dashboardid	|t_id		|	|NOT NULL	|0			|1|dashboard
FIELD		|usrgrpid	|t_id		|	|NOT NULL	|0			|2|usrgrp
FIELD		|permission	|t_integer	|'2'	|NOT NULL	|0
UNIQUE		|1		|dashboardid,usrgrpid

TABLE|widget|widgetid|ZBX_DASHBOARD
FIELD		|widgetid	|t_id		|	|NOT NULL	|0
FIELD		|dashboardid	|t_id		|	|NOT NULL	|0			|1|dashboard
FIELD		|type		|t_varchar(255)	|''	|NOT NULL	|0
FIELD		|name		|t_varchar(255)	|''	|NOT NULL	|0
FIELD		|x		|t_integer	|'0'	|NOT NULL	|0
FIELD		|y		|t_integer	|'0'	|NOT NULL	|0
FIELD		|width		|t_integer	|'1'	|NOT NULL	|0
FIELD		|height		|t_integer	|'2'	|NOT NULL	|0
FIELD		|view_mode	|t_integer	|'0'	|NOT NULL	|0
INDEX		|1		|dashboardid

TABLE|widget_field|widget_fieldid|ZBX_DASHBOARD
FIELD		|widget_fieldid	|t_id		|	|NOT NULL	|0
FIELD		|widgetid	|t_id		|	|NOT NULL	|0			|1|widget
FIELD		|type		|t_integer	|'0'	|NOT NULL	|0
FIELD		|name		|t_varchar(255)	|''	|NOT NULL	|0
FIELD		|value_int	|t_integer	|'0'	|NOT NULL	|0
FIELD		|value_str	|t_varchar(255)	|''	|NOT NULL	|0
FIELD		|value_groupid	|t_id		|	|NULL		|0			|2|hstgrp	|groupid
FIELD		|value_hostid	|t_id		|	|NULL		|0			|3|hosts	|hostid
FIELD		|value_itemid	|t_id		|	|NULL		|0			|4|items	|itemid
FIELD		|value_graphid	|t_id		|	|NULL		|0			|5|graphs	|graphid
FIELD		|value_sysmapid	|t_id		|	|NULL		|0			|6|sysmaps	|sysmapid
INDEX		|1		|widgetid
INDEX		|2		|value_groupid
INDEX		|3		|value_hostid
INDEX		|4		|value_itemid
INDEX		|5		|value_graphid
INDEX		|6		|value_sysmapid

TABLE|task_check_now|taskid|0
FIELD		|taskid		|t_id		|	|NOT NULL	|0			|1|task
FIELD		|itemid		|t_id		|	|NOT NULL	|0			|-|items

TABLE|event_suppress|event_suppressid|0
FIELD		|event_suppressid|t_id		|	|NOT NULL	|0
FIELD		|eventid	|t_id		|	|NOT NULL	|0			|1|events
FIELD		|maintenanceid	|t_id		|	|NULL		|0			|2|maintenances
FIELD		|suppress_until	|t_time		|'0'	|NOT NULL	|0
UNIQUE		|1		|eventid,maintenanceid
INDEX		|2		|suppress_until
INDEX		|3		|maintenanceid

TABLE|maintenance_tag|maintenancetagid|ZBX_DATA
FIELD		|maintenancetagid|t_id		|	|NOT NULL	|0
FIELD		|maintenanceid	|t_id		|	|NOT NULL	|0			|1|maintenances
FIELD		|tag		|t_varchar(255)	|''	|NOT NULL	|0
FIELD		|operator	|t_integer	|'2'	|NOT NULL	|0
FIELD		|value		|t_varchar(255)	|''	|NOT NULL	|0
INDEX		|1		|maintenanceid

TABLE|lld_macro_path|lld_macro_pathid|ZBX_TEMPLATE
FIELD		|lld_macro_pathid|t_id		|	|NOT NULL	|0
FIELD		|itemid		|t_id		|	|NOT NULL	|0			|1|items
FIELD		|lld_macro	|t_varchar(255)	|''	|NOT NULL	|0
FIELD		|path		|t_varchar(255)	|''	|NOT NULL	|0
UNIQUE		|1		|itemid,lld_macro

TABLE|host_tag|hosttagid|ZBX_TEMPLATE
FIELD		|hosttagid	|t_id		|	|NOT NULL	|0
FIELD		|hostid		|t_id		|	|NOT NULL	|0			|1|hosts
FIELD		|tag		|t_varchar(255)	|''	|NOT NULL	|0
FIELD		|value		|t_varchar(255)	|''	|NOT NULL	|0
INDEX		|1		|hostid

TABLE|config_autoreg_tls|autoreg_tlsid|ZBX_DATA
FIELD		|autoreg_tlsid	|t_id		|	|NOT NULL	|0
FIELD		|tls_psk_identity|t_varchar(128)|''	|NOT NULL	|ZBX_PROXY
FIELD		|tls_psk	|t_varchar(512)	|''	|NOT NULL	|ZBX_PROXY
UNIQUE		|1		|tls_psk_identity

TABLE|module|moduleid|
FIELD		|moduleid	|t_id		|	|NOT NULL	|0
FIELD		|id		|t_varchar(255)	|''	|NOT NULL	|0
FIELD		|relative_path	|t_varchar(255)	|''	|NOT NULL	|0
FIELD		|status		|t_integer	|'0'	|NOT NULL	|0
FIELD		|config		|t_shorttext	|''	|NOT NULL	|0

TABLE|interface_snmp|interfaceid|ZBX_TEMPLATE
FIELD		|interfaceid	|t_id		|	|NOT NULL	|0			|1|interface
FIELD		|version	|t_integer	|'2'	|NOT NULL	|ZBX_PROXY
FIELD		|bulk		|t_integer	|'1'	|NOT NULL	|ZBX_PROXY
FIELD		|community	|t_varchar(64)	|''	|NOT NULL	|ZBX_PROXY
FIELD		|securityname	|t_varchar(64)	|''	|NOT NULL	|ZBX_PROXY
FIELD		|securitylevel	|t_integer	|'0'	|NOT NULL	|ZBX_PROXY
FIELD		|authpassphrase	|t_varchar(64)	|''	|NOT NULL	|ZBX_PROXY
FIELD		|privpassphrase	|t_varchar(64)	|''	|NOT NULL	|ZBX_PROXY
FIELD		|authprotocol	|t_integer	|'0'	|NOT NULL	|ZBX_PROXY
FIELD		|privprotocol	|t_integer	|'0'	|NOT NULL	|ZBX_PROXY
FIELD		|contextname	|t_varchar(255)	|''	|NOT NULL	|ZBX_PROXY

TABLE|dbversion||
FIELD		|mandatory	|t_integer	|'0'	|NOT NULL	|
FIELD		|optional	|t_integer	|'0'	|NOT NULL	|
<<<<<<< HEAD
ROW		|4050076	|4050076
=======
ROW		|4050078	|4050078
>>>>>>> 14dba932
<|MERGE_RESOLUTION|>--- conflicted
+++ resolved
@@ -1736,8 +1736,4 @@
 TABLE|dbversion||
 FIELD		|mandatory	|t_integer	|'0'	|NOT NULL	|
 FIELD		|optional	|t_integer	|'0'	|NOT NULL	|
-<<<<<<< HEAD
-ROW		|4050076	|4050076
-=======
-ROW		|4050078	|4050078
->>>>>>> 14dba932
+ROW		|4050081	|4050081