--
-- Zabbix
-- Copyright (C) 2001-2018 Zabbix SIA
--
-- This program is free software; you can redistribute it and/or modify
-- it under the terms of the GNU General Public License as published by
-- the Free Software Foundation; either version 2 of the License, or
-- (at your option) any later version.
--
-- This program is distributed in the hope that it will be useful,
-- but WITHOUT ANY WARRANTY; without even the implied warranty of
-- MERCHANTABILITY or FITNESS FOR A PARTICULAR PURPOSE. See the
-- GNU General Public License for more details.
--
-- You should have received a copy of the GNU General Public License
-- along with this program; if not, write to the Free Software
-- Foundation, Inc., 51 Franklin Street, Fifth Floor, Boston, MA  02110-1301, USA.
--

--
-- Do not use spaces
-- Tables must be sorted to match referential integrity rules
--

TABLE|users|userid|ZBX_DATA
FIELD		|userid		|t_id		|	|NOT NULL	|0
FIELD		|alias		|t_varchar(100)	|''	|NOT NULL	|0
FIELD		|name		|t_varchar(100)	|''	|NOT NULL	|0
FIELD		|surname	|t_varchar(100)	|''	|NOT NULL	|0
FIELD		|passwd		|t_char(32)	|''	|NOT NULL	|0
FIELD		|url		|t_varchar(255)	|''	|NOT NULL	|0
FIELD		|autologin	|t_integer	|'0'	|NOT NULL	|0
FIELD		|autologout	|t_varchar(32)	|'15m'	|NOT NULL	|0
FIELD		|lang		|t_varchar(5)	|'en_GB'|NOT NULL	|0
FIELD		|refresh	|t_varchar(32)	|'30s'	|NOT NULL	|0
FIELD		|type		|t_integer	|'1'	|NOT NULL	|0
FIELD		|theme		|t_varchar(128)	|'default'|NOT NULL	|0
FIELD		|attempt_failed	|t_integer	|0	|NOT NULL	|ZBX_NODATA
FIELD		|attempt_ip	|t_varchar(39)	|''	|NOT NULL	|ZBX_NODATA
FIELD		|attempt_clock	|t_integer	|0	|NOT NULL	|ZBX_NODATA
FIELD		|rows_per_page	|t_integer	|50	|NOT NULL	|0
UNIQUE		|1		|alias

TABLE|maintenances|maintenanceid|ZBX_DATA
FIELD		|maintenanceid	|t_id		|	|NOT NULL	|0
FIELD		|name		|t_varchar(128)	|''	|NOT NULL	|0
FIELD		|maintenance_type|t_integer	|'0'	|NOT NULL	|0
FIELD		|description	|t_shorttext	|''	|NOT NULL	|0
FIELD		|active_since	|t_integer	|'0'	|NOT NULL	|0
FIELD		|active_till	|t_integer	|'0'	|NOT NULL	|0
INDEX		|1		|active_since,active_till
UNIQUE		|2		|name

TABLE|hosts|hostid|ZBX_TEMPLATE
FIELD		|hostid		|t_id		|	|NOT NULL	|0
FIELD		|proxy_hostid	|t_id		|	|NULL		|0			|1|hosts	|hostid		|RESTRICT
FIELD		|host		|t_varchar(128)	|''	|NOT NULL	|ZBX_PROXY
FIELD		|status		|t_integer	|'0'	|NOT NULL	|ZBX_PROXY
FIELD		|disable_until	|t_integer	|'0'	|NOT NULL	|ZBX_NODATA
FIELD		|error		|t_varchar(2048)|''	|NOT NULL	|ZBX_NODATA
FIELD		|available	|t_integer	|'0'	|NOT NULL	|ZBX_NODATA
FIELD		|errors_from	|t_integer	|'0'	|NOT NULL	|ZBX_NODATA
FIELD		|lastaccess	|t_integer	|'0'	|NOT NULL	|ZBX_NODATA
FIELD		|ipmi_authtype	|t_integer	|'-1'	|NOT NULL	|ZBX_PROXY
FIELD		|ipmi_privilege	|t_integer	|'2'	|NOT NULL	|ZBX_PROXY
FIELD		|ipmi_username	|t_varchar(16)	|''	|NOT NULL	|ZBX_PROXY
FIELD		|ipmi_password	|t_varchar(20)	|''	|NOT NULL	|ZBX_PROXY
FIELD		|ipmi_disable_until|t_integer	|'0'	|NOT NULL	|ZBX_NODATA
FIELD		|ipmi_available	|t_integer	|'0'	|NOT NULL	|ZBX_NODATA
FIELD		|snmp_disable_until|t_integer	|'0'	|NOT NULL	|ZBX_NODATA
FIELD		|snmp_available	|t_integer	|'0'	|NOT NULL	|ZBX_NODATA
FIELD		|maintenanceid	|t_id		|	|NULL		|ZBX_NODATA		|2|maintenances	|		|RESTRICT
FIELD		|maintenance_status|t_integer	|'0'	|NOT NULL	|ZBX_NODATA
FIELD		|maintenance_type|t_integer	|'0'	|NOT NULL	|ZBX_NODATA
FIELD		|maintenance_from|t_integer	|'0'	|NOT NULL	|ZBX_NODATA
FIELD		|ipmi_errors_from|t_integer	|'0'	|NOT NULL	|ZBX_NODATA
FIELD		|snmp_errors_from|t_integer	|'0'	|NOT NULL	|ZBX_NODATA
FIELD		|ipmi_error	|t_varchar(2048)|''	|NOT NULL	|ZBX_NODATA
FIELD		|snmp_error	|t_varchar(2048)|''	|NOT NULL	|ZBX_NODATA
FIELD		|jmx_disable_until|t_integer	|'0'	|NOT NULL	|ZBX_NODATA
FIELD		|jmx_available	|t_integer	|'0'	|NOT NULL	|ZBX_NODATA
FIELD		|jmx_errors_from|t_integer	|'0'	|NOT NULL	|ZBX_NODATA
FIELD		|jmx_error	|t_varchar(2048)|''	|NOT NULL	|ZBX_NODATA
FIELD		|name		|t_varchar(128)	|''	|NOT NULL	|ZBX_PROXY
FIELD		|flags		|t_integer	|'0'	|NOT NULL	|0
FIELD		|templateid	|t_id		|	|NULL		|0			|3|hosts	|hostid
FIELD		|description	|t_shorttext	|''	|NOT NULL	|0
FIELD		|tls_connect	|t_integer	|'1'	|NOT NULL	|ZBX_PROXY
FIELD		|tls_accept	|t_integer	|'1'	|NOT NULL	|ZBX_PROXY
FIELD		|tls_issuer	|t_varchar(1024)|''	|NOT NULL	|ZBX_PROXY
FIELD		|tls_subject	|t_varchar(1024)|''	|NOT NULL	|ZBX_PROXY
FIELD		|tls_psk_identity|t_varchar(128)|''	|NOT NULL	|ZBX_PROXY
FIELD		|tls_psk	|t_varchar(512)	|''	|NOT NULL	|ZBX_PROXY
FIELD		|proxy_address	|t_varchar(255)	|''	|NOT NULL	|0
FIELD		|auto_compress	|t_integer	|'1'	|NOT NULL	|0
INDEX		|1		|host
INDEX		|2		|status
INDEX		|3		|proxy_hostid
INDEX		|4		|name
INDEX		|5		|maintenanceid

TABLE|groups|groupid|ZBX_DATA
FIELD		|groupid	|t_id		|	|NOT NULL	|0
FIELD		|name		|t_varchar(255)	|''	|NOT NULL	|0
FIELD		|internal	|t_integer	|'0'	|NOT NULL	|0
FIELD		|flags		|t_integer	|'0'	|NOT NULL	|0
INDEX		|1		|name

TABLE|group_prototype|group_prototypeid|ZBX_TEMPLATE
FIELD		|group_prototypeid|t_id		|	|NOT NULL	|0
FIELD		|hostid		|t_id		|	|NOT NULL	|0			|1|hosts
FIELD		|name		|t_varchar(255)	|''	|NOT NULL	|0
FIELD		|groupid	|t_id		|	|NULL		|0			|2|groups	|		|RESTRICT
FIELD		|templateid	|t_id		|	|NULL		|0			|3|group_prototype|group_prototypeid
INDEX		|1		|hostid

TABLE|group_discovery|groupid|ZBX_TEMPLATE
FIELD		|groupid	|t_id		|	|NOT NULL	|0			|1|groups
FIELD		|parent_group_prototypeid|t_id	|	|NOT NULL	|0			|2|group_prototype|group_prototypeid|RESTRICT
FIELD		|name		|t_varchar(64)	|''	|NOT NULL	|ZBX_NODATA
FIELD		|lastcheck	|t_integer	|'0'	|NOT NULL	|ZBX_NODATA
FIELD		|ts_delete	|t_time		|'0'	|NOT NULL	|ZBX_NODATA

TABLE|screens|screenid|ZBX_TEMPLATE
FIELD		|screenid	|t_id		|	|NOT NULL	|0
FIELD		|name		|t_varchar(255)	|	|NOT NULL	|0
FIELD		|hsize		|t_integer	|'1'	|NOT NULL	|0
FIELD		|vsize		|t_integer	|'1'	|NOT NULL	|0
FIELD		|templateid	|t_id		|	|NULL		|0			|1|hosts	|hostid
FIELD		|userid		|t_id		|	|NULL		|0			|3|users	|		|RESTRICT
FIELD		|private	|t_integer	|'1'	|NOT NULL	|0
INDEX		|1		|templateid

TABLE|screens_items|screenitemid|ZBX_TEMPLATE
FIELD		|screenitemid	|t_id		|	|NOT NULL	|0
FIELD		|screenid	|t_id		|	|NOT NULL	|0			|1|screens
FIELD		|resourcetype	|t_integer	|'0'	|NOT NULL	|0
FIELD		|resourceid	|t_id		|'0'	|NOT NULL	|0
FIELD		|width		|t_integer	|'320'	|NOT NULL	|0
FIELD		|height		|t_integer	|'200'	|NOT NULL	|0
FIELD		|x		|t_integer	|'0'	|NOT NULL	|0
FIELD		|y		|t_integer	|'0'	|NOT NULL	|0
FIELD		|colspan	|t_integer	|'1'	|NOT NULL	|0
FIELD		|rowspan	|t_integer	|'1'	|NOT NULL	|0
FIELD		|elements	|t_integer	|'25'	|NOT NULL	|0
FIELD		|valign		|t_integer	|'0'	|NOT NULL	|0
FIELD		|halign		|t_integer	|'0'	|NOT NULL	|0
FIELD		|style		|t_integer	|'0'	|NOT NULL	|0
FIELD		|url		|t_varchar(255)	|''	|NOT NULL	|0
FIELD		|dynamic	|t_integer	|'0'	|NOT NULL	|0
FIELD		|sort_triggers	|t_integer	|'0'	|NOT NULL	|0
FIELD		|application	|t_varchar(255)	|''	|NOT NULL	|0
FIELD		|max_columns	|t_integer	|'3'	|NOT NULL	|0
INDEX		|1		|screenid

TABLE|screen_user|screenuserid|ZBX_DATA
FIELD		|screenuserid|t_id		|	|NOT NULL	|0
FIELD		|screenid	|t_id		|	|NOT NULL	|0			|1|screens
FIELD		|userid		|t_id		|	|NOT NULL	|0			|2|users
FIELD		|permission	|t_integer	|'2'	|NOT NULL	|0
UNIQUE		|1		|screenid,userid

TABLE|screen_usrgrp|screenusrgrpid|ZBX_DATA
FIELD		|screenusrgrpid|t_id		|	|NOT NULL	|0
FIELD		|screenid	|t_id		|	|NOT NULL	|0			|1|screens
FIELD		|usrgrpid	|t_id		|	|NOT NULL	|0			|2|usrgrp
FIELD		|permission	|t_integer	|'2'	|NOT NULL	|0
UNIQUE		|1		|screenid,usrgrpid

TABLE|slideshows|slideshowid|ZBX_DATA
FIELD		|slideshowid	|t_id		|	|NOT NULL	|0
FIELD		|name		|t_varchar(255)	|''	|NOT NULL	|0
FIELD		|delay		|t_varchar(32)	|'30s'	|NOT NULL	|0
FIELD		|userid		|t_id		|	|NOT NULL	|0			|3|users	|		|RESTRICT
FIELD		|private	|t_integer	|'1'	|NOT NULL	|0
UNIQUE		|1		|name

TABLE|slideshow_user|slideshowuserid|ZBX_DATA
FIELD		|slideshowuserid|t_id		|	|NOT NULL	|0
FIELD		|slideshowid	|t_id		|	|NOT NULL	|0			|1|slideshows
FIELD		|userid		|t_id		|	|NOT NULL	|0			|2|users
FIELD		|permission	|t_integer	|'2'	|NOT NULL	|0
UNIQUE		|1		|slideshowid,userid

TABLE|slideshow_usrgrp|slideshowusrgrpid|ZBX_DATA
FIELD		|slideshowusrgrpid|t_id		|	|NOT NULL	|0
FIELD		|slideshowid	|t_id		|	|NOT NULL	|0			|1|slideshows
FIELD		|usrgrpid	|t_id		|	|NOT NULL	|0			|2|usrgrp
FIELD		|permission	|t_integer	|'2'	|NOT NULL	|0
UNIQUE		|1		|slideshowid,usrgrpid

TABLE|slides|slideid|ZBX_DATA
FIELD		|slideid	|t_id		|	|NOT NULL	|0
FIELD		|slideshowid	|t_id		|	|NOT NULL	|0			|1|slideshows
FIELD		|screenid	|t_id		|	|NOT NULL	|0			|2|screens
FIELD		|step		|t_integer	|'0'	|NOT NULL	|0
FIELD		|delay		|t_varchar(32)	|'0'	|NOT NULL	|0
INDEX		|1		|slideshowid
INDEX		|2		|screenid

TABLE|drules|druleid|ZBX_DATA
FIELD		|druleid	|t_id		|	|NOT NULL	|0
FIELD		|proxy_hostid	|t_id		|	|NULL		|0			|1|hosts	|hostid		|RESTRICT
FIELD		|name		|t_varchar(255)	|''	|NOT NULL	|ZBX_PROXY
FIELD		|iprange	|t_varchar(2048)|''	|NOT NULL	|ZBX_PROXY
FIELD		|delay		|t_varchar(255)	|'1h'	|NOT NULL	|ZBX_PROXY
FIELD		|nextcheck	|t_integer	|'0'	|NOT NULL	|ZBX_NODATA
FIELD		|status		|t_integer	|'0'	|NOT NULL	|0
INDEX		|1		|proxy_hostid
UNIQUE		|2		|name

TABLE|dchecks|dcheckid|ZBX_DATA
FIELD		|dcheckid	|t_id		|	|NOT NULL	|0
FIELD		|druleid	|t_id		|	|NOT NULL	|ZBX_PROXY		|1|drules
FIELD		|type		|t_integer	|'0'	|NOT NULL	|ZBX_PROXY
FIELD		|key_		|t_varchar(512)	|''	|NOT NULL	|ZBX_PROXY
FIELD		|snmp_community	|t_varchar(255)	|''	|NOT NULL	|ZBX_PROXY
FIELD		|ports		|t_varchar(255)	|'0'	|NOT NULL	|ZBX_PROXY
FIELD		|snmpv3_securityname|t_varchar(64)|''	|NOT NULL	|ZBX_PROXY
FIELD		|snmpv3_securitylevel|t_integer	|'0'	|NOT NULL	|ZBX_PROXY
FIELD		|snmpv3_authpassphrase|t_varchar(64)|''	|NOT NULL	|ZBX_PROXY
FIELD		|snmpv3_privpassphrase|t_varchar(64)|''	|NOT NULL	|ZBX_PROXY
FIELD		|uniq		|t_integer	|'0'	|NOT NULL	|ZBX_PROXY
FIELD		|snmpv3_authprotocol|t_integer	|'0'	|NOT NULL	|ZBX_PROXY
FIELD		|snmpv3_privprotocol|t_integer	|'0'	|NOT NULL	|ZBX_PROXY
FIELD		|snmpv3_contextname|t_varchar(255)|''	|NOT NULL	|ZBX_PROXY
INDEX		|1		|druleid

TABLE|applications|applicationid|ZBX_TEMPLATE
FIELD		|applicationid	|t_id		|	|NOT NULL	|0
FIELD		|hostid		|t_id		|	|NOT NULL	|0			|1|hosts
FIELD		|name		|t_varchar(255)	|''	|NOT NULL	|0
FIELD		|flags		|t_integer	|'0'	|NOT NULL	|0
UNIQUE		|2		|hostid,name

TABLE|httptest|httptestid|ZBX_TEMPLATE
FIELD		|httptestid	|t_id		|	|NOT NULL	|0
FIELD		|name		|t_varchar(64)	|''	|NOT NULL	|ZBX_PROXY
FIELD		|applicationid	|t_id		|	|NULL		|0			|1|applications	|		|RESTRICT
FIELD		|nextcheck	|t_integer	|'0'	|NOT NULL	|ZBX_NODATA
FIELD		|delay		|t_varchar(255)	|'1m'	|NOT NULL	|ZBX_PROXY
FIELD		|status		|t_integer	|'0'	|NOT NULL	|0
FIELD		|agent		|t_varchar(255)	|'Zabbix'|NOT NULL	|ZBX_PROXY
FIELD		|authentication	|t_integer	|'0'	|NOT NULL	|ZBX_PROXY,ZBX_NODATA
FIELD		|http_user	|t_varchar(64)	|''	|NOT NULL	|ZBX_PROXY,ZBX_NODATA
FIELD		|http_password	|t_varchar(64)	|''	|NOT NULL	|ZBX_PROXY,ZBX_NODATA
FIELD		|hostid		|t_id		|	|NOT NULL	|ZBX_PROXY		|2|hosts
FIELD		|templateid	|t_id		|	|NULL		|0			|3|httptest	|httptestid
FIELD		|http_proxy	|t_varchar(255)	|''	|NOT NULL	|ZBX_PROXY,ZBX_NODATA
FIELD		|retries	|t_integer	|'1'	|NOT NULL	|ZBX_PROXY,ZBX_NODATA
FIELD		|ssl_cert_file	|t_varchar(255)	|''	|NOT NULL	|ZBX_PROXY,ZBX_NODATA
FIELD		|ssl_key_file	|t_varchar(255)	|''	|NOT NULL	|ZBX_PROXY,ZBX_NODATA
FIELD		|ssl_key_password|t_varchar(64)	|''	|NOT NULL	|ZBX_PROXY,ZBX_NODATA
FIELD		|verify_peer	|t_integer	|'0'	|NOT NULL	|ZBX_PROXY
FIELD		|verify_host	|t_integer	|'0'	|NOT NULL	|ZBX_PROXY
INDEX		|1		|applicationid
UNIQUE		|2		|hostid,name
INDEX		|3		|status
INDEX		|4		|templateid

TABLE|httpstep|httpstepid|ZBX_TEMPLATE
FIELD		|httpstepid	|t_id		|	|NOT NULL	|0
FIELD		|httptestid	|t_id		|	|NOT NULL	|ZBX_PROXY		|1|httptest
FIELD		|name		|t_varchar(64)	|''	|NOT NULL	|ZBX_PROXY
FIELD		|no		|t_integer	|'0'	|NOT NULL	|ZBX_PROXY
FIELD		|url		|t_varchar(2048)|''	|NOT NULL	|ZBX_PROXY
FIELD		|timeout	|t_varchar(255)	|'15s'	|NOT NULL	|ZBX_PROXY
FIELD		|posts		|t_shorttext	|''	|NOT NULL	|ZBX_PROXY
FIELD		|required	|t_varchar(255)	|''	|NOT NULL	|ZBX_PROXY
FIELD		|status_codes	|t_varchar(255)	|''	|NOT NULL	|ZBX_PROXY
FIELD		|follow_redirects|t_integer	|'1'	|NOT NULL	|ZBX_PROXY
FIELD		|retrieve_mode	|t_integer	|'0'	|NOT NULL	|ZBX_PROXY
FIELD		|post_type	|t_integer	|'0'	|NOT NULL	|ZBX_PROXY
INDEX		|1		|httptestid

TABLE|interface|interfaceid|ZBX_TEMPLATE
FIELD		|interfaceid	|t_id		|	|NOT NULL	|0
FIELD		|hostid		|t_id		|	|NOT NULL	|ZBX_PROXY		|1|hosts
FIELD		|main		|t_integer	|'0'	|NOT NULL	|ZBX_PROXY
FIELD		|type		|t_integer	|'0'	|NOT NULL	|ZBX_PROXY
FIELD		|useip		|t_integer	|'1'	|NOT NULL	|ZBX_PROXY
FIELD		|ip		|t_varchar(64)	|'127.0.0.1'|NOT NULL	|ZBX_PROXY
FIELD		|dns		|t_varchar(255)	|''	|NOT NULL	|ZBX_PROXY
FIELD		|port		|t_varchar(64)	|'10050'|NOT NULL	|ZBX_PROXY
FIELD		|bulk		|t_integer	|'1'	|NOT NULL	|ZBX_PROXY
INDEX		|1		|hostid,type
INDEX		|2		|ip,dns

TABLE|valuemaps|valuemapid|ZBX_TEMPLATE
FIELD		|valuemapid	|t_id		|	|NOT NULL	|0
FIELD		|name		|t_varchar(64)	|''	|NOT NULL	|0
UNIQUE		|1		|name

TABLE|items|itemid|ZBX_TEMPLATE
FIELD		|itemid		|t_id		|	|NOT NULL	|0
FIELD		|type		|t_integer	|'0'	|NOT NULL	|ZBX_PROXY
FIELD		|snmp_community	|t_varchar(64)	|''	|NOT NULL	|ZBX_PROXY
FIELD		|snmp_oid	|t_varchar(512)	|''	|NOT NULL	|ZBX_PROXY
FIELD		|hostid		|t_id		|	|NOT NULL	|ZBX_PROXY		|1|hosts
FIELD		|name		|t_varchar(255)	|''	|NOT NULL	|0
FIELD		|key_		|t_varchar(255)	|''	|NOT NULL	|ZBX_PROXY
FIELD		|delay		|t_varchar(1024)|'0'	|NOT NULL	|ZBX_PROXY
FIELD		|history	|t_varchar(255)	|'90d'	|NOT NULL	|0
FIELD		|trends		|t_varchar(255)	|'365d'	|NOT NULL	|0
FIELD		|status		|t_integer	|'0'	|NOT NULL	|ZBX_PROXY
FIELD		|value_type	|t_integer	|'0'	|NOT NULL	|ZBX_PROXY
FIELD		|trapper_hosts	|t_varchar(255)	|''	|NOT NULL	|ZBX_PROXY
FIELD		|units		|t_varchar(255)	|''	|NOT NULL	|0
FIELD		|snmpv3_securityname|t_varchar(64)|''	|NOT NULL	|ZBX_PROXY
FIELD		|snmpv3_securitylevel|t_integer	|'0'	|NOT NULL	|ZBX_PROXY
FIELD		|snmpv3_authpassphrase|t_varchar(64)|''	|NOT NULL	|ZBX_PROXY
FIELD		|snmpv3_privpassphrase|t_varchar(64)|''	|NOT NULL	|ZBX_PROXY
FIELD		|formula	|t_varchar(255)	|''	|NOT NULL	|0
FIELD		|error		|t_varchar(2048)|''	|NOT NULL	|ZBX_NODATA
FIELD		|lastlogsize	|t_bigint	|'0'	|NOT NULL	|ZBX_PROXY,ZBX_NODATA
FIELD		|logtimefmt	|t_varchar(64)	|''	|NOT NULL	|ZBX_PROXY
FIELD		|templateid	|t_id		|	|NULL		|0			|2|items	|itemid
FIELD		|valuemapid	|t_id		|	|NULL		|0			|3|valuemaps	|		|RESTRICT
FIELD		|params		|t_shorttext	|''	|NOT NULL	|ZBX_PROXY
FIELD		|ipmi_sensor	|t_varchar(128)	|''	|NOT NULL	|ZBX_PROXY
FIELD		|authtype	|t_integer	|'0'	|NOT NULL	|ZBX_PROXY
FIELD		|username	|t_varchar(64)	|''	|NOT NULL	|ZBX_PROXY
FIELD		|password	|t_varchar(64)	|''	|NOT NULL	|ZBX_PROXY
FIELD		|publickey	|t_varchar(64)	|''	|NOT NULL	|ZBX_PROXY
FIELD		|privatekey	|t_varchar(64)	|''	|NOT NULL	|ZBX_PROXY
FIELD		|mtime		|t_integer	|'0'	|NOT NULL	|ZBX_PROXY,ZBX_NODATA
FIELD		|flags		|t_integer	|'0'	|NOT NULL	|ZBX_PROXY
FIELD		|interfaceid	|t_id		|	|NULL		|ZBX_PROXY		|4|interface	|		|RESTRICT
FIELD		|port		|t_varchar(64)	|''	|NOT NULL	|ZBX_PROXY
FIELD		|description	|t_shorttext	|''	|NOT NULL	|0
FIELD		|inventory_link	|t_integer	|'0'	|NOT NULL	|0
FIELD		|lifetime	|t_varchar(255)	|'30d'	|NOT NULL	|0
FIELD		|snmpv3_authprotocol|t_integer	|'0'	|NOT NULL	|ZBX_PROXY
FIELD		|snmpv3_privprotocol|t_integer	|'0'	|NOT NULL	|ZBX_PROXY
FIELD		|state		|t_integer	|'0'	|NOT NULL	|ZBX_NODATA
FIELD		|snmpv3_contextname|t_varchar(255)|''	|NOT NULL	|ZBX_PROXY
FIELD		|evaltype	|t_integer	|'0'	|NOT NULL	|0
FIELD		|jmx_endpoint	|t_varchar(255)	|''	|NOT NULL	|ZBX_PROXY
FIELD		|master_itemid	|t_id		|	|NULL		|0			|5|items	|itemid
FIELD		|timeout	|t_varchar(255)	|'3s'	|NOT NULL	|ZBX_PROXY
FIELD		|url		|t_varchar(2048)|''	|NOT NULL	|ZBX_PROXY
FIELD		|query_fields	|t_varchar(2048)|''	|NOT NULL	|ZBX_PROXY
FIELD		|posts		|t_shorttext	|''	|NOT NULL	|ZBX_PROXY
FIELD		|status_codes	|t_varchar(255)	|'200'	|NOT NULL	|ZBX_PROXY
FIELD		|follow_redirects|t_integer	|'1'	|NOT NULL	|ZBX_PROXY
FIELD		|post_type	|t_integer	|'0'	|NOT NULL	|ZBX_PROXY
FIELD		|http_proxy	|t_varchar(255)	|''	|NOT NULL	|ZBX_PROXY,ZBX_NODATA
FIELD		|headers	|t_shorttext	|''	|NOT NULL	|ZBX_PROXY
FIELD		|retrieve_mode	|t_integer	|'0'	|NOT NULL	|ZBX_PROXY
FIELD		|request_method	|t_integer	|'1'	|NOT NULL	|ZBX_PROXY
FIELD		|output_format	|t_integer	|'0'	|NOT NULL	|ZBX_PROXY
FIELD		|ssl_cert_file	|t_varchar(255)	|''	|NOT NULL	|ZBX_PROXY,ZBX_NODATA
FIELD		|ssl_key_file	|t_varchar(255)	|''	|NOT NULL	|ZBX_PROXY,ZBX_NODATA
FIELD		|ssl_key_password|t_varchar(64)	|''	|NOT NULL	|ZBX_PROXY,ZBX_NODATA
FIELD		|verify_peer	|t_integer	|'0'	|NOT NULL	|ZBX_PROXY
FIELD		|verify_host	|t_integer	|'0'	|NOT NULL	|ZBX_PROXY
FIELD		|allow_traps	|t_integer	|'0'	|NOT NULL	|ZBX_PROXY
UNIQUE		|1		|hostid,key_
INDEX		|3		|status
INDEX		|4		|templateid
INDEX		|5		|valuemapid
INDEX		|6		|interfaceid
INDEX		|7		|master_itemid

TABLE|httpstepitem|httpstepitemid|ZBX_TEMPLATE
FIELD		|httpstepitemid	|t_id		|	|NOT NULL	|0
FIELD		|httpstepid	|t_id		|	|NOT NULL	|ZBX_PROXY		|1|httpstep
FIELD		|itemid		|t_id		|	|NOT NULL	|ZBX_PROXY		|2|items
FIELD		|type		|t_integer	|'0'	|NOT NULL	|ZBX_PROXY
UNIQUE		|1		|httpstepid,itemid
INDEX		|2		|itemid

TABLE|httptestitem|httptestitemid|ZBX_TEMPLATE
FIELD		|httptestitemid	|t_id		|	|NOT NULL	|0
FIELD		|httptestid	|t_id		|	|NOT NULL	|ZBX_PROXY		|1|httptest
FIELD		|itemid		|t_id		|	|NOT NULL	|ZBX_PROXY		|2|items
FIELD		|type		|t_integer	|'0'	|NOT NULL	|ZBX_PROXY
UNIQUE		|1		|httptestid,itemid
INDEX		|2		|itemid

TABLE|media_type|mediatypeid|ZBX_DATA
FIELD		|mediatypeid	|t_id		|	|NOT NULL	|0
FIELD		|type		|t_integer	|'0'	|NOT NULL	|0
FIELD		|description	|t_varchar(100)	|''	|NOT NULL	|0
FIELD		|smtp_server	|t_varchar(255)	|''	|NOT NULL	|0
FIELD		|smtp_helo	|t_varchar(255)	|''	|NOT NULL	|0
FIELD		|smtp_email	|t_varchar(255)	|''	|NOT NULL	|0
FIELD		|exec_path	|t_varchar(255)	|''	|NOT NULL	|0
FIELD		|gsm_modem	|t_varchar(255)	|''	|NOT NULL	|0
FIELD		|username	|t_varchar(255)	|''	|NOT NULL	|0
FIELD		|passwd		|t_varchar(255)	|''	|NOT NULL	|0
FIELD		|status		|t_integer	|'0'	|NOT NULL	|0
FIELD		|smtp_port	|t_integer	|'25'	|NOT NULL	|0
FIELD		|smtp_security	|t_integer	|'0'	|NOT NULL	|0
FIELD		|smtp_verify_peer|t_integer	|'0'	|NOT NULL	|0
FIELD		|smtp_verify_host|t_integer	|'0'	|NOT NULL	|0
FIELD		|smtp_authentication|t_integer	|'0'	|NOT NULL	|0
FIELD		|exec_params	|t_varchar(255)	|''	|NOT NULL	|0
FIELD		|maxsessions	|t_integer	|'1'	|NOT NULL	|0
FIELD		|maxattempts	|t_integer	|'3'	|NOT NULL	|0
FIELD		|attempt_interval|t_varchar(32)	|'10s'	|NOT NULL	|0
UNIQUE		|1		|description

TABLE|usrgrp|usrgrpid|ZBX_DATA
FIELD		|usrgrpid	|t_id		|	|NOT NULL	|0
FIELD		|name		|t_varchar(64)	|''	|NOT NULL	|0
FIELD		|gui_access	|t_integer	|'0'	|NOT NULL	|0
FIELD		|users_status	|t_integer	|'0'	|NOT NULL	|0
FIELD		|debug_mode	|t_integer	|'0'	|NOT NULL	|0
UNIQUE		|1		|name

TABLE|users_groups|id|ZBX_DATA
FIELD		|id		|t_id		|	|NOT NULL	|0
FIELD		|usrgrpid	|t_id		|	|NOT NULL	|0			|1|usrgrp
FIELD		|userid		|t_id		|	|NOT NULL	|0			|2|users
UNIQUE		|1		|usrgrpid,userid
INDEX		|2		|userid

TABLE|scripts|scriptid|ZBX_DATA
FIELD		|scriptid	|t_id		|	|NOT NULL	|0
FIELD		|name		|t_varchar(255)	|''	|NOT NULL	|0
FIELD		|command	|t_varchar(255)	|''	|NOT NULL	|0
FIELD		|host_access	|t_integer	|'2'	|NOT NULL	|0
FIELD		|usrgrpid	|t_id		|	|NULL		|0			|1|usrgrp	|		|RESTRICT
FIELD		|groupid	|t_id		|	|NULL		|0			|2|groups	|		|RESTRICT
FIELD		|description	|t_shorttext	|''	|NOT NULL	|0
FIELD		|confirmation	|t_varchar(255)	|''	|NOT NULL	|0
FIELD		|type		|t_integer	|'0'	|NOT NULL	|0
FIELD		|execute_on	|t_integer	|'2'	|NOT NULL	|0
INDEX		|1		|usrgrpid
INDEX		|2		|groupid
UNIQUE		|3		|name

TABLE|actions|actionid|ZBX_DATA
FIELD		|actionid	|t_id		|	|NOT NULL	|0
FIELD		|name		|t_varchar(255)	|''	|NOT NULL	|0
FIELD		|eventsource	|t_integer	|'0'	|NOT NULL	|0
FIELD		|evaltype	|t_integer	|'0'	|NOT NULL	|0
FIELD		|status		|t_integer	|'0'	|NOT NULL	|0
FIELD		|esc_period	|t_varchar(255)	|'1h'	|NOT NULL	|0
FIELD		|def_shortdata	|t_varchar(255)	|''	|NOT NULL	|0
FIELD		|def_longdata	|t_shorttext	|''	|NOT NULL	|0
FIELD		|r_shortdata	|t_varchar(255)	|''	|NOT NULL	|0
FIELD		|r_longdata	|t_shorttext	|''	|NOT NULL	|0
FIELD		|formula	|t_varchar(255)	|''	|NOT NULL	|0
FIELD		|maintenance_mode|t_integer	|'1'	|NOT NULL	|0
FIELD		|ack_shortdata	|t_varchar(255)	|''	|NOT NULL	|0
FIELD		|ack_longdata	|t_shorttext	|''	|NOT NULL	|0
INDEX		|1		|eventsource,status
UNIQUE		|2		|name

TABLE|operations|operationid|ZBX_DATA
FIELD		|operationid	|t_id		|	|NOT NULL	|0
FIELD		|actionid	|t_id		|	|NOT NULL	|0			|1|actions
FIELD		|operationtype	|t_integer	|'0'	|NOT NULL	|0
FIELD		|esc_period	|t_varchar(255)	|'0'	|NOT NULL	|0
FIELD		|esc_step_from	|t_integer	|'1'	|NOT NULL	|0
FIELD		|esc_step_to	|t_integer	|'1'	|NOT NULL	|0
FIELD		|evaltype	|t_integer	|'0'	|NOT NULL	|0
FIELD		|recovery	|t_integer	|'0'	|NOT NULL	|0
INDEX		|1		|actionid

TABLE|opmessage|operationid|ZBX_DATA
FIELD		|operationid	|t_id		|	|NOT NULL	|0			|1|operations
FIELD		|default_msg	|t_integer	|'0'	|NOT NULL	|0
FIELD		|subject	|t_varchar(255)	|''	|NOT NULL	|0
FIELD		|message	|t_shorttext	|''	|NOT NULL	|0
FIELD		|mediatypeid	|t_id		|	|NULL		|0			|2|media_type	|		|RESTRICT
INDEX		|1		|mediatypeid

TABLE|opmessage_grp|opmessage_grpid|ZBX_DATA
FIELD		|opmessage_grpid|t_id		|	|NOT NULL	|0
FIELD		|operationid	|t_id		|	|NOT NULL	|0			|1|operations
FIELD		|usrgrpid	|t_id		|	|NOT NULL	|0			|2|usrgrp	|		|RESTRICT
UNIQUE		|1		|operationid,usrgrpid
INDEX		|2		|usrgrpid

TABLE|opmessage_usr|opmessage_usrid|ZBX_DATA
FIELD		|opmessage_usrid|t_id		|	|NOT NULL	|0
FIELD		|operationid	|t_id		|	|NOT NULL	|0			|1|operations
FIELD		|userid		|t_id		|	|NOT NULL	|0			|2|users	|		|RESTRICT
UNIQUE		|1		|operationid,userid
INDEX		|2		|userid

TABLE|opcommand|operationid|ZBX_DATA
FIELD		|operationid	|t_id		|	|NOT NULL	|0			|1|operations
FIELD		|type		|t_integer	|'0'	|NOT NULL	|0
FIELD		|scriptid	|t_id		|	|NULL		|0			|2|scripts	|		|RESTRICT
FIELD		|execute_on	|t_integer	|'0'	|NOT NULL	|0
FIELD		|port		|t_varchar(64)	|''	|NOT NULL	|0
FIELD		|authtype	|t_integer	|'0'	|NOT NULL	|0
FIELD		|username	|t_varchar(64)	|''	|NOT NULL	|0
FIELD		|password	|t_varchar(64)	|''	|NOT NULL	|0
FIELD		|publickey	|t_varchar(64)	|''	|NOT NULL	|0
FIELD		|privatekey	|t_varchar(64)	|''	|NOT NULL	|0
FIELD		|command	|t_shorttext	|''	|NOT NULL	|0
INDEX		|1		|scriptid

TABLE|opcommand_hst|opcommand_hstid|ZBX_DATA
FIELD		|opcommand_hstid|t_id		|	|NOT NULL	|0
FIELD		|operationid	|t_id		|	|NOT NULL	|0			|1|operations
FIELD		|hostid		|t_id		|	|NULL		|0			|2|hosts	|		|RESTRICT
INDEX		|1		|operationid
INDEX		|2		|hostid

TABLE|opcommand_grp|opcommand_grpid|ZBX_DATA
FIELD		|opcommand_grpid|t_id		|	|NOT NULL	|0
FIELD		|operationid	|t_id		|	|NOT NULL	|0			|1|operations
FIELD		|groupid	|t_id		|	|NOT NULL	|0			|2|groups	|		|RESTRICT
INDEX		|1		|operationid
INDEX		|2		|groupid

TABLE|opgroup|opgroupid|ZBX_DATA
FIELD		|opgroupid	|t_id		|	|NOT NULL	|0
FIELD		|operationid	|t_id		|	|NOT NULL	|0			|1|operations
FIELD		|groupid	|t_id		|	|NOT NULL	|0			|2|groups	|		|RESTRICT
UNIQUE		|1		|operationid,groupid
INDEX		|2		|groupid

TABLE|optemplate|optemplateid|ZBX_TEMPLATE
FIELD		|optemplateid	|t_id		|	|NOT NULL	|0
FIELD		|operationid	|t_id		|	|NOT NULL	|0			|1|operations
FIELD		|templateid	|t_id		|	|NOT NULL	|0			|2|hosts	|hostid		|RESTRICT
UNIQUE		|1		|operationid,templateid
INDEX		|2		|templateid

TABLE|opconditions|opconditionid|ZBX_DATA
FIELD		|opconditionid	|t_id		|	|NOT NULL	|0
FIELD		|operationid	|t_id		|	|NOT NULL	|0			|1|operations
FIELD		|conditiontype	|t_integer	|'0'	|NOT NULL	|0
FIELD		|operator	|t_integer	|'0'	|NOT NULL	|0
FIELD		|value		|t_varchar(255)	|''	|NOT NULL	|0
INDEX		|1		|operationid

TABLE|conditions|conditionid|ZBX_DATA
FIELD		|conditionid	|t_id		|	|NOT NULL	|0
FIELD		|actionid	|t_id		|	|NOT NULL	|0			|1|actions
FIELD		|conditiontype	|t_integer	|'0'	|NOT NULL	|0
FIELD		|operator	|t_integer	|'0'	|NOT NULL	|0
FIELD		|value		|t_varchar(255)	|''	|NOT NULL	|0
FIELD		|value2		|t_varchar(255)	|''	|NOT NULL	|0
INDEX		|1		|actionid

TABLE|config|configid|ZBX_DATA
FIELD		|configid	|t_id		|	|NOT NULL	|0
FIELD		|refresh_unsupported|t_varchar(32)|'10m'	|NOT NULL	|ZBX_PROXY
FIELD		|work_period	|t_varchar(255)	|'1-5,09:00-18:00'|NOT NULL|0
FIELD		|alert_usrgrpid	|t_id		|	|NULL		|0			|1|usrgrp	|usrgrpid	|RESTRICT
FIELD		|event_ack_enable|t_integer	|'1'	|NOT NULL	|ZBX_NODATA
FIELD		|event_expire	|t_varchar(32)	|'1w'	|NOT NULL	|ZBX_NODATA
FIELD		|event_show_max	|t_integer	|'100'	|NOT NULL	|ZBX_NODATA
FIELD		|default_theme	|t_varchar(128)	|'blue-theme'|NOT NULL	|ZBX_NODATA
FIELD		|authentication_type|t_integer	|'0'	|NOT NULL	|ZBX_NODATA
FIELD		|ldap_host	|t_varchar(255)	|''	|NOT NULL	|ZBX_NODATA
FIELD		|ldap_port	|t_integer	|389	|NOT NULL	|ZBX_NODATA
FIELD		|ldap_base_dn	|t_varchar(255)	|''	|NOT NULL	|ZBX_NODATA
FIELD		|ldap_bind_dn	|t_varchar(255)	|''	|NOT NULL	|ZBX_NODATA
FIELD		|ldap_bind_password|t_varchar(128)|''	|NOT NULL	|ZBX_NODATA
FIELD		|ldap_search_attribute|t_varchar(128)|''|NOT NULL	|ZBX_NODATA
FIELD		|dropdown_first_entry|t_integer	|'1'	|NOT NULL	|ZBX_NODATA
FIELD		|dropdown_first_remember|t_integer|'1'	|NOT NULL	|ZBX_NODATA
FIELD		|discovery_groupid|t_id		|	|NOT NULL	|ZBX_PROXY		|2|groups	|groupid	|RESTRICT
FIELD		|max_in_table	|t_integer	|'50'	|NOT NULL	|ZBX_NODATA
FIELD		|search_limit	|t_integer	|'1000'	|NOT NULL	|ZBX_NODATA
FIELD		|severity_color_0|t_varchar(6)	|'97AAB3'|NOT NULL	|ZBX_NODATA
FIELD		|severity_color_1|t_varchar(6)	|'7499FF'|NOT NULL	|ZBX_NODATA
FIELD		|severity_color_2|t_varchar(6)	|'FFC859'|NOT NULL	|ZBX_NODATA
FIELD		|severity_color_3|t_varchar(6)	|'FFA059'|NOT NULL	|ZBX_NODATA
FIELD		|severity_color_4|t_varchar(6)	|'E97659'|NOT NULL	|ZBX_NODATA
FIELD		|severity_color_5|t_varchar(6)	|'E45959'|NOT NULL	|ZBX_NODATA
FIELD		|severity_name_0|t_varchar(32)	|'Not classified'|NOT NULL|ZBX_NODATA
FIELD		|severity_name_1|t_varchar(32)	|'Information'|NOT NULL	|ZBX_NODATA
FIELD		|severity_name_2|t_varchar(32)	|'Warning'|NOT NULL	|ZBX_NODATA
FIELD		|severity_name_3|t_varchar(32)	|'Average'|NOT NULL	|ZBX_NODATA
FIELD		|severity_name_4|t_varchar(32)	|'High'	|NOT NULL	|ZBX_NODATA
FIELD		|severity_name_5|t_varchar(32)	|'Disaster'|NOT NULL	|ZBX_NODATA
FIELD		|ok_period	|t_varchar(32)	|'30m'	|NOT NULL	|ZBX_NODATA
FIELD		|blink_period	|t_varchar(32)	|'30m'	|NOT NULL	|ZBX_NODATA
FIELD		|problem_unack_color|t_varchar(6)|'CC0000'|NOT NULL	|ZBX_NODATA
FIELD		|problem_ack_color|t_varchar(6)	|'CC0000'|NOT NULL	|ZBX_NODATA
FIELD		|ok_unack_color	|t_varchar(6)	|'009900'|NOT NULL	|ZBX_NODATA
FIELD		|ok_ack_color	|t_varchar(6)	|'009900'|NOT NULL	|ZBX_NODATA
FIELD		|problem_unack_style|t_integer	|'1'	|NOT NULL	|ZBX_NODATA
FIELD		|problem_ack_style|t_integer	|'1'	|NOT NULL	|ZBX_NODATA
FIELD		|ok_unack_style	|t_integer	|'1'	|NOT NULL	|ZBX_NODATA
FIELD		|ok_ack_style	|t_integer	|'1'	|NOT NULL	|ZBX_NODATA
FIELD		|snmptrap_logging|t_integer	|'1'	|NOT NULL	|ZBX_PROXY,ZBX_NODATA
FIELD		|server_check_interval|t_integer|'10'	|NOT NULL	|ZBX_NODATA
FIELD		|hk_events_mode	|t_integer	|'1'	|NOT NULL	|ZBX_NODATA
FIELD		|hk_events_trigger|t_varchar(32)|'365d'	|NOT NULL	|ZBX_NODATA
FIELD		|hk_events_internal|t_varchar(32)|'1d'	|NOT NULL	|ZBX_NODATA
FIELD		|hk_events_discovery|t_varchar(32)|'1d'	|NOT NULL	|ZBX_NODATA
FIELD		|hk_events_autoreg|t_varchar(32)|'1d'	|NOT NULL	|ZBX_NODATA
FIELD		|hk_services_mode|t_integer	|'1'	|NOT NULL	|ZBX_NODATA
FIELD		|hk_services	|t_varchar(32)	|'365d'	|NOT NULL	|ZBX_NODATA
FIELD		|hk_audit_mode	|t_integer	|'1'	|NOT NULL	|ZBX_NODATA
FIELD		|hk_audit	|t_varchar(32)	|'365d'	|NOT NULL	|ZBX_NODATA
FIELD		|hk_sessions_mode|t_integer	|'1'	|NOT NULL	|ZBX_NODATA
FIELD		|hk_sessions	|t_varchar(32)	|'365d'	|NOT NULL	|ZBX_NODATA
FIELD		|hk_history_mode|t_integer	|'1'	|NOT NULL	|ZBX_NODATA
FIELD		|hk_history_global|t_integer	|'0'	|NOT NULL	|ZBX_NODATA
FIELD		|hk_history	|t_varchar(32)	|'90d'	|NOT NULL	|ZBX_NODATA
FIELD		|hk_trends_mode	|t_integer	|'1'	|NOT NULL	|ZBX_NODATA
FIELD		|hk_trends_global|t_integer	|'0'	|NOT NULL	|ZBX_NODATA
FIELD		|hk_trends	|t_varchar(32)	|'365d'	|NOT NULL	|ZBX_NODATA
FIELD		|default_inventory_mode|t_integer|'-1'	|NOT NULL	|ZBX_NODATA
FIELD		|custom_color	|t_integer	|'0'	|NOT NULL	|ZBX_NODATA
INDEX		|1		|alert_usrgrpid
INDEX		|2		|discovery_groupid

TABLE|triggers|triggerid|ZBX_TEMPLATE
FIELD		|triggerid	|t_id		|	|NOT NULL	|0
FIELD		|expression	|t_varchar(2048)|''	|NOT NULL	|0
FIELD		|description	|t_varchar(255)	|''	|NOT NULL	|0
FIELD		|url		|t_varchar(255)	|''	|NOT NULL	|0
FIELD		|status		|t_integer	|'0'	|NOT NULL	|0
FIELD		|value		|t_integer	|'0'	|NOT NULL	|ZBX_NODATA
FIELD		|priority	|t_integer	|'0'	|NOT NULL	|0
FIELD		|lastchange	|t_integer	|'0'	|NOT NULL	|ZBX_NODATA
FIELD		|comments	|t_shorttext	|''	|NOT NULL	|0
FIELD		|error		|t_varchar(2048)|''	|NOT NULL	|ZBX_NODATA
FIELD		|templateid	|t_id		|	|NULL		|0			|1|triggers	|triggerid
FIELD		|type		|t_integer	|'0'	|NOT NULL	|0
FIELD		|state		|t_integer	|'0'	|NOT NULL	|ZBX_NODATA
FIELD		|flags		|t_integer	|'0'	|NOT NULL	|0
FIELD		|recovery_mode	|t_integer	|'0'	|NOT NULL	|0
FIELD		|recovery_expression|t_varchar(2048)|''	|NOT NULL	|0
FIELD		|correlation_mode|t_integer	|'0'	|NOT NULL	|0
FIELD		|correlation_tag|t_varchar(255)	|''	|NOT NULL	|0
FIELD		|manual_close	|t_integer	|'0'	|NOT NULL	|0
INDEX		|1		|status
INDEX		|2		|value,lastchange
INDEX		|3		|templateid

TABLE|trigger_depends|triggerdepid|ZBX_TEMPLATE
FIELD		|triggerdepid	|t_id		|	|NOT NULL	|0
FIELD		|triggerid_down	|t_id		|	|NOT NULL	|0			|1|triggers	|triggerid
FIELD		|triggerid_up	|t_id		|	|NOT NULL	|0			|2|triggers	|triggerid
UNIQUE		|1		|triggerid_down,triggerid_up
INDEX		|2		|triggerid_up

TABLE|functions|functionid|ZBX_TEMPLATE
FIELD		|functionid	|t_id		|	|NOT NULL	|0
FIELD		|itemid		|t_id		|	|NOT NULL	|0			|1|items
FIELD		|triggerid	|t_id		|	|NOT NULL	|0			|2|triggers
FIELD		|function	|t_varchar(12)	|''	|NOT NULL	|0
FIELD		|parameter	|t_varchar(255)	|'0'	|NOT NULL	|0
INDEX		|1		|triggerid
INDEX		|2		|itemid,function,parameter

TABLE|graphs|graphid|ZBX_TEMPLATE
FIELD		|graphid	|t_id		|	|NOT NULL	|0
FIELD		|name		|t_varchar(128)	|''	|NOT NULL	|0
FIELD		|width		|t_integer	|'900'	|NOT NULL	|0
FIELD		|height		|t_integer	|'200'	|NOT NULL	|0
FIELD		|yaxismin	|t_double	|'0'	|NOT NULL	|0
FIELD		|yaxismax	|t_double	|'100'	|NOT NULL	|0
FIELD		|templateid	|t_id		|	|NULL		|0			|1|graphs	|graphid
FIELD		|show_work_period|t_integer	|'1'	|NOT NULL	|0
FIELD		|show_triggers	|t_integer	|'1'	|NOT NULL	|0
FIELD		|graphtype	|t_integer	|'0'	|NOT NULL	|0
FIELD		|show_legend	|t_integer	|'1'	|NOT NULL	|0
FIELD		|show_3d	|t_integer	|'0'	|NOT NULL	|0
FIELD		|percent_left	|t_double	|'0'	|NOT NULL	|0
FIELD		|percent_right	|t_double	|'0'	|NOT NULL	|0
FIELD		|ymin_type	|t_integer	|'0'	|NOT NULL	|0
FIELD		|ymax_type	|t_integer	|'0'	|NOT NULL	|0
FIELD		|ymin_itemid	|t_id		|	|NULL		|0			|2|items	|itemid		|RESTRICT
FIELD		|ymax_itemid	|t_id		|	|NULL		|0			|3|items	|itemid		|RESTRICT
FIELD		|flags		|t_integer	|'0'	|NOT NULL	|0
INDEX		|1		|name
INDEX		|2		|templateid
INDEX		|3		|ymin_itemid
INDEX		|4		|ymax_itemid

TABLE|graphs_items|gitemid|ZBX_TEMPLATE
FIELD		|gitemid	|t_id		|	|NOT NULL	|0
FIELD		|graphid	|t_id		|	|NOT NULL	|0			|1|graphs
FIELD		|itemid		|t_id		|	|NOT NULL	|0			|2|items
FIELD		|drawtype	|t_integer	|'0'	|NOT NULL	|0
FIELD		|sortorder	|t_integer	|'0'	|NOT NULL	|0
FIELD		|color		|t_varchar(6)	|'009600'|NOT NULL	|0
FIELD		|yaxisside	|t_integer	|'0'	|NOT NULL	|0
FIELD		|calc_fnc	|t_integer	|'2'	|NOT NULL	|0
FIELD		|type		|t_integer	|'0'	|NOT NULL	|0
INDEX		|1		|itemid
INDEX		|2		|graphid

TABLE|graph_theme|graphthemeid|ZBX_DATA
FIELD		|graphthemeid	|t_id		|	|NOT NULL	|0
FIELD		|theme		|t_varchar(64)	|''	|NOT NULL	|0
FIELD		|backgroundcolor|t_varchar(6)	|''	|NOT NULL	|0
FIELD		|graphcolor	|t_varchar(6)	|''	|NOT NULL	|0
FIELD		|gridcolor	|t_varchar(6)	|''	|NOT NULL	|0
FIELD		|maingridcolor	|t_varchar(6)	|''	|NOT NULL	|0
FIELD		|gridbordercolor|t_varchar(6)	|''	|NOT NULL	|0
FIELD		|textcolor	|t_varchar(6)	|''	|NOT NULL	|0
FIELD		|highlightcolor	|t_varchar(6)	|''	|NOT NULL	|0
FIELD		|leftpercentilecolor|t_varchar(6)|''	|NOT NULL	|0
FIELD		|rightpercentilecolor|t_varchar(6)|''	|NOT NULL	|0
FIELD		|nonworktimecolor|t_varchar(6)	|''	|NOT NULL	|0
FIELD		|colorpalette	|t_varchar(255)	|''	|NOT NULL	|0
UNIQUE		|1		|theme

TABLE|globalmacro|globalmacroid|ZBX_DATA
FIELD		|globalmacroid	|t_id		|	|NOT NULL	|0
FIELD		|macro		|t_varchar(255)	|''	|NOT NULL	|ZBX_PROXY
FIELD		|value		|t_varchar(255)	|''	|NOT NULL	|ZBX_PROXY
UNIQUE		|1		|macro

TABLE|hostmacro|hostmacroid|ZBX_TEMPLATE
FIELD		|hostmacroid	|t_id		|	|NOT NULL	|0
FIELD		|hostid		|t_id		|	|NOT NULL	|ZBX_PROXY		|1|hosts
FIELD		|macro		|t_varchar(255)	|''	|NOT NULL	|ZBX_PROXY
FIELD		|value		|t_varchar(255)	|''	|NOT NULL	|ZBX_PROXY
UNIQUE		|1		|hostid,macro

TABLE|hosts_groups|hostgroupid|ZBX_TEMPLATE
FIELD		|hostgroupid	|t_id		|	|NOT NULL	|0
FIELD		|hostid		|t_id		|	|NOT NULL	|0			|1|hosts
FIELD		|groupid	|t_id		|	|NOT NULL	|0			|2|groups
UNIQUE		|1		|hostid,groupid
INDEX		|2		|groupid

TABLE|hosts_templates|hosttemplateid|ZBX_TEMPLATE
FIELD		|hosttemplateid	|t_id		|	|NOT NULL	|0
FIELD		|hostid		|t_id		|	|NOT NULL	|ZBX_PROXY		|1|hosts
FIELD		|templateid	|t_id		|	|NOT NULL	|ZBX_PROXY		|2|hosts	|hostid
UNIQUE		|1		|hostid,templateid
INDEX		|2		|templateid

TABLE|items_applications|itemappid|ZBX_TEMPLATE
FIELD		|itemappid	|t_id		|	|NOT NULL	|0
FIELD		|applicationid	|t_id		|	|NOT NULL	|0			|1|applications
FIELD		|itemid		|t_id		|	|NOT NULL	|0			|2|items
UNIQUE		|1		|applicationid,itemid
INDEX		|2		|itemid

TABLE|mappings|mappingid|ZBX_TEMPLATE
FIELD		|mappingid	|t_id		|	|NOT NULL	|0
FIELD		|valuemapid	|t_id		|	|NOT NULL	|0			|1|valuemaps
FIELD		|value		|t_varchar(64)	|''	|NOT NULL	|0
FIELD		|newvalue	|t_varchar(64)	|''	|NOT NULL	|0
INDEX		|1		|valuemapid

TABLE|media|mediaid|ZBX_DATA
FIELD		|mediaid	|t_id		|	|NOT NULL	|0
FIELD		|userid		|t_id		|	|NOT NULL	|0			|1|users
FIELD		|mediatypeid	|t_id		|	|NOT NULL	|0			|2|media_type
FIELD		|sendto		|t_varchar(1024)|''	|NOT NULL	|0
FIELD		|active		|t_integer	|'0'	|NOT NULL	|0
FIELD		|severity	|t_integer	|'63'	|NOT NULL	|0
FIELD		|period		|t_varchar(1024)|'1-7,00:00-24:00'|NOT NULL|0
INDEX		|1		|userid
INDEX		|2		|mediatypeid

TABLE|rights|rightid|ZBX_DATA
FIELD		|rightid	|t_id		|	|NOT NULL	|0
FIELD		|groupid	|t_id		|	|NOT NULL	|0			|1|usrgrp	|usrgrpid
FIELD		|permission	|t_integer	|'0'	|NOT NULL	|0
FIELD		|id		|t_id		|	|NOT NULL	|0			|2|groups	|groupid
INDEX		|1		|groupid
INDEX		|2		|id

TABLE|services|serviceid|ZBX_DATA
FIELD		|serviceid	|t_id		|	|NOT NULL	|0
FIELD		|name		|t_varchar(128)	|''	|NOT NULL	|0
FIELD		|status		|t_integer	|'0'	|NOT NULL	|0
FIELD		|algorithm	|t_integer	|'0'	|NOT NULL	|0
FIELD		|triggerid	|t_id		|	|NULL		|0			|1|triggers
FIELD		|showsla	|t_integer	|'0'	|NOT NULL	|0
FIELD		|goodsla	|t_double	|'99.9'	|NOT NULL	|0
FIELD		|sortorder	|t_integer	|'0'	|NOT NULL	|0
INDEX		|1		|triggerid

TABLE|services_links|linkid|ZBX_DATA
FIELD		|linkid		|t_id		|	|NOT NULL	|0
FIELD		|serviceupid	|t_id		|	|NOT NULL	|0			|1|services	|serviceid
FIELD		|servicedownid	|t_id		|	|NOT NULL	|0			|2|services	|serviceid
FIELD		|soft		|t_integer	|'0'	|NOT NULL	|0
INDEX		|1		|servicedownid
UNIQUE		|2		|serviceupid,servicedownid

TABLE|services_times|timeid|ZBX_DATA
FIELD		|timeid		|t_id		|	|NOT NULL	|0
FIELD		|serviceid	|t_id		|	|NOT NULL	|0			|1|services
FIELD		|type		|t_integer	|'0'	|NOT NULL	|0
FIELD		|ts_from	|t_integer	|'0'	|NOT NULL	|0
FIELD		|ts_to		|t_integer	|'0'	|NOT NULL	|0
FIELD		|note		|t_varchar(255)	|''	|NOT NULL	|0
INDEX		|1		|serviceid,type,ts_from,ts_to

TABLE|icon_map|iconmapid|ZBX_DATA
FIELD		|iconmapid	|t_id		|	|NOT NULL	|0
FIELD		|name		|t_varchar(64)	|''	|NOT NULL	|0
FIELD		|default_iconid	|t_id		|	|NOT NULL	|0			|1|images	|imageid	|RESTRICT
UNIQUE		|1		|name
INDEX		|2		|default_iconid

TABLE|icon_mapping|iconmappingid|ZBX_DATA
FIELD		|iconmappingid	|t_id		|	|NOT NULL	|0
FIELD		|iconmapid	|t_id		|	|NOT NULL	|0			|1|icon_map
FIELD		|iconid		|t_id		|	|NOT NULL	|0			|2|images	|imageid	|RESTRICT
FIELD		|inventory_link	|t_integer	|'0'	|NOT NULL	|0
FIELD		|expression	|t_varchar(64)	|''	|NOT NULL	|0
FIELD		|sortorder	|t_integer	|'0'	|NOT NULL	|0
INDEX		|1		|iconmapid
INDEX		|2		|iconid

TABLE|sysmaps|sysmapid|ZBX_TEMPLATE
FIELD		|sysmapid	|t_id		|	|NOT NULL	|0
FIELD		|name		|t_varchar(128)	|''	|NOT NULL	|0
FIELD		|width		|t_integer	|'600'	|NOT NULL	|0
FIELD		|height		|t_integer	|'400'	|NOT NULL	|0
FIELD		|backgroundid	|t_id		|	|NULL		|0			|1|images	|imageid	|RESTRICT
FIELD		|label_type	|t_integer	|'2'	|NOT NULL	|0
FIELD		|label_location	|t_integer	|'0'	|NOT NULL	|0
FIELD		|highlight	|t_integer	|'1'	|NOT NULL	|0
FIELD		|expandproblem	|t_integer	|'1'	|NOT NULL	|0
FIELD		|markelements	|t_integer	|'0'	|NOT NULL	|0
FIELD		|show_unack	|t_integer	|'0'	|NOT NULL	|0
FIELD		|grid_size	|t_integer	|'50'	|NOT NULL	|0
FIELD		|grid_show	|t_integer	|'1'	|NOT NULL	|0
FIELD		|grid_align	|t_integer	|'1'	|NOT NULL	|0
FIELD		|label_format	|t_integer	|'0'	|NOT NULL	|0
FIELD		|label_type_host|t_integer	|'2'	|NOT NULL	|0
FIELD		|label_type_hostgroup|t_integer	|'2'	|NOT NULL	|0
FIELD		|label_type_trigger|t_integer	|'2'	|NOT NULL	|0
FIELD		|label_type_map|t_integer	|'2'	|NOT NULL	|0
FIELD		|label_type_image|t_integer	|'2'	|NOT NULL	|0
FIELD		|label_string_host|t_varchar(255)|''	|NOT NULL	|0
FIELD		|label_string_hostgroup|t_varchar(255)|''|NOT NULL	|0
FIELD		|label_string_trigger|t_varchar(255)|''	|NOT NULL	|0
FIELD		|label_string_map|t_varchar(255)|''	|NOT NULL	|0
FIELD		|label_string_image|t_varchar(255)|''	|NOT NULL	|0
FIELD		|iconmapid	|t_id		|	|NULL		|0			|2|icon_map	|		|RESTRICT
FIELD		|expand_macros	|t_integer	|'0'	|NOT NULL	|0
FIELD		|severity_min	|t_integer	|'0'	|NOT NULL	|0
FIELD		|userid		|t_id		|	|NOT NULL	|0			|3|users	|		|RESTRICT
FIELD		|private	|t_integer	|'1'	|NOT NULL	|0
UNIQUE		|1		|name
INDEX		|2		|backgroundid
INDEX		|3		|iconmapid

TABLE|sysmaps_elements|selementid|ZBX_TEMPLATE
FIELD		|selementid	|t_id		|	|NOT NULL	|0
FIELD		|sysmapid	|t_id		|	|NOT NULL	|0			|1|sysmaps
FIELD		|elementid	|t_id		|'0'	|NOT NULL	|0
FIELD		|elementtype	|t_integer	|'0'	|NOT NULL	|0
FIELD		|iconid_off	|t_id		|	|NULL		|0			|2|images	|imageid	|RESTRICT
FIELD		|iconid_on	|t_id		|	|NULL		|0			|3|images	|imageid	|RESTRICT
FIELD		|label		|t_varchar(2048)|''	|NOT NULL	|0
FIELD		|label_location	|t_integer	|'-1'	|NOT NULL	|0
FIELD		|x		|t_integer	|'0'	|NOT NULL	|0
FIELD		|y		|t_integer	|'0'	|NOT NULL	|0
FIELD		|iconid_disabled|t_id		|	|NULL		|0			|4|images	|imageid	|RESTRICT
FIELD		|iconid_maintenance|t_id	|	|NULL		|0			|5|images	|imageid	|RESTRICT
FIELD		|elementsubtype	|t_integer	|'0'	|NOT NULL	|0
FIELD		|areatype	|t_integer	|'0'	|NOT NULL	|0
FIELD		|width		|t_integer	|'200'	|NOT NULL	|0
FIELD		|height		|t_integer	|'200'	|NOT NULL	|0
FIELD		|viewtype	|t_integer	|'0'	|NOT NULL	|0
FIELD		|use_iconmap	|t_integer	|'1'	|NOT NULL	|0
FIELD		|application	|t_varchar(255)	|''	|NOT NULL	|0
INDEX		|1		|sysmapid
INDEX		|2		|iconid_off
INDEX		|3		|iconid_on
INDEX		|4		|iconid_disabled
INDEX		|5		|iconid_maintenance

TABLE|sysmaps_links|linkid|ZBX_TEMPLATE
FIELD		|linkid		|t_id		|	|NOT NULL	|0
FIELD		|sysmapid	|t_id		|	|NOT NULL	|0			|1|sysmaps
FIELD		|selementid1	|t_id		|	|NOT NULL	|0			|2|sysmaps_elements|selementid
FIELD		|selementid2	|t_id		|	|NOT NULL	|0			|3|sysmaps_elements|selementid
FIELD		|drawtype	|t_integer	|'0'	|NOT NULL	|0
FIELD		|color		|t_varchar(6)	|'000000'|NOT NULL	|0
FIELD		|label		|t_varchar(2048)|''	|NOT NULL	|0
INDEX		|1		|sysmapid
INDEX		|2		|selementid1
INDEX		|3		|selementid2

TABLE|sysmaps_link_triggers|linktriggerid|ZBX_TEMPLATE
FIELD		|linktriggerid	|t_id		|	|NOT NULL	|0
FIELD		|linkid		|t_id		|	|NOT NULL	|0			|1|sysmaps_links
FIELD		|triggerid	|t_id		|	|NOT NULL	|0			|2|triggers
FIELD		|drawtype	|t_integer	|'0'	|NOT NULL	|0
FIELD		|color		|t_varchar(6)	|'000000'|NOT NULL	|0
UNIQUE		|1		|linkid,triggerid
INDEX		|2		|triggerid

TABLE|sysmap_element_url|sysmapelementurlid|ZBX_TEMPLATE
FIELD		|sysmapelementurlid|t_id	|	|NOT NULL	|0
FIELD		|selementid	|t_id		|	|NOT NULL	|0			|1|sysmaps_elements
FIELD		|name		|t_varchar(255)	|	|NOT NULL	|0
FIELD		|url		|t_varchar(255)	|''	|NOT NULL	|0
UNIQUE		|1		|selementid,name

TABLE|sysmap_url|sysmapurlid|ZBX_TEMPLATE
FIELD		|sysmapurlid	|t_id		|	|NOT NULL	|0
FIELD		|sysmapid	|t_id		|	|NOT NULL	|0			|1|sysmaps
FIELD		|name		|t_varchar(255)	|	|NOT NULL	|0
FIELD		|url		|t_varchar(255)	|''	|NOT NULL	|0
FIELD		|elementtype	|t_integer	|'0'	|NOT NULL	|0
UNIQUE		|1		|sysmapid,name

TABLE|sysmap_user|sysmapuserid|ZBX_TEMPLATE
FIELD		|sysmapuserid|t_id		|	|NOT NULL	|0
FIELD		|sysmapid	|t_id		|	|NOT NULL	|0			|1|sysmaps
FIELD		|userid		|t_id		|	|NOT NULL	|0			|2|users
FIELD		|permission	|t_integer	|'2'	|NOT NULL	|0
UNIQUE		|1		|sysmapid,userid

TABLE|sysmap_usrgrp|sysmapusrgrpid|ZBX_TEMPLATE
FIELD		|sysmapusrgrpid|t_id		|	|NOT NULL	|0
FIELD		|sysmapid	|t_id		|	|NOT NULL	|0			|1|sysmaps
FIELD		|usrgrpid	|t_id		|	|NOT NULL	|0			|2|usrgrp
FIELD		|permission	|t_integer	|'2'	|NOT NULL	|0
UNIQUE		|1		|sysmapid,usrgrpid

TABLE|maintenances_hosts|maintenance_hostid|ZBX_DATA
FIELD		|maintenance_hostid|t_id	|	|NOT NULL	|0
FIELD		|maintenanceid	|t_id		|	|NOT NULL	|0			|1|maintenances
FIELD		|hostid		|t_id		|	|NOT NULL	|0			|2|hosts
UNIQUE		|1		|maintenanceid,hostid
INDEX		|2		|hostid

TABLE|maintenances_groups|maintenance_groupid|ZBX_DATA
FIELD		|maintenance_groupid|t_id	|	|NOT NULL	|0
FIELD		|maintenanceid	|t_id		|	|NOT NULL	|0			|1|maintenances
FIELD		|groupid	|t_id		|	|NOT NULL	|0			|2|groups
UNIQUE		|1		|maintenanceid,groupid
INDEX		|2		|groupid

TABLE|timeperiods|timeperiodid|ZBX_DATA
FIELD		|timeperiodid	|t_id		|	|NOT NULL	|0
FIELD		|timeperiod_type|t_integer	|'0'	|NOT NULL	|0
FIELD		|every		|t_integer	|'1'	|NOT NULL	|0
FIELD		|month		|t_integer	|'0'	|NOT NULL	|0
FIELD		|dayofweek	|t_integer	|'0'	|NOT NULL	|0
FIELD		|day		|t_integer	|'0'	|NOT NULL	|0
FIELD		|start_time	|t_integer	|'0'	|NOT NULL	|0
FIELD		|period		|t_integer	|'0'	|NOT NULL	|0
FIELD		|start_date	|t_integer	|'0'	|NOT NULL	|0

TABLE|maintenances_windows|maintenance_timeperiodid|ZBX_DATA
FIELD		|maintenance_timeperiodid|t_id	|	|NOT NULL	|0
FIELD		|maintenanceid	|t_id		|	|NOT NULL	|0			|1|maintenances
FIELD		|timeperiodid	|t_id		|	|NOT NULL	|0			|2|timeperiods
UNIQUE		|1		|maintenanceid,timeperiodid
INDEX		|2		|timeperiodid

TABLE|regexps|regexpid|ZBX_DATA
FIELD		|regexpid	|t_id		|	|NOT NULL	|0
FIELD		|name		|t_varchar(128)	|''	|NOT NULL	|ZBX_PROXY
FIELD		|test_string	|t_shorttext	|''	|NOT NULL	|0
UNIQUE		|1		|name

TABLE|expressions|expressionid|ZBX_DATA
FIELD		|expressionid	|t_id		|	|NOT NULL	|0
FIELD		|regexpid	|t_id		|	|NOT NULL	|ZBX_PROXY		|1|regexps
FIELD		|expression	|t_varchar(255)	|''	|NOT NULL	|ZBX_PROXY
FIELD		|expression_type|t_integer	|'0'	|NOT NULL	|ZBX_PROXY
FIELD		|exp_delimiter	|t_varchar(1)	|''	|NOT NULL	|ZBX_PROXY
FIELD		|case_sensitive	|t_integer	|'0'	|NOT NULL	|ZBX_PROXY
INDEX		|1		|regexpid

TABLE|ids|table_name,field_name|0
FIELD		|table_name	|t_varchar(64)	|''	|NOT NULL	|0
FIELD		|field_name	|t_varchar(64)	|''	|NOT NULL	|0
FIELD		|nextid		|t_id		|	|NOT NULL	|0

-- History tables

TABLE|alerts|alertid|0
FIELD		|alertid	|t_id		|	|NOT NULL	|0
FIELD		|actionid	|t_id		|	|NOT NULL	|0			|1|actions
FIELD		|eventid	|t_id		|	|NOT NULL	|0			|2|events
FIELD		|userid		|t_id		|	|NULL		|0			|3|users
FIELD		|clock		|t_time		|'0'	|NOT NULL	|0
FIELD		|mediatypeid	|t_id		|	|NULL		|0			|4|media_type
FIELD		|sendto		|t_varchar(1024)|''	|NOT NULL	|0
FIELD		|subject	|t_varchar(255)	|''	|NOT NULL	|0
FIELD		|message	|t_text		|''	|NOT NULL	|0
FIELD		|status		|t_integer	|'0'	|NOT NULL	|0
FIELD		|retries	|t_integer	|'0'	|NOT NULL	|0
FIELD		|error		|t_varchar(2048)|''	|NOT NULL	|0
FIELD		|esc_step	|t_integer	|'0'	|NOT NULL	|0
FIELD		|alerttype	|t_integer	|'0'	|NOT NULL	|0
FIELD		|p_eventid	|t_id		|	|NULL		|0			|5|events	|eventid
FIELD		|acknowledgeid	|t_id		|	|NULL		|0			|6|acknowledges	|acknowledgeid
INDEX		|1		|actionid
INDEX		|2		|clock
INDEX		|3		|eventid
INDEX		|4		|status
INDEX		|5		|mediatypeid
INDEX		|6		|userid
INDEX		|7		|p_eventid

TABLE|history||0
FIELD		|itemid		|t_id		|	|NOT NULL	|0			|-|items
FIELD		|clock		|t_time		|'0'	|NOT NULL	|0
FIELD		|value		|t_double	|'0.0000'|NOT NULL	|0
FIELD		|ns		|t_nanosec	|'0'	|NOT NULL	|0
INDEX		|1		|itemid,clock

TABLE|history_uint||0
FIELD		|itemid		|t_id		|	|NOT NULL	|0			|-|items
FIELD		|clock		|t_time		|'0'	|NOT NULL	|0
FIELD		|value		|t_bigint	|'0'	|NOT NULL	|0
FIELD		|ns		|t_nanosec	|'0'	|NOT NULL	|0
INDEX		|1		|itemid,clock

TABLE|history_str||0
FIELD		|itemid		|t_id		|	|NOT NULL	|0			|-|items
FIELD		|clock		|t_time		|'0'	|NOT NULL	|0
FIELD		|value		|t_varchar(255)	|''	|NOT NULL	|0
FIELD		|ns		|t_nanosec	|'0'	|NOT NULL	|0
INDEX		|1		|itemid,clock

TABLE|history_log||0
FIELD		|itemid		|t_id		|	|NOT NULL	|0			|-|items
FIELD		|clock		|t_time		|'0'	|NOT NULL	|0
FIELD		|timestamp	|t_time		|'0'	|NOT NULL	|0
FIELD		|source		|t_varchar(64)	|''	|NOT NULL	|0
FIELD		|severity	|t_integer	|'0'	|NOT NULL	|0
FIELD		|value		|t_text		|''	|NOT NULL	|0
FIELD		|logeventid	|t_integer	|'0'	|NOT NULL	|0
FIELD		|ns		|t_nanosec	|'0'	|NOT NULL	|0
INDEX		|1		|itemid,clock

TABLE|history_text||0
FIELD		|itemid		|t_id		|	|NOT NULL	|0			|-|items
FIELD		|clock		|t_time		|'0'	|NOT NULL	|0
FIELD		|value		|t_text		|''	|NOT NULL	|0
FIELD		|ns		|t_nanosec	|'0'	|NOT NULL	|0
INDEX		|1		|itemid,clock

TABLE|proxy_history|id|0
FIELD		|id		|t_serial	|	|NOT NULL	|0
FIELD		|itemid		|t_id		|	|NOT NULL	|0			|-|items
FIELD		|clock		|t_time		|'0'	|NOT NULL	|0
FIELD		|timestamp	|t_time		|'0'	|NOT NULL	|0
FIELD		|source		|t_varchar(64)	|''	|NOT NULL	|0
FIELD		|severity	|t_integer	|'0'	|NOT NULL	|0
FIELD		|value		|t_longtext	|''	|NOT NULL	|0
FIELD		|logeventid	|t_integer	|'0'	|NOT NULL	|0
FIELD		|ns		|t_nanosec	|'0'	|NOT NULL	|0
FIELD		|state		|t_integer	|'0'	|NOT NULL	|0
FIELD		|lastlogsize	|t_bigint	|'0'	|NOT NULL	|0
FIELD		|mtime		|t_integer	|'0'	|NOT NULL	|0
FIELD		|flags		|t_integer	|'0'	|NOT NULL	|0
INDEX		|1		|clock

TABLE|proxy_dhistory|id|0
FIELD		|id		|t_serial	|	|NOT NULL	|0
FIELD		|clock		|t_time		|'0'	|NOT NULL	|0
FIELD		|druleid	|t_id		|	|NOT NULL	|0			|-|drules
FIELD		|ip		|t_varchar(39)	|''	|NOT NULL	|0
FIELD		|port		|t_integer	|'0'	|NOT NULL	|0
FIELD		|value		|t_varchar(255)	|''	|NOT NULL	|0
FIELD		|status		|t_integer	|'0'	|NOT NULL	|0
FIELD		|dcheckid	|t_id		|	|NULL		|0			|-|dchecks
FIELD		|dns		|t_varchar(255)	|''	|NOT NULL	|0
INDEX		|1		|clock

TABLE|events|eventid|0
FIELD		|eventid	|t_id		|	|NOT NULL	|0
FIELD		|source		|t_integer	|'0'	|NOT NULL	|0
FIELD		|object		|t_integer	|'0'	|NOT NULL	|0
FIELD		|objectid	|t_id		|'0'	|NOT NULL	|0
FIELD		|clock		|t_time		|'0'	|NOT NULL	|0
FIELD		|value		|t_integer	|'0'	|NOT NULL	|0
FIELD		|acknowledged	|t_integer	|'0'	|NOT NULL	|0
FIELD		|ns		|t_nanosec	|'0'	|NOT NULL	|0
FIELD		|name		|t_varchar(2048)|''	|NOT NULL	|0
INDEX		|1		|source,object,objectid,clock
INDEX		|2		|source,object,clock

TABLE|trends|itemid,clock|0
FIELD		|itemid		|t_id		|	|NOT NULL	|0			|-|items
FIELD		|clock		|t_time		|'0'	|NOT NULL	|0
FIELD		|num		|t_integer	|'0'	|NOT NULL	|0
FIELD		|value_min	|t_double	|'0.0000'|NOT NULL	|0
FIELD		|value_avg	|t_double	|'0.0000'|NOT NULL	|0
FIELD		|value_max	|t_double	|'0.0000'|NOT NULL	|0

TABLE|trends_uint|itemid,clock|0
FIELD		|itemid		|t_id		|	|NOT NULL	|0			|-|items
FIELD		|clock		|t_time		|'0'	|NOT NULL	|0
FIELD		|num		|t_integer	|'0'	|NOT NULL	|0
FIELD		|value_min	|t_bigint	|'0'	|NOT NULL	|0
FIELD		|value_avg	|t_bigint	|'0'	|NOT NULL	|0
FIELD		|value_max	|t_bigint	|'0'	|NOT NULL	|0

TABLE|acknowledges|acknowledgeid|0
FIELD		|acknowledgeid	|t_id		|	|NOT NULL	|0
FIELD		|userid		|t_id		|	|NOT NULL	|0			|1|users
FIELD		|eventid	|t_id		|	|NOT NULL	|0			|2|events
FIELD		|clock		|t_time		|'0'	|NOT NULL	|0
FIELD		|message	|t_varchar(255)	|''	|NOT NULL	|0
FIELD		|action		|t_integer	|'0'	|NOT NULL	|0
INDEX		|1		|userid
INDEX		|2		|eventid
INDEX		|3		|clock

TABLE|auditlog|auditid|0
FIELD		|auditid	|t_id		|	|NOT NULL	|0
FIELD		|userid		|t_id		|	|NOT NULL	|0			|1|users
FIELD		|clock		|t_time		|'0'	|NOT NULL	|0
FIELD		|action		|t_integer	|'0'	|NOT NULL	|0
FIELD		|resourcetype	|t_integer	|'0'	|NOT NULL	|0
FIELD		|details	|t_varchar(128) |'0'	|NOT NULL	|0
FIELD		|ip		|t_varchar(39)	|''	|NOT NULL	|0
FIELD		|resourceid	|t_id		|'0'	|NOT NULL	|0
FIELD		|resourcename	|t_varchar(255)	|''	|NOT NULL	|0
INDEX		|1		|userid,clock
INDEX		|2		|clock

TABLE|auditlog_details|auditdetailid|0
FIELD		|auditdetailid	|t_id		|	|NOT NULL	|0
FIELD		|auditid	|t_id		|	|NOT NULL	|0			|1|auditlog
FIELD		|table_name	|t_varchar(64)	|''	|NOT NULL	|0
FIELD		|field_name	|t_varchar(64)	|''	|NOT NULL	|0
FIELD		|oldvalue	|t_shorttext	|''	|NOT NULL	|0
FIELD		|newvalue	|t_shorttext	|''	|NOT NULL	|0
INDEX		|1		|auditid

TABLE|service_alarms|servicealarmid|0
FIELD		|servicealarmid	|t_id		|	|NOT NULL	|0
FIELD		|serviceid	|t_id		|	|NOT NULL	|0			|1|services
FIELD		|clock		|t_time		|'0'	|NOT NULL	|0
FIELD		|value		|t_integer	|'0'	|NOT NULL	|0
INDEX		|1		|serviceid,clock
INDEX		|2		|clock

TABLE|autoreg_host|autoreg_hostid|0
FIELD		|autoreg_hostid	|t_id		|	|NOT NULL	|0
FIELD		|proxy_hostid	|t_id		|	|NULL		|0			|1|hosts	|hostid
FIELD		|host		|t_varchar(64)	|''	|NOT NULL	|0
FIELD		|listen_ip	|t_varchar(39)	|''	|NOT NULL	|0
FIELD		|listen_port	|t_integer	|'0'	|NOT NULL	|0
FIELD		|listen_dns	|t_varchar(255)	|''	|NOT NULL	|0
FIELD		|host_metadata	|t_varchar(255)	|''	|NOT NULL	|0
INDEX		|1		|proxy_hostid,host

TABLE|proxy_autoreg_host|id|0
FIELD		|id		|t_serial	|	|NOT NULL	|0
FIELD		|clock		|t_time		|'0'	|NOT NULL	|0
FIELD		|host		|t_varchar(64)	|''	|NOT NULL	|0
FIELD		|listen_ip	|t_varchar(39)	|''	|NOT NULL	|0
FIELD		|listen_port	|t_integer	|'0'	|NOT NULL	|0
FIELD		|listen_dns	|t_varchar(255)	|''	|NOT NULL	|0
FIELD		|host_metadata	|t_varchar(255)	|''	|NOT NULL	|0
INDEX		|1		|clock

TABLE|dhosts|dhostid|0
FIELD		|dhostid	|t_id		|	|NOT NULL	|0
FIELD		|druleid	|t_id		|	|NOT NULL	|0			|1|drules
FIELD		|status		|t_integer	|'0'	|NOT NULL	|0
FIELD		|lastup		|t_integer	|'0'	|NOT NULL	|0
FIELD		|lastdown	|t_integer	|'0'	|NOT NULL	|0
INDEX		|1		|druleid

TABLE|dservices|dserviceid|0
FIELD		|dserviceid	|t_id		|	|NOT NULL	|0
FIELD		|dhostid	|t_id		|	|NOT NULL	|0			|1|dhosts
FIELD		|value		|t_varchar(255)	|''	|NOT NULL	|0
FIELD		|port		|t_integer	|'0'	|NOT NULL	|0
FIELD		|status		|t_integer	|'0'	|NOT NULL	|0
FIELD		|lastup		|t_integer	|'0'	|NOT NULL	|0
FIELD		|lastdown	|t_integer	|'0'	|NOT NULL	|0
FIELD		|dcheckid	|t_id		|	|NOT NULL	|0			|2|dchecks
FIELD		|ip		|t_varchar(39)	|''	|NOT NULL	|0
FIELD		|dns		|t_varchar(255)	|''	|NOT NULL	|0
UNIQUE		|1		|dcheckid,ip,port
INDEX		|2		|dhostid

-- Other tables

TABLE|escalations|escalationid|0
FIELD		|escalationid	|t_id		|	|NOT NULL	|0
FIELD		|actionid	|t_id		|	|NOT NULL	|0			|-|actions
FIELD		|triggerid	|t_id		|	|NULL		|0			|-|triggers
FIELD		|eventid	|t_id		|	|NULL		|0			|-|events
FIELD		|r_eventid	|t_id		|	|NULL		|0			|-|events	|eventid
FIELD		|nextcheck	|t_time		|'0'	|NOT NULL	|0
FIELD		|esc_step	|t_integer	|'0'	|NOT NULL	|0
FIELD		|status		|t_integer	|'0'	|NOT NULL	|0
FIELD		|itemid		|t_id		|	|NULL		|0			|-|items
FIELD		|acknowledgeid	|t_id		|	|NULL		|0			|-|acknowledges
UNIQUE		|1		|actionid,triggerid,itemid,escalationid

TABLE|globalvars|globalvarid|0
FIELD		|globalvarid	|t_id		|	|NOT NULL	|0
FIELD		|snmp_lastsize	|t_bigint	|'0'	|NOT NULL	|0

TABLE|graph_discovery|graphid|0
FIELD		|graphid	|t_id		|	|NOT NULL	|0			|1|graphs
FIELD		|parent_graphid	|t_id		|	|NOT NULL	|0			|2|graphs	|graphid	|RESTRICT
INDEX		|1		|parent_graphid

TABLE|host_inventory|hostid|0
FIELD		|hostid		|t_id		|	|NOT NULL	|0			|1|hosts
FIELD		|inventory_mode	|t_integer	|'0'	|NOT NULL	|0
FIELD		|type		|t_varchar(64)	|''	|NOT NULL	|0
FIELD		|type_full	|t_varchar(64)	|''	|NOT NULL	|0
FIELD		|name		|t_varchar(64)	|''	|NOT NULL	|0
FIELD		|alias		|t_varchar(64)	|''	|NOT NULL	|0
FIELD		|os		|t_varchar(64)	|''	|NOT NULL	|0
FIELD		|os_full	|t_varchar(255)	|''	|NOT NULL	|0
FIELD		|os_short	|t_varchar(64)	|''	|NOT NULL	|0
FIELD		|serialno_a	|t_varchar(64)	|''	|NOT NULL	|0
FIELD		|serialno_b	|t_varchar(64)	|''	|NOT NULL	|0
FIELD		|tag		|t_varchar(64)	|''	|NOT NULL	|0
FIELD		|asset_tag	|t_varchar(64)	|''	|NOT NULL	|0
FIELD		|macaddress_a	|t_varchar(64)	|''	|NOT NULL	|0
FIELD		|macaddress_b	|t_varchar(64)	|''	|NOT NULL	|0
FIELD		|hardware	|t_varchar(255)	|''	|NOT NULL	|0
FIELD		|hardware_full	|t_shorttext	|''	|NOT NULL	|0
FIELD		|software	|t_varchar(255)	|''	|NOT NULL	|0
FIELD		|software_full	|t_shorttext	|''	|NOT NULL	|0
FIELD		|software_app_a	|t_varchar(64)	|''	|NOT NULL	|0
FIELD		|software_app_b	|t_varchar(64)	|''	|NOT NULL	|0
FIELD		|software_app_c	|t_varchar(64)	|''	|NOT NULL	|0
FIELD		|software_app_d	|t_varchar(64)	|''	|NOT NULL	|0
FIELD		|software_app_e	|t_varchar(64)	|''	|NOT NULL	|0
FIELD		|contact	|t_shorttext	|''	|NOT NULL	|0
FIELD		|location	|t_shorttext	|''	|NOT NULL	|0
FIELD		|location_lat	|t_varchar(16)	|''	|NOT NULL	|0
FIELD		|location_lon	|t_varchar(16)	|''	|NOT NULL	|0
FIELD		|notes		|t_shorttext	|''	|NOT NULL	|0
FIELD		|chassis	|t_varchar(64)	|''	|NOT NULL	|0
FIELD		|model		|t_varchar(64)	|''	|NOT NULL	|0
FIELD		|hw_arch	|t_varchar(32)	|''	|NOT NULL	|0
FIELD		|vendor		|t_varchar(64)	|''	|NOT NULL	|0
FIELD		|contract_number|t_varchar(64)	|''	|NOT NULL	|0
FIELD		|installer_name	|t_varchar(64)	|''	|NOT NULL	|0
FIELD		|deployment_status|t_varchar(64)|''	|NOT NULL	|0
FIELD		|url_a		|t_varchar(255)	|''	|NOT NULL	|0
FIELD		|url_b		|t_varchar(255)	|''	|NOT NULL	|0
FIELD		|url_c		|t_varchar(255)	|''	|NOT NULL	|0
FIELD		|host_networks	|t_shorttext	|''	|NOT NULL	|0
FIELD		|host_netmask	|t_varchar(39)	|''	|NOT NULL	|0
FIELD		|host_router	|t_varchar(39)	|''	|NOT NULL	|0
FIELD		|oob_ip		|t_varchar(39)	|''	|NOT NULL	|0
FIELD		|oob_netmask	|t_varchar(39)	|''	|NOT NULL	|0
FIELD		|oob_router	|t_varchar(39)	|''	|NOT NULL	|0
FIELD		|date_hw_purchase|t_varchar(64)	|''	|NOT NULL	|0
FIELD		|date_hw_install|t_varchar(64)	|''	|NOT NULL	|0
FIELD		|date_hw_expiry	|t_varchar(64)	|''	|NOT NULL	|0
FIELD		|date_hw_decomm	|t_varchar(64)	|''	|NOT NULL	|0
FIELD		|site_address_a	|t_varchar(128)	|''	|NOT NULL	|0
FIELD		|site_address_b	|t_varchar(128)	|''	|NOT NULL	|0
FIELD		|site_address_c	|t_varchar(128)	|''	|NOT NULL	|0
FIELD		|site_city	|t_varchar(128)	|''	|NOT NULL	|0
FIELD		|site_state	|t_varchar(64)	|''	|NOT NULL	|0
FIELD		|site_country	|t_varchar(64)	|''	|NOT NULL	|0
FIELD		|site_zip	|t_varchar(64)	|''	|NOT NULL	|0
FIELD		|site_rack	|t_varchar(128)	|''	|NOT NULL	|0
FIELD		|site_notes	|t_shorttext	|''	|NOT NULL	|0
FIELD		|poc_1_name	|t_varchar(128)	|''	|NOT NULL	|0
FIELD		|poc_1_email	|t_varchar(128)	|''	|NOT NULL	|0
FIELD		|poc_1_phone_a	|t_varchar(64)	|''	|NOT NULL	|0
FIELD		|poc_1_phone_b	|t_varchar(64)	|''	|NOT NULL	|0
FIELD		|poc_1_cell	|t_varchar(64)	|''	|NOT NULL	|0
FIELD		|poc_1_screen	|t_varchar(64)	|''	|NOT NULL	|0
FIELD		|poc_1_notes	|t_shorttext	|''	|NOT NULL	|0
FIELD		|poc_2_name	|t_varchar(128)	|''	|NOT NULL	|0
FIELD		|poc_2_email	|t_varchar(128)	|''	|NOT NULL	|0
FIELD		|poc_2_phone_a	|t_varchar(64)	|''	|NOT NULL	|0
FIELD		|poc_2_phone_b	|t_varchar(64)	|''	|NOT NULL	|0
FIELD		|poc_2_cell	|t_varchar(64)	|''	|NOT NULL	|0
FIELD		|poc_2_screen	|t_varchar(64)	|''	|NOT NULL	|0
FIELD		|poc_2_notes	|t_shorttext	|''	|NOT NULL	|0

TABLE|housekeeper|housekeeperid|0
FIELD		|housekeeperid	|t_id		|	|NOT NULL	|0
FIELD		|tablename	|t_varchar(64)	|''	|NOT NULL	|0
FIELD		|field		|t_varchar(64)	|''	|NOT NULL	|0
FIELD		|value		|t_id		|	|NOT NULL	|0			|-|items

TABLE|images|imageid|0
FIELD		|imageid	|t_id		|	|NOT NULL	|0
FIELD		|imagetype	|t_integer	|'0'	|NOT NULL	|0
FIELD		|name		|t_varchar(64)	|'0'	|NOT NULL	|0
FIELD		|image		|t_image	|''	|NOT NULL	|0
UNIQUE		|1		|name

TABLE|item_discovery|itemdiscoveryid|ZBX_TEMPLATE
FIELD		|itemdiscoveryid|t_id		|	|NOT NULL	|0
FIELD		|itemid		|t_id		|	|NOT NULL	|0			|1|items
FIELD		|parent_itemid	|t_id		|	|NOT NULL	|0			|2|items	|itemid
FIELD		|key_		|t_varchar(255)	|''	|NOT NULL	|ZBX_NODATA
FIELD		|lastcheck	|t_integer	|'0'	|NOT NULL	|ZBX_NODATA
FIELD		|ts_delete	|t_time		|'0'	|NOT NULL	|ZBX_NODATA
UNIQUE		|1		|itemid,parent_itemid
INDEX		|2		|parent_itemid

TABLE|host_discovery|hostid|ZBX_TEMPLATE
FIELD		|hostid		|t_id		|	|NOT NULL	|0			|1|hosts
FIELD		|parent_hostid	|t_id		|	|NULL		|0			|2|hosts	|hostid		|RESTRICT
FIELD		|parent_itemid	|t_id		|	|NULL		|0			|3|items	|itemid		|RESTRICT
FIELD		|host		|t_varchar(64)	|''	|NOT NULL	|ZBX_NODATA
FIELD		|lastcheck	|t_integer	|'0'	|NOT NULL	|ZBX_NODATA
FIELD		|ts_delete	|t_time		|'0'	|NOT NULL	|ZBX_NODATA

TABLE|interface_discovery|interfaceid|0
FIELD		|interfaceid	|t_id		|	|NOT NULL	|0			|1|interface
FIELD		|parent_interfaceid|t_id	|	|NOT NULL	|0			|2|interface	|interfaceid

TABLE|profiles|profileid|0
FIELD		|profileid	|t_id		|	|NOT NULL	|0
FIELD		|userid		|t_id		|	|NOT NULL	|0			|1|users
FIELD		|idx		|t_varchar(96)	|''	|NOT NULL	|0
FIELD		|idx2		|t_id		|'0'	|NOT NULL	|0
FIELD		|value_id	|t_id		|'0'	|NOT NULL	|0
FIELD		|value_int	|t_integer	|'0'	|NOT NULL	|0
FIELD		|value_str	|t_varchar(255)	|''	|NOT NULL	|0
FIELD		|source		|t_varchar(96)	|''	|NOT NULL	|0
FIELD		|type		|t_integer	|'0'	|NOT NULL	|0
INDEX		|1		|userid,idx,idx2
INDEX		|2		|userid,profileid

TABLE|sessions|sessionid|0
FIELD		|sessionid	|t_varchar(32)	|''	|NOT NULL	|0
FIELD		|userid		|t_id		|	|NOT NULL	|0			|1|users
FIELD		|lastaccess	|t_integer	|'0'	|NOT NULL	|0
FIELD		|status		|t_integer	|'0'	|NOT NULL	|0
INDEX		|1		|userid,status,lastaccess

TABLE|trigger_discovery|triggerid|0
FIELD		|triggerid	|t_id		|	|NOT NULL	|0			|1|triggers
FIELD		|parent_triggerid|t_id		|	|NOT NULL	|0			|2|triggers	|triggerid	|RESTRICT
INDEX		|1		|parent_triggerid

TABLE|application_template|application_templateid|ZBX_TEMPLATE
FIELD		|application_templateid|t_id	|	|NOT NULL	|0
FIELD		|applicationid	|t_id		|	|NOT NULL	|0			|1|applications
FIELD		|templateid	|t_id		|	|NOT NULL	|0			|2|applications	|applicationid
UNIQUE		|1		|applicationid,templateid
INDEX		|2		|templateid

TABLE|item_condition|item_conditionid|ZBX_TEMPLATE
FIELD		|item_conditionid|t_id		|	|NOT NULL	|0
FIELD		|itemid		|t_id		|	|NOT NULL	|0			|1|items
FIELD		|operator	|t_integer	|'8'	|NOT NULL	|0
FIELD		|macro		|t_varchar(64)	|''	|NOT NULL	|0
FIELD		|value		|t_varchar(255)	|''	|NOT NULL	|0
INDEX		|1		|itemid

TABLE|application_prototype|application_prototypeid|ZBX_TEMPLATE
FIELD		|application_prototypeid|t_id	|	|NOT NULL	|0
FIELD		|itemid		|t_id		|	|NOT NULL	|0			|1|items
FIELD		|templateid	|t_id		|	|NULL		|0			|2|application_prototype|application_prototypeid
FIELD		|name		|t_varchar(255)	|''	|NOT NULL	|0
INDEX		|1		|itemid
INDEX		|2		|templateid

TABLE|item_application_prototype|item_application_prototypeid|ZBX_TEMPLATE
FIELD		|item_application_prototypeid|t_id|	|NOT NULL	|0
FIELD		|application_prototypeid|t_id	|	|NOT NULL	|0			|1|application_prototype
FIELD		|itemid		|t_id		|	|NOT NULL	|0			|2|items
UNIQUE		|1		|application_prototypeid,itemid
INDEX		|2		|itemid

TABLE|application_discovery|application_discoveryid|ZBX_TEMPLATE
FIELD		|application_discoveryid|t_id	|	|NOT NULL	|0
FIELD		|applicationid	|t_id		|	|NOT NULL	|0			|1|applications
FIELD		|application_prototypeid|t_id	|	|NOT NULL	|0			|2|application_prototype
FIELD		|name		|t_varchar(255)	|''	|NOT NULL	|ZBX_NODATA
FIELD		|lastcheck	|t_integer	|'0'	|NOT NULL	|ZBX_NODATA
FIELD		|ts_delete	|t_time		|'0'	|NOT NULL	|ZBX_NODATA
INDEX		|1		|applicationid
INDEX		|2		|application_prototypeid

TABLE|opinventory|operationid|ZBX_DATA
FIELD		|operationid	|t_id		|	|NOT NULL	|0			|1|operations
FIELD		|inventory_mode	|t_integer	|'0'	|NOT NULL	|0

TABLE|trigger_tag|triggertagid|ZBX_TEMPLATE
FIELD		|triggertagid	|t_id		|	|NOT NULL	|0
FIELD		|triggerid	|t_id		|	|NOT NULL	|0			|1|triggers
FIELD		|tag		|t_varchar(255)	|''	|NOT NULL	|0
FIELD		|value		|t_varchar(255)	|''	|NOT NULL	|0
INDEX		|1		|triggerid

TABLE|event_tag|eventtagid|0
FIELD		|eventtagid	|t_id		|	|NOT NULL	|0
FIELD		|eventid	|t_id		|	|NOT NULL	|0			|1|events
FIELD		|tag		|t_varchar(255)	|''	|NOT NULL	|0
FIELD		|value		|t_varchar(255)	|''	|NOT NULL	|0
INDEX		|1		|eventid

TABLE|problem|eventid|0
FIELD		|eventid	|t_id		|	|NOT NULL	|0			|1|events
FIELD		|source		|t_integer	|'0'	|NOT NULL	|0
FIELD		|object		|t_integer	|'0'	|NOT NULL	|0
FIELD		|objectid	|t_id		|'0'	|NOT NULL	|0
FIELD		|clock		|t_time		|'0'	|NOT NULL	|0
FIELD		|ns		|t_nanosec	|'0'	|NOT NULL	|0
FIELD		|r_eventid	|t_id		|	|NULL		|0			|2|events	|eventid
FIELD		|r_clock	|t_time		|'0'	|NOT NULL	|0
FIELD		|r_ns		|t_nanosec	|'0'	|NOT NULL	|0
FIELD		|correlationid	|t_id		|	|NULL		|0			|-|correlation
FIELD		|userid		|t_id		|	|NULL		|0			|-|users
FIELD		|name		|t_varchar(2048)|''	|NOT NULL	|0
INDEX		|1		|source,object,objectid
INDEX		|2		|r_clock
INDEX		|3		|r_eventid

TABLE|problem_tag|problemtagid|0
FIELD		|problemtagid	|t_id		|	|NOT NULL	|0
FIELD		|eventid	|t_id		|	|NOT NULL	|0			|1|problem
FIELD		|tag		|t_varchar(255)	|''	|NOT NULL	|0
FIELD		|value		|t_varchar(255)	|''	|NOT NULL	|0
INDEX		|1		|eventid
INDEX		|2		|tag,value

TABLE|tag_filter|tag_filterid|0
FIELD		|tag_filterid	|t_id		|	|NOT NULL	|0
FIELD		|usrgrpid	|t_id		|	|NOT NULL	|0 			|1|usrgrp	|usrgrpid
FIELD		|groupid	|t_id		|	|NOT NULL	|0			|2|groups	|groupid
FIELD		|tag	|t_varchar(255)	|'' |NOT NULL	|0
FIELD		|value	|t_varchar(255)	|'' |NOT NULL	|0

TABLE|event_recovery|eventid|0
FIELD		|eventid	|t_id		|	|NOT NULL	|0			|1|events
FIELD		|r_eventid	|t_id		|	|NOT NULL	|0			|2|events	|eventid
FIELD		|c_eventid	|t_id		|	|NULL		|0			|3|events	|eventid
FIELD		|correlationid	|t_id		|	|NULL		|0			|-|correlation
FIELD		|userid		|t_id		|	|NULL		|0			|-|users
INDEX		|1		|r_eventid
INDEX		|2		|c_eventid

TABLE|correlation|correlationid|ZBX_DATA
FIELD		|correlationid	|t_id		|	|NOT NULL	|0
FIELD		|name		|t_varchar(255)	|''	|NOT NULL	|0
FIELD		|description	|t_shorttext	|''	|NOT NULL	|0
FIELD		|evaltype	|t_integer	|'0'	|NOT NULL	|0
FIELD		|status		|t_integer	|'0'	|NOT NULL	|0
FIELD		|formula	|t_varchar(255)	|''	|NOT NULL	|0
INDEX		|1		|status
UNIQUE		|2		|name

TABLE|corr_condition|corr_conditionid|ZBX_DATA
FIELD		|corr_conditionid|t_id		|	|NOT NULL	|0
FIELD		|correlationid	|t_id		|	|NOT NULL	|0			|1|correlation
FIELD		|type		|t_integer	|'0'	|NOT NULL	|0
INDEX		|1		|correlationid

TABLE|corr_condition_tag|corr_conditionid|ZBX_DATA
FIELD		|corr_conditionid|t_id		|	|NOT NULL	|0			|1|corr_condition
FIELD		|tag		|t_varchar(255)	|''	|NOT NULL	|0

TABLE|corr_condition_group|corr_conditionid|ZBX_DATA
FIELD		|corr_conditionid|t_id		|	|NOT NULL	|0			|1|corr_condition
FIELD		|operator	|t_integer	|'0'	|NOT NULL	|0
FIELD		|groupid	|t_id		|	|NOT NULL	|0			|2|groups	|	|RESTRICT
INDEX		|1		|groupid

TABLE|corr_condition_tagpair|corr_conditionid|ZBX_DATA
FIELD		|corr_conditionid|t_id		|	|NOT NULL	|0			|1|corr_condition
FIELD		|oldtag		|t_varchar(255)	|''	|NOT NULL	|0
FIELD		|newtag		|t_varchar(255)	|''	|NOT NULL	|0

TABLE|corr_condition_tagvalue|corr_conditionid|ZBX_DATA
FIELD		|corr_conditionid|t_id		|	|NOT NULL	|0			|1|corr_condition
FIELD		|tag		|t_varchar(255)	|''	|NOT NULL	|0
FIELD		|operator	|t_integer	|'0'	|NOT NULL	|0
FIELD		|value		|t_varchar(255)	|''	|NOT NULL	|0

TABLE|corr_operation|corr_operationid|ZBX_DATA
FIELD		|corr_operationid|t_id		|	|NOT NULL	|0
FIELD		|correlationid	|t_id		|	|NOT NULL	|0			|1|correlation
FIELD		|type		|t_integer	|'0'	|NOT NULL	|0
INDEX		|1		|correlationid

TABLE|task|taskid|0
FIELD		|taskid		|t_id		|	|NOT NULL	|0
FIELD		|type		|t_integer	|	|NOT NULL	|0
FIELD		|status		|t_integer	|'0'	|NOT NULL	|0
FIELD		|clock		|t_integer	|'0'	|NOT NULL	|0
FIELD		|ttl		|t_integer	|'0'	|NOT NULL	|0
FIELD		|proxy_hostid	|t_id		|	|NULL		|0			|1|hosts	|hostid
INDEX		|1		|status,proxy_hostid

TABLE|task_close_problem|taskid|0
FIELD		|taskid		|t_id		|	|NOT NULL	|0			|1|task
FIELD		|acknowledgeid	|t_id		|	|NOT NULL	|0			|-|acknowledges

TABLE|item_preproc|item_preprocid|ZBX_TEMPLATE
FIELD		|item_preprocid	|t_id		|	|NOT NULL	|0
FIELD		|itemid		|t_id		|	|NOT NULL	|0			|1|items
FIELD		|step		|t_integer	|'0'	|NOT NULL	|0
FIELD		|type		|t_integer	|'0'	|NOT NULL	|0
FIELD		|params		|t_varchar(255)	|''	|NOT NULL	|0
INDEX		|1		|itemid,step

TABLE|task_remote_command|taskid|0
FIELD		|taskid		|t_id		|	|NOT NULL	|0			|1|task
FIELD		|command_type	|t_integer	|'0'	|NOT NULL	|0
FIELD		|execute_on	|t_integer	|'0'	|NOT NULL	|0
FIELD		|port		|t_integer	|'0'	|NOT NULL	|0
FIELD		|authtype	|t_integer	|'0'	|NOT NULL	|0
FIELD		|username	|t_varchar(64)	|''	|NOT NULL	|0
FIELD		|password	|t_varchar(64)	|''	|NOT NULL	|0
FIELD		|publickey	|t_varchar(64)	|''	|NOT NULL	|0
FIELD		|privatekey	|t_varchar(64)	|''	|NOT NULL	|0
FIELD		|command	|t_shorttext	|''	|NOT NULL	|0
FIELD		|alertid	|t_id		|	|NULL		|0			|-|alerts
FIELD		|parent_taskid	|t_id		|	|NOT NULL	|0			|-|task		|taskid
FIELD		|hostid		|t_id		|	|NOT NULL	|0			|-|hosts

TABLE|task_remote_command_result|taskid|0
FIELD		|taskid		|t_id		|	|NOT NULL	|0			|1|task
FIELD		|status		|t_integer	|'0'	|NOT NULL	|0
FIELD		|parent_taskid	|t_id		|	|NOT NULL	|0			|-|task		|taskid
FIELD		|info		|t_shorttext	|''	|NOT NULL	|0

TABLE|task_acknowledge|taskid|0
FIELD		|taskid		|t_id		|	|NOT NULL	|0			|1|task
FIELD		|acknowledgeid	|t_id		|	|NOT NULL	|0			|-|acknowledges

TABLE|sysmap_shape|sysmap_shapeid|ZBX_TEMPLATE
FIELD		|sysmap_shapeid	|t_id		|	|NOT NULL	|0
FIELD		|sysmapid	|t_id		|	|NOT NULL	|0			|1|sysmaps
FIELD		|type		|t_integer	|'0'	|NOT NULL	|0
FIELD		|x		|t_integer	|'0'	|NOT NULL	|0
FIELD		|y		|t_integer	|'0'	|NOT NULL	|0
FIELD		|width		|t_integer	|'200'	|NOT NULL	|0
FIELD		|height		|t_integer	|'200'	|NOT NULL	|0
FIELD		|text		|t_shorttext	|''	|NOT NULL	|0
FIELD		|font		|t_integer	|'9'	|NOT NULL	|0
FIELD		|font_size	|t_integer	|'11'	|NOT NULL	|0
FIELD		|font_color	|t_varchar(6)	|'000000'|NOT NULL	|0
FIELD		|text_halign	|t_integer	|'0'	|NOT NULL	|0
FIELD		|text_valign	|t_integer	|'0'	|NOT NULL	|0
FIELD		|border_type	|t_integer	|'0'	|NOT NULL	|0
FIELD		|border_width	|t_integer	|'1'	|NOT NULL	|0
FIELD		|border_color	|t_varchar(6)	|'000000'|NOT NULL	|0
FIELD		|background_color|t_varchar(6)	|''	|NOT NULL	|0
FIELD		|zindex		|t_integer	|'0'	|NOT NULL	|0
INDEX		|1		|sysmapid

TABLE|sysmap_element_trigger|selement_triggerid|ZBX_TEMPLATE
FIELD		|selement_triggerid	|t_id	|	|NOT NULL	|0
FIELD		|selementid		|t_id	|	|NOT NULL	|0			|1|sysmaps_elements
FIELD		|triggerid		|t_id	|	|NOT NULL	|0			|2|triggers
UNIQUE		|1			|selementid,triggerid

TABLE|httptest_field|httptest_fieldid|ZBX_TEMPLATE
FIELD		|httptest_fieldid	|t_id		|	|NOT NULL	|0
FIELD		|httptestid		|t_id		|	|NOT NULL	|ZBX_PROXY	|1|httptest
FIELD		|type			|t_integer	|'0'	|NOT NULL	|ZBX_PROXY
FIELD		|name			|t_varchar(255)	|''	|NOT NULL	|ZBX_PROXY
FIELD		|value			|t_shorttext	|''	|NOT NULL	|ZBX_PROXY
INDEX		|1			|httptestid

TABLE|httpstep_field|httpstep_fieldid|ZBX_TEMPLATE
FIELD		|httpstep_fieldid	|t_id		|	|NOT NULL	|0
FIELD		|httpstepid		|t_id		|	|NOT NULL	|ZBX_PROXY	|1|httpstep
FIELD		|type			|t_integer	|'0'	|NOT NULL	|ZBX_PROXY
FIELD		|name			|t_varchar(255)	|''	|NOT NULL	|ZBX_PROXY
FIELD		|value			|t_shorttext	|''	|NOT NULL	|ZBX_PROXY
INDEX		|1			|httpstepid

TABLE|dashboard|dashboardid|ZBX_DATA
FIELD		|dashboardid	|t_id		|	|NOT NULL	|0
FIELD		|name		|t_varchar(255)	|	|NOT NULL	|0
FIELD		|userid		|t_id		|	|NOT NULL	|0			|1|users	|		|RESTRICT
FIELD		|private	|t_integer	|'1'	|NOT NULL	|0

TABLE|dashboard_user|dashboard_userid|ZBX_DATA
FIELD		|dashboard_userid|t_id		|	|NOT NULL	|0
FIELD		|dashboardid	|t_id		|	|NOT NULL	|0			|1|dashboard
FIELD		|userid		|t_id		|	|NOT NULL	|0			|2|users
FIELD		|permission	|t_integer	|'2'	|NOT NULL	|0
UNIQUE		|1		|dashboardid,userid

TABLE|dashboard_usrgrp|dashboard_usrgrpid|ZBX_DATA
FIELD		|dashboard_usrgrpid|t_id	|	|NOT NULL	|0
FIELD		|dashboardid	|t_id		|	|NOT NULL	|0			|1|dashboard
FIELD		|usrgrpid	|t_id		|	|NOT NULL	|0			|2|usrgrp
FIELD		|permission	|t_integer	|'2'	|NOT NULL	|0
UNIQUE		|1		|dashboardid,usrgrpid

TABLE|widget|widgetid|ZBX_DATA
FIELD		|widgetid	|t_id		|	|NOT NULL	|0
FIELD		|dashboardid	|t_id		|	|NOT NULL	|0			|1|dashboard
FIELD		|type		|t_varchar(255)	|''	|NOT NULL	|0
FIELD		|name		|t_varchar(255)	|''	|NOT NULL	|0
FIELD		|x		|t_integer	|'0'	|NOT NULL	|0
FIELD		|y		|t_integer	|'0'	|NOT NULL	|0
FIELD		|width		|t_integer	|'1'	|NOT NULL	|0
FIELD		|height		|t_integer	|'1'	|NOT NULL	|0
INDEX		|1		|dashboardid

TABLE|widget_field|widget_fieldid|ZBX_DATA
FIELD		|widget_fieldid	|t_id		|	|NOT NULL	|0
FIELD		|widgetid	|t_id		|	|NOT NULL	|0			|1|widget
FIELD		|type		|t_integer	|'0'	|NOT NULL	|0
FIELD		|name		|t_varchar(255)	|''	|NOT NULL	|0
FIELD		|value_int	|t_integer	|'0'	|NOT NULL	|0
FIELD		|value_str	|t_varchar(255)	|''	|NOT NULL	|0
FIELD		|value_groupid	|t_id		|	|NULL		|0			|2|groups	|groupid
FIELD		|value_hostid	|t_id		|	|NULL		|0			|3|hosts	|hostid
FIELD		|value_itemid	|t_id		|	|NULL		|0			|4|items	|itemid
FIELD		|value_graphid	|t_id		|	|NULL		|0			|5|graphs	|graphid
FIELD		|value_sysmapid	|t_id		|	|NULL		|0			|6|sysmaps	|sysmapid
INDEX		|1		|widgetid
INDEX		|2		|value_groupid
INDEX		|3		|value_hostid
INDEX		|4		|value_itemid
INDEX		|5		|value_graphid
INDEX		|6		|value_sysmapid

TABLE|task_check_now|taskid|0
FIELD		|taskid		|t_id		|	|NOT NULL	|0			|1|task
FIELD		|itemid		|t_id		|	|NOT NULL	|0			|-|items

TABLE|dbversion||
FIELD		|mandatory	|t_integer	|'0'	|NOT NULL	|
FIELD		|optional	|t_integer	|'0'	|NOT NULL	|
<<<<<<< HEAD
ROW		|3050045	|3050045
=======
ROW		|3050066	|3050066
>>>>>>> 24f9c3f3
<|MERGE_RESOLUTION|>--- conflicted
+++ resolved
@@ -1622,8 +1622,4 @@
 TABLE|dbversion||
 FIELD		|mandatory	|t_integer	|'0'	|NOT NULL	|
 FIELD		|optional	|t_integer	|'0'	|NOT NULL	|
-<<<<<<< HEAD
-ROW		|3050045	|3050045
-=======
-ROW		|3050066	|3050066
->>>>>>> 24f9c3f3
+ROW		|3050067	|3050067