--- conflicted
+++ resolved
@@ -1899,8 +1899,4 @@
 TABLE|dbversion||
 FIELD		|mandatory	|t_integer	|'0'	|NOT NULL	|
 FIELD		|optional	|t_integer	|'0'	|NOT NULL	|
-<<<<<<< HEAD
-ROW		|5030006	|5030006
-=======
-ROW		|5030000	|5030000
->>>>>>> 21172907
+ROW		|5030007	|5030007