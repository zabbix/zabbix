--
-- Zabbix
-- Copyright (C) 2001-2021 Zabbix SIA
--
-- This program is free software; you can redistribute it and/or modify
-- it under the terms of the GNU General Public License as published by
-- the Free Software Foundation; either version 2 of the License, or
-- (at your option) any later version.
--
-- This program is distributed in the hope that it will be useful,
-- but WITHOUT ANY WARRANTY; without even the implied warranty of
-- MERCHANTABILITY or FITNESS FOR A PARTICULAR PURPOSE. See the
-- GNU General Public License for more details.
--
-- You should have received a copy of the GNU General Public License
-- along with this program; if not, write to the Free Software
-- Foundation, Inc., 51 Franklin Street, Fifth Floor, Boston, MA  02110-1301, USA.
--

--
-- Do not use spaces
-- Tables must be sorted to match referential integrity rules
--

TABLE|role|roleid|ZBX_DATA
FIELD		|roleid		|t_id		|	|NOT NULL	|0
FIELD		|name		|t_varchar(255)	|''	|NOT NULL	|0
FIELD		|type		|t_integer	|'0'	|NOT NULL	|0
FIELD		|readonly	|t_integer	|'0'	|NOT NULL	|0
UNIQUE		|1		|name

TABLE|users|userid|ZBX_DATA
FIELD		|userid		|t_id		|	|NOT NULL	|0
FIELD		|username	|t_varchar(100)	|''	|NOT NULL	|0
FIELD		|name		|t_varchar(100)	|''	|NOT NULL	|0
FIELD		|surname	|t_varchar(100)	|''	|NOT NULL	|0
FIELD		|passwd		|t_varchar(60)	|''	|NOT NULL	|0
FIELD		|url		|t_varchar(255)	|''	|NOT NULL	|0
FIELD		|autologin	|t_integer	|'0'	|NOT NULL	|0
FIELD		|autologout	|t_varchar(32)	|'15m'	|NOT NULL	|0
FIELD		|lang		|t_varchar(7)	|'default'|NOT NULL	|ZBX_NODATA
FIELD		|refresh	|t_varchar(32)	|'30s'	|NOT NULL	|0
FIELD		|theme		|t_varchar(128)	|'default'|NOT NULL	|ZBX_NODATA
FIELD		|attempt_failed	|t_integer	|0	|NOT NULL	|ZBX_NODATA
FIELD		|attempt_ip	|t_varchar(39)	|''	|NOT NULL	|ZBX_NODATA
FIELD		|attempt_clock	|t_integer	|0	|NOT NULL	|ZBX_NODATA
FIELD		|rows_per_page	|t_integer	|50	|NOT NULL	|0
FIELD		|timezone	|t_varchar(50)	|'default'|NOT NULL	|ZBX_NODATA
FIELD		|roleid		|t_id		|	|NOT NULL	|0			|1|role
UNIQUE		|1		|username

TABLE|maintenances|maintenanceid|ZBX_DATA
FIELD		|maintenanceid	|t_id		|	|NOT NULL	|0
FIELD		|name		|t_varchar(128)	|''	|NOT NULL	|0
FIELD		|maintenance_type|t_integer	|'0'	|NOT NULL	|0
FIELD		|description	|t_shorttext	|''	|NOT NULL	|0
FIELD		|active_since	|t_integer	|'0'	|NOT NULL	|0
FIELD		|active_till	|t_integer	|'0'	|NOT NULL	|0
FIELD		|tags_evaltype	|t_integer	|'0'	|NOT NULL	|0
INDEX		|1		|active_since,active_till
UNIQUE		|2		|name

TABLE|hosts|hostid|ZBX_TEMPLATE
FIELD		|hostid		|t_id		|	|NOT NULL	|0
FIELD		|proxy_hostid	|t_id		|	|NULL		|0			|1|hosts	|hostid		|RESTRICT
FIELD		|host		|t_varchar(128)	|''	|NOT NULL	|ZBX_PROXY
FIELD		|status		|t_integer	|'0'	|NOT NULL	|ZBX_PROXY
FIELD		|lastaccess	|t_integer	|'0'	|NOT NULL	|ZBX_NODATA
FIELD		|ipmi_authtype	|t_integer	|'-1'	|NOT NULL	|ZBX_PROXY
FIELD		|ipmi_privilege	|t_integer	|'2'	|NOT NULL	|ZBX_PROXY
FIELD		|ipmi_username	|t_varchar(16)	|''	|NOT NULL	|ZBX_PROXY
FIELD		|ipmi_password	|t_varchar(20)	|''	|NOT NULL	|ZBX_PROXY
FIELD		|maintenanceid	|t_id		|	|NULL		|ZBX_NODATA		|2|maintenances	|		|RESTRICT
FIELD		|maintenance_status|t_integer	|'0'	|NOT NULL	|ZBX_NODATA
FIELD		|maintenance_type|t_integer	|'0'	|NOT NULL	|ZBX_NODATA
FIELD		|maintenance_from|t_integer	|'0'	|NOT NULL	|ZBX_NODATA
FIELD		|name		|t_varchar(128)	|''	|NOT NULL	|ZBX_PROXY
FIELD		|flags		|t_integer	|'0'	|NOT NULL	|0
FIELD		|templateid	|t_id		|	|NULL		|0			|3|hosts	|hostid
FIELD		|description	|t_shorttext	|''	|NOT NULL	|0
FIELD		|tls_connect	|t_integer	|'1'	|NOT NULL	|ZBX_PROXY
FIELD		|tls_accept	|t_integer	|'1'	|NOT NULL	|ZBX_PROXY
FIELD		|tls_issuer	|t_varchar(1024)|''	|NOT NULL	|ZBX_PROXY
FIELD		|tls_subject	|t_varchar(1024)|''	|NOT NULL	|ZBX_PROXY
FIELD		|tls_psk_identity|t_varchar(128)|''	|NOT NULL	|ZBX_PROXY
FIELD		|tls_psk	|t_varchar(512)	|''	|NOT NULL	|ZBX_PROXY
FIELD		|proxy_address	|t_varchar(255)	|''	|NOT NULL	|0
FIELD		|auto_compress	|t_integer	|'1'	|NOT NULL	|0
FIELD		|discover	|t_integer	|'0'	|NOT NULL	|0
FIELD		|custom_interfaces|t_integer	|'0'	|NOT NULL	|0
FIELD		|uuid		|t_varchar(32)	|''	|NOT NULL	|0
INDEX		|1		|host
INDEX		|2		|status
INDEX		|3		|proxy_hostid
INDEX		|4		|name
INDEX		|5		|maintenanceid

TABLE|hstgrp|groupid|ZBX_DATA
FIELD		|groupid	|t_id		|	|NOT NULL	|0
FIELD		|name		|t_varchar(255)	|''	|NOT NULL	|0
FIELD		|internal	|t_integer	|'0'	|NOT NULL	|0
FIELD		|flags		|t_integer	|'0'	|NOT NULL	|0
FIELD		|uuid		|t_varchar(32)	|''	|NOT NULL	|0
INDEX		|1		|name

TABLE|group_prototype|group_prototypeid|ZBX_TEMPLATE
FIELD		|group_prototypeid|t_id		|	|NOT NULL	|0
FIELD		|hostid		|t_id		|	|NOT NULL	|0			|1|hosts
FIELD		|name		|t_varchar(255)	|''	|NOT NULL	|0
FIELD		|groupid	|t_id		|	|NULL		|0			|2|hstgrp	|		|RESTRICT
FIELD		|templateid	|t_id		|	|NULL		|0			|3|group_prototype|group_prototypeid
INDEX		|1		|hostid

TABLE|group_discovery|groupid|ZBX_TEMPLATE
FIELD		|groupid	|t_id		|	|NOT NULL	|0			|1|hstgrp
FIELD		|parent_group_prototypeid|t_id	|	|NOT NULL	|0			|2|group_prototype|group_prototypeid|RESTRICT
FIELD		|name		|t_varchar(64)	|''	|NOT NULL	|ZBX_NODATA
FIELD		|lastcheck	|t_integer	|'0'	|NOT NULL	|ZBX_NODATA
FIELD		|ts_delete	|t_time		|'0'	|NOT NULL	|ZBX_NODATA

TABLE|drules|druleid|ZBX_DATA
FIELD		|druleid	|t_id		|	|NOT NULL	|0
FIELD		|proxy_hostid	|t_id		|	|NULL		|0			|1|hosts	|hostid		|RESTRICT
FIELD		|name		|t_varchar(255)	|''	|NOT NULL	|ZBX_PROXY
FIELD		|iprange	|t_varchar(2048)|''	|NOT NULL	|ZBX_PROXY
FIELD		|delay		|t_varchar(255)	|'1h'	|NOT NULL	|ZBX_PROXY
FIELD		|nextcheck	|t_integer	|'0'	|NOT NULL	|ZBX_NODATA
FIELD		|status		|t_integer	|'0'	|NOT NULL	|0
INDEX		|1		|proxy_hostid
UNIQUE		|2		|name

TABLE|dchecks|dcheckid|ZBX_DATA
FIELD		|dcheckid	|t_id		|	|NOT NULL	|0
FIELD		|druleid	|t_id		|	|NOT NULL	|ZBX_PROXY		|1|drules
FIELD		|type		|t_integer	|'0'	|NOT NULL	|ZBX_PROXY
FIELD		|key_		|t_varchar(2048)|''	|NOT NULL	|ZBX_PROXY
FIELD		|snmp_community	|t_varchar(255)	|''	|NOT NULL	|ZBX_PROXY
FIELD		|ports		|t_varchar(255)	|'0'	|NOT NULL	|ZBX_PROXY
FIELD		|snmpv3_securityname|t_varchar(64)|''	|NOT NULL	|ZBX_PROXY
FIELD		|snmpv3_securitylevel|t_integer	|'0'	|NOT NULL	|ZBX_PROXY
FIELD		|snmpv3_authpassphrase|t_varchar(64)|''	|NOT NULL	|ZBX_PROXY
FIELD		|snmpv3_privpassphrase|t_varchar(64)|''	|NOT NULL	|ZBX_PROXY
FIELD		|uniq		|t_integer	|'0'	|NOT NULL	|ZBX_PROXY
FIELD		|snmpv3_authprotocol|t_integer	|'0'	|NOT NULL	|ZBX_PROXY
FIELD		|snmpv3_privprotocol|t_integer	|'0'	|NOT NULL	|ZBX_PROXY
FIELD		|snmpv3_contextname|t_varchar(255)|''	|NOT NULL	|ZBX_PROXY
FIELD		|host_source|t_integer	|'1'	|NOT NULL	|ZBX_PROXY
FIELD		|name_source|t_integer	|'0'	|NOT NULL	|ZBX_PROXY
INDEX		|1		|druleid,host_source,name_source

TABLE|httptest|httptestid|ZBX_TEMPLATE
FIELD		|httptestid	|t_id		|	|NOT NULL	|0
FIELD		|name		|t_varchar(64)	|''	|NOT NULL	|ZBX_PROXY
FIELD		|nextcheck	|t_integer	|'0'	|NOT NULL	|ZBX_NODATA
FIELD		|delay		|t_varchar(255)	|'1m'	|NOT NULL	|ZBX_PROXY
FIELD		|status		|t_integer	|'0'	|NOT NULL	|0
FIELD		|agent		|t_varchar(255)	|'Zabbix'|NOT NULL	|ZBX_PROXY
FIELD		|authentication	|t_integer	|'0'	|NOT NULL	|ZBX_PROXY,ZBX_NODATA
FIELD		|http_user	|t_varchar(64)	|''	|NOT NULL	|ZBX_PROXY,ZBX_NODATA
FIELD		|http_password	|t_varchar(64)	|''	|NOT NULL	|ZBX_PROXY,ZBX_NODATA
FIELD		|hostid		|t_id		|	|NOT NULL	|ZBX_PROXY		|2|hosts
FIELD		|templateid	|t_id		|	|NULL		|0			|3|httptest	|httptestid
FIELD		|http_proxy	|t_varchar(255)	|''	|NOT NULL	|ZBX_PROXY,ZBX_NODATA
FIELD		|retries	|t_integer	|'1'	|NOT NULL	|ZBX_PROXY,ZBX_NODATA
FIELD		|ssl_cert_file	|t_varchar(255)	|''	|NOT NULL	|ZBX_PROXY,ZBX_NODATA
FIELD		|ssl_key_file	|t_varchar(255)	|''	|NOT NULL	|ZBX_PROXY,ZBX_NODATA
FIELD		|ssl_key_password|t_varchar(64)	|''	|NOT NULL	|ZBX_PROXY,ZBX_NODATA
FIELD		|verify_peer	|t_integer	|'0'	|NOT NULL	|ZBX_PROXY
FIELD		|verify_host	|t_integer	|'0'	|NOT NULL	|ZBX_PROXY
FIELD		|uuid		|t_varchar(32)	|''	|NOT NULL	|0
UNIQUE		|2		|hostid,name
INDEX		|3		|status
INDEX		|4		|templateid

TABLE|httpstep|httpstepid|ZBX_TEMPLATE
FIELD		|httpstepid	|t_id		|	|NOT NULL	|0
FIELD		|httptestid	|t_id		|	|NOT NULL	|ZBX_PROXY		|1|httptest
FIELD		|name		|t_varchar(64)	|''	|NOT NULL	|ZBX_PROXY
FIELD		|no		|t_integer	|'0'	|NOT NULL	|ZBX_PROXY
FIELD		|url		|t_varchar(2048)|''	|NOT NULL	|ZBX_PROXY
FIELD		|timeout	|t_varchar(255)	|'15s'	|NOT NULL	|ZBX_PROXY
FIELD		|posts		|t_shorttext	|''	|NOT NULL	|ZBX_PROXY
FIELD		|required	|t_varchar(255)	|''	|NOT NULL	|ZBX_PROXY
FIELD		|status_codes	|t_varchar(255)	|''	|NOT NULL	|ZBX_PROXY
FIELD		|follow_redirects|t_integer	|'1'	|NOT NULL	|ZBX_PROXY
FIELD		|retrieve_mode	|t_integer	|'0'	|NOT NULL	|ZBX_PROXY
FIELD		|post_type	|t_integer	|'0'	|NOT NULL	|ZBX_PROXY
INDEX		|1		|httptestid

TABLE|interface|interfaceid|ZBX_TEMPLATE
FIELD		|interfaceid	|t_id		|	|NOT NULL	|0
FIELD		|hostid		|t_id		|	|NOT NULL	|ZBX_PROXY		|1|hosts
FIELD		|main		|t_integer	|'0'	|NOT NULL	|ZBX_PROXY
FIELD		|type		|t_integer	|'1'	|NOT NULL	|ZBX_PROXY
FIELD		|useip		|t_integer	|'1'	|NOT NULL	|ZBX_PROXY
FIELD		|ip		|t_varchar(64)	|'127.0.0.1'|NOT NULL	|ZBX_PROXY
FIELD		|dns		|t_varchar(255)	|''	|NOT NULL	|ZBX_PROXY
FIELD		|port		|t_varchar(64)	|'10050'|NOT NULL	|ZBX_PROXY
FIELD		|available	|t_integer	|'0'	|NOT NULL	|ZBX_PROXY,ZBX_NODATA
FIELD		|error		|t_varchar(2048)|''	|NOT NULL	|ZBX_NODATA
FIELD		|errors_from	|t_integer	|'0'	|NOT NULL	|ZBX_NODATA
FIELD		|disable_until	|t_integer	|'0'	|NOT NULL	|ZBX_NODATA
INDEX		|1		|hostid,type
INDEX		|2		|ip,dns
INDEX		|3		|available

TABLE|valuemap|valuemapid|ZBX_TEMPLATE
FIELD		|valuemapid	|t_id		|	|NOT NULL	|0
FIELD		|hostid		|t_id		|	|NOT NULL	|0			|1|hosts
FIELD		|name		|t_varchar(64)	|''	|NOT NULL	|0
FIELD		|uuid		|t_varchar(32)	|''	|NOT NULL	|0
UNIQUE		|1		|hostid,name

TABLE|items|itemid|ZBX_TEMPLATE
FIELD		|itemid		|t_id		|	|NOT NULL	|0
FIELD		|type		|t_integer	|'0'	|NOT NULL	|ZBX_PROXY
FIELD		|snmp_oid	|t_varchar(512)	|''	|NOT NULL	|ZBX_PROXY
FIELD		|hostid		|t_id		|	|NOT NULL	|ZBX_PROXY		|1|hosts
FIELD		|name		|t_varchar(255)	|''	|NOT NULL	|0
FIELD		|key_		|t_varchar(2048)|''	|NOT NULL	|ZBX_PROXY
FIELD		|delay		|t_varchar(1024)|'0'	|NOT NULL	|ZBX_PROXY
FIELD		|history	|t_varchar(255)	|'90d'	|NOT NULL	|ZBX_PROXY
FIELD		|trends		|t_varchar(255)	|'365d'	|NOT NULL	|0
FIELD		|status		|t_integer	|'0'	|NOT NULL	|ZBX_PROXY
FIELD		|value_type	|t_integer	|'0'	|NOT NULL	|ZBX_PROXY
FIELD		|trapper_hosts	|t_varchar(255)	|''	|NOT NULL	|ZBX_PROXY
FIELD		|units		|t_varchar(255)	|''	|NOT NULL	|0
FIELD		|formula	|t_varchar(255)	|''	|NOT NULL	|0
FIELD		|logtimefmt	|t_varchar(64)	|''	|NOT NULL	|ZBX_PROXY
FIELD		|templateid	|t_id		|	|NULL		|0			|2|items	|itemid
FIELD		|valuemapid	|t_id		|	|NULL		|0			|3|valuemap	|		|RESTRICT
FIELD		|params		|t_text		|''	|NOT NULL	|ZBX_PROXY
FIELD		|ipmi_sensor	|t_varchar(128)	|''	|NOT NULL	|ZBX_PROXY
FIELD		|authtype	|t_integer	|'0'	|NOT NULL	|ZBX_PROXY
FIELD		|username	|t_varchar(64)	|''	|NOT NULL	|ZBX_PROXY
FIELD		|password	|t_varchar(64)	|''	|NOT NULL	|ZBX_PROXY
FIELD		|publickey	|t_varchar(64)	|''	|NOT NULL	|ZBX_PROXY
FIELD		|privatekey	|t_varchar(64)	|''	|NOT NULL	|ZBX_PROXY
FIELD		|flags		|t_integer	|'0'	|NOT NULL	|ZBX_PROXY
FIELD		|interfaceid	|t_id		|	|NULL		|ZBX_PROXY		|4|interface	|		|RESTRICT
FIELD		|description	|t_text		|''	|NOT NULL	|0
FIELD		|inventory_link	|t_integer	|'0'	|NOT NULL	|ZBX_PROXY
FIELD		|lifetime	|t_varchar(255)	|'30d'	|NOT NULL	|0
FIELD		|evaltype	|t_integer	|'0'	|NOT NULL	|0
FIELD		|jmx_endpoint	|t_varchar(255)	|''	|NOT NULL	|ZBX_PROXY
FIELD		|master_itemid	|t_id		|	|NULL		|ZBX_PROXY		|5|items	|itemid
FIELD		|timeout	|t_varchar(255)	|'3s'	|NOT NULL	|ZBX_PROXY
FIELD		|url		|t_varchar(2048)|''	|NOT NULL	|ZBX_PROXY
FIELD		|query_fields	|t_varchar(2048)|''	|NOT NULL	|ZBX_PROXY
FIELD		|posts		|t_text		|''	|NOT NULL	|ZBX_PROXY
FIELD		|status_codes	|t_varchar(255)	|'200'	|NOT NULL	|ZBX_PROXY
FIELD		|follow_redirects|t_integer	|'1'	|NOT NULL	|ZBX_PROXY
FIELD		|post_type	|t_integer	|'0'	|NOT NULL	|ZBX_PROXY
FIELD		|http_proxy	|t_varchar(255)	|''	|NOT NULL	|ZBX_PROXY,ZBX_NODATA
FIELD		|headers	|t_text		|''	|NOT NULL	|ZBX_PROXY
FIELD		|retrieve_mode	|t_integer	|'0'	|NOT NULL	|ZBX_PROXY
FIELD		|request_method	|t_integer	|'0'	|NOT NULL	|ZBX_PROXY
FIELD		|output_format	|t_integer	|'0'	|NOT NULL	|ZBX_PROXY
FIELD		|ssl_cert_file	|t_varchar(255)	|''	|NOT NULL	|ZBX_PROXY,ZBX_NODATA
FIELD		|ssl_key_file	|t_varchar(255)	|''	|NOT NULL	|ZBX_PROXY,ZBX_NODATA
FIELD		|ssl_key_password|t_varchar(64)	|''	|NOT NULL	|ZBX_PROXY,ZBX_NODATA
FIELD		|verify_peer	|t_integer	|'0'	|NOT NULL	|ZBX_PROXY
FIELD		|verify_host	|t_integer	|'0'	|NOT NULL	|ZBX_PROXY
FIELD		|allow_traps	|t_integer	|'0'	|NOT NULL	|ZBX_PROXY
FIELD		|discover	|t_integer	|'0'	|NOT NULL	|0
FIELD		|uuid		|t_varchar(32)	|''	|NOT NULL	|0
INDEX		|1		|hostid,key_(1021)
INDEX		|3		|status
INDEX		|4		|templateid
INDEX		|5		|valuemapid
INDEX		|6		|interfaceid
INDEX		|7		|master_itemid
INDEX		|8		|key_(1024)

TABLE|httpstepitem|httpstepitemid|ZBX_TEMPLATE
FIELD		|httpstepitemid	|t_id		|	|NOT NULL	|0
FIELD		|httpstepid	|t_id		|	|NOT NULL	|ZBX_PROXY		|1|httpstep
FIELD		|itemid		|t_id		|	|NOT NULL	|ZBX_PROXY		|2|items
FIELD		|type		|t_integer	|'0'	|NOT NULL	|ZBX_PROXY
UNIQUE		|1		|httpstepid,itemid
INDEX		|2		|itemid

TABLE|httptestitem|httptestitemid|ZBX_TEMPLATE
FIELD		|httptestitemid	|t_id		|	|NOT NULL	|0
FIELD		|httptestid	|t_id		|	|NOT NULL	|ZBX_PROXY		|1|httptest
FIELD		|itemid		|t_id		|	|NOT NULL	|ZBX_PROXY		|2|items
FIELD		|type		|t_integer	|'0'	|NOT NULL	|ZBX_PROXY
UNIQUE		|1		|httptestid,itemid
INDEX		|2		|itemid

TABLE|media_type|mediatypeid|ZBX_DATA
FIELD		|mediatypeid	|t_id		|	|NOT NULL	|0
FIELD		|type		|t_integer	|'0'	|NOT NULL	|0
FIELD		|name		|t_varchar(100)	|''	|NOT NULL	|0
FIELD		|smtp_server	|t_varchar(255)	|''	|NOT NULL	|0
FIELD		|smtp_helo	|t_varchar(255)	|''	|NOT NULL	|0
FIELD		|smtp_email	|t_varchar(255)	|''	|NOT NULL	|0
FIELD		|exec_path	|t_varchar(255)	|''	|NOT NULL	|0
FIELD		|gsm_modem	|t_varchar(255)	|''	|NOT NULL	|0
FIELD		|username	|t_varchar(255)	|''	|NOT NULL	|0
FIELD		|passwd		|t_varchar(255)	|''	|NOT NULL	|0
FIELD		|status		|t_integer	|'0'	|NOT NULL	|0
FIELD		|smtp_port	|t_integer	|'25'	|NOT NULL	|0
FIELD		|smtp_security	|t_integer	|'0'	|NOT NULL	|0
FIELD		|smtp_verify_peer|t_integer	|'0'	|NOT NULL	|0
FIELD		|smtp_verify_host|t_integer	|'0'	|NOT NULL	|0
FIELD		|smtp_authentication|t_integer	|'0'	|NOT NULL	|0
FIELD		|exec_params	|t_varchar(255)	|''	|NOT NULL	|0
FIELD		|maxsessions	|t_integer	|'1'	|NOT NULL	|0
FIELD		|maxattempts	|t_integer	|'3'	|NOT NULL	|0
FIELD		|attempt_interval|t_varchar(32)	|'10s'	|NOT NULL	|0
FIELD		|content_type	|t_integer	|'1'	|NOT NULL	|0
FIELD		|script		|t_text		|''	|NOT NULL	|0
FIELD		|timeout	|t_varchar(32)	|'30s'	|NOT NULL	|0
FIELD		|process_tags	|t_integer	|'0'	|NOT NULL	|0
FIELD		|show_event_menu|t_integer	|'0'	|NOT NULL	|0
FIELD		|event_menu_url	|t_varchar(2048)|''	|NOT NULL	|0
FIELD		|event_menu_name|t_varchar(255)	|''	|NOT NULL	|0
FIELD		|description	|t_shorttext	|''	|NOT NULL	|0
UNIQUE		|1		|name

TABLE|media_type_param|mediatype_paramid|ZBX_DATA
FIELD		|mediatype_paramid|t_id		|	|NOT NULL	|0
FIELD		|mediatypeid	|t_id		|	|NOT NULL	|0			|1|media_type
FIELD		|name		|t_varchar(255)	|''	|NOT NULL	|0
FIELD		|value		|t_varchar(2048)|''	|NOT NULL	|0
INDEX		|1		|mediatypeid

TABLE|media_type_message|mediatype_messageid|ZBX_DATA
FIELD		|mediatype_messageid|t_id	|	|NOT NULL	|0
FIELD		|mediatypeid	|t_id		|	|NOT NULL	|0			|1|media_type
FIELD		|eventsource	|t_integer	|	|NOT NULL	|0
FIELD		|recovery	|t_integer	|	|NOT NULL	|0
FIELD		|subject	|t_varchar(255)	|''	|NOT NULL	|0
FIELD		|message	|t_shorttext	|''	|NOT NULL	|0
UNIQUE		|1		|mediatypeid,eventsource,recovery

TABLE|usrgrp|usrgrpid|ZBX_DATA
FIELD		|usrgrpid	|t_id		|	|NOT NULL	|0
FIELD		|name		|t_varchar(64)	|''	|NOT NULL	|0
FIELD		|gui_access	|t_integer	|'0'	|NOT NULL	|0
FIELD		|users_status	|t_integer	|'0'	|NOT NULL	|0
FIELD		|debug_mode	|t_integer	|'0'	|NOT NULL	|0
UNIQUE		|1		|name

TABLE|users_groups|id|ZBX_DATA
FIELD		|id		|t_id		|	|NOT NULL	|0
FIELD		|usrgrpid	|t_id		|	|NOT NULL	|0			|1|usrgrp
FIELD		|userid		|t_id		|	|NOT NULL	|0			|2|users
UNIQUE		|1		|usrgrpid,userid
INDEX		|2		|userid

TABLE|scripts|scriptid|ZBX_DATA
FIELD		|scriptid	|t_id		|	|NOT NULL	|0
FIELD		|name		|t_varchar(255)	|''	|NOT NULL	|0
FIELD		|command	|t_text		|''	|NOT NULL	|0
FIELD		|host_access	|t_integer	|'2'	|NOT NULL	|0
FIELD		|usrgrpid	|t_id		|	|NULL		|0			|1|usrgrp	|		|RESTRICT
FIELD		|groupid	|t_id		|	|NULL		|0			|2|hstgrp	|		|RESTRICT
FIELD		|description	|t_shorttext	|''	|NOT NULL	|0
FIELD		|confirmation	|t_varchar(255)	|''	|NOT NULL	|0
FIELD		|type		|t_integer	|'5'	|NOT NULL	|0
FIELD		|execute_on	|t_integer	|'2'	|NOT NULL	|0
FIELD		|timeout	|t_varchar(32)	|'30s'	|NOT NULL	|ZBX_NODATA
FIELD		|scope		|t_integer	|'1'	|NOT NULL	|0
FIELD		|port		|t_varchar(64)	|''	|NOT NULL	|0
FIELD		|authtype	|t_integer	|'0'	|NOT NULL	|0
FIELD		|username	|t_varchar(64)	|''	|NOT NULL	|0
FIELD		|password	|t_varchar(64)	|''	|NOT NULL	|0
FIELD		|publickey	|t_varchar(64)	|''	|NOT NULL	|0
FIELD		|privatekey	|t_varchar(64)	|''	|NOT NULL	|0
FIELD		|menu_path	|t_varchar(255)	|''	|NOT NULL	|0
INDEX		|1		|usrgrpid
INDEX		|2		|groupid
UNIQUE		|3		|name

TABLE|script_param|script_paramid|ZBX_DATA
FIELD		|script_paramid	|t_id		|	|NOT NULL	|0
FIELD		|scriptid	|t_id		|	|NOT NULL	|0			|1|scripts
FIELD		|name		|t_varchar(255)	|''	|NOT NULL	|0
FIELD		|value		|t_varchar(2048)|''	|NOT NULL	|0
UNIQUE		|1		|scriptid,name

TABLE|actions|actionid|ZBX_DATA
FIELD		|actionid	|t_id		|	|NOT NULL	|0
FIELD		|name		|t_varchar(255)	|''	|NOT NULL	|0
FIELD		|eventsource	|t_integer	|'0'	|NOT NULL	|0
FIELD		|evaltype	|t_integer	|'0'	|NOT NULL	|0
FIELD		|status		|t_integer	|'0'	|NOT NULL	|0
FIELD		|esc_period	|t_varchar(255)	|'1h'	|NOT NULL	|0
FIELD		|formula	|t_varchar(255)	|''	|NOT NULL	|0
FIELD		|pause_suppressed|t_integer	|'1'	|NOT NULL	|0
INDEX		|1		|eventsource,status
UNIQUE		|2		|name

TABLE|operations|operationid|ZBX_DATA
FIELD		|operationid	|t_id		|	|NOT NULL	|0
FIELD		|actionid	|t_id		|	|NOT NULL	|0			|1|actions
FIELD		|operationtype	|t_integer	|'0'	|NOT NULL	|0
FIELD		|esc_period	|t_varchar(255)	|'0'	|NOT NULL	|0
FIELD		|esc_step_from	|t_integer	|'1'	|NOT NULL	|0
FIELD		|esc_step_to	|t_integer	|'1'	|NOT NULL	|0
FIELD		|evaltype	|t_integer	|'0'	|NOT NULL	|0
FIELD		|recovery	|t_integer	|'0'	|NOT NULL	|0
INDEX		|1		|actionid

TABLE|opmessage|operationid|ZBX_DATA
FIELD		|operationid	|t_id		|	|NOT NULL	|0			|1|operations
FIELD		|default_msg	|t_integer	|'1'	|NOT NULL	|0
FIELD		|subject	|t_varchar(255)	|''	|NOT NULL	|0
FIELD		|message	|t_shorttext	|''	|NOT NULL	|0
FIELD		|mediatypeid	|t_id		|	|NULL		|0			|2|media_type	|		|RESTRICT
INDEX		|1		|mediatypeid

TABLE|opmessage_grp|opmessage_grpid|ZBX_DATA
FIELD		|opmessage_grpid|t_id		|	|NOT NULL	|0
FIELD		|operationid	|t_id		|	|NOT NULL	|0			|1|operations
FIELD		|usrgrpid	|t_id		|	|NOT NULL	|0			|2|usrgrp	|		|RESTRICT
UNIQUE		|1		|operationid,usrgrpid
INDEX		|2		|usrgrpid

TABLE|opmessage_usr|opmessage_usrid|ZBX_DATA
FIELD		|opmessage_usrid|t_id		|	|NOT NULL	|0
FIELD		|operationid	|t_id		|	|NOT NULL	|0			|1|operations
FIELD		|userid		|t_id		|	|NOT NULL	|0			|2|users	|		|RESTRICT
UNIQUE		|1		|operationid,userid
INDEX		|2		|userid

TABLE|opcommand|operationid|ZBX_DATA
FIELD		|operationid	|t_id		|	|NOT NULL	|0			|1|operations
FIELD		|scriptid	|t_id		|	|NOT NULL	|0			|2|scripts	|		|RESTRICT
INDEX		|1		|scriptid

TABLE|opcommand_hst|opcommand_hstid|ZBX_DATA
FIELD		|opcommand_hstid|t_id		|	|NOT NULL	|0
FIELD		|operationid	|t_id		|	|NOT NULL	|0			|1|operations
FIELD		|hostid		|t_id		|	|NULL		|0			|2|hosts	|		|RESTRICT
INDEX		|1		|operationid
INDEX		|2		|hostid

TABLE|opcommand_grp|opcommand_grpid|ZBX_DATA
FIELD		|opcommand_grpid|t_id		|	|NOT NULL	|0
FIELD		|operationid	|t_id		|	|NOT NULL	|0			|1|operations
FIELD		|groupid	|t_id		|	|NOT NULL	|0			|2|hstgrp	|		|RESTRICT
INDEX		|1		|operationid
INDEX		|2		|groupid

TABLE|opgroup|opgroupid|ZBX_DATA
FIELD		|opgroupid	|t_id		|	|NOT NULL	|0
FIELD		|operationid	|t_id		|	|NOT NULL	|0			|1|operations
FIELD		|groupid	|t_id		|	|NOT NULL	|0			|2|hstgrp	|		|RESTRICT
UNIQUE		|1		|operationid,groupid
INDEX		|2		|groupid

TABLE|optemplate|optemplateid|ZBX_TEMPLATE
FIELD		|optemplateid	|t_id		|	|NOT NULL	|0
FIELD		|operationid	|t_id		|	|NOT NULL	|0			|1|operations
FIELD		|templateid	|t_id		|	|NOT NULL	|0			|2|hosts	|hostid		|RESTRICT
UNIQUE		|1		|operationid,templateid
INDEX		|2		|templateid

TABLE|opconditions|opconditionid|ZBX_DATA
FIELD		|opconditionid	|t_id		|	|NOT NULL	|0
FIELD		|operationid	|t_id		|	|NOT NULL	|0			|1|operations
FIELD		|conditiontype	|t_integer	|'0'	|NOT NULL	|0
FIELD		|operator	|t_integer	|'0'	|NOT NULL	|0
FIELD		|value		|t_varchar(255)	|''	|NOT NULL	|0
INDEX		|1		|operationid

TABLE|conditions|conditionid|ZBX_DATA
FIELD		|conditionid	|t_id		|	|NOT NULL	|0
FIELD		|actionid	|t_id		|	|NOT NULL	|0			|1|actions
FIELD		|conditiontype	|t_integer	|'0'	|NOT NULL	|0
FIELD		|operator	|t_integer	|'0'	|NOT NULL	|0
FIELD		|value		|t_varchar(255)	|''	|NOT NULL	|0
FIELD		|value2		|t_varchar(255)	|''	|NOT NULL	|0
INDEX		|1		|actionid

TABLE|config|configid|ZBX_DATA
FIELD		|configid	|t_id		|	|NOT NULL	|0
FIELD		|work_period	|t_varchar(255)	|'1-5,09:00-18:00'|NOT NULL|0
FIELD		|alert_usrgrpid	|t_id		|	|NULL		|0			|1|usrgrp	|usrgrpid	|RESTRICT
FIELD		|default_theme	|t_varchar(128)	|'blue-theme'|NOT NULL	|ZBX_NODATA
FIELD		|authentication_type|t_integer	|'0'	|NOT NULL	|ZBX_NODATA
FIELD		|ldap_host	|t_varchar(255)	|''	|NOT NULL	|ZBX_NODATA
FIELD		|ldap_port	|t_integer	|389	|NOT NULL	|ZBX_NODATA
FIELD		|ldap_base_dn	|t_varchar(255)	|''	|NOT NULL	|ZBX_NODATA
FIELD		|ldap_bind_dn	|t_varchar(255)	|''	|NOT NULL	|ZBX_NODATA
FIELD		|ldap_bind_password|t_varchar(128)|''	|NOT NULL	|ZBX_NODATA
FIELD		|ldap_search_attribute|t_varchar(128)|''|NOT NULL	|ZBX_NODATA
FIELD		|discovery_groupid|t_id		|	|NOT NULL	|ZBX_PROXY		|2|hstgrp	|groupid	|RESTRICT
FIELD		|max_in_table	|t_integer	|'50'	|NOT NULL	|ZBX_NODATA
FIELD		|search_limit	|t_integer	|'1000'	|NOT NULL	|ZBX_NODATA
FIELD		|severity_color_0|t_varchar(6)	|'97AAB3'|NOT NULL	|ZBX_NODATA
FIELD		|severity_color_1|t_varchar(6)	|'7499FF'|NOT NULL	|ZBX_NODATA
FIELD		|severity_color_2|t_varchar(6)	|'FFC859'|NOT NULL	|ZBX_NODATA
FIELD		|severity_color_3|t_varchar(6)	|'FFA059'|NOT NULL	|ZBX_NODATA
FIELD		|severity_color_4|t_varchar(6)	|'E97659'|NOT NULL	|ZBX_NODATA
FIELD		|severity_color_5|t_varchar(6)	|'E45959'|NOT NULL	|ZBX_NODATA
FIELD		|severity_name_0|t_varchar(32)	|'Not classified'|NOT NULL|ZBX_NODATA
FIELD		|severity_name_1|t_varchar(32)	|'Information'|NOT NULL	|ZBX_NODATA
FIELD		|severity_name_2|t_varchar(32)	|'Warning'|NOT NULL	|ZBX_NODATA
FIELD		|severity_name_3|t_varchar(32)	|'Average'|NOT NULL	|ZBX_NODATA
FIELD		|severity_name_4|t_varchar(32)	|'High'	|NOT NULL	|ZBX_NODATA
FIELD		|severity_name_5|t_varchar(32)	|'Disaster'|NOT NULL	|ZBX_NODATA
FIELD		|ok_period	|t_varchar(32)	|'5m'	|NOT NULL	|ZBX_NODATA
FIELD		|blink_period	|t_varchar(32)	|'2m'	|NOT NULL	|ZBX_NODATA
FIELD		|problem_unack_color|t_varchar(6)|'CC0000'|NOT NULL	|ZBX_NODATA
FIELD		|problem_ack_color|t_varchar(6)	|'CC0000'|NOT NULL	|ZBX_NODATA
FIELD		|ok_unack_color	|t_varchar(6)	|'009900'|NOT NULL	|ZBX_NODATA
FIELD		|ok_ack_color	|t_varchar(6)	|'009900'|NOT NULL	|ZBX_NODATA
FIELD		|problem_unack_style|t_integer	|'1'	|NOT NULL	|ZBX_NODATA
FIELD		|problem_ack_style|t_integer	|'1'	|NOT NULL	|ZBX_NODATA
FIELD		|ok_unack_style	|t_integer	|'1'	|NOT NULL	|ZBX_NODATA
FIELD		|ok_ack_style	|t_integer	|'1'	|NOT NULL	|ZBX_NODATA
FIELD		|snmptrap_logging|t_integer	|'1'	|NOT NULL	|ZBX_PROXY,ZBX_NODATA
FIELD		|server_check_interval|t_integer|'10'	|NOT NULL	|ZBX_NODATA
FIELD		|hk_events_mode	|t_integer	|'1'	|NOT NULL	|ZBX_NODATA
FIELD		|hk_events_trigger|t_varchar(32)|'365d'	|NOT NULL	|ZBX_NODATA
FIELD		|hk_events_internal|t_varchar(32)|'1d'	|NOT NULL	|ZBX_NODATA
FIELD		|hk_events_discovery|t_varchar(32)|'1d'	|NOT NULL	|ZBX_NODATA
FIELD		|hk_events_autoreg|t_varchar(32)|'1d'	|NOT NULL	|ZBX_NODATA
FIELD		|hk_services_mode|t_integer	|'1'	|NOT NULL	|ZBX_NODATA
FIELD		|hk_services	|t_varchar(32)	|'365d'	|NOT NULL	|ZBX_NODATA
FIELD		|hk_audit_mode	|t_integer	|'1'	|NOT NULL	|ZBX_NODATA
FIELD		|hk_audit	|t_varchar(32)	|'365d'	|NOT NULL	|ZBX_NODATA
FIELD		|hk_sessions_mode|t_integer	|'1'	|NOT NULL	|ZBX_NODATA
FIELD		|hk_sessions	|t_varchar(32)	|'365d'	|NOT NULL	|ZBX_NODATA
FIELD		|hk_history_mode|t_integer	|'1'	|NOT NULL	|ZBX_NODATA
FIELD		|hk_history_global|t_integer	|'0'	|NOT NULL	|ZBX_PROXY,ZBX_NODATA
FIELD		|hk_history	|t_varchar(32)	|'90d'	|NOT NULL	|ZBX_PROXY,ZBX_NODATA
FIELD		|hk_trends_mode	|t_integer	|'1'	|NOT NULL	|ZBX_NODATA
FIELD		|hk_trends_global|t_integer	|'0'	|NOT NULL	|ZBX_NODATA
FIELD		|hk_trends	|t_varchar(32)	|'365d'	|NOT NULL	|ZBX_NODATA
FIELD		|default_inventory_mode|t_integer|'-1'	|NOT NULL	|ZBX_NODATA
FIELD		|custom_color	|t_integer	|'0'	|NOT NULL	|ZBX_NODATA
FIELD		|http_auth_enabled	|t_integer	|'0'	|NOT NULL	|ZBX_NODATA
FIELD		|http_login_form	|t_integer	|'0'	|NOT NULL	|ZBX_NODATA
FIELD		|http_strip_domains	|t_varchar(2048)|''	|NOT NULL	|ZBX_NODATA
FIELD		|http_case_sensitive	|t_integer	|'1'	|NOT NULL	|ZBX_NODATA
FIELD		|ldap_configured		|t_integer		|'0'	|NOT NULL	|ZBX_NODATA
FIELD		|ldap_case_sensitive	|t_integer	|'1'	|NOT NULL	|ZBX_NODATA
FIELD		|db_extension	|t_varchar(32)	|''	|NOT NULL	|ZBX_NODATA
FIELD		|autoreg_tls_accept	|t_integer	|'1'	|NOT NULL	|ZBX_PROXY,ZBX_NODATA
FIELD		|compression_status	|t_integer	|'0'	|NOT NULL	|ZBX_NODATA
FIELD		|compress_older	|t_varchar(32)	|'7d'	|NOT NULL	|ZBX_NODATA
FIELD		|instanceid	|t_varchar(32)	|''	|NOT NULL	|ZBX_NODATA
FIELD		|saml_auth_enabled	|t_integer	|'0'	|NOT NULL	|ZBX_NODATA
FIELD		|saml_idp_entityid	|t_varchar(1024)|''	|NOT NULL	|ZBX_NODATA
FIELD		|saml_sso_url	|t_varchar(2048)|''	|NOT NULL	|ZBX_NODATA
FIELD		|saml_slo_url	|t_varchar(2048)|''	|NOT NULL	|ZBX_NODATA
FIELD		|saml_username_attribute|t_varchar(128)	|''	|NOT NULL	|ZBX_NODATA
FIELD		|saml_sp_entityid	|t_varchar(1024)|''	|NOT NULL	|ZBX_NODATA
FIELD		|saml_nameid_format	|t_varchar(2048)|''	|NOT NULL	|ZBX_NODATA
FIELD		|saml_sign_messages	|t_integer	|'0'	|NOT NULL	|ZBX_NODATA
FIELD		|saml_sign_assertions	|t_integer	|'0'	|NOT NULL	|ZBX_NODATA
FIELD		|saml_sign_authn_requests	|t_integer	|'0'	|NOT NULL	|ZBX_NODATA
FIELD		|saml_sign_logout_requests	|t_integer	|'0'	|NOT NULL	|ZBX_NODATA
FIELD		|saml_sign_logout_responses	|t_integer	|'0'	|NOT NULL	|ZBX_NODATA
FIELD		|saml_encrypt_nameid	|t_integer	|'0'	|NOT NULL	|ZBX_NODATA
FIELD		|saml_encrypt_assertions|t_integer	|'0'	|NOT NULL	|ZBX_NODATA
FIELD		|saml_case_sensitive	|t_integer	|'0'	|NOT NULL	|ZBX_NODATA
FIELD		|default_lang		|t_varchar(5)	|'en_GB'|NOT NULL	|ZBX_NODATA
FIELD		|default_timezone	|t_varchar(50)	|'system'|NOT NULL	|ZBX_NODATA
FIELD		|login_attempts	|t_integer	|'5'	|NOT NULL	|ZBX_NODATA
FIELD		|login_block	|t_varchar(32)	|'30s'	|NOT NULL	|ZBX_NODATA
FIELD		|show_technical_errors	|t_integer	|'0'	|NOT NULL	|ZBX_NODATA
FIELD		|validate_uri_schemes	|t_integer	|'1'	|NOT NULL	|ZBX_NODATA
FIELD		|uri_valid_schemes	|t_varchar(255)	|'http,https,ftp,file,mailto,tel,ssh'	|NOT NULL	|ZBX_NODATA
FIELD		|x_frame_options	|t_varchar(255)	|'SAMEORIGIN'	|NOT NULL	|ZBX_NODATA
FIELD		|iframe_sandboxing_enabled	|t_integer	|'1'	|NOT NULL	|ZBX_NODATA
FIELD		|iframe_sandboxing_exceptions	|t_varchar(255)	|''	|NOT NULL	|ZBX_NODATA
FIELD		|max_overview_table_size	|t_integer	|'50'	|NOT NULL	|ZBX_NODATA
FIELD		|history_period	|t_varchar(32)|	'24h'	|NOT NULL	|ZBX_NODATA
FIELD		|period_default	|t_varchar(32)	|'1h'	|NOT NULL	|ZBX_NODATA
FIELD		|max_period	|t_varchar(32)	|'2y'	|NOT NULL	|ZBX_NODATA
FIELD		|socket_timeout	|t_varchar(32)	|'3s'	|NOT NULL	|ZBX_NODATA
FIELD		|connect_timeout	|t_varchar(32)	|'3s'	|NOT NULL	|ZBX_NODATA
FIELD		|media_type_test_timeout	|t_varchar(32)	|'65s'	|NOT NULL	|ZBX_NODATA
FIELD		|script_timeout	|t_varchar(32)	|'60s'	|NOT NULL	|ZBX_NODATA
FIELD		|item_test_timeout	|t_varchar(32)	|'60s'	|NOT NULL	|ZBX_NODATA
FIELD		|session_key	|t_varchar(32)|''	|NOT NULL	|ZBX_NODATA
FIELD		|url		|t_varchar(255)	|''	|NOT NULL	|ZBX_NODATA
FIELD		|report_test_timeout|t_varchar(32)|'60s'|NOT NULL	|ZBX_NODATA
FIELD		|dbversion_status	|t_varchar(1024)|''	|NOT NULL	|ZBX_NODATA
FIELD		|passwd_min_length	|t_integer	|'8'	|NOT NULL	|ZBX_NODATA
FIELD		|passwd_check_rules	|t_integer	|'8'	|NOT NULL	|ZBX_NODATA
INDEX		|1		|alert_usrgrpid
INDEX		|2		|discovery_groupid

TABLE|triggers|triggerid|ZBX_TEMPLATE
FIELD		|triggerid	|t_id		|	|NOT NULL	|0
FIELD		|expression	|t_varchar(2048)|''	|NOT NULL	|0
FIELD		|description	|t_varchar(255)	|''	|NOT NULL	|0
FIELD		|url		|t_varchar(255)	|''	|NOT NULL	|0
FIELD		|status		|t_integer	|'0'	|NOT NULL	|0
FIELD		|value		|t_integer	|'0'	|NOT NULL	|ZBX_NODATA
FIELD		|priority	|t_integer	|'0'	|NOT NULL	|0
FIELD		|lastchange	|t_integer	|'0'	|NOT NULL	|ZBX_NODATA
FIELD		|comments	|t_shorttext	|''	|NOT NULL	|0
FIELD		|error		|t_varchar(2048)|''	|NOT NULL	|ZBX_NODATA
FIELD		|templateid	|t_id		|	|NULL		|0			|1|triggers	|triggerid
FIELD		|type		|t_integer	|'0'	|NOT NULL	|0
FIELD		|state		|t_integer	|'0'	|NOT NULL	|ZBX_NODATA
FIELD		|flags		|t_integer	|'0'	|NOT NULL	|0
FIELD		|recovery_mode	|t_integer	|'0'	|NOT NULL	|0
FIELD		|recovery_expression|t_varchar(2048)|''	|NOT NULL	|0
FIELD		|correlation_mode|t_integer	|'0'	|NOT NULL	|0
FIELD		|correlation_tag|t_varchar(255)	|''	|NOT NULL	|0
FIELD		|manual_close	|t_integer	|'0'	|NOT NULL	|0
FIELD		|opdata		|t_varchar(255)	|''	|NOT NULL	|0
FIELD		|discover	|t_integer	|'0'	|NOT NULL	|0
FIELD		|event_name	|t_varchar(2048)|''	|NOT NULL	|0
FIELD		|uuid		|t_varchar(32)	|''	|NOT NULL	|0
INDEX		|1		|status
INDEX		|2		|value,lastchange
INDEX		|3		|templateid

TABLE|trigger_depends|triggerdepid|ZBX_TEMPLATE
FIELD		|triggerdepid	|t_id		|	|NOT NULL	|0
FIELD		|triggerid_down	|t_id		|	|NOT NULL	|0			|1|triggers	|triggerid
FIELD		|triggerid_up	|t_id		|	|NOT NULL	|0			|2|triggers	|triggerid
UNIQUE		|1		|triggerid_down,triggerid_up
INDEX		|2		|triggerid_up

TABLE|functions|functionid|ZBX_TEMPLATE
FIELD		|functionid	|t_id		|	|NOT NULL	|0
FIELD		|itemid		|t_id		|	|NOT NULL	|0			|1|items
FIELD		|triggerid	|t_id		|	|NOT NULL	|0			|2|triggers
FIELD		|name		|t_varchar(12)	|''	|NOT NULL	|0
FIELD		|parameter	|t_varchar(255)	|'0'	|NOT NULL	|0
INDEX		|1		|triggerid
INDEX		|2		|itemid,name,parameter

TABLE|graphs|graphid|ZBX_TEMPLATE
FIELD		|graphid	|t_id		|	|NOT NULL	|0
FIELD		|name		|t_varchar(128)	|''	|NOT NULL	|0
FIELD		|width		|t_integer	|'900'	|NOT NULL	|0
FIELD		|height		|t_integer	|'200'	|NOT NULL	|0
FIELD		|yaxismin	|t_double	|'0'	|NOT NULL	|0
FIELD		|yaxismax	|t_double	|'100'	|NOT NULL	|0
FIELD		|templateid	|t_id		|	|NULL		|0			|1|graphs	|graphid
FIELD		|show_work_period|t_integer	|'1'	|NOT NULL	|0
FIELD		|show_triggers	|t_integer	|'1'	|NOT NULL	|0
FIELD		|graphtype	|t_integer	|'0'	|NOT NULL	|0
FIELD		|show_legend	|t_integer	|'1'	|NOT NULL	|0
FIELD		|show_3d	|t_integer	|'0'	|NOT NULL	|0
FIELD		|percent_left	|t_double	|'0'	|NOT NULL	|0
FIELD		|percent_right	|t_double	|'0'	|NOT NULL	|0
FIELD		|ymin_type	|t_integer	|'0'	|NOT NULL	|0
FIELD		|ymax_type	|t_integer	|'0'	|NOT NULL	|0
FIELD		|ymin_itemid	|t_id		|	|NULL		|0			|2|items	|itemid		|RESTRICT
FIELD		|ymax_itemid	|t_id		|	|NULL		|0			|3|items	|itemid		|RESTRICT
FIELD		|flags		|t_integer	|'0'	|NOT NULL	|0
FIELD		|discover	|t_integer	|'0'	|NOT NULL	|0
FIELD		|uuid		|t_varchar(32)	|''	|NOT NULL	|0
INDEX		|1		|name
INDEX		|2		|templateid
INDEX		|3		|ymin_itemid
INDEX		|4		|ymax_itemid

TABLE|graphs_items|gitemid|ZBX_TEMPLATE
FIELD		|gitemid	|t_id		|	|NOT NULL	|0
FIELD		|graphid	|t_id		|	|NOT NULL	|0			|1|graphs
FIELD		|itemid		|t_id		|	|NOT NULL	|0			|2|items
FIELD		|drawtype	|t_integer	|'0'	|NOT NULL	|0
FIELD		|sortorder	|t_integer	|'0'	|NOT NULL	|0
FIELD		|color		|t_varchar(6)	|'009600'|NOT NULL	|0
FIELD		|yaxisside	|t_integer	|'0'	|NOT NULL	|0
FIELD		|calc_fnc	|t_integer	|'2'	|NOT NULL	|0
FIELD		|type		|t_integer	|'0'	|NOT NULL	|0
INDEX		|1		|itemid
INDEX		|2		|graphid

TABLE|graph_theme|graphthemeid|ZBX_DATA
FIELD		|graphthemeid	|t_id		|	|NOT NULL	|0
FIELD		|theme		|t_varchar(64)	|''	|NOT NULL	|0
FIELD		|backgroundcolor|t_varchar(6)	|''	|NOT NULL	|0
FIELD		|graphcolor	|t_varchar(6)	|''	|NOT NULL	|0
FIELD		|gridcolor	|t_varchar(6)	|''	|NOT NULL	|0
FIELD		|maingridcolor	|t_varchar(6)	|''	|NOT NULL	|0
FIELD		|gridbordercolor|t_varchar(6)	|''	|NOT NULL	|0
FIELD		|textcolor	|t_varchar(6)	|''	|NOT NULL	|0
FIELD		|highlightcolor	|t_varchar(6)	|''	|NOT NULL	|0
FIELD		|leftpercentilecolor|t_varchar(6)|''	|NOT NULL	|0
FIELD		|rightpercentilecolor|t_varchar(6)|''	|NOT NULL	|0
FIELD		|nonworktimecolor|t_varchar(6)	|''	|NOT NULL	|0
FIELD		|colorpalette	|t_varchar(255)	|''	|NOT NULL	|0
UNIQUE		|1		|theme

TABLE|globalmacro|globalmacroid|ZBX_DATA
FIELD		|globalmacroid	|t_id		|	|NOT NULL	|0
FIELD		|macro		|t_varchar(255)	|''	|NOT NULL	|ZBX_PROXY
FIELD		|value		|t_varchar(2048)|''	|NOT NULL	|ZBX_PROXY
FIELD		|description	|t_shorttext	|''	|NOT NULL	|0
FIELD		|type		|t_integer	|'0'	|NOT NULL	|ZBX_PROXY
UNIQUE		|1		|macro

TABLE|hostmacro|hostmacroid|ZBX_TEMPLATE
FIELD		|hostmacroid	|t_id		|	|NOT NULL	|0
FIELD		|hostid		|t_id		|	|NOT NULL	|ZBX_PROXY		|1|hosts
FIELD		|macro		|t_varchar(255)	|''	|NOT NULL	|ZBX_PROXY
FIELD		|value		|t_varchar(2048)|''	|NOT NULL	|ZBX_PROXY
FIELD		|description	|t_shorttext	|''	|NOT NULL	|0
FIELD		|type		|t_integer	|'0'	|NOT NULL	|ZBX_PROXY
UNIQUE		|1		|hostid,macro

TABLE|hosts_groups|hostgroupid|ZBX_TEMPLATE
FIELD		|hostgroupid	|t_id		|	|NOT NULL	|0
FIELD		|hostid		|t_id		|	|NOT NULL	|0			|1|hosts
FIELD		|groupid	|t_id		|	|NOT NULL	|0			|2|hstgrp
UNIQUE		|1		|hostid,groupid
INDEX		|2		|groupid

TABLE|hosts_templates|hosttemplateid|ZBX_TEMPLATE
FIELD		|hosttemplateid	|t_id		|	|NOT NULL	|0
FIELD		|hostid		|t_id		|	|NOT NULL	|ZBX_PROXY		|1|hosts
FIELD		|templateid	|t_id		|	|NOT NULL	|ZBX_PROXY		|2|hosts	|hostid
UNIQUE		|1		|hostid,templateid
INDEX		|2		|templateid

TABLE|valuemap_mapping|valuemap_mappingid|ZBX_TEMPLATE
FIELD		|valuemap_mappingid|t_id	|	|NOT NULL	|0
FIELD		|valuemapid	|t_id		|	|NOT NULL	|0			|1|valuemap
FIELD		|value		|t_varchar(64)	|''	|NOT NULL	|0
FIELD		|newvalue	|t_varchar(64)	|''	|NOT NULL	|0
FIELD		|type		|t_integer	|'0'	|NOT NULL	|0
FIELD		|sortorder	|t_integer	|'0'	|NOT NULL	|0
UNIQUE		|1		|valuemapid,value,type

TABLE|media|mediaid|ZBX_DATA
FIELD		|mediaid	|t_id		|	|NOT NULL	|0
FIELD		|userid		|t_id		|	|NOT NULL	|0			|1|users
FIELD		|mediatypeid	|t_id		|	|NOT NULL	|0			|2|media_type
FIELD		|sendto		|t_varchar(1024)|''	|NOT NULL	|0
FIELD		|active		|t_integer	|'0'	|NOT NULL	|0
FIELD		|severity	|t_integer	|'63'	|NOT NULL	|0
FIELD		|period		|t_varchar(1024)|'1-7,00:00-24:00'|NOT NULL|0
INDEX		|1		|userid
INDEX		|2		|mediatypeid

TABLE|rights|rightid|ZBX_DATA
FIELD		|rightid	|t_id		|	|NOT NULL	|0
FIELD		|groupid	|t_id		|	|NOT NULL	|0			|1|usrgrp	|usrgrpid
FIELD		|permission	|t_integer	|'0'	|NOT NULL	|0
FIELD		|id		|t_id		|	|NOT NULL	|0			|2|hstgrp	|groupid
INDEX		|1		|groupid
INDEX		|2		|id

TABLE|services|serviceid|ZBX_DATA
FIELD		|serviceid	|t_id		|	|NOT NULL	|0
FIELD		|name		|t_varchar(128)	|''	|NOT NULL	|0
FIELD		|status		|t_integer	|'0'	|NOT NULL	|0
FIELD		|algorithm	|t_integer	|'0'	|NOT NULL	|0
FIELD		|showsla	|t_integer	|'0'	|NOT NULL	|0
FIELD		|goodsla	|t_double	|'99.9'	|NOT NULL	|0
FIELD		|sortorder	|t_integer	|'0'	|NOT NULL	|0

TABLE|services_links|linkid|ZBX_DATA
FIELD		|linkid		|t_id		|	|NOT NULL	|0
FIELD		|serviceupid	|t_id		|	|NOT NULL	|0			|1|services	|serviceid
FIELD		|servicedownid	|t_id		|	|NOT NULL	|0			|2|services	|serviceid
INDEX		|1		|servicedownid
UNIQUE		|2		|serviceupid,servicedownid

TABLE|services_times|timeid|ZBX_DATA
FIELD		|timeid		|t_id		|	|NOT NULL	|0
FIELD		|serviceid	|t_id		|	|NOT NULL	|0			|1|services
FIELD		|type		|t_integer	|'0'	|NOT NULL	|0
FIELD		|ts_from	|t_integer	|'0'	|NOT NULL	|0
FIELD		|ts_to		|t_integer	|'0'	|NOT NULL	|0
FIELD		|note		|t_varchar(255)	|''	|NOT NULL	|0
INDEX		|1		|serviceid,type,ts_from,ts_to

TABLE|icon_map|iconmapid|ZBX_DATA
FIELD		|iconmapid	|t_id		|	|NOT NULL	|0
FIELD		|name		|t_varchar(64)	|''	|NOT NULL	|0
FIELD		|default_iconid	|t_id		|	|NOT NULL	|0			|1|images	|imageid	|RESTRICT
UNIQUE		|1		|name
INDEX		|2		|default_iconid

TABLE|icon_mapping|iconmappingid|ZBX_DATA
FIELD		|iconmappingid	|t_id		|	|NOT NULL	|0
FIELD		|iconmapid	|t_id		|	|NOT NULL	|0			|1|icon_map
FIELD		|iconid		|t_id		|	|NOT NULL	|0			|2|images	|imageid	|RESTRICT
FIELD		|inventory_link	|t_integer	|'0'	|NOT NULL	|0
FIELD		|expression	|t_varchar(64)	|''	|NOT NULL	|0
FIELD		|sortorder	|t_integer	|'0'	|NOT NULL	|0
INDEX		|1		|iconmapid
INDEX		|2		|iconid

TABLE|sysmaps|sysmapid|ZBX_TEMPLATE
FIELD		|sysmapid	|t_id		|	|NOT NULL	|0
FIELD		|name		|t_varchar(128)	|''	|NOT NULL	|0
FIELD		|width		|t_integer	|'600'	|NOT NULL	|0
FIELD		|height		|t_integer	|'400'	|NOT NULL	|0
FIELD		|backgroundid	|t_id		|	|NULL		|0			|1|images	|imageid	|RESTRICT
FIELD		|label_type	|t_integer	|'2'	|NOT NULL	|0
FIELD		|label_location	|t_integer	|'0'	|NOT NULL	|0
FIELD		|highlight	|t_integer	|'1'	|NOT NULL	|0
FIELD		|expandproblem	|t_integer	|'1'	|NOT NULL	|0
FIELD		|markelements	|t_integer	|'0'	|NOT NULL	|0
FIELD		|show_unack	|t_integer	|'0'	|NOT NULL	|0
FIELD		|grid_size	|t_integer	|'50'	|NOT NULL	|0
FIELD		|grid_show	|t_integer	|'1'	|NOT NULL	|0
FIELD		|grid_align	|t_integer	|'1'	|NOT NULL	|0
FIELD		|label_format	|t_integer	|'0'	|NOT NULL	|0
FIELD		|label_type_host|t_integer	|'2'	|NOT NULL	|0
FIELD		|label_type_hostgroup|t_integer	|'2'	|NOT NULL	|0
FIELD		|label_type_trigger|t_integer	|'2'	|NOT NULL	|0
FIELD		|label_type_map|t_integer	|'2'	|NOT NULL	|0
FIELD		|label_type_image|t_integer	|'2'	|NOT NULL	|0
FIELD		|label_string_host|t_varchar(255)|''	|NOT NULL	|0
FIELD		|label_string_hostgroup|t_varchar(255)|''|NOT NULL	|0
FIELD		|label_string_trigger|t_varchar(255)|''	|NOT NULL	|0
FIELD		|label_string_map|t_varchar(255)|''	|NOT NULL	|0
FIELD		|label_string_image|t_varchar(255)|''	|NOT NULL	|0
FIELD		|iconmapid	|t_id		|	|NULL		|0			|2|icon_map	|		|RESTRICT
FIELD		|expand_macros	|t_integer	|'0'	|NOT NULL	|0
FIELD		|severity_min	|t_integer	|'0'	|NOT NULL	|0
FIELD		|userid		|t_id		|	|NOT NULL	|0			|3|users	|		|RESTRICT
FIELD		|private	|t_integer	|'1'	|NOT NULL	|0
FIELD		|show_suppressed|t_integer	|'0'	|NOT NULL	|0
UNIQUE		|1		|name
INDEX		|2		|backgroundid
INDEX		|3		|iconmapid

TABLE|sysmaps_elements|selementid|ZBX_TEMPLATE
FIELD		|selementid	|t_id		|	|NOT NULL	|0
FIELD		|sysmapid	|t_id		|	|NOT NULL	|0			|1|sysmaps
FIELD		|elementid	|t_id		|'0'	|NOT NULL	|0
FIELD		|elementtype	|t_integer	|'0'	|NOT NULL	|0
FIELD		|iconid_off	|t_id		|	|NULL		|0			|2|images	|imageid	|RESTRICT
FIELD		|iconid_on	|t_id		|	|NULL		|0			|3|images	|imageid	|RESTRICT
FIELD		|label		|t_varchar(2048)|''	|NOT NULL	|0
FIELD		|label_location	|t_integer	|'-1'	|NOT NULL	|0
FIELD		|x		|t_integer	|'0'	|NOT NULL	|0
FIELD		|y		|t_integer	|'0'	|NOT NULL	|0
FIELD		|iconid_disabled|t_id		|	|NULL		|0			|4|images	|imageid	|RESTRICT
FIELD		|iconid_maintenance|t_id	|	|NULL		|0			|5|images	|imageid	|RESTRICT
FIELD		|elementsubtype	|t_integer	|'0'	|NOT NULL	|0
FIELD		|areatype	|t_integer	|'0'	|NOT NULL	|0
FIELD		|width		|t_integer	|'200'	|NOT NULL	|0
FIELD		|height		|t_integer	|'200'	|NOT NULL	|0
FIELD		|viewtype	|t_integer	|'0'	|NOT NULL	|0
FIELD		|use_iconmap	|t_integer	|'1'	|NOT NULL	|0
FIELD		|evaltype	|t_integer		|'0'|NOT NULL	|0
INDEX		|1		|sysmapid
INDEX		|2		|iconid_off
INDEX		|3		|iconid_on
INDEX		|4		|iconid_disabled
INDEX		|5		|iconid_maintenance

TABLE|sysmaps_links|linkid|ZBX_TEMPLATE
FIELD		|linkid		|t_id		|	|NOT NULL	|0
FIELD		|sysmapid	|t_id		|	|NOT NULL	|0			|1|sysmaps
FIELD		|selementid1	|t_id		|	|NOT NULL	|0			|2|sysmaps_elements|selementid
FIELD		|selementid2	|t_id		|	|NOT NULL	|0			|3|sysmaps_elements|selementid
FIELD		|drawtype	|t_integer	|'0'	|NOT NULL	|0
FIELD		|color		|t_varchar(6)	|'000000'|NOT NULL	|0
FIELD		|label		|t_varchar(2048)|''	|NOT NULL	|0
INDEX		|1		|sysmapid
INDEX		|2		|selementid1
INDEX		|3		|selementid2

TABLE|sysmaps_link_triggers|linktriggerid|ZBX_TEMPLATE
FIELD		|linktriggerid	|t_id		|	|NOT NULL	|0
FIELD		|linkid		|t_id		|	|NOT NULL	|0			|1|sysmaps_links
FIELD		|triggerid	|t_id		|	|NOT NULL	|0			|2|triggers
FIELD		|drawtype	|t_integer	|'0'	|NOT NULL	|0
FIELD		|color		|t_varchar(6)	|'000000'|NOT NULL	|0
UNIQUE		|1		|linkid,triggerid
INDEX		|2		|triggerid

TABLE|sysmap_element_url|sysmapelementurlid|ZBX_TEMPLATE
FIELD		|sysmapelementurlid|t_id	|	|NOT NULL	|0
FIELD		|selementid	|t_id		|	|NOT NULL	|0			|1|sysmaps_elements
FIELD		|name		|t_varchar(255)	|	|NOT NULL	|0
FIELD		|url		|t_varchar(255)	|''	|NOT NULL	|0
UNIQUE		|1		|selementid,name

TABLE|sysmap_url|sysmapurlid|ZBX_TEMPLATE
FIELD		|sysmapurlid	|t_id		|	|NOT NULL	|0
FIELD		|sysmapid	|t_id		|	|NOT NULL	|0			|1|sysmaps
FIELD		|name		|t_varchar(255)	|	|NOT NULL	|0
FIELD		|url		|t_varchar(255)	|''	|NOT NULL	|0
FIELD		|elementtype	|t_integer	|'0'	|NOT NULL	|0
UNIQUE		|1		|sysmapid,name

TABLE|sysmap_user|sysmapuserid|ZBX_TEMPLATE
FIELD		|sysmapuserid|t_id		|	|NOT NULL	|0
FIELD		|sysmapid	|t_id		|	|NOT NULL	|0			|1|sysmaps
FIELD		|userid		|t_id		|	|NOT NULL	|0			|2|users
FIELD		|permission	|t_integer	|'2'	|NOT NULL	|0
UNIQUE		|1		|sysmapid,userid

TABLE|sysmap_usrgrp|sysmapusrgrpid|ZBX_TEMPLATE
FIELD		|sysmapusrgrpid|t_id		|	|NOT NULL	|0
FIELD		|sysmapid	|t_id		|	|NOT NULL	|0			|1|sysmaps
FIELD		|usrgrpid	|t_id		|	|NOT NULL	|0			|2|usrgrp
FIELD		|permission	|t_integer	|'2'	|NOT NULL	|0
UNIQUE		|1		|sysmapid,usrgrpid

TABLE|maintenances_hosts|maintenance_hostid|ZBX_DATA
FIELD		|maintenance_hostid|t_id	|	|NOT NULL	|0
FIELD		|maintenanceid	|t_id		|	|NOT NULL	|0			|1|maintenances
FIELD		|hostid		|t_id		|	|NOT NULL	|0			|2|hosts
UNIQUE		|1		|maintenanceid,hostid
INDEX		|2		|hostid

TABLE|maintenances_groups|maintenance_groupid|ZBX_DATA
FIELD		|maintenance_groupid|t_id	|	|NOT NULL	|0
FIELD		|maintenanceid	|t_id		|	|NOT NULL	|0			|1|maintenances
FIELD		|groupid	|t_id		|	|NOT NULL	|0			|2|hstgrp
UNIQUE		|1		|maintenanceid,groupid
INDEX		|2		|groupid

TABLE|timeperiods|timeperiodid|ZBX_DATA
FIELD		|timeperiodid	|t_id		|	|NOT NULL	|0
FIELD		|timeperiod_type|t_integer	|'0'	|NOT NULL	|0
FIELD		|every		|t_integer	|'1'	|NOT NULL	|0
FIELD		|month		|t_integer	|'0'	|NOT NULL	|0
FIELD		|dayofweek	|t_integer	|'0'	|NOT NULL	|0
FIELD		|day		|t_integer	|'0'	|NOT NULL	|0
FIELD		|start_time	|t_integer	|'0'	|NOT NULL	|0
FIELD		|period		|t_integer	|'0'	|NOT NULL	|0
FIELD		|start_date	|t_integer	|'0'	|NOT NULL	|0

TABLE|maintenances_windows|maintenance_timeperiodid|ZBX_DATA
FIELD		|maintenance_timeperiodid|t_id	|	|NOT NULL	|0
FIELD		|maintenanceid	|t_id		|	|NOT NULL	|0			|1|maintenances
FIELD		|timeperiodid	|t_id		|	|NOT NULL	|0			|2|timeperiods
UNIQUE		|1		|maintenanceid,timeperiodid
INDEX		|2		|timeperiodid

TABLE|regexps|regexpid|ZBX_DATA
FIELD		|regexpid	|t_id		|	|NOT NULL	|0
FIELD		|name		|t_varchar(128)	|''	|NOT NULL	|ZBX_PROXY
FIELD		|test_string	|t_shorttext	|''	|NOT NULL	|0
UNIQUE		|1		|name

TABLE|expressions|expressionid|ZBX_DATA
FIELD		|expressionid	|t_id		|	|NOT NULL	|0
FIELD		|regexpid	|t_id		|	|NOT NULL	|ZBX_PROXY		|1|regexps
FIELD		|expression	|t_varchar(255)	|''	|NOT NULL	|ZBX_PROXY
FIELD		|expression_type|t_integer	|'0'	|NOT NULL	|ZBX_PROXY
FIELD		|exp_delimiter	|t_varchar(1)	|''	|NOT NULL	|ZBX_PROXY
FIELD		|case_sensitive	|t_integer	|'0'	|NOT NULL	|ZBX_PROXY
INDEX		|1		|regexpid

TABLE|ids|table_name,field_name|0
FIELD		|table_name	|t_varchar(64)	|''	|NOT NULL	|0
FIELD		|field_name	|t_varchar(64)	|''	|NOT NULL	|0
FIELD		|nextid		|t_id		|	|NOT NULL	|0

-- History tables

TABLE|alerts|alertid|0
FIELD		|alertid	|t_id		|	|NOT NULL	|0
FIELD		|actionid	|t_id		|	|NOT NULL	|0			|1|actions
FIELD		|eventid	|t_id		|	|NOT NULL	|0			|2|events
FIELD		|userid		|t_id		|	|NULL		|0			|3|users
FIELD		|clock		|t_time		|'0'	|NOT NULL	|0
FIELD		|mediatypeid	|t_id		|	|NULL		|0			|4|media_type
FIELD		|sendto		|t_varchar(1024)|''	|NOT NULL	|0
FIELD		|subject	|t_varchar(255)	|''	|NOT NULL	|0
FIELD		|message	|t_text		|''	|NOT NULL	|0
FIELD		|status		|t_integer	|'0'	|NOT NULL	|0
FIELD		|retries	|t_integer	|'0'	|NOT NULL	|0
FIELD		|error		|t_varchar(2048)|''	|NOT NULL	|0
FIELD		|esc_step	|t_integer	|'0'	|NOT NULL	|0
FIELD		|alerttype	|t_integer	|'0'	|NOT NULL	|0
FIELD		|p_eventid	|t_id		|	|NULL		|0			|5|events	|eventid
FIELD		|acknowledgeid	|t_id		|	|NULL		|0			|6|acknowledges	|acknowledgeid
FIELD		|parameters	|t_shorttext	|'{}'	|NOT NULL	|0
INDEX		|1		|actionid
INDEX		|2		|clock
INDEX		|3		|eventid
INDEX		|4		|status
INDEX		|5		|mediatypeid
INDEX		|6		|userid
INDEX		|7		|p_eventid

TABLE|history||0
FIELD		|itemid		|t_id		|	|NOT NULL	|0			|-|items
FIELD		|clock		|t_time		|'0'	|NOT NULL	|0
FIELD		|value		|t_double	|'0.0000'|NOT NULL	|0
FIELD		|ns		|t_nanosec	|'0'	|NOT NULL	|0
INDEX		|1		|itemid,clock

TABLE|history_uint||0
FIELD		|itemid		|t_id		|	|NOT NULL	|0			|-|items
FIELD		|clock		|t_time		|'0'	|NOT NULL	|0
FIELD		|value		|t_bigint	|'0'	|NOT NULL	|0
FIELD		|ns		|t_nanosec	|'0'	|NOT NULL	|0
INDEX		|1		|itemid,clock

TABLE|history_str||0
FIELD		|itemid		|t_id		|	|NOT NULL	|0			|-|items
FIELD		|clock		|t_time		|'0'	|NOT NULL	|0
FIELD		|value		|t_varchar(255)	|''	|NOT NULL	|0
FIELD		|ns		|t_nanosec	|'0'	|NOT NULL	|0
INDEX		|1		|itemid,clock

TABLE|history_log||0
FIELD		|itemid		|t_id		|	|NOT NULL	|0			|-|items
FIELD		|clock		|t_time		|'0'	|NOT NULL	|0
FIELD		|timestamp	|t_time		|'0'	|NOT NULL	|0
FIELD		|source		|t_varchar(64)	|''	|NOT NULL	|0
FIELD		|severity	|t_integer	|'0'	|NOT NULL	|0
FIELD		|value		|t_text		|''	|NOT NULL	|0
FIELD		|logeventid	|t_integer	|'0'	|NOT NULL	|0
FIELD		|ns		|t_nanosec	|'0'	|NOT NULL	|0
INDEX		|1		|itemid,clock

TABLE|history_text||0
FIELD		|itemid		|t_id		|	|NOT NULL	|0			|-|items
FIELD		|clock		|t_time		|'0'	|NOT NULL	|0
FIELD		|value		|t_text		|''	|NOT NULL	|0
FIELD		|ns		|t_nanosec	|'0'	|NOT NULL	|0
INDEX		|1		|itemid,clock

TABLE|proxy_history|id|0
FIELD		|id		|t_serial	|	|NOT NULL	|0
FIELD		|itemid		|t_id		|	|NOT NULL	|0			|-|items
FIELD		|clock		|t_time		|'0'	|NOT NULL	|0
FIELD		|timestamp	|t_time		|'0'	|NOT NULL	|0
FIELD		|source		|t_varchar(64)	|''	|NOT NULL	|0
FIELD		|severity	|t_integer	|'0'	|NOT NULL	|0
FIELD		|value		|t_longtext	|''	|NOT NULL	|0
FIELD		|logeventid	|t_integer	|'0'	|NOT NULL	|0
FIELD		|ns		|t_nanosec	|'0'	|NOT NULL	|0
FIELD		|state		|t_integer	|'0'	|NOT NULL	|0
FIELD		|lastlogsize	|t_bigint	|'0'	|NOT NULL	|0
FIELD		|mtime		|t_integer	|'0'	|NOT NULL	|0
FIELD		|flags		|t_integer	|'0'	|NOT NULL	|0
FIELD		|write_clock	|t_time		|'0'	|NOT NULL	|0
INDEX		|1		|clock

TABLE|proxy_dhistory|id|0
FIELD		|id		|t_serial	|	|NOT NULL	|0
FIELD		|clock		|t_time		|'0'	|NOT NULL	|0
FIELD		|druleid	|t_id		|	|NOT NULL	|0			|-|drules
FIELD		|ip		|t_varchar(39)	|''	|NOT NULL	|0
FIELD		|port		|t_integer	|'0'	|NOT NULL	|0
FIELD		|value		|t_varchar(255)	|''	|NOT NULL	|0
FIELD		|status		|t_integer	|'0'	|NOT NULL	|0
FIELD		|dcheckid	|t_id		|	|NULL		|0			|-|dchecks
FIELD		|dns		|t_varchar(255)	|''	|NOT NULL	|0
INDEX		|1		|clock
INDEX		|2		|druleid

TABLE|events|eventid|0
FIELD		|eventid	|t_id		|	|NOT NULL	|0
FIELD		|source		|t_integer	|'0'	|NOT NULL	|0
FIELD		|object		|t_integer	|'0'	|NOT NULL	|0
FIELD		|objectid	|t_id		|'0'	|NOT NULL	|0
FIELD		|clock		|t_time		|'0'	|NOT NULL	|0
FIELD		|value		|t_integer	|'0'	|NOT NULL	|0
FIELD		|acknowledged	|t_integer	|'0'	|NOT NULL	|0
FIELD		|ns		|t_nanosec	|'0'	|NOT NULL	|0
FIELD		|name		|t_varchar(2048)|''	|NOT NULL	|0
FIELD		|severity	|t_integer	|'0'	|NOT NULL	|0
INDEX		|1		|source,object,objectid,clock
INDEX		|2		|source,object,clock

TABLE|trends|itemid,clock|0
FIELD		|itemid		|t_id		|	|NOT NULL	|0			|-|items
FIELD		|clock		|t_time		|'0'	|NOT NULL	|0
FIELD		|num		|t_integer	|'0'	|NOT NULL	|0
FIELD		|value_min	|t_double	|'0.0000'|NOT NULL	|0
FIELD		|value_avg	|t_double	|'0.0000'|NOT NULL	|0
FIELD		|value_max	|t_double	|'0.0000'|NOT NULL	|0

TABLE|trends_uint|itemid,clock|0
FIELD		|itemid		|t_id		|	|NOT NULL	|0			|-|items
FIELD		|clock		|t_time		|'0'	|NOT NULL	|0
FIELD		|num		|t_integer	|'0'	|NOT NULL	|0
FIELD		|value_min	|t_bigint	|'0'	|NOT NULL	|0
FIELD		|value_avg	|t_bigint	|'0'	|NOT NULL	|0
FIELD		|value_max	|t_bigint	|'0'	|NOT NULL	|0

TABLE|acknowledges|acknowledgeid|0
FIELD		|acknowledgeid	|t_id		|	|NOT NULL	|0
FIELD		|userid		|t_id		|	|NOT NULL	|0			|1|users
FIELD		|eventid	|t_id		|	|NOT NULL	|0			|2|events
FIELD		|clock		|t_time		|'0'	|NOT NULL	|0
FIELD		|message	|t_varchar(2048)|''	|NOT NULL	|0
FIELD		|action		|t_integer	|'0'	|NOT NULL	|0
FIELD		|old_severity	|t_integer	|'0'	|NOT NULL	|0
FIELD		|new_severity	|t_integer	|'0'	|NOT NULL	|0
INDEX		|1		|userid
INDEX		|2		|eventid
INDEX		|3		|clock

TABLE|auditlog|auditid|0
FIELD		|auditid	|t_id		|	|NOT NULL	|0
FIELD		|userid		|t_id		|	|NOT NULL	|0			|1|users
FIELD		|clock		|t_time		|'0'	|NOT NULL	|0
FIELD		|action		|t_integer	|'0'	|NOT NULL	|0
FIELD		|resourcetype	|t_integer	|'0'	|NOT NULL	|0
FIELD		|note		|t_varchar(128) |''	|NOT NULL	|0
FIELD		|ip		|t_varchar(39)	|''	|NOT NULL	|0
FIELD		|resourceid	|t_id		|	|NULL		|0
FIELD		|resourcename	|t_varchar(255)	|''	|NOT NULL	|0
INDEX		|1		|userid,clock
INDEX		|2		|clock
INDEX		|3		|resourcetype,resourceid

TABLE|auditlog_details|auditdetailid|0
FIELD		|auditdetailid	|t_id		|	|NOT NULL	|0
FIELD		|auditid	|t_id		|	|NOT NULL	|0			|1|auditlog
FIELD		|table_name	|t_varchar(64)	|''	|NOT NULL	|0
FIELD		|field_name	|t_varchar(64)	|''	|NOT NULL	|0
FIELD		|oldvalue	|t_text		|''	|NOT NULL	|0
FIELD		|newvalue	|t_text		|''	|NOT NULL	|0
INDEX		|1		|auditid

TABLE|service_alarms|servicealarmid|0
FIELD		|servicealarmid	|t_id		|	|NOT NULL	|0
FIELD		|serviceid	|t_id		|	|NOT NULL	|0			|1|services
FIELD		|clock		|t_time		|'0'	|NOT NULL	|0
FIELD		|value		|t_integer	|'0'	|NOT NULL	|0
INDEX		|1		|serviceid,clock
INDEX		|2		|clock

TABLE|autoreg_host|autoreg_hostid|0
FIELD		|autoreg_hostid	|t_id		|	|NOT NULL	|0
FIELD		|proxy_hostid	|t_id		|	|NULL		|0			|1|hosts	|hostid
FIELD		|host		|t_varchar(128)	|''	|NOT NULL	|0
FIELD		|listen_ip	|t_varchar(39)	|''	|NOT NULL	|0
FIELD		|listen_port	|t_integer	|'0'	|NOT NULL	|0
FIELD		|listen_dns	|t_varchar(255)	|''	|NOT NULL	|0
FIELD		|host_metadata	|t_varchar(255)	|''	|NOT NULL	|0
FIELD		|flags		|t_integer	|'0'	|NOT NULL	|0
FIELD		|tls_accepted	|t_integer	|'1'	|NOT NULL	|0
INDEX		|1		|host
INDEX		|2		|proxy_hostid

TABLE|proxy_autoreg_host|id|0
FIELD		|id		|t_serial	|	|NOT NULL	|0
FIELD		|clock		|t_time		|'0'	|NOT NULL	|0
FIELD		|host		|t_varchar(128)	|''	|NOT NULL	|0
FIELD		|listen_ip	|t_varchar(39)	|''	|NOT NULL	|0
FIELD		|listen_port	|t_integer	|'0'	|NOT NULL	|0
FIELD		|listen_dns	|t_varchar(255)	|''	|NOT NULL	|0
FIELD		|host_metadata	|t_varchar(255)	|''	|NOT NULL	|0
FIELD		|flags		|t_integer	|'0'	|NOT NULL	|0
FIELD		|tls_accepted	|t_integer	|'1'	|NOT NULL	|0
INDEX		|1		|clock

TABLE|dhosts|dhostid|0
FIELD		|dhostid	|t_id		|	|NOT NULL	|0
FIELD		|druleid	|t_id		|	|NOT NULL	|0			|1|drules
FIELD		|status		|t_integer	|'0'	|NOT NULL	|0
FIELD		|lastup		|t_integer	|'0'	|NOT NULL	|0
FIELD		|lastdown	|t_integer	|'0'	|NOT NULL	|0
INDEX		|1		|druleid

TABLE|dservices|dserviceid|0
FIELD		|dserviceid	|t_id		|	|NOT NULL	|0
FIELD		|dhostid	|t_id		|	|NOT NULL	|0			|1|dhosts
FIELD		|value		|t_varchar(255)	|''	|NOT NULL	|0
FIELD		|port		|t_integer	|'0'	|NOT NULL	|0
FIELD		|status		|t_integer	|'0'	|NOT NULL	|0
FIELD		|lastup		|t_integer	|'0'	|NOT NULL	|0
FIELD		|lastdown	|t_integer	|'0'	|NOT NULL	|0
FIELD		|dcheckid	|t_id		|	|NOT NULL	|0			|2|dchecks
FIELD		|ip		|t_varchar(39)	|''	|NOT NULL	|0
FIELD		|dns		|t_varchar(255)	|''	|NOT NULL	|0
UNIQUE		|1		|dcheckid,ip,port
INDEX		|2		|dhostid

-- Other tables

TABLE|escalations|escalationid|0
FIELD		|escalationid	|t_id		|	|NOT NULL	|0
FIELD		|actionid	|t_id		|	|NOT NULL	|0			|-|actions
FIELD		|triggerid	|t_id		|	|NULL		|0			|-|triggers
FIELD		|eventid	|t_id		|	|NULL		|0			|-|events
FIELD		|r_eventid	|t_id		|	|NULL		|0			|-|events	|eventid
FIELD		|nextcheck	|t_time		|'0'	|NOT NULL	|0
FIELD		|esc_step	|t_integer	|'0'	|NOT NULL	|0
FIELD		|status		|t_integer	|'0'	|NOT NULL	|0
FIELD		|itemid		|t_id		|	|NULL		|0			|-|items
FIELD		|acknowledgeid	|t_id		|	|NULL		|0			|-|acknowledges
UNIQUE		|1		|triggerid,itemid,escalationid
INDEX		|2		|eventid
INDEX		|3		|nextcheck

TABLE|globalvars|globalvarid|0
FIELD		|globalvarid	|t_id		|	|NOT NULL	|0
FIELD		|snmp_lastsize	|t_bigint	|'0'	|NOT NULL	|0

TABLE|graph_discovery|graphid|0
FIELD		|graphid	|t_id		|	|NOT NULL	|0			|1|graphs
FIELD		|parent_graphid	|t_id		|	|NOT NULL	|0			|2|graphs	|graphid	|RESTRICT
FIELD		|lastcheck	|t_integer	|'0'	|NOT NULL	|ZBX_NODATA
FIELD		|ts_delete	|t_time		|'0'	|NOT NULL	|ZBX_NODATA
INDEX		|1		|parent_graphid

TABLE|host_inventory|hostid|0
FIELD		|hostid		|t_id		|	|NOT NULL	|0			|1|hosts
FIELD		|inventory_mode	|t_integer	|'0'	|NOT NULL	|0
FIELD		|type		|t_varchar(64)	|''	|NOT NULL	|0
FIELD		|type_full	|t_varchar(64)	|''	|NOT NULL	|0
FIELD		|name		|t_varchar(128)	|''	|NOT NULL	|0
FIELD		|alias		|t_varchar(128)	|''	|NOT NULL	|0
FIELD		|os		|t_varchar(128)	|''	|NOT NULL	|0
FIELD		|os_full	|t_varchar(255)	|''	|NOT NULL	|0
FIELD		|os_short	|t_varchar(128)	|''	|NOT NULL	|0
FIELD		|serialno_a	|t_varchar(64)	|''	|NOT NULL	|0
FIELD		|serialno_b	|t_varchar(64)	|''	|NOT NULL	|0
FIELD		|tag		|t_varchar(64)	|''	|NOT NULL	|0
FIELD		|asset_tag	|t_varchar(64)	|''	|NOT NULL	|0
FIELD		|macaddress_a	|t_varchar(64)	|''	|NOT NULL	|0
FIELD		|macaddress_b	|t_varchar(64)	|''	|NOT NULL	|0
FIELD		|hardware	|t_varchar(255)	|''	|NOT NULL	|0
FIELD		|hardware_full	|t_shorttext	|''	|NOT NULL	|0
FIELD		|software	|t_varchar(255)	|''	|NOT NULL	|0
FIELD		|software_full	|t_shorttext	|''	|NOT NULL	|0
FIELD		|software_app_a	|t_varchar(64)	|''	|NOT NULL	|0
FIELD		|software_app_b	|t_varchar(64)	|''	|NOT NULL	|0
FIELD		|software_app_c	|t_varchar(64)	|''	|NOT NULL	|0
FIELD		|software_app_d	|t_varchar(64)	|''	|NOT NULL	|0
FIELD		|software_app_e	|t_varchar(64)	|''	|NOT NULL	|0
FIELD		|contact	|t_shorttext	|''	|NOT NULL	|0
FIELD		|location	|t_shorttext	|''	|NOT NULL	|0
FIELD		|location_lat	|t_varchar(16)	|''	|NOT NULL	|0
FIELD		|location_lon	|t_varchar(16)	|''	|NOT NULL	|0
FIELD		|notes		|t_shorttext	|''	|NOT NULL	|0
FIELD		|chassis	|t_varchar(64)	|''	|NOT NULL	|0
FIELD		|model		|t_varchar(64)	|''	|NOT NULL	|0
FIELD		|hw_arch	|t_varchar(32)	|''	|NOT NULL	|0
FIELD		|vendor		|t_varchar(64)	|''	|NOT NULL	|0
FIELD		|contract_number|t_varchar(64)	|''	|NOT NULL	|0
FIELD		|installer_name	|t_varchar(64)	|''	|NOT NULL	|0
FIELD		|deployment_status|t_varchar(64)|''	|NOT NULL	|0
FIELD		|url_a		|t_varchar(255)	|''	|NOT NULL	|0
FIELD		|url_b		|t_varchar(255)	|''	|NOT NULL	|0
FIELD		|url_c		|t_varchar(255)	|''	|NOT NULL	|0
FIELD		|host_networks	|t_shorttext	|''	|NOT NULL	|0
FIELD		|host_netmask	|t_varchar(39)	|''	|NOT NULL	|0
FIELD		|host_router	|t_varchar(39)	|''	|NOT NULL	|0
FIELD		|oob_ip		|t_varchar(39)	|''	|NOT NULL	|0
FIELD		|oob_netmask	|t_varchar(39)	|''	|NOT NULL	|0
FIELD		|oob_router	|t_varchar(39)	|''	|NOT NULL	|0
FIELD		|date_hw_purchase|t_varchar(64)	|''	|NOT NULL	|0
FIELD		|date_hw_install|t_varchar(64)	|''	|NOT NULL	|0
FIELD		|date_hw_expiry	|t_varchar(64)	|''	|NOT NULL	|0
FIELD		|date_hw_decomm	|t_varchar(64)	|''	|NOT NULL	|0
FIELD		|site_address_a	|t_varchar(128)	|''	|NOT NULL	|0
FIELD		|site_address_b	|t_varchar(128)	|''	|NOT NULL	|0
FIELD		|site_address_c	|t_varchar(128)	|''	|NOT NULL	|0
FIELD		|site_city	|t_varchar(128)	|''	|NOT NULL	|0
FIELD		|site_state	|t_varchar(64)	|''	|NOT NULL	|0
FIELD		|site_country	|t_varchar(64)	|''	|NOT NULL	|0
FIELD		|site_zip	|t_varchar(64)	|''	|NOT NULL	|0
FIELD		|site_rack	|t_varchar(128)	|''	|NOT NULL	|0
FIELD		|site_notes	|t_shorttext	|''	|NOT NULL	|0
FIELD		|poc_1_name	|t_varchar(128)	|''	|NOT NULL	|0
FIELD		|poc_1_email	|t_varchar(128)	|''	|NOT NULL	|0
FIELD		|poc_1_phone_a	|t_varchar(64)	|''	|NOT NULL	|0
FIELD		|poc_1_phone_b	|t_varchar(64)	|''	|NOT NULL	|0
FIELD		|poc_1_cell	|t_varchar(64)	|''	|NOT NULL	|0
FIELD		|poc_1_screen	|t_varchar(64)	|''	|NOT NULL	|0
FIELD		|poc_1_notes	|t_shorttext	|''	|NOT NULL	|0
FIELD		|poc_2_name	|t_varchar(128)	|''	|NOT NULL	|0
FIELD		|poc_2_email	|t_varchar(128)	|''	|NOT NULL	|0
FIELD		|poc_2_phone_a	|t_varchar(64)	|''	|NOT NULL	|0
FIELD		|poc_2_phone_b	|t_varchar(64)	|''	|NOT NULL	|0
FIELD		|poc_2_cell	|t_varchar(64)	|''	|NOT NULL	|0
FIELD		|poc_2_screen	|t_varchar(64)	|''	|NOT NULL	|0
FIELD		|poc_2_notes	|t_shorttext	|''	|NOT NULL	|0

TABLE|housekeeper|housekeeperid|0
FIELD		|housekeeperid	|t_id		|	|NOT NULL	|0
FIELD		|tablename	|t_varchar(64)	|''	|NOT NULL	|0
FIELD		|field		|t_varchar(64)	|''	|NOT NULL	|0
FIELD		|value		|t_id		|	|NOT NULL	|0			|-|items

TABLE|images|imageid|0
FIELD		|imageid	|t_id		|	|NOT NULL	|0
FIELD		|imagetype	|t_integer	|'0'	|NOT NULL	|0
FIELD		|name		|t_varchar(64)	|'0'	|NOT NULL	|0
FIELD		|image		|t_image	|''	|NOT NULL	|0
UNIQUE		|1		|name

TABLE|item_discovery|itemdiscoveryid|ZBX_TEMPLATE
FIELD		|itemdiscoveryid|t_id		|	|NOT NULL	|0
FIELD		|itemid		|t_id		|	|NOT NULL	|0			|1|items
FIELD		|parent_itemid	|t_id		|	|NOT NULL	|0			|2|items	|itemid
FIELD		|key_		|t_varchar(2048)|''	|NOT NULL	|ZBX_NODATA
FIELD		|lastcheck	|t_integer	|'0'	|NOT NULL	|ZBX_NODATA
FIELD		|ts_delete	|t_time		|'0'	|NOT NULL	|ZBX_NODATA
UNIQUE		|1		|itemid,parent_itemid
INDEX		|2		|parent_itemid

TABLE|host_discovery|hostid|ZBX_TEMPLATE
FIELD		|hostid		|t_id		|	|NOT NULL	|0			|1|hosts
FIELD		|parent_hostid	|t_id		|	|NULL		|0			|2|hosts	|hostid		|RESTRICT
FIELD		|parent_itemid	|t_id		|	|NULL		|0			|3|items	|itemid		|RESTRICT
FIELD		|host		|t_varchar(128)	|''	|NOT NULL	|ZBX_NODATA
FIELD		|lastcheck	|t_integer	|'0'	|NOT NULL	|ZBX_NODATA
FIELD		|ts_delete	|t_time		|'0'	|NOT NULL	|ZBX_NODATA

TABLE|interface_discovery|interfaceid|0
FIELD		|interfaceid	|t_id		|	|NOT NULL	|0			|1|interface
FIELD		|parent_interfaceid|t_id	|	|NOT NULL	|0			|2|interface	|interfaceid

TABLE|profiles|profileid|0
FIELD		|profileid	|t_id		|	|NOT NULL	|0
FIELD		|userid		|t_id		|	|NOT NULL	|0			|1|users
FIELD		|idx		|t_varchar(96)	|''	|NOT NULL	|0
FIELD		|idx2		|t_id		|'0'	|NOT NULL	|0
FIELD		|value_id	|t_id		|'0'	|NOT NULL	|0
FIELD		|value_int	|t_integer	|'0'	|NOT NULL	|0
FIELD		|value_str	|t_text	|''	|NOT NULL	|0
FIELD		|source		|t_varchar(96)	|''	|NOT NULL	|0
FIELD		|type		|t_integer	|'0'	|NOT NULL	|0
INDEX		|1		|userid,idx,idx2
INDEX		|2		|userid,profileid

TABLE|sessions|sessionid|0
FIELD		|sessionid	|t_varchar(32)	|''	|NOT NULL	|0
FIELD		|userid		|t_id		|	|NOT NULL	|0			|1|users
FIELD		|lastaccess	|t_integer	|'0'	|NOT NULL	|0
FIELD		|status		|t_integer	|'0'	|NOT NULL	|0
INDEX		|1		|userid,status,lastaccess

TABLE|trigger_discovery|triggerid|0
FIELD		|triggerid	|t_id		|	|NOT NULL	|0			|1|triggers
FIELD		|parent_triggerid|t_id		|	|NOT NULL	|0			|2|triggers	|triggerid	|RESTRICT
FIELD		|lastcheck	|t_integer	|'0'	|NOT NULL	|ZBX_NODATA
FIELD		|ts_delete	|t_time		|'0'	|NOT NULL	|ZBX_NODATA
INDEX		|1		|parent_triggerid

TABLE|item_condition|item_conditionid|ZBX_TEMPLATE
FIELD		|item_conditionid|t_id		|	|NOT NULL	|0
FIELD		|itemid		|t_id		|	|NOT NULL	|0			|1|items
FIELD		|operator	|t_integer	|'8'	|NOT NULL	|0
FIELD		|macro		|t_varchar(64)	|''	|NOT NULL	|0
FIELD		|value		|t_varchar(255)	|''	|NOT NULL	|0
INDEX		|1		|itemid

TABLE|item_rtdata|itemid|ZBX_TEMPLATE
FIELD		|itemid		|t_id		|	|NOT NULL	|0			|1|items
FIELD		|lastlogsize	|t_bigint	|'0'	|NOT NULL	|ZBX_PROXY,ZBX_NODATA
FIELD		|state		|t_integer	|'0'	|NOT NULL	|ZBX_NODATA
FIELD		|mtime		|t_integer	|'0'	|NOT NULL	|ZBX_PROXY,ZBX_NODATA
FIELD		|error		|t_varchar(2048)|''	|NOT NULL	|ZBX_NODATA

TABLE|opinventory|operationid|ZBX_DATA
FIELD		|operationid	|t_id		|	|NOT NULL	|0			|1|operations
FIELD		|inventory_mode	|t_integer	|'0'	|NOT NULL	|0

TABLE|trigger_tag|triggertagid|ZBX_TEMPLATE
FIELD		|triggertagid	|t_id		|	|NOT NULL	|0
FIELD		|triggerid	|t_id		|	|NOT NULL	|0			|1|triggers
FIELD		|tag		|t_varchar(255)	|''	|NOT NULL	|0
FIELD		|value		|t_varchar(255)	|''	|NOT NULL	|0
INDEX		|1		|triggerid

TABLE|event_tag|eventtagid|0
FIELD		|eventtagid	|t_id		|	|NOT NULL	|0
FIELD		|eventid	|t_id		|	|NOT NULL	|0			|1|events
FIELD		|tag		|t_varchar(255)	|''	|NOT NULL	|0
FIELD		|value		|t_varchar(255)	|''	|NOT NULL	|0
INDEX		|1		|eventid

TABLE|problem|eventid|0
FIELD		|eventid	|t_id		|	|NOT NULL	|0			|1|events
FIELD		|source		|t_integer	|'0'	|NOT NULL	|0
FIELD		|object		|t_integer	|'0'	|NOT NULL	|0
FIELD		|objectid	|t_id		|'0'	|NOT NULL	|0
FIELD		|clock		|t_time		|'0'	|NOT NULL	|0
FIELD		|ns		|t_nanosec	|'0'	|NOT NULL	|0
FIELD		|r_eventid	|t_id		|	|NULL		|0			|2|events	|eventid
FIELD		|r_clock	|t_time		|'0'	|NOT NULL	|0
FIELD		|r_ns		|t_nanosec	|'0'	|NOT NULL	|0
FIELD		|correlationid	|t_id		|	|NULL		|0			|-|correlation
FIELD		|userid		|t_id		|	|NULL		|0			|-|users
FIELD		|name		|t_varchar(2048)|''	|NOT NULL	|0
FIELD		|acknowledged	|t_integer	|'0'	|NOT NULL	|0
FIELD		|severity	|t_integer	|'0'	|NOT NULL	|0
INDEX		|1		|source,object,objectid
INDEX		|2		|r_clock
INDEX		|3		|r_eventid

TABLE|problem_tag|problemtagid|0
FIELD		|problemtagid	|t_id		|	|NOT NULL	|0
FIELD		|eventid	|t_id		|	|NOT NULL	|0			|1|problem
FIELD		|tag		|t_varchar(255)	|''	|NOT NULL	|0
FIELD		|value		|t_varchar(255)	|''	|NOT NULL	|0
INDEX		|1		|eventid,tag,value

TABLE|tag_filter|tag_filterid|0
FIELD		|tag_filterid	|t_id		|	|NOT NULL	|0
FIELD		|usrgrpid	|t_id		|	|NOT NULL	|0 			|1|usrgrp	|usrgrpid
FIELD		|groupid	|t_id		|	|NOT NULL	|0			|2|hstgrp	|groupid
FIELD		|tag	|t_varchar(255)	|'' |NOT NULL	|0
FIELD		|value	|t_varchar(255)	|'' |NOT NULL	|0

TABLE|event_recovery|eventid|0
FIELD		|eventid	|t_id		|	|NOT NULL	|0			|1|events
FIELD		|r_eventid	|t_id		|	|NOT NULL	|0			|2|events	|eventid
FIELD		|c_eventid	|t_id		|	|NULL		|0			|3|events	|eventid
FIELD		|correlationid	|t_id		|	|NULL		|0			|-|correlation
FIELD		|userid		|t_id		|	|NULL		|0			|-|users
INDEX		|1		|r_eventid
INDEX		|2		|c_eventid

TABLE|correlation|correlationid|ZBX_DATA
FIELD		|correlationid	|t_id		|	|NOT NULL	|0
FIELD		|name		|t_varchar(255)	|''	|NOT NULL	|0
FIELD		|description	|t_shorttext	|''	|NOT NULL	|0
FIELD		|evaltype	|t_integer	|'0'	|NOT NULL	|0
FIELD		|status		|t_integer	|'0'	|NOT NULL	|0
FIELD		|formula	|t_varchar(255)	|''	|NOT NULL	|0
INDEX		|1		|status
UNIQUE		|2		|name

TABLE|corr_condition|corr_conditionid|ZBX_DATA
FIELD		|corr_conditionid|t_id		|	|NOT NULL	|0
FIELD		|correlationid	|t_id		|	|NOT NULL	|0			|1|correlation
FIELD		|type		|t_integer	|'0'	|NOT NULL	|0
INDEX		|1		|correlationid

TABLE|corr_condition_tag|corr_conditionid|ZBX_DATA
FIELD		|corr_conditionid|t_id		|	|NOT NULL	|0			|1|corr_condition
FIELD		|tag		|t_varchar(255)	|''	|NOT NULL	|0

TABLE|corr_condition_group|corr_conditionid|ZBX_DATA
FIELD		|corr_conditionid|t_id		|	|NOT NULL	|0			|1|corr_condition
FIELD		|operator	|t_integer	|'0'	|NOT NULL	|0
FIELD		|groupid	|t_id		|	|NOT NULL	|0			|2|hstgrp	|	|RESTRICT
INDEX		|1		|groupid

TABLE|corr_condition_tagpair|corr_conditionid|ZBX_DATA
FIELD		|corr_conditionid|t_id		|	|NOT NULL	|0			|1|corr_condition
FIELD		|oldtag		|t_varchar(255)	|''	|NOT NULL	|0
FIELD		|newtag		|t_varchar(255)	|''	|NOT NULL	|0

TABLE|corr_condition_tagvalue|corr_conditionid|ZBX_DATA
FIELD		|corr_conditionid|t_id		|	|NOT NULL	|0			|1|corr_condition
FIELD		|tag		|t_varchar(255)	|''	|NOT NULL	|0
FIELD		|operator	|t_integer	|'0'	|NOT NULL	|0
FIELD		|value		|t_varchar(255)	|''	|NOT NULL	|0

TABLE|corr_operation|corr_operationid|ZBX_DATA
FIELD		|corr_operationid|t_id		|	|NOT NULL	|0
FIELD		|correlationid	|t_id		|	|NOT NULL	|0			|1|correlation
FIELD		|type		|t_integer	|'0'	|NOT NULL	|0
INDEX		|1		|correlationid

TABLE|task|taskid|0
FIELD		|taskid		|t_id		|	|NOT NULL	|0
FIELD		|type		|t_integer	|	|NOT NULL	|0
FIELD		|status		|t_integer	|'0'	|NOT NULL	|0
FIELD		|clock		|t_integer	|'0'	|NOT NULL	|0
FIELD		|ttl		|t_integer	|'0'	|NOT NULL	|0
FIELD		|proxy_hostid	|t_id		|	|NULL		|0			|1|hosts	|hostid
INDEX		|1		|status,proxy_hostid

TABLE|task_close_problem|taskid|0
FIELD		|taskid		|t_id		|	|NOT NULL	|0			|1|task
FIELD		|acknowledgeid	|t_id		|	|NOT NULL	|0			|-|acknowledges

TABLE|item_preproc|item_preprocid|ZBX_TEMPLATE
FIELD		|item_preprocid	|t_id		|	|NOT NULL	|0
FIELD		|itemid		|t_id		|	|NOT NULL	|ZBX_PROXY			|1|items
FIELD		|step		|t_integer	|'0'	|NOT NULL	|ZBX_PROXY
FIELD		|type		|t_integer	|'0'	|NOT NULL	|ZBX_PROXY
FIELD		|params		|t_shorttext	|''	|NOT NULL	|ZBX_PROXY
FIELD		|error_handler	|t_integer	|'0'	|NOT NULL	|ZBX_PROXY
FIELD		|error_handler_params|t_varchar(255)|''	|NOT NULL	|ZBX_PROXY
INDEX		|1		|itemid,step

TABLE|task_remote_command|taskid|0
FIELD		|taskid		|t_id		|	|NOT NULL	|0			|1|task
FIELD		|command_type	|t_integer	|'0'	|NOT NULL	|0
FIELD		|execute_on	|t_integer	|'0'	|NOT NULL	|0
FIELD		|port		|t_integer	|'0'	|NOT NULL	|0
FIELD		|authtype	|t_integer	|'0'	|NOT NULL	|0
FIELD		|username	|t_varchar(64)	|''	|NOT NULL	|0
FIELD		|password	|t_varchar(64)	|''	|NOT NULL	|0
FIELD		|publickey	|t_varchar(64)	|''	|NOT NULL	|0
FIELD		|privatekey	|t_varchar(64)	|''	|NOT NULL	|0
FIELD		|command	|t_text		|''	|NOT NULL	|0
FIELD		|alertid	|t_id		|	|NULL		|0			|-|alerts
FIELD		|parent_taskid	|t_id		|	|NOT NULL	|0			|-|task		|taskid
FIELD		|hostid		|t_id		|	|NOT NULL	|0			|-|hosts

TABLE|task_remote_command_result|taskid|0
FIELD		|taskid		|t_id		|	|NOT NULL	|0			|1|task
FIELD		|status		|t_integer	|'0'	|NOT NULL	|0
FIELD		|parent_taskid	|t_id		|	|NOT NULL	|0			|-|task		|taskid
FIELD		|info		|t_shorttext	|''	|NOT NULL	|0

TABLE|task_data|taskid|0
FIELD		|taskid		|t_id		|	|NOT NULL	|0			|1|task
FIELD		|type	|t_integer	|'0'	|NOT NULL	|0
FIELD		|data	|t_text	|''	|NOT NULL	|0
FIELD		|parent_taskid	|t_id		|	|NOT NULL	|0			|-|task		|taskid

TABLE|task_result|taskid|0
FIELD		|taskid		|t_id		|	|NOT NULL	|0			|1|task
FIELD		|status		|t_integer	|'0'	|NOT NULL	|0
FIELD		|parent_taskid	|t_id		|	|NOT NULL	|0			|-|task		|taskid
FIELD		|info		|t_text		|''	|NOT NULL	|0
INDEX		|1		|parent_taskid

TABLE|task_acknowledge|taskid|0
FIELD		|taskid		|t_id		|	|NOT NULL	|0			|1|task
FIELD		|acknowledgeid	|t_id		|	|NOT NULL	|0			|-|acknowledges

TABLE|sysmap_shape|sysmap_shapeid|ZBX_TEMPLATE
FIELD		|sysmap_shapeid	|t_id		|	|NOT NULL	|0
FIELD		|sysmapid	|t_id		|	|NOT NULL	|0			|1|sysmaps
FIELD		|type		|t_integer	|'0'	|NOT NULL	|0
FIELD		|x		|t_integer	|'0'	|NOT NULL	|0
FIELD		|y		|t_integer	|'0'	|NOT NULL	|0
FIELD		|width		|t_integer	|'200'	|NOT NULL	|0
FIELD		|height		|t_integer	|'200'	|NOT NULL	|0
FIELD		|text		|t_shorttext	|''	|NOT NULL	|0
FIELD		|font		|t_integer	|'9'	|NOT NULL	|0
FIELD		|font_size	|t_integer	|'11'	|NOT NULL	|0
FIELD		|font_color	|t_varchar(6)	|'000000'|NOT NULL	|0
FIELD		|text_halign	|t_integer	|'0'	|NOT NULL	|0
FIELD		|text_valign	|t_integer	|'0'	|NOT NULL	|0
FIELD		|border_type	|t_integer	|'0'	|NOT NULL	|0
FIELD		|border_width	|t_integer	|'1'	|NOT NULL	|0
FIELD		|border_color	|t_varchar(6)	|'000000'|NOT NULL	|0
FIELD		|background_color|t_varchar(6)	|''	|NOT NULL	|0
FIELD		|zindex		|t_integer	|'0'	|NOT NULL	|0
INDEX		|1		|sysmapid

TABLE|sysmap_element_trigger|selement_triggerid|ZBX_TEMPLATE
FIELD		|selement_triggerid	|t_id	|	|NOT NULL	|0
FIELD		|selementid		|t_id	|	|NOT NULL	|0			|1|sysmaps_elements
FIELD		|triggerid		|t_id	|	|NOT NULL	|0			|2|triggers
UNIQUE		|1			|selementid,triggerid

TABLE|httptest_field|httptest_fieldid|ZBX_TEMPLATE
FIELD		|httptest_fieldid	|t_id		|	|NOT NULL	|0
FIELD		|httptestid		|t_id		|	|NOT NULL	|ZBX_PROXY	|1|httptest
FIELD		|type			|t_integer	|'0'	|NOT NULL	|ZBX_PROXY
FIELD		|name			|t_varchar(255)	|''	|NOT NULL	|ZBX_PROXY
FIELD		|value			|t_shorttext	|''	|NOT NULL	|ZBX_PROXY
INDEX		|1			|httptestid

TABLE|httpstep_field|httpstep_fieldid|ZBX_TEMPLATE
FIELD		|httpstep_fieldid	|t_id		|	|NOT NULL	|0
FIELD		|httpstepid		|t_id		|	|NOT NULL	|ZBX_PROXY	|1|httpstep
FIELD		|type			|t_integer	|'0'	|NOT NULL	|ZBX_PROXY
FIELD		|name			|t_varchar(255)	|''	|NOT NULL	|ZBX_PROXY
FIELD		|value			|t_shorttext	|''	|NOT NULL	|ZBX_PROXY
INDEX		|1			|httpstepid

TABLE|dashboard|dashboardid|ZBX_DASHBOARD
FIELD		|dashboardid	|t_id		|	|NOT NULL	|0
FIELD		|name		|t_varchar(255)	|	|NOT NULL	|0
FIELD		|userid		|t_id		|	|NULL		|0			|1|users	|	|RESTRICT
FIELD		|private	|t_integer	|'1'	|NOT NULL	|0
FIELD		|templateid	|t_id		|	|NULL		|0			|2|hosts	|hostid
FIELD		|display_period	|t_integer	|'30'	|NOT NULL	|0
FIELD		|auto_start	|t_integer	|'1'	|NOT NULL	|0
FIELD		|uuid		|t_varchar(32)	|''	|NOT NULL	|0
INDEX		|1		|userid
INDEX		|2		|templateid

TABLE|dashboard_user|dashboard_userid|ZBX_DASHBOARD
FIELD		|dashboard_userid|t_id		|	|NOT NULL	|0
FIELD		|dashboardid	|t_id		|	|NOT NULL	|0			|1|dashboard
FIELD		|userid		|t_id		|	|NOT NULL	|0			|2|users
FIELD		|permission	|t_integer	|'2'	|NOT NULL	|0
UNIQUE		|1		|dashboardid,userid

TABLE|dashboard_usrgrp|dashboard_usrgrpid|ZBX_DASHBOARD
FIELD		|dashboard_usrgrpid|t_id	|	|NOT NULL	|0
FIELD		|dashboardid	|t_id		|	|NOT NULL	|0			|1|dashboard
FIELD		|usrgrpid	|t_id		|	|NOT NULL	|0			|2|usrgrp
FIELD		|permission	|t_integer	|'2'	|NOT NULL	|0
UNIQUE		|1		|dashboardid,usrgrpid

TABLE|dashboard_page|dashboard_pageid|ZBX_DASHBOARD
FIELD		|dashboard_pageid|t_id		|	|NOT NULL	|0
FIELD		|dashboardid	|t_id		|	|NOT NULL	|0		|1|dashboard
FIELD		|name		|t_varchar(255)	|''	|NOT NULL	|0
FIELD		|display_period	|t_integer	|'0'	|NOT NULL	|0
FIELD		|sortorder	|t_integer	|'0'	|NOT NULL	|0
INDEX		|1		|dashboardid

TABLE|widget|widgetid|ZBX_DASHBOARD
FIELD		|widgetid	|t_id		|	|NOT NULL	|0
FIELD		|type		|t_varchar(255)	|''	|NOT NULL	|0
FIELD		|name		|t_varchar(255)	|''	|NOT NULL	|0
FIELD		|x		|t_integer	|'0'	|NOT NULL	|0
FIELD		|y		|t_integer	|'0'	|NOT NULL	|0
FIELD		|width		|t_integer	|'1'	|NOT NULL	|0
FIELD		|height		|t_integer	|'2'	|NOT NULL	|0
FIELD		|view_mode	|t_integer	|'0'	|NOT NULL	|0
FIELD		|dashboard_pageid|t_id		|	|NOT NULL	|0		|1|dashboard_page
INDEX		|1		|dashboard_pageid

TABLE|widget_field|widget_fieldid|ZBX_DASHBOARD
FIELD		|widget_fieldid	|t_id		|	|NOT NULL	|0
FIELD		|widgetid	|t_id		|	|NOT NULL	|0			|1|widget
FIELD		|type		|t_integer	|'0'	|NOT NULL	|0
FIELD		|name		|t_varchar(255)	|''	|NOT NULL	|0
FIELD		|value_int	|t_integer	|'0'	|NOT NULL	|0
FIELD		|value_str	|t_varchar(255)	|''	|NOT NULL	|0
FIELD		|value_groupid	|t_id		|	|NULL		|0			|2|hstgrp	|groupid
FIELD		|value_hostid	|t_id		|	|NULL		|0			|3|hosts	|hostid
FIELD		|value_itemid	|t_id		|	|NULL		|0			|4|items	|itemid
FIELD		|value_graphid	|t_id		|	|NULL		|0			|5|graphs	|graphid
FIELD		|value_sysmapid	|t_id		|	|NULL		|0			|6|sysmaps	|sysmapid
INDEX		|1		|widgetid
INDEX		|2		|value_groupid
INDEX		|3		|value_hostid
INDEX		|4		|value_itemid
INDEX		|5		|value_graphid
INDEX		|6		|value_sysmapid

TABLE|task_check_now|taskid|0
FIELD		|taskid		|t_id		|	|NOT NULL	|0			|1|task
FIELD		|itemid		|t_id		|	|NOT NULL	|0			|-|items

TABLE|event_suppress|event_suppressid|0
FIELD		|event_suppressid|t_id		|	|NOT NULL	|0
FIELD		|eventid	|t_id		|	|NOT NULL	|0			|1|events
FIELD		|maintenanceid	|t_id		|	|NULL		|0			|2|maintenances
FIELD		|suppress_until	|t_time		|'0'	|NOT NULL	|0
UNIQUE		|1		|eventid,maintenanceid
INDEX		|2		|suppress_until
INDEX		|3		|maintenanceid

TABLE|maintenance_tag|maintenancetagid|ZBX_DATA
FIELD		|maintenancetagid|t_id		|	|NOT NULL	|0
FIELD		|maintenanceid	|t_id		|	|NOT NULL	|0			|1|maintenances
FIELD		|tag		|t_varchar(255)	|''	|NOT NULL	|0
FIELD		|operator	|t_integer	|'2'	|NOT NULL	|0
FIELD		|value		|t_varchar(255)	|''	|NOT NULL	|0
INDEX		|1		|maintenanceid

TABLE|lld_macro_path|lld_macro_pathid|ZBX_TEMPLATE
FIELD		|lld_macro_pathid|t_id		|	|NOT NULL	|0
FIELD		|itemid		|t_id		|	|NOT NULL	|0			|1|items
FIELD		|lld_macro	|t_varchar(255)	|''	|NOT NULL	|0
FIELD		|path		|t_varchar(255)	|''	|NOT NULL	|0
UNIQUE		|1		|itemid,lld_macro

TABLE|host_tag|hosttagid|ZBX_TEMPLATE
FIELD		|hosttagid	|t_id		|	|NOT NULL	|0
FIELD		|hostid		|t_id		|	|NOT NULL	|0			|1|hosts
FIELD		|tag		|t_varchar(255)	|''	|NOT NULL	|0
FIELD		|value		|t_varchar(255)	|''	|NOT NULL	|0
INDEX		|1		|hostid

TABLE|config_autoreg_tls|autoreg_tlsid|ZBX_DATA
FIELD		|autoreg_tlsid	|t_id		|	|NOT NULL	|0
FIELD		|tls_psk_identity|t_varchar(128)|''	|NOT NULL	|ZBX_PROXY
FIELD		|tls_psk	|t_varchar(512)	|''	|NOT NULL	|ZBX_PROXY
UNIQUE		|1		|tls_psk_identity

TABLE|module|moduleid|
FIELD		|moduleid	|t_id		|	|NOT NULL	|0
FIELD		|id		|t_varchar(255)	|''	|NOT NULL	|0
FIELD		|relative_path	|t_varchar(255)	|''	|NOT NULL	|0
FIELD		|status		|t_integer	|'0'	|NOT NULL	|0
FIELD		|config		|t_shorttext	|''	|NOT NULL	|0

TABLE|interface_snmp|interfaceid|ZBX_TEMPLATE
FIELD		|interfaceid	|t_id		|	|NOT NULL	|0			|1|interface
FIELD		|version	|t_integer	|'2'	|NOT NULL	|ZBX_PROXY
FIELD		|bulk		|t_integer	|'1'	|NOT NULL	|ZBX_PROXY
FIELD		|community	|t_varchar(64)	|''	|NOT NULL	|ZBX_PROXY
FIELD		|securityname	|t_varchar(64)	|''	|NOT NULL	|ZBX_PROXY
FIELD		|securitylevel	|t_integer	|'0'	|NOT NULL	|ZBX_PROXY
FIELD		|authpassphrase	|t_varchar(64)	|''	|NOT NULL	|ZBX_PROXY
FIELD		|privpassphrase	|t_varchar(64)	|''	|NOT NULL	|ZBX_PROXY
FIELD		|authprotocol	|t_integer	|'0'	|NOT NULL	|ZBX_PROXY
FIELD		|privprotocol	|t_integer	|'0'	|NOT NULL	|ZBX_PROXY
FIELD		|contextname	|t_varchar(255)	|''	|NOT NULL	|ZBX_PROXY

TABLE|lld_override|lld_overrideid|ZBX_TEMPLATE
FIELD		|lld_overrideid	|t_id		|	|NOT NULL	|0
FIELD		|itemid		|t_id		|	|NOT NULL	|0	|1|items
FIELD		|name		|t_varchar(255)	|''	|NOT NULL	|0
FIELD		|step		|t_integer	|'0'	|NOT NULL	|0
FIELD		|evaltype	|t_integer	|'0'	|NOT NULL	|0
FIELD		|formula	|t_varchar(255)	|''	|NOT NULL	|0
FIELD		|stop		|t_integer	|'0'	|NOT NULL	|0
UNIQUE		|1		|itemid,name

TABLE|lld_override_condition|lld_override_conditionid|ZBX_TEMPLATE
FIELD	|lld_override_conditionid	|t_id		|	|NOT NULL	|0
FIELD	|lld_overrideid			|t_id		|	|NOT NULL	|0	|1|lld_override
FIELD	|operator			|t_integer	|'8'	|NOT NULL	|0
FIELD	|macro				|t_varchar(64)	|''	|NOT NULL	|0
FIELD	|value				|t_varchar(255)	|''	|NOT NULL	|0
INDEX	|1				|lld_overrideid

TABLE|lld_override_operation|lld_override_operationid|ZBX_TEMPLATE
FIELD	|lld_override_operationid	|t_id		|	|NOT NULL	|0
FIELD	|lld_overrideid			|t_id		|	|NOT NULL	|0	|1|lld_override
FIELD	|operationobject		|t_integer	|'0'	|NOT NULL	|0
FIELD	|operator			|t_integer	|'0'	|NOT NULL	|0
FIELD	|value				|t_varchar(255)	|''	|NOT NULL	|0
INDEX	|1				|lld_overrideid

TABLE|lld_override_opstatus|lld_override_operationid|ZBX_TEMPLATE
FIELD	|lld_override_operationid	|t_id		|	|NOT NULL	|0	|1|lld_override_operation
FIELD	|status				|t_integer	|'0'	|NOT NULL	|0

TABLE|lld_override_opdiscover|lld_override_operationid|ZBX_TEMPLATE
FIELD	|lld_override_operationid	|t_id		|	|NOT NULL	|0	|1|lld_override_operation
FIELD	|discover			|t_integer	|'0'	|NOT NULL	|0

TABLE|lld_override_opperiod|lld_override_operationid|ZBX_TEMPLATE
FIELD	|lld_override_operationid	|t_id		|	|NOT NULL	|0	|1|lld_override_operation
FIELD	|delay				|t_varchar(1024)|'0'	|NOT NULL	|0

TABLE|lld_override_ophistory|lld_override_operationid|ZBX_TEMPLATE
FIELD	|lld_override_operationid	|t_id		|	|NOT NULL	|0	|1|lld_override_operation
FIELD	|history			|t_varchar(255)	|'90d'	|NOT NULL	|0

TABLE|lld_override_optrends|lld_override_operationid|ZBX_TEMPLATE
FIELD	|lld_override_operationid	|t_id		|	|NOT NULL	|0	|1|lld_override_operation
FIELD	|trends				|t_varchar(255)	|'365d'	|NOT NULL	|0

TABLE|lld_override_opseverity|lld_override_operationid|ZBX_TEMPLATE
FIELD	|lld_override_operationid	|t_id		|	|NOT NULL	|0	|1|lld_override_operation
FIELD	|severity			|t_integer	|'0'	|NOT NULL	|0

TABLE|lld_override_optag|lld_override_optagid|ZBX_TEMPLATE
FIELD	|lld_override_optagid		|t_id		|	|NOT NULL	|0
FIELD	|lld_override_operationid	|t_id		|	|NOT NULL	|0	|1|lld_override_operation
FIELD	|tag				|t_varchar(255)	|''	|NOT NULL	|0
FIELD	|value				|t_varchar(255)	|''	|NOT NULL	|0
INDEX	|1				|lld_override_operationid

TABLE|lld_override_optemplate|lld_override_optemplateid|ZBX_TEMPLATE
FIELD	|lld_override_optemplateid	|t_id		|	|NOT NULL	|0
FIELD	|lld_override_operationid	|t_id		|	|NOT NULL	|0	|1|lld_override_operation
FIELD	|templateid			|t_id		|	|NOT NULL	|0	|2|hosts	|hostid	|RESTRICT
UNIQUE	|1				|lld_override_operationid,templateid
INDEX	|2				|templateid

TABLE|lld_override_opinventory|lld_override_operationid|ZBX_TEMPLATE
FIELD	|lld_override_operationid	|t_id		|	|NOT NULL	|0	|1|lld_override_operation
FIELD	|inventory_mode			|t_integer	|'0'	|NOT NULL	|0

TABLE|trigger_queue|trigger_queueid|0
FIELD		|trigger_queueid|t_id		|	|NOT NULL	|0
FIELD		|objectid	|t_id		|	|NOT NULL	|0
FIELD		|type		|t_integer	|'0'	|NOT NULL	|0
FIELD		|clock		|t_time		|'0'	|NOT NULL	|0
FIELD		|ns		|t_nanosec	|'0'	|NOT NULL	|0

TABLE|item_parameter|item_parameterid|ZBX_TEMPLATE
FIELD		|item_parameterid|t_id		|	|NOT NULL	|0
FIELD		|itemid		|t_id		|	|NOT NULL	|ZBX_PROXY		|1|items
FIELD		|name		|t_varchar(255)	|''	|NOT NULL	|ZBX_PROXY
FIELD		|value		|t_varchar(2048)|''	|NOT NULL	|ZBX_PROXY
INDEX		|1		|itemid

TABLE|role_rule|role_ruleid|ZBX_DATA
FIELD		|role_ruleid	|t_id		|	|NOT NULL	|0
FIELD		|roleid		|t_id		|	|NOT NULL	|0			|1|role
FIELD		|type		|t_integer	|'0'	|NOT NULL	|0
FIELD		|name		|t_varchar(255)	|''	|NOT NULL	|0
FIELD		|value_int	|t_integer	|'0'	|NOT NULL	|0
FIELD		|value_str	|t_varchar(255)	|''	|NOT NULL	|0
FIELD		|value_moduleid	|t_id		|	|NULL		|0			|2|module	|moduleid
INDEX		|1		|roleid
INDEX		|2		|value_moduleid

TABLE|token|tokenid|ZBX_DATA
FIELD	|tokenid	|t_id		|	|NOT NULL	|0
FIELD	|name		|t_varchar(64)	|''	|NOT NULL	|0
FIELD	|description	|t_shorttext	|''	|NOT NULL	|0
FIELD	|userid		|t_id		|	|NOT NULL	|0	|1	|users
FIELD	|token		|t_varchar(128)	|	|NULL		|0
FIELD	|lastaccess	|t_integer	|'0'	|NOT NULL	|0
FIELD	|status		|t_integer	|'0'	|NOT NULL	|0
FIELD	|expires_at	|t_time		|'0'	|NOT NULL	|0
FIELD	|created_at	|t_time		|'0'	|NOT NULL	|0
FIELD	|creator_userid	|t_id		|	|NULL		|0	|2	|users	|userid	|RESTRICT
INDEX	|1		|name
UNIQUE	|2		|userid,name
UNIQUE	|3		|token
INDEX	|4		|creator_userid

TABLE|item_tag|itemtagid|ZBX_TEMPLATE
FIELD		|itemtagid	|t_id		|	|NOT NULL	|0
FIELD		|itemid		|t_id		|	|NOT NULL	|0			|1|items
FIELD		|tag		|t_varchar(255)	|''	|NOT NULL	|0
FIELD		|value		|t_varchar(255)	|''	|NOT NULL	|0
INDEX		|1		|itemid

TABLE|httptest_tag|httptesttagid|ZBX_TEMPLATE
FIELD		|httptesttagid	|t_id		|	|NOT NULL	|0
FIELD		|httptestid	|t_id			|	|NOT NULL	|0		|1|httptest
FIELD		|tag		|t_varchar(255)	|''	|NOT NULL	|0
FIELD		|value		|t_varchar(255)	|''	|NOT NULL	|0
INDEX		|1		|httptestid

TABLE|sysmaps_element_tag|selementtagid|ZBX_TEMPLATE
FIELD		|selementtagid	|t_id		|	|NOT NULL	|0
FIELD		|selementid	|t_id			|	|NOT NULL	|0		|1|sysmaps_elements
FIELD		|tag		|t_varchar(255)	|''	|NOT NULL	|0
FIELD		|value		|t_varchar(255)	|''	|NOT NULL	|0
FIELD		|operator	|t_integer		|'0'|NOT NULL	|0
INDEX		|1		|selementid

TABLE|report|reportid|ZBX_DATA
FIELD		|reportid	|t_id		|	|NOT NULL	|0
FIELD		|userid		|t_id		|	|NOT NULL	|0		|1|users|userid
FIELD		|name		|t_varchar(255)	|''	|NOT NULL	|0
FIELD		|description	|t_varchar(2048)|''	|NOT NULL	|0
FIELD		|status		|t_integer	|'0'	|NOT NULL	|0
FIELD		|dashboardid	|t_id		|	|NOT NULL	|0		|2|dashboard|dashboardid
FIELD		|period		|t_integer	|'0'	|NOT NULL	|0
FIELD		|cycle		|t_integer	|'0'	|NOT NULL	|0
FIELD		|weekdays	|t_integer	|'0'	|NOT NULL	|0
FIELD		|start_time	|t_integer	|'0'	|NOT NULL	|0
FIELD		|active_since	|t_integer	|'0'	|NOT NULL	|0
FIELD		|active_till	|t_integer	|'0'	|NOT NULL	|0
FIELD		|state		|t_integer	|'0'	|NOT NULL	|ZBX_NODATA
FIELD		|lastsent	|t_time	|'0'		|NOT NULL	|ZBX_NODATA
FIELD		|info		|t_varchar(2048)|''	|NOT NULL	|ZBX_NODATA
UNIQUE		|1		|name

TABLE|report_param|reportparamid|ZBX_DATA
FIELD		|reportparamid	|t_id		|	|NOT NULL	|0
FIELD		|reportid	|t_id		|	|NOT NULL	|0		|1|report|reportid
FIELD		|name		|t_varchar(255)	|''	|NOT NULL	|0
FIELD		|value		|t_shorttext	|''	|NOT NULL	|0
INDEX		|1		|reportid

TABLE|report_user|reportuserid|ZBX_DATA
FIELD		|reportuserid	|t_id		|	|NOT NULL	|0
FIELD		|reportid	|t_id		|	|NOT NULL	|0		|1|report|reportid
FIELD		|userid		|t_id		|	|NOT NULL	|0		|2|users|userid
FIELD		|exclude	|t_integer	|'0'	|NOT NULL	|0
FIELD		|access_userid	|t_id		|	|NULL		|0		|3|users|userid		|RESTRICT
INDEX		|1		|reportid

TABLE|report_usrgrp|reportusrgrpid|ZBX_DATA
FIELD		|reportusrgrpid|t_id		|	|NOT NULL	|0
FIELD		|reportid	|t_id		|	|NOT NULL	|0		|1|report|reportid
FIELD		|usrgrpid	|t_id		|	|NOT NULL	|0		|2|usrgrp|usrgrpid
FIELD		|access_userid	|t_id		|	|NULL		|0		|3|users|userid		|RESTRICT
INDEX		|1		|reportid

TABLE|service_problem_tag|service_problem_tagid|ZBX_DATA
FIELD		|service_problem_tagid	|t_id		|	|NOT NULL	|0
FIELD		|serviceid		|t_id		|	|NOT NULL	|0	|1|services|serviceid
FIELD		|tag			|t_varchar(255)	|''	|NOT NULL	|0
FIELD		|operator		|t_integer	|'0'	|NOT NULL	|0
FIELD		|value			|t_varchar(255)	|''	|NOT NULL	|0
INDEX		|1			|serviceid

TABLE|service_problem|service_problemid|ZBX_DATA
FIELD		|service_problemid	|t_id		|	|NOT NULL	|0
FIELD		|eventid		|t_id		|	|NOT NULL	|0	|1|problem|eventid
FIELD		|serviceid		|t_id		|	|NOT NULL	|0	|2|services|serviceid
FIELD		|severity		|t_integer	|'0'	|NOT NULL	|0
INDEX		|1			|eventid
INDEX		|2			|serviceid

TABLE|service_tag|servicetagid|0
FIELD		|servicetagid	|t_id		|	|NOT NULL	|0
FIELD		|serviceid	|t_id		|	|NOT NULL	|0		|1|services|serviceid
FIELD		|tag		|t_varchar(255)	|''	|NOT NULL	|0
FIELD		|value		|t_varchar(255)	|''	|NOT NULL	|0
INDEX		|1		|serviceid

TABLE|dbversion||
FIELD		|mandatory	|t_integer	|'0'	|NOT NULL	|
FIELD		|optional	|t_integer	|'0'	|NOT NULL	|
<<<<<<< HEAD
ROW		|5050001	|5050001
=======
ROW		|5050016	|5050016
>>>>>>> 0001c9fa
<|MERGE_RESOLUTION|>--- conflicted
+++ resolved
@@ -1880,8 +1880,4 @@
 TABLE|dbversion||
 FIELD		|mandatory	|t_integer	|'0'	|NOT NULL	|
 FIELD		|optional	|t_integer	|'0'	|NOT NULL	|
-<<<<<<< HEAD
-ROW		|5050001	|5050001
-=======
-ROW		|5050016	|5050016
->>>>>>> 0001c9fa
+ROW		|5050018	|5050018