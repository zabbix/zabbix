--
-- Zabbix
-- Copyright (C) 2001-2024 Zabbix SIA
--
-- This program is free software; you can redistribute it and/or modify
-- it under the terms of the GNU General Public License as published by
-- the Free Software Foundation; either version 2 of the License, or
-- (at your option) any later version.
--
-- This program is distributed in the hope that it will be useful,
-- but WITHOUT ANY WARRANTY; without even the implied warranty of
-- MERCHANTABILITY or FITNESS FOR A PARTICULAR PURPOSE. See the
-- GNU General Public License for more details.
--
-- You should have received a copy of the GNU General Public License
-- along with this program; if not, write to the Free Software
-- Foundation, Inc., 51 Franklin Street, Fifth Floor, Boston, MA  02110-1301, USA.
--

--
-- Do not use spaces
-- Tables must be sorted to match referential integrity rules
--

TABLE|role|roleid|ZBX_DATA
FIELD		|roleid		|t_id		|	|NOT NULL	|0
FIELD		|name		|t_varchar(255)	|''	|NOT NULL	|0
FIELD		|type		|t_integer	|'0'	|NOT NULL	|0
FIELD		|readonly	|t_integer	|'0'	|NOT NULL	|0
UNIQUE		|1		|name

TABLE|users|userid|ZBX_DATA
FIELD		|userid		|t_id		|	|NOT NULL	|0
FIELD		|username	|t_varchar(100)	|''	|NOT NULL	|0
FIELD		|name		|t_varchar(100)	|''	|NOT NULL	|0
FIELD		|surname	|t_varchar(100)	|''	|NOT NULL	|0
FIELD		|passwd		|t_varchar(60)	|''	|NOT NULL	|0
FIELD		|url		|t_varchar(2048)|''	|NOT NULL	|0
FIELD		|autologin	|t_integer	|'0'	|NOT NULL	|0
FIELD		|autologout	|t_varchar(32)	|'15m'	|NOT NULL	|0
FIELD		|lang		|t_varchar(7)	|'default'|NOT NULL	|ZBX_NODATA
FIELD		|refresh	|t_varchar(32)	|'30s'	|NOT NULL	|0
FIELD		|theme		|t_varchar(128)	|'default'|NOT NULL	|ZBX_NODATA
FIELD		|attempt_failed	|t_integer	|0	|NOT NULL	|ZBX_NODATA
FIELD		|attempt_ip	|t_varchar(39)	|''	|NOT NULL	|ZBX_NODATA
FIELD		|attempt_clock	|t_integer	|0	|NOT NULL	|ZBX_NODATA
FIELD		|rows_per_page	|t_integer	|50	|NOT NULL	|0
FIELD		|timezone	|t_varchar(50)	|'default'|NOT NULL	|ZBX_NODATA
FIELD		|roleid		|t_id			|NULL	|NULL	|0	|1|role
FIELD		|userdirectoryid	|t_id	|NULL	|NULL	|ZBX_NODATA	|2|userdirectory	|userdirectoryid	|RESTRICT
FIELD		|ts_provisioned		|t_time	|'0'	|NOT NULL	|ZBX_NODATA
UNIQUE		|1		|username
INDEX		|2		|userdirectoryid
INDEX		|3		|roleid

TABLE|maintenances|maintenanceid|ZBX_DATA
FIELD		|maintenanceid	|t_id		|	|NOT NULL	|0
FIELD		|name		|t_varchar(128)	|''	|NOT NULL	|0
FIELD		|maintenance_type|t_integer	|'0'	|NOT NULL	|0
FIELD		|description	|t_shorttext	|''	|NOT NULL	|0
FIELD		|active_since	|t_integer	|'0'	|NOT NULL	|0
FIELD		|active_till	|t_integer	|'0'	|NOT NULL	|0
FIELD		|tags_evaltype	|t_integer	|'0'	|NOT NULL	|0
INDEX		|1		|active_since,active_till
UNIQUE		|2		|name

TABLE|hosts|hostid|ZBX_TEMPLATE
FIELD		|hostid		|t_id		|	|NOT NULL	|0
FIELD		|proxyid	|t_id		|	|NULL		|0			|1|proxy	|proxyid	|RESTRICT
FIELD		|host		|t_varchar(128)	|''	|NOT NULL	|ZBX_PROXY
FIELD		|status		|t_integer	|'0'	|NOT NULL	|ZBX_PROXY
FIELD		|ipmi_authtype	|t_integer	|'-1'	|NOT NULL	|ZBX_PROXY
FIELD		|ipmi_privilege	|t_integer	|'2'	|NOT NULL	|ZBX_PROXY
FIELD		|ipmi_username	|t_varchar(16)	|''	|NOT NULL	|ZBX_PROXY
FIELD		|ipmi_password	|t_varchar(20)	|''	|NOT NULL	|ZBX_PROXY
FIELD		|maintenanceid	|t_id		|	|NULL		|ZBX_NODATA		|2|maintenances	|		|RESTRICT
FIELD		|maintenance_status|t_integer	|'0'	|NOT NULL	|ZBX_NODATA
FIELD		|maintenance_type|t_integer	|'0'	|NOT NULL	|ZBX_NODATA
FIELD		|maintenance_from|t_integer	|'0'	|NOT NULL	|ZBX_NODATA
FIELD		|name		|t_varchar(128)	|''	|NOT NULL	|ZBX_PROXY
FIELD		|flags		|t_integer	|'0'	|NOT NULL	|0
FIELD		|templateid	|t_id		|	|NULL		|0			|3|hosts	|hostid		|RESTRICT
FIELD		|description	|t_shorttext	|''	|NOT NULL	|0
FIELD		|tls_connect	|t_integer	|'1'	|NOT NULL	|ZBX_PROXY
FIELD		|tls_accept	|t_integer	|'1'	|NOT NULL	|ZBX_PROXY
FIELD		|tls_issuer	|t_varchar(1024)|''	|NOT NULL	|ZBX_PROXY
FIELD		|tls_subject	|t_varchar(1024)|''	|NOT NULL	|ZBX_PROXY
FIELD		|tls_psk_identity|t_varchar(128)|''	|NOT NULL	|ZBX_PROXY
FIELD		|tls_psk	|t_varchar(512)	|''	|NOT NULL	|ZBX_PROXY
FIELD		|discover	|t_integer	|'0'	|NOT NULL	|0
FIELD		|custom_interfaces|t_integer	|'0'	|NOT NULL	|0
FIELD		|uuid		|t_varchar(32)	|''	|NOT NULL	|0
FIELD		|name_upper	|t_varchar(128)	|''	|NOT NULL	|0
FIELD		|vendor_name	|t_varchar(64)	|''	|NOT NULL	|0
FIELD		|vendor_version	|t_varchar(32)	|''	|NOT NULL	|0
INDEX		|1		|host
INDEX		|2		|status
INDEX		|3		|proxyid
INDEX		|4		|name
INDEX		|5		|maintenanceid
INDEX		|6		|name_upper
INDEX		|7		|templateid
CHANGELOG	|1
UPD_TRIG_FUNC	|name		|name_upper	|hostid	|upper

TABLE|hstgrp|groupid|ZBX_DATA
FIELD		|groupid	|t_id		|	|NOT NULL	|0
FIELD		|name		|t_varchar(255)	|''	|NOT NULL	|0
FIELD		|flags		|t_integer	|'0'	|NOT NULL	|0
FIELD		|uuid		|t_varchar(32)	|''	|NOT NULL	|0
FIELD		|type		|t_integer	|'0'	|NOT NULL	|0
UNIQUE		|1		|type,name

TABLE|group_prototype|group_prototypeid|ZBX_TEMPLATE
FIELD		|group_prototypeid|t_id		|	|NOT NULL	|0
FIELD		|hostid		|t_id		|	|NOT NULL	|0			|1|hosts
FIELD		|name		|t_varchar(255)	|''	|NOT NULL	|0
FIELD		|groupid	|t_id		|	|NULL		|0			|2|hstgrp	|		|RESTRICT
FIELD		|templateid	|t_id		|	|NULL		|0			|3|group_prototype|group_prototypeid
INDEX		|1		|hostid
INDEX		|2		|groupid
INDEX		|3		|templateid

TABLE|group_discovery|groupdiscoveryid|ZBX_TEMPLATE
FIELD		|groupdiscoveryid|t_id		|	|NOT NULL	|0
FIELD		|groupid	|t_id		|	|NOT NULL	|0			|1|hstgrp
FIELD		|parent_group_prototypeid|t_id	|	|NOT NULL	|0			|2|group_prototype|group_prototypeid|RESTRICT
FIELD		|name		|t_varchar(255)	|''	|NOT NULL	|ZBX_NODATA
FIELD		|lastcheck	|t_integer	|'0'	|NOT NULL	|ZBX_NODATA
FIELD		|ts_delete	|t_time		|'0'	|NOT NULL	|ZBX_NODATA
UNIQUE		|1		|groupid,parent_group_prototypeid
INDEX		|2		|parent_group_prototypeid

TABLE|drules|druleid|ZBX_DATA
FIELD		|druleid	|t_id		|	|NOT NULL	|0
FIELD		|proxyid	|t_id		|	|NULL		|0			|1|proxy	|proxyid	|RESTRICT
FIELD		|name		|t_varchar(255)	|''	|NOT NULL	|ZBX_PROXY
FIELD		|iprange	|t_varchar(2048)|''	|NOT NULL	|ZBX_PROXY
FIELD		|delay		|t_varchar(255)	|'1h'	|NOT NULL	|ZBX_PROXY
FIELD		|status		|t_integer	|'0'	|NOT NULL	|0
FIELD		|concurrency_max	|t_integer	|'0'	|NOT NULL	|ZBX_PROXY
INDEX		|1		|proxyid
UNIQUE		|2		|name
CHANGELOG	|9

TABLE|dchecks|dcheckid|ZBX_DATA
FIELD		|dcheckid	|t_id		|	|NOT NULL	|0
FIELD		|druleid	|t_id		|	|NOT NULL	|ZBX_PROXY		|1|drules	|		|RESTRICT
FIELD		|type		|t_integer	|'0'	|NOT NULL	|ZBX_PROXY
FIELD		|key_		|t_varchar(2048)|''	|NOT NULL	|ZBX_PROXY
FIELD		|snmp_community	|t_varchar(255)	|''	|NOT NULL	|ZBX_PROXY
FIELD		|ports		|t_varchar(255)	|'0'	|NOT NULL	|ZBX_PROXY
FIELD		|snmpv3_securityname|t_varchar(64)|''	|NOT NULL	|ZBX_PROXY
FIELD		|snmpv3_securitylevel|t_integer	|'0'	|NOT NULL	|ZBX_PROXY
FIELD		|snmpv3_authpassphrase|t_varchar(64)|''	|NOT NULL	|ZBX_PROXY
FIELD		|snmpv3_privpassphrase|t_varchar(64)|''	|NOT NULL	|ZBX_PROXY
FIELD		|uniq		|t_integer	|'0'	|NOT NULL	|ZBX_PROXY
FIELD		|snmpv3_authprotocol|t_integer	|'0'	|NOT NULL	|ZBX_PROXY
FIELD		|snmpv3_privprotocol|t_integer	|'0'	|NOT NULL	|ZBX_PROXY
FIELD		|snmpv3_contextname|t_varchar(255)|''	|NOT NULL	|ZBX_PROXY
FIELD		|host_source|t_integer	|'1'	|NOT NULL	|ZBX_PROXY
FIELD		|name_source|t_integer	|'0'	|NOT NULL	|ZBX_PROXY
FIELD		|allow_redirect|t_integer	|'0'	|NOT NULL	|ZBX_PROXY
INDEX		|1		|druleid,host_source,name_source
CHANGELOG	|10

TABLE|httptest|httptestid|ZBX_TEMPLATE
FIELD		|httptestid	|t_id		|	|NOT NULL	|0
FIELD		|name		|t_varchar(64)	|''	|NOT NULL	|ZBX_PROXY
FIELD		|delay		|t_varchar(255)	|'1m'	|NOT NULL	|ZBX_PROXY
FIELD		|status		|t_integer	|'0'	|NOT NULL	|0
FIELD		|agent		|t_varchar(255)	|'Zabbix'|NOT NULL	|ZBX_PROXY
FIELD		|authentication	|t_integer	|'0'	|NOT NULL	|ZBX_PROXY,ZBX_NODATA
FIELD		|http_user	|t_varchar(255)	|''	|NOT NULL	|ZBX_PROXY,ZBX_NODATA
FIELD		|http_password	|t_varchar(255)	|''	|NOT NULL	|ZBX_PROXY,ZBX_NODATA
FIELD		|hostid		|t_id		|	|NOT NULL	|ZBX_PROXY		|2|hosts	|		|RESTRICT
FIELD		|templateid	|t_id		|	|NULL		|0			|3|httptest	|httptestid	|RESTRICT
FIELD		|http_proxy	|t_varchar(255)	|''	|NOT NULL	|ZBX_PROXY,ZBX_NODATA
FIELD		|retries	|t_integer	|'1'	|NOT NULL	|ZBX_PROXY,ZBX_NODATA
FIELD		|ssl_cert_file	|t_varchar(255)	|''	|NOT NULL	|ZBX_PROXY,ZBX_NODATA
FIELD		|ssl_key_file	|t_varchar(255)	|''	|NOT NULL	|ZBX_PROXY,ZBX_NODATA
FIELD		|ssl_key_password|t_varchar(64)	|''	|NOT NULL	|ZBX_PROXY,ZBX_NODATA
FIELD		|verify_peer	|t_integer	|'0'	|NOT NULL	|ZBX_PROXY
FIELD		|verify_host	|t_integer	|'0'	|NOT NULL	|ZBX_PROXY
FIELD		|uuid		|t_varchar(32)	|''	|NOT NULL	|0
UNIQUE		|2		|hostid,name
INDEX		|3		|status
INDEX		|4		|templateid
CHANGELOG	|11

TABLE|httpstep|httpstepid|ZBX_TEMPLATE
FIELD		|httpstepid	|t_id		|	|NOT NULL	|0
FIELD		|httptestid	|t_id		|	|NOT NULL	|ZBX_PROXY		|1|httptest	|		|RESTRICT
FIELD		|name		|t_varchar(64)	|''	|NOT NULL	|ZBX_PROXY
FIELD		|no		|t_integer	|'0'	|NOT NULL	|ZBX_PROXY
FIELD		|url		|t_varchar(2048)|''	|NOT NULL	|ZBX_PROXY
FIELD		|timeout	|t_varchar(255)	|'15s'	|NOT NULL	|ZBX_PROXY
FIELD		|posts		|t_shorttext	|''	|NOT NULL	|ZBX_PROXY
FIELD		|required	|t_varchar(255)	|''	|NOT NULL	|ZBX_PROXY
FIELD		|status_codes	|t_varchar(255)	|''	|NOT NULL	|ZBX_PROXY
FIELD		|follow_redirects|t_integer	|'1'	|NOT NULL	|ZBX_PROXY
FIELD		|retrieve_mode	|t_integer	|'0'	|NOT NULL	|ZBX_PROXY
FIELD		|post_type	|t_integer	|'0'	|NOT NULL	|ZBX_PROXY
INDEX		|1		|httptestid
CHANGELOG	|14

TABLE|interface|interfaceid|ZBX_TEMPLATE
FIELD		|interfaceid	|t_id		|	|NOT NULL	|0
FIELD		|hostid		|t_id		|	|NOT NULL	|ZBX_PROXY		|1|hosts
FIELD		|main		|t_integer	|'0'	|NOT NULL	|ZBX_PROXY
FIELD		|type		|t_integer	|'1'	|NOT NULL	|ZBX_PROXY
FIELD		|useip		|t_integer	|'1'	|NOT NULL	|ZBX_PROXY
FIELD		|ip		|t_varchar(64)	|'127.0.0.1'|NOT NULL	|ZBX_PROXY
FIELD		|dns		|t_varchar(255)	|''	|NOT NULL	|ZBX_PROXY
FIELD		|port		|t_varchar(64)	|'10050'|NOT NULL	|ZBX_PROXY
FIELD		|available	|t_integer	|'0'	|NOT NULL	|ZBX_PROXY,ZBX_NODATA
FIELD		|error		|t_varchar(2048)|''	|NOT NULL	|ZBX_NODATA
FIELD		|errors_from	|t_integer	|'0'	|NOT NULL	|ZBX_NODATA
FIELD		|disable_until	|t_integer	|'0'	|NOT NULL	|ZBX_NODATA
INDEX		|1		|hostid,type
INDEX		|2		|ip,dns
INDEX		|3		|available

TABLE|valuemap|valuemapid|ZBX_TEMPLATE
FIELD		|valuemapid	|t_id		|	|NOT NULL	|0
FIELD		|hostid		|t_id		|	|NOT NULL	|0			|1|hosts
FIELD		|name		|t_varchar(64)	|''	|NOT NULL	|0
FIELD		|uuid		|t_varchar(32)	|''	|NOT NULL	|0
UNIQUE		|1		|hostid,name

TABLE|items|itemid|ZBX_TEMPLATE
FIELD		|itemid		|t_id		|	|NOT NULL	|0
FIELD		|type		|t_integer	|'0'	|NOT NULL	|ZBX_PROXY
FIELD		|snmp_oid	|t_varchar(512)	|''	|NOT NULL	|ZBX_PROXY
FIELD		|hostid		|t_id		|	|NOT NULL	|ZBX_PROXY		|1|hosts	|		|RESTRICT
FIELD		|name		|t_varchar(255)	|''	|NOT NULL	|0
FIELD		|key_		|t_varchar(2048)|''	|NOT NULL	|ZBX_PROXY
FIELD		|delay		|t_varchar(1024)|'0'	|NOT NULL	|ZBX_PROXY
FIELD		|history	|t_varchar(255)	|'90d'	|NOT NULL	|ZBX_PROXY
FIELD		|trends		|t_varchar(255)	|'365d'	|NOT NULL	|0
FIELD		|status		|t_integer	|'0'	|NOT NULL	|ZBX_PROXY
FIELD		|value_type	|t_integer	|'0'	|NOT NULL	|ZBX_PROXY
FIELD		|trapper_hosts	|t_varchar(255)	|''	|NOT NULL	|ZBX_PROXY
FIELD		|units		|t_varchar(255)	|''	|NOT NULL	|0
FIELD		|formula	|t_varchar(255)	|''	|NOT NULL	|0
FIELD		|logtimefmt	|t_varchar(64)	|''	|NOT NULL	|ZBX_PROXY
FIELD		|templateid	|t_id		|	|NULL		|0			|2|items	|itemid		|RESTRICT
FIELD		|valuemapid	|t_id		|	|NULL		|0			|3|valuemap	|		|RESTRICT
FIELD		|params		|t_text		|''	|NOT NULL	|ZBX_PROXY
FIELD		|ipmi_sensor	|t_varchar(128)	|''	|NOT NULL	|ZBX_PROXY
FIELD		|authtype	|t_integer	|'0'	|NOT NULL	|ZBX_PROXY
FIELD		|username	|t_varchar(255)	|''	|NOT NULL	|ZBX_PROXY
FIELD		|password	|t_varchar(255)	|''	|NOT NULL	|ZBX_PROXY
FIELD		|publickey	|t_varchar(64)	|''	|NOT NULL	|ZBX_PROXY
FIELD		|privatekey	|t_varchar(64)	|''	|NOT NULL	|ZBX_PROXY
FIELD		|flags		|t_integer	|'0'	|NOT NULL	|ZBX_PROXY
FIELD		|interfaceid	|t_id		|	|NULL		|ZBX_PROXY		|4|interface	|		|RESTRICT
FIELD		|description	|t_text		|''	|NOT NULL	|0
FIELD		|inventory_link	|t_integer	|'0'	|NOT NULL	|ZBX_PROXY
FIELD		|lifetime	|t_varchar(255)	|'30d'	|NOT NULL	|0
FIELD		|evaltype	|t_integer	|'0'	|NOT NULL	|0
FIELD		|jmx_endpoint	|t_varchar(255)	|''	|NOT NULL	|ZBX_PROXY
FIELD		|master_itemid	|t_id		|	|NULL		|ZBX_PROXY		|5|items	|itemid		|RESTRICT
FIELD		|timeout	|t_varchar(255)	|''	|NOT NULL	|ZBX_PROXY
FIELD		|url		|t_varchar(2048)|''	|NOT NULL	|ZBX_PROXY
FIELD		|query_fields	|t_text		|''	|NOT NULL	|ZBX_PROXY
FIELD		|posts		|t_text		|''	|NOT NULL	|ZBX_PROXY
FIELD		|status_codes	|t_varchar(255)	|'200'	|NOT NULL	|ZBX_PROXY
FIELD		|follow_redirects|t_integer	|'1'	|NOT NULL	|ZBX_PROXY
FIELD		|post_type	|t_integer	|'0'	|NOT NULL	|ZBX_PROXY
FIELD		|http_proxy	|t_varchar(255)	|''	|NOT NULL	|ZBX_PROXY,ZBX_NODATA
FIELD		|headers	|t_text		|''	|NOT NULL	|ZBX_PROXY
FIELD		|retrieve_mode	|t_integer	|'0'	|NOT NULL	|ZBX_PROXY
FIELD		|request_method	|t_integer	|'0'	|NOT NULL	|ZBX_PROXY
FIELD		|output_format	|t_integer	|'0'	|NOT NULL	|ZBX_PROXY
FIELD		|ssl_cert_file	|t_varchar(255)	|''	|NOT NULL	|ZBX_PROXY,ZBX_NODATA
FIELD		|ssl_key_file	|t_varchar(255)	|''	|NOT NULL	|ZBX_PROXY,ZBX_NODATA
FIELD		|ssl_key_password|t_varchar(64)	|''	|NOT NULL	|ZBX_PROXY,ZBX_NODATA
FIELD		|verify_peer	|t_integer	|'0'	|NOT NULL	|ZBX_PROXY
FIELD		|verify_host	|t_integer	|'0'	|NOT NULL	|ZBX_PROXY
FIELD		|allow_traps	|t_integer	|'0'	|NOT NULL	|ZBX_PROXY
FIELD		|discover	|t_integer	|'0'	|NOT NULL	|0
FIELD		|uuid		|t_varchar(32)	|''	|NOT NULL	|0
INDEX		|1		|hostid,key_(764)
INDEX		|3		|status
INDEX		|4		|templateid
INDEX		|5		|valuemapid
INDEX		|6		|interfaceid
INDEX		|7		|master_itemid
INDEX		|8		|key_(768)
CHANGELOG	|3

TABLE|httpstepitem|httpstepitemid|ZBX_TEMPLATE
FIELD		|httpstepitemid	|t_id		|	|NOT NULL	|0
FIELD		|httpstepid	|t_id		|	|NOT NULL	|ZBX_PROXY		|1|httpstep	|		|RESTRICT
FIELD		|itemid		|t_id		|	|NOT NULL	|ZBX_PROXY		|2|items	|		|RESTRICT
FIELD		|type		|t_integer	|'0'	|NOT NULL	|ZBX_PROXY
UNIQUE		|1		|httpstepid,itemid
INDEX		|2		|itemid
CHANGELOG	|16

TABLE|httptestitem|httptestitemid|ZBX_TEMPLATE
FIELD		|httptestitemid	|t_id		|	|NOT NULL	|0
FIELD		|httptestid	|t_id		|	|NOT NULL	|ZBX_PROXY		|1|httptest	|		|RESTRICT
FIELD		|itemid		|t_id		|	|NOT NULL	|ZBX_PROXY		|2|items	|		|RESTRICT
FIELD		|type		|t_integer	|'0'	|NOT NULL	|ZBX_PROXY
UNIQUE		|1		|httptestid,itemid
INDEX		|2		|itemid
CHANGELOG	|13

TABLE|media_type|mediatypeid|ZBX_DATA
FIELD		|mediatypeid	|t_id		|	|NOT NULL	|0
FIELD		|type		|t_integer	|'0'	|NOT NULL	|0
FIELD		|name		|t_varchar(100)	|''	|NOT NULL	|0
FIELD		|smtp_server	|t_varchar(255)	|''	|NOT NULL	|0
FIELD		|smtp_helo	|t_varchar(255)	|''	|NOT NULL	|0
FIELD		|smtp_email	|t_varchar(255)	|''	|NOT NULL	|0
FIELD		|exec_path	|t_varchar(255)	|''	|NOT NULL	|0
FIELD		|gsm_modem	|t_varchar(255)	|''	|NOT NULL	|0
FIELD		|username	|t_varchar(255)	|''	|NOT NULL	|0
FIELD		|passwd		|t_varchar(255)	|''	|NOT NULL	|0
FIELD		|status		|t_integer	|'1'	|NOT NULL	|ZBX_NODATA
FIELD		|smtp_port	|t_integer	|'25'	|NOT NULL	|0
FIELD		|smtp_security	|t_integer	|'0'	|NOT NULL	|0
FIELD		|smtp_verify_peer|t_integer	|'0'	|NOT NULL	|0
FIELD		|smtp_verify_host|t_integer	|'0'	|NOT NULL	|0
FIELD		|smtp_authentication|t_integer	|'0'	|NOT NULL	|0
FIELD		|maxsessions	|t_integer	|'1'	|NOT NULL	|0
FIELD		|maxattempts	|t_integer	|'3'	|NOT NULL	|0
FIELD		|attempt_interval|t_varchar(32)	|'10s'	|NOT NULL	|0
FIELD		|content_type	|t_integer	|'1'	|NOT NULL	|0
FIELD		|script		|t_text		|''	|NOT NULL	|0
FIELD		|timeout	|t_varchar(32)	|'30s'	|NOT NULL	|0
FIELD		|process_tags	|t_integer	|'0'	|NOT NULL	|0
FIELD		|show_event_menu|t_integer	|'0'	|NOT NULL	|0
FIELD		|event_menu_url	|t_varchar(2048)|''	|NOT NULL	|0
FIELD		|event_menu_name|t_varchar(255)	|''	|NOT NULL	|0
FIELD		|description	|t_shorttext	|''	|NOT NULL	|0
FIELD		|provider	|t_integer	|'0'	|NOT NULL	|0
UNIQUE		|1		|name

TABLE|media_type_param|mediatype_paramid|ZBX_DATA
FIELD		|mediatype_paramid|t_id		|	|NOT NULL	|0
FIELD		|mediatypeid	|t_id		|	|NOT NULL	|0			|1|media_type
FIELD		|name		|t_varchar(255)	|''	|NOT NULL	|0
FIELD		|value		|t_varchar(2048)|''	|NOT NULL	|0
FIELD		|sortorder	|t_integer	|'0'	|NOT NULL	|0
INDEX		|1		|mediatypeid

TABLE|media_type_message|mediatype_messageid|ZBX_DATA
FIELD		|mediatype_messageid|t_id	|	|NOT NULL	|0
FIELD		|mediatypeid	|t_id		|	|NOT NULL	|0			|1|media_type
FIELD		|eventsource	|t_integer	|	|NOT NULL	|0
FIELD		|recovery	|t_integer	|	|NOT NULL	|0
FIELD		|subject	|t_varchar(255)	|''	|NOT NULL	|0
FIELD		|message	|t_text		|''	|NOT NULL	|0
UNIQUE		|1		|mediatypeid,eventsource,recovery

TABLE|usrgrp|usrgrpid|ZBX_DATA
FIELD		|usrgrpid	|t_id		|	|NOT NULL	|0
FIELD		|name		|t_varchar(64)	|''	|NOT NULL	|0
FIELD		|gui_access	|t_integer	|'0'	|NOT NULL	|0
FIELD		|users_status	|t_integer	|'0'	|NOT NULL	|0
FIELD		|debug_mode	|t_integer	|'0'	|NOT NULL	|0
FIELD		|userdirectoryid	|t_id	|NULL	|NULL	|0 |2|userdirectory	|	|RESTRICT
UNIQUE		|1		|name
INDEX		|2	|userdirectoryid

TABLE|users_groups|id|ZBX_DATA
FIELD		|id		|t_id		|	|NOT NULL	|0
FIELD		|usrgrpid	|t_id		|	|NOT NULL	|0			|1|usrgrp
FIELD		|userid		|t_id		|	|NOT NULL	|0			|2|users
UNIQUE		|1		|usrgrpid,userid
INDEX		|2		|userid

TABLE|scripts|scriptid|ZBX_DATA
FIELD		|scriptid			|t_id		|	|NOT NULL	|0
FIELD		|name				|t_varchar(255)	|''	|NOT NULL	|0
FIELD		|command			|t_text		|''	|NOT NULL	|0
FIELD		|host_access			|t_integer	|'2'	|NOT NULL	|0
FIELD		|usrgrpid			|t_id		|	|NULL		|0			|1|usrgrp	|		|RESTRICT
FIELD		|groupid			|t_id		|	|NULL		|0			|2|hstgrp	|		|RESTRICT
FIELD		|description			|t_shorttext	|''	|NOT NULL	|0
FIELD		|confirmation			|t_varchar(255)	|''	|NOT NULL	|0
FIELD		|type				|t_integer	|'5'	|NOT NULL	|0
FIELD		|execute_on			|t_integer	|'2'	|NOT NULL	|0
FIELD		|timeout			|t_varchar(32)	|'30s'	|NOT NULL	|0
FIELD		|scope				|t_integer	|'1'	|NOT NULL	|0
FIELD		|port				|t_varchar(64)	|''	|NOT NULL	|0
FIELD		|authtype			|t_integer	|'0'	|NOT NULL	|0
FIELD		|username			|t_varchar(64)	|''	|NOT NULL	|0
FIELD		|password			|t_varchar(64)	|''	|NOT NULL	|0
FIELD		|publickey			|t_varchar(64)	|''	|NOT NULL	|0
FIELD		|privatekey			|t_varchar(64)	|''	|NOT NULL	|0
FIELD		|menu_path			|t_varchar(255)	|''	|NOT NULL	|0
FIELD		|url				|t_varchar(2048)|''	|NOT NULL	|0
FIELD		|new_window			|t_integer	|'1'	|NOT NULL	|0
FIELD		|manualinput			|t_integer	|'0'	|NOT NULL	|0
FIELD		|manualinput_prompt		|t_varchar(255)	|''	|NOT NULL	|0
FIELD		|manualinput_validator		|t_varchar(2048)|''	|NOT NULL	|0
FIELD		|manualinput_validator_type	|t_integer	|'0'	|NOT NULL	|0
FIELD		|manualinput_default_value	|t_varchar(255)	|''	|NOT NULL	|0
INDEX		|1				|usrgrpid
INDEX		|2				|groupid
UNIQUE		|3				|name,menu_path

TABLE|script_param|script_paramid|ZBX_DATA
FIELD		|script_paramid	|t_id		|	|NOT NULL	|0
FIELD		|scriptid	|t_id		|	|NOT NULL	|0			|1|scripts
FIELD		|name		|t_varchar(255)	|''	|NOT NULL	|0
FIELD		|value		|t_varchar(2048)|''	|NOT NULL	|0
UNIQUE		|1		|scriptid,name

TABLE|actions|actionid|ZBX_DATA
FIELD		|actionid	|t_id		|	|NOT NULL	|0
FIELD		|name		|t_varchar(255)	|''	|NOT NULL	|0
FIELD		|eventsource	|t_integer	|'0'	|NOT NULL	|0
FIELD		|evaltype	|t_integer	|'0'	|NOT NULL	|0
FIELD		|status		|t_integer	|'0'	|NOT NULL	|0
FIELD		|esc_period	|t_varchar(255)	|'1h'	|NOT NULL	|0
FIELD		|formula	|t_varchar(1024)|''	|NOT NULL	|0
FIELD		|pause_suppressed|t_integer	|'1'	|NOT NULL	|0
FIELD		|notify_if_canceled|t_integer	|'1'	|NOT NULL	|0
FIELD		|pause_symptoms	|t_integer	|'1'	|NOT NULL	|0
INDEX		|1		|eventsource,status
UNIQUE		|2		|name

TABLE|operations|operationid|ZBX_DATA
FIELD		|operationid	|t_id		|	|NOT NULL	|0
FIELD		|actionid	|t_id		|	|NOT NULL	|0			|1|actions
FIELD		|operationtype	|t_integer	|'0'	|NOT NULL	|0
FIELD		|esc_period	|t_varchar(255)	|'0'	|NOT NULL	|0
FIELD		|esc_step_from	|t_integer	|'1'	|NOT NULL	|0
FIELD		|esc_step_to	|t_integer	|'1'	|NOT NULL	|0
FIELD		|evaltype	|t_integer	|'0'	|NOT NULL	|0
FIELD		|recovery	|t_integer	|'0'	|NOT NULL	|0
INDEX		|1		|actionid

TABLE|optag|optagid|ZBX_DATA
FIELD		|optagid	|t_id		|	|NOT NULL	|0
FIELD		|operationid	|t_id		|	|NOT NULL	|0			|1|operations
FIELD		|tag		|t_varchar(255)	|''	|NOT NULL	|0
FIELD		|value		|t_varchar(255)	|''	|NOT NULL	|0
INDEX		|1		|operationid

TABLE|opmessage|operationid|ZBX_DATA
FIELD		|operationid	|t_id		|	|NOT NULL	|0			|1|operations
FIELD		|default_msg	|t_integer	|'1'	|NOT NULL	|0
FIELD		|subject	|t_varchar(255)	|''	|NOT NULL	|0
FIELD		|message	|t_shorttext	|''	|NOT NULL	|0
FIELD		|mediatypeid	|t_id		|	|NULL		|0			|2|media_type	|		|RESTRICT
INDEX		|1		|mediatypeid

TABLE|opmessage_grp|opmessage_grpid|ZBX_DATA
FIELD		|opmessage_grpid|t_id		|	|NOT NULL	|0
FIELD		|operationid	|t_id		|	|NOT NULL	|0			|1|operations
FIELD		|usrgrpid	|t_id		|	|NOT NULL	|0			|2|usrgrp	|		|RESTRICT
UNIQUE		|1		|operationid,usrgrpid
INDEX		|2		|usrgrpid

TABLE|opmessage_usr|opmessage_usrid|ZBX_DATA
FIELD		|opmessage_usrid|t_id		|	|NOT NULL	|0
FIELD		|operationid	|t_id		|	|NOT NULL	|0			|1|operations
FIELD		|userid		|t_id		|	|NOT NULL	|0			|2|users	|		|RESTRICT
UNIQUE		|1		|operationid,userid
INDEX		|2		|userid

TABLE|opcommand|operationid|ZBX_DATA
FIELD		|operationid	|t_id		|	|NOT NULL	|0			|1|operations
FIELD		|scriptid	|t_id		|	|NOT NULL	|0			|2|scripts	|		|RESTRICT
INDEX		|1		|scriptid

TABLE|opcommand_hst|opcommand_hstid|ZBX_DATA
FIELD		|opcommand_hstid|t_id		|	|NOT NULL	|0
FIELD		|operationid	|t_id		|	|NOT NULL	|0			|1|operations
FIELD		|hostid		|t_id		|	|NULL		|0			|2|hosts	|		|RESTRICT
INDEX		|1		|operationid
INDEX		|2		|hostid

TABLE|opcommand_grp|opcommand_grpid|ZBX_DATA
FIELD		|opcommand_grpid|t_id		|	|NOT NULL	|0
FIELD		|operationid	|t_id		|	|NOT NULL	|0			|1|operations
FIELD		|groupid	|t_id		|	|NOT NULL	|0			|2|hstgrp	|		|RESTRICT
INDEX		|1		|operationid
INDEX		|2		|groupid

TABLE|opgroup|opgroupid|ZBX_DATA
FIELD		|opgroupid	|t_id		|	|NOT NULL	|0
FIELD		|operationid	|t_id		|	|NOT NULL	|0			|1|operations
FIELD		|groupid	|t_id		|	|NOT NULL	|0			|2|hstgrp	|		|RESTRICT
UNIQUE		|1		|operationid,groupid
INDEX		|2		|groupid

TABLE|optemplate|optemplateid|ZBX_TEMPLATE
FIELD		|optemplateid	|t_id		|	|NOT NULL	|0
FIELD		|operationid	|t_id		|	|NOT NULL	|0			|1|operations
FIELD		|templateid	|t_id		|	|NOT NULL	|0			|2|hosts	|hostid		|RESTRICT
UNIQUE		|1		|operationid,templateid
INDEX		|2		|templateid

TABLE|opconditions|opconditionid|ZBX_DATA
FIELD		|opconditionid	|t_id		|	|NOT NULL	|0
FIELD		|operationid	|t_id		|	|NOT NULL	|0			|1|operations
FIELD		|conditiontype	|t_integer	|'0'	|NOT NULL	|0
FIELD		|operator	|t_integer	|'0'	|NOT NULL	|0
FIELD		|value		|t_varchar(255)	|''	|NOT NULL	|0
INDEX		|1		|operationid

TABLE|conditions|conditionid|ZBX_DATA
FIELD		|conditionid	|t_id		|	|NOT NULL	|0
FIELD		|actionid	|t_id		|	|NOT NULL	|0			|1|actions
FIELD		|conditiontype	|t_integer	|'0'	|NOT NULL	|0
FIELD		|operator	|t_integer	|'0'	|NOT NULL	|0
FIELD		|value		|t_varchar(255)	|''	|NOT NULL	|0
FIELD		|value2		|t_varchar(255)	|''	|NOT NULL	|0
INDEX		|1		|actionid

TABLE|config|configid|ZBX_DATA
FIELD		|configid	|t_id		|	|NOT NULL	|0
FIELD		|work_period	|t_varchar(255)	|'1-5,09:00-18:00'|NOT NULL|0
FIELD		|alert_usrgrpid	|t_id		|	|NULL		|0			|1|usrgrp	|usrgrpid	|RESTRICT
FIELD		|default_theme	|t_varchar(128)	|'blue-theme'|NOT NULL	|ZBX_NODATA
FIELD		|authentication_type|t_integer	|'0'	|NOT NULL	|ZBX_NODATA
FIELD		|discovery_groupid|t_id		|	|NULL		|0			|2|hstgrp	|groupid	|RESTRICT
FIELD		|max_in_table	|t_integer	|'50'	|NOT NULL	|ZBX_NODATA
FIELD		|search_limit	|t_integer	|'1000'	|NOT NULL	|ZBX_NODATA
FIELD		|severity_color_0|t_varchar(6)	|'97AAB3'|NOT NULL	|ZBX_NODATA
FIELD		|severity_color_1|t_varchar(6)	|'7499FF'|NOT NULL	|ZBX_NODATA
FIELD		|severity_color_2|t_varchar(6)	|'FFC859'|NOT NULL	|ZBX_NODATA
FIELD		|severity_color_3|t_varchar(6)	|'FFA059'|NOT NULL	|ZBX_NODATA
FIELD		|severity_color_4|t_varchar(6)	|'E97659'|NOT NULL	|ZBX_NODATA
FIELD		|severity_color_5|t_varchar(6)	|'E45959'|NOT NULL	|ZBX_NODATA
FIELD		|severity_name_0|t_varchar(32)	|'Not classified'|NOT NULL|ZBX_NODATA
FIELD		|severity_name_1|t_varchar(32)	|'Information'|NOT NULL	|ZBX_NODATA
FIELD		|severity_name_2|t_varchar(32)	|'Warning'|NOT NULL	|ZBX_NODATA
FIELD		|severity_name_3|t_varchar(32)	|'Average'|NOT NULL	|ZBX_NODATA
FIELD		|severity_name_4|t_varchar(32)	|'High'	|NOT NULL	|ZBX_NODATA
FIELD		|severity_name_5|t_varchar(32)	|'Disaster'|NOT NULL	|ZBX_NODATA
FIELD		|ok_period	|t_varchar(32)	|'5m'	|NOT NULL	|ZBX_NODATA
FIELD		|blink_period	|t_varchar(32)	|'2m'	|NOT NULL	|ZBX_NODATA
FIELD		|problem_unack_color|t_varchar(6)|'CC0000'|NOT NULL	|ZBX_NODATA
FIELD		|problem_ack_color|t_varchar(6)	|'CC0000'|NOT NULL	|ZBX_NODATA
FIELD		|ok_unack_color	|t_varchar(6)	|'009900'|NOT NULL	|ZBX_NODATA
FIELD		|ok_ack_color	|t_varchar(6)	|'009900'|NOT NULL	|ZBX_NODATA
FIELD		|problem_unack_style|t_integer	|'1'	|NOT NULL	|ZBX_NODATA
FIELD		|problem_ack_style|t_integer	|'1'	|NOT NULL	|ZBX_NODATA
FIELD		|ok_unack_style	|t_integer	|'1'	|NOT NULL	|ZBX_NODATA
FIELD		|ok_ack_style	|t_integer	|'1'	|NOT NULL	|ZBX_NODATA
FIELD		|snmptrap_logging|t_integer	|'1'	|NOT NULL	|ZBX_PROXY,ZBX_NODATA
FIELD		|server_check_interval|t_integer|'10'	|NOT NULL	|ZBX_NODATA
FIELD		|hk_events_mode	|t_integer	|'1'	|NOT NULL	|ZBX_NODATA
FIELD		|hk_events_trigger|t_varchar(32)|'365d'	|NOT NULL	|ZBX_NODATA
FIELD		|hk_events_internal|t_varchar(32)|'1d'	|NOT NULL	|ZBX_NODATA
FIELD		|hk_events_discovery|t_varchar(32)|'1d'	|NOT NULL	|ZBX_NODATA
FIELD		|hk_events_autoreg|t_varchar(32)|'1d'	|NOT NULL	|ZBX_NODATA
FIELD		|hk_services_mode|t_integer	|'1'	|NOT NULL	|ZBX_NODATA
FIELD		|hk_services	|t_varchar(32)	|'365d'	|NOT NULL	|ZBX_NODATA
FIELD		|hk_audit_mode	|t_integer	|'1'	|NOT NULL	|ZBX_NODATA
FIELD		|hk_audit	|t_varchar(32)	|'31d'	|NOT NULL	|ZBX_NODATA
FIELD		|hk_sessions_mode|t_integer	|'1'	|NOT NULL	|ZBX_NODATA
FIELD		|hk_sessions	|t_varchar(32)	|'365d'	|NOT NULL	|ZBX_NODATA
FIELD		|hk_history_mode|t_integer	|'1'	|NOT NULL	|ZBX_NODATA
FIELD		|hk_history_global|t_integer	|'0'	|NOT NULL	|ZBX_PROXY,ZBX_NODATA
FIELD		|hk_history	|t_varchar(32)	|'31d'	|NOT NULL	|ZBX_PROXY,ZBX_NODATA
FIELD		|hk_trends_mode	|t_integer	|'1'	|NOT NULL	|ZBX_NODATA
FIELD		|hk_trends_global|t_integer	|'0'	|NOT NULL	|ZBX_NODATA
FIELD		|hk_trends	|t_varchar(32)	|'365d'	|NOT NULL	|ZBX_NODATA
FIELD		|default_inventory_mode|t_integer|'-1'	|NOT NULL	|ZBX_NODATA
FIELD		|custom_color	|t_integer	|'0'	|NOT NULL	|ZBX_NODATA
FIELD		|http_auth_enabled	|t_integer	|'0'	|NOT NULL	|ZBX_NODATA
FIELD		|http_login_form	|t_integer	|'0'	|NOT NULL	|ZBX_NODATA
FIELD		|http_strip_domains	|t_varchar(2048)|''	|NOT NULL	|ZBX_NODATA
FIELD		|http_case_sensitive	|t_integer	|'1'	|NOT NULL	|ZBX_NODATA
FIELD		|ldap_auth_enabled		|t_integer		|'0'	|NOT NULL	|ZBX_NODATA
FIELD		|ldap_case_sensitive	|t_integer	|'1'	|NOT NULL	|ZBX_NODATA
FIELD		|db_extension	|t_varchar(32)	|''	|NOT NULL	|ZBX_NODATA
FIELD		|autoreg_tls_accept	|t_integer	|'1'	|NOT NULL	|ZBX_PROXY,ZBX_NODATA
FIELD		|compression_status	|t_integer	|'0'	|NOT NULL	|ZBX_NODATA
FIELD		|compress_older	|t_varchar(32)	|'7d'	|NOT NULL	|ZBX_NODATA
FIELD		|instanceid	|t_varchar(32)	|''	|NOT NULL	|ZBX_NODATA
FIELD		|saml_auth_enabled	|t_integer	|'0'	|NOT NULL	|ZBX_NODATA
FIELD		|saml_case_sensitive	|t_integer	|'0'	|NOT NULL	|ZBX_NODATA
FIELD		|default_lang		|t_varchar(5)	|'en_US'|NOT NULL	|ZBX_NODATA
FIELD		|default_timezone	|t_varchar(50)	|'system'|NOT NULL	|ZBX_NODATA
FIELD		|login_attempts	|t_integer	|'5'	|NOT NULL	|ZBX_NODATA
FIELD		|login_block	|t_varchar(32)	|'30s'	|NOT NULL	|ZBX_NODATA
FIELD		|show_technical_errors	|t_integer	|'0'	|NOT NULL	|ZBX_NODATA
FIELD		|validate_uri_schemes	|t_integer	|'1'	|NOT NULL	|ZBX_NODATA
FIELD		|uri_valid_schemes	|t_varchar(255)	|'http,https,ftp,file,mailto,tel,ssh'	|NOT NULL	|ZBX_NODATA
FIELD		|x_frame_options	|t_varchar(255)	|'SAMEORIGIN'	|NOT NULL	|ZBX_NODATA
FIELD		|iframe_sandboxing_enabled	|t_integer	|'1'	|NOT NULL	|ZBX_NODATA
FIELD		|iframe_sandboxing_exceptions	|t_varchar(255)	|''	|NOT NULL	|ZBX_NODATA
FIELD		|max_overview_table_size	|t_integer	|'50'	|NOT NULL	|ZBX_NODATA
FIELD		|history_period	|t_varchar(32)|	'24h'	|NOT NULL	|ZBX_NODATA
FIELD		|period_default	|t_varchar(32)	|'1h'	|NOT NULL	|ZBX_NODATA
FIELD		|max_period	|t_varchar(32)	|'2y'	|NOT NULL	|ZBX_NODATA
FIELD		|socket_timeout	|t_varchar(32)	|'3s'	|NOT NULL	|ZBX_NODATA
FIELD		|connect_timeout	|t_varchar(32)	|'3s'	|NOT NULL	|ZBX_NODATA
FIELD		|media_type_test_timeout	|t_varchar(32)	|'65s'	|NOT NULL	|ZBX_NODATA
FIELD		|script_timeout	|t_varchar(32)	|'60s'	|NOT NULL	|ZBX_NODATA
FIELD		|item_test_timeout	|t_varchar(32)	|'60s'	|NOT NULL	|ZBX_NODATA
FIELD		|session_key	|t_varchar(32)|''	|NOT NULL	|ZBX_NODATA
FIELD		|url			|t_varchar(2048)|''	|NOT NULL	|ZBX_NODATA
FIELD		|report_test_timeout|t_varchar(32)|'60s'|NOT NULL	|ZBX_NODATA
FIELD		|dbversion_status	|t_shorttext|''	|NOT NULL	|ZBX_NODATA
FIELD		|hk_events_service|t_varchar(32)|'1d'	|NOT NULL	|ZBX_NODATA
FIELD		|passwd_min_length	|t_integer	|'8'	|NOT NULL	|ZBX_NODATA
FIELD		|passwd_check_rules	|t_integer	|'8'	|NOT NULL	|ZBX_NODATA
FIELD		|auditlog_enabled	|t_integer	|'1'	|NOT NULL	|ZBX_NODATA
FIELD		|ha_failover_delay	|t_varchar(32)	|'1m'	|NOT NULL	|ZBX_NODATA
FIELD		|geomaps_tile_provider|t_varchar(255)	|''	|NOT NULL	|0
FIELD		|geomaps_tile_url	|t_varchar(2048)|''	|NOT NULL	|ZBX_NODATA
FIELD		|geomaps_max_zoom	|t_integer	|'0'	|NOT NULL	|ZBX_NODATA
FIELD		|geomaps_attribution|t_varchar(1024)|''	|NOT NULL	|ZBX_NODATA
FIELD		|vault_provider	|t_integer	|'0'	|NOT NULL	|ZBX_NODATA
FIELD		|ldap_userdirectoryid	|t_id	|NULL |NULL	|0		|3|userdirectory	|userdirectoryid|RESTRICT
FIELD		|server_status		|t_shorttext	|''	|NOT NULL	|ZBX_NODATA
FIELD		|jit_provision_interval		|t_varchar(32)	|'1h'	|NOT NULL	|ZBX_NODATA
FIELD		|saml_jit_status			|t_integer		|'0'	|NOT NULL	|ZBX_NODATA
FIELD		|ldap_jit_status			|t_integer		|'0'	|NOT NULL	|ZBX_NODATA
FIELD		|disabled_usrgrpid			|t_id			|NULL	|NULL		|ZBX_NODATA	|4|usrgrp	|usrgrpid|RESTRICT
FIELD		|timeout_zabbix_agent	|t_varchar(255)	|'3s'	|NOT NULL	|ZBX_PROXY,ZBX_NODATA
FIELD		|timeout_simple_check	|t_varchar(255)	|'3s'	|NOT NULL	|ZBX_PROXY,ZBX_NODATA
FIELD		|timeout_snmp_agent	|t_varchar(255)	|'3s'	|NOT NULL	|ZBX_PROXY,ZBX_NODATA
FIELD		|timeout_external_check	|t_varchar(255)	|'3s'	|NOT NULL	|ZBX_PROXY,ZBX_NODATA
FIELD		|timeout_db_monitor	|t_varchar(255)	|'3s'	|NOT NULL	|ZBX_PROXY,ZBX_NODATA
FIELD		|timeout_http_agent	|t_varchar(255)	|'3s'	|NOT NULL	|ZBX_PROXY,ZBX_NODATA
FIELD		|timeout_ssh_agent	|t_varchar(255)	|'3s'	|NOT NULL	|ZBX_PROXY,ZBX_NODATA
FIELD		|timeout_telnet_agent	|t_varchar(255)	|'3s'	|NOT NULL	|ZBX_PROXY,ZBX_NODATA
FIELD		|timeout_script		|t_varchar(255)	|'3s'	|NOT NULL	|ZBX_PROXY,ZBX_NODATA
INDEX		|1		|alert_usrgrpid
INDEX		|2		|discovery_groupid
INDEX		|3		|ldap_userdirectoryid
INDEX		|4		|disabled_usrgrpid

TABLE|triggers|triggerid|ZBX_TEMPLATE
FIELD		|triggerid	|t_id		|	|NOT NULL	|0
FIELD		|expression	|t_varchar(2048)|''	|NOT NULL	|0
FIELD		|description	|t_varchar(255)	|''	|NOT NULL	|0
FIELD		|url		|t_varchar(2048)|''	|NOT NULL	|0
FIELD		|status		|t_integer	|'0'	|NOT NULL	|0
FIELD		|value		|t_integer	|'0'	|NOT NULL	|ZBX_NODATA
FIELD		|priority	|t_integer	|'0'	|NOT NULL	|0
FIELD		|lastchange	|t_integer	|'0'	|NOT NULL	|ZBX_NODATA
FIELD		|comments	|t_shorttext	|''	|NOT NULL	|0
FIELD		|error		|t_varchar(2048)|''	|NOT NULL	|ZBX_NODATA
FIELD		|templateid	|t_id		|	|NULL		|0			|1|triggers	|triggerid		|RESTRICT
FIELD		|type		|t_integer	|'0'	|NOT NULL	|0
FIELD		|state		|t_integer	|'0'	|NOT NULL	|ZBX_NODATA
FIELD		|flags		|t_integer	|'0'	|NOT NULL	|0
FIELD		|recovery_mode	|t_integer	|'0'	|NOT NULL	|0
FIELD		|recovery_expression|t_varchar(2048)|''	|NOT NULL	|0
FIELD		|correlation_mode|t_integer	|'0'	|NOT NULL	|0
FIELD		|correlation_tag|t_varchar(255)	|''	|NOT NULL	|0
FIELD		|manual_close	|t_integer	|'0'	|NOT NULL	|0
FIELD		|opdata		|t_varchar(255)	|''	|NOT NULL	|0
FIELD		|discover	|t_integer	|'0'	|NOT NULL	|0
FIELD		|event_name	|t_varchar(2048)|''	|NOT NULL	|0
FIELD		|uuid		|t_varchar(32)	|''	|NOT NULL	|0
FIELD		|url_name	|t_varchar(64)	|''	|NOT NULL	|0
INDEX		|1		|status
INDEX		|2		|value,lastchange
INDEX		|3		|templateid
CHANGELOG	|5

TABLE|trigger_depends|triggerdepid|ZBX_TEMPLATE
FIELD		|triggerdepid	|t_id		|	|NOT NULL	|0
FIELD		|triggerid_down	|t_id		|	|NOT NULL	|0			|1|triggers	|triggerid
FIELD		|triggerid_up	|t_id		|	|NOT NULL	|0			|2|triggers	|triggerid
UNIQUE		|1		|triggerid_down,triggerid_up
INDEX		|2		|triggerid_up

TABLE|functions|functionid|ZBX_TEMPLATE
FIELD		|functionid	|t_id		|	|NOT NULL	|0
FIELD		|itemid		|t_id		|	|NOT NULL	|0			|1|items	|		|RESTRICT
FIELD		|triggerid	|t_id		|	|NOT NULL	|0			|2|triggers	|		|RESTRICT
FIELD		|name		|t_varchar(12)	|''	|NOT NULL	|0
FIELD		|parameter	|t_varchar(255)	|'0'	|NOT NULL	|0
INDEX		|1		|triggerid
INDEX		|2		|itemid,name,parameter
CHANGELOG	|7

TABLE|graphs|graphid|ZBX_TEMPLATE
FIELD		|graphid	|t_id		|	|NOT NULL	|0
FIELD		|name		|t_varchar(128)	|''	|NOT NULL	|0
FIELD		|width		|t_integer	|'900'	|NOT NULL	|0
FIELD		|height		|t_integer	|'200'	|NOT NULL	|0
FIELD		|yaxismin	|t_double	|'0'	|NOT NULL	|0
FIELD		|yaxismax	|t_double	|'100'	|NOT NULL	|0
FIELD		|templateid	|t_id		|	|NULL		|0			|1|graphs	|graphid
FIELD		|show_work_period|t_integer	|'1'	|NOT NULL	|0
FIELD		|show_triggers	|t_integer	|'1'	|NOT NULL	|0
FIELD		|graphtype	|t_integer	|'0'	|NOT NULL	|0
FIELD		|show_legend	|t_integer	|'1'	|NOT NULL	|0
FIELD		|show_3d	|t_integer	|'0'	|NOT NULL	|0
FIELD		|percent_left	|t_double	|'0'	|NOT NULL	|0
FIELD		|percent_right	|t_double	|'0'	|NOT NULL	|0
FIELD		|ymin_type	|t_integer	|'0'	|NOT NULL	|0
FIELD		|ymax_type	|t_integer	|'0'	|NOT NULL	|0
FIELD		|ymin_itemid	|t_id		|	|NULL		|0			|2|items	|itemid		|RESTRICT
FIELD		|ymax_itemid	|t_id		|	|NULL		|0			|3|items	|itemid		|RESTRICT
FIELD		|flags		|t_integer	|'0'	|NOT NULL	|0
FIELD		|discover	|t_integer	|'0'	|NOT NULL	|0
FIELD		|uuid		|t_varchar(32)	|''	|NOT NULL	|0
INDEX		|1		|name
INDEX		|2		|templateid
INDEX		|3		|ymin_itemid
INDEX		|4		|ymax_itemid

TABLE|graphs_items|gitemid|ZBX_TEMPLATE
FIELD		|gitemid	|t_id		|	|NOT NULL	|0
FIELD		|graphid	|t_id		|	|NOT NULL	|0			|1|graphs
FIELD		|itemid		|t_id		|	|NOT NULL	|0			|2|items
FIELD		|drawtype	|t_integer	|'0'	|NOT NULL	|0
FIELD		|sortorder	|t_integer	|'0'	|NOT NULL	|0
FIELD		|color		|t_varchar(6)	|'009600'|NOT NULL	|0
FIELD		|yaxisside	|t_integer	|'0'	|NOT NULL	|0
FIELD		|calc_fnc	|t_integer	|'2'	|NOT NULL	|0
FIELD		|type		|t_integer	|'0'	|NOT NULL	|0
INDEX		|1		|itemid
INDEX		|2		|graphid

TABLE|graph_theme|graphthemeid|ZBX_DATA
FIELD		|graphthemeid	|t_id		|	|NOT NULL	|0
FIELD		|theme		|t_varchar(64)	|''	|NOT NULL	|0
FIELD		|backgroundcolor|t_varchar(6)	|''	|NOT NULL	|0
FIELD		|graphcolor	|t_varchar(6)	|''	|NOT NULL	|0
FIELD		|gridcolor	|t_varchar(6)	|''	|NOT NULL	|0
FIELD		|maingridcolor	|t_varchar(6)	|''	|NOT NULL	|0
FIELD		|gridbordercolor|t_varchar(6)	|''	|NOT NULL	|0
FIELD		|textcolor	|t_varchar(6)	|''	|NOT NULL	|0
FIELD		|highlightcolor	|t_varchar(6)	|''	|NOT NULL	|0
FIELD		|leftpercentilecolor|t_varchar(6)|''	|NOT NULL	|0
FIELD		|rightpercentilecolor|t_varchar(6)|''	|NOT NULL	|0
FIELD		|nonworktimecolor|t_varchar(6)	|''	|NOT NULL	|0
FIELD		|colorpalette	|t_varchar(255)	|''	|NOT NULL	|0
UNIQUE		|1		|theme

TABLE|globalmacro|globalmacroid|ZBX_DATA
FIELD		|globalmacroid	|t_id		|	|NOT NULL	|0
FIELD		|macro		|t_varchar(255)	|''	|NOT NULL	|ZBX_PROXY
FIELD		|value		|t_varchar(2048)|''	|NOT NULL	|ZBX_PROXY
FIELD		|description	|t_shorttext	|''	|NOT NULL	|0
FIELD		|type		|t_integer	|'0'	|NOT NULL	|ZBX_PROXY
UNIQUE		|1		|macro

TABLE|hostmacro|hostmacroid|ZBX_TEMPLATE
FIELD		|hostmacroid	|t_id		|	|NOT NULL	|0
FIELD		|hostid		|t_id		|	|NOT NULL	|ZBX_PROXY		|1|hosts
FIELD		|macro		|t_varchar(255)	|''	|NOT NULL	|ZBX_PROXY
FIELD		|value		|t_varchar(2048)|''	|NOT NULL	|ZBX_PROXY
FIELD		|description	|t_shorttext	|''	|NOT NULL	|0
FIELD		|type		|t_integer	|'0'	|NOT NULL	|ZBX_PROXY
FIELD		|automatic	|t_integer	|'0'	|NOT NULL	|ZBX_PROXY
UNIQUE		|1		|hostid,macro

TABLE|hosts_groups|hostgroupid|ZBX_TEMPLATE
FIELD		|hostgroupid	|t_id		|	|NOT NULL	|0
FIELD		|hostid		|t_id		|	|NOT NULL	|0			|1|hosts
FIELD		|groupid	|t_id		|	|NOT NULL	|0			|2|hstgrp
UNIQUE		|1		|hostid,groupid
INDEX		|2		|groupid

TABLE|hosts_templates|hosttemplateid|ZBX_TEMPLATE
FIELD		|hosttemplateid	|t_id		|	|NOT NULL	|0
FIELD		|hostid		|t_id		|	|NOT NULL	|ZBX_PROXY		|1|hosts
FIELD		|templateid	|t_id		|	|NOT NULL	|ZBX_PROXY		|2|hosts	|hostid
FIELD		|link_type	|t_integer	|'0'	|NOT NULL	|ZBX_PROXY
UNIQUE		|1		|hostid,templateid
INDEX		|2		|templateid

TABLE|valuemap_mapping|valuemap_mappingid|ZBX_TEMPLATE
FIELD		|valuemap_mappingid|t_id	|	|NOT NULL	|0
FIELD		|valuemapid	|t_id		|	|NOT NULL	|0			|1|valuemap
FIELD		|value		|t_varchar(64)	|''	|NOT NULL	|0
FIELD		|newvalue	|t_varchar(64)	|''	|NOT NULL	|0
FIELD		|type		|t_integer	|'0'	|NOT NULL	|0
FIELD		|sortorder	|t_integer	|'0'	|NOT NULL	|0
UNIQUE		|1		|valuemapid,value,type

TABLE|media|mediaid|ZBX_DATA
FIELD		|mediaid	|t_id		|	|NOT NULL	|0
FIELD		|userid		|t_id		|	|NOT NULL	|0			|1|users
FIELD		|mediatypeid	|t_id		|	|NOT NULL	|0			|2|media_type
FIELD		|sendto		|t_varchar(1024)|''	|NOT NULL	|0
FIELD		|active		|t_integer	|'0'	|NOT NULL	|0
FIELD		|severity	|t_integer	|'63'	|NOT NULL	|0
FIELD		|period		|t_varchar(1024)|'1-7,00:00-24:00'|NOT NULL|0
INDEX		|1		|userid
INDEX		|2		|mediatypeid

TABLE|rights|rightid|ZBX_DATA
FIELD		|rightid	|t_id		|	|NOT NULL	|0
FIELD		|groupid	|t_id		|	|NOT NULL	|0			|1|usrgrp	|usrgrpid
FIELD		|permission	|t_integer	|'0'	|NOT NULL	|0
FIELD		|id		|t_id		|	|NOT NULL	|0			|2|hstgrp	|groupid
INDEX		|1		|groupid
INDEX		|2		|id

TABLE|services|serviceid|ZBX_DATA
FIELD		|serviceid	|t_id		|	|NOT NULL	|0
FIELD		|name		|t_varchar(128)	|''	|NOT NULL	|0
FIELD		|status		|t_integer	|'-1'	|NOT NULL	|0
FIELD		|algorithm	|t_integer	|'0'	|NOT NULL	|0
FIELD		|sortorder	|t_integer	|'0'	|NOT NULL	|0
FIELD		|weight		|t_integer	|'0'	|NOT NULL	|0
FIELD		|propagation_rule|t_integer	|'0'	|NOT NULL	|0
FIELD		|propagation_value|t_integer	|'0'	|NOT NULL	|0
FIELD		|description	|t_shorttext	|''	|NOT NULL	|0
FIELD		|uuid		|t_varchar(32)	|''	|NOT NULL	|0
FIELD		|created_at	|t_integer	|'0'	|NOT NULL	|0

TABLE|services_links|linkid|ZBX_DATA
FIELD		|linkid		|t_id		|	|NOT NULL	|0
FIELD		|serviceupid	|t_id		|	|NOT NULL	|0			|1|services	|serviceid
FIELD		|servicedownid	|t_id		|	|NOT NULL	|0			|2|services	|serviceid
INDEX		|1		|servicedownid
UNIQUE		|2		|serviceupid,servicedownid

TABLE|icon_map|iconmapid|ZBX_DATA
FIELD		|iconmapid	|t_id		|	|NOT NULL	|0
FIELD		|name		|t_varchar(64)	|''	|NOT NULL	|0
FIELD		|default_iconid	|t_id		|	|NOT NULL	|0			|1|images	|imageid	|RESTRICT
UNIQUE		|1		|name
INDEX		|2		|default_iconid

TABLE|icon_mapping|iconmappingid|ZBX_DATA
FIELD		|iconmappingid	|t_id		|	|NOT NULL	|0
FIELD		|iconmapid	|t_id		|	|NOT NULL	|0			|1|icon_map
FIELD		|iconid		|t_id		|	|NOT NULL	|0			|2|images	|imageid	|RESTRICT
FIELD		|inventory_link	|t_integer	|'0'	|NOT NULL	|0
FIELD		|expression	|t_varchar(64)	|''	|NOT NULL	|0
FIELD		|sortorder	|t_integer	|'0'	|NOT NULL	|0
INDEX		|1		|iconmapid
INDEX		|2		|iconid

TABLE|sysmaps|sysmapid|ZBX_TEMPLATE
FIELD		|sysmapid	|t_id		|	|NOT NULL	|0
FIELD		|name		|t_varchar(128)	|''	|NOT NULL	|0
FIELD		|width		|t_integer	|'600'	|NOT NULL	|0
FIELD		|height		|t_integer	|'400'	|NOT NULL	|0
FIELD		|backgroundid	|t_id		|	|NULL		|0			|1|images	|imageid	|RESTRICT
FIELD		|label_type	|t_integer	|'2'	|NOT NULL	|0
FIELD		|label_location	|t_integer	|'0'	|NOT NULL	|0
FIELD		|highlight	|t_integer	|'1'	|NOT NULL	|0
FIELD		|expandproblem	|t_integer	|'1'	|NOT NULL	|0
FIELD		|markelements	|t_integer	|'0'	|NOT NULL	|0
FIELD		|show_unack	|t_integer	|'0'	|NOT NULL	|0
FIELD		|grid_size	|t_integer	|'50'	|NOT NULL	|0
FIELD		|grid_show	|t_integer	|'1'	|NOT NULL	|0
FIELD		|grid_align	|t_integer	|'1'	|NOT NULL	|0
FIELD		|label_format	|t_integer	|'0'	|NOT NULL	|0
FIELD		|label_type_host|t_integer	|'2'	|NOT NULL	|0
FIELD		|label_type_hostgroup|t_integer	|'2'	|NOT NULL	|0
FIELD		|label_type_trigger|t_integer	|'2'	|NOT NULL	|0
FIELD		|label_type_map|t_integer	|'2'	|NOT NULL	|0
FIELD		|label_type_image|t_integer	|'2'	|NOT NULL	|0
FIELD		|label_string_host|t_varchar(255)|''	|NOT NULL	|0
FIELD		|label_string_hostgroup|t_varchar(255)|''|NOT NULL	|0
FIELD		|label_string_trigger|t_varchar(255)|''	|NOT NULL	|0
FIELD		|label_string_map|t_varchar(255)|''	|NOT NULL	|0
FIELD		|label_string_image|t_varchar(255)|''	|NOT NULL	|0
FIELD		|iconmapid	|t_id		|	|NULL		|0			|2|icon_map	|		|RESTRICT
FIELD		|expand_macros	|t_integer	|'0'	|NOT NULL	|0
FIELD		|severity_min	|t_integer	|'0'	|NOT NULL	|0
FIELD		|userid		|t_id		|	|NOT NULL	|0			|3|users	|		|RESTRICT
FIELD		|private	|t_integer	|'1'	|NOT NULL	|0
FIELD		|show_suppressed|t_integer	|'0'	|NOT NULL	|0
UNIQUE		|1		|name
INDEX		|2		|backgroundid
INDEX		|3		|iconmapid
INDEX		|4		|userid

TABLE|sysmaps_elements|selementid|ZBX_TEMPLATE
FIELD		|selementid	|t_id		|	|NOT NULL	|0
FIELD		|sysmapid	|t_id		|	|NOT NULL	|0			|1|sysmaps
FIELD		|elementid	|t_id		|'0'	|NOT NULL	|0
FIELD		|elementtype	|t_integer	|'0'	|NOT NULL	|0
FIELD		|iconid_off	|t_id		|	|NULL		|0			|2|images	|imageid	|RESTRICT
FIELD		|iconid_on	|t_id		|	|NULL		|0			|3|images	|imageid	|RESTRICT
FIELD		|label		|t_varchar(2048)|''	|NOT NULL	|0
FIELD		|label_location	|t_integer	|'-1'	|NOT NULL	|0
FIELD		|x		|t_integer	|'0'	|NOT NULL	|0
FIELD		|y		|t_integer	|'0'	|NOT NULL	|0
FIELD		|iconid_disabled|t_id		|	|NULL		|0			|4|images	|imageid	|RESTRICT
FIELD		|iconid_maintenance|t_id	|	|NULL		|0			|5|images	|imageid	|RESTRICT
FIELD		|elementsubtype	|t_integer	|'0'	|NOT NULL	|0
FIELD		|areatype	|t_integer	|'0'	|NOT NULL	|0
FIELD		|width		|t_integer	|'200'	|NOT NULL	|0
FIELD		|height		|t_integer	|'200'	|NOT NULL	|0
FIELD		|viewtype	|t_integer	|'0'	|NOT NULL	|0
FIELD		|use_iconmap	|t_integer	|'1'	|NOT NULL	|0
FIELD		|evaltype	|t_integer		|'0'|NOT NULL	|0
INDEX		|1		|sysmapid
INDEX		|2		|iconid_off
INDEX		|3		|iconid_on
INDEX		|4		|iconid_disabled
INDEX		|5		|iconid_maintenance

TABLE|sysmaps_links|linkid|ZBX_TEMPLATE
FIELD		|linkid		|t_id		|	|NOT NULL	|0
FIELD		|sysmapid	|t_id		|	|NOT NULL	|0			|1|sysmaps
FIELD		|selementid1	|t_id		|	|NOT NULL	|0			|2|sysmaps_elements|selementid
FIELD		|selementid2	|t_id		|	|NOT NULL	|0			|3|sysmaps_elements|selementid
FIELD		|drawtype	|t_integer	|'0'	|NOT NULL	|0
FIELD		|color		|t_varchar(6)	|'000000'|NOT NULL	|0
FIELD		|label		|t_varchar(2048)|''	|NOT NULL	|0
INDEX		|1		|sysmapid
INDEX		|2		|selementid1
INDEX		|3		|selementid2

TABLE|sysmaps_link_triggers|linktriggerid|ZBX_TEMPLATE
FIELD		|linktriggerid	|t_id		|	|NOT NULL	|0
FIELD		|linkid		|t_id		|	|NOT NULL	|0			|1|sysmaps_links
FIELD		|triggerid	|t_id		|	|NOT NULL	|0			|2|triggers
FIELD		|drawtype	|t_integer	|'0'	|NOT NULL	|0
FIELD		|color		|t_varchar(6)	|'000000'|NOT NULL	|0
UNIQUE		|1		|linkid,triggerid
INDEX		|2		|triggerid

TABLE|sysmap_element_url|sysmapelementurlid|ZBX_TEMPLATE
FIELD		|sysmapelementurlid|t_id	|	|NOT NULL	|0
FIELD		|selementid	|t_id		|	|NOT NULL	|0			|1|sysmaps_elements
FIELD		|name		|t_varchar(255)	|	|NOT NULL	|0
FIELD		|url		|t_varchar(2048)|''	|NOT NULL	|0
UNIQUE		|1		|selementid,name

TABLE|sysmap_url|sysmapurlid|ZBX_TEMPLATE
FIELD		|sysmapurlid	|t_id		|	|NOT NULL	|0
FIELD		|sysmapid	|t_id		|	|NOT NULL	|0			|1|sysmaps
FIELD		|name		|t_varchar(255)	|	|NOT NULL	|0
FIELD		|url		|t_varchar(2048)|''	|NOT NULL	|0
FIELD		|elementtype	|t_integer	|'0'	|NOT NULL	|0
UNIQUE		|1		|sysmapid,name

TABLE|sysmap_user|sysmapuserid|ZBX_TEMPLATE
FIELD		|sysmapuserid|t_id		|	|NOT NULL	|0
FIELD		|sysmapid	|t_id		|	|NOT NULL	|0			|1|sysmaps
FIELD		|userid		|t_id		|	|NOT NULL	|0			|2|users
FIELD		|permission	|t_integer	|'2'	|NOT NULL	|0
UNIQUE		|1		|sysmapid,userid
INDEX		|2		|userid

TABLE|sysmap_usrgrp|sysmapusrgrpid|ZBX_TEMPLATE
FIELD		|sysmapusrgrpid|t_id		|	|NOT NULL	|0
FIELD		|sysmapid	|t_id		|	|NOT NULL	|0			|1|sysmaps
FIELD		|usrgrpid	|t_id		|	|NOT NULL	|0			|2|usrgrp
FIELD		|permission	|t_integer	|'2'	|NOT NULL	|0
UNIQUE		|1		|sysmapid,usrgrpid
INDEX		|2		|usrgrpid

TABLE|maintenances_hosts|maintenance_hostid|ZBX_DATA
FIELD		|maintenance_hostid|t_id	|	|NOT NULL	|0
FIELD		|maintenanceid	|t_id		|	|NOT NULL	|0			|1|maintenances
FIELD		|hostid		|t_id		|	|NOT NULL	|0			|2|hosts
UNIQUE		|1		|maintenanceid,hostid
INDEX		|2		|hostid

TABLE|maintenances_groups|maintenance_groupid|ZBX_DATA
FIELD		|maintenance_groupid|t_id	|	|NOT NULL	|0
FIELD		|maintenanceid	|t_id		|	|NOT NULL	|0			|1|maintenances
FIELD		|groupid	|t_id		|	|NOT NULL	|0			|2|hstgrp
UNIQUE		|1		|maintenanceid,groupid
INDEX		|2		|groupid

TABLE|timeperiods|timeperiodid|ZBX_DATA
FIELD		|timeperiodid	|t_id		|	|NOT NULL	|0
FIELD		|timeperiod_type|t_integer	|'0'	|NOT NULL	|0
FIELD		|every		|t_integer	|'1'	|NOT NULL	|0
FIELD		|month		|t_integer	|'0'	|NOT NULL	|0
FIELD		|dayofweek	|t_integer	|'0'	|NOT NULL	|0
FIELD		|day		|t_integer	|'0'	|NOT NULL	|0
FIELD		|start_time	|t_integer	|'0'	|NOT NULL	|0
FIELD		|period		|t_integer	|'0'	|NOT NULL	|0
FIELD		|start_date	|t_integer	|'0'	|NOT NULL	|0

TABLE|maintenances_windows|maintenance_timeperiodid|ZBX_DATA
FIELD		|maintenance_timeperiodid|t_id	|	|NOT NULL	|0
FIELD		|maintenanceid	|t_id		|	|NOT NULL	|0			|1|maintenances
FIELD		|timeperiodid	|t_id		|	|NOT NULL	|0			|2|timeperiods
UNIQUE		|1		|maintenanceid,timeperiodid
INDEX		|2		|timeperiodid

TABLE|regexps|regexpid|ZBX_DATA
FIELD		|regexpid	|t_id		|	|NOT NULL	|0
FIELD		|name		|t_varchar(128)	|''	|NOT NULL	|ZBX_PROXY
FIELD		|test_string	|t_shorttext	|''	|NOT NULL	|0
UNIQUE		|1		|name

TABLE|expressions|expressionid|ZBX_DATA
FIELD		|expressionid	|t_id		|	|NOT NULL	|0
FIELD		|regexpid	|t_id		|	|NOT NULL	|ZBX_PROXY		|1|regexps
FIELD		|expression	|t_varchar(255)	|''	|NOT NULL	|ZBX_PROXY
FIELD		|expression_type|t_integer	|'0'	|NOT NULL	|ZBX_PROXY
FIELD		|exp_delimiter	|t_varchar(1)	|''	|NOT NULL	|ZBX_PROXY
FIELD		|case_sensitive	|t_integer	|'0'	|NOT NULL	|ZBX_PROXY
INDEX		|1		|regexpid

TABLE|ids|table_name,field_name|0
FIELD		|table_name	|t_varchar(64)	|''	|NOT NULL	|0
FIELD		|field_name	|t_varchar(64)	|''	|NOT NULL	|0
FIELD		|nextid		|t_id		|	|NOT NULL	|0

-- History tables

TABLE|alerts|alertid|0
FIELD		|alertid	|t_id		|	|NOT NULL	|0
FIELD		|actionid	|t_id		|	|NOT NULL	|0			|1|actions
FIELD		|eventid	|t_id		|	|NOT NULL	|0			|2|events
FIELD		|userid		|t_id		|	|NULL		|0			|3|users
FIELD		|clock		|t_time		|'0'	|NOT NULL	|0
FIELD		|mediatypeid	|t_id		|	|NULL		|0			|4|media_type
FIELD		|sendto		|t_varchar(1024)|''	|NOT NULL	|0
FIELD		|subject	|t_varchar(255)	|''	|NOT NULL	|0
FIELD		|message	|t_text		|''	|NOT NULL	|0
FIELD		|status		|t_integer	|'0'	|NOT NULL	|0
FIELD		|retries	|t_integer	|'0'	|NOT NULL	|0
FIELD		|error		|t_varchar(2048)|''	|NOT NULL	|0
FIELD		|esc_step	|t_integer	|'0'	|NOT NULL	|0
FIELD		|alerttype	|t_integer	|'0'	|NOT NULL	|0
FIELD		|p_eventid	|t_id		|	|NULL		|0			|5|events	|eventid
FIELD		|acknowledgeid	|t_id		|	|NULL		|0			|6|acknowledges	|acknowledgeid
FIELD		|parameters	|t_text		|'{}'	|NOT NULL	|0
INDEX		|1		|actionid
INDEX		|2		|clock
INDEX		|3		|eventid
INDEX		|4		|status
INDEX		|5		|mediatypeid
INDEX		|6		|userid
INDEX		|7		|p_eventid
INDEX		|8		|acknowledgeid

TABLE|history|itemid,clock,ns|0
FIELD		|itemid		|t_id		|	|NOT NULL	|0			|-|items
FIELD		|clock		|t_time		|'0'	|NOT NULL	|0
FIELD		|value		|t_double	|'0.0000'|NOT NULL	|0
FIELD		|ns		|t_nanosec	|'0'	|NOT NULL	|0

TABLE|history_uint|itemid,clock,ns|0
FIELD		|itemid		|t_id		|	|NOT NULL	|0			|-|items
FIELD		|clock		|t_time		|'0'	|NOT NULL	|0
FIELD		|value		|t_bigint	|'0'	|NOT NULL	|0
FIELD		|ns		|t_nanosec	|'0'	|NOT NULL	|0

TABLE|history_str|itemid,clock,ns|0
FIELD		|itemid		|t_id		|	|NOT NULL	|0			|-|items
FIELD		|clock		|t_time		|'0'	|NOT NULL	|0
FIELD		|value		|t_varchar(255)	|''	|NOT NULL	|0
FIELD		|ns		|t_nanosec	|'0'	|NOT NULL	|0

TABLE|history_log|itemid,clock,ns|0
FIELD		|itemid		|t_id		|	|NOT NULL	|0			|-|items
FIELD		|clock		|t_time		|'0'	|NOT NULL	|0
FIELD		|timestamp	|t_time		|'0'	|NOT NULL	|0
FIELD		|source		|t_varchar(64)	|''	|NOT NULL	|0
FIELD		|severity	|t_integer	|'0'	|NOT NULL	|0
FIELD		|value		|t_text		|''	|NOT NULL	|0
FIELD		|logeventid	|t_integer	|'0'	|NOT NULL	|0
FIELD		|ns		|t_nanosec	|'0'	|NOT NULL	|0

TABLE|history_text|itemid,clock,ns|0
FIELD		|itemid		|t_id		|	|NOT NULL	|0			|-|items
FIELD		|clock		|t_time		|'0'	|NOT NULL	|0
FIELD		|value		|t_text		|''	|NOT NULL	|0
FIELD		|ns		|t_nanosec	|'0'	|NOT NULL	|0

TABLE|history_bin|itemid,clock,ns|0
FIELD		|itemid		|t_id		|	|NOT NULL	|0			|-|items
FIELD		|clock		|t_time		|'0'	|NOT NULL	|0
FIELD		|ns		|t_nanosec	|'0'	|NOT NULL	|0
FIELD		|value		|t_bin		|''	|NOT NULL	|0

TABLE|proxy_history|id|0
FIELD		|id		|t_id		|	|NOT NULL	|0
FIELD		|itemid		|t_id		|	|NOT NULL	|0			|-|items
FIELD		|clock		|t_time		|'0'	|NOT NULL	|0
FIELD		|timestamp	|t_time		|'0'	|NOT NULL	|0
FIELD		|source		|t_varchar(64)	|''	|NOT NULL	|0
FIELD		|severity	|t_integer	|'0'	|NOT NULL	|0
FIELD		|value		|t_longtext	|''	|NOT NULL	|0
FIELD		|logeventid	|t_integer	|'0'	|NOT NULL	|0
FIELD		|ns		|t_nanosec	|'0'	|NOT NULL	|0
FIELD		|state		|t_integer	|'0'	|NOT NULL	|0
FIELD		|lastlogsize	|t_bigint	|'0'	|NOT NULL	|0
FIELD		|mtime		|t_integer	|'0'	|NOT NULL	|0
FIELD		|flags		|t_integer	|'0'	|NOT NULL	|0
FIELD		|write_clock	|t_time		|'0'	|NOT NULL	|0
INDEX		|1		|clock

TABLE|proxy_dhistory|id|0
FIELD		|id		|t_id		|	|NOT NULL	|0
FIELD		|clock		|t_time		|'0'	|NOT NULL	|0
FIELD		|druleid	|t_id		|	|NOT NULL	|0			|-|drules
FIELD		|ip		|t_varchar(39)	|''	|NOT NULL	|0
FIELD		|port		|t_integer	|'0'	|NOT NULL	|0
FIELD		|value		|t_varchar(255)	|''	|NOT NULL	|0
FIELD		|status		|t_integer	|'0'	|NOT NULL	|0
FIELD		|dcheckid	|t_id		|	|NULL		|0			|-|dchecks
FIELD		|dns		|t_varchar(255)	|''	|NOT NULL	|0
INDEX		|1		|clock
INDEX		|2		|druleid

TABLE|events|eventid|0
FIELD		|eventid	|t_id		|	|NOT NULL	|0
FIELD		|source		|t_integer	|'0'	|NOT NULL	|0
FIELD		|object		|t_integer	|'0'	|NOT NULL	|0
FIELD		|objectid	|t_id		|'0'	|NOT NULL	|0
FIELD		|clock		|t_time		|'0'	|NOT NULL	|0
FIELD		|value		|t_integer	|'0'	|NOT NULL	|0
FIELD		|acknowledged	|t_integer	|'0'	|NOT NULL	|0
FIELD		|ns		|t_nanosec	|'0'	|NOT NULL	|0
FIELD		|name		|t_varchar(2048)|''	|NOT NULL	|0
FIELD		|severity	|t_integer	|'0'	|NOT NULL	|0
INDEX		|1		|source,object,objectid,clock
INDEX		|2		|source,object,clock

TABLE|event_symptom|eventid|0
FIELD		|eventid	|t_id		|	|NOT NULL	|0			|1|events	|eventid|
FIELD		|cause_eventid	|t_id		|	|NOT NULL	|0			|2|events	|eventid|	RESTRICT
INDEX		|1		|cause_eventid

TABLE|trends|itemid,clock|0
FIELD		|itemid		|t_id		|	|NOT NULL	|0			|-|items
FIELD		|clock		|t_time		|'0'	|NOT NULL	|0
FIELD		|num		|t_integer	|'0'	|NOT NULL	|0
FIELD		|value_min	|t_double	|'0.0000'|NOT NULL	|0
FIELD		|value_avg	|t_double	|'0.0000'|NOT NULL	|0
FIELD		|value_max	|t_double	|'0.0000'|NOT NULL	|0

TABLE|trends_uint|itemid,clock|0
FIELD		|itemid		|t_id		|	|NOT NULL	|0			|-|items
FIELD		|clock		|t_time		|'0'	|NOT NULL	|0
FIELD		|num		|t_integer	|'0'	|NOT NULL	|0
FIELD		|value_min	|t_bigint	|'0'	|NOT NULL	|0
FIELD		|value_avg	|t_bigint	|'0'	|NOT NULL	|0
FIELD		|value_max	|t_bigint	|'0'	|NOT NULL	|0

TABLE|acknowledges|acknowledgeid|0
FIELD		|acknowledgeid	|t_id		|	|NOT NULL	|0
FIELD		|userid		|t_id		|	|NOT NULL	|0			|1|users
FIELD		|eventid	|t_id		|	|NOT NULL	|0			|2|events
FIELD		|clock		|t_time		|'0'	|NOT NULL	|0
FIELD		|message	|t_varchar(2048)|''	|NOT NULL	|0
FIELD		|action		|t_integer	|'0'	|NOT NULL	|0
FIELD		|old_severity	|t_integer	|'0'	|NOT NULL	|0
FIELD		|new_severity	|t_integer	|'0'	|NOT NULL	|0
FIELD		|suppress_until	|t_time		|'0'	|NOT NULL	|0
FIELD		|taskid		|t_id		|	|NULL		|0			|-|task
INDEX		|1		|userid
INDEX		|2		|eventid
INDEX		|3		|clock

TABLE|auditlog|auditid|0
FIELD		|auditid	|t_cuid		|	|NOT NULL	|0
FIELD		|userid		|t_id		|	|NULL		|0
FIELD		|username	|t_varchar(100)	|''	|NOT NULL	|0
FIELD		|clock		|t_time		|'0'	|NOT NULL	|0
FIELD		|ip		|t_varchar(39)	|''	|NOT NULL	|0
FIELD		|action		|t_integer	|'0'	|NOT NULL	|0
FIELD		|resourcetype	|t_integer	|'0'	|NOT NULL	|0
FIELD		|resourceid	|t_id		|	|NULL		|0
FIELD		|resource_cuid	|t_cuid		|	|NULL		|0
FIELD		|resourcename	|t_varchar(255)	|''	|NOT NULL	|0
FIELD		|recordsetid	|t_cuid		|	|NOT NULL	|0
FIELD		|details	|t_longtext	|''	|NOT NULL	|0
INDEX		|1		|userid,clock
INDEX		|2		|clock
INDEX		|3		|resourcetype,resourceid

TABLE|service_alarms|servicealarmid|0
FIELD		|servicealarmid	|t_id		|	|NOT NULL	|0
FIELD		|serviceid	|t_id		|	|NOT NULL	|0			|1|services
FIELD		|clock		|t_time		|'0'	|NOT NULL	|0
FIELD		|value		|t_integer	|'-1'	|NOT NULL	|0
INDEX		|1		|serviceid,clock
INDEX		|2		|clock

TABLE|autoreg_host|autoreg_hostid|0
FIELD		|autoreg_hostid	|t_id		|	|NOT NULL	|0
FIELD		|proxyid	|t_id		|	|NULL		|0			|1|proxy	|proxyid
FIELD		|host		|t_varchar(128)	|''	|NOT NULL	|0
FIELD		|listen_ip	|t_varchar(39)	|''	|NOT NULL	|0
FIELD		|listen_port	|t_integer	|'0'	|NOT NULL	|0
FIELD		|listen_dns	|t_varchar(255)	|''	|NOT NULL	|0
FIELD		|host_metadata	|t_text		|''	|NOT NULL	|0
FIELD		|flags		|t_integer	|'0'	|NOT NULL	|0
FIELD		|tls_accepted	|t_integer	|'1'	|NOT NULL	|0
INDEX		|1		|host
INDEX		|2		|proxyid

TABLE|proxy_autoreg_host|id|0
FIELD		|id		|t_id		|	|NOT NULL	|0
FIELD		|clock		|t_time		|'0'	|NOT NULL	|0
FIELD		|host		|t_varchar(128)	|''	|NOT NULL	|0
FIELD		|listen_ip	|t_varchar(39)	|''	|NOT NULL	|0
FIELD		|listen_port	|t_integer	|'0'	|NOT NULL	|0
FIELD		|listen_dns	|t_varchar(255)	|''	|NOT NULL	|0
FIELD		|host_metadata	|t_text		|''	|NOT NULL	|0
FIELD		|flags		|t_integer	|'0'	|NOT NULL	|0
FIELD		|tls_accepted	|t_integer	|'1'	|NOT NULL	|0
INDEX		|1		|clock

TABLE|dhosts|dhostid|0
FIELD		|dhostid	|t_id		|	|NOT NULL	|0
FIELD		|druleid	|t_id		|	|NOT NULL	|0			|1|drules
FIELD		|status		|t_integer	|'0'	|NOT NULL	|0
FIELD		|lastup		|t_integer	|'0'	|NOT NULL	|0
FIELD		|lastdown	|t_integer	|'0'	|NOT NULL	|0
INDEX		|1		|druleid

TABLE|dservices|dserviceid|0
FIELD		|dserviceid	|t_id		|	|NOT NULL	|0
FIELD		|dhostid	|t_id		|	|NOT NULL	|0			|1|dhosts
FIELD		|value		|t_varchar(255)	|''	|NOT NULL	|0
FIELD		|port		|t_integer	|'0'	|NOT NULL	|0
FIELD		|status		|t_integer	|'0'	|NOT NULL	|0
FIELD		|lastup		|t_integer	|'0'	|NOT NULL	|0
FIELD		|lastdown	|t_integer	|'0'	|NOT NULL	|0
FIELD		|dcheckid	|t_id		|	|NOT NULL	|0			|2|dchecks
FIELD		|ip		|t_varchar(39)	|''	|NOT NULL	|0
FIELD		|dns		|t_varchar(255)	|''	|NOT NULL	|0
UNIQUE		|1		|dcheckid,ip,port
INDEX		|2		|dhostid

-- Other tables

TABLE|escalations|escalationid|0
FIELD		|escalationid	|t_id		|	|NOT NULL	|0
FIELD		|actionid	|t_id		|	|NOT NULL	|0			|-|actions
FIELD		|triggerid	|t_id		|	|NULL		|0			|-|triggers
FIELD		|eventid	|t_id		|	|NULL		|0			|-|events
FIELD		|r_eventid	|t_id		|	|NULL		|0			|-|events	|eventid
FIELD		|nextcheck	|t_time		|'0'	|NOT NULL	|0
FIELD		|esc_step	|t_integer	|'0'	|NOT NULL	|0
FIELD		|status		|t_integer	|'0'	|NOT NULL	|0
FIELD		|itemid		|t_id		|	|NULL		|0			|-|items
FIELD		|acknowledgeid	|t_id		|	|NULL		|0			|-|acknowledges
FIELD		|servicealarmid	|t_id		|	|NULL		|0			|-|service_alarms
FIELD		|serviceid	|t_id		|	|NULL		|0			|-|services
UNIQUE		|1		|triggerid,itemid,serviceid,escalationid
INDEX		|2		|eventid
INDEX		|3		|nextcheck

TABLE|globalvars|name|0
FIELD		|name	|t_varchar(64)		|''	|NOT NULL	|0
FIELD		|value	|t_varchar(2048)	|''	|NOT NULL	|0

TABLE|graph_discovery|graphid|0
FIELD		|graphid	|t_id		|	|NOT NULL	|0			|1|graphs
FIELD		|parent_graphid	|t_id		|	|NOT NULL	|0			|2|graphs	|graphid	|RESTRICT
FIELD		|lastcheck	|t_integer	|'0'	|NOT NULL	|ZBX_NODATA
FIELD		|ts_delete	|t_time		|'0'	|NOT NULL	|ZBX_NODATA
INDEX		|1		|parent_graphid

TABLE|host_inventory|hostid|ZBX_TEMPLATE
FIELD		|hostid		|t_id		|	|NOT NULL	|0			|1|hosts
FIELD		|inventory_mode	|t_integer	|'0'	|NOT NULL	|0
FIELD		|type		|t_varchar(64)	|''	|NOT NULL	|ZBX_PROXY,ZBX_NODATA
FIELD		|type_full	|t_varchar(64)	|''	|NOT NULL	|ZBX_PROXY,ZBX_NODATA
FIELD		|name		|t_varchar(128)	|''	|NOT NULL	|ZBX_PROXY,ZBX_NODATA
FIELD		|alias		|t_varchar(128)	|''	|NOT NULL	|ZBX_PROXY,ZBX_NODATA
FIELD		|os		|t_varchar(128)	|''	|NOT NULL	|ZBX_PROXY,ZBX_NODATA
FIELD		|os_full	|t_varchar(255)	|''	|NOT NULL	|ZBX_PROXY,ZBX_NODATA
FIELD		|os_short	|t_varchar(128)	|''	|NOT NULL	|ZBX_PROXY,ZBX_NODATA
FIELD		|serialno_a	|t_varchar(64)	|''	|NOT NULL	|ZBX_PROXY,ZBX_NODATA
FIELD		|serialno_b	|t_varchar(64)	|''	|NOT NULL	|ZBX_PROXY,ZBX_NODATA
FIELD		|tag		|t_varchar(64)	|''	|NOT NULL	|ZBX_PROXY,ZBX_NODATA
FIELD		|asset_tag	|t_varchar(64)	|''	|NOT NULL	|ZBX_PROXY,ZBX_NODATA
FIELD		|macaddress_a	|t_varchar(64)	|''	|NOT NULL	|ZBX_PROXY,ZBX_NODATA
FIELD		|macaddress_b	|t_varchar(64)	|''	|NOT NULL	|ZBX_PROXY,ZBX_NODATA
FIELD		|hardware	|t_varchar(255)	|''	|NOT NULL	|ZBX_PROXY,ZBX_NODATA
FIELD		|hardware_full	|t_shorttext	|''	|NOT NULL	|ZBX_PROXY,ZBX_NODATA
FIELD		|software	|t_varchar(255)	|''	|NOT NULL	|ZBX_PROXY,ZBX_NODATA
FIELD		|software_full	|t_shorttext	|''	|NOT NULL	|ZBX_PROXY,ZBX_NODATA
FIELD		|software_app_a	|t_varchar(64)	|''	|NOT NULL	|ZBX_PROXY,ZBX_NODATA
FIELD		|software_app_b	|t_varchar(64)	|''	|NOT NULL	|ZBX_PROXY,ZBX_NODATA
FIELD		|software_app_c	|t_varchar(64)	|''	|NOT NULL	|ZBX_PROXY,ZBX_NODATA
FIELD		|software_app_d	|t_varchar(64)	|''	|NOT NULL	|ZBX_PROXY,ZBX_NODATA
FIELD		|software_app_e	|t_varchar(64)	|''	|NOT NULL	|ZBX_PROXY,ZBX_NODATA
FIELD		|contact	|t_shorttext	|''	|NOT NULL	|ZBX_PROXY,ZBX_NODATA
FIELD		|location	|t_shorttext	|''	|NOT NULL	|ZBX_PROXY,ZBX_NODATA
FIELD		|location_lat	|t_varchar(16)	|''	|NOT NULL	|ZBX_PROXY
FIELD		|location_lon	|t_varchar(16)	|''	|NOT NULL	|ZBX_PROXY
FIELD		|notes		|t_shorttext	|''	|NOT NULL	|ZBX_PROXY,ZBX_NODATA
FIELD		|chassis	|t_varchar(64)	|''	|NOT NULL	|ZBX_PROXY,ZBX_NODATA
FIELD		|model		|t_varchar(64)	|''	|NOT NULL	|ZBX_PROXY,ZBX_NODATA
FIELD		|hw_arch	|t_varchar(32)	|''	|NOT NULL	|ZBX_PROXY,ZBX_NODATA
FIELD		|vendor		|t_varchar(64)	|''	|NOT NULL	|ZBX_PROXY,ZBX_NODATA
FIELD		|contract_number|t_varchar(64)	|''	|NOT NULL	|ZBX_PROXY,ZBX_NODATA
FIELD		|installer_name	|t_varchar(64)	|''	|NOT NULL	|ZBX_PROXY,ZBX_NODATA
FIELD		|deployment_status|t_varchar(64)|''	|NOT NULL	|ZBX_PROXY,ZBX_NODATA
FIELD		|url_a		|t_varchar(2048)|''	|NOT NULL	|ZBX_PROXY,ZBX_NODATA
FIELD		|url_b		|t_varchar(2048)|''	|NOT NULL	|ZBX_PROXY,ZBX_NODATA
FIELD		|url_c		|t_varchar(2048)|''	|NOT NULL	|ZBX_PROXY,ZBX_NODATA
FIELD		|host_networks	|t_shorttext	|''	|NOT NULL	|ZBX_PROXY,ZBX_NODATA
FIELD		|host_netmask	|t_varchar(39)	|''	|NOT NULL	|ZBX_PROXY,ZBX_NODATA
FIELD		|host_router	|t_varchar(39)	|''	|NOT NULL	|ZBX_PROXY,ZBX_NODATA
FIELD		|oob_ip		|t_varchar(39)	|''	|NOT NULL	|ZBX_PROXY,ZBX_NODATA
FIELD		|oob_netmask	|t_varchar(39)	|''	|NOT NULL	|ZBX_PROXY,ZBX_NODATA
FIELD		|oob_router	|t_varchar(39)	|''	|NOT NULL	|ZBX_PROXY,ZBX_NODATA
FIELD		|date_hw_purchase|t_varchar(64)	|''	|NOT NULL	|ZBX_PROXY,ZBX_NODATA
FIELD		|date_hw_install|t_varchar(64)	|''	|NOT NULL	|ZBX_PROXY,ZBX_NODATA
FIELD		|date_hw_expiry	|t_varchar(64)	|''	|NOT NULL	|ZBX_PROXY,ZBX_NODATA
FIELD		|date_hw_decomm	|t_varchar(64)	|''	|NOT NULL	|ZBX_PROXY,ZBX_NODATA
FIELD		|site_address_a	|t_varchar(128)	|''	|NOT NULL	|ZBX_PROXY,ZBX_NODATA
FIELD		|site_address_b	|t_varchar(128)	|''	|NOT NULL	|ZBX_PROXY,ZBX_NODATA
FIELD		|site_address_c	|t_varchar(128)	|''	|NOT NULL	|ZBX_PROXY,ZBX_NODATA
FIELD		|site_city	|t_varchar(128)	|''	|NOT NULL	|ZBX_PROXY,ZBX_NODATA
FIELD		|site_state	|t_varchar(64)	|''	|NOT NULL	|ZBX_PROXY,ZBX_NODATA
FIELD		|site_country	|t_varchar(64)	|''	|NOT NULL	|ZBX_PROXY,ZBX_NODATA
FIELD		|site_zip	|t_varchar(64)	|''	|NOT NULL	|ZBX_PROXY,ZBX_NODATA
FIELD		|site_rack	|t_varchar(128)	|''	|NOT NULL	|ZBX_PROXY,ZBX_NODATA
FIELD		|site_notes	|t_shorttext	|''	|NOT NULL	|ZBX_PROXY,ZBX_NODATA
FIELD		|poc_1_name	|t_varchar(128)	|''	|NOT NULL	|ZBX_PROXY,ZBX_NODATA
FIELD		|poc_1_email	|t_varchar(128)	|''	|NOT NULL	|ZBX_PROXY,ZBX_NODATA
FIELD		|poc_1_phone_a	|t_varchar(64)	|''	|NOT NULL	|ZBX_PROXY,ZBX_NODATA
FIELD		|poc_1_phone_b	|t_varchar(64)	|''	|NOT NULL	|ZBX_PROXY,ZBX_NODATA
FIELD		|poc_1_cell	|t_varchar(64)	|''	|NOT NULL	|ZBX_PROXY,ZBX_NODATA
FIELD		|poc_1_screen	|t_varchar(64)	|''	|NOT NULL	|ZBX_PROXY,ZBX_NODATA
FIELD		|poc_1_notes	|t_shorttext	|''	|NOT NULL	|ZBX_PROXY,ZBX_NODATA
FIELD		|poc_2_name	|t_varchar(128)	|''	|NOT NULL	|ZBX_PROXY,ZBX_NODATA
FIELD		|poc_2_email	|t_varchar(128)	|''	|NOT NULL	|ZBX_PROXY,ZBX_NODATA
FIELD		|poc_2_phone_a	|t_varchar(64)	|''	|NOT NULL	|ZBX_PROXY,ZBX_NODATA
FIELD		|poc_2_phone_b	|t_varchar(64)	|''	|NOT NULL	|ZBX_PROXY,ZBX_NODATA
FIELD		|poc_2_cell	|t_varchar(64)	|''	|NOT NULL	|ZBX_PROXY,ZBX_NODATA
FIELD		|poc_2_screen	|t_varchar(64)	|''	|NOT NULL	|ZBX_PROXY,ZBX_NODATA
FIELD		|poc_2_notes	|t_shorttext	|''	|NOT NULL	|ZBX_PROXY,ZBX_NODATA

TABLE|housekeeper|housekeeperid|0
FIELD		|housekeeperid	|t_id		|	|NOT NULL	|0
FIELD		|tablename	|t_varchar(64)	|''	|NOT NULL	|0
FIELD		|field		|t_varchar(64)	|''	|NOT NULL	|0
FIELD		|value		|t_id		|	|NOT NULL	|0			|-|items

TABLE|images|imageid|0
FIELD		|imageid	|t_id		|	|NOT NULL	|0
FIELD		|imagetype	|t_integer	|'0'	|NOT NULL	|0
FIELD		|name		|t_varchar(64)	|'0'	|NOT NULL	|0
FIELD		|image		|t_image	|''	|NOT NULL	|0
UNIQUE		|1		|name

TABLE|item_discovery|itemdiscoveryid|ZBX_TEMPLATE
FIELD		|itemdiscoveryid|t_id		|	|NOT NULL	|0
FIELD		|itemid		|t_id		|	|NOT NULL	|0			|1|items
FIELD		|parent_itemid	|t_id		|	|NOT NULL	|0			|2|items	|itemid
FIELD		|key_		|t_varchar(2048)|''	|NOT NULL	|ZBX_NODATA
FIELD		|lastcheck	|t_integer	|'0'	|NOT NULL	|ZBX_NODATA
FIELD		|ts_delete	|t_time		|'0'	|NOT NULL	|ZBX_NODATA
UNIQUE		|1		|itemid,parent_itemid
INDEX		|2		|parent_itemid

TABLE|host_discovery|hostid|ZBX_TEMPLATE
FIELD		|hostid		|t_id		|	|NOT NULL	|0			|1|hosts
FIELD		|parent_hostid	|t_id		|	|NULL		|0			|2|hosts	|hostid		|RESTRICT
FIELD		|parent_itemid	|t_id		|	|NULL		|0			|3|items	|itemid		|RESTRICT
FIELD		|host		|t_varchar(128)	|''	|NOT NULL	|ZBX_NODATA
FIELD		|lastcheck	|t_integer	|'0'	|NOT NULL	|ZBX_NODATA
FIELD		|ts_delete	|t_time		|'0'	|NOT NULL	|ZBX_NODATA
INDEX		|1		|parent_hostid
INDEX		|2		|parent_itemid

TABLE|interface_discovery|interfaceid|0
FIELD		|interfaceid	|t_id		|	|NOT NULL	|0			|1|interface
FIELD		|parent_interfaceid|t_id	|	|NOT NULL	|0			|2|interface	|interfaceid
INDEX		|1		|parent_interfaceid

TABLE|profiles|profileid|0
FIELD		|profileid	|t_id		|	|NOT NULL	|0
FIELD		|userid		|t_id		|	|NOT NULL	|0			|1|users
FIELD		|idx		|t_varchar(96)	|''	|NOT NULL	|0
FIELD		|idx2		|t_id		|'0'	|NOT NULL	|0
FIELD		|value_id	|t_id		|'0'	|NOT NULL	|0
FIELD		|value_int	|t_integer	|'0'	|NOT NULL	|0
FIELD		|value_str	|t_text		|''	|NOT NULL	|0
FIELD		|source		|t_varchar(96)	|''	|NOT NULL	|0
FIELD		|type		|t_integer	|'0'	|NOT NULL	|0
INDEX		|1		|userid,idx,idx2
INDEX		|2		|userid,profileid

TABLE|sessions|sessionid|0
FIELD		|sessionid	|t_varchar(32)	|''	|NOT NULL	|0
FIELD		|userid		|t_id		|	|NOT NULL	|0			|1|users
FIELD		|lastaccess	|t_integer	|'0'	|NOT NULL	|0
FIELD		|status		|t_integer	|'0'	|NOT NULL	|0
FIELD		|secret		|t_varchar(32)	|''	|NOT NULL	|0
INDEX		|1		|userid,status,lastaccess

TABLE|trigger_discovery|triggerid|0
FIELD		|triggerid	|t_id		|	|NOT NULL	|0			|1|triggers
FIELD		|parent_triggerid|t_id		|	|NOT NULL	|0			|2|triggers	|triggerid	|RESTRICT
FIELD		|lastcheck	|t_integer	|'0'	|NOT NULL	|ZBX_NODATA
FIELD		|ts_delete	|t_time		|'0'	|NOT NULL	|ZBX_NODATA
INDEX		|1		|parent_triggerid

TABLE|item_condition|item_conditionid|ZBX_TEMPLATE
FIELD		|item_conditionid|t_id		|	|NOT NULL	|0
FIELD		|itemid		|t_id		|	|NOT NULL	|0			|1|items
FIELD		|operator	|t_integer	|'8'	|NOT NULL	|0
FIELD		|macro		|t_varchar(64)	|''	|NOT NULL	|0
FIELD		|value		|t_varchar(255)	|''	|NOT NULL	|0
INDEX		|1		|itemid

TABLE|item_rtdata|itemid|ZBX_TEMPLATE
FIELD		|itemid		|t_id		|	|NOT NULL	|0			|1|items
FIELD		|lastlogsize	|t_bigint	|'0'	|NOT NULL	|ZBX_PROXY,ZBX_NODATA
FIELD		|state		|t_integer	|'0'	|NOT NULL	|ZBX_NODATA
FIELD		|mtime		|t_integer	|'0'	|NOT NULL	|ZBX_PROXY,ZBX_NODATA
FIELD		|error		|t_varchar(2048)|''	|NOT NULL	|ZBX_NODATA

TABLE|item_rtname|itemid|ZBX_TEMPLATE
FIELD		|itemid		|t_id		|	|NOT NULL	|0			|1|items
FIELD		|name_resolved	|t_varchar(2048)	|''	|NOT NULL	|0
FIELD		|name_resolved_upper|t_varchar(2048)	|''	|NOT NULL	|ZBX_UPPER

TABLE|opinventory|operationid|ZBX_DATA
FIELD		|operationid	|t_id		|	|NOT NULL	|0			|1|operations
FIELD		|inventory_mode	|t_integer	|'0'	|NOT NULL	|0

TABLE|trigger_tag|triggertagid|ZBX_TEMPLATE
FIELD		|triggertagid	|t_id		|	|NOT NULL	|0
FIELD		|triggerid	|t_id		|	|NOT NULL	|0			|1|triggers	|		|RESTRICT
FIELD		|tag		|t_varchar(255)	|''	|NOT NULL	|0
FIELD		|value		|t_varchar(255)	|''	|NOT NULL	|0
INDEX		|1		|triggerid
CHANGELOG	|6

TABLE|event_tag|eventtagid|0
FIELD		|eventtagid	|t_id		|	|NOT NULL	|0
FIELD		|eventid	|t_id		|	|NOT NULL	|0			|1|events
FIELD		|tag		|t_varchar(255)	|''	|NOT NULL	|0
FIELD		|value		|t_varchar(255)	|''	|NOT NULL	|0
INDEX		|1		|eventid

TABLE|problem|eventid|0
FIELD		|eventid	|t_id		|	|NOT NULL	|0			|1|events
FIELD		|source		|t_integer	|'0'	|NOT NULL	|0
FIELD		|object		|t_integer	|'0'	|NOT NULL	|0
FIELD		|objectid	|t_id		|'0'	|NOT NULL	|0
FIELD		|clock		|t_time		|'0'	|NOT NULL	|0
FIELD		|ns		|t_nanosec	|'0'	|NOT NULL	|0
FIELD		|r_eventid	|t_id		|	|NULL		|0			|2|events	|eventid
FIELD		|r_clock	|t_time		|'0'	|NOT NULL	|0
FIELD		|r_ns		|t_nanosec	|'0'	|NOT NULL	|0
FIELD		|correlationid	|t_id		|	|NULL		|0			|-|correlation
FIELD		|userid		|t_id		|	|NULL		|0			|-|users
FIELD		|name		|t_varchar(2048)|''	|NOT NULL	|0
FIELD		|acknowledged	|t_integer	|'0'	|NOT NULL	|0
FIELD		|severity	|t_integer	|'0'	|NOT NULL	|0
FIELD		|cause_eventid	|t_id		|	|NULL		|0			|3|events	|eventid	|RESTRICT
INDEX		|1		|source,object,objectid
INDEX		|2		|r_clock
INDEX		|3		|r_eventid
INDEX		|4		|cause_eventid

TABLE|problem_tag|problemtagid|0
FIELD		|problemtagid	|t_id		|	|NOT NULL	|0
FIELD		|eventid	|t_id		|	|NOT NULL	|0			|1|problem
FIELD		|tag		|t_varchar(255)	|''	|NOT NULL	|0
FIELD		|value		|t_varchar(255)	|''	|NOT NULL	|0
INDEX		|1		|eventid,tag,value

TABLE|tag_filter|tag_filterid|0
FIELD		|tag_filterid	|t_id		|	|NOT NULL	|0
FIELD		|usrgrpid	|t_id		|	|NOT NULL	|0 			|1|usrgrp	|usrgrpid
FIELD		|groupid	|t_id		|	|NOT NULL	|0			|2|hstgrp	|groupid
FIELD		|tag		|t_varchar(255)	|''	|NOT NULL	|0
FIELD		|value		|t_varchar(255)	|''	|NOT NULL	|0
INDEX		|1		|usrgrpid
INDEX		|2		|groupid

TABLE|event_recovery|eventid|0
FIELD		|eventid	|t_id		|	|NOT NULL	|0			|1|events
FIELD		|r_eventid	|t_id		|	|NOT NULL	|0			|2|events	|eventid
FIELD		|c_eventid	|t_id		|	|NULL		|0			|3|events	|eventid
FIELD		|correlationid	|t_id		|	|NULL		|0			|-|correlation
FIELD		|userid		|t_id		|	|NULL		|0			|-|users
INDEX		|1		|r_eventid
INDEX		|2		|c_eventid

TABLE|correlation|correlationid|ZBX_DATA
FIELD		|correlationid	|t_id		|	|NOT NULL	|0
FIELD		|name		|t_varchar(255)	|''	|NOT NULL	|0
FIELD		|description	|t_shorttext	|''	|NOT NULL	|0
FIELD		|evaltype	|t_integer	|'0'	|NOT NULL	|0
FIELD		|status		|t_integer	|'0'	|NOT NULL	|0
FIELD		|formula	|t_varchar(255)	|''	|NOT NULL	|0
INDEX		|1		|status
UNIQUE		|2		|name

TABLE|corr_condition|corr_conditionid|ZBX_DATA
FIELD		|corr_conditionid|t_id		|	|NOT NULL	|0
FIELD		|correlationid	|t_id		|	|NOT NULL	|0			|1|correlation
FIELD		|type		|t_integer	|'0'	|NOT NULL	|0
INDEX		|1		|correlationid

TABLE|corr_condition_tag|corr_conditionid|ZBX_DATA
FIELD		|corr_conditionid|t_id		|	|NOT NULL	|0			|1|corr_condition
FIELD		|tag		|t_varchar(255)	|''	|NOT NULL	|0

TABLE|corr_condition_group|corr_conditionid|ZBX_DATA
FIELD		|corr_conditionid|t_id		|	|NOT NULL	|0			|1|corr_condition
FIELD		|operator	|t_integer	|'0'	|NOT NULL	|0
FIELD		|groupid	|t_id		|	|NOT NULL	|0			|2|hstgrp	|	|RESTRICT
INDEX		|1		|groupid

TABLE|corr_condition_tagpair|corr_conditionid|ZBX_DATA
FIELD		|corr_conditionid|t_id		|	|NOT NULL	|0			|1|corr_condition
FIELD		|oldtag		|t_varchar(255)	|''	|NOT NULL	|0
FIELD		|newtag		|t_varchar(255)	|''	|NOT NULL	|0

TABLE|corr_condition_tagvalue|corr_conditionid|ZBX_DATA
FIELD		|corr_conditionid|t_id		|	|NOT NULL	|0			|1|corr_condition
FIELD		|tag		|t_varchar(255)	|''	|NOT NULL	|0
FIELD		|operator	|t_integer	|'0'	|NOT NULL	|0
FIELD		|value		|t_varchar(255)	|''	|NOT NULL	|0

TABLE|corr_operation|corr_operationid|ZBX_DATA
FIELD		|corr_operationid|t_id		|	|NOT NULL	|0
FIELD		|correlationid	|t_id		|	|NOT NULL	|0			|1|correlation
FIELD		|type		|t_integer	|'0'	|NOT NULL	|0
INDEX		|1		|correlationid

TABLE|task|taskid|0
FIELD		|taskid		|t_id		|	|NOT NULL	|0
FIELD		|type		|t_integer	|	|NOT NULL	|0
FIELD		|status		|t_integer	|'0'	|NOT NULL	|0
FIELD		|clock		|t_integer	|'0'	|NOT NULL	|0
FIELD		|ttl		|t_integer	|'0'	|NOT NULL	|0
FIELD		|proxyid	|t_id		|	|NULL		|0			|1|proxy	|proxyid
INDEX		|1		|status,proxyid
INDEX		|2		|proxyid

TABLE|task_close_problem|taskid|0
FIELD		|taskid		|t_id		|	|NOT NULL	|0			|1|task
FIELD		|acknowledgeid	|t_id		|	|NOT NULL	|0			|-|acknowledges

TABLE|item_preproc|item_preprocid|ZBX_TEMPLATE
FIELD		|item_preprocid	|t_id		|	|NOT NULL	|0
FIELD		|itemid		|t_id		|	|NOT NULL	|ZBX_PROXY			|1|items	|		|RESTRICT
FIELD		|step		|t_integer	|'0'	|NOT NULL	|ZBX_PROXY
FIELD		|type		|t_integer	|'0'	|NOT NULL	|ZBX_PROXY
FIELD		|params		|t_text		|''	|NOT NULL	|ZBX_PROXY
FIELD		|error_handler	|t_integer	|'0'	|NOT NULL	|ZBX_PROXY
FIELD		|error_handler_params|t_varchar(255)|''	|NOT NULL	|ZBX_PROXY
INDEX		|1		|itemid,step
CHANGELOG	|8

TABLE|task_remote_command|taskid|0
FIELD		|taskid		|t_id		|	|NOT NULL	|0			|1|task
FIELD		|command_type	|t_integer	|'0'	|NOT NULL	|0
FIELD		|execute_on	|t_integer	|'0'	|NOT NULL	|0
FIELD		|port		|t_integer	|'0'	|NOT NULL	|0
FIELD		|authtype	|t_integer	|'0'	|NOT NULL	|0
FIELD		|username	|t_varchar(64)	|''	|NOT NULL	|0
FIELD		|password	|t_varchar(64)	|''	|NOT NULL	|0
FIELD		|publickey	|t_varchar(64)	|''	|NOT NULL	|0
FIELD		|privatekey	|t_varchar(64)	|''	|NOT NULL	|0
FIELD		|command	|t_text		|''	|NOT NULL	|0
FIELD		|alertid	|t_id		|	|NULL		|0			|-|alerts
FIELD		|parent_taskid	|t_id		|	|NOT NULL	|0			|-|task		|taskid
FIELD		|hostid		|t_id		|	|NOT NULL	|0			|-|hosts

TABLE|task_remote_command_result|taskid|0
FIELD		|taskid		|t_id		|	|NOT NULL	|0			|1|task
FIELD		|status		|t_integer	|'0'	|NOT NULL	|0
FIELD		|parent_taskid	|t_id		|	|NOT NULL	|0			|-|task		|taskid
FIELD		|info		|t_longtext	|''	|NOT NULL	|0

TABLE|task_data|taskid|0
FIELD		|taskid		|t_id		|	|NOT NULL	|0			|1|task
FIELD		|type		|t_integer	|'0'	|NOT NULL	|0
FIELD		|data		|t_text		|''	|NOT NULL	|0
FIELD		|parent_taskid	|t_id		|	|NULL		|0			|-|task		|taskid

TABLE|task_result|taskid|0
FIELD		|taskid		|t_id		|	|NOT NULL	|0			|1|task
FIELD		|status		|t_integer	|'0'	|NOT NULL	|0
FIELD		|parent_taskid	|t_id		|	|NOT NULL	|0			|-|task		|taskid
FIELD		|info		|t_longtext	|''	|NOT NULL	|0
INDEX		|1		|parent_taskid

TABLE|task_acknowledge|taskid|0
FIELD		|taskid		|t_id		|	|NOT NULL	|0			|1|task
FIELD		|acknowledgeid	|t_id		|	|NOT NULL	|0			|-|acknowledges

TABLE|sysmap_shape|sysmap_shapeid|ZBX_TEMPLATE
FIELD		|sysmap_shapeid	|t_id		|	|NOT NULL	|0
FIELD		|sysmapid	|t_id		|	|NOT NULL	|0			|1|sysmaps
FIELD		|type		|t_integer	|'0'	|NOT NULL	|0
FIELD		|x		|t_integer	|'0'	|NOT NULL	|0
FIELD		|y		|t_integer	|'0'	|NOT NULL	|0
FIELD		|width		|t_integer	|'200'	|NOT NULL	|0
FIELD		|height		|t_integer	|'200'	|NOT NULL	|0
FIELD		|text		|t_shorttext	|''	|NOT NULL	|0
FIELD		|font		|t_integer	|'9'	|NOT NULL	|0
FIELD		|font_size	|t_integer	|'11'	|NOT NULL	|0
FIELD		|font_color	|t_varchar(6)	|'000000'|NOT NULL	|0
FIELD		|text_halign	|t_integer	|'0'	|NOT NULL	|0
FIELD		|text_valign	|t_integer	|'0'	|NOT NULL	|0
FIELD		|border_type	|t_integer	|'0'	|NOT NULL	|0
FIELD		|border_width	|t_integer	|'1'	|NOT NULL	|0
FIELD		|border_color	|t_varchar(6)	|'000000'|NOT NULL	|0
FIELD		|background_color|t_varchar(6)	|''	|NOT NULL	|0
FIELD		|zindex		|t_integer	|'0'	|NOT NULL	|0
INDEX		|1		|sysmapid

TABLE|sysmap_element_trigger|selement_triggerid|ZBX_TEMPLATE
FIELD		|selement_triggerid	|t_id	|	|NOT NULL	|0
FIELD		|selementid		|t_id	|	|NOT NULL	|0			|1|sysmaps_elements
FIELD		|triggerid		|t_id	|	|NOT NULL	|0			|2|triggers
UNIQUE		|1			|selementid,triggerid
INDEX		|2			|triggerid

TABLE|httptest_field|httptest_fieldid|ZBX_TEMPLATE
FIELD		|httptest_fieldid	|t_id		|	|NOT NULL	|0
FIELD		|httptestid		|t_id		|	|NOT NULL	|ZBX_PROXY	|1|httptest	|		|RESTRICT
FIELD		|type			|t_integer	|'0'	|NOT NULL	|ZBX_PROXY
FIELD		|name			|t_varchar(255)	|''	|NOT NULL	|ZBX_PROXY
FIELD		|value			|t_shorttext	|''	|NOT NULL	|ZBX_PROXY
INDEX		|1			|httptestid
CHANGELOG	|12

TABLE|httpstep_field|httpstep_fieldid|ZBX_TEMPLATE
FIELD		|httpstep_fieldid	|t_id		|	|NOT NULL	|0
FIELD		|httpstepid		|t_id		|	|NOT NULL	|ZBX_PROXY	|1|httpstep	|		|RESTRICT
FIELD		|type			|t_integer	|'0'	|NOT NULL	|ZBX_PROXY
FIELD		|name			|t_varchar(255)	|''	|NOT NULL	|ZBX_PROXY
FIELD		|value			|t_shorttext	|''	|NOT NULL	|ZBX_PROXY
INDEX		|1			|httpstepid
CHANGELOG	|15

TABLE|dashboard|dashboardid|ZBX_DASHBOARD
FIELD		|dashboardid	|t_id		|	|NOT NULL	|0
FIELD		|name		|t_varchar(255)	|	|NOT NULL	|0
FIELD		|userid		|t_id		|	|NULL		|0			|1|users	|	|RESTRICT
FIELD		|private	|t_integer	|'1'	|NOT NULL	|0
FIELD		|templateid	|t_id		|	|NULL		|0			|2|hosts	|hostid
FIELD		|display_period	|t_integer	|'30'	|NOT NULL	|0
FIELD		|auto_start	|t_integer	|'1'	|NOT NULL	|0
FIELD		|uuid		|t_varchar(32)	|''	|NOT NULL	|0
INDEX		|1		|userid
INDEX		|2		|templateid

TABLE|dashboard_user|dashboard_userid|ZBX_DASHBOARD
FIELD		|dashboard_userid|t_id		|	|NOT NULL	|0
FIELD		|dashboardid	|t_id		|	|NOT NULL	|0			|1|dashboard
FIELD		|userid		|t_id		|	|NOT NULL	|0			|2|users
FIELD		|permission	|t_integer	|'2'	|NOT NULL	|0
UNIQUE		|1		|dashboardid,userid
INDEX		|2		|userid

TABLE|dashboard_usrgrp|dashboard_usrgrpid|ZBX_DASHBOARD
FIELD		|dashboard_usrgrpid|t_id	|	|NOT NULL	|0
FIELD		|dashboardid	|t_id		|	|NOT NULL	|0			|1|dashboard
FIELD		|usrgrpid	|t_id		|	|NOT NULL	|0			|2|usrgrp
FIELD		|permission	|t_integer	|'2'	|NOT NULL	|0
UNIQUE		|1		|dashboardid,usrgrpid
INDEX		|2		|usrgrpid

TABLE|dashboard_page|dashboard_pageid|ZBX_DASHBOARD
FIELD		|dashboard_pageid|t_id		|	|NOT NULL	|0
FIELD		|dashboardid	|t_id		|	|NOT NULL	|0		|1|dashboard
FIELD		|name		|t_varchar(255)	|''	|NOT NULL	|0
FIELD		|display_period	|t_integer	|'0'	|NOT NULL	|0
FIELD		|sortorder	|t_integer	|'0'	|NOT NULL	|0
INDEX		|1		|dashboardid

TABLE|widget|widgetid|ZBX_DASHBOARD
FIELD		|widgetid	|t_id		|	|NOT NULL	|0
FIELD		|type		|t_varchar(255)	|''	|NOT NULL	|0
FIELD		|name		|t_varchar(255)	|''	|NOT NULL	|0
FIELD		|x		|t_integer	|'0'	|NOT NULL	|0
FIELD		|y		|t_integer	|'0'	|NOT NULL	|0
FIELD		|width		|t_integer	|'1'	|NOT NULL	|0
FIELD		|height		|t_integer	|'2'	|NOT NULL	|0
FIELD		|view_mode	|t_integer	|'0'	|NOT NULL	|0
FIELD		|dashboard_pageid|t_id		|	|NOT NULL	|0		|1|dashboard_page
INDEX		|1		|dashboard_pageid

TABLE|widget_field|widget_fieldid|ZBX_DASHBOARD
FIELD		|widget_fieldid	|t_id		|	|NOT NULL	|0
FIELD		|widgetid	|t_id		|	|NOT NULL	|0			|1|widget
FIELD		|type		|t_integer	|'0'	|NOT NULL	|0
FIELD		|name		|t_varchar(255)	|''	|NOT NULL	|0
FIELD		|value_int	|t_integer	|'0'	|NOT NULL	|0
FIELD		|value_str	|t_varchar(2048)|''	|NOT NULL	|0
FIELD		|value_groupid	|t_id		|	|NULL		|0			|2|hstgrp	|groupid
FIELD		|value_hostid	|t_id		|	|NULL		|0			|3|hosts	|hostid
FIELD		|value_itemid	|t_id		|	|NULL		|0			|4|items	|itemid
FIELD		|value_graphid	|t_id		|	|NULL		|0			|5|graphs	|graphid
FIELD		|value_sysmapid	|t_id		|	|NULL		|0			|6|sysmaps	|sysmapid
FIELD		|value_serviceid|t_id		|	|NULL		|0			|7|services	|serviceid
FIELD		|value_slaid	|t_id		|	|NULL		|0			|8|sla		|slaid
FIELD		|value_userid	|t_id		|	|NULL		|0			|9|users	|userid
FIELD		|value_actionid	|t_id		|	|NULL		|0			|10|actions	|actionid
FIELD		|value_mediatypeid|t_id		|	|NULL		|0			|11|media_type	|mediatypeid
INDEX		|1		|widgetid
INDEX		|2		|value_groupid
INDEX		|3		|value_hostid
INDEX		|4		|value_itemid
INDEX		|5		|value_graphid
INDEX		|6		|value_sysmapid
INDEX		|7		|value_serviceid
INDEX		|8		|value_slaid
INDEX		|9		|value_userid
INDEX		|10		|value_actionid
INDEX		|11		|value_mediatypeid

TABLE|task_check_now|taskid|0
FIELD		|taskid		|t_id		|	|NOT NULL	|0			|1|task
FIELD		|itemid		|t_id		|	|NOT NULL	|0			|-|items

TABLE|event_suppress|event_suppressid|0
FIELD		|event_suppressid|t_id		|	|NOT NULL	|0
FIELD		|eventid	|t_id		|	|NOT NULL	|0			|1|events
FIELD		|maintenanceid	|t_id		|	|NULL		|0			|2|maintenances
FIELD		|suppress_until	|t_time		|'0'	|NOT NULL	|0
FIELD		|userid		|t_id		|	|NULL		|0			|3|users
UNIQUE		|1		|eventid,maintenanceid
INDEX		|2		|suppress_until
INDEX		|3		|maintenanceid
INDEX		|4		|userid

TABLE|maintenance_tag|maintenancetagid|ZBX_DATA
FIELD		|maintenancetagid|t_id		|	|NOT NULL	|0
FIELD		|maintenanceid	|t_id		|	|NOT NULL	|0			|1|maintenances
FIELD		|tag		|t_varchar(255)	|''	|NOT NULL	|0
FIELD		|operator	|t_integer	|'2'	|NOT NULL	|0
FIELD		|value		|t_varchar(255)	|''	|NOT NULL	|0
INDEX		|1		|maintenanceid

TABLE|lld_macro_path|lld_macro_pathid|ZBX_TEMPLATE
FIELD		|lld_macro_pathid|t_id		|	|NOT NULL	|0
FIELD		|itemid		|t_id		|	|NOT NULL	|0			|1|items
FIELD		|lld_macro	|t_varchar(255)	|''	|NOT NULL	|0
FIELD		|path		|t_varchar(255)	|''	|NOT NULL	|0
UNIQUE		|1		|itemid,lld_macro

TABLE|host_tag|hosttagid|ZBX_TEMPLATE
FIELD		|hosttagid	|t_id		|	|NOT NULL	|0
FIELD		|hostid		|t_id		|	|NOT NULL	|0			|1|hosts	|		|RESTRICT
FIELD		|tag		|t_varchar(255)	|''	|NOT NULL	|0
FIELD		|value		|t_varchar(255)	|''	|NOT NULL	|0
FIELD		|automatic	|t_integer	|'0'	|NOT NULL	|0
INDEX		|1		|hostid
CHANGELOG	|2

TABLE|config_autoreg_tls|autoreg_tlsid|ZBX_DATA
FIELD		|autoreg_tlsid	|t_id		|	|NOT NULL	|0
FIELD		|tls_psk_identity|t_varchar(128)|''	|NOT NULL	|ZBX_PROXY
FIELD		|tls_psk	|t_varchar(512)	|''	|NOT NULL	|ZBX_PROXY
UNIQUE		|1		|tls_psk_identity

TABLE|module|moduleid|ZBX_DATA
FIELD		|moduleid	|t_id		|	|NOT NULL	|0
FIELD		|id		|t_varchar(255)	|''	|NOT NULL	|0
FIELD		|relative_path	|t_varchar(255)	|''	|NOT NULL	|0
FIELD		|status		|t_integer	|'0'	|NOT NULL	|0
FIELD		|config		|t_shorttext	|''	|NOT NULL	|0

TABLE|interface_snmp|interfaceid|ZBX_TEMPLATE
FIELD		|interfaceid	|t_id		|	|NOT NULL	|0			|1|interface
FIELD		|version	|t_integer	|'2'	|NOT NULL	|ZBX_PROXY
FIELD		|bulk		|t_integer	|'1'	|NOT NULL	|ZBX_PROXY
FIELD		|community	|t_varchar(64)	|''	|NOT NULL	|ZBX_PROXY
FIELD		|securityname	|t_varchar(64)	|''	|NOT NULL	|ZBX_PROXY
FIELD		|securitylevel	|t_integer	|'0'	|NOT NULL	|ZBX_PROXY
FIELD		|authpassphrase	|t_varchar(64)	|''	|NOT NULL	|ZBX_PROXY
FIELD		|privpassphrase	|t_varchar(64)	|''	|NOT NULL	|ZBX_PROXY
FIELD		|authprotocol	|t_integer	|'0'	|NOT NULL	|ZBX_PROXY
FIELD		|privprotocol	|t_integer	|'0'	|NOT NULL	|ZBX_PROXY
FIELD		|contextname	|t_varchar(255)	|''	|NOT NULL	|ZBX_PROXY
FIELD		|max_repetitions|t_integer	|'10'	|NOT NULL	|ZBX_PROXY

TABLE|lld_override|lld_overrideid|ZBX_TEMPLATE
FIELD		|lld_overrideid	|t_id		|	|NOT NULL	|0
FIELD		|itemid		|t_id		|	|NOT NULL	|0	|1|items
FIELD		|name		|t_varchar(255)	|''	|NOT NULL	|0
FIELD		|step		|t_integer	|'0'	|NOT NULL	|0
FIELD		|evaltype	|t_integer	|'0'	|NOT NULL	|0
FIELD		|formula	|t_varchar(255)	|''	|NOT NULL	|0
FIELD		|stop		|t_integer	|'0'	|NOT NULL	|0
UNIQUE		|1		|itemid,name

TABLE|lld_override_condition|lld_override_conditionid|ZBX_TEMPLATE
FIELD	|lld_override_conditionid	|t_id		|	|NOT NULL	|0
FIELD	|lld_overrideid			|t_id		|	|NOT NULL	|0	|1|lld_override
FIELD	|operator			|t_integer	|'8'	|NOT NULL	|0
FIELD	|macro				|t_varchar(64)	|''	|NOT NULL	|0
FIELD	|value				|t_varchar(255)	|''	|NOT NULL	|0
INDEX	|1				|lld_overrideid

TABLE|lld_override_operation|lld_override_operationid|ZBX_TEMPLATE
FIELD	|lld_override_operationid	|t_id		|	|NOT NULL	|0
FIELD	|lld_overrideid			|t_id		|	|NOT NULL	|0	|1|lld_override
FIELD	|operationobject		|t_integer	|'0'	|NOT NULL	|0
FIELD	|operator			|t_integer	|'0'	|NOT NULL	|0
FIELD	|value				|t_varchar(255)	|''	|NOT NULL	|0
INDEX	|1				|lld_overrideid

TABLE|lld_override_opstatus|lld_override_operationid|ZBX_TEMPLATE
FIELD	|lld_override_operationid	|t_id		|	|NOT NULL	|0	|1|lld_override_operation
FIELD	|status				|t_integer	|'0'	|NOT NULL	|0

TABLE|lld_override_opdiscover|lld_override_operationid|ZBX_TEMPLATE
FIELD	|lld_override_operationid	|t_id		|	|NOT NULL	|0	|1|lld_override_operation
FIELD	|discover			|t_integer	|'0'	|NOT NULL	|0

TABLE|lld_override_opperiod|lld_override_operationid|ZBX_TEMPLATE
FIELD	|lld_override_operationid	|t_id		|	|NOT NULL	|0	|1|lld_override_operation
FIELD	|delay				|t_varchar(1024)|'0'	|NOT NULL	|0

TABLE|lld_override_ophistory|lld_override_operationid|ZBX_TEMPLATE
FIELD	|lld_override_operationid	|t_id		|	|NOT NULL	|0	|1|lld_override_operation
FIELD	|history			|t_varchar(255)	|'90d'	|NOT NULL	|0

TABLE|lld_override_optrends|lld_override_operationid|ZBX_TEMPLATE
FIELD	|lld_override_operationid	|t_id		|	|NOT NULL	|0	|1|lld_override_operation
FIELD	|trends				|t_varchar(255)	|'365d'	|NOT NULL	|0

TABLE|lld_override_opseverity|lld_override_operationid|ZBX_TEMPLATE
FIELD	|lld_override_operationid	|t_id		|	|NOT NULL	|0	|1|lld_override_operation
FIELD	|severity			|t_integer	|'0'	|NOT NULL	|0

TABLE|lld_override_optag|lld_override_optagid|ZBX_TEMPLATE
FIELD	|lld_override_optagid		|t_id		|	|NOT NULL	|0
FIELD	|lld_override_operationid	|t_id		|	|NOT NULL	|0	|1|lld_override_operation
FIELD	|tag				|t_varchar(255)	|''	|NOT NULL	|0
FIELD	|value				|t_varchar(255)	|''	|NOT NULL	|0
INDEX	|1				|lld_override_operationid

TABLE|lld_override_optemplate|lld_override_optemplateid|ZBX_TEMPLATE
FIELD	|lld_override_optemplateid	|t_id		|	|NOT NULL	|0
FIELD	|lld_override_operationid	|t_id		|	|NOT NULL	|0	|1|lld_override_operation
FIELD	|templateid			|t_id		|	|NOT NULL	|0	|2|hosts	|hostid	|RESTRICT
UNIQUE	|1				|lld_override_operationid,templateid
INDEX	|2				|templateid

TABLE|lld_override_opinventory|lld_override_operationid|ZBX_TEMPLATE
FIELD	|lld_override_operationid	|t_id		|	|NOT NULL	|0	|1|lld_override_operation
FIELD	|inventory_mode			|t_integer	|'0'	|NOT NULL	|0

TABLE|trigger_queue|trigger_queueid|0
FIELD		|trigger_queueid|t_id		|	|NOT NULL	|0
FIELD		|objectid	|t_id		|	|NOT NULL	|0
FIELD		|type		|t_integer	|'0'	|NOT NULL	|0
FIELD		|clock		|t_time		|'0'	|NOT NULL	|0
FIELD		|ns		|t_nanosec	|'0'	|NOT NULL	|0

TABLE|item_parameter|item_parameterid|ZBX_TEMPLATE
FIELD		|item_parameterid|t_id		|	|NOT NULL	|0
FIELD		|itemid		|t_id		|	|NOT NULL	|ZBX_PROXY		|1|items
FIELD		|name		|t_varchar(255)	|''	|NOT NULL	|ZBX_PROXY
FIELD		|value		|t_varchar(2048)|''	|NOT NULL	|ZBX_PROXY
INDEX		|1		|itemid

TABLE|role_rule|role_ruleid|ZBX_DATA
FIELD		|role_ruleid	|t_id		|	|NOT NULL	|0
FIELD		|roleid		|t_id		|	|NOT NULL	|0			|1|role
FIELD		|type		|t_integer	|'0'	|NOT NULL	|0
FIELD		|name		|t_varchar(255)	|''	|NOT NULL	|0
FIELD		|value_int	|t_integer	|'0'	|NOT NULL	|0
FIELD		|value_str	|t_varchar(255)	|''	|NOT NULL	|0
FIELD		|value_moduleid	|t_id		|	|NULL		|0			|2|module	|moduleid
FIELD		|value_serviceid|t_id		|	|NULL	|0			|3|services	|serviceid
INDEX		|1		|roleid
INDEX		|2		|value_moduleid
INDEX		|3		|value_serviceid

TABLE|token|tokenid|ZBX_DATA
FIELD	|tokenid	|t_id		|	|NOT NULL	|0
FIELD	|name		|t_varchar(64)	|''	|NOT NULL	|0
FIELD	|description	|t_shorttext	|''	|NOT NULL	|0
FIELD	|userid		|t_id		|	|NOT NULL	|0	|1	|users
FIELD	|token		|t_varchar(128)	|	|NULL		|0
FIELD	|lastaccess	|t_integer	|'0'	|NOT NULL	|0
FIELD	|status		|t_integer	|'0'	|NOT NULL	|0
FIELD	|expires_at	|t_time		|'0'	|NOT NULL	|0
FIELD	|created_at	|t_time		|'0'	|NOT NULL	|0
FIELD	|creator_userid	|t_id		|	|NULL		|0	|2	|users	|userid	|RESTRICT
INDEX	|1		|name
UNIQUE	|2		|userid,name
UNIQUE	|3		|token
INDEX	|4		|creator_userid

TABLE|item_tag|itemtagid|ZBX_TEMPLATE
FIELD		|itemtagid	|t_id		|	|NOT NULL	|0
FIELD		|itemid		|t_id		|	|NOT NULL	|0			|1|items	|		|RESTRICT
FIELD		|tag		|t_varchar(255)	|''	|NOT NULL	|0
FIELD		|value		|t_varchar(255)	|''	|NOT NULL	|0
INDEX		|1		|itemid
CHANGELOG	|4

TABLE|httptest_tag|httptesttagid|ZBX_TEMPLATE
FIELD		|httptesttagid	|t_id		|	|NOT NULL	|0
FIELD		|httptestid	|t_id			|	|NOT NULL	|0		|1|httptest
FIELD		|tag		|t_varchar(255)	|''	|NOT NULL	|0
FIELD		|value		|t_varchar(255)	|''	|NOT NULL	|0
INDEX		|1		|httptestid

TABLE|sysmaps_element_tag|selementtagid|ZBX_TEMPLATE
FIELD		|selementtagid	|t_id		|	|NOT NULL	|0
FIELD		|selementid	|t_id			|	|NOT NULL	|0		|1|sysmaps_elements
FIELD		|tag		|t_varchar(255)	|''	|NOT NULL	|0
FIELD		|value		|t_varchar(255)	|''	|NOT NULL	|0
FIELD		|operator	|t_integer		|'0'|NOT NULL	|0
INDEX		|1		|selementid

TABLE|report|reportid|ZBX_DATA
FIELD		|reportid	|t_id		|	|NOT NULL	|0
FIELD		|userid		|t_id		|	|NOT NULL	|0		|1|users|userid
FIELD		|name		|t_varchar(255)	|''	|NOT NULL	|0
FIELD		|description	|t_varchar(2048)|''	|NOT NULL	|0
FIELD		|status		|t_integer	|'0'	|NOT NULL	|0
FIELD		|dashboardid	|t_id		|	|NOT NULL	|0		|2|dashboard|dashboardid
FIELD		|period		|t_integer	|'0'	|NOT NULL	|0
FIELD		|cycle		|t_integer	|'0'	|NOT NULL	|0
FIELD		|weekdays	|t_integer	|'0'	|NOT NULL	|0
FIELD		|start_time	|t_integer	|'0'	|NOT NULL	|0
FIELD		|active_since	|t_integer	|'0'	|NOT NULL	|0
FIELD		|active_till	|t_integer	|'0'	|NOT NULL	|0
FIELD		|state		|t_integer	|'0'	|NOT NULL	|ZBX_NODATA
FIELD		|lastsent	|t_time	|'0'		|NOT NULL	|ZBX_NODATA
FIELD		|info		|t_varchar(2048)|''	|NOT NULL	|ZBX_NODATA
UNIQUE		|1		|name
INDEX		|2		|userid
INDEX		|3		|dashboardid

TABLE|report_param|reportparamid|ZBX_DATA
FIELD		|reportparamid	|t_id		|	|NOT NULL	|0
FIELD		|reportid	|t_id		|	|NOT NULL	|0		|1|report|reportid
FIELD		|name		|t_varchar(255)	|''	|NOT NULL	|0
FIELD		|value		|t_shorttext	|''	|NOT NULL	|0
INDEX		|1		|reportid

TABLE|report_user|reportuserid|ZBX_DATA
FIELD		|reportuserid	|t_id		|	|NOT NULL	|0
FIELD		|reportid	|t_id		|	|NOT NULL	|0		|1|report|reportid
FIELD		|userid		|t_id		|	|NOT NULL	|0		|2|users|userid
FIELD		|exclude	|t_integer	|'0'	|NOT NULL	|0
FIELD		|access_userid	|t_id		|	|NULL		|0		|3|users|userid		|RESTRICT
INDEX		|1		|reportid
INDEX		|2		|userid
INDEX		|3		|access_userid

TABLE|report_usrgrp|reportusrgrpid|ZBX_DATA
FIELD		|reportusrgrpid|t_id		|	|NOT NULL	|0
FIELD		|reportid	|t_id		|	|NOT NULL	|0		|1|report|reportid
FIELD		|usrgrpid	|t_id		|	|NOT NULL	|0		|2|usrgrp|usrgrpid
FIELD		|access_userid	|t_id		|	|NULL		|0		|3|users|userid		|RESTRICT
INDEX		|1		|reportid
INDEX		|2		|usrgrpid
INDEX		|3		|access_userid

TABLE|service_problem_tag|service_problem_tagid|ZBX_DATA
FIELD		|service_problem_tagid	|t_id		|	|NOT NULL	|0
FIELD		|serviceid		|t_id		|	|NOT NULL	|0	|1|services|serviceid
FIELD		|tag			|t_varchar(255)	|''	|NOT NULL	|0
FIELD		|operator		|t_integer	|'0'	|NOT NULL	|0
FIELD		|value			|t_varchar(255)	|''	|NOT NULL	|0
INDEX		|1			|serviceid

TABLE|service_problem|service_problemid|ZBX_DATA
FIELD		|service_problemid	|t_id		|	|NOT NULL	|0
FIELD		|eventid		|t_id		|	|NOT NULL	|0	|1|problem|eventid
FIELD		|serviceid		|t_id		|	|NOT NULL	|0	|2|services|serviceid
FIELD		|severity		|t_integer	|'0'	|NOT NULL	|0
INDEX		|1			|eventid
INDEX		|2			|serviceid

TABLE|service_tag|servicetagid|0
FIELD		|servicetagid	|t_id		|	|NOT NULL	|0
FIELD		|serviceid	|t_id		|	|NOT NULL	|0		|1|services|serviceid
FIELD		|tag		|t_varchar(255)	|''	|NOT NULL	|0
FIELD		|value		|t_varchar(255)	|''	|NOT NULL	|0
INDEX		|1		|serviceid

TABLE|service_status_rule|service_status_ruleid|ZBX_DATA
FIELD		|service_status_ruleid|t_id	|	|NOT NULL	|0
FIELD		|serviceid	|t_id		|	|NOT NULL	|0		|1|services|serviceid
FIELD		|type		|t_integer	|'0'	|NOT NULL	|0
FIELD		|limit_value	|t_integer	|'0'	|NOT NULL	|0
FIELD		|limit_status	|t_integer	|'0'	|NOT NULL	|0
FIELD		|new_status	|t_integer	|'0'	|NOT NULL	|0
INDEX		|1		|serviceid

TABLE|ha_node|ha_nodeid|ZBX_DATA
FIELD		|ha_nodeid	|t_cuid		|	|NOT NULL	|0
FIELD		|name		|t_varchar(255)	|''	|NOT NULL	|0
FIELD		|address	|t_varchar(255)	|''	|NOT NULL	|0
FIELD		|port		|t_integer	|'10051'|NOT NULL	|0
FIELD		|lastaccess	|t_integer	|'0'	|NOT NULL	|0
FIELD		|status		|t_integer	|'0'	|NOT NULL	|0
FIELD		|ha_sessionid	|t_cuid		|''	|NOT NULL	|0
UNIQUE		|1		|name
INDEX		|2		|status,lastaccess

TABLE|sla|slaid|ZBX_DATA
FIELD		|slaid		|t_id		|	|NOT NULL	|0
FIELD		|name		|t_varchar(255)	|''	|NOT NULL	|0
FIELD		|period		|t_integer	|'0'	|NOT NULL	|0
FIELD		|slo		|t_double	|'99.9'	|NOT NULL	|0
FIELD		|effective_date	|t_integer	|'0'	|NOT NULL	|0
FIELD		|timezone	|t_varchar(50)	|'UTC'	|NOT NULL	|ZBX_NODATA
FIELD		|status		|t_integer	|'1'	|NOT NULL	|0
FIELD		|description	|t_shorttext	|''	|NOT NULL	|0
UNIQUE		|1		|name

TABLE|sla_schedule|sla_scheduleid|ZBX_DATA
FIELD		|sla_scheduleid	|t_id		|	|NOT NULL	|0
FIELD		|slaid		|t_id		|	|NOT NULL	|0		|1|sla|slaid
FIELD		|period_from	|t_integer	|'0'	|NOT NULL	|0
FIELD		|period_to	|t_integer	|'0'	|NOT NULL	|0
INDEX		|1		|slaid

TABLE|sla_excluded_downtime|sla_excluded_downtimeid|ZBX_DATA
FIELD		|sla_excluded_downtimeid|t_id		|	|NOT NULL	|0
FIELD		|slaid			|t_id		|	|NOT NULL	|0	|1|sla|slaid
FIELD		|name			|t_varchar(255)	|''	|NOT NULL	|0
FIELD		|period_from		|t_integer	|'0'	|NOT NULL	|0
FIELD		|period_to		|t_integer	|'0'	|NOT NULL	|0
INDEX		|1			|slaid

TABLE|sla_service_tag|sla_service_tagid|0
FIELD		|sla_service_tagid	|t_id		|	|NOT NULL	|0
FIELD		|slaid			|t_id		|	|NOT NULL	|0	|1|sla|slaid
FIELD		|tag			|t_varchar(255)	|''	|NOT NULL	|0
FIELD		|operator		|t_integer	|'0'	|NOT NULL	|0
FIELD		|value			|t_varchar(255)	|''	|NOT NULL	|0
INDEX		|1			|slaid

TABLE|host_rtdata|hostid|ZBX_TEMPLATE
FIELD		|hostid			|t_id		|	|NOT NULL	|0	|1|hosts|hostid
FIELD		|active_available	|t_integer	|'0'	|NOT NULL	|0

TABLE|userdirectory|userdirectoryid|0
FIELD		|userdirectoryid	|t_id			|		|NOT NULL	|0
FIELD		|name				|t_varchar(128)	|''		|NOT NULL	|0
FIELD		|description		|t_shorttext	|''		|NOT NULL	|0
FIELD		|idp_type			|t_integer		|'1'	|NOT NULL	|0
FIELD		|provision_status	|t_integer		|'0'	|NOT NULL	|0
INDEX		|1			|idp_type

TABLE|userdirectory_ldap|userdirectoryid|0
FIELD		|userdirectoryid		|t_id			|		|NOT NULL	|0	|1|userdirectory
FIELD		|host					|t_varchar(255)	|''		|NOT NULL	|0
FIELD		|port					|t_integer		|'389'	|NOT NULL	|0
FIELD		|base_dn				|t_varchar(255)	|''		|NOT NULL	|0
FIELD		|search_attribute		|t_varchar(128)	|''		|NOT NULL	|0
FIELD		|bind_dn				|t_varchar(255)	|''		|NOT NULL	|0
FIELD		|bind_password			|t_varchar(128)	|''		|NOT NULL	|0
FIELD		|start_tls				|t_integer		|'0'	|NOT NULL	|0
FIELD		|search_filter			|t_varchar(255)	|''		|NOT NULL	|0
FIELD		|group_basedn			|t_varchar(255)	|''		|NOT NULL	|0
FIELD		|group_name				|t_varchar(255)	|''		|NOT NULL	|0
FIELD		|group_member			|t_varchar(255)	|''		|NOT NULL	|0
FIELD		|user_ref_attr			|t_varchar(255)	|''		|NOT NULL	|0
FIELD		|group_filter			|t_varchar(255)	|''		|NOT NULL	|0
FIELD		|group_membership		|t_varchar(255)	|''		|NOT NULL	|0
FIELD		|user_username			|t_varchar(255)	|''		|NOT NULL	|0
FIELD		|user_lastname			|t_varchar(255)	|''		|NOT NULL	|0

TABLE|userdirectory_saml|userdirectoryid|0
FIELD		|userdirectoryid		|t_id			|		|NOT NULL	|0	|1|userdirectory
FIELD		|idp_entityid			|t_varchar(1024)|''		|NOT NULL	|0
FIELD		|sso_url				|t_varchar(2048)|''		|NOT NULL	|0
FIELD		|slo_url				|t_varchar(2048)|''		|NOT NULL	|0
FIELD		|username_attribute		|t_varchar(128)	|''		|NOT NULL	|0
FIELD		|sp_entityid			|t_varchar(1024)|''		|NOT NULL	|0
FIELD		|nameid_format			|t_varchar(2048)|''		|NOT NULL	|0
FIELD		|sign_messages			|t_integer		|'0'	|NOT NULL	|0
FIELD		|sign_assertions		|t_integer		|'0'	|NOT NULL	|0
FIELD		|sign_authn_requests	|t_integer		|'0'	|NOT NULL	|0
FIELD		|sign_logout_requests	|t_integer		|'0'	|NOT NULL	|0
FIELD		|sign_logout_responses	|t_integer		|'0'	|NOT NULL	|0
FIELD		|encrypt_nameid			|t_integer		|'0'	|NOT NULL	|0
FIELD		|encrypt_assertions		|t_integer		|'0'	|NOT NULL	|0
FIELD		|group_name				|t_varchar(255)	|''		|NOT NULL	|0
FIELD		|user_username			|t_varchar(255)	|''		|NOT NULL	|0
FIELD		|user_lastname			|t_varchar(255)	|''		|NOT NULL	|0
FIELD		|scim_status			|t_integer		|'0'	|NOT NULL	|0

TABLE|userdirectory_media|userdirectory_mediaid|0
FIELD		|userdirectory_mediaid	|t_id			|	|NOT NULL	|0
FIELD		|userdirectoryid	|t_id			|	|NOT NULL	|0	|1	|userdirectory
FIELD		|mediatypeid		|t_id			|	|NOT NULL	|0	|2	|media_type
FIELD		|name				|t_varchar(64)	|''	|NOT NULL	|0
FIELD		|attribute			|t_varchar(255)	|''	|NOT NULL	|0
INDEX		|1	|userdirectoryid
INDEX		|2	|mediatypeid

TABLE|userdirectory_usrgrp|userdirectory_usrgrpid|0
FIELD		|userdirectory_usrgrpid		|t_id		|	|NOT NULL	|0
FIELD		|userdirectory_idpgroupid	|t_id		|	|NOT NULL	|0	|1	|userdirectory_idpgroup
FIELD		|usrgrpid					|t_id		|	|NOT NULL	|0	|2	|usrgrp
UNIQUE		|1	|userdirectory_idpgroupid,usrgrpid
INDEX		|2	|usrgrpid
INDEX		|3	|userdirectory_idpgroupid

TABLE|userdirectory_idpgroup|userdirectory_idpgroupid|0
FIELD		|userdirectory_idpgroupid	|t_id			|	|NOT NULL	|0
FIELD		|userdirectoryid		|t_id			|	|NOT NULL	|0	|1	|userdirectory
FIELD		|roleid					|t_id			|	|NOT NULL	|0	|2	|role
FIELD		|name					|t_varchar(255)	|''	|NOT NULL	|0
INDEX		|1	|userdirectoryid
INDEX		|2	|roleid

TABLE|changelog|changelogid|0
FIELD		|changelogid	|t_serial	|	|NOT NULL	|0
FIELD		|object		|t_integer	|'0'	|NOT NULL	|0
FIELD		|objectid	|t_id		|	|NOT NULL	|0
FIELD		|operation	|t_integer	|'0'	|NOT NULL	|0
FIELD		|clock		|t_integer	|'0'	|NOT NULL	|0
INDEX		|1		|clock

TABLE|scim_group|scim_groupid|0
FIELD		|scim_groupid	|t_id			|	|NOT NULL	|0
FIELD		|name			|t_varchar(64)	|''	|NOT NULL	|0
UNIQUE		|1		|name

TABLE|user_scim_group|user_scim_groupid|0
FIELD		|user_scim_groupid	|t_id	|	|NOT NULL	|0
FIELD		|userid				|t_id	|	|NOT NULL	|0	|1|users
FIELD		|scim_groupid		|t_id	|	|NOT NULL	|0	|2|scim_group
INDEX		|1	|userid
INDEX		|2	|scim_groupid

TABLE|connector|connectorid|ZBX_DATA
FIELD		|connectorid	|t_id		|	|NOT NULL	|0
FIELD		|name		|t_varchar(255)	|''	|NOT NULL	|0
FIELD		|protocol	|t_integer	|'0'	|NOT NULL	|0
FIELD		|data_type	|t_integer	|'0'	|NOT NULL	|0
FIELD		|url		|t_varchar(2048)|''	|NOT NULL	|0
FIELD		|max_records	|t_integer	|'0'	|NOT NULL	|0
FIELD		|max_senders	|t_integer	|'1'	|NOT NULL	|0
FIELD		|max_attempts	|t_integer	|'1'	|NOT NULL	|0
FIELD		|timeout	|t_varchar(255)	|'5s'	|NOT NULL	|0
FIELD		|http_proxy	|t_varchar(255)	|''	|NOT NULL	|0
FIELD		|authtype	|t_integer	|'0'	|NOT NULL	|0
FIELD		|username	|t_varchar(255)	|''	|NOT NULL	|0
FIELD		|password	|t_varchar(255)	|''	|NOT NULL	|0
FIELD		|token		|t_varchar(128)	|''	|NOT NULL	|0
FIELD		|verify_peer	|t_integer	|'1'	|NOT NULL	|0
FIELD		|verify_host	|t_integer	|'1'	|NOT NULL	|0
FIELD		|ssl_cert_file	|t_varchar(255)	|''	|NOT NULL	|0
FIELD		|ssl_key_file	|t_varchar(255)	|''	|NOT NULL	|0
FIELD		|ssl_key_password|t_varchar(64)	|''	|NOT NULL	|0
FIELD		|description	|t_shorttext	|''	|NOT NULL	|0
FIELD		|status		|t_integer	|'1'	|NOT NULL	|0
FIELD		|tags_evaltype	|t_integer	|'0'	|NOT NULL	|0
FIELD		|item_value_type|t_integer	|'31'	|NOT NULL	|0
FIELD		|attempt_interval|t_varchar(32)	|'5s'	|NOT NULL	|0
UNIQUE		|1		|name
CHANGELOG	|17

TABLE|connector_tag|connector_tagid|0
FIELD	|connector_tagid|t_id		|	|NOT NULL	|0
FIELD	|connectorid	|t_id		|	|NOT NULL	|0	|1|connector|	|RESTRICT
FIELD	|tag		|t_varchar(255)	|''	|NOT NULL	|0
FIELD	|operator	|t_integer	|'0'	|NOT NULL	|0
FIELD	|value		|t_varchar(255)	|''	|NOT NULL	|0
INDEX	|1		|connectorid
CHANGELOG	|18

TABLE|proxy|proxyid|0
FIELD		|proxyid		|t_id		|		|NOT NULL	|0
FIELD		|name			|t_varchar(128)	|''		|NOT NULL	|0
FIELD		|operating_mode		|t_integer	|'0'		|NOT NULL	|0
FIELD		|description		|t_shorttext	|''		|NOT NULL	|0
FIELD		|tls_connect		|t_integer	|'1'		|NOT NULL	|0
FIELD		|tls_accept		|t_integer	|'1'		|NOT NULL	|0
FIELD		|tls_issuer		|t_varchar(1024)|''		|NOT NULL	|0
FIELD		|tls_subject		|t_varchar(1024)|''		|NOT NULL	|0
FIELD		|tls_psk_identity	|t_varchar(128)	|''		|NOT NULL	|0
FIELD		|tls_psk		|t_varchar(512)	|''		|NOT NULL	|0
FIELD		|allowed_addresses	|t_varchar(255)	|''		|NOT NULL	|0
FIELD		|address		|t_varchar(255)	|'127.0.0.1'	|NOT NULL	|0
FIELD		|port			|t_varchar(64)	|'10051'	|NOT NULL	|0
FIELD		|custom_timeouts	|t_integer	|'0'		|NOT NULL	|0
FIELD		|timeout_zabbix_agent	|t_varchar(255)	|''		|NOT NULL	|0
FIELD		|timeout_simple_check	|t_varchar(255)	|''		|NOT NULL	|0
FIELD		|timeout_snmp_agent	|t_varchar(255)	|''		|NOT NULL	|0
FIELD		|timeout_external_check	|t_varchar(255)	|''		|NOT NULL	|0
FIELD		|timeout_db_monitor	|t_varchar(255)	|''		|NOT NULL	|0
FIELD		|timeout_http_agent	|t_varchar(255)	|''		|NOT NULL	|0
FIELD		|timeout_ssh_agent	|t_varchar(255)	|''		|NOT NULL	|0
FIELD		|timeout_telnet_agent	|t_varchar(255)	|''		|NOT NULL	|0
FIELD		|timeout_script		|t_varchar(255)	|''		|NOT NULL	|0
UNIQUE		|1		|name
CHANGELOG	|19

TABLE|proxy_rtdata|proxyid|0
FIELD		|proxyid	|t_id		|	|NOT NULL	|0		|1|proxy|proxyid
FIELD		|lastaccess	|t_integer	|'0'	|NOT NULL	|ZBX_NODATA
FIELD		|version	|t_integer	|'0'	|NOT NULL	|ZBX_NODATA
FIELD		|compatibility	|t_integer	|'0'	|NOT NULL	|ZBX_NODATA

TABLE|dbversion|dbversionid|
FIELD		|dbversionid	|t_id		|	|NOT NULL	|0
FIELD		|mandatory	|t_integer	|'0'	|NOT NULL	|
FIELD		|optional	|t_integer	|'0'	|NOT NULL	|
<<<<<<< HEAD
ROW		|1		|6050180	|6050180
=======
ROW		|1		|6050176	|6050176
>>>>>>> 8f7aeae1
<|MERGE_RESOLUTION|>--- conflicted
+++ resolved
@@ -2199,8 +2199,4 @@
 FIELD		|dbversionid	|t_id		|	|NOT NULL	|0
 FIELD		|mandatory	|t_integer	|'0'	|NOT NULL	|
 FIELD		|optional	|t_integer	|'0'	|NOT NULL	|
-<<<<<<< HEAD
-ROW		|1		|6050180	|6050180
-=======
-ROW		|1		|6050176	|6050176
->>>>>>> 8f7aeae1
+ROW		|1		|6050181	|6050181