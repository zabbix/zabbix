--- conflicted
+++ resolved
@@ -2324,8 +2324,4 @@
 FIELD		|dbversionid	|t_id		|	|NOT NULL	|0
 FIELD		|mandatory	|t_integer	|'0'	|NOT NULL	|
 FIELD		|optional	|t_integer	|'0'	|NOT NULL	|
-<<<<<<< HEAD
-ROW		|1		|6050290	|6050290
-=======
-ROW		|1		|6050287	|6050287
->>>>>>> 0dbfbe95
+ROW		|1		|6050294	|6050294