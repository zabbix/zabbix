--
-- Zabbix
-- Copyright (C) 2001-2020 Zabbix SIA
--
-- This program is free software; you can redistribute it and/or modify
-- it under the terms of the GNU General Public License as published by
-- the Free Software Foundation; either version 2 of the License, or
-- (at your option) any later version.
--
-- This program is distributed in the hope that it will be useful,
-- but WITHOUT ANY WARRANTY; without even the implied warranty of
-- MERCHANTABILITY or FITNESS FOR A PARTICULAR PURPOSE. See the
-- GNU General Public License for more details.
--
-- You should have received a copy of the GNU General Public License
-- along with this program; if not, write to the Free Software
-- Foundation, Inc., 51 Franklin Street, Fifth Floor, Boston, MA  02110-1301, USA.
--

--
-- Do not use spaces
-- Tables must be sorted to match referential integrity rules
--

TABLE|users|userid|ZBX_DATA
FIELD		|userid		|t_id		|	|NOT NULL	|0
FIELD		|alias		|t_varchar(100)	|''	|NOT NULL	|0
FIELD		|name		|t_varchar(100)	|''	|NOT NULL	|0
FIELD		|surname	|t_varchar(100)	|''	|NOT NULL	|0
FIELD		|passwd		|t_varchar(60)	|''	|NOT NULL	|0
FIELD		|url		|t_varchar(255)	|''	|NOT NULL	|0
FIELD		|autologin	|t_integer	|'0'	|NOT NULL	|0
FIELD		|autologout	|t_varchar(32)	|'15m'	|NOT NULL	|0
FIELD		|lang		|t_varchar(5)	|'en_GB'|NOT NULL	|0
FIELD		|refresh	|t_varchar(32)	|'30s'	|NOT NULL	|0
FIELD		|type		|t_integer	|'1'	|NOT NULL	|0
FIELD		|theme		|t_varchar(128)	|'default'|NOT NULL	|0
FIELD		|attempt_failed	|t_integer	|0	|NOT NULL	|ZBX_NODATA
FIELD		|attempt_ip	|t_varchar(39)	|''	|NOT NULL	|ZBX_NODATA
FIELD		|attempt_clock	|t_integer	|0	|NOT NULL	|ZBX_NODATA
FIELD		|rows_per_page	|t_integer	|50	|NOT NULL	|0
UNIQUE		|1		|alias

TABLE|maintenances|maintenanceid|ZBX_DATA
FIELD		|maintenanceid	|t_id		|	|NOT NULL	|0
FIELD		|name		|t_varchar(128)	|''	|NOT NULL	|0
FIELD		|maintenance_type|t_integer	|'0'	|NOT NULL	|0
FIELD		|description	|t_shorttext	|''	|NOT NULL	|0
FIELD		|active_since	|t_integer	|'0'	|NOT NULL	|0
FIELD		|active_till	|t_integer	|'0'	|NOT NULL	|0
FIELD		|tags_evaltype	|t_integer	|'0'	|NOT NULL	|0
INDEX		|1		|active_since,active_till
UNIQUE		|2		|name

TABLE|hosts|hostid|ZBX_TEMPLATE
FIELD		|hostid		|t_id		|	|NOT NULL	|0
FIELD		|proxy_hostid	|t_id		|	|NULL		|0			|1|hosts	|hostid		|RESTRICT
FIELD		|host		|t_varchar(128)	|''	|NOT NULL	|ZBX_PROXY
FIELD		|status		|t_integer	|'0'	|NOT NULL	|ZBX_PROXY
FIELD		|disable_until	|t_integer	|'0'	|NOT NULL	|ZBX_NODATA
FIELD		|error		|t_varchar(2048)|''	|NOT NULL	|ZBX_NODATA
FIELD		|available	|t_integer	|'0'	|NOT NULL	|ZBX_PROXY,ZBX_NODATA
FIELD		|errors_from	|t_integer	|'0'	|NOT NULL	|ZBX_NODATA
FIELD		|lastaccess	|t_integer	|'0'	|NOT NULL	|ZBX_NODATA
FIELD		|ipmi_authtype	|t_integer	|'-1'	|NOT NULL	|ZBX_PROXY
FIELD		|ipmi_privilege	|t_integer	|'2'	|NOT NULL	|ZBX_PROXY
FIELD		|ipmi_username	|t_varchar(16)	|''	|NOT NULL	|ZBX_PROXY
FIELD		|ipmi_password	|t_varchar(20)	|''	|NOT NULL	|ZBX_PROXY
FIELD		|ipmi_disable_until|t_integer	|'0'	|NOT NULL	|ZBX_NODATA
FIELD		|ipmi_available	|t_integer	|'0'	|NOT NULL	|ZBX_PROXY,ZBX_NODATA
FIELD		|snmp_disable_until|t_integer	|'0'	|NOT NULL	|ZBX_NODATA
FIELD		|snmp_available	|t_integer	|'0'	|NOT NULL	|ZBX_PROXY,ZBX_NODATA
FIELD		|maintenanceid	|t_id		|	|NULL		|ZBX_NODATA		|2|maintenances	|		|RESTRICT
FIELD		|maintenance_status|t_integer	|'0'	|NOT NULL	|ZBX_NODATA
FIELD		|maintenance_type|t_integer	|'0'	|NOT NULL	|ZBX_NODATA
FIELD		|maintenance_from|t_integer	|'0'	|NOT NULL	|ZBX_NODATA
FIELD		|ipmi_errors_from|t_integer	|'0'	|NOT NULL	|ZBX_NODATA
FIELD		|snmp_errors_from|t_integer	|'0'	|NOT NULL	|ZBX_NODATA
FIELD		|ipmi_error	|t_varchar(2048)|''	|NOT NULL	|ZBX_NODATA
FIELD		|snmp_error	|t_varchar(2048)|''	|NOT NULL	|ZBX_NODATA
FIELD		|jmx_disable_until|t_integer	|'0'	|NOT NULL	|ZBX_NODATA
FIELD		|jmx_available	|t_integer	|'0'	|NOT NULL	|ZBX_PROXY,ZBX_NODATA
FIELD		|jmx_errors_from|t_integer	|'0'	|NOT NULL	|ZBX_NODATA
FIELD		|jmx_error	|t_varchar(2048)|''	|NOT NULL	|ZBX_NODATA
FIELD		|name		|t_varchar(128)	|''	|NOT NULL	|ZBX_PROXY
FIELD		|flags		|t_integer	|'0'	|NOT NULL	|0
FIELD		|templateid	|t_id		|	|NULL		|0			|3|hosts	|hostid
FIELD		|description	|t_shorttext	|''	|NOT NULL	|0
FIELD		|tls_connect	|t_integer	|'1'	|NOT NULL	|ZBX_PROXY
FIELD		|tls_accept	|t_integer	|'1'	|NOT NULL	|ZBX_PROXY
FIELD		|tls_issuer	|t_varchar(1024)|''	|NOT NULL	|ZBX_PROXY
FIELD		|tls_subject	|t_varchar(1024)|''	|NOT NULL	|ZBX_PROXY
FIELD		|tls_psk_identity|t_varchar(128)|''	|NOT NULL	|ZBX_PROXY
FIELD		|tls_psk	|t_varchar(512)	|''	|NOT NULL	|ZBX_PROXY
FIELD		|proxy_address	|t_varchar(255)	|''	|NOT NULL	|0
FIELD		|auto_compress	|t_integer	|'1'	|NOT NULL	|0
FIELD		|discover	|t_integer	|'0'	|NOT NULL	|0
INDEX		|1		|host
INDEX		|2		|status
INDEX		|3		|proxy_hostid
INDEX		|4		|name
INDEX		|5		|maintenanceid

TABLE|hstgrp|groupid|ZBX_DATA
FIELD		|groupid	|t_id		|	|NOT NULL	|0
FIELD		|name		|t_varchar(255)	|''	|NOT NULL	|0
FIELD		|internal	|t_integer	|'0'	|NOT NULL	|0
FIELD		|flags		|t_integer	|'0'	|NOT NULL	|0
INDEX		|1		|name

TABLE|group_prototype|group_prototypeid|ZBX_TEMPLATE
FIELD		|group_prototypeid|t_id		|	|NOT NULL	|0
FIELD		|hostid		|t_id		|	|NOT NULL	|0			|1|hosts
FIELD		|name		|t_varchar(255)	|''	|NOT NULL	|0
FIELD		|groupid	|t_id		|	|NULL		|0			|2|hstgrp	|		|RESTRICT
FIELD		|templateid	|t_id		|	|NULL		|0			|3|group_prototype|group_prototypeid
INDEX		|1		|hostid

TABLE|group_discovery|groupid|ZBX_TEMPLATE
FIELD		|groupid	|t_id		|	|NOT NULL	|0			|1|hstgrp
FIELD		|parent_group_prototypeid|t_id	|	|NOT NULL	|0			|2|group_prototype|group_prototypeid|RESTRICT
FIELD		|name		|t_varchar(64)	|''	|NOT NULL	|ZBX_NODATA
FIELD		|lastcheck	|t_integer	|'0'	|NOT NULL	|ZBX_NODATA
FIELD		|ts_delete	|t_time		|'0'	|NOT NULL	|ZBX_NODATA

TABLE|screens|screenid|ZBX_TEMPLATE
FIELD		|screenid	|t_id		|	|NOT NULL	|0
FIELD		|name		|t_varchar(255)	|	|NOT NULL	|0
FIELD		|hsize		|t_integer	|'1'	|NOT NULL	|0
FIELD		|vsize		|t_integer	|'1'	|NOT NULL	|0
FIELD		|templateid	|t_id		|	|NULL		|0			|1|hosts	|hostid
FIELD		|userid		|t_id		|	|NULL		|0			|3|users	|		|RESTRICT
FIELD		|private	|t_integer	|'1'	|NOT NULL	|0
INDEX		|1		|templateid

TABLE|screens_items|screenitemid|ZBX_TEMPLATE
FIELD		|screenitemid	|t_id		|	|NOT NULL	|0
FIELD		|screenid	|t_id		|	|NOT NULL	|0			|1|screens
FIELD		|resourcetype	|t_integer	|'0'	|NOT NULL	|0
FIELD		|resourceid	|t_id		|'0'	|NOT NULL	|0
FIELD		|width		|t_integer	|'320'	|NOT NULL	|0
FIELD		|height		|t_integer	|'200'	|NOT NULL	|0
FIELD		|x		|t_integer	|'0'	|NOT NULL	|0
FIELD		|y		|t_integer	|'0'	|NOT NULL	|0
FIELD		|colspan	|t_integer	|'1'	|NOT NULL	|0
FIELD		|rowspan	|t_integer	|'1'	|NOT NULL	|0
FIELD		|elements	|t_integer	|'25'	|NOT NULL	|0
FIELD		|valign		|t_integer	|'0'	|NOT NULL	|0
FIELD		|halign		|t_integer	|'0'	|NOT NULL	|0
FIELD		|style		|t_integer	|'0'	|NOT NULL	|0
FIELD		|url		|t_varchar(255)	|''	|NOT NULL	|0
FIELD		|dynamic	|t_integer	|'0'	|NOT NULL	|0
FIELD		|sort_triggers	|t_integer	|'0'	|NOT NULL	|0
FIELD		|application	|t_varchar(255)	|''	|NOT NULL	|0
FIELD		|max_columns	|t_integer	|'3'	|NOT NULL	|0
INDEX		|1		|screenid

TABLE|screen_user|screenuserid|ZBX_DATA
FIELD		|screenuserid|t_id		|	|NOT NULL	|0
FIELD		|screenid	|t_id		|	|NOT NULL	|0			|1|screens
FIELD		|userid		|t_id		|	|NOT NULL	|0			|2|users
FIELD		|permission	|t_integer	|'2'	|NOT NULL	|0
UNIQUE		|1		|screenid,userid

TABLE|screen_usrgrp|screenusrgrpid|ZBX_DATA
FIELD		|screenusrgrpid|t_id		|	|NOT NULL	|0
FIELD		|screenid	|t_id		|	|NOT NULL	|0			|1|screens
FIELD		|usrgrpid	|t_id		|	|NOT NULL	|0			|2|usrgrp
FIELD		|permission	|t_integer	|'2'	|NOT NULL	|0
UNIQUE		|1		|screenid,usrgrpid

TABLE|slideshows|slideshowid|ZBX_DATA
FIELD		|slideshowid	|t_id		|	|NOT NULL	|0
FIELD		|name		|t_varchar(255)	|''	|NOT NULL	|0
FIELD		|delay		|t_varchar(32)	|'30s'	|NOT NULL	|0
FIELD		|userid		|t_id		|	|NOT NULL	|0			|3|users	|		|RESTRICT
FIELD		|private	|t_integer	|'1'	|NOT NULL	|0
UNIQUE		|1		|name

TABLE|slideshow_user|slideshowuserid|ZBX_DATA
FIELD		|slideshowuserid|t_id		|	|NOT NULL	|0
FIELD		|slideshowid	|t_id		|	|NOT NULL	|0			|1|slideshows
FIELD		|userid		|t_id		|	|NOT NULL	|0			|2|users
FIELD		|permission	|t_integer	|'2'	|NOT NULL	|0
UNIQUE		|1		|slideshowid,userid

TABLE|slideshow_usrgrp|slideshowusrgrpid|ZBX_DATA
FIELD		|slideshowusrgrpid|t_id		|	|NOT NULL	|0
FIELD		|slideshowid	|t_id		|	|NOT NULL	|0			|1|slideshows
FIELD		|usrgrpid	|t_id		|	|NOT NULL	|0			|2|usrgrp
FIELD		|permission	|t_integer	|'2'	|NOT NULL	|0
UNIQUE		|1		|slideshowid,usrgrpid

TABLE|slides|slideid|ZBX_DATA
FIELD		|slideid	|t_id		|	|NOT NULL	|0
FIELD		|slideshowid	|t_id		|	|NOT NULL	|0			|1|slideshows
FIELD		|screenid	|t_id		|	|NOT NULL	|0			|2|screens
FIELD		|step		|t_integer	|'0'	|NOT NULL	|0
FIELD		|delay		|t_varchar(32)	|'0'	|NOT NULL	|0
INDEX		|1		|slideshowid
INDEX		|2		|screenid

TABLE|drules|druleid|ZBX_DATA
FIELD		|druleid	|t_id		|	|NOT NULL	|0
FIELD		|proxy_hostid	|t_id		|	|NULL		|0			|1|hosts	|hostid		|RESTRICT
FIELD		|name		|t_varchar(255)	|''	|NOT NULL	|ZBX_PROXY
FIELD		|iprange	|t_varchar(2048)|''	|NOT NULL	|ZBX_PROXY
FIELD		|delay		|t_varchar(255)	|'1h'	|NOT NULL	|ZBX_PROXY
FIELD		|nextcheck	|t_integer	|'0'	|NOT NULL	|ZBX_NODATA
FIELD		|status		|t_integer	|'0'	|NOT NULL	|0
INDEX		|1		|proxy_hostid
UNIQUE		|2		|name

TABLE|dchecks|dcheckid|ZBX_DATA
FIELD		|dcheckid	|t_id		|	|NOT NULL	|0
FIELD		|druleid	|t_id		|	|NOT NULL	|ZBX_PROXY		|1|drules
FIELD		|type		|t_integer	|'0'	|NOT NULL	|ZBX_PROXY
FIELD		|key_		|t_varchar(2048)|''	|NOT NULL	|ZBX_PROXY
FIELD		|snmp_community	|t_varchar(255)	|''	|NOT NULL	|ZBX_PROXY
FIELD		|ports		|t_varchar(255)	|'0'	|NOT NULL	|ZBX_PROXY
FIELD		|snmpv3_securityname|t_varchar(64)|''	|NOT NULL	|ZBX_PROXY
FIELD		|snmpv3_securitylevel|t_integer	|'0'	|NOT NULL	|ZBX_PROXY
FIELD		|snmpv3_authpassphrase|t_varchar(64)|''	|NOT NULL	|ZBX_PROXY
FIELD		|snmpv3_privpassphrase|t_varchar(64)|''	|NOT NULL	|ZBX_PROXY
FIELD		|uniq		|t_integer	|'0'	|NOT NULL	|ZBX_PROXY
FIELD		|snmpv3_authprotocol|t_integer	|'0'	|NOT NULL	|ZBX_PROXY
FIELD		|snmpv3_privprotocol|t_integer	|'0'	|NOT NULL	|ZBX_PROXY
FIELD		|snmpv3_contextname|t_varchar(255)|''	|NOT NULL	|ZBX_PROXY
FIELD		|host_source|t_integer	|'1'	|NOT NULL	|ZBX_PROXY
FIELD		|name_source|t_integer	|'0'	|NOT NULL	|ZBX_PROXY
INDEX		|1		|druleid,host_source,name_source

TABLE|applications|applicationid|ZBX_TEMPLATE
FIELD		|applicationid	|t_id		|	|NOT NULL	|0
FIELD		|hostid		|t_id		|	|NOT NULL	|0			|1|hosts
FIELD		|name		|t_varchar(255)	|''	|NOT NULL	|0
FIELD		|flags		|t_integer	|'0'	|NOT NULL	|0
UNIQUE		|2		|hostid,name

TABLE|httptest|httptestid|ZBX_TEMPLATE
FIELD		|httptestid	|t_id		|	|NOT NULL	|0
FIELD		|name		|t_varchar(64)	|''	|NOT NULL	|ZBX_PROXY
FIELD		|applicationid	|t_id		|	|NULL		|0			|1|applications	|		|RESTRICT
FIELD		|nextcheck	|t_integer	|'0'	|NOT NULL	|ZBX_NODATA
FIELD		|delay		|t_varchar(255)	|'1m'	|NOT NULL	|ZBX_PROXY
FIELD		|status		|t_integer	|'0'	|NOT NULL	|0
FIELD		|agent		|t_varchar(255)	|'Zabbix'|NOT NULL	|ZBX_PROXY
FIELD		|authentication	|t_integer	|'0'	|NOT NULL	|ZBX_PROXY,ZBX_NODATA
FIELD		|http_user	|t_varchar(64)	|''	|NOT NULL	|ZBX_PROXY,ZBX_NODATA
FIELD		|http_password	|t_varchar(64)	|''	|NOT NULL	|ZBX_PROXY,ZBX_NODATA
FIELD		|hostid		|t_id		|	|NOT NULL	|ZBX_PROXY		|2|hosts
FIELD		|templateid	|t_id		|	|NULL		|0			|3|httptest	|httptestid
FIELD		|http_proxy	|t_varchar(255)	|''	|NOT NULL	|ZBX_PROXY,ZBX_NODATA
FIELD		|retries	|t_integer	|'1'	|NOT NULL	|ZBX_PROXY,ZBX_NODATA
FIELD		|ssl_cert_file	|t_varchar(255)	|''	|NOT NULL	|ZBX_PROXY,ZBX_NODATA
FIELD		|ssl_key_file	|t_varchar(255)	|''	|NOT NULL	|ZBX_PROXY,ZBX_NODATA
FIELD		|ssl_key_password|t_varchar(64)	|''	|NOT NULL	|ZBX_PROXY,ZBX_NODATA
FIELD		|verify_peer	|t_integer	|'0'	|NOT NULL	|ZBX_PROXY
FIELD		|verify_host	|t_integer	|'0'	|NOT NULL	|ZBX_PROXY
INDEX		|1		|applicationid
UNIQUE		|2		|hostid,name
INDEX		|3		|status
INDEX		|4		|templateid

TABLE|httpstep|httpstepid|ZBX_TEMPLATE
FIELD		|httpstepid	|t_id		|	|NOT NULL	|0
FIELD		|httptestid	|t_id		|	|NOT NULL	|ZBX_PROXY		|1|httptest
FIELD		|name		|t_varchar(64)	|''	|NOT NULL	|ZBX_PROXY
FIELD		|no		|t_integer	|'0'	|NOT NULL	|ZBX_PROXY
FIELD		|url		|t_varchar(2048)|''	|NOT NULL	|ZBX_PROXY
FIELD		|timeout	|t_varchar(255)	|'15s'	|NOT NULL	|ZBX_PROXY
FIELD		|posts		|t_shorttext	|''	|NOT NULL	|ZBX_PROXY
FIELD		|required	|t_varchar(255)	|''	|NOT NULL	|ZBX_PROXY
FIELD		|status_codes	|t_varchar(255)	|''	|NOT NULL	|ZBX_PROXY
FIELD		|follow_redirects|t_integer	|'1'	|NOT NULL	|ZBX_PROXY
FIELD		|retrieve_mode	|t_integer	|'0'	|NOT NULL	|ZBX_PROXY
FIELD		|post_type	|t_integer	|'0'	|NOT NULL	|ZBX_PROXY
INDEX		|1		|httptestid

TABLE|interface|interfaceid|ZBX_TEMPLATE
FIELD		|interfaceid	|t_id		|	|NOT NULL	|0
FIELD		|hostid		|t_id		|	|NOT NULL	|ZBX_PROXY		|1|hosts
FIELD		|main		|t_integer	|'0'	|NOT NULL	|ZBX_PROXY
FIELD		|type		|t_integer	|'1'	|NOT NULL	|ZBX_PROXY
FIELD		|useip		|t_integer	|'1'	|NOT NULL	|ZBX_PROXY
FIELD		|ip		|t_varchar(64)	|'127.0.0.1'|NOT NULL	|ZBX_PROXY
FIELD		|dns		|t_varchar(255)	|''	|NOT NULL	|ZBX_PROXY
FIELD		|port		|t_varchar(64)	|'10050'|NOT NULL	|ZBX_PROXY
INDEX		|1		|hostid,type
INDEX		|2		|ip,dns

TABLE|valuemaps|valuemapid|ZBX_TEMPLATE
FIELD		|valuemapid	|t_id		|	|NOT NULL	|0
FIELD		|name		|t_varchar(64)	|''	|NOT NULL	|0
UNIQUE		|1		|name

TABLE|items|itemid|ZBX_TEMPLATE
FIELD		|itemid		|t_id		|	|NOT NULL	|0
FIELD		|type		|t_integer	|'0'	|NOT NULL	|ZBX_PROXY
FIELD		|snmp_oid	|t_varchar(512)	|''	|NOT NULL	|ZBX_PROXY
FIELD		|hostid		|t_id		|	|NOT NULL	|ZBX_PROXY		|1|hosts
FIELD		|name		|t_varchar(255)	|''	|NOT NULL	|0
FIELD		|key_		|t_varchar(2048)|''	|NOT NULL	|ZBX_PROXY
FIELD		|delay		|t_varchar(1024)|'0'	|NOT NULL	|ZBX_PROXY
FIELD		|history	|t_varchar(255)	|'90d'	|NOT NULL	|0
FIELD		|trends		|t_varchar(255)	|'365d'	|NOT NULL	|0
FIELD		|status		|t_integer	|'0'	|NOT NULL	|ZBX_PROXY
FIELD		|value_type	|t_integer	|'0'	|NOT NULL	|ZBX_PROXY
FIELD		|trapper_hosts	|t_varchar(255)	|''	|NOT NULL	|ZBX_PROXY
FIELD		|units		|t_varchar(255)	|''	|NOT NULL	|0
FIELD		|formula	|t_varchar(255)	|''	|NOT NULL	|0
FIELD		|logtimefmt	|t_varchar(64)	|''	|NOT NULL	|ZBX_PROXY
FIELD		|templateid	|t_id		|	|NULL		|0			|2|items	|itemid
FIELD		|valuemapid	|t_id		|	|NULL		|0			|3|valuemaps	|		|RESTRICT
FIELD		|params		|t_shorttext	|''	|NOT NULL	|ZBX_PROXY
FIELD		|ipmi_sensor	|t_varchar(128)	|''	|NOT NULL	|ZBX_PROXY
FIELD		|authtype	|t_integer	|'0'	|NOT NULL	|ZBX_PROXY
FIELD		|username	|t_varchar(64)	|''	|NOT NULL	|ZBX_PROXY
FIELD		|password	|t_varchar(64)	|''	|NOT NULL	|ZBX_PROXY
FIELD		|publickey	|t_varchar(64)	|''	|NOT NULL	|ZBX_PROXY
FIELD		|privatekey	|t_varchar(64)	|''	|NOT NULL	|ZBX_PROXY
FIELD		|flags		|t_integer	|'0'	|NOT NULL	|ZBX_PROXY
FIELD		|interfaceid	|t_id		|	|NULL		|ZBX_PROXY		|4|interface	|		|RESTRICT
FIELD		|description	|t_shorttext	|''	|NOT NULL	|0
FIELD		|inventory_link	|t_integer	|'0'	|NOT NULL	|0
FIELD		|lifetime	|t_varchar(255)	|'30d'	|NOT NULL	|0
FIELD		|evaltype	|t_integer	|'0'	|NOT NULL	|0
FIELD		|jmx_endpoint	|t_varchar(255)	|''	|NOT NULL	|ZBX_PROXY
FIELD		|master_itemid	|t_id		|	|NULL		|ZBX_PROXY		|5|items	|itemid
FIELD		|timeout	|t_varchar(255)	|'3s'	|NOT NULL	|ZBX_PROXY
FIELD		|url		|t_varchar(2048)|''	|NOT NULL	|ZBX_PROXY
FIELD		|query_fields	|t_varchar(2048)|''	|NOT NULL	|ZBX_PROXY
FIELD		|posts		|t_shorttext	|''	|NOT NULL	|ZBX_PROXY
FIELD		|status_codes	|t_varchar(255)	|'200'	|NOT NULL	|ZBX_PROXY
FIELD		|follow_redirects|t_integer	|'1'	|NOT NULL	|ZBX_PROXY
FIELD		|post_type	|t_integer	|'0'	|NOT NULL	|ZBX_PROXY
FIELD		|http_proxy	|t_varchar(255)	|''	|NOT NULL	|ZBX_PROXY,ZBX_NODATA
FIELD		|headers	|t_shorttext	|''	|NOT NULL	|ZBX_PROXY
FIELD		|retrieve_mode	|t_integer	|'0'	|NOT NULL	|ZBX_PROXY
FIELD		|request_method	|t_integer	|'0'	|NOT NULL	|ZBX_PROXY
FIELD		|output_format	|t_integer	|'0'	|NOT NULL	|ZBX_PROXY
FIELD		|ssl_cert_file	|t_varchar(255)	|''	|NOT NULL	|ZBX_PROXY,ZBX_NODATA
FIELD		|ssl_key_file	|t_varchar(255)	|''	|NOT NULL	|ZBX_PROXY,ZBX_NODATA
FIELD		|ssl_key_password|t_varchar(64)	|''	|NOT NULL	|ZBX_PROXY,ZBX_NODATA
FIELD		|verify_peer	|t_integer	|'0'	|NOT NULL	|ZBX_PROXY
FIELD		|verify_host	|t_integer	|'0'	|NOT NULL	|ZBX_PROXY
FIELD		|allow_traps	|t_integer	|'0'	|NOT NULL	|ZBX_PROXY
FIELD		|discover	|t_integer	|'0'	|NOT NULL	|0
INDEX		|1		|hostid,key_(1021)
INDEX		|3		|status
INDEX		|4		|templateid
INDEX		|5		|valuemapid
INDEX		|6		|interfaceid
INDEX		|7		|master_itemid

TABLE|httpstepitem|httpstepitemid|ZBX_TEMPLATE
FIELD		|httpstepitemid	|t_id		|	|NOT NULL	|0
FIELD		|httpstepid	|t_id		|	|NOT NULL	|ZBX_PROXY		|1|httpstep
FIELD		|itemid		|t_id		|	|NOT NULL	|ZBX_PROXY		|2|items
FIELD		|type		|t_integer	|'0'	|NOT NULL	|ZBX_PROXY
UNIQUE		|1		|httpstepid,itemid
INDEX		|2		|itemid

TABLE|httptestitem|httptestitemid|ZBX_TEMPLATE
FIELD		|httptestitemid	|t_id		|	|NOT NULL	|0
FIELD		|httptestid	|t_id		|	|NOT NULL	|ZBX_PROXY		|1|httptest
FIELD		|itemid		|t_id		|	|NOT NULL	|ZBX_PROXY		|2|items
FIELD		|type		|t_integer	|'0'	|NOT NULL	|ZBX_PROXY
UNIQUE		|1		|httptestid,itemid
INDEX		|2		|itemid

TABLE|media_type|mediatypeid|ZBX_DATA
FIELD		|mediatypeid	|t_id		|	|NOT NULL	|0
FIELD		|type		|t_integer	|'0'	|NOT NULL	|0
FIELD		|name		|t_varchar(100)	|''	|NOT NULL	|0
FIELD		|smtp_server	|t_varchar(255)	|''	|NOT NULL	|0
FIELD		|smtp_helo	|t_varchar(255)	|''	|NOT NULL	|0
FIELD		|smtp_email	|t_varchar(255)	|''	|NOT NULL	|0
FIELD		|exec_path	|t_varchar(255)	|''	|NOT NULL	|0
FIELD		|gsm_modem	|t_varchar(255)	|''	|NOT NULL	|0
FIELD		|username	|t_varchar(255)	|''	|NOT NULL	|0
FIELD		|passwd		|t_varchar(255)	|''	|NOT NULL	|0
FIELD		|status		|t_integer	|'0'	|NOT NULL	|0
FIELD		|smtp_port	|t_integer	|'25'	|NOT NULL	|0
FIELD		|smtp_security	|t_integer	|'0'	|NOT NULL	|0
FIELD		|smtp_verify_peer|t_integer	|'0'	|NOT NULL	|0
FIELD		|smtp_verify_host|t_integer	|'0'	|NOT NULL	|0
FIELD		|smtp_authentication|t_integer	|'0'	|NOT NULL	|0
FIELD		|exec_params	|t_varchar(255)	|''	|NOT NULL	|0
FIELD		|maxsessions	|t_integer	|'1'	|NOT NULL	|0
FIELD		|maxattempts	|t_integer	|'3'	|NOT NULL	|0
FIELD		|attempt_interval|t_varchar(32)	|'10s'	|NOT NULL	|0
FIELD		|content_type	|t_integer	|'1'	|NOT NULL	|0
FIELD		|script		|t_text		|''	|NOT NULL	|0
FIELD		|timeout	|t_varchar(32)	|'30s'	|NOT NULL	|0
FIELD		|process_tags	|t_integer	|'0'	|NOT NULL	|0
FIELD		|show_event_menu|t_integer	|'0'	|NOT NULL	|0
FIELD		|event_menu_url	|t_varchar(2048)|''	|NOT NULL	|0
FIELD		|event_menu_name|t_varchar(255)	|''	|NOT NULL	|0
FIELD		|description	|t_shorttext	|''	|NOT NULL	|0
UNIQUE		|1		|name

TABLE|media_type_param|mediatype_paramid|ZBX_DATA
FIELD		|mediatype_paramid|t_id		|	|NOT NULL	|0
FIELD		|mediatypeid	|t_id		|	|NOT NULL	|0			|1|media_type
FIELD		|name		|t_varchar(255)	|''	|NOT NULL	|0
FIELD		|value		|t_varchar(2048)|''	|NOT NULL	|0
INDEX		|1		|mediatypeid

TABLE|media_type_message|mediatype_messageid|ZBX_DATA
FIELD		|mediatype_messageid|t_id	|	|NOT NULL	|0
FIELD		|mediatypeid	|t_id		|	|NOT NULL	|0			|1|media_type
FIELD		|eventsource	|t_integer	|	|NOT NULL	|0
FIELD		|recovery	|t_integer	|	|NOT NULL	|0
FIELD		|subject	|t_varchar(255)	|''	|NOT NULL	|0
FIELD		|message	|t_shorttext	|''	|NOT NULL	|0
UNIQUE		|1		|mediatypeid,eventsource,recovery

TABLE|usrgrp|usrgrpid|ZBX_DATA
FIELD		|usrgrpid	|t_id		|	|NOT NULL	|0
FIELD		|name		|t_varchar(64)	|''	|NOT NULL	|0
FIELD		|gui_access	|t_integer	|'0'	|NOT NULL	|0
FIELD		|users_status	|t_integer	|'0'	|NOT NULL	|0
FIELD		|debug_mode	|t_integer	|'0'	|NOT NULL	|0
UNIQUE		|1		|name

TABLE|users_groups|id|ZBX_DATA
FIELD		|id		|t_id		|	|NOT NULL	|0
FIELD		|usrgrpid	|t_id		|	|NOT NULL	|0			|1|usrgrp
FIELD		|userid		|t_id		|	|NOT NULL	|0			|2|users
UNIQUE		|1		|usrgrpid,userid
INDEX		|2		|userid

TABLE|scripts|scriptid|ZBX_DATA
FIELD		|scriptid	|t_id		|	|NOT NULL	|0
FIELD		|name		|t_varchar(255)	|''	|NOT NULL	|0
FIELD		|command	|t_varchar(255)	|''	|NOT NULL	|0
FIELD		|host_access	|t_integer	|'2'	|NOT NULL	|0
FIELD		|usrgrpid	|t_id		|	|NULL		|0			|1|usrgrp	|		|RESTRICT
FIELD		|groupid	|t_id		|	|NULL		|0			|2|hstgrp	|		|RESTRICT
FIELD		|description	|t_shorttext	|''	|NOT NULL	|0
FIELD		|confirmation	|t_varchar(255)	|''	|NOT NULL	|0
FIELD		|type		|t_integer	|'0'	|NOT NULL	|0
FIELD		|execute_on	|t_integer	|'2'	|NOT NULL	|0
INDEX		|1		|usrgrpid
INDEX		|2		|groupid
UNIQUE		|3		|name

TABLE|actions|actionid|ZBX_DATA
FIELD		|actionid	|t_id		|	|NOT NULL	|0
FIELD		|name		|t_varchar(255)	|''	|NOT NULL	|0
FIELD		|eventsource	|t_integer	|'0'	|NOT NULL	|0
FIELD		|evaltype	|t_integer	|'0'	|NOT NULL	|0
FIELD		|status		|t_integer	|'0'	|NOT NULL	|0
FIELD		|esc_period	|t_varchar(255)	|'1h'	|NOT NULL	|0
FIELD		|formula	|t_varchar(255)	|''	|NOT NULL	|0
FIELD		|pause_suppressed|t_integer	|'1'	|NOT NULL	|0
INDEX		|1		|eventsource,status
UNIQUE		|2		|name

TABLE|operations|operationid|ZBX_DATA
FIELD		|operationid	|t_id		|	|NOT NULL	|0
FIELD		|actionid	|t_id		|	|NOT NULL	|0			|1|actions
FIELD		|operationtype	|t_integer	|'0'	|NOT NULL	|0
FIELD		|esc_period	|t_varchar(255)	|'0'	|NOT NULL	|0
FIELD		|esc_step_from	|t_integer	|'1'	|NOT NULL	|0
FIELD		|esc_step_to	|t_integer	|'1'	|NOT NULL	|0
FIELD		|evaltype	|t_integer	|'0'	|NOT NULL	|0
FIELD		|recovery	|t_integer	|'0'	|NOT NULL	|0
INDEX		|1		|actionid

TABLE|opmessage|operationid|ZBX_DATA
FIELD		|operationid	|t_id		|	|NOT NULL	|0			|1|operations
FIELD		|default_msg	|t_integer	|'1'	|NOT NULL	|0
FIELD		|subject	|t_varchar(255)	|''	|NOT NULL	|0
FIELD		|message	|t_shorttext	|''	|NOT NULL	|0
FIELD		|mediatypeid	|t_id		|	|NULL		|0			|2|media_type	|		|RESTRICT
INDEX		|1		|mediatypeid

TABLE|opmessage_grp|opmessage_grpid|ZBX_DATA
FIELD		|opmessage_grpid|t_id		|	|NOT NULL	|0
FIELD		|operationid	|t_id		|	|NOT NULL	|0			|1|operations
FIELD		|usrgrpid	|t_id		|	|NOT NULL	|0			|2|usrgrp	|		|RESTRICT
UNIQUE		|1		|operationid,usrgrpid
INDEX		|2		|usrgrpid

TABLE|opmessage_usr|opmessage_usrid|ZBX_DATA
FIELD		|opmessage_usrid|t_id		|	|NOT NULL	|0
FIELD		|operationid	|t_id		|	|NOT NULL	|0			|1|operations
FIELD		|userid		|t_id		|	|NOT NULL	|0			|2|users	|		|RESTRICT
UNIQUE		|1		|operationid,userid
INDEX		|2		|userid

TABLE|opcommand|operationid|ZBX_DATA
FIELD		|operationid	|t_id		|	|NOT NULL	|0			|1|operations
FIELD		|type		|t_integer	|'0'	|NOT NULL	|0
FIELD		|scriptid	|t_id		|	|NULL		|0			|2|scripts	|		|RESTRICT
FIELD		|execute_on	|t_integer	|'0'	|NOT NULL	|0
FIELD		|port		|t_varchar(64)	|''	|NOT NULL	|0
FIELD		|authtype	|t_integer	|'0'	|NOT NULL	|0
FIELD		|username	|t_varchar(64)	|''	|NOT NULL	|0
FIELD		|password	|t_varchar(64)	|''	|NOT NULL	|0
FIELD		|publickey	|t_varchar(64)	|''	|NOT NULL	|0
FIELD		|privatekey	|t_varchar(64)	|''	|NOT NULL	|0
FIELD		|command	|t_shorttext	|''	|NOT NULL	|0
INDEX		|1		|scriptid

TABLE|opcommand_hst|opcommand_hstid|ZBX_DATA
FIELD		|opcommand_hstid|t_id		|	|NOT NULL	|0
FIELD		|operationid	|t_id		|	|NOT NULL	|0			|1|operations
FIELD		|hostid		|t_id		|	|NULL		|0			|2|hosts	|		|RESTRICT
INDEX		|1		|operationid
INDEX		|2		|hostid

TABLE|opcommand_grp|opcommand_grpid|ZBX_DATA
FIELD		|opcommand_grpid|t_id		|	|NOT NULL	|0
FIELD		|operationid	|t_id		|	|NOT NULL	|0			|1|operations
FIELD		|groupid	|t_id		|	|NOT NULL	|0			|2|hstgrp	|		|RESTRICT
INDEX		|1		|operationid
INDEX		|2		|groupid

TABLE|opgroup|opgroupid|ZBX_DATA
FIELD		|opgroupid	|t_id		|	|NOT NULL	|0
FIELD		|operationid	|t_id		|	|NOT NULL	|0			|1|operations
FIELD		|groupid	|t_id		|	|NOT NULL	|0			|2|hstgrp	|		|RESTRICT
UNIQUE		|1		|operationid,groupid
INDEX		|2		|groupid

TABLE|optemplate|optemplateid|ZBX_TEMPLATE
FIELD		|optemplateid	|t_id		|	|NOT NULL	|0
FIELD		|operationid	|t_id		|	|NOT NULL	|0			|1|operations
FIELD		|templateid	|t_id		|	|NOT NULL	|0			|2|hosts	|hostid		|RESTRICT
UNIQUE		|1		|operationid,templateid
INDEX		|2		|templateid

TABLE|opconditions|opconditionid|ZBX_DATA
FIELD		|opconditionid	|t_id		|	|NOT NULL	|0
FIELD		|operationid	|t_id		|	|NOT NULL	|0			|1|operations
FIELD		|conditiontype	|t_integer	|'0'	|NOT NULL	|0
FIELD		|operator	|t_integer	|'0'	|NOT NULL	|0
FIELD		|value		|t_varchar(255)	|''	|NOT NULL	|0
INDEX		|1		|operationid

TABLE|conditions|conditionid|ZBX_DATA
FIELD		|conditionid	|t_id		|	|NOT NULL	|0
FIELD		|actionid	|t_id		|	|NOT NULL	|0			|1|actions
FIELD		|conditiontype	|t_integer	|'0'	|NOT NULL	|0
FIELD		|operator	|t_integer	|'0'	|NOT NULL	|0
FIELD		|value		|t_varchar(255)	|''	|NOT NULL	|0
FIELD		|value2		|t_varchar(255)	|''	|NOT NULL	|0
INDEX		|1		|actionid

TABLE|config|configid|ZBX_DATA
FIELD		|configid	|t_id		|	|NOT NULL	|0
FIELD		|refresh_unsupported|t_varchar(32)|'10m'	|NOT NULL	|ZBX_PROXY
FIELD		|work_period	|t_varchar(255)	|'1-5,09:00-18:00'|NOT NULL|0
FIELD		|alert_usrgrpid	|t_id		|	|NULL		|0			|1|usrgrp	|usrgrpid	|RESTRICT
FIELD		|default_theme	|t_varchar(128)	|'blue-theme'|NOT NULL	|ZBX_NODATA
FIELD		|authentication_type|t_integer	|'0'	|NOT NULL	|ZBX_NODATA
FIELD		|ldap_host	|t_varchar(255)	|''	|NOT NULL	|ZBX_NODATA
FIELD		|ldap_port	|t_integer	|389	|NOT NULL	|ZBX_NODATA
FIELD		|ldap_base_dn	|t_varchar(255)	|''	|NOT NULL	|ZBX_NODATA
FIELD		|ldap_bind_dn	|t_varchar(255)	|''	|NOT NULL	|ZBX_NODATA
FIELD		|ldap_bind_password|t_varchar(128)|''	|NOT NULL	|ZBX_NODATA
FIELD		|ldap_search_attribute|t_varchar(128)|''|NOT NULL	|ZBX_NODATA
FIELD		|discovery_groupid|t_id		|	|NOT NULL	|ZBX_PROXY		|2|hstgrp	|groupid	|RESTRICT
FIELD		|max_in_table	|t_integer	|'50'	|NOT NULL	|ZBX_NODATA
FIELD		|search_limit	|t_integer	|'1000'	|NOT NULL	|ZBX_NODATA
FIELD		|severity_color_0|t_varchar(6)	|'97AAB3'|NOT NULL	|ZBX_NODATA
FIELD		|severity_color_1|t_varchar(6)	|'7499FF'|NOT NULL	|ZBX_NODATA
FIELD		|severity_color_2|t_varchar(6)	|'FFC859'|NOT NULL	|ZBX_NODATA
FIELD		|severity_color_3|t_varchar(6)	|'FFA059'|NOT NULL	|ZBX_NODATA
FIELD		|severity_color_4|t_varchar(6)	|'E97659'|NOT NULL	|ZBX_NODATA
FIELD		|severity_color_5|t_varchar(6)	|'E45959'|NOT NULL	|ZBX_NODATA
FIELD		|severity_name_0|t_varchar(32)	|'Not classified'|NOT NULL|ZBX_NODATA
FIELD		|severity_name_1|t_varchar(32)	|'Information'|NOT NULL	|ZBX_NODATA
FIELD		|severity_name_2|t_varchar(32)	|'Warning'|NOT NULL	|ZBX_NODATA
FIELD		|severity_name_3|t_varchar(32)	|'Average'|NOT NULL	|ZBX_NODATA
FIELD		|severity_name_4|t_varchar(32)	|'High'	|NOT NULL	|ZBX_NODATA
FIELD		|severity_name_5|t_varchar(32)	|'Disaster'|NOT NULL	|ZBX_NODATA
FIELD		|ok_period	|t_varchar(32)	|'5m'	|NOT NULL	|ZBX_NODATA
FIELD		|blink_period	|t_varchar(32)	|'2m'	|NOT NULL	|ZBX_NODATA
FIELD		|problem_unack_color|t_varchar(6)|'CC0000'|NOT NULL	|ZBX_NODATA
FIELD		|problem_ack_color|t_varchar(6)	|'CC0000'|NOT NULL	|ZBX_NODATA
FIELD		|ok_unack_color	|t_varchar(6)	|'009900'|NOT NULL	|ZBX_NODATA
FIELD		|ok_ack_color	|t_varchar(6)	|'009900'|NOT NULL	|ZBX_NODATA
FIELD		|problem_unack_style|t_integer	|'1'	|NOT NULL	|ZBX_NODATA
FIELD		|problem_ack_style|t_integer	|'1'	|NOT NULL	|ZBX_NODATA
FIELD		|ok_unack_style	|t_integer	|'1'	|NOT NULL	|ZBX_NODATA
FIELD		|ok_ack_style	|t_integer	|'1'	|NOT NULL	|ZBX_NODATA
FIELD		|snmptrap_logging|t_integer	|'1'	|NOT NULL	|ZBX_PROXY,ZBX_NODATA
FIELD		|server_check_interval|t_integer|'10'	|NOT NULL	|ZBX_NODATA
FIELD		|hk_events_mode	|t_integer	|'1'	|NOT NULL	|ZBX_NODATA
FIELD		|hk_events_trigger|t_varchar(32)|'365d'	|NOT NULL	|ZBX_NODATA
FIELD		|hk_events_internal|t_varchar(32)|'1d'	|NOT NULL	|ZBX_NODATA
FIELD		|hk_events_discovery|t_varchar(32)|'1d'	|NOT NULL	|ZBX_NODATA
FIELD		|hk_events_autoreg|t_varchar(32)|'1d'	|NOT NULL	|ZBX_NODATA
FIELD		|hk_services_mode|t_integer	|'1'	|NOT NULL	|ZBX_NODATA
FIELD		|hk_services	|t_varchar(32)	|'365d'	|NOT NULL	|ZBX_NODATA
FIELD		|hk_audit_mode	|t_integer	|'1'	|NOT NULL	|ZBX_NODATA
FIELD		|hk_audit	|t_varchar(32)	|'365d'	|NOT NULL	|ZBX_NODATA
FIELD		|hk_sessions_mode|t_integer	|'1'	|NOT NULL	|ZBX_NODATA
FIELD		|hk_sessions	|t_varchar(32)	|'365d'	|NOT NULL	|ZBX_NODATA
FIELD		|hk_history_mode|t_integer	|'1'	|NOT NULL	|ZBX_NODATA
FIELD		|hk_history_global|t_integer	|'0'	|NOT NULL	|ZBX_NODATA
FIELD		|hk_history	|t_varchar(32)	|'90d'	|NOT NULL	|ZBX_NODATA
FIELD		|hk_trends_mode	|t_integer	|'1'	|NOT NULL	|ZBX_NODATA
FIELD		|hk_trends_global|t_integer	|'0'	|NOT NULL	|ZBX_NODATA
FIELD		|hk_trends	|t_varchar(32)	|'365d'	|NOT NULL	|ZBX_NODATA
FIELD		|default_inventory_mode|t_integer|'-1'	|NOT NULL	|ZBX_NODATA
FIELD		|custom_color	|t_integer	|'0'	|NOT NULL	|ZBX_NODATA
FIELD		|http_auth_enabled	|t_integer	|'0'	|NOT NULL	|ZBX_NODATA
FIELD		|http_login_form	|t_integer	|'0'	|NOT NULL	|ZBX_NODATA
FIELD		|http_strip_domains	|t_varchar(2048)|''	|NOT NULL	|ZBX_NODATA
FIELD		|http_case_sensitive	|t_integer	|'1'	|NOT NULL	|ZBX_NODATA
FIELD		|ldap_configured		|t_integer		|'0'	|NOT NULL	|ZBX_NODATA
FIELD		|ldap_case_sensitive	|t_integer	|'1'	|NOT NULL	|ZBX_NODATA
FIELD		|db_extension	|t_varchar(32)	|''	|NOT NULL	|ZBX_NODATA
FIELD		|autoreg_tls_accept	|t_integer	|'1'	|NOT NULL	|ZBX_PROXY,ZBX_NODATA
FIELD		|compression_status	|t_integer	|'0'	|NOT NULL	|ZBX_NODATA
FIELD		|compression_availability	|t_integer	|'0'	|NOT NULL	|ZBX_NODATA
FIELD		|compress_older	|t_varchar(32)	|'7d'	|NOT NULL	|ZBX_NODATA
FIELD		|instanceid	|t_varchar(32)	|''	|NOT NULL	|ZBX_NODATA
FIELD		|saml_auth_enabled	|t_integer	|'0'	|NOT NULL	|ZBX_NODATA
FIELD		|saml_idp_entityid	|t_varchar(1024)|''	|NOT NULL	|ZBX_NODATA
FIELD		|saml_sso_url	|t_varchar(2048)|''	|NOT NULL	|ZBX_NODATA
FIELD		|saml_slo_url	|t_varchar(2048)|''	|NOT NULL	|ZBX_NODATA
FIELD		|saml_username_attribute|t_varchar(128)	|''	|NOT NULL	|ZBX_NODATA
FIELD		|saml_sp_entityid	|t_varchar(1024)|''	|NOT NULL	|ZBX_NODATA
FIELD		|saml_nameid_format	|t_varchar(2048)|''	|NOT NULL	|ZBX_NODATA
FIELD		|saml_sign_messages	|t_integer	|'0'	|NOT NULL	|ZBX_NODATA
FIELD		|saml_sign_assertions	|t_integer	|'0'	|NOT NULL	|ZBX_NODATA
FIELD		|saml_sign_authn_requests	|t_integer	|'0'	|NOT NULL	|ZBX_NODATA
FIELD		|saml_sign_logout_requests	|t_integer	|'0'	|NOT NULL	|ZBX_NODATA
FIELD		|saml_sign_logout_responses	|t_integer	|'0'	|NOT NULL	|ZBX_NODATA
FIELD		|saml_encrypt_nameid	|t_integer	|'0'	|NOT NULL	|ZBX_NODATA
FIELD		|saml_encrypt_assertions|t_integer	|'0'	|NOT NULL	|ZBX_NODATA
FIELD		|saml_case_sensitive	|t_integer	|'0'	|NOT NULL	|ZBX_NODATA
INDEX		|1		|alert_usrgrpid
INDEX		|2		|discovery_groupid

TABLE|triggers|triggerid|ZBX_TEMPLATE
FIELD		|triggerid	|t_id		|	|NOT NULL	|0
FIELD		|expression	|t_varchar(2048)|''	|NOT NULL	|0
FIELD		|description	|t_varchar(255)	|''	|NOT NULL	|0
FIELD		|url		|t_varchar(255)	|''	|NOT NULL	|0
FIELD		|status		|t_integer	|'0'	|NOT NULL	|0
FIELD		|value		|t_integer	|'0'	|NOT NULL	|ZBX_NODATA
FIELD		|priority	|t_integer	|'0'	|NOT NULL	|0
FIELD		|lastchange	|t_integer	|'0'	|NOT NULL	|ZBX_NODATA
FIELD		|comments	|t_shorttext	|''	|NOT NULL	|0
FIELD		|error		|t_varchar(2048)|''	|NOT NULL	|ZBX_NODATA
FIELD		|templateid	|t_id		|	|NULL		|0			|1|triggers	|triggerid
FIELD		|type		|t_integer	|'0'	|NOT NULL	|0
FIELD		|state		|t_integer	|'0'	|NOT NULL	|ZBX_NODATA
FIELD		|flags		|t_integer	|'0'	|NOT NULL	|0
FIELD		|recovery_mode	|t_integer	|'0'	|NOT NULL	|0
FIELD		|recovery_expression|t_varchar(2048)|''	|NOT NULL	|0
FIELD		|correlation_mode|t_integer	|'0'	|NOT NULL	|0
FIELD		|correlation_tag|t_varchar(255)	|''	|NOT NULL	|0
FIELD		|manual_close	|t_integer	|'0'	|NOT NULL	|0
FIELD		|opdata		|t_varchar(255)	|''	|NOT NULL	|0
FIELD		|discover	|t_integer	|'0'	|NOT NULL	|0
INDEX		|1		|status
INDEX		|2		|value,lastchange
INDEX		|3		|templateid

TABLE|trigger_depends|triggerdepid|ZBX_TEMPLATE
FIELD		|triggerdepid	|t_id		|	|NOT NULL	|0
FIELD		|triggerid_down	|t_id		|	|NOT NULL	|0			|1|triggers	|triggerid
FIELD		|triggerid_up	|t_id		|	|NOT NULL	|0			|2|triggers	|triggerid
UNIQUE		|1		|triggerid_down,triggerid_up
INDEX		|2		|triggerid_up

TABLE|functions|functionid|ZBX_TEMPLATE
FIELD		|functionid	|t_id		|	|NOT NULL	|0
FIELD		|itemid		|t_id		|	|NOT NULL	|0			|1|items
FIELD		|triggerid	|t_id		|	|NOT NULL	|0			|2|triggers
FIELD		|name		|t_varchar(12)	|''	|NOT NULL	|0
FIELD		|parameter	|t_varchar(255)	|'0'	|NOT NULL	|0
INDEX		|1		|triggerid
INDEX		|2		|itemid,name,parameter

TABLE|graphs|graphid|ZBX_TEMPLATE
FIELD		|graphid	|t_id		|	|NOT NULL	|0
FIELD		|name		|t_varchar(128)	|''	|NOT NULL	|0
FIELD		|width		|t_integer	|'900'	|NOT NULL	|0
FIELD		|height		|t_integer	|'200'	|NOT NULL	|0
FIELD		|yaxismin	|t_double	|'0'	|NOT NULL	|0
FIELD		|yaxismax	|t_double	|'100'	|NOT NULL	|0
FIELD		|templateid	|t_id		|	|NULL		|0			|1|graphs	|graphid
FIELD		|show_work_period|t_integer	|'1'	|NOT NULL	|0
FIELD		|show_triggers	|t_integer	|'1'	|NOT NULL	|0
FIELD		|graphtype	|t_integer	|'0'	|NOT NULL	|0
FIELD		|show_legend	|t_integer	|'1'	|NOT NULL	|0
FIELD		|show_3d	|t_integer	|'0'	|NOT NULL	|0
FIELD		|percent_left	|t_double	|'0'	|NOT NULL	|0
FIELD		|percent_right	|t_double	|'0'	|NOT NULL	|0
FIELD		|ymin_type	|t_integer	|'0'	|NOT NULL	|0
FIELD		|ymax_type	|t_integer	|'0'	|NOT NULL	|0
FIELD		|ymin_itemid	|t_id		|	|NULL		|0			|2|items	|itemid		|RESTRICT
FIELD		|ymax_itemid	|t_id		|	|NULL		|0			|3|items	|itemid		|RESTRICT
FIELD		|flags		|t_integer	|'0'	|NOT NULL	|0
FIELD		|discover	|t_integer	|'0'	|NOT NULL	|0
INDEX		|1		|name
INDEX		|2		|templateid
INDEX		|3		|ymin_itemid
INDEX		|4		|ymax_itemid

TABLE|graphs_items|gitemid|ZBX_TEMPLATE
FIELD		|gitemid	|t_id		|	|NOT NULL	|0
FIELD		|graphid	|t_id		|	|NOT NULL	|0			|1|graphs
FIELD		|itemid		|t_id		|	|NOT NULL	|0			|2|items
FIELD		|drawtype	|t_integer	|'0'	|NOT NULL	|0
FIELD		|sortorder	|t_integer	|'0'	|NOT NULL	|0
FIELD		|color		|t_varchar(6)	|'009600'|NOT NULL	|0
FIELD		|yaxisside	|t_integer	|'0'	|NOT NULL	|0
FIELD		|calc_fnc	|t_integer	|'2'	|NOT NULL	|0
FIELD		|type		|t_integer	|'0'	|NOT NULL	|0
INDEX		|1		|itemid
INDEX		|2		|graphid

TABLE|graph_theme|graphthemeid|ZBX_DATA
FIELD		|graphthemeid	|t_id		|	|NOT NULL	|0
FIELD		|theme		|t_varchar(64)	|''	|NOT NULL	|0
FIELD		|backgroundcolor|t_varchar(6)	|''	|NOT NULL	|0
FIELD		|graphcolor	|t_varchar(6)	|''	|NOT NULL	|0
FIELD		|gridcolor	|t_varchar(6)	|''	|NOT NULL	|0
FIELD		|maingridcolor	|t_varchar(6)	|''	|NOT NULL	|0
FIELD		|gridbordercolor|t_varchar(6)	|''	|NOT NULL	|0
FIELD		|textcolor	|t_varchar(6)	|''	|NOT NULL	|0
FIELD		|highlightcolor	|t_varchar(6)	|''	|NOT NULL	|0
FIELD		|leftpercentilecolor|t_varchar(6)|''	|NOT NULL	|0
FIELD		|rightpercentilecolor|t_varchar(6)|''	|NOT NULL	|0
FIELD		|nonworktimecolor|t_varchar(6)	|''	|NOT NULL	|0
FIELD		|colorpalette	|t_varchar(255)	|''	|NOT NULL	|0
UNIQUE		|1		|theme

TABLE|globalmacro|globalmacroid|ZBX_DATA
FIELD		|globalmacroid	|t_id		|	|NOT NULL	|0
FIELD		|macro		|t_varchar(255)	|''	|NOT NULL	|ZBX_PROXY
FIELD		|value		|t_varchar(255)	|''	|NOT NULL	|ZBX_PROXY
FIELD		|description	|t_shorttext	|''	|NOT NULL	|0
FIELD		|type		|t_integer	|'0'	|NOT NULL	|0
UNIQUE		|1		|macro

TABLE|hostmacro|hostmacroid|ZBX_TEMPLATE
FIELD		|hostmacroid	|t_id		|	|NOT NULL	|0
FIELD		|hostid		|t_id		|	|NOT NULL	|ZBX_PROXY		|1|hosts
FIELD		|macro		|t_varchar(255)	|''	|NOT NULL	|ZBX_PROXY
FIELD		|value		|t_varchar(255)	|''	|NOT NULL	|ZBX_PROXY
FIELD		|description	|t_shorttext	|''	|NOT NULL	|0
FIELD		|type		|t_integer	|'0'	|NOT NULL	|0
UNIQUE		|1		|hostid,macro

TABLE|hosts_groups|hostgroupid|ZBX_TEMPLATE
FIELD		|hostgroupid	|t_id		|	|NOT NULL	|0
FIELD		|hostid		|t_id		|	|NOT NULL	|0			|1|hosts
FIELD		|groupid	|t_id		|	|NOT NULL	|0			|2|hstgrp
UNIQUE		|1		|hostid,groupid
INDEX		|2		|groupid

TABLE|hosts_templates|hosttemplateid|ZBX_TEMPLATE
FIELD		|hosttemplateid	|t_id		|	|NOT NULL	|0
FIELD		|hostid		|t_id		|	|NOT NULL	|ZBX_PROXY		|1|hosts
FIELD		|templateid	|t_id		|	|NOT NULL	|ZBX_PROXY		|2|hosts	|hostid
UNIQUE		|1		|hostid,templateid
INDEX		|2		|templateid

TABLE|items_applications|itemappid|ZBX_TEMPLATE
FIELD		|itemappid	|t_id		|	|NOT NULL	|0
FIELD		|applicationid	|t_id		|	|NOT NULL	|0			|1|applications
FIELD		|itemid		|t_id		|	|NOT NULL	|0			|2|items
UNIQUE		|1		|applicationid,itemid
INDEX		|2		|itemid

TABLE|mappings|mappingid|ZBX_TEMPLATE
FIELD		|mappingid	|t_id		|	|NOT NULL	|0
FIELD		|valuemapid	|t_id		|	|NOT NULL	|0			|1|valuemaps
FIELD		|value		|t_varchar(64)	|''	|NOT NULL	|0
FIELD		|newvalue	|t_varchar(64)	|''	|NOT NULL	|0
INDEX		|1		|valuemapid

TABLE|media|mediaid|ZBX_DATA
FIELD		|mediaid	|t_id		|	|NOT NULL	|0
FIELD		|userid		|t_id		|	|NOT NULL	|0			|1|users
FIELD		|mediatypeid	|t_id		|	|NOT NULL	|0			|2|media_type
FIELD		|sendto		|t_varchar(1024)|''	|NOT NULL	|0
FIELD		|active		|t_integer	|'0'	|NOT NULL	|0
FIELD		|severity	|t_integer	|'63'	|NOT NULL	|0
FIELD		|period		|t_varchar(1024)|'1-7,00:00-24:00'|NOT NULL|0
INDEX		|1		|userid
INDEX		|2		|mediatypeid

TABLE|rights|rightid|ZBX_DATA
FIELD		|rightid	|t_id		|	|NOT NULL	|0
FIELD		|groupid	|t_id		|	|NOT NULL	|0			|1|usrgrp	|usrgrpid
FIELD		|permission	|t_integer	|'0'	|NOT NULL	|0
FIELD		|id		|t_id		|	|NOT NULL	|0			|2|hstgrp	|groupid
INDEX		|1		|groupid
INDEX		|2		|id

TABLE|services|serviceid|ZBX_DATA
FIELD		|serviceid	|t_id		|	|NOT NULL	|0
FIELD		|name		|t_varchar(128)	|''	|NOT NULL	|0
FIELD		|status		|t_integer	|'0'	|NOT NULL	|0
FIELD		|algorithm	|t_integer	|'0'	|NOT NULL	|0
FIELD		|triggerid	|t_id		|	|NULL		|0			|1|triggers
FIELD		|showsla	|t_integer	|'0'	|NOT NULL	|0
FIELD		|goodsla	|t_double	|'99.9'	|NOT NULL	|0
FIELD		|sortorder	|t_integer	|'0'	|NOT NULL	|0
INDEX		|1		|triggerid

TABLE|services_links|linkid|ZBX_DATA
FIELD		|linkid		|t_id		|	|NOT NULL	|0
FIELD		|serviceupid	|t_id		|	|NOT NULL	|0			|1|services	|serviceid
FIELD		|servicedownid	|t_id		|	|NOT NULL	|0			|2|services	|serviceid
FIELD		|soft		|t_integer	|'0'	|NOT NULL	|0
INDEX		|1		|servicedownid
UNIQUE		|2		|serviceupid,servicedownid

TABLE|services_times|timeid|ZBX_DATA
FIELD		|timeid		|t_id		|	|NOT NULL	|0
FIELD		|serviceid	|t_id		|	|NOT NULL	|0			|1|services
FIELD		|type		|t_integer	|'0'	|NOT NULL	|0
FIELD		|ts_from	|t_integer	|'0'	|NOT NULL	|0
FIELD		|ts_to		|t_integer	|'0'	|NOT NULL	|0
FIELD		|note		|t_varchar(255)	|''	|NOT NULL	|0
INDEX		|1		|serviceid,type,ts_from,ts_to

TABLE|icon_map|iconmapid|ZBX_DATA
FIELD		|iconmapid	|t_id		|	|NOT NULL	|0
FIELD		|name		|t_varchar(64)	|''	|NOT NULL	|0
FIELD		|default_iconid	|t_id		|	|NOT NULL	|0			|1|images	|imageid	|RESTRICT
UNIQUE		|1		|name
INDEX		|2		|default_iconid

TABLE|icon_mapping|iconmappingid|ZBX_DATA
FIELD		|iconmappingid	|t_id		|	|NOT NULL	|0
FIELD		|iconmapid	|t_id		|	|NOT NULL	|0			|1|icon_map
FIELD		|iconid		|t_id		|	|NOT NULL	|0			|2|images	|imageid	|RESTRICT
FIELD		|inventory_link	|t_integer	|'0'	|NOT NULL	|0
FIELD		|expression	|t_varchar(64)	|''	|NOT NULL	|0
FIELD		|sortorder	|t_integer	|'0'	|NOT NULL	|0
INDEX		|1		|iconmapid
INDEX		|2		|iconid

TABLE|sysmaps|sysmapid|ZBX_TEMPLATE
FIELD		|sysmapid	|t_id		|	|NOT NULL	|0
FIELD		|name		|t_varchar(128)	|''	|NOT NULL	|0
FIELD		|width		|t_integer	|'600'	|NOT NULL	|0
FIELD		|height		|t_integer	|'400'	|NOT NULL	|0
FIELD		|backgroundid	|t_id		|	|NULL		|0			|1|images	|imageid	|RESTRICT
FIELD		|label_type	|t_integer	|'2'	|NOT NULL	|0
FIELD		|label_location	|t_integer	|'0'	|NOT NULL	|0
FIELD		|highlight	|t_integer	|'1'	|NOT NULL	|0
FIELD		|expandproblem	|t_integer	|'1'	|NOT NULL	|0
FIELD		|markelements	|t_integer	|'0'	|NOT NULL	|0
FIELD		|show_unack	|t_integer	|'0'	|NOT NULL	|0
FIELD		|grid_size	|t_integer	|'50'	|NOT NULL	|0
FIELD		|grid_show	|t_integer	|'1'	|NOT NULL	|0
FIELD		|grid_align	|t_integer	|'1'	|NOT NULL	|0
FIELD		|label_format	|t_integer	|'0'	|NOT NULL	|0
FIELD		|label_type_host|t_integer	|'2'	|NOT NULL	|0
FIELD		|label_type_hostgroup|t_integer	|'2'	|NOT NULL	|0
FIELD		|label_type_trigger|t_integer	|'2'	|NOT NULL	|0
FIELD		|label_type_map|t_integer	|'2'	|NOT NULL	|0
FIELD		|label_type_image|t_integer	|'2'	|NOT NULL	|0
FIELD		|label_string_host|t_varchar(255)|''	|NOT NULL	|0
FIELD		|label_string_hostgroup|t_varchar(255)|''|NOT NULL	|0
FIELD		|label_string_trigger|t_varchar(255)|''	|NOT NULL	|0
FIELD		|label_string_map|t_varchar(255)|''	|NOT NULL	|0
FIELD		|label_string_image|t_varchar(255)|''	|NOT NULL	|0
FIELD		|iconmapid	|t_id		|	|NULL		|0			|2|icon_map	|		|RESTRICT
FIELD		|expand_macros	|t_integer	|'0'	|NOT NULL	|0
FIELD		|severity_min	|t_integer	|'0'	|NOT NULL	|0
FIELD		|userid		|t_id		|	|NOT NULL	|0			|3|users	|		|RESTRICT
FIELD		|private	|t_integer	|'1'	|NOT NULL	|0
FIELD		|show_suppressed|t_integer	|'0'	|NOT NULL	|0
UNIQUE		|1		|name
INDEX		|2		|backgroundid
INDEX		|3		|iconmapid

TABLE|sysmaps_elements|selementid|ZBX_TEMPLATE
FIELD		|selementid	|t_id		|	|NOT NULL	|0
FIELD		|sysmapid	|t_id		|	|NOT NULL	|0			|1|sysmaps
FIELD		|elementid	|t_id		|'0'	|NOT NULL	|0
FIELD		|elementtype	|t_integer	|'0'	|NOT NULL	|0
FIELD		|iconid_off	|t_id		|	|NULL		|0			|2|images	|imageid	|RESTRICT
FIELD		|iconid_on	|t_id		|	|NULL		|0			|3|images	|imageid	|RESTRICT
FIELD		|label		|t_varchar(2048)|''	|NOT NULL	|0
FIELD		|label_location	|t_integer	|'-1'	|NOT NULL	|0
FIELD		|x		|t_integer	|'0'	|NOT NULL	|0
FIELD		|y		|t_integer	|'0'	|NOT NULL	|0
FIELD		|iconid_disabled|t_id		|	|NULL		|0			|4|images	|imageid	|RESTRICT
FIELD		|iconid_maintenance|t_id	|	|NULL		|0			|5|images	|imageid	|RESTRICT
FIELD		|elementsubtype	|t_integer	|'0'	|NOT NULL	|0
FIELD		|areatype	|t_integer	|'0'	|NOT NULL	|0
FIELD		|width		|t_integer	|'200'	|NOT NULL	|0
FIELD		|height		|t_integer	|'200'	|NOT NULL	|0
FIELD		|viewtype	|t_integer	|'0'	|NOT NULL	|0
FIELD		|use_iconmap	|t_integer	|'1'	|NOT NULL	|0
FIELD		|application	|t_varchar(255)	|''	|NOT NULL	|0
INDEX		|1		|sysmapid
INDEX		|2		|iconid_off
INDEX		|3		|iconid_on
INDEX		|4		|iconid_disabled
INDEX		|5		|iconid_maintenance

TABLE|sysmaps_links|linkid|ZBX_TEMPLATE
FIELD		|linkid		|t_id		|	|NOT NULL	|0
FIELD		|sysmapid	|t_id		|	|NOT NULL	|0			|1|sysmaps
FIELD		|selementid1	|t_id		|	|NOT NULL	|0			|2|sysmaps_elements|selementid
FIELD		|selementid2	|t_id		|	|NOT NULL	|0			|3|sysmaps_elements|selementid
FIELD		|drawtype	|t_integer	|'0'	|NOT NULL	|0
FIELD		|color		|t_varchar(6)	|'000000'|NOT NULL	|0
FIELD		|label		|t_varchar(2048)|''	|NOT NULL	|0
INDEX		|1		|sysmapid
INDEX		|2		|selementid1
INDEX		|3		|selementid2

TABLE|sysmaps_link_triggers|linktriggerid|ZBX_TEMPLATE
FIELD		|linktriggerid	|t_id		|	|NOT NULL	|0
FIELD		|linkid		|t_id		|	|NOT NULL	|0			|1|sysmaps_links
FIELD		|triggerid	|t_id		|	|NOT NULL	|0			|2|triggers
FIELD		|drawtype	|t_integer	|'0'	|NOT NULL	|0
FIELD		|color		|t_varchar(6)	|'000000'|NOT NULL	|0
UNIQUE		|1		|linkid,triggerid
INDEX		|2		|triggerid

TABLE|sysmap_element_url|sysmapelementurlid|ZBX_TEMPLATE
FIELD		|sysmapelementurlid|t_id	|	|NOT NULL	|0
FIELD		|selementid	|t_id		|	|NOT NULL	|0			|1|sysmaps_elements
FIELD		|name		|t_varchar(255)	|	|NOT NULL	|0
FIELD		|url		|t_varchar(255)	|''	|NOT NULL	|0
UNIQUE		|1		|selementid,name

TABLE|sysmap_url|sysmapurlid|ZBX_TEMPLATE
FIELD		|sysmapurlid	|t_id		|	|NOT NULL	|0
FIELD		|sysmapid	|t_id		|	|NOT NULL	|0			|1|sysmaps
FIELD		|name		|t_varchar(255)	|	|NOT NULL	|0
FIELD		|url		|t_varchar(255)	|''	|NOT NULL	|0
FIELD		|elementtype	|t_integer	|'0'	|NOT NULL	|0
UNIQUE		|1		|sysmapid,name

TABLE|sysmap_user|sysmapuserid|ZBX_TEMPLATE
FIELD		|sysmapuserid|t_id		|	|NOT NULL	|0
FIELD		|sysmapid	|t_id		|	|NOT NULL	|0			|1|sysmaps
FIELD		|userid		|t_id		|	|NOT NULL	|0			|2|users
FIELD		|permission	|t_integer	|'2'	|NOT NULL	|0
UNIQUE		|1		|sysmapid,userid

TABLE|sysmap_usrgrp|sysmapusrgrpid|ZBX_TEMPLATE
FIELD		|sysmapusrgrpid|t_id		|	|NOT NULL	|0
FIELD		|sysmapid	|t_id		|	|NOT NULL	|0			|1|sysmaps
FIELD		|usrgrpid	|t_id		|	|NOT NULL	|0			|2|usrgrp
FIELD		|permission	|t_integer	|'2'	|NOT NULL	|0
UNIQUE		|1		|sysmapid,usrgrpid

TABLE|maintenances_hosts|maintenance_hostid|ZBX_DATA
FIELD		|maintenance_hostid|t_id	|	|NOT NULL	|0
FIELD		|maintenanceid	|t_id		|	|NOT NULL	|0			|1|maintenances
FIELD		|hostid		|t_id		|	|NOT NULL	|0			|2|hosts
UNIQUE		|1		|maintenanceid,hostid
INDEX		|2		|hostid

TABLE|maintenances_groups|maintenance_groupid|ZBX_DATA
FIELD		|maintenance_groupid|t_id	|	|NOT NULL	|0
FIELD		|maintenanceid	|t_id		|	|NOT NULL	|0			|1|maintenances
FIELD		|groupid	|t_id		|	|NOT NULL	|0			|2|hstgrp
UNIQUE		|1		|maintenanceid,groupid
INDEX		|2		|groupid

TABLE|timeperiods|timeperiodid|ZBX_DATA
FIELD		|timeperiodid	|t_id		|	|NOT NULL	|0
FIELD		|timeperiod_type|t_integer	|'0'	|NOT NULL	|0
FIELD		|every		|t_integer	|'1'	|NOT NULL	|0
FIELD		|month		|t_integer	|'0'	|NOT NULL	|0
FIELD		|dayofweek	|t_integer	|'0'	|NOT NULL	|0
FIELD		|day		|t_integer	|'0'	|NOT NULL	|0
FIELD		|start_time	|t_integer	|'0'	|NOT NULL	|0
FIELD		|period		|t_integer	|'0'	|NOT NULL	|0
FIELD		|start_date	|t_integer	|'0'	|NOT NULL	|0

TABLE|maintenances_windows|maintenance_timeperiodid|ZBX_DATA
FIELD		|maintenance_timeperiodid|t_id	|	|NOT NULL	|0
FIELD		|maintenanceid	|t_id		|	|NOT NULL	|0			|1|maintenances
FIELD		|timeperiodid	|t_id		|	|NOT NULL	|0			|2|timeperiods
UNIQUE		|1		|maintenanceid,timeperiodid
INDEX		|2		|timeperiodid

TABLE|regexps|regexpid|ZBX_DATA
FIELD		|regexpid	|t_id		|	|NOT NULL	|0
FIELD		|name		|t_varchar(128)	|''	|NOT NULL	|ZBX_PROXY
FIELD		|test_string	|t_shorttext	|''	|NOT NULL	|0
UNIQUE		|1		|name

TABLE|expressions|expressionid|ZBX_DATA
FIELD		|expressionid	|t_id		|	|NOT NULL	|0
FIELD		|regexpid	|t_id		|	|NOT NULL	|ZBX_PROXY		|1|regexps
FIELD		|expression	|t_varchar(255)	|''	|NOT NULL	|ZBX_PROXY
FIELD		|expression_type|t_integer	|'0'	|NOT NULL	|ZBX_PROXY
FIELD		|exp_delimiter	|t_varchar(1)	|''	|NOT NULL	|ZBX_PROXY
FIELD		|case_sensitive	|t_integer	|'0'	|NOT NULL	|ZBX_PROXY
INDEX		|1		|regexpid

TABLE|ids|table_name,field_name|0
FIELD		|table_name	|t_varchar(64)	|''	|NOT NULL	|0
FIELD		|field_name	|t_varchar(64)	|''	|NOT NULL	|0
FIELD		|nextid		|t_id		|	|NOT NULL	|0

-- History tables

TABLE|alerts|alertid|0
FIELD		|alertid	|t_id		|	|NOT NULL	|0
FIELD		|actionid	|t_id		|	|NOT NULL	|0			|1|actions
FIELD		|eventid	|t_id		|	|NOT NULL	|0			|2|events
FIELD		|userid		|t_id		|	|NULL		|0			|3|users
FIELD		|clock		|t_time		|'0'	|NOT NULL	|0
FIELD		|mediatypeid	|t_id		|	|NULL		|0			|4|media_type
FIELD		|sendto		|t_varchar(1024)|''	|NOT NULL	|0
FIELD		|subject	|t_varchar(255)	|''	|NOT NULL	|0
FIELD		|message	|t_text		|''	|NOT NULL	|0
FIELD		|status		|t_integer	|'0'	|NOT NULL	|0
FIELD		|retries	|t_integer	|'0'	|NOT NULL	|0
FIELD		|error		|t_varchar(2048)|''	|NOT NULL	|0
FIELD		|esc_step	|t_integer	|'0'	|NOT NULL	|0
FIELD		|alerttype	|t_integer	|'0'	|NOT NULL	|0
FIELD		|p_eventid	|t_id		|	|NULL		|0			|5|events	|eventid
FIELD		|acknowledgeid	|t_id		|	|NULL		|0			|6|acknowledges	|acknowledgeid
FIELD		|parameters	|t_shorttext	|'{}'	|NOT NULL	|0
INDEX		|1		|actionid
INDEX		|2		|clock
INDEX		|3		|eventid
INDEX		|4		|status
INDEX		|5		|mediatypeid
INDEX		|6		|userid
INDEX		|7		|p_eventid

TABLE|history||0
FIELD		|itemid		|t_id		|	|NOT NULL	|0			|-|items
FIELD		|clock		|t_time		|'0'	|NOT NULL	|0
FIELD		|value		|t_double	|'0.0000'|NOT NULL	|0
FIELD		|ns		|t_nanosec	|'0'	|NOT NULL	|0
INDEX		|1		|itemid,clock

TABLE|history_uint||0
FIELD		|itemid		|t_id		|	|NOT NULL	|0			|-|items
FIELD		|clock		|t_time		|'0'	|NOT NULL	|0
FIELD		|value		|t_bigint	|'0'	|NOT NULL	|0
FIELD		|ns		|t_nanosec	|'0'	|NOT NULL	|0
INDEX		|1		|itemid,clock

TABLE|history_str||0
FIELD		|itemid		|t_id		|	|NOT NULL	|0			|-|items
FIELD		|clock		|t_time		|'0'	|NOT NULL	|0
FIELD		|value		|t_varchar(255)	|''	|NOT NULL	|0
FIELD		|ns		|t_nanosec	|'0'	|NOT NULL	|0
INDEX		|1		|itemid,clock

TABLE|history_log||0
FIELD		|itemid		|t_id		|	|NOT NULL	|0			|-|items
FIELD		|clock		|t_time		|'0'	|NOT NULL	|0
FIELD		|timestamp	|t_time		|'0'	|NOT NULL	|0
FIELD		|source		|t_varchar(64)	|''	|NOT NULL	|0
FIELD		|severity	|t_integer	|'0'	|NOT NULL	|0
FIELD		|value		|t_text		|''	|NOT NULL	|0
FIELD		|logeventid	|t_integer	|'0'	|NOT NULL	|0
FIELD		|ns		|t_nanosec	|'0'	|NOT NULL	|0
INDEX		|1		|itemid,clock

TABLE|history_text||0
FIELD		|itemid		|t_id		|	|NOT NULL	|0			|-|items
FIELD		|clock		|t_time		|'0'	|NOT NULL	|0
FIELD		|value		|t_text		|''	|NOT NULL	|0
FIELD		|ns		|t_nanosec	|'0'	|NOT NULL	|0
INDEX		|1		|itemid,clock

TABLE|proxy_history|id|0
FIELD		|id		|t_serial	|	|NOT NULL	|0
FIELD		|itemid		|t_id		|	|NOT NULL	|0			|-|items
FIELD		|clock		|t_time		|'0'	|NOT NULL	|0
FIELD		|timestamp	|t_time		|'0'	|NOT NULL	|0
FIELD		|source		|t_varchar(64)	|''	|NOT NULL	|0
FIELD		|severity	|t_integer	|'0'	|NOT NULL	|0
FIELD		|value		|t_longtext	|''	|NOT NULL	|0
FIELD		|logeventid	|t_integer	|'0'	|NOT NULL	|0
FIELD		|ns		|t_nanosec	|'0'	|NOT NULL	|0
FIELD		|state		|t_integer	|'0'	|NOT NULL	|0
FIELD		|lastlogsize	|t_bigint	|'0'	|NOT NULL	|0
FIELD		|mtime		|t_integer	|'0'	|NOT NULL	|0
FIELD		|flags		|t_integer	|'0'	|NOT NULL	|0
FIELD		|write_clock	|t_time		|'0'	|NOT NULL	|0
INDEX		|1		|clock

TABLE|proxy_dhistory|id|0
FIELD		|id		|t_serial	|	|NOT NULL	|0
FIELD		|clock		|t_time		|'0'	|NOT NULL	|0
FIELD		|druleid	|t_id		|	|NOT NULL	|0			|-|drules
FIELD		|ip		|t_varchar(39)	|''	|NOT NULL	|0
FIELD		|port		|t_integer	|'0'	|NOT NULL	|0
FIELD		|value		|t_varchar(255)	|''	|NOT NULL	|0
FIELD		|status		|t_integer	|'0'	|NOT NULL	|0
FIELD		|dcheckid	|t_id		|	|NULL		|0			|-|dchecks
FIELD		|dns		|t_varchar(255)	|''	|NOT NULL	|0
INDEX		|1		|clock
INDEX		|2		|druleid

TABLE|events|eventid|0
FIELD		|eventid	|t_id		|	|NOT NULL	|0
FIELD		|source		|t_integer	|'0'	|NOT NULL	|0
FIELD		|object		|t_integer	|'0'	|NOT NULL	|0
FIELD		|objectid	|t_id		|'0'	|NOT NULL	|0
FIELD		|clock		|t_time		|'0'	|NOT NULL	|0
FIELD		|value		|t_integer	|'0'	|NOT NULL	|0
FIELD		|acknowledged	|t_integer	|'0'	|NOT NULL	|0
FIELD		|ns		|t_nanosec	|'0'	|NOT NULL	|0
FIELD		|name		|t_varchar(2048)|''	|NOT NULL	|0
FIELD		|severity	|t_integer	|'0'	|NOT NULL	|0
INDEX		|1		|source,object,objectid,clock
INDEX		|2		|source,object,clock

TABLE|trends|itemid,clock|0
FIELD		|itemid		|t_id		|	|NOT NULL	|0			|-|items
FIELD		|clock		|t_time		|'0'	|NOT NULL	|0
FIELD		|num		|t_integer	|'0'	|NOT NULL	|0
FIELD		|value_min	|t_double	|'0.0000'|NOT NULL	|0
FIELD		|value_avg	|t_double	|'0.0000'|NOT NULL	|0
FIELD		|value_max	|t_double	|'0.0000'|NOT NULL	|0

TABLE|trends_uint|itemid,clock|0
FIELD		|itemid		|t_id		|	|NOT NULL	|0			|-|items
FIELD		|clock		|t_time		|'0'	|NOT NULL	|0
FIELD		|num		|t_integer	|'0'	|NOT NULL	|0
FIELD		|value_min	|t_bigint	|'0'	|NOT NULL	|0
FIELD		|value_avg	|t_bigint	|'0'	|NOT NULL	|0
FIELD		|value_max	|t_bigint	|'0'	|NOT NULL	|0

TABLE|acknowledges|acknowledgeid|0
FIELD		|acknowledgeid	|t_id		|	|NOT NULL	|0
FIELD		|userid		|t_id		|	|NOT NULL	|0			|1|users
FIELD		|eventid	|t_id		|	|NOT NULL	|0			|2|events
FIELD		|clock		|t_time		|'0'	|NOT NULL	|0
FIELD		|message	|t_varchar(2048)|''	|NOT NULL	|0
FIELD		|action		|t_integer	|'0'	|NOT NULL	|0
FIELD		|old_severity	|t_integer	|'0'	|NOT NULL	|0
FIELD		|new_severity	|t_integer	|'0'	|NOT NULL	|0
INDEX		|1		|userid
INDEX		|2		|eventid
INDEX		|3		|clock

TABLE|auditlog|auditid|0
FIELD		|auditid	|t_id		|	|NOT NULL	|0
FIELD		|userid		|t_id		|	|NOT NULL	|0			|1|users
FIELD		|clock		|t_time		|'0'	|NOT NULL	|0
FIELD		|action		|t_integer	|'0'	|NOT NULL	|0
FIELD		|resourcetype	|t_integer	|'0'	|NOT NULL	|0
FIELD		|note		|t_varchar(128) |''	|NOT NULL	|0
FIELD		|ip		|t_varchar(39)	|''	|NOT NULL	|0
FIELD		|resourceid	|t_id		|	|NULL		|0
FIELD		|resourcename	|t_varchar(255)	|''	|NOT NULL	|0
INDEX		|1		|userid,clock
INDEX		|2		|clock
INDEX		|3		|resourcetype,resourceid

TABLE|auditlog_details|auditdetailid|0
FIELD		|auditdetailid	|t_id		|	|NOT NULL	|0
FIELD		|auditid	|t_id		|	|NOT NULL	|0			|1|auditlog
FIELD		|table_name	|t_varchar(64)	|''	|NOT NULL	|0
FIELD		|field_name	|t_varchar(64)	|''	|NOT NULL	|0
FIELD		|oldvalue	|t_text		|''	|NOT NULL	|0
FIELD		|newvalue	|t_text		|''	|NOT NULL	|0
INDEX		|1		|auditid

TABLE|service_alarms|servicealarmid|0
FIELD		|servicealarmid	|t_id		|	|NOT NULL	|0
FIELD		|serviceid	|t_id		|	|NOT NULL	|0			|1|services
FIELD		|clock		|t_time		|'0'	|NOT NULL	|0
FIELD		|value		|t_integer	|'0'	|NOT NULL	|0
INDEX		|1		|serviceid,clock
INDEX		|2		|clock

TABLE|autoreg_host|autoreg_hostid|0
FIELD		|autoreg_hostid	|t_id		|	|NOT NULL	|0
FIELD		|proxy_hostid	|t_id		|	|NULL		|0			|1|hosts	|hostid
FIELD		|host		|t_varchar(128)	|''	|NOT NULL	|0
FIELD		|listen_ip	|t_varchar(39)	|''	|NOT NULL	|0
FIELD		|listen_port	|t_integer	|'0'	|NOT NULL	|0
FIELD		|listen_dns	|t_varchar(255)	|''	|NOT NULL	|0
FIELD		|host_metadata	|t_varchar(255)	|''	|NOT NULL	|0
FIELD		|flags		|t_integer	|'0'	|NOT NULL	|0
FIELD		|tls_accepted	|t_integer	|'1'	|NOT NULL	|0
INDEX		|1		|host
INDEX		|2		|proxy_hostid

TABLE|proxy_autoreg_host|id|0
FIELD		|id		|t_serial	|	|NOT NULL	|0
FIELD		|clock		|t_time		|'0'	|NOT NULL	|0
FIELD		|host		|t_varchar(128)	|''	|NOT NULL	|0
FIELD		|listen_ip	|t_varchar(39)	|''	|NOT NULL	|0
FIELD		|listen_port	|t_integer	|'0'	|NOT NULL	|0
FIELD		|listen_dns	|t_varchar(255)	|''	|NOT NULL	|0
FIELD		|host_metadata	|t_varchar(255)	|''	|NOT NULL	|0
FIELD		|flags		|t_integer	|'0'	|NOT NULL	|0
FIELD		|tls_accepted	|t_integer	|'1'	|NOT NULL	|0
INDEX		|1		|clock

TABLE|dhosts|dhostid|0
FIELD		|dhostid	|t_id		|	|NOT NULL	|0
FIELD		|druleid	|t_id		|	|NOT NULL	|0			|1|drules
FIELD		|status		|t_integer	|'0'	|NOT NULL	|0
FIELD		|lastup		|t_integer	|'0'	|NOT NULL	|0
FIELD		|lastdown	|t_integer	|'0'	|NOT NULL	|0
INDEX		|1		|druleid

TABLE|dservices|dserviceid|0
FIELD		|dserviceid	|t_id		|	|NOT NULL	|0
FIELD		|dhostid	|t_id		|	|NOT NULL	|0			|1|dhosts
FIELD		|value		|t_varchar(255)	|''	|NOT NULL	|0
FIELD		|port		|t_integer	|'0'	|NOT NULL	|0
FIELD		|status		|t_integer	|'0'	|NOT NULL	|0
FIELD		|lastup		|t_integer	|'0'	|NOT NULL	|0
FIELD		|lastdown	|t_integer	|'0'	|NOT NULL	|0
FIELD		|dcheckid	|t_id		|	|NOT NULL	|0			|2|dchecks
FIELD		|ip		|t_varchar(39)	|''	|NOT NULL	|0
FIELD		|dns		|t_varchar(255)	|''	|NOT NULL	|0
UNIQUE		|1		|dcheckid,ip,port
INDEX		|2		|dhostid

-- Other tables

TABLE|escalations|escalationid|0
FIELD		|escalationid	|t_id		|	|NOT NULL	|0
FIELD		|actionid	|t_id		|	|NOT NULL	|0			|-|actions
FIELD		|triggerid	|t_id		|	|NULL		|0			|-|triggers
FIELD		|eventid	|t_id		|	|NULL		|0			|-|events
FIELD		|r_eventid	|t_id		|	|NULL		|0			|-|events	|eventid
FIELD		|nextcheck	|t_time		|'0'	|NOT NULL	|0
FIELD		|esc_step	|t_integer	|'0'	|NOT NULL	|0
FIELD		|status		|t_integer	|'0'	|NOT NULL	|0
FIELD		|itemid		|t_id		|	|NULL		|0			|-|items
FIELD		|acknowledgeid	|t_id		|	|NULL		|0			|-|acknowledges
UNIQUE		|1		|triggerid,itemid,escalationid
INDEX		|2		|eventid
INDEX		|3		|nextcheck

TABLE|globalvars|globalvarid|0
FIELD		|globalvarid	|t_id		|	|NOT NULL	|0
FIELD		|snmp_lastsize	|t_bigint	|'0'	|NOT NULL	|0

TABLE|graph_discovery|graphid|0
FIELD		|graphid	|t_id		|	|NOT NULL	|0			|1|graphs
FIELD		|parent_graphid	|t_id		|	|NOT NULL	|0			|2|graphs	|graphid	|RESTRICT
FIELD		|lastcheck	|t_integer	|'0'	|NOT NULL	|ZBX_NODATA
FIELD		|ts_delete	|t_time		|'0'	|NOT NULL	|ZBX_NODATA
INDEX		|1		|parent_graphid

TABLE|host_inventory|hostid|0
FIELD		|hostid		|t_id		|	|NOT NULL	|0			|1|hosts
FIELD		|inventory_mode	|t_integer	|'0'	|NOT NULL	|0
FIELD		|type		|t_varchar(64)	|''	|NOT NULL	|0
FIELD		|type_full	|t_varchar(64)	|''	|NOT NULL	|0
FIELD		|name		|t_varchar(128)	|''	|NOT NULL	|0
FIELD		|alias		|t_varchar(128)	|''	|NOT NULL	|0
FIELD		|os		|t_varchar(128)	|''	|NOT NULL	|0
FIELD		|os_full	|t_varchar(255)	|''	|NOT NULL	|0
FIELD		|os_short	|t_varchar(128)	|''	|NOT NULL	|0
FIELD		|serialno_a	|t_varchar(64)	|''	|NOT NULL	|0
FIELD		|serialno_b	|t_varchar(64)	|''	|NOT NULL	|0
FIELD		|tag		|t_varchar(64)	|''	|NOT NULL	|0
FIELD		|asset_tag	|t_varchar(64)	|''	|NOT NULL	|0
FIELD		|macaddress_a	|t_varchar(64)	|''	|NOT NULL	|0
FIELD		|macaddress_b	|t_varchar(64)	|''	|NOT NULL	|0
FIELD		|hardware	|t_varchar(255)	|''	|NOT NULL	|0
FIELD		|hardware_full	|t_shorttext	|''	|NOT NULL	|0
FIELD		|software	|t_varchar(255)	|''	|NOT NULL	|0
FIELD		|software_full	|t_shorttext	|''	|NOT NULL	|0
FIELD		|software_app_a	|t_varchar(64)	|''	|NOT NULL	|0
FIELD		|software_app_b	|t_varchar(64)	|''	|NOT NULL	|0
FIELD		|software_app_c	|t_varchar(64)	|''	|NOT NULL	|0
FIELD		|software_app_d	|t_varchar(64)	|''	|NOT NULL	|0
FIELD		|software_app_e	|t_varchar(64)	|''	|NOT NULL	|0
FIELD		|contact	|t_shorttext	|''	|NOT NULL	|0
FIELD		|location	|t_shorttext	|''	|NOT NULL	|0
FIELD		|location_lat	|t_varchar(16)	|''	|NOT NULL	|0
FIELD		|location_lon	|t_varchar(16)	|''	|NOT NULL	|0
FIELD		|notes		|t_shorttext	|''	|NOT NULL	|0
FIELD		|chassis	|t_varchar(64)	|''	|NOT NULL	|0
FIELD		|model		|t_varchar(64)	|''	|NOT NULL	|0
FIELD		|hw_arch	|t_varchar(32)	|''	|NOT NULL	|0
FIELD		|vendor		|t_varchar(64)	|''	|NOT NULL	|0
FIELD		|contract_number|t_varchar(64)	|''	|NOT NULL	|0
FIELD		|installer_name	|t_varchar(64)	|''	|NOT NULL	|0
FIELD		|deployment_status|t_varchar(64)|''	|NOT NULL	|0
FIELD		|url_a		|t_varchar(255)	|''	|NOT NULL	|0
FIELD		|url_b		|t_varchar(255)	|''	|NOT NULL	|0
FIELD		|url_c		|t_varchar(255)	|''	|NOT NULL	|0
FIELD		|host_networks	|t_shorttext	|''	|NOT NULL	|0
FIELD		|host_netmask	|t_varchar(39)	|''	|NOT NULL	|0
FIELD		|host_router	|t_varchar(39)	|''	|NOT NULL	|0
FIELD		|oob_ip		|t_varchar(39)	|''	|NOT NULL	|0
FIELD		|oob_netmask	|t_varchar(39)	|''	|NOT NULL	|0
FIELD		|oob_router	|t_varchar(39)	|''	|NOT NULL	|0
FIELD		|date_hw_purchase|t_varchar(64)	|''	|NOT NULL	|0
FIELD		|date_hw_install|t_varchar(64)	|''	|NOT NULL	|0
FIELD		|date_hw_expiry	|t_varchar(64)	|''	|NOT NULL	|0
FIELD		|date_hw_decomm	|t_varchar(64)	|''	|NOT NULL	|0
FIELD		|site_address_a	|t_varchar(128)	|''	|NOT NULL	|0
FIELD		|site_address_b	|t_varchar(128)	|''	|NOT NULL	|0
FIELD		|site_address_c	|t_varchar(128)	|''	|NOT NULL	|0
FIELD		|site_city	|t_varchar(128)	|''	|NOT NULL	|0
FIELD		|site_state	|t_varchar(64)	|''	|NOT NULL	|0
FIELD		|site_country	|t_varchar(64)	|''	|NOT NULL	|0
FIELD		|site_zip	|t_varchar(64)	|''	|NOT NULL	|0
FIELD		|site_rack	|t_varchar(128)	|''	|NOT NULL	|0
FIELD		|site_notes	|t_shorttext	|''	|NOT NULL	|0
FIELD		|poc_1_name	|t_varchar(128)	|''	|NOT NULL	|0
FIELD		|poc_1_email	|t_varchar(128)	|''	|NOT NULL	|0
FIELD		|poc_1_phone_a	|t_varchar(64)	|''	|NOT NULL	|0
FIELD		|poc_1_phone_b	|t_varchar(64)	|''	|NOT NULL	|0
FIELD		|poc_1_cell	|t_varchar(64)	|''	|NOT NULL	|0
FIELD		|poc_1_screen	|t_varchar(64)	|''	|NOT NULL	|0
FIELD		|poc_1_notes	|t_shorttext	|''	|NOT NULL	|0
FIELD		|poc_2_name	|t_varchar(128)	|''	|NOT NULL	|0
FIELD		|poc_2_email	|t_varchar(128)	|''	|NOT NULL	|0
FIELD		|poc_2_phone_a	|t_varchar(64)	|''	|NOT NULL	|0
FIELD		|poc_2_phone_b	|t_varchar(64)	|''	|NOT NULL	|0
FIELD		|poc_2_cell	|t_varchar(64)	|''	|NOT NULL	|0
FIELD		|poc_2_screen	|t_varchar(64)	|''	|NOT NULL	|0
FIELD		|poc_2_notes	|t_shorttext	|''	|NOT NULL	|0

TABLE|housekeeper|housekeeperid|0
FIELD		|housekeeperid	|t_id		|	|NOT NULL	|0
FIELD		|tablename	|t_varchar(64)	|''	|NOT NULL	|0
FIELD		|field		|t_varchar(64)	|''	|NOT NULL	|0
FIELD		|value		|t_id		|	|NOT NULL	|0			|-|items

TABLE|images|imageid|0
FIELD		|imageid	|t_id		|	|NOT NULL	|0
FIELD		|imagetype	|t_integer	|'0'	|NOT NULL	|0
FIELD		|name		|t_varchar(64)	|'0'	|NOT NULL	|0
FIELD		|image		|t_image	|''	|NOT NULL	|0
UNIQUE		|1		|name

TABLE|item_discovery|itemdiscoveryid|ZBX_TEMPLATE
FIELD		|itemdiscoveryid|t_id		|	|NOT NULL	|0
FIELD		|itemid		|t_id		|	|NOT NULL	|0			|1|items
FIELD		|parent_itemid	|t_id		|	|NOT NULL	|0			|2|items	|itemid
FIELD		|key_		|t_varchar(2048)|''	|NOT NULL	|ZBX_NODATA
FIELD		|lastcheck	|t_integer	|'0'	|NOT NULL	|ZBX_NODATA
FIELD		|ts_delete	|t_time		|'0'	|NOT NULL	|ZBX_NODATA
UNIQUE		|1		|itemid,parent_itemid
INDEX		|2		|parent_itemid

TABLE|host_discovery|hostid|ZBX_TEMPLATE
FIELD		|hostid		|t_id		|	|NOT NULL	|0			|1|hosts
FIELD		|parent_hostid	|t_id		|	|NULL		|0			|2|hosts	|hostid		|RESTRICT
FIELD		|parent_itemid	|t_id		|	|NULL		|0			|3|items	|itemid		|RESTRICT
FIELD		|host		|t_varchar(128)	|''	|NOT NULL	|ZBX_NODATA
FIELD		|lastcheck	|t_integer	|'0'	|NOT NULL	|ZBX_NODATA
FIELD		|ts_delete	|t_time		|'0'	|NOT NULL	|ZBX_NODATA

TABLE|interface_discovery|interfaceid|0
FIELD		|interfaceid	|t_id		|	|NOT NULL	|0			|1|interface
FIELD		|parent_interfaceid|t_id	|	|NOT NULL	|0			|2|interface	|interfaceid

TABLE|profiles|profileid|0
FIELD		|profileid	|t_id		|	|NOT NULL	|0
FIELD		|userid		|t_id		|	|NOT NULL	|0			|1|users
FIELD		|idx		|t_varchar(96)	|''	|NOT NULL	|0
FIELD		|idx2		|t_id		|'0'	|NOT NULL	|0
FIELD		|value_id	|t_id		|'0'	|NOT NULL	|0
FIELD		|value_int	|t_integer	|'0'	|NOT NULL	|0
FIELD		|value_str	|t_varchar(255)	|''	|NOT NULL	|0
FIELD		|source		|t_varchar(96)	|''	|NOT NULL	|0
FIELD		|type		|t_integer	|'0'	|NOT NULL	|0
INDEX		|1		|userid,idx,idx2
INDEX		|2		|userid,profileid

TABLE|sessions|sessionid|0
FIELD		|sessionid	|t_varchar(32)	|''	|NOT NULL	|0
FIELD		|userid		|t_id		|	|NOT NULL	|0			|1|users
FIELD		|lastaccess	|t_integer	|'0'	|NOT NULL	|0
FIELD		|status		|t_integer	|'0'	|NOT NULL	|0
INDEX		|1		|userid,status,lastaccess

TABLE|trigger_discovery|triggerid|0
FIELD		|triggerid	|t_id		|	|NOT NULL	|0			|1|triggers
FIELD		|parent_triggerid|t_id		|	|NOT NULL	|0			|2|triggers	|triggerid	|RESTRICT
FIELD		|lastcheck	|t_integer	|'0'	|NOT NULL	|ZBX_NODATA
FIELD		|ts_delete	|t_time		|'0'	|NOT NULL	|ZBX_NODATA
INDEX		|1		|parent_triggerid

TABLE|application_template|application_templateid|ZBX_TEMPLATE
FIELD		|application_templateid|t_id	|	|NOT NULL	|0
FIELD		|applicationid	|t_id		|	|NOT NULL	|0			|1|applications
FIELD		|templateid	|t_id		|	|NOT NULL	|0			|2|applications	|applicationid
UNIQUE		|1		|applicationid,templateid
INDEX		|2		|templateid

TABLE|item_condition|item_conditionid|ZBX_TEMPLATE
FIELD		|item_conditionid|t_id		|	|NOT NULL	|0
FIELD		|itemid		|t_id		|	|NOT NULL	|0			|1|items
FIELD		|operator	|t_integer	|'8'	|NOT NULL	|0
FIELD		|macro		|t_varchar(64)	|''	|NOT NULL	|0
FIELD		|value		|t_varchar(255)	|''	|NOT NULL	|0
INDEX		|1		|itemid

TABLE|item_rtdata|itemid|ZBX_TEMPLATE
FIELD		|itemid		|t_id		|	|NOT NULL	|0			|1|items
FIELD		|lastlogsize	|t_bigint	|'0'	|NOT NULL	|ZBX_PROXY,ZBX_NODATA
FIELD		|state		|t_integer	|'0'	|NOT NULL	|ZBX_NODATA
FIELD		|mtime		|t_integer	|'0'	|NOT NULL	|ZBX_PROXY,ZBX_NODATA
FIELD		|error		|t_varchar(2048)|''	|NOT NULL	|ZBX_NODATA

TABLE|application_prototype|application_prototypeid|ZBX_TEMPLATE
FIELD		|application_prototypeid|t_id	|	|NOT NULL	|0
FIELD		|itemid		|t_id		|	|NOT NULL	|0			|1|items
FIELD		|templateid	|t_id		|	|NULL		|0			|2|application_prototype|application_prototypeid
FIELD		|name		|t_varchar(255)	|''	|NOT NULL	|0
INDEX		|1		|itemid
INDEX		|2		|templateid

TABLE|item_application_prototype|item_application_prototypeid|ZBX_TEMPLATE
FIELD		|item_application_prototypeid|t_id|	|NOT NULL	|0
FIELD		|application_prototypeid|t_id	|	|NOT NULL	|0			|1|application_prototype
FIELD		|itemid		|t_id		|	|NOT NULL	|0			|2|items
UNIQUE		|1		|application_prototypeid,itemid
INDEX		|2		|itemid

TABLE|application_discovery|application_discoveryid|ZBX_TEMPLATE
FIELD		|application_discoveryid|t_id	|	|NOT NULL	|0
FIELD		|applicationid	|t_id		|	|NOT NULL	|0			|1|applications
FIELD		|application_prototypeid|t_id	|	|NOT NULL	|0			|2|application_prototype
FIELD		|name		|t_varchar(255)	|''	|NOT NULL	|ZBX_NODATA
FIELD		|lastcheck	|t_integer	|'0'	|NOT NULL	|ZBX_NODATA
FIELD		|ts_delete	|t_time		|'0'	|NOT NULL	|ZBX_NODATA
INDEX		|1		|applicationid
INDEX		|2		|application_prototypeid

TABLE|opinventory|operationid|ZBX_DATA
FIELD		|operationid	|t_id		|	|NOT NULL	|0			|1|operations
FIELD		|inventory_mode	|t_integer	|'0'	|NOT NULL	|0

TABLE|trigger_tag|triggertagid|ZBX_TEMPLATE
FIELD		|triggertagid	|t_id		|	|NOT NULL	|0
FIELD		|triggerid	|t_id		|	|NOT NULL	|0			|1|triggers
FIELD		|tag		|t_varchar(255)	|''	|NOT NULL	|0
FIELD		|value		|t_varchar(255)	|''	|NOT NULL	|0
INDEX		|1		|triggerid

TABLE|event_tag|eventtagid|0
FIELD		|eventtagid	|t_id		|	|NOT NULL	|0
FIELD		|eventid	|t_id		|	|NOT NULL	|0			|1|events
FIELD		|tag		|t_varchar(255)	|''	|NOT NULL	|0
FIELD		|value		|t_varchar(255)	|''	|NOT NULL	|0
INDEX		|1		|eventid

TABLE|problem|eventid|0
FIELD		|eventid	|t_id		|	|NOT NULL	|0			|1|events
FIELD		|source		|t_integer	|'0'	|NOT NULL	|0
FIELD		|object		|t_integer	|'0'	|NOT NULL	|0
FIELD		|objectid	|t_id		|'0'	|NOT NULL	|0
FIELD		|clock		|t_time		|'0'	|NOT NULL	|0
FIELD		|ns		|t_nanosec	|'0'	|NOT NULL	|0
FIELD		|r_eventid	|t_id		|	|NULL		|0			|2|events	|eventid
FIELD		|r_clock	|t_time		|'0'	|NOT NULL	|0
FIELD		|r_ns		|t_nanosec	|'0'	|NOT NULL	|0
FIELD		|correlationid	|t_id		|	|NULL		|0			|-|correlation
FIELD		|userid		|t_id		|	|NULL		|0			|-|users
FIELD		|name		|t_varchar(2048)|''	|NOT NULL	|0
FIELD		|acknowledged	|t_integer	|'0'	|NOT NULL	|0
FIELD		|severity	|t_integer	|'0'	|NOT NULL	|0
INDEX		|1		|source,object,objectid
INDEX		|2		|r_clock
INDEX		|3		|r_eventid

TABLE|problem_tag|problemtagid|0
FIELD		|problemtagid	|t_id		|	|NOT NULL	|0
FIELD		|eventid	|t_id		|	|NOT NULL	|0			|1|problem
FIELD		|tag		|t_varchar(255)	|''	|NOT NULL	|0
FIELD		|value		|t_varchar(255)	|''	|NOT NULL	|0
INDEX		|1		|eventid,tag,value

TABLE|tag_filter|tag_filterid|0
FIELD		|tag_filterid	|t_id		|	|NOT NULL	|0
FIELD		|usrgrpid	|t_id		|	|NOT NULL	|0 			|1|usrgrp	|usrgrpid
FIELD		|groupid	|t_id		|	|NOT NULL	|0			|2|hstgrp	|groupid
FIELD		|tag	|t_varchar(255)	|'' |NOT NULL	|0
FIELD		|value	|t_varchar(255)	|'' |NOT NULL	|0

TABLE|event_recovery|eventid|0
FIELD		|eventid	|t_id		|	|NOT NULL	|0			|1|events
FIELD		|r_eventid	|t_id		|	|NOT NULL	|0			|2|events	|eventid
FIELD		|c_eventid	|t_id		|	|NULL		|0			|3|events	|eventid
FIELD		|correlationid	|t_id		|	|NULL		|0			|-|correlation
FIELD		|userid		|t_id		|	|NULL		|0			|-|users
INDEX		|1		|r_eventid
INDEX		|2		|c_eventid

TABLE|correlation|correlationid|ZBX_DATA
FIELD		|correlationid	|t_id		|	|NOT NULL	|0
FIELD		|name		|t_varchar(255)	|''	|NOT NULL	|0
FIELD		|description	|t_shorttext	|''	|NOT NULL	|0
FIELD		|evaltype	|t_integer	|'0'	|NOT NULL	|0
FIELD		|status		|t_integer	|'0'	|NOT NULL	|0
FIELD		|formula	|t_varchar(255)	|''	|NOT NULL	|0
INDEX		|1		|status
UNIQUE		|2		|name

TABLE|corr_condition|corr_conditionid|ZBX_DATA
FIELD		|corr_conditionid|t_id		|	|NOT NULL	|0
FIELD		|correlationid	|t_id		|	|NOT NULL	|0			|1|correlation
FIELD		|type		|t_integer	|'0'	|NOT NULL	|0
INDEX		|1		|correlationid

TABLE|corr_condition_tag|corr_conditionid|ZBX_DATA
FIELD		|corr_conditionid|t_id		|	|NOT NULL	|0			|1|corr_condition
FIELD		|tag		|t_varchar(255)	|''	|NOT NULL	|0

TABLE|corr_condition_group|corr_conditionid|ZBX_DATA
FIELD		|corr_conditionid|t_id		|	|NOT NULL	|0			|1|corr_condition
FIELD		|operator	|t_integer	|'0'	|NOT NULL	|0
FIELD		|groupid	|t_id		|	|NOT NULL	|0			|2|hstgrp	|	|RESTRICT
INDEX		|1		|groupid

TABLE|corr_condition_tagpair|corr_conditionid|ZBX_DATA
FIELD		|corr_conditionid|t_id		|	|NOT NULL	|0			|1|corr_condition
FIELD		|oldtag		|t_varchar(255)	|''	|NOT NULL	|0
FIELD		|newtag		|t_varchar(255)	|''	|NOT NULL	|0

TABLE|corr_condition_tagvalue|corr_conditionid|ZBX_DATA
FIELD		|corr_conditionid|t_id		|	|NOT NULL	|0			|1|corr_condition
FIELD		|tag		|t_varchar(255)	|''	|NOT NULL	|0
FIELD		|operator	|t_integer	|'0'	|NOT NULL	|0
FIELD		|value		|t_varchar(255)	|''	|NOT NULL	|0

TABLE|corr_operation|corr_operationid|ZBX_DATA
FIELD		|corr_operationid|t_id		|	|NOT NULL	|0
FIELD		|correlationid	|t_id		|	|NOT NULL	|0			|1|correlation
FIELD		|type		|t_integer	|'0'	|NOT NULL	|0
INDEX		|1		|correlationid

TABLE|task|taskid|0
FIELD		|taskid		|t_id		|	|NOT NULL	|0
FIELD		|type		|t_integer	|	|NOT NULL	|0
FIELD		|status		|t_integer	|'0'	|NOT NULL	|0
FIELD		|clock		|t_integer	|'0'	|NOT NULL	|0
FIELD		|ttl		|t_integer	|'0'	|NOT NULL	|0
FIELD		|proxy_hostid	|t_id		|	|NULL		|0			|1|hosts	|hostid
INDEX		|1		|status,proxy_hostid

TABLE|task_close_problem|taskid|0
FIELD		|taskid		|t_id		|	|NOT NULL	|0			|1|task
FIELD		|acknowledgeid	|t_id		|	|NOT NULL	|0			|-|acknowledges

TABLE|item_preproc|item_preprocid|ZBX_TEMPLATE
FIELD		|item_preprocid	|t_id		|	|NOT NULL	|0
FIELD		|itemid		|t_id		|	|NOT NULL	|ZBX_PROXY			|1|items
FIELD		|step		|t_integer	|'0'	|NOT NULL	|ZBX_PROXY
FIELD		|type		|t_integer	|'0'	|NOT NULL	|ZBX_PROXY
FIELD		|params		|t_shorttext	|''	|NOT NULL	|ZBX_PROXY
FIELD		|error_handler	|t_integer	|'0'	|NOT NULL	|ZBX_PROXY
FIELD		|error_handler_params|t_varchar(255)|''	|NOT NULL	|ZBX_PROXY
INDEX		|1		|itemid,step

TABLE|task_remote_command|taskid|0
FIELD		|taskid		|t_id		|	|NOT NULL	|0			|1|task
FIELD		|command_type	|t_integer	|'0'	|NOT NULL	|0
FIELD		|execute_on	|t_integer	|'0'	|NOT NULL	|0
FIELD		|port		|t_integer	|'0'	|NOT NULL	|0
FIELD		|authtype	|t_integer	|'0'	|NOT NULL	|0
FIELD		|username	|t_varchar(64)	|''	|NOT NULL	|0
FIELD		|password	|t_varchar(64)	|''	|NOT NULL	|0
FIELD		|publickey	|t_varchar(64)	|''	|NOT NULL	|0
FIELD		|privatekey	|t_varchar(64)	|''	|NOT NULL	|0
FIELD		|command	|t_shorttext	|''	|NOT NULL	|0
FIELD		|alertid	|t_id		|	|NULL		|0			|-|alerts
FIELD		|parent_taskid	|t_id		|	|NOT NULL	|0			|-|task		|taskid
FIELD		|hostid		|t_id		|	|NOT NULL	|0			|-|hosts

TABLE|task_remote_command_result|taskid|0
FIELD		|taskid		|t_id		|	|NOT NULL	|0			|1|task
FIELD		|status		|t_integer	|'0'	|NOT NULL	|0
FIELD		|parent_taskid	|t_id		|	|NOT NULL	|0			|-|task		|taskid
FIELD		|info		|t_shorttext	|''	|NOT NULL	|0

TABLE|task_data|taskid|0
FIELD		|taskid		|t_id		|	|NOT NULL	|0			|1|task
FIELD		|type	|t_integer	|'0'	|NOT NULL	|0
FIELD		|data	|t_shorttext	|''	|NOT NULL	|0
FIELD		|parent_taskid	|t_id		|	|NOT NULL	|0			|-|task		|taskid

TABLE|task_result|taskid|0
FIELD		|taskid		|t_id		|	|NOT NULL	|0			|1|task
FIELD		|status		|t_integer	|'0'	|NOT NULL	|0
FIELD		|parent_taskid	|t_id		|	|NOT NULL	|0			|-|task		|taskid
FIELD		|info		|t_shorttext	|''	|NOT NULL	|0
INDEX		|1		|parent_taskid

TABLE|task_acknowledge|taskid|0
FIELD		|taskid		|t_id		|	|NOT NULL	|0			|1|task
FIELD		|acknowledgeid	|t_id		|	|NOT NULL	|0			|-|acknowledges

TABLE|sysmap_shape|sysmap_shapeid|ZBX_TEMPLATE
FIELD		|sysmap_shapeid	|t_id		|	|NOT NULL	|0
FIELD		|sysmapid	|t_id		|	|NOT NULL	|0			|1|sysmaps
FIELD		|type		|t_integer	|'0'	|NOT NULL	|0
FIELD		|x		|t_integer	|'0'	|NOT NULL	|0
FIELD		|y		|t_integer	|'0'	|NOT NULL	|0
FIELD		|width		|t_integer	|'200'	|NOT NULL	|0
FIELD		|height		|t_integer	|'200'	|NOT NULL	|0
FIELD		|text		|t_shorttext	|''	|NOT NULL	|0
FIELD		|font		|t_integer	|'9'	|NOT NULL	|0
FIELD		|font_size	|t_integer	|'11'	|NOT NULL	|0
FIELD		|font_color	|t_varchar(6)	|'000000'|NOT NULL	|0
FIELD		|text_halign	|t_integer	|'0'	|NOT NULL	|0
FIELD		|text_valign	|t_integer	|'0'	|NOT NULL	|0
FIELD		|border_type	|t_integer	|'0'	|NOT NULL	|0
FIELD		|border_width	|t_integer	|'1'	|NOT NULL	|0
FIELD		|border_color	|t_varchar(6)	|'000000'|NOT NULL	|0
FIELD		|background_color|t_varchar(6)	|''	|NOT NULL	|0
FIELD		|zindex		|t_integer	|'0'	|NOT NULL	|0
INDEX		|1		|sysmapid

TABLE|sysmap_element_trigger|selement_triggerid|ZBX_TEMPLATE
FIELD		|selement_triggerid	|t_id	|	|NOT NULL	|0
FIELD		|selementid		|t_id	|	|NOT NULL	|0			|1|sysmaps_elements
FIELD		|triggerid		|t_id	|	|NOT NULL	|0			|2|triggers
UNIQUE		|1			|selementid,triggerid

TABLE|httptest_field|httptest_fieldid|ZBX_TEMPLATE
FIELD		|httptest_fieldid	|t_id		|	|NOT NULL	|0
FIELD		|httptestid		|t_id		|	|NOT NULL	|ZBX_PROXY	|1|httptest
FIELD		|type			|t_integer	|'0'	|NOT NULL	|ZBX_PROXY
FIELD		|name			|t_varchar(255)	|''	|NOT NULL	|ZBX_PROXY
FIELD		|value			|t_shorttext	|''	|NOT NULL	|ZBX_PROXY
INDEX		|1			|httptestid

TABLE|httpstep_field|httpstep_fieldid|ZBX_TEMPLATE
FIELD		|httpstep_fieldid	|t_id		|	|NOT NULL	|0
FIELD		|httpstepid		|t_id		|	|NOT NULL	|ZBX_PROXY	|1|httpstep
FIELD		|type			|t_integer	|'0'	|NOT NULL	|ZBX_PROXY
FIELD		|name			|t_varchar(255)	|''	|NOT NULL	|ZBX_PROXY
FIELD		|value			|t_shorttext	|''	|NOT NULL	|ZBX_PROXY
INDEX		|1			|httpstepid

TABLE|dashboard|dashboardid|ZBX_DASHBOARD
FIELD		|dashboardid	|t_id		|	|NOT NULL	|0
FIELD		|name		|t_varchar(255)	|	|NOT NULL	|0
FIELD		|userid		|t_id		|	|NOT NULL	|0			|1|users	|		|RESTRICT
FIELD		|private	|t_integer	|'1'	|NOT NULL	|0

TABLE|dashboard_user|dashboard_userid|ZBX_DASHBOARD
FIELD		|dashboard_userid|t_id		|	|NOT NULL	|0
FIELD		|dashboardid	|t_id		|	|NOT NULL	|0			|1|dashboard
FIELD		|userid		|t_id		|	|NOT NULL	|0			|2|users
FIELD		|permission	|t_integer	|'2'	|NOT NULL	|0
UNIQUE		|1		|dashboardid,userid

TABLE|dashboard_usrgrp|dashboard_usrgrpid|ZBX_DASHBOARD
FIELD		|dashboard_usrgrpid|t_id	|	|NOT NULL	|0
FIELD		|dashboardid	|t_id		|	|NOT NULL	|0			|1|dashboard
FIELD		|usrgrpid	|t_id		|	|NOT NULL	|0			|2|usrgrp
FIELD		|permission	|t_integer	|'2'	|NOT NULL	|0
UNIQUE		|1		|dashboardid,usrgrpid

TABLE|widget|widgetid|ZBX_DASHBOARD
FIELD		|widgetid	|t_id		|	|NOT NULL	|0
FIELD		|dashboardid	|t_id		|	|NOT NULL	|0			|1|dashboard
FIELD		|type		|t_varchar(255)	|''	|NOT NULL	|0
FIELD		|name		|t_varchar(255)	|''	|NOT NULL	|0
FIELD		|x		|t_integer	|'0'	|NOT NULL	|0
FIELD		|y		|t_integer	|'0'	|NOT NULL	|0
FIELD		|width		|t_integer	|'1'	|NOT NULL	|0
FIELD		|height		|t_integer	|'2'	|NOT NULL	|0
FIELD		|view_mode	|t_integer	|'0'	|NOT NULL	|0
INDEX		|1		|dashboardid

TABLE|widget_field|widget_fieldid|ZBX_DASHBOARD
FIELD		|widget_fieldid	|t_id		|	|NOT NULL	|0
FIELD		|widgetid	|t_id		|	|NOT NULL	|0			|1|widget
FIELD		|type		|t_integer	|'0'	|NOT NULL	|0
FIELD		|name		|t_varchar(255)	|''	|NOT NULL	|0
FIELD		|value_int	|t_integer	|'0'	|NOT NULL	|0
FIELD		|value_str	|t_varchar(255)	|''	|NOT NULL	|0
FIELD		|value_groupid	|t_id		|	|NULL		|0			|2|hstgrp	|groupid
FIELD		|value_hostid	|t_id		|	|NULL		|0			|3|hosts	|hostid
FIELD		|value_itemid	|t_id		|	|NULL		|0			|4|items	|itemid
FIELD		|value_graphid	|t_id		|	|NULL		|0			|5|graphs	|graphid
FIELD		|value_sysmapid	|t_id		|	|NULL		|0			|6|sysmaps	|sysmapid
INDEX		|1		|widgetid
INDEX		|2		|value_groupid
INDEX		|3		|value_hostid
INDEX		|4		|value_itemid
INDEX		|5		|value_graphid
INDEX		|6		|value_sysmapid

TABLE|task_check_now|taskid|0
FIELD		|taskid		|t_id		|	|NOT NULL	|0			|1|task
FIELD		|itemid		|t_id		|	|NOT NULL	|0			|-|items

TABLE|event_suppress|event_suppressid|0
FIELD		|event_suppressid|t_id		|	|NOT NULL	|0
FIELD		|eventid	|t_id		|	|NOT NULL	|0			|1|events
FIELD		|maintenanceid	|t_id		|	|NULL		|0			|2|maintenances
FIELD		|suppress_until	|t_time		|'0'	|NOT NULL	|0
UNIQUE		|1		|eventid,maintenanceid
INDEX		|2		|suppress_until
INDEX		|3		|maintenanceid

TABLE|maintenance_tag|maintenancetagid|ZBX_DATA
FIELD		|maintenancetagid|t_id		|	|NOT NULL	|0
FIELD		|maintenanceid	|t_id		|	|NOT NULL	|0			|1|maintenances
FIELD		|tag		|t_varchar(255)	|''	|NOT NULL	|0
FIELD		|operator	|t_integer	|'2'	|NOT NULL	|0
FIELD		|value		|t_varchar(255)	|''	|NOT NULL	|0
INDEX		|1		|maintenanceid

TABLE|lld_macro_path|lld_macro_pathid|ZBX_TEMPLATE
FIELD		|lld_macro_pathid|t_id		|	|NOT NULL	|0
FIELD		|itemid		|t_id		|	|NOT NULL	|0			|1|items
FIELD		|lld_macro	|t_varchar(255)	|''	|NOT NULL	|0
FIELD		|path		|t_varchar(255)	|''	|NOT NULL	|0
UNIQUE		|1		|itemid,lld_macro

TABLE|host_tag|hosttagid|ZBX_TEMPLATE
FIELD		|hosttagid	|t_id		|	|NOT NULL	|0
FIELD		|hostid		|t_id		|	|NOT NULL	|0			|1|hosts
FIELD		|tag		|t_varchar(255)	|''	|NOT NULL	|0
FIELD		|value		|t_varchar(255)	|''	|NOT NULL	|0
INDEX		|1		|hostid

TABLE|config_autoreg_tls|autoreg_tlsid|ZBX_DATA
FIELD		|autoreg_tlsid	|t_id		|	|NOT NULL	|0
FIELD		|tls_psk_identity|t_varchar(128)|''	|NOT NULL	|ZBX_PROXY
FIELD		|tls_psk	|t_varchar(512)	|''	|NOT NULL	|ZBX_PROXY
UNIQUE		|1		|tls_psk_identity

TABLE|module|moduleid|
FIELD		|moduleid	|t_id		|	|NOT NULL	|0
FIELD		|id		|t_varchar(255)	|''	|NOT NULL	|0
FIELD		|relative_path	|t_varchar(255)	|''	|NOT NULL	|0
FIELD		|status		|t_integer	|'0'	|NOT NULL	|0
FIELD		|config		|t_shorttext	|''	|NOT NULL	|0

TABLE|interface_snmp|interfaceid|ZBX_TEMPLATE
FIELD		|interfaceid	|t_id		|	|NOT NULL	|0			|1|interface
FIELD		|version	|t_integer	|'2'	|NOT NULL	|ZBX_PROXY
FIELD		|bulk		|t_integer	|'1'	|NOT NULL	|ZBX_PROXY
FIELD		|community	|t_varchar(64)	|''	|NOT NULL	|ZBX_PROXY
FIELD		|securityname	|t_varchar(64)	|''	|NOT NULL	|ZBX_PROXY
FIELD		|securitylevel	|t_integer	|'0'	|NOT NULL	|ZBX_PROXY
FIELD		|authpassphrase	|t_varchar(64)	|''	|NOT NULL	|ZBX_PROXY
FIELD		|privpassphrase	|t_varchar(64)	|''	|NOT NULL	|ZBX_PROXY
FIELD		|authprotocol	|t_integer	|'0'	|NOT NULL	|ZBX_PROXY
FIELD		|privprotocol	|t_integer	|'0'	|NOT NULL	|ZBX_PROXY
FIELD		|contextname	|t_varchar(255)	|''	|NOT NULL	|ZBX_PROXY

TABLE|lld_override|lld_overrideid|ZBX_TEMPLATE
FIELD		|lld_overrideid	|t_id		|	|NOT NULL	|0
FIELD		|itemid		|t_id		|	|NOT NULL	|0	|1|items
FIELD		|name		|t_varchar(255)	|''	|NOT NULL	|0
FIELD		|step		|t_integer	|'0'	|NOT NULL	|0
FIELD		|evaltype	|t_integer	|'0'	|NOT NULL	|0
FIELD		|formula	|t_varchar(255)	|''	|NOT NULL	|0
FIELD		|stop		|t_integer	|'0'	|NOT NULL	|0
UNIQUE		|1		|itemid,name

TABLE|lld_override_condition|lld_override_conditionid|ZBX_TEMPLATE
FIELD	|lld_override_conditionid	|t_id		|	|NOT NULL	|0
FIELD	|lld_overrideid			|t_id		|	|NOT NULL	|0	|1|lld_override
FIELD	|operator			|t_integer	|'8'	|NOT NULL	|0
FIELD	|macro				|t_varchar(64)	|''	|NOT NULL	|0
FIELD	|value				|t_varchar(255)	|''	|NOT NULL	|0
INDEX	|1				|lld_overrideid

TABLE|lld_override_operation|lld_override_operationid|ZBX_TEMPLATE
FIELD	|lld_override_operationid	|t_id		|	|NOT NULL	|0
FIELD	|lld_overrideid			|t_id		|	|NOT NULL	|0	|1|lld_override
FIELD	|operationobject		|t_integer	|'0'	|NOT NULL	|0
FIELD	|operator			|t_integer	|'0'	|NOT NULL	|0
FIELD	|value				|t_varchar(255)	|''	|NOT NULL	|0
INDEX	|1				|lld_overrideid

TABLE|lld_override_opstatus|lld_override_operationid|ZBX_TEMPLATE
FIELD	|lld_override_operationid	|t_id		|	|NOT NULL	|0	|1|lld_override_operation
FIELD	|status				|t_integer	|'0'	|NOT NULL	|0

TABLE|lld_override_opdiscover|lld_override_operationid|ZBX_TEMPLATE
FIELD	|lld_override_operationid	|t_id		|	|NOT NULL	|0	|1|lld_override_operation
FIELD	|discover			|t_integer	|'0'	|NOT NULL	|0

TABLE|lld_override_opperiod|lld_override_operationid|ZBX_TEMPLATE
FIELD	|lld_override_operationid	|t_id		|	|NOT NULL	|0	|1|lld_override_operation
FIELD	|delay				|t_varchar(1024)|'0'	|NOT NULL	|0

TABLE|lld_override_ophistory|lld_override_operationid|ZBX_TEMPLATE
FIELD	|lld_override_operationid	|t_id		|	|NOT NULL	|0	|1|lld_override_operation
FIELD	|history			|t_varchar(255)	|'90d'	|NOT NULL	|0

TABLE|lld_override_optrends|lld_override_operationid|ZBX_TEMPLATE
FIELD	|lld_override_operationid	|t_id		|	|NOT NULL	|0	|1|lld_override_operation
FIELD	|trends				|t_varchar(255)	|'365d'	|NOT NULL	|0

TABLE|lld_override_opseverity|lld_override_operationid|ZBX_TEMPLATE
FIELD	|lld_override_operationid	|t_id		|	|NOT NULL	|0	|1|lld_override_operation
FIELD	|severity			|t_integer	|'0'	|NOT NULL	|0

TABLE|lld_override_optag|lld_override_optagid|ZBX_TEMPLATE
FIELD	|lld_override_optagid		|t_id		|	|NOT NULL	|0
FIELD	|lld_override_operationid	|t_id		|	|NOT NULL	|0	|1|lld_override_operation
FIELD	|tag				|t_varchar(255)	|''	|NOT NULL	|0
FIELD	|value				|t_varchar(255)	|''	|NOT NULL	|0
INDEX	|1				|lld_override_operationid

TABLE|lld_override_optemplate|lld_override_optemplateid|ZBX_TEMPLATE
FIELD	|lld_override_optemplateid	|t_id		|	|NOT NULL	|0
FIELD	|lld_override_operationid	|t_id		|	|NOT NULL	|0	|1|lld_override_operation
FIELD	|templateid			|t_id		|	|NOT NULL	|0	|2|hosts	|hostid	|RESTRICT
UNIQUE	|1				|lld_override_operationid,templateid
INDEX	|2				|templateid

TABLE|lld_override_opinventory|lld_override_operationid|ZBX_TEMPLATE
FIELD	|lld_override_operationid	|t_id		|	|NOT NULL	|0	|1|lld_override_operation
FIELD	|inventory_mode			|t_integer	|'0'	|NOT NULL	|0

TABLE|dbversion||
FIELD		|mandatory	|t_integer	|'0'	|NOT NULL	|
FIELD		|optional	|t_integer	|'0'	|NOT NULL	|
<<<<<<< HEAD
ROW		|4050121	|4050121
=======
ROW		|4050097	|4050097
>>>>>>> 7ef65ec6
<|MERGE_RESOLUTION|>--- conflicted
+++ resolved
@@ -1828,8 +1828,4 @@
 TABLE|dbversion||
 FIELD		|mandatory	|t_integer	|'0'	|NOT NULL	|
 FIELD		|optional	|t_integer	|'0'	|NOT NULL	|
-<<<<<<< HEAD
-ROW		|4050121	|4050121
-=======
-ROW		|4050097	|4050097
->>>>>>> 7ef65ec6
+ROW		|4050136	|4050136