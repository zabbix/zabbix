--- conflicted
+++ resolved
@@ -2218,8 +2218,4 @@
 FIELD		|dbversionid	|t_id		|	|NOT NULL	|0
 FIELD		|mandatory	|t_integer	|'0'	|NOT NULL	|
 FIELD		|optional	|t_integer	|'0'	|NOT NULL	|
-<<<<<<< HEAD
 ROW		|1		|6050171	|6050171
-=======
-ROW		|1		|6050159	|6050159
->>>>>>> d946d076
