--- conflicted
+++ resolved
@@ -1895,8 +1895,4 @@
 TABLE|dbversion||
 FIELD		|mandatory	|t_integer	|'0'	|NOT NULL	|
 FIELD		|optional	|t_integer	|'0'	|NOT NULL	|
-<<<<<<< HEAD
-ROW		|5030059	|5030059
-=======
-ROW		|5030082	|5030082
->>>>>>> a2c088a3
+ROW		|5030083	|5030083