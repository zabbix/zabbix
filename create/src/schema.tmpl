--- conflicted
+++ resolved
@@ -1729,8 +1729,4 @@
 TABLE|dbversion||
 FIELD		|mandatory	|t_integer	|'0'	|NOT NULL	|
 FIELD		|optional	|t_integer	|'0'	|NOT NULL	|
-<<<<<<< HEAD
-ROW		|4050033	|4050033
-=======
-ROW		|4050035	|4050035
->>>>>>> 14d84241
+ROW		|4050038	|4050038