--
-- Copyright (C) 2001-2025 Zabbix SIA
--
-- This program is free software: you can redistribute it and/or modify it under the terms of
-- the GNU Affero General Public License as published by the Free Software Foundation, version 3.
--
-- This program is distributed in the hope that it will be useful, but WITHOUT ANY WARRANTY;
-- without even the implied warranty of MERCHANTABILITY or FITNESS FOR A PARTICULAR PURPOSE.
-- See the GNU Affero General Public License for more details.
--
-- You should have received a copy of the GNU Affero General Public License along with this program.
-- If not, see <https://www.gnu.org/licenses/>.
--

--
-- Do not use spaces
-- Tables must be sorted to match referential integrity rules
--

TABLE|role|roleid|ZBX_DATA
FIELD		|roleid		|t_id		|	|NOT NULL	|0
FIELD		|name		|t_varchar(255)	|''	|NOT NULL	|0
FIELD		|type		|t_integer	|'0'	|NOT NULL	|0
FIELD		|readonly	|t_integer	|'0'	|NOT NULL	|0
UNIQUE		|1		|name

TABLE|ugset|ugsetid|ZBX_DATA
FIELD		|ugsetid	|t_id		|	|NOT NULL	|0
FIELD		|hash		|t_varchar(64)	|''	|NOT NULL	|0
INDEX		|1		|hash

TABLE|users|userid|ZBX_DATA
FIELD		|userid		|t_id		|	|NOT NULL	|0
FIELD		|username	|t_varchar(100)	|''	|NOT NULL	|0
FIELD		|name		|t_varchar(100)	|''	|NOT NULL	|0
FIELD		|surname	|t_varchar(100)	|''	|NOT NULL	|0
FIELD		|passwd		|t_varchar(60)	|''	|NOT NULL	|0
FIELD		|url		|t_varchar(2048)|''	|NOT NULL	|0
FIELD		|autologin	|t_integer	|'0'	|NOT NULL	|0
FIELD		|autologout	|t_varchar(32)	|'15m'	|NOT NULL	|0
FIELD		|lang		|t_varchar(7)	|'default'|NOT NULL	|ZBX_NODATA
FIELD		|refresh	|t_varchar(32)	|'30s'	|NOT NULL	|0
FIELD		|theme		|t_varchar(128)	|'default'|NOT NULL	|ZBX_NODATA
FIELD		|attempt_failed	|t_integer	|0	|NOT NULL	|ZBX_NODATA
FIELD		|attempt_ip	|t_varchar(39)	|''	|NOT NULL	|ZBX_NODATA
FIELD		|attempt_clock	|t_integer	|0	|NOT NULL	|ZBX_NODATA
FIELD		|rows_per_page	|t_integer	|50	|NOT NULL	|0
FIELD		|timezone	|t_varchar(50)	|'default'|NOT NULL	|ZBX_NODATA
FIELD		|roleid		|t_id			|NULL	|NULL	|0	|1|role
FIELD		|userdirectoryid	|t_id	|NULL	|NULL	|ZBX_NODATA	|2|userdirectory	|userdirectoryid	|RESTRICT
FIELD		|ts_provisioned		|t_time	|'0'	|NOT NULL	|ZBX_NODATA
UNIQUE		|1		|username
INDEX		|2		|userdirectoryid
INDEX		|3		|roleid

TABLE|maintenances|maintenanceid|ZBX_DATA
FIELD		|maintenanceid	|t_id		|	|NOT NULL	|0
FIELD		|name		|t_varchar(128)	|''	|NOT NULL	|0
FIELD		|maintenance_type|t_integer	|'0'	|NOT NULL	|0
FIELD		|description	|t_text		|''	|NOT NULL	|0
FIELD		|active_since	|t_integer	|'0'	|NOT NULL	|0
FIELD		|active_till	|t_integer	|'0'	|NOT NULL	|0
FIELD		|tags_evaltype	|t_integer	|'0'	|NOT NULL	|0
INDEX		|1		|active_since,active_till
UNIQUE		|2		|name

TABLE|hgset|hgsetid|ZBX_TEMPLATE
FIELD		|hgsetid	|t_id		|	|NOT NULL	|0
FIELD		|hash		|t_varchar(64)	|''	|NOT NULL	|0
INDEX		|1		|hash

TABLE|hosts|hostid|ZBX_TEMPLATE
FIELD		|hostid		|t_id		|	|NOT NULL	|0
FIELD		|proxyid	|t_id		|	|NULL		|0			|1|proxy	|proxyid	|RESTRICT
FIELD		|host		|t_varchar(128)	|''	|NOT NULL	|ZBX_PROXY
FIELD		|status		|t_integer	|'0'	|NOT NULL	|ZBX_PROXY
FIELD		|ipmi_authtype	|t_integer	|'-1'	|NOT NULL	|ZBX_PROXY
FIELD		|ipmi_privilege	|t_integer	|'2'	|NOT NULL	|ZBX_PROXY
FIELD		|ipmi_username	|t_varchar(16)	|''	|NOT NULL	|ZBX_PROXY
FIELD		|ipmi_password	|t_varchar(20)	|''	|NOT NULL	|ZBX_PROXY
FIELD		|maintenanceid	|t_id		|	|NULL		|ZBX_NODATA		|2|maintenances	|		|RESTRICT
FIELD		|maintenance_status|t_integer	|'0'	|NOT NULL	|ZBX_NODATA
FIELD		|maintenance_type|t_integer	|'0'	|NOT NULL	|ZBX_NODATA
FIELD		|maintenance_from|t_integer	|'0'	|NOT NULL	|ZBX_NODATA
FIELD		|name		|t_varchar(128)	|''	|NOT NULL	|ZBX_PROXY
FIELD		|flags		|t_integer	|'0'	|NOT NULL	|0
FIELD		|templateid	|t_id		|	|NULL		|0			|3|hosts	|hostid		|RESTRICT
FIELD		|description	|t_text		|''	|NOT NULL	|0
FIELD		|tls_connect	|t_integer	|'1'	|NOT NULL	|ZBX_PROXY
FIELD		|tls_accept	|t_integer	|'1'	|NOT NULL	|ZBX_PROXY
FIELD		|tls_issuer	|t_varchar(1024)|''	|NOT NULL	|ZBX_PROXY
FIELD		|tls_subject	|t_varchar(1024)|''	|NOT NULL	|ZBX_PROXY
FIELD		|tls_psk_identity|t_varchar(128)|''	|NOT NULL	|ZBX_PROXY
FIELD		|tls_psk	|t_varchar(512)	|''	|NOT NULL	|ZBX_PROXY
FIELD		|discover	|t_integer	|'0'	|NOT NULL	|0
FIELD		|custom_interfaces|t_integer	|'0'	|NOT NULL	|0
FIELD		|uuid		|t_varchar(32)	|''	|NOT NULL	|0
FIELD		|name_upper	|t_varchar(128)	|''	|NOT NULL	|0
FIELD		|vendor_name	|t_varchar(64)	|''	|NOT NULL	|0
FIELD		|vendor_version	|t_varchar(32)	|''	|NOT NULL	|0
FIELD		|proxy_groupid	|t_id		|	|NULL		|0			|4|proxy_group|	|RESTRICT
FIELD		|monitored_by	|t_integer	|'0'|NOT NULL	|0
FIELD		|wizard_ready	|t_integer	|'0'|NOT NULL	|0
FIELD		|readme			|t_text		|''	|NOT NULL	|0
INDEX		|1		|host
INDEX		|2		|status
INDEX		|3		|proxyid
INDEX		|4		|name
INDEX		|5		|maintenanceid
INDEX		|6		|name_upper
INDEX		|7		|templateid
INDEX		|8		|proxy_groupid
INDEX		|9		|uuid
CHANGELOG	|1
UPD_TRIG_FUNC	|name		|name_upper	|hostid	|upper

TABLE|hstgrp|groupid|ZBX_DATA
FIELD		|groupid	|t_id		|	|NOT NULL	|0
FIELD		|name		|t_varchar(255)	|''	|NOT NULL	|0
FIELD		|flags		|t_integer	|'0'	|NOT NULL	|0
FIELD		|uuid		|t_varchar(32)	|''	|NOT NULL	|0
FIELD		|type		|t_integer	|'0'	|NOT NULL	|0
UNIQUE		|1		|type,name
INDEX		|2		|uuid

TABLE|hgset_group|hgsetid,groupid|ZBX_TEMPLATE
FIELD		|hgsetid	|t_id		|	|NOT NULL	|0			|1|hgset
FIELD		|groupid	|t_id		|	|NOT NULL	|0			|2|hstgrp	|		|RESTRICT
INDEX		|1		|groupid

TABLE|host_hgset|hostid|ZBX_TEMPLATE
FIELD		|hostid		|t_id		|	|NOT NULL	|0			|1|hosts
FIELD		|hgsetid	|t_id		|	|NOT NULL	|0			|2|hgset	|		|RESTRICT
INDEX		|1		|hgsetid

TABLE|group_prototype|group_prototypeid|ZBX_TEMPLATE
FIELD		|group_prototypeid|t_id		|	|NOT NULL	|0
FIELD		|hostid		|t_id		|	|NOT NULL	|0			|1|hosts
FIELD		|name		|t_varchar(255)	|''	|NOT NULL	|0
FIELD		|groupid	|t_id		|	|NULL		|0			|2|hstgrp	|		|RESTRICT
FIELD		|templateid	|t_id		|	|NULL		|0			|3|group_prototype|group_prototypeid
INDEX		|1		|hostid
INDEX		|2		|groupid
INDEX		|3		|templateid

TABLE|group_discovery|groupdiscoveryid|ZBX_TEMPLATE
FIELD		|groupdiscoveryid|t_id		|	|NOT NULL	|0
FIELD		|groupid	|t_id		|	|NOT NULL	|0			|1|hstgrp
FIELD		|parent_group_prototypeid|t_id	|	|NOT NULL	|0			|2|group_prototype|group_prototypeid|RESTRICT
FIELD		|name		|t_varchar(255)	|''	|NOT NULL	|ZBX_NODATA
FIELD		|lastcheck	|t_integer	|'0'	|NOT NULL	|ZBX_NODATA
FIELD		|ts_delete	|t_time		|'0'	|NOT NULL	|ZBX_NODATA
FIELD		|status		|t_integer	|'0'	|NOT NULL	|ZBX_NODATA
UNIQUE		|1		|groupid,parent_group_prototypeid
INDEX		|2		|parent_group_prototypeid

TABLE|drules|druleid|ZBX_DATA
FIELD		|druleid	|t_id		|	|NOT NULL	|0
FIELD		|proxyid	|t_id		|	|NULL		|0			|1|proxy	|proxyid	|RESTRICT
FIELD		|name		|t_varchar(255)	|''	|NOT NULL	|ZBX_PROXY
FIELD		|iprange	|t_varchar(2048)|''	|NOT NULL	|ZBX_PROXY
FIELD		|delay		|t_varchar(255)	|'1h'	|NOT NULL	|ZBX_PROXY
FIELD		|status		|t_integer	|'0'	|NOT NULL	|0
FIELD		|concurrency_max|t_integer	|'0'	|NOT NULL	|ZBX_PROXY
FIELD		|error		|t_varchar(2048)|''	|NOT NULL	|ZBX_NODATA
INDEX		|1		|proxyid
UNIQUE		|2		|name
CHANGELOG	|9

TABLE|dchecks|dcheckid|ZBX_DATA
FIELD		|dcheckid	|t_id		|	|NOT NULL	|0
FIELD		|druleid	|t_id		|	|NOT NULL	|ZBX_PROXY		|1|drules	|		|RESTRICT
FIELD		|type		|t_integer	|'0'	|NOT NULL	|ZBX_PROXY
FIELD		|key_		|t_varchar(2048)|''	|NOT NULL	|ZBX_PROXY
FIELD		|snmp_community	|t_varchar(255)	|''	|NOT NULL	|ZBX_PROXY
FIELD		|ports		|t_varchar(255)	|'0'	|NOT NULL	|ZBX_PROXY
FIELD		|snmpv3_securityname|t_varchar(64)|''	|NOT NULL	|ZBX_PROXY
FIELD		|snmpv3_securitylevel|t_integer	|'0'	|NOT NULL	|ZBX_PROXY
FIELD		|snmpv3_authpassphrase|t_varchar(64)|''	|NOT NULL	|ZBX_PROXY
FIELD		|snmpv3_privpassphrase|t_varchar(64)|''	|NOT NULL	|ZBX_PROXY
FIELD		|uniq		|t_integer	|'0'	|NOT NULL	|ZBX_PROXY
FIELD		|snmpv3_authprotocol|t_integer	|'0'	|NOT NULL	|ZBX_PROXY
FIELD		|snmpv3_privprotocol|t_integer	|'0'	|NOT NULL	|ZBX_PROXY
FIELD		|snmpv3_contextname|t_varchar(255)|''	|NOT NULL	|ZBX_PROXY
FIELD		|host_source|t_integer	|'1'	|NOT NULL	|ZBX_PROXY
FIELD		|name_source|t_integer	|'0'	|NOT NULL	|ZBX_PROXY
FIELD		|allow_redirect|t_integer	|'0'	|NOT NULL	|ZBX_PROXY
INDEX		|1		|druleid,host_source,name_source
CHANGELOG	|10

TABLE|httptest|httptestid|ZBX_TEMPLATE
FIELD		|httptestid	|t_id		|	|NOT NULL	|0
FIELD		|name		|t_varchar(64)	|''	|NOT NULL	|ZBX_PROXY
FIELD		|delay		|t_varchar(255)	|'1m'	|NOT NULL	|ZBX_PROXY
FIELD		|status		|t_integer	|'0'	|NOT NULL	|ZBX_PROXY
FIELD		|agent		|t_varchar(255)	|'Zabbix'|NOT NULL	|ZBX_PROXY
FIELD		|authentication	|t_integer	|'0'	|NOT NULL	|ZBX_PROXY,ZBX_NODATA
FIELD		|http_user	|t_varchar(255)	|''	|NOT NULL	|ZBX_PROXY,ZBX_NODATA
FIELD		|http_password	|t_varchar(255)	|''	|NOT NULL	|ZBX_PROXY,ZBX_NODATA
FIELD		|hostid		|t_id		|	|NOT NULL	|ZBX_PROXY		|2|hosts	|		|RESTRICT
FIELD		|templateid	|t_id		|	|NULL		|0			|3|httptest	|httptestid	|RESTRICT
FIELD		|http_proxy	|t_varchar(255)	|''	|NOT NULL	|ZBX_PROXY
FIELD		|retries	|t_integer	|'1'	|NOT NULL	|ZBX_PROXY,ZBX_NODATA
FIELD		|ssl_cert_file	|t_varchar(255)	|''	|NOT NULL	|ZBX_PROXY,ZBX_NODATA
FIELD		|ssl_key_file	|t_varchar(255)	|''	|NOT NULL	|ZBX_PROXY,ZBX_NODATA
FIELD		|ssl_key_password|t_varchar(64)	|''	|NOT NULL	|ZBX_PROXY,ZBX_NODATA
FIELD		|verify_peer	|t_integer	|'0'	|NOT NULL	|ZBX_PROXY
FIELD		|verify_host	|t_integer	|'0'	|NOT NULL	|ZBX_PROXY
FIELD		|uuid		|t_varchar(32)	|''	|NOT NULL	|0
UNIQUE		|2		|hostid,name
INDEX		|3		|status
INDEX		|4		|templateid
INDEX		|5		|uuid
CHANGELOG	|11

TABLE|httpstep|httpstepid|ZBX_TEMPLATE
FIELD		|httpstepid	|t_id		|	|NOT NULL	|0
FIELD		|httptestid	|t_id		|	|NOT NULL	|ZBX_PROXY		|1|httptest	|		|RESTRICT
FIELD		|name		|t_varchar(64)	|''	|NOT NULL	|ZBX_PROXY
FIELD		|no		|t_integer	|'0'	|NOT NULL	|ZBX_PROXY
FIELD		|url		|t_varchar(2048)|''	|NOT NULL	|ZBX_PROXY
FIELD		|timeout	|t_varchar(255)	|'15s'	|NOT NULL	|ZBX_PROXY
FIELD		|posts		|t_text		|''	|NOT NULL	|ZBX_PROXY
FIELD		|required	|t_varchar(255)	|''	|NOT NULL	|ZBX_PROXY
FIELD		|status_codes	|t_varchar(255)	|''	|NOT NULL	|ZBX_PROXY
FIELD		|follow_redirects|t_integer	|'1'	|NOT NULL	|ZBX_PROXY
FIELD		|retrieve_mode	|t_integer	|'0'	|NOT NULL	|ZBX_PROXY
FIELD		|post_type	|t_integer	|'0'	|NOT NULL	|ZBX_PROXY
INDEX		|1		|httptestid
CHANGELOG	|14

TABLE|interface|interfaceid|ZBX_TEMPLATE
FIELD		|interfaceid	|t_id		|	|NOT NULL	|0
FIELD		|hostid		|t_id		|	|NOT NULL	|ZBX_PROXY		|1|hosts
FIELD		|main		|t_integer	|'0'	|NOT NULL	|ZBX_PROXY
FIELD		|type		|t_integer	|'1'	|NOT NULL	|ZBX_PROXY
FIELD		|useip		|t_integer	|'1'	|NOT NULL	|ZBX_PROXY
FIELD		|ip		|t_varchar(64)	|'127.0.0.1'|NOT NULL	|ZBX_PROXY
FIELD		|dns		|t_varchar(255)	|''	|NOT NULL	|ZBX_PROXY
FIELD		|port		|t_varchar(64)	|'10050'|NOT NULL	|ZBX_PROXY
FIELD		|available	|t_integer	|'0'	|NOT NULL	|ZBX_PROXY,ZBX_NODATA
FIELD		|error		|t_varchar(2048)|''	|NOT NULL	|ZBX_NODATA
FIELD		|errors_from	|t_integer	|'0'	|NOT NULL	|ZBX_NODATA
FIELD		|disable_until	|t_integer	|'0'	|NOT NULL	|ZBX_NODATA
INDEX		|1		|hostid,type
INDEX		|2		|ip,dns
INDEX		|3		|available

TABLE|valuemap|valuemapid|ZBX_TEMPLATE
FIELD		|valuemapid	|t_id		|	|NOT NULL	|0
FIELD		|hostid		|t_id		|	|NOT NULL	|0			|1|hosts
FIELD		|name		|t_varchar(64)	|''	|NOT NULL	|0
FIELD		|uuid		|t_varchar(32)	|''	|NOT NULL	|0
UNIQUE		|1		|hostid,name
INDEX		|2		|uuid

TABLE|items|itemid|ZBX_TEMPLATE
FIELD		|itemid		|t_id		|	|NOT NULL	|0
FIELD		|type		|t_integer	|'0'	|NOT NULL	|ZBX_PROXY
FIELD		|snmp_oid	|t_varchar(512)	|''	|NOT NULL	|ZBX_PROXY
FIELD		|hostid		|t_id		|	|NOT NULL	|ZBX_PROXY		|1|hosts	|		|RESTRICT
FIELD		|name		|t_varchar(255)	|''	|NOT NULL	|0
FIELD		|key_		|t_varchar(2048)|''	|NOT NULL	|ZBX_PROXY
FIELD		|delay		|t_varchar(1024)|'0'	|NOT NULL	|ZBX_PROXY
FIELD		|history	|t_varchar(255)	|'31d'	|NOT NULL	|ZBX_PROXY
FIELD		|trends		|t_varchar(255)	|'365d'	|NOT NULL	|0
FIELD		|status		|t_integer	|'0'	|NOT NULL	|ZBX_PROXY
FIELD		|value_type	|t_integer	|'0'	|NOT NULL	|ZBX_PROXY
FIELD		|trapper_hosts	|t_varchar(255)	|''	|NOT NULL	|ZBX_PROXY
FIELD		|units		|t_varchar(255)	|''	|NOT NULL	|0
FIELD		|formula	|t_varchar(255)	|''	|NOT NULL	|0
FIELD		|logtimefmt	|t_varchar(64)	|''	|NOT NULL	|ZBX_PROXY
FIELD		|templateid	|t_id		|	|NULL		|0			|2|items	|itemid		|RESTRICT
FIELD		|valuemapid	|t_id		|	|NULL		|0			|3|valuemap	|		|RESTRICT
FIELD		|params		|t_text		|''	|NOT NULL	|ZBX_PROXY
FIELD		|ipmi_sensor	|t_varchar(128)	|''	|NOT NULL	|ZBX_PROXY
FIELD		|authtype	|t_integer	|'0'	|NOT NULL	|ZBX_PROXY
FIELD		|username	|t_varchar(255)	|''	|NOT NULL	|ZBX_PROXY
FIELD		|password	|t_varchar(255)	|''	|NOT NULL	|ZBX_PROXY
FIELD		|publickey	|t_varchar(64)	|''	|NOT NULL	|ZBX_PROXY
FIELD		|privatekey	|t_varchar(64)	|''	|NOT NULL	|ZBX_PROXY
FIELD		|flags		|t_integer	|'0'	|NOT NULL	|ZBX_PROXY
FIELD		|interfaceid	|t_id		|	|NULL		|ZBX_PROXY		|4|interface	|		|RESTRICT
FIELD		|description	|t_text		|''	|NOT NULL	|0
FIELD		|inventory_link	|t_integer	|'0'	|NOT NULL	|ZBX_PROXY
FIELD		|lifetime	|t_varchar(255)	|'7d'	|NOT NULL	|0
FIELD		|evaltype	|t_integer	|'0'	|NOT NULL	|0
FIELD		|jmx_endpoint	|t_varchar(255)	|''	|NOT NULL	|ZBX_PROXY
FIELD		|master_itemid	|t_id		|	|NULL		|ZBX_PROXY		|5|items	|itemid		|RESTRICT
FIELD		|timeout	|t_varchar(255)	|''	|NOT NULL	|ZBX_PROXY
FIELD		|url		|t_varchar(2048)|''	|NOT NULL	|ZBX_PROXY
FIELD		|query_fields	|t_text		|''	|NOT NULL	|ZBX_PROXY
FIELD		|posts		|t_text		|''	|NOT NULL	|ZBX_PROXY
FIELD		|status_codes	|t_varchar(255)	|'200'	|NOT NULL	|ZBX_PROXY
FIELD		|follow_redirects|t_integer	|'1'	|NOT NULL	|ZBX_PROXY
FIELD		|post_type	|t_integer	|'0'	|NOT NULL	|ZBX_PROXY
FIELD		|http_proxy	|t_varchar(255)	|''	|NOT NULL	|ZBX_PROXY
FIELD		|headers	|t_text		|''	|NOT NULL	|ZBX_PROXY
FIELD		|retrieve_mode	|t_integer	|'0'	|NOT NULL	|ZBX_PROXY
FIELD		|request_method	|t_integer	|'0'	|NOT NULL	|ZBX_PROXY
FIELD		|output_format	|t_integer	|'0'	|NOT NULL	|ZBX_PROXY
FIELD		|ssl_cert_file	|t_varchar(255)	|''	|NOT NULL	|ZBX_PROXY,ZBX_NODATA
FIELD		|ssl_key_file	|t_varchar(255)	|''	|NOT NULL	|ZBX_PROXY,ZBX_NODATA
FIELD		|ssl_key_password|t_varchar(64)	|''	|NOT NULL	|ZBX_PROXY,ZBX_NODATA
FIELD		|verify_peer	|t_integer	|'0'	|NOT NULL	|ZBX_PROXY
FIELD		|verify_host	|t_integer	|'0'	|NOT NULL	|ZBX_PROXY
FIELD		|allow_traps	|t_integer	|'0'	|NOT NULL	|ZBX_PROXY
FIELD		|discover	|t_integer	|'0'	|NOT NULL	|0
FIELD		|uuid		|t_varchar(32)	|''	|NOT NULL	|0
FIELD		|lifetime_type	|t_integer	|'0'	|NOT NULL	|0
FIELD		|enabled_lifetime_type|t_integer|'2'	|NOT NULL	|0
FIELD		|enabled_lifetime|t_varchar(255)|'0'	|NOT NULL	|0
INDEX		|1		|hostid,key_(764)
INDEX		|3		|status
INDEX		|4		|templateid
INDEX		|5		|valuemapid
INDEX		|6		|interfaceid
INDEX		|7		|master_itemid
INDEX		|8		|key_(768)
INDEX		|10		|uuid
CHANGELOG	|3

TABLE|httpstepitem|httpstepitemid|ZBX_TEMPLATE
FIELD		|httpstepitemid	|t_id		|	|NOT NULL	|0
FIELD		|httpstepid	|t_id		|	|NOT NULL	|ZBX_PROXY		|1|httpstep	|		|RESTRICT
FIELD		|itemid		|t_id		|	|NOT NULL	|ZBX_PROXY		|2|items	|		|RESTRICT
FIELD		|type		|t_integer	|'0'	|NOT NULL	|ZBX_PROXY
UNIQUE		|1		|httpstepid,itemid
INDEX		|2		|itemid
CHANGELOG	|16

TABLE|httptestitem|httptestitemid|ZBX_TEMPLATE
FIELD		|httptestitemid	|t_id		|	|NOT NULL	|0
FIELD		|httptestid	|t_id		|	|NOT NULL	|ZBX_PROXY		|1|httptest	|		|RESTRICT
FIELD		|itemid		|t_id		|	|NOT NULL	|ZBX_PROXY		|2|items	|		|RESTRICT
FIELD		|type		|t_integer	|'0'	|NOT NULL	|ZBX_PROXY
UNIQUE		|1		|httptestid,itemid
INDEX		|2		|itemid
CHANGELOG	|13

TABLE|media_type|mediatypeid|ZBX_DATA
FIELD		|mediatypeid	|t_id		|	|NOT NULL	|0
FIELD		|type		|t_integer	|'0'	|NOT NULL	|0
FIELD		|name		|t_varchar(100)	|''	|NOT NULL	|0
FIELD		|smtp_server	|t_varchar(255)	|''	|NOT NULL	|0
FIELD		|smtp_helo	|t_varchar(255)	|''	|NOT NULL	|0
FIELD		|smtp_email	|t_varchar(255)	|''	|NOT NULL	|0
FIELD		|exec_path	|t_varchar(255)	|''	|NOT NULL	|0
FIELD		|gsm_modem	|t_varchar(255)	|''	|NOT NULL	|0
FIELD		|username	|t_varchar(255)	|''	|NOT NULL	|0
FIELD		|passwd		|t_varchar(255)	|''	|NOT NULL	|0
FIELD		|status		|t_integer	|'1'	|NOT NULL	|ZBX_NODATA
FIELD		|smtp_port	|t_integer	|'25'	|NOT NULL	|0
FIELD		|smtp_security	|t_integer	|'0'	|NOT NULL	|0
FIELD		|smtp_verify_peer|t_integer	|'0'	|NOT NULL	|0
FIELD		|smtp_verify_host|t_integer	|'0'	|NOT NULL	|0
FIELD		|smtp_authentication|t_integer	|'0'	|NOT NULL	|0
FIELD		|maxsessions	|t_integer	|'1'	|NOT NULL	|0
FIELD		|maxattempts	|t_integer	|'3'	|NOT NULL	|0
FIELD		|attempt_interval|t_varchar(32)	|'10s'	|NOT NULL	|0
FIELD		|message_format	|t_integer	|'1'	|NOT NULL	|0
FIELD		|script		|t_text		|''	|NOT NULL	|0
FIELD		|timeout	|t_varchar(32)	|'30s'	|NOT NULL	|0
FIELD		|process_tags	|t_integer	|'0'	|NOT NULL	|0
FIELD		|show_event_menu|t_integer	|'0'	|NOT NULL	|0
FIELD		|event_menu_url	|t_varchar(2048)|''	|NOT NULL	|0
FIELD		|event_menu_name|t_varchar(255)	|''	|NOT NULL	|0
FIELD		|description	|t_text		|''	|NOT NULL	|0
FIELD		|provider	|t_integer	|'0'	|NOT NULL	|0
UNIQUE		|1		|name

TABLE|media_type_oauth|mediatypeid|0
FIELD		|mediatypeid			|t_id			|	|NOT NULL	|0		|1|media_type
FIELD		|redirection_url		|t_varchar(2048)|''	|NOT NULL	|0
FIELD		|client_id				|t_varchar(255)	|''	|NOT NULL	|0
FIELD		|client_secret			|t_varchar(255)	|''	|NOT NULL	|0
FIELD		|authorization_url		|t_varchar(2048)|''	|NOT NULL	|0
FIELD		|tokens_status			|t_integer		|'0'|NOT NULL	|0
FIELD		|access_token			|t_text			|''	|NOT NULL	|0
FIELD		|access_token_updated	|t_time			|'0'|NOT NULL	|0
FIELD		|access_expires_in		|t_integer		|'0'|NOT NULL	|0
FIELD		|refresh_token			|t_text			|''	|NOT NULL	|0
FIELD		|token_url				|t_varchar(2048)|''	|NOT NULL	|0

TABLE|media_type_param|mediatype_paramid|ZBX_DATA
FIELD		|mediatype_paramid|t_id		|	|NOT NULL	|0
FIELD		|mediatypeid	|t_id		|	|NOT NULL	|0			|1|media_type
FIELD		|name		|t_varchar(255)	|''	|NOT NULL	|0
FIELD		|value		|t_varchar(2048)|''	|NOT NULL	|0
FIELD		|sortorder	|t_integer	|'0'	|NOT NULL	|0
INDEX		|1		|mediatypeid

TABLE|media_type_message|mediatype_messageid|ZBX_DATA
FIELD		|mediatype_messageid|t_id	|	|NOT NULL	|0
FIELD		|mediatypeid	|t_id		|	|NOT NULL	|0			|1|media_type
FIELD		|eventsource	|t_integer	|	|NOT NULL	|0
FIELD		|recovery	|t_integer	|	|NOT NULL	|0
FIELD		|subject	|t_varchar(255)	|''	|NOT NULL	|0
FIELD		|message	|t_text		|''	|NOT NULL	|0
UNIQUE		|1		|mediatypeid,eventsource,recovery

TABLE|usrgrp|usrgrpid|ZBX_DATA
FIELD		|usrgrpid	|t_id		|	|NOT NULL	|0
FIELD		|name		|t_varchar(64)	|''	|NOT NULL	|0
FIELD		|gui_access	|t_integer	|'0'	|NOT NULL	|0
FIELD		|users_status	|t_integer	|'0'	|NOT NULL	|0
FIELD		|debug_mode	|t_integer	|'0'	|NOT NULL	|0
FIELD		|userdirectoryid|t_id		|NULL	|NULL		|0			|2|userdirectory	|	|RESTRICT
FIELD		|mfa_status	|t_integer	|'0'	|NOT NULL	|0
FIELD		|mfaid		|t_id	|	|NULL	|0 |3|mfa	|	|RESTRICT
UNIQUE		|1		|name
INDEX		|2		|userdirectoryid
INDEX		|3		|mfaid

TABLE|users_groups|id|ZBX_DATA
FIELD		|id		|t_id		|	|NOT NULL	|0
FIELD		|usrgrpid	|t_id		|	|NOT NULL	|0			|1|usrgrp
FIELD		|userid		|t_id		|	|NOT NULL	|0			|2|users
UNIQUE		|1		|usrgrpid,userid
INDEX		|2		|userid

TABLE|ugset_group|ugsetid,usrgrpid|ZBX_DATA
FIELD		|ugsetid	|t_id		|	|NOT NULL	|0			|1|ugset
FIELD		|usrgrpid	|t_id		|	|NOT NULL	|0			|2|usrgrp	|		|RESTRICT
INDEX		|1		|usrgrpid

TABLE|user_ugset|userid|ZBX_DATA
FIELD		|userid		|t_id		|	|NOT NULL	|0			|1|users
FIELD		|ugsetid	|t_id		|	|NOT NULL	|0			|2|ugset	|		|RESTRICT
INDEX		|1		|ugsetid

TABLE|scripts|scriptid|ZBX_DATA
FIELD		|scriptid			|t_id		|	|NOT NULL	|0
FIELD		|name				|t_varchar(255)	|''	|NOT NULL	|0
FIELD		|command			|t_text		|''	|NOT NULL	|0
FIELD		|host_access			|t_integer	|'2'	|NOT NULL	|0
FIELD		|usrgrpid			|t_id		|	|NULL		|0			|1|usrgrp	|		|RESTRICT
FIELD		|groupid			|t_id		|	|NULL		|0			|2|hstgrp	|		|RESTRICT
FIELD		|description			|t_text		|''	|NOT NULL	|0
FIELD		|confirmation			|t_varchar(255)	|''	|NOT NULL	|0
FIELD		|type				|t_integer	|'5'	|NOT NULL	|0
FIELD		|execute_on			|t_integer	|'2'	|NOT NULL	|0
FIELD		|timeout			|t_varchar(32)	|'30s'	|NOT NULL	|0
FIELD		|scope				|t_integer	|'1'	|NOT NULL	|0
FIELD		|port				|t_varchar(64)	|''	|NOT NULL	|0
FIELD		|authtype			|t_integer	|'0'	|NOT NULL	|0
FIELD		|username			|t_varchar(64)	|''	|NOT NULL	|0
FIELD		|password			|t_varchar(64)	|''	|NOT NULL	|0
FIELD		|publickey			|t_varchar(64)	|''	|NOT NULL	|0
FIELD		|privatekey			|t_varchar(64)	|''	|NOT NULL	|0
FIELD		|menu_path			|t_varchar(255)	|''	|NOT NULL	|0
FIELD		|url				|t_varchar(2048)|''	|NOT NULL	|0
FIELD		|new_window			|t_integer	|'1'	|NOT NULL	|0
FIELD		|manualinput			|t_integer	|'0'	|NOT NULL	|0
FIELD		|manualinput_prompt		|t_varchar(255)	|''	|NOT NULL	|0
FIELD		|manualinput_validator		|t_varchar(2048)|''	|NOT NULL	|0
FIELD		|manualinput_validator_type	|t_integer	|'0'	|NOT NULL	|0
FIELD		|manualinput_default_value	|t_varchar(255)	|''	|NOT NULL	|0
INDEX		|1				|usrgrpid
INDEX		|2				|groupid
UNIQUE		|3				|name,menu_path

TABLE|script_param|script_paramid|ZBX_DATA
FIELD		|script_paramid	|t_id		|	|NOT NULL	|0
FIELD		|scriptid	|t_id		|	|NOT NULL	|0			|1|scripts
FIELD		|name		|t_varchar(255)	|''	|NOT NULL	|0
FIELD		|value		|t_varchar(2048)|''	|NOT NULL	|0
UNIQUE		|1		|scriptid,name

TABLE|actions|actionid|ZBX_DATA
FIELD		|actionid	|t_id		|	|NOT NULL	|0
FIELD		|name		|t_varchar(255)	|''	|NOT NULL	|0
FIELD		|eventsource	|t_integer	|'0'	|NOT NULL	|0
FIELD		|evaltype	|t_integer	|'0'	|NOT NULL	|0
FIELD		|status		|t_integer	|'0'	|NOT NULL	|0
FIELD		|esc_period	|t_varchar(255)	|'1h'	|NOT NULL	|0
FIELD		|formula	|t_varchar(1024)|''	|NOT NULL	|0
FIELD		|pause_suppressed|t_integer	|'1'	|NOT NULL	|0
FIELD		|notify_if_canceled|t_integer	|'1'	|NOT NULL	|0
FIELD		|pause_symptoms	|t_integer	|'1'	|NOT NULL	|0
INDEX		|1		|eventsource,status
UNIQUE		|2		|name

TABLE|operations|operationid|ZBX_DATA
FIELD		|operationid	|t_id		|	|NOT NULL	|0
FIELD		|actionid	|t_id		|	|NOT NULL	|0			|1|actions
FIELD		|operationtype	|t_integer	|'0'	|NOT NULL	|0
FIELD		|esc_period	|t_varchar(255)	|'0'	|NOT NULL	|0
FIELD		|esc_step_from	|t_integer	|'1'	|NOT NULL	|0
FIELD		|esc_step_to	|t_integer	|'1'	|NOT NULL	|0
FIELD		|evaltype	|t_integer	|'0'	|NOT NULL	|0
FIELD		|recovery	|t_integer	|'0'	|NOT NULL	|0
INDEX		|1		|actionid

TABLE|optag|optagid|ZBX_DATA
FIELD		|optagid	|t_id		|	|NOT NULL	|0
FIELD		|operationid	|t_id		|	|NOT NULL	|0			|1|operations
FIELD		|tag		|t_varchar(255)	|''	|NOT NULL	|0
FIELD		|value		|t_varchar(255)	|''	|NOT NULL	|0
INDEX		|1		|operationid

TABLE|opmessage|operationid|ZBX_DATA
FIELD		|operationid	|t_id		|	|NOT NULL	|0			|1|operations
FIELD		|default_msg	|t_integer	|'1'	|NOT NULL	|0
FIELD		|subject	|t_varchar(255)	|''	|NOT NULL	|0
FIELD		|message	|t_text		|''	|NOT NULL	|0
FIELD		|mediatypeid	|t_id		|	|NULL		|0			|2|media_type	|		|RESTRICT
INDEX		|1		|mediatypeid

TABLE|opmessage_grp|opmessage_grpid|ZBX_DATA
FIELD		|opmessage_grpid|t_id		|	|NOT NULL	|0
FIELD		|operationid	|t_id		|	|NOT NULL	|0			|1|operations
FIELD		|usrgrpid	|t_id		|	|NOT NULL	|0			|2|usrgrp	|		|RESTRICT
UNIQUE		|1		|operationid,usrgrpid
INDEX		|2		|usrgrpid

TABLE|opmessage_usr|opmessage_usrid|ZBX_DATA
FIELD		|opmessage_usrid|t_id		|	|NOT NULL	|0
FIELD		|operationid	|t_id		|	|NOT NULL	|0			|1|operations
FIELD		|userid		|t_id		|	|NOT NULL	|0			|2|users	|		|RESTRICT
UNIQUE		|1		|operationid,userid
INDEX		|2		|userid

TABLE|opcommand|operationid|ZBX_DATA
FIELD		|operationid	|t_id		|	|NOT NULL	|0			|1|operations
FIELD		|scriptid	|t_id		|	|NOT NULL	|0			|2|scripts	|		|RESTRICT
INDEX		|1		|scriptid

TABLE|opcommand_hst|opcommand_hstid|ZBX_DATA
FIELD		|opcommand_hstid|t_id		|	|NOT NULL	|0
FIELD		|operationid	|t_id		|	|NOT NULL	|0			|1|operations
FIELD		|hostid		|t_id		|	|NULL		|0			|2|hosts	|		|RESTRICT
INDEX		|1		|operationid
INDEX		|2		|hostid

TABLE|opcommand_grp|opcommand_grpid|ZBX_DATA
FIELD		|opcommand_grpid|t_id		|	|NOT NULL	|0
FIELD		|operationid	|t_id		|	|NOT NULL	|0			|1|operations
FIELD		|groupid	|t_id		|	|NOT NULL	|0			|2|hstgrp	|		|RESTRICT
INDEX		|1		|operationid
INDEX		|2		|groupid

TABLE|opgroup|opgroupid|ZBX_DATA
FIELD		|opgroupid	|t_id		|	|NOT NULL	|0
FIELD		|operationid	|t_id		|	|NOT NULL	|0			|1|operations
FIELD		|groupid	|t_id		|	|NOT NULL	|0			|2|hstgrp	|		|RESTRICT
UNIQUE		|1		|operationid,groupid
INDEX		|2		|groupid

TABLE|optemplate|optemplateid|ZBX_TEMPLATE
FIELD		|optemplateid	|t_id		|	|NOT NULL	|0
FIELD		|operationid	|t_id		|	|NOT NULL	|0			|1|operations
FIELD		|templateid	|t_id		|	|NOT NULL	|0			|2|hosts	|hostid		|RESTRICT
UNIQUE		|1		|operationid,templateid
INDEX		|2		|templateid

TABLE|opconditions|opconditionid|ZBX_DATA
FIELD		|opconditionid	|t_id		|	|NOT NULL	|0
FIELD		|operationid	|t_id		|	|NOT NULL	|0			|1|operations
FIELD		|conditiontype	|t_integer	|'0'	|NOT NULL	|0
FIELD		|operator	|t_integer	|'0'	|NOT NULL	|0
FIELD		|value		|t_varchar(255)	|''	|NOT NULL	|0
INDEX		|1		|operationid

TABLE|conditions|conditionid|ZBX_DATA
FIELD		|conditionid	|t_id		|	|NOT NULL	|0
FIELD		|actionid	|t_id		|	|NOT NULL	|0			|1|actions
FIELD		|conditiontype	|t_integer	|'0'	|NOT NULL	|0
FIELD		|operator	|t_integer	|'0'	|NOT NULL	|0
FIELD		|value		|t_varchar(255)	|''	|NOT NULL	|0
FIELD		|value2		|t_varchar(255)	|''	|NOT NULL	|0
INDEX		|1		|actionid

TABLE|triggers|triggerid|ZBX_TEMPLATE
FIELD		|triggerid	|t_id		|	|NOT NULL	|0
FIELD		|expression	|t_varchar(2048)|''	|NOT NULL	|0
FIELD		|description	|t_varchar(255)	|''	|NOT NULL	|0
FIELD		|url		|t_varchar(2048)|''	|NOT NULL	|0
FIELD		|status		|t_integer	|'0'	|NOT NULL	|0
FIELD		|value		|t_integer	|'0'	|NOT NULL	|ZBX_NODATA
FIELD		|priority	|t_integer	|'0'	|NOT NULL	|0
FIELD		|lastchange	|t_integer	|'0'	|NOT NULL	|ZBX_NODATA
FIELD		|comments	|t_text		|''	|NOT NULL	|0
FIELD		|error		|t_varchar(2048)|''	|NOT NULL	|ZBX_NODATA
FIELD		|templateid	|t_id		|	|NULL		|0			|1|triggers	|triggerid		|RESTRICT
FIELD		|type		|t_integer	|'0'	|NOT NULL	|0
FIELD		|state		|t_integer	|'0'	|NOT NULL	|ZBX_NODATA
FIELD		|flags		|t_integer	|'0'	|NOT NULL	|0
FIELD		|recovery_mode	|t_integer	|'0'	|NOT NULL	|0
FIELD		|recovery_expression|t_varchar(2048)|''	|NOT NULL	|0
FIELD		|correlation_mode|t_integer	|'0'	|NOT NULL	|0
FIELD		|correlation_tag|t_varchar(255)	|''	|NOT NULL	|0
FIELD		|manual_close	|t_integer	|'0'	|NOT NULL	|0
FIELD		|opdata		|t_varchar(255)	|''	|NOT NULL	|0
FIELD		|discover	|t_integer	|'0'	|NOT NULL	|0
FIELD		|event_name	|t_varchar(2048)|''	|NOT NULL	|0
FIELD		|uuid		|t_varchar(32)	|''	|NOT NULL	|0
FIELD		|url_name	|t_varchar(64)	|''	|NOT NULL	|0
INDEX		|1		|status
INDEX		|2		|value,lastchange
INDEX		|3		|templateid
INDEX		|4		|uuid
CHANGELOG	|5

TABLE|trigger_depends|triggerdepid|ZBX_TEMPLATE
FIELD		|triggerdepid	|t_id		|	|NOT NULL	|0
FIELD		|triggerid_down	|t_id		|	|NOT NULL	|0			|1|triggers	|triggerid
FIELD		|triggerid_up	|t_id		|	|NOT NULL	|0			|2|triggers	|triggerid
UNIQUE		|1		|triggerid_down,triggerid_up
INDEX		|2		|triggerid_up

TABLE|functions|functionid|ZBX_TEMPLATE
FIELD		|functionid	|t_id		|	|NOT NULL	|0
FIELD		|itemid		|t_id		|	|NOT NULL	|0			|1|items	|		|RESTRICT
FIELD		|triggerid	|t_id		|	|NOT NULL	|0			|2|triggers	|		|RESTRICT
FIELD		|name		|t_varchar(12)	|''	|NOT NULL	|0
FIELD		|parameter	|t_varchar(255)	|'0'	|NOT NULL	|0
INDEX		|1		|triggerid
INDEX		|2		|itemid,name,parameter
CHANGELOG	|7

TABLE|graphs|graphid|ZBX_TEMPLATE
FIELD		|graphid	|t_id		|	|NOT NULL	|0
FIELD		|name		|t_varchar(128)	|''	|NOT NULL	|0
FIELD		|width		|t_integer	|'900'	|NOT NULL	|0
FIELD		|height		|t_integer	|'200'	|NOT NULL	|0
FIELD		|yaxismin	|t_double	|'0'	|NOT NULL	|0
FIELD		|yaxismax	|t_double	|'100'	|NOT NULL	|0
FIELD		|templateid	|t_id		|	|NULL		|0			|1|graphs	|graphid
FIELD		|show_work_period|t_integer	|'1'	|NOT NULL	|0
FIELD		|show_triggers	|t_integer	|'1'	|NOT NULL	|0
FIELD		|graphtype	|t_integer	|'0'	|NOT NULL	|0
FIELD		|show_legend	|t_integer	|'1'	|NOT NULL	|0
FIELD		|show_3d	|t_integer	|'0'	|NOT NULL	|0
FIELD		|percent_left	|t_double	|'0'	|NOT NULL	|0
FIELD		|percent_right	|t_double	|'0'	|NOT NULL	|0
FIELD		|ymin_type	|t_integer	|'0'	|NOT NULL	|0
FIELD		|ymax_type	|t_integer	|'0'	|NOT NULL	|0
FIELD		|ymin_itemid	|t_id		|	|NULL		|0			|2|items	|itemid		|RESTRICT
FIELD		|ymax_itemid	|t_id		|	|NULL		|0			|3|items	|itemid		|RESTRICT
FIELD		|flags		|t_integer	|'0'	|NOT NULL	|0
FIELD		|discover	|t_integer	|'0'	|NOT NULL	|0
FIELD		|uuid		|t_varchar(32)	|''	|NOT NULL	|0
INDEX		|1		|name
INDEX		|2		|templateid
INDEX		|3		|ymin_itemid
INDEX		|4		|ymax_itemid
INDEX		|5		|uuid

TABLE|graphs_items|gitemid|ZBX_TEMPLATE
FIELD		|gitemid	|t_id		|	|NOT NULL	|0
FIELD		|graphid	|t_id		|	|NOT NULL	|0			|1|graphs
FIELD		|itemid		|t_id		|	|NOT NULL	|0			|2|items
FIELD		|drawtype	|t_integer	|'0'	|NOT NULL	|0
FIELD		|sortorder	|t_integer	|'0'	|NOT NULL	|0
FIELD		|color		|t_varchar(6)	|'009600'|NOT NULL	|0
FIELD		|yaxisside	|t_integer	|'0'	|NOT NULL	|0
FIELD		|calc_fnc	|t_integer	|'2'	|NOT NULL	|0
FIELD		|type		|t_integer	|'0'	|NOT NULL	|0
INDEX		|1		|itemid
INDEX		|2		|graphid

TABLE|graph_theme|graphthemeid|ZBX_DATA
FIELD		|graphthemeid	|t_id		|	|NOT NULL	|0
FIELD		|theme		|t_varchar(64)	|''	|NOT NULL	|0
FIELD		|backgroundcolor|t_varchar(6)	|''	|NOT NULL	|0
FIELD		|graphcolor	|t_varchar(6)	|''	|NOT NULL	|0
FIELD		|gridcolor	|t_varchar(6)	|''	|NOT NULL	|0
FIELD		|maingridcolor	|t_varchar(6)	|''	|NOT NULL	|0
FIELD		|gridbordercolor|t_varchar(6)	|''	|NOT NULL	|0
FIELD		|textcolor	|t_varchar(6)	|''	|NOT NULL	|0
FIELD		|highlightcolor	|t_varchar(6)	|''	|NOT NULL	|0
FIELD		|leftpercentilecolor|t_varchar(6)|''	|NOT NULL	|0
FIELD		|rightpercentilecolor|t_varchar(6)|''	|NOT NULL	|0
FIELD		|nonworktimecolor|t_varchar(6)	|''	|NOT NULL	|0
FIELD		|colorpalette	|t_varchar(255)	|''	|NOT NULL	|0
UNIQUE		|1		|theme

TABLE|globalmacro|globalmacroid|ZBX_DATA
FIELD		|globalmacroid	|t_id		|	|NOT NULL	|0
FIELD		|macro		|t_varchar(255)	|''	|NOT NULL	|ZBX_PROXY
FIELD		|value		|t_varchar(2048)|''	|NOT NULL	|ZBX_PROXY
FIELD		|description	|t_text		|''	|NOT NULL	|0
FIELD		|type		|t_integer	|'0'	|NOT NULL	|ZBX_PROXY
UNIQUE		|1		|macro

TABLE|hostmacro|hostmacroid|ZBX_TEMPLATE
FIELD		|hostmacroid	|t_id		|	|NOT NULL	|0
FIELD		|hostid		|t_id		|	|NOT NULL	|ZBX_PROXY		|1|hosts
FIELD		|macro		|t_varchar(255)	|''	|NOT NULL	|ZBX_PROXY
FIELD		|value		|t_varchar(2048)|''	|NOT NULL	|ZBX_PROXY
FIELD		|description	|t_text		|''	|NOT NULL	|0
FIELD		|type		|t_integer	|'0'	|NOT NULL	|ZBX_PROXY
FIELD		|automatic	|t_integer	|'0'	|NOT NULL	|ZBX_PROXY
UNIQUE		|1		|hostid,macro

TABLE|hostmacro_config|hostmacroid|ZBX_TEMPLATE
FIELD		|hostmacroid|t_id			|	|NOT NULL	|0	|1|hostmacro
FIELD		|type		|t_integer		|'0'|NOT NULL	|0
FIELD		|priority	|t_integer		|'0'|NOT NULL	|0
FIELD		|section_name|t_varchar(255)|''	|NOT NULL	|0
FIELD		|label		|t_varchar(255)	|''	|NOT NULL	|0
FIELD		|description|t_text			|''	|NOT NULL	|0
FIELD		|required	|t_integer		|'0'|NOT NULL	|0
FIELD		|regex		|t_varchar(255)	|''	|NOT NULL	|0
FIELD		|options	|t_text			|''	|NOT NULL	|0

TABLE|hosts_groups|hostgroupid|ZBX_TEMPLATE
FIELD		|hostgroupid	|t_id		|	|NOT NULL	|0
FIELD		|hostid		|t_id		|	|NOT NULL	|0			|1|hosts
FIELD		|groupid	|t_id		|	|NOT NULL	|0			|2|hstgrp
UNIQUE		|1		|hostid,groupid
INDEX		|2		|groupid

TABLE|hosts_templates|hosttemplateid|ZBX_TEMPLATE
FIELD		|hosttemplateid	|t_id		|	|NOT NULL	|0
FIELD		|hostid		|t_id		|	|NOT NULL	|ZBX_PROXY		|1|hosts
FIELD		|templateid	|t_id		|	|NOT NULL	|ZBX_PROXY		|2|hosts	|hostid
FIELD		|link_type	|t_integer	|'0'	|NOT NULL	|ZBX_PROXY
UNIQUE		|1		|hostid,templateid
INDEX		|2		|templateid

TABLE|valuemap_mapping|valuemap_mappingid|ZBX_TEMPLATE
FIELD		|valuemap_mappingid|t_id	|	|NOT NULL	|0
FIELD		|valuemapid	|t_id		|	|NOT NULL	|0			|1|valuemap
FIELD		|value		|t_varchar(64)	|''	|NOT NULL	|0
FIELD		|newvalue	|t_varchar(64)	|''	|NOT NULL	|0
FIELD		|type		|t_integer	|'0'	|NOT NULL	|0
FIELD		|sortorder	|t_integer	|'0'	|NOT NULL	|0
UNIQUE		|1		|valuemapid,value,type

TABLE|media|mediaid|ZBX_DATA
FIELD		|mediaid	|t_id		|	|NOT NULL	|0
FIELD		|userid		|t_id		|	|NOT NULL	|0			|1|users
FIELD		|mediatypeid	|t_id		|	|NOT NULL	|0			|2|media_type
FIELD		|sendto		|t_varchar(1024)|''	|NOT NULL	|0
FIELD		|active		|t_integer	|'0'	|NOT NULL	|0
FIELD		|severity	|t_integer	|'63'	|NOT NULL	|0
FIELD		|period		|t_varchar(1024)|'1-7,00:00-24:00'|NOT NULL|0
FIELD		|userdirectory_mediaid	|t_id	|NULL	|NULL		|ZBX_NODATA		|3|userdirectory_media	|userdirectory_mediaid
INDEX		|1		|userid
INDEX		|2		|mediatypeid
INDEX		|3		|userdirectory_mediaid

TABLE|rights|rightid|ZBX_DATA
FIELD		|rightid	|t_id		|	|NOT NULL	|0
FIELD		|groupid	|t_id		|	|NOT NULL	|0			|1|usrgrp	|usrgrpid
FIELD		|permission	|t_integer	|'0'	|NOT NULL	|0
FIELD		|id		|t_id		|	|NOT NULL	|0			|2|hstgrp	|groupid
INDEX		|1		|groupid
INDEX		|2		|id

TABLE|permission|ugsetid,hgsetid|ZBX_TEMPLATE
FIELD		|ugsetid	|t_id		|	|NOT NULL	|0			|1|ugset
FIELD		|hgsetid	|t_id		|	|NOT NULL	|0			|2|hgset
FIELD		|permission	|t_integer	|'2'	|NOT NULL	|0
INDEX		|1		|hgsetid

TABLE|services|serviceid|ZBX_DATA
FIELD		|serviceid	|t_id		|	|NOT NULL	|0
FIELD		|name		|t_varchar(128)	|''	|NOT NULL	|0
FIELD		|status		|t_integer	|'-1'	|NOT NULL	|0
FIELD		|algorithm	|t_integer	|'0'	|NOT NULL	|0
FIELD		|sortorder	|t_integer	|'0'	|NOT NULL	|0
FIELD		|weight		|t_integer	|'0'	|NOT NULL	|0
FIELD		|propagation_rule|t_integer	|'0'	|NOT NULL	|0
FIELD		|propagation_value|t_integer	|'0'	|NOT NULL	|0
FIELD		|description	|t_text		|''	|NOT NULL	|0
FIELD		|uuid		|t_varchar(32)	|''	|NOT NULL	|0
FIELD		|created_at	|t_integer	|'0'	|NOT NULL	|0
INDEX		|1		|uuid

TABLE|services_links|linkid|ZBX_DATA
FIELD		|linkid		|t_id		|	|NOT NULL	|0
FIELD		|serviceupid	|t_id		|	|NOT NULL	|0			|1|services	|serviceid
FIELD		|servicedownid	|t_id		|	|NOT NULL	|0			|2|services	|serviceid
INDEX		|1		|servicedownid
UNIQUE		|2		|serviceupid,servicedownid

TABLE|icon_map|iconmapid|ZBX_DATA
FIELD		|iconmapid	|t_id		|	|NOT NULL	|0
FIELD		|name		|t_varchar(64)	|''	|NOT NULL	|0
FIELD		|default_iconid	|t_id		|	|NOT NULL	|0			|1|images	|imageid	|RESTRICT
UNIQUE		|1		|name
INDEX		|2		|default_iconid

TABLE|icon_mapping|iconmappingid|ZBX_DATA
FIELD		|iconmappingid	|t_id		|	|NOT NULL	|0
FIELD		|iconmapid	|t_id		|	|NOT NULL	|0			|1|icon_map
FIELD		|iconid		|t_id		|	|NOT NULL	|0			|2|images	|imageid	|RESTRICT
FIELD		|inventory_link	|t_integer	|'0'	|NOT NULL	|0
FIELD		|expression	|t_varchar(64)	|''	|NOT NULL	|0
FIELD		|sortorder	|t_integer	|'0'	|NOT NULL	|0
INDEX		|1		|iconmapid
INDEX		|2		|iconid

TABLE|sysmaps|sysmapid|ZBX_TEMPLATE
FIELD		|sysmapid	|t_id		|	|NOT NULL	|0
FIELD		|name		|t_varchar(128)	|''	|NOT NULL	|0
FIELD		|width		|t_integer	|'600'	|NOT NULL	|0
FIELD		|height		|t_integer	|'400'	|NOT NULL	|0
FIELD		|backgroundid	|t_id		|	|NULL		|0			|1|images	|imageid	|RESTRICT
FIELD		|label_type	|t_integer	|'2'	|NOT NULL	|0
FIELD		|label_location	|t_integer	|'0'	|NOT NULL	|0
FIELD		|highlight	|t_integer	|'1'	|NOT NULL	|0
FIELD		|expandproblem	|t_integer	|'1'	|NOT NULL	|0
FIELD		|markelements	|t_integer	|'0'	|NOT NULL	|0
FIELD		|show_unack	|t_integer	|'0'	|NOT NULL	|0
FIELD		|grid_size	|t_integer	|'50'	|NOT NULL	|0
FIELD		|grid_show	|t_integer	|'1'	|NOT NULL	|0
FIELD		|grid_align	|t_integer	|'1'	|NOT NULL	|0
FIELD		|label_format	|t_integer	|'0'	|NOT NULL	|0
FIELD		|label_type_host|t_integer	|'2'	|NOT NULL	|0
FIELD		|label_type_hostgroup|t_integer	|'2'	|NOT NULL	|0
FIELD		|label_type_trigger|t_integer	|'2'	|NOT NULL	|0
FIELD		|label_type_map|t_integer	|'2'	|NOT NULL	|0
FIELD		|label_type_image|t_integer	|'2'	|NOT NULL	|0
FIELD		|label_string_host|t_varchar(255)|''	|NOT NULL	|0
FIELD		|label_string_hostgroup|t_varchar(255)|''|NOT NULL	|0
FIELD		|label_string_trigger|t_varchar(255)|''	|NOT NULL	|0
FIELD		|label_string_map|t_varchar(255)|''	|NOT NULL	|0
FIELD		|label_string_image|t_varchar(255)|''	|NOT NULL	|0
FIELD		|iconmapid	|t_id		|	|NULL		|0			|2|icon_map	|		|RESTRICT
FIELD		|expand_macros	|t_integer	|'0'	|NOT NULL	|0
FIELD		|severity_min	|t_integer	|'0'	|NOT NULL	|0
FIELD		|userid		|t_id		|	|NOT NULL	|0			|3|users	|		|RESTRICT
FIELD		|private	|t_integer	|'1'	|NOT NULL	|0
FIELD		|show_suppressed|t_integer	|'0'	|NOT NULL	|0
FIELD		|background_scale	|t_integer	|'1'	|NOT NULL	|0
FIELD		|show_element_label	|t_integer	|'1'	|NOT NULL	|0
FIELD		|show_link_label	|t_integer	|'1'	|NOT NULL	|0
UNIQUE		|1		|name
INDEX		|2		|backgroundid
INDEX		|3		|iconmapid
INDEX		|4		|userid

TABLE|sysmaps_elements|selementid|ZBX_TEMPLATE
FIELD		|selementid	|t_id		|	|NOT NULL	|0
FIELD		|sysmapid	|t_id		|	|NOT NULL	|0			|1|sysmaps
FIELD		|elementid	|t_id		|'0'	|NOT NULL	|0
FIELD		|elementtype	|t_integer	|'0'	|NOT NULL	|0
FIELD		|iconid_off	|t_id		|	|NULL		|0			|2|images	|imageid	|RESTRICT
FIELD		|iconid_on	|t_id		|	|NULL		|0			|3|images	|imageid	|RESTRICT
FIELD		|label		|t_varchar(2048)|''	|NOT NULL	|0
FIELD		|label_location	|t_integer	|'-1'	|NOT NULL	|0
FIELD		|x		|t_integer	|'0'	|NOT NULL	|0
FIELD		|y		|t_integer	|'0'	|NOT NULL	|0
FIELD		|iconid_disabled|t_id		|	|NULL		|0			|4|images	|imageid	|RESTRICT
FIELD		|iconid_maintenance|t_id	|	|NULL		|0			|5|images	|imageid	|RESTRICT
FIELD		|elementsubtype	|t_integer	|'0'	|NOT NULL	|0
FIELD		|areatype	|t_integer	|'0'	|NOT NULL	|0
FIELD		|width		|t_integer	|'200'	|NOT NULL	|0
FIELD		|height		|t_integer	|'200'	|NOT NULL	|0
FIELD		|viewtype	|t_integer	|'0'	|NOT NULL	|0
FIELD		|use_iconmap	|t_integer	|'1'	|NOT NULL	|0
FIELD		|evaltype	|t_integer		|'0'|NOT NULL	|0
FIELD		|show_label	|t_integer	|'-1'	|NOT NULL	|0
FIELD		|zindex		|t_integer	|'0'	|NOT NULL	|0
INDEX		|1		|sysmapid
INDEX		|2		|iconid_off
INDEX		|3		|iconid_on
INDEX		|4		|iconid_disabled
INDEX		|5		|iconid_maintenance

TABLE|sysmaps_links|linkid|ZBX_TEMPLATE
FIELD		|linkid		|t_id		|	|NOT NULL	|0
FIELD		|sysmapid	|t_id		|	|NOT NULL	|0			|1|sysmaps
FIELD		|selementid1	|t_id		|	|NOT NULL	|0			|2|sysmaps_elements|selementid
FIELD		|selementid2	|t_id		|	|NOT NULL	|0			|3|sysmaps_elements|selementid
FIELD		|drawtype	|t_integer	|'0'	|NOT NULL	|0
FIELD		|color		|t_varchar(6)	|'000000'|NOT NULL	|0
FIELD		|label		|t_varchar(2048)|''	|NOT NULL	|0
FIELD		|show_label	|t_integer	|'-1'	|NOT NULL	|0
FIELD		|indicator_type	|t_integer	|'0'	|NOT NULL	|0
FIELD		|itemid		|t_id		|	|NULL		|0			|4|items|itemid|RESTRICT
INDEX		|1		|sysmapid
INDEX		|2		|selementid1
INDEX		|3		|selementid2
INDEX		|4		|itemid

TABLE|sysmaps_link_triggers|linktriggerid|ZBX_TEMPLATE
FIELD		|linktriggerid	|t_id		|	|NOT NULL	|0
FIELD		|linkid		|t_id		|	|NOT NULL	|0			|1|sysmaps_links
FIELD		|triggerid	|t_id		|	|NOT NULL	|0			|2|triggers
FIELD		|drawtype	|t_integer	|'0'	|NOT NULL	|0
FIELD		|color		|t_varchar(6)	|'000000'|NOT NULL	|0
UNIQUE		|1		|linkid,triggerid
INDEX		|2		|triggerid

TABLE|sysmap_link_threshold|linkthresholdid|ZBX_TEMPLATE
FIELD		|linkthresholdid	|t_id		|	|NOT NULL	|0
FIELD		|linkid		|t_id		|	|NOT NULL	|0			|1|sysmaps_links
FIELD		|drawtype	|t_integer	|'0'	|NOT NULL	|0
FIELD		|color		|t_varchar(6)	|'000000'|NOT NULL	|0
FIELD		|type		|t_integer	|'0'	|NOT NULL	|0
FIELD		|threshold	|t_varchar(255)	|''	|NOT NULL	|0
FIELD		|pattern	|t_varchar(255)	|''	|NOT NULL	|0
FIELD		|sortorder	|t_integer	|'0'	|NOT NULL	|0
INDEX		|1		|linkid

TABLE|sysmap_element_url|sysmapelementurlid|ZBX_TEMPLATE
FIELD		|sysmapelementurlid|t_id	|	|NOT NULL	|0
FIELD		|selementid	|t_id		|	|NOT NULL	|0			|1|sysmaps_elements
FIELD		|name		|t_varchar(255)	|	|NOT NULL	|0
FIELD		|url		|t_varchar(2048)|''	|NOT NULL	|0
UNIQUE		|1		|selementid,name

TABLE|sysmap_url|sysmapurlid|ZBX_TEMPLATE
FIELD		|sysmapurlid	|t_id		|	|NOT NULL	|0
FIELD		|sysmapid	|t_id		|	|NOT NULL	|0			|1|sysmaps
FIELD		|name		|t_varchar(255)	|	|NOT NULL	|0
FIELD		|url		|t_varchar(2048)|''	|NOT NULL	|0
FIELD		|elementtype	|t_integer	|'0'	|NOT NULL	|0
UNIQUE		|1		|sysmapid,name

TABLE|sysmap_user|sysmapuserid|ZBX_TEMPLATE
FIELD		|sysmapuserid|t_id		|	|NOT NULL	|0
FIELD		|sysmapid	|t_id		|	|NOT NULL	|0			|1|sysmaps
FIELD		|userid		|t_id		|	|NOT NULL	|0			|2|users
FIELD		|permission	|t_integer	|'2'	|NOT NULL	|0
UNIQUE		|1		|sysmapid,userid
INDEX		|2		|userid

TABLE|sysmap_usrgrp|sysmapusrgrpid|ZBX_TEMPLATE
FIELD		|sysmapusrgrpid|t_id		|	|NOT NULL	|0
FIELD		|sysmapid	|t_id		|	|NOT NULL	|0			|1|sysmaps
FIELD		|usrgrpid	|t_id		|	|NOT NULL	|0			|2|usrgrp
FIELD		|permission	|t_integer	|'2'	|NOT NULL	|0
UNIQUE		|1		|sysmapid,usrgrpid
INDEX		|2		|usrgrpid

TABLE|maintenances_hosts|maintenance_hostid|ZBX_DATA
FIELD		|maintenance_hostid|t_id	|	|NOT NULL	|0
FIELD		|maintenanceid	|t_id		|	|NOT NULL	|0			|1|maintenances
FIELD		|hostid		|t_id		|	|NOT NULL	|0			|2|hosts
UNIQUE		|1		|maintenanceid,hostid
INDEX		|2		|hostid

TABLE|maintenances_groups|maintenance_groupid|ZBX_DATA
FIELD		|maintenance_groupid|t_id	|	|NOT NULL	|0
FIELD		|maintenanceid	|t_id		|	|NOT NULL	|0			|1|maintenances
FIELD		|groupid	|t_id		|	|NOT NULL	|0			|2|hstgrp
UNIQUE		|1		|maintenanceid,groupid
INDEX		|2		|groupid

TABLE|timeperiods|timeperiodid|ZBX_DATA
FIELD		|timeperiodid	|t_id		|	|NOT NULL	|0
FIELD		|timeperiod_type|t_integer	|'0'	|NOT NULL	|0
FIELD		|every		|t_integer	|'1'	|NOT NULL	|0
FIELD		|month		|t_integer	|'0'	|NOT NULL	|0
FIELD		|dayofweek	|t_integer	|'0'	|NOT NULL	|0
FIELD		|day		|t_integer	|'0'	|NOT NULL	|0
FIELD		|start_time	|t_integer	|'0'	|NOT NULL	|0
FIELD		|period		|t_integer	|'0'	|NOT NULL	|0
FIELD		|start_date	|t_integer	|'0'	|NOT NULL	|0

TABLE|maintenances_windows|maintenance_timeperiodid|ZBX_DATA
FIELD		|maintenance_timeperiodid|t_id	|	|NOT NULL	|0
FIELD		|maintenanceid	|t_id		|	|NOT NULL	|0			|1|maintenances
FIELD		|timeperiodid	|t_id		|	|NOT NULL	|0			|2|timeperiods
UNIQUE		|1		|maintenanceid,timeperiodid
INDEX		|2		|timeperiodid

TABLE|regexps|regexpid|ZBX_DATA
FIELD		|regexpid	|t_id		|	|NOT NULL	|0
FIELD		|name		|t_varchar(128)	|''	|NOT NULL	|ZBX_PROXY
FIELD		|test_string	|t_text		|''	|NOT NULL	|0
UNIQUE		|1		|name

TABLE|expressions|expressionid|ZBX_DATA
FIELD		|expressionid	|t_id		|	|NOT NULL	|0
FIELD		|regexpid	|t_id		|	|NOT NULL	|ZBX_PROXY		|1|regexps
FIELD		|expression	|t_varchar(255)	|''	|NOT NULL	|ZBX_PROXY
FIELD		|expression_type|t_integer	|'0'	|NOT NULL	|ZBX_PROXY
FIELD		|exp_delimiter	|t_varchar(1)	|''	|NOT NULL	|ZBX_PROXY
FIELD		|case_sensitive	|t_integer	|'0'	|NOT NULL	|ZBX_PROXY
INDEX		|1		|regexpid

TABLE|ids|table_name,field_name|0
FIELD		|table_name	|t_varchar(64)	|''	|NOT NULL	|0
FIELD		|field_name	|t_varchar(64)	|''	|NOT NULL	|0
FIELD		|nextid		|t_id		|	|NOT NULL	|0

-- History tables

TABLE|alerts|alertid|0
FIELD		|alertid	|t_id		|	|NOT NULL	|0
FIELD		|actionid	|t_id		|	|NOT NULL	|0			|1|actions
FIELD		|eventid	|t_id		|	|NOT NULL	|0			|2|events
FIELD		|userid		|t_id		|	|NULL		|0			|3|users
FIELD		|clock		|t_time		|'0'	|NOT NULL	|0
FIELD		|mediatypeid	|t_id		|	|NULL		|0			|4|media_type
FIELD		|sendto		|t_varchar(1024)|''	|NOT NULL	|0
FIELD		|subject	|t_varchar(255)	|''	|NOT NULL	|0
FIELD		|message	|t_text		|''	|NOT NULL	|0
FIELD		|status		|t_integer	|'0'	|NOT NULL	|0
FIELD		|retries	|t_integer	|'0'	|NOT NULL	|0
FIELD		|error		|t_varchar(2048)|''	|NOT NULL	|0
FIELD		|esc_step	|t_integer	|'0'	|NOT NULL	|0
FIELD		|alerttype	|t_integer	|'0'	|NOT NULL	|0
FIELD		|p_eventid	|t_id		|	|NULL		|0			|5|events	|eventid
FIELD		|acknowledgeid	|t_id		|	|NULL		|0			|6|acknowledges	|acknowledgeid
FIELD		|parameters	|t_text		|'{}'	|NOT NULL	|0
INDEX		|1		|actionid
INDEX		|2		|clock
INDEX		|3		|eventid
INDEX		|4		|status
INDEX		|5		|mediatypeid
INDEX		|6		|userid
INDEX		|7		|p_eventid
INDEX		|8		|acknowledgeid

TABLE|history|itemid,clock,ns|0
FIELD		|itemid		|t_id		|	|NOT NULL	|0			|-|items
FIELD		|clock		|t_time		|'0'	|NOT NULL	|0
FIELD		|value		|t_double	|'0.0000'|NOT NULL	|0
FIELD		|ns		|t_nanosec	|'0'	|NOT NULL	|0

TABLE|history_uint|itemid,clock,ns|0
FIELD		|itemid		|t_id		|	|NOT NULL	|0			|-|items
FIELD		|clock		|t_time		|'0'	|NOT NULL	|0
FIELD		|value		|t_bigint	|'0'	|NOT NULL	|0
FIELD		|ns		|t_nanosec	|'0'	|NOT NULL	|0

TABLE|history_str|itemid,clock,ns|0
FIELD		|itemid		|t_id		|	|NOT NULL	|0			|-|items
FIELD		|clock		|t_time		|'0'	|NOT NULL	|0
FIELD		|value		|t_varchar(255)	|''	|NOT NULL	|0
FIELD		|ns		|t_nanosec	|'0'	|NOT NULL	|0

TABLE|history_log|itemid,clock,ns|0
FIELD		|itemid		|t_id		|	|NOT NULL	|0			|-|items
FIELD		|clock		|t_time		|'0'	|NOT NULL	|0
FIELD		|timestamp	|t_time		|'0'	|NOT NULL	|0
FIELD		|source		|t_varchar(64)	|''	|NOT NULL	|0
FIELD		|severity	|t_integer	|'0'	|NOT NULL	|0
FIELD		|value		|t_text		|''	|NOT NULL	|0
FIELD		|logeventid	|t_integer	|'0'	|NOT NULL	|0
FIELD		|ns		|t_nanosec	|'0'	|NOT NULL	|0

TABLE|history_text|itemid,clock,ns|0
FIELD		|itemid		|t_id		|	|NOT NULL	|0			|-|items
FIELD		|clock		|t_time		|'0'	|NOT NULL	|0
FIELD		|value		|t_text		|''	|NOT NULL	|0
FIELD		|ns		|t_nanosec	|'0'	|NOT NULL	|0

TABLE|history_bin|itemid,clock,ns|0
FIELD		|itemid		|t_id		|	|NOT NULL	|0			|-|items
FIELD		|clock		|t_time		|'0'	|NOT NULL	|0
FIELD		|ns		|t_nanosec	|'0'	|NOT NULL	|0
FIELD		|value		|t_bin		|''	|NOT NULL	|0

TABLE|proxy_history|id|0
FIELD		|id		|t_id		|	|NOT NULL	|0
FIELD		|itemid		|t_id		|	|NOT NULL	|0			|-|items
FIELD		|clock		|t_time		|'0'	|NOT NULL	|0
FIELD		|timestamp	|t_time		|'0'	|NOT NULL	|0
FIELD		|source		|t_varchar(64)	|''	|NOT NULL	|0
FIELD		|severity	|t_integer	|'0'	|NOT NULL	|0
FIELD		|value		|t_longtext	|''	|NOT NULL	|0
FIELD		|logeventid	|t_integer	|'0'	|NOT NULL	|0
FIELD		|ns		|t_nanosec	|'0'	|NOT NULL	|0
FIELD		|state		|t_integer	|'0'	|NOT NULL	|0
FIELD		|lastlogsize	|t_bigint	|'0'	|NOT NULL	|0
FIELD		|mtime		|t_integer	|'0'	|NOT NULL	|0
FIELD		|flags		|t_integer	|'0'	|NOT NULL	|0
FIELD		|write_clock	|t_time		|'0'	|NOT NULL	|0
INDEX		|2		|write_clock

TABLE|proxy_dhistory|id|0
FIELD		|id		|t_id		|	|NOT NULL	|0
FIELD		|clock		|t_time		|'0'	|NOT NULL	|0
FIELD		|druleid	|t_id		|	|NOT NULL	|0			|-|drules
FIELD		|ip		|t_varchar(39)	|''	|NOT NULL	|0
FIELD		|port		|t_integer	|'0'	|NOT NULL	|0
FIELD		|value		|t_varchar(255)	|''	|NOT NULL	|0
FIELD		|status		|t_integer	|'0'	|NOT NULL	|0
FIELD		|dcheckid	|t_id		|	|NULL		|0			|-|dchecks
FIELD		|dns		|t_varchar(255)	|''	|NOT NULL	|0
FIELD		|error		|t_varchar(2048)|''	|NOT NULL	|0
INDEX		|1		|clock
INDEX		|2		|druleid

TABLE|events|eventid|0
FIELD		|eventid	|t_id		|	|NOT NULL	|0
FIELD		|source		|t_integer	|'0'	|NOT NULL	|0
FIELD		|object		|t_integer	|'0'	|NOT NULL	|0
FIELD		|objectid	|t_id		|'0'	|NOT NULL	|0
FIELD		|clock		|t_time		|'0'	|NOT NULL	|0
FIELD		|value		|t_integer	|'0'	|NOT NULL	|0
FIELD		|acknowledged	|t_integer	|'0'	|NOT NULL	|0
FIELD		|ns		|t_nanosec	|'0'	|NOT NULL	|0
FIELD		|name		|t_varchar(2048)|''	|NOT NULL	|0
FIELD		|severity	|t_integer	|'0'	|NOT NULL	|0
INDEX		|1		|source,object,objectid,clock
INDEX		|2		|source,object,clock

TABLE|event_symptom|eventid|0
FIELD		|eventid	|t_id		|	|NOT NULL	|0			|1|events	|eventid|
FIELD		|cause_eventid	|t_id		|	|NOT NULL	|0			|2|events	|eventid|	RESTRICT
INDEX		|1		|cause_eventid

TABLE|trends|itemid,clock|0
FIELD		|itemid		|t_id		|	|NOT NULL	|0			|-|items
FIELD		|clock		|t_time		|'0'	|NOT NULL	|0
FIELD		|num		|t_integer	|'0'	|NOT NULL	|0
FIELD		|value_min	|t_double	|'0.0000'|NOT NULL	|0
FIELD		|value_avg	|t_double	|'0.0000'|NOT NULL	|0
FIELD		|value_max	|t_double	|'0.0000'|NOT NULL	|0

TABLE|trends_uint|itemid,clock|0
FIELD		|itemid		|t_id		|	|NOT NULL	|0			|-|items
FIELD		|clock		|t_time		|'0'	|NOT NULL	|0
FIELD		|num		|t_integer	|'0'	|NOT NULL	|0
FIELD		|value_min	|t_bigint	|'0'	|NOT NULL	|0
FIELD		|value_avg	|t_bigint	|'0'	|NOT NULL	|0
FIELD		|value_max	|t_bigint	|'0'	|NOT NULL	|0

TABLE|acknowledges|acknowledgeid|0
FIELD		|acknowledgeid	|t_id		|	|NOT NULL	|0
FIELD		|userid		|t_id		|	|NOT NULL	|0			|1|users
FIELD		|eventid	|t_id		|	|NOT NULL	|0			|2|events
FIELD		|clock		|t_time		|'0'	|NOT NULL	|0
FIELD		|message	|t_varchar(2048)|''	|NOT NULL	|0
FIELD		|action		|t_integer	|'0'	|NOT NULL	|0
FIELD		|old_severity	|t_integer	|'0'	|NOT NULL	|0
FIELD		|new_severity	|t_integer	|'0'	|NOT NULL	|0
FIELD		|suppress_until	|t_time		|'0'	|NOT NULL	|0
FIELD		|taskid		|t_id		|	|NULL		|0			|-|task
INDEX		|1		|userid
INDEX		|2		|eventid
INDEX		|3		|clock

TABLE|auditlog|auditid|0
FIELD		|auditid	|t_cuid		|	|NOT NULL	|0
FIELD		|userid		|t_id		|	|NULL		|0
FIELD		|username	|t_varchar(100)	|''	|NOT NULL	|0
FIELD		|clock		|t_time		|'0'	|NOT NULL	|0
FIELD		|ip		|t_varchar(39)	|''	|NOT NULL	|0
FIELD		|action		|t_integer	|'0'	|NOT NULL	|0
FIELD		|resourcetype	|t_integer	|'0'	|NOT NULL	|0
FIELD		|resourceid	|t_id		|	|NULL		|0
FIELD		|resource_cuid	|t_cuid		|	|NULL		|0
FIELD		|resourcename	|t_varchar(255)	|''	|NOT NULL	|0
FIELD		|recordsetid	|t_cuid		|	|NOT NULL	|0
FIELD		|details	|t_longtext	|''	|NOT NULL	|0
INDEX		|1		|userid,clock
INDEX		|2		|clock
INDEX		|3		|resourcetype,resourceid
INDEX		|4		|recordsetid
INDEX		|5		|ip

TABLE|service_alarms|servicealarmid|0
FIELD		|servicealarmid	|t_id		|	|NOT NULL	|0
FIELD		|serviceid	|t_id		|	|NOT NULL	|0			|1|services
FIELD		|clock		|t_time		|'0'	|NOT NULL	|0
FIELD		|value		|t_integer	|'-1'	|NOT NULL	|0
INDEX		|1		|serviceid,clock
INDEX		|2		|clock

TABLE|autoreg_host|autoreg_hostid|0
FIELD		|autoreg_hostid	|t_id		|	|NOT NULL	|0
FIELD		|proxyid	|t_id		|	|NULL		|0			|1|proxy	|proxyid
FIELD		|host		|t_varchar(128)	|''	|NOT NULL	|0
FIELD		|listen_ip	|t_varchar(39)	|''	|NOT NULL	|0
FIELD		|listen_port	|t_integer	|'0'	|NOT NULL	|0
FIELD		|listen_dns	|t_varchar(255)	|''	|NOT NULL	|0
FIELD		|host_metadata	|t_text		|''	|NOT NULL	|0
FIELD		|flags		|t_integer	|'0'	|NOT NULL	|0
FIELD		|tls_accepted	|t_integer	|'1'	|NOT NULL	|0
INDEX		|1		|host
INDEX		|2		|proxyid

TABLE|proxy_autoreg_host|id|0
FIELD		|id		|t_id		|	|NOT NULL	|0
FIELD		|clock		|t_time		|'0'	|NOT NULL	|0
FIELD		|host		|t_varchar(128)	|''	|NOT NULL	|0
FIELD		|listen_ip	|t_varchar(39)	|''	|NOT NULL	|0
FIELD		|listen_port	|t_integer	|'0'	|NOT NULL	|0
FIELD		|listen_dns	|t_varchar(255)	|''	|NOT NULL	|0
FIELD		|host_metadata	|t_text		|''	|NOT NULL	|0
FIELD		|flags		|t_integer	|'0'	|NOT NULL	|0
FIELD		|tls_accepted	|t_integer	|'1'	|NOT NULL	|0
INDEX		|1		|clock

TABLE|dhosts|dhostid|0
FIELD		|dhostid	|t_id		|	|NOT NULL	|0
FIELD		|druleid	|t_id		|	|NOT NULL	|0			|1|drules
FIELD		|status		|t_integer	|'0'	|NOT NULL	|0
FIELD		|lastup		|t_integer	|'0'	|NOT NULL	|0
FIELD		|lastdown	|t_integer	|'0'	|NOT NULL	|0
INDEX		|1		|druleid

TABLE|dservices|dserviceid|0
FIELD		|dserviceid	|t_id		|	|NOT NULL	|0
FIELD		|dhostid	|t_id		|	|NOT NULL	|0			|1|dhosts
FIELD		|value		|t_varchar(255)	|''	|NOT NULL	|0
FIELD		|port		|t_integer	|'0'	|NOT NULL	|0
FIELD		|status		|t_integer	|'0'	|NOT NULL	|0
FIELD		|lastup		|t_integer	|'0'	|NOT NULL	|0
FIELD		|lastdown	|t_integer	|'0'	|NOT NULL	|0
FIELD		|dcheckid	|t_id		|	|NOT NULL	|0			|2|dchecks
FIELD		|ip		|t_varchar(39)	|''	|NOT NULL	|0
FIELD		|dns		|t_varchar(255)	|''	|NOT NULL	|0
UNIQUE		|1		|dcheckid,ip,port
INDEX		|2		|dhostid

-- Other tables

TABLE|escalations|escalationid|0
FIELD		|escalationid	|t_id		|	|NOT NULL	|0
FIELD		|actionid	|t_id		|	|NOT NULL	|0			|-|actions
FIELD		|triggerid	|t_id		|	|NULL		|0			|-|triggers
FIELD		|eventid	|t_id		|	|NULL		|0			|-|events
FIELD		|r_eventid	|t_id		|	|NULL		|0			|-|events	|eventid
FIELD		|nextcheck	|t_time		|'0'	|NOT NULL	|0
FIELD		|esc_step	|t_integer	|'0'	|NOT NULL	|0
FIELD		|status		|t_integer	|'0'	|NOT NULL	|0
FIELD		|itemid		|t_id		|	|NULL		|0			|-|items
FIELD		|acknowledgeid	|t_id		|	|NULL		|0			|-|acknowledges
FIELD		|servicealarmid	|t_id		|	|NULL		|0			|-|service_alarms
FIELD		|serviceid	|t_id		|	|NULL		|0			|-|services
UNIQUE		|1		|triggerid,itemid,serviceid,escalationid
INDEX		|2		|eventid
INDEX		|3		|nextcheck

TABLE|globalvars|name|0
FIELD		|name	|t_varchar(64)		|''	|NOT NULL	|0
FIELD		|value	|t_varchar(2048)	|''	|NOT NULL	|0

TABLE|graph_discovery|graphid|0
FIELD		|graphid	|t_id		|	|NOT NULL	|0			|1|graphs
FIELD		|parent_graphid	|t_id		|	|NOT NULL	|0			|2|graphs	|graphid	|RESTRICT
FIELD		|lastcheck	|t_integer	|'0'	|NOT NULL	|ZBX_NODATA
FIELD		|ts_delete	|t_time		|'0'	|NOT NULL	|ZBX_NODATA
FIELD		|status		|t_integer	|'0'	|NOT NULL	|ZBX_NODATA
INDEX		|1		|parent_graphid

TABLE|host_inventory|hostid|ZBX_TEMPLATE
FIELD		|hostid		|t_id		|	|NOT NULL	|0			|1|hosts
FIELD		|inventory_mode	|t_integer	|'0'	|NOT NULL	|0
FIELD		|type		|t_varchar(64)	|''	|NOT NULL	|ZBX_PROXY,ZBX_NODATA
FIELD		|type_full	|t_varchar(64)	|''	|NOT NULL	|ZBX_PROXY,ZBX_NODATA
FIELD		|name		|t_varchar(128)	|''	|NOT NULL	|ZBX_PROXY,ZBX_NODATA
FIELD		|alias		|t_varchar(128)	|''	|NOT NULL	|ZBX_PROXY,ZBX_NODATA
FIELD		|os		|t_varchar(128)	|''	|NOT NULL	|ZBX_PROXY,ZBX_NODATA
FIELD		|os_full	|t_varchar(255)	|''	|NOT NULL	|ZBX_PROXY,ZBX_NODATA
FIELD		|os_short	|t_varchar(128)	|''	|NOT NULL	|ZBX_PROXY,ZBX_NODATA
FIELD		|serialno_a	|t_varchar(64)	|''	|NOT NULL	|ZBX_PROXY,ZBX_NODATA
FIELD		|serialno_b	|t_varchar(64)	|''	|NOT NULL	|ZBX_PROXY,ZBX_NODATA
FIELD		|tag		|t_varchar(64)	|''	|NOT NULL	|ZBX_PROXY,ZBX_NODATA
FIELD		|asset_tag	|t_varchar(64)	|''	|NOT NULL	|ZBX_PROXY,ZBX_NODATA
FIELD		|macaddress_a	|t_varchar(64)	|''	|NOT NULL	|ZBX_PROXY,ZBX_NODATA
FIELD		|macaddress_b	|t_varchar(64)	|''	|NOT NULL	|ZBX_PROXY,ZBX_NODATA
FIELD		|hardware	|t_varchar(255)	|''	|NOT NULL	|ZBX_PROXY,ZBX_NODATA
FIELD		|hardware_full	|t_text		|''	|NOT NULL	|ZBX_PROXY,ZBX_NODATA
FIELD		|software	|t_varchar(255)	|''	|NOT NULL	|ZBX_PROXY,ZBX_NODATA
FIELD		|software_full	|t_text		|''	|NOT NULL	|ZBX_PROXY,ZBX_NODATA
FIELD		|software_app_a	|t_varchar(64)	|''	|NOT NULL	|ZBX_PROXY,ZBX_NODATA
FIELD		|software_app_b	|t_varchar(64)	|''	|NOT NULL	|ZBX_PROXY,ZBX_NODATA
FIELD		|software_app_c	|t_varchar(64)	|''	|NOT NULL	|ZBX_PROXY,ZBX_NODATA
FIELD		|software_app_d	|t_varchar(64)	|''	|NOT NULL	|ZBX_PROXY,ZBX_NODATA
FIELD		|software_app_e	|t_varchar(64)	|''	|NOT NULL	|ZBX_PROXY,ZBX_NODATA
FIELD		|contact	|t_text		|''	|NOT NULL	|ZBX_PROXY,ZBX_NODATA
FIELD		|location	|t_text		|''	|NOT NULL	|ZBX_PROXY,ZBX_NODATA
FIELD		|location_lat	|t_varchar(16)	|''	|NOT NULL	|ZBX_PROXY
FIELD		|location_lon	|t_varchar(16)	|''	|NOT NULL	|ZBX_PROXY
FIELD		|notes		|t_text		|''	|NOT NULL	|ZBX_PROXY,ZBX_NODATA
FIELD		|chassis	|t_varchar(64)	|''	|NOT NULL	|ZBX_PROXY,ZBX_NODATA
FIELD		|model		|t_varchar(64)	|''	|NOT NULL	|ZBX_PROXY,ZBX_NODATA
FIELD		|hw_arch	|t_varchar(32)	|''	|NOT NULL	|ZBX_PROXY,ZBX_NODATA
FIELD		|vendor		|t_varchar(64)	|''	|NOT NULL	|ZBX_PROXY,ZBX_NODATA
FIELD		|contract_number|t_varchar(64)	|''	|NOT NULL	|ZBX_PROXY,ZBX_NODATA
FIELD		|installer_name	|t_varchar(64)	|''	|NOT NULL	|ZBX_PROXY,ZBX_NODATA
FIELD		|deployment_status|t_varchar(64)|''	|NOT NULL	|ZBX_PROXY,ZBX_NODATA
FIELD		|url_a		|t_varchar(2048)|''	|NOT NULL	|ZBX_PROXY,ZBX_NODATA
FIELD		|url_b		|t_varchar(2048)|''	|NOT NULL	|ZBX_PROXY,ZBX_NODATA
FIELD		|url_c		|t_varchar(2048)|''	|NOT NULL	|ZBX_PROXY,ZBX_NODATA
FIELD		|host_networks	|t_text		|''	|NOT NULL	|ZBX_PROXY,ZBX_NODATA
FIELD		|host_netmask	|t_varchar(39)	|''	|NOT NULL	|ZBX_PROXY,ZBX_NODATA
FIELD		|host_router	|t_varchar(39)	|''	|NOT NULL	|ZBX_PROXY,ZBX_NODATA
FIELD		|oob_ip		|t_varchar(39)	|''	|NOT NULL	|ZBX_PROXY,ZBX_NODATA
FIELD		|oob_netmask	|t_varchar(39)	|''	|NOT NULL	|ZBX_PROXY,ZBX_NODATA
FIELD		|oob_router	|t_varchar(39)	|''	|NOT NULL	|ZBX_PROXY,ZBX_NODATA
FIELD		|date_hw_purchase|t_varchar(64)	|''	|NOT NULL	|ZBX_PROXY,ZBX_NODATA
FIELD		|date_hw_install|t_varchar(64)	|''	|NOT NULL	|ZBX_PROXY,ZBX_NODATA
FIELD		|date_hw_expiry	|t_varchar(64)	|''	|NOT NULL	|ZBX_PROXY,ZBX_NODATA
FIELD		|date_hw_decomm	|t_varchar(64)	|''	|NOT NULL	|ZBX_PROXY,ZBX_NODATA
FIELD		|site_address_a	|t_varchar(128)	|''	|NOT NULL	|ZBX_PROXY,ZBX_NODATA
FIELD		|site_address_b	|t_varchar(128)	|''	|NOT NULL	|ZBX_PROXY,ZBX_NODATA
FIELD		|site_address_c	|t_varchar(128)	|''	|NOT NULL	|ZBX_PROXY,ZBX_NODATA
FIELD		|site_city	|t_varchar(128)	|''	|NOT NULL	|ZBX_PROXY,ZBX_NODATA
FIELD		|site_state	|t_varchar(64)	|''	|NOT NULL	|ZBX_PROXY,ZBX_NODATA
FIELD		|site_country	|t_varchar(64)	|''	|NOT NULL	|ZBX_PROXY,ZBX_NODATA
FIELD		|site_zip	|t_varchar(64)	|''	|NOT NULL	|ZBX_PROXY,ZBX_NODATA
FIELD		|site_rack	|t_varchar(128)	|''	|NOT NULL	|ZBX_PROXY,ZBX_NODATA
FIELD		|site_notes	|t_text		|''	|NOT NULL	|ZBX_PROXY,ZBX_NODATA
FIELD		|poc_1_name	|t_varchar(128)	|''	|NOT NULL	|ZBX_PROXY,ZBX_NODATA
FIELD		|poc_1_email	|t_varchar(128)	|''	|NOT NULL	|ZBX_PROXY,ZBX_NODATA
FIELD		|poc_1_phone_a	|t_varchar(64)	|''	|NOT NULL	|ZBX_PROXY,ZBX_NODATA
FIELD		|poc_1_phone_b	|t_varchar(64)	|''	|NOT NULL	|ZBX_PROXY,ZBX_NODATA
FIELD		|poc_1_cell	|t_varchar(64)	|''	|NOT NULL	|ZBX_PROXY,ZBX_NODATA
FIELD		|poc_1_screen	|t_varchar(64)	|''	|NOT NULL	|ZBX_PROXY,ZBX_NODATA
FIELD		|poc_1_notes	|t_text		|''	|NOT NULL	|ZBX_PROXY,ZBX_NODATA
FIELD		|poc_2_name	|t_varchar(128)	|''	|NOT NULL	|ZBX_PROXY,ZBX_NODATA
FIELD		|poc_2_email	|t_varchar(128)	|''	|NOT NULL	|ZBX_PROXY,ZBX_NODATA
FIELD		|poc_2_phone_a	|t_varchar(64)	|''	|NOT NULL	|ZBX_PROXY,ZBX_NODATA
FIELD		|poc_2_phone_b	|t_varchar(64)	|''	|NOT NULL	|ZBX_PROXY,ZBX_NODATA
FIELD		|poc_2_cell	|t_varchar(64)	|''	|NOT NULL	|ZBX_PROXY,ZBX_NODATA
FIELD		|poc_2_screen	|t_varchar(64)	|''	|NOT NULL	|ZBX_PROXY,ZBX_NODATA
FIELD		|poc_2_notes	|t_text		|''	|NOT NULL	|ZBX_PROXY,ZBX_NODATA

TABLE|housekeeper|housekeeperid|0
FIELD		|housekeeperid	|t_id		|	|NOT NULL	|0
FIELD		|tablename	|t_varchar(64)	|''	|NOT NULL	|0
FIELD		|field		|t_varchar(64)	|''	|NOT NULL	|0
FIELD		|value		|t_id		|	|NOT NULL	|0			|-|items

TABLE|images|imageid|0
FIELD		|imageid	|t_id		|	|NOT NULL	|0
FIELD		|imagetype	|t_integer	|'0'	|NOT NULL	|0
FIELD		|name		|t_varchar(64)	|'0'	|NOT NULL	|0
FIELD		|image		|t_image	|''	|NOT NULL	|0
UNIQUE		|1		|name

TABLE|item_discovery|itemdiscoveryid|ZBX_TEMPLATE
FIELD		|itemdiscoveryid|t_id		|	|NOT NULL	|0
FIELD		|itemid		|t_id		|	|NOT NULL	|0			|1|items
FIELD		|parent_itemid	|t_id		|	|NULL		|0			|2|items	|itemid
FIELD		|key_		|t_varchar(2048)|''	|NOT NULL	|ZBX_NODATA
FIELD		|lastcheck	|t_integer	|'0'	|NOT NULL	|ZBX_NODATA
FIELD		|ts_delete	|t_time		|'0'	|NOT NULL	|ZBX_NODATA
FIELD		|status		|t_integer	|'0'	|NOT NULL	|ZBX_NODATA
FIELD		|disable_source	|t_integer	|'0'	|NOT NULL	|ZBX_NODATA
FIELD		|ts_disable	|t_time		|'0'	|NOT NULL	|ZBX_NODATA
FIELD		|lldruleid	|t_id		|	|NULL		|0 			|3|items	|itemid		|RESTRICT
UNIQUE		|1		|itemid,parent_itemid
INDEX		|2		|parent_itemid
INDEX		|3		|lldruleid

TABLE|host_discovery|hostid|ZBX_TEMPLATE
FIELD		|hostid		|t_id		|	|NOT NULL	|0			|1|hosts
FIELD		|parent_hostid	|t_id		|	|NULL		|0			|2|hosts	|hostid		|RESTRICT
FIELD		|lldruleid	|t_id		|	|NULL		|0			|3|items	|itemid		|RESTRICT
FIELD		|host		|t_varchar(128)	|''	|NOT NULL	|ZBX_NODATA
FIELD		|lastcheck	|t_integer	|'0'	|NOT NULL	|ZBX_NODATA
FIELD		|ts_delete	|t_time		|'0'	|NOT NULL	|ZBX_NODATA
FIELD		|status		|t_integer	|'0'	|NOT NULL	|ZBX_NODATA
FIELD		|disable_source	|t_integer	|'0'	|NOT NULL	|ZBX_NODATA
FIELD		|ts_disable	|t_time		|'0'	|NOT NULL	|ZBX_NODATA
INDEX		|1		|parent_hostid
INDEX		|2		|lldruleid

TABLE|interface_discovery|interfaceid|0
FIELD		|interfaceid	|t_id		|	|NOT NULL	|0			|1|interface
FIELD		|parent_interfaceid|t_id	|	|NOT NULL	|0			|2|interface	|interfaceid
INDEX		|1		|parent_interfaceid

TABLE|profiles|profileid|0
FIELD		|profileid	|t_id		|	|NOT NULL	|0
FIELD		|userid		|t_id		|	|NOT NULL	|0			|1|users
FIELD		|idx		|t_varchar(96)	|''	|NOT NULL	|0
FIELD		|idx2		|t_id		|'0'	|NOT NULL	|0
FIELD		|value_id	|t_id		|'0'	|NOT NULL	|0
FIELD		|value_int	|t_integer	|'0'	|NOT NULL	|0
FIELD		|value_str	|t_text		|''	|NOT NULL	|0
FIELD		|source		|t_varchar(96)	|''	|NOT NULL	|0
FIELD		|type		|t_integer	|'0'	|NOT NULL	|0
INDEX		|1		|userid,idx,idx2
INDEX		|2		|userid,profileid

TABLE|sessions|sessionid|0
FIELD		|sessionid	|t_varchar(32)	|''	|NOT NULL	|0
FIELD		|userid		|t_id		|	|NOT NULL	|0			|1|users
FIELD		|lastaccess	|t_integer	|'0'	|NOT NULL	|0
FIELD		|status		|t_integer	|'0'	|NOT NULL	|0
FIELD		|secret		|t_varchar(32)	|''	|NOT NULL	|0
INDEX		|1		|userid,status,lastaccess

TABLE|trigger_discovery|triggerid|0
FIELD		|triggerid	|t_id		|	|NOT NULL	|0			|1|triggers
FIELD		|parent_triggerid|t_id		|	|NOT NULL	|0			|2|triggers	|triggerid	|RESTRICT
FIELD		|lastcheck	|t_integer	|'0'	|NOT NULL	|ZBX_NODATA
FIELD		|ts_delete	|t_time		|'0'	|NOT NULL	|ZBX_NODATA
FIELD		|status		|t_integer	|'0'	|NOT NULL	|ZBX_NODATA
FIELD		|disable_source	|t_integer	|'0'	|NOT NULL	|ZBX_NODATA
FIELD		|ts_disable	|t_time		|'0'	|NOT NULL	|ZBX_NODATA
INDEX		|1		|parent_triggerid

TABLE|item_condition|item_conditionid|ZBX_TEMPLATE
FIELD		|item_conditionid|t_id		|	|NOT NULL	|0
FIELD		|itemid		|t_id		|	|NOT NULL	|0			|1|items
FIELD		|operator	|t_integer	|'8'	|NOT NULL	|0
FIELD		|macro		|t_varchar(64)	|''	|NOT NULL	|0
FIELD		|value		|t_varchar(255)	|''	|NOT NULL	|0
INDEX		|1		|itemid

TABLE|item_rtdata|itemid|ZBX_TEMPLATE
FIELD		|itemid		|t_id		|	|NOT NULL	|0			|1|items
FIELD		|lastlogsize	|t_bigint	|'0'	|NOT NULL	|ZBX_PROXY,ZBX_NODATA
FIELD		|state		|t_integer	|'0'	|NOT NULL	|ZBX_NODATA
FIELD		|mtime		|t_integer	|'0'	|NOT NULL	|ZBX_PROXY,ZBX_NODATA
FIELD		|error		|t_varchar(2048)|''	|NOT NULL	|ZBX_NODATA

TABLE|item_rtname|itemid|ZBX_TEMPLATE
FIELD		|itemid		|t_id		|	|NOT NULL	|0			|1|items
FIELD		|name_resolved	|t_varchar(2048)	|''	|NOT NULL	|0
FIELD		|name_resolved_upper|t_varchar(2048)	|''	|NOT NULL	|ZBX_UPPER

TABLE|opinventory|operationid|ZBX_DATA
FIELD		|operationid	|t_id		|	|NOT NULL	|0			|1|operations
FIELD		|inventory_mode	|t_integer	|'0'	|NOT NULL	|0

TABLE|trigger_tag|triggertagid|ZBX_TEMPLATE
FIELD		|triggertagid	|t_id		|	|NOT NULL	|0
FIELD		|triggerid	|t_id		|	|NOT NULL	|0			|1|triggers	|		|RESTRICT
FIELD		|tag		|t_varchar(255)	|''	|NOT NULL	|0
FIELD		|value		|t_varchar(255)	|''	|NOT NULL	|0
INDEX		|1		|triggerid
CHANGELOG	|6

TABLE|event_tag|eventtagid|0
FIELD		|eventtagid	|t_id		|	|NOT NULL	|0
FIELD		|eventid	|t_id		|	|NOT NULL	|0			|1|events
FIELD		|tag		|t_varchar(255)	|''	|NOT NULL	|0
FIELD		|value		|t_varchar(255)	|''	|NOT NULL	|0
INDEX		|1		|eventid

TABLE|problem|eventid|0
FIELD		|eventid	|t_id		|	|NOT NULL	|0			|1|events
FIELD		|source		|t_integer	|'0'	|NOT NULL	|0
FIELD		|object		|t_integer	|'0'	|NOT NULL	|0
FIELD		|objectid	|t_id		|'0'	|NOT NULL	|0
FIELD		|clock		|t_time		|'0'	|NOT NULL	|0
FIELD		|ns		|t_nanosec	|'0'	|NOT NULL	|0
FIELD		|r_eventid	|t_id		|	|NULL		|0			|2|events	|eventid	|RESTRICT
FIELD		|r_clock	|t_time		|'0'	|NOT NULL	|0
FIELD		|r_ns		|t_nanosec	|'0'	|NOT NULL	|0
FIELD		|correlationid	|t_id		|	|NULL		|0			|-|correlation
FIELD		|userid		|t_id		|	|NULL		|0			|-|users
FIELD		|name		|t_varchar(2048)|''	|NOT NULL	|0
FIELD		|acknowledged	|t_integer	|'0'	|NOT NULL	|0
FIELD		|severity	|t_integer	|'0'	|NOT NULL	|0
FIELD		|cause_eventid	|t_id		|	|NULL		|0			|3|events	|eventid	|RESTRICT
INDEX		|1		|source,object,objectid
INDEX		|2		|r_clock
INDEX		|3		|r_eventid
INDEX		|4		|cause_eventid

TABLE|problem_tag|problemtagid|0
FIELD		|problemtagid	|t_id		|	|NOT NULL	|0
FIELD		|eventid	|t_id		|	|NOT NULL	|0			|1|problem
FIELD		|tag		|t_varchar(255)	|''	|NOT NULL	|0
FIELD		|value		|t_varchar(255)	|''	|NOT NULL	|0
INDEX		|1		|eventid,tag,value

TABLE|tag_filter|tag_filterid|0
FIELD		|tag_filterid	|t_id		|	|NOT NULL	|0
FIELD		|usrgrpid	|t_id		|	|NOT NULL	|0 			|1|usrgrp	|usrgrpid
FIELD		|groupid	|t_id		|	|NOT NULL	|0			|2|hstgrp	|groupid
FIELD		|tag		|t_varchar(255)	|''	|NOT NULL	|0
FIELD		|value		|t_varchar(255)	|''	|NOT NULL	|0
INDEX		|1		|usrgrpid
INDEX		|2		|groupid

TABLE|event_recovery|eventid|0
FIELD		|eventid	|t_id		|	|NOT NULL	|0			|1|events
FIELD		|r_eventid	|t_id		|	|NOT NULL	|0			|2|events	|eventid	|RESTRICT
FIELD		|c_eventid	|t_id		|	|NULL		|0			|3|events	|eventid
FIELD		|correlationid	|t_id		|	|NULL		|0			|-|correlation
FIELD		|userid		|t_id		|	|NULL		|0			|-|users
INDEX		|1		|r_eventid
INDEX		|2		|c_eventid

TABLE|correlation|correlationid|ZBX_DATA
FIELD		|correlationid	|t_id		|	|NOT NULL	|0
FIELD		|name		|t_varchar(255)	|''	|NOT NULL	|0
FIELD		|description	|t_text		|''	|NOT NULL	|0
FIELD		|evaltype	|t_integer	|'0'	|NOT NULL	|0
FIELD		|status		|t_integer	|'0'	|NOT NULL	|0
FIELD		|formula	|t_varchar(255)	|''	|NOT NULL	|0
INDEX		|1		|status
UNIQUE		|2		|name

TABLE|corr_condition|corr_conditionid|ZBX_DATA
FIELD		|corr_conditionid|t_id		|	|NOT NULL	|0
FIELD		|correlationid	|t_id		|	|NOT NULL	|0			|1|correlation
FIELD		|type		|t_integer	|'0'	|NOT NULL	|0
INDEX		|1		|correlationid

TABLE|corr_condition_tag|corr_conditionid|ZBX_DATA
FIELD		|corr_conditionid|t_id		|	|NOT NULL	|0			|1|corr_condition
FIELD		|tag		|t_varchar(255)	|''	|NOT NULL	|0

TABLE|corr_condition_group|corr_conditionid|ZBX_DATA
FIELD		|corr_conditionid|t_id		|	|NOT NULL	|0			|1|corr_condition
FIELD		|operator	|t_integer	|'0'	|NOT NULL	|0
FIELD		|groupid	|t_id		|	|NOT NULL	|0			|2|hstgrp	|	|RESTRICT
INDEX		|1		|groupid

TABLE|corr_condition_tagpair|corr_conditionid|ZBX_DATA
FIELD		|corr_conditionid|t_id		|	|NOT NULL	|0			|1|corr_condition
FIELD		|oldtag		|t_varchar(255)	|''	|NOT NULL	|0
FIELD		|newtag		|t_varchar(255)	|''	|NOT NULL	|0

TABLE|corr_condition_tagvalue|corr_conditionid|ZBX_DATA
FIELD		|corr_conditionid|t_id		|	|NOT NULL	|0			|1|corr_condition
FIELD		|tag		|t_varchar(255)	|''	|NOT NULL	|0
FIELD		|operator	|t_integer	|'0'	|NOT NULL	|0
FIELD		|value		|t_varchar(255)	|''	|NOT NULL	|0

TABLE|corr_operation|corr_operationid|ZBX_DATA
FIELD		|corr_operationid|t_id		|	|NOT NULL	|0
FIELD		|correlationid	|t_id		|	|NOT NULL	|0			|1|correlation
FIELD		|type		|t_integer	|'0'	|NOT NULL	|0
INDEX		|1		|correlationid

TABLE|task|taskid|0
FIELD		|taskid		|t_id		|	|NOT NULL	|0
FIELD		|type		|t_integer	|	|NOT NULL	|0
FIELD		|status		|t_integer	|'0'	|NOT NULL	|0
FIELD		|clock		|t_integer	|'0'	|NOT NULL	|0
FIELD		|ttl		|t_integer	|'0'	|NOT NULL	|0
FIELD		|proxyid	|t_id		|	|NULL		|0			|1|proxy	|proxyid
INDEX		|1		|status,proxyid
INDEX		|2		|proxyid

TABLE|task_close_problem|taskid|0
FIELD		|taskid		|t_id		|	|NOT NULL	|0			|1|task
FIELD		|acknowledgeid	|t_id		|	|NOT NULL	|0			|-|acknowledges

TABLE|item_preproc|item_preprocid|ZBX_TEMPLATE
FIELD		|item_preprocid	|t_id		|	|NOT NULL	|0
FIELD		|itemid		|t_id		|	|NOT NULL	|ZBX_PROXY			|1|items	|		|RESTRICT
FIELD		|step		|t_integer	|'0'	|NOT NULL	|ZBX_PROXY
FIELD		|type		|t_integer	|'0'	|NOT NULL	|ZBX_PROXY
FIELD		|params		|t_text		|''	|NOT NULL	|ZBX_PROXY
FIELD		|error_handler	|t_integer	|'0'	|NOT NULL	|ZBX_PROXY
FIELD		|error_handler_params|t_varchar(255)|''	|NOT NULL	|ZBX_PROXY
INDEX		|1		|itemid,step
CHANGELOG	|8

TABLE|task_remote_command|taskid|0
FIELD		|taskid		|t_id		|	|NOT NULL	|0			|1|task
FIELD		|command_type	|t_integer	|'0'	|NOT NULL	|0
FIELD		|execute_on	|t_integer	|'0'	|NOT NULL	|0
FIELD		|port		|t_integer	|'0'	|NOT NULL	|0
FIELD		|authtype	|t_integer	|'0'	|NOT NULL	|0
FIELD		|username	|t_varchar(64)	|''	|NOT NULL	|0
FIELD		|password	|t_varchar(64)	|''	|NOT NULL	|0
FIELD		|publickey	|t_varchar(64)	|''	|NOT NULL	|0
FIELD		|privatekey	|t_varchar(64)	|''	|NOT NULL	|0
FIELD		|command	|t_text		|''	|NOT NULL	|0
FIELD		|alertid	|t_id		|	|NULL		|0			|-|alerts
FIELD		|parent_taskid	|t_id		|	|NOT NULL	|0			|-|task		|taskid
FIELD		|hostid		|t_id		|	|NOT NULL	|0			|-|hosts

TABLE|task_remote_command_result|taskid|0
FIELD		|taskid		|t_id		|	|NOT NULL	|0			|1|task
FIELD		|status		|t_integer	|'0'	|NOT NULL	|0
FIELD		|parent_taskid	|t_id		|	|NOT NULL	|0			|-|task		|taskid
FIELD		|info		|t_longtext	|''	|NOT NULL	|0

TABLE|task_data|taskid|0
FIELD		|taskid		|t_id		|	|NOT NULL	|0			|1|task
FIELD		|type		|t_integer	|'0'	|NOT NULL	|0
FIELD		|data		|t_text		|''	|NOT NULL	|0
FIELD		|parent_taskid	|t_id		|	|NULL		|0			|-|task		|taskid

TABLE|task_result|taskid|0
FIELD		|taskid		|t_id		|	|NOT NULL	|0			|1|task
FIELD		|status		|t_integer	|'0'	|NOT NULL	|0
FIELD		|parent_taskid	|t_id		|	|NOT NULL	|0			|-|task		|taskid
FIELD		|info		|t_longtext	|''	|NOT NULL	|0
INDEX		|1		|parent_taskid

TABLE|task_acknowledge|taskid|0
FIELD		|taskid		|t_id		|	|NOT NULL	|0			|1|task
FIELD		|acknowledgeid	|t_id		|	|NOT NULL	|0			|-|acknowledges

TABLE|sysmap_shape|sysmap_shapeid|ZBX_TEMPLATE
FIELD		|sysmap_shapeid	|t_id		|	|NOT NULL	|0
FIELD		|sysmapid	|t_id		|	|NOT NULL	|0			|1|sysmaps
FIELD		|type		|t_integer	|'0'	|NOT NULL	|0
FIELD		|x		|t_integer	|'0'	|NOT NULL	|0
FIELD		|y		|t_integer	|'0'	|NOT NULL	|0
FIELD		|width		|t_integer	|'200'	|NOT NULL	|0
FIELD		|height		|t_integer	|'200'	|NOT NULL	|0
FIELD		|text		|t_text		|''	|NOT NULL	|0
FIELD		|font		|t_integer	|'9'	|NOT NULL	|0
FIELD		|font_size	|t_integer	|'11'	|NOT NULL	|0
FIELD		|font_color	|t_varchar(6)	|'000000'|NOT NULL	|0
FIELD		|text_halign	|t_integer	|'0'	|NOT NULL	|0
FIELD		|text_valign	|t_integer	|'0'	|NOT NULL	|0
FIELD		|border_type	|t_integer	|'0'	|NOT NULL	|0
FIELD		|border_width	|t_integer	|'1'	|NOT NULL	|0
FIELD		|border_color	|t_varchar(6)	|'000000'|NOT NULL	|0
FIELD		|background_color|t_varchar(6)	|''	|NOT NULL	|0
FIELD		|zindex		|t_integer	|'0'	|NOT NULL	|0
INDEX		|1		|sysmapid

TABLE|sysmap_element_trigger|selement_triggerid|ZBX_TEMPLATE
FIELD		|selement_triggerid	|t_id	|	|NOT NULL	|0
FIELD		|selementid		|t_id	|	|NOT NULL	|0			|1|sysmaps_elements
FIELD		|triggerid		|t_id	|	|NOT NULL	|0			|2|triggers
UNIQUE		|1			|selementid,triggerid
INDEX		|2			|triggerid

TABLE|httptest_field|httptest_fieldid|ZBX_TEMPLATE
FIELD		|httptest_fieldid	|t_id		|	|NOT NULL	|0
FIELD		|httptestid		|t_id		|	|NOT NULL	|ZBX_PROXY	|1|httptest	|		|RESTRICT
FIELD		|type			|t_integer	|'0'	|NOT NULL	|ZBX_PROXY
FIELD		|name			|t_varchar(255)	|''	|NOT NULL	|ZBX_PROXY
FIELD		|value			|t_text		|''	|NOT NULL	|ZBX_PROXY
INDEX		|1			|httptestid
CHANGELOG	|12

TABLE|httpstep_field|httpstep_fieldid|ZBX_TEMPLATE
FIELD		|httpstep_fieldid	|t_id		|	|NOT NULL	|0
FIELD		|httpstepid		|t_id		|	|NOT NULL	|ZBX_PROXY	|1|httpstep	|		|RESTRICT
FIELD		|type			|t_integer	|'0'	|NOT NULL	|ZBX_PROXY
FIELD		|name			|t_varchar(255)	|''	|NOT NULL	|ZBX_PROXY
FIELD		|value			|t_text		|''	|NOT NULL	|ZBX_PROXY
INDEX		|1			|httpstepid
CHANGELOG	|15

TABLE|dashboard|dashboardid|ZBX_DASHBOARD
FIELD		|dashboardid	|t_id		|	|NOT NULL	|0
FIELD		|name		|t_varchar(255)	|	|NOT NULL	|0
FIELD		|userid		|t_id		|	|NULL		|0			|1|users	|	|RESTRICT
FIELD		|private	|t_integer	|'1'	|NOT NULL	|0
FIELD		|templateid	|t_id		|	|NULL		|0			|2|hosts	|hostid
FIELD		|display_period	|t_integer	|'30'	|NOT NULL	|0
FIELD		|auto_start	|t_integer	|'1'	|NOT NULL	|0
FIELD		|uuid		|t_varchar(32)	|''	|NOT NULL	|0
INDEX		|1		|userid
INDEX		|2		|templateid
INDEX		|3		|uuid

TABLE|dashboard_user|dashboard_userid|ZBX_DASHBOARD
FIELD		|dashboard_userid|t_id		|	|NOT NULL	|0
FIELD		|dashboardid	|t_id		|	|NOT NULL	|0			|1|dashboard
FIELD		|userid		|t_id		|	|NOT NULL	|0			|2|users
FIELD		|permission	|t_integer	|'2'	|NOT NULL	|0
UNIQUE		|1		|dashboardid,userid
INDEX		|2		|userid

TABLE|dashboard_usrgrp|dashboard_usrgrpid|ZBX_DASHBOARD
FIELD		|dashboard_usrgrpid|t_id	|	|NOT NULL	|0
FIELD		|dashboardid	|t_id		|	|NOT NULL	|0			|1|dashboard
FIELD		|usrgrpid	|t_id		|	|NOT NULL	|0			|2|usrgrp
FIELD		|permission	|t_integer	|'2'	|NOT NULL	|0
UNIQUE		|1		|dashboardid,usrgrpid
INDEX		|2		|usrgrpid

TABLE|dashboard_page|dashboard_pageid|ZBX_DASHBOARD
FIELD		|dashboard_pageid|t_id		|	|NOT NULL	|0
FIELD		|dashboardid	|t_id		|	|NOT NULL	|0		|1|dashboard
FIELD		|name		|t_varchar(255)	|''	|NOT NULL	|0
FIELD		|display_period	|t_integer	|'0'	|NOT NULL	|0
FIELD		|sortorder	|t_integer	|'0'	|NOT NULL	|0
INDEX		|1		|dashboardid

TABLE|widget|widgetid|ZBX_DASHBOARD
FIELD		|widgetid	|t_id		|	|NOT NULL	|0
FIELD		|type		|t_varchar(255)	|''	|NOT NULL	|0
FIELD		|name		|t_varchar(255)	|''	|NOT NULL	|0
FIELD		|x		|t_integer	|'0'	|NOT NULL	|0
FIELD		|y		|t_integer	|'0'	|NOT NULL	|0
FIELD		|width		|t_integer	|'1'	|NOT NULL	|0
FIELD		|height		|t_integer	|'2'	|NOT NULL	|0
FIELD		|view_mode	|t_integer	|'0'	|NOT NULL	|0
FIELD		|dashboard_pageid|t_id		|	|NOT NULL	|0		|1|dashboard_page
INDEX		|1		|dashboard_pageid

TABLE|widget_field|widget_fieldid|ZBX_DASHBOARD
FIELD		|widget_fieldid	|t_id		|	|NOT NULL	|0
FIELD		|widgetid	|t_id		|	|NOT NULL	|0			|1|widget
FIELD		|type		|t_integer	|'0'	|NOT NULL	|0
FIELD		|name		|t_varchar(255)	|''	|NOT NULL	|0
FIELD		|value_int	|t_integer	|'0'	|NOT NULL	|0
FIELD		|value_str	|t_varchar(2048)|''	|NOT NULL	|0
FIELD		|value_groupid	|t_id		|	|NULL		|0			|2|hstgrp	|groupid
FIELD		|value_hostid	|t_id		|	|NULL		|0			|3|hosts	|hostid
FIELD		|value_itemid	|t_id		|	|NULL		|0			|4|items	|itemid
FIELD		|value_graphid	|t_id		|	|NULL		|0			|5|graphs	|graphid
FIELD		|value_sysmapid	|t_id		|	|NULL		|0			|6|sysmaps	|sysmapid
FIELD		|value_serviceid|t_id		|	|NULL		|0			|7|services	|serviceid
FIELD		|value_slaid	|t_id		|	|NULL		|0			|8|sla		|slaid
FIELD		|value_userid	|t_id		|	|NULL		|0			|9|users	|userid
FIELD		|value_actionid	|t_id		|	|NULL		|0			|10|actions	|actionid
FIELD		|value_mediatypeid|t_id		|	|NULL		|0			|11|media_type	|mediatypeid
INDEX		|1		|widgetid
INDEX		|2		|value_groupid
INDEX		|3		|value_hostid
INDEX		|4		|value_itemid
INDEX		|5		|value_graphid
INDEX		|6		|value_sysmapid
INDEX		|7		|value_serviceid
INDEX		|8		|value_slaid
INDEX		|9		|value_userid
INDEX		|10		|value_actionid
INDEX		|11		|value_mediatypeid

TABLE|task_check_now|taskid|0
FIELD		|taskid		|t_id		|	|NOT NULL	|0			|1|task
FIELD		|itemid		|t_id		|	|NOT NULL	|0			|-|items

TABLE|event_suppress|event_suppressid|0
FIELD		|event_suppressid|t_id		|	|NOT NULL	|0
FIELD		|eventid	|t_id		|	|NOT NULL	|0			|1|events
FIELD		|maintenanceid	|t_id		|	|NULL		|0			|2|maintenances
FIELD		|suppress_until	|t_time		|'0'	|NOT NULL	|0
FIELD		|userid		|t_id		|	|NULL		|0			|3|users
UNIQUE		|1		|eventid,maintenanceid
INDEX		|2		|suppress_until
INDEX		|3		|maintenanceid
INDEX		|4		|userid

TABLE|maintenance_tag|maintenancetagid|ZBX_DATA
FIELD		|maintenancetagid|t_id		|	|NOT NULL	|0
FIELD		|maintenanceid	|t_id		|	|NOT NULL	|0			|1|maintenances
FIELD		|tag		|t_varchar(255)	|''	|NOT NULL	|0
FIELD		|operator	|t_integer	|'2'	|NOT NULL	|0
FIELD		|value		|t_varchar(255)	|''	|NOT NULL	|0
INDEX		|1		|maintenanceid

TABLE|lld_macro_path|lld_macro_pathid|ZBX_TEMPLATE
FIELD		|lld_macro_pathid|t_id		|	|NOT NULL	|0
FIELD		|itemid		|t_id		|	|NOT NULL	|0			|1|items
FIELD		|lld_macro	|t_varchar(255)	|''	|NOT NULL	|0
FIELD		|path		|t_varchar(255)	|''	|NOT NULL	|0
UNIQUE		|1		|itemid,lld_macro

TABLE|host_tag|hosttagid|ZBX_TEMPLATE
FIELD		|hosttagid	|t_id		|	|NOT NULL	|0
FIELD		|hostid		|t_id		|	|NOT NULL	|0			|1|hosts	|		|RESTRICT
FIELD		|tag		|t_varchar(255)	|''	|NOT NULL	|0
FIELD		|value		|t_varchar(255)	|''	|NOT NULL	|0
FIELD		|automatic	|t_integer	|'0'	|NOT NULL	|0
INDEX		|1		|hostid
CHANGELOG	|2

TABLE|host_template_cache|hostid,link_hostid|ZBX_TEMPLATE
FIELD		|hostid		|t_id		|	|NOT NULL	|0			|1|hosts
FIELD		|link_hostid	|t_id		|	|NOT NULL	|0			|2|hosts	|hostid
INDEX		|1		|link_hostid

TABLE|config_autoreg_tls|autoreg_tlsid|ZBX_DATA
FIELD		|autoreg_tlsid	|t_id		|	|NOT NULL	|0
FIELD		|tls_psk_identity|t_varchar(128)|''	|NOT NULL	|ZBX_PROXY
FIELD		|tls_psk	|t_varchar(512)	|''	|NOT NULL	|ZBX_PROXY
UNIQUE		|1		|tls_psk_identity

TABLE|module|moduleid|ZBX_DATA
FIELD		|moduleid	|t_id		|	|NOT NULL	|0
FIELD		|id		|t_varchar(255)	|''	|NOT NULL	|0
FIELD		|relative_path	|t_varchar(255)	|''	|NOT NULL	|0
FIELD		|status		|t_integer	|'0'	|NOT NULL	|0
FIELD		|config		|t_text		|''	|NOT NULL	|0

TABLE|interface_snmp|interfaceid|ZBX_TEMPLATE
FIELD		|interfaceid	|t_id		|	|NOT NULL	|0			|1|interface
FIELD		|version	|t_integer	|'2'	|NOT NULL	|ZBX_PROXY
FIELD		|bulk		|t_integer	|'1'	|NOT NULL	|ZBX_PROXY
FIELD		|community	|t_varchar(64)	|''	|NOT NULL	|ZBX_PROXY
FIELD		|securityname	|t_varchar(64)	|''	|NOT NULL	|ZBX_PROXY
FIELD		|securitylevel	|t_integer	|'0'	|NOT NULL	|ZBX_PROXY
FIELD		|authpassphrase	|t_varchar(64)	|''	|NOT NULL	|ZBX_PROXY
FIELD		|privpassphrase	|t_varchar(64)	|''	|NOT NULL	|ZBX_PROXY
FIELD		|authprotocol	|t_integer	|'0'	|NOT NULL	|ZBX_PROXY
FIELD		|privprotocol	|t_integer	|'0'	|NOT NULL	|ZBX_PROXY
FIELD		|contextname	|t_varchar(255)	|''	|NOT NULL	|ZBX_PROXY
FIELD		|max_repetitions|t_integer	|'10'	|NOT NULL	|ZBX_PROXY

TABLE|lld_override|lld_overrideid|ZBX_TEMPLATE
FIELD		|lld_overrideid	|t_id		|	|NOT NULL	|0
FIELD		|itemid		|t_id		|	|NOT NULL	|0	|1|items
FIELD		|name		|t_varchar(255)	|''	|NOT NULL	|0
FIELD		|step		|t_integer	|'0'	|NOT NULL	|0
FIELD		|evaltype	|t_integer	|'0'	|NOT NULL	|0
FIELD		|formula	|t_varchar(255)	|''	|NOT NULL	|0
FIELD		|stop		|t_integer	|'0'	|NOT NULL	|0
UNIQUE		|1		|itemid,name

TABLE|lld_override_condition|lld_override_conditionid|ZBX_TEMPLATE
FIELD	|lld_override_conditionid	|t_id		|	|NOT NULL	|0
FIELD	|lld_overrideid			|t_id		|	|NOT NULL	|0	|1|lld_override
FIELD	|operator			|t_integer	|'8'	|NOT NULL	|0
FIELD	|macro				|t_varchar(64)	|''	|NOT NULL	|0
FIELD	|value				|t_varchar(255)	|''	|NOT NULL	|0
INDEX	|1				|lld_overrideid

TABLE|lld_override_operation|lld_override_operationid|ZBX_TEMPLATE
FIELD	|lld_override_operationid	|t_id		|	|NOT NULL	|0
FIELD	|lld_overrideid			|t_id		|	|NOT NULL	|0	|1|lld_override
FIELD	|operationobject		|t_integer	|'0'	|NOT NULL	|0
FIELD	|operator			|t_integer	|'0'	|NOT NULL	|0
FIELD	|value				|t_varchar(255)	|''	|NOT NULL	|0
INDEX	|1				|lld_overrideid

TABLE|lld_override_opstatus|lld_override_operationid|ZBX_TEMPLATE
FIELD	|lld_override_operationid	|t_id		|	|NOT NULL	|0	|1|lld_override_operation
FIELD	|status				|t_integer	|'0'	|NOT NULL	|0

TABLE|lld_override_opdiscover|lld_override_operationid|ZBX_TEMPLATE
FIELD	|lld_override_operationid	|t_id		|	|NOT NULL	|0	|1|lld_override_operation
FIELD	|discover			|t_integer	|'0'	|NOT NULL	|0

TABLE|lld_override_opperiod|lld_override_operationid|ZBX_TEMPLATE
FIELD	|lld_override_operationid	|t_id		|	|NOT NULL	|0	|1|lld_override_operation
FIELD	|delay				|t_varchar(1024)|'0'	|NOT NULL	|0

TABLE|lld_override_ophistory|lld_override_operationid|ZBX_TEMPLATE
FIELD	|lld_override_operationid	|t_id		|	|NOT NULL	|0	|1|lld_override_operation
FIELD	|history			|t_varchar(255)	|'31d'	|NOT NULL	|0

TABLE|lld_override_optrends|lld_override_operationid|ZBX_TEMPLATE
FIELD	|lld_override_operationid	|t_id		|	|NOT NULL	|0	|1|lld_override_operation
FIELD	|trends				|t_varchar(255)	|'365d'	|NOT NULL	|0

TABLE|lld_override_opseverity|lld_override_operationid|ZBX_TEMPLATE
FIELD	|lld_override_operationid	|t_id		|	|NOT NULL	|0	|1|lld_override_operation
FIELD	|severity			|t_integer	|'0'	|NOT NULL	|0

TABLE|lld_override_optag|lld_override_optagid|ZBX_TEMPLATE
FIELD	|lld_override_optagid		|t_id		|	|NOT NULL	|0
FIELD	|lld_override_operationid	|t_id		|	|NOT NULL	|0	|1|lld_override_operation
FIELD	|tag				|t_varchar(255)	|''	|NOT NULL	|0
FIELD	|value				|t_varchar(255)	|''	|NOT NULL	|0
INDEX	|1				|lld_override_operationid

TABLE|lld_override_optemplate|lld_override_optemplateid|ZBX_TEMPLATE
FIELD	|lld_override_optemplateid	|t_id		|	|NOT NULL	|0
FIELD	|lld_override_operationid	|t_id		|	|NOT NULL	|0	|1|lld_override_operation
FIELD	|templateid			|t_id		|	|NOT NULL	|0	|2|hosts	|hostid	|RESTRICT
UNIQUE	|1				|lld_override_operationid,templateid
INDEX	|2				|templateid

TABLE|lld_override_opinventory|lld_override_operationid|ZBX_TEMPLATE
FIELD	|lld_override_operationid	|t_id		|	|NOT NULL	|0	|1|lld_override_operation
FIELD	|inventory_mode			|t_integer	|'0'	|NOT NULL	|0

TABLE|trigger_queue|trigger_queueid|0
FIELD		|trigger_queueid|t_id		|	|NOT NULL	|0
FIELD		|objectid	|t_id		|	|NOT NULL	|0
FIELD		|type		|t_integer	|'0'	|NOT NULL	|0
FIELD		|clock		|t_time		|'0'	|NOT NULL	|0
FIELD		|ns		|t_nanosec	|'0'	|NOT NULL	|0

TABLE|item_parameter|item_parameterid|ZBX_TEMPLATE
FIELD		|item_parameterid|t_id		|	|NOT NULL	|0
FIELD		|itemid		|t_id		|	|NOT NULL	|ZBX_PROXY		|1|items
FIELD		|name		|t_varchar(255)	|''	|NOT NULL	|ZBX_PROXY
FIELD		|value		|t_varchar(2048)|''	|NOT NULL	|ZBX_PROXY
INDEX		|1		|itemid

TABLE|role_rule|role_ruleid|ZBX_DATA
FIELD		|role_ruleid	|t_id		|	|NOT NULL	|0
FIELD		|roleid		|t_id		|	|NOT NULL	|0			|1|role
FIELD		|type		|t_integer	|'0'	|NOT NULL	|0
FIELD		|name		|t_varchar(255)	|''	|NOT NULL	|0
FIELD		|value_int	|t_integer	|'0'	|NOT NULL	|0
FIELD		|value_str	|t_varchar(255)	|''	|NOT NULL	|0
FIELD		|value_moduleid	|t_id		|	|NULL		|0			|2|module	|moduleid
FIELD		|value_serviceid|t_id		|	|NULL	|0			|3|services	|serviceid
INDEX		|1		|roleid
INDEX		|2		|value_moduleid
INDEX		|3		|value_serviceid

TABLE|token|tokenid|ZBX_DATA
FIELD	|tokenid	|t_id		|	|NOT NULL	|0
FIELD	|name		|t_varchar(64)	|''	|NOT NULL	|0
FIELD	|description	|t_text		|''	|NOT NULL	|0
FIELD	|userid		|t_id		|	|NOT NULL	|0	|1	|users
FIELD	|token		|t_varchar(128)	|	|NULL		|0
FIELD	|lastaccess	|t_integer	|'0'	|NOT NULL	|0
FIELD	|status		|t_integer	|'0'	|NOT NULL	|0
FIELD	|expires_at	|t_time		|'0'	|NOT NULL	|0
FIELD	|created_at	|t_time		|'0'	|NOT NULL	|0
FIELD	|creator_userid	|t_id		|	|NULL		|0	|2	|users	|userid	|RESTRICT
INDEX	|1		|name
UNIQUE	|2		|userid,name
UNIQUE	|3		|token
INDEX	|4		|creator_userid

TABLE|item_tag|itemtagid|ZBX_TEMPLATE
FIELD		|itemtagid	|t_id		|	|NOT NULL	|0
FIELD		|itemid		|t_id		|	|NOT NULL	|0			|1|items	|		|RESTRICT
FIELD		|tag		|t_varchar(255)	|''	|NOT NULL	|0
FIELD		|value		|t_varchar(255)	|''	|NOT NULL	|0
INDEX		|1		|itemid
CHANGELOG	|4

TABLE|item_template_cache|itemid,link_hostid|ZBX_TEMPLATE
FIELD		|itemid		|t_id		|	|NOT NULL	|0			|1|items
FIELD		|link_hostid	|t_id		|	|NOT NULL	|0			|2|hosts	|hostid
INDEX		|1		|link_hostid

TABLE|httptest_tag|httptesttagid|ZBX_TEMPLATE
FIELD		|httptesttagid	|t_id		|	|NOT NULL	|0
FIELD		|httptestid	|t_id			|	|NOT NULL	|0		|1|httptest
FIELD		|tag		|t_varchar(255)	|''	|NOT NULL	|0
FIELD		|value		|t_varchar(255)	|''	|NOT NULL	|0
INDEX		|1		|httptestid

TABLE|httptest_template_cache|httptestid,link_hostid|ZBX_TEMPLATE
FIELD		|httptestid	|t_id		|	|NOT NULL	|0			|1|httptest
FIELD		|link_hostid	|t_id		|	|NOT NULL	|0			|2|hosts	|hostid
INDEX		|1		|link_hostid

TABLE|sysmaps_element_tag|selementtagid|ZBX_TEMPLATE
FIELD		|selementtagid	|t_id		|	|NOT NULL	|0
FIELD		|selementid	|t_id			|	|NOT NULL	|0		|1|sysmaps_elements
FIELD		|tag		|t_varchar(255)	|''	|NOT NULL	|0
FIELD		|value		|t_varchar(255)	|''	|NOT NULL	|0
FIELD		|operator	|t_integer		|'0'|NOT NULL	|0
INDEX		|1		|selementid

TABLE|report|reportid|ZBX_DATA
FIELD		|reportid	|t_id		|	|NOT NULL	|0
FIELD		|userid		|t_id		|	|NOT NULL	|0		|1|users|userid
FIELD		|name		|t_varchar(255)	|''	|NOT NULL	|0
FIELD		|description	|t_varchar(2048)|''	|NOT NULL	|0
FIELD		|status		|t_integer	|'0'	|NOT NULL	|0
FIELD		|dashboardid	|t_id		|	|NOT NULL	|0		|2|dashboard|dashboardid
FIELD		|period		|t_integer	|'0'	|NOT NULL	|0
FIELD		|cycle		|t_integer	|'0'	|NOT NULL	|0
FIELD		|weekdays	|t_integer	|'0'	|NOT NULL	|0
FIELD		|start_time	|t_integer	|'0'	|NOT NULL	|0
FIELD		|active_since	|t_integer	|'0'	|NOT NULL	|0
FIELD		|active_till	|t_integer	|'0'	|NOT NULL	|0
FIELD		|state		|t_integer	|'0'	|NOT NULL	|ZBX_NODATA
FIELD		|lastsent	|t_time	|'0'		|NOT NULL	|ZBX_NODATA
FIELD		|info		|t_varchar(2048)|''	|NOT NULL	|ZBX_NODATA
UNIQUE		|1		|name
INDEX		|2		|userid
INDEX		|3		|dashboardid

TABLE|report_param|reportparamid|ZBX_DATA
FIELD		|reportparamid	|t_id		|	|NOT NULL	|0
FIELD		|reportid	|t_id		|	|NOT NULL	|0		|1|report|reportid
FIELD		|name		|t_varchar(255)	|''	|NOT NULL	|0
FIELD		|value		|t_text		|''	|NOT NULL	|0
INDEX		|1		|reportid

TABLE|report_user|reportuserid|ZBX_DATA
FIELD		|reportuserid	|t_id		|	|NOT NULL	|0
FIELD		|reportid	|t_id		|	|NOT NULL	|0		|1|report|reportid
FIELD		|userid		|t_id		|	|NOT NULL	|0		|2|users|userid
FIELD		|exclude	|t_integer	|'0'	|NOT NULL	|0
FIELD		|access_userid	|t_id		|	|NULL		|0		|3|users|userid		|RESTRICT
INDEX		|1		|reportid
INDEX		|2		|userid
INDEX		|3		|access_userid

TABLE|report_usrgrp|reportusrgrpid|ZBX_DATA
FIELD		|reportusrgrpid|t_id		|	|NOT NULL	|0
FIELD		|reportid	|t_id		|	|NOT NULL	|0		|1|report|reportid
FIELD		|usrgrpid	|t_id		|	|NOT NULL	|0		|2|usrgrp|usrgrpid
FIELD		|access_userid	|t_id		|	|NULL		|0		|3|users|userid		|RESTRICT
INDEX		|1		|reportid
INDEX		|2		|usrgrpid
INDEX		|3		|access_userid

TABLE|service_problem_tag|service_problem_tagid|ZBX_DATA
FIELD		|service_problem_tagid	|t_id		|	|NOT NULL	|0
FIELD		|serviceid		|t_id		|	|NOT NULL	|0	|1|services|serviceid
FIELD		|tag			|t_varchar(255)	|''	|NOT NULL	|0
FIELD		|operator		|t_integer	|'0'	|NOT NULL	|0
FIELD		|value			|t_varchar(255)	|''	|NOT NULL	|0
INDEX		|1			|serviceid

TABLE|service_problem|service_problemid|ZBX_DATA
FIELD		|service_problemid	|t_id		|	|NOT NULL	|0
FIELD		|eventid		|t_id		|	|NOT NULL	|0	|1|problem|eventid
FIELD		|serviceid		|t_id		|	|NOT NULL	|0	|2|services|serviceid
FIELD		|severity		|t_integer	|'0'	|NOT NULL	|0
INDEX		|1			|eventid
INDEX		|2			|serviceid

TABLE|service_tag|servicetagid|0
FIELD		|servicetagid	|t_id		|	|NOT NULL	|0
FIELD		|serviceid	|t_id		|	|NOT NULL	|0		|1|services|serviceid
FIELD		|tag		|t_varchar(255)	|''	|NOT NULL	|0
FIELD		|value		|t_varchar(255)	|''	|NOT NULL	|0
INDEX		|1		|serviceid

TABLE|service_status_rule|service_status_ruleid|ZBX_DATA
FIELD		|service_status_ruleid|t_id	|	|NOT NULL	|0
FIELD		|serviceid	|t_id		|	|NOT NULL	|0		|1|services|serviceid
FIELD		|type		|t_integer	|'0'	|NOT NULL	|0
FIELD		|limit_value	|t_integer	|'0'	|NOT NULL	|0
FIELD		|limit_status	|t_integer	|'0'	|NOT NULL	|0
FIELD		|new_status	|t_integer	|'0'	|NOT NULL	|0
INDEX		|1		|serviceid

TABLE|ha_node|ha_nodeid|ZBX_DATA
FIELD		|ha_nodeid	|t_cuid		|	|NOT NULL	|0
FIELD		|name		|t_varchar(255)	|''	|NOT NULL	|0
FIELD		|address	|t_varchar(255)	|''	|NOT NULL	|0
FIELD		|port		|t_integer	|'10051'|NOT NULL	|0
FIELD		|lastaccess	|t_integer	|'0'	|NOT NULL	|0
FIELD		|status		|t_integer	|'0'	|NOT NULL	|0
FIELD		|ha_sessionid	|t_cuid		|''	|NOT NULL	|0
UNIQUE		|1		|name
INDEX		|2		|status,lastaccess

TABLE|sla|slaid|ZBX_DATA
FIELD		|slaid		|t_id		|	|NOT NULL	|0
FIELD		|name		|t_varchar(255)	|''	|NOT NULL	|0
FIELD		|period		|t_integer	|'0'	|NOT NULL	|0
FIELD		|slo		|t_double	|'99.9'	|NOT NULL	|0
FIELD		|effective_date	|t_integer	|'0'	|NOT NULL	|0
FIELD		|timezone	|t_varchar(50)	|'UTC'	|NOT NULL	|ZBX_NODATA
FIELD		|status		|t_integer	|'1'	|NOT NULL	|0
FIELD		|description	|t_text		|''	|NOT NULL	|0
UNIQUE		|1		|name

TABLE|sla_schedule|sla_scheduleid|ZBX_DATA
FIELD		|sla_scheduleid	|t_id		|	|NOT NULL	|0
FIELD		|slaid		|t_id		|	|NOT NULL	|0		|1|sla|slaid
FIELD		|period_from	|t_integer	|'0'	|NOT NULL	|0
FIELD		|period_to	|t_integer	|'0'	|NOT NULL	|0
INDEX		|1		|slaid

TABLE|sla_excluded_downtime|sla_excluded_downtimeid|ZBX_DATA
FIELD		|sla_excluded_downtimeid|t_id		|	|NOT NULL	|0
FIELD		|slaid			|t_id		|	|NOT NULL	|0	|1|sla|slaid
FIELD		|name			|t_varchar(255)	|''	|NOT NULL	|0
FIELD		|period_from		|t_integer	|'0'	|NOT NULL	|0
FIELD		|period_to		|t_integer	|'0'	|NOT NULL	|0
INDEX		|1			|slaid

TABLE|sla_service_tag|sla_service_tagid|0
FIELD		|sla_service_tagid	|t_id		|	|NOT NULL	|0
FIELD		|slaid			|t_id		|	|NOT NULL	|0	|1|sla|slaid
FIELD		|tag			|t_varchar(255)	|''	|NOT NULL	|0
FIELD		|operator		|t_integer	|'0'	|NOT NULL	|0
FIELD		|value			|t_varchar(255)	|''	|NOT NULL	|0
INDEX		|1			|slaid

TABLE|host_rtdata|hostid|ZBX_TEMPLATE
FIELD		|hostid			|t_id		|	|NOT NULL	|0	|1|hosts|hostid
FIELD		|active_available	|t_integer	|'0'	|NOT NULL	|0

TABLE|userdirectory|userdirectoryid|0
FIELD		|userdirectoryid	|t_id			|		|NOT NULL	|0
FIELD		|name				|t_varchar(128)	|''		|NOT NULL	|0
FIELD		|description		|t_text		|''	|NOT NULL	|0
FIELD		|idp_type			|t_integer		|'1'	|NOT NULL	|0
FIELD		|provision_status	|t_integer		|'0'	|NOT NULL	|0
INDEX		|1			|idp_type

TABLE|userdirectory_ldap|userdirectoryid|0
FIELD		|userdirectoryid		|t_id			|		|NOT NULL	|0	|1|userdirectory
FIELD		|host					|t_varchar(255)	|''		|NOT NULL	|0
FIELD		|port					|t_integer		|'389'	|NOT NULL	|0
FIELD		|base_dn				|t_varchar(255)	|''		|NOT NULL	|0
FIELD		|search_attribute		|t_varchar(128)	|''		|NOT NULL	|0
FIELD		|bind_dn				|t_varchar(255)	|''		|NOT NULL	|0
FIELD		|bind_password			|t_varchar(128)	|''		|NOT NULL	|0
FIELD		|start_tls				|t_integer		|'0'	|NOT NULL	|0
FIELD		|search_filter			|t_varchar(255)	|''		|NOT NULL	|0
FIELD		|group_basedn			|t_varchar(255)	|''		|NOT NULL	|0
FIELD		|group_name				|t_varchar(255)	|''		|NOT NULL	|0
FIELD		|group_member			|t_varchar(255)	|''		|NOT NULL	|0
FIELD		|user_ref_attr			|t_varchar(255)	|''		|NOT NULL	|0
FIELD		|group_filter			|t_varchar(255)	|''		|NOT NULL	|0
FIELD		|group_membership		|t_varchar(255)	|''		|NOT NULL	|0
FIELD		|user_username			|t_varchar(255)	|''		|NOT NULL	|0
FIELD		|user_lastname			|t_varchar(255)	|''		|NOT NULL	|0

TABLE|userdirectory_saml|userdirectoryid|0
FIELD		|userdirectoryid		|t_id			|		|NOT NULL	|0	|1|userdirectory
FIELD		|idp_entityid			|t_varchar(1024)|''		|NOT NULL	|0
FIELD		|sso_url				|t_varchar(2048)|''		|NOT NULL	|0
FIELD		|slo_url				|t_varchar(2048)|''		|NOT NULL	|0
FIELD		|username_attribute		|t_varchar(128)	|''		|NOT NULL	|0
FIELD		|sp_entityid			|t_varchar(1024)|''		|NOT NULL	|0
FIELD		|nameid_format			|t_varchar(2048)|''		|NOT NULL	|0
FIELD		|sign_messages			|t_integer		|'0'	|NOT NULL	|0
FIELD		|sign_assertions		|t_integer		|'0'	|NOT NULL	|0
FIELD		|sign_authn_requests	|t_integer		|'0'	|NOT NULL	|0
FIELD		|sign_logout_requests	|t_integer		|'0'	|NOT NULL	|0
FIELD		|sign_logout_responses	|t_integer		|'0'	|NOT NULL	|0
FIELD		|encrypt_nameid			|t_integer		|'0'	|NOT NULL	|0
FIELD		|encrypt_assertions		|t_integer		|'0'	|NOT NULL	|0
FIELD		|group_name				|t_varchar(255)	|''		|NOT NULL	|0
FIELD		|user_username			|t_varchar(255)	|''		|NOT NULL	|0
FIELD		|user_lastname			|t_varchar(255)	|''		|NOT NULL	|0
FIELD		|scim_status			|t_integer		|'0'	|NOT NULL	|0
FIELD		|idp_certificate		|t_text			|''		|NOT NULL	|0
FIELD		|sp_certificate			|t_text			|''		|NOT NULL	|0
FIELD		|sp_private_key			|t_text			|''		|NOT NULL	|0

TABLE|userdirectory_media|userdirectory_mediaid|0
FIELD		|userdirectory_mediaid	|t_id			|	|NOT NULL	|0
FIELD		|userdirectoryid	|t_id			|	|NOT NULL	|0	|1	|userdirectory
FIELD		|mediatypeid		|t_id			|	|NOT NULL	|0	|2	|media_type
FIELD		|name				|t_varchar(64)	|''	|NOT NULL	|0
FIELD		|attribute			|t_varchar(255)	|''	|NOT NULL	|0
FIELD		|active			|t_integer		|'0'	|NOT NULL	|0
FIELD		|severity		|t_integer		|'63'	|NOT NULL	|0
FIELD		|period			|t_varchar(1024)	|'1-7,00:00-24:00'|NOT NULL|0
INDEX		|1	|userdirectoryid
INDEX		|2	|mediatypeid

TABLE|userdirectory_usrgrp|userdirectory_usrgrpid|0
FIELD		|userdirectory_usrgrpid		|t_id		|	|NOT NULL	|0
FIELD		|userdirectory_idpgroupid	|t_id		|	|NOT NULL	|0	|1	|userdirectory_idpgroup
FIELD		|usrgrpid					|t_id		|	|NOT NULL	|0	|2	|usrgrp
UNIQUE		|1	|userdirectory_idpgroupid,usrgrpid
INDEX		|2	|usrgrpid

TABLE|userdirectory_idpgroup|userdirectory_idpgroupid|0
FIELD		|userdirectory_idpgroupid	|t_id			|	|NOT NULL	|0
FIELD		|userdirectoryid		|t_id			|	|NOT NULL	|0	|1	|userdirectory
FIELD		|roleid					|t_id			|	|NOT NULL	|0	|2	|role
FIELD		|name					|t_varchar(255)	|''	|NOT NULL	|0
INDEX		|1	|userdirectoryid
INDEX		|2	|roleid

TABLE|changelog|changelogid|0
FIELD		|changelogid	|t_serial	|	|NOT NULL	|0
FIELD		|object		|t_integer	|'0'	|NOT NULL	|0
FIELD		|objectid	|t_id		|	|NOT NULL	|0
FIELD		|operation	|t_integer	|'0'	|NOT NULL	|0
FIELD		|clock		|t_integer	|'0'	|NOT NULL	|0
INDEX		|1		|clock

TABLE|scim_group|scim_groupid|0
FIELD		|scim_groupid	|t_id			|	|NOT NULL	|0
FIELD		|name			|t_varchar(64)	|''	|NOT NULL	|0
UNIQUE		|1		|name

TABLE|user_scim_group|user_scim_groupid|0
FIELD		|user_scim_groupid	|t_id	|	|NOT NULL	|0
FIELD		|userid				|t_id	|	|NOT NULL	|0	|1|users
FIELD		|scim_groupid		|t_id	|	|NOT NULL	|0	|2|scim_group
INDEX		|1	|userid
INDEX		|2	|scim_groupid

TABLE|connector|connectorid|ZBX_DATA
FIELD		|connectorid	|t_id		|	|NOT NULL	|0
FIELD		|name		|t_varchar(255)	|''	|NOT NULL	|0
FIELD		|protocol	|t_integer	|'0'	|NOT NULL	|0
FIELD		|data_type	|t_integer	|'0'	|NOT NULL	|0
FIELD		|url		|t_varchar(2048)|''	|NOT NULL	|0
FIELD		|max_records	|t_integer	|'0'	|NOT NULL	|0
FIELD		|max_senders	|t_integer	|'1'	|NOT NULL	|0
FIELD		|max_attempts	|t_integer	|'1'	|NOT NULL	|0
FIELD		|timeout	|t_varchar(255)	|'5s'	|NOT NULL	|0
FIELD		|http_proxy	|t_varchar(255)	|''	|NOT NULL	|0
FIELD		|authtype	|t_integer	|'0'	|NOT NULL	|0
FIELD		|username	|t_varchar(255)	|''	|NOT NULL	|0
FIELD		|password	|t_varchar(255)	|''	|NOT NULL	|0
FIELD		|token		|t_varchar(128)	|''	|NOT NULL	|0
FIELD		|verify_peer	|t_integer	|'1'	|NOT NULL	|0
FIELD		|verify_host	|t_integer	|'1'	|NOT NULL	|0
FIELD		|ssl_cert_file	|t_varchar(255)	|''	|NOT NULL	|0
FIELD		|ssl_key_file	|t_varchar(255)	|''	|NOT NULL	|0
FIELD		|ssl_key_password|t_varchar(64)	|''	|NOT NULL	|0
FIELD		|description	|t_text		|''	|NOT NULL	|0
FIELD		|status		|t_integer	|'1'	|NOT NULL	|0
FIELD		|tags_evaltype	|t_integer	|'0'	|NOT NULL	|0
FIELD		|item_value_type|t_integer	|'31'	|NOT NULL	|0
FIELD		|attempt_interval|t_varchar(32)	|'5s'	|NOT NULL	|0
UNIQUE		|1		|name
CHANGELOG	|17

TABLE|connector_tag|connector_tagid|0
FIELD	|connector_tagid|t_id		|	|NOT NULL	|0
FIELD	|connectorid	|t_id		|	|NOT NULL	|0	|1|connector|	|RESTRICT
FIELD	|tag		|t_varchar(255)	|''	|NOT NULL	|0
FIELD	|operator	|t_integer	|'0'	|NOT NULL	|0
FIELD	|value		|t_varchar(255)	|''	|NOT NULL	|0
INDEX	|1		|connectorid
CHANGELOG	|18

TABLE|proxy|proxyid|0
FIELD		|proxyid		|t_id		|		|NOT NULL	|0
FIELD		|name			|t_varchar(128)	|''		|NOT NULL	|ZBX_PROXY
FIELD		|operating_mode		|t_integer	|'0'		|NOT NULL	|0
FIELD		|description		|t_text		|''		|NOT NULL	|0
FIELD		|tls_connect		|t_integer	|'1'		|NOT NULL	|0
FIELD		|tls_accept		|t_integer	|'1'		|NOT NULL	|0
FIELD		|tls_issuer		|t_varchar(1024)|''		|NOT NULL	|0
FIELD		|tls_subject		|t_varchar(1024)|''		|NOT NULL	|0
FIELD		|tls_psk_identity	|t_varchar(128)	|''		|NOT NULL	|0
FIELD		|tls_psk		|t_varchar(512)	|''		|NOT NULL	|0
FIELD		|allowed_addresses	|t_varchar(255)	|''		|NOT NULL	|0
FIELD		|address		|t_varchar(255)	|'127.0.0.1'	|NOT NULL	|0
FIELD		|port			|t_varchar(64)	|'10051'	|NOT NULL	|0
FIELD		|custom_timeouts	|t_integer	|'0'		|NOT NULL	|0
FIELD		|timeout_zabbix_agent	|t_varchar(255)	|''		|NOT NULL	|0
FIELD		|timeout_simple_check	|t_varchar(255)	|''		|NOT NULL	|0
FIELD		|timeout_snmp_agent	|t_varchar(255)	|''		|NOT NULL	|0
FIELD		|timeout_external_check	|t_varchar(255)	|''		|NOT NULL	|0
FIELD		|timeout_db_monitor	|t_varchar(255)	|''		|NOT NULL	|0
FIELD		|timeout_http_agent	|t_varchar(255)	|''		|NOT NULL	|0
FIELD		|timeout_ssh_agent	|t_varchar(255)	|''		|NOT NULL	|0
FIELD		|timeout_telnet_agent	|t_varchar(255)	|''		|NOT NULL	|0
FIELD		|timeout_script		|t_varchar(255)	|''		|NOT NULL	|0
FIELD		|local_address		|t_varchar(255)	|''		|NOT NULL	|ZBX_PROXY
FIELD		|local_port		|t_varchar(64)	|'10051'	|NOT NULL	|ZBX_PROXY
FIELD		|proxy_groupid		|t_id		|		|NULL		|0	|1|proxy_group|	|RESTRICT
FIELD		|timeout_browser	|t_varchar(255)	|''		|NOT NULL	|0
UNIQUE		|1		|name
INDEX		|2		|proxy_groupid
CHANGELOG	|19

TABLE|proxy_rtdata|proxyid|0
FIELD		|proxyid	|t_id		|	|NOT NULL	|0		|1|proxy|proxyid
FIELD		|lastaccess	|t_integer	|'0'	|NOT NULL	|ZBX_NODATA
FIELD		|version	|t_integer	|'0'	|NOT NULL	|ZBX_NODATA
FIELD		|compatibility	|t_integer	|'0'	|NOT NULL	|ZBX_NODATA
FIELD		|state		|t_integer	|'0'	|NOT NULL	|ZBX_NODATA

TABLE|proxy_group|proxy_groupid|0
FIELD		|proxy_groupid	|t_id		|	|NOT NULL	|0
FIELD		|name		|t_varchar(255)	|''	|NOT NULL	|0
FIELD		|description	|t_text		|''	|NOT NULL	|0
FIELD		|failover_delay	|t_varchar(255)	|'1m'	|NOT NULL	|0
FIELD		|min_online	|t_varchar(255)	|'1'	|NOT NULL	|0
CHANGELOG	|20

TABLE|proxy_group_rtdata|proxy_groupid|0
FIELD		|proxy_groupid	|t_id		|	|NOT NULL	|0		|1|proxy_group|proxy_groupid
FIELD		|state		|t_integer	|'0'	|NOT NULL	|0

TABLE|host_proxy|hostproxyid|0
FIELD		|hostproxyid	|t_id		|	|NOT NULL	|0
FIELD		|hostid		|t_id		|	|NULL		|0|1|hosts	|	|RESTRICT
FIELD		|host		|t_varchar(128)	|''	|NOT NULL	|ZBX_PROXY
FIELD		|proxyid	|t_id		|	|NULL		|ZBX_PROXY|2|proxy|	|RESTRICT
FIELD		|revision	|t_bigint	|'0'	|NOT NULL	|ZBX_PROXY
FIELD		|tls_accept	|t_integer	|'1'	|NOT NULL	|ZBX_PROXY
FIELD		|tls_issuer	|t_varchar(1024)|''	|NOT NULL	|ZBX_PROXY
FIELD		|tls_subject	|t_varchar(1024)|''	|NOT NULL	|ZBX_PROXY
FIELD		|tls_psk_identity|t_varchar(128)|''	|NOT NULL	|ZBX_PROXY
FIELD		|tls_psk	|t_varchar(512)	|''	|NOT NULL	|ZBX_PROXY
UNIQUE		|1		|hostid
INDEX		|2		|proxyid
INDEX		|3		|revision
CHANGELOG	|21

TABLE|mfa|mfaid|ZBX_DATA
FIELD		|mfaid		|t_id		|	|NOT NULL	|0
FIELD		|type		|t_integer	|'0'	|NOT NULL	|0
FIELD		|name		|t_varchar(128)	|''	|NOT NULL	|0
FIELD		|hash_function	|t_integer	|'1'	|NULL		|0
FIELD		|code_length	|t_integer	|'6'	|NULL		|0
FIELD		|api_hostname	|t_varchar(1024)|''	|NULL		|0
FIELD		|clientid	|t_varchar(32)	|''	|NULL		|0
FIELD		|client_secret	|t_varchar(64)	|''	|NULL		|0
UNIQUE		|1		|name

TABLE|mfa_totp_secret|mfa_totp_secretid|ZBX_DATA
FIELD		|mfa_totp_secretid	|t_id		|	|NOT NULL	|0
FIELD		|mfaid			|t_id			|	|NOT NULL	|0	|1|mfa	|mfaid
FIELD		|userid			|t_id			|	|NOT NULL	|0	|2|users|userid
FIELD		|totp_secret	|t_varchar(32)	|''	|NULL		|0
FIELD		|status			|t_integer		|'0'|NOT NULL	|0
FIELD		|used_codes		|t_varchar(32)	|'' |NOT NULL	|0
INDEX		|1			|mfaid
INDEX		|2			|userid

TABLE|settings|name|ZBX_DATA
FIELD		|name			|t_varchar(255)	|	|NOT NULL	|0
FIELD		|type			|t_integer	|	|NOT NULL	|ZBX_PROXY
FIELD		|value_str		|t_text		|''	|NOT NULL	|ZBX_PROXY
FIELD		|value_int		|t_integer	|'0'	|NOT NULL	|ZBX_PROXY
FIELD		|value_usrgrpid		|t_id		|	|NULL		|		|2|usrgrp		|usrgrpid		|RESTRICT
FIELD		|value_hostgroupid	|t_id		|	|NULL		|		|3|hstgrp		|groupid		|RESTRICT
FIELD		|value_userdirectoryid	|t_id		|	|NULL		|		|4|userdirectory|userdirectoryid|RESTRICT
FIELD		|value_mfaid		|t_id		|	|NULL		|		|5|mfa			|mfaid			|RESTRICT
INDEX		|2		|value_usrgrpid
INDEX		|3		|value_hostgroupid
INDEX		|4		|value_userdirectoryid
INDEX		|5		|value_mfaid

TABLE|lld_macro_export|lld_macro_exportid|0
FIELD		|lld_macro_exportid|t_id		|	|NOT NULL	|0
FIELD		|itemid		|t_id		|	|NOT NULL	|0			|1|items
FIELD		|lld_macro	|t_varchar(255)	|''	|NOT NULL	|0
FIELD		|value		|t_text		|''	|NOT NULL	|0
INDEX		|1		|itemid

TABLE|dbversion|dbversionid|
FIELD		|dbversionid	|t_id		|	|NOT NULL	|0
FIELD		|mandatory	|t_integer	|'0'	|NOT NULL	|
FIELD		|optional	|t_integer	|'0'	|NOT NULL	|
<<<<<<< HEAD
ROW		|1		|7050017	|7050017
=======
ROW		|1		|7050006	|7050006
>>>>>>> a38c360a
<|MERGE_RESOLUTION|>--- conflicted
+++ resolved
@@ -2291,8 +2291,4 @@
 FIELD		|dbversionid	|t_id		|	|NOT NULL	|0
 FIELD		|mandatory	|t_integer	|'0'	|NOT NULL	|
 FIELD		|optional	|t_integer	|'0'	|NOT NULL	|
-<<<<<<< HEAD
-ROW		|1		|7050017	|7050017
-=======
-ROW		|1		|7050006	|7050006
->>>>>>> a38c360a
+ROW		|1		|7050021	|7050021