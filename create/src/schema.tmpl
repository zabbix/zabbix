--
-- Copyright (C) 2001-2024 Zabbix SIA
--
-- This program is free software: you can redistribute it and/or modify it under the terms of
-- the GNU Affero General Public License as published by the Free Software Foundation, version 3.
--
-- This program is distributed in the hope that it will be useful, but WITHOUT ANY WARRANTY;
-- without even the implied warranty of MERCHANTABILITY or FITNESS FOR A PARTICULAR PURPOSE.
-- See the GNU Affero General Public License for more details.
--
-- You should have received a copy of the GNU Affero General Public License along with this program.
-- If not, see <https://www.gnu.org/licenses/>.
--

--
-- Do not use spaces
-- Tables must be sorted to match referential integrity rules
--

TABLE|role|roleid|ZBX_DATA
FIELD		|roleid		|t_id		|	|NOT NULL	|0
FIELD		|name		|t_varchar(255)	|''	|NOT NULL	|0
FIELD		|type		|t_integer	|'0'	|NOT NULL	|0
FIELD		|readonly	|t_integer	|'0'	|NOT NULL	|0
UNIQUE		|1		|name

TABLE|ugset|ugsetid|ZBX_DATA
FIELD		|ugsetid	|t_id		|	|NOT NULL	|0
FIELD		|hash		|t_varchar(64)	|''	|NOT NULL	|0
INDEX		|1		|hash

TABLE|users|userid|ZBX_DATA
FIELD		|userid		|t_id		|	|NOT NULL	|0
FIELD		|username	|t_varchar(100)	|''	|NOT NULL	|0
FIELD		|name		|t_varchar(100)	|''	|NOT NULL	|0
FIELD		|surname	|t_varchar(100)	|''	|NOT NULL	|0
FIELD		|passwd		|t_varchar(60)	|''	|NOT NULL	|0
FIELD		|url		|t_varchar(2048)|''	|NOT NULL	|0
FIELD		|autologin	|t_integer	|'0'	|NOT NULL	|0
FIELD		|autologout	|t_varchar(32)	|'15m'	|NOT NULL	|0
FIELD		|lang		|t_varchar(7)	|'default'|NOT NULL	|ZBX_NODATA
FIELD		|refresh	|t_varchar(32)	|'30s'	|NOT NULL	|0
FIELD		|theme		|t_varchar(128)	|'default'|NOT NULL	|ZBX_NODATA
FIELD		|attempt_failed	|t_integer	|0	|NOT NULL	|ZBX_NODATA
FIELD		|attempt_ip	|t_varchar(39)	|''	|NOT NULL	|ZBX_NODATA
FIELD		|attempt_clock	|t_integer	|0	|NOT NULL	|ZBX_NODATA
FIELD		|rows_per_page	|t_integer	|50	|NOT NULL	|0
FIELD		|timezone	|t_varchar(50)	|'default'|NOT NULL	|ZBX_NODATA
FIELD		|roleid		|t_id			|NULL	|NULL	|0	|1|role
FIELD		|userdirectoryid	|t_id	|NULL	|NULL	|ZBX_NODATA	|2|userdirectory	|userdirectoryid	|RESTRICT
FIELD		|ts_provisioned		|t_time	|'0'	|NOT NULL	|ZBX_NODATA
UNIQUE		|1		|username
INDEX		|2		|userdirectoryid
INDEX		|3		|roleid

TABLE|maintenances|maintenanceid|ZBX_DATA
FIELD		|maintenanceid	|t_id		|	|NOT NULL	|0
FIELD		|name		|t_varchar(128)	|''	|NOT NULL	|0
FIELD		|maintenance_type|t_integer	|'0'	|NOT NULL	|0
FIELD		|description	|t_text		|''	|NOT NULL	|0
FIELD		|active_since	|t_integer	|'0'	|NOT NULL	|0
FIELD		|active_till	|t_integer	|'0'	|NOT NULL	|0
FIELD		|tags_evaltype	|t_integer	|'0'	|NOT NULL	|0
INDEX		|1		|active_since,active_till
UNIQUE		|2		|name

TABLE|hgset|hgsetid|ZBX_TEMPLATE
FIELD		|hgsetid	|t_id		|	|NOT NULL	|0
FIELD		|hash		|t_varchar(64)	|''	|NOT NULL	|0
INDEX		|1		|hash

TABLE|hosts|hostid|ZBX_TEMPLATE
FIELD		|hostid		|t_id		|	|NOT NULL	|0
FIELD		|proxyid	|t_id		|	|NULL		|0			|1|proxy	|proxyid	|RESTRICT
FIELD		|host		|t_varchar(128)	|''	|NOT NULL	|ZBX_PROXY
FIELD		|status		|t_integer	|'0'	|NOT NULL	|ZBX_PROXY
FIELD		|ipmi_authtype	|t_integer	|'-1'	|NOT NULL	|ZBX_PROXY
FIELD		|ipmi_privilege	|t_integer	|'2'	|NOT NULL	|ZBX_PROXY
FIELD		|ipmi_username	|t_varchar(16)	|''	|NOT NULL	|ZBX_PROXY
FIELD		|ipmi_password	|t_varchar(20)	|''	|NOT NULL	|ZBX_PROXY
FIELD		|maintenanceid	|t_id		|	|NULL		|ZBX_NODATA		|2|maintenances	|		|RESTRICT
FIELD		|maintenance_status|t_integer	|'0'	|NOT NULL	|ZBX_NODATA
FIELD		|maintenance_type|t_integer	|'0'	|NOT NULL	|ZBX_NODATA
FIELD		|maintenance_from|t_integer	|'0'	|NOT NULL	|ZBX_NODATA
FIELD		|name		|t_varchar(128)	|''	|NOT NULL	|ZBX_PROXY
FIELD		|flags		|t_integer	|'0'	|NOT NULL	|0
FIELD		|templateid	|t_id		|	|NULL		|0			|3|hosts	|hostid		|RESTRICT
FIELD		|description	|t_text		|''	|NOT NULL	|0
FIELD		|tls_connect	|t_integer	|'1'	|NOT NULL	|ZBX_PROXY
FIELD		|tls_accept	|t_integer	|'1'	|NOT NULL	|ZBX_PROXY
FIELD		|tls_issuer	|t_varchar(1024)|''	|NOT NULL	|ZBX_PROXY
FIELD		|tls_subject	|t_varchar(1024)|''	|NOT NULL	|ZBX_PROXY
FIELD		|tls_psk_identity|t_varchar(128)|''	|NOT NULL	|ZBX_PROXY
FIELD		|tls_psk	|t_varchar(512)	|''	|NOT NULL	|ZBX_PROXY
FIELD		|discover	|t_integer	|'0'	|NOT NULL	|0
FIELD		|custom_interfaces|t_integer	|'0'	|NOT NULL	|0
FIELD		|uuid		|t_varchar(32)	|''	|NOT NULL	|0
FIELD		|name_upper	|t_varchar(128)	|''	|NOT NULL	|0
FIELD		|vendor_name	|t_varchar(64)	|''	|NOT NULL	|0
FIELD		|vendor_version	|t_varchar(32)	|''	|NOT NULL	|0
FIELD		|proxy_groupid	|t_id		|	|NULL		|0			|4|proxy_group|	|RESTRICT
FIELD		|monitored_by	|t_integer	|'0'	|NOT NULL	|0
INDEX		|1		|host
INDEX		|2		|status
INDEX		|3		|proxyid
INDEX		|4		|name
INDEX		|5		|maintenanceid
INDEX		|6		|name_upper
INDEX		|7		|templateid
INDEX		|8		|proxy_groupid
INDEX		|9		|uuid
CHANGELOG	|1
UPD_TRIG_FUNC	|name		|name_upper	|hostid	|upper

TABLE|hstgrp|groupid|ZBX_DATA
FIELD		|groupid	|t_id		|	|NOT NULL	|0
FIELD		|name		|t_varchar(255)	|''	|NOT NULL	|0
FIELD		|flags		|t_integer	|'0'	|NOT NULL	|0
FIELD		|uuid		|t_varchar(32)	|''	|NOT NULL	|0
FIELD		|type		|t_integer	|'0'	|NOT NULL	|0
UNIQUE		|1		|type,name
INDEX		|2		|uuid

TABLE|hgset_group|hgsetid,groupid|ZBX_TEMPLATE
FIELD		|hgsetid	|t_id		|	|NOT NULL	|0			|1|hgset
FIELD		|groupid	|t_id		|	|NOT NULL	|0			|2|hstgrp	|		|RESTRICT
INDEX		|1		|groupid

TABLE|host_hgset|hostid|ZBX_TEMPLATE
FIELD		|hostid		|t_id		|	|NOT NULL	|0			|1|hosts
FIELD		|hgsetid	|t_id		|	|NOT NULL	|0			|2|hgset	|		|RESTRICT
INDEX		|1		|hgsetid

TABLE|group_prototype|group_prototypeid|ZBX_TEMPLATE
FIELD		|group_prototypeid|t_id		|	|NOT NULL	|0
FIELD		|hostid		|t_id		|	|NOT NULL	|0			|1|hosts
FIELD		|name		|t_varchar(255)	|''	|NOT NULL	|0
FIELD		|groupid	|t_id		|	|NULL		|0			|2|hstgrp	|		|RESTRICT
FIELD		|templateid	|t_id		|	|NULL		|0			|3|group_prototype|group_prototypeid
INDEX		|1		|hostid
INDEX		|2		|groupid
INDEX		|3		|templateid

TABLE|group_discovery|groupdiscoveryid|ZBX_TEMPLATE
FIELD		|groupdiscoveryid|t_id		|	|NOT NULL	|0
FIELD		|groupid	|t_id		|	|NOT NULL	|0			|1|hstgrp
FIELD		|parent_group_prototypeid|t_id	|	|NOT NULL	|0			|2|group_prototype|group_prototypeid|RESTRICT
FIELD		|name		|t_varchar(255)	|''	|NOT NULL	|ZBX_NODATA
FIELD		|lastcheck	|t_integer	|'0'	|NOT NULL	|ZBX_NODATA
FIELD		|ts_delete	|t_time		|'0'	|NOT NULL	|ZBX_NODATA
FIELD		|status		|t_integer	|'0'	|NOT NULL	|ZBX_NODATA
UNIQUE		|1		|groupid,parent_group_prototypeid
INDEX		|2		|parent_group_prototypeid

TABLE|drules|druleid|ZBX_DATA
FIELD		|druleid	|t_id		|	|NOT NULL	|0
FIELD		|proxyid	|t_id		|	|NULL		|0			|1|proxy	|proxyid	|RESTRICT
FIELD		|name		|t_varchar(255)	|''	|NOT NULL	|ZBX_PROXY
FIELD		|iprange	|t_varchar(2048)|''	|NOT NULL	|ZBX_PROXY
FIELD		|delay		|t_varchar(255)	|'1h'	|NOT NULL	|ZBX_PROXY
FIELD		|status		|t_integer	|'0'	|NOT NULL	|0
FIELD		|concurrency_max|t_integer	|'0'	|NOT NULL	|ZBX_PROXY
FIELD		|error		|t_varchar(2048)|''	|NOT NULL	|ZBX_NODATA
INDEX		|1		|proxyid
UNIQUE		|2		|name
CHANGELOG	|9

TABLE|dchecks|dcheckid|ZBX_DATA
FIELD		|dcheckid	|t_id		|	|NOT NULL	|0
FIELD		|druleid	|t_id		|	|NOT NULL	|ZBX_PROXY		|1|drules	|		|RESTRICT
FIELD		|type		|t_integer	|'0'	|NOT NULL	|ZBX_PROXY
FIELD		|key_		|t_varchar(2048)|''	|NOT NULL	|ZBX_PROXY
FIELD		|snmp_community	|t_varchar(255)	|''	|NOT NULL	|ZBX_PROXY
FIELD		|ports		|t_varchar(255)	|'0'	|NOT NULL	|ZBX_PROXY
FIELD		|snmpv3_securityname|t_varchar(64)|''	|NOT NULL	|ZBX_PROXY
FIELD		|snmpv3_securitylevel|t_integer	|'0'	|NOT NULL	|ZBX_PROXY
FIELD		|snmpv3_authpassphrase|t_varchar(64)|''	|NOT NULL	|ZBX_PROXY
FIELD		|snmpv3_privpassphrase|t_varchar(64)|''	|NOT NULL	|ZBX_PROXY
FIELD		|uniq		|t_integer	|'0'	|NOT NULL	|ZBX_PROXY
FIELD		|snmpv3_authprotocol|t_integer	|'0'	|NOT NULL	|ZBX_PROXY
FIELD		|snmpv3_privprotocol|t_integer	|'0'	|NOT NULL	|ZBX_PROXY
FIELD		|snmpv3_contextname|t_varchar(255)|''	|NOT NULL	|ZBX_PROXY
FIELD		|host_source|t_integer	|'1'	|NOT NULL	|ZBX_PROXY
FIELD		|name_source|t_integer	|'0'	|NOT NULL	|ZBX_PROXY
FIELD		|allow_redirect|t_integer	|'0'	|NOT NULL	|ZBX_PROXY
INDEX		|1		|druleid,host_source,name_source
CHANGELOG	|10

TABLE|httptest|httptestid|ZBX_TEMPLATE
FIELD		|httptestid	|t_id		|	|NOT NULL	|0
FIELD		|name		|t_varchar(64)	|''	|NOT NULL	|ZBX_PROXY
FIELD		|delay		|t_varchar(255)	|'1m'	|NOT NULL	|ZBX_PROXY
FIELD		|status		|t_integer	|'0'	|NOT NULL	|ZBX_PROXY
FIELD		|agent		|t_varchar(255)	|'Zabbix'|NOT NULL	|ZBX_PROXY
FIELD		|authentication	|t_integer	|'0'	|NOT NULL	|ZBX_PROXY,ZBX_NODATA
FIELD		|http_user	|t_varchar(255)	|''	|NOT NULL	|ZBX_PROXY,ZBX_NODATA
FIELD		|http_password	|t_varchar(255)	|''	|NOT NULL	|ZBX_PROXY,ZBX_NODATA
FIELD		|hostid		|t_id		|	|NOT NULL	|ZBX_PROXY		|2|hosts	|		|RESTRICT
FIELD		|templateid	|t_id		|	|NULL		|0			|3|httptest	|httptestid	|RESTRICT
FIELD		|http_proxy	|t_varchar(255)	|''	|NOT NULL	|ZBX_PROXY
FIELD		|retries	|t_integer	|'1'	|NOT NULL	|ZBX_PROXY,ZBX_NODATA
FIELD		|ssl_cert_file	|t_varchar(255)	|''	|NOT NULL	|ZBX_PROXY,ZBX_NODATA
FIELD		|ssl_key_file	|t_varchar(255)	|''	|NOT NULL	|ZBX_PROXY,ZBX_NODATA
FIELD		|ssl_key_password|t_varchar(64)	|''	|NOT NULL	|ZBX_PROXY,ZBX_NODATA
FIELD		|verify_peer	|t_integer	|'0'	|NOT NULL	|ZBX_PROXY
FIELD		|verify_host	|t_integer	|'0'	|NOT NULL	|ZBX_PROXY
FIELD		|uuid		|t_varchar(32)	|''	|NOT NULL	|0
UNIQUE		|2		|hostid,name
INDEX		|3		|status
INDEX		|4		|templateid
INDEX		|5		|uuid
CHANGELOG	|11

TABLE|httpstep|httpstepid|ZBX_TEMPLATE
FIELD		|httpstepid	|t_id		|	|NOT NULL	|0
FIELD		|httptestid	|t_id		|	|NOT NULL	|ZBX_PROXY		|1|httptest	|		|RESTRICT
FIELD		|name		|t_varchar(64)	|''	|NOT NULL	|ZBX_PROXY
FIELD		|no		|t_integer	|'0'	|NOT NULL	|ZBX_PROXY
FIELD		|url		|t_varchar(2048)|''	|NOT NULL	|ZBX_PROXY
FIELD		|timeout	|t_varchar(255)	|'15s'	|NOT NULL	|ZBX_PROXY
FIELD		|posts		|t_text		|''	|NOT NULL	|ZBX_PROXY
FIELD		|required	|t_varchar(255)	|''	|NOT NULL	|ZBX_PROXY
FIELD		|status_codes	|t_varchar(255)	|''	|NOT NULL	|ZBX_PROXY
FIELD		|follow_redirects|t_integer	|'1'	|NOT NULL	|ZBX_PROXY
FIELD		|retrieve_mode	|t_integer	|'0'	|NOT NULL	|ZBX_PROXY
FIELD		|post_type	|t_integer	|'0'	|NOT NULL	|ZBX_PROXY
INDEX		|1		|httptestid
CHANGELOG	|14

TABLE|interface|interfaceid|ZBX_TEMPLATE
FIELD		|interfaceid	|t_id		|	|NOT NULL	|0
FIELD		|hostid		|t_id		|	|NOT NULL	|ZBX_PROXY		|1|hosts
FIELD		|main		|t_integer	|'0'	|NOT NULL	|ZBX_PROXY
FIELD		|type		|t_integer	|'1'	|NOT NULL	|ZBX_PROXY
FIELD		|useip		|t_integer	|'1'	|NOT NULL	|ZBX_PROXY
FIELD		|ip		|t_varchar(64)	|'127.0.0.1'|NOT NULL	|ZBX_PROXY
FIELD		|dns		|t_varchar(255)	|''	|NOT NULL	|ZBX_PROXY
FIELD		|port		|t_varchar(64)	|'10050'|NOT NULL	|ZBX_PROXY
FIELD		|available	|t_integer	|'0'	|NOT NULL	|ZBX_PROXY,ZBX_NODATA
FIELD		|error		|t_varchar(2048)|''	|NOT NULL	|ZBX_NODATA
FIELD		|errors_from	|t_integer	|'0'	|NOT NULL	|ZBX_NODATA
FIELD		|disable_until	|t_integer	|'0'	|NOT NULL	|ZBX_NODATA
INDEX		|1		|hostid,type
INDEX		|2		|ip,dns
INDEX		|3		|available

TABLE|valuemap|valuemapid|ZBX_TEMPLATE
FIELD		|valuemapid	|t_id		|	|NOT NULL	|0
FIELD		|hostid		|t_id		|	|NOT NULL	|0			|1|hosts
FIELD		|name		|t_varchar(64)	|''	|NOT NULL	|0
FIELD		|uuid		|t_varchar(32)	|''	|NOT NULL	|0
UNIQUE		|1		|hostid,name
INDEX		|2		|uuid

TABLE|items|itemid|ZBX_TEMPLATE
FIELD		|itemid		|t_id		|	|NOT NULL	|0
FIELD		|type		|t_integer	|'0'	|NOT NULL	|ZBX_PROXY
FIELD		|snmp_oid	|t_varchar(512)	|''	|NOT NULL	|ZBX_PROXY
FIELD		|hostid		|t_id		|	|NOT NULL	|ZBX_PROXY		|1|hosts	|		|RESTRICT
FIELD		|name		|t_varchar(255)	|''	|NOT NULL	|0
FIELD		|key_		|t_varchar(2048)|''	|NOT NULL	|ZBX_PROXY
FIELD		|delay		|t_varchar(1024)|'0'	|NOT NULL	|ZBX_PROXY
FIELD		|history	|t_varchar(255)	|'31d'	|NOT NULL	|ZBX_PROXY
FIELD		|trends		|t_varchar(255)	|'365d'	|NOT NULL	|0
FIELD		|status		|t_integer	|'0'	|NOT NULL	|ZBX_PROXY
FIELD		|value_type	|t_integer	|'0'	|NOT NULL	|ZBX_PROXY
FIELD		|trapper_hosts	|t_varchar(255)	|''	|NOT NULL	|ZBX_PROXY
FIELD		|units		|t_varchar(255)	|''	|NOT NULL	|0
FIELD		|formula	|t_varchar(255)	|''	|NOT NULL	|0
FIELD		|logtimefmt	|t_varchar(64)	|''	|NOT NULL	|ZBX_PROXY
FIELD		|templateid	|t_id		|	|NULL		|0			|2|items	|itemid		|RESTRICT
FIELD		|valuemapid	|t_id		|	|NULL		|0			|3|valuemap	|		|RESTRICT
FIELD		|params		|t_text		|''	|NOT NULL	|ZBX_PROXY
FIELD		|ipmi_sensor	|t_varchar(128)	|''	|NOT NULL	|ZBX_PROXY
FIELD		|authtype	|t_integer	|'0'	|NOT NULL	|ZBX_PROXY
FIELD		|username	|t_varchar(255)	|''	|NOT NULL	|ZBX_PROXY
FIELD		|password	|t_varchar(255)	|''	|NOT NULL	|ZBX_PROXY
FIELD		|publickey	|t_varchar(64)	|''	|NOT NULL	|ZBX_PROXY
FIELD		|privatekey	|t_varchar(64)	|''	|NOT NULL	|ZBX_PROXY
FIELD		|flags		|t_integer	|'0'	|NOT NULL	|ZBX_PROXY
FIELD		|interfaceid	|t_id		|	|NULL		|ZBX_PROXY		|4|interface	|		|RESTRICT
FIELD		|description	|t_text		|''	|NOT NULL	|0
FIELD		|inventory_link	|t_integer	|'0'	|NOT NULL	|ZBX_PROXY
FIELD		|lifetime	|t_varchar(255)	|'7d'	|NOT NULL	|0
FIELD		|evaltype	|t_integer	|'0'	|NOT NULL	|0
FIELD		|jmx_endpoint	|t_varchar(255)	|''	|NOT NULL	|ZBX_PROXY
FIELD		|master_itemid	|t_id		|	|NULL		|ZBX_PROXY		|5|items	|itemid		|RESTRICT
FIELD		|timeout	|t_varchar(255)	|''	|NOT NULL	|ZBX_PROXY
FIELD		|url		|t_varchar(2048)|''	|NOT NULL	|ZBX_PROXY
FIELD		|query_fields	|t_text		|''	|NOT NULL	|ZBX_PROXY
FIELD		|posts		|t_text		|''	|NOT NULL	|ZBX_PROXY
FIELD		|status_codes	|t_varchar(255)	|'200'	|NOT NULL	|ZBX_PROXY
FIELD		|follow_redirects|t_integer	|'1'	|NOT NULL	|ZBX_PROXY
FIELD		|post_type	|t_integer	|'0'	|NOT NULL	|ZBX_PROXY
FIELD		|http_proxy	|t_varchar(255)	|''	|NOT NULL	|ZBX_PROXY
FIELD		|headers	|t_text		|''	|NOT NULL	|ZBX_PROXY
FIELD		|retrieve_mode	|t_integer	|'0'	|NOT NULL	|ZBX_PROXY
FIELD		|request_method	|t_integer	|'0'	|NOT NULL	|ZBX_PROXY
FIELD		|output_format	|t_integer	|'0'	|NOT NULL	|ZBX_PROXY
FIELD		|ssl_cert_file	|t_varchar(255)	|''	|NOT NULL	|ZBX_PROXY,ZBX_NODATA
FIELD		|ssl_key_file	|t_varchar(255)	|''	|NOT NULL	|ZBX_PROXY,ZBX_NODATA
FIELD		|ssl_key_password|t_varchar(64)	|''	|NOT NULL	|ZBX_PROXY,ZBX_NODATA
FIELD		|verify_peer	|t_integer	|'0'	|NOT NULL	|ZBX_PROXY
FIELD		|verify_host	|t_integer	|'0'	|NOT NULL	|ZBX_PROXY
FIELD		|allow_traps	|t_integer	|'0'	|NOT NULL	|ZBX_PROXY
FIELD		|discover	|t_integer	|'0'	|NOT NULL	|0
FIELD		|uuid		|t_varchar(32)	|''	|NOT NULL	|0
FIELD		|lifetime_type	|t_integer	|'0'	|NOT NULL	|0
FIELD		|enabled_lifetime_type|t_integer|'2'	|NOT NULL	|0
FIELD		|enabled_lifetime|t_varchar(255)|'0'	|NOT NULL	|0
INDEX		|1		|hostid,key_(764)
INDEX		|3		|status
INDEX		|4		|templateid
INDEX		|5		|valuemapid
INDEX		|6		|interfaceid
INDEX		|7		|master_itemid
INDEX		|8		|key_(768)
INDEX		|10		|uuid
CHANGELOG	|3

TABLE|httpstepitem|httpstepitemid|ZBX_TEMPLATE
FIELD		|httpstepitemid	|t_id		|	|NOT NULL	|0
FIELD		|httpstepid	|t_id		|	|NOT NULL	|ZBX_PROXY		|1|httpstep	|		|RESTRICT
FIELD		|itemid		|t_id		|	|NOT NULL	|ZBX_PROXY		|2|items	|		|RESTRICT
FIELD		|type		|t_integer	|'0'	|NOT NULL	|ZBX_PROXY
UNIQUE		|1		|httpstepid,itemid
INDEX		|2		|itemid
CHANGELOG	|16

TABLE|httptestitem|httptestitemid|ZBX_TEMPLATE
FIELD		|httptestitemid	|t_id		|	|NOT NULL	|0
FIELD		|httptestid	|t_id		|	|NOT NULL	|ZBX_PROXY		|1|httptest	|		|RESTRICT
FIELD		|itemid		|t_id		|	|NOT NULL	|ZBX_PROXY		|2|items	|		|RESTRICT
FIELD		|type		|t_integer	|'0'	|NOT NULL	|ZBX_PROXY
UNIQUE		|1		|httptestid,itemid
INDEX		|2		|itemid
CHANGELOG	|13

TABLE|media_type|mediatypeid|ZBX_DATA
FIELD		|mediatypeid	|t_id		|	|NOT NULL	|0
FIELD		|type		|t_integer	|'0'	|NOT NULL	|0
FIELD		|name		|t_varchar(100)	|''	|NOT NULL	|0
FIELD		|smtp_server	|t_varchar(255)	|''	|NOT NULL	|0
FIELD		|smtp_helo	|t_varchar(255)	|''	|NOT NULL	|0
FIELD		|smtp_email	|t_varchar(255)	|''	|NOT NULL	|0
FIELD		|exec_path	|t_varchar(255)	|''	|NOT NULL	|0
FIELD		|gsm_modem	|t_varchar(255)	|''	|NOT NULL	|0
FIELD		|username	|t_varchar(255)	|''	|NOT NULL	|0
FIELD		|passwd		|t_varchar(255)	|''	|NOT NULL	|0
FIELD		|status		|t_integer	|'1'	|NOT NULL	|ZBX_NODATA
FIELD		|smtp_port	|t_integer	|'25'	|NOT NULL	|0
FIELD		|smtp_security	|t_integer	|'0'	|NOT NULL	|0
FIELD		|smtp_verify_peer|t_integer	|'0'	|NOT NULL	|0
FIELD		|smtp_verify_host|t_integer	|'0'	|NOT NULL	|0
FIELD		|smtp_authentication|t_integer	|'0'	|NOT NULL	|0
FIELD		|maxsessions	|t_integer	|'1'	|NOT NULL	|0
FIELD		|maxattempts	|t_integer	|'3'	|NOT NULL	|0
FIELD		|attempt_interval|t_varchar(32)	|'10s'	|NOT NULL	|0
FIELD		|message_format	|t_integer	|'1'	|NOT NULL	|0
FIELD		|script		|t_text		|''	|NOT NULL	|0
FIELD		|timeout	|t_varchar(32)	|'30s'	|NOT NULL	|0
FIELD		|process_tags	|t_integer	|'0'	|NOT NULL	|0
FIELD		|show_event_menu|t_integer	|'0'	|NOT NULL	|0
FIELD		|event_menu_url	|t_varchar(2048)|''	|NOT NULL	|0
FIELD		|event_menu_name|t_varchar(255)	|''	|NOT NULL	|0
FIELD		|description	|t_text		|''	|NOT NULL	|0
FIELD		|provider	|t_integer	|'0'	|NOT NULL	|0
UNIQUE		|1		|name

TABLE|media_type_param|mediatype_paramid|ZBX_DATA
FIELD		|mediatype_paramid|t_id		|	|NOT NULL	|0
FIELD		|mediatypeid	|t_id		|	|NOT NULL	|0			|1|media_type
FIELD		|name		|t_varchar(255)	|''	|NOT NULL	|0
FIELD		|value		|t_varchar(2048)|''	|NOT NULL	|0
FIELD		|sortorder	|t_integer	|'0'	|NOT NULL	|0
INDEX		|1		|mediatypeid

TABLE|media_type_message|mediatype_messageid|ZBX_DATA
FIELD		|mediatype_messageid|t_id	|	|NOT NULL	|0
FIELD		|mediatypeid	|t_id		|	|NOT NULL	|0			|1|media_type
FIELD		|eventsource	|t_integer	|	|NOT NULL	|0
FIELD		|recovery	|t_integer	|	|NOT NULL	|0
FIELD		|subject	|t_varchar(255)	|''	|NOT NULL	|0
FIELD		|message	|t_text		|''	|NOT NULL	|0
UNIQUE		|1		|mediatypeid,eventsource,recovery

TABLE|usrgrp|usrgrpid|ZBX_DATA
FIELD		|usrgrpid	|t_id		|	|NOT NULL	|0
FIELD		|name		|t_varchar(64)	|''	|NOT NULL	|0
FIELD		|gui_access	|t_integer	|'0'	|NOT NULL	|0
FIELD		|users_status	|t_integer	|'0'	|NOT NULL	|0
FIELD		|debug_mode	|t_integer	|'0'	|NOT NULL	|0
FIELD		|userdirectoryid|t_id		|NULL	|NULL		|0			|2|userdirectory	|	|RESTRICT
FIELD		|mfa_status	|t_integer	|'0'	|NOT NULL	|0
FIELD		|mfaid		|t_id	|	|NULL	|0 |3|mfa	|	|RESTRICT
UNIQUE		|1		|name
INDEX		|2		|userdirectoryid
INDEX		|3		|mfaid

TABLE|users_groups|id|ZBX_DATA
FIELD		|id		|t_id		|	|NOT NULL	|0
FIELD		|usrgrpid	|t_id		|	|NOT NULL	|0			|1|usrgrp
FIELD		|userid		|t_id		|	|NOT NULL	|0			|2|users
UNIQUE		|1		|usrgrpid,userid
INDEX		|2		|userid

TABLE|ugset_group|ugsetid,usrgrpid|ZBX_DATA
FIELD		|ugsetid	|t_id		|	|NOT NULL	|0			|1|ugset
FIELD		|usrgrpid	|t_id		|	|NOT NULL	|0			|2|usrgrp	|		|RESTRICT
INDEX		|1		|usrgrpid

TABLE|user_ugset|userid|ZBX_DATA
FIELD		|userid		|t_id		|	|NOT NULL	|0			|1|users
FIELD		|ugsetid	|t_id		|	|NOT NULL	|0			|2|ugset	|		|RESTRICT
INDEX		|1		|ugsetid

TABLE|scripts|scriptid|ZBX_DATA
FIELD		|scriptid			|t_id		|	|NOT NULL	|0
FIELD		|name				|t_varchar(255)	|''	|NOT NULL	|0
FIELD		|command			|t_text		|''	|NOT NULL	|0
FIELD		|host_access			|t_integer	|'2'	|NOT NULL	|0
FIELD		|usrgrpid			|t_id		|	|NULL		|0			|1|usrgrp	|		|RESTRICT
FIELD		|groupid			|t_id		|	|NULL		|0			|2|hstgrp	|		|RESTRICT
FIELD		|description			|t_text		|''	|NOT NULL	|0
FIELD		|confirmation			|t_varchar(255)	|''	|NOT NULL	|0
FIELD		|type				|t_integer	|'5'	|NOT NULL	|0
FIELD		|execute_on			|t_integer	|'2'	|NOT NULL	|0
FIELD		|timeout			|t_varchar(32)	|'30s'	|NOT NULL	|0
FIELD		|scope				|t_integer	|'1'	|NOT NULL	|0
FIELD		|port				|t_varchar(64)	|''	|NOT NULL	|0
FIELD		|authtype			|t_integer	|'0'	|NOT NULL	|0
FIELD		|username			|t_varchar(64)	|''	|NOT NULL	|0
FIELD		|password			|t_varchar(64)	|''	|NOT NULL	|0
FIELD		|publickey			|t_varchar(64)	|''	|NOT NULL	|0
FIELD		|privatekey			|t_varchar(64)	|''	|NOT NULL	|0
FIELD		|menu_path			|t_varchar(255)	|''	|NOT NULL	|0
FIELD		|url				|t_varchar(2048)|''	|NOT NULL	|0
FIELD		|new_window			|t_integer	|'1'	|NOT NULL	|0
FIELD		|manualinput			|t_integer	|'0'	|NOT NULL	|0
FIELD		|manualinput_prompt		|t_varchar(255)	|''	|NOT NULL	|0
FIELD		|manualinput_validator		|t_varchar(2048)|''	|NOT NULL	|0
FIELD		|manualinput_validator_type	|t_integer	|'0'	|NOT NULL	|0
FIELD		|manualinput_default_value	|t_varchar(255)	|''	|NOT NULL	|0
INDEX		|1				|usrgrpid
INDEX		|2				|groupid
UNIQUE		|3				|name,menu_path

TABLE|script_param|script_paramid|ZBX_DATA
FIELD		|script_paramid	|t_id		|	|NOT NULL	|0
FIELD		|scriptid	|t_id		|	|NOT NULL	|0			|1|scripts
FIELD		|name		|t_varchar(255)	|''	|NOT NULL	|0
FIELD		|value		|t_varchar(2048)|''	|NOT NULL	|0
UNIQUE		|1		|scriptid,name

TABLE|actions|actionid|ZBX_DATA
FIELD		|actionid	|t_id		|	|NOT NULL	|0
FIELD		|name		|t_varchar(255)	|''	|NOT NULL	|0
FIELD		|eventsource	|t_integer	|'0'	|NOT NULL	|0
FIELD		|evaltype	|t_integer	|'0'	|NOT NULL	|0
FIELD		|status		|t_integer	|'0'	|NOT NULL	|0
FIELD		|esc_period	|t_varchar(255)	|'1h'	|NOT NULL	|0
FIELD		|formula	|t_varchar(1024)|''	|NOT NULL	|0
FIELD		|pause_suppressed|t_integer	|'1'	|NOT NULL	|0
FIELD		|notify_if_canceled|t_integer	|'1'	|NOT NULL	|0
FIELD		|pause_symptoms	|t_integer	|'1'	|NOT NULL	|0
INDEX		|1		|eventsource,status
UNIQUE		|2		|name

TABLE|operations|operationid|ZBX_DATA
FIELD		|operationid	|t_id		|	|NOT NULL	|0
FIELD		|actionid	|t_id		|	|NOT NULL	|0			|1|actions
FIELD		|operationtype	|t_integer	|'0'	|NOT NULL	|0
FIELD		|esc_period	|t_varchar(255)	|'0'	|NOT NULL	|0
FIELD		|esc_step_from	|t_integer	|'1'	|NOT NULL	|0
FIELD		|esc_step_to	|t_integer	|'1'	|NOT NULL	|0
FIELD		|evaltype	|t_integer	|'0'	|NOT NULL	|0
FIELD		|recovery	|t_integer	|'0'	|NOT NULL	|0
INDEX		|1		|actionid

TABLE|optag|optagid|ZBX_DATA
FIELD		|optagid	|t_id		|	|NOT NULL	|0
FIELD		|operationid	|t_id		|	|NOT NULL	|0			|1|operations
FIELD		|tag		|t_varchar(255)	|''	|NOT NULL	|0
FIELD		|value		|t_varchar(255)	|''	|NOT NULL	|0
INDEX		|1		|operationid

TABLE|opmessage|operationid|ZBX_DATA
FIELD		|operationid	|t_id		|	|NOT NULL	|0			|1|operations
FIELD		|default_msg	|t_integer	|'1'	|NOT NULL	|0
FIELD		|subject	|t_varchar(255)	|''	|NOT NULL	|0
FIELD		|message	|t_text		|''	|NOT NULL	|0
FIELD		|mediatypeid	|t_id		|	|NULL		|0			|2|media_type	|		|RESTRICT
INDEX		|1		|mediatypeid

TABLE|opmessage_grp|opmessage_grpid|ZBX_DATA
FIELD		|opmessage_grpid|t_id		|	|NOT NULL	|0
FIELD		|operationid	|t_id		|	|NOT NULL	|0			|1|operations
FIELD		|usrgrpid	|t_id		|	|NOT NULL	|0			|2|usrgrp	|		|RESTRICT
UNIQUE		|1		|operationid,usrgrpid
INDEX		|2		|usrgrpid

TABLE|opmessage_usr|opmessage_usrid|ZBX_DATA
FIELD		|opmessage_usrid|t_id		|	|NOT NULL	|0
FIELD		|operationid	|t_id		|	|NOT NULL	|0			|1|operations
FIELD		|userid		|t_id		|	|NOT NULL	|0			|2|users	|		|RESTRICT
UNIQUE		|1		|operationid,userid
INDEX		|2		|userid

TABLE|opcommand|operationid|ZBX_DATA
FIELD		|operationid	|t_id		|	|NOT NULL	|0			|1|operations
FIELD		|scriptid	|t_id		|	|NOT NULL	|0			|2|scripts	|		|RESTRICT
INDEX		|1		|scriptid

TABLE|opcommand_hst|opcommand_hstid|ZBX_DATA
FIELD		|opcommand_hstid|t_id		|	|NOT NULL	|0
FIELD		|operationid	|t_id		|	|NOT NULL	|0			|1|operations
FIELD		|hostid		|t_id		|	|NULL		|0			|2|hosts	|		|RESTRICT
INDEX		|1		|operationid
INDEX		|2		|hostid

TABLE|opcommand_grp|opcommand_grpid|ZBX_DATA
FIELD		|opcommand_grpid|t_id		|	|NOT NULL	|0
FIELD		|operationid	|t_id		|	|NOT NULL	|0			|1|operations
FIELD		|groupid	|t_id		|	|NOT NULL	|0			|2|hstgrp	|		|RESTRICT
INDEX		|1		|operationid
INDEX		|2		|groupid

TABLE|opgroup|opgroupid|ZBX_DATA
FIELD		|opgroupid	|t_id		|	|NOT NULL	|0
FIELD		|operationid	|t_id		|	|NOT NULL	|0			|1|operations
FIELD		|groupid	|t_id		|	|NOT NULL	|0			|2|hstgrp	|		|RESTRICT
UNIQUE		|1		|operationid,groupid
INDEX		|2		|groupid

TABLE|optemplate|optemplateid|ZBX_TEMPLATE
FIELD		|optemplateid	|t_id		|	|NOT NULL	|0
FIELD		|operationid	|t_id		|	|NOT NULL	|0			|1|operations
FIELD		|templateid	|t_id		|	|NOT NULL	|0			|2|hosts	|hostid		|RESTRICT
UNIQUE		|1		|operationid,templateid
INDEX		|2		|templateid

TABLE|opconditions|opconditionid|ZBX_DATA
FIELD		|opconditionid	|t_id		|	|NOT NULL	|0
FIELD		|operationid	|t_id		|	|NOT NULL	|0			|1|operations
FIELD		|conditiontype	|t_integer	|'0'	|NOT NULL	|0
FIELD		|operator	|t_integer	|'0'	|NOT NULL	|0
FIELD		|value		|t_varchar(255)	|''	|NOT NULL	|0
INDEX		|1		|operationid

TABLE|conditions|conditionid|ZBX_DATA
FIELD		|conditionid	|t_id		|	|NOT NULL	|0
FIELD		|actionid	|t_id		|	|NOT NULL	|0			|1|actions
FIELD		|conditiontype	|t_integer	|'0'	|NOT NULL	|0
FIELD		|operator	|t_integer	|'0'	|NOT NULL	|0
FIELD		|value		|t_varchar(255)	|''	|NOT NULL	|0
FIELD		|value2		|t_varchar(255)	|''	|NOT NULL	|0
INDEX		|1		|actionid

TABLE|config|configid|ZBX_DATA
FIELD		|configid	|t_id		|	|NOT NULL	|0
FIELD		|work_period	|t_varchar(255)	|'1-5,09:00-18:00'|NOT NULL|0
FIELD		|alert_usrgrpid	|t_id		|	|NULL		|0			|1|usrgrp	|usrgrpid	|RESTRICT
FIELD		|default_theme	|t_varchar(128)	|'blue-theme'|NOT NULL	|ZBX_NODATA
FIELD		|authentication_type|t_integer	|'0'	|NOT NULL	|ZBX_NODATA
FIELD		|discovery_groupid|t_id		|	|NULL		|0			|2|hstgrp	|groupid	|RESTRICT
FIELD		|max_in_table	|t_integer	|'50'	|NOT NULL	|ZBX_NODATA
FIELD		|search_limit	|t_integer	|'1000'	|NOT NULL	|ZBX_NODATA
FIELD		|severity_color_0|t_varchar(6)	|'97AAB3'|NOT NULL	|ZBX_NODATA
FIELD		|severity_color_1|t_varchar(6)	|'7499FF'|NOT NULL	|ZBX_NODATA
FIELD		|severity_color_2|t_varchar(6)	|'FFC859'|NOT NULL	|ZBX_NODATA
FIELD		|severity_color_3|t_varchar(6)	|'FFA059'|NOT NULL	|ZBX_NODATA
FIELD		|severity_color_4|t_varchar(6)	|'E97659'|NOT NULL	|ZBX_NODATA
FIELD		|severity_color_5|t_varchar(6)	|'E45959'|NOT NULL	|ZBX_NODATA
FIELD		|severity_name_0|t_varchar(32)	|'Not classified'|NOT NULL|ZBX_NODATA
FIELD		|severity_name_1|t_varchar(32)	|'Information'|NOT NULL	|ZBX_NODATA
FIELD		|severity_name_2|t_varchar(32)	|'Warning'|NOT NULL	|ZBX_NODATA
FIELD		|severity_name_3|t_varchar(32)	|'Average'|NOT NULL	|ZBX_NODATA
FIELD		|severity_name_4|t_varchar(32)	|'High'	|NOT NULL	|ZBX_NODATA
FIELD		|severity_name_5|t_varchar(32)	|'Disaster'|NOT NULL	|ZBX_NODATA
FIELD		|ok_period	|t_varchar(32)	|'5m'	|NOT NULL	|ZBX_NODATA
FIELD		|blink_period	|t_varchar(32)	|'2m'	|NOT NULL	|ZBX_NODATA
FIELD		|problem_unack_color|t_varchar(6)|'CC0000'|NOT NULL	|ZBX_NODATA
FIELD		|problem_ack_color|t_varchar(6)	|'CC0000'|NOT NULL	|ZBX_NODATA
FIELD		|ok_unack_color	|t_varchar(6)	|'009900'|NOT NULL	|ZBX_NODATA
FIELD		|ok_ack_color	|t_varchar(6)	|'009900'|NOT NULL	|ZBX_NODATA
FIELD		|problem_unack_style|t_integer	|'1'	|NOT NULL	|ZBX_NODATA
FIELD		|problem_ack_style|t_integer	|'1'	|NOT NULL	|ZBX_NODATA
FIELD		|ok_unack_style	|t_integer	|'1'	|NOT NULL	|ZBX_NODATA
FIELD		|ok_ack_style	|t_integer	|'1'	|NOT NULL	|ZBX_NODATA
FIELD		|snmptrap_logging|t_integer	|'1'	|NOT NULL	|ZBX_PROXY,ZBX_NODATA
FIELD		|server_check_interval|t_integer|'10'	|NOT NULL	|ZBX_NODATA
FIELD		|hk_events_mode	|t_integer	|'1'	|NOT NULL	|ZBX_NODATA
FIELD		|hk_events_trigger|t_varchar(32)|'365d'	|NOT NULL	|ZBX_NODATA
FIELD		|hk_events_internal|t_varchar(32)|'1d'	|NOT NULL	|ZBX_NODATA
FIELD		|hk_events_discovery|t_varchar(32)|'1d'	|NOT NULL	|ZBX_NODATA
FIELD		|hk_events_autoreg|t_varchar(32)|'1d'	|NOT NULL	|ZBX_NODATA
FIELD		|hk_services_mode|t_integer	|'1'	|NOT NULL	|ZBX_NODATA
FIELD		|hk_services	|t_varchar(32)	|'365d'	|NOT NULL	|ZBX_NODATA
FIELD		|hk_audit_mode	|t_integer	|'1'	|NOT NULL	|ZBX_NODATA
FIELD		|hk_audit	|t_varchar(32)	|'31d'	|NOT NULL	|ZBX_NODATA
FIELD		|hk_sessions_mode|t_integer	|'1'	|NOT NULL	|ZBX_NODATA
FIELD		|hk_sessions	|t_varchar(32)	|'365d'	|NOT NULL	|ZBX_NODATA
FIELD		|hk_history_mode|t_integer	|'1'	|NOT NULL	|ZBX_NODATA
FIELD		|hk_history_global|t_integer	|'0'	|NOT NULL	|ZBX_PROXY,ZBX_NODATA
FIELD		|hk_history	|t_varchar(32)	|'31d'	|NOT NULL	|ZBX_PROXY,ZBX_NODATA
FIELD		|hk_trends_mode	|t_integer	|'1'	|NOT NULL	|ZBX_NODATA
FIELD		|hk_trends_global|t_integer	|'0'	|NOT NULL	|ZBX_NODATA
FIELD		|hk_trends	|t_varchar(32)	|'365d'	|NOT NULL	|ZBX_NODATA
FIELD		|default_inventory_mode|t_integer|'-1'	|NOT NULL	|ZBX_NODATA
FIELD		|custom_color	|t_integer	|'0'	|NOT NULL	|ZBX_NODATA
FIELD		|http_auth_enabled	|t_integer	|'0'	|NOT NULL	|ZBX_NODATA
FIELD		|http_login_form	|t_integer	|'0'	|NOT NULL	|ZBX_NODATA
FIELD		|http_strip_domains	|t_varchar(2048)|''	|NOT NULL	|ZBX_NODATA
FIELD		|http_case_sensitive	|t_integer	|'1'	|NOT NULL	|ZBX_NODATA
FIELD		|ldap_auth_enabled		|t_integer		|'0'	|NOT NULL	|ZBX_NODATA
FIELD		|ldap_case_sensitive	|t_integer	|'1'	|NOT NULL	|ZBX_NODATA
FIELD		|db_extension	|t_varchar(32)	|''	|NOT NULL	|ZBX_NODATA
FIELD		|autoreg_tls_accept	|t_integer	|'1'	|NOT NULL	|ZBX_PROXY,ZBX_NODATA
FIELD		|compression_status	|t_integer	|'0'	|NOT NULL	|ZBX_NODATA
FIELD		|compress_older	|t_varchar(32)	|'7d'	|NOT NULL	|ZBX_NODATA
FIELD		|instanceid	|t_varchar(32)	|''	|NOT NULL	|ZBX_NODATA
FIELD		|saml_auth_enabled	|t_integer	|'0'	|NOT NULL	|ZBX_NODATA
FIELD		|saml_case_sensitive	|t_integer	|'0'	|NOT NULL	|ZBX_NODATA
FIELD		|default_lang		|t_varchar(5)	|'en_US'|NOT NULL	|ZBX_NODATA
FIELD		|default_timezone	|t_varchar(50)	|'system'|NOT NULL	|ZBX_NODATA
FIELD		|login_attempts	|t_integer	|'5'	|NOT NULL	|ZBX_NODATA
FIELD		|login_block	|t_varchar(32)	|'30s'	|NOT NULL	|ZBX_NODATA
FIELD		|show_technical_errors	|t_integer	|'0'	|NOT NULL	|ZBX_NODATA
FIELD		|validate_uri_schemes	|t_integer	|'1'	|NOT NULL	|ZBX_NODATA
FIELD		|uri_valid_schemes	|t_varchar(255)	|'http,https,ftp,file,mailto,tel,ssh'	|NOT NULL	|ZBX_NODATA
FIELD		|x_frame_options	|t_varchar(255)	|'SAMEORIGIN'	|NOT NULL	|ZBX_NODATA
FIELD		|iframe_sandboxing_enabled	|t_integer	|'1'	|NOT NULL	|ZBX_NODATA
FIELD		|iframe_sandboxing_exceptions	|t_varchar(255)	|''	|NOT NULL	|ZBX_NODATA
FIELD		|max_overview_table_size	|t_integer	|'50'	|NOT NULL	|ZBX_NODATA
FIELD		|history_period	|t_varchar(32)|	'24h'	|NOT NULL	|ZBX_NODATA
FIELD		|period_default	|t_varchar(32)	|'1h'	|NOT NULL	|ZBX_NODATA
FIELD		|max_period	|t_varchar(32)	|'2y'	|NOT NULL	|ZBX_NODATA
FIELD		|socket_timeout	|t_varchar(32)	|'3s'	|NOT NULL	|ZBX_NODATA
FIELD		|connect_timeout	|t_varchar(32)	|'3s'	|NOT NULL	|ZBX_NODATA
FIELD		|media_type_test_timeout	|t_varchar(32)	|'65s'	|NOT NULL	|ZBX_NODATA
FIELD		|script_timeout	|t_varchar(32)	|'60s'	|NOT NULL	|ZBX_NODATA
FIELD		|item_test_timeout	|t_varchar(32)	|'60s'	|NOT NULL	|ZBX_NODATA
FIELD		|session_key	|t_varchar(32)|''	|NOT NULL	|ZBX_NODATA
FIELD		|url			|t_varchar(2048)|''	|NOT NULL	|ZBX_NODATA
FIELD		|report_test_timeout|t_varchar(32)|'60s'|NOT NULL	|ZBX_NODATA
FIELD		|dbversion_status	|t_text	|''	|NOT NULL	|ZBX_NODATA
FIELD		|hk_events_service|t_varchar(32)|'1d'	|NOT NULL	|ZBX_NODATA
FIELD		|passwd_min_length	|t_integer	|'8'	|NOT NULL	|ZBX_NODATA
FIELD		|passwd_check_rules	|t_integer	|'8'	|NOT NULL	|ZBX_NODATA
FIELD		|auditlog_enabled	|t_integer	|'1'	|NOT NULL	|ZBX_NODATA
FIELD		|ha_failover_delay	|t_varchar(32)	|'1m'	|NOT NULL	|ZBX_NODATA
FIELD		|geomaps_tile_provider|t_varchar(255)	|''	|NOT NULL	|0
FIELD		|geomaps_tile_url	|t_varchar(2048)|''	|NOT NULL	|ZBX_NODATA
FIELD		|geomaps_max_zoom	|t_integer	|'0'	|NOT NULL	|ZBX_NODATA
FIELD		|geomaps_attribution|t_varchar(1024)|''	|NOT NULL	|ZBX_NODATA
FIELD		|vault_provider	|t_integer	|'0'	|NOT NULL	|ZBX_NODATA
FIELD		|ldap_userdirectoryid	|t_id	|NULL |NULL	|0		|3|userdirectory	|userdirectoryid|RESTRICT
FIELD		|server_status		|t_text	|''	|NOT NULL	|ZBX_NODATA
FIELD		|jit_provision_interval		|t_varchar(32)	|'1h'	|NOT NULL	|ZBX_NODATA
FIELD		|saml_jit_status			|t_integer		|'0'	|NOT NULL	|ZBX_NODATA
FIELD		|ldap_jit_status			|t_integer		|'0'	|NOT NULL	|ZBX_NODATA
FIELD		|disabled_usrgrpid			|t_id			|NULL	|NULL		|ZBX_NODATA	|4|usrgrp	|usrgrpid|RESTRICT
FIELD		|timeout_zabbix_agent	|t_varchar(255)	|'3s'	|NOT NULL	|ZBX_PROXY,ZBX_NODATA
FIELD		|timeout_simple_check	|t_varchar(255)	|'3s'	|NOT NULL	|ZBX_PROXY,ZBX_NODATA
FIELD		|timeout_snmp_agent	|t_varchar(255)	|'3s'	|NOT NULL	|ZBX_PROXY,ZBX_NODATA
FIELD		|timeout_external_check	|t_varchar(255)	|'3s'	|NOT NULL	|ZBX_PROXY,ZBX_NODATA
FIELD		|timeout_db_monitor	|t_varchar(255)	|'3s'	|NOT NULL	|ZBX_PROXY,ZBX_NODATA
FIELD		|timeout_http_agent	|t_varchar(255)	|'3s'	|NOT NULL	|ZBX_PROXY,ZBX_NODATA
FIELD		|timeout_ssh_agent	|t_varchar(255)	|'3s'	|NOT NULL	|ZBX_PROXY,ZBX_NODATA
FIELD		|timeout_telnet_agent	|t_varchar(255)	|'3s'	|NOT NULL	|ZBX_PROXY,ZBX_NODATA
FIELD		|timeout_script		|t_varchar(255)	|'3s'	|NOT NULL	|ZBX_PROXY,ZBX_NODATA
FIELD		|auditlog_mode	|t_integer	|'1'	|NOT NULL	|ZBX_NODATA
FIELD		|mfa_status		|t_integer	|'0'	|NOT NULL	|ZBX_NODATA
FIELD		|mfaid			|t_id		|	|NULL		|0		|5|mfa	|	|RESTRICT
FIELD		|software_update_checkid|t_varchar(32)	|''	|NOT NULL	|ZBX_NODATA
FIELD		|software_update_check_data	|t_text	|''	|NOT NULL	|ZBX_NODATA
FIELD		|timeout_browser	|t_varchar(255)	|'60s'	|NOT NULL	|ZBX_PROXY,ZBX_NODATA
INDEX		|1		|alert_usrgrpid
INDEX		|2		|discovery_groupid
INDEX		|3		|ldap_userdirectoryid
INDEX		|4		|disabled_usrgrpid
INDEX		|5		|mfaid

TABLE|triggers|triggerid|ZBX_TEMPLATE
FIELD		|triggerid	|t_id		|	|NOT NULL	|0
FIELD		|expression	|t_varchar(2048)|''	|NOT NULL	|0
FIELD		|description	|t_varchar(255)	|''	|NOT NULL	|0
FIELD		|url		|t_varchar(2048)|''	|NOT NULL	|0
FIELD		|status		|t_integer	|'0'	|NOT NULL	|0
FIELD		|value		|t_integer	|'0'	|NOT NULL	|ZBX_NODATA
FIELD		|priority	|t_integer	|'0'	|NOT NULL	|0
FIELD		|lastchange	|t_integer	|'0'	|NOT NULL	|ZBX_NODATA
FIELD		|comments	|t_text		|''	|NOT NULL	|0
FIELD		|error		|t_varchar(2048)|''	|NOT NULL	|ZBX_NODATA
FIELD		|templateid	|t_id		|	|NULL		|0			|1|triggers	|triggerid		|RESTRICT
FIELD		|type		|t_integer	|'0'	|NOT NULL	|0
FIELD		|state		|t_integer	|'0'	|NOT NULL	|ZBX_NODATA
FIELD		|flags		|t_integer	|'0'	|NOT NULL	|0
FIELD		|recovery_mode	|t_integer	|'0'	|NOT NULL	|0
FIELD		|recovery_expression|t_varchar(2048)|''	|NOT NULL	|0
FIELD		|correlation_mode|t_integer	|'0'	|NOT NULL	|0
FIELD		|correlation_tag|t_varchar(255)	|''	|NOT NULL	|0
FIELD		|manual_close	|t_integer	|'0'	|NOT NULL	|0
FIELD		|opdata		|t_varchar(255)	|''	|NOT NULL	|0
FIELD		|discover	|t_integer	|'0'	|NOT NULL	|0
FIELD		|event_name	|t_varchar(2048)|''	|NOT NULL	|0
FIELD		|uuid		|t_varchar(32)	|''	|NOT NULL	|0
FIELD		|url_name	|t_varchar(64)	|''	|NOT NULL	|0
INDEX		|1		|status
INDEX		|2		|value,lastchange
INDEX		|3		|templateid
INDEX		|4		|uuid
CHANGELOG	|5

TABLE|trigger_depends|triggerdepid|ZBX_TEMPLATE
FIELD		|triggerdepid	|t_id		|	|NOT NULL	|0
FIELD		|triggerid_down	|t_id		|	|NOT NULL	|0			|1|triggers	|triggerid
FIELD		|triggerid_up	|t_id		|	|NOT NULL	|0			|2|triggers	|triggerid
UNIQUE		|1		|triggerid_down,triggerid_up
INDEX		|2		|triggerid_up

TABLE|functions|functionid|ZBX_TEMPLATE
FIELD		|functionid	|t_id		|	|NOT NULL	|0
FIELD		|itemid		|t_id		|	|NOT NULL	|0			|1|items	|		|RESTRICT
FIELD		|triggerid	|t_id		|	|NOT NULL	|0			|2|triggers	|		|RESTRICT
FIELD		|name		|t_varchar(12)	|''	|NOT NULL	|0
FIELD		|parameter	|t_varchar(255)	|'0'	|NOT NULL	|0
INDEX		|1		|triggerid
INDEX		|2		|itemid,name,parameter
CHANGELOG	|7

TABLE|graphs|graphid|ZBX_TEMPLATE
FIELD		|graphid	|t_id		|	|NOT NULL	|0
FIELD		|name		|t_varchar(128)	|''	|NOT NULL	|0
FIELD		|width		|t_integer	|'900'	|NOT NULL	|0
FIELD		|height		|t_integer	|'200'	|NOT NULL	|0
FIELD		|yaxismin	|t_double	|'0'	|NOT NULL	|0
FIELD		|yaxismax	|t_double	|'100'	|NOT NULL	|0
FIELD		|templateid	|t_id		|	|NULL		|0			|1|graphs	|graphid
FIELD		|show_work_period|t_integer	|'1'	|NOT NULL	|0
FIELD		|show_triggers	|t_integer	|'1'	|NOT NULL	|0
FIELD		|graphtype	|t_integer	|'0'	|NOT NULL	|0
FIELD		|show_legend	|t_integer	|'1'	|NOT NULL	|0
FIELD		|show_3d	|t_integer	|'0'	|NOT NULL	|0
FIELD		|percent_left	|t_double	|'0'	|NOT NULL	|0
FIELD		|percent_right	|t_double	|'0'	|NOT NULL	|0
FIELD		|ymin_type	|t_integer	|'0'	|NOT NULL	|0
FIELD		|ymax_type	|t_integer	|'0'	|NOT NULL	|0
FIELD		|ymin_itemid	|t_id		|	|NULL		|0			|2|items	|itemid		|RESTRICT
FIELD		|ymax_itemid	|t_id		|	|NULL		|0			|3|items	|itemid		|RESTRICT
FIELD		|flags		|t_integer	|'0'	|NOT NULL	|0
FIELD		|discover	|t_integer	|'0'	|NOT NULL	|0
FIELD		|uuid		|t_varchar(32)	|''	|NOT NULL	|0
INDEX		|1		|name
INDEX		|2		|templateid
INDEX		|3		|ymin_itemid
INDEX		|4		|ymax_itemid
INDEX		|5		|uuid

TABLE|graphs_items|gitemid|ZBX_TEMPLATE
FIELD		|gitemid	|t_id		|	|NOT NULL	|0
FIELD		|graphid	|t_id		|	|NOT NULL	|0			|1|graphs
FIELD		|itemid		|t_id		|	|NOT NULL	|0			|2|items
FIELD		|drawtype	|t_integer	|'0'	|NOT NULL	|0
FIELD		|sortorder	|t_integer	|'0'	|NOT NULL	|0
FIELD		|color		|t_varchar(6)	|'009600'|NOT NULL	|0
FIELD		|yaxisside	|t_integer	|'0'	|NOT NULL	|0
FIELD		|calc_fnc	|t_integer	|'2'	|NOT NULL	|0
FIELD		|type		|t_integer	|'0'	|NOT NULL	|0
INDEX		|1		|itemid
INDEX		|2		|graphid

TABLE|graph_theme|graphthemeid|ZBX_DATA
FIELD		|graphthemeid	|t_id		|	|NOT NULL	|0
FIELD		|theme		|t_varchar(64)	|''	|NOT NULL	|0
FIELD		|backgroundcolor|t_varchar(6)	|''	|NOT NULL	|0
FIELD		|graphcolor	|t_varchar(6)	|''	|NOT NULL	|0
FIELD		|gridcolor	|t_varchar(6)	|''	|NOT NULL	|0
FIELD		|maingridcolor	|t_varchar(6)	|''	|NOT NULL	|0
FIELD		|gridbordercolor|t_varchar(6)	|''	|NOT NULL	|0
FIELD		|textcolor	|t_varchar(6)	|''	|NOT NULL	|0
FIELD		|highlightcolor	|t_varchar(6)	|''	|NOT NULL	|0
FIELD		|leftpercentilecolor|t_varchar(6)|''	|NOT NULL	|0
FIELD		|rightpercentilecolor|t_varchar(6)|''	|NOT NULL	|0
FIELD		|nonworktimecolor|t_varchar(6)	|''	|NOT NULL	|0
FIELD		|colorpalette	|t_varchar(255)	|''	|NOT NULL	|0
UNIQUE		|1		|theme

TABLE|globalmacro|globalmacroid|ZBX_DATA
FIELD		|globalmacroid	|t_id		|	|NOT NULL	|0
FIELD		|macro		|t_varchar(255)	|''	|NOT NULL	|ZBX_PROXY
FIELD		|value		|t_varchar(2048)|''	|NOT NULL	|ZBX_PROXY
FIELD		|description	|t_text		|''	|NOT NULL	|0
FIELD		|type		|t_integer	|'0'	|NOT NULL	|ZBX_PROXY
UNIQUE		|1		|macro

TABLE|hostmacro|hostmacroid|ZBX_TEMPLATE
FIELD		|hostmacroid	|t_id		|	|NOT NULL	|0
FIELD		|hostid		|t_id		|	|NOT NULL	|ZBX_PROXY		|1|hosts
FIELD		|macro		|t_varchar(255)	|''	|NOT NULL	|ZBX_PROXY
FIELD		|value		|t_varchar(2048)|''	|NOT NULL	|ZBX_PROXY
FIELD		|description	|t_text		|''	|NOT NULL	|0
FIELD		|type		|t_integer	|'0'	|NOT NULL	|ZBX_PROXY
FIELD		|automatic	|t_integer	|'0'	|NOT NULL	|ZBX_PROXY
UNIQUE		|1		|hostid,macro

TABLE|hosts_groups|hostgroupid|ZBX_TEMPLATE
FIELD		|hostgroupid	|t_id		|	|NOT NULL	|0
FIELD		|hostid		|t_id		|	|NOT NULL	|0			|1|hosts
FIELD		|groupid	|t_id		|	|NOT NULL	|0			|2|hstgrp
UNIQUE		|1		|hostid,groupid
INDEX		|2		|groupid

TABLE|hosts_templates|hosttemplateid|ZBX_TEMPLATE
FIELD		|hosttemplateid	|t_id		|	|NOT NULL	|0
FIELD		|hostid		|t_id		|	|NOT NULL	|ZBX_PROXY		|1|hosts
FIELD		|templateid	|t_id		|	|NOT NULL	|ZBX_PROXY		|2|hosts	|hostid
FIELD		|link_type	|t_integer	|'0'	|NOT NULL	|ZBX_PROXY
UNIQUE		|1		|hostid,templateid
INDEX		|2		|templateid

TABLE|valuemap_mapping|valuemap_mappingid|ZBX_TEMPLATE
FIELD		|valuemap_mappingid|t_id	|	|NOT NULL	|0
FIELD		|valuemapid	|t_id		|	|NOT NULL	|0			|1|valuemap
FIELD		|value		|t_varchar(64)	|''	|NOT NULL	|0
FIELD		|newvalue	|t_varchar(64)	|''	|NOT NULL	|0
FIELD		|type		|t_integer	|'0'	|NOT NULL	|0
FIELD		|sortorder	|t_integer	|'0'	|NOT NULL	|0
UNIQUE		|1		|valuemapid,value,type

TABLE|media|mediaid|ZBX_DATA
FIELD		|mediaid	|t_id		|	|NOT NULL	|0
FIELD		|userid		|t_id		|	|NOT NULL	|0			|1|users
FIELD		|mediatypeid	|t_id		|	|NOT NULL	|0			|2|media_type
FIELD		|sendto		|t_varchar(1024)|''	|NOT NULL	|0
FIELD		|active		|t_integer	|'0'	|NOT NULL	|0
FIELD		|severity	|t_integer	|'63'	|NOT NULL	|0
FIELD		|period		|t_varchar(1024)|'1-7,00:00-24:00'|NOT NULL|0
FIELD		|userdirectory_mediaid	|t_id	|NULL	|NULL		|ZBX_NODATA		|3|userdirectory_media	|userdirectory_mediaid
INDEX		|1		|userid
INDEX		|2		|mediatypeid
INDEX		|3		|userdirectory_mediaid

TABLE|rights|rightid|ZBX_DATA
FIELD		|rightid	|t_id		|	|NOT NULL	|0
FIELD		|groupid	|t_id		|	|NOT NULL	|0			|1|usrgrp	|usrgrpid
FIELD		|permission	|t_integer	|'0'	|NOT NULL	|0
FIELD		|id		|t_id		|	|NOT NULL	|0			|2|hstgrp	|groupid
INDEX		|1		|groupid
INDEX		|2		|id

TABLE|permission|ugsetid,hgsetid|ZBX_TEMPLATE
FIELD		|ugsetid	|t_id		|	|NOT NULL	|0			|1|ugset
FIELD		|hgsetid	|t_id		|	|NOT NULL	|0			|2|hgset
FIELD		|permission	|t_integer	|'2'	|NOT NULL	|0
INDEX		|1		|hgsetid

TABLE|services|serviceid|ZBX_DATA
FIELD		|serviceid	|t_id		|	|NOT NULL	|0
FIELD		|name		|t_varchar(128)	|''	|NOT NULL	|0
FIELD		|status		|t_integer	|'-1'	|NOT NULL	|0
FIELD		|algorithm	|t_integer	|'0'	|NOT NULL	|0
FIELD		|sortorder	|t_integer	|'0'	|NOT NULL	|0
FIELD		|weight		|t_integer	|'0'	|NOT NULL	|0
FIELD		|propagation_rule|t_integer	|'0'	|NOT NULL	|0
FIELD		|propagation_value|t_integer	|'0'	|NOT NULL	|0
FIELD		|description	|t_text		|''	|NOT NULL	|0
FIELD		|uuid		|t_varchar(32)	|''	|NOT NULL	|0
FIELD		|created_at	|t_integer	|'0'	|NOT NULL	|0
INDEX		|1		|uuid

TABLE|services_links|linkid|ZBX_DATA
FIELD		|linkid		|t_id		|	|NOT NULL	|0
FIELD		|serviceupid	|t_id		|	|NOT NULL	|0			|1|services	|serviceid
FIELD		|servicedownid	|t_id		|	|NOT NULL	|0			|2|services	|serviceid
INDEX		|1		|servicedownid
UNIQUE		|2		|serviceupid,servicedownid

TABLE|icon_map|iconmapid|ZBX_DATA
FIELD		|iconmapid	|t_id		|	|NOT NULL	|0
FIELD		|name		|t_varchar(64)	|''	|NOT NULL	|0
FIELD		|default_iconid	|t_id		|	|NOT NULL	|0			|1|images	|imageid	|RESTRICT
UNIQUE		|1		|name
INDEX		|2		|default_iconid

TABLE|icon_mapping|iconmappingid|ZBX_DATA
FIELD		|iconmappingid	|t_id		|	|NOT NULL	|0
FIELD		|iconmapid	|t_id		|	|NOT NULL	|0			|1|icon_map
FIELD		|iconid		|t_id		|	|NOT NULL	|0			|2|images	|imageid	|RESTRICT
FIELD		|inventory_link	|t_integer	|'0'	|NOT NULL	|0
FIELD		|expression	|t_varchar(64)	|''	|NOT NULL	|0
FIELD		|sortorder	|t_integer	|'0'	|NOT NULL	|0
INDEX		|1		|iconmapid
INDEX		|2		|iconid

TABLE|sysmaps|sysmapid|ZBX_TEMPLATE
FIELD		|sysmapid	|t_id		|	|NOT NULL	|0
FIELD		|name		|t_varchar(128)	|''	|NOT NULL	|0
FIELD		|width		|t_integer	|'600'	|NOT NULL	|0
FIELD		|height		|t_integer	|'400'	|NOT NULL	|0
FIELD		|backgroundid	|t_id		|	|NULL		|0			|1|images	|imageid	|RESTRICT
FIELD		|label_type	|t_integer	|'2'	|NOT NULL	|0
FIELD		|label_location	|t_integer	|'0'	|NOT NULL	|0
FIELD		|highlight	|t_integer	|'1'	|NOT NULL	|0
FIELD		|expandproblem	|t_integer	|'1'	|NOT NULL	|0
FIELD		|markelements	|t_integer	|'0'	|NOT NULL	|0
FIELD		|show_unack	|t_integer	|'0'	|NOT NULL	|0
FIELD		|grid_size	|t_integer	|'50'	|NOT NULL	|0
FIELD		|grid_show	|t_integer	|'1'	|NOT NULL	|0
FIELD		|grid_align	|t_integer	|'1'	|NOT NULL	|0
FIELD		|label_format	|t_integer	|'0'	|NOT NULL	|0
FIELD		|label_type_host|t_integer	|'2'	|NOT NULL	|0
FIELD		|label_type_hostgroup|t_integer	|'2'	|NOT NULL	|0
FIELD		|label_type_trigger|t_integer	|'2'	|NOT NULL	|0
FIELD		|label_type_map|t_integer	|'2'	|NOT NULL	|0
FIELD		|label_type_image|t_integer	|'2'	|NOT NULL	|0
FIELD		|label_string_host|t_varchar(255)|''	|NOT NULL	|0
FIELD		|label_string_hostgroup|t_varchar(255)|''|NOT NULL	|0
FIELD		|label_string_trigger|t_varchar(255)|''	|NOT NULL	|0
FIELD		|label_string_map|t_varchar(255)|''	|NOT NULL	|0
FIELD		|label_string_image|t_varchar(255)|''	|NOT NULL	|0
FIELD		|iconmapid	|t_id		|	|NULL		|0			|2|icon_map	|		|RESTRICT
FIELD		|expand_macros	|t_integer	|'0'	|NOT NULL	|0
FIELD		|severity_min	|t_integer	|'0'	|NOT NULL	|0
FIELD		|userid		|t_id		|	|NOT NULL	|0			|3|users	|		|RESTRICT
FIELD		|private	|t_integer	|'1'	|NOT NULL	|0
FIELD		|show_suppressed|t_integer	|'0'	|NOT NULL	|0
UNIQUE		|1		|name
INDEX		|2		|backgroundid
INDEX		|3		|iconmapid
INDEX		|4		|userid

TABLE|sysmaps_elements|selementid|ZBX_TEMPLATE
FIELD		|selementid	|t_id		|	|NOT NULL	|0
FIELD		|sysmapid	|t_id		|	|NOT NULL	|0			|1|sysmaps
FIELD		|elementid	|t_id		|'0'	|NOT NULL	|0
FIELD		|elementtype	|t_integer	|'0'	|NOT NULL	|0
FIELD		|iconid_off	|t_id		|	|NULL		|0			|2|images	|imageid	|RESTRICT
FIELD		|iconid_on	|t_id		|	|NULL		|0			|3|images	|imageid	|RESTRICT
FIELD		|label		|t_varchar(2048)|''	|NOT NULL	|0
FIELD		|label_location	|t_integer	|'-1'	|NOT NULL	|0
FIELD		|x		|t_integer	|'0'	|NOT NULL	|0
FIELD		|y		|t_integer	|'0'	|NOT NULL	|0
FIELD		|iconid_disabled|t_id		|	|NULL		|0			|4|images	|imageid	|RESTRICT
FIELD		|iconid_maintenance|t_id	|	|NULL		|0			|5|images	|imageid	|RESTRICT
FIELD		|elementsubtype	|t_integer	|'0'	|NOT NULL	|0
FIELD		|areatype	|t_integer	|'0'	|NOT NULL	|0
FIELD		|width		|t_integer	|'200'	|NOT NULL	|0
FIELD		|height		|t_integer	|'200'	|NOT NULL	|0
FIELD		|viewtype	|t_integer	|'0'	|NOT NULL	|0
FIELD		|use_iconmap	|t_integer	|'1'	|NOT NULL	|0
FIELD		|evaltype	|t_integer		|'0'|NOT NULL	|0
INDEX		|1		|sysmapid
INDEX		|2		|iconid_off
INDEX		|3		|iconid_on
INDEX		|4		|iconid_disabled
INDEX		|5		|iconid_maintenance

TABLE|sysmaps_links|linkid|ZBX_TEMPLATE
FIELD		|linkid		|t_id		|	|NOT NULL	|0
FIELD		|sysmapid	|t_id		|	|NOT NULL	|0			|1|sysmaps
FIELD		|selementid1	|t_id		|	|NOT NULL	|0			|2|sysmaps_elements|selementid
FIELD		|selementid2	|t_id		|	|NOT NULL	|0			|3|sysmaps_elements|selementid
FIELD		|drawtype	|t_integer	|'0'	|NOT NULL	|0
FIELD		|color		|t_varchar(6)	|'000000'|NOT NULL	|0
FIELD		|label		|t_varchar(2048)|''	|NOT NULL	|0
INDEX		|1		|sysmapid
INDEX		|2		|selementid1
INDEX		|3		|selementid2

TABLE|sysmaps_link_triggers|linktriggerid|ZBX_TEMPLATE
FIELD		|linktriggerid	|t_id		|	|NOT NULL	|0
FIELD		|linkid		|t_id		|	|NOT NULL	|0			|1|sysmaps_links
FIELD		|triggerid	|t_id		|	|NOT NULL	|0			|2|triggers
FIELD		|drawtype	|t_integer	|'0'	|NOT NULL	|0
FIELD		|color		|t_varchar(6)	|'000000'|NOT NULL	|0
UNIQUE		|1		|linkid,triggerid
INDEX		|2		|triggerid

TABLE|sysmap_element_url|sysmapelementurlid|ZBX_TEMPLATE
FIELD		|sysmapelementurlid|t_id	|	|NOT NULL	|0
FIELD		|selementid	|t_id		|	|NOT NULL	|0			|1|sysmaps_elements
FIELD		|name		|t_varchar(255)	|	|NOT NULL	|0
FIELD		|url		|t_varchar(2048)|''	|NOT NULL	|0
UNIQUE		|1		|selementid,name

TABLE|sysmap_url|sysmapurlid|ZBX_TEMPLATE
FIELD		|sysmapurlid	|t_id		|	|NOT NULL	|0
FIELD		|sysmapid	|t_id		|	|NOT NULL	|0			|1|sysmaps
FIELD		|name		|t_varchar(255)	|	|NOT NULL	|0
FIELD		|url		|t_varchar(2048)|''	|NOT NULL	|0
FIELD		|elementtype	|t_integer	|'0'	|NOT NULL	|0
UNIQUE		|1		|sysmapid,name

TABLE|sysmap_user|sysmapuserid|ZBX_TEMPLATE
FIELD		|sysmapuserid|t_id		|	|NOT NULL	|0
FIELD		|sysmapid	|t_id		|	|NOT NULL	|0			|1|sysmaps
FIELD		|userid		|t_id		|	|NOT NULL	|0			|2|users
FIELD		|permission	|t_integer	|'2'	|NOT NULL	|0
UNIQUE		|1		|sysmapid,userid
INDEX		|2		|userid

TABLE|sysmap_usrgrp|sysmapusrgrpid|ZBX_TEMPLATE
FIELD		|sysmapusrgrpid|t_id		|	|NOT NULL	|0
FIELD		|sysmapid	|t_id		|	|NOT NULL	|0			|1|sysmaps
FIELD		|usrgrpid	|t_id		|	|NOT NULL	|0			|2|usrgrp
FIELD		|permission	|t_integer	|'2'	|NOT NULL	|0
UNIQUE		|1		|sysmapid,usrgrpid
INDEX		|2		|usrgrpid

TABLE|maintenances_hosts|maintenance_hostid|ZBX_DATA
FIELD		|maintenance_hostid|t_id	|	|NOT NULL	|0
FIELD		|maintenanceid	|t_id		|	|NOT NULL	|0			|1|maintenances
FIELD		|hostid		|t_id		|	|NOT NULL	|0			|2|hosts
UNIQUE		|1		|maintenanceid,hostid
INDEX		|2		|hostid

TABLE|maintenances_groups|maintenance_groupid|ZBX_DATA
FIELD		|maintenance_groupid|t_id	|	|NOT NULL	|0
FIELD		|maintenanceid	|t_id		|	|NOT NULL	|0			|1|maintenances
FIELD		|groupid	|t_id		|	|NOT NULL	|0			|2|hstgrp
UNIQUE		|1		|maintenanceid,groupid
INDEX		|2		|groupid

TABLE|timeperiods|timeperiodid|ZBX_DATA
FIELD		|timeperiodid	|t_id		|	|NOT NULL	|0
FIELD		|timeperiod_type|t_integer	|'0'	|NOT NULL	|0
FIELD		|every		|t_integer	|'1'	|NOT NULL	|0
FIELD		|month		|t_integer	|'0'	|NOT NULL	|0
FIELD		|dayofweek	|t_integer	|'0'	|NOT NULL	|0
FIELD		|day		|t_integer	|'0'	|NOT NULL	|0
FIELD		|start_time	|t_integer	|'0'	|NOT NULL	|0
FIELD		|period		|t_integer	|'0'	|NOT NULL	|0
FIELD		|start_date	|t_integer	|'0'	|NOT NULL	|0

TABLE|maintenances_windows|maintenance_timeperiodid|ZBX_DATA
FIELD		|maintenance_timeperiodid|t_id	|	|NOT NULL	|0
FIELD		|maintenanceid	|t_id		|	|NOT NULL	|0			|1|maintenances
FIELD		|timeperiodid	|t_id		|	|NOT NULL	|0			|2|timeperiods
UNIQUE		|1		|maintenanceid,timeperiodid
INDEX		|2		|timeperiodid

TABLE|regexps|regexpid|ZBX_DATA
FIELD		|regexpid	|t_id		|	|NOT NULL	|0
FIELD		|name		|t_varchar(128)	|''	|NOT NULL	|ZBX_PROXY
FIELD		|test_string	|t_text		|''	|NOT NULL	|0
UNIQUE		|1		|name

TABLE|expressions|expressionid|ZBX_DATA
FIELD		|expressionid	|t_id		|	|NOT NULL	|0
FIELD		|regexpid	|t_id		|	|NOT NULL	|ZBX_PROXY		|1|regexps
FIELD		|expression	|t_varchar(255)	|''	|NOT NULL	|ZBX_PROXY
FIELD		|expression_type|t_integer	|'0'	|NOT NULL	|ZBX_PROXY
FIELD		|exp_delimiter	|t_varchar(1)	|''	|NOT NULL	|ZBX_PROXY
FIELD		|case_sensitive	|t_integer	|'0'	|NOT NULL	|ZBX_PROXY
INDEX		|1		|regexpid

TABLE|ids|table_name,field_name|0
FIELD		|table_name	|t_varchar(64)	|''	|NOT NULL	|0
FIELD		|field_name	|t_varchar(64)	|''	|NOT NULL	|0
FIELD		|nextid		|t_id		|	|NOT NULL	|0

-- History tables

TABLE|alerts|alertid|0
FIELD		|alertid	|t_id		|	|NOT NULL	|0
FIELD		|actionid	|t_id		|	|NOT NULL	|0			|1|actions
FIELD		|eventid	|t_id		|	|NOT NULL	|0			|2|events
FIELD		|userid		|t_id		|	|NULL		|0			|3|users
FIELD		|clock		|t_time		|'0'	|NOT NULL	|0
FIELD		|mediatypeid	|t_id		|	|NULL		|0			|4|media_type
FIELD		|sendto		|t_varchar(1024)|''	|NOT NULL	|0
FIELD		|subject	|t_varchar(255)	|''	|NOT NULL	|0
FIELD		|message	|t_text		|''	|NOT NULL	|0
FIELD		|status		|t_integer	|'0'	|NOT NULL	|0
FIELD		|retries	|t_integer	|'0'	|NOT NULL	|0
FIELD		|error		|t_varchar(2048)|''	|NOT NULL	|0
FIELD		|esc_step	|t_integer	|'0'	|NOT NULL	|0
FIELD		|alerttype	|t_integer	|'0'	|NOT NULL	|0
FIELD		|p_eventid	|t_id		|	|NULL		|0			|5|events	|eventid
FIELD		|acknowledgeid	|t_id		|	|NULL		|0			|6|acknowledges	|acknowledgeid
FIELD		|parameters	|t_text		|'{}'	|NOT NULL	|0
INDEX		|1		|actionid
INDEX		|2		|clock
INDEX		|3		|eventid
INDEX		|4		|status
INDEX		|5		|mediatypeid
INDEX		|6		|userid
INDEX		|7		|p_eventid
INDEX		|8		|acknowledgeid

TABLE|history|itemid,clock,ns|0
FIELD		|itemid		|t_id		|	|NOT NULL	|0			|-|items
FIELD		|clock		|t_time		|'0'	|NOT NULL	|0
FIELD		|value		|t_double	|'0.0000'|NOT NULL	|0
FIELD		|ns		|t_nanosec	|'0'	|NOT NULL	|0

TABLE|history_uint|itemid,clock,ns|0
FIELD		|itemid		|t_id		|	|NOT NULL	|0			|-|items
FIELD		|clock		|t_time		|'0'	|NOT NULL	|0
FIELD		|value		|t_bigint	|'0'	|NOT NULL	|0
FIELD		|ns		|t_nanosec	|'0'	|NOT NULL	|0

TABLE|history_str|itemid,clock,ns|0
FIELD		|itemid		|t_id		|	|NOT NULL	|0			|-|items
FIELD		|clock		|t_time		|'0'	|NOT NULL	|0
FIELD		|value		|t_varchar(255)	|''	|NOT NULL	|0
FIELD		|ns		|t_nanosec	|'0'	|NOT NULL	|0

TABLE|history_log|itemid,clock,ns|0
FIELD		|itemid		|t_id		|	|NOT NULL	|0			|-|items
FIELD		|clock		|t_time		|'0'	|NOT NULL	|0
FIELD		|timestamp	|t_time		|'0'	|NOT NULL	|0
FIELD		|source		|t_varchar(64)	|''	|NOT NULL	|0
FIELD		|severity	|t_integer	|'0'	|NOT NULL	|0
FIELD		|value		|t_text		|''	|NOT NULL	|0
FIELD		|logeventid	|t_integer	|'0'	|NOT NULL	|0
FIELD		|ns		|t_nanosec	|'0'	|NOT NULL	|0

TABLE|history_text|itemid,clock,ns|0
FIELD		|itemid		|t_id		|	|NOT NULL	|0			|-|items
FIELD		|clock		|t_time		|'0'	|NOT NULL	|0
FIELD		|value		|t_text		|''	|NOT NULL	|0
FIELD		|ns		|t_nanosec	|'0'	|NOT NULL	|0

TABLE|history_bin|itemid,clock,ns|0
FIELD		|itemid		|t_id		|	|NOT NULL	|0			|-|items
FIELD		|clock		|t_time		|'0'	|NOT NULL	|0
FIELD		|ns		|t_nanosec	|'0'	|NOT NULL	|0
FIELD		|value		|t_bin		|''	|NOT NULL	|0

TABLE|proxy_history|id|0
FIELD		|id		|t_id		|	|NOT NULL	|0
FIELD		|itemid		|t_id		|	|NOT NULL	|0			|-|items
FIELD		|clock		|t_time		|'0'	|NOT NULL	|0
FIELD		|timestamp	|t_time		|'0'	|NOT NULL	|0
FIELD		|source		|t_varchar(64)	|''	|NOT NULL	|0
FIELD		|severity	|t_integer	|'0'	|NOT NULL	|0
FIELD		|value		|t_longtext	|''	|NOT NULL	|0
FIELD		|logeventid	|t_integer	|'0'	|NOT NULL	|0
FIELD		|ns		|t_nanosec	|'0'	|NOT NULL	|0
FIELD		|state		|t_integer	|'0'	|NOT NULL	|0
FIELD		|lastlogsize	|t_bigint	|'0'	|NOT NULL	|0
FIELD		|mtime		|t_integer	|'0'	|NOT NULL	|0
FIELD		|flags		|t_integer	|'0'	|NOT NULL	|0
FIELD		|write_clock	|t_time		|'0'	|NOT NULL	|0
INDEX		|2		|write_clock

TABLE|proxy_dhistory|id|0
FIELD		|id		|t_id		|	|NOT NULL	|0
FIELD		|clock		|t_time		|'0'	|NOT NULL	|0
FIELD		|druleid	|t_id		|	|NOT NULL	|0			|-|drules
FIELD		|ip		|t_varchar(39)	|''	|NOT NULL	|0
FIELD		|port		|t_integer	|'0'	|NOT NULL	|0
FIELD		|value		|t_varchar(255)	|''	|NOT NULL	|0
FIELD		|status		|t_integer	|'0'	|NOT NULL	|0
FIELD		|dcheckid	|t_id		|	|NULL		|0			|-|dchecks
FIELD		|dns		|t_varchar(255)	|''	|NOT NULL	|0
FIELD		|error		|t_varchar(2048)|''	|NOT NULL	|0
INDEX		|1		|clock
INDEX		|2		|druleid

TABLE|events|eventid|0
FIELD		|eventid	|t_id		|	|NOT NULL	|0
FIELD		|source		|t_integer	|'0'	|NOT NULL	|0
FIELD		|object		|t_integer	|'0'	|NOT NULL	|0
FIELD		|objectid	|t_id		|'0'	|NOT NULL	|0
FIELD		|clock		|t_time		|'0'	|NOT NULL	|0
FIELD		|value		|t_integer	|'0'	|NOT NULL	|0
FIELD		|acknowledged	|t_integer	|'0'	|NOT NULL	|0
FIELD		|ns		|t_nanosec	|'0'	|NOT NULL	|0
FIELD		|name		|t_varchar(2048)|''	|NOT NULL	|0
FIELD		|severity	|t_integer	|'0'	|NOT NULL	|0
INDEX		|1		|source,object,objectid,clock
INDEX		|2		|source,object,clock

TABLE|event_symptom|eventid|0
FIELD		|eventid	|t_id		|	|NOT NULL	|0			|1|events	|eventid|
FIELD		|cause_eventid	|t_id		|	|NOT NULL	|0			|2|events	|eventid|	RESTRICT
INDEX		|1		|cause_eventid

TABLE|trends|itemid,clock|0
FIELD		|itemid		|t_id		|	|NOT NULL	|0			|-|items
FIELD		|clock		|t_time		|'0'	|NOT NULL	|0
FIELD		|num		|t_integer	|'0'	|NOT NULL	|0
FIELD		|value_min	|t_double	|'0.0000'|NOT NULL	|0
FIELD		|value_avg	|t_double	|'0.0000'|NOT NULL	|0
FIELD		|value_max	|t_double	|'0.0000'|NOT NULL	|0

TABLE|trends_uint|itemid,clock|0
FIELD		|itemid		|t_id		|	|NOT NULL	|0			|-|items
FIELD		|clock		|t_time		|'0'	|NOT NULL	|0
FIELD		|num		|t_integer	|'0'	|NOT NULL	|0
FIELD		|value_min	|t_bigint	|'0'	|NOT NULL	|0
FIELD		|value_avg	|t_bigint	|'0'	|NOT NULL	|0
FIELD		|value_max	|t_bigint	|'0'	|NOT NULL	|0

TABLE|acknowledges|acknowledgeid|0
FIELD		|acknowledgeid	|t_id		|	|NOT NULL	|0
FIELD		|userid		|t_id		|	|NOT NULL	|0			|1|users
FIELD		|eventid	|t_id		|	|NOT NULL	|0			|2|events
FIELD		|clock		|t_time		|'0'	|NOT NULL	|0
FIELD		|message	|t_varchar(2048)|''	|NOT NULL	|0
FIELD		|action		|t_integer	|'0'	|NOT NULL	|0
FIELD		|old_severity	|t_integer	|'0'	|NOT NULL	|0
FIELD		|new_severity	|t_integer	|'0'	|NOT NULL	|0
FIELD		|suppress_until	|t_time		|'0'	|NOT NULL	|0
FIELD		|taskid		|t_id		|	|NULL		|0			|-|task
INDEX		|1		|userid
INDEX		|2		|eventid
INDEX		|3		|clock

TABLE|auditlog|auditid|0
FIELD		|auditid	|t_cuid		|	|NOT NULL	|0
FIELD		|userid		|t_id		|	|NULL		|0
FIELD		|username	|t_varchar(100)	|''	|NOT NULL	|0
FIELD		|clock		|t_time		|'0'	|NOT NULL	|0
FIELD		|ip		|t_varchar(39)	|''	|NOT NULL	|0
FIELD		|action		|t_integer	|'0'	|NOT NULL	|0
FIELD		|resourcetype	|t_integer	|'0'	|NOT NULL	|0
FIELD		|resourceid	|t_id		|	|NULL		|0
FIELD		|resource_cuid	|t_cuid		|	|NULL		|0
FIELD		|resourcename	|t_varchar(255)	|''	|NOT NULL	|0
FIELD		|recordsetid	|t_cuid		|	|NOT NULL	|0
FIELD		|details	|t_longtext	|''	|NOT NULL	|0
INDEX		|1		|userid,clock
INDEX		|2		|clock
INDEX		|3		|resourcetype,resourceid
INDEX		|4		|recordsetid
INDEX		|5		|ip

TABLE|service_alarms|servicealarmid|0
FIELD		|servicealarmid	|t_id		|	|NOT NULL	|0
FIELD		|serviceid	|t_id		|	|NOT NULL	|0			|1|services
FIELD		|clock		|t_time		|'0'	|NOT NULL	|0
FIELD		|value		|t_integer	|'-1'	|NOT NULL	|0
INDEX		|1		|serviceid,clock
INDEX		|2		|clock

TABLE|autoreg_host|autoreg_hostid|0
FIELD		|autoreg_hostid	|t_id		|	|NOT NULL	|0
FIELD		|proxyid	|t_id		|	|NULL		|0			|1|proxy	|proxyid
FIELD		|host		|t_varchar(128)	|''	|NOT NULL	|0
FIELD		|listen_ip	|t_varchar(39)	|''	|NOT NULL	|0
FIELD		|listen_port	|t_integer	|'0'	|NOT NULL	|0
FIELD		|listen_dns	|t_varchar(255)	|''	|NOT NULL	|0
FIELD		|host_metadata	|t_text		|''	|NOT NULL	|0
FIELD		|flags		|t_integer	|'0'	|NOT NULL	|0
FIELD		|tls_accepted	|t_integer	|'1'	|NOT NULL	|0
INDEX		|1		|host
INDEX		|2		|proxyid

TABLE|proxy_autoreg_host|id|0
FIELD		|id		|t_id		|	|NOT NULL	|0
FIELD		|clock		|t_time		|'0'	|NOT NULL	|0
FIELD		|host		|t_varchar(128)	|''	|NOT NULL	|0
FIELD		|listen_ip	|t_varchar(39)	|''	|NOT NULL	|0
FIELD		|listen_port	|t_integer	|'0'	|NOT NULL	|0
FIELD		|listen_dns	|t_varchar(255)	|''	|NOT NULL	|0
FIELD		|host_metadata	|t_text		|''	|NOT NULL	|0
FIELD		|flags		|t_integer	|'0'	|NOT NULL	|0
FIELD		|tls_accepted	|t_integer	|'1'	|NOT NULL	|0
INDEX		|1		|clock

TABLE|dhosts|dhostid|0
FIELD		|dhostid	|t_id		|	|NOT NULL	|0
FIELD		|druleid	|t_id		|	|NOT NULL	|0			|1|drules
FIELD		|status		|t_integer	|'0'	|NOT NULL	|0
FIELD		|lastup		|t_integer	|'0'	|NOT NULL	|0
FIELD		|lastdown	|t_integer	|'0'	|NOT NULL	|0
INDEX		|1		|druleid

TABLE|dservices|dserviceid|0
FIELD		|dserviceid	|t_id		|	|NOT NULL	|0
FIELD		|dhostid	|t_id		|	|NOT NULL	|0			|1|dhosts
FIELD		|value		|t_varchar(255)	|''	|NOT NULL	|0
FIELD		|port		|t_integer	|'0'	|NOT NULL	|0
FIELD		|status		|t_integer	|'0'	|NOT NULL	|0
FIELD		|lastup		|t_integer	|'0'	|NOT NULL	|0
FIELD		|lastdown	|t_integer	|'0'	|NOT NULL	|0
FIELD		|dcheckid	|t_id		|	|NOT NULL	|0			|2|dchecks
FIELD		|ip		|t_varchar(39)	|''	|NOT NULL	|0
FIELD		|dns		|t_varchar(255)	|''	|NOT NULL	|0
UNIQUE		|1		|dcheckid,ip,port
INDEX		|2		|dhostid

-- Other tables

TABLE|escalations|escalationid|0
FIELD		|escalationid	|t_id		|	|NOT NULL	|0
FIELD		|actionid	|t_id		|	|NOT NULL	|0			|-|actions
FIELD		|triggerid	|t_id		|	|NULL		|0			|-|triggers
FIELD		|eventid	|t_id		|	|NULL		|0			|-|events
FIELD		|r_eventid	|t_id		|	|NULL		|0			|-|events	|eventid
FIELD		|nextcheck	|t_time		|'0'	|NOT NULL	|0
FIELD		|esc_step	|t_integer	|'0'	|NOT NULL	|0
FIELD		|status		|t_integer	|'0'	|NOT NULL	|0
FIELD		|itemid		|t_id		|	|NULL		|0			|-|items
FIELD		|acknowledgeid	|t_id		|	|NULL		|0			|-|acknowledges
FIELD		|servicealarmid	|t_id		|	|NULL		|0			|-|service_alarms
FIELD		|serviceid	|t_id		|	|NULL		|0			|-|services
UNIQUE		|1		|triggerid,itemid,serviceid,escalationid
INDEX		|2		|eventid
INDEX		|3		|nextcheck

TABLE|globalvars|name|0
FIELD		|name	|t_varchar(64)		|''	|NOT NULL	|0
FIELD		|value	|t_varchar(2048)	|''	|NOT NULL	|0

TABLE|graph_discovery|graphid|0
FIELD		|graphid	|t_id		|	|NOT NULL	|0			|1|graphs
FIELD		|parent_graphid	|t_id		|	|NOT NULL	|0			|2|graphs	|graphid	|RESTRICT
FIELD		|lastcheck	|t_integer	|'0'	|NOT NULL	|ZBX_NODATA
FIELD		|ts_delete	|t_time		|'0'	|NOT NULL	|ZBX_NODATA
FIELD		|status		|t_integer	|'0'	|NOT NULL	|ZBX_NODATA
INDEX		|1		|parent_graphid

TABLE|host_inventory|hostid|ZBX_TEMPLATE
FIELD		|hostid		|t_id		|	|NOT NULL	|0			|1|hosts
FIELD		|inventory_mode	|t_integer	|'0'	|NOT NULL	|0
FIELD		|type		|t_varchar(64)	|''	|NOT NULL	|ZBX_PROXY,ZBX_NODATA
FIELD		|type_full	|t_varchar(64)	|''	|NOT NULL	|ZBX_PROXY,ZBX_NODATA
FIELD		|name		|t_varchar(128)	|''	|NOT NULL	|ZBX_PROXY,ZBX_NODATA
FIELD		|alias		|t_varchar(128)	|''	|NOT NULL	|ZBX_PROXY,ZBX_NODATA
FIELD		|os		|t_varchar(128)	|''	|NOT NULL	|ZBX_PROXY,ZBX_NODATA
FIELD		|os_full	|t_varchar(255)	|''	|NOT NULL	|ZBX_PROXY,ZBX_NODATA
FIELD		|os_short	|t_varchar(128)	|''	|NOT NULL	|ZBX_PROXY,ZBX_NODATA
FIELD		|serialno_a	|t_varchar(64)	|''	|NOT NULL	|ZBX_PROXY,ZBX_NODATA
FIELD		|serialno_b	|t_varchar(64)	|''	|NOT NULL	|ZBX_PROXY,ZBX_NODATA
FIELD		|tag		|t_varchar(64)	|''	|NOT NULL	|ZBX_PROXY,ZBX_NODATA
FIELD		|asset_tag	|t_varchar(64)	|''	|NOT NULL	|ZBX_PROXY,ZBX_NODATA
FIELD		|macaddress_a	|t_varchar(64)	|''	|NOT NULL	|ZBX_PROXY,ZBX_NODATA
FIELD		|macaddress_b	|t_varchar(64)	|''	|NOT NULL	|ZBX_PROXY,ZBX_NODATA
FIELD		|hardware	|t_varchar(255)	|''	|NOT NULL	|ZBX_PROXY,ZBX_NODATA
FIELD		|hardware_full	|t_text		|''	|NOT NULL	|ZBX_PROXY,ZBX_NODATA
FIELD		|software	|t_varchar(255)	|''	|NOT NULL	|ZBX_PROXY,ZBX_NODATA
FIELD		|software_full	|t_text		|''	|NOT NULL	|ZBX_PROXY,ZBX_NODATA
FIELD		|software_app_a	|t_varchar(64)	|''	|NOT NULL	|ZBX_PROXY,ZBX_NODATA
FIELD		|software_app_b	|t_varchar(64)	|''	|NOT NULL	|ZBX_PROXY,ZBX_NODATA
FIELD		|software_app_c	|t_varchar(64)	|''	|NOT NULL	|ZBX_PROXY,ZBX_NODATA
FIELD		|software_app_d	|t_varchar(64)	|''	|NOT NULL	|ZBX_PROXY,ZBX_NODATA
FIELD		|software_app_e	|t_varchar(64)	|''	|NOT NULL	|ZBX_PROXY,ZBX_NODATA
FIELD		|contact	|t_text		|''	|NOT NULL	|ZBX_PROXY,ZBX_NODATA
FIELD		|location	|t_text		|''	|NOT NULL	|ZBX_PROXY,ZBX_NODATA
FIELD		|location_lat	|t_varchar(16)	|''	|NOT NULL	|ZBX_PROXY
FIELD		|location_lon	|t_varchar(16)	|''	|NOT NULL	|ZBX_PROXY
FIELD		|notes		|t_text		|''	|NOT NULL	|ZBX_PROXY,ZBX_NODATA
FIELD		|chassis	|t_varchar(64)	|''	|NOT NULL	|ZBX_PROXY,ZBX_NODATA
FIELD		|model		|t_varchar(64)	|''	|NOT NULL	|ZBX_PROXY,ZBX_NODATA
FIELD		|hw_arch	|t_varchar(32)	|''	|NOT NULL	|ZBX_PROXY,ZBX_NODATA
FIELD		|vendor		|t_varchar(64)	|''	|NOT NULL	|ZBX_PROXY,ZBX_NODATA
FIELD		|contract_number|t_varchar(64)	|''	|NOT NULL	|ZBX_PROXY,ZBX_NODATA
FIELD		|installer_name	|t_varchar(64)	|''	|NOT NULL	|ZBX_PROXY,ZBX_NODATA
FIELD		|deployment_status|t_varchar(64)|''	|NOT NULL	|ZBX_PROXY,ZBX_NODATA
FIELD		|url_a		|t_varchar(2048)|''	|NOT NULL	|ZBX_PROXY,ZBX_NODATA
FIELD		|url_b		|t_varchar(2048)|''	|NOT NULL	|ZBX_PROXY,ZBX_NODATA
FIELD		|url_c		|t_varchar(2048)|''	|NOT NULL	|ZBX_PROXY,ZBX_NODATA
FIELD		|host_networks	|t_text		|''	|NOT NULL	|ZBX_PROXY,ZBX_NODATA
FIELD		|host_netmask	|t_varchar(39)	|''	|NOT NULL	|ZBX_PROXY,ZBX_NODATA
FIELD		|host_router	|t_varchar(39)	|''	|NOT NULL	|ZBX_PROXY,ZBX_NODATA
FIELD		|oob_ip		|t_varchar(39)	|''	|NOT NULL	|ZBX_PROXY,ZBX_NODATA
FIELD		|oob_netmask	|t_varchar(39)	|''	|NOT NULL	|ZBX_PROXY,ZBX_NODATA
FIELD		|oob_router	|t_varchar(39)	|''	|NOT NULL	|ZBX_PROXY,ZBX_NODATA
FIELD		|date_hw_purchase|t_varchar(64)	|''	|NOT NULL	|ZBX_PROXY,ZBX_NODATA
FIELD		|date_hw_install|t_varchar(64)	|''	|NOT NULL	|ZBX_PROXY,ZBX_NODATA
FIELD		|date_hw_expiry	|t_varchar(64)	|''	|NOT NULL	|ZBX_PROXY,ZBX_NODATA
FIELD		|date_hw_decomm	|t_varchar(64)	|''	|NOT NULL	|ZBX_PROXY,ZBX_NODATA
FIELD		|site_address_a	|t_varchar(128)	|''	|NOT NULL	|ZBX_PROXY,ZBX_NODATA
FIELD		|site_address_b	|t_varchar(128)	|''	|NOT NULL	|ZBX_PROXY,ZBX_NODATA
FIELD		|site_address_c	|t_varchar(128)	|''	|NOT NULL	|ZBX_PROXY,ZBX_NODATA
FIELD		|site_city	|t_varchar(128)	|''	|NOT NULL	|ZBX_PROXY,ZBX_NODATA
FIELD		|site_state	|t_varchar(64)	|''	|NOT NULL	|ZBX_PROXY,ZBX_NODATA
FIELD		|site_country	|t_varchar(64)	|''	|NOT NULL	|ZBX_PROXY,ZBX_NODATA
FIELD		|site_zip	|t_varchar(64)	|''	|NOT NULL	|ZBX_PROXY,ZBX_NODATA
FIELD		|site_rack	|t_varchar(128)	|''	|NOT NULL	|ZBX_PROXY,ZBX_NODATA
FIELD		|site_notes	|t_text		|''	|NOT NULL	|ZBX_PROXY,ZBX_NODATA
FIELD		|poc_1_name	|t_varchar(128)	|''	|NOT NULL	|ZBX_PROXY,ZBX_NODATA
FIELD		|poc_1_email	|t_varchar(128)	|''	|NOT NULL	|ZBX_PROXY,ZBX_NODATA
FIELD		|poc_1_phone_a	|t_varchar(64)	|''	|NOT NULL	|ZBX_PROXY,ZBX_NODATA
FIELD		|poc_1_phone_b	|t_varchar(64)	|''	|NOT NULL	|ZBX_PROXY,ZBX_NODATA
FIELD		|poc_1_cell	|t_varchar(64)	|''	|NOT NULL	|ZBX_PROXY,ZBX_NODATA
FIELD		|poc_1_screen	|t_varchar(64)	|''	|NOT NULL	|ZBX_PROXY,ZBX_NODATA
FIELD		|poc_1_notes	|t_text		|''	|NOT NULL	|ZBX_PROXY,ZBX_NODATA
FIELD		|poc_2_name	|t_varchar(128)	|''	|NOT NULL	|ZBX_PROXY,ZBX_NODATA
FIELD		|poc_2_email	|t_varchar(128)	|''	|NOT NULL	|ZBX_PROXY,ZBX_NODATA
FIELD		|poc_2_phone_a	|t_varchar(64)	|''	|NOT NULL	|ZBX_PROXY,ZBX_NODATA
FIELD		|poc_2_phone_b	|t_varchar(64)	|''	|NOT NULL	|ZBX_PROXY,ZBX_NODATA
FIELD		|poc_2_cell	|t_varchar(64)	|''	|NOT NULL	|ZBX_PROXY,ZBX_NODATA
FIELD		|poc_2_screen	|t_varchar(64)	|''	|NOT NULL	|ZBX_PROXY,ZBX_NODATA
FIELD		|poc_2_notes	|t_text		|''	|NOT NULL	|ZBX_PROXY,ZBX_NODATA

TABLE|housekeeper|housekeeperid|0
FIELD		|housekeeperid	|t_id		|	|NOT NULL	|0
FIELD		|tablename	|t_varchar(64)	|''	|NOT NULL	|0
FIELD		|field		|t_varchar(64)	|''	|NOT NULL	|0
FIELD		|value		|t_id		|	|NOT NULL	|0			|-|items

TABLE|images|imageid|0
FIELD		|imageid	|t_id		|	|NOT NULL	|0
FIELD		|imagetype	|t_integer	|'0'	|NOT NULL	|0
FIELD		|name		|t_varchar(64)	|'0'	|NOT NULL	|0
FIELD		|image		|t_image	|''	|NOT NULL	|0
UNIQUE		|1		|name

TABLE|item_discovery|itemdiscoveryid|ZBX_TEMPLATE
FIELD		|itemdiscoveryid|t_id		|	|NOT NULL	|0
FIELD		|itemid		|t_id		|	|NOT NULL	|0			|1|items
FIELD		|parent_itemid	|t_id		|	|NOT NULL	|0			|2|items	|itemid
FIELD		|key_		|t_varchar(2048)|''	|NOT NULL	|ZBX_NODATA
FIELD		|lastcheck	|t_integer	|'0'	|NOT NULL	|ZBX_NODATA
FIELD		|ts_delete	|t_time		|'0'	|NOT NULL	|ZBX_NODATA
FIELD		|status		|t_integer	|'0'	|NOT NULL	|ZBX_NODATA
FIELD		|disable_source	|t_integer	|'0'	|NOT NULL	|ZBX_NODATA
FIELD		|ts_disable	|t_time		|'0'	|NOT NULL	|ZBX_NODATA
UNIQUE		|1		|itemid,parent_itemid
INDEX		|2		|parent_itemid

TABLE|host_discovery|hostid|ZBX_TEMPLATE
FIELD		|hostid		|t_id		|	|NOT NULL	|0			|1|hosts
FIELD		|parent_hostid	|t_id		|	|NULL		|0			|2|hosts	|hostid		|RESTRICT
FIELD		|parent_itemid	|t_id		|	|NULL		|0			|3|items	|itemid		|RESTRICT
FIELD		|host		|t_varchar(128)	|''	|NOT NULL	|ZBX_NODATA
FIELD		|lastcheck	|t_integer	|'0'	|NOT NULL	|ZBX_NODATA
FIELD		|ts_delete	|t_time		|'0'	|NOT NULL	|ZBX_NODATA
FIELD		|status		|t_integer	|'0'	|NOT NULL	|ZBX_NODATA
FIELD		|disable_source	|t_integer	|'0'	|NOT NULL	|ZBX_NODATA
FIELD		|ts_disable	|t_time		|'0'	|NOT NULL	|ZBX_NODATA
INDEX		|1		|parent_hostid
INDEX		|2		|parent_itemid

TABLE|interface_discovery|interfaceid|0
FIELD		|interfaceid	|t_id		|	|NOT NULL	|0			|1|interface
FIELD		|parent_interfaceid|t_id	|	|NOT NULL	|0			|2|interface	|interfaceid
INDEX		|1		|parent_interfaceid

TABLE|profiles|profileid|0
FIELD		|profileid	|t_id		|	|NOT NULL	|0
FIELD		|userid		|t_id		|	|NOT NULL	|0			|1|users
FIELD		|idx		|t_varchar(96)	|''	|NOT NULL	|0
FIELD		|idx2		|t_id		|'0'	|NOT NULL	|0
FIELD		|value_id	|t_id		|'0'	|NOT NULL	|0
FIELD		|value_int	|t_integer	|'0'	|NOT NULL	|0
FIELD		|value_str	|t_text		|''	|NOT NULL	|0
FIELD		|source		|t_varchar(96)	|''	|NOT NULL	|0
FIELD		|type		|t_integer	|'0'	|NOT NULL	|0
INDEX		|1		|userid,idx,idx2
INDEX		|2		|userid,profileid

TABLE|sessions|sessionid|0
FIELD		|sessionid	|t_varchar(32)	|''	|NOT NULL	|0
FIELD		|userid		|t_id		|	|NOT NULL	|0			|1|users
FIELD		|lastaccess	|t_integer	|'0'	|NOT NULL	|0
FIELD		|status		|t_integer	|'0'	|NOT NULL	|0
FIELD		|secret		|t_varchar(32)	|''	|NOT NULL	|0
INDEX		|1		|userid,status,lastaccess

TABLE|trigger_discovery|triggerid|0
FIELD		|triggerid	|t_id		|	|NOT NULL	|0			|1|triggers
FIELD		|parent_triggerid|t_id		|	|NOT NULL	|0			|2|triggers	|triggerid	|RESTRICT
FIELD		|lastcheck	|t_integer	|'0'	|NOT NULL	|ZBX_NODATA
FIELD		|ts_delete	|t_time		|'0'	|NOT NULL	|ZBX_NODATA
FIELD		|status		|t_integer	|'0'	|NOT NULL	|ZBX_NODATA
FIELD		|disable_source	|t_integer	|'0'	|NOT NULL	|ZBX_NODATA
FIELD		|ts_disable	|t_time		|'0'	|NOT NULL	|ZBX_NODATA
INDEX		|1		|parent_triggerid

TABLE|item_condition|item_conditionid|ZBX_TEMPLATE
FIELD		|item_conditionid|t_id		|	|NOT NULL	|0
FIELD		|itemid		|t_id		|	|NOT NULL	|0			|1|items
FIELD		|operator	|t_integer	|'8'	|NOT NULL	|0
FIELD		|macro		|t_varchar(64)	|''	|NOT NULL	|0
FIELD		|value		|t_varchar(255)	|''	|NOT NULL	|0
INDEX		|1		|itemid

TABLE|item_rtdata|itemid|ZBX_TEMPLATE
FIELD		|itemid		|t_id		|	|NOT NULL	|0			|1|items
FIELD		|lastlogsize	|t_bigint	|'0'	|NOT NULL	|ZBX_PROXY,ZBX_NODATA
FIELD		|state		|t_integer	|'0'	|NOT NULL	|ZBX_NODATA
FIELD		|mtime		|t_integer	|'0'	|NOT NULL	|ZBX_PROXY,ZBX_NODATA
FIELD		|error		|t_varchar(2048)|''	|NOT NULL	|ZBX_NODATA

TABLE|item_rtname|itemid|ZBX_TEMPLATE
FIELD		|itemid		|t_id		|	|NOT NULL	|0			|1|items
FIELD		|name_resolved	|t_varchar(2048)	|''	|NOT NULL	|0
FIELD		|name_resolved_upper|t_varchar(2048)	|''	|NOT NULL	|ZBX_UPPER

TABLE|opinventory|operationid|ZBX_DATA
FIELD		|operationid	|t_id		|	|NOT NULL	|0			|1|operations
FIELD		|inventory_mode	|t_integer	|'0'	|NOT NULL	|0

TABLE|trigger_tag|triggertagid|ZBX_TEMPLATE
FIELD		|triggertagid	|t_id		|	|NOT NULL	|0
FIELD		|triggerid	|t_id		|	|NOT NULL	|0			|1|triggers	|		|RESTRICT
FIELD		|tag		|t_varchar(255)	|''	|NOT NULL	|0
FIELD		|value		|t_varchar(255)	|''	|NOT NULL	|0
INDEX		|1		|triggerid
CHANGELOG	|6

TABLE|event_tag|eventtagid|0
FIELD		|eventtagid	|t_id		|	|NOT NULL	|0
FIELD		|eventid	|t_id		|	|NOT NULL	|0			|1|events
FIELD		|tag		|t_varchar(255)	|''	|NOT NULL	|0
FIELD		|value		|t_varchar(255)	|''	|NOT NULL	|0
INDEX		|1		|eventid

TABLE|problem|eventid|0
FIELD		|eventid	|t_id		|	|NOT NULL	|0			|1|events
FIELD		|source		|t_integer	|'0'	|NOT NULL	|0
FIELD		|object		|t_integer	|'0'	|NOT NULL	|0
FIELD		|objectid	|t_id		|'0'	|NOT NULL	|0
FIELD		|clock		|t_time		|'0'	|NOT NULL	|0
FIELD		|ns		|t_nanosec	|'0'	|NOT NULL	|0
FIELD		|r_eventid	|t_id		|	|NULL		|0			|2|events	|eventid
FIELD		|r_clock	|t_time		|'0'	|NOT NULL	|0
FIELD		|r_ns		|t_nanosec	|'0'	|NOT NULL	|0
FIELD		|correlationid	|t_id		|	|NULL		|0			|-|correlation
FIELD		|userid		|t_id		|	|NULL		|0			|-|users
FIELD		|name		|t_varchar(2048)|''	|NOT NULL	|0
FIELD		|acknowledged	|t_integer	|'0'	|NOT NULL	|0
FIELD		|severity	|t_integer	|'0'	|NOT NULL	|0
FIELD		|cause_eventid	|t_id		|	|NULL		|0			|3|events	|eventid	|RESTRICT
INDEX		|1		|source,object,objectid
INDEX		|2		|r_clock
INDEX		|3		|r_eventid
INDEX		|4		|cause_eventid

TABLE|problem_tag|problemtagid|0
FIELD		|problemtagid	|t_id		|	|NOT NULL	|0
FIELD		|eventid	|t_id		|	|NOT NULL	|0			|1|problem
FIELD		|tag		|t_varchar(255)	|''	|NOT NULL	|0
FIELD		|value		|t_varchar(255)	|''	|NOT NULL	|0
INDEX		|1		|eventid,tag,value

TABLE|tag_filter|tag_filterid|0
FIELD		|tag_filterid	|t_id		|	|NOT NULL	|0
FIELD		|usrgrpid	|t_id		|	|NOT NULL	|0 			|1|usrgrp	|usrgrpid
FIELD		|groupid	|t_id		|	|NOT NULL	|0			|2|hstgrp	|groupid
FIELD		|tag		|t_varchar(255)	|''	|NOT NULL	|0
FIELD		|value		|t_varchar(255)	|''	|NOT NULL	|0
INDEX		|1		|usrgrpid
INDEX		|2		|groupid

TABLE|event_recovery|eventid|0
FIELD		|eventid	|t_id		|	|NOT NULL	|0			|1|events
FIELD		|r_eventid	|t_id		|	|NOT NULL	|0			|2|events	|eventid
FIELD		|c_eventid	|t_id		|	|NULL		|0			|3|events	|eventid
FIELD		|correlationid	|t_id		|	|NULL		|0			|-|correlation
FIELD		|userid		|t_id		|	|NULL		|0			|-|users
INDEX		|1		|r_eventid
INDEX		|2		|c_eventid

TABLE|correlation|correlationid|ZBX_DATA
FIELD		|correlationid	|t_id		|	|NOT NULL	|0
FIELD		|name		|t_varchar(255)	|''	|NOT NULL	|0
FIELD		|description	|t_text		|''	|NOT NULL	|0
FIELD		|evaltype	|t_integer	|'0'	|NOT NULL	|0
FIELD		|status		|t_integer	|'0'	|NOT NULL	|0
FIELD		|formula	|t_varchar(255)	|''	|NOT NULL	|0
INDEX		|1		|status
UNIQUE		|2		|name

TABLE|corr_condition|corr_conditionid|ZBX_DATA
FIELD		|corr_conditionid|t_id		|	|NOT NULL	|0
FIELD		|correlationid	|t_id		|	|NOT NULL	|0			|1|correlation
FIELD		|type		|t_integer	|'0'	|NOT NULL	|0
INDEX		|1		|correlationid

TABLE|corr_condition_tag|corr_conditionid|ZBX_DATA
FIELD		|corr_conditionid|t_id		|	|NOT NULL	|0			|1|corr_condition
FIELD		|tag		|t_varchar(255)	|''	|NOT NULL	|0

TABLE|corr_condition_group|corr_conditionid|ZBX_DATA
FIELD		|corr_conditionid|t_id		|	|NOT NULL	|0			|1|corr_condition
FIELD		|operator	|t_integer	|'0'	|NOT NULL	|0
FIELD		|groupid	|t_id		|	|NOT NULL	|0			|2|hstgrp	|	|RESTRICT
INDEX		|1		|groupid

TABLE|corr_condition_tagpair|corr_conditionid|ZBX_DATA
FIELD		|corr_conditionid|t_id		|	|NOT NULL	|0			|1|corr_condition
FIELD		|oldtag		|t_varchar(255)	|''	|NOT NULL	|0
FIELD		|newtag		|t_varchar(255)	|''	|NOT NULL	|0

TABLE|corr_condition_tagvalue|corr_conditionid|ZBX_DATA
FIELD		|corr_conditionid|t_id		|	|NOT NULL	|0			|1|corr_condition
FIELD		|tag		|t_varchar(255)	|''	|NOT NULL	|0
FIELD		|operator	|t_integer	|'0'	|NOT NULL	|0
FIELD		|value		|t_varchar(255)	|''	|NOT NULL	|0

TABLE|corr_operation|corr_operationid|ZBX_DATA
FIELD		|corr_operationid|t_id		|	|NOT NULL	|0
FIELD		|correlationid	|t_id		|	|NOT NULL	|0			|1|correlation
FIELD		|type		|t_integer	|'0'	|NOT NULL	|0
INDEX		|1		|correlationid

TABLE|task|taskid|0
FIELD		|taskid		|t_id		|	|NOT NULL	|0
FIELD		|type		|t_integer	|	|NOT NULL	|0
FIELD		|status		|t_integer	|'0'	|NOT NULL	|0
FIELD		|clock		|t_integer	|'0'	|NOT NULL	|0
FIELD		|ttl		|t_integer	|'0'	|NOT NULL	|0
FIELD		|proxyid	|t_id		|	|NULL		|0			|1|proxy	|proxyid
INDEX		|1		|status,proxyid
INDEX		|2		|proxyid

TABLE|task_close_problem|taskid|0
FIELD		|taskid		|t_id		|	|NOT NULL	|0			|1|task
FIELD		|acknowledgeid	|t_id		|	|NOT NULL	|0			|-|acknowledges

TABLE|item_preproc|item_preprocid|ZBX_TEMPLATE
FIELD		|item_preprocid	|t_id		|	|NOT NULL	|0
FIELD		|itemid		|t_id		|	|NOT NULL	|ZBX_PROXY			|1|items	|		|RESTRICT
FIELD		|step		|t_integer	|'0'	|NOT NULL	|ZBX_PROXY
FIELD		|type		|t_integer	|'0'	|NOT NULL	|ZBX_PROXY
FIELD		|params		|t_text		|''	|NOT NULL	|ZBX_PROXY
FIELD		|error_handler	|t_integer	|'0'	|NOT NULL	|ZBX_PROXY
FIELD		|error_handler_params|t_varchar(255)|''	|NOT NULL	|ZBX_PROXY
INDEX		|1		|itemid,step
CHANGELOG	|8

TABLE|task_remote_command|taskid|0
FIELD		|taskid		|t_id		|	|NOT NULL	|0			|1|task
FIELD		|command_type	|t_integer	|'0'	|NOT NULL	|0
FIELD		|execute_on	|t_integer	|'0'	|NOT NULL	|0
FIELD		|port		|t_integer	|'0'	|NOT NULL	|0
FIELD		|authtype	|t_integer	|'0'	|NOT NULL	|0
FIELD		|username	|t_varchar(64)	|''	|NOT NULL	|0
FIELD		|password	|t_varchar(64)	|''	|NOT NULL	|0
FIELD		|publickey	|t_varchar(64)	|''	|NOT NULL	|0
FIELD		|privatekey	|t_varchar(64)	|''	|NOT NULL	|0
FIELD		|command	|t_text		|''	|NOT NULL	|0
FIELD		|alertid	|t_id		|	|NULL		|0			|-|alerts
FIELD		|parent_taskid	|t_id		|	|NOT NULL	|0			|-|task		|taskid
FIELD		|hostid		|t_id		|	|NOT NULL	|0			|-|hosts

TABLE|task_remote_command_result|taskid|0
FIELD		|taskid		|t_id		|	|NOT NULL	|0			|1|task
FIELD		|status		|t_integer	|'0'	|NOT NULL	|0
FIELD		|parent_taskid	|t_id		|	|NOT NULL	|0			|-|task		|taskid
FIELD		|info		|t_longtext	|''	|NOT NULL	|0

TABLE|task_data|taskid|0
FIELD		|taskid		|t_id		|	|NOT NULL	|0			|1|task
FIELD		|type		|t_integer	|'0'	|NOT NULL	|0
FIELD		|data		|t_text		|''	|NOT NULL	|0
FIELD		|parent_taskid	|t_id		|	|NULL		|0			|-|task		|taskid

TABLE|task_result|taskid|0
FIELD		|taskid		|t_id		|	|NOT NULL	|0			|1|task
FIELD		|status		|t_integer	|'0'	|NOT NULL	|0
FIELD		|parent_taskid	|t_id		|	|NOT NULL	|0			|-|task		|taskid
FIELD		|info		|t_longtext	|''	|NOT NULL	|0
INDEX		|1		|parent_taskid

TABLE|task_acknowledge|taskid|0
FIELD		|taskid		|t_id		|	|NOT NULL	|0			|1|task
FIELD		|acknowledgeid	|t_id		|	|NOT NULL	|0			|-|acknowledges

TABLE|sysmap_shape|sysmap_shapeid|ZBX_TEMPLATE
FIELD		|sysmap_shapeid	|t_id		|	|NOT NULL	|0
FIELD		|sysmapid	|t_id		|	|NOT NULL	|0			|1|sysmaps
FIELD		|type		|t_integer	|'0'	|NOT NULL	|0
FIELD		|x		|t_integer	|'0'	|NOT NULL	|0
FIELD		|y		|t_integer	|'0'	|NOT NULL	|0
FIELD		|width		|t_integer	|'200'	|NOT NULL	|0
FIELD		|height		|t_integer	|'200'	|NOT NULL	|0
FIELD		|text		|t_text		|''	|NOT NULL	|0
FIELD		|font		|t_integer	|'9'	|NOT NULL	|0
FIELD		|font_size	|t_integer	|'11'	|NOT NULL	|0
FIELD		|font_color	|t_varchar(6)	|'000000'|NOT NULL	|0
FIELD		|text_halign	|t_integer	|'0'	|NOT NULL	|0
FIELD		|text_valign	|t_integer	|'0'	|NOT NULL	|0
FIELD		|border_type	|t_integer	|'0'	|NOT NULL	|0
FIELD		|border_width	|t_integer	|'1'	|NOT NULL	|0
FIELD		|border_color	|t_varchar(6)	|'000000'|NOT NULL	|0
FIELD		|background_color|t_varchar(6)	|''	|NOT NULL	|0
FIELD		|zindex		|t_integer	|'0'	|NOT NULL	|0
INDEX		|1		|sysmapid

TABLE|sysmap_element_trigger|selement_triggerid|ZBX_TEMPLATE
FIELD		|selement_triggerid	|t_id	|	|NOT NULL	|0
FIELD		|selementid		|t_id	|	|NOT NULL	|0			|1|sysmaps_elements
FIELD		|triggerid		|t_id	|	|NOT NULL	|0			|2|triggers
UNIQUE		|1			|selementid,triggerid
INDEX		|2			|triggerid

TABLE|httptest_field|httptest_fieldid|ZBX_TEMPLATE
FIELD		|httptest_fieldid	|t_id		|	|NOT NULL	|0
FIELD		|httptestid		|t_id		|	|NOT NULL	|ZBX_PROXY	|1|httptest	|		|RESTRICT
FIELD		|type			|t_integer	|'0'	|NOT NULL	|ZBX_PROXY
FIELD		|name			|t_varchar(255)	|''	|NOT NULL	|ZBX_PROXY
FIELD		|value			|t_text		|''	|NOT NULL	|ZBX_PROXY
INDEX		|1			|httptestid
CHANGELOG	|12

TABLE|httpstep_field|httpstep_fieldid|ZBX_TEMPLATE
FIELD		|httpstep_fieldid	|t_id		|	|NOT NULL	|0
FIELD		|httpstepid		|t_id		|	|NOT NULL	|ZBX_PROXY	|1|httpstep	|		|RESTRICT
FIELD		|type			|t_integer	|'0'	|NOT NULL	|ZBX_PROXY
FIELD		|name			|t_varchar(255)	|''	|NOT NULL	|ZBX_PROXY
FIELD		|value			|t_text		|''	|NOT NULL	|ZBX_PROXY
INDEX		|1			|httpstepid
CHANGELOG	|15

TABLE|dashboard|dashboardid|ZBX_DASHBOARD
FIELD		|dashboardid	|t_id		|	|NOT NULL	|0
FIELD		|name		|t_varchar(255)	|	|NOT NULL	|0
FIELD		|userid		|t_id		|	|NULL		|0			|1|users	|	|RESTRICT
FIELD		|private	|t_integer	|'1'	|NOT NULL	|0
FIELD		|templateid	|t_id		|	|NULL		|0			|2|hosts	|hostid
FIELD		|display_period	|t_integer	|'30'	|NOT NULL	|0
FIELD		|auto_start	|t_integer	|'1'	|NOT NULL	|0
FIELD		|uuid		|t_varchar(32)	|''	|NOT NULL	|0
INDEX		|1		|userid
INDEX		|2		|templateid
INDEX		|3		|uuid

TABLE|dashboard_user|dashboard_userid|ZBX_DASHBOARD
FIELD		|dashboard_userid|t_id		|	|NOT NULL	|0
FIELD		|dashboardid	|t_id		|	|NOT NULL	|0			|1|dashboard
FIELD		|userid		|t_id		|	|NOT NULL	|0			|2|users
FIELD		|permission	|t_integer	|'2'	|NOT NULL	|0
UNIQUE		|1		|dashboardid,userid
INDEX		|2		|userid

TABLE|dashboard_usrgrp|dashboard_usrgrpid|ZBX_DASHBOARD
FIELD		|dashboard_usrgrpid|t_id	|	|NOT NULL	|0
FIELD		|dashboardid	|t_id		|	|NOT NULL	|0			|1|dashboard
FIELD		|usrgrpid	|t_id		|	|NOT NULL	|0			|2|usrgrp
FIELD		|permission	|t_integer	|'2'	|NOT NULL	|0
UNIQUE		|1		|dashboardid,usrgrpid
INDEX		|2		|usrgrpid

TABLE|dashboard_page|dashboard_pageid|ZBX_DASHBOARD
FIELD		|dashboard_pageid|t_id		|	|NOT NULL	|0
FIELD		|dashboardid	|t_id		|	|NOT NULL	|0		|1|dashboard
FIELD		|name		|t_varchar(255)	|''	|NOT NULL	|0
FIELD		|display_period	|t_integer	|'0'	|NOT NULL	|0
FIELD		|sortorder	|t_integer	|'0'	|NOT NULL	|0
INDEX		|1		|dashboardid

TABLE|widget|widgetid|ZBX_DASHBOARD
FIELD		|widgetid	|t_id		|	|NOT NULL	|0
FIELD		|type		|t_varchar(255)	|''	|NOT NULL	|0
FIELD		|name		|t_varchar(255)	|''	|NOT NULL	|0
FIELD		|x		|t_integer	|'0'	|NOT NULL	|0
FIELD		|y		|t_integer	|'0'	|NOT NULL	|0
FIELD		|width		|t_integer	|'1'	|NOT NULL	|0
FIELD		|height		|t_integer	|'2'	|NOT NULL	|0
FIELD		|view_mode	|t_integer	|'0'	|NOT NULL	|0
FIELD		|dashboard_pageid|t_id		|	|NOT NULL	|0		|1|dashboard_page
INDEX		|1		|dashboard_pageid

TABLE|widget_field|widget_fieldid|ZBX_DASHBOARD
FIELD		|widget_fieldid	|t_id		|	|NOT NULL	|0
FIELD		|widgetid	|t_id		|	|NOT NULL	|0			|1|widget
FIELD		|type		|t_integer	|'0'	|NOT NULL	|0
FIELD		|name		|t_varchar(255)	|''	|NOT NULL	|0
FIELD		|value_int	|t_integer	|'0'	|NOT NULL	|0
FIELD		|value_str	|t_varchar(2048)|''	|NOT NULL	|0
FIELD		|value_groupid	|t_id		|	|NULL		|0			|2|hstgrp	|groupid
FIELD		|value_hostid	|t_id		|	|NULL		|0			|3|hosts	|hostid
FIELD		|value_itemid	|t_id		|	|NULL		|0			|4|items	|itemid
FIELD		|value_graphid	|t_id		|	|NULL		|0			|5|graphs	|graphid
FIELD		|value_sysmapid	|t_id		|	|NULL		|0			|6|sysmaps	|sysmapid
FIELD		|value_serviceid|t_id		|	|NULL		|0			|7|services	|serviceid
FIELD		|value_slaid	|t_id		|	|NULL		|0			|8|sla		|slaid
FIELD		|value_userid	|t_id		|	|NULL		|0			|9|users	|userid
FIELD		|value_actionid	|t_id		|	|NULL		|0			|10|actions	|actionid
FIELD		|value_mediatypeid|t_id		|	|NULL		|0			|11|media_type	|mediatypeid
INDEX		|1		|widgetid
INDEX		|2		|value_groupid
INDEX		|3		|value_hostid
INDEX		|4		|value_itemid
INDEX		|5		|value_graphid
INDEX		|6		|value_sysmapid
INDEX		|7		|value_serviceid
INDEX		|8		|value_slaid
INDEX		|9		|value_userid
INDEX		|10		|value_actionid
INDEX		|11		|value_mediatypeid

TABLE|task_check_now|taskid|0
FIELD		|taskid		|t_id		|	|NOT NULL	|0			|1|task
FIELD		|itemid		|t_id		|	|NOT NULL	|0			|-|items

TABLE|event_suppress|event_suppressid|0
FIELD		|event_suppressid|t_id		|	|NOT NULL	|0
FIELD		|eventid	|t_id		|	|NOT NULL	|0			|1|events
FIELD		|maintenanceid	|t_id		|	|NULL		|0			|2|maintenances
FIELD		|suppress_until	|t_time		|'0'	|NOT NULL	|0
FIELD		|userid		|t_id		|	|NULL		|0			|3|users
UNIQUE		|1		|eventid,maintenanceid
INDEX		|2		|suppress_until
INDEX		|3		|maintenanceid
INDEX		|4		|userid

TABLE|maintenance_tag|maintenancetagid|ZBX_DATA
FIELD		|maintenancetagid|t_id		|	|NOT NULL	|0
FIELD		|maintenanceid	|t_id		|	|NOT NULL	|0			|1|maintenances
FIELD		|tag		|t_varchar(255)	|''	|NOT NULL	|0
FIELD		|operator	|t_integer	|'2'	|NOT NULL	|0
FIELD		|value		|t_varchar(255)	|''	|NOT NULL	|0
INDEX		|1		|maintenanceid

TABLE|lld_macro_path|lld_macro_pathid|ZBX_TEMPLATE
FIELD		|lld_macro_pathid|t_id		|	|NOT NULL	|0
FIELD		|itemid		|t_id		|	|NOT NULL	|0			|1|items
FIELD		|lld_macro	|t_varchar(255)	|''	|NOT NULL	|0
FIELD		|path		|t_varchar(255)	|''	|NOT NULL	|0
UNIQUE		|1		|itemid,lld_macro

TABLE|host_tag|hosttagid|ZBX_TEMPLATE
FIELD		|hosttagid	|t_id		|	|NOT NULL	|0
FIELD		|hostid		|t_id		|	|NOT NULL	|0			|1|hosts	|		|RESTRICT
FIELD		|tag		|t_varchar(255)	|''	|NOT NULL	|0
FIELD		|value		|t_varchar(255)	|''	|NOT NULL	|0
FIELD		|automatic	|t_integer	|'0'	|NOT NULL	|0
INDEX		|1		|hostid
CHANGELOG	|2

TABLE|config_autoreg_tls|autoreg_tlsid|ZBX_DATA
FIELD		|autoreg_tlsid	|t_id		|	|NOT NULL	|0
FIELD		|tls_psk_identity|t_varchar(128)|''	|NOT NULL	|ZBX_PROXY
FIELD		|tls_psk	|t_varchar(512)	|''	|NOT NULL	|ZBX_PROXY
UNIQUE		|1		|tls_psk_identity

TABLE|module|moduleid|ZBX_DATA
FIELD		|moduleid	|t_id		|	|NOT NULL	|0
FIELD		|id		|t_varchar(255)	|''	|NOT NULL	|0
FIELD		|relative_path	|t_varchar(255)	|''	|NOT NULL	|0
FIELD		|status		|t_integer	|'0'	|NOT NULL	|0
FIELD		|config		|t_text		|''	|NOT NULL	|0

TABLE|interface_snmp|interfaceid|ZBX_TEMPLATE
FIELD		|interfaceid	|t_id		|	|NOT NULL	|0			|1|interface
FIELD		|version	|t_integer	|'2'	|NOT NULL	|ZBX_PROXY
FIELD		|bulk		|t_integer	|'1'	|NOT NULL	|ZBX_PROXY
FIELD		|community	|t_varchar(64)	|''	|NOT NULL	|ZBX_PROXY
FIELD		|securityname	|t_varchar(64)	|''	|NOT NULL	|ZBX_PROXY
FIELD		|securitylevel	|t_integer	|'0'	|NOT NULL	|ZBX_PROXY
FIELD		|authpassphrase	|t_varchar(64)	|''	|NOT NULL	|ZBX_PROXY
FIELD		|privpassphrase	|t_varchar(64)	|''	|NOT NULL	|ZBX_PROXY
FIELD		|authprotocol	|t_integer	|'0'	|NOT NULL	|ZBX_PROXY
FIELD		|privprotocol	|t_integer	|'0'	|NOT NULL	|ZBX_PROXY
FIELD		|contextname	|t_varchar(255)	|''	|NOT NULL	|ZBX_PROXY
FIELD		|max_repetitions|t_integer	|'10'	|NOT NULL	|ZBX_PROXY

TABLE|lld_override|lld_overrideid|ZBX_TEMPLATE
FIELD		|lld_overrideid	|t_id		|	|NOT NULL	|0
FIELD		|itemid		|t_id		|	|NOT NULL	|0	|1|items
FIELD		|name		|t_varchar(255)	|''	|NOT NULL	|0
FIELD		|step		|t_integer	|'0'	|NOT NULL	|0
FIELD		|evaltype	|t_integer	|'0'	|NOT NULL	|0
FIELD		|formula	|t_varchar(255)	|''	|NOT NULL	|0
FIELD		|stop		|t_integer	|'0'	|NOT NULL	|0
UNIQUE		|1		|itemid,name

TABLE|lld_override_condition|lld_override_conditionid|ZBX_TEMPLATE
FIELD	|lld_override_conditionid	|t_id		|	|NOT NULL	|0
FIELD	|lld_overrideid			|t_id		|	|NOT NULL	|0	|1|lld_override
FIELD	|operator			|t_integer	|'8'	|NOT NULL	|0
FIELD	|macro				|t_varchar(64)	|''	|NOT NULL	|0
FIELD	|value				|t_varchar(255)	|''	|NOT NULL	|0
INDEX	|1				|lld_overrideid

TABLE|lld_override_operation|lld_override_operationid|ZBX_TEMPLATE
FIELD	|lld_override_operationid	|t_id		|	|NOT NULL	|0
FIELD	|lld_overrideid			|t_id		|	|NOT NULL	|0	|1|lld_override
FIELD	|operationobject		|t_integer	|'0'	|NOT NULL	|0
FIELD	|operator			|t_integer	|'0'	|NOT NULL	|0
FIELD	|value				|t_varchar(255)	|''	|NOT NULL	|0
INDEX	|1				|lld_overrideid

TABLE|lld_override_opstatus|lld_override_operationid|ZBX_TEMPLATE
FIELD	|lld_override_operationid	|t_id		|	|NOT NULL	|0	|1|lld_override_operation
FIELD	|status				|t_integer	|'0'	|NOT NULL	|0

TABLE|lld_override_opdiscover|lld_override_operationid|ZBX_TEMPLATE
FIELD	|lld_override_operationid	|t_id		|	|NOT NULL	|0	|1|lld_override_operation
FIELD	|discover			|t_integer	|'0'	|NOT NULL	|0

TABLE|lld_override_opperiod|lld_override_operationid|ZBX_TEMPLATE
FIELD	|lld_override_operationid	|t_id		|	|NOT NULL	|0	|1|lld_override_operation
FIELD	|delay				|t_varchar(1024)|'0'	|NOT NULL	|0

TABLE|lld_override_ophistory|lld_override_operationid|ZBX_TEMPLATE
FIELD	|lld_override_operationid	|t_id		|	|NOT NULL	|0	|1|lld_override_operation
FIELD	|history			|t_varchar(255)	|'31d'	|NOT NULL	|0

TABLE|lld_override_optrends|lld_override_operationid|ZBX_TEMPLATE
FIELD	|lld_override_operationid	|t_id		|	|NOT NULL	|0	|1|lld_override_operation
FIELD	|trends				|t_varchar(255)	|'365d'	|NOT NULL	|0

TABLE|lld_override_opseverity|lld_override_operationid|ZBX_TEMPLATE
FIELD	|lld_override_operationid	|t_id		|	|NOT NULL	|0	|1|lld_override_operation
FIELD	|severity			|t_integer	|'0'	|NOT NULL	|0

TABLE|lld_override_optag|lld_override_optagid|ZBX_TEMPLATE
FIELD	|lld_override_optagid		|t_id		|	|NOT NULL	|0
FIELD	|lld_override_operationid	|t_id		|	|NOT NULL	|0	|1|lld_override_operation
FIELD	|tag				|t_varchar(255)	|''	|NOT NULL	|0
FIELD	|value				|t_varchar(255)	|''	|NOT NULL	|0
INDEX	|1				|lld_override_operationid

TABLE|lld_override_optemplate|lld_override_optemplateid|ZBX_TEMPLATE
FIELD	|lld_override_optemplateid	|t_id		|	|NOT NULL	|0
FIELD	|lld_override_operationid	|t_id		|	|NOT NULL	|0	|1|lld_override_operation
FIELD	|templateid			|t_id		|	|NOT NULL	|0	|2|hosts	|hostid	|RESTRICT
UNIQUE	|1				|lld_override_operationid,templateid
INDEX	|2				|templateid

TABLE|lld_override_opinventory|lld_override_operationid|ZBX_TEMPLATE
FIELD	|lld_override_operationid	|t_id		|	|NOT NULL	|0	|1|lld_override_operation
FIELD	|inventory_mode			|t_integer	|'0'	|NOT NULL	|0

TABLE|trigger_queue|trigger_queueid|0
FIELD		|trigger_queueid|t_id		|	|NOT NULL	|0
FIELD		|objectid	|t_id		|	|NOT NULL	|0
FIELD		|type		|t_integer	|'0'	|NOT NULL	|0
FIELD		|clock		|t_time		|'0'	|NOT NULL	|0
FIELD		|ns		|t_nanosec	|'0'	|NOT NULL	|0

TABLE|item_parameter|item_parameterid|ZBX_TEMPLATE
FIELD		|item_parameterid|t_id		|	|NOT NULL	|0
FIELD		|itemid		|t_id		|	|NOT NULL	|ZBX_PROXY		|1|items
FIELD		|name		|t_varchar(255)	|''	|NOT NULL	|ZBX_PROXY
FIELD		|value		|t_varchar(2048)|''	|NOT NULL	|ZBX_PROXY
INDEX		|1		|itemid

TABLE|role_rule|role_ruleid|ZBX_DATA
FIELD		|role_ruleid	|t_id		|	|NOT NULL	|0
FIELD		|roleid		|t_id		|	|NOT NULL	|0			|1|role
FIELD		|type		|t_integer	|'0'	|NOT NULL	|0
FIELD		|name		|t_varchar(255)	|''	|NOT NULL	|0
FIELD		|value_int	|t_integer	|'0'	|NOT NULL	|0
FIELD		|value_str	|t_varchar(255)	|''	|NOT NULL	|0
FIELD		|value_moduleid	|t_id		|	|NULL		|0			|2|module	|moduleid
FIELD		|value_serviceid|t_id		|	|NULL	|0			|3|services	|serviceid
INDEX		|1		|roleid
INDEX		|2		|value_moduleid
INDEX		|3		|value_serviceid

TABLE|token|tokenid|ZBX_DATA
FIELD	|tokenid	|t_id		|	|NOT NULL	|0
FIELD	|name		|t_varchar(64)	|''	|NOT NULL	|0
FIELD	|description	|t_text		|''	|NOT NULL	|0
FIELD	|userid		|t_id		|	|NOT NULL	|0	|1	|users
FIELD	|token		|t_varchar(128)	|	|NULL		|0
FIELD	|lastaccess	|t_integer	|'0'	|NOT NULL	|0
FIELD	|status		|t_integer	|'0'	|NOT NULL	|0
FIELD	|expires_at	|t_time		|'0'	|NOT NULL	|0
FIELD	|created_at	|t_time		|'0'	|NOT NULL	|0
FIELD	|creator_userid	|t_id		|	|NULL		|0	|2	|users	|userid	|RESTRICT
INDEX	|1		|name
UNIQUE	|2		|userid,name
UNIQUE	|3		|token
INDEX	|4		|creator_userid

TABLE|item_tag|itemtagid|ZBX_TEMPLATE
FIELD		|itemtagid	|t_id		|	|NOT NULL	|0
FIELD		|itemid		|t_id		|	|NOT NULL	|0			|1|items	|		|RESTRICT
FIELD		|tag		|t_varchar(255)	|''	|NOT NULL	|0
FIELD		|value		|t_varchar(255)	|''	|NOT NULL	|0
INDEX		|1		|itemid
CHANGELOG	|4

TABLE|httptest_tag|httptesttagid|ZBX_TEMPLATE
FIELD		|httptesttagid	|t_id		|	|NOT NULL	|0
FIELD		|httptestid	|t_id			|	|NOT NULL	|0		|1|httptest
FIELD		|tag		|t_varchar(255)	|''	|NOT NULL	|0
FIELD		|value		|t_varchar(255)	|''	|NOT NULL	|0
INDEX		|1		|httptestid

TABLE|sysmaps_element_tag|selementtagid|ZBX_TEMPLATE
FIELD		|selementtagid	|t_id		|	|NOT NULL	|0
FIELD		|selementid	|t_id			|	|NOT NULL	|0		|1|sysmaps_elements
FIELD		|tag		|t_varchar(255)	|''	|NOT NULL	|0
FIELD		|value		|t_varchar(255)	|''	|NOT NULL	|0
FIELD		|operator	|t_integer		|'0'|NOT NULL	|0
INDEX		|1		|selementid

TABLE|report|reportid|ZBX_DATA
FIELD		|reportid	|t_id		|	|NOT NULL	|0
FIELD		|userid		|t_id		|	|NOT NULL	|0		|1|users|userid
FIELD		|name		|t_varchar(255)	|''	|NOT NULL	|0
FIELD		|description	|t_varchar(2048)|''	|NOT NULL	|0
FIELD		|status		|t_integer	|'0'	|NOT NULL	|0
FIELD		|dashboardid	|t_id		|	|NOT NULL	|0		|2|dashboard|dashboardid
FIELD		|period		|t_integer	|'0'	|NOT NULL	|0
FIELD		|cycle		|t_integer	|'0'	|NOT NULL	|0
FIELD		|weekdays	|t_integer	|'0'	|NOT NULL	|0
FIELD		|start_time	|t_integer	|'0'	|NOT NULL	|0
FIELD		|active_since	|t_integer	|'0'	|NOT NULL	|0
FIELD		|active_till	|t_integer	|'0'	|NOT NULL	|0
FIELD		|state		|t_integer	|'0'	|NOT NULL	|ZBX_NODATA
FIELD		|lastsent	|t_time	|'0'		|NOT NULL	|ZBX_NODATA
FIELD		|info		|t_varchar(2048)|''	|NOT NULL	|ZBX_NODATA
UNIQUE		|1		|name
INDEX		|2		|userid
INDEX		|3		|dashboardid

TABLE|report_param|reportparamid|ZBX_DATA
FIELD		|reportparamid	|t_id		|	|NOT NULL	|0
FIELD		|reportid	|t_id		|	|NOT NULL	|0		|1|report|reportid
FIELD		|name		|t_varchar(255)	|''	|NOT NULL	|0
FIELD		|value		|t_text		|''	|NOT NULL	|0
INDEX		|1		|reportid

TABLE|report_user|reportuserid|ZBX_DATA
FIELD		|reportuserid	|t_id		|	|NOT NULL	|0
FIELD		|reportid	|t_id		|	|NOT NULL	|0		|1|report|reportid
FIELD		|userid		|t_id		|	|NOT NULL	|0		|2|users|userid
FIELD		|exclude	|t_integer	|'0'	|NOT NULL	|0
FIELD		|access_userid	|t_id		|	|NULL		|0		|3|users|userid		|RESTRICT
INDEX		|1		|reportid
INDEX		|2		|userid
INDEX		|3		|access_userid

TABLE|report_usrgrp|reportusrgrpid|ZBX_DATA
FIELD		|reportusrgrpid|t_id		|	|NOT NULL	|0
FIELD		|reportid	|t_id		|	|NOT NULL	|0		|1|report|reportid
FIELD		|usrgrpid	|t_id		|	|NOT NULL	|0		|2|usrgrp|usrgrpid
FIELD		|access_userid	|t_id		|	|NULL		|0		|3|users|userid		|RESTRICT
INDEX		|1		|reportid
INDEX		|2		|usrgrpid
INDEX		|3		|access_userid

TABLE|service_problem_tag|service_problem_tagid|ZBX_DATA
FIELD		|service_problem_tagid	|t_id		|	|NOT NULL	|0
FIELD		|serviceid		|t_id		|	|NOT NULL	|0	|1|services|serviceid
FIELD		|tag			|t_varchar(255)	|''	|NOT NULL	|0
FIELD		|operator		|t_integer	|'0'	|NOT NULL	|0
FIELD		|value			|t_varchar(255)	|''	|NOT NULL	|0
INDEX		|1			|serviceid

TABLE|service_problem|service_problemid|ZBX_DATA
FIELD		|service_problemid	|t_id		|	|NOT NULL	|0
FIELD		|eventid		|t_id		|	|NOT NULL	|0	|1|problem|eventid
FIELD		|serviceid		|t_id		|	|NOT NULL	|0	|2|services|serviceid
FIELD		|severity		|t_integer	|'0'	|NOT NULL	|0
INDEX		|1			|eventid
INDEX		|2			|serviceid

TABLE|service_tag|servicetagid|0
FIELD		|servicetagid	|t_id		|	|NOT NULL	|0
FIELD		|serviceid	|t_id		|	|NOT NULL	|0		|1|services|serviceid
FIELD		|tag		|t_varchar(255)	|''	|NOT NULL	|0
FIELD		|value		|t_varchar(255)	|''	|NOT NULL	|0
INDEX		|1		|serviceid

TABLE|service_status_rule|service_status_ruleid|ZBX_DATA
FIELD		|service_status_ruleid|t_id	|	|NOT NULL	|0
FIELD		|serviceid	|t_id		|	|NOT NULL	|0		|1|services|serviceid
FIELD		|type		|t_integer	|'0'	|NOT NULL	|0
FIELD		|limit_value	|t_integer	|'0'	|NOT NULL	|0
FIELD		|limit_status	|t_integer	|'0'	|NOT NULL	|0
FIELD		|new_status	|t_integer	|'0'	|NOT NULL	|0
INDEX		|1		|serviceid

TABLE|ha_node|ha_nodeid|ZBX_DATA
FIELD		|ha_nodeid	|t_cuid		|	|NOT NULL	|0
FIELD		|name		|t_varchar(255)	|''	|NOT NULL	|0
FIELD		|address	|t_varchar(255)	|''	|NOT NULL	|0
FIELD		|port		|t_integer	|'10051'|NOT NULL	|0
FIELD		|lastaccess	|t_integer	|'0'	|NOT NULL	|0
FIELD		|status		|t_integer	|'0'	|NOT NULL	|0
FIELD		|ha_sessionid	|t_cuid		|''	|NOT NULL	|0
UNIQUE		|1		|name
INDEX		|2		|status,lastaccess

TABLE|sla|slaid|ZBX_DATA
FIELD		|slaid		|t_id		|	|NOT NULL	|0
FIELD		|name		|t_varchar(255)	|''	|NOT NULL	|0
FIELD		|period		|t_integer	|'0'	|NOT NULL	|0
FIELD		|slo		|t_double	|'99.9'	|NOT NULL	|0
FIELD		|effective_date	|t_integer	|'0'	|NOT NULL	|0
FIELD		|timezone	|t_varchar(50)	|'UTC'	|NOT NULL	|ZBX_NODATA
FIELD		|status		|t_integer	|'1'	|NOT NULL	|0
FIELD		|description	|t_text		|''	|NOT NULL	|0
UNIQUE		|1		|name

TABLE|sla_schedule|sla_scheduleid|ZBX_DATA
FIELD		|sla_scheduleid	|t_id		|	|NOT NULL	|0
FIELD		|slaid		|t_id		|	|NOT NULL	|0		|1|sla|slaid
FIELD		|period_from	|t_integer	|'0'	|NOT NULL	|0
FIELD		|period_to	|t_integer	|'0'	|NOT NULL	|0
INDEX		|1		|slaid

TABLE|sla_excluded_downtime|sla_excluded_downtimeid|ZBX_DATA
FIELD		|sla_excluded_downtimeid|t_id		|	|NOT NULL	|0
FIELD		|slaid			|t_id		|	|NOT NULL	|0	|1|sla|slaid
FIELD		|name			|t_varchar(255)	|''	|NOT NULL	|0
FIELD		|period_from		|t_integer	|'0'	|NOT NULL	|0
FIELD		|period_to		|t_integer	|'0'	|NOT NULL	|0
INDEX		|1			|slaid

TABLE|sla_service_tag|sla_service_tagid|0
FIELD		|sla_service_tagid	|t_id		|	|NOT NULL	|0
FIELD		|slaid			|t_id		|	|NOT NULL	|0	|1|sla|slaid
FIELD		|tag			|t_varchar(255)	|''	|NOT NULL	|0
FIELD		|operator		|t_integer	|'0'	|NOT NULL	|0
FIELD		|value			|t_varchar(255)	|''	|NOT NULL	|0
INDEX		|1			|slaid

TABLE|host_rtdata|hostid|ZBX_TEMPLATE
FIELD		|hostid			|t_id		|	|NOT NULL	|0	|1|hosts|hostid
FIELD		|active_available	|t_integer	|'0'	|NOT NULL	|0

TABLE|userdirectory|userdirectoryid|0
FIELD		|userdirectoryid	|t_id			|		|NOT NULL	|0
FIELD		|name				|t_varchar(128)	|''		|NOT NULL	|0
FIELD		|description		|t_text		|''	|NOT NULL	|0
FIELD		|idp_type			|t_integer		|'1'	|NOT NULL	|0
FIELD		|provision_status	|t_integer		|'0'	|NOT NULL	|0
INDEX		|1			|idp_type

TABLE|userdirectory_ldap|userdirectoryid|0
FIELD		|userdirectoryid		|t_id			|		|NOT NULL	|0	|1|userdirectory
FIELD		|host					|t_varchar(255)	|''		|NOT NULL	|0
FIELD		|port					|t_integer		|'389'	|NOT NULL	|0
FIELD		|base_dn				|t_varchar(255)	|''		|NOT NULL	|0
FIELD		|search_attribute		|t_varchar(128)	|''		|NOT NULL	|0
FIELD		|bind_dn				|t_varchar(255)	|''		|NOT NULL	|0
FIELD		|bind_password			|t_varchar(128)	|''		|NOT NULL	|0
FIELD		|start_tls				|t_integer		|'0'	|NOT NULL	|0
FIELD		|search_filter			|t_varchar(255)	|''		|NOT NULL	|0
FIELD		|group_basedn			|t_varchar(255)	|''		|NOT NULL	|0
FIELD		|group_name				|t_varchar(255)	|''		|NOT NULL	|0
FIELD		|group_member			|t_varchar(255)	|''		|NOT NULL	|0
FIELD		|user_ref_attr			|t_varchar(255)	|''		|NOT NULL	|0
FIELD		|group_filter			|t_varchar(255)	|''		|NOT NULL	|0
FIELD		|group_membership		|t_varchar(255)	|''		|NOT NULL	|0
FIELD		|user_username			|t_varchar(255)	|''		|NOT NULL	|0
FIELD		|user_lastname			|t_varchar(255)	|''		|NOT NULL	|0

TABLE|userdirectory_saml|userdirectoryid|0
FIELD		|userdirectoryid		|t_id			|		|NOT NULL	|0	|1|userdirectory
FIELD		|idp_entityid			|t_varchar(1024)|''		|NOT NULL	|0
FIELD		|sso_url				|t_varchar(2048)|''		|NOT NULL	|0
FIELD		|slo_url				|t_varchar(2048)|''		|NOT NULL	|0
FIELD		|username_attribute		|t_varchar(128)	|''		|NOT NULL	|0
FIELD		|sp_entityid			|t_varchar(1024)|''		|NOT NULL	|0
FIELD		|nameid_format			|t_varchar(2048)|''		|NOT NULL	|0
FIELD		|sign_messages			|t_integer		|'0'	|NOT NULL	|0
FIELD		|sign_assertions		|t_integer		|'0'	|NOT NULL	|0
FIELD		|sign_authn_requests	|t_integer		|'0'	|NOT NULL	|0
FIELD		|sign_logout_requests	|t_integer		|'0'	|NOT NULL	|0
FIELD		|sign_logout_responses	|t_integer		|'0'	|NOT NULL	|0
FIELD		|encrypt_nameid			|t_integer		|'0'	|NOT NULL	|0
FIELD		|encrypt_assertions		|t_integer		|'0'	|NOT NULL	|0
FIELD		|group_name				|t_varchar(255)	|''		|NOT NULL	|0
FIELD		|user_username			|t_varchar(255)	|''		|NOT NULL	|0
FIELD		|user_lastname			|t_varchar(255)	|''		|NOT NULL	|0
FIELD		|scim_status			|t_integer		|'0'	|NOT NULL	|0

TABLE|userdirectory_media|userdirectory_mediaid|0
FIELD		|userdirectory_mediaid	|t_id			|	|NOT NULL	|0
FIELD		|userdirectoryid	|t_id			|	|NOT NULL	|0	|1	|userdirectory
FIELD		|mediatypeid		|t_id			|	|NOT NULL	|0	|2	|media_type
FIELD		|name				|t_varchar(64)	|''	|NOT NULL	|0
FIELD		|attribute			|t_varchar(255)	|''	|NOT NULL	|0
FIELD		|active			|t_integer		|'0'	|NOT NULL	|0
FIELD		|severity		|t_integer		|'63'	|NOT NULL	|0
FIELD		|period			|t_varchar(1024)	|'1-7,00:00-24:00'|NOT NULL|0
INDEX		|1	|userdirectoryid
INDEX		|2	|mediatypeid

TABLE|userdirectory_usrgrp|userdirectory_usrgrpid|0
FIELD		|userdirectory_usrgrpid		|t_id		|	|NOT NULL	|0
FIELD		|userdirectory_idpgroupid	|t_id		|	|NOT NULL	|0	|1	|userdirectory_idpgroup
FIELD		|usrgrpid					|t_id		|	|NOT NULL	|0	|2	|usrgrp
UNIQUE		|1	|userdirectory_idpgroupid,usrgrpid
INDEX		|2	|usrgrpid

TABLE|userdirectory_idpgroup|userdirectory_idpgroupid|0
FIELD		|userdirectory_idpgroupid	|t_id			|	|NOT NULL	|0
FIELD		|userdirectoryid		|t_id			|	|NOT NULL	|0	|1	|userdirectory
FIELD		|roleid					|t_id			|	|NOT NULL	|0	|2	|role
FIELD		|name					|t_varchar(255)	|''	|NOT NULL	|0
INDEX		|1	|userdirectoryid
INDEX		|2	|roleid

TABLE|changelog|changelogid|0
FIELD		|changelogid	|t_serial	|	|NOT NULL	|0
FIELD		|object		|t_integer	|'0'	|NOT NULL	|0
FIELD		|objectid	|t_id		|	|NOT NULL	|0
FIELD		|operation	|t_integer	|'0'	|NOT NULL	|0
FIELD		|clock		|t_integer	|'0'	|NOT NULL	|0
INDEX		|1		|clock

TABLE|scim_group|scim_groupid|0
FIELD		|scim_groupid	|t_id			|	|NOT NULL	|0
FIELD		|name			|t_varchar(64)	|''	|NOT NULL	|0
UNIQUE		|1		|name

TABLE|user_scim_group|user_scim_groupid|0
FIELD		|user_scim_groupid	|t_id	|	|NOT NULL	|0
FIELD		|userid				|t_id	|	|NOT NULL	|0	|1|users
FIELD		|scim_groupid		|t_id	|	|NOT NULL	|0	|2|scim_group
INDEX		|1	|userid
INDEX		|2	|scim_groupid

TABLE|connector|connectorid|ZBX_DATA
FIELD		|connectorid	|t_id		|	|NOT NULL	|0
FIELD		|name		|t_varchar(255)	|''	|NOT NULL	|0
FIELD		|protocol	|t_integer	|'0'	|NOT NULL	|0
FIELD		|data_type	|t_integer	|'0'	|NOT NULL	|0
FIELD		|url		|t_varchar(2048)|''	|NOT NULL	|0
FIELD		|max_records	|t_integer	|'0'	|NOT NULL	|0
FIELD		|max_senders	|t_integer	|'1'	|NOT NULL	|0
FIELD		|max_attempts	|t_integer	|'1'	|NOT NULL	|0
FIELD		|timeout	|t_varchar(255)	|'5s'	|NOT NULL	|0
FIELD		|http_proxy	|t_varchar(255)	|''	|NOT NULL	|0
FIELD		|authtype	|t_integer	|'0'	|NOT NULL	|0
FIELD		|username	|t_varchar(255)	|''	|NOT NULL	|0
FIELD		|password	|t_varchar(255)	|''	|NOT NULL	|0
FIELD		|token		|t_varchar(128)	|''	|NOT NULL	|0
FIELD		|verify_peer	|t_integer	|'1'	|NOT NULL	|0
FIELD		|verify_host	|t_integer	|'1'	|NOT NULL	|0
FIELD		|ssl_cert_file	|t_varchar(255)	|''	|NOT NULL	|0
FIELD		|ssl_key_file	|t_varchar(255)	|''	|NOT NULL	|0
FIELD		|ssl_key_password|t_varchar(64)	|''	|NOT NULL	|0
FIELD		|description	|t_text		|''	|NOT NULL	|0
FIELD		|status		|t_integer	|'1'	|NOT NULL	|0
FIELD		|tags_evaltype	|t_integer	|'0'	|NOT NULL	|0
FIELD		|item_value_type|t_integer	|'31'	|NOT NULL	|0
FIELD		|attempt_interval|t_varchar(32)	|'5s'	|NOT NULL	|0
UNIQUE		|1		|name
CHANGELOG	|17

TABLE|connector_tag|connector_tagid|0
FIELD	|connector_tagid|t_id		|	|NOT NULL	|0
FIELD	|connectorid	|t_id		|	|NOT NULL	|0	|1|connector|	|RESTRICT
FIELD	|tag		|t_varchar(255)	|''	|NOT NULL	|0
FIELD	|operator	|t_integer	|'0'	|NOT NULL	|0
FIELD	|value		|t_varchar(255)	|''	|NOT NULL	|0
INDEX	|1		|connectorid
CHANGELOG	|18

TABLE|proxy|proxyid|0
FIELD		|proxyid		|t_id		|		|NOT NULL	|0
FIELD		|name			|t_varchar(128)	|''		|NOT NULL	|ZBX_PROXY
FIELD		|operating_mode		|t_integer	|'0'		|NOT NULL	|0
FIELD		|description		|t_text		|''		|NOT NULL	|0
FIELD		|tls_connect		|t_integer	|'1'		|NOT NULL	|0
FIELD		|tls_accept		|t_integer	|'1'		|NOT NULL	|0
FIELD		|tls_issuer		|t_varchar(1024)|''		|NOT NULL	|0
FIELD		|tls_subject		|t_varchar(1024)|''		|NOT NULL	|0
FIELD		|tls_psk_identity	|t_varchar(128)	|''		|NOT NULL	|0
FIELD		|tls_psk		|t_varchar(512)	|''		|NOT NULL	|0
FIELD		|allowed_addresses	|t_varchar(255)	|''		|NOT NULL	|0
FIELD		|address		|t_varchar(255)	|'127.0.0.1'	|NOT NULL	|0
FIELD		|port			|t_varchar(64)	|'10051'	|NOT NULL	|0
FIELD		|custom_timeouts	|t_integer	|'0'		|NOT NULL	|0
FIELD		|timeout_zabbix_agent	|t_varchar(255)	|''		|NOT NULL	|0
FIELD		|timeout_simple_check	|t_varchar(255)	|''		|NOT NULL	|0
FIELD		|timeout_snmp_agent	|t_varchar(255)	|''		|NOT NULL	|0
FIELD		|timeout_external_check	|t_varchar(255)	|''		|NOT NULL	|0
FIELD		|timeout_db_monitor	|t_varchar(255)	|''		|NOT NULL	|0
FIELD		|timeout_http_agent	|t_varchar(255)	|''		|NOT NULL	|0
FIELD		|timeout_ssh_agent	|t_varchar(255)	|''		|NOT NULL	|0
FIELD		|timeout_telnet_agent	|t_varchar(255)	|''		|NOT NULL	|0
FIELD		|timeout_script		|t_varchar(255)	|''		|NOT NULL	|0
FIELD		|local_address		|t_varchar(255)	|''		|NOT NULL	|ZBX_PROXY
FIELD		|local_port		|t_varchar(64)	|'10051'	|NOT NULL	|ZBX_PROXY
FIELD		|proxy_groupid		|t_id		|		|NULL		|0	|1|proxy_group|	|RESTRICT
FIELD		|timeout_browser	|t_varchar(255)	|''		|NOT NULL	|0
UNIQUE		|1		|name
INDEX		|2		|proxy_groupid
CHANGELOG	|19

TABLE|proxy_rtdata|proxyid|0
FIELD		|proxyid	|t_id		|	|NOT NULL	|0		|1|proxy|proxyid
FIELD		|lastaccess	|t_integer	|'0'	|NOT NULL	|ZBX_NODATA
FIELD		|version	|t_integer	|'0'	|NOT NULL	|ZBX_NODATA
FIELD		|compatibility	|t_integer	|'0'	|NOT NULL	|ZBX_NODATA
FIELD		|state		|t_integer	|'0'	|NOT NULL	|ZBX_NODATA

TABLE|proxy_group|proxy_groupid|0
FIELD		|proxy_groupid	|t_id		|	|NOT NULL	|0
FIELD		|name		|t_varchar(255)	|''	|NOT NULL	|0
FIELD		|description	|t_text		|''	|NOT NULL	|0
FIELD		|failover_delay	|t_varchar(255)	|'1m'	|NOT NULL	|0
FIELD		|min_online	|t_varchar(255)	|'1'	|NOT NULL	|0
CHANGELOG	|20

TABLE|proxy_group_rtdata|proxy_groupid|0
FIELD		|proxy_groupid	|t_id		|	|NOT NULL	|0		|1|proxy_group|proxy_groupid
FIELD		|state		|t_integer	|'0'	|NOT NULL	|0

TABLE|host_proxy|hostproxyid|0
FIELD		|hostproxyid	|t_id		|	|NOT NULL	|0
FIELD		|hostid		|t_id		|	|NULL		|0|1|hosts	|	|RESTRICT
FIELD		|host		|t_varchar(128)	|''	|NOT NULL	|ZBX_PROXY
FIELD		|proxyid	|t_id		|	|NULL		|ZBX_PROXY|2|proxy|	|RESTRICT
FIELD		|revision	|t_bigint	|'0'	|NOT NULL	|ZBX_PROXY
FIELD		|tls_accept	|t_integer	|'1'	|NOT NULL	|ZBX_PROXY
FIELD		|tls_issuer	|t_varchar(1024)|''	|NOT NULL	|ZBX_PROXY
FIELD		|tls_subject	|t_varchar(1024)|''	|NOT NULL	|ZBX_PROXY
FIELD		|tls_psk_identity|t_varchar(128)|''	|NOT NULL	|ZBX_PROXY
FIELD		|tls_psk	|t_varchar(512)	|''	|NOT NULL	|ZBX_PROXY
UNIQUE		|1		|hostid
INDEX		|2		|proxyid
INDEX		|3		|revision
CHANGELOG	|21

TABLE|mfa|mfaid|ZBX_DATA
FIELD		|mfaid		|t_id		|	|NOT NULL	|0
FIELD		|type		|t_integer	|'0'	|NOT NULL	|0
FIELD		|name		|t_varchar(128)	|''	|NOT NULL	|0
FIELD		|hash_function	|t_integer	|'1'	|NULL		|0
FIELD		|code_length	|t_integer	|'6'	|NULL		|0
FIELD		|api_hostname	|t_varchar(1024)|''	|NULL		|0
FIELD		|clientid	|t_varchar(32)	|''	|NULL		|0
FIELD		|client_secret	|t_varchar(64)	|''	|NULL		|0
UNIQUE		|1		|name

TABLE|mfa_totp_secret|mfa_totp_secretid|ZBX_DATA
FIELD		|mfa_totp_secretid	|t_id		|	|NOT NULL	|0
FIELD		|mfaid			|t_id			|	|NOT NULL	|0	|1|mfa	|mfaid
FIELD		|userid			|t_id			|	|NOT NULL	|0	|2|users|userid
FIELD		|totp_secret	|t_varchar(32)	|''	|NULL		|0
FIELD		|status			|t_integer		|'0'|NOT NULL	|0
FIELD		|used_codes		|t_varchar(32)	|'' |NOT NULL	|0
INDEX		|1			|mfaid
INDEX		|2			|userid

TABLE|dbversion|dbversionid|
FIELD		|dbversionid	|t_id		|	|NOT NULL	|0
FIELD		|mandatory	|t_integer	|'0'	|NOT NULL	|
FIELD		|optional	|t_integer	|'0'	|NOT NULL	|
<<<<<<< HEAD
ROW		|1		|7010015	|7010015
=======
ROW		|1		|7010016	|7010016
>>>>>>> 883c704c
<|MERGE_RESOLUTION|>--- conflicted
+++ resolved
@@ -2329,8 +2329,4 @@
 FIELD		|dbversionid	|t_id		|	|NOT NULL	|0
 FIELD		|mandatory	|t_integer	|'0'	|NOT NULL	|
 FIELD		|optional	|t_integer	|'0'	|NOT NULL	|
-<<<<<<< HEAD
-ROW		|1		|7010015	|7010015
-=======
-ROW		|1		|7010016	|7010016
->>>>>>> 883c704c
+ROW		|1		|7010017	|7010017