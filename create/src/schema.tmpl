--
-- Zabbix
-- Copyright (C) 2001-2013 Zabbix SIA
--
-- This program is free software; you can redistribute it and/or modify
-- it under the terms of the GNU General Public License as published by
-- the Free Software Foundation; either version 2 of the License, or
-- (at your option) any later version.
--
-- This program is distributed in the hope that it will be useful,
-- but WITHOUT ANY WARRANTY; without even the implied warranty of
-- MERCHANTABILITY or FITNESS FOR A PARTICULAR PURPOSE. See the
-- GNU General Public License for more details.
--
-- You should have received a copy of the GNU General Public License
-- along with this program; if not, write to the Free Software
-- Foundation, Inc., 51 Franklin Street, Fifth Floor, Boston, MA  02110-1301, USA.
--

--
-- Do not use spaces
-- Tables must be sorted to match referential integrity rules
--

TABLE|maintenances|maintenanceid|ZBX_SYNC,ZBX_DATA
FIELD		|maintenanceid	|t_id		|	|NOT NULL	|0
FIELD		|name		|t_varchar(128)	|''	|NOT NULL	|ZBX_SYNC
FIELD		|maintenance_type|t_integer	|'0'	|NOT NULL	|ZBX_SYNC
FIELD		|description	|t_shorttext	|''	|NOT NULL	|ZBX_SYNC
FIELD		|active_since	|t_integer	|'0'	|NOT NULL	|ZBX_SYNC
FIELD		|active_till	|t_integer	|'0'	|NOT NULL	|ZBX_SYNC
INDEX		|1		|active_since,active_till

TABLE|hosts|hostid|ZBX_SYNC,ZBX_DATA
FIELD		|hostid		|t_id		|	|NOT NULL	|0
FIELD		|proxy_hostid	|t_id		|	|NULL		|ZBX_SYNC		|1|hosts	|hostid		|RESTRICT
FIELD		|host		|t_varchar(64)	|''	|NOT NULL	|ZBX_SYNC,ZBX_PROXY
FIELD		|status		|t_integer	|'0'	|NOT NULL	|ZBX_SYNC,ZBX_PROXY
FIELD		|disable_until	|t_integer	|'0'	|NOT NULL	|ZBX_NODATA
FIELD		|error		|t_varchar(128)	|''	|NOT NULL	|ZBX_SYNC,ZBX_NODATA
FIELD		|available	|t_integer	|'0'	|NOT NULL	|ZBX_SYNC,ZBX_NODATA
FIELD		|errors_from	|t_integer	|'0'	|NOT NULL	|ZBX_NODATA
FIELD		|lastaccess	|t_integer	|'0'	|NOT NULL	|ZBX_SYNC,ZBX_NODATA
FIELD		|ipmi_authtype	|t_integer	|'0'	|NOT NULL	|ZBX_SYNC,ZBX_PROXY
FIELD		|ipmi_privilege	|t_integer	|'2'	|NOT NULL	|ZBX_SYNC,ZBX_PROXY
FIELD		|ipmi_username	|t_varchar(16)	|''	|NOT NULL	|ZBX_SYNC,ZBX_PROXY
FIELD		|ipmi_password	|t_varchar(20)	|''	|NOT NULL	|ZBX_SYNC,ZBX_PROXY
FIELD		|ipmi_disable_until|t_integer	|'0'	|NOT NULL	|ZBX_NODATA
FIELD		|ipmi_available	|t_integer	|'0'	|NOT NULL	|ZBX_SYNC,ZBX_NODATA
FIELD		|snmp_disable_until|t_integer	|'0'	|NOT NULL	|ZBX_NODATA
FIELD		|snmp_available	|t_integer	|'0'	|NOT NULL	|ZBX_SYNC,ZBX_NODATA
FIELD		|maintenanceid	|t_id		|	|NULL		|ZBX_SYNC,ZBX_NODATA	|2|maintenances	|		|RESTRICT
FIELD		|maintenance_status|t_integer	|'0'	|NOT NULL	|ZBX_SYNC,ZBX_NODATA
FIELD		|maintenance_type|t_integer	|'0'	|NOT NULL	|ZBX_SYNC,ZBX_NODATA
FIELD		|maintenance_from|t_integer	|'0'	|NOT NULL	|ZBX_SYNC,ZBX_NODATA
FIELD		|ipmi_errors_from|t_integer	|'0'	|NOT NULL	|ZBX_NODATA
FIELD		|snmp_errors_from|t_integer	|'0'	|NOT NULL	|ZBX_NODATA
FIELD		|ipmi_error	|t_varchar(128)	|''	|NOT NULL	|ZBX_SYNC,ZBX_NODATA
FIELD		|snmp_error	|t_varchar(128)	|''	|NOT NULL	|ZBX_SYNC,ZBX_NODATA
FIELD		|jmx_disable_until|t_integer	|'0'	|NOT NULL	|ZBX_NODATA
FIELD		|jmx_available	|t_integer	|'0'	|NOT NULL	|ZBX_SYNC,ZBX_NODATA
FIELD		|jmx_errors_from|t_integer	|'0'	|NOT NULL	|ZBX_NODATA
FIELD		|jmx_error	|t_varchar(128)	|''	|NOT NULL	|ZBX_SYNC,ZBX_NODATA
FIELD		|name		|t_varchar(64)	|''	|NOT NULL	|ZBX_SYNC,ZBX_PROXY
FIELD		|flags		|t_integer	|'0'	|NOT NULL	|ZBX_SYNC
FIELD		|templateid	|t_id		|	|NULL		|ZBX_SYNC		|3|hosts	|hostid
INDEX		|1		|host
INDEX		|2		|status
INDEX		|3		|proxy_hostid
INDEX		|4		|name

TABLE|groups|groupid|ZBX_SYNC,ZBX_DATA
FIELD		|groupid	|t_id		|	|NOT NULL	|0
FIELD		|name		|t_varchar(64)	|''	|NOT NULL	|ZBX_SYNC
FIELD		|internal	|t_integer	|'0'	|NOT NULL	|ZBX_SYNC
FIELD		|flags		|t_integer	|'0'	|NOT NULL	|ZBX_SYNC
INDEX		|1		|name

TABLE|group_prototype|group_prototypeid|ZBX_SYNC,ZBX_DATA
FIELD		|group_prototypeid|t_id		|	|NOT NULL	|0
FIELD		|hostid		|t_id		|	|NOT NULL	|ZBX_SYNC		|1|hosts
FIELD		|name		|t_varchar(64)	|''	|NOT NULL	|ZBX_SYNC
FIELD		|groupid	|t_id		|	|NULL		|ZBX_SYNC		|2|groups	|		|RESTRICT
FIELD		|templateid	|t_id		|	|NULL		|ZBX_SYNC		|3|group_prototype|group_prototypeid
INDEX		|1		|hostid

TABLE|group_discovery|groupid|ZBX_SYNC,ZBX_DATA
FIELD		|groupid	|t_id		|	|NOT NULL	|ZBX_SYNC		|1|groups
FIELD		|parent_group_prototypeid|t_id	|	|NOT NULL	|ZBX_SYNC		|2|group_prototype|group_prototypeid|RESTRICT
FIELD		|name		|t_varchar(64)	|''	|NOT NULL	|ZBX_NODATA
FIELD		|lastcheck	|t_integer	|'0'	|NOT NULL	|ZBX_NODATA
FIELD		|ts_delete	|t_time		|'0'	|NOT NULL	|ZBX_NODATA

TABLE|screens|screenid|ZBX_SYNC,ZBX_DATA
FIELD		|screenid	|t_id		|	|NOT NULL	|0
FIELD		|name		|t_varchar(255)	|	|NOT NULL	|ZBX_SYNC
FIELD		|hsize		|t_integer	|'1'	|NOT NULL	|ZBX_SYNC
FIELD		|vsize		|t_integer	|'1'	|NOT NULL	|ZBX_SYNC
FIELD		|templateid	|t_id		|	|NULL		|ZBX_SYNC		|1|hosts	|hostid

TABLE|screens_items|screenitemid|ZBX_SYNC,ZBX_DATA
FIELD		|screenitemid	|t_id		|	|NOT NULL	|0
FIELD		|screenid	|t_id		|	|NOT NULL	|ZBX_SYNC		|1|screens
FIELD		|resourcetype	|t_integer	|'0'	|NOT NULL	|ZBX_SYNC
FIELD		|resourceid	|t_id		|'0'	|NOT NULL	|ZBX_SYNC
FIELD		|width		|t_integer	|'320'	|NOT NULL	|ZBX_SYNC
FIELD		|height		|t_integer	|'200'	|NOT NULL	|ZBX_SYNC
FIELD		|x		|t_integer	|'0'	|NOT NULL	|ZBX_SYNC
FIELD		|y		|t_integer	|'0'	|NOT NULL	|ZBX_SYNC
FIELD		|colspan	|t_integer	|'0'	|NOT NULL	|ZBX_SYNC
FIELD		|rowspan	|t_integer	|'0'	|NOT NULL	|ZBX_SYNC
FIELD		|elements	|t_integer	|'25'	|NOT NULL	|ZBX_SYNC
FIELD		|valign		|t_integer	|'0'	|NOT NULL	|ZBX_SYNC
FIELD		|halign		|t_integer	|'0'	|NOT NULL	|ZBX_SYNC
FIELD		|style		|t_integer	|'0'	|NOT NULL	|ZBX_SYNC
FIELD		|url		|t_varchar(255)	|''	|NOT NULL	|ZBX_SYNC
FIELD		|dynamic	|t_integer	|'0'	|NOT NULL	|ZBX_SYNC
FIELD		|sort_triggers	|t_integer	|'0'	|NOT NULL	|ZBX_SYNC
FIELD		|application	|t_varchar(255)	|''	|NOT NULL	|ZBX_SYNC

TABLE|slideshows|slideshowid|ZBX_SYNC,ZBX_DATA
FIELD		|slideshowid	|t_id		|	|NOT NULL	|0
FIELD		|name		|t_varchar(255)	|''	|NOT NULL	|ZBX_SYNC
FIELD		|delay		|t_integer	|'0'	|NOT NULL	|ZBX_SYNC

TABLE|slides|slideid|ZBX_SYNC,ZBX_DATA
FIELD		|slideid	|t_id		|	|NOT NULL	|0
FIELD		|slideshowid	|t_id		|	|NOT NULL	|ZBX_SYNC		|1|slideshows
FIELD		|screenid	|t_id		|	|NOT NULL	|ZBX_SYNC		|2|screens
FIELD		|step		|t_integer	|'0'	|NOT NULL	|ZBX_SYNC
FIELD		|delay		|t_integer	|'0'	|NOT NULL	|ZBX_SYNC
INDEX		|slides_1	|slideshowid

TABLE|drules|druleid|ZBX_SYNC,ZBX_DATA
FIELD		|druleid	|t_id		|	|NOT NULL	|0
FIELD		|proxy_hostid	|t_id		|	|NULL		|ZBX_SYNC		|1|hosts	|hostid		|RESTRICT
FIELD		|name		|t_varchar(255)	|''	|NOT NULL	|ZBX_SYNC
FIELD		|iprange	|t_varchar(255)	|''	|NOT NULL	|ZBX_SYNC,ZBX_PROXY
FIELD		|delay		|t_integer	|'3600'	|NOT NULL	|ZBX_SYNC,ZBX_PROXY
FIELD		|nextcheck	|t_integer	|'0'	|NOT NULL	|ZBX_SYNC,ZBX_NODATA
FIELD		|status		|t_integer	|'0'	|NOT NULL	|ZBX_SYNC

TABLE|dchecks|dcheckid|ZBX_SYNC,ZBX_DATA
FIELD		|dcheckid	|t_id		|	|NOT NULL	|0
FIELD		|druleid	|t_id		|	|NOT NULL	|ZBX_SYNC,ZBX_PROXY	|1|drules
FIELD		|type		|t_integer	|'0'	|NOT NULL	|ZBX_SYNC,ZBX_PROXY
FIELD		|key_		|t_varchar(255)	|''	|NOT NULL	|ZBX_SYNC,ZBX_PROXY
FIELD		|snmp_community	|t_varchar(255)	|''	|NOT NULL	|ZBX_SYNC,ZBX_PROXY
FIELD		|ports		|t_varchar(255)	|'0'	|NOT NULL	|ZBX_SYNC,ZBX_PROXY
FIELD		|snmpv3_securityname|t_varchar(64)|''	|NOT NULL	|ZBX_SYNC,ZBX_PROXY
FIELD		|snmpv3_securitylevel|t_integer	|'0'	|NOT NULL	|ZBX_SYNC,ZBX_PROXY
FIELD		|snmpv3_authpassphrase|t_varchar(64)|''	|NOT NULL	|ZBX_SYNC,ZBX_PROXY
FIELD		|snmpv3_privpassphrase|t_varchar(64)|''	|NOT NULL	|ZBX_SYNC,ZBX_PROXY
FIELD		|uniq		|t_integer	|'0'	|NOT NULL	|ZBX_SYNC,ZBX_PROXY
FIELD		|snmpv3_authprotocol|t_integer	|'0'	|NOT NULL	|ZBX_SYNC,ZBX_PROXY
FIELD		|snmpv3_privprotocol|t_integer	|'0'	|NOT NULL	|ZBX_SYNC,ZBX_PROXY
FIELD		|snmpv3_contextname|t_varchar(255)|''	|NOT NULL	|ZBX_SYNC,ZBX_PROXY
INDEX		|1		|druleid

TABLE|applications|applicationid|ZBX_SYNC,ZBX_DATA
FIELD		|applicationid	|t_id		|	|NOT NULL	|0
FIELD		|hostid		|t_id		|	|NOT NULL	|ZBX_SYNC		|1|hosts
FIELD		|name		|t_varchar(255)	|''	|NOT NULL	|ZBX_SYNC
UNIQUE		|2		|hostid,name

TABLE|httptest|httptestid|ZBX_SYNC,ZBX_DATA
FIELD		|httptestid	|t_id		|	|NOT NULL	|0
FIELD		|name		|t_varchar(64)	|''	|NOT NULL	|ZBX_SYNC,ZBX_PROXY
FIELD		|applicationid	|t_id		|	|NULL		|ZBX_SYNC		|1|applications	|		|RESTRICT
FIELD		|nextcheck	|t_integer	|'0'	|NOT NULL	|ZBX_SYNC,ZBX_NODATA
FIELD		|delay		|t_integer	|'60'	|NOT NULL	|ZBX_SYNC,ZBX_PROXY
FIELD		|status		|t_integer	|'0'	|NOT NULL	|ZBX_SYNC
FIELD		|variables	|t_shorttext	|''	|NOT NULL	|ZBX_SYNC,ZBX_PROXY
FIELD		|agent		|t_varchar(255)	|''	|NOT NULL	|ZBX_SYNC,ZBX_PROXY
FIELD		|authentication	|t_integer	|'0'	|NOT NULL	|ZBX_SYNC,ZBX_PROXY,ZBX_NODATA
FIELD		|http_user	|t_varchar(64)	|''	|NOT NULL	|ZBX_SYNC,ZBX_PROXY,ZBX_NODATA
FIELD		|http_password	|t_varchar(64)	|''	|NOT NULL	|ZBX_SYNC,ZBX_PROXY,ZBX_NODATA
FIELD		|hostid		|t_id		|	|NOT NULL	|ZBX_SYNC,ZBX_PROXY	|2|hosts
FIELD		|templateid	|t_id		|	|NULL		|ZBX_SYNC		|3|httptest	|httptestid
FIELD		|http_proxy	|t_varchar(255)	|''	|NOT NULL	|ZBX_SYNC,ZBX_PROXY,ZBX_NODATA
FIELD		|retries	|t_integer	|'1'	|NOT NULL	|ZBX_SYNC,ZBX_PROXY,ZBX_NODATA
INDEX		|httptest_1	|applicationid
UNIQUE		|2		|hostid,name
INDEX		|3		|status
INDEX		|4		|templateid

TABLE|httpstep|httpstepid|ZBX_SYNC,ZBX_DATA
FIELD		|httpstepid	|t_id		|	|NOT NULL	|0
FIELD		|httptestid	|t_id		|	|NOT NULL	|ZBX_SYNC,ZBX_PROXY	|1|httptest
FIELD		|name		|t_varchar(64)	|''	|NOT NULL	|ZBX_SYNC,ZBX_PROXY
FIELD		|no		|t_integer	|'0'	|NOT NULL	|ZBX_SYNC,ZBX_PROXY
FIELD		|url		|t_varchar(255)	|''	|NOT NULL	|ZBX_SYNC,ZBX_PROXY
FIELD		|timeout	|t_integer	|'30'	|NOT NULL	|ZBX_SYNC,ZBX_PROXY
FIELD		|posts		|t_shorttext	|''	|NOT NULL	|ZBX_SYNC,ZBX_PROXY
FIELD		|required	|t_varchar(255)	|''	|NOT NULL	|ZBX_SYNC,ZBX_PROXY
FIELD		|status_codes	|t_varchar(255)	|''	|NOT NULL	|ZBX_SYNC,ZBX_PROXY
FIELD		|variables	|t_shorttext	|''	|NOT NULL	|ZBX_SYNC,ZBX_PROXY
INDEX		|httpstep_1	|httptestid

TABLE|interface|interfaceid|ZBX_SYNC,ZBX_DATA
FIELD		|interfaceid	|t_id		|	|NOT NULL	|0
FIELD		|hostid		|t_id		|	|NOT NULL	|ZBX_SYNC,ZBX_PROXY	|1|hosts
FIELD		|main		|t_integer	|'0'	|NOT NULL	|ZBX_SYNC,ZBX_PROXY
FIELD		|type		|t_integer	|'0'	|NOT NULL	|ZBX_SYNC,ZBX_PROXY
FIELD		|useip		|t_integer	|'1'	|NOT NULL	|ZBX_SYNC,ZBX_PROXY
FIELD		|ip		|t_varchar(39)	|'127.0.0.1'|NOT NULL	|ZBX_SYNC,ZBX_PROXY
FIELD		|dns		|t_varchar(64)	|''	|NOT NULL	|ZBX_SYNC,ZBX_PROXY
FIELD		|port		|t_varchar(64)	|'10050'|NOT NULL	|ZBX_SYNC,ZBX_PROXY
INDEX		|1		|hostid,type
INDEX		|2		|ip,dns

TABLE|valuemaps|valuemapid|ZBX_SYNC,ZBX_DATA
FIELD		|valuemapid	|t_id		|	|NOT NULL	|0
FIELD		|name		|t_varchar(64)	|''	|NOT NULL	|ZBX_SYNC
INDEX		|1		|name

TABLE|items|itemid|ZBX_SYNC,ZBX_DATA
FIELD		|itemid		|t_id		|	|NOT NULL	|0
FIELD		|type		|t_integer	|'0'	|NOT NULL	|ZBX_SYNC,ZBX_PROXY
FIELD		|snmp_community	|t_varchar(64)	|''	|NOT NULL	|ZBX_SYNC,ZBX_PROXY
FIELD		|snmp_oid	|t_varchar(255)	|''	|NOT NULL	|ZBX_SYNC,ZBX_PROXY
FIELD		|hostid		|t_id		|	|NOT NULL	|ZBX_SYNC,ZBX_PROXY	|1|hosts
FIELD		|name		|t_varchar(255)	|''	|NOT NULL	|ZBX_SYNC
FIELD		|key_		|t_varchar(255)	|''	|NOT NULL	|ZBX_SYNC,ZBX_PROXY
FIELD		|delay		|t_integer	|'0'	|NOT NULL	|ZBX_SYNC,ZBX_PROXY
FIELD		|history	|t_integer	|'90'	|NOT NULL	|ZBX_SYNC
FIELD		|trends		|t_integer	|'365'	|NOT NULL	|ZBX_SYNC
FIELD		|status		|t_integer	|'0'	|NOT NULL	|ZBX_SYNC,ZBX_PROXY
FIELD		|value_type	|t_integer	|'0'	|NOT NULL	|ZBX_SYNC,ZBX_PROXY
FIELD		|trapper_hosts	|t_varchar(255)	|''	|NOT NULL	|ZBX_SYNC,ZBX_PROXY
FIELD		|units		|t_varchar(255)	|''	|NOT NULL	|ZBX_SYNC
FIELD		|multiplier	|t_integer	|'0'	|NOT NULL	|ZBX_SYNC
FIELD		|delta		|t_integer	|'0'	|NOT NULL	|ZBX_SYNC
FIELD		|snmpv3_securityname|t_varchar(64)|''	|NOT NULL	|ZBX_SYNC,ZBX_PROXY
FIELD		|snmpv3_securitylevel|t_integer	|'0'	|NOT NULL	|ZBX_SYNC,ZBX_PROXY
FIELD		|snmpv3_authpassphrase|t_varchar(64)|''	|NOT NULL	|ZBX_SYNC,ZBX_PROXY
FIELD		|snmpv3_privpassphrase|t_varchar(64)|''	|NOT NULL	|ZBX_SYNC,ZBX_PROXY
FIELD		|formula	|t_varchar(255)	|'1'	|NOT NULL	|ZBX_SYNC,ZBX_PROXY
FIELD		|error		|t_varchar(128)	|''	|NOT NULL	|ZBX_SYNC,ZBX_NODATA
FIELD		|lastlogsize	|t_bigint	|'0'	|NOT NULL	|ZBX_NODATA
FIELD		|logtimefmt	|t_varchar(64)	|''	|NOT NULL	|ZBX_SYNC,ZBX_PROXY
FIELD		|templateid	|t_id		|	|NULL		|ZBX_SYNC		|2|items	|itemid
FIELD		|valuemapid	|t_id		|	|NULL		|ZBX_SYNC		|3|valuemaps	|		|RESTRICT
FIELD		|delay_flex	|t_varchar(255)	|''	|NOT NULL	|ZBX_SYNC,ZBX_PROXY
FIELD		|params		|t_shorttext	|''	|NOT NULL	|ZBX_SYNC,ZBX_PROXY
FIELD		|ipmi_sensor	|t_varchar(128)	|''	|NOT NULL	|ZBX_SYNC,ZBX_PROXY
FIELD		|data_type	|t_integer	|'0'	|NOT NULL	|ZBX_SYNC,ZBX_PROXY
FIELD		|authtype	|t_integer	|'0'	|NOT NULL	|ZBX_SYNC,ZBX_PROXY
FIELD		|username	|t_varchar(64)	|''	|NOT NULL	|ZBX_SYNC,ZBX_PROXY
FIELD		|password	|t_varchar(64)	|''	|NOT NULL	|ZBX_SYNC,ZBX_PROXY
FIELD		|publickey	|t_varchar(64)	|''	|NOT NULL	|ZBX_SYNC,ZBX_PROXY
FIELD		|privatekey	|t_varchar(64)	|''	|NOT NULL	|ZBX_SYNC,ZBX_PROXY
FIELD		|mtime		|t_integer	|'0'	|NOT NULL	|ZBX_NODATA
FIELD		|flags		|t_integer	|'0'	|NOT NULL	|ZBX_SYNC,ZBX_PROXY
FIELD		|filter		|t_varchar(255)	|''	|NOT NULL	|ZBX_SYNC,ZBX_PROXY
FIELD		|interfaceid	|t_id		|	|NULL		|ZBX_SYNC,ZBX_PROXY	|4|interface	|		|RESTRICT
FIELD		|port		|t_varchar(64)	|''	|NOT NULL	|ZBX_SYNC,ZBX_PROXY
FIELD		|description	|t_shorttext	|''	|NOT NULL	|ZBX_SYNC
FIELD		|inventory_link	|t_integer	|'0'	|NOT NULL	|ZBX_SYNC
FIELD		|lifetime	|t_varchar(64)	|'30'	|NOT NULL	|ZBX_SYNC
FIELD		|snmpv3_authprotocol|t_integer	|'0'	|NOT NULL	|ZBX_SYNC,ZBX_PROXY
FIELD		|snmpv3_privprotocol|t_integer	|'0'	|NOT NULL	|ZBX_SYNC,ZBX_PROXY
FIELD		|state		|t_integer	|'0'	|NOT NULL	|ZBX_SYNC,ZBX_NODATA
FIELD		|snmpv3_contextname|t_varchar(255)|''	|NOT NULL	|ZBX_SYNC,ZBX_PROXY
UNIQUE		|1		|hostid,key_
INDEX		|3		|status
INDEX		|4		|templateid
INDEX		|5		|valuemapid

TABLE|httpstepitem|httpstepitemid|ZBX_SYNC,ZBX_DATA
FIELD		|httpstepitemid	|t_id		|	|NOT NULL	|0
FIELD		|httpstepid	|t_id		|	|NOT NULL	|ZBX_SYNC,ZBX_PROXY	|1|httpstep
FIELD		|itemid		|t_id		|	|NOT NULL	|ZBX_SYNC,ZBX_PROXY	|2|items
FIELD		|type		|t_integer	|'0'	|NOT NULL	|ZBX_SYNC,ZBX_PROXY
UNIQUE		|httpstepitem_1	|httpstepid,itemid

TABLE|httptestitem|httptestitemid|ZBX_SYNC,ZBX_DATA
FIELD		|httptestitemid	|t_id		|	|NOT NULL	|0
FIELD		|httptestid	|t_id		|	|NOT NULL	|ZBX_SYNC,ZBX_PROXY	|1|httptest
FIELD		|itemid		|t_id		|	|NOT NULL	|ZBX_SYNC,ZBX_PROXY	|2|items
FIELD		|type		|t_integer	|'0'	|NOT NULL	|ZBX_SYNC,ZBX_PROXY
UNIQUE		|httptestitem_1	|httptestid,itemid

TABLE|media_type|mediatypeid|ZBX_SYNC,ZBX_DATA
FIELD		|mediatypeid	|t_id		|	|NOT NULL	|0
FIELD		|type		|t_integer	|'0'	|NOT NULL	|ZBX_SYNC
FIELD		|description	|t_varchar(100)	|''	|NOT NULL	|ZBX_SYNC
FIELD		|smtp_server	|t_varchar(255)	|''	|NOT NULL	|ZBX_SYNC
FIELD		|smtp_helo	|t_varchar(255)	|''	|NOT NULL	|ZBX_SYNC
FIELD		|smtp_email	|t_varchar(255)	|''	|NOT NULL	|ZBX_SYNC
FIELD		|exec_path	|t_varchar(255)	|''	|NOT NULL	|ZBX_SYNC
FIELD		|gsm_modem	|t_varchar(255)	|''	|NOT NULL	|ZBX_SYNC
FIELD		|username	|t_varchar(255)	|''	|NOT NULL	|ZBX_SYNC
FIELD		|passwd		|t_varchar(255)	|''	|NOT NULL	|ZBX_SYNC
FIELD		|status		|t_integer	|'0'	|NOT NULL	|ZBX_SYNC

TABLE|users|userid|ZBX_SYNC,ZBX_DATA
FIELD		|userid		|t_id		|	|NOT NULL	|0
FIELD		|alias		|t_varchar(100)	|''	|NOT NULL	|ZBX_SYNC
FIELD		|name		|t_varchar(100)	|''	|NOT NULL	|ZBX_SYNC
FIELD		|surname	|t_varchar(100)	|''	|NOT NULL	|ZBX_SYNC
FIELD		|passwd		|t_char(32)	|''	|NOT NULL	|ZBX_SYNC
FIELD		|url		|t_varchar(255)	|''	|NOT NULL	|ZBX_SYNC
FIELD		|autologin	|t_integer	|'0'	|NOT NULL	|ZBX_SYNC
FIELD		|autologout	|t_integer	|'900'	|NOT NULL	|ZBX_SYNC
FIELD		|lang		|t_varchar(5)	|'en_GB'|NOT NULL	|ZBX_SYNC
FIELD		|refresh	|t_integer	|'30'	|NOT NULL	|ZBX_SYNC
FIELD		|type		|t_integer	|'1'	|NOT NULL	|ZBX_SYNC
FIELD		|theme		|t_varchar(128)	|'default'|NOT NULL	|ZBX_SYNC
FIELD		|attempt_failed	|t_integer	|0	|NOT NULL	|ZBX_SYNC,ZBX_NODATA
FIELD		|attempt_ip	|t_varchar(39)	|''	|NOT NULL	|ZBX_SYNC,ZBX_NODATA
FIELD		|attempt_clock	|t_integer	|0	|NOT NULL	|ZBX_SYNC,ZBX_NODATA
FIELD		|rows_per_page	|t_integer	|50	|NOT NULL	|ZBX_SYNC
INDEX		|1		|alias

TABLE|usrgrp|usrgrpid|ZBX_SYNC,ZBX_DATA
FIELD		|usrgrpid	|t_id		|	|NOT NULL	|0
FIELD		|name		|t_varchar(64)	|''	|NOT NULL	|ZBX_SYNC
FIELD		|gui_access	|t_integer	|'0'	|NOT NULL	|ZBX_SYNC
FIELD		|users_status	|t_integer	|'0'	|NOT NULL	|ZBX_SYNC
FIELD		|debug_mode	|t_integer	|'0'	|NOT NULL	|ZBX_SYNC
INDEX		|1		|name

TABLE|users_groups|id|ZBX_SYNC,ZBX_DATA
FIELD		|id		|t_id		|	|NOT NULL	|0
FIELD		|usrgrpid	|t_id		|	|NOT NULL	|ZBX_SYNC		|1|usrgrp
FIELD		|userid		|t_id		|	|NOT NULL	|ZBX_SYNC		|2|users
UNIQUE		|1		|usrgrpid,userid

TABLE|scripts|scriptid|ZBX_SYNC,ZBX_DATA
FIELD		|scriptid	|t_id		|	|NOT NULL	|0
FIELD		|name		|t_varchar(255)	|''	|NOT NULL	|ZBX_SYNC
FIELD		|command	|t_varchar(255)	|''	|NOT NULL	|ZBX_SYNC
FIELD		|host_access	|t_integer	|'2'	|NOT NULL	|ZBX_SYNC
FIELD		|usrgrpid	|t_id		|	|NULL		|ZBX_SYNC		|1|usrgrp	|		|RESTRICT
FIELD		|groupid	|t_id		|	|NULL		|ZBX_SYNC		|2|groups	|		|RESTRICT
FIELD		|description	|t_shorttext	|''	|NOT NULL	|ZBX_SYNC
FIELD		|confirmation	|t_varchar(255)	|''	|NOT NULL	|ZBX_SYNC
FIELD		|type		|t_integer	|'0'	|NOT NULL	|ZBX_SYNC
FIELD		|execute_on	|t_integer	|'1'	|NOT NULL	|ZBX_SYNC

TABLE|actions|actionid|ZBX_SYNC,ZBX_DATA
FIELD		|actionid	|t_id		|	|NOT NULL	|0
FIELD		|name		|t_varchar(255)	|''	|NOT NULL	|ZBX_SYNC
FIELD		|eventsource	|t_integer	|'0'	|NOT NULL	|ZBX_SYNC
FIELD		|evaltype	|t_integer	|'0'	|NOT NULL	|ZBX_SYNC
FIELD		|status		|t_integer	|'0'	|NOT NULL	|ZBX_SYNC
FIELD		|esc_period	|t_integer	|'0'	|NOT NULL	|ZBX_SYNC
FIELD		|def_shortdata	|t_varchar(255)	|''	|NOT NULL	|ZBX_SYNC
FIELD		|def_longdata	|t_shorttext	|''	|NOT NULL	|ZBX_SYNC
FIELD		|recovery_msg	|t_integer	|'0'	|NOT NULL	|ZBX_SYNC
FIELD		|r_shortdata	|t_varchar(255)	|''	|NOT NULL	|ZBX_SYNC
FIELD		|r_longdata	|t_shorttext	|''	|NOT NULL	|ZBX_SYNC
INDEX		|1		|eventsource,status

TABLE|operations|operationid|ZBX_SYNC,ZBX_DATA
FIELD		|operationid	|t_id		|	|NOT NULL	|0
FIELD		|actionid	|t_id		|	|NOT NULL	|ZBX_SYNC		|1|actions
FIELD		|operationtype	|t_integer	|'0'	|NOT NULL	|ZBX_SYNC
FIELD		|esc_period	|t_integer	|'0'	|NOT NULL	|ZBX_SYNC
FIELD		|esc_step_from	|t_integer	|'1'	|NOT NULL	|ZBX_SYNC
FIELD		|esc_step_to	|t_integer	|'1'	|NOT NULL	|ZBX_SYNC
FIELD		|evaltype	|t_integer	|'0'	|NOT NULL	|ZBX_SYNC
INDEX		|1		|actionid

TABLE|opmessage|operationid|ZBX_SYNC,ZBX_DATA
FIELD		|operationid	|t_id		|	|NOT NULL	|0			|1|operations
FIELD		|default_msg	|t_integer	|'0'	|NOT NULL	|ZBX_SYNC
FIELD		|subject	|t_varchar(255)	|''	|NOT NULL	|ZBX_SYNC
FIELD		|message	|t_shorttext	|''	|NOT NULL	|ZBX_SYNC
FIELD		|mediatypeid	|t_id		|	|NULL		|ZBX_SYNC		|2|media_type	|		|RESTRICT

TABLE|opmessage_grp|opmessage_grpid|ZBX_SYNC,ZBX_DATA
FIELD		|opmessage_grpid|t_id		|	|NOT NULL	|0
FIELD		|operationid	|t_id		|	|NOT NULL	|ZBX_SYNC		|1|operations
FIELD		|usrgrpid	|t_id		|	|NOT NULL	|ZBX_SYNC		|2|usrgrp	|		|RESTRICT
UNIQUE		|1		|operationid,usrgrpid

TABLE|opmessage_usr|opmessage_usrid|ZBX_SYNC,ZBX_DATA
FIELD		|opmessage_usrid|t_id		|	|NOT NULL	|0
FIELD		|operationid	|t_id		|	|NOT NULL	|ZBX_SYNC		|1|operations
FIELD		|userid		|t_id		|	|NOT NULL	|ZBX_SYNC		|2|users	|		|RESTRICT
UNIQUE		|1		|operationid,userid

TABLE|opcommand|operationid|ZBX_SYNC,ZBX_DATA
FIELD		|operationid	|t_id		|	|NOT NULL	|0			|1|operations
FIELD		|type		|t_integer	|'0'	|NOT NULL	|ZBX_SYNC
FIELD		|scriptid	|t_id		|	|NULL		|ZBX_SYNC		|2|scripts	|		|RESTRICT
FIELD		|execute_on	|t_integer	|'0'	|NOT NULL	|ZBX_SYNC
FIELD		|port		|t_varchar(64)	|''	|NOT NULL	|ZBX_SYNC
FIELD		|authtype	|t_integer	|'0'	|NOT NULL	|ZBX_SYNC
FIELD		|username	|t_varchar(64)	|''	|NOT NULL	|ZBX_SYNC
FIELD		|password	|t_varchar(64)	|''	|NOT NULL	|ZBX_SYNC
FIELD		|publickey	|t_varchar(64)	|''	|NOT NULL	|ZBX_SYNC
FIELD		|privatekey	|t_varchar(64)	|''	|NOT NULL	|ZBX_SYNC
FIELD		|command	|t_shorttext	|''	|NOT NULL	|ZBX_SYNC

TABLE|opcommand_hst|opcommand_hstid|ZBX_SYNC,ZBX_DATA
FIELD		|opcommand_hstid|t_id		|	|NOT NULL	|0
FIELD		|operationid	|t_id		|	|NOT NULL	|ZBX_SYNC		|1|operations
FIELD		|hostid		|t_id		|	|NULL		|ZBX_SYNC		|2|hosts	|		|RESTRICT
INDEX		|1		|operationid

TABLE|opcommand_grp|opcommand_grpid|ZBX_SYNC,ZBX_DATA
FIELD		|opcommand_grpid|t_id		|	|NOT NULL	|0
FIELD		|operationid	|t_id		|	|NOT NULL	|ZBX_SYNC		|1|operations
FIELD		|groupid	|t_id		|	|NOT NULL	|ZBX_SYNC		|2|groups	|		|RESTRICT
INDEX		|1		|operationid

TABLE|opgroup|opgroupid|ZBX_SYNC,ZBX_DATA
FIELD		|opgroupid	|t_id		|	|NOT NULL	|0
FIELD		|operationid	|t_id		|	|NOT NULL	|ZBX_SYNC		|1|operations
FIELD		|groupid	|t_id		|	|NOT NULL	|ZBX_SYNC		|2|groups	|		|RESTRICT
UNIQUE		|1		|operationid,groupid

TABLE|optemplate|optemplateid|ZBX_SYNC,ZBX_DATA
FIELD		|optemplateid	|t_id		|	|NOT NULL	|0
FIELD		|operationid	|t_id		|	|NOT NULL	|ZBX_SYNC		|1|operations
FIELD		|templateid	|t_id		|	|NOT NULL	|ZBX_SYNC		|2|hosts	|hostid		|RESTRICT
UNIQUE		|1		|operationid,templateid

TABLE|opconditions|opconditionid|ZBX_SYNC,ZBX_DATA
FIELD		|opconditionid	|t_id		|	|NOT NULL	|0
FIELD		|operationid	|t_id		|	|NOT NULL	|ZBX_SYNC		|1|operations
FIELD		|conditiontype	|t_integer	|'0'	|NOT NULL	|ZBX_SYNC
FIELD		|operator	|t_integer	|'0'	|NOT NULL	|ZBX_SYNC
FIELD		|value		|t_varchar(255)	|''	|NOT NULL	|ZBX_SYNC
INDEX		|1		|operationid

TABLE|conditions|conditionid|ZBX_SYNC,ZBX_DATA
FIELD		|conditionid	|t_id		|	|NOT NULL	|0
FIELD		|actionid	|t_id		|	|NOT NULL	|ZBX_SYNC		|1|actions
FIELD		|conditiontype	|t_integer	|'0'	|NOT NULL	|ZBX_SYNC
FIELD		|operator	|t_integer	|'0'	|NOT NULL	|ZBX_SYNC
FIELD		|value		|t_varchar(255)	|''	|NOT NULL	|ZBX_SYNC
INDEX		|1		|actionid

TABLE|config|configid|ZBX_SYNC,ZBX_DATA
FIELD		|configid	|t_id		|	|NOT NULL	|0
FIELD		|refresh_unsupported|t_integer	|'0'	|NOT NULL	|ZBX_SYNC,ZBX_PROXY
FIELD		|work_period	|t_varchar(100)	|'1-5,00:00-24:00'|NOT NULL|ZBX_SYNC
FIELD		|alert_usrgrpid	|t_id		|	|NULL		|ZBX_SYNC		|1|usrgrp	|usrgrpid	|RESTRICT
FIELD		|event_ack_enable|t_integer	|'1'	|NOT NULL	|ZBX_SYNC,ZBX_NODATA
FIELD		|event_expire	|t_integer	|'7'	|NOT NULL	|ZBX_SYNC,ZBX_NODATA
FIELD		|event_show_max	|t_integer	|'100'	|NOT NULL	|ZBX_SYNC,ZBX_NODATA
FIELD		|default_theme	|t_varchar(128)	|'originalblue'|NOT NULL	|ZBX_SYNC,ZBX_NODATA
FIELD		|authentication_type|t_integer	|'0'	|NOT NULL	|ZBX_SYNC,ZBX_NODATA
FIELD		|ldap_host	|t_varchar(255)	|''	|NOT NULL	|ZBX_SYNC,ZBX_NODATA
FIELD		|ldap_port	|t_integer	|389	|NOT NULL	|ZBX_SYNC,ZBX_NODATA
FIELD		|ldap_base_dn	|t_varchar(255)	|''	|NOT NULL	|ZBX_SYNC,ZBX_NODATA
FIELD		|ldap_bind_dn	|t_varchar(255)	|''	|NOT NULL	|ZBX_SYNC,ZBX_NODATA
FIELD		|ldap_bind_password|t_varchar(128)|''	|NOT NULL	|ZBX_SYNC,ZBX_NODATA
FIELD		|ldap_search_attribute|t_varchar(128)|''|NOT NULL	|ZBX_SYNC,ZBX_NODATA
FIELD		|dropdown_first_entry|t_integer	|'1'	|NOT NULL	|ZBX_SYNC,ZBX_NODATA
FIELD		|dropdown_first_remember|t_integer|'1'	|NOT NULL	|ZBX_SYNC,ZBX_NODATA
FIELD		|discovery_groupid|t_id		|	|NOT NULL	|ZBX_SYNC,ZBX_PROXY	|2|groups	|groupid	|RESTRICT
FIELD		|max_in_table	|t_integer	|'50'	|NOT NULL	|ZBX_SYNC,ZBX_NODATA
FIELD		|search_limit	|t_integer	|'1000'	|NOT NULL	|ZBX_SYNC,ZBX_NODATA
FIELD		|severity_color_0|t_varchar(6)	|'DBDBDB'|NOT NULL	|ZBX_SYNC,ZBX_NODATA
FIELD		|severity_color_1|t_varchar(6)	|'D6F6FF'|NOT NULL	|ZBX_SYNC,ZBX_NODATA
FIELD		|severity_color_2|t_varchar(6)	|'FFF6A5'|NOT NULL	|ZBX_SYNC,ZBX_NODATA
FIELD		|severity_color_3|t_varchar(6)	|'FFB689'|NOT NULL	|ZBX_SYNC,ZBX_NODATA
FIELD		|severity_color_4|t_varchar(6)	|'FF9999'|NOT NULL	|ZBX_SYNC,ZBX_NODATA
FIELD		|severity_color_5|t_varchar(6)	|'FF3838'|NOT NULL	|ZBX_SYNC,ZBX_NODATA
FIELD		|severity_name_0|t_varchar(32)	|'Not classified'|NOT NULL|ZBX_SYNC,ZBX_NODATA
FIELD		|severity_name_1|t_varchar(32)	|'Information'|NOT NULL	|ZBX_SYNC,ZBX_NODATA
FIELD		|severity_name_2|t_varchar(32)	|'Warning'|NOT NULL	|ZBX_SYNC,ZBX_NODATA
FIELD		|severity_name_3|t_varchar(32)	|'Average'|NOT NULL	|ZBX_SYNC,ZBX_NODATA
FIELD		|severity_name_4|t_varchar(32)	|'High'	|NOT NULL	|ZBX_SYNC,ZBX_NODATA
FIELD		|severity_name_5|t_varchar(32)	|'Disaster'|NOT NULL	|ZBX_SYNC,ZBX_NODATA
FIELD		|ok_period	|t_integer	|'1800'	|NOT NULL	|ZBX_SYNC,ZBX_NODATA
FIELD		|blink_period	|t_integer	|'1800'	|NOT NULL	|ZBX_SYNC,ZBX_NODATA
FIELD		|problem_unack_color|t_varchar(6)|'DC0000'|NOT NULL	|ZBX_SYNC,ZBX_NODATA
FIELD		|problem_ack_color|t_varchar(6)	|'DC0000'|NOT NULL	|ZBX_SYNC,ZBX_NODATA
FIELD		|ok_unack_color	|t_varchar(6)	|'00AA00'|NOT NULL	|ZBX_SYNC,ZBX_NODATA
FIELD		|ok_ack_color	|t_varchar(6)	|'00AA00'|NOT NULL	|ZBX_SYNC,ZBX_NODATA
FIELD		|problem_unack_style|t_integer	|'1'	|NOT NULL	|ZBX_SYNC,ZBX_NODATA
FIELD		|problem_ack_style|t_integer	|'1'	|NOT NULL	|ZBX_SYNC,ZBX_NODATA
FIELD		|ok_unack_style	|t_integer	|'1'	|NOT NULL	|ZBX_SYNC,ZBX_NODATA
FIELD		|ok_ack_style	|t_integer	|'1'	|NOT NULL	|ZBX_SYNC,ZBX_NODATA
FIELD		|snmptrap_logging|t_integer	|'1'	|NOT NULL	|ZBX_SYNC,ZBX_PROXY,ZBX_NODATA
FIELD		|server_check_interval|t_integer|'10'	|NOT NULL	|ZBX_SYNC,ZBX_NODATA
FIELD		|hk_events_mode	|t_integer	|'1'	|NOT NULL	|ZBX_SYNC,ZBX_NODATA
FIELD		|hk_events_trigger|t_integer	|'365'	|NOT NULL	|ZBX_SYNC,ZBX_NODATA
FIELD		|hk_events_internal|t_integer	|'365'	|NOT NULL	|ZBX_SYNC,ZBX_NODATA
FIELD		|hk_events_discovery|t_integer	|'365'	|NOT NULL	|ZBX_SYNC,ZBX_NODATA
FIELD		|hk_events_autoreg|t_integer	|'365'	|NOT NULL	|ZBX_SYNC,ZBX_NODATA
FIELD		|hk_services_mode|t_integer	|'1'	|NOT NULL	|ZBX_SYNC,ZBX_NODATA
FIELD		|hk_services	|t_integer	|'365'	|NOT NULL	|ZBX_SYNC,ZBX_NODATA
FIELD		|hk_audit_mode	|t_integer	|'1'	|NOT NULL	|ZBX_SYNC,ZBX_NODATA
FIELD		|hk_audit	|t_integer	|'365'	|NOT NULL	|ZBX_SYNC,ZBX_NODATA
FIELD		|hk_sessions_mode|t_integer	|'1'	|NOT NULL	|ZBX_SYNC,ZBX_NODATA
FIELD		|hk_sessions	|t_integer	|'365'	|NOT NULL	|ZBX_SYNC,ZBX_NODATA
FIELD		|hk_history_mode|t_integer	|'1'	|NOT NULL	|ZBX_SYNC,ZBX_NODATA
FIELD		|hk_history_global|t_integer	|'0'	|NOT NULL	|ZBX_SYNC,ZBX_NODATA
FIELD		|hk_history	|t_integer	|'90'	|NOT NULL	|ZBX_SYNC,ZBX_NODATA
FIELD		|hk_trends_mode	|t_integer	|'1'	|NOT NULL	|ZBX_SYNC,ZBX_NODATA
FIELD		|hk_trends_global|t_integer	|'0'	|NOT NULL	|ZBX_SYNC,ZBX_NODATA
FIELD		|hk_trends	|t_integer	|'365'	|NOT NULL	|ZBX_SYNC,ZBX_NODATA

TABLE|triggers|triggerid|ZBX_SYNC,ZBX_DATA
FIELD		|triggerid	|t_id		|	|NOT NULL	|0
FIELD		|expression	|t_varchar(2048)|''	|NOT NULL	|ZBX_SYNC
FIELD		|description	|t_varchar(255)	|''	|NOT NULL	|ZBX_SYNC
FIELD		|url		|t_varchar(255)	|''	|NOT NULL	|ZBX_SYNC
FIELD		|status		|t_integer	|'0'	|NOT NULL	|ZBX_SYNC
FIELD		|value		|t_integer	|'0'	|NOT NULL	|ZBX_SYNC,ZBX_NODATA
FIELD		|priority	|t_integer	|'0'	|NOT NULL	|ZBX_SYNC
FIELD		|lastchange	|t_integer	|'0'	|NOT NULL	|ZBX_SYNC,ZBX_NODATA
FIELD		|comments	|t_shorttext	|''	|NOT NULL	|ZBX_SYNC
FIELD		|error		|t_varchar(128)	|''	|NOT NULL	|ZBX_SYNC,ZBX_NODATA
FIELD		|templateid	|t_id		|	|NULL		|ZBX_SYNC		|1|triggers	|triggerid
FIELD		|type		|t_integer	|'0'	|NOT NULL	|ZBX_SYNC
FIELD		|state		|t_integer	|'0'	|NOT NULL	|ZBX_SYNC,ZBX_NODATA
FIELD		|flags		|t_integer	|'0'	|NOT NULL	|ZBX_SYNC
INDEX		|1		|status
INDEX		|2		|value

TABLE|trigger_depends|triggerdepid|ZBX_SYNC,ZBX_DATA
FIELD		|triggerdepid	|t_id		|	|NOT NULL	|0
FIELD		|triggerid_down	|t_id		|	|NOT NULL	|ZBX_SYNC		|1|triggers	|triggerid
FIELD		|triggerid_up	|t_id		|	|NOT NULL	|ZBX_SYNC		|2|triggers	|triggerid
UNIQUE		|1		|triggerid_down,triggerid_up
INDEX		|2		|triggerid_up

TABLE|functions|functionid|ZBX_SYNC,ZBX_DATA
FIELD		|functionid	|t_id		|	|NOT NULL	|0
FIELD		|itemid		|t_id		|	|NOT NULL	|ZBX_SYNC		|1|items
FIELD		|triggerid	|t_id		|	|NOT NULL	|ZBX_SYNC		|2|triggers
FIELD		|function	|t_varchar(12)	|''	|NOT NULL	|ZBX_SYNC
FIELD		|parameter	|t_varchar(255)	|'0'	|NOT NULL	|ZBX_SYNC
INDEX		|1		|triggerid
INDEX		|2		|itemid,function,parameter

TABLE|graphs|graphid|ZBX_SYNC,ZBX_DATA
FIELD		|graphid	|t_id		|	|NOT NULL	|0
FIELD		|name		|t_varchar(128)	|''	|NOT NULL	|ZBX_SYNC
FIELD		|width		|t_integer	|'0'	|NOT NULL	|ZBX_SYNC
FIELD		|height		|t_integer	|'0'	|NOT NULL	|ZBX_SYNC
FIELD		|yaxismin	|t_double	|'0'	|NOT NULL	|ZBX_SYNC
FIELD		|yaxismax	|t_double	|'0'	|NOT NULL	|ZBX_SYNC
FIELD		|templateid	|t_id		|	|NULL		|ZBX_SYNC		|1|graphs	|graphid
FIELD		|show_work_period|t_integer	|'1'	|NOT NULL	|ZBX_SYNC
FIELD		|show_triggers	|t_integer	|'1'	|NOT NULL	|ZBX_SYNC
FIELD		|graphtype	|t_integer	|'0'	|NOT NULL	|ZBX_SYNC
FIELD		|show_legend	|t_integer	|'1'	|NOT NULL	|ZBX_SYNC
FIELD		|show_3d	|t_integer	|'0'	|NOT NULL	|ZBX_SYNC
FIELD		|percent_left	|t_double	|'0'	|NOT NULL	|ZBX_SYNC
FIELD		|percent_right	|t_double	|'0'	|NOT NULL	|ZBX_SYNC
FIELD		|ymin_type	|t_integer	|'0'	|NOT NULL	|ZBX_SYNC
FIELD		|ymax_type	|t_integer	|'0'	|NOT NULL	|ZBX_SYNC
FIELD		|ymin_itemid	|t_id		|	|NULL		|ZBX_SYNC		|2|items	|itemid		|RESTRICT
FIELD		|ymax_itemid	|t_id		|	|NULL		|ZBX_SYNC		|3|items	|itemid		|RESTRICT
FIELD		|flags		|t_integer	|'0'	|NOT NULL	|ZBX_SYNC
INDEX		|graphs_1	|name

TABLE|graphs_items|gitemid|ZBX_SYNC,ZBX_DATA
FIELD		|gitemid	|t_id		|	|NOT NULL	|0
FIELD		|graphid	|t_id		|	|NOT NULL	|ZBX_SYNC		|1|graphs
FIELD		|itemid		|t_id		|	|NOT NULL	|ZBX_SYNC		|2|items
FIELD		|drawtype	|t_integer	|'0'	|NOT NULL	|ZBX_SYNC
FIELD		|sortorder	|t_integer	|'0'	|NOT NULL	|ZBX_SYNC
FIELD		|color		|t_varchar(6)	|'009600'|NOT NULL	|ZBX_SYNC
FIELD		|yaxisside	|t_integer	|'1'	|NOT NULL	|ZBX_SYNC
FIELD		|calc_fnc	|t_integer	|'2'	|NOT NULL	|ZBX_SYNC
FIELD		|type		|t_integer	|'0'	|NOT NULL	|ZBX_SYNC
INDEX		|1		|itemid
INDEX		|2		|graphid

TABLE|graph_theme|graphthemeid|ZBX_DATA
FIELD		|graphthemeid	|t_id		|	|NOT NULL	|0
FIELD		|description	|t_varchar(64)	|''	|NOT NULL	|0
FIELD		|theme		|t_varchar(64)	|''	|NOT NULL	|0
FIELD		|backgroundcolor|t_varchar(6)	|'F0F0F0'|NOT NULL	|0
FIELD		|graphcolor	|t_varchar(6)	|'FFFFFF'|NOT NULL	|0
FIELD		|graphbordercolor|t_varchar(6)	|'222222'|NOT NULL	|0
FIELD		|gridcolor	|t_varchar(6)	|'CCCCCC'|NOT NULL	|0
FIELD		|maingridcolor	|t_varchar(6)	|'AAAAAA'|NOT NULL	|0
FIELD		|gridbordercolor|t_varchar(6)	|'000000'|NOT NULL	|0
FIELD		|textcolor	|t_varchar(6)	|'202020'|NOT NULL	|0
FIELD		|highlightcolor	|t_varchar(6)	|'AA4444'|NOT NULL	|0
FIELD		|leftpercentilecolor|t_varchar(6)|'11CC11'|NOT NULL	|0
FIELD		|rightpercentilecolor|t_varchar(6)|'CC1111'|NOT NULL	|0
FIELD		|nonworktimecolor|t_varchar(6)	|'CCCCCC'|NOT NULL	|0
FIELD		|gridview	|t_integer	|1	|NOT NULL	|0
FIELD		|legendview	|t_integer	|1	|NOT NULL	|0
INDEX		|1		|description
INDEX		|2		|theme

TABLE|help_items|itemtype,key_|ZBX_DATA
FIELD		|itemtype	|t_integer	|'0'	|NOT NULL	|0
FIELD		|key_		|t_varchar(255)	|''	|NOT NULL	|0
FIELD		|description	|t_varchar(255)	|''	|NOT NULL	|0

TABLE|globalmacro|globalmacroid|ZBX_SYNC,ZBX_DATA
FIELD		|globalmacroid	|t_id		|	|NOT NULL	|0
FIELD		|macro		|t_varchar(64)	|''	|NOT NULL	|ZBX_SYNC,ZBX_PROXY
FIELD		|value		|t_varchar(255)	|''	|NOT NULL	|ZBX_SYNC,ZBX_PROXY
INDEX		|1		|macro

TABLE|hostmacro|hostmacroid|ZBX_SYNC,ZBX_DATA
FIELD		|hostmacroid	|t_id		|	|NOT NULL	|0
FIELD		|hostid		|t_id		|	|NOT NULL	|ZBX_SYNC,ZBX_PROXY	|1|hosts
FIELD		|macro		|t_varchar(64)	|''	|NOT NULL	|ZBX_SYNC,ZBX_PROXY
FIELD		|value		|t_varchar(255)	|''	|NOT NULL	|ZBX_SYNC,ZBX_PROXY
UNIQUE		|1		|hostid,macro

TABLE|hosts_groups|hostgroupid|ZBX_SYNC,ZBX_DATA
FIELD		|hostgroupid	|t_id		|	|NOT NULL	|0
FIELD		|hostid		|t_id		|	|NOT NULL	|ZBX_SYNC		|1|hosts
FIELD		|groupid	|t_id		|	|NOT NULL	|ZBX_SYNC		|2|groups
UNIQUE		|1		|hostid,groupid
INDEX		|2		|groupid

TABLE|hosts_templates|hosttemplateid|ZBX_SYNC,ZBX_DATA
FIELD		|hosttemplateid	|t_id		|	|NOT NULL	|0
FIELD		|hostid		|t_id		|	|NOT NULL	|ZBX_SYNC,ZBX_PROXY	|1|hosts
FIELD		|templateid	|t_id		|	|NOT NULL	|ZBX_SYNC,ZBX_PROXY	|2|hosts	|hostid
UNIQUE		|1		|hostid,templateid
INDEX		|2		|templateid

TABLE|items_applications|itemappid|ZBX_SYNC,ZBX_DATA
FIELD		|itemappid	|t_id		|	|NOT NULL	|0
FIELD		|applicationid	|t_id		|	|NOT NULL	|ZBX_SYNC		|1|applications
FIELD		|itemid		|t_id		|	|NOT NULL	|ZBX_SYNC		|2|items
UNIQUE		|1		|applicationid,itemid
INDEX		|2		|itemid

TABLE|mappings|mappingid|ZBX_SYNC,ZBX_DATA
FIELD		|mappingid	|t_id		|	|NOT NULL	|0
FIELD		|valuemapid	|t_id		|	|NOT NULL	|ZBX_SYNC		|1|valuemaps
FIELD		|value		|t_varchar(64)	|''	|NOT NULL	|ZBX_SYNC
FIELD		|newvalue	|t_varchar(64)	|''	|NOT NULL	|ZBX_SYNC
INDEX		|1		|valuemapid

TABLE|media|mediaid|ZBX_SYNC,ZBX_DATA
FIELD		|mediaid	|t_id		|	|NOT NULL	|0
FIELD		|userid		|t_id		|	|NOT NULL	|ZBX_SYNC		|1|users
FIELD		|mediatypeid	|t_id		|	|NOT NULL	|ZBX_SYNC		|2|media_type
FIELD		|sendto		|t_varchar(100)	|''	|NOT NULL	|ZBX_SYNC
FIELD		|active		|t_integer	|'0'	|NOT NULL	|ZBX_SYNC
FIELD		|severity	|t_integer	|'63'	|NOT NULL	|ZBX_SYNC
FIELD		|period		|t_varchar(100)	|'1-7,00:00-24:00'|NOT NULL|ZBX_SYNC
INDEX		|1		|userid
INDEX		|2		|mediatypeid

TABLE|rights|rightid|ZBX_SYNC,ZBX_DATA
FIELD		|rightid	|t_id		|	|NOT NULL	|0
FIELD		|groupid	|t_id		|	|NOT NULL	|ZBX_SYNC		|1|usrgrp	|usrgrpid
FIELD		|permission	|t_integer	|'0'	|NOT NULL	|ZBX_SYNC
FIELD		|id		|t_id		|	|NOT NULL	|ZBX_SYNC		|2|groups	|groupid
INDEX		|1		|groupid
INDEX		|2		|id

TABLE|services|serviceid|ZBX_SYNC,ZBX_DATA
FIELD		|serviceid	|t_id		|	|NOT NULL	|0
FIELD		|name		|t_varchar(128)	|''	|NOT NULL	|ZBX_SYNC
FIELD		|status		|t_integer	|'0'	|NOT NULL	|ZBX_SYNC
FIELD		|algorithm	|t_integer	|'0'	|NOT NULL	|ZBX_SYNC
FIELD		|triggerid	|t_id		|	|NULL		|ZBX_SYNC		|1|triggers
FIELD		|showsla	|t_integer	|'0'	|NOT NULL	|ZBX_SYNC
FIELD		|goodsla	|t_double	|'99.9'	|NOT NULL	|ZBX_SYNC
FIELD		|sortorder	|t_integer	|'0'	|NOT NULL	|ZBX_SYNC
INDEX		|1		|triggerid

TABLE|services_links|linkid|ZBX_SYNC,ZBX_DATA
FIELD		|linkid		|t_id		|	|NOT NULL	|0
FIELD		|serviceupid	|t_id		|	|NOT NULL	|ZBX_SYNC		|1|services	|serviceid
FIELD		|servicedownid	|t_id		|	|NOT NULL	|ZBX_SYNC		|2|services	|serviceid
FIELD		|soft		|t_integer	|'0'	|NOT NULL	|ZBX_SYNC
INDEX		|links_1	|servicedownid
UNIQUE		|links_2	|serviceupid,servicedownid

TABLE|services_times|timeid|ZBX_SYNC,ZBX_DATA
FIELD		|timeid		|t_id		|	|NOT NULL	|0
FIELD		|serviceid	|t_id		|	|NOT NULL	|ZBX_SYNC		|1|services
FIELD		|type		|t_integer	|'0'	|NOT NULL	|ZBX_SYNC
FIELD		|ts_from	|t_integer	|'0'	|NOT NULL	|ZBX_SYNC
FIELD		|ts_to		|t_integer	|'0'	|NOT NULL	|ZBX_SYNC
FIELD		|note		|t_varchar(255)	|''	|NOT NULL	|ZBX_SYNC
INDEX		|times_1	|serviceid,type,ts_from,ts_to

TABLE|icon_map|iconmapid|ZBX_SYNC,ZBX_DATA
FIELD		|iconmapid	|t_id		|	|NOT NULL	|0
FIELD		|name		|t_varchar(64)	|''	|NOT NULL	|ZBX_SYNC
FIELD		|default_iconid	|t_id		|	|NOT NULL	|ZBX_SYNC		|1|images	|imageid	|RESTRICT
INDEX		|1		|name

TABLE|icon_mapping|iconmappingid|ZBX_SYNC,ZBX_DATA
FIELD		|iconmappingid	|t_id		|	|NOT NULL	|0
FIELD		|iconmapid	|t_id		|	|NOT NULL	|ZBX_SYNC		|1|icon_map
FIELD		|iconid		|t_id		|	|NOT NULL	|ZBX_SYNC		|2|images	|imageid	|RESTRICT
FIELD		|inventory_link	|t_integer	|'0'	|NOT NULL	|ZBX_SYNC
FIELD		|expression	|t_varchar(64)	|''	|NOT NULL	|ZBX_SYNC
FIELD		|sortorder	|t_integer	|'0'	|NOT NULL	|ZBX_SYNC
INDEX		|1		|iconmapid

TABLE|sysmaps|sysmapid|ZBX_SYNC,ZBX_DATA
FIELD		|sysmapid	|t_id		|	|NOT NULL	|0
FIELD		|name		|t_varchar(128)	|''	|NOT NULL	|ZBX_SYNC
FIELD		|width		|t_integer	|'600'	|NOT NULL	|ZBX_SYNC
FIELD		|height		|t_integer	|'400'	|NOT NULL	|ZBX_SYNC
FIELD		|backgroundid	|t_id		|	|NULL		|ZBX_SYNC		|1|images	|imageid	|RESTRICT
FIELD		|label_type	|t_integer	|'2'	|NOT NULL	|ZBX_SYNC
FIELD		|label_location	|t_integer	|'3'	|NOT NULL	|ZBX_SYNC
FIELD		|highlight	|t_integer	|'1'	|NOT NULL	|ZBX_SYNC
FIELD		|expandproblem	|t_integer	|'1'	|NOT NULL	|ZBX_SYNC
FIELD		|markelements	|t_integer	|'0'	|NOT NULL	|ZBX_SYNC
FIELD		|show_unack	|t_integer	|'0'	|NOT NULL	|ZBX_SYNC
FIELD		|grid_size	|t_integer	|'50'	|NOT NULL	|ZBX_SYNC
FIELD		|grid_show	|t_integer	|'1'	|NOT NULL	|ZBX_SYNC
FIELD		|grid_align	|t_integer	|'1'	|NOT NULL	|ZBX_SYNC
FIELD		|label_format	|t_integer	|'0'	|NOT NULL	|ZBX_SYNC
FIELD		|label_type_host|t_integer	|'2'	|NOT NULL	|ZBX_SYNC
FIELD		|label_type_hostgroup|t_integer	|'2'	|NOT NULL	|ZBX_SYNC
FIELD		|label_type_trigger|t_integer	|'2'	|NOT NULL	|ZBX_SYNC
FIELD		|label_type_map|t_integer	|'2'	|NOT NULL	|ZBX_SYNC
FIELD		|label_type_image|t_integer	|'2'	|NOT NULL	|ZBX_SYNC
FIELD		|label_string_host|t_varchar(255)|''	|NOT NULL	|ZBX_SYNC
FIELD		|label_string_hostgroup|t_varchar(255)|''|NOT NULL	|ZBX_SYNC
FIELD		|label_string_trigger|t_varchar(255)|''	|NOT NULL	|ZBX_SYNC
FIELD		|label_string_map|t_varchar(255)|''	|NOT NULL	|ZBX_SYNC
FIELD		|label_string_image|t_varchar(255)|''	|NOT NULL	|ZBX_SYNC
FIELD		|iconmapid	|t_id		|	|NULL		|ZBX_SYNC		|2|icon_map	|		|RESTRICT
FIELD		|expand_macros	|t_integer	|'0'	|NOT NULL	|ZBX_SYNC
FIELD		|severity_min	|t_integer	|'0'	|NOT NULL	|ZBX_SYNC
INDEX		|1		|name

TABLE|sysmaps_elements|selementid|ZBX_SYNC,ZBX_DATA
FIELD		|selementid	|t_id		|	|NOT NULL	|0
FIELD		|sysmapid	|t_id		|	|NOT NULL	|ZBX_SYNC		|1|sysmaps
FIELD		|elementid	|t_id		|'0'	|NOT NULL	|ZBX_SYNC
FIELD		|elementtype	|t_integer	|'0'	|NOT NULL	|ZBX_SYNC
FIELD		|iconid_off	|t_id		|	|NULL		|ZBX_SYNC		|2|images	|imageid	|RESTRICT
FIELD		|iconid_on	|t_id		|	|NULL		|ZBX_SYNC		|3|images	|imageid	|RESTRICT
FIELD		|label		|t_varchar(255)	|''	|NOT NULL	|ZBX_SYNC
FIELD		|label_location	|t_integer	|	|NULL		|ZBX_SYNC
FIELD		|x		|t_integer	|'0'	|NOT NULL	|ZBX_SYNC
FIELD		|y		|t_integer	|'0'	|NOT NULL	|ZBX_SYNC
FIELD		|iconid_disabled|t_id		|	|NULL		|ZBX_SYNC		|4|images	|imageid	|RESTRICT
FIELD		|iconid_maintenance|t_id	|	|NULL		|ZBX_SYNC		|5|images	|imageid	|RESTRICT
FIELD		|elementsubtype	|t_integer	|'0'	|NOT NULL	|ZBX_SYNC
FIELD		|areatype	|t_integer	|'0'	|NOT NULL	|ZBX_SYNC
FIELD		|width		|t_integer	|'200'	|NOT NULL	|ZBX_SYNC
FIELD		|height		|t_integer	|'200'	|NOT NULL	|ZBX_SYNC
FIELD		|viewtype	|t_integer	|'0'	|NOT NULL	|ZBX_SYNC
FIELD		|use_iconmap	|t_integer	|'1'	|NOT NULL	|ZBX_SYNC

TABLE|sysmaps_links|linkid|ZBX_SYNC,ZBX_DATA
FIELD		|linkid		|t_id		|	|NOT NULL	|0
FIELD		|sysmapid	|t_id		|	|NOT NULL	|ZBX_SYNC		|1|sysmaps
FIELD		|selementid1	|t_id		|	|NOT NULL	|ZBX_SYNC		|2|sysmaps_elements|selementid
FIELD		|selementid2	|t_id		|	|NOT NULL	|ZBX_SYNC		|3|sysmaps_elements|selementid
FIELD		|drawtype	|t_integer	|'0'	|NOT NULL	|ZBX_SYNC
FIELD		|color		|t_varchar(6)	|'000000'|NOT NULL	|ZBX_SYNC
FIELD		|label		|t_varchar(255)|''	|NOT NULL	|ZBX_SYNC

TABLE|sysmaps_link_triggers|linktriggerid|ZBX_SYNC,ZBX_DATA
FIELD		|linktriggerid	|t_id		|	|NOT NULL	|0
FIELD		|linkid		|t_id		|	|NOT NULL	|ZBX_SYNC		|1|sysmaps_links
FIELD		|triggerid	|t_id		|	|NOT NULL	|ZBX_SYNC		|2|triggers
FIELD		|drawtype	|t_integer	|'0'	|NOT NULL	|ZBX_SYNC
FIELD		|color		|t_varchar(6)	|'000000'|NOT NULL	|ZBX_SYNC
UNIQUE		|1		|linkid,triggerid

TABLE|sysmap_element_url|sysmapelementurlid|ZBX_SYNC,ZBX_DATA
FIELD		|sysmapelementurlid|t_id	|	|NOT NULL	|0
FIELD		|selementid	|t_id		|	|NOT NULL	|ZBX_SYNC		|1|sysmaps_elements
FIELD		|name		|t_varchar(255)	|	|NOT NULL	|ZBX_SYNC
FIELD		|url		|t_varchar(255)	|''	|NOT NULL	|ZBX_SYNC
UNIQUE		|1		|selementid,name

TABLE|sysmap_url|sysmapurlid|ZBX_SYNC,ZBX_DATA
FIELD		|sysmapurlid	|t_id		|	|NOT NULL	|0
FIELD		|sysmapid	|t_id		|	|NOT NULL	|ZBX_SYNC		|1|sysmaps
FIELD		|name		|t_varchar(255)	|	|NOT NULL	|ZBX_SYNC
FIELD		|url		|t_varchar(255)	|''	|NOT NULL	|ZBX_SYNC
FIELD		|elementtype	|t_integer	|'0'	|NOT NULL	|ZBX_SYNC
UNIQUE		|1		|sysmapid,name

TABLE|maintenances_hosts|maintenance_hostid|ZBX_SYNC,ZBX_DATA
FIELD		|maintenance_hostid|t_id	|	|NOT NULL	|0
FIELD		|maintenanceid	|t_id		|	|NOT NULL	|ZBX_SYNC		|1|maintenances
FIELD		|hostid		|t_id		|	|NOT NULL	|ZBX_SYNC		|2|hosts
UNIQUE		|1		|maintenanceid,hostid

TABLE|maintenances_groups|maintenance_groupid|ZBX_SYNC,ZBX_DATA
FIELD		|maintenance_groupid|t_id	|	|NOT NULL	|0
FIELD		|maintenanceid	|t_id		|	|NOT NULL	|ZBX_SYNC		|1|maintenances
FIELD		|groupid	|t_id		|	|NOT NULL	|ZBX_SYNC		|2|groups
UNIQUE		|1		|maintenanceid,groupid

TABLE|timeperiods|timeperiodid|ZBX_SYNC,ZBX_DATA
FIELD		|timeperiodid	|t_id		|	|NOT NULL	|0
FIELD		|timeperiod_type|t_integer	|'0'	|NOT NULL	|ZBX_SYNC
FIELD		|every		|t_integer	|'0'	|NOT NULL	|ZBX_SYNC
FIELD		|month		|t_integer	|'0'	|NOT NULL	|ZBX_SYNC
FIELD		|dayofweek	|t_integer	|'0'	|NOT NULL	|ZBX_SYNC
FIELD		|day		|t_integer	|'0'	|NOT NULL	|ZBX_SYNC
FIELD		|start_time	|t_integer	|'0'	|NOT NULL	|ZBX_SYNC
FIELD		|period		|t_integer	|'0'	|NOT NULL	|ZBX_SYNC
FIELD		|start_date	|t_integer	|'0'	|NOT NULL	|ZBX_SYNC

TABLE|maintenances_windows|maintenance_timeperiodid|ZBX_SYNC,ZBX_DATA
FIELD		|maintenance_timeperiodid|t_id	|	|NOT NULL	|0
FIELD		|maintenanceid	|t_id		|	|NOT NULL	|ZBX_SYNC		|1|maintenances
FIELD		|timeperiodid	|t_id		|	|NOT NULL	|ZBX_SYNC		|2|timeperiods
UNIQUE		|1		|maintenanceid,timeperiodid

TABLE|regexps|regexpid|ZBX_SYNC,ZBX_DATA
FIELD		|regexpid	|t_id		|	|NOT NULL	|0
FIELD		|name		|t_varchar(128)	|''	|NOT NULL	|ZBX_SYNC,ZBX_PROXY
FIELD		|test_string	|t_shorttext	|''	|NOT NULL	|ZBX_SYNC
INDEX		|1		|name

TABLE|expressions|expressionid|ZBX_SYNC,ZBX_DATA
FIELD		|expressionid	|t_id		|	|NOT NULL	|0
FIELD		|regexpid	|t_id		|	|NOT NULL	|ZBX_SYNC,ZBX_PROXY	|1|regexps
FIELD		|expression	|t_varchar(255)	|''	|NOT NULL	|ZBX_SYNC,ZBX_PROXY
FIELD		|expression_type|t_integer	|'0'	|NOT NULL	|ZBX_SYNC,ZBX_PROXY
FIELD		|exp_delimiter	|t_varchar(1)	|''	|NOT NULL	|ZBX_SYNC,ZBX_PROXY
FIELD		|case_sensitive	|t_integer	|'0'	|NOT NULL	|ZBX_SYNC,ZBX_PROXY
INDEX		|1		|regexpid

TABLE|nodes|nodeid|0
FIELD		|nodeid		|t_integer	|	|NOT NULL	|0
FIELD		|name		|t_varchar(64)	|'0'	|NOT NULL	|0
FIELD		|ip		|t_varchar(39)	|''	|NOT NULL	|0
FIELD		|port		|t_integer	|'10051'|NOT NULL	|0
FIELD		|nodetype	|t_integer	|'0'	|NOT NULL	|0
FIELD		|masterid	|t_integer	|	|NULL		|0			|1|nodes	|nodeid		|RESTRICT

TABLE|node_cksum||0
FIELD		|nodeid		|t_integer	|	|NOT NULL	|0			|1|nodes
FIELD		|tablename	|t_varchar(64)	|''	|NOT NULL	|0
FIELD		|recordid	|t_id		|	|NOT NULL	|0
FIELD		|cksumtype	|t_integer	|'0'	|NOT NULL	|0
FIELD		|cksum		|t_text		|''	|NOT NULL	|0
FIELD		|sync		|t_char(128)	|''	|NOT NULL	|0
INDEX		|1		|nodeid,cksumtype,tablename,recordid

TABLE|ids|nodeid,table_name,field_name|0
FIELD		|nodeid		|t_integer	|	|NOT NULL	|0			|-|nodes
FIELD		|table_name	|t_varchar(64)	|''	|NOT NULL	|0
FIELD		|field_name	|t_varchar(64)	|''	|NOT NULL	|0
FIELD		|nextid		|t_id		|	|NOT NULL	|0

-- History tables

TABLE|alerts|alertid|ZBX_HISTORY
FIELD		|alertid	|t_id		|	|NOT NULL	|0
FIELD		|actionid	|t_id		|	|NOT NULL	|0			|1|actions
FIELD		|eventid	|t_id		|	|NOT NULL	|0			|2|events
FIELD		|userid		|t_id		|	|NULL		|0			|3|users
FIELD		|clock		|t_time		|'0'	|NOT NULL	|0
FIELD		|mediatypeid	|t_id		|	|NULL		|0			|4|media_type
FIELD		|sendto		|t_varchar(100)	|''	|NOT NULL	|0
FIELD		|subject	|t_varchar(255)	|''	|NOT NULL	|0
FIELD		|message	|t_shorttext	|''	|NOT NULL	|0
FIELD		|status		|t_integer	|'0'	|NOT NULL	|0
FIELD		|retries	|t_integer	|'0'	|NOT NULL	|0
FIELD		|error		|t_varchar(128)	|''	|NOT NULL	|0
FIELD		|esc_step	|t_integer	|'0'	|NOT NULL	|0
FIELD		|alerttype	|t_integer	|'0'	|NOT NULL	|0
INDEX		|1		|actionid
INDEX		|2		|clock
INDEX		|3		|eventid
INDEX		|4		|status,retries
INDEX		|5		|mediatypeid
INDEX		|6		|userid

TABLE|history||0
FIELD		|itemid		|t_id		|	|NOT NULL	|0			|-|items
FIELD		|clock		|t_time		|'0'	|NOT NULL	|0
FIELD		|value		|t_double	|'0.0000'|NOT NULL	|0
FIELD		|ns		|t_nanosec	|'0'	|NOT NULL	|0
INDEX		|1		|itemid,clock

TABLE|history_sync|id|ZBX_HISTORY_SYNC
FIELD		|id		|t_serial	|	|NOT NULL	|0
FIELD		|nodeid		|t_integer	|	|NOT NULL	|0			|-|nodes
FIELD		|itemid		|t_id		|	|NOT NULL	|ZBX_HISTORY_SYNC	|-|items
FIELD		|clock		|t_time		|'0'	|NOT NULL	|ZBX_HISTORY_SYNC
FIELD		|value		|t_double	|'0.0000'|NOT NULL	|ZBX_HISTORY_SYNC
FIELD		|ns		|t_nanosec	|'0'	|NOT NULL	|ZBX_HISTORY_SYNC
INDEX		|1		|nodeid,id

TABLE|history_uint||0
FIELD		|itemid		|t_id		|	|NOT NULL	|0			|-|items
FIELD		|clock		|t_time		|'0'	|NOT NULL	|0
FIELD		|value		|t_bigint	|'0'	|NOT NULL	|0
FIELD		|ns		|t_nanosec	|'0'	|NOT NULL	|0
INDEX		|1		|itemid,clock

TABLE|history_uint_sync|id|ZBX_HISTORY_SYNC
FIELD		|id		|t_serial	|	|NOT NULL	|0
FIELD		|nodeid		|t_integer	|	|NOT NULL	|0			|-|nodes
FIELD		|itemid		|t_id		|	|NOT NULL	|ZBX_HISTORY_SYNC	|-|items
FIELD		|clock		|t_time		|'0'	|NOT NULL	|ZBX_HISTORY_SYNC
FIELD		|value		|t_bigint	|'0'	|NOT NULL	|ZBX_HISTORY_SYNC
FIELD		|ns		|t_nanosec	|'0'	|NOT NULL	|ZBX_HISTORY_SYNC
INDEX		|1		|nodeid,id

TABLE|history_str||0
FIELD		|itemid		|t_id		|	|NOT NULL	|0			|-|items
FIELD		|clock		|t_time		|'0'	|NOT NULL	|0
FIELD		|value		|t_varchar(255)	|''	|NOT NULL	|0
FIELD		|ns		|t_nanosec	|'0'	|NOT NULL	|0
INDEX		|1		|itemid,clock

TABLE|history_str_sync|id|ZBX_HISTORY_SYNC
FIELD		|id		|t_serial	|	|NOT NULL	|0
FIELD		|nodeid		|t_integer	|	|NOT NULL	|0			|-|nodes
FIELD		|itemid		|t_id		|	|NOT NULL	|ZBX_HISTORY_SYNC	|-|items
FIELD		|clock		|t_time		|'0'	|NOT NULL	|ZBX_HISTORY_SYNC
FIELD		|value		|t_varchar(255)	|''	|NOT NULL	|ZBX_HISTORY_SYNC
FIELD		|ns		|t_nanosec	|'0'	|NOT NULL	|ZBX_HISTORY_SYNC
INDEX		|1		|nodeid,id

TABLE|history_log|id|ZBX_HISTORY
FIELD		|id		|t_id		|	|NOT NULL	|0
FIELD		|itemid		|t_id		|	|NOT NULL	|0			|-|items
FIELD		|clock		|t_time		|'0'	|NOT NULL	|0
FIELD		|timestamp	|t_time		|'0'	|NOT NULL	|0
FIELD		|source		|t_varchar(64)	|''	|NOT NULL	|0
FIELD		|severity	|t_integer	|'0'	|NOT NULL	|0
FIELD		|value		|t_text		|''	|NOT NULL	|0
FIELD		|logeventid	|t_integer	|'0'	|NOT NULL	|0
FIELD		|ns		|t_nanosec	|'0'	|NOT NULL	|0
INDEX		|1		|itemid,clock
UNIQUE		|2		|itemid,id

TABLE|history_text|id|ZBX_HISTORY
FIELD		|id		|t_id		|	|NOT NULL	|0
FIELD		|itemid		|t_id		|	|NOT NULL	|0			|-|items
FIELD		|clock		|t_time		|'0'	|NOT NULL	|0
FIELD		|value		|t_text		|''	|NOT NULL	|0
FIELD		|ns		|t_nanosec	|'0'	|NOT NULL	|0
INDEX		|1		|itemid,clock
UNIQUE		|2		|itemid,id

TABLE|proxy_history|id|0
FIELD		|id		|t_serial	|	|NOT NULL	|0
FIELD		|itemid		|t_id		|	|NOT NULL	|0			|-|items
FIELD		|clock		|t_time		|'0'	|NOT NULL	|0
FIELD		|timestamp	|t_time		|'0'	|NOT NULL	|0
FIELD		|source		|t_varchar(64)	|''	|NOT NULL	|0
FIELD		|severity	|t_integer	|'0'	|NOT NULL	|0
FIELD		|value		|t_longtext	|''	|NOT NULL	|0
FIELD		|logeventid	|t_integer	|'0'	|NOT NULL	|0
FIELD		|ns		|t_nanosec	|'0'	|NOT NULL	|0
FIELD		|state		|t_integer	|'0'	|NOT NULL	|0
INDEX		|1		|clock

TABLE|proxy_dhistory|id|0
FIELD		|id		|t_serial	|	|NOT NULL	|0
FIELD		|clock		|t_time		|'0'	|NOT NULL	|0
FIELD		|druleid	|t_id		|	|NOT NULL	|0			|-|drules
FIELD		|type		|t_integer	|'0'	|NOT NULL	|0
FIELD		|ip		|t_varchar(39)	|''	|NOT NULL	|0
FIELD		|port		|t_integer	|'0'	|NOT NULL	|0
FIELD		|key_		|t_varchar(255)	|''	|NOT NULL	|0
FIELD		|value		|t_varchar(255)	|''	|NOT NULL	|0
FIELD		|status		|t_integer	|'0'	|NOT NULL	|0
FIELD		|dcheckid	|t_id		|	|NULL		|0			|-|dchecks
FIELD		|dns		|t_varchar(64)	|''	|NOT NULL	|0
INDEX		|1		|clock

TABLE|events|eventid|ZBX_HISTORY
FIELD		|eventid	|t_id		|	|NOT NULL	|0
FIELD		|source		|t_integer	|'0'	|NOT NULL	|0
FIELD		|object		|t_integer	|'0'	|NOT NULL	|0
FIELD		|objectid	|t_id		|'0'	|NOT NULL	|0
FIELD		|clock		|t_time		|'0'	|NOT NULL	|0
FIELD		|value		|t_integer	|'0'	|NOT NULL	|0
FIELD		|acknowledged	|t_integer	|'0'	|NOT NULL	|0
FIELD		|ns		|t_nanosec	|'0'	|NOT NULL	|0
UNIQUE		|1		|source,object,objectid,eventid
INDEX		|2		|clock

TABLE|trends|itemid,clock|0
FIELD		|itemid		|t_id		|	|NOT NULL	|0			|-|items
FIELD		|clock		|t_time		|'0'	|NOT NULL	|0
FIELD		|num		|t_integer	|'0'	|NOT NULL	|0
FIELD		|value_min	|t_double	|'0.0000'|NOT NULL	|0
FIELD		|value_avg	|t_double	|'0.0000'|NOT NULL	|0
FIELD		|value_max	|t_double	|'0.0000'|NOT NULL	|0

TABLE|trends_uint|itemid,clock|0
FIELD		|itemid		|t_id		|	|NOT NULL	|0			|-|items
FIELD		|clock		|t_time		|'0'	|NOT NULL	|0
FIELD		|num		|t_integer	|'0'	|NOT NULL	|0
FIELD		|value_min	|t_bigint	|'0'	|NOT NULL	|0
FIELD		|value_avg	|t_bigint	|'0'	|NOT NULL	|0
FIELD		|value_max	|t_bigint	|'0'	|NOT NULL	|0

TABLE|acknowledges|acknowledgeid|ZBX_HISTORY
FIELD		|acknowledgeid	|t_id		|	|NOT NULL	|0
FIELD		|userid		|t_id		|	|NOT NULL	|0			|1|users
FIELD		|eventid	|t_id		|	|NOT NULL	|0			|2|events
FIELD		|clock		|t_time		|'0'	|NOT NULL	|0
FIELD		|message	|t_varchar(255)	|''	|NOT NULL	|0
INDEX		|1		|userid
INDEX		|2		|eventid
INDEX		|3		|clock

TABLE|auditlog|auditid|ZBX_HISTORY
FIELD		|auditid	|t_id		|	|NOT NULL	|0
FIELD		|userid		|t_id		|	|NOT NULL	|0			|1|users
FIELD		|clock		|t_time		|'0'	|NOT NULL	|0
FIELD		|action		|t_integer	|'0'	|NOT NULL	|0
FIELD		|resourcetype	|t_integer	|'0'	|NOT NULL	|0
FIELD		|details	|t_varchar(128) |'0'	|NOT NULL	|0
FIELD		|ip		|t_varchar(39)	|''	|NOT NULL	|0
FIELD		|resourceid	|t_id		|'0'	|NOT NULL	|0
FIELD		|resourcename	|t_varchar(255)	|''	|NOT NULL	|0
INDEX		|1		|userid,clock
INDEX		|2		|clock

TABLE|auditlog_details|auditdetailid|ZBX_HISTORY
FIELD		|auditdetailid	|t_id		|	|NOT NULL	|0
FIELD		|auditid	|t_id		|	|NOT NULL	|0			|1|auditlog
FIELD		|table_name	|t_varchar(64)	|''	|NOT NULL	|0
FIELD		|field_name	|t_varchar(64)	|''	|NOT NULL	|0
FIELD		|oldvalue	|t_shorttext	|''	|NOT NULL	|0
FIELD		|newvalue	|t_shorttext	|''	|NOT NULL	|0
INDEX		|1		|auditid

TABLE|service_alarms|servicealarmid|ZBX_HISTORY
FIELD		|servicealarmid	|t_id		|	|NOT NULL	|0
FIELD		|serviceid	|t_id		|	|NOT NULL	|0			|1|services
FIELD		|clock		|t_time		|'0'	|NOT NULL	|0
FIELD		|value		|t_integer	|'0'	|NOT NULL	|0
INDEX		|1		|serviceid,clock
INDEX		|2		|clock

TABLE|autoreg_host|autoreg_hostid|ZBX_SYNC
FIELD		|autoreg_hostid	|t_id		|	|NOT NULL	|0
FIELD		|proxy_hostid	|t_id		|	|NULL		|ZBX_SYNC		|1|hosts	|hostid
FIELD		|host		|t_varchar(64)	|''	|NOT NULL	|ZBX_SYNC
FIELD		|listen_ip	|t_varchar(39)	|''	|NOT NULL	|ZBX_SYNC
FIELD		|listen_port	|t_integer	|'0'	|NOT NULL	|ZBX_SYNC
FIELD		|listen_dns	|t_varchar(64)	|''	|NOT NULL	|ZBX_SYNC
FIELD		|host_metadata	|t_varchar(255)	|''	|NOT NULL	|ZBX_SYNC
INDEX		|1		|proxy_hostid,host

TABLE|proxy_autoreg_host|id|0
FIELD		|id		|t_serial	|	|NOT NULL	|0
FIELD		|clock		|t_time		|'0'	|NOT NULL	|0
FIELD		|host		|t_varchar(64)	|''	|NOT NULL	|0
FIELD		|listen_ip	|t_varchar(39)	|''	|NOT NULL	|0
FIELD		|listen_port	|t_integer	|'0'	|NOT NULL	|0
FIELD		|listen_dns	|t_varchar(64)	|''	|NOT NULL	|0
FIELD		|host_metadata	|t_varchar(255)	|''	|NOT NULL	|0
INDEX		|1		|clock

TABLE|dhosts|dhostid|ZBX_SYNC
FIELD		|dhostid	|t_id		|	|NOT NULL	|0
FIELD		|druleid	|t_id		|	|NOT NULL	|ZBX_SYNC		|1|drules
FIELD		|status		|t_integer	|'0'	|NOT NULL	|ZBX_SYNC
FIELD		|lastup		|t_integer	|'0'	|NOT NULL	|ZBX_SYNC
FIELD		|lastdown	|t_integer	|'0'	|NOT NULL	|ZBX_SYNC
INDEX		|1		|druleid

TABLE|dservices|dserviceid|ZBX_SYNC
FIELD		|dserviceid	|t_id		|	|NOT NULL	|0
FIELD		|dhostid	|t_id		|	|NOT NULL	|ZBX_SYNC		|1|dhosts
FIELD		|type		|t_integer	|'0'	|NOT NULL	|ZBX_SYNC
FIELD		|key_		|t_varchar(255)	|''	|NOT NULL	|ZBX_SYNC
FIELD		|value		|t_varchar(255)	|''	|NOT NULL	|ZBX_SYNC
FIELD		|port		|t_integer	|'0'	|NOT NULL	|ZBX_SYNC
FIELD		|status		|t_integer	|'0'	|NOT NULL	|ZBX_SYNC
FIELD		|lastup		|t_integer	|'0'	|NOT NULL	|ZBX_SYNC
FIELD		|lastdown	|t_integer	|'0'	|NOT NULL	|ZBX_SYNC
FIELD		|dcheckid	|t_id		|	|NOT NULL	|ZBX_SYNC		|2|dchecks
FIELD		|ip		|t_varchar(39)	|''	|NOT NULL	|ZBX_SYNC
FIELD		|dns		|t_varchar(64)	|''	|NOT NULL	|ZBX_SYNC
UNIQUE		|1		|dcheckid,type,key_,ip,port
INDEX		|2		|dhostid

-- Other tables

TABLE|escalations|escalationid|0
FIELD		|escalationid	|t_id		|	|NOT NULL	|0
FIELD		|actionid	|t_id		|	|NOT NULL	|0			|-|actions
FIELD		|triggerid	|t_id		|	|NULL		|0			|-|triggers
FIELD		|eventid	|t_id		|	|NULL		|0			|-|events
FIELD		|r_eventid	|t_id		|	|NULL		|0			|-|events	|eventid
FIELD		|nextcheck	|t_time		|'0'	|NOT NULL	|0
FIELD		|esc_step	|t_integer	|'0'	|NOT NULL	|0
FIELD		|status		|t_integer	|'0'	|NOT NULL	|0
FIELD		|itemid		|t_id		|	|NULL		|0			|-|items
UNIQUE		|1		|actionid,triggerid,itemid,escalationid

TABLE|globalvars|globalvarid|0
FIELD		|globalvarid	|t_id		|	|NOT NULL	|0
FIELD		|snmp_lastsize	|t_integer	|'0'	|NOT NULL	|0

TABLE|graph_discovery|graphdiscoveryid|ZBX_SYNC
FIELD		|graphdiscoveryid|t_id		|	|NOT NULL	|0
FIELD		|graphid	|t_id		|	|NOT NULL	|ZBX_SYNC		|1|graphs
FIELD		|parent_graphid	|t_id		|	|NOT NULL	|ZBX_SYNC		|2|graphs	|graphid
FIELD		|name		|t_varchar(128)	|''	|NOT NULL	|0
UNIQUE		|1		|graphid,parent_graphid

TABLE|host_inventory|hostid|ZBX_SYNC
FIELD		|hostid		|t_id		|	|NOT NULL	|0			|1|hosts
FIELD		|inventory_mode	|t_integer	|'0'	|NOT NULL	|ZBX_SYNC
FIELD		|type		|t_varchar(64)	|''	|NOT NULL	|ZBX_SYNC
FIELD		|type_full	|t_varchar(64)	|''	|NOT NULL	|ZBX_SYNC
FIELD		|name		|t_varchar(64)	|''	|NOT NULL	|ZBX_SYNC
FIELD		|alias		|t_varchar(64)	|''	|NOT NULL	|ZBX_SYNC
FIELD		|os		|t_varchar(64)	|''	|NOT NULL	|ZBX_SYNC
FIELD		|os_full	|t_varchar(255)	|''	|NOT NULL	|ZBX_SYNC
FIELD		|os_short	|t_varchar(64)	|''	|NOT NULL	|ZBX_SYNC
FIELD		|serialno_a	|t_varchar(64)	|''	|NOT NULL	|ZBX_SYNC
FIELD		|serialno_b	|t_varchar(64)	|''	|NOT NULL	|ZBX_SYNC
FIELD		|tag		|t_varchar(64)	|''	|NOT NULL	|ZBX_SYNC
FIELD		|asset_tag	|t_varchar(64)	|''	|NOT NULL	|ZBX_SYNC
FIELD		|macaddress_a	|t_varchar(64)	|''	|NOT NULL	|ZBX_SYNC
FIELD		|macaddress_b	|t_varchar(64)	|''	|NOT NULL	|ZBX_SYNC
FIELD		|hardware	|t_varchar(255)	|''	|NOT NULL	|ZBX_SYNC
FIELD		|hardware_full	|t_shorttext	|''	|NOT NULL	|ZBX_SYNC
FIELD		|software	|t_varchar(255)	|''	|NOT NULL	|ZBX_SYNC
FIELD		|software_full	|t_shorttext	|''	|NOT NULL	|ZBX_SYNC
FIELD		|software_app_a	|t_varchar(64)	|''	|NOT NULL	|ZBX_SYNC
FIELD		|software_app_b	|t_varchar(64)	|''	|NOT NULL	|ZBX_SYNC
FIELD		|software_app_c	|t_varchar(64)	|''	|NOT NULL	|ZBX_SYNC
FIELD		|software_app_d	|t_varchar(64)	|''	|NOT NULL	|ZBX_SYNC
FIELD		|software_app_e	|t_varchar(64)	|''	|NOT NULL	|ZBX_SYNC
FIELD		|contact	|t_shorttext	|''	|NOT NULL	|ZBX_SYNC
FIELD		|location	|t_shorttext	|''	|NOT NULL	|ZBX_SYNC
FIELD		|location_lat	|t_varchar(16)	|''	|NOT NULL	|ZBX_SYNC
FIELD		|location_lon	|t_varchar(16)	|''	|NOT NULL	|ZBX_SYNC
FIELD		|notes		|t_shorttext	|''	|NOT NULL	|ZBX_SYNC
FIELD		|chassis	|t_varchar(64)	|''	|NOT NULL	|ZBX_SYNC
FIELD		|model		|t_varchar(64)	|''	|NOT NULL	|ZBX_SYNC
FIELD		|hw_arch	|t_varchar(32)	|''	|NOT NULL	|ZBX_SYNC
FIELD		|vendor		|t_varchar(64)	|''	|NOT NULL	|ZBX_SYNC
FIELD		|contract_number|t_varchar(64)	|''	|NOT NULL	|ZBX_SYNC
FIELD		|installer_name	|t_varchar(64)	|''	|NOT NULL	|ZBX_SYNC
FIELD		|deployment_status|t_varchar(64)|''	|NOT NULL	|ZBX_SYNC
FIELD		|url_a		|t_varchar(255)	|''	|NOT NULL	|ZBX_SYNC
FIELD		|url_b		|t_varchar(255)	|''	|NOT NULL	|ZBX_SYNC
FIELD		|url_c		|t_varchar(255)	|''	|NOT NULL	|ZBX_SYNC
FIELD		|host_networks	|t_shorttext	|''	|NOT NULL	|ZBX_SYNC
FIELD		|host_netmask	|t_varchar(39)	|''	|NOT NULL	|ZBX_SYNC
FIELD		|host_router	|t_varchar(39)	|''	|NOT NULL	|ZBX_SYNC
FIELD		|oob_ip		|t_varchar(39)	|''	|NOT NULL	|ZBX_SYNC
FIELD		|oob_netmask	|t_varchar(39)	|''	|NOT NULL	|ZBX_SYNC
FIELD		|oob_router	|t_varchar(39)	|''	|NOT NULL	|ZBX_SYNC
FIELD		|date_hw_purchase|t_varchar(64)	|''	|NOT NULL	|ZBX_SYNC
FIELD		|date_hw_install|t_varchar(64)	|''	|NOT NULL	|ZBX_SYNC
FIELD		|date_hw_expiry	|t_varchar(64)	|''	|NOT NULL	|ZBX_SYNC
FIELD		|date_hw_decomm	|t_varchar(64)	|''	|NOT NULL	|ZBX_SYNC
FIELD		|site_address_a	|t_varchar(128)	|''	|NOT NULL	|ZBX_SYNC
FIELD		|site_address_b	|t_varchar(128)	|''	|NOT NULL	|ZBX_SYNC
FIELD		|site_address_c	|t_varchar(128)	|''	|NOT NULL	|ZBX_SYNC
FIELD		|site_city	|t_varchar(128)	|''	|NOT NULL	|ZBX_SYNC
FIELD		|site_state	|t_varchar(64)	|''	|NOT NULL	|ZBX_SYNC
FIELD		|site_country	|t_varchar(64)	|''	|NOT NULL	|ZBX_SYNC
FIELD		|site_zip	|t_varchar(64)	|''	|NOT NULL	|ZBX_SYNC
FIELD		|site_rack	|t_varchar(128)	|''	|NOT NULL	|ZBX_SYNC
FIELD		|site_notes	|t_shorttext	|''	|NOT NULL	|ZBX_SYNC
FIELD		|poc_1_name	|t_varchar(128)	|''	|NOT NULL	|ZBX_SYNC
FIELD		|poc_1_email	|t_varchar(128)	|''	|NOT NULL	|ZBX_SYNC
FIELD		|poc_1_phone_a	|t_varchar(64)	|''	|NOT NULL	|ZBX_SYNC
FIELD		|poc_1_phone_b	|t_varchar(64)	|''	|NOT NULL	|ZBX_SYNC
FIELD		|poc_1_cell	|t_varchar(64)	|''	|NOT NULL	|ZBX_SYNC
FIELD		|poc_1_screen	|t_varchar(64)	|''	|NOT NULL	|ZBX_SYNC
FIELD		|poc_1_notes	|t_shorttext	|''	|NOT NULL	|ZBX_SYNC
FIELD		|poc_2_name	|t_varchar(128)	|''	|NOT NULL	|ZBX_SYNC
FIELD		|poc_2_email	|t_varchar(128)	|''	|NOT NULL	|ZBX_SYNC
FIELD		|poc_2_phone_a	|t_varchar(64)	|''	|NOT NULL	|ZBX_SYNC
FIELD		|poc_2_phone_b	|t_varchar(64)	|''	|NOT NULL	|ZBX_SYNC
FIELD		|poc_2_cell	|t_varchar(64)	|''	|NOT NULL	|ZBX_SYNC
FIELD		|poc_2_screen	|t_varchar(64)	|''	|NOT NULL	|ZBX_SYNC
FIELD		|poc_2_notes	|t_shorttext	|''	|NOT NULL	|ZBX_SYNC

TABLE|housekeeper|housekeeperid|0
FIELD		|housekeeperid	|t_id		|	|NOT NULL	|0
FIELD		|tablename	|t_varchar(64)	|''	|NOT NULL	|ZBX_SYNC
FIELD		|field		|t_varchar(64)	|''	|NOT NULL	|ZBX_SYNC
FIELD		|value		|t_id		|	|NOT NULL	|ZBX_SYNC		|-|items

TABLE|images|imageid|ZBX_SYNC
FIELD		|imageid	|t_id		|	|NOT NULL	|0
FIELD		|imagetype	|t_integer	|'0'	|NOT NULL	|ZBX_SYNC
FIELD		|name		|t_varchar(64)	|'0'	|NOT NULL	|ZBX_SYNC
FIELD		|image		|t_image	|''	|NOT NULL	|ZBX_SYNC
INDEX		|1		|imagetype,name

TABLE|item_discovery|itemdiscoveryid|ZBX_SYNC,ZBX_DATA
FIELD		|itemdiscoveryid|t_id		|	|NOT NULL	|0
FIELD		|itemid		|t_id		|	|NOT NULL	|ZBX_SYNC		|1|items
FIELD		|parent_itemid	|t_id		|	|NOT NULL	|ZBX_SYNC		|2|items	|itemid
FIELD		|key_		|t_varchar(255)	|''	|NOT NULL	|ZBX_NODATA
FIELD		|lastcheck	|t_integer	|'0'	|NOT NULL	|ZBX_NODATA
FIELD		|ts_delete	|t_time		|'0'	|NOT NULL	|ZBX_NODATA
UNIQUE		|1		|itemid,parent_itemid

TABLE|host_discovery|hostid|ZBX_SYNC,ZBX_DATA
FIELD		|hostid		|t_id		|	|NOT NULL	|0			|1|hosts
FIELD		|parent_hostid	|t_id		|	|NULL		|ZBX_SYNC		|2|hosts	|hostid		|RESTRICT
FIELD		|parent_itemid	|t_id		|	|NULL		|ZBX_SYNC		|3|items	|itemid		|RESTRICT
FIELD		|host		|t_varchar(64)	|''	|NOT NULL	|ZBX_NODATA
FIELD		|lastcheck	|t_integer	|'0'	|NOT NULL	|ZBX_NODATA
FIELD		|ts_delete	|t_time		|'0'	|NOT NULL	|ZBX_NODATA

TABLE|interface_discovery|interfaceid|ZBX_SYNC
FIELD		|interfaceid	|t_id		|	|NOT NULL	|ZBX_SYNC		|1|interface
FIELD		|parent_interfaceid|t_id	|	|NOT NULL	|ZBX_SYNC		|2|interface	|interfaceid

TABLE|profiles|profileid|0
FIELD		|profileid	|t_id		|	|NOT NULL	|0
FIELD		|userid		|t_id		|	|NOT NULL	|0			|1|users
FIELD		|idx		|t_varchar(96)	|''	|NOT NULL	|0
FIELD		|idx2		|t_id		|'0'	|NOT NULL	|0
FIELD		|value_id	|t_id		|'0'	|NOT NULL	|0
FIELD		|value_int	|t_integer	|'0'	|NOT NULL	|0
FIELD		|value_str	|t_varchar(255)	|''	|NOT NULL	|0
FIELD		|source		|t_varchar(96)	|''	|NOT NULL	|0
FIELD		|type		|t_integer	|'0'	|NOT NULL	|0
INDEX		|1		|userid,idx,idx2
INDEX		|2		|userid,profileid

TABLE|sessions|sessionid|0
FIELD		|sessionid	|t_varchar(32)	|''	|NOT NULL	|0
FIELD		|userid		|t_id		|	|NOT NULL	|0			|1|users
FIELD		|lastaccess	|t_integer	|'0'	|NOT NULL	|0
FIELD		|status		|t_integer	|'0'	|NOT NULL	|0
INDEX		|1		|userid,status

TABLE|trigger_discovery|triggerdiscoveryid|ZBX_SYNC
FIELD		|triggerdiscoveryid|t_id	|	|NOT NULL	|0
FIELD		|triggerid	|t_id		|	|NOT NULL	|ZBX_SYNC		|1|triggers
FIELD		|parent_triggerid|t_id		|	|NOT NULL	|ZBX_SYNC		|2|triggers	|triggerid
FIELD		|name		|t_varchar(255)	|''	|NOT NULL	|0
UNIQUE		|1		|triggerid,parent_triggerid

TABLE|user_history|userhistoryid|0
FIELD		|userhistoryid	|t_id		|	|NOT NULL	|0
FIELD		|userid		|t_id		|	|NOT NULL	|0			|1|users
FIELD		|title1		|t_varchar(255)	|''	|NOT NULL	|0
FIELD		|url1		|t_varchar(255)	|''	|NOT NULL	|0
FIELD		|title2		|t_varchar(255)	|''	|NOT NULL	|0
FIELD		|url2		|t_varchar(255)	|''	|NOT NULL	|0
FIELD		|title3		|t_varchar(255)	|''	|NOT NULL	|0
FIELD		|url3		|t_varchar(255)	|''	|NOT NULL	|0
FIELD		|title4		|t_varchar(255)	|''	|NOT NULL	|0
FIELD		|url4		|t_varchar(255)	|''	|NOT NULL	|0
FIELD		|title5		|t_varchar(255)	|''	|NOT NULL	|0
FIELD		|url5		|t_varchar(255)	|''	|NOT NULL	|0
UNIQUE		|1		|userid

TABLE|application_template|application_templateid|ZBX_SYNC,ZBX_DATA
FIELD		|application_templateid	|t_id	|	|NOT NULL	|0
FIELD		|applicationid		|t_id	|	|NOT NULL	|ZBX_SYNC		|1|applications
FIELD		|templateid		|t_id	|	|NOT NULL	|ZBX_SYNC		|2|applications	|applicationid
UNIQUE		|1			|applicationid,templateid

TABLE|dbversion||
FIELD		|mandatory	|t_integer	|'0'	|NOT NULL	|
FIELD		|optional	|t_integer	|'0'	|NOT NULL	|
<<<<<<< HEAD
ROW		|2010105	|2010105
=======
ROW		|2010091	|2010091
>>>>>>> 0191c67a
<|MERGE_RESOLUTION|>--- conflicted
+++ resolved
@@ -1262,8 +1262,4 @@
 TABLE|dbversion||
 FIELD		|mandatory	|t_integer	|'0'	|NOT NULL	|
 FIELD		|optional	|t_integer	|'0'	|NOT NULL	|
-<<<<<<< HEAD
-ROW		|2010105	|2010105
-=======
-ROW		|2010091	|2010091
->>>>>>> 0191c67a
+ROW		|2010110	|2010110