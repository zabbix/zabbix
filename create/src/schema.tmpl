--
-- Zabbix
-- Copyright (C) 2001-2020 Zabbix SIA
--
-- This program is free software; you can redistribute it and/or modify
-- it under the terms of the GNU General Public License as published by
-- the Free Software Foundation; either version 2 of the License, or
-- (at your option) any later version.
--
-- This program is distributed in the hope that it will be useful,
-- but WITHOUT ANY WARRANTY; without even the implied warranty of
-- MERCHANTABILITY or FITNESS FOR A PARTICULAR PURPOSE. See the
-- GNU General Public License for more details.
--
-- You should have received a copy of the GNU General Public License
-- along with this program; if not, write to the Free Software
-- Foundation, Inc., 51 Franklin Street, Fifth Floor, Boston, MA  02110-1301, USA.
--

--
-- Do not use spaces
-- Tables must be sorted to match referential integrity rules
--

TABLE|users|userid|ZBX_DATA
FIELD		|userid		|t_id		|	|NOT NULL	|0
FIELD		|alias		|t_varchar(100)	|''	|NOT NULL	|0
FIELD		|name		|t_varchar(100)	|''	|NOT NULL	|0
FIELD		|surname	|t_varchar(100)	|''	|NOT NULL	|0
FIELD		|passwd		|t_varchar(60)	|''	|NOT NULL	|0
FIELD		|url		|t_varchar(255)	|''	|NOT NULL	|0
FIELD		|autologin	|t_integer	|'0'	|NOT NULL	|0
FIELD		|autologout	|t_varchar(32)	|'15m'	|NOT NULL	|0
FIELD		|lang		|t_varchar(5)	|'en_GB'|NOT NULL	|0
FIELD		|refresh	|t_varchar(32)	|'30s'	|NOT NULL	|0
FIELD		|type		|t_integer	|'1'	|NOT NULL	|0
FIELD		|theme		|t_varchar(128)	|'default'|NOT NULL	|0
FIELD		|attempt_failed	|t_integer	|0	|NOT NULL	|ZBX_NODATA
FIELD		|attempt_ip	|t_varchar(39)	|''	|NOT NULL	|ZBX_NODATA
FIELD		|attempt_clock	|t_integer	|0	|NOT NULL	|ZBX_NODATA
FIELD		|rows_per_page	|t_integer	|50	|NOT NULL	|0
UNIQUE		|1		|alias

TABLE|maintenances|maintenanceid|ZBX_DATA
FIELD		|maintenanceid	|t_id		|	|NOT NULL	|0
FIELD		|name		|t_varchar(128)	|''	|NOT NULL	|0
FIELD		|maintenance_type|t_integer	|'0'	|NOT NULL	|0
FIELD		|description	|t_shorttext	|''	|NOT NULL	|0
FIELD		|active_since	|t_integer	|'0'	|NOT NULL	|0
FIELD		|active_till	|t_integer	|'0'	|NOT NULL	|0
FIELD		|tags_evaltype	|t_integer	|'0'	|NOT NULL	|0
INDEX		|1		|active_since,active_till
UNIQUE		|2		|name

TABLE|hosts|hostid|ZBX_TEMPLATE
FIELD		|hostid		|t_id		|	|NOT NULL	|0
FIELD		|proxy_hostid	|t_id		|	|NULL		|0			|1|hosts	|hostid		|RESTRICT
FIELD		|host		|t_varchar(128)	|''	|NOT NULL	|ZBX_PROXY
FIELD		|status		|t_integer	|'0'	|NOT NULL	|ZBX_PROXY
FIELD		|disable_until	|t_integer	|'0'	|NOT NULL	|ZBX_NODATA
FIELD		|error		|t_varchar(2048)|''	|NOT NULL	|ZBX_NODATA
FIELD		|available	|t_integer	|'0'	|NOT NULL	|ZBX_PROXY,ZBX_NODATA
FIELD		|errors_from	|t_integer	|'0'	|NOT NULL	|ZBX_NODATA
FIELD		|lastaccess	|t_integer	|'0'	|NOT NULL	|ZBX_NODATA
FIELD		|ipmi_authtype	|t_integer	|'-1'	|NOT NULL	|ZBX_PROXY
FIELD		|ipmi_privilege	|t_integer	|'2'	|NOT NULL	|ZBX_PROXY
FIELD		|ipmi_username	|t_varchar(16)	|''	|NOT NULL	|ZBX_PROXY
FIELD		|ipmi_password	|t_varchar(20)	|''	|NOT NULL	|ZBX_PROXY
FIELD		|ipmi_disable_until|t_integer	|'0'	|NOT NULL	|ZBX_NODATA
FIELD		|ipmi_available	|t_integer	|'0'	|NOT NULL	|ZBX_PROXY,ZBX_NODATA
FIELD		|snmp_disable_until|t_integer	|'0'	|NOT NULL	|ZBX_NODATA
FIELD		|snmp_available	|t_integer	|'0'	|NOT NULL	|ZBX_PROXY,ZBX_NODATA
FIELD		|maintenanceid	|t_id		|	|NULL		|ZBX_NODATA		|2|maintenances	|		|RESTRICT
FIELD		|maintenance_status|t_integer	|'0'	|NOT NULL	|ZBX_NODATA
FIELD		|maintenance_type|t_integer	|'0'	|NOT NULL	|ZBX_NODATA
FIELD		|maintenance_from|t_integer	|'0'	|NOT NULL	|ZBX_NODATA
FIELD		|ipmi_errors_from|t_integer	|'0'	|NOT NULL	|ZBX_NODATA
FIELD		|snmp_errors_from|t_integer	|'0'	|NOT NULL	|ZBX_NODATA
FIELD		|ipmi_error	|t_varchar(2048)|''	|NOT NULL	|ZBX_NODATA
FIELD		|snmp_error	|t_varchar(2048)|''	|NOT NULL	|ZBX_NODATA
FIELD		|jmx_disable_until|t_integer	|'0'	|NOT NULL	|ZBX_NODATA
FIELD		|jmx_available	|t_integer	|'0'	|NOT NULL	|ZBX_PROXY,ZBX_NODATA
FIELD		|jmx_errors_from|t_integer	|'0'	|NOT NULL	|ZBX_NODATA
FIELD		|jmx_error	|t_varchar(2048)|''	|NOT NULL	|ZBX_NODATA
FIELD		|name		|t_varchar(128)	|''	|NOT NULL	|ZBX_PROXY
FIELD		|flags		|t_integer	|'0'	|NOT NULL	|0
FIELD		|templateid	|t_id		|	|NULL		|0			|3|hosts	|hostid
FIELD		|description	|t_shorttext	|''	|NOT NULL	|0
FIELD		|tls_connect	|t_integer	|'1'	|NOT NULL	|ZBX_PROXY
FIELD		|tls_accept	|t_integer	|'1'	|NOT NULL	|ZBX_PROXY
FIELD		|tls_issuer	|t_varchar(1024)|''	|NOT NULL	|ZBX_PROXY
FIELD		|tls_subject	|t_varchar(1024)|''	|NOT NULL	|ZBX_PROXY
FIELD		|tls_psk_identity|t_varchar(128)|''	|NOT NULL	|ZBX_PROXY
FIELD		|tls_psk	|t_varchar(512)	|''	|NOT NULL	|ZBX_PROXY
FIELD		|proxy_address	|t_varchar(255)	|''	|NOT NULL	|0
FIELD		|auto_compress	|t_integer	|'1'	|NOT NULL	|0
INDEX		|1		|host
INDEX		|2		|status
INDEX		|3		|proxy_hostid
INDEX		|4		|name
INDEX		|5		|maintenanceid

TABLE|hstgrp|groupid|ZBX_DATA
FIELD		|groupid	|t_id		|	|NOT NULL	|0
FIELD		|name		|t_varchar(255)	|''	|NOT NULL	|0
FIELD		|internal	|t_integer	|'0'	|NOT NULL	|0
FIELD		|flags		|t_integer	|'0'	|NOT NULL	|0
INDEX		|1		|name

TABLE|group_prototype|group_prototypeid|ZBX_TEMPLATE
FIELD		|group_prototypeid|t_id		|	|NOT NULL	|0
FIELD		|hostid		|t_id		|	|NOT NULL	|0			|1|hosts
FIELD		|name		|t_varchar(255)	|''	|NOT NULL	|0
FIELD		|groupid	|t_id		|	|NULL		|0			|2|hstgrp	|		|RESTRICT
FIELD		|templateid	|t_id		|	|NULL		|0			|3|group_prototype|group_prototypeid
INDEX		|1		|hostid

TABLE|group_discovery|groupid|ZBX_TEMPLATE
FIELD		|groupid	|t_id		|	|NOT NULL	|0			|1|hstgrp
FIELD		|parent_group_prototypeid|t_id	|	|NOT NULL	|0			|2|group_prototype|group_prototypeid|RESTRICT
FIELD		|name		|t_varchar(64)	|''	|NOT NULL	|ZBX_NODATA
FIELD		|lastcheck	|t_integer	|'0'	|NOT NULL	|ZBX_NODATA
FIELD		|ts_delete	|t_time		|'0'	|NOT NULL	|ZBX_NODATA

TABLE|screens|screenid|ZBX_TEMPLATE
FIELD		|screenid	|t_id		|	|NOT NULL	|0
FIELD		|name		|t_varchar(255)	|	|NOT NULL	|0
FIELD		|hsize		|t_integer	|'1'	|NOT NULL	|0
FIELD		|vsize		|t_integer	|'1'	|NOT NULL	|0
FIELD		|templateid	|t_id		|	|NULL		|0			|1|hosts	|hostid
FIELD		|userid		|t_id		|	|NULL		|0			|3|users	|		|RESTRICT
FIELD		|private	|t_integer	|'1'	|NOT NULL	|0
INDEX		|1		|templateid

TABLE|screens_items|screenitemid|ZBX_TEMPLATE
FIELD		|screenitemid	|t_id		|	|NOT NULL	|0
FIELD		|screenid	|t_id		|	|NOT NULL	|0			|1|screens
FIELD		|resourcetype	|t_integer	|'0'	|NOT NULL	|0
FIELD		|resourceid	|t_id		|'0'	|NOT NULL	|0
FIELD		|width		|t_integer	|'320'	|NOT NULL	|0
FIELD		|height		|t_integer	|'200'	|NOT NULL	|0
FIELD		|x		|t_integer	|'0'	|NOT NULL	|0
FIELD		|y		|t_integer	|'0'	|NOT NULL	|0
FIELD		|colspan	|t_integer	|'1'	|NOT NULL	|0
FIELD		|rowspan	|t_integer	|'1'	|NOT NULL	|0
FIELD		|elements	|t_integer	|'25'	|NOT NULL	|0
FIELD		|valign		|t_integer	|'0'	|NOT NULL	|0
FIELD		|halign		|t_integer	|'0'	|NOT NULL	|0
FIELD		|style		|t_integer	|'0'	|NOT NULL	|0
FIELD		|url		|t_varchar(255)	|''	|NOT NULL	|0
FIELD		|dynamic	|t_integer	|'0'	|NOT NULL	|0
FIELD		|sort_triggers	|t_integer	|'0'	|NOT NULL	|0
FIELD		|application	|t_varchar(255)	|''	|NOT NULL	|0
FIELD		|max_columns	|t_integer	|'3'	|NOT NULL	|0
INDEX		|1		|screenid

TABLE|screen_user|screenuserid|ZBX_DATA
FIELD		|screenuserid|t_id		|	|NOT NULL	|0
FIELD		|screenid	|t_id		|	|NOT NULL	|0			|1|screens
FIELD		|userid		|t_id		|	|NOT NULL	|0			|2|users
FIELD		|permission	|t_integer	|'2'	|NOT NULL	|0
UNIQUE		|1		|screenid,userid

TABLE|screen_usrgrp|screenusrgrpid|ZBX_DATA
FIELD		|screenusrgrpid|t_id		|	|NOT NULL	|0
FIELD		|screenid	|t_id		|	|NOT NULL	|0			|1|screens
FIELD		|usrgrpid	|t_id		|	|NOT NULL	|0			|2|usrgrp
FIELD		|permission	|t_integer	|'2'	|NOT NULL	|0
UNIQUE		|1		|screenid,usrgrpid

TABLE|slideshows|slideshowid|ZBX_DATA
FIELD		|slideshowid	|t_id		|	|NOT NULL	|0
FIELD		|name		|t_varchar(255)	|''	|NOT NULL	|0
FIELD		|delay		|t_varchar(32)	|'30s'	|NOT NULL	|0
FIELD		|userid		|t_id		|	|NOT NULL	|0			|3|users	|		|RESTRICT
FIELD		|private	|t_integer	|'1'	|NOT NULL	|0
UNIQUE		|1		|name

TABLE|slideshow_user|slideshowuserid|ZBX_DATA
FIELD		|slideshowuserid|t_id		|	|NOT NULL	|0
FIELD		|slideshowid	|t_id		|	|NOT NULL	|0			|1|slideshows
FIELD		|userid		|t_id		|	|NOT NULL	|0			|2|users
FIELD		|permission	|t_integer	|'2'	|NOT NULL	|0
UNIQUE		|1		|slideshowid,userid

TABLE|slideshow_usrgrp|slideshowusrgrpid|ZBX_DATA
FIELD		|slideshowusrgrpid|t_id		|	|NOT NULL	|0
FIELD		|slideshowid	|t_id		|	|NOT NULL	|0			|1|slideshows
FIELD		|usrgrpid	|t_id		|	|NOT NULL	|0			|2|usrgrp
FIELD		|permission	|t_integer	|'2'	|NOT NULL	|0
UNIQUE		|1		|slideshowid,usrgrpid

TABLE|slides|slideid|ZBX_DATA
FIELD		|slideid	|t_id		|	|NOT NULL	|0
FIELD		|slideshowid	|t_id		|	|NOT NULL	|0			|1|slideshows
FIELD		|screenid	|t_id		|	|NOT NULL	|0			|2|screens
FIELD		|step		|t_integer	|'0'	|NOT NULL	|0
FIELD		|delay		|t_varchar(32)	|'0'	|NOT NULL	|0
INDEX		|1		|slideshowid
INDEX		|2		|screenid

TABLE|drules|druleid|ZBX_DATA
FIELD		|druleid	|t_id		|	|NOT NULL	|0
FIELD		|proxy_hostid	|t_id		|	|NULL		|0			|1|hosts	|hostid		|RESTRICT
FIELD		|name		|t_varchar(255)	|''	|NOT NULL	|ZBX_PROXY
FIELD		|iprange	|t_varchar(2048)|''	|NOT NULL	|ZBX_PROXY
FIELD		|delay		|t_varchar(255)	|'1h'	|NOT NULL	|ZBX_PROXY
FIELD		|nextcheck	|t_integer	|'0'	|NOT NULL	|ZBX_NODATA
FIELD		|status		|t_integer	|'0'	|NOT NULL	|0
INDEX		|1		|proxy_hostid
UNIQUE		|2		|name

TABLE|dchecks|dcheckid|ZBX_DATA
FIELD		|dcheckid	|t_id		|	|NOT NULL	|0
FIELD		|druleid	|t_id		|	|NOT NULL	|ZBX_PROXY		|1|drules
FIELD		|type		|t_integer	|'0'	|NOT NULL	|ZBX_PROXY
FIELD		|key_		|t_varchar(2048)|''	|NOT NULL	|ZBX_PROXY
FIELD		|snmp_community	|t_varchar(255)	|''	|NOT NULL	|ZBX_PROXY
FIELD		|ports		|t_varchar(255)	|'0'	|NOT NULL	|ZBX_PROXY
FIELD		|snmpv3_securityname|t_varchar(64)|''	|NOT NULL	|ZBX_PROXY
FIELD		|snmpv3_securitylevel|t_integer	|'0'	|NOT NULL	|ZBX_PROXY
FIELD		|snmpv3_authpassphrase|t_varchar(64)|''	|NOT NULL	|ZBX_PROXY
FIELD		|snmpv3_privpassphrase|t_varchar(64)|''	|NOT NULL	|ZBX_PROXY
FIELD		|uniq		|t_integer	|'0'	|NOT NULL	|ZBX_PROXY
FIELD		|snmpv3_authprotocol|t_integer	|'0'	|NOT NULL	|ZBX_PROXY
FIELD		|snmpv3_privprotocol|t_integer	|'0'	|NOT NULL	|ZBX_PROXY
FIELD		|snmpv3_contextname|t_varchar(255)|''	|NOT NULL	|ZBX_PROXY
FIELD		|host_source|t_integer	|'1'	|NOT NULL	|ZBX_PROXY
FIELD		|name_source|t_integer	|'0'	|NOT NULL	|ZBX_PROXY
INDEX		|1		|druleid,host_source,name_source

TABLE|applications|applicationid|ZBX_TEMPLATE
FIELD		|applicationid	|t_id		|	|NOT NULL	|0
FIELD		|hostid		|t_id		|	|NOT NULL	|0			|1|hosts
FIELD		|name		|t_varchar(255)	|''	|NOT NULL	|0
FIELD		|flags		|t_integer	|'0'	|NOT NULL	|0
UNIQUE		|2		|hostid,name

TABLE|httptest|httptestid|ZBX_TEMPLATE
FIELD		|httptestid	|t_id		|	|NOT NULL	|0
FIELD		|name		|t_varchar(64)	|''	|NOT NULL	|ZBX_PROXY
FIELD		|applicationid	|t_id		|	|NULL		|0			|1|applications	|		|RESTRICT
FIELD		|nextcheck	|t_integer	|'0'	|NOT NULL	|ZBX_NODATA
FIELD		|delay		|t_varchar(255)	|'1m'	|NOT NULL	|ZBX_PROXY
FIELD		|status		|t_integer	|'0'	|NOT NULL	|0
FIELD		|agent		|t_varchar(255)	|'Zabbix'|NOT NULL	|ZBX_PROXY
FIELD		|authentication	|t_integer	|'0'	|NOT NULL	|ZBX_PROXY,ZBX_NODATA
FIELD		|http_user	|t_varchar(64)	|''	|NOT NULL	|ZBX_PROXY,ZBX_NODATA
FIELD		|http_password	|t_varchar(64)	|''	|NOT NULL	|ZBX_PROXY,ZBX_NODATA
FIELD		|hostid		|t_id		|	|NOT NULL	|ZBX_PROXY		|2|hosts
FIELD		|templateid	|t_id		|	|NULL		|0			|3|httptest	|httptestid
FIELD		|http_proxy	|t_varchar(255)	|''	|NOT NULL	|ZBX_PROXY,ZBX_NODATA
FIELD		|retries	|t_integer	|'1'	|NOT NULL	|ZBX_PROXY,ZBX_NODATA
FIELD		|ssl_cert_file	|t_varchar(255)	|''	|NOT NULL	|ZBX_PROXY,ZBX_NODATA
FIELD		|ssl_key_file	|t_varchar(255)	|''	|NOT NULL	|ZBX_PROXY,ZBX_NODATA
FIELD		|ssl_key_password|t_varchar(64)	|''	|NOT NULL	|ZBX_PROXY,ZBX_NODATA
FIELD		|verify_peer	|t_integer	|'0'	|NOT NULL	|ZBX_PROXY
FIELD		|verify_host	|t_integer	|'0'	|NOT NULL	|ZBX_PROXY
INDEX		|1		|applicationid
UNIQUE		|2		|hostid,name
INDEX		|3		|status
INDEX		|4		|templateid

TABLE|httpstep|httpstepid|ZBX_TEMPLATE
FIELD		|httpstepid	|t_id		|	|NOT NULL	|0
FIELD		|httptestid	|t_id		|	|NOT NULL	|ZBX_PROXY		|1|httptest
FIELD		|name		|t_varchar(64)	|''	|NOT NULL	|ZBX_PROXY
FIELD		|no		|t_integer	|'0'	|NOT NULL	|ZBX_PROXY
FIELD		|url		|t_varchar(2048)|''	|NOT NULL	|ZBX_PROXY
FIELD		|timeout	|t_varchar(255)	|'15s'	|NOT NULL	|ZBX_PROXY
FIELD		|posts		|t_shorttext	|''	|NOT NULL	|ZBX_PROXY
FIELD		|required	|t_varchar(255)	|''	|NOT NULL	|ZBX_PROXY
FIELD		|status_codes	|t_varchar(255)	|''	|NOT NULL	|ZBX_PROXY
FIELD		|follow_redirects|t_integer	|'1'	|NOT NULL	|ZBX_PROXY
FIELD		|retrieve_mode	|t_integer	|'0'	|NOT NULL	|ZBX_PROXY
FIELD		|post_type	|t_integer	|'0'	|NOT NULL	|ZBX_PROXY
INDEX		|1		|httptestid

TABLE|interface|interfaceid|ZBX_TEMPLATE
FIELD		|interfaceid	|t_id		|	|NOT NULL	|0
FIELD		|hostid		|t_id		|	|NOT NULL	|ZBX_PROXY		|1|hosts
FIELD		|main		|t_integer	|'0'	|NOT NULL	|ZBX_PROXY
FIELD		|type		|t_integer	|'1'	|NOT NULL	|ZBX_PROXY
FIELD		|useip		|t_integer	|'1'	|NOT NULL	|ZBX_PROXY
FIELD		|ip		|t_varchar(64)	|'127.0.0.1'|NOT NULL	|ZBX_PROXY
FIELD		|dns		|t_varchar(255)	|''	|NOT NULL	|ZBX_PROXY
FIELD		|port		|t_varchar(64)	|'10050'|NOT NULL	|ZBX_PROXY
INDEX		|1		|hostid,type
INDEX		|2		|ip,dns

TABLE|valuemaps|valuemapid|ZBX_TEMPLATE
FIELD		|valuemapid	|t_id		|	|NOT NULL	|0
FIELD		|name		|t_varchar(64)	|''	|NOT NULL	|0
UNIQUE		|1		|name

TABLE|items|itemid|ZBX_TEMPLATE
FIELD		|itemid		|t_id		|	|NOT NULL	|0
FIELD		|type		|t_integer	|'0'	|NOT NULL	|ZBX_PROXY
FIELD		|snmp_oid	|t_varchar(512)	|''	|NOT NULL	|ZBX_PROXY
FIELD		|hostid		|t_id		|	|NOT NULL	|ZBX_PROXY		|1|hosts
FIELD		|name		|t_varchar(255)	|''	|NOT NULL	|0
FIELD		|key_		|t_varchar(2048)|''	|NOT NULL	|ZBX_PROXY
FIELD		|delay		|t_varchar(1024)|'0'	|NOT NULL	|ZBX_PROXY
FIELD		|history	|t_varchar(255)	|'90d'	|NOT NULL	|0
FIELD		|trends		|t_varchar(255)	|'365d'	|NOT NULL	|0
FIELD		|status		|t_integer	|'0'	|NOT NULL	|ZBX_PROXY
FIELD		|value_type	|t_integer	|'0'	|NOT NULL	|ZBX_PROXY
FIELD		|trapper_hosts	|t_varchar(255)	|''	|NOT NULL	|ZBX_PROXY
FIELD		|units		|t_varchar(255)	|''	|NOT NULL	|0
FIELD		|formula	|t_varchar(255)	|''	|NOT NULL	|0
FIELD		|logtimefmt	|t_varchar(64)	|''	|NOT NULL	|ZBX_PROXY
FIELD		|templateid	|t_id		|	|NULL		|0			|2|items	|itemid
FIELD		|valuemapid	|t_id		|	|NULL		|0			|3|valuemaps	|		|RESTRICT
FIELD		|params		|t_shorttext	|''	|NOT NULL	|ZBX_PROXY
FIELD		|ipmi_sensor	|t_varchar(128)	|''	|NOT NULL	|ZBX_PROXY
FIELD		|authtype	|t_integer	|'0'	|NOT NULL	|ZBX_PROXY
FIELD		|username	|t_varchar(64)	|''	|NOT NULL	|ZBX_PROXY
FIELD		|password	|t_varchar(64)	|''	|NOT NULL	|ZBX_PROXY
FIELD		|publickey	|t_varchar(64)	|''	|NOT NULL	|ZBX_PROXY
FIELD		|privatekey	|t_varchar(64)	|''	|NOT NULL	|ZBX_PROXY
FIELD		|flags		|t_integer	|'0'	|NOT NULL	|ZBX_PROXY
FIELD		|interfaceid	|t_id		|	|NULL		|ZBX_PROXY		|4|interface	|		|RESTRICT
FIELD		|description	|t_shorttext	|''	|NOT NULL	|0
FIELD		|inventory_link	|t_integer	|'0'	|NOT NULL	|0
FIELD		|lifetime	|t_varchar(255)	|'30d'	|NOT NULL	|0
FIELD		|evaltype	|t_integer	|'0'	|NOT NULL	|0
FIELD		|jmx_endpoint	|t_varchar(255)	|''	|NOT NULL	|ZBX_PROXY
FIELD		|master_itemid	|t_id		|	|NULL		|ZBX_PROXY		|5|items	|itemid
FIELD		|timeout	|t_varchar(255)	|'3s'	|NOT NULL	|ZBX_PROXY
FIELD		|url		|t_varchar(2048)|''	|NOT NULL	|ZBX_PROXY
FIELD		|query_fields	|t_varchar(2048)|''	|NOT NULL	|ZBX_PROXY
FIELD		|posts		|t_shorttext	|''	|NOT NULL	|ZBX_PROXY
FIELD		|status_codes	|t_varchar(255)	|'200'	|NOT NULL	|ZBX_PROXY
FIELD		|follow_redirects|t_integer	|'1'	|NOT NULL	|ZBX_PROXY
FIELD		|post_type	|t_integer	|'0'	|NOT NULL	|ZBX_PROXY
FIELD		|http_proxy	|t_varchar(255)	|''	|NOT NULL	|ZBX_PROXY,ZBX_NODATA
FIELD		|headers	|t_shorttext	|''	|NOT NULL	|ZBX_PROXY
FIELD		|retrieve_mode	|t_integer	|'0'	|NOT NULL	|ZBX_PROXY
FIELD		|request_method	|t_integer	|'0'	|NOT NULL	|ZBX_PROXY
FIELD		|output_format	|t_integer	|'0'	|NOT NULL	|ZBX_PROXY
FIELD		|ssl_cert_file	|t_varchar(255)	|''	|NOT NULL	|ZBX_PROXY,ZBX_NODATA
FIELD		|ssl_key_file	|t_varchar(255)	|''	|NOT NULL	|ZBX_PROXY,ZBX_NODATA
FIELD		|ssl_key_password|t_varchar(64)	|''	|NOT NULL	|ZBX_PROXY,ZBX_NODATA
FIELD		|verify_peer	|t_integer	|'0'	|NOT NULL	|ZBX_PROXY
FIELD		|verify_host	|t_integer	|'0'	|NOT NULL	|ZBX_PROXY
FIELD		|allow_traps	|t_integer	|'0'	|NOT NULL	|ZBX_PROXY
INDEX		|1		|hostid,key_(1021)
INDEX		|3		|status
INDEX		|4		|templateid
INDEX		|5		|valuemapid
INDEX		|6		|interfaceid
INDEX		|7		|master_itemid

TABLE|httpstepitem|httpstepitemid|ZBX_TEMPLATE
FIELD		|httpstepitemid	|t_id		|	|NOT NULL	|0
FIELD		|httpstepid	|t_id		|	|NOT NULL	|ZBX_PROXY		|1|httpstep
FIELD		|itemid		|t_id		|	|NOT NULL	|ZBX_PROXY		|2|items
FIELD		|type		|t_integer	|'0'	|NOT NULL	|ZBX_PROXY
UNIQUE		|1		|httpstepid,itemid
INDEX		|2		|itemid

TABLE|httptestitem|httptestitemid|ZBX_TEMPLATE
FIELD		|httptestitemid	|t_id		|	|NOT NULL	|0
FIELD		|httptestid	|t_id		|	|NOT NULL	|ZBX_PROXY		|1|httptest
FIELD		|itemid		|t_id		|	|NOT NULL	|ZBX_PROXY		|2|items
FIELD		|type		|t_integer	|'0'	|NOT NULL	|ZBX_PROXY
UNIQUE		|1		|httptestid,itemid
INDEX		|2		|itemid

TABLE|media_type|mediatypeid|ZBX_DATA
FIELD		|mediatypeid	|t_id		|	|NOT NULL	|0
FIELD		|type		|t_integer	|'0'	|NOT NULL	|0
FIELD		|name		|t_varchar(100)	|''	|NOT NULL	|0
FIELD		|smtp_server	|t_varchar(255)	|''	|NOT NULL	|0
FIELD		|smtp_helo	|t_varchar(255)	|''	|NOT NULL	|0
FIELD		|smtp_email	|t_varchar(255)	|''	|NOT NULL	|0
FIELD		|exec_path	|t_varchar(255)	|''	|NOT NULL	|0
FIELD		|gsm_modem	|t_varchar(255)	|''	|NOT NULL	|0
FIELD		|username	|t_varchar(255)	|''	|NOT NULL	|0
FIELD		|passwd		|t_varchar(255)	|''	|NOT NULL	|0
FIELD		|status		|t_integer	|'0'	|NOT NULL	|0
FIELD		|smtp_port	|t_integer	|'25'	|NOT NULL	|0
FIELD		|smtp_security	|t_integer	|'0'	|NOT NULL	|0
FIELD		|smtp_verify_peer|t_integer	|'0'	|NOT NULL	|0
FIELD		|smtp_verify_host|t_integer	|'0'	|NOT NULL	|0
FIELD		|smtp_authentication|t_integer	|'0'	|NOT NULL	|0
FIELD		|exec_params	|t_varchar(255)	|''	|NOT NULL	|0
FIELD		|maxsessions	|t_integer	|'1'	|NOT NULL	|0
FIELD		|maxattempts	|t_integer	|'3'	|NOT NULL	|0
FIELD		|attempt_interval|t_varchar(32)	|'10s'	|NOT NULL	|0
FIELD		|content_type	|t_integer	|'1'	|NOT NULL	|0
FIELD		|script		|t_text		|''	|NOT NULL	|0
FIELD		|timeout	|t_varchar(32)	|'30s'	|NOT NULL	|0
FIELD		|process_tags	|t_integer	|'0'	|NOT NULL	|0
FIELD		|show_event_menu|t_integer	|'0'	|NOT NULL	|0
FIELD		|event_menu_url	|t_varchar(2048)|''	|NOT NULL	|0
FIELD		|event_menu_name|t_varchar(255)	|''	|NOT NULL	|0
FIELD		|description	|t_shorttext	|''	|NOT NULL	|0
UNIQUE		|1		|name

TABLE|media_type_param|mediatype_paramid|ZBX_DATA
FIELD		|mediatype_paramid|t_id		|	|NOT NULL	|0
FIELD		|mediatypeid	|t_id		|	|NOT NULL	|0			|1|media_type
FIELD		|name		|t_varchar(255)	|''	|NOT NULL	|0
FIELD		|value		|t_varchar(2048)|''	|NOT NULL	|0
INDEX		|1		|mediatypeid

TABLE|media_type_message|mediatype_messageid|ZBX_DATA
FIELD		|mediatype_messageid|t_id	|	|NOT NULL	|0
FIELD		|mediatypeid	|t_id		|	|NOT NULL	|0			|1|media_type
FIELD		|eventsource	|t_integer	|	|NOT NULL	|0
FIELD		|recovery	|t_integer	|	|NOT NULL	|0
FIELD		|subject	|t_varchar(255)	|''	|NOT NULL	|0
FIELD		|message	|t_shorttext	|''	|NOT NULL	|0
UNIQUE		|1		|mediatypeid,eventsource,recovery

TABLE|usrgrp|usrgrpid|ZBX_DATA
FIELD		|usrgrpid	|t_id		|	|NOT NULL	|0
FIELD		|name		|t_varchar(64)	|''	|NOT NULL	|0
FIELD		|gui_access	|t_integer	|'0'	|NOT NULL	|0
FIELD		|users_status	|t_integer	|'0'	|NOT NULL	|0
FIELD		|debug_mode	|t_integer	|'0'	|NOT NULL	|0
UNIQUE		|1		|name

TABLE|users_groups|id|ZBX_DATA
FIELD		|id		|t_id		|	|NOT NULL	|0
FIELD		|usrgrpid	|t_id		|	|NOT NULL	|0			|1|usrgrp
FIELD		|userid		|t_id		|	|NOT NULL	|0			|2|users
UNIQUE		|1		|usrgrpid,userid
INDEX		|2		|userid

TABLE|scripts|scriptid|ZBX_DATA
FIELD		|scriptid	|t_id		|	|NOT NULL	|0
FIELD		|name		|t_varchar(255)	|''	|NOT NULL	|0
FIELD		|command	|t_varchar(255)	|''	|NOT NULL	|0
FIELD		|host_access	|t_integer	|'2'	|NOT NULL	|0
FIELD		|usrgrpid	|t_id		|	|NULL		|0			|1|usrgrp	|		|RESTRICT
FIELD		|groupid	|t_id		|	|NULL		|0			|2|hstgrp	|		|RESTRICT
FIELD		|description	|t_shorttext	|''	|NOT NULL	|0
FIELD		|confirmation	|t_varchar(255)	|''	|NOT NULL	|0
FIELD		|type		|t_integer	|'0'	|NOT NULL	|0
FIELD		|execute_on	|t_integer	|'2'	|NOT NULL	|0
INDEX		|1		|usrgrpid
INDEX		|2		|groupid
UNIQUE		|3		|name

TABLE|actions|actionid|ZBX_DATA
FIELD		|actionid	|t_id		|	|NOT NULL	|0
FIELD		|name		|t_varchar(255)	|''	|NOT NULL	|0
FIELD		|eventsource	|t_integer	|'0'	|NOT NULL	|0
FIELD		|evaltype	|t_integer	|'0'	|NOT NULL	|0
FIELD		|status		|t_integer	|'0'	|NOT NULL	|0
FIELD		|esc_period	|t_varchar(255)	|'1h'	|NOT NULL	|0
FIELD		|formula	|t_varchar(255)	|''	|NOT NULL	|0
FIELD		|pause_suppressed|t_integer	|'1'	|NOT NULL	|0
INDEX		|1		|eventsource,status
UNIQUE		|2		|name

TABLE|operations|operationid|ZBX_DATA
FIELD		|operationid	|t_id		|	|NOT NULL	|0
FIELD		|actionid	|t_id		|	|NOT NULL	|0			|1|actions
FIELD		|operationtype	|t_integer	|'0'	|NOT NULL	|0
FIELD		|esc_period	|t_varchar(255)	|'0'	|NOT NULL	|0
FIELD		|esc_step_from	|t_integer	|'1'	|NOT NULL	|0
FIELD		|esc_step_to	|t_integer	|'1'	|NOT NULL	|0
FIELD		|evaltype	|t_integer	|'0'	|NOT NULL	|0
FIELD		|recovery	|t_integer	|'0'	|NOT NULL	|0
INDEX		|1		|actionid

TABLE|opmessage|operationid|ZBX_DATA
FIELD		|operationid	|t_id		|	|NOT NULL	|0			|1|operations
FIELD		|default_msg	|t_integer	|'1'	|NOT NULL	|0
FIELD		|subject	|t_varchar(255)	|''	|NOT NULL	|0
FIELD		|message	|t_shorttext	|''	|NOT NULL	|0
FIELD		|mediatypeid	|t_id		|	|NULL		|0			|2|media_type	|		|RESTRICT
INDEX		|1		|mediatypeid

TABLE|opmessage_grp|opmessage_grpid|ZBX_DATA
FIELD		|opmessage_grpid|t_id		|	|NOT NULL	|0
FIELD		|operationid	|t_id		|	|NOT NULL	|0			|1|operations
FIELD		|usrgrpid	|t_id		|	|NOT NULL	|0			|2|usrgrp	|		|RESTRICT
UNIQUE		|1		|operationid,usrgrpid
INDEX		|2		|usrgrpid

TABLE|opmessage_usr|opmessage_usrid|ZBX_DATA
FIELD		|opmessage_usrid|t_id		|	|NOT NULL	|0
FIELD		|operationid	|t_id		|	|NOT NULL	|0			|1|operations
FIELD		|userid		|t_id		|	|NOT NULL	|0			|2|users	|		|RESTRICT
UNIQUE		|1		|operationid,userid
INDEX		|2		|userid

TABLE|opcommand|operationid|ZBX_DATA
FIELD		|operationid	|t_id		|	|NOT NULL	|0			|1|operations
FIELD		|type		|t_integer	|'0'	|NOT NULL	|0
FIELD		|scriptid	|t_id		|	|NULL		|0			|2|scripts	|		|RESTRICT
FIELD		|execute_on	|t_integer	|'0'	|NOT NULL	|0
FIELD		|port		|t_varchar(64)	|''	|NOT NULL	|0
FIELD		|authtype	|t_integer	|'0'	|NOT NULL	|0
FIELD		|username	|t_varchar(64)	|''	|NOT NULL	|0
FIELD		|password	|t_varchar(64)	|''	|NOT NULL	|0
FIELD		|publickey	|t_varchar(64)	|''	|NOT NULL	|0
FIELD		|privatekey	|t_varchar(64)	|''	|NOT NULL	|0
FIELD		|command	|t_shorttext	|''	|NOT NULL	|0
INDEX		|1		|scriptid

TABLE|opcommand_hst|opcommand_hstid|ZBX_DATA
FIELD		|opcommand_hstid|t_id		|	|NOT NULL	|0
FIELD		|operationid	|t_id		|	|NOT NULL	|0			|1|operations
FIELD		|hostid		|t_id		|	|NULL		|0			|2|hosts	|		|RESTRICT
INDEX		|1		|operationid
INDEX		|2		|hostid

TABLE|opcommand_grp|opcommand_grpid|ZBX_DATA
FIELD		|opcommand_grpid|t_id		|	|NOT NULL	|0
FIELD		|operationid	|t_id		|	|NOT NULL	|0			|1|operations
FIELD		|groupid	|t_id		|	|NOT NULL	|0			|2|hstgrp	|		|RESTRICT
INDEX		|1		|operationid
INDEX		|2		|groupid

TABLE|opgroup|opgroupid|ZBX_DATA
FIELD		|opgroupid	|t_id		|	|NOT NULL	|0
FIELD		|operationid	|t_id		|	|NOT NULL	|0			|1|operations
FIELD		|groupid	|t_id		|	|NOT NULL	|0			|2|hstgrp	|		|RESTRICT
UNIQUE		|1		|operationid,groupid
INDEX		|2		|groupid

TABLE|optemplate|optemplateid|ZBX_TEMPLATE
FIELD		|optemplateid	|t_id		|	|NOT NULL	|0
FIELD		|operationid	|t_id		|	|NOT NULL	|0			|1|operations
FIELD		|templateid	|t_id		|	|NOT NULL	|0			|2|hosts	|hostid		|RESTRICT
UNIQUE		|1		|operationid,templateid
INDEX		|2		|templateid

TABLE|opconditions|opconditionid|ZBX_DATA
FIELD		|opconditionid	|t_id		|	|NOT NULL	|0
FIELD		|operationid	|t_id		|	|NOT NULL	|0			|1|operations
FIELD		|conditiontype	|t_integer	|'0'	|NOT NULL	|0
FIELD		|operator	|t_integer	|'0'	|NOT NULL	|0
FIELD		|value		|t_varchar(255)	|''	|NOT NULL	|0
INDEX		|1		|operationid

TABLE|conditions|conditionid|ZBX_DATA
FIELD		|conditionid	|t_id		|	|NOT NULL	|0
FIELD		|actionid	|t_id		|	|NOT NULL	|0			|1|actions
FIELD		|conditiontype	|t_integer	|'0'	|NOT NULL	|0
FIELD		|operator	|t_integer	|'0'	|NOT NULL	|0
FIELD		|value		|t_varchar(255)	|''	|NOT NULL	|0
FIELD		|value2		|t_varchar(255)	|''	|NOT NULL	|0
INDEX		|1		|actionid

TABLE|config|configid|ZBX_DATA
FIELD		|configid	|t_id		|	|NOT NULL	|0
FIELD		|refresh_unsupported|t_varchar(32)|'10m'	|NOT NULL	|ZBX_PROXY
FIELD		|work_period	|t_varchar(255)	|'1-5,09:00-18:00'|NOT NULL|0
FIELD		|alert_usrgrpid	|t_id		|	|NULL		|0			|1|usrgrp	|usrgrpid	|RESTRICT
FIELD		|default_theme	|t_varchar(128)	|'blue-theme'|NOT NULL	|ZBX_NODATA
FIELD		|authentication_type|t_integer	|'0'	|NOT NULL	|ZBX_NODATA
FIELD		|ldap_host	|t_varchar(255)	|''	|NOT NULL	|ZBX_NODATA
FIELD		|ldap_port	|t_integer	|389	|NOT NULL	|ZBX_NODATA
FIELD		|ldap_base_dn	|t_varchar(255)	|''	|NOT NULL	|ZBX_NODATA
FIELD		|ldap_bind_dn	|t_varchar(255)	|''	|NOT NULL	|ZBX_NODATA
FIELD		|ldap_bind_password|t_varchar(128)|''	|NOT NULL	|ZBX_NODATA
FIELD		|ldap_search_attribute|t_varchar(128)|''|NOT NULL	|ZBX_NODATA
FIELD		|discovery_groupid|t_id		|	|NOT NULL	|ZBX_PROXY		|2|hstgrp	|groupid	|RESTRICT
FIELD		|max_in_table	|t_integer	|'50'	|NOT NULL	|ZBX_NODATA
FIELD		|search_limit	|t_integer	|'1000'	|NOT NULL	|ZBX_NODATA
FIELD		|severity_color_0|t_varchar(6)	|'97AAB3'|NOT NULL	|ZBX_NODATA
FIELD		|severity_color_1|t_varchar(6)	|'7499FF'|NOT NULL	|ZBX_NODATA
FIELD		|severity_color_2|t_varchar(6)	|'FFC859'|NOT NULL	|ZBX_NODATA
FIELD		|severity_color_3|t_varchar(6)	|'FFA059'|NOT NULL	|ZBX_NODATA
FIELD		|severity_color_4|t_varchar(6)	|'E97659'|NOT NULL	|ZBX_NODATA
FIELD		|severity_color_5|t_varchar(6)	|'E45959'|NOT NULL	|ZBX_NODATA
FIELD		|severity_name_0|t_varchar(32)	|'Not classified'|NOT NULL|ZBX_NODATA
FIELD		|severity_name_1|t_varchar(32)	|'Information'|NOT NULL	|ZBX_NODATA
FIELD		|severity_name_2|t_varchar(32)	|'Warning'|NOT NULL	|ZBX_NODATA
FIELD		|severity_name_3|t_varchar(32)	|'Average'|NOT NULL	|ZBX_NODATA
FIELD		|severity_name_4|t_varchar(32)	|'High'	|NOT NULL	|ZBX_NODATA
FIELD		|severity_name_5|t_varchar(32)	|'Disaster'|NOT NULL	|ZBX_NODATA
FIELD		|ok_period	|t_varchar(32)	|'5m'	|NOT NULL	|ZBX_NODATA
FIELD		|blink_period	|t_varchar(32)	|'2m'	|NOT NULL	|ZBX_NODATA
FIELD		|problem_unack_color|t_varchar(6)|'CC0000'|NOT NULL	|ZBX_NODATA
FIELD		|problem_ack_color|t_varchar(6)	|'CC0000'|NOT NULL	|ZBX_NODATA
FIELD		|ok_unack_color	|t_varchar(6)	|'009900'|NOT NULL	|ZBX_NODATA
FIELD		|ok_ack_color	|t_varchar(6)	|'009900'|NOT NULL	|ZBX_NODATA
FIELD		|problem_unack_style|t_integer	|'1'	|NOT NULL	|ZBX_NODATA
FIELD		|problem_ack_style|t_integer	|'1'	|NOT NULL	|ZBX_NODATA
FIELD		|ok_unack_style	|t_integer	|'1'	|NOT NULL	|ZBX_NODATA
FIELD		|ok_ack_style	|t_integer	|'1'	|NOT NULL	|ZBX_NODATA
FIELD		|snmptrap_logging|t_integer	|'1'	|NOT NULL	|ZBX_PROXY,ZBX_NODATA
FIELD		|server_check_interval|t_integer|'10'	|NOT NULL	|ZBX_NODATA
FIELD		|hk_events_mode	|t_integer	|'1'	|NOT NULL	|ZBX_NODATA
FIELD		|hk_events_trigger|t_varchar(32)|'365d'	|NOT NULL	|ZBX_NODATA
FIELD		|hk_events_internal|t_varchar(32)|'1d'	|NOT NULL	|ZBX_NODATA
FIELD		|hk_events_discovery|t_varchar(32)|'1d'	|NOT NULL	|ZBX_NODATA
FIELD		|hk_events_autoreg|t_varchar(32)|'1d'	|NOT NULL	|ZBX_NODATA
FIELD		|hk_services_mode|t_integer	|'1'	|NOT NULL	|ZBX_NODATA
FIELD		|hk_services	|t_varchar(32)	|'365d'	|NOT NULL	|ZBX_NODATA
FIELD		|hk_audit_mode	|t_integer	|'1'	|NOT NULL	|ZBX_NODATA
FIELD		|hk_audit	|t_varchar(32)	|'365d'	|NOT NULL	|ZBX_NODATA
FIELD		|hk_sessions_mode|t_integer	|'1'	|NOT NULL	|ZBX_NODATA
FIELD		|hk_sessions	|t_varchar(32)	|'365d'	|NOT NULL	|ZBX_NODATA
FIELD		|hk_history_mode|t_integer	|'1'	|NOT NULL	|ZBX_NODATA
FIELD		|hk_history_global|t_integer	|'0'	|NOT NULL	|ZBX_NODATA
FIELD		|hk_history	|t_varchar(32)	|'90d'	|NOT NULL	|ZBX_NODATA
FIELD		|hk_trends_mode	|t_integer	|'1'	|NOT NULL	|ZBX_NODATA
FIELD		|hk_trends_global|t_integer	|'0'	|NOT NULL	|ZBX_NODATA
FIELD		|hk_trends	|t_varchar(32)	|'365d'	|NOT NULL	|ZBX_NODATA
FIELD		|default_inventory_mode|t_integer|'-1'	|NOT NULL	|ZBX_NODATA
FIELD		|custom_color	|t_integer	|'0'	|NOT NULL	|ZBX_NODATA
FIELD		|http_auth_enabled	|t_integer	|'0'	|NOT NULL	|ZBX_NODATA
FIELD		|http_login_form	|t_integer	|'0'	|NOT NULL	|ZBX_NODATA
FIELD		|http_strip_domains	|t_varchar(2048)|''	|NOT NULL	|ZBX_NODATA
FIELD		|http_case_sensitive	|t_integer	|'1'	|NOT NULL	|ZBX_NODATA
FIELD		|ldap_configured		|t_integer		|'0'	|NOT NULL	|ZBX_NODATA
FIELD		|ldap_case_sensitive	|t_integer	|'1'	|NOT NULL	|ZBX_NODATA
FIELD		|db_extension	|t_varchar(32)	|''	|NOT NULL	|ZBX_NODATA
FIELD		|autoreg_tls_accept	|t_integer	|'1'	|NOT NULL	|ZBX_PROXY,ZBX_NODATA
FIELD		|compression_status	|t_integer	|'0'	|NOT NULL	|ZBX_NODATA
FIELD		|compression_availability	|t_integer	|'0'	|NOT NULL	|ZBX_NODATA
FIELD		|compress_older	|t_varchar(32)	|'7d'	|NOT NULL	|ZBX_NODATA
<<<<<<< HEAD
FIELD		|saml_auth_enabled	|t_integer	|'0'	|NOT NULL	|ZBX_NODATA
FIELD		|saml_idp_entityid	|t_varchar(1024)|''	|NOT NULL	|ZBX_NODATA
FIELD		|saml_sso_url	|t_varchar(2048)|''	|NOT NULL	|ZBX_NODATA
FIELD		|saml_slo_url	|t_varchar(2048)|''	|NOT NULL	|ZBX_NODATA
FIELD		|saml_username_attribute|t_varchar(128)	|''	|NOT NULL	|ZBX_NODATA
FIELD		|saml_sp_entityid	|t_varchar(1024)|''	|NOT NULL	|ZBX_NODATA
FIELD		|saml_nameid_format	|t_varchar(2048)|''	|NOT NULL	|ZBX_NODATA
FIELD		|saml_sign_messages	|t_integer	|'0'	|NOT NULL	|ZBX_NODATA
FIELD		|saml_sign_assertions	|t_integer	|'0'	|NOT NULL	|ZBX_NODATA
FIELD		|saml_sign_authn_requests	|t_integer	|'0'	|NOT NULL	|ZBX_NODATA
FIELD		|saml_sign_logout_requests	|t_integer	|'0'	|NOT NULL	|ZBX_NODATA
FIELD		|saml_sign_logout_responses	|t_integer	|'0'	|NOT NULL	|ZBX_NODATA
FIELD		|saml_encrypt_nameid	|t_integer	|'0'	|NOT NULL	|ZBX_NODATA
FIELD		|saml_encrypt_assertions|t_integer	|'0'	|NOT NULL	|ZBX_NODATA
FIELD		|saml_case_sensitive	|t_integer	|'0'	|NOT NULL	|ZBX_NODATA
=======
FIELD		|instanceid	|t_varchar(32)	|''	|NOT NULL	|ZBX_NODATA
>>>>>>> 4305cc8a
INDEX		|1		|alert_usrgrpid
INDEX		|2		|discovery_groupid

TABLE|triggers|triggerid|ZBX_TEMPLATE
FIELD		|triggerid	|t_id		|	|NOT NULL	|0
FIELD		|expression	|t_varchar(2048)|''	|NOT NULL	|0
FIELD		|description	|t_varchar(255)	|''	|NOT NULL	|0
FIELD		|url		|t_varchar(255)	|''	|NOT NULL	|0
FIELD		|status		|t_integer	|'0'	|NOT NULL	|0
FIELD		|value		|t_integer	|'0'	|NOT NULL	|ZBX_NODATA
FIELD		|priority	|t_integer	|'0'	|NOT NULL	|0
FIELD		|lastchange	|t_integer	|'0'	|NOT NULL	|ZBX_NODATA
FIELD		|comments	|t_shorttext	|''	|NOT NULL	|0
FIELD		|error		|t_varchar(2048)|''	|NOT NULL	|ZBX_NODATA
FIELD		|templateid	|t_id		|	|NULL		|0			|1|triggers	|triggerid
FIELD		|type		|t_integer	|'0'	|NOT NULL	|0
FIELD		|state		|t_integer	|'0'	|NOT NULL	|ZBX_NODATA
FIELD		|flags		|t_integer	|'0'	|NOT NULL	|0
FIELD		|recovery_mode	|t_integer	|'0'	|NOT NULL	|0
FIELD		|recovery_expression|t_varchar(2048)|''	|NOT NULL	|0
FIELD		|correlation_mode|t_integer	|'0'	|NOT NULL	|0
FIELD		|correlation_tag|t_varchar(255)	|''	|NOT NULL	|0
FIELD		|manual_close	|t_integer	|'0'	|NOT NULL	|0
FIELD		|opdata		|t_varchar(255)	|''	|NOT NULL	|0
INDEX		|1		|status
INDEX		|2		|value,lastchange
INDEX		|3		|templateid

TABLE|trigger_depends|triggerdepid|ZBX_TEMPLATE
FIELD		|triggerdepid	|t_id		|	|NOT NULL	|0
FIELD		|triggerid_down	|t_id		|	|NOT NULL	|0			|1|triggers	|triggerid
FIELD		|triggerid_up	|t_id		|	|NOT NULL	|0			|2|triggers	|triggerid
UNIQUE		|1		|triggerid_down,triggerid_up
INDEX		|2		|triggerid_up

TABLE|functions|functionid|ZBX_TEMPLATE
FIELD		|functionid	|t_id		|	|NOT NULL	|0
FIELD		|itemid		|t_id		|	|NOT NULL	|0			|1|items
FIELD		|triggerid	|t_id		|	|NOT NULL	|0			|2|triggers
FIELD		|name		|t_varchar(12)	|''	|NOT NULL	|0
FIELD		|parameter	|t_varchar(255)	|'0'	|NOT NULL	|0
INDEX		|1		|triggerid
INDEX		|2		|itemid,name,parameter

TABLE|graphs|graphid|ZBX_TEMPLATE
FIELD		|graphid	|t_id		|	|NOT NULL	|0
FIELD		|name		|t_varchar(128)	|''	|NOT NULL	|0
FIELD		|width		|t_integer	|'900'	|NOT NULL	|0
FIELD		|height		|t_integer	|'200'	|NOT NULL	|0
FIELD		|yaxismin	|t_double	|'0'	|NOT NULL	|0
FIELD		|yaxismax	|t_double	|'100'	|NOT NULL	|0
FIELD		|templateid	|t_id		|	|NULL		|0			|1|graphs	|graphid
FIELD		|show_work_period|t_integer	|'1'	|NOT NULL	|0
FIELD		|show_triggers	|t_integer	|'1'	|NOT NULL	|0
FIELD		|graphtype	|t_integer	|'0'	|NOT NULL	|0
FIELD		|show_legend	|t_integer	|'1'	|NOT NULL	|0
FIELD		|show_3d	|t_integer	|'0'	|NOT NULL	|0
FIELD		|percent_left	|t_double	|'0'	|NOT NULL	|0
FIELD		|percent_right	|t_double	|'0'	|NOT NULL	|0
FIELD		|ymin_type	|t_integer	|'0'	|NOT NULL	|0
FIELD		|ymax_type	|t_integer	|'0'	|NOT NULL	|0
FIELD		|ymin_itemid	|t_id		|	|NULL		|0			|2|items	|itemid		|RESTRICT
FIELD		|ymax_itemid	|t_id		|	|NULL		|0			|3|items	|itemid		|RESTRICT
FIELD		|flags		|t_integer	|'0'	|NOT NULL	|0
INDEX		|1		|name
INDEX		|2		|templateid
INDEX		|3		|ymin_itemid
INDEX		|4		|ymax_itemid

TABLE|graphs_items|gitemid|ZBX_TEMPLATE
FIELD		|gitemid	|t_id		|	|NOT NULL	|0
FIELD		|graphid	|t_id		|	|NOT NULL	|0			|1|graphs
FIELD		|itemid		|t_id		|	|NOT NULL	|0			|2|items
FIELD		|drawtype	|t_integer	|'0'	|NOT NULL	|0
FIELD		|sortorder	|t_integer	|'0'	|NOT NULL	|0
FIELD		|color		|t_varchar(6)	|'009600'|NOT NULL	|0
FIELD		|yaxisside	|t_integer	|'0'	|NOT NULL	|0
FIELD		|calc_fnc	|t_integer	|'2'	|NOT NULL	|0
FIELD		|type		|t_integer	|'0'	|NOT NULL	|0
INDEX		|1		|itemid
INDEX		|2		|graphid

TABLE|graph_theme|graphthemeid|ZBX_DATA
FIELD		|graphthemeid	|t_id		|	|NOT NULL	|0
FIELD		|theme		|t_varchar(64)	|''	|NOT NULL	|0
FIELD		|backgroundcolor|t_varchar(6)	|''	|NOT NULL	|0
FIELD		|graphcolor	|t_varchar(6)	|''	|NOT NULL	|0
FIELD		|gridcolor	|t_varchar(6)	|''	|NOT NULL	|0
FIELD		|maingridcolor	|t_varchar(6)	|''	|NOT NULL	|0
FIELD		|gridbordercolor|t_varchar(6)	|''	|NOT NULL	|0
FIELD		|textcolor	|t_varchar(6)	|''	|NOT NULL	|0
FIELD		|highlightcolor	|t_varchar(6)	|''	|NOT NULL	|0
FIELD		|leftpercentilecolor|t_varchar(6)|''	|NOT NULL	|0
FIELD		|rightpercentilecolor|t_varchar(6)|''	|NOT NULL	|0
FIELD		|nonworktimecolor|t_varchar(6)	|''	|NOT NULL	|0
FIELD		|colorpalette	|t_varchar(255)	|''	|NOT NULL	|0
UNIQUE		|1		|theme

TABLE|globalmacro|globalmacroid|ZBX_DATA
FIELD		|globalmacroid	|t_id		|	|NOT NULL	|0
FIELD		|macro		|t_varchar(255)	|''	|NOT NULL	|ZBX_PROXY
FIELD		|value		|t_varchar(255)	|''	|NOT NULL	|ZBX_PROXY
FIELD		|description	|t_shorttext	|''	|NOT NULL	|0
FIELD		|type		|t_integer	|'0'	|NOT NULL	|0
UNIQUE		|1		|macro

TABLE|hostmacro|hostmacroid|ZBX_TEMPLATE
FIELD		|hostmacroid	|t_id		|	|NOT NULL	|0
FIELD		|hostid		|t_id		|	|NOT NULL	|ZBX_PROXY		|1|hosts
FIELD		|macro		|t_varchar(255)	|''	|NOT NULL	|ZBX_PROXY
FIELD		|value		|t_varchar(255)	|''	|NOT NULL	|ZBX_PROXY
FIELD		|description	|t_shorttext	|''	|NOT NULL	|0
FIELD		|type		|t_integer	|'0'	|NOT NULL	|0
UNIQUE		|1		|hostid,macro

TABLE|hosts_groups|hostgroupid|ZBX_TEMPLATE
FIELD		|hostgroupid	|t_id		|	|NOT NULL	|0
FIELD		|hostid		|t_id		|	|NOT NULL	|0			|1|hosts
FIELD		|groupid	|t_id		|	|NOT NULL	|0			|2|hstgrp
UNIQUE		|1		|hostid,groupid
INDEX		|2		|groupid

TABLE|hosts_templates|hosttemplateid|ZBX_TEMPLATE
FIELD		|hosttemplateid	|t_id		|	|NOT NULL	|0
FIELD		|hostid		|t_id		|	|NOT NULL	|ZBX_PROXY		|1|hosts
FIELD		|templateid	|t_id		|	|NOT NULL	|ZBX_PROXY		|2|hosts	|hostid
UNIQUE		|1		|hostid,templateid
INDEX		|2		|templateid

TABLE|items_applications|itemappid|ZBX_TEMPLATE
FIELD		|itemappid	|t_id		|	|NOT NULL	|0
FIELD		|applicationid	|t_id		|	|NOT NULL	|0			|1|applications
FIELD		|itemid		|t_id		|	|NOT NULL	|0			|2|items
UNIQUE		|1		|applicationid,itemid
INDEX		|2		|itemid

TABLE|mappings|mappingid|ZBX_TEMPLATE
FIELD		|mappingid	|t_id		|	|NOT NULL	|0
FIELD		|valuemapid	|t_id		|	|NOT NULL	|0			|1|valuemaps
FIELD		|value		|t_varchar(64)	|''	|NOT NULL	|0
FIELD		|newvalue	|t_varchar(64)	|''	|NOT NULL	|0
INDEX		|1		|valuemapid

TABLE|media|mediaid|ZBX_DATA
FIELD		|mediaid	|t_id		|	|NOT NULL	|0
FIELD		|userid		|t_id		|	|NOT NULL	|0			|1|users
FIELD		|mediatypeid	|t_id		|	|NOT NULL	|0			|2|media_type
FIELD		|sendto		|t_varchar(1024)|''	|NOT NULL	|0
FIELD		|active		|t_integer	|'0'	|NOT NULL	|0
FIELD		|severity	|t_integer	|'63'	|NOT NULL	|0
FIELD		|period		|t_varchar(1024)|'1-7,00:00-24:00'|NOT NULL|0
INDEX		|1		|userid
INDEX		|2		|mediatypeid

TABLE|rights|rightid|ZBX_DATA
FIELD		|rightid	|t_id		|	|NOT NULL	|0
FIELD		|groupid	|t_id		|	|NOT NULL	|0			|1|usrgrp	|usrgrpid
FIELD		|permission	|t_integer	|'0'	|NOT NULL	|0
FIELD		|id		|t_id		|	|NOT NULL	|0			|2|hstgrp	|groupid
INDEX		|1		|groupid
INDEX		|2		|id

TABLE|services|serviceid|ZBX_DATA
FIELD		|serviceid	|t_id		|	|NOT NULL	|0
FIELD		|name		|t_varchar(128)	|''	|NOT NULL	|0
FIELD		|status		|t_integer	|'0'	|NOT NULL	|0
FIELD		|algorithm	|t_integer	|'0'	|NOT NULL	|0
FIELD		|triggerid	|t_id		|	|NULL		|0			|1|triggers
FIELD		|showsla	|t_integer	|'0'	|NOT NULL	|0
FIELD		|goodsla	|t_double	|'99.9'	|NOT NULL	|0
FIELD		|sortorder	|t_integer	|'0'	|NOT NULL	|0
INDEX		|1		|triggerid

TABLE|services_links|linkid|ZBX_DATA
FIELD		|linkid		|t_id		|	|NOT NULL	|0
FIELD		|serviceupid	|t_id		|	|NOT NULL	|0			|1|services	|serviceid
FIELD		|servicedownid	|t_id		|	|NOT NULL	|0			|2|services	|serviceid
FIELD		|soft		|t_integer	|'0'	|NOT NULL	|0
INDEX		|1		|servicedownid
UNIQUE		|2		|serviceupid,servicedownid

TABLE|services_times|timeid|ZBX_DATA
FIELD		|timeid		|t_id		|	|NOT NULL	|0
FIELD		|serviceid	|t_id		|	|NOT NULL	|0			|1|services
FIELD		|type		|t_integer	|'0'	|NOT NULL	|0
FIELD		|ts_from	|t_integer	|'0'	|NOT NULL	|0
FIELD		|ts_to		|t_integer	|'0'	|NOT NULL	|0
FIELD		|note		|t_varchar(255)	|''	|NOT NULL	|0
INDEX		|1		|serviceid,type,ts_from,ts_to

TABLE|icon_map|iconmapid|ZBX_DATA
FIELD		|iconmapid	|t_id		|	|NOT NULL	|0
FIELD		|name		|t_varchar(64)	|''	|NOT NULL	|0
FIELD		|default_iconid	|t_id		|	|NOT NULL	|0			|1|images	|imageid	|RESTRICT
UNIQUE		|1		|name
INDEX		|2		|default_iconid

TABLE|icon_mapping|iconmappingid|ZBX_DATA
FIELD		|iconmappingid	|t_id		|	|NOT NULL	|0
FIELD		|iconmapid	|t_id		|	|NOT NULL	|0			|1|icon_map
FIELD		|iconid		|t_id		|	|NOT NULL	|0			|2|images	|imageid	|RESTRICT
FIELD		|inventory_link	|t_integer	|'0'	|NOT NULL	|0
FIELD		|expression	|t_varchar(64)	|''	|NOT NULL	|0
FIELD		|sortorder	|t_integer	|'0'	|NOT NULL	|0
INDEX		|1		|iconmapid
INDEX		|2		|iconid

TABLE|sysmaps|sysmapid|ZBX_TEMPLATE
FIELD		|sysmapid	|t_id		|	|NOT NULL	|0
FIELD		|name		|t_varchar(128)	|''	|NOT NULL	|0
FIELD		|width		|t_integer	|'600'	|NOT NULL	|0
FIELD		|height		|t_integer	|'400'	|NOT NULL	|0
FIELD		|backgroundid	|t_id		|	|NULL		|0			|1|images	|imageid	|RESTRICT
FIELD		|label_type	|t_integer	|'2'	|NOT NULL	|0
FIELD		|label_location	|t_integer	|'0'	|NOT NULL	|0
FIELD		|highlight	|t_integer	|'1'	|NOT NULL	|0
FIELD		|expandproblem	|t_integer	|'1'	|NOT NULL	|0
FIELD		|markelements	|t_integer	|'0'	|NOT NULL	|0
FIELD		|show_unack	|t_integer	|'0'	|NOT NULL	|0
FIELD		|grid_size	|t_integer	|'50'	|NOT NULL	|0
FIELD		|grid_show	|t_integer	|'1'	|NOT NULL	|0
FIELD		|grid_align	|t_integer	|'1'	|NOT NULL	|0
FIELD		|label_format	|t_integer	|'0'	|NOT NULL	|0
FIELD		|label_type_host|t_integer	|'2'	|NOT NULL	|0
FIELD		|label_type_hostgroup|t_integer	|'2'	|NOT NULL	|0
FIELD		|label_type_trigger|t_integer	|'2'	|NOT NULL	|0
FIELD		|label_type_map|t_integer	|'2'	|NOT NULL	|0
FIELD		|label_type_image|t_integer	|'2'	|NOT NULL	|0
FIELD		|label_string_host|t_varchar(255)|''	|NOT NULL	|0
FIELD		|label_string_hostgroup|t_varchar(255)|''|NOT NULL	|0
FIELD		|label_string_trigger|t_varchar(255)|''	|NOT NULL	|0
FIELD		|label_string_map|t_varchar(255)|''	|NOT NULL	|0
FIELD		|label_string_image|t_varchar(255)|''	|NOT NULL	|0
FIELD		|iconmapid	|t_id		|	|NULL		|0			|2|icon_map	|		|RESTRICT
FIELD		|expand_macros	|t_integer	|'0'	|NOT NULL	|0
FIELD		|severity_min	|t_integer	|'0'	|NOT NULL	|0
FIELD		|userid		|t_id		|	|NOT NULL	|0			|3|users	|		|RESTRICT
FIELD		|private	|t_integer	|'1'	|NOT NULL	|0
FIELD		|show_suppressed|t_integer	|'0'	|NOT NULL	|0
UNIQUE		|1		|name
INDEX		|2		|backgroundid
INDEX		|3		|iconmapid

TABLE|sysmaps_elements|selementid|ZBX_TEMPLATE
FIELD		|selementid	|t_id		|	|NOT NULL	|0
FIELD		|sysmapid	|t_id		|	|NOT NULL	|0			|1|sysmaps
FIELD		|elementid	|t_id		|'0'	|NOT NULL	|0
FIELD		|elementtype	|t_integer	|'0'	|NOT NULL	|0
FIELD		|iconid_off	|t_id		|	|NULL		|0			|2|images	|imageid	|RESTRICT
FIELD		|iconid_on	|t_id		|	|NULL		|0			|3|images	|imageid	|RESTRICT
FIELD		|label		|t_varchar(2048)|''	|NOT NULL	|0
FIELD		|label_location	|t_integer	|'-1'	|NOT NULL	|0
FIELD		|x		|t_integer	|'0'	|NOT NULL	|0
FIELD		|y		|t_integer	|'0'	|NOT NULL	|0
FIELD		|iconid_disabled|t_id		|	|NULL		|0			|4|images	|imageid	|RESTRICT
FIELD		|iconid_maintenance|t_id	|	|NULL		|0			|5|images	|imageid	|RESTRICT
FIELD		|elementsubtype	|t_integer	|'0'	|NOT NULL	|0
FIELD		|areatype	|t_integer	|'0'	|NOT NULL	|0
FIELD		|width		|t_integer	|'200'	|NOT NULL	|0
FIELD		|height		|t_integer	|'200'	|NOT NULL	|0
FIELD		|viewtype	|t_integer	|'0'	|NOT NULL	|0
FIELD		|use_iconmap	|t_integer	|'1'	|NOT NULL	|0
FIELD		|application	|t_varchar(255)	|''	|NOT NULL	|0
INDEX		|1		|sysmapid
INDEX		|2		|iconid_off
INDEX		|3		|iconid_on
INDEX		|4		|iconid_disabled
INDEX		|5		|iconid_maintenance

TABLE|sysmaps_links|linkid|ZBX_TEMPLATE
FIELD		|linkid		|t_id		|	|NOT NULL	|0
FIELD		|sysmapid	|t_id		|	|NOT NULL	|0			|1|sysmaps
FIELD		|selementid1	|t_id		|	|NOT NULL	|0			|2|sysmaps_elements|selementid
FIELD		|selementid2	|t_id		|	|NOT NULL	|0			|3|sysmaps_elements|selementid
FIELD		|drawtype	|t_integer	|'0'	|NOT NULL	|0
FIELD		|color		|t_varchar(6)	|'000000'|NOT NULL	|0
FIELD		|label		|t_varchar(2048)|''	|NOT NULL	|0
INDEX		|1		|sysmapid
INDEX		|2		|selementid1
INDEX		|3		|selementid2

TABLE|sysmaps_link_triggers|linktriggerid|ZBX_TEMPLATE
FIELD		|linktriggerid	|t_id		|	|NOT NULL	|0
FIELD		|linkid		|t_id		|	|NOT NULL	|0			|1|sysmaps_links
FIELD		|triggerid	|t_id		|	|NOT NULL	|0			|2|triggers
FIELD		|drawtype	|t_integer	|'0'	|NOT NULL	|0
FIELD		|color		|t_varchar(6)	|'000000'|NOT NULL	|0
UNIQUE		|1		|linkid,triggerid
INDEX		|2		|triggerid

TABLE|sysmap_element_url|sysmapelementurlid|ZBX_TEMPLATE
FIELD		|sysmapelementurlid|t_id	|	|NOT NULL	|0
FIELD		|selementid	|t_id		|	|NOT NULL	|0			|1|sysmaps_elements
FIELD		|name		|t_varchar(255)	|	|NOT NULL	|0
FIELD		|url		|t_varchar(255)	|''	|NOT NULL	|0
UNIQUE		|1		|selementid,name

TABLE|sysmap_url|sysmapurlid|ZBX_TEMPLATE
FIELD		|sysmapurlid	|t_id		|	|NOT NULL	|0
FIELD		|sysmapid	|t_id		|	|NOT NULL	|0			|1|sysmaps
FIELD		|name		|t_varchar(255)	|	|NOT NULL	|0
FIELD		|url		|t_varchar(255)	|''	|NOT NULL	|0
FIELD		|elementtype	|t_integer	|'0'	|NOT NULL	|0
UNIQUE		|1		|sysmapid,name

TABLE|sysmap_user|sysmapuserid|ZBX_TEMPLATE
FIELD		|sysmapuserid|t_id		|	|NOT NULL	|0
FIELD		|sysmapid	|t_id		|	|NOT NULL	|0			|1|sysmaps
FIELD		|userid		|t_id		|	|NOT NULL	|0			|2|users
FIELD		|permission	|t_integer	|'2'	|NOT NULL	|0
UNIQUE		|1		|sysmapid,userid

TABLE|sysmap_usrgrp|sysmapusrgrpid|ZBX_TEMPLATE
FIELD		|sysmapusrgrpid|t_id		|	|NOT NULL	|0
FIELD		|sysmapid	|t_id		|	|NOT NULL	|0			|1|sysmaps
FIELD		|usrgrpid	|t_id		|	|NOT NULL	|0			|2|usrgrp
FIELD		|permission	|t_integer	|'2'	|NOT NULL	|0
UNIQUE		|1		|sysmapid,usrgrpid

TABLE|maintenances_hosts|maintenance_hostid|ZBX_DATA
FIELD		|maintenance_hostid|t_id	|	|NOT NULL	|0
FIELD		|maintenanceid	|t_id		|	|NOT NULL	|0			|1|maintenances
FIELD		|hostid		|t_id		|	|NOT NULL	|0			|2|hosts
UNIQUE		|1		|maintenanceid,hostid
INDEX		|2		|hostid

TABLE|maintenances_groups|maintenance_groupid|ZBX_DATA
FIELD		|maintenance_groupid|t_id	|	|NOT NULL	|0
FIELD		|maintenanceid	|t_id		|	|NOT NULL	|0			|1|maintenances
FIELD		|groupid	|t_id		|	|NOT NULL	|0			|2|hstgrp
UNIQUE		|1		|maintenanceid,groupid
INDEX		|2		|groupid

TABLE|timeperiods|timeperiodid|ZBX_DATA
FIELD		|timeperiodid	|t_id		|	|NOT NULL	|0
FIELD		|timeperiod_type|t_integer	|'0'	|NOT NULL	|0
FIELD		|every		|t_integer	|'1'	|NOT NULL	|0
FIELD		|month		|t_integer	|'0'	|NOT NULL	|0
FIELD		|dayofweek	|t_integer	|'0'	|NOT NULL	|0
FIELD		|day		|t_integer	|'0'	|NOT NULL	|0
FIELD		|start_time	|t_integer	|'0'	|NOT NULL	|0
FIELD		|period		|t_integer	|'0'	|NOT NULL	|0
FIELD		|start_date	|t_integer	|'0'	|NOT NULL	|0

TABLE|maintenances_windows|maintenance_timeperiodid|ZBX_DATA
FIELD		|maintenance_timeperiodid|t_id	|	|NOT NULL	|0
FIELD		|maintenanceid	|t_id		|	|NOT NULL	|0			|1|maintenances
FIELD		|timeperiodid	|t_id		|	|NOT NULL	|0			|2|timeperiods
UNIQUE		|1		|maintenanceid,timeperiodid
INDEX		|2		|timeperiodid

TABLE|regexps|regexpid|ZBX_DATA
FIELD		|regexpid	|t_id		|	|NOT NULL	|0
FIELD		|name		|t_varchar(128)	|''	|NOT NULL	|ZBX_PROXY
FIELD		|test_string	|t_shorttext	|''	|NOT NULL	|0
UNIQUE		|1		|name

TABLE|expressions|expressionid|ZBX_DATA
FIELD		|expressionid	|t_id		|	|NOT NULL	|0
FIELD		|regexpid	|t_id		|	|NOT NULL	|ZBX_PROXY		|1|regexps
FIELD		|expression	|t_varchar(255)	|''	|NOT NULL	|ZBX_PROXY
FIELD		|expression_type|t_integer	|'0'	|NOT NULL	|ZBX_PROXY
FIELD		|exp_delimiter	|t_varchar(1)	|''	|NOT NULL	|ZBX_PROXY
FIELD		|case_sensitive	|t_integer	|'0'	|NOT NULL	|ZBX_PROXY
INDEX		|1		|regexpid

TABLE|ids|table_name,field_name|0
FIELD		|table_name	|t_varchar(64)	|''	|NOT NULL	|0
FIELD		|field_name	|t_varchar(64)	|''	|NOT NULL	|0
FIELD		|nextid		|t_id		|	|NOT NULL	|0

-- History tables

TABLE|alerts|alertid|0
FIELD		|alertid	|t_id		|	|NOT NULL	|0
FIELD		|actionid	|t_id		|	|NOT NULL	|0			|1|actions
FIELD		|eventid	|t_id		|	|NOT NULL	|0			|2|events
FIELD		|userid		|t_id		|	|NULL		|0			|3|users
FIELD		|clock		|t_time		|'0'	|NOT NULL	|0
FIELD		|mediatypeid	|t_id		|	|NULL		|0			|4|media_type
FIELD		|sendto		|t_varchar(1024)|''	|NOT NULL	|0
FIELD		|subject	|t_varchar(255)	|''	|NOT NULL	|0
FIELD		|message	|t_text		|''	|NOT NULL	|0
FIELD		|status		|t_integer	|'0'	|NOT NULL	|0
FIELD		|retries	|t_integer	|'0'	|NOT NULL	|0
FIELD		|error		|t_varchar(2048)|''	|NOT NULL	|0
FIELD		|esc_step	|t_integer	|'0'	|NOT NULL	|0
FIELD		|alerttype	|t_integer	|'0'	|NOT NULL	|0
FIELD		|p_eventid	|t_id		|	|NULL		|0			|5|events	|eventid
FIELD		|acknowledgeid	|t_id		|	|NULL		|0			|6|acknowledges	|acknowledgeid
FIELD		|parameters	|t_shorttext	|'{}'	|NOT NULL	|0
INDEX		|1		|actionid
INDEX		|2		|clock
INDEX		|3		|eventid
INDEX		|4		|status
INDEX		|5		|mediatypeid
INDEX		|6		|userid
INDEX		|7		|p_eventid

TABLE|history||0
FIELD		|itemid		|t_id		|	|NOT NULL	|0			|-|items
FIELD		|clock		|t_time		|'0'	|NOT NULL	|0
FIELD		|value		|t_double	|'0.0000'|NOT NULL	|0
FIELD		|ns		|t_nanosec	|'0'	|NOT NULL	|0
INDEX		|1		|itemid,clock

TABLE|history_uint||0
FIELD		|itemid		|t_id		|	|NOT NULL	|0			|-|items
FIELD		|clock		|t_time		|'0'	|NOT NULL	|0
FIELD		|value		|t_bigint	|'0'	|NOT NULL	|0
FIELD		|ns		|t_nanosec	|'0'	|NOT NULL	|0
INDEX		|1		|itemid,clock

TABLE|history_str||0
FIELD		|itemid		|t_id		|	|NOT NULL	|0			|-|items
FIELD		|clock		|t_time		|'0'	|NOT NULL	|0
FIELD		|value		|t_varchar(255)	|''	|NOT NULL	|0
FIELD		|ns		|t_nanosec	|'0'	|NOT NULL	|0
INDEX		|1		|itemid,clock

TABLE|history_log||0
FIELD		|itemid		|t_id		|	|NOT NULL	|0			|-|items
FIELD		|clock		|t_time		|'0'	|NOT NULL	|0
FIELD		|timestamp	|t_time		|'0'	|NOT NULL	|0
FIELD		|source		|t_varchar(64)	|''	|NOT NULL	|0
FIELD		|severity	|t_integer	|'0'	|NOT NULL	|0
FIELD		|value		|t_text		|''	|NOT NULL	|0
FIELD		|logeventid	|t_integer	|'0'	|NOT NULL	|0
FIELD		|ns		|t_nanosec	|'0'	|NOT NULL	|0
INDEX		|1		|itemid,clock

TABLE|history_text||0
FIELD		|itemid		|t_id		|	|NOT NULL	|0			|-|items
FIELD		|clock		|t_time		|'0'	|NOT NULL	|0
FIELD		|value		|t_text		|''	|NOT NULL	|0
FIELD		|ns		|t_nanosec	|'0'	|NOT NULL	|0
INDEX		|1		|itemid,clock

TABLE|proxy_history|id|0
FIELD		|id		|t_serial	|	|NOT NULL	|0
FIELD		|itemid		|t_id		|	|NOT NULL	|0			|-|items
FIELD		|clock		|t_time		|'0'	|NOT NULL	|0
FIELD		|timestamp	|t_time		|'0'	|NOT NULL	|0
FIELD		|source		|t_varchar(64)	|''	|NOT NULL	|0
FIELD		|severity	|t_integer	|'0'	|NOT NULL	|0
FIELD		|value		|t_longtext	|''	|NOT NULL	|0
FIELD		|logeventid	|t_integer	|'0'	|NOT NULL	|0
FIELD		|ns		|t_nanosec	|'0'	|NOT NULL	|0
FIELD		|state		|t_integer	|'0'	|NOT NULL	|0
FIELD		|lastlogsize	|t_bigint	|'0'	|NOT NULL	|0
FIELD		|mtime		|t_integer	|'0'	|NOT NULL	|0
FIELD		|flags		|t_integer	|'0'	|NOT NULL	|0
FIELD		|write_clock	|t_time		|'0'	|NOT NULL	|0
INDEX		|1		|clock

TABLE|proxy_dhistory|id|0
FIELD		|id		|t_serial	|	|NOT NULL	|0
FIELD		|clock		|t_time		|'0'	|NOT NULL	|0
FIELD		|druleid	|t_id		|	|NOT NULL	|0			|-|drules
FIELD		|ip		|t_varchar(39)	|''	|NOT NULL	|0
FIELD		|port		|t_integer	|'0'	|NOT NULL	|0
FIELD		|value		|t_varchar(255)	|''	|NOT NULL	|0
FIELD		|status		|t_integer	|'0'	|NOT NULL	|0
FIELD		|dcheckid	|t_id		|	|NULL		|0			|-|dchecks
FIELD		|dns		|t_varchar(255)	|''	|NOT NULL	|0
INDEX		|1		|clock
INDEX		|2		|druleid

TABLE|events|eventid|0
FIELD		|eventid	|t_id		|	|NOT NULL	|0
FIELD		|source		|t_integer	|'0'	|NOT NULL	|0
FIELD		|object		|t_integer	|'0'	|NOT NULL	|0
FIELD		|objectid	|t_id		|'0'	|NOT NULL	|0
FIELD		|clock		|t_time		|'0'	|NOT NULL	|0
FIELD		|value		|t_integer	|'0'	|NOT NULL	|0
FIELD		|acknowledged	|t_integer	|'0'	|NOT NULL	|0
FIELD		|ns		|t_nanosec	|'0'	|NOT NULL	|0
FIELD		|name		|t_varchar(2048)|''	|NOT NULL	|0
FIELD		|severity	|t_integer	|'0'	|NOT NULL	|0
INDEX		|1		|source,object,objectid,clock
INDEX		|2		|source,object,clock

TABLE|trends|itemid,clock|0
FIELD		|itemid		|t_id		|	|NOT NULL	|0			|-|items
FIELD		|clock		|t_time		|'0'	|NOT NULL	|0
FIELD		|num		|t_integer	|'0'	|NOT NULL	|0
FIELD		|value_min	|t_double	|'0.0000'|NOT NULL	|0
FIELD		|value_avg	|t_double	|'0.0000'|NOT NULL	|0
FIELD		|value_max	|t_double	|'0.0000'|NOT NULL	|0

TABLE|trends_uint|itemid,clock|0
FIELD		|itemid		|t_id		|	|NOT NULL	|0			|-|items
FIELD		|clock		|t_time		|'0'	|NOT NULL	|0
FIELD		|num		|t_integer	|'0'	|NOT NULL	|0
FIELD		|value_min	|t_bigint	|'0'	|NOT NULL	|0
FIELD		|value_avg	|t_bigint	|'0'	|NOT NULL	|0
FIELD		|value_max	|t_bigint	|'0'	|NOT NULL	|0

TABLE|acknowledges|acknowledgeid|0
FIELD		|acknowledgeid	|t_id		|	|NOT NULL	|0
FIELD		|userid		|t_id		|	|NOT NULL	|0			|1|users
FIELD		|eventid	|t_id		|	|NOT NULL	|0			|2|events
FIELD		|clock		|t_time		|'0'	|NOT NULL	|0
FIELD		|message	|t_varchar(2048)|''	|NOT NULL	|0
FIELD		|action		|t_integer	|'0'	|NOT NULL	|0
FIELD		|old_severity	|t_integer	|'0'	|NOT NULL	|0
FIELD		|new_severity	|t_integer	|'0'	|NOT NULL	|0
INDEX		|1		|userid
INDEX		|2		|eventid
INDEX		|3		|clock

TABLE|auditlog|auditid|0
FIELD		|auditid	|t_id		|	|NOT NULL	|0
FIELD		|userid		|t_id		|	|NOT NULL	|0			|1|users
FIELD		|clock		|t_time		|'0'	|NOT NULL	|0
FIELD		|action		|t_integer	|'0'	|NOT NULL	|0
FIELD		|resourcetype	|t_integer	|'0'	|NOT NULL	|0
FIELD		|note		|t_varchar(128) |''	|NOT NULL	|0
FIELD		|ip		|t_varchar(39)	|''	|NOT NULL	|0
FIELD		|resourceid	|t_id		|	|NULL		|0
FIELD		|resourcename	|t_varchar(255)	|''	|NOT NULL	|0
INDEX		|1		|userid,clock
INDEX		|2		|clock
INDEX		|3		|resourcetype,resourceid

TABLE|auditlog_details|auditdetailid|0
FIELD		|auditdetailid	|t_id		|	|NOT NULL	|0
FIELD		|auditid	|t_id		|	|NOT NULL	|0			|1|auditlog
FIELD		|table_name	|t_varchar(64)	|''	|NOT NULL	|0
FIELD		|field_name	|t_varchar(64)	|''	|NOT NULL	|0
FIELD		|oldvalue	|t_text		|''	|NOT NULL	|0
FIELD		|newvalue	|t_text		|''	|NOT NULL	|0
INDEX		|1		|auditid

TABLE|service_alarms|servicealarmid|0
FIELD		|servicealarmid	|t_id		|	|NOT NULL	|0
FIELD		|serviceid	|t_id		|	|NOT NULL	|0			|1|services
FIELD		|clock		|t_time		|'0'	|NOT NULL	|0
FIELD		|value		|t_integer	|'0'	|NOT NULL	|0
INDEX		|1		|serviceid,clock
INDEX		|2		|clock

TABLE|autoreg_host|autoreg_hostid|0
FIELD		|autoreg_hostid	|t_id		|	|NOT NULL	|0
FIELD		|proxy_hostid	|t_id		|	|NULL		|0			|1|hosts	|hostid
FIELD		|host		|t_varchar(128)	|''	|NOT NULL	|0
FIELD		|listen_ip	|t_varchar(39)	|''	|NOT NULL	|0
FIELD		|listen_port	|t_integer	|'0'	|NOT NULL	|0
FIELD		|listen_dns	|t_varchar(255)	|''	|NOT NULL	|0
FIELD		|host_metadata	|t_varchar(255)	|''	|NOT NULL	|0
FIELD		|flags		|t_integer	|'0'	|NOT NULL	|0
FIELD		|tls_accepted	|t_integer	|'1'	|NOT NULL	|0
INDEX		|1		|host
INDEX		|2		|proxy_hostid

TABLE|proxy_autoreg_host|id|0
FIELD		|id		|t_serial	|	|NOT NULL	|0
FIELD		|clock		|t_time		|'0'	|NOT NULL	|0
FIELD		|host		|t_varchar(128)	|''	|NOT NULL	|0
FIELD		|listen_ip	|t_varchar(39)	|''	|NOT NULL	|0
FIELD		|listen_port	|t_integer	|'0'	|NOT NULL	|0
FIELD		|listen_dns	|t_varchar(255)	|''	|NOT NULL	|0
FIELD		|host_metadata	|t_varchar(255)	|''	|NOT NULL	|0
FIELD		|flags		|t_integer	|'0'	|NOT NULL	|0
FIELD		|tls_accepted	|t_integer	|'1'	|NOT NULL	|0
INDEX		|1		|clock

TABLE|dhosts|dhostid|0
FIELD		|dhostid	|t_id		|	|NOT NULL	|0
FIELD		|druleid	|t_id		|	|NOT NULL	|0			|1|drules
FIELD		|status		|t_integer	|'0'	|NOT NULL	|0
FIELD		|lastup		|t_integer	|'0'	|NOT NULL	|0
FIELD		|lastdown	|t_integer	|'0'	|NOT NULL	|0
INDEX		|1		|druleid

TABLE|dservices|dserviceid|0
FIELD		|dserviceid	|t_id		|	|NOT NULL	|0
FIELD		|dhostid	|t_id		|	|NOT NULL	|0			|1|dhosts
FIELD		|value		|t_varchar(255)	|''	|NOT NULL	|0
FIELD		|port		|t_integer	|'0'	|NOT NULL	|0
FIELD		|status		|t_integer	|'0'	|NOT NULL	|0
FIELD		|lastup		|t_integer	|'0'	|NOT NULL	|0
FIELD		|lastdown	|t_integer	|'0'	|NOT NULL	|0
FIELD		|dcheckid	|t_id		|	|NOT NULL	|0			|2|dchecks
FIELD		|ip		|t_varchar(39)	|''	|NOT NULL	|0
FIELD		|dns		|t_varchar(255)	|''	|NOT NULL	|0
UNIQUE		|1		|dcheckid,ip,port
INDEX		|2		|dhostid

-- Other tables

TABLE|escalations|escalationid|0
FIELD		|escalationid	|t_id		|	|NOT NULL	|0
FIELD		|actionid	|t_id		|	|NOT NULL	|0			|-|actions
FIELD		|triggerid	|t_id		|	|NULL		|0			|-|triggers
FIELD		|eventid	|t_id		|	|NULL		|0			|-|events
FIELD		|r_eventid	|t_id		|	|NULL		|0			|-|events	|eventid
FIELD		|nextcheck	|t_time		|'0'	|NOT NULL	|0
FIELD		|esc_step	|t_integer	|'0'	|NOT NULL	|0
FIELD		|status		|t_integer	|'0'	|NOT NULL	|0
FIELD		|itemid		|t_id		|	|NULL		|0			|-|items
FIELD		|acknowledgeid	|t_id		|	|NULL		|0			|-|acknowledges
UNIQUE		|1		|triggerid,itemid,escalationid
INDEX		|2		|eventid
INDEX		|3		|nextcheck

TABLE|globalvars|globalvarid|0
FIELD		|globalvarid	|t_id		|	|NOT NULL	|0
FIELD		|snmp_lastsize	|t_bigint	|'0'	|NOT NULL	|0

TABLE|graph_discovery|graphid|0
FIELD		|graphid	|t_id		|	|NOT NULL	|0			|1|graphs
FIELD		|parent_graphid	|t_id		|	|NOT NULL	|0			|2|graphs	|graphid	|RESTRICT
INDEX		|1		|parent_graphid

TABLE|host_inventory|hostid|0
FIELD		|hostid		|t_id		|	|NOT NULL	|0			|1|hosts
FIELD		|inventory_mode	|t_integer	|'0'	|NOT NULL	|0
FIELD		|type		|t_varchar(64)	|''	|NOT NULL	|0
FIELD		|type_full	|t_varchar(64)	|''	|NOT NULL	|0
FIELD		|name		|t_varchar(128)	|''	|NOT NULL	|0
FIELD		|alias		|t_varchar(128)	|''	|NOT NULL	|0
FIELD		|os		|t_varchar(128)	|''	|NOT NULL	|0
FIELD		|os_full	|t_varchar(255)	|''	|NOT NULL	|0
FIELD		|os_short	|t_varchar(128)	|''	|NOT NULL	|0
FIELD		|serialno_a	|t_varchar(64)	|''	|NOT NULL	|0
FIELD		|serialno_b	|t_varchar(64)	|''	|NOT NULL	|0
FIELD		|tag		|t_varchar(64)	|''	|NOT NULL	|0
FIELD		|asset_tag	|t_varchar(64)	|''	|NOT NULL	|0
FIELD		|macaddress_a	|t_varchar(64)	|''	|NOT NULL	|0
FIELD		|macaddress_b	|t_varchar(64)	|''	|NOT NULL	|0
FIELD		|hardware	|t_varchar(255)	|''	|NOT NULL	|0
FIELD		|hardware_full	|t_shorttext	|''	|NOT NULL	|0
FIELD		|software	|t_varchar(255)	|''	|NOT NULL	|0
FIELD		|software_full	|t_shorttext	|''	|NOT NULL	|0
FIELD		|software_app_a	|t_varchar(64)	|''	|NOT NULL	|0
FIELD		|software_app_b	|t_varchar(64)	|''	|NOT NULL	|0
FIELD		|software_app_c	|t_varchar(64)	|''	|NOT NULL	|0
FIELD		|software_app_d	|t_varchar(64)	|''	|NOT NULL	|0
FIELD		|software_app_e	|t_varchar(64)	|''	|NOT NULL	|0
FIELD		|contact	|t_shorttext	|''	|NOT NULL	|0
FIELD		|location	|t_shorttext	|''	|NOT NULL	|0
FIELD		|location_lat	|t_varchar(16)	|''	|NOT NULL	|0
FIELD		|location_lon	|t_varchar(16)	|''	|NOT NULL	|0
FIELD		|notes		|t_shorttext	|''	|NOT NULL	|0
FIELD		|chassis	|t_varchar(64)	|''	|NOT NULL	|0
FIELD		|model		|t_varchar(64)	|''	|NOT NULL	|0
FIELD		|hw_arch	|t_varchar(32)	|''	|NOT NULL	|0
FIELD		|vendor		|t_varchar(64)	|''	|NOT NULL	|0
FIELD		|contract_number|t_varchar(64)	|''	|NOT NULL	|0
FIELD		|installer_name	|t_varchar(64)	|''	|NOT NULL	|0
FIELD		|deployment_status|t_varchar(64)|''	|NOT NULL	|0
FIELD		|url_a		|t_varchar(255)	|''	|NOT NULL	|0
FIELD		|url_b		|t_varchar(255)	|''	|NOT NULL	|0
FIELD		|url_c		|t_varchar(255)	|''	|NOT NULL	|0
FIELD		|host_networks	|t_shorttext	|''	|NOT NULL	|0
FIELD		|host_netmask	|t_varchar(39)	|''	|NOT NULL	|0
FIELD		|host_router	|t_varchar(39)	|''	|NOT NULL	|0
FIELD		|oob_ip		|t_varchar(39)	|''	|NOT NULL	|0
FIELD		|oob_netmask	|t_varchar(39)	|''	|NOT NULL	|0
FIELD		|oob_router	|t_varchar(39)	|''	|NOT NULL	|0
FIELD		|date_hw_purchase|t_varchar(64)	|''	|NOT NULL	|0
FIELD		|date_hw_install|t_varchar(64)	|''	|NOT NULL	|0
FIELD		|date_hw_expiry	|t_varchar(64)	|''	|NOT NULL	|0
FIELD		|date_hw_decomm	|t_varchar(64)	|''	|NOT NULL	|0
FIELD		|site_address_a	|t_varchar(128)	|''	|NOT NULL	|0
FIELD		|site_address_b	|t_varchar(128)	|''	|NOT NULL	|0
FIELD		|site_address_c	|t_varchar(128)	|''	|NOT NULL	|0
FIELD		|site_city	|t_varchar(128)	|''	|NOT NULL	|0
FIELD		|site_state	|t_varchar(64)	|''	|NOT NULL	|0
FIELD		|site_country	|t_varchar(64)	|''	|NOT NULL	|0
FIELD		|site_zip	|t_varchar(64)	|''	|NOT NULL	|0
FIELD		|site_rack	|t_varchar(128)	|''	|NOT NULL	|0
FIELD		|site_notes	|t_shorttext	|''	|NOT NULL	|0
FIELD		|poc_1_name	|t_varchar(128)	|''	|NOT NULL	|0
FIELD		|poc_1_email	|t_varchar(128)	|''	|NOT NULL	|0
FIELD		|poc_1_phone_a	|t_varchar(64)	|''	|NOT NULL	|0
FIELD		|poc_1_phone_b	|t_varchar(64)	|''	|NOT NULL	|0
FIELD		|poc_1_cell	|t_varchar(64)	|''	|NOT NULL	|0
FIELD		|poc_1_screen	|t_varchar(64)	|''	|NOT NULL	|0
FIELD		|poc_1_notes	|t_shorttext	|''	|NOT NULL	|0
FIELD		|poc_2_name	|t_varchar(128)	|''	|NOT NULL	|0
FIELD		|poc_2_email	|t_varchar(128)	|''	|NOT NULL	|0
FIELD		|poc_2_phone_a	|t_varchar(64)	|''	|NOT NULL	|0
FIELD		|poc_2_phone_b	|t_varchar(64)	|''	|NOT NULL	|0
FIELD		|poc_2_cell	|t_varchar(64)	|''	|NOT NULL	|0
FIELD		|poc_2_screen	|t_varchar(64)	|''	|NOT NULL	|0
FIELD		|poc_2_notes	|t_shorttext	|''	|NOT NULL	|0

TABLE|housekeeper|housekeeperid|0
FIELD		|housekeeperid	|t_id		|	|NOT NULL	|0
FIELD		|tablename	|t_varchar(64)	|''	|NOT NULL	|0
FIELD		|field		|t_varchar(64)	|''	|NOT NULL	|0
FIELD		|value		|t_id		|	|NOT NULL	|0			|-|items

TABLE|images|imageid|0
FIELD		|imageid	|t_id		|	|NOT NULL	|0
FIELD		|imagetype	|t_integer	|'0'	|NOT NULL	|0
FIELD		|name		|t_varchar(64)	|'0'	|NOT NULL	|0
FIELD		|image		|t_image	|''	|NOT NULL	|0
UNIQUE		|1		|name

TABLE|item_discovery|itemdiscoveryid|ZBX_TEMPLATE
FIELD		|itemdiscoveryid|t_id		|	|NOT NULL	|0
FIELD		|itemid		|t_id		|	|NOT NULL	|0			|1|items
FIELD		|parent_itemid	|t_id		|	|NOT NULL	|0			|2|items	|itemid
FIELD		|key_		|t_varchar(2048)|''	|NOT NULL	|ZBX_NODATA
FIELD		|lastcheck	|t_integer	|'0'	|NOT NULL	|ZBX_NODATA
FIELD		|ts_delete	|t_time		|'0'	|NOT NULL	|ZBX_NODATA
UNIQUE		|1		|itemid,parent_itemid
INDEX		|2		|parent_itemid

TABLE|host_discovery|hostid|ZBX_TEMPLATE
FIELD		|hostid		|t_id		|	|NOT NULL	|0			|1|hosts
FIELD		|parent_hostid	|t_id		|	|NULL		|0			|2|hosts	|hostid		|RESTRICT
FIELD		|parent_itemid	|t_id		|	|NULL		|0			|3|items	|itemid		|RESTRICT
FIELD		|host		|t_varchar(128)	|''	|NOT NULL	|ZBX_NODATA
FIELD		|lastcheck	|t_integer	|'0'	|NOT NULL	|ZBX_NODATA
FIELD		|ts_delete	|t_time		|'0'	|NOT NULL	|ZBX_NODATA

TABLE|interface_discovery|interfaceid|0
FIELD		|interfaceid	|t_id		|	|NOT NULL	|0			|1|interface
FIELD		|parent_interfaceid|t_id	|	|NOT NULL	|0			|2|interface	|interfaceid

TABLE|profiles|profileid|0
FIELD		|profileid	|t_id		|	|NOT NULL	|0
FIELD		|userid		|t_id		|	|NOT NULL	|0			|1|users
FIELD		|idx		|t_varchar(96)	|''	|NOT NULL	|0
FIELD		|idx2		|t_id		|'0'	|NOT NULL	|0
FIELD		|value_id	|t_id		|'0'	|NOT NULL	|0
FIELD		|value_int	|t_integer	|'0'	|NOT NULL	|0
FIELD		|value_str	|t_varchar(255)	|''	|NOT NULL	|0
FIELD		|source		|t_varchar(96)	|''	|NOT NULL	|0
FIELD		|type		|t_integer	|'0'	|NOT NULL	|0
INDEX		|1		|userid,idx,idx2
INDEX		|2		|userid,profileid

TABLE|sessions|sessionid|0
FIELD		|sessionid	|t_varchar(32)	|''	|NOT NULL	|0
FIELD		|userid		|t_id		|	|NOT NULL	|0			|1|users
FIELD		|lastaccess	|t_integer	|'0'	|NOT NULL	|0
FIELD		|status		|t_integer	|'0'	|NOT NULL	|0
INDEX		|1		|userid,status,lastaccess

TABLE|trigger_discovery|triggerid|0
FIELD		|triggerid	|t_id		|	|NOT NULL	|0			|1|triggers
FIELD		|parent_triggerid|t_id		|	|NOT NULL	|0			|2|triggers	|triggerid	|RESTRICT
INDEX		|1		|parent_triggerid

TABLE|application_template|application_templateid|ZBX_TEMPLATE
FIELD		|application_templateid|t_id	|	|NOT NULL	|0
FIELD		|applicationid	|t_id		|	|NOT NULL	|0			|1|applications
FIELD		|templateid	|t_id		|	|NOT NULL	|0			|2|applications	|applicationid
UNIQUE		|1		|applicationid,templateid
INDEX		|2		|templateid

TABLE|item_condition|item_conditionid|ZBX_TEMPLATE
FIELD		|item_conditionid|t_id		|	|NOT NULL	|0
FIELD		|itemid		|t_id		|	|NOT NULL	|0			|1|items
FIELD		|operator	|t_integer	|'8'	|NOT NULL	|0
FIELD		|macro		|t_varchar(64)	|''	|NOT NULL	|0
FIELD		|value		|t_varchar(255)	|''	|NOT NULL	|0
INDEX		|1		|itemid

TABLE|item_rtdata|itemid|ZBX_TEMPLATE
FIELD		|itemid		|t_id		|	|NOT NULL	|0			|1|items
FIELD		|lastlogsize	|t_bigint	|'0'	|NOT NULL	|ZBX_PROXY,ZBX_NODATA
FIELD		|state		|t_integer	|'0'	|NOT NULL	|ZBX_NODATA
FIELD		|mtime		|t_integer	|'0'	|NOT NULL	|ZBX_PROXY,ZBX_NODATA
FIELD		|error		|t_varchar(2048)|''	|NOT NULL	|ZBX_NODATA

TABLE|application_prototype|application_prototypeid|ZBX_TEMPLATE
FIELD		|application_prototypeid|t_id	|	|NOT NULL	|0
FIELD		|itemid		|t_id		|	|NOT NULL	|0			|1|items
FIELD		|templateid	|t_id		|	|NULL		|0			|2|application_prototype|application_prototypeid
FIELD		|name		|t_varchar(255)	|''	|NOT NULL	|0
INDEX		|1		|itemid
INDEX		|2		|templateid

TABLE|item_application_prototype|item_application_prototypeid|ZBX_TEMPLATE
FIELD		|item_application_prototypeid|t_id|	|NOT NULL	|0
FIELD		|application_prototypeid|t_id	|	|NOT NULL	|0			|1|application_prototype
FIELD		|itemid		|t_id		|	|NOT NULL	|0			|2|items
UNIQUE		|1		|application_prototypeid,itemid
INDEX		|2		|itemid

TABLE|application_discovery|application_discoveryid|ZBX_TEMPLATE
FIELD		|application_discoveryid|t_id	|	|NOT NULL	|0
FIELD		|applicationid	|t_id		|	|NOT NULL	|0			|1|applications
FIELD		|application_prototypeid|t_id	|	|NOT NULL	|0			|2|application_prototype
FIELD		|name		|t_varchar(255)	|''	|NOT NULL	|ZBX_NODATA
FIELD		|lastcheck	|t_integer	|'0'	|NOT NULL	|ZBX_NODATA
FIELD		|ts_delete	|t_time		|'0'	|NOT NULL	|ZBX_NODATA
INDEX		|1		|applicationid
INDEX		|2		|application_prototypeid

TABLE|opinventory|operationid|ZBX_DATA
FIELD		|operationid	|t_id		|	|NOT NULL	|0			|1|operations
FIELD		|inventory_mode	|t_integer	|'0'	|NOT NULL	|0

TABLE|trigger_tag|triggertagid|ZBX_TEMPLATE
FIELD		|triggertagid	|t_id		|	|NOT NULL	|0
FIELD		|triggerid	|t_id		|	|NOT NULL	|0			|1|triggers
FIELD		|tag		|t_varchar(255)	|''	|NOT NULL	|0
FIELD		|value		|t_varchar(255)	|''	|NOT NULL	|0
INDEX		|1		|triggerid

TABLE|event_tag|eventtagid|0
FIELD		|eventtagid	|t_id		|	|NOT NULL	|0
FIELD		|eventid	|t_id		|	|NOT NULL	|0			|1|events
FIELD		|tag		|t_varchar(255)	|''	|NOT NULL	|0
FIELD		|value		|t_varchar(255)	|''	|NOT NULL	|0
INDEX		|1		|eventid

TABLE|problem|eventid|0
FIELD		|eventid	|t_id		|	|NOT NULL	|0			|1|events
FIELD		|source		|t_integer	|'0'	|NOT NULL	|0
FIELD		|object		|t_integer	|'0'	|NOT NULL	|0
FIELD		|objectid	|t_id		|'0'	|NOT NULL	|0
FIELD		|clock		|t_time		|'0'	|NOT NULL	|0
FIELD		|ns		|t_nanosec	|'0'	|NOT NULL	|0
FIELD		|r_eventid	|t_id		|	|NULL		|0			|2|events	|eventid
FIELD		|r_clock	|t_time		|'0'	|NOT NULL	|0
FIELD		|r_ns		|t_nanosec	|'0'	|NOT NULL	|0
FIELD		|correlationid	|t_id		|	|NULL		|0			|-|correlation
FIELD		|userid		|t_id		|	|NULL		|0			|-|users
FIELD		|name		|t_varchar(2048)|''	|NOT NULL	|0
FIELD		|acknowledged	|t_integer	|'0'	|NOT NULL	|0
FIELD		|severity	|t_integer	|'0'	|NOT NULL	|0
INDEX		|1		|source,object,objectid
INDEX		|2		|r_clock
INDEX		|3		|r_eventid

TABLE|problem_tag|problemtagid|0
FIELD		|problemtagid	|t_id		|	|NOT NULL	|0
FIELD		|eventid	|t_id		|	|NOT NULL	|0			|1|problem
FIELD		|tag		|t_varchar(255)	|''	|NOT NULL	|0
FIELD		|value		|t_varchar(255)	|''	|NOT NULL	|0
INDEX		|1		|eventid,tag,value

TABLE|tag_filter|tag_filterid|0
FIELD		|tag_filterid	|t_id		|	|NOT NULL	|0
FIELD		|usrgrpid	|t_id		|	|NOT NULL	|0 			|1|usrgrp	|usrgrpid
FIELD		|groupid	|t_id		|	|NOT NULL	|0			|2|hstgrp	|groupid
FIELD		|tag	|t_varchar(255)	|'' |NOT NULL	|0
FIELD		|value	|t_varchar(255)	|'' |NOT NULL	|0

TABLE|event_recovery|eventid|0
FIELD		|eventid	|t_id		|	|NOT NULL	|0			|1|events
FIELD		|r_eventid	|t_id		|	|NOT NULL	|0			|2|events	|eventid
FIELD		|c_eventid	|t_id		|	|NULL		|0			|3|events	|eventid
FIELD		|correlationid	|t_id		|	|NULL		|0			|-|correlation
FIELD		|userid		|t_id		|	|NULL		|0			|-|users
INDEX		|1		|r_eventid
INDEX		|2		|c_eventid

TABLE|correlation|correlationid|ZBX_DATA
FIELD		|correlationid	|t_id		|	|NOT NULL	|0
FIELD		|name		|t_varchar(255)	|''	|NOT NULL	|0
FIELD		|description	|t_shorttext	|''	|NOT NULL	|0
FIELD		|evaltype	|t_integer	|'0'	|NOT NULL	|0
FIELD		|status		|t_integer	|'0'	|NOT NULL	|0
FIELD		|formula	|t_varchar(255)	|''	|NOT NULL	|0
INDEX		|1		|status
UNIQUE		|2		|name

TABLE|corr_condition|corr_conditionid|ZBX_DATA
FIELD		|corr_conditionid|t_id		|	|NOT NULL	|0
FIELD		|correlationid	|t_id		|	|NOT NULL	|0			|1|correlation
FIELD		|type		|t_integer	|'0'	|NOT NULL	|0
INDEX		|1		|correlationid

TABLE|corr_condition_tag|corr_conditionid|ZBX_DATA
FIELD		|corr_conditionid|t_id		|	|NOT NULL	|0			|1|corr_condition
FIELD		|tag		|t_varchar(255)	|''	|NOT NULL	|0

TABLE|corr_condition_group|corr_conditionid|ZBX_DATA
FIELD		|corr_conditionid|t_id		|	|NOT NULL	|0			|1|corr_condition
FIELD		|operator	|t_integer	|'0'	|NOT NULL	|0
FIELD		|groupid	|t_id		|	|NOT NULL	|0			|2|hstgrp	|	|RESTRICT
INDEX		|1		|groupid

TABLE|corr_condition_tagpair|corr_conditionid|ZBX_DATA
FIELD		|corr_conditionid|t_id		|	|NOT NULL	|0			|1|corr_condition
FIELD		|oldtag		|t_varchar(255)	|''	|NOT NULL	|0
FIELD		|newtag		|t_varchar(255)	|''	|NOT NULL	|0

TABLE|corr_condition_tagvalue|corr_conditionid|ZBX_DATA
FIELD		|corr_conditionid|t_id		|	|NOT NULL	|0			|1|corr_condition
FIELD		|tag		|t_varchar(255)	|''	|NOT NULL	|0
FIELD		|operator	|t_integer	|'0'	|NOT NULL	|0
FIELD		|value		|t_varchar(255)	|''	|NOT NULL	|0

TABLE|corr_operation|corr_operationid|ZBX_DATA
FIELD		|corr_operationid|t_id		|	|NOT NULL	|0
FIELD		|correlationid	|t_id		|	|NOT NULL	|0			|1|correlation
FIELD		|type		|t_integer	|'0'	|NOT NULL	|0
INDEX		|1		|correlationid

TABLE|task|taskid|0
FIELD		|taskid		|t_id		|	|NOT NULL	|0
FIELD		|type		|t_integer	|	|NOT NULL	|0
FIELD		|status		|t_integer	|'0'	|NOT NULL	|0
FIELD		|clock		|t_integer	|'0'	|NOT NULL	|0
FIELD		|ttl		|t_integer	|'0'	|NOT NULL	|0
FIELD		|proxy_hostid	|t_id		|	|NULL		|0			|1|hosts	|hostid
INDEX		|1		|status,proxy_hostid

TABLE|task_close_problem|taskid|0
FIELD		|taskid		|t_id		|	|NOT NULL	|0			|1|task
FIELD		|acknowledgeid	|t_id		|	|NOT NULL	|0			|-|acknowledges

TABLE|item_preproc|item_preprocid|ZBX_TEMPLATE
FIELD		|item_preprocid	|t_id		|	|NOT NULL	|0
FIELD		|itemid		|t_id		|	|NOT NULL	|ZBX_PROXY			|1|items
FIELD		|step		|t_integer	|'0'	|NOT NULL	|ZBX_PROXY
FIELD		|type		|t_integer	|'0'	|NOT NULL	|ZBX_PROXY
FIELD		|params		|t_shorttext	|''	|NOT NULL	|ZBX_PROXY
FIELD		|error_handler	|t_integer	|'0'	|NOT NULL	|ZBX_PROXY
FIELD		|error_handler_params|t_varchar(255)|''	|NOT NULL	|ZBX_PROXY
INDEX		|1		|itemid,step

TABLE|task_remote_command|taskid|0
FIELD		|taskid		|t_id		|	|NOT NULL	|0			|1|task
FIELD		|command_type	|t_integer	|'0'	|NOT NULL	|0
FIELD		|execute_on	|t_integer	|'0'	|NOT NULL	|0
FIELD		|port		|t_integer	|'0'	|NOT NULL	|0
FIELD		|authtype	|t_integer	|'0'	|NOT NULL	|0
FIELD		|username	|t_varchar(64)	|''	|NOT NULL	|0
FIELD		|password	|t_varchar(64)	|''	|NOT NULL	|0
FIELD		|publickey	|t_varchar(64)	|''	|NOT NULL	|0
FIELD		|privatekey	|t_varchar(64)	|''	|NOT NULL	|0
FIELD		|command	|t_shorttext	|''	|NOT NULL	|0
FIELD		|alertid	|t_id		|	|NULL		|0			|-|alerts
FIELD		|parent_taskid	|t_id		|	|NOT NULL	|0			|-|task		|taskid
FIELD		|hostid		|t_id		|	|NOT NULL	|0			|-|hosts

TABLE|task_remote_command_result|taskid|0
FIELD		|taskid		|t_id		|	|NOT NULL	|0			|1|task
FIELD		|status		|t_integer	|'0'	|NOT NULL	|0
FIELD		|parent_taskid	|t_id		|	|NOT NULL	|0			|-|task		|taskid
FIELD		|info		|t_shorttext	|''	|NOT NULL	|0

TABLE|task_data|taskid|0
FIELD		|taskid		|t_id		|	|NOT NULL	|0			|1|task
FIELD		|type	|t_integer	|'0'	|NOT NULL	|0
FIELD		|data	|t_shorttext	|''	|NOT NULL	|0
FIELD		|parent_taskid	|t_id		|	|NOT NULL	|0			|-|task		|taskid

TABLE|task_result|taskid|0
FIELD		|taskid		|t_id		|	|NOT NULL	|0			|1|task
FIELD		|status		|t_integer	|'0'	|NOT NULL	|0
FIELD		|parent_taskid	|t_id		|	|NOT NULL	|0			|-|task		|taskid
FIELD		|info		|t_shorttext	|''	|NOT NULL	|0
INDEX		|1		|parent_taskid

TABLE|task_acknowledge|taskid|0
FIELD		|taskid		|t_id		|	|NOT NULL	|0			|1|task
FIELD		|acknowledgeid	|t_id		|	|NOT NULL	|0			|-|acknowledges

TABLE|sysmap_shape|sysmap_shapeid|ZBX_TEMPLATE
FIELD		|sysmap_shapeid	|t_id		|	|NOT NULL	|0
FIELD		|sysmapid	|t_id		|	|NOT NULL	|0			|1|sysmaps
FIELD		|type		|t_integer	|'0'	|NOT NULL	|0
FIELD		|x		|t_integer	|'0'	|NOT NULL	|0
FIELD		|y		|t_integer	|'0'	|NOT NULL	|0
FIELD		|width		|t_integer	|'200'	|NOT NULL	|0
FIELD		|height		|t_integer	|'200'	|NOT NULL	|0
FIELD		|text		|t_shorttext	|''	|NOT NULL	|0
FIELD		|font		|t_integer	|'9'	|NOT NULL	|0
FIELD		|font_size	|t_integer	|'11'	|NOT NULL	|0
FIELD		|font_color	|t_varchar(6)	|'000000'|NOT NULL	|0
FIELD		|text_halign	|t_integer	|'0'	|NOT NULL	|0
FIELD		|text_valign	|t_integer	|'0'	|NOT NULL	|0
FIELD		|border_type	|t_integer	|'0'	|NOT NULL	|0
FIELD		|border_width	|t_integer	|'1'	|NOT NULL	|0
FIELD		|border_color	|t_varchar(6)	|'000000'|NOT NULL	|0
FIELD		|background_color|t_varchar(6)	|''	|NOT NULL	|0
FIELD		|zindex		|t_integer	|'0'	|NOT NULL	|0
INDEX		|1		|sysmapid

TABLE|sysmap_element_trigger|selement_triggerid|ZBX_TEMPLATE
FIELD		|selement_triggerid	|t_id	|	|NOT NULL	|0
FIELD		|selementid		|t_id	|	|NOT NULL	|0			|1|sysmaps_elements
FIELD		|triggerid		|t_id	|	|NOT NULL	|0			|2|triggers
UNIQUE		|1			|selementid,triggerid

TABLE|httptest_field|httptest_fieldid|ZBX_TEMPLATE
FIELD		|httptest_fieldid	|t_id		|	|NOT NULL	|0
FIELD		|httptestid		|t_id		|	|NOT NULL	|ZBX_PROXY	|1|httptest
FIELD		|type			|t_integer	|'0'	|NOT NULL	|ZBX_PROXY
FIELD		|name			|t_varchar(255)	|''	|NOT NULL	|ZBX_PROXY
FIELD		|value			|t_shorttext	|''	|NOT NULL	|ZBX_PROXY
INDEX		|1			|httptestid

TABLE|httpstep_field|httpstep_fieldid|ZBX_TEMPLATE
FIELD		|httpstep_fieldid	|t_id		|	|NOT NULL	|0
FIELD		|httpstepid		|t_id		|	|NOT NULL	|ZBX_PROXY	|1|httpstep
FIELD		|type			|t_integer	|'0'	|NOT NULL	|ZBX_PROXY
FIELD		|name			|t_varchar(255)	|''	|NOT NULL	|ZBX_PROXY
FIELD		|value			|t_shorttext	|''	|NOT NULL	|ZBX_PROXY
INDEX		|1			|httpstepid

TABLE|dashboard|dashboardid|ZBX_DASHBOARD
FIELD		|dashboardid	|t_id		|	|NOT NULL	|0
FIELD		|name		|t_varchar(255)	|	|NOT NULL	|0
FIELD		|userid		|t_id		|	|NOT NULL	|0			|1|users	|		|RESTRICT
FIELD		|private	|t_integer	|'1'	|NOT NULL	|0

TABLE|dashboard_user|dashboard_userid|ZBX_DASHBOARD
FIELD		|dashboard_userid|t_id		|	|NOT NULL	|0
FIELD		|dashboardid	|t_id		|	|NOT NULL	|0			|1|dashboard
FIELD		|userid		|t_id		|	|NOT NULL	|0			|2|users
FIELD		|permission	|t_integer	|'2'	|NOT NULL	|0
UNIQUE		|1		|dashboardid,userid

TABLE|dashboard_usrgrp|dashboard_usrgrpid|ZBX_DASHBOARD
FIELD		|dashboard_usrgrpid|t_id	|	|NOT NULL	|0
FIELD		|dashboardid	|t_id		|	|NOT NULL	|0			|1|dashboard
FIELD		|usrgrpid	|t_id		|	|NOT NULL	|0			|2|usrgrp
FIELD		|permission	|t_integer	|'2'	|NOT NULL	|0
UNIQUE		|1		|dashboardid,usrgrpid

TABLE|widget|widgetid|ZBX_DASHBOARD
FIELD		|widgetid	|t_id		|	|NOT NULL	|0
FIELD		|dashboardid	|t_id		|	|NOT NULL	|0			|1|dashboard
FIELD		|type		|t_varchar(255)	|''	|NOT NULL	|0
FIELD		|name		|t_varchar(255)	|''	|NOT NULL	|0
FIELD		|x		|t_integer	|'0'	|NOT NULL	|0
FIELD		|y		|t_integer	|'0'	|NOT NULL	|0
FIELD		|width		|t_integer	|'1'	|NOT NULL	|0
FIELD		|height		|t_integer	|'2'	|NOT NULL	|0
FIELD		|view_mode	|t_integer	|'0'	|NOT NULL	|0
INDEX		|1		|dashboardid

TABLE|widget_field|widget_fieldid|ZBX_DASHBOARD
FIELD		|widget_fieldid	|t_id		|	|NOT NULL	|0
FIELD		|widgetid	|t_id		|	|NOT NULL	|0			|1|widget
FIELD		|type		|t_integer	|'0'	|NOT NULL	|0
FIELD		|name		|t_varchar(255)	|''	|NOT NULL	|0
FIELD		|value_int	|t_integer	|'0'	|NOT NULL	|0
FIELD		|value_str	|t_varchar(255)	|''	|NOT NULL	|0
FIELD		|value_groupid	|t_id		|	|NULL		|0			|2|hstgrp	|groupid
FIELD		|value_hostid	|t_id		|	|NULL		|0			|3|hosts	|hostid
FIELD		|value_itemid	|t_id		|	|NULL		|0			|4|items	|itemid
FIELD		|value_graphid	|t_id		|	|NULL		|0			|5|graphs	|graphid
FIELD		|value_sysmapid	|t_id		|	|NULL		|0			|6|sysmaps	|sysmapid
INDEX		|1		|widgetid
INDEX		|2		|value_groupid
INDEX		|3		|value_hostid
INDEX		|4		|value_itemid
INDEX		|5		|value_graphid
INDEX		|6		|value_sysmapid

TABLE|task_check_now|taskid|0
FIELD		|taskid		|t_id		|	|NOT NULL	|0			|1|task
FIELD		|itemid		|t_id		|	|NOT NULL	|0			|-|items

TABLE|event_suppress|event_suppressid|0
FIELD		|event_suppressid|t_id		|	|NOT NULL	|0
FIELD		|eventid	|t_id		|	|NOT NULL	|0			|1|events
FIELD		|maintenanceid	|t_id		|	|NULL		|0			|2|maintenances
FIELD		|suppress_until	|t_time		|'0'	|NOT NULL	|0
UNIQUE		|1		|eventid,maintenanceid
INDEX		|2		|suppress_until
INDEX		|3		|maintenanceid

TABLE|maintenance_tag|maintenancetagid|ZBX_DATA
FIELD		|maintenancetagid|t_id		|	|NOT NULL	|0
FIELD		|maintenanceid	|t_id		|	|NOT NULL	|0			|1|maintenances
FIELD		|tag		|t_varchar(255)	|''	|NOT NULL	|0
FIELD		|operator	|t_integer	|'2'	|NOT NULL	|0
FIELD		|value		|t_varchar(255)	|''	|NOT NULL	|0
INDEX		|1		|maintenanceid

TABLE|lld_macro_path|lld_macro_pathid|ZBX_TEMPLATE
FIELD		|lld_macro_pathid|t_id		|	|NOT NULL	|0
FIELD		|itemid		|t_id		|	|NOT NULL	|0			|1|items
FIELD		|lld_macro	|t_varchar(255)	|''	|NOT NULL	|0
FIELD		|path		|t_varchar(255)	|''	|NOT NULL	|0
UNIQUE		|1		|itemid,lld_macro

TABLE|host_tag|hosttagid|ZBX_TEMPLATE
FIELD		|hosttagid	|t_id		|	|NOT NULL	|0
FIELD		|hostid		|t_id		|	|NOT NULL	|0			|1|hosts
FIELD		|tag		|t_varchar(255)	|''	|NOT NULL	|0
FIELD		|value		|t_varchar(255)	|''	|NOT NULL	|0
INDEX		|1		|hostid

TABLE|config_autoreg_tls|autoreg_tlsid|ZBX_DATA
FIELD		|autoreg_tlsid	|t_id		|	|NOT NULL	|0
FIELD		|tls_psk_identity|t_varchar(128)|''	|NOT NULL	|ZBX_PROXY
FIELD		|tls_psk	|t_varchar(512)	|''	|NOT NULL	|ZBX_PROXY
UNIQUE		|1		|tls_psk_identity

TABLE|module|moduleid|
FIELD		|moduleid	|t_id		|	|NOT NULL	|0
FIELD		|id		|t_varchar(255)	|''	|NOT NULL	|0
FIELD		|relative_path	|t_varchar(255)	|''	|NOT NULL	|0
FIELD		|status		|t_integer	|'0'	|NOT NULL	|0
FIELD		|config		|t_shorttext	|''	|NOT NULL	|0

TABLE|interface_snmp|interfaceid|ZBX_TEMPLATE
FIELD		|interfaceid	|t_id		|	|NOT NULL	|0			|1|interface
FIELD		|version	|t_integer	|'2'	|NOT NULL	|ZBX_PROXY
FIELD		|bulk		|t_integer	|'1'	|NOT NULL	|ZBX_PROXY
FIELD		|community	|t_varchar(64)	|''	|NOT NULL	|ZBX_PROXY
FIELD		|securityname	|t_varchar(64)	|''	|NOT NULL	|ZBX_PROXY
FIELD		|securitylevel	|t_integer	|'0'	|NOT NULL	|ZBX_PROXY
FIELD		|authpassphrase	|t_varchar(64)	|''	|NOT NULL	|ZBX_PROXY
FIELD		|privpassphrase	|t_varchar(64)	|''	|NOT NULL	|ZBX_PROXY
FIELD		|authprotocol	|t_integer	|'0'	|NOT NULL	|ZBX_PROXY
FIELD		|privprotocol	|t_integer	|'0'	|NOT NULL	|ZBX_PROXY
FIELD		|contextname	|t_varchar(255)	|''	|NOT NULL	|ZBX_PROXY

TABLE|dbversion||
FIELD		|mandatory	|t_integer	|'0'	|NOT NULL	|
FIELD		|optional	|t_integer	|'0'	|NOT NULL	|
<<<<<<< HEAD
ROW		|4050092	|4050092
=======
ROW		|4050082	|4050082
>>>>>>> 4305cc8a
<|MERGE_RESOLUTION|>--- conflicted
+++ resolved
@@ -618,7 +618,7 @@
 FIELD		|compression_status	|t_integer	|'0'	|NOT NULL	|ZBX_NODATA
 FIELD		|compression_availability	|t_integer	|'0'	|NOT NULL	|ZBX_NODATA
 FIELD		|compress_older	|t_varchar(32)	|'7d'	|NOT NULL	|ZBX_NODATA
-<<<<<<< HEAD
+FIELD		|instanceid	|t_varchar(32)	|''	|NOT NULL	|ZBX_NODATA
 FIELD		|saml_auth_enabled	|t_integer	|'0'	|NOT NULL	|ZBX_NODATA
 FIELD		|saml_idp_entityid	|t_varchar(1024)|''	|NOT NULL	|ZBX_NODATA
 FIELD		|saml_sso_url	|t_varchar(2048)|''	|NOT NULL	|ZBX_NODATA
@@ -634,9 +634,6 @@
 FIELD		|saml_encrypt_nameid	|t_integer	|'0'	|NOT NULL	|ZBX_NODATA
 FIELD		|saml_encrypt_assertions|t_integer	|'0'	|NOT NULL	|ZBX_NODATA
 FIELD		|saml_case_sensitive	|t_integer	|'0'	|NOT NULL	|ZBX_NODATA
-=======
-FIELD		|instanceid	|t_varchar(32)	|''	|NOT NULL	|ZBX_NODATA
->>>>>>> 4305cc8a
 INDEX		|1		|alert_usrgrpid
 INDEX		|2		|discovery_groupid
 
@@ -1755,8 +1752,4 @@
 TABLE|dbversion||
 FIELD		|mandatory	|t_integer	|'0'	|NOT NULL	|
 FIELD		|optional	|t_integer	|'0'	|NOT NULL	|
-<<<<<<< HEAD
-ROW		|4050092	|4050092
-=======
-ROW		|4050082	|4050082
->>>>>>> 4305cc8a
+ROW		|4050097	|4050097