--- conflicted
+++ resolved
@@ -828,11 +828,8 @@
 FIELD		|viewtype	|t_integer	|'0'	|NOT NULL	|0
 FIELD		|use_iconmap	|t_integer	|'1'	|NOT NULL	|0
 FIELD		|evaltype	|t_integer		|'0'|NOT NULL	|0
-<<<<<<< HEAD
+FIELD		|show_label	|t_integer	|'-1'	|NOT NULL	|0
 FIELD		|zindex		|t_integer	|'0'	|NOT NULL	|0
-=======
-FIELD		|show_label	|t_integer	|'-1'	|NOT NULL	|0
->>>>>>> bda13608
 INDEX		|1		|sysmapid
 INDEX		|2		|iconid_off
 INDEX		|3		|iconid_on
@@ -2241,8 +2238,4 @@
 FIELD		|dbversionid	|t_id		|	|NOT NULL	|0
 FIELD		|mandatory	|t_integer	|'0'	|NOT NULL	|
 FIELD		|optional	|t_integer	|'0'	|NOT NULL	|
-<<<<<<< HEAD
-ROW		|1		|7030001	|7030001
-=======
-ROW		|1		|7030028	|7030028
->>>>>>> bda13608
+ROW		|1		|7030029	|7030029