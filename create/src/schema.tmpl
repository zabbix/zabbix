--- conflicted
+++ resolved
@@ -2190,8 +2190,4 @@
 FIELD		|dbversionid	|t_id		|	|NOT NULL	|0
 FIELD		|mandatory	|t_integer	|'0'	|NOT NULL	|
 FIELD		|optional	|t_integer	|'0'	|NOT NULL	|
-<<<<<<< HEAD
-ROW		|1		|6050149	|6050149
-=======
-ROW		|1		|6050143	|6050143
->>>>>>> 014108e7
+ROW		|1		|6050153	|6050153