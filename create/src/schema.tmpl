--
-- Zabbix
-- Copyright (C) 2001-2019 Zabbix SIA
--
-- This program is free software; you can redistribute it and/or modify
-- it under the terms of the GNU General Public License as published by
-- the Free Software Foundation; either version 2 of the License, or
-- (at your option) any later version.
--
-- This program is distributed in the hope that it will be useful,
-- but WITHOUT ANY WARRANTY; without even the implied warranty of
-- MERCHANTABILITY or FITNESS FOR A PARTICULAR PURPOSE. See the
-- GNU General Public License for more details.
--
-- You should have received a copy of the GNU General Public License
-- along with this program; if not, write to the Free Software
-- Foundation, Inc., 51 Franklin Street, Fifth Floor, Boston, MA  02110-1301, USA.
--

--
-- Do not use spaces
-- Tables must be sorted to match referential integrity rules
--

TABLE|users|userid|ZBX_DATA
FIELD		|userid		|t_id		|	|NOT NULL	|0
FIELD		|alias		|t_varchar(100)	|''	|NOT NULL	|0
FIELD		|name		|t_varchar(100)	|''	|NOT NULL	|0
FIELD		|surname	|t_varchar(100)	|''	|NOT NULL	|0
FIELD		|passwd		|t_varchar(32)	|''	|NOT NULL	|0
FIELD		|url		|t_varchar(255)	|''	|NOT NULL	|0
FIELD		|autologin	|t_integer	|'0'	|NOT NULL	|0
FIELD		|autologout	|t_varchar(32)	|'15m'	|NOT NULL	|0
FIELD		|lang		|t_varchar(5)	|'en_GB'|NOT NULL	|0
FIELD		|refresh	|t_varchar(32)	|'30s'	|NOT NULL	|0
FIELD		|type		|t_integer	|'1'	|NOT NULL	|0
FIELD		|theme		|t_varchar(128)	|'default'|NOT NULL	|0
FIELD		|attempt_failed	|t_integer	|0	|NOT NULL	|ZBX_NODATA
FIELD		|attempt_ip	|t_varchar(39)	|''	|NOT NULL	|ZBX_NODATA
FIELD		|attempt_clock	|t_integer	|0	|NOT NULL	|ZBX_NODATA
FIELD		|rows_per_page	|t_integer	|50	|NOT NULL	|0
UNIQUE		|1		|alias

TABLE|maintenances|maintenanceid|ZBX_DATA
FIELD		|maintenanceid	|t_id		|	|NOT NULL	|0
FIELD		|name		|t_varchar(128)	|''	|NOT NULL	|0
FIELD		|maintenance_type|t_integer	|'0'	|NOT NULL	|0
FIELD		|description	|t_shorttext	|''	|NOT NULL	|0
FIELD		|active_since	|t_integer	|'0'	|NOT NULL	|0
FIELD		|active_till	|t_integer	|'0'	|NOT NULL	|0
FIELD		|tags_evaltype	|t_integer	|'0'	|NOT NULL	|0
INDEX		|1		|active_since,active_till
UNIQUE		|2		|name

TABLE|hosts|hostid|ZBX_TEMPLATE
FIELD		|hostid		|t_id		|	|NOT NULL	|0
FIELD		|proxy_hostid	|t_id		|	|NULL		|0			|1|hosts	|hostid		|RESTRICT
FIELD		|host		|t_varchar(128)	|''	|NOT NULL	|ZBX_PROXY
FIELD		|status		|t_integer	|'0'	|NOT NULL	|ZBX_PROXY
FIELD		|disable_until	|t_integer	|'0'	|NOT NULL	|ZBX_NODATA
FIELD		|error		|t_varchar(2048)|''	|NOT NULL	|ZBX_NODATA
FIELD		|available	|t_integer	|'0'	|NOT NULL	|ZBX_PROXY
FIELD		|errors_from	|t_integer	|'0'	|NOT NULL	|ZBX_NODATA
FIELD		|lastaccess	|t_integer	|'0'	|NOT NULL	|ZBX_NODATA
FIELD		|ipmi_authtype	|t_integer	|'-1'	|NOT NULL	|ZBX_PROXY
FIELD		|ipmi_privilege	|t_integer	|'2'	|NOT NULL	|ZBX_PROXY
FIELD		|ipmi_username	|t_varchar(16)	|''	|NOT NULL	|ZBX_PROXY
FIELD		|ipmi_password	|t_varchar(20)	|''	|NOT NULL	|ZBX_PROXY
FIELD		|ipmi_disable_until|t_integer	|'0'	|NOT NULL	|ZBX_NODATA
FIELD		|ipmi_available	|t_integer	|'0'	|NOT NULL	|ZBX_PROXY
FIELD		|snmp_disable_until|t_integer	|'0'	|NOT NULL	|ZBX_NODATA
FIELD		|snmp_available	|t_integer	|'0'	|NOT NULL	|ZBX_PROXY
FIELD		|maintenanceid	|t_id		|	|NULL		|ZBX_NODATA		|2|maintenances	|		|RESTRICT
FIELD		|maintenance_status|t_integer	|'0'	|NOT NULL	|ZBX_NODATA
FIELD		|maintenance_type|t_integer	|'0'	|NOT NULL	|ZBX_NODATA
FIELD		|maintenance_from|t_integer	|'0'	|NOT NULL	|ZBX_NODATA
FIELD		|ipmi_errors_from|t_integer	|'0'	|NOT NULL	|ZBX_NODATA
FIELD		|snmp_errors_from|t_integer	|'0'	|NOT NULL	|ZBX_NODATA
FIELD		|ipmi_error	|t_varchar(2048)|''	|NOT NULL	|ZBX_NODATA
FIELD		|snmp_error	|t_varchar(2048)|''	|NOT NULL	|ZBX_NODATA
FIELD		|jmx_disable_until|t_integer	|'0'	|NOT NULL	|ZBX_NODATA
FIELD		|jmx_available	|t_integer	|'0'	|NOT NULL	|ZBX_PROXY
FIELD		|jmx_errors_from|t_integer	|'0'	|NOT NULL	|ZBX_NODATA
FIELD		|jmx_error	|t_varchar(2048)|''	|NOT NULL	|ZBX_NODATA
FIELD		|name		|t_varchar(128)	|''	|NOT NULL	|ZBX_PROXY
FIELD		|flags		|t_integer	|'0'	|NOT NULL	|0
FIELD		|templateid	|t_id		|	|NULL		|0			|3|hosts	|hostid
FIELD		|description	|t_shorttext	|''	|NOT NULL	|0
FIELD		|tls_connect	|t_integer	|'1'	|NOT NULL	|ZBX_PROXY
FIELD		|tls_accept	|t_integer	|'1'	|NOT NULL	|ZBX_PROXY
FIELD		|tls_issuer	|t_varchar(1024)|''	|NOT NULL	|ZBX_PROXY
FIELD		|tls_subject	|t_varchar(1024)|''	|NOT NULL	|ZBX_PROXY
FIELD		|tls_psk_identity|t_varchar(128)|''	|NOT NULL	|ZBX_PROXY
FIELD		|tls_psk	|t_varchar(512)	|''	|NOT NULL	|ZBX_PROXY
FIELD		|proxy_address	|t_varchar(255)	|''	|NOT NULL	|0
FIELD		|auto_compress	|t_integer	|'1'	|NOT NULL	|0
INDEX		|1		|host
INDEX		|2		|status
INDEX		|3		|proxy_hostid
INDEX		|4		|name
INDEX		|5		|maintenanceid

TABLE|hstgrp|groupid|ZBX_DATA
FIELD		|groupid	|t_id		|	|NOT NULL	|0
FIELD		|name		|t_varchar(255)	|''	|NOT NULL	|0
FIELD		|internal	|t_integer	|'0'	|NOT NULL	|0
FIELD		|flags		|t_integer	|'0'	|NOT NULL	|0
INDEX		|1		|name

TABLE|group_prototype|group_prototypeid|ZBX_TEMPLATE
FIELD		|group_prototypeid|t_id		|	|NOT NULL	|0
FIELD		|hostid		|t_id		|	|NOT NULL	|0			|1|hosts
FIELD		|name		|t_varchar(255)	|''	|NOT NULL	|0
FIELD		|groupid	|t_id		|	|NULL		|0			|2|hstgrp	|		|RESTRICT
FIELD		|templateid	|t_id		|	|NULL		|0			|3|group_prototype|group_prototypeid
INDEX		|1		|hostid

TABLE|group_discovery|groupid|ZBX_TEMPLATE
FIELD		|groupid	|t_id		|	|NOT NULL	|0			|1|hstgrp
FIELD		|parent_group_prototypeid|t_id	|	|NOT NULL	|0			|2|group_prototype|group_prototypeid|RESTRICT
FIELD		|name		|t_varchar(64)	|''	|NOT NULL	|ZBX_NODATA
FIELD		|lastcheck	|t_integer	|'0'	|NOT NULL	|ZBX_NODATA
FIELD		|ts_delete	|t_time		|'0'	|NOT NULL	|ZBX_NODATA

TABLE|screens|screenid|ZBX_TEMPLATE
FIELD		|screenid	|t_id		|	|NOT NULL	|0
FIELD		|name		|t_varchar(255)	|	|NOT NULL	|0
FIELD		|hsize		|t_integer	|'1'	|NOT NULL	|0
FIELD		|vsize		|t_integer	|'1'	|NOT NULL	|0
FIELD		|templateid	|t_id		|	|NULL		|0			|1|hosts	|hostid
FIELD		|userid		|t_id		|	|NULL		|0			|3|users	|		|RESTRICT
FIELD		|private	|t_integer	|'1'	|NOT NULL	|0
INDEX		|1		|templateid

TABLE|screens_items|screenitemid|ZBX_TEMPLATE
FIELD		|screenitemid	|t_id		|	|NOT NULL	|0
FIELD		|screenid	|t_id		|	|NOT NULL	|0			|1|screens
FIELD		|resourcetype	|t_integer	|'0'	|NOT NULL	|0
FIELD		|resourceid	|t_id		|'0'	|NOT NULL	|0
FIELD		|width		|t_integer	|'320'	|NOT NULL	|0
FIELD		|height		|t_integer	|'200'	|NOT NULL	|0
FIELD		|x		|t_integer	|'0'	|NOT NULL	|0
FIELD		|y		|t_integer	|'0'	|NOT NULL	|0
FIELD		|colspan	|t_integer	|'1'	|NOT NULL	|0
FIELD		|rowspan	|t_integer	|'1'	|NOT NULL	|0
FIELD		|elements	|t_integer	|'25'	|NOT NULL	|0
FIELD		|valign		|t_integer	|'0'	|NOT NULL	|0
FIELD		|halign		|t_integer	|'0'	|NOT NULL	|0
FIELD		|style		|t_integer	|'0'	|NOT NULL	|0
FIELD		|url		|t_varchar(255)	|''	|NOT NULL	|0
FIELD		|dynamic	|t_integer	|'0'	|NOT NULL	|0
FIELD		|sort_triggers	|t_integer	|'0'	|NOT NULL	|0
FIELD		|application	|t_varchar(255)	|''	|NOT NULL	|0
FIELD		|max_columns	|t_integer	|'3'	|NOT NULL	|0
INDEX		|1		|screenid

TABLE|screen_user|screenuserid|ZBX_DATA
FIELD		|screenuserid|t_id		|	|NOT NULL	|0
FIELD		|screenid	|t_id		|	|NOT NULL	|0			|1|screens
FIELD		|userid		|t_id		|	|NOT NULL	|0			|2|users
FIELD		|permission	|t_integer	|'2'	|NOT NULL	|0
UNIQUE		|1		|screenid,userid

TABLE|screen_usrgrp|screenusrgrpid|ZBX_DATA
FIELD		|screenusrgrpid|t_id		|	|NOT NULL	|0
FIELD		|screenid	|t_id		|	|NOT NULL	|0			|1|screens
FIELD		|usrgrpid	|t_id		|	|NOT NULL	|0			|2|usrgrp
FIELD		|permission	|t_integer	|'2'	|NOT NULL	|0
UNIQUE		|1		|screenid,usrgrpid

TABLE|slideshows|slideshowid|ZBX_DATA
FIELD		|slideshowid	|t_id		|	|NOT NULL	|0
FIELD		|name		|t_varchar(255)	|''	|NOT NULL	|0
FIELD		|delay		|t_varchar(32)	|'30s'	|NOT NULL	|0
FIELD		|userid		|t_id		|	|NOT NULL	|0			|3|users	|		|RESTRICT
FIELD		|private	|t_integer	|'1'	|NOT NULL	|0
UNIQUE		|1		|name

TABLE|slideshow_user|slideshowuserid|ZBX_DATA
FIELD		|slideshowuserid|t_id		|	|NOT NULL	|0
FIELD		|slideshowid	|t_id		|	|NOT NULL	|0			|1|slideshows
FIELD		|userid		|t_id		|	|NOT NULL	|0			|2|users
FIELD		|permission	|t_integer	|'2'	|NOT NULL	|0
UNIQUE		|1		|slideshowid,userid

TABLE|slideshow_usrgrp|slideshowusrgrpid|ZBX_DATA
FIELD		|slideshowusrgrpid|t_id		|	|NOT NULL	|0
FIELD		|slideshowid	|t_id		|	|NOT NULL	|0			|1|slideshows
FIELD		|usrgrpid	|t_id		|	|NOT NULL	|0			|2|usrgrp
FIELD		|permission	|t_integer	|'2'	|NOT NULL	|0
UNIQUE		|1		|slideshowid,usrgrpid

TABLE|slides|slideid|ZBX_DATA
FIELD		|slideid	|t_id		|	|NOT NULL	|0
FIELD		|slideshowid	|t_id		|	|NOT NULL	|0			|1|slideshows
FIELD		|screenid	|t_id		|	|NOT NULL	|0			|2|screens
FIELD		|step		|t_integer	|'0'	|NOT NULL	|0
FIELD		|delay		|t_varchar(32)	|'0'	|NOT NULL	|0
INDEX		|1		|slideshowid
INDEX		|2		|screenid

TABLE|drules|druleid|ZBX_DATA
FIELD		|druleid	|t_id		|	|NOT NULL	|0
FIELD		|proxy_hostid	|t_id		|	|NULL		|0			|1|hosts	|hostid		|RESTRICT
FIELD		|name		|t_varchar(255)	|''	|NOT NULL	|ZBX_PROXY
FIELD		|iprange	|t_varchar(2048)|''	|NOT NULL	|ZBX_PROXY
FIELD		|delay		|t_varchar(255)	|'1h'	|NOT NULL	|ZBX_PROXY
FIELD		|nextcheck	|t_integer	|'0'	|NOT NULL	|ZBX_NODATA
FIELD		|status		|t_integer	|'0'	|NOT NULL	|0
INDEX		|1		|proxy_hostid
UNIQUE		|2		|name

TABLE|dchecks|dcheckid|ZBX_DATA
FIELD		|dcheckid	|t_id		|	|NOT NULL	|0
FIELD		|druleid	|t_id		|	|NOT NULL	|ZBX_PROXY		|1|drules
FIELD		|type		|t_integer	|'0'	|NOT NULL	|ZBX_PROXY
FIELD		|key_		|t_varchar(512)	|''	|NOT NULL	|ZBX_PROXY
FIELD		|snmp_community	|t_varchar(255)	|''	|NOT NULL	|ZBX_PROXY
FIELD		|ports		|t_varchar(255)	|'0'	|NOT NULL	|ZBX_PROXY
FIELD		|snmpv3_securityname|t_varchar(64)|''	|NOT NULL	|ZBX_PROXY
FIELD		|snmpv3_securitylevel|t_integer	|'0'	|NOT NULL	|ZBX_PROXY
FIELD		|snmpv3_authpassphrase|t_varchar(64)|''	|NOT NULL	|ZBX_PROXY
FIELD		|snmpv3_privpassphrase|t_varchar(64)|''	|NOT NULL	|ZBX_PROXY
FIELD		|uniq		|t_integer	|'0'	|NOT NULL	|ZBX_PROXY
FIELD		|snmpv3_authprotocol|t_integer	|'0'	|NOT NULL	|ZBX_PROXY
FIELD		|snmpv3_privprotocol|t_integer	|'0'	|NOT NULL	|ZBX_PROXY
FIELD		|snmpv3_contextname|t_varchar(255)|''	|NOT NULL	|ZBX_PROXY
INDEX		|1		|druleid

TABLE|applications|applicationid|ZBX_TEMPLATE
FIELD		|applicationid	|t_id		|	|NOT NULL	|0
FIELD		|hostid		|t_id		|	|NOT NULL	|0			|1|hosts
FIELD		|name		|t_varchar(255)	|''	|NOT NULL	|0
FIELD		|flags		|t_integer	|'0'	|NOT NULL	|0
UNIQUE		|2		|hostid,name

TABLE|httptest|httptestid|ZBX_TEMPLATE
FIELD		|httptestid	|t_id		|	|NOT NULL	|0
FIELD		|name		|t_varchar(64)	|''	|NOT NULL	|ZBX_PROXY
FIELD		|applicationid	|t_id		|	|NULL		|0			|1|applications	|		|RESTRICT
FIELD		|nextcheck	|t_integer	|'0'	|NOT NULL	|ZBX_NODATA
FIELD		|delay		|t_varchar(255)	|'1m'	|NOT NULL	|ZBX_PROXY
FIELD		|status		|t_integer	|'0'	|NOT NULL	|0
FIELD		|agent		|t_varchar(255)	|'Zabbix'|NOT NULL	|ZBX_PROXY
FIELD		|authentication	|t_integer	|'0'	|NOT NULL	|ZBX_PROXY,ZBX_NODATA
FIELD		|http_user	|t_varchar(64)	|''	|NOT NULL	|ZBX_PROXY,ZBX_NODATA
FIELD		|http_password	|t_varchar(64)	|''	|NOT NULL	|ZBX_PROXY,ZBX_NODATA
FIELD		|hostid		|t_id		|	|NOT NULL	|ZBX_PROXY		|2|hosts
FIELD		|templateid	|t_id		|	|NULL		|0			|3|httptest	|httptestid
FIELD		|http_proxy	|t_varchar(255)	|''	|NOT NULL	|ZBX_PROXY,ZBX_NODATA
FIELD		|retries	|t_integer	|'1'	|NOT NULL	|ZBX_PROXY,ZBX_NODATA
FIELD		|ssl_cert_file	|t_varchar(255)	|''	|NOT NULL	|ZBX_PROXY,ZBX_NODATA
FIELD		|ssl_key_file	|t_varchar(255)	|''	|NOT NULL	|ZBX_PROXY,ZBX_NODATA
FIELD		|ssl_key_password|t_varchar(64)	|''	|NOT NULL	|ZBX_PROXY,ZBX_NODATA
FIELD		|verify_peer	|t_integer	|'0'	|NOT NULL	|ZBX_PROXY
FIELD		|verify_host	|t_integer	|'0'	|NOT NULL	|ZBX_PROXY
INDEX		|1		|applicationid
UNIQUE		|2		|hostid,name
INDEX		|3		|status
INDEX		|4		|templateid

TABLE|httpstep|httpstepid|ZBX_TEMPLATE
FIELD		|httpstepid	|t_id		|	|NOT NULL	|0
FIELD		|httptestid	|t_id		|	|NOT NULL	|ZBX_PROXY		|1|httptest
FIELD		|name		|t_varchar(64)	|''	|NOT NULL	|ZBX_PROXY
FIELD		|no		|t_integer	|'0'	|NOT NULL	|ZBX_PROXY
FIELD		|url		|t_varchar(2048)|''	|NOT NULL	|ZBX_PROXY
FIELD		|timeout	|t_varchar(255)	|'15s'	|NOT NULL	|ZBX_PROXY
FIELD		|posts		|t_shorttext	|''	|NOT NULL	|ZBX_PROXY
FIELD		|required	|t_varchar(255)	|''	|NOT NULL	|ZBX_PROXY
FIELD		|status_codes	|t_varchar(255)	|''	|NOT NULL	|ZBX_PROXY
FIELD		|follow_redirects|t_integer	|'1'	|NOT NULL	|ZBX_PROXY
FIELD		|retrieve_mode	|t_integer	|'0'	|NOT NULL	|ZBX_PROXY
FIELD		|post_type	|t_integer	|'0'	|NOT NULL	|ZBX_PROXY
INDEX		|1		|httptestid

TABLE|interface|interfaceid|ZBX_TEMPLATE
FIELD		|interfaceid	|t_id		|	|NOT NULL	|0
FIELD		|hostid		|t_id		|	|NOT NULL	|ZBX_PROXY		|1|hosts
FIELD		|main		|t_integer	|'0'	|NOT NULL	|ZBX_PROXY
FIELD		|type		|t_integer	|'0'	|NOT NULL	|ZBX_PROXY
FIELD		|useip		|t_integer	|'1'	|NOT NULL	|ZBX_PROXY
FIELD		|ip		|t_varchar(64)	|'127.0.0.1'|NOT NULL	|ZBX_PROXY
FIELD		|dns		|t_varchar(255)	|''	|NOT NULL	|ZBX_PROXY
FIELD		|port		|t_varchar(64)	|'10050'|NOT NULL	|ZBX_PROXY
FIELD		|bulk		|t_integer	|'1'	|NOT NULL	|ZBX_PROXY
INDEX		|1		|hostid,type
INDEX		|2		|ip,dns

TABLE|valuemaps|valuemapid|ZBX_TEMPLATE
FIELD		|valuemapid	|t_id		|	|NOT NULL	|0
FIELD		|name		|t_varchar(64)	|''	|NOT NULL	|0
UNIQUE		|1		|name

TABLE|items|itemid|ZBX_TEMPLATE
FIELD		|itemid		|t_id		|	|NOT NULL	|0
FIELD		|type		|t_integer	|'0'	|NOT NULL	|ZBX_PROXY
FIELD		|snmp_community	|t_varchar(64)	|''	|NOT NULL	|ZBX_PROXY
FIELD		|snmp_oid	|t_varchar(512)	|''	|NOT NULL	|ZBX_PROXY
FIELD		|hostid		|t_id		|	|NOT NULL	|ZBX_PROXY		|1|hosts
FIELD		|name		|t_varchar(255)	|''	|NOT NULL	|0
FIELD		|key_		|t_varchar(255)	|''	|NOT NULL	|ZBX_PROXY
FIELD		|delay		|t_varchar(1024)|'0'	|NOT NULL	|ZBX_PROXY
FIELD		|history	|t_varchar(255)	|'90d'	|NOT NULL	|0
FIELD		|trends		|t_varchar(255)	|'365d'	|NOT NULL	|0
FIELD		|status		|t_integer	|'0'	|NOT NULL	|ZBX_PROXY
FIELD		|value_type	|t_integer	|'0'	|NOT NULL	|ZBX_PROXY
FIELD		|trapper_hosts	|t_varchar(255)	|''	|NOT NULL	|ZBX_PROXY
FIELD		|units		|t_varchar(255)	|''	|NOT NULL	|0
FIELD		|snmpv3_securityname|t_varchar(64)|''	|NOT NULL	|ZBX_PROXY
FIELD		|snmpv3_securitylevel|t_integer	|'0'	|NOT NULL	|ZBX_PROXY
FIELD		|snmpv3_authpassphrase|t_varchar(64)|''	|NOT NULL	|ZBX_PROXY
FIELD		|snmpv3_privpassphrase|t_varchar(64)|''	|NOT NULL	|ZBX_PROXY
FIELD		|formula	|t_varchar(255)	|''	|NOT NULL	|0
FIELD		|error		|t_varchar(2048)|''	|NOT NULL	|ZBX_NODATA
FIELD		|lastlogsize	|t_bigint	|'0'	|NOT NULL	|ZBX_PROXY,ZBX_NODATA
FIELD		|logtimefmt	|t_varchar(64)	|''	|NOT NULL	|ZBX_PROXY
FIELD		|templateid	|t_id		|	|NULL		|0			|2|items	|itemid
FIELD		|valuemapid	|t_id		|	|NULL		|0			|3|valuemaps	|		|RESTRICT
FIELD		|params		|t_shorttext	|''	|NOT NULL	|ZBX_PROXY
FIELD		|ipmi_sensor	|t_varchar(128)	|''	|NOT NULL	|ZBX_PROXY
FIELD		|authtype	|t_integer	|'0'	|NOT NULL	|ZBX_PROXY
FIELD		|username	|t_varchar(64)	|''	|NOT NULL	|ZBX_PROXY
FIELD		|password	|t_varchar(64)	|''	|NOT NULL	|ZBX_PROXY
FIELD		|publickey	|t_varchar(64)	|''	|NOT NULL	|ZBX_PROXY
FIELD		|privatekey	|t_varchar(64)	|''	|NOT NULL	|ZBX_PROXY
FIELD		|mtime		|t_integer	|'0'	|NOT NULL	|ZBX_PROXY,ZBX_NODATA
FIELD		|flags		|t_integer	|'0'	|NOT NULL	|ZBX_PROXY
FIELD		|interfaceid	|t_id		|	|NULL		|ZBX_PROXY		|4|interface	|		|RESTRICT
FIELD		|port		|t_varchar(64)	|''	|NOT NULL	|ZBX_PROXY
FIELD		|description	|t_shorttext	|''	|NOT NULL	|0
FIELD		|inventory_link	|t_integer	|'0'	|NOT NULL	|0
FIELD		|lifetime	|t_varchar(255)	|'30d'	|NOT NULL	|0
FIELD		|snmpv3_authprotocol|t_integer	|'0'	|NOT NULL	|ZBX_PROXY
FIELD		|snmpv3_privprotocol|t_integer	|'0'	|NOT NULL	|ZBX_PROXY
FIELD		|state		|t_integer	|'0'	|NOT NULL	|ZBX_NODATA
FIELD		|snmpv3_contextname|t_varchar(255)|''	|NOT NULL	|ZBX_PROXY
FIELD		|evaltype	|t_integer	|'0'	|NOT NULL	|0
FIELD		|jmx_endpoint	|t_varchar(255)	|''	|NOT NULL	|ZBX_PROXY
FIELD		|master_itemid	|t_id		|	|NULL		|0			|5|items	|itemid
FIELD		|timeout	|t_varchar(255)	|'3s'	|NOT NULL	|ZBX_PROXY
FIELD		|url		|t_varchar(2048)|''	|NOT NULL	|ZBX_PROXY
FIELD		|query_fields	|t_varchar(2048)|''	|NOT NULL	|ZBX_PROXY
FIELD		|posts		|t_shorttext	|''	|NOT NULL	|ZBX_PROXY
FIELD		|status_codes	|t_varchar(255)	|'200'	|NOT NULL	|ZBX_PROXY
FIELD		|follow_redirects|t_integer	|'1'	|NOT NULL	|ZBX_PROXY
FIELD		|post_type	|t_integer	|'0'	|NOT NULL	|ZBX_PROXY
FIELD		|http_proxy	|t_varchar(255)	|''	|NOT NULL	|ZBX_PROXY,ZBX_NODATA
FIELD		|headers	|t_shorttext	|''	|NOT NULL	|ZBX_PROXY
FIELD		|retrieve_mode	|t_integer	|'0'	|NOT NULL	|ZBX_PROXY
FIELD		|request_method	|t_integer	|'0'	|NOT NULL	|ZBX_PROXY
FIELD		|output_format	|t_integer	|'0'	|NOT NULL	|ZBX_PROXY
FIELD		|ssl_cert_file	|t_varchar(255)	|''	|NOT NULL	|ZBX_PROXY,ZBX_NODATA
FIELD		|ssl_key_file	|t_varchar(255)	|''	|NOT NULL	|ZBX_PROXY,ZBX_NODATA
FIELD		|ssl_key_password|t_varchar(64)	|''	|NOT NULL	|ZBX_PROXY,ZBX_NODATA
FIELD		|verify_peer	|t_integer	|'0'	|NOT NULL	|ZBX_PROXY
FIELD		|verify_host	|t_integer	|'0'	|NOT NULL	|ZBX_PROXY
FIELD		|allow_traps	|t_integer	|'0'	|NOT NULL	|ZBX_PROXY
UNIQUE		|1		|hostid,key_
INDEX		|3		|status
INDEX		|4		|templateid
INDEX		|5		|valuemapid
INDEX		|6		|interfaceid
INDEX		|7		|master_itemid

TABLE|httpstepitem|httpstepitemid|ZBX_TEMPLATE
FIELD		|httpstepitemid	|t_id		|	|NOT NULL	|0
FIELD		|httpstepid	|t_id		|	|NOT NULL	|ZBX_PROXY		|1|httpstep
FIELD		|itemid		|t_id		|	|NOT NULL	|ZBX_PROXY		|2|items
FIELD		|type		|t_integer	|'0'	|NOT NULL	|ZBX_PROXY
UNIQUE		|1		|httpstepid,itemid
INDEX		|2		|itemid

TABLE|httptestitem|httptestitemid|ZBX_TEMPLATE
FIELD		|httptestitemid	|t_id		|	|NOT NULL	|0
FIELD		|httptestid	|t_id		|	|NOT NULL	|ZBX_PROXY		|1|httptest
FIELD		|itemid		|t_id		|	|NOT NULL	|ZBX_PROXY		|2|items
FIELD		|type		|t_integer	|'0'	|NOT NULL	|ZBX_PROXY
UNIQUE		|1		|httptestid,itemid
INDEX		|2		|itemid

TABLE|media_type|mediatypeid|ZBX_DATA
FIELD		|mediatypeid	|t_id		|	|NOT NULL	|0
FIELD		|type		|t_integer	|'0'	|NOT NULL	|0
FIELD		|description	|t_varchar(100)	|''	|NOT NULL	|0
FIELD		|smtp_server	|t_varchar(255)	|''	|NOT NULL	|0
FIELD		|smtp_helo	|t_varchar(255)	|''	|NOT NULL	|0
FIELD		|smtp_email	|t_varchar(255)	|''	|NOT NULL	|0
FIELD		|exec_path	|t_varchar(255)	|''	|NOT NULL	|0
FIELD		|gsm_modem	|t_varchar(255)	|''	|NOT NULL	|0
FIELD		|username	|t_varchar(255)	|''	|NOT NULL	|0
FIELD		|passwd		|t_varchar(255)	|''	|NOT NULL	|0
FIELD		|status		|t_integer	|'0'	|NOT NULL	|0
FIELD		|smtp_port	|t_integer	|'25'	|NOT NULL	|0
FIELD		|smtp_security	|t_integer	|'0'	|NOT NULL	|0
FIELD		|smtp_verify_peer|t_integer	|'0'	|NOT NULL	|0
FIELD		|smtp_verify_host|t_integer	|'0'	|NOT NULL	|0
FIELD		|smtp_authentication|t_integer	|'0'	|NOT NULL	|0
FIELD		|exec_params	|t_varchar(255)	|''	|NOT NULL	|0
FIELD		|maxsessions	|t_integer	|'1'	|NOT NULL	|0
FIELD		|maxattempts	|t_integer	|'3'	|NOT NULL	|0
FIELD		|attempt_interval|t_varchar(32)	|'10s'	|NOT NULL	|0
FIELD		|content_type	|t_integer	|'1'	|NOT NULL	|0
UNIQUE		|1		|description

TABLE|usrgrp|usrgrpid|ZBX_DATA
FIELD		|usrgrpid	|t_id		|	|NOT NULL	|0
FIELD		|name		|t_varchar(64)	|''	|NOT NULL	|0
FIELD		|gui_access	|t_integer	|'0'	|NOT NULL	|0
FIELD		|users_status	|t_integer	|'0'	|NOT NULL	|0
FIELD		|debug_mode	|t_integer	|'0'	|NOT NULL	|0
UNIQUE		|1		|name

TABLE|users_groups|id|ZBX_DATA
FIELD		|id		|t_id		|	|NOT NULL	|0
FIELD		|usrgrpid	|t_id		|	|NOT NULL	|0			|1|usrgrp
FIELD		|userid		|t_id		|	|NOT NULL	|0			|2|users
UNIQUE		|1		|usrgrpid,userid
INDEX		|2		|userid

TABLE|scripts|scriptid|ZBX_DATA
FIELD		|scriptid	|t_id		|	|NOT NULL	|0
FIELD		|name		|t_varchar(255)	|''	|NOT NULL	|0
FIELD		|command	|t_varchar(255)	|''	|NOT NULL	|0
FIELD		|host_access	|t_integer	|'2'	|NOT NULL	|0
FIELD		|usrgrpid	|t_id		|	|NULL		|0			|1|usrgrp	|		|RESTRICT
FIELD		|groupid	|t_id		|	|NULL		|0			|2|hstgrp	|		|RESTRICT
FIELD		|description	|t_shorttext	|''	|NOT NULL	|0
FIELD		|confirmation	|t_varchar(255)	|''	|NOT NULL	|0
FIELD		|type		|t_integer	|'0'	|NOT NULL	|0
FIELD		|execute_on	|t_integer	|'2'	|NOT NULL	|0
INDEX		|1		|usrgrpid
INDEX		|2		|groupid
UNIQUE		|3		|name

TABLE|actions|actionid|ZBX_DATA
FIELD		|actionid	|t_id		|	|NOT NULL	|0
FIELD		|name		|t_varchar(255)	|''	|NOT NULL	|0
FIELD		|eventsource	|t_integer	|'0'	|NOT NULL	|0
FIELD		|evaltype	|t_integer	|'0'	|NOT NULL	|0
FIELD		|status		|t_integer	|'0'	|NOT NULL	|0
FIELD		|esc_period	|t_varchar(255)	|'1h'	|NOT NULL	|0
FIELD		|def_shortdata	|t_varchar(255)	|''	|NOT NULL	|0
FIELD		|def_longdata	|t_shorttext	|''	|NOT NULL	|0
FIELD		|r_shortdata	|t_varchar(255)	|''	|NOT NULL	|0
FIELD		|r_longdata	|t_shorttext	|''	|NOT NULL	|0
FIELD		|formula	|t_varchar(255)	|''	|NOT NULL	|0
FIELD		|pause_suppressed|t_integer	|'1'	|NOT NULL	|0
FIELD		|ack_shortdata	|t_varchar(255)	|''	|NOT NULL	|0
FIELD		|ack_longdata	|t_shorttext	|''	|NOT NULL	|0
INDEX		|1		|eventsource,status
UNIQUE		|2		|name

TABLE|operations|operationid|ZBX_DATA
FIELD		|operationid	|t_id		|	|NOT NULL	|0
FIELD		|actionid	|t_id		|	|NOT NULL	|0			|1|actions
FIELD		|operationtype	|t_integer	|'0'	|NOT NULL	|0
FIELD		|esc_period	|t_varchar(255)	|'0'	|NOT NULL	|0
FIELD		|esc_step_from	|t_integer	|'1'	|NOT NULL	|0
FIELD		|esc_step_to	|t_integer	|'1'	|NOT NULL	|0
FIELD		|evaltype	|t_integer	|'0'	|NOT NULL	|0
FIELD		|recovery	|t_integer	|'0'	|NOT NULL	|0
INDEX		|1		|actionid

TABLE|opmessage|operationid|ZBX_DATA
FIELD		|operationid	|t_id		|	|NOT NULL	|0			|1|operations
FIELD		|default_msg	|t_integer	|'0'	|NOT NULL	|0
FIELD		|subject	|t_varchar(255)	|''	|NOT NULL	|0
FIELD		|message	|t_shorttext	|''	|NOT NULL	|0
FIELD		|mediatypeid	|t_id		|	|NULL		|0			|2|media_type	|		|RESTRICT
INDEX		|1		|mediatypeid

TABLE|opmessage_grp|opmessage_grpid|ZBX_DATA
FIELD		|opmessage_grpid|t_id		|	|NOT NULL	|0
FIELD		|operationid	|t_id		|	|NOT NULL	|0			|1|operations
FIELD		|usrgrpid	|t_id		|	|NOT NULL	|0			|2|usrgrp	|		|RESTRICT
UNIQUE		|1		|operationid,usrgrpid
INDEX		|2		|usrgrpid

TABLE|opmessage_usr|opmessage_usrid|ZBX_DATA
FIELD		|opmessage_usrid|t_id		|	|NOT NULL	|0
FIELD		|operationid	|t_id		|	|NOT NULL	|0			|1|operations
FIELD		|userid		|t_id		|	|NOT NULL	|0			|2|users	|		|RESTRICT
UNIQUE		|1		|operationid,userid
INDEX		|2		|userid

TABLE|opcommand|operationid|ZBX_DATA
FIELD		|operationid	|t_id		|	|NOT NULL	|0			|1|operations
FIELD		|type		|t_integer	|'0'	|NOT NULL	|0
FIELD		|scriptid	|t_id		|	|NULL		|0			|2|scripts	|		|RESTRICT
FIELD		|execute_on	|t_integer	|'0'	|NOT NULL	|0
FIELD		|port		|t_varchar(64)	|''	|NOT NULL	|0
FIELD		|authtype	|t_integer	|'0'	|NOT NULL	|0
FIELD		|username	|t_varchar(64)	|''	|NOT NULL	|0
FIELD		|password	|t_varchar(64)	|''	|NOT NULL	|0
FIELD		|publickey	|t_varchar(64)	|''	|NOT NULL	|0
FIELD		|privatekey	|t_varchar(64)	|''	|NOT NULL	|0
FIELD		|command	|t_shorttext	|''	|NOT NULL	|0
INDEX		|1		|scriptid

TABLE|opcommand_hst|opcommand_hstid|ZBX_DATA
FIELD		|opcommand_hstid|t_id		|	|NOT NULL	|0
FIELD		|operationid	|t_id		|	|NOT NULL	|0			|1|operations
FIELD		|hostid		|t_id		|	|NULL		|0			|2|hosts	|		|RESTRICT
INDEX		|1		|operationid
INDEX		|2		|hostid

TABLE|opcommand_grp|opcommand_grpid|ZBX_DATA
FIELD		|opcommand_grpid|t_id		|	|NOT NULL	|0
FIELD		|operationid	|t_id		|	|NOT NULL	|0			|1|operations
FIELD		|groupid	|t_id		|	|NOT NULL	|0			|2|hstgrp	|		|RESTRICT
INDEX		|1		|operationid
INDEX		|2		|groupid

TABLE|opgroup|opgroupid|ZBX_DATA
FIELD		|opgroupid	|t_id		|	|NOT NULL	|0
FIELD		|operationid	|t_id		|	|NOT NULL	|0			|1|operations
FIELD		|groupid	|t_id		|	|NOT NULL	|0			|2|hstgrp	|		|RESTRICT
UNIQUE		|1		|operationid,groupid
INDEX		|2		|groupid

TABLE|optemplate|optemplateid|ZBX_TEMPLATE
FIELD		|optemplateid	|t_id		|	|NOT NULL	|0
FIELD		|operationid	|t_id		|	|NOT NULL	|0			|1|operations
FIELD		|templateid	|t_id		|	|NOT NULL	|0			|2|hosts	|hostid		|RESTRICT
UNIQUE		|1		|operationid,templateid
INDEX		|2		|templateid

TABLE|opconditions|opconditionid|ZBX_DATA
FIELD		|opconditionid	|t_id		|	|NOT NULL	|0
FIELD		|operationid	|t_id		|	|NOT NULL	|0			|1|operations
FIELD		|conditiontype	|t_integer	|'0'	|NOT NULL	|0
FIELD		|operator	|t_integer	|'0'	|NOT NULL	|0
FIELD		|value		|t_varchar(255)	|''	|NOT NULL	|0
INDEX		|1		|operationid

TABLE|conditions|conditionid|ZBX_DATA
FIELD		|conditionid	|t_id		|	|NOT NULL	|0
FIELD		|actionid	|t_id		|	|NOT NULL	|0			|1|actions
FIELD		|conditiontype	|t_integer	|'0'	|NOT NULL	|0
FIELD		|operator	|t_integer	|'0'	|NOT NULL	|0
FIELD		|value		|t_varchar(255)	|''	|NOT NULL	|0
FIELD		|value2		|t_varchar(255)	|''	|NOT NULL	|0
INDEX		|1		|actionid

TABLE|config|configid|ZBX_DATA
FIELD		|configid	|t_id		|	|NOT NULL	|0
FIELD		|refresh_unsupported|t_varchar(32)|'10m'	|NOT NULL	|ZBX_PROXY
FIELD		|work_period	|t_varchar(255)	|'1-5,09:00-18:00'|NOT NULL|0
FIELD		|alert_usrgrpid	|t_id		|	|NULL		|0			|1|usrgrp	|usrgrpid	|RESTRICT
FIELD		|default_theme	|t_varchar(128)	|'blue-theme'|NOT NULL	|ZBX_NODATA
FIELD		|authentication_type|t_integer	|'0'	|NOT NULL	|ZBX_NODATA
FIELD		|ldap_host	|t_varchar(255)	|''	|NOT NULL	|ZBX_NODATA
FIELD		|ldap_port	|t_integer	|389	|NOT NULL	|ZBX_NODATA
FIELD		|ldap_base_dn	|t_varchar(255)	|''	|NOT NULL	|ZBX_NODATA
FIELD		|ldap_bind_dn	|t_varchar(255)	|''	|NOT NULL	|ZBX_NODATA
FIELD		|ldap_bind_password|t_varchar(128)|''	|NOT NULL	|ZBX_NODATA
FIELD		|ldap_search_attribute|t_varchar(128)|''|NOT NULL	|ZBX_NODATA
FIELD		|dropdown_first_entry|t_integer	|'1'	|NOT NULL	|ZBX_NODATA
FIELD		|dropdown_first_remember|t_integer|'1'	|NOT NULL	|ZBX_NODATA
FIELD		|discovery_groupid|t_id		|	|NOT NULL	|ZBX_PROXY		|2|hstgrp	|groupid	|RESTRICT
FIELD		|max_in_table	|t_integer	|'50'	|NOT NULL	|ZBX_NODATA
FIELD		|search_limit	|t_integer	|'1000'	|NOT NULL	|ZBX_NODATA
FIELD		|severity_color_0|t_varchar(6)	|'97AAB3'|NOT NULL	|ZBX_NODATA
FIELD		|severity_color_1|t_varchar(6)	|'7499FF'|NOT NULL	|ZBX_NODATA
FIELD		|severity_color_2|t_varchar(6)	|'FFC859'|NOT NULL	|ZBX_NODATA
FIELD		|severity_color_3|t_varchar(6)	|'FFA059'|NOT NULL	|ZBX_NODATA
FIELD		|severity_color_4|t_varchar(6)	|'E97659'|NOT NULL	|ZBX_NODATA
FIELD		|severity_color_5|t_varchar(6)	|'E45959'|NOT NULL	|ZBX_NODATA
FIELD		|severity_name_0|t_varchar(32)	|'Not classified'|NOT NULL|ZBX_NODATA
FIELD		|severity_name_1|t_varchar(32)	|'Information'|NOT NULL	|ZBX_NODATA
FIELD		|severity_name_2|t_varchar(32)	|'Warning'|NOT NULL	|ZBX_NODATA
FIELD		|severity_name_3|t_varchar(32)	|'Average'|NOT NULL	|ZBX_NODATA
FIELD		|severity_name_4|t_varchar(32)	|'High'	|NOT NULL	|ZBX_NODATA
FIELD		|severity_name_5|t_varchar(32)	|'Disaster'|NOT NULL	|ZBX_NODATA
FIELD		|ok_period	|t_varchar(32)	|'5m'	|NOT NULL	|ZBX_NODATA
FIELD		|blink_period	|t_varchar(32)	|'2m'	|NOT NULL	|ZBX_NODATA
FIELD		|problem_unack_color|t_varchar(6)|'CC0000'|NOT NULL	|ZBX_NODATA
FIELD		|problem_ack_color|t_varchar(6)	|'CC0000'|NOT NULL	|ZBX_NODATA
FIELD		|ok_unack_color	|t_varchar(6)	|'009900'|NOT NULL	|ZBX_NODATA
FIELD		|ok_ack_color	|t_varchar(6)	|'009900'|NOT NULL	|ZBX_NODATA
FIELD		|problem_unack_style|t_integer	|'1'	|NOT NULL	|ZBX_NODATA
FIELD		|problem_ack_style|t_integer	|'1'	|NOT NULL	|ZBX_NODATA
FIELD		|ok_unack_style	|t_integer	|'1'	|NOT NULL	|ZBX_NODATA
FIELD		|ok_ack_style	|t_integer	|'1'	|NOT NULL	|ZBX_NODATA
FIELD		|snmptrap_logging|t_integer	|'1'	|NOT NULL	|ZBX_PROXY,ZBX_NODATA
FIELD		|server_check_interval|t_integer|'10'	|NOT NULL	|ZBX_NODATA
FIELD		|hk_events_mode	|t_integer	|'1'	|NOT NULL	|ZBX_NODATA
FIELD		|hk_events_trigger|t_varchar(32)|'365d'	|NOT NULL	|ZBX_NODATA
FIELD		|hk_events_internal|t_varchar(32)|'1d'	|NOT NULL	|ZBX_NODATA
FIELD		|hk_events_discovery|t_varchar(32)|'1d'	|NOT NULL	|ZBX_NODATA
FIELD		|hk_events_autoreg|t_varchar(32)|'1d'	|NOT NULL	|ZBX_NODATA
FIELD		|hk_services_mode|t_integer	|'1'	|NOT NULL	|ZBX_NODATA
FIELD		|hk_services	|t_varchar(32)	|'365d'	|NOT NULL	|ZBX_NODATA
FIELD		|hk_audit_mode	|t_integer	|'1'	|NOT NULL	|ZBX_NODATA
FIELD		|hk_audit	|t_varchar(32)	|'365d'	|NOT NULL	|ZBX_NODATA
FIELD		|hk_sessions_mode|t_integer	|'1'	|NOT NULL	|ZBX_NODATA
FIELD		|hk_sessions	|t_varchar(32)	|'365d'	|NOT NULL	|ZBX_NODATA
FIELD		|hk_history_mode|t_integer	|'1'	|NOT NULL	|ZBX_NODATA
FIELD		|hk_history_global|t_integer	|'0'	|NOT NULL	|ZBX_NODATA
FIELD		|hk_history	|t_varchar(32)	|'90d'	|NOT NULL	|ZBX_NODATA
FIELD		|hk_trends_mode	|t_integer	|'1'	|NOT NULL	|ZBX_NODATA
FIELD		|hk_trends_global|t_integer	|'0'	|NOT NULL	|ZBX_NODATA
FIELD		|hk_trends	|t_varchar(32)	|'365d'	|NOT NULL	|ZBX_NODATA
FIELD		|default_inventory_mode|t_integer|'-1'	|NOT NULL	|ZBX_NODATA
FIELD		|custom_color	|t_integer	|'0'	|NOT NULL	|ZBX_NODATA
FIELD		|http_auth_enabled	|t_integer	|'0'	|NOT NULL	|ZBX_NODATA
FIELD		|http_login_form	|t_integer	|'0'	|NOT NULL	|ZBX_NODATA
FIELD		|http_strip_domains	|t_varchar(2048)|''	|NOT NULL	|ZBX_NODATA
FIELD		|http_case_sensitive	|t_integer	|'1'	|NOT NULL	|ZBX_NODATA
FIELD		|ldap_configured		|t_integer		|'0'	|NOT NULL	|ZBX_NODATA
FIELD		|ldap_case_sensitive	|t_integer	|'1'	|NOT NULL	|ZBX_NODATA
INDEX		|1		|alert_usrgrpid
INDEX		|2		|discovery_groupid

TABLE|triggers|triggerid|ZBX_TEMPLATE
FIELD		|triggerid	|t_id		|	|NOT NULL	|0
FIELD		|expression	|t_varchar(2048)|''	|NOT NULL	|0
FIELD		|description	|t_varchar(255)	|''	|NOT NULL	|0
FIELD		|url		|t_varchar(255)	|''	|NOT NULL	|0
FIELD		|status		|t_integer	|'0'	|NOT NULL	|0
FIELD		|value		|t_integer	|'0'	|NOT NULL	|ZBX_NODATA
FIELD		|priority	|t_integer	|'0'	|NOT NULL	|0
FIELD		|lastchange	|t_integer	|'0'	|NOT NULL	|ZBX_NODATA
FIELD		|comments	|t_shorttext	|''	|NOT NULL	|0
FIELD		|error		|t_varchar(2048)|''	|NOT NULL	|ZBX_NODATA
FIELD		|templateid	|t_id		|	|NULL		|0			|1|triggers	|triggerid
FIELD		|type		|t_integer	|'0'	|NOT NULL	|0
FIELD		|state		|t_integer	|'0'	|NOT NULL	|ZBX_NODATA
FIELD		|flags		|t_integer	|'0'	|NOT NULL	|0
FIELD		|recovery_mode	|t_integer	|'0'	|NOT NULL	|0
FIELD		|recovery_expression|t_varchar(2048)|''	|NOT NULL	|0
FIELD		|correlation_mode|t_integer	|'0'	|NOT NULL	|0
FIELD		|correlation_tag|t_varchar(255)	|''	|NOT NULL	|0
FIELD		|manual_close	|t_integer	|'0'	|NOT NULL	|0
INDEX		|1		|status
INDEX		|2		|value,lastchange
INDEX		|3		|templateid

TABLE|trigger_depends|triggerdepid|ZBX_TEMPLATE
FIELD		|triggerdepid	|t_id		|	|NOT NULL	|0
FIELD		|triggerid_down	|t_id		|	|NOT NULL	|0			|1|triggers	|triggerid
FIELD		|triggerid_up	|t_id		|	|NOT NULL	|0			|2|triggers	|triggerid
UNIQUE		|1		|triggerid_down,triggerid_up
INDEX		|2		|triggerid_up

TABLE|functions|functionid|ZBX_TEMPLATE
FIELD		|functionid	|t_id		|	|NOT NULL	|0
FIELD		|itemid		|t_id		|	|NOT NULL	|0			|1|items
FIELD		|triggerid	|t_id		|	|NOT NULL	|0			|2|triggers
FIELD		|name		|t_varchar(12)	|''	|NOT NULL	|0
FIELD		|parameter	|t_varchar(255)	|'0'	|NOT NULL	|0
INDEX		|1		|triggerid
INDEX		|2		|itemid,name,parameter

TABLE|graphs|graphid|ZBX_TEMPLATE
FIELD		|graphid	|t_id		|	|NOT NULL	|0
FIELD		|name		|t_varchar(128)	|''	|NOT NULL	|0
FIELD		|width		|t_integer	|'900'	|NOT NULL	|0
FIELD		|height		|t_integer	|'200'	|NOT NULL	|0
FIELD		|yaxismin	|t_double	|'0'	|NOT NULL	|0
FIELD		|yaxismax	|t_double	|'100'	|NOT NULL	|0
FIELD		|templateid	|t_id		|	|NULL		|0			|1|graphs	|graphid
FIELD		|show_work_period|t_integer	|'1'	|NOT NULL	|0
FIELD		|show_triggers	|t_integer	|'1'	|NOT NULL	|0
FIELD		|graphtype	|t_integer	|'0'	|NOT NULL	|0
FIELD		|show_legend	|t_integer	|'1'	|NOT NULL	|0
FIELD		|show_3d	|t_integer	|'0'	|NOT NULL	|0
FIELD		|percent_left	|t_double	|'0'	|NOT NULL	|0
FIELD		|percent_right	|t_double	|'0'	|NOT NULL	|0
FIELD		|ymin_type	|t_integer	|'0'	|NOT NULL	|0
FIELD		|ymax_type	|t_integer	|'0'	|NOT NULL	|0
FIELD		|ymin_itemid	|t_id		|	|NULL		|0			|2|items	|itemid		|RESTRICT
FIELD		|ymax_itemid	|t_id		|	|NULL		|0			|3|items	|itemid		|RESTRICT
FIELD		|flags		|t_integer	|'0'	|NOT NULL	|0
INDEX		|1		|name
INDEX		|2		|templateid
INDEX		|3		|ymin_itemid
INDEX		|4		|ymax_itemid

TABLE|graphs_items|gitemid|ZBX_TEMPLATE
FIELD		|gitemid	|t_id		|	|NOT NULL	|0
FIELD		|graphid	|t_id		|	|NOT NULL	|0			|1|graphs
FIELD		|itemid		|t_id		|	|NOT NULL	|0			|2|items
FIELD		|drawtype	|t_integer	|'0'	|NOT NULL	|0
FIELD		|sortorder	|t_integer	|'0'	|NOT NULL	|0
FIELD		|color		|t_varchar(6)	|'009600'|NOT NULL	|0
FIELD		|yaxisside	|t_integer	|'0'	|NOT NULL	|0
FIELD		|calc_fnc	|t_integer	|'2'	|NOT NULL	|0
FIELD		|type		|t_integer	|'0'	|NOT NULL	|0
INDEX		|1		|itemid
INDEX		|2		|graphid

TABLE|graph_theme|graphthemeid|ZBX_DATA
FIELD		|graphthemeid	|t_id		|	|NOT NULL	|0
FIELD		|theme		|t_varchar(64)	|''	|NOT NULL	|0
FIELD		|backgroundcolor|t_varchar(6)	|''	|NOT NULL	|0
FIELD		|graphcolor	|t_varchar(6)	|''	|NOT NULL	|0
FIELD		|gridcolor	|t_varchar(6)	|''	|NOT NULL	|0
FIELD		|maingridcolor	|t_varchar(6)	|''	|NOT NULL	|0
FIELD		|gridbordercolor|t_varchar(6)	|''	|NOT NULL	|0
FIELD		|textcolor	|t_varchar(6)	|''	|NOT NULL	|0
FIELD		|highlightcolor	|t_varchar(6)	|''	|NOT NULL	|0
FIELD		|leftpercentilecolor|t_varchar(6)|''	|NOT NULL	|0
FIELD		|rightpercentilecolor|t_varchar(6)|''	|NOT NULL	|0
FIELD		|nonworktimecolor|t_varchar(6)	|''	|NOT NULL	|0
FIELD		|colorpalette	|t_varchar(255)	|''	|NOT NULL	|0
UNIQUE		|1		|theme

TABLE|globalmacro|globalmacroid|ZBX_DATA
FIELD		|globalmacroid	|t_id		|	|NOT NULL	|0
FIELD		|macro		|t_varchar(255)	|''	|NOT NULL	|ZBX_PROXY
FIELD		|value		|t_varchar(255)	|''	|NOT NULL	|ZBX_PROXY
UNIQUE		|1		|macro

TABLE|hostmacro|hostmacroid|ZBX_TEMPLATE
FIELD		|hostmacroid	|t_id		|	|NOT NULL	|0
FIELD		|hostid		|t_id		|	|NOT NULL	|ZBX_PROXY		|1|hosts
FIELD		|macro		|t_varchar(255)	|''	|NOT NULL	|ZBX_PROXY
FIELD		|value		|t_varchar(255)	|''	|NOT NULL	|ZBX_PROXY
UNIQUE		|1		|hostid,macro

TABLE|hosts_groups|hostgroupid|ZBX_TEMPLATE
FIELD		|hostgroupid	|t_id		|	|NOT NULL	|0
FIELD		|hostid		|t_id		|	|NOT NULL	|0			|1|hosts
FIELD		|groupid	|t_id		|	|NOT NULL	|0			|2|hstgrp
UNIQUE		|1		|hostid,groupid
INDEX		|2		|groupid

TABLE|hosts_templates|hosttemplateid|ZBX_TEMPLATE
FIELD		|hosttemplateid	|t_id		|	|NOT NULL	|0
FIELD		|hostid		|t_id		|	|NOT NULL	|ZBX_PROXY		|1|hosts
FIELD		|templateid	|t_id		|	|NOT NULL	|ZBX_PROXY		|2|hosts	|hostid
UNIQUE		|1		|hostid,templateid
INDEX		|2		|templateid

TABLE|items_applications|itemappid|ZBX_TEMPLATE
FIELD		|itemappid	|t_id		|	|NOT NULL	|0
FIELD		|applicationid	|t_id		|	|NOT NULL	|0			|1|applications
FIELD		|itemid		|t_id		|	|NOT NULL	|0			|2|items
UNIQUE		|1		|applicationid,itemid
INDEX		|2		|itemid

TABLE|mappings|mappingid|ZBX_TEMPLATE
FIELD		|mappingid	|t_id		|	|NOT NULL	|0
FIELD		|valuemapid	|t_id		|	|NOT NULL	|0			|1|valuemaps
FIELD		|value		|t_varchar(64)	|''	|NOT NULL	|0
FIELD		|newvalue	|t_varchar(64)	|''	|NOT NULL	|0
INDEX		|1		|valuemapid

TABLE|media|mediaid|ZBX_DATA
FIELD		|mediaid	|t_id		|	|NOT NULL	|0
FIELD		|userid		|t_id		|	|NOT NULL	|0			|1|users
FIELD		|mediatypeid	|t_id		|	|NOT NULL	|0			|2|media_type
FIELD		|sendto		|t_varchar(1024)|''	|NOT NULL	|0
FIELD		|active		|t_integer	|'0'	|NOT NULL	|0
FIELD		|severity	|t_integer	|'63'	|NOT NULL	|0
FIELD		|period		|t_varchar(1024)|'1-7,00:00-24:00'|NOT NULL|0
INDEX		|1		|userid
INDEX		|2		|mediatypeid

TABLE|rights|rightid|ZBX_DATA
FIELD		|rightid	|t_id		|	|NOT NULL	|0
FIELD		|groupid	|t_id		|	|NOT NULL	|0			|1|usrgrp	|usrgrpid
FIELD		|permission	|t_integer	|'0'	|NOT NULL	|0
FIELD		|id		|t_id		|	|NOT NULL	|0			|2|hstgrp	|groupid
INDEX		|1		|groupid
INDEX		|2		|id

TABLE|services|serviceid|ZBX_DATA
FIELD		|serviceid	|t_id		|	|NOT NULL	|0
FIELD		|name		|t_varchar(128)	|''	|NOT NULL	|0
FIELD		|status		|t_integer	|'0'	|NOT NULL	|0
FIELD		|algorithm	|t_integer	|'0'	|NOT NULL	|0
FIELD		|triggerid	|t_id		|	|NULL		|0			|1|triggers
FIELD		|showsla	|t_integer	|'0'	|NOT NULL	|0
FIELD		|goodsla	|t_double	|'99.9'	|NOT NULL	|0
FIELD		|sortorder	|t_integer	|'0'	|NOT NULL	|0
INDEX		|1		|triggerid

TABLE|services_links|linkid|ZBX_DATA
FIELD		|linkid		|t_id		|	|NOT NULL	|0
FIELD		|serviceupid	|t_id		|	|NOT NULL	|0			|1|services	|serviceid
FIELD		|servicedownid	|t_id		|	|NOT NULL	|0			|2|services	|serviceid
FIELD		|soft		|t_integer	|'0'	|NOT NULL	|0
INDEX		|1		|servicedownid
UNIQUE		|2		|serviceupid,servicedownid

TABLE|services_times|timeid|ZBX_DATA
FIELD		|timeid		|t_id		|	|NOT NULL	|0
FIELD		|serviceid	|t_id		|	|NOT NULL	|0			|1|services
FIELD		|type		|t_integer	|'0'	|NOT NULL	|0
FIELD		|ts_from	|t_integer	|'0'	|NOT NULL	|0
FIELD		|ts_to		|t_integer	|'0'	|NOT NULL	|0
FIELD		|note		|t_varchar(255)	|''	|NOT NULL	|0
INDEX		|1		|serviceid,type,ts_from,ts_to

TABLE|icon_map|iconmapid|ZBX_DATA
FIELD		|iconmapid	|t_id		|	|NOT NULL	|0
FIELD		|name		|t_varchar(64)	|''	|NOT NULL	|0
FIELD		|default_iconid	|t_id		|	|NOT NULL	|0			|1|images	|imageid	|RESTRICT
UNIQUE		|1		|name
INDEX		|2		|default_iconid

TABLE|icon_mapping|iconmappingid|ZBX_DATA
FIELD		|iconmappingid	|t_id		|	|NOT NULL	|0
FIELD		|iconmapid	|t_id		|	|NOT NULL	|0			|1|icon_map
FIELD		|iconid		|t_id		|	|NOT NULL	|0			|2|images	|imageid	|RESTRICT
FIELD		|inventory_link	|t_integer	|'0'	|NOT NULL	|0
FIELD		|expression	|t_varchar(64)	|''	|NOT NULL	|0
FIELD		|sortorder	|t_integer	|'0'	|NOT NULL	|0
INDEX		|1		|iconmapid
INDEX		|2		|iconid

TABLE|sysmaps|sysmapid|ZBX_TEMPLATE
FIELD		|sysmapid	|t_id		|	|NOT NULL	|0
FIELD		|name		|t_varchar(128)	|''	|NOT NULL	|0
FIELD		|width		|t_integer	|'600'	|NOT NULL	|0
FIELD		|height		|t_integer	|'400'	|NOT NULL	|0
FIELD		|backgroundid	|t_id		|	|NULL		|0			|1|images	|imageid	|RESTRICT
FIELD		|label_type	|t_integer	|'2'	|NOT NULL	|0
FIELD		|label_location	|t_integer	|'0'	|NOT NULL	|0
FIELD		|highlight	|t_integer	|'1'	|NOT NULL	|0
FIELD		|expandproblem	|t_integer	|'1'	|NOT NULL	|0
FIELD		|markelements	|t_integer	|'0'	|NOT NULL	|0
FIELD		|show_unack	|t_integer	|'0'	|NOT NULL	|0
FIELD		|grid_size	|t_integer	|'50'	|NOT NULL	|0
FIELD		|grid_show	|t_integer	|'1'	|NOT NULL	|0
FIELD		|grid_align	|t_integer	|'1'	|NOT NULL	|0
FIELD		|label_format	|t_integer	|'0'	|NOT NULL	|0
FIELD		|label_type_host|t_integer	|'2'	|NOT NULL	|0
FIELD		|label_type_hostgroup|t_integer	|'2'	|NOT NULL	|0
FIELD		|label_type_trigger|t_integer	|'2'	|NOT NULL	|0
FIELD		|label_type_map|t_integer	|'2'	|NOT NULL	|0
FIELD		|label_type_image|t_integer	|'2'	|NOT NULL	|0
FIELD		|label_string_host|t_varchar(255)|''	|NOT NULL	|0
FIELD		|label_string_hostgroup|t_varchar(255)|''|NOT NULL	|0
FIELD		|label_string_trigger|t_varchar(255)|''	|NOT NULL	|0
FIELD		|label_string_map|t_varchar(255)|''	|NOT NULL	|0
FIELD		|label_string_image|t_varchar(255)|''	|NOT NULL	|0
FIELD		|iconmapid	|t_id		|	|NULL		|0			|2|icon_map	|		|RESTRICT
FIELD		|expand_macros	|t_integer	|'0'	|NOT NULL	|0
FIELD		|severity_min	|t_integer	|'0'	|NOT NULL	|0
FIELD		|userid		|t_id		|	|NOT NULL	|0			|3|users	|		|RESTRICT
FIELD		|private	|t_integer	|'1'	|NOT NULL	|0
FIELD		|show_suppressed|t_integer	|'0'	|NOT NULL	|0
UNIQUE		|1		|name
INDEX		|2		|backgroundid
INDEX		|3		|iconmapid

TABLE|sysmaps_elements|selementid|ZBX_TEMPLATE
FIELD		|selementid	|t_id		|	|NOT NULL	|0
FIELD		|sysmapid	|t_id		|	|NOT NULL	|0			|1|sysmaps
FIELD		|elementid	|t_id		|'0'	|NOT NULL	|0
FIELD		|elementtype	|t_integer	|'0'	|NOT NULL	|0
FIELD		|iconid_off	|t_id		|	|NULL		|0			|2|images	|imageid	|RESTRICT
FIELD		|iconid_on	|t_id		|	|NULL		|0			|3|images	|imageid	|RESTRICT
FIELD		|label		|t_varchar(2048)|''	|NOT NULL	|0
FIELD		|label_location	|t_integer	|'-1'	|NOT NULL	|0
FIELD		|x		|t_integer	|'0'	|NOT NULL	|0
FIELD		|y		|t_integer	|'0'	|NOT NULL	|0
FIELD		|iconid_disabled|t_id		|	|NULL		|0			|4|images	|imageid	|RESTRICT
FIELD		|iconid_maintenance|t_id	|	|NULL		|0			|5|images	|imageid	|RESTRICT
FIELD		|elementsubtype	|t_integer	|'0'	|NOT NULL	|0
FIELD		|areatype	|t_integer	|'0'	|NOT NULL	|0
FIELD		|width		|t_integer	|'200'	|NOT NULL	|0
FIELD		|height		|t_integer	|'200'	|NOT NULL	|0
FIELD		|viewtype	|t_integer	|'0'	|NOT NULL	|0
FIELD		|use_iconmap	|t_integer	|'1'	|NOT NULL	|0
FIELD		|application	|t_varchar(255)	|''	|NOT NULL	|0
INDEX		|1		|sysmapid
INDEX		|2		|iconid_off
INDEX		|3		|iconid_on
INDEX		|4		|iconid_disabled
INDEX		|5		|iconid_maintenance

TABLE|sysmaps_links|linkid|ZBX_TEMPLATE
FIELD		|linkid		|t_id		|	|NOT NULL	|0
FIELD		|sysmapid	|t_id		|	|NOT NULL	|0			|1|sysmaps
FIELD		|selementid1	|t_id		|	|NOT NULL	|0			|2|sysmaps_elements|selementid
FIELD		|selementid2	|t_id		|	|NOT NULL	|0			|3|sysmaps_elements|selementid
FIELD		|drawtype	|t_integer	|'0'	|NOT NULL	|0
FIELD		|color		|t_varchar(6)	|'000000'|NOT NULL	|0
FIELD		|label		|t_varchar(2048)|''	|NOT NULL	|0
INDEX		|1		|sysmapid
INDEX		|2		|selementid1
INDEX		|3		|selementid2

TABLE|sysmaps_link_triggers|linktriggerid|ZBX_TEMPLATE
FIELD		|linktriggerid	|t_id		|	|NOT NULL	|0
FIELD		|linkid		|t_id		|	|NOT NULL	|0			|1|sysmaps_links
FIELD		|triggerid	|t_id		|	|NOT NULL	|0			|2|triggers
FIELD		|drawtype	|t_integer	|'0'	|NOT NULL	|0
FIELD		|color		|t_varchar(6)	|'000000'|NOT NULL	|0
UNIQUE		|1		|linkid,triggerid
INDEX		|2		|triggerid

TABLE|sysmap_element_url|sysmapelementurlid|ZBX_TEMPLATE
FIELD		|sysmapelementurlid|t_id	|	|NOT NULL	|0
FIELD		|selementid	|t_id		|	|NOT NULL	|0			|1|sysmaps_elements
FIELD		|name		|t_varchar(255)	|	|NOT NULL	|0
FIELD		|url		|t_varchar(255)	|''	|NOT NULL	|0
UNIQUE		|1		|selementid,name

TABLE|sysmap_url|sysmapurlid|ZBX_TEMPLATE
FIELD		|sysmapurlid	|t_id		|	|NOT NULL	|0
FIELD		|sysmapid	|t_id		|	|NOT NULL	|0			|1|sysmaps
FIELD		|name		|t_varchar(255)	|	|NOT NULL	|0
FIELD		|url		|t_varchar(255)	|''	|NOT NULL	|0
FIELD		|elementtype	|t_integer	|'0'	|NOT NULL	|0
UNIQUE		|1		|sysmapid,name

TABLE|sysmap_user|sysmapuserid|ZBX_TEMPLATE
FIELD		|sysmapuserid|t_id		|	|NOT NULL	|0
FIELD		|sysmapid	|t_id		|	|NOT NULL	|0			|1|sysmaps
FIELD		|userid		|t_id		|	|NOT NULL	|0			|2|users
FIELD		|permission	|t_integer	|'2'	|NOT NULL	|0
UNIQUE		|1		|sysmapid,userid

TABLE|sysmap_usrgrp|sysmapusrgrpid|ZBX_TEMPLATE
FIELD		|sysmapusrgrpid|t_id		|	|NOT NULL	|0
FIELD		|sysmapid	|t_id		|	|NOT NULL	|0			|1|sysmaps
FIELD		|usrgrpid	|t_id		|	|NOT NULL	|0			|2|usrgrp
FIELD		|permission	|t_integer	|'2'	|NOT NULL	|0
UNIQUE		|1		|sysmapid,usrgrpid

TABLE|maintenances_hosts|maintenance_hostid|ZBX_DATA
FIELD		|maintenance_hostid|t_id	|	|NOT NULL	|0
FIELD		|maintenanceid	|t_id		|	|NOT NULL	|0			|1|maintenances
FIELD		|hostid		|t_id		|	|NOT NULL	|0			|2|hosts
UNIQUE		|1		|maintenanceid,hostid
INDEX		|2		|hostid

TABLE|maintenances_groups|maintenance_groupid|ZBX_DATA
FIELD		|maintenance_groupid|t_id	|	|NOT NULL	|0
FIELD		|maintenanceid	|t_id		|	|NOT NULL	|0			|1|maintenances
FIELD		|groupid	|t_id		|	|NOT NULL	|0			|2|hstgrp
UNIQUE		|1		|maintenanceid,groupid
INDEX		|2		|groupid

TABLE|timeperiods|timeperiodid|ZBX_DATA
FIELD		|timeperiodid	|t_id		|	|NOT NULL	|0
FIELD		|timeperiod_type|t_integer	|'0'	|NOT NULL	|0
FIELD		|every		|t_integer	|'1'	|NOT NULL	|0
FIELD		|month		|t_integer	|'0'	|NOT NULL	|0
FIELD		|dayofweek	|t_integer	|'0'	|NOT NULL	|0
FIELD		|day		|t_integer	|'0'	|NOT NULL	|0
FIELD		|start_time	|t_integer	|'0'	|NOT NULL	|0
FIELD		|period		|t_integer	|'0'	|NOT NULL	|0
FIELD		|start_date	|t_integer	|'0'	|NOT NULL	|0

TABLE|maintenances_windows|maintenance_timeperiodid|ZBX_DATA
FIELD		|maintenance_timeperiodid|t_id	|	|NOT NULL	|0
FIELD		|maintenanceid	|t_id		|	|NOT NULL	|0			|1|maintenances
FIELD		|timeperiodid	|t_id		|	|NOT NULL	|0			|2|timeperiods
UNIQUE		|1		|maintenanceid,timeperiodid
INDEX		|2		|timeperiodid

TABLE|regexps|regexpid|ZBX_DATA
FIELD		|regexpid	|t_id		|	|NOT NULL	|0
FIELD		|name		|t_varchar(128)	|''	|NOT NULL	|ZBX_PROXY
FIELD		|test_string	|t_shorttext	|''	|NOT NULL	|0
UNIQUE		|1		|name

TABLE|expressions|expressionid|ZBX_DATA
FIELD		|expressionid	|t_id		|	|NOT NULL	|0
FIELD		|regexpid	|t_id		|	|NOT NULL	|ZBX_PROXY		|1|regexps
FIELD		|expression	|t_varchar(255)	|''	|NOT NULL	|ZBX_PROXY
FIELD		|expression_type|t_integer	|'0'	|NOT NULL	|ZBX_PROXY
FIELD		|exp_delimiter	|t_varchar(1)	|''	|NOT NULL	|ZBX_PROXY
FIELD		|case_sensitive	|t_integer	|'0'	|NOT NULL	|ZBX_PROXY
INDEX		|1		|regexpid

TABLE|ids|table_name,field_name|0
FIELD		|table_name	|t_varchar(64)	|''	|NOT NULL	|0
FIELD		|field_name	|t_varchar(64)	|''	|NOT NULL	|0
FIELD		|nextid		|t_id		|	|NOT NULL	|0

-- History tables

TABLE|alerts|alertid|0
FIELD		|alertid	|t_id		|	|NOT NULL	|0
FIELD		|actionid	|t_id		|	|NOT NULL	|0			|1|actions
FIELD		|eventid	|t_id		|	|NOT NULL	|0			|2|events
FIELD		|userid		|t_id		|	|NULL		|0			|3|users
FIELD		|clock		|t_time		|'0'	|NOT NULL	|0
FIELD		|mediatypeid	|t_id		|	|NULL		|0			|4|media_type
FIELD		|sendto		|t_varchar(1024)|''	|NOT NULL	|0
FIELD		|subject	|t_varchar(255)	|''	|NOT NULL	|0
FIELD		|message	|t_text		|''	|NOT NULL	|0
FIELD		|status		|t_integer	|'0'	|NOT NULL	|0
FIELD		|retries	|t_integer	|'0'	|NOT NULL	|0
FIELD		|error		|t_varchar(2048)|''	|NOT NULL	|0
FIELD		|esc_step	|t_integer	|'0'	|NOT NULL	|0
FIELD		|alerttype	|t_integer	|'0'	|NOT NULL	|0
FIELD		|p_eventid	|t_id		|	|NULL		|0			|5|events	|eventid
FIELD		|acknowledgeid	|t_id		|	|NULL		|0			|6|acknowledges	|acknowledgeid
INDEX		|1		|actionid
INDEX		|2		|clock
INDEX		|3		|eventid
INDEX		|4		|status
INDEX		|5		|mediatypeid
INDEX		|6		|userid
INDEX		|7		|p_eventid

TABLE|history||0
FIELD		|itemid		|t_id		|	|NOT NULL	|0			|-|items
FIELD		|clock		|t_time		|'0'	|NOT NULL	|0
FIELD		|value		|t_double	|'0.0000'|NOT NULL	|0
FIELD		|ns		|t_nanosec	|'0'	|NOT NULL	|0
INDEX		|1		|itemid,clock

TABLE|history_uint||0
FIELD		|itemid		|t_id		|	|NOT NULL	|0			|-|items
FIELD		|clock		|t_time		|'0'	|NOT NULL	|0
FIELD		|value		|t_bigint	|'0'	|NOT NULL	|0
FIELD		|ns		|t_nanosec	|'0'	|NOT NULL	|0
INDEX		|1		|itemid,clock

TABLE|history_str||0
FIELD		|itemid		|t_id		|	|NOT NULL	|0			|-|items
FIELD		|clock		|t_time		|'0'	|NOT NULL	|0
FIELD		|value		|t_varchar(255)	|''	|NOT NULL	|0
FIELD		|ns		|t_nanosec	|'0'	|NOT NULL	|0
INDEX		|1		|itemid,clock

TABLE|history_log||0
FIELD		|itemid		|t_id		|	|NOT NULL	|0			|-|items
FIELD		|clock		|t_time		|'0'	|NOT NULL	|0
FIELD		|timestamp	|t_time		|'0'	|NOT NULL	|0
FIELD		|source		|t_varchar(64)	|''	|NOT NULL	|0
FIELD		|severity	|t_integer	|'0'	|NOT NULL	|0
FIELD		|value		|t_text		|''	|NOT NULL	|0
FIELD		|logeventid	|t_integer	|'0'	|NOT NULL	|0
FIELD		|ns		|t_nanosec	|'0'	|NOT NULL	|0
INDEX		|1		|itemid,clock

TABLE|history_text||0
FIELD		|itemid		|t_id		|	|NOT NULL	|0			|-|items
FIELD		|clock		|t_time		|'0'	|NOT NULL	|0
FIELD		|value		|t_text		|''	|NOT NULL	|0
FIELD		|ns		|t_nanosec	|'0'	|NOT NULL	|0
INDEX		|1		|itemid,clock

TABLE|proxy_history|id|0
FIELD		|id		|t_serial	|	|NOT NULL	|0
FIELD		|itemid		|t_id		|	|NOT NULL	|0			|-|items
FIELD		|clock		|t_time		|'0'	|NOT NULL	|0
FIELD		|timestamp	|t_time		|'0'	|NOT NULL	|0
FIELD		|source		|t_varchar(64)	|''	|NOT NULL	|0
FIELD		|severity	|t_integer	|'0'	|NOT NULL	|0
FIELD		|value		|t_longtext	|''	|NOT NULL	|0
FIELD		|logeventid	|t_integer	|'0'	|NOT NULL	|0
FIELD		|ns		|t_nanosec	|'0'	|NOT NULL	|0
FIELD		|state		|t_integer	|'0'	|NOT NULL	|0
FIELD		|lastlogsize	|t_bigint	|'0'	|NOT NULL	|0
FIELD		|mtime		|t_integer	|'0'	|NOT NULL	|0
FIELD		|flags		|t_integer	|'0'	|NOT NULL	|0
INDEX		|1		|clock

TABLE|proxy_dhistory|id|0
FIELD		|id		|t_serial	|	|NOT NULL	|0
FIELD		|clock		|t_time		|'0'	|NOT NULL	|0
FIELD		|druleid	|t_id		|	|NOT NULL	|0			|-|drules
FIELD		|ip		|t_varchar(39)	|''	|NOT NULL	|0
FIELD		|port		|t_integer	|'0'	|NOT NULL	|0
FIELD		|value		|t_varchar(255)	|''	|NOT NULL	|0
FIELD		|status		|t_integer	|'0'	|NOT NULL	|0
FIELD		|dcheckid	|t_id		|	|NULL		|0			|-|dchecks
FIELD		|dns		|t_varchar(255)	|''	|NOT NULL	|0
INDEX		|1		|clock

TABLE|events|eventid|0
FIELD		|eventid	|t_id		|	|NOT NULL	|0
FIELD		|source		|t_integer	|'0'	|NOT NULL	|0
FIELD		|object		|t_integer	|'0'	|NOT NULL	|0
FIELD		|objectid	|t_id		|'0'	|NOT NULL	|0
FIELD		|clock		|t_time		|'0'	|NOT NULL	|0
FIELD		|value		|t_integer	|'0'	|NOT NULL	|0
FIELD		|acknowledged	|t_integer	|'0'	|NOT NULL	|0
FIELD		|ns		|t_nanosec	|'0'	|NOT NULL	|0
FIELD		|name		|t_varchar(2048)|''	|NOT NULL	|0
FIELD		|severity	|t_integer	|'0'	|NOT NULL	|0
INDEX		|1		|source,object,objectid,clock
INDEX		|2		|source,object,clock

TABLE|trends|itemid,clock|0
FIELD		|itemid		|t_id		|	|NOT NULL	|0			|-|items
FIELD		|clock		|t_time		|'0'	|NOT NULL	|0
FIELD		|num		|t_integer	|'0'	|NOT NULL	|0
FIELD		|value_min	|t_double	|'0.0000'|NOT NULL	|0
FIELD		|value_avg	|t_double	|'0.0000'|NOT NULL	|0
FIELD		|value_max	|t_double	|'0.0000'|NOT NULL	|0

TABLE|trends_uint|itemid,clock|0
FIELD		|itemid		|t_id		|	|NOT NULL	|0			|-|items
FIELD		|clock		|t_time		|'0'	|NOT NULL	|0
FIELD		|num		|t_integer	|'0'	|NOT NULL	|0
FIELD		|value_min	|t_bigint	|'0'	|NOT NULL	|0
FIELD		|value_avg	|t_bigint	|'0'	|NOT NULL	|0
FIELD		|value_max	|t_bigint	|'0'	|NOT NULL	|0

TABLE|acknowledges|acknowledgeid|0
FIELD		|acknowledgeid	|t_id		|	|NOT NULL	|0
FIELD		|userid		|t_id		|	|NOT NULL	|0			|1|users
FIELD		|eventid	|t_id		|	|NOT NULL	|0			|2|events
FIELD		|clock		|t_time		|'0'	|NOT NULL	|0
FIELD		|message	|t_varchar(255)	|''	|NOT NULL	|0
FIELD		|action		|t_integer	|'0'	|NOT NULL	|0
FIELD		|old_severity	|t_integer	|'0'	|NOT NULL	|0
FIELD		|new_severity	|t_integer	|'0'	|NOT NULL	|0
INDEX		|1		|userid
INDEX		|2		|eventid
INDEX		|3		|clock

TABLE|auditlog|auditid|0
FIELD		|auditid	|t_id		|	|NOT NULL	|0
FIELD		|userid		|t_id		|	|NOT NULL	|0			|1|users
FIELD		|clock		|t_time		|'0'	|NOT NULL	|0
FIELD		|action		|t_integer	|'0'	|NOT NULL	|0
FIELD		|resourcetype	|t_integer	|'0'	|NOT NULL	|0
FIELD		|details	|t_varchar(128) |'0'	|NOT NULL	|0
FIELD		|ip		|t_varchar(39)	|''	|NOT NULL	|0
FIELD		|resourceid	|t_id		|'0'	|NOT NULL	|0
FIELD		|resourcename	|t_varchar(255)	|''	|NOT NULL	|0
INDEX		|1		|userid,clock
INDEX		|2		|clock

TABLE|auditlog_details|auditdetailid|0
FIELD		|auditdetailid	|t_id		|	|NOT NULL	|0
FIELD		|auditid	|t_id		|	|NOT NULL	|0			|1|auditlog
FIELD		|table_name	|t_varchar(64)	|''	|NOT NULL	|0
FIELD		|field_name	|t_varchar(64)	|''	|NOT NULL	|0
FIELD		|oldvalue	|t_shorttext	|''	|NOT NULL	|0
FIELD		|newvalue	|t_shorttext	|''	|NOT NULL	|0
INDEX		|1		|auditid

TABLE|service_alarms|servicealarmid|0
FIELD		|servicealarmid	|t_id		|	|NOT NULL	|0
FIELD		|serviceid	|t_id		|	|NOT NULL	|0			|1|services
FIELD		|clock		|t_time		|'0'	|NOT NULL	|0
FIELD		|value		|t_integer	|'0'	|NOT NULL	|0
INDEX		|1		|serviceid,clock
INDEX		|2		|clock

TABLE|autoreg_host|autoreg_hostid|0
FIELD		|autoreg_hostid	|t_id		|	|NOT NULL	|0
FIELD		|proxy_hostid	|t_id		|	|NULL		|0			|1|hosts	|hostid
FIELD		|host		|t_varchar(64)	|''	|NOT NULL	|0
FIELD		|listen_ip	|t_varchar(39)	|''	|NOT NULL	|0
FIELD		|listen_port	|t_integer	|'0'	|NOT NULL	|0
FIELD		|listen_dns	|t_varchar(255)	|''	|NOT NULL	|0
FIELD		|host_metadata	|t_varchar(255)	|''	|NOT NULL	|0
INDEX		|1		|host
INDEX		|2		|proxy_hostid

TABLE|proxy_autoreg_host|id|0
FIELD		|id		|t_serial	|	|NOT NULL	|0
FIELD		|clock		|t_time		|'0'	|NOT NULL	|0
FIELD		|host		|t_varchar(64)	|''	|NOT NULL	|0
FIELD		|listen_ip	|t_varchar(39)	|''	|NOT NULL	|0
FIELD		|listen_port	|t_integer	|'0'	|NOT NULL	|0
FIELD		|listen_dns	|t_varchar(255)	|''	|NOT NULL	|0
FIELD		|host_metadata	|t_varchar(255)	|''	|NOT NULL	|0
INDEX		|1		|clock

TABLE|dhosts|dhostid|0
FIELD		|dhostid	|t_id		|	|NOT NULL	|0
FIELD		|druleid	|t_id		|	|NOT NULL	|0			|1|drules
FIELD		|status		|t_integer	|'0'	|NOT NULL	|0
FIELD		|lastup		|t_integer	|'0'	|NOT NULL	|0
FIELD		|lastdown	|t_integer	|'0'	|NOT NULL	|0
INDEX		|1		|druleid

TABLE|dservices|dserviceid|0
FIELD		|dserviceid	|t_id		|	|NOT NULL	|0
FIELD		|dhostid	|t_id		|	|NOT NULL	|0			|1|dhosts
FIELD		|value		|t_varchar(255)	|''	|NOT NULL	|0
FIELD		|port		|t_integer	|'0'	|NOT NULL	|0
FIELD		|status		|t_integer	|'0'	|NOT NULL	|0
FIELD		|lastup		|t_integer	|'0'	|NOT NULL	|0
FIELD		|lastdown	|t_integer	|'0'	|NOT NULL	|0
FIELD		|dcheckid	|t_id		|	|NOT NULL	|0			|2|dchecks
FIELD		|ip		|t_varchar(39)	|''	|NOT NULL	|0
FIELD		|dns		|t_varchar(255)	|''	|NOT NULL	|0
UNIQUE		|1		|dcheckid,ip,port
INDEX		|2		|dhostid

-- Other tables

TABLE|escalations|escalationid|0
FIELD		|escalationid	|t_id		|	|NOT NULL	|0
FIELD		|actionid	|t_id		|	|NOT NULL	|0			|-|actions
FIELD		|triggerid	|t_id		|	|NULL		|0			|-|triggers
FIELD		|eventid	|t_id		|	|NULL		|0			|-|events
FIELD		|r_eventid	|t_id		|	|NULL		|0			|-|events	|eventid
FIELD		|nextcheck	|t_time		|'0'	|NOT NULL	|0
FIELD		|esc_step	|t_integer	|'0'	|NOT NULL	|0
FIELD		|status		|t_integer	|'0'	|NOT NULL	|0
FIELD		|itemid		|t_id		|	|NULL		|0			|-|items
FIELD		|acknowledgeid	|t_id		|	|NULL		|0			|-|acknowledges
UNIQUE		|1		|triggerid,itemid,escalationid
INDEX		|2		|eventid
INDEX		|3		|nextcheck

TABLE|globalvars|globalvarid|0
FIELD		|globalvarid	|t_id		|	|NOT NULL	|0
FIELD		|snmp_lastsize	|t_bigint	|'0'	|NOT NULL	|0

TABLE|graph_discovery|graphid|0
FIELD		|graphid	|t_id		|	|NOT NULL	|0			|1|graphs
FIELD		|parent_graphid	|t_id		|	|NOT NULL	|0			|2|graphs	|graphid	|RESTRICT
INDEX		|1		|parent_graphid

TABLE|host_inventory|hostid|0
FIELD		|hostid		|t_id		|	|NOT NULL	|0			|1|hosts
FIELD		|inventory_mode	|t_integer	|'0'	|NOT NULL	|0
FIELD		|type		|t_varchar(64)	|''	|NOT NULL	|0
FIELD		|type_full	|t_varchar(64)	|''	|NOT NULL	|0
FIELD		|name		|t_varchar(64)	|''	|NOT NULL	|0
FIELD		|alias		|t_varchar(64)	|''	|NOT NULL	|0
FIELD		|os		|t_varchar(64)	|''	|NOT NULL	|0
FIELD		|os_full	|t_varchar(255)	|''	|NOT NULL	|0
FIELD		|os_short	|t_varchar(64)	|''	|NOT NULL	|0
FIELD		|serialno_a	|t_varchar(64)	|''	|NOT NULL	|0
FIELD		|serialno_b	|t_varchar(64)	|''	|NOT NULL	|0
FIELD		|tag		|t_varchar(64)	|''	|NOT NULL	|0
FIELD		|asset_tag	|t_varchar(64)	|''	|NOT NULL	|0
FIELD		|macaddress_a	|t_varchar(64)	|''	|NOT NULL	|0
FIELD		|macaddress_b	|t_varchar(64)	|''	|NOT NULL	|0
FIELD		|hardware	|t_varchar(255)	|''	|NOT NULL	|0
FIELD		|hardware_full	|t_shorttext	|''	|NOT NULL	|0
FIELD		|software	|t_varchar(255)	|''	|NOT NULL	|0
FIELD		|software_full	|t_shorttext	|''	|NOT NULL	|0
FIELD		|software_app_a	|t_varchar(64)	|''	|NOT NULL	|0
FIELD		|software_app_b	|t_varchar(64)	|''	|NOT NULL	|0
FIELD		|software_app_c	|t_varchar(64)	|''	|NOT NULL	|0
FIELD		|software_app_d	|t_varchar(64)	|''	|NOT NULL	|0
FIELD		|software_app_e	|t_varchar(64)	|''	|NOT NULL	|0
FIELD		|contact	|t_shorttext	|''	|NOT NULL	|0
FIELD		|location	|t_shorttext	|''	|NOT NULL	|0
FIELD		|location_lat	|t_varchar(16)	|''	|NOT NULL	|0
FIELD		|location_lon	|t_varchar(16)	|''	|NOT NULL	|0
FIELD		|notes		|t_shorttext	|''	|NOT NULL	|0
FIELD		|chassis	|t_varchar(64)	|''	|NOT NULL	|0
FIELD		|model		|t_varchar(64)	|''	|NOT NULL	|0
FIELD		|hw_arch	|t_varchar(32)	|''	|NOT NULL	|0
FIELD		|vendor		|t_varchar(64)	|''	|NOT NULL	|0
FIELD		|contract_number|t_varchar(64)	|''	|NOT NULL	|0
FIELD		|installer_name	|t_varchar(64)	|''	|NOT NULL	|0
FIELD		|deployment_status|t_varchar(64)|''	|NOT NULL	|0
FIELD		|url_a		|t_varchar(255)	|''	|NOT NULL	|0
FIELD		|url_b		|t_varchar(255)	|''	|NOT NULL	|0
FIELD		|url_c		|t_varchar(255)	|''	|NOT NULL	|0
FIELD		|host_networks	|t_shorttext	|''	|NOT NULL	|0
FIELD		|host_netmask	|t_varchar(39)	|''	|NOT NULL	|0
FIELD		|host_router	|t_varchar(39)	|''	|NOT NULL	|0
FIELD		|oob_ip		|t_varchar(39)	|''	|NOT NULL	|0
FIELD		|oob_netmask	|t_varchar(39)	|''	|NOT NULL	|0
FIELD		|oob_router	|t_varchar(39)	|''	|NOT NULL	|0
FIELD		|date_hw_purchase|t_varchar(64)	|''	|NOT NULL	|0
FIELD		|date_hw_install|t_varchar(64)	|''	|NOT NULL	|0
FIELD		|date_hw_expiry	|t_varchar(64)	|''	|NOT NULL	|0
FIELD		|date_hw_decomm	|t_varchar(64)	|''	|NOT NULL	|0
FIELD		|site_address_a	|t_varchar(128)	|''	|NOT NULL	|0
FIELD		|site_address_b	|t_varchar(128)	|''	|NOT NULL	|0
FIELD		|site_address_c	|t_varchar(128)	|''	|NOT NULL	|0
FIELD		|site_city	|t_varchar(128)	|''	|NOT NULL	|0
FIELD		|site_state	|t_varchar(64)	|''	|NOT NULL	|0
FIELD		|site_country	|t_varchar(64)	|''	|NOT NULL	|0
FIELD		|site_zip	|t_varchar(64)	|''	|NOT NULL	|0
FIELD		|site_rack	|t_varchar(128)	|''	|NOT NULL	|0
FIELD		|site_notes	|t_shorttext	|''	|NOT NULL	|0
FIELD		|poc_1_name	|t_varchar(128)	|''	|NOT NULL	|0
FIELD		|poc_1_email	|t_varchar(128)	|''	|NOT NULL	|0
FIELD		|poc_1_phone_a	|t_varchar(64)	|''	|NOT NULL	|0
FIELD		|poc_1_phone_b	|t_varchar(64)	|''	|NOT NULL	|0
FIELD		|poc_1_cell	|t_varchar(64)	|''	|NOT NULL	|0
FIELD		|poc_1_screen	|t_varchar(64)	|''	|NOT NULL	|0
FIELD		|poc_1_notes	|t_shorttext	|''	|NOT NULL	|0
FIELD		|poc_2_name	|t_varchar(128)	|''	|NOT NULL	|0
FIELD		|poc_2_email	|t_varchar(128)	|''	|NOT NULL	|0
FIELD		|poc_2_phone_a	|t_varchar(64)	|''	|NOT NULL	|0
FIELD		|poc_2_phone_b	|t_varchar(64)	|''	|NOT NULL	|0
FIELD		|poc_2_cell	|t_varchar(64)	|''	|NOT NULL	|0
FIELD		|poc_2_screen	|t_varchar(64)	|''	|NOT NULL	|0
FIELD		|poc_2_notes	|t_shorttext	|''	|NOT NULL	|0

TABLE|housekeeper|housekeeperid|0
FIELD		|housekeeperid	|t_id		|	|NOT NULL	|0
FIELD		|tablename	|t_varchar(64)	|''	|NOT NULL	|0
FIELD		|field		|t_varchar(64)	|''	|NOT NULL	|0
FIELD		|value		|t_id		|	|NOT NULL	|0			|-|items

TABLE|images|imageid|0
FIELD		|imageid	|t_id		|	|NOT NULL	|0
FIELD		|imagetype	|t_integer	|'0'	|NOT NULL	|0
FIELD		|name		|t_varchar(64)	|'0'	|NOT NULL	|0
FIELD		|image		|t_image	|''	|NOT NULL	|0
UNIQUE		|1		|name

TABLE|item_discovery|itemdiscoveryid|ZBX_TEMPLATE
FIELD		|itemdiscoveryid|t_id		|	|NOT NULL	|0
FIELD		|itemid		|t_id		|	|NOT NULL	|0			|1|items
FIELD		|parent_itemid	|t_id		|	|NOT NULL	|0			|2|items	|itemid
FIELD		|key_		|t_varchar(255)	|''	|NOT NULL	|ZBX_NODATA
FIELD		|lastcheck	|t_integer	|'0'	|NOT NULL	|ZBX_NODATA
FIELD		|ts_delete	|t_time		|'0'	|NOT NULL	|ZBX_NODATA
UNIQUE		|1		|itemid,parent_itemid
INDEX		|2		|parent_itemid

TABLE|host_discovery|hostid|ZBX_TEMPLATE
FIELD		|hostid		|t_id		|	|NOT NULL	|0			|1|hosts
FIELD		|parent_hostid	|t_id		|	|NULL		|0			|2|hosts	|hostid		|RESTRICT
FIELD		|parent_itemid	|t_id		|	|NULL		|0			|3|items	|itemid		|RESTRICT
FIELD		|host		|t_varchar(64)	|''	|NOT NULL	|ZBX_NODATA
FIELD		|lastcheck	|t_integer	|'0'	|NOT NULL	|ZBX_NODATA
FIELD		|ts_delete	|t_time		|'0'	|NOT NULL	|ZBX_NODATA

TABLE|interface_discovery|interfaceid|0
FIELD		|interfaceid	|t_id		|	|NOT NULL	|0			|1|interface
FIELD		|parent_interfaceid|t_id	|	|NOT NULL	|0			|2|interface	|interfaceid

TABLE|profiles|profileid|0
FIELD		|profileid	|t_id		|	|NOT NULL	|0
FIELD		|userid		|t_id		|	|NOT NULL	|0			|1|users
FIELD		|idx		|t_varchar(96)	|''	|NOT NULL	|0
FIELD		|idx2		|t_id		|'0'	|NOT NULL	|0
FIELD		|value_id	|t_id		|'0'	|NOT NULL	|0
FIELD		|value_int	|t_integer	|'0'	|NOT NULL	|0
FIELD		|value_str	|t_varchar(255)	|''	|NOT NULL	|0
FIELD		|source		|t_varchar(96)	|''	|NOT NULL	|0
FIELD		|type		|t_integer	|'0'	|NOT NULL	|0
INDEX		|1		|userid,idx,idx2
INDEX		|2		|userid,profileid

TABLE|sessions|sessionid|0
FIELD		|sessionid	|t_varchar(32)	|''	|NOT NULL	|0
FIELD		|userid		|t_id		|	|NOT NULL	|0			|1|users
FIELD		|lastaccess	|t_integer	|'0'	|NOT NULL	|0
FIELD		|status		|t_integer	|'0'	|NOT NULL	|0
INDEX		|1		|userid,status,lastaccess

TABLE|trigger_discovery|triggerid|0
FIELD		|triggerid	|t_id		|	|NOT NULL	|0			|1|triggers
FIELD		|parent_triggerid|t_id		|	|NOT NULL	|0			|2|triggers	|triggerid	|RESTRICT
INDEX		|1		|parent_triggerid

TABLE|application_template|application_templateid|ZBX_TEMPLATE
FIELD		|application_templateid|t_id	|	|NOT NULL	|0
FIELD		|applicationid	|t_id		|	|NOT NULL	|0			|1|applications
FIELD		|templateid	|t_id		|	|NOT NULL	|0			|2|applications	|applicationid
UNIQUE		|1		|applicationid,templateid
INDEX		|2		|templateid

TABLE|item_condition|item_conditionid|ZBX_TEMPLATE
FIELD		|item_conditionid|t_id		|	|NOT NULL	|0
FIELD		|itemid		|t_id		|	|NOT NULL	|0			|1|items
FIELD		|operator	|t_integer	|'8'	|NOT NULL	|0
FIELD		|macro		|t_varchar(64)	|''	|NOT NULL	|0
FIELD		|value		|t_varchar(255)	|''	|NOT NULL	|0
INDEX		|1		|itemid

TABLE|application_prototype|application_prototypeid|ZBX_TEMPLATE
FIELD		|application_prototypeid|t_id	|	|NOT NULL	|0
FIELD		|itemid		|t_id		|	|NOT NULL	|0			|1|items
FIELD		|templateid	|t_id		|	|NULL		|0			|2|application_prototype|application_prototypeid
FIELD		|name		|t_varchar(255)	|''	|NOT NULL	|0
INDEX		|1		|itemid
INDEX		|2		|templateid

TABLE|item_application_prototype|item_application_prototypeid|ZBX_TEMPLATE
FIELD		|item_application_prototypeid|t_id|	|NOT NULL	|0
FIELD		|application_prototypeid|t_id	|	|NOT NULL	|0			|1|application_prototype
FIELD		|itemid		|t_id		|	|NOT NULL	|0			|2|items
UNIQUE		|1		|application_prototypeid,itemid
INDEX		|2		|itemid

TABLE|application_discovery|application_discoveryid|ZBX_TEMPLATE
FIELD		|application_discoveryid|t_id	|	|NOT NULL	|0
FIELD		|applicationid	|t_id		|	|NOT NULL	|0			|1|applications
FIELD		|application_prototypeid|t_id	|	|NOT NULL	|0			|2|application_prototype
FIELD		|name		|t_varchar(255)	|''	|NOT NULL	|ZBX_NODATA
FIELD		|lastcheck	|t_integer	|'0'	|NOT NULL	|ZBX_NODATA
FIELD		|ts_delete	|t_time		|'0'	|NOT NULL	|ZBX_NODATA
INDEX		|1		|applicationid
INDEX		|2		|application_prototypeid

TABLE|opinventory|operationid|ZBX_DATA
FIELD		|operationid	|t_id		|	|NOT NULL	|0			|1|operations
FIELD		|inventory_mode	|t_integer	|'0'	|NOT NULL	|0

TABLE|trigger_tag|triggertagid|ZBX_TEMPLATE
FIELD		|triggertagid	|t_id		|	|NOT NULL	|0
FIELD		|triggerid	|t_id		|	|NOT NULL	|0			|1|triggers
FIELD		|tag		|t_varchar(255)	|''	|NOT NULL	|0
FIELD		|value		|t_varchar(255)	|''	|NOT NULL	|0
INDEX		|1		|triggerid

TABLE|event_tag|eventtagid|0
FIELD		|eventtagid	|t_id		|	|NOT NULL	|0
FIELD		|eventid	|t_id		|	|NOT NULL	|0			|1|events
FIELD		|tag		|t_varchar(255)	|''	|NOT NULL	|0
FIELD		|value		|t_varchar(255)	|''	|NOT NULL	|0
INDEX		|1		|eventid

TABLE|problem|eventid|0
FIELD		|eventid	|t_id		|	|NOT NULL	|0			|1|events
FIELD		|source		|t_integer	|'0'	|NOT NULL	|0
FIELD		|object		|t_integer	|'0'	|NOT NULL	|0
FIELD		|objectid	|t_id		|'0'	|NOT NULL	|0
FIELD		|clock		|t_time		|'0'	|NOT NULL	|0
FIELD		|ns		|t_nanosec	|'0'	|NOT NULL	|0
FIELD		|r_eventid	|t_id		|	|NULL		|0			|2|events	|eventid
FIELD		|r_clock	|t_time		|'0'	|NOT NULL	|0
FIELD		|r_ns		|t_nanosec	|'0'	|NOT NULL	|0
FIELD		|correlationid	|t_id		|	|NULL		|0			|-|correlation
FIELD		|userid		|t_id		|	|NULL		|0			|-|users
FIELD		|name		|t_varchar(2048)|''	|NOT NULL	|0
FIELD		|acknowledged	|t_integer	|'0'	|NOT NULL	|0
FIELD		|severity	|t_integer	|'0'	|NOT NULL	|0
INDEX		|1		|source,object,objectid
INDEX		|2		|r_clock
INDEX		|3		|r_eventid

TABLE|problem_tag|problemtagid|0
FIELD		|problemtagid	|t_id		|	|NOT NULL	|0
FIELD		|eventid	|t_id		|	|NOT NULL	|0			|1|problem
FIELD		|tag		|t_varchar(255)	|''	|NOT NULL	|0
FIELD		|value		|t_varchar(255)	|''	|NOT NULL	|0
INDEX		|1		|eventid,tag,value

TABLE|tag_filter|tag_filterid|0
FIELD		|tag_filterid	|t_id		|	|NOT NULL	|0
FIELD		|usrgrpid	|t_id		|	|NOT NULL	|0 			|1|usrgrp	|usrgrpid
FIELD		|groupid	|t_id		|	|NOT NULL	|0			|2|hstgrp	|groupid
FIELD		|tag	|t_varchar(255)	|'' |NOT NULL	|0
FIELD		|value	|t_varchar(255)	|'' |NOT NULL	|0

TABLE|event_recovery|eventid|0
FIELD		|eventid	|t_id		|	|NOT NULL	|0			|1|events
FIELD		|r_eventid	|t_id		|	|NOT NULL	|0			|2|events	|eventid
FIELD		|c_eventid	|t_id		|	|NULL		|0			|3|events	|eventid
FIELD		|correlationid	|t_id		|	|NULL		|0			|-|correlation
FIELD		|userid		|t_id		|	|NULL		|0			|-|users
INDEX		|1		|r_eventid
INDEX		|2		|c_eventid

TABLE|correlation|correlationid|ZBX_DATA
FIELD		|correlationid	|t_id		|	|NOT NULL	|0
FIELD		|name		|t_varchar(255)	|''	|NOT NULL	|0
FIELD		|description	|t_shorttext	|''	|NOT NULL	|0
FIELD		|evaltype	|t_integer	|'0'	|NOT NULL	|0
FIELD		|status		|t_integer	|'0'	|NOT NULL	|0
FIELD		|formula	|t_varchar(255)	|''	|NOT NULL	|0
INDEX		|1		|status
UNIQUE		|2		|name

TABLE|corr_condition|corr_conditionid|ZBX_DATA
FIELD		|corr_conditionid|t_id		|	|NOT NULL	|0
FIELD		|correlationid	|t_id		|	|NOT NULL	|0			|1|correlation
FIELD		|type		|t_integer	|'0'	|NOT NULL	|0
INDEX		|1		|correlationid

TABLE|corr_condition_tag|corr_conditionid|ZBX_DATA
FIELD		|corr_conditionid|t_id		|	|NOT NULL	|0			|1|corr_condition
FIELD		|tag		|t_varchar(255)	|''	|NOT NULL	|0

TABLE|corr_condition_group|corr_conditionid|ZBX_DATA
FIELD		|corr_conditionid|t_id		|	|NOT NULL	|0			|1|corr_condition
FIELD		|operator	|t_integer	|'0'	|NOT NULL	|0
FIELD		|groupid	|t_id		|	|NOT NULL	|0			|2|hstgrp	|	|RESTRICT
INDEX		|1		|groupid

TABLE|corr_condition_tagpair|corr_conditionid|ZBX_DATA
FIELD		|corr_conditionid|t_id		|	|NOT NULL	|0			|1|corr_condition
FIELD		|oldtag		|t_varchar(255)	|''	|NOT NULL	|0
FIELD		|newtag		|t_varchar(255)	|''	|NOT NULL	|0

TABLE|corr_condition_tagvalue|corr_conditionid|ZBX_DATA
FIELD		|corr_conditionid|t_id		|	|NOT NULL	|0			|1|corr_condition
FIELD		|tag		|t_varchar(255)	|''	|NOT NULL	|0
FIELD		|operator	|t_integer	|'0'	|NOT NULL	|0
FIELD		|value		|t_varchar(255)	|''	|NOT NULL	|0

TABLE|corr_operation|corr_operationid|ZBX_DATA
FIELD		|corr_operationid|t_id		|	|NOT NULL	|0
FIELD		|correlationid	|t_id		|	|NOT NULL	|0			|1|correlation
FIELD		|type		|t_integer	|'0'	|NOT NULL	|0
INDEX		|1		|correlationid

TABLE|task|taskid|0
FIELD		|taskid		|t_id		|	|NOT NULL	|0
FIELD		|type		|t_integer	|	|NOT NULL	|0
FIELD		|status		|t_integer	|'0'	|NOT NULL	|0
FIELD		|clock		|t_integer	|'0'	|NOT NULL	|0
FIELD		|ttl		|t_integer	|'0'	|NOT NULL	|0
FIELD		|proxy_hostid	|t_id		|	|NULL		|0			|1|hosts	|hostid
INDEX		|1		|status,proxy_hostid

TABLE|task_close_problem|taskid|0
FIELD		|taskid		|t_id		|	|NOT NULL	|0			|1|task
FIELD		|acknowledgeid	|t_id		|	|NOT NULL	|0			|-|acknowledges

TABLE|item_preproc|item_preprocid|ZBX_TEMPLATE
FIELD		|item_preprocid	|t_id		|	|NOT NULL	|0
FIELD		|itemid		|t_id		|	|NOT NULL	|0			|1|items
FIELD		|step		|t_integer	|'0'	|NOT NULL	|0
FIELD		|type		|t_integer	|'0'	|NOT NULL	|0
FIELD		|params		|t_varchar(255)	|''	|NOT NULL	|0
FIELD		|error_handler	|t_integer	|'0'	|NOT NULL	|0
FIELD		|error_handler_params|t_varchar(255)|''	|NOT NULL	|0
INDEX		|1		|itemid,step

TABLE|task_remote_command|taskid|0
FIELD		|taskid		|t_id		|	|NOT NULL	|0			|1|task
FIELD		|command_type	|t_integer	|'0'	|NOT NULL	|0
FIELD		|execute_on	|t_integer	|'0'	|NOT NULL	|0
FIELD		|port		|t_integer	|'0'	|NOT NULL	|0
FIELD		|authtype	|t_integer	|'0'	|NOT NULL	|0
FIELD		|username	|t_varchar(64)	|''	|NOT NULL	|0
FIELD		|password	|t_varchar(64)	|''	|NOT NULL	|0
FIELD		|publickey	|t_varchar(64)	|''	|NOT NULL	|0
FIELD		|privatekey	|t_varchar(64)	|''	|NOT NULL	|0
FIELD		|command	|t_shorttext	|''	|NOT NULL	|0
FIELD		|alertid	|t_id		|	|NULL		|0			|-|alerts
FIELD		|parent_taskid	|t_id		|	|NOT NULL	|0			|-|task		|taskid
FIELD		|hostid		|t_id		|	|NOT NULL	|0			|-|hosts

TABLE|task_remote_command_result|taskid|0
FIELD		|taskid		|t_id		|	|NOT NULL	|0			|1|task
FIELD		|status		|t_integer	|'0'	|NOT NULL	|0
FIELD		|parent_taskid	|t_id		|	|NOT NULL	|0			|-|task		|taskid
FIELD		|info		|t_shorttext	|''	|NOT NULL	|0

TABLE|task_acknowledge|taskid|0
FIELD		|taskid		|t_id		|	|NOT NULL	|0			|1|task
FIELD		|acknowledgeid	|t_id		|	|NOT NULL	|0			|-|acknowledges

TABLE|sysmap_shape|sysmap_shapeid|ZBX_TEMPLATE
FIELD		|sysmap_shapeid	|t_id		|	|NOT NULL	|0
FIELD		|sysmapid	|t_id		|	|NOT NULL	|0			|1|sysmaps
FIELD		|type		|t_integer	|'0'	|NOT NULL	|0
FIELD		|x		|t_integer	|'0'	|NOT NULL	|0
FIELD		|y		|t_integer	|'0'	|NOT NULL	|0
FIELD		|width		|t_integer	|'200'	|NOT NULL	|0
FIELD		|height		|t_integer	|'200'	|NOT NULL	|0
FIELD		|text		|t_shorttext	|''	|NOT NULL	|0
FIELD		|font		|t_integer	|'9'	|NOT NULL	|0
FIELD		|font_size	|t_integer	|'11'	|NOT NULL	|0
FIELD		|font_color	|t_varchar(6)	|'000000'|NOT NULL	|0
FIELD		|text_halign	|t_integer	|'0'	|NOT NULL	|0
FIELD		|text_valign	|t_integer	|'0'	|NOT NULL	|0
FIELD		|border_type	|t_integer	|'0'	|NOT NULL	|0
FIELD		|border_width	|t_integer	|'1'	|NOT NULL	|0
FIELD		|border_color	|t_varchar(6)	|'000000'|NOT NULL	|0
FIELD		|background_color|t_varchar(6)	|''	|NOT NULL	|0
FIELD		|zindex		|t_integer	|'0'	|NOT NULL	|0
INDEX		|1		|sysmapid

TABLE|sysmap_element_trigger|selement_triggerid|ZBX_TEMPLATE
FIELD		|selement_triggerid	|t_id	|	|NOT NULL	|0
FIELD		|selementid		|t_id	|	|NOT NULL	|0			|1|sysmaps_elements
FIELD		|triggerid		|t_id	|	|NOT NULL	|0			|2|triggers
UNIQUE		|1			|selementid,triggerid

TABLE|httptest_field|httptest_fieldid|ZBX_TEMPLATE
FIELD		|httptest_fieldid	|t_id		|	|NOT NULL	|0
FIELD		|httptestid		|t_id		|	|NOT NULL	|ZBX_PROXY	|1|httptest
FIELD		|type			|t_integer	|'0'	|NOT NULL	|ZBX_PROXY
FIELD		|name			|t_varchar(255)	|''	|NOT NULL	|ZBX_PROXY
FIELD		|value			|t_shorttext	|''	|NOT NULL	|ZBX_PROXY
INDEX		|1			|httptestid

TABLE|httpstep_field|httpstep_fieldid|ZBX_TEMPLATE
FIELD		|httpstep_fieldid	|t_id		|	|NOT NULL	|0
FIELD		|httpstepid		|t_id		|	|NOT NULL	|ZBX_PROXY	|1|httpstep
FIELD		|type			|t_integer	|'0'	|NOT NULL	|ZBX_PROXY
FIELD		|name			|t_varchar(255)	|''	|NOT NULL	|ZBX_PROXY
FIELD		|value			|t_shorttext	|''	|NOT NULL	|ZBX_PROXY
INDEX		|1			|httpstepid

TABLE|dashboard|dashboardid|ZBX_DATA
FIELD		|dashboardid	|t_id		|	|NOT NULL	|0
FIELD		|name		|t_varchar(255)	|	|NOT NULL	|0
FIELD		|userid		|t_id		|	|NOT NULL	|0			|1|users	|		|RESTRICT
FIELD		|private	|t_integer	|'1'	|NOT NULL	|0

TABLE|dashboard_user|dashboard_userid|ZBX_DATA
FIELD		|dashboard_userid|t_id		|	|NOT NULL	|0
FIELD		|dashboardid	|t_id		|	|NOT NULL	|0			|1|dashboard
FIELD		|userid		|t_id		|	|NOT NULL	|0			|2|users
FIELD		|permission	|t_integer	|'2'	|NOT NULL	|0
UNIQUE		|1		|dashboardid,userid

TABLE|dashboard_usrgrp|dashboard_usrgrpid|ZBX_DATA
FIELD		|dashboard_usrgrpid|t_id	|	|NOT NULL	|0
FIELD		|dashboardid	|t_id		|	|NOT NULL	|0			|1|dashboard
FIELD		|usrgrpid	|t_id		|	|NOT NULL	|0			|2|usrgrp
FIELD		|permission	|t_integer	|'2'	|NOT NULL	|0
UNIQUE		|1		|dashboardid,usrgrpid

TABLE|widget|widgetid|ZBX_DATA
FIELD		|widgetid	|t_id		|	|NOT NULL	|0
FIELD		|dashboardid	|t_id		|	|NOT NULL	|0			|1|dashboard
FIELD		|type		|t_varchar(255)	|''	|NOT NULL	|0
FIELD		|name		|t_varchar(255)	|''	|NOT NULL	|0
FIELD		|x		|t_integer	|'0'	|NOT NULL	|0
FIELD		|y		|t_integer	|'0'	|NOT NULL	|0
FIELD		|width		|t_integer	|'1'	|NOT NULL	|0
FIELD		|height		|t_integer	|'1'	|NOT NULL	|0
INDEX		|1		|dashboardid

TABLE|widget_field|widget_fieldid|ZBX_DATA
FIELD		|widget_fieldid	|t_id		|	|NOT NULL	|0
FIELD		|widgetid	|t_id		|	|NOT NULL	|0			|1|widget
FIELD		|type		|t_integer	|'0'	|NOT NULL	|0
FIELD		|name		|t_varchar(255)	|''	|NOT NULL	|0
FIELD		|value_int	|t_integer	|'0'	|NOT NULL	|0
FIELD		|value_str	|t_varchar(255)	|''	|NOT NULL	|0
FIELD		|value_groupid	|t_id		|	|NULL		|0			|2|hstgrp	|groupid
FIELD		|value_hostid	|t_id		|	|NULL		|0			|3|hosts	|hostid
FIELD		|value_itemid	|t_id		|	|NULL		|0			|4|items	|itemid
FIELD		|value_graphid	|t_id		|	|NULL		|0			|5|graphs	|graphid
FIELD		|value_sysmapid	|t_id		|	|NULL		|0			|6|sysmaps	|sysmapid
INDEX		|1		|widgetid
INDEX		|2		|value_groupid
INDEX		|3		|value_hostid
INDEX		|4		|value_itemid
INDEX		|5		|value_graphid
INDEX		|6		|value_sysmapid

TABLE|task_check_now|taskid|0
FIELD		|taskid		|t_id		|	|NOT NULL	|0			|1|task
FIELD		|itemid		|t_id		|	|NOT NULL	|0			|-|items

TABLE|event_suppress|event_suppressid|0
FIELD		|event_suppressid|t_id		|	|NOT NULL	|0
FIELD		|eventid	|t_id		|	|NOT NULL	|0			|1|events
FIELD		|maintenanceid	|t_id		|	|NULL		|0			|2|maintenances
FIELD		|suppress_until	|t_time		|'0'	|NOT NULL	|0
UNIQUE		|1		|eventid,maintenanceid
INDEX		|2		|suppress_until
INDEX		|3		|maintenanceid

TABLE|maintenance_tag|maintenancetagid|ZBX_DATA
FIELD		|maintenancetagid|t_id		|	|NOT NULL	|0
FIELD		|maintenanceid	|t_id		|	|NOT NULL	|0			|1|maintenances
FIELD		|tag		|t_varchar(255)	|''	|NOT NULL	|0
FIELD		|operator	|t_integer	|'2'	|NOT NULL	|0
FIELD		|value		|t_varchar(255)	|''	|NOT NULL	|0
INDEX|1|maintenanceid

<<<<<<< HEAD
TABLE|host_tag|hosttagid|ZBX_TEMPLATE
FIELD		|hosttagid|t_id		|	|NOT NULL	|0
FIELD		|hostid	|t_id		|	|NOT NULL	|0			|1|hosts
FIELD		|tag		|t_varchar(255)	|''	|NOT NULL	|0
FIELD		|value		|t_varchar(255)	|''	|NOT NULL	|0
INDEX|1|hostid
=======
TABLE|lld_macro_path|lld_macro_pathid|ZBX_TEMPLATE
FIELD		|lld_macro_pathid|t_id		|	|NOT NULL	|0
FIELD		|itemid		|t_id		|	|NOT NULL	|0			|1|items
FIELD		|lld_macro	|t_varchar(255)	|''	|NOT NULL	|0
FIELD		|path		|t_varchar(255)	|''	|NOT NULL	|0
UNIQUE		|1		|itemid,lld_macro
>>>>>>> 89193908

TABLE|dbversion||
FIELD		|mandatory	|t_integer	|'0'	|NOT NULL	|
FIELD		|optional	|t_integer	|'0'	|NOT NULL	|
ROW		|4010007	|4010007<|MERGE_RESOLUTION|>--- conflicted
+++ resolved
@@ -1649,25 +1649,23 @@
 FIELD		|tag		|t_varchar(255)	|''	|NOT NULL	|0
 FIELD		|operator	|t_integer	|'2'	|NOT NULL	|0
 FIELD		|value		|t_varchar(255)	|''	|NOT NULL	|0
-INDEX|1|maintenanceid
-
-<<<<<<< HEAD
-TABLE|host_tag|hosttagid|ZBX_TEMPLATE
-FIELD		|hosttagid|t_id		|	|NOT NULL	|0
-FIELD		|hostid	|t_id		|	|NOT NULL	|0			|1|hosts
-FIELD		|tag		|t_varchar(255)	|''	|NOT NULL	|0
-FIELD		|value		|t_varchar(255)	|''	|NOT NULL	|0
-INDEX|1|hostid
-=======
+INDEX		|1		|maintenanceid
+
 TABLE|lld_macro_path|lld_macro_pathid|ZBX_TEMPLATE
 FIELD		|lld_macro_pathid|t_id		|	|NOT NULL	|0
 FIELD		|itemid		|t_id		|	|NOT NULL	|0			|1|items
 FIELD		|lld_macro	|t_varchar(255)	|''	|NOT NULL	|0
 FIELD		|path		|t_varchar(255)	|''	|NOT NULL	|0
 UNIQUE		|1		|itemid,lld_macro
->>>>>>> 89193908
+
+TABLE|host_tag|hosttagid|ZBX_TEMPLATE
+FIELD		|hosttagid	|t_id		|	|NOT NULL	|0
+FIELD		|hostid		|t_id		|	|NOT NULL	|0			|1|hosts
+FIELD		|tag		|t_varchar(255)	|''	|NOT NULL	|0
+FIELD		|value		|t_varchar(255)	|''	|NOT NULL	|0
+INDEX		|1		|hostid
 
 TABLE|dbversion||
 FIELD		|mandatory	|t_integer	|'0'	|NOT NULL	|
 FIELD		|optional	|t_integer	|'0'	|NOT NULL	|
-ROW		|4010007	|4010007+ROW		|4010010	|4010010