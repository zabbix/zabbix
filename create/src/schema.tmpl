--
-- Zabbix
-- Copyright (C) 2001-2021 Zabbix SIA
--
-- This program is free software; you can redistribute it and/or modify
-- it under the terms of the GNU General Public License as published by
-- the Free Software Foundation; either version 2 of the License, or
-- (at your option) any later version.
--
-- This program is distributed in the hope that it will be useful,
-- but WITHOUT ANY WARRANTY; without even the implied warranty of
-- MERCHANTABILITY or FITNESS FOR A PARTICULAR PURPOSE. See the
-- GNU General Public License for more details.
--
-- You should have received a copy of the GNU General Public License
-- along with this program; if not, write to the Free Software
-- Foundation, Inc., 51 Franklin Street, Fifth Floor, Boston, MA  02110-1301, USA.
--

--
-- Do not use spaces
-- Tables must be sorted to match referential integrity rules
--

TABLE|role|roleid|ZBX_DATA
FIELD		|roleid		|t_id		|	|NOT NULL	|0
FIELD		|name		|t_varchar(255)	|''	|NOT NULL	|0
FIELD		|type		|t_integer	|'0'	|NOT NULL	|0
FIELD		|readonly	|t_integer	|'0'	|NOT NULL	|0
UNIQUE		|1		|name

TABLE|users|userid|ZBX_DATA
FIELD		|userid		|t_id		|	|NOT NULL	|0
FIELD		|username	|t_varchar(100)	|''	|NOT NULL	|0
FIELD		|name		|t_varchar(100)	|''	|NOT NULL	|0
FIELD		|surname	|t_varchar(100)	|''	|NOT NULL	|0
FIELD		|passwd		|t_varchar(60)	|''	|NOT NULL	|0
FIELD		|url		|t_varchar(255)	|''	|NOT NULL	|0
FIELD		|autologin	|t_integer	|'0'	|NOT NULL	|0
FIELD		|autologout	|t_varchar(32)	|'15m'	|NOT NULL	|0
FIELD		|lang		|t_varchar(7)	|'default'|NOT NULL	|ZBX_NODATA
FIELD		|refresh	|t_varchar(32)	|'30s'	|NOT NULL	|0
FIELD		|theme		|t_varchar(128)	|'default'|NOT NULL	|ZBX_NODATA
FIELD		|attempt_failed	|t_integer	|0	|NOT NULL	|ZBX_NODATA
FIELD		|attempt_ip	|t_varchar(39)	|''	|NOT NULL	|ZBX_NODATA
FIELD		|attempt_clock	|t_integer	|0	|NOT NULL	|ZBX_NODATA
FIELD		|rows_per_page	|t_integer	|50	|NOT NULL	|0
FIELD		|timezone	|t_varchar(50)	|'default'|NOT NULL	|ZBX_NODATA
FIELD		|roleid		|t_id		|	|NOT NULL	|0			|1|role
UNIQUE		|1		|username

TABLE|maintenances|maintenanceid|ZBX_DATA
FIELD		|maintenanceid	|t_id		|	|NOT NULL	|0
FIELD		|name		|t_varchar(128)	|''	|NOT NULL	|0
FIELD		|maintenance_type|t_integer	|'0'	|NOT NULL	|0
FIELD		|description	|t_shorttext	|''	|NOT NULL	|0
FIELD		|active_since	|t_integer	|'0'	|NOT NULL	|0
FIELD		|active_till	|t_integer	|'0'	|NOT NULL	|0
FIELD		|tags_evaltype	|t_integer	|'0'	|NOT NULL	|0
INDEX		|1		|active_since,active_till
UNIQUE		|2		|name

TABLE|hosts|hostid|ZBX_TEMPLATE
FIELD		|hostid		|t_id		|	|NOT NULL	|0
FIELD		|proxy_hostid	|t_id		|	|NULL		|0			|1|hosts	|hostid		|RESTRICT
FIELD		|host		|t_varchar(128)	|''	|NOT NULL	|ZBX_PROXY
FIELD		|status		|t_integer	|'0'	|NOT NULL	|ZBX_PROXY
FIELD		|lastaccess	|t_integer	|'0'	|NOT NULL	|ZBX_NODATA
FIELD		|ipmi_authtype	|t_integer	|'-1'	|NOT NULL	|ZBX_PROXY
FIELD		|ipmi_privilege	|t_integer	|'2'	|NOT NULL	|ZBX_PROXY
FIELD		|ipmi_username	|t_varchar(16)	|''	|NOT NULL	|ZBX_PROXY
FIELD		|ipmi_password	|t_varchar(20)	|''	|NOT NULL	|ZBX_PROXY
FIELD		|maintenanceid	|t_id		|	|NULL		|ZBX_NODATA		|2|maintenances	|		|RESTRICT
FIELD		|maintenance_status|t_integer	|'0'	|NOT NULL	|ZBX_NODATA
FIELD		|maintenance_type|t_integer	|'0'	|NOT NULL	|ZBX_NODATA
FIELD		|maintenance_from|t_integer	|'0'	|NOT NULL	|ZBX_NODATA
FIELD		|name		|t_varchar(128)	|''	|NOT NULL	|ZBX_PROXY
FIELD		|flags		|t_integer	|'0'	|NOT NULL	|0
FIELD		|templateid	|t_id		|	|NULL		|0			|3|hosts	|hostid
FIELD		|description	|t_shorttext	|''	|NOT NULL	|0
FIELD		|tls_connect	|t_integer	|'1'	|NOT NULL	|ZBX_PROXY
FIELD		|tls_accept	|t_integer	|'1'	|NOT NULL	|ZBX_PROXY
FIELD		|tls_issuer	|t_varchar(1024)|''	|NOT NULL	|ZBX_PROXY
FIELD		|tls_subject	|t_varchar(1024)|''	|NOT NULL	|ZBX_PROXY
FIELD		|tls_psk_identity|t_varchar(128)|''	|NOT NULL	|ZBX_PROXY
FIELD		|tls_psk	|t_varchar(512)	|''	|NOT NULL	|ZBX_PROXY
FIELD		|proxy_address	|t_varchar(255)	|''	|NOT NULL	|0
FIELD		|auto_compress	|t_integer	|'1'	|NOT NULL	|0
FIELD		|discover	|t_integer	|'0'	|NOT NULL	|0
FIELD		|custom_interfaces|t_integer	|'0'	|NOT NULL	|0
INDEX		|1		|host
INDEX		|2		|status
INDEX		|3		|proxy_hostid
INDEX		|4		|name
INDEX		|5		|maintenanceid

TABLE|hstgrp|groupid|ZBX_DATA
FIELD		|groupid	|t_id		|	|NOT NULL	|0
FIELD		|name		|t_varchar(255)	|''	|NOT NULL	|0
FIELD		|internal	|t_integer	|'0'	|NOT NULL	|0
FIELD		|flags		|t_integer	|'0'	|NOT NULL	|0
INDEX		|1		|name

TABLE|group_prototype|group_prototypeid|ZBX_TEMPLATE
FIELD		|group_prototypeid|t_id		|	|NOT NULL	|0
FIELD		|hostid		|t_id		|	|NOT NULL	|0			|1|hosts
FIELD		|name		|t_varchar(255)	|''	|NOT NULL	|0
FIELD		|groupid	|t_id		|	|NULL		|0			|2|hstgrp	|		|RESTRICT
FIELD		|templateid	|t_id		|	|NULL		|0			|3|group_prototype|group_prototypeid
INDEX		|1		|hostid

TABLE|group_discovery|groupid|ZBX_TEMPLATE
FIELD		|groupid	|t_id		|	|NOT NULL	|0			|1|hstgrp
FIELD		|parent_group_prototypeid|t_id	|	|NOT NULL	|0			|2|group_prototype|group_prototypeid|RESTRICT
FIELD		|name		|t_varchar(64)	|''	|NOT NULL	|ZBX_NODATA
FIELD		|lastcheck	|t_integer	|'0'	|NOT NULL	|ZBX_NODATA
FIELD		|ts_delete	|t_time		|'0'	|NOT NULL	|ZBX_NODATA

TABLE|drules|druleid|ZBX_DATA
FIELD		|druleid	|t_id		|	|NOT NULL	|0
FIELD		|proxy_hostid	|t_id		|	|NULL		|0			|1|hosts	|hostid		|RESTRICT
FIELD		|name		|t_varchar(255)	|''	|NOT NULL	|ZBX_PROXY
FIELD		|iprange	|t_varchar(2048)|''	|NOT NULL	|ZBX_PROXY
FIELD		|delay		|t_varchar(255)	|'1h'	|NOT NULL	|ZBX_PROXY
FIELD		|nextcheck	|t_integer	|'0'	|NOT NULL	|ZBX_NODATA
FIELD		|status		|t_integer	|'0'	|NOT NULL	|0
INDEX		|1		|proxy_hostid
UNIQUE		|2		|name

TABLE|dchecks|dcheckid|ZBX_DATA
FIELD		|dcheckid	|t_id		|	|NOT NULL	|0
FIELD		|druleid	|t_id		|	|NOT NULL	|ZBX_PROXY		|1|drules
FIELD		|type		|t_integer	|'0'	|NOT NULL	|ZBX_PROXY
FIELD		|key_		|t_varchar(2048)|''	|NOT NULL	|ZBX_PROXY
FIELD		|snmp_community	|t_varchar(255)	|''	|NOT NULL	|ZBX_PROXY
FIELD		|ports		|t_varchar(255)	|'0'	|NOT NULL	|ZBX_PROXY
FIELD		|snmpv3_securityname|t_varchar(64)|''	|NOT NULL	|ZBX_PROXY
FIELD		|snmpv3_securitylevel|t_integer	|'0'	|NOT NULL	|ZBX_PROXY
FIELD		|snmpv3_authpassphrase|t_varchar(64)|''	|NOT NULL	|ZBX_PROXY
FIELD		|snmpv3_privpassphrase|t_varchar(64)|''	|NOT NULL	|ZBX_PROXY
FIELD		|uniq		|t_integer	|'0'	|NOT NULL	|ZBX_PROXY
FIELD		|snmpv3_authprotocol|t_integer	|'0'	|NOT NULL	|ZBX_PROXY
FIELD		|snmpv3_privprotocol|t_integer	|'0'	|NOT NULL	|ZBX_PROXY
FIELD		|snmpv3_contextname|t_varchar(255)|''	|NOT NULL	|ZBX_PROXY
FIELD		|host_source|t_integer	|'1'	|NOT NULL	|ZBX_PROXY
FIELD		|name_source|t_integer	|'0'	|NOT NULL	|ZBX_PROXY
INDEX		|1		|druleid,host_source,name_source

TABLE|httptest|httptestid|ZBX_TEMPLATE
FIELD		|httptestid	|t_id		|	|NOT NULL	|0
FIELD		|name		|t_varchar(64)	|''	|NOT NULL	|ZBX_PROXY
FIELD		|nextcheck	|t_integer	|'0'	|NOT NULL	|ZBX_NODATA
FIELD		|delay		|t_varchar(255)	|'1m'	|NOT NULL	|ZBX_PROXY
FIELD		|status		|t_integer	|'0'	|NOT NULL	|0
FIELD		|agent		|t_varchar(255)	|'Zabbix'|NOT NULL	|ZBX_PROXY
FIELD		|authentication	|t_integer	|'0'	|NOT NULL	|ZBX_PROXY,ZBX_NODATA
FIELD		|http_user	|t_varchar(64)	|''	|NOT NULL	|ZBX_PROXY,ZBX_NODATA
FIELD		|http_password	|t_varchar(64)	|''	|NOT NULL	|ZBX_PROXY,ZBX_NODATA
FIELD		|hostid		|t_id		|	|NOT NULL	|ZBX_PROXY		|2|hosts
FIELD		|templateid	|t_id		|	|NULL		|0			|3|httptest	|httptestid
FIELD		|http_proxy	|t_varchar(255)	|''	|NOT NULL	|ZBX_PROXY,ZBX_NODATA
FIELD		|retries	|t_integer	|'1'	|NOT NULL	|ZBX_PROXY,ZBX_NODATA
FIELD		|ssl_cert_file	|t_varchar(255)	|''	|NOT NULL	|ZBX_PROXY,ZBX_NODATA
FIELD		|ssl_key_file	|t_varchar(255)	|''	|NOT NULL	|ZBX_PROXY,ZBX_NODATA
FIELD		|ssl_key_password|t_varchar(64)	|''	|NOT NULL	|ZBX_PROXY,ZBX_NODATA
FIELD		|verify_peer	|t_integer	|'0'	|NOT NULL	|ZBX_PROXY
FIELD		|verify_host	|t_integer	|'0'	|NOT NULL	|ZBX_PROXY
UNIQUE		|2		|hostid,name
INDEX		|3		|status
INDEX		|4		|templateid

TABLE|httpstep|httpstepid|ZBX_TEMPLATE
FIELD		|httpstepid	|t_id		|	|NOT NULL	|0
FIELD		|httptestid	|t_id		|	|NOT NULL	|ZBX_PROXY		|1|httptest
FIELD		|name		|t_varchar(64)	|''	|NOT NULL	|ZBX_PROXY
FIELD		|no		|t_integer	|'0'	|NOT NULL	|ZBX_PROXY
FIELD		|url		|t_varchar(2048)|''	|NOT NULL	|ZBX_PROXY
FIELD		|timeout	|t_varchar(255)	|'15s'	|NOT NULL	|ZBX_PROXY
FIELD		|posts		|t_shorttext	|''	|NOT NULL	|ZBX_PROXY
FIELD		|required	|t_varchar(255)	|''	|NOT NULL	|ZBX_PROXY
FIELD		|status_codes	|t_varchar(255)	|''	|NOT NULL	|ZBX_PROXY
FIELD		|follow_redirects|t_integer	|'1'	|NOT NULL	|ZBX_PROXY
FIELD		|retrieve_mode	|t_integer	|'0'	|NOT NULL	|ZBX_PROXY
FIELD		|post_type	|t_integer	|'0'	|NOT NULL	|ZBX_PROXY
INDEX		|1		|httptestid

TABLE|interface|interfaceid|ZBX_TEMPLATE
FIELD		|interfaceid	|t_id		|	|NOT NULL	|0
FIELD		|hostid		|t_id		|	|NOT NULL	|ZBX_PROXY		|1|hosts
FIELD		|main		|t_integer	|'0'	|NOT NULL	|ZBX_PROXY
FIELD		|type		|t_integer	|'1'	|NOT NULL	|ZBX_PROXY
FIELD		|useip		|t_integer	|'1'	|NOT NULL	|ZBX_PROXY
FIELD		|ip		|t_varchar(64)	|'127.0.0.1'|NOT NULL	|ZBX_PROXY
FIELD		|dns		|t_varchar(255)	|''	|NOT NULL	|ZBX_PROXY
FIELD		|port		|t_varchar(64)	|'10050'|NOT NULL	|ZBX_PROXY
FIELD		|available	|t_integer	|'0'	|NOT NULL	|ZBX_PROXY,ZBX_NODATA
FIELD		|error		|t_varchar(2048)|''	|NOT NULL	|ZBX_NODATA
FIELD		|errors_from	|t_integer	|'0'	|NOT NULL	|ZBX_NODATA
FIELD		|disable_until	|t_integer	|'0'	|NOT NULL	|ZBX_NODATA
INDEX		|1		|hostid,type
INDEX		|2		|ip,dns
INDEX		|3		|available

TABLE|valuemap|valuemapid|ZBX_TEMPLATE
FIELD		|valuemapid	|t_id		|	|NOT NULL	|0
FIELD		|hostid		|t_id		|	|NOT NULL	|0			|1|hosts
FIELD		|name		|t_varchar(64)	|''	|NOT NULL	|0
UNIQUE		|1		|hostid,name

TABLE|items|itemid|ZBX_TEMPLATE
FIELD		|itemid		|t_id		|	|NOT NULL	|0
FIELD		|type		|t_integer	|'0'	|NOT NULL	|ZBX_PROXY
FIELD		|snmp_oid	|t_varchar(512)	|''	|NOT NULL	|ZBX_PROXY
FIELD		|hostid		|t_id		|	|NOT NULL	|ZBX_PROXY		|1|hosts
FIELD		|name		|t_varchar(255)	|''	|NOT NULL	|0
FIELD		|key_		|t_varchar(2048)|''	|NOT NULL	|ZBX_PROXY
FIELD		|delay		|t_varchar(1024)|'0'	|NOT NULL	|ZBX_PROXY
FIELD		|history	|t_varchar(255)	|'90d'	|NOT NULL	|ZBX_PROXY
FIELD		|trends		|t_varchar(255)	|'365d'	|NOT NULL	|0
FIELD		|status		|t_integer	|'0'	|NOT NULL	|ZBX_PROXY
FIELD		|value_type	|t_integer	|'0'	|NOT NULL	|ZBX_PROXY
FIELD		|trapper_hosts	|t_varchar(255)	|''	|NOT NULL	|ZBX_PROXY
FIELD		|units		|t_varchar(255)	|''	|NOT NULL	|0
FIELD		|formula	|t_varchar(255)	|''	|NOT NULL	|0
FIELD		|logtimefmt	|t_varchar(64)	|''	|NOT NULL	|ZBX_PROXY
FIELD		|templateid	|t_id		|	|NULL		|0			|2|items	|itemid
FIELD		|valuemapid	|t_id		|	|NULL		|0			|3|valuemap	|		|RESTRICT
FIELD		|params		|t_text		|''	|NOT NULL	|ZBX_PROXY
FIELD		|ipmi_sensor	|t_varchar(128)	|''	|NOT NULL	|ZBX_PROXY
FIELD		|authtype	|t_integer	|'0'	|NOT NULL	|ZBX_PROXY
FIELD		|username	|t_varchar(64)	|''	|NOT NULL	|ZBX_PROXY
FIELD		|password	|t_varchar(64)	|''	|NOT NULL	|ZBX_PROXY
FIELD		|publickey	|t_varchar(64)	|''	|NOT NULL	|ZBX_PROXY
FIELD		|privatekey	|t_varchar(64)	|''	|NOT NULL	|ZBX_PROXY
FIELD		|flags		|t_integer	|'0'	|NOT NULL	|ZBX_PROXY
FIELD		|interfaceid	|t_id		|	|NULL		|ZBX_PROXY		|4|interface	|		|RESTRICT
FIELD		|description	|t_text		|''	|NOT NULL	|0
FIELD		|inventory_link	|t_integer	|'0'	|NOT NULL	|ZBX_PROXY
FIELD		|lifetime	|t_varchar(255)	|'30d'	|NOT NULL	|0
FIELD		|evaltype	|t_integer	|'0'	|NOT NULL	|0
FIELD		|jmx_endpoint	|t_varchar(255)	|''	|NOT NULL	|ZBX_PROXY
FIELD		|master_itemid	|t_id		|	|NULL		|ZBX_PROXY		|5|items	|itemid
FIELD		|timeout	|t_varchar(255)	|'3s'	|NOT NULL	|ZBX_PROXY
FIELD		|url		|t_varchar(2048)|''	|NOT NULL	|ZBX_PROXY
FIELD		|query_fields	|t_varchar(2048)|''	|NOT NULL	|ZBX_PROXY
FIELD		|posts		|t_text		|''	|NOT NULL	|ZBX_PROXY
FIELD		|status_codes	|t_varchar(255)	|'200'	|NOT NULL	|ZBX_PROXY
FIELD		|follow_redirects|t_integer	|'1'	|NOT NULL	|ZBX_PROXY
FIELD		|post_type	|t_integer	|'0'	|NOT NULL	|ZBX_PROXY
FIELD		|http_proxy	|t_varchar(255)	|''	|NOT NULL	|ZBX_PROXY,ZBX_NODATA
FIELD		|headers	|t_text		|''	|NOT NULL	|ZBX_PROXY
FIELD		|retrieve_mode	|t_integer	|'0'	|NOT NULL	|ZBX_PROXY
FIELD		|request_method	|t_integer	|'0'	|NOT NULL	|ZBX_PROXY
FIELD		|output_format	|t_integer	|'0'	|NOT NULL	|ZBX_PROXY
FIELD		|ssl_cert_file	|t_varchar(255)	|''	|NOT NULL	|ZBX_PROXY,ZBX_NODATA
FIELD		|ssl_key_file	|t_varchar(255)	|''	|NOT NULL	|ZBX_PROXY,ZBX_NODATA
FIELD		|ssl_key_password|t_varchar(64)	|''	|NOT NULL	|ZBX_PROXY,ZBX_NODATA
FIELD		|verify_peer	|t_integer	|'0'	|NOT NULL	|ZBX_PROXY
FIELD		|verify_host	|t_integer	|'0'	|NOT NULL	|ZBX_PROXY
FIELD		|allow_traps	|t_integer	|'0'	|NOT NULL	|ZBX_PROXY
FIELD		|discover	|t_integer	|'0'	|NOT NULL	|0
INDEX		|1		|hostid,key_(1021)
INDEX		|3		|status
INDEX		|4		|templateid
INDEX		|5		|valuemapid
INDEX		|6		|interfaceid
INDEX		|7		|master_itemid
INDEX		|8		|key_(1024)

TABLE|httpstepitem|httpstepitemid|ZBX_TEMPLATE
FIELD		|httpstepitemid	|t_id		|	|NOT NULL	|0
FIELD		|httpstepid	|t_id		|	|NOT NULL	|ZBX_PROXY		|1|httpstep
FIELD		|itemid		|t_id		|	|NOT NULL	|ZBX_PROXY		|2|items
FIELD		|type		|t_integer	|'0'	|NOT NULL	|ZBX_PROXY
UNIQUE		|1		|httpstepid,itemid
INDEX		|2		|itemid

TABLE|httptestitem|httptestitemid|ZBX_TEMPLATE
FIELD		|httptestitemid	|t_id		|	|NOT NULL	|0
FIELD		|httptestid	|t_id		|	|NOT NULL	|ZBX_PROXY		|1|httptest
FIELD		|itemid		|t_id		|	|NOT NULL	|ZBX_PROXY		|2|items
FIELD		|type		|t_integer	|'0'	|NOT NULL	|ZBX_PROXY
UNIQUE		|1		|httptestid,itemid
INDEX		|2		|itemid

TABLE|media_type|mediatypeid|ZBX_DATA
FIELD		|mediatypeid	|t_id		|	|NOT NULL	|0
FIELD		|type		|t_integer	|'0'	|NOT NULL	|0
FIELD		|name		|t_varchar(100)	|''	|NOT NULL	|0
FIELD		|smtp_server	|t_varchar(255)	|''	|NOT NULL	|0
FIELD		|smtp_helo	|t_varchar(255)	|''	|NOT NULL	|0
FIELD		|smtp_email	|t_varchar(255)	|''	|NOT NULL	|0
FIELD		|exec_path	|t_varchar(255)	|''	|NOT NULL	|0
FIELD		|gsm_modem	|t_varchar(255)	|''	|NOT NULL	|0
FIELD		|username	|t_varchar(255)	|''	|NOT NULL	|0
FIELD		|passwd		|t_varchar(255)	|''	|NOT NULL	|0
FIELD		|status		|t_integer	|'0'	|NOT NULL	|0
FIELD		|smtp_port	|t_integer	|'25'	|NOT NULL	|0
FIELD		|smtp_security	|t_integer	|'0'	|NOT NULL	|0
FIELD		|smtp_verify_peer|t_integer	|'0'	|NOT NULL	|0
FIELD		|smtp_verify_host|t_integer	|'0'	|NOT NULL	|0
FIELD		|smtp_authentication|t_integer	|'0'	|NOT NULL	|0
FIELD		|exec_params	|t_varchar(255)	|''	|NOT NULL	|0
FIELD		|maxsessions	|t_integer	|'1'	|NOT NULL	|0
FIELD		|maxattempts	|t_integer	|'3'	|NOT NULL	|0
FIELD		|attempt_interval|t_varchar(32)	|'10s'	|NOT NULL	|0
FIELD		|content_type	|t_integer	|'1'	|NOT NULL	|0
FIELD		|script		|t_text		|''	|NOT NULL	|0
FIELD		|timeout	|t_varchar(32)	|'30s'	|NOT NULL	|0
FIELD		|process_tags	|t_integer	|'0'	|NOT NULL	|0
FIELD		|show_event_menu|t_integer	|'0'	|NOT NULL	|0
FIELD		|event_menu_url	|t_varchar(2048)|''	|NOT NULL	|0
FIELD		|event_menu_name|t_varchar(255)	|''	|NOT NULL	|0
FIELD		|description	|t_shorttext	|''	|NOT NULL	|0
UNIQUE		|1		|name

TABLE|media_type_param|mediatype_paramid|ZBX_DATA
FIELD		|mediatype_paramid|t_id		|	|NOT NULL	|0
FIELD		|mediatypeid	|t_id		|	|NOT NULL	|0			|1|media_type
FIELD		|name		|t_varchar(255)	|''	|NOT NULL	|0
FIELD		|value		|t_varchar(2048)|''	|NOT NULL	|0
INDEX		|1		|mediatypeid

TABLE|media_type_message|mediatype_messageid|ZBX_DATA
FIELD		|mediatype_messageid|t_id	|	|NOT NULL	|0
FIELD		|mediatypeid	|t_id		|	|NOT NULL	|0			|1|media_type
FIELD		|eventsource	|t_integer	|	|NOT NULL	|0
FIELD		|recovery	|t_integer	|	|NOT NULL	|0
FIELD		|subject	|t_varchar(255)	|''	|NOT NULL	|0
FIELD		|message	|t_shorttext	|''	|NOT NULL	|0
UNIQUE		|1		|mediatypeid,eventsource,recovery

TABLE|usrgrp|usrgrpid|ZBX_DATA
FIELD		|usrgrpid	|t_id		|	|NOT NULL	|0
FIELD		|name		|t_varchar(64)	|''	|NOT NULL	|0
FIELD		|gui_access	|t_integer	|'0'	|NOT NULL	|0
FIELD		|users_status	|t_integer	|'0'	|NOT NULL	|0
FIELD		|debug_mode	|t_integer	|'0'	|NOT NULL	|0
UNIQUE		|1		|name

TABLE|users_groups|id|ZBX_DATA
FIELD		|id		|t_id		|	|NOT NULL	|0
FIELD		|usrgrpid	|t_id		|	|NOT NULL	|0			|1|usrgrp
FIELD		|userid		|t_id		|	|NOT NULL	|0			|2|users
UNIQUE		|1		|usrgrpid,userid
INDEX		|2		|userid

TABLE|scripts|scriptid|ZBX_DATA
FIELD		|scriptid	|t_id		|	|NOT NULL	|0
FIELD		|name		|t_varchar(255)	|''	|NOT NULL	|0
FIELD		|command	|t_text		|''	|NOT NULL	|0
FIELD		|host_access	|t_integer	|'2'	|NOT NULL	|0
FIELD		|usrgrpid	|t_id		|	|NULL		|0			|1|usrgrp	|		|RESTRICT
FIELD		|groupid	|t_id		|	|NULL		|0			|2|hstgrp	|		|RESTRICT
FIELD		|description	|t_shorttext	|''	|NOT NULL	|0
FIELD		|confirmation	|t_varchar(255)	|''	|NOT NULL	|0
FIELD		|type		|t_integer	|'5'	|NOT NULL	|0
FIELD		|execute_on	|t_integer	|'2'	|NOT NULL	|0
FIELD		|timeout	|t_varchar(32)	|'30s'	|NOT NULL	|ZBX_NODATA
FIELD		|scope		|t_integer	|'1'	|NOT NULL	|0
FIELD		|port		|t_varchar(64)	|''	|NOT NULL	|0
FIELD		|authtype	|t_integer	|'0'	|NOT NULL	|0
FIELD		|username	|t_varchar(64)	|''	|NOT NULL	|0
FIELD		|password	|t_varchar(64)	|''	|NOT NULL	|0
FIELD		|publickey	|t_varchar(64)	|''	|NOT NULL	|0
FIELD		|privatekey	|t_varchar(64)	|''	|NOT NULL	|0
FIELD		|menu_path	|t_varchar(255)	|''	|NOT NULL	|0
INDEX		|1		|usrgrpid
INDEX		|2		|groupid
UNIQUE		|3		|name

TABLE|script_param|script_paramid|ZBX_DATA
FIELD		|script_paramid	|t_id		|	|NOT NULL	|0
FIELD		|scriptid	|t_id		|	|NOT NULL	|0			|1|scripts
FIELD		|name		|t_varchar(255)	|''	|NOT NULL	|0
FIELD		|value		|t_varchar(2048)|''	|NOT NULL	|0
UNIQUE		|1		|scriptid,name

TABLE|actions|actionid|ZBX_DATA
FIELD		|actionid	|t_id		|	|NOT NULL	|0
FIELD		|name		|t_varchar(255)	|''	|NOT NULL	|0
FIELD		|eventsource	|t_integer	|'0'	|NOT NULL	|0
FIELD		|evaltype	|t_integer	|'0'	|NOT NULL	|0
FIELD		|status		|t_integer	|'0'	|NOT NULL	|0
FIELD		|esc_period	|t_varchar(255)	|'1h'	|NOT NULL	|0
FIELD		|formula	|t_varchar(255)	|''	|NOT NULL	|0
FIELD		|pause_suppressed|t_integer	|'1'	|NOT NULL	|0
INDEX		|1		|eventsource,status
UNIQUE		|2		|name

TABLE|operations|operationid|ZBX_DATA
FIELD		|operationid	|t_id		|	|NOT NULL	|0
FIELD		|actionid	|t_id		|	|NOT NULL	|0			|1|actions
FIELD		|operationtype	|t_integer	|'0'	|NOT NULL	|0
FIELD		|esc_period	|t_varchar(255)	|'0'	|NOT NULL	|0
FIELD		|esc_step_from	|t_integer	|'1'	|NOT NULL	|0
FIELD		|esc_step_to	|t_integer	|'1'	|NOT NULL	|0
FIELD		|evaltype	|t_integer	|'0'	|NOT NULL	|0
FIELD		|recovery	|t_integer	|'0'	|NOT NULL	|0
INDEX		|1		|actionid

TABLE|opmessage|operationid|ZBX_DATA
FIELD		|operationid	|t_id		|	|NOT NULL	|0			|1|operations
FIELD		|default_msg	|t_integer	|'1'	|NOT NULL	|0
FIELD		|subject	|t_varchar(255)	|''	|NOT NULL	|0
FIELD		|message	|t_shorttext	|''	|NOT NULL	|0
FIELD		|mediatypeid	|t_id		|	|NULL		|0			|2|media_type	|		|RESTRICT
INDEX		|1		|mediatypeid

TABLE|opmessage_grp|opmessage_grpid|ZBX_DATA
FIELD		|opmessage_grpid|t_id		|	|NOT NULL	|0
FIELD		|operationid	|t_id		|	|NOT NULL	|0			|1|operations
FIELD		|usrgrpid	|t_id		|	|NOT NULL	|0			|2|usrgrp	|		|RESTRICT
UNIQUE		|1		|operationid,usrgrpid
INDEX		|2		|usrgrpid

TABLE|opmessage_usr|opmessage_usrid|ZBX_DATA
FIELD		|opmessage_usrid|t_id		|	|NOT NULL	|0
FIELD		|operationid	|t_id		|	|NOT NULL	|0			|1|operations
FIELD		|userid		|t_id		|	|NOT NULL	|0			|2|users	|		|RESTRICT
UNIQUE		|1		|operationid,userid
INDEX		|2		|userid

TABLE|opcommand|operationid|ZBX_DATA
FIELD		|operationid	|t_id		|	|NOT NULL	|0			|1|operations
FIELD		|scriptid	|t_id		|	|NOT NULL	|0			|2|scripts	|		|RESTRICT
INDEX		|1		|scriptid

TABLE|opcommand_hst|opcommand_hstid|ZBX_DATA
FIELD		|opcommand_hstid|t_id		|	|NOT NULL	|0
FIELD		|operationid	|t_id		|	|NOT NULL	|0			|1|operations
FIELD		|hostid		|t_id		|	|NULL		|0			|2|hosts	|		|RESTRICT
INDEX		|1		|operationid
INDEX		|2		|hostid

TABLE|opcommand_grp|opcommand_grpid|ZBX_DATA
FIELD		|opcommand_grpid|t_id		|	|NOT NULL	|0
FIELD		|operationid	|t_id		|	|NOT NULL	|0			|1|operations
FIELD		|groupid	|t_id		|	|NOT NULL	|0			|2|hstgrp	|		|RESTRICT
INDEX		|1		|operationid
INDEX		|2		|groupid

TABLE|opgroup|opgroupid|ZBX_DATA
FIELD		|opgroupid	|t_id		|	|NOT NULL	|0
FIELD		|operationid	|t_id		|	|NOT NULL	|0			|1|operations
FIELD		|groupid	|t_id		|	|NOT NULL	|0			|2|hstgrp	|		|RESTRICT
UNIQUE		|1		|operationid,groupid
INDEX		|2		|groupid

TABLE|optemplate|optemplateid|ZBX_TEMPLATE
FIELD		|optemplateid	|t_id		|	|NOT NULL	|0
FIELD		|operationid	|t_id		|	|NOT NULL	|0			|1|operations
FIELD		|templateid	|t_id		|	|NOT NULL	|0			|2|hosts	|hostid		|RESTRICT
UNIQUE		|1		|operationid,templateid
INDEX		|2		|templateid

TABLE|opconditions|opconditionid|ZBX_DATA
FIELD		|opconditionid	|t_id		|	|NOT NULL	|0
FIELD		|operationid	|t_id		|	|NOT NULL	|0			|1|operations
FIELD		|conditiontype	|t_integer	|'0'	|NOT NULL	|0
FIELD		|operator	|t_integer	|'0'	|NOT NULL	|0
FIELD		|value		|t_varchar(255)	|''	|NOT NULL	|0
INDEX		|1		|operationid

TABLE|conditions|conditionid|ZBX_DATA
FIELD		|conditionid	|t_id		|	|NOT NULL	|0
FIELD		|actionid	|t_id		|	|NOT NULL	|0			|1|actions
FIELD		|conditiontype	|t_integer	|'0'	|NOT NULL	|0
FIELD		|operator	|t_integer	|'0'	|NOT NULL	|0
FIELD		|value		|t_varchar(255)	|''	|NOT NULL	|0
FIELD		|value2		|t_varchar(255)	|''	|NOT NULL	|0
INDEX		|1		|actionid

TABLE|config|configid|ZBX_DATA
FIELD		|configid	|t_id		|	|NOT NULL	|0
FIELD		|work_period	|t_varchar(255)	|'1-5,09:00-18:00'|NOT NULL|0
FIELD		|alert_usrgrpid	|t_id		|	|NULL		|0			|1|usrgrp	|usrgrpid	|RESTRICT
FIELD		|default_theme	|t_varchar(128)	|'blue-theme'|NOT NULL	|ZBX_NODATA
FIELD		|authentication_type|t_integer	|'0'	|NOT NULL	|ZBX_NODATA
FIELD		|ldap_host	|t_varchar(255)	|''	|NOT NULL	|ZBX_NODATA
FIELD		|ldap_port	|t_integer	|389	|NOT NULL	|ZBX_NODATA
FIELD		|ldap_base_dn	|t_varchar(255)	|''	|NOT NULL	|ZBX_NODATA
FIELD		|ldap_bind_dn	|t_varchar(255)	|''	|NOT NULL	|ZBX_NODATA
FIELD		|ldap_bind_password|t_varchar(128)|''	|NOT NULL	|ZBX_NODATA
FIELD		|ldap_search_attribute|t_varchar(128)|''|NOT NULL	|ZBX_NODATA
FIELD		|discovery_groupid|t_id		|	|NOT NULL	|ZBX_PROXY		|2|hstgrp	|groupid	|RESTRICT
FIELD		|max_in_table	|t_integer	|'50'	|NOT NULL	|ZBX_NODATA
FIELD		|search_limit	|t_integer	|'1000'	|NOT NULL	|ZBX_NODATA
FIELD		|severity_color_0|t_varchar(6)	|'97AAB3'|NOT NULL	|ZBX_NODATA
FIELD		|severity_color_1|t_varchar(6)	|'7499FF'|NOT NULL	|ZBX_NODATA
FIELD		|severity_color_2|t_varchar(6)	|'FFC859'|NOT NULL	|ZBX_NODATA
FIELD		|severity_color_3|t_varchar(6)	|'FFA059'|NOT NULL	|ZBX_NODATA
FIELD		|severity_color_4|t_varchar(6)	|'E97659'|NOT NULL	|ZBX_NODATA
FIELD		|severity_color_5|t_varchar(6)	|'E45959'|NOT NULL	|ZBX_NODATA
FIELD		|severity_name_0|t_varchar(32)	|'Not classified'|NOT NULL|ZBX_NODATA
FIELD		|severity_name_1|t_varchar(32)	|'Information'|NOT NULL	|ZBX_NODATA
FIELD		|severity_name_2|t_varchar(32)	|'Warning'|NOT NULL	|ZBX_NODATA
FIELD		|severity_name_3|t_varchar(32)	|'Average'|NOT NULL	|ZBX_NODATA
FIELD		|severity_name_4|t_varchar(32)	|'High'	|NOT NULL	|ZBX_NODATA
FIELD		|severity_name_5|t_varchar(32)	|'Disaster'|NOT NULL	|ZBX_NODATA
FIELD		|ok_period	|t_varchar(32)	|'5m'	|NOT NULL	|ZBX_NODATA
FIELD		|blink_period	|t_varchar(32)	|'2m'	|NOT NULL	|ZBX_NODATA
FIELD		|problem_unack_color|t_varchar(6)|'CC0000'|NOT NULL	|ZBX_NODATA
FIELD		|problem_ack_color|t_varchar(6)	|'CC0000'|NOT NULL	|ZBX_NODATA
FIELD		|ok_unack_color	|t_varchar(6)	|'009900'|NOT NULL	|ZBX_NODATA
FIELD		|ok_ack_color	|t_varchar(6)	|'009900'|NOT NULL	|ZBX_NODATA
FIELD		|problem_unack_style|t_integer	|'1'	|NOT NULL	|ZBX_NODATA
FIELD		|problem_ack_style|t_integer	|'1'	|NOT NULL	|ZBX_NODATA
FIELD		|ok_unack_style	|t_integer	|'1'	|NOT NULL	|ZBX_NODATA
FIELD		|ok_ack_style	|t_integer	|'1'	|NOT NULL	|ZBX_NODATA
FIELD		|snmptrap_logging|t_integer	|'1'	|NOT NULL	|ZBX_PROXY,ZBX_NODATA
FIELD		|server_check_interval|t_integer|'10'	|NOT NULL	|ZBX_NODATA
FIELD		|hk_events_mode	|t_integer	|'1'	|NOT NULL	|ZBX_NODATA
FIELD		|hk_events_trigger|t_varchar(32)|'365d'	|NOT NULL	|ZBX_NODATA
FIELD		|hk_events_internal|t_varchar(32)|'1d'	|NOT NULL	|ZBX_NODATA
FIELD		|hk_events_discovery|t_varchar(32)|'1d'	|NOT NULL	|ZBX_NODATA
FIELD		|hk_events_autoreg|t_varchar(32)|'1d'	|NOT NULL	|ZBX_NODATA
FIELD		|hk_services_mode|t_integer	|'1'	|NOT NULL	|ZBX_NODATA
FIELD		|hk_services	|t_varchar(32)	|'365d'	|NOT NULL	|ZBX_NODATA
FIELD		|hk_audit_mode	|t_integer	|'1'	|NOT NULL	|ZBX_NODATA
FIELD		|hk_audit	|t_varchar(32)	|'365d'	|NOT NULL	|ZBX_NODATA
FIELD		|hk_sessions_mode|t_integer	|'1'	|NOT NULL	|ZBX_NODATA
FIELD		|hk_sessions	|t_varchar(32)	|'365d'	|NOT NULL	|ZBX_NODATA
FIELD		|hk_history_mode|t_integer	|'1'	|NOT NULL	|ZBX_NODATA
FIELD		|hk_history_global|t_integer	|'0'	|NOT NULL	|ZBX_PROXY,ZBX_NODATA
FIELD		|hk_history	|t_varchar(32)	|'90d'	|NOT NULL	|ZBX_PROXY,ZBX_NODATA
FIELD		|hk_trends_mode	|t_integer	|'1'	|NOT NULL	|ZBX_NODATA
FIELD		|hk_trends_global|t_integer	|'0'	|NOT NULL	|ZBX_NODATA
FIELD		|hk_trends	|t_varchar(32)	|'365d'	|NOT NULL	|ZBX_NODATA
FIELD		|default_inventory_mode|t_integer|'-1'	|NOT NULL	|ZBX_NODATA
FIELD		|custom_color	|t_integer	|'0'	|NOT NULL	|ZBX_NODATA
FIELD		|http_auth_enabled	|t_integer	|'0'	|NOT NULL	|ZBX_NODATA
FIELD		|http_login_form	|t_integer	|'0'	|NOT NULL	|ZBX_NODATA
FIELD		|http_strip_domains	|t_varchar(2048)|''	|NOT NULL	|ZBX_NODATA
FIELD		|http_case_sensitive	|t_integer	|'1'	|NOT NULL	|ZBX_NODATA
FIELD		|ldap_configured		|t_integer		|'0'	|NOT NULL	|ZBX_NODATA
FIELD		|ldap_case_sensitive	|t_integer	|'1'	|NOT NULL	|ZBX_NODATA
FIELD		|db_extension	|t_varchar(32)	|''	|NOT NULL	|ZBX_NODATA
FIELD		|autoreg_tls_accept	|t_integer	|'1'	|NOT NULL	|ZBX_PROXY,ZBX_NODATA
FIELD		|compression_status	|t_integer	|'0'	|NOT NULL	|ZBX_NODATA
FIELD		|compress_older	|t_varchar(32)	|'7d'	|NOT NULL	|ZBX_NODATA
FIELD		|instanceid	|t_varchar(32)	|''	|NOT NULL	|ZBX_NODATA
FIELD		|saml_auth_enabled	|t_integer	|'0'	|NOT NULL	|ZBX_NODATA
FIELD		|saml_idp_entityid	|t_varchar(1024)|''	|NOT NULL	|ZBX_NODATA
FIELD		|saml_sso_url	|t_varchar(2048)|''	|NOT NULL	|ZBX_NODATA
FIELD		|saml_slo_url	|t_varchar(2048)|''	|NOT NULL	|ZBX_NODATA
FIELD		|saml_username_attribute|t_varchar(128)	|''	|NOT NULL	|ZBX_NODATA
FIELD		|saml_sp_entityid	|t_varchar(1024)|''	|NOT NULL	|ZBX_NODATA
FIELD		|saml_nameid_format	|t_varchar(2048)|''	|NOT NULL	|ZBX_NODATA
FIELD		|saml_sign_messages	|t_integer	|'0'	|NOT NULL	|ZBX_NODATA
FIELD		|saml_sign_assertions	|t_integer	|'0'	|NOT NULL	|ZBX_NODATA
FIELD		|saml_sign_authn_requests	|t_integer	|'0'	|NOT NULL	|ZBX_NODATA
FIELD		|saml_sign_logout_requests	|t_integer	|'0'	|NOT NULL	|ZBX_NODATA
FIELD		|saml_sign_logout_responses	|t_integer	|'0'	|NOT NULL	|ZBX_NODATA
FIELD		|saml_encrypt_nameid	|t_integer	|'0'	|NOT NULL	|ZBX_NODATA
FIELD		|saml_encrypt_assertions|t_integer	|'0'	|NOT NULL	|ZBX_NODATA
FIELD		|saml_case_sensitive	|t_integer	|'0'	|NOT NULL	|ZBX_NODATA
FIELD		|default_lang		|t_varchar(5)	|'en_GB'|NOT NULL	|ZBX_NODATA
FIELD		|default_timezone	|t_varchar(50)	|'system'|NOT NULL	|ZBX_NODATA
FIELD		|login_attempts	|t_integer	|'5'	|NOT NULL	|ZBX_NODATA
FIELD		|login_block	|t_varchar(32)	|'30s'	|NOT NULL	|ZBX_NODATA
FIELD		|show_technical_errors	|t_integer	|'0'	|NOT NULL	|ZBX_NODATA
FIELD		|validate_uri_schemes	|t_integer	|'1'	|NOT NULL	|ZBX_NODATA
FIELD		|uri_valid_schemes	|t_varchar(255)	|'http,https,ftp,file,mailto,tel,ssh'	|NOT NULL	|ZBX_NODATA
FIELD		|x_frame_options	|t_varchar(255)	|'SAMEORIGIN'	|NOT NULL	|ZBX_NODATA
FIELD		|iframe_sandboxing_enabled	|t_integer	|'1'	|NOT NULL	|ZBX_NODATA
FIELD		|iframe_sandboxing_exceptions	|t_varchar(255)	|''	|NOT NULL	|ZBX_NODATA
FIELD		|max_overview_table_size	|t_integer	|'50'	|NOT NULL	|ZBX_NODATA
FIELD		|history_period	|t_varchar(32)|	'24h'	|NOT NULL	|ZBX_NODATA
FIELD		|period_default	|t_varchar(32)	|'1h'	|NOT NULL	|ZBX_NODATA
FIELD		|max_period	|t_varchar(32)	|'2y'	|NOT NULL	|ZBX_NODATA
FIELD		|socket_timeout	|t_varchar(32)	|'3s'	|NOT NULL	|ZBX_NODATA
FIELD		|connect_timeout	|t_varchar(32)	|'3s'	|NOT NULL	|ZBX_NODATA
FIELD		|media_type_test_timeout	|t_varchar(32)	|'65s'	|NOT NULL	|ZBX_NODATA
FIELD		|script_timeout	|t_varchar(32)	|'60s'	|NOT NULL	|ZBX_NODATA
FIELD		|item_test_timeout	|t_varchar(32)	|'60s'	|NOT NULL	|ZBX_NODATA
FIELD		|session_key	|t_varchar(32)|''	|NOT NULL	|ZBX_NODATA
FIELD		|url		|t_varchar(255)	|''	|NOT NULL	|ZBX_NODATA
FIELD		|report_test_timeout|t_varchar(32)|'60s'|NOT NULL	|ZBX_NODATA
INDEX		|1		|alert_usrgrpid
INDEX		|2		|discovery_groupid

TABLE|triggers|triggerid|ZBX_TEMPLATE
FIELD		|triggerid	|t_id		|	|NOT NULL	|0
FIELD		|expression	|t_varchar(2048)|''	|NOT NULL	|0
FIELD		|description	|t_varchar(255)	|''	|NOT NULL	|0
FIELD		|url		|t_varchar(255)	|''	|NOT NULL	|0
FIELD		|status		|t_integer	|'0'	|NOT NULL	|0
FIELD		|value		|t_integer	|'0'	|NOT NULL	|ZBX_NODATA
FIELD		|priority	|t_integer	|'0'	|NOT NULL	|0
FIELD		|lastchange	|t_integer	|'0'	|NOT NULL	|ZBX_NODATA
FIELD		|comments	|t_shorttext	|''	|NOT NULL	|0
FIELD		|error		|t_varchar(2048)|''	|NOT NULL	|ZBX_NODATA
FIELD		|templateid	|t_id		|	|NULL		|0			|1|triggers	|triggerid
FIELD		|type		|t_integer	|'0'	|NOT NULL	|0
FIELD		|state		|t_integer	|'0'	|NOT NULL	|ZBX_NODATA
FIELD		|flags		|t_integer	|'0'	|NOT NULL	|0
FIELD		|recovery_mode	|t_integer	|'0'	|NOT NULL	|0
FIELD		|recovery_expression|t_varchar(2048)|''	|NOT NULL	|0
FIELD		|correlation_mode|t_integer	|'0'	|NOT NULL	|0
FIELD		|correlation_tag|t_varchar(255)	|''	|NOT NULL	|0
FIELD		|manual_close	|t_integer	|'0'	|NOT NULL	|0
FIELD		|opdata		|t_varchar(255)	|''	|NOT NULL	|0
FIELD		|discover	|t_integer	|'0'	|NOT NULL	|0
FIELD		|event_name	|t_varchar(2048)|''	|NOT NULL	|0
INDEX		|1		|status
INDEX		|2		|value,lastchange
INDEX		|3		|templateid

TABLE|trigger_depends|triggerdepid|ZBX_TEMPLATE
FIELD		|triggerdepid	|t_id		|	|NOT NULL	|0
FIELD		|triggerid_down	|t_id		|	|NOT NULL	|0			|1|triggers	|triggerid
FIELD		|triggerid_up	|t_id		|	|NOT NULL	|0			|2|triggers	|triggerid
UNIQUE		|1		|triggerid_down,triggerid_up
INDEX		|2		|triggerid_up

TABLE|functions|functionid|ZBX_TEMPLATE
FIELD		|functionid	|t_id		|	|NOT NULL	|0
FIELD		|itemid		|t_id		|	|NOT NULL	|0			|1|items
FIELD		|triggerid	|t_id		|	|NOT NULL	|0			|2|triggers
FIELD		|name		|t_varchar(12)	|''	|NOT NULL	|0
FIELD		|parameter	|t_varchar(255)	|'0'	|NOT NULL	|0
INDEX		|1		|triggerid
INDEX		|2		|itemid,name,parameter

TABLE|graphs|graphid|ZBX_TEMPLATE
FIELD		|graphid	|t_id		|	|NOT NULL	|0
FIELD		|name		|t_varchar(128)	|''	|NOT NULL	|0
FIELD		|width		|t_integer	|'900'	|NOT NULL	|0
FIELD		|height		|t_integer	|'200'	|NOT NULL	|0
FIELD		|yaxismin	|t_double	|'0'	|NOT NULL	|0
FIELD		|yaxismax	|t_double	|'100'	|NOT NULL	|0
FIELD		|templateid	|t_id		|	|NULL		|0			|1|graphs	|graphid
FIELD		|show_work_period|t_integer	|'1'	|NOT NULL	|0
FIELD		|show_triggers	|t_integer	|'1'	|NOT NULL	|0
FIELD		|graphtype	|t_integer	|'0'	|NOT NULL	|0
FIELD		|show_legend	|t_integer	|'1'	|NOT NULL	|0
FIELD		|show_3d	|t_integer	|'0'	|NOT NULL	|0
FIELD		|percent_left	|t_double	|'0'	|NOT NULL	|0
FIELD		|percent_right	|t_double	|'0'	|NOT NULL	|0
FIELD		|ymin_type	|t_integer	|'0'	|NOT NULL	|0
FIELD		|ymax_type	|t_integer	|'0'	|NOT NULL	|0
FIELD		|ymin_itemid	|t_id		|	|NULL		|0			|2|items	|itemid		|RESTRICT
FIELD		|ymax_itemid	|t_id		|	|NULL		|0			|3|items	|itemid		|RESTRICT
FIELD		|flags		|t_integer	|'0'	|NOT NULL	|0
FIELD		|discover	|t_integer	|'0'	|NOT NULL	|0
INDEX		|1		|name
INDEX		|2		|templateid
INDEX		|3		|ymin_itemid
INDEX		|4		|ymax_itemid

TABLE|graphs_items|gitemid|ZBX_TEMPLATE
FIELD		|gitemid	|t_id		|	|NOT NULL	|0
FIELD		|graphid	|t_id		|	|NOT NULL	|0			|1|graphs
FIELD		|itemid		|t_id		|	|NOT NULL	|0			|2|items
FIELD		|drawtype	|t_integer	|'0'	|NOT NULL	|0
FIELD		|sortorder	|t_integer	|'0'	|NOT NULL	|0
FIELD		|color		|t_varchar(6)	|'009600'|NOT NULL	|0
FIELD		|yaxisside	|t_integer	|'0'	|NOT NULL	|0
FIELD		|calc_fnc	|t_integer	|'2'	|NOT NULL	|0
FIELD		|type		|t_integer	|'0'	|NOT NULL	|0
INDEX		|1		|itemid
INDEX		|2		|graphid

TABLE|graph_theme|graphthemeid|ZBX_DATA
FIELD		|graphthemeid	|t_id		|	|NOT NULL	|0
FIELD		|theme		|t_varchar(64)	|''	|NOT NULL	|0
FIELD		|backgroundcolor|t_varchar(6)	|''	|NOT NULL	|0
FIELD		|graphcolor	|t_varchar(6)	|''	|NOT NULL	|0
FIELD		|gridcolor	|t_varchar(6)	|''	|NOT NULL	|0
FIELD		|maingridcolor	|t_varchar(6)	|''	|NOT NULL	|0
FIELD		|gridbordercolor|t_varchar(6)	|''	|NOT NULL	|0
FIELD		|textcolor	|t_varchar(6)	|''	|NOT NULL	|0
FIELD		|highlightcolor	|t_varchar(6)	|''	|NOT NULL	|0
FIELD		|leftpercentilecolor|t_varchar(6)|''	|NOT NULL	|0
FIELD		|rightpercentilecolor|t_varchar(6)|''	|NOT NULL	|0
FIELD		|nonworktimecolor|t_varchar(6)	|''	|NOT NULL	|0
FIELD		|colorpalette	|t_varchar(255)	|''	|NOT NULL	|0
UNIQUE		|1		|theme

TABLE|globalmacro|globalmacroid|ZBX_DATA
FIELD		|globalmacroid	|t_id		|	|NOT NULL	|0
FIELD		|macro		|t_varchar(255)	|''	|NOT NULL	|ZBX_PROXY
FIELD		|value		|t_varchar(2048)|''	|NOT NULL	|ZBX_PROXY
FIELD		|description	|t_shorttext	|''	|NOT NULL	|0
FIELD		|type		|t_integer	|'0'	|NOT NULL	|ZBX_PROXY
UNIQUE		|1		|macro

TABLE|hostmacro|hostmacroid|ZBX_TEMPLATE
FIELD		|hostmacroid	|t_id		|	|NOT NULL	|0
FIELD		|hostid		|t_id		|	|NOT NULL	|ZBX_PROXY		|1|hosts
FIELD		|macro		|t_varchar(255)	|''	|NOT NULL	|ZBX_PROXY
FIELD		|value		|t_varchar(2048)|''	|NOT NULL	|ZBX_PROXY
FIELD		|description	|t_shorttext	|''	|NOT NULL	|0
FIELD		|type		|t_integer	|'0'	|NOT NULL	|ZBX_PROXY
UNIQUE		|1		|hostid,macro

TABLE|hosts_groups|hostgroupid|ZBX_TEMPLATE
FIELD		|hostgroupid	|t_id		|	|NOT NULL	|0
FIELD		|hostid		|t_id		|	|NOT NULL	|0			|1|hosts
FIELD		|groupid	|t_id		|	|NOT NULL	|0			|2|hstgrp
UNIQUE		|1		|hostid,groupid
INDEX		|2		|groupid

TABLE|hosts_templates|hosttemplateid|ZBX_TEMPLATE
FIELD		|hosttemplateid	|t_id		|	|NOT NULL	|0
FIELD		|hostid		|t_id		|	|NOT NULL	|ZBX_PROXY		|1|hosts
FIELD		|templateid	|t_id		|	|NOT NULL	|ZBX_PROXY		|2|hosts	|hostid
UNIQUE		|1		|hostid,templateid
INDEX		|2		|templateid

TABLE|valuemap_mapping|valuemap_mappingid|ZBX_TEMPLATE
FIELD		|valuemap_mappingid|t_id	|	|NOT NULL	|0
FIELD		|valuemapid	|t_id		|	|NOT NULL	|0			|1|valuemap
FIELD		|value		|t_varchar(64)	|''	|NOT NULL	|0
FIELD		|newvalue	|t_varchar(64)	|''	|NOT NULL	|0
UNIQUE		|1		|valuemapid,value

TABLE|media|mediaid|ZBX_DATA
FIELD		|mediaid	|t_id		|	|NOT NULL	|0
FIELD		|userid		|t_id		|	|NOT NULL	|0			|1|users
FIELD		|mediatypeid	|t_id		|	|NOT NULL	|0			|2|media_type
FIELD		|sendto		|t_varchar(1024)|''	|NOT NULL	|0
FIELD		|active		|t_integer	|'0'	|NOT NULL	|0
FIELD		|severity	|t_integer	|'63'	|NOT NULL	|0
FIELD		|period		|t_varchar(1024)|'1-7,00:00-24:00'|NOT NULL|0
INDEX		|1		|userid
INDEX		|2		|mediatypeid

TABLE|rights|rightid|ZBX_DATA
FIELD		|rightid	|t_id		|	|NOT NULL	|0
FIELD		|groupid	|t_id		|	|NOT NULL	|0			|1|usrgrp	|usrgrpid
FIELD		|permission	|t_integer	|'0'	|NOT NULL	|0
FIELD		|id		|t_id		|	|NOT NULL	|0			|2|hstgrp	|groupid
INDEX		|1		|groupid
INDEX		|2		|id

TABLE|services|serviceid|ZBX_DATA
FIELD		|serviceid	|t_id		|	|NOT NULL	|0
FIELD		|name		|t_varchar(128)	|''	|NOT NULL	|0
FIELD		|status		|t_integer	|'0'	|NOT NULL	|0
FIELD		|algorithm	|t_integer	|'0'	|NOT NULL	|0
FIELD		|triggerid	|t_id		|	|NULL		|0			|1|triggers
FIELD		|showsla	|t_integer	|'0'	|NOT NULL	|0
FIELD		|goodsla	|t_double	|'99.9'	|NOT NULL	|0
FIELD		|sortorder	|t_integer	|'0'	|NOT NULL	|0
INDEX		|1		|triggerid

TABLE|services_links|linkid|ZBX_DATA
FIELD		|linkid		|t_id		|	|NOT NULL	|0
FIELD		|serviceupid	|t_id		|	|NOT NULL	|0			|1|services	|serviceid
FIELD		|servicedownid	|t_id		|	|NOT NULL	|0			|2|services	|serviceid
FIELD		|soft		|t_integer	|'0'	|NOT NULL	|0
INDEX		|1		|servicedownid
UNIQUE		|2		|serviceupid,servicedownid

TABLE|services_times|timeid|ZBX_DATA
FIELD		|timeid		|t_id		|	|NOT NULL	|0
FIELD		|serviceid	|t_id		|	|NOT NULL	|0			|1|services
FIELD		|type		|t_integer	|'0'	|NOT NULL	|0
FIELD		|ts_from	|t_integer	|'0'	|NOT NULL	|0
FIELD		|ts_to		|t_integer	|'0'	|NOT NULL	|0
FIELD		|note		|t_varchar(255)	|''	|NOT NULL	|0
INDEX		|1		|serviceid,type,ts_from,ts_to

TABLE|icon_map|iconmapid|ZBX_DATA
FIELD		|iconmapid	|t_id		|	|NOT NULL	|0
FIELD		|name		|t_varchar(64)	|''	|NOT NULL	|0
FIELD		|default_iconid	|t_id		|	|NOT NULL	|0			|1|images	|imageid	|RESTRICT
UNIQUE		|1		|name
INDEX		|2		|default_iconid

TABLE|icon_mapping|iconmappingid|ZBX_DATA
FIELD		|iconmappingid	|t_id		|	|NOT NULL	|0
FIELD		|iconmapid	|t_id		|	|NOT NULL	|0			|1|icon_map
FIELD		|iconid		|t_id		|	|NOT NULL	|0			|2|images	|imageid	|RESTRICT
FIELD		|inventory_link	|t_integer	|'0'	|NOT NULL	|0
FIELD		|expression	|t_varchar(64)	|''	|NOT NULL	|0
FIELD		|sortorder	|t_integer	|'0'	|NOT NULL	|0
INDEX		|1		|iconmapid
INDEX		|2		|iconid

TABLE|sysmaps|sysmapid|ZBX_TEMPLATE
FIELD		|sysmapid	|t_id		|	|NOT NULL	|0
FIELD		|name		|t_varchar(128)	|''	|NOT NULL	|0
FIELD		|width		|t_integer	|'600'	|NOT NULL	|0
FIELD		|height		|t_integer	|'400'	|NOT NULL	|0
FIELD		|backgroundid	|t_id		|	|NULL		|0			|1|images	|imageid	|RESTRICT
FIELD		|label_type	|t_integer	|'2'	|NOT NULL	|0
FIELD		|label_location	|t_integer	|'0'	|NOT NULL	|0
FIELD		|highlight	|t_integer	|'1'	|NOT NULL	|0
FIELD		|expandproblem	|t_integer	|'1'	|NOT NULL	|0
FIELD		|markelements	|t_integer	|'0'	|NOT NULL	|0
FIELD		|show_unack	|t_integer	|'0'	|NOT NULL	|0
FIELD		|grid_size	|t_integer	|'50'	|NOT NULL	|0
FIELD		|grid_show	|t_integer	|'1'	|NOT NULL	|0
FIELD		|grid_align	|t_integer	|'1'	|NOT NULL	|0
FIELD		|label_format	|t_integer	|'0'	|NOT NULL	|0
FIELD		|label_type_host|t_integer	|'2'	|NOT NULL	|0
FIELD		|label_type_hostgroup|t_integer	|'2'	|NOT NULL	|0
FIELD		|label_type_trigger|t_integer	|'2'	|NOT NULL	|0
FIELD		|label_type_map|t_integer	|'2'	|NOT NULL	|0
FIELD		|label_type_image|t_integer	|'2'	|NOT NULL	|0
FIELD		|label_string_host|t_varchar(255)|''	|NOT NULL	|0
FIELD		|label_string_hostgroup|t_varchar(255)|''|NOT NULL	|0
FIELD		|label_string_trigger|t_varchar(255)|''	|NOT NULL	|0
FIELD		|label_string_map|t_varchar(255)|''	|NOT NULL	|0
FIELD		|label_string_image|t_varchar(255)|''	|NOT NULL	|0
FIELD		|iconmapid	|t_id		|	|NULL		|0			|2|icon_map	|		|RESTRICT
FIELD		|expand_macros	|t_integer	|'0'	|NOT NULL	|0
FIELD		|severity_min	|t_integer	|'0'	|NOT NULL	|0
FIELD		|userid		|t_id		|	|NOT NULL	|0			|3|users	|		|RESTRICT
FIELD		|private	|t_integer	|'1'	|NOT NULL	|0
FIELD		|show_suppressed|t_integer	|'0'	|NOT NULL	|0
UNIQUE		|1		|name
INDEX		|2		|backgroundid
INDEX		|3		|iconmapid

TABLE|sysmaps_elements|selementid|ZBX_TEMPLATE
FIELD		|selementid	|t_id		|	|NOT NULL	|0
FIELD		|sysmapid	|t_id		|	|NOT NULL	|0			|1|sysmaps
FIELD		|elementid	|t_id		|'0'	|NOT NULL	|0
FIELD		|elementtype	|t_integer	|'0'	|NOT NULL	|0
FIELD		|iconid_off	|t_id		|	|NULL		|0			|2|images	|imageid	|RESTRICT
FIELD		|iconid_on	|t_id		|	|NULL		|0			|3|images	|imageid	|RESTRICT
FIELD		|label		|t_varchar(2048)|''	|NOT NULL	|0
FIELD		|label_location	|t_integer	|'-1'	|NOT NULL	|0
FIELD		|x		|t_integer	|'0'	|NOT NULL	|0
FIELD		|y		|t_integer	|'0'	|NOT NULL	|0
FIELD		|iconid_disabled|t_id		|	|NULL		|0			|4|images	|imageid	|RESTRICT
FIELD		|iconid_maintenance|t_id	|	|NULL		|0			|5|images	|imageid	|RESTRICT
FIELD		|elementsubtype	|t_integer	|'0'	|NOT NULL	|0
FIELD		|areatype	|t_integer	|'0'	|NOT NULL	|0
FIELD		|width		|t_integer	|'200'	|NOT NULL	|0
FIELD		|height		|t_integer	|'200'	|NOT NULL	|0
FIELD		|viewtype	|t_integer	|'0'	|NOT NULL	|0
FIELD		|use_iconmap	|t_integer	|'1'	|NOT NULL	|0
FIELD		|evaltype	|t_integer		|'0'|NOT NULL	|0
INDEX		|1		|sysmapid
INDEX		|2		|iconid_off
INDEX		|3		|iconid_on
INDEX		|4		|iconid_disabled
INDEX		|5		|iconid_maintenance

TABLE|sysmaps_links|linkid|ZBX_TEMPLATE
FIELD		|linkid		|t_id		|	|NOT NULL	|0
FIELD		|sysmapid	|t_id		|	|NOT NULL	|0			|1|sysmaps
FIELD		|selementid1	|t_id		|	|NOT NULL	|0			|2|sysmaps_elements|selementid
FIELD		|selementid2	|t_id		|	|NOT NULL	|0			|3|sysmaps_elements|selementid
FIELD		|drawtype	|t_integer	|'0'	|NOT NULL	|0
FIELD		|color		|t_varchar(6)	|'000000'|NOT NULL	|0
FIELD		|label		|t_varchar(2048)|''	|NOT NULL	|0
INDEX		|1		|sysmapid
INDEX		|2		|selementid1
INDEX		|3		|selementid2

TABLE|sysmaps_link_triggers|linktriggerid|ZBX_TEMPLATE
FIELD		|linktriggerid	|t_id		|	|NOT NULL	|0
FIELD		|linkid		|t_id		|	|NOT NULL	|0			|1|sysmaps_links
FIELD		|triggerid	|t_id		|	|NOT NULL	|0			|2|triggers
FIELD		|drawtype	|t_integer	|'0'	|NOT NULL	|0
FIELD		|color		|t_varchar(6)	|'000000'|NOT NULL	|0
UNIQUE		|1		|linkid,triggerid
INDEX		|2		|triggerid

TABLE|sysmap_element_url|sysmapelementurlid|ZBX_TEMPLATE
FIELD		|sysmapelementurlid|t_id	|	|NOT NULL	|0
FIELD		|selementid	|t_id		|	|NOT NULL	|0			|1|sysmaps_elements
FIELD		|name		|t_varchar(255)	|	|NOT NULL	|0
FIELD		|url		|t_varchar(255)	|''	|NOT NULL	|0
UNIQUE		|1		|selementid,name

TABLE|sysmap_url|sysmapurlid|ZBX_TEMPLATE
FIELD		|sysmapurlid	|t_id		|	|NOT NULL	|0
FIELD		|sysmapid	|t_id		|	|NOT NULL	|0			|1|sysmaps
FIELD		|name		|t_varchar(255)	|	|NOT NULL	|0
FIELD		|url		|t_varchar(255)	|''	|NOT NULL	|0
FIELD		|elementtype	|t_integer	|'0'	|NOT NULL	|0
UNIQUE		|1		|sysmapid,name

TABLE|sysmap_user|sysmapuserid|ZBX_TEMPLATE
FIELD		|sysmapuserid|t_id		|	|NOT NULL	|0
FIELD		|sysmapid	|t_id		|	|NOT NULL	|0			|1|sysmaps
FIELD		|userid		|t_id		|	|NOT NULL	|0			|2|users
FIELD		|permission	|t_integer	|'2'	|NOT NULL	|0
UNIQUE		|1		|sysmapid,userid

TABLE|sysmap_usrgrp|sysmapusrgrpid|ZBX_TEMPLATE
FIELD		|sysmapusrgrpid|t_id		|	|NOT NULL	|0
FIELD		|sysmapid	|t_id		|	|NOT NULL	|0			|1|sysmaps
FIELD		|usrgrpid	|t_id		|	|NOT NULL	|0			|2|usrgrp
FIELD		|permission	|t_integer	|'2'	|NOT NULL	|0
UNIQUE		|1		|sysmapid,usrgrpid

TABLE|maintenances_hosts|maintenance_hostid|ZBX_DATA
FIELD		|maintenance_hostid|t_id	|	|NOT NULL	|0
FIELD		|maintenanceid	|t_id		|	|NOT NULL	|0			|1|maintenances
FIELD		|hostid		|t_id		|	|NOT NULL	|0			|2|hosts
UNIQUE		|1		|maintenanceid,hostid
INDEX		|2		|hostid

TABLE|maintenances_groups|maintenance_groupid|ZBX_DATA
FIELD		|maintenance_groupid|t_id	|	|NOT NULL	|0
FIELD		|maintenanceid	|t_id		|	|NOT NULL	|0			|1|maintenances
FIELD		|groupid	|t_id		|	|NOT NULL	|0			|2|hstgrp
UNIQUE		|1		|maintenanceid,groupid
INDEX		|2		|groupid

TABLE|timeperiods|timeperiodid|ZBX_DATA
FIELD		|timeperiodid	|t_id		|	|NOT NULL	|0
FIELD		|timeperiod_type|t_integer	|'0'	|NOT NULL	|0
FIELD		|every		|t_integer	|'1'	|NOT NULL	|0
FIELD		|month		|t_integer	|'0'	|NOT NULL	|0
FIELD		|dayofweek	|t_integer	|'0'	|NOT NULL	|0
FIELD		|day		|t_integer	|'0'	|NOT NULL	|0
FIELD		|start_time	|t_integer	|'0'	|NOT NULL	|0
FIELD		|period		|t_integer	|'0'	|NOT NULL	|0
FIELD		|start_date	|t_integer	|'0'	|NOT NULL	|0

TABLE|maintenances_windows|maintenance_timeperiodid|ZBX_DATA
FIELD		|maintenance_timeperiodid|t_id	|	|NOT NULL	|0
FIELD		|maintenanceid	|t_id		|	|NOT NULL	|0			|1|maintenances
FIELD		|timeperiodid	|t_id		|	|NOT NULL	|0			|2|timeperiods
UNIQUE		|1		|maintenanceid,timeperiodid
INDEX		|2		|timeperiodid

TABLE|regexps|regexpid|ZBX_DATA
FIELD		|regexpid	|t_id		|	|NOT NULL	|0
FIELD		|name		|t_varchar(128)	|''	|NOT NULL	|ZBX_PROXY
FIELD		|test_string	|t_shorttext	|''	|NOT NULL	|0
UNIQUE		|1		|name

TABLE|expressions|expressionid|ZBX_DATA
FIELD		|expressionid	|t_id		|	|NOT NULL	|0
FIELD		|regexpid	|t_id		|	|NOT NULL	|ZBX_PROXY		|1|regexps
FIELD		|expression	|t_varchar(255)	|''	|NOT NULL	|ZBX_PROXY
FIELD		|expression_type|t_integer	|'0'	|NOT NULL	|ZBX_PROXY
FIELD		|exp_delimiter	|t_varchar(1)	|''	|NOT NULL	|ZBX_PROXY
FIELD		|case_sensitive	|t_integer	|'0'	|NOT NULL	|ZBX_PROXY
INDEX		|1		|regexpid

TABLE|ids|table_name,field_name|0
FIELD		|table_name	|t_varchar(64)	|''	|NOT NULL	|0
FIELD		|field_name	|t_varchar(64)	|''	|NOT NULL	|0
FIELD		|nextid		|t_id		|	|NOT NULL	|0

-- History tables

TABLE|alerts|alertid|0
FIELD		|alertid	|t_id		|	|NOT NULL	|0
FIELD		|actionid	|t_id		|	|NOT NULL	|0			|1|actions
FIELD		|eventid	|t_id		|	|NOT NULL	|0			|2|events
FIELD		|userid		|t_id		|	|NULL		|0			|3|users
FIELD		|clock		|t_time		|'0'	|NOT NULL	|0
FIELD		|mediatypeid	|t_id		|	|NULL		|0			|4|media_type
FIELD		|sendto		|t_varchar(1024)|''	|NOT NULL	|0
FIELD		|subject	|t_varchar(255)	|''	|NOT NULL	|0
FIELD		|message	|t_text		|''	|NOT NULL	|0
FIELD		|status		|t_integer	|'0'	|NOT NULL	|0
FIELD		|retries	|t_integer	|'0'	|NOT NULL	|0
FIELD		|error		|t_varchar(2048)|''	|NOT NULL	|0
FIELD		|esc_step	|t_integer	|'0'	|NOT NULL	|0
FIELD		|alerttype	|t_integer	|'0'	|NOT NULL	|0
FIELD		|p_eventid	|t_id		|	|NULL		|0			|5|events	|eventid
FIELD		|acknowledgeid	|t_id		|	|NULL		|0			|6|acknowledges	|acknowledgeid
FIELD		|parameters	|t_shorttext	|'{}'	|NOT NULL	|0
INDEX		|1		|actionid
INDEX		|2		|clock
INDEX		|3		|eventid
INDEX		|4		|status
INDEX		|5		|mediatypeid
INDEX		|6		|userid
INDEX		|7		|p_eventid

TABLE|history||0
FIELD		|itemid		|t_id		|	|NOT NULL	|0			|-|items
FIELD		|clock		|t_time		|'0'	|NOT NULL	|0
FIELD		|value		|t_double	|'0.0000'|NOT NULL	|0
FIELD		|ns		|t_nanosec	|'0'	|NOT NULL	|0
INDEX		|1		|itemid,clock

TABLE|history_uint||0
FIELD		|itemid		|t_id		|	|NOT NULL	|0			|-|items
FIELD		|clock		|t_time		|'0'	|NOT NULL	|0
FIELD		|value		|t_bigint	|'0'	|NOT NULL	|0
FIELD		|ns		|t_nanosec	|'0'	|NOT NULL	|0
INDEX		|1		|itemid,clock

TABLE|history_str||0
FIELD		|itemid		|t_id		|	|NOT NULL	|0			|-|items
FIELD		|clock		|t_time		|'0'	|NOT NULL	|0
FIELD		|value		|t_varchar(255)	|''	|NOT NULL	|0
FIELD		|ns		|t_nanosec	|'0'	|NOT NULL	|0
INDEX		|1		|itemid,clock

TABLE|history_log||0
FIELD		|itemid		|t_id		|	|NOT NULL	|0			|-|items
FIELD		|clock		|t_time		|'0'	|NOT NULL	|0
FIELD		|timestamp	|t_time		|'0'	|NOT NULL	|0
FIELD		|source		|t_varchar(64)	|''	|NOT NULL	|0
FIELD		|severity	|t_integer	|'0'	|NOT NULL	|0
FIELD		|value		|t_text		|''	|NOT NULL	|0
FIELD		|logeventid	|t_integer	|'0'	|NOT NULL	|0
FIELD		|ns		|t_nanosec	|'0'	|NOT NULL	|0
INDEX		|1		|itemid,clock

TABLE|history_text||0
FIELD		|itemid		|t_id		|	|NOT NULL	|0			|-|items
FIELD		|clock		|t_time		|'0'	|NOT NULL	|0
FIELD		|value		|t_text		|''	|NOT NULL	|0
FIELD		|ns		|t_nanosec	|'0'	|NOT NULL	|0
INDEX		|1		|itemid,clock

TABLE|proxy_history|id|0
FIELD		|id		|t_serial	|	|NOT NULL	|0
FIELD		|itemid		|t_id		|	|NOT NULL	|0			|-|items
FIELD		|clock		|t_time		|'0'	|NOT NULL	|0
FIELD		|timestamp	|t_time		|'0'	|NOT NULL	|0
FIELD		|source		|t_varchar(64)	|''	|NOT NULL	|0
FIELD		|severity	|t_integer	|'0'	|NOT NULL	|0
FIELD		|value		|t_longtext	|''	|NOT NULL	|0
FIELD		|logeventid	|t_integer	|'0'	|NOT NULL	|0
FIELD		|ns		|t_nanosec	|'0'	|NOT NULL	|0
FIELD		|state		|t_integer	|'0'	|NOT NULL	|0
FIELD		|lastlogsize	|t_bigint	|'0'	|NOT NULL	|0
FIELD		|mtime		|t_integer	|'0'	|NOT NULL	|0
FIELD		|flags		|t_integer	|'0'	|NOT NULL	|0
FIELD		|write_clock	|t_time		|'0'	|NOT NULL	|0
INDEX		|1		|clock

TABLE|proxy_dhistory|id|0
FIELD		|id		|t_serial	|	|NOT NULL	|0
FIELD		|clock		|t_time		|'0'	|NOT NULL	|0
FIELD		|druleid	|t_id		|	|NOT NULL	|0			|-|drules
FIELD		|ip		|t_varchar(39)	|''	|NOT NULL	|0
FIELD		|port		|t_integer	|'0'	|NOT NULL	|0
FIELD		|value		|t_varchar(255)	|''	|NOT NULL	|0
FIELD		|status		|t_integer	|'0'	|NOT NULL	|0
FIELD		|dcheckid	|t_id		|	|NULL		|0			|-|dchecks
FIELD		|dns		|t_varchar(255)	|''	|NOT NULL	|0
INDEX		|1		|clock
INDEX		|2		|druleid

TABLE|events|eventid|0
FIELD		|eventid	|t_id		|	|NOT NULL	|0
FIELD		|source		|t_integer	|'0'	|NOT NULL	|0
FIELD		|object		|t_integer	|'0'	|NOT NULL	|0
FIELD		|objectid	|t_id		|'0'	|NOT NULL	|0
FIELD		|clock		|t_time		|'0'	|NOT NULL	|0
FIELD		|value		|t_integer	|'0'	|NOT NULL	|0
FIELD		|acknowledged	|t_integer	|'0'	|NOT NULL	|0
FIELD		|ns		|t_nanosec	|'0'	|NOT NULL	|0
FIELD		|name		|t_varchar(2048)|''	|NOT NULL	|0
FIELD		|severity	|t_integer	|'0'	|NOT NULL	|0
INDEX		|1		|source,object,objectid,clock
INDEX		|2		|source,object,clock

TABLE|trends|itemid,clock|0
FIELD		|itemid		|t_id		|	|NOT NULL	|0			|-|items
FIELD		|clock		|t_time		|'0'	|NOT NULL	|0
FIELD		|num		|t_integer	|'0'	|NOT NULL	|0
FIELD		|value_min	|t_double	|'0.0000'|NOT NULL	|0
FIELD		|value_avg	|t_double	|'0.0000'|NOT NULL	|0
FIELD		|value_max	|t_double	|'0.0000'|NOT NULL	|0

TABLE|trends_uint|itemid,clock|0
FIELD		|itemid		|t_id		|	|NOT NULL	|0			|-|items
FIELD		|clock		|t_time		|'0'	|NOT NULL	|0
FIELD		|num		|t_integer	|'0'	|NOT NULL	|0
FIELD		|value_min	|t_bigint	|'0'	|NOT NULL	|0
FIELD		|value_avg	|t_bigint	|'0'	|NOT NULL	|0
FIELD		|value_max	|t_bigint	|'0'	|NOT NULL	|0

TABLE|acknowledges|acknowledgeid|0
FIELD		|acknowledgeid	|t_id		|	|NOT NULL	|0
FIELD		|userid		|t_id		|	|NOT NULL	|0			|1|users
FIELD		|eventid	|t_id		|	|NOT NULL	|0			|2|events
FIELD		|clock		|t_time		|'0'	|NOT NULL	|0
FIELD		|message	|t_varchar(2048)|''	|NOT NULL	|0
FIELD		|action		|t_integer	|'0'	|NOT NULL	|0
FIELD		|old_severity	|t_integer	|'0'	|NOT NULL	|0
FIELD		|new_severity	|t_integer	|'0'	|NOT NULL	|0
INDEX		|1		|userid
INDEX		|2		|eventid
INDEX		|3		|clock

TABLE|auditlog|auditid|0
FIELD		|auditid	|t_id		|	|NOT NULL	|0
FIELD		|userid		|t_id		|	|NOT NULL	|0			|1|users
FIELD		|clock		|t_time		|'0'	|NOT NULL	|0
FIELD		|action		|t_integer	|'0'	|NOT NULL	|0
FIELD		|resourcetype	|t_integer	|'0'	|NOT NULL	|0
FIELD		|note		|t_varchar(128) |''	|NOT NULL	|0
FIELD		|ip		|t_varchar(39)	|''	|NOT NULL	|0
FIELD		|resourceid	|t_id		|	|NULL		|0
FIELD		|resourcename	|t_varchar(255)	|''	|NOT NULL	|0
INDEX		|1		|userid,clock
INDEX		|2		|clock
INDEX		|3		|resourcetype,resourceid

TABLE|auditlog_details|auditdetailid|0
FIELD		|auditdetailid	|t_id		|	|NOT NULL	|0
FIELD		|auditid	|t_id		|	|NOT NULL	|0			|1|auditlog
FIELD		|table_name	|t_varchar(64)	|''	|NOT NULL	|0
FIELD		|field_name	|t_varchar(64)	|''	|NOT NULL	|0
FIELD		|oldvalue	|t_text		|''	|NOT NULL	|0
FIELD		|newvalue	|t_text		|''	|NOT NULL	|0
INDEX		|1		|auditid

TABLE|service_alarms|servicealarmid|0
FIELD		|servicealarmid	|t_id		|	|NOT NULL	|0
FIELD		|serviceid	|t_id		|	|NOT NULL	|0			|1|services
FIELD		|clock		|t_time		|'0'	|NOT NULL	|0
FIELD		|value		|t_integer	|'0'	|NOT NULL	|0
INDEX		|1		|serviceid,clock
INDEX		|2		|clock

TABLE|autoreg_host|autoreg_hostid|0
FIELD		|autoreg_hostid	|t_id		|	|NOT NULL	|0
FIELD		|proxy_hostid	|t_id		|	|NULL		|0			|1|hosts	|hostid
FIELD		|host		|t_varchar(128)	|''	|NOT NULL	|0
FIELD		|listen_ip	|t_varchar(39)	|''	|NOT NULL	|0
FIELD		|listen_port	|t_integer	|'0'	|NOT NULL	|0
FIELD		|listen_dns	|t_varchar(255)	|''	|NOT NULL	|0
FIELD		|host_metadata	|t_varchar(255)	|''	|NOT NULL	|0
FIELD		|flags		|t_integer	|'0'	|NOT NULL	|0
FIELD		|tls_accepted	|t_integer	|'1'	|NOT NULL	|0
INDEX		|1		|host
INDEX		|2		|proxy_hostid

TABLE|proxy_autoreg_host|id|0
FIELD		|id		|t_serial	|	|NOT NULL	|0
FIELD		|clock		|t_time		|'0'	|NOT NULL	|0
FIELD		|host		|t_varchar(128)	|''	|NOT NULL	|0
FIELD		|listen_ip	|t_varchar(39)	|''	|NOT NULL	|0
FIELD		|listen_port	|t_integer	|'0'	|NOT NULL	|0
FIELD		|listen_dns	|t_varchar(255)	|''	|NOT NULL	|0
FIELD		|host_metadata	|t_varchar(255)	|''	|NOT NULL	|0
FIELD		|flags		|t_integer	|'0'	|NOT NULL	|0
FIELD		|tls_accepted	|t_integer	|'1'	|NOT NULL	|0
INDEX		|1		|clock

TABLE|dhosts|dhostid|0
FIELD		|dhostid	|t_id		|	|NOT NULL	|0
FIELD		|druleid	|t_id		|	|NOT NULL	|0			|1|drules
FIELD		|status		|t_integer	|'0'	|NOT NULL	|0
FIELD		|lastup		|t_integer	|'0'	|NOT NULL	|0
FIELD		|lastdown	|t_integer	|'0'	|NOT NULL	|0
INDEX		|1		|druleid

TABLE|dservices|dserviceid|0
FIELD		|dserviceid	|t_id		|	|NOT NULL	|0
FIELD		|dhostid	|t_id		|	|NOT NULL	|0			|1|dhosts
FIELD		|value		|t_varchar(255)	|''	|NOT NULL	|0
FIELD		|port		|t_integer	|'0'	|NOT NULL	|0
FIELD		|status		|t_integer	|'0'	|NOT NULL	|0
FIELD		|lastup		|t_integer	|'0'	|NOT NULL	|0
FIELD		|lastdown	|t_integer	|'0'	|NOT NULL	|0
FIELD		|dcheckid	|t_id		|	|NOT NULL	|0			|2|dchecks
FIELD		|ip		|t_varchar(39)	|''	|NOT NULL	|0
FIELD		|dns		|t_varchar(255)	|''	|NOT NULL	|0
UNIQUE		|1		|dcheckid,ip,port
INDEX		|2		|dhostid

-- Other tables

TABLE|escalations|escalationid|0
FIELD		|escalationid	|t_id		|	|NOT NULL	|0
FIELD		|actionid	|t_id		|	|NOT NULL	|0			|-|actions
FIELD		|triggerid	|t_id		|	|NULL		|0			|-|triggers
FIELD		|eventid	|t_id		|	|NULL		|0			|-|events
FIELD		|r_eventid	|t_id		|	|NULL		|0			|-|events	|eventid
FIELD		|nextcheck	|t_time		|'0'	|NOT NULL	|0
FIELD		|esc_step	|t_integer	|'0'	|NOT NULL	|0
FIELD		|status		|t_integer	|'0'	|NOT NULL	|0
FIELD		|itemid		|t_id		|	|NULL		|0			|-|items
FIELD		|acknowledgeid	|t_id		|	|NULL		|0			|-|acknowledges
UNIQUE		|1		|triggerid,itemid,escalationid
INDEX		|2		|eventid
INDEX		|3		|nextcheck

TABLE|globalvars|globalvarid|0
FIELD		|globalvarid	|t_id		|	|NOT NULL	|0
FIELD		|snmp_lastsize	|t_bigint	|'0'	|NOT NULL	|0

TABLE|graph_discovery|graphid|0
FIELD		|graphid	|t_id		|	|NOT NULL	|0			|1|graphs
FIELD		|parent_graphid	|t_id		|	|NOT NULL	|0			|2|graphs	|graphid	|RESTRICT
FIELD		|lastcheck	|t_integer	|'0'	|NOT NULL	|ZBX_NODATA
FIELD		|ts_delete	|t_time		|'0'	|NOT NULL	|ZBX_NODATA
INDEX		|1		|parent_graphid

TABLE|host_inventory|hostid|0
FIELD		|hostid		|t_id		|	|NOT NULL	|0			|1|hosts
FIELD		|inventory_mode	|t_integer	|'0'	|NOT NULL	|0
FIELD		|type		|t_varchar(64)	|''	|NOT NULL	|0
FIELD		|type_full	|t_varchar(64)	|''	|NOT NULL	|0
FIELD		|name		|t_varchar(128)	|''	|NOT NULL	|0
FIELD		|alias		|t_varchar(128)	|''	|NOT NULL	|0
FIELD		|os		|t_varchar(128)	|''	|NOT NULL	|0
FIELD		|os_full	|t_varchar(255)	|''	|NOT NULL	|0
FIELD		|os_short	|t_varchar(128)	|''	|NOT NULL	|0
FIELD		|serialno_a	|t_varchar(64)	|''	|NOT NULL	|0
FIELD		|serialno_b	|t_varchar(64)	|''	|NOT NULL	|0
FIELD		|tag		|t_varchar(64)	|''	|NOT NULL	|0
FIELD		|asset_tag	|t_varchar(64)	|''	|NOT NULL	|0
FIELD		|macaddress_a	|t_varchar(64)	|''	|NOT NULL	|0
FIELD		|macaddress_b	|t_varchar(64)	|''	|NOT NULL	|0
FIELD		|hardware	|t_varchar(255)	|''	|NOT NULL	|0
FIELD		|hardware_full	|t_shorttext	|''	|NOT NULL	|0
FIELD		|software	|t_varchar(255)	|''	|NOT NULL	|0
FIELD		|software_full	|t_shorttext	|''	|NOT NULL	|0
FIELD		|software_app_a	|t_varchar(64)	|''	|NOT NULL	|0
FIELD		|software_app_b	|t_varchar(64)	|''	|NOT NULL	|0
FIELD		|software_app_c	|t_varchar(64)	|''	|NOT NULL	|0
FIELD		|software_app_d	|t_varchar(64)	|''	|NOT NULL	|0
FIELD		|software_app_e	|t_varchar(64)	|''	|NOT NULL	|0
FIELD		|contact	|t_shorttext	|''	|NOT NULL	|0
FIELD		|location	|t_shorttext	|''	|NOT NULL	|0
FIELD		|location_lat	|t_varchar(16)	|''	|NOT NULL	|0
FIELD		|location_lon	|t_varchar(16)	|''	|NOT NULL	|0
FIELD		|notes		|t_shorttext	|''	|NOT NULL	|0
FIELD		|chassis	|t_varchar(64)	|''	|NOT NULL	|0
FIELD		|model		|t_varchar(64)	|''	|NOT NULL	|0
FIELD		|hw_arch	|t_varchar(32)	|''	|NOT NULL	|0
FIELD		|vendor		|t_varchar(64)	|''	|NOT NULL	|0
FIELD		|contract_number|t_varchar(64)	|''	|NOT NULL	|0
FIELD		|installer_name	|t_varchar(64)	|''	|NOT NULL	|0
FIELD		|deployment_status|t_varchar(64)|''	|NOT NULL	|0
FIELD		|url_a		|t_varchar(255)	|''	|NOT NULL	|0
FIELD		|url_b		|t_varchar(255)	|''	|NOT NULL	|0
FIELD		|url_c		|t_varchar(255)	|''	|NOT NULL	|0
FIELD		|host_networks	|t_shorttext	|''	|NOT NULL	|0
FIELD		|host_netmask	|t_varchar(39)	|''	|NOT NULL	|0
FIELD		|host_router	|t_varchar(39)	|''	|NOT NULL	|0
FIELD		|oob_ip		|t_varchar(39)	|''	|NOT NULL	|0
FIELD		|oob_netmask	|t_varchar(39)	|''	|NOT NULL	|0
FIELD		|oob_router	|t_varchar(39)	|''	|NOT NULL	|0
FIELD		|date_hw_purchase|t_varchar(64)	|''	|NOT NULL	|0
FIELD		|date_hw_install|t_varchar(64)	|''	|NOT NULL	|0
FIELD		|date_hw_expiry	|t_varchar(64)	|''	|NOT NULL	|0
FIELD		|date_hw_decomm	|t_varchar(64)	|''	|NOT NULL	|0
FIELD		|site_address_a	|t_varchar(128)	|''	|NOT NULL	|0
FIELD		|site_address_b	|t_varchar(128)	|''	|NOT NULL	|0
FIELD		|site_address_c	|t_varchar(128)	|''	|NOT NULL	|0
FIELD		|site_city	|t_varchar(128)	|''	|NOT NULL	|0
FIELD		|site_state	|t_varchar(64)	|''	|NOT NULL	|0
FIELD		|site_country	|t_varchar(64)	|''	|NOT NULL	|0
FIELD		|site_zip	|t_varchar(64)	|''	|NOT NULL	|0
FIELD		|site_rack	|t_varchar(128)	|''	|NOT NULL	|0
FIELD		|site_notes	|t_shorttext	|''	|NOT NULL	|0
FIELD		|poc_1_name	|t_varchar(128)	|''	|NOT NULL	|0
FIELD		|poc_1_email	|t_varchar(128)	|''	|NOT NULL	|0
FIELD		|poc_1_phone_a	|t_varchar(64)	|''	|NOT NULL	|0
FIELD		|poc_1_phone_b	|t_varchar(64)	|''	|NOT NULL	|0
FIELD		|poc_1_cell	|t_varchar(64)	|''	|NOT NULL	|0
FIELD		|poc_1_screen	|t_varchar(64)	|''	|NOT NULL	|0
FIELD		|poc_1_notes	|t_shorttext	|''	|NOT NULL	|0
FIELD		|poc_2_name	|t_varchar(128)	|''	|NOT NULL	|0
FIELD		|poc_2_email	|t_varchar(128)	|''	|NOT NULL	|0
FIELD		|poc_2_phone_a	|t_varchar(64)	|''	|NOT NULL	|0
FIELD		|poc_2_phone_b	|t_varchar(64)	|''	|NOT NULL	|0
FIELD		|poc_2_cell	|t_varchar(64)	|''	|NOT NULL	|0
FIELD		|poc_2_screen	|t_varchar(64)	|''	|NOT NULL	|0
FIELD		|poc_2_notes	|t_shorttext	|''	|NOT NULL	|0

TABLE|housekeeper|housekeeperid|0
FIELD		|housekeeperid	|t_id		|	|NOT NULL	|0
FIELD		|tablename	|t_varchar(64)	|''	|NOT NULL	|0
FIELD		|field		|t_varchar(64)	|''	|NOT NULL	|0
FIELD		|value		|t_id		|	|NOT NULL	|0			|-|items

TABLE|images|imageid|0
FIELD		|imageid	|t_id		|	|NOT NULL	|0
FIELD		|imagetype	|t_integer	|'0'	|NOT NULL	|0
FIELD		|name		|t_varchar(64)	|'0'	|NOT NULL	|0
FIELD		|image		|t_image	|''	|NOT NULL	|0
UNIQUE		|1		|name

TABLE|item_discovery|itemdiscoveryid|ZBX_TEMPLATE
FIELD		|itemdiscoveryid|t_id		|	|NOT NULL	|0
FIELD		|itemid		|t_id		|	|NOT NULL	|0			|1|items
FIELD		|parent_itemid	|t_id		|	|NOT NULL	|0			|2|items	|itemid
FIELD		|key_		|t_varchar(2048)|''	|NOT NULL	|ZBX_NODATA
FIELD		|lastcheck	|t_integer	|'0'	|NOT NULL	|ZBX_NODATA
FIELD		|ts_delete	|t_time		|'0'	|NOT NULL	|ZBX_NODATA
UNIQUE		|1		|itemid,parent_itemid
INDEX		|2		|parent_itemid

TABLE|host_discovery|hostid|ZBX_TEMPLATE
FIELD		|hostid		|t_id		|	|NOT NULL	|0			|1|hosts
FIELD		|parent_hostid	|t_id		|	|NULL		|0			|2|hosts	|hostid		|RESTRICT
FIELD		|parent_itemid	|t_id		|	|NULL		|0			|3|items	|itemid		|RESTRICT
FIELD		|host		|t_varchar(128)	|''	|NOT NULL	|ZBX_NODATA
FIELD		|lastcheck	|t_integer	|'0'	|NOT NULL	|ZBX_NODATA
FIELD		|ts_delete	|t_time		|'0'	|NOT NULL	|ZBX_NODATA

TABLE|interface_discovery|interfaceid|0
FIELD		|interfaceid	|t_id		|	|NOT NULL	|0			|1|interface
FIELD		|parent_interfaceid|t_id	|	|NOT NULL	|0			|2|interface	|interfaceid

TABLE|profiles|profileid|0
FIELD		|profileid	|t_id		|	|NOT NULL	|0
FIELD		|userid		|t_id		|	|NOT NULL	|0			|1|users
FIELD		|idx		|t_varchar(96)	|''	|NOT NULL	|0
FIELD		|idx2		|t_id		|'0'	|NOT NULL	|0
FIELD		|value_id	|t_id		|'0'	|NOT NULL	|0
FIELD		|value_int	|t_integer	|'0'	|NOT NULL	|0
FIELD		|value_str	|t_text	|''	|NOT NULL	|0
FIELD		|source		|t_varchar(96)	|''	|NOT NULL	|0
FIELD		|type		|t_integer	|'0'	|NOT NULL	|0
INDEX		|1		|userid,idx,idx2
INDEX		|2		|userid,profileid

TABLE|sessions|sessionid|0
FIELD		|sessionid	|t_varchar(32)	|''	|NOT NULL	|0
FIELD		|userid		|t_id		|	|NOT NULL	|0			|1|users
FIELD		|lastaccess	|t_integer	|'0'	|NOT NULL	|0
FIELD		|status		|t_integer	|'0'	|NOT NULL	|0
INDEX		|1		|userid,status,lastaccess

TABLE|trigger_discovery|triggerid|0
FIELD		|triggerid	|t_id		|	|NOT NULL	|0			|1|triggers
FIELD		|parent_triggerid|t_id		|	|NOT NULL	|0			|2|triggers	|triggerid	|RESTRICT
FIELD		|lastcheck	|t_integer	|'0'	|NOT NULL	|ZBX_NODATA
FIELD		|ts_delete	|t_time		|'0'	|NOT NULL	|ZBX_NODATA
INDEX		|1		|parent_triggerid

TABLE|item_condition|item_conditionid|ZBX_TEMPLATE
FIELD		|item_conditionid|t_id		|	|NOT NULL	|0
FIELD		|itemid		|t_id		|	|NOT NULL	|0			|1|items
FIELD		|operator	|t_integer	|'8'	|NOT NULL	|0
FIELD		|macro		|t_varchar(64)	|''	|NOT NULL	|0
FIELD		|value		|t_varchar(255)	|''	|NOT NULL	|0
INDEX		|1		|itemid

TABLE|item_rtdata|itemid|ZBX_TEMPLATE
FIELD		|itemid		|t_id		|	|NOT NULL	|0			|1|items
FIELD		|lastlogsize	|t_bigint	|'0'	|NOT NULL	|ZBX_PROXY,ZBX_NODATA
FIELD		|state		|t_integer	|'0'	|NOT NULL	|ZBX_NODATA
FIELD		|mtime		|t_integer	|'0'	|NOT NULL	|ZBX_PROXY,ZBX_NODATA
FIELD		|error		|t_varchar(2048)|''	|NOT NULL	|ZBX_NODATA

TABLE|opinventory|operationid|ZBX_DATA
FIELD		|operationid	|t_id		|	|NOT NULL	|0			|1|operations
FIELD		|inventory_mode	|t_integer	|'0'	|NOT NULL	|0

TABLE|trigger_tag|triggertagid|ZBX_TEMPLATE
FIELD		|triggertagid	|t_id		|	|NOT NULL	|0
FIELD		|triggerid	|t_id		|	|NOT NULL	|0			|1|triggers
FIELD		|tag		|t_varchar(255)	|''	|NOT NULL	|0
FIELD		|value		|t_varchar(255)	|''	|NOT NULL	|0
INDEX		|1		|triggerid

TABLE|event_tag|eventtagid|0
FIELD		|eventtagid	|t_id		|	|NOT NULL	|0
FIELD		|eventid	|t_id		|	|NOT NULL	|0			|1|events
FIELD		|tag		|t_varchar(255)	|''	|NOT NULL	|0
FIELD		|value		|t_varchar(255)	|''	|NOT NULL	|0
INDEX		|1		|eventid

TABLE|problem|eventid|0
FIELD		|eventid	|t_id		|	|NOT NULL	|0			|1|events
FIELD		|source		|t_integer	|'0'	|NOT NULL	|0
FIELD		|object		|t_integer	|'0'	|NOT NULL	|0
FIELD		|objectid	|t_id		|'0'	|NOT NULL	|0
FIELD		|clock		|t_time		|'0'	|NOT NULL	|0
FIELD		|ns		|t_nanosec	|'0'	|NOT NULL	|0
FIELD		|r_eventid	|t_id		|	|NULL		|0			|2|events	|eventid
FIELD		|r_clock	|t_time		|'0'	|NOT NULL	|0
FIELD		|r_ns		|t_nanosec	|'0'	|NOT NULL	|0
FIELD		|correlationid	|t_id		|	|NULL		|0			|-|correlation
FIELD		|userid		|t_id		|	|NULL		|0			|-|users
FIELD		|name		|t_varchar(2048)|''	|NOT NULL	|0
FIELD		|acknowledged	|t_integer	|'0'	|NOT NULL	|0
FIELD		|severity	|t_integer	|'0'	|NOT NULL	|0
INDEX		|1		|source,object,objectid
INDEX		|2		|r_clock
INDEX		|3		|r_eventid

TABLE|problem_tag|problemtagid|0
FIELD		|problemtagid	|t_id		|	|NOT NULL	|0
FIELD		|eventid	|t_id		|	|NOT NULL	|0			|1|problem
FIELD		|tag		|t_varchar(255)	|''	|NOT NULL	|0
FIELD		|value		|t_varchar(255)	|''	|NOT NULL	|0
INDEX		|1		|eventid,tag,value

TABLE|tag_filter|tag_filterid|0
FIELD		|tag_filterid	|t_id		|	|NOT NULL	|0
FIELD		|usrgrpid	|t_id		|	|NOT NULL	|0 			|1|usrgrp	|usrgrpid
FIELD		|groupid	|t_id		|	|NOT NULL	|0			|2|hstgrp	|groupid
FIELD		|tag	|t_varchar(255)	|'' |NOT NULL	|0
FIELD		|value	|t_varchar(255)	|'' |NOT NULL	|0

TABLE|event_recovery|eventid|0
FIELD		|eventid	|t_id		|	|NOT NULL	|0			|1|events
FIELD		|r_eventid	|t_id		|	|NOT NULL	|0			|2|events	|eventid
FIELD		|c_eventid	|t_id		|	|NULL		|0			|3|events	|eventid
FIELD		|correlationid	|t_id		|	|NULL		|0			|-|correlation
FIELD		|userid		|t_id		|	|NULL		|0			|-|users
INDEX		|1		|r_eventid
INDEX		|2		|c_eventid

TABLE|correlation|correlationid|ZBX_DATA
FIELD		|correlationid	|t_id		|	|NOT NULL	|0
FIELD		|name		|t_varchar(255)	|''	|NOT NULL	|0
FIELD		|description	|t_shorttext	|''	|NOT NULL	|0
FIELD		|evaltype	|t_integer	|'0'	|NOT NULL	|0
FIELD		|status		|t_integer	|'0'	|NOT NULL	|0
FIELD		|formula	|t_varchar(255)	|''	|NOT NULL	|0
INDEX		|1		|status
UNIQUE		|2		|name

TABLE|corr_condition|corr_conditionid|ZBX_DATA
FIELD		|corr_conditionid|t_id		|	|NOT NULL	|0
FIELD		|correlationid	|t_id		|	|NOT NULL	|0			|1|correlation
FIELD		|type		|t_integer	|'0'	|NOT NULL	|0
INDEX		|1		|correlationid

TABLE|corr_condition_tag|corr_conditionid|ZBX_DATA
FIELD		|corr_conditionid|t_id		|	|NOT NULL	|0			|1|corr_condition
FIELD		|tag		|t_varchar(255)	|''	|NOT NULL	|0

TABLE|corr_condition_group|corr_conditionid|ZBX_DATA
FIELD		|corr_conditionid|t_id		|	|NOT NULL	|0			|1|corr_condition
FIELD		|operator	|t_integer	|'0'	|NOT NULL	|0
FIELD		|groupid	|t_id		|	|NOT NULL	|0			|2|hstgrp	|	|RESTRICT
INDEX		|1		|groupid

TABLE|corr_condition_tagpair|corr_conditionid|ZBX_DATA
FIELD		|corr_conditionid|t_id		|	|NOT NULL	|0			|1|corr_condition
FIELD		|oldtag		|t_varchar(255)	|''	|NOT NULL	|0
FIELD		|newtag		|t_varchar(255)	|''	|NOT NULL	|0

TABLE|corr_condition_tagvalue|corr_conditionid|ZBX_DATA
FIELD		|corr_conditionid|t_id		|	|NOT NULL	|0			|1|corr_condition
FIELD		|tag		|t_varchar(255)	|''	|NOT NULL	|0
FIELD		|operator	|t_integer	|'0'	|NOT NULL	|0
FIELD		|value		|t_varchar(255)	|''	|NOT NULL	|0

TABLE|corr_operation|corr_operationid|ZBX_DATA
FIELD		|corr_operationid|t_id		|	|NOT NULL	|0
FIELD		|correlationid	|t_id		|	|NOT NULL	|0			|1|correlation
FIELD		|type		|t_integer	|'0'	|NOT NULL	|0
INDEX		|1		|correlationid

TABLE|task|taskid|0
FIELD		|taskid		|t_id		|	|NOT NULL	|0
FIELD		|type		|t_integer	|	|NOT NULL	|0
FIELD		|status		|t_integer	|'0'	|NOT NULL	|0
FIELD		|clock		|t_integer	|'0'	|NOT NULL	|0
FIELD		|ttl		|t_integer	|'0'	|NOT NULL	|0
FIELD		|proxy_hostid	|t_id		|	|NULL		|0			|1|hosts	|hostid
INDEX		|1		|status,proxy_hostid

TABLE|task_close_problem|taskid|0
FIELD		|taskid		|t_id		|	|NOT NULL	|0			|1|task
FIELD		|acknowledgeid	|t_id		|	|NOT NULL	|0			|-|acknowledges

TABLE|item_preproc|item_preprocid|ZBX_TEMPLATE
FIELD		|item_preprocid	|t_id		|	|NOT NULL	|0
FIELD		|itemid		|t_id		|	|NOT NULL	|ZBX_PROXY			|1|items
FIELD		|step		|t_integer	|'0'	|NOT NULL	|ZBX_PROXY
FIELD		|type		|t_integer	|'0'	|NOT NULL	|ZBX_PROXY
FIELD		|params		|t_shorttext	|''	|NOT NULL	|ZBX_PROXY
FIELD		|error_handler	|t_integer	|'0'	|NOT NULL	|ZBX_PROXY
FIELD		|error_handler_params|t_varchar(255)|''	|NOT NULL	|ZBX_PROXY
INDEX		|1		|itemid,step

TABLE|task_remote_command|taskid|0
FIELD		|taskid		|t_id		|	|NOT NULL	|0			|1|task
FIELD		|command_type	|t_integer	|'0'	|NOT NULL	|0
FIELD		|execute_on	|t_integer	|'0'	|NOT NULL	|0
FIELD		|port		|t_integer	|'0'	|NOT NULL	|0
FIELD		|authtype	|t_integer	|'0'	|NOT NULL	|0
FIELD		|username	|t_varchar(64)	|''	|NOT NULL	|0
FIELD		|password	|t_varchar(64)	|''	|NOT NULL	|0
FIELD		|publickey	|t_varchar(64)	|''	|NOT NULL	|0
FIELD		|privatekey	|t_varchar(64)	|''	|NOT NULL	|0
FIELD		|command	|t_text		|''	|NOT NULL	|0
FIELD		|alertid	|t_id		|	|NULL		|0			|-|alerts
FIELD		|parent_taskid	|t_id		|	|NOT NULL	|0			|-|task		|taskid
FIELD		|hostid		|t_id		|	|NOT NULL	|0			|-|hosts

TABLE|task_remote_command_result|taskid|0
FIELD		|taskid		|t_id		|	|NOT NULL	|0			|1|task
FIELD		|status		|t_integer	|'0'	|NOT NULL	|0
FIELD		|parent_taskid	|t_id		|	|NOT NULL	|0			|-|task		|taskid
FIELD		|info		|t_shorttext	|''	|NOT NULL	|0

TABLE|task_data|taskid|0
FIELD		|taskid		|t_id		|	|NOT NULL	|0			|1|task
FIELD		|type	|t_integer	|'0'	|NOT NULL	|0
FIELD		|data	|t_text	|''	|NOT NULL	|0
FIELD		|parent_taskid	|t_id		|	|NOT NULL	|0			|-|task		|taskid

TABLE|task_result|taskid|0
FIELD		|taskid		|t_id		|	|NOT NULL	|0			|1|task
FIELD		|status		|t_integer	|'0'	|NOT NULL	|0
FIELD		|parent_taskid	|t_id		|	|NOT NULL	|0			|-|task		|taskid
FIELD		|info		|t_text		|''	|NOT NULL	|0
INDEX		|1		|parent_taskid

TABLE|task_acknowledge|taskid|0
FIELD		|taskid		|t_id		|	|NOT NULL	|0			|1|task
FIELD		|acknowledgeid	|t_id		|	|NOT NULL	|0			|-|acknowledges

TABLE|sysmap_shape|sysmap_shapeid|ZBX_TEMPLATE
FIELD		|sysmap_shapeid	|t_id		|	|NOT NULL	|0
FIELD		|sysmapid	|t_id		|	|NOT NULL	|0			|1|sysmaps
FIELD		|type		|t_integer	|'0'	|NOT NULL	|0
FIELD		|x		|t_integer	|'0'	|NOT NULL	|0
FIELD		|y		|t_integer	|'0'	|NOT NULL	|0
FIELD		|width		|t_integer	|'200'	|NOT NULL	|0
FIELD		|height		|t_integer	|'200'	|NOT NULL	|0
FIELD		|text		|t_shorttext	|''	|NOT NULL	|0
FIELD		|font		|t_integer	|'9'	|NOT NULL	|0
FIELD		|font_size	|t_integer	|'11'	|NOT NULL	|0
FIELD		|font_color	|t_varchar(6)	|'000000'|NOT NULL	|0
FIELD		|text_halign	|t_integer	|'0'	|NOT NULL	|0
FIELD		|text_valign	|t_integer	|'0'	|NOT NULL	|0
FIELD		|border_type	|t_integer	|'0'	|NOT NULL	|0
FIELD		|border_width	|t_integer	|'1'	|NOT NULL	|0
FIELD		|border_color	|t_varchar(6)	|'000000'|NOT NULL	|0
FIELD		|background_color|t_varchar(6)	|''	|NOT NULL	|0
FIELD		|zindex		|t_integer	|'0'	|NOT NULL	|0
INDEX		|1		|sysmapid

TABLE|sysmap_element_trigger|selement_triggerid|ZBX_TEMPLATE
FIELD		|selement_triggerid	|t_id	|	|NOT NULL	|0
FIELD		|selementid		|t_id	|	|NOT NULL	|0			|1|sysmaps_elements
FIELD		|triggerid		|t_id	|	|NOT NULL	|0			|2|triggers
UNIQUE		|1			|selementid,triggerid

TABLE|httptest_field|httptest_fieldid|ZBX_TEMPLATE
FIELD		|httptest_fieldid	|t_id		|	|NOT NULL	|0
FIELD		|httptestid		|t_id		|	|NOT NULL	|ZBX_PROXY	|1|httptest
FIELD		|type			|t_integer	|'0'	|NOT NULL	|ZBX_PROXY
FIELD		|name			|t_varchar(255)	|''	|NOT NULL	|ZBX_PROXY
FIELD		|value			|t_shorttext	|''	|NOT NULL	|ZBX_PROXY
INDEX		|1			|httptestid

TABLE|httpstep_field|httpstep_fieldid|ZBX_TEMPLATE
FIELD		|httpstep_fieldid	|t_id		|	|NOT NULL	|0
FIELD		|httpstepid		|t_id		|	|NOT NULL	|ZBX_PROXY	|1|httpstep
FIELD		|type			|t_integer	|'0'	|NOT NULL	|ZBX_PROXY
FIELD		|name			|t_varchar(255)	|''	|NOT NULL	|ZBX_PROXY
FIELD		|value			|t_shorttext	|''	|NOT NULL	|ZBX_PROXY
INDEX		|1			|httpstepid

TABLE|dashboard|dashboardid|ZBX_DASHBOARD
FIELD		|dashboardid	|t_id		|	|NOT NULL	|0
FIELD		|name		|t_varchar(255)	|	|NOT NULL	|0
FIELD		|userid		|t_id		|	|NULL		|0			|1|users	|	|RESTRICT
FIELD		|private	|t_integer	|'1'	|NOT NULL	|0
FIELD		|templateid	|t_id		|	|NULL		|0			|2|hosts	|hostid
FIELD		|display_period	|t_integer	|'30'	|NOT NULL	|0
FIELD		|auto_start	|t_integer	|'1'	|NOT NULL	|0
INDEX		|1		|userid
INDEX		|2		|templateid

TABLE|dashboard_user|dashboard_userid|ZBX_DASHBOARD
FIELD		|dashboard_userid|t_id		|	|NOT NULL	|0
FIELD		|dashboardid	|t_id		|	|NOT NULL	|0			|1|dashboard
FIELD		|userid		|t_id		|	|NOT NULL	|0			|2|users
FIELD		|permission	|t_integer	|'2'	|NOT NULL	|0
UNIQUE		|1		|dashboardid,userid

TABLE|dashboard_usrgrp|dashboard_usrgrpid|ZBX_DASHBOARD
FIELD		|dashboard_usrgrpid|t_id	|	|NOT NULL	|0
FIELD		|dashboardid	|t_id		|	|NOT NULL	|0			|1|dashboard
FIELD		|usrgrpid	|t_id		|	|NOT NULL	|0			|2|usrgrp
FIELD		|permission	|t_integer	|'2'	|NOT NULL	|0
UNIQUE		|1		|dashboardid,usrgrpid

TABLE|dashboard_page|dashboard_pageid|ZBX_DASHBOARD
FIELD		|dashboard_pageid|t_id		|	|NOT NULL	|0
FIELD		|dashboardid	|t_id		|	|NOT NULL	|0		|1|dashboard
FIELD		|name		|t_varchar(255)	|''	|NOT NULL	|0
FIELD		|display_period	|t_integer	|'0'	|NOT NULL	|0
FIELD		|sortorder	|t_integer	|'0'	|NOT NULL	|0
INDEX		|1		|dashboardid

TABLE|widget|widgetid|ZBX_DASHBOARD
FIELD		|widgetid	|t_id		|	|NOT NULL	|0
FIELD		|type		|t_varchar(255)	|''	|NOT NULL	|0
FIELD		|name		|t_varchar(255)	|''	|NOT NULL	|0
FIELD		|x		|t_integer	|'0'	|NOT NULL	|0
FIELD		|y		|t_integer	|'0'	|NOT NULL	|0
FIELD		|width		|t_integer	|'1'	|NOT NULL	|0
FIELD		|height		|t_integer	|'2'	|NOT NULL	|0
FIELD		|view_mode	|t_integer	|'0'	|NOT NULL	|0
FIELD		|dashboard_pageid|t_id		|	|NOT NULL	|0		|1|dashboard_page
INDEX		|1		|dashboard_pageid

TABLE|widget_field|widget_fieldid|ZBX_DASHBOARD
FIELD		|widget_fieldid	|t_id		|	|NOT NULL	|0
FIELD		|widgetid	|t_id		|	|NOT NULL	|0			|1|widget
FIELD		|type		|t_integer	|'0'	|NOT NULL	|0
FIELD		|name		|t_varchar(255)	|''	|NOT NULL	|0
FIELD		|value_int	|t_integer	|'0'	|NOT NULL	|0
FIELD		|value_str	|t_varchar(255)	|''	|NOT NULL	|0
FIELD		|value_groupid	|t_id		|	|NULL		|0			|2|hstgrp	|groupid
FIELD		|value_hostid	|t_id		|	|NULL		|0			|3|hosts	|hostid
FIELD		|value_itemid	|t_id		|	|NULL		|0			|4|items	|itemid
FIELD		|value_graphid	|t_id		|	|NULL		|0			|5|graphs	|graphid
FIELD		|value_sysmapid	|t_id		|	|NULL		|0			|6|sysmaps	|sysmapid
INDEX		|1		|widgetid
INDEX		|2		|value_groupid
INDEX		|3		|value_hostid
INDEX		|4		|value_itemid
INDEX		|5		|value_graphid
INDEX		|6		|value_sysmapid

TABLE|task_check_now|taskid|0
FIELD		|taskid		|t_id		|	|NOT NULL	|0			|1|task
FIELD		|itemid		|t_id		|	|NOT NULL	|0			|-|items

TABLE|event_suppress|event_suppressid|0
FIELD		|event_suppressid|t_id		|	|NOT NULL	|0
FIELD		|eventid	|t_id		|	|NOT NULL	|0			|1|events
FIELD		|maintenanceid	|t_id		|	|NULL		|0			|2|maintenances
FIELD		|suppress_until	|t_time		|'0'	|NOT NULL	|0
UNIQUE		|1		|eventid,maintenanceid
INDEX		|2		|suppress_until
INDEX		|3		|maintenanceid

TABLE|maintenance_tag|maintenancetagid|ZBX_DATA
FIELD		|maintenancetagid|t_id		|	|NOT NULL	|0
FIELD		|maintenanceid	|t_id		|	|NOT NULL	|0			|1|maintenances
FIELD		|tag		|t_varchar(255)	|''	|NOT NULL	|0
FIELD		|operator	|t_integer	|'2'	|NOT NULL	|0
FIELD		|value		|t_varchar(255)	|''	|NOT NULL	|0
INDEX		|1		|maintenanceid

TABLE|lld_macro_path|lld_macro_pathid|ZBX_TEMPLATE
FIELD		|lld_macro_pathid|t_id		|	|NOT NULL	|0
FIELD		|itemid		|t_id		|	|NOT NULL	|0			|1|items
FIELD		|lld_macro	|t_varchar(255)	|''	|NOT NULL	|0
FIELD		|path		|t_varchar(255)	|''	|NOT NULL	|0
UNIQUE		|1		|itemid,lld_macro

TABLE|host_tag|hosttagid|ZBX_TEMPLATE
FIELD		|hosttagid	|t_id		|	|NOT NULL	|0
FIELD		|hostid		|t_id		|	|NOT NULL	|0			|1|hosts
FIELD		|tag		|t_varchar(255)	|''	|NOT NULL	|0
FIELD		|value		|t_varchar(255)	|''	|NOT NULL	|0
INDEX		|1		|hostid

TABLE|config_autoreg_tls|autoreg_tlsid|ZBX_DATA
FIELD		|autoreg_tlsid	|t_id		|	|NOT NULL	|0
FIELD		|tls_psk_identity|t_varchar(128)|''	|NOT NULL	|ZBX_PROXY
FIELD		|tls_psk	|t_varchar(512)	|''	|NOT NULL	|ZBX_PROXY
UNIQUE		|1		|tls_psk_identity

TABLE|module|moduleid|
FIELD		|moduleid	|t_id		|	|NOT NULL	|0
FIELD		|id		|t_varchar(255)	|''	|NOT NULL	|0
FIELD		|relative_path	|t_varchar(255)	|''	|NOT NULL	|0
FIELD		|status		|t_integer	|'0'	|NOT NULL	|0
FIELD		|config		|t_shorttext	|''	|NOT NULL	|0

TABLE|interface_snmp|interfaceid|ZBX_TEMPLATE
FIELD		|interfaceid	|t_id		|	|NOT NULL	|0			|1|interface
FIELD		|version	|t_integer	|'2'	|NOT NULL	|ZBX_PROXY
FIELD		|bulk		|t_integer	|'1'	|NOT NULL	|ZBX_PROXY
FIELD		|community	|t_varchar(64)	|''	|NOT NULL	|ZBX_PROXY
FIELD		|securityname	|t_varchar(64)	|''	|NOT NULL	|ZBX_PROXY
FIELD		|securitylevel	|t_integer	|'0'	|NOT NULL	|ZBX_PROXY
FIELD		|authpassphrase	|t_varchar(64)	|''	|NOT NULL	|ZBX_PROXY
FIELD		|privpassphrase	|t_varchar(64)	|''	|NOT NULL	|ZBX_PROXY
FIELD		|authprotocol	|t_integer	|'0'	|NOT NULL	|ZBX_PROXY
FIELD		|privprotocol	|t_integer	|'0'	|NOT NULL	|ZBX_PROXY
FIELD		|contextname	|t_varchar(255)	|''	|NOT NULL	|ZBX_PROXY

TABLE|lld_override|lld_overrideid|ZBX_TEMPLATE
FIELD		|lld_overrideid	|t_id		|	|NOT NULL	|0
FIELD		|itemid		|t_id		|	|NOT NULL	|0	|1|items
FIELD		|name		|t_varchar(255)	|''	|NOT NULL	|0
FIELD		|step		|t_integer	|'0'	|NOT NULL	|0
FIELD		|evaltype	|t_integer	|'0'	|NOT NULL	|0
FIELD		|formula	|t_varchar(255)	|''	|NOT NULL	|0
FIELD		|stop		|t_integer	|'0'	|NOT NULL	|0
UNIQUE		|1		|itemid,name

TABLE|lld_override_condition|lld_override_conditionid|ZBX_TEMPLATE
FIELD	|lld_override_conditionid	|t_id		|	|NOT NULL	|0
FIELD	|lld_overrideid			|t_id		|	|NOT NULL	|0	|1|lld_override
FIELD	|operator			|t_integer	|'8'	|NOT NULL	|0
FIELD	|macro				|t_varchar(64)	|''	|NOT NULL	|0
FIELD	|value				|t_varchar(255)	|''	|NOT NULL	|0
INDEX	|1				|lld_overrideid

TABLE|lld_override_operation|lld_override_operationid|ZBX_TEMPLATE
FIELD	|lld_override_operationid	|t_id		|	|NOT NULL	|0
FIELD	|lld_overrideid			|t_id		|	|NOT NULL	|0	|1|lld_override
FIELD	|operationobject		|t_integer	|'0'	|NOT NULL	|0
FIELD	|operator			|t_integer	|'0'	|NOT NULL	|0
FIELD	|value				|t_varchar(255)	|''	|NOT NULL	|0
INDEX	|1				|lld_overrideid

TABLE|lld_override_opstatus|lld_override_operationid|ZBX_TEMPLATE
FIELD	|lld_override_operationid	|t_id		|	|NOT NULL	|0	|1|lld_override_operation
FIELD	|status				|t_integer	|'0'	|NOT NULL	|0

TABLE|lld_override_opdiscover|lld_override_operationid|ZBX_TEMPLATE
FIELD	|lld_override_operationid	|t_id		|	|NOT NULL	|0	|1|lld_override_operation
FIELD	|discover			|t_integer	|'0'	|NOT NULL	|0

TABLE|lld_override_opperiod|lld_override_operationid|ZBX_TEMPLATE
FIELD	|lld_override_operationid	|t_id		|	|NOT NULL	|0	|1|lld_override_operation
FIELD	|delay				|t_varchar(1024)|'0'	|NOT NULL	|0

TABLE|lld_override_ophistory|lld_override_operationid|ZBX_TEMPLATE
FIELD	|lld_override_operationid	|t_id		|	|NOT NULL	|0	|1|lld_override_operation
FIELD	|history			|t_varchar(255)	|'90d'	|NOT NULL	|0

TABLE|lld_override_optrends|lld_override_operationid|ZBX_TEMPLATE
FIELD	|lld_override_operationid	|t_id		|	|NOT NULL	|0	|1|lld_override_operation
FIELD	|trends				|t_varchar(255)	|'365d'	|NOT NULL	|0

TABLE|lld_override_opseverity|lld_override_operationid|ZBX_TEMPLATE
FIELD	|lld_override_operationid	|t_id		|	|NOT NULL	|0	|1|lld_override_operation
FIELD	|severity			|t_integer	|'0'	|NOT NULL	|0

TABLE|lld_override_optag|lld_override_optagid|ZBX_TEMPLATE
FIELD	|lld_override_optagid		|t_id		|	|NOT NULL	|0
FIELD	|lld_override_operationid	|t_id		|	|NOT NULL	|0	|1|lld_override_operation
FIELD	|tag				|t_varchar(255)	|''	|NOT NULL	|0
FIELD	|value				|t_varchar(255)	|''	|NOT NULL	|0
INDEX	|1				|lld_override_operationid

TABLE|lld_override_optemplate|lld_override_optemplateid|ZBX_TEMPLATE
FIELD	|lld_override_optemplateid	|t_id		|	|NOT NULL	|0
FIELD	|lld_override_operationid	|t_id		|	|NOT NULL	|0	|1|lld_override_operation
FIELD	|templateid			|t_id		|	|NOT NULL	|0	|2|hosts	|hostid	|RESTRICT
UNIQUE	|1				|lld_override_operationid,templateid
INDEX	|2				|templateid

TABLE|lld_override_opinventory|lld_override_operationid|ZBX_TEMPLATE
FIELD	|lld_override_operationid	|t_id		|	|NOT NULL	|0	|1|lld_override_operation
FIELD	|inventory_mode			|t_integer	|'0'	|NOT NULL	|0

TABLE|trigger_queue||0
FIELD		|objectid	|t_id		|	|NOT NULL	|0
FIELD		|type		|t_integer	|'0'	|NOT NULL	|0
FIELD		|clock		|t_time		|'0'	|NOT NULL	|0
FIELD		|ns		|t_nanosec	|'0'	|NOT NULL	|0

TABLE|item_parameter|item_parameterid|ZBX_TEMPLATE
FIELD		|item_parameterid|t_id		|	|NOT NULL	|0
FIELD		|itemid		|t_id		|	|NOT NULL	|ZBX_PROXY		|1|items
FIELD		|name		|t_varchar(255)	|''	|NOT NULL	|ZBX_PROXY
FIELD		|value		|t_varchar(2048)|''	|NOT NULL	|ZBX_PROXY
INDEX		|1		|itemid

TABLE|role_rule|role_ruleid|ZBX_DATA
FIELD		|role_ruleid	|t_id		|	|NOT NULL	|0
FIELD		|roleid		|t_id		|	|NOT NULL	|0			|1|role
FIELD		|type		|t_integer	|'0'	|NOT NULL	|0
FIELD		|name		|t_varchar(255)	|''	|NOT NULL	|0
FIELD		|value_int	|t_integer	|'0'	|NOT NULL	|0
FIELD		|value_str	|t_varchar(255)	|''	|NOT NULL	|0
FIELD		|value_moduleid	|t_id		|	|NULL		|0			|2|module	|moduleid
INDEX		|1		|roleid
INDEX		|2		|value_moduleid

TABLE|token|tokenid|ZBX_DATA
FIELD	|tokenid	|t_id		|	|NOT NULL	|0
FIELD	|name		|t_varchar(64)	|''	|NOT NULL	|0
FIELD	|description	|t_shorttext	|''	|NOT NULL	|0
FIELD	|userid		|t_id		|	|NOT NULL	|0	|1	|users
FIELD	|token		|t_varchar(128)	|	|NULL		|0
FIELD	|lastaccess	|t_integer	|'0'	|NOT NULL	|0
FIELD	|status		|t_integer	|'0'	|NOT NULL	|0
FIELD	|expires_at	|t_time		|'0'	|NOT NULL	|0
FIELD	|created_at	|t_time		|'0'	|NOT NULL	|0
FIELD	|creator_userid	|t_id		|	|NULL		|0	|2	|users	|userid	|RESTRICT
INDEX	|1		|name
UNIQUE	|2		|userid,name
UNIQUE	|3		|token
INDEX	|4		|creator_userid

TABLE|item_tag|itemtagid|ZBX_TEMPLATE
FIELD		|itemtagid	|t_id		|	|NOT NULL	|0
FIELD		|itemid		|t_id		|	|NOT NULL	|0			|1|items
FIELD		|tag		|t_varchar(255)	|''	|NOT NULL	|0
FIELD		|value		|t_varchar(255)	|''	|NOT NULL	|0
INDEX		|1		|itemid

TABLE|httptest_tag|httptesttagid|ZBX_TEMPLATE
FIELD		|httptesttagid	|t_id		|	|NOT NULL	|0
FIELD		|httptestid	|t_id			|	|NOT NULL	|0		|1|httptest
FIELD		|tag		|t_varchar(255)	|''	|NOT NULL	|0
FIELD		|value		|t_varchar(255)	|''	|NOT NULL	|0
INDEX		|1		|httptestid

TABLE|sysmaps_element_tag|selementtagid|ZBX_TEMPLATE
FIELD		|selementtagid	|t_id		|	|NOT NULL	|0
FIELD		|selementid	|t_id			|	|NOT NULL	|0		|1|sysmaps_elements
FIELD		|tag		|t_varchar(255)	|''	|NOT NULL	|0
FIELD		|value		|t_varchar(255)	|''	|NOT NULL	|0
FIELD		|operator	|t_integer		|'0'|NOT NULL	|0
INDEX		|1		|selementid

TABLE|report|reportid|ZBX_DATA
FIELD		|reportid	|t_id		|	|NOT NULL	|0
FIELD		|userid		|t_id		|	|NOT NULL	|0		|1|users|userid
FIELD		|name		|t_varchar(255)	|''	|NOT NULL	|0
FIELD		|description	|t_varchar(2048)|''	|NOT NULL	|0
FIELD		|status		|t_integer	|'0'	|NOT NULL	|0
FIELD		|dashboardid	|t_id		|	|NOT NULL	|0		|2|dashboard|dashboardid
FIELD		|period		|t_integer	|'0'	|NOT NULL	|0
FIELD		|cycle		|t_integer	|'0'	|NOT NULL	|0
FIELD		|weekdays	|t_integer	|'0'	|NOT NULL	|0
FIELD		|start_time	|t_integer	|'0'	|NOT NULL	|0
FIELD		|active_since	|t_integer	|'0'	|NOT NULL	|0
FIELD		|active_till	|t_integer	|'0'	|NOT NULL	|0
FIELD		|state		|t_integer	|'0'	|NOT NULL	|ZBX_NODATA
FIELD		|lastsent	|t_time	|'0'		|NOT NULL	|ZBX_NODATA
FIELD		|info		|t_varchar(2048)|''	|NOT NULL	|ZBX_NODATA
UNIQUE		|1		|name

TABLE|report_param|reportparamid|ZBX_DATA
FIELD		|reportparamid	|t_id		|	|NOT NULL	|0
FIELD		|reportid	|t_id		|	|NOT NULL	|0		|1|report|reportid
FIELD		|name		|t_varchar(255)	|''	|NOT NULL	|0
FIELD		|value		|t_shorttext	|''	|NOT NULL	|0
INDEX		|1		|reportid

TABLE|report_user|reportuserid|ZBX_DATA
FIELD		|reportuserid	|t_id		|	|NOT NULL	|0
FIELD		|reportid	|t_id		|	|NOT NULL	|0		|1|report|reportid
FIELD		|userid		|t_id		|	|NOT NULL	|0		|2|users|userid
FIELD		|exclude	|t_integer	|'0'	|NOT NULL	|0
FIELD		|access_userid	|t_id		|	|NULL		|0		|3|users|userid		|RESTRICT
INDEX		|1		|reportid

TABLE|report_usrgrp|reportusrgrpid|ZBX_DATA
FIELD		|reportusrgrpid|t_id		|	|NOT NULL	|0
FIELD		|reportid	|t_id		|	|NOT NULL	|0		|1|report|reportid
FIELD		|usrgrpid	|t_id		|	|NOT NULL	|0		|2|usrgrp|usrgrpid
FIELD		|access_userid	|t_id		|	|NULL		|0		|3|users|userid		|RESTRICT
INDEX		|1		|reportid

TABLE|dbversion||
FIELD		|mandatory	|t_integer	|'0'	|NOT NULL	|
FIELD		|optional	|t_integer	|'0'	|NOT NULL	|
<<<<<<< HEAD
ROW		|5030148	|5030148
=======
ROW		|5030163	|5030163
>>>>>>> 83691c87
<|MERGE_RESOLUTION|>--- conflicted
+++ resolved
@@ -1846,8 +1846,4 @@
 TABLE|dbversion||
 FIELD		|mandatory	|t_integer	|'0'	|NOT NULL	|
 FIELD		|optional	|t_integer	|'0'	|NOT NULL	|
-<<<<<<< HEAD
-ROW		|5030148	|5030148
-=======
-ROW		|5030163	|5030163
->>>>>>> 83691c87
+ROW		|5030163	|5030169