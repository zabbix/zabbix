--
-- Zabbix
-- Copyright (C) 2001-2016 Zabbix SIA
--
-- This program is free software; you can redistribute it and/or modify
-- it under the terms of the GNU General Public License as published by
-- the Free Software Foundation; either version 2 of the License, or
-- (at your option) any later version.
--
-- This program is distributed in the hope that it will be useful,
-- but WITHOUT ANY WARRANTY; without even the implied warranty of
-- MERCHANTABILITY or FITNESS FOR A PARTICULAR PURPOSE. See the
-- GNU General Public License for more details.
--
-- You should have received a copy of the GNU General Public License
-- along with this program; if not, write to the Free Software
-- Foundation, Inc., 51 Franklin Street, Fifth Floor, Boston, MA  02110-1301, USA.
--

--
-- Do not use spaces
-- Tables must be sorted to match referential integrity rules
--

TABLE|users|userid|ZBX_DATA
FIELD		|userid		|t_id		|	|NOT NULL	|0
FIELD		|alias		|t_varchar(100)	|''	|NOT NULL	|0
FIELD		|name		|t_varchar(100)	|''	|NOT NULL	|0
FIELD		|surname	|t_varchar(100)	|''	|NOT NULL	|0
FIELD		|passwd		|t_char(32)	|''	|NOT NULL	|0
FIELD		|url		|t_varchar(255)	|''	|NOT NULL	|0
FIELD		|autologin	|t_integer	|'0'	|NOT NULL	|0
FIELD		|autologout	|t_integer	|'900'	|NOT NULL	|0
FIELD		|lang		|t_varchar(5)	|'en_GB'|NOT NULL	|0
FIELD		|refresh	|t_integer	|'30'	|NOT NULL	|0
FIELD		|type		|t_integer	|'1'	|NOT NULL	|0
FIELD		|theme		|t_varchar(128)	|'default'|NOT NULL	|0
FIELD		|attempt_failed	|t_integer	|0	|NOT NULL	|ZBX_NODATA
FIELD		|attempt_ip	|t_varchar(39)	|''	|NOT NULL	|ZBX_NODATA
FIELD		|attempt_clock	|t_integer	|0	|NOT NULL	|ZBX_NODATA
FIELD		|rows_per_page	|t_integer	|50	|NOT NULL	|0
UNIQUE		|1		|alias

TABLE|maintenances|maintenanceid|ZBX_DATA
FIELD		|maintenanceid	|t_id		|	|NOT NULL	|0
FIELD		|name		|t_varchar(128)	|''	|NOT NULL	|0
FIELD		|maintenance_type|t_integer	|'0'	|NOT NULL	|0
FIELD		|description	|t_shorttext	|''	|NOT NULL	|0
FIELD		|active_since	|t_integer	|'0'	|NOT NULL	|0
FIELD		|active_till	|t_integer	|'0'	|NOT NULL	|0
INDEX		|1		|active_since,active_till
UNIQUE		|2		|name

TABLE|hosts|hostid|ZBX_DATA
FIELD		|hostid		|t_id		|	|NOT NULL	|0
FIELD		|proxy_hostid	|t_id		|	|NULL		|0			|1|hosts	|hostid		|RESTRICT
FIELD		|host		|t_varchar(128)	|''	|NOT NULL	|ZBX_PROXY
FIELD		|status		|t_integer	|'0'	|NOT NULL	|ZBX_PROXY
FIELD		|disable_until	|t_integer	|'0'	|NOT NULL	|ZBX_NODATA
FIELD		|error		|t_varchar(2048)|''	|NOT NULL	|ZBX_NODATA
FIELD		|available	|t_integer	|'0'	|NOT NULL	|ZBX_NODATA
FIELD		|errors_from	|t_integer	|'0'	|NOT NULL	|ZBX_NODATA
FIELD		|lastaccess	|t_integer	|'0'	|NOT NULL	|ZBX_NODATA
FIELD		|ipmi_authtype	|t_integer	|'0'	|NOT NULL	|ZBX_PROXY
FIELD		|ipmi_privilege	|t_integer	|'2'	|NOT NULL	|ZBX_PROXY
FIELD		|ipmi_username	|t_varchar(16)	|''	|NOT NULL	|ZBX_PROXY
FIELD		|ipmi_password	|t_varchar(20)	|''	|NOT NULL	|ZBX_PROXY
FIELD		|ipmi_disable_until|t_integer	|'0'	|NOT NULL	|ZBX_NODATA
FIELD		|ipmi_available	|t_integer	|'0'	|NOT NULL	|ZBX_NODATA
FIELD		|snmp_disable_until|t_integer	|'0'	|NOT NULL	|ZBX_NODATA
FIELD		|snmp_available	|t_integer	|'0'	|NOT NULL	|ZBX_NODATA
FIELD		|maintenanceid	|t_id		|	|NULL		|ZBX_NODATA		|2|maintenances	|		|RESTRICT
FIELD		|maintenance_status|t_integer	|'0'	|NOT NULL	|ZBX_NODATA
FIELD		|maintenance_type|t_integer	|'0'	|NOT NULL	|ZBX_NODATA
FIELD		|maintenance_from|t_integer	|'0'	|NOT NULL	|ZBX_NODATA
FIELD		|ipmi_errors_from|t_integer	|'0'	|NOT NULL	|ZBX_NODATA
FIELD		|snmp_errors_from|t_integer	|'0'	|NOT NULL	|ZBX_NODATA
FIELD		|ipmi_error	|t_varchar(2048)|''	|NOT NULL	|ZBX_NODATA
FIELD		|snmp_error	|t_varchar(2048)|''	|NOT NULL	|ZBX_NODATA
FIELD		|jmx_disable_until|t_integer	|'0'	|NOT NULL	|ZBX_NODATA
FIELD		|jmx_available	|t_integer	|'0'	|NOT NULL	|ZBX_NODATA
FIELD		|jmx_errors_from|t_integer	|'0'	|NOT NULL	|ZBX_NODATA
FIELD		|jmx_error	|t_varchar(2048)|''	|NOT NULL	|ZBX_NODATA
FIELD		|name		|t_varchar(128)	|''	|NOT NULL	|ZBX_PROXY
FIELD		|flags		|t_integer	|'0'	|NOT NULL	|0
FIELD		|templateid	|t_id		|	|NULL		|0			|3|hosts	|hostid
FIELD		|description	|t_shorttext	|''	|NOT NULL	|0
FIELD		|tls_connect	|t_integer	|'1'	|NOT NULL	|ZBX_PROXY
FIELD		|tls_accept	|t_integer	|'1'	|NOT NULL	|ZBX_PROXY
FIELD		|tls_issuer	|t_varchar(1024)|''	|NOT NULL	|ZBX_PROXY
FIELD		|tls_subject	|t_varchar(1024)|''	|NOT NULL	|ZBX_PROXY
FIELD		|tls_psk_identity|t_varchar(128)|''	|NOT NULL	|ZBX_PROXY
FIELD		|tls_psk	|t_varchar(512)	|''	|NOT NULL	|ZBX_PROXY
INDEX		|1		|host
INDEX		|2		|status
INDEX		|3		|proxy_hostid
INDEX		|4		|name
INDEX		|5		|maintenanceid

TABLE|groups|groupid|ZBX_DATA
FIELD		|groupid	|t_id		|	|NOT NULL	|0
FIELD		|name		|t_varchar(64)	|''	|NOT NULL	|0
FIELD		|internal	|t_integer	|'0'	|NOT NULL	|0
FIELD		|flags		|t_integer	|'0'	|NOT NULL	|0
INDEX		|1		|name

TABLE|group_prototype|group_prototypeid|ZBX_DATA
FIELD		|group_prototypeid|t_id		|	|NOT NULL	|0
FIELD		|hostid		|t_id		|	|NOT NULL	|0			|1|hosts
FIELD		|name		|t_varchar(64)	|''	|NOT NULL	|0
FIELD		|groupid	|t_id		|	|NULL		|0			|2|groups	|		|RESTRICT
FIELD		|templateid	|t_id		|	|NULL		|0			|3|group_prototype|group_prototypeid
INDEX		|1		|hostid

TABLE|group_discovery|groupid|ZBX_DATA
FIELD		|groupid	|t_id		|	|NOT NULL	|0			|1|groups
FIELD		|parent_group_prototypeid|t_id	|	|NOT NULL	|0			|2|group_prototype|group_prototypeid|RESTRICT
FIELD		|name		|t_varchar(64)	|''	|NOT NULL	|ZBX_NODATA
FIELD		|lastcheck	|t_integer	|'0'	|NOT NULL	|ZBX_NODATA
FIELD		|ts_delete	|t_time		|'0'	|NOT NULL	|ZBX_NODATA

TABLE|screens|screenid|ZBX_DATA
FIELD		|screenid	|t_id		|	|NOT NULL	|0
FIELD		|name		|t_varchar(255)	|	|NOT NULL	|0
FIELD		|hsize		|t_integer	|'1'	|NOT NULL	|0
FIELD		|vsize		|t_integer	|'1'	|NOT NULL	|0
FIELD		|templateid	|t_id		|	|NULL		|0			|1|hosts	|hostid
FIELD		|userid		|t_id		|	|NULL		|0			|3|users	|		|RESTRICT
FIELD		|private	|t_integer	|'1'	|NOT NULL	|0
INDEX		|1		|templateid

TABLE|screens_items|screenitemid|ZBX_DATA
FIELD		|screenitemid	|t_id		|	|NOT NULL	|0
FIELD		|screenid	|t_id		|	|NOT NULL	|0			|1|screens
FIELD		|resourcetype	|t_integer	|'0'	|NOT NULL	|0
FIELD		|resourceid	|t_id		|'0'	|NOT NULL	|0
FIELD		|width		|t_integer	|'320'	|NOT NULL	|0
FIELD		|height		|t_integer	|'200'	|NOT NULL	|0
FIELD		|x		|t_integer	|'0'	|NOT NULL	|0
FIELD		|y		|t_integer	|'0'	|NOT NULL	|0
FIELD		|colspan	|t_integer	|'1'	|NOT NULL	|0
FIELD		|rowspan	|t_integer	|'1'	|NOT NULL	|0
FIELD		|elements	|t_integer	|'25'	|NOT NULL	|0
FIELD		|valign		|t_integer	|'0'	|NOT NULL	|0
FIELD		|halign		|t_integer	|'0'	|NOT NULL	|0
FIELD		|style		|t_integer	|'0'	|NOT NULL	|0
FIELD		|url		|t_varchar(255)	|''	|NOT NULL	|0
FIELD		|dynamic	|t_integer	|'0'	|NOT NULL	|0
FIELD		|sort_triggers	|t_integer	|'0'	|NOT NULL	|0
FIELD		|application	|t_varchar(255)	|''	|NOT NULL	|0
FIELD		|max_columns	|t_integer	|'3'	|NOT NULL	|0
INDEX		|1		|screenid

TABLE|screen_user|screenuserid|ZBX_DATA
FIELD		|screenuserid|t_id		|	|NOT NULL	|0
FIELD		|screenid	|t_id		|	|NOT NULL	|0			|1|screens
FIELD		|userid		|t_id		|	|NOT NULL	|0			|2|users
FIELD		|permission	|t_integer	|'2'	|NOT NULL	|0
UNIQUE		|1		|screenid,userid

TABLE|screen_usrgrp|screenusrgrpid|ZBX_DATA
FIELD		|screenusrgrpid|t_id		|	|NOT NULL	|0
FIELD		|screenid	|t_id		|	|NOT NULL	|0			|1|screens
FIELD		|usrgrpid	|t_id		|	|NOT NULL	|0			|2|usrgrp
FIELD		|permission	|t_integer	|'2'	|NOT NULL	|0
UNIQUE		|1		|screenid,usrgrpid

TABLE|slideshows|slideshowid|ZBX_DATA
FIELD		|slideshowid	|t_id		|	|NOT NULL	|0
FIELD		|name		|t_varchar(255)	|''	|NOT NULL	|0
FIELD		|delay		|t_integer	|'0'	|NOT NULL	|0
FIELD		|userid		|t_id		|	|NOT NULL	|0			|3|users	|		|RESTRICT
FIELD		|private	|t_integer	|'1'	|NOT NULL	|0
UNIQUE		|1		|name

TABLE|slideshow_user|slideshowuserid|ZBX_DATA
FIELD		|slideshowuserid|t_id		|	|NOT NULL	|0
FIELD		|slideshowid	|t_id		|	|NOT NULL	|0			|1|slideshows
FIELD		|userid		|t_id		|	|NOT NULL	|0			|2|users
FIELD		|permission	|t_integer	|'2'	|NOT NULL	|0
UNIQUE		|1		|slideshowid,userid

TABLE|slideshow_usrgrp|slideshowusrgrpid|ZBX_DATA
FIELD		|slideshowusrgrpid|t_id		|	|NOT NULL	|0
FIELD		|slideshowid	|t_id		|	|NOT NULL	|0			|1|slideshows
FIELD		|usrgrpid	|t_id		|	|NOT NULL	|0			|2|usrgrp
FIELD		|permission	|t_integer	|'2'	|NOT NULL	|0
UNIQUE		|1		|slideshowid,usrgrpid

TABLE|slides|slideid|ZBX_DATA
FIELD		|slideid	|t_id		|	|NOT NULL	|0
FIELD		|slideshowid	|t_id		|	|NOT NULL	|0			|1|slideshows
FIELD		|screenid	|t_id		|	|NOT NULL	|0			|2|screens
FIELD		|step		|t_integer	|'0'	|NOT NULL	|0
FIELD		|delay		|t_integer	|'0'	|NOT NULL	|0
INDEX		|1		|slideshowid
INDEX		|2		|screenid

TABLE|drules|druleid|ZBX_DATA
FIELD		|druleid	|t_id		|	|NOT NULL	|0
FIELD		|proxy_hostid	|t_id		|	|NULL		|0			|1|hosts	|hostid		|RESTRICT
FIELD		|name		|t_varchar(255)	|''	|NOT NULL	|ZBX_PROXY
FIELD		|iprange	|t_varchar(2048)|''	|NOT NULL	|ZBX_PROXY
FIELD		|delay		|t_integer	|'3600'	|NOT NULL	|ZBX_PROXY
FIELD		|nextcheck	|t_integer	|'0'	|NOT NULL	|ZBX_NODATA
FIELD		|status		|t_integer	|'0'	|NOT NULL	|0
INDEX		|1		|proxy_hostid
UNIQUE		|2		|name

TABLE|dchecks|dcheckid|ZBX_DATA
FIELD		|dcheckid	|t_id		|	|NOT NULL	|0
FIELD		|druleid	|t_id		|	|NOT NULL	|ZBX_PROXY		|1|drules
FIELD		|type		|t_integer	|'0'	|NOT NULL	|ZBX_PROXY
FIELD		|key_		|t_varchar(255)	|''	|NOT NULL	|ZBX_PROXY
FIELD		|snmp_community	|t_varchar(255)	|''	|NOT NULL	|ZBX_PROXY
FIELD		|ports		|t_varchar(255)	|'0'	|NOT NULL	|ZBX_PROXY
FIELD		|snmpv3_securityname|t_varchar(64)|''	|NOT NULL	|ZBX_PROXY
FIELD		|snmpv3_securitylevel|t_integer	|'0'	|NOT NULL	|ZBX_PROXY
FIELD		|snmpv3_authpassphrase|t_varchar(64)|''	|NOT NULL	|ZBX_PROXY
FIELD		|snmpv3_privpassphrase|t_varchar(64)|''	|NOT NULL	|ZBX_PROXY
FIELD		|uniq		|t_integer	|'0'	|NOT NULL	|ZBX_PROXY
FIELD		|snmpv3_authprotocol|t_integer	|'0'	|NOT NULL	|ZBX_PROXY
FIELD		|snmpv3_privprotocol|t_integer	|'0'	|NOT NULL	|ZBX_PROXY
FIELD		|snmpv3_contextname|t_varchar(255)|''	|NOT NULL	|ZBX_PROXY
INDEX		|1		|druleid

TABLE|applications|applicationid|ZBX_DATA
FIELD		|applicationid	|t_id		|	|NOT NULL	|0
FIELD		|hostid		|t_id		|	|NOT NULL	|0			|1|hosts
FIELD		|name		|t_varchar(255)	|''	|NOT NULL	|0
FIELD		|flags		|t_integer	|'0'	|NOT NULL	|0
UNIQUE		|2		|hostid,name

TABLE|httptest|httptestid|ZBX_DATA
FIELD		|httptestid	|t_id		|	|NOT NULL	|0
FIELD		|name		|t_varchar(64)	|''	|NOT NULL	|ZBX_PROXY
FIELD		|applicationid	|t_id		|	|NULL		|0			|1|applications	|		|RESTRICT
FIELD		|nextcheck	|t_integer	|'0'	|NOT NULL	|ZBX_NODATA
FIELD		|delay		|t_integer	|'60'	|NOT NULL	|ZBX_PROXY
FIELD		|status		|t_integer	|'0'	|NOT NULL	|0
FIELD		|variables	|t_shorttext	|''	|NOT NULL	|ZBX_PROXY
FIELD		|agent		|t_varchar(255)	|'Zabbix'|NOT NULL	|ZBX_PROXY
FIELD		|authentication	|t_integer	|'0'	|NOT NULL	|ZBX_PROXY,ZBX_NODATA
FIELD		|http_user	|t_varchar(64)	|''	|NOT NULL	|ZBX_PROXY,ZBX_NODATA
FIELD		|http_password	|t_varchar(64)	|''	|NOT NULL	|ZBX_PROXY,ZBX_NODATA
FIELD		|hostid		|t_id		|	|NOT NULL	|ZBX_PROXY		|2|hosts
FIELD		|templateid	|t_id		|	|NULL		|0			|3|httptest	|httptestid
FIELD		|http_proxy	|t_varchar(255)	|''	|NOT NULL	|ZBX_PROXY,ZBX_NODATA
FIELD		|retries	|t_integer	|'1'	|NOT NULL	|ZBX_PROXY,ZBX_NODATA
FIELD		|ssl_cert_file	|t_varchar(255)	|''	|NOT NULL	|ZBX_PROXY,ZBX_NODATA
FIELD		|ssl_key_file	|t_varchar(255)	|''	|NOT NULL	|ZBX_PROXY,ZBX_NODATA
FIELD		|ssl_key_password|t_varchar(64)	|''	|NOT NULL	|ZBX_PROXY,ZBX_NODATA
FIELD		|verify_peer	|t_integer	|'0'	|NOT NULL	|ZBX_PROXY
FIELD		|verify_host	|t_integer	|'0'	|NOT NULL	|ZBX_PROXY
FIELD		|headers	|t_shorttext	|''	|NOT NULL	|ZBX_PROXY
INDEX		|1		|applicationid
UNIQUE		|2		|hostid,name
INDEX		|3		|status
INDEX		|4		|templateid

TABLE|httpstep|httpstepid|ZBX_DATA
FIELD		|httpstepid	|t_id		|	|NOT NULL	|0
FIELD		|httptestid	|t_id		|	|NOT NULL	|ZBX_PROXY		|1|httptest
FIELD		|name		|t_varchar(64)	|''	|NOT NULL	|ZBX_PROXY
FIELD		|no		|t_integer	|'0'	|NOT NULL	|ZBX_PROXY
FIELD		|url		|t_varchar(2048)|''	|NOT NULL	|ZBX_PROXY
FIELD		|timeout	|t_integer	|'15'	|NOT NULL	|ZBX_PROXY
FIELD		|posts		|t_shorttext	|''	|NOT NULL	|ZBX_PROXY
FIELD		|required	|t_varchar(255)	|''	|NOT NULL	|ZBX_PROXY
FIELD		|status_codes	|t_varchar(255)	|''	|NOT NULL	|ZBX_PROXY
FIELD		|variables	|t_shorttext	|''	|NOT NULL	|ZBX_PROXY
FIELD		|follow_redirects|t_integer	|'1'	|NOT NULL	|ZBX_PROXY
FIELD		|retrieve_mode	|t_integer	|'0'	|NOT NULL	|ZBX_PROXY
FIELD		|headers	|t_shorttext	|''	|NOT NULL	|ZBX_PROXY
INDEX		|1		|httptestid

TABLE|interface|interfaceid|ZBX_DATA
FIELD		|interfaceid	|t_id		|	|NOT NULL	|0
FIELD		|hostid		|t_id		|	|NOT NULL	|ZBX_PROXY		|1|hosts
FIELD		|main		|t_integer	|'0'	|NOT NULL	|ZBX_PROXY
FIELD		|type		|t_integer	|'0'	|NOT NULL	|ZBX_PROXY
FIELD		|useip		|t_integer	|'1'	|NOT NULL	|ZBX_PROXY
FIELD		|ip		|t_varchar(64)	|'127.0.0.1'|NOT NULL	|ZBX_PROXY
FIELD		|dns		|t_varchar(64)	|''	|NOT NULL	|ZBX_PROXY
FIELD		|port		|t_varchar(64)	|'10050'|NOT NULL	|ZBX_PROXY
FIELD		|bulk		|t_integer	|'1'	|NOT NULL	|ZBX_PROXY
INDEX		|1		|hostid,type
INDEX		|2		|ip,dns

TABLE|valuemaps|valuemapid|ZBX_DATA
FIELD		|valuemapid	|t_id		|	|NOT NULL	|0
FIELD		|name		|t_varchar(64)	|''	|NOT NULL	|0
UNIQUE		|1		|name

TABLE|items|itemid|ZBX_DATA
FIELD		|itemid		|t_id		|	|NOT NULL	|0
FIELD		|type		|t_integer	|'0'	|NOT NULL	|ZBX_PROXY
FIELD		|snmp_community	|t_varchar(64)	|''	|NOT NULL	|ZBX_PROXY
FIELD		|snmp_oid	|t_varchar(255)	|''	|NOT NULL	|ZBX_PROXY
FIELD		|hostid		|t_id		|	|NOT NULL	|ZBX_PROXY		|1|hosts
FIELD		|name		|t_varchar(255)	|''	|NOT NULL	|0
FIELD		|key_		|t_varchar(255)	|''	|NOT NULL	|ZBX_PROXY
FIELD		|delay		|t_integer	|'0'	|NOT NULL	|ZBX_PROXY
FIELD		|history	|t_integer	|'90'	|NOT NULL	|0
FIELD		|trends		|t_integer	|'365'	|NOT NULL	|0
FIELD		|status		|t_integer	|'0'	|NOT NULL	|ZBX_PROXY
FIELD		|value_type	|t_integer	|'0'	|NOT NULL	|ZBX_PROXY
FIELD		|trapper_hosts	|t_varchar(255)	|''	|NOT NULL	|ZBX_PROXY
FIELD		|units		|t_varchar(255)	|''	|NOT NULL	|0
FIELD		|multiplier	|t_integer	|'0'	|NOT NULL	|0
FIELD		|delta		|t_integer	|'0'	|NOT NULL	|0
FIELD		|snmpv3_securityname|t_varchar(64)|''	|NOT NULL	|ZBX_PROXY
FIELD		|snmpv3_securitylevel|t_integer	|'0'	|NOT NULL	|ZBX_PROXY
FIELD		|snmpv3_authpassphrase|t_varchar(64)|''	|NOT NULL	|ZBX_PROXY
FIELD		|snmpv3_privpassphrase|t_varchar(64)|''	|NOT NULL	|ZBX_PROXY
FIELD		|formula	|t_varchar(255)	|''	|NOT NULL	|0
FIELD		|error		|t_varchar(2048)|''	|NOT NULL	|ZBX_NODATA
FIELD		|lastlogsize	|t_bigint	|'0'	|NOT NULL	|ZBX_PROXY,ZBX_NODATA
FIELD		|logtimefmt	|t_varchar(64)	|''	|NOT NULL	|ZBX_PROXY
FIELD		|templateid	|t_id		|	|NULL		|0			|2|items	|itemid
FIELD		|valuemapid	|t_id		|	|NULL		|0			|3|valuemaps	|		|RESTRICT
FIELD		|delay_flex	|t_varchar(255)	|''	|NOT NULL	|ZBX_PROXY
FIELD		|params		|t_shorttext	|''	|NOT NULL	|ZBX_PROXY
FIELD		|ipmi_sensor	|t_varchar(128)	|''	|NOT NULL	|ZBX_PROXY
FIELD		|data_type	|t_integer	|'0'	|NOT NULL	|ZBX_PROXY
FIELD		|authtype	|t_integer	|'0'	|NOT NULL	|ZBX_PROXY
FIELD		|username	|t_varchar(64)	|''	|NOT NULL	|ZBX_PROXY
FIELD		|password	|t_varchar(64)	|''	|NOT NULL	|ZBX_PROXY
FIELD		|publickey	|t_varchar(64)	|''	|NOT NULL	|ZBX_PROXY
FIELD		|privatekey	|t_varchar(64)	|''	|NOT NULL	|ZBX_PROXY
FIELD		|mtime		|t_integer	|'0'	|NOT NULL	|ZBX_PROXY,ZBX_NODATA
FIELD		|flags		|t_integer	|'0'	|NOT NULL	|ZBX_PROXY
FIELD		|interfaceid	|t_id		|	|NULL		|ZBX_PROXY		|4|interface	|		|RESTRICT
FIELD		|port		|t_varchar(64)	|''	|NOT NULL	|ZBX_PROXY
FIELD		|description	|t_shorttext	|''	|NOT NULL	|0
FIELD		|inventory_link	|t_integer	|'0'	|NOT NULL	|0
FIELD		|lifetime	|t_varchar(64)	|'30'	|NOT NULL	|0
FIELD		|snmpv3_authprotocol|t_integer	|'0'	|NOT NULL	|ZBX_PROXY
FIELD		|snmpv3_privprotocol|t_integer	|'0'	|NOT NULL	|ZBX_PROXY
FIELD		|state		|t_integer	|'0'	|NOT NULL	|ZBX_NODATA
FIELD		|snmpv3_contextname|t_varchar(255)|''	|NOT NULL	|ZBX_PROXY
FIELD		|evaltype	|t_integer	|'0'	|NOT NULL	|0
UNIQUE		|1		|hostid,key_
INDEX		|3		|status
INDEX		|4		|templateid
INDEX		|5		|valuemapid
INDEX		|6		|interfaceid

TABLE|httpstepitem|httpstepitemid|ZBX_DATA
FIELD		|httpstepitemid	|t_id		|	|NOT NULL	|0
FIELD		|httpstepid	|t_id		|	|NOT NULL	|ZBX_PROXY		|1|httpstep
FIELD		|itemid		|t_id		|	|NOT NULL	|ZBX_PROXY		|2|items
FIELD		|type		|t_integer	|'0'	|NOT NULL	|ZBX_PROXY
UNIQUE		|1		|httpstepid,itemid
INDEX		|2		|itemid

TABLE|httptestitem|httptestitemid|ZBX_DATA
FIELD		|httptestitemid	|t_id		|	|NOT NULL	|0
FIELD		|httptestid	|t_id		|	|NOT NULL	|ZBX_PROXY		|1|httptest
FIELD		|itemid		|t_id		|	|NOT NULL	|ZBX_PROXY		|2|items
FIELD		|type		|t_integer	|'0'	|NOT NULL	|ZBX_PROXY
UNIQUE		|1		|httptestid,itemid
INDEX		|2		|itemid

TABLE|media_type|mediatypeid|ZBX_DATA
FIELD		|mediatypeid	|t_id		|	|NOT NULL	|0
FIELD		|type		|t_integer	|'0'	|NOT NULL	|0
FIELD		|description	|t_varchar(100)	|''	|NOT NULL	|0
FIELD		|smtp_server	|t_varchar(255)	|''	|NOT NULL	|0
FIELD		|smtp_helo	|t_varchar(255)	|''	|NOT NULL	|0
FIELD		|smtp_email	|t_varchar(255)	|''	|NOT NULL	|0
FIELD		|exec_path	|t_varchar(255)	|''	|NOT NULL	|0
FIELD		|gsm_modem	|t_varchar(255)	|''	|NOT NULL	|0
FIELD		|username	|t_varchar(255)	|''	|NOT NULL	|0
FIELD		|passwd		|t_varchar(255)	|''	|NOT NULL	|0
FIELD		|status		|t_integer	|'0'	|NOT NULL	|0
FIELD		|smtp_port	|t_integer	|'25'	|NOT NULL	|0
FIELD		|smtp_security	|t_integer	|'0'	|NOT NULL	|0
FIELD		|smtp_verify_peer|t_integer	|'0'	|NOT NULL	|0
FIELD		|smtp_verify_host|t_integer	|'0'	|NOT NULL	|0
FIELD		|smtp_authentication|t_integer	|'0'	|NOT NULL	|0
FIELD		|exec_params	|t_varchar(255)	|''	|NOT NULL	|0
UNIQUE		|1		|description

TABLE|usrgrp|usrgrpid|ZBX_DATA
FIELD		|usrgrpid	|t_id		|	|NOT NULL	|0
FIELD		|name		|t_varchar(64)	|''	|NOT NULL	|0
FIELD		|gui_access	|t_integer	|'0'	|NOT NULL	|0
FIELD		|users_status	|t_integer	|'0'	|NOT NULL	|0
FIELD		|debug_mode	|t_integer	|'0'	|NOT NULL	|0
UNIQUE		|1		|name

TABLE|users_groups|id|ZBX_DATA
FIELD		|id		|t_id		|	|NOT NULL	|0
FIELD		|usrgrpid	|t_id		|	|NOT NULL	|0			|1|usrgrp
FIELD		|userid		|t_id		|	|NOT NULL	|0			|2|users
UNIQUE		|1		|usrgrpid,userid
INDEX		|2		|userid

TABLE|scripts|scriptid|ZBX_DATA
FIELD		|scriptid	|t_id		|	|NOT NULL	|0
FIELD		|name		|t_varchar(255)	|''	|NOT NULL	|0
FIELD		|command	|t_varchar(255)	|''	|NOT NULL	|0
FIELD		|host_access	|t_integer	|'2'	|NOT NULL	|0
FIELD		|usrgrpid	|t_id		|	|NULL		|0			|1|usrgrp	|		|RESTRICT
FIELD		|groupid	|t_id		|	|NULL		|0			|2|groups	|		|RESTRICT
FIELD		|description	|t_shorttext	|''	|NOT NULL	|0
FIELD		|confirmation	|t_varchar(255)	|''	|NOT NULL	|0
FIELD		|type		|t_integer	|'0'	|NOT NULL	|0
FIELD		|execute_on	|t_integer	|'1'	|NOT NULL	|0
INDEX		|1		|usrgrpid
INDEX		|2		|groupid
UNIQUE		|3		|name

TABLE|actions|actionid|ZBX_DATA
FIELD		|actionid	|t_id		|	|NOT NULL	|0
FIELD		|name		|t_varchar(255)	|''	|NOT NULL	|0
FIELD		|eventsource	|t_integer	|'0'	|NOT NULL	|0
FIELD		|evaltype	|t_integer	|'0'	|NOT NULL	|0
FIELD		|status		|t_integer	|'0'	|NOT NULL	|0
FIELD		|esc_period	|t_integer	|'0'	|NOT NULL	|0
FIELD		|def_shortdata	|t_varchar(255)	|''	|NOT NULL	|0
FIELD		|def_longdata	|t_shorttext	|''	|NOT NULL	|0
FIELD		|r_shortdata	|t_varchar(255)	|''	|NOT NULL	|0
FIELD		|r_longdata	|t_shorttext	|''	|NOT NULL	|0
FIELD		|formula	|t_varchar(255)	|''	|NOT NULL	|0
FIELD		|maintenance_mode|t_integer	|'1'	|NOT NULL	|0
INDEX		|1		|eventsource,status
UNIQUE		|2		|name

TABLE|operations|operationid|ZBX_DATA
FIELD		|operationid	|t_id		|	|NOT NULL	|0
FIELD		|actionid	|t_id		|	|NOT NULL	|0			|1|actions
FIELD		|operationtype	|t_integer	|'0'	|NOT NULL	|0
FIELD		|esc_period	|t_integer	|'0'	|NOT NULL	|0
FIELD		|esc_step_from	|t_integer	|'1'	|NOT NULL	|0
FIELD		|esc_step_to	|t_integer	|'1'	|NOT NULL	|0
FIELD		|evaltype	|t_integer	|'0'	|NOT NULL	|0
FIELD		|recovery	|t_integer	|'0'	|NOT NULL	|0
INDEX		|1		|actionid

TABLE|opmessage|operationid|ZBX_DATA
FIELD		|operationid	|t_id		|	|NOT NULL	|0			|1|operations
FIELD		|default_msg	|t_integer	|'0'	|NOT NULL	|0
FIELD		|subject	|t_varchar(255)	|''	|NOT NULL	|0
FIELD		|message	|t_shorttext	|''	|NOT NULL	|0
FIELD		|mediatypeid	|t_id		|	|NULL		|0			|2|media_type	|		|RESTRICT
INDEX		|1		|mediatypeid

TABLE|opmessage_grp|opmessage_grpid|ZBX_DATA
FIELD		|opmessage_grpid|t_id		|	|NOT NULL	|0
FIELD		|operationid	|t_id		|	|NOT NULL	|0			|1|operations
FIELD		|usrgrpid	|t_id		|	|NOT NULL	|0			|2|usrgrp	|		|RESTRICT
UNIQUE		|1		|operationid,usrgrpid
INDEX		|2		|usrgrpid

TABLE|opmessage_usr|opmessage_usrid|ZBX_DATA
FIELD		|opmessage_usrid|t_id		|	|NOT NULL	|0
FIELD		|operationid	|t_id		|	|NOT NULL	|0			|1|operations
FIELD		|userid		|t_id		|	|NOT NULL	|0			|2|users	|		|RESTRICT
UNIQUE		|1		|operationid,userid
INDEX		|2		|userid

TABLE|opcommand|operationid|ZBX_DATA
FIELD		|operationid	|t_id		|	|NOT NULL	|0			|1|operations
FIELD		|type		|t_integer	|'0'	|NOT NULL	|0
FIELD		|scriptid	|t_id		|	|NULL		|0			|2|scripts	|		|RESTRICT
FIELD		|execute_on	|t_integer	|'0'	|NOT NULL	|0
FIELD		|port		|t_varchar(64)	|''	|NOT NULL	|0
FIELD		|authtype	|t_integer	|'0'	|NOT NULL	|0
FIELD		|username	|t_varchar(64)	|''	|NOT NULL	|0
FIELD		|password	|t_varchar(64)	|''	|NOT NULL	|0
FIELD		|publickey	|t_varchar(64)	|''	|NOT NULL	|0
FIELD		|privatekey	|t_varchar(64)	|''	|NOT NULL	|0
FIELD		|command	|t_shorttext	|''	|NOT NULL	|0
INDEX		|1		|scriptid

TABLE|opcommand_hst|opcommand_hstid|ZBX_DATA
FIELD		|opcommand_hstid|t_id		|	|NOT NULL	|0
FIELD		|operationid	|t_id		|	|NOT NULL	|0			|1|operations
FIELD		|hostid		|t_id		|	|NULL		|0			|2|hosts	|		|RESTRICT
INDEX		|1		|operationid
INDEX		|2		|hostid

TABLE|opcommand_grp|opcommand_grpid|ZBX_DATA
FIELD		|opcommand_grpid|t_id		|	|NOT NULL	|0
FIELD		|operationid	|t_id		|	|NOT NULL	|0			|1|operations
FIELD		|groupid	|t_id		|	|NOT NULL	|0			|2|groups	|		|RESTRICT
INDEX		|1		|operationid
INDEX		|2		|groupid

TABLE|opgroup|opgroupid|ZBX_DATA
FIELD		|opgroupid	|t_id		|	|NOT NULL	|0
FIELD		|operationid	|t_id		|	|NOT NULL	|0			|1|operations
FIELD		|groupid	|t_id		|	|NOT NULL	|0			|2|groups	|		|RESTRICT
UNIQUE		|1		|operationid,groupid
INDEX		|2		|groupid

TABLE|optemplate|optemplateid|ZBX_DATA
FIELD		|optemplateid	|t_id		|	|NOT NULL	|0
FIELD		|operationid	|t_id		|	|NOT NULL	|0			|1|operations
FIELD		|templateid	|t_id		|	|NOT NULL	|0			|2|hosts	|hostid		|RESTRICT
UNIQUE		|1		|operationid,templateid
INDEX		|2		|templateid

TABLE|opconditions|opconditionid|ZBX_DATA
FIELD		|opconditionid	|t_id		|	|NOT NULL	|0
FIELD		|operationid	|t_id		|	|NOT NULL	|0			|1|operations
FIELD		|conditiontype	|t_integer	|'0'	|NOT NULL	|0
FIELD		|operator	|t_integer	|'0'	|NOT NULL	|0
FIELD		|value		|t_varchar(255)	|''	|NOT NULL	|0
INDEX		|1		|operationid

TABLE|conditions|conditionid|ZBX_DATA
FIELD		|conditionid	|t_id		|	|NOT NULL	|0
FIELD		|actionid	|t_id		|	|NOT NULL	|0			|1|actions
FIELD		|conditiontype	|t_integer	|'0'	|NOT NULL	|0
FIELD		|operator	|t_integer	|'0'	|NOT NULL	|0
FIELD		|value		|t_varchar(255)	|''	|NOT NULL	|0
FIELD		|value2		|t_varchar(255)	|''	|NOT NULL	|0
INDEX		|1		|actionid

TABLE|config|configid|ZBX_DATA
FIELD		|configid	|t_id		|	|NOT NULL	|0
FIELD		|refresh_unsupported|t_integer	|'0'	|NOT NULL	|ZBX_PROXY
FIELD		|work_period	|t_varchar(100)	|'1-5,00:00-24:00'|NOT NULL|0
FIELD		|alert_usrgrpid	|t_id		|	|NULL		|0			|1|usrgrp	|usrgrpid	|RESTRICT
FIELD		|event_ack_enable|t_integer	|'1'	|NOT NULL	|ZBX_NODATA
FIELD		|event_expire	|t_integer	|'7'	|NOT NULL	|ZBX_NODATA
FIELD		|event_show_max	|t_integer	|'100'	|NOT NULL	|ZBX_NODATA
FIELD		|default_theme	|t_varchar(128)	|'blue-theme'|NOT NULL	|ZBX_NODATA
FIELD		|authentication_type|t_integer	|'0'	|NOT NULL	|ZBX_NODATA
FIELD		|ldap_host	|t_varchar(255)	|''	|NOT NULL	|ZBX_NODATA
FIELD		|ldap_port	|t_integer	|389	|NOT NULL	|ZBX_NODATA
FIELD		|ldap_base_dn	|t_varchar(255)	|''	|NOT NULL	|ZBX_NODATA
FIELD		|ldap_bind_dn	|t_varchar(255)	|''	|NOT NULL	|ZBX_NODATA
FIELD		|ldap_bind_password|t_varchar(128)|''	|NOT NULL	|ZBX_NODATA
FIELD		|ldap_search_attribute|t_varchar(128)|''|NOT NULL	|ZBX_NODATA
FIELD		|dropdown_first_entry|t_integer	|'1'	|NOT NULL	|ZBX_NODATA
FIELD		|dropdown_first_remember|t_integer|'1'	|NOT NULL	|ZBX_NODATA
FIELD		|discovery_groupid|t_id		|	|NOT NULL	|ZBX_PROXY		|2|groups	|groupid	|RESTRICT
FIELD		|max_in_table	|t_integer	|'50'	|NOT NULL	|ZBX_NODATA
FIELD		|search_limit	|t_integer	|'1000'	|NOT NULL	|ZBX_NODATA
FIELD		|severity_color_0|t_varchar(6)	|'97AAB3'|NOT NULL	|ZBX_NODATA
FIELD		|severity_color_1|t_varchar(6)	|'7499FF'|NOT NULL	|ZBX_NODATA
FIELD		|severity_color_2|t_varchar(6)	|'FFC859'|NOT NULL	|ZBX_NODATA
FIELD		|severity_color_3|t_varchar(6)	|'FFA059'|NOT NULL	|ZBX_NODATA
FIELD		|severity_color_4|t_varchar(6)	|'E97659'|NOT NULL	|ZBX_NODATA
FIELD		|severity_color_5|t_varchar(6)	|'E45959'|NOT NULL	|ZBX_NODATA
FIELD		|severity_name_0|t_varchar(32)	|'Not classified'|NOT NULL|ZBX_NODATA
FIELD		|severity_name_1|t_varchar(32)	|'Information'|NOT NULL	|ZBX_NODATA
FIELD		|severity_name_2|t_varchar(32)	|'Warning'|NOT NULL	|ZBX_NODATA
FIELD		|severity_name_3|t_varchar(32)	|'Average'|NOT NULL	|ZBX_NODATA
FIELD		|severity_name_4|t_varchar(32)	|'High'	|NOT NULL	|ZBX_NODATA
FIELD		|severity_name_5|t_varchar(32)	|'Disaster'|NOT NULL	|ZBX_NODATA
FIELD		|ok_period	|t_integer	|'1800'	|NOT NULL	|ZBX_NODATA
FIELD		|blink_period	|t_integer	|'1800'	|NOT NULL	|ZBX_NODATA
FIELD		|problem_unack_color|t_varchar(6)|'DC0000'|NOT NULL	|ZBX_NODATA
FIELD		|problem_ack_color|t_varchar(6)	|'DC0000'|NOT NULL	|ZBX_NODATA
FIELD		|ok_unack_color	|t_varchar(6)	|'00AA00'|NOT NULL	|ZBX_NODATA
FIELD		|ok_ack_color	|t_varchar(6)	|'00AA00'|NOT NULL	|ZBX_NODATA
FIELD		|problem_unack_style|t_integer	|'1'	|NOT NULL	|ZBX_NODATA
FIELD		|problem_ack_style|t_integer	|'1'	|NOT NULL	|ZBX_NODATA
FIELD		|ok_unack_style	|t_integer	|'1'	|NOT NULL	|ZBX_NODATA
FIELD		|ok_ack_style	|t_integer	|'1'	|NOT NULL	|ZBX_NODATA
FIELD		|snmptrap_logging|t_integer	|'1'	|NOT NULL	|ZBX_PROXY,ZBX_NODATA
FIELD		|server_check_interval|t_integer|'10'	|NOT NULL	|ZBX_NODATA
FIELD		|hk_events_mode	|t_integer	|'1'	|NOT NULL	|ZBX_NODATA
FIELD		|hk_events_trigger|t_integer	|'365'	|NOT NULL	|ZBX_NODATA
FIELD		|hk_events_internal|t_integer	|'365'	|NOT NULL	|ZBX_NODATA
FIELD		|hk_events_discovery|t_integer	|'365'	|NOT NULL	|ZBX_NODATA
FIELD		|hk_events_autoreg|t_integer	|'365'	|NOT NULL	|ZBX_NODATA
FIELD		|hk_services_mode|t_integer	|'1'	|NOT NULL	|ZBX_NODATA
FIELD		|hk_services	|t_integer	|'365'	|NOT NULL	|ZBX_NODATA
FIELD		|hk_audit_mode	|t_integer	|'1'	|NOT NULL	|ZBX_NODATA
FIELD		|hk_audit	|t_integer	|'365'	|NOT NULL	|ZBX_NODATA
FIELD		|hk_sessions_mode|t_integer	|'1'	|NOT NULL	|ZBX_NODATA
FIELD		|hk_sessions	|t_integer	|'365'	|NOT NULL	|ZBX_NODATA
FIELD		|hk_history_mode|t_integer	|'1'	|NOT NULL	|ZBX_NODATA
FIELD		|hk_history_global|t_integer	|'0'	|NOT NULL	|ZBX_NODATA
FIELD		|hk_history	|t_integer	|'90'	|NOT NULL	|ZBX_NODATA
FIELD		|hk_trends_mode	|t_integer	|'1'	|NOT NULL	|ZBX_NODATA
FIELD		|hk_trends_global|t_integer	|'0'	|NOT NULL	|ZBX_NODATA
FIELD		|hk_trends	|t_integer	|'365'	|NOT NULL	|ZBX_NODATA
FIELD		|default_inventory_mode|t_integer|'-1'	|NOT NULL	|ZBX_NODATA
INDEX		|1		|alert_usrgrpid
INDEX		|2		|discovery_groupid

TABLE|triggers|triggerid|ZBX_DATA
FIELD		|triggerid	|t_id		|	|NOT NULL	|0
FIELD		|expression	|t_varchar(2048)|''	|NOT NULL	|0
FIELD		|description	|t_varchar(255)	|''	|NOT NULL	|0
FIELD		|url		|t_varchar(255)	|''	|NOT NULL	|0
FIELD		|status		|t_integer	|'0'	|NOT NULL	|0
FIELD		|value		|t_integer	|'0'	|NOT NULL	|ZBX_NODATA
FIELD		|priority	|t_integer	|'0'	|NOT NULL	|0
FIELD		|lastchange	|t_integer	|'0'	|NOT NULL	|ZBX_NODATA
FIELD		|comments	|t_shorttext	|''	|NOT NULL	|0
FIELD		|error		|t_varchar(128)	|''	|NOT NULL	|ZBX_NODATA
FIELD		|templateid	|t_id		|	|NULL		|0			|1|triggers	|triggerid
FIELD		|type		|t_integer	|'0'	|NOT NULL	|0
FIELD		|state		|t_integer	|'0'	|NOT NULL	|ZBX_NODATA
FIELD		|flags		|t_integer	|'0'	|NOT NULL	|0
FIELD		|recovery_mode	|t_integer	|'0'	|NOT NULL	|0
FIELD		|recovery_expression|t_varchar(2048)|''	|NOT NULL	|0
FIELD		|correlation_mode|t_integer	|'0'	|NOT NULL	|0
FIELD		|correlation_tag|t_varchar(255)	|''	|NOT NULL	|0
FIELD		|problem_count	|t_integer	|'0'	|NOT NULL	|ZBX_NODATA
INDEX		|1		|status
INDEX		|2		|value,lastchange
INDEX		|3		|templateid

TABLE|trigger_depends|triggerdepid|ZBX_DATA
FIELD		|triggerdepid	|t_id		|	|NOT NULL	|0
FIELD		|triggerid_down	|t_id		|	|NOT NULL	|0			|1|triggers	|triggerid
FIELD		|triggerid_up	|t_id		|	|NOT NULL	|0			|2|triggers	|triggerid
UNIQUE		|1		|triggerid_down,triggerid_up
INDEX		|2		|triggerid_up

TABLE|functions|functionid|ZBX_DATA
FIELD		|functionid	|t_id		|	|NOT NULL	|0
FIELD		|itemid		|t_id		|	|NOT NULL	|0			|1|items
FIELD		|triggerid	|t_id		|	|NOT NULL	|0			|2|triggers
FIELD		|function	|t_varchar(12)	|''	|NOT NULL	|0
FIELD		|parameter	|t_varchar(255)	|'0'	|NOT NULL	|0
INDEX		|1		|triggerid
INDEX		|2		|itemid,function,parameter

TABLE|graphs|graphid|ZBX_DATA
FIELD		|graphid	|t_id		|	|NOT NULL	|0
FIELD		|name		|t_varchar(128)	|''	|NOT NULL	|0
FIELD		|width		|t_integer	|'900'	|NOT NULL	|0
FIELD		|height		|t_integer	|'200'	|NOT NULL	|0
FIELD		|yaxismin	|t_double	|'0'	|NOT NULL	|0
FIELD		|yaxismax	|t_double	|'100'	|NOT NULL	|0
FIELD		|templateid	|t_id		|	|NULL		|0			|1|graphs	|graphid
FIELD		|show_work_period|t_integer	|'1'	|NOT NULL	|0
FIELD		|show_triggers	|t_integer	|'1'	|NOT NULL	|0
FIELD		|graphtype	|t_integer	|'0'	|NOT NULL	|0
FIELD		|show_legend	|t_integer	|'1'	|NOT NULL	|0
FIELD		|show_3d	|t_integer	|'0'	|NOT NULL	|0
FIELD		|percent_left	|t_double	|'0'	|NOT NULL	|0
FIELD		|percent_right	|t_double	|'0'	|NOT NULL	|0
FIELD		|ymin_type	|t_integer	|'0'	|NOT NULL	|0
FIELD		|ymax_type	|t_integer	|'0'	|NOT NULL	|0
FIELD		|ymin_itemid	|t_id		|	|NULL		|0			|2|items	|itemid		|RESTRICT
FIELD		|ymax_itemid	|t_id		|	|NULL		|0			|3|items	|itemid		|RESTRICT
FIELD		|flags		|t_integer	|'0'	|NOT NULL	|0
INDEX		|1		|name
INDEX		|2		|templateid
INDEX		|3		|ymin_itemid
INDEX		|4		|ymax_itemid

TABLE|graphs_items|gitemid|ZBX_DATA
FIELD		|gitemid	|t_id		|	|NOT NULL	|0
FIELD		|graphid	|t_id		|	|NOT NULL	|0			|1|graphs
FIELD		|itemid		|t_id		|	|NOT NULL	|0			|2|items
FIELD		|drawtype	|t_integer	|'0'	|NOT NULL	|0
FIELD		|sortorder	|t_integer	|'0'	|NOT NULL	|0
FIELD		|color		|t_varchar(6)	|'009600'|NOT NULL	|0
FIELD		|yaxisside	|t_integer	|'0'	|NOT NULL	|0
FIELD		|calc_fnc	|t_integer	|'2'	|NOT NULL	|0
FIELD		|type		|t_integer	|'0'	|NOT NULL	|0
INDEX		|1		|itemid
INDEX		|2		|graphid

TABLE|graph_theme|graphthemeid|ZBX_DATA
FIELD		|graphthemeid	|t_id		|	|NOT NULL	|0
FIELD		|theme		|t_varchar(64)	|''	|NOT NULL	|0
FIELD		|backgroundcolor|t_varchar(6)	|''	|NOT NULL	|0
FIELD		|graphcolor	|t_varchar(6)	|''	|NOT NULL	|0
FIELD		|gridcolor	|t_varchar(6)	|''	|NOT NULL	|0
FIELD		|maingridcolor	|t_varchar(6)	|''	|NOT NULL	|0
FIELD		|gridbordercolor|t_varchar(6)	|''	|NOT NULL	|0
FIELD		|textcolor	|t_varchar(6)	|''	|NOT NULL	|0
FIELD		|highlightcolor	|t_varchar(6)	|''	|NOT NULL	|0
FIELD		|leftpercentilecolor|t_varchar(6)|''	|NOT NULL	|0
FIELD		|rightpercentilecolor|t_varchar(6)|''	|NOT NULL	|0
FIELD		|nonworktimecolor|t_varchar(6)	|''	|NOT NULL	|0
UNIQUE		|1		|theme

TABLE|globalmacro|globalmacroid|ZBX_DATA
FIELD		|globalmacroid	|t_id		|	|NOT NULL	|0
FIELD		|macro		|t_varchar(255)	|''	|NOT NULL	|ZBX_PROXY
FIELD		|value		|t_varchar(255)	|''	|NOT NULL	|ZBX_PROXY
UNIQUE		|1		|macro

TABLE|hostmacro|hostmacroid|ZBX_DATA
FIELD		|hostmacroid	|t_id		|	|NOT NULL	|0
FIELD		|hostid		|t_id		|	|NOT NULL	|ZBX_PROXY		|1|hosts
FIELD		|macro		|t_varchar(255)	|''	|NOT NULL	|ZBX_PROXY
FIELD		|value		|t_varchar(255)	|''	|NOT NULL	|ZBX_PROXY
UNIQUE		|1		|hostid,macro

TABLE|hosts_groups|hostgroupid|ZBX_DATA
FIELD		|hostgroupid	|t_id		|	|NOT NULL	|0
FIELD		|hostid		|t_id		|	|NOT NULL	|0			|1|hosts
FIELD		|groupid	|t_id		|	|NOT NULL	|0			|2|groups
UNIQUE		|1		|hostid,groupid
INDEX		|2		|groupid

TABLE|hosts_templates|hosttemplateid|ZBX_DATA
FIELD		|hosttemplateid	|t_id		|	|NOT NULL	|0
FIELD		|hostid		|t_id		|	|NOT NULL	|ZBX_PROXY		|1|hosts
FIELD		|templateid	|t_id		|	|NOT NULL	|ZBX_PROXY		|2|hosts	|hostid
UNIQUE		|1		|hostid,templateid
INDEX		|2		|templateid

TABLE|items_applications|itemappid|ZBX_DATA
FIELD		|itemappid	|t_id		|	|NOT NULL	|0
FIELD		|applicationid	|t_id		|	|NOT NULL	|0			|1|applications
FIELD		|itemid		|t_id		|	|NOT NULL	|0			|2|items
UNIQUE		|1		|applicationid,itemid
INDEX		|2		|itemid

TABLE|mappings|mappingid|ZBX_DATA
FIELD		|mappingid	|t_id		|	|NOT NULL	|0
FIELD		|valuemapid	|t_id		|	|NOT NULL	|0			|1|valuemaps
FIELD		|value		|t_varchar(64)	|''	|NOT NULL	|0
FIELD		|newvalue	|t_varchar(64)	|''	|NOT NULL	|0
INDEX		|1		|valuemapid

TABLE|media|mediaid|ZBX_DATA
FIELD		|mediaid	|t_id		|	|NOT NULL	|0
FIELD		|userid		|t_id		|	|NOT NULL	|0			|1|users
FIELD		|mediatypeid	|t_id		|	|NOT NULL	|0			|2|media_type
FIELD		|sendto		|t_varchar(100)	|''	|NOT NULL	|0
FIELD		|active		|t_integer	|'0'	|NOT NULL	|0
FIELD		|severity	|t_integer	|'63'	|NOT NULL	|0
FIELD		|period		|t_varchar(100)	|'1-7,00:00-24:00'|NOT NULL|0
INDEX		|1		|userid
INDEX		|2		|mediatypeid

TABLE|rights|rightid|ZBX_DATA
FIELD		|rightid	|t_id		|	|NOT NULL	|0
FIELD		|groupid	|t_id		|	|NOT NULL	|0			|1|usrgrp	|usrgrpid
FIELD		|permission	|t_integer	|'0'	|NOT NULL	|0
FIELD		|id		|t_id		|	|NOT NULL	|0			|2|groups	|groupid
INDEX		|1		|groupid
INDEX		|2		|id

TABLE|services|serviceid|ZBX_DATA
FIELD		|serviceid	|t_id		|	|NOT NULL	|0
FIELD		|name		|t_varchar(128)	|''	|NOT NULL	|0
FIELD		|status		|t_integer	|'0'	|NOT NULL	|0
FIELD		|algorithm	|t_integer	|'0'	|NOT NULL	|0
FIELD		|triggerid	|t_id		|	|NULL		|0			|1|triggers
FIELD		|showsla	|t_integer	|'0'	|NOT NULL	|0
FIELD		|goodsla	|t_double	|'99.9'	|NOT NULL	|0
FIELD		|sortorder	|t_integer	|'0'	|NOT NULL	|0
INDEX		|1		|triggerid

TABLE|services_links|linkid|ZBX_DATA
FIELD		|linkid		|t_id		|	|NOT NULL	|0
FIELD		|serviceupid	|t_id		|	|NOT NULL	|0			|1|services	|serviceid
FIELD		|servicedownid	|t_id		|	|NOT NULL	|0			|2|services	|serviceid
FIELD		|soft		|t_integer	|'0'	|NOT NULL	|0
INDEX		|1		|servicedownid
UNIQUE		|2		|serviceupid,servicedownid

TABLE|services_times|timeid|ZBX_DATA
FIELD		|timeid		|t_id		|	|NOT NULL	|0
FIELD		|serviceid	|t_id		|	|NOT NULL	|0			|1|services
FIELD		|type		|t_integer	|'0'	|NOT NULL	|0
FIELD		|ts_from	|t_integer	|'0'	|NOT NULL	|0
FIELD		|ts_to		|t_integer	|'0'	|NOT NULL	|0
FIELD		|note		|t_varchar(255)	|''	|NOT NULL	|0
INDEX		|1		|serviceid,type,ts_from,ts_to

TABLE|icon_map|iconmapid|ZBX_DATA
FIELD		|iconmapid	|t_id		|	|NOT NULL	|0
FIELD		|name		|t_varchar(64)	|''	|NOT NULL	|0
FIELD		|default_iconid	|t_id		|	|NOT NULL	|0			|1|images	|imageid	|RESTRICT
UNIQUE		|1		|name
INDEX		|2		|default_iconid

TABLE|icon_mapping|iconmappingid|ZBX_DATA
FIELD		|iconmappingid	|t_id		|	|NOT NULL	|0
FIELD		|iconmapid	|t_id		|	|NOT NULL	|0			|1|icon_map
FIELD		|iconid		|t_id		|	|NOT NULL	|0			|2|images	|imageid	|RESTRICT
FIELD		|inventory_link	|t_integer	|'0'	|NOT NULL	|0
FIELD		|expression	|t_varchar(64)	|''	|NOT NULL	|0
FIELD		|sortorder	|t_integer	|'0'	|NOT NULL	|0
INDEX		|1		|iconmapid
INDEX		|2		|iconid

TABLE|sysmaps|sysmapid|ZBX_DATA
FIELD		|sysmapid	|t_id		|	|NOT NULL	|0
FIELD		|name		|t_varchar(128)	|''	|NOT NULL	|0
FIELD		|width		|t_integer	|'600'	|NOT NULL	|0
FIELD		|height		|t_integer	|'400'	|NOT NULL	|0
FIELD		|backgroundid	|t_id		|	|NULL		|0			|1|images	|imageid	|RESTRICT
FIELD		|label_type	|t_integer	|'2'	|NOT NULL	|0
FIELD		|label_location	|t_integer	|'0'	|NOT NULL	|0
FIELD		|highlight	|t_integer	|'1'	|NOT NULL	|0
FIELD		|expandproblem	|t_integer	|'1'	|NOT NULL	|0
FIELD		|markelements	|t_integer	|'0'	|NOT NULL	|0
FIELD		|show_unack	|t_integer	|'0'	|NOT NULL	|0
FIELD		|grid_size	|t_integer	|'50'	|NOT NULL	|0
FIELD		|grid_show	|t_integer	|'1'	|NOT NULL	|0
FIELD		|grid_align	|t_integer	|'1'	|NOT NULL	|0
FIELD		|label_format	|t_integer	|'0'	|NOT NULL	|0
FIELD		|label_type_host|t_integer	|'2'	|NOT NULL	|0
FIELD		|label_type_hostgroup|t_integer	|'2'	|NOT NULL	|0
FIELD		|label_type_trigger|t_integer	|'2'	|NOT NULL	|0
FIELD		|label_type_map|t_integer	|'2'	|NOT NULL	|0
FIELD		|label_type_image|t_integer	|'2'	|NOT NULL	|0
FIELD		|label_string_host|t_varchar(255)|''	|NOT NULL	|0
FIELD		|label_string_hostgroup|t_varchar(255)|''|NOT NULL	|0
FIELD		|label_string_trigger|t_varchar(255)|''	|NOT NULL	|0
FIELD		|label_string_map|t_varchar(255)|''	|NOT NULL	|0
FIELD		|label_string_image|t_varchar(255)|''	|NOT NULL	|0
FIELD		|iconmapid	|t_id		|	|NULL		|0			|2|icon_map	|		|RESTRICT
FIELD		|expand_macros	|t_integer	|'0'	|NOT NULL	|0
FIELD		|severity_min	|t_integer	|'0'	|NOT NULL	|0
FIELD		|userid		|t_id		|	|NOT NULL	|0			|3|users	|		|RESTRICT
FIELD		|private	|t_integer	|'1'	|NOT NULL	|0
UNIQUE		|1		|name
INDEX		|2		|backgroundid
INDEX		|3		|iconmapid

TABLE|sysmaps_elements|selementid|ZBX_DATA
FIELD		|selementid	|t_id		|	|NOT NULL	|0
FIELD		|sysmapid	|t_id		|	|NOT NULL	|0			|1|sysmaps
FIELD		|elementid	|t_id		|'0'	|NOT NULL	|0
FIELD		|elementtype	|t_integer	|'0'	|NOT NULL	|0
FIELD		|iconid_off	|t_id		|	|NULL		|0			|2|images	|imageid	|RESTRICT
FIELD		|iconid_on	|t_id		|	|NULL		|0			|3|images	|imageid	|RESTRICT
FIELD		|label		|t_varchar(2048)|''	|NOT NULL	|0
FIELD		|label_location	|t_integer	|'-1'	|NOT NULL	|0
FIELD		|x		|t_integer	|'0'	|NOT NULL	|0
FIELD		|y		|t_integer	|'0'	|NOT NULL	|0
FIELD		|iconid_disabled|t_id		|	|NULL		|0			|4|images	|imageid	|RESTRICT
FIELD		|iconid_maintenance|t_id	|	|NULL		|0			|5|images	|imageid	|RESTRICT
FIELD		|elementsubtype	|t_integer	|'0'	|NOT NULL	|0
FIELD		|areatype	|t_integer	|'0'	|NOT NULL	|0
FIELD		|width		|t_integer	|'200'	|NOT NULL	|0
FIELD		|height		|t_integer	|'200'	|NOT NULL	|0
FIELD		|viewtype	|t_integer	|'0'	|NOT NULL	|0
FIELD		|use_iconmap	|t_integer	|'1'	|NOT NULL	|0
FIELD		|application	|t_varchar(255)	|''	|NOT NULL	|0
INDEX		|1		|sysmapid
INDEX		|2		|iconid_off
INDEX		|3		|iconid_on
INDEX		|4		|iconid_disabled
INDEX		|5		|iconid_maintenance

TABLE|sysmaps_links|linkid|ZBX_DATA
FIELD		|linkid		|t_id		|	|NOT NULL	|0
FIELD		|sysmapid	|t_id		|	|NOT NULL	|0			|1|sysmaps
FIELD		|selementid1	|t_id		|	|NOT NULL	|0			|2|sysmaps_elements|selementid
FIELD		|selementid2	|t_id		|	|NOT NULL	|0			|3|sysmaps_elements|selementid
FIELD		|drawtype	|t_integer	|'0'	|NOT NULL	|0
FIELD		|color		|t_varchar(6)	|'000000'|NOT NULL	|0
FIELD		|label		|t_varchar(2048)|''	|NOT NULL	|0
INDEX		|1		|sysmapid
INDEX		|2		|selementid1
INDEX		|3		|selementid2

TABLE|sysmaps_link_triggers|linktriggerid|ZBX_DATA
FIELD		|linktriggerid	|t_id		|	|NOT NULL	|0
FIELD		|linkid		|t_id		|	|NOT NULL	|0			|1|sysmaps_links
FIELD		|triggerid	|t_id		|	|NOT NULL	|0			|2|triggers
FIELD		|drawtype	|t_integer	|'0'	|NOT NULL	|0
FIELD		|color		|t_varchar(6)	|'000000'|NOT NULL	|0
UNIQUE		|1		|linkid,triggerid
INDEX		|2		|triggerid

TABLE|sysmap_element_url|sysmapelementurlid|ZBX_DATA
FIELD		|sysmapelementurlid|t_id	|	|NOT NULL	|0
FIELD		|selementid	|t_id		|	|NOT NULL	|0			|1|sysmaps_elements
FIELD		|name		|t_varchar(255)	|	|NOT NULL	|0
FIELD		|url		|t_varchar(255)	|''	|NOT NULL	|0
UNIQUE		|1		|selementid,name

TABLE|sysmap_url|sysmapurlid|ZBX_DATA
FIELD		|sysmapurlid	|t_id		|	|NOT NULL	|0
FIELD		|sysmapid	|t_id		|	|NOT NULL	|0			|1|sysmaps
FIELD		|name		|t_varchar(255)	|	|NOT NULL	|0
FIELD		|url		|t_varchar(255)	|''	|NOT NULL	|0
FIELD		|elementtype	|t_integer	|'0'	|NOT NULL	|0
UNIQUE		|1		|sysmapid,name

TABLE|sysmap_user|sysmapuserid|ZBX_DATA
FIELD		|sysmapuserid|t_id		|	|NOT NULL	|0
FIELD		|sysmapid	|t_id		|	|NOT NULL	|0			|1|sysmaps
FIELD		|userid		|t_id		|	|NOT NULL	|0			|2|users
FIELD		|permission	|t_integer	|'2'	|NOT NULL	|0
UNIQUE		|1		|sysmapid,userid

TABLE|sysmap_usrgrp|sysmapusrgrpid|ZBX_DATA
FIELD		|sysmapusrgrpid|t_id		|	|NOT NULL	|0
FIELD		|sysmapid	|t_id		|	|NOT NULL	|0			|1|sysmaps
FIELD		|usrgrpid	|t_id		|	|NOT NULL	|0			|2|usrgrp
FIELD		|permission	|t_integer	|'2'	|NOT NULL	|0
UNIQUE		|1		|sysmapid,usrgrpid

TABLE|maintenances_hosts|maintenance_hostid|ZBX_DATA
FIELD		|maintenance_hostid|t_id	|	|NOT NULL	|0
FIELD		|maintenanceid	|t_id		|	|NOT NULL	|0			|1|maintenances
FIELD		|hostid		|t_id		|	|NOT NULL	|0			|2|hosts
UNIQUE		|1		|maintenanceid,hostid
INDEX		|2		|hostid

TABLE|maintenances_groups|maintenance_groupid|ZBX_DATA
FIELD		|maintenance_groupid|t_id	|	|NOT NULL	|0
FIELD		|maintenanceid	|t_id		|	|NOT NULL	|0			|1|maintenances
FIELD		|groupid	|t_id		|	|NOT NULL	|0			|2|groups
UNIQUE		|1		|maintenanceid,groupid
INDEX		|2		|groupid

TABLE|timeperiods|timeperiodid|ZBX_DATA
FIELD		|timeperiodid	|t_id		|	|NOT NULL	|0
FIELD		|timeperiod_type|t_integer	|'0'	|NOT NULL	|0
FIELD		|every		|t_integer	|'1'	|NOT NULL	|0
FIELD		|month		|t_integer	|'0'	|NOT NULL	|0
FIELD		|dayofweek	|t_integer	|'0'	|NOT NULL	|0
FIELD		|day		|t_integer	|'0'	|NOT NULL	|0
FIELD		|start_time	|t_integer	|'0'	|NOT NULL	|0
FIELD		|period		|t_integer	|'0'	|NOT NULL	|0
FIELD		|start_date	|t_integer	|'0'	|NOT NULL	|0

TABLE|maintenances_windows|maintenance_timeperiodid|ZBX_DATA
FIELD		|maintenance_timeperiodid|t_id	|	|NOT NULL	|0
FIELD		|maintenanceid	|t_id		|	|NOT NULL	|0			|1|maintenances
FIELD		|timeperiodid	|t_id		|	|NOT NULL	|0			|2|timeperiods
UNIQUE		|1		|maintenanceid,timeperiodid
INDEX		|2		|timeperiodid

TABLE|regexps|regexpid|ZBX_DATA
FIELD		|regexpid	|t_id		|	|NOT NULL	|0
FIELD		|name		|t_varchar(128)	|''	|NOT NULL	|ZBX_PROXY
FIELD		|test_string	|t_shorttext	|''	|NOT NULL	|0
UNIQUE		|1		|name

TABLE|expressions|expressionid|ZBX_DATA
FIELD		|expressionid	|t_id		|	|NOT NULL	|0
FIELD		|regexpid	|t_id		|	|NOT NULL	|ZBX_PROXY		|1|regexps
FIELD		|expression	|t_varchar(255)	|''	|NOT NULL	|ZBX_PROXY
FIELD		|expression_type|t_integer	|'0'	|NOT NULL	|ZBX_PROXY
FIELD		|exp_delimiter	|t_varchar(1)	|''	|NOT NULL	|ZBX_PROXY
FIELD		|case_sensitive	|t_integer	|'0'	|NOT NULL	|ZBX_PROXY
INDEX		|1		|regexpid

TABLE|ids|table_name,field_name|0
FIELD		|table_name	|t_varchar(64)	|''	|NOT NULL	|0
FIELD		|field_name	|t_varchar(64)	|''	|NOT NULL	|0
FIELD		|nextid		|t_id		|	|NOT NULL	|0

-- History tables

TABLE|alerts|alertid|0
FIELD		|alertid	|t_id		|	|NOT NULL	|0
FIELD		|actionid	|t_id		|	|NOT NULL	|0			|1|actions
FIELD		|eventid	|t_id		|	|NOT NULL	|0			|2|events
FIELD		|userid		|t_id		|	|NULL		|0			|3|users
FIELD		|clock		|t_time		|'0'	|NOT NULL	|0
FIELD		|mediatypeid	|t_id		|	|NULL		|0			|4|media_type
FIELD		|sendto		|t_varchar(100)	|''	|NOT NULL	|0
FIELD		|subject	|t_varchar(255)	|''	|NOT NULL	|0
FIELD		|message	|t_text		|''	|NOT NULL	|0
FIELD		|status		|t_integer	|'0'	|NOT NULL	|0
FIELD		|retries	|t_integer	|'0'	|NOT NULL	|0
FIELD		|error		|t_varchar(128)	|''	|NOT NULL	|0
FIELD		|esc_step	|t_integer	|'0'	|NOT NULL	|0
FIELD		|alerttype	|t_integer	|'0'	|NOT NULL	|0
INDEX		|1		|actionid
INDEX		|2		|clock
INDEX		|3		|eventid
INDEX		|4		|status,retries
INDEX		|5		|mediatypeid
INDEX		|6		|userid

TABLE|history||0
FIELD		|itemid		|t_id		|	|NOT NULL	|0			|-|items
FIELD		|clock		|t_time		|'0'	|NOT NULL	|0
FIELD		|value		|t_double	|'0.0000'|NOT NULL	|0
FIELD		|ns		|t_nanosec	|'0'	|NOT NULL	|0
INDEX		|1		|itemid,clock

TABLE|history_uint||0
FIELD		|itemid		|t_id		|	|NOT NULL	|0			|-|items
FIELD		|clock		|t_time		|'0'	|NOT NULL	|0
FIELD		|value		|t_bigint	|'0'	|NOT NULL	|0
FIELD		|ns		|t_nanosec	|'0'	|NOT NULL	|0
INDEX		|1		|itemid,clock

TABLE|history_str||0
FIELD		|itemid		|t_id		|	|NOT NULL	|0			|-|items
FIELD		|clock		|t_time		|'0'	|NOT NULL	|0
FIELD		|value		|t_varchar(255)	|''	|NOT NULL	|0
FIELD		|ns		|t_nanosec	|'0'	|NOT NULL	|0
INDEX		|1		|itemid,clock

TABLE|history_log||0
FIELD		|itemid		|t_id		|	|NOT NULL	|0			|-|items
FIELD		|clock		|t_time		|'0'	|NOT NULL	|0
FIELD		|timestamp	|t_time		|'0'	|NOT NULL	|0
FIELD		|source		|t_varchar(64)	|''	|NOT NULL	|0
FIELD		|severity	|t_integer	|'0'	|NOT NULL	|0
FIELD		|value		|t_text		|''	|NOT NULL	|0
FIELD		|logeventid	|t_integer	|'0'	|NOT NULL	|0
FIELD		|ns		|t_nanosec	|'0'	|NOT NULL	|0
INDEX		|1		|itemid,clock

TABLE|history_text||0
FIELD		|itemid		|t_id		|	|NOT NULL	|0			|-|items
FIELD		|clock		|t_time		|'0'	|NOT NULL	|0
FIELD		|value		|t_text		|''	|NOT NULL	|0
FIELD		|ns		|t_nanosec	|'0'	|NOT NULL	|0
INDEX		|1		|itemid,clock

TABLE|proxy_history|id|0
FIELD		|id		|t_serial	|	|NOT NULL	|0
FIELD		|itemid		|t_id		|	|NOT NULL	|0			|-|items
FIELD		|clock		|t_time		|'0'	|NOT NULL	|0
FIELD		|timestamp	|t_time		|'0'	|NOT NULL	|0
FIELD		|source		|t_varchar(64)	|''	|NOT NULL	|0
FIELD		|severity	|t_integer	|'0'	|NOT NULL	|0
FIELD		|value		|t_longtext	|''	|NOT NULL	|0
FIELD		|logeventid	|t_integer	|'0'	|NOT NULL	|0
FIELD		|ns		|t_nanosec	|'0'	|NOT NULL	|0
FIELD		|state		|t_integer	|'0'	|NOT NULL	|0
FIELD		|lastlogsize	|t_bigint	|'0'	|NOT NULL	|0
FIELD		|mtime		|t_integer	|'0'	|NOT NULL	|0
FIELD		|flags		|t_integer	|'0'	|NOT NULL	|0
INDEX		|1		|clock

TABLE|proxy_dhistory|id|0
FIELD		|id		|t_serial	|	|NOT NULL	|0
FIELD		|clock		|t_time		|'0'	|NOT NULL	|0
FIELD		|druleid	|t_id		|	|NOT NULL	|0			|-|drules
FIELD		|type		|t_integer	|'0'	|NOT NULL	|0
FIELD		|ip		|t_varchar(39)	|''	|NOT NULL	|0
FIELD		|port		|t_integer	|'0'	|NOT NULL	|0
FIELD		|key_		|t_varchar(255)	|''	|NOT NULL	|0
FIELD		|value		|t_varchar(255)	|''	|NOT NULL	|0
FIELD		|status		|t_integer	|'0'	|NOT NULL	|0
FIELD		|dcheckid	|t_id		|	|NULL		|0			|-|dchecks
FIELD		|dns		|t_varchar(64)	|''	|NOT NULL	|0
INDEX		|1		|clock

TABLE|events|eventid|0
FIELD		|eventid	|t_id		|	|NOT NULL	|0
FIELD		|source		|t_integer	|'0'	|NOT NULL	|0
FIELD		|object		|t_integer	|'0'	|NOT NULL	|0
FIELD		|objectid	|t_id		|'0'	|NOT NULL	|0
FIELD		|clock		|t_time		|'0'	|NOT NULL	|0
FIELD		|value		|t_integer	|'0'	|NOT NULL	|0
FIELD		|acknowledged	|t_integer	|'0'	|NOT NULL	|0
FIELD		|ns		|t_nanosec	|'0'	|NOT NULL	|0
INDEX		|1		|source,object,objectid,clock
INDEX		|2		|source,object,clock

TABLE|trends|itemid,clock|0
FIELD		|itemid		|t_id		|	|NOT NULL	|0			|-|items
FIELD		|clock		|t_time		|'0'	|NOT NULL	|0
FIELD		|num		|t_integer	|'0'	|NOT NULL	|0
FIELD		|value_min	|t_double	|'0.0000'|NOT NULL	|0
FIELD		|value_avg	|t_double	|'0.0000'|NOT NULL	|0
FIELD		|value_max	|t_double	|'0.0000'|NOT NULL	|0

TABLE|trends_uint|itemid,clock|0
FIELD		|itemid		|t_id		|	|NOT NULL	|0			|-|items
FIELD		|clock		|t_time		|'0'	|NOT NULL	|0
FIELD		|num		|t_integer	|'0'	|NOT NULL	|0
FIELD		|value_min	|t_bigint	|'0'	|NOT NULL	|0
FIELD		|value_avg	|t_bigint	|'0'	|NOT NULL	|0
FIELD		|value_max	|t_bigint	|'0'	|NOT NULL	|0

TABLE|acknowledges|acknowledgeid|0
FIELD		|acknowledgeid	|t_id		|	|NOT NULL	|0
FIELD		|userid		|t_id		|	|NOT NULL	|0			|1|users
FIELD		|eventid	|t_id		|	|NOT NULL	|0			|2|events
FIELD		|clock		|t_time		|'0'	|NOT NULL	|0
FIELD		|message	|t_varchar(255)	|''	|NOT NULL	|0
INDEX		|1		|userid
INDEX		|2		|eventid
INDEX		|3		|clock

TABLE|auditlog|auditid|0
FIELD		|auditid	|t_id		|	|NOT NULL	|0
FIELD		|userid		|t_id		|	|NOT NULL	|0			|1|users
FIELD		|clock		|t_time		|'0'	|NOT NULL	|0
FIELD		|action		|t_integer	|'0'	|NOT NULL	|0
FIELD		|resourcetype	|t_integer	|'0'	|NOT NULL	|0
FIELD		|details	|t_varchar(128) |'0'	|NOT NULL	|0
FIELD		|ip		|t_varchar(39)	|''	|NOT NULL	|0
FIELD		|resourceid	|t_id		|'0'	|NOT NULL	|0
FIELD		|resourcename	|t_varchar(255)	|''	|NOT NULL	|0
INDEX		|1		|userid,clock
INDEX		|2		|clock

TABLE|auditlog_details|auditdetailid|0
FIELD		|auditdetailid	|t_id		|	|NOT NULL	|0
FIELD		|auditid	|t_id		|	|NOT NULL	|0			|1|auditlog
FIELD		|table_name	|t_varchar(64)	|''	|NOT NULL	|0
FIELD		|field_name	|t_varchar(64)	|''	|NOT NULL	|0
FIELD		|oldvalue	|t_shorttext	|''	|NOT NULL	|0
FIELD		|newvalue	|t_shorttext	|''	|NOT NULL	|0
INDEX		|1		|auditid

TABLE|service_alarms|servicealarmid|0
FIELD		|servicealarmid	|t_id		|	|NOT NULL	|0
FIELD		|serviceid	|t_id		|	|NOT NULL	|0			|1|services
FIELD		|clock		|t_time		|'0'	|NOT NULL	|0
FIELD		|value		|t_integer	|'0'	|NOT NULL	|0
INDEX		|1		|serviceid,clock
INDEX		|2		|clock

TABLE|autoreg_host|autoreg_hostid|0
FIELD		|autoreg_hostid	|t_id		|	|NOT NULL	|0
FIELD		|proxy_hostid	|t_id		|	|NULL		|0			|1|hosts	|hostid
FIELD		|host		|t_varchar(64)	|''	|NOT NULL	|0
FIELD		|listen_ip	|t_varchar(39)	|''	|NOT NULL	|0
FIELD		|listen_port	|t_integer	|'0'	|NOT NULL	|0
FIELD		|listen_dns	|t_varchar(64)	|''	|NOT NULL	|0
FIELD		|host_metadata	|t_varchar(255)	|''	|NOT NULL	|0
INDEX		|1		|proxy_hostid,host

TABLE|proxy_autoreg_host|id|0
FIELD		|id		|t_serial	|	|NOT NULL	|0
FIELD		|clock		|t_time		|'0'	|NOT NULL	|0
FIELD		|host		|t_varchar(64)	|''	|NOT NULL	|0
FIELD		|listen_ip	|t_varchar(39)	|''	|NOT NULL	|0
FIELD		|listen_port	|t_integer	|'0'	|NOT NULL	|0
FIELD		|listen_dns	|t_varchar(64)	|''	|NOT NULL	|0
FIELD		|host_metadata	|t_varchar(255)	|''	|NOT NULL	|0
INDEX		|1		|clock

TABLE|dhosts|dhostid|0
FIELD		|dhostid	|t_id		|	|NOT NULL	|0
FIELD		|druleid	|t_id		|	|NOT NULL	|0			|1|drules
FIELD		|status		|t_integer	|'0'	|NOT NULL	|0
FIELD		|lastup		|t_integer	|'0'	|NOT NULL	|0
FIELD		|lastdown	|t_integer	|'0'	|NOT NULL	|0
INDEX		|1		|druleid

TABLE|dservices|dserviceid|0
FIELD		|dserviceid	|t_id		|	|NOT NULL	|0
FIELD		|dhostid	|t_id		|	|NOT NULL	|0			|1|dhosts
FIELD		|type		|t_integer	|'0'	|NOT NULL	|0
FIELD		|key_		|t_varchar(255)	|''	|NOT NULL	|0
FIELD		|value		|t_varchar(255)	|''	|NOT NULL	|0
FIELD		|port		|t_integer	|'0'	|NOT NULL	|0
FIELD		|status		|t_integer	|'0'	|NOT NULL	|0
FIELD		|lastup		|t_integer	|'0'	|NOT NULL	|0
FIELD		|lastdown	|t_integer	|'0'	|NOT NULL	|0
FIELD		|dcheckid	|t_id		|	|NOT NULL	|0			|2|dchecks
FIELD		|ip		|t_varchar(39)	|''	|NOT NULL	|0
FIELD		|dns		|t_varchar(64)	|''	|NOT NULL	|0
UNIQUE		|1		|dcheckid,type,key_,ip,port
INDEX		|2		|dhostid

-- Other tables

TABLE|escalations|escalationid|0
FIELD		|escalationid	|t_id		|	|NOT NULL	|0
FIELD		|actionid	|t_id		|	|NOT NULL	|0			|-|actions
FIELD		|triggerid	|t_id		|	|NULL		|0			|-|triggers
FIELD		|eventid	|t_id		|	|NULL		|0			|-|events
FIELD		|r_eventid	|t_id		|	|NULL		|0			|-|events	|eventid
FIELD		|nextcheck	|t_time		|'0'	|NOT NULL	|0
FIELD		|esc_step	|t_integer	|'0'	|NOT NULL	|0
FIELD		|status		|t_integer	|'0'	|NOT NULL	|0
FIELD		|itemid		|t_id		|	|NULL		|0			|-|items
UNIQUE		|1		|actionid,triggerid,itemid,escalationid

TABLE|globalvars|globalvarid|0
FIELD		|globalvarid	|t_id		|	|NOT NULL	|0
FIELD		|snmp_lastsize	|t_integer	|'0'	|NOT NULL	|0

TABLE|graph_discovery|graphid|0
FIELD		|graphid	|t_id		|	|NOT NULL	|0			|1|graphs
FIELD		|parent_graphid	|t_id		|	|NOT NULL	|0			|2|graphs	|graphid	|RESTRICT
INDEX		|1		|parent_graphid

TABLE|host_inventory|hostid|0
FIELD		|hostid		|t_id		|	|NOT NULL	|0			|1|hosts
FIELD		|inventory_mode	|t_integer	|'0'	|NOT NULL	|0
FIELD		|type		|t_varchar(64)	|''	|NOT NULL	|0
FIELD		|type_full	|t_varchar(64)	|''	|NOT NULL	|0
FIELD		|name		|t_varchar(64)	|''	|NOT NULL	|0
FIELD		|alias		|t_varchar(64)	|''	|NOT NULL	|0
FIELD		|os		|t_varchar(64)	|''	|NOT NULL	|0
FIELD		|os_full	|t_varchar(255)	|''	|NOT NULL	|0
FIELD		|os_short	|t_varchar(64)	|''	|NOT NULL	|0
FIELD		|serialno_a	|t_varchar(64)	|''	|NOT NULL	|0
FIELD		|serialno_b	|t_varchar(64)	|''	|NOT NULL	|0
FIELD		|tag		|t_varchar(64)	|''	|NOT NULL	|0
FIELD		|asset_tag	|t_varchar(64)	|''	|NOT NULL	|0
FIELD		|macaddress_a	|t_varchar(64)	|''	|NOT NULL	|0
FIELD		|macaddress_b	|t_varchar(64)	|''	|NOT NULL	|0
FIELD		|hardware	|t_varchar(255)	|''	|NOT NULL	|0
FIELD		|hardware_full	|t_shorttext	|''	|NOT NULL	|0
FIELD		|software	|t_varchar(255)	|''	|NOT NULL	|0
FIELD		|software_full	|t_shorttext	|''	|NOT NULL	|0
FIELD		|software_app_a	|t_varchar(64)	|''	|NOT NULL	|0
FIELD		|software_app_b	|t_varchar(64)	|''	|NOT NULL	|0
FIELD		|software_app_c	|t_varchar(64)	|''	|NOT NULL	|0
FIELD		|software_app_d	|t_varchar(64)	|''	|NOT NULL	|0
FIELD		|software_app_e	|t_varchar(64)	|''	|NOT NULL	|0
FIELD		|contact	|t_shorttext	|''	|NOT NULL	|0
FIELD		|location	|t_shorttext	|''	|NOT NULL	|0
FIELD		|location_lat	|t_varchar(16)	|''	|NOT NULL	|0
FIELD		|location_lon	|t_varchar(16)	|''	|NOT NULL	|0
FIELD		|notes		|t_shorttext	|''	|NOT NULL	|0
FIELD		|chassis	|t_varchar(64)	|''	|NOT NULL	|0
FIELD		|model		|t_varchar(64)	|''	|NOT NULL	|0
FIELD		|hw_arch	|t_varchar(32)	|''	|NOT NULL	|0
FIELD		|vendor		|t_varchar(64)	|''	|NOT NULL	|0
FIELD		|contract_number|t_varchar(64)	|''	|NOT NULL	|0
FIELD		|installer_name	|t_varchar(64)	|''	|NOT NULL	|0
FIELD		|deployment_status|t_varchar(64)|''	|NOT NULL	|0
FIELD		|url_a		|t_varchar(255)	|''	|NOT NULL	|0
FIELD		|url_b		|t_varchar(255)	|''	|NOT NULL	|0
FIELD		|url_c		|t_varchar(255)	|''	|NOT NULL	|0
FIELD		|host_networks	|t_shorttext	|''	|NOT NULL	|0
FIELD		|host_netmask	|t_varchar(39)	|''	|NOT NULL	|0
FIELD		|host_router	|t_varchar(39)	|''	|NOT NULL	|0
FIELD		|oob_ip		|t_varchar(39)	|''	|NOT NULL	|0
FIELD		|oob_netmask	|t_varchar(39)	|''	|NOT NULL	|0
FIELD		|oob_router	|t_varchar(39)	|''	|NOT NULL	|0
FIELD		|date_hw_purchase|t_varchar(64)	|''	|NOT NULL	|0
FIELD		|date_hw_install|t_varchar(64)	|''	|NOT NULL	|0
FIELD		|date_hw_expiry	|t_varchar(64)	|''	|NOT NULL	|0
FIELD		|date_hw_decomm	|t_varchar(64)	|''	|NOT NULL	|0
FIELD		|site_address_a	|t_varchar(128)	|''	|NOT NULL	|0
FIELD		|site_address_b	|t_varchar(128)	|''	|NOT NULL	|0
FIELD		|site_address_c	|t_varchar(128)	|''	|NOT NULL	|0
FIELD		|site_city	|t_varchar(128)	|''	|NOT NULL	|0
FIELD		|site_state	|t_varchar(64)	|''	|NOT NULL	|0
FIELD		|site_country	|t_varchar(64)	|''	|NOT NULL	|0
FIELD		|site_zip	|t_varchar(64)	|''	|NOT NULL	|0
FIELD		|site_rack	|t_varchar(128)	|''	|NOT NULL	|0
FIELD		|site_notes	|t_shorttext	|''	|NOT NULL	|0
FIELD		|poc_1_name	|t_varchar(128)	|''	|NOT NULL	|0
FIELD		|poc_1_email	|t_varchar(128)	|''	|NOT NULL	|0
FIELD		|poc_1_phone_a	|t_varchar(64)	|''	|NOT NULL	|0
FIELD		|poc_1_phone_b	|t_varchar(64)	|''	|NOT NULL	|0
FIELD		|poc_1_cell	|t_varchar(64)	|''	|NOT NULL	|0
FIELD		|poc_1_screen	|t_varchar(64)	|''	|NOT NULL	|0
FIELD		|poc_1_notes	|t_shorttext	|''	|NOT NULL	|0
FIELD		|poc_2_name	|t_varchar(128)	|''	|NOT NULL	|0
FIELD		|poc_2_email	|t_varchar(128)	|''	|NOT NULL	|0
FIELD		|poc_2_phone_a	|t_varchar(64)	|''	|NOT NULL	|0
FIELD		|poc_2_phone_b	|t_varchar(64)	|''	|NOT NULL	|0
FIELD		|poc_2_cell	|t_varchar(64)	|''	|NOT NULL	|0
FIELD		|poc_2_screen	|t_varchar(64)	|''	|NOT NULL	|0
FIELD		|poc_2_notes	|t_shorttext	|''	|NOT NULL	|0

TABLE|housekeeper|housekeeperid|0
FIELD		|housekeeperid	|t_id		|	|NOT NULL	|0
FIELD		|tablename	|t_varchar(64)	|''	|NOT NULL	|0
FIELD		|field		|t_varchar(64)	|''	|NOT NULL	|0
FIELD		|value		|t_id		|	|NOT NULL	|0			|-|items

TABLE|images|imageid|0
FIELD		|imageid	|t_id		|	|NOT NULL	|0
FIELD		|imagetype	|t_integer	|'0'	|NOT NULL	|0
FIELD		|name		|t_varchar(64)	|'0'	|NOT NULL	|0
FIELD		|image		|t_image	|''	|NOT NULL	|0
UNIQUE		|1		|name

TABLE|item_discovery|itemdiscoveryid|ZBX_DATA
FIELD		|itemdiscoveryid|t_id		|	|NOT NULL	|0
FIELD		|itemid		|t_id		|	|NOT NULL	|0			|1|items
FIELD		|parent_itemid	|t_id		|	|NOT NULL	|0			|2|items	|itemid
FIELD		|key_		|t_varchar(255)	|''	|NOT NULL	|ZBX_NODATA
FIELD		|lastcheck	|t_integer	|'0'	|NOT NULL	|ZBX_NODATA
FIELD		|ts_delete	|t_time		|'0'	|NOT NULL	|ZBX_NODATA
UNIQUE		|1		|itemid,parent_itemid
INDEX		|2		|parent_itemid

TABLE|host_discovery|hostid|ZBX_DATA
FIELD		|hostid		|t_id		|	|NOT NULL	|0			|1|hosts
FIELD		|parent_hostid	|t_id		|	|NULL		|0			|2|hosts	|hostid		|RESTRICT
FIELD		|parent_itemid	|t_id		|	|NULL		|0			|3|items	|itemid		|RESTRICT
FIELD		|host		|t_varchar(64)	|''	|NOT NULL	|ZBX_NODATA
FIELD		|lastcheck	|t_integer	|'0'	|NOT NULL	|ZBX_NODATA
FIELD		|ts_delete	|t_time		|'0'	|NOT NULL	|ZBX_NODATA

TABLE|interface_discovery|interfaceid|0
FIELD		|interfaceid	|t_id		|	|NOT NULL	|0			|1|interface
FIELD		|parent_interfaceid|t_id	|	|NOT NULL	|0			|2|interface	|interfaceid

TABLE|profiles|profileid|0
FIELD		|profileid	|t_id		|	|NOT NULL	|0
FIELD		|userid		|t_id		|	|NOT NULL	|0			|1|users
FIELD		|idx		|t_varchar(96)	|''	|NOT NULL	|0
FIELD		|idx2		|t_id		|'0'	|NOT NULL	|0
FIELD		|value_id	|t_id		|'0'	|NOT NULL	|0
FIELD		|value_int	|t_integer	|'0'	|NOT NULL	|0
FIELD		|value_str	|t_varchar(255)	|''	|NOT NULL	|0
FIELD		|source		|t_varchar(96)	|''	|NOT NULL	|0
FIELD		|type		|t_integer	|'0'	|NOT NULL	|0
INDEX		|1		|userid,idx,idx2
INDEX		|2		|userid,profileid

TABLE|sessions|sessionid|0
FIELD		|sessionid	|t_varchar(32)	|''	|NOT NULL	|0
FIELD		|userid		|t_id		|	|NOT NULL	|0			|1|users
FIELD		|lastaccess	|t_integer	|'0'	|NOT NULL	|0
FIELD		|status		|t_integer	|'0'	|NOT NULL	|0
INDEX		|1		|userid,status

TABLE|trigger_discovery|triggerid|0
FIELD		|triggerid	|t_id		|	|NOT NULL	|0			|1|triggers
FIELD		|parent_triggerid|t_id		|	|NOT NULL	|0			|2|triggers	|triggerid	|RESTRICT
INDEX		|1		|parent_triggerid

TABLE|application_template|application_templateid|ZBX_DATA
FIELD		|application_templateid|t_id	|	|NOT NULL	|0
FIELD		|applicationid	|t_id		|	|NOT NULL	|0			|1|applications
FIELD		|templateid	|t_id		|	|NOT NULL	|0			|2|applications	|applicationid
UNIQUE		|1		|applicationid,templateid
INDEX		|2		|templateid

TABLE|item_condition|item_conditionid|ZBX_DATA
FIELD		|item_conditionid|t_id		|	|NOT NULL	|0
FIELD		|itemid		|t_id		|	|NOT NULL	|0			|1|items
FIELD		|operator	|t_integer	|'8'	|NOT NULL	|0
FIELD		|macro		|t_varchar(64)	|''	|NOT NULL	|0
FIELD		|value		|t_varchar(255)	|''	|NOT NULL	|0
INDEX		|1		|itemid

TABLE|application_prototype|application_prototypeid|ZBX_DATA
FIELD		|application_prototypeid|t_id	|	|NOT NULL	|0
FIELD		|itemid		|t_id		|	|NOT NULL	|0			|1|items
FIELD		|templateid	|t_id		|	|NULL		|0			|2|application_prototype|application_prototypeid
FIELD		|name		|t_varchar(255)	|''	|NOT NULL	|0
INDEX		|1		|itemid
INDEX		|2		|templateid

TABLE|item_application_prototype|item_application_prototypeid|ZBX_DATA
FIELD		|item_application_prototypeid|t_id|	|NOT NULL	|0
FIELD		|application_prototypeid|t_id	|	|NOT NULL	|0			|1|application_prototype
FIELD		|itemid		|t_id		|	|NOT NULL	|0			|2|items
UNIQUE		|1		|application_prototypeid,itemid
INDEX		|2		|itemid

TABLE|application_discovery|application_discoveryid|ZBX_DATA
FIELD		|application_discoveryid|t_id	|	|NOT NULL	|0
FIELD		|applicationid	|t_id		|	|NOT NULL	|0			|1|applications
FIELD		|application_prototypeid|t_id	|	|NOT NULL	|0			|2|application_prototype
FIELD		|name		|t_varchar(255)	|''	|NOT NULL	|ZBX_NODATA
FIELD		|lastcheck	|t_integer	|'0'	|NOT NULL	|ZBX_NODATA
FIELD		|ts_delete	|t_time		|'0'	|NOT NULL	|ZBX_NODATA
INDEX		|1		|applicationid
INDEX		|2		|application_prototypeid

TABLE|opinventory|operationid|ZBX_DATA
FIELD		|operationid	|t_id		|	|NOT NULL	|0			|1|operations
FIELD		|inventory_mode	|t_integer	|'0'	|NOT NULL	|0

TABLE|trigger_tag|triggertagid|0
FIELD		|triggertagid	|t_id		|	|NOT NULL	|0
FIELD		|triggerid	|t_id		|	|NOT NULL	|0			|1|triggers
FIELD		|tag		|t_varchar(255)	|''	|NOT NULL	|0
FIELD		|value		|t_varchar(255)	|''	|NOT NULL	|0
INDEX		|1		|triggerid

TABLE|event_tag|eventtagid|0
FIELD		|eventtagid	|t_id		|	|NOT NULL	|0
FIELD		|eventid	|t_id		|	|NOT NULL	|0			|1|events
FIELD		|tag		|t_varchar(255)	|''	|NOT NULL	|0
FIELD		|value		|t_varchar(255)	|''	|NOT NULL	|0
INDEX		|1		|eventid

TABLE|problem|eventid|0
FIELD		|eventid	|t_id		|	|NOT NULL	|0			|1|events
FIELD		|source		|t_integer	|'0'	|NOT NULL	|0
FIELD		|object		|t_integer	|'0'	|NOT NULL	|0
FIELD		|objectid	|t_id		|'0'	|NOT NULL	|0
<<<<<<< HEAD
FIELD		|correlationid	|t_id		|	|NULL		|0			|-|correlation
=======
FIELD		|clock		|t_time		|'0'	|NOT NULL	|0
FIELD		|ns		|t_nanosec	|'0'	|NOT NULL	|0
FIELD		|r_eventid	|t_id		|	|NULL		|0			|2|events	|eventid
FIELD		|r_clock	|t_time		|'0'	|NOT NULL	|0
FIELD		|r_ns		|t_nanosec	|'0'	|NOT NULL	|0
>>>>>>> 39ae0dc9
INDEX		|1		|source,object,objectid
INDEX		|2		|r_clock

TABLE|event_recovery|eventid|0
FIELD		|eventid	|t_id		|	|NOT NULL	|0			|1|events
FIELD		|r_eventid	|t_id		|	|NOT NULL	|0			|2|events	|eventid
FIELD		|c_eventid	|t_id		|	|NULL		|0			|3|events	|eventid
FIELD		|correlationid	|t_id		|	|NULL		|0			|-|correlation
INDEX		|1		|r_eventid
INDEX		|2		|c_eventid

TABLE|correlation|correlationid|ZBX_DATA
FIELD		|correlationid	|t_id		|	|NOT NULL	|0
FIELD		|name		|t_varchar(255)	|''	|NOT NULL	|0
FIELD		|description	|t_shorttext	|''	|NOT NULL	|0
FIELD		|evaltype	|t_integer	|'0'	|NOT NULL	|0
FIELD		|status		|t_integer	|'0'	|NOT NULL	|0
FIELD		|formula	|t_varchar(255)	|''	|NOT NULL	|0
INDEX		|1		|status
UNIQUE		|2		|name

TABLE|corr_condition|corr_conditionid|ZBX_DATA
FIELD		|corr_conditionid|t_id		|	|NOT NULL	|0
FIELD		|correlationid	|t_id		|	|NOT NULL	|0			|1|correlation
FIELD		|type		|t_integer	|'0'	|NOT NULL	|0
INDEX		|1		|correlationid

TABLE|corr_condition_tag|corr_conditionid|ZBX_DATA
FIELD		|corr_conditionid|t_id		|	|NOT NULL	|0			|1|corr_condition
FIELD		|tag		|t_varchar(255)	|''	|NOT NULL	|0

TABLE|corr_condition_group|corr_conditionid|ZBX_DATA
FIELD		|corr_conditionid|t_id		|	|NOT NULL	|0			|1|corr_condition
FIELD		|operator	|t_integer	|'0'	|NOT NULL	|0
FIELD		|groupid	|t_id		|	|NOT NULL	|0			|2|groups	|	|RESTRICT
INDEX		|1		|groupid

TABLE|corr_condition_tagpair|corr_conditionid|ZBX_DATA
FIELD		|corr_conditionid|t_id		|	|NOT NULL	|0			|1|corr_condition
FIELD		|oldtag		|t_varchar(255)	|''	|NOT NULL	|0
FIELD		|newtag		|t_varchar(255)	|''	|NOT NULL	|0

TABLE|corr_condition_tagvalue|corr_conditionid|ZBX_DATA
FIELD		|corr_conditionid|t_id		|	|NOT NULL	|0			|1|corr_condition
FIELD		|tag		|t_varchar(255)	|''	|NOT NULL	|0
FIELD		|operator	|t_integer	|'0'	|NOT NULL	|0
FIELD		|value		|t_varchar(255)	|''	|NOT NULL	|0

TABLE|corr_operation|corr_operationid|ZBX_DATA
FIELD		|corr_operationid|t_id		|	|NOT NULL	|0
FIELD		|correlationid	|t_id		|	|NOT NULL	|0			|1|correlation
FIELD		|type		|t_integer	|'0'	|NOT NULL	|0
INDEX		|1		|correlationid

TABLE|problem_tag|problemtagid|0
FIELD		|problemtagid	|t_id		|	|NOT NULL	|0
FIELD		|eventid	|t_id		|	|NOT NULL	|0			|1|problem
FIELD		|tag		|t_varchar(255)	|''	|NOT NULL	|0
FIELD		|value		|t_varchar(255)	|''	|NOT NULL	|0
INDEX		|1		|eventid
INDEX		|2		|tag,value

TABLE|dbversion||
FIELD		|mandatory	|t_integer	|'0'	|NOT NULL	|
FIELD		|optional	|t_integer	|'0'	|NOT NULL	|
<<<<<<< HEAD
ROW		|3010045	|3010045
=======
ROW		|3010043	|3010043
>>>>>>> 39ae0dc9
<|MERGE_RESOLUTION|>--- conflicted
+++ resolved
@@ -1372,17 +1372,22 @@
 FIELD		|source		|t_integer	|'0'	|NOT NULL	|0
 FIELD		|object		|t_integer	|'0'	|NOT NULL	|0
 FIELD		|objectid	|t_id		|'0'	|NOT NULL	|0
-<<<<<<< HEAD
 FIELD		|correlationid	|t_id		|	|NULL		|0			|-|correlation
-=======
 FIELD		|clock		|t_time		|'0'	|NOT NULL	|0
 FIELD		|ns		|t_nanosec	|'0'	|NOT NULL	|0
 FIELD		|r_eventid	|t_id		|	|NULL		|0			|2|events	|eventid
 FIELD		|r_clock	|t_time		|'0'	|NOT NULL	|0
 FIELD		|r_ns		|t_nanosec	|'0'	|NOT NULL	|0
->>>>>>> 39ae0dc9
 INDEX		|1		|source,object,objectid
 INDEX		|2		|r_clock
+
+TABLE|problem_tag|problemtagid|0
+FIELD		|problemtagid	|t_id		|	|NOT NULL	|0
+FIELD		|eventid	|t_id		|	|NOT NULL	|0			|1|problem
+FIELD		|tag		|t_varchar(255)	|''	|NOT NULL	|0
+FIELD		|value		|t_varchar(255)	|''	|NOT NULL	|0
+INDEX		|1		|eventid
+INDEX		|2		|tag,value
 
 TABLE|event_recovery|eventid|0
 FIELD		|eventid	|t_id		|	|NOT NULL	|0			|1|events
@@ -1435,19 +1440,7 @@
 FIELD		|type		|t_integer	|'0'	|NOT NULL	|0
 INDEX		|1		|correlationid
 
-TABLE|problem_tag|problemtagid|0
-FIELD		|problemtagid	|t_id		|	|NOT NULL	|0
-FIELD		|eventid	|t_id		|	|NOT NULL	|0			|1|problem
-FIELD		|tag		|t_varchar(255)	|''	|NOT NULL	|0
-FIELD		|value		|t_varchar(255)	|''	|NOT NULL	|0
-INDEX		|1		|eventid
-INDEX		|2		|tag,value
-
 TABLE|dbversion||
 FIELD		|mandatory	|t_integer	|'0'	|NOT NULL	|
 FIELD		|optional	|t_integer	|'0'	|NOT NULL	|
-<<<<<<< HEAD
-ROW		|3010045	|3010045
-=======
-ROW		|3010043	|3010043
->>>>>>> 39ae0dc9
+ROW		|3010067	|3010067