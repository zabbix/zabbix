--
-- Zabbix
-- Copyright (C) 2001-2022 Zabbix SIA
--
-- This program is free software; you can redistribute it and/or modify
-- it under the terms of the GNU General Public License as published by
-- the Free Software Foundation; either version 2 of the License, or
-- (at your option) any later version.
--
-- This program is distributed in the hope that it will be useful,
-- but WITHOUT ANY WARRANTY; without even the implied warranty of
-- MERCHANTABILITY or FITNESS FOR A PARTICULAR PURPOSE. See the
-- GNU General Public License for more details.
--
-- You should have received a copy of the GNU General Public License
-- along with this program; if not, write to the Free Software
-- Foundation, Inc., 51 Franklin Street, Fifth Floor, Boston, MA  02110-1301, USA.
--

--
-- Do not use spaces
-- Tables must be sorted to match referential integrity rules
--

TABLE|role|roleid|ZBX_DATA
FIELD		|roleid		|t_id		|	|NOT NULL	|0
FIELD		|name		|t_varchar(255)	|''	|NOT NULL	|0
FIELD		|type		|t_integer	|'0'	|NOT NULL	|0
FIELD		|readonly	|t_integer	|'0'	|NOT NULL	|0
UNIQUE		|1		|name

TABLE|users|userid|ZBX_DATA
FIELD		|userid		|t_id		|	|NOT NULL	|0
FIELD		|username	|t_varchar(100)	|''	|NOT NULL	|0
FIELD		|name		|t_varchar(100)	|''	|NOT NULL	|0
FIELD		|surname	|t_varchar(100)	|''	|NOT NULL	|0
FIELD		|passwd		|t_varchar(60)	|''	|NOT NULL	|0
FIELD		|url		|t_varchar(2048)|''	|NOT NULL	|0
FIELD		|autologin	|t_integer	|'0'	|NOT NULL	|0
FIELD		|autologout	|t_varchar(32)	|'15m'	|NOT NULL	|0
FIELD		|lang		|t_varchar(7)	|'default'|NOT NULL	|ZBX_NODATA
FIELD		|refresh	|t_varchar(32)	|'30s'	|NOT NULL	|0
FIELD		|theme		|t_varchar(128)	|'default'|NOT NULL	|ZBX_NODATA
FIELD		|attempt_failed	|t_integer	|0	|NOT NULL	|ZBX_NODATA
FIELD		|attempt_ip	|t_varchar(39)	|''	|NOT NULL	|ZBX_NODATA
FIELD		|attempt_clock	|t_integer	|0	|NOT NULL	|ZBX_NODATA
FIELD		|rows_per_page	|t_integer	|50	|NOT NULL	|0
FIELD		|timezone	|t_varchar(50)	|'default'|NOT NULL	|ZBX_NODATA
FIELD		|roleid		|t_id		|	|NOT NULL	|0			|1|role
UNIQUE		|1		|username

TABLE|maintenances|maintenanceid|ZBX_DATA
FIELD		|maintenanceid	|t_id		|	|NOT NULL	|0
FIELD		|name		|t_varchar(128)	|''	|NOT NULL	|0
FIELD		|maintenance_type|t_integer	|'0'	|NOT NULL	|0
FIELD		|description	|t_shorttext	|''	|NOT NULL	|0
FIELD		|active_since	|t_integer	|'0'	|NOT NULL	|0
FIELD		|active_till	|t_integer	|'0'	|NOT NULL	|0
FIELD		|tags_evaltype	|t_integer	|'0'	|NOT NULL	|0
INDEX		|1		|active_since,active_till
UNIQUE		|2		|name

TABLE|hosts|hostid|ZBX_TEMPLATE
FIELD		|hostid		|t_id		|	|NOT NULL	|0
FIELD		|proxy_hostid	|t_id		|	|NULL		|0			|1|hosts	|hostid		|RESTRICT
FIELD		|host		|t_varchar(128)	|''	|NOT NULL	|ZBX_PROXY
FIELD		|status		|t_integer	|'0'	|NOT NULL	|ZBX_PROXY
FIELD		|ipmi_authtype	|t_integer	|'-1'	|NOT NULL	|ZBX_PROXY
FIELD		|ipmi_privilege	|t_integer	|'2'	|NOT NULL	|ZBX_PROXY
FIELD		|ipmi_username	|t_varchar(16)	|''	|NOT NULL	|ZBX_PROXY
FIELD		|ipmi_password	|t_varchar(20)	|''	|NOT NULL	|ZBX_PROXY
FIELD		|maintenanceid	|t_id		|	|NULL		|ZBX_NODATA		|2|maintenances	|		|RESTRICT
FIELD		|maintenance_status|t_integer	|'0'	|NOT NULL	|ZBX_NODATA
FIELD		|maintenance_type|t_integer	|'0'	|NOT NULL	|ZBX_NODATA
FIELD		|maintenance_from|t_integer	|'0'	|NOT NULL	|ZBX_NODATA
FIELD		|name		|t_varchar(128)	|''	|NOT NULL	|ZBX_PROXY
FIELD		|flags		|t_integer	|'0'	|NOT NULL	|0
FIELD		|templateid	|t_id		|	|NULL		|0			|3|hosts	|hostid		|RESTRICT
FIELD		|description	|t_shorttext	|''	|NOT NULL	|0
FIELD		|tls_connect	|t_integer	|'1'	|NOT NULL	|ZBX_PROXY
FIELD		|tls_accept	|t_integer	|'1'	|NOT NULL	|ZBX_PROXY
FIELD		|tls_issuer	|t_varchar(1024)|''	|NOT NULL	|ZBX_PROXY
FIELD		|tls_subject	|t_varchar(1024)|''	|NOT NULL	|ZBX_PROXY
FIELD		|tls_psk_identity|t_varchar(128)|''	|NOT NULL	|ZBX_PROXY
FIELD		|tls_psk	|t_varchar(512)	|''	|NOT NULL	|ZBX_PROXY
FIELD		|proxy_address	|t_varchar(255)	|''	|NOT NULL	|0
FIELD		|auto_compress	|t_integer	|'1'	|NOT NULL	|0
FIELD		|discover	|t_integer	|'0'	|NOT NULL	|0
FIELD		|custom_interfaces|t_integer	|'0'	|NOT NULL	|0
FIELD		|uuid		|t_varchar(32)	|''	|NOT NULL	|0
INDEX		|1		|host
INDEX		|2		|status
INDEX		|3		|proxy_hostid
INDEX		|4		|name
INDEX		|5		|maintenanceid
CHANGELOG	|1

TABLE|hstgrp|groupid|ZBX_DATA
FIELD		|groupid	|t_id		|	|NOT NULL	|0
FIELD		|name		|t_varchar(255)	|''	|NOT NULL	|0
FIELD		|flags		|t_integer	|'0'	|NOT NULL	|0
FIELD		|uuid		|t_varchar(32)	|''	|NOT NULL	|0
FIELD		|type		|t_integer	|'0'	|NOT NULL	|0
UNIQUE		|1		|type,name

TABLE|group_prototype|group_prototypeid|ZBX_TEMPLATE
FIELD		|group_prototypeid|t_id		|	|NOT NULL	|0
FIELD		|hostid		|t_id		|	|NOT NULL	|0			|1|hosts
FIELD		|name		|t_varchar(255)	|''	|NOT NULL	|0
FIELD		|groupid	|t_id		|	|NULL		|0			|2|hstgrp	|		|RESTRICT
FIELD		|templateid	|t_id		|	|NULL		|0			|3|group_prototype|group_prototypeid
INDEX		|1		|hostid

TABLE|group_discovery|groupid|ZBX_TEMPLATE
FIELD		|groupid	|t_id		|	|NOT NULL	|0			|1|hstgrp
FIELD		|parent_group_prototypeid|t_id	|	|NOT NULL	|0			|2|group_prototype|group_prototypeid|RESTRICT
FIELD		|name		|t_varchar(255)	|''	|NOT NULL	|ZBX_NODATA
FIELD		|lastcheck	|t_integer	|'0'	|NOT NULL	|ZBX_NODATA
FIELD		|ts_delete	|t_time		|'0'	|NOT NULL	|ZBX_NODATA

TABLE|drules|druleid|ZBX_DATA
FIELD		|druleid	|t_id		|	|NOT NULL	|0
FIELD		|proxy_hostid	|t_id		|	|NULL		|0			|1|hosts	|hostid		|RESTRICT
FIELD		|name		|t_varchar(255)	|''	|NOT NULL	|ZBX_PROXY
FIELD		|iprange	|t_varchar(2048)|''	|NOT NULL	|ZBX_PROXY
FIELD		|delay		|t_varchar(255)	|'1h'	|NOT NULL	|ZBX_PROXY
FIELD		|status		|t_integer	|'0'	|NOT NULL	|0
INDEX		|1		|proxy_hostid
UNIQUE		|2		|name
CHANGELOG	|9

TABLE|dchecks|dcheckid|ZBX_DATA
FIELD		|dcheckid	|t_id		|	|NOT NULL	|0
FIELD		|druleid	|t_id		|	|NOT NULL	|ZBX_PROXY		|1|drules	|		|RESTRICT
FIELD		|type		|t_integer	|'0'	|NOT NULL	|ZBX_PROXY
FIELD		|key_		|t_varchar(2048)|''	|NOT NULL	|ZBX_PROXY
FIELD		|snmp_community	|t_varchar(255)	|''	|NOT NULL	|ZBX_PROXY
FIELD		|ports		|t_varchar(255)	|'0'	|NOT NULL	|ZBX_PROXY
FIELD		|snmpv3_securityname|t_varchar(64)|''	|NOT NULL	|ZBX_PROXY
FIELD		|snmpv3_securitylevel|t_integer	|'0'	|NOT NULL	|ZBX_PROXY
FIELD		|snmpv3_authpassphrase|t_varchar(64)|''	|NOT NULL	|ZBX_PROXY
FIELD		|snmpv3_privpassphrase|t_varchar(64)|''	|NOT NULL	|ZBX_PROXY
FIELD		|uniq		|t_integer	|'0'	|NOT NULL	|ZBX_PROXY
FIELD		|snmpv3_authprotocol|t_integer	|'0'	|NOT NULL	|ZBX_PROXY
FIELD		|snmpv3_privprotocol|t_integer	|'0'	|NOT NULL	|ZBX_PROXY
FIELD		|snmpv3_contextname|t_varchar(255)|''	|NOT NULL	|ZBX_PROXY
FIELD		|host_source|t_integer	|'1'	|NOT NULL	|ZBX_PROXY
FIELD		|name_source|t_integer	|'0'	|NOT NULL	|ZBX_PROXY
INDEX		|1		|druleid,host_source,name_source
CHANGELOG	|10

TABLE|httptest|httptestid|ZBX_TEMPLATE
FIELD		|httptestid	|t_id		|	|NOT NULL	|0
FIELD		|name		|t_varchar(64)	|''	|NOT NULL	|ZBX_PROXY
FIELD		|delay		|t_varchar(255)	|'1m'	|NOT NULL	|ZBX_PROXY
FIELD		|status		|t_integer	|'0'	|NOT NULL	|0
FIELD		|agent		|t_varchar(255)	|'Zabbix'|NOT NULL	|ZBX_PROXY
FIELD		|authentication	|t_integer	|'0'	|NOT NULL	|ZBX_PROXY,ZBX_NODATA
FIELD		|http_user	|t_varchar(64)	|''	|NOT NULL	|ZBX_PROXY,ZBX_NODATA
FIELD		|http_password	|t_varchar(64)	|''	|NOT NULL	|ZBX_PROXY,ZBX_NODATA
FIELD		|hostid		|t_id		|	|NOT NULL	|ZBX_PROXY		|2|hosts	|		|RESTRICT
FIELD		|templateid	|t_id		|	|NULL		|0			|3|httptest	|httptestid	|RESTRICT
FIELD		|http_proxy	|t_varchar(255)	|''	|NOT NULL	|ZBX_PROXY,ZBX_NODATA
FIELD		|retries	|t_integer	|'1'	|NOT NULL	|ZBX_PROXY,ZBX_NODATA
FIELD		|ssl_cert_file	|t_varchar(255)	|''	|NOT NULL	|ZBX_PROXY,ZBX_NODATA
FIELD		|ssl_key_file	|t_varchar(255)	|''	|NOT NULL	|ZBX_PROXY,ZBX_NODATA
FIELD		|ssl_key_password|t_varchar(64)	|''	|NOT NULL	|ZBX_PROXY,ZBX_NODATA
FIELD		|verify_peer	|t_integer	|'0'	|NOT NULL	|ZBX_PROXY
FIELD		|verify_host	|t_integer	|'0'	|NOT NULL	|ZBX_PROXY
FIELD		|uuid		|t_varchar(32)	|''	|NOT NULL	|0
UNIQUE		|2		|hostid,name
INDEX		|3		|status
INDEX		|4		|templateid
CHANGELOG	|11

TABLE|httpstep|httpstepid|ZBX_TEMPLATE
FIELD		|httpstepid	|t_id		|	|NOT NULL	|0
FIELD		|httptestid	|t_id		|	|NOT NULL	|ZBX_PROXY		|1|httptest	|		|RESTRICT
FIELD		|name		|t_varchar(64)	|''	|NOT NULL	|ZBX_PROXY
FIELD		|no		|t_integer	|'0'	|NOT NULL	|ZBX_PROXY
FIELD		|url		|t_varchar(2048)|''	|NOT NULL	|ZBX_PROXY
FIELD		|timeout	|t_varchar(255)	|'15s'	|NOT NULL	|ZBX_PROXY
FIELD		|posts		|t_shorttext	|''	|NOT NULL	|ZBX_PROXY
FIELD		|required	|t_varchar(255)	|''	|NOT NULL	|ZBX_PROXY
FIELD		|status_codes	|t_varchar(255)	|''	|NOT NULL	|ZBX_PROXY
FIELD		|follow_redirects|t_integer	|'1'	|NOT NULL	|ZBX_PROXY
FIELD		|retrieve_mode	|t_integer	|'0'	|NOT NULL	|ZBX_PROXY
FIELD		|post_type	|t_integer	|'0'	|NOT NULL	|ZBX_PROXY
INDEX		|1		|httptestid
CHANGELOG	|14

TABLE|interface|interfaceid|ZBX_TEMPLATE
FIELD		|interfaceid	|t_id		|	|NOT NULL	|0
FIELD		|hostid		|t_id		|	|NOT NULL	|ZBX_PROXY		|1|hosts
FIELD		|main		|t_integer	|'0'	|NOT NULL	|ZBX_PROXY
FIELD		|type		|t_integer	|'1'	|NOT NULL	|ZBX_PROXY
FIELD		|useip		|t_integer	|'1'	|NOT NULL	|ZBX_PROXY
FIELD		|ip		|t_varchar(64)	|'127.0.0.1'|NOT NULL	|ZBX_PROXY
FIELD		|dns		|t_varchar(255)	|''	|NOT NULL	|ZBX_PROXY
FIELD		|port		|t_varchar(64)	|'10050'|NOT NULL	|ZBX_PROXY
FIELD		|available	|t_integer	|'0'	|NOT NULL	|ZBX_PROXY,ZBX_NODATA
FIELD		|error		|t_varchar(2048)|''	|NOT NULL	|ZBX_NODATA
FIELD		|errors_from	|t_integer	|'0'	|NOT NULL	|ZBX_NODATA
FIELD		|disable_until	|t_integer	|'0'	|NOT NULL	|ZBX_NODATA
INDEX		|1		|hostid,type
INDEX		|2		|ip,dns
INDEX		|3		|available

TABLE|valuemap|valuemapid|ZBX_TEMPLATE
FIELD		|valuemapid	|t_id		|	|NOT NULL	|0
FIELD		|hostid		|t_id		|	|NOT NULL	|0			|1|hosts
FIELD		|name		|t_varchar(64)	|''	|NOT NULL	|0
FIELD		|uuid		|t_varchar(32)	|''	|NOT NULL	|0
UNIQUE		|1		|hostid,name

TABLE|items|itemid|ZBX_TEMPLATE
FIELD		|itemid		|t_id		|	|NOT NULL	|0
FIELD		|type		|t_integer	|'0'	|NOT NULL	|ZBX_PROXY
FIELD		|snmp_oid	|t_varchar(512)	|''	|NOT NULL	|ZBX_PROXY
FIELD		|hostid		|t_id		|	|NOT NULL	|ZBX_PROXY		|1|hosts	|		|RESTRICT
FIELD		|name		|t_varchar(255)	|''	|NOT NULL	|0
FIELD		|key_		|t_varchar(2048)|''	|NOT NULL	|ZBX_PROXY
FIELD		|delay		|t_varchar(1024)|'0'	|NOT NULL	|ZBX_PROXY
FIELD		|history	|t_varchar(255)	|'90d'	|NOT NULL	|ZBX_PROXY
FIELD		|trends		|t_varchar(255)	|'365d'	|NOT NULL	|0
FIELD		|status		|t_integer	|'0'	|NOT NULL	|ZBX_PROXY
FIELD		|value_type	|t_integer	|'0'	|NOT NULL	|ZBX_PROXY
FIELD		|trapper_hosts	|t_varchar(255)	|''	|NOT NULL	|ZBX_PROXY
FIELD		|units		|t_varchar(255)	|''	|NOT NULL	|0
FIELD		|formula	|t_varchar(255)	|''	|NOT NULL	|0
FIELD		|logtimefmt	|t_varchar(64)	|''	|NOT NULL	|ZBX_PROXY
FIELD		|templateid	|t_id		|	|NULL		|0			|2|items	|itemid		|RESTRICT
FIELD		|valuemapid	|t_id		|	|NULL		|0			|3|valuemap	|		|RESTRICT
FIELD		|params		|t_text		|''	|NOT NULL	|ZBX_PROXY
FIELD		|ipmi_sensor	|t_varchar(128)	|''	|NOT NULL	|ZBX_PROXY
FIELD		|authtype	|t_integer	|'0'	|NOT NULL	|ZBX_PROXY
FIELD		|username	|t_varchar(64)	|''	|NOT NULL	|ZBX_PROXY
FIELD		|password	|t_varchar(64)	|''	|NOT NULL	|ZBX_PROXY
FIELD		|publickey	|t_varchar(64)	|''	|NOT NULL	|ZBX_PROXY
FIELD		|privatekey	|t_varchar(64)	|''	|NOT NULL	|ZBX_PROXY
FIELD		|flags		|t_integer	|'0'	|NOT NULL	|ZBX_PROXY
FIELD		|interfaceid	|t_id		|	|NULL		|ZBX_PROXY		|4|interface	|		|RESTRICT
FIELD		|description	|t_text		|''	|NOT NULL	|0
FIELD		|inventory_link	|t_integer	|'0'	|NOT NULL	|ZBX_PROXY
FIELD		|lifetime	|t_varchar(255)	|'30d'	|NOT NULL	|0
FIELD		|evaltype	|t_integer	|'0'	|NOT NULL	|0
FIELD		|jmx_endpoint	|t_varchar(255)	|''	|NOT NULL	|ZBX_PROXY
FIELD		|master_itemid	|t_id		|	|NULL		|ZBX_PROXY		|5|items	|itemid		|RESTRICT
FIELD		|timeout	|t_varchar(255)	|'3s'	|NOT NULL	|ZBX_PROXY
FIELD		|url		|t_varchar(2048)|''	|NOT NULL	|ZBX_PROXY
FIELD		|query_fields	|t_varchar(2048)|''	|NOT NULL	|ZBX_PROXY
FIELD		|posts		|t_text		|''	|NOT NULL	|ZBX_PROXY
FIELD		|status_codes	|t_varchar(255)	|'200'	|NOT NULL	|ZBX_PROXY
FIELD		|follow_redirects|t_integer	|'1'	|NOT NULL	|ZBX_PROXY
FIELD		|post_type	|t_integer	|'0'	|NOT NULL	|ZBX_PROXY
FIELD		|http_proxy	|t_varchar(255)	|''	|NOT NULL	|ZBX_PROXY,ZBX_NODATA
FIELD		|headers	|t_text		|''	|NOT NULL	|ZBX_PROXY
FIELD		|retrieve_mode	|t_integer	|'0'	|NOT NULL	|ZBX_PROXY
FIELD		|request_method	|t_integer	|'0'	|NOT NULL	|ZBX_PROXY
FIELD		|output_format	|t_integer	|'0'	|NOT NULL	|ZBX_PROXY
FIELD		|ssl_cert_file	|t_varchar(255)	|''	|NOT NULL	|ZBX_PROXY,ZBX_NODATA
FIELD		|ssl_key_file	|t_varchar(255)	|''	|NOT NULL	|ZBX_PROXY,ZBX_NODATA
FIELD		|ssl_key_password|t_varchar(64)	|''	|NOT NULL	|ZBX_PROXY,ZBX_NODATA
FIELD		|verify_peer	|t_integer	|'0'	|NOT NULL	|ZBX_PROXY
FIELD		|verify_host	|t_integer	|'0'	|NOT NULL	|ZBX_PROXY
FIELD		|allow_traps	|t_integer	|'0'	|NOT NULL	|ZBX_PROXY
FIELD		|discover	|t_integer	|'0'	|NOT NULL	|0
FIELD		|uuid		|t_varchar(32)	|''	|NOT NULL	|0
INDEX		|1		|hostid,key_(764)
INDEX		|3		|status
INDEX		|4		|templateid
INDEX		|5		|valuemapid
INDEX		|6		|interfaceid
INDEX		|7		|master_itemid
INDEX		|8		|key_(768)
CHANGELOG	|3

TABLE|httpstepitem|httpstepitemid|ZBX_TEMPLATE
FIELD		|httpstepitemid	|t_id		|	|NOT NULL	|0
FIELD		|httpstepid	|t_id		|	|NOT NULL	|ZBX_PROXY		|1|httpstep	|		|RESTRICT
FIELD		|itemid		|t_id		|	|NOT NULL	|ZBX_PROXY		|2|items	|		|RESTRICT
FIELD		|type		|t_integer	|'0'	|NOT NULL	|ZBX_PROXY
UNIQUE		|1		|httpstepid,itemid
INDEX		|2		|itemid
CHANGELOG	|16

TABLE|httptestitem|httptestitemid|ZBX_TEMPLATE
FIELD		|httptestitemid	|t_id		|	|NOT NULL	|0
FIELD		|httptestid	|t_id		|	|NOT NULL	|ZBX_PROXY		|1|httptest	|		|RESTRICT
FIELD		|itemid		|t_id		|	|NOT NULL	|ZBX_PROXY		|2|items	|		|RESTRICT
FIELD		|type		|t_integer	|'0'	|NOT NULL	|ZBX_PROXY
UNIQUE		|1		|httptestid,itemid
INDEX		|2		|itemid
CHANGELOG	|13

TABLE|media_type|mediatypeid|ZBX_DATA
FIELD		|mediatypeid	|t_id		|	|NOT NULL	|0
FIELD		|type		|t_integer	|'0'	|NOT NULL	|0
FIELD		|name		|t_varchar(100)	|''	|NOT NULL	|0
FIELD		|smtp_server	|t_varchar(255)	|''	|NOT NULL	|0
FIELD		|smtp_helo	|t_varchar(255)	|''	|NOT NULL	|0
FIELD		|smtp_email	|t_varchar(255)	|''	|NOT NULL	|0
FIELD		|exec_path	|t_varchar(255)	|''	|NOT NULL	|0
FIELD		|gsm_modem	|t_varchar(255)	|''	|NOT NULL	|0
FIELD		|username	|t_varchar(255)	|''	|NOT NULL	|0
FIELD		|passwd		|t_varchar(255)	|''	|NOT NULL	|0
FIELD		|status		|t_integer	|'1'	|NOT NULL	|ZBX_NODATA
FIELD		|smtp_port	|t_integer	|'25'	|NOT NULL	|0
FIELD		|smtp_security	|t_integer	|'0'	|NOT NULL	|0
FIELD		|smtp_verify_peer|t_integer	|'0'	|NOT NULL	|0
FIELD		|smtp_verify_host|t_integer	|'0'	|NOT NULL	|0
FIELD		|smtp_authentication|t_integer	|'0'	|NOT NULL	|0
FIELD		|exec_params	|t_varchar(255)	|''	|NOT NULL	|0
FIELD		|maxsessions	|t_integer	|'1'	|NOT NULL	|0
FIELD		|maxattempts	|t_integer	|'3'	|NOT NULL	|0
FIELD		|attempt_interval|t_varchar(32)	|'10s'	|NOT NULL	|0
FIELD		|content_type	|t_integer	|'1'	|NOT NULL	|0
FIELD		|script		|t_text		|''	|NOT NULL	|0
FIELD		|timeout	|t_varchar(32)	|'30s'	|NOT NULL	|0
FIELD		|process_tags	|t_integer	|'0'	|NOT NULL	|0
FIELD		|show_event_menu|t_integer	|'0'	|NOT NULL	|0
FIELD		|event_menu_url	|t_varchar(2048)|''	|NOT NULL	|0
FIELD		|event_menu_name|t_varchar(255)	|''	|NOT NULL	|0
FIELD		|description	|t_shorttext	|''	|NOT NULL	|0
FIELD		|provider	|t_integer	|'0'	|NOT NULL	|0
UNIQUE		|1		|name

TABLE|media_type_param|mediatype_paramid|ZBX_DATA
FIELD		|mediatype_paramid|t_id		|	|NOT NULL	|0
FIELD		|mediatypeid	|t_id		|	|NOT NULL	|0			|1|media_type
FIELD		|name		|t_varchar(255)	|''	|NOT NULL	|0
FIELD		|value		|t_varchar(2048)|''	|NOT NULL	|0
INDEX		|1		|mediatypeid

TABLE|media_type_message|mediatype_messageid|ZBX_DATA
FIELD		|mediatype_messageid|t_id	|	|NOT NULL	|0
FIELD		|mediatypeid	|t_id		|	|NOT NULL	|0			|1|media_type
FIELD		|eventsource	|t_integer	|	|NOT NULL	|0
FIELD		|recovery	|t_integer	|	|NOT NULL	|0
FIELD		|subject	|t_varchar(255)	|''	|NOT NULL	|0
FIELD		|message	|t_text		|''	|NOT NULL	|0
UNIQUE		|1		|mediatypeid,eventsource,recovery

TABLE|usrgrp|usrgrpid|ZBX_DATA
FIELD		|usrgrpid	|t_id		|	|NOT NULL	|0
FIELD		|name		|t_varchar(64)	|''	|NOT NULL	|0
FIELD		|gui_access	|t_integer	|'0'	|NOT NULL	|0
FIELD		|users_status	|t_integer	|'0'	|NOT NULL	|0
FIELD		|debug_mode	|t_integer	|'0'	|NOT NULL	|0
FIELD		|userdirectoryid	|t_id	|NULL	|NULL	|0 |2|userdirectory	|	|RESTRICT
UNIQUE		|1		|name
INDEX		|2	|userdirectoryid

TABLE|users_groups|id|ZBX_DATA
FIELD		|id		|t_id		|	|NOT NULL	|0
FIELD		|usrgrpid	|t_id		|	|NOT NULL	|0			|1|usrgrp
FIELD		|userid		|t_id		|	|NOT NULL	|0			|2|users
UNIQUE		|1		|usrgrpid,userid
INDEX		|2		|userid

TABLE|scripts|scriptid|ZBX_DATA
FIELD		|scriptid	|t_id		|	|NOT NULL	|0
FIELD		|name		|t_varchar(255)	|''	|NOT NULL	|0
FIELD		|command	|t_text		|''	|NOT NULL	|0
FIELD		|host_access	|t_integer	|'2'	|NOT NULL	|0
FIELD		|usrgrpid	|t_id		|	|NULL		|0			|1|usrgrp	|		|RESTRICT
FIELD		|groupid	|t_id		|	|NULL		|0			|2|hstgrp	|		|RESTRICT
FIELD		|description	|t_shorttext	|''	|NOT NULL	|0
FIELD		|confirmation	|t_varchar(255)	|''	|NOT NULL	|0
FIELD		|type		|t_integer	|'5'	|NOT NULL	|0
FIELD		|execute_on	|t_integer	|'2'	|NOT NULL	|0
FIELD		|timeout	|t_varchar(32)	|'30s'	|NOT NULL	|0
FIELD		|scope		|t_integer	|'1'	|NOT NULL	|0
FIELD		|port		|t_varchar(64)	|''	|NOT NULL	|0
FIELD		|authtype	|t_integer	|'0'	|NOT NULL	|0
FIELD		|username	|t_varchar(64)	|''	|NOT NULL	|0
FIELD		|password	|t_varchar(64)	|''	|NOT NULL	|0
FIELD		|publickey	|t_varchar(64)	|''	|NOT NULL	|0
FIELD		|privatekey	|t_varchar(64)	|''	|NOT NULL	|0
FIELD		|menu_path	|t_varchar(255)	|''	|NOT NULL	|0
FIELD		|url		|t_varchar(2048)|''	|NOT NULL	|0
FIELD		|new_window	|t_integer	|'1'	|NOT NULL	|0
INDEX		|1		|usrgrpid
INDEX		|2		|groupid
UNIQUE		|3		|name

TABLE|script_param|script_paramid|ZBX_DATA
FIELD		|script_paramid	|t_id		|	|NOT NULL	|0
FIELD		|scriptid	|t_id		|	|NOT NULL	|0			|1|scripts
FIELD		|name		|t_varchar(255)	|''	|NOT NULL	|0
FIELD		|value		|t_varchar(2048)|''	|NOT NULL	|0
UNIQUE		|1		|scriptid,name

TABLE|actions|actionid|ZBX_DATA
FIELD		|actionid	|t_id		|	|NOT NULL	|0
FIELD		|name		|t_varchar(255)	|''	|NOT NULL	|0
FIELD		|eventsource	|t_integer	|'0'	|NOT NULL	|0
FIELD		|evaltype	|t_integer	|'0'	|NOT NULL	|0
FIELD		|status		|t_integer	|'0'	|NOT NULL	|0
FIELD		|esc_period	|t_varchar(255)	|'1h'	|NOT NULL	|0
FIELD		|formula	|t_varchar(1024)|''	|NOT NULL	|0
FIELD		|pause_suppressed|t_integer	|'1'	|NOT NULL	|0
FIELD		|notify_if_canceled|t_integer	|'1'	|NOT NULL	|0
FIELD		|pause_symptoms	|t_integer	|'1'	|NOT NULL	|0
INDEX		|1		|eventsource,status
UNIQUE		|2		|name

TABLE|operations|operationid|ZBX_DATA
FIELD		|operationid	|t_id		|	|NOT NULL	|0
FIELD		|actionid	|t_id		|	|NOT NULL	|0			|1|actions
FIELD		|operationtype	|t_integer	|'0'	|NOT NULL	|0
FIELD		|esc_period	|t_varchar(255)	|'0'	|NOT NULL	|0
FIELD		|esc_step_from	|t_integer	|'1'	|NOT NULL	|0
FIELD		|esc_step_to	|t_integer	|'1'	|NOT NULL	|0
FIELD		|evaltype	|t_integer	|'0'	|NOT NULL	|0
FIELD		|recovery	|t_integer	|'0'	|NOT NULL	|0
INDEX		|1		|actionid

TABLE|opmessage|operationid|ZBX_DATA
FIELD		|operationid	|t_id		|	|NOT NULL	|0			|1|operations
FIELD		|default_msg	|t_integer	|'1'	|NOT NULL	|0
FIELD		|subject	|t_varchar(255)	|''	|NOT NULL	|0
FIELD		|message	|t_shorttext	|''	|NOT NULL	|0
FIELD		|mediatypeid	|t_id		|	|NULL		|0			|2|media_type	|		|RESTRICT
INDEX		|1		|mediatypeid

TABLE|opmessage_grp|opmessage_grpid|ZBX_DATA
FIELD		|opmessage_grpid|t_id		|	|NOT NULL	|0
FIELD		|operationid	|t_id		|	|NOT NULL	|0			|1|operations
FIELD		|usrgrpid	|t_id		|	|NOT NULL	|0			|2|usrgrp	|		|RESTRICT
UNIQUE		|1		|operationid,usrgrpid
INDEX		|2		|usrgrpid

TABLE|opmessage_usr|opmessage_usrid|ZBX_DATA
FIELD		|opmessage_usrid|t_id		|	|NOT NULL	|0
FIELD		|operationid	|t_id		|	|NOT NULL	|0			|1|operations
FIELD		|userid		|t_id		|	|NOT NULL	|0			|2|users	|		|RESTRICT
UNIQUE		|1		|operationid,userid
INDEX		|2		|userid

TABLE|opcommand|operationid|ZBX_DATA
FIELD		|operationid	|t_id		|	|NOT NULL	|0			|1|operations
FIELD		|scriptid	|t_id		|	|NOT NULL	|0			|2|scripts	|		|RESTRICT
INDEX		|1		|scriptid

TABLE|opcommand_hst|opcommand_hstid|ZBX_DATA
FIELD		|opcommand_hstid|t_id		|	|NOT NULL	|0
FIELD		|operationid	|t_id		|	|NOT NULL	|0			|1|operations
FIELD		|hostid		|t_id		|	|NULL		|0			|2|hosts	|		|RESTRICT
INDEX		|1		|operationid
INDEX		|2		|hostid

TABLE|opcommand_grp|opcommand_grpid|ZBX_DATA
FIELD		|opcommand_grpid|t_id		|	|NOT NULL	|0
FIELD		|operationid	|t_id		|	|NOT NULL	|0			|1|operations
FIELD		|groupid	|t_id		|	|NOT NULL	|0			|2|hstgrp	|		|RESTRICT
INDEX		|1		|operationid
INDEX		|2		|groupid

TABLE|opgroup|opgroupid|ZBX_DATA
FIELD		|opgroupid	|t_id		|	|NOT NULL	|0
FIELD		|operationid	|t_id		|	|NOT NULL	|0			|1|operations
FIELD		|groupid	|t_id		|	|NOT NULL	|0			|2|hstgrp	|		|RESTRICT
UNIQUE		|1		|operationid,groupid
INDEX		|2		|groupid

TABLE|optemplate|optemplateid|ZBX_TEMPLATE
FIELD		|optemplateid	|t_id		|	|NOT NULL	|0
FIELD		|operationid	|t_id		|	|NOT NULL	|0			|1|operations
FIELD		|templateid	|t_id		|	|NOT NULL	|0			|2|hosts	|hostid		|RESTRICT
UNIQUE		|1		|operationid,templateid
INDEX		|2		|templateid

TABLE|opconditions|opconditionid|ZBX_DATA
FIELD		|opconditionid	|t_id		|	|NOT NULL	|0
FIELD		|operationid	|t_id		|	|NOT NULL	|0			|1|operations
FIELD		|conditiontype	|t_integer	|'0'	|NOT NULL	|0
FIELD		|operator	|t_integer	|'0'	|NOT NULL	|0
FIELD		|value		|t_varchar(255)	|''	|NOT NULL	|0
INDEX		|1		|operationid

TABLE|conditions|conditionid|ZBX_DATA
FIELD		|conditionid	|t_id		|	|NOT NULL	|0
FIELD		|actionid	|t_id		|	|NOT NULL	|0			|1|actions
FIELD		|conditiontype	|t_integer	|'0'	|NOT NULL	|0
FIELD		|operator	|t_integer	|'0'	|NOT NULL	|0
FIELD		|value		|t_varchar(255)	|''	|NOT NULL	|0
FIELD		|value2		|t_varchar(255)	|''	|NOT NULL	|0
INDEX		|1		|actionid

TABLE|config|configid|ZBX_DATA
FIELD		|configid	|t_id		|	|NOT NULL	|0
FIELD		|work_period	|t_varchar(255)	|'1-5,09:00-18:00'|NOT NULL|0
FIELD		|alert_usrgrpid	|t_id		|	|NULL		|0			|1|usrgrp	|usrgrpid	|RESTRICT
FIELD		|default_theme	|t_varchar(128)	|'blue-theme'|NOT NULL	|ZBX_NODATA
FIELD		|authentication_type|t_integer	|'0'	|NOT NULL	|ZBX_NODATA
FIELD		|discovery_groupid|t_id		|	|NULL		|0			|2|hstgrp	|groupid	|RESTRICT
FIELD		|max_in_table	|t_integer	|'50'	|NOT NULL	|ZBX_NODATA
FIELD		|search_limit	|t_integer	|'1000'	|NOT NULL	|ZBX_NODATA
FIELD		|severity_color_0|t_varchar(6)	|'97AAB3'|NOT NULL	|ZBX_NODATA
FIELD		|severity_color_1|t_varchar(6)	|'7499FF'|NOT NULL	|ZBX_NODATA
FIELD		|severity_color_2|t_varchar(6)	|'FFC859'|NOT NULL	|ZBX_NODATA
FIELD		|severity_color_3|t_varchar(6)	|'FFA059'|NOT NULL	|ZBX_NODATA
FIELD		|severity_color_4|t_varchar(6)	|'E97659'|NOT NULL	|ZBX_NODATA
FIELD		|severity_color_5|t_varchar(6)	|'E45959'|NOT NULL	|ZBX_NODATA
FIELD		|severity_name_0|t_varchar(32)	|'Not classified'|NOT NULL|ZBX_NODATA
FIELD		|severity_name_1|t_varchar(32)	|'Information'|NOT NULL	|ZBX_NODATA
FIELD		|severity_name_2|t_varchar(32)	|'Warning'|NOT NULL	|ZBX_NODATA
FIELD		|severity_name_3|t_varchar(32)	|'Average'|NOT NULL	|ZBX_NODATA
FIELD		|severity_name_4|t_varchar(32)	|'High'	|NOT NULL	|ZBX_NODATA
FIELD		|severity_name_5|t_varchar(32)	|'Disaster'|NOT NULL	|ZBX_NODATA
FIELD		|ok_period	|t_varchar(32)	|'5m'	|NOT NULL	|ZBX_NODATA
FIELD		|blink_period	|t_varchar(32)	|'2m'	|NOT NULL	|ZBX_NODATA
FIELD		|problem_unack_color|t_varchar(6)|'CC0000'|NOT NULL	|ZBX_NODATA
FIELD		|problem_ack_color|t_varchar(6)	|'CC0000'|NOT NULL	|ZBX_NODATA
FIELD		|ok_unack_color	|t_varchar(6)	|'009900'|NOT NULL	|ZBX_NODATA
FIELD		|ok_ack_color	|t_varchar(6)	|'009900'|NOT NULL	|ZBX_NODATA
FIELD		|problem_unack_style|t_integer	|'1'	|NOT NULL	|ZBX_NODATA
FIELD		|problem_ack_style|t_integer	|'1'	|NOT NULL	|ZBX_NODATA
FIELD		|ok_unack_style	|t_integer	|'1'	|NOT NULL	|ZBX_NODATA
FIELD		|ok_ack_style	|t_integer	|'1'	|NOT NULL	|ZBX_NODATA
FIELD		|snmptrap_logging|t_integer	|'1'	|NOT NULL	|ZBX_PROXY,ZBX_NODATA
FIELD		|server_check_interval|t_integer|'10'	|NOT NULL	|ZBX_NODATA
FIELD		|hk_events_mode	|t_integer	|'1'	|NOT NULL	|ZBX_NODATA
FIELD		|hk_events_trigger|t_varchar(32)|'365d'	|NOT NULL	|ZBX_NODATA
FIELD		|hk_events_internal|t_varchar(32)|'1d'	|NOT NULL	|ZBX_NODATA
FIELD		|hk_events_discovery|t_varchar(32)|'1d'	|NOT NULL	|ZBX_NODATA
FIELD		|hk_events_autoreg|t_varchar(32)|'1d'	|NOT NULL	|ZBX_NODATA
FIELD		|hk_services_mode|t_integer	|'1'	|NOT NULL	|ZBX_NODATA
FIELD		|hk_services	|t_varchar(32)	|'365d'	|NOT NULL	|ZBX_NODATA
FIELD		|hk_audit_mode	|t_integer	|'1'	|NOT NULL	|ZBX_NODATA
FIELD		|hk_audit	|t_varchar(32)	|'365d'	|NOT NULL	|ZBX_NODATA
FIELD		|hk_sessions_mode|t_integer	|'1'	|NOT NULL	|ZBX_NODATA
FIELD		|hk_sessions	|t_varchar(32)	|'365d'	|NOT NULL	|ZBX_NODATA
FIELD		|hk_history_mode|t_integer	|'1'	|NOT NULL	|ZBX_NODATA
FIELD		|hk_history_global|t_integer	|'0'	|NOT NULL	|ZBX_PROXY,ZBX_NODATA
FIELD		|hk_history	|t_varchar(32)	|'90d'	|NOT NULL	|ZBX_PROXY,ZBX_NODATA
FIELD		|hk_trends_mode	|t_integer	|'1'	|NOT NULL	|ZBX_NODATA
FIELD		|hk_trends_global|t_integer	|'0'	|NOT NULL	|ZBX_NODATA
FIELD		|hk_trends	|t_varchar(32)	|'365d'	|NOT NULL	|ZBX_NODATA
FIELD		|default_inventory_mode|t_integer|'-1'	|NOT NULL	|ZBX_NODATA
FIELD		|custom_color	|t_integer	|'0'	|NOT NULL	|ZBX_NODATA
FIELD		|http_auth_enabled	|t_integer	|'0'	|NOT NULL	|ZBX_NODATA
FIELD		|http_login_form	|t_integer	|'0'	|NOT NULL	|ZBX_NODATA
FIELD		|http_strip_domains	|t_varchar(2048)|''	|NOT NULL	|ZBX_NODATA
FIELD		|http_case_sensitive	|t_integer	|'1'	|NOT NULL	|ZBX_NODATA
FIELD		|ldap_configured		|t_integer		|'0'	|NOT NULL	|ZBX_NODATA
FIELD		|ldap_case_sensitive	|t_integer	|'1'	|NOT NULL	|ZBX_NODATA
FIELD		|db_extension	|t_varchar(32)	|''	|NOT NULL	|ZBX_NODATA
FIELD		|autoreg_tls_accept	|t_integer	|'1'	|NOT NULL	|ZBX_PROXY,ZBX_NODATA
FIELD		|compression_status	|t_integer	|'0'	|NOT NULL	|ZBX_NODATA
FIELD		|compress_older	|t_varchar(32)	|'7d'	|NOT NULL	|ZBX_NODATA
FIELD		|instanceid	|t_varchar(32)	|''	|NOT NULL	|ZBX_NODATA
FIELD		|saml_auth_enabled	|t_integer	|'0'	|NOT NULL	|ZBX_NODATA
FIELD		|saml_idp_entityid	|t_varchar(1024)|''	|NOT NULL	|ZBX_NODATA
FIELD		|saml_sso_url	|t_varchar(2048)|''	|NOT NULL	|ZBX_NODATA
FIELD		|saml_slo_url	|t_varchar(2048)|''	|NOT NULL	|ZBX_NODATA
FIELD		|saml_username_attribute|t_varchar(128)	|''	|NOT NULL	|ZBX_NODATA
FIELD		|saml_sp_entityid	|t_varchar(1024)|''	|NOT NULL	|ZBX_NODATA
FIELD		|saml_nameid_format	|t_varchar(2048)|''	|NOT NULL	|ZBX_NODATA
FIELD		|saml_sign_messages	|t_integer	|'0'	|NOT NULL	|ZBX_NODATA
FIELD		|saml_sign_assertions	|t_integer	|'0'	|NOT NULL	|ZBX_NODATA
FIELD		|saml_sign_authn_requests	|t_integer	|'0'	|NOT NULL	|ZBX_NODATA
FIELD		|saml_sign_logout_requests	|t_integer	|'0'	|NOT NULL	|ZBX_NODATA
FIELD		|saml_sign_logout_responses	|t_integer	|'0'	|NOT NULL	|ZBX_NODATA
FIELD		|saml_encrypt_nameid	|t_integer	|'0'	|NOT NULL	|ZBX_NODATA
FIELD		|saml_encrypt_assertions|t_integer	|'0'	|NOT NULL	|ZBX_NODATA
FIELD		|saml_case_sensitive	|t_integer	|'0'	|NOT NULL	|ZBX_NODATA
FIELD		|default_lang		|t_varchar(5)	|'en_US'|NOT NULL	|ZBX_NODATA
FIELD		|default_timezone	|t_varchar(50)	|'system'|NOT NULL	|ZBX_NODATA
FIELD		|login_attempts	|t_integer	|'5'	|NOT NULL	|ZBX_NODATA
FIELD		|login_block	|t_varchar(32)	|'30s'	|NOT NULL	|ZBX_NODATA
FIELD		|show_technical_errors	|t_integer	|'0'	|NOT NULL	|ZBX_NODATA
FIELD		|validate_uri_schemes	|t_integer	|'1'	|NOT NULL	|ZBX_NODATA
FIELD		|uri_valid_schemes	|t_varchar(255)	|'http,https,ftp,file,mailto,tel,ssh'	|NOT NULL	|ZBX_NODATA
FIELD		|x_frame_options	|t_varchar(255)	|'SAMEORIGIN'	|NOT NULL	|ZBX_NODATA
FIELD		|iframe_sandboxing_enabled	|t_integer	|'1'	|NOT NULL	|ZBX_NODATA
FIELD		|iframe_sandboxing_exceptions	|t_varchar(255)	|''	|NOT NULL	|ZBX_NODATA
FIELD		|max_overview_table_size	|t_integer	|'50'	|NOT NULL	|ZBX_NODATA
FIELD		|history_period	|t_varchar(32)|	'24h'	|NOT NULL	|ZBX_NODATA
FIELD		|period_default	|t_varchar(32)	|'1h'	|NOT NULL	|ZBX_NODATA
FIELD		|max_period	|t_varchar(32)	|'2y'	|NOT NULL	|ZBX_NODATA
FIELD		|socket_timeout	|t_varchar(32)	|'3s'	|NOT NULL	|ZBX_NODATA
FIELD		|connect_timeout	|t_varchar(32)	|'3s'	|NOT NULL	|ZBX_NODATA
FIELD		|media_type_test_timeout	|t_varchar(32)	|'65s'	|NOT NULL	|ZBX_NODATA
FIELD		|script_timeout	|t_varchar(32)	|'60s'	|NOT NULL	|ZBX_NODATA
FIELD		|item_test_timeout	|t_varchar(32)	|'60s'	|NOT NULL	|ZBX_NODATA
FIELD		|session_key	|t_varchar(32)|''	|NOT NULL	|ZBX_NODATA
FIELD		|url		|t_varchar(255)	|''	|NOT NULL	|ZBX_NODATA
FIELD		|report_test_timeout|t_varchar(32)|'60s'|NOT NULL	|ZBX_NODATA
FIELD		|dbversion_status	|t_shorttext|''	|NOT NULL	|ZBX_NODATA
FIELD		|hk_events_service|t_varchar(32)|'1d'	|NOT NULL	|ZBX_NODATA
FIELD		|passwd_min_length	|t_integer	|'8'	|NOT NULL	|ZBX_NODATA
FIELD		|passwd_check_rules	|t_integer	|'8'	|NOT NULL	|ZBX_NODATA
FIELD		|auditlog_enabled	|t_integer	|'1'	|NOT NULL	|ZBX_NODATA
FIELD		|ha_failover_delay	|t_varchar(32)	|'1m'	|NOT NULL	|ZBX_NODATA
FIELD		|geomaps_tile_provider|t_varchar(255)	|''	|NOT NULL	|0
FIELD		|geomaps_tile_url	|t_varchar(1024)|''	|NOT NULL	|ZBX_NODATA
FIELD		|geomaps_max_zoom	|t_integer	|'0'	|NOT NULL	|ZBX_NODATA
FIELD		|geomaps_attribution|t_varchar(1024)|''	|NOT NULL	|ZBX_NODATA
FIELD		|vault_provider	|t_integer	|'0'	|NOT NULL	|ZBX_NODATA
FIELD		|ldap_userdirectoryid	|t_id	|NULL |NULL	|0		|3|userdirectory	|userdirectoryid|RESTRICT
FIELD		|server_status		|t_shorttext	|''	|NOT NULL	|ZBX_NODATA
INDEX		|1		|alert_usrgrpid
INDEX		|2		|discovery_groupid
INDEX		|3		|ldap_userdirectoryid

TABLE|triggers|triggerid|ZBX_TEMPLATE
FIELD		|triggerid	|t_id		|	|NOT NULL	|0
FIELD		|expression	|t_varchar(2048)|''	|NOT NULL	|0
FIELD		|description	|t_varchar(255)	|''	|NOT NULL	|0
FIELD		|url		|t_varchar(2048)|''	|NOT NULL	|0
FIELD		|status		|t_integer	|'0'	|NOT NULL	|0
FIELD		|value		|t_integer	|'0'	|NOT NULL	|ZBX_NODATA
FIELD		|priority	|t_integer	|'0'	|NOT NULL	|0
FIELD		|lastchange	|t_integer	|'0'	|NOT NULL	|ZBX_NODATA
FIELD		|comments	|t_shorttext	|''	|NOT NULL	|0
FIELD		|error		|t_varchar(2048)|''	|NOT NULL	|ZBX_NODATA
FIELD		|templateid	|t_id		|	|NULL		|0			|1|triggers	|triggerid		|RESTRICT
FIELD		|type		|t_integer	|'0'	|NOT NULL	|0
FIELD		|state		|t_integer	|'0'	|NOT NULL	|ZBX_NODATA
FIELD		|flags		|t_integer	|'0'	|NOT NULL	|0
FIELD		|recovery_mode	|t_integer	|'0'	|NOT NULL	|0
FIELD		|recovery_expression|t_varchar(2048)|''	|NOT NULL	|0
FIELD		|correlation_mode|t_integer	|'0'	|NOT NULL	|0
FIELD		|correlation_tag|t_varchar(255)	|''	|NOT NULL	|0
FIELD		|manual_close	|t_integer	|'0'	|NOT NULL	|0
FIELD		|opdata		|t_varchar(255)	|''	|NOT NULL	|0
FIELD		|discover	|t_integer	|'0'	|NOT NULL	|0
FIELD		|event_name	|t_varchar(2048)|''	|NOT NULL	|0
FIELD		|uuid		|t_varchar(32)	|''	|NOT NULL	|0
FIELD		|url_name	|t_varchar(64)	|''	|NOT NULL	|0
INDEX		|1		|status
INDEX		|2		|value,lastchange
INDEX		|3		|templateid
CHANGELOG	|5

TABLE|trigger_depends|triggerdepid|ZBX_TEMPLATE
FIELD		|triggerdepid	|t_id		|	|NOT NULL	|0
FIELD		|triggerid_down	|t_id		|	|NOT NULL	|0			|1|triggers	|triggerid
FIELD		|triggerid_up	|t_id		|	|NOT NULL	|0			|2|triggers	|triggerid
UNIQUE		|1		|triggerid_down,triggerid_up
INDEX		|2		|triggerid_up

TABLE|functions|functionid|ZBX_TEMPLATE
FIELD		|functionid	|t_id		|	|NOT NULL	|0
FIELD		|itemid		|t_id		|	|NOT NULL	|0			|1|items	|		|RESTRICT
FIELD		|triggerid	|t_id		|	|NOT NULL	|0			|2|triggers	|		|RESTRICT
FIELD		|name		|t_varchar(12)	|''	|NOT NULL	|0
FIELD		|parameter	|t_varchar(255)	|'0'	|NOT NULL	|0
INDEX		|1		|triggerid
INDEX		|2		|itemid,name,parameter
CHANGELOG	|7

TABLE|graphs|graphid|ZBX_TEMPLATE
FIELD		|graphid	|t_id		|	|NOT NULL	|0
FIELD		|name		|t_varchar(128)	|''	|NOT NULL	|0
FIELD		|width		|t_integer	|'900'	|NOT NULL	|0
FIELD		|height		|t_integer	|'200'	|NOT NULL	|0
FIELD		|yaxismin	|t_double	|'0'	|NOT NULL	|0
FIELD		|yaxismax	|t_double	|'100'	|NOT NULL	|0
FIELD		|templateid	|t_id		|	|NULL		|0			|1|graphs	|graphid
FIELD		|show_work_period|t_integer	|'1'	|NOT NULL	|0
FIELD		|show_triggers	|t_integer	|'1'	|NOT NULL	|0
FIELD		|graphtype	|t_integer	|'0'	|NOT NULL	|0
FIELD		|show_legend	|t_integer	|'1'	|NOT NULL	|0
FIELD		|show_3d	|t_integer	|'0'	|NOT NULL	|0
FIELD		|percent_left	|t_double	|'0'	|NOT NULL	|0
FIELD		|percent_right	|t_double	|'0'	|NOT NULL	|0
FIELD		|ymin_type	|t_integer	|'0'	|NOT NULL	|0
FIELD		|ymax_type	|t_integer	|'0'	|NOT NULL	|0
FIELD		|ymin_itemid	|t_id		|	|NULL		|0			|2|items	|itemid		|RESTRICT
FIELD		|ymax_itemid	|t_id		|	|NULL		|0			|3|items	|itemid		|RESTRICT
FIELD		|flags		|t_integer	|'0'	|NOT NULL	|0
FIELD		|discover	|t_integer	|'0'	|NOT NULL	|0
FIELD		|uuid		|t_varchar(32)	|''	|NOT NULL	|0
INDEX		|1		|name
INDEX		|2		|templateid
INDEX		|3		|ymin_itemid
INDEX		|4		|ymax_itemid

TABLE|graphs_items|gitemid|ZBX_TEMPLATE
FIELD		|gitemid	|t_id		|	|NOT NULL	|0
FIELD		|graphid	|t_id		|	|NOT NULL	|0			|1|graphs
FIELD		|itemid		|t_id		|	|NOT NULL	|0			|2|items
FIELD		|drawtype	|t_integer	|'0'	|NOT NULL	|0
FIELD		|sortorder	|t_integer	|'0'	|NOT NULL	|0
FIELD		|color		|t_varchar(6)	|'009600'|NOT NULL	|0
FIELD		|yaxisside	|t_integer	|'0'	|NOT NULL	|0
FIELD		|calc_fnc	|t_integer	|'2'	|NOT NULL	|0
FIELD		|type		|t_integer	|'0'	|NOT NULL	|0
INDEX		|1		|itemid
INDEX		|2		|graphid

TABLE|graph_theme|graphthemeid|ZBX_DATA
FIELD		|graphthemeid	|t_id		|	|NOT NULL	|0
FIELD		|theme		|t_varchar(64)	|''	|NOT NULL	|0
FIELD		|backgroundcolor|t_varchar(6)	|''	|NOT NULL	|0
FIELD		|graphcolor	|t_varchar(6)	|''	|NOT NULL	|0
FIELD		|gridcolor	|t_varchar(6)	|''	|NOT NULL	|0
FIELD		|maingridcolor	|t_varchar(6)	|''	|NOT NULL	|0
FIELD		|gridbordercolor|t_varchar(6)	|''	|NOT NULL	|0
FIELD		|textcolor	|t_varchar(6)	|''	|NOT NULL	|0
FIELD		|highlightcolor	|t_varchar(6)	|''	|NOT NULL	|0
FIELD		|leftpercentilecolor|t_varchar(6)|''	|NOT NULL	|0
FIELD		|rightpercentilecolor|t_varchar(6)|''	|NOT NULL	|0
FIELD		|nonworktimecolor|t_varchar(6)	|''	|NOT NULL	|0
FIELD		|colorpalette	|t_varchar(255)	|''	|NOT NULL	|0
UNIQUE		|1		|theme

TABLE|globalmacro|globalmacroid|ZBX_DATA
FIELD		|globalmacroid	|t_id		|	|NOT NULL	|0
FIELD		|macro		|t_varchar(255)	|''	|NOT NULL	|ZBX_PROXY
FIELD		|value		|t_varchar(2048)|''	|NOT NULL	|ZBX_PROXY
FIELD		|description	|t_shorttext	|''	|NOT NULL	|0
FIELD		|type		|t_integer	|'0'	|NOT NULL	|ZBX_PROXY
UNIQUE		|1		|macro

TABLE|hostmacro|hostmacroid|ZBX_TEMPLATE
FIELD		|hostmacroid	|t_id		|	|NOT NULL	|0
FIELD		|hostid		|t_id		|	|NOT NULL	|ZBX_PROXY		|1|hosts
FIELD		|macro		|t_varchar(255)	|''	|NOT NULL	|ZBX_PROXY
FIELD		|value		|t_varchar(2048)|''	|NOT NULL	|ZBX_PROXY
FIELD		|description	|t_shorttext	|''	|NOT NULL	|0
FIELD		|type		|t_integer	|'0'	|NOT NULL	|ZBX_PROXY
FIELD		|automatic	|t_integer	|'0'	|NOT NULL	|ZBX_PROXY
UNIQUE		|1		|hostid,macro

TABLE|hosts_groups|hostgroupid|ZBX_TEMPLATE
FIELD		|hostgroupid	|t_id		|	|NOT NULL	|0
FIELD		|hostid		|t_id		|	|NOT NULL	|0			|1|hosts
FIELD		|groupid	|t_id		|	|NOT NULL	|0			|2|hstgrp
UNIQUE		|1		|hostid,groupid
INDEX		|2		|groupid

TABLE|hosts_templates|hosttemplateid|ZBX_TEMPLATE
FIELD		|hosttemplateid	|t_id		|	|NOT NULL	|0
FIELD		|hostid		|t_id		|	|NOT NULL	|ZBX_PROXY		|1|hosts
FIELD		|templateid	|t_id		|	|NOT NULL	|ZBX_PROXY		|2|hosts	|hostid
FIELD		|link_type	|t_integer	|'0'	|NOT NULL	|ZBX_PROXY
UNIQUE		|1		|hostid,templateid
INDEX		|2		|templateid

TABLE|valuemap_mapping|valuemap_mappingid|ZBX_TEMPLATE
FIELD		|valuemap_mappingid|t_id	|	|NOT NULL	|0
FIELD		|valuemapid	|t_id		|	|NOT NULL	|0			|1|valuemap
FIELD		|value		|t_varchar(64)	|''	|NOT NULL	|0
FIELD		|newvalue	|t_varchar(64)	|''	|NOT NULL	|0
FIELD		|type		|t_integer	|'0'	|NOT NULL	|0
FIELD		|sortorder	|t_integer	|'0'	|NOT NULL	|0
UNIQUE		|1		|valuemapid,value,type

TABLE|media|mediaid|ZBX_DATA
FIELD		|mediaid	|t_id		|	|NOT NULL	|0
FIELD		|userid		|t_id		|	|NOT NULL	|0			|1|users
FIELD		|mediatypeid	|t_id		|	|NOT NULL	|0			|2|media_type
FIELD		|sendto		|t_varchar(1024)|''	|NOT NULL	|0
FIELD		|active		|t_integer	|'0'	|NOT NULL	|0
FIELD		|severity	|t_integer	|'63'	|NOT NULL	|0
FIELD		|period		|t_varchar(1024)|'1-7,00:00-24:00'|NOT NULL|0
INDEX		|1		|userid
INDEX		|2		|mediatypeid

TABLE|rights|rightid|ZBX_DATA
FIELD		|rightid	|t_id		|	|NOT NULL	|0
FIELD		|groupid	|t_id		|	|NOT NULL	|0			|1|usrgrp	|usrgrpid
FIELD		|permission	|t_integer	|'0'	|NOT NULL	|0
FIELD		|id		|t_id		|	|NOT NULL	|0			|2|hstgrp	|groupid
INDEX		|1		|groupid
INDEX		|2		|id

TABLE|services|serviceid|ZBX_DATA
FIELD		|serviceid	|t_id		|	|NOT NULL	|0
FIELD		|name		|t_varchar(128)	|''	|NOT NULL	|0
FIELD		|status		|t_integer	|'-1'	|NOT NULL	|0
FIELD		|algorithm	|t_integer	|'0'	|NOT NULL	|0
FIELD		|sortorder	|t_integer	|'0'	|NOT NULL	|0
FIELD		|weight		|t_integer	|'0'	|NOT NULL	|0
FIELD		|propagation_rule|t_integer	|'0'	|NOT NULL	|0
FIELD		|propagation_value|t_integer	|'0'	|NOT NULL	|0
FIELD		|description	|t_shorttext	|''	|NOT NULL	|0
FIELD		|uuid		|t_varchar(32)	|''	|NOT NULL	|0
FIELD		|created_at	|t_integer	|'0'	|NOT NULL	|0

TABLE|services_links|linkid|ZBX_DATA
FIELD		|linkid		|t_id		|	|NOT NULL	|0
FIELD		|serviceupid	|t_id		|	|NOT NULL	|0			|1|services	|serviceid
FIELD		|servicedownid	|t_id		|	|NOT NULL	|0			|2|services	|serviceid
INDEX		|1		|servicedownid
UNIQUE		|2		|serviceupid,servicedownid

TABLE|icon_map|iconmapid|ZBX_DATA
FIELD		|iconmapid	|t_id		|	|NOT NULL	|0
FIELD		|name		|t_varchar(64)	|''	|NOT NULL	|0
FIELD		|default_iconid	|t_id		|	|NOT NULL	|0			|1|images	|imageid	|RESTRICT
UNIQUE		|1		|name
INDEX		|2		|default_iconid

TABLE|icon_mapping|iconmappingid|ZBX_DATA
FIELD		|iconmappingid	|t_id		|	|NOT NULL	|0
FIELD		|iconmapid	|t_id		|	|NOT NULL	|0			|1|icon_map
FIELD		|iconid		|t_id		|	|NOT NULL	|0			|2|images	|imageid	|RESTRICT
FIELD		|inventory_link	|t_integer	|'0'	|NOT NULL	|0
FIELD		|expression	|t_varchar(64)	|''	|NOT NULL	|0
FIELD		|sortorder	|t_integer	|'0'	|NOT NULL	|0
INDEX		|1		|iconmapid
INDEX		|2		|iconid

TABLE|sysmaps|sysmapid|ZBX_TEMPLATE
FIELD		|sysmapid	|t_id		|	|NOT NULL	|0
FIELD		|name		|t_varchar(128)	|''	|NOT NULL	|0
FIELD		|width		|t_integer	|'600'	|NOT NULL	|0
FIELD		|height		|t_integer	|'400'	|NOT NULL	|0
FIELD		|backgroundid	|t_id		|	|NULL		|0			|1|images	|imageid	|RESTRICT
FIELD		|label_type	|t_integer	|'2'	|NOT NULL	|0
FIELD		|label_location	|t_integer	|'0'	|NOT NULL	|0
FIELD		|highlight	|t_integer	|'1'	|NOT NULL	|0
FIELD		|expandproblem	|t_integer	|'1'	|NOT NULL	|0
FIELD		|markelements	|t_integer	|'0'	|NOT NULL	|0
FIELD		|show_unack	|t_integer	|'0'	|NOT NULL	|0
FIELD		|grid_size	|t_integer	|'50'	|NOT NULL	|0
FIELD		|grid_show	|t_integer	|'1'	|NOT NULL	|0
FIELD		|grid_align	|t_integer	|'1'	|NOT NULL	|0
FIELD		|label_format	|t_integer	|'0'	|NOT NULL	|0
FIELD		|label_type_host|t_integer	|'2'	|NOT NULL	|0
FIELD		|label_type_hostgroup|t_integer	|'2'	|NOT NULL	|0
FIELD		|label_type_trigger|t_integer	|'2'	|NOT NULL	|0
FIELD		|label_type_map|t_integer	|'2'	|NOT NULL	|0
FIELD		|label_type_image|t_integer	|'2'	|NOT NULL	|0
FIELD		|label_string_host|t_varchar(255)|''	|NOT NULL	|0
FIELD		|label_string_hostgroup|t_varchar(255)|''|NOT NULL	|0
FIELD		|label_string_trigger|t_varchar(255)|''	|NOT NULL	|0
FIELD		|label_string_map|t_varchar(255)|''	|NOT NULL	|0
FIELD		|label_string_image|t_varchar(255)|''	|NOT NULL	|0
FIELD		|iconmapid	|t_id		|	|NULL		|0			|2|icon_map	|		|RESTRICT
FIELD		|expand_macros	|t_integer	|'0'	|NOT NULL	|0
FIELD		|severity_min	|t_integer	|'0'	|NOT NULL	|0
FIELD		|userid		|t_id		|	|NOT NULL	|0			|3|users	|		|RESTRICT
FIELD		|private	|t_integer	|'1'	|NOT NULL	|0
FIELD		|show_suppressed|t_integer	|'0'	|NOT NULL	|0
UNIQUE		|1		|name
INDEX		|2		|backgroundid
INDEX		|3		|iconmapid

TABLE|sysmaps_elements|selementid|ZBX_TEMPLATE
FIELD		|selementid	|t_id		|	|NOT NULL	|0
FIELD		|sysmapid	|t_id		|	|NOT NULL	|0			|1|sysmaps
FIELD		|elementid	|t_id		|'0'	|NOT NULL	|0
FIELD		|elementtype	|t_integer	|'0'	|NOT NULL	|0
FIELD		|iconid_off	|t_id		|	|NULL		|0			|2|images	|imageid	|RESTRICT
FIELD		|iconid_on	|t_id		|	|NULL		|0			|3|images	|imageid	|RESTRICT
FIELD		|label		|t_varchar(2048)|''	|NOT NULL	|0
FIELD		|label_location	|t_integer	|'-1'	|NOT NULL	|0
FIELD		|x		|t_integer	|'0'	|NOT NULL	|0
FIELD		|y		|t_integer	|'0'	|NOT NULL	|0
FIELD		|iconid_disabled|t_id		|	|NULL		|0			|4|images	|imageid	|RESTRICT
FIELD		|iconid_maintenance|t_id	|	|NULL		|0			|5|images	|imageid	|RESTRICT
FIELD		|elementsubtype	|t_integer	|'0'	|NOT NULL	|0
FIELD		|areatype	|t_integer	|'0'	|NOT NULL	|0
FIELD		|width		|t_integer	|'200'	|NOT NULL	|0
FIELD		|height		|t_integer	|'200'	|NOT NULL	|0
FIELD		|viewtype	|t_integer	|'0'	|NOT NULL	|0
FIELD		|use_iconmap	|t_integer	|'1'	|NOT NULL	|0
FIELD		|evaltype	|t_integer		|'0'|NOT NULL	|0
INDEX		|1		|sysmapid
INDEX		|2		|iconid_off
INDEX		|3		|iconid_on
INDEX		|4		|iconid_disabled
INDEX		|5		|iconid_maintenance

TABLE|sysmaps_links|linkid|ZBX_TEMPLATE
FIELD		|linkid		|t_id		|	|NOT NULL	|0
FIELD		|sysmapid	|t_id		|	|NOT NULL	|0			|1|sysmaps
FIELD		|selementid1	|t_id		|	|NOT NULL	|0			|2|sysmaps_elements|selementid
FIELD		|selementid2	|t_id		|	|NOT NULL	|0			|3|sysmaps_elements|selementid
FIELD		|drawtype	|t_integer	|'0'	|NOT NULL	|0
FIELD		|color		|t_varchar(6)	|'000000'|NOT NULL	|0
FIELD		|label		|t_varchar(2048)|''	|NOT NULL	|0
INDEX		|1		|sysmapid
INDEX		|2		|selementid1
INDEX		|3		|selementid2

TABLE|sysmaps_link_triggers|linktriggerid|ZBX_TEMPLATE
FIELD		|linktriggerid	|t_id		|	|NOT NULL	|0
FIELD		|linkid		|t_id		|	|NOT NULL	|0			|1|sysmaps_links
FIELD		|triggerid	|t_id		|	|NOT NULL	|0			|2|triggers
FIELD		|drawtype	|t_integer	|'0'	|NOT NULL	|0
FIELD		|color		|t_varchar(6)	|'000000'|NOT NULL	|0
UNIQUE		|1		|linkid,triggerid
INDEX		|2		|triggerid

TABLE|sysmap_element_url|sysmapelementurlid|ZBX_TEMPLATE
FIELD		|sysmapelementurlid|t_id	|	|NOT NULL	|0
FIELD		|selementid	|t_id		|	|NOT NULL	|0			|1|sysmaps_elements
FIELD		|name		|t_varchar(255)	|	|NOT NULL	|0
FIELD		|url		|t_varchar(255)	|''	|NOT NULL	|0
UNIQUE		|1		|selementid,name

TABLE|sysmap_url|sysmapurlid|ZBX_TEMPLATE
FIELD		|sysmapurlid	|t_id		|	|NOT NULL	|0
FIELD		|sysmapid	|t_id		|	|NOT NULL	|0			|1|sysmaps
FIELD		|name		|t_varchar(255)	|	|NOT NULL	|0
FIELD		|url		|t_varchar(255)	|''	|NOT NULL	|0
FIELD		|elementtype	|t_integer	|'0'	|NOT NULL	|0
UNIQUE		|1		|sysmapid,name

TABLE|sysmap_user|sysmapuserid|ZBX_TEMPLATE
FIELD		|sysmapuserid|t_id		|	|NOT NULL	|0
FIELD		|sysmapid	|t_id		|	|NOT NULL	|0			|1|sysmaps
FIELD		|userid		|t_id		|	|NOT NULL	|0			|2|users
FIELD		|permission	|t_integer	|'2'	|NOT NULL	|0
UNIQUE		|1		|sysmapid,userid

TABLE|sysmap_usrgrp|sysmapusrgrpid|ZBX_TEMPLATE
FIELD		|sysmapusrgrpid|t_id		|	|NOT NULL	|0
FIELD		|sysmapid	|t_id		|	|NOT NULL	|0			|1|sysmaps
FIELD		|usrgrpid	|t_id		|	|NOT NULL	|0			|2|usrgrp
FIELD		|permission	|t_integer	|'2'	|NOT NULL	|0
UNIQUE		|1		|sysmapid,usrgrpid

TABLE|maintenances_hosts|maintenance_hostid|ZBX_DATA
FIELD		|maintenance_hostid|t_id	|	|NOT NULL	|0
FIELD		|maintenanceid	|t_id		|	|NOT NULL	|0			|1|maintenances
FIELD		|hostid		|t_id		|	|NOT NULL	|0			|2|hosts
UNIQUE		|1		|maintenanceid,hostid
INDEX		|2		|hostid

TABLE|maintenances_groups|maintenance_groupid|ZBX_DATA
FIELD		|maintenance_groupid|t_id	|	|NOT NULL	|0
FIELD		|maintenanceid	|t_id		|	|NOT NULL	|0			|1|maintenances
FIELD		|groupid	|t_id		|	|NOT NULL	|0			|2|hstgrp
UNIQUE		|1		|maintenanceid,groupid
INDEX		|2		|groupid

TABLE|timeperiods|timeperiodid|ZBX_DATA
FIELD		|timeperiodid	|t_id		|	|NOT NULL	|0
FIELD		|timeperiod_type|t_integer	|'0'	|NOT NULL	|0
FIELD		|every		|t_integer	|'1'	|NOT NULL	|0
FIELD		|month		|t_integer	|'0'	|NOT NULL	|0
FIELD		|dayofweek	|t_integer	|'0'	|NOT NULL	|0
FIELD		|day		|t_integer	|'0'	|NOT NULL	|0
FIELD		|start_time	|t_integer	|'0'	|NOT NULL	|0
FIELD		|period		|t_integer	|'0'	|NOT NULL	|0
FIELD		|start_date	|t_integer	|'0'	|NOT NULL	|0

TABLE|maintenances_windows|maintenance_timeperiodid|ZBX_DATA
FIELD		|maintenance_timeperiodid|t_id	|	|NOT NULL	|0
FIELD		|maintenanceid	|t_id		|	|NOT NULL	|0			|1|maintenances
FIELD		|timeperiodid	|t_id		|	|NOT NULL	|0			|2|timeperiods
UNIQUE		|1		|maintenanceid,timeperiodid
INDEX		|2		|timeperiodid

TABLE|regexps|regexpid|ZBX_DATA
FIELD		|regexpid	|t_id		|	|NOT NULL	|0
FIELD		|name		|t_varchar(128)	|''	|NOT NULL	|ZBX_PROXY
FIELD		|test_string	|t_shorttext	|''	|NOT NULL	|0
UNIQUE		|1		|name

TABLE|expressions|expressionid|ZBX_DATA
FIELD		|expressionid	|t_id		|	|NOT NULL	|0
FIELD		|regexpid	|t_id		|	|NOT NULL	|ZBX_PROXY		|1|regexps
FIELD		|expression	|t_varchar(255)	|''	|NOT NULL	|ZBX_PROXY
FIELD		|expression_type|t_integer	|'0'	|NOT NULL	|ZBX_PROXY
FIELD		|exp_delimiter	|t_varchar(1)	|''	|NOT NULL	|ZBX_PROXY
FIELD		|case_sensitive	|t_integer	|'0'	|NOT NULL	|ZBX_PROXY
INDEX		|1		|regexpid

TABLE|ids|table_name,field_name|0
FIELD		|table_name	|t_varchar(64)	|''	|NOT NULL	|0
FIELD		|field_name	|t_varchar(64)	|''	|NOT NULL	|0
FIELD		|nextid		|t_id		|	|NOT NULL	|0

-- History tables

TABLE|alerts|alertid|0
FIELD		|alertid	|t_id		|	|NOT NULL	|0
FIELD		|actionid	|t_id		|	|NOT NULL	|0			|1|actions
FIELD		|eventid	|t_id		|	|NOT NULL	|0			|2|events
FIELD		|userid		|t_id		|	|NULL		|0			|3|users
FIELD		|clock		|t_time		|'0'	|NOT NULL	|0
FIELD		|mediatypeid	|t_id		|	|NULL		|0			|4|media_type
FIELD		|sendto		|t_varchar(1024)|''	|NOT NULL	|0
FIELD		|subject	|t_varchar(255)	|''	|NOT NULL	|0
FIELD		|message	|t_text		|''	|NOT NULL	|0
FIELD		|status		|t_integer	|'0'	|NOT NULL	|0
FIELD		|retries	|t_integer	|'0'	|NOT NULL	|0
FIELD		|error		|t_varchar(2048)|''	|NOT NULL	|0
FIELD		|esc_step	|t_integer	|'0'	|NOT NULL	|0
FIELD		|alerttype	|t_integer	|'0'	|NOT NULL	|0
FIELD		|p_eventid	|t_id		|	|NULL		|0			|5|events	|eventid
FIELD		|acknowledgeid	|t_id		|	|NULL		|0			|6|acknowledges	|acknowledgeid
FIELD		|parameters	|t_text		|'{}'	|NOT NULL	|0
INDEX		|1		|actionid
INDEX		|2		|clock
INDEX		|3		|eventid
INDEX		|4		|status
INDEX		|5		|mediatypeid
INDEX		|6		|userid
INDEX		|7		|p_eventid
INDEX		|8		|acknowledgeid

TABLE|history|itemid,clock,ns|0
FIELD		|itemid		|t_id		|	|NOT NULL	|0			|-|items
FIELD		|clock		|t_time		|'0'	|NOT NULL	|0
FIELD		|value		|t_double	|'0.0000'|NOT NULL	|0
FIELD		|ns		|t_nanosec	|'0'	|NOT NULL	|0

TABLE|history_uint|itemid,clock,ns|0
FIELD		|itemid		|t_id		|	|NOT NULL	|0			|-|items
FIELD		|clock		|t_time		|'0'	|NOT NULL	|0
FIELD		|value		|t_bigint	|'0'	|NOT NULL	|0
FIELD		|ns		|t_nanosec	|'0'	|NOT NULL	|0

TABLE|history_str|itemid,clock,ns|0
FIELD		|itemid		|t_id		|	|NOT NULL	|0			|-|items
FIELD		|clock		|t_time		|'0'	|NOT NULL	|0
FIELD		|value		|t_varchar(255)	|''	|NOT NULL	|0
FIELD		|ns		|t_nanosec	|'0'	|NOT NULL	|0

TABLE|history_log|itemid,clock,ns|0
FIELD		|itemid		|t_id		|	|NOT NULL	|0			|-|items
FIELD		|clock		|t_time		|'0'	|NOT NULL	|0
FIELD		|timestamp	|t_time		|'0'	|NOT NULL	|0
FIELD		|source		|t_varchar(64)	|''	|NOT NULL	|0
FIELD		|severity	|t_integer	|'0'	|NOT NULL	|0
FIELD		|value		|t_text		|''	|NOT NULL	|0
FIELD		|logeventid	|t_integer	|'0'	|NOT NULL	|0
FIELD		|ns		|t_nanosec	|'0'	|NOT NULL	|0

TABLE|history_text|itemid,clock,ns|0
FIELD		|itemid		|t_id		|	|NOT NULL	|0			|-|items
FIELD		|clock		|t_time		|'0'	|NOT NULL	|0
FIELD		|value		|t_text		|''	|NOT NULL	|0
FIELD		|ns		|t_nanosec	|'0'	|NOT NULL	|0

TABLE|proxy_history|id|0
FIELD		|id		|t_serial	|	|NOT NULL	|0
FIELD		|itemid		|t_id		|	|NOT NULL	|0			|-|items
FIELD		|clock		|t_time		|'0'	|NOT NULL	|0
FIELD		|timestamp	|t_time		|'0'	|NOT NULL	|0
FIELD		|source		|t_varchar(64)	|''	|NOT NULL	|0
FIELD		|severity	|t_integer	|'0'	|NOT NULL	|0
FIELD		|value		|t_longtext	|''	|NOT NULL	|0
FIELD		|logeventid	|t_integer	|'0'	|NOT NULL	|0
FIELD		|ns		|t_nanosec	|'0'	|NOT NULL	|0
FIELD		|state		|t_integer	|'0'	|NOT NULL	|0
FIELD		|lastlogsize	|t_bigint	|'0'	|NOT NULL	|0
FIELD		|mtime		|t_integer	|'0'	|NOT NULL	|0
FIELD		|flags		|t_integer	|'0'	|NOT NULL	|0
FIELD		|write_clock	|t_time		|'0'	|NOT NULL	|0
INDEX		|1		|clock

TABLE|proxy_dhistory|id|0
FIELD		|id		|t_serial	|	|NOT NULL	|0
FIELD		|clock		|t_time		|'0'	|NOT NULL	|0
FIELD		|druleid	|t_id		|	|NOT NULL	|0			|-|drules
FIELD		|ip		|t_varchar(39)	|''	|NOT NULL	|0
FIELD		|port		|t_integer	|'0'	|NOT NULL	|0
FIELD		|value		|t_varchar(255)	|''	|NOT NULL	|0
FIELD		|status		|t_integer	|'0'	|NOT NULL	|0
FIELD		|dcheckid	|t_id		|	|NULL		|0			|-|dchecks
FIELD		|dns		|t_varchar(255)	|''	|NOT NULL	|0
INDEX		|1		|clock
INDEX		|2		|druleid

TABLE|events|eventid|0
FIELD		|eventid	|t_id		|	|NOT NULL	|0
FIELD		|source		|t_integer	|'0'	|NOT NULL	|0
FIELD		|object		|t_integer	|'0'	|NOT NULL	|0
FIELD		|objectid	|t_id		|'0'	|NOT NULL	|0
FIELD		|clock		|t_time		|'0'	|NOT NULL	|0
FIELD		|value		|t_integer	|'0'	|NOT NULL	|0
FIELD		|acknowledged	|t_integer	|'0'	|NOT NULL	|0
FIELD		|ns		|t_nanosec	|'0'	|NOT NULL	|0
FIELD		|name		|t_varchar(2048)|''	|NOT NULL	|0
FIELD		|severity	|t_integer	|'0'	|NOT NULL	|0
INDEX		|1		|source,object,objectid,clock
INDEX		|2		|source,object,clock

TABLE|event_symptom|eventid|0
FIELD		|eventid	|t_id		|	|NOT NULL	|0			|1|events	|eventid|
FIELD		|cause_eventid	|t_id		|	|NOT NULL	|0			|2|events	|eventid|	RESTRICT
FIELD		|rank_userid	|t_id		|	|NOT NULL	|0

TABLE|trends|itemid,clock|0
FIELD		|itemid		|t_id		|	|NOT NULL	|0			|-|items
FIELD		|clock		|t_time		|'0'	|NOT NULL	|0
FIELD		|num		|t_integer	|'0'	|NOT NULL	|0
FIELD		|value_min	|t_double	|'0.0000'|NOT NULL	|0
FIELD		|value_avg	|t_double	|'0.0000'|NOT NULL	|0
FIELD		|value_max	|t_double	|'0.0000'|NOT NULL	|0

TABLE|trends_uint|itemid,clock|0
FIELD		|itemid		|t_id		|	|NOT NULL	|0			|-|items
FIELD		|clock		|t_time		|'0'	|NOT NULL	|0
FIELD		|num		|t_integer	|'0'	|NOT NULL	|0
FIELD		|value_min	|t_bigint	|'0'	|NOT NULL	|0
FIELD		|value_avg	|t_bigint	|'0'	|NOT NULL	|0
FIELD		|value_max	|t_bigint	|'0'	|NOT NULL	|0

TABLE|acknowledges|acknowledgeid|0
FIELD		|acknowledgeid	|t_id		|	|NOT NULL	|0
FIELD		|userid		|t_id		|	|NOT NULL	|0			|1|users
FIELD		|eventid	|t_id		|	|NOT NULL	|0			|2|events
FIELD		|clock		|t_time		|'0'	|NOT NULL	|0
FIELD		|message	|t_varchar(2048)|''	|NOT NULL	|0
FIELD		|action		|t_integer	|'0'	|NOT NULL	|0
FIELD		|old_severity	|t_integer	|'0'	|NOT NULL	|0
FIELD		|new_severity	|t_integer	|'0'	|NOT NULL	|0
FIELD		|suppress_until	|t_time		|'0'	|NOT NULL	|0
FIELD		|taskid		|t_id		|	|NULL		|0			|-|task
INDEX		|1		|userid
INDEX		|2		|eventid
INDEX		|3		|clock

TABLE|auditlog|auditid|0
FIELD		|auditid	|t_cuid		|	|NOT NULL	|0
FIELD		|userid		|t_id		|	|NULL		|0
FIELD		|username	|t_varchar(100)	|''	|NOT NULL	|0
FIELD		|clock		|t_time		|'0'	|NOT NULL	|0
FIELD		|ip		|t_varchar(39)	|''	|NOT NULL	|0
FIELD		|action		|t_integer	|'0'	|NOT NULL	|0
FIELD		|resourcetype	|t_integer	|'0'	|NOT NULL	|0
FIELD		|resourceid	|t_id		|	|NULL		|0
FIELD		|resource_cuid	|t_cuid		|	|NULL		|0
FIELD		|resourcename	|t_varchar(255)	|''	|NOT NULL	|0
FIELD		|recordsetid	|t_cuid		|	|NOT NULL	|0
FIELD		|details	|t_longtext	|''	|NOT NULL	|0
INDEX		|1		|userid,clock
INDEX		|2		|clock
INDEX		|3		|resourcetype,resourceid

TABLE|service_alarms|servicealarmid|0
FIELD		|servicealarmid	|t_id		|	|NOT NULL	|0
FIELD		|serviceid	|t_id		|	|NOT NULL	|0			|1|services
FIELD		|clock		|t_time		|'0'	|NOT NULL	|0
FIELD		|value		|t_integer	|'-1'	|NOT NULL	|0
INDEX		|1		|serviceid,clock
INDEX		|2		|clock

TABLE|autoreg_host|autoreg_hostid|0
FIELD		|autoreg_hostid	|t_id		|	|NOT NULL	|0
FIELD		|proxy_hostid	|t_id		|	|NULL		|0			|1|hosts	|hostid
FIELD		|host		|t_varchar(128)	|''	|NOT NULL	|0
FIELD		|listen_ip	|t_varchar(39)	|''	|NOT NULL	|0
FIELD		|listen_port	|t_integer	|'0'	|NOT NULL	|0
FIELD		|listen_dns	|t_varchar(255)	|''	|NOT NULL	|0
FIELD		|host_metadata	|t_text		|''	|NOT NULL	|0
FIELD		|flags		|t_integer	|'0'	|NOT NULL	|0
FIELD		|tls_accepted	|t_integer	|'1'	|NOT NULL	|0
INDEX		|1		|host
INDEX		|2		|proxy_hostid

TABLE|proxy_autoreg_host|id|0
FIELD		|id		|t_serial	|	|NOT NULL	|0
FIELD		|clock		|t_time		|'0'	|NOT NULL	|0
FIELD		|host		|t_varchar(128)	|''	|NOT NULL	|0
FIELD		|listen_ip	|t_varchar(39)	|''	|NOT NULL	|0
FIELD		|listen_port	|t_integer	|'0'	|NOT NULL	|0
FIELD		|listen_dns	|t_varchar(255)	|''	|NOT NULL	|0
FIELD		|host_metadata	|t_text		|''	|NOT NULL	|0
FIELD		|flags		|t_integer	|'0'	|NOT NULL	|0
FIELD		|tls_accepted	|t_integer	|'1'	|NOT NULL	|0
INDEX		|1		|clock

TABLE|dhosts|dhostid|0
FIELD		|dhostid	|t_id		|	|NOT NULL	|0
FIELD		|druleid	|t_id		|	|NOT NULL	|0			|1|drules
FIELD		|status		|t_integer	|'0'	|NOT NULL	|0
FIELD		|lastup		|t_integer	|'0'	|NOT NULL	|0
FIELD		|lastdown	|t_integer	|'0'	|NOT NULL	|0
INDEX		|1		|druleid

TABLE|dservices|dserviceid|0
FIELD		|dserviceid	|t_id		|	|NOT NULL	|0
FIELD		|dhostid	|t_id		|	|NOT NULL	|0			|1|dhosts
FIELD		|value		|t_varchar(255)	|''	|NOT NULL	|0
FIELD		|port		|t_integer	|'0'	|NOT NULL	|0
FIELD		|status		|t_integer	|'0'	|NOT NULL	|0
FIELD		|lastup		|t_integer	|'0'	|NOT NULL	|0
FIELD		|lastdown	|t_integer	|'0'	|NOT NULL	|0
FIELD		|dcheckid	|t_id		|	|NOT NULL	|0			|2|dchecks
FIELD		|ip		|t_varchar(39)	|''	|NOT NULL	|0
FIELD		|dns		|t_varchar(255)	|''	|NOT NULL	|0
UNIQUE		|1		|dcheckid,ip,port
INDEX		|2		|dhostid

-- Other tables

TABLE|escalations|escalationid|0
FIELD		|escalationid	|t_id		|	|NOT NULL	|0
FIELD		|actionid	|t_id		|	|NOT NULL	|0			|-|actions
FIELD		|triggerid	|t_id		|	|NULL		|0			|-|triggers
FIELD		|eventid	|t_id		|	|NULL		|0			|-|events
FIELD		|r_eventid	|t_id		|	|NULL		|0			|-|events	|eventid
FIELD		|nextcheck	|t_time		|'0'	|NOT NULL	|0
FIELD		|esc_step	|t_integer	|'0'	|NOT NULL	|0
FIELD		|status		|t_integer	|'0'	|NOT NULL	|0
FIELD		|itemid		|t_id		|	|NULL		|0			|-|items
FIELD		|acknowledgeid	|t_id		|	|NULL		|0			|-|acknowledges
FIELD		|servicealarmid	|t_id		|	|NULL		|0			|-|service_alarms
FIELD		|serviceid	|t_id		|	|NULL		|0			|-|services
UNIQUE		|1		|triggerid,itemid,serviceid,escalationid
INDEX		|2		|eventid
INDEX		|3		|nextcheck

TABLE|globalvars|globalvarid|0
FIELD		|globalvarid	|t_id		|	|NOT NULL	|0
FIELD		|snmp_lastsize	|t_bigint	|'0'	|NOT NULL	|0

TABLE|graph_discovery|graphid|0
FIELD		|graphid	|t_id		|	|NOT NULL	|0			|1|graphs
FIELD		|parent_graphid	|t_id		|	|NOT NULL	|0			|2|graphs	|graphid	|RESTRICT
FIELD		|lastcheck	|t_integer	|'0'	|NOT NULL	|ZBX_NODATA
FIELD		|ts_delete	|t_time		|'0'	|NOT NULL	|ZBX_NODATA
INDEX		|1		|parent_graphid

TABLE|host_inventory|hostid|ZBX_TEMPLATE
FIELD		|hostid		|t_id		|	|NOT NULL	|0			|1|hosts
FIELD		|inventory_mode	|t_integer	|'0'	|NOT NULL	|0
FIELD		|type		|t_varchar(64)	|''	|NOT NULL	|ZBX_PROXY,ZBX_NODATA
FIELD		|type_full	|t_varchar(64)	|''	|NOT NULL	|ZBX_PROXY,ZBX_NODATA
FIELD		|name		|t_varchar(128)	|''	|NOT NULL	|ZBX_PROXY,ZBX_NODATA
FIELD		|alias		|t_varchar(128)	|''	|NOT NULL	|ZBX_PROXY,ZBX_NODATA
FIELD		|os		|t_varchar(128)	|''	|NOT NULL	|ZBX_PROXY,ZBX_NODATA
FIELD		|os_full	|t_varchar(255)	|''	|NOT NULL	|ZBX_PROXY,ZBX_NODATA
FIELD		|os_short	|t_varchar(128)	|''	|NOT NULL	|ZBX_PROXY,ZBX_NODATA
FIELD		|serialno_a	|t_varchar(64)	|''	|NOT NULL	|ZBX_PROXY,ZBX_NODATA
FIELD		|serialno_b	|t_varchar(64)	|''	|NOT NULL	|ZBX_PROXY,ZBX_NODATA
FIELD		|tag		|t_varchar(64)	|''	|NOT NULL	|ZBX_PROXY,ZBX_NODATA
FIELD		|asset_tag	|t_varchar(64)	|''	|NOT NULL	|ZBX_PROXY,ZBX_NODATA
FIELD		|macaddress_a	|t_varchar(64)	|''	|NOT NULL	|ZBX_PROXY,ZBX_NODATA
FIELD		|macaddress_b	|t_varchar(64)	|''	|NOT NULL	|ZBX_PROXY,ZBX_NODATA
FIELD		|hardware	|t_varchar(255)	|''	|NOT NULL	|ZBX_PROXY,ZBX_NODATA
FIELD		|hardware_full	|t_shorttext	|''	|NOT NULL	|ZBX_PROXY,ZBX_NODATA
FIELD		|software	|t_varchar(255)	|''	|NOT NULL	|ZBX_PROXY,ZBX_NODATA
FIELD		|software_full	|t_shorttext	|''	|NOT NULL	|ZBX_PROXY,ZBX_NODATA
FIELD		|software_app_a	|t_varchar(64)	|''	|NOT NULL	|ZBX_PROXY,ZBX_NODATA
FIELD		|software_app_b	|t_varchar(64)	|''	|NOT NULL	|ZBX_PROXY,ZBX_NODATA
FIELD		|software_app_c	|t_varchar(64)	|''	|NOT NULL	|ZBX_PROXY,ZBX_NODATA
FIELD		|software_app_d	|t_varchar(64)	|''	|NOT NULL	|ZBX_PROXY,ZBX_NODATA
FIELD		|software_app_e	|t_varchar(64)	|''	|NOT NULL	|ZBX_PROXY,ZBX_NODATA
FIELD		|contact	|t_shorttext	|''	|NOT NULL	|ZBX_PROXY,ZBX_NODATA
FIELD		|location	|t_shorttext	|''	|NOT NULL	|ZBX_PROXY,ZBX_NODATA
FIELD		|location_lat	|t_varchar(16)	|''	|NOT NULL	|ZBX_PROXY
FIELD		|location_lon	|t_varchar(16)	|''	|NOT NULL	|ZBX_PROXY
FIELD		|notes		|t_shorttext	|''	|NOT NULL	|ZBX_PROXY,ZBX_NODATA
FIELD		|chassis	|t_varchar(64)	|''	|NOT NULL	|ZBX_PROXY,ZBX_NODATA
FIELD		|model		|t_varchar(64)	|''	|NOT NULL	|ZBX_PROXY,ZBX_NODATA
FIELD		|hw_arch	|t_varchar(32)	|''	|NOT NULL	|ZBX_PROXY,ZBX_NODATA
FIELD		|vendor		|t_varchar(64)	|''	|NOT NULL	|ZBX_PROXY,ZBX_NODATA
FIELD		|contract_number|t_varchar(64)	|''	|NOT NULL	|ZBX_PROXY,ZBX_NODATA
FIELD		|installer_name	|t_varchar(64)	|''	|NOT NULL	|ZBX_PROXY,ZBX_NODATA
FIELD		|deployment_status|t_varchar(64)|''	|NOT NULL	|ZBX_PROXY,ZBX_NODATA
FIELD		|url_a		|t_varchar(255)	|''	|NOT NULL	|ZBX_PROXY,ZBX_NODATA
FIELD		|url_b		|t_varchar(255)	|''	|NOT NULL	|ZBX_PROXY,ZBX_NODATA
FIELD		|url_c		|t_varchar(255)	|''	|NOT NULL	|ZBX_PROXY,ZBX_NODATA
FIELD		|host_networks	|t_shorttext	|''	|NOT NULL	|ZBX_PROXY,ZBX_NODATA
FIELD		|host_netmask	|t_varchar(39)	|''	|NOT NULL	|ZBX_PROXY,ZBX_NODATA
FIELD		|host_router	|t_varchar(39)	|''	|NOT NULL	|ZBX_PROXY,ZBX_NODATA
FIELD		|oob_ip		|t_varchar(39)	|''	|NOT NULL	|ZBX_PROXY,ZBX_NODATA
FIELD		|oob_netmask	|t_varchar(39)	|''	|NOT NULL	|ZBX_PROXY,ZBX_NODATA
FIELD		|oob_router	|t_varchar(39)	|''	|NOT NULL	|ZBX_PROXY,ZBX_NODATA
FIELD		|date_hw_purchase|t_varchar(64)	|''	|NOT NULL	|ZBX_PROXY,ZBX_NODATA
FIELD		|date_hw_install|t_varchar(64)	|''	|NOT NULL	|ZBX_PROXY,ZBX_NODATA
FIELD		|date_hw_expiry	|t_varchar(64)	|''	|NOT NULL	|ZBX_PROXY,ZBX_NODATA
FIELD		|date_hw_decomm	|t_varchar(64)	|''	|NOT NULL	|ZBX_PROXY,ZBX_NODATA
FIELD		|site_address_a	|t_varchar(128)	|''	|NOT NULL	|ZBX_PROXY,ZBX_NODATA
FIELD		|site_address_b	|t_varchar(128)	|''	|NOT NULL	|ZBX_PROXY,ZBX_NODATA
FIELD		|site_address_c	|t_varchar(128)	|''	|NOT NULL	|ZBX_PROXY,ZBX_NODATA
FIELD		|site_city	|t_varchar(128)	|''	|NOT NULL	|ZBX_PROXY,ZBX_NODATA
FIELD		|site_state	|t_varchar(64)	|''	|NOT NULL	|ZBX_PROXY,ZBX_NODATA
FIELD		|site_country	|t_varchar(64)	|''	|NOT NULL	|ZBX_PROXY,ZBX_NODATA
FIELD		|site_zip	|t_varchar(64)	|''	|NOT NULL	|ZBX_PROXY,ZBX_NODATA
FIELD		|site_rack	|t_varchar(128)	|''	|NOT NULL	|ZBX_PROXY,ZBX_NODATA
FIELD		|site_notes	|t_shorttext	|''	|NOT NULL	|ZBX_PROXY,ZBX_NODATA
FIELD		|poc_1_name	|t_varchar(128)	|''	|NOT NULL	|ZBX_PROXY,ZBX_NODATA
FIELD		|poc_1_email	|t_varchar(128)	|''	|NOT NULL	|ZBX_PROXY,ZBX_NODATA
FIELD		|poc_1_phone_a	|t_varchar(64)	|''	|NOT NULL	|ZBX_PROXY,ZBX_NODATA
FIELD		|poc_1_phone_b	|t_varchar(64)	|''	|NOT NULL	|ZBX_PROXY,ZBX_NODATA
FIELD		|poc_1_cell	|t_varchar(64)	|''	|NOT NULL	|ZBX_PROXY,ZBX_NODATA
FIELD		|poc_1_screen	|t_varchar(64)	|''	|NOT NULL	|ZBX_PROXY,ZBX_NODATA
FIELD		|poc_1_notes	|t_shorttext	|''	|NOT NULL	|ZBX_PROXY,ZBX_NODATA
FIELD		|poc_2_name	|t_varchar(128)	|''	|NOT NULL	|ZBX_PROXY,ZBX_NODATA
FIELD		|poc_2_email	|t_varchar(128)	|''	|NOT NULL	|ZBX_PROXY,ZBX_NODATA
FIELD		|poc_2_phone_a	|t_varchar(64)	|''	|NOT NULL	|ZBX_PROXY,ZBX_NODATA
FIELD		|poc_2_phone_b	|t_varchar(64)	|''	|NOT NULL	|ZBX_PROXY,ZBX_NODATA
FIELD		|poc_2_cell	|t_varchar(64)	|''	|NOT NULL	|ZBX_PROXY,ZBX_NODATA
FIELD		|poc_2_screen	|t_varchar(64)	|''	|NOT NULL	|ZBX_PROXY,ZBX_NODATA
FIELD		|poc_2_notes	|t_shorttext	|''	|NOT NULL	|ZBX_PROXY,ZBX_NODATA

TABLE|housekeeper|housekeeperid|0
FIELD		|housekeeperid	|t_id		|	|NOT NULL	|0
FIELD		|tablename	|t_varchar(64)	|''	|NOT NULL	|0
FIELD		|field		|t_varchar(64)	|''	|NOT NULL	|0
FIELD		|value		|t_id		|	|NOT NULL	|0			|-|items

TABLE|images|imageid|0
FIELD		|imageid	|t_id		|	|NOT NULL	|0
FIELD		|imagetype	|t_integer	|'0'	|NOT NULL	|0
FIELD		|name		|t_varchar(64)	|'0'	|NOT NULL	|0
FIELD		|image		|t_image	|''	|NOT NULL	|0
UNIQUE		|1		|name

TABLE|item_discovery|itemdiscoveryid|ZBX_TEMPLATE
FIELD		|itemdiscoveryid|t_id		|	|NOT NULL	|0
FIELD		|itemid		|t_id		|	|NOT NULL	|0			|1|items
FIELD		|parent_itemid	|t_id		|	|NOT NULL	|0			|2|items	|itemid
FIELD		|key_		|t_varchar(2048)|''	|NOT NULL	|ZBX_NODATA
FIELD		|lastcheck	|t_integer	|'0'	|NOT NULL	|ZBX_NODATA
FIELD		|ts_delete	|t_time		|'0'	|NOT NULL	|ZBX_NODATA
UNIQUE		|1		|itemid,parent_itemid
INDEX		|2		|parent_itemid

TABLE|host_discovery|hostid|ZBX_TEMPLATE
FIELD		|hostid		|t_id		|	|NOT NULL	|0			|1|hosts
FIELD		|parent_hostid	|t_id		|	|NULL		|0			|2|hosts	|hostid		|RESTRICT
FIELD		|parent_itemid	|t_id		|	|NULL		|0			|3|items	|itemid		|RESTRICT
FIELD		|host		|t_varchar(128)	|''	|NOT NULL	|ZBX_NODATA
FIELD		|lastcheck	|t_integer	|'0'	|NOT NULL	|ZBX_NODATA
FIELD		|ts_delete	|t_time		|'0'	|NOT NULL	|ZBX_NODATA

TABLE|interface_discovery|interfaceid|0
FIELD		|interfaceid	|t_id		|	|NOT NULL	|0			|1|interface
FIELD		|parent_interfaceid|t_id	|	|NOT NULL	|0			|2|interface	|interfaceid

TABLE|profiles|profileid|0
FIELD		|profileid	|t_id		|	|NOT NULL	|0
FIELD		|userid		|t_id		|	|NOT NULL	|0			|1|users
FIELD		|idx		|t_varchar(96)	|''	|NOT NULL	|0
FIELD		|idx2		|t_id		|'0'	|NOT NULL	|0
FIELD		|value_id	|t_id		|'0'	|NOT NULL	|0
FIELD		|value_int	|t_integer	|'0'	|NOT NULL	|0
FIELD		|value_str	|t_text		|''	|NOT NULL	|0
FIELD		|source		|t_varchar(96)	|''	|NOT NULL	|0
FIELD		|type		|t_integer	|'0'	|NOT NULL	|0
INDEX		|1		|userid,idx,idx2
INDEX		|2		|userid,profileid

TABLE|sessions|sessionid|0
FIELD		|sessionid	|t_varchar(32)	|''	|NOT NULL	|0
FIELD		|userid		|t_id		|	|NOT NULL	|0			|1|users
FIELD		|lastaccess	|t_integer	|'0'	|NOT NULL	|0
FIELD		|status		|t_integer	|'0'	|NOT NULL	|0
INDEX		|1		|userid,status,lastaccess

TABLE|trigger_discovery|triggerid|0
FIELD		|triggerid	|t_id		|	|NOT NULL	|0			|1|triggers
FIELD		|parent_triggerid|t_id		|	|NOT NULL	|0			|2|triggers	|triggerid	|RESTRICT
FIELD		|lastcheck	|t_integer	|'0'	|NOT NULL	|ZBX_NODATA
FIELD		|ts_delete	|t_time		|'0'	|NOT NULL	|ZBX_NODATA
INDEX		|1		|parent_triggerid

TABLE|item_condition|item_conditionid|ZBX_TEMPLATE
FIELD		|item_conditionid|t_id		|	|NOT NULL	|0
FIELD		|itemid		|t_id		|	|NOT NULL	|0			|1|items
FIELD		|operator	|t_integer	|'8'	|NOT NULL	|0
FIELD		|macro		|t_varchar(64)	|''	|NOT NULL	|0
FIELD		|value		|t_varchar(255)	|''	|NOT NULL	|0
INDEX		|1		|itemid

TABLE|item_rtdata|itemid|ZBX_TEMPLATE
FIELD		|itemid		|t_id		|	|NOT NULL	|0			|1|items
FIELD		|lastlogsize	|t_bigint	|'0'	|NOT NULL	|ZBX_PROXY,ZBX_NODATA
FIELD		|state		|t_integer	|'0'	|NOT NULL	|ZBX_NODATA
FIELD		|mtime		|t_integer	|'0'	|NOT NULL	|ZBX_PROXY,ZBX_NODATA
FIELD		|error		|t_varchar(2048)|''	|NOT NULL	|ZBX_NODATA

TABLE|opinventory|operationid|ZBX_DATA
FIELD		|operationid	|t_id		|	|NOT NULL	|0			|1|operations
FIELD		|inventory_mode	|t_integer	|'0'	|NOT NULL	|0

TABLE|trigger_tag|triggertagid|ZBX_TEMPLATE
FIELD		|triggertagid	|t_id		|	|NOT NULL	|0
FIELD		|triggerid	|t_id		|	|NOT NULL	|0			|1|triggers	|		|RESTRICT
FIELD		|tag		|t_varchar(255)	|''	|NOT NULL	|0
FIELD		|value		|t_varchar(255)	|''	|NOT NULL	|0
INDEX		|1		|triggerid
CHANGELOG	|6

TABLE|event_tag|eventtagid|0
FIELD		|eventtagid	|t_id		|	|NOT NULL	|0
FIELD		|eventid	|t_id		|	|NOT NULL	|0			|1|events
FIELD		|tag		|t_varchar(255)	|''	|NOT NULL	|0
FIELD		|value		|t_varchar(255)	|''	|NOT NULL	|0
INDEX		|1		|eventid

TABLE|problem|eventid|0
FIELD		|eventid	|t_id		|	|NOT NULL	|0			|1|events
FIELD		|source		|t_integer	|'0'	|NOT NULL	|0
FIELD		|object		|t_integer	|'0'	|NOT NULL	|0
FIELD		|objectid	|t_id		|'0'	|NOT NULL	|0
FIELD		|clock		|t_time		|'0'	|NOT NULL	|0
FIELD		|ns		|t_nanosec	|'0'	|NOT NULL	|0
FIELD		|r_eventid	|t_id		|	|NULL		|0			|2|events	|eventid
FIELD		|r_clock	|t_time		|'0'	|NOT NULL	|0
FIELD		|r_ns		|t_nanosec	|'0'	|NOT NULL	|0
FIELD		|correlationid	|t_id		|	|NULL		|0			|-|correlation
FIELD		|userid		|t_id		|	|NULL		|0			|-|users
FIELD		|name		|t_varchar(2048)|''	|NOT NULL	|0
FIELD		|acknowledged	|t_integer	|'0'	|NOT NULL	|0
FIELD		|severity	|t_integer	|'0'	|NOT NULL	|0
FIELD		|rank_userid 	|t_id		|	|NULL		|0
FIELD		|cause_eventid	|t_id		|	|NULL		|0			|3|events	|eventid	|RESTRICT
INDEX		|1		|source,object,objectid
INDEX		|2		|r_clock
INDEX		|3		|r_eventid

TABLE|problem_tag|problemtagid|0
FIELD		|problemtagid	|t_id		|	|NOT NULL	|0
FIELD		|eventid	|t_id		|	|NOT NULL	|0			|1|problem
FIELD		|tag		|t_varchar(255)	|''	|NOT NULL	|0
FIELD		|value		|t_varchar(255)	|''	|NOT NULL	|0
INDEX		|1		|eventid,tag,value

TABLE|tag_filter|tag_filterid|0
FIELD		|tag_filterid	|t_id		|	|NOT NULL	|0
FIELD		|usrgrpid	|t_id		|	|NOT NULL	|0 			|1|usrgrp	|usrgrpid
FIELD		|groupid	|t_id		|	|NOT NULL	|0			|2|hstgrp	|groupid
FIELD		|tag	|t_varchar(255)	|'' |NOT NULL	|0
FIELD		|value	|t_varchar(255)	|'' |NOT NULL	|0

TABLE|event_recovery|eventid|0
FIELD		|eventid	|t_id		|	|NOT NULL	|0			|1|events
FIELD		|r_eventid	|t_id		|	|NOT NULL	|0			|2|events	|eventid
FIELD		|c_eventid	|t_id		|	|NULL		|0			|3|events	|eventid
FIELD		|correlationid	|t_id		|	|NULL		|0			|-|correlation
FIELD		|userid		|t_id		|	|NULL		|0			|-|users
INDEX		|1		|r_eventid
INDEX		|2		|c_eventid

TABLE|correlation|correlationid|ZBX_DATA
FIELD		|correlationid	|t_id		|	|NOT NULL	|0
FIELD		|name		|t_varchar(255)	|''	|NOT NULL	|0
FIELD		|description	|t_shorttext	|''	|NOT NULL	|0
FIELD		|evaltype	|t_integer	|'0'	|NOT NULL	|0
FIELD		|status		|t_integer	|'0'	|NOT NULL	|0
FIELD		|formula	|t_varchar(255)	|''	|NOT NULL	|0
INDEX		|1		|status
UNIQUE		|2		|name

TABLE|corr_condition|corr_conditionid|ZBX_DATA
FIELD		|corr_conditionid|t_id		|	|NOT NULL	|0
FIELD		|correlationid	|t_id		|	|NOT NULL	|0			|1|correlation
FIELD		|type		|t_integer	|'0'	|NOT NULL	|0
INDEX		|1		|correlationid

TABLE|corr_condition_tag|corr_conditionid|ZBX_DATA
FIELD		|corr_conditionid|t_id		|	|NOT NULL	|0			|1|corr_condition
FIELD		|tag		|t_varchar(255)	|''	|NOT NULL	|0

TABLE|corr_condition_group|corr_conditionid|ZBX_DATA
FIELD		|corr_conditionid|t_id		|	|NOT NULL	|0			|1|corr_condition
FIELD		|operator	|t_integer	|'0'	|NOT NULL	|0
FIELD		|groupid	|t_id		|	|NOT NULL	|0			|2|hstgrp	|	|RESTRICT
INDEX		|1		|groupid

TABLE|corr_condition_tagpair|corr_conditionid|ZBX_DATA
FIELD		|corr_conditionid|t_id		|	|NOT NULL	|0			|1|corr_condition
FIELD		|oldtag		|t_varchar(255)	|''	|NOT NULL	|0
FIELD		|newtag		|t_varchar(255)	|''	|NOT NULL	|0

TABLE|corr_condition_tagvalue|corr_conditionid|ZBX_DATA
FIELD		|corr_conditionid|t_id		|	|NOT NULL	|0			|1|corr_condition
FIELD		|tag		|t_varchar(255)	|''	|NOT NULL	|0
FIELD		|operator	|t_integer	|'0'	|NOT NULL	|0
FIELD		|value		|t_varchar(255)	|''	|NOT NULL	|0

TABLE|corr_operation|corr_operationid|ZBX_DATA
FIELD		|corr_operationid|t_id		|	|NOT NULL	|0
FIELD		|correlationid	|t_id		|	|NOT NULL	|0			|1|correlation
FIELD		|type		|t_integer	|'0'	|NOT NULL	|0
INDEX		|1		|correlationid

TABLE|task|taskid|0
FIELD		|taskid		|t_id		|	|NOT NULL	|0
FIELD		|type		|t_integer	|	|NOT NULL	|0
FIELD		|status		|t_integer	|'0'	|NOT NULL	|0
FIELD		|clock		|t_integer	|'0'	|NOT NULL	|0
FIELD		|ttl		|t_integer	|'0'	|NOT NULL	|0
FIELD		|proxy_hostid	|t_id		|	|NULL		|0			|1|hosts	|hostid
INDEX		|1		|status,proxy_hostid

TABLE|task_close_problem|taskid|0
FIELD		|taskid		|t_id		|	|NOT NULL	|0			|1|task
FIELD		|acknowledgeid	|t_id		|	|NOT NULL	|0			|-|acknowledges

TABLE|item_preproc|item_preprocid|ZBX_TEMPLATE
FIELD		|item_preprocid	|t_id		|	|NOT NULL	|0
FIELD		|itemid		|t_id		|	|NOT NULL	|ZBX_PROXY			|1|items	|		|RESTRICT
FIELD		|step		|t_integer	|'0'	|NOT NULL	|ZBX_PROXY
FIELD		|type		|t_integer	|'0'	|NOT NULL	|ZBX_PROXY
FIELD		|params		|t_text		|''	|NOT NULL	|ZBX_PROXY
FIELD		|error_handler	|t_integer	|'0'	|NOT NULL	|ZBX_PROXY
FIELD		|error_handler_params|t_varchar(255)|''	|NOT NULL	|ZBX_PROXY
INDEX		|1		|itemid,step
CHANGELOG	|8

TABLE|task_remote_command|taskid|0
FIELD		|taskid		|t_id		|	|NOT NULL	|0			|1|task
FIELD		|command_type	|t_integer	|'0'	|NOT NULL	|0
FIELD		|execute_on	|t_integer	|'0'	|NOT NULL	|0
FIELD		|port		|t_integer	|'0'	|NOT NULL	|0
FIELD		|authtype	|t_integer	|'0'	|NOT NULL	|0
FIELD		|username	|t_varchar(64)	|''	|NOT NULL	|0
FIELD		|password	|t_varchar(64)	|''	|NOT NULL	|0
FIELD		|publickey	|t_varchar(64)	|''	|NOT NULL	|0
FIELD		|privatekey	|t_varchar(64)	|''	|NOT NULL	|0
FIELD		|command	|t_text		|''	|NOT NULL	|0
FIELD		|alertid	|t_id		|	|NULL		|0			|-|alerts
FIELD		|parent_taskid	|t_id		|	|NOT NULL	|0			|-|task		|taskid
FIELD		|hostid		|t_id		|	|NOT NULL	|0			|-|hosts

TABLE|task_remote_command_result|taskid|0
FIELD		|taskid		|t_id		|	|NOT NULL	|0			|1|task
FIELD		|status		|t_integer	|'0'	|NOT NULL	|0
FIELD		|parent_taskid	|t_id		|	|NOT NULL	|0			|-|task		|taskid
FIELD		|info		|t_shorttext	|''	|NOT NULL	|0

TABLE|task_data|taskid|0
FIELD		|taskid		|t_id		|	|NOT NULL	|0			|1|task
FIELD		|type		|t_integer	|'0'	|NOT NULL	|0
FIELD		|data		|t_text		|''	|NOT NULL	|0
FIELD		|parent_taskid	|t_id		|	|NULL		|0			|-|task		|taskid

TABLE|task_result|taskid|0
FIELD		|taskid		|t_id		|	|NOT NULL	|0			|1|task
FIELD		|status		|t_integer	|'0'	|NOT NULL	|0
FIELD		|parent_taskid	|t_id		|	|NOT NULL	|0			|-|task		|taskid
FIELD		|info		|t_text		|''	|NOT NULL	|0
INDEX		|1		|parent_taskid

TABLE|task_acknowledge|taskid|0
FIELD		|taskid		|t_id		|	|NOT NULL	|0			|1|task
FIELD		|acknowledgeid	|t_id		|	|NOT NULL	|0			|-|acknowledges

TABLE|sysmap_shape|sysmap_shapeid|ZBX_TEMPLATE
FIELD		|sysmap_shapeid	|t_id		|	|NOT NULL	|0
FIELD		|sysmapid	|t_id		|	|NOT NULL	|0			|1|sysmaps
FIELD		|type		|t_integer	|'0'	|NOT NULL	|0
FIELD		|x		|t_integer	|'0'	|NOT NULL	|0
FIELD		|y		|t_integer	|'0'	|NOT NULL	|0
FIELD		|width		|t_integer	|'200'	|NOT NULL	|0
FIELD		|height		|t_integer	|'200'	|NOT NULL	|0
FIELD		|text		|t_shorttext	|''	|NOT NULL	|0
FIELD		|font		|t_integer	|'9'	|NOT NULL	|0
FIELD		|font_size	|t_integer	|'11'	|NOT NULL	|0
FIELD		|font_color	|t_varchar(6)	|'000000'|NOT NULL	|0
FIELD		|text_halign	|t_integer	|'0'	|NOT NULL	|0
FIELD		|text_valign	|t_integer	|'0'	|NOT NULL	|0
FIELD		|border_type	|t_integer	|'0'	|NOT NULL	|0
FIELD		|border_width	|t_integer	|'1'	|NOT NULL	|0
FIELD		|border_color	|t_varchar(6)	|'000000'|NOT NULL	|0
FIELD		|background_color|t_varchar(6)	|''	|NOT NULL	|0
FIELD		|zindex		|t_integer	|'0'	|NOT NULL	|0
INDEX		|1		|sysmapid

TABLE|sysmap_element_trigger|selement_triggerid|ZBX_TEMPLATE
FIELD		|selement_triggerid	|t_id	|	|NOT NULL	|0
FIELD		|selementid		|t_id	|	|NOT NULL	|0			|1|sysmaps_elements
FIELD		|triggerid		|t_id	|	|NOT NULL	|0			|2|triggers
UNIQUE		|1			|selementid,triggerid

TABLE|httptest_field|httptest_fieldid|ZBX_TEMPLATE
FIELD		|httptest_fieldid	|t_id		|	|NOT NULL	|0
FIELD		|httptestid		|t_id		|	|NOT NULL	|ZBX_PROXY	|1|httptest	|		|RESTRICT
FIELD		|type			|t_integer	|'0'	|NOT NULL	|ZBX_PROXY
FIELD		|name			|t_varchar(255)	|''	|NOT NULL	|ZBX_PROXY
FIELD		|value			|t_shorttext	|''	|NOT NULL	|ZBX_PROXY
INDEX		|1			|httptestid
CHANGELOG	|12

TABLE|httpstep_field|httpstep_fieldid|ZBX_TEMPLATE
FIELD		|httpstep_fieldid	|t_id		|	|NOT NULL	|0
FIELD		|httpstepid		|t_id		|	|NOT NULL	|ZBX_PROXY	|1|httpstep	|		|RESTRICT
FIELD		|type			|t_integer	|'0'	|NOT NULL	|ZBX_PROXY
FIELD		|name			|t_varchar(255)	|''	|NOT NULL	|ZBX_PROXY
FIELD		|value			|t_shorttext	|''	|NOT NULL	|ZBX_PROXY
INDEX		|1			|httpstepid
CHANGELOG	|15

TABLE|dashboard|dashboardid|ZBX_DASHBOARD
FIELD		|dashboardid	|t_id		|	|NOT NULL	|0
FIELD		|name		|t_varchar(255)	|	|NOT NULL	|0
FIELD		|userid		|t_id		|	|NULL		|0			|1|users	|	|RESTRICT
FIELD		|private	|t_integer	|'1'	|NOT NULL	|0
FIELD		|templateid	|t_id		|	|NULL		|0			|2|hosts	|hostid
FIELD		|display_period	|t_integer	|'30'	|NOT NULL	|0
FIELD		|auto_start	|t_integer	|'1'	|NOT NULL	|0
FIELD		|uuid		|t_varchar(32)	|''	|NOT NULL	|0
INDEX		|1		|userid
INDEX		|2		|templateid

TABLE|dashboard_user|dashboard_userid|ZBX_DASHBOARD
FIELD		|dashboard_userid|t_id		|	|NOT NULL	|0
FIELD		|dashboardid	|t_id		|	|NOT NULL	|0			|1|dashboard
FIELD		|userid		|t_id		|	|NOT NULL	|0			|2|users
FIELD		|permission	|t_integer	|'2'	|NOT NULL	|0
UNIQUE		|1		|dashboardid,userid

TABLE|dashboard_usrgrp|dashboard_usrgrpid|ZBX_DASHBOARD
FIELD		|dashboard_usrgrpid|t_id	|	|NOT NULL	|0
FIELD		|dashboardid	|t_id		|	|NOT NULL	|0			|1|dashboard
FIELD		|usrgrpid	|t_id		|	|NOT NULL	|0			|2|usrgrp
FIELD		|permission	|t_integer	|'2'	|NOT NULL	|0
UNIQUE		|1		|dashboardid,usrgrpid

TABLE|dashboard_page|dashboard_pageid|ZBX_DASHBOARD
FIELD		|dashboard_pageid|t_id		|	|NOT NULL	|0
FIELD		|dashboardid	|t_id		|	|NOT NULL	|0		|1|dashboard
FIELD		|name		|t_varchar(255)	|''	|NOT NULL	|0
FIELD		|display_period	|t_integer	|'0'	|NOT NULL	|0
FIELD		|sortorder	|t_integer	|'0'	|NOT NULL	|0
INDEX		|1		|dashboardid

TABLE|widget|widgetid|ZBX_DASHBOARD
FIELD		|widgetid	|t_id		|	|NOT NULL	|0
FIELD		|type		|t_varchar(255)	|''	|NOT NULL	|0
FIELD		|name		|t_varchar(255)	|''	|NOT NULL	|0
FIELD		|x		|t_integer	|'0'	|NOT NULL	|0
FIELD		|y		|t_integer	|'0'	|NOT NULL	|0
FIELD		|width		|t_integer	|'1'	|NOT NULL	|0
FIELD		|height		|t_integer	|'2'	|NOT NULL	|0
FIELD		|view_mode	|t_integer	|'0'	|NOT NULL	|0
FIELD		|dashboard_pageid|t_id		|	|NOT NULL	|0		|1|dashboard_page
INDEX		|1		|dashboard_pageid

TABLE|widget_field|widget_fieldid|ZBX_DASHBOARD
FIELD		|widget_fieldid	|t_id		|	|NOT NULL	|0
FIELD		|widgetid	|t_id		|	|NOT NULL	|0			|1|widget
FIELD		|type		|t_integer	|'0'	|NOT NULL	|0
FIELD		|name		|t_varchar(255)	|''	|NOT NULL	|0
FIELD		|value_int	|t_integer	|'0'	|NOT NULL	|0
FIELD		|value_str	|t_varchar(255)	|''	|NOT NULL	|0
FIELD		|value_groupid	|t_id		|	|NULL		|0			|2|hstgrp	|groupid
FIELD		|value_hostid	|t_id		|	|NULL		|0			|3|hosts	|hostid
FIELD		|value_itemid	|t_id		|	|NULL		|0			|4|items	|itemid
FIELD		|value_graphid	|t_id		|	|NULL		|0			|5|graphs	|graphid
FIELD		|value_sysmapid	|t_id		|	|NULL		|0			|6|sysmaps	|sysmapid
FIELD		|value_serviceid|t_id		|	|NULL		|0			|7|services	|serviceid
FIELD		|value_slaid	|t_id		|	|NULL		|0			|8|sla		|slaid
INDEX		|1		|widgetid
INDEX		|2		|value_groupid
INDEX		|3		|value_hostid
INDEX		|4		|value_itemid
INDEX		|5		|value_graphid
INDEX		|6		|value_sysmapid
INDEX		|7		|value_serviceid
INDEX		|8		|value_slaid

TABLE|task_check_now|taskid|0
FIELD		|taskid		|t_id		|	|NOT NULL	|0			|1|task
FIELD		|itemid		|t_id		|	|NOT NULL	|0			|-|items

TABLE|event_suppress|event_suppressid|0
FIELD		|event_suppressid|t_id		|	|NOT NULL	|0
FIELD		|eventid	|t_id		|	|NOT NULL	|0			|1|events
FIELD		|maintenanceid	|t_id		|	|NULL		|0			|2|maintenances
FIELD		|suppress_until	|t_time		|'0'	|NOT NULL	|0
FIELD		|userid		|t_id		|	|NULL		|0			|3|users
UNIQUE		|1		|eventid,maintenanceid
INDEX		|2		|suppress_until
INDEX		|3		|maintenanceid

TABLE|maintenance_tag|maintenancetagid|ZBX_DATA
FIELD		|maintenancetagid|t_id		|	|NOT NULL	|0
FIELD		|maintenanceid	|t_id		|	|NOT NULL	|0			|1|maintenances
FIELD		|tag		|t_varchar(255)	|''	|NOT NULL	|0
FIELD		|operator	|t_integer	|'2'	|NOT NULL	|0
FIELD		|value		|t_varchar(255)	|''	|NOT NULL	|0
INDEX		|1		|maintenanceid

TABLE|lld_macro_path|lld_macro_pathid|ZBX_TEMPLATE
FIELD		|lld_macro_pathid|t_id		|	|NOT NULL	|0
FIELD		|itemid		|t_id		|	|NOT NULL	|0			|1|items
FIELD		|lld_macro	|t_varchar(255)	|''	|NOT NULL	|0
FIELD		|path		|t_varchar(255)	|''	|NOT NULL	|0
UNIQUE		|1		|itemid,lld_macro

TABLE|host_tag|hosttagid|ZBX_TEMPLATE
FIELD		|hosttagid	|t_id		|	|NOT NULL	|0
FIELD		|hostid		|t_id		|	|NOT NULL	|0			|1|hosts	|		|RESTRICT
FIELD		|tag		|t_varchar(255)	|''	|NOT NULL	|0
FIELD		|value		|t_varchar(255)	|''	|NOT NULL	|0
FIELD		|automatic	|t_integer	|'0'	|NOT NULL	|0
INDEX		|1		|hostid
CHANGELOG	|2

TABLE|config_autoreg_tls|autoreg_tlsid|ZBX_DATA
FIELD		|autoreg_tlsid	|t_id		|	|NOT NULL	|0
FIELD		|tls_psk_identity|t_varchar(128)|''	|NOT NULL	|ZBX_PROXY
FIELD		|tls_psk	|t_varchar(512)	|''	|NOT NULL	|ZBX_PROXY
UNIQUE		|1		|tls_psk_identity

TABLE|module|moduleid|ZBX_DATA
FIELD		|moduleid	|t_id		|	|NOT NULL	|0
FIELD		|id		|t_varchar(255)	|''	|NOT NULL	|0
FIELD		|relative_path	|t_varchar(255)	|''	|NOT NULL	|0
FIELD		|status		|t_integer	|'0'	|NOT NULL	|0
FIELD		|config		|t_shorttext	|''	|NOT NULL	|0

TABLE|interface_snmp|interfaceid|ZBX_TEMPLATE
FIELD		|interfaceid	|t_id		|	|NOT NULL	|0			|1|interface
FIELD		|version	|t_integer	|'2'	|NOT NULL	|ZBX_PROXY
FIELD		|bulk		|t_integer	|'1'	|NOT NULL	|ZBX_PROXY
FIELD		|community	|t_varchar(64)	|''	|NOT NULL	|ZBX_PROXY
FIELD		|securityname	|t_varchar(64)	|''	|NOT NULL	|ZBX_PROXY
FIELD		|securitylevel	|t_integer	|'0'	|NOT NULL	|ZBX_PROXY
FIELD		|authpassphrase	|t_varchar(64)	|''	|NOT NULL	|ZBX_PROXY
FIELD		|privpassphrase	|t_varchar(64)	|''	|NOT NULL	|ZBX_PROXY
FIELD		|authprotocol	|t_integer	|'0'	|NOT NULL	|ZBX_PROXY
FIELD		|privprotocol	|t_integer	|'0'	|NOT NULL	|ZBX_PROXY
FIELD		|contextname	|t_varchar(255)	|''	|NOT NULL	|ZBX_PROXY

TABLE|lld_override|lld_overrideid|ZBX_TEMPLATE
FIELD		|lld_overrideid	|t_id		|	|NOT NULL	|0
FIELD		|itemid		|t_id		|	|NOT NULL	|0	|1|items
FIELD		|name		|t_varchar(255)	|''	|NOT NULL	|0
FIELD		|step		|t_integer	|'0'	|NOT NULL	|0
FIELD		|evaltype	|t_integer	|'0'	|NOT NULL	|0
FIELD		|formula	|t_varchar(255)	|''	|NOT NULL	|0
FIELD		|stop		|t_integer	|'0'	|NOT NULL	|0
UNIQUE		|1		|itemid,name

TABLE|lld_override_condition|lld_override_conditionid|ZBX_TEMPLATE
FIELD	|lld_override_conditionid	|t_id		|	|NOT NULL	|0
FIELD	|lld_overrideid			|t_id		|	|NOT NULL	|0	|1|lld_override
FIELD	|operator			|t_integer	|'8'	|NOT NULL	|0
FIELD	|macro				|t_varchar(64)	|''	|NOT NULL	|0
FIELD	|value				|t_varchar(255)	|''	|NOT NULL	|0
INDEX	|1				|lld_overrideid

TABLE|lld_override_operation|lld_override_operationid|ZBX_TEMPLATE
FIELD	|lld_override_operationid	|t_id		|	|NOT NULL	|0
FIELD	|lld_overrideid			|t_id		|	|NOT NULL	|0	|1|lld_override
FIELD	|operationobject		|t_integer	|'0'	|NOT NULL	|0
FIELD	|operator			|t_integer	|'0'	|NOT NULL	|0
FIELD	|value				|t_varchar(255)	|''	|NOT NULL	|0
INDEX	|1				|lld_overrideid

TABLE|lld_override_opstatus|lld_override_operationid|ZBX_TEMPLATE
FIELD	|lld_override_operationid	|t_id		|	|NOT NULL	|0	|1|lld_override_operation
FIELD	|status				|t_integer	|'0'	|NOT NULL	|0

TABLE|lld_override_opdiscover|lld_override_operationid|ZBX_TEMPLATE
FIELD	|lld_override_operationid	|t_id		|	|NOT NULL	|0	|1|lld_override_operation
FIELD	|discover			|t_integer	|'0'	|NOT NULL	|0

TABLE|lld_override_opperiod|lld_override_operationid|ZBX_TEMPLATE
FIELD	|lld_override_operationid	|t_id		|	|NOT NULL	|0	|1|lld_override_operation
FIELD	|delay				|t_varchar(1024)|'0'	|NOT NULL	|0

TABLE|lld_override_ophistory|lld_override_operationid|ZBX_TEMPLATE
FIELD	|lld_override_operationid	|t_id		|	|NOT NULL	|0	|1|lld_override_operation
FIELD	|history			|t_varchar(255)	|'90d'	|NOT NULL	|0

TABLE|lld_override_optrends|lld_override_operationid|ZBX_TEMPLATE
FIELD	|lld_override_operationid	|t_id		|	|NOT NULL	|0	|1|lld_override_operation
FIELD	|trends				|t_varchar(255)	|'365d'	|NOT NULL	|0

TABLE|lld_override_opseverity|lld_override_operationid|ZBX_TEMPLATE
FIELD	|lld_override_operationid	|t_id		|	|NOT NULL	|0	|1|lld_override_operation
FIELD	|severity			|t_integer	|'0'	|NOT NULL	|0

TABLE|lld_override_optag|lld_override_optagid|ZBX_TEMPLATE
FIELD	|lld_override_optagid		|t_id		|	|NOT NULL	|0
FIELD	|lld_override_operationid	|t_id		|	|NOT NULL	|0	|1|lld_override_operation
FIELD	|tag				|t_varchar(255)	|''	|NOT NULL	|0
FIELD	|value				|t_varchar(255)	|''	|NOT NULL	|0
INDEX	|1				|lld_override_operationid

TABLE|lld_override_optemplate|lld_override_optemplateid|ZBX_TEMPLATE
FIELD	|lld_override_optemplateid	|t_id		|	|NOT NULL	|0
FIELD	|lld_override_operationid	|t_id		|	|NOT NULL	|0	|1|lld_override_operation
FIELD	|templateid			|t_id		|	|NOT NULL	|0	|2|hosts	|hostid	|RESTRICT
UNIQUE	|1				|lld_override_operationid,templateid
INDEX	|2				|templateid

TABLE|lld_override_opinventory|lld_override_operationid|ZBX_TEMPLATE
FIELD	|lld_override_operationid	|t_id		|	|NOT NULL	|0	|1|lld_override_operation
FIELD	|inventory_mode			|t_integer	|'0'	|NOT NULL	|0

TABLE|trigger_queue|trigger_queueid|0
FIELD		|trigger_queueid|t_id		|	|NOT NULL	|0
FIELD		|objectid	|t_id		|	|NOT NULL	|0
FIELD		|type		|t_integer	|'0'	|NOT NULL	|0
FIELD		|clock		|t_time		|'0'	|NOT NULL	|0
FIELD		|ns		|t_nanosec	|'0'	|NOT NULL	|0

TABLE|item_parameter|item_parameterid|ZBX_TEMPLATE
FIELD		|item_parameterid|t_id		|	|NOT NULL	|0
FIELD		|itemid		|t_id		|	|NOT NULL	|ZBX_PROXY		|1|items
FIELD		|name		|t_varchar(255)	|''	|NOT NULL	|ZBX_PROXY
FIELD		|value		|t_varchar(2048)|''	|NOT NULL	|ZBX_PROXY
INDEX		|1		|itemid

TABLE|role_rule|role_ruleid|ZBX_DATA
FIELD		|role_ruleid	|t_id		|	|NOT NULL	|0
FIELD		|roleid		|t_id		|	|NOT NULL	|0			|1|role
FIELD		|type		|t_integer	|'0'	|NOT NULL	|0
FIELD		|name		|t_varchar(255)	|''	|NOT NULL	|0
FIELD		|value_int	|t_integer	|'0'	|NOT NULL	|0
FIELD		|value_str	|t_varchar(255)	|''	|NOT NULL	|0
FIELD		|value_moduleid	|t_id		|	|NULL		|0			|2|module	|moduleid
FIELD		|value_serviceid|t_id		|	|NULL	|0			|3|services	|serviceid
INDEX		|1		|roleid
INDEX		|2		|value_moduleid
INDEX		|3		|value_serviceid

TABLE|token|tokenid|ZBX_DATA
FIELD	|tokenid	|t_id		|	|NOT NULL	|0
FIELD	|name		|t_varchar(64)	|''	|NOT NULL	|0
FIELD	|description	|t_shorttext	|''	|NOT NULL	|0
FIELD	|userid		|t_id		|	|NOT NULL	|0	|1	|users
FIELD	|token		|t_varchar(128)	|	|NULL		|0
FIELD	|lastaccess	|t_integer	|'0'	|NOT NULL	|0
FIELD	|status		|t_integer	|'0'	|NOT NULL	|0
FIELD	|expires_at	|t_time		|'0'	|NOT NULL	|0
FIELD	|created_at	|t_time		|'0'	|NOT NULL	|0
FIELD	|creator_userid	|t_id		|	|NULL		|0	|2	|users	|userid	|RESTRICT
INDEX	|1		|name
UNIQUE	|2		|userid,name
UNIQUE	|3		|token
INDEX	|4		|creator_userid

TABLE|item_tag|itemtagid|ZBX_TEMPLATE
FIELD		|itemtagid	|t_id		|	|NOT NULL	|0
FIELD		|itemid		|t_id		|	|NOT NULL	|0			|1|items	|		|RESTRICT
FIELD		|tag		|t_varchar(255)	|''	|NOT NULL	|0
FIELD		|value		|t_varchar(255)	|''	|NOT NULL	|0
INDEX		|1		|itemid
CHANGELOG	|4

TABLE|httptest_tag|httptesttagid|ZBX_TEMPLATE
FIELD		|httptesttagid	|t_id		|	|NOT NULL	|0
FIELD		|httptestid	|t_id			|	|NOT NULL	|0		|1|httptest
FIELD		|tag		|t_varchar(255)	|''	|NOT NULL	|0
FIELD		|value		|t_varchar(255)	|''	|NOT NULL	|0
INDEX		|1		|httptestid

TABLE|sysmaps_element_tag|selementtagid|ZBX_TEMPLATE
FIELD		|selementtagid	|t_id		|	|NOT NULL	|0
FIELD		|selementid	|t_id			|	|NOT NULL	|0		|1|sysmaps_elements
FIELD		|tag		|t_varchar(255)	|''	|NOT NULL	|0
FIELD		|value		|t_varchar(255)	|''	|NOT NULL	|0
FIELD		|operator	|t_integer		|'0'|NOT NULL	|0
INDEX		|1		|selementid

TABLE|report|reportid|ZBX_DATA
FIELD		|reportid	|t_id		|	|NOT NULL	|0
FIELD		|userid		|t_id		|	|NOT NULL	|0		|1|users|userid
FIELD		|name		|t_varchar(255)	|''	|NOT NULL	|0
FIELD		|description	|t_varchar(2048)|''	|NOT NULL	|0
FIELD		|status		|t_integer	|'0'	|NOT NULL	|0
FIELD		|dashboardid	|t_id		|	|NOT NULL	|0		|2|dashboard|dashboardid
FIELD		|period		|t_integer	|'0'	|NOT NULL	|0
FIELD		|cycle		|t_integer	|'0'	|NOT NULL	|0
FIELD		|weekdays	|t_integer	|'0'	|NOT NULL	|0
FIELD		|start_time	|t_integer	|'0'	|NOT NULL	|0
FIELD		|active_since	|t_integer	|'0'	|NOT NULL	|0
FIELD		|active_till	|t_integer	|'0'	|NOT NULL	|0
FIELD		|state		|t_integer	|'0'	|NOT NULL	|ZBX_NODATA
FIELD		|lastsent	|t_time	|'0'		|NOT NULL	|ZBX_NODATA
FIELD		|info		|t_varchar(2048)|''	|NOT NULL	|ZBX_NODATA
UNIQUE		|1		|name

TABLE|report_param|reportparamid|ZBX_DATA
FIELD		|reportparamid	|t_id		|	|NOT NULL	|0
FIELD		|reportid	|t_id		|	|NOT NULL	|0		|1|report|reportid
FIELD		|name		|t_varchar(255)	|''	|NOT NULL	|0
FIELD		|value		|t_shorttext	|''	|NOT NULL	|0
INDEX		|1		|reportid

TABLE|report_user|reportuserid|ZBX_DATA
FIELD		|reportuserid	|t_id		|	|NOT NULL	|0
FIELD		|reportid	|t_id		|	|NOT NULL	|0		|1|report|reportid
FIELD		|userid		|t_id		|	|NOT NULL	|0		|2|users|userid
FIELD		|exclude	|t_integer	|'0'	|NOT NULL	|0
FIELD		|access_userid	|t_id		|	|NULL		|0		|3|users|userid		|RESTRICT
INDEX		|1		|reportid

TABLE|report_usrgrp|reportusrgrpid|ZBX_DATA
FIELD		|reportusrgrpid|t_id		|	|NOT NULL	|0
FIELD		|reportid	|t_id		|	|NOT NULL	|0		|1|report|reportid
FIELD		|usrgrpid	|t_id		|	|NOT NULL	|0		|2|usrgrp|usrgrpid
FIELD		|access_userid	|t_id		|	|NULL		|0		|3|users|userid		|RESTRICT
INDEX		|1		|reportid

TABLE|service_problem_tag|service_problem_tagid|ZBX_DATA
FIELD		|service_problem_tagid	|t_id		|	|NOT NULL	|0
FIELD		|serviceid		|t_id		|	|NOT NULL	|0	|1|services|serviceid
FIELD		|tag			|t_varchar(255)	|''	|NOT NULL	|0
FIELD		|operator		|t_integer	|'0'	|NOT NULL	|0
FIELD		|value			|t_varchar(255)	|''	|NOT NULL	|0
INDEX		|1			|serviceid

TABLE|service_problem|service_problemid|ZBX_DATA
FIELD		|service_problemid	|t_id		|	|NOT NULL	|0
FIELD		|eventid		|t_id		|	|NOT NULL	|0	|1|problem|eventid
FIELD		|serviceid		|t_id		|	|NOT NULL	|0	|2|services|serviceid
FIELD		|severity		|t_integer	|'0'	|NOT NULL	|0
INDEX		|1			|eventid
INDEX		|2			|serviceid

TABLE|service_tag|servicetagid|0
FIELD		|servicetagid	|t_id		|	|NOT NULL	|0
FIELD		|serviceid	|t_id		|	|NOT NULL	|0		|1|services|serviceid
FIELD		|tag		|t_varchar(255)	|''	|NOT NULL	|0
FIELD		|value		|t_varchar(255)	|''	|NOT NULL	|0
INDEX		|1		|serviceid

TABLE|service_status_rule|service_status_ruleid|ZBX_DATA
FIELD		|service_status_ruleid|t_id	|	|NOT NULL	|0
FIELD		|serviceid	|t_id		|	|NOT NULL	|0		|1|services|serviceid
FIELD		|type		|t_integer	|'0'	|NOT NULL	|0
FIELD		|limit_value	|t_integer	|'0'	|NOT NULL	|0
FIELD		|limit_status	|t_integer	|'0'	|NOT NULL	|0
FIELD		|new_status	|t_integer	|'0'	|NOT NULL	|0
INDEX		|1		|serviceid

TABLE|ha_node|ha_nodeid|ZBX_DATA
FIELD		|ha_nodeid	|t_cuid		|	|NOT NULL	|0
FIELD		|name		|t_varchar(255)	|''	|NOT NULL	|0
FIELD		|address	|t_varchar(255)	|''	|NOT NULL	|0
FIELD		|port		|t_integer	|'10051'|NOT NULL	|0
FIELD		|lastaccess	|t_integer	|'0'	|NOT NULL	|0
FIELD		|status		|t_integer	|'0'	|NOT NULL	|0
FIELD		|ha_sessionid	|t_cuid		|''	|NOT NULL	|0
UNIQUE		|1		|name
INDEX		|2		|status,lastaccess

TABLE|sla|slaid|ZBX_DATA
FIELD		|slaid		|t_id		|	|NOT NULL	|0
FIELD		|name		|t_varchar(255)	|''	|NOT NULL	|0
FIELD		|period		|t_integer	|'0'	|NOT NULL	|0
FIELD		|slo		|t_double	|'99.9'	|NOT NULL	|0
FIELD		|effective_date	|t_integer	|'0'	|NOT NULL	|0
FIELD		|timezone	|t_varchar(50)	|'UTC'	|NOT NULL	|ZBX_NODATA
FIELD		|status		|t_integer	|'1'	|NOT NULL	|0
FIELD		|description	|t_shorttext	|''	|NOT NULL	|0
UNIQUE		|1		|name

TABLE|sla_schedule|sla_scheduleid|ZBX_DATA
FIELD		|sla_scheduleid	|t_id		|	|NOT NULL	|0
FIELD		|slaid		|t_id		|	|NOT NULL	|0		|1|sla|slaid
FIELD		|period_from	|t_integer	|'0'	|NOT NULL	|0
FIELD		|period_to	|t_integer	|'0'	|NOT NULL	|0
INDEX		|1		|slaid

TABLE|sla_excluded_downtime|sla_excluded_downtimeid|ZBX_DATA
FIELD		|sla_excluded_downtimeid|t_id		|	|NOT NULL	|0
FIELD		|slaid			|t_id		|	|NOT NULL	|0	|1|sla|slaid
FIELD		|name			|t_varchar(255)	|''	|NOT NULL	|0
FIELD		|period_from		|t_integer	|'0'	|NOT NULL	|0
FIELD		|period_to		|t_integer	|'0'	|NOT NULL	|0
INDEX		|1			|slaid

TABLE|sla_service_tag|sla_service_tagid|0
FIELD		|sla_service_tagid	|t_id		|	|NOT NULL	|0
FIELD		|slaid			|t_id		|	|NOT NULL	|0	|1|sla|slaid
FIELD		|tag			|t_varchar(255)	|''	|NOT NULL	|0
FIELD		|operator		|t_integer	|'0'	|NOT NULL	|0
FIELD		|value			|t_varchar(255)	|''	|NOT NULL	|0
INDEX		|1			|slaid

TABLE|host_rtdata|hostid|ZBX_TEMPLATE
FIELD		|hostid			|t_id		|	|NOT NULL	|0	|1|hosts|hostid
FIELD		|active_available	|t_integer	|'0'	|NOT NULL	|0
FIELD		|lastaccess		|t_integer	|'0'	|NOT NULL	|ZBX_NODATA
FIELD		|version		|t_integer	|'0'	|NOT NULL	|ZBX_NODATA
FIELD		|compatibility		|t_integer	|'0'	|NOT NULL	|ZBX_NODATA


TABLE|userdirectory|userdirectoryid|0
FIELD		|userdirectoryid	|t_id			|		|NOT NULL	|0
FIELD		|name				|t_varchar(128)	|''		|NOT NULL	|0
FIELD		|description		|t_shorttext	|''		|NOT NULL	|0
FIELD		|host				|t_varchar(255)	|''		|NOT NULL	|0
FIELD		|port				|t_integer		|'389'	|NOT NULL	|0
FIELD		|base_dn			|t_varchar(255)	|''		|NOT NULL	|0
FIELD		|bind_dn			|t_varchar(255)	|''		|NOT NULL	|0
FIELD		|bind_password		|t_varchar(128)	|''		|NOT NULL	|0
FIELD		|search_attribute	|t_varchar(128)	|''		|NOT NULL	|0
FIELD		|start_tls			|t_integer		|'0'	|NOT NULL	|0
FIELD		|search_filter		|t_varchar(255)	|''		|NOT NULL	|0

TABLE|changelog|changelogid|0
FIELD		|changelogid	|t_serial	|	|NOT NULL	|0
FIELD		|object		|t_integer	|'0'	|NOT NULL	|0
FIELD		|objectid	|t_id		|	|NOT NULL	|0
FIELD		|operation	|t_integer	|'0'	|NOT NULL	|0
FIELD		|clock		|t_integer	|'0'	|NOT NULL	|0
INDEX		|1		|clock

TABLE|dbversion|dbversionid|
FIELD		|dbversionid	|t_id		|	|NOT NULL	|0
FIELD		|mandatory	|t_integer	|'0'	|NOT NULL	|
FIELD		|optional	|t_integer	|'0'	|NOT NULL	|
<<<<<<< HEAD
ROW		|1		|6030067	|6030067
=======
ROW		|1		|6030063	|6030063
>>>>>>> ed684d7e
<|MERGE_RESOLUTION|>--- conflicted
+++ resolved
@@ -1996,8 +1996,4 @@
 FIELD		|dbversionid	|t_id		|	|NOT NULL	|0
 FIELD		|mandatory	|t_integer	|'0'	|NOT NULL	|
 FIELD		|optional	|t_integer	|'0'	|NOT NULL	|
-<<<<<<< HEAD
-ROW		|1		|6030067	|6030067
-=======
-ROW		|1		|6030063	|6030063
->>>>>>> ed684d7e
+ROW		|1		|6030071	|6030071