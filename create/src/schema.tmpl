--- conflicted
+++ resolved
@@ -1753,8 +1753,4 @@
 TABLE|dbversion||
 FIELD		|mandatory	|t_integer	|'0'	|NOT NULL	|
 FIELD		|optional	|t_integer	|'0'	|NOT NULL	|
-<<<<<<< HEAD
-ROW		|4050079	|4050079
-=======
-ROW		|4050073	|4050073
->>>>>>> c3ee2d29
+ROW		|4050089	|4050089