--- conflicted
+++ resolved
@@ -1891,8 +1891,4 @@
 TABLE|dbversion||
 FIELD		|mandatory	|t_integer	|'0'	|NOT NULL	|
 FIELD		|optional	|t_integer	|'0'	|NOT NULL	|
-<<<<<<< HEAD
-ROW		|5050055	|5050055
-=======
-ROW		|5050063	|5050063
->>>>>>> bc9b2aa7
+ROW		|5050068	|5050068