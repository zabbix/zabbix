--
-- Zabbix
-- Copyright (C) 2001-2024 Zabbix SIA
--
-- This program is free software; you can redistribute it and/or modify
-- it under the terms of the GNU General Public License as published by
-- the Free Software Foundation; either version 2 of the License, or
-- (at your option) any later version.
--
-- This program is distributed in the hope that it will be useful,
-- but WITHOUT ANY WARRANTY; without even the implied warranty of
-- MERCHANTABILITY or FITNESS FOR A PARTICULAR PURPOSE. See the
-- GNU General Public License for more details.
--
-- You should have received a copy of the GNU General Public License
-- along with this program; if not, write to the Free Software
-- Foundation, Inc., 51 Franklin Street, Fifth Floor, Boston, MA  02110-1301, USA.
--

--
-- Do not use spaces
-- Tables must be sorted to match referential integrity rules
--

TABLE|role|roleid|ZBX_DATA
FIELD		|roleid		|t_id		|	|NOT NULL	|0
FIELD		|name		|t_varchar(255)	|''	|NOT NULL	|0
FIELD		|type		|t_integer	|'0'	|NOT NULL	|0
FIELD		|readonly	|t_integer	|'0'	|NOT NULL	|0
UNIQUE		|1		|name

TABLE|ugset|ugsetid|ZBX_DATA
FIELD		|ugsetid	|t_id		|	|NOT NULL	|0
FIELD		|hash		|t_varchar(64)	|''	|NOT NULL	|0
INDEX		|1		|hash

TABLE|users|userid|ZBX_DATA
FIELD		|userid		|t_id		|	|NOT NULL	|0
FIELD		|username	|t_varchar(100)	|''	|NOT NULL	|0
FIELD		|name		|t_varchar(100)	|''	|NOT NULL	|0
FIELD		|surname	|t_varchar(100)	|''	|NOT NULL	|0
FIELD		|passwd		|t_varchar(60)	|''	|NOT NULL	|0
FIELD		|url		|t_varchar(2048)|''	|NOT NULL	|0
FIELD		|autologin	|t_integer	|'0'	|NOT NULL	|0
FIELD		|autologout	|t_varchar(32)	|'15m'	|NOT NULL	|0
FIELD		|lang		|t_varchar(7)	|'default'|NOT NULL	|ZBX_NODATA
FIELD		|refresh	|t_varchar(32)	|'30s'	|NOT NULL	|0
FIELD		|theme		|t_varchar(128)	|'default'|NOT NULL	|ZBX_NODATA
FIELD		|attempt_failed	|t_integer	|0	|NOT NULL	|ZBX_NODATA
FIELD		|attempt_ip	|t_varchar(39)	|''	|NOT NULL	|ZBX_NODATA
FIELD		|attempt_clock	|t_integer	|0	|NOT NULL	|ZBX_NODATA
FIELD		|rows_per_page	|t_integer	|50	|NOT NULL	|0
FIELD		|timezone	|t_varchar(50)	|'default'|NOT NULL	|ZBX_NODATA
FIELD		|roleid		|t_id			|NULL	|NULL	|0	|1|role
FIELD		|userdirectoryid	|t_id	|NULL	|NULL	|ZBX_NODATA	|2|userdirectory	|userdirectoryid	|RESTRICT
FIELD		|ts_provisioned		|t_time	|'0'	|NOT NULL	|ZBX_NODATA
UNIQUE		|1		|username
INDEX		|2		|userdirectoryid
INDEX		|3		|roleid

TABLE|maintenances|maintenanceid|ZBX_DATA
FIELD		|maintenanceid	|t_id		|	|NOT NULL	|0
FIELD		|name		|t_varchar(128)	|''	|NOT NULL	|0
FIELD		|maintenance_type|t_integer	|'0'	|NOT NULL	|0
FIELD		|description	|t_shorttext	|''	|NOT NULL	|0
FIELD		|active_since	|t_integer	|'0'	|NOT NULL	|0
FIELD		|active_till	|t_integer	|'0'	|NOT NULL	|0
FIELD		|tags_evaltype	|t_integer	|'0'	|NOT NULL	|0
INDEX		|1		|active_since,active_till
UNIQUE		|2		|name

TABLE|hgset|hgsetid|ZBX_TEMPLATE
FIELD		|hgsetid	|t_id		|	|NOT NULL	|0
FIELD		|hash		|t_varchar(64)	|''	|NOT NULL	|0
INDEX		|1		|hash

TABLE|hosts|hostid|ZBX_TEMPLATE
FIELD		|hostid		|t_id		|	|NOT NULL	|0
FIELD		|proxyid	|t_id		|	|NULL		|0			|1|proxy	|proxyid	|RESTRICT
FIELD		|host		|t_varchar(128)	|''	|NOT NULL	|ZBX_PROXY
FIELD		|status		|t_integer	|'0'	|NOT NULL	|ZBX_PROXY
FIELD		|ipmi_authtype	|t_integer	|'-1'	|NOT NULL	|ZBX_PROXY
FIELD		|ipmi_privilege	|t_integer	|'2'	|NOT NULL	|ZBX_PROXY
FIELD		|ipmi_username	|t_varchar(16)	|''	|NOT NULL	|ZBX_PROXY
FIELD		|ipmi_password	|t_varchar(20)	|''	|NOT NULL	|ZBX_PROXY
FIELD		|maintenanceid	|t_id		|	|NULL		|ZBX_NODATA		|2|maintenances	|		|RESTRICT
FIELD		|maintenance_status|t_integer	|'0'	|NOT NULL	|ZBX_NODATA
FIELD		|maintenance_type|t_integer	|'0'	|NOT NULL	|ZBX_NODATA
FIELD		|maintenance_from|t_integer	|'0'	|NOT NULL	|ZBX_NODATA
FIELD		|name		|t_varchar(128)	|''	|NOT NULL	|ZBX_PROXY
FIELD		|flags		|t_integer	|'0'	|NOT NULL	|0
FIELD		|templateid	|t_id		|	|NULL		|0			|3|hosts	|hostid		|RESTRICT
FIELD		|description	|t_shorttext	|''	|NOT NULL	|0
FIELD		|tls_connect	|t_integer	|'1'	|NOT NULL	|ZBX_PROXY
FIELD		|tls_accept	|t_integer	|'1'	|NOT NULL	|ZBX_PROXY
FIELD		|tls_issuer	|t_varchar(1024)|''	|NOT NULL	|ZBX_PROXY
FIELD		|tls_subject	|t_varchar(1024)|''	|NOT NULL	|ZBX_PROXY
FIELD		|tls_psk_identity|t_varchar(128)|''	|NOT NULL	|ZBX_PROXY
FIELD		|tls_psk	|t_varchar(512)	|''	|NOT NULL	|ZBX_PROXY
FIELD		|discover	|t_integer	|'0'	|NOT NULL	|0
FIELD		|custom_interfaces|t_integer	|'0'	|NOT NULL	|0
FIELD		|uuid		|t_varchar(32)	|''	|NOT NULL	|0
FIELD		|name_upper	|t_varchar(128)	|''	|NOT NULL	|0
FIELD		|vendor_name	|t_varchar(64)	|''	|NOT NULL	|0
FIELD		|vendor_version	|t_varchar(32)	|''	|NOT NULL	|0
FIELD		|proxy_groupid	|t_id		|	|NULL		|0			|4|proxy_group|	|RESTRICT
FIELD		|monitored_by	|t_integer	|'0'	|NOT NULL	|0
INDEX		|1		|host
INDEX		|2		|status
INDEX		|3		|proxyid
INDEX		|4		|name
INDEX		|5		|maintenanceid
INDEX		|6		|name_upper
INDEX		|7		|templateid
INDEX		|8		|proxy_groupid
CHANGELOG	|1
UPD_TRIG_FUNC	|name		|name_upper	|hostid	|upper

TABLE|hstgrp|groupid|ZBX_DATA
FIELD		|groupid	|t_id		|	|NOT NULL	|0
FIELD		|name		|t_varchar(255)	|''	|NOT NULL	|0
FIELD		|flags		|t_integer	|'0'	|NOT NULL	|0
FIELD		|uuid		|t_varchar(32)	|''	|NOT NULL	|0
FIELD		|type		|t_integer	|'0'	|NOT NULL	|0
UNIQUE		|1		|type,name

TABLE|hgset_group|hgsetid,groupid|ZBX_TEMPLATE
FIELD		|hgsetid	|t_id		|	|NOT NULL	|0			|1|hgset
FIELD		|groupid	|t_id		|	|NOT NULL	|0			|2|hstgrp	|		|RESTRICT
INDEX		|1		|groupid

TABLE|host_hgset|hostid|ZBX_TEMPLATE
FIELD		|hostid		|t_id		|	|NOT NULL	|0			|1|hosts
FIELD		|hgsetid	|t_id		|	|NOT NULL	|0			|2|hgset	|		|RESTRICT
INDEX		|1		|hgsetid

TABLE|group_prototype|group_prototypeid|ZBX_TEMPLATE
FIELD		|group_prototypeid|t_id		|	|NOT NULL	|0
FIELD		|hostid		|t_id		|	|NOT NULL	|0			|1|hosts
FIELD		|name		|t_varchar(255)	|''	|NOT NULL	|0
FIELD		|groupid	|t_id		|	|NULL		|0			|2|hstgrp	|		|RESTRICT
FIELD		|templateid	|t_id		|	|NULL		|0			|3|group_prototype|group_prototypeid
INDEX		|1		|hostid
INDEX		|2		|groupid
INDEX		|3		|templateid

TABLE|group_discovery|groupdiscoveryid|ZBX_TEMPLATE
FIELD		|groupdiscoveryid|t_id		|	|NOT NULL	|0
FIELD		|groupid	|t_id		|	|NOT NULL	|0			|1|hstgrp
FIELD		|parent_group_prototypeid|t_id	|	|NOT NULL	|0			|2|group_prototype|group_prototypeid|RESTRICT
FIELD		|name		|t_varchar(255)	|''	|NOT NULL	|ZBX_NODATA
FIELD		|lastcheck	|t_integer	|'0'	|NOT NULL	|ZBX_NODATA
FIELD		|ts_delete	|t_time		|'0'	|NOT NULL	|ZBX_NODATA
FIELD		|status		|t_integer	|'0'	|NOT NULL	|ZBX_NODATA
UNIQUE		|1		|groupid,parent_group_prototypeid
INDEX		|2		|parent_group_prototypeid

TABLE|drules|druleid|ZBX_DATA
FIELD		|druleid	|t_id		|	|NOT NULL	|0
FIELD		|proxyid	|t_id		|	|NULL		|0			|1|proxy	|proxyid	|RESTRICT
FIELD		|name		|t_varchar(255)	|''	|NOT NULL	|ZBX_PROXY
FIELD		|iprange	|t_varchar(2048)|''	|NOT NULL	|ZBX_PROXY
FIELD		|delay		|t_varchar(255)	|'1h'	|NOT NULL	|ZBX_PROXY
FIELD		|status		|t_integer	|'0'	|NOT NULL	|0
FIELD		|concurrency_max|t_integer	|'0'	|NOT NULL	|ZBX_PROXY
FIELD		|error		|t_varchar(2048)|''	|NOT NULL	|ZBX_NODATA
INDEX		|1		|proxyid
UNIQUE		|2		|name
CHANGELOG	|9

TABLE|dchecks|dcheckid|ZBX_DATA
FIELD		|dcheckid	|t_id		|	|NOT NULL	|0
FIELD		|druleid	|t_id		|	|NOT NULL	|ZBX_PROXY		|1|drules	|		|RESTRICT
FIELD		|type		|t_integer	|'0'	|NOT NULL	|ZBX_PROXY
FIELD		|key_		|t_varchar(2048)|''	|NOT NULL	|ZBX_PROXY
FIELD		|snmp_community	|t_varchar(255)	|''	|NOT NULL	|ZBX_PROXY
FIELD		|ports		|t_varchar(255)	|'0'	|NOT NULL	|ZBX_PROXY
FIELD		|snmpv3_securityname|t_varchar(64)|''	|NOT NULL	|ZBX_PROXY
FIELD		|snmpv3_securitylevel|t_integer	|'0'	|NOT NULL	|ZBX_PROXY
FIELD		|snmpv3_authpassphrase|t_varchar(64)|''	|NOT NULL	|ZBX_PROXY
FIELD		|snmpv3_privpassphrase|t_varchar(64)|''	|NOT NULL	|ZBX_PROXY
FIELD		|uniq		|t_integer	|'0'	|NOT NULL	|ZBX_PROXY
FIELD		|snmpv3_authprotocol|t_integer	|'0'	|NOT NULL	|ZBX_PROXY
FIELD		|snmpv3_privprotocol|t_integer	|'0'	|NOT NULL	|ZBX_PROXY
FIELD		|snmpv3_contextname|t_varchar(255)|''	|NOT NULL	|ZBX_PROXY
FIELD		|host_source|t_integer	|'1'	|NOT NULL	|ZBX_PROXY
FIELD		|name_source|t_integer	|'0'	|NOT NULL	|ZBX_PROXY
FIELD		|allow_redirect|t_integer	|'0'	|NOT NULL	|ZBX_PROXY
INDEX		|1		|druleid,host_source,name_source
CHANGELOG	|10

TABLE|httptest|httptestid|ZBX_TEMPLATE
FIELD		|httptestid	|t_id		|	|NOT NULL	|0
FIELD		|name		|t_varchar(64)	|''	|NOT NULL	|ZBX_PROXY
FIELD		|delay		|t_varchar(255)	|'1m'	|NOT NULL	|ZBX_PROXY
FIELD		|status		|t_integer	|'0'	|NOT NULL	|ZBX_PROXY
FIELD		|agent		|t_varchar(255)	|'Zabbix'|NOT NULL	|ZBX_PROXY
FIELD		|authentication	|t_integer	|'0'	|NOT NULL	|ZBX_PROXY,ZBX_NODATA
FIELD		|http_user	|t_varchar(255)	|''	|NOT NULL	|ZBX_PROXY,ZBX_NODATA
FIELD		|http_password	|t_varchar(255)	|''	|NOT NULL	|ZBX_PROXY,ZBX_NODATA
FIELD		|hostid		|t_id		|	|NOT NULL	|ZBX_PROXY		|2|hosts	|		|RESTRICT
FIELD		|templateid	|t_id		|	|NULL		|0			|3|httptest	|httptestid	|RESTRICT
FIELD		|http_proxy	|t_varchar(255)	|''	|NOT NULL	|ZBX_PROXY,ZBX_NODATA
FIELD		|retries	|t_integer	|'1'	|NOT NULL	|ZBX_PROXY,ZBX_NODATA
FIELD		|ssl_cert_file	|t_varchar(255)	|''	|NOT NULL	|ZBX_PROXY,ZBX_NODATA
FIELD		|ssl_key_file	|t_varchar(255)	|''	|NOT NULL	|ZBX_PROXY,ZBX_NODATA
FIELD		|ssl_key_password|t_varchar(64)	|''	|NOT NULL	|ZBX_PROXY,ZBX_NODATA
FIELD		|verify_peer	|t_integer	|'0'	|NOT NULL	|ZBX_PROXY
FIELD		|verify_host	|t_integer	|'0'	|NOT NULL	|ZBX_PROXY
FIELD		|uuid		|t_varchar(32)	|''	|NOT NULL	|0
UNIQUE		|2		|hostid,name
INDEX		|3		|status
INDEX		|4		|templateid
CHANGELOG	|11

TABLE|httpstep|httpstepid|ZBX_TEMPLATE
FIELD		|httpstepid	|t_id		|	|NOT NULL	|0
FIELD		|httptestid	|t_id		|	|NOT NULL	|ZBX_PROXY		|1|httptest	|		|RESTRICT
FIELD		|name		|t_varchar(64)	|''	|NOT NULL	|ZBX_PROXY
FIELD		|no		|t_integer	|'0'	|NOT NULL	|ZBX_PROXY
FIELD		|url		|t_varchar(2048)|''	|NOT NULL	|ZBX_PROXY
FIELD		|timeout	|t_varchar(255)	|'15s'	|NOT NULL	|ZBX_PROXY
FIELD		|posts		|t_shorttext	|''	|NOT NULL	|ZBX_PROXY
FIELD		|required	|t_varchar(255)	|''	|NOT NULL	|ZBX_PROXY
FIELD		|status_codes	|t_varchar(255)	|''	|NOT NULL	|ZBX_PROXY
FIELD		|follow_redirects|t_integer	|'1'	|NOT NULL	|ZBX_PROXY
FIELD		|retrieve_mode	|t_integer	|'0'	|NOT NULL	|ZBX_PROXY
FIELD		|post_type	|t_integer	|'0'	|NOT NULL	|ZBX_PROXY
INDEX		|1		|httptestid
CHANGELOG	|14

TABLE|interface|interfaceid|ZBX_TEMPLATE
FIELD		|interfaceid	|t_id		|	|NOT NULL	|0
FIELD		|hostid		|t_id		|	|NOT NULL	|ZBX_PROXY		|1|hosts
FIELD		|main		|t_integer	|'0'	|NOT NULL	|ZBX_PROXY
FIELD		|type		|t_integer	|'1'	|NOT NULL	|ZBX_PROXY
FIELD		|useip		|t_integer	|'1'	|NOT NULL	|ZBX_PROXY
FIELD		|ip		|t_varchar(64)	|'127.0.0.1'|NOT NULL	|ZBX_PROXY
FIELD		|dns		|t_varchar(255)	|''	|NOT NULL	|ZBX_PROXY
FIELD		|port		|t_varchar(64)	|'10050'|NOT NULL	|ZBX_PROXY
FIELD		|available	|t_integer	|'0'	|NOT NULL	|ZBX_PROXY,ZBX_NODATA
FIELD		|error		|t_varchar(2048)|''	|NOT NULL	|ZBX_NODATA
FIELD		|errors_from	|t_integer	|'0'	|NOT NULL	|ZBX_NODATA
FIELD		|disable_until	|t_integer	|'0'	|NOT NULL	|ZBX_NODATA
INDEX		|1		|hostid,type
INDEX		|2		|ip,dns
INDEX		|3		|available

TABLE|valuemap|valuemapid|ZBX_TEMPLATE
FIELD		|valuemapid	|t_id		|	|NOT NULL	|0
FIELD		|hostid		|t_id		|	|NOT NULL	|0			|1|hosts
FIELD		|name		|t_varchar(64)	|''	|NOT NULL	|0
FIELD		|uuid		|t_varchar(32)	|''	|NOT NULL	|0
UNIQUE		|1		|hostid,name

TABLE|items|itemid|ZBX_TEMPLATE
FIELD		|itemid		|t_id		|	|NOT NULL	|0
FIELD		|type		|t_integer	|'0'	|NOT NULL	|ZBX_PROXY
FIELD		|snmp_oid	|t_varchar(512)	|''	|NOT NULL	|ZBX_PROXY
FIELD		|hostid		|t_id		|	|NOT NULL	|ZBX_PROXY		|1|hosts	|		|RESTRICT
FIELD		|name		|t_varchar(255)	|''	|NOT NULL	|0
FIELD		|key_		|t_varchar(2048)|''	|NOT NULL	|ZBX_PROXY
FIELD		|delay		|t_varchar(1024)|'0'	|NOT NULL	|ZBX_PROXY
FIELD		|history	|t_varchar(255)	|'31d'	|NOT NULL	|ZBX_PROXY
FIELD		|trends		|t_varchar(255)	|'365d'	|NOT NULL	|0
FIELD		|status		|t_integer	|'0'	|NOT NULL	|ZBX_PROXY
FIELD		|value_type	|t_integer	|'0'	|NOT NULL	|ZBX_PROXY
FIELD		|trapper_hosts	|t_varchar(255)	|''	|NOT NULL	|ZBX_PROXY
FIELD		|units		|t_varchar(255)	|''	|NOT NULL	|0
FIELD		|formula	|t_varchar(255)	|''	|NOT NULL	|0
FIELD		|logtimefmt	|t_varchar(64)	|''	|NOT NULL	|ZBX_PROXY
FIELD		|templateid	|t_id		|	|NULL		|0			|2|items	|itemid		|RESTRICT
FIELD		|valuemapid	|t_id		|	|NULL		|0			|3|valuemap	|		|RESTRICT
FIELD		|params		|t_text		|''	|NOT NULL	|ZBX_PROXY
FIELD		|ipmi_sensor	|t_varchar(128)	|''	|NOT NULL	|ZBX_PROXY
FIELD		|authtype	|t_integer	|'0'	|NOT NULL	|ZBX_PROXY
FIELD		|username	|t_varchar(255)	|''	|NOT NULL	|ZBX_PROXY
FIELD		|password	|t_varchar(255)	|''	|NOT NULL	|ZBX_PROXY
FIELD		|publickey	|t_varchar(64)	|''	|NOT NULL	|ZBX_PROXY
FIELD		|privatekey	|t_varchar(64)	|''	|NOT NULL	|ZBX_PROXY
FIELD		|flags		|t_integer	|'0'	|NOT NULL	|ZBX_PROXY
FIELD		|interfaceid	|t_id		|	|NULL		|ZBX_PROXY		|4|interface	|		|RESTRICT
FIELD		|description	|t_text		|''	|NOT NULL	|0
FIELD		|inventory_link	|t_integer	|'0'	|NOT NULL	|ZBX_PROXY
FIELD		|lifetime	|t_varchar(255)	|'7d'	|NOT NULL	|0
FIELD		|evaltype	|t_integer	|'0'	|NOT NULL	|0
FIELD		|jmx_endpoint	|t_varchar(255)	|''	|NOT NULL	|ZBX_PROXY
FIELD		|master_itemid	|t_id		|	|NULL		|ZBX_PROXY		|5|items	|itemid		|RESTRICT
FIELD		|timeout	|t_varchar(255)	|''	|NOT NULL	|ZBX_PROXY
FIELD		|url		|t_varchar(2048)|''	|NOT NULL	|ZBX_PROXY
FIELD		|query_fields	|t_text		|''	|NOT NULL	|ZBX_PROXY
FIELD		|posts		|t_text		|''	|NOT NULL	|ZBX_PROXY
FIELD		|status_codes	|t_varchar(255)	|'200'	|NOT NULL	|ZBX_PROXY
FIELD		|follow_redirects|t_integer	|'1'	|NOT NULL	|ZBX_PROXY
FIELD		|post_type	|t_integer	|'0'	|NOT NULL	|ZBX_PROXY
FIELD		|http_proxy	|t_varchar(255)	|''	|NOT NULL	|ZBX_PROXY,ZBX_NODATA
FIELD		|headers	|t_text		|''	|NOT NULL	|ZBX_PROXY
FIELD		|retrieve_mode	|t_integer	|'0'	|NOT NULL	|ZBX_PROXY
FIELD		|request_method	|t_integer	|'0'	|NOT NULL	|ZBX_PROXY
FIELD		|output_format	|t_integer	|'0'	|NOT NULL	|ZBX_PROXY
FIELD		|ssl_cert_file	|t_varchar(255)	|''	|NOT NULL	|ZBX_PROXY,ZBX_NODATA
FIELD		|ssl_key_file	|t_varchar(255)	|''	|NOT NULL	|ZBX_PROXY,ZBX_NODATA
FIELD		|ssl_key_password|t_varchar(64)	|''	|NOT NULL	|ZBX_PROXY,ZBX_NODATA
FIELD		|verify_peer	|t_integer	|'0'	|NOT NULL	|ZBX_PROXY
FIELD		|verify_host	|t_integer	|'0'	|NOT NULL	|ZBX_PROXY
FIELD		|allow_traps	|t_integer	|'0'	|NOT NULL	|ZBX_PROXY
FIELD		|discover	|t_integer	|'0'	|NOT NULL	|0
FIELD		|uuid		|t_varchar(32)	|''	|NOT NULL	|0
FIELD		|lifetime_type	|t_integer	|'0'	|NOT NULL	|0
FIELD		|enabled_lifetime_type|t_integer|'2'	|NOT NULL	|0
FIELD		|enabled_lifetime|t_varchar(255)|'0'	|NOT NULL	|0
INDEX		|1		|hostid,key_(764)
INDEX		|3		|status
INDEX		|4		|templateid
INDEX		|5		|valuemapid
INDEX		|6		|interfaceid
INDEX		|7		|master_itemid
INDEX		|8		|key_(768)
CHANGELOG	|3

TABLE|httpstepitem|httpstepitemid|ZBX_TEMPLATE
FIELD		|httpstepitemid	|t_id		|	|NOT NULL	|0
FIELD		|httpstepid	|t_id		|	|NOT NULL	|ZBX_PROXY		|1|httpstep	|		|RESTRICT
FIELD		|itemid		|t_id		|	|NOT NULL	|ZBX_PROXY		|2|items	|		|RESTRICT
FIELD		|type		|t_integer	|'0'	|NOT NULL	|ZBX_PROXY
UNIQUE		|1		|httpstepid,itemid
INDEX		|2		|itemid
CHANGELOG	|16

TABLE|httptestitem|httptestitemid|ZBX_TEMPLATE
FIELD		|httptestitemid	|t_id		|	|NOT NULL	|0
FIELD		|httptestid	|t_id		|	|NOT NULL	|ZBX_PROXY		|1|httptest	|		|RESTRICT
FIELD		|itemid		|t_id		|	|NOT NULL	|ZBX_PROXY		|2|items	|		|RESTRICT
FIELD		|type		|t_integer	|'0'	|NOT NULL	|ZBX_PROXY
UNIQUE		|1		|httptestid,itemid
INDEX		|2		|itemid
CHANGELOG	|13

TABLE|media_type|mediatypeid|ZBX_DATA
FIELD		|mediatypeid	|t_id		|	|NOT NULL	|0
FIELD		|type		|t_integer	|'0'	|NOT NULL	|0
FIELD		|name		|t_varchar(100)	|''	|NOT NULL	|0
FIELD		|smtp_server	|t_varchar(255)	|''	|NOT NULL	|0
FIELD		|smtp_helo	|t_varchar(255)	|''	|NOT NULL	|0
FIELD		|smtp_email	|t_varchar(255)	|''	|NOT NULL	|0
FIELD		|exec_path	|t_varchar(255)	|''	|NOT NULL	|0
FIELD		|gsm_modem	|t_varchar(255)	|''	|NOT NULL	|0
FIELD		|username	|t_varchar(255)	|''	|NOT NULL	|0
FIELD		|passwd		|t_varchar(255)	|''	|NOT NULL	|0
FIELD		|status		|t_integer	|'1'	|NOT NULL	|ZBX_NODATA
FIELD		|smtp_port	|t_integer	|'25'	|NOT NULL	|0
FIELD		|smtp_security	|t_integer	|'0'	|NOT NULL	|0
FIELD		|smtp_verify_peer|t_integer	|'0'	|NOT NULL	|0
FIELD		|smtp_verify_host|t_integer	|'0'	|NOT NULL	|0
FIELD		|smtp_authentication|t_integer	|'0'	|NOT NULL	|0
FIELD		|maxsessions	|t_integer	|'1'	|NOT NULL	|0
FIELD		|maxattempts	|t_integer	|'3'	|NOT NULL	|0
FIELD		|attempt_interval|t_varchar(32)	|'10s'	|NOT NULL	|0
FIELD		|content_type	|t_integer	|'1'	|NOT NULL	|0
FIELD		|script		|t_text		|''	|NOT NULL	|0
FIELD		|timeout	|t_varchar(32)	|'30s'	|NOT NULL	|0
FIELD		|process_tags	|t_integer	|'0'	|NOT NULL	|0
FIELD		|show_event_menu|t_integer	|'0'	|NOT NULL	|0
FIELD		|event_menu_url	|t_varchar(2048)|''	|NOT NULL	|0
FIELD		|event_menu_name|t_varchar(255)	|''	|NOT NULL	|0
FIELD		|description	|t_shorttext	|''	|NOT NULL	|0
FIELD		|provider	|t_integer	|'0'	|NOT NULL	|0
UNIQUE		|1		|name

TABLE|media_type_param|mediatype_paramid|ZBX_DATA
FIELD		|mediatype_paramid|t_id		|	|NOT NULL	|0
FIELD		|mediatypeid	|t_id		|	|NOT NULL	|0			|1|media_type
FIELD		|name		|t_varchar(255)	|''	|NOT NULL	|0
FIELD		|value		|t_varchar(2048)|''	|NOT NULL	|0
FIELD		|sortorder	|t_integer	|'0'	|NOT NULL	|0
INDEX		|1		|mediatypeid

TABLE|media_type_message|mediatype_messageid|ZBX_DATA
FIELD		|mediatype_messageid|t_id	|	|NOT NULL	|0
FIELD		|mediatypeid	|t_id		|	|NOT NULL	|0			|1|media_type
FIELD		|eventsource	|t_integer	|	|NOT NULL	|0
FIELD		|recovery	|t_integer	|	|NOT NULL	|0
FIELD		|subject	|t_varchar(255)	|''	|NOT NULL	|0
FIELD		|message	|t_text		|''	|NOT NULL	|0
UNIQUE		|1		|mediatypeid,eventsource,recovery

TABLE|usrgrp|usrgrpid|ZBX_DATA
FIELD		|usrgrpid	|t_id		|	|NOT NULL	|0
FIELD		|name		|t_varchar(64)	|''	|NOT NULL	|0
FIELD		|gui_access	|t_integer	|'0'	|NOT NULL	|0
FIELD		|users_status	|t_integer	|'0'	|NOT NULL	|0
FIELD		|debug_mode	|t_integer	|'0'	|NOT NULL	|0
FIELD		|userdirectoryid|t_id		|NULL	|NULL		|0			|2|userdirectory	|	|RESTRICT
FIELD		|mfa_status	|t_integer	|'0'	|NOT NULL	|0
FIELD		|mfaid		|t_id	|	|NULL	|0 |3|mfa	|	|RESTRICT
UNIQUE		|1		|name
INDEX		|2		|userdirectoryid
INDEX		|3		|mfaid

TABLE|users_groups|id|ZBX_DATA
FIELD		|id		|t_id		|	|NOT NULL	|0
FIELD		|usrgrpid	|t_id		|	|NOT NULL	|0			|1|usrgrp
FIELD		|userid		|t_id		|	|NOT NULL	|0			|2|users
UNIQUE		|1		|usrgrpid,userid
INDEX		|2		|userid

TABLE|ugset_group|ugsetid,usrgrpid|ZBX_DATA
FIELD		|ugsetid	|t_id		|	|NOT NULL	|0			|1|ugset
FIELD		|usrgrpid	|t_id		|	|NOT NULL	|0			|2|usrgrp	|		|RESTRICT
INDEX		|1		|usrgrpid

TABLE|user_ugset|userid|ZBX_DATA
FIELD		|userid		|t_id		|	|NOT NULL	|0			|1|users
FIELD		|ugsetid	|t_id		|	|NOT NULL	|0			|2|ugset	|		|RESTRICT
INDEX		|1		|ugsetid

TABLE|scripts|scriptid|ZBX_DATA
FIELD		|scriptid			|t_id		|	|NOT NULL	|0
FIELD		|name				|t_varchar(255)	|''	|NOT NULL	|0
FIELD		|command			|t_text		|''	|NOT NULL	|0
FIELD		|host_access			|t_integer	|'2'	|NOT NULL	|0
FIELD		|usrgrpid			|t_id		|	|NULL		|0			|1|usrgrp	|		|RESTRICT
FIELD		|groupid			|t_id		|	|NULL		|0			|2|hstgrp	|		|RESTRICT
FIELD		|description			|t_shorttext	|''	|NOT NULL	|0
FIELD		|confirmation			|t_varchar(255)	|''	|NOT NULL	|0
FIELD		|type				|t_integer	|'5'	|NOT NULL	|0
FIELD		|execute_on			|t_integer	|'2'	|NOT NULL	|0
FIELD		|timeout			|t_varchar(32)	|'30s'	|NOT NULL	|0
FIELD		|scope				|t_integer	|'1'	|NOT NULL	|0
FIELD		|port				|t_varchar(64)	|''	|NOT NULL	|0
FIELD		|authtype			|t_integer	|'0'	|NOT NULL	|0
FIELD		|username			|t_varchar(64)	|''	|NOT NULL	|0
FIELD		|password			|t_varchar(64)	|''	|NOT NULL	|0
FIELD		|publickey			|t_varchar(64)	|''	|NOT NULL	|0
FIELD		|privatekey			|t_varchar(64)	|''	|NOT NULL	|0
FIELD		|menu_path			|t_varchar(255)	|''	|NOT NULL	|0
FIELD		|url				|t_varchar(2048)|''	|NOT NULL	|0
FIELD		|new_window			|t_integer	|'1'	|NOT NULL	|0
FIELD		|manualinput			|t_integer	|'0'	|NOT NULL	|0
FIELD		|manualinput_prompt		|t_varchar(255)	|''	|NOT NULL	|0
FIELD		|manualinput_validator		|t_varchar(2048)|''	|NOT NULL	|0
FIELD		|manualinput_validator_type	|t_integer	|'0'	|NOT NULL	|0
FIELD		|manualinput_default_value	|t_varchar(255)	|''	|NOT NULL	|0
INDEX		|1				|usrgrpid
INDEX		|2				|groupid
UNIQUE		|3				|name,menu_path

TABLE|script_param|script_paramid|ZBX_DATA
FIELD		|script_paramid	|t_id		|	|NOT NULL	|0
FIELD		|scriptid	|t_id		|	|NOT NULL	|0			|1|scripts
FIELD		|name		|t_varchar(255)	|''	|NOT NULL	|0
FIELD		|value		|t_varchar(2048)|''	|NOT NULL	|0
UNIQUE		|1		|scriptid,name

TABLE|actions|actionid|ZBX_DATA
FIELD		|actionid	|t_id		|	|NOT NULL	|0
FIELD		|name		|t_varchar(255)	|''	|NOT NULL	|0
FIELD		|eventsource	|t_integer	|'0'	|NOT NULL	|0
FIELD		|evaltype	|t_integer	|'0'	|NOT NULL	|0
FIELD		|status		|t_integer	|'0'	|NOT NULL	|0
FIELD		|esc_period	|t_varchar(255)	|'1h'	|NOT NULL	|0
FIELD		|formula	|t_varchar(1024)|''	|NOT NULL	|0
FIELD		|pause_suppressed|t_integer	|'1'	|NOT NULL	|0
FIELD		|notify_if_canceled|t_integer	|'1'	|NOT NULL	|0
FIELD		|pause_symptoms	|t_integer	|'1'	|NOT NULL	|0
INDEX		|1		|eventsource,status
UNIQUE		|2		|name

TABLE|operations|operationid|ZBX_DATA
FIELD		|operationid	|t_id		|	|NOT NULL	|0
FIELD		|actionid	|t_id		|	|NOT NULL	|0			|1|actions
FIELD		|operationtype	|t_integer	|'0'	|NOT NULL	|0
FIELD		|esc_period	|t_varchar(255)	|'0'	|NOT NULL	|0
FIELD		|esc_step_from	|t_integer	|'1'	|NOT NULL	|0
FIELD		|esc_step_to	|t_integer	|'1'	|NOT NULL	|0
FIELD		|evaltype	|t_integer	|'0'	|NOT NULL	|0
FIELD		|recovery	|t_integer	|'0'	|NOT NULL	|0
INDEX		|1		|actionid

TABLE|optag|optagid|ZBX_DATA
FIELD		|optagid	|t_id		|	|NOT NULL	|0
FIELD		|operationid	|t_id		|	|NOT NULL	|0			|1|operations
FIELD		|tag		|t_varchar(255)	|''	|NOT NULL	|0
FIELD		|value		|t_varchar(255)	|''	|NOT NULL	|0
INDEX		|1		|operationid

TABLE|opmessage|operationid|ZBX_DATA
FIELD		|operationid	|t_id		|	|NOT NULL	|0			|1|operations
FIELD		|default_msg	|t_integer	|'1'	|NOT NULL	|0
FIELD		|subject	|t_varchar(255)	|''	|NOT NULL	|0
FIELD		|message	|t_shorttext	|''	|NOT NULL	|0
FIELD		|mediatypeid	|t_id		|	|NULL		|0			|2|media_type	|		|RESTRICT
INDEX		|1		|mediatypeid

TABLE|opmessage_grp|opmessage_grpid|ZBX_DATA
FIELD		|opmessage_grpid|t_id		|	|NOT NULL	|0
FIELD		|operationid	|t_id		|	|NOT NULL	|0			|1|operations
FIELD		|usrgrpid	|t_id		|	|NOT NULL	|0			|2|usrgrp	|		|RESTRICT
UNIQUE		|1		|operationid,usrgrpid
INDEX		|2		|usrgrpid

TABLE|opmessage_usr|opmessage_usrid|ZBX_DATA
FIELD		|opmessage_usrid|t_id		|	|NOT NULL	|0
FIELD		|operationid	|t_id		|	|NOT NULL	|0			|1|operations
FIELD		|userid		|t_id		|	|NOT NULL	|0			|2|users	|		|RESTRICT
UNIQUE		|1		|operationid,userid
INDEX		|2		|userid

TABLE|opcommand|operationid|ZBX_DATA
FIELD		|operationid	|t_id		|	|NOT NULL	|0			|1|operations
FIELD		|scriptid	|t_id		|	|NOT NULL	|0			|2|scripts	|		|RESTRICT
INDEX		|1		|scriptid

TABLE|opcommand_hst|opcommand_hstid|ZBX_DATA
FIELD		|opcommand_hstid|t_id		|	|NOT NULL	|0
FIELD		|operationid	|t_id		|	|NOT NULL	|0			|1|operations
FIELD		|hostid		|t_id		|	|NULL		|0			|2|hosts	|		|RESTRICT
INDEX		|1		|operationid
INDEX		|2		|hostid

TABLE|opcommand_grp|opcommand_grpid|ZBX_DATA
FIELD		|opcommand_grpid|t_id		|	|NOT NULL	|0
FIELD		|operationid	|t_id		|	|NOT NULL	|0			|1|operations
FIELD		|groupid	|t_id		|	|NOT NULL	|0			|2|hstgrp	|		|RESTRICT
INDEX		|1		|operationid
INDEX		|2		|groupid

TABLE|opgroup|opgroupid|ZBX_DATA
FIELD		|opgroupid	|t_id		|	|NOT NULL	|0
FIELD		|operationid	|t_id		|	|NOT NULL	|0			|1|operations
FIELD		|groupid	|t_id		|	|NOT NULL	|0			|2|hstgrp	|		|RESTRICT
UNIQUE		|1		|operationid,groupid
INDEX		|2		|groupid

TABLE|optemplate|optemplateid|ZBX_TEMPLATE
FIELD		|optemplateid	|t_id		|	|NOT NULL	|0
FIELD		|operationid	|t_id		|	|NOT NULL	|0			|1|operations
FIELD		|templateid	|t_id		|	|NOT NULL	|0			|2|hosts	|hostid		|RESTRICT
UNIQUE		|1		|operationid,templateid
INDEX		|2		|templateid

TABLE|opconditions|opconditionid|ZBX_DATA
FIELD		|opconditionid	|t_id		|	|NOT NULL	|0
FIELD		|operationid	|t_id		|	|NOT NULL	|0			|1|operations
FIELD		|conditiontype	|t_integer	|'0'	|NOT NULL	|0
FIELD		|operator	|t_integer	|'0'	|NOT NULL	|0
FIELD		|value		|t_varchar(255)	|''	|NOT NULL	|0
INDEX		|1		|operationid

TABLE|conditions|conditionid|ZBX_DATA
FIELD		|conditionid	|t_id		|	|NOT NULL	|0
FIELD		|actionid	|t_id		|	|NOT NULL	|0			|1|actions
FIELD		|conditiontype	|t_integer	|'0'	|NOT NULL	|0
FIELD		|operator	|t_integer	|'0'	|NOT NULL	|0
FIELD		|value		|t_varchar(255)	|''	|NOT NULL	|0
FIELD		|value2		|t_varchar(255)	|''	|NOT NULL	|0
INDEX		|1		|actionid

TABLE|config|configid|ZBX_DATA
FIELD		|configid	|t_id		|	|NOT NULL	|0
FIELD		|work_period	|t_varchar(255)	|'1-5,09:00-18:00'|NOT NULL|0
FIELD		|alert_usrgrpid	|t_id		|	|NULL		|0			|1|usrgrp	|usrgrpid	|RESTRICT
FIELD		|default_theme	|t_varchar(128)	|'blue-theme'|NOT NULL	|ZBX_NODATA
FIELD		|authentication_type|t_integer	|'0'	|NOT NULL	|ZBX_NODATA
FIELD		|discovery_groupid|t_id		|	|NULL		|0			|2|hstgrp	|groupid	|RESTRICT
FIELD		|max_in_table	|t_integer	|'50'	|NOT NULL	|ZBX_NODATA
FIELD		|search_limit	|t_integer	|'1000'	|NOT NULL	|ZBX_NODATA
FIELD		|severity_color_0|t_varchar(6)	|'97AAB3'|NOT NULL	|ZBX_NODATA
FIELD		|severity_color_1|t_varchar(6)	|'7499FF'|NOT NULL	|ZBX_NODATA
FIELD		|severity_color_2|t_varchar(6)	|'FFC859'|NOT NULL	|ZBX_NODATA
FIELD		|severity_color_3|t_varchar(6)	|'FFA059'|NOT NULL	|ZBX_NODATA
FIELD		|severity_color_4|t_varchar(6)	|'E97659'|NOT NULL	|ZBX_NODATA
FIELD		|severity_color_5|t_varchar(6)	|'E45959'|NOT NULL	|ZBX_NODATA
FIELD		|severity_name_0|t_varchar(32)	|'Not classified'|NOT NULL|ZBX_NODATA
FIELD		|severity_name_1|t_varchar(32)	|'Information'|NOT NULL	|ZBX_NODATA
FIELD		|severity_name_2|t_varchar(32)	|'Warning'|NOT NULL	|ZBX_NODATA
FIELD		|severity_name_3|t_varchar(32)	|'Average'|NOT NULL	|ZBX_NODATA
FIELD		|severity_name_4|t_varchar(32)	|'High'	|NOT NULL	|ZBX_NODATA
FIELD		|severity_name_5|t_varchar(32)	|'Disaster'|NOT NULL	|ZBX_NODATA
FIELD		|ok_period	|t_varchar(32)	|'5m'	|NOT NULL	|ZBX_NODATA
FIELD		|blink_period	|t_varchar(32)	|'2m'	|NOT NULL	|ZBX_NODATA
FIELD		|problem_unack_color|t_varchar(6)|'CC0000'|NOT NULL	|ZBX_NODATA
FIELD		|problem_ack_color|t_varchar(6)	|'CC0000'|NOT NULL	|ZBX_NODATA
FIELD		|ok_unack_color	|t_varchar(6)	|'009900'|NOT NULL	|ZBX_NODATA
FIELD		|ok_ack_color	|t_varchar(6)	|'009900'|NOT NULL	|ZBX_NODATA
FIELD		|problem_unack_style|t_integer	|'1'	|NOT NULL	|ZBX_NODATA
FIELD		|problem_ack_style|t_integer	|'1'	|NOT NULL	|ZBX_NODATA
FIELD		|ok_unack_style	|t_integer	|'1'	|NOT NULL	|ZBX_NODATA
FIELD		|ok_ack_style	|t_integer	|'1'	|NOT NULL	|ZBX_NODATA
FIELD		|snmptrap_logging|t_integer	|'1'	|NOT NULL	|ZBX_PROXY,ZBX_NODATA
FIELD		|server_check_interval|t_integer|'10'	|NOT NULL	|ZBX_NODATA
FIELD		|hk_events_mode	|t_integer	|'1'	|NOT NULL	|ZBX_NODATA
FIELD		|hk_events_trigger|t_varchar(32)|'365d'	|NOT NULL	|ZBX_NODATA
FIELD		|hk_events_internal|t_varchar(32)|'1d'	|NOT NULL	|ZBX_NODATA
FIELD		|hk_events_discovery|t_varchar(32)|'1d'	|NOT NULL	|ZBX_NODATA
FIELD		|hk_events_autoreg|t_varchar(32)|'1d'	|NOT NULL	|ZBX_NODATA
FIELD		|hk_services_mode|t_integer	|'1'	|NOT NULL	|ZBX_NODATA
FIELD		|hk_services	|t_varchar(32)	|'365d'	|NOT NULL	|ZBX_NODATA
FIELD		|hk_audit_mode	|t_integer	|'1'	|NOT NULL	|ZBX_NODATA
FIELD		|hk_audit	|t_varchar(32)	|'31d'	|NOT NULL	|ZBX_NODATA
FIELD		|hk_sessions_mode|t_integer	|'1'	|NOT NULL	|ZBX_NODATA
FIELD		|hk_sessions	|t_varchar(32)	|'365d'	|NOT NULL	|ZBX_NODATA
FIELD		|hk_history_mode|t_integer	|'1'	|NOT NULL	|ZBX_NODATA
FIELD		|hk_history_global|t_integer	|'0'	|NOT NULL	|ZBX_PROXY,ZBX_NODATA
FIELD		|hk_history	|t_varchar(32)	|'31d'	|NOT NULL	|ZBX_PROXY,ZBX_NODATA
FIELD		|hk_trends_mode	|t_integer	|'1'	|NOT NULL	|ZBX_NODATA
FIELD		|hk_trends_global|t_integer	|'0'	|NOT NULL	|ZBX_NODATA
FIELD		|hk_trends	|t_varchar(32)	|'365d'	|NOT NULL	|ZBX_NODATA
FIELD		|default_inventory_mode|t_integer|'-1'	|NOT NULL	|ZBX_NODATA
FIELD		|custom_color	|t_integer	|'0'	|NOT NULL	|ZBX_NODATA
FIELD		|http_auth_enabled	|t_integer	|'0'	|NOT NULL	|ZBX_NODATA
FIELD		|http_login_form	|t_integer	|'0'	|NOT NULL	|ZBX_NODATA
FIELD		|http_strip_domains	|t_varchar(2048)|''	|NOT NULL	|ZBX_NODATA
FIELD		|http_case_sensitive	|t_integer	|'1'	|NOT NULL	|ZBX_NODATA
FIELD		|ldap_auth_enabled		|t_integer		|'0'	|NOT NULL	|ZBX_NODATA
FIELD		|ldap_case_sensitive	|t_integer	|'1'	|NOT NULL	|ZBX_NODATA
FIELD		|db_extension	|t_varchar(32)	|''	|NOT NULL	|ZBX_NODATA
FIELD		|autoreg_tls_accept	|t_integer	|'1'	|NOT NULL	|ZBX_PROXY,ZBX_NODATA
FIELD		|compression_status	|t_integer	|'0'	|NOT NULL	|ZBX_NODATA
FIELD		|compress_older	|t_varchar(32)	|'7d'	|NOT NULL	|ZBX_NODATA
FIELD		|instanceid	|t_varchar(32)	|''	|NOT NULL	|ZBX_NODATA
FIELD		|saml_auth_enabled	|t_integer	|'0'	|NOT NULL	|ZBX_NODATA
FIELD		|saml_case_sensitive	|t_integer	|'0'	|NOT NULL	|ZBX_NODATA
FIELD		|default_lang		|t_varchar(5)	|'en_US'|NOT NULL	|ZBX_NODATA
FIELD		|default_timezone	|t_varchar(50)	|'system'|NOT NULL	|ZBX_NODATA
FIELD		|login_attempts	|t_integer	|'5'	|NOT NULL	|ZBX_NODATA
FIELD		|login_block	|t_varchar(32)	|'30s'	|NOT NULL	|ZBX_NODATA
FIELD		|show_technical_errors	|t_integer	|'0'	|NOT NULL	|ZBX_NODATA
FIELD		|validate_uri_schemes	|t_integer	|'1'	|NOT NULL	|ZBX_NODATA
FIELD		|uri_valid_schemes	|t_varchar(255)	|'http,https,ftp,file,mailto,tel,ssh'	|NOT NULL	|ZBX_NODATA
FIELD		|x_frame_options	|t_varchar(255)	|'SAMEORIGIN'	|NOT NULL	|ZBX_NODATA
FIELD		|iframe_sandboxing_enabled	|t_integer	|'1'	|NOT NULL	|ZBX_NODATA
FIELD		|iframe_sandboxing_exceptions	|t_varchar(255)	|''	|NOT NULL	|ZBX_NODATA
FIELD		|max_overview_table_size	|t_integer	|'50'	|NOT NULL	|ZBX_NODATA
FIELD		|history_period	|t_varchar(32)|	'24h'	|NOT NULL	|ZBX_NODATA
FIELD		|period_default	|t_varchar(32)	|'1h'	|NOT NULL	|ZBX_NODATA
FIELD		|max_period	|t_varchar(32)	|'2y'	|NOT NULL	|ZBX_NODATA
FIELD		|socket_timeout	|t_varchar(32)	|'3s'	|NOT NULL	|ZBX_NODATA
FIELD		|connect_timeout	|t_varchar(32)	|'3s'	|NOT NULL	|ZBX_NODATA
FIELD		|media_type_test_timeout	|t_varchar(32)	|'65s'	|NOT NULL	|ZBX_NODATA
FIELD		|script_timeout	|t_varchar(32)	|'60s'	|NOT NULL	|ZBX_NODATA
FIELD		|item_test_timeout	|t_varchar(32)	|'60s'	|NOT NULL	|ZBX_NODATA
FIELD		|session_key	|t_varchar(32)|''	|NOT NULL	|ZBX_NODATA
FIELD		|url			|t_varchar(2048)|''	|NOT NULL	|ZBX_NODATA
FIELD		|report_test_timeout|t_varchar(32)|'60s'|NOT NULL	|ZBX_NODATA
FIELD		|dbversion_status	|t_shorttext|''	|NOT NULL	|ZBX_NODATA
FIELD		|hk_events_service|t_varchar(32)|'1d'	|NOT NULL	|ZBX_NODATA
FIELD		|passwd_min_length	|t_integer	|'8'	|NOT NULL	|ZBX_NODATA
FIELD		|passwd_check_rules	|t_integer	|'8'	|NOT NULL	|ZBX_NODATA
FIELD		|auditlog_enabled	|t_integer	|'1'	|NOT NULL	|ZBX_NODATA
FIELD		|ha_failover_delay	|t_varchar(32)	|'1m'	|NOT NULL	|ZBX_NODATA
FIELD		|geomaps_tile_provider|t_varchar(255)	|''	|NOT NULL	|0
FIELD		|geomaps_tile_url	|t_varchar(2048)|''	|NOT NULL	|ZBX_NODATA
FIELD		|geomaps_max_zoom	|t_integer	|'0'	|NOT NULL	|ZBX_NODATA
FIELD		|geomaps_attribution|t_varchar(1024)|''	|NOT NULL	|ZBX_NODATA
FIELD		|vault_provider	|t_integer	|'0'	|NOT NULL	|ZBX_NODATA
FIELD		|ldap_userdirectoryid	|t_id	|NULL |NULL	|0		|3|userdirectory	|userdirectoryid|RESTRICT
FIELD		|server_status		|t_shorttext	|''	|NOT NULL	|ZBX_NODATA
FIELD		|jit_provision_interval		|t_varchar(32)	|'1h'	|NOT NULL	|ZBX_NODATA
FIELD		|saml_jit_status			|t_integer		|'0'	|NOT NULL	|ZBX_NODATA
FIELD		|ldap_jit_status			|t_integer		|'0'	|NOT NULL	|ZBX_NODATA
FIELD		|disabled_usrgrpid			|t_id			|NULL	|NULL		|ZBX_NODATA	|4|usrgrp	|usrgrpid|RESTRICT
FIELD		|timeout_zabbix_agent	|t_varchar(255)	|'3s'	|NOT NULL	|ZBX_PROXY,ZBX_NODATA
FIELD		|timeout_simple_check	|t_varchar(255)	|'3s'	|NOT NULL	|ZBX_PROXY,ZBX_NODATA
FIELD		|timeout_snmp_agent	|t_varchar(255)	|'3s'	|NOT NULL	|ZBX_PROXY,ZBX_NODATA
FIELD		|timeout_external_check	|t_varchar(255)	|'3s'	|NOT NULL	|ZBX_PROXY,ZBX_NODATA
FIELD		|timeout_db_monitor	|t_varchar(255)	|'3s'	|NOT NULL	|ZBX_PROXY,ZBX_NODATA
FIELD		|timeout_http_agent	|t_varchar(255)	|'3s'	|NOT NULL	|ZBX_PROXY,ZBX_NODATA
FIELD		|timeout_ssh_agent	|t_varchar(255)	|'3s'	|NOT NULL	|ZBX_PROXY,ZBX_NODATA
FIELD		|timeout_telnet_agent	|t_varchar(255)	|'3s'	|NOT NULL	|ZBX_PROXY,ZBX_NODATA
FIELD		|timeout_script		|t_varchar(255)	|'3s'	|NOT NULL	|ZBX_PROXY,ZBX_NODATA
FIELD		|auditlog_mode	|t_integer	|'1'	|NOT NULL	|ZBX_NODATA
FIELD		|mfa_status		|t_integer	|'0'	|NOT NULL	|ZBX_NODATA
FIELD		|mfaid			|t_id		|	|NULL		|0		|5|mfa	|	|RESTRICT
FIELD		|software_update_checkid|t_varchar(32)	|''	|NOT NULL	|ZBX_NODATA
FIELD		|software_update_check_data	|t_shorttext	|''	|NOT NULL	|ZBX_NODATA
INDEX		|1		|alert_usrgrpid
INDEX		|2		|discovery_groupid
INDEX		|3		|ldap_userdirectoryid
INDEX		|4		|disabled_usrgrpid
INDEX		|5		|mfaid

TABLE|triggers|triggerid|ZBX_TEMPLATE
FIELD		|triggerid	|t_id		|	|NOT NULL	|0
FIELD		|expression	|t_varchar(2048)|''	|NOT NULL	|0
FIELD		|description	|t_varchar(255)	|''	|NOT NULL	|0
FIELD		|url		|t_varchar(2048)|''	|NOT NULL	|0
FIELD		|status		|t_integer	|'0'	|NOT NULL	|0
FIELD		|value		|t_integer	|'0'	|NOT NULL	|ZBX_NODATA
FIELD		|priority	|t_integer	|'0'	|NOT NULL	|0
FIELD		|lastchange	|t_integer	|'0'	|NOT NULL	|ZBX_NODATA
FIELD		|comments	|t_shorttext	|''	|NOT NULL	|0
FIELD		|error		|t_varchar(2048)|''	|NOT NULL	|ZBX_NODATA
FIELD		|templateid	|t_id		|	|NULL		|0			|1|triggers	|triggerid		|RESTRICT
FIELD		|type		|t_integer	|'0'	|NOT NULL	|0
FIELD		|state		|t_integer	|'0'	|NOT NULL	|ZBX_NODATA
FIELD		|flags		|t_integer	|'0'	|NOT NULL	|0
FIELD		|recovery_mode	|t_integer	|'0'	|NOT NULL	|0
FIELD		|recovery_expression|t_varchar(2048)|''	|NOT NULL	|0
FIELD		|correlation_mode|t_integer	|'0'	|NOT NULL	|0
FIELD		|correlation_tag|t_varchar(255)	|''	|NOT NULL	|0
FIELD		|manual_close	|t_integer	|'0'	|NOT NULL	|0
FIELD		|opdata		|t_varchar(255)	|''	|NOT NULL	|0
FIELD		|discover	|t_integer	|'0'	|NOT NULL	|0
FIELD		|event_name	|t_varchar(2048)|''	|NOT NULL	|0
FIELD		|uuid		|t_varchar(32)	|''	|NOT NULL	|0
FIELD		|url_name	|t_varchar(64)	|''	|NOT NULL	|0
INDEX		|1		|status
INDEX		|2		|value,lastchange
INDEX		|3		|templateid
CHANGELOG	|5

TABLE|trigger_depends|triggerdepid|ZBX_TEMPLATE
FIELD		|triggerdepid	|t_id		|	|NOT NULL	|0
FIELD		|triggerid_down	|t_id		|	|NOT NULL	|0			|1|triggers	|triggerid
FIELD		|triggerid_up	|t_id		|	|NOT NULL	|0			|2|triggers	|triggerid
UNIQUE		|1		|triggerid_down,triggerid_up
INDEX		|2		|triggerid_up

TABLE|functions|functionid|ZBX_TEMPLATE
FIELD		|functionid	|t_id		|	|NOT NULL	|0
FIELD		|itemid		|t_id		|	|NOT NULL	|0			|1|items	|		|RESTRICT
FIELD		|triggerid	|t_id		|	|NOT NULL	|0			|2|triggers	|		|RESTRICT
FIELD		|name		|t_varchar(12)	|''	|NOT NULL	|0
FIELD		|parameter	|t_varchar(255)	|'0'	|NOT NULL	|0
INDEX		|1		|triggerid
INDEX		|2		|itemid,name,parameter
CHANGELOG	|7

TABLE|graphs|graphid|ZBX_TEMPLATE
FIELD		|graphid	|t_id		|	|NOT NULL	|0
FIELD		|name		|t_varchar(128)	|''	|NOT NULL	|0
FIELD		|width		|t_integer	|'900'	|NOT NULL	|0
FIELD		|height		|t_integer	|'200'	|NOT NULL	|0
FIELD		|yaxismin	|t_double	|'0'	|NOT NULL	|0
FIELD		|yaxismax	|t_double	|'100'	|NOT NULL	|0
FIELD		|templateid	|t_id		|	|NULL		|0			|1|graphs	|graphid
FIELD		|show_work_period|t_integer	|'1'	|NOT NULL	|0
FIELD		|show_triggers	|t_integer	|'1'	|NOT NULL	|0
FIELD		|graphtype	|t_integer	|'0'	|NOT NULL	|0
FIELD		|show_legend	|t_integer	|'1'	|NOT NULL	|0
FIELD		|show_3d	|t_integer	|'0'	|NOT NULL	|0
FIELD		|percent_left	|t_double	|'0'	|NOT NULL	|0
FIELD		|percent_right	|t_double	|'0'	|NOT NULL	|0
FIELD		|ymin_type	|t_integer	|'0'	|NOT NULL	|0
FIELD		|ymax_type	|t_integer	|'0'	|NOT NULL	|0
FIELD		|ymin_itemid	|t_id		|	|NULL		|0			|2|items	|itemid		|RESTRICT
FIELD		|ymax_itemid	|t_id		|	|NULL		|0			|3|items	|itemid		|RESTRICT
FIELD		|flags		|t_integer	|'0'	|NOT NULL	|0
FIELD		|discover	|t_integer	|'0'	|NOT NULL	|0
FIELD		|uuid		|t_varchar(32)	|''	|NOT NULL	|0
INDEX		|1		|name
INDEX		|2		|templateid
INDEX		|3		|ymin_itemid
INDEX		|4		|ymax_itemid

TABLE|graphs_items|gitemid|ZBX_TEMPLATE
FIELD		|gitemid	|t_id		|	|NOT NULL	|0
FIELD		|graphid	|t_id		|	|NOT NULL	|0			|1|graphs
FIELD		|itemid		|t_id		|	|NOT NULL	|0			|2|items
FIELD		|drawtype	|t_integer	|'0'	|NOT NULL	|0
FIELD		|sortorder	|t_integer	|'0'	|NOT NULL	|0
FIELD		|color		|t_varchar(6)	|'009600'|NOT NULL	|0
FIELD		|yaxisside	|t_integer	|'0'	|NOT NULL	|0
FIELD		|calc_fnc	|t_integer	|'2'	|NOT NULL	|0
FIELD		|type		|t_integer	|'0'	|NOT NULL	|0
INDEX		|1		|itemid
INDEX		|2		|graphid

TABLE|graph_theme|graphthemeid|ZBX_DATA
FIELD		|graphthemeid	|t_id		|	|NOT NULL	|0
FIELD		|theme		|t_varchar(64)	|''	|NOT NULL	|0
FIELD		|backgroundcolor|t_varchar(6)	|''	|NOT NULL	|0
FIELD		|graphcolor	|t_varchar(6)	|''	|NOT NULL	|0
FIELD		|gridcolor	|t_varchar(6)	|''	|NOT NULL	|0
FIELD		|maingridcolor	|t_varchar(6)	|''	|NOT NULL	|0
FIELD		|gridbordercolor|t_varchar(6)	|''	|NOT NULL	|0
FIELD		|textcolor	|t_varchar(6)	|''	|NOT NULL	|0
FIELD		|highlightcolor	|t_varchar(6)	|''	|NOT NULL	|0
FIELD		|leftpercentilecolor|t_varchar(6)|''	|NOT NULL	|0
FIELD		|rightpercentilecolor|t_varchar(6)|''	|NOT NULL	|0
FIELD		|nonworktimecolor|t_varchar(6)	|''	|NOT NULL	|0
FIELD		|colorpalette	|t_varchar(255)	|''	|NOT NULL	|0
UNIQUE		|1		|theme

TABLE|globalmacro|globalmacroid|ZBX_DATA
FIELD		|globalmacroid	|t_id		|	|NOT NULL	|0
FIELD		|macro		|t_varchar(255)	|''	|NOT NULL	|ZBX_PROXY
FIELD		|value		|t_varchar(2048)|''	|NOT NULL	|ZBX_PROXY
FIELD		|description	|t_shorttext	|''	|NOT NULL	|0
FIELD		|type		|t_integer	|'0'	|NOT NULL	|ZBX_PROXY
UNIQUE		|1		|macro

TABLE|hostmacro|hostmacroid|ZBX_TEMPLATE
FIELD		|hostmacroid	|t_id		|	|NOT NULL	|0
FIELD		|hostid		|t_id		|	|NOT NULL	|ZBX_PROXY		|1|hosts
FIELD		|macro		|t_varchar(255)	|''	|NOT NULL	|ZBX_PROXY
FIELD		|value		|t_varchar(2048)|''	|NOT NULL	|ZBX_PROXY
FIELD		|description	|t_shorttext	|''	|NOT NULL	|0
FIELD		|type		|t_integer	|'0'	|NOT NULL	|ZBX_PROXY
FIELD		|automatic	|t_integer	|'0'	|NOT NULL	|ZBX_PROXY
UNIQUE		|1		|hostid,macro

TABLE|hosts_groups|hostgroupid|ZBX_TEMPLATE
FIELD		|hostgroupid	|t_id		|	|NOT NULL	|0
FIELD		|hostid		|t_id		|	|NOT NULL	|0			|1|hosts
FIELD		|groupid	|t_id		|	|NOT NULL	|0			|2|hstgrp
UNIQUE		|1		|hostid,groupid
INDEX		|2		|groupid

TABLE|hosts_templates|hosttemplateid|ZBX_TEMPLATE
FIELD		|hosttemplateid	|t_id		|	|NOT NULL	|0
FIELD		|hostid		|t_id		|	|NOT NULL	|ZBX_PROXY		|1|hosts
FIELD		|templateid	|t_id		|	|NOT NULL	|ZBX_PROXY		|2|hosts	|hostid
FIELD		|link_type	|t_integer	|'0'	|NOT NULL	|ZBX_PROXY
UNIQUE		|1		|hostid,templateid
INDEX		|2		|templateid

TABLE|valuemap_mapping|valuemap_mappingid|ZBX_TEMPLATE
FIELD		|valuemap_mappingid|t_id	|	|NOT NULL	|0
FIELD		|valuemapid	|t_id		|	|NOT NULL	|0			|1|valuemap
FIELD		|value		|t_varchar(64)	|''	|NOT NULL	|0
FIELD		|newvalue	|t_varchar(64)	|''	|NOT NULL	|0
FIELD		|type		|t_integer	|'0'	|NOT NULL	|0
FIELD		|sortorder	|t_integer	|'0'	|NOT NULL	|0
UNIQUE		|1		|valuemapid,value,type

TABLE|media|mediaid|ZBX_DATA
FIELD		|mediaid	|t_id		|	|NOT NULL	|0
FIELD		|userid		|t_id		|	|NOT NULL	|0			|1|users
FIELD		|mediatypeid	|t_id		|	|NOT NULL	|0			|2|media_type
FIELD		|sendto		|t_varchar(1024)|''	|NOT NULL	|0
FIELD		|active		|t_integer	|'0'	|NOT NULL	|0
FIELD		|severity	|t_integer	|'63'	|NOT NULL	|0
FIELD		|period		|t_varchar(1024)|'1-7,00:00-24:00'|NOT NULL|0
INDEX		|1		|userid
INDEX		|2		|mediatypeid

TABLE|rights|rightid|ZBX_DATA
FIELD		|rightid	|t_id		|	|NOT NULL	|0
FIELD		|groupid	|t_id		|	|NOT NULL	|0			|1|usrgrp	|usrgrpid
FIELD		|permission	|t_integer	|'0'	|NOT NULL	|0
FIELD		|id		|t_id		|	|NOT NULL	|0			|2|hstgrp	|groupid
INDEX		|1		|groupid
INDEX		|2		|id

TABLE|permission|ugsetid,hgsetid|ZBX_DATA
FIELD		|ugsetid	|t_id		|	|NOT NULL	|0			|1|ugset
FIELD		|hgsetid	|t_id		|	|NOT NULL	|0			|2|hgset
FIELD		|permission	|t_integer	|'2'	|NOT NULL	|0
INDEX		|1		|hgsetid

TABLE|services|serviceid|ZBX_DATA
FIELD		|serviceid	|t_id		|	|NOT NULL	|0
FIELD		|name		|t_varchar(128)	|''	|NOT NULL	|0
FIELD		|status		|t_integer	|'-1'	|NOT NULL	|0
FIELD		|algorithm	|t_integer	|'0'	|NOT NULL	|0
FIELD		|sortorder	|t_integer	|'0'	|NOT NULL	|0
FIELD		|weight		|t_integer	|'0'	|NOT NULL	|0
FIELD		|propagation_rule|t_integer	|'0'	|NOT NULL	|0
FIELD		|propagation_value|t_integer	|'0'	|NOT NULL	|0
FIELD		|description	|t_shorttext	|''	|NOT NULL	|0
FIELD		|uuid		|t_varchar(32)	|''	|NOT NULL	|0
FIELD		|created_at	|t_integer	|'0'	|NOT NULL	|0

TABLE|services_links|linkid|ZBX_DATA
FIELD		|linkid		|t_id		|	|NOT NULL	|0
FIELD		|serviceupid	|t_id		|	|NOT NULL	|0			|1|services	|serviceid
FIELD		|servicedownid	|t_id		|	|NOT NULL	|0			|2|services	|serviceid
INDEX		|1		|servicedownid
UNIQUE		|2		|serviceupid,servicedownid

TABLE|icon_map|iconmapid|ZBX_DATA
FIELD		|iconmapid	|t_id		|	|NOT NULL	|0
FIELD		|name		|t_varchar(64)	|''	|NOT NULL	|0
FIELD		|default_iconid	|t_id		|	|NOT NULL	|0			|1|images	|imageid	|RESTRICT
UNIQUE		|1		|name
INDEX		|2		|default_iconid

TABLE|icon_mapping|iconmappingid|ZBX_DATA
FIELD		|iconmappingid	|t_id		|	|NOT NULL	|0
FIELD		|iconmapid	|t_id		|	|NOT NULL	|0			|1|icon_map
FIELD		|iconid		|t_id		|	|NOT NULL	|0			|2|images	|imageid	|RESTRICT
FIELD		|inventory_link	|t_integer	|'0'	|NOT NULL	|0
FIELD		|expression	|t_varchar(64)	|''	|NOT NULL	|0
FIELD		|sortorder	|t_integer	|'0'	|NOT NULL	|0
INDEX		|1		|iconmapid
INDEX		|2		|iconid

TABLE|sysmaps|sysmapid|ZBX_TEMPLATE
FIELD		|sysmapid	|t_id		|	|NOT NULL	|0
FIELD		|name		|t_varchar(128)	|''	|NOT NULL	|0
FIELD		|width		|t_integer	|'600'	|NOT NULL	|0
FIELD		|height		|t_integer	|'400'	|NOT NULL	|0
FIELD		|backgroundid	|t_id		|	|NULL		|0			|1|images	|imageid	|RESTRICT
FIELD		|label_type	|t_integer	|'2'	|NOT NULL	|0
FIELD		|label_location	|t_integer	|'0'	|NOT NULL	|0
FIELD		|highlight	|t_integer	|'1'	|NOT NULL	|0
FIELD		|expandproblem	|t_integer	|'1'	|NOT NULL	|0
FIELD		|markelements	|t_integer	|'0'	|NOT NULL	|0
FIELD		|show_unack	|t_integer	|'0'	|NOT NULL	|0
FIELD		|grid_size	|t_integer	|'50'	|NOT NULL	|0
FIELD		|grid_show	|t_integer	|'1'	|NOT NULL	|0
FIELD		|grid_align	|t_integer	|'1'	|NOT NULL	|0
FIELD		|label_format	|t_integer	|'0'	|NOT NULL	|0
FIELD		|label_type_host|t_integer	|'2'	|NOT NULL	|0
FIELD		|label_type_hostgroup|t_integer	|'2'	|NOT NULL	|0
FIELD		|label_type_trigger|t_integer	|'2'	|NOT NULL	|0
FIELD		|label_type_map|t_integer	|'2'	|NOT NULL	|0
FIELD		|label_type_image|t_integer	|'2'	|NOT NULL	|0
FIELD		|label_string_host|t_varchar(255)|''	|NOT NULL	|0
FIELD		|label_string_hostgroup|t_varchar(255)|''|NOT NULL	|0
FIELD		|label_string_trigger|t_varchar(255)|''	|NOT NULL	|0
FIELD		|label_string_map|t_varchar(255)|''	|NOT NULL	|0
FIELD		|label_string_image|t_varchar(255)|''	|NOT NULL	|0
FIELD		|iconmapid	|t_id		|	|NULL		|0			|2|icon_map	|		|RESTRICT
FIELD		|expand_macros	|t_integer	|'0'	|NOT NULL	|0
FIELD		|severity_min	|t_integer	|'0'	|NOT NULL	|0
FIELD		|userid		|t_id		|	|NOT NULL	|0			|3|users	|		|RESTRICT
FIELD		|private	|t_integer	|'1'	|NOT NULL	|0
FIELD		|show_suppressed|t_integer	|'0'	|NOT NULL	|0
UNIQUE		|1		|name
INDEX		|2		|backgroundid
INDEX		|3		|iconmapid
INDEX		|4		|userid

TABLE|sysmaps_elements|selementid|ZBX_TEMPLATE
FIELD		|selementid	|t_id		|	|NOT NULL	|0
FIELD		|sysmapid	|t_id		|	|NOT NULL	|0			|1|sysmaps
FIELD		|elementid	|t_id		|'0'	|NOT NULL	|0
FIELD		|elementtype	|t_integer	|'0'	|NOT NULL	|0
FIELD		|iconid_off	|t_id		|	|NULL		|0			|2|images	|imageid	|RESTRICT
FIELD		|iconid_on	|t_id		|	|NULL		|0			|3|images	|imageid	|RESTRICT
FIELD		|label		|t_varchar(2048)|''	|NOT NULL	|0
FIELD		|label_location	|t_integer	|'-1'	|NOT NULL	|0
FIELD		|x		|t_integer	|'0'	|NOT NULL	|0
FIELD		|y		|t_integer	|'0'	|NOT NULL	|0
FIELD		|iconid_disabled|t_id		|	|NULL		|0			|4|images	|imageid	|RESTRICT
FIELD		|iconid_maintenance|t_id	|	|NULL		|0			|5|images	|imageid	|RESTRICT
FIELD		|elementsubtype	|t_integer	|'0'	|NOT NULL	|0
FIELD		|areatype	|t_integer	|'0'	|NOT NULL	|0
FIELD		|width		|t_integer	|'200'	|NOT NULL	|0
FIELD		|height		|t_integer	|'200'	|NOT NULL	|0
FIELD		|viewtype	|t_integer	|'0'	|NOT NULL	|0
FIELD		|use_iconmap	|t_integer	|'1'	|NOT NULL	|0
FIELD		|evaltype	|t_integer		|'0'|NOT NULL	|0
INDEX		|1		|sysmapid
INDEX		|2		|iconid_off
INDEX		|3		|iconid_on
INDEX		|4		|iconid_disabled
INDEX		|5		|iconid_maintenance

TABLE|sysmaps_links|linkid|ZBX_TEMPLATE
FIELD		|linkid		|t_id		|	|NOT NULL	|0
FIELD		|sysmapid	|t_id		|	|NOT NULL	|0			|1|sysmaps
FIELD		|selementid1	|t_id		|	|NOT NULL	|0			|2|sysmaps_elements|selementid
FIELD		|selementid2	|t_id		|	|NOT NULL	|0			|3|sysmaps_elements|selementid
FIELD		|drawtype	|t_integer	|'0'	|NOT NULL	|0
FIELD		|color		|t_varchar(6)	|'000000'|NOT NULL	|0
FIELD		|label		|t_varchar(2048)|''	|NOT NULL	|0
INDEX		|1		|sysmapid
INDEX		|2		|selementid1
INDEX		|3		|selementid2

TABLE|sysmaps_link_triggers|linktriggerid|ZBX_TEMPLATE
FIELD		|linktriggerid	|t_id		|	|NOT NULL	|0
FIELD		|linkid		|t_id		|	|NOT NULL	|0			|1|sysmaps_links
FIELD		|triggerid	|t_id		|	|NOT NULL	|0			|2|triggers
FIELD		|drawtype	|t_integer	|'0'	|NOT NULL	|0
FIELD		|color		|t_varchar(6)	|'000000'|NOT NULL	|0
UNIQUE		|1		|linkid,triggerid
INDEX		|2		|triggerid

TABLE|sysmap_element_url|sysmapelementurlid|ZBX_TEMPLATE
FIELD		|sysmapelementurlid|t_id	|	|NOT NULL	|0
FIELD		|selementid	|t_id		|	|NOT NULL	|0			|1|sysmaps_elements
FIELD		|name		|t_varchar(255)	|	|NOT NULL	|0
FIELD		|url		|t_varchar(2048)|''	|NOT NULL	|0
UNIQUE		|1		|selementid,name

TABLE|sysmap_url|sysmapurlid|ZBX_TEMPLATE
FIELD		|sysmapurlid	|t_id		|	|NOT NULL	|0
FIELD		|sysmapid	|t_id		|	|NOT NULL	|0			|1|sysmaps
FIELD		|name		|t_varchar(255)	|	|NOT NULL	|0
FIELD		|url		|t_varchar(2048)|''	|NOT NULL	|0
FIELD		|elementtype	|t_integer	|'0'	|NOT NULL	|0
UNIQUE		|1		|sysmapid,name

TABLE|sysmap_user|sysmapuserid|ZBX_TEMPLATE
FIELD		|sysmapuserid|t_id		|	|NOT NULL	|0
FIELD		|sysmapid	|t_id		|	|NOT NULL	|0			|1|sysmaps
FIELD		|userid		|t_id		|	|NOT NULL	|0			|2|users
FIELD		|permission	|t_integer	|'2'	|NOT NULL	|0
UNIQUE		|1		|sysmapid,userid
INDEX		|2		|userid

TABLE|sysmap_usrgrp|sysmapusrgrpid|ZBX_TEMPLATE
FIELD		|sysmapusrgrpid|t_id		|	|NOT NULL	|0
FIELD		|sysmapid	|t_id		|	|NOT NULL	|0			|1|sysmaps
FIELD		|usrgrpid	|t_id		|	|NOT NULL	|0			|2|usrgrp
FIELD		|permission	|t_integer	|'2'	|NOT NULL	|0
UNIQUE		|1		|sysmapid,usrgrpid
INDEX		|2		|usrgrpid

TABLE|maintenances_hosts|maintenance_hostid|ZBX_DATA
FIELD		|maintenance_hostid|t_id	|	|NOT NULL	|0
FIELD		|maintenanceid	|t_id		|	|NOT NULL	|0			|1|maintenances
FIELD		|hostid		|t_id		|	|NOT NULL	|0			|2|hosts
UNIQUE		|1		|maintenanceid,hostid
INDEX		|2		|hostid

TABLE|maintenances_groups|maintenance_groupid|ZBX_DATA
FIELD		|maintenance_groupid|t_id	|	|NOT NULL	|0
FIELD		|maintenanceid	|t_id		|	|NOT NULL	|0			|1|maintenances
FIELD		|groupid	|t_id		|	|NOT NULL	|0			|2|hstgrp
UNIQUE		|1		|maintenanceid,groupid
INDEX		|2		|groupid

TABLE|timeperiods|timeperiodid|ZBX_DATA
FIELD		|timeperiodid	|t_id		|	|NOT NULL	|0
FIELD		|timeperiod_type|t_integer	|'0'	|NOT NULL	|0
FIELD		|every		|t_integer	|'1'	|NOT NULL	|0
FIELD		|month		|t_integer	|'0'	|NOT NULL	|0
FIELD		|dayofweek	|t_integer	|'0'	|NOT NULL	|0
FIELD		|day		|t_integer	|'0'	|NOT NULL	|0
FIELD		|start_time	|t_integer	|'0'	|NOT NULL	|0
FIELD		|period		|t_integer	|'0'	|NOT NULL	|0
FIELD		|start_date	|t_integer	|'0'	|NOT NULL	|0

TABLE|maintenances_windows|maintenance_timeperiodid|ZBX_DATA
FIELD		|maintenance_timeperiodid|t_id	|	|NOT NULL	|0
FIELD		|maintenanceid	|t_id		|	|NOT NULL	|0			|1|maintenances
FIELD		|timeperiodid	|t_id		|	|NOT NULL	|0			|2|timeperiods
UNIQUE		|1		|maintenanceid,timeperiodid
INDEX		|2		|timeperiodid

TABLE|regexps|regexpid|ZBX_DATA
FIELD		|regexpid	|t_id		|	|NOT NULL	|0
FIELD		|name		|t_varchar(128)	|''	|NOT NULL	|ZBX_PROXY
FIELD		|test_string	|t_shorttext	|''	|NOT NULL	|0
UNIQUE		|1		|name

TABLE|expressions|expressionid|ZBX_DATA
FIELD		|expressionid	|t_id		|	|NOT NULL	|0
FIELD		|regexpid	|t_id		|	|NOT NULL	|ZBX_PROXY		|1|regexps
FIELD		|expression	|t_varchar(255)	|''	|NOT NULL	|ZBX_PROXY
FIELD		|expression_type|t_integer	|'0'	|NOT NULL	|ZBX_PROXY
FIELD		|exp_delimiter	|t_varchar(1)	|''	|NOT NULL	|ZBX_PROXY
FIELD		|case_sensitive	|t_integer	|'0'	|NOT NULL	|ZBX_PROXY
INDEX		|1		|regexpid

TABLE|ids|table_name,field_name|0
FIELD		|table_name	|t_varchar(64)	|''	|NOT NULL	|0
FIELD		|field_name	|t_varchar(64)	|''	|NOT NULL	|0
FIELD		|nextid		|t_id		|	|NOT NULL	|0

-- History tables

TABLE|alerts|alertid|0
FIELD		|alertid	|t_id		|	|NOT NULL	|0
FIELD		|actionid	|t_id		|	|NOT NULL	|0			|1|actions
FIELD		|eventid	|t_id		|	|NOT NULL	|0			|2|events
FIELD		|userid		|t_id		|	|NULL		|0			|3|users
FIELD		|clock		|t_time		|'0'	|NOT NULL	|0
FIELD		|mediatypeid	|t_id		|	|NULL		|0			|4|media_type
FIELD		|sendto		|t_varchar(1024)|''	|NOT NULL	|0
FIELD		|subject	|t_varchar(255)	|''	|NOT NULL	|0
FIELD		|message	|t_text		|''	|NOT NULL	|0
FIELD		|status		|t_integer	|'0'	|NOT NULL	|0
FIELD		|retries	|t_integer	|'0'	|NOT NULL	|0
FIELD		|error		|t_varchar(2048)|''	|NOT NULL	|0
FIELD		|esc_step	|t_integer	|'0'	|NOT NULL	|0
FIELD		|alerttype	|t_integer	|'0'	|NOT NULL	|0
FIELD		|p_eventid	|t_id		|	|NULL		|0			|5|events	|eventid
FIELD		|acknowledgeid	|t_id		|	|NULL		|0			|6|acknowledges	|acknowledgeid
FIELD		|parameters	|t_text		|'{}'	|NOT NULL	|0
INDEX		|1		|actionid
INDEX		|2		|clock
INDEX		|3		|eventid
INDEX		|4		|status
INDEX		|5		|mediatypeid
INDEX		|6		|userid
INDEX		|7		|p_eventid
INDEX		|8		|acknowledgeid

TABLE|history|itemid,clock,ns|0
FIELD		|itemid		|t_id		|	|NOT NULL	|0			|-|items
FIELD		|clock		|t_time		|'0'	|NOT NULL	|0
FIELD		|value		|t_double	|'0.0000'|NOT NULL	|0
FIELD		|ns		|t_nanosec	|'0'	|NOT NULL	|0

TABLE|history_uint|itemid,clock,ns|0
FIELD		|itemid		|t_id		|	|NOT NULL	|0			|-|items
FIELD		|clock		|t_time		|'0'	|NOT NULL	|0
FIELD		|value		|t_bigint	|'0'	|NOT NULL	|0
FIELD		|ns		|t_nanosec	|'0'	|NOT NULL	|0

TABLE|history_str|itemid,clock,ns|0
FIELD		|itemid		|t_id		|	|NOT NULL	|0			|-|items
FIELD		|clock		|t_time		|'0'	|NOT NULL	|0
FIELD		|value		|t_varchar(255)	|''	|NOT NULL	|0
FIELD		|ns		|t_nanosec	|'0'	|NOT NULL	|0

TABLE|history_log|itemid,clock,ns|0
FIELD		|itemid		|t_id		|	|NOT NULL	|0			|-|items
FIELD		|clock		|t_time		|'0'	|NOT NULL	|0
FIELD		|timestamp	|t_time		|'0'	|NOT NULL	|0
FIELD		|source		|t_varchar(64)	|''	|NOT NULL	|0
FIELD		|severity	|t_integer	|'0'	|NOT NULL	|0
FIELD		|value		|t_text		|''	|NOT NULL	|0
FIELD		|logeventid	|t_integer	|'0'	|NOT NULL	|0
FIELD		|ns		|t_nanosec	|'0'	|NOT NULL	|0

TABLE|history_text|itemid,clock,ns|0
FIELD		|itemid		|t_id		|	|NOT NULL	|0			|-|items
FIELD		|clock		|t_time		|'0'	|NOT NULL	|0
FIELD		|value		|t_text		|''	|NOT NULL	|0
FIELD		|ns		|t_nanosec	|'0'	|NOT NULL	|0

TABLE|history_bin|itemid,clock,ns|0
FIELD		|itemid		|t_id		|	|NOT NULL	|0			|-|items
FIELD		|clock		|t_time		|'0'	|NOT NULL	|0
FIELD		|ns		|t_nanosec	|'0'	|NOT NULL	|0
FIELD		|value		|t_bin		|''	|NOT NULL	|0

TABLE|proxy_history|id|0
FIELD		|id		|t_id		|	|NOT NULL	|0
FIELD		|itemid		|t_id		|	|NOT NULL	|0			|-|items
FIELD		|clock		|t_time		|'0'	|NOT NULL	|0
FIELD		|timestamp	|t_time		|'0'	|NOT NULL	|0
FIELD		|source		|t_varchar(64)	|''	|NOT NULL	|0
FIELD		|severity	|t_integer	|'0'	|NOT NULL	|0
FIELD		|value		|t_longtext	|''	|NOT NULL	|0
FIELD		|logeventid	|t_integer	|'0'	|NOT NULL	|0
FIELD		|ns		|t_nanosec	|'0'	|NOT NULL	|0
FIELD		|state		|t_integer	|'0'	|NOT NULL	|0
FIELD		|lastlogsize	|t_bigint	|'0'	|NOT NULL	|0
FIELD		|mtime		|t_integer	|'0'	|NOT NULL	|0
FIELD		|flags		|t_integer	|'0'	|NOT NULL	|0
FIELD		|write_clock	|t_time		|'0'	|NOT NULL	|0
INDEX		|1		|clock

TABLE|proxy_dhistory|id|0
FIELD		|id		|t_id		|	|NOT NULL	|0
FIELD		|clock		|t_time		|'0'	|NOT NULL	|0
FIELD		|druleid	|t_id		|	|NOT NULL	|0			|-|drules
FIELD		|ip		|t_varchar(39)	|''	|NOT NULL	|0
FIELD		|port		|t_integer	|'0'	|NOT NULL	|0
FIELD		|value		|t_varchar(255)	|''	|NOT NULL	|0
FIELD		|status		|t_integer	|'0'	|NOT NULL	|0
FIELD		|dcheckid	|t_id		|	|NULL		|0			|-|dchecks
FIELD		|dns		|t_varchar(255)	|''	|NOT NULL	|0
FIELD		|error		|t_varchar(2048)|''	|NOT NULL	|0
INDEX		|1		|clock
INDEX		|2		|druleid

TABLE|events|eventid|0
FIELD		|eventid	|t_id		|	|NOT NULL	|0
FIELD		|source		|t_integer	|'0'	|NOT NULL	|0
FIELD		|object		|t_integer	|'0'	|NOT NULL	|0
FIELD		|objectid	|t_id		|'0'	|NOT NULL	|0
FIELD		|clock		|t_time		|'0'	|NOT NULL	|0
FIELD		|value		|t_integer	|'0'	|NOT NULL	|0
FIELD		|acknowledged	|t_integer	|'0'	|NOT NULL	|0
FIELD		|ns		|t_nanosec	|'0'	|NOT NULL	|0
FIELD		|name		|t_varchar(2048)|''	|NOT NULL	|0
FIELD		|severity	|t_integer	|'0'	|NOT NULL	|0
INDEX		|1		|source,object,objectid,clock
INDEX		|2		|source,object,clock

TABLE|event_symptom|eventid|0
FIELD		|eventid	|t_id		|	|NOT NULL	|0			|1|events	|eventid|
FIELD		|cause_eventid	|t_id		|	|NOT NULL	|0			|2|events	|eventid|	RESTRICT
INDEX		|1		|cause_eventid

TABLE|trends|itemid,clock|0
FIELD		|itemid		|t_id		|	|NOT NULL	|0			|-|items
FIELD		|clock		|t_time		|'0'	|NOT NULL	|0
FIELD		|num		|t_integer	|'0'	|NOT NULL	|0
FIELD		|value_min	|t_double	|'0.0000'|NOT NULL	|0
FIELD		|value_avg	|t_double	|'0.0000'|NOT NULL	|0
FIELD		|value_max	|t_double	|'0.0000'|NOT NULL	|0

TABLE|trends_uint|itemid,clock|0
FIELD		|itemid		|t_id		|	|NOT NULL	|0			|-|items
FIELD		|clock		|t_time		|'0'	|NOT NULL	|0
FIELD		|num		|t_integer	|'0'	|NOT NULL	|0
FIELD		|value_min	|t_bigint	|'0'	|NOT NULL	|0
FIELD		|value_avg	|t_bigint	|'0'	|NOT NULL	|0
FIELD		|value_max	|t_bigint	|'0'	|NOT NULL	|0

TABLE|acknowledges|acknowledgeid|0
FIELD		|acknowledgeid	|t_id		|	|NOT NULL	|0
FIELD		|userid		|t_id		|	|NOT NULL	|0			|1|users
FIELD		|eventid	|t_id		|	|NOT NULL	|0			|2|events
FIELD		|clock		|t_time		|'0'	|NOT NULL	|0
FIELD		|message	|t_varchar(2048)|''	|NOT NULL	|0
FIELD		|action		|t_integer	|'0'	|NOT NULL	|0
FIELD		|old_severity	|t_integer	|'0'	|NOT NULL	|0
FIELD		|new_severity	|t_integer	|'0'	|NOT NULL	|0
FIELD		|suppress_until	|t_time		|'0'	|NOT NULL	|0
FIELD		|taskid		|t_id		|	|NULL		|0			|-|task
INDEX		|1		|userid
INDEX		|2		|eventid
INDEX		|3		|clock

TABLE|auditlog|auditid|0
FIELD		|auditid	|t_cuid		|	|NOT NULL	|0
FIELD		|userid		|t_id		|	|NULL		|0
FIELD		|username	|t_varchar(100)	|''	|NOT NULL	|0
FIELD		|clock		|t_time		|'0'	|NOT NULL	|0
FIELD		|ip		|t_varchar(39)	|''	|NOT NULL	|0
FIELD		|action		|t_integer	|'0'	|NOT NULL	|0
FIELD		|resourcetype	|t_integer	|'0'	|NOT NULL	|0
FIELD		|resourceid	|t_id		|	|NULL		|0
FIELD		|resource_cuid	|t_cuid		|	|NULL		|0
FIELD		|resourcename	|t_varchar(255)	|''	|NOT NULL	|0
FIELD		|recordsetid	|t_cuid		|	|NOT NULL	|0
FIELD		|details	|t_longtext	|''	|NOT NULL	|0
INDEX		|1		|userid,clock
INDEX		|2		|clock
INDEX		|3		|resourcetype,resourceid

TABLE|service_alarms|servicealarmid|0
FIELD		|servicealarmid	|t_id		|	|NOT NULL	|0
FIELD		|serviceid	|t_id		|	|NOT NULL	|0			|1|services
FIELD		|clock		|t_time		|'0'	|NOT NULL	|0
FIELD		|value		|t_integer	|'-1'	|NOT NULL	|0
INDEX		|1		|serviceid,clock
INDEX		|2		|clock

TABLE|autoreg_host|autoreg_hostid|0
FIELD		|autoreg_hostid	|t_id		|	|NOT NULL	|0
FIELD		|proxyid	|t_id		|	|NULL		|0			|1|proxy	|proxyid
FIELD		|host		|t_varchar(128)	|''	|NOT NULL	|0
FIELD		|listen_ip	|t_varchar(39)	|''	|NOT NULL	|0
FIELD		|listen_port	|t_integer	|'0'	|NOT NULL	|0
FIELD		|listen_dns	|t_varchar(255)	|''	|NOT NULL	|0
FIELD		|host_metadata	|t_text		|''	|NOT NULL	|0
FIELD		|flags		|t_integer	|'0'	|NOT NULL	|0
FIELD		|tls_accepted	|t_integer	|'1'	|NOT NULL	|0
INDEX		|1		|host
INDEX		|2		|proxyid

TABLE|proxy_autoreg_host|id|0
FIELD		|id		|t_id		|	|NOT NULL	|0
FIELD		|clock		|t_time		|'0'	|NOT NULL	|0
FIELD		|host		|t_varchar(128)	|''	|NOT NULL	|0
FIELD		|listen_ip	|t_varchar(39)	|''	|NOT NULL	|0
FIELD		|listen_port	|t_integer	|'0'	|NOT NULL	|0
FIELD		|listen_dns	|t_varchar(255)	|''	|NOT NULL	|0
FIELD		|host_metadata	|t_text		|''	|NOT NULL	|0
FIELD		|flags		|t_integer	|'0'	|NOT NULL	|0
FIELD		|tls_accepted	|t_integer	|'1'	|NOT NULL	|0
INDEX		|1		|clock

TABLE|dhosts|dhostid|0
FIELD		|dhostid	|t_id		|	|NOT NULL	|0
FIELD		|druleid	|t_id		|	|NOT NULL	|0			|1|drules
FIELD		|status		|t_integer	|'0'	|NOT NULL	|0
FIELD		|lastup		|t_integer	|'0'	|NOT NULL	|0
FIELD		|lastdown	|t_integer	|'0'	|NOT NULL	|0
INDEX		|1		|druleid

TABLE|dservices|dserviceid|0
FIELD		|dserviceid	|t_id		|	|NOT NULL	|0
FIELD		|dhostid	|t_id		|	|NOT NULL	|0			|1|dhosts
FIELD		|value		|t_varchar(255)	|''	|NOT NULL	|0
FIELD		|port		|t_integer	|'0'	|NOT NULL	|0
FIELD		|status		|t_integer	|'0'	|NOT NULL	|0
FIELD		|lastup		|t_integer	|'0'	|NOT NULL	|0
FIELD		|lastdown	|t_integer	|'0'	|NOT NULL	|0
FIELD		|dcheckid	|t_id		|	|NOT NULL	|0			|2|dchecks
FIELD		|ip		|t_varchar(39)	|''	|NOT NULL	|0
FIELD		|dns		|t_varchar(255)	|''	|NOT NULL	|0
UNIQUE		|1		|dcheckid,ip,port
INDEX		|2		|dhostid

-- Other tables

TABLE|escalations|escalationid|0
FIELD		|escalationid	|t_id		|	|NOT NULL	|0
FIELD		|actionid	|t_id		|	|NOT NULL	|0			|-|actions
FIELD		|triggerid	|t_id		|	|NULL		|0			|-|triggers
FIELD		|eventid	|t_id		|	|NULL		|0			|-|events
FIELD		|r_eventid	|t_id		|	|NULL		|0			|-|events	|eventid
FIELD		|nextcheck	|t_time		|'0'	|NOT NULL	|0
FIELD		|esc_step	|t_integer	|'0'	|NOT NULL	|0
FIELD		|status		|t_integer	|'0'	|NOT NULL	|0
FIELD		|itemid		|t_id		|	|NULL		|0			|-|items
FIELD		|acknowledgeid	|t_id		|	|NULL		|0			|-|acknowledges
FIELD		|servicealarmid	|t_id		|	|NULL		|0			|-|service_alarms
FIELD		|serviceid	|t_id		|	|NULL		|0			|-|services
UNIQUE		|1		|triggerid,itemid,serviceid,escalationid
INDEX		|2		|eventid
INDEX		|3		|nextcheck

TABLE|globalvars|name|0
FIELD		|name	|t_varchar(64)		|''	|NOT NULL	|0
FIELD		|value	|t_varchar(2048)	|''	|NOT NULL	|0

TABLE|graph_discovery|graphid|0
FIELD		|graphid	|t_id		|	|NOT NULL	|0			|1|graphs
FIELD		|parent_graphid	|t_id		|	|NOT NULL	|0			|2|graphs	|graphid	|RESTRICT
FIELD		|lastcheck	|t_integer	|'0'	|NOT NULL	|ZBX_NODATA
FIELD		|ts_delete	|t_time		|'0'	|NOT NULL	|ZBX_NODATA
FIELD		|status		|t_integer	|'0'	|NOT NULL	|ZBX_NODATA
INDEX		|1		|parent_graphid

TABLE|host_inventory|hostid|ZBX_TEMPLATE
FIELD		|hostid		|t_id		|	|NOT NULL	|0			|1|hosts
FIELD		|inventory_mode	|t_integer	|'0'	|NOT NULL	|0
FIELD		|type		|t_varchar(64)	|''	|NOT NULL	|ZBX_PROXY,ZBX_NODATA
FIELD		|type_full	|t_varchar(64)	|''	|NOT NULL	|ZBX_PROXY,ZBX_NODATA
FIELD		|name		|t_varchar(128)	|''	|NOT NULL	|ZBX_PROXY,ZBX_NODATA
FIELD		|alias		|t_varchar(128)	|''	|NOT NULL	|ZBX_PROXY,ZBX_NODATA
FIELD		|os		|t_varchar(128)	|''	|NOT NULL	|ZBX_PROXY,ZBX_NODATA
FIELD		|os_full	|t_varchar(255)	|''	|NOT NULL	|ZBX_PROXY,ZBX_NODATA
FIELD		|os_short	|t_varchar(128)	|''	|NOT NULL	|ZBX_PROXY,ZBX_NODATA
FIELD		|serialno_a	|t_varchar(64)	|''	|NOT NULL	|ZBX_PROXY,ZBX_NODATA
FIELD		|serialno_b	|t_varchar(64)	|''	|NOT NULL	|ZBX_PROXY,ZBX_NODATA
FIELD		|tag		|t_varchar(64)	|''	|NOT NULL	|ZBX_PROXY,ZBX_NODATA
FIELD		|asset_tag	|t_varchar(64)	|''	|NOT NULL	|ZBX_PROXY,ZBX_NODATA
FIELD		|macaddress_a	|t_varchar(64)	|''	|NOT NULL	|ZBX_PROXY,ZBX_NODATA
FIELD		|macaddress_b	|t_varchar(64)	|''	|NOT NULL	|ZBX_PROXY,ZBX_NODATA
FIELD		|hardware	|t_varchar(255)	|''	|NOT NULL	|ZBX_PROXY,ZBX_NODATA
FIELD		|hardware_full	|t_shorttext	|''	|NOT NULL	|ZBX_PROXY,ZBX_NODATA
FIELD		|software	|t_varchar(255)	|''	|NOT NULL	|ZBX_PROXY,ZBX_NODATA
FIELD		|software_full	|t_shorttext	|''	|NOT NULL	|ZBX_PROXY,ZBX_NODATA
FIELD		|software_app_a	|t_varchar(64)	|''	|NOT NULL	|ZBX_PROXY,ZBX_NODATA
FIELD		|software_app_b	|t_varchar(64)	|''	|NOT NULL	|ZBX_PROXY,ZBX_NODATA
FIELD		|software_app_c	|t_varchar(64)	|''	|NOT NULL	|ZBX_PROXY,ZBX_NODATA
FIELD		|software_app_d	|t_varchar(64)	|''	|NOT NULL	|ZBX_PROXY,ZBX_NODATA
FIELD		|software_app_e	|t_varchar(64)	|''	|NOT NULL	|ZBX_PROXY,ZBX_NODATA
FIELD		|contact	|t_shorttext	|''	|NOT NULL	|ZBX_PROXY,ZBX_NODATA
FIELD		|location	|t_shorttext	|''	|NOT NULL	|ZBX_PROXY,ZBX_NODATA
FIELD		|location_lat	|t_varchar(16)	|''	|NOT NULL	|ZBX_PROXY
FIELD		|location_lon	|t_varchar(16)	|''	|NOT NULL	|ZBX_PROXY
FIELD		|notes		|t_shorttext	|''	|NOT NULL	|ZBX_PROXY,ZBX_NODATA
FIELD		|chassis	|t_varchar(64)	|''	|NOT NULL	|ZBX_PROXY,ZBX_NODATA
FIELD		|model		|t_varchar(64)	|''	|NOT NULL	|ZBX_PROXY,ZBX_NODATA
FIELD		|hw_arch	|t_varchar(32)	|''	|NOT NULL	|ZBX_PROXY,ZBX_NODATA
FIELD		|vendor		|t_varchar(64)	|''	|NOT NULL	|ZBX_PROXY,ZBX_NODATA
FIELD		|contract_number|t_varchar(64)	|''	|NOT NULL	|ZBX_PROXY,ZBX_NODATA
FIELD		|installer_name	|t_varchar(64)	|''	|NOT NULL	|ZBX_PROXY,ZBX_NODATA
FIELD		|deployment_status|t_varchar(64)|''	|NOT NULL	|ZBX_PROXY,ZBX_NODATA
FIELD		|url_a		|t_varchar(2048)|''	|NOT NULL	|ZBX_PROXY,ZBX_NODATA
FIELD		|url_b		|t_varchar(2048)|''	|NOT NULL	|ZBX_PROXY,ZBX_NODATA
FIELD		|url_c		|t_varchar(2048)|''	|NOT NULL	|ZBX_PROXY,ZBX_NODATA
FIELD		|host_networks	|t_shorttext	|''	|NOT NULL	|ZBX_PROXY,ZBX_NODATA
FIELD		|host_netmask	|t_varchar(39)	|''	|NOT NULL	|ZBX_PROXY,ZBX_NODATA
FIELD		|host_router	|t_varchar(39)	|''	|NOT NULL	|ZBX_PROXY,ZBX_NODATA
FIELD		|oob_ip		|t_varchar(39)	|''	|NOT NULL	|ZBX_PROXY,ZBX_NODATA
FIELD		|oob_netmask	|t_varchar(39)	|''	|NOT NULL	|ZBX_PROXY,ZBX_NODATA
FIELD		|oob_router	|t_varchar(39)	|''	|NOT NULL	|ZBX_PROXY,ZBX_NODATA
FIELD		|date_hw_purchase|t_varchar(64)	|''	|NOT NULL	|ZBX_PROXY,ZBX_NODATA
FIELD		|date_hw_install|t_varchar(64)	|''	|NOT NULL	|ZBX_PROXY,ZBX_NODATA
FIELD		|date_hw_expiry	|t_varchar(64)	|''	|NOT NULL	|ZBX_PROXY,ZBX_NODATA
FIELD		|date_hw_decomm	|t_varchar(64)	|''	|NOT NULL	|ZBX_PROXY,ZBX_NODATA
FIELD		|site_address_a	|t_varchar(128)	|''	|NOT NULL	|ZBX_PROXY,ZBX_NODATA
FIELD		|site_address_b	|t_varchar(128)	|''	|NOT NULL	|ZBX_PROXY,ZBX_NODATA
FIELD		|site_address_c	|t_varchar(128)	|''	|NOT NULL	|ZBX_PROXY,ZBX_NODATA
FIELD		|site_city	|t_varchar(128)	|''	|NOT NULL	|ZBX_PROXY,ZBX_NODATA
FIELD		|site_state	|t_varchar(64)	|''	|NOT NULL	|ZBX_PROXY,ZBX_NODATA
FIELD		|site_country	|t_varchar(64)	|''	|NOT NULL	|ZBX_PROXY,ZBX_NODATA
FIELD		|site_zip	|t_varchar(64)	|''	|NOT NULL	|ZBX_PROXY,ZBX_NODATA
FIELD		|site_rack	|t_varchar(128)	|''	|NOT NULL	|ZBX_PROXY,ZBX_NODATA
FIELD		|site_notes	|t_shorttext	|''	|NOT NULL	|ZBX_PROXY,ZBX_NODATA
FIELD		|poc_1_name	|t_varchar(128)	|''	|NOT NULL	|ZBX_PROXY,ZBX_NODATA
FIELD		|poc_1_email	|t_varchar(128)	|''	|NOT NULL	|ZBX_PROXY,ZBX_NODATA
FIELD		|poc_1_phone_a	|t_varchar(64)	|''	|NOT NULL	|ZBX_PROXY,ZBX_NODATA
FIELD		|poc_1_phone_b	|t_varchar(64)	|''	|NOT NULL	|ZBX_PROXY,ZBX_NODATA
FIELD		|poc_1_cell	|t_varchar(64)	|''	|NOT NULL	|ZBX_PROXY,ZBX_NODATA
FIELD		|poc_1_screen	|t_varchar(64)	|''	|NOT NULL	|ZBX_PROXY,ZBX_NODATA
FIELD		|poc_1_notes	|t_shorttext	|''	|NOT NULL	|ZBX_PROXY,ZBX_NODATA
FIELD		|poc_2_name	|t_varchar(128)	|''	|NOT NULL	|ZBX_PROXY,ZBX_NODATA
FIELD		|poc_2_email	|t_varchar(128)	|''	|NOT NULL	|ZBX_PROXY,ZBX_NODATA
FIELD		|poc_2_phone_a	|t_varchar(64)	|''	|NOT NULL	|ZBX_PROXY,ZBX_NODATA
FIELD		|poc_2_phone_b	|t_varchar(64)	|''	|NOT NULL	|ZBX_PROXY,ZBX_NODATA
FIELD		|poc_2_cell	|t_varchar(64)	|''	|NOT NULL	|ZBX_PROXY,ZBX_NODATA
FIELD		|poc_2_screen	|t_varchar(64)	|''	|NOT NULL	|ZBX_PROXY,ZBX_NODATA
FIELD		|poc_2_notes	|t_shorttext	|''	|NOT NULL	|ZBX_PROXY,ZBX_NODATA

TABLE|housekeeper|housekeeperid|0
FIELD		|housekeeperid	|t_id		|	|NOT NULL	|0
FIELD		|tablename	|t_varchar(64)	|''	|NOT NULL	|0
FIELD		|field		|t_varchar(64)	|''	|NOT NULL	|0
FIELD		|value		|t_id		|	|NOT NULL	|0			|-|items

TABLE|images|imageid|0
FIELD		|imageid	|t_id		|	|NOT NULL	|0
FIELD		|imagetype	|t_integer	|'0'	|NOT NULL	|0
FIELD		|name		|t_varchar(64)	|'0'	|NOT NULL	|0
FIELD		|image		|t_image	|''	|NOT NULL	|0
UNIQUE		|1		|name

TABLE|item_discovery|itemdiscoveryid|ZBX_TEMPLATE
FIELD		|itemdiscoveryid|t_id		|	|NOT NULL	|0
FIELD		|itemid		|t_id		|	|NOT NULL	|0			|1|items
FIELD		|parent_itemid	|t_id		|	|NOT NULL	|0			|2|items	|itemid
FIELD		|key_		|t_varchar(2048)|''	|NOT NULL	|ZBX_NODATA
FIELD		|lastcheck	|t_integer	|'0'	|NOT NULL	|ZBX_NODATA
FIELD		|ts_delete	|t_time		|'0'	|NOT NULL	|ZBX_NODATA
FIELD		|status		|t_integer	|'0'	|NOT NULL	|ZBX_NODATA
FIELD		|disable_source	|t_integer	|'0'	|NOT NULL	|ZBX_NODATA
FIELD		|ts_disable	|t_time		|'0'	|NOT NULL	|ZBX_NODATA
UNIQUE		|1		|itemid,parent_itemid
INDEX		|2		|parent_itemid

TABLE|host_discovery|hostid|ZBX_TEMPLATE
FIELD		|hostid		|t_id		|	|NOT NULL	|0			|1|hosts
FIELD		|parent_hostid	|t_id		|	|NULL		|0			|2|hosts	|hostid		|RESTRICT
FIELD		|parent_itemid	|t_id		|	|NULL		|0			|3|items	|itemid		|RESTRICT
FIELD		|host		|t_varchar(128)	|''	|NOT NULL	|ZBX_NODATA
FIELD		|lastcheck	|t_integer	|'0'	|NOT NULL	|ZBX_NODATA
FIELD		|ts_delete	|t_time		|'0'	|NOT NULL	|ZBX_NODATA
FIELD		|status		|t_integer	|'0'	|NOT NULL	|ZBX_NODATA
FIELD		|disable_source	|t_integer	|'0'	|NOT NULL	|ZBX_NODATA
FIELD		|ts_disable	|t_time		|'0'	|NOT NULL	|ZBX_NODATA
INDEX		|1		|parent_hostid
INDEX		|2		|parent_itemid

TABLE|interface_discovery|interfaceid|0
FIELD		|interfaceid	|t_id		|	|NOT NULL	|0			|1|interface
FIELD		|parent_interfaceid|t_id	|	|NOT NULL	|0			|2|interface	|interfaceid
INDEX		|1		|parent_interfaceid

TABLE|profiles|profileid|0
FIELD		|profileid	|t_id		|	|NOT NULL	|0
FIELD		|userid		|t_id		|	|NOT NULL	|0			|1|users
FIELD		|idx		|t_varchar(96)	|''	|NOT NULL	|0
FIELD		|idx2		|t_id		|'0'	|NOT NULL	|0
FIELD		|value_id	|t_id		|'0'	|NOT NULL	|0
FIELD		|value_int	|t_integer	|'0'	|NOT NULL	|0
FIELD		|value_str	|t_text		|''	|NOT NULL	|0
FIELD		|source		|t_varchar(96)	|''	|NOT NULL	|0
FIELD		|type		|t_integer	|'0'	|NOT NULL	|0
INDEX		|1		|userid,idx,idx2
INDEX		|2		|userid,profileid

TABLE|sessions|sessionid|0
FIELD		|sessionid	|t_varchar(32)	|''	|NOT NULL	|0
FIELD		|userid		|t_id		|	|NOT NULL	|0			|1|users
FIELD		|lastaccess	|t_integer	|'0'	|NOT NULL	|0
FIELD		|status		|t_integer	|'0'	|NOT NULL	|0
FIELD		|secret		|t_varchar(32)	|''	|NOT NULL	|0
INDEX		|1		|userid,status,lastaccess

TABLE|trigger_discovery|triggerid|0
FIELD		|triggerid	|t_id		|	|NOT NULL	|0			|1|triggers
FIELD		|parent_triggerid|t_id		|	|NOT NULL	|0			|2|triggers	|triggerid	|RESTRICT
FIELD		|lastcheck	|t_integer	|'0'	|NOT NULL	|ZBX_NODATA
FIELD		|ts_delete	|t_time		|'0'	|NOT NULL	|ZBX_NODATA
FIELD		|status		|t_integer	|'0'	|NOT NULL	|ZBX_NODATA
FIELD		|disable_source	|t_integer	|'0'	|NOT NULL	|ZBX_NODATA
FIELD		|ts_disable	|t_time		|'0'	|NOT NULL	|ZBX_NODATA
INDEX		|1		|parent_triggerid

TABLE|item_condition|item_conditionid|ZBX_TEMPLATE
FIELD		|item_conditionid|t_id		|	|NOT NULL	|0
FIELD		|itemid		|t_id		|	|NOT NULL	|0			|1|items
FIELD		|operator	|t_integer	|'8'	|NOT NULL	|0
FIELD		|macro		|t_varchar(64)	|''	|NOT NULL	|0
FIELD		|value		|t_varchar(255)	|''	|NOT NULL	|0
INDEX		|1		|itemid

TABLE|item_rtdata|itemid|ZBX_TEMPLATE
FIELD		|itemid		|t_id		|	|NOT NULL	|0			|1|items
FIELD		|lastlogsize	|t_bigint	|'0'	|NOT NULL	|ZBX_PROXY,ZBX_NODATA
FIELD		|state		|t_integer	|'0'	|NOT NULL	|ZBX_NODATA
FIELD		|mtime		|t_integer	|'0'	|NOT NULL	|ZBX_PROXY,ZBX_NODATA
FIELD		|error		|t_varchar(2048)|''	|NOT NULL	|ZBX_NODATA

TABLE|item_rtname|itemid|ZBX_TEMPLATE
FIELD		|itemid		|t_id		|	|NOT NULL	|0			|1|items
FIELD		|name_resolved	|t_varchar(2048)	|''	|NOT NULL	|0
FIELD		|name_resolved_upper|t_varchar(2048)	|''	|NOT NULL	|ZBX_UPPER

TABLE|opinventory|operationid|ZBX_DATA
FIELD		|operationid	|t_id		|	|NOT NULL	|0			|1|operations
FIELD		|inventory_mode	|t_integer	|'0'	|NOT NULL	|0

TABLE|trigger_tag|triggertagid|ZBX_TEMPLATE
FIELD		|triggertagid	|t_id		|	|NOT NULL	|0
FIELD		|triggerid	|t_id		|	|NOT NULL	|0			|1|triggers	|		|RESTRICT
FIELD		|tag		|t_varchar(255)	|''	|NOT NULL	|0
FIELD		|value		|t_varchar(255)	|''	|NOT NULL	|0
INDEX		|1		|triggerid
CHANGELOG	|6

TABLE|event_tag|eventtagid|0
FIELD		|eventtagid	|t_id		|	|NOT NULL	|0
FIELD		|eventid	|t_id		|	|NOT NULL	|0			|1|events
FIELD		|tag		|t_varchar(255)	|''	|NOT NULL	|0
FIELD		|value		|t_varchar(255)	|''	|NOT NULL	|0
INDEX		|1		|eventid

TABLE|problem|eventid|0
FIELD		|eventid	|t_id		|	|NOT NULL	|0			|1|events
FIELD		|source		|t_integer	|'0'	|NOT NULL	|0
FIELD		|object		|t_integer	|'0'	|NOT NULL	|0
FIELD		|objectid	|t_id		|'0'	|NOT NULL	|0
FIELD		|clock		|t_time		|'0'	|NOT NULL	|0
FIELD		|ns		|t_nanosec	|'0'	|NOT NULL	|0
FIELD		|r_eventid	|t_id		|	|NULL		|0			|2|events	|eventid
FIELD		|r_clock	|t_time		|'0'	|NOT NULL	|0
FIELD		|r_ns		|t_nanosec	|'0'	|NOT NULL	|0
FIELD		|correlationid	|t_id		|	|NULL		|0			|-|correlation
FIELD		|userid		|t_id		|	|NULL		|0			|-|users
FIELD		|name		|t_varchar(2048)|''	|NOT NULL	|0
FIELD		|acknowledged	|t_integer	|'0'	|NOT NULL	|0
FIELD		|severity	|t_integer	|'0'	|NOT NULL	|0
FIELD		|cause_eventid	|t_id		|	|NULL		|0			|3|events	|eventid	|RESTRICT
INDEX		|1		|source,object,objectid
INDEX		|2		|r_clock
INDEX		|3		|r_eventid
INDEX		|4		|cause_eventid

TABLE|problem_tag|problemtagid|0
FIELD		|problemtagid	|t_id		|	|NOT NULL	|0
FIELD		|eventid	|t_id		|	|NOT NULL	|0			|1|problem
FIELD		|tag		|t_varchar(255)	|''	|NOT NULL	|0
FIELD		|value		|t_varchar(255)	|''	|NOT NULL	|0
INDEX		|1		|eventid,tag,value

TABLE|tag_filter|tag_filterid|0
FIELD		|tag_filterid	|t_id		|	|NOT NULL	|0
FIELD		|usrgrpid	|t_id		|	|NOT NULL	|0 			|1|usrgrp	|usrgrpid
FIELD		|groupid	|t_id		|	|NOT NULL	|0			|2|hstgrp	|groupid
FIELD		|tag		|t_varchar(255)	|''	|NOT NULL	|0
FIELD		|value		|t_varchar(255)	|''	|NOT NULL	|0
INDEX		|1		|usrgrpid
INDEX		|2		|groupid

TABLE|event_recovery|eventid|0
FIELD		|eventid	|t_id		|	|NOT NULL	|0			|1|events
FIELD		|r_eventid	|t_id		|	|NOT NULL	|0			|2|events	|eventid
FIELD		|c_eventid	|t_id		|	|NULL		|0			|3|events	|eventid
FIELD		|correlationid	|t_id		|	|NULL		|0			|-|correlation
FIELD		|userid		|t_id		|	|NULL		|0			|-|users
INDEX		|1		|r_eventid
INDEX		|2		|c_eventid

TABLE|correlation|correlationid|ZBX_DATA
FIELD		|correlationid	|t_id		|	|NOT NULL	|0
FIELD		|name		|t_varchar(255)	|''	|NOT NULL	|0
FIELD		|description	|t_shorttext	|''	|NOT NULL	|0
FIELD		|evaltype	|t_integer	|'0'	|NOT NULL	|0
FIELD		|status		|t_integer	|'0'	|NOT NULL	|0
FIELD		|formula	|t_varchar(255)	|''	|NOT NULL	|0
INDEX		|1		|status
UNIQUE		|2		|name

TABLE|corr_condition|corr_conditionid|ZBX_DATA
FIELD		|corr_conditionid|t_id		|	|NOT NULL	|0
FIELD		|correlationid	|t_id		|	|NOT NULL	|0			|1|correlation
FIELD		|type		|t_integer	|'0'	|NOT NULL	|0
INDEX		|1		|correlationid

TABLE|corr_condition_tag|corr_conditionid|ZBX_DATA
FIELD		|corr_conditionid|t_id		|	|NOT NULL	|0			|1|corr_condition
FIELD		|tag		|t_varchar(255)	|''	|NOT NULL	|0

TABLE|corr_condition_group|corr_conditionid|ZBX_DATA
FIELD		|corr_conditionid|t_id		|	|NOT NULL	|0			|1|corr_condition
FIELD		|operator	|t_integer	|'0'	|NOT NULL	|0
FIELD		|groupid	|t_id		|	|NOT NULL	|0			|2|hstgrp	|	|RESTRICT
INDEX		|1		|groupid

TABLE|corr_condition_tagpair|corr_conditionid|ZBX_DATA
FIELD		|corr_conditionid|t_id		|	|NOT NULL	|0			|1|corr_condition
FIELD		|oldtag		|t_varchar(255)	|''	|NOT NULL	|0
FIELD		|newtag		|t_varchar(255)	|''	|NOT NULL	|0

TABLE|corr_condition_tagvalue|corr_conditionid|ZBX_DATA
FIELD		|corr_conditionid|t_id		|	|NOT NULL	|0			|1|corr_condition
FIELD		|tag		|t_varchar(255)	|''	|NOT NULL	|0
FIELD		|operator	|t_integer	|'0'	|NOT NULL	|0
FIELD		|value		|t_varchar(255)	|''	|NOT NULL	|0

TABLE|corr_operation|corr_operationid|ZBX_DATA
FIELD		|corr_operationid|t_id		|	|NOT NULL	|0
FIELD		|correlationid	|t_id		|	|NOT NULL	|0			|1|correlation
FIELD		|type		|t_integer	|'0'	|NOT NULL	|0
INDEX		|1		|correlationid

TABLE|task|taskid|0
FIELD		|taskid		|t_id		|	|NOT NULL	|0
FIELD		|type		|t_integer	|	|NOT NULL	|0
FIELD		|status		|t_integer	|'0'	|NOT NULL	|0
FIELD		|clock		|t_integer	|'0'	|NOT NULL	|0
FIELD		|ttl		|t_integer	|'0'	|NOT NULL	|0
FIELD		|proxyid	|t_id		|	|NULL		|0			|1|proxy	|proxyid
INDEX		|1		|status,proxyid
INDEX		|2		|proxyid

TABLE|task_close_problem|taskid|0
FIELD		|taskid		|t_id		|	|NOT NULL	|0			|1|task
FIELD		|acknowledgeid	|t_id		|	|NOT NULL	|0			|-|acknowledges

TABLE|item_preproc|item_preprocid|ZBX_TEMPLATE
FIELD		|item_preprocid	|t_id		|	|NOT NULL	|0
FIELD		|itemid		|t_id		|	|NOT NULL	|ZBX_PROXY			|1|items	|		|RESTRICT
FIELD		|step		|t_integer	|'0'	|NOT NULL	|ZBX_PROXY
FIELD		|type		|t_integer	|'0'	|NOT NULL	|ZBX_PROXY
FIELD		|params		|t_text		|''	|NOT NULL	|ZBX_PROXY
FIELD		|error_handler	|t_integer	|'0'	|NOT NULL	|ZBX_PROXY
FIELD		|error_handler_params|t_varchar(255)|''	|NOT NULL	|ZBX_PROXY
INDEX		|1		|itemid,step
CHANGELOG	|8

TABLE|task_remote_command|taskid|0
FIELD		|taskid		|t_id		|	|NOT NULL	|0			|1|task
FIELD		|command_type	|t_integer	|'0'	|NOT NULL	|0
FIELD		|execute_on	|t_integer	|'0'	|NOT NULL	|0
FIELD		|port		|t_integer	|'0'	|NOT NULL	|0
FIELD		|authtype	|t_integer	|'0'	|NOT NULL	|0
FIELD		|username	|t_varchar(64)	|''	|NOT NULL	|0
FIELD		|password	|t_varchar(64)	|''	|NOT NULL	|0
FIELD		|publickey	|t_varchar(64)	|''	|NOT NULL	|0
FIELD		|privatekey	|t_varchar(64)	|''	|NOT NULL	|0
FIELD		|command	|t_text		|''	|NOT NULL	|0
FIELD		|alertid	|t_id		|	|NULL		|0			|-|alerts
FIELD		|parent_taskid	|t_id		|	|NOT NULL	|0			|-|task		|taskid
FIELD		|hostid		|t_id		|	|NOT NULL	|0			|-|hosts

TABLE|task_remote_command_result|taskid|0
FIELD		|taskid		|t_id		|	|NOT NULL	|0			|1|task
FIELD		|status		|t_integer	|'0'	|NOT NULL	|0
FIELD		|parent_taskid	|t_id		|	|NOT NULL	|0			|-|task		|taskid
FIELD		|info		|t_longtext	|''	|NOT NULL	|0

TABLE|task_data|taskid|0
FIELD		|taskid		|t_id		|	|NOT NULL	|0			|1|task
FIELD		|type		|t_integer	|'0'	|NOT NULL	|0
FIELD		|data		|t_text		|''	|NOT NULL	|0
FIELD		|parent_taskid	|t_id		|	|NULL		|0			|-|task		|taskid

TABLE|task_result|taskid|0
FIELD		|taskid		|t_id		|	|NOT NULL	|0			|1|task
FIELD		|status		|t_integer	|'0'	|NOT NULL	|0
FIELD		|parent_taskid	|t_id		|	|NOT NULL	|0			|-|task		|taskid
FIELD		|info		|t_longtext	|''	|NOT NULL	|0
INDEX		|1		|parent_taskid

TABLE|task_acknowledge|taskid|0
FIELD		|taskid		|t_id		|	|NOT NULL	|0			|1|task
FIELD		|acknowledgeid	|t_id		|	|NOT NULL	|0			|-|acknowledges

TABLE|sysmap_shape|sysmap_shapeid|ZBX_TEMPLATE
FIELD		|sysmap_shapeid	|t_id		|	|NOT NULL	|0
FIELD		|sysmapid	|t_id		|	|NOT NULL	|0			|1|sysmaps
FIELD		|type		|t_integer	|'0'	|NOT NULL	|0
FIELD		|x		|t_integer	|'0'	|NOT NULL	|0
FIELD		|y		|t_integer	|'0'	|NOT NULL	|0
FIELD		|width		|t_integer	|'200'	|NOT NULL	|0
FIELD		|height		|t_integer	|'200'	|NOT NULL	|0
FIELD		|text		|t_shorttext	|''	|NOT NULL	|0
FIELD		|font		|t_integer	|'9'	|NOT NULL	|0
FIELD		|font_size	|t_integer	|'11'	|NOT NULL	|0
FIELD		|font_color	|t_varchar(6)	|'000000'|NOT NULL	|0
FIELD		|text_halign	|t_integer	|'0'	|NOT NULL	|0
FIELD		|text_valign	|t_integer	|'0'	|NOT NULL	|0
FIELD		|border_type	|t_integer	|'0'	|NOT NULL	|0
FIELD		|border_width	|t_integer	|'1'	|NOT NULL	|0
FIELD		|border_color	|t_varchar(6)	|'000000'|NOT NULL	|0
FIELD		|background_color|t_varchar(6)	|''	|NOT NULL	|0
FIELD		|zindex		|t_integer	|'0'	|NOT NULL	|0
INDEX		|1		|sysmapid

TABLE|sysmap_element_trigger|selement_triggerid|ZBX_TEMPLATE
FIELD		|selement_triggerid	|t_id	|	|NOT NULL	|0
FIELD		|selementid		|t_id	|	|NOT NULL	|0			|1|sysmaps_elements
FIELD		|triggerid		|t_id	|	|NOT NULL	|0			|2|triggers
UNIQUE		|1			|selementid,triggerid
INDEX		|2			|triggerid

TABLE|httptest_field|httptest_fieldid|ZBX_TEMPLATE
FIELD		|httptest_fieldid	|t_id		|	|NOT NULL	|0
FIELD		|httptestid		|t_id		|	|NOT NULL	|ZBX_PROXY	|1|httptest	|		|RESTRICT
FIELD		|type			|t_integer	|'0'	|NOT NULL	|ZBX_PROXY
FIELD		|name			|t_varchar(255)	|''	|NOT NULL	|ZBX_PROXY
FIELD		|value			|t_shorttext	|''	|NOT NULL	|ZBX_PROXY
INDEX		|1			|httptestid
CHANGELOG	|12

TABLE|httpstep_field|httpstep_fieldid|ZBX_TEMPLATE
FIELD		|httpstep_fieldid	|t_id		|	|NOT NULL	|0
FIELD		|httpstepid		|t_id		|	|NOT NULL	|ZBX_PROXY	|1|httpstep	|		|RESTRICT
FIELD		|type			|t_integer	|'0'	|NOT NULL	|ZBX_PROXY
FIELD		|name			|t_varchar(255)	|''	|NOT NULL	|ZBX_PROXY
FIELD		|value			|t_shorttext	|''	|NOT NULL	|ZBX_PROXY
INDEX		|1			|httpstepid
CHANGELOG	|15

TABLE|dashboard|dashboardid|ZBX_DASHBOARD
FIELD		|dashboardid	|t_id		|	|NOT NULL	|0
FIELD		|name		|t_varchar(255)	|	|NOT NULL	|0
FIELD		|userid		|t_id		|	|NULL		|0			|1|users	|	|RESTRICT
FIELD		|private	|t_integer	|'1'	|NOT NULL	|0
FIELD		|templateid	|t_id		|	|NULL		|0			|2|hosts	|hostid
FIELD		|display_period	|t_integer	|'30'	|NOT NULL	|0
FIELD		|auto_start	|t_integer	|'1'	|NOT NULL	|0
FIELD		|uuid		|t_varchar(32)	|''	|NOT NULL	|0
INDEX		|1		|userid
INDEX		|2		|templateid

TABLE|dashboard_user|dashboard_userid|ZBX_DASHBOARD
FIELD		|dashboard_userid|t_id		|	|NOT NULL	|0
FIELD		|dashboardid	|t_id		|	|NOT NULL	|0			|1|dashboard
FIELD		|userid		|t_id		|	|NOT NULL	|0			|2|users
FIELD		|permission	|t_integer	|'2'	|NOT NULL	|0
UNIQUE		|1		|dashboardid,userid
INDEX		|2		|userid

TABLE|dashboard_usrgrp|dashboard_usrgrpid|ZBX_DASHBOARD
FIELD		|dashboard_usrgrpid|t_id	|	|NOT NULL	|0
FIELD		|dashboardid	|t_id		|	|NOT NULL	|0			|1|dashboard
FIELD		|usrgrpid	|t_id		|	|NOT NULL	|0			|2|usrgrp
FIELD		|permission	|t_integer	|'2'	|NOT NULL	|0
UNIQUE		|1		|dashboardid,usrgrpid
INDEX		|2		|usrgrpid

TABLE|dashboard_page|dashboard_pageid|ZBX_DASHBOARD
FIELD		|dashboard_pageid|t_id		|	|NOT NULL	|0
FIELD		|dashboardid	|t_id		|	|NOT NULL	|0		|1|dashboard
FIELD		|name		|t_varchar(255)	|''	|NOT NULL	|0
FIELD		|display_period	|t_integer	|'0'	|NOT NULL	|0
FIELD		|sortorder	|t_integer	|'0'	|NOT NULL	|0
INDEX		|1		|dashboardid

TABLE|widget|widgetid|ZBX_DASHBOARD
FIELD		|widgetid	|t_id		|	|NOT NULL	|0
FIELD		|type		|t_varchar(255)	|''	|NOT NULL	|0
FIELD		|name		|t_varchar(255)	|''	|NOT NULL	|0
FIELD		|x		|t_integer	|'0'	|NOT NULL	|0
FIELD		|y		|t_integer	|'0'	|NOT NULL	|0
FIELD		|width		|t_integer	|'1'	|NOT NULL	|0
FIELD		|height		|t_integer	|'2'	|NOT NULL	|0
FIELD		|view_mode	|t_integer	|'0'	|NOT NULL	|0
FIELD		|dashboard_pageid|t_id		|	|NOT NULL	|0		|1|dashboard_page
INDEX		|1		|dashboard_pageid

TABLE|widget_field|widget_fieldid|ZBX_DASHBOARD
FIELD		|widget_fieldid	|t_id		|	|NOT NULL	|0
FIELD		|widgetid	|t_id		|	|NOT NULL	|0			|1|widget
FIELD		|type		|t_integer	|'0'	|NOT NULL	|0
FIELD		|name		|t_varchar(255)	|''	|NOT NULL	|0
FIELD		|value_int	|t_integer	|'0'	|NOT NULL	|0
FIELD		|value_str	|t_varchar(2048)|''	|NOT NULL	|0
FIELD		|value_groupid	|t_id		|	|NULL		|0			|2|hstgrp	|groupid
FIELD		|value_hostid	|t_id		|	|NULL		|0			|3|hosts	|hostid
FIELD		|value_itemid	|t_id		|	|NULL		|0			|4|items	|itemid
FIELD		|value_graphid	|t_id		|	|NULL		|0			|5|graphs	|graphid
FIELD		|value_sysmapid	|t_id		|	|NULL		|0			|6|sysmaps	|sysmapid
FIELD		|value_serviceid|t_id		|	|NULL		|0			|7|services	|serviceid
FIELD		|value_slaid	|t_id		|	|NULL		|0			|8|sla		|slaid
FIELD		|value_userid	|t_id		|	|NULL		|0			|9|users	|userid
FIELD		|value_actionid	|t_id		|	|NULL		|0			|10|actions	|actionid
FIELD		|value_mediatypeid|t_id		|	|NULL		|0			|11|media_type	|mediatypeid
INDEX		|1		|widgetid
INDEX		|2		|value_groupid
INDEX		|3		|value_hostid
INDEX		|4		|value_itemid
INDEX		|5		|value_graphid
INDEX		|6		|value_sysmapid
INDEX		|7		|value_serviceid
INDEX		|8		|value_slaid
INDEX		|9		|value_userid
INDEX		|10		|value_actionid
INDEX		|11		|value_mediatypeid

TABLE|task_check_now|taskid|0
FIELD		|taskid		|t_id		|	|NOT NULL	|0			|1|task
FIELD		|itemid		|t_id		|	|NOT NULL	|0			|-|items

TABLE|event_suppress|event_suppressid|0
FIELD		|event_suppressid|t_id		|	|NOT NULL	|0
FIELD		|eventid	|t_id		|	|NOT NULL	|0			|1|events
FIELD		|maintenanceid	|t_id		|	|NULL		|0			|2|maintenances
FIELD		|suppress_until	|t_time		|'0'	|NOT NULL	|0
FIELD		|userid		|t_id		|	|NULL		|0			|3|users
UNIQUE		|1		|eventid,maintenanceid
INDEX		|2		|suppress_until
INDEX		|3		|maintenanceid
INDEX		|4		|userid

TABLE|maintenance_tag|maintenancetagid|ZBX_DATA
FIELD		|maintenancetagid|t_id		|	|NOT NULL	|0
FIELD		|maintenanceid	|t_id		|	|NOT NULL	|0			|1|maintenances
FIELD		|tag		|t_varchar(255)	|''	|NOT NULL	|0
FIELD		|operator	|t_integer	|'2'	|NOT NULL	|0
FIELD		|value		|t_varchar(255)	|''	|NOT NULL	|0
INDEX		|1		|maintenanceid

TABLE|lld_macro_path|lld_macro_pathid|ZBX_TEMPLATE
FIELD		|lld_macro_pathid|t_id		|	|NOT NULL	|0
FIELD		|itemid		|t_id		|	|NOT NULL	|0			|1|items
FIELD		|lld_macro	|t_varchar(255)	|''	|NOT NULL	|0
FIELD		|path		|t_varchar(255)	|''	|NOT NULL	|0
UNIQUE		|1		|itemid,lld_macro

TABLE|host_tag|hosttagid|ZBX_TEMPLATE
FIELD		|hosttagid	|t_id		|	|NOT NULL	|0
FIELD		|hostid		|t_id		|	|NOT NULL	|0			|1|hosts	|		|RESTRICT
FIELD		|tag		|t_varchar(255)	|''	|NOT NULL	|0
FIELD		|value		|t_varchar(255)	|''	|NOT NULL	|0
FIELD		|automatic	|t_integer	|'0'	|NOT NULL	|0
INDEX		|1		|hostid
CHANGELOG	|2

TABLE|config_autoreg_tls|autoreg_tlsid|ZBX_DATA
FIELD		|autoreg_tlsid	|t_id		|	|NOT NULL	|0
FIELD		|tls_psk_identity|t_varchar(128)|''	|NOT NULL	|ZBX_PROXY
FIELD		|tls_psk	|t_varchar(512)	|''	|NOT NULL	|ZBX_PROXY
UNIQUE		|1		|tls_psk_identity

TABLE|module|moduleid|ZBX_DATA
FIELD		|moduleid	|t_id		|	|NOT NULL	|0
FIELD		|id		|t_varchar(255)	|''	|NOT NULL	|0
FIELD		|relative_path	|t_varchar(255)	|''	|NOT NULL	|0
FIELD		|status		|t_integer	|'0'	|NOT NULL	|0
FIELD		|config		|t_shorttext	|''	|NOT NULL	|0

TABLE|interface_snmp|interfaceid|ZBX_TEMPLATE
FIELD		|interfaceid	|t_id		|	|NOT NULL	|0			|1|interface
FIELD		|version	|t_integer	|'2'	|NOT NULL	|ZBX_PROXY
FIELD		|bulk		|t_integer	|'1'	|NOT NULL	|ZBX_PROXY
FIELD		|community	|t_varchar(64)	|''	|NOT NULL	|ZBX_PROXY
FIELD		|securityname	|t_varchar(64)	|''	|NOT NULL	|ZBX_PROXY
FIELD		|securitylevel	|t_integer	|'0'	|NOT NULL	|ZBX_PROXY
FIELD		|authpassphrase	|t_varchar(64)	|''	|NOT NULL	|ZBX_PROXY
FIELD		|privpassphrase	|t_varchar(64)	|''	|NOT NULL	|ZBX_PROXY
FIELD		|authprotocol	|t_integer	|'0'	|NOT NULL	|ZBX_PROXY
FIELD		|privprotocol	|t_integer	|'0'	|NOT NULL	|ZBX_PROXY
FIELD		|contextname	|t_varchar(255)	|''	|NOT NULL	|ZBX_PROXY
FIELD		|max_repetitions|t_integer	|'10'	|NOT NULL	|ZBX_PROXY

TABLE|lld_override|lld_overrideid|ZBX_TEMPLATE
FIELD		|lld_overrideid	|t_id		|	|NOT NULL	|0
FIELD		|itemid		|t_id		|	|NOT NULL	|0	|1|items
FIELD		|name		|t_varchar(255)	|''	|NOT NULL	|0
FIELD		|step		|t_integer	|'0'	|NOT NULL	|0
FIELD		|evaltype	|t_integer	|'0'	|NOT NULL	|0
FIELD		|formula	|t_varchar(255)	|''	|NOT NULL	|0
FIELD		|stop		|t_integer	|'0'	|NOT NULL	|0
UNIQUE		|1		|itemid,name

TABLE|lld_override_condition|lld_override_conditionid|ZBX_TEMPLATE
FIELD	|lld_override_conditionid	|t_id		|	|NOT NULL	|0
FIELD	|lld_overrideid			|t_id		|	|NOT NULL	|0	|1|lld_override
FIELD	|operator			|t_integer	|'8'	|NOT NULL	|0
FIELD	|macro				|t_varchar(64)	|''	|NOT NULL	|0
FIELD	|value				|t_varchar(255)	|''	|NOT NULL	|0
INDEX	|1				|lld_overrideid

TABLE|lld_override_operation|lld_override_operationid|ZBX_TEMPLATE
FIELD	|lld_override_operationid	|t_id		|	|NOT NULL	|0
FIELD	|lld_overrideid			|t_id		|	|NOT NULL	|0	|1|lld_override
FIELD	|operationobject		|t_integer	|'0'	|NOT NULL	|0
FIELD	|operator			|t_integer	|'0'	|NOT NULL	|0
FIELD	|value				|t_varchar(255)	|''	|NOT NULL	|0
INDEX	|1				|lld_overrideid

TABLE|lld_override_opstatus|lld_override_operationid|ZBX_TEMPLATE
FIELD	|lld_override_operationid	|t_id		|	|NOT NULL	|0	|1|lld_override_operation
FIELD	|status				|t_integer	|'0'	|NOT NULL	|0

TABLE|lld_override_opdiscover|lld_override_operationid|ZBX_TEMPLATE
FIELD	|lld_override_operationid	|t_id		|	|NOT NULL	|0	|1|lld_override_operation
FIELD	|discover			|t_integer	|'0'	|NOT NULL	|0

TABLE|lld_override_opperiod|lld_override_operationid|ZBX_TEMPLATE
FIELD	|lld_override_operationid	|t_id		|	|NOT NULL	|0	|1|lld_override_operation
FIELD	|delay				|t_varchar(1024)|'0'	|NOT NULL	|0

TABLE|lld_override_ophistory|lld_override_operationid|ZBX_TEMPLATE
FIELD	|lld_override_operationid	|t_id		|	|NOT NULL	|0	|1|lld_override_operation
FIELD	|history			|t_varchar(255)	|'31d'	|NOT NULL	|0

TABLE|lld_override_optrends|lld_override_operationid|ZBX_TEMPLATE
FIELD	|lld_override_operationid	|t_id		|	|NOT NULL	|0	|1|lld_override_operation
FIELD	|trends				|t_varchar(255)	|'365d'	|NOT NULL	|0

TABLE|lld_override_opseverity|lld_override_operationid|ZBX_TEMPLATE
FIELD	|lld_override_operationid	|t_id		|	|NOT NULL	|0	|1|lld_override_operation
FIELD	|severity			|t_integer	|'0'	|NOT NULL	|0

TABLE|lld_override_optag|lld_override_optagid|ZBX_TEMPLATE
FIELD	|lld_override_optagid		|t_id		|	|NOT NULL	|0
FIELD	|lld_override_operationid	|t_id		|	|NOT NULL	|0	|1|lld_override_operation
FIELD	|tag				|t_varchar(255)	|''	|NOT NULL	|0
FIELD	|value				|t_varchar(255)	|''	|NOT NULL	|0
INDEX	|1				|lld_override_operationid

TABLE|lld_override_optemplate|lld_override_optemplateid|ZBX_TEMPLATE
FIELD	|lld_override_optemplateid	|t_id		|	|NOT NULL	|0
FIELD	|lld_override_operationid	|t_id		|	|NOT NULL	|0	|1|lld_override_operation
FIELD	|templateid			|t_id		|	|NOT NULL	|0	|2|hosts	|hostid	|RESTRICT
UNIQUE	|1				|lld_override_operationid,templateid
INDEX	|2				|templateid

TABLE|lld_override_opinventory|lld_override_operationid|ZBX_TEMPLATE
FIELD	|lld_override_operationid	|t_id		|	|NOT NULL	|0	|1|lld_override_operation
FIELD	|inventory_mode			|t_integer	|'0'	|NOT NULL	|0

TABLE|trigger_queue|trigger_queueid|0
FIELD		|trigger_queueid|t_id		|	|NOT NULL	|0
FIELD		|objectid	|t_id		|	|NOT NULL	|0
FIELD		|type		|t_integer	|'0'	|NOT NULL	|0
FIELD		|clock		|t_time		|'0'	|NOT NULL	|0
FIELD		|ns		|t_nanosec	|'0'	|NOT NULL	|0

TABLE|item_parameter|item_parameterid|ZBX_TEMPLATE
FIELD		|item_parameterid|t_id		|	|NOT NULL	|0
FIELD		|itemid		|t_id		|	|NOT NULL	|ZBX_PROXY		|1|items
FIELD		|name		|t_varchar(255)	|''	|NOT NULL	|ZBX_PROXY
FIELD		|value		|t_varchar(2048)|''	|NOT NULL	|ZBX_PROXY
INDEX		|1		|itemid

TABLE|role_rule|role_ruleid|ZBX_DATA
FIELD		|role_ruleid	|t_id		|	|NOT NULL	|0
FIELD		|roleid		|t_id		|	|NOT NULL	|0			|1|role
FIELD		|type		|t_integer	|'0'	|NOT NULL	|0
FIELD		|name		|t_varchar(255)	|''	|NOT NULL	|0
FIELD		|value_int	|t_integer	|'0'	|NOT NULL	|0
FIELD		|value_str	|t_varchar(255)	|''	|NOT NULL	|0
FIELD		|value_moduleid	|t_id		|	|NULL		|0			|2|module	|moduleid
FIELD		|value_serviceid|t_id		|	|NULL	|0			|3|services	|serviceid
INDEX		|1		|roleid
INDEX		|2		|value_moduleid
INDEX		|3		|value_serviceid

TABLE|token|tokenid|ZBX_DATA
FIELD	|tokenid	|t_id		|	|NOT NULL	|0
FIELD	|name		|t_varchar(64)	|''	|NOT NULL	|0
FIELD	|description	|t_shorttext	|''	|NOT NULL	|0
FIELD	|userid		|t_id		|	|NOT NULL	|0	|1	|users
FIELD	|token		|t_varchar(128)	|	|NULL		|0
FIELD	|lastaccess	|t_integer	|'0'	|NOT NULL	|0
FIELD	|status		|t_integer	|'0'	|NOT NULL	|0
FIELD	|expires_at	|t_time		|'0'	|NOT NULL	|0
FIELD	|created_at	|t_time		|'0'	|NOT NULL	|0
FIELD	|creator_userid	|t_id		|	|NULL		|0	|2	|users	|userid	|RESTRICT
INDEX	|1		|name
UNIQUE	|2		|userid,name
UNIQUE	|3		|token
INDEX	|4		|creator_userid

TABLE|item_tag|itemtagid|ZBX_TEMPLATE
FIELD		|itemtagid	|t_id		|	|NOT NULL	|0
FIELD		|itemid		|t_id		|	|NOT NULL	|0			|1|items	|		|RESTRICT
FIELD		|tag		|t_varchar(255)	|''	|NOT NULL	|0
FIELD		|value		|t_varchar(255)	|''	|NOT NULL	|0
INDEX		|1		|itemid
CHANGELOG	|4

TABLE|httptest_tag|httptesttagid|ZBX_TEMPLATE
FIELD		|httptesttagid	|t_id		|	|NOT NULL	|0
FIELD		|httptestid	|t_id			|	|NOT NULL	|0		|1|httptest
FIELD		|tag		|t_varchar(255)	|''	|NOT NULL	|0
FIELD		|value		|t_varchar(255)	|''	|NOT NULL	|0
INDEX		|1		|httptestid

TABLE|sysmaps_element_tag|selementtagid|ZBX_TEMPLATE
FIELD		|selementtagid	|t_id		|	|NOT NULL	|0
FIELD		|selementid	|t_id			|	|NOT NULL	|0		|1|sysmaps_elements
FIELD		|tag		|t_varchar(255)	|''	|NOT NULL	|0
FIELD		|value		|t_varchar(255)	|''	|NOT NULL	|0
FIELD		|operator	|t_integer		|'0'|NOT NULL	|0
INDEX		|1		|selementid

TABLE|report|reportid|ZBX_DATA
FIELD		|reportid	|t_id		|	|NOT NULL	|0
FIELD		|userid		|t_id		|	|NOT NULL	|0		|1|users|userid
FIELD		|name		|t_varchar(255)	|''	|NOT NULL	|0
FIELD		|description	|t_varchar(2048)|''	|NOT NULL	|0
FIELD		|status		|t_integer	|'0'	|NOT NULL	|0
FIELD		|dashboardid	|t_id		|	|NOT NULL	|0		|2|dashboard|dashboardid
FIELD		|period		|t_integer	|'0'	|NOT NULL	|0
FIELD		|cycle		|t_integer	|'0'	|NOT NULL	|0
FIELD		|weekdays	|t_integer	|'0'	|NOT NULL	|0
FIELD		|start_time	|t_integer	|'0'	|NOT NULL	|0
FIELD		|active_since	|t_integer	|'0'	|NOT NULL	|0
FIELD		|active_till	|t_integer	|'0'	|NOT NULL	|0
FIELD		|state		|t_integer	|'0'	|NOT NULL	|ZBX_NODATA
FIELD		|lastsent	|t_time	|'0'		|NOT NULL	|ZBX_NODATA
FIELD		|info		|t_varchar(2048)|''	|NOT NULL	|ZBX_NODATA
UNIQUE		|1		|name
INDEX		|2		|userid
INDEX		|3		|dashboardid

TABLE|report_param|reportparamid|ZBX_DATA
FIELD		|reportparamid	|t_id		|	|NOT NULL	|0
FIELD		|reportid	|t_id		|	|NOT NULL	|0		|1|report|reportid
FIELD		|name		|t_varchar(255)	|''	|NOT NULL	|0
FIELD		|value		|t_shorttext	|''	|NOT NULL	|0
INDEX		|1		|reportid

TABLE|report_user|reportuserid|ZBX_DATA
FIELD		|reportuserid	|t_id		|	|NOT NULL	|0
FIELD		|reportid	|t_id		|	|NOT NULL	|0		|1|report|reportid
FIELD		|userid		|t_id		|	|NOT NULL	|0		|2|users|userid
FIELD		|exclude	|t_integer	|'0'	|NOT NULL	|0
FIELD		|access_userid	|t_id		|	|NULL		|0		|3|users|userid		|RESTRICT
INDEX		|1		|reportid
INDEX		|2		|userid
INDEX		|3		|access_userid

TABLE|report_usrgrp|reportusrgrpid|ZBX_DATA
FIELD		|reportusrgrpid|t_id		|	|NOT NULL	|0
FIELD		|reportid	|t_id		|	|NOT NULL	|0		|1|report|reportid
FIELD		|usrgrpid	|t_id		|	|NOT NULL	|0		|2|usrgrp|usrgrpid
FIELD		|access_userid	|t_id		|	|NULL		|0		|3|users|userid		|RESTRICT
INDEX		|1		|reportid
INDEX		|2		|usrgrpid
INDEX		|3		|access_userid

TABLE|service_problem_tag|service_problem_tagid|ZBX_DATA
FIELD		|service_problem_tagid	|t_id		|	|NOT NULL	|0
FIELD		|serviceid		|t_id		|	|NOT NULL	|0	|1|services|serviceid
FIELD		|tag			|t_varchar(255)	|''	|NOT NULL	|0
FIELD		|operator		|t_integer	|'0'	|NOT NULL	|0
FIELD		|value			|t_varchar(255)	|''	|NOT NULL	|0
INDEX		|1			|serviceid

TABLE|service_problem|service_problemid|ZBX_DATA
FIELD		|service_problemid	|t_id		|	|NOT NULL	|0
FIELD		|eventid		|t_id		|	|NOT NULL	|0	|1|problem|eventid
FIELD		|serviceid		|t_id		|	|NOT NULL	|0	|2|services|serviceid
FIELD		|severity		|t_integer	|'0'	|NOT NULL	|0
INDEX		|1			|eventid
INDEX		|2			|serviceid

TABLE|service_tag|servicetagid|0
FIELD		|servicetagid	|t_id		|	|NOT NULL	|0
FIELD		|serviceid	|t_id		|	|NOT NULL	|0		|1|services|serviceid
FIELD		|tag		|t_varchar(255)	|''	|NOT NULL	|0
FIELD		|value		|t_varchar(255)	|''	|NOT NULL	|0
INDEX		|1		|serviceid

TABLE|service_status_rule|service_status_ruleid|ZBX_DATA
FIELD		|service_status_ruleid|t_id	|	|NOT NULL	|0
FIELD		|serviceid	|t_id		|	|NOT NULL	|0		|1|services|serviceid
FIELD		|type		|t_integer	|'0'	|NOT NULL	|0
FIELD		|limit_value	|t_integer	|'0'	|NOT NULL	|0
FIELD		|limit_status	|t_integer	|'0'	|NOT NULL	|0
FIELD		|new_status	|t_integer	|'0'	|NOT NULL	|0
INDEX		|1		|serviceid

TABLE|ha_node|ha_nodeid|ZBX_DATA
FIELD		|ha_nodeid	|t_cuid		|	|NOT NULL	|0
FIELD		|name		|t_varchar(255)	|''	|NOT NULL	|0
FIELD		|address	|t_varchar(255)	|''	|NOT NULL	|0
FIELD		|port		|t_integer	|'10051'|NOT NULL	|0
FIELD		|lastaccess	|t_integer	|'0'	|NOT NULL	|0
FIELD		|status		|t_integer	|'0'	|NOT NULL	|0
FIELD		|ha_sessionid	|t_cuid		|''	|NOT NULL	|0
UNIQUE		|1		|name
INDEX		|2		|status,lastaccess

TABLE|sla|slaid|ZBX_DATA
FIELD		|slaid		|t_id		|	|NOT NULL	|0
FIELD		|name		|t_varchar(255)	|''	|NOT NULL	|0
FIELD		|period		|t_integer	|'0'	|NOT NULL	|0
FIELD		|slo		|t_double	|'99.9'	|NOT NULL	|0
FIELD		|effective_date	|t_integer	|'0'	|NOT NULL	|0
FIELD		|timezone	|t_varchar(50)	|'UTC'	|NOT NULL	|ZBX_NODATA
FIELD		|status		|t_integer	|'1'	|NOT NULL	|0
FIELD		|description	|t_shorttext	|''	|NOT NULL	|0
UNIQUE		|1		|name

TABLE|sla_schedule|sla_scheduleid|ZBX_DATA
FIELD		|sla_scheduleid	|t_id		|	|NOT NULL	|0
FIELD		|slaid		|t_id		|	|NOT NULL	|0		|1|sla|slaid
FIELD		|period_from	|t_integer	|'0'	|NOT NULL	|0
FIELD		|period_to	|t_integer	|'0'	|NOT NULL	|0
INDEX		|1		|slaid

TABLE|sla_excluded_downtime|sla_excluded_downtimeid|ZBX_DATA
FIELD		|sla_excluded_downtimeid|t_id		|	|NOT NULL	|0
FIELD		|slaid			|t_id		|	|NOT NULL	|0	|1|sla|slaid
FIELD		|name			|t_varchar(255)	|''	|NOT NULL	|0
FIELD		|period_from		|t_integer	|'0'	|NOT NULL	|0
FIELD		|period_to		|t_integer	|'0'	|NOT NULL	|0
INDEX		|1			|slaid

TABLE|sla_service_tag|sla_service_tagid|0
FIELD		|sla_service_tagid	|t_id		|	|NOT NULL	|0
FIELD		|slaid			|t_id		|	|NOT NULL	|0	|1|sla|slaid
FIELD		|tag			|t_varchar(255)	|''	|NOT NULL	|0
FIELD		|operator		|t_integer	|'0'	|NOT NULL	|0
FIELD		|value			|t_varchar(255)	|''	|NOT NULL	|0
INDEX		|1			|slaid

TABLE|host_rtdata|hostid|ZBX_TEMPLATE
FIELD		|hostid			|t_id		|	|NOT NULL	|0	|1|hosts|hostid
FIELD		|active_available	|t_integer	|'0'	|NOT NULL	|0

TABLE|userdirectory|userdirectoryid|0
FIELD		|userdirectoryid	|t_id			|		|NOT NULL	|0
FIELD		|name				|t_varchar(128)	|''		|NOT NULL	|0
FIELD		|description		|t_shorttext	|''		|NOT NULL	|0
FIELD		|idp_type			|t_integer		|'1'	|NOT NULL	|0
FIELD		|provision_status	|t_integer		|'0'	|NOT NULL	|0
INDEX		|1			|idp_type

TABLE|userdirectory_ldap|userdirectoryid|0
FIELD		|userdirectoryid		|t_id			|		|NOT NULL	|0	|1|userdirectory
FIELD		|host					|t_varchar(255)	|''		|NOT NULL	|0
FIELD		|port					|t_integer		|'389'	|NOT NULL	|0
FIELD		|base_dn				|t_varchar(255)	|''		|NOT NULL	|0
FIELD		|search_attribute		|t_varchar(128)	|''		|NOT NULL	|0
FIELD		|bind_dn				|t_varchar(255)	|''		|NOT NULL	|0
FIELD		|bind_password			|t_varchar(128)	|''		|NOT NULL	|0
FIELD		|start_tls				|t_integer		|'0'	|NOT NULL	|0
FIELD		|search_filter			|t_varchar(255)	|''		|NOT NULL	|0
FIELD		|group_basedn			|t_varchar(255)	|''		|NOT NULL	|0
FIELD		|group_name				|t_varchar(255)	|''		|NOT NULL	|0
FIELD		|group_member			|t_varchar(255)	|''		|NOT NULL	|0
FIELD		|user_ref_attr			|t_varchar(255)	|''		|NOT NULL	|0
FIELD		|group_filter			|t_varchar(255)	|''		|NOT NULL	|0
FIELD		|group_membership		|t_varchar(255)	|''		|NOT NULL	|0
FIELD		|user_username			|t_varchar(255)	|''		|NOT NULL	|0
FIELD		|user_lastname			|t_varchar(255)	|''		|NOT NULL	|0

TABLE|userdirectory_saml|userdirectoryid|0
FIELD		|userdirectoryid		|t_id			|		|NOT NULL	|0	|1|userdirectory
FIELD		|idp_entityid			|t_varchar(1024)|''		|NOT NULL	|0
FIELD		|sso_url				|t_varchar(2048)|''		|NOT NULL	|0
FIELD		|slo_url				|t_varchar(2048)|''		|NOT NULL	|0
FIELD		|username_attribute		|t_varchar(128)	|''		|NOT NULL	|0
FIELD		|sp_entityid			|t_varchar(1024)|''		|NOT NULL	|0
FIELD		|nameid_format			|t_varchar(2048)|''		|NOT NULL	|0
FIELD		|sign_messages			|t_integer		|'0'	|NOT NULL	|0
FIELD		|sign_assertions		|t_integer		|'0'	|NOT NULL	|0
FIELD		|sign_authn_requests	|t_integer		|'0'	|NOT NULL	|0
FIELD		|sign_logout_requests	|t_integer		|'0'	|NOT NULL	|0
FIELD		|sign_logout_responses	|t_integer		|'0'	|NOT NULL	|0
FIELD		|encrypt_nameid			|t_integer		|'0'	|NOT NULL	|0
FIELD		|encrypt_assertions		|t_integer		|'0'	|NOT NULL	|0
FIELD		|group_name				|t_varchar(255)	|''		|NOT NULL	|0
FIELD		|user_username			|t_varchar(255)	|''		|NOT NULL	|0
FIELD		|user_lastname			|t_varchar(255)	|''		|NOT NULL	|0
FIELD		|scim_status			|t_integer		|'0'	|NOT NULL	|0

TABLE|userdirectory_media|userdirectory_mediaid|0
FIELD		|userdirectory_mediaid	|t_id			|	|NOT NULL	|0
FIELD		|userdirectoryid	|t_id			|	|NOT NULL	|0	|1	|userdirectory
FIELD		|mediatypeid		|t_id			|	|NOT NULL	|0	|2	|media_type
FIELD		|name				|t_varchar(64)	|''	|NOT NULL	|0
FIELD		|attribute			|t_varchar(255)	|''	|NOT NULL	|0
INDEX		|1	|userdirectoryid
INDEX		|2	|mediatypeid

TABLE|userdirectory_usrgrp|userdirectory_usrgrpid|0
FIELD		|userdirectory_usrgrpid		|t_id		|	|NOT NULL	|0
FIELD		|userdirectory_idpgroupid	|t_id		|	|NOT NULL	|0	|1	|userdirectory_idpgroup
FIELD		|usrgrpid					|t_id		|	|NOT NULL	|0	|2	|usrgrp
UNIQUE		|1	|userdirectory_idpgroupid,usrgrpid
INDEX		|2	|usrgrpid
INDEX		|3	|userdirectory_idpgroupid

TABLE|userdirectory_idpgroup|userdirectory_idpgroupid|0
FIELD		|userdirectory_idpgroupid	|t_id			|	|NOT NULL	|0
FIELD		|userdirectoryid		|t_id			|	|NOT NULL	|0	|1	|userdirectory
FIELD		|roleid					|t_id			|	|NOT NULL	|0	|2	|role
FIELD		|name					|t_varchar(255)	|''	|NOT NULL	|0
INDEX		|1	|userdirectoryid
INDEX		|2	|roleid

TABLE|changelog|changelogid|0
FIELD		|changelogid	|t_serial	|	|NOT NULL	|0
FIELD		|object		|t_integer	|'0'	|NOT NULL	|0
FIELD		|objectid	|t_id		|	|NOT NULL	|0
FIELD		|operation	|t_integer	|'0'	|NOT NULL	|0
FIELD		|clock		|t_integer	|'0'	|NOT NULL	|0
INDEX		|1		|clock

TABLE|scim_group|scim_groupid|0
FIELD		|scim_groupid	|t_id			|	|NOT NULL	|0
FIELD		|name			|t_varchar(64)	|''	|NOT NULL	|0
UNIQUE		|1		|name

TABLE|user_scim_group|user_scim_groupid|0
FIELD		|user_scim_groupid	|t_id	|	|NOT NULL	|0
FIELD		|userid				|t_id	|	|NOT NULL	|0	|1|users
FIELD		|scim_groupid		|t_id	|	|NOT NULL	|0	|2|scim_group
INDEX		|1	|userid
INDEX		|2	|scim_groupid

TABLE|connector|connectorid|ZBX_DATA
FIELD		|connectorid	|t_id		|	|NOT NULL	|0
FIELD		|name		|t_varchar(255)	|''	|NOT NULL	|0
FIELD		|protocol	|t_integer	|'0'	|NOT NULL	|0
FIELD		|data_type	|t_integer	|'0'	|NOT NULL	|0
FIELD		|url		|t_varchar(2048)|''	|NOT NULL	|0
FIELD		|max_records	|t_integer	|'0'	|NOT NULL	|0
FIELD		|max_senders	|t_integer	|'1'	|NOT NULL	|0
FIELD		|max_attempts	|t_integer	|'1'	|NOT NULL	|0
FIELD		|timeout	|t_varchar(255)	|'5s'	|NOT NULL	|0
FIELD		|http_proxy	|t_varchar(255)	|''	|NOT NULL	|0
FIELD		|authtype	|t_integer	|'0'	|NOT NULL	|0
FIELD		|username	|t_varchar(255)	|''	|NOT NULL	|0
FIELD		|password	|t_varchar(255)	|''	|NOT NULL	|0
FIELD		|token		|t_varchar(128)	|''	|NOT NULL	|0
FIELD		|verify_peer	|t_integer	|'1'	|NOT NULL	|0
FIELD		|verify_host	|t_integer	|'1'	|NOT NULL	|0
FIELD		|ssl_cert_file	|t_varchar(255)	|''	|NOT NULL	|0
FIELD		|ssl_key_file	|t_varchar(255)	|''	|NOT NULL	|0
FIELD		|ssl_key_password|t_varchar(64)	|''	|NOT NULL	|0
FIELD		|description	|t_shorttext	|''	|NOT NULL	|0
FIELD		|status		|t_integer	|'1'	|NOT NULL	|0
FIELD		|tags_evaltype	|t_integer	|'0'	|NOT NULL	|0
FIELD		|item_value_type|t_integer	|'31'	|NOT NULL	|0
FIELD		|attempt_interval|t_varchar(32)	|'5s'	|NOT NULL	|0
UNIQUE		|1		|name
CHANGELOG	|17

TABLE|connector_tag|connector_tagid|0
FIELD	|connector_tagid|t_id		|	|NOT NULL	|0
FIELD	|connectorid	|t_id		|	|NOT NULL	|0	|1|connector|	|RESTRICT
FIELD	|tag		|t_varchar(255)	|''	|NOT NULL	|0
FIELD	|operator	|t_integer	|'0'	|NOT NULL	|0
FIELD	|value		|t_varchar(255)	|''	|NOT NULL	|0
INDEX	|1		|connectorid
CHANGELOG	|18

TABLE|proxy|proxyid|0
FIELD		|proxyid		|t_id		|		|NOT NULL	|0
FIELD		|name			|t_varchar(128)	|''		|NOT NULL	|ZBX_PROXY
FIELD		|operating_mode		|t_integer	|'0'		|NOT NULL	|0
FIELD		|description		|t_shorttext	|''		|NOT NULL	|0
FIELD		|tls_connect		|t_integer	|'1'		|NOT NULL	|0
FIELD		|tls_accept		|t_integer	|'1'		|NOT NULL	|0
FIELD		|tls_issuer		|t_varchar(1024)|''		|NOT NULL	|0
FIELD		|tls_subject		|t_varchar(1024)|''		|NOT NULL	|0
FIELD		|tls_psk_identity	|t_varchar(128)	|''		|NOT NULL	|0
FIELD		|tls_psk		|t_varchar(512)	|''		|NOT NULL	|0
FIELD		|allowed_addresses	|t_varchar(255)	|''		|NOT NULL	|0
FIELD		|address		|t_varchar(255)	|'127.0.0.1'	|NOT NULL	|0
FIELD		|port			|t_varchar(64)	|'10051'	|NOT NULL	|0
FIELD		|custom_timeouts	|t_integer	|'0'		|NOT NULL	|0
FIELD		|timeout_zabbix_agent	|t_varchar(255)	|''		|NOT NULL	|0
FIELD		|timeout_simple_check	|t_varchar(255)	|''		|NOT NULL	|0
FIELD		|timeout_snmp_agent	|t_varchar(255)	|''		|NOT NULL	|0
FIELD		|timeout_external_check	|t_varchar(255)	|''		|NOT NULL	|0
FIELD		|timeout_db_monitor	|t_varchar(255)	|''		|NOT NULL	|0
FIELD		|timeout_http_agent	|t_varchar(255)	|''		|NOT NULL	|0
FIELD		|timeout_ssh_agent	|t_varchar(255)	|''		|NOT NULL	|0
FIELD		|timeout_telnet_agent	|t_varchar(255)	|''		|NOT NULL	|0
FIELD		|timeout_script		|t_varchar(255)	|''		|NOT NULL	|0
FIELD		|local_address		|t_varchar(255)	|''		|NOT NULL	|ZBX_PROXY
FIELD		|local_port		|t_varchar(64)	|'10051'	|NOT NULL	|ZBX_PROXY
FIELD		|proxy_groupid		|t_id		|		|NULL		|0	|1|proxy_group|	|RESTRICT
UNIQUE		|1		|name
INDEX		|2		|proxy_groupid
CHANGELOG	|19

TABLE|proxy_rtdata|proxyid|0
FIELD		|proxyid	|t_id		|	|NOT NULL	|0		|1|proxy|proxyid
FIELD		|lastaccess	|t_integer	|'0'	|NOT NULL	|ZBX_NODATA
FIELD		|version	|t_integer	|'0'	|NOT NULL	|ZBX_NODATA
FIELD		|compatibility	|t_integer	|'0'	|NOT NULL	|ZBX_NODATA
FIELD		|state		|t_integer	|'0'	|NOT NULL	|ZBX_NODATA

TABLE|proxy_group|proxy_groupid|0
FIELD		|proxy_groupid	|t_id		|	|NOT NULL	|0
FIELD		|name		|t_varchar(255)	|''	|NOT NULL	|0
FIELD		|description	|t_shorttext	|''	|NOT NULL	|0
FIELD		|failover_delay	|t_varchar(255)	|'1m'	|NOT NULL	|0
FIELD		|min_online	|t_varchar(255)	|'1'	|NOT NULL	|0
CHANGELOG	|20

TABLE|proxy_group_rtdata|proxy_groupid|0
FIELD		|proxy_groupid	|t_id		|	|NOT NULL	|0		|1|proxy_group|proxy_groupid
FIELD		|state		|t_integer	|'0'	|NOT NULL	|0

TABLE|host_proxy|hostproxyid|0
FIELD		|hostproxyid	|t_id		|	|NOT NULL	|0
FIELD		|hostid		|t_id		|	|NULL		|0|1|hosts	|	|RESTRICT
FIELD		|host		|t_varchar(128)	|''	|NOT NULL	|ZBX_PROXY
FIELD		|proxyid	|t_id		|	|NULL		|ZBX_PROXY|2|proxy|	|RESTRICT
FIELD		|revision	|t_bigint	|'0'	|NOT NULL	|ZBX_PROXY
FIELD		|tls_accept	|t_integer	|'1'	|NOT NULL	|ZBX_PROXY
FIELD		|tls_issuer	|t_varchar(1024)|''	|NOT NULL	|ZBX_PROXY
FIELD		|tls_subject	|t_varchar(1024)|''	|NOT NULL	|ZBX_PROXY
FIELD		|tls_psk_identity|t_varchar(128)|''	|NOT NULL	|ZBX_PROXY
FIELD		|tls_psk	|t_varchar(512)	|''	|NOT NULL	|ZBX_PROXY
UNIQUE		|1		|hostid
INDEX		|2		|proxyid
INDEX		|3		|revision
CHANGELOG	|21

TABLE|mfa|mfaid|ZBX_DATA
FIELD		|mfaid		|t_id		|	|NOT NULL	|0
FIELD		|type		|t_integer	|'0'	|NOT NULL	|0
FIELD		|name		|t_varchar(128)	|''	|NOT NULL	|0
FIELD		|hash_function	|t_integer	|'1'	|NULL		|0
FIELD		|code_length	|t_integer	|'6'	|NULL		|0
FIELD		|api_hostname	|t_varchar(1024)|''	|NULL		|0
FIELD		|clientid	|t_varchar(32)	|''	|NULL		|0
FIELD		|client_secret	|t_varchar(64)	|''	|NULL		|0
UNIQUE		|1		|name

TABLE|mfa_totp_secret|mfa_totp_secretid|ZBX_DATA
FIELD		|mfa_totp_secretid	|t_id		|	|NOT NULL	|0
FIELD		|mfaid			|t_id			|	|NOT NULL	|0	|1|mfa	|mfaid
FIELD		|userid			|t_id			|	|NOT NULL	|0	|2|users|userid
FIELD		|totp_secret	|t_varchar(32)	|''	|NULL		|0
FIELD		|status			|t_integer		|'0'|NOT NULL	|0
FIELD		|used_codes		|t_varchar(32)	|'' |NOT NULL	|0
INDEX		|1			|mfaid
INDEX		|2			|userid

TABLE|dbversion|dbversionid|
FIELD		|dbversionid	|t_id		|	|NOT NULL	|0
FIELD		|mandatory	|t_integer	|'0'	|NOT NULL	|
FIELD		|optional	|t_integer	|'0'	|NOT NULL	|
<<<<<<< HEAD
ROW		|1		|6050257	|6050257
=======
ROW		|1		|6050285	|6050285
>>>>>>> 7e316a9a
<|MERGE_RESOLUTION|>--- conflicted
+++ resolved
@@ -2317,8 +2317,4 @@
 FIELD		|dbversionid	|t_id		|	|NOT NULL	|0
 FIELD		|mandatory	|t_integer	|'0'	|NOT NULL	|
 FIELD		|optional	|t_integer	|'0'	|NOT NULL	|
-<<<<<<< HEAD
-ROW		|1		|6050257	|6050257
-=======
-ROW		|1		|6050285	|6050285
->>>>>>> 7e316a9a
+ROW		|1		|6050286	|6050286