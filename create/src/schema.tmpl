--
-- Zabbix
-- Copyright (C) 2001-2015 Zabbix SIA
--
-- This program is free software; you can redistribute it and/or modify
-- it under the terms of the GNU General Public License as published by
-- the Free Software Foundation; either version 2 of the License, or
-- (at your option) any later version.
--
-- This program is distributed in the hope that it will be useful,
-- but WITHOUT ANY WARRANTY; without even the implied warranty of
-- MERCHANTABILITY or FITNESS FOR A PARTICULAR PURPOSE. See the
-- GNU General Public License for more details.
--
-- You should have received a copy of the GNU General Public License
-- along with this program; if not, write to the Free Software
-- Foundation, Inc., 51 Franklin Street, Fifth Floor, Boston, MA  02110-1301, USA.
--

--
-- Do not use spaces
-- Tables must be sorted to match referential integrity rules
--

TABLE|maintenances|maintenanceid|ZBX_DATA
FIELD		|maintenanceid	|t_id		|	|NOT NULL	|0
FIELD		|name		|t_varchar(128)	|''	|NOT NULL	|0
FIELD		|maintenance_type|t_integer	|'0'	|NOT NULL	|0
FIELD		|description	|t_shorttext	|''	|NOT NULL	|0
FIELD		|active_since	|t_integer	|'0'	|NOT NULL	|0
FIELD		|active_till	|t_integer	|'0'	|NOT NULL	|0
INDEX		|1		|active_since,active_till
UNIQUE		|2		|name

TABLE|hosts|hostid|ZBX_DATA
FIELD		|hostid		|t_id		|	|NOT NULL	|0
FIELD		|proxy_hostid	|t_id		|	|NULL		|0			|1|hosts	|hostid		|RESTRICT
FIELD		|host		|t_varchar(128)	|''	|NOT NULL	|ZBX_PROXY
FIELD		|status		|t_integer	|'0'	|NOT NULL	|ZBX_PROXY
FIELD		|disable_until	|t_integer	|'0'	|NOT NULL	|ZBX_NODATA
FIELD		|error		|t_varchar(2048)|''	|NOT NULL	|ZBX_NODATA
FIELD		|available	|t_integer	|'0'	|NOT NULL	|ZBX_NODATA
FIELD		|errors_from	|t_integer	|'0'	|NOT NULL	|ZBX_NODATA
FIELD		|lastaccess	|t_integer	|'0'	|NOT NULL	|ZBX_NODATA
FIELD		|ipmi_authtype	|t_integer	|'0'	|NOT NULL	|ZBX_PROXY
FIELD		|ipmi_privilege	|t_integer	|'2'	|NOT NULL	|ZBX_PROXY
FIELD		|ipmi_username	|t_varchar(16)	|''	|NOT NULL	|ZBX_PROXY
FIELD		|ipmi_password	|t_varchar(20)	|''	|NOT NULL	|ZBX_PROXY
FIELD		|ipmi_disable_until|t_integer	|'0'	|NOT NULL	|ZBX_NODATA
FIELD		|ipmi_available	|t_integer	|'0'	|NOT NULL	|ZBX_NODATA
FIELD		|snmp_disable_until|t_integer	|'0'	|NOT NULL	|ZBX_NODATA
FIELD		|snmp_available	|t_integer	|'0'	|NOT NULL	|ZBX_NODATA
FIELD		|maintenanceid	|t_id		|	|NULL		|ZBX_NODATA		|2|maintenances	|		|RESTRICT
FIELD		|maintenance_status|t_integer	|'0'	|NOT NULL	|ZBX_NODATA
FIELD		|maintenance_type|t_integer	|'0'	|NOT NULL	|ZBX_NODATA
FIELD		|maintenance_from|t_integer	|'0'	|NOT NULL	|ZBX_NODATA
FIELD		|ipmi_errors_from|t_integer	|'0'	|NOT NULL	|ZBX_NODATA
FIELD		|snmp_errors_from|t_integer	|'0'	|NOT NULL	|ZBX_NODATA
FIELD		|ipmi_error	|t_varchar(2048)|''	|NOT NULL	|ZBX_NODATA
FIELD		|snmp_error	|t_varchar(2048)|''	|NOT NULL	|ZBX_NODATA
FIELD		|jmx_disable_until|t_integer	|'0'	|NOT NULL	|ZBX_NODATA
FIELD		|jmx_available	|t_integer	|'0'	|NOT NULL	|ZBX_NODATA
FIELD		|jmx_errors_from|t_integer	|'0'	|NOT NULL	|ZBX_NODATA
FIELD		|jmx_error	|t_varchar(2048)|''	|NOT NULL	|ZBX_NODATA
FIELD		|name		|t_varchar(128)	|''	|NOT NULL	|ZBX_PROXY
FIELD		|flags		|t_integer	|'0'	|NOT NULL	|0
FIELD		|templateid	|t_id		|	|NULL		|0			|3|hosts	|hostid
FIELD		|description	|t_shorttext	|''	|NOT NULL	|0
FIELD		|tls_connect	|t_integer	|'1'	|NOT NULL	|ZBX_PROXY
FIELD		|tls_accept	|t_integer	|'1'	|NOT NULL	|ZBX_PROXY
FIELD		|tls_issuer	|t_varchar(1024)|''	|NOT NULL	|ZBX_PROXY
FIELD		|tls_subject	|t_varchar(1024)|''	|NOT NULL	|ZBX_PROXY
FIELD		|tls_psk_identity|t_varchar(128)|''	|NOT NULL	|ZBX_PROXY
FIELD		|tls_psk	|t_varchar(512)	|''	|NOT NULL	|ZBX_PROXY
INDEX		|1		|host
INDEX		|2		|status
INDEX		|3		|proxy_hostid
INDEX		|4		|name
INDEX		|5		|maintenanceid

TABLE|groups|groupid|ZBX_DATA
FIELD		|groupid	|t_id		|	|NOT NULL	|0
FIELD		|name		|t_varchar(64)	|''	|NOT NULL	|0
FIELD		|internal	|t_integer	|'0'	|NOT NULL	|0
FIELD		|flags		|t_integer	|'0'	|NOT NULL	|0
INDEX		|1		|name

TABLE|group_prototype|group_prototypeid|ZBX_DATA
FIELD		|group_prototypeid|t_id		|	|NOT NULL	|0
FIELD		|hostid		|t_id		|	|NOT NULL	|0			|1|hosts
FIELD		|name		|t_varchar(64)	|''	|NOT NULL	|0
FIELD		|groupid	|t_id		|	|NULL		|0			|2|groups	|		|RESTRICT
FIELD		|templateid	|t_id		|	|NULL		|0			|3|group_prototype|group_prototypeid
INDEX		|1		|hostid

TABLE|group_discovery|groupid|ZBX_DATA
FIELD		|groupid	|t_id		|	|NOT NULL	|0			|1|groups
FIELD		|parent_group_prototypeid|t_id	|	|NOT NULL	|0			|2|group_prototype|group_prototypeid|RESTRICT
FIELD		|name		|t_varchar(64)	|''	|NOT NULL	|ZBX_NODATA
FIELD		|lastcheck	|t_integer	|'0'	|NOT NULL	|ZBX_NODATA
FIELD		|ts_delete	|t_time		|'0'	|NOT NULL	|ZBX_NODATA

TABLE|screens|screenid|ZBX_DATA
FIELD		|screenid	|t_id		|	|NOT NULL	|0
FIELD		|name		|t_varchar(255)	|	|NOT NULL	|0
FIELD		|hsize		|t_integer	|'1'	|NOT NULL	|0
FIELD		|vsize		|t_integer	|'1'	|NOT NULL	|0
FIELD		|templateid	|t_id		|	|NULL		|0			|1|hosts	|hostid
INDEX		|1		|templateid

TABLE|screens_items|screenitemid|ZBX_DATA
FIELD		|screenitemid	|t_id		|	|NOT NULL	|0
FIELD		|screenid	|t_id		|	|NOT NULL	|0			|1|screens
FIELD		|resourcetype	|t_integer	|'0'	|NOT NULL	|0
FIELD		|resourceid	|t_id		|'0'	|NOT NULL	|0
FIELD		|width		|t_integer	|'320'	|NOT NULL	|0
FIELD		|height		|t_integer	|'200'	|NOT NULL	|0
FIELD		|x		|t_integer	|'0'	|NOT NULL	|0
FIELD		|y		|t_integer	|'0'	|NOT NULL	|0
FIELD		|colspan	|t_integer	|'1'	|NOT NULL	|0
FIELD		|rowspan	|t_integer	|'1'	|NOT NULL	|0
FIELD		|elements	|t_integer	|'25'	|NOT NULL	|0
FIELD		|valign		|t_integer	|'0'	|NOT NULL	|0
FIELD		|halign		|t_integer	|'0'	|NOT NULL	|0
FIELD		|style		|t_integer	|'0'	|NOT NULL	|0
FIELD		|url		|t_varchar(255)	|''	|NOT NULL	|0
FIELD		|dynamic	|t_integer	|'0'	|NOT NULL	|0
FIELD		|sort_triggers	|t_integer	|'0'	|NOT NULL	|0
FIELD		|application	|t_varchar(255)	|''	|NOT NULL	|0
FIELD		|max_columns	|t_integer	|'3'	|NOT NULL	|0
INDEX		|1		|screenid

TABLE|slideshows|slideshowid|ZBX_DATA
FIELD		|slideshowid	|t_id		|	|NOT NULL	|0
FIELD		|name		|t_varchar(255)	|''	|NOT NULL	|0
FIELD		|delay		|t_integer	|'0'	|NOT NULL	|0
UNIQUE		|1		|name

TABLE|slides|slideid|ZBX_DATA
FIELD		|slideid	|t_id		|	|NOT NULL	|0
FIELD		|slideshowid	|t_id		|	|NOT NULL	|0			|1|slideshows
FIELD		|screenid	|t_id		|	|NOT NULL	|0			|2|screens
FIELD		|step		|t_integer	|'0'	|NOT NULL	|0
FIELD		|delay		|t_integer	|'0'	|NOT NULL	|0
INDEX		|1		|slideshowid
INDEX		|2		|screenid

TABLE|drules|druleid|ZBX_DATA
FIELD		|druleid	|t_id		|	|NOT NULL	|0
FIELD		|proxy_hostid	|t_id		|	|NULL		|0			|1|hosts	|hostid		|RESTRICT
FIELD		|name		|t_varchar(255)	|''	|NOT NULL	|ZBX_PROXY
FIELD		|iprange	|t_varchar(2048)|''	|NOT NULL	|ZBX_PROXY
FIELD		|delay		|t_integer	|'3600'	|NOT NULL	|ZBX_PROXY
FIELD		|nextcheck	|t_integer	|'0'	|NOT NULL	|ZBX_NODATA
FIELD		|status		|t_integer	|'0'	|NOT NULL	|0
INDEX		|1		|proxy_hostid
UNIQUE		|2		|name

TABLE|dchecks|dcheckid|ZBX_DATA
FIELD		|dcheckid	|t_id		|	|NOT NULL	|0
FIELD		|druleid	|t_id		|	|NOT NULL	|ZBX_PROXY		|1|drules
FIELD		|type		|t_integer	|'0'	|NOT NULL	|ZBX_PROXY
FIELD		|key_		|t_varchar(255)	|''	|NOT NULL	|ZBX_PROXY
FIELD		|snmp_community	|t_varchar(255)	|''	|NOT NULL	|ZBX_PROXY
FIELD		|ports		|t_varchar(255)	|'0'	|NOT NULL	|ZBX_PROXY
FIELD		|snmpv3_securityname|t_varchar(64)|''	|NOT NULL	|ZBX_PROXY
FIELD		|snmpv3_securitylevel|t_integer	|'0'	|NOT NULL	|ZBX_PROXY
FIELD		|snmpv3_authpassphrase|t_varchar(64)|''	|NOT NULL	|ZBX_PROXY
FIELD		|snmpv3_privpassphrase|t_varchar(64)|''	|NOT NULL	|ZBX_PROXY
FIELD		|uniq		|t_integer	|'0'	|NOT NULL	|ZBX_PROXY
FIELD		|snmpv3_authprotocol|t_integer	|'0'	|NOT NULL	|ZBX_PROXY
FIELD		|snmpv3_privprotocol|t_integer	|'0'	|NOT NULL	|ZBX_PROXY
FIELD		|snmpv3_contextname|t_varchar(255)|''	|NOT NULL	|ZBX_PROXY
INDEX		|1		|druleid

TABLE|applications|applicationid|ZBX_DATA
FIELD		|applicationid	|t_id		|	|NOT NULL	|0
FIELD		|hostid		|t_id		|	|NOT NULL	|0			|1|hosts
FIELD		|name		|t_varchar(255)	|''	|NOT NULL	|0
FIELD		|flags		|t_integer	|'0'	|NOT NULL	|0
UNIQUE		|2		|hostid,name

TABLE|httptest|httptestid|ZBX_DATA
FIELD		|httptestid	|t_id		|	|NOT NULL	|0
FIELD		|name		|t_varchar(64)	|''	|NOT NULL	|ZBX_PROXY
FIELD		|applicationid	|t_id		|	|NULL		|0			|1|applications	|		|RESTRICT
FIELD		|nextcheck	|t_integer	|'0'	|NOT NULL	|ZBX_NODATA
FIELD		|delay		|t_integer	|'60'	|NOT NULL	|ZBX_PROXY
FIELD		|status		|t_integer	|'0'	|NOT NULL	|0
FIELD		|variables	|t_shorttext	|''	|NOT NULL	|ZBX_PROXY
FIELD		|agent		|t_varchar(255)	|'Zabbix'|NOT NULL	|ZBX_PROXY
FIELD		|authentication	|t_integer	|'0'	|NOT NULL	|ZBX_PROXY,ZBX_NODATA
FIELD		|http_user	|t_varchar(64)	|''	|NOT NULL	|ZBX_PROXY,ZBX_NODATA
FIELD		|http_password	|t_varchar(64)	|''	|NOT NULL	|ZBX_PROXY,ZBX_NODATA
FIELD		|hostid		|t_id		|	|NOT NULL	|ZBX_PROXY		|2|hosts
FIELD		|templateid	|t_id		|	|NULL		|0			|3|httptest	|httptestid
FIELD		|http_proxy	|t_varchar(255)	|''	|NOT NULL	|ZBX_PROXY,ZBX_NODATA
FIELD		|retries	|t_integer	|'1'	|NOT NULL	|ZBX_PROXY,ZBX_NODATA
FIELD		|ssl_cert_file	|t_varchar(255)	|''	|NOT NULL	|ZBX_PROXY,ZBX_NODATA
FIELD		|ssl_key_file	|t_varchar(255)	|''	|NOT NULL	|ZBX_PROXY,ZBX_NODATA
FIELD		|ssl_key_password|t_varchar(64)	|''	|NOT NULL	|ZBX_PROXY,ZBX_NODATA
FIELD		|verify_peer	|t_integer	|'0'	|NOT NULL	|ZBX_PROXY
FIELD		|verify_host	|t_integer	|'0'	|NOT NULL	|ZBX_PROXY
FIELD		|headers	|t_shorttext	|''	|NOT NULL	|ZBX_PROXY
INDEX		|1		|applicationid
UNIQUE		|2		|hostid,name
INDEX		|3		|status
INDEX		|4		|templateid

TABLE|httpstep|httpstepid|ZBX_DATA
FIELD		|httpstepid	|t_id		|	|NOT NULL	|0
FIELD		|httptestid	|t_id		|	|NOT NULL	|ZBX_PROXY		|1|httptest
FIELD		|name		|t_varchar(64)	|''	|NOT NULL	|ZBX_PROXY
FIELD		|no		|t_integer	|'0'	|NOT NULL	|ZBX_PROXY
FIELD		|url		|t_varchar(2048)|''	|NOT NULL	|ZBX_PROXY
FIELD		|timeout	|t_integer	|'15'	|NOT NULL	|ZBX_PROXY
FIELD		|posts		|t_shorttext	|''	|NOT NULL	|ZBX_PROXY
FIELD		|required	|t_varchar(255)	|''	|NOT NULL	|ZBX_PROXY
FIELD		|status_codes	|t_varchar(255)	|''	|NOT NULL	|ZBX_PROXY
FIELD		|variables	|t_shorttext	|''	|NOT NULL	|ZBX_PROXY
FIELD		|follow_redirects|t_integer	|'1'	|NOT NULL	|ZBX_PROXY
FIELD		|retrieve_mode	|t_integer	|'0'	|NOT NULL	|ZBX_PROXY
FIELD		|headers	|t_shorttext	|''	|NOT NULL	|ZBX_PROXY
INDEX		|1		|httptestid

TABLE|interface|interfaceid|ZBX_DATA
FIELD		|interfaceid	|t_id		|	|NOT NULL	|0
FIELD		|hostid		|t_id		|	|NOT NULL	|ZBX_PROXY		|1|hosts
FIELD		|main		|t_integer	|'0'	|NOT NULL	|ZBX_PROXY
FIELD		|type		|t_integer	|'0'	|NOT NULL	|ZBX_PROXY
FIELD		|useip		|t_integer	|'1'	|NOT NULL	|ZBX_PROXY
FIELD		|ip		|t_varchar(64)	|'127.0.0.1'|NOT NULL	|ZBX_PROXY
FIELD		|dns		|t_varchar(64)	|''	|NOT NULL	|ZBX_PROXY
FIELD		|port		|t_varchar(64)	|'10050'|NOT NULL	|ZBX_PROXY
FIELD		|bulk		|t_integer	|'1'	|NOT NULL	|ZBX_PROXY
INDEX		|1		|hostid,type
INDEX		|2		|ip,dns

TABLE|valuemaps|valuemapid|ZBX_DATA
FIELD		|valuemapid	|t_id		|	|NOT NULL	|0
FIELD		|name		|t_varchar(64)	|''	|NOT NULL	|0
UNIQUE		|1		|name

TABLE|items|itemid|ZBX_DATA
FIELD		|itemid		|t_id		|	|NOT NULL	|0
FIELD		|type		|t_integer	|'0'	|NOT NULL	|ZBX_PROXY
FIELD		|snmp_community	|t_varchar(64)	|''	|NOT NULL	|ZBX_PROXY
FIELD		|snmp_oid	|t_varchar(255)	|''	|NOT NULL	|ZBX_PROXY
FIELD		|hostid		|t_id		|	|NOT NULL	|ZBX_PROXY		|1|hosts
FIELD		|name		|t_varchar(255)	|''	|NOT NULL	|0
FIELD		|key_		|t_varchar(255)	|''	|NOT NULL	|ZBX_PROXY
FIELD		|delay		|t_integer	|'0'	|NOT NULL	|ZBX_PROXY
FIELD		|history	|t_integer	|'90'	|NOT NULL	|0
FIELD		|trends		|t_integer	|'365'	|NOT NULL	|0
FIELD		|status		|t_integer	|'0'	|NOT NULL	|ZBX_PROXY
FIELD		|value_type	|t_integer	|'0'	|NOT NULL	|ZBX_PROXY
FIELD		|trapper_hosts	|t_varchar(255)	|''	|NOT NULL	|ZBX_PROXY
FIELD		|units		|t_varchar(255)	|''	|NOT NULL	|0
FIELD		|multiplier	|t_integer	|'0'	|NOT NULL	|0
FIELD		|delta		|t_integer	|'0'	|NOT NULL	|0
FIELD		|snmpv3_securityname|t_varchar(64)|''	|NOT NULL	|ZBX_PROXY
FIELD		|snmpv3_securitylevel|t_integer	|'0'	|NOT NULL	|ZBX_PROXY
FIELD		|snmpv3_authpassphrase|t_varchar(64)|''	|NOT NULL	|ZBX_PROXY
FIELD		|snmpv3_privpassphrase|t_varchar(64)|''	|NOT NULL	|ZBX_PROXY
FIELD		|formula	|t_varchar(255)	|''	|NOT NULL	|0
FIELD		|error		|t_varchar(2048)|''	|NOT NULL	|ZBX_NODATA
FIELD		|lastlogsize	|t_bigint	|'0'	|NOT NULL	|ZBX_PROXY,ZBX_NODATA
FIELD		|logtimefmt	|t_varchar(64)	|''	|NOT NULL	|ZBX_PROXY
FIELD		|templateid	|t_id		|	|NULL		|0			|2|items	|itemid
FIELD		|valuemapid	|t_id		|	|NULL		|0			|3|valuemaps	|		|RESTRICT
FIELD		|delay_flex	|t_varchar(255)	|''	|NOT NULL	|ZBX_PROXY
FIELD		|params		|t_shorttext	|''	|NOT NULL	|ZBX_PROXY
FIELD		|ipmi_sensor	|t_varchar(128)	|''	|NOT NULL	|ZBX_PROXY
FIELD		|data_type	|t_integer	|'0'	|NOT NULL	|ZBX_PROXY
FIELD		|authtype	|t_integer	|'0'	|NOT NULL	|ZBX_PROXY
FIELD		|username	|t_varchar(64)	|''	|NOT NULL	|ZBX_PROXY
FIELD		|password	|t_varchar(64)	|''	|NOT NULL	|ZBX_PROXY
FIELD		|publickey	|t_varchar(64)	|''	|NOT NULL	|ZBX_PROXY
FIELD		|privatekey	|t_varchar(64)	|''	|NOT NULL	|ZBX_PROXY
FIELD		|mtime		|t_integer	|'0'	|NOT NULL	|ZBX_PROXY,ZBX_NODATA
FIELD		|flags		|t_integer	|'0'	|NOT NULL	|ZBX_PROXY
FIELD		|interfaceid	|t_id		|	|NULL		|ZBX_PROXY		|4|interface	|		|RESTRICT
FIELD		|port		|t_varchar(64)	|''	|NOT NULL	|ZBX_PROXY
FIELD		|description	|t_shorttext	|''	|NOT NULL	|0
FIELD		|inventory_link	|t_integer	|'0'	|NOT NULL	|0
FIELD		|lifetime	|t_varchar(64)	|'30'	|NOT NULL	|0
FIELD		|snmpv3_authprotocol|t_integer	|'0'	|NOT NULL	|ZBX_PROXY
FIELD		|snmpv3_privprotocol|t_integer	|'0'	|NOT NULL	|ZBX_PROXY
FIELD		|state		|t_integer	|'0'	|NOT NULL	|ZBX_NODATA
FIELD		|snmpv3_contextname|t_varchar(255)|''	|NOT NULL	|ZBX_PROXY
FIELD		|evaltype	|t_integer	|'0'	|NOT NULL	|0
UNIQUE		|1		|hostid,key_
INDEX		|3		|status
INDEX		|4		|templateid
INDEX		|5		|valuemapid
INDEX		|6		|interfaceid

TABLE|httpstepitem|httpstepitemid|ZBX_DATA
FIELD		|httpstepitemid	|t_id		|	|NOT NULL	|0
FIELD		|httpstepid	|t_id		|	|NOT NULL	|ZBX_PROXY		|1|httpstep
FIELD		|itemid		|t_id		|	|NOT NULL	|ZBX_PROXY		|2|items
FIELD		|type		|t_integer	|'0'	|NOT NULL	|ZBX_PROXY
UNIQUE		|1		|httpstepid,itemid
INDEX		|2		|itemid

TABLE|httptestitem|httptestitemid|ZBX_DATA
FIELD		|httptestitemid	|t_id		|	|NOT NULL	|0
FIELD		|httptestid	|t_id		|	|NOT NULL	|ZBX_PROXY		|1|httptest
FIELD		|itemid		|t_id		|	|NOT NULL	|ZBX_PROXY		|2|items
FIELD		|type		|t_integer	|'0'	|NOT NULL	|ZBX_PROXY
UNIQUE		|1		|httptestid,itemid
INDEX		|2		|itemid

TABLE|media_type|mediatypeid|ZBX_DATA
FIELD		|mediatypeid	|t_id		|	|NOT NULL	|0
FIELD		|type		|t_integer	|'0'	|NOT NULL	|0
FIELD		|description	|t_varchar(100)	|''	|NOT NULL	|0
FIELD		|smtp_server	|t_varchar(255)	|''	|NOT NULL	|0
FIELD		|smtp_helo	|t_varchar(255)	|''	|NOT NULL	|0
FIELD		|smtp_email	|t_varchar(255)	|''	|NOT NULL	|0
FIELD		|exec_path	|t_varchar(255)	|''	|NOT NULL	|0
FIELD		|gsm_modem	|t_varchar(255)	|''	|NOT NULL	|0
FIELD		|username	|t_varchar(255)	|''	|NOT NULL	|0
FIELD		|passwd		|t_varchar(255)	|''	|NOT NULL	|0
FIELD		|status		|t_integer	|'0'	|NOT NULL	|0
FIELD		|smtp_port	|t_integer	|'25'	|NOT NULL	|0
FIELD		|smtp_security	|t_integer	|'0'	|NOT NULL	|0
FIELD		|smtp_verify_peer|t_integer	|'0'	|NOT NULL	|0
FIELD		|smtp_verify_host|t_integer	|'0'	|NOT NULL	|0
FIELD		|smtp_authentication|t_integer	|'0'	|NOT NULL	|0
FIELD		|exec_params	|t_varchar(255)	|''	|NOT NULL	|0
UNIQUE		|1		|description

TABLE|users|userid|ZBX_DATA
FIELD		|userid		|t_id		|	|NOT NULL	|0
FIELD		|alias		|t_varchar(100)	|''	|NOT NULL	|0
FIELD		|name		|t_varchar(100)	|''	|NOT NULL	|0
FIELD		|surname	|t_varchar(100)	|''	|NOT NULL	|0
FIELD		|passwd		|t_char(32)	|''	|NOT NULL	|0
FIELD		|url		|t_varchar(255)	|''	|NOT NULL	|0
FIELD		|autologin	|t_integer	|'0'	|NOT NULL	|0
FIELD		|autologout	|t_integer	|'900'	|NOT NULL	|0
FIELD		|lang		|t_varchar(5)	|'en_GB'|NOT NULL	|0
FIELD		|refresh	|t_integer	|'30'	|NOT NULL	|0
FIELD		|type		|t_integer	|'1'	|NOT NULL	|0
FIELD		|theme		|t_varchar(128)	|'default'|NOT NULL	|0
FIELD		|attempt_failed	|t_integer	|0	|NOT NULL	|ZBX_NODATA
FIELD		|attempt_ip	|t_varchar(39)	|''	|NOT NULL	|ZBX_NODATA
FIELD		|attempt_clock	|t_integer	|0	|NOT NULL	|ZBX_NODATA
FIELD		|rows_per_page	|t_integer	|50	|NOT NULL	|0
UNIQUE		|1		|alias

TABLE|usrgrp|usrgrpid|ZBX_DATA
FIELD		|usrgrpid	|t_id		|	|NOT NULL	|0
FIELD		|name		|t_varchar(64)	|''	|NOT NULL	|0
FIELD		|gui_access	|t_integer	|'0'	|NOT NULL	|0
FIELD		|users_status	|t_integer	|'0'	|NOT NULL	|0
FIELD		|debug_mode	|t_integer	|'0'	|NOT NULL	|0
UNIQUE		|1		|name

TABLE|users_groups|id|ZBX_DATA
FIELD		|id		|t_id		|	|NOT NULL	|0
FIELD		|usrgrpid	|t_id		|	|NOT NULL	|0			|1|usrgrp
FIELD		|userid		|t_id		|	|NOT NULL	|0			|2|users
UNIQUE		|1		|usrgrpid,userid
INDEX		|2		|userid

TABLE|scripts|scriptid|ZBX_DATA
FIELD		|scriptid	|t_id		|	|NOT NULL	|0
FIELD		|name		|t_varchar(255)	|''	|NOT NULL	|0
FIELD		|command	|t_varchar(255)	|''	|NOT NULL	|0
FIELD		|host_access	|t_integer	|'2'	|NOT NULL	|0
FIELD		|usrgrpid	|t_id		|	|NULL		|0			|1|usrgrp	|		|RESTRICT
FIELD		|groupid	|t_id		|	|NULL		|0			|2|groups	|		|RESTRICT
FIELD		|description	|t_shorttext	|''	|NOT NULL	|0
FIELD		|confirmation	|t_varchar(255)	|''	|NOT NULL	|0
FIELD		|type		|t_integer	|'0'	|NOT NULL	|0
FIELD		|execute_on	|t_integer	|'1'	|NOT NULL	|0
INDEX		|1		|usrgrpid
INDEX		|2		|groupid
UNIQUE		|3		|name

TABLE|actions|actionid|ZBX_DATA
FIELD		|actionid	|t_id		|	|NOT NULL	|0
FIELD		|name		|t_varchar(255)	|''	|NOT NULL	|0
FIELD		|eventsource	|t_integer	|'0'	|NOT NULL	|0
FIELD		|evaltype	|t_integer	|'0'	|NOT NULL	|0
FIELD		|status		|t_integer	|'0'	|NOT NULL	|0
FIELD		|esc_period	|t_integer	|'0'	|NOT NULL	|0
FIELD		|def_shortdata	|t_varchar(255)	|''	|NOT NULL	|0
FIELD		|def_longdata	|t_shorttext	|''	|NOT NULL	|0
FIELD		|recovery_msg	|t_integer	|'0'	|NOT NULL	|0
FIELD		|r_shortdata	|t_varchar(255)	|''	|NOT NULL	|0
FIELD		|r_longdata	|t_shorttext	|''	|NOT NULL	|0
FIELD		|formula	|t_varchar(255)	|''	|NOT NULL	|0
INDEX		|1		|eventsource,status
UNIQUE		|2		|name

TABLE|operations|operationid|ZBX_DATA
FIELD		|operationid	|t_id		|	|NOT NULL	|0
FIELD		|actionid	|t_id		|	|NOT NULL	|0			|1|actions
FIELD		|operationtype	|t_integer	|'0'	|NOT NULL	|0
FIELD		|esc_period	|t_integer	|'0'	|NOT NULL	|0
FIELD		|esc_step_from	|t_integer	|'1'	|NOT NULL	|0
FIELD		|esc_step_to	|t_integer	|'1'	|NOT NULL	|0
FIELD		|evaltype	|t_integer	|'0'	|NOT NULL	|0
INDEX		|1		|actionid

TABLE|opmessage|operationid|ZBX_DATA
FIELD		|operationid	|t_id		|	|NOT NULL	|0			|1|operations
FIELD		|default_msg	|t_integer	|'0'	|NOT NULL	|0
FIELD		|subject	|t_varchar(255)	|''	|NOT NULL	|0
FIELD		|message	|t_shorttext	|''	|NOT NULL	|0
FIELD		|mediatypeid	|t_id		|	|NULL		|0			|2|media_type	|		|RESTRICT
INDEX		|1		|mediatypeid

TABLE|opmessage_grp|opmessage_grpid|ZBX_DATA
FIELD		|opmessage_grpid|t_id		|	|NOT NULL	|0
FIELD		|operationid	|t_id		|	|NOT NULL	|0			|1|operations
FIELD		|usrgrpid	|t_id		|	|NOT NULL	|0			|2|usrgrp	|		|RESTRICT
UNIQUE		|1		|operationid,usrgrpid
INDEX		|2		|usrgrpid

TABLE|opmessage_usr|opmessage_usrid|ZBX_DATA
FIELD		|opmessage_usrid|t_id		|	|NOT NULL	|0
FIELD		|operationid	|t_id		|	|NOT NULL	|0			|1|operations
FIELD		|userid		|t_id		|	|NOT NULL	|0			|2|users	|		|RESTRICT
UNIQUE		|1		|operationid,userid
INDEX		|2		|userid

TABLE|opcommand|operationid|ZBX_DATA
FIELD		|operationid	|t_id		|	|NOT NULL	|0			|1|operations
FIELD		|type		|t_integer	|'0'	|NOT NULL	|0
FIELD		|scriptid	|t_id		|	|NULL		|0			|2|scripts	|		|RESTRICT
FIELD		|execute_on	|t_integer	|'0'	|NOT NULL	|0
FIELD		|port		|t_varchar(64)	|''	|NOT NULL	|0
FIELD		|authtype	|t_integer	|'0'	|NOT NULL	|0
FIELD		|username	|t_varchar(64)	|''	|NOT NULL	|0
FIELD		|password	|t_varchar(64)	|''	|NOT NULL	|0
FIELD		|publickey	|t_varchar(64)	|''	|NOT NULL	|0
FIELD		|privatekey	|t_varchar(64)	|''	|NOT NULL	|0
FIELD		|command	|t_shorttext	|''	|NOT NULL	|0
INDEX		|1		|scriptid

TABLE|opcommand_hst|opcommand_hstid|ZBX_DATA
FIELD		|opcommand_hstid|t_id		|	|NOT NULL	|0
FIELD		|operationid	|t_id		|	|NOT NULL	|0			|1|operations
FIELD		|hostid		|t_id		|	|NULL		|0			|2|hosts	|		|RESTRICT
INDEX		|1		|operationid
INDEX		|2		|hostid

TABLE|opcommand_grp|opcommand_grpid|ZBX_DATA
FIELD		|opcommand_grpid|t_id		|	|NOT NULL	|0
FIELD		|operationid	|t_id		|	|NOT NULL	|0			|1|operations
FIELD		|groupid	|t_id		|	|NOT NULL	|0			|2|groups	|		|RESTRICT
INDEX		|1		|operationid
INDEX		|2		|groupid

TABLE|opgroup|opgroupid|ZBX_DATA
FIELD		|opgroupid	|t_id		|	|NOT NULL	|0
FIELD		|operationid	|t_id		|	|NOT NULL	|0			|1|operations
FIELD		|groupid	|t_id		|	|NOT NULL	|0			|2|groups	|		|RESTRICT
UNIQUE		|1		|operationid,groupid
INDEX		|2		|groupid

TABLE|optemplate|optemplateid|ZBX_DATA
FIELD		|optemplateid	|t_id		|	|NOT NULL	|0
FIELD		|operationid	|t_id		|	|NOT NULL	|0			|1|operations
FIELD		|templateid	|t_id		|	|NOT NULL	|0			|2|hosts	|hostid		|RESTRICT
UNIQUE		|1		|operationid,templateid
INDEX		|2		|templateid

TABLE|opconditions|opconditionid|ZBX_DATA
FIELD		|opconditionid	|t_id		|	|NOT NULL	|0
FIELD		|operationid	|t_id		|	|NOT NULL	|0			|1|operations
FIELD		|conditiontype	|t_integer	|'0'	|NOT NULL	|0
FIELD		|operator	|t_integer	|'0'	|NOT NULL	|0
FIELD		|value		|t_varchar(255)	|''	|NOT NULL	|0
INDEX		|1		|operationid

TABLE|conditions|conditionid|ZBX_DATA
FIELD		|conditionid	|t_id		|	|NOT NULL	|0
FIELD		|actionid	|t_id		|	|NOT NULL	|0			|1|actions
FIELD		|conditiontype	|t_integer	|'0'	|NOT NULL	|0
FIELD		|operator	|t_integer	|'0'	|NOT NULL	|0
FIELD		|value		|t_varchar(255)	|''	|NOT NULL	|0
INDEX		|1		|actionid

TABLE|config|configid|ZBX_DATA
FIELD		|configid	|t_id		|	|NOT NULL	|0
FIELD		|refresh_unsupported|t_integer	|'0'	|NOT NULL	|ZBX_PROXY
FIELD		|work_period	|t_varchar(100)	|'1-5,00:00-24:00'|NOT NULL|0
FIELD		|alert_usrgrpid	|t_id		|	|NULL		|0			|1|usrgrp	|usrgrpid	|RESTRICT
FIELD		|event_ack_enable|t_integer	|'1'	|NOT NULL	|ZBX_NODATA
FIELD		|event_expire	|t_integer	|'7'	|NOT NULL	|ZBX_NODATA
FIELD		|event_show_max	|t_integer	|'100'	|NOT NULL	|ZBX_NODATA
FIELD		|default_theme	|t_varchar(128)	|'blue-theme'|NOT NULL	|ZBX_NODATA
FIELD		|authentication_type|t_integer	|'0'	|NOT NULL	|ZBX_NODATA
FIELD		|ldap_host	|t_varchar(255)	|''	|NOT NULL	|ZBX_NODATA
FIELD		|ldap_port	|t_integer	|389	|NOT NULL	|ZBX_NODATA
FIELD		|ldap_base_dn	|t_varchar(255)	|''	|NOT NULL	|ZBX_NODATA
FIELD		|ldap_bind_dn	|t_varchar(255)	|''	|NOT NULL	|ZBX_NODATA
FIELD		|ldap_bind_password|t_varchar(128)|''	|NOT NULL	|ZBX_NODATA
FIELD		|ldap_search_attribute|t_varchar(128)|''|NOT NULL	|ZBX_NODATA
FIELD		|dropdown_first_entry|t_integer	|'1'	|NOT NULL	|ZBX_NODATA
FIELD		|dropdown_first_remember|t_integer|'1'	|NOT NULL	|ZBX_NODATA
FIELD		|discovery_groupid|t_id		|	|NOT NULL	|ZBX_PROXY		|2|groups	|groupid	|RESTRICT
FIELD		|max_in_table	|t_integer	|'50'	|NOT NULL	|ZBX_NODATA
FIELD		|search_limit	|t_integer	|'1000'	|NOT NULL	|ZBX_NODATA
FIELD		|severity_color_0|t_varchar(6)	|'97AAB3'|NOT NULL	|ZBX_NODATA
FIELD		|severity_color_1|t_varchar(6)	|'7499FF'|NOT NULL	|ZBX_NODATA
FIELD		|severity_color_2|t_varchar(6)	|'FFC859'|NOT NULL	|ZBX_NODATA
FIELD		|severity_color_3|t_varchar(6)	|'FFA059'|NOT NULL	|ZBX_NODATA
FIELD		|severity_color_4|t_varchar(6)	|'E97659'|NOT NULL	|ZBX_NODATA
FIELD		|severity_color_5|t_varchar(6)	|'E45959'|NOT NULL	|ZBX_NODATA
FIELD		|severity_name_0|t_varchar(32)	|'Not classified'|NOT NULL|ZBX_NODATA
FIELD		|severity_name_1|t_varchar(32)	|'Information'|NOT NULL	|ZBX_NODATA
FIELD		|severity_name_2|t_varchar(32)	|'Warning'|NOT NULL	|ZBX_NODATA
FIELD		|severity_name_3|t_varchar(32)	|'Average'|NOT NULL	|ZBX_NODATA
FIELD		|severity_name_4|t_varchar(32)	|'High'	|NOT NULL	|ZBX_NODATA
FIELD		|severity_name_5|t_varchar(32)	|'Disaster'|NOT NULL	|ZBX_NODATA
FIELD		|ok_period	|t_integer	|'1800'	|NOT NULL	|ZBX_NODATA
FIELD		|blink_period	|t_integer	|'1800'	|NOT NULL	|ZBX_NODATA
FIELD		|problem_unack_color|t_varchar(6)|'DC0000'|NOT NULL	|ZBX_NODATA
FIELD		|problem_ack_color|t_varchar(6)	|'DC0000'|NOT NULL	|ZBX_NODATA
FIELD		|ok_unack_color	|t_varchar(6)	|'00AA00'|NOT NULL	|ZBX_NODATA
FIELD		|ok_ack_color	|t_varchar(6)	|'00AA00'|NOT NULL	|ZBX_NODATA
FIELD		|problem_unack_style|t_integer	|'1'	|NOT NULL	|ZBX_NODATA
FIELD		|problem_ack_style|t_integer	|'1'	|NOT NULL	|ZBX_NODATA
FIELD		|ok_unack_style	|t_integer	|'1'	|NOT NULL	|ZBX_NODATA
FIELD		|ok_ack_style	|t_integer	|'1'	|NOT NULL	|ZBX_NODATA
FIELD		|snmptrap_logging|t_integer	|'1'	|NOT NULL	|ZBX_PROXY,ZBX_NODATA
FIELD		|server_check_interval|t_integer|'10'	|NOT NULL	|ZBX_NODATA
FIELD		|hk_events_mode	|t_integer	|'1'	|NOT NULL	|ZBX_NODATA
FIELD		|hk_events_trigger|t_integer	|'365'	|NOT NULL	|ZBX_NODATA
FIELD		|hk_events_internal|t_integer	|'365'	|NOT NULL	|ZBX_NODATA
FIELD		|hk_events_discovery|t_integer	|'365'	|NOT NULL	|ZBX_NODATA
FIELD		|hk_events_autoreg|t_integer	|'365'	|NOT NULL	|ZBX_NODATA
FIELD		|hk_services_mode|t_integer	|'1'	|NOT NULL	|ZBX_NODATA
FIELD		|hk_services	|t_integer	|'365'	|NOT NULL	|ZBX_NODATA
FIELD		|hk_audit_mode	|t_integer	|'1'	|NOT NULL	|ZBX_NODATA
FIELD		|hk_audit	|t_integer	|'365'	|NOT NULL	|ZBX_NODATA
FIELD		|hk_sessions_mode|t_integer	|'1'	|NOT NULL	|ZBX_NODATA
FIELD		|hk_sessions	|t_integer	|'365'	|NOT NULL	|ZBX_NODATA
FIELD		|hk_history_mode|t_integer	|'1'	|NOT NULL	|ZBX_NODATA
FIELD		|hk_history_global|t_integer	|'0'	|NOT NULL	|ZBX_NODATA
FIELD		|hk_history	|t_integer	|'90'	|NOT NULL	|ZBX_NODATA
FIELD		|hk_trends_mode	|t_integer	|'1'	|NOT NULL	|ZBX_NODATA
FIELD		|hk_trends_global|t_integer	|'0'	|NOT NULL	|ZBX_NODATA
FIELD		|hk_trends	|t_integer	|'365'	|NOT NULL	|ZBX_NODATA
FIELD		|default_inventory_mode|t_integer|'-1'	|NOT NULL	|ZBX_NODATA
INDEX		|1		|alert_usrgrpid
INDEX		|2		|discovery_groupid

TABLE|triggers|triggerid|ZBX_DATA
FIELD		|triggerid	|t_id		|	|NOT NULL	|0
FIELD		|expression	|t_varchar(2048)|''	|NOT NULL	|0
FIELD		|description	|t_varchar(255)	|''	|NOT NULL	|0
FIELD		|url		|t_varchar(255)	|''	|NOT NULL	|0
FIELD		|status		|t_integer	|'0'	|NOT NULL	|0
FIELD		|value		|t_integer	|'0'	|NOT NULL	|ZBX_NODATA
FIELD		|priority	|t_integer	|'0'	|NOT NULL	|0
FIELD		|lastchange	|t_integer	|'0'	|NOT NULL	|ZBX_NODATA
FIELD		|comments	|t_shorttext	|''	|NOT NULL	|0
FIELD		|error		|t_varchar(128)	|''	|NOT NULL	|ZBX_NODATA
FIELD		|templateid	|t_id		|	|NULL		|0			|1|triggers	|triggerid
FIELD		|type		|t_integer	|'0'	|NOT NULL	|0
FIELD		|state		|t_integer	|'0'	|NOT NULL	|ZBX_NODATA
FIELD		|flags		|t_integer	|'0'	|NOT NULL	|0
INDEX		|1		|status
INDEX		|2		|value,lastchange
INDEX		|3		|templateid

TABLE|trigger_depends|triggerdepid|ZBX_DATA
FIELD		|triggerdepid	|t_id		|	|NOT NULL	|0
FIELD		|triggerid_down	|t_id		|	|NOT NULL	|0			|1|triggers	|triggerid
FIELD		|triggerid_up	|t_id		|	|NOT NULL	|0			|2|triggers	|triggerid
UNIQUE		|1		|triggerid_down,triggerid_up
INDEX		|2		|triggerid_up

TABLE|functions|functionid|ZBX_DATA
FIELD		|functionid	|t_id		|	|NOT NULL	|0
FIELD		|itemid		|t_id		|	|NOT NULL	|0			|1|items
FIELD		|triggerid	|t_id		|	|NOT NULL	|0			|2|triggers
FIELD		|function	|t_varchar(12)	|''	|NOT NULL	|0
FIELD		|parameter	|t_varchar(255)	|'0'	|NOT NULL	|0
INDEX		|1		|triggerid
INDEX		|2		|itemid,function,parameter

TABLE|graphs|graphid|ZBX_DATA
FIELD		|graphid	|t_id		|	|NOT NULL	|0
FIELD		|name		|t_varchar(128)	|''	|NOT NULL	|0
FIELD		|width		|t_integer	|'900'	|NOT NULL	|0
FIELD		|height		|t_integer	|'200'	|NOT NULL	|0
FIELD		|yaxismin	|t_double	|'0'	|NOT NULL	|0
FIELD		|yaxismax	|t_double	|'100'	|NOT NULL	|0
FIELD		|templateid	|t_id		|	|NULL		|0			|1|graphs	|graphid
FIELD		|show_work_period|t_integer	|'1'	|NOT NULL	|0
FIELD		|show_triggers	|t_integer	|'1'	|NOT NULL	|0
FIELD		|graphtype	|t_integer	|'0'	|NOT NULL	|0
FIELD		|show_legend	|t_integer	|'1'	|NOT NULL	|0
FIELD		|show_3d	|t_integer	|'0'	|NOT NULL	|0
FIELD		|percent_left	|t_double	|'0'	|NOT NULL	|0
FIELD		|percent_right	|t_double	|'0'	|NOT NULL	|0
FIELD		|ymin_type	|t_integer	|'0'	|NOT NULL	|0
FIELD		|ymax_type	|t_integer	|'0'	|NOT NULL	|0
FIELD		|ymin_itemid	|t_id		|	|NULL		|0			|2|items	|itemid		|RESTRICT
FIELD		|ymax_itemid	|t_id		|	|NULL		|0			|3|items	|itemid		|RESTRICT
FIELD		|flags		|t_integer	|'0'	|NOT NULL	|0
INDEX		|1		|name
INDEX		|2		|templateid
INDEX		|3		|ymin_itemid
INDEX		|4		|ymax_itemid

TABLE|graphs_items|gitemid|ZBX_DATA
FIELD		|gitemid	|t_id		|	|NOT NULL	|0
FIELD		|graphid	|t_id		|	|NOT NULL	|0			|1|graphs
FIELD		|itemid		|t_id		|	|NOT NULL	|0			|2|items
FIELD		|drawtype	|t_integer	|'0'	|NOT NULL	|0
FIELD		|sortorder	|t_integer	|'0'	|NOT NULL	|0
FIELD		|color		|t_varchar(6)	|'009600'|NOT NULL	|0
FIELD		|yaxisside	|t_integer	|'0'	|NOT NULL	|0
FIELD		|calc_fnc	|t_integer	|'2'	|NOT NULL	|0
FIELD		|type		|t_integer	|'0'	|NOT NULL	|0
INDEX		|1		|itemid
INDEX		|2		|graphid

TABLE|graph_theme|graphthemeid|ZBX_DATA
FIELD		|graphthemeid	|t_id		|	|NOT NULL	|0
FIELD		|theme		|t_varchar(64)	|''	|NOT NULL	|0
FIELD		|backgroundcolor|t_varchar(6)	|''	|NOT NULL	|0
FIELD		|graphcolor	|t_varchar(6)	|''	|NOT NULL	|0
FIELD		|gridcolor	|t_varchar(6)	|''	|NOT NULL	|0
FIELD		|maingridcolor	|t_varchar(6)	|''	|NOT NULL	|0
FIELD		|gridbordercolor|t_varchar(6)	|''	|NOT NULL	|0
FIELD		|textcolor	|t_varchar(6)	|''	|NOT NULL	|0
FIELD		|highlightcolor	|t_varchar(6)	|''	|NOT NULL	|0
FIELD		|leftpercentilecolor|t_varchar(6)|''	|NOT NULL	|0
FIELD		|rightpercentilecolor|t_varchar(6)|''	|NOT NULL	|0
FIELD		|nonworktimecolor|t_varchar(6)	|''	|NOT NULL	|0
UNIQUE		|1		|theme

TABLE|globalmacro|globalmacroid|ZBX_DATA
FIELD		|globalmacroid	|t_id		|	|NOT NULL	|0
FIELD		|macro		|t_varchar(255)	|''	|NOT NULL	|ZBX_PROXY
FIELD		|value		|t_varchar(255)	|''	|NOT NULL	|ZBX_PROXY
UNIQUE		|1		|macro

TABLE|hostmacro|hostmacroid|ZBX_DATA
FIELD		|hostmacroid	|t_id		|	|NOT NULL	|0
FIELD		|hostid		|t_id		|	|NOT NULL	|ZBX_PROXY		|1|hosts
FIELD		|macro		|t_varchar(255)	|''	|NOT NULL	|ZBX_PROXY
FIELD		|value		|t_varchar(255)	|''	|NOT NULL	|ZBX_PROXY
UNIQUE		|1		|hostid,macro

TABLE|hosts_groups|hostgroupid|ZBX_DATA
FIELD		|hostgroupid	|t_id		|	|NOT NULL	|0
FIELD		|hostid		|t_id		|	|NOT NULL	|0			|1|hosts
FIELD		|groupid	|t_id		|	|NOT NULL	|0			|2|groups
UNIQUE		|1		|hostid,groupid
INDEX		|2		|groupid

TABLE|hosts_templates|hosttemplateid|ZBX_DATA
FIELD		|hosttemplateid	|t_id		|	|NOT NULL	|0
FIELD		|hostid		|t_id		|	|NOT NULL	|ZBX_PROXY		|1|hosts
FIELD		|templateid	|t_id		|	|NOT NULL	|ZBX_PROXY		|2|hosts	|hostid
UNIQUE		|1		|hostid,templateid
INDEX		|2		|templateid

TABLE|items_applications|itemappid|ZBX_DATA
FIELD		|itemappid	|t_id		|	|NOT NULL	|0
FIELD		|applicationid	|t_id		|	|NOT NULL	|0			|1|applications
FIELD		|itemid		|t_id		|	|NOT NULL	|0			|2|items
UNIQUE		|1		|applicationid,itemid
INDEX		|2		|itemid

TABLE|mappings|mappingid|ZBX_DATA
FIELD		|mappingid	|t_id		|	|NOT NULL	|0
FIELD		|valuemapid	|t_id		|	|NOT NULL	|0			|1|valuemaps
FIELD		|value		|t_varchar(64)	|''	|NOT NULL	|0
FIELD		|newvalue	|t_varchar(64)	|''	|NOT NULL	|0
INDEX		|1		|valuemapid

TABLE|media|mediaid|ZBX_DATA
FIELD		|mediaid	|t_id		|	|NOT NULL	|0
FIELD		|userid		|t_id		|	|NOT NULL	|0			|1|users
FIELD		|mediatypeid	|t_id		|	|NOT NULL	|0			|2|media_type
FIELD		|sendto		|t_varchar(100)	|''	|NOT NULL	|0
FIELD		|active		|t_integer	|'0'	|NOT NULL	|0
FIELD		|severity	|t_integer	|'63'	|NOT NULL	|0
FIELD		|period		|t_varchar(100)	|'1-7,00:00-24:00'|NOT NULL|0
INDEX		|1		|userid
INDEX		|2		|mediatypeid

TABLE|rights|rightid|ZBX_DATA
FIELD		|rightid	|t_id		|	|NOT NULL	|0
FIELD		|groupid	|t_id		|	|NOT NULL	|0			|1|usrgrp	|usrgrpid
FIELD		|permission	|t_integer	|'0'	|NOT NULL	|0
FIELD		|id		|t_id		|	|NOT NULL	|0			|2|groups	|groupid
INDEX		|1		|groupid
INDEX		|2		|id

TABLE|services|serviceid|ZBX_DATA
FIELD		|serviceid	|t_id		|	|NOT NULL	|0
FIELD		|name		|t_varchar(128)	|''	|NOT NULL	|0
FIELD		|status		|t_integer	|'0'	|NOT NULL	|0
FIELD		|algorithm	|t_integer	|'0'	|NOT NULL	|0
FIELD		|triggerid	|t_id		|	|NULL		|0			|1|triggers
FIELD		|showsla	|t_integer	|'0'	|NOT NULL	|0
FIELD		|goodsla	|t_double	|'99.9'	|NOT NULL	|0
FIELD		|sortorder	|t_integer	|'0'	|NOT NULL	|0
INDEX		|1		|triggerid

TABLE|services_links|linkid|ZBX_DATA
FIELD		|linkid		|t_id		|	|NOT NULL	|0
FIELD		|serviceupid	|t_id		|	|NOT NULL	|0			|1|services	|serviceid
FIELD		|servicedownid	|t_id		|	|NOT NULL	|0			|2|services	|serviceid
FIELD		|soft		|t_integer	|'0'	|NOT NULL	|0
INDEX		|1		|servicedownid
UNIQUE		|2		|serviceupid,servicedownid

TABLE|services_times|timeid|ZBX_DATA
FIELD		|timeid		|t_id		|	|NOT NULL	|0
FIELD		|serviceid	|t_id		|	|NOT NULL	|0			|1|services
FIELD		|type		|t_integer	|'0'	|NOT NULL	|0
FIELD		|ts_from	|t_integer	|'0'	|NOT NULL	|0
FIELD		|ts_to		|t_integer	|'0'	|NOT NULL	|0
FIELD		|note		|t_varchar(255)	|''	|NOT NULL	|0
INDEX		|1		|serviceid,type,ts_from,ts_to

TABLE|icon_map|iconmapid|ZBX_DATA
FIELD		|iconmapid	|t_id		|	|NOT NULL	|0
FIELD		|name		|t_varchar(64)	|''	|NOT NULL	|0
FIELD		|default_iconid	|t_id		|	|NOT NULL	|0			|1|images	|imageid	|RESTRICT
UNIQUE		|1		|name
INDEX		|2		|default_iconid

TABLE|icon_mapping|iconmappingid|ZBX_DATA
FIELD		|iconmappingid	|t_id		|	|NOT NULL	|0
FIELD		|iconmapid	|t_id		|	|NOT NULL	|0			|1|icon_map
FIELD		|iconid		|t_id		|	|NOT NULL	|0			|2|images	|imageid	|RESTRICT
FIELD		|inventory_link	|t_integer	|'0'	|NOT NULL	|0
FIELD		|expression	|t_varchar(64)	|''	|NOT NULL	|0
FIELD		|sortorder	|t_integer	|'0'	|NOT NULL	|0
INDEX		|1		|iconmapid
INDEX		|2		|iconid

TABLE|sysmaps|sysmapid|ZBX_DATA
FIELD		|sysmapid	|t_id		|	|NOT NULL	|0
FIELD		|name		|t_varchar(128)	|''	|NOT NULL	|0
FIELD		|width		|t_integer	|'600'	|NOT NULL	|0
FIELD		|height		|t_integer	|'400'	|NOT NULL	|0
FIELD		|backgroundid	|t_id		|	|NULL		|0			|1|images	|imageid	|RESTRICT
FIELD		|label_type	|t_integer	|'2'	|NOT NULL	|0
FIELD		|label_location	|t_integer	|'0'	|NOT NULL	|0
FIELD		|highlight	|t_integer	|'1'	|NOT NULL	|0
FIELD		|expandproblem	|t_integer	|'1'	|NOT NULL	|0
FIELD		|markelements	|t_integer	|'0'	|NOT NULL	|0
FIELD		|show_unack	|t_integer	|'0'	|NOT NULL	|0
FIELD		|grid_size	|t_integer	|'50'	|NOT NULL	|0
FIELD		|grid_show	|t_integer	|'1'	|NOT NULL	|0
FIELD		|grid_align	|t_integer	|'1'	|NOT NULL	|0
FIELD		|label_format	|t_integer	|'0'	|NOT NULL	|0
FIELD		|label_type_host|t_integer	|'2'	|NOT NULL	|0
FIELD		|label_type_hostgroup|t_integer	|'2'	|NOT NULL	|0
FIELD		|label_type_trigger|t_integer	|'2'	|NOT NULL	|0
FIELD		|label_type_map|t_integer	|'2'	|NOT NULL	|0
FIELD		|label_type_image|t_integer	|'2'	|NOT NULL	|0
FIELD		|label_string_host|t_varchar(255)|''	|NOT NULL	|0
FIELD		|label_string_hostgroup|t_varchar(255)|''|NOT NULL	|0
FIELD		|label_string_trigger|t_varchar(255)|''	|NOT NULL	|0
FIELD		|label_string_map|t_varchar(255)|''	|NOT NULL	|0
FIELD		|label_string_image|t_varchar(255)|''	|NOT NULL	|0
FIELD		|iconmapid	|t_id		|	|NULL		|0			|2|icon_map	|		|RESTRICT
FIELD		|expand_macros	|t_integer	|'0'	|NOT NULL	|0
FIELD		|severity_min	|t_integer	|'0'	|NOT NULL	|0
FIELD		|userid		|t_id		|	|NOT NULL	|0			|3|users	|		|RESTRICT
FIELD		|private	|t_integer	|'1'	|NOT NULL	|0
UNIQUE		|1		|name
INDEX		|2		|backgroundid
INDEX		|3		|iconmapid

TABLE|sysmaps_elements|selementid|ZBX_DATA
FIELD		|selementid	|t_id		|	|NOT NULL	|0
FIELD		|sysmapid	|t_id		|	|NOT NULL	|0			|1|sysmaps
FIELD		|elementid	|t_id		|'0'	|NOT NULL	|0
FIELD		|elementtype	|t_integer	|'0'	|NOT NULL	|0
FIELD		|iconid_off	|t_id		|	|NULL		|0			|2|images	|imageid	|RESTRICT
FIELD		|iconid_on	|t_id		|	|NULL		|0			|3|images	|imageid	|RESTRICT
FIELD		|label		|t_varchar(2048)|''	|NOT NULL	|0
FIELD		|label_location	|t_integer	|'-1'	|NOT NULL	|0
FIELD		|x		|t_integer	|'0'	|NOT NULL	|0
FIELD		|y		|t_integer	|'0'	|NOT NULL	|0
FIELD		|iconid_disabled|t_id		|	|NULL		|0			|4|images	|imageid	|RESTRICT
FIELD		|iconid_maintenance|t_id	|	|NULL		|0			|5|images	|imageid	|RESTRICT
FIELD		|elementsubtype	|t_integer	|'0'	|NOT NULL	|0
FIELD		|areatype	|t_integer	|'0'	|NOT NULL	|0
FIELD		|width		|t_integer	|'200'	|NOT NULL	|0
FIELD		|height		|t_integer	|'200'	|NOT NULL	|0
FIELD		|viewtype	|t_integer	|'0'	|NOT NULL	|0
FIELD		|use_iconmap	|t_integer	|'1'	|NOT NULL	|0
FIELD		|application	|t_varchar(255)	|''	|NOT NULL	|0
INDEX		|1		|sysmapid
INDEX		|2		|iconid_off
INDEX		|3		|iconid_on
INDEX		|4		|iconid_disabled
INDEX		|5		|iconid_maintenance

TABLE|sysmaps_links|linkid|ZBX_DATA
FIELD		|linkid		|t_id		|	|NOT NULL	|0
FIELD		|sysmapid	|t_id		|	|NOT NULL	|0			|1|sysmaps
FIELD		|selementid1	|t_id		|	|NOT NULL	|0			|2|sysmaps_elements|selementid
FIELD		|selementid2	|t_id		|	|NOT NULL	|0			|3|sysmaps_elements|selementid
FIELD		|drawtype	|t_integer	|'0'	|NOT NULL	|0
FIELD		|color		|t_varchar(6)	|'000000'|NOT NULL	|0
FIELD		|label		|t_varchar(2048)|''	|NOT NULL	|0
INDEX		|1		|sysmapid
INDEX		|2		|selementid1
INDEX		|3		|selementid2

TABLE|sysmaps_link_triggers|linktriggerid|ZBX_DATA
FIELD		|linktriggerid	|t_id		|	|NOT NULL	|0
FIELD		|linkid		|t_id		|	|NOT NULL	|0			|1|sysmaps_links
FIELD		|triggerid	|t_id		|	|NOT NULL	|0			|2|triggers
FIELD		|drawtype	|t_integer	|'0'	|NOT NULL	|0
FIELD		|color		|t_varchar(6)	|'000000'|NOT NULL	|0
UNIQUE		|1		|linkid,triggerid
INDEX		|2		|triggerid

TABLE|sysmap_element_url|sysmapelementurlid|ZBX_DATA
FIELD		|sysmapelementurlid|t_id	|	|NOT NULL	|0
FIELD		|selementid	|t_id		|	|NOT NULL	|0			|1|sysmaps_elements
FIELD		|name		|t_varchar(255)	|	|NOT NULL	|0
FIELD		|url		|t_varchar(255)	|''	|NOT NULL	|0
UNIQUE		|1		|selementid,name

TABLE|sysmap_url|sysmapurlid|ZBX_DATA
FIELD		|sysmapurlid	|t_id		|	|NOT NULL	|0
FIELD		|sysmapid	|t_id		|	|NOT NULL	|0			|1|sysmaps
FIELD		|name		|t_varchar(255)	|	|NOT NULL	|0
FIELD		|url		|t_varchar(255)	|''	|NOT NULL	|0
FIELD		|elementtype	|t_integer	|'0'	|NOT NULL	|0
UNIQUE		|1		|sysmapid,name

TABLE|sysmap_user|sysmapuserid|ZBX_DATA
FIELD		|sysmapuserid|t_id		|	|NOT NULL	|0
FIELD		|sysmapid	|t_id		|	|NOT NULL	|0			|1|sysmaps
FIELD		|userid		|t_id		|	|NOT NULL	|0			|2|users
FIELD		|permission	|t_integer	|'2'	|NOT NULL	|0
UNIQUE		|1		|sysmapid,userid

TABLE|sysmap_usrgrp|sysmapusrgrpid|ZBX_DATA
FIELD		|sysmapusrgrpid|t_id		|	|NOT NULL	|0
FIELD		|sysmapid	|t_id		|	|NOT NULL	|0			|1|sysmaps
FIELD		|usrgrpid	|t_id		|	|NOT NULL	|0			|2|usrgrp
FIELD		|permission	|t_integer	|'2'	|NOT NULL	|0
UNIQUE		|1		|sysmapid,usrgrpid

TABLE|maintenances_hosts|maintenance_hostid|ZBX_DATA
FIELD		|maintenance_hostid|t_id	|	|NOT NULL	|0
FIELD		|maintenanceid	|t_id		|	|NOT NULL	|0			|1|maintenances
FIELD		|hostid		|t_id		|	|NOT NULL	|0			|2|hosts
UNIQUE		|1		|maintenanceid,hostid
INDEX		|2		|hostid

TABLE|maintenances_groups|maintenance_groupid|ZBX_DATA
FIELD		|maintenance_groupid|t_id	|	|NOT NULL	|0
FIELD		|maintenanceid	|t_id		|	|NOT NULL	|0			|1|maintenances
FIELD		|groupid	|t_id		|	|NOT NULL	|0			|2|groups
UNIQUE		|1		|maintenanceid,groupid
INDEX		|2		|groupid

TABLE|timeperiods|timeperiodid|ZBX_DATA
FIELD		|timeperiodid	|t_id		|	|NOT NULL	|0
FIELD		|timeperiod_type|t_integer	|'0'	|NOT NULL	|0
FIELD		|every		|t_integer	|'1'	|NOT NULL	|0
FIELD		|month		|t_integer	|'0'	|NOT NULL	|0
FIELD		|dayofweek	|t_integer	|'0'	|NOT NULL	|0
FIELD		|day		|t_integer	|'0'	|NOT NULL	|0
FIELD		|start_time	|t_integer	|'0'	|NOT NULL	|0
FIELD		|period		|t_integer	|'0'	|NOT NULL	|0
FIELD		|start_date	|t_integer	|'0'	|NOT NULL	|0

TABLE|maintenances_windows|maintenance_timeperiodid|ZBX_DATA
FIELD		|maintenance_timeperiodid|t_id	|	|NOT NULL	|0
FIELD		|maintenanceid	|t_id		|	|NOT NULL	|0			|1|maintenances
FIELD		|timeperiodid	|t_id		|	|NOT NULL	|0			|2|timeperiods
UNIQUE		|1		|maintenanceid,timeperiodid
INDEX		|2		|timeperiodid

TABLE|regexps|regexpid|ZBX_DATA
FIELD		|regexpid	|t_id		|	|NOT NULL	|0
FIELD		|name		|t_varchar(128)	|''	|NOT NULL	|ZBX_PROXY
FIELD		|test_string	|t_shorttext	|''	|NOT NULL	|0
UNIQUE		|1		|name

TABLE|expressions|expressionid|ZBX_DATA
FIELD		|expressionid	|t_id		|	|NOT NULL	|0
FIELD		|regexpid	|t_id		|	|NOT NULL	|ZBX_PROXY		|1|regexps
FIELD		|expression	|t_varchar(255)	|''	|NOT NULL	|ZBX_PROXY
FIELD		|expression_type|t_integer	|'0'	|NOT NULL	|ZBX_PROXY
FIELD		|exp_delimiter	|t_varchar(1)	|''	|NOT NULL	|ZBX_PROXY
FIELD		|case_sensitive	|t_integer	|'0'	|NOT NULL	|ZBX_PROXY
INDEX		|1		|regexpid

TABLE|ids|table_name,field_name|0
FIELD		|table_name	|t_varchar(64)	|''	|NOT NULL	|0
FIELD		|field_name	|t_varchar(64)	|''	|NOT NULL	|0
FIELD		|nextid		|t_id		|	|NOT NULL	|0

-- History tables

TABLE|alerts|alertid|0
FIELD		|alertid	|t_id		|	|NOT NULL	|0
FIELD		|actionid	|t_id		|	|NOT NULL	|0			|1|actions
FIELD		|eventid	|t_id		|	|NOT NULL	|0			|2|events
FIELD		|userid		|t_id		|	|NULL		|0			|3|users
FIELD		|clock		|t_time		|'0'	|NOT NULL	|0
FIELD		|mediatypeid	|t_id		|	|NULL		|0			|4|media_type
FIELD		|sendto		|t_varchar(100)	|''	|NOT NULL	|0
FIELD		|subject	|t_varchar(255)	|''	|NOT NULL	|0
FIELD		|message	|t_text		|''	|NOT NULL	|0
FIELD		|status		|t_integer	|'0'	|NOT NULL	|0
FIELD		|retries	|t_integer	|'0'	|NOT NULL	|0
FIELD		|error		|t_varchar(128)	|''	|NOT NULL	|0
FIELD		|esc_step	|t_integer	|'0'	|NOT NULL	|0
FIELD		|alerttype	|t_integer	|'0'	|NOT NULL	|0
INDEX		|1		|actionid
INDEX		|2		|clock
INDEX		|3		|eventid
INDEX		|4		|status,retries
INDEX		|5		|mediatypeid
INDEX		|6		|userid

TABLE|history||0
FIELD		|itemid		|t_id		|	|NOT NULL	|0			|-|items
FIELD		|clock		|t_time		|'0'	|NOT NULL	|0
FIELD		|value		|t_double	|'0.0000'|NOT NULL	|0
FIELD		|ns		|t_nanosec	|'0'	|NOT NULL	|0
INDEX		|1		|itemid,clock

TABLE|history_uint||0
FIELD		|itemid		|t_id		|	|NOT NULL	|0			|-|items
FIELD		|clock		|t_time		|'0'	|NOT NULL	|0
FIELD		|value		|t_bigint	|'0'	|NOT NULL	|0
FIELD		|ns		|t_nanosec	|'0'	|NOT NULL	|0
INDEX		|1		|itemid,clock

TABLE|history_str||0
FIELD		|itemid		|t_id		|	|NOT NULL	|0			|-|items
FIELD		|clock		|t_time		|'0'	|NOT NULL	|0
FIELD		|value		|t_varchar(255)	|''	|NOT NULL	|0
FIELD		|ns		|t_nanosec	|'0'	|NOT NULL	|0
INDEX		|1		|itemid,clock

TABLE|history_log|id|0
FIELD		|id		|t_id		|	|NOT NULL	|0
FIELD		|itemid		|t_id		|	|NOT NULL	|0			|-|items
FIELD		|clock		|t_time		|'0'	|NOT NULL	|0
FIELD		|timestamp	|t_time		|'0'	|NOT NULL	|0
FIELD		|source		|t_varchar(64)	|''	|NOT NULL	|0
FIELD		|severity	|t_integer	|'0'	|NOT NULL	|0
FIELD		|value		|t_text		|''	|NOT NULL	|0
FIELD		|logeventid	|t_integer	|'0'	|NOT NULL	|0
FIELD		|ns		|t_nanosec	|'0'	|NOT NULL	|0
INDEX		|1		|itemid,clock
UNIQUE		|2		|itemid,id

TABLE|history_text|id|0
FIELD		|id		|t_id		|	|NOT NULL	|0
FIELD		|itemid		|t_id		|	|NOT NULL	|0			|-|items
FIELD		|clock		|t_time		|'0'	|NOT NULL	|0
FIELD		|value		|t_text		|''	|NOT NULL	|0
FIELD		|ns		|t_nanosec	|'0'	|NOT NULL	|0
INDEX		|1		|itemid,clock
UNIQUE		|2		|itemid,id

TABLE|proxy_history|id|0
FIELD		|id		|t_serial	|	|NOT NULL	|0
FIELD		|itemid		|t_id		|	|NOT NULL	|0			|-|items
FIELD		|clock		|t_time		|'0'	|NOT NULL	|0
FIELD		|timestamp	|t_time		|'0'	|NOT NULL	|0
FIELD		|source		|t_varchar(64)	|''	|NOT NULL	|0
FIELD		|severity	|t_integer	|'0'	|NOT NULL	|0
FIELD		|value		|t_longtext	|''	|NOT NULL	|0
FIELD		|logeventid	|t_integer	|'0'	|NOT NULL	|0
FIELD		|ns		|t_nanosec	|'0'	|NOT NULL	|0
FIELD		|state		|t_integer	|'0'	|NOT NULL	|0
FIELD		|lastlogsize	|t_bigint	|'0'	|NOT NULL	|0
FIELD		|mtime		|t_integer	|'0'	|NOT NULL	|0
FIELD		|meta		|t_integer	|'0'	|NOT NULL	|0
INDEX		|1		|clock

TABLE|proxy_dhistory|id|0
FIELD		|id		|t_serial	|	|NOT NULL	|0
FIELD		|clock		|t_time		|'0'	|NOT NULL	|0
FIELD		|druleid	|t_id		|	|NOT NULL	|0			|-|drules
FIELD		|type		|t_integer	|'0'	|NOT NULL	|0
FIELD		|ip		|t_varchar(39)	|''	|NOT NULL	|0
FIELD		|port		|t_integer	|'0'	|NOT NULL	|0
FIELD		|key_		|t_varchar(255)	|''	|NOT NULL	|0
FIELD		|value		|t_varchar(255)	|''	|NOT NULL	|0
FIELD		|status		|t_integer	|'0'	|NOT NULL	|0
FIELD		|dcheckid	|t_id		|	|NULL		|0			|-|dchecks
FIELD		|dns		|t_varchar(64)	|''	|NOT NULL	|0
INDEX		|1		|clock

TABLE|events|eventid|0
FIELD		|eventid	|t_id		|	|NOT NULL	|0
FIELD		|source		|t_integer	|'0'	|NOT NULL	|0
FIELD		|object		|t_integer	|'0'	|NOT NULL	|0
FIELD		|objectid	|t_id		|'0'	|NOT NULL	|0
FIELD		|clock		|t_time		|'0'	|NOT NULL	|0
FIELD		|value		|t_integer	|'0'	|NOT NULL	|0
FIELD		|acknowledged	|t_integer	|'0'	|NOT NULL	|0
FIELD		|ns		|t_nanosec	|'0'	|NOT NULL	|0
INDEX		|1		|source,object,objectid,clock
INDEX		|2		|source,object,clock

TABLE|trends|itemid,clock|0
FIELD		|itemid		|t_id		|	|NOT NULL	|0			|-|items
FIELD		|clock		|t_time		|'0'	|NOT NULL	|0
FIELD		|num		|t_integer	|'0'	|NOT NULL	|0
FIELD		|value_min	|t_double	|'0.0000'|NOT NULL	|0
FIELD		|value_avg	|t_double	|'0.0000'|NOT NULL	|0
FIELD		|value_max	|t_double	|'0.0000'|NOT NULL	|0

TABLE|trends_uint|itemid,clock|0
FIELD		|itemid		|t_id		|	|NOT NULL	|0			|-|items
FIELD		|clock		|t_time		|'0'	|NOT NULL	|0
FIELD		|num		|t_integer	|'0'	|NOT NULL	|0
FIELD		|value_min	|t_bigint	|'0'	|NOT NULL	|0
FIELD		|value_avg	|t_bigint	|'0'	|NOT NULL	|0
FIELD		|value_max	|t_bigint	|'0'	|NOT NULL	|0

TABLE|acknowledges|acknowledgeid|0
FIELD		|acknowledgeid	|t_id		|	|NOT NULL	|0
FIELD		|userid		|t_id		|	|NOT NULL	|0			|1|users
FIELD		|eventid	|t_id		|	|NOT NULL	|0			|2|events
FIELD		|clock		|t_time		|'0'	|NOT NULL	|0
FIELD		|message	|t_varchar(255)	|''	|NOT NULL	|0
INDEX		|1		|userid
INDEX		|2		|eventid
INDEX		|3		|clock

TABLE|auditlog|auditid|0
FIELD		|auditid	|t_id		|	|NOT NULL	|0
FIELD		|userid		|t_id		|	|NOT NULL	|0			|1|users
FIELD		|clock		|t_time		|'0'	|NOT NULL	|0
FIELD		|action		|t_integer	|'0'	|NOT NULL	|0
FIELD		|resourcetype	|t_integer	|'0'	|NOT NULL	|0
FIELD		|details	|t_varchar(128) |'0'	|NOT NULL	|0
FIELD		|ip		|t_varchar(39)	|''	|NOT NULL	|0
FIELD		|resourceid	|t_id		|'0'	|NOT NULL	|0
FIELD		|resourcename	|t_varchar(255)	|''	|NOT NULL	|0
INDEX		|1		|userid,clock
INDEX		|2		|clock

TABLE|auditlog_details|auditdetailid|0
FIELD		|auditdetailid	|t_id		|	|NOT NULL	|0
FIELD		|auditid	|t_id		|	|NOT NULL	|0			|1|auditlog
FIELD		|table_name	|t_varchar(64)	|''	|NOT NULL	|0
FIELD		|field_name	|t_varchar(64)	|''	|NOT NULL	|0
FIELD		|oldvalue	|t_shorttext	|''	|NOT NULL	|0
FIELD		|newvalue	|t_shorttext	|''	|NOT NULL	|0
INDEX		|1		|auditid

TABLE|service_alarms|servicealarmid|0
FIELD		|servicealarmid	|t_id		|	|NOT NULL	|0
FIELD		|serviceid	|t_id		|	|NOT NULL	|0			|1|services
FIELD		|clock		|t_time		|'0'	|NOT NULL	|0
FIELD		|value		|t_integer	|'0'	|NOT NULL	|0
INDEX		|1		|serviceid,clock
INDEX		|2		|clock

TABLE|autoreg_host|autoreg_hostid|0
FIELD		|autoreg_hostid	|t_id		|	|NOT NULL	|0
FIELD		|proxy_hostid	|t_id		|	|NULL		|0			|1|hosts	|hostid
FIELD		|host		|t_varchar(64)	|''	|NOT NULL	|0
FIELD		|listen_ip	|t_varchar(39)	|''	|NOT NULL	|0
FIELD		|listen_port	|t_integer	|'0'	|NOT NULL	|0
FIELD		|listen_dns	|t_varchar(64)	|''	|NOT NULL	|0
FIELD		|host_metadata	|t_varchar(255)	|''	|NOT NULL	|0
INDEX		|1		|proxy_hostid,host

TABLE|proxy_autoreg_host|id|0
FIELD		|id		|t_serial	|	|NOT NULL	|0
FIELD		|clock		|t_time		|'0'	|NOT NULL	|0
FIELD		|host		|t_varchar(64)	|''	|NOT NULL	|0
FIELD		|listen_ip	|t_varchar(39)	|''	|NOT NULL	|0
FIELD		|listen_port	|t_integer	|'0'	|NOT NULL	|0
FIELD		|listen_dns	|t_varchar(64)	|''	|NOT NULL	|0
FIELD		|host_metadata	|t_varchar(255)	|''	|NOT NULL	|0
INDEX		|1		|clock

TABLE|dhosts|dhostid|0
FIELD		|dhostid	|t_id		|	|NOT NULL	|0
FIELD		|druleid	|t_id		|	|NOT NULL	|0			|1|drules
FIELD		|status		|t_integer	|'0'	|NOT NULL	|0
FIELD		|lastup		|t_integer	|'0'	|NOT NULL	|0
FIELD		|lastdown	|t_integer	|'0'	|NOT NULL	|0
INDEX		|1		|druleid

TABLE|dservices|dserviceid|0
FIELD		|dserviceid	|t_id		|	|NOT NULL	|0
FIELD		|dhostid	|t_id		|	|NOT NULL	|0			|1|dhosts
FIELD		|type		|t_integer	|'0'	|NOT NULL	|0
FIELD		|key_		|t_varchar(255)	|''	|NOT NULL	|0
FIELD		|value		|t_varchar(255)	|''	|NOT NULL	|0
FIELD		|port		|t_integer	|'0'	|NOT NULL	|0
FIELD		|status		|t_integer	|'0'	|NOT NULL	|0
FIELD		|lastup		|t_integer	|'0'	|NOT NULL	|0
FIELD		|lastdown	|t_integer	|'0'	|NOT NULL	|0
FIELD		|dcheckid	|t_id		|	|NOT NULL	|0			|2|dchecks
FIELD		|ip		|t_varchar(39)	|''	|NOT NULL	|0
FIELD		|dns		|t_varchar(64)	|''	|NOT NULL	|0
UNIQUE		|1		|dcheckid,type,key_,ip,port
INDEX		|2		|dhostid

-- Other tables

TABLE|escalations|escalationid|0
FIELD		|escalationid	|t_id		|	|NOT NULL	|0
FIELD		|actionid	|t_id		|	|NOT NULL	|0			|-|actions
FIELD		|triggerid	|t_id		|	|NULL		|0			|-|triggers
FIELD		|eventid	|t_id		|	|NULL		|0			|-|events
FIELD		|r_eventid	|t_id		|	|NULL		|0			|-|events	|eventid
FIELD		|nextcheck	|t_time		|'0'	|NOT NULL	|0
FIELD		|esc_step	|t_integer	|'0'	|NOT NULL	|0
FIELD		|status		|t_integer	|'0'	|NOT NULL	|0
FIELD		|itemid		|t_id		|	|NULL		|0			|-|items
UNIQUE		|1		|actionid,triggerid,itemid,escalationid

TABLE|globalvars|globalvarid|0
FIELD		|globalvarid	|t_id		|	|NOT NULL	|0
FIELD		|snmp_lastsize	|t_integer	|'0'	|NOT NULL	|0

TABLE|graph_discovery|graphid|0
FIELD		|graphid	|t_id		|	|NOT NULL	|0			|1|graphs
FIELD		|parent_graphid	|t_id		|	|NOT NULL	|0			|2|graphs	|graphid	|RESTRICT
INDEX		|1		|parent_graphid

TABLE|host_inventory|hostid|0
FIELD		|hostid		|t_id		|	|NOT NULL	|0			|1|hosts
FIELD		|inventory_mode	|t_integer	|'0'	|NOT NULL	|0
FIELD		|type		|t_varchar(64)	|''	|NOT NULL	|0
FIELD		|type_full	|t_varchar(64)	|''	|NOT NULL	|0
FIELD		|name		|t_varchar(64)	|''	|NOT NULL	|0
FIELD		|alias		|t_varchar(64)	|''	|NOT NULL	|0
FIELD		|os		|t_varchar(64)	|''	|NOT NULL	|0
FIELD		|os_full	|t_varchar(255)	|''	|NOT NULL	|0
FIELD		|os_short	|t_varchar(64)	|''	|NOT NULL	|0
FIELD		|serialno_a	|t_varchar(64)	|''	|NOT NULL	|0
FIELD		|serialno_b	|t_varchar(64)	|''	|NOT NULL	|0
FIELD		|tag		|t_varchar(64)	|''	|NOT NULL	|0
FIELD		|asset_tag	|t_varchar(64)	|''	|NOT NULL	|0
FIELD		|macaddress_a	|t_varchar(64)	|''	|NOT NULL	|0
FIELD		|macaddress_b	|t_varchar(64)	|''	|NOT NULL	|0
FIELD		|hardware	|t_varchar(255)	|''	|NOT NULL	|0
FIELD		|hardware_full	|t_shorttext	|''	|NOT NULL	|0
FIELD		|software	|t_varchar(255)	|''	|NOT NULL	|0
FIELD		|software_full	|t_shorttext	|''	|NOT NULL	|0
FIELD		|software_app_a	|t_varchar(64)	|''	|NOT NULL	|0
FIELD		|software_app_b	|t_varchar(64)	|''	|NOT NULL	|0
FIELD		|software_app_c	|t_varchar(64)	|''	|NOT NULL	|0
FIELD		|software_app_d	|t_varchar(64)	|''	|NOT NULL	|0
FIELD		|software_app_e	|t_varchar(64)	|''	|NOT NULL	|0
FIELD		|contact	|t_shorttext	|''	|NOT NULL	|0
FIELD		|location	|t_shorttext	|''	|NOT NULL	|0
FIELD		|location_lat	|t_varchar(16)	|''	|NOT NULL	|0
FIELD		|location_lon	|t_varchar(16)	|''	|NOT NULL	|0
FIELD		|notes		|t_shorttext	|''	|NOT NULL	|0
FIELD		|chassis	|t_varchar(64)	|''	|NOT NULL	|0
FIELD		|model		|t_varchar(64)	|''	|NOT NULL	|0
FIELD		|hw_arch	|t_varchar(32)	|''	|NOT NULL	|0
FIELD		|vendor		|t_varchar(64)	|''	|NOT NULL	|0
FIELD		|contract_number|t_varchar(64)	|''	|NOT NULL	|0
FIELD		|installer_name	|t_varchar(64)	|''	|NOT NULL	|0
FIELD		|deployment_status|t_varchar(64)|''	|NOT NULL	|0
FIELD		|url_a		|t_varchar(255)	|''	|NOT NULL	|0
FIELD		|url_b		|t_varchar(255)	|''	|NOT NULL	|0
FIELD		|url_c		|t_varchar(255)	|''	|NOT NULL	|0
FIELD		|host_networks	|t_shorttext	|''	|NOT NULL	|0
FIELD		|host_netmask	|t_varchar(39)	|''	|NOT NULL	|0
FIELD		|host_router	|t_varchar(39)	|''	|NOT NULL	|0
FIELD		|oob_ip		|t_varchar(39)	|''	|NOT NULL	|0
FIELD		|oob_netmask	|t_varchar(39)	|''	|NOT NULL	|0
FIELD		|oob_router	|t_varchar(39)	|''	|NOT NULL	|0
FIELD		|date_hw_purchase|t_varchar(64)	|''	|NOT NULL	|0
FIELD		|date_hw_install|t_varchar(64)	|''	|NOT NULL	|0
FIELD		|date_hw_expiry	|t_varchar(64)	|''	|NOT NULL	|0
FIELD		|date_hw_decomm	|t_varchar(64)	|''	|NOT NULL	|0
FIELD		|site_address_a	|t_varchar(128)	|''	|NOT NULL	|0
FIELD		|site_address_b	|t_varchar(128)	|''	|NOT NULL	|0
FIELD		|site_address_c	|t_varchar(128)	|''	|NOT NULL	|0
FIELD		|site_city	|t_varchar(128)	|''	|NOT NULL	|0
FIELD		|site_state	|t_varchar(64)	|''	|NOT NULL	|0
FIELD		|site_country	|t_varchar(64)	|''	|NOT NULL	|0
FIELD		|site_zip	|t_varchar(64)	|''	|NOT NULL	|0
FIELD		|site_rack	|t_varchar(128)	|''	|NOT NULL	|0
FIELD		|site_notes	|t_shorttext	|''	|NOT NULL	|0
FIELD		|poc_1_name	|t_varchar(128)	|''	|NOT NULL	|0
FIELD		|poc_1_email	|t_varchar(128)	|''	|NOT NULL	|0
FIELD		|poc_1_phone_a	|t_varchar(64)	|''	|NOT NULL	|0
FIELD		|poc_1_phone_b	|t_varchar(64)	|''	|NOT NULL	|0
FIELD		|poc_1_cell	|t_varchar(64)	|''	|NOT NULL	|0
FIELD		|poc_1_screen	|t_varchar(64)	|''	|NOT NULL	|0
FIELD		|poc_1_notes	|t_shorttext	|''	|NOT NULL	|0
FIELD		|poc_2_name	|t_varchar(128)	|''	|NOT NULL	|0
FIELD		|poc_2_email	|t_varchar(128)	|''	|NOT NULL	|0
FIELD		|poc_2_phone_a	|t_varchar(64)	|''	|NOT NULL	|0
FIELD		|poc_2_phone_b	|t_varchar(64)	|''	|NOT NULL	|0
FIELD		|poc_2_cell	|t_varchar(64)	|''	|NOT NULL	|0
FIELD		|poc_2_screen	|t_varchar(64)	|''	|NOT NULL	|0
FIELD		|poc_2_notes	|t_shorttext	|''	|NOT NULL	|0

TABLE|housekeeper|housekeeperid|0
FIELD		|housekeeperid	|t_id		|	|NOT NULL	|0
FIELD		|tablename	|t_varchar(64)	|''	|NOT NULL	|0
FIELD		|field		|t_varchar(64)	|''	|NOT NULL	|0
FIELD		|value		|t_id		|	|NOT NULL	|0			|-|items

TABLE|images|imageid|0
FIELD		|imageid	|t_id		|	|NOT NULL	|0
FIELD		|imagetype	|t_integer	|'0'	|NOT NULL	|0
FIELD		|name		|t_varchar(64)	|'0'	|NOT NULL	|0
FIELD		|image		|t_image	|''	|NOT NULL	|0
UNIQUE		|1		|name

TABLE|item_discovery|itemdiscoveryid|ZBX_DATA
FIELD		|itemdiscoveryid|t_id		|	|NOT NULL	|0
FIELD		|itemid		|t_id		|	|NOT NULL	|0			|1|items
FIELD		|parent_itemid	|t_id		|	|NOT NULL	|0			|2|items	|itemid
FIELD		|key_		|t_varchar(255)	|''	|NOT NULL	|ZBX_NODATA
FIELD		|lastcheck	|t_integer	|'0'	|NOT NULL	|ZBX_NODATA
FIELD		|ts_delete	|t_time		|'0'	|NOT NULL	|ZBX_NODATA
UNIQUE		|1		|itemid,parent_itemid
INDEX		|2		|parent_itemid

TABLE|host_discovery|hostid|ZBX_DATA
FIELD		|hostid		|t_id		|	|NOT NULL	|0			|1|hosts
FIELD		|parent_hostid	|t_id		|	|NULL		|0			|2|hosts	|hostid		|RESTRICT
FIELD		|parent_itemid	|t_id		|	|NULL		|0			|3|items	|itemid		|RESTRICT
FIELD		|host		|t_varchar(64)	|''	|NOT NULL	|ZBX_NODATA
FIELD		|lastcheck	|t_integer	|'0'	|NOT NULL	|ZBX_NODATA
FIELD		|ts_delete	|t_time		|'0'	|NOT NULL	|ZBX_NODATA

TABLE|interface_discovery|interfaceid|0
FIELD		|interfaceid	|t_id		|	|NOT NULL	|0			|1|interface
FIELD		|parent_interfaceid|t_id	|	|NOT NULL	|0			|2|interface	|interfaceid

TABLE|profiles|profileid|0
FIELD		|profileid	|t_id		|	|NOT NULL	|0
FIELD		|userid		|t_id		|	|NOT NULL	|0			|1|users
FIELD		|idx		|t_varchar(96)	|''	|NOT NULL	|0
FIELD		|idx2		|t_id		|'0'	|NOT NULL	|0
FIELD		|value_id	|t_id		|'0'	|NOT NULL	|0
FIELD		|value_int	|t_integer	|'0'	|NOT NULL	|0
FIELD		|value_str	|t_varchar(255)	|''	|NOT NULL	|0
FIELD		|source		|t_varchar(96)	|''	|NOT NULL	|0
FIELD		|type		|t_integer	|'0'	|NOT NULL	|0
INDEX		|1		|userid,idx,idx2
INDEX		|2		|userid,profileid

TABLE|sessions|sessionid|0
FIELD		|sessionid	|t_varchar(32)	|''	|NOT NULL	|0
FIELD		|userid		|t_id		|	|NOT NULL	|0			|1|users
FIELD		|lastaccess	|t_integer	|'0'	|NOT NULL	|0
FIELD		|status		|t_integer	|'0'	|NOT NULL	|0
INDEX		|1		|userid,status

TABLE|trigger_discovery|triggerid|0
FIELD		|triggerid	|t_id		|	|NOT NULL	|0			|1|triggers
FIELD		|parent_triggerid|t_id		|	|NOT NULL	|0			|2|triggers	|triggerid	|RESTRICT
INDEX		|1		|parent_triggerid

TABLE|application_template|application_templateid|ZBX_DATA
FIELD		|application_templateid|t_id	|	|NOT NULL	|0
FIELD		|applicationid	|t_id		|	|NOT NULL	|0			|1|applications
FIELD		|templateid	|t_id		|	|NOT NULL	|0			|2|applications	|applicationid
UNIQUE		|1		|applicationid,templateid
INDEX		|2		|templateid

TABLE|item_condition|item_conditionid|ZBX_DATA
FIELD		|item_conditionid|t_id		|	|NOT NULL	|0
FIELD		|itemid		|t_id		|	|NOT NULL	|0			|1|items
FIELD		|operator	|t_integer	|'8'	|NOT NULL	|0
FIELD		|macro		|t_varchar(64)	|''	|NOT NULL	|0
FIELD		|value		|t_varchar(255)	|''	|NOT NULL	|0
INDEX		|1		|itemid

TABLE|application_prototype|application_prototypeid|ZBX_DATA
FIELD		|application_prototypeid|t_id	|	|NOT NULL	|0
FIELD		|itemid		|t_id		|	|NOT NULL	|0			|1|items
FIELD		|templateid	|t_id		|	|NULL		|0			|2|application_prototype|application_prototypeid
FIELD		|name		|t_varchar(255)	|''	|NOT NULL	|0
INDEX		|1		|itemid
INDEX		|2		|templateid

TABLE|item_application_prototype|item_application_prototypeid|ZBX_DATA
FIELD		|item_application_prototypeid|t_id|	|NOT NULL	|0
FIELD		|application_prototypeid|t_id	|	|NOT NULL	|0			|1|application_prototype
FIELD		|itemid		|t_id		|	|NOT NULL	|0			|2|items
UNIQUE		|1		|application_prototypeid,itemid
INDEX		|2		|itemid

TABLE|application_discovery|application_discoveryid|ZBX_DATA
FIELD		|application_discoveryid|t_id	|	|NOT NULL	|0
FIELD		|applicationid	|t_id		|	|NOT NULL	|0			|1|applications
FIELD		|application_prototypeid|t_id	|	|NOT NULL	|0			|2|application_prototype
FIELD		|name		|t_varchar(255)	|''	|NOT NULL	|ZBX_NODATA
FIELD		|lastcheck	|t_integer	|'0'	|NOT NULL	|ZBX_NODATA
FIELD		|ts_delete	|t_time		|'0'	|NOT NULL	|ZBX_NODATA
INDEX		|1		|applicationid
INDEX		|2		|application_prototypeid

TABLE|opinventory|operationid|ZBX_DATA
FIELD		|operationid	|t_id		|	|NOT NULL	|0			|1|operations
FIELD		|inventory_mode	|t_integer	|'0'	|NOT NULL	|0

TABLE|dbversion||
FIELD		|mandatory	|t_integer	|'0'	|NOT NULL	|
FIELD		|optional	|t_integer	|'0'	|NOT NULL	|
<<<<<<< HEAD
ROW		|2050078	|2050078
=======
ROW		|2050089	|2050089
>>>>>>> f92fa1fa
<|MERGE_RESOLUTION|>--- conflicted
+++ resolved
@@ -1321,8 +1321,4 @@
 TABLE|dbversion||
 FIELD		|mandatory	|t_integer	|'0'	|NOT NULL	|
 FIELD		|optional	|t_integer	|'0'	|NOT NULL	|
-<<<<<<< HEAD
-ROW		|2050078	|2050078
-=======
-ROW		|2050089	|2050089
->>>>>>> f92fa1fa
+ROW		|2050091	|2050091