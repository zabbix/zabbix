--
-- Zabbix
-- Copyright (C) 2001-2020 Zabbix SIA
--
-- This program is free software; you can redistribute it and/or modify
-- it under the terms of the GNU General Public License as published by
-- the Free Software Foundation; either version 2 of the License, or
-- (at your option) any later version.
--
-- This program is distributed in the hope that it will be useful,
-- but WITHOUT ANY WARRANTY; without even the implied warranty of
-- MERCHANTABILITY or FITNESS FOR A PARTICULAR PURPOSE. See the
-- GNU General Public License for more details.
--
-- You should have received a copy of the GNU General Public License
-- along with this program; if not, write to the Free Software
-- Foundation, Inc., 51 Franklin Street, Fifth Floor, Boston, MA  02110-1301, USA.
--

--
-- Do not use spaces
-- Tables must be sorted to match referential integrity rules
--

TABLE|users|userid|ZBX_DATA
FIELD		|userid		|t_id		|	|NOT NULL	|0
FIELD		|alias		|t_varchar(100)	|''	|NOT NULL	|0
FIELD		|name		|t_varchar(100)	|''	|NOT NULL	|0
FIELD		|surname	|t_varchar(100)	|''	|NOT NULL	|0
FIELD		|passwd		|t_varchar(60)	|''	|NOT NULL	|0
FIELD		|url		|t_varchar(255)	|''	|NOT NULL	|0
FIELD		|autologin	|t_integer	|'0'	|NOT NULL	|0
FIELD		|autologout	|t_varchar(32)	|'15m'	|NOT NULL	|0
FIELD		|lang		|t_varchar(7)	|'default'|NOT NULL	|0
FIELD		|refresh	|t_varchar(32)	|'30s'	|NOT NULL	|0
FIELD		|type		|t_integer	|'1'	|NOT NULL	|0
FIELD		|theme		|t_varchar(128)	|'default'|NOT NULL	|0
FIELD		|attempt_failed	|t_integer	|0	|NOT NULL	|ZBX_NODATA
FIELD		|attempt_ip	|t_varchar(39)	|''	|NOT NULL	|ZBX_NODATA
FIELD		|attempt_clock	|t_integer	|0	|NOT NULL	|ZBX_NODATA
FIELD		|rows_per_page	|t_integer	|50	|NOT NULL	|0
FIELD		|timezone	|t_varchar(50)	|'default'|NOT NULL	|ZBX_NODATA
UNIQUE		|1		|alias

TABLE|maintenances|maintenanceid|ZBX_DATA
FIELD		|maintenanceid	|t_id		|	|NOT NULL	|0
FIELD		|name		|t_varchar(128)	|''	|NOT NULL	|0
FIELD		|maintenance_type|t_integer	|'0'	|NOT NULL	|0
FIELD		|description	|t_shorttext	|''	|NOT NULL	|0
FIELD		|active_since	|t_integer	|'0'	|NOT NULL	|0
FIELD		|active_till	|t_integer	|'0'	|NOT NULL	|0
FIELD		|tags_evaltype	|t_integer	|'0'	|NOT NULL	|0
INDEX		|1		|active_since,active_till
UNIQUE		|2		|name

TABLE|hosts|hostid|ZBX_TEMPLATE
FIELD		|hostid		|t_id		|	|NOT NULL	|0
FIELD		|proxy_hostid	|t_id		|	|NULL		|0			|1|hosts	|hostid		|RESTRICT
FIELD		|host		|t_varchar(128)	|''	|NOT NULL	|ZBX_PROXY
FIELD		|status		|t_integer	|'0'	|NOT NULL	|ZBX_PROXY
FIELD		|disable_until	|t_integer	|'0'	|NOT NULL	|ZBX_NODATA
FIELD		|error		|t_varchar(2048)|''	|NOT NULL	|ZBX_NODATA
FIELD		|available	|t_integer	|'0'	|NOT NULL	|ZBX_PROXY,ZBX_NODATA
FIELD		|errors_from	|t_integer	|'0'	|NOT NULL	|ZBX_NODATA
FIELD		|lastaccess	|t_integer	|'0'	|NOT NULL	|ZBX_NODATA
FIELD		|ipmi_authtype	|t_integer	|'-1'	|NOT NULL	|ZBX_PROXY
FIELD		|ipmi_privilege	|t_integer	|'2'	|NOT NULL	|ZBX_PROXY
FIELD		|ipmi_username	|t_varchar(16)	|''	|NOT NULL	|ZBX_PROXY
FIELD		|ipmi_password	|t_varchar(20)	|''	|NOT NULL	|ZBX_PROXY
FIELD		|ipmi_disable_until|t_integer	|'0'	|NOT NULL	|ZBX_NODATA
FIELD		|ipmi_available	|t_integer	|'0'	|NOT NULL	|ZBX_PROXY,ZBX_NODATA
FIELD		|snmp_disable_until|t_integer	|'0'	|NOT NULL	|ZBX_NODATA
FIELD		|snmp_available	|t_integer	|'0'	|NOT NULL	|ZBX_PROXY,ZBX_NODATA
FIELD		|maintenanceid	|t_id		|	|NULL		|ZBX_NODATA		|2|maintenances	|		|RESTRICT
FIELD		|maintenance_status|t_integer	|'0'	|NOT NULL	|ZBX_NODATA
FIELD		|maintenance_type|t_integer	|'0'	|NOT NULL	|ZBX_NODATA
FIELD		|maintenance_from|t_integer	|'0'	|NOT NULL	|ZBX_NODATA
FIELD		|ipmi_errors_from|t_integer	|'0'	|NOT NULL	|ZBX_NODATA
FIELD		|snmp_errors_from|t_integer	|'0'	|NOT NULL	|ZBX_NODATA
FIELD		|ipmi_error	|t_varchar(2048)|''	|NOT NULL	|ZBX_NODATA
FIELD		|snmp_error	|t_varchar(2048)|''	|NOT NULL	|ZBX_NODATA
FIELD		|jmx_disable_until|t_integer	|'0'	|NOT NULL	|ZBX_NODATA
FIELD		|jmx_available	|t_integer	|'0'	|NOT NULL	|ZBX_PROXY,ZBX_NODATA
FIELD		|jmx_errors_from|t_integer	|'0'	|NOT NULL	|ZBX_NODATA
FIELD		|jmx_error	|t_varchar(2048)|''	|NOT NULL	|ZBX_NODATA
FIELD		|name		|t_varchar(128)	|''	|NOT NULL	|ZBX_PROXY
FIELD		|flags		|t_integer	|'0'	|NOT NULL	|0
FIELD		|templateid	|t_id		|	|NULL		|0			|3|hosts	|hostid
FIELD		|description	|t_shorttext	|''	|NOT NULL	|0
FIELD		|tls_connect	|t_integer	|'1'	|NOT NULL	|ZBX_PROXY
FIELD		|tls_accept	|t_integer	|'1'	|NOT NULL	|ZBX_PROXY
FIELD		|tls_issuer	|t_varchar(1024)|''	|NOT NULL	|ZBX_PROXY
FIELD		|tls_subject	|t_varchar(1024)|''	|NOT NULL	|ZBX_PROXY
FIELD		|tls_psk_identity|t_varchar(128)|''	|NOT NULL	|ZBX_PROXY
FIELD		|tls_psk	|t_varchar(512)	|''	|NOT NULL	|ZBX_PROXY
FIELD		|proxy_address	|t_varchar(255)	|''	|NOT NULL	|0
FIELD		|auto_compress	|t_integer	|'1'	|NOT NULL	|0
FIELD		|discover	|t_integer	|'0'	|NOT NULL	|0
INDEX		|1		|host
INDEX		|2		|status
INDEX		|3		|proxy_hostid
INDEX		|4		|name
INDEX		|5		|maintenanceid

TABLE|hstgrp|groupid|ZBX_DATA
FIELD		|groupid	|t_id		|	|NOT NULL	|0
FIELD		|name		|t_varchar(255)	|''	|NOT NULL	|0
FIELD		|internal	|t_integer	|'0'	|NOT NULL	|0
FIELD		|flags		|t_integer	|'0'	|NOT NULL	|0
INDEX		|1		|name

TABLE|group_prototype|group_prototypeid|ZBX_TEMPLATE
FIELD		|group_prototypeid|t_id		|	|NOT NULL	|0
FIELD		|hostid		|t_id		|	|NOT NULL	|0			|1|hosts
FIELD		|name		|t_varchar(255)	|''	|NOT NULL	|0
FIELD		|groupid	|t_id		|	|NULL		|0			|2|hstgrp	|		|RESTRICT
FIELD		|templateid	|t_id		|	|NULL		|0			|3|group_prototype|group_prototypeid
INDEX		|1		|hostid

TABLE|group_discovery|groupid|ZBX_TEMPLATE
FIELD		|groupid	|t_id		|	|NOT NULL	|0			|1|hstgrp
FIELD		|parent_group_prototypeid|t_id	|	|NOT NULL	|0			|2|group_prototype|group_prototypeid|RESTRICT
FIELD		|name		|t_varchar(64)	|''	|NOT NULL	|ZBX_NODATA
FIELD		|lastcheck	|t_integer	|'0'	|NOT NULL	|ZBX_NODATA
FIELD		|ts_delete	|t_time		|'0'	|NOT NULL	|ZBX_NODATA

TABLE|screens|screenid|ZBX_TEMPLATE
FIELD		|screenid	|t_id		|	|NOT NULL	|0
FIELD		|name		|t_varchar(255)	|	|NOT NULL	|0
FIELD		|hsize		|t_integer	|'1'	|NOT NULL	|0
FIELD		|vsize		|t_integer	|'1'	|NOT NULL	|0
FIELD		|templateid	|t_id		|	|NULL		|0			|1|hosts	|hostid
FIELD		|userid		|t_id		|	|NULL		|0			|3|users	|		|RESTRICT
FIELD		|private	|t_integer	|'1'	|NOT NULL	|0
INDEX		|1		|templateid

TABLE|screens_items|screenitemid|ZBX_TEMPLATE
FIELD		|screenitemid	|t_id		|	|NOT NULL	|0
FIELD		|screenid	|t_id		|	|NOT NULL	|0			|1|screens
FIELD		|resourcetype	|t_integer	|'0'	|NOT NULL	|0
FIELD		|resourceid	|t_id		|'0'	|NOT NULL	|0
FIELD		|width		|t_integer	|'320'	|NOT NULL	|0
FIELD		|height		|t_integer	|'200'	|NOT NULL	|0
FIELD		|x		|t_integer	|'0'	|NOT NULL	|0
FIELD		|y		|t_integer	|'0'	|NOT NULL	|0
FIELD		|colspan	|t_integer	|'1'	|NOT NULL	|0
FIELD		|rowspan	|t_integer	|'1'	|NOT NULL	|0
FIELD		|elements	|t_integer	|'25'	|NOT NULL	|0
FIELD		|valign		|t_integer	|'0'	|NOT NULL	|0
FIELD		|halign		|t_integer	|'0'	|NOT NULL	|0
FIELD		|style		|t_integer	|'0'	|NOT NULL	|0
FIELD		|url		|t_varchar(255)	|''	|NOT NULL	|0
FIELD		|dynamic	|t_integer	|'0'	|NOT NULL	|0
FIELD		|sort_triggers	|t_integer	|'0'	|NOT NULL	|0
FIELD		|application	|t_varchar(255)	|''	|NOT NULL	|0
FIELD		|max_columns	|t_integer	|'3'	|NOT NULL	|0
INDEX		|1		|screenid

TABLE|screen_user|screenuserid|ZBX_DATA
FIELD		|screenuserid|t_id		|	|NOT NULL	|0
FIELD		|screenid	|t_id		|	|NOT NULL	|0			|1|screens
FIELD		|userid		|t_id		|	|NOT NULL	|0			|2|users
FIELD		|permission	|t_integer	|'2'	|NOT NULL	|0
UNIQUE		|1		|screenid,userid

TABLE|screen_usrgrp|screenusrgrpid|ZBX_DATA
FIELD		|screenusrgrpid|t_id		|	|NOT NULL	|0
FIELD		|screenid	|t_id		|	|NOT NULL	|0			|1|screens
FIELD		|usrgrpid	|t_id		|	|NOT NULL	|0			|2|usrgrp
FIELD		|permission	|t_integer	|'2'	|NOT NULL	|0
UNIQUE		|1		|screenid,usrgrpid

TABLE|slideshows|slideshowid|ZBX_DATA
FIELD		|slideshowid	|t_id		|	|NOT NULL	|0
FIELD		|name		|t_varchar(255)	|''	|NOT NULL	|0
FIELD		|delay		|t_varchar(32)	|'30s'	|NOT NULL	|0
FIELD		|userid		|t_id		|	|NOT NULL	|0			|3|users	|		|RESTRICT
FIELD		|private	|t_integer	|'1'	|NOT NULL	|0
UNIQUE		|1		|name

TABLE|slideshow_user|slideshowuserid|ZBX_DATA
FIELD		|slideshowuserid|t_id		|	|NOT NULL	|0
FIELD		|slideshowid	|t_id		|	|NOT NULL	|0			|1|slideshows
FIELD		|userid		|t_id		|	|NOT NULL	|0			|2|users
FIELD		|permission	|t_integer	|'2'	|NOT NULL	|0
UNIQUE		|1		|slideshowid,userid

TABLE|slideshow_usrgrp|slideshowusrgrpid|ZBX_DATA
FIELD		|slideshowusrgrpid|t_id		|	|NOT NULL	|0
FIELD		|slideshowid	|t_id		|	|NOT NULL	|0			|1|slideshows
FIELD		|usrgrpid	|t_id		|	|NOT NULL	|0			|2|usrgrp
FIELD		|permission	|t_integer	|'2'	|NOT NULL	|0
UNIQUE		|1		|slideshowid,usrgrpid

TABLE|slides|slideid|ZBX_DATA
FIELD		|slideid	|t_id		|	|NOT NULL	|0
FIELD		|slideshowid	|t_id		|	|NOT NULL	|0			|1|slideshows
FIELD		|screenid	|t_id		|	|NOT NULL	|0			|2|screens
FIELD		|step		|t_integer	|'0'	|NOT NULL	|0
FIELD		|delay		|t_varchar(32)	|'0'	|NOT NULL	|0
INDEX		|1		|slideshowid
INDEX		|2		|screenid

TABLE|drules|druleid|ZBX_DATA
FIELD		|druleid	|t_id		|	|NOT NULL	|0
FIELD		|proxy_hostid	|t_id		|	|NULL		|0			|1|hosts	|hostid		|RESTRICT
FIELD		|name		|t_varchar(255)	|''	|NOT NULL	|ZBX_PROXY
FIELD		|iprange	|t_varchar(2048)|''	|NOT NULL	|ZBX_PROXY
FIELD		|delay		|t_varchar(255)	|'1h'	|NOT NULL	|ZBX_PROXY
FIELD		|nextcheck	|t_integer	|'0'	|NOT NULL	|ZBX_NODATA
FIELD		|status		|t_integer	|'0'	|NOT NULL	|0
INDEX		|1		|proxy_hostid
UNIQUE		|2		|name

TABLE|dchecks|dcheckid|ZBX_DATA
FIELD		|dcheckid	|t_id		|	|NOT NULL	|0
FIELD		|druleid	|t_id		|	|NOT NULL	|ZBX_PROXY		|1|drules
FIELD		|type		|t_integer	|'0'	|NOT NULL	|ZBX_PROXY
FIELD		|key_		|t_varchar(2048)|''	|NOT NULL	|ZBX_PROXY
FIELD		|snmp_community	|t_varchar(255)	|''	|NOT NULL	|ZBX_PROXY
FIELD		|ports		|t_varchar(255)	|'0'	|NOT NULL	|ZBX_PROXY
FIELD		|snmpv3_securityname|t_varchar(64)|''	|NOT NULL	|ZBX_PROXY
FIELD		|snmpv3_securitylevel|t_integer	|'0'	|NOT NULL	|ZBX_PROXY
FIELD		|snmpv3_authpassphrase|t_varchar(64)|''	|NOT NULL	|ZBX_PROXY
FIELD		|snmpv3_privpassphrase|t_varchar(64)|''	|NOT NULL	|ZBX_PROXY
FIELD		|uniq		|t_integer	|'0'	|NOT NULL	|ZBX_PROXY
FIELD		|snmpv3_authprotocol|t_integer	|'0'	|NOT NULL	|ZBX_PROXY
FIELD		|snmpv3_privprotocol|t_integer	|'0'	|NOT NULL	|ZBX_PROXY
FIELD		|snmpv3_contextname|t_varchar(255)|''	|NOT NULL	|ZBX_PROXY
FIELD		|host_source|t_integer	|'1'	|NOT NULL	|ZBX_PROXY
FIELD		|name_source|t_integer	|'0'	|NOT NULL	|ZBX_PROXY
INDEX		|1		|druleid,host_source,name_source

TABLE|applications|applicationid|ZBX_TEMPLATE
FIELD		|applicationid	|t_id		|	|NOT NULL	|0
FIELD		|hostid		|t_id		|	|NOT NULL	|0			|1|hosts
FIELD		|name		|t_varchar(255)	|''	|NOT NULL	|0
FIELD		|flags		|t_integer	|'0'	|NOT NULL	|0
UNIQUE		|2		|hostid,name

TABLE|httptest|httptestid|ZBX_TEMPLATE
FIELD		|httptestid	|t_id		|	|NOT NULL	|0
FIELD		|name		|t_varchar(64)	|''	|NOT NULL	|ZBX_PROXY
FIELD		|applicationid	|t_id		|	|NULL		|0			|1|applications	|		|RESTRICT
FIELD		|nextcheck	|t_integer	|'0'	|NOT NULL	|ZBX_NODATA
FIELD		|delay		|t_varchar(255)	|'1m'	|NOT NULL	|ZBX_PROXY
FIELD		|status		|t_integer	|'0'	|NOT NULL	|0
FIELD		|agent		|t_varchar(255)	|'Zabbix'|NOT NULL	|ZBX_PROXY
FIELD		|authentication	|t_integer	|'0'	|NOT NULL	|ZBX_PROXY,ZBX_NODATA
FIELD		|http_user	|t_varchar(64)	|''	|NOT NULL	|ZBX_PROXY,ZBX_NODATA
FIELD		|http_password	|t_varchar(64)	|''	|NOT NULL	|ZBX_PROXY,ZBX_NODATA
FIELD		|hostid		|t_id		|	|NOT NULL	|ZBX_PROXY		|2|hosts
FIELD		|templateid	|t_id		|	|NULL		|0			|3|httptest	|httptestid
FIELD		|http_proxy	|t_varchar(255)	|''	|NOT NULL	|ZBX_PROXY,ZBX_NODATA
FIELD		|retries	|t_integer	|'1'	|NOT NULL	|ZBX_PROXY,ZBX_NODATA
FIELD		|ssl_cert_file	|t_varchar(255)	|''	|NOT NULL	|ZBX_PROXY,ZBX_NODATA
FIELD		|ssl_key_file	|t_varchar(255)	|''	|NOT NULL	|ZBX_PROXY,ZBX_NODATA
FIELD		|ssl_key_password|t_varchar(64)	|''	|NOT NULL	|ZBX_PROXY,ZBX_NODATA
FIELD		|verify_peer	|t_integer	|'0'	|NOT NULL	|ZBX_PROXY
FIELD		|verify_host	|t_integer	|'0'	|NOT NULL	|ZBX_PROXY
INDEX		|1		|applicationid
UNIQUE		|2		|hostid,name
INDEX		|3		|status
INDEX		|4		|templateid

TABLE|httpstep|httpstepid|ZBX_TEMPLATE
FIELD		|httpstepid	|t_id		|	|NOT NULL	|0
FIELD		|httptestid	|t_id		|	|NOT NULL	|ZBX_PROXY		|1|httptest
FIELD		|name		|t_varchar(64)	|''	|NOT NULL	|ZBX_PROXY
FIELD		|no		|t_integer	|'0'	|NOT NULL	|ZBX_PROXY
FIELD		|url		|t_varchar(2048)|''	|NOT NULL	|ZBX_PROXY
FIELD		|timeout	|t_varchar(255)	|'15s'	|NOT NULL	|ZBX_PROXY
FIELD		|posts		|t_shorttext	|''	|NOT NULL	|ZBX_PROXY
FIELD		|required	|t_varchar(255)	|''	|NOT NULL	|ZBX_PROXY
FIELD		|status_codes	|t_varchar(255)	|''	|NOT NULL	|ZBX_PROXY
FIELD		|follow_redirects|t_integer	|'1'	|NOT NULL	|ZBX_PROXY
FIELD		|retrieve_mode	|t_integer	|'0'	|NOT NULL	|ZBX_PROXY
FIELD		|post_type	|t_integer	|'0'	|NOT NULL	|ZBX_PROXY
INDEX		|1		|httptestid

TABLE|interface|interfaceid|ZBX_TEMPLATE
FIELD		|interfaceid	|t_id		|	|NOT NULL	|0
FIELD		|hostid		|t_id		|	|NOT NULL	|ZBX_PROXY		|1|hosts
FIELD		|main		|t_integer	|'0'	|NOT NULL	|ZBX_PROXY
FIELD		|type		|t_integer	|'1'	|NOT NULL	|ZBX_PROXY
FIELD		|useip		|t_integer	|'1'	|NOT NULL	|ZBX_PROXY
FIELD		|ip		|t_varchar(64)	|'127.0.0.1'|NOT NULL	|ZBX_PROXY
FIELD		|dns		|t_varchar(255)	|''	|NOT NULL	|ZBX_PROXY
FIELD		|port		|t_varchar(64)	|'10050'|NOT NULL	|ZBX_PROXY
INDEX		|1		|hostid,type
INDEX		|2		|ip,dns

TABLE|valuemaps|valuemapid|ZBX_TEMPLATE
FIELD		|valuemapid	|t_id		|	|NOT NULL	|0
FIELD		|name		|t_varchar(64)	|''	|NOT NULL	|0
UNIQUE		|1		|name

TABLE|items|itemid|ZBX_TEMPLATE
FIELD		|itemid		|t_id		|	|NOT NULL	|0
FIELD		|type		|t_integer	|'0'	|NOT NULL	|ZBX_PROXY
FIELD		|snmp_oid	|t_varchar(512)	|''	|NOT NULL	|ZBX_PROXY
FIELD		|hostid		|t_id		|	|NOT NULL	|ZBX_PROXY		|1|hosts
FIELD		|name		|t_varchar(255)	|''	|NOT NULL	|0
FIELD		|key_		|t_varchar(2048)|''	|NOT NULL	|ZBX_PROXY
FIELD		|delay		|t_varchar(1024)|'0'	|NOT NULL	|ZBX_PROXY
FIELD		|history	|t_varchar(255)	|'90d'	|NOT NULL	|ZBX_PROXY
FIELD		|trends		|t_varchar(255)	|'365d'	|NOT NULL	|0
FIELD		|status		|t_integer	|'0'	|NOT NULL	|ZBX_PROXY
FIELD		|value_type	|t_integer	|'0'	|NOT NULL	|ZBX_PROXY
FIELD		|trapper_hosts	|t_varchar(255)	|''	|NOT NULL	|ZBX_PROXY
FIELD		|units		|t_varchar(255)	|''	|NOT NULL	|0
FIELD		|formula	|t_varchar(255)	|''	|NOT NULL	|0
FIELD		|logtimefmt	|t_varchar(64)	|''	|NOT NULL	|ZBX_PROXY
FIELD		|templateid	|t_id		|	|NULL		|0			|2|items	|itemid
FIELD		|valuemapid	|t_id		|	|NULL		|0			|3|valuemaps	|		|RESTRICT
FIELD		|params		|t_shorttext	|''	|NOT NULL	|ZBX_PROXY
FIELD		|ipmi_sensor	|t_varchar(128)	|''	|NOT NULL	|ZBX_PROXY
FIELD		|authtype	|t_integer	|'0'	|NOT NULL	|ZBX_PROXY
FIELD		|username	|t_varchar(64)	|''	|NOT NULL	|ZBX_PROXY
FIELD		|password	|t_varchar(64)	|''	|NOT NULL	|ZBX_PROXY
FIELD		|publickey	|t_varchar(64)	|''	|NOT NULL	|ZBX_PROXY
FIELD		|privatekey	|t_varchar(64)	|''	|NOT NULL	|ZBX_PROXY
FIELD		|flags		|t_integer	|'0'	|NOT NULL	|ZBX_PROXY
FIELD		|interfaceid	|t_id		|	|NULL		|ZBX_PROXY		|4|interface	|		|RESTRICT
FIELD		|description	|t_shorttext	|''	|NOT NULL	|0
FIELD		|inventory_link	|t_integer	|'0'	|NOT NULL	|ZBX_PROXY
FIELD		|lifetime	|t_varchar(255)	|'30d'	|NOT NULL	|0
FIELD		|evaltype	|t_integer	|'0'	|NOT NULL	|0
FIELD		|jmx_endpoint	|t_varchar(255)	|''	|NOT NULL	|ZBX_PROXY
FIELD		|master_itemid	|t_id		|	|NULL		|ZBX_PROXY		|5|items	|itemid
FIELD		|timeout	|t_varchar(255)	|'3s'	|NOT NULL	|ZBX_PROXY
FIELD		|url		|t_varchar(2048)|''	|NOT NULL	|ZBX_PROXY
FIELD		|query_fields	|t_varchar(2048)|''	|NOT NULL	|ZBX_PROXY
FIELD		|posts		|t_shorttext	|''	|NOT NULL	|ZBX_PROXY
FIELD		|status_codes	|t_varchar(255)	|'200'	|NOT NULL	|ZBX_PROXY
FIELD		|follow_redirects|t_integer	|'1'	|NOT NULL	|ZBX_PROXY
FIELD		|post_type	|t_integer	|'0'	|NOT NULL	|ZBX_PROXY
FIELD		|http_proxy	|t_varchar(255)	|''	|NOT NULL	|ZBX_PROXY,ZBX_NODATA
FIELD		|headers	|t_shorttext	|''	|NOT NULL	|ZBX_PROXY
FIELD		|retrieve_mode	|t_integer	|'0'	|NOT NULL	|ZBX_PROXY
FIELD		|request_method	|t_integer	|'0'	|NOT NULL	|ZBX_PROXY
FIELD		|output_format	|t_integer	|'0'	|NOT NULL	|ZBX_PROXY
FIELD		|ssl_cert_file	|t_varchar(255)	|''	|NOT NULL	|ZBX_PROXY,ZBX_NODATA
FIELD		|ssl_key_file	|t_varchar(255)	|''	|NOT NULL	|ZBX_PROXY,ZBX_NODATA
FIELD		|ssl_key_password|t_varchar(64)	|''	|NOT NULL	|ZBX_PROXY,ZBX_NODATA
FIELD		|verify_peer	|t_integer	|'0'	|NOT NULL	|ZBX_PROXY
FIELD		|verify_host	|t_integer	|'0'	|NOT NULL	|ZBX_PROXY
FIELD		|allow_traps	|t_integer	|'0'	|NOT NULL	|ZBX_PROXY
FIELD		|discover	|t_integer	|'0'	|NOT NULL	|0
INDEX		|1		|hostid,key_(1021)
INDEX		|3		|status
INDEX		|4		|templateid
INDEX		|5		|valuemapid
INDEX		|6		|interfaceid
INDEX		|7		|master_itemid

TABLE|httpstepitem|httpstepitemid|ZBX_TEMPLATE
FIELD		|httpstepitemid	|t_id		|	|NOT NULL	|0
FIELD		|httpstepid	|t_id		|	|NOT NULL	|ZBX_PROXY		|1|httpstep
FIELD		|itemid		|t_id		|	|NOT NULL	|ZBX_PROXY		|2|items
FIELD		|type		|t_integer	|'0'	|NOT NULL	|ZBX_PROXY
UNIQUE		|1		|httpstepid,itemid
INDEX		|2		|itemid

TABLE|httptestitem|httptestitemid|ZBX_TEMPLATE
FIELD		|httptestitemid	|t_id		|	|NOT NULL	|0
FIELD		|httptestid	|t_id		|	|NOT NULL	|ZBX_PROXY		|1|httptest
FIELD		|itemid		|t_id		|	|NOT NULL	|ZBX_PROXY		|2|items
FIELD		|type		|t_integer	|'0'	|NOT NULL	|ZBX_PROXY
UNIQUE		|1		|httptestid,itemid
INDEX		|2		|itemid

TABLE|media_type|mediatypeid|ZBX_DATA
FIELD		|mediatypeid	|t_id		|	|NOT NULL	|0
FIELD		|type		|t_integer	|'0'	|NOT NULL	|0
FIELD		|name		|t_varchar(100)	|''	|NOT NULL	|0
FIELD		|smtp_server	|t_varchar(255)	|''	|NOT NULL	|0
FIELD		|smtp_helo	|t_varchar(255)	|''	|NOT NULL	|0
FIELD		|smtp_email	|t_varchar(255)	|''	|NOT NULL	|0
FIELD		|exec_path	|t_varchar(255)	|''	|NOT NULL	|0
FIELD		|gsm_modem	|t_varchar(255)	|''	|NOT NULL	|0
FIELD		|username	|t_varchar(255)	|''	|NOT NULL	|0
FIELD		|passwd		|t_varchar(255)	|''	|NOT NULL	|0
FIELD		|status		|t_integer	|'0'	|NOT NULL	|0
FIELD		|smtp_port	|t_integer	|'25'	|NOT NULL	|0
FIELD		|smtp_security	|t_integer	|'0'	|NOT NULL	|0
FIELD		|smtp_verify_peer|t_integer	|'0'	|NOT NULL	|0
FIELD		|smtp_verify_host|t_integer	|'0'	|NOT NULL	|0
FIELD		|smtp_authentication|t_integer	|'0'	|NOT NULL	|0
FIELD		|exec_params	|t_varchar(255)	|''	|NOT NULL	|0
FIELD		|maxsessions	|t_integer	|'1'	|NOT NULL	|0
FIELD		|maxattempts	|t_integer	|'3'	|NOT NULL	|0
FIELD		|attempt_interval|t_varchar(32)	|'10s'	|NOT NULL	|0
FIELD		|content_type	|t_integer	|'1'	|NOT NULL	|0
FIELD		|script		|t_text		|''	|NOT NULL	|0
FIELD		|timeout	|t_varchar(32)	|'30s'	|NOT NULL	|0
FIELD		|process_tags	|t_integer	|'0'	|NOT NULL	|0
FIELD		|show_event_menu|t_integer	|'0'	|NOT NULL	|0
FIELD		|event_menu_url	|t_varchar(2048)|''	|NOT NULL	|0
FIELD		|event_menu_name|t_varchar(255)	|''	|NOT NULL	|0
FIELD		|description	|t_shorttext	|''	|NOT NULL	|0
UNIQUE		|1		|name

TABLE|media_type_param|mediatype_paramid|ZBX_DATA
FIELD		|mediatype_paramid|t_id		|	|NOT NULL	|0
FIELD		|mediatypeid	|t_id		|	|NOT NULL	|0			|1|media_type
FIELD		|name		|t_varchar(255)	|''	|NOT NULL	|0
FIELD		|value		|t_varchar(2048)|''	|NOT NULL	|0
INDEX		|1		|mediatypeid

TABLE|media_type_message|mediatype_messageid|ZBX_DATA
FIELD		|mediatype_messageid|t_id	|	|NOT NULL	|0
FIELD		|mediatypeid	|t_id		|	|NOT NULL	|0			|1|media_type
FIELD		|eventsource	|t_integer	|	|NOT NULL	|0
FIELD		|recovery	|t_integer	|	|NOT NULL	|0
FIELD		|subject	|t_varchar(255)	|''	|NOT NULL	|0
FIELD		|message	|t_shorttext	|''	|NOT NULL	|0
UNIQUE		|1		|mediatypeid,eventsource,recovery

TABLE|usrgrp|usrgrpid|ZBX_DATA
FIELD		|usrgrpid	|t_id		|	|NOT NULL	|0
FIELD		|name		|t_varchar(64)	|''	|NOT NULL	|0
FIELD		|gui_access	|t_integer	|'0'	|NOT NULL	|0
FIELD		|users_status	|t_integer	|'0'	|NOT NULL	|0
FIELD		|debug_mode	|t_integer	|'0'	|NOT NULL	|0
UNIQUE		|1		|name

TABLE|users_groups|id|ZBX_DATA
FIELD		|id		|t_id		|	|NOT NULL	|0
FIELD		|usrgrpid	|t_id		|	|NOT NULL	|0			|1|usrgrp
FIELD		|userid		|t_id		|	|NOT NULL	|0			|2|users
UNIQUE		|1		|usrgrpid,userid
INDEX		|2		|userid

TABLE|scripts|scriptid|ZBX_DATA
FIELD		|scriptid	|t_id		|	|NOT NULL	|0
FIELD		|name		|t_varchar(255)	|''	|NOT NULL	|0
FIELD		|command	|t_varchar(255)	|''	|NOT NULL	|0
FIELD		|host_access	|t_integer	|'2'	|NOT NULL	|0
FIELD		|usrgrpid	|t_id		|	|NULL		|0			|1|usrgrp	|		|RESTRICT
FIELD		|groupid	|t_id		|	|NULL		|0			|2|hstgrp	|		|RESTRICT
FIELD		|description	|t_shorttext	|''	|NOT NULL	|0
FIELD		|confirmation	|t_varchar(255)	|''	|NOT NULL	|0
FIELD		|type		|t_integer	|'0'	|NOT NULL	|0
FIELD		|execute_on	|t_integer	|'2'	|NOT NULL	|0
INDEX		|1		|usrgrpid
INDEX		|2		|groupid
UNIQUE		|3		|name

TABLE|actions|actionid|ZBX_DATA
FIELD		|actionid	|t_id		|	|NOT NULL	|0
FIELD		|name		|t_varchar(255)	|''	|NOT NULL	|0
FIELD		|eventsource	|t_integer	|'0'	|NOT NULL	|0
FIELD		|evaltype	|t_integer	|'0'	|NOT NULL	|0
FIELD		|status		|t_integer	|'0'	|NOT NULL	|0
FIELD		|esc_period	|t_varchar(255)	|'1h'	|NOT NULL	|0
FIELD		|formula	|t_varchar(255)	|''	|NOT NULL	|0
FIELD		|pause_suppressed|t_integer	|'1'	|NOT NULL	|0
INDEX		|1		|eventsource,status
UNIQUE		|2		|name

TABLE|operations|operationid|ZBX_DATA
FIELD		|operationid	|t_id		|	|NOT NULL	|0
FIELD		|actionid	|t_id		|	|NOT NULL	|0			|1|actions
FIELD		|operationtype	|t_integer	|'0'	|NOT NULL	|0
FIELD		|esc_period	|t_varchar(255)	|'0'	|NOT NULL	|0
FIELD		|esc_step_from	|t_integer	|'1'	|NOT NULL	|0
FIELD		|esc_step_to	|t_integer	|'1'	|NOT NULL	|0
FIELD		|evaltype	|t_integer	|'0'	|NOT NULL	|0
FIELD		|recovery	|t_integer	|'0'	|NOT NULL	|0
INDEX		|1		|actionid

TABLE|opmessage|operationid|ZBX_DATA
FIELD		|operationid	|t_id		|	|NOT NULL	|0			|1|operations
FIELD		|default_msg	|t_integer	|'1'	|NOT NULL	|0
FIELD		|subject	|t_varchar(255)	|''	|NOT NULL	|0
FIELD		|message	|t_shorttext	|''	|NOT NULL	|0
FIELD		|mediatypeid	|t_id		|	|NULL		|0			|2|media_type	|		|RESTRICT
INDEX		|1		|mediatypeid

TABLE|opmessage_grp|opmessage_grpid|ZBX_DATA
FIELD		|opmessage_grpid|t_id		|	|NOT NULL	|0
FIELD		|operationid	|t_id		|	|NOT NULL	|0			|1|operations
FIELD		|usrgrpid	|t_id		|	|NOT NULL	|0			|2|usrgrp	|		|RESTRICT
UNIQUE		|1		|operationid,usrgrpid
INDEX		|2		|usrgrpid

TABLE|opmessage_usr|opmessage_usrid|ZBX_DATA
FIELD		|opmessage_usrid|t_id		|	|NOT NULL	|0
FIELD		|operationid	|t_id		|	|NOT NULL	|0			|1|operations
FIELD		|userid		|t_id		|	|NOT NULL	|0			|2|users	|		|RESTRICT
UNIQUE		|1		|operationid,userid
INDEX		|2		|userid

TABLE|opcommand|operationid|ZBX_DATA
FIELD		|operationid	|t_id		|	|NOT NULL	|0			|1|operations
FIELD		|type		|t_integer	|'0'	|NOT NULL	|0
FIELD		|scriptid	|t_id		|	|NULL		|0			|2|scripts	|		|RESTRICT
FIELD		|execute_on	|t_integer	|'0'	|NOT NULL	|0
FIELD		|port		|t_varchar(64)	|''	|NOT NULL	|0
FIELD		|authtype	|t_integer	|'0'	|NOT NULL	|0
FIELD		|username	|t_varchar(64)	|''	|NOT NULL	|0
FIELD		|password	|t_varchar(64)	|''	|NOT NULL	|0
FIELD		|publickey	|t_varchar(64)	|''	|NOT NULL	|0
FIELD		|privatekey	|t_varchar(64)	|''	|NOT NULL	|0
FIELD		|command	|t_shorttext	|''	|NOT NULL	|0
INDEX		|1		|scriptid

TABLE|opcommand_hst|opcommand_hstid|ZBX_DATA
FIELD		|opcommand_hstid|t_id		|	|NOT NULL	|0
FIELD		|operationid	|t_id		|	|NOT NULL	|0			|1|operations
FIELD		|hostid		|t_id		|	|NULL		|0			|2|hosts	|		|RESTRICT
INDEX		|1		|operationid
INDEX		|2		|hostid

TABLE|opcommand_grp|opcommand_grpid|ZBX_DATA
FIELD		|opcommand_grpid|t_id		|	|NOT NULL	|0
FIELD		|operationid	|t_id		|	|NOT NULL	|0			|1|operations
FIELD		|groupid	|t_id		|	|NOT NULL	|0			|2|hstgrp	|		|RESTRICT
INDEX		|1		|operationid
INDEX		|2		|groupid

TABLE|opgroup|opgroupid|ZBX_DATA
FIELD		|opgroupid	|t_id		|	|NOT NULL	|0
FIELD		|operationid	|t_id		|	|NOT NULL	|0			|1|operations
FIELD		|groupid	|t_id		|	|NOT NULL	|0			|2|hstgrp	|		|RESTRICT
UNIQUE		|1		|operationid,groupid
INDEX		|2		|groupid

TABLE|optemplate|optemplateid|ZBX_TEMPLATE
FIELD		|optemplateid	|t_id		|	|NOT NULL	|0
FIELD		|operationid	|t_id		|	|NOT NULL	|0			|1|operations
FIELD		|templateid	|t_id		|	|NOT NULL	|0			|2|hosts	|hostid		|RESTRICT
UNIQUE		|1		|operationid,templateid
INDEX		|2		|templateid

TABLE|opconditions|opconditionid|ZBX_DATA
FIELD		|opconditionid	|t_id		|	|NOT NULL	|0
FIELD		|operationid	|t_id		|	|NOT NULL	|0			|1|operations
FIELD		|conditiontype	|t_integer	|'0'	|NOT NULL	|0
FIELD		|operator	|t_integer	|'0'	|NOT NULL	|0
FIELD		|value		|t_varchar(255)	|''	|NOT NULL	|0
INDEX		|1		|operationid

TABLE|conditions|conditionid|ZBX_DATA
FIELD		|conditionid	|t_id		|	|NOT NULL	|0
FIELD		|actionid	|t_id		|	|NOT NULL	|0			|1|actions
FIELD		|conditiontype	|t_integer	|'0'	|NOT NULL	|0
FIELD		|operator	|t_integer	|'0'	|NOT NULL	|0
FIELD		|value		|t_varchar(255)	|''	|NOT NULL	|0
FIELD		|value2		|t_varchar(255)	|''	|NOT NULL	|0
INDEX		|1		|actionid

TABLE|config|configid|ZBX_DATA
FIELD		|configid	|t_id		|	|NOT NULL	|0
FIELD		|refresh_unsupported|t_varchar(32)|'10m'	|NOT NULL	|ZBX_PROXY
FIELD		|work_period	|t_varchar(255)	|'1-5,09:00-18:00'|NOT NULL|0
FIELD		|alert_usrgrpid	|t_id		|	|NULL		|0			|1|usrgrp	|usrgrpid	|RESTRICT
FIELD		|default_theme	|t_varchar(128)	|'blue-theme'|NOT NULL	|ZBX_NODATA
FIELD		|authentication_type|t_integer	|'0'	|NOT NULL	|ZBX_NODATA
FIELD		|ldap_host	|t_varchar(255)	|''	|NOT NULL	|ZBX_NODATA
FIELD		|ldap_port	|t_integer	|389	|NOT NULL	|ZBX_NODATA
FIELD		|ldap_base_dn	|t_varchar(255)	|''	|NOT NULL	|ZBX_NODATA
FIELD		|ldap_bind_dn	|t_varchar(255)	|''	|NOT NULL	|ZBX_NODATA
FIELD		|ldap_bind_password|t_varchar(128)|''	|NOT NULL	|ZBX_NODATA
FIELD		|ldap_search_attribute|t_varchar(128)|''|NOT NULL	|ZBX_NODATA
FIELD		|discovery_groupid|t_id		|	|NOT NULL	|ZBX_PROXY		|2|hstgrp	|groupid	|RESTRICT
FIELD		|max_in_table	|t_integer	|'50'	|NOT NULL	|ZBX_NODATA
FIELD		|search_limit	|t_integer	|'1000'	|NOT NULL	|ZBX_NODATA
FIELD		|severity_color_0|t_varchar(6)	|'97AAB3'|NOT NULL	|ZBX_NODATA
FIELD		|severity_color_1|t_varchar(6)	|'7499FF'|NOT NULL	|ZBX_NODATA
FIELD		|severity_color_2|t_varchar(6)	|'FFC859'|NOT NULL	|ZBX_NODATA
FIELD		|severity_color_3|t_varchar(6)	|'FFA059'|NOT NULL	|ZBX_NODATA
FIELD		|severity_color_4|t_varchar(6)	|'E97659'|NOT NULL	|ZBX_NODATA
FIELD		|severity_color_5|t_varchar(6)	|'E45959'|NOT NULL	|ZBX_NODATA
FIELD		|severity_name_0|t_varchar(32)	|'Not classified'|NOT NULL|ZBX_NODATA
FIELD		|severity_name_1|t_varchar(32)	|'Information'|NOT NULL	|ZBX_NODATA
FIELD		|severity_name_2|t_varchar(32)	|'Warning'|NOT NULL	|ZBX_NODATA
FIELD		|severity_name_3|t_varchar(32)	|'Average'|NOT NULL	|ZBX_NODATA
FIELD		|severity_name_4|t_varchar(32)	|'High'	|NOT NULL	|ZBX_NODATA
FIELD		|severity_name_5|t_varchar(32)	|'Disaster'|NOT NULL	|ZBX_NODATA
FIELD		|ok_period	|t_varchar(32)	|'5m'	|NOT NULL	|ZBX_NODATA
FIELD		|blink_period	|t_varchar(32)	|'2m'	|NOT NULL	|ZBX_NODATA
FIELD		|problem_unack_color|t_varchar(6)|'CC0000'|NOT NULL	|ZBX_NODATA
FIELD		|problem_ack_color|t_varchar(6)	|'CC0000'|NOT NULL	|ZBX_NODATA
FIELD		|ok_unack_color	|t_varchar(6)	|'009900'|NOT NULL	|ZBX_NODATA
FIELD		|ok_ack_color	|t_varchar(6)	|'009900'|NOT NULL	|ZBX_NODATA
FIELD		|problem_unack_style|t_integer	|'1'	|NOT NULL	|ZBX_NODATA
FIELD		|problem_ack_style|t_integer	|'1'	|NOT NULL	|ZBX_NODATA
FIELD		|ok_unack_style	|t_integer	|'1'	|NOT NULL	|ZBX_NODATA
FIELD		|ok_ack_style	|t_integer	|'1'	|NOT NULL	|ZBX_NODATA
FIELD		|snmptrap_logging|t_integer	|'1'	|NOT NULL	|ZBX_PROXY,ZBX_NODATA
FIELD		|server_check_interval|t_integer|'10'	|NOT NULL	|ZBX_NODATA
FIELD		|hk_events_mode	|t_integer	|'1'	|NOT NULL	|ZBX_NODATA
FIELD		|hk_events_trigger|t_varchar(32)|'365d'	|NOT NULL	|ZBX_NODATA
FIELD		|hk_events_internal|t_varchar(32)|'1d'	|NOT NULL	|ZBX_NODATA
FIELD		|hk_events_discovery|t_varchar(32)|'1d'	|NOT NULL	|ZBX_NODATA
FIELD		|hk_events_autoreg|t_varchar(32)|'1d'	|NOT NULL	|ZBX_NODATA
FIELD		|hk_services_mode|t_integer	|'1'	|NOT NULL	|ZBX_NODATA
FIELD		|hk_services	|t_varchar(32)	|'365d'	|NOT NULL	|ZBX_NODATA
FIELD		|hk_audit_mode	|t_integer	|'1'	|NOT NULL	|ZBX_NODATA
FIELD		|hk_audit	|t_varchar(32)	|'365d'	|NOT NULL	|ZBX_NODATA
FIELD		|hk_sessions_mode|t_integer	|'1'	|NOT NULL	|ZBX_NODATA
FIELD		|hk_sessions	|t_varchar(32)	|'365d'	|NOT NULL	|ZBX_NODATA
FIELD		|hk_history_mode|t_integer	|'1'	|NOT NULL	|ZBX_NODATA
FIELD		|hk_history_global|t_integer	|'0'	|NOT NULL	|ZBX_PROXY,ZBX_NODATA
FIELD		|hk_history	|t_varchar(32)	|'90d'	|NOT NULL	|ZBX_PROXY,ZBX_NODATA
FIELD		|hk_trends_mode	|t_integer	|'1'	|NOT NULL	|ZBX_NODATA
FIELD		|hk_trends_global|t_integer	|'0'	|NOT NULL	|ZBX_NODATA
FIELD		|hk_trends	|t_varchar(32)	|'365d'	|NOT NULL	|ZBX_NODATA
FIELD		|default_inventory_mode|t_integer|'-1'	|NOT NULL	|ZBX_NODATA
FIELD		|custom_color	|t_integer	|'0'	|NOT NULL	|ZBX_NODATA
FIELD		|http_auth_enabled	|t_integer	|'0'	|NOT NULL	|ZBX_NODATA
FIELD		|http_login_form	|t_integer	|'0'	|NOT NULL	|ZBX_NODATA
FIELD		|http_strip_domains	|t_varchar(2048)|''	|NOT NULL	|ZBX_NODATA
FIELD		|http_case_sensitive	|t_integer	|'1'	|NOT NULL	|ZBX_NODATA
FIELD		|ldap_configured		|t_integer		|'0'	|NOT NULL	|ZBX_NODATA
FIELD		|ldap_case_sensitive	|t_integer	|'1'	|NOT NULL	|ZBX_NODATA
FIELD		|db_extension	|t_varchar(32)	|''	|NOT NULL	|ZBX_NODATA
FIELD		|autoreg_tls_accept	|t_integer	|'1'	|NOT NULL	|ZBX_PROXY,ZBX_NODATA
FIELD		|compression_status	|t_integer	|'0'	|NOT NULL	|ZBX_NODATA
FIELD		|compression_availability	|t_integer	|'0'	|NOT NULL	|ZBX_NODATA
FIELD		|compress_older	|t_varchar(32)	|'7d'	|NOT NULL	|ZBX_NODATA
FIELD		|instanceid	|t_varchar(32)	|''	|NOT NULL	|ZBX_NODATA
FIELD		|saml_auth_enabled	|t_integer	|'0'	|NOT NULL	|ZBX_NODATA
FIELD		|saml_idp_entityid	|t_varchar(1024)|''	|NOT NULL	|ZBX_NODATA
FIELD		|saml_sso_url	|t_varchar(2048)|''	|NOT NULL	|ZBX_NODATA
FIELD		|saml_slo_url	|t_varchar(2048)|''	|NOT NULL	|ZBX_NODATA
FIELD		|saml_username_attribute|t_varchar(128)	|''	|NOT NULL	|ZBX_NODATA
FIELD		|saml_sp_entityid	|t_varchar(1024)|''	|NOT NULL	|ZBX_NODATA
FIELD		|saml_nameid_format	|t_varchar(2048)|''	|NOT NULL	|ZBX_NODATA
FIELD		|saml_sign_messages	|t_integer	|'0'	|NOT NULL	|ZBX_NODATA
FIELD		|saml_sign_assertions	|t_integer	|'0'	|NOT NULL	|ZBX_NODATA
FIELD		|saml_sign_authn_requests	|t_integer	|'0'	|NOT NULL	|ZBX_NODATA
FIELD		|saml_sign_logout_requests	|t_integer	|'0'	|NOT NULL	|ZBX_NODATA
FIELD		|saml_sign_logout_responses	|t_integer	|'0'	|NOT NULL	|ZBX_NODATA
FIELD		|saml_encrypt_nameid	|t_integer	|'0'	|NOT NULL	|ZBX_NODATA
FIELD		|saml_encrypt_assertions|t_integer	|'0'	|NOT NULL	|ZBX_NODATA
FIELD		|saml_case_sensitive	|t_integer	|'0'	|NOT NULL	|ZBX_NODATA
<<<<<<< HEAD
FIELD		|default_timezone	|t_varchar(50)	|''	|NOT NULL	|ZBX_NODATA
=======
FIELD		|default_lang		|t_varchar(5)	|'en_GB'|NOT NULL	|ZBX_NODATA
>>>>>>> 6f7e6f1b
INDEX		|1		|alert_usrgrpid
INDEX		|2		|discovery_groupid

TABLE|triggers|triggerid|ZBX_TEMPLATE
FIELD		|triggerid	|t_id		|	|NOT NULL	|0
FIELD		|expression	|t_varchar(2048)|''	|NOT NULL	|0
FIELD		|description	|t_varchar(255)	|''	|NOT NULL	|0
FIELD		|url		|t_varchar(255)	|''	|NOT NULL	|0
FIELD		|status		|t_integer	|'0'	|NOT NULL	|0
FIELD		|value		|t_integer	|'0'	|NOT NULL	|ZBX_NODATA
FIELD		|priority	|t_integer	|'0'	|NOT NULL	|0
FIELD		|lastchange	|t_integer	|'0'	|NOT NULL	|ZBX_NODATA
FIELD		|comments	|t_shorttext	|''	|NOT NULL	|0
FIELD		|error		|t_varchar(2048)|''	|NOT NULL	|ZBX_NODATA
FIELD		|templateid	|t_id		|	|NULL		|0			|1|triggers	|triggerid
FIELD		|type		|t_integer	|'0'	|NOT NULL	|0
FIELD		|state		|t_integer	|'0'	|NOT NULL	|ZBX_NODATA
FIELD		|flags		|t_integer	|'0'	|NOT NULL	|0
FIELD		|recovery_mode	|t_integer	|'0'	|NOT NULL	|0
FIELD		|recovery_expression|t_varchar(2048)|''	|NOT NULL	|0
FIELD		|correlation_mode|t_integer	|'0'	|NOT NULL	|0
FIELD		|correlation_tag|t_varchar(255)	|''	|NOT NULL	|0
FIELD		|manual_close	|t_integer	|'0'	|NOT NULL	|0
FIELD		|opdata		|t_varchar(255)	|''	|NOT NULL	|0
FIELD		|discover	|t_integer	|'0'	|NOT NULL	|0
INDEX		|1		|status
INDEX		|2		|value,lastchange
INDEX		|3		|templateid

TABLE|trigger_depends|triggerdepid|ZBX_TEMPLATE
FIELD		|triggerdepid	|t_id		|	|NOT NULL	|0
FIELD		|triggerid_down	|t_id		|	|NOT NULL	|0			|1|triggers	|triggerid
FIELD		|triggerid_up	|t_id		|	|NOT NULL	|0			|2|triggers	|triggerid
UNIQUE		|1		|triggerid_down,triggerid_up
INDEX		|2		|triggerid_up

TABLE|functions|functionid|ZBX_TEMPLATE
FIELD		|functionid	|t_id		|	|NOT NULL	|0
FIELD		|itemid		|t_id		|	|NOT NULL	|0			|1|items
FIELD		|triggerid	|t_id		|	|NOT NULL	|0			|2|triggers
FIELD		|name		|t_varchar(12)	|''	|NOT NULL	|0
FIELD		|parameter	|t_varchar(255)	|'0'	|NOT NULL	|0
INDEX		|1		|triggerid
INDEX		|2		|itemid,name,parameter

TABLE|graphs|graphid|ZBX_TEMPLATE
FIELD		|graphid	|t_id		|	|NOT NULL	|0
FIELD		|name		|t_varchar(128)	|''	|NOT NULL	|0
FIELD		|width		|t_integer	|'900'	|NOT NULL	|0
FIELD		|height		|t_integer	|'200'	|NOT NULL	|0
FIELD		|yaxismin	|t_double	|'0'	|NOT NULL	|0
FIELD		|yaxismax	|t_double	|'100'	|NOT NULL	|0
FIELD		|templateid	|t_id		|	|NULL		|0			|1|graphs	|graphid
FIELD		|show_work_period|t_integer	|'1'	|NOT NULL	|0
FIELD		|show_triggers	|t_integer	|'1'	|NOT NULL	|0
FIELD		|graphtype	|t_integer	|'0'	|NOT NULL	|0
FIELD		|show_legend	|t_integer	|'1'	|NOT NULL	|0
FIELD		|show_3d	|t_integer	|'0'	|NOT NULL	|0
FIELD		|percent_left	|t_double	|'0'	|NOT NULL	|0
FIELD		|percent_right	|t_double	|'0'	|NOT NULL	|0
FIELD		|ymin_type	|t_integer	|'0'	|NOT NULL	|0
FIELD		|ymax_type	|t_integer	|'0'	|NOT NULL	|0
FIELD		|ymin_itemid	|t_id		|	|NULL		|0			|2|items	|itemid		|RESTRICT
FIELD		|ymax_itemid	|t_id		|	|NULL		|0			|3|items	|itemid		|RESTRICT
FIELD		|flags		|t_integer	|'0'	|NOT NULL	|0
FIELD		|discover	|t_integer	|'0'	|NOT NULL	|0
INDEX		|1		|name
INDEX		|2		|templateid
INDEX		|3		|ymin_itemid
INDEX		|4		|ymax_itemid

TABLE|graphs_items|gitemid|ZBX_TEMPLATE
FIELD		|gitemid	|t_id		|	|NOT NULL	|0
FIELD		|graphid	|t_id		|	|NOT NULL	|0			|1|graphs
FIELD		|itemid		|t_id		|	|NOT NULL	|0			|2|items
FIELD		|drawtype	|t_integer	|'0'	|NOT NULL	|0
FIELD		|sortorder	|t_integer	|'0'	|NOT NULL	|0
FIELD		|color		|t_varchar(6)	|'009600'|NOT NULL	|0
FIELD		|yaxisside	|t_integer	|'0'	|NOT NULL	|0
FIELD		|calc_fnc	|t_integer	|'2'	|NOT NULL	|0
FIELD		|type		|t_integer	|'0'	|NOT NULL	|0
INDEX		|1		|itemid
INDEX		|2		|graphid

TABLE|graph_theme|graphthemeid|ZBX_DATA
FIELD		|graphthemeid	|t_id		|	|NOT NULL	|0
FIELD		|theme		|t_varchar(64)	|''	|NOT NULL	|0
FIELD		|backgroundcolor|t_varchar(6)	|''	|NOT NULL	|0
FIELD		|graphcolor	|t_varchar(6)	|''	|NOT NULL	|0
FIELD		|gridcolor	|t_varchar(6)	|''	|NOT NULL	|0
FIELD		|maingridcolor	|t_varchar(6)	|''	|NOT NULL	|0
FIELD		|gridbordercolor|t_varchar(6)	|''	|NOT NULL	|0
FIELD		|textcolor	|t_varchar(6)	|''	|NOT NULL	|0
FIELD		|highlightcolor	|t_varchar(6)	|''	|NOT NULL	|0
FIELD		|leftpercentilecolor|t_varchar(6)|''	|NOT NULL	|0
FIELD		|rightpercentilecolor|t_varchar(6)|''	|NOT NULL	|0
FIELD		|nonworktimecolor|t_varchar(6)	|''	|NOT NULL	|0
FIELD		|colorpalette	|t_varchar(255)	|''	|NOT NULL	|0
UNIQUE		|1		|theme

TABLE|globalmacro|globalmacroid|ZBX_DATA
FIELD		|globalmacroid	|t_id		|	|NOT NULL	|0
FIELD		|macro		|t_varchar(255)	|''	|NOT NULL	|ZBX_PROXY
FIELD		|value		|t_varchar(255)	|''	|NOT NULL	|ZBX_PROXY
FIELD		|description	|t_shorttext	|''	|NOT NULL	|0
FIELD		|type		|t_integer	|'0'	|NOT NULL	|0
UNIQUE		|1		|macro

TABLE|hostmacro|hostmacroid|ZBX_TEMPLATE
FIELD		|hostmacroid	|t_id		|	|NOT NULL	|0
FIELD		|hostid		|t_id		|	|NOT NULL	|ZBX_PROXY		|1|hosts
FIELD		|macro		|t_varchar(255)	|''	|NOT NULL	|ZBX_PROXY
FIELD		|value		|t_varchar(255)	|''	|NOT NULL	|ZBX_PROXY
FIELD		|description	|t_shorttext	|''	|NOT NULL	|0
FIELD		|type		|t_integer	|'0'	|NOT NULL	|0
UNIQUE		|1		|hostid,macro

TABLE|hosts_groups|hostgroupid|ZBX_TEMPLATE
FIELD		|hostgroupid	|t_id		|	|NOT NULL	|0
FIELD		|hostid		|t_id		|	|NOT NULL	|0			|1|hosts
FIELD		|groupid	|t_id		|	|NOT NULL	|0			|2|hstgrp
UNIQUE		|1		|hostid,groupid
INDEX		|2		|groupid

TABLE|hosts_templates|hosttemplateid|ZBX_TEMPLATE
FIELD		|hosttemplateid	|t_id		|	|NOT NULL	|0
FIELD		|hostid		|t_id		|	|NOT NULL	|ZBX_PROXY		|1|hosts
FIELD		|templateid	|t_id		|	|NOT NULL	|ZBX_PROXY		|2|hosts	|hostid
UNIQUE		|1		|hostid,templateid
INDEX		|2		|templateid

TABLE|items_applications|itemappid|ZBX_TEMPLATE
FIELD		|itemappid	|t_id		|	|NOT NULL	|0
FIELD		|applicationid	|t_id		|	|NOT NULL	|0			|1|applications
FIELD		|itemid		|t_id		|	|NOT NULL	|0			|2|items
UNIQUE		|1		|applicationid,itemid
INDEX		|2		|itemid

TABLE|mappings|mappingid|ZBX_TEMPLATE
FIELD		|mappingid	|t_id		|	|NOT NULL	|0
FIELD		|valuemapid	|t_id		|	|NOT NULL	|0			|1|valuemaps
FIELD		|value		|t_varchar(64)	|''	|NOT NULL	|0
FIELD		|newvalue	|t_varchar(64)	|''	|NOT NULL	|0
INDEX		|1		|valuemapid

TABLE|media|mediaid|ZBX_DATA
FIELD		|mediaid	|t_id		|	|NOT NULL	|0
FIELD		|userid		|t_id		|	|NOT NULL	|0			|1|users
FIELD		|mediatypeid	|t_id		|	|NOT NULL	|0			|2|media_type
FIELD		|sendto		|t_varchar(1024)|''	|NOT NULL	|0
FIELD		|active		|t_integer	|'0'	|NOT NULL	|0
FIELD		|severity	|t_integer	|'63'	|NOT NULL	|0
FIELD		|period		|t_varchar(1024)|'1-7,00:00-24:00'|NOT NULL|0
INDEX		|1		|userid
INDEX		|2		|mediatypeid

TABLE|rights|rightid|ZBX_DATA
FIELD		|rightid	|t_id		|	|NOT NULL	|0
FIELD		|groupid	|t_id		|	|NOT NULL	|0			|1|usrgrp	|usrgrpid
FIELD		|permission	|t_integer	|'0'	|NOT NULL	|0
FIELD		|id		|t_id		|	|NOT NULL	|0			|2|hstgrp	|groupid
INDEX		|1		|groupid
INDEX		|2		|id

TABLE|services|serviceid|ZBX_DATA
FIELD		|serviceid	|t_id		|	|NOT NULL	|0
FIELD		|name		|t_varchar(128)	|''	|NOT NULL	|0
FIELD		|status		|t_integer	|'0'	|NOT NULL	|0
FIELD		|algorithm	|t_integer	|'0'	|NOT NULL	|0
FIELD		|triggerid	|t_id		|	|NULL		|0			|1|triggers
FIELD		|showsla	|t_integer	|'0'	|NOT NULL	|0
FIELD		|goodsla	|t_double	|'99.9'	|NOT NULL	|0
FIELD		|sortorder	|t_integer	|'0'	|NOT NULL	|0
INDEX		|1		|triggerid

TABLE|services_links|linkid|ZBX_DATA
FIELD		|linkid		|t_id		|	|NOT NULL	|0
FIELD		|serviceupid	|t_id		|	|NOT NULL	|0			|1|services	|serviceid
FIELD		|servicedownid	|t_id		|	|NOT NULL	|0			|2|services	|serviceid
FIELD		|soft		|t_integer	|'0'	|NOT NULL	|0
INDEX		|1		|servicedownid
UNIQUE		|2		|serviceupid,servicedownid

TABLE|services_times|timeid|ZBX_DATA
FIELD		|timeid		|t_id		|	|NOT NULL	|0
FIELD		|serviceid	|t_id		|	|NOT NULL	|0			|1|services
FIELD		|type		|t_integer	|'0'	|NOT NULL	|0
FIELD		|ts_from	|t_integer	|'0'	|NOT NULL	|0
FIELD		|ts_to		|t_integer	|'0'	|NOT NULL	|0
FIELD		|note		|t_varchar(255)	|''	|NOT NULL	|0
INDEX		|1		|serviceid,type,ts_from,ts_to

TABLE|icon_map|iconmapid|ZBX_DATA
FIELD		|iconmapid	|t_id		|	|NOT NULL	|0
FIELD		|name		|t_varchar(64)	|''	|NOT NULL	|0
FIELD		|default_iconid	|t_id		|	|NOT NULL	|0			|1|images	|imageid	|RESTRICT
UNIQUE		|1		|name
INDEX		|2		|default_iconid

TABLE|icon_mapping|iconmappingid|ZBX_DATA
FIELD		|iconmappingid	|t_id		|	|NOT NULL	|0
FIELD		|iconmapid	|t_id		|	|NOT NULL	|0			|1|icon_map
FIELD		|iconid		|t_id		|	|NOT NULL	|0			|2|images	|imageid	|RESTRICT
FIELD		|inventory_link	|t_integer	|'0'	|NOT NULL	|0
FIELD		|expression	|t_varchar(64)	|''	|NOT NULL	|0
FIELD		|sortorder	|t_integer	|'0'	|NOT NULL	|0
INDEX		|1		|iconmapid
INDEX		|2		|iconid

TABLE|sysmaps|sysmapid|ZBX_TEMPLATE
FIELD		|sysmapid	|t_id		|	|NOT NULL	|0
FIELD		|name		|t_varchar(128)	|''	|NOT NULL	|0
FIELD		|width		|t_integer	|'600'	|NOT NULL	|0
FIELD		|height		|t_integer	|'400'	|NOT NULL	|0
FIELD		|backgroundid	|t_id		|	|NULL		|0			|1|images	|imageid	|RESTRICT
FIELD		|label_type	|t_integer	|'2'	|NOT NULL	|0
FIELD		|label_location	|t_integer	|'0'	|NOT NULL	|0
FIELD		|highlight	|t_integer	|'1'	|NOT NULL	|0
FIELD		|expandproblem	|t_integer	|'1'	|NOT NULL	|0
FIELD		|markelements	|t_integer	|'0'	|NOT NULL	|0
FIELD		|show_unack	|t_integer	|'0'	|NOT NULL	|0
FIELD		|grid_size	|t_integer	|'50'	|NOT NULL	|0
FIELD		|grid_show	|t_integer	|'1'	|NOT NULL	|0
FIELD		|grid_align	|t_integer	|'1'	|NOT NULL	|0
FIELD		|label_format	|t_integer	|'0'	|NOT NULL	|0
FIELD		|label_type_host|t_integer	|'2'	|NOT NULL	|0
FIELD		|label_type_hostgroup|t_integer	|'2'	|NOT NULL	|0
FIELD		|label_type_trigger|t_integer	|'2'	|NOT NULL	|0
FIELD		|label_type_map|t_integer	|'2'	|NOT NULL	|0
FIELD		|label_type_image|t_integer	|'2'	|NOT NULL	|0
FIELD		|label_string_host|t_varchar(255)|''	|NOT NULL	|0
FIELD		|label_string_hostgroup|t_varchar(255)|''|NOT NULL	|0
FIELD		|label_string_trigger|t_varchar(255)|''	|NOT NULL	|0
FIELD		|label_string_map|t_varchar(255)|''	|NOT NULL	|0
FIELD		|label_string_image|t_varchar(255)|''	|NOT NULL	|0
FIELD		|iconmapid	|t_id		|	|NULL		|0			|2|icon_map	|		|RESTRICT
FIELD		|expand_macros	|t_integer	|'0'	|NOT NULL	|0
FIELD		|severity_min	|t_integer	|'0'	|NOT NULL	|0
FIELD		|userid		|t_id		|	|NOT NULL	|0			|3|users	|		|RESTRICT
FIELD		|private	|t_integer	|'1'	|NOT NULL	|0
FIELD		|show_suppressed|t_integer	|'0'	|NOT NULL	|0
UNIQUE		|1		|name
INDEX		|2		|backgroundid
INDEX		|3		|iconmapid

TABLE|sysmaps_elements|selementid|ZBX_TEMPLATE
FIELD		|selementid	|t_id		|	|NOT NULL	|0
FIELD		|sysmapid	|t_id		|	|NOT NULL	|0			|1|sysmaps
FIELD		|elementid	|t_id		|'0'	|NOT NULL	|0
FIELD		|elementtype	|t_integer	|'0'	|NOT NULL	|0
FIELD		|iconid_off	|t_id		|	|NULL		|0			|2|images	|imageid	|RESTRICT
FIELD		|iconid_on	|t_id		|	|NULL		|0			|3|images	|imageid	|RESTRICT
FIELD		|label		|t_varchar(2048)|''	|NOT NULL	|0
FIELD		|label_location	|t_integer	|'-1'	|NOT NULL	|0
FIELD		|x		|t_integer	|'0'	|NOT NULL	|0
FIELD		|y		|t_integer	|'0'	|NOT NULL	|0
FIELD		|iconid_disabled|t_id		|	|NULL		|0			|4|images	|imageid	|RESTRICT
FIELD		|iconid_maintenance|t_id	|	|NULL		|0			|5|images	|imageid	|RESTRICT
FIELD		|elementsubtype	|t_integer	|'0'	|NOT NULL	|0
FIELD		|areatype	|t_integer	|'0'	|NOT NULL	|0
FIELD		|width		|t_integer	|'200'	|NOT NULL	|0
FIELD		|height		|t_integer	|'200'	|NOT NULL	|0
FIELD		|viewtype	|t_integer	|'0'	|NOT NULL	|0
FIELD		|use_iconmap	|t_integer	|'1'	|NOT NULL	|0
FIELD		|application	|t_varchar(255)	|''	|NOT NULL	|0
INDEX		|1		|sysmapid
INDEX		|2		|iconid_off
INDEX		|3		|iconid_on
INDEX		|4		|iconid_disabled
INDEX		|5		|iconid_maintenance

TABLE|sysmaps_links|linkid|ZBX_TEMPLATE
FIELD		|linkid		|t_id		|	|NOT NULL	|0
FIELD		|sysmapid	|t_id		|	|NOT NULL	|0			|1|sysmaps
FIELD		|selementid1	|t_id		|	|NOT NULL	|0			|2|sysmaps_elements|selementid
FIELD		|selementid2	|t_id		|	|NOT NULL	|0			|3|sysmaps_elements|selementid
FIELD		|drawtype	|t_integer	|'0'	|NOT NULL	|0
FIELD		|color		|t_varchar(6)	|'000000'|NOT NULL	|0
FIELD		|label		|t_varchar(2048)|''	|NOT NULL	|0
INDEX		|1		|sysmapid
INDEX		|2		|selementid1
INDEX		|3		|selementid2

TABLE|sysmaps_link_triggers|linktriggerid|ZBX_TEMPLATE
FIELD		|linktriggerid	|t_id		|	|NOT NULL	|0
FIELD		|linkid		|t_id		|	|NOT NULL	|0			|1|sysmaps_links
FIELD		|triggerid	|t_id		|	|NOT NULL	|0			|2|triggers
FIELD		|drawtype	|t_integer	|'0'	|NOT NULL	|0
FIELD		|color		|t_varchar(6)	|'000000'|NOT NULL	|0
UNIQUE		|1		|linkid,triggerid
INDEX		|2		|triggerid

TABLE|sysmap_element_url|sysmapelementurlid|ZBX_TEMPLATE
FIELD		|sysmapelementurlid|t_id	|	|NOT NULL	|0
FIELD		|selementid	|t_id		|	|NOT NULL	|0			|1|sysmaps_elements
FIELD		|name		|t_varchar(255)	|	|NOT NULL	|0
FIELD		|url		|t_varchar(255)	|''	|NOT NULL	|0
UNIQUE		|1		|selementid,name

TABLE|sysmap_url|sysmapurlid|ZBX_TEMPLATE
FIELD		|sysmapurlid	|t_id		|	|NOT NULL	|0
FIELD		|sysmapid	|t_id		|	|NOT NULL	|0			|1|sysmaps
FIELD		|name		|t_varchar(255)	|	|NOT NULL	|0
FIELD		|url		|t_varchar(255)	|''	|NOT NULL	|0
FIELD		|elementtype	|t_integer	|'0'	|NOT NULL	|0
UNIQUE		|1		|sysmapid,name

TABLE|sysmap_user|sysmapuserid|ZBX_TEMPLATE
FIELD		|sysmapuserid|t_id		|	|NOT NULL	|0
FIELD		|sysmapid	|t_id		|	|NOT NULL	|0			|1|sysmaps
FIELD		|userid		|t_id		|	|NOT NULL	|0			|2|users
FIELD		|permission	|t_integer	|'2'	|NOT NULL	|0
UNIQUE		|1		|sysmapid,userid

TABLE|sysmap_usrgrp|sysmapusrgrpid|ZBX_TEMPLATE
FIELD		|sysmapusrgrpid|t_id		|	|NOT NULL	|0
FIELD		|sysmapid	|t_id		|	|NOT NULL	|0			|1|sysmaps
FIELD		|usrgrpid	|t_id		|	|NOT NULL	|0			|2|usrgrp
FIELD		|permission	|t_integer	|'2'	|NOT NULL	|0
UNIQUE		|1		|sysmapid,usrgrpid

TABLE|maintenances_hosts|maintenance_hostid|ZBX_DATA
FIELD		|maintenance_hostid|t_id	|	|NOT NULL	|0
FIELD		|maintenanceid	|t_id		|	|NOT NULL	|0			|1|maintenances
FIELD		|hostid		|t_id		|	|NOT NULL	|0			|2|hosts
UNIQUE		|1		|maintenanceid,hostid
INDEX		|2		|hostid

TABLE|maintenances_groups|maintenance_groupid|ZBX_DATA
FIELD		|maintenance_groupid|t_id	|	|NOT NULL	|0
FIELD		|maintenanceid	|t_id		|	|NOT NULL	|0			|1|maintenances
FIELD		|groupid	|t_id		|	|NOT NULL	|0			|2|hstgrp
UNIQUE		|1		|maintenanceid,groupid
INDEX		|2		|groupid

TABLE|timeperiods|timeperiodid|ZBX_DATA
FIELD		|timeperiodid	|t_id		|	|NOT NULL	|0
FIELD		|timeperiod_type|t_integer	|'0'	|NOT NULL	|0
FIELD		|every		|t_integer	|'1'	|NOT NULL	|0
FIELD		|month		|t_integer	|'0'	|NOT NULL	|0
FIELD		|dayofweek	|t_integer	|'0'	|NOT NULL	|0
FIELD		|day		|t_integer	|'0'	|NOT NULL	|0
FIELD		|start_time	|t_integer	|'0'	|NOT NULL	|0
FIELD		|period		|t_integer	|'0'	|NOT NULL	|0
FIELD		|start_date	|t_integer	|'0'	|NOT NULL	|0

TABLE|maintenances_windows|maintenance_timeperiodid|ZBX_DATA
FIELD		|maintenance_timeperiodid|t_id	|	|NOT NULL	|0
FIELD		|maintenanceid	|t_id		|	|NOT NULL	|0			|1|maintenances
FIELD		|timeperiodid	|t_id		|	|NOT NULL	|0			|2|timeperiods
UNIQUE		|1		|maintenanceid,timeperiodid
INDEX		|2		|timeperiodid

TABLE|regexps|regexpid|ZBX_DATA
FIELD		|regexpid	|t_id		|	|NOT NULL	|0
FIELD		|name		|t_varchar(128)	|''	|NOT NULL	|ZBX_PROXY
FIELD		|test_string	|t_shorttext	|''	|NOT NULL	|0
UNIQUE		|1		|name

TABLE|expressions|expressionid|ZBX_DATA
FIELD		|expressionid	|t_id		|	|NOT NULL	|0
FIELD		|regexpid	|t_id		|	|NOT NULL	|ZBX_PROXY		|1|regexps
FIELD		|expression	|t_varchar(255)	|''	|NOT NULL	|ZBX_PROXY
FIELD		|expression_type|t_integer	|'0'	|NOT NULL	|ZBX_PROXY
FIELD		|exp_delimiter	|t_varchar(1)	|''	|NOT NULL	|ZBX_PROXY
FIELD		|case_sensitive	|t_integer	|'0'	|NOT NULL	|ZBX_PROXY
INDEX		|1		|regexpid

TABLE|ids|table_name,field_name|0
FIELD		|table_name	|t_varchar(64)	|''	|NOT NULL	|0
FIELD		|field_name	|t_varchar(64)	|''	|NOT NULL	|0
FIELD		|nextid		|t_id		|	|NOT NULL	|0

-- History tables

TABLE|alerts|alertid|0
FIELD		|alertid	|t_id		|	|NOT NULL	|0
FIELD		|actionid	|t_id		|	|NOT NULL	|0			|1|actions
FIELD		|eventid	|t_id		|	|NOT NULL	|0			|2|events
FIELD		|userid		|t_id		|	|NULL		|0			|3|users
FIELD		|clock		|t_time		|'0'	|NOT NULL	|0
FIELD		|mediatypeid	|t_id		|	|NULL		|0			|4|media_type
FIELD		|sendto		|t_varchar(1024)|''	|NOT NULL	|0
FIELD		|subject	|t_varchar(255)	|''	|NOT NULL	|0
FIELD		|message	|t_text		|''	|NOT NULL	|0
FIELD		|status		|t_integer	|'0'	|NOT NULL	|0
FIELD		|retries	|t_integer	|'0'	|NOT NULL	|0
FIELD		|error		|t_varchar(2048)|''	|NOT NULL	|0
FIELD		|esc_step	|t_integer	|'0'	|NOT NULL	|0
FIELD		|alerttype	|t_integer	|'0'	|NOT NULL	|0
FIELD		|p_eventid	|t_id		|	|NULL		|0			|5|events	|eventid
FIELD		|acknowledgeid	|t_id		|	|NULL		|0			|6|acknowledges	|acknowledgeid
FIELD		|parameters	|t_shorttext	|'{}'	|NOT NULL	|0
INDEX		|1		|actionid
INDEX		|2		|clock
INDEX		|3		|eventid
INDEX		|4		|status
INDEX		|5		|mediatypeid
INDEX		|6		|userid
INDEX		|7		|p_eventid

TABLE|history||0
FIELD		|itemid		|t_id		|	|NOT NULL	|0			|-|items
FIELD		|clock		|t_time		|'0'	|NOT NULL	|0
FIELD		|value		|t_double	|'0.0000'|NOT NULL	|0
FIELD		|ns		|t_nanosec	|'0'	|NOT NULL	|0
INDEX		|1		|itemid,clock

TABLE|history_uint||0
FIELD		|itemid		|t_id		|	|NOT NULL	|0			|-|items
FIELD		|clock		|t_time		|'0'	|NOT NULL	|0
FIELD		|value		|t_bigint	|'0'	|NOT NULL	|0
FIELD		|ns		|t_nanosec	|'0'	|NOT NULL	|0
INDEX		|1		|itemid,clock

TABLE|history_str||0
FIELD		|itemid		|t_id		|	|NOT NULL	|0			|-|items
FIELD		|clock		|t_time		|'0'	|NOT NULL	|0
FIELD		|value		|t_varchar(255)	|''	|NOT NULL	|0
FIELD		|ns		|t_nanosec	|'0'	|NOT NULL	|0
INDEX		|1		|itemid,clock

TABLE|history_log||0
FIELD		|itemid		|t_id		|	|NOT NULL	|0			|-|items
FIELD		|clock		|t_time		|'0'	|NOT NULL	|0
FIELD		|timestamp	|t_time		|'0'	|NOT NULL	|0
FIELD		|source		|t_varchar(64)	|''	|NOT NULL	|0
FIELD		|severity	|t_integer	|'0'	|NOT NULL	|0
FIELD		|value		|t_text		|''	|NOT NULL	|0
FIELD		|logeventid	|t_integer	|'0'	|NOT NULL	|0
FIELD		|ns		|t_nanosec	|'0'	|NOT NULL	|0
INDEX		|1		|itemid,clock

TABLE|history_text||0
FIELD		|itemid		|t_id		|	|NOT NULL	|0			|-|items
FIELD		|clock		|t_time		|'0'	|NOT NULL	|0
FIELD		|value		|t_text		|''	|NOT NULL	|0
FIELD		|ns		|t_nanosec	|'0'	|NOT NULL	|0
INDEX		|1		|itemid,clock

TABLE|proxy_history|id|0
FIELD		|id		|t_serial	|	|NOT NULL	|0
FIELD		|itemid		|t_id		|	|NOT NULL	|0			|-|items
FIELD		|clock		|t_time		|'0'	|NOT NULL	|0
FIELD		|timestamp	|t_time		|'0'	|NOT NULL	|0
FIELD		|source		|t_varchar(64)	|''	|NOT NULL	|0
FIELD		|severity	|t_integer	|'0'	|NOT NULL	|0
FIELD		|value		|t_longtext	|''	|NOT NULL	|0
FIELD		|logeventid	|t_integer	|'0'	|NOT NULL	|0
FIELD		|ns		|t_nanosec	|'0'	|NOT NULL	|0
FIELD		|state		|t_integer	|'0'	|NOT NULL	|0
FIELD		|lastlogsize	|t_bigint	|'0'	|NOT NULL	|0
FIELD		|mtime		|t_integer	|'0'	|NOT NULL	|0
FIELD		|flags		|t_integer	|'0'	|NOT NULL	|0
FIELD		|write_clock	|t_time		|'0'	|NOT NULL	|0
INDEX		|1		|clock

TABLE|proxy_dhistory|id|0
FIELD		|id		|t_serial	|	|NOT NULL	|0
FIELD		|clock		|t_time		|'0'	|NOT NULL	|0
FIELD		|druleid	|t_id		|	|NOT NULL	|0			|-|drules
FIELD		|ip		|t_varchar(39)	|''	|NOT NULL	|0
FIELD		|port		|t_integer	|'0'	|NOT NULL	|0
FIELD		|value		|t_varchar(255)	|''	|NOT NULL	|0
FIELD		|status		|t_integer	|'0'	|NOT NULL	|0
FIELD		|dcheckid	|t_id		|	|NULL		|0			|-|dchecks
FIELD		|dns		|t_varchar(255)	|''	|NOT NULL	|0
INDEX		|1		|clock
INDEX		|2		|druleid

TABLE|events|eventid|0
FIELD		|eventid	|t_id		|	|NOT NULL	|0
FIELD		|source		|t_integer	|'0'	|NOT NULL	|0
FIELD		|object		|t_integer	|'0'	|NOT NULL	|0
FIELD		|objectid	|t_id		|'0'	|NOT NULL	|0
FIELD		|clock		|t_time		|'0'	|NOT NULL	|0
FIELD		|value		|t_integer	|'0'	|NOT NULL	|0
FIELD		|acknowledged	|t_integer	|'0'	|NOT NULL	|0
FIELD		|ns		|t_nanosec	|'0'	|NOT NULL	|0
FIELD		|name		|t_varchar(2048)|''	|NOT NULL	|0
FIELD		|severity	|t_integer	|'0'	|NOT NULL	|0
INDEX		|1		|source,object,objectid,clock
INDEX		|2		|source,object,clock

TABLE|trends|itemid,clock|0
FIELD		|itemid		|t_id		|	|NOT NULL	|0			|-|items
FIELD		|clock		|t_time		|'0'	|NOT NULL	|0
FIELD		|num		|t_integer	|'0'	|NOT NULL	|0
FIELD		|value_min	|t_double	|'0.0000'|NOT NULL	|0
FIELD		|value_avg	|t_double	|'0.0000'|NOT NULL	|0
FIELD		|value_max	|t_double	|'0.0000'|NOT NULL	|0

TABLE|trends_uint|itemid,clock|0
FIELD		|itemid		|t_id		|	|NOT NULL	|0			|-|items
FIELD		|clock		|t_time		|'0'	|NOT NULL	|0
FIELD		|num		|t_integer	|'0'	|NOT NULL	|0
FIELD		|value_min	|t_bigint	|'0'	|NOT NULL	|0
FIELD		|value_avg	|t_bigint	|'0'	|NOT NULL	|0
FIELD		|value_max	|t_bigint	|'0'	|NOT NULL	|0

TABLE|acknowledges|acknowledgeid|0
FIELD		|acknowledgeid	|t_id		|	|NOT NULL	|0
FIELD		|userid		|t_id		|	|NOT NULL	|0			|1|users
FIELD		|eventid	|t_id		|	|NOT NULL	|0			|2|events
FIELD		|clock		|t_time		|'0'	|NOT NULL	|0
FIELD		|message	|t_varchar(2048)|''	|NOT NULL	|0
FIELD		|action		|t_integer	|'0'	|NOT NULL	|0
FIELD		|old_severity	|t_integer	|'0'	|NOT NULL	|0
FIELD		|new_severity	|t_integer	|'0'	|NOT NULL	|0
INDEX		|1		|userid
INDEX		|2		|eventid
INDEX		|3		|clock

TABLE|auditlog|auditid|0
FIELD		|auditid	|t_id		|	|NOT NULL	|0
FIELD		|userid		|t_id		|	|NOT NULL	|0			|1|users
FIELD		|clock		|t_time		|'0'	|NOT NULL	|0
FIELD		|action		|t_integer	|'0'	|NOT NULL	|0
FIELD		|resourcetype	|t_integer	|'0'	|NOT NULL	|0
FIELD		|note		|t_varchar(128) |''	|NOT NULL	|0
FIELD		|ip		|t_varchar(39)	|''	|NOT NULL	|0
FIELD		|resourceid	|t_id		|	|NULL		|0
FIELD		|resourcename	|t_varchar(255)	|''	|NOT NULL	|0
INDEX		|1		|userid,clock
INDEX		|2		|clock
INDEX		|3		|resourcetype,resourceid

TABLE|auditlog_details|auditdetailid|0
FIELD		|auditdetailid	|t_id		|	|NOT NULL	|0
FIELD		|auditid	|t_id		|	|NOT NULL	|0			|1|auditlog
FIELD		|table_name	|t_varchar(64)	|''	|NOT NULL	|0
FIELD		|field_name	|t_varchar(64)	|''	|NOT NULL	|0
FIELD		|oldvalue	|t_text		|''	|NOT NULL	|0
FIELD		|newvalue	|t_text		|''	|NOT NULL	|0
INDEX		|1		|auditid

TABLE|service_alarms|servicealarmid|0
FIELD		|servicealarmid	|t_id		|	|NOT NULL	|0
FIELD		|serviceid	|t_id		|	|NOT NULL	|0			|1|services
FIELD		|clock		|t_time		|'0'	|NOT NULL	|0
FIELD		|value		|t_integer	|'0'	|NOT NULL	|0
INDEX		|1		|serviceid,clock
INDEX		|2		|clock

TABLE|autoreg_host|autoreg_hostid|0
FIELD		|autoreg_hostid	|t_id		|	|NOT NULL	|0
FIELD		|proxy_hostid	|t_id		|	|NULL		|0			|1|hosts	|hostid
FIELD		|host		|t_varchar(128)	|''	|NOT NULL	|0
FIELD		|listen_ip	|t_varchar(39)	|''	|NOT NULL	|0
FIELD		|listen_port	|t_integer	|'0'	|NOT NULL	|0
FIELD		|listen_dns	|t_varchar(255)	|''	|NOT NULL	|0
FIELD		|host_metadata	|t_varchar(255)	|''	|NOT NULL	|0
FIELD		|flags		|t_integer	|'0'	|NOT NULL	|0
FIELD		|tls_accepted	|t_integer	|'1'	|NOT NULL	|0
INDEX		|1		|host
INDEX		|2		|proxy_hostid

TABLE|proxy_autoreg_host|id|0
FIELD		|id		|t_serial	|	|NOT NULL	|0
FIELD		|clock		|t_time		|'0'	|NOT NULL	|0
FIELD		|host		|t_varchar(128)	|''	|NOT NULL	|0
FIELD		|listen_ip	|t_varchar(39)	|''	|NOT NULL	|0
FIELD		|listen_port	|t_integer	|'0'	|NOT NULL	|0
FIELD		|listen_dns	|t_varchar(255)	|''	|NOT NULL	|0
FIELD		|host_metadata	|t_varchar(255)	|''	|NOT NULL	|0
FIELD		|flags		|t_integer	|'0'	|NOT NULL	|0
FIELD		|tls_accepted	|t_integer	|'1'	|NOT NULL	|0
INDEX		|1		|clock

TABLE|dhosts|dhostid|0
FIELD		|dhostid	|t_id		|	|NOT NULL	|0
FIELD		|druleid	|t_id		|	|NOT NULL	|0			|1|drules
FIELD		|status		|t_integer	|'0'	|NOT NULL	|0
FIELD		|lastup		|t_integer	|'0'	|NOT NULL	|0
FIELD		|lastdown	|t_integer	|'0'	|NOT NULL	|0
INDEX		|1		|druleid

TABLE|dservices|dserviceid|0
FIELD		|dserviceid	|t_id		|	|NOT NULL	|0
FIELD		|dhostid	|t_id		|	|NOT NULL	|0			|1|dhosts
FIELD		|value		|t_varchar(255)	|''	|NOT NULL	|0
FIELD		|port		|t_integer	|'0'	|NOT NULL	|0
FIELD		|status		|t_integer	|'0'	|NOT NULL	|0
FIELD		|lastup		|t_integer	|'0'	|NOT NULL	|0
FIELD		|lastdown	|t_integer	|'0'	|NOT NULL	|0
FIELD		|dcheckid	|t_id		|	|NOT NULL	|0			|2|dchecks
FIELD		|ip		|t_varchar(39)	|''	|NOT NULL	|0
FIELD		|dns		|t_varchar(255)	|''	|NOT NULL	|0
UNIQUE		|1		|dcheckid,ip,port
INDEX		|2		|dhostid

-- Other tables

TABLE|escalations|escalationid|0
FIELD		|escalationid	|t_id		|	|NOT NULL	|0
FIELD		|actionid	|t_id		|	|NOT NULL	|0			|-|actions
FIELD		|triggerid	|t_id		|	|NULL		|0			|-|triggers
FIELD		|eventid	|t_id		|	|NULL		|0			|-|events
FIELD		|r_eventid	|t_id		|	|NULL		|0			|-|events	|eventid
FIELD		|nextcheck	|t_time		|'0'	|NOT NULL	|0
FIELD		|esc_step	|t_integer	|'0'	|NOT NULL	|0
FIELD		|status		|t_integer	|'0'	|NOT NULL	|0
FIELD		|itemid		|t_id		|	|NULL		|0			|-|items
FIELD		|acknowledgeid	|t_id		|	|NULL		|0			|-|acknowledges
UNIQUE		|1		|triggerid,itemid,escalationid
INDEX		|2		|eventid
INDEX		|3		|nextcheck

TABLE|globalvars|globalvarid|0
FIELD		|globalvarid	|t_id		|	|NOT NULL	|0
FIELD		|snmp_lastsize	|t_bigint	|'0'	|NOT NULL	|0

TABLE|graph_discovery|graphid|0
FIELD		|graphid	|t_id		|	|NOT NULL	|0			|1|graphs
FIELD		|parent_graphid	|t_id		|	|NOT NULL	|0			|2|graphs	|graphid	|RESTRICT
FIELD		|lastcheck	|t_integer	|'0'	|NOT NULL	|ZBX_NODATA
FIELD		|ts_delete	|t_time		|'0'	|NOT NULL	|ZBX_NODATA
INDEX		|1		|parent_graphid

TABLE|host_inventory|hostid|0
FIELD		|hostid		|t_id		|	|NOT NULL	|0			|1|hosts
FIELD		|inventory_mode	|t_integer	|'0'	|NOT NULL	|0
FIELD		|type		|t_varchar(64)	|''	|NOT NULL	|0
FIELD		|type_full	|t_varchar(64)	|''	|NOT NULL	|0
FIELD		|name		|t_varchar(128)	|''	|NOT NULL	|0
FIELD		|alias		|t_varchar(128)	|''	|NOT NULL	|0
FIELD		|os		|t_varchar(128)	|''	|NOT NULL	|0
FIELD		|os_full	|t_varchar(255)	|''	|NOT NULL	|0
FIELD		|os_short	|t_varchar(128)	|''	|NOT NULL	|0
FIELD		|serialno_a	|t_varchar(64)	|''	|NOT NULL	|0
FIELD		|serialno_b	|t_varchar(64)	|''	|NOT NULL	|0
FIELD		|tag		|t_varchar(64)	|''	|NOT NULL	|0
FIELD		|asset_tag	|t_varchar(64)	|''	|NOT NULL	|0
FIELD		|macaddress_a	|t_varchar(64)	|''	|NOT NULL	|0
FIELD		|macaddress_b	|t_varchar(64)	|''	|NOT NULL	|0
FIELD		|hardware	|t_varchar(255)	|''	|NOT NULL	|0
FIELD		|hardware_full	|t_shorttext	|''	|NOT NULL	|0
FIELD		|software	|t_varchar(255)	|''	|NOT NULL	|0
FIELD		|software_full	|t_shorttext	|''	|NOT NULL	|0
FIELD		|software_app_a	|t_varchar(64)	|''	|NOT NULL	|0
FIELD		|software_app_b	|t_varchar(64)	|''	|NOT NULL	|0
FIELD		|software_app_c	|t_varchar(64)	|''	|NOT NULL	|0
FIELD		|software_app_d	|t_varchar(64)	|''	|NOT NULL	|0
FIELD		|software_app_e	|t_varchar(64)	|''	|NOT NULL	|0
FIELD		|contact	|t_shorttext	|''	|NOT NULL	|0
FIELD		|location	|t_shorttext	|''	|NOT NULL	|0
FIELD		|location_lat	|t_varchar(16)	|''	|NOT NULL	|0
FIELD		|location_lon	|t_varchar(16)	|''	|NOT NULL	|0
FIELD		|notes		|t_shorttext	|''	|NOT NULL	|0
FIELD		|chassis	|t_varchar(64)	|''	|NOT NULL	|0
FIELD		|model		|t_varchar(64)	|''	|NOT NULL	|0
FIELD		|hw_arch	|t_varchar(32)	|''	|NOT NULL	|0
FIELD		|vendor		|t_varchar(64)	|''	|NOT NULL	|0
FIELD		|contract_number|t_varchar(64)	|''	|NOT NULL	|0
FIELD		|installer_name	|t_varchar(64)	|''	|NOT NULL	|0
FIELD		|deployment_status|t_varchar(64)|''	|NOT NULL	|0
FIELD		|url_a		|t_varchar(255)	|''	|NOT NULL	|0
FIELD		|url_b		|t_varchar(255)	|''	|NOT NULL	|0
FIELD		|url_c		|t_varchar(255)	|''	|NOT NULL	|0
FIELD		|host_networks	|t_shorttext	|''	|NOT NULL	|0
FIELD		|host_netmask	|t_varchar(39)	|''	|NOT NULL	|0
FIELD		|host_router	|t_varchar(39)	|''	|NOT NULL	|0
FIELD		|oob_ip		|t_varchar(39)	|''	|NOT NULL	|0
FIELD		|oob_netmask	|t_varchar(39)	|''	|NOT NULL	|0
FIELD		|oob_router	|t_varchar(39)	|''	|NOT NULL	|0
FIELD		|date_hw_purchase|t_varchar(64)	|''	|NOT NULL	|0
FIELD		|date_hw_install|t_varchar(64)	|''	|NOT NULL	|0
FIELD		|date_hw_expiry	|t_varchar(64)	|''	|NOT NULL	|0
FIELD		|date_hw_decomm	|t_varchar(64)	|''	|NOT NULL	|0
FIELD		|site_address_a	|t_varchar(128)	|''	|NOT NULL	|0
FIELD		|site_address_b	|t_varchar(128)	|''	|NOT NULL	|0
FIELD		|site_address_c	|t_varchar(128)	|''	|NOT NULL	|0
FIELD		|site_city	|t_varchar(128)	|''	|NOT NULL	|0
FIELD		|site_state	|t_varchar(64)	|''	|NOT NULL	|0
FIELD		|site_country	|t_varchar(64)	|''	|NOT NULL	|0
FIELD		|site_zip	|t_varchar(64)	|''	|NOT NULL	|0
FIELD		|site_rack	|t_varchar(128)	|''	|NOT NULL	|0
FIELD		|site_notes	|t_shorttext	|''	|NOT NULL	|0
FIELD		|poc_1_name	|t_varchar(128)	|''	|NOT NULL	|0
FIELD		|poc_1_email	|t_varchar(128)	|''	|NOT NULL	|0
FIELD		|poc_1_phone_a	|t_varchar(64)	|''	|NOT NULL	|0
FIELD		|poc_1_phone_b	|t_varchar(64)	|''	|NOT NULL	|0
FIELD		|poc_1_cell	|t_varchar(64)	|''	|NOT NULL	|0
FIELD		|poc_1_screen	|t_varchar(64)	|''	|NOT NULL	|0
FIELD		|poc_1_notes	|t_shorttext	|''	|NOT NULL	|0
FIELD		|poc_2_name	|t_varchar(128)	|''	|NOT NULL	|0
FIELD		|poc_2_email	|t_varchar(128)	|''	|NOT NULL	|0
FIELD		|poc_2_phone_a	|t_varchar(64)	|''	|NOT NULL	|0
FIELD		|poc_2_phone_b	|t_varchar(64)	|''	|NOT NULL	|0
FIELD		|poc_2_cell	|t_varchar(64)	|''	|NOT NULL	|0
FIELD		|poc_2_screen	|t_varchar(64)	|''	|NOT NULL	|0
FIELD		|poc_2_notes	|t_shorttext	|''	|NOT NULL	|0

TABLE|housekeeper|housekeeperid|0
FIELD		|housekeeperid	|t_id		|	|NOT NULL	|0
FIELD		|tablename	|t_varchar(64)	|''	|NOT NULL	|0
FIELD		|field		|t_varchar(64)	|''	|NOT NULL	|0
FIELD		|value		|t_id		|	|NOT NULL	|0			|-|items

TABLE|images|imageid|0
FIELD		|imageid	|t_id		|	|NOT NULL	|0
FIELD		|imagetype	|t_integer	|'0'	|NOT NULL	|0
FIELD		|name		|t_varchar(64)	|'0'	|NOT NULL	|0
FIELD		|image		|t_image	|''	|NOT NULL	|0
UNIQUE		|1		|name

TABLE|item_discovery|itemdiscoveryid|ZBX_TEMPLATE
FIELD		|itemdiscoveryid|t_id		|	|NOT NULL	|0
FIELD		|itemid		|t_id		|	|NOT NULL	|0			|1|items
FIELD		|parent_itemid	|t_id		|	|NOT NULL	|0			|2|items	|itemid
FIELD		|key_		|t_varchar(2048)|''	|NOT NULL	|ZBX_NODATA
FIELD		|lastcheck	|t_integer	|'0'	|NOT NULL	|ZBX_NODATA
FIELD		|ts_delete	|t_time		|'0'	|NOT NULL	|ZBX_NODATA
UNIQUE		|1		|itemid,parent_itemid
INDEX		|2		|parent_itemid

TABLE|host_discovery|hostid|ZBX_TEMPLATE
FIELD		|hostid		|t_id		|	|NOT NULL	|0			|1|hosts
FIELD		|parent_hostid	|t_id		|	|NULL		|0			|2|hosts	|hostid		|RESTRICT
FIELD		|parent_itemid	|t_id		|	|NULL		|0			|3|items	|itemid		|RESTRICT
FIELD		|host		|t_varchar(128)	|''	|NOT NULL	|ZBX_NODATA
FIELD		|lastcheck	|t_integer	|'0'	|NOT NULL	|ZBX_NODATA
FIELD		|ts_delete	|t_time		|'0'	|NOT NULL	|ZBX_NODATA

TABLE|interface_discovery|interfaceid|0
FIELD		|interfaceid	|t_id		|	|NOT NULL	|0			|1|interface
FIELD		|parent_interfaceid|t_id	|	|NOT NULL	|0			|2|interface	|interfaceid

TABLE|profiles|profileid|0
FIELD		|profileid	|t_id		|	|NOT NULL	|0
FIELD		|userid		|t_id		|	|NOT NULL	|0			|1|users
FIELD		|idx		|t_varchar(96)	|''	|NOT NULL	|0
FIELD		|idx2		|t_id		|'0'	|NOT NULL	|0
FIELD		|value_id	|t_id		|'0'	|NOT NULL	|0
FIELD		|value_int	|t_integer	|'0'	|NOT NULL	|0
FIELD		|value_str	|t_varchar(255)	|''	|NOT NULL	|0
FIELD		|source		|t_varchar(96)	|''	|NOT NULL	|0
FIELD		|type		|t_integer	|'0'	|NOT NULL	|0
INDEX		|1		|userid,idx,idx2
INDEX		|2		|userid,profileid

TABLE|sessions|sessionid|0
FIELD		|sessionid	|t_varchar(32)	|''	|NOT NULL	|0
FIELD		|userid		|t_id		|	|NOT NULL	|0			|1|users
FIELD		|lastaccess	|t_integer	|'0'	|NOT NULL	|0
FIELD		|status		|t_integer	|'0'	|NOT NULL	|0
INDEX		|1		|userid,status,lastaccess

TABLE|trigger_discovery|triggerid|0
FIELD		|triggerid	|t_id		|	|NOT NULL	|0			|1|triggers
FIELD		|parent_triggerid|t_id		|	|NOT NULL	|0			|2|triggers	|triggerid	|RESTRICT
FIELD		|lastcheck	|t_integer	|'0'	|NOT NULL	|ZBX_NODATA
FIELD		|ts_delete	|t_time		|'0'	|NOT NULL	|ZBX_NODATA
INDEX		|1		|parent_triggerid

TABLE|application_template|application_templateid|ZBX_TEMPLATE
FIELD		|application_templateid|t_id	|	|NOT NULL	|0
FIELD		|applicationid	|t_id		|	|NOT NULL	|0			|1|applications
FIELD		|templateid	|t_id		|	|NOT NULL	|0			|2|applications	|applicationid
UNIQUE		|1		|applicationid,templateid
INDEX		|2		|templateid

TABLE|item_condition|item_conditionid|ZBX_TEMPLATE
FIELD		|item_conditionid|t_id		|	|NOT NULL	|0
FIELD		|itemid		|t_id		|	|NOT NULL	|0			|1|items
FIELD		|operator	|t_integer	|'8'	|NOT NULL	|0
FIELD		|macro		|t_varchar(64)	|''	|NOT NULL	|0
FIELD		|value		|t_varchar(255)	|''	|NOT NULL	|0
INDEX		|1		|itemid

TABLE|item_rtdata|itemid|ZBX_TEMPLATE
FIELD		|itemid		|t_id		|	|NOT NULL	|0			|1|items
FIELD		|lastlogsize	|t_bigint	|'0'	|NOT NULL	|ZBX_PROXY,ZBX_NODATA
FIELD		|state		|t_integer	|'0'	|NOT NULL	|ZBX_NODATA
FIELD		|mtime		|t_integer	|'0'	|NOT NULL	|ZBX_PROXY,ZBX_NODATA
FIELD		|error		|t_varchar(2048)|''	|NOT NULL	|ZBX_NODATA

TABLE|application_prototype|application_prototypeid|ZBX_TEMPLATE
FIELD		|application_prototypeid|t_id	|	|NOT NULL	|0
FIELD		|itemid		|t_id		|	|NOT NULL	|0			|1|items
FIELD		|templateid	|t_id		|	|NULL		|0			|2|application_prototype|application_prototypeid
FIELD		|name		|t_varchar(255)	|''	|NOT NULL	|0
INDEX		|1		|itemid
INDEX		|2		|templateid

TABLE|item_application_prototype|item_application_prototypeid|ZBX_TEMPLATE
FIELD		|item_application_prototypeid|t_id|	|NOT NULL	|0
FIELD		|application_prototypeid|t_id	|	|NOT NULL	|0			|1|application_prototype
FIELD		|itemid		|t_id		|	|NOT NULL	|0			|2|items
UNIQUE		|1		|application_prototypeid,itemid
INDEX		|2		|itemid

TABLE|application_discovery|application_discoveryid|ZBX_TEMPLATE
FIELD		|application_discoveryid|t_id	|	|NOT NULL	|0
FIELD		|applicationid	|t_id		|	|NOT NULL	|0			|1|applications
FIELD		|application_prototypeid|t_id	|	|NOT NULL	|0			|2|application_prototype
FIELD		|name		|t_varchar(255)	|''	|NOT NULL	|ZBX_NODATA
FIELD		|lastcheck	|t_integer	|'0'	|NOT NULL	|ZBX_NODATA
FIELD		|ts_delete	|t_time		|'0'	|NOT NULL	|ZBX_NODATA
INDEX		|1		|applicationid
INDEX		|2		|application_prototypeid

TABLE|opinventory|operationid|ZBX_DATA
FIELD		|operationid	|t_id		|	|NOT NULL	|0			|1|operations
FIELD		|inventory_mode	|t_integer	|'0'	|NOT NULL	|0

TABLE|trigger_tag|triggertagid|ZBX_TEMPLATE
FIELD		|triggertagid	|t_id		|	|NOT NULL	|0
FIELD		|triggerid	|t_id		|	|NOT NULL	|0			|1|triggers
FIELD		|tag		|t_varchar(255)	|''	|NOT NULL	|0
FIELD		|value		|t_varchar(255)	|''	|NOT NULL	|0
INDEX		|1		|triggerid

TABLE|event_tag|eventtagid|0
FIELD		|eventtagid	|t_id		|	|NOT NULL	|0
FIELD		|eventid	|t_id		|	|NOT NULL	|0			|1|events
FIELD		|tag		|t_varchar(255)	|''	|NOT NULL	|0
FIELD		|value		|t_varchar(255)	|''	|NOT NULL	|0
INDEX		|1		|eventid

TABLE|problem|eventid|0
FIELD		|eventid	|t_id		|	|NOT NULL	|0			|1|events
FIELD		|source		|t_integer	|'0'	|NOT NULL	|0
FIELD		|object		|t_integer	|'0'	|NOT NULL	|0
FIELD		|objectid	|t_id		|'0'	|NOT NULL	|0
FIELD		|clock		|t_time		|'0'	|NOT NULL	|0
FIELD		|ns		|t_nanosec	|'0'	|NOT NULL	|0
FIELD		|r_eventid	|t_id		|	|NULL		|0			|2|events	|eventid
FIELD		|r_clock	|t_time		|'0'	|NOT NULL	|0
FIELD		|r_ns		|t_nanosec	|'0'	|NOT NULL	|0
FIELD		|correlationid	|t_id		|	|NULL		|0			|-|correlation
FIELD		|userid		|t_id		|	|NULL		|0			|-|users
FIELD		|name		|t_varchar(2048)|''	|NOT NULL	|0
FIELD		|acknowledged	|t_integer	|'0'	|NOT NULL	|0
FIELD		|severity	|t_integer	|'0'	|NOT NULL	|0
INDEX		|1		|source,object,objectid
INDEX		|2		|r_clock
INDEX		|3		|r_eventid

TABLE|problem_tag|problemtagid|0
FIELD		|problemtagid	|t_id		|	|NOT NULL	|0
FIELD		|eventid	|t_id		|	|NOT NULL	|0			|1|problem
FIELD		|tag		|t_varchar(255)	|''	|NOT NULL	|0
FIELD		|value		|t_varchar(255)	|''	|NOT NULL	|0
INDEX		|1		|eventid,tag,value

TABLE|tag_filter|tag_filterid|0
FIELD		|tag_filterid	|t_id		|	|NOT NULL	|0
FIELD		|usrgrpid	|t_id		|	|NOT NULL	|0 			|1|usrgrp	|usrgrpid
FIELD		|groupid	|t_id		|	|NOT NULL	|0			|2|hstgrp	|groupid
FIELD		|tag	|t_varchar(255)	|'' |NOT NULL	|0
FIELD		|value	|t_varchar(255)	|'' |NOT NULL	|0

TABLE|event_recovery|eventid|0
FIELD		|eventid	|t_id		|	|NOT NULL	|0			|1|events
FIELD		|r_eventid	|t_id		|	|NOT NULL	|0			|2|events	|eventid
FIELD		|c_eventid	|t_id		|	|NULL		|0			|3|events	|eventid
FIELD		|correlationid	|t_id		|	|NULL		|0			|-|correlation
FIELD		|userid		|t_id		|	|NULL		|0			|-|users
INDEX		|1		|r_eventid
INDEX		|2		|c_eventid

TABLE|correlation|correlationid|ZBX_DATA
FIELD		|correlationid	|t_id		|	|NOT NULL	|0
FIELD		|name		|t_varchar(255)	|''	|NOT NULL	|0
FIELD		|description	|t_shorttext	|''	|NOT NULL	|0
FIELD		|evaltype	|t_integer	|'0'	|NOT NULL	|0
FIELD		|status		|t_integer	|'0'	|NOT NULL	|0
FIELD		|formula	|t_varchar(255)	|''	|NOT NULL	|0
INDEX		|1		|status
UNIQUE		|2		|name

TABLE|corr_condition|corr_conditionid|ZBX_DATA
FIELD		|corr_conditionid|t_id		|	|NOT NULL	|0
FIELD		|correlationid	|t_id		|	|NOT NULL	|0			|1|correlation
FIELD		|type		|t_integer	|'0'	|NOT NULL	|0
INDEX		|1		|correlationid

TABLE|corr_condition_tag|corr_conditionid|ZBX_DATA
FIELD		|corr_conditionid|t_id		|	|NOT NULL	|0			|1|corr_condition
FIELD		|tag		|t_varchar(255)	|''	|NOT NULL	|0

TABLE|corr_condition_group|corr_conditionid|ZBX_DATA
FIELD		|corr_conditionid|t_id		|	|NOT NULL	|0			|1|corr_condition
FIELD		|operator	|t_integer	|'0'	|NOT NULL	|0
FIELD		|groupid	|t_id		|	|NOT NULL	|0			|2|hstgrp	|	|RESTRICT
INDEX		|1		|groupid

TABLE|corr_condition_tagpair|corr_conditionid|ZBX_DATA
FIELD		|corr_conditionid|t_id		|	|NOT NULL	|0			|1|corr_condition
FIELD		|oldtag		|t_varchar(255)	|''	|NOT NULL	|0
FIELD		|newtag		|t_varchar(255)	|''	|NOT NULL	|0

TABLE|corr_condition_tagvalue|corr_conditionid|ZBX_DATA
FIELD		|corr_conditionid|t_id		|	|NOT NULL	|0			|1|corr_condition
FIELD		|tag		|t_varchar(255)	|''	|NOT NULL	|0
FIELD		|operator	|t_integer	|'0'	|NOT NULL	|0
FIELD		|value		|t_varchar(255)	|''	|NOT NULL	|0

TABLE|corr_operation|corr_operationid|ZBX_DATA
FIELD		|corr_operationid|t_id		|	|NOT NULL	|0
FIELD		|correlationid	|t_id		|	|NOT NULL	|0			|1|correlation
FIELD		|type		|t_integer	|'0'	|NOT NULL	|0
INDEX		|1		|correlationid

TABLE|task|taskid|0
FIELD		|taskid		|t_id		|	|NOT NULL	|0
FIELD		|type		|t_integer	|	|NOT NULL	|0
FIELD		|status		|t_integer	|'0'	|NOT NULL	|0
FIELD		|clock		|t_integer	|'0'	|NOT NULL	|0
FIELD		|ttl		|t_integer	|'0'	|NOT NULL	|0
FIELD		|proxy_hostid	|t_id		|	|NULL		|0			|1|hosts	|hostid
INDEX		|1		|status,proxy_hostid

TABLE|task_close_problem|taskid|0
FIELD		|taskid		|t_id		|	|NOT NULL	|0			|1|task
FIELD		|acknowledgeid	|t_id		|	|NOT NULL	|0			|-|acknowledges

TABLE|item_preproc|item_preprocid|ZBX_TEMPLATE
FIELD		|item_preprocid	|t_id		|	|NOT NULL	|0
FIELD		|itemid		|t_id		|	|NOT NULL	|ZBX_PROXY			|1|items
FIELD		|step		|t_integer	|'0'	|NOT NULL	|ZBX_PROXY
FIELD		|type		|t_integer	|'0'	|NOT NULL	|ZBX_PROXY
FIELD		|params		|t_shorttext	|''	|NOT NULL	|ZBX_PROXY
FIELD		|error_handler	|t_integer	|'0'	|NOT NULL	|ZBX_PROXY
FIELD		|error_handler_params|t_varchar(255)|''	|NOT NULL	|ZBX_PROXY
INDEX		|1		|itemid,step

TABLE|task_remote_command|taskid|0
FIELD		|taskid		|t_id		|	|NOT NULL	|0			|1|task
FIELD		|command_type	|t_integer	|'0'	|NOT NULL	|0
FIELD		|execute_on	|t_integer	|'0'	|NOT NULL	|0
FIELD		|port		|t_integer	|'0'	|NOT NULL	|0
FIELD		|authtype	|t_integer	|'0'	|NOT NULL	|0
FIELD		|username	|t_varchar(64)	|''	|NOT NULL	|0
FIELD		|password	|t_varchar(64)	|''	|NOT NULL	|0
FIELD		|publickey	|t_varchar(64)	|''	|NOT NULL	|0
FIELD		|privatekey	|t_varchar(64)	|''	|NOT NULL	|0
FIELD		|command	|t_shorttext	|''	|NOT NULL	|0
FIELD		|alertid	|t_id		|	|NULL		|0			|-|alerts
FIELD		|parent_taskid	|t_id		|	|NOT NULL	|0			|-|task		|taskid
FIELD		|hostid		|t_id		|	|NOT NULL	|0			|-|hosts

TABLE|task_remote_command_result|taskid|0
FIELD		|taskid		|t_id		|	|NOT NULL	|0			|1|task
FIELD		|status		|t_integer	|'0'	|NOT NULL	|0
FIELD		|parent_taskid	|t_id		|	|NOT NULL	|0			|-|task		|taskid
FIELD		|info		|t_shorttext	|''	|NOT NULL	|0

TABLE|task_data|taskid|0
FIELD		|taskid		|t_id		|	|NOT NULL	|0			|1|task
FIELD		|type	|t_integer	|'0'	|NOT NULL	|0
FIELD		|data	|t_shorttext	|''	|NOT NULL	|0
FIELD		|parent_taskid	|t_id		|	|NOT NULL	|0			|-|task		|taskid

TABLE|task_result|taskid|0
FIELD		|taskid		|t_id		|	|NOT NULL	|0			|1|task
FIELD		|status		|t_integer	|'0'	|NOT NULL	|0
FIELD		|parent_taskid	|t_id		|	|NOT NULL	|0			|-|task		|taskid
FIELD		|info		|t_shorttext	|''	|NOT NULL	|0
INDEX		|1		|parent_taskid

TABLE|task_acknowledge|taskid|0
FIELD		|taskid		|t_id		|	|NOT NULL	|0			|1|task
FIELD		|acknowledgeid	|t_id		|	|NOT NULL	|0			|-|acknowledges

TABLE|sysmap_shape|sysmap_shapeid|ZBX_TEMPLATE
FIELD		|sysmap_shapeid	|t_id		|	|NOT NULL	|0
FIELD		|sysmapid	|t_id		|	|NOT NULL	|0			|1|sysmaps
FIELD		|type		|t_integer	|'0'	|NOT NULL	|0
FIELD		|x		|t_integer	|'0'	|NOT NULL	|0
FIELD		|y		|t_integer	|'0'	|NOT NULL	|0
FIELD		|width		|t_integer	|'200'	|NOT NULL	|0
FIELD		|height		|t_integer	|'200'	|NOT NULL	|0
FIELD		|text		|t_shorttext	|''	|NOT NULL	|0
FIELD		|font		|t_integer	|'9'	|NOT NULL	|0
FIELD		|font_size	|t_integer	|'11'	|NOT NULL	|0
FIELD		|font_color	|t_varchar(6)	|'000000'|NOT NULL	|0
FIELD		|text_halign	|t_integer	|'0'	|NOT NULL	|0
FIELD		|text_valign	|t_integer	|'0'	|NOT NULL	|0
FIELD		|border_type	|t_integer	|'0'	|NOT NULL	|0
FIELD		|border_width	|t_integer	|'1'	|NOT NULL	|0
FIELD		|border_color	|t_varchar(6)	|'000000'|NOT NULL	|0
FIELD		|background_color|t_varchar(6)	|''	|NOT NULL	|0
FIELD		|zindex		|t_integer	|'0'	|NOT NULL	|0
INDEX		|1		|sysmapid

TABLE|sysmap_element_trigger|selement_triggerid|ZBX_TEMPLATE
FIELD		|selement_triggerid	|t_id	|	|NOT NULL	|0
FIELD		|selementid		|t_id	|	|NOT NULL	|0			|1|sysmaps_elements
FIELD		|triggerid		|t_id	|	|NOT NULL	|0			|2|triggers
UNIQUE		|1			|selementid,triggerid

TABLE|httptest_field|httptest_fieldid|ZBX_TEMPLATE
FIELD		|httptest_fieldid	|t_id		|	|NOT NULL	|0
FIELD		|httptestid		|t_id		|	|NOT NULL	|ZBX_PROXY	|1|httptest
FIELD		|type			|t_integer	|'0'	|NOT NULL	|ZBX_PROXY
FIELD		|name			|t_varchar(255)	|''	|NOT NULL	|ZBX_PROXY
FIELD		|value			|t_shorttext	|''	|NOT NULL	|ZBX_PROXY
INDEX		|1			|httptestid

TABLE|httpstep_field|httpstep_fieldid|ZBX_TEMPLATE
FIELD		|httpstep_fieldid	|t_id		|	|NOT NULL	|0
FIELD		|httpstepid		|t_id		|	|NOT NULL	|ZBX_PROXY	|1|httpstep
FIELD		|type			|t_integer	|'0'	|NOT NULL	|ZBX_PROXY
FIELD		|name			|t_varchar(255)	|''	|NOT NULL	|ZBX_PROXY
FIELD		|value			|t_shorttext	|''	|NOT NULL	|ZBX_PROXY
INDEX		|1			|httpstepid

TABLE|dashboard|dashboardid|ZBX_DASHBOARD
FIELD		|dashboardid	|t_id		|	|NOT NULL	|0
FIELD		|name		|t_varchar(255)	|	|NOT NULL	|0
FIELD		|userid		|t_id		|	|NOT NULL	|0			|1|users	|		|RESTRICT
FIELD		|private	|t_integer	|'1'	|NOT NULL	|0

TABLE|dashboard_user|dashboard_userid|ZBX_DASHBOARD
FIELD		|dashboard_userid|t_id		|	|NOT NULL	|0
FIELD		|dashboardid	|t_id		|	|NOT NULL	|0			|1|dashboard
FIELD		|userid		|t_id		|	|NOT NULL	|0			|2|users
FIELD		|permission	|t_integer	|'2'	|NOT NULL	|0
UNIQUE		|1		|dashboardid,userid

TABLE|dashboard_usrgrp|dashboard_usrgrpid|ZBX_DASHBOARD
FIELD		|dashboard_usrgrpid|t_id	|	|NOT NULL	|0
FIELD		|dashboardid	|t_id		|	|NOT NULL	|0			|1|dashboard
FIELD		|usrgrpid	|t_id		|	|NOT NULL	|0			|2|usrgrp
FIELD		|permission	|t_integer	|'2'	|NOT NULL	|0
UNIQUE		|1		|dashboardid,usrgrpid

TABLE|widget|widgetid|ZBX_DASHBOARD
FIELD		|widgetid	|t_id		|	|NOT NULL	|0
FIELD		|dashboardid	|t_id		|	|NOT NULL	|0			|1|dashboard
FIELD		|type		|t_varchar(255)	|''	|NOT NULL	|0
FIELD		|name		|t_varchar(255)	|''	|NOT NULL	|0
FIELD		|x		|t_integer	|'0'	|NOT NULL	|0
FIELD		|y		|t_integer	|'0'	|NOT NULL	|0
FIELD		|width		|t_integer	|'1'	|NOT NULL	|0
FIELD		|height		|t_integer	|'2'	|NOT NULL	|0
FIELD		|view_mode	|t_integer	|'0'	|NOT NULL	|0
INDEX		|1		|dashboardid

TABLE|widget_field|widget_fieldid|ZBX_DASHBOARD
FIELD		|widget_fieldid	|t_id		|	|NOT NULL	|0
FIELD		|widgetid	|t_id		|	|NOT NULL	|0			|1|widget
FIELD		|type		|t_integer	|'0'	|NOT NULL	|0
FIELD		|name		|t_varchar(255)	|''	|NOT NULL	|0
FIELD		|value_int	|t_integer	|'0'	|NOT NULL	|0
FIELD		|value_str	|t_varchar(255)	|''	|NOT NULL	|0
FIELD		|value_groupid	|t_id		|	|NULL		|0			|2|hstgrp	|groupid
FIELD		|value_hostid	|t_id		|	|NULL		|0			|3|hosts	|hostid
FIELD		|value_itemid	|t_id		|	|NULL		|0			|4|items	|itemid
FIELD		|value_graphid	|t_id		|	|NULL		|0			|5|graphs	|graphid
FIELD		|value_sysmapid	|t_id		|	|NULL		|0			|6|sysmaps	|sysmapid
INDEX		|1		|widgetid
INDEX		|2		|value_groupid
INDEX		|3		|value_hostid
INDEX		|4		|value_itemid
INDEX		|5		|value_graphid
INDEX		|6		|value_sysmapid

TABLE|task_check_now|taskid|0
FIELD		|taskid		|t_id		|	|NOT NULL	|0			|1|task
FIELD		|itemid		|t_id		|	|NOT NULL	|0			|-|items

TABLE|event_suppress|event_suppressid|0
FIELD		|event_suppressid|t_id		|	|NOT NULL	|0
FIELD		|eventid	|t_id		|	|NOT NULL	|0			|1|events
FIELD		|maintenanceid	|t_id		|	|NULL		|0			|2|maintenances
FIELD		|suppress_until	|t_time		|'0'	|NOT NULL	|0
UNIQUE		|1		|eventid,maintenanceid
INDEX		|2		|suppress_until
INDEX		|3		|maintenanceid

TABLE|maintenance_tag|maintenancetagid|ZBX_DATA
FIELD		|maintenancetagid|t_id		|	|NOT NULL	|0
FIELD		|maintenanceid	|t_id		|	|NOT NULL	|0			|1|maintenances
FIELD		|tag		|t_varchar(255)	|''	|NOT NULL	|0
FIELD		|operator	|t_integer	|'2'	|NOT NULL	|0
FIELD		|value		|t_varchar(255)	|''	|NOT NULL	|0
INDEX		|1		|maintenanceid

TABLE|lld_macro_path|lld_macro_pathid|ZBX_TEMPLATE
FIELD		|lld_macro_pathid|t_id		|	|NOT NULL	|0
FIELD		|itemid		|t_id		|	|NOT NULL	|0			|1|items
FIELD		|lld_macro	|t_varchar(255)	|''	|NOT NULL	|0
FIELD		|path		|t_varchar(255)	|''	|NOT NULL	|0
UNIQUE		|1		|itemid,lld_macro

TABLE|host_tag|hosttagid|ZBX_TEMPLATE
FIELD		|hosttagid	|t_id		|	|NOT NULL	|0
FIELD		|hostid		|t_id		|	|NOT NULL	|0			|1|hosts
FIELD		|tag		|t_varchar(255)	|''	|NOT NULL	|0
FIELD		|value		|t_varchar(255)	|''	|NOT NULL	|0
INDEX		|1		|hostid

TABLE|config_autoreg_tls|autoreg_tlsid|ZBX_DATA
FIELD		|autoreg_tlsid	|t_id		|	|NOT NULL	|0
FIELD		|tls_psk_identity|t_varchar(128)|''	|NOT NULL	|ZBX_PROXY
FIELD		|tls_psk	|t_varchar(512)	|''	|NOT NULL	|ZBX_PROXY
UNIQUE		|1		|tls_psk_identity

TABLE|module|moduleid|
FIELD		|moduleid	|t_id		|	|NOT NULL	|0
FIELD		|id		|t_varchar(255)	|''	|NOT NULL	|0
FIELD		|relative_path	|t_varchar(255)	|''	|NOT NULL	|0
FIELD		|status		|t_integer	|'0'	|NOT NULL	|0
FIELD		|config		|t_shorttext	|''	|NOT NULL	|0

TABLE|interface_snmp|interfaceid|ZBX_TEMPLATE
FIELD		|interfaceid	|t_id		|	|NOT NULL	|0			|1|interface
FIELD		|version	|t_integer	|'2'	|NOT NULL	|ZBX_PROXY
FIELD		|bulk		|t_integer	|'1'	|NOT NULL	|ZBX_PROXY
FIELD		|community	|t_varchar(64)	|''	|NOT NULL	|ZBX_PROXY
FIELD		|securityname	|t_varchar(64)	|''	|NOT NULL	|ZBX_PROXY
FIELD		|securitylevel	|t_integer	|'0'	|NOT NULL	|ZBX_PROXY
FIELD		|authpassphrase	|t_varchar(64)	|''	|NOT NULL	|ZBX_PROXY
FIELD		|privpassphrase	|t_varchar(64)	|''	|NOT NULL	|ZBX_PROXY
FIELD		|authprotocol	|t_integer	|'0'	|NOT NULL	|ZBX_PROXY
FIELD		|privprotocol	|t_integer	|'0'	|NOT NULL	|ZBX_PROXY
FIELD		|contextname	|t_varchar(255)	|''	|NOT NULL	|ZBX_PROXY

TABLE|lld_override|lld_overrideid|ZBX_TEMPLATE
FIELD		|lld_overrideid	|t_id		|	|NOT NULL	|0
FIELD		|itemid		|t_id		|	|NOT NULL	|0	|1|items
FIELD		|name		|t_varchar(255)	|''	|NOT NULL	|0
FIELD		|step		|t_integer	|'0'	|NOT NULL	|0
FIELD		|evaltype	|t_integer	|'0'	|NOT NULL	|0
FIELD		|formula	|t_varchar(255)	|''	|NOT NULL	|0
FIELD		|stop		|t_integer	|'0'	|NOT NULL	|0
UNIQUE		|1		|itemid,name

TABLE|lld_override_condition|lld_override_conditionid|ZBX_TEMPLATE
FIELD	|lld_override_conditionid	|t_id		|	|NOT NULL	|0
FIELD	|lld_overrideid			|t_id		|	|NOT NULL	|0	|1|lld_override
FIELD	|operator			|t_integer	|'8'	|NOT NULL	|0
FIELD	|macro				|t_varchar(64)	|''	|NOT NULL	|0
FIELD	|value				|t_varchar(255)	|''	|NOT NULL	|0
INDEX	|1				|lld_overrideid

TABLE|lld_override_operation|lld_override_operationid|ZBX_TEMPLATE
FIELD	|lld_override_operationid	|t_id		|	|NOT NULL	|0
FIELD	|lld_overrideid			|t_id		|	|NOT NULL	|0	|1|lld_override
FIELD	|operationobject		|t_integer	|'0'	|NOT NULL	|0
FIELD	|operator			|t_integer	|'0'	|NOT NULL	|0
FIELD	|value				|t_varchar(255)	|''	|NOT NULL	|0
INDEX	|1				|lld_overrideid

TABLE|lld_override_opstatus|lld_override_operationid|ZBX_TEMPLATE
FIELD	|lld_override_operationid	|t_id		|	|NOT NULL	|0	|1|lld_override_operation
FIELD	|status				|t_integer	|'0'	|NOT NULL	|0

TABLE|lld_override_opdiscover|lld_override_operationid|ZBX_TEMPLATE
FIELD	|lld_override_operationid	|t_id		|	|NOT NULL	|0	|1|lld_override_operation
FIELD	|discover			|t_integer	|'0'	|NOT NULL	|0

TABLE|lld_override_opperiod|lld_override_operationid|ZBX_TEMPLATE
FIELD	|lld_override_operationid	|t_id		|	|NOT NULL	|0	|1|lld_override_operation
FIELD	|delay				|t_varchar(1024)|'0'	|NOT NULL	|0

TABLE|lld_override_ophistory|lld_override_operationid|ZBX_TEMPLATE
FIELD	|lld_override_operationid	|t_id		|	|NOT NULL	|0	|1|lld_override_operation
FIELD	|history			|t_varchar(255)	|'90d'	|NOT NULL	|0

TABLE|lld_override_optrends|lld_override_operationid|ZBX_TEMPLATE
FIELD	|lld_override_operationid	|t_id		|	|NOT NULL	|0	|1|lld_override_operation
FIELD	|trends				|t_varchar(255)	|'365d'	|NOT NULL	|0

TABLE|lld_override_opseverity|lld_override_operationid|ZBX_TEMPLATE
FIELD	|lld_override_operationid	|t_id		|	|NOT NULL	|0	|1|lld_override_operation
FIELD	|severity			|t_integer	|'0'	|NOT NULL	|0

TABLE|lld_override_optag|lld_override_optagid|ZBX_TEMPLATE
FIELD	|lld_override_optagid		|t_id		|	|NOT NULL	|0
FIELD	|lld_override_operationid	|t_id		|	|NOT NULL	|0	|1|lld_override_operation
FIELD	|tag				|t_varchar(255)	|''	|NOT NULL	|0
FIELD	|value				|t_varchar(255)	|''	|NOT NULL	|0
INDEX	|1				|lld_override_operationid

TABLE|lld_override_optemplate|lld_override_optemplateid|ZBX_TEMPLATE
FIELD	|lld_override_optemplateid	|t_id		|	|NOT NULL	|0
FIELD	|lld_override_operationid	|t_id		|	|NOT NULL	|0	|1|lld_override_operation
FIELD	|templateid			|t_id		|	|NOT NULL	|0	|2|hosts	|hostid	|RESTRICT
UNIQUE	|1				|lld_override_operationid,templateid
INDEX	|2				|templateid

TABLE|lld_override_opinventory|lld_override_operationid|ZBX_TEMPLATE
FIELD	|lld_override_operationid	|t_id		|	|NOT NULL	|0	|1|lld_override_operation
FIELD	|inventory_mode			|t_integer	|'0'	|NOT NULL	|0

TABLE|dbversion||
FIELD		|mandatory	|t_integer	|'0'	|NOT NULL	|
FIELD		|optional	|t_integer	|'0'	|NOT NULL	|
<<<<<<< HEAD
ROW		|5010001	|5010001
=======
ROW		|5010002	|5010002
>>>>>>> 6f7e6f1b
<|MERGE_RESOLUTION|>--- conflicted
+++ resolved
@@ -637,11 +637,8 @@
 FIELD		|saml_encrypt_nameid	|t_integer	|'0'	|NOT NULL	|ZBX_NODATA
 FIELD		|saml_encrypt_assertions|t_integer	|'0'	|NOT NULL	|ZBX_NODATA
 FIELD		|saml_case_sensitive	|t_integer	|'0'	|NOT NULL	|ZBX_NODATA
-<<<<<<< HEAD
+FIELD		|default_lang		|t_varchar(5)	|'en_GB'|NOT NULL	|ZBX_NODATA
 FIELD		|default_timezone	|t_varchar(50)	|''	|NOT NULL	|ZBX_NODATA
-=======
-FIELD		|default_lang		|t_varchar(5)	|'en_GB'|NOT NULL	|ZBX_NODATA
->>>>>>> 6f7e6f1b
 INDEX		|1		|alert_usrgrpid
 INDEX		|2		|discovery_groupid
 
@@ -1834,8 +1831,4 @@
 TABLE|dbversion||
 FIELD		|mandatory	|t_integer	|'0'	|NOT NULL	|
 FIELD		|optional	|t_integer	|'0'	|NOT NULL	|
-<<<<<<< HEAD
-ROW		|5010001	|5010001
-=======
-ROW		|5010002	|5010002
->>>>>>> 6f7e6f1b
+ROW		|5010004	|5010004