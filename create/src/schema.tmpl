--- conflicted
+++ resolved
@@ -1649,8 +1649,4 @@
 TABLE|dbversion||
 FIELD		|mandatory	|t_integer	|'0'	|NOT NULL	|
 FIELD		|optional	|t_integer	|'0'	|NOT NULL	|
-<<<<<<< HEAD
-ROW		|3050137	|3050137
-=======
-ROW		|3050146	|3050146
->>>>>>> a657f726
+ROW		|3050155	|3050155