--
-- Zabbix
-- Copyright (C) 2001-2022 Zabbix SIA
--
-- This program is free software; you can redistribute it and/or modify
-- it under the terms of the GNU General Public License as published by
-- the Free Software Foundation; either version 2 of the License, or
-- (at your option) any later version.
--
-- This program is distributed in the hope that it will be useful,
-- but WITHOUT ANY WARRANTY; without even the implied warranty of
-- MERCHANTABILITY or FITNESS FOR A PARTICULAR PURPOSE. See the
-- GNU General Public License for more details.
--
-- You should have received a copy of the GNU General Public License
-- along with this program; if not, write to the Free Software
-- Foundation, Inc., 51 Franklin Street, Fifth Floor, Boston, MA  02110-1301, USA.
--

--
-- Do not use spaces
-- Tables must be sorted to match referential integrity rules
--

TABLE|role|roleid|ZBX_DATA
FIELD		|roleid		|t_id		|	|NOT NULL	|0
FIELD		|name		|t_varchar(255)	|''	|NOT NULL	|0
FIELD		|type		|t_integer	|'0'	|NOT NULL	|0
FIELD		|readonly	|t_integer	|'0'	|NOT NULL	|0
UNIQUE		|1		|name

TABLE|users|userid|ZBX_DATA
FIELD		|userid		|t_id		|	|NOT NULL	|0
FIELD		|username	|t_varchar(100)	|''	|NOT NULL	|0
FIELD		|name		|t_varchar(100)	|''	|NOT NULL	|0
FIELD		|surname	|t_varchar(100)	|''	|NOT NULL	|0
FIELD		|passwd		|t_varchar(60)	|''	|NOT NULL	|0
FIELD		|url		|t_varchar(2048)|''	|NOT NULL	|0
FIELD		|autologin	|t_integer	|'0'	|NOT NULL	|0
FIELD		|autologout	|t_varchar(32)	|'15m'	|NOT NULL	|0
FIELD		|lang		|t_varchar(7)	|'default'|NOT NULL	|ZBX_NODATA
FIELD		|refresh	|t_varchar(32)	|'30s'	|NOT NULL	|0
FIELD		|theme		|t_varchar(128)	|'default'|NOT NULL	|ZBX_NODATA
FIELD		|attempt_failed	|t_integer	|0	|NOT NULL	|ZBX_NODATA
FIELD		|attempt_ip	|t_varchar(39)	|''	|NOT NULL	|ZBX_NODATA
FIELD		|attempt_clock	|t_integer	|0	|NOT NULL	|ZBX_NODATA
FIELD		|rows_per_page	|t_integer	|50	|NOT NULL	|0
FIELD		|timezone	|t_varchar(50)	|'default'|NOT NULL	|ZBX_NODATA
FIELD		|roleid		|t_id			|NULL	|NULL	|0	|1|role
FIELD		|userdirectoryid	|t_id	|NULL	|NULL	|ZBX_NODATA	|2|userdirectory	|userdirectoryid	|RESTRICT
FIELD		|ts_provisioned		|t_time	|'0'	|NOT NULL	|ZBX_NODATA
UNIQUE		|1		|username
INDEX		|2		|userdirectoryid

TABLE|maintenances|maintenanceid|ZBX_DATA
FIELD		|maintenanceid	|t_id		|	|NOT NULL	|0
FIELD		|name		|t_varchar(128)	|''	|NOT NULL	|0
FIELD		|maintenance_type|t_integer	|'0'	|NOT NULL	|0
FIELD		|description	|t_shorttext	|''	|NOT NULL	|0
FIELD		|active_since	|t_integer	|'0'	|NOT NULL	|0
FIELD		|active_till	|t_integer	|'0'	|NOT NULL	|0
FIELD		|tags_evaltype	|t_integer	|'0'	|NOT NULL	|0
INDEX		|1		|active_since,active_till
UNIQUE		|2		|name

TABLE|hosts|hostid|ZBX_TEMPLATE
FIELD		|hostid		|t_id		|	|NOT NULL	|0
FIELD		|proxy_hostid	|t_id		|	|NULL		|0			|1|hosts	|hostid		|RESTRICT
FIELD		|host		|t_varchar(128)	|''	|NOT NULL	|ZBX_PROXY
FIELD		|status		|t_integer	|'0'	|NOT NULL	|ZBX_PROXY
FIELD		|ipmi_authtype	|t_integer	|'-1'	|NOT NULL	|ZBX_PROXY
FIELD		|ipmi_privilege	|t_integer	|'2'	|NOT NULL	|ZBX_PROXY
FIELD		|ipmi_username	|t_varchar(16)	|''	|NOT NULL	|ZBX_PROXY
FIELD		|ipmi_password	|t_varchar(20)	|''	|NOT NULL	|ZBX_PROXY
FIELD		|maintenanceid	|t_id		|	|NULL		|ZBX_NODATA		|2|maintenances	|		|RESTRICT
FIELD		|maintenance_status|t_integer	|'0'	|NOT NULL	|ZBX_NODATA
FIELD		|maintenance_type|t_integer	|'0'	|NOT NULL	|ZBX_NODATA
FIELD		|maintenance_from|t_integer	|'0'	|NOT NULL	|ZBX_NODATA
FIELD		|name		|t_varchar(128)	|''	|NOT NULL	|ZBX_PROXY
FIELD		|flags		|t_integer	|'0'	|NOT NULL	|0
FIELD		|templateid	|t_id		|	|NULL		|0			|3|hosts	|hostid		|RESTRICT
FIELD		|description	|t_shorttext	|''	|NOT NULL	|0
FIELD		|tls_connect	|t_integer	|'1'	|NOT NULL	|ZBX_PROXY
FIELD		|tls_accept	|t_integer	|'1'	|NOT NULL	|ZBX_PROXY
FIELD		|tls_issuer	|t_varchar(1024)|''	|NOT NULL	|ZBX_PROXY
FIELD		|tls_subject	|t_varchar(1024)|''	|NOT NULL	|ZBX_PROXY
FIELD		|tls_psk_identity|t_varchar(128)|''	|NOT NULL	|ZBX_PROXY
FIELD		|tls_psk	|t_varchar(512)	|''	|NOT NULL	|ZBX_PROXY
FIELD		|proxy_address	|t_varchar(255)	|''	|NOT NULL	|0
FIELD		|auto_compress	|t_integer	|'1'	|NOT NULL	|0
FIELD		|discover	|t_integer	|'0'	|NOT NULL	|0
FIELD		|custom_interfaces|t_integer	|'0'	|NOT NULL	|0
FIELD		|uuid		|t_varchar(32)	|''	|NOT NULL	|0
FIELD		|name_upper	|t_varchar(128)	|''	|NOT NULL	|0
INDEX		|1		|host
INDEX		|2		|status
INDEX		|3		|proxy_hostid
INDEX		|4		|name
INDEX		|5		|maintenanceid
INDEX		|6		|name_upper
CHANGELOG	|1
UPD_TRIG_FUNC	|name		|name_upper	|hostid	|upper

TABLE|hstgrp|groupid|ZBX_DATA
FIELD		|groupid	|t_id		|	|NOT NULL	|0
FIELD		|name		|t_varchar(255)	|''	|NOT NULL	|0
FIELD		|flags		|t_integer	|'0'	|NOT NULL	|0
FIELD		|uuid		|t_varchar(32)	|''	|NOT NULL	|0
FIELD		|type		|t_integer	|'0'	|NOT NULL	|0
UNIQUE		|1		|type,name

TABLE|group_prototype|group_prototypeid|ZBX_TEMPLATE
FIELD		|group_prototypeid|t_id		|	|NOT NULL	|0
FIELD		|hostid		|t_id		|	|NOT NULL	|0			|1|hosts
FIELD		|name		|t_varchar(255)	|''	|NOT NULL	|0
FIELD		|groupid	|t_id		|	|NULL		|0			|2|hstgrp	|		|RESTRICT
FIELD		|templateid	|t_id		|	|NULL		|0			|3|group_prototype|group_prototypeid
INDEX		|1		|hostid

TABLE|group_discovery|groupid|ZBX_TEMPLATE
FIELD		|groupid	|t_id		|	|NOT NULL	|0			|1|hstgrp
FIELD		|parent_group_prototypeid|t_id	|	|NOT NULL	|0			|2|group_prototype|group_prototypeid|RESTRICT
FIELD		|name		|t_varchar(255)	|''	|NOT NULL	|ZBX_NODATA
FIELD		|lastcheck	|t_integer	|'0'	|NOT NULL	|ZBX_NODATA
FIELD		|ts_delete	|t_time		|'0'	|NOT NULL	|ZBX_NODATA

TABLE|drules|druleid|ZBX_DATA
FIELD		|druleid	|t_id		|	|NOT NULL	|0
FIELD		|proxy_hostid	|t_id		|	|NULL		|0			|1|hosts	|hostid		|RESTRICT
FIELD		|name		|t_varchar(255)	|''	|NOT NULL	|ZBX_PROXY
FIELD		|iprange	|t_varchar(2048)|''	|NOT NULL	|ZBX_PROXY
FIELD		|delay		|t_varchar(255)	|'1h'	|NOT NULL	|ZBX_PROXY
FIELD		|status		|t_integer	|'0'	|NOT NULL	|0
INDEX		|1		|proxy_hostid
UNIQUE		|2		|name
CHANGELOG	|9

TABLE|dchecks|dcheckid|ZBX_DATA
FIELD		|dcheckid	|t_id		|	|NOT NULL	|0
FIELD		|druleid	|t_id		|	|NOT NULL	|ZBX_PROXY		|1|drules	|		|RESTRICT
FIELD		|type		|t_integer	|'0'	|NOT NULL	|ZBX_PROXY
FIELD		|key_		|t_varchar(2048)|''	|NOT NULL	|ZBX_PROXY
FIELD		|snmp_community	|t_varchar(255)	|''	|NOT NULL	|ZBX_PROXY
FIELD		|ports		|t_varchar(255)	|'0'	|NOT NULL	|ZBX_PROXY
FIELD		|snmpv3_securityname|t_varchar(64)|''	|NOT NULL	|ZBX_PROXY
FIELD		|snmpv3_securitylevel|t_integer	|'0'	|NOT NULL	|ZBX_PROXY
FIELD		|snmpv3_authpassphrase|t_varchar(64)|''	|NOT NULL	|ZBX_PROXY
FIELD		|snmpv3_privpassphrase|t_varchar(64)|''	|NOT NULL	|ZBX_PROXY
FIELD		|uniq		|t_integer	|'0'	|NOT NULL	|ZBX_PROXY
FIELD		|snmpv3_authprotocol|t_integer	|'0'	|NOT NULL	|ZBX_PROXY
FIELD		|snmpv3_privprotocol|t_integer	|'0'	|NOT NULL	|ZBX_PROXY
FIELD		|snmpv3_contextname|t_varchar(255)|''	|NOT NULL	|ZBX_PROXY
FIELD		|host_source|t_integer	|'1'	|NOT NULL	|ZBX_PROXY
FIELD		|name_source|t_integer	|'0'	|NOT NULL	|ZBX_PROXY
INDEX		|1		|druleid,host_source,name_source
CHANGELOG	|10

TABLE|httptest|httptestid|ZBX_TEMPLATE
FIELD		|httptestid	|t_id		|	|NOT NULL	|0
FIELD		|name		|t_varchar(64)	|''	|NOT NULL	|ZBX_PROXY
FIELD		|delay		|t_varchar(255)	|'1m'	|NOT NULL	|ZBX_PROXY
FIELD		|status		|t_integer	|'0'	|NOT NULL	|0
FIELD		|agent		|t_varchar(255)	|'Zabbix'|NOT NULL	|ZBX_PROXY
FIELD		|authentication	|t_integer	|'0'	|NOT NULL	|ZBX_PROXY,ZBX_NODATA
FIELD		|http_user	|t_varchar(64)	|''	|NOT NULL	|ZBX_PROXY,ZBX_NODATA
FIELD		|http_password	|t_varchar(64)	|''	|NOT NULL	|ZBX_PROXY,ZBX_NODATA
FIELD		|hostid		|t_id		|	|NOT NULL	|ZBX_PROXY		|2|hosts	|		|RESTRICT
FIELD		|templateid	|t_id		|	|NULL		|0			|3|httptest	|httptestid	|RESTRICT
FIELD		|http_proxy	|t_varchar(255)	|''	|NOT NULL	|ZBX_PROXY,ZBX_NODATA
FIELD		|retries	|t_integer	|'1'	|NOT NULL	|ZBX_PROXY,ZBX_NODATA
FIELD		|ssl_cert_file	|t_varchar(255)	|''	|NOT NULL	|ZBX_PROXY,ZBX_NODATA
FIELD		|ssl_key_file	|t_varchar(255)	|''	|NOT NULL	|ZBX_PROXY,ZBX_NODATA
FIELD		|ssl_key_password|t_varchar(64)	|''	|NOT NULL	|ZBX_PROXY,ZBX_NODATA
FIELD		|verify_peer	|t_integer	|'0'	|NOT NULL	|ZBX_PROXY
FIELD		|verify_host	|t_integer	|'0'	|NOT NULL	|ZBX_PROXY
FIELD		|uuid		|t_varchar(32)	|''	|NOT NULL	|0
UNIQUE		|2		|hostid,name
INDEX		|3		|status
INDEX		|4		|templateid
CHANGELOG	|11

TABLE|httpstep|httpstepid|ZBX_TEMPLATE
FIELD		|httpstepid	|t_id		|	|NOT NULL	|0
FIELD		|httptestid	|t_id		|	|NOT NULL	|ZBX_PROXY		|1|httptest	|		|RESTRICT
FIELD		|name		|t_varchar(64)	|''	|NOT NULL	|ZBX_PROXY
FIELD		|no		|t_integer	|'0'	|NOT NULL	|ZBX_PROXY
FIELD		|url		|t_varchar(2048)|''	|NOT NULL	|ZBX_PROXY
FIELD		|timeout	|t_varchar(255)	|'15s'	|NOT NULL	|ZBX_PROXY
FIELD		|posts		|t_shorttext	|''	|NOT NULL	|ZBX_PROXY
FIELD		|required	|t_varchar(255)	|''	|NOT NULL	|ZBX_PROXY
FIELD		|status_codes	|t_varchar(255)	|''	|NOT NULL	|ZBX_PROXY
FIELD		|follow_redirects|t_integer	|'1'	|NOT NULL	|ZBX_PROXY
FIELD		|retrieve_mode	|t_integer	|'0'	|NOT NULL	|ZBX_PROXY
FIELD		|post_type	|t_integer	|'0'	|NOT NULL	|ZBX_PROXY
INDEX		|1		|httptestid
CHANGELOG	|14

TABLE|interface|interfaceid|ZBX_TEMPLATE
FIELD		|interfaceid	|t_id		|	|NOT NULL	|0
FIELD		|hostid		|t_id		|	|NOT NULL	|ZBX_PROXY		|1|hosts
FIELD		|main		|t_integer	|'0'	|NOT NULL	|ZBX_PROXY
FIELD		|type		|t_integer	|'1'	|NOT NULL	|ZBX_PROXY
FIELD		|useip		|t_integer	|'1'	|NOT NULL	|ZBX_PROXY
FIELD		|ip		|t_varchar(64)	|'127.0.0.1'|NOT NULL	|ZBX_PROXY
FIELD		|dns		|t_varchar(255)	|''	|NOT NULL	|ZBX_PROXY
FIELD		|port		|t_varchar(64)	|'10050'|NOT NULL	|ZBX_PROXY
FIELD		|available	|t_integer	|'0'	|NOT NULL	|ZBX_PROXY,ZBX_NODATA
FIELD		|error		|t_varchar(2048)|''	|NOT NULL	|ZBX_NODATA
FIELD		|errors_from	|t_integer	|'0'	|NOT NULL	|ZBX_NODATA
FIELD		|disable_until	|t_integer	|'0'	|NOT NULL	|ZBX_NODATA
INDEX		|1		|hostid,type
INDEX		|2		|ip,dns
INDEX		|3		|available

TABLE|valuemap|valuemapid|ZBX_TEMPLATE
FIELD		|valuemapid	|t_id		|	|NOT NULL	|0
FIELD		|hostid		|t_id		|	|NOT NULL	|0			|1|hosts
FIELD		|name		|t_varchar(64)	|''	|NOT NULL	|0
FIELD		|uuid		|t_varchar(32)	|''	|NOT NULL	|0
UNIQUE		|1		|hostid,name

TABLE|items|itemid|ZBX_TEMPLATE
FIELD		|itemid		|t_id		|	|NOT NULL	|0
FIELD		|type		|t_integer	|'0'	|NOT NULL	|ZBX_PROXY
FIELD		|snmp_oid	|t_varchar(512)	|''	|NOT NULL	|ZBX_PROXY
FIELD		|hostid		|t_id		|	|NOT NULL	|ZBX_PROXY		|1|hosts	|		|RESTRICT
FIELD		|name		|t_varchar(255)	|''	|NOT NULL	|0
FIELD		|key_		|t_varchar(2048)|''	|NOT NULL	|ZBX_PROXY
FIELD		|delay		|t_varchar(1024)|'0'	|NOT NULL	|ZBX_PROXY
FIELD		|history	|t_varchar(255)	|'90d'	|NOT NULL	|ZBX_PROXY
FIELD		|trends		|t_varchar(255)	|'365d'	|NOT NULL	|0
FIELD		|status		|t_integer	|'0'	|NOT NULL	|ZBX_PROXY
FIELD		|value_type	|t_integer	|'0'	|NOT NULL	|ZBX_PROXY
FIELD		|trapper_hosts	|t_varchar(255)	|''	|NOT NULL	|ZBX_PROXY
FIELD		|units		|t_varchar(255)	|''	|NOT NULL	|0
FIELD		|formula	|t_varchar(255)	|''	|NOT NULL	|0
FIELD		|logtimefmt	|t_varchar(64)	|''	|NOT NULL	|ZBX_PROXY
FIELD		|templateid	|t_id		|	|NULL		|0			|2|items	|itemid		|RESTRICT
FIELD		|valuemapid	|t_id		|	|NULL		|0			|3|valuemap	|		|RESTRICT
FIELD		|params		|t_text		|''	|NOT NULL	|ZBX_PROXY
FIELD		|ipmi_sensor	|t_varchar(128)	|''	|NOT NULL	|ZBX_PROXY
FIELD		|authtype	|t_integer	|'0'	|NOT NULL	|ZBX_PROXY
FIELD		|username	|t_varchar(64)	|''	|NOT NULL	|ZBX_PROXY
FIELD		|password	|t_varchar(64)	|''	|NOT NULL	|ZBX_PROXY
FIELD		|publickey	|t_varchar(64)	|''	|NOT NULL	|ZBX_PROXY
FIELD		|privatekey	|t_varchar(64)	|''	|NOT NULL	|ZBX_PROXY
FIELD		|flags		|t_integer	|'0'	|NOT NULL	|ZBX_PROXY
FIELD		|interfaceid	|t_id		|	|NULL		|ZBX_PROXY		|4|interface	|		|RESTRICT
FIELD		|description	|t_text		|''	|NOT NULL	|0
FIELD		|inventory_link	|t_integer	|'0'	|NOT NULL	|ZBX_PROXY
FIELD		|lifetime	|t_varchar(255)	|'30d'	|NOT NULL	|0
FIELD		|evaltype	|t_integer	|'0'	|NOT NULL	|0
FIELD		|jmx_endpoint	|t_varchar(255)	|''	|NOT NULL	|ZBX_PROXY
FIELD		|master_itemid	|t_id		|	|NULL		|ZBX_PROXY		|5|items	|itemid		|RESTRICT
FIELD		|timeout	|t_varchar(255)	|'3s'	|NOT NULL	|ZBX_PROXY
FIELD		|url		|t_varchar(2048)|''	|NOT NULL	|ZBX_PROXY
FIELD		|query_fields	|t_varchar(2048)|''	|NOT NULL	|ZBX_PROXY
FIELD		|posts		|t_text		|''	|NOT NULL	|ZBX_PROXY
FIELD		|status_codes	|t_varchar(255)	|'200'	|NOT NULL	|ZBX_PROXY
FIELD		|follow_redirects|t_integer	|'1'	|NOT NULL	|ZBX_PROXY
FIELD		|post_type	|t_integer	|'0'	|NOT NULL	|ZBX_PROXY
FIELD		|http_proxy	|t_varchar(255)	|''	|NOT NULL	|ZBX_PROXY,ZBX_NODATA
FIELD		|headers	|t_text		|''	|NOT NULL	|ZBX_PROXY
FIELD		|retrieve_mode	|t_integer	|'0'	|NOT NULL	|ZBX_PROXY
FIELD		|request_method	|t_integer	|'0'	|NOT NULL	|ZBX_PROXY
FIELD		|output_format	|t_integer	|'0'	|NOT NULL	|ZBX_PROXY
FIELD		|ssl_cert_file	|t_varchar(255)	|''	|NOT NULL	|ZBX_PROXY,ZBX_NODATA
FIELD		|ssl_key_file	|t_varchar(255)	|''	|NOT NULL	|ZBX_PROXY,ZBX_NODATA
FIELD		|ssl_key_password|t_varchar(64)	|''	|NOT NULL	|ZBX_PROXY,ZBX_NODATA
FIELD		|verify_peer	|t_integer	|'0'	|NOT NULL	|ZBX_PROXY
FIELD		|verify_host	|t_integer	|'0'	|NOT NULL	|ZBX_PROXY
FIELD		|allow_traps	|t_integer	|'0'	|NOT NULL	|ZBX_PROXY
FIELD		|discover	|t_integer	|'0'	|NOT NULL	|0
FIELD		|uuid		|t_varchar(32)	|''	|NOT NULL	|0
FIELD		|name_upper	|t_varchar(255)	|''	|NOT NULL	|0
INDEX		|1		|hostid,key_(764)
INDEX		|3		|status
INDEX		|4		|templateid
INDEX		|5		|valuemapid
INDEX		|6		|interfaceid
INDEX		|7		|master_itemid
INDEX		|8		|key_(768)
INDEX		|9		|hostid,name_upper
CHANGELOG	|3
UPD_TRIG_FUNC	|name		|name_upper	|itemid	|upper

TABLE|httpstepitem|httpstepitemid|ZBX_TEMPLATE
FIELD		|httpstepitemid	|t_id		|	|NOT NULL	|0
FIELD		|httpstepid	|t_id		|	|NOT NULL	|ZBX_PROXY		|1|httpstep	|		|RESTRICT
FIELD		|itemid		|t_id		|	|NOT NULL	|ZBX_PROXY		|2|items	|		|RESTRICT
FIELD		|type		|t_integer	|'0'	|NOT NULL	|ZBX_PROXY
UNIQUE		|1		|httpstepid,itemid
INDEX		|2		|itemid
CHANGELOG	|16

TABLE|httptestitem|httptestitemid|ZBX_TEMPLATE
FIELD		|httptestitemid	|t_id		|	|NOT NULL	|0
FIELD		|httptestid	|t_id		|	|NOT NULL	|ZBX_PROXY		|1|httptest	|		|RESTRICT
FIELD		|itemid		|t_id		|	|NOT NULL	|ZBX_PROXY		|2|items	|		|RESTRICT
FIELD		|type		|t_integer	|'0'	|NOT NULL	|ZBX_PROXY
UNIQUE		|1		|httptestid,itemid
INDEX		|2		|itemid
CHANGELOG	|13

TABLE|media_type|mediatypeid|ZBX_DATA
FIELD		|mediatypeid	|t_id		|	|NOT NULL	|0
FIELD		|type		|t_integer	|'0'	|NOT NULL	|0
FIELD		|name		|t_varchar(100)	|''	|NOT NULL	|0
FIELD		|smtp_server	|t_varchar(255)	|''	|NOT NULL	|0
FIELD		|smtp_helo	|t_varchar(255)	|''	|NOT NULL	|0
FIELD		|smtp_email	|t_varchar(255)	|''	|NOT NULL	|0
FIELD		|exec_path	|t_varchar(255)	|''	|NOT NULL	|0
FIELD		|gsm_modem	|t_varchar(255)	|''	|NOT NULL	|0
FIELD		|username	|t_varchar(255)	|''	|NOT NULL	|0
FIELD		|passwd		|t_varchar(255)	|''	|NOT NULL	|0
FIELD		|status		|t_integer	|'1'	|NOT NULL	|ZBX_NODATA
FIELD		|smtp_port	|t_integer	|'25'	|NOT NULL	|0
FIELD		|smtp_security	|t_integer	|'0'	|NOT NULL	|0
FIELD		|smtp_verify_peer|t_integer	|'0'	|NOT NULL	|0
FIELD		|smtp_verify_host|t_integer	|'0'	|NOT NULL	|0
FIELD		|smtp_authentication|t_integer	|'0'	|NOT NULL	|0
FIELD		|exec_params	|t_varchar(255)	|''	|NOT NULL	|0
FIELD		|maxsessions	|t_integer	|'1'	|NOT NULL	|0
FIELD		|maxattempts	|t_integer	|'3'	|NOT NULL	|0
FIELD		|attempt_interval|t_varchar(32)	|'10s'	|NOT NULL	|0
FIELD		|content_type	|t_integer	|'1'	|NOT NULL	|0
FIELD		|script		|t_text		|''	|NOT NULL	|0
FIELD		|timeout	|t_varchar(32)	|'30s'	|NOT NULL	|0
FIELD		|process_tags	|t_integer	|'0'	|NOT NULL	|0
FIELD		|show_event_menu|t_integer	|'0'	|NOT NULL	|0
FIELD		|event_menu_url	|t_varchar(2048)|''	|NOT NULL	|0
FIELD		|event_menu_name|t_varchar(255)	|''	|NOT NULL	|0
FIELD		|description	|t_shorttext	|''	|NOT NULL	|0
FIELD		|provider	|t_integer	|'0'	|NOT NULL	|0
UNIQUE		|1		|name

TABLE|media_type_param|mediatype_paramid|ZBX_DATA
FIELD		|mediatype_paramid|t_id		|	|NOT NULL	|0
FIELD		|mediatypeid	|t_id		|	|NOT NULL	|0			|1|media_type
FIELD		|name		|t_varchar(255)	|''	|NOT NULL	|0
FIELD		|value		|t_varchar(2048)|''	|NOT NULL	|0
INDEX		|1		|mediatypeid

TABLE|media_type_message|mediatype_messageid|ZBX_DATA
FIELD		|mediatype_messageid|t_id	|	|NOT NULL	|0
FIELD		|mediatypeid	|t_id		|	|NOT NULL	|0			|1|media_type
FIELD		|eventsource	|t_integer	|	|NOT NULL	|0
FIELD		|recovery	|t_integer	|	|NOT NULL	|0
FIELD		|subject	|t_varchar(255)	|''	|NOT NULL	|0
FIELD		|message	|t_text		|''	|NOT NULL	|0
UNIQUE		|1		|mediatypeid,eventsource,recovery

TABLE|usrgrp|usrgrpid|ZBX_DATA
FIELD		|usrgrpid	|t_id		|	|NOT NULL	|0
FIELD		|name		|t_varchar(64)	|''	|NOT NULL	|0
FIELD		|gui_access	|t_integer	|'0'	|NOT NULL	|0
FIELD		|users_status	|t_integer	|'0'	|NOT NULL	|0
FIELD		|debug_mode	|t_integer	|'0'	|NOT NULL	|0
FIELD		|userdirectoryid	|t_id	|NULL	|NULL	|0 |2|userdirectory	|	|RESTRICT
UNIQUE		|1		|name
INDEX		|2	|userdirectoryid

TABLE|users_groups|id|ZBX_DATA
FIELD		|id		|t_id		|	|NOT NULL	|0
FIELD		|usrgrpid	|t_id		|	|NOT NULL	|0			|1|usrgrp
FIELD		|userid		|t_id		|	|NOT NULL	|0			|2|users
UNIQUE		|1		|usrgrpid,userid
INDEX		|2		|userid

TABLE|scripts|scriptid|ZBX_DATA
FIELD		|scriptid	|t_id		|	|NOT NULL	|0
FIELD		|name		|t_varchar(255)	|''	|NOT NULL	|0
FIELD		|command	|t_text		|''	|NOT NULL	|0
FIELD		|host_access	|t_integer	|'2'	|NOT NULL	|0
FIELD		|usrgrpid	|t_id		|	|NULL		|0			|1|usrgrp	|		|RESTRICT
FIELD		|groupid	|t_id		|	|NULL		|0			|2|hstgrp	|		|RESTRICT
FIELD		|description	|t_shorttext	|''	|NOT NULL	|0
FIELD		|confirmation	|t_varchar(255)	|''	|NOT NULL	|0
FIELD		|type		|t_integer	|'5'	|NOT NULL	|0
FIELD		|execute_on	|t_integer	|'2'	|NOT NULL	|0
FIELD		|timeout	|t_varchar(32)	|'30s'	|NOT NULL	|0
FIELD		|scope		|t_integer	|'1'	|NOT NULL	|0
FIELD		|port		|t_varchar(64)	|''	|NOT NULL	|0
FIELD		|authtype	|t_integer	|'0'	|NOT NULL	|0
FIELD		|username	|t_varchar(64)	|''	|NOT NULL	|0
FIELD		|password	|t_varchar(64)	|''	|NOT NULL	|0
FIELD		|publickey	|t_varchar(64)	|''	|NOT NULL	|0
FIELD		|privatekey	|t_varchar(64)	|''	|NOT NULL	|0
FIELD		|menu_path	|t_varchar(255)	|''	|NOT NULL	|0
FIELD		|url		|t_varchar(2048)|''	|NOT NULL	|0
FIELD		|new_window	|t_integer	|'1'	|NOT NULL	|0
INDEX		|1		|usrgrpid
INDEX		|2		|groupid
UNIQUE		|3		|name

TABLE|script_param|script_paramid|ZBX_DATA
FIELD		|script_paramid	|t_id		|	|NOT NULL	|0
FIELD		|scriptid	|t_id		|	|NOT NULL	|0			|1|scripts
FIELD		|name		|t_varchar(255)	|''	|NOT NULL	|0
FIELD		|value		|t_varchar(2048)|''	|NOT NULL	|0
UNIQUE		|1		|scriptid,name

TABLE|actions|actionid|ZBX_DATA
FIELD		|actionid	|t_id		|	|NOT NULL	|0
FIELD		|name		|t_varchar(255)	|''	|NOT NULL	|0
FIELD		|eventsource	|t_integer	|'0'	|NOT NULL	|0
FIELD		|evaltype	|t_integer	|'0'	|NOT NULL	|0
FIELD		|status		|t_integer	|'0'	|NOT NULL	|0
FIELD		|esc_period	|t_varchar(255)	|'1h'	|NOT NULL	|0
FIELD		|formula	|t_varchar(1024)|''	|NOT NULL	|0
FIELD		|pause_suppressed|t_integer	|'1'	|NOT NULL	|0
FIELD		|notify_if_canceled|t_integer	|'1'	|NOT NULL	|0
FIELD		|pause_symptoms	|t_integer	|'1'	|NOT NULL	|0
INDEX		|1		|eventsource,status
UNIQUE		|2		|name

TABLE|operations|operationid|ZBX_DATA
FIELD		|operationid	|t_id		|	|NOT NULL	|0
FIELD		|actionid	|t_id		|	|NOT NULL	|0			|1|actions
FIELD		|operationtype	|t_integer	|'0'	|NOT NULL	|0
FIELD		|esc_period	|t_varchar(255)	|'0'	|NOT NULL	|0
FIELD		|esc_step_from	|t_integer	|'1'	|NOT NULL	|0
FIELD		|esc_step_to	|t_integer	|'1'	|NOT NULL	|0
FIELD		|evaltype	|t_integer	|'0'	|NOT NULL	|0
FIELD		|recovery	|t_integer	|'0'	|NOT NULL	|0
INDEX		|1		|actionid

TABLE|opmessage|operationid|ZBX_DATA
FIELD		|operationid	|t_id		|	|NOT NULL	|0			|1|operations
FIELD		|default_msg	|t_integer	|'1'	|NOT NULL	|0
FIELD		|subject	|t_varchar(255)	|''	|NOT NULL	|0
FIELD		|message	|t_shorttext	|''	|NOT NULL	|0
FIELD		|mediatypeid	|t_id		|	|NULL		|0			|2|media_type	|		|RESTRICT
INDEX		|1		|mediatypeid

TABLE|opmessage_grp|opmessage_grpid|ZBX_DATA
FIELD		|opmessage_grpid|t_id		|	|NOT NULL	|0
FIELD		|operationid	|t_id		|	|NOT NULL	|0			|1|operations
FIELD		|usrgrpid	|t_id		|	|NOT NULL	|0			|2|usrgrp	|		|RESTRICT
UNIQUE		|1		|operationid,usrgrpid
INDEX		|2		|usrgrpid

TABLE|opmessage_usr|opmessage_usrid|ZBX_DATA
FIELD		|opmessage_usrid|t_id		|	|NOT NULL	|0
FIELD		|operationid	|t_id		|	|NOT NULL	|0			|1|operations
FIELD		|userid		|t_id		|	|NOT NULL	|0			|2|users	|		|RESTRICT
UNIQUE		|1		|operationid,userid
INDEX		|2		|userid

TABLE|opcommand|operationid|ZBX_DATA
FIELD		|operationid	|t_id		|	|NOT NULL	|0			|1|operations
FIELD		|scriptid	|t_id		|	|NOT NULL	|0			|2|scripts	|		|RESTRICT
INDEX		|1		|scriptid

TABLE|opcommand_hst|opcommand_hstid|ZBX_DATA
FIELD		|opcommand_hstid|t_id		|	|NOT NULL	|0
FIELD		|operationid	|t_id		|	|NOT NULL	|0			|1|operations
FIELD		|hostid		|t_id		|	|NULL		|0			|2|hosts	|		|RESTRICT
INDEX		|1		|operationid
INDEX		|2		|hostid

TABLE|opcommand_grp|opcommand_grpid|ZBX_DATA
FIELD		|opcommand_grpid|t_id		|	|NOT NULL	|0
FIELD		|operationid	|t_id		|	|NOT NULL	|0			|1|operations
FIELD		|groupid	|t_id		|	|NOT NULL	|0			|2|hstgrp	|		|RESTRICT
INDEX		|1		|operationid
INDEX		|2		|groupid

TABLE|opgroup|opgroupid|ZBX_DATA
FIELD		|opgroupid	|t_id		|	|NOT NULL	|0
FIELD		|operationid	|t_id		|	|NOT NULL	|0			|1|operations
FIELD		|groupid	|t_id		|	|NOT NULL	|0			|2|hstgrp	|		|RESTRICT
UNIQUE		|1		|operationid,groupid
INDEX		|2		|groupid

TABLE|optemplate|optemplateid|ZBX_TEMPLATE
FIELD		|optemplateid	|t_id		|	|NOT NULL	|0
FIELD		|operationid	|t_id		|	|NOT NULL	|0			|1|operations
FIELD		|templateid	|t_id		|	|NOT NULL	|0			|2|hosts	|hostid		|RESTRICT
UNIQUE		|1		|operationid,templateid
INDEX		|2		|templateid

TABLE|opconditions|opconditionid|ZBX_DATA
FIELD		|opconditionid	|t_id		|	|NOT NULL	|0
FIELD		|operationid	|t_id		|	|NOT NULL	|0			|1|operations
FIELD		|conditiontype	|t_integer	|'0'	|NOT NULL	|0
FIELD		|operator	|t_integer	|'0'	|NOT NULL	|0
FIELD		|value		|t_varchar(255)	|''	|NOT NULL	|0
INDEX		|1		|operationid

TABLE|conditions|conditionid|ZBX_DATA
FIELD		|conditionid	|t_id		|	|NOT NULL	|0
FIELD		|actionid	|t_id		|	|NOT NULL	|0			|1|actions
FIELD		|conditiontype	|t_integer	|'0'	|NOT NULL	|0
FIELD		|operator	|t_integer	|'0'	|NOT NULL	|0
FIELD		|value		|t_varchar(255)	|''	|NOT NULL	|0
FIELD		|value2		|t_varchar(255)	|''	|NOT NULL	|0
INDEX		|1		|actionid

TABLE|config|configid|ZBX_DATA
FIELD		|configid	|t_id		|	|NOT NULL	|0
FIELD		|work_period	|t_varchar(255)	|'1-5,09:00-18:00'|NOT NULL|0
FIELD		|alert_usrgrpid	|t_id		|	|NULL		|0			|1|usrgrp	|usrgrpid	|RESTRICT
FIELD		|default_theme	|t_varchar(128)	|'blue-theme'|NOT NULL	|ZBX_NODATA
FIELD		|authentication_type|t_integer	|'0'	|NOT NULL	|ZBX_NODATA
FIELD		|discovery_groupid|t_id		|	|NULL		|0			|2|hstgrp	|groupid	|RESTRICT
FIELD		|max_in_table	|t_integer	|'50'	|NOT NULL	|ZBX_NODATA
FIELD		|search_limit	|t_integer	|'1000'	|NOT NULL	|ZBX_NODATA
FIELD		|severity_color_0|t_varchar(6)	|'97AAB3'|NOT NULL	|ZBX_NODATA
FIELD		|severity_color_1|t_varchar(6)	|'7499FF'|NOT NULL	|ZBX_NODATA
FIELD		|severity_color_2|t_varchar(6)	|'FFC859'|NOT NULL	|ZBX_NODATA
FIELD		|severity_color_3|t_varchar(6)	|'FFA059'|NOT NULL	|ZBX_NODATA
FIELD		|severity_color_4|t_varchar(6)	|'E97659'|NOT NULL	|ZBX_NODATA
FIELD		|severity_color_5|t_varchar(6)	|'E45959'|NOT NULL	|ZBX_NODATA
FIELD		|severity_name_0|t_varchar(32)	|'Not classified'|NOT NULL|ZBX_NODATA
FIELD		|severity_name_1|t_varchar(32)	|'Information'|NOT NULL	|ZBX_NODATA
FIELD		|severity_name_2|t_varchar(32)	|'Warning'|NOT NULL	|ZBX_NODATA
FIELD		|severity_name_3|t_varchar(32)	|'Average'|NOT NULL	|ZBX_NODATA
FIELD		|severity_name_4|t_varchar(32)	|'High'	|NOT NULL	|ZBX_NODATA
FIELD		|severity_name_5|t_varchar(32)	|'Disaster'|NOT NULL	|ZBX_NODATA
FIELD		|ok_period	|t_varchar(32)	|'5m'	|NOT NULL	|ZBX_NODATA
FIELD		|blink_period	|t_varchar(32)	|'2m'	|NOT NULL	|ZBX_NODATA
FIELD		|problem_unack_color|t_varchar(6)|'CC0000'|NOT NULL	|ZBX_NODATA
FIELD		|problem_ack_color|t_varchar(6)	|'CC0000'|NOT NULL	|ZBX_NODATA
FIELD		|ok_unack_color	|t_varchar(6)	|'009900'|NOT NULL	|ZBX_NODATA
FIELD		|ok_ack_color	|t_varchar(6)	|'009900'|NOT NULL	|ZBX_NODATA
FIELD		|problem_unack_style|t_integer	|'1'	|NOT NULL	|ZBX_NODATA
FIELD		|problem_ack_style|t_integer	|'1'	|NOT NULL	|ZBX_NODATA
FIELD		|ok_unack_style	|t_integer	|'1'	|NOT NULL	|ZBX_NODATA
FIELD		|ok_ack_style	|t_integer	|'1'	|NOT NULL	|ZBX_NODATA
FIELD		|snmptrap_logging|t_integer	|'1'	|NOT NULL	|ZBX_PROXY,ZBX_NODATA
FIELD		|server_check_interval|t_integer|'10'	|NOT NULL	|ZBX_NODATA
FIELD		|hk_events_mode	|t_integer	|'1'	|NOT NULL	|ZBX_NODATA
FIELD		|hk_events_trigger|t_varchar(32)|'365d'	|NOT NULL	|ZBX_NODATA
FIELD		|hk_events_internal|t_varchar(32)|'1d'	|NOT NULL	|ZBX_NODATA
FIELD		|hk_events_discovery|t_varchar(32)|'1d'	|NOT NULL	|ZBX_NODATA
FIELD		|hk_events_autoreg|t_varchar(32)|'1d'	|NOT NULL	|ZBX_NODATA
FIELD		|hk_services_mode|t_integer	|'1'	|NOT NULL	|ZBX_NODATA
FIELD		|hk_services	|t_varchar(32)	|'365d'	|NOT NULL	|ZBX_NODATA
FIELD		|hk_audit_mode	|t_integer	|'1'	|NOT NULL	|ZBX_NODATA
FIELD		|hk_audit	|t_varchar(32)	|'365d'	|NOT NULL	|ZBX_NODATA
FIELD		|hk_sessions_mode|t_integer	|'1'	|NOT NULL	|ZBX_NODATA
FIELD		|hk_sessions	|t_varchar(32)	|'365d'	|NOT NULL	|ZBX_NODATA
FIELD		|hk_history_mode|t_integer	|'1'	|NOT NULL	|ZBX_NODATA
FIELD		|hk_history_global|t_integer	|'0'	|NOT NULL	|ZBX_PROXY,ZBX_NODATA
FIELD		|hk_history	|t_varchar(32)	|'90d'	|NOT NULL	|ZBX_PROXY,ZBX_NODATA
FIELD		|hk_trends_mode	|t_integer	|'1'	|NOT NULL	|ZBX_NODATA
FIELD		|hk_trends_global|t_integer	|'0'	|NOT NULL	|ZBX_NODATA
FIELD		|hk_trends	|t_varchar(32)	|'365d'	|NOT NULL	|ZBX_NODATA
FIELD		|default_inventory_mode|t_integer|'-1'	|NOT NULL	|ZBX_NODATA
FIELD		|custom_color	|t_integer	|'0'	|NOT NULL	|ZBX_NODATA
FIELD		|http_auth_enabled	|t_integer	|'0'	|NOT NULL	|ZBX_NODATA
FIELD		|http_login_form	|t_integer	|'0'	|NOT NULL	|ZBX_NODATA
FIELD		|http_strip_domains	|t_varchar(2048)|''	|NOT NULL	|ZBX_NODATA
FIELD		|http_case_sensitive	|t_integer	|'1'	|NOT NULL	|ZBX_NODATA
FIELD		|ldap_auth_enabled		|t_integer		|'0'	|NOT NULL	|ZBX_NODATA
FIELD		|ldap_case_sensitive	|t_integer	|'1'	|NOT NULL	|ZBX_NODATA
FIELD		|db_extension	|t_varchar(32)	|''	|NOT NULL	|ZBX_NODATA
FIELD		|autoreg_tls_accept	|t_integer	|'1'	|NOT NULL	|ZBX_PROXY,ZBX_NODATA
FIELD		|compression_status	|t_integer	|'0'	|NOT NULL	|ZBX_NODATA
FIELD		|compress_older	|t_varchar(32)	|'7d'	|NOT NULL	|ZBX_NODATA
FIELD		|instanceid	|t_varchar(32)	|''	|NOT NULL	|ZBX_NODATA
FIELD		|saml_auth_enabled	|t_integer	|'0'	|NOT NULL	|ZBX_NODATA
FIELD		|saml_case_sensitive	|t_integer	|'0'	|NOT NULL	|ZBX_NODATA
FIELD		|default_lang		|t_varchar(5)	|'en_US'|NOT NULL	|ZBX_NODATA
FIELD		|default_timezone	|t_varchar(50)	|'system'|NOT NULL	|ZBX_NODATA
FIELD		|login_attempts	|t_integer	|'5'	|NOT NULL	|ZBX_NODATA
FIELD		|login_block	|t_varchar(32)	|'30s'	|NOT NULL	|ZBX_NODATA
FIELD		|show_technical_errors	|t_integer	|'0'	|NOT NULL	|ZBX_NODATA
FIELD		|validate_uri_schemes	|t_integer	|'1'	|NOT NULL	|ZBX_NODATA
FIELD		|uri_valid_schemes	|t_varchar(255)	|'http,https,ftp,file,mailto,tel,ssh'	|NOT NULL	|ZBX_NODATA
FIELD		|x_frame_options	|t_varchar(255)	|'SAMEORIGIN'	|NOT NULL	|ZBX_NODATA
FIELD		|iframe_sandboxing_enabled	|t_integer	|'1'	|NOT NULL	|ZBX_NODATA
FIELD		|iframe_sandboxing_exceptions	|t_varchar(255)	|''	|NOT NULL	|ZBX_NODATA
FIELD		|max_overview_table_size	|t_integer	|'50'	|NOT NULL	|ZBX_NODATA
FIELD		|history_period	|t_varchar(32)|	'24h'	|NOT NULL	|ZBX_NODATA
FIELD		|period_default	|t_varchar(32)	|'1h'	|NOT NULL	|ZBX_NODATA
FIELD		|max_period	|t_varchar(32)	|'2y'	|NOT NULL	|ZBX_NODATA
FIELD		|socket_timeout	|t_varchar(32)	|'3s'	|NOT NULL	|ZBX_NODATA
FIELD		|connect_timeout	|t_varchar(32)	|'3s'	|NOT NULL	|ZBX_NODATA
FIELD		|media_type_test_timeout	|t_varchar(32)	|'65s'	|NOT NULL	|ZBX_NODATA
FIELD		|script_timeout	|t_varchar(32)	|'60s'	|NOT NULL	|ZBX_NODATA
FIELD		|item_test_timeout	|t_varchar(32)	|'60s'	|NOT NULL	|ZBX_NODATA
FIELD		|session_key	|t_varchar(32)|''	|NOT NULL	|ZBX_NODATA
FIELD		|url		|t_varchar(255)	|''	|NOT NULL	|ZBX_NODATA
FIELD		|report_test_timeout|t_varchar(32)|'60s'|NOT NULL	|ZBX_NODATA
FIELD		|dbversion_status	|t_shorttext|''	|NOT NULL	|ZBX_NODATA
FIELD		|hk_events_service|t_varchar(32)|'1d'	|NOT NULL	|ZBX_NODATA
FIELD		|passwd_min_length	|t_integer	|'8'	|NOT NULL	|ZBX_NODATA
FIELD		|passwd_check_rules	|t_integer	|'8'	|NOT NULL	|ZBX_NODATA
FIELD		|auditlog_enabled	|t_integer	|'1'	|NOT NULL	|ZBX_NODATA
FIELD		|ha_failover_delay	|t_varchar(32)	|'1m'	|NOT NULL	|ZBX_NODATA
FIELD		|geomaps_tile_provider|t_varchar(255)	|''	|NOT NULL	|0
FIELD		|geomaps_tile_url	|t_varchar(1024)|''	|NOT NULL	|ZBX_NODATA
FIELD		|geomaps_max_zoom	|t_integer	|'0'	|NOT NULL	|ZBX_NODATA
FIELD		|geomaps_attribution|t_varchar(1024)|''	|NOT NULL	|ZBX_NODATA
FIELD		|vault_provider	|t_integer	|'0'	|NOT NULL	|ZBX_NODATA
FIELD		|ldap_userdirectoryid	|t_id	|NULL |NULL	|0		|3|userdirectory	|userdirectoryid|RESTRICT
FIELD		|server_status		|t_shorttext	|''	|NOT NULL	|ZBX_NODATA
FIELD		|jit_provision_interval		|t_varchar(32)	|'1h'	|NOT NULL	|ZBX_NODATA
FIELD		|saml_jit_status			|t_integer		|'0'	|NOT NULL	|ZBX_NODATA
FIELD		|ldap_jit_status			|t_integer		|'0'	|NOT NULL	|ZBX_NODATA
FIELD		|disabled_usrgrpid			|t_id			|NULL	|NULL		|ZBX_NODATA	|4|usrgrp	|usrgrpid|RESTRICT
INDEX		|1		|alert_usrgrpid
INDEX		|2		|discovery_groupid
INDEX		|3		|ldap_userdirectoryid
INDEX		|4		|disabled_usrgrpid

TABLE|triggers|triggerid|ZBX_TEMPLATE
FIELD		|triggerid	|t_id		|	|NOT NULL	|0
FIELD		|expression	|t_varchar(2048)|''	|NOT NULL	|0
FIELD		|description	|t_varchar(255)	|''	|NOT NULL	|0
FIELD		|url		|t_varchar(2048)|''	|NOT NULL	|0
FIELD		|status		|t_integer	|'0'	|NOT NULL	|0
FIELD		|value		|t_integer	|'0'	|NOT NULL	|ZBX_NODATA
FIELD		|priority	|t_integer	|'0'	|NOT NULL	|0
FIELD		|lastchange	|t_integer	|'0'	|NOT NULL	|ZBX_NODATA
FIELD		|comments	|t_shorttext	|''	|NOT NULL	|0
FIELD		|error		|t_varchar(2048)|''	|NOT NULL	|ZBX_NODATA
FIELD		|templateid	|t_id		|	|NULL		|0			|1|triggers	|triggerid		|RESTRICT
FIELD		|type		|t_integer	|'0'	|NOT NULL	|0
FIELD		|state		|t_integer	|'0'	|NOT NULL	|ZBX_NODATA
FIELD		|flags		|t_integer	|'0'	|NOT NULL	|0
FIELD		|recovery_mode	|t_integer	|'0'	|NOT NULL	|0
FIELD		|recovery_expression|t_varchar(2048)|''	|NOT NULL	|0
FIELD		|correlation_mode|t_integer	|'0'	|NOT NULL	|0
FIELD		|correlation_tag|t_varchar(255)	|''	|NOT NULL	|0
FIELD		|manual_close	|t_integer	|'0'	|NOT NULL	|0
FIELD		|opdata		|t_varchar(255)	|''	|NOT NULL	|0
FIELD		|discover	|t_integer	|'0'	|NOT NULL	|0
FIELD		|event_name	|t_varchar(2048)|''	|NOT NULL	|0
FIELD		|uuid		|t_varchar(32)	|''	|NOT NULL	|0
FIELD		|url_name	|t_varchar(64)	|''	|NOT NULL	|0
INDEX		|1		|status
INDEX		|2		|value,lastchange
INDEX		|3		|templateid
CHANGELOG	|5

TABLE|trigger_depends|triggerdepid|ZBX_TEMPLATE
FIELD		|triggerdepid	|t_id		|	|NOT NULL	|0
FIELD		|triggerid_down	|t_id		|	|NOT NULL	|0			|1|triggers	|triggerid
FIELD		|triggerid_up	|t_id		|	|NOT NULL	|0			|2|triggers	|triggerid
UNIQUE		|1		|triggerid_down,triggerid_up
INDEX		|2		|triggerid_up

TABLE|functions|functionid|ZBX_TEMPLATE
FIELD		|functionid	|t_id		|	|NOT NULL	|0
FIELD		|itemid		|t_id		|	|NOT NULL	|0			|1|items	|		|RESTRICT
FIELD		|triggerid	|t_id		|	|NOT NULL	|0			|2|triggers	|		|RESTRICT
FIELD		|name		|t_varchar(12)	|''	|NOT NULL	|0
FIELD		|parameter	|t_varchar(255)	|'0'	|NOT NULL	|0
INDEX		|1		|triggerid
INDEX		|2		|itemid,name,parameter
CHANGELOG	|7

TABLE|graphs|graphid|ZBX_TEMPLATE
FIELD		|graphid	|t_id		|	|NOT NULL	|0
FIELD		|name		|t_varchar(128)	|''	|NOT NULL	|0
FIELD		|width		|t_integer	|'900'	|NOT NULL	|0
FIELD		|height		|t_integer	|'200'	|NOT NULL	|0
FIELD		|yaxismin	|t_double	|'0'	|NOT NULL	|0
FIELD		|yaxismax	|t_double	|'100'	|NOT NULL	|0
FIELD		|templateid	|t_id		|	|NULL		|0			|1|graphs	|graphid
FIELD		|show_work_period|t_integer	|'1'	|NOT NULL	|0
FIELD		|show_triggers	|t_integer	|'1'	|NOT NULL	|0
FIELD		|graphtype	|t_integer	|'0'	|NOT NULL	|0
FIELD		|show_legend	|t_integer	|'1'	|NOT NULL	|0
FIELD		|show_3d	|t_integer	|'0'	|NOT NULL	|0
FIELD		|percent_left	|t_double	|'0'	|NOT NULL	|0
FIELD		|percent_right	|t_double	|'0'	|NOT NULL	|0
FIELD		|ymin_type	|t_integer	|'0'	|NOT NULL	|0
FIELD		|ymax_type	|t_integer	|'0'	|NOT NULL	|0
FIELD		|ymin_itemid	|t_id		|	|NULL		|0			|2|items	|itemid		|RESTRICT
FIELD		|ymax_itemid	|t_id		|	|NULL		|0			|3|items	|itemid		|RESTRICT
FIELD		|flags		|t_integer	|'0'	|NOT NULL	|0
FIELD		|discover	|t_integer	|'0'	|NOT NULL	|0
FIELD		|uuid		|t_varchar(32)	|''	|NOT NULL	|0
INDEX		|1		|name
INDEX		|2		|templateid
INDEX		|3		|ymin_itemid
INDEX		|4		|ymax_itemid

TABLE|graphs_items|gitemid|ZBX_TEMPLATE
FIELD		|gitemid	|t_id		|	|NOT NULL	|0
FIELD		|graphid	|t_id		|	|NOT NULL	|0			|1|graphs
FIELD		|itemid		|t_id		|	|NOT NULL	|0			|2|items
FIELD		|drawtype	|t_integer	|'0'	|NOT NULL	|0
FIELD		|sortorder	|t_integer	|'0'	|NOT NULL	|0
FIELD		|color		|t_varchar(6)	|'009600'|NOT NULL	|0
FIELD		|yaxisside	|t_integer	|'0'	|NOT NULL	|0
FIELD		|calc_fnc	|t_integer	|'2'	|NOT NULL	|0
FIELD		|type		|t_integer	|'0'	|NOT NULL	|0
INDEX		|1		|itemid
INDEX		|2		|graphid

TABLE|graph_theme|graphthemeid|ZBX_DATA
FIELD		|graphthemeid	|t_id		|	|NOT NULL	|0
FIELD		|theme		|t_varchar(64)	|''	|NOT NULL	|0
FIELD		|backgroundcolor|t_varchar(6)	|''	|NOT NULL	|0
FIELD		|graphcolor	|t_varchar(6)	|''	|NOT NULL	|0
FIELD		|gridcolor	|t_varchar(6)	|''	|NOT NULL	|0
FIELD		|maingridcolor	|t_varchar(6)	|''	|NOT NULL	|0
FIELD		|gridbordercolor|t_varchar(6)	|''	|NOT NULL	|0
FIELD		|textcolor	|t_varchar(6)	|''	|NOT NULL	|0
FIELD		|highlightcolor	|t_varchar(6)	|''	|NOT NULL	|0
FIELD		|leftpercentilecolor|t_varchar(6)|''	|NOT NULL	|0
FIELD		|rightpercentilecolor|t_varchar(6)|''	|NOT NULL	|0
FIELD		|nonworktimecolor|t_varchar(6)	|''	|NOT NULL	|0
FIELD		|colorpalette	|t_varchar(255)	|''	|NOT NULL	|0
UNIQUE		|1		|theme

TABLE|globalmacro|globalmacroid|ZBX_DATA
FIELD		|globalmacroid	|t_id		|	|NOT NULL	|0
FIELD		|macro		|t_varchar(255)	|''	|NOT NULL	|ZBX_PROXY
FIELD		|value		|t_varchar(2048)|''	|NOT NULL	|ZBX_PROXY
FIELD		|description	|t_shorttext	|''	|NOT NULL	|0
FIELD		|type		|t_integer	|'0'	|NOT NULL	|ZBX_PROXY
UNIQUE		|1		|macro

TABLE|hostmacro|hostmacroid|ZBX_TEMPLATE
FIELD		|hostmacroid	|t_id		|	|NOT NULL	|0
FIELD		|hostid		|t_id		|	|NOT NULL	|ZBX_PROXY		|1|hosts
FIELD		|macro		|t_varchar(255)	|''	|NOT NULL	|ZBX_PROXY
FIELD		|value		|t_varchar(2048)|''	|NOT NULL	|ZBX_PROXY
FIELD		|description	|t_shorttext	|''	|NOT NULL	|0
FIELD		|type		|t_integer	|'0'	|NOT NULL	|ZBX_PROXY
FIELD		|automatic	|t_integer	|'0'	|NOT NULL	|ZBX_PROXY
UNIQUE		|1		|hostid,macro

TABLE|hosts_groups|hostgroupid|ZBX_TEMPLATE
FIELD		|hostgroupid	|t_id		|	|NOT NULL	|0
FIELD		|hostid		|t_id		|	|NOT NULL	|0			|1|hosts
FIELD		|groupid	|t_id		|	|NOT NULL	|0			|2|hstgrp
UNIQUE		|1		|hostid,groupid
INDEX		|2		|groupid

TABLE|hosts_templates|hosttemplateid|ZBX_TEMPLATE
FIELD		|hosttemplateid	|t_id		|	|NOT NULL	|0
FIELD		|hostid		|t_id		|	|NOT NULL	|ZBX_PROXY		|1|hosts
FIELD		|templateid	|t_id		|	|NOT NULL	|ZBX_PROXY		|2|hosts	|hostid
FIELD		|link_type	|t_integer	|'0'	|NOT NULL	|ZBX_PROXY
UNIQUE		|1		|hostid,templateid
INDEX		|2		|templateid

TABLE|valuemap_mapping|valuemap_mappingid|ZBX_TEMPLATE
FIELD		|valuemap_mappingid|t_id	|	|NOT NULL	|0
FIELD		|valuemapid	|t_id		|	|NOT NULL	|0			|1|valuemap
FIELD		|value		|t_varchar(64)	|''	|NOT NULL	|0
FIELD		|newvalue	|t_varchar(64)	|''	|NOT NULL	|0
FIELD		|type		|t_integer	|'0'	|NOT NULL	|0
FIELD		|sortorder	|t_integer	|'0'	|NOT NULL	|0
UNIQUE		|1		|valuemapid,value,type

TABLE|media|mediaid|ZBX_DATA
FIELD		|mediaid	|t_id		|	|NOT NULL	|0
FIELD		|userid		|t_id		|	|NOT NULL	|0			|1|users
FIELD		|mediatypeid	|t_id		|	|NOT NULL	|0			|2|media_type
FIELD		|sendto		|t_varchar(1024)|''	|NOT NULL	|0
FIELD		|active		|t_integer	|'0'	|NOT NULL	|0
FIELD		|severity	|t_integer	|'63'	|NOT NULL	|0
FIELD		|period		|t_varchar(1024)|'1-7,00:00-24:00'|NOT NULL|0
INDEX		|1		|userid
INDEX		|2		|mediatypeid

TABLE|rights|rightid|ZBX_DATA
FIELD		|rightid	|t_id		|	|NOT NULL	|0
FIELD		|groupid	|t_id		|	|NOT NULL	|0			|1|usrgrp	|usrgrpid
FIELD		|permission	|t_integer	|'0'	|NOT NULL	|0
FIELD		|id		|t_id		|	|NOT NULL	|0			|2|hstgrp	|groupid
INDEX		|1		|groupid
INDEX		|2		|id

TABLE|services|serviceid|ZBX_DATA
FIELD		|serviceid	|t_id		|	|NOT NULL	|0
FIELD		|name		|t_varchar(128)	|''	|NOT NULL	|0
FIELD		|status		|t_integer	|'-1'	|NOT NULL	|0
FIELD		|algorithm	|t_integer	|'0'	|NOT NULL	|0
FIELD		|sortorder	|t_integer	|'0'	|NOT NULL	|0
FIELD		|weight		|t_integer	|'0'	|NOT NULL	|0
FIELD		|propagation_rule|t_integer	|'0'	|NOT NULL	|0
FIELD		|propagation_value|t_integer	|'0'	|NOT NULL	|0
FIELD		|description	|t_shorttext	|''	|NOT NULL	|0
FIELD		|uuid		|t_varchar(32)	|''	|NOT NULL	|0
FIELD		|created_at	|t_integer	|'0'	|NOT NULL	|0

TABLE|services_links|linkid|ZBX_DATA
FIELD		|linkid		|t_id		|	|NOT NULL	|0
FIELD		|serviceupid	|t_id		|	|NOT NULL	|0			|1|services	|serviceid
FIELD		|servicedownid	|t_id		|	|NOT NULL	|0			|2|services	|serviceid
INDEX		|1		|servicedownid
UNIQUE		|2		|serviceupid,servicedownid

TABLE|icon_map|iconmapid|ZBX_DATA
FIELD		|iconmapid	|t_id		|	|NOT NULL	|0
FIELD		|name		|t_varchar(64)	|''	|NOT NULL	|0
FIELD		|default_iconid	|t_id		|	|NOT NULL	|0			|1|images	|imageid	|RESTRICT
UNIQUE		|1		|name
INDEX		|2		|default_iconid

TABLE|icon_mapping|iconmappingid|ZBX_DATA
FIELD		|iconmappingid	|t_id		|	|NOT NULL	|0
FIELD		|iconmapid	|t_id		|	|NOT NULL	|0			|1|icon_map
FIELD		|iconid		|t_id		|	|NOT NULL	|0			|2|images	|imageid	|RESTRICT
FIELD		|inventory_link	|t_integer	|'0'	|NOT NULL	|0
FIELD		|expression	|t_varchar(64)	|''	|NOT NULL	|0
FIELD		|sortorder	|t_integer	|'0'	|NOT NULL	|0
INDEX		|1		|iconmapid
INDEX		|2		|iconid

TABLE|sysmaps|sysmapid|ZBX_TEMPLATE
FIELD		|sysmapid	|t_id		|	|NOT NULL	|0
FIELD		|name		|t_varchar(128)	|''	|NOT NULL	|0
FIELD		|width		|t_integer	|'600'	|NOT NULL	|0
FIELD		|height		|t_integer	|'400'	|NOT NULL	|0
FIELD		|backgroundid	|t_id		|	|NULL		|0			|1|images	|imageid	|RESTRICT
FIELD		|label_type	|t_integer	|'2'	|NOT NULL	|0
FIELD		|label_location	|t_integer	|'0'	|NOT NULL	|0
FIELD		|highlight	|t_integer	|'1'	|NOT NULL	|0
FIELD		|expandproblem	|t_integer	|'1'	|NOT NULL	|0
FIELD		|markelements	|t_integer	|'0'	|NOT NULL	|0
FIELD		|show_unack	|t_integer	|'0'	|NOT NULL	|0
FIELD		|grid_size	|t_integer	|'50'	|NOT NULL	|0
FIELD		|grid_show	|t_integer	|'1'	|NOT NULL	|0
FIELD		|grid_align	|t_integer	|'1'	|NOT NULL	|0
FIELD		|label_format	|t_integer	|'0'	|NOT NULL	|0
FIELD		|label_type_host|t_integer	|'2'	|NOT NULL	|0
FIELD		|label_type_hostgroup|t_integer	|'2'	|NOT NULL	|0
FIELD		|label_type_trigger|t_integer	|'2'	|NOT NULL	|0
FIELD		|label_type_map|t_integer	|'2'	|NOT NULL	|0
FIELD		|label_type_image|t_integer	|'2'	|NOT NULL	|0
FIELD		|label_string_host|t_varchar(255)|''	|NOT NULL	|0
FIELD		|label_string_hostgroup|t_varchar(255)|''|NOT NULL	|0
FIELD		|label_string_trigger|t_varchar(255)|''	|NOT NULL	|0
FIELD		|label_string_map|t_varchar(255)|''	|NOT NULL	|0
FIELD		|label_string_image|t_varchar(255)|''	|NOT NULL	|0
FIELD		|iconmapid	|t_id		|	|NULL		|0			|2|icon_map	|		|RESTRICT
FIELD		|expand_macros	|t_integer	|'0'	|NOT NULL	|0
FIELD		|severity_min	|t_integer	|'0'	|NOT NULL	|0
FIELD		|userid		|t_id		|	|NOT NULL	|0			|3|users	|		|RESTRICT
FIELD		|private	|t_integer	|'1'	|NOT NULL	|0
FIELD		|show_suppressed|t_integer	|'0'	|NOT NULL	|0
UNIQUE		|1		|name
INDEX		|2		|backgroundid
INDEX		|3		|iconmapid

TABLE|sysmaps_elements|selementid|ZBX_TEMPLATE
FIELD		|selementid	|t_id		|	|NOT NULL	|0
FIELD		|sysmapid	|t_id		|	|NOT NULL	|0			|1|sysmaps
FIELD		|elementid	|t_id		|'0'	|NOT NULL	|0
FIELD		|elementtype	|t_integer	|'0'	|NOT NULL	|0
FIELD		|iconid_off	|t_id		|	|NULL		|0			|2|images	|imageid	|RESTRICT
FIELD		|iconid_on	|t_id		|	|NULL		|0			|3|images	|imageid	|RESTRICT
FIELD		|label		|t_varchar(2048)|''	|NOT NULL	|0
FIELD		|label_location	|t_integer	|'-1'	|NOT NULL	|0
FIELD		|x		|t_integer	|'0'	|NOT NULL	|0
FIELD		|y		|t_integer	|'0'	|NOT NULL	|0
FIELD		|iconid_disabled|t_id		|	|NULL		|0			|4|images	|imageid	|RESTRICT
FIELD		|iconid_maintenance|t_id	|	|NULL		|0			|5|images	|imageid	|RESTRICT
FIELD		|elementsubtype	|t_integer	|'0'	|NOT NULL	|0
FIELD		|areatype	|t_integer	|'0'	|NOT NULL	|0
FIELD		|width		|t_integer	|'200'	|NOT NULL	|0
FIELD		|height		|t_integer	|'200'	|NOT NULL	|0
FIELD		|viewtype	|t_integer	|'0'	|NOT NULL	|0
FIELD		|use_iconmap	|t_integer	|'1'	|NOT NULL	|0
FIELD		|evaltype	|t_integer		|'0'|NOT NULL	|0
INDEX		|1		|sysmapid
INDEX		|2		|iconid_off
INDEX		|3		|iconid_on
INDEX		|4		|iconid_disabled
INDEX		|5		|iconid_maintenance

TABLE|sysmaps_links|linkid|ZBX_TEMPLATE
FIELD		|linkid		|t_id		|	|NOT NULL	|0
FIELD		|sysmapid	|t_id		|	|NOT NULL	|0			|1|sysmaps
FIELD		|selementid1	|t_id		|	|NOT NULL	|0			|2|sysmaps_elements|selementid
FIELD		|selementid2	|t_id		|	|NOT NULL	|0			|3|sysmaps_elements|selementid
FIELD		|drawtype	|t_integer	|'0'	|NOT NULL	|0
FIELD		|color		|t_varchar(6)	|'000000'|NOT NULL	|0
FIELD		|label		|t_varchar(2048)|''	|NOT NULL	|0
INDEX		|1		|sysmapid
INDEX		|2		|selementid1
INDEX		|3		|selementid2

TABLE|sysmaps_link_triggers|linktriggerid|ZBX_TEMPLATE
FIELD		|linktriggerid	|t_id		|	|NOT NULL	|0
FIELD		|linkid		|t_id		|	|NOT NULL	|0			|1|sysmaps_links
FIELD		|triggerid	|t_id		|	|NOT NULL	|0			|2|triggers
FIELD		|drawtype	|t_integer	|'0'	|NOT NULL	|0
FIELD		|color		|t_varchar(6)	|'000000'|NOT NULL	|0
UNIQUE		|1		|linkid,triggerid
INDEX		|2		|triggerid

TABLE|sysmap_element_url|sysmapelementurlid|ZBX_TEMPLATE
FIELD		|sysmapelementurlid|t_id	|	|NOT NULL	|0
FIELD		|selementid	|t_id		|	|NOT NULL	|0			|1|sysmaps_elements
FIELD		|name		|t_varchar(255)	|	|NOT NULL	|0
FIELD		|url		|t_varchar(255)	|''	|NOT NULL	|0
UNIQUE		|1		|selementid,name

TABLE|sysmap_url|sysmapurlid|ZBX_TEMPLATE
FIELD		|sysmapurlid	|t_id		|	|NOT NULL	|0
FIELD		|sysmapid	|t_id		|	|NOT NULL	|0			|1|sysmaps
FIELD		|name		|t_varchar(255)	|	|NOT NULL	|0
FIELD		|url		|t_varchar(255)	|''	|NOT NULL	|0
FIELD		|elementtype	|t_integer	|'0'	|NOT NULL	|0
UNIQUE		|1		|sysmapid,name

TABLE|sysmap_user|sysmapuserid|ZBX_TEMPLATE
FIELD		|sysmapuserid|t_id		|	|NOT NULL	|0
FIELD		|sysmapid	|t_id		|	|NOT NULL	|0			|1|sysmaps
FIELD		|userid		|t_id		|	|NOT NULL	|0			|2|users
FIELD		|permission	|t_integer	|'2'	|NOT NULL	|0
UNIQUE		|1		|sysmapid,userid

TABLE|sysmap_usrgrp|sysmapusrgrpid|ZBX_TEMPLATE
FIELD		|sysmapusrgrpid|t_id		|	|NOT NULL	|0
FIELD		|sysmapid	|t_id		|	|NOT NULL	|0			|1|sysmaps
FIELD		|usrgrpid	|t_id		|	|NOT NULL	|0			|2|usrgrp
FIELD		|permission	|t_integer	|'2'	|NOT NULL	|0
UNIQUE		|1		|sysmapid,usrgrpid

TABLE|maintenances_hosts|maintenance_hostid|ZBX_DATA
FIELD		|maintenance_hostid|t_id	|	|NOT NULL	|0
FIELD		|maintenanceid	|t_id		|	|NOT NULL	|0			|1|maintenances
FIELD		|hostid		|t_id		|	|NOT NULL	|0			|2|hosts
UNIQUE		|1		|maintenanceid,hostid
INDEX		|2		|hostid

TABLE|maintenances_groups|maintenance_groupid|ZBX_DATA
FIELD		|maintenance_groupid|t_id	|	|NOT NULL	|0
FIELD		|maintenanceid	|t_id		|	|NOT NULL	|0			|1|maintenances
FIELD		|groupid	|t_id		|	|NOT NULL	|0			|2|hstgrp
UNIQUE		|1		|maintenanceid,groupid
INDEX		|2		|groupid

TABLE|timeperiods|timeperiodid|ZBX_DATA
FIELD		|timeperiodid	|t_id		|	|NOT NULL	|0
FIELD		|timeperiod_type|t_integer	|'0'	|NOT NULL	|0
FIELD		|every		|t_integer	|'1'	|NOT NULL	|0
FIELD		|month		|t_integer	|'0'	|NOT NULL	|0
FIELD		|dayofweek	|t_integer	|'0'	|NOT NULL	|0
FIELD		|day		|t_integer	|'0'	|NOT NULL	|0
FIELD		|start_time	|t_integer	|'0'	|NOT NULL	|0
FIELD		|period		|t_integer	|'0'	|NOT NULL	|0
FIELD		|start_date	|t_integer	|'0'	|NOT NULL	|0

TABLE|maintenances_windows|maintenance_timeperiodid|ZBX_DATA
FIELD		|maintenance_timeperiodid|t_id	|	|NOT NULL	|0
FIELD		|maintenanceid	|t_id		|	|NOT NULL	|0			|1|maintenances
FIELD		|timeperiodid	|t_id		|	|NOT NULL	|0			|2|timeperiods
UNIQUE		|1		|maintenanceid,timeperiodid
INDEX		|2		|timeperiodid

TABLE|regexps|regexpid|ZBX_DATA
FIELD		|regexpid	|t_id		|	|NOT NULL	|0
FIELD		|name		|t_varchar(128)	|''	|NOT NULL	|ZBX_PROXY
FIELD		|test_string	|t_shorttext	|''	|NOT NULL	|0
UNIQUE		|1		|name

TABLE|expressions|expressionid|ZBX_DATA
FIELD		|expressionid	|t_id		|	|NOT NULL	|0
FIELD		|regexpid	|t_id		|	|NOT NULL	|ZBX_PROXY		|1|regexps
FIELD		|expression	|t_varchar(255)	|''	|NOT NULL	|ZBX_PROXY
FIELD		|expression_type|t_integer	|'0'	|NOT NULL	|ZBX_PROXY
FIELD		|exp_delimiter	|t_varchar(1)	|''	|NOT NULL	|ZBX_PROXY
FIELD		|case_sensitive	|t_integer	|'0'	|NOT NULL	|ZBX_PROXY
INDEX		|1		|regexpid

TABLE|ids|table_name,field_name|0
FIELD		|table_name	|t_varchar(64)	|''	|NOT NULL	|0
FIELD		|field_name	|t_varchar(64)	|''	|NOT NULL	|0
FIELD		|nextid		|t_id		|	|NOT NULL	|0

-- History tables

TABLE|alerts|alertid|0
FIELD		|alertid	|t_id		|	|NOT NULL	|0
FIELD		|actionid	|t_id		|	|NOT NULL	|0			|1|actions
FIELD		|eventid	|t_id		|	|NOT NULL	|0			|2|events
FIELD		|userid		|t_id		|	|NULL		|0			|3|users
FIELD		|clock		|t_time		|'0'	|NOT NULL	|0
FIELD		|mediatypeid	|t_id		|	|NULL		|0			|4|media_type
FIELD		|sendto		|t_varchar(1024)|''	|NOT NULL	|0
FIELD		|subject	|t_varchar(255)	|''	|NOT NULL	|0
FIELD		|message	|t_text		|''	|NOT NULL	|0
FIELD		|status		|t_integer	|'0'	|NOT NULL	|0
FIELD		|retries	|t_integer	|'0'	|NOT NULL	|0
FIELD		|error		|t_varchar(2048)|''	|NOT NULL	|0
FIELD		|esc_step	|t_integer	|'0'	|NOT NULL	|0
FIELD		|alerttype	|t_integer	|'0'	|NOT NULL	|0
FIELD		|p_eventid	|t_id		|	|NULL		|0			|5|events	|eventid
FIELD		|acknowledgeid	|t_id		|	|NULL		|0			|6|acknowledges	|acknowledgeid
FIELD		|parameters	|t_text		|'{}'	|NOT NULL	|0
INDEX		|1		|actionid
INDEX		|2		|clock
INDEX		|3		|eventid
INDEX		|4		|status
INDEX		|5		|mediatypeid
INDEX		|6		|userid
INDEX		|7		|p_eventid
INDEX		|8		|acknowledgeid

TABLE|history|itemid,clock,ns|0
FIELD		|itemid		|t_id		|	|NOT NULL	|0			|-|items
FIELD		|clock		|t_time		|'0'	|NOT NULL	|0
FIELD		|value		|t_double	|'0.0000'|NOT NULL	|0
FIELD		|ns		|t_nanosec	|'0'	|NOT NULL	|0

TABLE|history_uint|itemid,clock,ns|0
FIELD		|itemid		|t_id		|	|NOT NULL	|0			|-|items
FIELD		|clock		|t_time		|'0'	|NOT NULL	|0
FIELD		|value		|t_bigint	|'0'	|NOT NULL	|0
FIELD		|ns		|t_nanosec	|'0'	|NOT NULL	|0

TABLE|history_str|itemid,clock,ns|0
FIELD		|itemid		|t_id		|	|NOT NULL	|0			|-|items
FIELD		|clock		|t_time		|'0'	|NOT NULL	|0
FIELD		|value		|t_varchar(255)	|''	|NOT NULL	|0
FIELD		|ns		|t_nanosec	|'0'	|NOT NULL	|0

TABLE|history_log|itemid,clock,ns|0
FIELD		|itemid		|t_id		|	|NOT NULL	|0			|-|items
FIELD		|clock		|t_time		|'0'	|NOT NULL	|0
FIELD		|timestamp	|t_time		|'0'	|NOT NULL	|0
FIELD		|source		|t_varchar(64)	|''	|NOT NULL	|0
FIELD		|severity	|t_integer	|'0'	|NOT NULL	|0
FIELD		|value		|t_text		|''	|NOT NULL	|0
FIELD		|logeventid	|t_integer	|'0'	|NOT NULL	|0
FIELD		|ns		|t_nanosec	|'0'	|NOT NULL	|0

TABLE|history_text|itemid,clock,ns|0
FIELD		|itemid		|t_id		|	|NOT NULL	|0			|-|items
FIELD		|clock		|t_time		|'0'	|NOT NULL	|0
FIELD		|value		|t_text		|''	|NOT NULL	|0
FIELD		|ns		|t_nanosec	|'0'	|NOT NULL	|0

TABLE|proxy_history|id|0
FIELD		|id		|t_serial	|	|NOT NULL	|0
FIELD		|itemid		|t_id		|	|NOT NULL	|0			|-|items
FIELD		|clock		|t_time		|'0'	|NOT NULL	|0
FIELD		|timestamp	|t_time		|'0'	|NOT NULL	|0
FIELD		|source		|t_varchar(64)	|''	|NOT NULL	|0
FIELD		|severity	|t_integer	|'0'	|NOT NULL	|0
FIELD		|value		|t_longtext	|''	|NOT NULL	|0
FIELD		|logeventid	|t_integer	|'0'	|NOT NULL	|0
FIELD		|ns		|t_nanosec	|'0'	|NOT NULL	|0
FIELD		|state		|t_integer	|'0'	|NOT NULL	|0
FIELD		|lastlogsize	|t_bigint	|'0'	|NOT NULL	|0
FIELD		|mtime		|t_integer	|'0'	|NOT NULL	|0
FIELD		|flags		|t_integer	|'0'	|NOT NULL	|0
FIELD		|write_clock	|t_time		|'0'	|NOT NULL	|0
INDEX		|1		|clock

TABLE|proxy_dhistory|id|0
FIELD		|id		|t_serial	|	|NOT NULL	|0
FIELD		|clock		|t_time		|'0'	|NOT NULL	|0
FIELD		|druleid	|t_id		|	|NOT NULL	|0			|-|drules
FIELD		|ip		|t_varchar(39)	|''	|NOT NULL	|0
FIELD		|port		|t_integer	|'0'	|NOT NULL	|0
FIELD		|value		|t_varchar(255)	|''	|NOT NULL	|0
FIELD		|status		|t_integer	|'0'	|NOT NULL	|0
FIELD		|dcheckid	|t_id		|	|NULL		|0			|-|dchecks
FIELD		|dns		|t_varchar(255)	|''	|NOT NULL	|0
INDEX		|1		|clock
INDEX		|2		|druleid

TABLE|events|eventid|0
FIELD		|eventid	|t_id		|	|NOT NULL	|0
FIELD		|source		|t_integer	|'0'	|NOT NULL	|0
FIELD		|object		|t_integer	|'0'	|NOT NULL	|0
FIELD		|objectid	|t_id		|'0'	|NOT NULL	|0
FIELD		|clock		|t_time		|'0'	|NOT NULL	|0
FIELD		|value		|t_integer	|'0'	|NOT NULL	|0
FIELD		|acknowledged	|t_integer	|'0'	|NOT NULL	|0
FIELD		|ns		|t_nanosec	|'0'	|NOT NULL	|0
FIELD		|name		|t_varchar(2048)|''	|NOT NULL	|0
FIELD		|severity	|t_integer	|'0'	|NOT NULL	|0
INDEX		|1		|source,object,objectid,clock
INDEX		|2		|source,object,clock

TABLE|event_symptom|eventid|0
FIELD		|eventid	|t_id		|	|NOT NULL	|0			|1|events	|eventid|
FIELD		|cause_eventid	|t_id		|	|NOT NULL	|0			|2|events	|eventid|	RESTRICT
INDEX		|1		|cause_eventid

TABLE|trends|itemid,clock|0
FIELD		|itemid		|t_id		|	|NOT NULL	|0			|-|items
FIELD		|clock		|t_time		|'0'	|NOT NULL	|0
FIELD		|num		|t_integer	|'0'	|NOT NULL	|0
FIELD		|value_min	|t_double	|'0.0000'|NOT NULL	|0
FIELD		|value_avg	|t_double	|'0.0000'|NOT NULL	|0
FIELD		|value_max	|t_double	|'0.0000'|NOT NULL	|0

TABLE|trends_uint|itemid,clock|0
FIELD		|itemid		|t_id		|	|NOT NULL	|0			|-|items
FIELD		|clock		|t_time		|'0'	|NOT NULL	|0
FIELD		|num		|t_integer	|'0'	|NOT NULL	|0
FIELD		|value_min	|t_bigint	|'0'	|NOT NULL	|0
FIELD		|value_avg	|t_bigint	|'0'	|NOT NULL	|0
FIELD		|value_max	|t_bigint	|'0'	|NOT NULL	|0

TABLE|acknowledges|acknowledgeid|0
FIELD		|acknowledgeid	|t_id		|	|NOT NULL	|0
FIELD		|userid		|t_id		|	|NOT NULL	|0			|1|users
FIELD		|eventid	|t_id		|	|NOT NULL	|0			|2|events
FIELD		|clock		|t_time		|'0'	|NOT NULL	|0
FIELD		|message	|t_varchar(2048)|''	|NOT NULL	|0
FIELD		|action		|t_integer	|'0'	|NOT NULL	|0
FIELD		|old_severity	|t_integer	|'0'	|NOT NULL	|0
FIELD		|new_severity	|t_integer	|'0'	|NOT NULL	|0
FIELD		|suppress_until	|t_time		|'0'	|NOT NULL	|0
FIELD		|taskid		|t_id		|	|NULL		|0			|-|task
INDEX		|1		|userid
INDEX		|2		|eventid
INDEX		|3		|clock

TABLE|auditlog|auditid|0
FIELD		|auditid	|t_cuid		|	|NOT NULL	|0
FIELD		|userid		|t_id		|	|NULL		|0
FIELD		|username	|t_varchar(100)	|''	|NOT NULL	|0
FIELD		|clock		|t_time		|'0'	|NOT NULL	|0
FIELD		|ip		|t_varchar(39)	|''	|NOT NULL	|0
FIELD		|action		|t_integer	|'0'	|NOT NULL	|0
FIELD		|resourcetype	|t_integer	|'0'	|NOT NULL	|0
FIELD		|resourceid	|t_id		|	|NULL		|0
FIELD		|resource_cuid	|t_cuid		|	|NULL		|0
FIELD		|resourcename	|t_varchar(255)	|''	|NOT NULL	|0
FIELD		|recordsetid	|t_cuid		|	|NOT NULL	|0
FIELD		|details	|t_longtext	|''	|NOT NULL	|0
INDEX		|1		|userid,clock
INDEX		|2		|clock
INDEX		|3		|resourcetype,resourceid

TABLE|service_alarms|servicealarmid|0
FIELD		|servicealarmid	|t_id		|	|NOT NULL	|0
FIELD		|serviceid	|t_id		|	|NOT NULL	|0			|1|services
FIELD		|clock		|t_time		|'0'	|NOT NULL	|0
FIELD		|value		|t_integer	|'-1'	|NOT NULL	|0
INDEX		|1		|serviceid,clock
INDEX		|2		|clock

TABLE|autoreg_host|autoreg_hostid|0
FIELD		|autoreg_hostid	|t_id		|	|NOT NULL	|0
FIELD		|proxy_hostid	|t_id		|	|NULL		|0			|1|hosts	|hostid
FIELD		|host		|t_varchar(128)	|''	|NOT NULL	|0
FIELD		|listen_ip	|t_varchar(39)	|''	|NOT NULL	|0
FIELD		|listen_port	|t_integer	|'0'	|NOT NULL	|0
FIELD		|listen_dns	|t_varchar(255)	|''	|NOT NULL	|0
FIELD		|host_metadata	|t_text		|''	|NOT NULL	|0
FIELD		|flags		|t_integer	|'0'	|NOT NULL	|0
FIELD		|tls_accepted	|t_integer	|'1'	|NOT NULL	|0
INDEX		|1		|host
INDEX		|2		|proxy_hostid

TABLE|proxy_autoreg_host|id|0
FIELD		|id		|t_serial	|	|NOT NULL	|0
FIELD		|clock		|t_time		|'0'	|NOT NULL	|0
FIELD		|host		|t_varchar(128)	|''	|NOT NULL	|0
FIELD		|listen_ip	|t_varchar(39)	|''	|NOT NULL	|0
FIELD		|listen_port	|t_integer	|'0'	|NOT NULL	|0
FIELD		|listen_dns	|t_varchar(255)	|''	|NOT NULL	|0
FIELD		|host_metadata	|t_text		|''	|NOT NULL	|0
FIELD		|flags		|t_integer	|'0'	|NOT NULL	|0
FIELD		|tls_accepted	|t_integer	|'1'	|NOT NULL	|0
INDEX		|1		|clock

TABLE|dhosts|dhostid|0
FIELD		|dhostid	|t_id		|	|NOT NULL	|0
FIELD		|druleid	|t_id		|	|NOT NULL	|0			|1|drules
FIELD		|status		|t_integer	|'0'	|NOT NULL	|0
FIELD		|lastup		|t_integer	|'0'	|NOT NULL	|0
FIELD		|lastdown	|t_integer	|'0'	|NOT NULL	|0
INDEX		|1		|druleid

TABLE|dservices|dserviceid|0
FIELD		|dserviceid	|t_id		|	|NOT NULL	|0
FIELD		|dhostid	|t_id		|	|NOT NULL	|0			|1|dhosts
FIELD		|value		|t_varchar(255)	|''	|NOT NULL	|0
FIELD		|port		|t_integer	|'0'	|NOT NULL	|0
FIELD		|status		|t_integer	|'0'	|NOT NULL	|0
FIELD		|lastup		|t_integer	|'0'	|NOT NULL	|0
FIELD		|lastdown	|t_integer	|'0'	|NOT NULL	|0
FIELD		|dcheckid	|t_id		|	|NOT NULL	|0			|2|dchecks
FIELD		|ip		|t_varchar(39)	|''	|NOT NULL	|0
FIELD		|dns		|t_varchar(255)	|''	|NOT NULL	|0
UNIQUE		|1		|dcheckid,ip,port
INDEX		|2		|dhostid

-- Other tables

TABLE|escalations|escalationid|0
FIELD		|escalationid	|t_id		|	|NOT NULL	|0
FIELD		|actionid	|t_id		|	|NOT NULL	|0			|-|actions
FIELD		|triggerid	|t_id		|	|NULL		|0			|-|triggers
FIELD		|eventid	|t_id		|	|NULL		|0			|-|events
FIELD		|r_eventid	|t_id		|	|NULL		|0			|-|events	|eventid
FIELD		|nextcheck	|t_time		|'0'	|NOT NULL	|0
FIELD		|esc_step	|t_integer	|'0'	|NOT NULL	|0
FIELD		|status		|t_integer	|'0'	|NOT NULL	|0
FIELD		|itemid		|t_id		|	|NULL		|0			|-|items
FIELD		|acknowledgeid	|t_id		|	|NULL		|0			|-|acknowledges
FIELD		|servicealarmid	|t_id		|	|NULL		|0			|-|service_alarms
FIELD		|serviceid	|t_id		|	|NULL		|0			|-|services
UNIQUE		|1		|triggerid,itemid,serviceid,escalationid
INDEX		|2		|eventid
INDEX		|3		|nextcheck

TABLE|globalvars|globalvarid|0
FIELD		|globalvarid	|t_id		|	|NOT NULL	|0
FIELD		|snmp_lastsize	|t_bigint	|'0'	|NOT NULL	|0

TABLE|graph_discovery|graphid|0
FIELD		|graphid	|t_id		|	|NOT NULL	|0			|1|graphs
FIELD		|parent_graphid	|t_id		|	|NOT NULL	|0			|2|graphs	|graphid	|RESTRICT
FIELD		|lastcheck	|t_integer	|'0'	|NOT NULL	|ZBX_NODATA
FIELD		|ts_delete	|t_time		|'0'	|NOT NULL	|ZBX_NODATA
INDEX		|1		|parent_graphid

TABLE|host_inventory|hostid|ZBX_TEMPLATE
FIELD		|hostid		|t_id		|	|NOT NULL	|0			|1|hosts
FIELD		|inventory_mode	|t_integer	|'0'	|NOT NULL	|0
FIELD		|type		|t_varchar(64)	|''	|NOT NULL	|ZBX_PROXY,ZBX_NODATA
FIELD		|type_full	|t_varchar(64)	|''	|NOT NULL	|ZBX_PROXY,ZBX_NODATA
FIELD		|name		|t_varchar(128)	|''	|NOT NULL	|ZBX_PROXY,ZBX_NODATA
FIELD		|alias		|t_varchar(128)	|''	|NOT NULL	|ZBX_PROXY,ZBX_NODATA
FIELD		|os		|t_varchar(128)	|''	|NOT NULL	|ZBX_PROXY,ZBX_NODATA
FIELD		|os_full	|t_varchar(255)	|''	|NOT NULL	|ZBX_PROXY,ZBX_NODATA
FIELD		|os_short	|t_varchar(128)	|''	|NOT NULL	|ZBX_PROXY,ZBX_NODATA
FIELD		|serialno_a	|t_varchar(64)	|''	|NOT NULL	|ZBX_PROXY,ZBX_NODATA
FIELD		|serialno_b	|t_varchar(64)	|''	|NOT NULL	|ZBX_PROXY,ZBX_NODATA
FIELD		|tag		|t_varchar(64)	|''	|NOT NULL	|ZBX_PROXY,ZBX_NODATA
FIELD		|asset_tag	|t_varchar(64)	|''	|NOT NULL	|ZBX_PROXY,ZBX_NODATA
FIELD		|macaddress_a	|t_varchar(64)	|''	|NOT NULL	|ZBX_PROXY,ZBX_NODATA
FIELD		|macaddress_b	|t_varchar(64)	|''	|NOT NULL	|ZBX_PROXY,ZBX_NODATA
FIELD		|hardware	|t_varchar(255)	|''	|NOT NULL	|ZBX_PROXY,ZBX_NODATA
FIELD		|hardware_full	|t_shorttext	|''	|NOT NULL	|ZBX_PROXY,ZBX_NODATA
FIELD		|software	|t_varchar(255)	|''	|NOT NULL	|ZBX_PROXY,ZBX_NODATA
FIELD		|software_full	|t_shorttext	|''	|NOT NULL	|ZBX_PROXY,ZBX_NODATA
FIELD		|software_app_a	|t_varchar(64)	|''	|NOT NULL	|ZBX_PROXY,ZBX_NODATA
FIELD		|software_app_b	|t_varchar(64)	|''	|NOT NULL	|ZBX_PROXY,ZBX_NODATA
FIELD		|software_app_c	|t_varchar(64)	|''	|NOT NULL	|ZBX_PROXY,ZBX_NODATA
FIELD		|software_app_d	|t_varchar(64)	|''	|NOT NULL	|ZBX_PROXY,ZBX_NODATA
FIELD		|software_app_e	|t_varchar(64)	|''	|NOT NULL	|ZBX_PROXY,ZBX_NODATA
FIELD		|contact	|t_shorttext	|''	|NOT NULL	|ZBX_PROXY,ZBX_NODATA
FIELD		|location	|t_shorttext	|''	|NOT NULL	|ZBX_PROXY,ZBX_NODATA
FIELD		|location_lat	|t_varchar(16)	|''	|NOT NULL	|ZBX_PROXY
FIELD		|location_lon	|t_varchar(16)	|''	|NOT NULL	|ZBX_PROXY
FIELD		|notes		|t_shorttext	|''	|NOT NULL	|ZBX_PROXY,ZBX_NODATA
FIELD		|chassis	|t_varchar(64)	|''	|NOT NULL	|ZBX_PROXY,ZBX_NODATA
FIELD		|model		|t_varchar(64)	|''	|NOT NULL	|ZBX_PROXY,ZBX_NODATA
FIELD		|hw_arch	|t_varchar(32)	|''	|NOT NULL	|ZBX_PROXY,ZBX_NODATA
FIELD		|vendor		|t_varchar(64)	|''	|NOT NULL	|ZBX_PROXY,ZBX_NODATA
FIELD		|contract_number|t_varchar(64)	|''	|NOT NULL	|ZBX_PROXY,ZBX_NODATA
FIELD		|installer_name	|t_varchar(64)	|''	|NOT NULL	|ZBX_PROXY,ZBX_NODATA
FIELD		|deployment_status|t_varchar(64)|''	|NOT NULL	|ZBX_PROXY,ZBX_NODATA
FIELD		|url_a		|t_varchar(255)	|''	|NOT NULL	|ZBX_PROXY,ZBX_NODATA
FIELD		|url_b		|t_varchar(255)	|''	|NOT NULL	|ZBX_PROXY,ZBX_NODATA
FIELD		|url_c		|t_varchar(255)	|''	|NOT NULL	|ZBX_PROXY,ZBX_NODATA
FIELD		|host_networks	|t_shorttext	|''	|NOT NULL	|ZBX_PROXY,ZBX_NODATA
FIELD		|host_netmask	|t_varchar(39)	|''	|NOT NULL	|ZBX_PROXY,ZBX_NODATA
FIELD		|host_router	|t_varchar(39)	|''	|NOT NULL	|ZBX_PROXY,ZBX_NODATA
FIELD		|oob_ip		|t_varchar(39)	|''	|NOT NULL	|ZBX_PROXY,ZBX_NODATA
FIELD		|oob_netmask	|t_varchar(39)	|''	|NOT NULL	|ZBX_PROXY,ZBX_NODATA
FIELD		|oob_router	|t_varchar(39)	|''	|NOT NULL	|ZBX_PROXY,ZBX_NODATA
FIELD		|date_hw_purchase|t_varchar(64)	|''	|NOT NULL	|ZBX_PROXY,ZBX_NODATA
FIELD		|date_hw_install|t_varchar(64)	|''	|NOT NULL	|ZBX_PROXY,ZBX_NODATA
FIELD		|date_hw_expiry	|t_varchar(64)	|''	|NOT NULL	|ZBX_PROXY,ZBX_NODATA
FIELD		|date_hw_decomm	|t_varchar(64)	|''	|NOT NULL	|ZBX_PROXY,ZBX_NODATA
FIELD		|site_address_a	|t_varchar(128)	|''	|NOT NULL	|ZBX_PROXY,ZBX_NODATA
FIELD		|site_address_b	|t_varchar(128)	|''	|NOT NULL	|ZBX_PROXY,ZBX_NODATA
FIELD		|site_address_c	|t_varchar(128)	|''	|NOT NULL	|ZBX_PROXY,ZBX_NODATA
FIELD		|site_city	|t_varchar(128)	|''	|NOT NULL	|ZBX_PROXY,ZBX_NODATA
FIELD		|site_state	|t_varchar(64)	|''	|NOT NULL	|ZBX_PROXY,ZBX_NODATA
FIELD		|site_country	|t_varchar(64)	|''	|NOT NULL	|ZBX_PROXY,ZBX_NODATA
FIELD		|site_zip	|t_varchar(64)	|''	|NOT NULL	|ZBX_PROXY,ZBX_NODATA
FIELD		|site_rack	|t_varchar(128)	|''	|NOT NULL	|ZBX_PROXY,ZBX_NODATA
FIELD		|site_notes	|t_shorttext	|''	|NOT NULL	|ZBX_PROXY,ZBX_NODATA
FIELD		|poc_1_name	|t_varchar(128)	|''	|NOT NULL	|ZBX_PROXY,ZBX_NODATA
FIELD		|poc_1_email	|t_varchar(128)	|''	|NOT NULL	|ZBX_PROXY,ZBX_NODATA
FIELD		|poc_1_phone_a	|t_varchar(64)	|''	|NOT NULL	|ZBX_PROXY,ZBX_NODATA
FIELD		|poc_1_phone_b	|t_varchar(64)	|''	|NOT NULL	|ZBX_PROXY,ZBX_NODATA
FIELD		|poc_1_cell	|t_varchar(64)	|''	|NOT NULL	|ZBX_PROXY,ZBX_NODATA
FIELD		|poc_1_screen	|t_varchar(64)	|''	|NOT NULL	|ZBX_PROXY,ZBX_NODATA
FIELD		|poc_1_notes	|t_shorttext	|''	|NOT NULL	|ZBX_PROXY,ZBX_NODATA
FIELD		|poc_2_name	|t_varchar(128)	|''	|NOT NULL	|ZBX_PROXY,ZBX_NODATA
FIELD		|poc_2_email	|t_varchar(128)	|''	|NOT NULL	|ZBX_PROXY,ZBX_NODATA
FIELD		|poc_2_phone_a	|t_varchar(64)	|''	|NOT NULL	|ZBX_PROXY,ZBX_NODATA
FIELD		|poc_2_phone_b	|t_varchar(64)	|''	|NOT NULL	|ZBX_PROXY,ZBX_NODATA
FIELD		|poc_2_cell	|t_varchar(64)	|''	|NOT NULL	|ZBX_PROXY,ZBX_NODATA
FIELD		|poc_2_screen	|t_varchar(64)	|''	|NOT NULL	|ZBX_PROXY,ZBX_NODATA
FIELD		|poc_2_notes	|t_shorttext	|''	|NOT NULL	|ZBX_PROXY,ZBX_NODATA

TABLE|housekeeper|housekeeperid|0
FIELD		|housekeeperid	|t_id		|	|NOT NULL	|0
FIELD		|tablename	|t_varchar(64)	|''	|NOT NULL	|0
FIELD		|field		|t_varchar(64)	|''	|NOT NULL	|0
FIELD		|value		|t_id		|	|NOT NULL	|0			|-|items

TABLE|images|imageid|0
FIELD		|imageid	|t_id		|	|NOT NULL	|0
FIELD		|imagetype	|t_integer	|'0'	|NOT NULL	|0
FIELD		|name		|t_varchar(64)	|'0'	|NOT NULL	|0
FIELD		|image		|t_image	|''	|NOT NULL	|0
UNIQUE		|1		|name

TABLE|item_discovery|itemdiscoveryid|ZBX_TEMPLATE
FIELD		|itemdiscoveryid|t_id		|	|NOT NULL	|0
FIELD		|itemid		|t_id		|	|NOT NULL	|0			|1|items
FIELD		|parent_itemid	|t_id		|	|NOT NULL	|0			|2|items	|itemid
FIELD		|key_		|t_varchar(2048)|''	|NOT NULL	|ZBX_NODATA
FIELD		|lastcheck	|t_integer	|'0'	|NOT NULL	|ZBX_NODATA
FIELD		|ts_delete	|t_time		|'0'	|NOT NULL	|ZBX_NODATA
UNIQUE		|1		|itemid,parent_itemid
INDEX		|2		|parent_itemid

TABLE|host_discovery|hostid|ZBX_TEMPLATE
FIELD		|hostid		|t_id		|	|NOT NULL	|0			|1|hosts
FIELD		|parent_hostid	|t_id		|	|NULL		|0			|2|hosts	|hostid		|RESTRICT
FIELD		|parent_itemid	|t_id		|	|NULL		|0			|3|items	|itemid		|RESTRICT
FIELD		|host		|t_varchar(128)	|''	|NOT NULL	|ZBX_NODATA
FIELD		|lastcheck	|t_integer	|'0'	|NOT NULL	|ZBX_NODATA
FIELD		|ts_delete	|t_time		|'0'	|NOT NULL	|ZBX_NODATA

TABLE|interface_discovery|interfaceid|0
FIELD		|interfaceid	|t_id		|	|NOT NULL	|0			|1|interface
FIELD		|parent_interfaceid|t_id	|	|NOT NULL	|0			|2|interface	|interfaceid

TABLE|profiles|profileid|0
FIELD		|profileid	|t_id		|	|NOT NULL	|0
FIELD		|userid		|t_id		|	|NOT NULL	|0			|1|users
FIELD		|idx		|t_varchar(96)	|''	|NOT NULL	|0
FIELD		|idx2		|t_id		|'0'	|NOT NULL	|0
FIELD		|value_id	|t_id		|'0'	|NOT NULL	|0
FIELD		|value_int	|t_integer	|'0'	|NOT NULL	|0
FIELD		|value_str	|t_text		|''	|NOT NULL	|0
FIELD		|source		|t_varchar(96)	|''	|NOT NULL	|0
FIELD		|type		|t_integer	|'0'	|NOT NULL	|0
INDEX		|1		|userid,idx,idx2
INDEX		|2		|userid,profileid

TABLE|sessions|sessionid|0
FIELD		|sessionid	|t_varchar(32)	|''	|NOT NULL	|0
FIELD		|userid		|t_id		|	|NOT NULL	|0			|1|users
FIELD		|lastaccess	|t_integer	|'0'	|NOT NULL	|0
FIELD		|status		|t_integer	|'0'	|NOT NULL	|0
INDEX		|1		|userid,status,lastaccess

TABLE|trigger_discovery|triggerid|0
FIELD		|triggerid	|t_id		|	|NOT NULL	|0			|1|triggers
FIELD		|parent_triggerid|t_id		|	|NOT NULL	|0			|2|triggers	|triggerid	|RESTRICT
FIELD		|lastcheck	|t_integer	|'0'	|NOT NULL	|ZBX_NODATA
FIELD		|ts_delete	|t_time		|'0'	|NOT NULL	|ZBX_NODATA
INDEX		|1		|parent_triggerid

TABLE|item_condition|item_conditionid|ZBX_TEMPLATE
FIELD		|item_conditionid|t_id		|	|NOT NULL	|0
FIELD		|itemid		|t_id		|	|NOT NULL	|0			|1|items
FIELD		|operator	|t_integer	|'8'	|NOT NULL	|0
FIELD		|macro		|t_varchar(64)	|''	|NOT NULL	|0
FIELD		|value		|t_varchar(255)	|''	|NOT NULL	|0
INDEX		|1		|itemid

TABLE|item_rtdata|itemid|ZBX_TEMPLATE
FIELD		|itemid		|t_id		|	|NOT NULL	|0			|1|items
FIELD		|lastlogsize	|t_bigint	|'0'	|NOT NULL	|ZBX_PROXY,ZBX_NODATA
FIELD		|state		|t_integer	|'0'	|NOT NULL	|ZBX_NODATA
FIELD		|mtime		|t_integer	|'0'	|NOT NULL	|ZBX_PROXY,ZBX_NODATA
FIELD		|error		|t_varchar(2048)|''	|NOT NULL	|ZBX_NODATA

TABLE|opinventory|operationid|ZBX_DATA
FIELD		|operationid	|t_id		|	|NOT NULL	|0			|1|operations
FIELD		|inventory_mode	|t_integer	|'0'	|NOT NULL	|0

TABLE|trigger_tag|triggertagid|ZBX_TEMPLATE
FIELD		|triggertagid	|t_id		|	|NOT NULL	|0
FIELD		|triggerid	|t_id		|	|NOT NULL	|0			|1|triggers	|		|RESTRICT
FIELD		|tag		|t_varchar(255)	|''	|NOT NULL	|0
FIELD		|value		|t_varchar(255)	|''	|NOT NULL	|0
INDEX		|1		|triggerid
CHANGELOG	|6

TABLE|event_tag|eventtagid|0
FIELD		|eventtagid	|t_id		|	|NOT NULL	|0
FIELD		|eventid	|t_id		|	|NOT NULL	|0			|1|events
FIELD		|tag		|t_varchar(255)	|''	|NOT NULL	|0
FIELD		|value		|t_varchar(255)	|''	|NOT NULL	|0
INDEX		|1		|eventid

TABLE|problem|eventid|0
FIELD		|eventid	|t_id		|	|NOT NULL	|0			|1|events
FIELD		|source		|t_integer	|'0'	|NOT NULL	|0
FIELD		|object		|t_integer	|'0'	|NOT NULL	|0
FIELD		|objectid	|t_id		|'0'	|NOT NULL	|0
FIELD		|clock		|t_time		|'0'	|NOT NULL	|0
FIELD		|ns		|t_nanosec	|'0'	|NOT NULL	|0
FIELD		|r_eventid	|t_id		|	|NULL		|0			|2|events	|eventid
FIELD		|r_clock	|t_time		|'0'	|NOT NULL	|0
FIELD		|r_ns		|t_nanosec	|'0'	|NOT NULL	|0
FIELD		|correlationid	|t_id		|	|NULL		|0			|-|correlation
FIELD		|userid		|t_id		|	|NULL		|0			|-|users
FIELD		|name		|t_varchar(2048)|''	|NOT NULL	|0
FIELD		|acknowledged	|t_integer	|'0'	|NOT NULL	|0
FIELD		|severity	|t_integer	|'0'	|NOT NULL	|0
FIELD		|cause_eventid	|t_id		|	|NULL		|0			|3|events	|eventid	|RESTRICT
INDEX		|1		|source,object,objectid
INDEX		|2		|r_clock
INDEX		|3		|r_eventid

TABLE|problem_tag|problemtagid|0
FIELD		|problemtagid	|t_id		|	|NOT NULL	|0
FIELD		|eventid	|t_id		|	|NOT NULL	|0			|1|problem
FIELD		|tag		|t_varchar(255)	|''	|NOT NULL	|0
FIELD		|value		|t_varchar(255)	|''	|NOT NULL	|0
INDEX		|1		|eventid,tag,value

TABLE|tag_filter|tag_filterid|0
FIELD		|tag_filterid	|t_id		|	|NOT NULL	|0
FIELD		|usrgrpid	|t_id		|	|NOT NULL	|0 			|1|usrgrp	|usrgrpid
FIELD		|groupid	|t_id		|	|NOT NULL	|0			|2|hstgrp	|groupid
FIELD		|tag	|t_varchar(255)	|'' |NOT NULL	|0
FIELD		|value	|t_varchar(255)	|'' |NOT NULL	|0

TABLE|event_recovery|eventid|0
FIELD		|eventid	|t_id		|	|NOT NULL	|0			|1|events
FIELD		|r_eventid	|t_id		|	|NOT NULL	|0			|2|events	|eventid
FIELD		|c_eventid	|t_id		|	|NULL		|0			|3|events	|eventid
FIELD		|correlationid	|t_id		|	|NULL		|0			|-|correlation
FIELD		|userid		|t_id		|	|NULL		|0			|-|users
INDEX		|1		|r_eventid
INDEX		|2		|c_eventid

TABLE|correlation|correlationid|ZBX_DATA
FIELD		|correlationid	|t_id		|	|NOT NULL	|0
FIELD		|name		|t_varchar(255)	|''	|NOT NULL	|0
FIELD		|description	|t_shorttext	|''	|NOT NULL	|0
FIELD		|evaltype	|t_integer	|'0'	|NOT NULL	|0
FIELD		|status		|t_integer	|'0'	|NOT NULL	|0
FIELD		|formula	|t_varchar(255)	|''	|NOT NULL	|0
INDEX		|1		|status
UNIQUE		|2		|name

TABLE|corr_condition|corr_conditionid|ZBX_DATA
FIELD		|corr_conditionid|t_id		|	|NOT NULL	|0
FIELD		|correlationid	|t_id		|	|NOT NULL	|0			|1|correlation
FIELD		|type		|t_integer	|'0'	|NOT NULL	|0
INDEX		|1		|correlationid

TABLE|corr_condition_tag|corr_conditionid|ZBX_DATA
FIELD		|corr_conditionid|t_id		|	|NOT NULL	|0			|1|corr_condition
FIELD		|tag		|t_varchar(255)	|''	|NOT NULL	|0

TABLE|corr_condition_group|corr_conditionid|ZBX_DATA
FIELD		|corr_conditionid|t_id		|	|NOT NULL	|0			|1|corr_condition
FIELD		|operator	|t_integer	|'0'	|NOT NULL	|0
FIELD		|groupid	|t_id		|	|NOT NULL	|0			|2|hstgrp	|	|RESTRICT
INDEX		|1		|groupid

TABLE|corr_condition_tagpair|corr_conditionid|ZBX_DATA
FIELD		|corr_conditionid|t_id		|	|NOT NULL	|0			|1|corr_condition
FIELD		|oldtag		|t_varchar(255)	|''	|NOT NULL	|0
FIELD		|newtag		|t_varchar(255)	|''	|NOT NULL	|0

TABLE|corr_condition_tagvalue|corr_conditionid|ZBX_DATA
FIELD		|corr_conditionid|t_id		|	|NOT NULL	|0			|1|corr_condition
FIELD		|tag		|t_varchar(255)	|''	|NOT NULL	|0
FIELD		|operator	|t_integer	|'0'	|NOT NULL	|0
FIELD		|value		|t_varchar(255)	|''	|NOT NULL	|0

TABLE|corr_operation|corr_operationid|ZBX_DATA
FIELD		|corr_operationid|t_id		|	|NOT NULL	|0
FIELD		|correlationid	|t_id		|	|NOT NULL	|0			|1|correlation
FIELD		|type		|t_integer	|'0'	|NOT NULL	|0
INDEX		|1		|correlationid

TABLE|task|taskid|0
FIELD		|taskid		|t_id		|	|NOT NULL	|0
FIELD		|type		|t_integer	|	|NOT NULL	|0
FIELD		|status		|t_integer	|'0'	|NOT NULL	|0
FIELD		|clock		|t_integer	|'0'	|NOT NULL	|0
FIELD		|ttl		|t_integer	|'0'	|NOT NULL	|0
FIELD		|proxy_hostid	|t_id		|	|NULL		|0			|1|hosts	|hostid
INDEX		|1		|status,proxy_hostid

TABLE|task_close_problem|taskid|0
FIELD		|taskid		|t_id		|	|NOT NULL	|0			|1|task
FIELD		|acknowledgeid	|t_id		|	|NOT NULL	|0			|-|acknowledges

TABLE|item_preproc|item_preprocid|ZBX_TEMPLATE
FIELD		|item_preprocid	|t_id		|	|NOT NULL	|0
FIELD		|itemid		|t_id		|	|NOT NULL	|ZBX_PROXY			|1|items	|		|RESTRICT
FIELD		|step		|t_integer	|'0'	|NOT NULL	|ZBX_PROXY
FIELD		|type		|t_integer	|'0'	|NOT NULL	|ZBX_PROXY
FIELD		|params		|t_text		|''	|NOT NULL	|ZBX_PROXY
FIELD		|error_handler	|t_integer	|'0'	|NOT NULL	|ZBX_PROXY
FIELD		|error_handler_params|t_varchar(255)|''	|NOT NULL	|ZBX_PROXY
INDEX		|1		|itemid,step
CHANGELOG	|8

TABLE|task_remote_command|taskid|0
FIELD		|taskid		|t_id		|	|NOT NULL	|0			|1|task
FIELD		|command_type	|t_integer	|'0'	|NOT NULL	|0
FIELD		|execute_on	|t_integer	|'0'	|NOT NULL	|0
FIELD		|port		|t_integer	|'0'	|NOT NULL	|0
FIELD		|authtype	|t_integer	|'0'	|NOT NULL	|0
FIELD		|username	|t_varchar(64)	|''	|NOT NULL	|0
FIELD		|password	|t_varchar(64)	|''	|NOT NULL	|0
FIELD		|publickey	|t_varchar(64)	|''	|NOT NULL	|0
FIELD		|privatekey	|t_varchar(64)	|''	|NOT NULL	|0
FIELD		|command	|t_text		|''	|NOT NULL	|0
FIELD		|alertid	|t_id		|	|NULL		|0			|-|alerts
FIELD		|parent_taskid	|t_id		|	|NOT NULL	|0			|-|task		|taskid
FIELD		|hostid		|t_id		|	|NOT NULL	|0			|-|hosts

TABLE|task_remote_command_result|taskid|0
FIELD		|taskid		|t_id		|	|NOT NULL	|0			|1|task
FIELD		|status		|t_integer	|'0'	|NOT NULL	|0
FIELD		|parent_taskid	|t_id		|	|NOT NULL	|0			|-|task		|taskid
FIELD		|info		|t_shorttext	|''	|NOT NULL	|0

TABLE|task_data|taskid|0
FIELD		|taskid		|t_id		|	|NOT NULL	|0			|1|task
FIELD		|type		|t_integer	|'0'	|NOT NULL	|0
FIELD		|data		|t_text		|''	|NOT NULL	|0
FIELD		|parent_taskid	|t_id		|	|NULL		|0			|-|task		|taskid

TABLE|task_result|taskid|0
FIELD		|taskid		|t_id		|	|NOT NULL	|0			|1|task
FIELD		|status		|t_integer	|'0'	|NOT NULL	|0
FIELD		|parent_taskid	|t_id		|	|NOT NULL	|0			|-|task		|taskid
FIELD		|info		|t_longtext	|''	|NOT NULL	|0
INDEX		|1		|parent_taskid

TABLE|task_acknowledge|taskid|0
FIELD		|taskid		|t_id		|	|NOT NULL	|0			|1|task
FIELD		|acknowledgeid	|t_id		|	|NOT NULL	|0			|-|acknowledges

TABLE|sysmap_shape|sysmap_shapeid|ZBX_TEMPLATE
FIELD		|sysmap_shapeid	|t_id		|	|NOT NULL	|0
FIELD		|sysmapid	|t_id		|	|NOT NULL	|0			|1|sysmaps
FIELD		|type		|t_integer	|'0'	|NOT NULL	|0
FIELD		|x		|t_integer	|'0'	|NOT NULL	|0
FIELD		|y		|t_integer	|'0'	|NOT NULL	|0
FIELD		|width		|t_integer	|'200'	|NOT NULL	|0
FIELD		|height		|t_integer	|'200'	|NOT NULL	|0
FIELD		|text		|t_shorttext	|''	|NOT NULL	|0
FIELD		|font		|t_integer	|'9'	|NOT NULL	|0
FIELD		|font_size	|t_integer	|'11'	|NOT NULL	|0
FIELD		|font_color	|t_varchar(6)	|'000000'|NOT NULL	|0
FIELD		|text_halign	|t_integer	|'0'	|NOT NULL	|0
FIELD		|text_valign	|t_integer	|'0'	|NOT NULL	|0
FIELD		|border_type	|t_integer	|'0'	|NOT NULL	|0
FIELD		|border_width	|t_integer	|'1'	|NOT NULL	|0
FIELD		|border_color	|t_varchar(6)	|'000000'|NOT NULL	|0
FIELD		|background_color|t_varchar(6)	|''	|NOT NULL	|0
FIELD		|zindex		|t_integer	|'0'	|NOT NULL	|0
INDEX		|1		|sysmapid

TABLE|sysmap_element_trigger|selement_triggerid|ZBX_TEMPLATE
FIELD		|selement_triggerid	|t_id	|	|NOT NULL	|0
FIELD		|selementid		|t_id	|	|NOT NULL	|0			|1|sysmaps_elements
FIELD		|triggerid		|t_id	|	|NOT NULL	|0			|2|triggers
UNIQUE		|1			|selementid,triggerid

TABLE|httptest_field|httptest_fieldid|ZBX_TEMPLATE
FIELD		|httptest_fieldid	|t_id		|	|NOT NULL	|0
FIELD		|httptestid		|t_id		|	|NOT NULL	|ZBX_PROXY	|1|httptest	|		|RESTRICT
FIELD		|type			|t_integer	|'0'	|NOT NULL	|ZBX_PROXY
FIELD		|name			|t_varchar(255)	|''	|NOT NULL	|ZBX_PROXY
FIELD		|value			|t_shorttext	|''	|NOT NULL	|ZBX_PROXY
INDEX		|1			|httptestid
CHANGELOG	|12

TABLE|httpstep_field|httpstep_fieldid|ZBX_TEMPLATE
FIELD		|httpstep_fieldid	|t_id		|	|NOT NULL	|0
FIELD		|httpstepid		|t_id		|	|NOT NULL	|ZBX_PROXY	|1|httpstep	|		|RESTRICT
FIELD		|type			|t_integer	|'0'	|NOT NULL	|ZBX_PROXY
FIELD		|name			|t_varchar(255)	|''	|NOT NULL	|ZBX_PROXY
FIELD		|value			|t_shorttext	|''	|NOT NULL	|ZBX_PROXY
INDEX		|1			|httpstepid
CHANGELOG	|15

TABLE|dashboard|dashboardid|ZBX_DASHBOARD
FIELD		|dashboardid	|t_id		|	|NOT NULL	|0
FIELD		|name		|t_varchar(255)	|	|NOT NULL	|0
FIELD		|userid		|t_id		|	|NULL		|0			|1|users	|	|RESTRICT
FIELD		|private	|t_integer	|'1'	|NOT NULL	|0
FIELD		|templateid	|t_id		|	|NULL		|0			|2|hosts	|hostid
FIELD		|display_period	|t_integer	|'30'	|NOT NULL	|0
FIELD		|auto_start	|t_integer	|'1'	|NOT NULL	|0
FIELD		|uuid		|t_varchar(32)	|''	|NOT NULL	|0
INDEX		|1		|userid
INDEX		|2		|templateid

TABLE|dashboard_user|dashboard_userid|ZBX_DASHBOARD
FIELD		|dashboard_userid|t_id		|	|NOT NULL	|0
FIELD		|dashboardid	|t_id		|	|NOT NULL	|0			|1|dashboard
FIELD		|userid		|t_id		|	|NOT NULL	|0			|2|users
FIELD		|permission	|t_integer	|'2'	|NOT NULL	|0
UNIQUE		|1		|dashboardid,userid

TABLE|dashboard_usrgrp|dashboard_usrgrpid|ZBX_DASHBOARD
FIELD		|dashboard_usrgrpid|t_id	|	|NOT NULL	|0
FIELD		|dashboardid	|t_id		|	|NOT NULL	|0			|1|dashboard
FIELD		|usrgrpid	|t_id		|	|NOT NULL	|0			|2|usrgrp
FIELD		|permission	|t_integer	|'2'	|NOT NULL	|0
UNIQUE		|1		|dashboardid,usrgrpid

TABLE|dashboard_page|dashboard_pageid|ZBX_DASHBOARD
FIELD		|dashboard_pageid|t_id		|	|NOT NULL	|0
FIELD		|dashboardid	|t_id		|	|NOT NULL	|0		|1|dashboard
FIELD		|name		|t_varchar(255)	|''	|NOT NULL	|0
FIELD		|display_period	|t_integer	|'0'	|NOT NULL	|0
FIELD		|sortorder	|t_integer	|'0'	|NOT NULL	|0
INDEX		|1		|dashboardid

TABLE|widget|widgetid|ZBX_DASHBOARD
FIELD		|widgetid	|t_id		|	|NOT NULL	|0
FIELD		|type		|t_varchar(255)	|''	|NOT NULL	|0
FIELD		|name		|t_varchar(255)	|''	|NOT NULL	|0
FIELD		|x		|t_integer	|'0'	|NOT NULL	|0
FIELD		|y		|t_integer	|'0'	|NOT NULL	|0
FIELD		|width		|t_integer	|'1'	|NOT NULL	|0
FIELD		|height		|t_integer	|'2'	|NOT NULL	|0
FIELD		|view_mode	|t_integer	|'0'	|NOT NULL	|0
FIELD		|dashboard_pageid|t_id		|	|NOT NULL	|0		|1|dashboard_page
INDEX		|1		|dashboard_pageid

TABLE|widget_field|widget_fieldid|ZBX_DASHBOARD
FIELD		|widget_fieldid	|t_id		|	|NOT NULL	|0
FIELD		|widgetid	|t_id		|	|NOT NULL	|0			|1|widget
FIELD		|type		|t_integer	|'0'	|NOT NULL	|0
FIELD		|name		|t_varchar(255)	|''	|NOT NULL	|0
FIELD		|value_int	|t_integer	|'0'	|NOT NULL	|0
FIELD		|value_str	|t_varchar(255)	|''	|NOT NULL	|0
FIELD		|value_groupid	|t_id		|	|NULL		|0			|2|hstgrp	|groupid
FIELD		|value_hostid	|t_id		|	|NULL		|0			|3|hosts	|hostid
FIELD		|value_itemid	|t_id		|	|NULL		|0			|4|items	|itemid
FIELD		|value_graphid	|t_id		|	|NULL		|0			|5|graphs	|graphid
FIELD		|value_sysmapid	|t_id		|	|NULL		|0			|6|sysmaps	|sysmapid
FIELD		|value_serviceid|t_id		|	|NULL		|0			|7|services	|serviceid
FIELD		|value_slaid	|t_id		|	|NULL		|0			|8|sla		|slaid
FIELD		|value_userid	|t_id		|	|NULL		|0			|9|users	|userid
FIELD		|value_actionid	|t_id		|	|NULL		|0			|10|actions	|actionid
FIELD		|value_mediatypeid|t_id		|	|NULL		|0			|11|media_type	|mediatypeid
INDEX		|1		|widgetid
INDEX		|2		|value_groupid
INDEX		|3		|value_hostid
INDEX		|4		|value_itemid
INDEX		|5		|value_graphid
INDEX		|6		|value_sysmapid
INDEX		|7		|value_serviceid
INDEX		|8		|value_slaid
INDEX		|9		|value_userid
INDEX		|10		|value_actionid
INDEX		|11		|value_mediatypeid

TABLE|task_check_now|taskid|0
FIELD		|taskid		|t_id		|	|NOT NULL	|0			|1|task
FIELD		|itemid		|t_id		|	|NOT NULL	|0			|-|items

TABLE|event_suppress|event_suppressid|0
FIELD		|event_suppressid|t_id		|	|NOT NULL	|0
FIELD		|eventid	|t_id		|	|NOT NULL	|0			|1|events
FIELD		|maintenanceid	|t_id		|	|NULL		|0			|2|maintenances
FIELD		|suppress_until	|t_time		|'0'	|NOT NULL	|0
FIELD		|userid		|t_id		|	|NULL		|0			|3|users
UNIQUE		|1		|eventid,maintenanceid
INDEX		|2		|suppress_until
INDEX		|3		|maintenanceid

TABLE|maintenance_tag|maintenancetagid|ZBX_DATA
FIELD		|maintenancetagid|t_id		|	|NOT NULL	|0
FIELD		|maintenanceid	|t_id		|	|NOT NULL	|0			|1|maintenances
FIELD		|tag		|t_varchar(255)	|''	|NOT NULL	|0
FIELD		|operator	|t_integer	|'2'	|NOT NULL	|0
FIELD		|value		|t_varchar(255)	|''	|NOT NULL	|0
INDEX		|1		|maintenanceid

TABLE|lld_macro_path|lld_macro_pathid|ZBX_TEMPLATE
FIELD		|lld_macro_pathid|t_id		|	|NOT NULL	|0
FIELD		|itemid		|t_id		|	|NOT NULL	|0			|1|items
FIELD		|lld_macro	|t_varchar(255)	|''	|NOT NULL	|0
FIELD		|path		|t_varchar(255)	|''	|NOT NULL	|0
UNIQUE		|1		|itemid,lld_macro

TABLE|host_tag|hosttagid|ZBX_TEMPLATE
FIELD		|hosttagid	|t_id		|	|NOT NULL	|0
FIELD		|hostid		|t_id		|	|NOT NULL	|0			|1|hosts	|		|RESTRICT
FIELD		|tag		|t_varchar(255)	|''	|NOT NULL	|0
FIELD		|value		|t_varchar(255)	|''	|NOT NULL	|0
FIELD		|automatic	|t_integer	|'0'	|NOT NULL	|0
INDEX		|1		|hostid
CHANGELOG	|2

TABLE|config_autoreg_tls|autoreg_tlsid|ZBX_DATA
FIELD		|autoreg_tlsid	|t_id		|	|NOT NULL	|0
FIELD		|tls_psk_identity|t_varchar(128)|''	|NOT NULL	|ZBX_PROXY
FIELD		|tls_psk	|t_varchar(512)	|''	|NOT NULL	|ZBX_PROXY
UNIQUE		|1		|tls_psk_identity

TABLE|module|moduleid|ZBX_DATA
FIELD		|moduleid	|t_id		|	|NOT NULL	|0
FIELD		|id		|t_varchar(255)	|''	|NOT NULL	|0
FIELD		|relative_path	|t_varchar(255)	|''	|NOT NULL	|0
FIELD		|status		|t_integer	|'0'	|NOT NULL	|0
FIELD		|config		|t_shorttext	|''	|NOT NULL	|0

TABLE|interface_snmp|interfaceid|ZBX_TEMPLATE
FIELD		|interfaceid	|t_id		|	|NOT NULL	|0			|1|interface
FIELD		|version	|t_integer	|'2'	|NOT NULL	|ZBX_PROXY
FIELD		|bulk		|t_integer	|'1'	|NOT NULL	|ZBX_PROXY
FIELD		|community	|t_varchar(64)	|''	|NOT NULL	|ZBX_PROXY
FIELD		|securityname	|t_varchar(64)	|''	|NOT NULL	|ZBX_PROXY
FIELD		|securitylevel	|t_integer	|'0'	|NOT NULL	|ZBX_PROXY
FIELD		|authpassphrase	|t_varchar(64)	|''	|NOT NULL	|ZBX_PROXY
FIELD		|privpassphrase	|t_varchar(64)	|''	|NOT NULL	|ZBX_PROXY
FIELD		|authprotocol	|t_integer	|'0'	|NOT NULL	|ZBX_PROXY
FIELD		|privprotocol	|t_integer	|'0'	|NOT NULL	|ZBX_PROXY
FIELD		|contextname	|t_varchar(255)	|''	|NOT NULL	|ZBX_PROXY
FIELD		|max_repetitions|t_integer	|'10'	|NOT NULL	|ZBX_PROXY

TABLE|lld_override|lld_overrideid|ZBX_TEMPLATE
FIELD		|lld_overrideid	|t_id		|	|NOT NULL	|0
FIELD		|itemid		|t_id		|	|NOT NULL	|0	|1|items
FIELD		|name		|t_varchar(255)	|''	|NOT NULL	|0
FIELD		|step		|t_integer	|'0'	|NOT NULL	|0
FIELD		|evaltype	|t_integer	|'0'	|NOT NULL	|0
FIELD		|formula	|t_varchar(255)	|''	|NOT NULL	|0
FIELD		|stop		|t_integer	|'0'	|NOT NULL	|0
UNIQUE		|1		|itemid,name

TABLE|lld_override_condition|lld_override_conditionid|ZBX_TEMPLATE
FIELD	|lld_override_conditionid	|t_id		|	|NOT NULL	|0
FIELD	|lld_overrideid			|t_id		|	|NOT NULL	|0	|1|lld_override
FIELD	|operator			|t_integer	|'8'	|NOT NULL	|0
FIELD	|macro				|t_varchar(64)	|''	|NOT NULL	|0
FIELD	|value				|t_varchar(255)	|''	|NOT NULL	|0
INDEX	|1				|lld_overrideid

TABLE|lld_override_operation|lld_override_operationid|ZBX_TEMPLATE
FIELD	|lld_override_operationid	|t_id		|	|NOT NULL	|0
FIELD	|lld_overrideid			|t_id		|	|NOT NULL	|0	|1|lld_override
FIELD	|operationobject		|t_integer	|'0'	|NOT NULL	|0
FIELD	|operator			|t_integer	|'0'	|NOT NULL	|0
FIELD	|value				|t_varchar(255)	|''	|NOT NULL	|0
INDEX	|1				|lld_overrideid

TABLE|lld_override_opstatus|lld_override_operationid|ZBX_TEMPLATE
FIELD	|lld_override_operationid	|t_id		|	|NOT NULL	|0	|1|lld_override_operation
FIELD	|status				|t_integer	|'0'	|NOT NULL	|0

TABLE|lld_override_opdiscover|lld_override_operationid|ZBX_TEMPLATE
FIELD	|lld_override_operationid	|t_id		|	|NOT NULL	|0	|1|lld_override_operation
FIELD	|discover			|t_integer	|'0'	|NOT NULL	|0

TABLE|lld_override_opperiod|lld_override_operationid|ZBX_TEMPLATE
FIELD	|lld_override_operationid	|t_id		|	|NOT NULL	|0	|1|lld_override_operation
FIELD	|delay				|t_varchar(1024)|'0'	|NOT NULL	|0

TABLE|lld_override_ophistory|lld_override_operationid|ZBX_TEMPLATE
FIELD	|lld_override_operationid	|t_id		|	|NOT NULL	|0	|1|lld_override_operation
FIELD	|history			|t_varchar(255)	|'90d'	|NOT NULL	|0

TABLE|lld_override_optrends|lld_override_operationid|ZBX_TEMPLATE
FIELD	|lld_override_operationid	|t_id		|	|NOT NULL	|0	|1|lld_override_operation
FIELD	|trends				|t_varchar(255)	|'365d'	|NOT NULL	|0

TABLE|lld_override_opseverity|lld_override_operationid|ZBX_TEMPLATE
FIELD	|lld_override_operationid	|t_id		|	|NOT NULL	|0	|1|lld_override_operation
FIELD	|severity			|t_integer	|'0'	|NOT NULL	|0

TABLE|lld_override_optag|lld_override_optagid|ZBX_TEMPLATE
FIELD	|lld_override_optagid		|t_id		|	|NOT NULL	|0
FIELD	|lld_override_operationid	|t_id		|	|NOT NULL	|0	|1|lld_override_operation
FIELD	|tag				|t_varchar(255)	|''	|NOT NULL	|0
FIELD	|value				|t_varchar(255)	|''	|NOT NULL	|0
INDEX	|1				|lld_override_operationid

TABLE|lld_override_optemplate|lld_override_optemplateid|ZBX_TEMPLATE
FIELD	|lld_override_optemplateid	|t_id		|	|NOT NULL	|0
FIELD	|lld_override_operationid	|t_id		|	|NOT NULL	|0	|1|lld_override_operation
FIELD	|templateid			|t_id		|	|NOT NULL	|0	|2|hosts	|hostid	|RESTRICT
UNIQUE	|1				|lld_override_operationid,templateid
INDEX	|2				|templateid

TABLE|lld_override_opinventory|lld_override_operationid|ZBX_TEMPLATE
FIELD	|lld_override_operationid	|t_id		|	|NOT NULL	|0	|1|lld_override_operation
FIELD	|inventory_mode			|t_integer	|'0'	|NOT NULL	|0

TABLE|trigger_queue|trigger_queueid|0
FIELD		|trigger_queueid|t_id		|	|NOT NULL	|0
FIELD		|objectid	|t_id		|	|NOT NULL	|0
FIELD		|type		|t_integer	|'0'	|NOT NULL	|0
FIELD		|clock		|t_time		|'0'	|NOT NULL	|0
FIELD		|ns		|t_nanosec	|'0'	|NOT NULL	|0

TABLE|item_parameter|item_parameterid|ZBX_TEMPLATE
FIELD		|item_parameterid|t_id		|	|NOT NULL	|0
FIELD		|itemid		|t_id		|	|NOT NULL	|ZBX_PROXY		|1|items
FIELD		|name		|t_varchar(255)	|''	|NOT NULL	|ZBX_PROXY
FIELD		|value		|t_varchar(2048)|''	|NOT NULL	|ZBX_PROXY
INDEX		|1		|itemid

TABLE|role_rule|role_ruleid|ZBX_DATA
FIELD		|role_ruleid	|t_id		|	|NOT NULL	|0
FIELD		|roleid		|t_id		|	|NOT NULL	|0			|1|role
FIELD		|type		|t_integer	|'0'	|NOT NULL	|0
FIELD		|name		|t_varchar(255)	|''	|NOT NULL	|0
FIELD		|value_int	|t_integer	|'0'	|NOT NULL	|0
FIELD		|value_str	|t_varchar(255)	|''	|NOT NULL	|0
FIELD		|value_moduleid	|t_id		|	|NULL		|0			|2|module	|moduleid
FIELD		|value_serviceid|t_id		|	|NULL	|0			|3|services	|serviceid
INDEX		|1		|roleid
INDEX		|2		|value_moduleid
INDEX		|3		|value_serviceid

TABLE|token|tokenid|ZBX_DATA
FIELD	|tokenid	|t_id		|	|NOT NULL	|0
FIELD	|name		|t_varchar(64)	|''	|NOT NULL	|0
FIELD	|description	|t_shorttext	|''	|NOT NULL	|0
FIELD	|userid		|t_id		|	|NOT NULL	|0	|1	|users
FIELD	|token		|t_varchar(128)	|	|NULL		|0
FIELD	|lastaccess	|t_integer	|'0'	|NOT NULL	|0
FIELD	|status		|t_integer	|'0'	|NOT NULL	|0
FIELD	|expires_at	|t_time		|'0'	|NOT NULL	|0
FIELD	|created_at	|t_time		|'0'	|NOT NULL	|0
FIELD	|creator_userid	|t_id		|	|NULL		|0	|2	|users	|userid	|RESTRICT
INDEX	|1		|name
UNIQUE	|2		|userid,name
UNIQUE	|3		|token
INDEX	|4		|creator_userid

TABLE|item_tag|itemtagid|ZBX_TEMPLATE
FIELD		|itemtagid	|t_id		|	|NOT NULL	|0
FIELD		|itemid		|t_id		|	|NOT NULL	|0			|1|items	|		|RESTRICT
FIELD		|tag		|t_varchar(255)	|''	|NOT NULL	|0
FIELD		|value		|t_varchar(255)	|''	|NOT NULL	|0
INDEX		|1		|itemid
CHANGELOG	|4

TABLE|httptest_tag|httptesttagid|ZBX_TEMPLATE
FIELD		|httptesttagid	|t_id		|	|NOT NULL	|0
FIELD		|httptestid	|t_id			|	|NOT NULL	|0		|1|httptest
FIELD		|tag		|t_varchar(255)	|''	|NOT NULL	|0
FIELD		|value		|t_varchar(255)	|''	|NOT NULL	|0
INDEX		|1		|httptestid

TABLE|sysmaps_element_tag|selementtagid|ZBX_TEMPLATE
FIELD		|selementtagid	|t_id		|	|NOT NULL	|0
FIELD		|selementid	|t_id			|	|NOT NULL	|0		|1|sysmaps_elements
FIELD		|tag		|t_varchar(255)	|''	|NOT NULL	|0
FIELD		|value		|t_varchar(255)	|''	|NOT NULL	|0
FIELD		|operator	|t_integer		|'0'|NOT NULL	|0
INDEX		|1		|selementid

TABLE|report|reportid|ZBX_DATA
FIELD		|reportid	|t_id		|	|NOT NULL	|0
FIELD		|userid		|t_id		|	|NOT NULL	|0		|1|users|userid
FIELD		|name		|t_varchar(255)	|''	|NOT NULL	|0
FIELD		|description	|t_varchar(2048)|''	|NOT NULL	|0
FIELD		|status		|t_integer	|'0'	|NOT NULL	|0
FIELD		|dashboardid	|t_id		|	|NOT NULL	|0		|2|dashboard|dashboardid
FIELD		|period		|t_integer	|'0'	|NOT NULL	|0
FIELD		|cycle		|t_integer	|'0'	|NOT NULL	|0
FIELD		|weekdays	|t_integer	|'0'	|NOT NULL	|0
FIELD		|start_time	|t_integer	|'0'	|NOT NULL	|0
FIELD		|active_since	|t_integer	|'0'	|NOT NULL	|0
FIELD		|active_till	|t_integer	|'0'	|NOT NULL	|0
FIELD		|state		|t_integer	|'0'	|NOT NULL	|ZBX_NODATA
FIELD		|lastsent	|t_time	|'0'		|NOT NULL	|ZBX_NODATA
FIELD		|info		|t_varchar(2048)|''	|NOT NULL	|ZBX_NODATA
UNIQUE		|1		|name

TABLE|report_param|reportparamid|ZBX_DATA
FIELD		|reportparamid	|t_id		|	|NOT NULL	|0
FIELD		|reportid	|t_id		|	|NOT NULL	|0		|1|report|reportid
FIELD		|name		|t_varchar(255)	|''	|NOT NULL	|0
FIELD		|value		|t_shorttext	|''	|NOT NULL	|0
INDEX		|1		|reportid

TABLE|report_user|reportuserid|ZBX_DATA
FIELD		|reportuserid	|t_id		|	|NOT NULL	|0
FIELD		|reportid	|t_id		|	|NOT NULL	|0		|1|report|reportid
FIELD		|userid		|t_id		|	|NOT NULL	|0		|2|users|userid
FIELD		|exclude	|t_integer	|'0'	|NOT NULL	|0
FIELD		|access_userid	|t_id		|	|NULL		|0		|3|users|userid		|RESTRICT
INDEX		|1		|reportid

TABLE|report_usrgrp|reportusrgrpid|ZBX_DATA
FIELD		|reportusrgrpid|t_id		|	|NOT NULL	|0
FIELD		|reportid	|t_id		|	|NOT NULL	|0		|1|report|reportid
FIELD		|usrgrpid	|t_id		|	|NOT NULL	|0		|2|usrgrp|usrgrpid
FIELD		|access_userid	|t_id		|	|NULL		|0		|3|users|userid		|RESTRICT
INDEX		|1		|reportid

TABLE|service_problem_tag|service_problem_tagid|ZBX_DATA
FIELD		|service_problem_tagid	|t_id		|	|NOT NULL	|0
FIELD		|serviceid		|t_id		|	|NOT NULL	|0	|1|services|serviceid
FIELD		|tag			|t_varchar(255)	|''	|NOT NULL	|0
FIELD		|operator		|t_integer	|'0'	|NOT NULL	|0
FIELD		|value			|t_varchar(255)	|''	|NOT NULL	|0
INDEX		|1			|serviceid

TABLE|service_problem|service_problemid|ZBX_DATA
FIELD		|service_problemid	|t_id		|	|NOT NULL	|0
FIELD		|eventid		|t_id		|	|NOT NULL	|0	|1|problem|eventid
FIELD		|serviceid		|t_id		|	|NOT NULL	|0	|2|services|serviceid
FIELD		|severity		|t_integer	|'0'	|NOT NULL	|0
INDEX		|1			|eventid
INDEX		|2			|serviceid

TABLE|service_tag|servicetagid|0
FIELD		|servicetagid	|t_id		|	|NOT NULL	|0
FIELD		|serviceid	|t_id		|	|NOT NULL	|0		|1|services|serviceid
FIELD		|tag		|t_varchar(255)	|''	|NOT NULL	|0
FIELD		|value		|t_varchar(255)	|''	|NOT NULL	|0
INDEX		|1		|serviceid

TABLE|service_status_rule|service_status_ruleid|ZBX_DATA
FIELD		|service_status_ruleid|t_id	|	|NOT NULL	|0
FIELD		|serviceid	|t_id		|	|NOT NULL	|0		|1|services|serviceid
FIELD		|type		|t_integer	|'0'	|NOT NULL	|0
FIELD		|limit_value	|t_integer	|'0'	|NOT NULL	|0
FIELD		|limit_status	|t_integer	|'0'	|NOT NULL	|0
FIELD		|new_status	|t_integer	|'0'	|NOT NULL	|0
INDEX		|1		|serviceid

TABLE|ha_node|ha_nodeid|ZBX_DATA
FIELD		|ha_nodeid	|t_cuid		|	|NOT NULL	|0
FIELD		|name		|t_varchar(255)	|''	|NOT NULL	|0
FIELD		|address	|t_varchar(255)	|''	|NOT NULL	|0
FIELD		|port		|t_integer	|'10051'|NOT NULL	|0
FIELD		|lastaccess	|t_integer	|'0'	|NOT NULL	|0
FIELD		|status		|t_integer	|'0'	|NOT NULL	|0
FIELD		|ha_sessionid	|t_cuid		|''	|NOT NULL	|0
UNIQUE		|1		|name
INDEX		|2		|status,lastaccess

TABLE|sla|slaid|ZBX_DATA
FIELD		|slaid		|t_id		|	|NOT NULL	|0
FIELD		|name		|t_varchar(255)	|''	|NOT NULL	|0
FIELD		|period		|t_integer	|'0'	|NOT NULL	|0
FIELD		|slo		|t_double	|'99.9'	|NOT NULL	|0
FIELD		|effective_date	|t_integer	|'0'	|NOT NULL	|0
FIELD		|timezone	|t_varchar(50)	|'UTC'	|NOT NULL	|ZBX_NODATA
FIELD		|status		|t_integer	|'1'	|NOT NULL	|0
FIELD		|description	|t_shorttext	|''	|NOT NULL	|0
UNIQUE		|1		|name

TABLE|sla_schedule|sla_scheduleid|ZBX_DATA
FIELD		|sla_scheduleid	|t_id		|	|NOT NULL	|0
FIELD		|slaid		|t_id		|	|NOT NULL	|0		|1|sla|slaid
FIELD		|period_from	|t_integer	|'0'	|NOT NULL	|0
FIELD		|period_to	|t_integer	|'0'	|NOT NULL	|0
INDEX		|1		|slaid

TABLE|sla_excluded_downtime|sla_excluded_downtimeid|ZBX_DATA
FIELD		|sla_excluded_downtimeid|t_id		|	|NOT NULL	|0
FIELD		|slaid			|t_id		|	|NOT NULL	|0	|1|sla|slaid
FIELD		|name			|t_varchar(255)	|''	|NOT NULL	|0
FIELD		|period_from		|t_integer	|'0'	|NOT NULL	|0
FIELD		|period_to		|t_integer	|'0'	|NOT NULL	|0
INDEX		|1			|slaid

TABLE|sla_service_tag|sla_service_tagid|0
FIELD		|sla_service_tagid	|t_id		|	|NOT NULL	|0
FIELD		|slaid			|t_id		|	|NOT NULL	|0	|1|sla|slaid
FIELD		|tag			|t_varchar(255)	|''	|NOT NULL	|0
FIELD		|operator		|t_integer	|'0'	|NOT NULL	|0
FIELD		|value			|t_varchar(255)	|''	|NOT NULL	|0
INDEX		|1			|slaid

TABLE|host_rtdata|hostid|ZBX_TEMPLATE
FIELD		|hostid			|t_id		|	|NOT NULL	|0	|1|hosts|hostid
FIELD		|active_available	|t_integer	|'0'	|NOT NULL	|0
FIELD		|lastaccess		|t_integer	|'0'	|NOT NULL	|ZBX_NODATA
FIELD		|version		|t_integer	|'0'	|NOT NULL	|ZBX_NODATA
FIELD		|compatibility		|t_integer	|'0'	|NOT NULL	|ZBX_NODATA

TABLE|userdirectory|userdirectoryid|0
FIELD		|userdirectoryid	|t_id			|		|NOT NULL	|0
FIELD		|name				|t_varchar(128)	|''		|NOT NULL	|0
FIELD		|description		|t_shorttext	|''		|NOT NULL	|0
FIELD		|idp_type			|t_integer		|'1'	|NOT NULL	|0
FIELD		|provision_status	|t_integer		|'0'	|NOT NULL	|0
INDEX		|1			|idp_type

TABLE|userdirectory_ldap|userdirectoryid|0
FIELD		|userdirectoryid		|t_id			|		|NOT NULL	|0	|1|userdirectory
FIELD		|host					|t_varchar(255)	|''		|NOT NULL	|0
FIELD		|port					|t_integer		|'389'	|NOT NULL	|0
FIELD		|base_dn				|t_varchar(255)	|''		|NOT NULL	|0
FIELD		|search_attribute		|t_varchar(128)	|''		|NOT NULL	|0
FIELD		|bind_dn				|t_varchar(255)	|''		|NOT NULL	|0
FIELD		|bind_password			|t_varchar(128)	|''		|NOT NULL	|0
FIELD		|start_tls				|t_integer		|'0'	|NOT NULL	|0
FIELD		|search_filter			|t_varchar(255)	|''		|NOT NULL	|0
FIELD		|group_basedn			|t_varchar(255)	|''		|NOT NULL	|0
FIELD		|group_name				|t_varchar(255)	|''		|NOT NULL	|0
FIELD		|group_member			|t_varchar(255)	|''		|NOT NULL	|0
FIELD		|user_ref_attr			|t_varchar(255)	|''		|NOT NULL	|0
FIELD		|group_filter			|t_varchar(255)	|''		|NOT NULL	|0
FIELD		|group_membership		|t_varchar(255)	|''		|NOT NULL	|0
FIELD		|user_username			|t_varchar(255)	|''		|NOT NULL	|0
FIELD		|user_lastname			|t_varchar(255)	|''		|NOT NULL	|0

TABLE|userdirectory_saml|userdirectoryid|0
FIELD		|userdirectoryid		|t_id			|		|NOT NULL	|0	|1|userdirectory
FIELD		|idp_entityid			|t_varchar(1024)|''		|NOT NULL	|0
FIELD		|sso_url				|t_varchar(2048)|''		|NOT NULL	|0
FIELD		|slo_url				|t_varchar(2048)|''		|NOT NULL	|0
FIELD		|username_attribute		|t_varchar(128)	|''		|NOT NULL	|0
FIELD		|sp_entityid			|t_varchar(1024)|''		|NOT NULL	|0
FIELD		|nameid_format			|t_varchar(2048)|''		|NOT NULL	|0
FIELD		|sign_messages			|t_integer		|'0'	|NOT NULL	|0
FIELD		|sign_assertions		|t_integer		|'0'	|NOT NULL	|0
FIELD		|sign_authn_requests	|t_integer		|'0'	|NOT NULL	|0
FIELD		|sign_logout_requests	|t_integer		|'0'	|NOT NULL	|0
FIELD		|sign_logout_responses	|t_integer		|'0'	|NOT NULL	|0
FIELD		|encrypt_nameid			|t_integer		|'0'	|NOT NULL	|0
FIELD		|encrypt_assertions		|t_integer		|'0'	|NOT NULL	|0
FIELD		|group_name				|t_varchar(255)	|''		|NOT NULL	|0
FIELD		|user_username			|t_varchar(255)	|''		|NOT NULL	|0
FIELD		|user_lastname			|t_varchar(255)	|''		|NOT NULL	|0
FIELD		|scim_status			|t_integer		|'0'	|NOT NULL	|0

TABLE|userdirectory_media|userdirectory_mediaid|0
FIELD		|userdirectory_mediaid	|t_id			|	|NOT NULL	|0
FIELD		|userdirectoryid	|t_id			|	|NOT NULL	|0	|1	|userdirectory
FIELD		|mediatypeid		|t_id			|	|NOT NULL	|0	|2	|media_type
FIELD		|name				|t_varchar(64)	|''	|NOT NULL	|0
FIELD		|attribute			|t_varchar(255)	|''	|NOT NULL	|0
INDEX		|1	|userdirectoryid
INDEX		|2	|mediatypeid

TABLE|userdirectory_usrgrp|userdirectory_usrgrpid|0
FIELD		|userdirectory_usrgrpid		|t_id		|	|NOT NULL	|0
FIELD		|userdirectory_idpgroupid	|t_id		|	|NOT NULL	|0	|1	|userdirectory_idpgroup
FIELD		|usrgrpid					|t_id		|	|NOT NULL	|0	|2	|usrgrp
UNIQUE		|1	|userdirectory_idpgroupid,usrgrpid
INDEX		|2	|usrgrpid
INDEX		|3	|userdirectory_idpgroupid

TABLE|userdirectory_idpgroup|userdirectory_idpgroupid|0
FIELD		|userdirectory_idpgroupid	|t_id			|	|NOT NULL	|0
FIELD		|userdirectoryid		|t_id			|	|NOT NULL	|0	|1	|userdirectory
FIELD		|roleid					|t_id			|	|NOT NULL	|0	|2	|role
FIELD		|name					|t_varchar(255)	|''	|NOT NULL	|0
INDEX		|1	|userdirectoryid
INDEX		|2	|roleid

TABLE|changelog|changelogid|0
FIELD		|changelogid	|t_serial	|	|NOT NULL	|0
FIELD		|object		|t_integer	|'0'	|NOT NULL	|0
FIELD		|objectid	|t_id		|	|NOT NULL	|0
FIELD		|operation	|t_integer	|'0'	|NOT NULL	|0
FIELD		|clock		|t_integer	|'0'	|NOT NULL	|0
INDEX		|1		|clock

TABLE|scim_group|scim_groupid|0
FIELD		|scim_groupid	|t_id			|	|NOT NULL	|0
FIELD		|name			|t_varchar(64)	|''	|NOT NULL	|0
UNIQUE		|1		|name

TABLE|user_scim_group|user_scim_groupid|0
FIELD		|user_scim_groupid	|t_id	|	|NOT NULL	|0
FIELD		|userid				|t_id	|	|NOT NULL	|0	|1|users
FIELD		|scim_groupid		|t_id	|	|NOT NULL	|0	|2|scim_group
INDEX		|1	|userid
INDEX		|2	|scim_groupid

TABLE|dbversion|dbversionid|
FIELD		|dbversionid	|t_id		|	|NOT NULL	|0
FIELD		|mandatory	|t_integer	|'0'	|NOT NULL	|
FIELD		|optional	|t_integer	|'0'	|NOT NULL	|
<<<<<<< HEAD
ROW		|1		|6030168	|6030168
=======
ROW		|1		|6030158	|6030158
>>>>>>> 6b82fe21
<|MERGE_RESOLUTION|>--- conflicted
+++ resolved
@@ -2073,8 +2073,4 @@
 FIELD		|dbversionid	|t_id		|	|NOT NULL	|0
 FIELD		|mandatory	|t_integer	|'0'	|NOT NULL	|
 FIELD		|optional	|t_integer	|'0'	|NOT NULL	|
-<<<<<<< HEAD
 ROW		|1		|6030168	|6030168
-=======
-ROW		|1		|6030158	|6030158
->>>>>>> 6b82fe21
