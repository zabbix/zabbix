--- conflicted
+++ resolved
@@ -2330,8 +2330,4 @@
 FIELD		|dbversionid	|t_id		|	|NOT NULL	|0
 FIELD		|mandatory	|t_integer	|'0'	|NOT NULL	|
 FIELD		|optional	|t_integer	|'0'	|NOT NULL	|
-<<<<<<< HEAD
-ROW		|1		|7000000	|7000021
-=======
-ROW		|1		|7000000	|7000020
->>>>>>> 1d199fe8
+ROW		|1		|7000000	|7000022