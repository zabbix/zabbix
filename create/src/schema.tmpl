--
-- Zabbix
-- Copyright (C) 2001-2017 Zabbix SIA
--
-- This program is free software; you can redistribute it and/or modify
-- it under the terms of the GNU General Public License as published by
-- the Free Software Foundation; either version 2 of the License, or
-- (at your option) any later version.
--
-- This program is distributed in the hope that it will be useful,
-- but WITHOUT ANY WARRANTY; without even the implied warranty of
-- MERCHANTABILITY or FITNESS FOR A PARTICULAR PURPOSE. See the
-- GNU General Public License for more details.
--
-- You should have received a copy of the GNU General Public License
-- along with this program; if not, write to the Free Software
-- Foundation, Inc., 51 Franklin Street, Fifth Floor, Boston, MA  02110-1301, USA.
--

--
-- Do not use spaces
-- Tables must be sorted to match referential integrity rules
--

TABLE|users|userid|ZBX_DATA
FIELD		|userid		|t_id		|	|NOT NULL	|0
FIELD		|alias		|t_varchar(100)	|''	|NOT NULL	|0
FIELD		|name		|t_varchar(100)	|''	|NOT NULL	|0
FIELD		|surname	|t_varchar(100)	|''	|NOT NULL	|0
FIELD		|passwd		|t_char(32)	|''	|NOT NULL	|0
FIELD		|url		|t_varchar(255)	|''	|NOT NULL	|0
FIELD		|autologin	|t_integer	|'0'	|NOT NULL	|0
FIELD		|autologout	|t_integer	|'900'	|NOT NULL	|0
FIELD		|lang		|t_varchar(5)	|'en_GB'|NOT NULL	|0
FIELD		|refresh	|t_integer	|'30'	|NOT NULL	|0
FIELD		|type		|t_integer	|'1'	|NOT NULL	|0
FIELD		|theme		|t_varchar(128)	|'default'|NOT NULL	|0
FIELD		|attempt_failed	|t_integer	|0	|NOT NULL	|ZBX_NODATA
FIELD		|attempt_ip	|t_varchar(39)	|''	|NOT NULL	|ZBX_NODATA
FIELD		|attempt_clock	|t_integer	|0	|NOT NULL	|ZBX_NODATA
FIELD		|rows_per_page	|t_integer	|50	|NOT NULL	|0
UNIQUE		|1		|alias

TABLE|maintenances|maintenanceid|ZBX_DATA
FIELD		|maintenanceid	|t_id		|	|NOT NULL	|0
FIELD		|name		|t_varchar(128)	|''	|NOT NULL	|0
FIELD		|maintenance_type|t_integer	|'0'	|NOT NULL	|0
FIELD		|description	|t_shorttext	|''	|NOT NULL	|0
FIELD		|active_since	|t_integer	|'0'	|NOT NULL	|0
FIELD		|active_till	|t_integer	|'0'	|NOT NULL	|0
INDEX		|1		|active_since,active_till
UNIQUE		|2		|name

TABLE|hosts|hostid|ZBX_DATA
FIELD		|hostid		|t_id		|	|NOT NULL	|0
FIELD		|proxy_hostid	|t_id		|	|NULL		|0			|1|hosts	|hostid		|RESTRICT
FIELD		|host		|t_varchar(128)	|''	|NOT NULL	|ZBX_PROXY
FIELD		|status		|t_integer	|'0'	|NOT NULL	|ZBX_PROXY
FIELD		|disable_until	|t_integer	|'0'	|NOT NULL	|ZBX_NODATA
FIELD		|error		|t_varchar(2048)|''	|NOT NULL	|ZBX_NODATA
FIELD		|available	|t_integer	|'0'	|NOT NULL	|ZBX_NODATA
FIELD		|errors_from	|t_integer	|'0'	|NOT NULL	|ZBX_NODATA
FIELD		|lastaccess	|t_integer	|'0'	|NOT NULL	|ZBX_NODATA
FIELD		|ipmi_authtype	|t_integer	|'-1'	|NOT NULL	|ZBX_PROXY
FIELD		|ipmi_privilege	|t_integer	|'2'	|NOT NULL	|ZBX_PROXY
FIELD		|ipmi_username	|t_varchar(16)	|''	|NOT NULL	|ZBX_PROXY
FIELD		|ipmi_password	|t_varchar(20)	|''	|NOT NULL	|ZBX_PROXY
FIELD		|ipmi_disable_until|t_integer	|'0'	|NOT NULL	|ZBX_NODATA
FIELD		|ipmi_available	|t_integer	|'0'	|NOT NULL	|ZBX_NODATA
FIELD		|snmp_disable_until|t_integer	|'0'	|NOT NULL	|ZBX_NODATA
FIELD		|snmp_available	|t_integer	|'0'	|NOT NULL	|ZBX_NODATA
FIELD		|maintenanceid	|t_id		|	|NULL		|ZBX_NODATA		|2|maintenances	|		|RESTRICT
FIELD		|maintenance_status|t_integer	|'0'	|NOT NULL	|ZBX_NODATA
FIELD		|maintenance_type|t_integer	|'0'	|NOT NULL	|ZBX_NODATA
FIELD		|maintenance_from|t_integer	|'0'	|NOT NULL	|ZBX_NODATA
FIELD		|ipmi_errors_from|t_integer	|'0'	|NOT NULL	|ZBX_NODATA
FIELD		|snmp_errors_from|t_integer	|'0'	|NOT NULL	|ZBX_NODATA
FIELD		|ipmi_error	|t_varchar(2048)|''	|NOT NULL	|ZBX_NODATA
FIELD		|snmp_error	|t_varchar(2048)|''	|NOT NULL	|ZBX_NODATA
FIELD		|jmx_disable_until|t_integer	|'0'	|NOT NULL	|ZBX_NODATA
FIELD		|jmx_available	|t_integer	|'0'	|NOT NULL	|ZBX_NODATA
FIELD		|jmx_errors_from|t_integer	|'0'	|NOT NULL	|ZBX_NODATA
FIELD		|jmx_error	|t_varchar(2048)|''	|NOT NULL	|ZBX_NODATA
FIELD		|name		|t_varchar(128)	|''	|NOT NULL	|ZBX_PROXY
FIELD		|flags		|t_integer	|'0'	|NOT NULL	|0
FIELD		|templateid	|t_id		|	|NULL		|0			|3|hosts	|hostid
FIELD		|description	|t_shorttext	|''	|NOT NULL	|0
FIELD		|tls_connect	|t_integer	|'1'	|NOT NULL	|ZBX_PROXY
FIELD		|tls_accept	|t_integer	|'1'	|NOT NULL	|ZBX_PROXY
FIELD		|tls_issuer	|t_varchar(1024)|''	|NOT NULL	|ZBX_PROXY
FIELD		|tls_subject	|t_varchar(1024)|''	|NOT NULL	|ZBX_PROXY
FIELD		|tls_psk_identity|t_varchar(128)|''	|NOT NULL	|ZBX_PROXY
FIELD		|tls_psk	|t_varchar(512)	|''	|NOT NULL	|ZBX_PROXY
INDEX		|1		|host
INDEX		|2		|status
INDEX		|3		|proxy_hostid
INDEX		|4		|name
INDEX		|5		|maintenanceid

TABLE|groups|groupid|ZBX_DATA
FIELD		|groupid	|t_id		|	|NOT NULL	|0
FIELD		|name		|t_varchar(255)	|''	|NOT NULL	|0
FIELD		|internal	|t_integer	|'0'	|NOT NULL	|0
FIELD		|flags		|t_integer	|'0'	|NOT NULL	|0
INDEX		|1		|name

TABLE|group_prototype|group_prototypeid|ZBX_DATA
FIELD		|group_prototypeid|t_id		|	|NOT NULL	|0
FIELD		|hostid		|t_id		|	|NOT NULL	|0			|1|hosts
FIELD		|name		|t_varchar(255)	|''	|NOT NULL	|0
FIELD		|groupid	|t_id		|	|NULL		|0			|2|groups	|		|RESTRICT
FIELD		|templateid	|t_id		|	|NULL		|0			|3|group_prototype|group_prototypeid
INDEX		|1		|hostid

TABLE|group_discovery|groupid|ZBX_DATA
FIELD		|groupid	|t_id		|	|NOT NULL	|0			|1|groups
FIELD		|parent_group_prototypeid|t_id	|	|NOT NULL	|0			|2|group_prototype|group_prototypeid|RESTRICT
FIELD		|name		|t_varchar(64)	|''	|NOT NULL	|ZBX_NODATA
FIELD		|lastcheck	|t_integer	|'0'	|NOT NULL	|ZBX_NODATA
FIELD		|ts_delete	|t_time		|'0'	|NOT NULL	|ZBX_NODATA

TABLE|screens|screenid|ZBX_DATA
FIELD		|screenid	|t_id		|	|NOT NULL	|0
FIELD		|name		|t_varchar(255)	|	|NOT NULL	|0
FIELD		|hsize		|t_integer	|'1'	|NOT NULL	|0
FIELD		|vsize		|t_integer	|'1'	|NOT NULL	|0
FIELD		|templateid	|t_id		|	|NULL		|0			|1|hosts	|hostid
FIELD		|userid		|t_id		|	|NULL		|0			|3|users	|		|RESTRICT
FIELD		|private	|t_integer	|'1'	|NOT NULL	|0
INDEX		|1		|templateid

TABLE|screens_items|screenitemid|ZBX_DATA
FIELD		|screenitemid	|t_id		|	|NOT NULL	|0
FIELD		|screenid	|t_id		|	|NOT NULL	|0			|1|screens
FIELD		|resourcetype	|t_integer	|'0'	|NOT NULL	|0
FIELD		|resourceid	|t_id		|'0'	|NOT NULL	|0
FIELD		|width		|t_integer	|'320'	|NOT NULL	|0
FIELD		|height		|t_integer	|'200'	|NOT NULL	|0
FIELD		|x		|t_integer	|'0'	|NOT NULL	|0
FIELD		|y		|t_integer	|'0'	|NOT NULL	|0
FIELD		|colspan	|t_integer	|'1'	|NOT NULL	|0
FIELD		|rowspan	|t_integer	|'1'	|NOT NULL	|0
FIELD		|elements	|t_integer	|'25'	|NOT NULL	|0
FIELD		|valign		|t_integer	|'0'	|NOT NULL	|0
FIELD		|halign		|t_integer	|'0'	|NOT NULL	|0
FIELD		|style		|t_integer	|'0'	|NOT NULL	|0
FIELD		|url		|t_varchar(255)	|''	|NOT NULL	|0
FIELD		|dynamic	|t_integer	|'0'	|NOT NULL	|0
FIELD		|sort_triggers	|t_integer	|'0'	|NOT NULL	|0
FIELD		|application	|t_varchar(255)	|''	|NOT NULL	|0
FIELD		|max_columns	|t_integer	|'3'	|NOT NULL	|0
INDEX		|1		|screenid

TABLE|screen_user|screenuserid|ZBX_DATA
FIELD		|screenuserid|t_id		|	|NOT NULL	|0
FIELD		|screenid	|t_id		|	|NOT NULL	|0			|1|screens
FIELD		|userid		|t_id		|	|NOT NULL	|0			|2|users
FIELD		|permission	|t_integer	|'2'	|NOT NULL	|0
UNIQUE		|1		|screenid,userid

TABLE|screen_usrgrp|screenusrgrpid|ZBX_DATA
FIELD		|screenusrgrpid|t_id		|	|NOT NULL	|0
FIELD		|screenid	|t_id		|	|NOT NULL	|0			|1|screens
FIELD		|usrgrpid	|t_id		|	|NOT NULL	|0			|2|usrgrp
FIELD		|permission	|t_integer	|'2'	|NOT NULL	|0
UNIQUE		|1		|screenid,usrgrpid

TABLE|slideshows|slideshowid|ZBX_DATA
FIELD		|slideshowid	|t_id		|	|NOT NULL	|0
FIELD		|name		|t_varchar(255)	|''	|NOT NULL	|0
FIELD		|delay		|t_integer	|'0'	|NOT NULL	|0
FIELD		|userid		|t_id		|	|NOT NULL	|0			|3|users	|		|RESTRICT
FIELD		|private	|t_integer	|'1'	|NOT NULL	|0
UNIQUE		|1		|name

TABLE|slideshow_user|slideshowuserid|ZBX_DATA
FIELD		|slideshowuserid|t_id		|	|NOT NULL	|0
FIELD		|slideshowid	|t_id		|	|NOT NULL	|0			|1|slideshows
FIELD		|userid		|t_id		|	|NOT NULL	|0			|2|users
FIELD		|permission	|t_integer	|'2'	|NOT NULL	|0
UNIQUE		|1		|slideshowid,userid

TABLE|slideshow_usrgrp|slideshowusrgrpid|ZBX_DATA
FIELD		|slideshowusrgrpid|t_id		|	|NOT NULL	|0
FIELD		|slideshowid	|t_id		|	|NOT NULL	|0			|1|slideshows
FIELD		|usrgrpid	|t_id		|	|NOT NULL	|0			|2|usrgrp
FIELD		|permission	|t_integer	|'2'	|NOT NULL	|0
UNIQUE		|1		|slideshowid,usrgrpid

TABLE|slides|slideid|ZBX_DATA
FIELD		|slideid	|t_id		|	|NOT NULL	|0
FIELD		|slideshowid	|t_id		|	|NOT NULL	|0			|1|slideshows
FIELD		|screenid	|t_id		|	|NOT NULL	|0			|2|screens
FIELD		|step		|t_integer	|'0'	|NOT NULL	|0
FIELD		|delay		|t_integer	|'0'	|NOT NULL	|0
INDEX		|1		|slideshowid
INDEX		|2		|screenid

TABLE|drules|druleid|ZBX_DATA
FIELD		|druleid	|t_id		|	|NOT NULL	|0
FIELD		|proxy_hostid	|t_id		|	|NULL		|0			|1|hosts	|hostid		|RESTRICT
FIELD		|name		|t_varchar(255)	|''	|NOT NULL	|ZBX_PROXY
FIELD		|iprange	|t_varchar(2048)|''	|NOT NULL	|ZBX_PROXY
FIELD		|delay		|t_integer	|'3600'	|NOT NULL	|ZBX_PROXY
FIELD		|nextcheck	|t_integer	|'0'	|NOT NULL	|ZBX_NODATA
FIELD		|status		|t_integer	|'0'	|NOT NULL	|0
INDEX		|1		|proxy_hostid
UNIQUE		|2		|name

TABLE|dchecks|dcheckid|ZBX_DATA
FIELD		|dcheckid	|t_id		|	|NOT NULL	|0
FIELD		|druleid	|t_id		|	|NOT NULL	|ZBX_PROXY		|1|drules
FIELD		|type		|t_integer	|'0'	|NOT NULL	|ZBX_PROXY
FIELD		|key_		|t_varchar(512)	|''	|NOT NULL	|ZBX_PROXY
FIELD		|snmp_community	|t_varchar(255)	|''	|NOT NULL	|ZBX_PROXY
FIELD		|ports		|t_varchar(255)	|'0'	|NOT NULL	|ZBX_PROXY
FIELD		|snmpv3_securityname|t_varchar(64)|''	|NOT NULL	|ZBX_PROXY
FIELD		|snmpv3_securitylevel|t_integer	|'0'	|NOT NULL	|ZBX_PROXY
FIELD		|snmpv3_authpassphrase|t_varchar(64)|''	|NOT NULL	|ZBX_PROXY
FIELD		|snmpv3_privpassphrase|t_varchar(64)|''	|NOT NULL	|ZBX_PROXY
FIELD		|uniq		|t_integer	|'0'	|NOT NULL	|ZBX_PROXY
FIELD		|snmpv3_authprotocol|t_integer	|'0'	|NOT NULL	|ZBX_PROXY
FIELD		|snmpv3_privprotocol|t_integer	|'0'	|NOT NULL	|ZBX_PROXY
FIELD		|snmpv3_contextname|t_varchar(255)|''	|NOT NULL	|ZBX_PROXY
INDEX		|1		|druleid

TABLE|applications|applicationid|ZBX_DATA
FIELD		|applicationid	|t_id		|	|NOT NULL	|0
FIELD		|hostid		|t_id		|	|NOT NULL	|0			|1|hosts
FIELD		|name		|t_varchar(255)	|''	|NOT NULL	|0
FIELD		|flags		|t_integer	|'0'	|NOT NULL	|0
UNIQUE		|2		|hostid,name

TABLE|httptest|httptestid|ZBX_DATA
FIELD		|httptestid	|t_id		|	|NOT NULL	|0
FIELD		|name		|t_varchar(64)	|''	|NOT NULL	|ZBX_PROXY
FIELD		|applicationid	|t_id		|	|NULL		|0			|1|applications	|		|RESTRICT
FIELD		|nextcheck	|t_integer	|'0'	|NOT NULL	|ZBX_NODATA
FIELD		|delay		|t_integer	|'60'	|NOT NULL	|ZBX_PROXY
FIELD		|status		|t_integer	|'0'	|NOT NULL	|0
FIELD		|variables	|t_shorttext	|''	|NOT NULL	|ZBX_PROXY
FIELD		|agent		|t_varchar(255)	|'Zabbix'|NOT NULL	|ZBX_PROXY
FIELD		|authentication	|t_integer	|'0'	|NOT NULL	|ZBX_PROXY,ZBX_NODATA
FIELD		|http_user	|t_varchar(64)	|''	|NOT NULL	|ZBX_PROXY,ZBX_NODATA
FIELD		|http_password	|t_varchar(64)	|''	|NOT NULL	|ZBX_PROXY,ZBX_NODATA
FIELD		|hostid		|t_id		|	|NOT NULL	|ZBX_PROXY		|2|hosts
FIELD		|templateid	|t_id		|	|NULL		|0			|3|httptest	|httptestid
FIELD		|http_proxy	|t_varchar(255)	|''	|NOT NULL	|ZBX_PROXY,ZBX_NODATA
FIELD		|retries	|t_integer	|'1'	|NOT NULL	|ZBX_PROXY,ZBX_NODATA
FIELD		|ssl_cert_file	|t_varchar(255)	|''	|NOT NULL	|ZBX_PROXY,ZBX_NODATA
FIELD		|ssl_key_file	|t_varchar(255)	|''	|NOT NULL	|ZBX_PROXY,ZBX_NODATA
FIELD		|ssl_key_password|t_varchar(64)	|''	|NOT NULL	|ZBX_PROXY,ZBX_NODATA
FIELD		|verify_peer	|t_integer	|'0'	|NOT NULL	|ZBX_PROXY
FIELD		|verify_host	|t_integer	|'0'	|NOT NULL	|ZBX_PROXY
FIELD		|headers	|t_shorttext	|''	|NOT NULL	|ZBX_PROXY
INDEX		|1		|applicationid
UNIQUE		|2		|hostid,name
INDEX		|3		|status
INDEX		|4		|templateid

TABLE|httpstep|httpstepid|ZBX_DATA
FIELD		|httpstepid	|t_id		|	|NOT NULL	|0
FIELD		|httptestid	|t_id		|	|NOT NULL	|ZBX_PROXY		|1|httptest
FIELD		|name		|t_varchar(64)	|''	|NOT NULL	|ZBX_PROXY
FIELD		|no		|t_integer	|'0'	|NOT NULL	|ZBX_PROXY
FIELD		|url		|t_varchar(2048)|''	|NOT NULL	|ZBX_PROXY
FIELD		|timeout	|t_integer	|'15'	|NOT NULL	|ZBX_PROXY
FIELD		|posts		|t_shorttext	|''	|NOT NULL	|ZBX_PROXY
FIELD		|required	|t_varchar(255)	|''	|NOT NULL	|ZBX_PROXY
FIELD		|status_codes	|t_varchar(255)	|''	|NOT NULL	|ZBX_PROXY
FIELD		|variables	|t_shorttext	|''	|NOT NULL	|ZBX_PROXY
FIELD		|follow_redirects|t_integer	|'1'	|NOT NULL	|ZBX_PROXY
FIELD		|retrieve_mode	|t_integer	|'0'	|NOT NULL	|ZBX_PROXY
FIELD		|headers	|t_shorttext	|''	|NOT NULL	|ZBX_PROXY
INDEX		|1		|httptestid

TABLE|interface|interfaceid|ZBX_DATA
FIELD		|interfaceid	|t_id		|	|NOT NULL	|0
FIELD		|hostid		|t_id		|	|NOT NULL	|ZBX_PROXY		|1|hosts
FIELD		|main		|t_integer	|'0'	|NOT NULL	|ZBX_PROXY
FIELD		|type		|t_integer	|'0'	|NOT NULL	|ZBX_PROXY
FIELD		|useip		|t_integer	|'1'	|NOT NULL	|ZBX_PROXY
FIELD		|ip		|t_varchar(64)	|'127.0.0.1'|NOT NULL	|ZBX_PROXY
FIELD		|dns		|t_varchar(64)	|''	|NOT NULL	|ZBX_PROXY
FIELD		|port		|t_varchar(64)	|'10050'|NOT NULL	|ZBX_PROXY
FIELD		|bulk		|t_integer	|'1'	|NOT NULL	|ZBX_PROXY
INDEX		|1		|hostid,type
INDEX		|2		|ip,dns

TABLE|valuemaps|valuemapid|ZBX_DATA
FIELD		|valuemapid	|t_id		|	|NOT NULL	|0
FIELD		|name		|t_varchar(64)	|''	|NOT NULL	|0
UNIQUE		|1		|name

TABLE|items|itemid|ZBX_DATA
FIELD		|itemid		|t_id		|	|NOT NULL	|0
FIELD		|type		|t_integer	|'0'	|NOT NULL	|ZBX_PROXY
FIELD		|snmp_community	|t_varchar(64)	|''	|NOT NULL	|ZBX_PROXY
FIELD		|snmp_oid	|t_varchar(512)	|''	|NOT NULL	|ZBX_PROXY
FIELD		|hostid		|t_id		|	|NOT NULL	|ZBX_PROXY		|1|hosts
FIELD		|name		|t_varchar(255)	|''	|NOT NULL	|0
FIELD		|key_		|t_varchar(255)	|''	|NOT NULL	|ZBX_PROXY
FIELD		|delay		|t_integer	|'0'	|NOT NULL	|ZBX_PROXY
FIELD		|history	|t_integer	|'90'	|NOT NULL	|0
FIELD		|trends		|t_integer	|'365'	|NOT NULL	|0
FIELD		|status		|t_integer	|'0'	|NOT NULL	|ZBX_PROXY
FIELD		|value_type	|t_integer	|'0'	|NOT NULL	|ZBX_PROXY
FIELD		|trapper_hosts	|t_varchar(255)	|''	|NOT NULL	|ZBX_PROXY
FIELD		|units		|t_varchar(255)	|''	|NOT NULL	|0
FIELD		|snmpv3_securityname|t_varchar(64)|''	|NOT NULL	|ZBX_PROXY
FIELD		|snmpv3_securitylevel|t_integer	|'0'	|NOT NULL	|ZBX_PROXY
FIELD		|snmpv3_authpassphrase|t_varchar(64)|''	|NOT NULL	|ZBX_PROXY
FIELD		|snmpv3_privpassphrase|t_varchar(64)|''	|NOT NULL	|ZBX_PROXY
FIELD		|formula	|t_varchar(255)	|''	|NOT NULL	|0
FIELD		|error		|t_varchar(2048)|''	|NOT NULL	|ZBX_NODATA
FIELD		|lastlogsize	|t_bigint	|'0'	|NOT NULL	|ZBX_PROXY,ZBX_NODATA
FIELD		|logtimefmt	|t_varchar(64)	|''	|NOT NULL	|ZBX_PROXY
FIELD		|templateid	|t_id		|	|NULL		|0			|2|items	|itemid
FIELD		|valuemapid	|t_id		|	|NULL		|0			|3|valuemaps	|		|RESTRICT
FIELD		|delay_flex	|t_varchar(1024)|''	|NOT NULL	|ZBX_PROXY
FIELD		|params		|t_shorttext	|''	|NOT NULL	|ZBX_PROXY
FIELD		|ipmi_sensor	|t_varchar(128)	|''	|NOT NULL	|ZBX_PROXY
FIELD		|authtype	|t_integer	|'0'	|NOT NULL	|ZBX_PROXY
FIELD		|username	|t_varchar(64)	|''	|NOT NULL	|ZBX_PROXY
FIELD		|password	|t_varchar(64)	|''	|NOT NULL	|ZBX_PROXY
FIELD		|publickey	|t_varchar(64)	|''	|NOT NULL	|ZBX_PROXY
FIELD		|privatekey	|t_varchar(64)	|''	|NOT NULL	|ZBX_PROXY
FIELD		|mtime		|t_integer	|'0'	|NOT NULL	|ZBX_PROXY,ZBX_NODATA
FIELD		|flags		|t_integer	|'0'	|NOT NULL	|ZBX_PROXY
FIELD		|interfaceid	|t_id		|	|NULL		|ZBX_PROXY		|4|interface	|		|RESTRICT
FIELD		|port		|t_varchar(64)	|''	|NOT NULL	|ZBX_PROXY
FIELD		|description	|t_shorttext	|''	|NOT NULL	|0
FIELD		|inventory_link	|t_integer	|'0'	|NOT NULL	|0
FIELD		|lifetime	|t_varchar(64)	|'30'	|NOT NULL	|0
FIELD		|snmpv3_authprotocol|t_integer	|'0'	|NOT NULL	|ZBX_PROXY
FIELD		|snmpv3_privprotocol|t_integer	|'0'	|NOT NULL	|ZBX_PROXY
FIELD		|state		|t_integer	|'0'	|NOT NULL	|ZBX_NODATA
FIELD		|snmpv3_contextname|t_varchar(255)|''	|NOT NULL	|ZBX_PROXY
FIELD		|evaltype	|t_integer	|'0'	|NOT NULL	|0
UNIQUE		|1		|hostid,key_
INDEX		|3		|status
INDEX		|4		|templateid
INDEX		|5		|valuemapid
INDEX		|6		|interfaceid

TABLE|httpstepitem|httpstepitemid|ZBX_DATA
FIELD		|httpstepitemid	|t_id		|	|NOT NULL	|0
FIELD		|httpstepid	|t_id		|	|NOT NULL	|ZBX_PROXY		|1|httpstep
FIELD		|itemid		|t_id		|	|NOT NULL	|ZBX_PROXY		|2|items
FIELD		|type		|t_integer	|'0'	|NOT NULL	|ZBX_PROXY
UNIQUE		|1		|httpstepid,itemid
INDEX		|2		|itemid

TABLE|httptestitem|httptestitemid|ZBX_DATA
FIELD		|httptestitemid	|t_id		|	|NOT NULL	|0
FIELD		|httptestid	|t_id		|	|NOT NULL	|ZBX_PROXY		|1|httptest
FIELD		|itemid		|t_id		|	|NOT NULL	|ZBX_PROXY		|2|items
FIELD		|type		|t_integer	|'0'	|NOT NULL	|ZBX_PROXY
UNIQUE		|1		|httptestid,itemid
INDEX		|2		|itemid

TABLE|media_type|mediatypeid|ZBX_DATA
FIELD		|mediatypeid	|t_id		|	|NOT NULL	|0
FIELD		|type		|t_integer	|'0'	|NOT NULL	|0
FIELD		|description	|t_varchar(100)	|''	|NOT NULL	|0
FIELD		|smtp_server	|t_varchar(255)	|''	|NOT NULL	|0
FIELD		|smtp_helo	|t_varchar(255)	|''	|NOT NULL	|0
FIELD		|smtp_email	|t_varchar(255)	|''	|NOT NULL	|0
FIELD		|exec_path	|t_varchar(255)	|''	|NOT NULL	|0
FIELD		|gsm_modem	|t_varchar(255)	|''	|NOT NULL	|0
FIELD		|username	|t_varchar(255)	|''	|NOT NULL	|0
FIELD		|passwd		|t_varchar(255)	|''	|NOT NULL	|0
FIELD		|status		|t_integer	|'0'	|NOT NULL	|0
FIELD		|smtp_port	|t_integer	|'25'	|NOT NULL	|0
FIELD		|smtp_security	|t_integer	|'0'	|NOT NULL	|0
FIELD		|smtp_verify_peer|t_integer	|'0'	|NOT NULL	|0
FIELD		|smtp_verify_host|t_integer	|'0'	|NOT NULL	|0
FIELD		|smtp_authentication|t_integer	|'0'	|NOT NULL	|0
FIELD		|exec_params	|t_varchar(255)	|''	|NOT NULL	|0
UNIQUE		|1		|description

TABLE|usrgrp|usrgrpid|ZBX_DATA
FIELD		|usrgrpid	|t_id		|	|NOT NULL	|0
FIELD		|name		|t_varchar(64)	|''	|NOT NULL	|0
FIELD		|gui_access	|t_integer	|'0'	|NOT NULL	|0
FIELD		|users_status	|t_integer	|'0'	|NOT NULL	|0
FIELD		|debug_mode	|t_integer	|'0'	|NOT NULL	|0
UNIQUE		|1		|name

TABLE|users_groups|id|ZBX_DATA
FIELD		|id		|t_id		|	|NOT NULL	|0
FIELD		|usrgrpid	|t_id		|	|NOT NULL	|0			|1|usrgrp
FIELD		|userid		|t_id		|	|NOT NULL	|0			|2|users
UNIQUE		|1		|usrgrpid,userid
INDEX		|2		|userid

TABLE|scripts|scriptid|ZBX_DATA
FIELD		|scriptid	|t_id		|	|NOT NULL	|0
FIELD		|name		|t_varchar(255)	|''	|NOT NULL	|0
FIELD		|command	|t_varchar(255)	|''	|NOT NULL	|0
FIELD		|host_access	|t_integer	|'2'	|NOT NULL	|0
FIELD		|usrgrpid	|t_id		|	|NULL		|0			|1|usrgrp	|		|RESTRICT
FIELD		|groupid	|t_id		|	|NULL		|0			|2|groups	|		|RESTRICT
FIELD		|description	|t_shorttext	|''	|NOT NULL	|0
FIELD		|confirmation	|t_varchar(255)	|''	|NOT NULL	|0
FIELD		|type		|t_integer	|'0'	|NOT NULL	|0
FIELD		|execute_on	|t_integer	|'1'	|NOT NULL	|0
INDEX		|1		|usrgrpid
INDEX		|2		|groupid
UNIQUE		|3		|name

TABLE|actions|actionid|ZBX_DATA
FIELD		|actionid	|t_id		|	|NOT NULL	|0
FIELD		|name		|t_varchar(255)	|''	|NOT NULL	|0
FIELD		|eventsource	|t_integer	|'0'	|NOT NULL	|0
FIELD		|evaltype	|t_integer	|'0'	|NOT NULL	|0
FIELD		|status		|t_integer	|'0'	|NOT NULL	|0
FIELD		|esc_period	|t_integer	|'0'	|NOT NULL	|0
FIELD		|def_shortdata	|t_varchar(255)	|''	|NOT NULL	|0
FIELD		|def_longdata	|t_shorttext	|''	|NOT NULL	|0
FIELD		|r_shortdata	|t_varchar(255)	|''	|NOT NULL	|0
FIELD		|r_longdata	|t_shorttext	|''	|NOT NULL	|0
FIELD		|formula	|t_varchar(255)	|''	|NOT NULL	|0
FIELD		|maintenance_mode|t_integer	|'1'	|NOT NULL	|0
INDEX		|1		|eventsource,status
UNIQUE		|2		|name

TABLE|operations|operationid|ZBX_DATA
FIELD		|operationid	|t_id		|	|NOT NULL	|0
FIELD		|actionid	|t_id		|	|NOT NULL	|0			|1|actions
FIELD		|operationtype	|t_integer	|'0'	|NOT NULL	|0
FIELD		|esc_period	|t_integer	|'0'	|NOT NULL	|0
FIELD		|esc_step_from	|t_integer	|'1'	|NOT NULL	|0
FIELD		|esc_step_to	|t_integer	|'1'	|NOT NULL	|0
FIELD		|evaltype	|t_integer	|'0'	|NOT NULL	|0
FIELD		|recovery	|t_integer	|'0'	|NOT NULL	|0
INDEX		|1		|actionid

TABLE|opmessage|operationid|ZBX_DATA
FIELD		|operationid	|t_id		|	|NOT NULL	|0			|1|operations
FIELD		|default_msg	|t_integer	|'0'	|NOT NULL	|0
FIELD		|subject	|t_varchar(255)	|''	|NOT NULL	|0
FIELD		|message	|t_shorttext	|''	|NOT NULL	|0
FIELD		|mediatypeid	|t_id		|	|NULL		|0			|2|media_type	|		|RESTRICT
INDEX		|1		|mediatypeid

TABLE|opmessage_grp|opmessage_grpid|ZBX_DATA
FIELD		|opmessage_grpid|t_id		|	|NOT NULL	|0
FIELD		|operationid	|t_id		|	|NOT NULL	|0			|1|operations
FIELD		|usrgrpid	|t_id		|	|NOT NULL	|0			|2|usrgrp	|		|RESTRICT
UNIQUE		|1		|operationid,usrgrpid
INDEX		|2		|usrgrpid

TABLE|opmessage_usr|opmessage_usrid|ZBX_DATA
FIELD		|opmessage_usrid|t_id		|	|NOT NULL	|0
FIELD		|operationid	|t_id		|	|NOT NULL	|0			|1|operations
FIELD		|userid		|t_id		|	|NOT NULL	|0			|2|users	|		|RESTRICT
UNIQUE		|1		|operationid,userid
INDEX		|2		|userid

TABLE|opcommand|operationid|ZBX_DATA
FIELD		|operationid	|t_id		|	|NOT NULL	|0			|1|operations
FIELD		|type		|t_integer	|'0'	|NOT NULL	|0
FIELD		|scriptid	|t_id		|	|NULL		|0			|2|scripts	|		|RESTRICT
FIELD		|execute_on	|t_integer	|'0'	|NOT NULL	|0
FIELD		|port		|t_varchar(64)	|''	|NOT NULL	|0
FIELD		|authtype	|t_integer	|'0'	|NOT NULL	|0
FIELD		|username	|t_varchar(64)	|''	|NOT NULL	|0
FIELD		|password	|t_varchar(64)	|''	|NOT NULL	|0
FIELD		|publickey	|t_varchar(64)	|''	|NOT NULL	|0
FIELD		|privatekey	|t_varchar(64)	|''	|NOT NULL	|0
FIELD		|command	|t_shorttext	|''	|NOT NULL	|0
INDEX		|1		|scriptid

TABLE|opcommand_hst|opcommand_hstid|ZBX_DATA
FIELD		|opcommand_hstid|t_id		|	|NOT NULL	|0
FIELD		|operationid	|t_id		|	|NOT NULL	|0			|1|operations
FIELD		|hostid		|t_id		|	|NULL		|0			|2|hosts	|		|RESTRICT
INDEX		|1		|operationid
INDEX		|2		|hostid

TABLE|opcommand_grp|opcommand_grpid|ZBX_DATA
FIELD		|opcommand_grpid|t_id		|	|NOT NULL	|0
FIELD		|operationid	|t_id		|	|NOT NULL	|0			|1|operations
FIELD		|groupid	|t_id		|	|NOT NULL	|0			|2|groups	|		|RESTRICT
INDEX		|1		|operationid
INDEX		|2		|groupid

TABLE|opgroup|opgroupid|ZBX_DATA
FIELD		|opgroupid	|t_id		|	|NOT NULL	|0
FIELD		|operationid	|t_id		|	|NOT NULL	|0			|1|operations
FIELD		|groupid	|t_id		|	|NOT NULL	|0			|2|groups	|		|RESTRICT
UNIQUE		|1		|operationid,groupid
INDEX		|2		|groupid

TABLE|optemplate|optemplateid|ZBX_DATA
FIELD		|optemplateid	|t_id		|	|NOT NULL	|0
FIELD		|operationid	|t_id		|	|NOT NULL	|0			|1|operations
FIELD		|templateid	|t_id		|	|NOT NULL	|0			|2|hosts	|hostid		|RESTRICT
UNIQUE		|1		|operationid,templateid
INDEX		|2		|templateid

TABLE|opconditions|opconditionid|ZBX_DATA
FIELD		|opconditionid	|t_id		|	|NOT NULL	|0
FIELD		|operationid	|t_id		|	|NOT NULL	|0			|1|operations
FIELD		|conditiontype	|t_integer	|'0'	|NOT NULL	|0
FIELD		|operator	|t_integer	|'0'	|NOT NULL	|0
FIELD		|value		|t_varchar(255)	|''	|NOT NULL	|0
INDEX		|1		|operationid

TABLE|conditions|conditionid|ZBX_DATA
FIELD		|conditionid	|t_id		|	|NOT NULL	|0
FIELD		|actionid	|t_id		|	|NOT NULL	|0			|1|actions
FIELD		|conditiontype	|t_integer	|'0'	|NOT NULL	|0
FIELD		|operator	|t_integer	|'0'	|NOT NULL	|0
FIELD		|value		|t_varchar(255)	|''	|NOT NULL	|0
FIELD		|value2		|t_varchar(255)	|''	|NOT NULL	|0
INDEX		|1		|actionid

TABLE|config|configid|ZBX_DATA
FIELD		|configid	|t_id		|	|NOT NULL	|0
FIELD		|refresh_unsupported|t_integer	|'0'	|NOT NULL	|ZBX_PROXY
FIELD		|work_period	|t_varchar(100)	|'1-5,00:00-24:00'|NOT NULL|0
FIELD		|alert_usrgrpid	|t_id		|	|NULL		|0			|1|usrgrp	|usrgrpid	|RESTRICT
FIELD		|event_ack_enable|t_integer	|'1'	|NOT NULL	|ZBX_NODATA
FIELD		|event_expire	|t_integer	|'7'	|NOT NULL	|ZBX_NODATA
FIELD		|event_show_max	|t_integer	|'100'	|NOT NULL	|ZBX_NODATA
FIELD		|default_theme	|t_varchar(128)	|'blue-theme'|NOT NULL	|ZBX_NODATA
FIELD		|authentication_type|t_integer	|'0'	|NOT NULL	|ZBX_NODATA
FIELD		|ldap_host	|t_varchar(255)	|''	|NOT NULL	|ZBX_NODATA
FIELD		|ldap_port	|t_integer	|389	|NOT NULL	|ZBX_NODATA
FIELD		|ldap_base_dn	|t_varchar(255)	|''	|NOT NULL	|ZBX_NODATA
FIELD		|ldap_bind_dn	|t_varchar(255)	|''	|NOT NULL	|ZBX_NODATA
FIELD		|ldap_bind_password|t_varchar(128)|''	|NOT NULL	|ZBX_NODATA
FIELD		|ldap_search_attribute|t_varchar(128)|''|NOT NULL	|ZBX_NODATA
FIELD		|dropdown_first_entry|t_integer	|'1'	|NOT NULL	|ZBX_NODATA
FIELD		|dropdown_first_remember|t_integer|'1'	|NOT NULL	|ZBX_NODATA
FIELD		|discovery_groupid|t_id		|	|NOT NULL	|ZBX_PROXY		|2|groups	|groupid	|RESTRICT
FIELD		|max_in_table	|t_integer	|'50'	|NOT NULL	|ZBX_NODATA
FIELD		|search_limit	|t_integer	|'1000'	|NOT NULL	|ZBX_NODATA
FIELD		|severity_color_0|t_varchar(6)	|'97AAB3'|NOT NULL	|ZBX_NODATA
FIELD		|severity_color_1|t_varchar(6)	|'7499FF'|NOT NULL	|ZBX_NODATA
FIELD		|severity_color_2|t_varchar(6)	|'FFC859'|NOT NULL	|ZBX_NODATA
FIELD		|severity_color_3|t_varchar(6)	|'FFA059'|NOT NULL	|ZBX_NODATA
FIELD		|severity_color_4|t_varchar(6)	|'E97659'|NOT NULL	|ZBX_NODATA
FIELD		|severity_color_5|t_varchar(6)	|'E45959'|NOT NULL	|ZBX_NODATA
FIELD		|severity_name_0|t_varchar(32)	|'Not classified'|NOT NULL|ZBX_NODATA
FIELD		|severity_name_1|t_varchar(32)	|'Information'|NOT NULL	|ZBX_NODATA
FIELD		|severity_name_2|t_varchar(32)	|'Warning'|NOT NULL	|ZBX_NODATA
FIELD		|severity_name_3|t_varchar(32)	|'Average'|NOT NULL	|ZBX_NODATA
FIELD		|severity_name_4|t_varchar(32)	|'High'	|NOT NULL	|ZBX_NODATA
FIELD		|severity_name_5|t_varchar(32)	|'Disaster'|NOT NULL	|ZBX_NODATA
FIELD		|ok_period	|t_integer	|'1800'	|NOT NULL	|ZBX_NODATA
FIELD		|blink_period	|t_integer	|'1800'	|NOT NULL	|ZBX_NODATA
FIELD		|problem_unack_color|t_varchar(6)|'DC0000'|NOT NULL	|ZBX_NODATA
FIELD		|problem_ack_color|t_varchar(6)	|'DC0000'|NOT NULL	|ZBX_NODATA
FIELD		|ok_unack_color	|t_varchar(6)	|'00AA00'|NOT NULL	|ZBX_NODATA
FIELD		|ok_ack_color	|t_varchar(6)	|'00AA00'|NOT NULL	|ZBX_NODATA
FIELD		|problem_unack_style|t_integer	|'1'	|NOT NULL	|ZBX_NODATA
FIELD		|problem_ack_style|t_integer	|'1'	|NOT NULL	|ZBX_NODATA
FIELD		|ok_unack_style	|t_integer	|'1'	|NOT NULL	|ZBX_NODATA
FIELD		|ok_ack_style	|t_integer	|'1'	|NOT NULL	|ZBX_NODATA
FIELD		|snmptrap_logging|t_integer	|'1'	|NOT NULL	|ZBX_PROXY,ZBX_NODATA
FIELD		|server_check_interval|t_integer|'10'	|NOT NULL	|ZBX_NODATA
FIELD		|hk_events_mode	|t_integer	|'1'	|NOT NULL	|ZBX_NODATA
FIELD		|hk_events_trigger|t_integer	|'365'	|NOT NULL	|ZBX_NODATA
FIELD		|hk_events_internal|t_integer	|'365'	|NOT NULL	|ZBX_NODATA
FIELD		|hk_events_discovery|t_integer	|'365'	|NOT NULL	|ZBX_NODATA
FIELD		|hk_events_autoreg|t_integer	|'365'	|NOT NULL	|ZBX_NODATA
FIELD		|hk_services_mode|t_integer	|'1'	|NOT NULL	|ZBX_NODATA
FIELD		|hk_services	|t_integer	|'365'	|NOT NULL	|ZBX_NODATA
FIELD		|hk_audit_mode	|t_integer	|'1'	|NOT NULL	|ZBX_NODATA
FIELD		|hk_audit	|t_integer	|'365'	|NOT NULL	|ZBX_NODATA
FIELD		|hk_sessions_mode|t_integer	|'1'	|NOT NULL	|ZBX_NODATA
FIELD		|hk_sessions	|t_integer	|'365'	|NOT NULL	|ZBX_NODATA
FIELD		|hk_history_mode|t_integer	|'1'	|NOT NULL	|ZBX_NODATA
FIELD		|hk_history_global|t_integer	|'0'	|NOT NULL	|ZBX_NODATA
FIELD		|hk_history	|t_integer	|'90'	|NOT NULL	|ZBX_NODATA
FIELD		|hk_trends_mode	|t_integer	|'1'	|NOT NULL	|ZBX_NODATA
FIELD		|hk_trends_global|t_integer	|'0'	|NOT NULL	|ZBX_NODATA
FIELD		|hk_trends	|t_integer	|'365'	|NOT NULL	|ZBX_NODATA
FIELD		|default_inventory_mode|t_integer|'-1'	|NOT NULL	|ZBX_NODATA
INDEX		|1		|alert_usrgrpid
INDEX		|2		|discovery_groupid

TABLE|triggers|triggerid|ZBX_DATA
FIELD		|triggerid	|t_id		|	|NOT NULL	|0
FIELD		|expression	|t_varchar(2048)|''	|NOT NULL	|0
FIELD		|description	|t_varchar(255)	|''	|NOT NULL	|0
FIELD		|url		|t_varchar(255)	|''	|NOT NULL	|0
FIELD		|status		|t_integer	|'0'	|NOT NULL	|0
FIELD		|value		|t_integer	|'0'	|NOT NULL	|ZBX_NODATA
FIELD		|priority	|t_integer	|'0'	|NOT NULL	|0
FIELD		|lastchange	|t_integer	|'0'	|NOT NULL	|ZBX_NODATA
FIELD		|comments	|t_shorttext	|''	|NOT NULL	|0
FIELD		|error		|t_varchar(128)	|''	|NOT NULL	|ZBX_NODATA
FIELD		|templateid	|t_id		|	|NULL		|0			|1|triggers	|triggerid
FIELD		|type		|t_integer	|'0'	|NOT NULL	|0
FIELD		|state		|t_integer	|'0'	|NOT NULL	|ZBX_NODATA
FIELD		|flags		|t_integer	|'0'	|NOT NULL	|0
FIELD		|recovery_mode	|t_integer	|'0'	|NOT NULL	|0
FIELD		|recovery_expression|t_varchar(2048)|''	|NOT NULL	|0
FIELD		|correlation_mode|t_integer	|'0'	|NOT NULL	|0
FIELD		|correlation_tag|t_varchar(255)	|''	|NOT NULL	|0
FIELD		|manual_close	|t_integer	|'0'	|NOT NULL	|0
INDEX		|1		|status
INDEX		|2		|value,lastchange
INDEX		|3		|templateid

TABLE|trigger_depends|triggerdepid|ZBX_DATA
FIELD		|triggerdepid	|t_id		|	|NOT NULL	|0
FIELD		|triggerid_down	|t_id		|	|NOT NULL	|0			|1|triggers	|triggerid
FIELD		|triggerid_up	|t_id		|	|NOT NULL	|0			|2|triggers	|triggerid
UNIQUE		|1		|triggerid_down,triggerid_up
INDEX		|2		|triggerid_up

TABLE|functions|functionid|ZBX_DATA
FIELD		|functionid	|t_id		|	|NOT NULL	|0
FIELD		|itemid		|t_id		|	|NOT NULL	|0			|1|items
FIELD		|triggerid	|t_id		|	|NOT NULL	|0			|2|triggers
FIELD		|function	|t_varchar(12)	|''	|NOT NULL	|0
FIELD		|parameter	|t_varchar(255)	|'0'	|NOT NULL	|0
INDEX		|1		|triggerid
INDEX		|2		|itemid,function,parameter

TABLE|graphs|graphid|ZBX_DATA
FIELD		|graphid	|t_id		|	|NOT NULL	|0
FIELD		|name		|t_varchar(128)	|''	|NOT NULL	|0
FIELD		|width		|t_integer	|'900'	|NOT NULL	|0
FIELD		|height		|t_integer	|'200'	|NOT NULL	|0
FIELD		|yaxismin	|t_double	|'0'	|NOT NULL	|0
FIELD		|yaxismax	|t_double	|'100'	|NOT NULL	|0
FIELD		|templateid	|t_id		|	|NULL		|0			|1|graphs	|graphid
FIELD		|show_work_period|t_integer	|'1'	|NOT NULL	|0
FIELD		|show_triggers	|t_integer	|'1'	|NOT NULL	|0
FIELD		|graphtype	|t_integer	|'0'	|NOT NULL	|0
FIELD		|show_legend	|t_integer	|'1'	|NOT NULL	|0
FIELD		|show_3d	|t_integer	|'0'	|NOT NULL	|0
FIELD		|percent_left	|t_double	|'0'	|NOT NULL	|0
FIELD		|percent_right	|t_double	|'0'	|NOT NULL	|0
FIELD		|ymin_type	|t_integer	|'0'	|NOT NULL	|0
FIELD		|ymax_type	|t_integer	|'0'	|NOT NULL	|0
FIELD		|ymin_itemid	|t_id		|	|NULL		|0			|2|items	|itemid		|RESTRICT
FIELD		|ymax_itemid	|t_id		|	|NULL		|0			|3|items	|itemid		|RESTRICT
FIELD		|flags		|t_integer	|'0'	|NOT NULL	|0
INDEX		|1		|name
INDEX		|2		|templateid
INDEX		|3		|ymin_itemid
INDEX		|4		|ymax_itemid

TABLE|graphs_items|gitemid|ZBX_DATA
FIELD		|gitemid	|t_id		|	|NOT NULL	|0
FIELD		|graphid	|t_id		|	|NOT NULL	|0			|1|graphs
FIELD		|itemid		|t_id		|	|NOT NULL	|0			|2|items
FIELD		|drawtype	|t_integer	|'0'	|NOT NULL	|0
FIELD		|sortorder	|t_integer	|'0'	|NOT NULL	|0
FIELD		|color		|t_varchar(6)	|'009600'|NOT NULL	|0
FIELD		|yaxisside	|t_integer	|'0'	|NOT NULL	|0
FIELD		|calc_fnc	|t_integer	|'2'	|NOT NULL	|0
FIELD		|type		|t_integer	|'0'	|NOT NULL	|0
INDEX		|1		|itemid
INDEX		|2		|graphid

TABLE|graph_theme|graphthemeid|ZBX_DATA
FIELD		|graphthemeid	|t_id		|	|NOT NULL	|0
FIELD		|theme		|t_varchar(64)	|''	|NOT NULL	|0
FIELD		|backgroundcolor|t_varchar(6)	|''	|NOT NULL	|0
FIELD		|graphcolor	|t_varchar(6)	|''	|NOT NULL	|0
FIELD		|gridcolor	|t_varchar(6)	|''	|NOT NULL	|0
FIELD		|maingridcolor	|t_varchar(6)	|''	|NOT NULL	|0
FIELD		|gridbordercolor|t_varchar(6)	|''	|NOT NULL	|0
FIELD		|textcolor	|t_varchar(6)	|''	|NOT NULL	|0
FIELD		|highlightcolor	|t_varchar(6)	|''	|NOT NULL	|0
FIELD		|leftpercentilecolor|t_varchar(6)|''	|NOT NULL	|0
FIELD		|rightpercentilecolor|t_varchar(6)|''	|NOT NULL	|0
FIELD		|nonworktimecolor|t_varchar(6)	|''	|NOT NULL	|0
UNIQUE		|1		|theme

TABLE|globalmacro|globalmacroid|ZBX_DATA
FIELD		|globalmacroid	|t_id		|	|NOT NULL	|0
FIELD		|macro		|t_varchar(255)	|''	|NOT NULL	|ZBX_PROXY
FIELD		|value		|t_varchar(255)	|''	|NOT NULL	|ZBX_PROXY
UNIQUE		|1		|macro

TABLE|hostmacro|hostmacroid|ZBX_DATA
FIELD		|hostmacroid	|t_id		|	|NOT NULL	|0
FIELD		|hostid		|t_id		|	|NOT NULL	|ZBX_PROXY		|1|hosts
FIELD		|macro		|t_varchar(255)	|''	|NOT NULL	|ZBX_PROXY
FIELD		|value		|t_varchar(255)	|''	|NOT NULL	|ZBX_PROXY
UNIQUE		|1		|hostid,macro

TABLE|hosts_groups|hostgroupid|ZBX_DATA
FIELD		|hostgroupid	|t_id		|	|NOT NULL	|0
FIELD		|hostid		|t_id		|	|NOT NULL	|0			|1|hosts
FIELD		|groupid	|t_id		|	|NOT NULL	|0			|2|groups
UNIQUE		|1		|hostid,groupid
INDEX		|2		|groupid

TABLE|hosts_templates|hosttemplateid|ZBX_DATA
FIELD		|hosttemplateid	|t_id		|	|NOT NULL	|0
FIELD		|hostid		|t_id		|	|NOT NULL	|ZBX_PROXY		|1|hosts
FIELD		|templateid	|t_id		|	|NOT NULL	|ZBX_PROXY		|2|hosts	|hostid
UNIQUE		|1		|hostid,templateid
INDEX		|2		|templateid

TABLE|items_applications|itemappid|ZBX_DATA
FIELD		|itemappid	|t_id		|	|NOT NULL	|0
FIELD		|applicationid	|t_id		|	|NOT NULL	|0			|1|applications
FIELD		|itemid		|t_id		|	|NOT NULL	|0			|2|items
UNIQUE		|1		|applicationid,itemid
INDEX		|2		|itemid

TABLE|mappings|mappingid|ZBX_DATA
FIELD		|mappingid	|t_id		|	|NOT NULL	|0
FIELD		|valuemapid	|t_id		|	|NOT NULL	|0			|1|valuemaps
FIELD		|value		|t_varchar(64)	|''	|NOT NULL	|0
FIELD		|newvalue	|t_varchar(64)	|''	|NOT NULL	|0
INDEX		|1		|valuemapid

TABLE|media|mediaid|ZBX_DATA
FIELD		|mediaid	|t_id		|	|NOT NULL	|0
FIELD		|userid		|t_id		|	|NOT NULL	|0			|1|users
FIELD		|mediatypeid	|t_id		|	|NOT NULL	|0			|2|media_type
FIELD		|sendto		|t_varchar(100)	|''	|NOT NULL	|0
FIELD		|active		|t_integer	|'0'	|NOT NULL	|0
FIELD		|severity	|t_integer	|'63'	|NOT NULL	|0
FIELD		|period		|t_varchar(1024)|'1-7,00:00-24:00'|NOT NULL|0
INDEX		|1		|userid
INDEX		|2		|mediatypeid

TABLE|rights|rightid|ZBX_DATA
FIELD		|rightid	|t_id		|	|NOT NULL	|0
FIELD		|groupid	|t_id		|	|NOT NULL	|0			|1|usrgrp	|usrgrpid
FIELD		|permission	|t_integer	|'0'	|NOT NULL	|0
FIELD		|id		|t_id		|	|NOT NULL	|0			|2|groups	|groupid
INDEX		|1		|groupid
INDEX		|2		|id

TABLE|services|serviceid|ZBX_DATA
FIELD		|serviceid	|t_id		|	|NOT NULL	|0
FIELD		|name		|t_varchar(128)	|''	|NOT NULL	|0
FIELD		|status		|t_integer	|'0'	|NOT NULL	|0
FIELD		|algorithm	|t_integer	|'0'	|NOT NULL	|0
FIELD		|triggerid	|t_id		|	|NULL		|0			|1|triggers
FIELD		|showsla	|t_integer	|'0'	|NOT NULL	|0
FIELD		|goodsla	|t_double	|'99.9'	|NOT NULL	|0
FIELD		|sortorder	|t_integer	|'0'	|NOT NULL	|0
INDEX		|1		|triggerid

TABLE|services_links|linkid|ZBX_DATA
FIELD		|linkid		|t_id		|	|NOT NULL	|0
FIELD		|serviceupid	|t_id		|	|NOT NULL	|0			|1|services	|serviceid
FIELD		|servicedownid	|t_id		|	|NOT NULL	|0			|2|services	|serviceid
FIELD		|soft		|t_integer	|'0'	|NOT NULL	|0
INDEX		|1		|servicedownid
UNIQUE		|2		|serviceupid,servicedownid

TABLE|services_times|timeid|ZBX_DATA
FIELD		|timeid		|t_id		|	|NOT NULL	|0
FIELD		|serviceid	|t_id		|	|NOT NULL	|0			|1|services
FIELD		|type		|t_integer	|'0'	|NOT NULL	|0
FIELD		|ts_from	|t_integer	|'0'	|NOT NULL	|0
FIELD		|ts_to		|t_integer	|'0'	|NOT NULL	|0
FIELD		|note		|t_varchar(255)	|''	|NOT NULL	|0
INDEX		|1		|serviceid,type,ts_from,ts_to

TABLE|icon_map|iconmapid|ZBX_DATA
FIELD		|iconmapid	|t_id		|	|NOT NULL	|0
FIELD		|name		|t_varchar(64)	|''	|NOT NULL	|0
FIELD		|default_iconid	|t_id		|	|NOT NULL	|0			|1|images	|imageid	|RESTRICT
UNIQUE		|1		|name
INDEX		|2		|default_iconid

TABLE|icon_mapping|iconmappingid|ZBX_DATA
FIELD		|iconmappingid	|t_id		|	|NOT NULL	|0
FIELD		|iconmapid	|t_id		|	|NOT NULL	|0			|1|icon_map
FIELD		|iconid		|t_id		|	|NOT NULL	|0			|2|images	|imageid	|RESTRICT
FIELD		|inventory_link	|t_integer	|'0'	|NOT NULL	|0
FIELD		|expression	|t_varchar(64)	|''	|NOT NULL	|0
FIELD		|sortorder	|t_integer	|'0'	|NOT NULL	|0
INDEX		|1		|iconmapid
INDEX		|2		|iconid

TABLE|sysmaps|sysmapid|ZBX_DATA
FIELD		|sysmapid	|t_id		|	|NOT NULL	|0
FIELD		|name		|t_varchar(128)	|''	|NOT NULL	|0
FIELD		|width		|t_integer	|'600'	|NOT NULL	|0
FIELD		|height		|t_integer	|'400'	|NOT NULL	|0
FIELD		|backgroundid	|t_id		|	|NULL		|0			|1|images	|imageid	|RESTRICT
FIELD		|label_type	|t_integer	|'2'	|NOT NULL	|0
FIELD		|label_location	|t_integer	|'0'	|NOT NULL	|0
FIELD		|highlight	|t_integer	|'1'	|NOT NULL	|0
FIELD		|expandproblem	|t_integer	|'1'	|NOT NULL	|0
FIELD		|markelements	|t_integer	|'0'	|NOT NULL	|0
FIELD		|show_unack	|t_integer	|'0'	|NOT NULL	|0
FIELD		|grid_size	|t_integer	|'50'	|NOT NULL	|0
FIELD		|grid_show	|t_integer	|'1'	|NOT NULL	|0
FIELD		|grid_align	|t_integer	|'1'	|NOT NULL	|0
FIELD		|label_format	|t_integer	|'0'	|NOT NULL	|0
FIELD		|label_type_host|t_integer	|'2'	|NOT NULL	|0
FIELD		|label_type_hostgroup|t_integer	|'2'	|NOT NULL	|0
FIELD		|label_type_trigger|t_integer	|'2'	|NOT NULL	|0
FIELD		|label_type_map|t_integer	|'2'	|NOT NULL	|0
FIELD		|label_type_image|t_integer	|'2'	|NOT NULL	|0
FIELD		|label_string_host|t_varchar(255)|''	|NOT NULL	|0
FIELD		|label_string_hostgroup|t_varchar(255)|''|NOT NULL	|0
FIELD		|label_string_trigger|t_varchar(255)|''	|NOT NULL	|0
FIELD		|label_string_map|t_varchar(255)|''	|NOT NULL	|0
FIELD		|label_string_image|t_varchar(255)|''	|NOT NULL	|0
FIELD		|iconmapid	|t_id		|	|NULL		|0			|2|icon_map	|		|RESTRICT
FIELD		|expand_macros	|t_integer	|'0'	|NOT NULL	|0
FIELD		|severity_min	|t_integer	|'0'	|NOT NULL	|0
FIELD		|userid		|t_id		|	|NOT NULL	|0			|3|users	|		|RESTRICT
FIELD		|private	|t_integer	|'1'	|NOT NULL	|0
UNIQUE		|1		|name
INDEX		|2		|backgroundid
INDEX		|3		|iconmapid

TABLE|sysmaps_elements|selementid|ZBX_DATA
FIELD		|selementid	|t_id		|	|NOT NULL	|0
FIELD		|sysmapid	|t_id		|	|NOT NULL	|0			|1|sysmaps
FIELD		|elementid	|t_id		|'0'	|NOT NULL	|0
FIELD		|elementtype	|t_integer	|'0'	|NOT NULL	|0
FIELD		|iconid_off	|t_id		|	|NULL		|0			|2|images	|imageid	|RESTRICT
FIELD		|iconid_on	|t_id		|	|NULL		|0			|3|images	|imageid	|RESTRICT
FIELD		|label		|t_varchar(2048)|''	|NOT NULL	|0
FIELD		|label_location	|t_integer	|'-1'	|NOT NULL	|0
FIELD		|x		|t_integer	|'0'	|NOT NULL	|0
FIELD		|y		|t_integer	|'0'	|NOT NULL	|0
FIELD		|iconid_disabled|t_id		|	|NULL		|0			|4|images	|imageid	|RESTRICT
FIELD		|iconid_maintenance|t_id	|	|NULL		|0			|5|images	|imageid	|RESTRICT
FIELD		|elementsubtype	|t_integer	|'0'	|NOT NULL	|0
FIELD		|areatype	|t_integer	|'0'	|NOT NULL	|0
FIELD		|width		|t_integer	|'200'	|NOT NULL	|0
FIELD		|height		|t_integer	|'200'	|NOT NULL	|0
FIELD		|viewtype	|t_integer	|'0'	|NOT NULL	|0
FIELD		|use_iconmap	|t_integer	|'1'	|NOT NULL	|0
FIELD		|application	|t_varchar(255)	|''	|NOT NULL	|0
INDEX		|1		|sysmapid
INDEX		|2		|iconid_off
INDEX		|3		|iconid_on
INDEX		|4		|iconid_disabled
INDEX		|5		|iconid_maintenance

TABLE|sysmaps_links|linkid|ZBX_DATA
FIELD		|linkid		|t_id		|	|NOT NULL	|0
FIELD		|sysmapid	|t_id		|	|NOT NULL	|0			|1|sysmaps
FIELD		|selementid1	|t_id		|	|NOT NULL	|0			|2|sysmaps_elements|selementid
FIELD		|selementid2	|t_id		|	|NOT NULL	|0			|3|sysmaps_elements|selementid
FIELD		|drawtype	|t_integer	|'0'	|NOT NULL	|0
FIELD		|color		|t_varchar(6)	|'000000'|NOT NULL	|0
FIELD		|label		|t_varchar(2048)|''	|NOT NULL	|0
INDEX		|1		|sysmapid
INDEX		|2		|selementid1
INDEX		|3		|selementid2

TABLE|sysmaps_link_triggers|linktriggerid|ZBX_DATA
FIELD		|linktriggerid	|t_id		|	|NOT NULL	|0
FIELD		|linkid		|t_id		|	|NOT NULL	|0			|1|sysmaps_links
FIELD		|triggerid	|t_id		|	|NOT NULL	|0			|2|triggers
FIELD		|drawtype	|t_integer	|'0'	|NOT NULL	|0
FIELD		|color		|t_varchar(6)	|'000000'|NOT NULL	|0
UNIQUE		|1		|linkid,triggerid
INDEX		|2		|triggerid

TABLE|sysmap_element_url|sysmapelementurlid|ZBX_DATA
FIELD		|sysmapelementurlid|t_id	|	|NOT NULL	|0
FIELD		|selementid	|t_id		|	|NOT NULL	|0			|1|sysmaps_elements
FIELD		|name		|t_varchar(255)	|	|NOT NULL	|0
FIELD		|url		|t_varchar(255)	|''	|NOT NULL	|0
UNIQUE		|1		|selementid,name

TABLE|sysmap_url|sysmapurlid|ZBX_DATA
FIELD		|sysmapurlid	|t_id		|	|NOT NULL	|0
FIELD		|sysmapid	|t_id		|	|NOT NULL	|0			|1|sysmaps
FIELD		|name		|t_varchar(255)	|	|NOT NULL	|0
FIELD		|url		|t_varchar(255)	|''	|NOT NULL	|0
FIELD		|elementtype	|t_integer	|'0'	|NOT NULL	|0
UNIQUE		|1		|sysmapid,name

TABLE|sysmap_user|sysmapuserid|ZBX_DATA
FIELD		|sysmapuserid|t_id		|	|NOT NULL	|0
FIELD		|sysmapid	|t_id		|	|NOT NULL	|0			|1|sysmaps
FIELD		|userid		|t_id		|	|NOT NULL	|0			|2|users
FIELD		|permission	|t_integer	|'2'	|NOT NULL	|0
UNIQUE		|1		|sysmapid,userid

TABLE|sysmap_usrgrp|sysmapusrgrpid|ZBX_DATA
FIELD		|sysmapusrgrpid|t_id		|	|NOT NULL	|0
FIELD		|sysmapid	|t_id		|	|NOT NULL	|0			|1|sysmaps
FIELD		|usrgrpid	|t_id		|	|NOT NULL	|0			|2|usrgrp
FIELD		|permission	|t_integer	|'2'	|NOT NULL	|0
UNIQUE		|1		|sysmapid,usrgrpid

TABLE|maintenances_hosts|maintenance_hostid|ZBX_DATA
FIELD		|maintenance_hostid|t_id	|	|NOT NULL	|0
FIELD		|maintenanceid	|t_id		|	|NOT NULL	|0			|1|maintenances
FIELD		|hostid		|t_id		|	|NOT NULL	|0			|2|hosts
UNIQUE		|1		|maintenanceid,hostid
INDEX		|2		|hostid

TABLE|maintenances_groups|maintenance_groupid|ZBX_DATA
FIELD		|maintenance_groupid|t_id	|	|NOT NULL	|0
FIELD		|maintenanceid	|t_id		|	|NOT NULL	|0			|1|maintenances
FIELD		|groupid	|t_id		|	|NOT NULL	|0			|2|groups
UNIQUE		|1		|maintenanceid,groupid
INDEX		|2		|groupid

TABLE|timeperiods|timeperiodid|ZBX_DATA
FIELD		|timeperiodid	|t_id		|	|NOT NULL	|0
FIELD		|timeperiod_type|t_integer	|'0'	|NOT NULL	|0
FIELD		|every		|t_integer	|'1'	|NOT NULL	|0
FIELD		|month		|t_integer	|'0'	|NOT NULL	|0
FIELD		|dayofweek	|t_integer	|'0'	|NOT NULL	|0
FIELD		|day		|t_integer	|'0'	|NOT NULL	|0
FIELD		|start_time	|t_integer	|'0'	|NOT NULL	|0
FIELD		|period		|t_integer	|'0'	|NOT NULL	|0
FIELD		|start_date	|t_integer	|'0'	|NOT NULL	|0

TABLE|maintenances_windows|maintenance_timeperiodid|ZBX_DATA
FIELD		|maintenance_timeperiodid|t_id	|	|NOT NULL	|0
FIELD		|maintenanceid	|t_id		|	|NOT NULL	|0			|1|maintenances
FIELD		|timeperiodid	|t_id		|	|NOT NULL	|0			|2|timeperiods
UNIQUE		|1		|maintenanceid,timeperiodid
INDEX		|2		|timeperiodid

TABLE|regexps|regexpid|ZBX_DATA
FIELD		|regexpid	|t_id		|	|NOT NULL	|0
FIELD		|name		|t_varchar(128)	|''	|NOT NULL	|ZBX_PROXY
FIELD		|test_string	|t_shorttext	|''	|NOT NULL	|0
UNIQUE		|1		|name

TABLE|expressions|expressionid|ZBX_DATA
FIELD		|expressionid	|t_id		|	|NOT NULL	|0
FIELD		|regexpid	|t_id		|	|NOT NULL	|ZBX_PROXY		|1|regexps
FIELD		|expression	|t_varchar(255)	|''	|NOT NULL	|ZBX_PROXY
FIELD		|expression_type|t_integer	|'0'	|NOT NULL	|ZBX_PROXY
FIELD		|exp_delimiter	|t_varchar(1)	|''	|NOT NULL	|ZBX_PROXY
FIELD		|case_sensitive	|t_integer	|'0'	|NOT NULL	|ZBX_PROXY
INDEX		|1		|regexpid

TABLE|ids|table_name,field_name|0
FIELD		|table_name	|t_varchar(64)	|''	|NOT NULL	|0
FIELD		|field_name	|t_varchar(64)	|''	|NOT NULL	|0
FIELD		|nextid		|t_id		|	|NOT NULL	|0

-- History tables

TABLE|alerts|alertid|0
FIELD		|alertid	|t_id		|	|NOT NULL	|0
FIELD		|actionid	|t_id		|	|NOT NULL	|0			|1|actions
FIELD		|eventid	|t_id		|	|NOT NULL	|0			|2|events
FIELD		|userid		|t_id		|	|NULL		|0			|3|users
FIELD		|clock		|t_time		|'0'	|NOT NULL	|0
FIELD		|mediatypeid	|t_id		|	|NULL		|0			|4|media_type
FIELD		|sendto		|t_varchar(100)	|''	|NOT NULL	|0
FIELD		|subject	|t_varchar(255)	|''	|NOT NULL	|0
FIELD		|message	|t_text		|''	|NOT NULL	|0
FIELD		|status		|t_integer	|'0'	|NOT NULL	|0
FIELD		|retries	|t_integer	|'0'	|NOT NULL	|0
FIELD		|error		|t_varchar(128)	|''	|NOT NULL	|0
FIELD		|esc_step	|t_integer	|'0'	|NOT NULL	|0
FIELD		|alerttype	|t_integer	|'0'	|NOT NULL	|0
INDEX		|1		|actionid
INDEX		|2		|clock
INDEX		|3		|eventid
INDEX		|4		|status,retries
INDEX		|5		|mediatypeid
INDEX		|6		|userid

TABLE|history||0
FIELD		|itemid		|t_id		|	|NOT NULL	|0			|-|items
FIELD		|clock		|t_time		|'0'	|NOT NULL	|0
FIELD		|value		|t_double	|'0.0000'|NOT NULL	|0
FIELD		|ns		|t_nanosec	|'0'	|NOT NULL	|0
INDEX		|1		|itemid,clock

TABLE|history_uint||0
FIELD		|itemid		|t_id		|	|NOT NULL	|0			|-|items
FIELD		|clock		|t_time		|'0'	|NOT NULL	|0
FIELD		|value		|t_bigint	|'0'	|NOT NULL	|0
FIELD		|ns		|t_nanosec	|'0'	|NOT NULL	|0
INDEX		|1		|itemid,clock

TABLE|history_str||0
FIELD		|itemid		|t_id		|	|NOT NULL	|0			|-|items
FIELD		|clock		|t_time		|'0'	|NOT NULL	|0
FIELD		|value		|t_varchar(255)	|''	|NOT NULL	|0
FIELD		|ns		|t_nanosec	|'0'	|NOT NULL	|0
INDEX		|1		|itemid,clock

TABLE|history_log||0
FIELD		|itemid		|t_id		|	|NOT NULL	|0			|-|items
FIELD		|clock		|t_time		|'0'	|NOT NULL	|0
FIELD		|timestamp	|t_time		|'0'	|NOT NULL	|0
FIELD		|source		|t_varchar(64)	|''	|NOT NULL	|0
FIELD		|severity	|t_integer	|'0'	|NOT NULL	|0
FIELD		|value		|t_text		|''	|NOT NULL	|0
FIELD		|logeventid	|t_integer	|'0'	|NOT NULL	|0
FIELD		|ns		|t_nanosec	|'0'	|NOT NULL	|0
INDEX		|1		|itemid,clock

TABLE|history_text||0
FIELD		|itemid		|t_id		|	|NOT NULL	|0			|-|items
FIELD		|clock		|t_time		|'0'	|NOT NULL	|0
FIELD		|value		|t_text		|''	|NOT NULL	|0
FIELD		|ns		|t_nanosec	|'0'	|NOT NULL	|0
INDEX		|1		|itemid,clock

TABLE|proxy_history|id|0
FIELD		|id		|t_serial	|	|NOT NULL	|0
FIELD		|itemid		|t_id		|	|NOT NULL	|0			|-|items
FIELD		|clock		|t_time		|'0'	|NOT NULL	|0
FIELD		|timestamp	|t_time		|'0'	|NOT NULL	|0
FIELD		|source		|t_varchar(64)	|''	|NOT NULL	|0
FIELD		|severity	|t_integer	|'0'	|NOT NULL	|0
FIELD		|value		|t_longtext	|''	|NOT NULL	|0
FIELD		|logeventid	|t_integer	|'0'	|NOT NULL	|0
FIELD		|ns		|t_nanosec	|'0'	|NOT NULL	|0
FIELD		|state		|t_integer	|'0'	|NOT NULL	|0
FIELD		|lastlogsize	|t_bigint	|'0'	|NOT NULL	|0
FIELD		|mtime		|t_integer	|'0'	|NOT NULL	|0
FIELD		|flags		|t_integer	|'0'	|NOT NULL	|0
INDEX		|1		|clock

TABLE|proxy_dhistory|id|0
FIELD		|id		|t_serial	|	|NOT NULL	|0
FIELD		|clock		|t_time		|'0'	|NOT NULL	|0
FIELD		|druleid	|t_id		|	|NOT NULL	|0			|-|drules
FIELD		|ip		|t_varchar(39)	|''	|NOT NULL	|0
FIELD		|port		|t_integer	|'0'	|NOT NULL	|0
FIELD		|value		|t_varchar(255)	|''	|NOT NULL	|0
FIELD		|status		|t_integer	|'0'	|NOT NULL	|0
FIELD		|dcheckid	|t_id		|	|NULL		|0			|-|dchecks
FIELD		|dns		|t_varchar(64)	|''	|NOT NULL	|0
INDEX		|1		|clock

TABLE|events|eventid|0
FIELD		|eventid	|t_id		|	|NOT NULL	|0
FIELD		|source		|t_integer	|'0'	|NOT NULL	|0
FIELD		|object		|t_integer	|'0'	|NOT NULL	|0
FIELD		|objectid	|t_id		|'0'	|NOT NULL	|0
FIELD		|clock		|t_time		|'0'	|NOT NULL	|0
FIELD		|value		|t_integer	|'0'	|NOT NULL	|0
FIELD		|acknowledged	|t_integer	|'0'	|NOT NULL	|0
FIELD		|ns		|t_nanosec	|'0'	|NOT NULL	|0
INDEX		|1		|source,object,objectid,clock
INDEX		|2		|source,object,clock

TABLE|trends|itemid,clock|0
FIELD		|itemid		|t_id		|	|NOT NULL	|0			|-|items
FIELD		|clock		|t_time		|'0'	|NOT NULL	|0
FIELD		|num		|t_integer	|'0'	|NOT NULL	|0
FIELD		|value_min	|t_double	|'0.0000'|NOT NULL	|0
FIELD		|value_avg	|t_double	|'0.0000'|NOT NULL	|0
FIELD		|value_max	|t_double	|'0.0000'|NOT NULL	|0

TABLE|trends_uint|itemid,clock|0
FIELD		|itemid		|t_id		|	|NOT NULL	|0			|-|items
FIELD		|clock		|t_time		|'0'	|NOT NULL	|0
FIELD		|num		|t_integer	|'0'	|NOT NULL	|0
FIELD		|value_min	|t_bigint	|'0'	|NOT NULL	|0
FIELD		|value_avg	|t_bigint	|'0'	|NOT NULL	|0
FIELD		|value_max	|t_bigint	|'0'	|NOT NULL	|0

TABLE|acknowledges|acknowledgeid|0
FIELD		|acknowledgeid	|t_id		|	|NOT NULL	|0
FIELD		|userid		|t_id		|	|NOT NULL	|0			|1|users
FIELD		|eventid	|t_id		|	|NOT NULL	|0			|2|events
FIELD		|clock		|t_time		|'0'	|NOT NULL	|0
FIELD		|message	|t_varchar(255)	|''	|NOT NULL	|0
FIELD		|action		|t_integer	|'0'	|NOT NULL	|0
INDEX		|1		|userid
INDEX		|2		|eventid
INDEX		|3		|clock

TABLE|auditlog|auditid|0
FIELD		|auditid	|t_id		|	|NOT NULL	|0
FIELD		|userid		|t_id		|	|NOT NULL	|0			|1|users
FIELD		|clock		|t_time		|'0'	|NOT NULL	|0
FIELD		|action		|t_integer	|'0'	|NOT NULL	|0
FIELD		|resourcetype	|t_integer	|'0'	|NOT NULL	|0
FIELD		|details	|t_varchar(128) |'0'	|NOT NULL	|0
FIELD		|ip		|t_varchar(39)	|''	|NOT NULL	|0
FIELD		|resourceid	|t_id		|'0'	|NOT NULL	|0
FIELD		|resourcename	|t_varchar(255)	|''	|NOT NULL	|0
INDEX		|1		|userid,clock
INDEX		|2		|clock

TABLE|auditlog_details|auditdetailid|0
FIELD		|auditdetailid	|t_id		|	|NOT NULL	|0
FIELD		|auditid	|t_id		|	|NOT NULL	|0			|1|auditlog
FIELD		|table_name	|t_varchar(64)	|''	|NOT NULL	|0
FIELD		|field_name	|t_varchar(64)	|''	|NOT NULL	|0
FIELD		|oldvalue	|t_shorttext	|''	|NOT NULL	|0
FIELD		|newvalue	|t_shorttext	|''	|NOT NULL	|0
INDEX		|1		|auditid

TABLE|service_alarms|servicealarmid|0
FIELD		|servicealarmid	|t_id		|	|NOT NULL	|0
FIELD		|serviceid	|t_id		|	|NOT NULL	|0			|1|services
FIELD		|clock		|t_time		|'0'	|NOT NULL	|0
FIELD		|value		|t_integer	|'0'	|NOT NULL	|0
INDEX		|1		|serviceid,clock
INDEX		|2		|clock

TABLE|autoreg_host|autoreg_hostid|0
FIELD		|autoreg_hostid	|t_id		|	|NOT NULL	|0
FIELD		|proxy_hostid	|t_id		|	|NULL		|0			|1|hosts	|hostid
FIELD		|host		|t_varchar(64)	|''	|NOT NULL	|0
FIELD		|listen_ip	|t_varchar(39)	|''	|NOT NULL	|0
FIELD		|listen_port	|t_integer	|'0'	|NOT NULL	|0
FIELD		|listen_dns	|t_varchar(64)	|''	|NOT NULL	|0
FIELD		|host_metadata	|t_varchar(255)	|''	|NOT NULL	|0
INDEX		|1		|proxy_hostid,host

TABLE|proxy_autoreg_host|id|0
FIELD		|id		|t_serial	|	|NOT NULL	|0
FIELD		|clock		|t_time		|'0'	|NOT NULL	|0
FIELD		|host		|t_varchar(64)	|''	|NOT NULL	|0
FIELD		|listen_ip	|t_varchar(39)	|''	|NOT NULL	|0
FIELD		|listen_port	|t_integer	|'0'	|NOT NULL	|0
FIELD		|listen_dns	|t_varchar(64)	|''	|NOT NULL	|0
FIELD		|host_metadata	|t_varchar(255)	|''	|NOT NULL	|0
INDEX		|1		|clock

TABLE|dhosts|dhostid|0
FIELD		|dhostid	|t_id		|	|NOT NULL	|0
FIELD		|druleid	|t_id		|	|NOT NULL	|0			|1|drules
FIELD		|status		|t_integer	|'0'	|NOT NULL	|0
FIELD		|lastup		|t_integer	|'0'	|NOT NULL	|0
FIELD		|lastdown	|t_integer	|'0'	|NOT NULL	|0
INDEX		|1		|druleid

TABLE|dservices|dserviceid|0
FIELD		|dserviceid	|t_id		|	|NOT NULL	|0
FIELD		|dhostid	|t_id		|	|NOT NULL	|0			|1|dhosts
FIELD		|value		|t_varchar(255)	|''	|NOT NULL	|0
FIELD		|port		|t_integer	|'0'	|NOT NULL	|0
FIELD		|status		|t_integer	|'0'	|NOT NULL	|0
FIELD		|lastup		|t_integer	|'0'	|NOT NULL	|0
FIELD		|lastdown	|t_integer	|'0'	|NOT NULL	|0
FIELD		|dcheckid	|t_id		|	|NOT NULL	|0			|2|dchecks
FIELD		|ip		|t_varchar(39)	|''	|NOT NULL	|0
FIELD		|dns		|t_varchar(64)	|''	|NOT NULL	|0
UNIQUE		|1		|dcheckid,ip,port
INDEX		|2		|dhostid

-- Other tables

TABLE|escalations|escalationid|0
FIELD		|escalationid	|t_id		|	|NOT NULL	|0
FIELD		|actionid	|t_id		|	|NOT NULL	|0			|-|actions
FIELD		|triggerid	|t_id		|	|NULL		|0			|-|triggers
FIELD		|eventid	|t_id		|	|NULL		|0			|-|events
FIELD		|r_eventid	|t_id		|	|NULL		|0			|-|events	|eventid
FIELD		|nextcheck	|t_time		|'0'	|NOT NULL	|0
FIELD		|esc_step	|t_integer	|'0'	|NOT NULL	|0
FIELD		|status		|t_integer	|'0'	|NOT NULL	|0
FIELD		|itemid		|t_id		|	|NULL		|0			|-|items
UNIQUE		|1		|actionid,triggerid,itemid,escalationid

TABLE|globalvars|globalvarid|0
FIELD		|globalvarid	|t_id		|	|NOT NULL	|0
FIELD		|snmp_lastsize	|t_bigint	|'0'	|NOT NULL	|0

TABLE|graph_discovery|graphid|0
FIELD		|graphid	|t_id		|	|NOT NULL	|0			|1|graphs
FIELD		|parent_graphid	|t_id		|	|NOT NULL	|0			|2|graphs	|graphid	|RESTRICT
INDEX		|1		|parent_graphid

TABLE|host_inventory|hostid|0
FIELD		|hostid		|t_id		|	|NOT NULL	|0			|1|hosts
FIELD		|inventory_mode	|t_integer	|'0'	|NOT NULL	|0
FIELD		|type		|t_varchar(64)	|''	|NOT NULL	|0
FIELD		|type_full	|t_varchar(64)	|''	|NOT NULL	|0
FIELD		|name		|t_varchar(64)	|''	|NOT NULL	|0
FIELD		|alias		|t_varchar(64)	|''	|NOT NULL	|0
FIELD		|os		|t_varchar(64)	|''	|NOT NULL	|0
FIELD		|os_full	|t_varchar(255)	|''	|NOT NULL	|0
FIELD		|os_short	|t_varchar(64)	|''	|NOT NULL	|0
FIELD		|serialno_a	|t_varchar(64)	|''	|NOT NULL	|0
FIELD		|serialno_b	|t_varchar(64)	|''	|NOT NULL	|0
FIELD		|tag		|t_varchar(64)	|''	|NOT NULL	|0
FIELD		|asset_tag	|t_varchar(64)	|''	|NOT NULL	|0
FIELD		|macaddress_a	|t_varchar(64)	|''	|NOT NULL	|0
FIELD		|macaddress_b	|t_varchar(64)	|''	|NOT NULL	|0
FIELD		|hardware	|t_varchar(255)	|''	|NOT NULL	|0
FIELD		|hardware_full	|t_shorttext	|''	|NOT NULL	|0
FIELD		|software	|t_varchar(255)	|''	|NOT NULL	|0
FIELD		|software_full	|t_shorttext	|''	|NOT NULL	|0
FIELD		|software_app_a	|t_varchar(64)	|''	|NOT NULL	|0
FIELD		|software_app_b	|t_varchar(64)	|''	|NOT NULL	|0
FIELD		|software_app_c	|t_varchar(64)	|''	|NOT NULL	|0
FIELD		|software_app_d	|t_varchar(64)	|''	|NOT NULL	|0
FIELD		|software_app_e	|t_varchar(64)	|''	|NOT NULL	|0
FIELD		|contact	|t_shorttext	|''	|NOT NULL	|0
FIELD		|location	|t_shorttext	|''	|NOT NULL	|0
FIELD		|location_lat	|t_varchar(16)	|''	|NOT NULL	|0
FIELD		|location_lon	|t_varchar(16)	|''	|NOT NULL	|0
FIELD		|notes		|t_shorttext	|''	|NOT NULL	|0
FIELD		|chassis	|t_varchar(64)	|''	|NOT NULL	|0
FIELD		|model		|t_varchar(64)	|''	|NOT NULL	|0
FIELD		|hw_arch	|t_varchar(32)	|''	|NOT NULL	|0
FIELD		|vendor		|t_varchar(64)	|''	|NOT NULL	|0
FIELD		|contract_number|t_varchar(64)	|''	|NOT NULL	|0
FIELD		|installer_name	|t_varchar(64)	|''	|NOT NULL	|0
FIELD		|deployment_status|t_varchar(64)|''	|NOT NULL	|0
FIELD		|url_a		|t_varchar(255)	|''	|NOT NULL	|0
FIELD		|url_b		|t_varchar(255)	|''	|NOT NULL	|0
FIELD		|url_c		|t_varchar(255)	|''	|NOT NULL	|0
FIELD		|host_networks	|t_shorttext	|''	|NOT NULL	|0
FIELD		|host_netmask	|t_varchar(39)	|''	|NOT NULL	|0
FIELD		|host_router	|t_varchar(39)	|''	|NOT NULL	|0
FIELD		|oob_ip		|t_varchar(39)	|''	|NOT NULL	|0
FIELD		|oob_netmask	|t_varchar(39)	|''	|NOT NULL	|0
FIELD		|oob_router	|t_varchar(39)	|''	|NOT NULL	|0
FIELD		|date_hw_purchase|t_varchar(64)	|''	|NOT NULL	|0
FIELD		|date_hw_install|t_varchar(64)	|''	|NOT NULL	|0
FIELD		|date_hw_expiry	|t_varchar(64)	|''	|NOT NULL	|0
FIELD		|date_hw_decomm	|t_varchar(64)	|''	|NOT NULL	|0
FIELD		|site_address_a	|t_varchar(128)	|''	|NOT NULL	|0
FIELD		|site_address_b	|t_varchar(128)	|''	|NOT NULL	|0
FIELD		|site_address_c	|t_varchar(128)	|''	|NOT NULL	|0
FIELD		|site_city	|t_varchar(128)	|''	|NOT NULL	|0
FIELD		|site_state	|t_varchar(64)	|''	|NOT NULL	|0
FIELD		|site_country	|t_varchar(64)	|''	|NOT NULL	|0
FIELD		|site_zip	|t_varchar(64)	|''	|NOT NULL	|0
FIELD		|site_rack	|t_varchar(128)	|''	|NOT NULL	|0
FIELD		|site_notes	|t_shorttext	|''	|NOT NULL	|0
FIELD		|poc_1_name	|t_varchar(128)	|''	|NOT NULL	|0
FIELD		|poc_1_email	|t_varchar(128)	|''	|NOT NULL	|0
FIELD		|poc_1_phone_a	|t_varchar(64)	|''	|NOT NULL	|0
FIELD		|poc_1_phone_b	|t_varchar(64)	|''	|NOT NULL	|0
FIELD		|poc_1_cell	|t_varchar(64)	|''	|NOT NULL	|0
FIELD		|poc_1_screen	|t_varchar(64)	|''	|NOT NULL	|0
FIELD		|poc_1_notes	|t_shorttext	|''	|NOT NULL	|0
FIELD		|poc_2_name	|t_varchar(128)	|''	|NOT NULL	|0
FIELD		|poc_2_email	|t_varchar(128)	|''	|NOT NULL	|0
FIELD		|poc_2_phone_a	|t_varchar(64)	|''	|NOT NULL	|0
FIELD		|poc_2_phone_b	|t_varchar(64)	|''	|NOT NULL	|0
FIELD		|poc_2_cell	|t_varchar(64)	|''	|NOT NULL	|0
FIELD		|poc_2_screen	|t_varchar(64)	|''	|NOT NULL	|0
FIELD		|poc_2_notes	|t_shorttext	|''	|NOT NULL	|0

TABLE|housekeeper|housekeeperid|0
FIELD		|housekeeperid	|t_id		|	|NOT NULL	|0
FIELD		|tablename	|t_varchar(64)	|''	|NOT NULL	|0
FIELD		|field		|t_varchar(64)	|''	|NOT NULL	|0
FIELD		|value		|t_id		|	|NOT NULL	|0			|-|items

TABLE|images|imageid|0
FIELD		|imageid	|t_id		|	|NOT NULL	|0
FIELD		|imagetype	|t_integer	|'0'	|NOT NULL	|0
FIELD		|name		|t_varchar(64)	|'0'	|NOT NULL	|0
FIELD		|image		|t_image	|''	|NOT NULL	|0
UNIQUE		|1		|name

TABLE|item_discovery|itemdiscoveryid|ZBX_DATA
FIELD		|itemdiscoveryid|t_id		|	|NOT NULL	|0
FIELD		|itemid		|t_id		|	|NOT NULL	|0			|1|items
FIELD		|parent_itemid	|t_id		|	|NOT NULL	|0			|2|items	|itemid
FIELD		|key_		|t_varchar(255)	|''	|NOT NULL	|ZBX_NODATA
FIELD		|lastcheck	|t_integer	|'0'	|NOT NULL	|ZBX_NODATA
FIELD		|ts_delete	|t_time		|'0'	|NOT NULL	|ZBX_NODATA
UNIQUE		|1		|itemid,parent_itemid
INDEX		|2		|parent_itemid

TABLE|host_discovery|hostid|ZBX_DATA
FIELD		|hostid		|t_id		|	|NOT NULL	|0			|1|hosts
FIELD		|parent_hostid	|t_id		|	|NULL		|0			|2|hosts	|hostid		|RESTRICT
FIELD		|parent_itemid	|t_id		|	|NULL		|0			|3|items	|itemid		|RESTRICT
FIELD		|host		|t_varchar(64)	|''	|NOT NULL	|ZBX_NODATA
FIELD		|lastcheck	|t_integer	|'0'	|NOT NULL	|ZBX_NODATA
FIELD		|ts_delete	|t_time		|'0'	|NOT NULL	|ZBX_NODATA

TABLE|interface_discovery|interfaceid|0
FIELD		|interfaceid	|t_id		|	|NOT NULL	|0			|1|interface
FIELD		|parent_interfaceid|t_id	|	|NOT NULL	|0			|2|interface	|interfaceid

TABLE|profiles|profileid|0
FIELD		|profileid	|t_id		|	|NOT NULL	|0
FIELD		|userid		|t_id		|	|NOT NULL	|0			|1|users
FIELD		|idx		|t_varchar(96)	|''	|NOT NULL	|0
FIELD		|idx2		|t_id		|'0'	|NOT NULL	|0
FIELD		|value_id	|t_id		|'0'	|NOT NULL	|0
FIELD		|value_int	|t_integer	|'0'	|NOT NULL	|0
FIELD		|value_str	|t_varchar(255)	|''	|NOT NULL	|0
FIELD		|source		|t_varchar(96)	|''	|NOT NULL	|0
FIELD		|type		|t_integer	|'0'	|NOT NULL	|0
INDEX		|1		|userid,idx,idx2
INDEX		|2		|userid,profileid

TABLE|sessions|sessionid|0
FIELD		|sessionid	|t_varchar(32)	|''	|NOT NULL	|0
FIELD		|userid		|t_id		|	|NOT NULL	|0			|1|users
FIELD		|lastaccess	|t_integer	|'0'	|NOT NULL	|0
FIELD		|status		|t_integer	|'0'	|NOT NULL	|0
INDEX		|1		|userid,status

TABLE|trigger_discovery|triggerid|0
FIELD		|triggerid	|t_id		|	|NOT NULL	|0			|1|triggers
FIELD		|parent_triggerid|t_id		|	|NOT NULL	|0			|2|triggers	|triggerid	|RESTRICT
INDEX		|1		|parent_triggerid

TABLE|application_template|application_templateid|ZBX_DATA
FIELD		|application_templateid|t_id	|	|NOT NULL	|0
FIELD		|applicationid	|t_id		|	|NOT NULL	|0			|1|applications
FIELD		|templateid	|t_id		|	|NOT NULL	|0			|2|applications	|applicationid
UNIQUE		|1		|applicationid,templateid
INDEX		|2		|templateid

TABLE|item_condition|item_conditionid|ZBX_DATA
FIELD		|item_conditionid|t_id		|	|NOT NULL	|0
FIELD		|itemid		|t_id		|	|NOT NULL	|0			|1|items
FIELD		|operator	|t_integer	|'8'	|NOT NULL	|0
FIELD		|macro		|t_varchar(64)	|''	|NOT NULL	|0
FIELD		|value		|t_varchar(255)	|''	|NOT NULL	|0
INDEX		|1		|itemid

TABLE|application_prototype|application_prototypeid|ZBX_DATA
FIELD		|application_prototypeid|t_id	|	|NOT NULL	|0
FIELD		|itemid		|t_id		|	|NOT NULL	|0			|1|items
FIELD		|templateid	|t_id		|	|NULL		|0			|2|application_prototype|application_prototypeid
FIELD		|name		|t_varchar(255)	|''	|NOT NULL	|0
INDEX		|1		|itemid
INDEX		|2		|templateid

TABLE|item_application_prototype|item_application_prototypeid|ZBX_DATA
FIELD		|item_application_prototypeid|t_id|	|NOT NULL	|0
FIELD		|application_prototypeid|t_id	|	|NOT NULL	|0			|1|application_prototype
FIELD		|itemid		|t_id		|	|NOT NULL	|0			|2|items
UNIQUE		|1		|application_prototypeid,itemid
INDEX		|2		|itemid

TABLE|application_discovery|application_discoveryid|ZBX_DATA
FIELD		|application_discoveryid|t_id	|	|NOT NULL	|0
FIELD		|applicationid	|t_id		|	|NOT NULL	|0			|1|applications
FIELD		|application_prototypeid|t_id	|	|NOT NULL	|0			|2|application_prototype
FIELD		|name		|t_varchar(255)	|''	|NOT NULL	|ZBX_NODATA
FIELD		|lastcheck	|t_integer	|'0'	|NOT NULL	|ZBX_NODATA
FIELD		|ts_delete	|t_time		|'0'	|NOT NULL	|ZBX_NODATA
INDEX		|1		|applicationid
INDEX		|2		|application_prototypeid

TABLE|opinventory|operationid|ZBX_DATA
FIELD		|operationid	|t_id		|	|NOT NULL	|0			|1|operations
FIELD		|inventory_mode	|t_integer	|'0'	|NOT NULL	|0

TABLE|trigger_tag|triggertagid|ZBX_DATA
FIELD		|triggertagid	|t_id		|	|NOT NULL	|0
FIELD		|triggerid	|t_id		|	|NOT NULL	|0			|1|triggers
FIELD		|tag		|t_varchar(255)	|''	|NOT NULL	|0
FIELD		|value		|t_varchar(255)	|''	|NOT NULL	|0
INDEX		|1		|triggerid

TABLE|event_tag|eventtagid|0
FIELD		|eventtagid	|t_id		|	|NOT NULL	|0
FIELD		|eventid	|t_id		|	|NOT NULL	|0			|1|events
FIELD		|tag		|t_varchar(255)	|''	|NOT NULL	|0
FIELD		|value		|t_varchar(255)	|''	|NOT NULL	|0
INDEX		|1		|eventid

TABLE|problem|eventid|0
FIELD		|eventid	|t_id		|	|NOT NULL	|0			|1|events
FIELD		|source		|t_integer	|'0'	|NOT NULL	|0
FIELD		|object		|t_integer	|'0'	|NOT NULL	|0
FIELD		|objectid	|t_id		|'0'	|NOT NULL	|0
FIELD		|clock		|t_time		|'0'	|NOT NULL	|0
FIELD		|ns		|t_nanosec	|'0'	|NOT NULL	|0
FIELD		|r_eventid	|t_id		|	|NULL		|0			|2|events	|eventid
FIELD		|r_clock	|t_time		|'0'	|NOT NULL	|0
FIELD		|r_ns		|t_nanosec	|'0'	|NOT NULL	|0
FIELD		|correlationid	|t_id		|	|NULL		|0			|-|correlation
FIELD		|userid		|t_id		|	|NULL		|0			|-|users
INDEX		|1		|source,object,objectid
INDEX		|2		|r_clock

TABLE|problem_tag|problemtagid|0
FIELD		|problemtagid	|t_id		|	|NOT NULL	|0
FIELD		|eventid	|t_id		|	|NOT NULL	|0			|1|problem
FIELD		|tag		|t_varchar(255)	|''	|NOT NULL	|0
FIELD		|value		|t_varchar(255)	|''	|NOT NULL	|0
INDEX		|1		|eventid
INDEX		|2		|tag,value

TABLE|event_recovery|eventid|0
FIELD		|eventid	|t_id		|	|NOT NULL	|0			|1|events
FIELD		|r_eventid	|t_id		|	|NOT NULL	|0			|2|events	|eventid
FIELD		|c_eventid	|t_id		|	|NULL		|0			|3|events	|eventid
FIELD		|correlationid	|t_id		|	|NULL		|0			|-|correlation
FIELD		|userid		|t_id		|	|NULL		|0			|-|users
INDEX		|1		|r_eventid
INDEX		|2		|c_eventid

TABLE|correlation|correlationid|ZBX_DATA
FIELD		|correlationid	|t_id		|	|NOT NULL	|0
FIELD		|name		|t_varchar(255)	|''	|NOT NULL	|0
FIELD		|description	|t_shorttext	|''	|NOT NULL	|0
FIELD		|evaltype	|t_integer	|'0'	|NOT NULL	|0
FIELD		|status		|t_integer	|'0'	|NOT NULL	|0
FIELD		|formula	|t_varchar(255)	|''	|NOT NULL	|0
INDEX		|1		|status
UNIQUE		|2		|name

TABLE|corr_condition|corr_conditionid|ZBX_DATA
FIELD		|corr_conditionid|t_id		|	|NOT NULL	|0
FIELD		|correlationid	|t_id		|	|NOT NULL	|0			|1|correlation
FIELD		|type		|t_integer	|'0'	|NOT NULL	|0
INDEX		|1		|correlationid

TABLE|corr_condition_tag|corr_conditionid|ZBX_DATA
FIELD		|corr_conditionid|t_id		|	|NOT NULL	|0			|1|corr_condition
FIELD		|tag		|t_varchar(255)	|''	|NOT NULL	|0

TABLE|corr_condition_group|corr_conditionid|ZBX_DATA
FIELD		|corr_conditionid|t_id		|	|NOT NULL	|0			|1|corr_condition
FIELD		|operator	|t_integer	|'0'	|NOT NULL	|0
FIELD		|groupid	|t_id		|	|NOT NULL	|0			|2|groups	|	|RESTRICT
INDEX		|1		|groupid

TABLE|corr_condition_tagpair|corr_conditionid|ZBX_DATA
FIELD		|corr_conditionid|t_id		|	|NOT NULL	|0			|1|corr_condition
FIELD		|oldtag		|t_varchar(255)	|''	|NOT NULL	|0
FIELD		|newtag		|t_varchar(255)	|''	|NOT NULL	|0

TABLE|corr_condition_tagvalue|corr_conditionid|ZBX_DATA
FIELD		|corr_conditionid|t_id		|	|NOT NULL	|0			|1|corr_condition
FIELD		|tag		|t_varchar(255)	|''	|NOT NULL	|0
FIELD		|operator	|t_integer	|'0'	|NOT NULL	|0
FIELD		|value		|t_varchar(255)	|''	|NOT NULL	|0

TABLE|corr_operation|corr_operationid|ZBX_DATA
FIELD		|corr_operationid|t_id		|	|NOT NULL	|0
FIELD		|correlationid	|t_id		|	|NOT NULL	|0			|1|correlation
FIELD		|type		|t_integer	|'0'	|NOT NULL	|0
INDEX		|1		|correlationid

TABLE|task|taskid|0
FIELD		|taskid		|t_id		|	|NOT NULL	|0
FIELD		|type		|t_integer	|	|NOT NULL	|0
FIELD		|status		|t_integer	|'0'	|NOT NULL	|0
FIELD		|clock		|t_integer	|'0'	|NOT NULL	|0
FIELD		|ttl		|t_integer	|'0'	|NOT NULL	|0
FIELD		|proxy_hostid	|t_id		|	|NULL		|0			|1|hosts	|hostid
INDEX		|1		|status,proxy_hostid

TABLE|task_close_problem|taskid|0
FIELD		|taskid		|t_id		|	|NOT NULL	|0			|1|task
FIELD		|acknowledgeid	|t_id		|	|NOT NULL	|0			|-|acknowledges

<<<<<<< HEAD
TABLE|task_remote_command|taskid|0
FIELD		|taskid		|t_id		|	|NOT NULL	|0			|1|task
FIELD		|command_type	|t_integer	|'0'	|NOT NULL	|0
FIELD		|execute_on	|t_integer	|'0'	|NOT NULL	|0
FIELD		|port		|t_integer	|'0'	|NOT NULL	|0
FIELD		|authtype	|t_integer	|'0'	|NOT NULL	|0
FIELD		|username	|t_varchar(64)	|''	|NOT NULL	|0
FIELD		|password	|t_varchar(64)	|''	|NOT NULL	|0
FIELD		|publickey	|t_varchar(64)	|''	|NOT NULL	|0
FIELD		|privatekey	|t_varchar(64)	|''	|NOT NULL	|0
FIELD		|command	|t_shorttext	|''	|NOT NULL	|0
FIELD		|alertid	|t_id		|	|NOT NULL	|0			|-|alerts
FIELD		|parent_taskid	|t_id		|	|NOT NULL	|0			|-|task		|taskid
FIELD		|hostid		|t_id		|	|NOT NULL	|0			|-|hosts

TABLE|task_remote_command_result|taskid|0
FIELD		|taskid		|t_id		|	|NOT NULL	|0			|1|task
FIELD		|status		|t_integer	|'0'	|NOT NULL	|0
FIELD		|parent_taskid	|t_id		|	|NOT NULL	|0			|-|task		|taskid
FIELD		|info		|t_shorttext	|''	|NOT NULL	|0
=======
TABLE|item_preproc|item_preprocid|ZBX_DATA
FIELD		|item_preprocid	|t_id		|	|NOT NULL	|0
FIELD		|itemid		|t_id		|	|NOT NULL	|0			|1|items
FIELD		|step		|t_integer	|'0'	|NOT NULL	|0
FIELD		|type		|t_integer	|'0'	|NOT NULL	|0
FIELD		|params		|t_varchar(255)	|''	|NOT NULL	|0
INDEX		|1		|itemid,step
>>>>>>> d7d32183

TABLE|dbversion||
FIELD		|mandatory	|t_integer	|'0'	|NOT NULL	|
FIELD		|optional	|t_integer	|'0'	|NOT NULL	|
ROW		|3030022	|3030022<|MERGE_RESOLUTION|>--- conflicted
+++ resolved
@@ -1449,7 +1449,14 @@
 FIELD		|taskid		|t_id		|	|NOT NULL	|0			|1|task
 FIELD		|acknowledgeid	|t_id		|	|NOT NULL	|0			|-|acknowledges
 
-<<<<<<< HEAD
+TABLE|item_preproc|item_preprocid|ZBX_DATA
+FIELD		|item_preprocid	|t_id		|	|NOT NULL	|0
+FIELD		|itemid		|t_id		|	|NOT NULL	|0			|1|items
+FIELD		|step		|t_integer	|'0'	|NOT NULL	|0
+FIELD		|type		|t_integer	|'0'	|NOT NULL	|0
+FIELD		|params		|t_varchar(255)	|''	|NOT NULL	|0
+INDEX		|1		|itemid,step
+
 TABLE|task_remote_command|taskid|0
 FIELD		|taskid		|t_id		|	|NOT NULL	|0			|1|task
 FIELD		|command_type	|t_integer	|'0'	|NOT NULL	|0
@@ -1470,17 +1477,8 @@
 FIELD		|status		|t_integer	|'0'	|NOT NULL	|0
 FIELD		|parent_taskid	|t_id		|	|NOT NULL	|0			|-|task		|taskid
 FIELD		|info		|t_shorttext	|''	|NOT NULL	|0
-=======
-TABLE|item_preproc|item_preprocid|ZBX_DATA
-FIELD		|item_preprocid	|t_id		|	|NOT NULL	|0
-FIELD		|itemid		|t_id		|	|NOT NULL	|0			|1|items
-FIELD		|step		|t_integer	|'0'	|NOT NULL	|0
-FIELD		|type		|t_integer	|'0'	|NOT NULL	|0
-FIELD		|params		|t_varchar(255)	|''	|NOT NULL	|0
-INDEX		|1		|itemid,step
->>>>>>> d7d32183
 
 TABLE|dbversion||
 FIELD		|mandatory	|t_integer	|'0'	|NOT NULL	|
 FIELD		|optional	|t_integer	|'0'	|NOT NULL	|
-ROW		|3030022	|3030022+ROW		|3030032	|3030032