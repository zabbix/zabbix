--- conflicted
+++ resolved
@@ -587,14 +587,11 @@
 FIELD		|passwd_min_length	|t_integer	|'8'	|NOT NULL	|ZBX_NODATA
 FIELD		|passwd_check_rules	|t_integer	|'8'	|NOT NULL	|ZBX_NODATA
 FIELD		|auditlog_enabled	|t_integer	|'1'	|NOT NULL	|ZBX_NODATA
-<<<<<<< HEAD
 FIELD		|geomaps_tile_provider|t_varchar(255)	|''	|NOT NULL	|ZBX_NODATA
 FIELD		|geomaps_tile_url	|t_varchar(1024)|''	|NOT NULL	|ZBX_NODATA
 FIELD		|geomaps_max_zoom	|t_integer	|'0'	|NOT NULL	|ZBX_NODATA
 FIELD		|geomaps_attribution|t_varchar(1024)|''	|NOT NULL	|ZBX_NODATA
-=======
 FIELD		|ha_failover_delay	|t_varchar(32)	|'1m'	|NOT NULL	|ZBX_NODATA
->>>>>>> 3c6581c2
 INDEX		|1		|alert_usrgrpid
 INDEX		|2		|discovery_groupid
 
@@ -1911,8 +1908,4 @@
 TABLE|dbversion||
 FIELD		|mandatory	|t_integer	|'0'	|NOT NULL	|
 FIELD		|optional	|t_integer	|'0'	|NOT NULL	|
-<<<<<<< HEAD
-ROW		|5050082	|5050082
-=======
-ROW		|5050086	|5050086
->>>>>>> 3c6581c2
+ROW		|5050091	|5050091