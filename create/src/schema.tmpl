--
-- Zabbix
-- Copyright (C) 2001-2021 Zabbix SIA
--
-- This program is free software; you can redistribute it and/or modify
-- it under the terms of the GNU General Public License as published by
-- the Free Software Foundation; either version 2 of the License, or
-- (at your option) any later version.
--
-- This program is distributed in the hope that it will be useful,
-- but WITHOUT ANY WARRANTY; without even the implied warranty of
-- MERCHANTABILITY or FITNESS FOR A PARTICULAR PURPOSE. See the
-- GNU General Public License for more details.
--
-- You should have received a copy of the GNU General Public License
-- along with this program; if not, write to the Free Software
-- Foundation, Inc., 51 Franklin Street, Fifth Floor, Boston, MA  02110-1301, USA.
--

--
-- Do not use spaces
-- Tables must be sorted to match referential integrity rules
--

TABLE|role|roleid|ZBX_DATA
FIELD		|roleid		|t_id		|	|NOT NULL	|0
FIELD		|name		|t_varchar(255)	|''	|NOT NULL	|0
FIELD		|type		|t_integer	|'0'	|NOT NULL	|0
FIELD		|readonly	|t_integer	|'0'	|NOT NULL	|0
UNIQUE		|1		|name

TABLE|users|userid|ZBX_DATA
FIELD		|userid		|t_id		|	|NOT NULL	|0
FIELD		|alias		|t_varchar(100)	|''	|NOT NULL	|0
FIELD		|name		|t_varchar(100)	|''	|NOT NULL	|0
FIELD		|surname	|t_varchar(100)	|''	|NOT NULL	|0
FIELD		|passwd		|t_varchar(60)	|''	|NOT NULL	|0
FIELD		|url		|t_varchar(255)	|''	|NOT NULL	|0
FIELD		|autologin	|t_integer	|'0'	|NOT NULL	|0
FIELD		|autologout	|t_varchar(32)	|'15m'	|NOT NULL	|0
FIELD		|lang		|t_varchar(7)	|'default'|NOT NULL	|ZBX_NODATA
FIELD		|refresh	|t_varchar(32)	|'30s'	|NOT NULL	|0
FIELD		|theme		|t_varchar(128)	|'default'|NOT NULL	|ZBX_NODATA
FIELD		|attempt_failed	|t_integer	|0	|NOT NULL	|ZBX_NODATA
FIELD		|attempt_ip	|t_varchar(39)	|''	|NOT NULL	|ZBX_NODATA
FIELD		|attempt_clock	|t_integer	|0	|NOT NULL	|ZBX_NODATA
FIELD		|rows_per_page	|t_integer	|50	|NOT NULL	|0
FIELD		|timezone	|t_varchar(50)	|'default'|NOT NULL	|ZBX_NODATA
FIELD		|roleid		|t_id		|	|NOT NULL	|0			|1|role
UNIQUE		|1		|alias

TABLE|maintenances|maintenanceid|ZBX_DATA
FIELD		|maintenanceid	|t_id		|	|NOT NULL	|0
FIELD		|name		|t_varchar(128)	|''	|NOT NULL	|0
FIELD		|maintenance_type|t_integer	|'0'	|NOT NULL	|0
FIELD		|description	|t_shorttext	|''	|NOT NULL	|0
FIELD		|active_since	|t_integer	|'0'	|NOT NULL	|0
FIELD		|active_till	|t_integer	|'0'	|NOT NULL	|0
FIELD		|tags_evaltype	|t_integer	|'0'	|NOT NULL	|0
INDEX		|1		|active_since,active_till
UNIQUE		|2		|name

TABLE|hosts|hostid|ZBX_TEMPLATE
FIELD		|hostid		|t_id		|	|NOT NULL	|0
FIELD		|proxy_hostid	|t_id		|	|NULL		|0			|1|hosts	|hostid		|RESTRICT
FIELD		|host		|t_varchar(128)	|''	|NOT NULL	|ZBX_PROXY
FIELD		|status		|t_integer	|'0'	|NOT NULL	|ZBX_PROXY
FIELD		|disable_until	|t_integer	|'0'	|NOT NULL	|ZBX_NODATA
FIELD		|error		|t_varchar(2048)|''	|NOT NULL	|ZBX_NODATA
FIELD		|available	|t_integer	|'0'	|NOT NULL	|ZBX_PROXY,ZBX_NODATA
FIELD		|errors_from	|t_integer	|'0'	|NOT NULL	|ZBX_NODATA
FIELD		|lastaccess	|t_integer	|'0'	|NOT NULL	|ZBX_NODATA
FIELD		|ipmi_authtype	|t_integer	|'-1'	|NOT NULL	|ZBX_PROXY
FIELD		|ipmi_privilege	|t_integer	|'2'	|NOT NULL	|ZBX_PROXY
FIELD		|ipmi_username	|t_varchar(16)	|''	|NOT NULL	|ZBX_PROXY
FIELD		|ipmi_password	|t_varchar(20)	|''	|NOT NULL	|ZBX_PROXY
FIELD		|ipmi_disable_until|t_integer	|'0'	|NOT NULL	|ZBX_NODATA
FIELD		|ipmi_available	|t_integer	|'0'	|NOT NULL	|ZBX_PROXY,ZBX_NODATA
FIELD		|snmp_disable_until|t_integer	|'0'	|NOT NULL	|ZBX_NODATA
FIELD		|snmp_available	|t_integer	|'0'	|NOT NULL	|ZBX_PROXY,ZBX_NODATA
FIELD		|maintenanceid	|t_id		|	|NULL		|ZBX_NODATA		|2|maintenances	|		|RESTRICT
FIELD		|maintenance_status|t_integer	|'0'	|NOT NULL	|ZBX_NODATA
FIELD		|maintenance_type|t_integer	|'0'	|NOT NULL	|ZBX_NODATA
FIELD		|maintenance_from|t_integer	|'0'	|NOT NULL	|ZBX_NODATA
FIELD		|ipmi_errors_from|t_integer	|'0'	|NOT NULL	|ZBX_NODATA
FIELD		|snmp_errors_from|t_integer	|'0'	|NOT NULL	|ZBX_NODATA
FIELD		|ipmi_error	|t_varchar(2048)|''	|NOT NULL	|ZBX_NODATA
FIELD		|snmp_error	|t_varchar(2048)|''	|NOT NULL	|ZBX_NODATA
FIELD		|jmx_disable_until|t_integer	|'0'	|NOT NULL	|ZBX_NODATA
FIELD		|jmx_available	|t_integer	|'0'	|NOT NULL	|ZBX_PROXY,ZBX_NODATA
FIELD		|jmx_errors_from|t_integer	|'0'	|NOT NULL	|ZBX_NODATA
FIELD		|jmx_error	|t_varchar(2048)|''	|NOT NULL	|ZBX_NODATA
FIELD		|name		|t_varchar(128)	|''	|NOT NULL	|ZBX_PROXY
FIELD		|flags		|t_integer	|'0'	|NOT NULL	|0
FIELD		|templateid	|t_id		|	|NULL		|0			|3|hosts	|hostid
FIELD		|description	|t_shorttext	|''	|NOT NULL	|0
FIELD		|tls_connect	|t_integer	|'1'	|NOT NULL	|ZBX_PROXY
FIELD		|tls_accept	|t_integer	|'1'	|NOT NULL	|ZBX_PROXY
FIELD		|tls_issuer	|t_varchar(1024)|''	|NOT NULL	|ZBX_PROXY
FIELD		|tls_subject	|t_varchar(1024)|''	|NOT NULL	|ZBX_PROXY
FIELD		|tls_psk_identity|t_varchar(128)|''	|NOT NULL	|ZBX_PROXY
FIELD		|tls_psk	|t_varchar(512)	|''	|NOT NULL	|ZBX_PROXY
FIELD		|proxy_address	|t_varchar(255)	|''	|NOT NULL	|0
FIELD		|auto_compress	|t_integer	|'1'	|NOT NULL	|0
FIELD		|discover	|t_integer	|'0'	|NOT NULL	|0
FIELD		|custom_interfaces|t_integer	|'0'	|NOT NULL	|0
INDEX		|1		|host
INDEX		|2		|status
INDEX		|3		|proxy_hostid
INDEX		|4		|name
INDEX		|5		|maintenanceid

TABLE|hstgrp|groupid|ZBX_DATA
FIELD		|groupid	|t_id		|	|NOT NULL	|0
FIELD		|name		|t_varchar(255)	|''	|NOT NULL	|0
FIELD		|internal	|t_integer	|'0'	|NOT NULL	|0
FIELD		|flags		|t_integer	|'0'	|NOT NULL	|0
INDEX		|1		|name

TABLE|group_prototype|group_prototypeid|ZBX_TEMPLATE
FIELD		|group_prototypeid|t_id		|	|NOT NULL	|0
FIELD		|hostid		|t_id		|	|NOT NULL	|0			|1|hosts
FIELD		|name		|t_varchar(255)	|''	|NOT NULL	|0
FIELD		|groupid	|t_id		|	|NULL		|0			|2|hstgrp	|		|RESTRICT
FIELD		|templateid	|t_id		|	|NULL		|0			|3|group_prototype|group_prototypeid
INDEX		|1		|hostid

TABLE|group_discovery|groupid|ZBX_TEMPLATE
FIELD		|groupid	|t_id		|	|NOT NULL	|0			|1|hstgrp
FIELD		|parent_group_prototypeid|t_id	|	|NOT NULL	|0			|2|group_prototype|group_prototypeid|RESTRICT
FIELD		|name		|t_varchar(64)	|''	|NOT NULL	|ZBX_NODATA
FIELD		|lastcheck	|t_integer	|'0'	|NOT NULL	|ZBX_NODATA
FIELD		|ts_delete	|t_time		|'0'	|NOT NULL	|ZBX_NODATA

TABLE|screens|screenid|ZBX_TEMPLATE
FIELD		|screenid	|t_id		|	|NOT NULL	|0
FIELD		|name		|t_varchar(255)	|	|NOT NULL	|0
FIELD		|hsize		|t_integer	|'1'	|NOT NULL	|0
FIELD		|vsize		|t_integer	|'1'	|NOT NULL	|0
FIELD		|userid		|t_id		|	|NULL		|0			|3|users	|		|RESTRICT
FIELD		|private	|t_integer	|'1'	|NOT NULL	|0
INDEX		|1		|userid

TABLE|screens_items|screenitemid|ZBX_TEMPLATE
FIELD		|screenitemid	|t_id		|	|NOT NULL	|0
FIELD		|screenid	|t_id		|	|NOT NULL	|0			|1|screens
FIELD		|resourcetype	|t_integer	|'0'	|NOT NULL	|0
FIELD		|resourceid	|t_id		|'0'	|NOT NULL	|0
FIELD		|width		|t_integer	|'320'	|NOT NULL	|0
FIELD		|height		|t_integer	|'200'	|NOT NULL	|0
FIELD		|x		|t_integer	|'0'	|NOT NULL	|0
FIELD		|y		|t_integer	|'0'	|NOT NULL	|0
FIELD		|colspan	|t_integer	|'1'	|NOT NULL	|0
FIELD		|rowspan	|t_integer	|'1'	|NOT NULL	|0
FIELD		|elements	|t_integer	|'25'	|NOT NULL	|0
FIELD		|valign		|t_integer	|'0'	|NOT NULL	|0
FIELD		|halign		|t_integer	|'0'	|NOT NULL	|0
FIELD		|style		|t_integer	|'0'	|NOT NULL	|0
FIELD		|url		|t_varchar(255)	|''	|NOT NULL	|0
FIELD		|dynamic	|t_integer	|'0'	|NOT NULL	|0
FIELD		|sort_triggers	|t_integer	|'0'	|NOT NULL	|0
FIELD		|application	|t_varchar(255)	|''	|NOT NULL	|0
FIELD		|max_columns	|t_integer	|'3'	|NOT NULL	|0
INDEX		|1		|screenid

TABLE|screen_user|screenuserid|ZBX_DATA
FIELD		|screenuserid|t_id		|	|NOT NULL	|0
FIELD		|screenid	|t_id		|	|NOT NULL	|0			|1|screens
FIELD		|userid		|t_id		|	|NOT NULL	|0			|2|users
FIELD		|permission	|t_integer	|'2'	|NOT NULL	|0
UNIQUE		|1		|screenid,userid

TABLE|screen_usrgrp|screenusrgrpid|ZBX_DATA
FIELD		|screenusrgrpid|t_id		|	|NOT NULL	|0
FIELD		|screenid	|t_id		|	|NOT NULL	|0			|1|screens
FIELD		|usrgrpid	|t_id		|	|NOT NULL	|0			|2|usrgrp
FIELD		|permission	|t_integer	|'2'	|NOT NULL	|0
UNIQUE		|1		|screenid,usrgrpid

TABLE|slideshows|slideshowid|ZBX_DATA
FIELD		|slideshowid	|t_id		|	|NOT NULL	|0
FIELD		|name		|t_varchar(255)	|''	|NOT NULL	|0
FIELD		|delay		|t_varchar(32)	|'30s'	|NOT NULL	|0
FIELD		|userid		|t_id		|	|NOT NULL	|0			|3|users	|		|RESTRICT
FIELD		|private	|t_integer	|'1'	|NOT NULL	|0
UNIQUE		|1		|name

TABLE|slideshow_user|slideshowuserid|ZBX_DATA
FIELD		|slideshowuserid|t_id		|	|NOT NULL	|0
FIELD		|slideshowid	|t_id		|	|NOT NULL	|0			|1|slideshows
FIELD		|userid		|t_id		|	|NOT NULL	|0			|2|users
FIELD		|permission	|t_integer	|'2'	|NOT NULL	|0
UNIQUE		|1		|slideshowid,userid

TABLE|slideshow_usrgrp|slideshowusrgrpid|ZBX_DATA
FIELD		|slideshowusrgrpid|t_id		|	|NOT NULL	|0
FIELD		|slideshowid	|t_id		|	|NOT NULL	|0			|1|slideshows
FIELD		|usrgrpid	|t_id		|	|NOT NULL	|0			|2|usrgrp
FIELD		|permission	|t_integer	|'2'	|NOT NULL	|0
UNIQUE		|1		|slideshowid,usrgrpid

TABLE|slides|slideid|ZBX_DATA
FIELD		|slideid	|t_id		|	|NOT NULL	|0
FIELD		|slideshowid	|t_id		|	|NOT NULL	|0			|1|slideshows
FIELD		|screenid	|t_id		|	|NOT NULL	|0			|2|screens
FIELD		|step		|t_integer	|'0'	|NOT NULL	|0
FIELD		|delay		|t_varchar(32)	|'0'	|NOT NULL	|0
INDEX		|1		|slideshowid
INDEX		|2		|screenid

TABLE|drules|druleid|ZBX_DATA
FIELD		|druleid	|t_id		|	|NOT NULL	|0
FIELD		|proxy_hostid	|t_id		|	|NULL		|0			|1|hosts	|hostid		|RESTRICT
FIELD		|name		|t_varchar(255)	|''	|NOT NULL	|ZBX_PROXY
FIELD		|iprange	|t_varchar(2048)|''	|NOT NULL	|ZBX_PROXY
FIELD		|delay		|t_varchar(255)	|'1h'	|NOT NULL	|ZBX_PROXY
FIELD		|nextcheck	|t_integer	|'0'	|NOT NULL	|ZBX_NODATA
FIELD		|status		|t_integer	|'0'	|NOT NULL	|0
INDEX		|1		|proxy_hostid
UNIQUE		|2		|name

TABLE|dchecks|dcheckid|ZBX_DATA
FIELD		|dcheckid	|t_id		|	|NOT NULL	|0
FIELD		|druleid	|t_id		|	|NOT NULL	|ZBX_PROXY		|1|drules
FIELD		|type		|t_integer	|'0'	|NOT NULL	|ZBX_PROXY
FIELD		|key_		|t_varchar(2048)|''	|NOT NULL	|ZBX_PROXY
FIELD		|snmp_community	|t_varchar(255)	|''	|NOT NULL	|ZBX_PROXY
FIELD		|ports		|t_varchar(255)	|'0'	|NOT NULL	|ZBX_PROXY
FIELD		|snmpv3_securityname|t_varchar(64)|''	|NOT NULL	|ZBX_PROXY
FIELD		|snmpv3_securitylevel|t_integer	|'0'	|NOT NULL	|ZBX_PROXY
FIELD		|snmpv3_authpassphrase|t_varchar(64)|''	|NOT NULL	|ZBX_PROXY
FIELD		|snmpv3_privpassphrase|t_varchar(64)|''	|NOT NULL	|ZBX_PROXY
FIELD		|uniq		|t_integer	|'0'	|NOT NULL	|ZBX_PROXY
FIELD		|snmpv3_authprotocol|t_integer	|'0'	|NOT NULL	|ZBX_PROXY
FIELD		|snmpv3_privprotocol|t_integer	|'0'	|NOT NULL	|ZBX_PROXY
FIELD		|snmpv3_contextname|t_varchar(255)|''	|NOT NULL	|ZBX_PROXY
FIELD		|host_source|t_integer	|'1'	|NOT NULL	|ZBX_PROXY
FIELD		|name_source|t_integer	|'0'	|NOT NULL	|ZBX_PROXY
INDEX		|1		|druleid,host_source,name_source

TABLE|applications|applicationid|ZBX_TEMPLATE
FIELD		|applicationid	|t_id		|	|NOT NULL	|0
FIELD		|hostid		|t_id		|	|NOT NULL	|0			|1|hosts
FIELD		|name		|t_varchar(255)	|''	|NOT NULL	|0
FIELD		|flags		|t_integer	|'0'	|NOT NULL	|0
UNIQUE		|2		|hostid,name

TABLE|httptest|httptestid|ZBX_TEMPLATE
FIELD		|httptestid	|t_id		|	|NOT NULL	|0
FIELD		|name		|t_varchar(64)	|''	|NOT NULL	|ZBX_PROXY
FIELD		|applicationid	|t_id		|	|NULL		|0			|1|applications	|		|RESTRICT
FIELD		|nextcheck	|t_integer	|'0'	|NOT NULL	|ZBX_NODATA
FIELD		|delay		|t_varchar(255)	|'1m'	|NOT NULL	|ZBX_PROXY
FIELD		|status		|t_integer	|'0'	|NOT NULL	|0
FIELD		|agent		|t_varchar(255)	|'Zabbix'|NOT NULL	|ZBX_PROXY
FIELD		|authentication	|t_integer	|'0'	|NOT NULL	|ZBX_PROXY,ZBX_NODATA
FIELD		|http_user	|t_varchar(64)	|''	|NOT NULL	|ZBX_PROXY,ZBX_NODATA
FIELD		|http_password	|t_varchar(64)	|''	|NOT NULL	|ZBX_PROXY,ZBX_NODATA
FIELD		|hostid		|t_id		|	|NOT NULL	|ZBX_PROXY		|2|hosts
FIELD		|templateid	|t_id		|	|NULL		|0			|3|httptest	|httptestid
FIELD		|http_proxy	|t_varchar(255)	|''	|NOT NULL	|ZBX_PROXY,ZBX_NODATA
FIELD		|retries	|t_integer	|'1'	|NOT NULL	|ZBX_PROXY,ZBX_NODATA
FIELD		|ssl_cert_file	|t_varchar(255)	|''	|NOT NULL	|ZBX_PROXY,ZBX_NODATA
FIELD		|ssl_key_file	|t_varchar(255)	|''	|NOT NULL	|ZBX_PROXY,ZBX_NODATA
FIELD		|ssl_key_password|t_varchar(64)	|''	|NOT NULL	|ZBX_PROXY,ZBX_NODATA
FIELD		|verify_peer	|t_integer	|'0'	|NOT NULL	|ZBX_PROXY
FIELD		|verify_host	|t_integer	|'0'	|NOT NULL	|ZBX_PROXY
INDEX		|1		|applicationid
UNIQUE		|2		|hostid,name
INDEX		|3		|status
INDEX		|4		|templateid

TABLE|httpstep|httpstepid|ZBX_TEMPLATE
FIELD		|httpstepid	|t_id		|	|NOT NULL	|0
FIELD		|httptestid	|t_id		|	|NOT NULL	|ZBX_PROXY		|1|httptest
FIELD		|name		|t_varchar(64)	|''	|NOT NULL	|ZBX_PROXY
FIELD		|no		|t_integer	|'0'	|NOT NULL	|ZBX_PROXY
FIELD		|url		|t_varchar(2048)|''	|NOT NULL	|ZBX_PROXY
FIELD		|timeout	|t_varchar(255)	|'15s'	|NOT NULL	|ZBX_PROXY
FIELD		|posts		|t_shorttext	|''	|NOT NULL	|ZBX_PROXY
FIELD		|required	|t_varchar(255)	|''	|NOT NULL	|ZBX_PROXY
FIELD		|status_codes	|t_varchar(255)	|''	|NOT NULL	|ZBX_PROXY
FIELD		|follow_redirects|t_integer	|'1'	|NOT NULL	|ZBX_PROXY
FIELD		|retrieve_mode	|t_integer	|'0'	|NOT NULL	|ZBX_PROXY
FIELD		|post_type	|t_integer	|'0'	|NOT NULL	|ZBX_PROXY
INDEX		|1		|httptestid

TABLE|interface|interfaceid|ZBX_TEMPLATE
FIELD		|interfaceid	|t_id		|	|NOT NULL	|0
FIELD		|hostid		|t_id		|	|NOT NULL	|ZBX_PROXY		|1|hosts
FIELD		|main		|t_integer	|'0'	|NOT NULL	|ZBX_PROXY
FIELD		|type		|t_integer	|'1'	|NOT NULL	|ZBX_PROXY
FIELD		|useip		|t_integer	|'1'	|NOT NULL	|ZBX_PROXY
FIELD		|ip		|t_varchar(64)	|'127.0.0.1'|NOT NULL	|ZBX_PROXY
FIELD		|dns		|t_varchar(255)	|''	|NOT NULL	|ZBX_PROXY
FIELD		|port		|t_varchar(64)	|'10050'|NOT NULL	|ZBX_PROXY
INDEX		|1		|hostid,type
INDEX		|2		|ip,dns

TABLE|valuemaps|valuemapid|ZBX_TEMPLATE
FIELD		|valuemapid	|t_id		|	|NOT NULL	|0
FIELD		|name		|t_varchar(64)	|''	|NOT NULL	|0
UNIQUE		|1		|name

TABLE|items|itemid|ZBX_TEMPLATE
FIELD		|itemid		|t_id		|	|NOT NULL	|0
FIELD		|type		|t_integer	|'0'	|NOT NULL	|ZBX_PROXY
FIELD		|snmp_oid	|t_varchar(512)	|''	|NOT NULL	|ZBX_PROXY
FIELD		|hostid		|t_id		|	|NOT NULL	|ZBX_PROXY		|1|hosts
FIELD		|name		|t_varchar(255)	|''	|NOT NULL	|0
FIELD		|key_		|t_varchar(2048)|''	|NOT NULL	|ZBX_PROXY
FIELD		|delay		|t_varchar(1024)|'0'	|NOT NULL	|ZBX_PROXY
FIELD		|history	|t_varchar(255)	|'90d'	|NOT NULL	|ZBX_PROXY
FIELD		|trends		|t_varchar(255)	|'365d'	|NOT NULL	|0
FIELD		|status		|t_integer	|'0'	|NOT NULL	|ZBX_PROXY
FIELD		|value_type	|t_integer	|'0'	|NOT NULL	|ZBX_PROXY
FIELD		|trapper_hosts	|t_varchar(255)	|''	|NOT NULL	|ZBX_PROXY
FIELD		|units		|t_varchar(255)	|''	|NOT NULL	|0
FIELD		|formula	|t_varchar(255)	|''	|NOT NULL	|0
FIELD		|logtimefmt	|t_varchar(64)	|''	|NOT NULL	|ZBX_PROXY
FIELD		|templateid	|t_id		|	|NULL		|0			|2|items	|itemid
FIELD		|valuemapid	|t_id		|	|NULL		|0			|3|valuemaps	|		|RESTRICT
FIELD		|params		|t_text		|''	|NOT NULL	|ZBX_PROXY
FIELD		|ipmi_sensor	|t_varchar(128)	|''	|NOT NULL	|ZBX_PROXY
FIELD		|authtype	|t_integer	|'0'	|NOT NULL	|ZBX_PROXY
FIELD		|username	|t_varchar(64)	|''	|NOT NULL	|ZBX_PROXY
FIELD		|password	|t_varchar(64)	|''	|NOT NULL	|ZBX_PROXY
FIELD		|publickey	|t_varchar(64)	|''	|NOT NULL	|ZBX_PROXY
FIELD		|privatekey	|t_varchar(64)	|''	|NOT NULL	|ZBX_PROXY
FIELD		|flags		|t_integer	|'0'	|NOT NULL	|ZBX_PROXY
FIELD		|interfaceid	|t_id		|	|NULL		|ZBX_PROXY		|4|interface	|		|RESTRICT
FIELD		|description	|t_text		|''	|NOT NULL	|0
FIELD		|inventory_link	|t_integer	|'0'	|NOT NULL	|ZBX_PROXY
FIELD		|lifetime	|t_varchar(255)	|'30d'	|NOT NULL	|0
FIELD		|evaltype	|t_integer	|'0'	|NOT NULL	|0
FIELD		|jmx_endpoint	|t_varchar(255)	|''	|NOT NULL	|ZBX_PROXY
FIELD		|master_itemid	|t_id		|	|NULL		|ZBX_PROXY		|5|items	|itemid
FIELD		|timeout	|t_varchar(255)	|'3s'	|NOT NULL	|ZBX_PROXY
FIELD		|url		|t_varchar(2048)|''	|NOT NULL	|ZBX_PROXY
FIELD		|query_fields	|t_varchar(2048)|''	|NOT NULL	|ZBX_PROXY
FIELD		|posts		|t_text		|''	|NOT NULL	|ZBX_PROXY
FIELD		|status_codes	|t_varchar(255)	|'200'	|NOT NULL	|ZBX_PROXY
FIELD		|follow_redirects|t_integer	|'1'	|NOT NULL	|ZBX_PROXY
FIELD		|post_type	|t_integer	|'0'	|NOT NULL	|ZBX_PROXY
FIELD		|http_proxy	|t_varchar(255)	|''	|NOT NULL	|ZBX_PROXY,ZBX_NODATA
FIELD		|headers	|t_text		|''	|NOT NULL	|ZBX_PROXY
FIELD		|retrieve_mode	|t_integer	|'0'	|NOT NULL	|ZBX_PROXY
FIELD		|request_method	|t_integer	|'0'	|NOT NULL	|ZBX_PROXY
FIELD		|output_format	|t_integer	|'0'	|NOT NULL	|ZBX_PROXY
FIELD		|ssl_cert_file	|t_varchar(255)	|''	|NOT NULL	|ZBX_PROXY,ZBX_NODATA
FIELD		|ssl_key_file	|t_varchar(255)	|''	|NOT NULL	|ZBX_PROXY,ZBX_NODATA
FIELD		|ssl_key_password|t_varchar(64)	|''	|NOT NULL	|ZBX_PROXY,ZBX_NODATA
FIELD		|verify_peer	|t_integer	|'0'	|NOT NULL	|ZBX_PROXY
FIELD		|verify_host	|t_integer	|'0'	|NOT NULL	|ZBX_PROXY
FIELD		|allow_traps	|t_integer	|'0'	|NOT NULL	|ZBX_PROXY
FIELD		|discover	|t_integer	|'0'	|NOT NULL	|0
INDEX		|1		|hostid,key_(1021)
INDEX		|3		|status
INDEX		|4		|templateid
INDEX		|5		|valuemapid
INDEX		|6		|interfaceid
INDEX		|7		|master_itemid

TABLE|httpstepitem|httpstepitemid|ZBX_TEMPLATE
FIELD		|httpstepitemid	|t_id		|	|NOT NULL	|0
FIELD		|httpstepid	|t_id		|	|NOT NULL	|ZBX_PROXY		|1|httpstep
FIELD		|itemid		|t_id		|	|NOT NULL	|ZBX_PROXY		|2|items
FIELD		|type		|t_integer	|'0'	|NOT NULL	|ZBX_PROXY
UNIQUE		|1		|httpstepid,itemid
INDEX		|2		|itemid

TABLE|httptestitem|httptestitemid|ZBX_TEMPLATE
FIELD		|httptestitemid	|t_id		|	|NOT NULL	|0
FIELD		|httptestid	|t_id		|	|NOT NULL	|ZBX_PROXY		|1|httptest
FIELD		|itemid		|t_id		|	|NOT NULL	|ZBX_PROXY		|2|items
FIELD		|type		|t_integer	|'0'	|NOT NULL	|ZBX_PROXY
UNIQUE		|1		|httptestid,itemid
INDEX		|2		|itemid

TABLE|media_type|mediatypeid|ZBX_DATA
FIELD		|mediatypeid	|t_id		|	|NOT NULL	|0
FIELD		|type		|t_integer	|'0'	|NOT NULL	|0
FIELD		|name		|t_varchar(100)	|''	|NOT NULL	|0
FIELD		|smtp_server	|t_varchar(255)	|''	|NOT NULL	|0
FIELD		|smtp_helo	|t_varchar(255)	|''	|NOT NULL	|0
FIELD		|smtp_email	|t_varchar(255)	|''	|NOT NULL	|0
FIELD		|exec_path	|t_varchar(255)	|''	|NOT NULL	|0
FIELD		|gsm_modem	|t_varchar(255)	|''	|NOT NULL	|0
FIELD		|username	|t_varchar(255)	|''	|NOT NULL	|0
FIELD		|passwd		|t_varchar(255)	|''	|NOT NULL	|0
FIELD		|status		|t_integer	|'0'	|NOT NULL	|0
FIELD		|smtp_port	|t_integer	|'25'	|NOT NULL	|0
FIELD		|smtp_security	|t_integer	|'0'	|NOT NULL	|0
FIELD		|smtp_verify_peer|t_integer	|'0'	|NOT NULL	|0
FIELD		|smtp_verify_host|t_integer	|'0'	|NOT NULL	|0
FIELD		|smtp_authentication|t_integer	|'0'	|NOT NULL	|0
FIELD		|exec_params	|t_varchar(255)	|''	|NOT NULL	|0
FIELD		|maxsessions	|t_integer	|'1'	|NOT NULL	|0
FIELD		|maxattempts	|t_integer	|'3'	|NOT NULL	|0
FIELD		|attempt_interval|t_varchar(32)	|'10s'	|NOT NULL	|0
FIELD		|content_type	|t_integer	|'1'	|NOT NULL	|0
FIELD		|script		|t_text		|''	|NOT NULL	|0
FIELD		|timeout	|t_varchar(32)	|'30s'	|NOT NULL	|0
FIELD		|process_tags	|t_integer	|'0'	|NOT NULL	|0
FIELD		|show_event_menu|t_integer	|'0'	|NOT NULL	|0
FIELD		|event_menu_url	|t_varchar(2048)|''	|NOT NULL	|0
FIELD		|event_menu_name|t_varchar(255)	|''	|NOT NULL	|0
FIELD		|description	|t_shorttext	|''	|NOT NULL	|0
UNIQUE		|1		|name

TABLE|media_type_param|mediatype_paramid|ZBX_DATA
FIELD		|mediatype_paramid|t_id		|	|NOT NULL	|0
FIELD		|mediatypeid	|t_id		|	|NOT NULL	|0			|1|media_type
FIELD		|name		|t_varchar(255)	|''	|NOT NULL	|0
FIELD		|value		|t_varchar(2048)|''	|NOT NULL	|0
INDEX		|1		|mediatypeid

TABLE|media_type_message|mediatype_messageid|ZBX_DATA
FIELD		|mediatype_messageid|t_id	|	|NOT NULL	|0
FIELD		|mediatypeid	|t_id		|	|NOT NULL	|0			|1|media_type
FIELD		|eventsource	|t_integer	|	|NOT NULL	|0
FIELD		|recovery	|t_integer	|	|NOT NULL	|0
FIELD		|subject	|t_varchar(255)	|''	|NOT NULL	|0
FIELD		|message	|t_shorttext	|''	|NOT NULL	|0
UNIQUE		|1		|mediatypeid,eventsource,recovery

TABLE|usrgrp|usrgrpid|ZBX_DATA
FIELD		|usrgrpid	|t_id		|	|NOT NULL	|0
FIELD		|name		|t_varchar(64)	|''	|NOT NULL	|0
FIELD		|gui_access	|t_integer	|'0'	|NOT NULL	|0
FIELD		|users_status	|t_integer	|'0'	|NOT NULL	|0
FIELD		|debug_mode	|t_integer	|'0'	|NOT NULL	|0
UNIQUE		|1		|name

TABLE|users_groups|id|ZBX_DATA
FIELD		|id		|t_id		|	|NOT NULL	|0
FIELD		|usrgrpid	|t_id		|	|NOT NULL	|0			|1|usrgrp
FIELD		|userid		|t_id		|	|NOT NULL	|0			|2|users
UNIQUE		|1		|usrgrpid,userid
INDEX		|2		|userid

TABLE|scripts|scriptid|ZBX_DATA
FIELD		|scriptid	|t_id		|	|NOT NULL	|0
FIELD		|name		|t_varchar(255)	|''	|NOT NULL	|0
FIELD		|command	|t_varchar(255)	|''	|NOT NULL	|0
FIELD		|host_access	|t_integer	|'2'	|NOT NULL	|0
FIELD		|usrgrpid	|t_id		|	|NULL		|0			|1|usrgrp	|		|RESTRICT
FIELD		|groupid	|t_id		|	|NULL		|0			|2|hstgrp	|		|RESTRICT
FIELD		|description	|t_shorttext	|''	|NOT NULL	|0
FIELD		|confirmation	|t_varchar(255)	|''	|NOT NULL	|0
FIELD		|type		|t_integer	|'0'	|NOT NULL	|0
FIELD		|execute_on	|t_integer	|'2'	|NOT NULL	|0
INDEX		|1		|usrgrpid
INDEX		|2		|groupid
UNIQUE		|3		|name

TABLE|actions|actionid|ZBX_DATA
FIELD		|actionid	|t_id		|	|NOT NULL	|0
FIELD		|name		|t_varchar(255)	|''	|NOT NULL	|0
FIELD		|eventsource	|t_integer	|'0'	|NOT NULL	|0
FIELD		|evaltype	|t_integer	|'0'	|NOT NULL	|0
FIELD		|status		|t_integer	|'0'	|NOT NULL	|0
FIELD		|esc_period	|t_varchar(255)	|'1h'	|NOT NULL	|0
FIELD		|formula	|t_varchar(255)	|''	|NOT NULL	|0
FIELD		|pause_suppressed|t_integer	|'1'	|NOT NULL	|0
INDEX		|1		|eventsource,status
UNIQUE		|2		|name

TABLE|operations|operationid|ZBX_DATA
FIELD		|operationid	|t_id		|	|NOT NULL	|0
FIELD		|actionid	|t_id		|	|NOT NULL	|0			|1|actions
FIELD		|operationtype	|t_integer	|'0'	|NOT NULL	|0
FIELD		|esc_period	|t_varchar(255)	|'0'	|NOT NULL	|0
FIELD		|esc_step_from	|t_integer	|'1'	|NOT NULL	|0
FIELD		|esc_step_to	|t_integer	|'1'	|NOT NULL	|0
FIELD		|evaltype	|t_integer	|'0'	|NOT NULL	|0
FIELD		|recovery	|t_integer	|'0'	|NOT NULL	|0
INDEX		|1		|actionid

TABLE|opmessage|operationid|ZBX_DATA
FIELD		|operationid	|t_id		|	|NOT NULL	|0			|1|operations
FIELD		|default_msg	|t_integer	|'1'	|NOT NULL	|0
FIELD		|subject	|t_varchar(255)	|''	|NOT NULL	|0
FIELD		|message	|t_shorttext	|''	|NOT NULL	|0
FIELD		|mediatypeid	|t_id		|	|NULL		|0			|2|media_type	|		|RESTRICT
INDEX		|1		|mediatypeid

TABLE|opmessage_grp|opmessage_grpid|ZBX_DATA
FIELD		|opmessage_grpid|t_id		|	|NOT NULL	|0
FIELD		|operationid	|t_id		|	|NOT NULL	|0			|1|operations
FIELD		|usrgrpid	|t_id		|	|NOT NULL	|0			|2|usrgrp	|		|RESTRICT
UNIQUE		|1		|operationid,usrgrpid
INDEX		|2		|usrgrpid

TABLE|opmessage_usr|opmessage_usrid|ZBX_DATA
FIELD		|opmessage_usrid|t_id		|	|NOT NULL	|0
FIELD		|operationid	|t_id		|	|NOT NULL	|0			|1|operations
FIELD		|userid		|t_id		|	|NOT NULL	|0			|2|users	|		|RESTRICT
UNIQUE		|1		|operationid,userid
INDEX		|2		|userid

TABLE|opcommand|operationid|ZBX_DATA
FIELD		|operationid	|t_id		|	|NOT NULL	|0			|1|operations
FIELD		|type		|t_integer	|'0'	|NOT NULL	|0
FIELD		|scriptid	|t_id		|	|NULL		|0			|2|scripts	|		|RESTRICT
FIELD		|execute_on	|t_integer	|'0'	|NOT NULL	|0
FIELD		|port		|t_varchar(64)	|''	|NOT NULL	|0
FIELD		|authtype	|t_integer	|'0'	|NOT NULL	|0
FIELD		|username	|t_varchar(64)	|''	|NOT NULL	|0
FIELD		|password	|t_varchar(64)	|''	|NOT NULL	|0
FIELD		|publickey	|t_varchar(64)	|''	|NOT NULL	|0
FIELD		|privatekey	|t_varchar(64)	|''	|NOT NULL	|0
FIELD		|command	|t_shorttext	|''	|NOT NULL	|0
INDEX		|1		|scriptid

TABLE|opcommand_hst|opcommand_hstid|ZBX_DATA
FIELD		|opcommand_hstid|t_id		|	|NOT NULL	|0
FIELD		|operationid	|t_id		|	|NOT NULL	|0			|1|operations
FIELD		|hostid		|t_id		|	|NULL		|0			|2|hosts	|		|RESTRICT
INDEX		|1		|operationid
INDEX		|2		|hostid

TABLE|opcommand_grp|opcommand_grpid|ZBX_DATA
FIELD		|opcommand_grpid|t_id		|	|NOT NULL	|0
FIELD		|operationid	|t_id		|	|NOT NULL	|0			|1|operations
FIELD		|groupid	|t_id		|	|NOT NULL	|0			|2|hstgrp	|		|RESTRICT
INDEX		|1		|operationid
INDEX		|2		|groupid

TABLE|opgroup|opgroupid|ZBX_DATA
FIELD		|opgroupid	|t_id		|	|NOT NULL	|0
FIELD		|operationid	|t_id		|	|NOT NULL	|0			|1|operations
FIELD		|groupid	|t_id		|	|NOT NULL	|0			|2|hstgrp	|		|RESTRICT
UNIQUE		|1		|operationid,groupid
INDEX		|2		|groupid

TABLE|optemplate|optemplateid|ZBX_TEMPLATE
FIELD		|optemplateid	|t_id		|	|NOT NULL	|0
FIELD		|operationid	|t_id		|	|NOT NULL	|0			|1|operations
FIELD		|templateid	|t_id		|	|NOT NULL	|0			|2|hosts	|hostid		|RESTRICT
UNIQUE		|1		|operationid,templateid
INDEX		|2		|templateid

TABLE|opconditions|opconditionid|ZBX_DATA
FIELD		|opconditionid	|t_id		|	|NOT NULL	|0
FIELD		|operationid	|t_id		|	|NOT NULL	|0			|1|operations
FIELD		|conditiontype	|t_integer	|'0'	|NOT NULL	|0
FIELD		|operator	|t_integer	|'0'	|NOT NULL	|0
FIELD		|value		|t_varchar(255)	|''	|NOT NULL	|0
INDEX		|1		|operationid

TABLE|conditions|conditionid|ZBX_DATA
FIELD		|conditionid	|t_id		|	|NOT NULL	|0
FIELD		|actionid	|t_id		|	|NOT NULL	|0			|1|actions
FIELD		|conditiontype	|t_integer	|'0'	|NOT NULL	|0
FIELD		|operator	|t_integer	|'0'	|NOT NULL	|0
FIELD		|value		|t_varchar(255)	|''	|NOT NULL	|0
FIELD		|value2		|t_varchar(255)	|''	|NOT NULL	|0
INDEX		|1		|actionid

TABLE|config|configid|ZBX_DATA
FIELD		|configid	|t_id		|	|NOT NULL	|0
FIELD		|work_period	|t_varchar(255)	|'1-5,09:00-18:00'|NOT NULL|0
FIELD		|alert_usrgrpid	|t_id		|	|NULL		|0			|1|usrgrp	|usrgrpid	|RESTRICT
FIELD		|default_theme	|t_varchar(128)	|'blue-theme'|NOT NULL	|ZBX_NODATA
FIELD		|authentication_type|t_integer	|'0'	|NOT NULL	|ZBX_NODATA
FIELD		|ldap_host	|t_varchar(255)	|''	|NOT NULL	|ZBX_NODATA
FIELD		|ldap_port	|t_integer	|389	|NOT NULL	|ZBX_NODATA
FIELD		|ldap_base_dn	|t_varchar(255)	|''	|NOT NULL	|ZBX_NODATA
FIELD		|ldap_bind_dn	|t_varchar(255)	|''	|NOT NULL	|ZBX_NODATA
FIELD		|ldap_bind_password|t_varchar(128)|''	|NOT NULL	|ZBX_NODATA
FIELD		|ldap_search_attribute|t_varchar(128)|''|NOT NULL	|ZBX_NODATA
FIELD		|discovery_groupid|t_id		|	|NOT NULL	|ZBX_PROXY		|2|hstgrp	|groupid	|RESTRICT
FIELD		|max_in_table	|t_integer	|'50'	|NOT NULL	|ZBX_NODATA
FIELD		|search_limit	|t_integer	|'1000'	|NOT NULL	|ZBX_NODATA
FIELD		|severity_color_0|t_varchar(6)	|'97AAB3'|NOT NULL	|ZBX_NODATA
FIELD		|severity_color_1|t_varchar(6)	|'7499FF'|NOT NULL	|ZBX_NODATA
FIELD		|severity_color_2|t_varchar(6)	|'FFC859'|NOT NULL	|ZBX_NODATA
FIELD		|severity_color_3|t_varchar(6)	|'FFA059'|NOT NULL	|ZBX_NODATA
FIELD		|severity_color_4|t_varchar(6)	|'E97659'|NOT NULL	|ZBX_NODATA
FIELD		|severity_color_5|t_varchar(6)	|'E45959'|NOT NULL	|ZBX_NODATA
FIELD		|severity_name_0|t_varchar(32)	|'Not classified'|NOT NULL|ZBX_NODATA
FIELD		|severity_name_1|t_varchar(32)	|'Information'|NOT NULL	|ZBX_NODATA
FIELD		|severity_name_2|t_varchar(32)	|'Warning'|NOT NULL	|ZBX_NODATA
FIELD		|severity_name_3|t_varchar(32)	|'Average'|NOT NULL	|ZBX_NODATA
FIELD		|severity_name_4|t_varchar(32)	|'High'	|NOT NULL	|ZBX_NODATA
FIELD		|severity_name_5|t_varchar(32)	|'Disaster'|NOT NULL	|ZBX_NODATA
FIELD		|ok_period	|t_varchar(32)	|'5m'	|NOT NULL	|ZBX_NODATA
FIELD		|blink_period	|t_varchar(32)	|'2m'	|NOT NULL	|ZBX_NODATA
FIELD		|problem_unack_color|t_varchar(6)|'CC0000'|NOT NULL	|ZBX_NODATA
FIELD		|problem_ack_color|t_varchar(6)	|'CC0000'|NOT NULL	|ZBX_NODATA
FIELD		|ok_unack_color	|t_varchar(6)	|'009900'|NOT NULL	|ZBX_NODATA
FIELD		|ok_ack_color	|t_varchar(6)	|'009900'|NOT NULL	|ZBX_NODATA
FIELD		|problem_unack_style|t_integer	|'1'	|NOT NULL	|ZBX_NODATA
FIELD		|problem_ack_style|t_integer	|'1'	|NOT NULL	|ZBX_NODATA
FIELD		|ok_unack_style	|t_integer	|'1'	|NOT NULL	|ZBX_NODATA
FIELD		|ok_ack_style	|t_integer	|'1'	|NOT NULL	|ZBX_NODATA
FIELD		|snmptrap_logging|t_integer	|'1'	|NOT NULL	|ZBX_PROXY,ZBX_NODATA
FIELD		|server_check_interval|t_integer|'10'	|NOT NULL	|ZBX_NODATA
FIELD		|hk_events_mode	|t_integer	|'1'	|NOT NULL	|ZBX_NODATA
FIELD		|hk_events_trigger|t_varchar(32)|'365d'	|NOT NULL	|ZBX_NODATA
FIELD		|hk_events_internal|t_varchar(32)|'1d'	|NOT NULL	|ZBX_NODATA
FIELD		|hk_events_discovery|t_varchar(32)|'1d'	|NOT NULL	|ZBX_NODATA
FIELD		|hk_events_autoreg|t_varchar(32)|'1d'	|NOT NULL	|ZBX_NODATA
FIELD		|hk_services_mode|t_integer	|'1'	|NOT NULL	|ZBX_NODATA
FIELD		|hk_services	|t_varchar(32)	|'365d'	|NOT NULL	|ZBX_NODATA
FIELD		|hk_audit_mode	|t_integer	|'1'	|NOT NULL	|ZBX_NODATA
FIELD		|hk_audit	|t_varchar(32)	|'365d'	|NOT NULL	|ZBX_NODATA
FIELD		|hk_sessions_mode|t_integer	|'1'	|NOT NULL	|ZBX_NODATA
FIELD		|hk_sessions	|t_varchar(32)	|'365d'	|NOT NULL	|ZBX_NODATA
FIELD		|hk_history_mode|t_integer	|'1'	|NOT NULL	|ZBX_NODATA
FIELD		|hk_history_global|t_integer	|'0'	|NOT NULL	|ZBX_PROXY,ZBX_NODATA
FIELD		|hk_history	|t_varchar(32)	|'90d'	|NOT NULL	|ZBX_PROXY,ZBX_NODATA
FIELD		|hk_trends_mode	|t_integer	|'1'	|NOT NULL	|ZBX_NODATA
FIELD		|hk_trends_global|t_integer	|'0'	|NOT NULL	|ZBX_NODATA
FIELD		|hk_trends	|t_varchar(32)	|'365d'	|NOT NULL	|ZBX_NODATA
FIELD		|default_inventory_mode|t_integer|'-1'	|NOT NULL	|ZBX_NODATA
FIELD		|custom_color	|t_integer	|'0'	|NOT NULL	|ZBX_NODATA
FIELD		|http_auth_enabled	|t_integer	|'0'	|NOT NULL	|ZBX_NODATA
FIELD		|http_login_form	|t_integer	|'0'	|NOT NULL	|ZBX_NODATA
FIELD		|http_strip_domains	|t_varchar(2048)|''	|NOT NULL	|ZBX_NODATA
FIELD		|http_case_sensitive	|t_integer	|'1'	|NOT NULL	|ZBX_NODATA
FIELD		|ldap_configured		|t_integer		|'0'	|NOT NULL	|ZBX_NODATA
FIELD		|ldap_case_sensitive	|t_integer	|'1'	|NOT NULL	|ZBX_NODATA
FIELD		|db_extension	|t_varchar(32)	|''	|NOT NULL	|ZBX_NODATA
FIELD		|autoreg_tls_accept	|t_integer	|'1'	|NOT NULL	|ZBX_PROXY,ZBX_NODATA
FIELD		|compression_status	|t_integer	|'0'	|NOT NULL	|ZBX_NODATA
FIELD		|compression_availability	|t_integer	|'0'	|NOT NULL	|ZBX_NODATA
FIELD		|compress_older	|t_varchar(32)	|'7d'	|NOT NULL	|ZBX_NODATA
FIELD		|instanceid	|t_varchar(32)	|''	|NOT NULL	|ZBX_NODATA
FIELD		|saml_auth_enabled	|t_integer	|'0'	|NOT NULL	|ZBX_NODATA
FIELD		|saml_idp_entityid	|t_varchar(1024)|''	|NOT NULL	|ZBX_NODATA
FIELD		|saml_sso_url	|t_varchar(2048)|''	|NOT NULL	|ZBX_NODATA
FIELD		|saml_slo_url	|t_varchar(2048)|''	|NOT NULL	|ZBX_NODATA
FIELD		|saml_username_attribute|t_varchar(128)	|''	|NOT NULL	|ZBX_NODATA
FIELD		|saml_sp_entityid	|t_varchar(1024)|''	|NOT NULL	|ZBX_NODATA
FIELD		|saml_nameid_format	|t_varchar(2048)|''	|NOT NULL	|ZBX_NODATA
FIELD		|saml_sign_messages	|t_integer	|'0'	|NOT NULL	|ZBX_NODATA
FIELD		|saml_sign_assertions	|t_integer	|'0'	|NOT NULL	|ZBX_NODATA
FIELD		|saml_sign_authn_requests	|t_integer	|'0'	|NOT NULL	|ZBX_NODATA
FIELD		|saml_sign_logout_requests	|t_integer	|'0'	|NOT NULL	|ZBX_NODATA
FIELD		|saml_sign_logout_responses	|t_integer	|'0'	|NOT NULL	|ZBX_NODATA
FIELD		|saml_encrypt_nameid	|t_integer	|'0'	|NOT NULL	|ZBX_NODATA
FIELD		|saml_encrypt_assertions|t_integer	|'0'	|NOT NULL	|ZBX_NODATA
FIELD		|saml_case_sensitive	|t_integer	|'0'	|NOT NULL	|ZBX_NODATA
FIELD		|default_lang		|t_varchar(5)	|'en_GB'|NOT NULL	|ZBX_NODATA
FIELD		|default_timezone	|t_varchar(50)	|'system'|NOT NULL	|ZBX_NODATA
FIELD		|login_attempts	|t_integer	|'5'	|NOT NULL	|ZBX_NODATA
FIELD		|login_block	|t_varchar(32)	|'30s'	|NOT NULL	|ZBX_NODATA
FIELD		|show_technical_errors	|t_integer	|'0'	|NOT NULL	|ZBX_NODATA
FIELD		|validate_uri_schemes	|t_integer	|'1'	|NOT NULL	|ZBX_NODATA
FIELD		|uri_valid_schemes	|t_varchar(255)	|'http,https,ftp,file,mailto,tel,ssh'	|NOT NULL	|ZBX_NODATA
FIELD		|x_frame_options	|t_varchar(255)	|'SAMEORIGIN'	|NOT NULL	|ZBX_NODATA
FIELD		|iframe_sandboxing_enabled	|t_integer	|'1'	|NOT NULL	|ZBX_NODATA
FIELD		|iframe_sandboxing_exceptions	|t_varchar(255)	|''	|NOT NULL	|ZBX_NODATA
FIELD		|max_overview_table_size	|t_integer	|'50'	|NOT NULL	|ZBX_NODATA
FIELD		|history_period	|t_varchar(32)|	'24h'	|NOT NULL	|ZBX_NODATA
FIELD		|period_default	|t_varchar(32)	|'1h'	|NOT NULL	|ZBX_NODATA
FIELD		|max_period	|t_varchar(32)	|'2y'	|NOT NULL	|ZBX_NODATA
FIELD		|socket_timeout	|t_varchar(32)	|'3s'	|NOT NULL	|ZBX_NODATA
FIELD		|connect_timeout	|t_varchar(32)	|'3s'	|NOT NULL	|ZBX_NODATA
FIELD		|media_type_test_timeout	|t_varchar(32)	|'65s'	|NOT NULL	|ZBX_NODATA
FIELD		|script_timeout	|t_varchar(32)	|'60s'	|NOT NULL	|ZBX_NODATA
FIELD		|item_test_timeout	|t_varchar(32)	|'60s'	|NOT NULL	|ZBX_NODATA
FIELD		|session_key	|t_varchar(32)|''	|NOT NULL	|ZBX_NODATA
INDEX		|1		|alert_usrgrpid
INDEX		|2		|discovery_groupid

TABLE|triggers|triggerid|ZBX_TEMPLATE
FIELD		|triggerid	|t_id		|	|NOT NULL	|0
FIELD		|expression	|t_varchar(2048)|''	|NOT NULL	|0
FIELD		|description	|t_varchar(255)	|''	|NOT NULL	|0
FIELD		|url		|t_varchar(255)	|''	|NOT NULL	|0
FIELD		|status		|t_integer	|'0'	|NOT NULL	|0
FIELD		|value		|t_integer	|'0'	|NOT NULL	|ZBX_NODATA
FIELD		|priority	|t_integer	|'0'	|NOT NULL	|0
FIELD		|lastchange	|t_integer	|'0'	|NOT NULL	|ZBX_NODATA
FIELD		|comments	|t_shorttext	|''	|NOT NULL	|0
FIELD		|error		|t_varchar(2048)|''	|NOT NULL	|ZBX_NODATA
FIELD		|templateid	|t_id		|	|NULL		|0			|1|triggers	|triggerid
FIELD		|type		|t_integer	|'0'	|NOT NULL	|0
FIELD		|state		|t_integer	|'0'	|NOT NULL	|ZBX_NODATA
FIELD		|flags		|t_integer	|'0'	|NOT NULL	|0
FIELD		|recovery_mode	|t_integer	|'0'	|NOT NULL	|0
FIELD		|recovery_expression|t_varchar(2048)|''	|NOT NULL	|0
FIELD		|correlation_mode|t_integer	|'0'	|NOT NULL	|0
FIELD		|correlation_tag|t_varchar(255)	|''	|NOT NULL	|0
FIELD		|manual_close	|t_integer	|'0'	|NOT NULL	|0
FIELD		|opdata		|t_varchar(255)	|''	|NOT NULL	|0
FIELD		|discover	|t_integer	|'0'	|NOT NULL	|0
FIELD		|event_name	|t_varchar(2048)|''	|NOT NULL	|0
INDEX		|1		|status
INDEX		|2		|value,lastchange
INDEX		|3		|templateid

TABLE|trigger_depends|triggerdepid|ZBX_TEMPLATE
FIELD		|triggerdepid	|t_id		|	|NOT NULL	|0
FIELD		|triggerid_down	|t_id		|	|NOT NULL	|0			|1|triggers	|triggerid
FIELD		|triggerid_up	|t_id		|	|NOT NULL	|0			|2|triggers	|triggerid
UNIQUE		|1		|triggerid_down,triggerid_up
INDEX		|2		|triggerid_up

TABLE|functions|functionid|ZBX_TEMPLATE
FIELD		|functionid	|t_id		|	|NOT NULL	|0
FIELD		|itemid		|t_id		|	|NOT NULL	|0			|1|items
FIELD		|triggerid	|t_id		|	|NOT NULL	|0			|2|triggers
FIELD		|name		|t_varchar(12)	|''	|NOT NULL	|0
FIELD		|parameter	|t_varchar(255)	|'0'	|NOT NULL	|0
INDEX		|1		|triggerid
INDEX		|2		|itemid,name,parameter

TABLE|graphs|graphid|ZBX_TEMPLATE
FIELD		|graphid	|t_id		|	|NOT NULL	|0
FIELD		|name		|t_varchar(128)	|''	|NOT NULL	|0
FIELD		|width		|t_integer	|'900'	|NOT NULL	|0
FIELD		|height		|t_integer	|'200'	|NOT NULL	|0
FIELD		|yaxismin	|t_double	|'0'	|NOT NULL	|0
FIELD		|yaxismax	|t_double	|'100'	|NOT NULL	|0
FIELD		|templateid	|t_id		|	|NULL		|0			|1|graphs	|graphid
FIELD		|show_work_period|t_integer	|'1'	|NOT NULL	|0
FIELD		|show_triggers	|t_integer	|'1'	|NOT NULL	|0
FIELD		|graphtype	|t_integer	|'0'	|NOT NULL	|0
FIELD		|show_legend	|t_integer	|'1'	|NOT NULL	|0
FIELD		|show_3d	|t_integer	|'0'	|NOT NULL	|0
FIELD		|percent_left	|t_double	|'0'	|NOT NULL	|0
FIELD		|percent_right	|t_double	|'0'	|NOT NULL	|0
FIELD		|ymin_type	|t_integer	|'0'	|NOT NULL	|0
FIELD		|ymax_type	|t_integer	|'0'	|NOT NULL	|0
FIELD		|ymin_itemid	|t_id		|	|NULL		|0			|2|items	|itemid		|RESTRICT
FIELD		|ymax_itemid	|t_id		|	|NULL		|0			|3|items	|itemid		|RESTRICT
FIELD		|flags		|t_integer	|'0'	|NOT NULL	|0
FIELD		|discover	|t_integer	|'0'	|NOT NULL	|0
INDEX		|1		|name
INDEX		|2		|templateid
INDEX		|3		|ymin_itemid
INDEX		|4		|ymax_itemid

TABLE|graphs_items|gitemid|ZBX_TEMPLATE
FIELD		|gitemid	|t_id		|	|NOT NULL	|0
FIELD		|graphid	|t_id		|	|NOT NULL	|0			|1|graphs
FIELD		|itemid		|t_id		|	|NOT NULL	|0			|2|items
FIELD		|drawtype	|t_integer	|'0'	|NOT NULL	|0
FIELD		|sortorder	|t_integer	|'0'	|NOT NULL	|0
FIELD		|color		|t_varchar(6)	|'009600'|NOT NULL	|0
FIELD		|yaxisside	|t_integer	|'0'	|NOT NULL	|0
FIELD		|calc_fnc	|t_integer	|'2'	|NOT NULL	|0
FIELD		|type		|t_integer	|'0'	|NOT NULL	|0
INDEX		|1		|itemid
INDEX		|2		|graphid

TABLE|graph_theme|graphthemeid|ZBX_DATA
FIELD		|graphthemeid	|t_id		|	|NOT NULL	|0
FIELD		|theme		|t_varchar(64)	|''	|NOT NULL	|0
FIELD		|backgroundcolor|t_varchar(6)	|''	|NOT NULL	|0
FIELD		|graphcolor	|t_varchar(6)	|''	|NOT NULL	|0
FIELD		|gridcolor	|t_varchar(6)	|''	|NOT NULL	|0
FIELD		|maingridcolor	|t_varchar(6)	|''	|NOT NULL	|0
FIELD		|gridbordercolor|t_varchar(6)	|''	|NOT NULL	|0
FIELD		|textcolor	|t_varchar(6)	|''	|NOT NULL	|0
FIELD		|highlightcolor	|t_varchar(6)	|''	|NOT NULL	|0
FIELD		|leftpercentilecolor|t_varchar(6)|''	|NOT NULL	|0
FIELD		|rightpercentilecolor|t_varchar(6)|''	|NOT NULL	|0
FIELD		|nonworktimecolor|t_varchar(6)	|''	|NOT NULL	|0
FIELD		|colorpalette	|t_varchar(255)	|''	|NOT NULL	|0
UNIQUE		|1		|theme

TABLE|globalmacro|globalmacroid|ZBX_DATA
FIELD		|globalmacroid	|t_id		|	|NOT NULL	|0
FIELD		|macro		|t_varchar(255)	|''	|NOT NULL	|ZBX_PROXY
FIELD		|value		|t_varchar(2048)|''	|NOT NULL	|ZBX_PROXY
FIELD		|description	|t_shorttext	|''	|NOT NULL	|0
FIELD		|type		|t_integer	|'0'	|NOT NULL	|ZBX_PROXY
UNIQUE		|1		|macro

TABLE|hostmacro|hostmacroid|ZBX_TEMPLATE
FIELD		|hostmacroid	|t_id		|	|NOT NULL	|0
FIELD		|hostid		|t_id		|	|NOT NULL	|ZBX_PROXY		|1|hosts
FIELD		|macro		|t_varchar(255)	|''	|NOT NULL	|ZBX_PROXY
FIELD		|value		|t_varchar(2048)|''	|NOT NULL	|ZBX_PROXY
FIELD		|description	|t_shorttext	|''	|NOT NULL	|0
FIELD		|type		|t_integer	|'0'	|NOT NULL	|ZBX_PROXY
UNIQUE		|1		|hostid,macro

TABLE|hosts_groups|hostgroupid|ZBX_TEMPLATE
FIELD		|hostgroupid	|t_id		|	|NOT NULL	|0
FIELD		|hostid		|t_id		|	|NOT NULL	|0			|1|hosts
FIELD		|groupid	|t_id		|	|NOT NULL	|0			|2|hstgrp
UNIQUE		|1		|hostid,groupid
INDEX		|2		|groupid

TABLE|hosts_templates|hosttemplateid|ZBX_TEMPLATE
FIELD		|hosttemplateid	|t_id		|	|NOT NULL	|0
FIELD		|hostid		|t_id		|	|NOT NULL	|ZBX_PROXY		|1|hosts
FIELD		|templateid	|t_id		|	|NOT NULL	|ZBX_PROXY		|2|hosts	|hostid
UNIQUE		|1		|hostid,templateid
INDEX		|2		|templateid

TABLE|items_applications|itemappid|ZBX_TEMPLATE
FIELD		|itemappid	|t_id		|	|NOT NULL	|0
FIELD		|applicationid	|t_id		|	|NOT NULL	|0			|1|applications
FIELD		|itemid		|t_id		|	|NOT NULL	|0			|2|items
UNIQUE		|1		|applicationid,itemid
INDEX		|2		|itemid

TABLE|mappings|mappingid|ZBX_TEMPLATE
FIELD		|mappingid	|t_id		|	|NOT NULL	|0
FIELD		|valuemapid	|t_id		|	|NOT NULL	|0			|1|valuemaps
FIELD		|value		|t_varchar(64)	|''	|NOT NULL	|0
FIELD		|newvalue	|t_varchar(64)	|''	|NOT NULL	|0
INDEX		|1		|valuemapid

TABLE|media|mediaid|ZBX_DATA
FIELD		|mediaid	|t_id		|	|NOT NULL	|0
FIELD		|userid		|t_id		|	|NOT NULL	|0			|1|users
FIELD		|mediatypeid	|t_id		|	|NOT NULL	|0			|2|media_type
FIELD		|sendto		|t_varchar(1024)|''	|NOT NULL	|0
FIELD		|active		|t_integer	|'0'	|NOT NULL	|0
FIELD		|severity	|t_integer	|'63'	|NOT NULL	|0
FIELD		|period		|t_varchar(1024)|'1-7,00:00-24:00'|NOT NULL|0
INDEX		|1		|userid
INDEX		|2		|mediatypeid

TABLE|rights|rightid|ZBX_DATA
FIELD		|rightid	|t_id		|	|NOT NULL	|0
FIELD		|groupid	|t_id		|	|NOT NULL	|0			|1|usrgrp	|usrgrpid
FIELD		|permission	|t_integer	|'0'	|NOT NULL	|0
FIELD		|id		|t_id		|	|NOT NULL	|0			|2|hstgrp	|groupid
INDEX		|1		|groupid
INDEX		|2		|id

TABLE|services|serviceid|ZBX_DATA
FIELD		|serviceid	|t_id		|	|NOT NULL	|0
FIELD		|name		|t_varchar(128)	|''	|NOT NULL	|0
FIELD		|status		|t_integer	|'0'	|NOT NULL	|0
FIELD		|algorithm	|t_integer	|'0'	|NOT NULL	|0
FIELD		|triggerid	|t_id		|	|NULL		|0			|1|triggers
FIELD		|showsla	|t_integer	|'0'	|NOT NULL	|0
FIELD		|goodsla	|t_double	|'99.9'	|NOT NULL	|0
FIELD		|sortorder	|t_integer	|'0'	|NOT NULL	|0
INDEX		|1		|triggerid

TABLE|services_links|linkid|ZBX_DATA
FIELD		|linkid		|t_id		|	|NOT NULL	|0
FIELD		|serviceupid	|t_id		|	|NOT NULL	|0			|1|services	|serviceid
FIELD		|servicedownid	|t_id		|	|NOT NULL	|0			|2|services	|serviceid
FIELD		|soft		|t_integer	|'0'	|NOT NULL	|0
INDEX		|1		|servicedownid
UNIQUE		|2		|serviceupid,servicedownid

TABLE|services_times|timeid|ZBX_DATA
FIELD		|timeid		|t_id		|	|NOT NULL	|0
FIELD		|serviceid	|t_id		|	|NOT NULL	|0			|1|services
FIELD		|type		|t_integer	|'0'	|NOT NULL	|0
FIELD		|ts_from	|t_integer	|'0'	|NOT NULL	|0
FIELD		|ts_to		|t_integer	|'0'	|NOT NULL	|0
FIELD		|note		|t_varchar(255)	|''	|NOT NULL	|0
INDEX		|1		|serviceid,type,ts_from,ts_to

TABLE|icon_map|iconmapid|ZBX_DATA
FIELD		|iconmapid	|t_id		|	|NOT NULL	|0
FIELD		|name		|t_varchar(64)	|''	|NOT NULL	|0
FIELD		|default_iconid	|t_id		|	|NOT NULL	|0			|1|images	|imageid	|RESTRICT
UNIQUE		|1		|name
INDEX		|2		|default_iconid

TABLE|icon_mapping|iconmappingid|ZBX_DATA
FIELD		|iconmappingid	|t_id		|	|NOT NULL	|0
FIELD		|iconmapid	|t_id		|	|NOT NULL	|0			|1|icon_map
FIELD		|iconid		|t_id		|	|NOT NULL	|0			|2|images	|imageid	|RESTRICT
FIELD		|inventory_link	|t_integer	|'0'	|NOT NULL	|0
FIELD		|expression	|t_varchar(64)	|''	|NOT NULL	|0
FIELD		|sortorder	|t_integer	|'0'	|NOT NULL	|0
INDEX		|1		|iconmapid
INDEX		|2		|iconid

TABLE|sysmaps|sysmapid|ZBX_TEMPLATE
FIELD		|sysmapid	|t_id		|	|NOT NULL	|0
FIELD		|name		|t_varchar(128)	|''	|NOT NULL	|0
FIELD		|width		|t_integer	|'600'	|NOT NULL	|0
FIELD		|height		|t_integer	|'400'	|NOT NULL	|0
FIELD		|backgroundid	|t_id		|	|NULL		|0			|1|images	|imageid	|RESTRICT
FIELD		|label_type	|t_integer	|'2'	|NOT NULL	|0
FIELD		|label_location	|t_integer	|'0'	|NOT NULL	|0
FIELD		|highlight	|t_integer	|'1'	|NOT NULL	|0
FIELD		|expandproblem	|t_integer	|'1'	|NOT NULL	|0
FIELD		|markelements	|t_integer	|'0'	|NOT NULL	|0
FIELD		|show_unack	|t_integer	|'0'	|NOT NULL	|0
FIELD		|grid_size	|t_integer	|'50'	|NOT NULL	|0
FIELD		|grid_show	|t_integer	|'1'	|NOT NULL	|0
FIELD		|grid_align	|t_integer	|'1'	|NOT NULL	|0
FIELD		|label_format	|t_integer	|'0'	|NOT NULL	|0
FIELD		|label_type_host|t_integer	|'2'	|NOT NULL	|0
FIELD		|label_type_hostgroup|t_integer	|'2'	|NOT NULL	|0
FIELD		|label_type_trigger|t_integer	|'2'	|NOT NULL	|0
FIELD		|label_type_map|t_integer	|'2'	|NOT NULL	|0
FIELD		|label_type_image|t_integer	|'2'	|NOT NULL	|0
FIELD		|label_string_host|t_varchar(255)|''	|NOT NULL	|0
FIELD		|label_string_hostgroup|t_varchar(255)|''|NOT NULL	|0
FIELD		|label_string_trigger|t_varchar(255)|''	|NOT NULL	|0
FIELD		|label_string_map|t_varchar(255)|''	|NOT NULL	|0
FIELD		|label_string_image|t_varchar(255)|''	|NOT NULL	|0
FIELD		|iconmapid	|t_id		|	|NULL		|0			|2|icon_map	|		|RESTRICT
FIELD		|expand_macros	|t_integer	|'0'	|NOT NULL	|0
FIELD		|severity_min	|t_integer	|'0'	|NOT NULL	|0
FIELD		|userid		|t_id		|	|NOT NULL	|0			|3|users	|		|RESTRICT
FIELD		|private	|t_integer	|'1'	|NOT NULL	|0
FIELD		|show_suppressed|t_integer	|'0'	|NOT NULL	|0
UNIQUE		|1		|name
INDEX		|2		|backgroundid
INDEX		|3		|iconmapid

TABLE|sysmaps_elements|selementid|ZBX_TEMPLATE
FIELD		|selementid	|t_id		|	|NOT NULL	|0
FIELD		|sysmapid	|t_id		|	|NOT NULL	|0			|1|sysmaps
FIELD		|elementid	|t_id		|'0'	|NOT NULL	|0
FIELD		|elementtype	|t_integer	|'0'	|NOT NULL	|0
FIELD		|iconid_off	|t_id		|	|NULL		|0			|2|images	|imageid	|RESTRICT
FIELD		|iconid_on	|t_id		|	|NULL		|0			|3|images	|imageid	|RESTRICT
FIELD		|label		|t_varchar(2048)|''	|NOT NULL	|0
FIELD		|label_location	|t_integer	|'-1'	|NOT NULL	|0
FIELD		|x		|t_integer	|'0'	|NOT NULL	|0
FIELD		|y		|t_integer	|'0'	|NOT NULL	|0
FIELD		|iconid_disabled|t_id		|	|NULL		|0			|4|images	|imageid	|RESTRICT
FIELD		|iconid_maintenance|t_id	|	|NULL		|0			|5|images	|imageid	|RESTRICT
FIELD		|elementsubtype	|t_integer	|'0'	|NOT NULL	|0
FIELD		|areatype	|t_integer	|'0'	|NOT NULL	|0
FIELD		|width		|t_integer	|'200'	|NOT NULL	|0
FIELD		|height		|t_integer	|'200'	|NOT NULL	|0
FIELD		|viewtype	|t_integer	|'0'	|NOT NULL	|0
FIELD		|use_iconmap	|t_integer	|'1'	|NOT NULL	|0
FIELD		|application	|t_varchar(255)	|''	|NOT NULL	|0
INDEX		|1		|sysmapid
INDEX		|2		|iconid_off
INDEX		|3		|iconid_on
INDEX		|4		|iconid_disabled
INDEX		|5		|iconid_maintenance

TABLE|sysmaps_links|linkid|ZBX_TEMPLATE
FIELD		|linkid		|t_id		|	|NOT NULL	|0
FIELD		|sysmapid	|t_id		|	|NOT NULL	|0			|1|sysmaps
FIELD		|selementid1	|t_id		|	|NOT NULL	|0			|2|sysmaps_elements|selementid
FIELD		|selementid2	|t_id		|	|NOT NULL	|0			|3|sysmaps_elements|selementid
FIELD		|drawtype	|t_integer	|'0'	|NOT NULL	|0
FIELD		|color		|t_varchar(6)	|'000000'|NOT NULL	|0
FIELD		|label		|t_varchar(2048)|''	|NOT NULL	|0
INDEX		|1		|sysmapid
INDEX		|2		|selementid1
INDEX		|3		|selementid2

TABLE|sysmaps_link_triggers|linktriggerid|ZBX_TEMPLATE
FIELD		|linktriggerid	|t_id		|	|NOT NULL	|0
FIELD		|linkid		|t_id		|	|NOT NULL	|0			|1|sysmaps_links
FIELD		|triggerid	|t_id		|	|NOT NULL	|0			|2|triggers
FIELD		|drawtype	|t_integer	|'0'	|NOT NULL	|0
FIELD		|color		|t_varchar(6)	|'000000'|NOT NULL	|0
UNIQUE		|1		|linkid,triggerid
INDEX		|2		|triggerid

TABLE|sysmap_element_url|sysmapelementurlid|ZBX_TEMPLATE
FIELD		|sysmapelementurlid|t_id	|	|NOT NULL	|0
FIELD		|selementid	|t_id		|	|NOT NULL	|0			|1|sysmaps_elements
FIELD		|name		|t_varchar(255)	|	|NOT NULL	|0
FIELD		|url		|t_varchar(255)	|''	|NOT NULL	|0
UNIQUE		|1		|selementid,name

TABLE|sysmap_url|sysmapurlid|ZBX_TEMPLATE
FIELD		|sysmapurlid	|t_id		|	|NOT NULL	|0
FIELD		|sysmapid	|t_id		|	|NOT NULL	|0			|1|sysmaps
FIELD		|name		|t_varchar(255)	|	|NOT NULL	|0
FIELD		|url		|t_varchar(255)	|''	|NOT NULL	|0
FIELD		|elementtype	|t_integer	|'0'	|NOT NULL	|0
UNIQUE		|1		|sysmapid,name

TABLE|sysmap_user|sysmapuserid|ZBX_TEMPLATE
FIELD		|sysmapuserid|t_id		|	|NOT NULL	|0
FIELD		|sysmapid	|t_id		|	|NOT NULL	|0			|1|sysmaps
FIELD		|userid		|t_id		|	|NOT NULL	|0			|2|users
FIELD		|permission	|t_integer	|'2'	|NOT NULL	|0
UNIQUE		|1		|sysmapid,userid

TABLE|sysmap_usrgrp|sysmapusrgrpid|ZBX_TEMPLATE
FIELD		|sysmapusrgrpid|t_id		|	|NOT NULL	|0
FIELD		|sysmapid	|t_id		|	|NOT NULL	|0			|1|sysmaps
FIELD		|usrgrpid	|t_id		|	|NOT NULL	|0			|2|usrgrp
FIELD		|permission	|t_integer	|'2'	|NOT NULL	|0
UNIQUE		|1		|sysmapid,usrgrpid

TABLE|maintenances_hosts|maintenance_hostid|ZBX_DATA
FIELD		|maintenance_hostid|t_id	|	|NOT NULL	|0
FIELD		|maintenanceid	|t_id		|	|NOT NULL	|0			|1|maintenances
FIELD		|hostid		|t_id		|	|NOT NULL	|0			|2|hosts
UNIQUE		|1		|maintenanceid,hostid
INDEX		|2		|hostid

TABLE|maintenances_groups|maintenance_groupid|ZBX_DATA
FIELD		|maintenance_groupid|t_id	|	|NOT NULL	|0
FIELD		|maintenanceid	|t_id		|	|NOT NULL	|0			|1|maintenances
FIELD		|groupid	|t_id		|	|NOT NULL	|0			|2|hstgrp
UNIQUE		|1		|maintenanceid,groupid
INDEX		|2		|groupid

TABLE|timeperiods|timeperiodid|ZBX_DATA
FIELD		|timeperiodid	|t_id		|	|NOT NULL	|0
FIELD		|timeperiod_type|t_integer	|'0'	|NOT NULL	|0
FIELD		|every		|t_integer	|'1'	|NOT NULL	|0
FIELD		|month		|t_integer	|'0'	|NOT NULL	|0
FIELD		|dayofweek	|t_integer	|'0'	|NOT NULL	|0
FIELD		|day		|t_integer	|'0'	|NOT NULL	|0
FIELD		|start_time	|t_integer	|'0'	|NOT NULL	|0
FIELD		|period		|t_integer	|'0'	|NOT NULL	|0
FIELD		|start_date	|t_integer	|'0'	|NOT NULL	|0

TABLE|maintenances_windows|maintenance_timeperiodid|ZBX_DATA
FIELD		|maintenance_timeperiodid|t_id	|	|NOT NULL	|0
FIELD		|maintenanceid	|t_id		|	|NOT NULL	|0			|1|maintenances
FIELD		|timeperiodid	|t_id		|	|NOT NULL	|0			|2|timeperiods
UNIQUE		|1		|maintenanceid,timeperiodid
INDEX		|2		|timeperiodid

TABLE|regexps|regexpid|ZBX_DATA
FIELD		|regexpid	|t_id		|	|NOT NULL	|0
FIELD		|name		|t_varchar(128)	|''	|NOT NULL	|ZBX_PROXY
FIELD		|test_string	|t_shorttext	|''	|NOT NULL	|0
UNIQUE		|1		|name

TABLE|expressions|expressionid|ZBX_DATA
FIELD		|expressionid	|t_id		|	|NOT NULL	|0
FIELD		|regexpid	|t_id		|	|NOT NULL	|ZBX_PROXY		|1|regexps
FIELD		|expression	|t_varchar(255)	|''	|NOT NULL	|ZBX_PROXY
FIELD		|expression_type|t_integer	|'0'	|NOT NULL	|ZBX_PROXY
FIELD		|exp_delimiter	|t_varchar(1)	|''	|NOT NULL	|ZBX_PROXY
FIELD		|case_sensitive	|t_integer	|'0'	|NOT NULL	|ZBX_PROXY
INDEX		|1		|regexpid

TABLE|ids|table_name,field_name|0
FIELD		|table_name	|t_varchar(64)	|''	|NOT NULL	|0
FIELD		|field_name	|t_varchar(64)	|''	|NOT NULL	|0
FIELD		|nextid		|t_id		|	|NOT NULL	|0

-- History tables

TABLE|alerts|alertid|0
FIELD		|alertid	|t_id		|	|NOT NULL	|0
FIELD		|actionid	|t_id		|	|NOT NULL	|0			|1|actions
FIELD		|eventid	|t_id		|	|NOT NULL	|0			|2|events
FIELD		|userid		|t_id		|	|NULL		|0			|3|users
FIELD		|clock		|t_time		|'0'	|NOT NULL	|0
FIELD		|mediatypeid	|t_id		|	|NULL		|0			|4|media_type
FIELD		|sendto		|t_varchar(1024)|''	|NOT NULL	|0
FIELD		|subject	|t_varchar(255)	|''	|NOT NULL	|0
FIELD		|message	|t_text		|''	|NOT NULL	|0
FIELD		|status		|t_integer	|'0'	|NOT NULL	|0
FIELD		|retries	|t_integer	|'0'	|NOT NULL	|0
FIELD		|error		|t_varchar(2048)|''	|NOT NULL	|0
FIELD		|esc_step	|t_integer	|'0'	|NOT NULL	|0
FIELD		|alerttype	|t_integer	|'0'	|NOT NULL	|0
FIELD		|p_eventid	|t_id		|	|NULL		|0			|5|events	|eventid
FIELD		|acknowledgeid	|t_id		|	|NULL		|0			|6|acknowledges	|acknowledgeid
FIELD		|parameters	|t_shorttext	|'{}'	|NOT NULL	|0
INDEX		|1		|actionid
INDEX		|2		|clock
INDEX		|3		|eventid
INDEX		|4		|status
INDEX		|5		|mediatypeid
INDEX		|6		|userid
INDEX		|7		|p_eventid

TABLE|history||0
FIELD		|itemid		|t_id		|	|NOT NULL	|0			|-|items
FIELD		|clock		|t_time		|'0'	|NOT NULL	|0
FIELD		|value		|t_double	|'0.0000'|NOT NULL	|0
FIELD		|ns		|t_nanosec	|'0'	|NOT NULL	|0
INDEX		|1		|itemid,clock

TABLE|history_uint||0
FIELD		|itemid		|t_id		|	|NOT NULL	|0			|-|items
FIELD		|clock		|t_time		|'0'	|NOT NULL	|0
FIELD		|value		|t_bigint	|'0'	|NOT NULL	|0
FIELD		|ns		|t_nanosec	|'0'	|NOT NULL	|0
INDEX		|1		|itemid,clock

TABLE|history_str||0
FIELD		|itemid		|t_id		|	|NOT NULL	|0			|-|items
FIELD		|clock		|t_time		|'0'	|NOT NULL	|0
FIELD		|value		|t_varchar(255)	|''	|NOT NULL	|0
FIELD		|ns		|t_nanosec	|'0'	|NOT NULL	|0
INDEX		|1		|itemid,clock

TABLE|history_log||0
FIELD		|itemid		|t_id		|	|NOT NULL	|0			|-|items
FIELD		|clock		|t_time		|'0'	|NOT NULL	|0
FIELD		|timestamp	|t_time		|'0'	|NOT NULL	|0
FIELD		|source		|t_varchar(64)	|''	|NOT NULL	|0
FIELD		|severity	|t_integer	|'0'	|NOT NULL	|0
FIELD		|value		|t_text		|''	|NOT NULL	|0
FIELD		|logeventid	|t_integer	|'0'	|NOT NULL	|0
FIELD		|ns		|t_nanosec	|'0'	|NOT NULL	|0
INDEX		|1		|itemid,clock

TABLE|history_text||0
FIELD		|itemid		|t_id		|	|NOT NULL	|0			|-|items
FIELD		|clock		|t_time		|'0'	|NOT NULL	|0
FIELD		|value		|t_text		|''	|NOT NULL	|0
FIELD		|ns		|t_nanosec	|'0'	|NOT NULL	|0
INDEX		|1		|itemid,clock

TABLE|proxy_history|id|0
FIELD		|id		|t_serial	|	|NOT NULL	|0
FIELD		|itemid		|t_id		|	|NOT NULL	|0			|-|items
FIELD		|clock		|t_time		|'0'	|NOT NULL	|0
FIELD		|timestamp	|t_time		|'0'	|NOT NULL	|0
FIELD		|source		|t_varchar(64)	|''	|NOT NULL	|0
FIELD		|severity	|t_integer	|'0'	|NOT NULL	|0
FIELD		|value		|t_longtext	|''	|NOT NULL	|0
FIELD		|logeventid	|t_integer	|'0'	|NOT NULL	|0
FIELD		|ns		|t_nanosec	|'0'	|NOT NULL	|0
FIELD		|state		|t_integer	|'0'	|NOT NULL	|0
FIELD		|lastlogsize	|t_bigint	|'0'	|NOT NULL	|0
FIELD		|mtime		|t_integer	|'0'	|NOT NULL	|0
FIELD		|flags		|t_integer	|'0'	|NOT NULL	|0
FIELD		|write_clock	|t_time		|'0'	|NOT NULL	|0
INDEX		|1		|clock

TABLE|proxy_dhistory|id|0
FIELD		|id		|t_serial	|	|NOT NULL	|0
FIELD		|clock		|t_time		|'0'	|NOT NULL	|0
FIELD		|druleid	|t_id		|	|NOT NULL	|0			|-|drules
FIELD		|ip		|t_varchar(39)	|''	|NOT NULL	|0
FIELD		|port		|t_integer	|'0'	|NOT NULL	|0
FIELD		|value		|t_varchar(255)	|''	|NOT NULL	|0
FIELD		|status		|t_integer	|'0'	|NOT NULL	|0
FIELD		|dcheckid	|t_id		|	|NULL		|0			|-|dchecks
FIELD		|dns		|t_varchar(255)	|''	|NOT NULL	|0
INDEX		|1		|clock
INDEX		|2		|druleid

TABLE|events|eventid|0
FIELD		|eventid	|t_id		|	|NOT NULL	|0
FIELD		|source		|t_integer	|'0'	|NOT NULL	|0
FIELD		|object		|t_integer	|'0'	|NOT NULL	|0
FIELD		|objectid	|t_id		|'0'	|NOT NULL	|0
FIELD		|clock		|t_time		|'0'	|NOT NULL	|0
FIELD		|value		|t_integer	|'0'	|NOT NULL	|0
FIELD		|acknowledged	|t_integer	|'0'	|NOT NULL	|0
FIELD		|ns		|t_nanosec	|'0'	|NOT NULL	|0
FIELD		|name		|t_varchar(2048)|''	|NOT NULL	|0
FIELD		|severity	|t_integer	|'0'	|NOT NULL	|0
INDEX		|1		|source,object,objectid,clock
INDEX		|2		|source,object,clock

TABLE|trends|itemid,clock|0
FIELD		|itemid		|t_id		|	|NOT NULL	|0			|-|items
FIELD		|clock		|t_time		|'0'	|NOT NULL	|0
FIELD		|num		|t_integer	|'0'	|NOT NULL	|0
FIELD		|value_min	|t_double	|'0.0000'|NOT NULL	|0
FIELD		|value_avg	|t_double	|'0.0000'|NOT NULL	|0
FIELD		|value_max	|t_double	|'0.0000'|NOT NULL	|0

TABLE|trends_uint|itemid,clock|0
FIELD		|itemid		|t_id		|	|NOT NULL	|0			|-|items
FIELD		|clock		|t_time		|'0'	|NOT NULL	|0
FIELD		|num		|t_integer	|'0'	|NOT NULL	|0
FIELD		|value_min	|t_bigint	|'0'	|NOT NULL	|0
FIELD		|value_avg	|t_bigint	|'0'	|NOT NULL	|0
FIELD		|value_max	|t_bigint	|'0'	|NOT NULL	|0

TABLE|acknowledges|acknowledgeid|0
FIELD		|acknowledgeid	|t_id		|	|NOT NULL	|0
FIELD		|userid		|t_id		|	|NOT NULL	|0			|1|users
FIELD		|eventid	|t_id		|	|NOT NULL	|0			|2|events
FIELD		|clock		|t_time		|'0'	|NOT NULL	|0
FIELD		|message	|t_varchar(2048)|''	|NOT NULL	|0
FIELD		|action		|t_integer	|'0'	|NOT NULL	|0
FIELD		|old_severity	|t_integer	|'0'	|NOT NULL	|0
FIELD		|new_severity	|t_integer	|'0'	|NOT NULL	|0
INDEX		|1		|userid
INDEX		|2		|eventid
INDEX		|3		|clock

TABLE|auditlog|auditid|0
FIELD		|auditid	|t_id		|	|NOT NULL	|0
FIELD		|userid		|t_id		|	|NOT NULL	|0			|1|users
FIELD		|clock		|t_time		|'0'	|NOT NULL	|0
FIELD		|action		|t_integer	|'0'	|NOT NULL	|0
FIELD		|resourcetype	|t_integer	|'0'	|NOT NULL	|0
FIELD		|note		|t_varchar(128) |''	|NOT NULL	|0
FIELD		|ip		|t_varchar(39)	|''	|NOT NULL	|0
FIELD		|resourceid	|t_id		|	|NULL		|0
FIELD		|resourcename	|t_varchar(255)	|''	|NOT NULL	|0
INDEX		|1		|userid,clock
INDEX		|2		|clock
INDEX		|3		|resourcetype,resourceid

TABLE|auditlog_details|auditdetailid|0
FIELD		|auditdetailid	|t_id		|	|NOT NULL	|0
FIELD		|auditid	|t_id		|	|NOT NULL	|0			|1|auditlog
FIELD		|table_name	|t_varchar(64)	|''	|NOT NULL	|0
FIELD		|field_name	|t_varchar(64)	|''	|NOT NULL	|0
FIELD		|oldvalue	|t_text		|''	|NOT NULL	|0
FIELD		|newvalue	|t_text		|''	|NOT NULL	|0
INDEX		|1		|auditid

TABLE|service_alarms|servicealarmid|0
FIELD		|servicealarmid	|t_id		|	|NOT NULL	|0
FIELD		|serviceid	|t_id		|	|NOT NULL	|0			|1|services
FIELD		|clock		|t_time		|'0'	|NOT NULL	|0
FIELD		|value		|t_integer	|'0'	|NOT NULL	|0
INDEX		|1		|serviceid,clock
INDEX		|2		|clock

TABLE|autoreg_host|autoreg_hostid|0
FIELD		|autoreg_hostid	|t_id		|	|NOT NULL	|0
FIELD		|proxy_hostid	|t_id		|	|NULL		|0			|1|hosts	|hostid
FIELD		|host		|t_varchar(128)	|''	|NOT NULL	|0
FIELD		|listen_ip	|t_varchar(39)	|''	|NOT NULL	|0
FIELD		|listen_port	|t_integer	|'0'	|NOT NULL	|0
FIELD		|listen_dns	|t_varchar(255)	|''	|NOT NULL	|0
FIELD		|host_metadata	|t_varchar(255)	|''	|NOT NULL	|0
FIELD		|flags		|t_integer	|'0'	|NOT NULL	|0
FIELD		|tls_accepted	|t_integer	|'1'	|NOT NULL	|0
INDEX		|1		|host
INDEX		|2		|proxy_hostid

TABLE|proxy_autoreg_host|id|0
FIELD		|id		|t_serial	|	|NOT NULL	|0
FIELD		|clock		|t_time		|'0'	|NOT NULL	|0
FIELD		|host		|t_varchar(128)	|''	|NOT NULL	|0
FIELD		|listen_ip	|t_varchar(39)	|''	|NOT NULL	|0
FIELD		|listen_port	|t_integer	|'0'	|NOT NULL	|0
FIELD		|listen_dns	|t_varchar(255)	|''	|NOT NULL	|0
FIELD		|host_metadata	|t_varchar(255)	|''	|NOT NULL	|0
FIELD		|flags		|t_integer	|'0'	|NOT NULL	|0
FIELD		|tls_accepted	|t_integer	|'1'	|NOT NULL	|0
INDEX		|1		|clock

TABLE|dhosts|dhostid|0
FIELD		|dhostid	|t_id		|	|NOT NULL	|0
FIELD		|druleid	|t_id		|	|NOT NULL	|0			|1|drules
FIELD		|status		|t_integer	|'0'	|NOT NULL	|0
FIELD		|lastup		|t_integer	|'0'	|NOT NULL	|0
FIELD		|lastdown	|t_integer	|'0'	|NOT NULL	|0
INDEX		|1		|druleid

TABLE|dservices|dserviceid|0
FIELD		|dserviceid	|t_id		|	|NOT NULL	|0
FIELD		|dhostid	|t_id		|	|NOT NULL	|0			|1|dhosts
FIELD		|value		|t_varchar(255)	|''	|NOT NULL	|0
FIELD		|port		|t_integer	|'0'	|NOT NULL	|0
FIELD		|status		|t_integer	|'0'	|NOT NULL	|0
FIELD		|lastup		|t_integer	|'0'	|NOT NULL	|0
FIELD		|lastdown	|t_integer	|'0'	|NOT NULL	|0
FIELD		|dcheckid	|t_id		|	|NOT NULL	|0			|2|dchecks
FIELD		|ip		|t_varchar(39)	|''	|NOT NULL	|0
FIELD		|dns		|t_varchar(255)	|''	|NOT NULL	|0
UNIQUE		|1		|dcheckid,ip,port
INDEX		|2		|dhostid

-- Other tables

TABLE|escalations|escalationid|0
FIELD		|escalationid	|t_id		|	|NOT NULL	|0
FIELD		|actionid	|t_id		|	|NOT NULL	|0			|-|actions
FIELD		|triggerid	|t_id		|	|NULL		|0			|-|triggers
FIELD		|eventid	|t_id		|	|NULL		|0			|-|events
FIELD		|r_eventid	|t_id		|	|NULL		|0			|-|events	|eventid
FIELD		|nextcheck	|t_time		|'0'	|NOT NULL	|0
FIELD		|esc_step	|t_integer	|'0'	|NOT NULL	|0
FIELD		|status		|t_integer	|'0'	|NOT NULL	|0
FIELD		|itemid		|t_id		|	|NULL		|0			|-|items
FIELD		|acknowledgeid	|t_id		|	|NULL		|0			|-|acknowledges
UNIQUE		|1		|triggerid,itemid,escalationid
INDEX		|2		|eventid
INDEX		|3		|nextcheck

TABLE|globalvars|globalvarid|0
FIELD		|globalvarid	|t_id		|	|NOT NULL	|0
FIELD		|snmp_lastsize	|t_bigint	|'0'	|NOT NULL	|0

TABLE|graph_discovery|graphid|0
FIELD		|graphid	|t_id		|	|NOT NULL	|0			|1|graphs
FIELD		|parent_graphid	|t_id		|	|NOT NULL	|0			|2|graphs	|graphid	|RESTRICT
FIELD		|lastcheck	|t_integer	|'0'	|NOT NULL	|ZBX_NODATA
FIELD		|ts_delete	|t_time		|'0'	|NOT NULL	|ZBX_NODATA
INDEX		|1		|parent_graphid

TABLE|host_inventory|hostid|0
FIELD		|hostid		|t_id		|	|NOT NULL	|0			|1|hosts
FIELD		|inventory_mode	|t_integer	|'0'	|NOT NULL	|0
FIELD		|type		|t_varchar(64)	|''	|NOT NULL	|0
FIELD		|type_full	|t_varchar(64)	|''	|NOT NULL	|0
FIELD		|name		|t_varchar(128)	|''	|NOT NULL	|0
FIELD		|alias		|t_varchar(128)	|''	|NOT NULL	|0
FIELD		|os		|t_varchar(128)	|''	|NOT NULL	|0
FIELD		|os_full	|t_varchar(255)	|''	|NOT NULL	|0
FIELD		|os_short	|t_varchar(128)	|''	|NOT NULL	|0
FIELD		|serialno_a	|t_varchar(64)	|''	|NOT NULL	|0
FIELD		|serialno_b	|t_varchar(64)	|''	|NOT NULL	|0
FIELD		|tag		|t_varchar(64)	|''	|NOT NULL	|0
FIELD		|asset_tag	|t_varchar(64)	|''	|NOT NULL	|0
FIELD		|macaddress_a	|t_varchar(64)	|''	|NOT NULL	|0
FIELD		|macaddress_b	|t_varchar(64)	|''	|NOT NULL	|0
FIELD		|hardware	|t_varchar(255)	|''	|NOT NULL	|0
FIELD		|hardware_full	|t_shorttext	|''	|NOT NULL	|0
FIELD		|software	|t_varchar(255)	|''	|NOT NULL	|0
FIELD		|software_full	|t_shorttext	|''	|NOT NULL	|0
FIELD		|software_app_a	|t_varchar(64)	|''	|NOT NULL	|0
FIELD		|software_app_b	|t_varchar(64)	|''	|NOT NULL	|0
FIELD		|software_app_c	|t_varchar(64)	|''	|NOT NULL	|0
FIELD		|software_app_d	|t_varchar(64)	|''	|NOT NULL	|0
FIELD		|software_app_e	|t_varchar(64)	|''	|NOT NULL	|0
FIELD		|contact	|t_shorttext	|''	|NOT NULL	|0
FIELD		|location	|t_shorttext	|''	|NOT NULL	|0
FIELD		|location_lat	|t_varchar(16)	|''	|NOT NULL	|0
FIELD		|location_lon	|t_varchar(16)	|''	|NOT NULL	|0
FIELD		|notes		|t_shorttext	|''	|NOT NULL	|0
FIELD		|chassis	|t_varchar(64)	|''	|NOT NULL	|0
FIELD		|model		|t_varchar(64)	|''	|NOT NULL	|0
FIELD		|hw_arch	|t_varchar(32)	|''	|NOT NULL	|0
FIELD		|vendor		|t_varchar(64)	|''	|NOT NULL	|0
FIELD		|contract_number|t_varchar(64)	|''	|NOT NULL	|0
FIELD		|installer_name	|t_varchar(64)	|''	|NOT NULL	|0
FIELD		|deployment_status|t_varchar(64)|''	|NOT NULL	|0
FIELD		|url_a		|t_varchar(255)	|''	|NOT NULL	|0
FIELD		|url_b		|t_varchar(255)	|''	|NOT NULL	|0
FIELD		|url_c		|t_varchar(255)	|''	|NOT NULL	|0
FIELD		|host_networks	|t_shorttext	|''	|NOT NULL	|0
FIELD		|host_netmask	|t_varchar(39)	|''	|NOT NULL	|0
FIELD		|host_router	|t_varchar(39)	|''	|NOT NULL	|0
FIELD		|oob_ip		|t_varchar(39)	|''	|NOT NULL	|0
FIELD		|oob_netmask	|t_varchar(39)	|''	|NOT NULL	|0
FIELD		|oob_router	|t_varchar(39)	|''	|NOT NULL	|0
FIELD		|date_hw_purchase|t_varchar(64)	|''	|NOT NULL	|0
FIELD		|date_hw_install|t_varchar(64)	|''	|NOT NULL	|0
FIELD		|date_hw_expiry	|t_varchar(64)	|''	|NOT NULL	|0
FIELD		|date_hw_decomm	|t_varchar(64)	|''	|NOT NULL	|0
FIELD		|site_address_a	|t_varchar(128)	|''	|NOT NULL	|0
FIELD		|site_address_b	|t_varchar(128)	|''	|NOT NULL	|0
FIELD		|site_address_c	|t_varchar(128)	|''	|NOT NULL	|0
FIELD		|site_city	|t_varchar(128)	|''	|NOT NULL	|0
FIELD		|site_state	|t_varchar(64)	|''	|NOT NULL	|0
FIELD		|site_country	|t_varchar(64)	|''	|NOT NULL	|0
FIELD		|site_zip	|t_varchar(64)	|''	|NOT NULL	|0
FIELD		|site_rack	|t_varchar(128)	|''	|NOT NULL	|0
FIELD		|site_notes	|t_shorttext	|''	|NOT NULL	|0
FIELD		|poc_1_name	|t_varchar(128)	|''	|NOT NULL	|0
FIELD		|poc_1_email	|t_varchar(128)	|''	|NOT NULL	|0
FIELD		|poc_1_phone_a	|t_varchar(64)	|''	|NOT NULL	|0
FIELD		|poc_1_phone_b	|t_varchar(64)	|''	|NOT NULL	|0
FIELD		|poc_1_cell	|t_varchar(64)	|''	|NOT NULL	|0
FIELD		|poc_1_screen	|t_varchar(64)	|''	|NOT NULL	|0
FIELD		|poc_1_notes	|t_shorttext	|''	|NOT NULL	|0
FIELD		|poc_2_name	|t_varchar(128)	|''	|NOT NULL	|0
FIELD		|poc_2_email	|t_varchar(128)	|''	|NOT NULL	|0
FIELD		|poc_2_phone_a	|t_varchar(64)	|''	|NOT NULL	|0
FIELD		|poc_2_phone_b	|t_varchar(64)	|''	|NOT NULL	|0
FIELD		|poc_2_cell	|t_varchar(64)	|''	|NOT NULL	|0
FIELD		|poc_2_screen	|t_varchar(64)	|''	|NOT NULL	|0
FIELD		|poc_2_notes	|t_shorttext	|''	|NOT NULL	|0

TABLE|housekeeper|housekeeperid|0
FIELD		|housekeeperid	|t_id		|	|NOT NULL	|0
FIELD		|tablename	|t_varchar(64)	|''	|NOT NULL	|0
FIELD		|field		|t_varchar(64)	|''	|NOT NULL	|0
FIELD		|value		|t_id		|	|NOT NULL	|0			|-|items

TABLE|images|imageid|0
FIELD		|imageid	|t_id		|	|NOT NULL	|0
FIELD		|imagetype	|t_integer	|'0'	|NOT NULL	|0
FIELD		|name		|t_varchar(64)	|'0'	|NOT NULL	|0
FIELD		|image		|t_image	|''	|NOT NULL	|0
UNIQUE		|1		|name

TABLE|item_discovery|itemdiscoveryid|ZBX_TEMPLATE
FIELD		|itemdiscoveryid|t_id		|	|NOT NULL	|0
FIELD		|itemid		|t_id		|	|NOT NULL	|0			|1|items
FIELD		|parent_itemid	|t_id		|	|NOT NULL	|0			|2|items	|itemid
FIELD		|key_		|t_varchar(2048)|''	|NOT NULL	|ZBX_NODATA
FIELD		|lastcheck	|t_integer	|'0'	|NOT NULL	|ZBX_NODATA
FIELD		|ts_delete	|t_time		|'0'	|NOT NULL	|ZBX_NODATA
UNIQUE		|1		|itemid,parent_itemid
INDEX		|2		|parent_itemid

TABLE|host_discovery|hostid|ZBX_TEMPLATE
FIELD		|hostid		|t_id		|	|NOT NULL	|0			|1|hosts
FIELD		|parent_hostid	|t_id		|	|NULL		|0			|2|hosts	|hostid		|RESTRICT
FIELD		|parent_itemid	|t_id		|	|NULL		|0			|3|items	|itemid		|RESTRICT
FIELD		|host		|t_varchar(128)	|''	|NOT NULL	|ZBX_NODATA
FIELD		|lastcheck	|t_integer	|'0'	|NOT NULL	|ZBX_NODATA
FIELD		|ts_delete	|t_time		|'0'	|NOT NULL	|ZBX_NODATA

TABLE|interface_discovery|interfaceid|0
FIELD		|interfaceid	|t_id		|	|NOT NULL	|0			|1|interface
FIELD		|parent_interfaceid|t_id	|	|NOT NULL	|0			|2|interface	|interfaceid

TABLE|profiles|profileid|0
FIELD		|profileid	|t_id		|	|NOT NULL	|0
FIELD		|userid		|t_id		|	|NOT NULL	|0			|1|users
FIELD		|idx		|t_varchar(96)	|''	|NOT NULL	|0
FIELD		|idx2		|t_id		|'0'	|NOT NULL	|0
FIELD		|value_id	|t_id		|'0'	|NOT NULL	|0
FIELD		|value_int	|t_integer	|'0'	|NOT NULL	|0
FIELD		|value_str	|t_text	|''	|NOT NULL	|0
FIELD		|source		|t_varchar(96)	|''	|NOT NULL	|0
FIELD		|type		|t_integer	|'0'	|NOT NULL	|0
INDEX		|1		|userid,idx,idx2
INDEX		|2		|userid,profileid

TABLE|sessions|sessionid|0
FIELD		|sessionid	|t_varchar(32)	|''	|NOT NULL	|0
FIELD		|userid		|t_id		|	|NOT NULL	|0			|1|users
FIELD		|lastaccess	|t_integer	|'0'	|NOT NULL	|0
FIELD		|status		|t_integer	|'0'	|NOT NULL	|0
INDEX		|1		|userid,status,lastaccess

TABLE|trigger_discovery|triggerid|0
FIELD		|triggerid	|t_id		|	|NOT NULL	|0			|1|triggers
FIELD		|parent_triggerid|t_id		|	|NOT NULL	|0			|2|triggers	|triggerid	|RESTRICT
FIELD		|lastcheck	|t_integer	|'0'	|NOT NULL	|ZBX_NODATA
FIELD		|ts_delete	|t_time		|'0'	|NOT NULL	|ZBX_NODATA
INDEX		|1		|parent_triggerid

TABLE|application_template|application_templateid|ZBX_TEMPLATE
FIELD		|application_templateid|t_id	|	|NOT NULL	|0
FIELD		|applicationid	|t_id		|	|NOT NULL	|0			|1|applications
FIELD		|templateid	|t_id		|	|NOT NULL	|0			|2|applications	|applicationid
UNIQUE		|1		|applicationid,templateid
INDEX		|2		|templateid

TABLE|item_condition|item_conditionid|ZBX_TEMPLATE
FIELD		|item_conditionid|t_id		|	|NOT NULL	|0
FIELD		|itemid		|t_id		|	|NOT NULL	|0			|1|items
FIELD		|operator	|t_integer	|'8'	|NOT NULL	|0
FIELD		|macro		|t_varchar(64)	|''	|NOT NULL	|0
FIELD		|value		|t_varchar(255)	|''	|NOT NULL	|0
INDEX		|1		|itemid

TABLE|item_rtdata|itemid|ZBX_TEMPLATE
FIELD		|itemid		|t_id		|	|NOT NULL	|0			|1|items
FIELD		|lastlogsize	|t_bigint	|'0'	|NOT NULL	|ZBX_PROXY,ZBX_NODATA
FIELD		|state		|t_integer	|'0'	|NOT NULL	|ZBX_NODATA
FIELD		|mtime		|t_integer	|'0'	|NOT NULL	|ZBX_PROXY,ZBX_NODATA
FIELD		|error		|t_varchar(2048)|''	|NOT NULL	|ZBX_NODATA

TABLE|application_prototype|application_prototypeid|ZBX_TEMPLATE
FIELD		|application_prototypeid|t_id	|	|NOT NULL	|0
FIELD		|itemid		|t_id		|	|NOT NULL	|0			|1|items
FIELD		|templateid	|t_id		|	|NULL		|0			|2|application_prototype|application_prototypeid
FIELD		|name		|t_varchar(255)	|''	|NOT NULL	|0
INDEX		|1		|itemid
INDEX		|2		|templateid

TABLE|item_application_prototype|item_application_prototypeid|ZBX_TEMPLATE
FIELD		|item_application_prototypeid|t_id|	|NOT NULL	|0
FIELD		|application_prototypeid|t_id	|	|NOT NULL	|0			|1|application_prototype
FIELD		|itemid		|t_id		|	|NOT NULL	|0			|2|items
UNIQUE		|1		|application_prototypeid,itemid
INDEX		|2		|itemid

TABLE|application_discovery|application_discoveryid|ZBX_TEMPLATE
FIELD		|application_discoveryid|t_id	|	|NOT NULL	|0
FIELD		|applicationid	|t_id		|	|NOT NULL	|0			|1|applications
FIELD		|application_prototypeid|t_id	|	|NOT NULL	|0			|2|application_prototype
FIELD		|name		|t_varchar(255)	|''	|NOT NULL	|ZBX_NODATA
FIELD		|lastcheck	|t_integer	|'0'	|NOT NULL	|ZBX_NODATA
FIELD		|ts_delete	|t_time		|'0'	|NOT NULL	|ZBX_NODATA
INDEX		|1		|applicationid
INDEX		|2		|application_prototypeid

TABLE|opinventory|operationid|ZBX_DATA
FIELD		|operationid	|t_id		|	|NOT NULL	|0			|1|operations
FIELD		|inventory_mode	|t_integer	|'0'	|NOT NULL	|0

TABLE|trigger_tag|triggertagid|ZBX_TEMPLATE
FIELD		|triggertagid	|t_id		|	|NOT NULL	|0
FIELD		|triggerid	|t_id		|	|NOT NULL	|0			|1|triggers
FIELD		|tag		|t_varchar(255)	|''	|NOT NULL	|0
FIELD		|value		|t_varchar(255)	|''	|NOT NULL	|0
INDEX		|1		|triggerid

TABLE|event_tag|eventtagid|0
FIELD		|eventtagid	|t_id		|	|NOT NULL	|0
FIELD		|eventid	|t_id		|	|NOT NULL	|0			|1|events
FIELD		|tag		|t_varchar(255)	|''	|NOT NULL	|0
FIELD		|value		|t_varchar(255)	|''	|NOT NULL	|0
INDEX		|1		|eventid

TABLE|problem|eventid|0
FIELD		|eventid	|t_id		|	|NOT NULL	|0			|1|events
FIELD		|source		|t_integer	|'0'	|NOT NULL	|0
FIELD		|object		|t_integer	|'0'	|NOT NULL	|0
FIELD		|objectid	|t_id		|'0'	|NOT NULL	|0
FIELD		|clock		|t_time		|'0'	|NOT NULL	|0
FIELD		|ns		|t_nanosec	|'0'	|NOT NULL	|0
FIELD		|r_eventid	|t_id		|	|NULL		|0			|2|events	|eventid
FIELD		|r_clock	|t_time		|'0'	|NOT NULL	|0
FIELD		|r_ns		|t_nanosec	|'0'	|NOT NULL	|0
FIELD		|correlationid	|t_id		|	|NULL		|0			|-|correlation
FIELD		|userid		|t_id		|	|NULL		|0			|-|users
FIELD		|name		|t_varchar(2048)|''	|NOT NULL	|0
FIELD		|acknowledged	|t_integer	|'0'	|NOT NULL	|0
FIELD		|severity	|t_integer	|'0'	|NOT NULL	|0
INDEX		|1		|source,object,objectid
INDEX		|2		|r_clock
INDEX		|3		|r_eventid

TABLE|problem_tag|problemtagid|0
FIELD		|problemtagid	|t_id		|	|NOT NULL	|0
FIELD		|eventid	|t_id		|	|NOT NULL	|0			|1|problem
FIELD		|tag		|t_varchar(255)	|''	|NOT NULL	|0
FIELD		|value		|t_varchar(255)	|''	|NOT NULL	|0
INDEX		|1		|eventid,tag,value

TABLE|tag_filter|tag_filterid|0
FIELD		|tag_filterid	|t_id		|	|NOT NULL	|0
FIELD		|usrgrpid	|t_id		|	|NOT NULL	|0 			|1|usrgrp	|usrgrpid
FIELD		|groupid	|t_id		|	|NOT NULL	|0			|2|hstgrp	|groupid
FIELD		|tag	|t_varchar(255)	|'' |NOT NULL	|0
FIELD		|value	|t_varchar(255)	|'' |NOT NULL	|0

TABLE|event_recovery|eventid|0
FIELD		|eventid	|t_id		|	|NOT NULL	|0			|1|events
FIELD		|r_eventid	|t_id		|	|NOT NULL	|0			|2|events	|eventid
FIELD		|c_eventid	|t_id		|	|NULL		|0			|3|events	|eventid
FIELD		|correlationid	|t_id		|	|NULL		|0			|-|correlation
FIELD		|userid		|t_id		|	|NULL		|0			|-|users
INDEX		|1		|r_eventid
INDEX		|2		|c_eventid

TABLE|correlation|correlationid|ZBX_DATA
FIELD		|correlationid	|t_id		|	|NOT NULL	|0
FIELD		|name		|t_varchar(255)	|''	|NOT NULL	|0
FIELD		|description	|t_shorttext	|''	|NOT NULL	|0
FIELD		|evaltype	|t_integer	|'0'	|NOT NULL	|0
FIELD		|status		|t_integer	|'0'	|NOT NULL	|0
FIELD		|formula	|t_varchar(255)	|''	|NOT NULL	|0
INDEX		|1		|status
UNIQUE		|2		|name

TABLE|corr_condition|corr_conditionid|ZBX_DATA
FIELD		|corr_conditionid|t_id		|	|NOT NULL	|0
FIELD		|correlationid	|t_id		|	|NOT NULL	|0			|1|correlation
FIELD		|type		|t_integer	|'0'	|NOT NULL	|0
INDEX		|1		|correlationid

TABLE|corr_condition_tag|corr_conditionid|ZBX_DATA
FIELD		|corr_conditionid|t_id		|	|NOT NULL	|0			|1|corr_condition
FIELD		|tag		|t_varchar(255)	|''	|NOT NULL	|0

TABLE|corr_condition_group|corr_conditionid|ZBX_DATA
FIELD		|corr_conditionid|t_id		|	|NOT NULL	|0			|1|corr_condition
FIELD		|operator	|t_integer	|'0'	|NOT NULL	|0
FIELD		|groupid	|t_id		|	|NOT NULL	|0			|2|hstgrp	|	|RESTRICT
INDEX		|1		|groupid

TABLE|corr_condition_tagpair|corr_conditionid|ZBX_DATA
FIELD		|corr_conditionid|t_id		|	|NOT NULL	|0			|1|corr_condition
FIELD		|oldtag		|t_varchar(255)	|''	|NOT NULL	|0
FIELD		|newtag		|t_varchar(255)	|''	|NOT NULL	|0

TABLE|corr_condition_tagvalue|corr_conditionid|ZBX_DATA
FIELD		|corr_conditionid|t_id		|	|NOT NULL	|0			|1|corr_condition
FIELD		|tag		|t_varchar(255)	|''	|NOT NULL	|0
FIELD		|operator	|t_integer	|'0'	|NOT NULL	|0
FIELD		|value		|t_varchar(255)	|''	|NOT NULL	|0

TABLE|corr_operation|corr_operationid|ZBX_DATA
FIELD		|corr_operationid|t_id		|	|NOT NULL	|0
FIELD		|correlationid	|t_id		|	|NOT NULL	|0			|1|correlation
FIELD		|type		|t_integer	|'0'	|NOT NULL	|0
INDEX		|1		|correlationid

TABLE|task|taskid|0
FIELD		|taskid		|t_id		|	|NOT NULL	|0
FIELD		|type		|t_integer	|	|NOT NULL	|0
FIELD		|status		|t_integer	|'0'	|NOT NULL	|0
FIELD		|clock		|t_integer	|'0'	|NOT NULL	|0
FIELD		|ttl		|t_integer	|'0'	|NOT NULL	|0
FIELD		|proxy_hostid	|t_id		|	|NULL		|0			|1|hosts	|hostid
INDEX		|1		|status,proxy_hostid

TABLE|task_close_problem|taskid|0
FIELD		|taskid		|t_id		|	|NOT NULL	|0			|1|task
FIELD		|acknowledgeid	|t_id		|	|NOT NULL	|0			|-|acknowledges

TABLE|item_preproc|item_preprocid|ZBX_TEMPLATE
FIELD		|item_preprocid	|t_id		|	|NOT NULL	|0
FIELD		|itemid		|t_id		|	|NOT NULL	|ZBX_PROXY			|1|items
FIELD		|step		|t_integer	|'0'	|NOT NULL	|ZBX_PROXY
FIELD		|type		|t_integer	|'0'	|NOT NULL	|ZBX_PROXY
FIELD		|params		|t_shorttext	|''	|NOT NULL	|ZBX_PROXY
FIELD		|error_handler	|t_integer	|'0'	|NOT NULL	|ZBX_PROXY
FIELD		|error_handler_params|t_varchar(255)|''	|NOT NULL	|ZBX_PROXY
INDEX		|1		|itemid,step

TABLE|task_remote_command|taskid|0
FIELD		|taskid		|t_id		|	|NOT NULL	|0			|1|task
FIELD		|command_type	|t_integer	|'0'	|NOT NULL	|0
FIELD		|execute_on	|t_integer	|'0'	|NOT NULL	|0
FIELD		|port		|t_integer	|'0'	|NOT NULL	|0
FIELD		|authtype	|t_integer	|'0'	|NOT NULL	|0
FIELD		|username	|t_varchar(64)	|''	|NOT NULL	|0
FIELD		|password	|t_varchar(64)	|''	|NOT NULL	|0
FIELD		|publickey	|t_varchar(64)	|''	|NOT NULL	|0
FIELD		|privatekey	|t_varchar(64)	|''	|NOT NULL	|0
FIELD		|command	|t_shorttext	|''	|NOT NULL	|0
FIELD		|alertid	|t_id		|	|NULL		|0			|-|alerts
FIELD		|parent_taskid	|t_id		|	|NOT NULL	|0			|-|task		|taskid
FIELD		|hostid		|t_id		|	|NOT NULL	|0			|-|hosts

TABLE|task_remote_command_result|taskid|0
FIELD		|taskid		|t_id		|	|NOT NULL	|0			|1|task
FIELD		|status		|t_integer	|'0'	|NOT NULL	|0
FIELD		|parent_taskid	|t_id		|	|NOT NULL	|0			|-|task		|taskid
FIELD		|info		|t_shorttext	|''	|NOT NULL	|0

TABLE|task_data|taskid|0
FIELD		|taskid		|t_id		|	|NOT NULL	|0			|1|task
FIELD		|type	|t_integer	|'0'	|NOT NULL	|0
FIELD		|data	|t_text	|''	|NOT NULL	|0
FIELD		|parent_taskid	|t_id		|	|NOT NULL	|0			|-|task		|taskid

TABLE|task_result|taskid|0
FIELD		|taskid		|t_id		|	|NOT NULL	|0			|1|task
FIELD		|status		|t_integer	|'0'	|NOT NULL	|0
FIELD		|parent_taskid	|t_id		|	|NOT NULL	|0			|-|task		|taskid
FIELD		|info		|t_text		|''	|NOT NULL	|0
INDEX		|1		|parent_taskid

TABLE|task_acknowledge|taskid|0
FIELD		|taskid		|t_id		|	|NOT NULL	|0			|1|task
FIELD		|acknowledgeid	|t_id		|	|NOT NULL	|0			|-|acknowledges

TABLE|sysmap_shape|sysmap_shapeid|ZBX_TEMPLATE
FIELD		|sysmap_shapeid	|t_id		|	|NOT NULL	|0
FIELD		|sysmapid	|t_id		|	|NOT NULL	|0			|1|sysmaps
FIELD		|type		|t_integer	|'0'	|NOT NULL	|0
FIELD		|x		|t_integer	|'0'	|NOT NULL	|0
FIELD		|y		|t_integer	|'0'	|NOT NULL	|0
FIELD		|width		|t_integer	|'200'	|NOT NULL	|0
FIELD		|height		|t_integer	|'200'	|NOT NULL	|0
FIELD		|text		|t_shorttext	|''	|NOT NULL	|0
FIELD		|font		|t_integer	|'9'	|NOT NULL	|0
FIELD		|font_size	|t_integer	|'11'	|NOT NULL	|0
FIELD		|font_color	|t_varchar(6)	|'000000'|NOT NULL	|0
FIELD		|text_halign	|t_integer	|'0'	|NOT NULL	|0
FIELD		|text_valign	|t_integer	|'0'	|NOT NULL	|0
FIELD		|border_type	|t_integer	|'0'	|NOT NULL	|0
FIELD		|border_width	|t_integer	|'1'	|NOT NULL	|0
FIELD		|border_color	|t_varchar(6)	|'000000'|NOT NULL	|0
FIELD		|background_color|t_varchar(6)	|''	|NOT NULL	|0
FIELD		|zindex		|t_integer	|'0'	|NOT NULL	|0
INDEX		|1		|sysmapid

TABLE|sysmap_element_trigger|selement_triggerid|ZBX_TEMPLATE
FIELD		|selement_triggerid	|t_id	|	|NOT NULL	|0
FIELD		|selementid		|t_id	|	|NOT NULL	|0			|1|sysmaps_elements
FIELD		|triggerid		|t_id	|	|NOT NULL	|0			|2|triggers
UNIQUE		|1			|selementid,triggerid

TABLE|httptest_field|httptest_fieldid|ZBX_TEMPLATE
FIELD		|httptest_fieldid	|t_id		|	|NOT NULL	|0
FIELD		|httptestid		|t_id		|	|NOT NULL	|ZBX_PROXY	|1|httptest
FIELD		|type			|t_integer	|'0'	|NOT NULL	|ZBX_PROXY
FIELD		|name			|t_varchar(255)	|''	|NOT NULL	|ZBX_PROXY
FIELD		|value			|t_shorttext	|''	|NOT NULL	|ZBX_PROXY
INDEX		|1			|httptestid

TABLE|httpstep_field|httpstep_fieldid|ZBX_TEMPLATE
FIELD		|httpstep_fieldid	|t_id		|	|NOT NULL	|0
FIELD		|httpstepid		|t_id		|	|NOT NULL	|ZBX_PROXY	|1|httpstep
FIELD		|type			|t_integer	|'0'	|NOT NULL	|ZBX_PROXY
FIELD		|name			|t_varchar(255)	|''	|NOT NULL	|ZBX_PROXY
FIELD		|value			|t_shorttext	|''	|NOT NULL	|ZBX_PROXY
INDEX		|1			|httpstepid

TABLE|dashboard|dashboardid|ZBX_DASHBOARD
FIELD		|dashboardid	|t_id		|	|NOT NULL	|0
FIELD		|name		|t_varchar(255)	|	|NOT NULL	|0
FIELD		|userid		|t_id		|	|NULL		|0			|1|users	|	|RESTRICT
FIELD		|private	|t_integer	|'1'	|NOT NULL	|0
FIELD		|templateid	|t_id		|	|NULL		|0			|2|hosts	|hostid
INDEX		|1		|userid
INDEX		|2		|templateid

TABLE|dashboard_user|dashboard_userid|ZBX_DASHBOARD
FIELD		|dashboard_userid|t_id		|	|NOT NULL	|0
FIELD		|dashboardid	|t_id		|	|NOT NULL	|0			|1|dashboard
FIELD		|userid		|t_id		|	|NOT NULL	|0			|2|users
FIELD		|permission	|t_integer	|'2'	|NOT NULL	|0
UNIQUE		|1		|dashboardid,userid

TABLE|dashboard_usrgrp|dashboard_usrgrpid|ZBX_DASHBOARD
FIELD		|dashboard_usrgrpid|t_id	|	|NOT NULL	|0
FIELD		|dashboardid	|t_id		|	|NOT NULL	|0			|1|dashboard
FIELD		|usrgrpid	|t_id		|	|NOT NULL	|0			|2|usrgrp
FIELD		|permission	|t_integer	|'2'	|NOT NULL	|0
UNIQUE		|1		|dashboardid,usrgrpid

TABLE|widget|widgetid|ZBX_DASHBOARD
FIELD		|widgetid	|t_id		|	|NOT NULL	|0
FIELD		|dashboardid	|t_id		|	|NOT NULL	|0			|1|dashboard
FIELD		|type		|t_varchar(255)	|''	|NOT NULL	|0
FIELD		|name		|t_varchar(255)	|''	|NOT NULL	|0
FIELD		|x		|t_integer	|'0'	|NOT NULL	|0
FIELD		|y		|t_integer	|'0'	|NOT NULL	|0
FIELD		|width		|t_integer	|'1'	|NOT NULL	|0
FIELD		|height		|t_integer	|'2'	|NOT NULL	|0
FIELD		|view_mode	|t_integer	|'0'	|NOT NULL	|0
INDEX		|1		|dashboardid

TABLE|widget_field|widget_fieldid|ZBX_DASHBOARD
FIELD		|widget_fieldid	|t_id		|	|NOT NULL	|0
FIELD		|widgetid	|t_id		|	|NOT NULL	|0			|1|widget
FIELD		|type		|t_integer	|'0'	|NOT NULL	|0
FIELD		|name		|t_varchar(255)	|''	|NOT NULL	|0
FIELD		|value_int	|t_integer	|'0'	|NOT NULL	|0
FIELD		|value_str	|t_varchar(255)	|''	|NOT NULL	|0
FIELD		|value_groupid	|t_id		|	|NULL		|0			|2|hstgrp	|groupid
FIELD		|value_hostid	|t_id		|	|NULL		|0			|3|hosts	|hostid
FIELD		|value_itemid	|t_id		|	|NULL		|0			|4|items	|itemid
FIELD		|value_graphid	|t_id		|	|NULL		|0			|5|graphs	|graphid
FIELD		|value_sysmapid	|t_id		|	|NULL		|0			|6|sysmaps	|sysmapid
INDEX		|1		|widgetid
INDEX		|2		|value_groupid
INDEX		|3		|value_hostid
INDEX		|4		|value_itemid
INDEX		|5		|value_graphid
INDEX		|6		|value_sysmapid

TABLE|task_check_now|taskid|0
FIELD		|taskid		|t_id		|	|NOT NULL	|0			|1|task
FIELD		|itemid		|t_id		|	|NOT NULL	|0			|-|items

TABLE|event_suppress|event_suppressid|0
FIELD		|event_suppressid|t_id		|	|NOT NULL	|0
FIELD		|eventid	|t_id		|	|NOT NULL	|0			|1|events
FIELD		|maintenanceid	|t_id		|	|NULL		|0			|2|maintenances
FIELD		|suppress_until	|t_time		|'0'	|NOT NULL	|0
UNIQUE		|1		|eventid,maintenanceid
INDEX		|2		|suppress_until
INDEX		|3		|maintenanceid

TABLE|maintenance_tag|maintenancetagid|ZBX_DATA
FIELD		|maintenancetagid|t_id		|	|NOT NULL	|0
FIELD		|maintenanceid	|t_id		|	|NOT NULL	|0			|1|maintenances
FIELD		|tag		|t_varchar(255)	|''	|NOT NULL	|0
FIELD		|operator	|t_integer	|'2'	|NOT NULL	|0
FIELD		|value		|t_varchar(255)	|''	|NOT NULL	|0
INDEX		|1		|maintenanceid

TABLE|lld_macro_path|lld_macro_pathid|ZBX_TEMPLATE
FIELD		|lld_macro_pathid|t_id		|	|NOT NULL	|0
FIELD		|itemid		|t_id		|	|NOT NULL	|0			|1|items
FIELD		|lld_macro	|t_varchar(255)	|''	|NOT NULL	|0
FIELD		|path		|t_varchar(255)	|''	|NOT NULL	|0
UNIQUE		|1		|itemid,lld_macro

TABLE|host_tag|hosttagid|ZBX_TEMPLATE
FIELD		|hosttagid	|t_id		|	|NOT NULL	|0
FIELD		|hostid		|t_id		|	|NOT NULL	|0			|1|hosts
FIELD		|tag		|t_varchar(255)	|''	|NOT NULL	|0
FIELD		|value		|t_varchar(255)	|''	|NOT NULL	|0
INDEX		|1		|hostid

TABLE|config_autoreg_tls|autoreg_tlsid|ZBX_DATA
FIELD		|autoreg_tlsid	|t_id		|	|NOT NULL	|0
FIELD		|tls_psk_identity|t_varchar(128)|''	|NOT NULL	|ZBX_PROXY
FIELD		|tls_psk	|t_varchar(512)	|''	|NOT NULL	|ZBX_PROXY
UNIQUE		|1		|tls_psk_identity

TABLE|module|moduleid|
FIELD		|moduleid	|t_id		|	|NOT NULL	|0
FIELD		|id		|t_varchar(255)	|''	|NOT NULL	|0
FIELD		|relative_path	|t_varchar(255)	|''	|NOT NULL	|0
FIELD		|status		|t_integer	|'0'	|NOT NULL	|0
FIELD		|config		|t_shorttext	|''	|NOT NULL	|0

TABLE|interface_snmp|interfaceid|ZBX_TEMPLATE
FIELD		|interfaceid	|t_id		|	|NOT NULL	|0			|1|interface
FIELD		|version	|t_integer	|'2'	|NOT NULL	|ZBX_PROXY
FIELD		|bulk		|t_integer	|'1'	|NOT NULL	|ZBX_PROXY
FIELD		|community	|t_varchar(64)	|''	|NOT NULL	|ZBX_PROXY
FIELD		|securityname	|t_varchar(64)	|''	|NOT NULL	|ZBX_PROXY
FIELD		|securitylevel	|t_integer	|'0'	|NOT NULL	|ZBX_PROXY
FIELD		|authpassphrase	|t_varchar(64)	|''	|NOT NULL	|ZBX_PROXY
FIELD		|privpassphrase	|t_varchar(64)	|''	|NOT NULL	|ZBX_PROXY
FIELD		|authprotocol	|t_integer	|'0'	|NOT NULL	|ZBX_PROXY
FIELD		|privprotocol	|t_integer	|'0'	|NOT NULL	|ZBX_PROXY
FIELD		|contextname	|t_varchar(255)	|''	|NOT NULL	|ZBX_PROXY

TABLE|lld_override|lld_overrideid|ZBX_TEMPLATE
FIELD		|lld_overrideid	|t_id		|	|NOT NULL	|0
FIELD		|itemid		|t_id		|	|NOT NULL	|0	|1|items
FIELD		|name		|t_varchar(255)	|''	|NOT NULL	|0
FIELD		|step		|t_integer	|'0'	|NOT NULL	|0
FIELD		|evaltype	|t_integer	|'0'	|NOT NULL	|0
FIELD		|formula	|t_varchar(255)	|''	|NOT NULL	|0
FIELD		|stop		|t_integer	|'0'	|NOT NULL	|0
UNIQUE		|1		|itemid,name

TABLE|lld_override_condition|lld_override_conditionid|ZBX_TEMPLATE
FIELD	|lld_override_conditionid	|t_id		|	|NOT NULL	|0
FIELD	|lld_overrideid			|t_id		|	|NOT NULL	|0	|1|lld_override
FIELD	|operator			|t_integer	|'8'	|NOT NULL	|0
FIELD	|macro				|t_varchar(64)	|''	|NOT NULL	|0
FIELD	|value				|t_varchar(255)	|''	|NOT NULL	|0
INDEX	|1				|lld_overrideid

TABLE|lld_override_operation|lld_override_operationid|ZBX_TEMPLATE
FIELD	|lld_override_operationid	|t_id		|	|NOT NULL	|0
FIELD	|lld_overrideid			|t_id		|	|NOT NULL	|0	|1|lld_override
FIELD	|operationobject		|t_integer	|'0'	|NOT NULL	|0
FIELD	|operator			|t_integer	|'0'	|NOT NULL	|0
FIELD	|value				|t_varchar(255)	|''	|NOT NULL	|0
INDEX	|1				|lld_overrideid

TABLE|lld_override_opstatus|lld_override_operationid|ZBX_TEMPLATE
FIELD	|lld_override_operationid	|t_id		|	|NOT NULL	|0	|1|lld_override_operation
FIELD	|status				|t_integer	|'0'	|NOT NULL	|0

TABLE|lld_override_opdiscover|lld_override_operationid|ZBX_TEMPLATE
FIELD	|lld_override_operationid	|t_id		|	|NOT NULL	|0	|1|lld_override_operation
FIELD	|discover			|t_integer	|'0'	|NOT NULL	|0

TABLE|lld_override_opperiod|lld_override_operationid|ZBX_TEMPLATE
FIELD	|lld_override_operationid	|t_id		|	|NOT NULL	|0	|1|lld_override_operation
FIELD	|delay				|t_varchar(1024)|'0'	|NOT NULL	|0

TABLE|lld_override_ophistory|lld_override_operationid|ZBX_TEMPLATE
FIELD	|lld_override_operationid	|t_id		|	|NOT NULL	|0	|1|lld_override_operation
FIELD	|history			|t_varchar(255)	|'90d'	|NOT NULL	|0

TABLE|lld_override_optrends|lld_override_operationid|ZBX_TEMPLATE
FIELD	|lld_override_operationid	|t_id		|	|NOT NULL	|0	|1|lld_override_operation
FIELD	|trends				|t_varchar(255)	|'365d'	|NOT NULL	|0

TABLE|lld_override_opseverity|lld_override_operationid|ZBX_TEMPLATE
FIELD	|lld_override_operationid	|t_id		|	|NOT NULL	|0	|1|lld_override_operation
FIELD	|severity			|t_integer	|'0'	|NOT NULL	|0

TABLE|lld_override_optag|lld_override_optagid|ZBX_TEMPLATE
FIELD	|lld_override_optagid		|t_id		|	|NOT NULL	|0
FIELD	|lld_override_operationid	|t_id		|	|NOT NULL	|0	|1|lld_override_operation
FIELD	|tag				|t_varchar(255)	|''	|NOT NULL	|0
FIELD	|value				|t_varchar(255)	|''	|NOT NULL	|0
INDEX	|1				|lld_override_operationid

TABLE|lld_override_optemplate|lld_override_optemplateid|ZBX_TEMPLATE
FIELD	|lld_override_optemplateid	|t_id		|	|NOT NULL	|0
FIELD	|lld_override_operationid	|t_id		|	|NOT NULL	|0	|1|lld_override_operation
FIELD	|templateid			|t_id		|	|NOT NULL	|0	|2|hosts	|hostid	|RESTRICT
UNIQUE	|1				|lld_override_operationid,templateid
INDEX	|2				|templateid

TABLE|lld_override_opinventory|lld_override_operationid|ZBX_TEMPLATE
FIELD	|lld_override_operationid	|t_id		|	|NOT NULL	|0	|1|lld_override_operation
FIELD	|inventory_mode			|t_integer	|'0'	|NOT NULL	|0

TABLE|trigger_queue||0
FIELD		|objectid	|t_id		|	|NOT NULL	|0
FIELD		|type		|t_integer	|'0'	|NOT NULL	|0
FIELD		|clock		|t_time		|'0'	|NOT NULL	|0
FIELD		|ns		|t_nanosec	|'0'	|NOT NULL	|0

TABLE|item_parameter|item_parameterid|ZBX_TEMPLATE
FIELD		|item_parameterid|t_id		|	|NOT NULL	|0
FIELD		|itemid		|t_id		|	|NOT NULL	|ZBX_PROXY		|1|items
FIELD		|name		|t_varchar(255)	|''	|NOT NULL	|ZBX_PROXY
FIELD		|value		|t_varchar(2048)|''	|NOT NULL	|ZBX_PROXY
INDEX		|1		|itemid

TABLE|role_rule|role_ruleid|ZBX_DATA
FIELD		|role_ruleid	|t_id		|	|NOT NULL	|0
FIELD		|roleid		|t_id		|	|NOT NULL	|0			|1|role
FIELD		|type		|t_integer	|'0'	|NOT NULL	|0
FIELD		|name		|t_varchar(255)	|''	|NOT NULL	|0
FIELD		|value_int	|t_integer	|'0'	|NOT NULL	|0
FIELD		|value_str	|t_varchar(255)	|''	|NOT NULL	|0
FIELD		|value_moduleid	|t_id		|	|NULL		|0			|2|module	|moduleid
INDEX		|1		|roleid
INDEX		|2		|value_moduleid

TABLE|token|tokenid|ZBX_DATA
FIELD	|tokenid	|t_id		|	|NOT NULL	|0
FIELD	|name		|t_varchar(64)	|''	|NOT NULL	|0
FIELD	|description	|t_shorttext	|''	|NOT NULL	|0
FIELD	|userid		|t_id		|	|NOT NULL	|0	|1	|users
FIELD	|token		|t_varchar(128)	|	|NULL		|0
FIELD	|lastaccess	|t_integer	|'0'	|NOT NULL	|0
FIELD	|status		|t_integer	|'0'	|NOT NULL	|0
FIELD	|expires_at	|t_time		|'0'	|NOT NULL	|0
FIELD	|created_at	|t_time		|'0'	|NOT NULL	|0
FIELD	|creator_userid	|t_id		|	|NULL		|0	|2	|users	|userid	|RESTRICT
INDEX	|1		|name
UNIQUE	|2		|userid,name
UNIQUE	|3		|token
INDEX	|4		|creator_userid

TABLE|dbversion||
FIELD		|mandatory	|t_integer	|'0'	|NOT NULL	|
FIELD		|optional	|t_integer	|'0'	|NOT NULL	|
<<<<<<< HEAD
ROW		|5030007	|5030007
=======
ROW		|5030003	|5030003
>>>>>>> 79a8ae47
<|MERGE_RESOLUTION|>--- conflicted
+++ resolved
@@ -1899,8 +1899,4 @@
 TABLE|dbversion||
 FIELD		|mandatory	|t_integer	|'0'	|NOT NULL	|
 FIELD		|optional	|t_integer	|'0'	|NOT NULL	|
-<<<<<<< HEAD
-ROW		|5030007	|5030007
-=======
-ROW		|5030003	|5030003
->>>>>>> 79a8ae47
+ROW		|5030010	|5030010