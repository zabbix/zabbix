--
-- Zabbix
-- Copyright (C) 2001-2019 Zabbix SIA
--
-- This program is free software; you can redistribute it and/or modify
-- it under the terms of the GNU General Public License as published by
-- the Free Software Foundation; either version 2 of the License, or
-- (at your option) any later version.
--
-- This program is distributed in the hope that it will be useful,
-- but WITHOUT ANY WARRANTY; without even the implied warranty of
-- MERCHANTABILITY or FITNESS FOR A PARTICULAR PURPOSE. See the
-- GNU General Public License for more details.
--
-- You should have received a copy of the GNU General Public License
-- along with this program; if not, write to the Free Software
-- Foundation, Inc., 51 Franklin Street, Fifth Floor, Boston, MA  02110-1301, USA.
--

--
-- Do not use spaces
-- Tables must be sorted to match referential integrity rules
--

TABLE|users|userid|ZBX_DATA
FIELD		|userid		|t_id		|	|NOT NULL	|0
FIELD		|alias		|t_varchar(100)	|''	|NOT NULL	|0
FIELD		|name		|t_varchar(100)	|''	|NOT NULL	|0
FIELD		|surname	|t_varchar(100)	|''	|NOT NULL	|0
FIELD		|passwd		|t_varchar(32)	|''	|NOT NULL	|0
FIELD		|url		|t_varchar(255)	|''	|NOT NULL	|0
FIELD		|autologin	|t_integer	|'0'	|NOT NULL	|0
FIELD		|autologout	|t_varchar(32)	|'15m'	|NOT NULL	|0
FIELD		|lang		|t_varchar(5)	|'en_GB'|NOT NULL	|0
FIELD		|refresh	|t_varchar(32)	|'30s'	|NOT NULL	|0
FIELD		|type		|t_integer	|'1'	|NOT NULL	|0
FIELD		|theme		|t_varchar(128)	|'default'|NOT NULL	|0
FIELD		|attempt_failed	|t_integer	|0	|NOT NULL	|ZBX_NODATA
FIELD		|attempt_ip	|t_varchar(39)	|''	|NOT NULL	|ZBX_NODATA
FIELD		|attempt_clock	|t_integer	|0	|NOT NULL	|ZBX_NODATA
FIELD		|rows_per_page	|t_integer	|50	|NOT NULL	|0
UNIQUE		|1		|alias

TABLE|maintenances|maintenanceid|ZBX_DATA
FIELD		|maintenanceid	|t_id		|	|NOT NULL	|0
FIELD		|name		|t_varchar(128)	|''	|NOT NULL	|0
FIELD		|maintenance_type|t_integer	|'0'	|NOT NULL	|0
FIELD		|description	|t_shorttext	|''	|NOT NULL	|0
FIELD		|active_since	|t_integer	|'0'	|NOT NULL	|0
FIELD		|active_till	|t_integer	|'0'	|NOT NULL	|0
FIELD		|tags_evaltype	|t_integer	|'0'	|NOT NULL	|0
INDEX		|1		|active_since,active_till
UNIQUE		|2		|name

TABLE|hosts|hostid|ZBX_TEMPLATE
FIELD		|hostid		|t_id		|	|NOT NULL	|0
FIELD		|proxy_hostid	|t_id		|	|NULL		|0			|1|hosts	|hostid		|RESTRICT
FIELD		|host		|t_varchar(128)	|''	|NOT NULL	|ZBX_PROXY
FIELD		|status		|t_integer	|'0'	|NOT NULL	|ZBX_PROXY
FIELD		|disable_until	|t_integer	|'0'	|NOT NULL	|ZBX_NODATA
FIELD		|error		|t_varchar(2048)|''	|NOT NULL	|ZBX_NODATA
FIELD		|available	|t_integer	|'0'	|NOT NULL	|ZBX_PROXY,ZBX_NODATA
FIELD		|errors_from	|t_integer	|'0'	|NOT NULL	|ZBX_NODATA
FIELD		|lastaccess	|t_integer	|'0'	|NOT NULL	|ZBX_NODATA
FIELD		|ipmi_authtype	|t_integer	|'-1'	|NOT NULL	|ZBX_PROXY
FIELD		|ipmi_privilege	|t_integer	|'2'	|NOT NULL	|ZBX_PROXY
FIELD		|ipmi_username	|t_varchar(16)	|''	|NOT NULL	|ZBX_PROXY
FIELD		|ipmi_password	|t_varchar(20)	|''	|NOT NULL	|ZBX_PROXY
FIELD		|ipmi_disable_until|t_integer	|'0'	|NOT NULL	|ZBX_NODATA
FIELD		|ipmi_available	|t_integer	|'0'	|NOT NULL	|ZBX_PROXY,ZBX_NODATA
FIELD		|snmp_disable_until|t_integer	|'0'	|NOT NULL	|ZBX_NODATA
FIELD		|snmp_available	|t_integer	|'0'	|NOT NULL	|ZBX_PROXY,ZBX_NODATA
FIELD		|maintenanceid	|t_id		|	|NULL		|ZBX_NODATA		|2|maintenances	|		|RESTRICT
FIELD		|maintenance_status|t_integer	|'0'	|NOT NULL	|ZBX_NODATA
FIELD		|maintenance_type|t_integer	|'0'	|NOT NULL	|ZBX_NODATA
FIELD		|maintenance_from|t_integer	|'0'	|NOT NULL	|ZBX_NODATA
FIELD		|ipmi_errors_from|t_integer	|'0'	|NOT NULL	|ZBX_NODATA
FIELD		|snmp_errors_from|t_integer	|'0'	|NOT NULL	|ZBX_NODATA
FIELD		|ipmi_error	|t_varchar(2048)|''	|NOT NULL	|ZBX_NODATA
FIELD		|snmp_error	|t_varchar(2048)|''	|NOT NULL	|ZBX_NODATA
FIELD		|jmx_disable_until|t_integer	|'0'	|NOT NULL	|ZBX_NODATA
FIELD		|jmx_available	|t_integer	|'0'	|NOT NULL	|ZBX_PROXY,ZBX_NODATA
FIELD		|jmx_errors_from|t_integer	|'0'	|NOT NULL	|ZBX_NODATA
FIELD		|jmx_error	|t_varchar(2048)|''	|NOT NULL	|ZBX_NODATA
FIELD		|name		|t_varchar(128)	|''	|NOT NULL	|ZBX_PROXY
FIELD		|flags		|t_integer	|'0'	|NOT NULL	|0
FIELD		|templateid	|t_id		|	|NULL		|0			|3|hosts	|hostid
FIELD		|description	|t_shorttext	|''	|NOT NULL	|0
FIELD		|tls_connect	|t_integer	|'1'	|NOT NULL	|ZBX_PROXY
FIELD		|tls_accept	|t_integer	|'1'	|NOT NULL	|ZBX_PROXY
FIELD		|tls_issuer	|t_varchar(1024)|''	|NOT NULL	|ZBX_PROXY
FIELD		|tls_subject	|t_varchar(1024)|''	|NOT NULL	|ZBX_PROXY
FIELD		|tls_psk_identity|t_varchar(128)|''	|NOT NULL	|ZBX_PROXY
FIELD		|tls_psk	|t_varchar(512)	|''	|NOT NULL	|ZBX_PROXY
FIELD		|proxy_address	|t_varchar(255)	|''	|NOT NULL	|0
FIELD		|auto_compress	|t_integer	|'1'	|NOT NULL	|0
INDEX		|1		|host
INDEX		|2		|status
INDEX		|3		|proxy_hostid
INDEX		|4		|name
INDEX		|5		|maintenanceid

TABLE|hstgrp|groupid|ZBX_DATA
FIELD		|groupid	|t_id		|	|NOT NULL	|0
FIELD		|name		|t_varchar(255)	|''	|NOT NULL	|0
FIELD		|internal	|t_integer	|'0'	|NOT NULL	|0
FIELD		|flags		|t_integer	|'0'	|NOT NULL	|0
INDEX		|1		|name

TABLE|group_prototype|group_prototypeid|ZBX_TEMPLATE
FIELD		|group_prototypeid|t_id		|	|NOT NULL	|0
FIELD		|hostid		|t_id		|	|NOT NULL	|0			|1|hosts
FIELD		|name		|t_varchar(255)	|''	|NOT NULL	|0
FIELD		|groupid	|t_id		|	|NULL		|0			|2|hstgrp	|		|RESTRICT
FIELD		|templateid	|t_id		|	|NULL		|0			|3|group_prototype|group_prototypeid
INDEX		|1		|hostid

TABLE|group_discovery|groupid|ZBX_TEMPLATE
FIELD		|groupid	|t_id		|	|NOT NULL	|0			|1|hstgrp
FIELD		|parent_group_prototypeid|t_id	|	|NOT NULL	|0			|2|group_prototype|group_prototypeid|RESTRICT
FIELD		|name		|t_varchar(64)	|''	|NOT NULL	|ZBX_NODATA
FIELD		|lastcheck	|t_integer	|'0'	|NOT NULL	|ZBX_NODATA
FIELD		|ts_delete	|t_time		|'0'	|NOT NULL	|ZBX_NODATA

TABLE|screens|screenid|ZBX_TEMPLATE
FIELD		|screenid	|t_id		|	|NOT NULL	|0
FIELD		|name		|t_varchar(255)	|	|NOT NULL	|0
FIELD		|hsize		|t_integer	|'1'	|NOT NULL	|0
FIELD		|vsize		|t_integer	|'1'	|NOT NULL	|0
FIELD		|templateid	|t_id		|	|NULL		|0			|1|hosts	|hostid
FIELD		|userid		|t_id		|	|NULL		|0			|3|users	|		|RESTRICT
FIELD		|private	|t_integer	|'1'	|NOT NULL	|0
INDEX		|1		|templateid

TABLE|screens_items|screenitemid|ZBX_TEMPLATE
FIELD		|screenitemid	|t_id		|	|NOT NULL	|0
FIELD		|screenid	|t_id		|	|NOT NULL	|0			|1|screens
FIELD		|resourcetype	|t_integer	|'0'	|NOT NULL	|0
FIELD		|resourceid	|t_id		|'0'	|NOT NULL	|0
FIELD		|width		|t_integer	|'320'	|NOT NULL	|0
FIELD		|height		|t_integer	|'200'	|NOT NULL	|0
FIELD		|x		|t_integer	|'0'	|NOT NULL	|0
FIELD		|y		|t_integer	|'0'	|NOT NULL	|0
FIELD		|colspan	|t_integer	|'1'	|NOT NULL	|0
FIELD		|rowspan	|t_integer	|'1'	|NOT NULL	|0
FIELD		|elements	|t_integer	|'25'	|NOT NULL	|0
FIELD		|valign		|t_integer	|'0'	|NOT NULL	|0
FIELD		|halign		|t_integer	|'0'	|NOT NULL	|0
FIELD		|style		|t_integer	|'0'	|NOT NULL	|0
FIELD		|url		|t_varchar(255)	|''	|NOT NULL	|0
FIELD		|dynamic	|t_integer	|'0'	|NOT NULL	|0
FIELD		|sort_triggers	|t_integer	|'0'	|NOT NULL	|0
FIELD		|application	|t_varchar(255)	|''	|NOT NULL	|0
FIELD		|max_columns	|t_integer	|'3'	|NOT NULL	|0
INDEX		|1		|screenid

TABLE|screen_user|screenuserid|ZBX_DATA
FIELD		|screenuserid|t_id		|	|NOT NULL	|0
FIELD		|screenid	|t_id		|	|NOT NULL	|0			|1|screens
FIELD		|userid		|t_id		|	|NOT NULL	|0			|2|users
FIELD		|permission	|t_integer	|'2'	|NOT NULL	|0
UNIQUE		|1		|screenid,userid

TABLE|screen_usrgrp|screenusrgrpid|ZBX_DATA
FIELD		|screenusrgrpid|t_id		|	|NOT NULL	|0
FIELD		|screenid	|t_id		|	|NOT NULL	|0			|1|screens
FIELD		|usrgrpid	|t_id		|	|NOT NULL	|0			|2|usrgrp
FIELD		|permission	|t_integer	|'2'	|NOT NULL	|0
UNIQUE		|1		|screenid,usrgrpid

TABLE|slideshows|slideshowid|ZBX_DATA
FIELD		|slideshowid	|t_id		|	|NOT NULL	|0
FIELD		|name		|t_varchar(255)	|''	|NOT NULL	|0
FIELD		|delay		|t_varchar(32)	|'30s'	|NOT NULL	|0
FIELD		|userid		|t_id		|	|NOT NULL	|0			|3|users	|		|RESTRICT
FIELD		|private	|t_integer	|'1'	|NOT NULL	|0
UNIQUE		|1		|name

TABLE|slideshow_user|slideshowuserid|ZBX_DATA
FIELD		|slideshowuserid|t_id		|	|NOT NULL	|0
FIELD		|slideshowid	|t_id		|	|NOT NULL	|0			|1|slideshows
FIELD		|userid		|t_id		|	|NOT NULL	|0			|2|users
FIELD		|permission	|t_integer	|'2'	|NOT NULL	|0
UNIQUE		|1		|slideshowid,userid

TABLE|slideshow_usrgrp|slideshowusrgrpid|ZBX_DATA
FIELD		|slideshowusrgrpid|t_id		|	|NOT NULL	|0
FIELD		|slideshowid	|t_id		|	|NOT NULL	|0			|1|slideshows
FIELD		|usrgrpid	|t_id		|	|NOT NULL	|0			|2|usrgrp
FIELD		|permission	|t_integer	|'2'	|NOT NULL	|0
UNIQUE		|1		|slideshowid,usrgrpid

TABLE|slides|slideid|ZBX_DATA
FIELD		|slideid	|t_id		|	|NOT NULL	|0
FIELD		|slideshowid	|t_id		|	|NOT NULL	|0			|1|slideshows
FIELD		|screenid	|t_id		|	|NOT NULL	|0			|2|screens
FIELD		|step		|t_integer	|'0'	|NOT NULL	|0
FIELD		|delay		|t_varchar(32)	|'0'	|NOT NULL	|0
INDEX		|1		|slideshowid
INDEX		|2		|screenid

TABLE|drules|druleid|ZBX_DATA
FIELD		|druleid	|t_id		|	|NOT NULL	|0
FIELD		|proxy_hostid	|t_id		|	|NULL		|0			|1|hosts	|hostid		|RESTRICT
FIELD		|name		|t_varchar(255)	|''	|NOT NULL	|ZBX_PROXY
FIELD		|iprange	|t_varchar(2048)|''	|NOT NULL	|ZBX_PROXY
FIELD		|delay		|t_varchar(255)	|'1h'	|NOT NULL	|ZBX_PROXY
FIELD		|nextcheck	|t_integer	|'0'	|NOT NULL	|ZBX_NODATA
FIELD		|status		|t_integer	|'0'	|NOT NULL	|0
INDEX		|1		|proxy_hostid
UNIQUE		|2		|name

TABLE|dchecks|dcheckid|ZBX_DATA
FIELD		|dcheckid	|t_id		|	|NOT NULL	|0
FIELD		|druleid	|t_id		|	|NOT NULL	|ZBX_PROXY		|1|drules
FIELD		|type		|t_integer	|'0'	|NOT NULL	|ZBX_PROXY
FIELD		|key_		|t_varchar(512)	|''	|NOT NULL	|ZBX_PROXY
FIELD		|snmp_community	|t_varchar(255)	|''	|NOT NULL	|ZBX_PROXY
FIELD		|ports		|t_varchar(255)	|'0'	|NOT NULL	|ZBX_PROXY
FIELD		|snmpv3_securityname|t_varchar(64)|''	|NOT NULL	|ZBX_PROXY
FIELD		|snmpv3_securitylevel|t_integer	|'0'	|NOT NULL	|ZBX_PROXY
FIELD		|snmpv3_authpassphrase|t_varchar(64)|''	|NOT NULL	|ZBX_PROXY
FIELD		|snmpv3_privpassphrase|t_varchar(64)|''	|NOT NULL	|ZBX_PROXY
FIELD		|uniq		|t_integer	|'0'	|NOT NULL	|ZBX_PROXY
FIELD		|snmpv3_authprotocol|t_integer	|'0'	|NOT NULL	|ZBX_PROXY
FIELD		|snmpv3_privprotocol|t_integer	|'0'	|NOT NULL	|ZBX_PROXY
FIELD		|snmpv3_contextname|t_varchar(255)|''	|NOT NULL	|ZBX_PROXY
FIELD		|host_source|t_integer	|'1'	|NOT NULL	|ZBX_PROXY
FIELD		|name_source|t_integer	|'0'	|NOT NULL	|ZBX_PROXY
INDEX		|1		|druleid,host_source,name_source

TABLE|applications|applicationid|ZBX_TEMPLATE
FIELD		|applicationid	|t_id		|	|NOT NULL	|0
FIELD		|hostid		|t_id		|	|NOT NULL	|0			|1|hosts
FIELD		|name		|t_varchar(255)	|''	|NOT NULL	|0
FIELD		|flags		|t_integer	|'0'	|NOT NULL	|0
UNIQUE		|2		|hostid,name

TABLE|httptest|httptestid|ZBX_TEMPLATE
FIELD		|httptestid	|t_id		|	|NOT NULL	|0
FIELD		|name		|t_varchar(64)	|''	|NOT NULL	|ZBX_PROXY
FIELD		|applicationid	|t_id		|	|NULL		|0			|1|applications	|		|RESTRICT
FIELD		|nextcheck	|t_integer	|'0'	|NOT NULL	|ZBX_NODATA
FIELD		|delay		|t_varchar(255)	|'1m'	|NOT NULL	|ZBX_PROXY
FIELD		|status		|t_integer	|'0'	|NOT NULL	|0
FIELD		|agent		|t_varchar(255)	|'Zabbix'|NOT NULL	|ZBX_PROXY
FIELD		|authentication	|t_integer	|'0'	|NOT NULL	|ZBX_PROXY,ZBX_NODATA
FIELD		|http_user	|t_varchar(64)	|''	|NOT NULL	|ZBX_PROXY,ZBX_NODATA
FIELD		|http_password	|t_varchar(64)	|''	|NOT NULL	|ZBX_PROXY,ZBX_NODATA
FIELD		|hostid		|t_id		|	|NOT NULL	|ZBX_PROXY		|2|hosts
FIELD		|templateid	|t_id		|	|NULL		|0			|3|httptest	|httptestid
FIELD		|http_proxy	|t_varchar(255)	|''	|NOT NULL	|ZBX_PROXY,ZBX_NODATA
FIELD		|retries	|t_integer	|'1'	|NOT NULL	|ZBX_PROXY,ZBX_NODATA
FIELD		|ssl_cert_file	|t_varchar(255)	|''	|NOT NULL	|ZBX_PROXY,ZBX_NODATA
FIELD		|ssl_key_file	|t_varchar(255)	|''	|NOT NULL	|ZBX_PROXY,ZBX_NODATA
FIELD		|ssl_key_password|t_varchar(64)	|''	|NOT NULL	|ZBX_PROXY,ZBX_NODATA
FIELD		|verify_peer	|t_integer	|'0'	|NOT NULL	|ZBX_PROXY
FIELD		|verify_host	|t_integer	|'0'	|NOT NULL	|ZBX_PROXY
INDEX		|1		|applicationid
UNIQUE		|2		|hostid,name
INDEX		|3		|status
INDEX		|4		|templateid

TABLE|httpstep|httpstepid|ZBX_TEMPLATE
FIELD		|httpstepid	|t_id		|	|NOT NULL	|0
FIELD		|httptestid	|t_id		|	|NOT NULL	|ZBX_PROXY		|1|httptest
FIELD		|name		|t_varchar(64)	|''	|NOT NULL	|ZBX_PROXY
FIELD		|no		|t_integer	|'0'	|NOT NULL	|ZBX_PROXY
FIELD		|url		|t_varchar(2048)|''	|NOT NULL	|ZBX_PROXY
FIELD		|timeout	|t_varchar(255)	|'15s'	|NOT NULL	|ZBX_PROXY
FIELD		|posts		|t_shorttext	|''	|NOT NULL	|ZBX_PROXY
FIELD		|required	|t_varchar(255)	|''	|NOT NULL	|ZBX_PROXY
FIELD		|status_codes	|t_varchar(255)	|''	|NOT NULL	|ZBX_PROXY
FIELD		|follow_redirects|t_integer	|'1'	|NOT NULL	|ZBX_PROXY
FIELD		|retrieve_mode	|t_integer	|'0'	|NOT NULL	|ZBX_PROXY
FIELD		|post_type	|t_integer	|'0'	|NOT NULL	|ZBX_PROXY
INDEX		|1		|httptestid

TABLE|interface|interfaceid|ZBX_TEMPLATE
FIELD		|interfaceid	|t_id		|	|NOT NULL	|0
FIELD		|hostid		|t_id		|	|NOT NULL	|ZBX_PROXY		|1|hosts
FIELD		|main		|t_integer	|'0'	|NOT NULL	|ZBX_PROXY
FIELD		|type		|t_integer	|'0'	|NOT NULL	|ZBX_PROXY
FIELD		|useip		|t_integer	|'1'	|NOT NULL	|ZBX_PROXY
FIELD		|ip		|t_varchar(64)	|'127.0.0.1'|NOT NULL	|ZBX_PROXY
FIELD		|dns		|t_varchar(255)	|''	|NOT NULL	|ZBX_PROXY
FIELD		|port		|t_varchar(64)	|'10050'|NOT NULL	|ZBX_PROXY
FIELD		|bulk		|t_integer	|'1'	|NOT NULL	|ZBX_PROXY
INDEX		|1		|hostid,type
INDEX		|2		|ip,dns

TABLE|valuemaps|valuemapid|ZBX_TEMPLATE
FIELD		|valuemapid	|t_id		|	|NOT NULL	|0
FIELD		|name		|t_varchar(64)	|''	|NOT NULL	|0
UNIQUE		|1		|name

TABLE|items|itemid|ZBX_TEMPLATE
FIELD		|itemid		|t_id		|	|NOT NULL	|0
FIELD		|type		|t_integer	|'0'	|NOT NULL	|ZBX_PROXY
FIELD		|snmp_community	|t_varchar(64)	|''	|NOT NULL	|ZBX_PROXY
FIELD		|snmp_oid	|t_varchar(512)	|''	|NOT NULL	|ZBX_PROXY
FIELD		|hostid		|t_id		|	|NOT NULL	|ZBX_PROXY		|1|hosts
FIELD		|name		|t_varchar(255)	|''	|NOT NULL	|0
FIELD		|key_		|t_varchar(255)	|''	|NOT NULL	|ZBX_PROXY
FIELD		|delay		|t_varchar(1024)|'0'	|NOT NULL	|ZBX_PROXY
FIELD		|history	|t_varchar(255)	|'90d'	|NOT NULL	|0
FIELD		|trends		|t_varchar(255)	|'365d'	|NOT NULL	|0
FIELD		|status		|t_integer	|'0'	|NOT NULL	|ZBX_PROXY
FIELD		|value_type	|t_integer	|'0'	|NOT NULL	|ZBX_PROXY
FIELD		|trapper_hosts	|t_varchar(255)	|''	|NOT NULL	|ZBX_PROXY
FIELD		|units		|t_varchar(255)	|''	|NOT NULL	|0
FIELD		|snmpv3_securityname|t_varchar(64)|''	|NOT NULL	|ZBX_PROXY
FIELD		|snmpv3_securitylevel|t_integer	|'0'	|NOT NULL	|ZBX_PROXY
FIELD		|snmpv3_authpassphrase|t_varchar(64)|''	|NOT NULL	|ZBX_PROXY
FIELD		|snmpv3_privpassphrase|t_varchar(64)|''	|NOT NULL	|ZBX_PROXY
FIELD		|formula	|t_varchar(255)	|''	|NOT NULL	|0
FIELD		|logtimefmt	|t_varchar(64)	|''	|NOT NULL	|ZBX_PROXY
FIELD		|templateid	|t_id		|	|NULL		|0			|2|items	|itemid
FIELD		|valuemapid	|t_id		|	|NULL		|0			|3|valuemaps	|		|RESTRICT
FIELD		|params		|t_shorttext	|''	|NOT NULL	|ZBX_PROXY
FIELD		|ipmi_sensor	|t_varchar(128)	|''	|NOT NULL	|ZBX_PROXY
FIELD		|authtype	|t_integer	|'0'	|NOT NULL	|ZBX_PROXY
FIELD		|username	|t_varchar(64)	|''	|NOT NULL	|ZBX_PROXY
FIELD		|password	|t_varchar(64)	|''	|NOT NULL	|ZBX_PROXY
FIELD		|publickey	|t_varchar(64)	|''	|NOT NULL	|ZBX_PROXY
FIELD		|privatekey	|t_varchar(64)	|''	|NOT NULL	|ZBX_PROXY
FIELD		|flags		|t_integer	|'0'	|NOT NULL	|ZBX_PROXY
FIELD		|interfaceid	|t_id		|	|NULL		|ZBX_PROXY		|4|interface	|		|RESTRICT
FIELD		|port		|t_varchar(64)	|''	|NOT NULL	|ZBX_PROXY
FIELD		|description	|t_shorttext	|''	|NOT NULL	|0
FIELD		|inventory_link	|t_integer	|'0'	|NOT NULL	|0
FIELD		|lifetime	|t_varchar(255)	|'30d'	|NOT NULL	|0
FIELD		|snmpv3_authprotocol|t_integer	|'0'	|NOT NULL	|ZBX_PROXY
FIELD		|snmpv3_privprotocol|t_integer	|'0'	|NOT NULL	|ZBX_PROXY
FIELD		|snmpv3_contextname|t_varchar(255)|''	|NOT NULL	|ZBX_PROXY
FIELD		|evaltype	|t_integer	|'0'	|NOT NULL	|0
FIELD		|jmx_endpoint	|t_varchar(255)	|''	|NOT NULL	|ZBX_PROXY
FIELD		|master_itemid	|t_id		|	|NULL		|ZBX_PROXY		|5|items	|itemid
FIELD		|timeout	|t_varchar(255)	|'3s'	|NOT NULL	|ZBX_PROXY
FIELD		|url		|t_varchar(2048)|''	|NOT NULL	|ZBX_PROXY
FIELD		|query_fields	|t_varchar(2048)|''	|NOT NULL	|ZBX_PROXY
FIELD		|posts		|t_shorttext	|''	|NOT NULL	|ZBX_PROXY
FIELD		|status_codes	|t_varchar(255)	|'200'	|NOT NULL	|ZBX_PROXY
FIELD		|follow_redirects|t_integer	|'1'	|NOT NULL	|ZBX_PROXY
FIELD		|post_type	|t_integer	|'0'	|NOT NULL	|ZBX_PROXY
FIELD		|http_proxy	|t_varchar(255)	|''	|NOT NULL	|ZBX_PROXY,ZBX_NODATA
FIELD		|headers	|t_shorttext	|''	|NOT NULL	|ZBX_PROXY
FIELD		|retrieve_mode	|t_integer	|'0'	|NOT NULL	|ZBX_PROXY
FIELD		|request_method	|t_integer	|'0'	|NOT NULL	|ZBX_PROXY
FIELD		|output_format	|t_integer	|'0'	|NOT NULL	|ZBX_PROXY
FIELD		|ssl_cert_file	|t_varchar(255)	|''	|NOT NULL	|ZBX_PROXY,ZBX_NODATA
FIELD		|ssl_key_file	|t_varchar(255)	|''	|NOT NULL	|ZBX_PROXY,ZBX_NODATA
FIELD		|ssl_key_password|t_varchar(64)	|''	|NOT NULL	|ZBX_PROXY,ZBX_NODATA
FIELD		|verify_peer	|t_integer	|'0'	|NOT NULL	|ZBX_PROXY
FIELD		|verify_host	|t_integer	|'0'	|NOT NULL	|ZBX_PROXY
FIELD		|allow_traps	|t_integer	|'0'	|NOT NULL	|ZBX_PROXY
UNIQUE		|1		|hostid,key_
INDEX		|3		|status
INDEX		|4		|templateid
INDEX		|5		|valuemapid
INDEX		|6		|interfaceid
INDEX		|7		|master_itemid

TABLE|httpstepitem|httpstepitemid|ZBX_TEMPLATE
FIELD		|httpstepitemid	|t_id		|	|NOT NULL	|0
FIELD		|httpstepid	|t_id		|	|NOT NULL	|ZBX_PROXY		|1|httpstep
FIELD		|itemid		|t_id		|	|NOT NULL	|ZBX_PROXY		|2|items
FIELD		|type		|t_integer	|'0'	|NOT NULL	|ZBX_PROXY
UNIQUE		|1		|httpstepid,itemid
INDEX		|2		|itemid

TABLE|httptestitem|httptestitemid|ZBX_TEMPLATE
FIELD		|httptestitemid	|t_id		|	|NOT NULL	|0
FIELD		|httptestid	|t_id		|	|NOT NULL	|ZBX_PROXY		|1|httptest
FIELD		|itemid		|t_id		|	|NOT NULL	|ZBX_PROXY		|2|items
FIELD		|type		|t_integer	|'0'	|NOT NULL	|ZBX_PROXY
UNIQUE		|1		|httptestid,itemid
INDEX		|2		|itemid

TABLE|media_type|mediatypeid|ZBX_DATA
FIELD		|mediatypeid	|t_id		|	|NOT NULL	|0
FIELD		|type		|t_integer	|'0'	|NOT NULL	|0
FIELD		|name		|t_varchar(100)	|''	|NOT NULL	|0
FIELD		|smtp_server	|t_varchar(255)	|''	|NOT NULL	|0
FIELD		|smtp_helo	|t_varchar(255)	|''	|NOT NULL	|0
FIELD		|smtp_email	|t_varchar(255)	|''	|NOT NULL	|0
FIELD		|exec_path	|t_varchar(255)	|''	|NOT NULL	|0
FIELD		|gsm_modem	|t_varchar(255)	|''	|NOT NULL	|0
FIELD		|username	|t_varchar(255)	|''	|NOT NULL	|0
FIELD		|passwd		|t_varchar(255)	|''	|NOT NULL	|0
FIELD		|status		|t_integer	|'0'	|NOT NULL	|0
FIELD		|smtp_port	|t_integer	|'25'	|NOT NULL	|0
FIELD		|smtp_security	|t_integer	|'0'	|NOT NULL	|0
FIELD		|smtp_verify_peer|t_integer	|'0'	|NOT NULL	|0
FIELD		|smtp_verify_host|t_integer	|'0'	|NOT NULL	|0
FIELD		|smtp_authentication|t_integer	|'0'	|NOT NULL	|0
FIELD		|exec_params	|t_varchar(255)	|''	|NOT NULL	|0
FIELD		|maxsessions	|t_integer	|'1'	|NOT NULL	|0
FIELD		|maxattempts	|t_integer	|'3'	|NOT NULL	|0
FIELD		|attempt_interval|t_varchar(32)	|'10s'	|NOT NULL	|0
FIELD		|content_type	|t_integer	|'1'	|NOT NULL	|0
FIELD		|script		|t_shorttext	|''	|NOT NULL	|0
FIELD		|timeout	|t_varchar(32)	|'30s'	|NOT NULL	|0
FIELD		|process_tags	|t_integer	|'0'	|NOT NULL	|0
FIELD		|show_event_menu|t_integer	|'1'	|NOT NULL	|0
FIELD		|event_menu_url	|t_varchar(2048)|''	|NOT NULL	|0
FIELD		|event_menu_name|t_varchar(255)	|''	|NOT NULL	|0
FIELD		|description	|t_shorttext	|''	|NOT NULL	|0
UNIQUE		|1		|name

TABLE|media_type_param|mediatype_paramid|0
FIELD		|mediatype_paramid|t_id		|	|NOT NULL	|0
FIELD		|mediatypeid	|t_id		|	|NOT NULL	|0			|1|media_type
FIELD		|name		|t_varchar(255)	|''	|NOT NULL	|0
FIELD		|value		|t_varchar(2048)|''	|NOT NULL	|0
INDEX		|1		|mediatypeid

TABLE|usrgrp|usrgrpid|ZBX_DATA
FIELD		|usrgrpid	|t_id		|	|NOT NULL	|0
FIELD		|name		|t_varchar(64)	|''	|NOT NULL	|0
FIELD		|gui_access	|t_integer	|'0'	|NOT NULL	|0
FIELD		|users_status	|t_integer	|'0'	|NOT NULL	|0
FIELD		|debug_mode	|t_integer	|'0'	|NOT NULL	|0
UNIQUE		|1		|name

TABLE|users_groups|id|ZBX_DATA
FIELD		|id		|t_id		|	|NOT NULL	|0
FIELD		|usrgrpid	|t_id		|	|NOT NULL	|0			|1|usrgrp
FIELD		|userid		|t_id		|	|NOT NULL	|0			|2|users
UNIQUE		|1		|usrgrpid,userid
INDEX		|2		|userid

TABLE|scripts|scriptid|ZBX_DATA
FIELD		|scriptid	|t_id		|	|NOT NULL	|0
FIELD		|name		|t_varchar(255)	|''	|NOT NULL	|0
FIELD		|command	|t_varchar(255)	|''	|NOT NULL	|0
FIELD		|host_access	|t_integer	|'2'	|NOT NULL	|0
FIELD		|usrgrpid	|t_id		|	|NULL		|0			|1|usrgrp	|		|RESTRICT
FIELD		|groupid	|t_id		|	|NULL		|0			|2|hstgrp	|		|RESTRICT
FIELD		|description	|t_shorttext	|''	|NOT NULL	|0
FIELD		|confirmation	|t_varchar(255)	|''	|NOT NULL	|0
FIELD		|type		|t_integer	|'0'	|NOT NULL	|0
FIELD		|execute_on	|t_integer	|'2'	|NOT NULL	|0
INDEX		|1		|usrgrpid
INDEX		|2		|groupid
UNIQUE		|3		|name

TABLE|actions|actionid|ZBX_DATA
FIELD		|actionid	|t_id		|	|NOT NULL	|0
FIELD		|name		|t_varchar(255)	|''	|NOT NULL	|0
FIELD		|eventsource	|t_integer	|'0'	|NOT NULL	|0
FIELD		|evaltype	|t_integer	|'0'	|NOT NULL	|0
FIELD		|status		|t_integer	|'0'	|NOT NULL	|0
FIELD		|esc_period	|t_varchar(255)	|'1h'	|NOT NULL	|0
FIELD		|def_shortdata	|t_varchar(255)	|''	|NOT NULL	|0
FIELD		|def_longdata	|t_shorttext	|''	|NOT NULL	|0
FIELD		|r_shortdata	|t_varchar(255)	|''	|NOT NULL	|0
FIELD		|r_longdata	|t_shorttext	|''	|NOT NULL	|0
FIELD		|formula	|t_varchar(255)	|''	|NOT NULL	|0
FIELD		|pause_suppressed|t_integer	|'1'	|NOT NULL	|0
FIELD		|ack_shortdata	|t_varchar(255)	|''	|NOT NULL	|0
FIELD		|ack_longdata	|t_shorttext	|''	|NOT NULL	|0
INDEX		|1		|eventsource,status
UNIQUE		|2		|name

TABLE|operations|operationid|ZBX_DATA
FIELD		|operationid	|t_id		|	|NOT NULL	|0
FIELD		|actionid	|t_id		|	|NOT NULL	|0			|1|actions
FIELD		|operationtype	|t_integer	|'0'	|NOT NULL	|0
FIELD		|esc_period	|t_varchar(255)	|'0'	|NOT NULL	|0
FIELD		|esc_step_from	|t_integer	|'1'	|NOT NULL	|0
FIELD		|esc_step_to	|t_integer	|'1'	|NOT NULL	|0
FIELD		|evaltype	|t_integer	|'0'	|NOT NULL	|0
FIELD		|recovery	|t_integer	|'0'	|NOT NULL	|0
INDEX		|1		|actionid

TABLE|opmessage|operationid|ZBX_DATA
FIELD		|operationid	|t_id		|	|NOT NULL	|0			|1|operations
FIELD		|default_msg	|t_integer	|'0'	|NOT NULL	|0
FIELD		|subject	|t_varchar(255)	|''	|NOT NULL	|0
FIELD		|message	|t_shorttext	|''	|NOT NULL	|0
FIELD		|mediatypeid	|t_id		|	|NULL		|0			|2|media_type	|		|RESTRICT
INDEX		|1		|mediatypeid

TABLE|opmessage_grp|opmessage_grpid|ZBX_DATA
FIELD		|opmessage_grpid|t_id		|	|NOT NULL	|0
FIELD		|operationid	|t_id		|	|NOT NULL	|0			|1|operations
FIELD		|usrgrpid	|t_id		|	|NOT NULL	|0			|2|usrgrp	|		|RESTRICT
UNIQUE		|1		|operationid,usrgrpid
INDEX		|2		|usrgrpid

TABLE|opmessage_usr|opmessage_usrid|ZBX_DATA
FIELD		|opmessage_usrid|t_id		|	|NOT NULL	|0
FIELD		|operationid	|t_id		|	|NOT NULL	|0			|1|operations
FIELD		|userid		|t_id		|	|NOT NULL	|0			|2|users	|		|RESTRICT
UNIQUE		|1		|operationid,userid
INDEX		|2		|userid

TABLE|opcommand|operationid|ZBX_DATA
FIELD		|operationid	|t_id		|	|NOT NULL	|0			|1|operations
FIELD		|type		|t_integer	|'0'	|NOT NULL	|0
FIELD		|scriptid	|t_id		|	|NULL		|0			|2|scripts	|		|RESTRICT
FIELD		|execute_on	|t_integer	|'0'	|NOT NULL	|0
FIELD		|port		|t_varchar(64)	|''	|NOT NULL	|0
FIELD		|authtype	|t_integer	|'0'	|NOT NULL	|0
FIELD		|username	|t_varchar(64)	|''	|NOT NULL	|0
FIELD		|password	|t_varchar(64)	|''	|NOT NULL	|0
FIELD		|publickey	|t_varchar(64)	|''	|NOT NULL	|0
FIELD		|privatekey	|t_varchar(64)	|''	|NOT NULL	|0
FIELD		|command	|t_shorttext	|''	|NOT NULL	|0
INDEX		|1		|scriptid

TABLE|opcommand_hst|opcommand_hstid|ZBX_DATA
FIELD		|opcommand_hstid|t_id		|	|NOT NULL	|0
FIELD		|operationid	|t_id		|	|NOT NULL	|0			|1|operations
FIELD		|hostid		|t_id		|	|NULL		|0			|2|hosts	|		|RESTRICT
INDEX		|1		|operationid
INDEX		|2		|hostid

TABLE|opcommand_grp|opcommand_grpid|ZBX_DATA
FIELD		|opcommand_grpid|t_id		|	|NOT NULL	|0
FIELD		|operationid	|t_id		|	|NOT NULL	|0			|1|operations
FIELD		|groupid	|t_id		|	|NOT NULL	|0			|2|hstgrp	|		|RESTRICT
INDEX		|1		|operationid
INDEX		|2		|groupid

TABLE|opgroup|opgroupid|ZBX_DATA
FIELD		|opgroupid	|t_id		|	|NOT NULL	|0
FIELD		|operationid	|t_id		|	|NOT NULL	|0			|1|operations
FIELD		|groupid	|t_id		|	|NOT NULL	|0			|2|hstgrp	|		|RESTRICT
UNIQUE		|1		|operationid,groupid
INDEX		|2		|groupid

TABLE|optemplate|optemplateid|ZBX_TEMPLATE
FIELD		|optemplateid	|t_id		|	|NOT NULL	|0
FIELD		|operationid	|t_id		|	|NOT NULL	|0			|1|operations
FIELD		|templateid	|t_id		|	|NOT NULL	|0			|2|hosts	|hostid		|RESTRICT
UNIQUE		|1		|operationid,templateid
INDEX		|2		|templateid

TABLE|opconditions|opconditionid|ZBX_DATA
FIELD		|opconditionid	|t_id		|	|NOT NULL	|0
FIELD		|operationid	|t_id		|	|NOT NULL	|0			|1|operations
FIELD		|conditiontype	|t_integer	|'0'	|NOT NULL	|0
FIELD		|operator	|t_integer	|'0'	|NOT NULL	|0
FIELD		|value		|t_varchar(255)	|''	|NOT NULL	|0
INDEX		|1		|operationid

TABLE|conditions|conditionid|ZBX_DATA
FIELD		|conditionid	|t_id		|	|NOT NULL	|0
FIELD		|actionid	|t_id		|	|NOT NULL	|0			|1|actions
FIELD		|conditiontype	|t_integer	|'0'	|NOT NULL	|0
FIELD		|operator	|t_integer	|'0'	|NOT NULL	|0
FIELD		|value		|t_varchar(255)	|''	|NOT NULL	|0
FIELD		|value2		|t_varchar(255)	|''	|NOT NULL	|0
INDEX		|1		|actionid

TABLE|config|configid|ZBX_DATA
FIELD		|configid	|t_id		|	|NOT NULL	|0
FIELD		|refresh_unsupported|t_varchar(32)|'10m'	|NOT NULL	|ZBX_PROXY
FIELD		|work_period	|t_varchar(255)	|'1-5,09:00-18:00'|NOT NULL|0
FIELD		|alert_usrgrpid	|t_id		|	|NULL		|0			|1|usrgrp	|usrgrpid	|RESTRICT
FIELD		|default_theme	|t_varchar(128)	|'blue-theme'|NOT NULL	|ZBX_NODATA
FIELD		|authentication_type|t_integer	|'0'	|NOT NULL	|ZBX_NODATA
FIELD		|ldap_host	|t_varchar(255)	|''	|NOT NULL	|ZBX_NODATA
FIELD		|ldap_port	|t_integer	|389	|NOT NULL	|ZBX_NODATA
FIELD		|ldap_base_dn	|t_varchar(255)	|''	|NOT NULL	|ZBX_NODATA
FIELD		|ldap_bind_dn	|t_varchar(255)	|''	|NOT NULL	|ZBX_NODATA
FIELD		|ldap_bind_password|t_varchar(128)|''	|NOT NULL	|ZBX_NODATA
FIELD		|ldap_search_attribute|t_varchar(128)|''|NOT NULL	|ZBX_NODATA
FIELD		|dropdown_first_entry|t_integer	|'1'	|NOT NULL	|ZBX_NODATA
FIELD		|dropdown_first_remember|t_integer|'1'	|NOT NULL	|ZBX_NODATA
FIELD		|discovery_groupid|t_id		|	|NOT NULL	|ZBX_PROXY		|2|hstgrp	|groupid	|RESTRICT
FIELD		|max_in_table	|t_integer	|'50'	|NOT NULL	|ZBX_NODATA
FIELD		|search_limit	|t_integer	|'1000'	|NOT NULL	|ZBX_NODATA
FIELD		|severity_color_0|t_varchar(6)	|'97AAB3'|NOT NULL	|ZBX_NODATA
FIELD		|severity_color_1|t_varchar(6)	|'7499FF'|NOT NULL	|ZBX_NODATA
FIELD		|severity_color_2|t_varchar(6)	|'FFC859'|NOT NULL	|ZBX_NODATA
FIELD		|severity_color_3|t_varchar(6)	|'FFA059'|NOT NULL	|ZBX_NODATA
FIELD		|severity_color_4|t_varchar(6)	|'E97659'|NOT NULL	|ZBX_NODATA
FIELD		|severity_color_5|t_varchar(6)	|'E45959'|NOT NULL	|ZBX_NODATA
FIELD		|severity_name_0|t_varchar(32)	|'Not classified'|NOT NULL|ZBX_NODATA
FIELD		|severity_name_1|t_varchar(32)	|'Information'|NOT NULL	|ZBX_NODATA
FIELD		|severity_name_2|t_varchar(32)	|'Warning'|NOT NULL	|ZBX_NODATA
FIELD		|severity_name_3|t_varchar(32)	|'Average'|NOT NULL	|ZBX_NODATA
FIELD		|severity_name_4|t_varchar(32)	|'High'	|NOT NULL	|ZBX_NODATA
FIELD		|severity_name_5|t_varchar(32)	|'Disaster'|NOT NULL	|ZBX_NODATA
FIELD		|ok_period	|t_varchar(32)	|'5m'	|NOT NULL	|ZBX_NODATA
FIELD		|blink_period	|t_varchar(32)	|'2m'	|NOT NULL	|ZBX_NODATA
FIELD		|problem_unack_color|t_varchar(6)|'CC0000'|NOT NULL	|ZBX_NODATA
FIELD		|problem_ack_color|t_varchar(6)	|'CC0000'|NOT NULL	|ZBX_NODATA
FIELD		|ok_unack_color	|t_varchar(6)	|'009900'|NOT NULL	|ZBX_NODATA
FIELD		|ok_ack_color	|t_varchar(6)	|'009900'|NOT NULL	|ZBX_NODATA
FIELD		|problem_unack_style|t_integer	|'1'	|NOT NULL	|ZBX_NODATA
FIELD		|problem_ack_style|t_integer	|'1'	|NOT NULL	|ZBX_NODATA
FIELD		|ok_unack_style	|t_integer	|'1'	|NOT NULL	|ZBX_NODATA
FIELD		|ok_ack_style	|t_integer	|'1'	|NOT NULL	|ZBX_NODATA
FIELD		|snmptrap_logging|t_integer	|'1'	|NOT NULL	|ZBX_PROXY,ZBX_NODATA
FIELD		|server_check_interval|t_integer|'10'	|NOT NULL	|ZBX_NODATA
FIELD		|hk_events_mode	|t_integer	|'1'	|NOT NULL	|ZBX_NODATA
FIELD		|hk_events_trigger|t_varchar(32)|'365d'	|NOT NULL	|ZBX_NODATA
FIELD		|hk_events_internal|t_varchar(32)|'1d'	|NOT NULL	|ZBX_NODATA
FIELD		|hk_events_discovery|t_varchar(32)|'1d'	|NOT NULL	|ZBX_NODATA
FIELD		|hk_events_autoreg|t_varchar(32)|'1d'	|NOT NULL	|ZBX_NODATA
FIELD		|hk_services_mode|t_integer	|'1'	|NOT NULL	|ZBX_NODATA
FIELD		|hk_services	|t_varchar(32)	|'365d'	|NOT NULL	|ZBX_NODATA
FIELD		|hk_audit_mode	|t_integer	|'1'	|NOT NULL	|ZBX_NODATA
FIELD		|hk_audit	|t_varchar(32)	|'365d'	|NOT NULL	|ZBX_NODATA
FIELD		|hk_sessions_mode|t_integer	|'1'	|NOT NULL	|ZBX_NODATA
FIELD		|hk_sessions	|t_varchar(32)	|'365d'	|NOT NULL	|ZBX_NODATA
FIELD		|hk_history_mode|t_integer	|'1'	|NOT NULL	|ZBX_NODATA
FIELD		|hk_history_global|t_integer	|'0'	|NOT NULL	|ZBX_NODATA
FIELD		|hk_history	|t_varchar(32)	|'90d'	|NOT NULL	|ZBX_NODATA
FIELD		|hk_trends_mode	|t_integer	|'1'	|NOT NULL	|ZBX_NODATA
FIELD		|hk_trends_global|t_integer	|'0'	|NOT NULL	|ZBX_NODATA
FIELD		|hk_trends	|t_varchar(32)	|'365d'	|NOT NULL	|ZBX_NODATA
FIELD		|default_inventory_mode|t_integer|'-1'	|NOT NULL	|ZBX_NODATA
FIELD		|custom_color	|t_integer	|'0'	|NOT NULL	|ZBX_NODATA
FIELD		|http_auth_enabled	|t_integer	|'0'	|NOT NULL	|ZBX_NODATA
FIELD		|http_login_form	|t_integer	|'0'	|NOT NULL	|ZBX_NODATA
FIELD		|http_strip_domains	|t_varchar(2048)|''	|NOT NULL	|ZBX_NODATA
FIELD		|http_case_sensitive	|t_integer	|'1'	|NOT NULL	|ZBX_NODATA
FIELD		|ldap_configured		|t_integer		|'0'	|NOT NULL	|ZBX_NODATA
FIELD		|ldap_case_sensitive	|t_integer	|'1'	|NOT NULL	|ZBX_NODATA
FIELD		|db_extension	|t_varchar(32)	|''	|NOT NULL	|ZBX_NODATA
FIELD		|autoreg_tls_accept	|t_integer	|'1'	|NOT NULL	|ZBX_PROXY,ZBX_NODATA
INDEX		|1		|alert_usrgrpid
INDEX		|2		|discovery_groupid

TABLE|triggers|triggerid|ZBX_TEMPLATE
FIELD		|triggerid	|t_id		|	|NOT NULL	|0
FIELD		|expression	|t_varchar(2048)|''	|NOT NULL	|0
FIELD		|description	|t_varchar(255)	|''	|NOT NULL	|0
FIELD		|url		|t_varchar(255)	|''	|NOT NULL	|0
FIELD		|status		|t_integer	|'0'	|NOT NULL	|0
FIELD		|value		|t_integer	|'0'	|NOT NULL	|ZBX_NODATA
FIELD		|priority	|t_integer	|'0'	|NOT NULL	|0
FIELD		|lastchange	|t_integer	|'0'	|NOT NULL	|ZBX_NODATA
FIELD		|comments	|t_shorttext	|''	|NOT NULL	|0
FIELD		|error		|t_varchar(2048)|''	|NOT NULL	|ZBX_NODATA
FIELD		|templateid	|t_id		|	|NULL		|0			|1|triggers	|triggerid
FIELD		|type		|t_integer	|'0'	|NOT NULL	|0
FIELD		|state		|t_integer	|'0'	|NOT NULL	|ZBX_NODATA
FIELD		|flags		|t_integer	|'0'	|NOT NULL	|0
FIELD		|recovery_mode	|t_integer	|'0'	|NOT NULL	|0
FIELD		|recovery_expression|t_varchar(2048)|''	|NOT NULL	|0
FIELD		|correlation_mode|t_integer	|'0'	|NOT NULL	|0
FIELD		|correlation_tag|t_varchar(255)	|''	|NOT NULL	|0
FIELD		|manual_close	|t_integer	|'0'	|NOT NULL	|0
FIELD		|opdata		|t_varchar(255)	|''	|NOT NULL	|0
INDEX		|1		|status
INDEX		|2		|value,lastchange
INDEX		|3		|templateid

TABLE|trigger_depends|triggerdepid|ZBX_TEMPLATE
FIELD		|triggerdepid	|t_id		|	|NOT NULL	|0
FIELD		|triggerid_down	|t_id		|	|NOT NULL	|0			|1|triggers	|triggerid
FIELD		|triggerid_up	|t_id		|	|NOT NULL	|0			|2|triggers	|triggerid
UNIQUE		|1		|triggerid_down,triggerid_up
INDEX		|2		|triggerid_up

TABLE|functions|functionid|ZBX_TEMPLATE
FIELD		|functionid	|t_id		|	|NOT NULL	|0
FIELD		|itemid		|t_id		|	|NOT NULL	|0			|1|items
FIELD		|triggerid	|t_id		|	|NOT NULL	|0			|2|triggers
FIELD		|name		|t_varchar(12)	|''	|NOT NULL	|0
FIELD		|parameter	|t_varchar(255)	|'0'	|NOT NULL	|0
INDEX		|1		|triggerid
INDEX		|2		|itemid,name,parameter

TABLE|graphs|graphid|ZBX_TEMPLATE
FIELD		|graphid	|t_id		|	|NOT NULL	|0
FIELD		|name		|t_varchar(128)	|''	|NOT NULL	|0
FIELD		|width		|t_integer	|'900'	|NOT NULL	|0
FIELD		|height		|t_integer	|'200'	|NOT NULL	|0
FIELD		|yaxismin	|t_double	|'0'	|NOT NULL	|0
FIELD		|yaxismax	|t_double	|'100'	|NOT NULL	|0
FIELD		|templateid	|t_id		|	|NULL		|0			|1|graphs	|graphid
FIELD		|show_work_period|t_integer	|'1'	|NOT NULL	|0
FIELD		|show_triggers	|t_integer	|'1'	|NOT NULL	|0
FIELD		|graphtype	|t_integer	|'0'	|NOT NULL	|0
FIELD		|show_legend	|t_integer	|'1'	|NOT NULL	|0
FIELD		|show_3d	|t_integer	|'0'	|NOT NULL	|0
FIELD		|percent_left	|t_double	|'0'	|NOT NULL	|0
FIELD		|percent_right	|t_double	|'0'	|NOT NULL	|0
FIELD		|ymin_type	|t_integer	|'0'	|NOT NULL	|0
FIELD		|ymax_type	|t_integer	|'0'	|NOT NULL	|0
FIELD		|ymin_itemid	|t_id		|	|NULL		|0			|2|items	|itemid		|RESTRICT
FIELD		|ymax_itemid	|t_id		|	|NULL		|0			|3|items	|itemid		|RESTRICT
FIELD		|flags		|t_integer	|'0'	|NOT NULL	|0
INDEX		|1		|name
INDEX		|2		|templateid
INDEX		|3		|ymin_itemid
INDEX		|4		|ymax_itemid

TABLE|graphs_items|gitemid|ZBX_TEMPLATE
FIELD		|gitemid	|t_id		|	|NOT NULL	|0
FIELD		|graphid	|t_id		|	|NOT NULL	|0			|1|graphs
FIELD		|itemid		|t_id		|	|NOT NULL	|0			|2|items
FIELD		|drawtype	|t_integer	|'0'	|NOT NULL	|0
FIELD		|sortorder	|t_integer	|'0'	|NOT NULL	|0
FIELD		|color		|t_varchar(6)	|'009600'|NOT NULL	|0
FIELD		|yaxisside	|t_integer	|'0'	|NOT NULL	|0
FIELD		|calc_fnc	|t_integer	|'2'	|NOT NULL	|0
FIELD		|type		|t_integer	|'0'	|NOT NULL	|0
INDEX		|1		|itemid
INDEX		|2		|graphid

TABLE|graph_theme|graphthemeid|ZBX_DATA
FIELD		|graphthemeid	|t_id		|	|NOT NULL	|0
FIELD		|theme		|t_varchar(64)	|''	|NOT NULL	|0
FIELD		|backgroundcolor|t_varchar(6)	|''	|NOT NULL	|0
FIELD		|graphcolor	|t_varchar(6)	|''	|NOT NULL	|0
FIELD		|gridcolor	|t_varchar(6)	|''	|NOT NULL	|0
FIELD		|maingridcolor	|t_varchar(6)	|''	|NOT NULL	|0
FIELD		|gridbordercolor|t_varchar(6)	|''	|NOT NULL	|0
FIELD		|textcolor	|t_varchar(6)	|''	|NOT NULL	|0
FIELD		|highlightcolor	|t_varchar(6)	|''	|NOT NULL	|0
FIELD		|leftpercentilecolor|t_varchar(6)|''	|NOT NULL	|0
FIELD		|rightpercentilecolor|t_varchar(6)|''	|NOT NULL	|0
FIELD		|nonworktimecolor|t_varchar(6)	|''	|NOT NULL	|0
FIELD		|colorpalette	|t_varchar(255)	|''	|NOT NULL	|0
UNIQUE		|1		|theme

TABLE|globalmacro|globalmacroid|ZBX_DATA
FIELD		|globalmacroid	|t_id		|	|NOT NULL	|0
FIELD		|macro		|t_varchar(255)	|''	|NOT NULL	|ZBX_PROXY
FIELD		|value		|t_varchar(255)	|''	|NOT NULL	|ZBX_PROXY
UNIQUE		|1		|macro

TABLE|hostmacro|hostmacroid|ZBX_TEMPLATE
FIELD		|hostmacroid	|t_id		|	|NOT NULL	|0
FIELD		|hostid		|t_id		|	|NOT NULL	|ZBX_PROXY		|1|hosts
FIELD		|macro		|t_varchar(255)	|''	|NOT NULL	|ZBX_PROXY
FIELD		|value		|t_varchar(255)	|''	|NOT NULL	|ZBX_PROXY
UNIQUE		|1		|hostid,macro

TABLE|hosts_groups|hostgroupid|ZBX_TEMPLATE
FIELD		|hostgroupid	|t_id		|	|NOT NULL	|0
FIELD		|hostid		|t_id		|	|NOT NULL	|0			|1|hosts
FIELD		|groupid	|t_id		|	|NOT NULL	|0			|2|hstgrp
UNIQUE		|1		|hostid,groupid
INDEX		|2		|groupid

TABLE|hosts_templates|hosttemplateid|ZBX_TEMPLATE
FIELD		|hosttemplateid	|t_id		|	|NOT NULL	|0
FIELD		|hostid		|t_id		|	|NOT NULL	|ZBX_PROXY		|1|hosts
FIELD		|templateid	|t_id		|	|NOT NULL	|ZBX_PROXY		|2|hosts	|hostid
UNIQUE		|1		|hostid,templateid
INDEX		|2		|templateid

TABLE|items_applications|itemappid|ZBX_TEMPLATE
FIELD		|itemappid	|t_id		|	|NOT NULL	|0
FIELD		|applicationid	|t_id		|	|NOT NULL	|0			|1|applications
FIELD		|itemid		|t_id		|	|NOT NULL	|0			|2|items
UNIQUE		|1		|applicationid,itemid
INDEX		|2		|itemid

TABLE|mappings|mappingid|ZBX_TEMPLATE
FIELD		|mappingid	|t_id		|	|NOT NULL	|0
FIELD		|valuemapid	|t_id		|	|NOT NULL	|0			|1|valuemaps
FIELD		|value		|t_varchar(64)	|''	|NOT NULL	|0
FIELD		|newvalue	|t_varchar(64)	|''	|NOT NULL	|0
INDEX		|1		|valuemapid

TABLE|media|mediaid|ZBX_DATA
FIELD		|mediaid	|t_id		|	|NOT NULL	|0
FIELD		|userid		|t_id		|	|NOT NULL	|0			|1|users
FIELD		|mediatypeid	|t_id		|	|NOT NULL	|0			|2|media_type
FIELD		|sendto		|t_varchar(1024)|''	|NOT NULL	|0
FIELD		|active		|t_integer	|'0'	|NOT NULL	|0
FIELD		|severity	|t_integer	|'63'	|NOT NULL	|0
FIELD		|period		|t_varchar(1024)|'1-7,00:00-24:00'|NOT NULL|0
INDEX		|1		|userid
INDEX		|2		|mediatypeid

TABLE|rights|rightid|ZBX_DATA
FIELD		|rightid	|t_id		|	|NOT NULL	|0
FIELD		|groupid	|t_id		|	|NOT NULL	|0			|1|usrgrp	|usrgrpid
FIELD		|permission	|t_integer	|'0'	|NOT NULL	|0
FIELD		|id		|t_id		|	|NOT NULL	|0			|2|hstgrp	|groupid
INDEX		|1		|groupid
INDEX		|2		|id

TABLE|services|serviceid|ZBX_DATA
FIELD		|serviceid	|t_id		|	|NOT NULL	|0
FIELD		|name		|t_varchar(128)	|''	|NOT NULL	|0
FIELD		|status		|t_integer	|'0'	|NOT NULL	|0
FIELD		|algorithm	|t_integer	|'0'	|NOT NULL	|0
FIELD		|triggerid	|t_id		|	|NULL		|0			|1|triggers
FIELD		|showsla	|t_integer	|'0'	|NOT NULL	|0
FIELD		|goodsla	|t_double	|'99.9'	|NOT NULL	|0
FIELD		|sortorder	|t_integer	|'0'	|NOT NULL	|0
INDEX		|1		|triggerid

TABLE|services_links|linkid|ZBX_DATA
FIELD		|linkid		|t_id		|	|NOT NULL	|0
FIELD		|serviceupid	|t_id		|	|NOT NULL	|0			|1|services	|serviceid
FIELD		|servicedownid	|t_id		|	|NOT NULL	|0			|2|services	|serviceid
FIELD		|soft		|t_integer	|'0'	|NOT NULL	|0
INDEX		|1		|servicedownid
UNIQUE		|2		|serviceupid,servicedownid

TABLE|services_times|timeid|ZBX_DATA
FIELD		|timeid		|t_id		|	|NOT NULL	|0
FIELD		|serviceid	|t_id		|	|NOT NULL	|0			|1|services
FIELD		|type		|t_integer	|'0'	|NOT NULL	|0
FIELD		|ts_from	|t_integer	|'0'	|NOT NULL	|0
FIELD		|ts_to		|t_integer	|'0'	|NOT NULL	|0
FIELD		|note		|t_varchar(255)	|''	|NOT NULL	|0
INDEX		|1		|serviceid,type,ts_from,ts_to

TABLE|icon_map|iconmapid|ZBX_DATA
FIELD		|iconmapid	|t_id		|	|NOT NULL	|0
FIELD		|name		|t_varchar(64)	|''	|NOT NULL	|0
FIELD		|default_iconid	|t_id		|	|NOT NULL	|0			|1|images	|imageid	|RESTRICT
UNIQUE		|1		|name
INDEX		|2		|default_iconid

TABLE|icon_mapping|iconmappingid|ZBX_DATA
FIELD		|iconmappingid	|t_id		|	|NOT NULL	|0
FIELD		|iconmapid	|t_id		|	|NOT NULL	|0			|1|icon_map
FIELD		|iconid		|t_id		|	|NOT NULL	|0			|2|images	|imageid	|RESTRICT
FIELD		|inventory_link	|t_integer	|'0'	|NOT NULL	|0
FIELD		|expression	|t_varchar(64)	|''	|NOT NULL	|0
FIELD		|sortorder	|t_integer	|'0'	|NOT NULL	|0
INDEX		|1		|iconmapid
INDEX		|2		|iconid

TABLE|sysmaps|sysmapid|ZBX_TEMPLATE
FIELD		|sysmapid	|t_id		|	|NOT NULL	|0
FIELD		|name		|t_varchar(128)	|''	|NOT NULL	|0
FIELD		|width		|t_integer	|'600'	|NOT NULL	|0
FIELD		|height		|t_integer	|'400'	|NOT NULL	|0
FIELD		|backgroundid	|t_id		|	|NULL		|0			|1|images	|imageid	|RESTRICT
FIELD		|label_type	|t_integer	|'2'	|NOT NULL	|0
FIELD		|label_location	|t_integer	|'0'	|NOT NULL	|0
FIELD		|highlight	|t_integer	|'1'	|NOT NULL	|0
FIELD		|expandproblem	|t_integer	|'1'	|NOT NULL	|0
FIELD		|markelements	|t_integer	|'0'	|NOT NULL	|0
FIELD		|show_unack	|t_integer	|'0'	|NOT NULL	|0
FIELD		|grid_size	|t_integer	|'50'	|NOT NULL	|0
FIELD		|grid_show	|t_integer	|'1'	|NOT NULL	|0
FIELD		|grid_align	|t_integer	|'1'	|NOT NULL	|0
FIELD		|label_format	|t_integer	|'0'	|NOT NULL	|0
FIELD		|label_type_host|t_integer	|'2'	|NOT NULL	|0
FIELD		|label_type_hostgroup|t_integer	|'2'	|NOT NULL	|0
FIELD		|label_type_trigger|t_integer	|'2'	|NOT NULL	|0
FIELD		|label_type_map|t_integer	|'2'	|NOT NULL	|0
FIELD		|label_type_image|t_integer	|'2'	|NOT NULL	|0
FIELD		|label_string_host|t_varchar(255)|''	|NOT NULL	|0
FIELD		|label_string_hostgroup|t_varchar(255)|''|NOT NULL	|0
FIELD		|label_string_trigger|t_varchar(255)|''	|NOT NULL	|0
FIELD		|label_string_map|t_varchar(255)|''	|NOT NULL	|0
FIELD		|label_string_image|t_varchar(255)|''	|NOT NULL	|0
FIELD		|iconmapid	|t_id		|	|NULL		|0			|2|icon_map	|		|RESTRICT
FIELD		|expand_macros	|t_integer	|'0'	|NOT NULL	|0
FIELD		|severity_min	|t_integer	|'0'	|NOT NULL	|0
FIELD		|userid		|t_id		|	|NOT NULL	|0			|3|users	|		|RESTRICT
FIELD		|private	|t_integer	|'1'	|NOT NULL	|0
FIELD		|show_suppressed|t_integer	|'0'	|NOT NULL	|0
UNIQUE		|1		|name
INDEX		|2		|backgroundid
INDEX		|3		|iconmapid

TABLE|sysmaps_elements|selementid|ZBX_TEMPLATE
FIELD		|selementid	|t_id		|	|NOT NULL	|0
FIELD		|sysmapid	|t_id		|	|NOT NULL	|0			|1|sysmaps
FIELD		|elementid	|t_id		|'0'	|NOT NULL	|0
FIELD		|elementtype	|t_integer	|'0'	|NOT NULL	|0
FIELD		|iconid_off	|t_id		|	|NULL		|0			|2|images	|imageid	|RESTRICT
FIELD		|iconid_on	|t_id		|	|NULL		|0			|3|images	|imageid	|RESTRICT
FIELD		|label		|t_varchar(2048)|''	|NOT NULL	|0
FIELD		|label_location	|t_integer	|'-1'	|NOT NULL	|0
FIELD		|x		|t_integer	|'0'	|NOT NULL	|0
FIELD		|y		|t_integer	|'0'	|NOT NULL	|0
FIELD		|iconid_disabled|t_id		|	|NULL		|0			|4|images	|imageid	|RESTRICT
FIELD		|iconid_maintenance|t_id	|	|NULL		|0			|5|images	|imageid	|RESTRICT
FIELD		|elementsubtype	|t_integer	|'0'	|NOT NULL	|0
FIELD		|areatype	|t_integer	|'0'	|NOT NULL	|0
FIELD		|width		|t_integer	|'200'	|NOT NULL	|0
FIELD		|height		|t_integer	|'200'	|NOT NULL	|0
FIELD		|viewtype	|t_integer	|'0'	|NOT NULL	|0
FIELD		|use_iconmap	|t_integer	|'1'	|NOT NULL	|0
FIELD		|application	|t_varchar(255)	|''	|NOT NULL	|0
INDEX		|1		|sysmapid
INDEX		|2		|iconid_off
INDEX		|3		|iconid_on
INDEX		|4		|iconid_disabled
INDEX		|5		|iconid_maintenance

TABLE|sysmaps_links|linkid|ZBX_TEMPLATE
FIELD		|linkid		|t_id		|	|NOT NULL	|0
FIELD		|sysmapid	|t_id		|	|NOT NULL	|0			|1|sysmaps
FIELD		|selementid1	|t_id		|	|NOT NULL	|0			|2|sysmaps_elements|selementid
FIELD		|selementid2	|t_id		|	|NOT NULL	|0			|3|sysmaps_elements|selementid
FIELD		|drawtype	|t_integer	|'0'	|NOT NULL	|0
FIELD		|color		|t_varchar(6)	|'000000'|NOT NULL	|0
FIELD		|label		|t_varchar(2048)|''	|NOT NULL	|0
INDEX		|1		|sysmapid
INDEX		|2		|selementid1
INDEX		|3		|selementid2

TABLE|sysmaps_link_triggers|linktriggerid|ZBX_TEMPLATE
FIELD		|linktriggerid	|t_id		|	|NOT NULL	|0
FIELD		|linkid		|t_id		|	|NOT NULL	|0			|1|sysmaps_links
FIELD		|triggerid	|t_id		|	|NOT NULL	|0			|2|triggers
FIELD		|drawtype	|t_integer	|'0'	|NOT NULL	|0
FIELD		|color		|t_varchar(6)	|'000000'|NOT NULL	|0
UNIQUE		|1		|linkid,triggerid
INDEX		|2		|triggerid

TABLE|sysmap_element_url|sysmapelementurlid|ZBX_TEMPLATE
FIELD		|sysmapelementurlid|t_id	|	|NOT NULL	|0
FIELD		|selementid	|t_id		|	|NOT NULL	|0			|1|sysmaps_elements
FIELD		|name		|t_varchar(255)	|	|NOT NULL	|0
FIELD		|url		|t_varchar(255)	|''	|NOT NULL	|0
UNIQUE		|1		|selementid,name

TABLE|sysmap_url|sysmapurlid|ZBX_TEMPLATE
FIELD		|sysmapurlid	|t_id		|	|NOT NULL	|0
FIELD		|sysmapid	|t_id		|	|NOT NULL	|0			|1|sysmaps
FIELD		|name		|t_varchar(255)	|	|NOT NULL	|0
FIELD		|url		|t_varchar(255)	|''	|NOT NULL	|0
FIELD		|elementtype	|t_integer	|'0'	|NOT NULL	|0
UNIQUE		|1		|sysmapid,name

TABLE|sysmap_user|sysmapuserid|ZBX_TEMPLATE
FIELD		|sysmapuserid|t_id		|	|NOT NULL	|0
FIELD		|sysmapid	|t_id		|	|NOT NULL	|0			|1|sysmaps
FIELD		|userid		|t_id		|	|NOT NULL	|0			|2|users
FIELD		|permission	|t_integer	|'2'	|NOT NULL	|0
UNIQUE		|1		|sysmapid,userid

TABLE|sysmap_usrgrp|sysmapusrgrpid|ZBX_TEMPLATE
FIELD		|sysmapusrgrpid|t_id		|	|NOT NULL	|0
FIELD		|sysmapid	|t_id		|	|NOT NULL	|0			|1|sysmaps
FIELD		|usrgrpid	|t_id		|	|NOT NULL	|0			|2|usrgrp
FIELD		|permission	|t_integer	|'2'	|NOT NULL	|0
UNIQUE		|1		|sysmapid,usrgrpid

TABLE|maintenances_hosts|maintenance_hostid|ZBX_DATA
FIELD		|maintenance_hostid|t_id	|	|NOT NULL	|0
FIELD		|maintenanceid	|t_id		|	|NOT NULL	|0			|1|maintenances
FIELD		|hostid		|t_id		|	|NOT NULL	|0			|2|hosts
UNIQUE		|1		|maintenanceid,hostid
INDEX		|2		|hostid

TABLE|maintenances_groups|maintenance_groupid|ZBX_DATA
FIELD		|maintenance_groupid|t_id	|	|NOT NULL	|0
FIELD		|maintenanceid	|t_id		|	|NOT NULL	|0			|1|maintenances
FIELD		|groupid	|t_id		|	|NOT NULL	|0			|2|hstgrp
UNIQUE		|1		|maintenanceid,groupid
INDEX		|2		|groupid

TABLE|timeperiods|timeperiodid|ZBX_DATA
FIELD		|timeperiodid	|t_id		|	|NOT NULL	|0
FIELD		|timeperiod_type|t_integer	|'0'	|NOT NULL	|0
FIELD		|every		|t_integer	|'1'	|NOT NULL	|0
FIELD		|month		|t_integer	|'0'	|NOT NULL	|0
FIELD		|dayofweek	|t_integer	|'0'	|NOT NULL	|0
FIELD		|day		|t_integer	|'0'	|NOT NULL	|0
FIELD		|start_time	|t_integer	|'0'	|NOT NULL	|0
FIELD		|period		|t_integer	|'0'	|NOT NULL	|0
FIELD		|start_date	|t_integer	|'0'	|NOT NULL	|0

TABLE|maintenances_windows|maintenance_timeperiodid|ZBX_DATA
FIELD		|maintenance_timeperiodid|t_id	|	|NOT NULL	|0
FIELD		|maintenanceid	|t_id		|	|NOT NULL	|0			|1|maintenances
FIELD		|timeperiodid	|t_id		|	|NOT NULL	|0			|2|timeperiods
UNIQUE		|1		|maintenanceid,timeperiodid
INDEX		|2		|timeperiodid

TABLE|regexps|regexpid|ZBX_DATA
FIELD		|regexpid	|t_id		|	|NOT NULL	|0
FIELD		|name		|t_varchar(128)	|''	|NOT NULL	|ZBX_PROXY
FIELD		|test_string	|t_shorttext	|''	|NOT NULL	|0
UNIQUE		|1		|name

TABLE|expressions|expressionid|ZBX_DATA
FIELD		|expressionid	|t_id		|	|NOT NULL	|0
FIELD		|regexpid	|t_id		|	|NOT NULL	|ZBX_PROXY		|1|regexps
FIELD		|expression	|t_varchar(255)	|''	|NOT NULL	|ZBX_PROXY
FIELD		|expression_type|t_integer	|'0'	|NOT NULL	|ZBX_PROXY
FIELD		|exp_delimiter	|t_varchar(1)	|''	|NOT NULL	|ZBX_PROXY
FIELD		|case_sensitive	|t_integer	|'0'	|NOT NULL	|ZBX_PROXY
INDEX		|1		|regexpid

TABLE|ids|table_name,field_name|0
FIELD		|table_name	|t_varchar(64)	|''	|NOT NULL	|0
FIELD		|field_name	|t_varchar(64)	|''	|NOT NULL	|0
FIELD		|nextid		|t_id		|	|NOT NULL	|0

-- History tables

TABLE|alerts|alertid|0
FIELD		|alertid	|t_id		|	|NOT NULL	|0
FIELD		|actionid	|t_id		|	|NOT NULL	|0			|1|actions
FIELD		|eventid	|t_id		|	|NOT NULL	|0			|2|events
FIELD		|userid		|t_id		|	|NULL		|0			|3|users
FIELD		|clock		|t_time		|'0'	|NOT NULL	|0
FIELD		|mediatypeid	|t_id		|	|NULL		|0			|4|media_type
FIELD		|sendto		|t_varchar(1024)|''	|NOT NULL	|0
FIELD		|subject	|t_varchar(255)	|''	|NOT NULL	|0
FIELD		|message	|t_text		|''	|NOT NULL	|0
FIELD		|status		|t_integer	|'0'	|NOT NULL	|0
FIELD		|retries	|t_integer	|'0'	|NOT NULL	|0
FIELD		|error		|t_varchar(2048)|''	|NOT NULL	|0
FIELD		|esc_step	|t_integer	|'0'	|NOT NULL	|0
FIELD		|alerttype	|t_integer	|'0'	|NOT NULL	|0
FIELD		|p_eventid	|t_id		|	|NULL		|0			|5|events	|eventid
FIELD		|acknowledgeid	|t_id		|	|NULL		|0			|6|acknowledges	|acknowledgeid
FIELD		|parameters	|t_shorttext	|'{}'	|NOT NULL	|0
INDEX		|1		|actionid
INDEX		|2		|clock
INDEX		|3		|eventid
INDEX		|4		|status
INDEX		|5		|mediatypeid
INDEX		|6		|userid
INDEX		|7		|p_eventid

TABLE|history||0
FIELD		|itemid		|t_id		|	|NOT NULL	|0			|-|items
FIELD		|clock		|t_time		|'0'	|NOT NULL	|0
FIELD		|value		|t_double	|'0.0000'|NOT NULL	|0
FIELD		|ns		|t_nanosec	|'0'	|NOT NULL	|0
INDEX		|1		|itemid,clock

TABLE|history_uint||0
FIELD		|itemid		|t_id		|	|NOT NULL	|0			|-|items
FIELD		|clock		|t_time		|'0'	|NOT NULL	|0
FIELD		|value		|t_bigint	|'0'	|NOT NULL	|0
FIELD		|ns		|t_nanosec	|'0'	|NOT NULL	|0
INDEX		|1		|itemid,clock

TABLE|history_str||0
FIELD		|itemid		|t_id		|	|NOT NULL	|0			|-|items
FIELD		|clock		|t_time		|'0'	|NOT NULL	|0
FIELD		|value		|t_varchar(255)	|''	|NOT NULL	|0
FIELD		|ns		|t_nanosec	|'0'	|NOT NULL	|0
INDEX		|1		|itemid,clock

TABLE|history_log||0
FIELD		|itemid		|t_id		|	|NOT NULL	|0			|-|items
FIELD		|clock		|t_time		|'0'	|NOT NULL	|0
FIELD		|timestamp	|t_time		|'0'	|NOT NULL	|0
FIELD		|source		|t_varchar(64)	|''	|NOT NULL	|0
FIELD		|severity	|t_integer	|'0'	|NOT NULL	|0
FIELD		|value		|t_text		|''	|NOT NULL	|0
FIELD		|logeventid	|t_integer	|'0'	|NOT NULL	|0
FIELD		|ns		|t_nanosec	|'0'	|NOT NULL	|0
INDEX		|1		|itemid,clock

TABLE|history_text||0
FIELD		|itemid		|t_id		|	|NOT NULL	|0			|-|items
FIELD		|clock		|t_time		|'0'	|NOT NULL	|0
FIELD		|value		|t_text		|''	|NOT NULL	|0
FIELD		|ns		|t_nanosec	|'0'	|NOT NULL	|0
INDEX		|1		|itemid,clock

TABLE|proxy_history|id|0
FIELD		|id		|t_serial	|	|NOT NULL	|0
FIELD		|itemid		|t_id		|	|NOT NULL	|0			|-|items
FIELD		|clock		|t_time		|'0'	|NOT NULL	|0
FIELD		|timestamp	|t_time		|'0'	|NOT NULL	|0
FIELD		|source		|t_varchar(64)	|''	|NOT NULL	|0
FIELD		|severity	|t_integer	|'0'	|NOT NULL	|0
FIELD		|value		|t_longtext	|''	|NOT NULL	|0
FIELD		|logeventid	|t_integer	|'0'	|NOT NULL	|0
FIELD		|ns		|t_nanosec	|'0'	|NOT NULL	|0
FIELD		|state		|t_integer	|'0'	|NOT NULL	|0
FIELD		|lastlogsize	|t_bigint	|'0'	|NOT NULL	|0
FIELD		|mtime		|t_integer	|'0'	|NOT NULL	|0
FIELD		|flags		|t_integer	|'0'	|NOT NULL	|0
INDEX		|1		|clock

TABLE|proxy_dhistory|id|0
FIELD		|id		|t_serial	|	|NOT NULL	|0
FIELD		|clock		|t_time		|'0'	|NOT NULL	|0
FIELD		|druleid	|t_id		|	|NOT NULL	|0			|-|drules
FIELD		|ip		|t_varchar(39)	|''	|NOT NULL	|0
FIELD		|port		|t_integer	|'0'	|NOT NULL	|0
FIELD		|value		|t_varchar(255)	|''	|NOT NULL	|0
FIELD		|status		|t_integer	|'0'	|NOT NULL	|0
FIELD		|dcheckid	|t_id		|	|NULL		|0			|-|dchecks
FIELD		|dns		|t_varchar(255)	|''	|NOT NULL	|0
INDEX		|1		|clock
INDEX		|2		|druleid

TABLE|events|eventid|0
FIELD		|eventid	|t_id		|	|NOT NULL	|0
FIELD		|source		|t_integer	|'0'	|NOT NULL	|0
FIELD		|object		|t_integer	|'0'	|NOT NULL	|0
FIELD		|objectid	|t_id		|'0'	|NOT NULL	|0
FIELD		|clock		|t_time		|'0'	|NOT NULL	|0
FIELD		|value		|t_integer	|'0'	|NOT NULL	|0
FIELD		|acknowledged	|t_integer	|'0'	|NOT NULL	|0
FIELD		|ns		|t_nanosec	|'0'	|NOT NULL	|0
FIELD		|name		|t_varchar(2048)|''	|NOT NULL	|0
FIELD		|severity	|t_integer	|'0'	|NOT NULL	|0
INDEX		|1		|source,object,objectid,clock
INDEX		|2		|source,object,clock

TABLE|trends|itemid,clock|0
FIELD		|itemid		|t_id		|	|NOT NULL	|0			|-|items
FIELD		|clock		|t_time		|'0'	|NOT NULL	|0
FIELD		|num		|t_integer	|'0'	|NOT NULL	|0
FIELD		|value_min	|t_double	|'0.0000'|NOT NULL	|0
FIELD		|value_avg	|t_double	|'0.0000'|NOT NULL	|0
FIELD		|value_max	|t_double	|'0.0000'|NOT NULL	|0

TABLE|trends_uint|itemid,clock|0
FIELD		|itemid		|t_id		|	|NOT NULL	|0			|-|items
FIELD		|clock		|t_time		|'0'	|NOT NULL	|0
FIELD		|num		|t_integer	|'0'	|NOT NULL	|0
FIELD		|value_min	|t_bigint	|'0'	|NOT NULL	|0
FIELD		|value_avg	|t_bigint	|'0'	|NOT NULL	|0
FIELD		|value_max	|t_bigint	|'0'	|NOT NULL	|0

TABLE|acknowledges|acknowledgeid|0
FIELD		|acknowledgeid	|t_id		|	|NOT NULL	|0
FIELD		|userid		|t_id		|	|NOT NULL	|0			|1|users
FIELD		|eventid	|t_id		|	|NOT NULL	|0			|2|events
FIELD		|clock		|t_time		|'0'	|NOT NULL	|0
FIELD		|message	|t_varchar(255)	|''	|NOT NULL	|0
FIELD		|action		|t_integer	|'0'	|NOT NULL	|0
FIELD		|old_severity	|t_integer	|'0'	|NOT NULL	|0
FIELD		|new_severity	|t_integer	|'0'	|NOT NULL	|0
INDEX		|1		|userid
INDEX		|2		|eventid
INDEX		|3		|clock

TABLE|auditlog|auditid|0
FIELD		|auditid	|t_id		|	|NOT NULL	|0
FIELD		|userid		|t_id		|	|NOT NULL	|0			|1|users
FIELD		|clock		|t_time		|'0'	|NOT NULL	|0
FIELD		|action		|t_integer	|'0'	|NOT NULL	|0
FIELD		|resourcetype	|t_integer	|'0'	|NOT NULL	|0
FIELD		|details	|t_varchar(128) |'0'	|NOT NULL	|0
FIELD		|ip		|t_varchar(39)	|''	|NOT NULL	|0
FIELD		|resourceid	|t_id		|'0'	|NOT NULL	|0
FIELD		|resourcename	|t_varchar(255)	|''	|NOT NULL	|0
INDEX		|1		|userid,clock
INDEX		|2		|clock

TABLE|auditlog_details|auditdetailid|0
FIELD		|auditdetailid	|t_id		|	|NOT NULL	|0
FIELD		|auditid	|t_id		|	|NOT NULL	|0			|1|auditlog
FIELD		|table_name	|t_varchar(64)	|''	|NOT NULL	|0
FIELD		|field_name	|t_varchar(64)	|''	|NOT NULL	|0
FIELD		|oldvalue	|t_shorttext	|''	|NOT NULL	|0
FIELD		|newvalue	|t_shorttext	|''	|NOT NULL	|0
INDEX		|1		|auditid

TABLE|service_alarms|servicealarmid|0
FIELD		|servicealarmid	|t_id		|	|NOT NULL	|0
FIELD		|serviceid	|t_id		|	|NOT NULL	|0			|1|services
FIELD		|clock		|t_time		|'0'	|NOT NULL	|0
FIELD		|value		|t_integer	|'0'	|NOT NULL	|0
INDEX		|1		|serviceid,clock
INDEX		|2		|clock

TABLE|autoreg_host|autoreg_hostid|0
FIELD		|autoreg_hostid	|t_id		|	|NOT NULL	|0
FIELD		|proxy_hostid	|t_id		|	|NULL		|0			|1|hosts	|hostid
FIELD		|host		|t_varchar(128)	|''	|NOT NULL	|0
FIELD		|listen_ip	|t_varchar(39)	|''	|NOT NULL	|0
FIELD		|listen_port	|t_integer	|'0'	|NOT NULL	|0
FIELD		|listen_dns	|t_varchar(255)	|''	|NOT NULL	|0
FIELD		|host_metadata	|t_varchar(255)	|''	|NOT NULL	|0
FIELD		|flags		|t_integer	|'0'	|NOT NULL	|0
FIELD		|tls_accepted	|t_integer	|'1'	|NOT NULL	|0
INDEX		|1		|host
INDEX		|2		|proxy_hostid

TABLE|proxy_autoreg_host|id|0
FIELD		|id		|t_serial	|	|NOT NULL	|0
FIELD		|clock		|t_time		|'0'	|NOT NULL	|0
FIELD		|host		|t_varchar(128)	|''	|NOT NULL	|0
FIELD		|listen_ip	|t_varchar(39)	|''	|NOT NULL	|0
FIELD		|listen_port	|t_integer	|'0'	|NOT NULL	|0
FIELD		|listen_dns	|t_varchar(255)	|''	|NOT NULL	|0
FIELD		|host_metadata	|t_varchar(255)	|''	|NOT NULL	|0
FIELD		|flags		|t_integer	|'0'	|NOT NULL	|0
FIELD		|tls_accepted	|t_integer	|'1'	|NOT NULL	|0
INDEX		|1		|clock

TABLE|dhosts|dhostid|0
FIELD		|dhostid	|t_id		|	|NOT NULL	|0
FIELD		|druleid	|t_id		|	|NOT NULL	|0			|1|drules
FIELD		|status		|t_integer	|'0'	|NOT NULL	|0
FIELD		|lastup		|t_integer	|'0'	|NOT NULL	|0
FIELD		|lastdown	|t_integer	|'0'	|NOT NULL	|0
INDEX		|1		|druleid

TABLE|dservices|dserviceid|0
FIELD		|dserviceid	|t_id		|	|NOT NULL	|0
FIELD		|dhostid	|t_id		|	|NOT NULL	|0			|1|dhosts
FIELD		|value		|t_varchar(255)	|''	|NOT NULL	|0
FIELD		|port		|t_integer	|'0'	|NOT NULL	|0
FIELD		|status		|t_integer	|'0'	|NOT NULL	|0
FIELD		|lastup		|t_integer	|'0'	|NOT NULL	|0
FIELD		|lastdown	|t_integer	|'0'	|NOT NULL	|0
FIELD		|dcheckid	|t_id		|	|NOT NULL	|0			|2|dchecks
FIELD		|ip		|t_varchar(39)	|''	|NOT NULL	|0
FIELD		|dns		|t_varchar(255)	|''	|NOT NULL	|0
UNIQUE		|1		|dcheckid,ip,port
INDEX		|2		|dhostid

-- Other tables

TABLE|escalations|escalationid|0
FIELD		|escalationid	|t_id		|	|NOT NULL	|0
FIELD		|actionid	|t_id		|	|NOT NULL	|0			|-|actions
FIELD		|triggerid	|t_id		|	|NULL		|0			|-|triggers
FIELD		|eventid	|t_id		|	|NULL		|0			|-|events
FIELD		|r_eventid	|t_id		|	|NULL		|0			|-|events	|eventid
FIELD		|nextcheck	|t_time		|'0'	|NOT NULL	|0
FIELD		|esc_step	|t_integer	|'0'	|NOT NULL	|0
FIELD		|status		|t_integer	|'0'	|NOT NULL	|0
FIELD		|itemid		|t_id		|	|NULL		|0			|-|items
FIELD		|acknowledgeid	|t_id		|	|NULL		|0			|-|acknowledges
UNIQUE		|1		|triggerid,itemid,escalationid
INDEX		|2		|eventid
INDEX		|3		|nextcheck

TABLE|globalvars|globalvarid|0
FIELD		|globalvarid	|t_id		|	|NOT NULL	|0
FIELD		|snmp_lastsize	|t_bigint	|'0'	|NOT NULL	|0

TABLE|graph_discovery|graphid|0
FIELD		|graphid	|t_id		|	|NOT NULL	|0			|1|graphs
FIELD		|parent_graphid	|t_id		|	|NOT NULL	|0			|2|graphs	|graphid	|RESTRICT
INDEX		|1		|parent_graphid

TABLE|host_inventory|hostid|0
FIELD		|hostid		|t_id		|	|NOT NULL	|0			|1|hosts
FIELD		|inventory_mode	|t_integer	|'0'	|NOT NULL	|0
FIELD		|type		|t_varchar(64)	|''	|NOT NULL	|0
FIELD		|type_full	|t_varchar(64)	|''	|NOT NULL	|0
FIELD		|name		|t_varchar(128)	|''	|NOT NULL	|0
FIELD		|alias		|t_varchar(128)	|''	|NOT NULL	|0
FIELD		|os		|t_varchar(128)	|''	|NOT NULL	|0
FIELD		|os_full	|t_varchar(255)	|''	|NOT NULL	|0
FIELD		|os_short	|t_varchar(128)	|''	|NOT NULL	|0
FIELD		|serialno_a	|t_varchar(64)	|''	|NOT NULL	|0
FIELD		|serialno_b	|t_varchar(64)	|''	|NOT NULL	|0
FIELD		|tag		|t_varchar(64)	|''	|NOT NULL	|0
FIELD		|asset_tag	|t_varchar(64)	|''	|NOT NULL	|0
FIELD		|macaddress_a	|t_varchar(64)	|''	|NOT NULL	|0
FIELD		|macaddress_b	|t_varchar(64)	|''	|NOT NULL	|0
FIELD		|hardware	|t_varchar(255)	|''	|NOT NULL	|0
FIELD		|hardware_full	|t_shorttext	|''	|NOT NULL	|0
FIELD		|software	|t_varchar(255)	|''	|NOT NULL	|0
FIELD		|software_full	|t_shorttext	|''	|NOT NULL	|0
FIELD		|software_app_a	|t_varchar(64)	|''	|NOT NULL	|0
FIELD		|software_app_b	|t_varchar(64)	|''	|NOT NULL	|0
FIELD		|software_app_c	|t_varchar(64)	|''	|NOT NULL	|0
FIELD		|software_app_d	|t_varchar(64)	|''	|NOT NULL	|0
FIELD		|software_app_e	|t_varchar(64)	|''	|NOT NULL	|0
FIELD		|contact	|t_shorttext	|''	|NOT NULL	|0
FIELD		|location	|t_shorttext	|''	|NOT NULL	|0
FIELD		|location_lat	|t_varchar(16)	|''	|NOT NULL	|0
FIELD		|location_lon	|t_varchar(16)	|''	|NOT NULL	|0
FIELD		|notes		|t_shorttext	|''	|NOT NULL	|0
FIELD		|chassis	|t_varchar(64)	|''	|NOT NULL	|0
FIELD		|model		|t_varchar(64)	|''	|NOT NULL	|0
FIELD		|hw_arch	|t_varchar(32)	|''	|NOT NULL	|0
FIELD		|vendor		|t_varchar(64)	|''	|NOT NULL	|0
FIELD		|contract_number|t_varchar(64)	|''	|NOT NULL	|0
FIELD		|installer_name	|t_varchar(64)	|''	|NOT NULL	|0
FIELD		|deployment_status|t_varchar(64)|''	|NOT NULL	|0
FIELD		|url_a		|t_varchar(255)	|''	|NOT NULL	|0
FIELD		|url_b		|t_varchar(255)	|''	|NOT NULL	|0
FIELD		|url_c		|t_varchar(255)	|''	|NOT NULL	|0
FIELD		|host_networks	|t_shorttext	|''	|NOT NULL	|0
FIELD		|host_netmask	|t_varchar(39)	|''	|NOT NULL	|0
FIELD		|host_router	|t_varchar(39)	|''	|NOT NULL	|0
FIELD		|oob_ip		|t_varchar(39)	|''	|NOT NULL	|0
FIELD		|oob_netmask	|t_varchar(39)	|''	|NOT NULL	|0
FIELD		|oob_router	|t_varchar(39)	|''	|NOT NULL	|0
FIELD		|date_hw_purchase|t_varchar(64)	|''	|NOT NULL	|0
FIELD		|date_hw_install|t_varchar(64)	|''	|NOT NULL	|0
FIELD		|date_hw_expiry	|t_varchar(64)	|''	|NOT NULL	|0
FIELD		|date_hw_decomm	|t_varchar(64)	|''	|NOT NULL	|0
FIELD		|site_address_a	|t_varchar(128)	|''	|NOT NULL	|0
FIELD		|site_address_b	|t_varchar(128)	|''	|NOT NULL	|0
FIELD		|site_address_c	|t_varchar(128)	|''	|NOT NULL	|0
FIELD		|site_city	|t_varchar(128)	|''	|NOT NULL	|0
FIELD		|site_state	|t_varchar(64)	|''	|NOT NULL	|0
FIELD		|site_country	|t_varchar(64)	|''	|NOT NULL	|0
FIELD		|site_zip	|t_varchar(64)	|''	|NOT NULL	|0
FIELD		|site_rack	|t_varchar(128)	|''	|NOT NULL	|0
FIELD		|site_notes	|t_shorttext	|''	|NOT NULL	|0
FIELD		|poc_1_name	|t_varchar(128)	|''	|NOT NULL	|0
FIELD		|poc_1_email	|t_varchar(128)	|''	|NOT NULL	|0
FIELD		|poc_1_phone_a	|t_varchar(64)	|''	|NOT NULL	|0
FIELD		|poc_1_phone_b	|t_varchar(64)	|''	|NOT NULL	|0
FIELD		|poc_1_cell	|t_varchar(64)	|''	|NOT NULL	|0
FIELD		|poc_1_screen	|t_varchar(64)	|''	|NOT NULL	|0
FIELD		|poc_1_notes	|t_shorttext	|''	|NOT NULL	|0
FIELD		|poc_2_name	|t_varchar(128)	|''	|NOT NULL	|0
FIELD		|poc_2_email	|t_varchar(128)	|''	|NOT NULL	|0
FIELD		|poc_2_phone_a	|t_varchar(64)	|''	|NOT NULL	|0
FIELD		|poc_2_phone_b	|t_varchar(64)	|''	|NOT NULL	|0
FIELD		|poc_2_cell	|t_varchar(64)	|''	|NOT NULL	|0
FIELD		|poc_2_screen	|t_varchar(64)	|''	|NOT NULL	|0
FIELD		|poc_2_notes	|t_shorttext	|''	|NOT NULL	|0

TABLE|housekeeper|housekeeperid|0
FIELD		|housekeeperid	|t_id		|	|NOT NULL	|0
FIELD		|tablename	|t_varchar(64)	|''	|NOT NULL	|0
FIELD		|field		|t_varchar(64)	|''	|NOT NULL	|0
FIELD		|value		|t_id		|	|NOT NULL	|0			|-|items

TABLE|images|imageid|0
FIELD		|imageid	|t_id		|	|NOT NULL	|0
FIELD		|imagetype	|t_integer	|'0'	|NOT NULL	|0
FIELD		|name		|t_varchar(64)	|'0'	|NOT NULL	|0
FIELD		|image		|t_image	|''	|NOT NULL	|0
UNIQUE		|1		|name

TABLE|item_discovery|itemdiscoveryid|ZBX_TEMPLATE
FIELD		|itemdiscoveryid|t_id		|	|NOT NULL	|0
FIELD		|itemid		|t_id		|	|NOT NULL	|0			|1|items
FIELD		|parent_itemid	|t_id		|	|NOT NULL	|0			|2|items	|itemid
FIELD		|key_		|t_varchar(255)	|''	|NOT NULL	|ZBX_NODATA
FIELD		|lastcheck	|t_integer	|'0'	|NOT NULL	|ZBX_NODATA
FIELD		|ts_delete	|t_time		|'0'	|NOT NULL	|ZBX_NODATA
UNIQUE		|1		|itemid,parent_itemid
INDEX		|2		|parent_itemid

TABLE|host_discovery|hostid|ZBX_TEMPLATE
FIELD		|hostid		|t_id		|	|NOT NULL	|0			|1|hosts
FIELD		|parent_hostid	|t_id		|	|NULL		|0			|2|hosts	|hostid		|RESTRICT
FIELD		|parent_itemid	|t_id		|	|NULL		|0			|3|items	|itemid		|RESTRICT
FIELD		|host		|t_varchar(128)	|''	|NOT NULL	|ZBX_NODATA
FIELD		|lastcheck	|t_integer	|'0'	|NOT NULL	|ZBX_NODATA
FIELD		|ts_delete	|t_time		|'0'	|NOT NULL	|ZBX_NODATA

TABLE|interface_discovery|interfaceid|0
FIELD		|interfaceid	|t_id		|	|NOT NULL	|0			|1|interface
FIELD		|parent_interfaceid|t_id	|	|NOT NULL	|0			|2|interface	|interfaceid

TABLE|profiles|profileid|0
FIELD		|profileid	|t_id		|	|NOT NULL	|0
FIELD		|userid		|t_id		|	|NOT NULL	|0			|1|users
FIELD		|idx		|t_varchar(96)	|''	|NOT NULL	|0
FIELD		|idx2		|t_id		|'0'	|NOT NULL	|0
FIELD		|value_id	|t_id		|'0'	|NOT NULL	|0
FIELD		|value_int	|t_integer	|'0'	|NOT NULL	|0
FIELD		|value_str	|t_varchar(255)	|''	|NOT NULL	|0
FIELD		|source		|t_varchar(96)	|''	|NOT NULL	|0
FIELD		|type		|t_integer	|'0'	|NOT NULL	|0
INDEX		|1		|userid,idx,idx2
INDEX		|2		|userid,profileid

TABLE|sessions|sessionid|0
FIELD		|sessionid	|t_varchar(32)	|''	|NOT NULL	|0
FIELD		|userid		|t_id		|	|NOT NULL	|0			|1|users
FIELD		|lastaccess	|t_integer	|'0'	|NOT NULL	|0
FIELD		|status		|t_integer	|'0'	|NOT NULL	|0
INDEX		|1		|userid,status,lastaccess

TABLE|trigger_discovery|triggerid|0
FIELD		|triggerid	|t_id		|	|NOT NULL	|0			|1|triggers
FIELD		|parent_triggerid|t_id		|	|NOT NULL	|0			|2|triggers	|triggerid	|RESTRICT
INDEX		|1		|parent_triggerid

TABLE|application_template|application_templateid|ZBX_TEMPLATE
FIELD		|application_templateid|t_id	|	|NOT NULL	|0
FIELD		|applicationid	|t_id		|	|NOT NULL	|0			|1|applications
FIELD		|templateid	|t_id		|	|NOT NULL	|0			|2|applications	|applicationid
UNIQUE		|1		|applicationid,templateid
INDEX		|2		|templateid

TABLE|item_condition|item_conditionid|ZBX_TEMPLATE
FIELD		|item_conditionid|t_id		|	|NOT NULL	|0
FIELD		|itemid		|t_id		|	|NOT NULL	|0			|1|items
FIELD		|operator	|t_integer	|'8'	|NOT NULL	|0
FIELD		|macro		|t_varchar(64)	|''	|NOT NULL	|0
FIELD		|value		|t_varchar(255)	|''	|NOT NULL	|0
INDEX		|1		|itemid

TABLE|item_rtdata|itemid|ZBX_TEMPLATE
FIELD		|itemid		|t_id		|	|NOT NULL	|0			|1|items
FIELD		|lastlogsize	|t_bigint	|'0'	|NOT NULL	|ZBX_PROXY,ZBX_NODATA
FIELD		|state		|t_integer	|'0'	|NOT NULL	|ZBX_NODATA
FIELD		|mtime		|t_integer	|'0'	|NOT NULL	|ZBX_PROXY,ZBX_NODATA
FIELD		|error		|t_varchar(2048)|''	|NOT NULL	|ZBX_NODATA

TABLE|application_prototype|application_prototypeid|ZBX_TEMPLATE
FIELD		|application_prototypeid|t_id	|	|NOT NULL	|0
FIELD		|itemid		|t_id		|	|NOT NULL	|0			|1|items
FIELD		|templateid	|t_id		|	|NULL		|0			|2|application_prototype|application_prototypeid
FIELD		|name		|t_varchar(255)	|''	|NOT NULL	|0
INDEX		|1		|itemid
INDEX		|2		|templateid

TABLE|item_application_prototype|item_application_prototypeid|ZBX_TEMPLATE
FIELD		|item_application_prototypeid|t_id|	|NOT NULL	|0
FIELD		|application_prototypeid|t_id	|	|NOT NULL	|0			|1|application_prototype
FIELD		|itemid		|t_id		|	|NOT NULL	|0			|2|items
UNIQUE		|1		|application_prototypeid,itemid
INDEX		|2		|itemid

TABLE|application_discovery|application_discoveryid|ZBX_TEMPLATE
FIELD		|application_discoveryid|t_id	|	|NOT NULL	|0
FIELD		|applicationid	|t_id		|	|NOT NULL	|0			|1|applications
FIELD		|application_prototypeid|t_id	|	|NOT NULL	|0			|2|application_prototype
FIELD		|name		|t_varchar(255)	|''	|NOT NULL	|ZBX_NODATA
FIELD		|lastcheck	|t_integer	|'0'	|NOT NULL	|ZBX_NODATA
FIELD		|ts_delete	|t_time		|'0'	|NOT NULL	|ZBX_NODATA
INDEX		|1		|applicationid
INDEX		|2		|application_prototypeid

TABLE|opinventory|operationid|ZBX_DATA
FIELD		|operationid	|t_id		|	|NOT NULL	|0			|1|operations
FIELD		|inventory_mode	|t_integer	|'0'	|NOT NULL	|0

TABLE|trigger_tag|triggertagid|ZBX_TEMPLATE
FIELD		|triggertagid	|t_id		|	|NOT NULL	|0
FIELD		|triggerid	|t_id		|	|NOT NULL	|0			|1|triggers
FIELD		|tag		|t_varchar(255)	|''	|NOT NULL	|0
FIELD		|value		|t_varchar(255)	|''	|NOT NULL	|0
INDEX		|1		|triggerid

TABLE|event_tag|eventtagid|0
FIELD		|eventtagid	|t_id		|	|NOT NULL	|0
FIELD		|eventid	|t_id		|	|NOT NULL	|0			|1|events
FIELD		|tag		|t_varchar(255)	|''	|NOT NULL	|0
FIELD		|value		|t_varchar(255)	|''	|NOT NULL	|0
INDEX		|1		|eventid

TABLE|problem|eventid|0
FIELD		|eventid	|t_id		|	|NOT NULL	|0			|1|events
FIELD		|source		|t_integer	|'0'	|NOT NULL	|0
FIELD		|object		|t_integer	|'0'	|NOT NULL	|0
FIELD		|objectid	|t_id		|'0'	|NOT NULL	|0
FIELD		|clock		|t_time		|'0'	|NOT NULL	|0
FIELD		|ns		|t_nanosec	|'0'	|NOT NULL	|0
FIELD		|r_eventid	|t_id		|	|NULL		|0			|2|events	|eventid
FIELD		|r_clock	|t_time		|'0'	|NOT NULL	|0
FIELD		|r_ns		|t_nanosec	|'0'	|NOT NULL	|0
FIELD		|correlationid	|t_id		|	|NULL		|0			|-|correlation
FIELD		|userid		|t_id		|	|NULL		|0			|-|users
FIELD		|name		|t_varchar(2048)|''	|NOT NULL	|0
FIELD		|acknowledged	|t_integer	|'0'	|NOT NULL	|0
FIELD		|severity	|t_integer	|'0'	|NOT NULL	|0
INDEX		|1		|source,object,objectid
INDEX		|2		|r_clock
INDEX		|3		|r_eventid

TABLE|problem_tag|problemtagid|0
FIELD		|problemtagid	|t_id		|	|NOT NULL	|0
FIELD		|eventid	|t_id		|	|NOT NULL	|0			|1|problem
FIELD		|tag		|t_varchar(255)	|''	|NOT NULL	|0
FIELD		|value		|t_varchar(255)	|''	|NOT NULL	|0
INDEX		|1		|eventid,tag,value

TABLE|tag_filter|tag_filterid|0
FIELD		|tag_filterid	|t_id		|	|NOT NULL	|0
FIELD		|usrgrpid	|t_id		|	|NOT NULL	|0 			|1|usrgrp	|usrgrpid
FIELD		|groupid	|t_id		|	|NOT NULL	|0			|2|hstgrp	|groupid
FIELD		|tag	|t_varchar(255)	|'' |NOT NULL	|0
FIELD		|value	|t_varchar(255)	|'' |NOT NULL	|0

TABLE|event_recovery|eventid|0
FIELD		|eventid	|t_id		|	|NOT NULL	|0			|1|events
FIELD		|r_eventid	|t_id		|	|NOT NULL	|0			|2|events	|eventid
FIELD		|c_eventid	|t_id		|	|NULL		|0			|3|events	|eventid
FIELD		|correlationid	|t_id		|	|NULL		|0			|-|correlation
FIELD		|userid		|t_id		|	|NULL		|0			|-|users
INDEX		|1		|r_eventid
INDEX		|2		|c_eventid

TABLE|correlation|correlationid|ZBX_DATA
FIELD		|correlationid	|t_id		|	|NOT NULL	|0
FIELD		|name		|t_varchar(255)	|''	|NOT NULL	|0
FIELD		|description	|t_shorttext	|''	|NOT NULL	|0
FIELD		|evaltype	|t_integer	|'0'	|NOT NULL	|0
FIELD		|status		|t_integer	|'0'	|NOT NULL	|0
FIELD		|formula	|t_varchar(255)	|''	|NOT NULL	|0
INDEX		|1		|status
UNIQUE		|2		|name

TABLE|corr_condition|corr_conditionid|ZBX_DATA
FIELD		|corr_conditionid|t_id		|	|NOT NULL	|0
FIELD		|correlationid	|t_id		|	|NOT NULL	|0			|1|correlation
FIELD		|type		|t_integer	|'0'	|NOT NULL	|0
INDEX		|1		|correlationid

TABLE|corr_condition_tag|corr_conditionid|ZBX_DATA
FIELD		|corr_conditionid|t_id		|	|NOT NULL	|0			|1|corr_condition
FIELD		|tag		|t_varchar(255)	|''	|NOT NULL	|0

TABLE|corr_condition_group|corr_conditionid|ZBX_DATA
FIELD		|corr_conditionid|t_id		|	|NOT NULL	|0			|1|corr_condition
FIELD		|operator	|t_integer	|'0'	|NOT NULL	|0
FIELD		|groupid	|t_id		|	|NOT NULL	|0			|2|hstgrp	|	|RESTRICT
INDEX		|1		|groupid

TABLE|corr_condition_tagpair|corr_conditionid|ZBX_DATA
FIELD		|corr_conditionid|t_id		|	|NOT NULL	|0			|1|corr_condition
FIELD		|oldtag		|t_varchar(255)	|''	|NOT NULL	|0
FIELD		|newtag		|t_varchar(255)	|''	|NOT NULL	|0

TABLE|corr_condition_tagvalue|corr_conditionid|ZBX_DATA
FIELD		|corr_conditionid|t_id		|	|NOT NULL	|0			|1|corr_condition
FIELD		|tag		|t_varchar(255)	|''	|NOT NULL	|0
FIELD		|operator	|t_integer	|'0'	|NOT NULL	|0
FIELD		|value		|t_varchar(255)	|''	|NOT NULL	|0

TABLE|corr_operation|corr_operationid|ZBX_DATA
FIELD		|corr_operationid|t_id		|	|NOT NULL	|0
FIELD		|correlationid	|t_id		|	|NOT NULL	|0			|1|correlation
FIELD		|type		|t_integer	|'0'	|NOT NULL	|0
INDEX		|1		|correlationid

TABLE|task|taskid|0
FIELD		|taskid		|t_id		|	|NOT NULL	|0
FIELD		|type		|t_integer	|	|NOT NULL	|0
FIELD		|status		|t_integer	|'0'	|NOT NULL	|0
FIELD		|clock		|t_integer	|'0'	|NOT NULL	|0
FIELD		|ttl		|t_integer	|'0'	|NOT NULL	|0
FIELD		|proxy_hostid	|t_id		|	|NULL		|0			|1|hosts	|hostid
INDEX		|1		|status,proxy_hostid

TABLE|task_close_problem|taskid|0
FIELD		|taskid		|t_id		|	|NOT NULL	|0			|1|task
FIELD		|acknowledgeid	|t_id		|	|NOT NULL	|0			|-|acknowledges

TABLE|item_preproc|item_preprocid|ZBX_TEMPLATE
FIELD		|item_preprocid	|t_id		|	|NOT NULL	|0
FIELD		|itemid		|t_id		|	|NOT NULL	|ZBX_PROXY			|1|items
FIELD		|step		|t_integer	|'0'	|NOT NULL	|ZBX_PROXY
FIELD		|type		|t_integer	|'0'	|NOT NULL	|ZBX_PROXY
FIELD		|params		|t_shorttext	|''	|NOT NULL	|ZBX_PROXY
FIELD		|error_handler	|t_integer	|'0'	|NOT NULL	|ZBX_PROXY
FIELD		|error_handler_params|t_varchar(255)|''	|NOT NULL	|ZBX_PROXY
INDEX		|1		|itemid,step

TABLE|task_remote_command|taskid|0
FIELD		|taskid		|t_id		|	|NOT NULL	|0			|1|task
FIELD		|command_type	|t_integer	|'0'	|NOT NULL	|0
FIELD		|execute_on	|t_integer	|'0'	|NOT NULL	|0
FIELD		|port		|t_integer	|'0'	|NOT NULL	|0
FIELD		|authtype	|t_integer	|'0'	|NOT NULL	|0
FIELD		|username	|t_varchar(64)	|''	|NOT NULL	|0
FIELD		|password	|t_varchar(64)	|''	|NOT NULL	|0
FIELD		|publickey	|t_varchar(64)	|''	|NOT NULL	|0
FIELD		|privatekey	|t_varchar(64)	|''	|NOT NULL	|0
FIELD		|command	|t_shorttext	|''	|NOT NULL	|0
FIELD		|alertid	|t_id		|	|NULL		|0			|-|alerts
FIELD		|parent_taskid	|t_id		|	|NOT NULL	|0			|-|task		|taskid
FIELD		|hostid		|t_id		|	|NOT NULL	|0			|-|hosts

TABLE|task_remote_command_result|taskid|0
FIELD		|taskid		|t_id		|	|NOT NULL	|0			|1|task
FIELD		|status		|t_integer	|'0'	|NOT NULL	|0
FIELD		|parent_taskid	|t_id		|	|NOT NULL	|0			|-|task		|taskid
FIELD		|info		|t_shorttext	|''	|NOT NULL	|0

TABLE|task_acknowledge|taskid|0
FIELD		|taskid		|t_id		|	|NOT NULL	|0			|1|task
FIELD		|acknowledgeid	|t_id		|	|NOT NULL	|0			|-|acknowledges

TABLE|sysmap_shape|sysmap_shapeid|ZBX_TEMPLATE
FIELD		|sysmap_shapeid	|t_id		|	|NOT NULL	|0
FIELD		|sysmapid	|t_id		|	|NOT NULL	|0			|1|sysmaps
FIELD		|type		|t_integer	|'0'	|NOT NULL	|0
FIELD		|x		|t_integer	|'0'	|NOT NULL	|0
FIELD		|y		|t_integer	|'0'	|NOT NULL	|0
FIELD		|width		|t_integer	|'200'	|NOT NULL	|0
FIELD		|height		|t_integer	|'200'	|NOT NULL	|0
FIELD		|text		|t_shorttext	|''	|NOT NULL	|0
FIELD		|font		|t_integer	|'9'	|NOT NULL	|0
FIELD		|font_size	|t_integer	|'11'	|NOT NULL	|0
FIELD		|font_color	|t_varchar(6)	|'000000'|NOT NULL	|0
FIELD		|text_halign	|t_integer	|'0'	|NOT NULL	|0
FIELD		|text_valign	|t_integer	|'0'	|NOT NULL	|0
FIELD		|border_type	|t_integer	|'0'	|NOT NULL	|0
FIELD		|border_width	|t_integer	|'1'	|NOT NULL	|0
FIELD		|border_color	|t_varchar(6)	|'000000'|NOT NULL	|0
FIELD		|background_color|t_varchar(6)	|''	|NOT NULL	|0
FIELD		|zindex		|t_integer	|'0'	|NOT NULL	|0
INDEX		|1		|sysmapid

TABLE|sysmap_element_trigger|selement_triggerid|ZBX_TEMPLATE
FIELD		|selement_triggerid	|t_id	|	|NOT NULL	|0
FIELD		|selementid		|t_id	|	|NOT NULL	|0			|1|sysmaps_elements
FIELD		|triggerid		|t_id	|	|NOT NULL	|0			|2|triggers
UNIQUE		|1			|selementid,triggerid

TABLE|httptest_field|httptest_fieldid|ZBX_TEMPLATE
FIELD		|httptest_fieldid	|t_id		|	|NOT NULL	|0
FIELD		|httptestid		|t_id		|	|NOT NULL	|ZBX_PROXY	|1|httptest
FIELD		|type			|t_integer	|'0'	|NOT NULL	|ZBX_PROXY
FIELD		|name			|t_varchar(255)	|''	|NOT NULL	|ZBX_PROXY
FIELD		|value			|t_shorttext	|''	|NOT NULL	|ZBX_PROXY
INDEX		|1			|httptestid

TABLE|httpstep_field|httpstep_fieldid|ZBX_TEMPLATE
FIELD		|httpstep_fieldid	|t_id		|	|NOT NULL	|0
FIELD		|httpstepid		|t_id		|	|NOT NULL	|ZBX_PROXY	|1|httpstep
FIELD		|type			|t_integer	|'0'	|NOT NULL	|ZBX_PROXY
FIELD		|name			|t_varchar(255)	|''	|NOT NULL	|ZBX_PROXY
FIELD		|value			|t_shorttext	|''	|NOT NULL	|ZBX_PROXY
INDEX		|1			|httpstepid

TABLE|dashboard|dashboardid|ZBX_DASHBOARD
FIELD		|dashboardid	|t_id		|	|NOT NULL	|0
FIELD		|name		|t_varchar(255)	|	|NOT NULL	|0
FIELD		|userid		|t_id		|	|NOT NULL	|0			|1|users	|		|RESTRICT
FIELD		|private	|t_integer	|'1'	|NOT NULL	|0

TABLE|dashboard_user|dashboard_userid|ZBX_DASHBOARD
FIELD		|dashboard_userid|t_id		|	|NOT NULL	|0
FIELD		|dashboardid	|t_id		|	|NOT NULL	|0			|1|dashboard
FIELD		|userid		|t_id		|	|NOT NULL	|0			|2|users
FIELD		|permission	|t_integer	|'2'	|NOT NULL	|0
UNIQUE		|1		|dashboardid,userid

TABLE|dashboard_usrgrp|dashboard_usrgrpid|ZBX_DASHBOARD
FIELD		|dashboard_usrgrpid|t_id	|	|NOT NULL	|0
FIELD		|dashboardid	|t_id		|	|NOT NULL	|0			|1|dashboard
FIELD		|usrgrpid	|t_id		|	|NOT NULL	|0			|2|usrgrp
FIELD		|permission	|t_integer	|'2'	|NOT NULL	|0
UNIQUE		|1		|dashboardid,usrgrpid

TABLE|widget|widgetid|ZBX_DASHBOARD
FIELD		|widgetid	|t_id		|	|NOT NULL	|0
FIELD		|dashboardid	|t_id		|	|NOT NULL	|0			|1|dashboard
FIELD		|type		|t_varchar(255)	|''	|NOT NULL	|0
FIELD		|name		|t_varchar(255)	|''	|NOT NULL	|0
FIELD		|x		|t_integer	|'0'	|NOT NULL	|0
FIELD		|y		|t_integer	|'0'	|NOT NULL	|0
FIELD		|width		|t_integer	|'1'	|NOT NULL	|0
FIELD		|height		|t_integer	|'2'	|NOT NULL	|0
FIELD		|view_mode	|t_integer	|'0'	|NOT NULL	|0
INDEX		|1		|dashboardid

TABLE|widget_field|widget_fieldid|ZBX_DASHBOARD
FIELD		|widget_fieldid	|t_id		|	|NOT NULL	|0
FIELD		|widgetid	|t_id		|	|NOT NULL	|0			|1|widget
FIELD		|type		|t_integer	|'0'	|NOT NULL	|0
FIELD		|name		|t_varchar(255)	|''	|NOT NULL	|0
FIELD		|value_int	|t_integer	|'0'	|NOT NULL	|0
FIELD		|value_str	|t_varchar(255)	|''	|NOT NULL	|0
FIELD		|value_groupid	|t_id		|	|NULL		|0			|2|hstgrp	|groupid
FIELD		|value_hostid	|t_id		|	|NULL		|0			|3|hosts	|hostid
FIELD		|value_itemid	|t_id		|	|NULL		|0			|4|items	|itemid
FIELD		|value_graphid	|t_id		|	|NULL		|0			|5|graphs	|graphid
FIELD		|value_sysmapid	|t_id		|	|NULL		|0			|6|sysmaps	|sysmapid
INDEX		|1		|widgetid
INDEX		|2		|value_groupid
INDEX		|3		|value_hostid
INDEX		|4		|value_itemid
INDEX		|5		|value_graphid
INDEX		|6		|value_sysmapid

TABLE|task_check_now|taskid|0
FIELD		|taskid		|t_id		|	|NOT NULL	|0			|1|task
FIELD		|itemid		|t_id		|	|NOT NULL	|0			|-|items

TABLE|event_suppress|event_suppressid|0
FIELD		|event_suppressid|t_id		|	|NOT NULL	|0
FIELD		|eventid	|t_id		|	|NOT NULL	|0			|1|events
FIELD		|maintenanceid	|t_id		|	|NULL		|0			|2|maintenances
FIELD		|suppress_until	|t_time		|'0'	|NOT NULL	|0
UNIQUE		|1		|eventid,maintenanceid
INDEX		|2		|suppress_until
INDEX		|3		|maintenanceid

TABLE|maintenance_tag|maintenancetagid|ZBX_DATA
FIELD		|maintenancetagid|t_id		|	|NOT NULL	|0
FIELD		|maintenanceid	|t_id		|	|NOT NULL	|0			|1|maintenances
FIELD		|tag		|t_varchar(255)	|''	|NOT NULL	|0
FIELD		|operator	|t_integer	|'2'	|NOT NULL	|0
FIELD		|value		|t_varchar(255)	|''	|NOT NULL	|0
INDEX		|1		|maintenanceid

TABLE|lld_macro_path|lld_macro_pathid|ZBX_TEMPLATE
FIELD		|lld_macro_pathid|t_id		|	|NOT NULL	|0
FIELD		|itemid		|t_id		|	|NOT NULL	|0			|1|items
FIELD		|lld_macro	|t_varchar(255)	|''	|NOT NULL	|0
FIELD		|path		|t_varchar(255)	|''	|NOT NULL	|0
UNIQUE		|1		|itemid,lld_macro

TABLE|host_tag|hosttagid|ZBX_TEMPLATE
FIELD		|hosttagid	|t_id		|	|NOT NULL	|0
FIELD		|hostid		|t_id		|	|NOT NULL	|0			|1|hosts
FIELD		|tag		|t_varchar(255)	|''	|NOT NULL	|0
FIELD		|value		|t_varchar(255)	|''	|NOT NULL	|0
INDEX		|1		|hostid

TABLE|config_autoreg_tls|autoreg_tlsid|ZBX_DATA
FIELD		|autoreg_tlsid	|t_id		|	|NOT NULL	|0
FIELD		|tls_psk_identity|t_varchar(128)|''	|NOT NULL	|ZBX_PROXY
FIELD		|tls_psk	|t_varchar(512)	|''	|NOT NULL	|ZBX_PROXY
UNIQUE		|1		|tls_psk_identity

TABLE|dbversion||
FIELD		|mandatory	|t_integer	|'0'	|NOT NULL	|
FIELD		|optional	|t_integer	|'0'	|NOT NULL	|
<<<<<<< HEAD
ROW		|4030046	|4030046
=======
ROW		|4030041	|4030041
>>>>>>> 67b4120b
<|MERGE_RESOLUTION|>--- conflicted
+++ resolved
@@ -1703,8 +1703,4 @@
 TABLE|dbversion||
 FIELD		|mandatory	|t_integer	|'0'	|NOT NULL	|
 FIELD		|optional	|t_integer	|'0'	|NOT NULL	|
-<<<<<<< HEAD
-ROW		|4030046	|4030046
-=======
-ROW		|4030041	|4030041
->>>>>>> 67b4120b
+ROW		|4030052	|4030052