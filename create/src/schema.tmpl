--
-- Zabbix
-- Copyright (C) 2001-2022 Zabbix SIA
--
-- This program is free software; you can redistribute it and/or modify
-- it under the terms of the GNU General Public License as published by
-- the Free Software Foundation; either version 2 of the License, or
-- (at your option) any later version.
--
-- This program is distributed in the hope that it will be useful,
-- but WITHOUT ANY WARRANTY; without even the implied warranty of
-- MERCHANTABILITY or FITNESS FOR A PARTICULAR PURPOSE. See the
-- GNU General Public License for more details.
--
-- You should have received a copy of the GNU General Public License
-- along with this program; if not, write to the Free Software
-- Foundation, Inc., 51 Franklin Street, Fifth Floor, Boston, MA  02110-1301, USA.
--

--
-- Do not use spaces
-- Tables must be sorted to match referential integrity rules
--

TABLE|role|roleid|ZBX_DATA
FIELD		|roleid		|t_id		|	|NOT NULL	|0
FIELD		|name		|t_varchar(255)	|''	|NOT NULL	|0
FIELD		|type		|t_integer	|'0'	|NOT NULL	|0
FIELD		|readonly	|t_integer	|'0'	|NOT NULL	|0
UNIQUE		|1		|name

TABLE|users|userid|ZBX_DATA
FIELD		|userid		|t_id		|	|NOT NULL	|0
FIELD		|username	|t_varchar(100)	|''	|NOT NULL	|0
FIELD		|name		|t_varchar(100)	|''	|NOT NULL	|0
FIELD		|surname	|t_varchar(100)	|''	|NOT NULL	|0
FIELD		|passwd		|t_varchar(60)	|''	|NOT NULL	|0
FIELD		|url		|t_varchar(2048)|''	|NOT NULL	|0
FIELD		|autologin	|t_integer	|'0'	|NOT NULL	|0
FIELD		|autologout	|t_varchar(32)	|'15m'	|NOT NULL	|0
FIELD		|lang		|t_varchar(7)	|'default'|NOT NULL	|ZBX_NODATA
FIELD		|refresh	|t_varchar(32)	|'30s'	|NOT NULL	|0
FIELD		|theme		|t_varchar(128)	|'default'|NOT NULL	|ZBX_NODATA
FIELD		|attempt_failed	|t_integer	|0	|NOT NULL	|ZBX_NODATA
FIELD		|attempt_ip	|t_varchar(39)	|''	|NOT NULL	|ZBX_NODATA
FIELD		|attempt_clock	|t_integer	|0	|NOT NULL	|ZBX_NODATA
FIELD		|rows_per_page	|t_integer	|50	|NOT NULL	|0
FIELD		|timezone	|t_varchar(50)	|'default'|NOT NULL	|ZBX_NODATA
FIELD		|roleid		|t_id			|NULL	|NULL	|0	|1|role
FIELD		|userdirectoryid	|t_id	|NULL	|NULL	|ZBX_NODATA	|2|userdirectory	|userdirectoryid	|RESTRICT
FIELD		|ts_provisioned		|t_time	|'0'	|NOT NULL	|ZBX_NODATA
UNIQUE		|1		|username
INDEX		|2		|userdirectoryid

TABLE|maintenances|maintenanceid|ZBX_DATA
FIELD		|maintenanceid	|t_id		|	|NOT NULL	|0
FIELD		|name		|t_varchar(128)	|''	|NOT NULL	|0
FIELD		|maintenance_type|t_integer	|'0'	|NOT NULL	|0
FIELD		|description	|t_shorttext	|''	|NOT NULL	|0
FIELD		|active_since	|t_integer	|'0'	|NOT NULL	|0
FIELD		|active_till	|t_integer	|'0'	|NOT NULL	|0
FIELD		|tags_evaltype	|t_integer	|'0'	|NOT NULL	|0
INDEX		|1		|active_since,active_till
UNIQUE		|2		|name

TABLE|hosts|hostid|ZBX_TEMPLATE
FIELD		|hostid		|t_id		|	|NOT NULL	|0
FIELD		|proxy_hostid	|t_id		|	|NULL		|0			|1|hosts	|hostid		|RESTRICT
FIELD		|host		|t_varchar(128)	|''	|NOT NULL	|ZBX_PROXY
FIELD		|status		|t_integer	|'0'	|NOT NULL	|ZBX_PROXY
FIELD		|ipmi_authtype	|t_integer	|'-1'	|NOT NULL	|ZBX_PROXY
FIELD		|ipmi_privilege	|t_integer	|'2'	|NOT NULL	|ZBX_PROXY
FIELD		|ipmi_username	|t_varchar(16)	|''	|NOT NULL	|ZBX_PROXY
FIELD		|ipmi_password	|t_varchar(20)	|''	|NOT NULL	|ZBX_PROXY
FIELD		|maintenanceid	|t_id		|	|NULL		|ZBX_NODATA		|2|maintenances	|		|RESTRICT
FIELD		|maintenance_status|t_integer	|'0'	|NOT NULL	|ZBX_NODATA
FIELD		|maintenance_type|t_integer	|'0'	|NOT NULL	|ZBX_NODATA
FIELD		|maintenance_from|t_integer	|'0'	|NOT NULL	|ZBX_NODATA
FIELD		|name		|t_varchar(128)	|''	|NOT NULL	|ZBX_PROXY
FIELD		|flags		|t_integer	|'0'	|NOT NULL	|0
FIELD		|templateid	|t_id		|	|NULL		|0			|3|hosts	|hostid		|RESTRICT
FIELD		|description	|t_shorttext	|''	|NOT NULL	|0
FIELD		|tls_connect	|t_integer	|'1'	|NOT NULL	|ZBX_PROXY
FIELD		|tls_accept	|t_integer	|'1'	|NOT NULL	|ZBX_PROXY
FIELD		|tls_issuer	|t_varchar(1024)|''	|NOT NULL	|ZBX_PROXY
FIELD		|tls_subject	|t_varchar(1024)|''	|NOT NULL	|ZBX_PROXY
FIELD		|tls_psk_identity|t_varchar(128)|''	|NOT NULL	|ZBX_PROXY
FIELD		|tls_psk	|t_varchar(512)	|''	|NOT NULL	|ZBX_PROXY
FIELD		|proxy_address	|t_varchar(255)	|''	|NOT NULL	|0
FIELD		|auto_compress	|t_integer	|'1'	|NOT NULL	|0
FIELD		|discover	|t_integer	|'0'	|NOT NULL	|0
FIELD		|custom_interfaces|t_integer	|'0'	|NOT NULL	|0
FIELD		|uuid		|t_varchar(32)	|''	|NOT NULL	|0
FIELD		|name_upper	|t_varchar(128)	|''	|NOT NULL	|0
INDEX		|1		|host
INDEX		|2		|status
INDEX		|3		|proxy_hostid
INDEX		|4		|name
INDEX		|5		|maintenanceid
INDEX		|6		|name_upper
CHANGELOG	|1
UPD_TRIG_FUNC	|name		|name_upper	|hostid	|upper

TABLE|hstgrp|groupid|ZBX_DATA
FIELD		|groupid	|t_id		|	|NOT NULL	|0
FIELD		|name		|t_varchar(255)	|''	|NOT NULL	|0
FIELD		|flags		|t_integer	|'0'	|NOT NULL	|0
FIELD		|uuid		|t_varchar(32)	|''	|NOT NULL	|0
FIELD		|type		|t_integer	|'0'	|NOT NULL	|0
UNIQUE		|1		|type,name

TABLE|group_prototype|group_prototypeid|ZBX_TEMPLATE
FIELD		|group_prototypeid|t_id		|	|NOT NULL	|0
FIELD		|hostid		|t_id		|	|NOT NULL	|0			|1|hosts
FIELD		|name		|t_varchar(255)	|''	|NOT NULL	|0
FIELD		|groupid	|t_id		|	|NULL		|0			|2|hstgrp	|		|RESTRICT
FIELD		|templateid	|t_id		|	|NULL		|0			|3|group_prototype|group_prototypeid
INDEX		|1		|hostid

TABLE|group_discovery|groupid|ZBX_TEMPLATE
FIELD		|groupid	|t_id		|	|NOT NULL	|0			|1|hstgrp
FIELD		|parent_group_prototypeid|t_id	|	|NOT NULL	|0			|2|group_prototype|group_prototypeid|RESTRICT
FIELD		|name		|t_varchar(255)	|''	|NOT NULL	|ZBX_NODATA
FIELD		|lastcheck	|t_integer	|'0'	|NOT NULL	|ZBX_NODATA
FIELD		|ts_delete	|t_time		|'0'	|NOT NULL	|ZBX_NODATA

TABLE|drules|druleid|ZBX_DATA
FIELD		|druleid	|t_id		|	|NOT NULL	|0
FIELD		|proxy_hostid	|t_id		|	|NULL		|0			|1|hosts	|hostid		|RESTRICT
FIELD		|name		|t_varchar(255)	|''	|NOT NULL	|ZBX_PROXY
FIELD		|iprange	|t_varchar(2048)|''	|NOT NULL	|ZBX_PROXY
FIELD		|delay		|t_varchar(255)	|'1h'	|NOT NULL	|ZBX_PROXY
FIELD		|status		|t_integer	|'0'	|NOT NULL	|0
INDEX		|1		|proxy_hostid
UNIQUE		|2		|name
CHANGELOG	|9

TABLE|dchecks|dcheckid|ZBX_DATA
FIELD		|dcheckid	|t_id		|	|NOT NULL	|0
FIELD		|druleid	|t_id		|	|NOT NULL	|ZBX_PROXY		|1|drules	|		|RESTRICT
FIELD		|type		|t_integer	|'0'	|NOT NULL	|ZBX_PROXY
FIELD		|key_		|t_varchar(2048)|''	|NOT NULL	|ZBX_PROXY
FIELD		|snmp_community	|t_varchar(255)	|''	|NOT NULL	|ZBX_PROXY
FIELD		|ports		|t_varchar(255)	|'0'	|NOT NULL	|ZBX_PROXY
FIELD		|snmpv3_securityname|t_varchar(64)|''	|NOT NULL	|ZBX_PROXY
FIELD		|snmpv3_securitylevel|t_integer	|'0'	|NOT NULL	|ZBX_PROXY
FIELD		|snmpv3_authpassphrase|t_varchar(64)|''	|NOT NULL	|ZBX_PROXY
FIELD		|snmpv3_privpassphrase|t_varchar(64)|''	|NOT NULL	|ZBX_PROXY
FIELD		|uniq		|t_integer	|'0'	|NOT NULL	|ZBX_PROXY
FIELD		|snmpv3_authprotocol|t_integer	|'0'	|NOT NULL	|ZBX_PROXY
FIELD		|snmpv3_privprotocol|t_integer	|'0'	|NOT NULL	|ZBX_PROXY
FIELD		|snmpv3_contextname|t_varchar(255)|''	|NOT NULL	|ZBX_PROXY
FIELD		|host_source|t_integer	|'1'	|NOT NULL	|ZBX_PROXY
FIELD		|name_source|t_integer	|'0'	|NOT NULL	|ZBX_PROXY
INDEX		|1		|druleid,host_source,name_source
CHANGELOG	|10

TABLE|httptest|httptestid|ZBX_TEMPLATE
FIELD		|httptestid	|t_id		|	|NOT NULL	|0
FIELD		|name		|t_varchar(64)	|''	|NOT NULL	|ZBX_PROXY
FIELD		|delay		|t_varchar(255)	|'1m'	|NOT NULL	|ZBX_PROXY
FIELD		|status		|t_integer	|'0'	|NOT NULL	|0
FIELD		|agent		|t_varchar(255)	|'Zabbix'|NOT NULL	|ZBX_PROXY
FIELD		|authentication	|t_integer	|'0'	|NOT NULL	|ZBX_PROXY,ZBX_NODATA
FIELD		|http_user	|t_varchar(64)	|''	|NOT NULL	|ZBX_PROXY,ZBX_NODATA
FIELD		|http_password	|t_varchar(64)	|''	|NOT NULL	|ZBX_PROXY,ZBX_NODATA
FIELD		|hostid		|t_id		|	|NOT NULL	|ZBX_PROXY		|2|hosts	|		|RESTRICT
FIELD		|templateid	|t_id		|	|NULL		|0			|3|httptest	|httptestid	|RESTRICT
FIELD		|http_proxy	|t_varchar(255)	|''	|NOT NULL	|ZBX_PROXY,ZBX_NODATA
FIELD		|retries	|t_integer	|'1'	|NOT NULL	|ZBX_PROXY,ZBX_NODATA
FIELD		|ssl_cert_file	|t_varchar(255)	|''	|NOT NULL	|ZBX_PROXY,ZBX_NODATA
FIELD		|ssl_key_file	|t_varchar(255)	|''	|NOT NULL	|ZBX_PROXY,ZBX_NODATA
FIELD		|ssl_key_password|t_varchar(64)	|''	|NOT NULL	|ZBX_PROXY,ZBX_NODATA
FIELD		|verify_peer	|t_integer	|'0'	|NOT NULL	|ZBX_PROXY
FIELD		|verify_host	|t_integer	|'0'	|NOT NULL	|ZBX_PROXY
FIELD		|uuid		|t_varchar(32)	|''	|NOT NULL	|0
UNIQUE		|2		|hostid,name
INDEX		|3		|status
INDEX		|4		|templateid
CHANGELOG	|11

TABLE|httpstep|httpstepid|ZBX_TEMPLATE
FIELD		|httpstepid	|t_id		|	|NOT NULL	|0
FIELD		|httptestid	|t_id		|	|NOT NULL	|ZBX_PROXY		|1|httptest	|		|RESTRICT
FIELD		|name		|t_varchar(64)	|''	|NOT NULL	|ZBX_PROXY
FIELD		|no		|t_integer	|'0'	|NOT NULL	|ZBX_PROXY
FIELD		|url		|t_varchar(2048)|''	|NOT NULL	|ZBX_PROXY
FIELD		|timeout	|t_varchar(255)	|'15s'	|NOT NULL	|ZBX_PROXY
FIELD		|posts		|t_shorttext	|''	|NOT NULL	|ZBX_PROXY
FIELD		|required	|t_varchar(255)	|''	|NOT NULL	|ZBX_PROXY
FIELD		|status_codes	|t_varchar(255)	|''	|NOT NULL	|ZBX_PROXY
FIELD		|follow_redirects|t_integer	|'1'	|NOT NULL	|ZBX_PROXY
FIELD		|retrieve_mode	|t_integer	|'0'	|NOT NULL	|ZBX_PROXY
FIELD		|post_type	|t_integer	|'0'	|NOT NULL	|ZBX_PROXY
INDEX		|1		|httptestid
CHANGELOG	|14

TABLE|interface|interfaceid|ZBX_TEMPLATE
FIELD		|interfaceid	|t_id		|	|NOT NULL	|0
FIELD		|hostid		|t_id		|	|NOT NULL	|ZBX_PROXY		|1|hosts
FIELD		|main		|t_integer	|'0'	|NOT NULL	|ZBX_PROXY
FIELD		|type		|t_integer	|'1'	|NOT NULL	|ZBX_PROXY
FIELD		|useip		|t_integer	|'1'	|NOT NULL	|ZBX_PROXY
FIELD		|ip		|t_varchar(64)	|'127.0.0.1'|NOT NULL	|ZBX_PROXY
FIELD		|dns		|t_varchar(255)	|''	|NOT NULL	|ZBX_PROXY
FIELD		|port		|t_varchar(64)	|'10050'|NOT NULL	|ZBX_PROXY
FIELD		|available	|t_integer	|'0'	|NOT NULL	|ZBX_PROXY,ZBX_NODATA
FIELD		|error		|t_varchar(2048)|''	|NOT NULL	|ZBX_NODATA
FIELD		|errors_from	|t_integer	|'0'	|NOT NULL	|ZBX_NODATA
FIELD		|disable_until	|t_integer	|'0'	|NOT NULL	|ZBX_NODATA
INDEX		|1		|hostid,type
INDEX		|2		|ip,dns
INDEX		|3		|available

TABLE|valuemap|valuemapid|ZBX_TEMPLATE
FIELD		|valuemapid	|t_id		|	|NOT NULL	|0
FIELD		|hostid		|t_id		|	|NOT NULL	|0			|1|hosts
FIELD		|name		|t_varchar(64)	|''	|NOT NULL	|0
FIELD		|uuid		|t_varchar(32)	|''	|NOT NULL	|0
UNIQUE		|1		|hostid,name

TABLE|items|itemid|ZBX_TEMPLATE
FIELD		|itemid		|t_id		|	|NOT NULL	|0
FIELD		|type		|t_integer	|'0'	|NOT NULL	|ZBX_PROXY
FIELD		|snmp_oid	|t_varchar(512)	|''	|NOT NULL	|ZBX_PROXY
FIELD		|hostid		|t_id		|	|NOT NULL	|ZBX_PROXY		|1|hosts	|		|RESTRICT
FIELD		|name		|t_varchar(255)	|''	|NOT NULL	|0
FIELD		|key_		|t_varchar(2048)|''	|NOT NULL	|ZBX_PROXY
FIELD		|delay		|t_varchar(1024)|'0'	|NOT NULL	|ZBX_PROXY
FIELD		|history	|t_varchar(255)	|'90d'	|NOT NULL	|ZBX_PROXY
FIELD		|trends		|t_varchar(255)	|'365d'	|NOT NULL	|0
FIELD		|status		|t_integer	|'0'	|NOT NULL	|ZBX_PROXY
FIELD		|value_type	|t_integer	|'0'	|NOT NULL	|ZBX_PROXY
FIELD		|trapper_hosts	|t_varchar(255)	|''	|NOT NULL	|ZBX_PROXY
FIELD		|units		|t_varchar(255)	|''	|NOT NULL	|0
FIELD		|formula	|t_varchar(255)	|''	|NOT NULL	|0
FIELD		|logtimefmt	|t_varchar(64)	|''	|NOT NULL	|ZBX_PROXY
FIELD		|templateid	|t_id		|	|NULL		|0			|2|items	|itemid		|RESTRICT
FIELD		|valuemapid	|t_id		|	|NULL		|0			|3|valuemap	|		|RESTRICT
FIELD		|params		|t_text		|''	|NOT NULL	|ZBX_PROXY
FIELD		|ipmi_sensor	|t_varchar(128)	|''	|NOT NULL	|ZBX_PROXY
FIELD		|authtype	|t_integer	|'0'	|NOT NULL	|ZBX_PROXY
FIELD		|username	|t_varchar(64)	|''	|NOT NULL	|ZBX_PROXY
FIELD		|password	|t_varchar(64)	|''	|NOT NULL	|ZBX_PROXY
FIELD		|publickey	|t_varchar(64)	|''	|NOT NULL	|ZBX_PROXY
FIELD		|privatekey	|t_varchar(64)	|''	|NOT NULL	|ZBX_PROXY
FIELD		|flags		|t_integer	|'0'	|NOT NULL	|ZBX_PROXY
FIELD		|interfaceid	|t_id		|	|NULL		|ZBX_PROXY		|4|interface	|		|RESTRICT
FIELD		|description	|t_text		|''	|NOT NULL	|0
FIELD		|inventory_link	|t_integer	|'0'	|NOT NULL	|ZBX_PROXY
FIELD		|lifetime	|t_varchar(255)	|'30d'	|NOT NULL	|0
FIELD		|evaltype	|t_integer	|'0'	|NOT NULL	|0
FIELD		|jmx_endpoint	|t_varchar(255)	|''	|NOT NULL	|ZBX_PROXY
FIELD		|master_itemid	|t_id		|	|NULL		|ZBX_PROXY		|5|items	|itemid		|RESTRICT
FIELD		|timeout	|t_varchar(255)	|'3s'	|NOT NULL	|ZBX_PROXY
FIELD		|url		|t_varchar(2048)|''	|NOT NULL	|ZBX_PROXY
FIELD		|query_fields	|t_varchar(2048)|''	|NOT NULL	|ZBX_PROXY
FIELD		|posts		|t_text		|''	|NOT NULL	|ZBX_PROXY
FIELD		|status_codes	|t_varchar(255)	|'200'	|NOT NULL	|ZBX_PROXY
FIELD		|follow_redirects|t_integer	|'1'	|NOT NULL	|ZBX_PROXY
FIELD		|post_type	|t_integer	|'0'	|NOT NULL	|ZBX_PROXY
FIELD		|http_proxy	|t_varchar(255)	|''	|NOT NULL	|ZBX_PROXY,ZBX_NODATA
FIELD		|headers	|t_text		|''	|NOT NULL	|ZBX_PROXY
FIELD		|retrieve_mode	|t_integer	|'0'	|NOT NULL	|ZBX_PROXY
FIELD		|request_method	|t_integer	|'0'	|NOT NULL	|ZBX_PROXY
FIELD		|output_format	|t_integer	|'0'	|NOT NULL	|ZBX_PROXY
FIELD		|ssl_cert_file	|t_varchar(255)	|''	|NOT NULL	|ZBX_PROXY,ZBX_NODATA
FIELD		|ssl_key_file	|t_varchar(255)	|''	|NOT NULL	|ZBX_PROXY,ZBX_NODATA
FIELD		|ssl_key_password|t_varchar(64)	|''	|NOT NULL	|ZBX_PROXY,ZBX_NODATA
FIELD		|verify_peer	|t_integer	|'0'	|NOT NULL	|ZBX_PROXY
FIELD		|verify_host	|t_integer	|'0'	|NOT NULL	|ZBX_PROXY
FIELD		|allow_traps	|t_integer	|'0'	|NOT NULL	|ZBX_PROXY
FIELD		|discover	|t_integer	|'0'	|NOT NULL	|0
FIELD		|uuid		|t_varchar(32)	|''	|NOT NULL	|0
FIELD		|name_upper	|t_varchar(255)	|''	|NOT NULL	|0
INDEX		|1		|hostid,key_(764)
INDEX		|3		|status
INDEX		|4		|templateid
INDEX		|5		|valuemapid
INDEX		|6		|interfaceid
INDEX		|7		|master_itemid
INDEX		|8		|key_(768)
INDEX		|9		|hostid,name_upper
CHANGELOG	|3
UPD_TRIG_FUNC	|name		|name_upper	|itemid	|upper

TABLE|httpstepitem|httpstepitemid|ZBX_TEMPLATE
FIELD		|httpstepitemid	|t_id		|	|NOT NULL	|0
FIELD		|httpstepid	|t_id		|	|NOT NULL	|ZBX_PROXY		|1|httpstep	|		|RESTRICT
FIELD		|itemid		|t_id		|	|NOT NULL	|ZBX_PROXY		|2|items	|		|RESTRICT
FIELD		|type		|t_integer	|'0'	|NOT NULL	|ZBX_PROXY
UNIQUE		|1		|httpstepid,itemid
INDEX		|2		|itemid
CHANGELOG	|16

TABLE|httptestitem|httptestitemid|ZBX_TEMPLATE
FIELD		|httptestitemid	|t_id		|	|NOT NULL	|0
FIELD		|httptestid	|t_id		|	|NOT NULL	|ZBX_PROXY		|1|httptest	|		|RESTRICT
FIELD		|itemid		|t_id		|	|NOT NULL	|ZBX_PROXY		|2|items	|		|RESTRICT
FIELD		|type		|t_integer	|'0'	|NOT NULL	|ZBX_PROXY
UNIQUE		|1		|httptestid,itemid
INDEX		|2		|itemid
CHANGELOG	|13

TABLE|media_type|mediatypeid|ZBX_DATA
FIELD		|mediatypeid	|t_id		|	|NOT NULL	|0
FIELD		|type		|t_integer	|'0'	|NOT NULL	|0
FIELD		|name		|t_varchar(100)	|''	|NOT NULL	|0
FIELD		|smtp_server	|t_varchar(255)	|''	|NOT NULL	|0
FIELD		|smtp_helo	|t_varchar(255)	|''	|NOT NULL	|0
FIELD		|smtp_email	|t_varchar(255)	|''	|NOT NULL	|0
FIELD		|exec_path	|t_varchar(255)	|''	|NOT NULL	|0
FIELD		|gsm_modem	|t_varchar(255)	|''	|NOT NULL	|0
FIELD		|username	|t_varchar(255)	|''	|NOT NULL	|0
FIELD		|passwd		|t_varchar(255)	|''	|NOT NULL	|0
FIELD		|status		|t_integer	|'1'	|NOT NULL	|ZBX_NODATA
FIELD		|smtp_port	|t_integer	|'25'	|NOT NULL	|0
FIELD		|smtp_security	|t_integer	|'0'	|NOT NULL	|0
FIELD		|smtp_verify_peer|t_integer	|'0'	|NOT NULL	|0
FIELD		|smtp_verify_host|t_integer	|'0'	|NOT NULL	|0
FIELD		|smtp_authentication|t_integer	|'0'	|NOT NULL	|0
FIELD		|exec_params	|t_varchar(255)	|''	|NOT NULL	|0
FIELD		|maxsessions	|t_integer	|'1'	|NOT NULL	|0
FIELD		|maxattempts	|t_integer	|'3'	|NOT NULL	|0
FIELD		|attempt_interval|t_varchar(32)	|'10s'	|NOT NULL	|0
FIELD		|content_type	|t_integer	|'1'	|NOT NULL	|0
FIELD		|script		|t_text		|''	|NOT NULL	|0
FIELD		|timeout	|t_varchar(32)	|'30s'	|NOT NULL	|0
FIELD		|process_tags	|t_integer	|'0'	|NOT NULL	|0
FIELD		|show_event_menu|t_integer	|'0'	|NOT NULL	|0
FIELD		|event_menu_url	|t_varchar(2048)|''	|NOT NULL	|0
FIELD		|event_menu_name|t_varchar(255)	|''	|NOT NULL	|0
FIELD		|description	|t_shorttext	|''	|NOT NULL	|0
FIELD		|provider	|t_integer	|'0'	|NOT NULL	|0
UNIQUE		|1		|name

TABLE|media_type_param|mediatype_paramid|ZBX_DATA
FIELD		|mediatype_paramid|t_id		|	|NOT NULL	|0
FIELD		|mediatypeid	|t_id		|	|NOT NULL	|0			|1|media_type
FIELD		|name		|t_varchar(255)	|''	|NOT NULL	|0
FIELD		|value		|t_varchar(2048)|''	|NOT NULL	|0
INDEX		|1		|mediatypeid

TABLE|media_type_message|mediatype_messageid|ZBX_DATA
FIELD		|mediatype_messageid|t_id	|	|NOT NULL	|0
FIELD		|mediatypeid	|t_id		|	|NOT NULL	|0			|1|media_type
FIELD		|eventsource	|t_integer	|	|NOT NULL	|0
FIELD		|recovery	|t_integer	|	|NOT NULL	|0
FIELD		|subject	|t_varchar(255)	|''	|NOT NULL	|0
FIELD		|message	|t_text		|''	|NOT NULL	|0
UNIQUE		|1		|mediatypeid,eventsource,recovery

TABLE|usrgrp|usrgrpid|ZBX_DATA
FIELD		|usrgrpid	|t_id		|	|NOT NULL	|0
FIELD		|name		|t_varchar(64)	|''	|NOT NULL	|0
FIELD		|gui_access	|t_integer	|'0'	|NOT NULL	|0
FIELD		|users_status	|t_integer	|'0'	|NOT NULL	|0
FIELD		|debug_mode	|t_integer	|'0'	|NOT NULL	|0
FIELD		|userdirectoryid	|t_id	|NULL	|NULL	|0 |2|userdirectory	|	|RESTRICT
UNIQUE		|1		|name
INDEX		|2	|userdirectoryid

TABLE|users_groups|id|ZBX_DATA
FIELD		|id		|t_id		|	|NOT NULL	|0
FIELD		|usrgrpid	|t_id		|	|NOT NULL	|0			|1|usrgrp
FIELD		|userid		|t_id		|	|NOT NULL	|0			|2|users
UNIQUE		|1		|usrgrpid,userid
INDEX		|2		|userid

TABLE|scripts|scriptid|ZBX_DATA
FIELD		|scriptid	|t_id		|	|NOT NULL	|0
FIELD		|name		|t_varchar(255)	|''	|NOT NULL	|0
FIELD		|command	|t_text		|''	|NOT NULL	|0
FIELD		|host_access	|t_integer	|'2'	|NOT NULL	|0
FIELD		|usrgrpid	|t_id		|	|NULL		|0			|1|usrgrp	|		|RESTRICT
FIELD		|groupid	|t_id		|	|NULL		|0			|2|hstgrp	|		|RESTRICT
FIELD		|description	|t_shorttext	|''	|NOT NULL	|0
FIELD		|confirmation	|t_varchar(255)	|''	|NOT NULL	|0
FIELD		|type		|t_integer	|'5'	|NOT NULL	|0
FIELD		|execute_on	|t_integer	|'2'	|NOT NULL	|0
FIELD		|timeout	|t_varchar(32)	|'30s'	|NOT NULL	|0
FIELD		|scope		|t_integer	|'1'	|NOT NULL	|0
FIELD		|port		|t_varchar(64)	|''	|NOT NULL	|0
FIELD		|authtype	|t_integer	|'0'	|NOT NULL	|0
FIELD		|username	|t_varchar(64)	|''	|NOT NULL	|0
FIELD		|password	|t_varchar(64)	|''	|NOT NULL	|0
FIELD		|publickey	|t_varchar(64)	|''	|NOT NULL	|0
FIELD		|privatekey	|t_varchar(64)	|''	|NOT NULL	|0
FIELD		|menu_path	|t_varchar(255)	|''	|NOT NULL	|0
FIELD		|url		|t_varchar(2048)|''	|NOT NULL	|0
FIELD		|new_window	|t_integer	|'1'	|NOT NULL	|0
INDEX		|1		|usrgrpid
INDEX		|2		|groupid
UNIQUE		|3		|name,menu_path

TABLE|script_param|script_paramid|ZBX_DATA
FIELD		|script_paramid	|t_id		|	|NOT NULL	|0
FIELD		|scriptid	|t_id		|	|NOT NULL	|0			|1|scripts
FIELD		|name		|t_varchar(255)	|''	|NOT NULL	|0
FIELD		|value		|t_varchar(2048)|''	|NOT NULL	|0
UNIQUE		|1		|scriptid,name

TABLE|actions|actionid|ZBX_DATA
FIELD		|actionid	|t_id		|	|NOT NULL	|0
FIELD		|name		|t_varchar(255)	|''	|NOT NULL	|0
FIELD		|eventsource	|t_integer	|'0'	|NOT NULL	|0
FIELD		|evaltype	|t_integer	|'0'	|NOT NULL	|0
FIELD		|status		|t_integer	|'0'	|NOT NULL	|0
FIELD		|esc_period	|t_varchar(255)	|'1h'	|NOT NULL	|0
FIELD		|formula	|t_varchar(1024)|''	|NOT NULL	|0
FIELD		|pause_suppressed|t_integer	|'1'	|NOT NULL	|0
FIELD		|notify_if_canceled|t_integer	|'1'	|NOT NULL	|0
INDEX		|1		|eventsource,status
UNIQUE		|2		|name

TABLE|operations|operationid|ZBX_DATA
FIELD		|operationid	|t_id		|	|NOT NULL	|0
FIELD		|actionid	|t_id		|	|NOT NULL	|0			|1|actions
FIELD		|operationtype	|t_integer	|'0'	|NOT NULL	|0
FIELD		|esc_period	|t_varchar(255)	|'0'	|NOT NULL	|0
FIELD		|esc_step_from	|t_integer	|'1'	|NOT NULL	|0
FIELD		|esc_step_to	|t_integer	|'1'	|NOT NULL	|0
FIELD		|evaltype	|t_integer	|'0'	|NOT NULL	|0
FIELD		|recovery	|t_integer	|'0'	|NOT NULL	|0
INDEX		|1		|actionid

TABLE|opmessage|operationid|ZBX_DATA
FIELD		|operationid	|t_id		|	|NOT NULL	|0			|1|operations
FIELD		|default_msg	|t_integer	|'1'	|NOT NULL	|0
FIELD		|subject	|t_varchar(255)	|''	|NOT NULL	|0
FIELD		|message	|t_shorttext	|''	|NOT NULL	|0
FIELD		|mediatypeid	|t_id		|	|NULL		|0			|2|media_type	|		|RESTRICT
INDEX		|1		|mediatypeid

TABLE|opmessage_grp|opmessage_grpid|ZBX_DATA
FIELD		|opmessage_grpid|t_id		|	|NOT NULL	|0
FIELD		|operationid	|t_id		|	|NOT NULL	|0			|1|operations
FIELD		|usrgrpid	|t_id		|	|NOT NULL	|0			|2|usrgrp	|		|RESTRICT
UNIQUE		|1		|operationid,usrgrpid
INDEX		|2		|usrgrpid

TABLE|opmessage_usr|opmessage_usrid|ZBX_DATA
FIELD		|opmessage_usrid|t_id		|	|NOT NULL	|0
FIELD		|operationid	|t_id		|	|NOT NULL	|0			|1|operations
FIELD		|userid		|t_id		|	|NOT NULL	|0			|2|users	|		|RESTRICT
UNIQUE		|1		|operationid,userid
INDEX		|2		|userid

TABLE|opcommand|operationid|ZBX_DATA
FIELD		|operationid	|t_id		|	|NOT NULL	|0			|1|operations
FIELD		|scriptid	|t_id		|	|NOT NULL	|0			|2|scripts	|		|RESTRICT
INDEX		|1		|scriptid

TABLE|opcommand_hst|opcommand_hstid|ZBX_DATA
FIELD		|opcommand_hstid|t_id		|	|NOT NULL	|0
FIELD		|operationid	|t_id		|	|NOT NULL	|0			|1|operations
FIELD		|hostid		|t_id		|	|NULL		|0			|2|hosts	|		|RESTRICT
INDEX		|1		|operationid
INDEX		|2		|hostid

TABLE|opcommand_grp|opcommand_grpid|ZBX_DATA
FIELD		|opcommand_grpid|t_id		|	|NOT NULL	|0
FIELD		|operationid	|t_id		|	|NOT NULL	|0			|1|operations
FIELD		|groupid	|t_id		|	|NOT NULL	|0			|2|hstgrp	|		|RESTRICT
INDEX		|1		|operationid
INDEX		|2		|groupid

TABLE|opgroup|opgroupid|ZBX_DATA
FIELD		|opgroupid	|t_id		|	|NOT NULL	|0
FIELD		|operationid	|t_id		|	|NOT NULL	|0			|1|operations
FIELD		|groupid	|t_id		|	|NOT NULL	|0			|2|hstgrp	|		|RESTRICT
UNIQUE		|1		|operationid,groupid
INDEX		|2		|groupid

TABLE|optemplate|optemplateid|ZBX_TEMPLATE
FIELD		|optemplateid	|t_id		|	|NOT NULL	|0
FIELD		|operationid	|t_id		|	|NOT NULL	|0			|1|operations
FIELD		|templateid	|t_id		|	|NOT NULL	|0			|2|hosts	|hostid		|RESTRICT
UNIQUE		|1		|operationid,templateid
INDEX		|2		|templateid

TABLE|opconditions|opconditionid|ZBX_DATA
FIELD		|opconditionid	|t_id		|	|NOT NULL	|0
FIELD		|operationid	|t_id		|	|NOT NULL	|0			|1|operations
FIELD		|conditiontype	|t_integer	|'0'	|NOT NULL	|0
FIELD		|operator	|t_integer	|'0'	|NOT NULL	|0
FIELD		|value		|t_varchar(255)	|''	|NOT NULL	|0
INDEX		|1		|operationid

TABLE|conditions|conditionid|ZBX_DATA
FIELD		|conditionid	|t_id		|	|NOT NULL	|0
FIELD		|actionid	|t_id		|	|NOT NULL	|0			|1|actions
FIELD		|conditiontype	|t_integer	|'0'	|NOT NULL	|0
FIELD		|operator	|t_integer	|'0'	|NOT NULL	|0
FIELD		|value		|t_varchar(255)	|''	|NOT NULL	|0
FIELD		|value2		|t_varchar(255)	|''	|NOT NULL	|0
INDEX		|1		|actionid

TABLE|config|configid|ZBX_DATA
FIELD		|configid	|t_id		|	|NOT NULL	|0
FIELD		|work_period	|t_varchar(255)	|'1-5,09:00-18:00'|NOT NULL|0
FIELD		|alert_usrgrpid	|t_id		|	|NULL		|0			|1|usrgrp	|usrgrpid	|RESTRICT
FIELD		|default_theme	|t_varchar(128)	|'blue-theme'|NOT NULL	|ZBX_NODATA
FIELD		|authentication_type|t_integer	|'0'	|NOT NULL	|ZBX_NODATA
FIELD		|discovery_groupid|t_id		|	|NULL		|0			|2|hstgrp	|groupid	|RESTRICT
FIELD		|max_in_table	|t_integer	|'50'	|NOT NULL	|ZBX_NODATA
FIELD		|search_limit	|t_integer	|'1000'	|NOT NULL	|ZBX_NODATA
FIELD		|severity_color_0|t_varchar(6)	|'97AAB3'|NOT NULL	|ZBX_NODATA
FIELD		|severity_color_1|t_varchar(6)	|'7499FF'|NOT NULL	|ZBX_NODATA
FIELD		|severity_color_2|t_varchar(6)	|'FFC859'|NOT NULL	|ZBX_NODATA
FIELD		|severity_color_3|t_varchar(6)	|'FFA059'|NOT NULL	|ZBX_NODATA
FIELD		|severity_color_4|t_varchar(6)	|'E97659'|NOT NULL	|ZBX_NODATA
FIELD		|severity_color_5|t_varchar(6)	|'E45959'|NOT NULL	|ZBX_NODATA
FIELD		|severity_name_0|t_varchar(32)	|'Not classified'|NOT NULL|ZBX_NODATA
FIELD		|severity_name_1|t_varchar(32)	|'Information'|NOT NULL	|ZBX_NODATA
FIELD		|severity_name_2|t_varchar(32)	|'Warning'|NOT NULL	|ZBX_NODATA
FIELD		|severity_name_3|t_varchar(32)	|'Average'|NOT NULL	|ZBX_NODATA
FIELD		|severity_name_4|t_varchar(32)	|'High'	|NOT NULL	|ZBX_NODATA
FIELD		|severity_name_5|t_varchar(32)	|'Disaster'|NOT NULL	|ZBX_NODATA
FIELD		|ok_period	|t_varchar(32)	|'5m'	|NOT NULL	|ZBX_NODATA
FIELD		|blink_period	|t_varchar(32)	|'2m'	|NOT NULL	|ZBX_NODATA
FIELD		|problem_unack_color|t_varchar(6)|'CC0000'|NOT NULL	|ZBX_NODATA
FIELD		|problem_ack_color|t_varchar(6)	|'CC0000'|NOT NULL	|ZBX_NODATA
FIELD		|ok_unack_color	|t_varchar(6)	|'009900'|NOT NULL	|ZBX_NODATA
FIELD		|ok_ack_color	|t_varchar(6)	|'009900'|NOT NULL	|ZBX_NODATA
FIELD		|problem_unack_style|t_integer	|'1'	|NOT NULL	|ZBX_NODATA
FIELD		|problem_ack_style|t_integer	|'1'	|NOT NULL	|ZBX_NODATA
FIELD		|ok_unack_style	|t_integer	|'1'	|NOT NULL	|ZBX_NODATA
FIELD		|ok_ack_style	|t_integer	|'1'	|NOT NULL	|ZBX_NODATA
FIELD		|snmptrap_logging|t_integer	|'1'	|NOT NULL	|ZBX_PROXY,ZBX_NODATA
FIELD		|server_check_interval|t_integer|'10'	|NOT NULL	|ZBX_NODATA
FIELD		|hk_events_mode	|t_integer	|'1'	|NOT NULL	|ZBX_NODATA
FIELD		|hk_events_trigger|t_varchar(32)|'365d'	|NOT NULL	|ZBX_NODATA
FIELD		|hk_events_internal|t_varchar(32)|'1d'	|NOT NULL	|ZBX_NODATA
FIELD		|hk_events_discovery|t_varchar(32)|'1d'	|NOT NULL	|ZBX_NODATA
FIELD		|hk_events_autoreg|t_varchar(32)|'1d'	|NOT NULL	|ZBX_NODATA
FIELD		|hk_services_mode|t_integer	|'1'	|NOT NULL	|ZBX_NODATA
FIELD		|hk_services	|t_varchar(32)	|'365d'	|NOT NULL	|ZBX_NODATA
FIELD		|hk_audit_mode	|t_integer	|'1'	|NOT NULL	|ZBX_NODATA
FIELD		|hk_audit	|t_varchar(32)	|'365d'	|NOT NULL	|ZBX_NODATA
FIELD		|hk_sessions_mode|t_integer	|'1'	|NOT NULL	|ZBX_NODATA
FIELD		|hk_sessions	|t_varchar(32)	|'365d'	|NOT NULL	|ZBX_NODATA
FIELD		|hk_history_mode|t_integer	|'1'	|NOT NULL	|ZBX_NODATA
FIELD		|hk_history_global|t_integer	|'0'	|NOT NULL	|ZBX_PROXY,ZBX_NODATA
FIELD		|hk_history	|t_varchar(32)	|'90d'	|NOT NULL	|ZBX_PROXY,ZBX_NODATA
FIELD		|hk_trends_mode	|t_integer	|'1'	|NOT NULL	|ZBX_NODATA
FIELD		|hk_trends_global|t_integer	|'0'	|NOT NULL	|ZBX_NODATA
FIELD		|hk_trends	|t_varchar(32)	|'365d'	|NOT NULL	|ZBX_NODATA
FIELD		|default_inventory_mode|t_integer|'-1'	|NOT NULL	|ZBX_NODATA
FIELD		|custom_color	|t_integer	|'0'	|NOT NULL	|ZBX_NODATA
FIELD		|http_auth_enabled	|t_integer	|'0'	|NOT NULL	|ZBX_NODATA
FIELD		|http_login_form	|t_integer	|'0'	|NOT NULL	|ZBX_NODATA
FIELD		|http_strip_domains	|t_varchar(2048)|''	|NOT NULL	|ZBX_NODATA
FIELD		|http_case_sensitive	|t_integer	|'1'	|NOT NULL	|ZBX_NODATA
FIELD		|ldap_auth_enabled		|t_integer		|'0'	|NOT NULL	|ZBX_NODATA
FIELD		|ldap_case_sensitive	|t_integer	|'1'	|NOT NULL	|ZBX_NODATA
FIELD		|db_extension	|t_varchar(32)	|''	|NOT NULL	|ZBX_NODATA
FIELD		|autoreg_tls_accept	|t_integer	|'1'	|NOT NULL	|ZBX_PROXY,ZBX_NODATA
FIELD		|compression_status	|t_integer	|'0'	|NOT NULL	|ZBX_NODATA
FIELD		|compress_older	|t_varchar(32)	|'7d'	|NOT NULL	|ZBX_NODATA
FIELD		|instanceid	|t_varchar(32)	|''	|NOT NULL	|ZBX_NODATA
FIELD		|saml_auth_enabled	|t_integer	|'0'	|NOT NULL	|ZBX_NODATA
FIELD		|saml_case_sensitive	|t_integer	|'0'	|NOT NULL	|ZBX_NODATA
FIELD		|default_lang		|t_varchar(5)	|'en_US'|NOT NULL	|ZBX_NODATA
FIELD		|default_timezone	|t_varchar(50)	|'system'|NOT NULL	|ZBX_NODATA
FIELD		|login_attempts	|t_integer	|'5'	|NOT NULL	|ZBX_NODATA
FIELD		|login_block	|t_varchar(32)	|'30s'	|NOT NULL	|ZBX_NODATA
FIELD		|show_technical_errors	|t_integer	|'0'	|NOT NULL	|ZBX_NODATA
FIELD		|validate_uri_schemes	|t_integer	|'1'	|NOT NULL	|ZBX_NODATA
FIELD		|uri_valid_schemes	|t_varchar(255)	|'http,https,ftp,file,mailto,tel,ssh'	|NOT NULL	|ZBX_NODATA
FIELD		|x_frame_options	|t_varchar(255)	|'SAMEORIGIN'	|NOT NULL	|ZBX_NODATA
FIELD		|iframe_sandboxing_enabled	|t_integer	|'1'	|NOT NULL	|ZBX_NODATA
FIELD		|iframe_sandboxing_exceptions	|t_varchar(255)	|''	|NOT NULL	|ZBX_NODATA
FIELD		|max_overview_table_size	|t_integer	|'50'	|NOT NULL	|ZBX_NODATA
FIELD		|history_period	|t_varchar(32)|	'24h'	|NOT NULL	|ZBX_NODATA
FIELD		|period_default	|t_varchar(32)	|'1h'	|NOT NULL	|ZBX_NODATA
FIELD		|max_period	|t_varchar(32)	|'2y'	|NOT NULL	|ZBX_NODATA
FIELD		|socket_timeout	|t_varchar(32)	|'3s'	|NOT NULL	|ZBX_NODATA
FIELD		|connect_timeout	|t_varchar(32)	|'3s'	|NOT NULL	|ZBX_NODATA
FIELD		|media_type_test_timeout	|t_varchar(32)	|'65s'	|NOT NULL	|ZBX_NODATA
FIELD		|script_timeout	|t_varchar(32)	|'60s'	|NOT NULL	|ZBX_NODATA
FIELD		|item_test_timeout	|t_varchar(32)	|'60s'	|NOT NULL	|ZBX_NODATA
FIELD		|session_key	|t_varchar(32)|''	|NOT NULL	|ZBX_NODATA
FIELD		|url		|t_varchar(255)	|''	|NOT NULL	|ZBX_NODATA
FIELD		|report_test_timeout|t_varchar(32)|'60s'|NOT NULL	|ZBX_NODATA
FIELD		|dbversion_status	|t_shorttext|''	|NOT NULL	|ZBX_NODATA
FIELD		|hk_events_service|t_varchar(32)|'1d'	|NOT NULL	|ZBX_NODATA
FIELD		|passwd_min_length	|t_integer	|'8'	|NOT NULL	|ZBX_NODATA
FIELD		|passwd_check_rules	|t_integer	|'8'	|NOT NULL	|ZBX_NODATA
FIELD		|auditlog_enabled	|t_integer	|'1'	|NOT NULL	|ZBX_NODATA
FIELD		|ha_failover_delay	|t_varchar(32)	|'1m'	|NOT NULL	|ZBX_NODATA
FIELD		|geomaps_tile_provider|t_varchar(255)	|''	|NOT NULL	|0
FIELD		|geomaps_tile_url	|t_varchar(1024)|''	|NOT NULL	|ZBX_NODATA
FIELD		|geomaps_max_zoom	|t_integer	|'0'	|NOT NULL	|ZBX_NODATA
FIELD		|geomaps_attribution|t_varchar(1024)|''	|NOT NULL	|ZBX_NODATA
FIELD		|vault_provider	|t_integer	|'0'	|NOT NULL	|ZBX_NODATA
FIELD		|ldap_userdirectoryid	|t_id	|NULL |NULL	|0		|3|userdirectory	|userdirectoryid|RESTRICT
FIELD		|server_status		|t_shorttext	|''	|NOT NULL	|ZBX_NODATA
FIELD		|jit_provision_interval		|t_varchar(32)	|'1h'	|NOT NULL	|ZBX_NODATA
FIELD		|saml_jit_status			|t_integer		|'0'	|NOT NULL	|ZBX_NODATA
FIELD		|ldap_jit_status			|t_integer		|'0'	|NOT NULL	|ZBX_NODATA
FIELD		|disabled_usrgrpid			|t_id			|NULL	|NULL		|ZBX_NODATA	|4|usrgrp	|usrgrpid|RESTRICT
INDEX		|1		|alert_usrgrpid
INDEX		|2		|discovery_groupid
INDEX		|3		|ldap_userdirectoryid
INDEX		|4		|disabled_usrgrpid

TABLE|triggers|triggerid|ZBX_TEMPLATE
FIELD		|triggerid	|t_id		|	|NOT NULL	|0
FIELD		|expression	|t_varchar(2048)|''	|NOT NULL	|0
FIELD		|description	|t_varchar(255)	|''	|NOT NULL	|0
FIELD		|url		|t_varchar(2048)|''	|NOT NULL	|0
FIELD		|status		|t_integer	|'0'	|NOT NULL	|0
FIELD		|value		|t_integer	|'0'	|NOT NULL	|ZBX_NODATA
FIELD		|priority	|t_integer	|'0'	|NOT NULL	|0
FIELD		|lastchange	|t_integer	|'0'	|NOT NULL	|ZBX_NODATA
FIELD		|comments	|t_shorttext	|''	|NOT NULL	|0
FIELD		|error		|t_varchar(2048)|''	|NOT NULL	|ZBX_NODATA
FIELD		|templateid	|t_id		|	|NULL		|0			|1|triggers	|triggerid		|RESTRICT
FIELD		|type		|t_integer	|'0'	|NOT NULL	|0
FIELD		|state		|t_integer	|'0'	|NOT NULL	|ZBX_NODATA
FIELD		|flags		|t_integer	|'0'	|NOT NULL	|0
FIELD		|recovery_mode	|t_integer	|'0'	|NOT NULL	|0
FIELD		|recovery_expression|t_varchar(2048)|''	|NOT NULL	|0
FIELD		|correlation_mode|t_integer	|'0'	|NOT NULL	|0
FIELD		|correlation_tag|t_varchar(255)	|''	|NOT NULL	|0
FIELD		|manual_close	|t_integer	|'0'	|NOT NULL	|0
FIELD		|opdata		|t_varchar(255)	|''	|NOT NULL	|0
FIELD		|discover	|t_integer	|'0'	|NOT NULL	|0
FIELD		|event_name	|t_varchar(2048)|''	|NOT NULL	|0
FIELD		|uuid		|t_varchar(32)	|''	|NOT NULL	|0
FIELD		|url_name	|t_varchar(64)	|''	|NOT NULL	|0
INDEX		|1		|status
INDEX		|2		|value,lastchange
INDEX		|3		|templateid
CHANGELOG	|5

TABLE|trigger_depends|triggerdepid|ZBX_TEMPLATE
FIELD		|triggerdepid	|t_id		|	|NOT NULL	|0
FIELD		|triggerid_down	|t_id		|	|NOT NULL	|0			|1|triggers	|triggerid
FIELD		|triggerid_up	|t_id		|	|NOT NULL	|0			|2|triggers	|triggerid
UNIQUE		|1		|triggerid_down,triggerid_up
INDEX		|2		|triggerid_up

TABLE|functions|functionid|ZBX_TEMPLATE
FIELD		|functionid	|t_id		|	|NOT NULL	|0
FIELD		|itemid		|t_id		|	|NOT NULL	|0			|1|items	|		|RESTRICT
FIELD		|triggerid	|t_id		|	|NOT NULL	|0			|2|triggers	|		|RESTRICT
FIELD		|name		|t_varchar(12)	|''	|NOT NULL	|0
FIELD		|parameter	|t_varchar(255)	|'0'	|NOT NULL	|0
INDEX		|1		|triggerid
INDEX		|2		|itemid,name,parameter
CHANGELOG	|7

TABLE|graphs|graphid|ZBX_TEMPLATE
FIELD		|graphid	|t_id		|	|NOT NULL	|0
FIELD		|name		|t_varchar(128)	|''	|NOT NULL	|0
FIELD		|width		|t_integer	|'900'	|NOT NULL	|0
FIELD		|height		|t_integer	|'200'	|NOT NULL	|0
FIELD		|yaxismin	|t_double	|'0'	|NOT NULL	|0
FIELD		|yaxismax	|t_double	|'100'	|NOT NULL	|0
FIELD		|templateid	|t_id		|	|NULL		|0			|1|graphs	|graphid
FIELD		|show_work_period|t_integer	|'1'	|NOT NULL	|0
FIELD		|show_triggers	|t_integer	|'1'	|NOT NULL	|0
FIELD		|graphtype	|t_integer	|'0'	|NOT NULL	|0
FIELD		|show_legend	|t_integer	|'1'	|NOT NULL	|0
FIELD		|show_3d	|t_integer	|'0'	|NOT NULL	|0
FIELD		|percent_left	|t_double	|'0'	|NOT NULL	|0
FIELD		|percent_right	|t_double	|'0'	|NOT NULL	|0
FIELD		|ymin_type	|t_integer	|'0'	|NOT NULL	|0
FIELD		|ymax_type	|t_integer	|'0'	|NOT NULL	|0
FIELD		|ymin_itemid	|t_id		|	|NULL		|0			|2|items	|itemid		|RESTRICT
FIELD		|ymax_itemid	|t_id		|	|NULL		|0			|3|items	|itemid		|RESTRICT
FIELD		|flags		|t_integer	|'0'	|NOT NULL	|0
FIELD		|discover	|t_integer	|'0'	|NOT NULL	|0
FIELD		|uuid		|t_varchar(32)	|''	|NOT NULL	|0
INDEX		|1		|name
INDEX		|2		|templateid
INDEX		|3		|ymin_itemid
INDEX		|4		|ymax_itemid

TABLE|graphs_items|gitemid|ZBX_TEMPLATE
FIELD		|gitemid	|t_id		|	|NOT NULL	|0
FIELD		|graphid	|t_id		|	|NOT NULL	|0			|1|graphs
FIELD		|itemid		|t_id		|	|NOT NULL	|0			|2|items
FIELD		|drawtype	|t_integer	|'0'	|NOT NULL	|0
FIELD		|sortorder	|t_integer	|'0'	|NOT NULL	|0
FIELD		|color		|t_varchar(6)	|'009600'|NOT NULL	|0
FIELD		|yaxisside	|t_integer	|'0'	|NOT NULL	|0
FIELD		|calc_fnc	|t_integer	|'2'	|NOT NULL	|0
FIELD		|type		|t_integer	|'0'	|NOT NULL	|0
INDEX		|1		|itemid
INDEX		|2		|graphid

TABLE|graph_theme|graphthemeid|ZBX_DATA
FIELD		|graphthemeid	|t_id		|	|NOT NULL	|0
FIELD		|theme		|t_varchar(64)	|''	|NOT NULL	|0
FIELD		|backgroundcolor|t_varchar(6)	|''	|NOT NULL	|0
FIELD		|graphcolor	|t_varchar(6)	|''	|NOT NULL	|0
FIELD		|gridcolor	|t_varchar(6)	|''	|NOT NULL	|0
FIELD		|maingridcolor	|t_varchar(6)	|''	|NOT NULL	|0
FIELD		|gridbordercolor|t_varchar(6)	|''	|NOT NULL	|0
FIELD		|textcolor	|t_varchar(6)	|''	|NOT NULL	|0
FIELD		|highlightcolor	|t_varchar(6)	|''	|NOT NULL	|0
FIELD		|leftpercentilecolor|t_varchar(6)|''	|NOT NULL	|0
FIELD		|rightpercentilecolor|t_varchar(6)|''	|NOT NULL	|0
FIELD		|nonworktimecolor|t_varchar(6)	|''	|NOT NULL	|0
FIELD		|colorpalette	|t_varchar(255)	|''	|NOT NULL	|0
UNIQUE		|1		|theme

TABLE|globalmacro|globalmacroid|ZBX_DATA
FIELD		|globalmacroid	|t_id		|	|NOT NULL	|0
FIELD		|macro		|t_varchar(255)	|''	|NOT NULL	|ZBX_PROXY
FIELD		|value		|t_varchar(2048)|''	|NOT NULL	|ZBX_PROXY
FIELD		|description	|t_shorttext	|''	|NOT NULL	|0
FIELD		|type		|t_integer	|'0'	|NOT NULL	|ZBX_PROXY
UNIQUE		|1		|macro

TABLE|hostmacro|hostmacroid|ZBX_TEMPLATE
FIELD		|hostmacroid	|t_id		|	|NOT NULL	|0
FIELD		|hostid		|t_id		|	|NOT NULL	|ZBX_PROXY		|1|hosts
FIELD		|macro		|t_varchar(255)	|''	|NOT NULL	|ZBX_PROXY
FIELD		|value		|t_varchar(2048)|''	|NOT NULL	|ZBX_PROXY
FIELD		|description	|t_shorttext	|''	|NOT NULL	|0
FIELD		|type		|t_integer	|'0'	|NOT NULL	|ZBX_PROXY
FIELD		|automatic	|t_integer	|'0'	|NOT NULL	|ZBX_PROXY
UNIQUE		|1		|hostid,macro

TABLE|hosts_groups|hostgroupid|ZBX_TEMPLATE
FIELD		|hostgroupid	|t_id		|	|NOT NULL	|0
FIELD		|hostid		|t_id		|	|NOT NULL	|0			|1|hosts
FIELD		|groupid	|t_id		|	|NOT NULL	|0			|2|hstgrp
UNIQUE		|1		|hostid,groupid
INDEX		|2		|groupid

TABLE|hosts_templates|hosttemplateid|ZBX_TEMPLATE
FIELD		|hosttemplateid	|t_id		|	|NOT NULL	|0
FIELD		|hostid		|t_id		|	|NOT NULL	|ZBX_PROXY		|1|hosts
FIELD		|templateid	|t_id		|	|NOT NULL	|ZBX_PROXY		|2|hosts	|hostid
FIELD		|link_type	|t_integer	|'0'	|NOT NULL	|ZBX_PROXY
UNIQUE		|1		|hostid,templateid
INDEX		|2		|templateid

TABLE|valuemap_mapping|valuemap_mappingid|ZBX_TEMPLATE
FIELD		|valuemap_mappingid|t_id	|	|NOT NULL	|0
FIELD		|valuemapid	|t_id		|	|NOT NULL	|0			|1|valuemap
FIELD		|value		|t_varchar(64)	|''	|NOT NULL	|0
FIELD		|newvalue	|t_varchar(64)	|''	|NOT NULL	|0
FIELD		|type		|t_integer	|'0'	|NOT NULL	|0
FIELD		|sortorder	|t_integer	|'0'	|NOT NULL	|0
UNIQUE		|1		|valuemapid,value,type

TABLE|media|mediaid|ZBX_DATA
FIELD		|mediaid	|t_id		|	|NOT NULL	|0
FIELD		|userid		|t_id		|	|NOT NULL	|0			|1|users
FIELD		|mediatypeid	|t_id		|	|NOT NULL	|0			|2|media_type
FIELD		|sendto		|t_varchar(1024)|''	|NOT NULL	|0
FIELD		|active		|t_integer	|'0'	|NOT NULL	|0
FIELD		|severity	|t_integer	|'63'	|NOT NULL	|0
FIELD		|period		|t_varchar(1024)|'1-7,00:00-24:00'|NOT NULL|0
INDEX		|1		|userid
INDEX		|2		|mediatypeid

TABLE|rights|rightid|ZBX_DATA
FIELD		|rightid	|t_id		|	|NOT NULL	|0
FIELD		|groupid	|t_id		|	|NOT NULL	|0			|1|usrgrp	|usrgrpid
FIELD		|permission	|t_integer	|'0'	|NOT NULL	|0
FIELD		|id		|t_id		|	|NOT NULL	|0			|2|hstgrp	|groupid
INDEX		|1		|groupid
INDEX		|2		|id

TABLE|services|serviceid|ZBX_DATA
FIELD		|serviceid	|t_id		|	|NOT NULL	|0
FIELD		|name		|t_varchar(128)	|''	|NOT NULL	|0
FIELD		|status		|t_integer	|'-1'	|NOT NULL	|0
FIELD		|algorithm	|t_integer	|'0'	|NOT NULL	|0
FIELD		|sortorder	|t_integer	|'0'	|NOT NULL	|0
FIELD		|weight		|t_integer	|'0'	|NOT NULL	|0
FIELD		|propagation_rule|t_integer	|'0'	|NOT NULL	|0
FIELD		|propagation_value|t_integer	|'0'	|NOT NULL	|0
FIELD		|description	|t_shorttext	|''	|NOT NULL	|0
FIELD		|uuid		|t_varchar(32)	|''	|NOT NULL	|0
FIELD		|created_at	|t_integer	|'0'	|NOT NULL	|0

TABLE|services_links|linkid|ZBX_DATA
FIELD		|linkid		|t_id		|	|NOT NULL	|0
FIELD		|serviceupid	|t_id		|	|NOT NULL	|0			|1|services	|serviceid
FIELD		|servicedownid	|t_id		|	|NOT NULL	|0			|2|services	|serviceid
INDEX		|1		|servicedownid
UNIQUE		|2		|serviceupid,servicedownid

TABLE|icon_map|iconmapid|ZBX_DATA
FIELD		|iconmapid	|t_id		|	|NOT NULL	|0
FIELD		|name		|t_varchar(64)	|''	|NOT NULL	|0
FIELD		|default_iconid	|t_id		|	|NOT NULL	|0			|1|images	|imageid	|RESTRICT
UNIQUE		|1		|name
INDEX		|2		|default_iconid

TABLE|icon_mapping|iconmappingid|ZBX_DATA
FIELD		|iconmappingid	|t_id		|	|NOT NULL	|0
FIELD		|iconmapid	|t_id		|	|NOT NULL	|0			|1|icon_map
FIELD		|iconid		|t_id		|	|NOT NULL	|0			|2|images	|imageid	|RESTRICT
FIELD		|inventory_link	|t_integer	|'0'	|NOT NULL	|0
FIELD		|expression	|t_varchar(64)	|''	|NOT NULL	|0
FIELD		|sortorder	|t_integer	|'0'	|NOT NULL	|0
INDEX		|1		|iconmapid
INDEX		|2		|iconid

TABLE|sysmaps|sysmapid|ZBX_TEMPLATE
FIELD		|sysmapid	|t_id		|	|NOT NULL	|0
FIELD		|name		|t_varchar(128)	|''	|NOT NULL	|0
FIELD		|width		|t_integer	|'600'	|NOT NULL	|0
FIELD		|height		|t_integer	|'400'	|NOT NULL	|0
FIELD		|backgroundid	|t_id		|	|NULL		|0			|1|images	|imageid	|RESTRICT
FIELD		|label_type	|t_integer	|'2'	|NOT NULL	|0
FIELD		|label_location	|t_integer	|'0'	|NOT NULL	|0
FIELD		|highlight	|t_integer	|'1'	|NOT NULL	|0
FIELD		|expandproblem	|t_integer	|'1'	|NOT NULL	|0
FIELD		|markelements	|t_integer	|'0'	|NOT NULL	|0
FIELD		|show_unack	|t_integer	|'0'	|NOT NULL	|0
FIELD		|grid_size	|t_integer	|'50'	|NOT NULL	|0
FIELD		|grid_show	|t_integer	|'1'	|NOT NULL	|0
FIELD		|grid_align	|t_integer	|'1'	|NOT NULL	|0
FIELD		|label_format	|t_integer	|'0'	|NOT NULL	|0
FIELD		|label_type_host|t_integer	|'2'	|NOT NULL	|0
FIELD		|label_type_hostgroup|t_integer	|'2'	|NOT NULL	|0
FIELD		|label_type_trigger|t_integer	|'2'	|NOT NULL	|0
FIELD		|label_type_map|t_integer	|'2'	|NOT NULL	|0
FIELD		|label_type_image|t_integer	|'2'	|NOT NULL	|0
FIELD		|label_string_host|t_varchar(255)|''	|NOT NULL	|0
FIELD		|label_string_hostgroup|t_varchar(255)|''|NOT NULL	|0
FIELD		|label_string_trigger|t_varchar(255)|''	|NOT NULL	|0
FIELD		|label_string_map|t_varchar(255)|''	|NOT NULL	|0
FIELD		|label_string_image|t_varchar(255)|''	|NOT NULL	|0
FIELD		|iconmapid	|t_id		|	|NULL		|0			|2|icon_map	|		|RESTRICT
FIELD		|expand_macros	|t_integer	|'0'	|NOT NULL	|0
FIELD		|severity_min	|t_integer	|'0'	|NOT NULL	|0
FIELD		|userid		|t_id		|	|NOT NULL	|0			|3|users	|		|RESTRICT
FIELD		|private	|t_integer	|'1'	|NOT NULL	|0
FIELD		|show_suppressed|t_integer	|'0'	|NOT NULL	|0
UNIQUE		|1		|name
INDEX		|2		|backgroundid
INDEX		|3		|iconmapid

TABLE|sysmaps_elements|selementid|ZBX_TEMPLATE
FIELD		|selementid	|t_id		|	|NOT NULL	|0
FIELD		|sysmapid	|t_id		|	|NOT NULL	|0			|1|sysmaps
FIELD		|elementid	|t_id		|'0'	|NOT NULL	|0
FIELD		|elementtype	|t_integer	|'0'	|NOT NULL	|0
FIELD		|iconid_off	|t_id		|	|NULL		|0			|2|images	|imageid	|RESTRICT
FIELD		|iconid_on	|t_id		|	|NULL		|0			|3|images	|imageid	|RESTRICT
FIELD		|label		|t_varchar(2048)|''	|NOT NULL	|0
FIELD		|label_location	|t_integer	|'-1'	|NOT NULL	|0
FIELD		|x		|t_integer	|'0'	|NOT NULL	|0
FIELD		|y		|t_integer	|'0'	|NOT NULL	|0
FIELD		|iconid_disabled|t_id		|	|NULL		|0			|4|images	|imageid	|RESTRICT
FIELD		|iconid_maintenance|t_id	|	|NULL		|0			|5|images	|imageid	|RESTRICT
FIELD		|elementsubtype	|t_integer	|'0'	|NOT NULL	|0
FIELD		|areatype	|t_integer	|'0'	|NOT NULL	|0
FIELD		|width		|t_integer	|'200'	|NOT NULL	|0
FIELD		|height		|t_integer	|'200'	|NOT NULL	|0
FIELD		|viewtype	|t_integer	|'0'	|NOT NULL	|0
FIELD		|use_iconmap	|t_integer	|'1'	|NOT NULL	|0
FIELD		|evaltype	|t_integer		|'0'|NOT NULL	|0
INDEX		|1		|sysmapid
INDEX		|2		|iconid_off
INDEX		|3		|iconid_on
INDEX		|4		|iconid_disabled
INDEX		|5		|iconid_maintenance

TABLE|sysmaps_links|linkid|ZBX_TEMPLATE
FIELD		|linkid		|t_id		|	|NOT NULL	|0
FIELD		|sysmapid	|t_id		|	|NOT NULL	|0			|1|sysmaps
FIELD		|selementid1	|t_id		|	|NOT NULL	|0			|2|sysmaps_elements|selementid
FIELD		|selementid2	|t_id		|	|NOT NULL	|0			|3|sysmaps_elements|selementid
FIELD		|drawtype	|t_integer	|'0'	|NOT NULL	|0
FIELD		|color		|t_varchar(6)	|'000000'|NOT NULL	|0
FIELD		|label		|t_varchar(2048)|''	|NOT NULL	|0
INDEX		|1		|sysmapid
INDEX		|2		|selementid1
INDEX		|3		|selementid2

TABLE|sysmaps_link_triggers|linktriggerid|ZBX_TEMPLATE
FIELD		|linktriggerid	|t_id		|	|NOT NULL	|0
FIELD		|linkid		|t_id		|	|NOT NULL	|0			|1|sysmaps_links
FIELD		|triggerid	|t_id		|	|NOT NULL	|0			|2|triggers
FIELD		|drawtype	|t_integer	|'0'	|NOT NULL	|0
FIELD		|color		|t_varchar(6)	|'000000'|NOT NULL	|0
UNIQUE		|1		|linkid,triggerid
INDEX		|2		|triggerid

TABLE|sysmap_element_url|sysmapelementurlid|ZBX_TEMPLATE
FIELD		|sysmapelementurlid|t_id	|	|NOT NULL	|0
FIELD		|selementid	|t_id		|	|NOT NULL	|0			|1|sysmaps_elements
FIELD		|name		|t_varchar(255)	|	|NOT NULL	|0
FIELD		|url		|t_varchar(255)	|''	|NOT NULL	|0
UNIQUE		|1		|selementid,name

TABLE|sysmap_url|sysmapurlid|ZBX_TEMPLATE
FIELD		|sysmapurlid	|t_id		|	|NOT NULL	|0
FIELD		|sysmapid	|t_id		|	|NOT NULL	|0			|1|sysmaps
FIELD		|name		|t_varchar(255)	|	|NOT NULL	|0
FIELD		|url		|t_varchar(255)	|''	|NOT NULL	|0
FIELD		|elementtype	|t_integer	|'0'	|NOT NULL	|0
UNIQUE		|1		|sysmapid,name

TABLE|sysmap_user|sysmapuserid|ZBX_TEMPLATE
FIELD		|sysmapuserid|t_id		|	|NOT NULL	|0
FIELD		|sysmapid	|t_id		|	|NOT NULL	|0			|1|sysmaps
FIELD		|userid		|t_id		|	|NOT NULL	|0			|2|users
FIELD		|permission	|t_integer	|'2'	|NOT NULL	|0
UNIQUE		|1		|sysmapid,userid

TABLE|sysmap_usrgrp|sysmapusrgrpid|ZBX_TEMPLATE
FIELD		|sysmapusrgrpid|t_id		|	|NOT NULL	|0
FIELD		|sysmapid	|t_id		|	|NOT NULL	|0			|1|sysmaps
FIELD		|usrgrpid	|t_id		|	|NOT NULL	|0			|2|usrgrp
FIELD		|permission	|t_integer	|'2'	|NOT NULL	|0
UNIQUE		|1		|sysmapid,usrgrpid

TABLE|maintenances_hosts|maintenance_hostid|ZBX_DATA
FIELD		|maintenance_hostid|t_id	|	|NOT NULL	|0
FIELD		|maintenanceid	|t_id		|	|NOT NULL	|0			|1|maintenances
FIELD		|hostid		|t_id		|	|NOT NULL	|0			|2|hosts
UNIQUE		|1		|maintenanceid,hostid
INDEX		|2		|hostid

TABLE|maintenances_groups|maintenance_groupid|ZBX_DATA
FIELD		|maintenance_groupid|t_id	|	|NOT NULL	|0
FIELD		|maintenanceid	|t_id		|	|NOT NULL	|0			|1|maintenances
FIELD		|groupid	|t_id		|	|NOT NULL	|0			|2|hstgrp
UNIQUE		|1		|maintenanceid,groupid
INDEX		|2		|groupid

TABLE|timeperiods|timeperiodid|ZBX_DATA
FIELD		|timeperiodid	|t_id		|	|NOT NULL	|0
FIELD		|timeperiod_type|t_integer	|'0'	|NOT NULL	|0
FIELD		|every		|t_integer	|'1'	|NOT NULL	|0
FIELD		|month		|t_integer	|'0'	|NOT NULL	|0
FIELD		|dayofweek	|t_integer	|'0'	|NOT NULL	|0
FIELD		|day		|t_integer	|'0'	|NOT NULL	|0
FIELD		|start_time	|t_integer	|'0'	|NOT NULL	|0
FIELD		|period		|t_integer	|'0'	|NOT NULL	|0
FIELD		|start_date	|t_integer	|'0'	|NOT NULL	|0

TABLE|maintenances_windows|maintenance_timeperiodid|ZBX_DATA
FIELD		|maintenance_timeperiodid|t_id	|	|NOT NULL	|0
FIELD		|maintenanceid	|t_id		|	|NOT NULL	|0			|1|maintenances
FIELD		|timeperiodid	|t_id		|	|NOT NULL	|0			|2|timeperiods
UNIQUE		|1		|maintenanceid,timeperiodid
INDEX		|2		|timeperiodid

TABLE|regexps|regexpid|ZBX_DATA
FIELD		|regexpid	|t_id		|	|NOT NULL	|0
FIELD		|name		|t_varchar(128)	|''	|NOT NULL	|ZBX_PROXY
FIELD		|test_string	|t_shorttext	|''	|NOT NULL	|0
UNIQUE		|1		|name

TABLE|expressions|expressionid|ZBX_DATA
FIELD		|expressionid	|t_id		|	|NOT NULL	|0
FIELD		|regexpid	|t_id		|	|NOT NULL	|ZBX_PROXY		|1|regexps
FIELD		|expression	|t_varchar(255)	|''	|NOT NULL	|ZBX_PROXY
FIELD		|expression_type|t_integer	|'0'	|NOT NULL	|ZBX_PROXY
FIELD		|exp_delimiter	|t_varchar(1)	|''	|NOT NULL	|ZBX_PROXY
FIELD		|case_sensitive	|t_integer	|'0'	|NOT NULL	|ZBX_PROXY
INDEX		|1		|regexpid

TABLE|ids|table_name,field_name|0
FIELD		|table_name	|t_varchar(64)	|''	|NOT NULL	|0
FIELD		|field_name	|t_varchar(64)	|''	|NOT NULL	|0
FIELD		|nextid		|t_id		|	|NOT NULL	|0

-- History tables

TABLE|alerts|alertid|0
FIELD		|alertid	|t_id		|	|NOT NULL	|0
FIELD		|actionid	|t_id		|	|NOT NULL	|0			|1|actions
FIELD		|eventid	|t_id		|	|NOT NULL	|0			|2|events
FIELD		|userid		|t_id		|	|NULL		|0			|3|users
FIELD		|clock		|t_time		|'0'	|NOT NULL	|0
FIELD		|mediatypeid	|t_id		|	|NULL		|0			|4|media_type
FIELD		|sendto		|t_varchar(1024)|''	|NOT NULL	|0
FIELD		|subject	|t_varchar(255)	|''	|NOT NULL	|0
FIELD		|message	|t_text		|''	|NOT NULL	|0
FIELD		|status		|t_integer	|'0'	|NOT NULL	|0
FIELD		|retries	|t_integer	|'0'	|NOT NULL	|0
FIELD		|error		|t_varchar(2048)|''	|NOT NULL	|0
FIELD		|esc_step	|t_integer	|'0'	|NOT NULL	|0
FIELD		|alerttype	|t_integer	|'0'	|NOT NULL	|0
FIELD		|p_eventid	|t_id		|	|NULL		|0			|5|events	|eventid
FIELD		|acknowledgeid	|t_id		|	|NULL		|0			|6|acknowledges	|acknowledgeid
FIELD		|parameters	|t_text		|'{}'	|NOT NULL	|0
INDEX		|1		|actionid
INDEX		|2		|clock
INDEX		|3		|eventid
INDEX		|4		|status
INDEX		|5		|mediatypeid
INDEX		|6		|userid
INDEX		|7		|p_eventid
INDEX		|8		|acknowledgeid

TABLE|history|itemid,clock,ns|0
FIELD		|itemid		|t_id		|	|NOT NULL	|0			|-|items
FIELD		|clock		|t_time		|'0'	|NOT NULL	|0
FIELD		|value		|t_double	|'0.0000'|NOT NULL	|0
FIELD		|ns		|t_nanosec	|'0'	|NOT NULL	|0

TABLE|history_uint|itemid,clock,ns|0
FIELD		|itemid		|t_id		|	|NOT NULL	|0			|-|items
FIELD		|clock		|t_time		|'0'	|NOT NULL	|0
FIELD		|value		|t_bigint	|'0'	|NOT NULL	|0
FIELD		|ns		|t_nanosec	|'0'	|NOT NULL	|0

TABLE|history_str|itemid,clock,ns|0
FIELD		|itemid		|t_id		|	|NOT NULL	|0			|-|items
FIELD		|clock		|t_time		|'0'	|NOT NULL	|0
FIELD		|value		|t_varchar(255)	|''	|NOT NULL	|0
FIELD		|ns		|t_nanosec	|'0'	|NOT NULL	|0

TABLE|history_log|itemid,clock,ns|0
FIELD		|itemid		|t_id		|	|NOT NULL	|0			|-|items
FIELD		|clock		|t_time		|'0'	|NOT NULL	|0
FIELD		|timestamp	|t_time		|'0'	|NOT NULL	|0
FIELD		|source		|t_varchar(64)	|''	|NOT NULL	|0
FIELD		|severity	|t_integer	|'0'	|NOT NULL	|0
FIELD		|value		|t_text		|''	|NOT NULL	|0
FIELD		|logeventid	|t_integer	|'0'	|NOT NULL	|0
FIELD		|ns		|t_nanosec	|'0'	|NOT NULL	|0

TABLE|history_text|itemid,clock,ns|0
FIELD		|itemid		|t_id		|	|NOT NULL	|0			|-|items
FIELD		|clock		|t_time		|'0'	|NOT NULL	|0
FIELD		|value		|t_text		|''	|NOT NULL	|0
FIELD		|ns		|t_nanosec	|'0'	|NOT NULL	|0

TABLE|proxy_history|id|0
FIELD		|id		|t_serial	|	|NOT NULL	|0
FIELD		|itemid		|t_id		|	|NOT NULL	|0			|-|items
FIELD		|clock		|t_time		|'0'	|NOT NULL	|0
FIELD		|timestamp	|t_time		|'0'	|NOT NULL	|0
FIELD		|source		|t_varchar(64)	|''	|NOT NULL	|0
FIELD		|severity	|t_integer	|'0'	|NOT NULL	|0
FIELD		|value		|t_longtext	|''	|NOT NULL	|0
FIELD		|logeventid	|t_integer	|'0'	|NOT NULL	|0
FIELD		|ns		|t_nanosec	|'0'	|NOT NULL	|0
FIELD		|state		|t_integer	|'0'	|NOT NULL	|0
FIELD		|lastlogsize	|t_bigint	|'0'	|NOT NULL	|0
FIELD		|mtime		|t_integer	|'0'	|NOT NULL	|0
FIELD		|flags		|t_integer	|'0'	|NOT NULL	|0
FIELD		|write_clock	|t_time		|'0'	|NOT NULL	|0
INDEX		|1		|clock

TABLE|proxy_dhistory|id|0
FIELD		|id		|t_serial	|	|NOT NULL	|0
FIELD		|clock		|t_time		|'0'	|NOT NULL	|0
FIELD		|druleid	|t_id		|	|NOT NULL	|0			|-|drules
FIELD		|ip		|t_varchar(39)	|''	|NOT NULL	|0
FIELD		|port		|t_integer	|'0'	|NOT NULL	|0
FIELD		|value		|t_varchar(255)	|''	|NOT NULL	|0
FIELD		|status		|t_integer	|'0'	|NOT NULL	|0
FIELD		|dcheckid	|t_id		|	|NULL		|0			|-|dchecks
FIELD		|dns		|t_varchar(255)	|''	|NOT NULL	|0
INDEX		|1		|clock
INDEX		|2		|druleid

TABLE|events|eventid|0
FIELD		|eventid	|t_id		|	|NOT NULL	|0
FIELD		|source		|t_integer	|'0'	|NOT NULL	|0
FIELD		|object		|t_integer	|'0'	|NOT NULL	|0
FIELD		|objectid	|t_id		|'0'	|NOT NULL	|0
FIELD		|clock		|t_time		|'0'	|NOT NULL	|0
FIELD		|value		|t_integer	|'0'	|NOT NULL	|0
FIELD		|acknowledged	|t_integer	|'0'	|NOT NULL	|0
FIELD		|ns		|t_nanosec	|'0'	|NOT NULL	|0
FIELD		|name		|t_varchar(2048)|''	|NOT NULL	|0
FIELD		|severity	|t_integer	|'0'	|NOT NULL	|0
INDEX		|1		|source,object,objectid,clock
INDEX		|2		|source,object,clock

TABLE|trends|itemid,clock|0
FIELD		|itemid		|t_id		|	|NOT NULL	|0			|-|items
FIELD		|clock		|t_time		|'0'	|NOT NULL	|0
FIELD		|num		|t_integer	|'0'	|NOT NULL	|0
FIELD		|value_min	|t_double	|'0.0000'|NOT NULL	|0
FIELD		|value_avg	|t_double	|'0.0000'|NOT NULL	|0
FIELD		|value_max	|t_double	|'0.0000'|NOT NULL	|0

TABLE|trends_uint|itemid,clock|0
FIELD		|itemid		|t_id		|	|NOT NULL	|0			|-|items
FIELD		|clock		|t_time		|'0'	|NOT NULL	|0
FIELD		|num		|t_integer	|'0'	|NOT NULL	|0
FIELD		|value_min	|t_bigint	|'0'	|NOT NULL	|0
FIELD		|value_avg	|t_bigint	|'0'	|NOT NULL	|0
FIELD		|value_max	|t_bigint	|'0'	|NOT NULL	|0

TABLE|acknowledges|acknowledgeid|0
FIELD		|acknowledgeid	|t_id		|	|NOT NULL	|0
FIELD		|userid		|t_id		|	|NOT NULL	|0			|1|users
FIELD		|eventid	|t_id		|	|NOT NULL	|0			|2|events
FIELD		|clock		|t_time		|'0'	|NOT NULL	|0
FIELD		|message	|t_varchar(2048)|''	|NOT NULL	|0
FIELD		|action		|t_integer	|'0'	|NOT NULL	|0
FIELD		|old_severity	|t_integer	|'0'	|NOT NULL	|0
FIELD		|new_severity	|t_integer	|'0'	|NOT NULL	|0
FIELD		|suppress_until	|t_time		|'0'	|NOT NULL	|0
INDEX		|1		|userid
INDEX		|2		|eventid
INDEX		|3		|clock

TABLE|auditlog|auditid|0
FIELD		|auditid	|t_cuid		|	|NOT NULL	|0
FIELD		|userid		|t_id		|	|NULL		|0
FIELD		|username	|t_varchar(100)	|''	|NOT NULL	|0
FIELD		|clock		|t_time		|'0'	|NOT NULL	|0
FIELD		|ip		|t_varchar(39)	|''	|NOT NULL	|0
FIELD		|action		|t_integer	|'0'	|NOT NULL	|0
FIELD		|resourcetype	|t_integer	|'0'	|NOT NULL	|0
FIELD		|resourceid	|t_id		|	|NULL		|0
FIELD		|resource_cuid	|t_cuid		|	|NULL		|0
FIELD		|resourcename	|t_varchar(255)	|''	|NOT NULL	|0
FIELD		|recordsetid	|t_cuid		|	|NOT NULL	|0
FIELD		|details	|t_longtext	|''	|NOT NULL	|0
INDEX		|1		|userid,clock
INDEX		|2		|clock
INDEX		|3		|resourcetype,resourceid

TABLE|service_alarms|servicealarmid|0
FIELD		|servicealarmid	|t_id		|	|NOT NULL	|0
FIELD		|serviceid	|t_id		|	|NOT NULL	|0			|1|services
FIELD		|clock		|t_time		|'0'	|NOT NULL	|0
FIELD		|value		|t_integer	|'-1'	|NOT NULL	|0
INDEX		|1		|serviceid,clock
INDEX		|2		|clock

TABLE|autoreg_host|autoreg_hostid|0
FIELD		|autoreg_hostid	|t_id		|	|NOT NULL	|0
FIELD		|proxy_hostid	|t_id		|	|NULL		|0			|1|hosts	|hostid
FIELD		|host		|t_varchar(128)	|''	|NOT NULL	|0
FIELD		|listen_ip	|t_varchar(39)	|''	|NOT NULL	|0
FIELD		|listen_port	|t_integer	|'0'	|NOT NULL	|0
FIELD		|listen_dns	|t_varchar(255)	|''	|NOT NULL	|0
FIELD		|host_metadata	|t_text		|''	|NOT NULL	|0
FIELD		|flags		|t_integer	|'0'	|NOT NULL	|0
FIELD		|tls_accepted	|t_integer	|'1'	|NOT NULL	|0
INDEX		|1		|host
INDEX		|2		|proxy_hostid

TABLE|proxy_autoreg_host|id|0
FIELD		|id		|t_serial	|	|NOT NULL	|0
FIELD		|clock		|t_time		|'0'	|NOT NULL	|0
FIELD		|host		|t_varchar(128)	|''	|NOT NULL	|0
FIELD		|listen_ip	|t_varchar(39)	|''	|NOT NULL	|0
FIELD		|listen_port	|t_integer	|'0'	|NOT NULL	|0
FIELD		|listen_dns	|t_varchar(255)	|''	|NOT NULL	|0
FIELD		|host_metadata	|t_text		|''	|NOT NULL	|0
FIELD		|flags		|t_integer	|'0'	|NOT NULL	|0
FIELD		|tls_accepted	|t_integer	|'1'	|NOT NULL	|0
INDEX		|1		|clock

TABLE|dhosts|dhostid|0
FIELD		|dhostid	|t_id		|	|NOT NULL	|0
FIELD		|druleid	|t_id		|	|NOT NULL	|0			|1|drules
FIELD		|status		|t_integer	|'0'	|NOT NULL	|0
FIELD		|lastup		|t_integer	|'0'	|NOT NULL	|0
FIELD		|lastdown	|t_integer	|'0'	|NOT NULL	|0
INDEX		|1		|druleid

TABLE|dservices|dserviceid|0
FIELD		|dserviceid	|t_id		|	|NOT NULL	|0
FIELD		|dhostid	|t_id		|	|NOT NULL	|0			|1|dhosts
FIELD		|value		|t_varchar(255)	|''	|NOT NULL	|0
FIELD		|port		|t_integer	|'0'	|NOT NULL	|0
FIELD		|status		|t_integer	|'0'	|NOT NULL	|0
FIELD		|lastup		|t_integer	|'0'	|NOT NULL	|0
FIELD		|lastdown	|t_integer	|'0'	|NOT NULL	|0
FIELD		|dcheckid	|t_id		|	|NOT NULL	|0			|2|dchecks
FIELD		|ip		|t_varchar(39)	|''	|NOT NULL	|0
FIELD		|dns		|t_varchar(255)	|''	|NOT NULL	|0
UNIQUE		|1		|dcheckid,ip,port
INDEX		|2		|dhostid

-- Other tables

TABLE|escalations|escalationid|0
FIELD		|escalationid	|t_id		|	|NOT NULL	|0
FIELD		|actionid	|t_id		|	|NOT NULL	|0			|-|actions
FIELD		|triggerid	|t_id		|	|NULL		|0			|-|triggers
FIELD		|eventid	|t_id		|	|NULL		|0			|-|events
FIELD		|r_eventid	|t_id		|	|NULL		|0			|-|events	|eventid
FIELD		|nextcheck	|t_time		|'0'	|NOT NULL	|0
FIELD		|esc_step	|t_integer	|'0'	|NOT NULL	|0
FIELD		|status		|t_integer	|'0'	|NOT NULL	|0
FIELD		|itemid		|t_id		|	|NULL		|0			|-|items
FIELD		|acknowledgeid	|t_id		|	|NULL		|0			|-|acknowledges
FIELD		|servicealarmid	|t_id		|	|NULL		|0			|-|service_alarms
FIELD		|serviceid	|t_id		|	|NULL		|0			|-|services
UNIQUE		|1		|triggerid,itemid,serviceid,escalationid
INDEX		|2		|eventid
INDEX		|3		|nextcheck

TABLE|globalvars|globalvarid|0
FIELD		|globalvarid	|t_id		|	|NOT NULL	|0
FIELD		|snmp_lastsize	|t_bigint	|'0'	|NOT NULL	|0

TABLE|graph_discovery|graphid|0
FIELD		|graphid	|t_id		|	|NOT NULL	|0			|1|graphs
FIELD		|parent_graphid	|t_id		|	|NOT NULL	|0			|2|graphs	|graphid	|RESTRICT
FIELD		|lastcheck	|t_integer	|'0'	|NOT NULL	|ZBX_NODATA
FIELD		|ts_delete	|t_time		|'0'	|NOT NULL	|ZBX_NODATA
INDEX		|1		|parent_graphid

TABLE|host_inventory|hostid|ZBX_TEMPLATE
FIELD		|hostid		|t_id		|	|NOT NULL	|0			|1|hosts
FIELD		|inventory_mode	|t_integer	|'0'	|NOT NULL	|0
FIELD		|type		|t_varchar(64)	|''	|NOT NULL	|ZBX_PROXY,ZBX_NODATA
FIELD		|type_full	|t_varchar(64)	|''	|NOT NULL	|ZBX_PROXY,ZBX_NODATA
FIELD		|name		|t_varchar(128)	|''	|NOT NULL	|ZBX_PROXY,ZBX_NODATA
FIELD		|alias		|t_varchar(128)	|''	|NOT NULL	|ZBX_PROXY,ZBX_NODATA
FIELD		|os		|t_varchar(128)	|''	|NOT NULL	|ZBX_PROXY,ZBX_NODATA
FIELD		|os_full	|t_varchar(255)	|''	|NOT NULL	|ZBX_PROXY,ZBX_NODATA
FIELD		|os_short	|t_varchar(128)	|''	|NOT NULL	|ZBX_PROXY,ZBX_NODATA
FIELD		|serialno_a	|t_varchar(64)	|''	|NOT NULL	|ZBX_PROXY,ZBX_NODATA
FIELD		|serialno_b	|t_varchar(64)	|''	|NOT NULL	|ZBX_PROXY,ZBX_NODATA
FIELD		|tag		|t_varchar(64)	|''	|NOT NULL	|ZBX_PROXY,ZBX_NODATA
FIELD		|asset_tag	|t_varchar(64)	|''	|NOT NULL	|ZBX_PROXY,ZBX_NODATA
FIELD		|macaddress_a	|t_varchar(64)	|''	|NOT NULL	|ZBX_PROXY,ZBX_NODATA
FIELD		|macaddress_b	|t_varchar(64)	|''	|NOT NULL	|ZBX_PROXY,ZBX_NODATA
FIELD		|hardware	|t_varchar(255)	|''	|NOT NULL	|ZBX_PROXY,ZBX_NODATA
FIELD		|hardware_full	|t_shorttext	|''	|NOT NULL	|ZBX_PROXY,ZBX_NODATA
FIELD		|software	|t_varchar(255)	|''	|NOT NULL	|ZBX_PROXY,ZBX_NODATA
FIELD		|software_full	|t_shorttext	|''	|NOT NULL	|ZBX_PROXY,ZBX_NODATA
FIELD		|software_app_a	|t_varchar(64)	|''	|NOT NULL	|ZBX_PROXY,ZBX_NODATA
FIELD		|software_app_b	|t_varchar(64)	|''	|NOT NULL	|ZBX_PROXY,ZBX_NODATA
FIELD		|software_app_c	|t_varchar(64)	|''	|NOT NULL	|ZBX_PROXY,ZBX_NODATA
FIELD		|software_app_d	|t_varchar(64)	|''	|NOT NULL	|ZBX_PROXY,ZBX_NODATA
FIELD		|software_app_e	|t_varchar(64)	|''	|NOT NULL	|ZBX_PROXY,ZBX_NODATA
FIELD		|contact	|t_shorttext	|''	|NOT NULL	|ZBX_PROXY,ZBX_NODATA
FIELD		|location	|t_shorttext	|''	|NOT NULL	|ZBX_PROXY,ZBX_NODATA
FIELD		|location_lat	|t_varchar(16)	|''	|NOT NULL	|ZBX_PROXY
FIELD		|location_lon	|t_varchar(16)	|''	|NOT NULL	|ZBX_PROXY
FIELD		|notes		|t_shorttext	|''	|NOT NULL	|ZBX_PROXY,ZBX_NODATA
FIELD		|chassis	|t_varchar(64)	|''	|NOT NULL	|ZBX_PROXY,ZBX_NODATA
FIELD		|model		|t_varchar(64)	|''	|NOT NULL	|ZBX_PROXY,ZBX_NODATA
FIELD		|hw_arch	|t_varchar(32)	|''	|NOT NULL	|ZBX_PROXY,ZBX_NODATA
FIELD		|vendor		|t_varchar(64)	|''	|NOT NULL	|ZBX_PROXY,ZBX_NODATA
FIELD		|contract_number|t_varchar(64)	|''	|NOT NULL	|ZBX_PROXY,ZBX_NODATA
FIELD		|installer_name	|t_varchar(64)	|''	|NOT NULL	|ZBX_PROXY,ZBX_NODATA
FIELD		|deployment_status|t_varchar(64)|''	|NOT NULL	|ZBX_PROXY,ZBX_NODATA
FIELD		|url_a		|t_varchar(255)	|''	|NOT NULL	|ZBX_PROXY,ZBX_NODATA
FIELD		|url_b		|t_varchar(255)	|''	|NOT NULL	|ZBX_PROXY,ZBX_NODATA
FIELD		|url_c		|t_varchar(255)	|''	|NOT NULL	|ZBX_PROXY,ZBX_NODATA
FIELD		|host_networks	|t_shorttext	|''	|NOT NULL	|ZBX_PROXY,ZBX_NODATA
FIELD		|host_netmask	|t_varchar(39)	|''	|NOT NULL	|ZBX_PROXY,ZBX_NODATA
FIELD		|host_router	|t_varchar(39)	|''	|NOT NULL	|ZBX_PROXY,ZBX_NODATA
FIELD		|oob_ip		|t_varchar(39)	|''	|NOT NULL	|ZBX_PROXY,ZBX_NODATA
FIELD		|oob_netmask	|t_varchar(39)	|''	|NOT NULL	|ZBX_PROXY,ZBX_NODATA
FIELD		|oob_router	|t_varchar(39)	|''	|NOT NULL	|ZBX_PROXY,ZBX_NODATA
FIELD		|date_hw_purchase|t_varchar(64)	|''	|NOT NULL	|ZBX_PROXY,ZBX_NODATA
FIELD		|date_hw_install|t_varchar(64)	|''	|NOT NULL	|ZBX_PROXY,ZBX_NODATA
FIELD		|date_hw_expiry	|t_varchar(64)	|''	|NOT NULL	|ZBX_PROXY,ZBX_NODATA
FIELD		|date_hw_decomm	|t_varchar(64)	|''	|NOT NULL	|ZBX_PROXY,ZBX_NODATA
FIELD		|site_address_a	|t_varchar(128)	|''	|NOT NULL	|ZBX_PROXY,ZBX_NODATA
FIELD		|site_address_b	|t_varchar(128)	|''	|NOT NULL	|ZBX_PROXY,ZBX_NODATA
FIELD		|site_address_c	|t_varchar(128)	|''	|NOT NULL	|ZBX_PROXY,ZBX_NODATA
FIELD		|site_city	|t_varchar(128)	|''	|NOT NULL	|ZBX_PROXY,ZBX_NODATA
FIELD		|site_state	|t_varchar(64)	|''	|NOT NULL	|ZBX_PROXY,ZBX_NODATA
FIELD		|site_country	|t_varchar(64)	|''	|NOT NULL	|ZBX_PROXY,ZBX_NODATA
FIELD		|site_zip	|t_varchar(64)	|''	|NOT NULL	|ZBX_PROXY,ZBX_NODATA
FIELD		|site_rack	|t_varchar(128)	|''	|NOT NULL	|ZBX_PROXY,ZBX_NODATA
FIELD		|site_notes	|t_shorttext	|''	|NOT NULL	|ZBX_PROXY,ZBX_NODATA
FIELD		|poc_1_name	|t_varchar(128)	|''	|NOT NULL	|ZBX_PROXY,ZBX_NODATA
FIELD		|poc_1_email	|t_varchar(128)	|''	|NOT NULL	|ZBX_PROXY,ZBX_NODATA
FIELD		|poc_1_phone_a	|t_varchar(64)	|''	|NOT NULL	|ZBX_PROXY,ZBX_NODATA
FIELD		|poc_1_phone_b	|t_varchar(64)	|''	|NOT NULL	|ZBX_PROXY,ZBX_NODATA
FIELD		|poc_1_cell	|t_varchar(64)	|''	|NOT NULL	|ZBX_PROXY,ZBX_NODATA
FIELD		|poc_1_screen	|t_varchar(64)	|''	|NOT NULL	|ZBX_PROXY,ZBX_NODATA
FIELD		|poc_1_notes	|t_shorttext	|''	|NOT NULL	|ZBX_PROXY,ZBX_NODATA
FIELD		|poc_2_name	|t_varchar(128)	|''	|NOT NULL	|ZBX_PROXY,ZBX_NODATA
FIELD		|poc_2_email	|t_varchar(128)	|''	|NOT NULL	|ZBX_PROXY,ZBX_NODATA
FIELD		|poc_2_phone_a	|t_varchar(64)	|''	|NOT NULL	|ZBX_PROXY,ZBX_NODATA
FIELD		|poc_2_phone_b	|t_varchar(64)	|''	|NOT NULL	|ZBX_PROXY,ZBX_NODATA
FIELD		|poc_2_cell	|t_varchar(64)	|''	|NOT NULL	|ZBX_PROXY,ZBX_NODATA
FIELD		|poc_2_screen	|t_varchar(64)	|''	|NOT NULL	|ZBX_PROXY,ZBX_NODATA
FIELD		|poc_2_notes	|t_shorttext	|''	|NOT NULL	|ZBX_PROXY,ZBX_NODATA

TABLE|housekeeper|housekeeperid|0
FIELD		|housekeeperid	|t_id		|	|NOT NULL	|0
FIELD		|tablename	|t_varchar(64)	|''	|NOT NULL	|0
FIELD		|field		|t_varchar(64)	|''	|NOT NULL	|0
FIELD		|value		|t_id		|	|NOT NULL	|0			|-|items

TABLE|images|imageid|0
FIELD		|imageid	|t_id		|	|NOT NULL	|0
FIELD		|imagetype	|t_integer	|'0'	|NOT NULL	|0
FIELD		|name		|t_varchar(64)	|'0'	|NOT NULL	|0
FIELD		|image		|t_image	|''	|NOT NULL	|0
UNIQUE		|1		|name

TABLE|item_discovery|itemdiscoveryid|ZBX_TEMPLATE
FIELD		|itemdiscoveryid|t_id		|	|NOT NULL	|0
FIELD		|itemid		|t_id		|	|NOT NULL	|0			|1|items
FIELD		|parent_itemid	|t_id		|	|NOT NULL	|0			|2|items	|itemid
FIELD		|key_		|t_varchar(2048)|''	|NOT NULL	|ZBX_NODATA
FIELD		|lastcheck	|t_integer	|'0'	|NOT NULL	|ZBX_NODATA
FIELD		|ts_delete	|t_time		|'0'	|NOT NULL	|ZBX_NODATA
UNIQUE		|1		|itemid,parent_itemid
INDEX		|2		|parent_itemid

TABLE|host_discovery|hostid|ZBX_TEMPLATE
FIELD		|hostid		|t_id		|	|NOT NULL	|0			|1|hosts
FIELD		|parent_hostid	|t_id		|	|NULL		|0			|2|hosts	|hostid		|RESTRICT
FIELD		|parent_itemid	|t_id		|	|NULL		|0			|3|items	|itemid		|RESTRICT
FIELD		|host		|t_varchar(128)	|''	|NOT NULL	|ZBX_NODATA
FIELD		|lastcheck	|t_integer	|'0'	|NOT NULL	|ZBX_NODATA
FIELD		|ts_delete	|t_time		|'0'	|NOT NULL	|ZBX_NODATA

TABLE|interface_discovery|interfaceid|0
FIELD		|interfaceid	|t_id		|	|NOT NULL	|0			|1|interface
FIELD		|parent_interfaceid|t_id	|	|NOT NULL	|0			|2|interface	|interfaceid

TABLE|profiles|profileid|0
FIELD		|profileid	|t_id		|	|NOT NULL	|0
FIELD		|userid		|t_id		|	|NOT NULL	|0			|1|users
FIELD		|idx		|t_varchar(96)	|''	|NOT NULL	|0
FIELD		|idx2		|t_id		|'0'	|NOT NULL	|0
FIELD		|value_id	|t_id		|'0'	|NOT NULL	|0
FIELD		|value_int	|t_integer	|'0'	|NOT NULL	|0
FIELD		|value_str	|t_text		|''	|NOT NULL	|0
FIELD		|source		|t_varchar(96)	|''	|NOT NULL	|0
FIELD		|type		|t_integer	|'0'	|NOT NULL	|0
INDEX		|1		|userid,idx,idx2
INDEX		|2		|userid,profileid

TABLE|sessions|sessionid|0
FIELD		|sessionid	|t_varchar(32)	|''	|NOT NULL	|0
FIELD		|userid		|t_id		|	|NOT NULL	|0			|1|users
FIELD		|lastaccess	|t_integer	|'0'	|NOT NULL	|0
FIELD		|status		|t_integer	|'0'	|NOT NULL	|0
INDEX		|1		|userid,status,lastaccess

TABLE|trigger_discovery|triggerid|0
FIELD		|triggerid	|t_id		|	|NOT NULL	|0			|1|triggers
FIELD		|parent_triggerid|t_id		|	|NOT NULL	|0			|2|triggers	|triggerid	|RESTRICT
FIELD		|lastcheck	|t_integer	|'0'	|NOT NULL	|ZBX_NODATA
FIELD		|ts_delete	|t_time		|'0'	|NOT NULL	|ZBX_NODATA
INDEX		|1		|parent_triggerid

TABLE|item_condition|item_conditionid|ZBX_TEMPLATE
FIELD		|item_conditionid|t_id		|	|NOT NULL	|0
FIELD		|itemid		|t_id		|	|NOT NULL	|0			|1|items
FIELD		|operator	|t_integer	|'8'	|NOT NULL	|0
FIELD		|macro		|t_varchar(64)	|''	|NOT NULL	|0
FIELD		|value		|t_varchar(255)	|''	|NOT NULL	|0
INDEX		|1		|itemid

TABLE|item_rtdata|itemid|ZBX_TEMPLATE
FIELD		|itemid		|t_id		|	|NOT NULL	|0			|1|items
FIELD		|lastlogsize	|t_bigint	|'0'	|NOT NULL	|ZBX_PROXY,ZBX_NODATA
FIELD		|state		|t_integer	|'0'	|NOT NULL	|ZBX_NODATA
FIELD		|mtime		|t_integer	|'0'	|NOT NULL	|ZBX_PROXY,ZBX_NODATA
FIELD		|error		|t_varchar(2048)|''	|NOT NULL	|ZBX_NODATA

TABLE|opinventory|operationid|ZBX_DATA
FIELD		|operationid	|t_id		|	|NOT NULL	|0			|1|operations
FIELD		|inventory_mode	|t_integer	|'0'	|NOT NULL	|0

TABLE|trigger_tag|triggertagid|ZBX_TEMPLATE
FIELD		|triggertagid	|t_id		|	|NOT NULL	|0
FIELD		|triggerid	|t_id		|	|NOT NULL	|0			|1|triggers	|		|RESTRICT
FIELD		|tag		|t_varchar(255)	|''	|NOT NULL	|0
FIELD		|value		|t_varchar(255)	|''	|NOT NULL	|0
INDEX		|1		|triggerid
CHANGELOG	|6

TABLE|event_tag|eventtagid|0
FIELD		|eventtagid	|t_id		|	|NOT NULL	|0
FIELD		|eventid	|t_id		|	|NOT NULL	|0			|1|events
FIELD		|tag		|t_varchar(255)	|''	|NOT NULL	|0
FIELD		|value		|t_varchar(255)	|''	|NOT NULL	|0
INDEX		|1		|eventid

TABLE|problem|eventid|0
FIELD		|eventid	|t_id		|	|NOT NULL	|0			|1|events
FIELD		|source		|t_integer	|'0'	|NOT NULL	|0
FIELD		|object		|t_integer	|'0'	|NOT NULL	|0
FIELD		|objectid	|t_id		|'0'	|NOT NULL	|0
FIELD		|clock		|t_time		|'0'	|NOT NULL	|0
FIELD		|ns		|t_nanosec	|'0'	|NOT NULL	|0
FIELD		|r_eventid	|t_id		|	|NULL		|0			|2|events	|eventid
FIELD		|r_clock	|t_time		|'0'	|NOT NULL	|0
FIELD		|r_ns		|t_nanosec	|'0'	|NOT NULL	|0
FIELD		|correlationid	|t_id		|	|NULL		|0			|-|correlation
FIELD		|userid		|t_id		|	|NULL		|0			|-|users
FIELD		|name		|t_varchar(2048)|''	|NOT NULL	|0
FIELD		|acknowledged	|t_integer	|'0'	|NOT NULL	|0
FIELD		|severity	|t_integer	|'0'	|NOT NULL	|0
INDEX		|1		|source,object,objectid
INDEX		|2		|r_clock
INDEX		|3		|r_eventid

TABLE|problem_tag|problemtagid|0
FIELD		|problemtagid	|t_id		|	|NOT NULL	|0
FIELD		|eventid	|t_id		|	|NOT NULL	|0			|1|problem
FIELD		|tag		|t_varchar(255)	|''	|NOT NULL	|0
FIELD		|value		|t_varchar(255)	|''	|NOT NULL	|0
INDEX		|1		|eventid,tag,value

TABLE|tag_filter|tag_filterid|0
FIELD		|tag_filterid	|t_id		|	|NOT NULL	|0
FIELD		|usrgrpid	|t_id		|	|NOT NULL	|0 			|1|usrgrp	|usrgrpid
FIELD		|groupid	|t_id		|	|NOT NULL	|0			|2|hstgrp	|groupid
FIELD		|tag	|t_varchar(255)	|'' |NOT NULL	|0
FIELD		|value	|t_varchar(255)	|'' |NOT NULL	|0

TABLE|event_recovery|eventid|0
FIELD		|eventid	|t_id		|	|NOT NULL	|0			|1|events
FIELD		|r_eventid	|t_id		|	|NOT NULL	|0			|2|events	|eventid
FIELD		|c_eventid	|t_id		|	|NULL		|0			|3|events	|eventid
FIELD		|correlationid	|t_id		|	|NULL		|0			|-|correlation
FIELD		|userid		|t_id		|	|NULL		|0			|-|users
INDEX		|1		|r_eventid
INDEX		|2		|c_eventid

TABLE|correlation|correlationid|ZBX_DATA
FIELD		|correlationid	|t_id		|	|NOT NULL	|0
FIELD		|name		|t_varchar(255)	|''	|NOT NULL	|0
FIELD		|description	|t_shorttext	|''	|NOT NULL	|0
FIELD		|evaltype	|t_integer	|'0'	|NOT NULL	|0
FIELD		|status		|t_integer	|'0'	|NOT NULL	|0
FIELD		|formula	|t_varchar(255)	|''	|NOT NULL	|0
INDEX		|1		|status
UNIQUE		|2		|name

TABLE|corr_condition|corr_conditionid|ZBX_DATA
FIELD		|corr_conditionid|t_id		|	|NOT NULL	|0
FIELD		|correlationid	|t_id		|	|NOT NULL	|0			|1|correlation
FIELD		|type		|t_integer	|'0'	|NOT NULL	|0
INDEX		|1		|correlationid

TABLE|corr_condition_tag|corr_conditionid|ZBX_DATA
FIELD		|corr_conditionid|t_id		|	|NOT NULL	|0			|1|corr_condition
FIELD		|tag		|t_varchar(255)	|''	|NOT NULL	|0

TABLE|corr_condition_group|corr_conditionid|ZBX_DATA
FIELD		|corr_conditionid|t_id		|	|NOT NULL	|0			|1|corr_condition
FIELD		|operator	|t_integer	|'0'	|NOT NULL	|0
FIELD		|groupid	|t_id		|	|NOT NULL	|0			|2|hstgrp	|	|RESTRICT
INDEX		|1		|groupid

TABLE|corr_condition_tagpair|corr_conditionid|ZBX_DATA
FIELD		|corr_conditionid|t_id		|	|NOT NULL	|0			|1|corr_condition
FIELD		|oldtag		|t_varchar(255)	|''	|NOT NULL	|0
FIELD		|newtag		|t_varchar(255)	|''	|NOT NULL	|0

TABLE|corr_condition_tagvalue|corr_conditionid|ZBX_DATA
FIELD		|corr_conditionid|t_id		|	|NOT NULL	|0			|1|corr_condition
FIELD		|tag		|t_varchar(255)	|''	|NOT NULL	|0
FIELD		|operator	|t_integer	|'0'	|NOT NULL	|0
FIELD		|value		|t_varchar(255)	|''	|NOT NULL	|0

TABLE|corr_operation|corr_operationid|ZBX_DATA
FIELD		|corr_operationid|t_id		|	|NOT NULL	|0
FIELD		|correlationid	|t_id		|	|NOT NULL	|0			|1|correlation
FIELD		|type		|t_integer	|'0'	|NOT NULL	|0
INDEX		|1		|correlationid

TABLE|task|taskid|0
FIELD		|taskid		|t_id		|	|NOT NULL	|0
FIELD		|type		|t_integer	|	|NOT NULL	|0
FIELD		|status		|t_integer	|'0'	|NOT NULL	|0
FIELD		|clock		|t_integer	|'0'	|NOT NULL	|0
FIELD		|ttl		|t_integer	|'0'	|NOT NULL	|0
FIELD		|proxy_hostid	|t_id		|	|NULL		|0			|1|hosts	|hostid
INDEX		|1		|status,proxy_hostid

TABLE|task_close_problem|taskid|0
FIELD		|taskid		|t_id		|	|NOT NULL	|0			|1|task
FIELD		|acknowledgeid	|t_id		|	|NOT NULL	|0			|-|acknowledges

TABLE|item_preproc|item_preprocid|ZBX_TEMPLATE
FIELD		|item_preprocid	|t_id		|	|NOT NULL	|0
FIELD		|itemid		|t_id		|	|NOT NULL	|ZBX_PROXY			|1|items	|		|RESTRICT
FIELD		|step		|t_integer	|'0'	|NOT NULL	|ZBX_PROXY
FIELD		|type		|t_integer	|'0'	|NOT NULL	|ZBX_PROXY
FIELD		|params		|t_text		|''	|NOT NULL	|ZBX_PROXY
FIELD		|error_handler	|t_integer	|'0'	|NOT NULL	|ZBX_PROXY
FIELD		|error_handler_params|t_varchar(255)|''	|NOT NULL	|ZBX_PROXY
INDEX		|1		|itemid,step
CHANGELOG	|8

TABLE|task_remote_command|taskid|0
FIELD		|taskid		|t_id		|	|NOT NULL	|0			|1|task
FIELD		|command_type	|t_integer	|'0'	|NOT NULL	|0
FIELD		|execute_on	|t_integer	|'0'	|NOT NULL	|0
FIELD		|port		|t_integer	|'0'	|NOT NULL	|0
FIELD		|authtype	|t_integer	|'0'	|NOT NULL	|0
FIELD		|username	|t_varchar(64)	|''	|NOT NULL	|0
FIELD		|password	|t_varchar(64)	|''	|NOT NULL	|0
FIELD		|publickey	|t_varchar(64)	|''	|NOT NULL	|0
FIELD		|privatekey	|t_varchar(64)	|''	|NOT NULL	|0
FIELD		|command	|t_text		|''	|NOT NULL	|0
FIELD		|alertid	|t_id		|	|NULL		|0			|-|alerts
FIELD		|parent_taskid	|t_id		|	|NOT NULL	|0			|-|task		|taskid
FIELD		|hostid		|t_id		|	|NOT NULL	|0			|-|hosts

TABLE|task_remote_command_result|taskid|0
FIELD		|taskid		|t_id		|	|NOT NULL	|0			|1|task
FIELD		|status		|t_integer	|'0'	|NOT NULL	|0
FIELD		|parent_taskid	|t_id		|	|NOT NULL	|0			|-|task		|taskid
FIELD		|info		|t_shorttext	|''	|NOT NULL	|0

TABLE|task_data|taskid|0
FIELD		|taskid		|t_id		|	|NOT NULL	|0			|1|task
FIELD		|type		|t_integer	|'0'	|NOT NULL	|0
FIELD		|data		|t_text		|''	|NOT NULL	|0
FIELD		|parent_taskid	|t_id		|	|NULL		|0			|-|task		|taskid

TABLE|task_result|taskid|0
FIELD		|taskid		|t_id		|	|NOT NULL	|0			|1|task
FIELD		|status		|t_integer	|'0'	|NOT NULL	|0
FIELD		|parent_taskid	|t_id		|	|NOT NULL	|0			|-|task		|taskid
FIELD		|info		|t_longtext	|''	|NOT NULL	|0
INDEX		|1		|parent_taskid

TABLE|task_acknowledge|taskid|0
FIELD		|taskid		|t_id		|	|NOT NULL	|0			|1|task
FIELD		|acknowledgeid	|t_id		|	|NOT NULL	|0			|-|acknowledges

TABLE|sysmap_shape|sysmap_shapeid|ZBX_TEMPLATE
FIELD		|sysmap_shapeid	|t_id		|	|NOT NULL	|0
FIELD		|sysmapid	|t_id		|	|NOT NULL	|0			|1|sysmaps
FIELD		|type		|t_integer	|'0'	|NOT NULL	|0
FIELD		|x		|t_integer	|'0'	|NOT NULL	|0
FIELD		|y		|t_integer	|'0'	|NOT NULL	|0
FIELD		|width		|t_integer	|'200'	|NOT NULL	|0
FIELD		|height		|t_integer	|'200'	|NOT NULL	|0
FIELD		|text		|t_shorttext	|''	|NOT NULL	|0
FIELD		|font		|t_integer	|'9'	|NOT NULL	|0
FIELD		|font_size	|t_integer	|'11'	|NOT NULL	|0
FIELD		|font_color	|t_varchar(6)	|'000000'|NOT NULL	|0
FIELD		|text_halign	|t_integer	|'0'	|NOT NULL	|0
FIELD		|text_valign	|t_integer	|'0'	|NOT NULL	|0
FIELD		|border_type	|t_integer	|'0'	|NOT NULL	|0
FIELD		|border_width	|t_integer	|'1'	|NOT NULL	|0
FIELD		|border_color	|t_varchar(6)	|'000000'|NOT NULL	|0
FIELD		|background_color|t_varchar(6)	|''	|NOT NULL	|0
FIELD		|zindex		|t_integer	|'0'	|NOT NULL	|0
INDEX		|1		|sysmapid

TABLE|sysmap_element_trigger|selement_triggerid|ZBX_TEMPLATE
FIELD		|selement_triggerid	|t_id	|	|NOT NULL	|0
FIELD		|selementid		|t_id	|	|NOT NULL	|0			|1|sysmaps_elements
FIELD		|triggerid		|t_id	|	|NOT NULL	|0			|2|triggers
UNIQUE		|1			|selementid,triggerid

TABLE|httptest_field|httptest_fieldid|ZBX_TEMPLATE
FIELD		|httptest_fieldid	|t_id		|	|NOT NULL	|0
FIELD		|httptestid		|t_id		|	|NOT NULL	|ZBX_PROXY	|1|httptest	|		|RESTRICT
FIELD		|type			|t_integer	|'0'	|NOT NULL	|ZBX_PROXY
FIELD		|name			|t_varchar(255)	|''	|NOT NULL	|ZBX_PROXY
FIELD		|value			|t_shorttext	|''	|NOT NULL	|ZBX_PROXY
INDEX		|1			|httptestid
CHANGELOG	|12

TABLE|httpstep_field|httpstep_fieldid|ZBX_TEMPLATE
FIELD		|httpstep_fieldid	|t_id		|	|NOT NULL	|0
FIELD		|httpstepid		|t_id		|	|NOT NULL	|ZBX_PROXY	|1|httpstep	|		|RESTRICT
FIELD		|type			|t_integer	|'0'	|NOT NULL	|ZBX_PROXY
FIELD		|name			|t_varchar(255)	|''	|NOT NULL	|ZBX_PROXY
FIELD		|value			|t_shorttext	|''	|NOT NULL	|ZBX_PROXY
INDEX		|1			|httpstepid
CHANGELOG	|15

TABLE|dashboard|dashboardid|ZBX_DASHBOARD
FIELD		|dashboardid	|t_id		|	|NOT NULL	|0
FIELD		|name		|t_varchar(255)	|	|NOT NULL	|0
FIELD		|userid		|t_id		|	|NULL		|0			|1|users	|	|RESTRICT
FIELD		|private	|t_integer	|'1'	|NOT NULL	|0
FIELD		|templateid	|t_id		|	|NULL		|0			|2|hosts	|hostid
FIELD		|display_period	|t_integer	|'30'	|NOT NULL	|0
FIELD		|auto_start	|t_integer	|'1'	|NOT NULL	|0
FIELD		|uuid		|t_varchar(32)	|''	|NOT NULL	|0
INDEX		|1		|userid
INDEX		|2		|templateid

TABLE|dashboard_user|dashboard_userid|ZBX_DASHBOARD
FIELD		|dashboard_userid|t_id		|	|NOT NULL	|0
FIELD		|dashboardid	|t_id		|	|NOT NULL	|0			|1|dashboard
FIELD		|userid		|t_id		|	|NOT NULL	|0			|2|users
FIELD		|permission	|t_integer	|'2'	|NOT NULL	|0
UNIQUE		|1		|dashboardid,userid

TABLE|dashboard_usrgrp|dashboard_usrgrpid|ZBX_DASHBOARD
FIELD		|dashboard_usrgrpid|t_id	|	|NOT NULL	|0
FIELD		|dashboardid	|t_id		|	|NOT NULL	|0			|1|dashboard
FIELD		|usrgrpid	|t_id		|	|NOT NULL	|0			|2|usrgrp
FIELD		|permission	|t_integer	|'2'	|NOT NULL	|0
UNIQUE		|1		|dashboardid,usrgrpid

TABLE|dashboard_page|dashboard_pageid|ZBX_DASHBOARD
FIELD		|dashboard_pageid|t_id		|	|NOT NULL	|0
FIELD		|dashboardid	|t_id		|	|NOT NULL	|0		|1|dashboard
FIELD		|name		|t_varchar(255)	|''	|NOT NULL	|0
FIELD		|display_period	|t_integer	|'0'	|NOT NULL	|0
FIELD		|sortorder	|t_integer	|'0'	|NOT NULL	|0
INDEX		|1		|dashboardid

TABLE|widget|widgetid|ZBX_DASHBOARD
FIELD		|widgetid	|t_id		|	|NOT NULL	|0
FIELD		|type		|t_varchar(255)	|''	|NOT NULL	|0
FIELD		|name		|t_varchar(255)	|''	|NOT NULL	|0
FIELD		|x		|t_integer	|'0'	|NOT NULL	|0
FIELD		|y		|t_integer	|'0'	|NOT NULL	|0
FIELD		|width		|t_integer	|'1'	|NOT NULL	|0
FIELD		|height		|t_integer	|'2'	|NOT NULL	|0
FIELD		|view_mode	|t_integer	|'0'	|NOT NULL	|0
FIELD		|dashboard_pageid|t_id		|	|NOT NULL	|0		|1|dashboard_page
INDEX		|1		|dashboard_pageid

TABLE|widget_field|widget_fieldid|ZBX_DASHBOARD
FIELD		|widget_fieldid	|t_id		|	|NOT NULL	|0
FIELD		|widgetid	|t_id		|	|NOT NULL	|0			|1|widget
FIELD		|type		|t_integer	|'0'	|NOT NULL	|0
FIELD		|name		|t_varchar(255)	|''	|NOT NULL	|0
FIELD		|value_int	|t_integer	|'0'	|NOT NULL	|0
FIELD		|value_str	|t_varchar(255)	|''	|NOT NULL	|0
FIELD		|value_groupid	|t_id		|	|NULL		|0			|2|hstgrp	|groupid
FIELD		|value_hostid	|t_id		|	|NULL		|0			|3|hosts	|hostid
FIELD		|value_itemid	|t_id		|	|NULL		|0			|4|items	|itemid
FIELD		|value_graphid	|t_id		|	|NULL		|0			|5|graphs	|graphid
FIELD		|value_sysmapid	|t_id		|	|NULL		|0			|6|sysmaps	|sysmapid
FIELD		|value_serviceid|t_id		|	|NULL		|0			|7|services	|serviceid
FIELD		|value_slaid	|t_id		|	|NULL		|0			|8|sla		|slaid
FIELD		|value_userid	|t_id		|	|NULL		|0			|9|users	|userid
FIELD		|value_actionid	|t_id		|	|NULL		|0			|10|actions	|actionid
FIELD		|value_mediatypeid|t_id		|	|NULL		|0			|11|media_type	|mediatypeid
INDEX		|1		|widgetid
INDEX		|2		|value_groupid
INDEX		|3		|value_hostid
INDEX		|4		|value_itemid
INDEX		|5		|value_graphid
INDEX		|6		|value_sysmapid
INDEX		|7		|value_serviceid
INDEX		|8		|value_slaid
INDEX		|9		|value_userid
INDEX		|10		|value_actionid
INDEX		|11		|value_mediatypeid

TABLE|task_check_now|taskid|0
FIELD		|taskid		|t_id		|	|NOT NULL	|0			|1|task
FIELD		|itemid		|t_id		|	|NOT NULL	|0			|-|items

TABLE|event_suppress|event_suppressid|0
FIELD		|event_suppressid|t_id		|	|NOT NULL	|0
FIELD		|eventid	|t_id		|	|NOT NULL	|0			|1|events
FIELD		|maintenanceid	|t_id		|	|NULL		|0			|2|maintenances
FIELD		|suppress_until	|t_time		|'0'	|NOT NULL	|0
FIELD		|userid		|t_id		|	|NULL		|0			|3|users
UNIQUE		|1		|eventid,maintenanceid
INDEX		|2		|suppress_until
INDEX		|3		|maintenanceid

TABLE|maintenance_tag|maintenancetagid|ZBX_DATA
FIELD		|maintenancetagid|t_id		|	|NOT NULL	|0
FIELD		|maintenanceid	|t_id		|	|NOT NULL	|0			|1|maintenances
FIELD		|tag		|t_varchar(255)	|''	|NOT NULL	|0
FIELD		|operator	|t_integer	|'2'	|NOT NULL	|0
FIELD		|value		|t_varchar(255)	|''	|NOT NULL	|0
INDEX		|1		|maintenanceid

TABLE|lld_macro_path|lld_macro_pathid|ZBX_TEMPLATE
FIELD		|lld_macro_pathid|t_id		|	|NOT NULL	|0
FIELD		|itemid		|t_id		|	|NOT NULL	|0			|1|items
FIELD		|lld_macro	|t_varchar(255)	|''	|NOT NULL	|0
FIELD		|path		|t_varchar(255)	|''	|NOT NULL	|0
UNIQUE		|1		|itemid,lld_macro

TABLE|host_tag|hosttagid|ZBX_TEMPLATE
FIELD		|hosttagid	|t_id		|	|NOT NULL	|0
FIELD		|hostid		|t_id		|	|NOT NULL	|0			|1|hosts	|		|RESTRICT
FIELD		|tag		|t_varchar(255)	|''	|NOT NULL	|0
FIELD		|value		|t_varchar(255)	|''	|NOT NULL	|0
FIELD		|automatic	|t_integer	|'0'	|NOT NULL	|0
INDEX		|1		|hostid
CHANGELOG	|2

TABLE|config_autoreg_tls|autoreg_tlsid|ZBX_DATA
FIELD		|autoreg_tlsid	|t_id		|	|NOT NULL	|0
FIELD		|tls_psk_identity|t_varchar(128)|''	|NOT NULL	|ZBX_PROXY
FIELD		|tls_psk	|t_varchar(512)	|''	|NOT NULL	|ZBX_PROXY
UNIQUE		|1		|tls_psk_identity

TABLE|module|moduleid|ZBX_DATA
FIELD		|moduleid	|t_id		|	|NOT NULL	|0
FIELD		|id		|t_varchar(255)	|''	|NOT NULL	|0
FIELD		|relative_path	|t_varchar(255)	|''	|NOT NULL	|0
FIELD		|status		|t_integer	|'0'	|NOT NULL	|0
FIELD		|config		|t_shorttext	|''	|NOT NULL	|0

TABLE|interface_snmp|interfaceid|ZBX_TEMPLATE
FIELD		|interfaceid	|t_id		|	|NOT NULL	|0			|1|interface
FIELD		|version	|t_integer	|'2'	|NOT NULL	|ZBX_PROXY
FIELD		|bulk		|t_integer	|'1'	|NOT NULL	|ZBX_PROXY
FIELD		|community	|t_varchar(64)	|''	|NOT NULL	|ZBX_PROXY
FIELD		|securityname	|t_varchar(64)	|''	|NOT NULL	|ZBX_PROXY
FIELD		|securitylevel	|t_integer	|'0'	|NOT NULL	|ZBX_PROXY
FIELD		|authpassphrase	|t_varchar(64)	|''	|NOT NULL	|ZBX_PROXY
FIELD		|privpassphrase	|t_varchar(64)	|''	|NOT NULL	|ZBX_PROXY
FIELD		|authprotocol	|t_integer	|'0'	|NOT NULL	|ZBX_PROXY
FIELD		|privprotocol	|t_integer	|'0'	|NOT NULL	|ZBX_PROXY
FIELD		|contextname	|t_varchar(255)	|''	|NOT NULL	|ZBX_PROXY

TABLE|lld_override|lld_overrideid|ZBX_TEMPLATE
FIELD		|lld_overrideid	|t_id		|	|NOT NULL	|0
FIELD		|itemid		|t_id		|	|NOT NULL	|0	|1|items
FIELD		|name		|t_varchar(255)	|''	|NOT NULL	|0
FIELD		|step		|t_integer	|'0'	|NOT NULL	|0
FIELD		|evaltype	|t_integer	|'0'	|NOT NULL	|0
FIELD		|formula	|t_varchar(255)	|''	|NOT NULL	|0
FIELD		|stop		|t_integer	|'0'	|NOT NULL	|0
UNIQUE		|1		|itemid,name

TABLE|lld_override_condition|lld_override_conditionid|ZBX_TEMPLATE
FIELD	|lld_override_conditionid	|t_id		|	|NOT NULL	|0
FIELD	|lld_overrideid			|t_id		|	|NOT NULL	|0	|1|lld_override
FIELD	|operator			|t_integer	|'8'	|NOT NULL	|0
FIELD	|macro				|t_varchar(64)	|''	|NOT NULL	|0
FIELD	|value				|t_varchar(255)	|''	|NOT NULL	|0
INDEX	|1				|lld_overrideid

TABLE|lld_override_operation|lld_override_operationid|ZBX_TEMPLATE
FIELD	|lld_override_operationid	|t_id		|	|NOT NULL	|0
FIELD	|lld_overrideid			|t_id		|	|NOT NULL	|0	|1|lld_override
FIELD	|operationobject		|t_integer	|'0'	|NOT NULL	|0
FIELD	|operator			|t_integer	|'0'	|NOT NULL	|0
FIELD	|value				|t_varchar(255)	|''	|NOT NULL	|0
INDEX	|1				|lld_overrideid

TABLE|lld_override_opstatus|lld_override_operationid|ZBX_TEMPLATE
FIELD	|lld_override_operationid	|t_id		|	|NOT NULL	|0	|1|lld_override_operation
FIELD	|status				|t_integer	|'0'	|NOT NULL	|0

TABLE|lld_override_opdiscover|lld_override_operationid|ZBX_TEMPLATE
FIELD	|lld_override_operationid	|t_id		|	|NOT NULL	|0	|1|lld_override_operation
FIELD	|discover			|t_integer	|'0'	|NOT NULL	|0

TABLE|lld_override_opperiod|lld_override_operationid|ZBX_TEMPLATE
FIELD	|lld_override_operationid	|t_id		|	|NOT NULL	|0	|1|lld_override_operation
FIELD	|delay				|t_varchar(1024)|'0'	|NOT NULL	|0

TABLE|lld_override_ophistory|lld_override_operationid|ZBX_TEMPLATE
FIELD	|lld_override_operationid	|t_id		|	|NOT NULL	|0	|1|lld_override_operation
FIELD	|history			|t_varchar(255)	|'90d'	|NOT NULL	|0

TABLE|lld_override_optrends|lld_override_operationid|ZBX_TEMPLATE
FIELD	|lld_override_operationid	|t_id		|	|NOT NULL	|0	|1|lld_override_operation
FIELD	|trends				|t_varchar(255)	|'365d'	|NOT NULL	|0

TABLE|lld_override_opseverity|lld_override_operationid|ZBX_TEMPLATE
FIELD	|lld_override_operationid	|t_id		|	|NOT NULL	|0	|1|lld_override_operation
FIELD	|severity			|t_integer	|'0'	|NOT NULL	|0

TABLE|lld_override_optag|lld_override_optagid|ZBX_TEMPLATE
FIELD	|lld_override_optagid		|t_id		|	|NOT NULL	|0
FIELD	|lld_override_operationid	|t_id		|	|NOT NULL	|0	|1|lld_override_operation
FIELD	|tag				|t_varchar(255)	|''	|NOT NULL	|0
FIELD	|value				|t_varchar(255)	|''	|NOT NULL	|0
INDEX	|1				|lld_override_operationid

TABLE|lld_override_optemplate|lld_override_optemplateid|ZBX_TEMPLATE
FIELD	|lld_override_optemplateid	|t_id		|	|NOT NULL	|0
FIELD	|lld_override_operationid	|t_id		|	|NOT NULL	|0	|1|lld_override_operation
FIELD	|templateid			|t_id		|	|NOT NULL	|0	|2|hosts	|hostid	|RESTRICT
UNIQUE	|1				|lld_override_operationid,templateid
INDEX	|2				|templateid

TABLE|lld_override_opinventory|lld_override_operationid|ZBX_TEMPLATE
FIELD	|lld_override_operationid	|t_id		|	|NOT NULL	|0	|1|lld_override_operation
FIELD	|inventory_mode			|t_integer	|'0'	|NOT NULL	|0

TABLE|trigger_queue|trigger_queueid|0
FIELD		|trigger_queueid|t_id		|	|NOT NULL	|0
FIELD		|objectid	|t_id		|	|NOT NULL	|0
FIELD		|type		|t_integer	|'0'	|NOT NULL	|0
FIELD		|clock		|t_time		|'0'	|NOT NULL	|0
FIELD		|ns		|t_nanosec	|'0'	|NOT NULL	|0

TABLE|item_parameter|item_parameterid|ZBX_TEMPLATE
FIELD		|item_parameterid|t_id		|	|NOT NULL	|0
FIELD		|itemid		|t_id		|	|NOT NULL	|ZBX_PROXY		|1|items
FIELD		|name		|t_varchar(255)	|''	|NOT NULL	|ZBX_PROXY
FIELD		|value		|t_varchar(2048)|''	|NOT NULL	|ZBX_PROXY
INDEX		|1		|itemid

TABLE|role_rule|role_ruleid|ZBX_DATA
FIELD		|role_ruleid	|t_id		|	|NOT NULL	|0
FIELD		|roleid		|t_id		|	|NOT NULL	|0			|1|role
FIELD		|type		|t_integer	|'0'	|NOT NULL	|0
FIELD		|name		|t_varchar(255)	|''	|NOT NULL	|0
FIELD		|value_int	|t_integer	|'0'	|NOT NULL	|0
FIELD		|value_str	|t_varchar(255)	|''	|NOT NULL	|0
FIELD		|value_moduleid	|t_id		|	|NULL		|0			|2|module	|moduleid
FIELD		|value_serviceid|t_id		|	|NULL	|0			|3|services	|serviceid
INDEX		|1		|roleid
INDEX		|2		|value_moduleid
INDEX		|3		|value_serviceid

TABLE|token|tokenid|ZBX_DATA
FIELD	|tokenid	|t_id		|	|NOT NULL	|0
FIELD	|name		|t_varchar(64)	|''	|NOT NULL	|0
FIELD	|description	|t_shorttext	|''	|NOT NULL	|0
FIELD	|userid		|t_id		|	|NOT NULL	|0	|1	|users
FIELD	|token		|t_varchar(128)	|	|NULL		|0
FIELD	|lastaccess	|t_integer	|'0'	|NOT NULL	|0
FIELD	|status		|t_integer	|'0'	|NOT NULL	|0
FIELD	|expires_at	|t_time		|'0'	|NOT NULL	|0
FIELD	|created_at	|t_time		|'0'	|NOT NULL	|0
FIELD	|creator_userid	|t_id		|	|NULL		|0	|2	|users	|userid	|RESTRICT
INDEX	|1		|name
UNIQUE	|2		|userid,name
UNIQUE	|3		|token
INDEX	|4		|creator_userid

TABLE|item_tag|itemtagid|ZBX_TEMPLATE
FIELD		|itemtagid	|t_id		|	|NOT NULL	|0
FIELD		|itemid		|t_id		|	|NOT NULL	|0			|1|items	|		|RESTRICT
FIELD		|tag		|t_varchar(255)	|''	|NOT NULL	|0
FIELD		|value		|t_varchar(255)	|''	|NOT NULL	|0
INDEX		|1		|itemid
CHANGELOG	|4

TABLE|httptest_tag|httptesttagid|ZBX_TEMPLATE
FIELD		|httptesttagid	|t_id		|	|NOT NULL	|0
FIELD		|httptestid	|t_id			|	|NOT NULL	|0		|1|httptest
FIELD		|tag		|t_varchar(255)	|''	|NOT NULL	|0
FIELD		|value		|t_varchar(255)	|''	|NOT NULL	|0
INDEX		|1		|httptestid

TABLE|sysmaps_element_tag|selementtagid|ZBX_TEMPLATE
FIELD		|selementtagid	|t_id		|	|NOT NULL	|0
FIELD		|selementid	|t_id			|	|NOT NULL	|0		|1|sysmaps_elements
FIELD		|tag		|t_varchar(255)	|''	|NOT NULL	|0
FIELD		|value		|t_varchar(255)	|''	|NOT NULL	|0
FIELD		|operator	|t_integer		|'0'|NOT NULL	|0
INDEX		|1		|selementid

TABLE|report|reportid|ZBX_DATA
FIELD		|reportid	|t_id		|	|NOT NULL	|0
FIELD		|userid		|t_id		|	|NOT NULL	|0		|1|users|userid
FIELD		|name		|t_varchar(255)	|''	|NOT NULL	|0
FIELD		|description	|t_varchar(2048)|''	|NOT NULL	|0
FIELD		|status		|t_integer	|'0'	|NOT NULL	|0
FIELD		|dashboardid	|t_id		|	|NOT NULL	|0		|2|dashboard|dashboardid
FIELD		|period		|t_integer	|'0'	|NOT NULL	|0
FIELD		|cycle		|t_integer	|'0'	|NOT NULL	|0
FIELD		|weekdays	|t_integer	|'0'	|NOT NULL	|0
FIELD		|start_time	|t_integer	|'0'	|NOT NULL	|0
FIELD		|active_since	|t_integer	|'0'	|NOT NULL	|0
FIELD		|active_till	|t_integer	|'0'	|NOT NULL	|0
FIELD		|state		|t_integer	|'0'	|NOT NULL	|ZBX_NODATA
FIELD		|lastsent	|t_time	|'0'		|NOT NULL	|ZBX_NODATA
FIELD		|info		|t_varchar(2048)|''	|NOT NULL	|ZBX_NODATA
UNIQUE		|1		|name

TABLE|report_param|reportparamid|ZBX_DATA
FIELD		|reportparamid	|t_id		|	|NOT NULL	|0
FIELD		|reportid	|t_id		|	|NOT NULL	|0		|1|report|reportid
FIELD		|name		|t_varchar(255)	|''	|NOT NULL	|0
FIELD		|value		|t_shorttext	|''	|NOT NULL	|0
INDEX		|1		|reportid

TABLE|report_user|reportuserid|ZBX_DATA
FIELD		|reportuserid	|t_id		|	|NOT NULL	|0
FIELD		|reportid	|t_id		|	|NOT NULL	|0		|1|report|reportid
FIELD		|userid		|t_id		|	|NOT NULL	|0		|2|users|userid
FIELD		|exclude	|t_integer	|'0'	|NOT NULL	|0
FIELD		|access_userid	|t_id		|	|NULL		|0		|3|users|userid		|RESTRICT
INDEX		|1		|reportid

TABLE|report_usrgrp|reportusrgrpid|ZBX_DATA
FIELD		|reportusrgrpid|t_id		|	|NOT NULL	|0
FIELD		|reportid	|t_id		|	|NOT NULL	|0		|1|report|reportid
FIELD		|usrgrpid	|t_id		|	|NOT NULL	|0		|2|usrgrp|usrgrpid
FIELD		|access_userid	|t_id		|	|NULL		|0		|3|users|userid		|RESTRICT
INDEX		|1		|reportid

TABLE|service_problem_tag|service_problem_tagid|ZBX_DATA
FIELD		|service_problem_tagid	|t_id		|	|NOT NULL	|0
FIELD		|serviceid		|t_id		|	|NOT NULL	|0	|1|services|serviceid
FIELD		|tag			|t_varchar(255)	|''	|NOT NULL	|0
FIELD		|operator		|t_integer	|'0'	|NOT NULL	|0
FIELD		|value			|t_varchar(255)	|''	|NOT NULL	|0
INDEX		|1			|serviceid

TABLE|service_problem|service_problemid|ZBX_DATA
FIELD		|service_problemid	|t_id		|	|NOT NULL	|0
FIELD		|eventid		|t_id		|	|NOT NULL	|0	|1|problem|eventid
FIELD		|serviceid		|t_id		|	|NOT NULL	|0	|2|services|serviceid
FIELD		|severity		|t_integer	|'0'	|NOT NULL	|0
INDEX		|1			|eventid
INDEX		|2			|serviceid

TABLE|service_tag|servicetagid|0
FIELD		|servicetagid	|t_id		|	|NOT NULL	|0
FIELD		|serviceid	|t_id		|	|NOT NULL	|0		|1|services|serviceid
FIELD		|tag		|t_varchar(255)	|''	|NOT NULL	|0
FIELD		|value		|t_varchar(255)	|''	|NOT NULL	|0
INDEX		|1		|serviceid

TABLE|service_status_rule|service_status_ruleid|ZBX_DATA
FIELD		|service_status_ruleid|t_id	|	|NOT NULL	|0
FIELD		|serviceid	|t_id		|	|NOT NULL	|0		|1|services|serviceid
FIELD		|type		|t_integer	|'0'	|NOT NULL	|0
FIELD		|limit_value	|t_integer	|'0'	|NOT NULL	|0
FIELD		|limit_status	|t_integer	|'0'	|NOT NULL	|0
FIELD		|new_status	|t_integer	|'0'	|NOT NULL	|0
INDEX		|1		|serviceid

TABLE|ha_node|ha_nodeid|ZBX_DATA
FIELD		|ha_nodeid	|t_cuid		|	|NOT NULL	|0
FIELD		|name		|t_varchar(255)	|''	|NOT NULL	|0
FIELD		|address	|t_varchar(255)	|''	|NOT NULL	|0
FIELD		|port		|t_integer	|'10051'|NOT NULL	|0
FIELD		|lastaccess	|t_integer	|'0'	|NOT NULL	|0
FIELD		|status		|t_integer	|'0'	|NOT NULL	|0
FIELD		|ha_sessionid	|t_cuid		|''	|NOT NULL	|0
UNIQUE		|1		|name
INDEX		|2		|status,lastaccess

TABLE|sla|slaid|ZBX_DATA
FIELD		|slaid		|t_id		|	|NOT NULL	|0
FIELD		|name		|t_varchar(255)	|''	|NOT NULL	|0
FIELD		|period		|t_integer	|'0'	|NOT NULL	|0
FIELD		|slo		|t_double	|'99.9'	|NOT NULL	|0
FIELD		|effective_date	|t_integer	|'0'	|NOT NULL	|0
FIELD		|timezone	|t_varchar(50)	|'UTC'	|NOT NULL	|ZBX_NODATA
FIELD		|status		|t_integer	|'1'	|NOT NULL	|0
FIELD		|description	|t_shorttext	|''	|NOT NULL	|0
UNIQUE		|1		|name

TABLE|sla_schedule|sla_scheduleid|ZBX_DATA
FIELD		|sla_scheduleid	|t_id		|	|NOT NULL	|0
FIELD		|slaid		|t_id		|	|NOT NULL	|0		|1|sla|slaid
FIELD		|period_from	|t_integer	|'0'	|NOT NULL	|0
FIELD		|period_to	|t_integer	|'0'	|NOT NULL	|0
INDEX		|1		|slaid

TABLE|sla_excluded_downtime|sla_excluded_downtimeid|ZBX_DATA
FIELD		|sla_excluded_downtimeid|t_id		|	|NOT NULL	|0
FIELD		|slaid			|t_id		|	|NOT NULL	|0	|1|sla|slaid
FIELD		|name			|t_varchar(255)	|''	|NOT NULL	|0
FIELD		|period_from		|t_integer	|'0'	|NOT NULL	|0
FIELD		|period_to		|t_integer	|'0'	|NOT NULL	|0
INDEX		|1			|slaid

TABLE|sla_service_tag|sla_service_tagid|0
FIELD		|sla_service_tagid	|t_id		|	|NOT NULL	|0
FIELD		|slaid			|t_id		|	|NOT NULL	|0	|1|sla|slaid
FIELD		|tag			|t_varchar(255)	|''	|NOT NULL	|0
FIELD		|operator		|t_integer	|'0'	|NOT NULL	|0
FIELD		|value			|t_varchar(255)	|''	|NOT NULL	|0
INDEX		|1			|slaid

TABLE|host_rtdata|hostid|ZBX_TEMPLATE
FIELD		|hostid			|t_id		|	|NOT NULL	|0	|1|hosts|hostid
FIELD		|active_available	|t_integer	|'0'	|NOT NULL	|0
FIELD		|lastaccess		|t_integer	|'0'	|NOT NULL	|ZBX_NODATA
FIELD		|version		|t_integer	|'0'	|NOT NULL	|ZBX_NODATA
FIELD		|compatibility		|t_integer	|'0'	|NOT NULL	|ZBX_NODATA

TABLE|userdirectory|userdirectoryid|0
FIELD		|userdirectoryid	|t_id			|		|NOT NULL	|0
FIELD		|name				|t_varchar(128)	|''		|NOT NULL	|0
FIELD		|description		|t_shorttext	|''		|NOT NULL	|0
FIELD		|idp_type			|t_integer		|'1'	|NOT NULL	|0
FIELD		|provision_status	|t_integer		|'0'	|NOT NULL	|0
INDEX		|1			|idp_type

TABLE|userdirectory_ldap|userdirectoryid|0
FIELD		|userdirectoryid		|t_id			|		|NOT NULL	|0	|1|userdirectory
FIELD		|host					|t_varchar(255)	|''		|NOT NULL	|0
FIELD		|port					|t_integer		|'389'	|NOT NULL	|0
FIELD		|base_dn				|t_varchar(255)	|''		|NOT NULL	|0
FIELD		|search_attribute		|t_varchar(128)	|''		|NOT NULL	|0
FIELD		|bind_dn				|t_varchar(255)	|''		|NOT NULL	|0
FIELD		|bind_password			|t_varchar(128)	|''		|NOT NULL	|0
FIELD		|start_tls				|t_integer		|'0'	|NOT NULL	|0
FIELD		|search_filter			|t_varchar(255)	|''		|NOT NULL	|0
FIELD		|group_basedn			|t_varchar(255)	|''		|NOT NULL	|0
FIELD		|group_name				|t_varchar(255)	|''		|NOT NULL	|0
FIELD		|group_member			|t_varchar(255)	|''		|NOT NULL	|0
FIELD		|user_ref_attr			|t_varchar(255)	|''		|NOT NULL	|0
FIELD		|group_filter			|t_varchar(255)	|''		|NOT NULL	|0
FIELD		|group_membership		|t_varchar(255)	|''		|NOT NULL	|0
FIELD		|user_username			|t_varchar(255)	|''		|NOT NULL	|0
FIELD		|user_lastname			|t_varchar(255)	|''		|NOT NULL	|0

TABLE|userdirectory_saml|userdirectoryid|0
FIELD		|userdirectoryid		|t_id			|		|NOT NULL	|0	|1|userdirectory
FIELD		|idp_entityid			|t_varchar(1024)|''		|NOT NULL	|0
FIELD		|sso_url				|t_varchar(2048)|''		|NOT NULL	|0
FIELD		|slo_url				|t_varchar(2048)|''		|NOT NULL	|0
FIELD		|username_attribute		|t_varchar(128)	|''		|NOT NULL	|0
FIELD		|sp_entityid			|t_varchar(1024)|''		|NOT NULL	|0
FIELD		|nameid_format			|t_varchar(2048)|''		|NOT NULL	|0
FIELD		|sign_messages			|t_integer		|'0'	|NOT NULL	|0
FIELD		|sign_assertions		|t_integer		|'0'	|NOT NULL	|0
FIELD		|sign_authn_requests	|t_integer		|'0'	|NOT NULL	|0
FIELD		|sign_logout_requests	|t_integer		|'0'	|NOT NULL	|0
FIELD		|sign_logout_responses	|t_integer		|'0'	|NOT NULL	|0
FIELD		|encrypt_nameid			|t_integer		|'0'	|NOT NULL	|0
FIELD		|encrypt_assertions		|t_integer		|'0'	|NOT NULL	|0
FIELD		|group_name				|t_varchar(255)	|''		|NOT NULL	|0
FIELD		|user_username			|t_varchar(255)	|''		|NOT NULL	|0
FIELD		|user_lastname			|t_varchar(255)	|''		|NOT NULL	|0
FIELD		|scim_status			|t_integer		|'0'	|NOT NULL	|0

TABLE|userdirectory_media|userdirectory_mediaid|0
FIELD		|userdirectory_mediaid	|t_id			|	|NOT NULL	|0
FIELD		|userdirectoryid	|t_id			|	|NOT NULL	|0	|1	|userdirectory
FIELD		|mediatypeid		|t_id			|	|NOT NULL	|0	|2	|media_type
FIELD		|name				|t_varchar(64)	|''	|NOT NULL	|0
FIELD		|attribute			|t_varchar(255)	|''	|NOT NULL	|0
INDEX		|1	|userdirectoryid
INDEX		|2	|mediatypeid

TABLE|userdirectory_usrgrp|userdirectory_usrgrpid|0
FIELD		|userdirectory_usrgrpid		|t_id		|	|NOT NULL	|0
FIELD		|userdirectory_idpgroupid	|t_id		|	|NOT NULL	|0	|1	|userdirectory_idpgroup
FIELD		|usrgrpid					|t_id		|	|NOT NULL	|0	|2	|usrgrp
UNIQUE		|1	|userdirectory_idpgroupid,usrgrpid
INDEX		|2	|usrgrpid
INDEX		|3	|userdirectory_idpgroupid

TABLE|userdirectory_idpgroup|userdirectory_idpgroupid|0
FIELD		|userdirectory_idpgroupid	|t_id			|	|NOT NULL	|0
FIELD		|userdirectoryid		|t_id			|	|NOT NULL	|0	|1	|userdirectory
FIELD		|roleid					|t_id			|	|NOT NULL	|0	|2	|role
FIELD		|name					|t_varchar(255)	|''	|NOT NULL	|0
INDEX		|1	|userdirectoryid
INDEX		|2	|roleid

TABLE|changelog|changelogid|0
FIELD		|changelogid	|t_serial	|	|NOT NULL	|0
FIELD		|object		|t_integer	|'0'	|NOT NULL	|0
FIELD		|objectid	|t_id		|	|NOT NULL	|0
FIELD		|operation	|t_integer	|'0'	|NOT NULL	|0
FIELD		|clock		|t_integer	|'0'	|NOT NULL	|0
INDEX		|1		|clock

TABLE|scim_group|scim_groupid|0
FIELD		|scim_groupid	|t_id			|	|NOT NULL	|0
FIELD		|name			|t_varchar(64)	|''	|NOT NULL	|0
UNIQUE		|1		|name

TABLE|user_scim_group|user_scim_groupid|0
FIELD		|user_scim_groupid	|t_id	|	|NOT NULL	|0
FIELD		|userid				|t_id	|	|NOT NULL	|0	|1|users
FIELD		|scim_groupid		|t_id	|	|NOT NULL	|0	|2|scim_group
INDEX		|1	|userid
INDEX		|2	|scim_groupid

TABLE|dbversion|dbversionid|
FIELD		|dbversionid	|t_id		|	|NOT NULL	|0
FIELD		|mandatory	|t_integer	|'0'	|NOT NULL	|
FIELD		|optional	|t_integer	|'0'	|NOT NULL	|
<<<<<<< HEAD
ROW		|1		|6030063	|6030063
=======
ROW		|1		|6030149	|6030149
>>>>>>> 1f4fa9e8
<|MERGE_RESOLUTION|>--- conflicted
+++ resolved
@@ -2064,8 +2064,4 @@
 FIELD		|dbversionid	|t_id		|	|NOT NULL	|0
 FIELD		|mandatory	|t_integer	|'0'	|NOT NULL	|
 FIELD		|optional	|t_integer	|'0'	|NOT NULL	|
-<<<<<<< HEAD
-ROW		|1		|6030063	|6030063
-=======
-ROW		|1		|6030149	|6030149
->>>>>>> 1f4fa9e8
+ROW		|1		|6030149	|6030151