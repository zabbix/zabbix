--- conflicted
+++ resolved
@@ -1293,8 +1293,4 @@
 TABLE|dbversion||
 FIELD		|mandatory	|t_integer	|'0'	|NOT NULL	|
 FIELD		|optional	|t_integer	|'0'	|NOT NULL	|
-<<<<<<< HEAD
-ROW		|2050028	|2050028
-=======
-ROW		|2050018	|2050018
->>>>>>> 2aa07996
+ROW		|2050034	|2050034