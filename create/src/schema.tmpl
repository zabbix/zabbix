--
-- Copyright (C) 2001-2025 Zabbix SIA
--
-- This program is free software: you can redistribute it and/or modify it under the terms of
-- the GNU Affero General Public License as published by the Free Software Foundation, version 3.
--
-- This program is distributed in the hope that it will be useful, but WITHOUT ANY WARRANTY;
-- without even the implied warranty of MERCHANTABILITY or FITNESS FOR A PARTICULAR PURPOSE.
-- See the GNU Affero General Public License for more details.
--
-- You should have received a copy of the GNU Affero General Public License along with this program.
-- If not, see <https://www.gnu.org/licenses/>.
--

--
-- Do not use spaces
-- Tables must be sorted to match referential integrity rules
--

TABLE|role|roleid|ZBX_DATA
FIELD		|roleid		|t_id		|	|NOT NULL	|0
FIELD		|name		|t_varchar(255)	|''	|NOT NULL	|0
FIELD		|type		|t_integer	|'0'	|NOT NULL	|0
FIELD		|readonly	|t_integer	|'0'	|NOT NULL	|0
UNIQUE		|1		|name

TABLE|ugset|ugsetid|ZBX_DATA
FIELD		|ugsetid	|t_id		|	|NOT NULL	|0
FIELD		|hash		|t_varchar(64)	|''	|NOT NULL	|0
INDEX		|1		|hash

TABLE|users|userid|ZBX_DATA
FIELD		|userid		|t_id		|	|NOT NULL	|0
FIELD		|username	|t_varchar(100)	|''	|NOT NULL	|0
FIELD		|name		|t_varchar(100)	|''	|NOT NULL	|0
FIELD		|surname	|t_varchar(100)	|''	|NOT NULL	|0
FIELD		|passwd		|t_varchar(60)	|''	|NOT NULL	|0
FIELD		|url		|t_varchar(2048)|''	|NOT NULL	|0
FIELD		|autologin	|t_integer	|'0'	|NOT NULL	|0
FIELD		|autologout	|t_varchar(32)	|'15m'	|NOT NULL	|0
FIELD		|lang		|t_varchar(7)	|'default'|NOT NULL	|ZBX_NODATA
FIELD		|refresh	|t_varchar(32)	|'30s'	|NOT NULL	|0
FIELD		|theme		|t_varchar(128)	|'default'|NOT NULL	|ZBX_NODATA
FIELD		|attempt_failed	|t_integer	|0	|NOT NULL	|ZBX_NODATA
FIELD		|attempt_ip	|t_varchar(39)	|''	|NOT NULL	|ZBX_NODATA
FIELD		|attempt_clock	|t_integer	|0	|NOT NULL	|ZBX_NODATA
FIELD		|rows_per_page	|t_integer	|50	|NOT NULL	|0
FIELD		|timezone	|t_varchar(50)	|'default'|NOT NULL	|ZBX_NODATA
FIELD		|roleid		|t_id			|NULL	|NULL	|0	|1|role
FIELD		|userdirectoryid	|t_id	|NULL	|NULL	|ZBX_NODATA	|2|userdirectory	|userdirectoryid	|RESTRICT
FIELD		|ts_provisioned		|t_time	|'0'	|NOT NULL	|ZBX_NODATA
UNIQUE		|1		|username
INDEX		|2		|userdirectoryid
INDEX		|3		|roleid

TABLE|maintenances|maintenanceid|ZBX_DATA
FIELD		|maintenanceid	|t_id		|	|NOT NULL	|0
FIELD		|name		|t_varchar(128)	|''	|NOT NULL	|0
FIELD		|maintenance_type|t_integer	|'0'	|NOT NULL	|0
FIELD		|description	|t_text		|''	|NOT NULL	|0
FIELD		|active_since	|t_integer	|'0'	|NOT NULL	|0
FIELD		|active_till	|t_integer	|'0'	|NOT NULL	|0
FIELD		|tags_evaltype	|t_integer	|'0'	|NOT NULL	|0
INDEX		|1		|active_since,active_till
UNIQUE		|2		|name

TABLE|hgset|hgsetid|ZBX_TEMPLATE
FIELD		|hgsetid	|t_id		|	|NOT NULL	|0
FIELD		|hash		|t_varchar(64)	|''	|NOT NULL	|0
INDEX		|1		|hash

TABLE|hosts|hostid|ZBX_TEMPLATE
FIELD		|hostid		|t_id		|	|NOT NULL	|0
FIELD		|proxyid	|t_id		|	|NULL		|0			|1|proxy	|proxyid	|RESTRICT
FIELD		|host		|t_varchar(128)	|''	|NOT NULL	|ZBX_PROXY
FIELD		|status		|t_integer	|'0'	|NOT NULL	|ZBX_PROXY
FIELD		|ipmi_authtype	|t_integer	|'-1'	|NOT NULL	|ZBX_PROXY
FIELD		|ipmi_privilege	|t_integer	|'2'	|NOT NULL	|ZBX_PROXY
FIELD		|ipmi_username	|t_varchar(16)	|''	|NOT NULL	|ZBX_PROXY
FIELD		|ipmi_password	|t_varchar(20)	|''	|NOT NULL	|ZBX_PROXY
FIELD		|maintenanceid	|t_id		|	|NULL		|ZBX_NODATA		|2|maintenances	|		|RESTRICT
FIELD		|maintenance_status|t_integer	|'0'	|NOT NULL	|ZBX_NODATA
FIELD		|maintenance_type|t_integer	|'0'	|NOT NULL	|ZBX_NODATA
FIELD		|maintenance_from|t_integer	|'0'	|NOT NULL	|ZBX_NODATA
FIELD		|name		|t_varchar(128)	|''	|NOT NULL	|ZBX_PROXY
FIELD		|flags		|t_integer	|'0'	|NOT NULL	|0
FIELD		|templateid	|t_id		|	|NULL		|0			|3|hosts	|hostid		|RESTRICT
FIELD		|description	|t_text		|''	|NOT NULL	|0
FIELD		|tls_connect	|t_integer	|'1'	|NOT NULL	|ZBX_PROXY
FIELD		|tls_accept	|t_integer	|'1'	|NOT NULL	|ZBX_PROXY
FIELD		|tls_issuer	|t_varchar(1024)|''	|NOT NULL	|ZBX_PROXY
FIELD		|tls_subject	|t_varchar(1024)|''	|NOT NULL	|ZBX_PROXY
FIELD		|tls_psk_identity|t_varchar(128)|''	|NOT NULL	|ZBX_PROXY
FIELD		|tls_psk	|t_varchar(512)	|''	|NOT NULL	|ZBX_PROXY
FIELD		|discover	|t_integer	|'0'	|NOT NULL	|0
FIELD		|custom_interfaces|t_integer	|'0'	|NOT NULL	|0
FIELD		|uuid		|t_varchar(32)	|''	|NOT NULL	|0
FIELD		|name_upper	|t_varchar(128)	|''	|NOT NULL	|0
FIELD		|vendor_name	|t_varchar(64)	|''	|NOT NULL	|0
FIELD		|vendor_version	|t_varchar(32)	|''	|NOT NULL	|0
FIELD		|proxy_groupid	|t_id		|	|NULL		|0			|4|proxy_group|	|RESTRICT
FIELD		|monitored_by	|t_integer	|'0'|NOT NULL	|0
FIELD		|wizard_ready	|t_integer	|'0'|NOT NULL	|0
FIELD		|readme			|t_text		|''	|NOT NULL	|0
INDEX		|1		|host
INDEX		|2		|status
INDEX		|3		|proxyid
INDEX		|4		|name
INDEX		|5		|maintenanceid
INDEX		|6		|name_upper
INDEX		|7		|templateid
INDEX		|8		|proxy_groupid
INDEX		|9		|uuid
CHANGELOG	|1
UPD_TRIG_FUNC	|name		|name_upper	|hostid	|upper

TABLE|hstgrp|groupid|ZBX_DATA
FIELD		|groupid	|t_id		|	|NOT NULL	|0
FIELD		|name		|t_varchar(255)	|''	|NOT NULL	|0
FIELD		|flags		|t_integer	|'0'	|NOT NULL	|0
FIELD		|uuid		|t_varchar(32)	|''	|NOT NULL	|0
FIELD		|type		|t_integer	|'0'	|NOT NULL	|0
UNIQUE		|1		|type,name
INDEX		|2		|uuid

TABLE|hgset_group|hgsetid,groupid|ZBX_TEMPLATE
FIELD		|hgsetid	|t_id		|	|NOT NULL	|0			|1|hgset
FIELD		|groupid	|t_id		|	|NOT NULL	|0			|2|hstgrp	|		|RESTRICT
INDEX		|1		|groupid

TABLE|host_hgset|hostid|ZBX_TEMPLATE
FIELD		|hostid		|t_id		|	|NOT NULL	|0			|1|hosts
FIELD		|hgsetid	|t_id		|	|NOT NULL	|0			|2|hgset	|		|RESTRICT
INDEX		|1		|hgsetid

TABLE|group_prototype|group_prototypeid|ZBX_TEMPLATE
FIELD		|group_prototypeid|t_id		|	|NOT NULL	|0
FIELD		|hostid		|t_id		|	|NOT NULL	|0			|1|hosts
FIELD		|name		|t_varchar(255)	|''	|NOT NULL	|0
FIELD		|groupid	|t_id		|	|NULL		|0			|2|hstgrp	|		|RESTRICT
FIELD		|templateid	|t_id		|	|NULL		|0			|3|group_prototype|group_prototypeid
INDEX		|1		|hostid
INDEX		|2		|groupid
INDEX		|3		|templateid

TABLE|group_discovery|groupdiscoveryid|ZBX_TEMPLATE
FIELD		|groupdiscoveryid|t_id		|	|NOT NULL	|0
FIELD		|groupid	|t_id		|	|NOT NULL	|0			|1|hstgrp
FIELD		|parent_group_prototypeid|t_id	|	|NOT NULL	|0			|2|group_prototype|group_prototypeid|RESTRICT
FIELD		|name		|t_varchar(255)	|''	|NOT NULL	|ZBX_NODATA
FIELD		|lastcheck	|t_integer	|'0'	|NOT NULL	|ZBX_NODATA
FIELD		|ts_delete	|t_time		|'0'	|NOT NULL	|ZBX_NODATA
FIELD		|status		|t_integer	|'0'	|NOT NULL	|ZBX_NODATA
UNIQUE		|1		|groupid,parent_group_prototypeid
INDEX		|2		|parent_group_prototypeid

TABLE|drules|druleid|ZBX_DATA
FIELD		|druleid	|t_id		|	|NOT NULL	|0
FIELD		|proxyid	|t_id		|	|NULL		|0			|1|proxy	|proxyid	|RESTRICT
FIELD		|name		|t_varchar(255)	|''	|NOT NULL	|ZBX_PROXY
FIELD		|iprange	|t_varchar(2048)|''	|NOT NULL	|ZBX_PROXY
FIELD		|delay		|t_varchar(255)	|'1h'	|NOT NULL	|ZBX_PROXY
FIELD		|status		|t_integer	|'0'	|NOT NULL	|0
FIELD		|concurrency_max|t_integer	|'0'	|NOT NULL	|ZBX_PROXY
FIELD		|error		|t_varchar(2048)|''	|NOT NULL	|ZBX_NODATA
INDEX		|1		|proxyid
UNIQUE		|2		|name
CHANGELOG	|9

TABLE|dchecks|dcheckid|ZBX_DATA
FIELD		|dcheckid	|t_id		|	|NOT NULL	|0
FIELD		|druleid	|t_id		|	|NOT NULL	|ZBX_PROXY		|1|drules	|		|RESTRICT
FIELD		|type		|t_integer	|'0'	|NOT NULL	|ZBX_PROXY
FIELD		|key_		|t_varchar(2048)|''	|NOT NULL	|ZBX_PROXY
FIELD		|snmp_community	|t_varchar(255)	|''	|NOT NULL	|ZBX_PROXY
FIELD		|ports		|t_varchar(255)	|'0'	|NOT NULL	|ZBX_PROXY
FIELD		|snmpv3_securityname|t_varchar(64)|''	|NOT NULL	|ZBX_PROXY
FIELD		|snmpv3_securitylevel|t_integer	|'0'	|NOT NULL	|ZBX_PROXY
FIELD		|snmpv3_authpassphrase|t_varchar(64)|''	|NOT NULL	|ZBX_PROXY
FIELD		|snmpv3_privpassphrase|t_varchar(64)|''	|NOT NULL	|ZBX_PROXY
FIELD		|uniq		|t_integer	|'0'	|NOT NULL	|ZBX_PROXY
FIELD		|snmpv3_authprotocol|t_integer	|'0'	|NOT NULL	|ZBX_PROXY
FIELD		|snmpv3_privprotocol|t_integer	|'0'	|NOT NULL	|ZBX_PROXY
FIELD		|snmpv3_contextname|t_varchar(255)|''	|NOT NULL	|ZBX_PROXY
FIELD		|host_source|t_integer	|'1'	|NOT NULL	|ZBX_PROXY
FIELD		|name_source|t_integer	|'0'	|NOT NULL	|ZBX_PROXY
FIELD		|allow_redirect|t_integer	|'0'	|NOT NULL	|ZBX_PROXY
INDEX		|1		|druleid,host_source,name_source
CHANGELOG	|10

TABLE|httptest|httptestid|ZBX_TEMPLATE
FIELD		|httptestid	|t_id		|	|NOT NULL	|0
FIELD		|name		|t_varchar(64)	|''	|NOT NULL	|ZBX_PROXY
FIELD		|delay		|t_varchar(255)	|'1m'	|NOT NULL	|ZBX_PROXY
FIELD		|status		|t_integer	|'0'	|NOT NULL	|ZBX_PROXY
FIELD		|agent		|t_varchar(255)	|'Zabbix'|NOT NULL	|ZBX_PROXY
FIELD		|authentication	|t_integer	|'0'	|NOT NULL	|ZBX_PROXY,ZBX_NODATA
FIELD		|http_user	|t_varchar(255)	|''	|NOT NULL	|ZBX_PROXY,ZBX_NODATA
FIELD		|http_password	|t_varchar(255)	|''	|NOT NULL	|ZBX_PROXY,ZBX_NODATA
FIELD		|hostid		|t_id		|	|NOT NULL	|ZBX_PROXY		|2|hosts	|		|RESTRICT
FIELD		|templateid	|t_id		|	|NULL		|0			|3|httptest	|httptestid	|RESTRICT
FIELD		|http_proxy	|t_varchar(255)	|''	|NOT NULL	|ZBX_PROXY
FIELD		|retries	|t_integer	|'1'	|NOT NULL	|ZBX_PROXY,ZBX_NODATA
FIELD		|ssl_cert_file	|t_varchar(255)	|''	|NOT NULL	|ZBX_PROXY,ZBX_NODATA
FIELD		|ssl_key_file	|t_varchar(255)	|''	|NOT NULL	|ZBX_PROXY,ZBX_NODATA
FIELD		|ssl_key_password|t_varchar(64)	|''	|NOT NULL	|ZBX_PROXY,ZBX_NODATA
FIELD		|verify_peer	|t_integer	|'0'	|NOT NULL	|ZBX_PROXY
FIELD		|verify_host	|t_integer	|'0'	|NOT NULL	|ZBX_PROXY
FIELD		|uuid		|t_varchar(32)	|''	|NOT NULL	|0
UNIQUE		|2		|hostid,name
INDEX		|3		|status
INDEX		|4		|templateid
INDEX		|5		|uuid
CHANGELOG	|11

TABLE|httpstep|httpstepid|ZBX_TEMPLATE
FIELD		|httpstepid	|t_id		|	|NOT NULL	|0
FIELD		|httptestid	|t_id		|	|NOT NULL	|ZBX_PROXY		|1|httptest	|		|RESTRICT
FIELD		|name		|t_varchar(64)	|''	|NOT NULL	|ZBX_PROXY
FIELD		|no		|t_integer	|'0'	|NOT NULL	|ZBX_PROXY
FIELD		|url		|t_varchar(2048)|''	|NOT NULL	|ZBX_PROXY
FIELD		|timeout	|t_varchar(255)	|'15s'	|NOT NULL	|ZBX_PROXY
FIELD		|posts		|t_text		|''	|NOT NULL	|ZBX_PROXY
FIELD		|required	|t_varchar(255)	|''	|NOT NULL	|ZBX_PROXY
FIELD		|status_codes	|t_varchar(255)	|''	|NOT NULL	|ZBX_PROXY
FIELD		|follow_redirects|t_integer	|'1'	|NOT NULL	|ZBX_PROXY
FIELD		|retrieve_mode	|t_integer	|'0'	|NOT NULL	|ZBX_PROXY
FIELD		|post_type	|t_integer	|'0'	|NOT NULL	|ZBX_PROXY
INDEX		|1		|httptestid
CHANGELOG	|14

TABLE|interface|interfaceid|ZBX_TEMPLATE
FIELD		|interfaceid	|t_id		|	|NOT NULL	|0
FIELD		|hostid		|t_id		|	|NOT NULL	|ZBX_PROXY		|1|hosts
FIELD		|main		|t_integer	|'0'	|NOT NULL	|ZBX_PROXY
FIELD		|type		|t_integer	|'1'	|NOT NULL	|ZBX_PROXY
FIELD		|useip		|t_integer	|'1'	|NOT NULL	|ZBX_PROXY
FIELD		|ip		|t_varchar(64)	|'127.0.0.1'|NOT NULL	|ZBX_PROXY
FIELD		|dns		|t_varchar(255)	|''	|NOT NULL	|ZBX_PROXY
FIELD		|port		|t_varchar(64)	|'10050'|NOT NULL	|ZBX_PROXY
FIELD		|available	|t_integer	|'0'	|NOT NULL	|ZBX_PROXY,ZBX_NODATA
FIELD		|error		|t_varchar(2048)|''	|NOT NULL	|ZBX_NODATA
FIELD		|errors_from	|t_integer	|'0'	|NOT NULL	|ZBX_NODATA
FIELD		|disable_until	|t_integer	|'0'	|NOT NULL	|ZBX_NODATA
INDEX		|1		|hostid,type
INDEX		|2		|ip,dns
INDEX		|3		|available

TABLE|valuemap|valuemapid|ZBX_TEMPLATE
FIELD		|valuemapid	|t_id		|	|NOT NULL	|0
FIELD		|hostid		|t_id		|	|NOT NULL	|0			|1|hosts
FIELD		|name		|t_varchar(64)	|''	|NOT NULL	|0
FIELD		|uuid		|t_varchar(32)	|''	|NOT NULL	|0
UNIQUE		|1		|hostid,name
INDEX		|2		|uuid

TABLE|items|itemid|ZBX_TEMPLATE
FIELD		|itemid		|t_id		|	|NOT NULL	|0
FIELD		|type		|t_integer	|'0'	|NOT NULL	|ZBX_PROXY
FIELD		|snmp_oid	|t_varchar(512)	|''	|NOT NULL	|ZBX_PROXY
FIELD		|hostid		|t_id		|	|NOT NULL	|ZBX_PROXY		|1|hosts	|		|RESTRICT
FIELD		|name		|t_varchar(255)	|''	|NOT NULL	|0
FIELD		|key_		|t_varchar(2048)|''	|NOT NULL	|ZBX_PROXY
FIELD		|delay		|t_varchar(1024)|'0'	|NOT NULL	|ZBX_PROXY
FIELD		|history	|t_varchar(255)	|'31d'	|NOT NULL	|ZBX_PROXY
FIELD		|trends		|t_varchar(255)	|'365d'	|NOT NULL	|0
FIELD		|status		|t_integer	|'0'	|NOT NULL	|ZBX_PROXY
FIELD		|value_type	|t_integer	|'0'	|NOT NULL	|ZBX_PROXY
FIELD		|trapper_hosts	|t_varchar(255)	|''	|NOT NULL	|ZBX_PROXY
FIELD		|units		|t_varchar(255)	|''	|NOT NULL	|0
FIELD		|formula	|t_varchar(255)	|''	|NOT NULL	|0
FIELD		|logtimefmt	|t_varchar(64)	|''	|NOT NULL	|ZBX_PROXY
FIELD		|templateid	|t_id		|	|NULL		|0			|2|items	|itemid		|RESTRICT
FIELD		|valuemapid	|t_id		|	|NULL		|0			|3|valuemap	|		|RESTRICT
FIELD		|params		|t_text		|''	|NOT NULL	|ZBX_PROXY
FIELD		|ipmi_sensor	|t_varchar(128)	|''	|NOT NULL	|ZBX_PROXY
FIELD		|authtype	|t_integer	|'0'	|NOT NULL	|ZBX_PROXY
FIELD		|username	|t_varchar(255)	|''	|NOT NULL	|ZBX_PROXY
FIELD		|password	|t_varchar(255)	|''	|NOT NULL	|ZBX_PROXY
FIELD		|publickey	|t_varchar(64)	|''	|NOT NULL	|ZBX_PROXY
FIELD		|privatekey	|t_varchar(64)	|''	|NOT NULL	|ZBX_PROXY
FIELD		|flags		|t_integer	|'0'	|NOT NULL	|ZBX_PROXY
FIELD		|interfaceid	|t_id		|	|NULL		|ZBX_PROXY		|4|interface	|		|RESTRICT
FIELD		|description	|t_text		|''	|NOT NULL	|0
FIELD		|inventory_link	|t_integer	|'0'	|NOT NULL	|ZBX_PROXY
FIELD		|lifetime	|t_varchar(255)	|'7d'	|NOT NULL	|0
FIELD		|evaltype	|t_integer	|'0'	|NOT NULL	|0
FIELD		|jmx_endpoint	|t_varchar(255)	|''	|NOT NULL	|ZBX_PROXY
FIELD		|master_itemid	|t_id		|	|NULL		|ZBX_PROXY		|5|items	|itemid		|RESTRICT
FIELD		|timeout	|t_varchar(255)	|''	|NOT NULL	|ZBX_PROXY
FIELD		|url		|t_varchar(2048)|''	|NOT NULL	|ZBX_PROXY
FIELD		|query_fields	|t_text		|''	|NOT NULL	|ZBX_PROXY
FIELD		|posts		|t_text		|''	|NOT NULL	|ZBX_PROXY
FIELD		|status_codes	|t_varchar(255)	|'200'	|NOT NULL	|ZBX_PROXY
FIELD		|follow_redirects|t_integer	|'1'	|NOT NULL	|ZBX_PROXY
FIELD		|post_type	|t_integer	|'0'	|NOT NULL	|ZBX_PROXY
FIELD		|http_proxy	|t_varchar(255)	|''	|NOT NULL	|ZBX_PROXY
FIELD		|headers	|t_text		|''	|NOT NULL	|ZBX_PROXY
FIELD		|retrieve_mode	|t_integer	|'0'	|NOT NULL	|ZBX_PROXY
FIELD		|request_method	|t_integer	|'0'	|NOT NULL	|ZBX_PROXY
FIELD		|output_format	|t_integer	|'0'	|NOT NULL	|ZBX_PROXY
FIELD		|ssl_cert_file	|t_varchar(255)	|''	|NOT NULL	|ZBX_PROXY,ZBX_NODATA
FIELD		|ssl_key_file	|t_varchar(255)	|''	|NOT NULL	|ZBX_PROXY,ZBX_NODATA
FIELD		|ssl_key_password|t_varchar(64)	|''	|NOT NULL	|ZBX_PROXY,ZBX_NODATA
FIELD		|verify_peer	|t_integer	|'0'	|NOT NULL	|ZBX_PROXY
FIELD		|verify_host	|t_integer	|'0'	|NOT NULL	|ZBX_PROXY
FIELD		|allow_traps	|t_integer	|'0'	|NOT NULL	|ZBX_PROXY
FIELD		|discover	|t_integer	|'0'	|NOT NULL	|0
FIELD		|uuid		|t_varchar(32)	|''	|NOT NULL	|0
FIELD		|lifetime_type	|t_integer	|'0'	|NOT NULL	|0
FIELD		|enabled_lifetime_type|t_integer|'2'	|NOT NULL	|0
FIELD		|enabled_lifetime|t_varchar(255)|'0'	|NOT NULL	|0
INDEX		|1		|hostid,key_(764)
INDEX		|3		|status
INDEX		|4		|templateid
INDEX		|5		|valuemapid
INDEX		|6		|interfaceid
INDEX		|7		|master_itemid
INDEX		|8		|key_(768)
INDEX		|10		|uuid
CHANGELOG	|3

TABLE|httpstepitem|httpstepitemid|ZBX_TEMPLATE
FIELD		|httpstepitemid	|t_id		|	|NOT NULL	|0
FIELD		|httpstepid	|t_id		|	|NOT NULL	|ZBX_PROXY		|1|httpstep	|		|RESTRICT
FIELD		|itemid		|t_id		|	|NOT NULL	|ZBX_PROXY		|2|items	|		|RESTRICT
FIELD		|type		|t_integer	|'0'	|NOT NULL	|ZBX_PROXY
UNIQUE		|1		|httpstepid,itemid
INDEX		|2		|itemid
CHANGELOG	|16

TABLE|httptestitem|httptestitemid|ZBX_TEMPLATE
FIELD		|httptestitemid	|t_id		|	|NOT NULL	|0
FIELD		|httptestid	|t_id		|	|NOT NULL	|ZBX_PROXY		|1|httptest	|		|RESTRICT
FIELD		|itemid		|t_id		|	|NOT NULL	|ZBX_PROXY		|2|items	|		|RESTRICT
FIELD		|type		|t_integer	|'0'	|NOT NULL	|ZBX_PROXY
UNIQUE		|1		|httptestid,itemid
INDEX		|2		|itemid
CHANGELOG	|13

TABLE|media_type|mediatypeid|ZBX_DATA
FIELD		|mediatypeid	|t_id		|	|NOT NULL	|0
FIELD		|type		|t_integer	|'0'	|NOT NULL	|0
FIELD		|name		|t_varchar(100)	|''	|NOT NULL	|0
FIELD		|smtp_server	|t_varchar(255)	|''	|NOT NULL	|0
FIELD		|smtp_helo	|t_varchar(255)	|''	|NOT NULL	|0
FIELD		|smtp_email	|t_varchar(255)	|''	|NOT NULL	|0
FIELD		|exec_path	|t_varchar(255)	|''	|NOT NULL	|0
FIELD		|gsm_modem	|t_varchar(255)	|''	|NOT NULL	|0
FIELD		|username	|t_varchar(255)	|''	|NOT NULL	|0
FIELD		|passwd		|t_varchar(255)	|''	|NOT NULL	|0
FIELD		|status		|t_integer	|'1'	|NOT NULL	|ZBX_NODATA
FIELD		|smtp_port	|t_integer	|'25'	|NOT NULL	|0
FIELD		|smtp_security	|t_integer	|'0'	|NOT NULL	|0
FIELD		|smtp_verify_peer|t_integer	|'0'	|NOT NULL	|0
FIELD		|smtp_verify_host|t_integer	|'0'	|NOT NULL	|0
FIELD		|smtp_authentication|t_integer	|'0'	|NOT NULL	|0
FIELD		|maxsessions	|t_integer	|'1'	|NOT NULL	|0
FIELD		|maxattempts	|t_integer	|'3'	|NOT NULL	|0
FIELD		|attempt_interval|t_varchar(32)	|'10s'	|NOT NULL	|0
FIELD		|message_format	|t_integer	|'1'	|NOT NULL	|0
FIELD		|script		|t_text		|''	|NOT NULL	|0
FIELD		|timeout	|t_varchar(32)	|'30s'	|NOT NULL	|0
FIELD		|process_tags	|t_integer	|'0'	|NOT NULL	|0
FIELD		|show_event_menu|t_integer	|'0'	|NOT NULL	|0
FIELD		|event_menu_url	|t_varchar(2048)|''	|NOT NULL	|0
FIELD		|event_menu_name|t_varchar(255)	|''	|NOT NULL	|0
FIELD		|description	|t_text		|''	|NOT NULL	|0
FIELD		|provider	|t_integer	|'0'	|NOT NULL	|0
UNIQUE		|1		|name

TABLE|media_type_oauth|mediatypeid|0
FIELD		|mediatypeid			|t_id			|	|NOT NULL	|0		|1|media_type
FIELD		|redirection_url		|t_varchar(2048)|''	|NOT NULL	|0
FIELD		|client_id				|t_varchar(255)	|''	|NOT NULL	|0
FIELD		|client_secret			|t_varchar(255)	|''	|NOT NULL	|0
FIELD		|authorization_url		|t_varchar(2048)|''	|NOT NULL	|0
FIELD		|tokens_status			|t_integer		|'0'|NOT NULL	|0
FIELD		|access_token			|t_text			|''	|NOT NULL	|0
FIELD		|access_token_updated	|t_time			|'0'|NOT NULL	|0
FIELD		|access_expires_in		|t_integer		|'0'|NOT NULL	|0
FIELD		|refresh_token			|t_text			|''	|NOT NULL	|0
FIELD		|token_url				|t_varchar(2048)|''	|NOT NULL	|0

TABLE|media_type_param|mediatype_paramid|ZBX_DATA
FIELD		|mediatype_paramid|t_id		|	|NOT NULL	|0
FIELD		|mediatypeid	|t_id		|	|NOT NULL	|0			|1|media_type
FIELD		|name		|t_varchar(255)	|''	|NOT NULL	|0
FIELD		|value		|t_varchar(2048)|''	|NOT NULL	|0
FIELD		|sortorder	|t_integer	|'0'	|NOT NULL	|0
INDEX		|1		|mediatypeid

TABLE|media_type_message|mediatype_messageid|ZBX_DATA
FIELD		|mediatype_messageid|t_id	|	|NOT NULL	|0
FIELD		|mediatypeid	|t_id		|	|NOT NULL	|0			|1|media_type
FIELD		|eventsource	|t_integer	|	|NOT NULL	|0
FIELD		|recovery	|t_integer	|	|NOT NULL	|0
FIELD		|subject	|t_varchar(255)	|''	|NOT NULL	|0
FIELD		|message	|t_text		|''	|NOT NULL	|0
UNIQUE		|1		|mediatypeid,eventsource,recovery

TABLE|usrgrp|usrgrpid|ZBX_DATA
FIELD		|usrgrpid	|t_id		|	|NOT NULL	|0
FIELD		|name		|t_varchar(64)	|''	|NOT NULL	|0
FIELD		|gui_access	|t_integer	|'0'	|NOT NULL	|0
FIELD		|users_status	|t_integer	|'0'	|NOT NULL	|0
FIELD		|debug_mode	|t_integer	|'0'	|NOT NULL	|0
FIELD		|userdirectoryid|t_id		|NULL	|NULL		|0			|2|userdirectory	|	|RESTRICT
FIELD		|mfa_status	|t_integer	|'0'	|NOT NULL	|0
FIELD		|mfaid		|t_id	|	|NULL	|0 |3|mfa	|	|RESTRICT
UNIQUE		|1		|name
INDEX		|2		|userdirectoryid
INDEX		|3		|mfaid

TABLE|users_groups|id|ZBX_DATA
FIELD		|id		|t_id		|	|NOT NULL	|0
FIELD		|usrgrpid	|t_id		|	|NOT NULL	|0			|1|usrgrp
FIELD		|userid		|t_id		|	|NOT NULL	|0			|2|users
UNIQUE		|1		|usrgrpid,userid
INDEX		|2		|userid

TABLE|ugset_group|ugsetid,usrgrpid|ZBX_DATA
FIELD		|ugsetid	|t_id		|	|NOT NULL	|0			|1|ugset
FIELD		|usrgrpid	|t_id		|	|NOT NULL	|0			|2|usrgrp	|		|RESTRICT
INDEX		|1		|usrgrpid

TABLE|user_ugset|userid|ZBX_DATA
FIELD		|userid		|t_id		|	|NOT NULL	|0			|1|users
FIELD		|ugsetid	|t_id		|	|NOT NULL	|0			|2|ugset	|		|RESTRICT
INDEX		|1		|ugsetid

TABLE|scripts|scriptid|ZBX_DATA
FIELD		|scriptid			|t_id		|	|NOT NULL	|0
FIELD		|name				|t_varchar(255)	|''	|NOT NULL	|0
FIELD		|command			|t_text		|''	|NOT NULL	|0
FIELD		|host_access			|t_integer	|'2'	|NOT NULL	|0
FIELD		|usrgrpid			|t_id		|	|NULL		|0			|1|usrgrp	|		|RESTRICT
FIELD		|groupid			|t_id		|	|NULL		|0			|2|hstgrp	|		|RESTRICT
FIELD		|description			|t_text		|''	|NOT NULL	|0
FIELD		|confirmation			|t_varchar(255)	|''	|NOT NULL	|0
FIELD		|type				|t_integer	|'5'	|NOT NULL	|0
FIELD		|execute_on			|t_integer	|'2'	|NOT NULL	|0
FIELD		|timeout			|t_varchar(32)	|'30s'	|NOT NULL	|0
FIELD		|scope				|t_integer	|'1'	|NOT NULL	|0
FIELD		|port				|t_varchar(64)	|''	|NOT NULL	|0
FIELD		|authtype			|t_integer	|'0'	|NOT NULL	|0
FIELD		|username			|t_varchar(64)	|''	|NOT NULL	|0
FIELD		|password			|t_varchar(64)	|''	|NOT NULL	|0
FIELD		|publickey			|t_varchar(64)	|''	|NOT NULL	|0
FIELD		|privatekey			|t_varchar(64)	|''	|NOT NULL	|0
FIELD		|menu_path			|t_varchar(255)	|''	|NOT NULL	|0
FIELD		|url				|t_varchar(2048)|''	|NOT NULL	|0
FIELD		|new_window			|t_integer	|'1'	|NOT NULL	|0
FIELD		|manualinput			|t_integer	|'0'	|NOT NULL	|0
FIELD		|manualinput_prompt		|t_varchar(255)	|''	|NOT NULL	|0
FIELD		|manualinput_validator		|t_varchar(2048)|''	|NOT NULL	|0
FIELD		|manualinput_validator_type	|t_integer	|'0'	|NOT NULL	|0
FIELD		|manualinput_default_value	|t_varchar(255)	|''	|NOT NULL	|0
INDEX		|1				|usrgrpid
INDEX		|2				|groupid
UNIQUE		|3				|name,menu_path

TABLE|script_param|script_paramid|ZBX_DATA
FIELD		|script_paramid	|t_id		|	|NOT NULL	|0
FIELD		|scriptid	|t_id		|	|NOT NULL	|0			|1|scripts
FIELD		|name		|t_varchar(255)	|''	|NOT NULL	|0
FIELD		|value		|t_varchar(2048)|''	|NOT NULL	|0
UNIQUE		|1		|scriptid,name

TABLE|actions|actionid|ZBX_DATA
FIELD		|actionid	|t_id		|	|NOT NULL	|0
FIELD		|name		|t_varchar(255)	|''	|NOT NULL	|0
FIELD		|eventsource	|t_integer	|'0'	|NOT NULL	|0
FIELD		|evaltype	|t_integer	|'0'	|NOT NULL	|0
FIELD		|status		|t_integer	|'0'	|NOT NULL	|0
FIELD		|esc_period	|t_varchar(255)	|'1h'	|NOT NULL	|0
FIELD		|formula	|t_varchar(1024)|''	|NOT NULL	|0
FIELD		|pause_suppressed|t_integer	|'1'	|NOT NULL	|0
FIELD		|notify_if_canceled|t_integer	|'1'	|NOT NULL	|0
FIELD		|pause_symptoms	|t_integer	|'1'	|NOT NULL	|0
INDEX		|1		|eventsource,status
UNIQUE		|2		|name

TABLE|operations|operationid|ZBX_DATA
FIELD		|operationid	|t_id		|	|NOT NULL	|0
FIELD		|actionid	|t_id		|	|NOT NULL	|0			|1|actions
FIELD		|operationtype	|t_integer	|'0'	|NOT NULL	|0
FIELD		|esc_period	|t_varchar(255)	|'0'	|NOT NULL	|0
FIELD		|esc_step_from	|t_integer	|'1'	|NOT NULL	|0
FIELD		|esc_step_to	|t_integer	|'1'	|NOT NULL	|0
FIELD		|evaltype	|t_integer	|'0'	|NOT NULL	|0
FIELD		|recovery	|t_integer	|'0'	|NOT NULL	|0
INDEX		|1		|actionid

TABLE|optag|optagid|ZBX_DATA
FIELD		|optagid	|t_id		|	|NOT NULL	|0
FIELD		|operationid	|t_id		|	|NOT NULL	|0			|1|operations
FIELD		|tag		|t_varchar(255)	|''	|NOT NULL	|0
FIELD		|value		|t_varchar(255)	|''	|NOT NULL	|0
INDEX		|1		|operationid

TABLE|opmessage|operationid|ZBX_DATA
FIELD		|operationid	|t_id		|	|NOT NULL	|0			|1|operations
FIELD		|default_msg	|t_integer	|'1'	|NOT NULL	|0
FIELD		|subject	|t_varchar(255)	|''	|NOT NULL	|0
FIELD		|message	|t_text		|''	|NOT NULL	|0
FIELD		|mediatypeid	|t_id		|	|NULL		|0			|2|media_type	|		|RESTRICT
INDEX		|1		|mediatypeid

TABLE|opmessage_grp|opmessage_grpid|ZBX_DATA
FIELD		|opmessage_grpid|t_id		|	|NOT NULL	|0
FIELD		|operationid	|t_id		|	|NOT NULL	|0			|1|operations
FIELD		|usrgrpid	|t_id		|	|NOT NULL	|0			|2|usrgrp	|		|RESTRICT
UNIQUE		|1		|operationid,usrgrpid
INDEX		|2		|usrgrpid

TABLE|opmessage_usr|opmessage_usrid|ZBX_DATA
FIELD		|opmessage_usrid|t_id		|	|NOT NULL	|0
FIELD		|operationid	|t_id		|	|NOT NULL	|0			|1|operations
FIELD		|userid		|t_id		|	|NOT NULL	|0			|2|users	|		|RESTRICT
UNIQUE		|1		|operationid,userid
INDEX		|2		|userid

TABLE|opcommand|operationid|ZBX_DATA
FIELD		|operationid	|t_id		|	|NOT NULL	|0			|1|operations
FIELD		|scriptid	|t_id		|	|NOT NULL	|0			|2|scripts	|		|RESTRICT
INDEX		|1		|scriptid

TABLE|opcommand_hst|opcommand_hstid|ZBX_DATA
FIELD		|opcommand_hstid|t_id		|	|NOT NULL	|0
FIELD		|operationid	|t_id		|	|NOT NULL	|0			|1|operations
FIELD		|hostid		|t_id		|	|NULL		|0			|2|hosts	|		|RESTRICT
INDEX		|1		|operationid
INDEX		|2		|hostid

TABLE|opcommand_grp|opcommand_grpid|ZBX_DATA
FIELD		|opcommand_grpid|t_id		|	|NOT NULL	|0
FIELD		|operationid	|t_id		|	|NOT NULL	|0			|1|operations
FIELD		|groupid	|t_id		|	|NOT NULL	|0			|2|hstgrp	|		|RESTRICT
INDEX		|1		|operationid
INDEX		|2		|groupid

TABLE|opgroup|opgroupid|ZBX_DATA
FIELD		|opgroupid	|t_id		|	|NOT NULL	|0
FIELD		|operationid	|t_id		|	|NOT NULL	|0			|1|operations
FIELD		|groupid	|t_id		|	|NOT NULL	|0			|2|hstgrp	|		|RESTRICT
UNIQUE		|1		|operationid,groupid
INDEX		|2		|groupid

TABLE|optemplate|optemplateid|ZBX_TEMPLATE
FIELD		|optemplateid	|t_id		|	|NOT NULL	|0
FIELD		|operationid	|t_id		|	|NOT NULL	|0			|1|operations
FIELD		|templateid	|t_id		|	|NOT NULL	|0			|2|hosts	|hostid		|RESTRICT
UNIQUE		|1		|operationid,templateid
INDEX		|2		|templateid

TABLE|opconditions|opconditionid|ZBX_DATA
FIELD		|opconditionid	|t_id		|	|NOT NULL	|0
FIELD		|operationid	|t_id		|	|NOT NULL	|0			|1|operations
FIELD		|conditiontype	|t_integer	|'0'	|NOT NULL	|0
FIELD		|operator	|t_integer	|'0'	|NOT NULL	|0
FIELD		|value		|t_varchar(255)	|''	|NOT NULL	|0
INDEX		|1		|operationid

TABLE|conditions|conditionid|ZBX_DATA
FIELD		|conditionid	|t_id		|	|NOT NULL	|0
FIELD		|actionid	|t_id		|	|NOT NULL	|0			|1|actions
FIELD		|conditiontype	|t_integer	|'0'	|NOT NULL	|0
FIELD		|operator	|t_integer	|'0'	|NOT NULL	|0
FIELD		|value		|t_varchar(255)	|''	|NOT NULL	|0
FIELD		|value2		|t_varchar(255)	|''	|NOT NULL	|0
INDEX		|1		|actionid

TABLE|triggers|triggerid|ZBX_TEMPLATE
FIELD		|triggerid	|t_id		|	|NOT NULL	|0
FIELD		|expression	|t_varchar(2048)|''	|NOT NULL	|0
FIELD		|description	|t_varchar(255)	|''	|NOT NULL	|0
FIELD		|url		|t_varchar(2048)|''	|NOT NULL	|0
FIELD		|status		|t_integer	|'0'	|NOT NULL	|0
FIELD		|value		|t_integer	|'0'	|NOT NULL	|ZBX_NODATA
FIELD		|priority	|t_integer	|'0'	|NOT NULL	|0
FIELD		|lastchange	|t_integer	|'0'	|NOT NULL	|ZBX_NODATA
FIELD		|comments	|t_text		|''	|NOT NULL	|0
FIELD		|error		|t_varchar(2048)|''	|NOT NULL	|ZBX_NODATA
FIELD		|templateid	|t_id		|	|NULL		|0			|1|triggers	|triggerid		|RESTRICT
FIELD		|type		|t_integer	|'0'	|NOT NULL	|0
FIELD		|state		|t_integer	|'0'	|NOT NULL	|ZBX_NODATA
FIELD		|flags		|t_integer	|'0'	|NOT NULL	|0
FIELD		|recovery_mode	|t_integer	|'0'	|NOT NULL	|0
FIELD		|recovery_expression|t_varchar(2048)|''	|NOT NULL	|0
FIELD		|correlation_mode|t_integer	|'0'	|NOT NULL	|0
FIELD		|correlation_tag|t_varchar(255)	|''	|NOT NULL	|0
FIELD		|manual_close	|t_integer	|'0'	|NOT NULL	|0
FIELD		|opdata		|t_varchar(255)	|''	|NOT NULL	|0
FIELD		|discover	|t_integer	|'0'	|NOT NULL	|0
FIELD		|event_name	|t_varchar(2048)|''	|NOT NULL	|0
FIELD		|uuid		|t_varchar(32)	|''	|NOT NULL	|0
FIELD		|url_name	|t_varchar(64)	|''	|NOT NULL	|0
INDEX		|1		|status
INDEX		|2		|value,lastchange
INDEX		|3		|templateid
INDEX		|4		|uuid
CHANGELOG	|5

TABLE|trigger_depends|triggerdepid|ZBX_TEMPLATE
FIELD		|triggerdepid	|t_id		|	|NOT NULL	|0
FIELD		|triggerid_down	|t_id		|	|NOT NULL	|0			|1|triggers	|triggerid
FIELD		|triggerid_up	|t_id		|	|NOT NULL	|0			|2|triggers	|triggerid
UNIQUE		|1		|triggerid_down,triggerid_up
INDEX		|2		|triggerid_up

TABLE|functions|functionid|ZBX_TEMPLATE
FIELD		|functionid	|t_id		|	|NOT NULL	|0
FIELD		|itemid		|t_id		|	|NOT NULL	|0			|1|items	|		|RESTRICT
FIELD		|triggerid	|t_id		|	|NOT NULL	|0			|2|triggers	|		|RESTRICT
FIELD		|name		|t_varchar(12)	|''	|NOT NULL	|0
FIELD		|parameter	|t_varchar(255)	|'0'	|NOT NULL	|0
INDEX		|1		|triggerid
INDEX		|2		|itemid,name,parameter
CHANGELOG	|7

TABLE|graphs|graphid|ZBX_TEMPLATE
FIELD		|graphid	|t_id		|	|NOT NULL	|0
FIELD		|name		|t_varchar(128)	|''	|NOT NULL	|0
FIELD		|width		|t_integer	|'900'	|NOT NULL	|0
FIELD		|height		|t_integer	|'200'	|NOT NULL	|0
FIELD		|yaxismin	|t_double	|'0'	|NOT NULL	|0
FIELD		|yaxismax	|t_double	|'100'	|NOT NULL	|0
FIELD		|templateid	|t_id		|	|NULL		|0			|1|graphs	|graphid
FIELD		|show_work_period|t_integer	|'1'	|NOT NULL	|0
FIELD		|show_triggers	|t_integer	|'1'	|NOT NULL	|0
FIELD		|graphtype	|t_integer	|'0'	|NOT NULL	|0
FIELD		|show_legend	|t_integer	|'1'	|NOT NULL	|0
FIELD		|show_3d	|t_integer	|'0'	|NOT NULL	|0
FIELD		|percent_left	|t_double	|'0'	|NOT NULL	|0
FIELD		|percent_right	|t_double	|'0'	|NOT NULL	|0
FIELD		|ymin_type	|t_integer	|'0'	|NOT NULL	|0
FIELD		|ymax_type	|t_integer	|'0'	|NOT NULL	|0
FIELD		|ymin_itemid	|t_id		|	|NULL		|0			|2|items	|itemid		|RESTRICT
FIELD		|ymax_itemid	|t_id		|	|NULL		|0			|3|items	|itemid		|RESTRICT
FIELD		|flags		|t_integer	|'0'	|NOT NULL	|0
FIELD		|discover	|t_integer	|'0'	|NOT NULL	|0
FIELD		|uuid		|t_varchar(32)	|''	|NOT NULL	|0
INDEX		|1		|name
INDEX		|2		|templateid
INDEX		|3		|ymin_itemid
INDEX		|4		|ymax_itemid
INDEX		|5		|uuid

TABLE|graphs_items|gitemid|ZBX_TEMPLATE
FIELD		|gitemid	|t_id		|	|NOT NULL	|0
FIELD		|graphid	|t_id		|	|NOT NULL	|0			|1|graphs
FIELD		|itemid		|t_id		|	|NOT NULL	|0			|2|items
FIELD		|drawtype	|t_integer	|'0'	|NOT NULL	|0
FIELD		|sortorder	|t_integer	|'0'	|NOT NULL	|0
FIELD		|color		|t_varchar(6)	|'009600'|NOT NULL	|0
FIELD		|yaxisside	|t_integer	|'0'	|NOT NULL	|0
FIELD		|calc_fnc	|t_integer	|'2'	|NOT NULL	|0
FIELD		|type		|t_integer	|'0'	|NOT NULL	|0
INDEX		|1		|itemid
INDEX		|2		|graphid

TABLE|graph_theme|graphthemeid|ZBX_DATA
FIELD		|graphthemeid	|t_id		|	|NOT NULL	|0
FIELD		|theme		|t_varchar(64)	|''	|NOT NULL	|0
FIELD		|backgroundcolor|t_varchar(6)	|''	|NOT NULL	|0
FIELD		|graphcolor	|t_varchar(6)	|''	|NOT NULL	|0
FIELD		|gridcolor	|t_varchar(6)	|''	|NOT NULL	|0
FIELD		|maingridcolor	|t_varchar(6)	|''	|NOT NULL	|0
FIELD		|gridbordercolor|t_varchar(6)	|''	|NOT NULL	|0
FIELD		|textcolor	|t_varchar(6)	|''	|NOT NULL	|0
FIELD		|highlightcolor	|t_varchar(6)	|''	|NOT NULL	|0
FIELD		|leftpercentilecolor|t_varchar(6)|''	|NOT NULL	|0
FIELD		|rightpercentilecolor|t_varchar(6)|''	|NOT NULL	|0
FIELD		|nonworktimecolor|t_varchar(6)	|''	|NOT NULL	|0
FIELD		|colorpalette	|t_varchar(255)	|''	|NOT NULL	|0
UNIQUE		|1		|theme

TABLE|globalmacro|globalmacroid|ZBX_DATA
FIELD		|globalmacroid	|t_id		|	|NOT NULL	|0
FIELD		|macro		|t_varchar(255)	|''	|NOT NULL	|ZBX_PROXY
FIELD		|value		|t_varchar(2048)|''	|NOT NULL	|ZBX_PROXY
FIELD		|description	|t_text		|''	|NOT NULL	|0
FIELD		|type		|t_integer	|'0'	|NOT NULL	|ZBX_PROXY
UNIQUE		|1		|macro

TABLE|hostmacro|hostmacroid|ZBX_TEMPLATE
FIELD		|hostmacroid	|t_id		|	|NOT NULL	|0
FIELD		|hostid		|t_id		|	|NOT NULL	|ZBX_PROXY		|1|hosts
FIELD		|macro		|t_varchar(255)	|''	|NOT NULL	|ZBX_PROXY
FIELD		|value		|t_varchar(2048)|''	|NOT NULL	|ZBX_PROXY
FIELD		|description	|t_text		|''	|NOT NULL	|0
FIELD		|type		|t_integer	|'0'	|NOT NULL	|ZBX_PROXY
FIELD		|automatic	|t_integer	|'0'	|NOT NULL	|ZBX_PROXY
UNIQUE		|1		|hostid,macro

TABLE|hostmacro_config|hostmacroid|ZBX_TEMPLATE
FIELD		|hostmacroid|t_id			|	|NOT NULL	|0	|1|hostmacro
FIELD		|type		|t_integer		|'0'|NOT NULL	|0
FIELD		|priority	|t_integer		|'0'|NOT NULL	|0
FIELD		|section_name|t_varchar(255)|''	|NOT NULL	|0
FIELD		|label		|t_varchar(255)	|''	|NOT NULL	|0
FIELD		|description|t_text			|''	|NOT NULL	|0
FIELD		|required	|t_integer		|'0'|NOT NULL	|0
FIELD		|regex		|t_varchar(255)	|''	|NOT NULL	|0
FIELD		|options	|t_text			|''	|NOT NULL	|0

TABLE|hosts_groups|hostgroupid|ZBX_TEMPLATE
FIELD		|hostgroupid	|t_id		|	|NOT NULL	|0
FIELD		|hostid		|t_id		|	|NOT NULL	|0			|1|hosts
FIELD		|groupid	|t_id		|	|NOT NULL	|0			|2|hstgrp
UNIQUE		|1		|hostid,groupid
INDEX		|2		|groupid

TABLE|hosts_templates|hosttemplateid|ZBX_TEMPLATE
FIELD		|hosttemplateid	|t_id		|	|NOT NULL	|0
FIELD		|hostid		|t_id		|	|NOT NULL	|ZBX_PROXY		|1|hosts
FIELD		|templateid	|t_id		|	|NOT NULL	|ZBX_PROXY		|2|hosts	|hostid
FIELD		|link_type	|t_integer	|'0'	|NOT NULL	|ZBX_PROXY
UNIQUE		|1		|hostid,templateid
INDEX		|2		|templateid

TABLE|valuemap_mapping|valuemap_mappingid|ZBX_TEMPLATE
FIELD		|valuemap_mappingid|t_id	|	|NOT NULL	|0
FIELD		|valuemapid	|t_id		|	|NOT NULL	|0			|1|valuemap
FIELD		|value		|t_varchar(64)	|''	|NOT NULL	|0
FIELD		|newvalue	|t_varchar(64)	|''	|NOT NULL	|0
FIELD		|type		|t_integer	|'0'	|NOT NULL	|0
FIELD		|sortorder	|t_integer	|'0'	|NOT NULL	|0
UNIQUE		|1		|valuemapid,value,type

TABLE|media|mediaid|ZBX_DATA
FIELD		|mediaid	|t_id		|	|NOT NULL	|0
FIELD		|userid		|t_id		|	|NOT NULL	|0			|1|users
FIELD		|mediatypeid	|t_id		|	|NOT NULL	|0			|2|media_type
FIELD		|sendto		|t_varchar(1024)|''	|NOT NULL	|0
FIELD		|active		|t_integer	|'0'	|NOT NULL	|0
FIELD		|severity	|t_integer	|'63'	|NOT NULL	|0
FIELD		|period		|t_varchar(1024)|'1-7,00:00-24:00'|NOT NULL|0
FIELD		|userdirectory_mediaid	|t_id	|NULL	|NULL		|ZBX_NODATA		|3|userdirectory_media	|userdirectory_mediaid
INDEX		|1		|userid
INDEX		|2		|mediatypeid
INDEX		|3		|userdirectory_mediaid

TABLE|rights|rightid|ZBX_DATA
FIELD		|rightid	|t_id		|	|NOT NULL	|0
FIELD		|groupid	|t_id		|	|NOT NULL	|0			|1|usrgrp	|usrgrpid
FIELD		|permission	|t_integer	|'0'	|NOT NULL	|0
FIELD		|id		|t_id		|	|NOT NULL	|0			|2|hstgrp	|groupid
INDEX		|1		|groupid
INDEX		|2		|id

TABLE|permission|ugsetid,hgsetid|ZBX_TEMPLATE
FIELD		|ugsetid	|t_id		|	|NOT NULL	|0			|1|ugset
FIELD		|hgsetid	|t_id		|	|NOT NULL	|0			|2|hgset
FIELD		|permission	|t_integer	|'2'	|NOT NULL	|0
INDEX		|1		|hgsetid

TABLE|services|serviceid|ZBX_DATA
FIELD		|serviceid	|t_id		|	|NOT NULL	|0
FIELD		|name		|t_varchar(128)	|''	|NOT NULL	|0
FIELD		|status		|t_integer	|'-1'	|NOT NULL	|0
FIELD		|algorithm	|t_integer	|'0'	|NOT NULL	|0
FIELD		|sortorder	|t_integer	|'0'	|NOT NULL	|0
FIELD		|weight		|t_integer	|'0'	|NOT NULL	|0
FIELD		|propagation_rule|t_integer	|'0'	|NOT NULL	|0
FIELD		|propagation_value|t_integer	|'0'	|NOT NULL	|0
FIELD		|description	|t_text		|''	|NOT NULL	|0
FIELD		|uuid		|t_varchar(32)	|''	|NOT NULL	|0
FIELD		|created_at	|t_integer	|'0'	|NOT NULL	|0
INDEX		|1		|uuid

TABLE|services_links|linkid|ZBX_DATA
FIELD		|linkid		|t_id		|	|NOT NULL	|0
FIELD		|serviceupid	|t_id		|	|NOT NULL	|0			|1|services	|serviceid
FIELD		|servicedownid	|t_id		|	|NOT NULL	|0			|2|services	|serviceid
INDEX		|1		|servicedownid
UNIQUE		|2		|serviceupid,servicedownid

TABLE|icon_map|iconmapid|ZBX_DATA
FIELD		|iconmapid	|t_id		|	|NOT NULL	|0
FIELD		|name		|t_varchar(64)	|''	|NOT NULL	|0
FIELD		|default_iconid	|t_id		|	|NOT NULL	|0			|1|images	|imageid	|RESTRICT
UNIQUE		|1		|name
INDEX		|2		|default_iconid

TABLE|icon_mapping|iconmappingid|ZBX_DATA
FIELD		|iconmappingid	|t_id		|	|NOT NULL	|0
FIELD		|iconmapid	|t_id		|	|NOT NULL	|0			|1|icon_map
FIELD		|iconid		|t_id		|	|NOT NULL	|0			|2|images	|imageid	|RESTRICT
FIELD		|inventory_link	|t_integer	|'0'	|NOT NULL	|0
FIELD		|expression	|t_varchar(64)	|''	|NOT NULL	|0
FIELD		|sortorder	|t_integer	|'0'	|NOT NULL	|0
INDEX		|1		|iconmapid
INDEX		|2		|iconid

TABLE|sysmaps|sysmapid|ZBX_TEMPLATE
FIELD		|sysmapid	|t_id		|	|NOT NULL	|0
FIELD		|name		|t_varchar(128)	|''	|NOT NULL	|0
FIELD		|width		|t_integer	|'600'	|NOT NULL	|0
FIELD		|height		|t_integer	|'400'	|NOT NULL	|0
FIELD		|backgroundid	|t_id		|	|NULL		|0			|1|images	|imageid	|RESTRICT
FIELD		|label_type	|t_integer	|'2'	|NOT NULL	|0
FIELD		|label_location	|t_integer	|'0'	|NOT NULL	|0
FIELD		|highlight	|t_integer	|'1'	|NOT NULL	|0
FIELD		|expandproblem	|t_integer	|'1'	|NOT NULL	|0
FIELD		|markelements	|t_integer	|'0'	|NOT NULL	|0
FIELD		|show_unack	|t_integer	|'0'	|NOT NULL	|0
FIELD		|grid_size	|t_integer	|'50'	|NOT NULL	|0
FIELD		|grid_show	|t_integer	|'1'	|NOT NULL	|0
FIELD		|grid_align	|t_integer	|'1'	|NOT NULL	|0
FIELD		|label_format	|t_integer	|'0'	|NOT NULL	|0
FIELD		|label_type_host|t_integer	|'2'	|NOT NULL	|0
FIELD		|label_type_hostgroup|t_integer	|'2'	|NOT NULL	|0
FIELD		|label_type_trigger|t_integer	|'2'	|NOT NULL	|0
FIELD		|label_type_map|t_integer	|'2'	|NOT NULL	|0
FIELD		|label_type_image|t_integer	|'2'	|NOT NULL	|0
FIELD		|label_string_host|t_varchar(255)|''	|NOT NULL	|0
FIELD		|label_string_hostgroup|t_varchar(255)|''|NOT NULL	|0
FIELD		|label_string_trigger|t_varchar(255)|''	|NOT NULL	|0
FIELD		|label_string_map|t_varchar(255)|''	|NOT NULL	|0
FIELD		|label_string_image|t_varchar(255)|''	|NOT NULL	|0
FIELD		|iconmapid	|t_id		|	|NULL		|0			|2|icon_map	|		|RESTRICT
FIELD		|expand_macros	|t_integer	|'0'	|NOT NULL	|0
FIELD		|severity_min	|t_integer	|'0'	|NOT NULL	|0
FIELD		|userid		|t_id		|	|NOT NULL	|0			|3|users	|		|RESTRICT
FIELD		|private	|t_integer	|'1'	|NOT NULL	|0
FIELD		|show_suppressed|t_integer	|'0'	|NOT NULL	|0
FIELD		|background_scale	|t_integer	|'1'	|NOT NULL	|0
FIELD		|show_element_label	|t_integer	|'1'	|NOT NULL	|0
FIELD		|show_link_label	|t_integer	|'1'	|NOT NULL	|0
UNIQUE		|1		|name
INDEX		|2		|backgroundid
INDEX		|3		|iconmapid
INDEX		|4		|userid

TABLE|sysmaps_elements|selementid|ZBX_TEMPLATE
FIELD		|selementid	|t_id		|	|NOT NULL	|0
FIELD		|sysmapid	|t_id		|	|NOT NULL	|0			|1|sysmaps
FIELD		|elementid	|t_id		|'0'	|NOT NULL	|0
FIELD		|elementtype	|t_integer	|'0'	|NOT NULL	|0
FIELD		|iconid_off	|t_id		|	|NULL		|0			|2|images	|imageid	|RESTRICT
FIELD		|iconid_on	|t_id		|	|NULL		|0			|3|images	|imageid	|RESTRICT
FIELD		|label		|t_varchar(2048)|''	|NOT NULL	|0
FIELD		|label_location	|t_integer	|'-1'	|NOT NULL	|0
FIELD		|x		|t_integer	|'0'	|NOT NULL	|0
FIELD		|y		|t_integer	|'0'	|NOT NULL	|0
FIELD		|iconid_disabled|t_id		|	|NULL		|0			|4|images	|imageid	|RESTRICT
FIELD		|iconid_maintenance|t_id	|	|NULL		|0			|5|images	|imageid	|RESTRICT
FIELD		|elementsubtype	|t_integer	|'0'	|NOT NULL	|0
FIELD		|areatype	|t_integer	|'0'	|NOT NULL	|0
FIELD		|width		|t_integer	|'200'	|NOT NULL	|0
FIELD		|height		|t_integer	|'200'	|NOT NULL	|0
FIELD		|viewtype	|t_integer	|'0'	|NOT NULL	|0
FIELD		|use_iconmap	|t_integer	|'1'	|NOT NULL	|0
FIELD		|evaltype	|t_integer		|'0'|NOT NULL	|0
FIELD		|show_label	|t_integer	|'-1'	|NOT NULL	|0
FIELD		|zindex		|t_integer	|'0'	|NOT NULL	|0
INDEX		|1		|sysmapid
INDEX		|2		|iconid_off
INDEX		|3		|iconid_on
INDEX		|4		|iconid_disabled
INDEX		|5		|iconid_maintenance

TABLE|sysmaps_links|linkid|ZBX_TEMPLATE
FIELD		|linkid		|t_id		|	|NOT NULL	|0
FIELD		|sysmapid	|t_id		|	|NOT NULL	|0			|1|sysmaps
FIELD		|selementid1	|t_id		|	|NOT NULL	|0			|2|sysmaps_elements|selementid
FIELD		|selementid2	|t_id		|	|NOT NULL	|0			|3|sysmaps_elements|selementid
FIELD		|drawtype	|t_integer	|'0'	|NOT NULL	|0
FIELD		|color		|t_varchar(6)	|'000000'|NOT NULL	|0
FIELD		|label		|t_varchar(2048)|''	|NOT NULL	|0
FIELD		|show_label	|t_integer	|'-1'	|NOT NULL	|0
FIELD		|indicator_type	|t_integer	|'0'	|NOT NULL	|0
FIELD		|itemid		|t_id		|	|NULL		|0			|4|items|itemid|RESTRICT
INDEX		|1		|sysmapid
INDEX		|2		|selementid1
INDEX		|3		|selementid2
INDEX		|4		|itemid

TABLE|sysmaps_link_triggers|linktriggerid|ZBX_TEMPLATE
FIELD		|linktriggerid	|t_id		|	|NOT NULL	|0
FIELD		|linkid		|t_id		|	|NOT NULL	|0			|1|sysmaps_links
FIELD		|triggerid	|t_id		|	|NOT NULL	|0			|2|triggers
FIELD		|drawtype	|t_integer	|'0'	|NOT NULL	|0
FIELD		|color		|t_varchar(6)	|'000000'|NOT NULL	|0
UNIQUE		|1		|linkid,triggerid
INDEX		|2		|triggerid

TABLE|sysmap_link_threshold|linkthresholdid|ZBX_TEMPLATE
FIELD		|linkthresholdid	|t_id		|	|NOT NULL	|0
FIELD		|linkid		|t_id		|	|NOT NULL	|0			|1|sysmaps_links
FIELD		|drawtype	|t_integer	|'0'	|NOT NULL	|0
FIELD		|color		|t_varchar(6)	|'000000'|NOT NULL	|0
FIELD		|type		|t_integer	|'0'	|NOT NULL	|0
FIELD		|threshold	|t_varchar(255)	|''	|NOT NULL	|0
FIELD		|pattern	|t_varchar(255)	|''	|NOT NULL	|0
FIELD		|sortorder	|t_integer	|'0'	|NOT NULL	|0
INDEX		|1		|linkid

TABLE|sysmap_element_url|sysmapelementurlid|ZBX_TEMPLATE
FIELD		|sysmapelementurlid|t_id	|	|NOT NULL	|0
FIELD		|selementid	|t_id		|	|NOT NULL	|0			|1|sysmaps_elements
FIELD		|name		|t_varchar(255)	|	|NOT NULL	|0
FIELD		|url		|t_varchar(2048)|''	|NOT NULL	|0
UNIQUE		|1		|selementid,name

TABLE|sysmap_url|sysmapurlid|ZBX_TEMPLATE
FIELD		|sysmapurlid	|t_id		|	|NOT NULL	|0
FIELD		|sysmapid	|t_id		|	|NOT NULL	|0			|1|sysmaps
FIELD		|name		|t_varchar(255)	|	|NOT NULL	|0
FIELD		|url		|t_varchar(2048)|''	|NOT NULL	|0
FIELD		|elementtype	|t_integer	|'0'	|NOT NULL	|0
UNIQUE		|1		|sysmapid,name

TABLE|sysmap_user|sysmapuserid|ZBX_TEMPLATE
FIELD		|sysmapuserid|t_id		|	|NOT NULL	|0
FIELD		|sysmapid	|t_id		|	|NOT NULL	|0			|1|sysmaps
FIELD		|userid		|t_id		|	|NOT NULL	|0			|2|users
FIELD		|permission	|t_integer	|'2'	|NOT NULL	|0
UNIQUE		|1		|sysmapid,userid
INDEX		|2		|userid

TABLE|sysmap_usrgrp|sysmapusrgrpid|ZBX_TEMPLATE
FIELD		|sysmapusrgrpid|t_id		|	|NOT NULL	|0
FIELD		|sysmapid	|t_id		|	|NOT NULL	|0			|1|sysmaps
FIELD		|usrgrpid	|t_id		|	|NOT NULL	|0			|2|usrgrp
FIELD		|permission	|t_integer	|'2'	|NOT NULL	|0
UNIQUE		|1		|sysmapid,usrgrpid
INDEX		|2		|usrgrpid

TABLE|maintenances_hosts|maintenance_hostid|ZBX_DATA
FIELD		|maintenance_hostid|t_id	|	|NOT NULL	|0
FIELD		|maintenanceid	|t_id		|	|NOT NULL	|0			|1|maintenances
FIELD		|hostid		|t_id		|	|NOT NULL	|0			|2|hosts
UNIQUE		|1		|maintenanceid,hostid
INDEX		|2		|hostid

TABLE|maintenances_groups|maintenance_groupid|ZBX_DATA
FIELD		|maintenance_groupid|t_id	|	|NOT NULL	|0
FIELD		|maintenanceid	|t_id		|	|NOT NULL	|0			|1|maintenances
FIELD		|groupid	|t_id		|	|NOT NULL	|0			|2|hstgrp
UNIQUE		|1		|maintenanceid,groupid
INDEX		|2		|groupid

TABLE|timeperiods|timeperiodid|ZBX_DATA
FIELD		|timeperiodid	|t_id		|	|NOT NULL	|0
FIELD		|timeperiod_type|t_integer	|'0'	|NOT NULL	|0
FIELD		|every		|t_integer	|'1'	|NOT NULL	|0
FIELD		|month		|t_integer	|'0'	|NOT NULL	|0
FIELD		|dayofweek	|t_integer	|'0'	|NOT NULL	|0
FIELD		|day		|t_integer	|'0'	|NOT NULL	|0
FIELD		|start_time	|t_integer	|'0'	|NOT NULL	|0
FIELD		|period		|t_integer	|'0'	|NOT NULL	|0
FIELD		|start_date	|t_integer	|'0'	|NOT NULL	|0

TABLE|maintenances_windows|maintenance_timeperiodid|ZBX_DATA
FIELD		|maintenance_timeperiodid|t_id	|	|NOT NULL	|0
FIELD		|maintenanceid	|t_id		|	|NOT NULL	|0			|1|maintenances
FIELD		|timeperiodid	|t_id		|	|NOT NULL	|0			|2|timeperiods
UNIQUE		|1		|maintenanceid,timeperiodid
INDEX		|2		|timeperiodid

TABLE|regexps|regexpid|ZBX_DATA
FIELD		|regexpid	|t_id		|	|NOT NULL	|0
FIELD		|name		|t_varchar(128)	|''	|NOT NULL	|ZBX_PROXY
FIELD		|test_string	|t_text		|''	|NOT NULL	|0
UNIQUE		|1		|name

TABLE|expressions|expressionid|ZBX_DATA
FIELD		|expressionid	|t_id		|	|NOT NULL	|0
FIELD		|regexpid	|t_id		|	|NOT NULL	|ZBX_PROXY		|1|regexps
FIELD		|expression	|t_varchar(255)	|''	|NOT NULL	|ZBX_PROXY
FIELD		|expression_type|t_integer	|'0'	|NOT NULL	|ZBX_PROXY
FIELD		|exp_delimiter	|t_varchar(1)	|''	|NOT NULL	|ZBX_PROXY
FIELD		|case_sensitive	|t_integer	|'0'	|NOT NULL	|ZBX_PROXY
INDEX		|1		|regexpid

TABLE|ids|table_name,field_name|0
FIELD		|table_name	|t_varchar(64)	|''	|NOT NULL	|0
FIELD		|field_name	|t_varchar(64)	|''	|NOT NULL	|0
FIELD		|nextid		|t_id		|	|NOT NULL	|0

-- History tables

TABLE|alerts|alertid|0
FIELD		|alertid	|t_id		|	|NOT NULL	|0
FIELD		|actionid	|t_id		|	|NOT NULL	|0			|1|actions
FIELD		|eventid	|t_id		|	|NOT NULL	|0			|2|events
FIELD		|userid		|t_id		|	|NULL		|0			|3|users
FIELD		|clock		|t_time		|'0'	|NOT NULL	|0
FIELD		|mediatypeid	|t_id		|	|NULL		|0			|4|media_type
FIELD		|sendto		|t_varchar(1024)|''	|NOT NULL	|0
FIELD		|subject	|t_varchar(255)	|''	|NOT NULL	|0
FIELD		|message	|t_text		|''	|NOT NULL	|0
FIELD		|status		|t_integer	|'0'	|NOT NULL	|0
FIELD		|retries	|t_integer	|'0'	|NOT NULL	|0
FIELD		|error		|t_varchar(2048)|''	|NOT NULL	|0
FIELD		|esc_step	|t_integer	|'0'	|NOT NULL	|0
FIELD		|alerttype	|t_integer	|'0'	|NOT NULL	|0
FIELD		|p_eventid	|t_id		|	|NULL		|0			|5|events	|eventid
FIELD		|acknowledgeid	|t_id		|	|NULL		|0			|6|acknowledges	|acknowledgeid
FIELD		|parameters	|t_text		|'{}'	|NOT NULL	|0
INDEX		|1		|actionid
INDEX		|2		|clock
INDEX		|3		|eventid
INDEX		|4		|status
INDEX		|5		|mediatypeid
INDEX		|6		|userid
INDEX		|7		|p_eventid
INDEX		|8		|acknowledgeid

TABLE|history|itemid,clock,ns|0
FIELD		|itemid		|t_id		|	|NOT NULL	|0			|-|items
FIELD		|clock		|t_time		|'0'	|NOT NULL	|0
FIELD		|value		|t_double	|'0.0000'|NOT NULL	|0
FIELD		|ns		|t_nanosec	|'0'	|NOT NULL	|0

TABLE|history_uint|itemid,clock,ns|0
FIELD		|itemid		|t_id		|	|NOT NULL	|0			|-|items
FIELD		|clock		|t_time		|'0'	|NOT NULL	|0
FIELD		|value		|t_bigint	|'0'	|NOT NULL	|0
FIELD		|ns		|t_nanosec	|'0'	|NOT NULL	|0

TABLE|history_str|itemid,clock,ns|0
FIELD		|itemid		|t_id		|	|NOT NULL	|0			|-|items
FIELD		|clock		|t_time		|'0'	|NOT NULL	|0
FIELD		|value		|t_varchar(255)	|''	|NOT NULL	|0
FIELD		|ns		|t_nanosec	|'0'	|NOT NULL	|0

TABLE|history_log|itemid,clock,ns|0
FIELD		|itemid		|t_id		|	|NOT NULL	|0			|-|items
FIELD		|clock		|t_time		|'0'	|NOT NULL	|0
FIELD		|timestamp	|t_time		|'0'	|NOT NULL	|0
FIELD		|source		|t_varchar(64)	|''	|NOT NULL	|0
FIELD		|severity	|t_integer	|'0'	|NOT NULL	|0
FIELD		|value		|t_text		|''	|NOT NULL	|0
FIELD		|logeventid	|t_integer	|'0'	|NOT NULL	|0
FIELD		|ns		|t_nanosec	|'0'	|NOT NULL	|0

TABLE|history_text|itemid,clock,ns|0
FIELD		|itemid		|t_id		|	|NOT NULL	|0			|-|items
FIELD		|clock		|t_time		|'0'	|NOT NULL	|0
FIELD		|value		|t_text		|''	|NOT NULL	|0
FIELD		|ns		|t_nanosec	|'0'	|NOT NULL	|0

TABLE|history_bin|itemid,clock,ns|0
FIELD		|itemid		|t_id		|	|NOT NULL	|0			|-|items
FIELD		|clock		|t_time		|'0'	|NOT NULL	|0
FIELD		|ns		|t_nanosec	|'0'	|NOT NULL	|0
FIELD		|value		|t_bin		|''	|NOT NULL	|0

TABLE|proxy_history|id|0
FIELD		|id		|t_id		|	|NOT NULL	|0
FIELD		|itemid		|t_id		|	|NOT NULL	|0			|-|items
FIELD		|clock		|t_time		|'0'	|NOT NULL	|0
FIELD		|timestamp	|t_time		|'0'	|NOT NULL	|0
FIELD		|source		|t_varchar(64)	|''	|NOT NULL	|0
FIELD		|severity	|t_integer	|'0'	|NOT NULL	|0
FIELD		|value		|t_longtext	|''	|NOT NULL	|0
FIELD		|logeventid	|t_integer	|'0'	|NOT NULL	|0
FIELD		|ns		|t_nanosec	|'0'	|NOT NULL	|0
FIELD		|state		|t_integer	|'0'	|NOT NULL	|0
FIELD		|lastlogsize	|t_bigint	|'0'	|NOT NULL	|0
FIELD		|mtime		|t_integer	|'0'	|NOT NULL	|0
FIELD		|flags		|t_integer	|'0'	|NOT NULL	|0
FIELD		|write_clock	|t_time		|'0'	|NOT NULL	|0
INDEX		|2		|write_clock

TABLE|proxy_dhistory|id|0
FIELD		|id		|t_id		|	|NOT NULL	|0
FIELD		|clock		|t_time		|'0'	|NOT NULL	|0
FIELD		|druleid	|t_id		|	|NOT NULL	|0			|-|drules
FIELD		|ip		|t_varchar(39)	|''	|NOT NULL	|0
FIELD		|port		|t_integer	|'0'	|NOT NULL	|0
FIELD		|value		|t_varchar(255)	|''	|NOT NULL	|0
FIELD		|status		|t_integer	|'0'	|NOT NULL	|0
FIELD		|dcheckid	|t_id		|	|NULL		|0			|-|dchecks
FIELD		|dns		|t_varchar(255)	|''	|NOT NULL	|0
FIELD		|error		|t_varchar(2048)|''	|NOT NULL	|0
INDEX		|1		|clock
INDEX		|2		|druleid

TABLE|events|eventid|0
FIELD		|eventid	|t_id		|	|NOT NULL	|0
FIELD		|source		|t_integer	|'0'	|NOT NULL	|0
FIELD		|object		|t_integer	|'0'	|NOT NULL	|0
FIELD		|objectid	|t_id		|'0'	|NOT NULL	|0
FIELD		|clock		|t_time		|'0'	|NOT NULL	|0
FIELD		|value		|t_integer	|'0'	|NOT NULL	|0
FIELD		|acknowledged	|t_integer	|'0'	|NOT NULL	|0
FIELD		|ns		|t_nanosec	|'0'	|NOT NULL	|0
FIELD		|name		|t_varchar(2048)|''	|NOT NULL	|0
FIELD		|severity	|t_integer	|'0'	|NOT NULL	|0
INDEX		|1		|source,object,objectid,clock
INDEX		|2		|source,object,clock

TABLE|event_symptom|eventid|0
FIELD		|eventid	|t_id		|	|NOT NULL	|0			|1|events	|eventid|
FIELD		|cause_eventid	|t_id		|	|NOT NULL	|0			|2|events	|eventid|	RESTRICT
INDEX		|1		|cause_eventid

TABLE|trends|itemid,clock|0
FIELD		|itemid		|t_id		|	|NOT NULL	|0			|-|items
FIELD		|clock		|t_time		|'0'	|NOT NULL	|0
FIELD		|num		|t_integer	|'0'	|NOT NULL	|0
FIELD		|value_min	|t_double	|'0.0000'|NOT NULL	|0
FIELD		|value_avg	|t_double	|'0.0000'|NOT NULL	|0
FIELD		|value_max	|t_double	|'0.0000'|NOT NULL	|0

TABLE|trends_uint|itemid,clock|0
FIELD		|itemid		|t_id		|	|NOT NULL	|0			|-|items
FIELD		|clock		|t_time		|'0'	|NOT NULL	|0
FIELD		|num		|t_integer	|'0'	|NOT NULL	|0
FIELD		|value_min	|t_bigint	|'0'	|NOT NULL	|0
FIELD		|value_avg	|t_bigint	|'0'	|NOT NULL	|0
FIELD		|value_max	|t_bigint	|'0'	|NOT NULL	|0

TABLE|acknowledges|acknowledgeid|0
FIELD		|acknowledgeid	|t_id		|	|NOT NULL	|0
FIELD		|userid		|t_id		|	|NOT NULL	|0			|1|users
FIELD		|eventid	|t_id		|	|NOT NULL	|0			|2|events
FIELD		|clock		|t_time		|'0'	|NOT NULL	|0
FIELD		|message	|t_varchar(2048)|''	|NOT NULL	|0
FIELD		|action		|t_integer	|'0'	|NOT NULL	|0
FIELD		|old_severity	|t_integer	|'0'	|NOT NULL	|0
FIELD		|new_severity	|t_integer	|'0'	|NOT NULL	|0
FIELD		|suppress_until	|t_time		|'0'	|NOT NULL	|0
FIELD		|taskid		|t_id		|	|NULL		|0			|-|task
INDEX		|1		|userid
INDEX		|2		|eventid
INDEX		|3		|clock

TABLE|auditlog|auditid|0
FIELD		|auditid	|t_cuid		|	|NOT NULL	|0
FIELD		|userid		|t_id		|	|NULL		|0
FIELD		|username	|t_varchar(100)	|''	|NOT NULL	|0
FIELD		|clock		|t_time		|'0'	|NOT NULL	|0
FIELD		|ip		|t_varchar(39)	|''	|NOT NULL	|0
FIELD		|action		|t_integer	|'0'	|NOT NULL	|0
FIELD		|resourcetype	|t_integer	|'0'	|NOT NULL	|0
FIELD		|resourceid	|t_id		|	|NULL		|0
FIELD		|resource_cuid	|t_cuid		|	|NULL		|0
FIELD		|resourcename	|t_varchar(255)	|''	|NOT NULL	|0
FIELD		|recordsetid	|t_cuid		|	|NOT NULL	|0
FIELD		|details	|t_longtext	|''	|NOT NULL	|0
INDEX		|1		|userid,clock
INDEX		|2		|clock
INDEX		|3		|resourcetype,resourceid
INDEX		|4		|recordsetid
INDEX		|5		|ip

TABLE|service_alarms|servicealarmid|0
FIELD		|servicealarmid	|t_id		|	|NOT NULL	|0
FIELD		|serviceid	|t_id		|	|NOT NULL	|0			|1|services
FIELD		|clock		|t_time		|'0'	|NOT NULL	|0
FIELD		|value		|t_integer	|'-1'	|NOT NULL	|0
INDEX		|1		|serviceid,clock
INDEX		|2		|clock

TABLE|autoreg_host|autoreg_hostid|0
FIELD		|autoreg_hostid	|t_id		|	|NOT NULL	|0
FIELD		|proxyid	|t_id		|	|NULL		|0			|1|proxy	|proxyid
FIELD		|host		|t_varchar(128)	|''	|NOT NULL	|0
FIELD		|listen_ip	|t_varchar(39)	|''	|NOT NULL	|0
FIELD		|listen_port	|t_integer	|'0'	|NOT NULL	|0
FIELD		|listen_dns	|t_varchar(255)	|''	|NOT NULL	|0
FIELD		|host_metadata	|t_text		|''	|NOT NULL	|0
FIELD		|flags		|t_integer	|'0'	|NOT NULL	|0
FIELD		|tls_accepted	|t_integer	|'1'	|NOT NULL	|0
INDEX		|1		|host
INDEX		|2		|proxyid

TABLE|proxy_autoreg_host|id|0
FIELD		|id		|t_id		|	|NOT NULL	|0
FIELD		|clock		|t_time		|'0'	|NOT NULL	|0
FIELD		|host		|t_varchar(128)	|''	|NOT NULL	|0
FIELD		|listen_ip	|t_varchar(39)	|''	|NOT NULL	|0
FIELD		|listen_port	|t_integer	|'0'	|NOT NULL	|0
FIELD		|listen_dns	|t_varchar(255)	|''	|NOT NULL	|0
FIELD		|host_metadata	|t_text		|''	|NOT NULL	|0
FIELD		|flags		|t_integer	|'0'	|NOT NULL	|0
FIELD		|tls_accepted	|t_integer	|'1'	|NOT NULL	|0
INDEX		|1		|clock

TABLE|dhosts|dhostid|0
FIELD		|dhostid	|t_id		|	|NOT NULL	|0
FIELD		|druleid	|t_id		|	|NOT NULL	|0			|1|drules
FIELD		|status		|t_integer	|'0'	|NOT NULL	|0
FIELD		|lastup		|t_integer	|'0'	|NOT NULL	|0
FIELD		|lastdown	|t_integer	|'0'	|NOT NULL	|0
INDEX		|1		|druleid

TABLE|dservices|dserviceid|0
FIELD		|dserviceid	|t_id		|	|NOT NULL	|0
FIELD		|dhostid	|t_id		|	|NOT NULL	|0			|1|dhosts
FIELD		|value		|t_varchar(255)	|''	|NOT NULL	|0
FIELD		|port		|t_integer	|'0'	|NOT NULL	|0
FIELD		|status		|t_integer	|'0'	|NOT NULL	|0
FIELD		|lastup		|t_integer	|'0'	|NOT NULL	|0
FIELD		|lastdown	|t_integer	|'0'	|NOT NULL	|0
FIELD		|dcheckid	|t_id		|	|NOT NULL	|0			|2|dchecks
FIELD		|ip		|t_varchar(39)	|''	|NOT NULL	|0
FIELD		|dns		|t_varchar(255)	|''	|NOT NULL	|0
UNIQUE		|1		|dcheckid,ip,port
INDEX		|2		|dhostid

-- Other tables

TABLE|escalations|escalationid|0
FIELD		|escalationid	|t_id		|	|NOT NULL	|0
FIELD		|actionid	|t_id		|	|NOT NULL	|0			|-|actions
FIELD		|triggerid	|t_id		|	|NULL		|0			|-|triggers
FIELD		|eventid	|t_id		|	|NULL		|0			|-|events
FIELD		|r_eventid	|t_id		|	|NULL		|0			|-|events	|eventid
FIELD		|nextcheck	|t_time		|'0'	|NOT NULL	|0
FIELD		|esc_step	|t_integer	|'0'	|NOT NULL	|0
FIELD		|status		|t_integer	|'0'	|NOT NULL	|0
FIELD		|itemid		|t_id		|	|NULL		|0			|-|items
FIELD		|acknowledgeid	|t_id		|	|NULL		|0			|-|acknowledges
FIELD		|servicealarmid	|t_id		|	|NULL		|0			|-|service_alarms
FIELD		|serviceid	|t_id		|	|NULL		|0			|-|services
UNIQUE		|1		|triggerid,itemid,serviceid,escalationid
INDEX		|2		|eventid
INDEX		|3		|nextcheck

TABLE|globalvars|name|0
FIELD		|name	|t_varchar(64)		|''	|NOT NULL	|0
FIELD		|value	|t_varchar(2048)	|''	|NOT NULL	|0

TABLE|graph_discovery|graphid|0
FIELD		|graphid	|t_id		|	|NOT NULL	|0			|1|graphs
FIELD		|parent_graphid	|t_id		|	|NOT NULL	|0			|2|graphs	|graphid	|RESTRICT
FIELD		|lastcheck	|t_integer	|'0'	|NOT NULL	|ZBX_NODATA
FIELD		|ts_delete	|t_time		|'0'	|NOT NULL	|ZBX_NODATA
FIELD		|status		|t_integer	|'0'	|NOT NULL	|ZBX_NODATA
INDEX		|1		|parent_graphid

TABLE|host_inventory|hostid|ZBX_TEMPLATE
FIELD		|hostid		|t_id		|	|NOT NULL	|0			|1|hosts
FIELD		|inventory_mode	|t_integer	|'0'	|NOT NULL	|0
FIELD		|type		|t_varchar(64)	|''	|NOT NULL	|ZBX_PROXY,ZBX_NODATA
FIELD		|type_full	|t_varchar(64)	|''	|NOT NULL	|ZBX_PROXY,ZBX_NODATA
FIELD		|name		|t_varchar(128)	|''	|NOT NULL	|ZBX_PROXY,ZBX_NODATA
FIELD		|alias		|t_varchar(128)	|''	|NOT NULL	|ZBX_PROXY,ZBX_NODATA
FIELD		|os		|t_varchar(128)	|''	|NOT NULL	|ZBX_PROXY,ZBX_NODATA
FIELD		|os_full	|t_varchar(255)	|''	|NOT NULL	|ZBX_PROXY,ZBX_NODATA
FIELD		|os_short	|t_varchar(128)	|''	|NOT NULL	|ZBX_PROXY,ZBX_NODATA
FIELD		|serialno_a	|t_varchar(64)	|''	|NOT NULL	|ZBX_PROXY,ZBX_NODATA
FIELD		|serialno_b	|t_varchar(64)	|''	|NOT NULL	|ZBX_PROXY,ZBX_NODATA
FIELD		|tag		|t_varchar(64)	|''	|NOT NULL	|ZBX_PROXY,ZBX_NODATA
FIELD		|asset_tag	|t_varchar(64)	|''	|NOT NULL	|ZBX_PROXY,ZBX_NODATA
FIELD		|macaddress_a	|t_varchar(64)	|''	|NOT NULL	|ZBX_PROXY,ZBX_NODATA
FIELD		|macaddress_b	|t_varchar(64)	|''	|NOT NULL	|ZBX_PROXY,ZBX_NODATA
FIELD		|hardware	|t_varchar(255)	|''	|NOT NULL	|ZBX_PROXY,ZBX_NODATA
FIELD		|hardware_full	|t_text		|''	|NOT NULL	|ZBX_PROXY,ZBX_NODATA
FIELD		|software	|t_varchar(255)	|''	|NOT NULL	|ZBX_PROXY,ZBX_NODATA
FIELD		|software_full	|t_text		|''	|NOT NULL	|ZBX_PROXY,ZBX_NODATA
FIELD		|software_app_a	|t_varchar(64)	|''	|NOT NULL	|ZBX_PROXY,ZBX_NODATA
FIELD		|software_app_b	|t_varchar(64)	|''	|NOT NULL	|ZBX_PROXY,ZBX_NODATA
FIELD		|software_app_c	|t_varchar(64)	|''	|NOT NULL	|ZBX_PROXY,ZBX_NODATA
FIELD		|software_app_d	|t_varchar(64)	|''	|NOT NULL	|ZBX_PROXY,ZBX_NODATA
FIELD		|software_app_e	|t_varchar(64)	|''	|NOT NULL	|ZBX_PROXY,ZBX_NODATA
FIELD		|contact	|t_text		|''	|NOT NULL	|ZBX_PROXY,ZBX_NODATA
FIELD		|location	|t_text		|''	|NOT NULL	|ZBX_PROXY,ZBX_NODATA
FIELD		|location_lat	|t_varchar(16)	|''	|NOT NULL	|ZBX_PROXY
FIELD		|location_lon	|t_varchar(16)	|''	|NOT NULL	|ZBX_PROXY
FIELD		|notes		|t_text		|''	|NOT NULL	|ZBX_PROXY,ZBX_NODATA
FIELD		|chassis	|t_varchar(64)	|''	|NOT NULL	|ZBX_PROXY,ZBX_NODATA
FIELD		|model		|t_varchar(64)	|''	|NOT NULL	|ZBX_PROXY,ZBX_NODATA
FIELD		|hw_arch	|t_varchar(32)	|''	|NOT NULL	|ZBX_PROXY,ZBX_NODATA
FIELD		|vendor		|t_varchar(64)	|''	|NOT NULL	|ZBX_PROXY,ZBX_NODATA
FIELD		|contract_number|t_varchar(64)	|''	|NOT NULL	|ZBX_PROXY,ZBX_NODATA
FIELD		|installer_name	|t_varchar(64)	|''	|NOT NULL	|ZBX_PROXY,ZBX_NODATA
FIELD		|deployment_status|t_varchar(64)|''	|NOT NULL	|ZBX_PROXY,ZBX_NODATA
FIELD		|url_a		|t_varchar(2048)|''	|NOT NULL	|ZBX_PROXY,ZBX_NODATA
FIELD		|url_b		|t_varchar(2048)|''	|NOT NULL	|ZBX_PROXY,ZBX_NODATA
FIELD		|url_c		|t_varchar(2048)|''	|NOT NULL	|ZBX_PROXY,ZBX_NODATA
FIELD		|host_networks	|t_text		|''	|NOT NULL	|ZBX_PROXY,ZBX_NODATA
FIELD		|host_netmask	|t_varchar(39)	|''	|NOT NULL	|ZBX_PROXY,ZBX_NODATA
FIELD		|host_router	|t_varchar(39)	|''	|NOT NULL	|ZBX_PROXY,ZBX_NODATA
FIELD		|oob_ip		|t_varchar(39)	|''	|NOT NULL	|ZBX_PROXY,ZBX_NODATA
FIELD		|oob_netmask	|t_varchar(39)	|''	|NOT NULL	|ZBX_PROXY,ZBX_NODATA
FIELD		|oob_router	|t_varchar(39)	|''	|NOT NULL	|ZBX_PROXY,ZBX_NODATA
FIELD		|date_hw_purchase|t_varchar(64)	|''	|NOT NULL	|ZBX_PROXY,ZBX_NODATA
FIELD		|date_hw_install|t_varchar(64)	|''	|NOT NULL	|ZBX_PROXY,ZBX_NODATA
FIELD		|date_hw_expiry	|t_varchar(64)	|''	|NOT NULL	|ZBX_PROXY,ZBX_NODATA
FIELD		|date_hw_decomm	|t_varchar(64)	|''	|NOT NULL	|ZBX_PROXY,ZBX_NODATA
FIELD		|site_address_a	|t_varchar(128)	|''	|NOT NULL	|ZBX_PROXY,ZBX_NODATA
FIELD		|site_address_b	|t_varchar(128)	|''	|NOT NULL	|ZBX_PROXY,ZBX_NODATA
FIELD		|site_address_c	|t_varchar(128)	|''	|NOT NULL	|ZBX_PROXY,ZBX_NODATA
FIELD		|site_city	|t_varchar(128)	|''	|NOT NULL	|ZBX_PROXY,ZBX_NODATA
FIELD		|site_state	|t_varchar(64)	|''	|NOT NULL	|ZBX_PROXY,ZBX_NODATA
FIELD		|site_country	|t_varchar(64)	|''	|NOT NULL	|ZBX_PROXY,ZBX_NODATA
FIELD		|site_zip	|t_varchar(64)	|''	|NOT NULL	|ZBX_PROXY,ZBX_NODATA
FIELD		|site_rack	|t_varchar(128)	|''	|NOT NULL	|ZBX_PROXY,ZBX_NODATA
FIELD		|site_notes	|t_text		|''	|NOT NULL	|ZBX_PROXY,ZBX_NODATA
FIELD		|poc_1_name	|t_varchar(128)	|''	|NOT NULL	|ZBX_PROXY,ZBX_NODATA
FIELD		|poc_1_email	|t_varchar(128)	|''	|NOT NULL	|ZBX_PROXY,ZBX_NODATA
FIELD		|poc_1_phone_a	|t_varchar(64)	|''	|NOT NULL	|ZBX_PROXY,ZBX_NODATA
FIELD		|poc_1_phone_b	|t_varchar(64)	|''	|NOT NULL	|ZBX_PROXY,ZBX_NODATA
FIELD		|poc_1_cell	|t_varchar(64)	|''	|NOT NULL	|ZBX_PROXY,ZBX_NODATA
FIELD		|poc_1_screen	|t_varchar(64)	|''	|NOT NULL	|ZBX_PROXY,ZBX_NODATA
FIELD		|poc_1_notes	|t_text		|''	|NOT NULL	|ZBX_PROXY,ZBX_NODATA
FIELD		|poc_2_name	|t_varchar(128)	|''	|NOT NULL	|ZBX_PROXY,ZBX_NODATA
FIELD		|poc_2_email	|t_varchar(128)	|''	|NOT NULL	|ZBX_PROXY,ZBX_NODATA
FIELD		|poc_2_phone_a	|t_varchar(64)	|''	|NOT NULL	|ZBX_PROXY,ZBX_NODATA
FIELD		|poc_2_phone_b	|t_varchar(64)	|''	|NOT NULL	|ZBX_PROXY,ZBX_NODATA
FIELD		|poc_2_cell	|t_varchar(64)	|''	|NOT NULL	|ZBX_PROXY,ZBX_NODATA
FIELD		|poc_2_screen	|t_varchar(64)	|''	|NOT NULL	|ZBX_PROXY,ZBX_NODATA
FIELD		|poc_2_notes	|t_text		|''	|NOT NULL	|ZBX_PROXY,ZBX_NODATA

TABLE|housekeeper|housekeeperid|0
FIELD		|housekeeperid	|t_id		|	|NOT NULL	|0
FIELD		|tablename	|t_varchar(64)	|''	|NOT NULL	|0
FIELD		|field		|t_varchar(64)	|''	|NOT NULL	|0
FIELD		|value		|t_id		|	|NOT NULL	|0			|-|items

TABLE|images|imageid|0
FIELD		|imageid	|t_id		|	|NOT NULL	|0
FIELD		|imagetype	|t_integer	|'0'	|NOT NULL	|0
FIELD		|name		|t_varchar(64)	|'0'	|NOT NULL	|0
FIELD		|image		|t_image	|''	|NOT NULL	|0
UNIQUE		|1		|name

TABLE|item_discovery|itemdiscoveryid|ZBX_TEMPLATE
FIELD		|itemdiscoveryid|t_id		|	|NOT NULL	|0
FIELD		|itemid		|t_id		|	|NOT NULL	|0			|1|items
FIELD		|parent_itemid	|t_id		|	|NULL		|0			|2|items	|itemid
FIELD		|key_		|t_varchar(2048)|''	|NOT NULL	|ZBX_NODATA
FIELD		|lastcheck	|t_integer	|'0'	|NOT NULL	|ZBX_NODATA
FIELD		|ts_delete	|t_time		|'0'	|NOT NULL	|ZBX_NODATA
FIELD		|status		|t_integer	|'0'	|NOT NULL	|ZBX_NODATA
FIELD		|disable_source	|t_integer	|'0'	|NOT NULL	|ZBX_NODATA
FIELD		|ts_disable	|t_time		|'0'	|NOT NULL	|ZBX_NODATA
FIELD		|lldruleid	|t_id		|	|NULL		|0 			|3|items	|itemid		|RESTRICT
UNIQUE		|1		|itemid,parent_itemid
INDEX		|2		|parent_itemid
INDEX		|3		|lldruleid

TABLE|host_discovery|hostid|ZBX_TEMPLATE
FIELD		|hostid		|t_id		|	|NOT NULL	|0			|1|hosts
FIELD		|parent_hostid	|t_id		|	|NULL		|0			|2|hosts	|hostid		|RESTRICT
FIELD		|lldruleid	|t_id		|	|NULL		|0			|3|items	|itemid		|RESTRICT
FIELD		|host		|t_varchar(128)	|''	|NOT NULL	|ZBX_NODATA
FIELD		|lastcheck	|t_integer	|'0'	|NOT NULL	|ZBX_NODATA
FIELD		|ts_delete	|t_time		|'0'	|NOT NULL	|ZBX_NODATA
FIELD		|status		|t_integer	|'0'	|NOT NULL	|ZBX_NODATA
FIELD		|disable_source	|t_integer	|'0'	|NOT NULL	|ZBX_NODATA
FIELD		|ts_disable	|t_time		|'0'	|NOT NULL	|ZBX_NODATA
INDEX		|1		|parent_hostid
INDEX		|2		|lldruleid

TABLE|interface_discovery|interfaceid|0
FIELD		|interfaceid	|t_id		|	|NOT NULL	|0			|1|interface
FIELD		|parent_interfaceid|t_id	|	|NOT NULL	|0			|2|interface	|interfaceid
INDEX		|1		|parent_interfaceid

TABLE|profiles|profileid|0
FIELD		|profileid	|t_id		|	|NOT NULL	|0
FIELD		|userid		|t_id		|	|NOT NULL	|0			|1|users
FIELD		|idx		|t_varchar(96)	|''	|NOT NULL	|0
FIELD		|idx2		|t_id		|'0'	|NOT NULL	|0
FIELD		|value_id	|t_id		|'0'	|NOT NULL	|0
FIELD		|value_int	|t_integer	|'0'	|NOT NULL	|0
FIELD		|value_str	|t_text		|''	|NOT NULL	|0
FIELD		|source		|t_varchar(96)	|''	|NOT NULL	|0
FIELD		|type		|t_integer	|'0'	|NOT NULL	|0
INDEX		|1		|userid,idx,idx2
INDEX		|2		|userid,profileid

TABLE|sessions|sessionid|0
FIELD		|sessionid	|t_varchar(32)	|''	|NOT NULL	|0
FIELD		|userid		|t_id		|	|NOT NULL	|0			|1|users
FIELD		|lastaccess	|t_integer	|'0'	|NOT NULL	|0
FIELD		|status		|t_integer	|'0'	|NOT NULL	|0
FIELD		|secret		|t_varchar(32)	|''	|NOT NULL	|0
INDEX		|1		|userid,status,lastaccess

TABLE|trigger_discovery|triggerid|0
FIELD		|triggerid	|t_id		|	|NOT NULL	|0			|1|triggers
FIELD		|parent_triggerid|t_id		|	|NOT NULL	|0			|2|triggers	|triggerid	|RESTRICT
FIELD		|lastcheck	|t_integer	|'0'	|NOT NULL	|ZBX_NODATA
FIELD		|ts_delete	|t_time		|'0'	|NOT NULL	|ZBX_NODATA
FIELD		|status		|t_integer	|'0'	|NOT NULL	|ZBX_NODATA
FIELD		|disable_source	|t_integer	|'0'	|NOT NULL	|ZBX_NODATA
FIELD		|ts_disable	|t_time		|'0'	|NOT NULL	|ZBX_NODATA
INDEX		|1		|parent_triggerid

TABLE|item_condition|item_conditionid|ZBX_TEMPLATE
FIELD		|item_conditionid|t_id		|	|NOT NULL	|0
FIELD		|itemid		|t_id		|	|NOT NULL	|0			|1|items
FIELD		|operator	|t_integer	|'8'	|NOT NULL	|0
FIELD		|macro		|t_varchar(64)	|''	|NOT NULL	|0
FIELD		|value		|t_varchar(255)	|''	|NOT NULL	|0
INDEX		|1		|itemid

TABLE|item_rtdata|itemid|ZBX_TEMPLATE
FIELD		|itemid		|t_id		|	|NOT NULL	|0			|1|items
FIELD		|lastlogsize	|t_bigint	|'0'	|NOT NULL	|ZBX_PROXY,ZBX_NODATA
FIELD		|state		|t_integer	|'0'	|NOT NULL	|ZBX_NODATA
FIELD		|mtime		|t_integer	|'0'	|NOT NULL	|ZBX_PROXY,ZBX_NODATA
FIELD		|error		|t_varchar(2048)|''	|NOT NULL	|ZBX_NODATA

TABLE|item_rtname|itemid|ZBX_TEMPLATE
FIELD		|itemid		|t_id		|	|NOT NULL	|0			|1|items
FIELD		|name_resolved	|t_varchar(2048)	|''	|NOT NULL	|0
FIELD		|name_resolved_upper|t_varchar(2048)	|''	|NOT NULL	|ZBX_UPPER

TABLE|opinventory|operationid|ZBX_DATA
FIELD		|operationid	|t_id		|	|NOT NULL	|0			|1|operations
FIELD		|inventory_mode	|t_integer	|'0'	|NOT NULL	|0

TABLE|trigger_tag|triggertagid|ZBX_TEMPLATE
FIELD		|triggertagid	|t_id		|	|NOT NULL	|0
FIELD		|triggerid	|t_id		|	|NOT NULL	|0			|1|triggers	|		|RESTRICT
FIELD		|tag		|t_varchar(255)	|''	|NOT NULL	|0
FIELD		|value		|t_varchar(255)	|''	|NOT NULL	|0
INDEX		|1		|triggerid
CHANGELOG	|6

TABLE|event_tag|eventtagid|0
FIELD		|eventtagid	|t_id		|	|NOT NULL	|0
FIELD		|eventid	|t_id		|	|NOT NULL	|0			|1|events
FIELD		|tag		|t_varchar(255)	|''	|NOT NULL	|0
FIELD		|value		|t_varchar(255)	|''	|NOT NULL	|0
INDEX		|1		|eventid

TABLE|problem|eventid|0
FIELD		|eventid	|t_id		|	|NOT NULL	|0			|1|events
FIELD		|source		|t_integer	|'0'	|NOT NULL	|0
FIELD		|object		|t_integer	|'0'	|NOT NULL	|0
FIELD		|objectid	|t_id		|'0'	|NOT NULL	|0
FIELD		|clock		|t_time		|'0'	|NOT NULL	|0
FIELD		|ns		|t_nanosec	|'0'	|NOT NULL	|0
FIELD		|r_eventid	|t_id		|	|NULL		|0			|2|events	|eventid	|RESTRICT
FIELD		|r_clock	|t_time		|'0'	|NOT NULL	|0
FIELD		|r_ns		|t_nanosec	|'0'	|NOT NULL	|0
FIELD		|correlationid	|t_id		|	|NULL		|0			|-|correlation
FIELD		|userid		|t_id		|	|NULL		|0			|-|users
FIELD		|name		|t_varchar(2048)|''	|NOT NULL	|0
FIELD		|acknowledged	|t_integer	|'0'	|NOT NULL	|0
FIELD		|severity	|t_integer	|'0'	|NOT NULL	|0
FIELD		|cause_eventid	|t_id		|	|NULL		|0			|3|events	|eventid	|RESTRICT
INDEX		|1		|source,object,objectid
INDEX		|2		|r_clock
INDEX		|3		|r_eventid
INDEX		|4		|cause_eventid

TABLE|problem_tag|problemtagid|0
FIELD		|problemtagid	|t_id		|	|NOT NULL	|0
FIELD		|eventid	|t_id		|	|NOT NULL	|0			|1|problem
FIELD		|tag		|t_varchar(255)	|''	|NOT NULL	|0
FIELD		|value		|t_varchar(255)	|''	|NOT NULL	|0
INDEX		|1		|eventid,tag,value

TABLE|tag_filter|tag_filterid|0
FIELD		|tag_filterid	|t_id		|	|NOT NULL	|0
FIELD		|usrgrpid	|t_id		|	|NOT NULL	|0 			|1|usrgrp	|usrgrpid
FIELD		|groupid	|t_id		|	|NOT NULL	|0			|2|hstgrp	|groupid
FIELD		|tag		|t_varchar(255)	|''	|NOT NULL	|0
FIELD		|value		|t_varchar(255)	|''	|NOT NULL	|0
INDEX		|1		|usrgrpid
INDEX		|2		|groupid

TABLE|event_recovery|eventid|0
FIELD		|eventid	|t_id		|	|NOT NULL	|0			|1|events
FIELD		|r_eventid	|t_id		|	|NOT NULL	|0			|2|events	|eventid	|RESTRICT
FIELD		|c_eventid	|t_id		|	|NULL		|0			|3|events	|eventid
FIELD		|correlationid	|t_id		|	|NULL		|0			|-|correlation
FIELD		|userid		|t_id		|	|NULL		|0			|-|users
INDEX		|1		|r_eventid
INDEX		|2		|c_eventid

TABLE|correlation|correlationid|ZBX_DATA
FIELD		|correlationid	|t_id		|	|NOT NULL	|0
FIELD		|name		|t_varchar(255)	|''	|NOT NULL	|0
FIELD		|description	|t_text		|''	|NOT NULL	|0
FIELD		|evaltype	|t_integer	|'0'	|NOT NULL	|0
FIELD		|status		|t_integer	|'0'	|NOT NULL	|0
FIELD		|formula	|t_varchar(255)	|''	|NOT NULL	|0
INDEX		|1		|status
UNIQUE		|2		|name

TABLE|corr_condition|corr_conditionid|ZBX_DATA
FIELD		|corr_conditionid|t_id		|	|NOT NULL	|0
FIELD		|correlationid	|t_id		|	|NOT NULL	|0			|1|correlation
FIELD		|type		|t_integer	|'0'	|NOT NULL	|0
INDEX		|1		|correlationid

TABLE|corr_condition_tag|corr_conditionid|ZBX_DATA
FIELD		|corr_conditionid|t_id		|	|NOT NULL	|0			|1|corr_condition
FIELD		|tag		|t_varchar(255)	|''	|NOT NULL	|0

TABLE|corr_condition_group|corr_conditionid|ZBX_DATA
FIELD		|corr_conditionid|t_id		|	|NOT NULL	|0			|1|corr_condition
FIELD		|operator	|t_integer	|'0'	|NOT NULL	|0
FIELD		|groupid	|t_id		|	|NOT NULL	|0			|2|hstgrp	|	|RESTRICT
INDEX		|1		|groupid

TABLE|corr_condition_tagpair|corr_conditionid|ZBX_DATA
FIELD		|corr_conditionid|t_id		|	|NOT NULL	|0			|1|corr_condition
FIELD		|oldtag		|t_varchar(255)	|''	|NOT NULL	|0
FIELD		|newtag		|t_varchar(255)	|''	|NOT NULL	|0

TABLE|corr_condition_tagvalue|corr_conditionid|ZBX_DATA
FIELD		|corr_conditionid|t_id		|	|NOT NULL	|0			|1|corr_condition
FIELD		|tag		|t_varchar(255)	|''	|NOT NULL	|0
FIELD		|operator	|t_integer	|'0'	|NOT NULL	|0
FIELD		|value		|t_varchar(255)	|''	|NOT NULL	|0

TABLE|corr_operation|corr_operationid|ZBX_DATA
FIELD		|corr_operationid|t_id		|	|NOT NULL	|0
FIELD		|correlationid	|t_id		|	|NOT NULL	|0			|1|correlation
FIELD		|type		|t_integer	|'0'	|NOT NULL	|0
INDEX		|1		|correlationid

TABLE|task|taskid|0
FIELD		|taskid		|t_id		|	|NOT NULL	|0
FIELD		|type		|t_integer	|	|NOT NULL	|0
FIELD		|status		|t_integer	|'0'	|NOT NULL	|0
FIELD		|clock		|t_integer	|'0'	|NOT NULL	|0
FIELD		|ttl		|t_integer	|'0'	|NOT NULL	|0
FIELD		|proxyid	|t_id		|	|NULL		|0			|1|proxy	|proxyid
INDEX		|1		|status,proxyid
INDEX		|2		|proxyid

TABLE|task_close_problem|taskid|0
FIELD		|taskid		|t_id		|	|NOT NULL	|0			|1|task
FIELD		|acknowledgeid	|t_id		|	|NOT NULL	|0			|-|acknowledges

TABLE|item_preproc|item_preprocid|ZBX_TEMPLATE
FIELD		|item_preprocid	|t_id		|	|NOT NULL	|0
FIELD		|itemid		|t_id		|	|NOT NULL	|ZBX_PROXY			|1|items	|		|RESTRICT
FIELD		|step		|t_integer	|'0'	|NOT NULL	|ZBX_PROXY
FIELD		|type		|t_integer	|'0'	|NOT NULL	|ZBX_PROXY
FIELD		|params		|t_text		|''	|NOT NULL	|ZBX_PROXY
FIELD		|error_handler	|t_integer	|'0'	|NOT NULL	|ZBX_PROXY
FIELD		|error_handler_params|t_varchar(255)|''	|NOT NULL	|ZBX_PROXY
INDEX		|1		|itemid,step
CHANGELOG	|8

TABLE|task_remote_command|taskid|0
FIELD		|taskid		|t_id		|	|NOT NULL	|0			|1|task
FIELD		|command_type	|t_integer	|'0'	|NOT NULL	|0
FIELD		|execute_on	|t_integer	|'0'	|NOT NULL	|0
FIELD		|port		|t_integer	|'0'	|NOT NULL	|0
FIELD		|authtype	|t_integer	|'0'	|NOT NULL	|0
FIELD		|username	|t_varchar(64)	|''	|NOT NULL	|0
FIELD		|password	|t_varchar(64)	|''	|NOT NULL	|0
FIELD		|publickey	|t_varchar(64)	|''	|NOT NULL	|0
FIELD		|privatekey	|t_varchar(64)	|''	|NOT NULL	|0
FIELD		|command	|t_text		|''	|NOT NULL	|0
FIELD		|alertid	|t_id		|	|NULL		|0			|-|alerts
FIELD		|parent_taskid	|t_id		|	|NOT NULL	|0			|-|task		|taskid
FIELD		|hostid		|t_id		|	|NOT NULL	|0			|-|hosts

TABLE|task_remote_command_result|taskid|0
FIELD		|taskid		|t_id		|	|NOT NULL	|0			|1|task
FIELD		|status		|t_integer	|'0'	|NOT NULL	|0
FIELD		|parent_taskid	|t_id		|	|NOT NULL	|0			|-|task		|taskid
FIELD		|info		|t_longtext	|''	|NOT NULL	|0

TABLE|task_data|taskid|0
FIELD		|taskid		|t_id		|	|NOT NULL	|0			|1|task
FIELD		|type		|t_integer	|'0'	|NOT NULL	|0
FIELD		|data		|t_text		|''	|NOT NULL	|0
FIELD		|parent_taskid	|t_id		|	|NULL		|0			|-|task		|taskid

TABLE|task_result|taskid|0
FIELD		|taskid		|t_id		|	|NOT NULL	|0			|1|task
FIELD		|status		|t_integer	|'0'	|NOT NULL	|0
FIELD		|parent_taskid	|t_id		|	|NOT NULL	|0			|-|task		|taskid
FIELD		|info		|t_longtext	|''	|NOT NULL	|0
INDEX		|1		|parent_taskid

TABLE|task_acknowledge|taskid|0
FIELD		|taskid		|t_id		|	|NOT NULL	|0			|1|task
FIELD		|acknowledgeid	|t_id		|	|NOT NULL	|0			|-|acknowledges

TABLE|sysmap_shape|sysmap_shapeid|ZBX_TEMPLATE
FIELD		|sysmap_shapeid	|t_id		|	|NOT NULL	|0
FIELD		|sysmapid	|t_id		|	|NOT NULL	|0			|1|sysmaps
FIELD		|type		|t_integer	|'0'	|NOT NULL	|0
FIELD		|x		|t_integer	|'0'	|NOT NULL	|0
FIELD		|y		|t_integer	|'0'	|NOT NULL	|0
FIELD		|width		|t_integer	|'200'	|NOT NULL	|0
FIELD		|height		|t_integer	|'200'	|NOT NULL	|0
FIELD		|text		|t_text		|''	|NOT NULL	|0
FIELD		|font		|t_integer	|'9'	|NOT NULL	|0
FIELD		|font_size	|t_integer	|'11'	|NOT NULL	|0
FIELD		|font_color	|t_varchar(6)	|'000000'|NOT NULL	|0
FIELD		|text_halign	|t_integer	|'0'	|NOT NULL	|0
FIELD		|text_valign	|t_integer	|'0'	|NOT NULL	|0
FIELD		|border_type	|t_integer	|'0'	|NOT NULL	|0
FIELD		|border_width	|t_integer	|'1'	|NOT NULL	|0
FIELD		|border_color	|t_varchar(6)	|'000000'|NOT NULL	|0
FIELD		|background_color|t_varchar(6)	|''	|NOT NULL	|0
FIELD		|zindex		|t_integer	|'0'	|NOT NULL	|0
INDEX		|1		|sysmapid

TABLE|sysmap_element_trigger|selement_triggerid|ZBX_TEMPLATE
FIELD		|selement_triggerid	|t_id	|	|NOT NULL	|0
FIELD		|selementid		|t_id	|	|NOT NULL	|0			|1|sysmaps_elements
FIELD		|triggerid		|t_id	|	|NOT NULL	|0			|2|triggers
UNIQUE		|1			|selementid,triggerid
INDEX		|2			|triggerid

TABLE|httptest_field|httptest_fieldid|ZBX_TEMPLATE
FIELD		|httptest_fieldid	|t_id		|	|NOT NULL	|0
FIELD		|httptestid		|t_id		|	|NOT NULL	|ZBX_PROXY	|1|httptest	|		|RESTRICT
FIELD		|type			|t_integer	|'0'	|NOT NULL	|ZBX_PROXY
FIELD		|name			|t_varchar(255)	|''	|NOT NULL	|ZBX_PROXY
FIELD		|value			|t_text		|''	|NOT NULL	|ZBX_PROXY
INDEX		|1			|httptestid
CHANGELOG	|12

TABLE|httpstep_field|httpstep_fieldid|ZBX_TEMPLATE
FIELD		|httpstep_fieldid	|t_id		|	|NOT NULL	|0
FIELD		|httpstepid		|t_id		|	|NOT NULL	|ZBX_PROXY	|1|httpstep	|		|RESTRICT
FIELD		|type			|t_integer	|'0'	|NOT NULL	|ZBX_PROXY
FIELD		|name			|t_varchar(255)	|''	|NOT NULL	|ZBX_PROXY
FIELD		|value			|t_text		|''	|NOT NULL	|ZBX_PROXY
INDEX		|1			|httpstepid
CHANGELOG	|15

TABLE|dashboard|dashboardid|ZBX_DASHBOARD
FIELD		|dashboardid	|t_id		|	|NOT NULL	|0
FIELD		|name		|t_varchar(255)	|	|NOT NULL	|0
FIELD		|userid		|t_id		|	|NULL		|0			|1|users	|	|RESTRICT
FIELD		|private	|t_integer	|'1'	|NOT NULL	|0
FIELD		|templateid	|t_id		|	|NULL		|0			|2|hosts	|hostid
FIELD		|display_period	|t_integer	|'30'	|NOT NULL	|0
FIELD		|auto_start	|t_integer	|'1'	|NOT NULL	|0
FIELD		|uuid		|t_varchar(32)	|''	|NOT NULL	|0
INDEX		|1		|userid
INDEX		|2		|templateid
INDEX		|3		|uuid

TABLE|dashboard_user|dashboard_userid|ZBX_DASHBOARD
FIELD		|dashboard_userid|t_id		|	|NOT NULL	|0
FIELD		|dashboardid	|t_id		|	|NOT NULL	|0			|1|dashboard
FIELD		|userid		|t_id		|	|NOT NULL	|0			|2|users
FIELD		|permission	|t_integer	|'2'	|NOT NULL	|0
UNIQUE		|1		|dashboardid,userid
INDEX		|2		|userid

TABLE|dashboard_usrgrp|dashboard_usrgrpid|ZBX_DASHBOARD
FIELD		|dashboard_usrgrpid|t_id	|	|NOT NULL	|0
FIELD		|dashboardid	|t_id		|	|NOT NULL	|0			|1|dashboard
FIELD		|usrgrpid	|t_id		|	|NOT NULL	|0			|2|usrgrp
FIELD		|permission	|t_integer	|'2'	|NOT NULL	|0
UNIQUE		|1		|dashboardid,usrgrpid
INDEX		|2		|usrgrpid

TABLE|dashboard_page|dashboard_pageid|ZBX_DASHBOARD
FIELD		|dashboard_pageid|t_id		|	|NOT NULL	|0
FIELD		|dashboardid	|t_id		|	|NOT NULL	|0		|1|dashboard
FIELD		|name		|t_varchar(255)	|''	|NOT NULL	|0
FIELD		|display_period	|t_integer	|'0'	|NOT NULL	|0
FIELD		|sortorder	|t_integer	|'0'	|NOT NULL	|0
INDEX		|1		|dashboardid

TABLE|widget|widgetid|ZBX_DASHBOARD
FIELD		|widgetid	|t_id		|	|NOT NULL	|0
FIELD		|type		|t_varchar(255)	|''	|NOT NULL	|0
FIELD		|name		|t_varchar(255)	|''	|NOT NULL	|0
FIELD		|x		|t_integer	|'0'	|NOT NULL	|0
FIELD		|y		|t_integer	|'0'	|NOT NULL	|0
FIELD		|width		|t_integer	|'1'	|NOT NULL	|0
FIELD		|height		|t_integer	|'2'	|NOT NULL	|0
FIELD		|view_mode	|t_integer	|'0'	|NOT NULL	|0
FIELD		|dashboard_pageid|t_id		|	|NOT NULL	|0		|1|dashboard_page
INDEX		|1		|dashboard_pageid

TABLE|widget_field|widget_fieldid|ZBX_DASHBOARD
FIELD		|widget_fieldid	|t_id		|	|NOT NULL	|0
FIELD		|widgetid	|t_id		|	|NOT NULL	|0			|1|widget
FIELD		|type		|t_integer	|'0'	|NOT NULL	|0
FIELD		|name		|t_varchar(255)	|''	|NOT NULL	|0
FIELD		|value_int	|t_integer	|'0'	|NOT NULL	|0
FIELD		|value_str	|t_varchar(2048)|''	|NOT NULL	|0
FIELD		|value_groupid	|t_id		|	|NULL		|0			|2|hstgrp	|groupid
FIELD		|value_hostid	|t_id		|	|NULL		|0			|3|hosts	|hostid
FIELD		|value_itemid	|t_id		|	|NULL		|0			|4|items	|itemid
FIELD		|value_graphid	|t_id		|	|NULL		|0			|5|graphs	|graphid
FIELD		|value_sysmapid	|t_id		|	|NULL		|0			|6|sysmaps	|sysmapid
FIELD		|value_serviceid|t_id		|	|NULL		|0			|7|services	|serviceid
FIELD		|value_slaid	|t_id		|	|NULL		|0			|8|sla		|slaid
FIELD		|value_userid	|t_id		|	|NULL		|0			|9|users	|userid
FIELD		|value_actionid	|t_id		|	|NULL		|0			|10|actions	|actionid
FIELD		|value_mediatypeid|t_id		|	|NULL		|0			|11|media_type	|mediatypeid
INDEX		|1		|widgetid
INDEX		|2		|value_groupid
INDEX		|3		|value_hostid
INDEX		|4		|value_itemid
INDEX		|5		|value_graphid
INDEX		|6		|value_sysmapid
INDEX		|7		|value_serviceid
INDEX		|8		|value_slaid
INDEX		|9		|value_userid
INDEX		|10		|value_actionid
INDEX		|11		|value_mediatypeid

TABLE|task_check_now|taskid|0
FIELD		|taskid		|t_id		|	|NOT NULL	|0			|1|task
FIELD		|itemid		|t_id		|	|NOT NULL	|0			|-|items

TABLE|event_suppress|event_suppressid|0
FIELD		|event_suppressid|t_id		|	|NOT NULL	|0
FIELD		|eventid	|t_id		|	|NOT NULL	|0			|1|events
FIELD		|maintenanceid	|t_id		|	|NULL		|0			|2|maintenances
FIELD		|suppress_until	|t_time		|'0'	|NOT NULL	|0
FIELD		|userid		|t_id		|	|NULL		|0			|3|users
UNIQUE		|1		|eventid,maintenanceid
INDEX		|2		|suppress_until
INDEX		|3		|maintenanceid
INDEX		|4		|userid

TABLE|maintenance_tag|maintenancetagid|ZBX_DATA
FIELD		|maintenancetagid|t_id		|	|NOT NULL	|0
FIELD		|maintenanceid	|t_id		|	|NOT NULL	|0			|1|maintenances
FIELD		|tag		|t_varchar(255)	|''	|NOT NULL	|0
FIELD		|operator	|t_integer	|'2'	|NOT NULL	|0
FIELD		|value		|t_varchar(255)	|''	|NOT NULL	|0
INDEX		|1		|maintenanceid

TABLE|lld_macro_path|lld_macro_pathid|ZBX_TEMPLATE
FIELD		|lld_macro_pathid|t_id		|	|NOT NULL	|0
FIELD		|itemid		|t_id		|	|NOT NULL	|0			|1|items
FIELD		|lld_macro	|t_varchar(255)	|''	|NOT NULL	|0
FIELD		|path		|t_varchar(255)	|''	|NOT NULL	|0
UNIQUE		|1		|itemid,lld_macro

TABLE|host_tag|hosttagid|ZBX_TEMPLATE
FIELD		|hosttagid	|t_id		|	|NOT NULL	|0
FIELD		|hostid		|t_id		|	|NOT NULL	|0			|1|hosts	|		|RESTRICT
FIELD		|tag		|t_varchar(255)	|''	|NOT NULL	|0
FIELD		|value		|t_varchar(255)	|''	|NOT NULL	|0
FIELD		|automatic	|t_integer	|'0'	|NOT NULL	|0
INDEX		|1		|hostid
CHANGELOG	|2

TABLE|config_autoreg_tls|autoreg_tlsid|ZBX_DATA
FIELD		|autoreg_tlsid	|t_id		|	|NOT NULL	|0
FIELD		|tls_psk_identity|t_varchar(128)|''	|NOT NULL	|ZBX_PROXY
FIELD		|tls_psk	|t_varchar(512)	|''	|NOT NULL	|ZBX_PROXY
UNIQUE		|1		|tls_psk_identity

TABLE|module|moduleid|ZBX_DATA
FIELD		|moduleid	|t_id		|	|NOT NULL	|0
FIELD		|id		|t_varchar(255)	|''	|NOT NULL	|0
FIELD		|relative_path	|t_varchar(255)	|''	|NOT NULL	|0
FIELD		|status		|t_integer	|'0'	|NOT NULL	|0
FIELD		|config		|t_text		|''	|NOT NULL	|0

TABLE|interface_snmp|interfaceid|ZBX_TEMPLATE
FIELD		|interfaceid	|t_id		|	|NOT NULL	|0			|1|interface
FIELD		|version	|t_integer	|'2'	|NOT NULL	|ZBX_PROXY
FIELD		|bulk		|t_integer	|'1'	|NOT NULL	|ZBX_PROXY
FIELD		|community	|t_varchar(64)	|''	|NOT NULL	|ZBX_PROXY
FIELD		|securityname	|t_varchar(64)	|''	|NOT NULL	|ZBX_PROXY
FIELD		|securitylevel	|t_integer	|'0'	|NOT NULL	|ZBX_PROXY
FIELD		|authpassphrase	|t_varchar(64)	|''	|NOT NULL	|ZBX_PROXY
FIELD		|privpassphrase	|t_varchar(64)	|''	|NOT NULL	|ZBX_PROXY
FIELD		|authprotocol	|t_integer	|'0'	|NOT NULL	|ZBX_PROXY
FIELD		|privprotocol	|t_integer	|'0'	|NOT NULL	|ZBX_PROXY
FIELD		|contextname	|t_varchar(255)	|''	|NOT NULL	|ZBX_PROXY
FIELD		|max_repetitions|t_integer	|'10'	|NOT NULL	|ZBX_PROXY

TABLE|lld_override|lld_overrideid|ZBX_TEMPLATE
FIELD		|lld_overrideid	|t_id		|	|NOT NULL	|0
FIELD		|itemid		|t_id		|	|NOT NULL	|0	|1|items
FIELD		|name		|t_varchar(255)	|''	|NOT NULL	|0
FIELD		|step		|t_integer	|'0'	|NOT NULL	|0
FIELD		|evaltype	|t_integer	|'0'	|NOT NULL	|0
FIELD		|formula	|t_varchar(255)	|''	|NOT NULL	|0
FIELD		|stop		|t_integer	|'0'	|NOT NULL	|0
UNIQUE		|1		|itemid,name

TABLE|lld_override_condition|lld_override_conditionid|ZBX_TEMPLATE
FIELD	|lld_override_conditionid	|t_id		|	|NOT NULL	|0
FIELD	|lld_overrideid			|t_id		|	|NOT NULL	|0	|1|lld_override
FIELD	|operator			|t_integer	|'8'	|NOT NULL	|0
FIELD	|macro				|t_varchar(64)	|''	|NOT NULL	|0
FIELD	|value				|t_varchar(255)	|''	|NOT NULL	|0
INDEX	|1				|lld_overrideid

TABLE|lld_override_operation|lld_override_operationid|ZBX_TEMPLATE
FIELD	|lld_override_operationid	|t_id		|	|NOT NULL	|0
FIELD	|lld_overrideid			|t_id		|	|NOT NULL	|0	|1|lld_override
FIELD	|operationobject		|t_integer	|'0'	|NOT NULL	|0
FIELD	|operator			|t_integer	|'0'	|NOT NULL	|0
FIELD	|value				|t_varchar(255)	|''	|NOT NULL	|0
INDEX	|1				|lld_overrideid

TABLE|lld_override_opstatus|lld_override_operationid|ZBX_TEMPLATE
FIELD	|lld_override_operationid	|t_id		|	|NOT NULL	|0	|1|lld_override_operation
FIELD	|status				|t_integer	|'0'	|NOT NULL	|0

TABLE|lld_override_opdiscover|lld_override_operationid|ZBX_TEMPLATE
FIELD	|lld_override_operationid	|t_id		|	|NOT NULL	|0	|1|lld_override_operation
FIELD	|discover			|t_integer	|'0'	|NOT NULL	|0

TABLE|lld_override_opperiod|lld_override_operationid|ZBX_TEMPLATE
FIELD	|lld_override_operationid	|t_id		|	|NOT NULL	|0	|1|lld_override_operation
FIELD	|delay				|t_varchar(1024)|'0'	|NOT NULL	|0

TABLE|lld_override_ophistory|lld_override_operationid|ZBX_TEMPLATE
FIELD	|lld_override_operationid	|t_id		|	|NOT NULL	|0	|1|lld_override_operation
FIELD	|history			|t_varchar(255)	|'31d'	|NOT NULL	|0

TABLE|lld_override_optrends|lld_override_operationid|ZBX_TEMPLATE
FIELD	|lld_override_operationid	|t_id		|	|NOT NULL	|0	|1|lld_override_operation
FIELD	|trends				|t_varchar(255)	|'365d'	|NOT NULL	|0

TABLE|lld_override_opseverity|lld_override_operationid|ZBX_TEMPLATE
FIELD	|lld_override_operationid	|t_id		|	|NOT NULL	|0	|1|lld_override_operation
FIELD	|severity			|t_integer	|'0'	|NOT NULL	|0

TABLE|lld_override_optag|lld_override_optagid|ZBX_TEMPLATE
FIELD	|lld_override_optagid		|t_id		|	|NOT NULL	|0
FIELD	|lld_override_operationid	|t_id		|	|NOT NULL	|0	|1|lld_override_operation
FIELD	|tag				|t_varchar(255)	|''	|NOT NULL	|0
FIELD	|value				|t_varchar(255)	|''	|NOT NULL	|0
INDEX	|1				|lld_override_operationid

TABLE|lld_override_optemplate|lld_override_optemplateid|ZBX_TEMPLATE
FIELD	|lld_override_optemplateid	|t_id		|	|NOT NULL	|0
FIELD	|lld_override_operationid	|t_id		|	|NOT NULL	|0	|1|lld_override_operation
FIELD	|templateid			|t_id		|	|NOT NULL	|0	|2|hosts	|hostid	|RESTRICT
UNIQUE	|1				|lld_override_operationid,templateid
INDEX	|2				|templateid

TABLE|lld_override_opinventory|lld_override_operationid|ZBX_TEMPLATE
FIELD	|lld_override_operationid	|t_id		|	|NOT NULL	|0	|1|lld_override_operation
FIELD	|inventory_mode			|t_integer	|'0'	|NOT NULL	|0

TABLE|trigger_queue|trigger_queueid|0
FIELD		|trigger_queueid|t_id		|	|NOT NULL	|0
FIELD		|objectid	|t_id		|	|NOT NULL	|0
FIELD		|type		|t_integer	|'0'	|NOT NULL	|0
FIELD		|clock		|t_time		|'0'	|NOT NULL	|0
FIELD		|ns		|t_nanosec	|'0'	|NOT NULL	|0

TABLE|item_parameter|item_parameterid|ZBX_TEMPLATE
FIELD		|item_parameterid|t_id		|	|NOT NULL	|0
FIELD		|itemid		|t_id		|	|NOT NULL	|ZBX_PROXY		|1|items
FIELD		|name		|t_varchar(255)	|''	|NOT NULL	|ZBX_PROXY
FIELD		|value		|t_varchar(2048)|''	|NOT NULL	|ZBX_PROXY
INDEX		|1		|itemid

TABLE|role_rule|role_ruleid|ZBX_DATA
FIELD		|role_ruleid	|t_id		|	|NOT NULL	|0
FIELD		|roleid		|t_id		|	|NOT NULL	|0			|1|role
FIELD		|type		|t_integer	|'0'	|NOT NULL	|0
FIELD		|name		|t_varchar(255)	|''	|NOT NULL	|0
FIELD		|value_int	|t_integer	|'0'	|NOT NULL	|0
FIELD		|value_str	|t_varchar(255)	|''	|NOT NULL	|0
FIELD		|value_moduleid	|t_id		|	|NULL		|0			|2|module	|moduleid
FIELD		|value_serviceid|t_id		|	|NULL	|0			|3|services	|serviceid
INDEX		|1		|roleid
INDEX		|2		|value_moduleid
INDEX		|3		|value_serviceid

TABLE|token|tokenid|ZBX_DATA
FIELD	|tokenid	|t_id		|	|NOT NULL	|0
FIELD	|name		|t_varchar(64)	|''	|NOT NULL	|0
FIELD	|description	|t_text		|''	|NOT NULL	|0
FIELD	|userid		|t_id		|	|NOT NULL	|0	|1	|users
FIELD	|token		|t_varchar(128)	|	|NULL		|0
FIELD	|lastaccess	|t_integer	|'0'	|NOT NULL	|0
FIELD	|status		|t_integer	|'0'	|NOT NULL	|0
FIELD	|expires_at	|t_time		|'0'	|NOT NULL	|0
FIELD	|created_at	|t_time		|'0'	|NOT NULL	|0
FIELD	|creator_userid	|t_id		|	|NULL		|0	|2	|users	|userid	|RESTRICT
INDEX	|1		|name
UNIQUE	|2		|userid,name
UNIQUE	|3		|token
INDEX	|4		|creator_userid

TABLE|item_tag|itemtagid|ZBX_TEMPLATE
FIELD		|itemtagid	|t_id		|	|NOT NULL	|0
FIELD		|itemid		|t_id		|	|NOT NULL	|0			|1|items	|		|RESTRICT
FIELD		|tag		|t_varchar(255)	|''	|NOT NULL	|0
FIELD		|value		|t_varchar(255)	|''	|NOT NULL	|0
INDEX		|1		|itemid
CHANGELOG	|4

TABLE|httptest_tag|httptesttagid|ZBX_TEMPLATE
FIELD		|httptesttagid	|t_id		|	|NOT NULL	|0
FIELD		|httptestid	|t_id			|	|NOT NULL	|0		|1|httptest
FIELD		|tag		|t_varchar(255)	|''	|NOT NULL	|0
FIELD		|value		|t_varchar(255)	|''	|NOT NULL	|0
INDEX		|1		|httptestid

TABLE|sysmaps_element_tag|selementtagid|ZBX_TEMPLATE
FIELD		|selementtagid	|t_id		|	|NOT NULL	|0
FIELD		|selementid	|t_id			|	|NOT NULL	|0		|1|sysmaps_elements
FIELD		|tag		|t_varchar(255)	|''	|NOT NULL	|0
FIELD		|value		|t_varchar(255)	|''	|NOT NULL	|0
FIELD		|operator	|t_integer		|'0'|NOT NULL	|0
INDEX		|1		|selementid

TABLE|report|reportid|ZBX_DATA
FIELD		|reportid	|t_id		|	|NOT NULL	|0
FIELD		|userid		|t_id		|	|NOT NULL	|0		|1|users|userid
FIELD		|name		|t_varchar(255)	|''	|NOT NULL	|0
FIELD		|description	|t_varchar(2048)|''	|NOT NULL	|0
FIELD		|status		|t_integer	|'0'	|NOT NULL	|0
FIELD		|dashboardid	|t_id		|	|NOT NULL	|0		|2|dashboard|dashboardid
FIELD		|period		|t_integer	|'0'	|NOT NULL	|0
FIELD		|cycle		|t_integer	|'0'	|NOT NULL	|0
FIELD		|weekdays	|t_integer	|'0'	|NOT NULL	|0
FIELD		|start_time	|t_integer	|'0'	|NOT NULL	|0
FIELD		|active_since	|t_integer	|'0'	|NOT NULL	|0
FIELD		|active_till	|t_integer	|'0'	|NOT NULL	|0
FIELD		|state		|t_integer	|'0'	|NOT NULL	|ZBX_NODATA
FIELD		|lastsent	|t_time	|'0'		|NOT NULL	|ZBX_NODATA
FIELD		|info		|t_varchar(2048)|''	|NOT NULL	|ZBX_NODATA
UNIQUE		|1		|name
INDEX		|2		|userid
INDEX		|3		|dashboardid

TABLE|report_param|reportparamid|ZBX_DATA
FIELD		|reportparamid	|t_id		|	|NOT NULL	|0
FIELD		|reportid	|t_id		|	|NOT NULL	|0		|1|report|reportid
FIELD		|name		|t_varchar(255)	|''	|NOT NULL	|0
FIELD		|value		|t_text		|''	|NOT NULL	|0
INDEX		|1		|reportid

TABLE|report_user|reportuserid|ZBX_DATA
FIELD		|reportuserid	|t_id		|	|NOT NULL	|0
FIELD		|reportid	|t_id		|	|NOT NULL	|0		|1|report|reportid
FIELD		|userid		|t_id		|	|NOT NULL	|0		|2|users|userid
FIELD		|exclude	|t_integer	|'0'	|NOT NULL	|0
FIELD		|access_userid	|t_id		|	|NULL		|0		|3|users|userid		|RESTRICT
INDEX		|1		|reportid
INDEX		|2		|userid
INDEX		|3		|access_userid

TABLE|report_usrgrp|reportusrgrpid|ZBX_DATA
FIELD		|reportusrgrpid|t_id		|	|NOT NULL	|0
FIELD		|reportid	|t_id		|	|NOT NULL	|0		|1|report|reportid
FIELD		|usrgrpid	|t_id		|	|NOT NULL	|0		|2|usrgrp|usrgrpid
FIELD		|access_userid	|t_id		|	|NULL		|0		|3|users|userid		|RESTRICT
INDEX		|1		|reportid
INDEX		|2		|usrgrpid
INDEX		|3		|access_userid

TABLE|service_problem_tag|service_problem_tagid|ZBX_DATA
FIELD		|service_problem_tagid	|t_id		|	|NOT NULL	|0
FIELD		|serviceid		|t_id		|	|NOT NULL	|0	|1|services|serviceid
FIELD		|tag			|t_varchar(255)	|''	|NOT NULL	|0
FIELD		|operator		|t_integer	|'0'	|NOT NULL	|0
FIELD		|value			|t_varchar(255)	|''	|NOT NULL	|0
INDEX		|1			|serviceid

TABLE|service_problem|service_problemid|ZBX_DATA
FIELD		|service_problemid	|t_id		|	|NOT NULL	|0
FIELD		|eventid		|t_id		|	|NOT NULL	|0	|1|problem|eventid
FIELD		|serviceid		|t_id		|	|NOT NULL	|0	|2|services|serviceid
FIELD		|severity		|t_integer	|'0'	|NOT NULL	|0
INDEX		|1			|eventid
INDEX		|2			|serviceid

TABLE|service_tag|servicetagid|0
FIELD		|servicetagid	|t_id		|	|NOT NULL	|0
FIELD		|serviceid	|t_id		|	|NOT NULL	|0		|1|services|serviceid
FIELD		|tag		|t_varchar(255)	|''	|NOT NULL	|0
FIELD		|value		|t_varchar(255)	|''	|NOT NULL	|0
INDEX		|1		|serviceid

TABLE|service_status_rule|service_status_ruleid|ZBX_DATA
FIELD		|service_status_ruleid|t_id	|	|NOT NULL	|0
FIELD		|serviceid	|t_id		|	|NOT NULL	|0		|1|services|serviceid
FIELD		|type		|t_integer	|'0'	|NOT NULL	|0
FIELD		|limit_value	|t_integer	|'0'	|NOT NULL	|0
FIELD		|limit_status	|t_integer	|'0'	|NOT NULL	|0
FIELD		|new_status	|t_integer	|'0'	|NOT NULL	|0
INDEX		|1		|serviceid

TABLE|ha_node|ha_nodeid|ZBX_DATA
FIELD		|ha_nodeid	|t_cuid		|	|NOT NULL	|0
FIELD		|name		|t_varchar(255)	|''	|NOT NULL	|0
FIELD		|address	|t_varchar(255)	|''	|NOT NULL	|0
FIELD		|port		|t_integer	|'10051'|NOT NULL	|0
FIELD		|lastaccess	|t_integer	|'0'	|NOT NULL	|0
FIELD		|status		|t_integer	|'0'	|NOT NULL	|0
FIELD		|ha_sessionid	|t_cuid		|''	|NOT NULL	|0
UNIQUE		|1		|name
INDEX		|2		|status,lastaccess

TABLE|sla|slaid|ZBX_DATA
FIELD		|slaid		|t_id		|	|NOT NULL	|0
FIELD		|name		|t_varchar(255)	|''	|NOT NULL	|0
FIELD		|period		|t_integer	|'0'	|NOT NULL	|0
FIELD		|slo		|t_double	|'99.9'	|NOT NULL	|0
FIELD		|effective_date	|t_integer	|'0'	|NOT NULL	|0
FIELD		|timezone	|t_varchar(50)	|'UTC'	|NOT NULL	|ZBX_NODATA
FIELD		|status		|t_integer	|'1'	|NOT NULL	|0
FIELD		|description	|t_text		|''	|NOT NULL	|0
UNIQUE		|1		|name

TABLE|sla_schedule|sla_scheduleid|ZBX_DATA
FIELD		|sla_scheduleid	|t_id		|	|NOT NULL	|0
FIELD		|slaid		|t_id		|	|NOT NULL	|0		|1|sla|slaid
FIELD		|period_from	|t_integer	|'0'	|NOT NULL	|0
FIELD		|period_to	|t_integer	|'0'	|NOT NULL	|0
INDEX		|1		|slaid

TABLE|sla_excluded_downtime|sla_excluded_downtimeid|ZBX_DATA
FIELD		|sla_excluded_downtimeid|t_id		|	|NOT NULL	|0
FIELD		|slaid			|t_id		|	|NOT NULL	|0	|1|sla|slaid
FIELD		|name			|t_varchar(255)	|''	|NOT NULL	|0
FIELD		|period_from		|t_integer	|'0'	|NOT NULL	|0
FIELD		|period_to		|t_integer	|'0'	|NOT NULL	|0
INDEX		|1			|slaid

TABLE|sla_service_tag|sla_service_tagid|0
FIELD		|sla_service_tagid	|t_id		|	|NOT NULL	|0
FIELD		|slaid			|t_id		|	|NOT NULL	|0	|1|sla|slaid
FIELD		|tag			|t_varchar(255)	|''	|NOT NULL	|0
FIELD		|operator		|t_integer	|'0'	|NOT NULL	|0
FIELD		|value			|t_varchar(255)	|''	|NOT NULL	|0
INDEX		|1			|slaid

TABLE|host_rtdata|hostid|ZBX_TEMPLATE
FIELD		|hostid			|t_id		|	|NOT NULL	|0	|1|hosts|hostid
FIELD		|active_available	|t_integer	|'0'	|NOT NULL	|0

TABLE|userdirectory|userdirectoryid|0
FIELD		|userdirectoryid	|t_id			|		|NOT NULL	|0
FIELD		|name				|t_varchar(128)	|''		|NOT NULL	|0
FIELD		|description		|t_text		|''	|NOT NULL	|0
FIELD		|idp_type			|t_integer		|'1'	|NOT NULL	|0
FIELD		|provision_status	|t_integer		|'0'	|NOT NULL	|0
INDEX		|1			|idp_type

TABLE|userdirectory_ldap|userdirectoryid|0
FIELD		|userdirectoryid		|t_id			|		|NOT NULL	|0	|1|userdirectory
FIELD		|host					|t_varchar(255)	|''		|NOT NULL	|0
FIELD		|port					|t_integer		|'389'	|NOT NULL	|0
FIELD		|base_dn				|t_varchar(255)	|''		|NOT NULL	|0
FIELD		|search_attribute		|t_varchar(128)	|''		|NOT NULL	|0
FIELD		|bind_dn				|t_varchar(255)	|''		|NOT NULL	|0
FIELD		|bind_password			|t_varchar(128)	|''		|NOT NULL	|0
FIELD		|start_tls				|t_integer		|'0'	|NOT NULL	|0
FIELD		|search_filter			|t_varchar(255)	|''		|NOT NULL	|0
FIELD		|group_basedn			|t_varchar(255)	|''		|NOT NULL	|0
FIELD		|group_name				|t_varchar(255)	|''		|NOT NULL	|0
FIELD		|group_member			|t_varchar(255)	|''		|NOT NULL	|0
FIELD		|user_ref_attr			|t_varchar(255)	|''		|NOT NULL	|0
FIELD		|group_filter			|t_varchar(255)	|''		|NOT NULL	|0
FIELD		|group_membership		|t_varchar(255)	|''		|NOT NULL	|0
FIELD		|user_username			|t_varchar(255)	|''		|NOT NULL	|0
FIELD		|user_lastname			|t_varchar(255)	|''		|NOT NULL	|0

TABLE|userdirectory_saml|userdirectoryid|0
FIELD		|userdirectoryid		|t_id			|		|NOT NULL	|0	|1|userdirectory
FIELD		|idp_entityid			|t_varchar(1024)|''		|NOT NULL	|0
FIELD		|sso_url				|t_varchar(2048)|''		|NOT NULL	|0
FIELD		|slo_url				|t_varchar(2048)|''		|NOT NULL	|0
FIELD		|username_attribute		|t_varchar(128)	|''		|NOT NULL	|0
FIELD		|sp_entityid			|t_varchar(1024)|''		|NOT NULL	|0
FIELD		|nameid_format			|t_varchar(2048)|''		|NOT NULL	|0
FIELD		|sign_messages			|t_integer		|'0'	|NOT NULL	|0
FIELD		|sign_assertions		|t_integer		|'0'	|NOT NULL	|0
FIELD		|sign_authn_requests	|t_integer		|'0'	|NOT NULL	|0
FIELD		|sign_logout_requests	|t_integer		|'0'	|NOT NULL	|0
FIELD		|sign_logout_responses	|t_integer		|'0'	|NOT NULL	|0
FIELD		|encrypt_nameid			|t_integer		|'0'	|NOT NULL	|0
FIELD		|encrypt_assertions		|t_integer		|'0'	|NOT NULL	|0
FIELD		|group_name				|t_varchar(255)	|''		|NOT NULL	|0
FIELD		|user_username			|t_varchar(255)	|''		|NOT NULL	|0
FIELD		|user_lastname			|t_varchar(255)	|''		|NOT NULL	|0
FIELD		|scim_status			|t_integer		|'0'	|NOT NULL	|0
FIELD		|idp_certificate		|t_text			|''		|NOT NULL	|0
FIELD		|sp_certificate			|t_text			|''		|NOT NULL	|0
FIELD		|sp_private_key			|t_text			|''		|NOT NULL	|0

TABLE|userdirectory_media|userdirectory_mediaid|0
FIELD		|userdirectory_mediaid	|t_id			|	|NOT NULL	|0
FIELD		|userdirectoryid	|t_id			|	|NOT NULL	|0	|1	|userdirectory
FIELD		|mediatypeid		|t_id			|	|NOT NULL	|0	|2	|media_type
FIELD		|name				|t_varchar(64)	|''	|NOT NULL	|0
FIELD		|attribute			|t_varchar(255)	|''	|NOT NULL	|0
FIELD		|active			|t_integer		|'0'	|NOT NULL	|0
FIELD		|severity		|t_integer		|'63'	|NOT NULL	|0
FIELD		|period			|t_varchar(1024)	|'1-7,00:00-24:00'|NOT NULL|0
INDEX		|1	|userdirectoryid
INDEX		|2	|mediatypeid

TABLE|userdirectory_usrgrp|userdirectory_usrgrpid|0
FIELD		|userdirectory_usrgrpid		|t_id		|	|NOT NULL	|0
FIELD		|userdirectory_idpgroupid	|t_id		|	|NOT NULL	|0	|1	|userdirectory_idpgroup
FIELD		|usrgrpid					|t_id		|	|NOT NULL	|0	|2	|usrgrp
UNIQUE		|1	|userdirectory_idpgroupid,usrgrpid
INDEX		|2	|usrgrpid

TABLE|userdirectory_idpgroup|userdirectory_idpgroupid|0
FIELD		|userdirectory_idpgroupid	|t_id			|	|NOT NULL	|0
FIELD		|userdirectoryid		|t_id			|	|NOT NULL	|0	|1	|userdirectory
FIELD		|roleid					|t_id			|	|NOT NULL	|0	|2	|role
FIELD		|name					|t_varchar(255)	|''	|NOT NULL	|0
INDEX		|1	|userdirectoryid
INDEX		|2	|roleid

TABLE|changelog|changelogid|0
FIELD		|changelogid	|t_serial	|	|NOT NULL	|0
FIELD		|object		|t_integer	|'0'	|NOT NULL	|0
FIELD		|objectid	|t_id		|	|NOT NULL	|0
FIELD		|operation	|t_integer	|'0'	|NOT NULL	|0
FIELD		|clock		|t_integer	|'0'	|NOT NULL	|0
INDEX		|1		|clock

TABLE|scim_group|scim_groupid|0
FIELD		|scim_groupid	|t_id			|	|NOT NULL	|0
FIELD		|name			|t_varchar(64)	|''	|NOT NULL	|0
UNIQUE		|1		|name

TABLE|user_scim_group|user_scim_groupid|0
FIELD		|user_scim_groupid	|t_id	|	|NOT NULL	|0
FIELD		|userid				|t_id	|	|NOT NULL	|0	|1|users
FIELD		|scim_groupid		|t_id	|	|NOT NULL	|0	|2|scim_group
INDEX		|1	|userid
INDEX		|2	|scim_groupid

TABLE|connector|connectorid|ZBX_DATA
FIELD		|connectorid	|t_id		|	|NOT NULL	|0
FIELD		|name		|t_varchar(255)	|''	|NOT NULL	|0
FIELD		|protocol	|t_integer	|'0'	|NOT NULL	|0
FIELD		|data_type	|t_integer	|'0'	|NOT NULL	|0
FIELD		|url		|t_varchar(2048)|''	|NOT NULL	|0
FIELD		|max_records	|t_integer	|'0'	|NOT NULL	|0
FIELD		|max_senders	|t_integer	|'1'	|NOT NULL	|0
FIELD		|max_attempts	|t_integer	|'1'	|NOT NULL	|0
FIELD		|timeout	|t_varchar(255)	|'5s'	|NOT NULL	|0
FIELD		|http_proxy	|t_varchar(255)	|''	|NOT NULL	|0
FIELD		|authtype	|t_integer	|'0'	|NOT NULL	|0
FIELD		|username	|t_varchar(255)	|''	|NOT NULL	|0
FIELD		|password	|t_varchar(255)	|''	|NOT NULL	|0
FIELD		|token		|t_varchar(128)	|''	|NOT NULL	|0
FIELD		|verify_peer	|t_integer	|'1'	|NOT NULL	|0
FIELD		|verify_host	|t_integer	|'1'	|NOT NULL	|0
FIELD		|ssl_cert_file	|t_varchar(255)	|''	|NOT NULL	|0
FIELD		|ssl_key_file	|t_varchar(255)	|''	|NOT NULL	|0
FIELD		|ssl_key_password|t_varchar(64)	|''	|NOT NULL	|0
FIELD		|description	|t_text		|''	|NOT NULL	|0
FIELD		|status		|t_integer	|'1'	|NOT NULL	|0
FIELD		|tags_evaltype	|t_integer	|'0'	|NOT NULL	|0
FIELD		|item_value_type|t_integer	|'31'	|NOT NULL	|0
FIELD		|attempt_interval|t_varchar(32)	|'5s'	|NOT NULL	|0
UNIQUE		|1		|name
CHANGELOG	|17

TABLE|connector_tag|connector_tagid|0
FIELD	|connector_tagid|t_id		|	|NOT NULL	|0
FIELD	|connectorid	|t_id		|	|NOT NULL	|0	|1|connector|	|RESTRICT
FIELD	|tag		|t_varchar(255)	|''	|NOT NULL	|0
FIELD	|operator	|t_integer	|'0'	|NOT NULL	|0
FIELD	|value		|t_varchar(255)	|''	|NOT NULL	|0
INDEX	|1		|connectorid
CHANGELOG	|18

TABLE|proxy|proxyid|0
FIELD		|proxyid		|t_id		|		|NOT NULL	|0
FIELD		|name			|t_varchar(128)	|''		|NOT NULL	|ZBX_PROXY
FIELD		|operating_mode		|t_integer	|'0'		|NOT NULL	|0
FIELD		|description		|t_text		|''		|NOT NULL	|0
FIELD		|tls_connect		|t_integer	|'1'		|NOT NULL	|0
FIELD		|tls_accept		|t_integer	|'1'		|NOT NULL	|0
FIELD		|tls_issuer		|t_varchar(1024)|''		|NOT NULL	|0
FIELD		|tls_subject		|t_varchar(1024)|''		|NOT NULL	|0
FIELD		|tls_psk_identity	|t_varchar(128)	|''		|NOT NULL	|0
FIELD		|tls_psk		|t_varchar(512)	|''		|NOT NULL	|0
FIELD		|allowed_addresses	|t_varchar(255)	|''		|NOT NULL	|0
FIELD		|address		|t_varchar(255)	|'127.0.0.1'	|NOT NULL	|0
FIELD		|port			|t_varchar(64)	|'10051'	|NOT NULL	|0
FIELD		|custom_timeouts	|t_integer	|'0'		|NOT NULL	|0
FIELD		|timeout_zabbix_agent	|t_varchar(255)	|''		|NOT NULL	|0
FIELD		|timeout_simple_check	|t_varchar(255)	|''		|NOT NULL	|0
FIELD		|timeout_snmp_agent	|t_varchar(255)	|''		|NOT NULL	|0
FIELD		|timeout_external_check	|t_varchar(255)	|''		|NOT NULL	|0
FIELD		|timeout_db_monitor	|t_varchar(255)	|''		|NOT NULL	|0
FIELD		|timeout_http_agent	|t_varchar(255)	|''		|NOT NULL	|0
FIELD		|timeout_ssh_agent	|t_varchar(255)	|''		|NOT NULL	|0
FIELD		|timeout_telnet_agent	|t_varchar(255)	|''		|NOT NULL	|0
FIELD		|timeout_script		|t_varchar(255)	|''		|NOT NULL	|0
FIELD		|local_address		|t_varchar(255)	|''		|NOT NULL	|ZBX_PROXY
FIELD		|local_port		|t_varchar(64)	|'10051'	|NOT NULL	|ZBX_PROXY
FIELD		|proxy_groupid		|t_id		|		|NULL		|0	|1|proxy_group|	|RESTRICT
FIELD		|timeout_browser	|t_varchar(255)	|''		|NOT NULL	|0
UNIQUE		|1		|name
INDEX		|2		|proxy_groupid
CHANGELOG	|19

TABLE|proxy_rtdata|proxyid|0
FIELD		|proxyid	|t_id		|	|NOT NULL	|0		|1|proxy|proxyid
FIELD		|lastaccess	|t_integer	|'0'	|NOT NULL	|ZBX_NODATA
FIELD		|version	|t_integer	|'0'	|NOT NULL	|ZBX_NODATA
FIELD		|compatibility	|t_integer	|'0'	|NOT NULL	|ZBX_NODATA
FIELD		|state		|t_integer	|'0'	|NOT NULL	|ZBX_NODATA

TABLE|proxy_group|proxy_groupid|0
FIELD		|proxy_groupid	|t_id		|	|NOT NULL	|0
FIELD		|name		|t_varchar(255)	|''	|NOT NULL	|0
FIELD		|description	|t_text		|''	|NOT NULL	|0
FIELD		|failover_delay	|t_varchar(255)	|'1m'	|NOT NULL	|0
FIELD		|min_online	|t_varchar(255)	|'1'	|NOT NULL	|0
CHANGELOG	|20

TABLE|proxy_group_rtdata|proxy_groupid|0
FIELD		|proxy_groupid	|t_id		|	|NOT NULL	|0		|1|proxy_group|proxy_groupid
FIELD		|state		|t_integer	|'0'	|NOT NULL	|0

TABLE|host_proxy|hostproxyid|0
FIELD		|hostproxyid	|t_id		|	|NOT NULL	|0
FIELD		|hostid		|t_id		|	|NULL		|0|1|hosts	|	|RESTRICT
FIELD		|host		|t_varchar(128)	|''	|NOT NULL	|ZBX_PROXY
FIELD		|proxyid	|t_id		|	|NULL		|ZBX_PROXY|2|proxy|	|RESTRICT
FIELD		|revision	|t_bigint	|'0'	|NOT NULL	|ZBX_PROXY
FIELD		|tls_accept	|t_integer	|'1'	|NOT NULL	|ZBX_PROXY
FIELD		|tls_issuer	|t_varchar(1024)|''	|NOT NULL	|ZBX_PROXY
FIELD		|tls_subject	|t_varchar(1024)|''	|NOT NULL	|ZBX_PROXY
FIELD		|tls_psk_identity|t_varchar(128)|''	|NOT NULL	|ZBX_PROXY
FIELD		|tls_psk	|t_varchar(512)	|''	|NOT NULL	|ZBX_PROXY
UNIQUE		|1		|hostid
INDEX		|2		|proxyid
INDEX		|3		|revision
CHANGELOG	|21

TABLE|mfa|mfaid|ZBX_DATA
FIELD		|mfaid		|t_id		|	|NOT NULL	|0
FIELD		|type		|t_integer	|'0'	|NOT NULL	|0
FIELD		|name		|t_varchar(128)	|''	|NOT NULL	|0
FIELD		|hash_function	|t_integer	|'1'	|NULL		|0
FIELD		|code_length	|t_integer	|'6'	|NULL		|0
FIELD		|api_hostname	|t_varchar(1024)|''	|NULL		|0
FIELD		|clientid	|t_varchar(32)	|''	|NULL		|0
FIELD		|client_secret	|t_varchar(64)	|''	|NULL		|0
UNIQUE		|1		|name

TABLE|mfa_totp_secret|mfa_totp_secretid|ZBX_DATA
FIELD		|mfa_totp_secretid	|t_id		|	|NOT NULL	|0
FIELD		|mfaid			|t_id			|	|NOT NULL	|0	|1|mfa	|mfaid
FIELD		|userid			|t_id			|	|NOT NULL	|0	|2|users|userid
FIELD		|totp_secret	|t_varchar(32)	|''	|NULL		|0
FIELD		|status			|t_integer		|'0'|NOT NULL	|0
FIELD		|used_codes		|t_varchar(32)	|'' |NOT NULL	|0
INDEX		|1			|mfaid
INDEX		|2			|userid

TABLE|settings|name|ZBX_DATA
FIELD		|name			|t_varchar(255)	|	|NOT NULL	|0
FIELD		|type			|t_integer	|	|NOT NULL	|ZBX_PROXY
FIELD		|value_str		|t_text		|''	|NOT NULL	|ZBX_PROXY
FIELD		|value_int		|t_integer	|'0'	|NOT NULL	|ZBX_PROXY
FIELD		|value_usrgrpid		|t_id		|	|NULL		|		|2|usrgrp		|usrgrpid		|RESTRICT
FIELD		|value_hostgroupid	|t_id		|	|NULL		|		|3|hstgrp		|groupid		|RESTRICT
FIELD		|value_userdirectoryid	|t_id		|	|NULL		|		|4|userdirectory|userdirectoryid|RESTRICT
FIELD		|value_mfaid		|t_id		|	|NULL		|		|5|mfa			|mfaid			|RESTRICT
INDEX		|2		|value_usrgrpid
INDEX		|3		|value_hostgroupid
INDEX		|4		|value_userdirectoryid
INDEX		|5		|value_mfaid

TABLE|lld_macro_export|lld_macro_exportid|0
FIELD		|lld_macro_exportid|t_id		|	|NOT NULL	|0
FIELD		|itemid		|t_id		|	|NOT NULL	|0			|1|items
FIELD		|lld_macro	|t_varchar(255)	|''	|NOT NULL	|0
FIELD		|value		|t_text		|''	|NOT NULL	|0
INDEX		|1		|itemid

TABLE|dbversion|dbversionid|
FIELD		|dbversionid	|t_id		|	|NOT NULL	|0
FIELD		|mandatory	|t_integer	|'0'	|NOT NULL	|
FIELD		|optional	|t_integer	|'0'	|NOT NULL	|
<<<<<<< HEAD
ROW		|1		|7030049	|7030049
=======
ROW		|1		|7050006	|7050006
>>>>>>> 802f3905
<|MERGE_RESOLUTION|>--- conflicted
+++ resolved
@@ -2276,8 +2276,4 @@
 FIELD		|dbversionid	|t_id		|	|NOT NULL	|0
 FIELD		|mandatory	|t_integer	|'0'	|NOT NULL	|
 FIELD		|optional	|t_integer	|'0'	|NOT NULL	|
-<<<<<<< HEAD
-ROW		|1		|7030049	|7030049
-=======
-ROW		|1		|7050006	|7050006
->>>>>>> 802f3905
+ROW		|1		|7050007	|7050007