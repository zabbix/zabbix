--
-- Zabbix
-- Copyright (C) 2001-2021 Zabbix SIA
--
-- This program is free software; you can redistribute it and/or modify
-- it under the terms of the GNU General Public License as published by
-- the Free Software Foundation; either version 2 of the License, or
-- (at your option) any later version.
--
-- This program is distributed in the hope that it will be useful,
-- but WITHOUT ANY WARRANTY; without even the implied warranty of
-- MERCHANTABILITY or FITNESS FOR A PARTICULAR PURPOSE. See the
-- GNU General Public License for more details.
--
-- You should have received a copy of the GNU General Public License
-- along with this program; if not, write to the Free Software
-- Foundation, Inc., 51 Franklin Street, Fifth Floor, Boston, MA  02110-1301, USA.
--

--
-- Do not use spaces
-- Tables must be sorted to match referential integrity rules
--

TABLE|role|roleid|ZBX_DATA
FIELD		|roleid		|t_id		|	|NOT NULL	|0
FIELD		|name		|t_varchar(255)	|''	|NOT NULL	|0
FIELD		|type		|t_integer	|'0'	|NOT NULL	|0
FIELD		|readonly	|t_integer	|'0'	|NOT NULL	|0
UNIQUE		|1		|name

TABLE|users|userid|ZBX_DATA
FIELD		|userid		|t_id		|	|NOT NULL	|0
FIELD		|alias		|t_varchar(100)	|''	|NOT NULL	|0
FIELD		|name		|t_varchar(100)	|''	|NOT NULL	|0
FIELD		|surname	|t_varchar(100)	|''	|NOT NULL	|0
FIELD		|passwd		|t_varchar(60)	|''	|NOT NULL	|0
FIELD		|url		|t_varchar(255)	|''	|NOT NULL	|0
FIELD		|autologin	|t_integer	|'0'	|NOT NULL	|0
FIELD		|autologout	|t_varchar(32)	|'15m'	|NOT NULL	|0
FIELD		|lang		|t_varchar(7)	|'default'|NOT NULL	|ZBX_NODATA
FIELD		|refresh	|t_varchar(32)	|'30s'	|NOT NULL	|0
FIELD		|theme		|t_varchar(128)	|'default'|NOT NULL	|ZBX_NODATA
FIELD		|attempt_failed	|t_integer	|0	|NOT NULL	|ZBX_NODATA
FIELD		|attempt_ip	|t_varchar(39)	|''	|NOT NULL	|ZBX_NODATA
FIELD		|attempt_clock	|t_integer	|0	|NOT NULL	|ZBX_NODATA
FIELD		|rows_per_page	|t_integer	|50	|NOT NULL	|0
FIELD		|timezone	|t_varchar(50)	|'default'|NOT NULL	|ZBX_NODATA
FIELD		|roleid		|t_id		|	|NOT NULL	|0			|1|role
UNIQUE		|1		|alias

TABLE|maintenances|maintenanceid|ZBX_DATA
FIELD		|maintenanceid	|t_id		|	|NOT NULL	|0
FIELD		|name		|t_varchar(128)	|''	|NOT NULL	|0
FIELD		|maintenance_type|t_integer	|'0'	|NOT NULL	|0
FIELD		|description	|t_shorttext	|''	|NOT NULL	|0
FIELD		|active_since	|t_integer	|'0'	|NOT NULL	|0
FIELD		|active_till	|t_integer	|'0'	|NOT NULL	|0
FIELD		|tags_evaltype	|t_integer	|'0'	|NOT NULL	|0
INDEX		|1		|active_since,active_till
UNIQUE		|2		|name

TABLE|hosts|hostid|ZBX_TEMPLATE
FIELD		|hostid		|t_id		|	|NOT NULL	|0
FIELD		|proxy_hostid	|t_id		|	|NULL		|0			|1|hosts	|hostid		|RESTRICT
FIELD		|host		|t_varchar(128)	|''	|NOT NULL	|ZBX_PROXY
FIELD		|status		|t_integer	|'0'	|NOT NULL	|ZBX_PROXY
FIELD		|lastaccess	|t_integer	|'0'	|NOT NULL	|ZBX_NODATA
FIELD		|ipmi_authtype	|t_integer	|'-1'	|NOT NULL	|ZBX_PROXY
FIELD		|ipmi_privilege	|t_integer	|'2'	|NOT NULL	|ZBX_PROXY
FIELD		|ipmi_username	|t_varchar(16)	|''	|NOT NULL	|ZBX_PROXY
FIELD		|ipmi_password	|t_varchar(20)	|''	|NOT NULL	|ZBX_PROXY
FIELD		|maintenanceid	|t_id		|	|NULL		|ZBX_NODATA		|2|maintenances	|		|RESTRICT
FIELD		|maintenance_status|t_integer	|'0'	|NOT NULL	|ZBX_NODATA
FIELD		|maintenance_type|t_integer	|'0'	|NOT NULL	|ZBX_NODATA
FIELD		|maintenance_from|t_integer	|'0'	|NOT NULL	|ZBX_NODATA
FIELD		|name		|t_varchar(128)	|''	|NOT NULL	|ZBX_PROXY
FIELD		|flags		|t_integer	|'0'	|NOT NULL	|0
FIELD		|templateid	|t_id		|	|NULL		|0			|3|hosts	|hostid
FIELD		|description	|t_shorttext	|''	|NOT NULL	|0
FIELD		|tls_connect	|t_integer	|'1'	|NOT NULL	|ZBX_PROXY
FIELD		|tls_accept	|t_integer	|'1'	|NOT NULL	|ZBX_PROXY
FIELD		|tls_issuer	|t_varchar(1024)|''	|NOT NULL	|ZBX_PROXY
FIELD		|tls_subject	|t_varchar(1024)|''	|NOT NULL	|ZBX_PROXY
FIELD		|tls_psk_identity|t_varchar(128)|''	|NOT NULL	|ZBX_PROXY
FIELD		|tls_psk	|t_varchar(512)	|''	|NOT NULL	|ZBX_PROXY
FIELD		|proxy_address	|t_varchar(255)	|''	|NOT NULL	|0
FIELD		|auto_compress	|t_integer	|'1'	|NOT NULL	|0
FIELD		|discover	|t_integer	|'0'	|NOT NULL	|0
FIELD		|custom_interfaces|t_integer	|'0'	|NOT NULL	|0
INDEX		|1		|host
INDEX		|2		|status
INDEX		|3		|proxy_hostid
INDEX		|4		|name
INDEX		|5		|maintenanceid

TABLE|hstgrp|groupid|ZBX_DATA
FIELD		|groupid	|t_id		|	|NOT NULL	|0
FIELD		|name		|t_varchar(255)	|''	|NOT NULL	|0
FIELD		|internal	|t_integer	|'0'	|NOT NULL	|0
FIELD		|flags		|t_integer	|'0'	|NOT NULL	|0
INDEX		|1		|name

TABLE|group_prototype|group_prototypeid|ZBX_TEMPLATE
FIELD		|group_prototypeid|t_id		|	|NOT NULL	|0
FIELD		|hostid		|t_id		|	|NOT NULL	|0			|1|hosts
FIELD		|name		|t_varchar(255)	|''	|NOT NULL	|0
FIELD		|groupid	|t_id		|	|NULL		|0			|2|hstgrp	|		|RESTRICT
FIELD		|templateid	|t_id		|	|NULL		|0			|3|group_prototype|group_prototypeid
INDEX		|1		|hostid

TABLE|group_discovery|groupid|ZBX_TEMPLATE
FIELD		|groupid	|t_id		|	|NOT NULL	|0			|1|hstgrp
FIELD		|parent_group_prototypeid|t_id	|	|NOT NULL	|0			|2|group_prototype|group_prototypeid|RESTRICT
FIELD		|name		|t_varchar(64)	|''	|NOT NULL	|ZBX_NODATA
FIELD		|lastcheck	|t_integer	|'0'	|NOT NULL	|ZBX_NODATA
FIELD		|ts_delete	|t_time		|'0'	|NOT NULL	|ZBX_NODATA

TABLE|screens|screenid|ZBX_TEMPLATE
FIELD		|screenid	|t_id		|	|NOT NULL	|0
FIELD		|name		|t_varchar(255)	|	|NOT NULL	|0
FIELD		|hsize		|t_integer	|'1'	|NOT NULL	|0
FIELD		|vsize		|t_integer	|'1'	|NOT NULL	|0
FIELD		|userid		|t_id		|	|NULL		|0			|3|users	|		|RESTRICT
FIELD		|private	|t_integer	|'1'	|NOT NULL	|0
INDEX		|1		|userid

TABLE|screens_items|screenitemid|ZBX_TEMPLATE
FIELD		|screenitemid	|t_id		|	|NOT NULL	|0
FIELD		|screenid	|t_id		|	|NOT NULL	|0			|1|screens
FIELD		|resourcetype	|t_integer	|'0'	|NOT NULL	|0
FIELD		|resourceid	|t_id		|'0'	|NOT NULL	|0
FIELD		|width		|t_integer	|'320'	|NOT NULL	|0
FIELD		|height		|t_integer	|'200'	|NOT NULL	|0
FIELD		|x		|t_integer	|'0'	|NOT NULL	|0
FIELD		|y		|t_integer	|'0'	|NOT NULL	|0
FIELD		|colspan	|t_integer	|'1'	|NOT NULL	|0
FIELD		|rowspan	|t_integer	|'1'	|NOT NULL	|0
FIELD		|elements	|t_integer	|'25'	|NOT NULL	|0
FIELD		|valign		|t_integer	|'0'	|NOT NULL	|0
FIELD		|halign		|t_integer	|'0'	|NOT NULL	|0
FIELD		|style		|t_integer	|'0'	|NOT NULL	|0
FIELD		|url		|t_varchar(255)	|''	|NOT NULL	|0
FIELD		|dynamic	|t_integer	|'0'	|NOT NULL	|0
FIELD		|sort_triggers	|t_integer	|'0'	|NOT NULL	|0
FIELD		|application	|t_varchar(255)	|''	|NOT NULL	|0
FIELD		|max_columns	|t_integer	|'3'	|NOT NULL	|0
INDEX		|1		|screenid

TABLE|screen_user|screenuserid|ZBX_DATA
FIELD		|screenuserid|t_id		|	|NOT NULL	|0
FIELD		|screenid	|t_id		|	|NOT NULL	|0			|1|screens
FIELD		|userid		|t_id		|	|NOT NULL	|0			|2|users
FIELD		|permission	|t_integer	|'2'	|NOT NULL	|0
UNIQUE		|1		|screenid,userid

TABLE|screen_usrgrp|screenusrgrpid|ZBX_DATA
FIELD		|screenusrgrpid|t_id		|	|NOT NULL	|0
FIELD		|screenid	|t_id		|	|NOT NULL	|0			|1|screens
FIELD		|usrgrpid	|t_id		|	|NOT NULL	|0			|2|usrgrp
FIELD		|permission	|t_integer	|'2'	|NOT NULL	|0
UNIQUE		|1		|screenid,usrgrpid

TABLE|slideshows|slideshowid|ZBX_DATA
FIELD		|slideshowid	|t_id		|	|NOT NULL	|0
FIELD		|name		|t_varchar(255)	|''	|NOT NULL	|0
FIELD		|delay		|t_varchar(32)	|'30s'	|NOT NULL	|0
FIELD		|userid		|t_id		|	|NOT NULL	|0			|3|users	|		|RESTRICT
FIELD		|private	|t_integer	|'1'	|NOT NULL	|0
UNIQUE		|1		|name

TABLE|slideshow_user|slideshowuserid|ZBX_DATA
FIELD		|slideshowuserid|t_id		|	|NOT NULL	|0
FIELD		|slideshowid	|t_id		|	|NOT NULL	|0			|1|slideshows
FIELD		|userid		|t_id		|	|NOT NULL	|0			|2|users
FIELD		|permission	|t_integer	|'2'	|NOT NULL	|0
UNIQUE		|1		|slideshowid,userid

TABLE|slideshow_usrgrp|slideshowusrgrpid|ZBX_DATA
FIELD		|slideshowusrgrpid|t_id		|	|NOT NULL	|0
FIELD		|slideshowid	|t_id		|	|NOT NULL	|0			|1|slideshows
FIELD		|usrgrpid	|t_id		|	|NOT NULL	|0			|2|usrgrp
FIELD		|permission	|t_integer	|'2'	|NOT NULL	|0
UNIQUE		|1		|slideshowid,usrgrpid

TABLE|slides|slideid|ZBX_DATA
FIELD		|slideid	|t_id		|	|NOT NULL	|0
FIELD		|slideshowid	|t_id		|	|NOT NULL	|0			|1|slideshows
FIELD		|screenid	|t_id		|	|NOT NULL	|0			|2|screens
FIELD		|step		|t_integer	|'0'	|NOT NULL	|0
FIELD		|delay		|t_varchar(32)	|'0'	|NOT NULL	|0
INDEX		|1		|slideshowid
INDEX		|2		|screenid

TABLE|drules|druleid|ZBX_DATA
FIELD		|druleid	|t_id		|	|NOT NULL	|0
FIELD		|proxy_hostid	|t_id		|	|NULL		|0			|1|hosts	|hostid		|RESTRICT
FIELD		|name		|t_varchar(255)	|''	|NOT NULL	|ZBX_PROXY
FIELD		|iprange	|t_varchar(2048)|''	|NOT NULL	|ZBX_PROXY
FIELD		|delay		|t_varchar(255)	|'1h'	|NOT NULL	|ZBX_PROXY
FIELD		|nextcheck	|t_integer	|'0'	|NOT NULL	|ZBX_NODATA
FIELD		|status		|t_integer	|'0'	|NOT NULL	|0
INDEX		|1		|proxy_hostid
UNIQUE		|2		|name

TABLE|dchecks|dcheckid|ZBX_DATA
FIELD		|dcheckid	|t_id		|	|NOT NULL	|0
FIELD		|druleid	|t_id		|	|NOT NULL	|ZBX_PROXY		|1|drules
FIELD		|type		|t_integer	|'0'	|NOT NULL	|ZBX_PROXY
FIELD		|key_		|t_varchar(2048)|''	|NOT NULL	|ZBX_PROXY
FIELD		|snmp_community	|t_varchar(255)	|''	|NOT NULL	|ZBX_PROXY
FIELD		|ports		|t_varchar(255)	|'0'	|NOT NULL	|ZBX_PROXY
FIELD		|snmpv3_securityname|t_varchar(64)|''	|NOT NULL	|ZBX_PROXY
FIELD		|snmpv3_securitylevel|t_integer	|'0'	|NOT NULL	|ZBX_PROXY
FIELD		|snmpv3_authpassphrase|t_varchar(64)|''	|NOT NULL	|ZBX_PROXY
FIELD		|snmpv3_privpassphrase|t_varchar(64)|''	|NOT NULL	|ZBX_PROXY
FIELD		|uniq		|t_integer	|'0'	|NOT NULL	|ZBX_PROXY
FIELD		|snmpv3_authprotocol|t_integer	|'0'	|NOT NULL	|ZBX_PROXY
FIELD		|snmpv3_privprotocol|t_integer	|'0'	|NOT NULL	|ZBX_PROXY
FIELD		|snmpv3_contextname|t_varchar(255)|''	|NOT NULL	|ZBX_PROXY
FIELD		|host_source|t_integer	|'1'	|NOT NULL	|ZBX_PROXY
FIELD		|name_source|t_integer	|'0'	|NOT NULL	|ZBX_PROXY
INDEX		|1		|druleid,host_source,name_source

TABLE|applications|applicationid|ZBX_TEMPLATE
FIELD		|applicationid	|t_id		|	|NOT NULL	|0
FIELD		|hostid		|t_id		|	|NOT NULL	|0			|1|hosts
FIELD		|name		|t_varchar(255)	|''	|NOT NULL	|0
FIELD		|flags		|t_integer	|'0'	|NOT NULL	|0
UNIQUE		|2		|hostid,name

TABLE|httptest|httptestid|ZBX_TEMPLATE
FIELD		|httptestid	|t_id		|	|NOT NULL	|0
FIELD		|name		|t_varchar(64)	|''	|NOT NULL	|ZBX_PROXY
FIELD		|applicationid	|t_id		|	|NULL		|0			|1|applications	|		|RESTRICT
FIELD		|nextcheck	|t_integer	|'0'	|NOT NULL	|ZBX_NODATA
FIELD		|delay		|t_varchar(255)	|'1m'	|NOT NULL	|ZBX_PROXY
FIELD		|status		|t_integer	|'0'	|NOT NULL	|0
FIELD		|agent		|t_varchar(255)	|'Zabbix'|NOT NULL	|ZBX_PROXY
FIELD		|authentication	|t_integer	|'0'	|NOT NULL	|ZBX_PROXY,ZBX_NODATA
FIELD		|http_user	|t_varchar(64)	|''	|NOT NULL	|ZBX_PROXY,ZBX_NODATA
FIELD		|http_password	|t_varchar(64)	|''	|NOT NULL	|ZBX_PROXY,ZBX_NODATA
FIELD		|hostid		|t_id		|	|NOT NULL	|ZBX_PROXY		|2|hosts
FIELD		|templateid	|t_id		|	|NULL		|0			|3|httptest	|httptestid
FIELD		|http_proxy	|t_varchar(255)	|''	|NOT NULL	|ZBX_PROXY,ZBX_NODATA
FIELD		|retries	|t_integer	|'1'	|NOT NULL	|ZBX_PROXY,ZBX_NODATA
FIELD		|ssl_cert_file	|t_varchar(255)	|''	|NOT NULL	|ZBX_PROXY,ZBX_NODATA
FIELD		|ssl_key_file	|t_varchar(255)	|''	|NOT NULL	|ZBX_PROXY,ZBX_NODATA
FIELD		|ssl_key_password|t_varchar(64)	|''	|NOT NULL	|ZBX_PROXY,ZBX_NODATA
FIELD		|verify_peer	|t_integer	|'0'	|NOT NULL	|ZBX_PROXY
FIELD		|verify_host	|t_integer	|'0'	|NOT NULL	|ZBX_PROXY
INDEX		|1		|applicationid
UNIQUE		|2		|hostid,name
INDEX		|3		|status
INDEX		|4		|templateid

TABLE|httpstep|httpstepid|ZBX_TEMPLATE
FIELD		|httpstepid	|t_id		|	|NOT NULL	|0
FIELD		|httptestid	|t_id		|	|NOT NULL	|ZBX_PROXY		|1|httptest
FIELD		|name		|t_varchar(64)	|''	|NOT NULL	|ZBX_PROXY
FIELD		|no		|t_integer	|'0'	|NOT NULL	|ZBX_PROXY
FIELD		|url		|t_varchar(2048)|''	|NOT NULL	|ZBX_PROXY
FIELD		|timeout	|t_varchar(255)	|'15s'	|NOT NULL	|ZBX_PROXY
FIELD		|posts		|t_shorttext	|''	|NOT NULL	|ZBX_PROXY
FIELD		|required	|t_varchar(255)	|''	|NOT NULL	|ZBX_PROXY
FIELD		|status_codes	|t_varchar(255)	|''	|NOT NULL	|ZBX_PROXY
FIELD		|follow_redirects|t_integer	|'1'	|NOT NULL	|ZBX_PROXY
FIELD		|retrieve_mode	|t_integer	|'0'	|NOT NULL	|ZBX_PROXY
FIELD		|post_type	|t_integer	|'0'	|NOT NULL	|ZBX_PROXY
INDEX		|1		|httptestid

TABLE|interface|interfaceid|ZBX_TEMPLATE
FIELD		|interfaceid	|t_id		|	|NOT NULL	|0
FIELD		|hostid		|t_id		|	|NOT NULL	|ZBX_PROXY		|1|hosts
FIELD		|main		|t_integer	|'0'	|NOT NULL	|ZBX_PROXY
FIELD		|type		|t_integer	|'1'	|NOT NULL	|ZBX_PROXY
FIELD		|useip		|t_integer	|'1'	|NOT NULL	|ZBX_PROXY
FIELD		|ip		|t_varchar(64)	|'127.0.0.1'|NOT NULL	|ZBX_PROXY
FIELD		|dns		|t_varchar(255)	|''	|NOT NULL	|ZBX_PROXY
FIELD		|port		|t_varchar(64)	|'10050'|NOT NULL	|ZBX_PROXY
FIELD		|available	|t_integer	|'0'	|NOT NULL	|ZBX_PROXY,ZBX_NODATA
FIELD		|error		|t_varchar(2048)|''	|NOT NULL	|ZBX_NODATA
FIELD		|errors_from	|t_integer	|'0'	|NOT NULL	|ZBX_NODATA
FIELD		|disable_until	|t_integer	|'0'	|NOT NULL	|ZBX_NODATA
INDEX		|1		|hostid,type
INDEX		|2		|ip,dns
INDEX		|3		|available

TABLE|valuemaps|valuemapid|ZBX_TEMPLATE
FIELD		|valuemapid	|t_id		|	|NOT NULL	|0
FIELD		|name		|t_varchar(64)	|''	|NOT NULL	|0
UNIQUE		|1		|name

TABLE|items|itemid|ZBX_TEMPLATE
FIELD		|itemid		|t_id		|	|NOT NULL	|0
FIELD		|type		|t_integer	|'0'	|NOT NULL	|ZBX_PROXY
FIELD		|snmp_oid	|t_varchar(512)	|''	|NOT NULL	|ZBX_PROXY
FIELD		|hostid		|t_id		|	|NOT NULL	|ZBX_PROXY		|1|hosts
FIELD		|name		|t_varchar(255)	|''	|NOT NULL	|0
FIELD		|key_		|t_varchar(2048)|''	|NOT NULL	|ZBX_PROXY
FIELD		|delay		|t_varchar(1024)|'0'	|NOT NULL	|ZBX_PROXY
FIELD		|history	|t_varchar(255)	|'90d'	|NOT NULL	|ZBX_PROXY
FIELD		|trends		|t_varchar(255)	|'365d'	|NOT NULL	|0
FIELD		|status		|t_integer	|'0'	|NOT NULL	|ZBX_PROXY
FIELD		|value_type	|t_integer	|'0'	|NOT NULL	|ZBX_PROXY
FIELD		|trapper_hosts	|t_varchar(255)	|''	|NOT NULL	|ZBX_PROXY
FIELD		|units		|t_varchar(255)	|''	|NOT NULL	|0
FIELD		|formula	|t_varchar(255)	|''	|NOT NULL	|0
FIELD		|logtimefmt	|t_varchar(64)	|''	|NOT NULL	|ZBX_PROXY
FIELD		|templateid	|t_id		|	|NULL		|0			|2|items	|itemid
FIELD		|valuemapid	|t_id		|	|NULL		|0			|3|valuemaps	|		|RESTRICT
FIELD		|params		|t_text		|''	|NOT NULL	|ZBX_PROXY
FIELD		|ipmi_sensor	|t_varchar(128)	|''	|NOT NULL	|ZBX_PROXY
FIELD		|authtype	|t_integer	|'0'	|NOT NULL	|ZBX_PROXY
FIELD		|username	|t_varchar(64)	|''	|NOT NULL	|ZBX_PROXY
FIELD		|password	|t_varchar(64)	|''	|NOT NULL	|ZBX_PROXY
FIELD		|publickey	|t_varchar(64)	|''	|NOT NULL	|ZBX_PROXY
FIELD		|privatekey	|t_varchar(64)	|''	|NOT NULL	|ZBX_PROXY
FIELD		|flags		|t_integer	|'0'	|NOT NULL	|ZBX_PROXY
FIELD		|interfaceid	|t_id		|	|NULL		|ZBX_PROXY		|4|interface	|		|RESTRICT
FIELD		|description	|t_text		|''	|NOT NULL	|0
FIELD		|inventory_link	|t_integer	|'0'	|NOT NULL	|ZBX_PROXY
FIELD		|lifetime	|t_varchar(255)	|'30d'	|NOT NULL	|0
FIELD		|evaltype	|t_integer	|'0'	|NOT NULL	|0
FIELD		|jmx_endpoint	|t_varchar(255)	|''	|NOT NULL	|ZBX_PROXY
FIELD		|master_itemid	|t_id		|	|NULL		|ZBX_PROXY		|5|items	|itemid
FIELD		|timeout	|t_varchar(255)	|'3s'	|NOT NULL	|ZBX_PROXY
FIELD		|url		|t_varchar(2048)|''	|NOT NULL	|ZBX_PROXY
FIELD		|query_fields	|t_varchar(2048)|''	|NOT NULL	|ZBX_PROXY
FIELD		|posts		|t_text		|''	|NOT NULL	|ZBX_PROXY
FIELD		|status_codes	|t_varchar(255)	|'200'	|NOT NULL	|ZBX_PROXY
FIELD		|follow_redirects|t_integer	|'1'	|NOT NULL	|ZBX_PROXY
FIELD		|post_type	|t_integer	|'0'	|NOT NULL	|ZBX_PROXY
FIELD		|http_proxy	|t_varchar(255)	|''	|NOT NULL	|ZBX_PROXY,ZBX_NODATA
FIELD		|headers	|t_text		|''	|NOT NULL	|ZBX_PROXY
FIELD		|retrieve_mode	|t_integer	|'0'	|NOT NULL	|ZBX_PROXY
FIELD		|request_method	|t_integer	|'0'	|NOT NULL	|ZBX_PROXY
FIELD		|output_format	|t_integer	|'0'	|NOT NULL	|ZBX_PROXY
FIELD		|ssl_cert_file	|t_varchar(255)	|''	|NOT NULL	|ZBX_PROXY,ZBX_NODATA
FIELD		|ssl_key_file	|t_varchar(255)	|''	|NOT NULL	|ZBX_PROXY,ZBX_NODATA
FIELD		|ssl_key_password|t_varchar(64)	|''	|NOT NULL	|ZBX_PROXY,ZBX_NODATA
FIELD		|verify_peer	|t_integer	|'0'	|NOT NULL	|ZBX_PROXY
FIELD		|verify_host	|t_integer	|'0'	|NOT NULL	|ZBX_PROXY
FIELD		|allow_traps	|t_integer	|'0'	|NOT NULL	|ZBX_PROXY
FIELD		|discover	|t_integer	|'0'	|NOT NULL	|0
INDEX		|1		|hostid,key_(1021)
INDEX		|3		|status
INDEX		|4		|templateid
INDEX		|5		|valuemapid
INDEX		|6		|interfaceid
INDEX		|7		|master_itemid

TABLE|httpstepitem|httpstepitemid|ZBX_TEMPLATE
FIELD		|httpstepitemid	|t_id		|	|NOT NULL	|0
FIELD		|httpstepid	|t_id		|	|NOT NULL	|ZBX_PROXY		|1|httpstep
FIELD		|itemid		|t_id		|	|NOT NULL	|ZBX_PROXY		|2|items
FIELD		|type		|t_integer	|'0'	|NOT NULL	|ZBX_PROXY
UNIQUE		|1		|httpstepid,itemid
INDEX		|2		|itemid

TABLE|httptestitem|httptestitemid|ZBX_TEMPLATE
FIELD		|httptestitemid	|t_id		|	|NOT NULL	|0
FIELD		|httptestid	|t_id		|	|NOT NULL	|ZBX_PROXY		|1|httptest
FIELD		|itemid		|t_id		|	|NOT NULL	|ZBX_PROXY		|2|items
FIELD		|type		|t_integer	|'0'	|NOT NULL	|ZBX_PROXY
UNIQUE		|1		|httptestid,itemid
INDEX		|2		|itemid

TABLE|media_type|mediatypeid|ZBX_DATA
FIELD		|mediatypeid	|t_id		|	|NOT NULL	|0
FIELD		|type		|t_integer	|'0'	|NOT NULL	|0
FIELD		|name		|t_varchar(100)	|''	|NOT NULL	|0
FIELD		|smtp_server	|t_varchar(255)	|''	|NOT NULL	|0
FIELD		|smtp_helo	|t_varchar(255)	|''	|NOT NULL	|0
FIELD		|smtp_email	|t_varchar(255)	|''	|NOT NULL	|0
FIELD		|exec_path	|t_varchar(255)	|''	|NOT NULL	|0
FIELD		|gsm_modem	|t_varchar(255)	|''	|NOT NULL	|0
FIELD		|username	|t_varchar(255)	|''	|NOT NULL	|0
FIELD		|passwd		|t_varchar(255)	|''	|NOT NULL	|0
FIELD		|status		|t_integer	|'0'	|NOT NULL	|0
FIELD		|smtp_port	|t_integer	|'25'	|NOT NULL	|0
FIELD		|smtp_security	|t_integer	|'0'	|NOT NULL	|0
FIELD		|smtp_verify_peer|t_integer	|'0'	|NOT NULL	|0
FIELD		|smtp_verify_host|t_integer	|'0'	|NOT NULL	|0
FIELD		|smtp_authentication|t_integer	|'0'	|NOT NULL	|0
FIELD		|exec_params	|t_varchar(255)	|''	|NOT NULL	|0
FIELD		|maxsessions	|t_integer	|'1'	|NOT NULL	|0
FIELD		|maxattempts	|t_integer	|'3'	|NOT NULL	|0
FIELD		|attempt_interval|t_varchar(32)	|'10s'	|NOT NULL	|0
FIELD		|content_type	|t_integer	|'1'	|NOT NULL	|0
FIELD		|script		|t_text		|''	|NOT NULL	|0
FIELD		|timeout	|t_varchar(32)	|'30s'	|NOT NULL	|0
FIELD		|process_tags	|t_integer	|'0'	|NOT NULL	|0
FIELD		|show_event_menu|t_integer	|'0'	|NOT NULL	|0
FIELD		|event_menu_url	|t_varchar(2048)|''	|NOT NULL	|0
FIELD		|event_menu_name|t_varchar(255)	|''	|NOT NULL	|0
FIELD		|description	|t_shorttext	|''	|NOT NULL	|0
UNIQUE		|1		|name

TABLE|media_type_param|mediatype_paramid|ZBX_DATA
FIELD		|mediatype_paramid|t_id		|	|NOT NULL	|0
FIELD		|mediatypeid	|t_id		|	|NOT NULL	|0			|1|media_type
FIELD		|name		|t_varchar(255)	|''	|NOT NULL	|0
FIELD		|value		|t_varchar(2048)|''	|NOT NULL	|0
INDEX		|1		|mediatypeid

TABLE|media_type_message|mediatype_messageid|ZBX_DATA
FIELD		|mediatype_messageid|t_id	|	|NOT NULL	|0
FIELD		|mediatypeid	|t_id		|	|NOT NULL	|0			|1|media_type
FIELD		|eventsource	|t_integer	|	|NOT NULL	|0
FIELD		|recovery	|t_integer	|	|NOT NULL	|0
FIELD		|subject	|t_varchar(255)	|''	|NOT NULL	|0
FIELD		|message	|t_shorttext	|''	|NOT NULL	|0
UNIQUE		|1		|mediatypeid,eventsource,recovery

TABLE|usrgrp|usrgrpid|ZBX_DATA
FIELD		|usrgrpid	|t_id		|	|NOT NULL	|0
FIELD		|name		|t_varchar(64)	|''	|NOT NULL	|0
FIELD		|gui_access	|t_integer	|'0'	|NOT NULL	|0
FIELD		|users_status	|t_integer	|'0'	|NOT NULL	|0
FIELD		|debug_mode	|t_integer	|'0'	|NOT NULL	|0
UNIQUE		|1		|name

TABLE|users_groups|id|ZBX_DATA
FIELD		|id		|t_id		|	|NOT NULL	|0
FIELD		|usrgrpid	|t_id		|	|NOT NULL	|0			|1|usrgrp
FIELD		|userid		|t_id		|	|NOT NULL	|0			|2|users
UNIQUE		|1		|usrgrpid,userid
INDEX		|2		|userid

TABLE|scripts|scriptid|ZBX_DATA
FIELD		|scriptid	|t_id		|	|NOT NULL	|0
FIELD		|name		|t_varchar(255)	|''	|NOT NULL	|0
FIELD		|command	|t_text		|''	|NOT NULL	|0
FIELD		|host_access	|t_integer	|'2'	|NOT NULL	|0
FIELD		|usrgrpid	|t_id		|	|NULL		|0			|1|usrgrp	|		|RESTRICT
FIELD		|groupid	|t_id		|	|NULL		|0			|2|hstgrp	|		|RESTRICT
FIELD		|description	|t_shorttext	|''	|NOT NULL	|0
FIELD		|confirmation	|t_varchar(255)	|''	|NOT NULL	|0
FIELD		|type		|t_integer	|'5'	|NOT NULL	|0
FIELD		|execute_on	|t_integer	|'2'	|NOT NULL	|0
FIELD		|timeout	|t_varchar(32)	|'30s'	|NOT NULL	|ZBX_NODATA
INDEX		|1		|usrgrpid
INDEX		|2		|groupid
UNIQUE		|3		|name

TABLE|script_param|script_paramid|ZBX_DATA
FIELD		|script_paramid	|t_id		|	|NOT NULL	|0
FIELD		|scriptid	|t_id		|	|NOT NULL	|0			|1|scripts
FIELD		|name		|t_varchar(255)	|''	|NOT NULL	|0
FIELD		|value		|t_varchar(2048)|''	|NOT NULL	|0
UNIQUE		|1		|scriptid,name

TABLE|actions|actionid|ZBX_DATA
FIELD		|actionid	|t_id		|	|NOT NULL	|0
FIELD		|name		|t_varchar(255)	|''	|NOT NULL	|0
FIELD		|eventsource	|t_integer	|'0'	|NOT NULL	|0
FIELD		|evaltype	|t_integer	|'0'	|NOT NULL	|0
FIELD		|status		|t_integer	|'0'	|NOT NULL	|0
FIELD		|esc_period	|t_varchar(255)	|'1h'	|NOT NULL	|0
FIELD		|formula	|t_varchar(255)	|''	|NOT NULL	|0
FIELD		|pause_suppressed|t_integer	|'1'	|NOT NULL	|0
INDEX		|1		|eventsource,status
UNIQUE		|2		|name

TABLE|operations|operationid|ZBX_DATA
FIELD		|operationid	|t_id		|	|NOT NULL	|0
FIELD		|actionid	|t_id		|	|NOT NULL	|0			|1|actions
FIELD		|operationtype	|t_integer	|'0'	|NOT NULL	|0
FIELD		|esc_period	|t_varchar(255)	|'0'	|NOT NULL	|0
FIELD		|esc_step_from	|t_integer	|'1'	|NOT NULL	|0
FIELD		|esc_step_to	|t_integer	|'1'	|NOT NULL	|0
FIELD		|evaltype	|t_integer	|'0'	|NOT NULL	|0
FIELD		|recovery	|t_integer	|'0'	|NOT NULL	|0
INDEX		|1		|actionid

TABLE|opmessage|operationid|ZBX_DATA
FIELD		|operationid	|t_id		|	|NOT NULL	|0			|1|operations
FIELD		|default_msg	|t_integer	|'1'	|NOT NULL	|0
FIELD		|subject	|t_varchar(255)	|''	|NOT NULL	|0
FIELD		|message	|t_shorttext	|''	|NOT NULL	|0
FIELD		|mediatypeid	|t_id		|	|NULL		|0			|2|media_type	|		|RESTRICT
INDEX		|1		|mediatypeid

TABLE|opmessage_grp|opmessage_grpid|ZBX_DATA
FIELD		|opmessage_grpid|t_id		|	|NOT NULL	|0
FIELD		|operationid	|t_id		|	|NOT NULL	|0			|1|operations
FIELD		|usrgrpid	|t_id		|	|NOT NULL	|0			|2|usrgrp	|		|RESTRICT
UNIQUE		|1		|operationid,usrgrpid
INDEX		|2		|usrgrpid

TABLE|opmessage_usr|opmessage_usrid|ZBX_DATA
FIELD		|opmessage_usrid|t_id		|	|NOT NULL	|0
FIELD		|operationid	|t_id		|	|NOT NULL	|0			|1|operations
FIELD		|userid		|t_id		|	|NOT NULL	|0			|2|users	|		|RESTRICT
UNIQUE		|1		|operationid,userid
INDEX		|2		|userid

TABLE|opcommand|operationid|ZBX_DATA
FIELD		|operationid	|t_id		|	|NOT NULL	|0			|1|operations
FIELD		|type		|t_integer	|'0'	|NOT NULL	|0
FIELD		|scriptid	|t_id		|	|NULL		|0			|2|scripts	|		|RESTRICT
FIELD		|execute_on	|t_integer	|'0'	|NOT NULL	|0
FIELD		|port		|t_varchar(64)	|''	|NOT NULL	|0
FIELD		|authtype	|t_integer	|'0'	|NOT NULL	|0
FIELD		|username	|t_varchar(64)	|''	|NOT NULL	|0
FIELD		|password	|t_varchar(64)	|''	|NOT NULL	|0
FIELD		|publickey	|t_varchar(64)	|''	|NOT NULL	|0
FIELD		|privatekey	|t_varchar(64)	|''	|NOT NULL	|0
FIELD		|command	|t_shorttext	|''	|NOT NULL	|0
INDEX		|1		|scriptid

TABLE|opcommand_hst|opcommand_hstid|ZBX_DATA
FIELD		|opcommand_hstid|t_id		|	|NOT NULL	|0
FIELD		|operationid	|t_id		|	|NOT NULL	|0			|1|operations
FIELD		|hostid		|t_id		|	|NULL		|0			|2|hosts	|		|RESTRICT
INDEX		|1		|operationid
INDEX		|2		|hostid

TABLE|opcommand_grp|opcommand_grpid|ZBX_DATA
FIELD		|opcommand_grpid|t_id		|	|NOT NULL	|0
FIELD		|operationid	|t_id		|	|NOT NULL	|0			|1|operations
FIELD		|groupid	|t_id		|	|NOT NULL	|0			|2|hstgrp	|		|RESTRICT
INDEX		|1		|operationid
INDEX		|2		|groupid

TABLE|opgroup|opgroupid|ZBX_DATA
FIELD		|opgroupid	|t_id		|	|NOT NULL	|0
FIELD		|operationid	|t_id		|	|NOT NULL	|0			|1|operations
FIELD		|groupid	|t_id		|	|NOT NULL	|0			|2|hstgrp	|		|RESTRICT
UNIQUE		|1		|operationid,groupid
INDEX		|2		|groupid

TABLE|optemplate|optemplateid|ZBX_TEMPLATE
FIELD		|optemplateid	|t_id		|	|NOT NULL	|0
FIELD		|operationid	|t_id		|	|NOT NULL	|0			|1|operations
FIELD		|templateid	|t_id		|	|NOT NULL	|0			|2|hosts	|hostid		|RESTRICT
UNIQUE		|1		|operationid,templateid
INDEX		|2		|templateid

TABLE|opconditions|opconditionid|ZBX_DATA
FIELD		|opconditionid	|t_id		|	|NOT NULL	|0
FIELD		|operationid	|t_id		|	|NOT NULL	|0			|1|operations
FIELD		|conditiontype	|t_integer	|'0'	|NOT NULL	|0
FIELD		|operator	|t_integer	|'0'	|NOT NULL	|0
FIELD		|value		|t_varchar(255)	|''	|NOT NULL	|0
INDEX		|1		|operationid

TABLE|conditions|conditionid|ZBX_DATA
FIELD		|conditionid	|t_id		|	|NOT NULL	|0
FIELD		|actionid	|t_id		|	|NOT NULL	|0			|1|actions
FIELD		|conditiontype	|t_integer	|'0'	|NOT NULL	|0
FIELD		|operator	|t_integer	|'0'	|NOT NULL	|0
FIELD		|value		|t_varchar(255)	|''	|NOT NULL	|0
FIELD		|value2		|t_varchar(255)	|''	|NOT NULL	|0
INDEX		|1		|actionid

TABLE|config|configid|ZBX_DATA
FIELD		|configid	|t_id		|	|NOT NULL	|0
FIELD		|work_period	|t_varchar(255)	|'1-5,09:00-18:00'|NOT NULL|0
FIELD		|alert_usrgrpid	|t_id		|	|NULL		|0			|1|usrgrp	|usrgrpid	|RESTRICT
FIELD		|default_theme	|t_varchar(128)	|'blue-theme'|NOT NULL	|ZBX_NODATA
FIELD		|authentication_type|t_integer	|'0'	|NOT NULL	|ZBX_NODATA
FIELD		|ldap_host	|t_varchar(255)	|''	|NOT NULL	|ZBX_NODATA
FIELD		|ldap_port	|t_integer	|389	|NOT NULL	|ZBX_NODATA
FIELD		|ldap_base_dn	|t_varchar(255)	|''	|NOT NULL	|ZBX_NODATA
FIELD		|ldap_bind_dn	|t_varchar(255)	|''	|NOT NULL	|ZBX_NODATA
FIELD		|ldap_bind_password|t_varchar(128)|''	|NOT NULL	|ZBX_NODATA
FIELD		|ldap_search_attribute|t_varchar(128)|''|NOT NULL	|ZBX_NODATA
FIELD		|discovery_groupid|t_id		|	|NOT NULL	|ZBX_PROXY		|2|hstgrp	|groupid	|RESTRICT
FIELD		|max_in_table	|t_integer	|'50'	|NOT NULL	|ZBX_NODATA
FIELD		|search_limit	|t_integer	|'1000'	|NOT NULL	|ZBX_NODATA
FIELD		|severity_color_0|t_varchar(6)	|'97AAB3'|NOT NULL	|ZBX_NODATA
FIELD		|severity_color_1|t_varchar(6)	|'7499FF'|NOT NULL	|ZBX_NODATA
FIELD		|severity_color_2|t_varchar(6)	|'FFC859'|NOT NULL	|ZBX_NODATA
FIELD		|severity_color_3|t_varchar(6)	|'FFA059'|NOT NULL	|ZBX_NODATA
FIELD		|severity_color_4|t_varchar(6)	|'E97659'|NOT NULL	|ZBX_NODATA
FIELD		|severity_color_5|t_varchar(6)	|'E45959'|NOT NULL	|ZBX_NODATA
FIELD		|severity_name_0|t_varchar(32)	|'Not classified'|NOT NULL|ZBX_NODATA
FIELD		|severity_name_1|t_varchar(32)	|'Information'|NOT NULL	|ZBX_NODATA
FIELD		|severity_name_2|t_varchar(32)	|'Warning'|NOT NULL	|ZBX_NODATA
FIELD		|severity_name_3|t_varchar(32)	|'Average'|NOT NULL	|ZBX_NODATA
FIELD		|severity_name_4|t_varchar(32)	|'High'	|NOT NULL	|ZBX_NODATA
FIELD		|severity_name_5|t_varchar(32)	|'Disaster'|NOT NULL	|ZBX_NODATA
FIELD		|ok_period	|t_varchar(32)	|'5m'	|NOT NULL	|ZBX_NODATA
FIELD		|blink_period	|t_varchar(32)	|'2m'	|NOT NULL	|ZBX_NODATA
FIELD		|problem_unack_color|t_varchar(6)|'CC0000'|NOT NULL	|ZBX_NODATA
FIELD		|problem_ack_color|t_varchar(6)	|'CC0000'|NOT NULL	|ZBX_NODATA
FIELD		|ok_unack_color	|t_varchar(6)	|'009900'|NOT NULL	|ZBX_NODATA
FIELD		|ok_ack_color	|t_varchar(6)	|'009900'|NOT NULL	|ZBX_NODATA
FIELD		|problem_unack_style|t_integer	|'1'	|NOT NULL	|ZBX_NODATA
FIELD		|problem_ack_style|t_integer	|'1'	|NOT NULL	|ZBX_NODATA
FIELD		|ok_unack_style	|t_integer	|'1'	|NOT NULL	|ZBX_NODATA
FIELD		|ok_ack_style	|t_integer	|'1'	|NOT NULL	|ZBX_NODATA
FIELD		|snmptrap_logging|t_integer	|'1'	|NOT NULL	|ZBX_PROXY,ZBX_NODATA
FIELD		|server_check_interval|t_integer|'10'	|NOT NULL	|ZBX_NODATA
FIELD		|hk_events_mode	|t_integer	|'1'	|NOT NULL	|ZBX_NODATA
FIELD		|hk_events_trigger|t_varchar(32)|'365d'	|NOT NULL	|ZBX_NODATA
FIELD		|hk_events_internal|t_varchar(32)|'1d'	|NOT NULL	|ZBX_NODATA
FIELD		|hk_events_discovery|t_varchar(32)|'1d'	|NOT NULL	|ZBX_NODATA
FIELD		|hk_events_autoreg|t_varchar(32)|'1d'	|NOT NULL	|ZBX_NODATA
FIELD		|hk_services_mode|t_integer	|'1'	|NOT NULL	|ZBX_NODATA
FIELD		|hk_services	|t_varchar(32)	|'365d'	|NOT NULL	|ZBX_NODATA
FIELD		|hk_audit_mode	|t_integer	|'1'	|NOT NULL	|ZBX_NODATA
FIELD		|hk_audit	|t_varchar(32)	|'365d'	|NOT NULL	|ZBX_NODATA
FIELD		|hk_sessions_mode|t_integer	|'1'	|NOT NULL	|ZBX_NODATA
FIELD		|hk_sessions	|t_varchar(32)	|'365d'	|NOT NULL	|ZBX_NODATA
FIELD		|hk_history_mode|t_integer	|'1'	|NOT NULL	|ZBX_NODATA
FIELD		|hk_history_global|t_integer	|'0'	|NOT NULL	|ZBX_PROXY,ZBX_NODATA
FIELD		|hk_history	|t_varchar(32)	|'90d'	|NOT NULL	|ZBX_PROXY,ZBX_NODATA
FIELD		|hk_trends_mode	|t_integer	|'1'	|NOT NULL	|ZBX_NODATA
FIELD		|hk_trends_global|t_integer	|'0'	|NOT NULL	|ZBX_NODATA
FIELD		|hk_trends	|t_varchar(32)	|'365d'	|NOT NULL	|ZBX_NODATA
FIELD		|default_inventory_mode|t_integer|'-1'	|NOT NULL	|ZBX_NODATA
FIELD		|custom_color	|t_integer	|'0'	|NOT NULL	|ZBX_NODATA
FIELD		|http_auth_enabled	|t_integer	|'0'	|NOT NULL	|ZBX_NODATA
FIELD		|http_login_form	|t_integer	|'0'	|NOT NULL	|ZBX_NODATA
FIELD		|http_strip_domains	|t_varchar(2048)|''	|NOT NULL	|ZBX_NODATA
FIELD		|http_case_sensitive	|t_integer	|'1'	|NOT NULL	|ZBX_NODATA
FIELD		|ldap_configured		|t_integer		|'0'	|NOT NULL	|ZBX_NODATA
FIELD		|ldap_case_sensitive	|t_integer	|'1'	|NOT NULL	|ZBX_NODATA
FIELD		|db_extension	|t_varchar(32)	|''	|NOT NULL	|ZBX_NODATA
FIELD		|autoreg_tls_accept	|t_integer	|'1'	|NOT NULL	|ZBX_PROXY,ZBX_NODATA
FIELD		|compression_status	|t_integer	|'0'	|NOT NULL	|ZBX_NODATA
FIELD		|compression_availability	|t_integer	|'0'	|NOT NULL	|ZBX_NODATA
FIELD		|compress_older	|t_varchar(32)	|'7d'	|NOT NULL	|ZBX_NODATA
FIELD		|instanceid	|t_varchar(32)	|''	|NOT NULL	|ZBX_NODATA
FIELD		|saml_auth_enabled	|t_integer	|'0'	|NOT NULL	|ZBX_NODATA
FIELD		|saml_idp_entityid	|t_varchar(1024)|''	|NOT NULL	|ZBX_NODATA
FIELD		|saml_sso_url	|t_varchar(2048)|''	|NOT NULL	|ZBX_NODATA
FIELD		|saml_slo_url	|t_varchar(2048)|''	|NOT NULL	|ZBX_NODATA
FIELD		|saml_username_attribute|t_varchar(128)	|''	|NOT NULL	|ZBX_NODATA
FIELD		|saml_sp_entityid	|t_varchar(1024)|''	|NOT NULL	|ZBX_NODATA
FIELD		|saml_nameid_format	|t_varchar(2048)|''	|NOT NULL	|ZBX_NODATA
FIELD		|saml_sign_messages	|t_integer	|'0'	|NOT NULL	|ZBX_NODATA
FIELD		|saml_sign_assertions	|t_integer	|'0'	|NOT NULL	|ZBX_NODATA
FIELD		|saml_sign_authn_requests	|t_integer	|'0'	|NOT NULL	|ZBX_NODATA
FIELD		|saml_sign_logout_requests	|t_integer	|'0'	|NOT NULL	|ZBX_NODATA
FIELD		|saml_sign_logout_responses	|t_integer	|'0'	|NOT NULL	|ZBX_NODATA
FIELD		|saml_encrypt_nameid	|t_integer	|'0'	|NOT NULL	|ZBX_NODATA
FIELD		|saml_encrypt_assertions|t_integer	|'0'	|NOT NULL	|ZBX_NODATA
FIELD		|saml_case_sensitive	|t_integer	|'0'	|NOT NULL	|ZBX_NODATA
FIELD		|default_lang		|t_varchar(5)	|'en_GB'|NOT NULL	|ZBX_NODATA
FIELD		|default_timezone	|t_varchar(50)	|'system'|NOT NULL	|ZBX_NODATA
FIELD		|login_attempts	|t_integer	|'5'	|NOT NULL	|ZBX_NODATA
FIELD		|login_block	|t_varchar(32)	|'30s'	|NOT NULL	|ZBX_NODATA
FIELD		|show_technical_errors	|t_integer	|'0'	|NOT NULL	|ZBX_NODATA
FIELD		|validate_uri_schemes	|t_integer	|'1'	|NOT NULL	|ZBX_NODATA
FIELD		|uri_valid_schemes	|t_varchar(255)	|'http,https,ftp,file,mailto,tel,ssh'	|NOT NULL	|ZBX_NODATA
FIELD		|x_frame_options	|t_varchar(255)	|'SAMEORIGIN'	|NOT NULL	|ZBX_NODATA
FIELD		|iframe_sandboxing_enabled	|t_integer	|'1'	|NOT NULL	|ZBX_NODATA
FIELD		|iframe_sandboxing_exceptions	|t_varchar(255)	|''	|NOT NULL	|ZBX_NODATA
FIELD		|max_overview_table_size	|t_integer	|'50'	|NOT NULL	|ZBX_NODATA
FIELD		|history_period	|t_varchar(32)|	'24h'	|NOT NULL	|ZBX_NODATA
FIELD		|period_default	|t_varchar(32)	|'1h'	|NOT NULL	|ZBX_NODATA
FIELD		|max_period	|t_varchar(32)	|'2y'	|NOT NULL	|ZBX_NODATA
FIELD		|socket_timeout	|t_varchar(32)	|'3s'	|NOT NULL	|ZBX_NODATA
FIELD		|connect_timeout	|t_varchar(32)	|'3s'	|NOT NULL	|ZBX_NODATA
FIELD		|media_type_test_timeout	|t_varchar(32)	|'65s'	|NOT NULL	|ZBX_NODATA
FIELD		|script_timeout	|t_varchar(32)	|'60s'	|NOT NULL	|ZBX_NODATA
FIELD		|item_test_timeout	|t_varchar(32)	|'60s'	|NOT NULL	|ZBX_NODATA
FIELD		|session_key	|t_varchar(32)|''	|NOT NULL	|ZBX_NODATA
INDEX		|1		|alert_usrgrpid
INDEX		|2		|discovery_groupid

TABLE|triggers|triggerid|ZBX_TEMPLATE
FIELD		|triggerid	|t_id		|	|NOT NULL	|0
FIELD		|expression	|t_varchar(2048)|''	|NOT NULL	|0
FIELD		|description	|t_varchar(255)	|''	|NOT NULL	|0
FIELD		|url		|t_varchar(255)	|''	|NOT NULL	|0
FIELD		|status		|t_integer	|'0'	|NOT NULL	|0
FIELD		|value		|t_integer	|'0'	|NOT NULL	|ZBX_NODATA
FIELD		|priority	|t_integer	|'0'	|NOT NULL	|0
FIELD		|lastchange	|t_integer	|'0'	|NOT NULL	|ZBX_NODATA
FIELD		|comments	|t_shorttext	|''	|NOT NULL	|0
FIELD		|error		|t_varchar(2048)|''	|NOT NULL	|ZBX_NODATA
FIELD		|templateid	|t_id		|	|NULL		|0			|1|triggers	|triggerid
FIELD		|type		|t_integer	|'0'	|NOT NULL	|0
FIELD		|state		|t_integer	|'0'	|NOT NULL	|ZBX_NODATA
FIELD		|flags		|t_integer	|'0'	|NOT NULL	|0
FIELD		|recovery_mode	|t_integer	|'0'	|NOT NULL	|0
FIELD		|recovery_expression|t_varchar(2048)|''	|NOT NULL	|0
FIELD		|correlation_mode|t_integer	|'0'	|NOT NULL	|0
FIELD		|correlation_tag|t_varchar(255)	|''	|NOT NULL	|0
FIELD		|manual_close	|t_integer	|'0'	|NOT NULL	|0
FIELD		|opdata		|t_varchar(255)	|''	|NOT NULL	|0
FIELD		|discover	|t_integer	|'0'	|NOT NULL	|0
FIELD		|event_name	|t_varchar(2048)|''	|NOT NULL	|0
INDEX		|1		|status
INDEX		|2		|value,lastchange
INDEX		|3		|templateid

TABLE|trigger_depends|triggerdepid|ZBX_TEMPLATE
FIELD		|triggerdepid	|t_id		|	|NOT NULL	|0
FIELD		|triggerid_down	|t_id		|	|NOT NULL	|0			|1|triggers	|triggerid
FIELD		|triggerid_up	|t_id		|	|NOT NULL	|0			|2|triggers	|triggerid
UNIQUE		|1		|triggerid_down,triggerid_up
INDEX		|2		|triggerid_up

TABLE|functions|functionid|ZBX_TEMPLATE
FIELD		|functionid	|t_id		|	|NOT NULL	|0
FIELD		|itemid		|t_id		|	|NOT NULL	|0			|1|items
FIELD		|triggerid	|t_id		|	|NOT NULL	|0			|2|triggers
FIELD		|name		|t_varchar(12)	|''	|NOT NULL	|0
FIELD		|parameter	|t_varchar(255)	|'0'	|NOT NULL	|0
INDEX		|1		|triggerid
INDEX		|2		|itemid,name,parameter

TABLE|graphs|graphid|ZBX_TEMPLATE
FIELD		|graphid	|t_id		|	|NOT NULL	|0
FIELD		|name		|t_varchar(128)	|''	|NOT NULL	|0
FIELD		|width		|t_integer	|'900'	|NOT NULL	|0
FIELD		|height		|t_integer	|'200'	|NOT NULL	|0
FIELD		|yaxismin	|t_double	|'0'	|NOT NULL	|0
FIELD		|yaxismax	|t_double	|'100'	|NOT NULL	|0
FIELD		|templateid	|t_id		|	|NULL		|0			|1|graphs	|graphid
FIELD		|show_work_period|t_integer	|'1'	|NOT NULL	|0
FIELD		|show_triggers	|t_integer	|'1'	|NOT NULL	|0
FIELD		|graphtype	|t_integer	|'0'	|NOT NULL	|0
FIELD		|show_legend	|t_integer	|'1'	|NOT NULL	|0
FIELD		|show_3d	|t_integer	|'0'	|NOT NULL	|0
FIELD		|percent_left	|t_double	|'0'	|NOT NULL	|0
FIELD		|percent_right	|t_double	|'0'	|NOT NULL	|0
FIELD		|ymin_type	|t_integer	|'0'	|NOT NULL	|0
FIELD		|ymax_type	|t_integer	|'0'	|NOT NULL	|0
FIELD		|ymin_itemid	|t_id		|	|NULL		|0			|2|items	|itemid		|RESTRICT
FIELD		|ymax_itemid	|t_id		|	|NULL		|0			|3|items	|itemid		|RESTRICT
FIELD		|flags		|t_integer	|'0'	|NOT NULL	|0
FIELD		|discover	|t_integer	|'0'	|NOT NULL	|0
INDEX		|1		|name
INDEX		|2		|templateid
INDEX		|3		|ymin_itemid
INDEX		|4		|ymax_itemid

TABLE|graphs_items|gitemid|ZBX_TEMPLATE
FIELD		|gitemid	|t_id		|	|NOT NULL	|0
FIELD		|graphid	|t_id		|	|NOT NULL	|0			|1|graphs
FIELD		|itemid		|t_id		|	|NOT NULL	|0			|2|items
FIELD		|drawtype	|t_integer	|'0'	|NOT NULL	|0
FIELD		|sortorder	|t_integer	|'0'	|NOT NULL	|0
FIELD		|color		|t_varchar(6)	|'009600'|NOT NULL	|0
FIELD		|yaxisside	|t_integer	|'0'	|NOT NULL	|0
FIELD		|calc_fnc	|t_integer	|'2'	|NOT NULL	|0
FIELD		|type		|t_integer	|'0'	|NOT NULL	|0
INDEX		|1		|itemid
INDEX		|2		|graphid

TABLE|graph_theme|graphthemeid|ZBX_DATA
FIELD		|graphthemeid	|t_id		|	|NOT NULL	|0
FIELD		|theme		|t_varchar(64)	|''	|NOT NULL	|0
FIELD		|backgroundcolor|t_varchar(6)	|''	|NOT NULL	|0
FIELD		|graphcolor	|t_varchar(6)	|''	|NOT NULL	|0
FIELD		|gridcolor	|t_varchar(6)	|''	|NOT NULL	|0
FIELD		|maingridcolor	|t_varchar(6)	|''	|NOT NULL	|0
FIELD		|gridbordercolor|t_varchar(6)	|''	|NOT NULL	|0
FIELD		|textcolor	|t_varchar(6)	|''	|NOT NULL	|0
FIELD		|highlightcolor	|t_varchar(6)	|''	|NOT NULL	|0
FIELD		|leftpercentilecolor|t_varchar(6)|''	|NOT NULL	|0
FIELD		|rightpercentilecolor|t_varchar(6)|''	|NOT NULL	|0
FIELD		|nonworktimecolor|t_varchar(6)	|''	|NOT NULL	|0
FIELD		|colorpalette	|t_varchar(255)	|''	|NOT NULL	|0
UNIQUE		|1		|theme

TABLE|globalmacro|globalmacroid|ZBX_DATA
FIELD		|globalmacroid	|t_id		|	|NOT NULL	|0
FIELD		|macro		|t_varchar(255)	|''	|NOT NULL	|ZBX_PROXY
FIELD		|value		|t_varchar(2048)|''	|NOT NULL	|ZBX_PROXY
FIELD		|description	|t_shorttext	|''	|NOT NULL	|0
FIELD		|type		|t_integer	|'0'	|NOT NULL	|ZBX_PROXY
UNIQUE		|1		|macro

TABLE|hostmacro|hostmacroid|ZBX_TEMPLATE
FIELD		|hostmacroid	|t_id		|	|NOT NULL	|0
FIELD		|hostid		|t_id		|	|NOT NULL	|ZBX_PROXY		|1|hosts
FIELD		|macro		|t_varchar(255)	|''	|NOT NULL	|ZBX_PROXY
FIELD		|value		|t_varchar(2048)|''	|NOT NULL	|ZBX_PROXY
FIELD		|description	|t_shorttext	|''	|NOT NULL	|0
FIELD		|type		|t_integer	|'0'	|NOT NULL	|ZBX_PROXY
UNIQUE		|1		|hostid,macro

TABLE|hosts_groups|hostgroupid|ZBX_TEMPLATE
FIELD		|hostgroupid	|t_id		|	|NOT NULL	|0
FIELD		|hostid		|t_id		|	|NOT NULL	|0			|1|hosts
FIELD		|groupid	|t_id		|	|NOT NULL	|0			|2|hstgrp
UNIQUE		|1		|hostid,groupid
INDEX		|2		|groupid

TABLE|hosts_templates|hosttemplateid|ZBX_TEMPLATE
FIELD		|hosttemplateid	|t_id		|	|NOT NULL	|0
FIELD		|hostid		|t_id		|	|NOT NULL	|ZBX_PROXY		|1|hosts
FIELD		|templateid	|t_id		|	|NOT NULL	|ZBX_PROXY		|2|hosts	|hostid
UNIQUE		|1		|hostid,templateid
INDEX		|2		|templateid

TABLE|items_applications|itemappid|ZBX_TEMPLATE
FIELD		|itemappid	|t_id		|	|NOT NULL	|0
FIELD		|applicationid	|t_id		|	|NOT NULL	|0			|1|applications
FIELD		|itemid		|t_id		|	|NOT NULL	|0			|2|items
UNIQUE		|1		|applicationid,itemid
INDEX		|2		|itemid

TABLE|mappings|mappingid|ZBX_TEMPLATE
FIELD		|mappingid	|t_id		|	|NOT NULL	|0
FIELD		|valuemapid	|t_id		|	|NOT NULL	|0			|1|valuemaps
FIELD		|value		|t_varchar(64)	|''	|NOT NULL	|0
FIELD		|newvalue	|t_varchar(64)	|''	|NOT NULL	|0
INDEX		|1		|valuemapid

TABLE|media|mediaid|ZBX_DATA
FIELD		|mediaid	|t_id		|	|NOT NULL	|0
FIELD		|userid		|t_id		|	|NOT NULL	|0			|1|users
FIELD		|mediatypeid	|t_id		|	|NOT NULL	|0			|2|media_type
FIELD		|sendto		|t_varchar(1024)|''	|NOT NULL	|0
FIELD		|active		|t_integer	|'0'	|NOT NULL	|0
FIELD		|severity	|t_integer	|'63'	|NOT NULL	|0
FIELD		|period		|t_varchar(1024)|'1-7,00:00-24:00'|NOT NULL|0
INDEX		|1		|userid
INDEX		|2		|mediatypeid

TABLE|rights|rightid|ZBX_DATA
FIELD		|rightid	|t_id		|	|NOT NULL	|0
FIELD		|groupid	|t_id		|	|NOT NULL	|0			|1|usrgrp	|usrgrpid
FIELD		|permission	|t_integer	|'0'	|NOT NULL	|0
FIELD		|id		|t_id		|	|NOT NULL	|0			|2|hstgrp	|groupid
INDEX		|1		|groupid
INDEX		|2		|id

TABLE|services|serviceid|ZBX_DATA
FIELD		|serviceid	|t_id		|	|NOT NULL	|0
FIELD		|name		|t_varchar(128)	|''	|NOT NULL	|0
FIELD		|status		|t_integer	|'0'	|NOT NULL	|0
FIELD		|algorithm	|t_integer	|'0'	|NOT NULL	|0
FIELD		|triggerid	|t_id		|	|NULL		|0			|1|triggers
FIELD		|showsla	|t_integer	|'0'	|NOT NULL	|0
FIELD		|goodsla	|t_double	|'99.9'	|NOT NULL	|0
FIELD		|sortorder	|t_integer	|'0'	|NOT NULL	|0
INDEX		|1		|triggerid

TABLE|services_links|linkid|ZBX_DATA
FIELD		|linkid		|t_id		|	|NOT NULL	|0
FIELD		|serviceupid	|t_id		|	|NOT NULL	|0			|1|services	|serviceid
FIELD		|servicedownid	|t_id		|	|NOT NULL	|0			|2|services	|serviceid
FIELD		|soft		|t_integer	|'0'	|NOT NULL	|0
INDEX		|1		|servicedownid
UNIQUE		|2		|serviceupid,servicedownid

TABLE|services_times|timeid|ZBX_DATA
FIELD		|timeid		|t_id		|	|NOT NULL	|0
FIELD		|serviceid	|t_id		|	|NOT NULL	|0			|1|services
FIELD		|type		|t_integer	|'0'	|NOT NULL	|0
FIELD		|ts_from	|t_integer	|'0'	|NOT NULL	|0
FIELD		|ts_to		|t_integer	|'0'	|NOT NULL	|0
FIELD		|note		|t_varchar(255)	|''	|NOT NULL	|0
INDEX		|1		|serviceid,type,ts_from,ts_to

TABLE|icon_map|iconmapid|ZBX_DATA
FIELD		|iconmapid	|t_id		|	|NOT NULL	|0
FIELD		|name		|t_varchar(64)	|''	|NOT NULL	|0
FIELD		|default_iconid	|t_id		|	|NOT NULL	|0			|1|images	|imageid	|RESTRICT
UNIQUE		|1		|name
INDEX		|2		|default_iconid

TABLE|icon_mapping|iconmappingid|ZBX_DATA
FIELD		|iconmappingid	|t_id		|	|NOT NULL	|0
FIELD		|iconmapid	|t_id		|	|NOT NULL	|0			|1|icon_map
FIELD		|iconid		|t_id		|	|NOT NULL	|0			|2|images	|imageid	|RESTRICT
FIELD		|inventory_link	|t_integer	|'0'	|NOT NULL	|0
FIELD		|expression	|t_varchar(64)	|''	|NOT NULL	|0
FIELD		|sortorder	|t_integer	|'0'	|NOT NULL	|0
INDEX		|1		|iconmapid
INDEX		|2		|iconid

TABLE|sysmaps|sysmapid|ZBX_TEMPLATE
FIELD		|sysmapid	|t_id		|	|NOT NULL	|0
FIELD		|name		|t_varchar(128)	|''	|NOT NULL	|0
FIELD		|width		|t_integer	|'600'	|NOT NULL	|0
FIELD		|height		|t_integer	|'400'	|NOT NULL	|0
FIELD		|backgroundid	|t_id		|	|NULL		|0			|1|images	|imageid	|RESTRICT
FIELD		|label_type	|t_integer	|'2'	|NOT NULL	|0
FIELD		|label_location	|t_integer	|'0'	|NOT NULL	|0
FIELD		|highlight	|t_integer	|'1'	|NOT NULL	|0
FIELD		|expandproblem	|t_integer	|'1'	|NOT NULL	|0
FIELD		|markelements	|t_integer	|'0'	|NOT NULL	|0
FIELD		|show_unack	|t_integer	|'0'	|NOT NULL	|0
FIELD		|grid_size	|t_integer	|'50'	|NOT NULL	|0
FIELD		|grid_show	|t_integer	|'1'	|NOT NULL	|0
FIELD		|grid_align	|t_integer	|'1'	|NOT NULL	|0
FIELD		|label_format	|t_integer	|'0'	|NOT NULL	|0
FIELD		|label_type_host|t_integer	|'2'	|NOT NULL	|0
FIELD		|label_type_hostgroup|t_integer	|'2'	|NOT NULL	|0
FIELD		|label_type_trigger|t_integer	|'2'	|NOT NULL	|0
FIELD		|label_type_map|t_integer	|'2'	|NOT NULL	|0
FIELD		|label_type_image|t_integer	|'2'	|NOT NULL	|0
FIELD		|label_string_host|t_varchar(255)|''	|NOT NULL	|0
FIELD		|label_string_hostgroup|t_varchar(255)|''|NOT NULL	|0
FIELD		|label_string_trigger|t_varchar(255)|''	|NOT NULL	|0
FIELD		|label_string_map|t_varchar(255)|''	|NOT NULL	|0
FIELD		|label_string_image|t_varchar(255)|''	|NOT NULL	|0
FIELD		|iconmapid	|t_id		|	|NULL		|0			|2|icon_map	|		|RESTRICT
FIELD		|expand_macros	|t_integer	|'0'	|NOT NULL	|0
FIELD		|severity_min	|t_integer	|'0'	|NOT NULL	|0
FIELD		|userid		|t_id		|	|NOT NULL	|0			|3|users	|		|RESTRICT
FIELD		|private	|t_integer	|'1'	|NOT NULL	|0
FIELD		|show_suppressed|t_integer	|'0'	|NOT NULL	|0
UNIQUE		|1		|name
INDEX		|2		|backgroundid
INDEX		|3		|iconmapid

TABLE|sysmaps_elements|selementid|ZBX_TEMPLATE
FIELD		|selementid	|t_id		|	|NOT NULL	|0
FIELD		|sysmapid	|t_id		|	|NOT NULL	|0			|1|sysmaps
FIELD		|elementid	|t_id		|'0'	|NOT NULL	|0
FIELD		|elementtype	|t_integer	|'0'	|NOT NULL	|0
FIELD		|iconid_off	|t_id		|	|NULL		|0			|2|images	|imageid	|RESTRICT
FIELD		|iconid_on	|t_id		|	|NULL		|0			|3|images	|imageid	|RESTRICT
FIELD		|label		|t_varchar(2048)|''	|NOT NULL	|0
FIELD		|label_location	|t_integer	|'-1'	|NOT NULL	|0
FIELD		|x		|t_integer	|'0'	|NOT NULL	|0
FIELD		|y		|t_integer	|'0'	|NOT NULL	|0
FIELD		|iconid_disabled|t_id		|	|NULL		|0			|4|images	|imageid	|RESTRICT
FIELD		|iconid_maintenance|t_id	|	|NULL		|0			|5|images	|imageid	|RESTRICT
FIELD		|elementsubtype	|t_integer	|'0'	|NOT NULL	|0
FIELD		|areatype	|t_integer	|'0'	|NOT NULL	|0
FIELD		|width		|t_integer	|'200'	|NOT NULL	|0
FIELD		|height		|t_integer	|'200'	|NOT NULL	|0
FIELD		|viewtype	|t_integer	|'0'	|NOT NULL	|0
FIELD		|use_iconmap	|t_integer	|'1'	|NOT NULL	|0
FIELD		|application	|t_varchar(255)	|''	|NOT NULL	|0
INDEX		|1		|sysmapid
INDEX		|2		|iconid_off
INDEX		|3		|iconid_on
INDEX		|4		|iconid_disabled
INDEX		|5		|iconid_maintenance

TABLE|sysmaps_links|linkid|ZBX_TEMPLATE
FIELD		|linkid		|t_id		|	|NOT NULL	|0
FIELD		|sysmapid	|t_id		|	|NOT NULL	|0			|1|sysmaps
FIELD		|selementid1	|t_id		|	|NOT NULL	|0			|2|sysmaps_elements|selementid
FIELD		|selementid2	|t_id		|	|NOT NULL	|0			|3|sysmaps_elements|selementid
FIELD		|drawtype	|t_integer	|'0'	|NOT NULL	|0
FIELD		|color		|t_varchar(6)	|'000000'|NOT NULL	|0
FIELD		|label		|t_varchar(2048)|''	|NOT NULL	|0
INDEX		|1		|sysmapid
INDEX		|2		|selementid1
INDEX		|3		|selementid2

TABLE|sysmaps_link_triggers|linktriggerid|ZBX_TEMPLATE
FIELD		|linktriggerid	|t_id		|	|NOT NULL	|0
FIELD		|linkid		|t_id		|	|NOT NULL	|0			|1|sysmaps_links
FIELD		|triggerid	|t_id		|	|NOT NULL	|0			|2|triggers
FIELD		|drawtype	|t_integer	|'0'	|NOT NULL	|0
FIELD		|color		|t_varchar(6)	|'000000'|NOT NULL	|0
UNIQUE		|1		|linkid,triggerid
INDEX		|2		|triggerid

TABLE|sysmap_element_url|sysmapelementurlid|ZBX_TEMPLATE
FIELD		|sysmapelementurlid|t_id	|	|NOT NULL	|0
FIELD		|selementid	|t_id		|	|NOT NULL	|0			|1|sysmaps_elements
FIELD		|name		|t_varchar(255)	|	|NOT NULL	|0
FIELD		|url		|t_varchar(255)	|''	|NOT NULL	|0
UNIQUE		|1		|selementid,name

TABLE|sysmap_url|sysmapurlid|ZBX_TEMPLATE
FIELD		|sysmapurlid	|t_id		|	|NOT NULL	|0
FIELD		|sysmapid	|t_id		|	|NOT NULL	|0			|1|sysmaps
FIELD		|name		|t_varchar(255)	|	|NOT NULL	|0
FIELD		|url		|t_varchar(255)	|''	|NOT NULL	|0
FIELD		|elementtype	|t_integer	|'0'	|NOT NULL	|0
UNIQUE		|1		|sysmapid,name

TABLE|sysmap_user|sysmapuserid|ZBX_TEMPLATE
FIELD		|sysmapuserid|t_id		|	|NOT NULL	|0
FIELD		|sysmapid	|t_id		|	|NOT NULL	|0			|1|sysmaps
FIELD		|userid		|t_id		|	|NOT NULL	|0			|2|users
FIELD		|permission	|t_integer	|'2'	|NOT NULL	|0
UNIQUE		|1		|sysmapid,userid

TABLE|sysmap_usrgrp|sysmapusrgrpid|ZBX_TEMPLATE
FIELD		|sysmapusrgrpid|t_id		|	|NOT NULL	|0
FIELD		|sysmapid	|t_id		|	|NOT NULL	|0			|1|sysmaps
FIELD		|usrgrpid	|t_id		|	|NOT NULL	|0			|2|usrgrp
FIELD		|permission	|t_integer	|'2'	|NOT NULL	|0
UNIQUE		|1		|sysmapid,usrgrpid

TABLE|maintenances_hosts|maintenance_hostid|ZBX_DATA
FIELD		|maintenance_hostid|t_id	|	|NOT NULL	|0
FIELD		|maintenanceid	|t_id		|	|NOT NULL	|0			|1|maintenances
FIELD		|hostid		|t_id		|	|NOT NULL	|0			|2|hosts
UNIQUE		|1		|maintenanceid,hostid
INDEX		|2		|hostid

TABLE|maintenances_groups|maintenance_groupid|ZBX_DATA
FIELD		|maintenance_groupid|t_id	|	|NOT NULL	|0
FIELD		|maintenanceid	|t_id		|	|NOT NULL	|0			|1|maintenances
FIELD		|groupid	|t_id		|	|NOT NULL	|0			|2|hstgrp
UNIQUE		|1		|maintenanceid,groupid
INDEX		|2		|groupid

TABLE|timeperiods|timeperiodid|ZBX_DATA
FIELD		|timeperiodid	|t_id		|	|NOT NULL	|0
FIELD		|timeperiod_type|t_integer	|'0'	|NOT NULL	|0
FIELD		|every		|t_integer	|'1'	|NOT NULL	|0
FIELD		|month		|t_integer	|'0'	|NOT NULL	|0
FIELD		|dayofweek	|t_integer	|'0'	|NOT NULL	|0
FIELD		|day		|t_integer	|'0'	|NOT NULL	|0
FIELD		|start_time	|t_integer	|'0'	|NOT NULL	|0
FIELD		|period		|t_integer	|'0'	|NOT NULL	|0
FIELD		|start_date	|t_integer	|'0'	|NOT NULL	|0

TABLE|maintenances_windows|maintenance_timeperiodid|ZBX_DATA
FIELD		|maintenance_timeperiodid|t_id	|	|NOT NULL	|0
FIELD		|maintenanceid	|t_id		|	|NOT NULL	|0			|1|maintenances
FIELD		|timeperiodid	|t_id		|	|NOT NULL	|0			|2|timeperiods
UNIQUE		|1		|maintenanceid,timeperiodid
INDEX		|2		|timeperiodid

TABLE|regexps|regexpid|ZBX_DATA
FIELD		|regexpid	|t_id		|	|NOT NULL	|0
FIELD		|name		|t_varchar(128)	|''	|NOT NULL	|ZBX_PROXY
FIELD		|test_string	|t_shorttext	|''	|NOT NULL	|0
UNIQUE		|1		|name

TABLE|expressions|expressionid|ZBX_DATA
FIELD		|expressionid	|t_id		|	|NOT NULL	|0
FIELD		|regexpid	|t_id		|	|NOT NULL	|ZBX_PROXY		|1|regexps
FIELD		|expression	|t_varchar(255)	|''	|NOT NULL	|ZBX_PROXY
FIELD		|expression_type|t_integer	|'0'	|NOT NULL	|ZBX_PROXY
FIELD		|exp_delimiter	|t_varchar(1)	|''	|NOT NULL	|ZBX_PROXY
FIELD		|case_sensitive	|t_integer	|'0'	|NOT NULL	|ZBX_PROXY
INDEX		|1		|regexpid

TABLE|ids|table_name,field_name|0
FIELD		|table_name	|t_varchar(64)	|''	|NOT NULL	|0
FIELD		|field_name	|t_varchar(64)	|''	|NOT NULL	|0
FIELD		|nextid		|t_id		|	|NOT NULL	|0

-- History tables

TABLE|alerts|alertid|0
FIELD		|alertid	|t_id		|	|NOT NULL	|0
FIELD		|actionid	|t_id		|	|NOT NULL	|0			|1|actions
FIELD		|eventid	|t_id		|	|NOT NULL	|0			|2|events
FIELD		|userid		|t_id		|	|NULL		|0			|3|users
FIELD		|clock		|t_time		|'0'	|NOT NULL	|0
FIELD		|mediatypeid	|t_id		|	|NULL		|0			|4|media_type
FIELD		|sendto		|t_varchar(1024)|''	|NOT NULL	|0
FIELD		|subject	|t_varchar(255)	|''	|NOT NULL	|0
FIELD		|message	|t_text		|''	|NOT NULL	|0
FIELD		|status		|t_integer	|'0'	|NOT NULL	|0
FIELD		|retries	|t_integer	|'0'	|NOT NULL	|0
FIELD		|error		|t_varchar(2048)|''	|NOT NULL	|0
FIELD		|esc_step	|t_integer	|'0'	|NOT NULL	|0
FIELD		|alerttype	|t_integer	|'0'	|NOT NULL	|0
FIELD		|p_eventid	|t_id		|	|NULL		|0			|5|events	|eventid
FIELD		|acknowledgeid	|t_id		|	|NULL		|0			|6|acknowledges	|acknowledgeid
FIELD		|parameters	|t_shorttext	|'{}'	|NOT NULL	|0
INDEX		|1		|actionid
INDEX		|2		|clock
INDEX		|3		|eventid
INDEX		|4		|status
INDEX		|5		|mediatypeid
INDEX		|6		|userid
INDEX		|7		|p_eventid

TABLE|history||0
FIELD		|itemid		|t_id		|	|NOT NULL	|0			|-|items
FIELD		|clock		|t_time		|'0'	|NOT NULL	|0
FIELD		|value		|t_double	|'0.0000'|NOT NULL	|0
FIELD		|ns		|t_nanosec	|'0'	|NOT NULL	|0
INDEX		|1		|itemid,clock

TABLE|history_uint||0
FIELD		|itemid		|t_id		|	|NOT NULL	|0			|-|items
FIELD		|clock		|t_time		|'0'	|NOT NULL	|0
FIELD		|value		|t_bigint	|'0'	|NOT NULL	|0
FIELD		|ns		|t_nanosec	|'0'	|NOT NULL	|0
INDEX		|1		|itemid,clock

TABLE|history_str||0
FIELD		|itemid		|t_id		|	|NOT NULL	|0			|-|items
FIELD		|clock		|t_time		|'0'	|NOT NULL	|0
FIELD		|value		|t_varchar(255)	|''	|NOT NULL	|0
FIELD		|ns		|t_nanosec	|'0'	|NOT NULL	|0
INDEX		|1		|itemid,clock

TABLE|history_log||0
FIELD		|itemid		|t_id		|	|NOT NULL	|0			|-|items
FIELD		|clock		|t_time		|'0'	|NOT NULL	|0
FIELD		|timestamp	|t_time		|'0'	|NOT NULL	|0
FIELD		|source		|t_varchar(64)	|''	|NOT NULL	|0
FIELD		|severity	|t_integer	|'0'	|NOT NULL	|0
FIELD		|value		|t_text		|''	|NOT NULL	|0
FIELD		|logeventid	|t_integer	|'0'	|NOT NULL	|0
FIELD		|ns		|t_nanosec	|'0'	|NOT NULL	|0
INDEX		|1		|itemid,clock

TABLE|history_text||0
FIELD		|itemid		|t_id		|	|NOT NULL	|0			|-|items
FIELD		|clock		|t_time		|'0'	|NOT NULL	|0
FIELD		|value		|t_text		|''	|NOT NULL	|0
FIELD		|ns		|t_nanosec	|'0'	|NOT NULL	|0
INDEX		|1		|itemid,clock

TABLE|proxy_history|id|0
FIELD		|id		|t_serial	|	|NOT NULL	|0
FIELD		|itemid		|t_id		|	|NOT NULL	|0			|-|items
FIELD		|clock		|t_time		|'0'	|NOT NULL	|0
FIELD		|timestamp	|t_time		|'0'	|NOT NULL	|0
FIELD		|source		|t_varchar(64)	|''	|NOT NULL	|0
FIELD		|severity	|t_integer	|'0'	|NOT NULL	|0
FIELD		|value		|t_longtext	|''	|NOT NULL	|0
FIELD		|logeventid	|t_integer	|'0'	|NOT NULL	|0
FIELD		|ns		|t_nanosec	|'0'	|NOT NULL	|0
FIELD		|state		|t_integer	|'0'	|NOT NULL	|0
FIELD		|lastlogsize	|t_bigint	|'0'	|NOT NULL	|0
FIELD		|mtime		|t_integer	|'0'	|NOT NULL	|0
FIELD		|flags		|t_integer	|'0'	|NOT NULL	|0
FIELD		|write_clock	|t_time		|'0'	|NOT NULL	|0
INDEX		|1		|clock

TABLE|proxy_dhistory|id|0
FIELD		|id		|t_serial	|	|NOT NULL	|0
FIELD		|clock		|t_time		|'0'	|NOT NULL	|0
FIELD		|druleid	|t_id		|	|NOT NULL	|0			|-|drules
FIELD		|ip		|t_varchar(39)	|''	|NOT NULL	|0
FIELD		|port		|t_integer	|'0'	|NOT NULL	|0
FIELD		|value		|t_varchar(255)	|''	|NOT NULL	|0
FIELD		|status		|t_integer	|'0'	|NOT NULL	|0
FIELD		|dcheckid	|t_id		|	|NULL		|0			|-|dchecks
FIELD		|dns		|t_varchar(255)	|''	|NOT NULL	|0
INDEX		|1		|clock
INDEX		|2		|druleid

TABLE|events|eventid|0
FIELD		|eventid	|t_id		|	|NOT NULL	|0
FIELD		|source		|t_integer	|'0'	|NOT NULL	|0
FIELD		|object		|t_integer	|'0'	|NOT NULL	|0
FIELD		|objectid	|t_id		|'0'	|NOT NULL	|0
FIELD		|clock		|t_time		|'0'	|NOT NULL	|0
FIELD		|value		|t_integer	|'0'	|NOT NULL	|0
FIELD		|acknowledged	|t_integer	|'0'	|NOT NULL	|0
FIELD		|ns		|t_nanosec	|'0'	|NOT NULL	|0
FIELD		|name		|t_varchar(2048)|''	|NOT NULL	|0
FIELD		|severity	|t_integer	|'0'	|NOT NULL	|0
INDEX		|1		|source,object,objectid,clock
INDEX		|2		|source,object,clock

TABLE|trends|itemid,clock|0
FIELD		|itemid		|t_id		|	|NOT NULL	|0			|-|items
FIELD		|clock		|t_time		|'0'	|NOT NULL	|0
FIELD		|num		|t_integer	|'0'	|NOT NULL	|0
FIELD		|value_min	|t_double	|'0.0000'|NOT NULL	|0
FIELD		|value_avg	|t_double	|'0.0000'|NOT NULL	|0
FIELD		|value_max	|t_double	|'0.0000'|NOT NULL	|0

TABLE|trends_uint|itemid,clock|0
FIELD		|itemid		|t_id		|	|NOT NULL	|0			|-|items
FIELD		|clock		|t_time		|'0'	|NOT NULL	|0
FIELD		|num		|t_integer	|'0'	|NOT NULL	|0
FIELD		|value_min	|t_bigint	|'0'	|NOT NULL	|0
FIELD		|value_avg	|t_bigint	|'0'	|NOT NULL	|0
FIELD		|value_max	|t_bigint	|'0'	|NOT NULL	|0

TABLE|acknowledges|acknowledgeid|0
FIELD		|acknowledgeid	|t_id		|	|NOT NULL	|0
FIELD		|userid		|t_id		|	|NOT NULL	|0			|1|users
FIELD		|eventid	|t_id		|	|NOT NULL	|0			|2|events
FIELD		|clock		|t_time		|'0'	|NOT NULL	|0
FIELD		|message	|t_varchar(2048)|''	|NOT NULL	|0
FIELD		|action		|t_integer	|'0'	|NOT NULL	|0
FIELD		|old_severity	|t_integer	|'0'	|NOT NULL	|0
FIELD		|new_severity	|t_integer	|'0'	|NOT NULL	|0
INDEX		|1		|userid
INDEX		|2		|eventid
INDEX		|3		|clock

TABLE|auditlog|auditid|0
FIELD		|auditid	|t_id		|	|NOT NULL	|0
FIELD		|userid		|t_id		|	|NOT NULL	|0			|1|users
FIELD		|clock		|t_time		|'0'	|NOT NULL	|0
FIELD		|action		|t_integer	|'0'	|NOT NULL	|0
FIELD		|resourcetype	|t_integer	|'0'	|NOT NULL	|0
FIELD		|note		|t_varchar(128) |''	|NOT NULL	|0
FIELD		|ip		|t_varchar(39)	|''	|NOT NULL	|0
FIELD		|resourceid	|t_id		|	|NULL		|0
FIELD		|resourcename	|t_varchar(255)	|''	|NOT NULL	|0
INDEX		|1		|userid,clock
INDEX		|2		|clock
INDEX		|3		|resourcetype,resourceid

TABLE|auditlog_details|auditdetailid|0
FIELD		|auditdetailid	|t_id		|	|NOT NULL	|0
FIELD		|auditid	|t_id		|	|NOT NULL	|0			|1|auditlog
FIELD		|table_name	|t_varchar(64)	|''	|NOT NULL	|0
FIELD		|field_name	|t_varchar(64)	|''	|NOT NULL	|0
FIELD		|oldvalue	|t_text		|''	|NOT NULL	|0
FIELD		|newvalue	|t_text		|''	|NOT NULL	|0
INDEX		|1		|auditid

TABLE|service_alarms|servicealarmid|0
FIELD		|servicealarmid	|t_id		|	|NOT NULL	|0
FIELD		|serviceid	|t_id		|	|NOT NULL	|0			|1|services
FIELD		|clock		|t_time		|'0'	|NOT NULL	|0
FIELD		|value		|t_integer	|'0'	|NOT NULL	|0
INDEX		|1		|serviceid,clock
INDEX		|2		|clock

TABLE|autoreg_host|autoreg_hostid|0
FIELD		|autoreg_hostid	|t_id		|	|NOT NULL	|0
FIELD		|proxy_hostid	|t_id		|	|NULL		|0			|1|hosts	|hostid
FIELD		|host		|t_varchar(128)	|''	|NOT NULL	|0
FIELD		|listen_ip	|t_varchar(39)	|''	|NOT NULL	|0
FIELD		|listen_port	|t_integer	|'0'	|NOT NULL	|0
FIELD		|listen_dns	|t_varchar(255)	|''	|NOT NULL	|0
FIELD		|host_metadata	|t_varchar(255)	|''	|NOT NULL	|0
FIELD		|flags		|t_integer	|'0'	|NOT NULL	|0
FIELD		|tls_accepted	|t_integer	|'1'	|NOT NULL	|0
INDEX		|1		|host
INDEX		|2		|proxy_hostid

TABLE|proxy_autoreg_host|id|0
FIELD		|id		|t_serial	|	|NOT NULL	|0
FIELD		|clock		|t_time		|'0'	|NOT NULL	|0
FIELD		|host		|t_varchar(128)	|''	|NOT NULL	|0
FIELD		|listen_ip	|t_varchar(39)	|''	|NOT NULL	|0
FIELD		|listen_port	|t_integer	|'0'	|NOT NULL	|0
FIELD		|listen_dns	|t_varchar(255)	|''	|NOT NULL	|0
FIELD		|host_metadata	|t_varchar(255)	|''	|NOT NULL	|0
FIELD		|flags		|t_integer	|'0'	|NOT NULL	|0
FIELD		|tls_accepted	|t_integer	|'1'	|NOT NULL	|0
INDEX		|1		|clock

TABLE|dhosts|dhostid|0
FIELD		|dhostid	|t_id		|	|NOT NULL	|0
FIELD		|druleid	|t_id		|	|NOT NULL	|0			|1|drules
FIELD		|status		|t_integer	|'0'	|NOT NULL	|0
FIELD		|lastup		|t_integer	|'0'	|NOT NULL	|0
FIELD		|lastdown	|t_integer	|'0'	|NOT NULL	|0
INDEX		|1		|druleid

TABLE|dservices|dserviceid|0
FIELD		|dserviceid	|t_id		|	|NOT NULL	|0
FIELD		|dhostid	|t_id		|	|NOT NULL	|0			|1|dhosts
FIELD		|value		|t_varchar(255)	|''	|NOT NULL	|0
FIELD		|port		|t_integer	|'0'	|NOT NULL	|0
FIELD		|status		|t_integer	|'0'	|NOT NULL	|0
FIELD		|lastup		|t_integer	|'0'	|NOT NULL	|0
FIELD		|lastdown	|t_integer	|'0'	|NOT NULL	|0
FIELD		|dcheckid	|t_id		|	|NOT NULL	|0			|2|dchecks
FIELD		|ip		|t_varchar(39)	|''	|NOT NULL	|0
FIELD		|dns		|t_varchar(255)	|''	|NOT NULL	|0
UNIQUE		|1		|dcheckid,ip,port
INDEX		|2		|dhostid

-- Other tables

TABLE|escalations|escalationid|0
FIELD		|escalationid	|t_id		|	|NOT NULL	|0
FIELD		|actionid	|t_id		|	|NOT NULL	|0			|-|actions
FIELD		|triggerid	|t_id		|	|NULL		|0			|-|triggers
FIELD		|eventid	|t_id		|	|NULL		|0			|-|events
FIELD		|r_eventid	|t_id		|	|NULL		|0			|-|events	|eventid
FIELD		|nextcheck	|t_time		|'0'	|NOT NULL	|0
FIELD		|esc_step	|t_integer	|'0'	|NOT NULL	|0
FIELD		|status		|t_integer	|'0'	|NOT NULL	|0
FIELD		|itemid		|t_id		|	|NULL		|0			|-|items
FIELD		|acknowledgeid	|t_id		|	|NULL		|0			|-|acknowledges
UNIQUE		|1		|triggerid,itemid,escalationid
INDEX		|2		|eventid
INDEX		|3		|nextcheck

TABLE|globalvars|globalvarid|0
FIELD		|globalvarid	|t_id		|	|NOT NULL	|0
FIELD		|snmp_lastsize	|t_bigint	|'0'	|NOT NULL	|0

TABLE|graph_discovery|graphid|0
FIELD		|graphid	|t_id		|	|NOT NULL	|0			|1|graphs
FIELD		|parent_graphid	|t_id		|	|NOT NULL	|0			|2|graphs	|graphid	|RESTRICT
FIELD		|lastcheck	|t_integer	|'0'	|NOT NULL	|ZBX_NODATA
FIELD		|ts_delete	|t_time		|'0'	|NOT NULL	|ZBX_NODATA
INDEX		|1		|parent_graphid

TABLE|host_inventory|hostid|0
FIELD		|hostid		|t_id		|	|NOT NULL	|0			|1|hosts
FIELD		|inventory_mode	|t_integer	|'0'	|NOT NULL	|0
FIELD		|type		|t_varchar(64)	|''	|NOT NULL	|0
FIELD		|type_full	|t_varchar(64)	|''	|NOT NULL	|0
FIELD		|name		|t_varchar(128)	|''	|NOT NULL	|0
FIELD		|alias		|t_varchar(128)	|''	|NOT NULL	|0
FIELD		|os		|t_varchar(128)	|''	|NOT NULL	|0
FIELD		|os_full	|t_varchar(255)	|''	|NOT NULL	|0
FIELD		|os_short	|t_varchar(128)	|''	|NOT NULL	|0
FIELD		|serialno_a	|t_varchar(64)	|''	|NOT NULL	|0
FIELD		|serialno_b	|t_varchar(64)	|''	|NOT NULL	|0
FIELD		|tag		|t_varchar(64)	|''	|NOT NULL	|0
FIELD		|asset_tag	|t_varchar(64)	|''	|NOT NULL	|0
FIELD		|macaddress_a	|t_varchar(64)	|''	|NOT NULL	|0
FIELD		|macaddress_b	|t_varchar(64)	|''	|NOT NULL	|0
FIELD		|hardware	|t_varchar(255)	|''	|NOT NULL	|0
FIELD		|hardware_full	|t_shorttext	|''	|NOT NULL	|0
FIELD		|software	|t_varchar(255)	|''	|NOT NULL	|0
FIELD		|software_full	|t_shorttext	|''	|NOT NULL	|0
FIELD		|software_app_a	|t_varchar(64)	|''	|NOT NULL	|0
FIELD		|software_app_b	|t_varchar(64)	|''	|NOT NULL	|0
FIELD		|software_app_c	|t_varchar(64)	|''	|NOT NULL	|0
FIELD		|software_app_d	|t_varchar(64)	|''	|NOT NULL	|0
FIELD		|software_app_e	|t_varchar(64)	|''	|NOT NULL	|0
FIELD		|contact	|t_shorttext	|''	|NOT NULL	|0
FIELD		|location	|t_shorttext	|''	|NOT NULL	|0
FIELD		|location_lat	|t_varchar(16)	|''	|NOT NULL	|0
FIELD		|location_lon	|t_varchar(16)	|''	|NOT NULL	|0
FIELD		|notes		|t_shorttext	|''	|NOT NULL	|0
FIELD		|chassis	|t_varchar(64)	|''	|NOT NULL	|0
FIELD		|model		|t_varchar(64)	|''	|NOT NULL	|0
FIELD		|hw_arch	|t_varchar(32)	|''	|NOT NULL	|0
FIELD		|vendor		|t_varchar(64)	|''	|NOT NULL	|0
FIELD		|contract_number|t_varchar(64)	|''	|NOT NULL	|0
FIELD		|installer_name	|t_varchar(64)	|''	|NOT NULL	|0
FIELD		|deployment_status|t_varchar(64)|''	|NOT NULL	|0
FIELD		|url_a		|t_varchar(255)	|''	|NOT NULL	|0
FIELD		|url_b		|t_varchar(255)	|''	|NOT NULL	|0
FIELD		|url_c		|t_varchar(255)	|''	|NOT NULL	|0
FIELD		|host_networks	|t_shorttext	|''	|NOT NULL	|0
FIELD		|host_netmask	|t_varchar(39)	|''	|NOT NULL	|0
FIELD		|host_router	|t_varchar(39)	|''	|NOT NULL	|0
FIELD		|oob_ip		|t_varchar(39)	|''	|NOT NULL	|0
FIELD		|oob_netmask	|t_varchar(39)	|''	|NOT NULL	|0
FIELD		|oob_router	|t_varchar(39)	|''	|NOT NULL	|0
FIELD		|date_hw_purchase|t_varchar(64)	|''	|NOT NULL	|0
FIELD		|date_hw_install|t_varchar(64)	|''	|NOT NULL	|0
FIELD		|date_hw_expiry	|t_varchar(64)	|''	|NOT NULL	|0
FIELD		|date_hw_decomm	|t_varchar(64)	|''	|NOT NULL	|0
FIELD		|site_address_a	|t_varchar(128)	|''	|NOT NULL	|0
FIELD		|site_address_b	|t_varchar(128)	|''	|NOT NULL	|0
FIELD		|site_address_c	|t_varchar(128)	|''	|NOT NULL	|0
FIELD		|site_city	|t_varchar(128)	|''	|NOT NULL	|0
FIELD		|site_state	|t_varchar(64)	|''	|NOT NULL	|0
FIELD		|site_country	|t_varchar(64)	|''	|NOT NULL	|0
FIELD		|site_zip	|t_varchar(64)	|''	|NOT NULL	|0
FIELD		|site_rack	|t_varchar(128)	|''	|NOT NULL	|0
FIELD		|site_notes	|t_shorttext	|''	|NOT NULL	|0
FIELD		|poc_1_name	|t_varchar(128)	|''	|NOT NULL	|0
FIELD		|poc_1_email	|t_varchar(128)	|''	|NOT NULL	|0
FIELD		|poc_1_phone_a	|t_varchar(64)	|''	|NOT NULL	|0
FIELD		|poc_1_phone_b	|t_varchar(64)	|''	|NOT NULL	|0
FIELD		|poc_1_cell	|t_varchar(64)	|''	|NOT NULL	|0
FIELD		|poc_1_screen	|t_varchar(64)	|''	|NOT NULL	|0
FIELD		|poc_1_notes	|t_shorttext	|''	|NOT NULL	|0
FIELD		|poc_2_name	|t_varchar(128)	|''	|NOT NULL	|0
FIELD		|poc_2_email	|t_varchar(128)	|''	|NOT NULL	|0
FIELD		|poc_2_phone_a	|t_varchar(64)	|''	|NOT NULL	|0
FIELD		|poc_2_phone_b	|t_varchar(64)	|''	|NOT NULL	|0
FIELD		|poc_2_cell	|t_varchar(64)	|''	|NOT NULL	|0
FIELD		|poc_2_screen	|t_varchar(64)	|''	|NOT NULL	|0
FIELD		|poc_2_notes	|t_shorttext	|''	|NOT NULL	|0

TABLE|housekeeper|housekeeperid|0
FIELD		|housekeeperid	|t_id		|	|NOT NULL	|0
FIELD		|tablename	|t_varchar(64)	|''	|NOT NULL	|0
FIELD		|field		|t_varchar(64)	|''	|NOT NULL	|0
FIELD		|value		|t_id		|	|NOT NULL	|0			|-|items

TABLE|images|imageid|0
FIELD		|imageid	|t_id		|	|NOT NULL	|0
FIELD		|imagetype	|t_integer	|'0'	|NOT NULL	|0
FIELD		|name		|t_varchar(64)	|'0'	|NOT NULL	|0
FIELD		|image		|t_image	|''	|NOT NULL	|0
UNIQUE		|1		|name

TABLE|item_discovery|itemdiscoveryid|ZBX_TEMPLATE
FIELD		|itemdiscoveryid|t_id		|	|NOT NULL	|0
FIELD		|itemid		|t_id		|	|NOT NULL	|0			|1|items
FIELD		|parent_itemid	|t_id		|	|NOT NULL	|0			|2|items	|itemid
FIELD		|key_		|t_varchar(2048)|''	|NOT NULL	|ZBX_NODATA
FIELD		|lastcheck	|t_integer	|'0'	|NOT NULL	|ZBX_NODATA
FIELD		|ts_delete	|t_time		|'0'	|NOT NULL	|ZBX_NODATA
UNIQUE		|1		|itemid,parent_itemid
INDEX		|2		|parent_itemid

TABLE|host_discovery|hostid|ZBX_TEMPLATE
FIELD		|hostid		|t_id		|	|NOT NULL	|0			|1|hosts
FIELD		|parent_hostid	|t_id		|	|NULL		|0			|2|hosts	|hostid		|RESTRICT
FIELD		|parent_itemid	|t_id		|	|NULL		|0			|3|items	|itemid		|RESTRICT
FIELD		|host		|t_varchar(128)	|''	|NOT NULL	|ZBX_NODATA
FIELD		|lastcheck	|t_integer	|'0'	|NOT NULL	|ZBX_NODATA
FIELD		|ts_delete	|t_time		|'0'	|NOT NULL	|ZBX_NODATA

TABLE|interface_discovery|interfaceid|0
FIELD		|interfaceid	|t_id		|	|NOT NULL	|0			|1|interface
FIELD		|parent_interfaceid|t_id	|	|NOT NULL	|0			|2|interface	|interfaceid

TABLE|profiles|profileid|0
FIELD		|profileid	|t_id		|	|NOT NULL	|0
FIELD		|userid		|t_id		|	|NOT NULL	|0			|1|users
FIELD		|idx		|t_varchar(96)	|''	|NOT NULL	|0
FIELD		|idx2		|t_id		|'0'	|NOT NULL	|0
FIELD		|value_id	|t_id		|'0'	|NOT NULL	|0
FIELD		|value_int	|t_integer	|'0'	|NOT NULL	|0
FIELD		|value_str	|t_text	|''	|NOT NULL	|0
FIELD		|source		|t_varchar(96)	|''	|NOT NULL	|0
FIELD		|type		|t_integer	|'0'	|NOT NULL	|0
INDEX		|1		|userid,idx,idx2
INDEX		|2		|userid,profileid

TABLE|sessions|sessionid|0
FIELD		|sessionid	|t_varchar(32)	|''	|NOT NULL	|0
FIELD		|userid		|t_id		|	|NOT NULL	|0			|1|users
FIELD		|lastaccess	|t_integer	|'0'	|NOT NULL	|0
FIELD		|status		|t_integer	|'0'	|NOT NULL	|0
INDEX		|1		|userid,status,lastaccess

TABLE|trigger_discovery|triggerid|0
FIELD		|triggerid	|t_id		|	|NOT NULL	|0			|1|triggers
FIELD		|parent_triggerid|t_id		|	|NOT NULL	|0			|2|triggers	|triggerid	|RESTRICT
FIELD		|lastcheck	|t_integer	|'0'	|NOT NULL	|ZBX_NODATA
FIELD		|ts_delete	|t_time		|'0'	|NOT NULL	|ZBX_NODATA
INDEX		|1		|parent_triggerid

TABLE|application_template|application_templateid|ZBX_TEMPLATE
FIELD		|application_templateid|t_id	|	|NOT NULL	|0
FIELD		|applicationid	|t_id		|	|NOT NULL	|0			|1|applications
FIELD		|templateid	|t_id		|	|NOT NULL	|0			|2|applications	|applicationid
UNIQUE		|1		|applicationid,templateid
INDEX		|2		|templateid

TABLE|item_condition|item_conditionid|ZBX_TEMPLATE
FIELD		|item_conditionid|t_id		|	|NOT NULL	|0
FIELD		|itemid		|t_id		|	|NOT NULL	|0			|1|items
FIELD		|operator	|t_integer	|'8'	|NOT NULL	|0
FIELD		|macro		|t_varchar(64)	|''	|NOT NULL	|0
FIELD		|value		|t_varchar(255)	|''	|NOT NULL	|0
INDEX		|1		|itemid

TABLE|item_rtdata|itemid|ZBX_TEMPLATE
FIELD		|itemid		|t_id		|	|NOT NULL	|0			|1|items
FIELD		|lastlogsize	|t_bigint	|'0'	|NOT NULL	|ZBX_PROXY,ZBX_NODATA
FIELD		|state		|t_integer	|'0'	|NOT NULL	|ZBX_NODATA
FIELD		|mtime		|t_integer	|'0'	|NOT NULL	|ZBX_PROXY,ZBX_NODATA
FIELD		|error		|t_varchar(2048)|''	|NOT NULL	|ZBX_NODATA

TABLE|application_prototype|application_prototypeid|ZBX_TEMPLATE
FIELD		|application_prototypeid|t_id	|	|NOT NULL	|0
FIELD		|itemid		|t_id		|	|NOT NULL	|0			|1|items
FIELD		|templateid	|t_id		|	|NULL		|0			|2|application_prototype|application_prototypeid
FIELD		|name		|t_varchar(255)	|''	|NOT NULL	|0
INDEX		|1		|itemid
INDEX		|2		|templateid

TABLE|item_application_prototype|item_application_prototypeid|ZBX_TEMPLATE
FIELD		|item_application_prototypeid|t_id|	|NOT NULL	|0
FIELD		|application_prototypeid|t_id	|	|NOT NULL	|0			|1|application_prototype
FIELD		|itemid		|t_id		|	|NOT NULL	|0			|2|items
UNIQUE		|1		|application_prototypeid,itemid
INDEX		|2		|itemid

TABLE|application_discovery|application_discoveryid|ZBX_TEMPLATE
FIELD		|application_discoveryid|t_id	|	|NOT NULL	|0
FIELD		|applicationid	|t_id		|	|NOT NULL	|0			|1|applications
FIELD		|application_prototypeid|t_id	|	|NOT NULL	|0			|2|application_prototype
FIELD		|name		|t_varchar(255)	|''	|NOT NULL	|ZBX_NODATA
FIELD		|lastcheck	|t_integer	|'0'	|NOT NULL	|ZBX_NODATA
FIELD		|ts_delete	|t_time		|'0'	|NOT NULL	|ZBX_NODATA
INDEX		|1		|applicationid
INDEX		|2		|application_prototypeid

TABLE|opinventory|operationid|ZBX_DATA
FIELD		|operationid	|t_id		|	|NOT NULL	|0			|1|operations
FIELD		|inventory_mode	|t_integer	|'0'	|NOT NULL	|0

TABLE|trigger_tag|triggertagid|ZBX_TEMPLATE
FIELD		|triggertagid	|t_id		|	|NOT NULL	|0
FIELD		|triggerid	|t_id		|	|NOT NULL	|0			|1|triggers
FIELD		|tag		|t_varchar(255)	|''	|NOT NULL	|0
FIELD		|value		|t_varchar(255)	|''	|NOT NULL	|0
INDEX		|1		|triggerid

TABLE|event_tag|eventtagid|0
FIELD		|eventtagid	|t_id		|	|NOT NULL	|0
FIELD		|eventid	|t_id		|	|NOT NULL	|0			|1|events
FIELD		|tag		|t_varchar(255)	|''	|NOT NULL	|0
FIELD		|value		|t_varchar(255)	|''	|NOT NULL	|0
INDEX		|1		|eventid

TABLE|problem|eventid|0
FIELD		|eventid	|t_id		|	|NOT NULL	|0			|1|events
FIELD		|source		|t_integer	|'0'	|NOT NULL	|0
FIELD		|object		|t_integer	|'0'	|NOT NULL	|0
FIELD		|objectid	|t_id		|'0'	|NOT NULL	|0
FIELD		|clock		|t_time		|'0'	|NOT NULL	|0
FIELD		|ns		|t_nanosec	|'0'	|NOT NULL	|0
FIELD		|r_eventid	|t_id		|	|NULL		|0			|2|events	|eventid
FIELD		|r_clock	|t_time		|'0'	|NOT NULL	|0
FIELD		|r_ns		|t_nanosec	|'0'	|NOT NULL	|0
FIELD		|correlationid	|t_id		|	|NULL		|0			|-|correlation
FIELD		|userid		|t_id		|	|NULL		|0			|-|users
FIELD		|name		|t_varchar(2048)|''	|NOT NULL	|0
FIELD		|acknowledged	|t_integer	|'0'	|NOT NULL	|0
FIELD		|severity	|t_integer	|'0'	|NOT NULL	|0
INDEX		|1		|source,object,objectid
INDEX		|2		|r_clock
INDEX		|3		|r_eventid

TABLE|problem_tag|problemtagid|0
FIELD		|problemtagid	|t_id		|	|NOT NULL	|0
FIELD		|eventid	|t_id		|	|NOT NULL	|0			|1|problem
FIELD		|tag		|t_varchar(255)	|''	|NOT NULL	|0
FIELD		|value		|t_varchar(255)	|''	|NOT NULL	|0
INDEX		|1		|eventid,tag,value

TABLE|tag_filter|tag_filterid|0
FIELD		|tag_filterid	|t_id		|	|NOT NULL	|0
FIELD		|usrgrpid	|t_id		|	|NOT NULL	|0 			|1|usrgrp	|usrgrpid
FIELD		|groupid	|t_id		|	|NOT NULL	|0			|2|hstgrp	|groupid
FIELD		|tag	|t_varchar(255)	|'' |NOT NULL	|0
FIELD		|value	|t_varchar(255)	|'' |NOT NULL	|0

TABLE|event_recovery|eventid|0
FIELD		|eventid	|t_id		|	|NOT NULL	|0			|1|events
FIELD		|r_eventid	|t_id		|	|NOT NULL	|0			|2|events	|eventid
FIELD		|c_eventid	|t_id		|	|NULL		|0			|3|events	|eventid
FIELD		|correlationid	|t_id		|	|NULL		|0			|-|correlation
FIELD		|userid		|t_id		|	|NULL		|0			|-|users
INDEX		|1		|r_eventid
INDEX		|2		|c_eventid

TABLE|correlation|correlationid|ZBX_DATA
FIELD		|correlationid	|t_id		|	|NOT NULL	|0
FIELD		|name		|t_varchar(255)	|''	|NOT NULL	|0
FIELD		|description	|t_shorttext	|''	|NOT NULL	|0
FIELD		|evaltype	|t_integer	|'0'	|NOT NULL	|0
FIELD		|status		|t_integer	|'0'	|NOT NULL	|0
FIELD		|formula	|t_varchar(255)	|''	|NOT NULL	|0
INDEX		|1		|status
UNIQUE		|2		|name

TABLE|corr_condition|corr_conditionid|ZBX_DATA
FIELD		|corr_conditionid|t_id		|	|NOT NULL	|0
FIELD		|correlationid	|t_id		|	|NOT NULL	|0			|1|correlation
FIELD		|type		|t_integer	|'0'	|NOT NULL	|0
INDEX		|1		|correlationid

TABLE|corr_condition_tag|corr_conditionid|ZBX_DATA
FIELD		|corr_conditionid|t_id		|	|NOT NULL	|0			|1|corr_condition
FIELD		|tag		|t_varchar(255)	|''	|NOT NULL	|0

TABLE|corr_condition_group|corr_conditionid|ZBX_DATA
FIELD		|corr_conditionid|t_id		|	|NOT NULL	|0			|1|corr_condition
FIELD		|operator	|t_integer	|'0'	|NOT NULL	|0
FIELD		|groupid	|t_id		|	|NOT NULL	|0			|2|hstgrp	|	|RESTRICT
INDEX		|1		|groupid

TABLE|corr_condition_tagpair|corr_conditionid|ZBX_DATA
FIELD		|corr_conditionid|t_id		|	|NOT NULL	|0			|1|corr_condition
FIELD		|oldtag		|t_varchar(255)	|''	|NOT NULL	|0
FIELD		|newtag		|t_varchar(255)	|''	|NOT NULL	|0

TABLE|corr_condition_tagvalue|corr_conditionid|ZBX_DATA
FIELD		|corr_conditionid|t_id		|	|NOT NULL	|0			|1|corr_condition
FIELD		|tag		|t_varchar(255)	|''	|NOT NULL	|0
FIELD		|operator	|t_integer	|'0'	|NOT NULL	|0
FIELD		|value		|t_varchar(255)	|''	|NOT NULL	|0

TABLE|corr_operation|corr_operationid|ZBX_DATA
FIELD		|corr_operationid|t_id		|	|NOT NULL	|0
FIELD		|correlationid	|t_id		|	|NOT NULL	|0			|1|correlation
FIELD		|type		|t_integer	|'0'	|NOT NULL	|0
INDEX		|1		|correlationid

TABLE|task|taskid|0
FIELD		|taskid		|t_id		|	|NOT NULL	|0
FIELD		|type		|t_integer	|	|NOT NULL	|0
FIELD		|status		|t_integer	|'0'	|NOT NULL	|0
FIELD		|clock		|t_integer	|'0'	|NOT NULL	|0
FIELD		|ttl		|t_integer	|'0'	|NOT NULL	|0
FIELD		|proxy_hostid	|t_id		|	|NULL		|0			|1|hosts	|hostid
INDEX		|1		|status,proxy_hostid

TABLE|task_close_problem|taskid|0
FIELD		|taskid		|t_id		|	|NOT NULL	|0			|1|task
FIELD		|acknowledgeid	|t_id		|	|NOT NULL	|0			|-|acknowledges

TABLE|item_preproc|item_preprocid|ZBX_TEMPLATE
FIELD		|item_preprocid	|t_id		|	|NOT NULL	|0
FIELD		|itemid		|t_id		|	|NOT NULL	|ZBX_PROXY			|1|items
FIELD		|step		|t_integer	|'0'	|NOT NULL	|ZBX_PROXY
FIELD		|type		|t_integer	|'0'	|NOT NULL	|ZBX_PROXY
FIELD		|params		|t_shorttext	|''	|NOT NULL	|ZBX_PROXY
FIELD		|error_handler	|t_integer	|'0'	|NOT NULL	|ZBX_PROXY
FIELD		|error_handler_params|t_varchar(255)|''	|NOT NULL	|ZBX_PROXY
INDEX		|1		|itemid,step

TABLE|task_remote_command|taskid|0
FIELD		|taskid		|t_id		|	|NOT NULL	|0			|1|task
FIELD		|command_type	|t_integer	|'0'	|NOT NULL	|0
FIELD		|execute_on	|t_integer	|'0'	|NOT NULL	|0
FIELD		|port		|t_integer	|'0'	|NOT NULL	|0
FIELD		|authtype	|t_integer	|'0'	|NOT NULL	|0
FIELD		|username	|t_varchar(64)	|''	|NOT NULL	|0
FIELD		|password	|t_varchar(64)	|''	|NOT NULL	|0
FIELD		|publickey	|t_varchar(64)	|''	|NOT NULL	|0
FIELD		|privatekey	|t_varchar(64)	|''	|NOT NULL	|0
FIELD		|command	|t_shorttext	|''	|NOT NULL	|0
FIELD		|alertid	|t_id		|	|NULL		|0			|-|alerts
FIELD		|parent_taskid	|t_id		|	|NOT NULL	|0			|-|task		|taskid
FIELD		|hostid		|t_id		|	|NOT NULL	|0			|-|hosts

TABLE|task_remote_command_result|taskid|0
FIELD		|taskid		|t_id		|	|NOT NULL	|0			|1|task
FIELD		|status		|t_integer	|'0'	|NOT NULL	|0
FIELD		|parent_taskid	|t_id		|	|NOT NULL	|0			|-|task		|taskid
FIELD		|info		|t_shorttext	|''	|NOT NULL	|0

TABLE|task_data|taskid|0
FIELD		|taskid		|t_id		|	|NOT NULL	|0			|1|task
FIELD		|type	|t_integer	|'0'	|NOT NULL	|0
FIELD		|data	|t_text	|''	|NOT NULL	|0
FIELD		|parent_taskid	|t_id		|	|NOT NULL	|0			|-|task		|taskid

TABLE|task_result|taskid|0
FIELD		|taskid		|t_id		|	|NOT NULL	|0			|1|task
FIELD		|status		|t_integer	|'0'	|NOT NULL	|0
FIELD		|parent_taskid	|t_id		|	|NOT NULL	|0			|-|task		|taskid
FIELD		|info		|t_text		|''	|NOT NULL	|0
INDEX		|1		|parent_taskid

TABLE|task_acknowledge|taskid|0
FIELD		|taskid		|t_id		|	|NOT NULL	|0			|1|task
FIELD		|acknowledgeid	|t_id		|	|NOT NULL	|0			|-|acknowledges

TABLE|sysmap_shape|sysmap_shapeid|ZBX_TEMPLATE
FIELD		|sysmap_shapeid	|t_id		|	|NOT NULL	|0
FIELD		|sysmapid	|t_id		|	|NOT NULL	|0			|1|sysmaps
FIELD		|type		|t_integer	|'0'	|NOT NULL	|0
FIELD		|x		|t_integer	|'0'	|NOT NULL	|0
FIELD		|y		|t_integer	|'0'	|NOT NULL	|0
FIELD		|width		|t_integer	|'200'	|NOT NULL	|0
FIELD		|height		|t_integer	|'200'	|NOT NULL	|0
FIELD		|text		|t_shorttext	|''	|NOT NULL	|0
FIELD		|font		|t_integer	|'9'	|NOT NULL	|0
FIELD		|font_size	|t_integer	|'11'	|NOT NULL	|0
FIELD		|font_color	|t_varchar(6)	|'000000'|NOT NULL	|0
FIELD		|text_halign	|t_integer	|'0'	|NOT NULL	|0
FIELD		|text_valign	|t_integer	|'0'	|NOT NULL	|0
FIELD		|border_type	|t_integer	|'0'	|NOT NULL	|0
FIELD		|border_width	|t_integer	|'1'	|NOT NULL	|0
FIELD		|border_color	|t_varchar(6)	|'000000'|NOT NULL	|0
FIELD		|background_color|t_varchar(6)	|''	|NOT NULL	|0
FIELD		|zindex		|t_integer	|'0'	|NOT NULL	|0
INDEX		|1		|sysmapid

TABLE|sysmap_element_trigger|selement_triggerid|ZBX_TEMPLATE
FIELD		|selement_triggerid	|t_id	|	|NOT NULL	|0
FIELD		|selementid		|t_id	|	|NOT NULL	|0			|1|sysmaps_elements
FIELD		|triggerid		|t_id	|	|NOT NULL	|0			|2|triggers
UNIQUE		|1			|selementid,triggerid

TABLE|httptest_field|httptest_fieldid|ZBX_TEMPLATE
FIELD		|httptest_fieldid	|t_id		|	|NOT NULL	|0
FIELD		|httptestid		|t_id		|	|NOT NULL	|ZBX_PROXY	|1|httptest
FIELD		|type			|t_integer	|'0'	|NOT NULL	|ZBX_PROXY
FIELD		|name			|t_varchar(255)	|''	|NOT NULL	|ZBX_PROXY
FIELD		|value			|t_shorttext	|''	|NOT NULL	|ZBX_PROXY
INDEX		|1			|httptestid

TABLE|httpstep_field|httpstep_fieldid|ZBX_TEMPLATE
FIELD		|httpstep_fieldid	|t_id		|	|NOT NULL	|0
FIELD		|httpstepid		|t_id		|	|NOT NULL	|ZBX_PROXY	|1|httpstep
FIELD		|type			|t_integer	|'0'	|NOT NULL	|ZBX_PROXY
FIELD		|name			|t_varchar(255)	|''	|NOT NULL	|ZBX_PROXY
FIELD		|value			|t_shorttext	|''	|NOT NULL	|ZBX_PROXY
INDEX		|1			|httpstepid

TABLE|dashboard|dashboardid|ZBX_DASHBOARD
FIELD		|dashboardid	|t_id		|	|NOT NULL	|0
FIELD		|name		|t_varchar(255)	|	|NOT NULL	|0
FIELD		|userid		|t_id		|	|NULL		|0			|1|users	|	|RESTRICT
FIELD		|private	|t_integer	|'1'	|NOT NULL	|0
FIELD		|templateid	|t_id		|	|NULL		|0			|2|hosts	|hostid
INDEX		|1		|userid
INDEX		|2		|templateid

TABLE|dashboard_user|dashboard_userid|ZBX_DASHBOARD
FIELD		|dashboard_userid|t_id		|	|NOT NULL	|0
FIELD		|dashboardid	|t_id		|	|NOT NULL	|0			|1|dashboard
FIELD		|userid		|t_id		|	|NOT NULL	|0			|2|users
FIELD		|permission	|t_integer	|'2'	|NOT NULL	|0
UNIQUE		|1		|dashboardid,userid

TABLE|dashboard_usrgrp|dashboard_usrgrpid|ZBX_DASHBOARD
FIELD		|dashboard_usrgrpid|t_id	|	|NOT NULL	|0
FIELD		|dashboardid	|t_id		|	|NOT NULL	|0			|1|dashboard
FIELD		|usrgrpid	|t_id		|	|NOT NULL	|0			|2|usrgrp
FIELD		|permission	|t_integer	|'2'	|NOT NULL	|0
UNIQUE		|1		|dashboardid,usrgrpid

TABLE|widget|widgetid|ZBX_DASHBOARD
FIELD		|widgetid	|t_id		|	|NOT NULL	|0
FIELD		|dashboardid	|t_id		|	|NOT NULL	|0			|1|dashboard
FIELD		|type		|t_varchar(255)	|''	|NOT NULL	|0
FIELD		|name		|t_varchar(255)	|''	|NOT NULL	|0
FIELD		|x		|t_integer	|'0'	|NOT NULL	|0
FIELD		|y		|t_integer	|'0'	|NOT NULL	|0
FIELD		|width		|t_integer	|'1'	|NOT NULL	|0
FIELD		|height		|t_integer	|'2'	|NOT NULL	|0
FIELD		|view_mode	|t_integer	|'0'	|NOT NULL	|0
INDEX		|1		|dashboardid

TABLE|widget_field|widget_fieldid|ZBX_DASHBOARD
FIELD		|widget_fieldid	|t_id		|	|NOT NULL	|0
FIELD		|widgetid	|t_id		|	|NOT NULL	|0			|1|widget
FIELD		|type		|t_integer	|'0'	|NOT NULL	|0
FIELD		|name		|t_varchar(255)	|''	|NOT NULL	|0
FIELD		|value_int	|t_integer	|'0'	|NOT NULL	|0
FIELD		|value_str	|t_varchar(255)	|''	|NOT NULL	|0
FIELD		|value_groupid	|t_id		|	|NULL		|0			|2|hstgrp	|groupid
FIELD		|value_hostid	|t_id		|	|NULL		|0			|3|hosts	|hostid
FIELD		|value_itemid	|t_id		|	|NULL		|0			|4|items	|itemid
FIELD		|value_graphid	|t_id		|	|NULL		|0			|5|graphs	|graphid
FIELD		|value_sysmapid	|t_id		|	|NULL		|0			|6|sysmaps	|sysmapid
INDEX		|1		|widgetid
INDEX		|2		|value_groupid
INDEX		|3		|value_hostid
INDEX		|4		|value_itemid
INDEX		|5		|value_graphid
INDEX		|6		|value_sysmapid

TABLE|task_check_now|taskid|0
FIELD		|taskid		|t_id		|	|NOT NULL	|0			|1|task
FIELD		|itemid		|t_id		|	|NOT NULL	|0			|-|items

TABLE|event_suppress|event_suppressid|0
FIELD		|event_suppressid|t_id		|	|NOT NULL	|0
FIELD		|eventid	|t_id		|	|NOT NULL	|0			|1|events
FIELD		|maintenanceid	|t_id		|	|NULL		|0			|2|maintenances
FIELD		|suppress_until	|t_time		|'0'	|NOT NULL	|0
UNIQUE		|1		|eventid,maintenanceid
INDEX		|2		|suppress_until
INDEX		|3		|maintenanceid

TABLE|maintenance_tag|maintenancetagid|ZBX_DATA
FIELD		|maintenancetagid|t_id		|	|NOT NULL	|0
FIELD		|maintenanceid	|t_id		|	|NOT NULL	|0			|1|maintenances
FIELD		|tag		|t_varchar(255)	|''	|NOT NULL	|0
FIELD		|operator	|t_integer	|'2'	|NOT NULL	|0
FIELD		|value		|t_varchar(255)	|''	|NOT NULL	|0
INDEX		|1		|maintenanceid

TABLE|lld_macro_path|lld_macro_pathid|ZBX_TEMPLATE
FIELD		|lld_macro_pathid|t_id		|	|NOT NULL	|0
FIELD		|itemid		|t_id		|	|NOT NULL	|0			|1|items
FIELD		|lld_macro	|t_varchar(255)	|''	|NOT NULL	|0
FIELD		|path		|t_varchar(255)	|''	|NOT NULL	|0
UNIQUE		|1		|itemid,lld_macro

TABLE|host_tag|hosttagid|ZBX_TEMPLATE
FIELD		|hosttagid	|t_id		|	|NOT NULL	|0
FIELD		|hostid		|t_id		|	|NOT NULL	|0			|1|hosts
FIELD		|tag		|t_varchar(255)	|''	|NOT NULL	|0
FIELD		|value		|t_varchar(255)	|''	|NOT NULL	|0
INDEX		|1		|hostid

TABLE|config_autoreg_tls|autoreg_tlsid|ZBX_DATA
FIELD		|autoreg_tlsid	|t_id		|	|NOT NULL	|0
FIELD		|tls_psk_identity|t_varchar(128)|''	|NOT NULL	|ZBX_PROXY
FIELD		|tls_psk	|t_varchar(512)	|''	|NOT NULL	|ZBX_PROXY
UNIQUE		|1		|tls_psk_identity

TABLE|module|moduleid|
FIELD		|moduleid	|t_id		|	|NOT NULL	|0
FIELD		|id		|t_varchar(255)	|''	|NOT NULL	|0
FIELD		|relative_path	|t_varchar(255)	|''	|NOT NULL	|0
FIELD		|status		|t_integer	|'0'	|NOT NULL	|0
FIELD		|config		|t_shorttext	|''	|NOT NULL	|0

TABLE|interface_snmp|interfaceid|ZBX_TEMPLATE
FIELD		|interfaceid	|t_id		|	|NOT NULL	|0			|1|interface
FIELD		|version	|t_integer	|'2'	|NOT NULL	|ZBX_PROXY
FIELD		|bulk		|t_integer	|'1'	|NOT NULL	|ZBX_PROXY
FIELD		|community	|t_varchar(64)	|''	|NOT NULL	|ZBX_PROXY
FIELD		|securityname	|t_varchar(64)	|''	|NOT NULL	|ZBX_PROXY
FIELD		|securitylevel	|t_integer	|'0'	|NOT NULL	|ZBX_PROXY
FIELD		|authpassphrase	|t_varchar(64)	|''	|NOT NULL	|ZBX_PROXY
FIELD		|privpassphrase	|t_varchar(64)	|''	|NOT NULL	|ZBX_PROXY
FIELD		|authprotocol	|t_integer	|'0'	|NOT NULL	|ZBX_PROXY
FIELD		|privprotocol	|t_integer	|'0'	|NOT NULL	|ZBX_PROXY
FIELD		|contextname	|t_varchar(255)	|''	|NOT NULL	|ZBX_PROXY

TABLE|lld_override|lld_overrideid|ZBX_TEMPLATE
FIELD		|lld_overrideid	|t_id		|	|NOT NULL	|0
FIELD		|itemid		|t_id		|	|NOT NULL	|0	|1|items
FIELD		|name		|t_varchar(255)	|''	|NOT NULL	|0
FIELD		|step		|t_integer	|'0'	|NOT NULL	|0
FIELD		|evaltype	|t_integer	|'0'	|NOT NULL	|0
FIELD		|formula	|t_varchar(255)	|''	|NOT NULL	|0
FIELD		|stop		|t_integer	|'0'	|NOT NULL	|0
UNIQUE		|1		|itemid,name

TABLE|lld_override_condition|lld_override_conditionid|ZBX_TEMPLATE
FIELD	|lld_override_conditionid	|t_id		|	|NOT NULL	|0
FIELD	|lld_overrideid			|t_id		|	|NOT NULL	|0	|1|lld_override
FIELD	|operator			|t_integer	|'8'	|NOT NULL	|0
FIELD	|macro				|t_varchar(64)	|''	|NOT NULL	|0
FIELD	|value				|t_varchar(255)	|''	|NOT NULL	|0
INDEX	|1				|lld_overrideid

TABLE|lld_override_operation|lld_override_operationid|ZBX_TEMPLATE
FIELD	|lld_override_operationid	|t_id		|	|NOT NULL	|0
FIELD	|lld_overrideid			|t_id		|	|NOT NULL	|0	|1|lld_override
FIELD	|operationobject		|t_integer	|'0'	|NOT NULL	|0
FIELD	|operator			|t_integer	|'0'	|NOT NULL	|0
FIELD	|value				|t_varchar(255)	|''	|NOT NULL	|0
INDEX	|1				|lld_overrideid

TABLE|lld_override_opstatus|lld_override_operationid|ZBX_TEMPLATE
FIELD	|lld_override_operationid	|t_id		|	|NOT NULL	|0	|1|lld_override_operation
FIELD	|status				|t_integer	|'0'	|NOT NULL	|0

TABLE|lld_override_opdiscover|lld_override_operationid|ZBX_TEMPLATE
FIELD	|lld_override_operationid	|t_id		|	|NOT NULL	|0	|1|lld_override_operation
FIELD	|discover			|t_integer	|'0'	|NOT NULL	|0

TABLE|lld_override_opperiod|lld_override_operationid|ZBX_TEMPLATE
FIELD	|lld_override_operationid	|t_id		|	|NOT NULL	|0	|1|lld_override_operation
FIELD	|delay				|t_varchar(1024)|'0'	|NOT NULL	|0

TABLE|lld_override_ophistory|lld_override_operationid|ZBX_TEMPLATE
FIELD	|lld_override_operationid	|t_id		|	|NOT NULL	|0	|1|lld_override_operation
FIELD	|history			|t_varchar(255)	|'90d'	|NOT NULL	|0

TABLE|lld_override_optrends|lld_override_operationid|ZBX_TEMPLATE
FIELD	|lld_override_operationid	|t_id		|	|NOT NULL	|0	|1|lld_override_operation
FIELD	|trends				|t_varchar(255)	|'365d'	|NOT NULL	|0

TABLE|lld_override_opseverity|lld_override_operationid|ZBX_TEMPLATE
FIELD	|lld_override_operationid	|t_id		|	|NOT NULL	|0	|1|lld_override_operation
FIELD	|severity			|t_integer	|'0'	|NOT NULL	|0

TABLE|lld_override_optag|lld_override_optagid|ZBX_TEMPLATE
FIELD	|lld_override_optagid		|t_id		|	|NOT NULL	|0
FIELD	|lld_override_operationid	|t_id		|	|NOT NULL	|0	|1|lld_override_operation
FIELD	|tag				|t_varchar(255)	|''	|NOT NULL	|0
FIELD	|value				|t_varchar(255)	|''	|NOT NULL	|0
INDEX	|1				|lld_override_operationid

TABLE|lld_override_optemplate|lld_override_optemplateid|ZBX_TEMPLATE
FIELD	|lld_override_optemplateid	|t_id		|	|NOT NULL	|0
FIELD	|lld_override_operationid	|t_id		|	|NOT NULL	|0	|1|lld_override_operation
FIELD	|templateid			|t_id		|	|NOT NULL	|0	|2|hosts	|hostid	|RESTRICT
UNIQUE	|1				|lld_override_operationid,templateid
INDEX	|2				|templateid

TABLE|lld_override_opinventory|lld_override_operationid|ZBX_TEMPLATE
FIELD	|lld_override_operationid	|t_id		|	|NOT NULL	|0	|1|lld_override_operation
FIELD	|inventory_mode			|t_integer	|'0'	|NOT NULL	|0

TABLE|trigger_queue||0
FIELD		|objectid	|t_id		|	|NOT NULL	|0
FIELD		|type		|t_integer	|'0'	|NOT NULL	|0
FIELD		|clock		|t_time		|'0'	|NOT NULL	|0
FIELD		|ns		|t_nanosec	|'0'	|NOT NULL	|0

TABLE|item_parameter|item_parameterid|ZBX_TEMPLATE
FIELD		|item_parameterid|t_id		|	|NOT NULL	|0
FIELD		|itemid		|t_id		|	|NOT NULL	|ZBX_PROXY		|1|items
FIELD		|name		|t_varchar(255)	|''	|NOT NULL	|ZBX_PROXY
FIELD		|value		|t_varchar(2048)|''	|NOT NULL	|ZBX_PROXY
INDEX		|1		|itemid

TABLE|role_rule|role_ruleid|ZBX_DATA
FIELD		|role_ruleid	|t_id		|	|NOT NULL	|0
FIELD		|roleid		|t_id		|	|NOT NULL	|0			|1|role
FIELD		|type		|t_integer	|'0'	|NOT NULL	|0
FIELD		|name		|t_varchar(255)	|''	|NOT NULL	|0
FIELD		|value_int	|t_integer	|'0'	|NOT NULL	|0
FIELD		|value_str	|t_varchar(255)	|''	|NOT NULL	|0
FIELD		|value_moduleid	|t_id		|	|NULL		|0			|2|module	|moduleid
INDEX		|1		|roleid
INDEX		|2		|value_moduleid

TABLE|dbversion||
FIELD		|mandatory	|t_integer	|'0'	|NOT NULL	|
FIELD		|optional	|t_integer	|'0'	|NOT NULL	|
<<<<<<< HEAD
ROW		|5030006	|5030006
=======
ROW		|5030024	|5030024
>>>>>>> d312f3d8
<|MERGE_RESOLUTION|>--- conflicted
+++ resolved
@@ -1880,8 +1880,4 @@
 TABLE|dbversion||
 FIELD		|mandatory	|t_integer	|'0'	|NOT NULL	|
 FIELD		|optional	|t_integer	|'0'	|NOT NULL	|
-<<<<<<< HEAD
-ROW		|5030006	|5030006
-=======
-ROW		|5030024	|5030024
->>>>>>> d312f3d8
+ROW		|5030030	|5030030