--
-- Zabbix
-- Copyright (C) 2001-2017 Zabbix SIA
--
-- This program is free software; you can redistribute it and/or modify
-- it under the terms of the GNU General Public License as published by
-- the Free Software Foundation; either version 2 of the License, or
-- (at your option) any later version.
--
-- This program is distributed in the hope that it will be useful,
-- but WITHOUT ANY WARRANTY; without even the implied warranty of
-- MERCHANTABILITY or FITNESS FOR A PARTICULAR PURPOSE. See the
-- GNU General Public License for more details.
--
-- You should have received a copy of the GNU General Public License
-- along with this program; if not, write to the Free Software
-- Foundation, Inc., 51 Franklin Street, Fifth Floor, Boston, MA  02110-1301, USA.
--

--
-- Do not use spaces
-- Tables must be sorted to match referential integrity rules
--

TABLE|users|userid|ZBX_DATA
FIELD		|userid		|t_id		|	|NOT NULL	|0
FIELD		|alias		|t_varchar(100)	|''	|NOT NULL	|0
FIELD		|name		|t_varchar(100)	|''	|NOT NULL	|0
FIELD		|surname	|t_varchar(100)	|''	|NOT NULL	|0
FIELD		|passwd		|t_char(32)	|''	|NOT NULL	|0
FIELD		|url		|t_varchar(255)	|''	|NOT NULL	|0
FIELD		|autologin	|t_integer	|'0'	|NOT NULL	|0
FIELD		|autologout	|t_varchar(32)	|'15m'	|NOT NULL	|0
FIELD		|lang		|t_varchar(5)	|'en_GB'|NOT NULL	|0
FIELD		|refresh	|t_varchar(32)	|'30s'	|NOT NULL	|0
FIELD		|type		|t_integer	|'1'	|NOT NULL	|0
FIELD		|theme		|t_varchar(128)	|'default'|NOT NULL	|0
FIELD		|attempt_failed	|t_integer	|0	|NOT NULL	|ZBX_NODATA
FIELD		|attempt_ip	|t_varchar(39)	|''	|NOT NULL	|ZBX_NODATA
FIELD		|attempt_clock	|t_integer	|0	|NOT NULL	|ZBX_NODATA
FIELD		|rows_per_page	|t_integer	|50	|NOT NULL	|0
UNIQUE		|1		|alias

TABLE|maintenances|maintenanceid|ZBX_DATA
FIELD		|maintenanceid	|t_id		|	|NOT NULL	|0
FIELD		|name		|t_varchar(128)	|''	|NOT NULL	|0
FIELD		|maintenance_type|t_integer	|'0'	|NOT NULL	|0
FIELD		|description	|t_shorttext	|''	|NOT NULL	|0
FIELD		|active_since	|t_integer	|'0'	|NOT NULL	|0
FIELD		|active_till	|t_integer	|'0'	|NOT NULL	|0
INDEX		|1		|active_since,active_till
UNIQUE		|2		|name

TABLE|hosts|hostid|ZBX_TEMPLATE
FIELD		|hostid		|t_id		|	|NOT NULL	|0
FIELD		|proxy_hostid	|t_id		|	|NULL		|0			|1|hosts	|hostid		|RESTRICT
FIELD		|host		|t_varchar(128)	|''	|NOT NULL	|ZBX_PROXY
FIELD		|status		|t_integer	|'0'	|NOT NULL	|ZBX_PROXY
FIELD		|disable_until	|t_integer	|'0'	|NOT NULL	|ZBX_NODATA
FIELD		|error		|t_varchar(2048)|''	|NOT NULL	|ZBX_NODATA
FIELD		|available	|t_integer	|'0'	|NOT NULL	|ZBX_NODATA
FIELD		|errors_from	|t_integer	|'0'	|NOT NULL	|ZBX_NODATA
FIELD		|lastaccess	|t_integer	|'0'	|NOT NULL	|ZBX_NODATA
FIELD		|ipmi_authtype	|t_integer	|'-1'	|NOT NULL	|ZBX_PROXY
FIELD		|ipmi_privilege	|t_integer	|'2'	|NOT NULL	|ZBX_PROXY
FIELD		|ipmi_username	|t_varchar(16)	|''	|NOT NULL	|ZBX_PROXY
FIELD		|ipmi_password	|t_varchar(20)	|''	|NOT NULL	|ZBX_PROXY
FIELD		|ipmi_disable_until|t_integer	|'0'	|NOT NULL	|ZBX_NODATA
FIELD		|ipmi_available	|t_integer	|'0'	|NOT NULL	|ZBX_NODATA
FIELD		|snmp_disable_until|t_integer	|'0'	|NOT NULL	|ZBX_NODATA
FIELD		|snmp_available	|t_integer	|'0'	|NOT NULL	|ZBX_NODATA
FIELD		|maintenanceid	|t_id		|	|NULL		|ZBX_NODATA		|2|maintenances	|		|RESTRICT
FIELD		|maintenance_status|t_integer	|'0'	|NOT NULL	|ZBX_NODATA
FIELD		|maintenance_type|t_integer	|'0'	|NOT NULL	|ZBX_NODATA
FIELD		|maintenance_from|t_integer	|'0'	|NOT NULL	|ZBX_NODATA
FIELD		|ipmi_errors_from|t_integer	|'0'	|NOT NULL	|ZBX_NODATA
FIELD		|snmp_errors_from|t_integer	|'0'	|NOT NULL	|ZBX_NODATA
FIELD		|ipmi_error	|t_varchar(2048)|''	|NOT NULL	|ZBX_NODATA
FIELD		|snmp_error	|t_varchar(2048)|''	|NOT NULL	|ZBX_NODATA
FIELD		|jmx_disable_until|t_integer	|'0'	|NOT NULL	|ZBX_NODATA
FIELD		|jmx_available	|t_integer	|'0'	|NOT NULL	|ZBX_NODATA
FIELD		|jmx_errors_from|t_integer	|'0'	|NOT NULL	|ZBX_NODATA
FIELD		|jmx_error	|t_varchar(2048)|''	|NOT NULL	|ZBX_NODATA
FIELD		|name		|t_varchar(128)	|''	|NOT NULL	|ZBX_PROXY
FIELD		|flags		|t_integer	|'0'	|NOT NULL	|0
FIELD		|templateid	|t_id		|	|NULL		|0			|3|hosts	|hostid
FIELD		|description	|t_shorttext	|''	|NOT NULL	|0
FIELD		|tls_connect	|t_integer	|'1'	|NOT NULL	|ZBX_PROXY
FIELD		|tls_accept	|t_integer	|'1'	|NOT NULL	|ZBX_PROXY
FIELD		|tls_issuer	|t_varchar(1024)|''	|NOT NULL	|ZBX_PROXY
FIELD		|tls_subject	|t_varchar(1024)|''	|NOT NULL	|ZBX_PROXY
FIELD		|tls_psk_identity|t_varchar(128)|''	|NOT NULL	|ZBX_PROXY
FIELD		|tls_psk	|t_varchar(512)	|''	|NOT NULL	|ZBX_PROXY
FIELD		|proxy_address	|t_varchar(255)	|''	|NOT NULL	|0
INDEX		|1		|host
INDEX		|2		|status
INDEX		|3		|proxy_hostid
INDEX		|4		|name
INDEX		|5		|maintenanceid

TABLE|groups|groupid|ZBX_DATA
FIELD		|groupid	|t_id		|	|NOT NULL	|0
FIELD		|name		|t_varchar(255)	|''	|NOT NULL	|0
FIELD		|internal	|t_integer	|'0'	|NOT NULL	|0
FIELD		|flags		|t_integer	|'0'	|NOT NULL	|0
INDEX		|1		|name

TABLE|group_prototype|group_prototypeid|ZBX_TEMPLATE
FIELD		|group_prototypeid|t_id		|	|NOT NULL	|0
FIELD		|hostid		|t_id		|	|NOT NULL	|0			|1|hosts
FIELD		|name		|t_varchar(255)	|''	|NOT NULL	|0
FIELD		|groupid	|t_id		|	|NULL		|0			|2|groups	|		|RESTRICT
FIELD		|templateid	|t_id		|	|NULL		|0			|3|group_prototype|group_prototypeid
INDEX		|1		|hostid

TABLE|group_discovery|groupid|ZBX_TEMPLATE
FIELD		|groupid	|t_id		|	|NOT NULL	|0			|1|groups
FIELD		|parent_group_prototypeid|t_id	|	|NOT NULL	|0			|2|group_prototype|group_prototypeid|RESTRICT
FIELD		|name		|t_varchar(64)	|''	|NOT NULL	|ZBX_NODATA
FIELD		|lastcheck	|t_integer	|'0'	|NOT NULL	|ZBX_NODATA
FIELD		|ts_delete	|t_time		|'0'	|NOT NULL	|ZBX_NODATA

TABLE|screens|screenid|ZBX_TEMPLATE
FIELD		|screenid	|t_id		|	|NOT NULL	|0
FIELD		|name		|t_varchar(255)	|	|NOT NULL	|0
FIELD		|hsize		|t_integer	|'1'	|NOT NULL	|0
FIELD		|vsize		|t_integer	|'1'	|NOT NULL	|0
FIELD		|templateid	|t_id		|	|NULL		|0			|1|hosts	|hostid
FIELD		|userid		|t_id		|	|NULL		|0			|3|users	|		|RESTRICT
FIELD		|private	|t_integer	|'1'	|NOT NULL	|0
INDEX		|1		|templateid

TABLE|screens_items|screenitemid|ZBX_TEMPLATE
FIELD		|screenitemid	|t_id		|	|NOT NULL	|0
FIELD		|screenid	|t_id		|	|NOT NULL	|0			|1|screens
FIELD		|resourcetype	|t_integer	|'0'	|NOT NULL	|0
FIELD		|resourceid	|t_id		|'0'	|NOT NULL	|0
FIELD		|width		|t_integer	|'320'	|NOT NULL	|0
FIELD		|height		|t_integer	|'200'	|NOT NULL	|0
FIELD		|x		|t_integer	|'0'	|NOT NULL	|0
FIELD		|y		|t_integer	|'0'	|NOT NULL	|0
FIELD		|colspan	|t_integer	|'1'	|NOT NULL	|0
FIELD		|rowspan	|t_integer	|'1'	|NOT NULL	|0
FIELD		|elements	|t_integer	|'25'	|NOT NULL	|0
FIELD		|valign		|t_integer	|'0'	|NOT NULL	|0
FIELD		|halign		|t_integer	|'0'	|NOT NULL	|0
FIELD		|style		|t_integer	|'0'	|NOT NULL	|0
FIELD		|url		|t_varchar(255)	|''	|NOT NULL	|0
FIELD		|dynamic	|t_integer	|'0'	|NOT NULL	|0
FIELD		|sort_triggers	|t_integer	|'0'	|NOT NULL	|0
FIELD		|application	|t_varchar(255)	|''	|NOT NULL	|0
FIELD		|max_columns	|t_integer	|'3'	|NOT NULL	|0
INDEX		|1		|screenid

TABLE|screen_user|screenuserid|ZBX_DATA
FIELD		|screenuserid|t_id		|	|NOT NULL	|0
FIELD		|screenid	|t_id		|	|NOT NULL	|0			|1|screens
FIELD		|userid		|t_id		|	|NOT NULL	|0			|2|users
FIELD		|permission	|t_integer	|'2'	|NOT NULL	|0
UNIQUE		|1		|screenid,userid

TABLE|screen_usrgrp|screenusrgrpid|ZBX_DATA
FIELD		|screenusrgrpid|t_id		|	|NOT NULL	|0
FIELD		|screenid	|t_id		|	|NOT NULL	|0			|1|screens
FIELD		|usrgrpid	|t_id		|	|NOT NULL	|0			|2|usrgrp
FIELD		|permission	|t_integer	|'2'	|NOT NULL	|0
UNIQUE		|1		|screenid,usrgrpid

TABLE|slideshows|slideshowid|ZBX_DATA
FIELD		|slideshowid	|t_id		|	|NOT NULL	|0
FIELD		|name		|t_varchar(255)	|''	|NOT NULL	|0
FIELD		|delay		|t_varchar(32)	|'30s'	|NOT NULL	|0
FIELD		|userid		|t_id		|	|NOT NULL	|0			|3|users	|		|RESTRICT
FIELD		|private	|t_integer	|'1'	|NOT NULL	|0
UNIQUE		|1		|name

TABLE|slideshow_user|slideshowuserid|ZBX_DATA
FIELD		|slideshowuserid|t_id		|	|NOT NULL	|0
FIELD		|slideshowid	|t_id		|	|NOT NULL	|0			|1|slideshows
FIELD		|userid		|t_id		|	|NOT NULL	|0			|2|users
FIELD		|permission	|t_integer	|'2'	|NOT NULL	|0
UNIQUE		|1		|slideshowid,userid

TABLE|slideshow_usrgrp|slideshowusrgrpid|ZBX_DATA
FIELD		|slideshowusrgrpid|t_id		|	|NOT NULL	|0
FIELD		|slideshowid	|t_id		|	|NOT NULL	|0			|1|slideshows
FIELD		|usrgrpid	|t_id		|	|NOT NULL	|0			|2|usrgrp
FIELD		|permission	|t_integer	|'2'	|NOT NULL	|0
UNIQUE		|1		|slideshowid,usrgrpid

TABLE|slides|slideid|ZBX_DATA
FIELD		|slideid	|t_id		|	|NOT NULL	|0
FIELD		|slideshowid	|t_id		|	|NOT NULL	|0			|1|slideshows
FIELD		|screenid	|t_id		|	|NOT NULL	|0			|2|screens
FIELD		|step		|t_integer	|'0'	|NOT NULL	|0
FIELD		|delay		|t_varchar(32)	|'0'	|NOT NULL	|0
INDEX		|1		|slideshowid
INDEX		|2		|screenid

TABLE|drules|druleid|ZBX_DATA
FIELD		|druleid	|t_id		|	|NOT NULL	|0
FIELD		|proxy_hostid	|t_id		|	|NULL		|0			|1|hosts	|hostid		|RESTRICT
FIELD		|name		|t_varchar(255)	|''	|NOT NULL	|ZBX_PROXY
FIELD		|iprange	|t_varchar(2048)|''	|NOT NULL	|ZBX_PROXY
FIELD		|delay		|t_varchar(255)	|'1h'	|NOT NULL	|ZBX_PROXY
FIELD		|nextcheck	|t_integer	|'0'	|NOT NULL	|ZBX_NODATA
FIELD		|status		|t_integer	|'0'	|NOT NULL	|0
INDEX		|1		|proxy_hostid
UNIQUE		|2		|name

TABLE|dchecks|dcheckid|ZBX_DATA
FIELD		|dcheckid	|t_id		|	|NOT NULL	|0
FIELD		|druleid	|t_id		|	|NOT NULL	|ZBX_PROXY		|1|drules
FIELD		|type		|t_integer	|'0'	|NOT NULL	|ZBX_PROXY
FIELD		|key_		|t_varchar(512)	|''	|NOT NULL	|ZBX_PROXY
FIELD		|snmp_community	|t_varchar(255)	|''	|NOT NULL	|ZBX_PROXY
FIELD		|ports		|t_varchar(255)	|'0'	|NOT NULL	|ZBX_PROXY
FIELD		|snmpv3_securityname|t_varchar(64)|''	|NOT NULL	|ZBX_PROXY
FIELD		|snmpv3_securitylevel|t_integer	|'0'	|NOT NULL	|ZBX_PROXY
FIELD		|snmpv3_authpassphrase|t_varchar(64)|''	|NOT NULL	|ZBX_PROXY
FIELD		|snmpv3_privpassphrase|t_varchar(64)|''	|NOT NULL	|ZBX_PROXY
FIELD		|uniq		|t_integer	|'0'	|NOT NULL	|ZBX_PROXY
FIELD		|snmpv3_authprotocol|t_integer	|'0'	|NOT NULL	|ZBX_PROXY
FIELD		|snmpv3_privprotocol|t_integer	|'0'	|NOT NULL	|ZBX_PROXY
FIELD		|snmpv3_contextname|t_varchar(255)|''	|NOT NULL	|ZBX_PROXY
INDEX		|1		|druleid

TABLE|applications|applicationid|ZBX_TEMPLATE
FIELD		|applicationid	|t_id		|	|NOT NULL	|0
FIELD		|hostid		|t_id		|	|NOT NULL	|0			|1|hosts
FIELD		|name		|t_varchar(255)	|''	|NOT NULL	|0
FIELD		|flags		|t_integer	|'0'	|NOT NULL	|0
UNIQUE		|2		|hostid,name

TABLE|httptest|httptestid|ZBX_TEMPLATE
FIELD		|httptestid	|t_id		|	|NOT NULL	|0
FIELD		|name		|t_varchar(64)	|''	|NOT NULL	|ZBX_PROXY
FIELD		|applicationid	|t_id		|	|NULL		|0			|1|applications	|		|RESTRICT
FIELD		|nextcheck	|t_integer	|'0'	|NOT NULL	|ZBX_NODATA
FIELD		|delay		|t_varchar(255)	|'1m'	|NOT NULL	|ZBX_PROXY
FIELD		|status		|t_integer	|'0'	|NOT NULL	|0
FIELD		|agent		|t_varchar(255)	|'Zabbix'|NOT NULL	|ZBX_PROXY
FIELD		|authentication	|t_integer	|'0'	|NOT NULL	|ZBX_PROXY,ZBX_NODATA
FIELD		|http_user	|t_varchar(64)	|''	|NOT NULL	|ZBX_PROXY,ZBX_NODATA
FIELD		|http_password	|t_varchar(64)	|''	|NOT NULL	|ZBX_PROXY,ZBX_NODATA
FIELD		|hostid		|t_id		|	|NOT NULL	|ZBX_PROXY		|2|hosts
FIELD		|templateid	|t_id		|	|NULL		|0			|3|httptest	|httptestid
FIELD		|http_proxy	|t_varchar(255)	|''	|NOT NULL	|ZBX_PROXY,ZBX_NODATA
FIELD		|retries	|t_integer	|'1'	|NOT NULL	|ZBX_PROXY,ZBX_NODATA
FIELD		|ssl_cert_file	|t_varchar(255)	|''	|NOT NULL	|ZBX_PROXY,ZBX_NODATA
FIELD		|ssl_key_file	|t_varchar(255)	|''	|NOT NULL	|ZBX_PROXY,ZBX_NODATA
FIELD		|ssl_key_password|t_varchar(64)	|''	|NOT NULL	|ZBX_PROXY,ZBX_NODATA
FIELD		|verify_peer	|t_integer	|'0'	|NOT NULL	|ZBX_PROXY
FIELD		|verify_host	|t_integer	|'0'	|NOT NULL	|ZBX_PROXY
INDEX		|1		|applicationid
UNIQUE		|2		|hostid,name
INDEX		|3		|status
INDEX		|4		|templateid

TABLE|httpstep|httpstepid|ZBX_TEMPLATE
FIELD		|httpstepid	|t_id		|	|NOT NULL	|0
FIELD		|httptestid	|t_id		|	|NOT NULL	|ZBX_PROXY		|1|httptest
FIELD		|name		|t_varchar(64)	|''	|NOT NULL	|ZBX_PROXY
FIELD		|no		|t_integer	|'0'	|NOT NULL	|ZBX_PROXY
FIELD		|url		|t_varchar(2048)|''	|NOT NULL	|ZBX_PROXY
FIELD		|timeout	|t_varchar(255)	|'15s'	|NOT NULL	|ZBX_PROXY
FIELD		|posts		|t_shorttext	|''	|NOT NULL	|ZBX_PROXY
FIELD		|required	|t_varchar(255)	|''	|NOT NULL	|ZBX_PROXY
FIELD		|status_codes	|t_varchar(255)	|''	|NOT NULL	|ZBX_PROXY
FIELD		|follow_redirects|t_integer	|'1'	|NOT NULL	|ZBX_PROXY
FIELD		|retrieve_mode	|t_integer	|'0'	|NOT NULL	|ZBX_PROXY
FIELD		|post_type	|t_integer	|'0'	|NOT NULL	|ZBX_PROXY
INDEX		|1		|httptestid

TABLE|interface|interfaceid|ZBX_TEMPLATE
FIELD		|interfaceid	|t_id		|	|NOT NULL	|0
FIELD		|hostid		|t_id		|	|NOT NULL	|ZBX_PROXY		|1|hosts
FIELD		|main		|t_integer	|'0'	|NOT NULL	|ZBX_PROXY
FIELD		|type		|t_integer	|'0'	|NOT NULL	|ZBX_PROXY
FIELD		|useip		|t_integer	|'1'	|NOT NULL	|ZBX_PROXY
FIELD		|ip		|t_varchar(64)	|'127.0.0.1'|NOT NULL	|ZBX_PROXY
FIELD		|dns		|t_varchar(64)	|''	|NOT NULL	|ZBX_PROXY
FIELD		|port		|t_varchar(64)	|'10050'|NOT NULL	|ZBX_PROXY
FIELD		|bulk		|t_integer	|'1'	|NOT NULL	|ZBX_PROXY
INDEX		|1		|hostid,type
INDEX		|2		|ip,dns

TABLE|valuemaps|valuemapid|ZBX_TEMPLATE
FIELD		|valuemapid	|t_id		|	|NOT NULL	|0
FIELD		|name		|t_varchar(64)	|''	|NOT NULL	|0
UNIQUE		|1		|name

TABLE|items|itemid|ZBX_TEMPLATE
FIELD		|itemid		|t_id		|	|NOT NULL	|0
FIELD		|type		|t_integer	|'0'	|NOT NULL	|ZBX_PROXY
FIELD		|snmp_community	|t_varchar(64)	|''	|NOT NULL	|ZBX_PROXY
FIELD		|snmp_oid	|t_varchar(512)	|''	|NOT NULL	|ZBX_PROXY
FIELD		|hostid		|t_id		|	|NOT NULL	|ZBX_PROXY		|1|hosts
FIELD		|name		|t_varchar(255)	|''	|NOT NULL	|0
FIELD		|key_		|t_varchar(255)	|''	|NOT NULL	|ZBX_PROXY
FIELD		|delay		|t_varchar(1024)|'0'	|NOT NULL	|ZBX_PROXY
FIELD		|history	|t_varchar(255)	|'90d'	|NOT NULL	|0
FIELD		|trends		|t_varchar(255)	|'365d'	|NOT NULL	|0
FIELD		|status		|t_integer	|'0'	|NOT NULL	|ZBX_PROXY
FIELD		|value_type	|t_integer	|'0'	|NOT NULL	|ZBX_PROXY
FIELD		|trapper_hosts	|t_varchar(255)	|''	|NOT NULL	|ZBX_PROXY
FIELD		|units		|t_varchar(255)	|''	|NOT NULL	|0
FIELD		|snmpv3_securityname|t_varchar(64)|''	|NOT NULL	|ZBX_PROXY
FIELD		|snmpv3_securitylevel|t_integer	|'0'	|NOT NULL	|ZBX_PROXY
FIELD		|snmpv3_authpassphrase|t_varchar(64)|''	|NOT NULL	|ZBX_PROXY
FIELD		|snmpv3_privpassphrase|t_varchar(64)|''	|NOT NULL	|ZBX_PROXY
FIELD		|formula	|t_varchar(255)	|''	|NOT NULL	|0
FIELD		|error		|t_varchar(2048)|''	|NOT NULL	|ZBX_NODATA
FIELD		|lastlogsize	|t_bigint	|'0'	|NOT NULL	|ZBX_PROXY,ZBX_NODATA
FIELD		|logtimefmt	|t_varchar(64)	|''	|NOT NULL	|ZBX_PROXY
FIELD		|templateid	|t_id		|	|NULL		|0			|2|items	|itemid
FIELD		|valuemapid	|t_id		|	|NULL		|0			|3|valuemaps	|		|RESTRICT
FIELD		|params		|t_shorttext	|''	|NOT NULL	|ZBX_PROXY
FIELD		|ipmi_sensor	|t_varchar(128)	|''	|NOT NULL	|ZBX_PROXY
FIELD		|authtype	|t_integer	|'0'	|NOT NULL	|ZBX_PROXY
FIELD		|username	|t_varchar(64)	|''	|NOT NULL	|ZBX_PROXY
FIELD		|password	|t_varchar(64)	|''	|NOT NULL	|ZBX_PROXY
FIELD		|publickey	|t_varchar(64)	|''	|NOT NULL	|ZBX_PROXY
FIELD		|privatekey	|t_varchar(64)	|''	|NOT NULL	|ZBX_PROXY
FIELD		|mtime		|t_integer	|'0'	|NOT NULL	|ZBX_PROXY,ZBX_NODATA
FIELD		|flags		|t_integer	|'0'	|NOT NULL	|ZBX_PROXY
FIELD		|interfaceid	|t_id		|	|NULL		|ZBX_PROXY		|4|interface	|		|RESTRICT
FIELD		|port		|t_varchar(64)	|''	|NOT NULL	|ZBX_PROXY
FIELD		|description	|t_shorttext	|''	|NOT NULL	|0
FIELD		|inventory_link	|t_integer	|'0'	|NOT NULL	|0
FIELD		|lifetime	|t_varchar(255)	|'30d'	|NOT NULL	|0
FIELD		|snmpv3_authprotocol|t_integer	|'0'	|NOT NULL	|ZBX_PROXY
FIELD		|snmpv3_privprotocol|t_integer	|'0'	|NOT NULL	|ZBX_PROXY
FIELD		|state		|t_integer	|'0'	|NOT NULL	|ZBX_NODATA
FIELD		|snmpv3_contextname|t_varchar(255)|''	|NOT NULL	|ZBX_PROXY
FIELD		|evaltype	|t_integer	|'0'	|NOT NULL	|0
FIELD		|jmx_endpoint	|t_varchar(255)	|''	|NOT NULL	|ZBX_PROXY
FIELD		|master_itemid	|t_id		|	|NULL		|0			|5|items	|itemid
UNIQUE		|1		|hostid,key_
INDEX		|3		|status
INDEX		|4		|templateid
INDEX		|5		|valuemapid
INDEX		|6		|interfaceid
INDEX		|7		|master_itemid

TABLE|httpstepitem|httpstepitemid|ZBX_TEMPLATE
FIELD		|httpstepitemid	|t_id		|	|NOT NULL	|0
FIELD		|httpstepid	|t_id		|	|NOT NULL	|ZBX_PROXY		|1|httpstep
FIELD		|itemid		|t_id		|	|NOT NULL	|ZBX_PROXY		|2|items
FIELD		|type		|t_integer	|'0'	|NOT NULL	|ZBX_PROXY
UNIQUE		|1		|httpstepid,itemid
INDEX		|2		|itemid

TABLE|httptestitem|httptestitemid|ZBX_TEMPLATE
FIELD		|httptestitemid	|t_id		|	|NOT NULL	|0
FIELD		|httptestid	|t_id		|	|NOT NULL	|ZBX_PROXY		|1|httptest
FIELD		|itemid		|t_id		|	|NOT NULL	|ZBX_PROXY		|2|items
FIELD		|type		|t_integer	|'0'	|NOT NULL	|ZBX_PROXY
UNIQUE		|1		|httptestid,itemid
INDEX		|2		|itemid

TABLE|media_type|mediatypeid|ZBX_DATA
FIELD		|mediatypeid	|t_id		|	|NOT NULL	|0
FIELD		|type		|t_integer	|'0'	|NOT NULL	|0
FIELD		|description	|t_varchar(100)	|''	|NOT NULL	|0
FIELD		|smtp_server	|t_varchar(255)	|''	|NOT NULL	|0
FIELD		|smtp_helo	|t_varchar(255)	|''	|NOT NULL	|0
FIELD		|smtp_email	|t_varchar(255)	|''	|NOT NULL	|0
FIELD		|exec_path	|t_varchar(255)	|''	|NOT NULL	|0
FIELD		|gsm_modem	|t_varchar(255)	|''	|NOT NULL	|0
FIELD		|username	|t_varchar(255)	|''	|NOT NULL	|0
FIELD		|passwd		|t_varchar(255)	|''	|NOT NULL	|0
FIELD		|status		|t_integer	|'0'	|NOT NULL	|0
FIELD		|smtp_port	|t_integer	|'25'	|NOT NULL	|0
FIELD		|smtp_security	|t_integer	|'0'	|NOT NULL	|0
FIELD		|smtp_verify_peer|t_integer	|'0'	|NOT NULL	|0
FIELD		|smtp_verify_host|t_integer	|'0'	|NOT NULL	|0
FIELD		|smtp_authentication|t_integer	|'0'	|NOT NULL	|0
FIELD		|exec_params	|t_varchar(255)	|''	|NOT NULL	|0
FIELD		|maxsessions	|t_integer	|'1'	|NOT NULL	|0
FIELD		|maxattempts	|t_integer	|'3'	|NOT NULL	|0
FIELD		|attempt_interval|t_varchar(32)	|'10s'	|NOT NULL	|0
UNIQUE		|1		|description

TABLE|usrgrp|usrgrpid|ZBX_DATA
FIELD		|usrgrpid	|t_id		|	|NOT NULL	|0
FIELD		|name		|t_varchar(64)	|''	|NOT NULL	|0
FIELD		|gui_access	|t_integer	|'0'	|NOT NULL	|0
FIELD		|users_status	|t_integer	|'0'	|NOT NULL	|0
FIELD		|debug_mode	|t_integer	|'0'	|NOT NULL	|0
UNIQUE		|1		|name

TABLE|users_groups|id|ZBX_DATA
FIELD		|id		|t_id		|	|NOT NULL	|0
FIELD		|usrgrpid	|t_id		|	|NOT NULL	|0			|1|usrgrp
FIELD		|userid		|t_id		|	|NOT NULL	|0			|2|users
UNIQUE		|1		|usrgrpid,userid
INDEX		|2		|userid

TABLE|scripts|scriptid|ZBX_DATA
FIELD		|scriptid	|t_id		|	|NOT NULL	|0
FIELD		|name		|t_varchar(255)	|''	|NOT NULL	|0
FIELD		|command	|t_varchar(255)	|''	|NOT NULL	|0
FIELD		|host_access	|t_integer	|'2'	|NOT NULL	|0
FIELD		|usrgrpid	|t_id		|	|NULL		|0			|1|usrgrp	|		|RESTRICT
FIELD		|groupid	|t_id		|	|NULL		|0			|2|groups	|		|RESTRICT
FIELD		|description	|t_shorttext	|''	|NOT NULL	|0
FIELD		|confirmation	|t_varchar(255)	|''	|NOT NULL	|0
FIELD		|type		|t_integer	|'0'	|NOT NULL	|0
FIELD		|execute_on	|t_integer	|'2'	|NOT NULL	|0
INDEX		|1		|usrgrpid
INDEX		|2		|groupid
UNIQUE		|3		|name

TABLE|actions|actionid|ZBX_DATA
FIELD		|actionid	|t_id		|	|NOT NULL	|0
FIELD		|name		|t_varchar(255)	|''	|NOT NULL	|0
FIELD		|eventsource	|t_integer	|'0'	|NOT NULL	|0
FIELD		|evaltype	|t_integer	|'0'	|NOT NULL	|0
FIELD		|status		|t_integer	|'0'	|NOT NULL	|0
FIELD		|esc_period	|t_varchar(255)	|'1h'	|NOT NULL	|0
FIELD		|def_shortdata	|t_varchar(255)	|''	|NOT NULL	|0
FIELD		|def_longdata	|t_shorttext	|''	|NOT NULL	|0
FIELD		|r_shortdata	|t_varchar(255)	|''	|NOT NULL	|0
FIELD		|r_longdata	|t_shorttext	|''	|NOT NULL	|0
FIELD		|formula	|t_varchar(255)	|''	|NOT NULL	|0
FIELD		|maintenance_mode|t_integer	|'1'	|NOT NULL	|0
FIELD		|ack_shortdata	|t_varchar(255)	|''	|NOT NULL	|0
FIELD		|ack_longdata	|t_shorttext	|''	|NOT NULL	|0
INDEX		|1		|eventsource,status
UNIQUE		|2		|name

TABLE|operations|operationid|ZBX_DATA
FIELD		|operationid	|t_id		|	|NOT NULL	|0
FIELD		|actionid	|t_id		|	|NOT NULL	|0			|1|actions
FIELD		|operationtype	|t_integer	|'0'	|NOT NULL	|0
FIELD		|esc_period	|t_varchar(255)	|'0'	|NOT NULL	|0
FIELD		|esc_step_from	|t_integer	|'1'	|NOT NULL	|0
FIELD		|esc_step_to	|t_integer	|'1'	|NOT NULL	|0
FIELD		|evaltype	|t_integer	|'0'	|NOT NULL	|0
FIELD		|recovery	|t_integer	|'0'	|NOT NULL	|0
INDEX		|1		|actionid

TABLE|opmessage|operationid|ZBX_DATA
FIELD		|operationid	|t_id		|	|NOT NULL	|0			|1|operations
FIELD		|default_msg	|t_integer	|'0'	|NOT NULL	|0
FIELD		|subject	|t_varchar(255)	|''	|NOT NULL	|0
FIELD		|message	|t_shorttext	|''	|NOT NULL	|0
FIELD		|mediatypeid	|t_id		|	|NULL		|0			|2|media_type	|		|RESTRICT
INDEX		|1		|mediatypeid

TABLE|opmessage_grp|opmessage_grpid|ZBX_DATA
FIELD		|opmessage_grpid|t_id		|	|NOT NULL	|0
FIELD		|operationid	|t_id		|	|NOT NULL	|0			|1|operations
FIELD		|usrgrpid	|t_id		|	|NOT NULL	|0			|2|usrgrp	|		|RESTRICT
UNIQUE		|1		|operationid,usrgrpid
INDEX		|2		|usrgrpid

TABLE|opmessage_usr|opmessage_usrid|ZBX_DATA
FIELD		|opmessage_usrid|t_id		|	|NOT NULL	|0
FIELD		|operationid	|t_id		|	|NOT NULL	|0			|1|operations
FIELD		|userid		|t_id		|	|NOT NULL	|0			|2|users	|		|RESTRICT
UNIQUE		|1		|operationid,userid
INDEX		|2		|userid

TABLE|opcommand|operationid|ZBX_DATA
FIELD		|operationid	|t_id		|	|NOT NULL	|0			|1|operations
FIELD		|type		|t_integer	|'0'	|NOT NULL	|0
FIELD		|scriptid	|t_id		|	|NULL		|0			|2|scripts	|		|RESTRICT
FIELD		|execute_on	|t_integer	|'0'	|NOT NULL	|0
FIELD		|port		|t_varchar(64)	|''	|NOT NULL	|0
FIELD		|authtype	|t_integer	|'0'	|NOT NULL	|0
FIELD		|username	|t_varchar(64)	|''	|NOT NULL	|0
FIELD		|password	|t_varchar(64)	|''	|NOT NULL	|0
FIELD		|publickey	|t_varchar(64)	|''	|NOT NULL	|0
FIELD		|privatekey	|t_varchar(64)	|''	|NOT NULL	|0
FIELD		|command	|t_shorttext	|''	|NOT NULL	|0
INDEX		|1		|scriptid

TABLE|opcommand_hst|opcommand_hstid|ZBX_DATA
FIELD		|opcommand_hstid|t_id		|	|NOT NULL	|0
FIELD		|operationid	|t_id		|	|NOT NULL	|0			|1|operations
FIELD		|hostid		|t_id		|	|NULL		|0			|2|hosts	|		|RESTRICT
INDEX		|1		|operationid
INDEX		|2		|hostid

TABLE|opcommand_grp|opcommand_grpid|ZBX_DATA
FIELD		|opcommand_grpid|t_id		|	|NOT NULL	|0
FIELD		|operationid	|t_id		|	|NOT NULL	|0			|1|operations
FIELD		|groupid	|t_id		|	|NOT NULL	|0			|2|groups	|		|RESTRICT
INDEX		|1		|operationid
INDEX		|2		|groupid

TABLE|opgroup|opgroupid|ZBX_DATA
FIELD		|opgroupid	|t_id		|	|NOT NULL	|0
FIELD		|operationid	|t_id		|	|NOT NULL	|0			|1|operations
FIELD		|groupid	|t_id		|	|NOT NULL	|0			|2|groups	|		|RESTRICT
UNIQUE		|1		|operationid,groupid
INDEX		|2		|groupid

TABLE|optemplate|optemplateid|ZBX_TEMPLATE
FIELD		|optemplateid	|t_id		|	|NOT NULL	|0
FIELD		|operationid	|t_id		|	|NOT NULL	|0			|1|operations
FIELD		|templateid	|t_id		|	|NOT NULL	|0			|2|hosts	|hostid		|RESTRICT
UNIQUE		|1		|operationid,templateid
INDEX		|2		|templateid

TABLE|opconditions|opconditionid|ZBX_DATA
FIELD		|opconditionid	|t_id		|	|NOT NULL	|0
FIELD		|operationid	|t_id		|	|NOT NULL	|0			|1|operations
FIELD		|conditiontype	|t_integer	|'0'	|NOT NULL	|0
FIELD		|operator	|t_integer	|'0'	|NOT NULL	|0
FIELD		|value		|t_varchar(255)	|''	|NOT NULL	|0
INDEX		|1		|operationid

TABLE|conditions|conditionid|ZBX_DATA
FIELD		|conditionid	|t_id		|	|NOT NULL	|0
FIELD		|actionid	|t_id		|	|NOT NULL	|0			|1|actions
FIELD		|conditiontype	|t_integer	|'0'	|NOT NULL	|0
FIELD		|operator	|t_integer	|'0'	|NOT NULL	|0
FIELD		|value		|t_varchar(255)	|''	|NOT NULL	|0
FIELD		|value2		|t_varchar(255)	|''	|NOT NULL	|0
INDEX		|1		|actionid

TABLE|config|configid|ZBX_DATA
FIELD		|configid	|t_id		|	|NOT NULL	|0
FIELD		|refresh_unsupported|t_varchar(32)|'10m'	|NOT NULL	|ZBX_PROXY
FIELD		|work_period	|t_varchar(255)	|'1-5,09:00-18:00'|NOT NULL|0
FIELD		|alert_usrgrpid	|t_id		|	|NULL		|0			|1|usrgrp	|usrgrpid	|RESTRICT
FIELD		|event_ack_enable|t_integer	|'1'	|NOT NULL	|ZBX_NODATA
FIELD		|event_expire	|t_varchar(32)	|'1w'	|NOT NULL	|ZBX_NODATA
FIELD		|event_show_max	|t_integer	|'100'	|NOT NULL	|ZBX_NODATA
FIELD		|default_theme	|t_varchar(128)	|'blue-theme'|NOT NULL	|ZBX_NODATA
FIELD		|authentication_type|t_integer	|'0'	|NOT NULL	|ZBX_NODATA
FIELD		|ldap_host	|t_varchar(255)	|''	|NOT NULL	|ZBX_NODATA
FIELD		|ldap_port	|t_integer	|389	|NOT NULL	|ZBX_NODATA
FIELD		|ldap_base_dn	|t_varchar(255)	|''	|NOT NULL	|ZBX_NODATA
FIELD		|ldap_bind_dn	|t_varchar(255)	|''	|NOT NULL	|ZBX_NODATA
FIELD		|ldap_bind_password|t_varchar(128)|''	|NOT NULL	|ZBX_NODATA
FIELD		|ldap_search_attribute|t_varchar(128)|''|NOT NULL	|ZBX_NODATA
FIELD		|dropdown_first_entry|t_integer	|'1'	|NOT NULL	|ZBX_NODATA
FIELD		|dropdown_first_remember|t_integer|'1'	|NOT NULL	|ZBX_NODATA
FIELD		|discovery_groupid|t_id		|	|NOT NULL	|ZBX_PROXY		|2|groups	|groupid	|RESTRICT
FIELD		|max_in_table	|t_integer	|'50'	|NOT NULL	|ZBX_NODATA
FIELD		|search_limit	|t_integer	|'1000'	|NOT NULL	|ZBX_NODATA
FIELD		|severity_color_0|t_varchar(6)	|'97AAB3'|NOT NULL	|ZBX_NODATA
FIELD		|severity_color_1|t_varchar(6)	|'7499FF'|NOT NULL	|ZBX_NODATA
FIELD		|severity_color_2|t_varchar(6)	|'FFC859'|NOT NULL	|ZBX_NODATA
FIELD		|severity_color_3|t_varchar(6)	|'FFA059'|NOT NULL	|ZBX_NODATA
FIELD		|severity_color_4|t_varchar(6)	|'E97659'|NOT NULL	|ZBX_NODATA
FIELD		|severity_color_5|t_varchar(6)	|'E45959'|NOT NULL	|ZBX_NODATA
FIELD		|severity_name_0|t_varchar(32)	|'Not classified'|NOT NULL|ZBX_NODATA
FIELD		|severity_name_1|t_varchar(32)	|'Information'|NOT NULL	|ZBX_NODATA
FIELD		|severity_name_2|t_varchar(32)	|'Warning'|NOT NULL	|ZBX_NODATA
FIELD		|severity_name_3|t_varchar(32)	|'Average'|NOT NULL	|ZBX_NODATA
FIELD		|severity_name_4|t_varchar(32)	|'High'	|NOT NULL	|ZBX_NODATA
FIELD		|severity_name_5|t_varchar(32)	|'Disaster'|NOT NULL	|ZBX_NODATA
FIELD		|ok_period	|t_varchar(32)	|'30m'	|NOT NULL	|ZBX_NODATA
FIELD		|blink_period	|t_varchar(32)	|'30m'	|NOT NULL	|ZBX_NODATA
FIELD		|problem_unack_color|t_varchar(6)|'DC0000'|NOT NULL	|ZBX_NODATA
FIELD		|problem_ack_color|t_varchar(6)	|'DC0000'|NOT NULL	|ZBX_NODATA
FIELD		|ok_unack_color	|t_varchar(6)	|'00AA00'|NOT NULL	|ZBX_NODATA
FIELD		|ok_ack_color	|t_varchar(6)	|'00AA00'|NOT NULL	|ZBX_NODATA
FIELD		|problem_unack_style|t_integer	|'1'	|NOT NULL	|ZBX_NODATA
FIELD		|problem_ack_style|t_integer	|'1'	|NOT NULL	|ZBX_NODATA
FIELD		|ok_unack_style	|t_integer	|'1'	|NOT NULL	|ZBX_NODATA
FIELD		|ok_ack_style	|t_integer	|'1'	|NOT NULL	|ZBX_NODATA
FIELD		|snmptrap_logging|t_integer	|'1'	|NOT NULL	|ZBX_PROXY,ZBX_NODATA
FIELD		|server_check_interval|t_integer|'10'	|NOT NULL	|ZBX_NODATA
FIELD		|hk_events_mode	|t_integer	|'1'	|NOT NULL	|ZBX_NODATA
FIELD		|hk_events_trigger|t_varchar(32)|'365d'	|NOT NULL	|ZBX_NODATA
FIELD		|hk_events_internal|t_varchar(32)|'1d'|NOT NULL	|ZBX_NODATA
FIELD		|hk_events_discovery|t_varchar(32)|'1d'|NOT NULL	|ZBX_NODATA
FIELD		|hk_events_autoreg|t_varchar(32)|'1d'	|NOT NULL	|ZBX_NODATA
FIELD		|hk_services_mode|t_integer	|'1'	|NOT NULL	|ZBX_NODATA
FIELD		|hk_services	|t_varchar(32)	|'365d'	|NOT NULL	|ZBX_NODATA
FIELD		|hk_audit_mode	|t_integer	|'1'	|NOT NULL	|ZBX_NODATA
FIELD		|hk_audit	|t_varchar(32)	|'365d'	|NOT NULL	|ZBX_NODATA
FIELD		|hk_sessions_mode|t_integer	|'1'	|NOT NULL	|ZBX_NODATA
FIELD		|hk_sessions	|t_varchar(32)	|'365d'	|NOT NULL	|ZBX_NODATA
FIELD		|hk_history_mode|t_integer	|'1'	|NOT NULL	|ZBX_NODATA
FIELD		|hk_history_global|t_integer	|'0'	|NOT NULL	|ZBX_NODATA
FIELD		|hk_history	|t_varchar(32)	|'90d'	|NOT NULL	|ZBX_NODATA
FIELD		|hk_trends_mode	|t_integer	|'1'	|NOT NULL	|ZBX_NODATA
FIELD		|hk_trends_global|t_integer	|'0'	|NOT NULL	|ZBX_NODATA
FIELD		|hk_trends	|t_varchar(32)	|'365d'	|NOT NULL	|ZBX_NODATA
FIELD		|default_inventory_mode|t_integer|'-1'	|NOT NULL	|ZBX_NODATA
INDEX		|1		|alert_usrgrpid
INDEX		|2		|discovery_groupid

TABLE|triggers|triggerid|ZBX_TEMPLATE
FIELD		|triggerid	|t_id		|	|NOT NULL	|0
FIELD		|expression	|t_varchar(2048)|''	|NOT NULL	|0
FIELD		|description	|t_varchar(255)	|''	|NOT NULL	|0
FIELD		|url		|t_varchar(255)	|''	|NOT NULL	|0
FIELD		|status		|t_integer	|'0'	|NOT NULL	|0
FIELD		|value		|t_integer	|'0'	|NOT NULL	|ZBX_NODATA
FIELD		|priority	|t_integer	|'0'	|NOT NULL	|0
FIELD		|lastchange	|t_integer	|'0'	|NOT NULL	|ZBX_NODATA
FIELD		|comments	|t_shorttext	|''	|NOT NULL	|0
FIELD		|error		|t_varchar(2048)|''	|NOT NULL	|ZBX_NODATA
FIELD		|templateid	|t_id		|	|NULL		|0			|1|triggers	|triggerid
FIELD		|type		|t_integer	|'0'	|NOT NULL	|0
FIELD		|state		|t_integer	|'0'	|NOT NULL	|ZBX_NODATA
FIELD		|flags		|t_integer	|'0'	|NOT NULL	|0
FIELD		|recovery_mode	|t_integer	|'0'	|NOT NULL	|0
FIELD		|recovery_expression|t_varchar(2048)|''	|NOT NULL	|0
FIELD		|correlation_mode|t_integer	|'0'	|NOT NULL	|0
FIELD		|correlation_tag|t_varchar(255)	|''	|NOT NULL	|0
FIELD		|manual_close	|t_integer	|'0'	|NOT NULL	|0
INDEX		|1		|status
INDEX		|2		|value,lastchange
INDEX		|3		|templateid

TABLE|trigger_depends|triggerdepid|ZBX_TEMPLATE
FIELD		|triggerdepid	|t_id		|	|NOT NULL	|0
FIELD		|triggerid_down	|t_id		|	|NOT NULL	|0			|1|triggers	|triggerid
FIELD		|triggerid_up	|t_id		|	|NOT NULL	|0			|2|triggers	|triggerid
UNIQUE		|1		|triggerid_down,triggerid_up
INDEX		|2		|triggerid_up

TABLE|functions|functionid|ZBX_TEMPLATE
FIELD		|functionid	|t_id		|	|NOT NULL	|0
FIELD		|itemid		|t_id		|	|NOT NULL	|0			|1|items
FIELD		|triggerid	|t_id		|	|NOT NULL	|0			|2|triggers
FIELD		|function	|t_varchar(12)	|''	|NOT NULL	|0
FIELD		|parameter	|t_varchar(255)	|'0'	|NOT NULL	|0
INDEX		|1		|triggerid
INDEX		|2		|itemid,function,parameter

TABLE|graphs|graphid|ZBX_TEMPLATE
FIELD		|graphid	|t_id		|	|NOT NULL	|0
FIELD		|name		|t_varchar(128)	|''	|NOT NULL	|0
FIELD		|width		|t_integer	|'900'	|NOT NULL	|0
FIELD		|height		|t_integer	|'200'	|NOT NULL	|0
FIELD		|yaxismin	|t_double	|'0'	|NOT NULL	|0
FIELD		|yaxismax	|t_double	|'100'	|NOT NULL	|0
FIELD		|templateid	|t_id		|	|NULL		|0			|1|graphs	|graphid
FIELD		|show_work_period|t_integer	|'1'	|NOT NULL	|0
FIELD		|show_triggers	|t_integer	|'1'	|NOT NULL	|0
FIELD		|graphtype	|t_integer	|'0'	|NOT NULL	|0
FIELD		|show_legend	|t_integer	|'1'	|NOT NULL	|0
FIELD		|show_3d	|t_integer	|'0'	|NOT NULL	|0
FIELD		|percent_left	|t_double	|'0'	|NOT NULL	|0
FIELD		|percent_right	|t_double	|'0'	|NOT NULL	|0
FIELD		|ymin_type	|t_integer	|'0'	|NOT NULL	|0
FIELD		|ymax_type	|t_integer	|'0'	|NOT NULL	|0
FIELD		|ymin_itemid	|t_id		|	|NULL		|0			|2|items	|itemid		|RESTRICT
FIELD		|ymax_itemid	|t_id		|	|NULL		|0			|3|items	|itemid		|RESTRICT
FIELD		|flags		|t_integer	|'0'	|NOT NULL	|0
INDEX		|1		|name
INDEX		|2		|templateid
INDEX		|3		|ymin_itemid
INDEX		|4		|ymax_itemid

TABLE|graphs_items|gitemid|ZBX_TEMPLATE
FIELD		|gitemid	|t_id		|	|NOT NULL	|0
FIELD		|graphid	|t_id		|	|NOT NULL	|0			|1|graphs
FIELD		|itemid		|t_id		|	|NOT NULL	|0			|2|items
FIELD		|drawtype	|t_integer	|'0'	|NOT NULL	|0
FIELD		|sortorder	|t_integer	|'0'	|NOT NULL	|0
FIELD		|color		|t_varchar(6)	|'009600'|NOT NULL	|0
FIELD		|yaxisside	|t_integer	|'0'	|NOT NULL	|0
FIELD		|calc_fnc	|t_integer	|'2'	|NOT NULL	|0
FIELD		|type		|t_integer	|'0'	|NOT NULL	|0
INDEX		|1		|itemid
INDEX		|2		|graphid

TABLE|graph_theme|graphthemeid|ZBX_DATA
FIELD		|graphthemeid	|t_id		|	|NOT NULL	|0
FIELD		|theme		|t_varchar(64)	|''	|NOT NULL	|0
FIELD		|backgroundcolor|t_varchar(6)	|''	|NOT NULL	|0
FIELD		|graphcolor	|t_varchar(6)	|''	|NOT NULL	|0
FIELD		|gridcolor	|t_varchar(6)	|''	|NOT NULL	|0
FIELD		|maingridcolor	|t_varchar(6)	|''	|NOT NULL	|0
FIELD		|gridbordercolor|t_varchar(6)	|''	|NOT NULL	|0
FIELD		|textcolor	|t_varchar(6)	|''	|NOT NULL	|0
FIELD		|highlightcolor	|t_varchar(6)	|''	|NOT NULL	|0
FIELD		|leftpercentilecolor|t_varchar(6)|''	|NOT NULL	|0
FIELD		|rightpercentilecolor|t_varchar(6)|''	|NOT NULL	|0
FIELD		|nonworktimecolor|t_varchar(6)	|''	|NOT NULL	|0
FIELD		|colorpalette	|t_varchar(255)	|''	|NOT NULL	|0
UNIQUE		|1		|theme

TABLE|globalmacro|globalmacroid|ZBX_DATA
FIELD		|globalmacroid	|t_id		|	|NOT NULL	|0
FIELD		|macro		|t_varchar(255)	|''	|NOT NULL	|ZBX_PROXY
FIELD		|value		|t_varchar(255)	|''	|NOT NULL	|ZBX_PROXY
UNIQUE		|1		|macro

TABLE|hostmacro|hostmacroid|ZBX_TEMPLATE
FIELD		|hostmacroid	|t_id		|	|NOT NULL	|0
FIELD		|hostid		|t_id		|	|NOT NULL	|ZBX_PROXY		|1|hosts
FIELD		|macro		|t_varchar(255)	|''	|NOT NULL	|ZBX_PROXY
FIELD		|value		|t_varchar(255)	|''	|NOT NULL	|ZBX_PROXY
UNIQUE		|1		|hostid,macro

TABLE|hosts_groups|hostgroupid|ZBX_TEMPLATE
FIELD		|hostgroupid	|t_id		|	|NOT NULL	|0
FIELD		|hostid		|t_id		|	|NOT NULL	|0			|1|hosts
FIELD		|groupid	|t_id		|	|NOT NULL	|0			|2|groups
UNIQUE		|1		|hostid,groupid
INDEX		|2		|groupid

TABLE|hosts_templates|hosttemplateid|ZBX_TEMPLATE
FIELD		|hosttemplateid	|t_id		|	|NOT NULL	|0
FIELD		|hostid		|t_id		|	|NOT NULL	|ZBX_PROXY		|1|hosts
FIELD		|templateid	|t_id		|	|NOT NULL	|ZBX_PROXY		|2|hosts	|hostid
UNIQUE		|1		|hostid,templateid
INDEX		|2		|templateid

TABLE|items_applications|itemappid|ZBX_TEMPLATE
FIELD		|itemappid	|t_id		|	|NOT NULL	|0
FIELD		|applicationid	|t_id		|	|NOT NULL	|0			|1|applications
FIELD		|itemid		|t_id		|	|NOT NULL	|0			|2|items
UNIQUE		|1		|applicationid,itemid
INDEX		|2		|itemid

TABLE|mappings|mappingid|ZBX_TEMPLATE
FIELD		|mappingid	|t_id		|	|NOT NULL	|0
FIELD		|valuemapid	|t_id		|	|NOT NULL	|0			|1|valuemaps
FIELD		|value		|t_varchar(64)	|''	|NOT NULL	|0
FIELD		|newvalue	|t_varchar(64)	|''	|NOT NULL	|0
INDEX		|1		|valuemapid

TABLE|media|mediaid|ZBX_DATA
FIELD		|mediaid	|t_id		|	|NOT NULL	|0
FIELD		|userid		|t_id		|	|NOT NULL	|0			|1|users
FIELD		|mediatypeid	|t_id		|	|NOT NULL	|0			|2|media_type
FIELD		|sendto		|t_varchar(100)	|''	|NOT NULL	|0
FIELD		|active		|t_integer	|'0'	|NOT NULL	|0
FIELD		|severity	|t_integer	|'63'	|NOT NULL	|0
FIELD		|period		|t_varchar(1024)|'1-7,00:00-24:00'|NOT NULL|0
INDEX		|1		|userid
INDEX		|2		|mediatypeid

TABLE|rights|rightid|ZBX_DATA
FIELD		|rightid	|t_id		|	|NOT NULL	|0
FIELD		|groupid	|t_id		|	|NOT NULL	|0			|1|usrgrp	|usrgrpid
FIELD		|permission	|t_integer	|'0'	|NOT NULL	|0
FIELD		|id		|t_id		|	|NOT NULL	|0			|2|groups	|groupid
INDEX		|1		|groupid
INDEX		|2		|id

TABLE|services|serviceid|ZBX_DATA
FIELD		|serviceid	|t_id		|	|NOT NULL	|0
FIELD		|name		|t_varchar(128)	|''	|NOT NULL	|0
FIELD		|status		|t_integer	|'0'	|NOT NULL	|0
FIELD		|algorithm	|t_integer	|'0'	|NOT NULL	|0
FIELD		|triggerid	|t_id		|	|NULL		|0			|1|triggers
FIELD		|showsla	|t_integer	|'0'	|NOT NULL	|0
FIELD		|goodsla	|t_double	|'99.9'	|NOT NULL	|0
FIELD		|sortorder	|t_integer	|'0'	|NOT NULL	|0
INDEX		|1		|triggerid

TABLE|services_links|linkid|ZBX_DATA
FIELD		|linkid		|t_id		|	|NOT NULL	|0
FIELD		|serviceupid	|t_id		|	|NOT NULL	|0			|1|services	|serviceid
FIELD		|servicedownid	|t_id		|	|NOT NULL	|0			|2|services	|serviceid
FIELD		|soft		|t_integer	|'0'	|NOT NULL	|0
INDEX		|1		|servicedownid
UNIQUE		|2		|serviceupid,servicedownid

TABLE|services_times|timeid|ZBX_DATA
FIELD		|timeid		|t_id		|	|NOT NULL	|0
FIELD		|serviceid	|t_id		|	|NOT NULL	|0			|1|services
FIELD		|type		|t_integer	|'0'	|NOT NULL	|0
FIELD		|ts_from	|t_integer	|'0'	|NOT NULL	|0
FIELD		|ts_to		|t_integer	|'0'	|NOT NULL	|0
FIELD		|note		|t_varchar(255)	|''	|NOT NULL	|0
INDEX		|1		|serviceid,type,ts_from,ts_to

TABLE|icon_map|iconmapid|ZBX_DATA
FIELD		|iconmapid	|t_id		|	|NOT NULL	|0
FIELD		|name		|t_varchar(64)	|''	|NOT NULL	|0
FIELD		|default_iconid	|t_id		|	|NOT NULL	|0			|1|images	|imageid	|RESTRICT
UNIQUE		|1		|name
INDEX		|2		|default_iconid

TABLE|icon_mapping|iconmappingid|ZBX_DATA
FIELD		|iconmappingid	|t_id		|	|NOT NULL	|0
FIELD		|iconmapid	|t_id		|	|NOT NULL	|0			|1|icon_map
FIELD		|iconid		|t_id		|	|NOT NULL	|0			|2|images	|imageid	|RESTRICT
FIELD		|inventory_link	|t_integer	|'0'	|NOT NULL	|0
FIELD		|expression	|t_varchar(64)	|''	|NOT NULL	|0
FIELD		|sortorder	|t_integer	|'0'	|NOT NULL	|0
INDEX		|1		|iconmapid
INDEX		|2		|iconid

TABLE|sysmaps|sysmapid|ZBX_TEMPLATE
FIELD		|sysmapid	|t_id		|	|NOT NULL	|0
FIELD		|name		|t_varchar(128)	|''	|NOT NULL	|0
FIELD		|width		|t_integer	|'600'	|NOT NULL	|0
FIELD		|height		|t_integer	|'400'	|NOT NULL	|0
FIELD		|backgroundid	|t_id		|	|NULL		|0			|1|images	|imageid	|RESTRICT
FIELD		|label_type	|t_integer	|'2'	|NOT NULL	|0
FIELD		|label_location	|t_integer	|'0'	|NOT NULL	|0
FIELD		|highlight	|t_integer	|'1'	|NOT NULL	|0
FIELD		|expandproblem	|t_integer	|'1'	|NOT NULL	|0
FIELD		|markelements	|t_integer	|'0'	|NOT NULL	|0
FIELD		|show_unack	|t_integer	|'0'	|NOT NULL	|0
FIELD		|grid_size	|t_integer	|'50'	|NOT NULL	|0
FIELD		|grid_show	|t_integer	|'1'	|NOT NULL	|0
FIELD		|grid_align	|t_integer	|'1'	|NOT NULL	|0
FIELD		|label_format	|t_integer	|'0'	|NOT NULL	|0
FIELD		|label_type_host|t_integer	|'2'	|NOT NULL	|0
FIELD		|label_type_hostgroup|t_integer	|'2'	|NOT NULL	|0
FIELD		|label_type_trigger|t_integer	|'2'	|NOT NULL	|0
FIELD		|label_type_map|t_integer	|'2'	|NOT NULL	|0
FIELD		|label_type_image|t_integer	|'2'	|NOT NULL	|0
FIELD		|label_string_host|t_varchar(255)|''	|NOT NULL	|0
FIELD		|label_string_hostgroup|t_varchar(255)|''|NOT NULL	|0
FIELD		|label_string_trigger|t_varchar(255)|''	|NOT NULL	|0
FIELD		|label_string_map|t_varchar(255)|''	|NOT NULL	|0
FIELD		|label_string_image|t_varchar(255)|''	|NOT NULL	|0
FIELD		|iconmapid	|t_id		|	|NULL		|0			|2|icon_map	|		|RESTRICT
FIELD		|expand_macros	|t_integer	|'0'	|NOT NULL	|0
FIELD		|severity_min	|t_integer	|'0'	|NOT NULL	|0
FIELD		|userid		|t_id		|	|NOT NULL	|0			|3|users	|		|RESTRICT
FIELD		|private	|t_integer	|'1'	|NOT NULL	|0
UNIQUE		|1		|name
INDEX		|2		|backgroundid
INDEX		|3		|iconmapid

TABLE|sysmaps_elements|selementid|ZBX_TEMPLATE
FIELD		|selementid	|t_id		|	|NOT NULL	|0
FIELD		|sysmapid	|t_id		|	|NOT NULL	|0			|1|sysmaps
FIELD		|elementid	|t_id		|'0'	|NOT NULL	|0
FIELD		|elementtype	|t_integer	|'0'	|NOT NULL	|0
FIELD		|iconid_off	|t_id		|	|NULL		|0			|2|images	|imageid	|RESTRICT
FIELD		|iconid_on	|t_id		|	|NULL		|0			|3|images	|imageid	|RESTRICT
FIELD		|label		|t_varchar(2048)|''	|NOT NULL	|0
FIELD		|label_location	|t_integer	|'-1'	|NOT NULL	|0
FIELD		|x		|t_integer	|'0'	|NOT NULL	|0
FIELD		|y		|t_integer	|'0'	|NOT NULL	|0
FIELD		|iconid_disabled|t_id		|	|NULL		|0			|4|images	|imageid	|RESTRICT
FIELD		|iconid_maintenance|t_id	|	|NULL		|0			|5|images	|imageid	|RESTRICT
FIELD		|elementsubtype	|t_integer	|'0'	|NOT NULL	|0
FIELD		|areatype	|t_integer	|'0'	|NOT NULL	|0
FIELD		|width		|t_integer	|'200'	|NOT NULL	|0
FIELD		|height		|t_integer	|'200'	|NOT NULL	|0
FIELD		|viewtype	|t_integer	|'0'	|NOT NULL	|0
FIELD		|use_iconmap	|t_integer	|'1'	|NOT NULL	|0
FIELD		|application	|t_varchar(255)	|''	|NOT NULL	|0
INDEX		|1		|sysmapid
INDEX		|2		|iconid_off
INDEX		|3		|iconid_on
INDEX		|4		|iconid_disabled
INDEX		|5		|iconid_maintenance

TABLE|sysmaps_links|linkid|ZBX_TEMPLATE
FIELD		|linkid		|t_id		|	|NOT NULL	|0
FIELD		|sysmapid	|t_id		|	|NOT NULL	|0			|1|sysmaps
FIELD		|selementid1	|t_id		|	|NOT NULL	|0			|2|sysmaps_elements|selementid
FIELD		|selementid2	|t_id		|	|NOT NULL	|0			|3|sysmaps_elements|selementid
FIELD		|drawtype	|t_integer	|'0'	|NOT NULL	|0
FIELD		|color		|t_varchar(6)	|'000000'|NOT NULL	|0
FIELD		|label		|t_varchar(2048)|''	|NOT NULL	|0
INDEX		|1		|sysmapid
INDEX		|2		|selementid1
INDEX		|3		|selementid2

TABLE|sysmaps_link_triggers|linktriggerid|ZBX_TEMPLATE
FIELD		|linktriggerid	|t_id		|	|NOT NULL	|0
FIELD		|linkid		|t_id		|	|NOT NULL	|0			|1|sysmaps_links
FIELD		|triggerid	|t_id		|	|NOT NULL	|0			|2|triggers
FIELD		|drawtype	|t_integer	|'0'	|NOT NULL	|0
FIELD		|color		|t_varchar(6)	|'000000'|NOT NULL	|0
UNIQUE		|1		|linkid,triggerid
INDEX		|2		|triggerid

TABLE|sysmap_element_url|sysmapelementurlid|ZBX_TEMPLATE
FIELD		|sysmapelementurlid|t_id	|	|NOT NULL	|0
FIELD		|selementid	|t_id		|	|NOT NULL	|0			|1|sysmaps_elements
FIELD		|name		|t_varchar(255)	|	|NOT NULL	|0
FIELD		|url		|t_varchar(255)	|''	|NOT NULL	|0
UNIQUE		|1		|selementid,name

TABLE|sysmap_url|sysmapurlid|ZBX_TEMPLATE
FIELD		|sysmapurlid	|t_id		|	|NOT NULL	|0
FIELD		|sysmapid	|t_id		|	|NOT NULL	|0			|1|sysmaps
FIELD		|name		|t_varchar(255)	|	|NOT NULL	|0
FIELD		|url		|t_varchar(255)	|''	|NOT NULL	|0
FIELD		|elementtype	|t_integer	|'0'	|NOT NULL	|0
UNIQUE		|1		|sysmapid,name

TABLE|sysmap_user|sysmapuserid|ZBX_TEMPLATE
FIELD		|sysmapuserid|t_id		|	|NOT NULL	|0
FIELD		|sysmapid	|t_id		|	|NOT NULL	|0			|1|sysmaps
FIELD		|userid		|t_id		|	|NOT NULL	|0			|2|users
FIELD		|permission	|t_integer	|'2'	|NOT NULL	|0
UNIQUE		|1		|sysmapid,userid

TABLE|sysmap_usrgrp|sysmapusrgrpid|ZBX_TEMPLATE
FIELD		|sysmapusrgrpid|t_id		|	|NOT NULL	|0
FIELD		|sysmapid	|t_id		|	|NOT NULL	|0			|1|sysmaps
FIELD		|usrgrpid	|t_id		|	|NOT NULL	|0			|2|usrgrp
FIELD		|permission	|t_integer	|'2'	|NOT NULL	|0
UNIQUE		|1		|sysmapid,usrgrpid

TABLE|maintenances_hosts|maintenance_hostid|ZBX_DATA
FIELD		|maintenance_hostid|t_id	|	|NOT NULL	|0
FIELD		|maintenanceid	|t_id		|	|NOT NULL	|0			|1|maintenances
FIELD		|hostid		|t_id		|	|NOT NULL	|0			|2|hosts
UNIQUE		|1		|maintenanceid,hostid
INDEX		|2		|hostid

TABLE|maintenances_groups|maintenance_groupid|ZBX_DATA
FIELD		|maintenance_groupid|t_id	|	|NOT NULL	|0
FIELD		|maintenanceid	|t_id		|	|NOT NULL	|0			|1|maintenances
FIELD		|groupid	|t_id		|	|NOT NULL	|0			|2|groups
UNIQUE		|1		|maintenanceid,groupid
INDEX		|2		|groupid

TABLE|timeperiods|timeperiodid|ZBX_DATA
FIELD		|timeperiodid	|t_id		|	|NOT NULL	|0
FIELD		|timeperiod_type|t_integer	|'0'	|NOT NULL	|0
FIELD		|every		|t_integer	|'1'	|NOT NULL	|0
FIELD		|month		|t_integer	|'0'	|NOT NULL	|0
FIELD		|dayofweek	|t_integer	|'0'	|NOT NULL	|0
FIELD		|day		|t_integer	|'0'	|NOT NULL	|0
FIELD		|start_time	|t_integer	|'0'	|NOT NULL	|0
FIELD		|period		|t_integer	|'0'	|NOT NULL	|0
FIELD		|start_date	|t_integer	|'0'	|NOT NULL	|0

TABLE|maintenances_windows|maintenance_timeperiodid|ZBX_DATA
FIELD		|maintenance_timeperiodid|t_id	|	|NOT NULL	|0
FIELD		|maintenanceid	|t_id		|	|NOT NULL	|0			|1|maintenances
FIELD		|timeperiodid	|t_id		|	|NOT NULL	|0			|2|timeperiods
UNIQUE		|1		|maintenanceid,timeperiodid
INDEX		|2		|timeperiodid

TABLE|regexps|regexpid|ZBX_DATA
FIELD		|regexpid	|t_id		|	|NOT NULL	|0
FIELD		|name		|t_varchar(128)	|''	|NOT NULL	|ZBX_PROXY
FIELD		|test_string	|t_shorttext	|''	|NOT NULL	|0
UNIQUE		|1		|name

TABLE|expressions|expressionid|ZBX_DATA
FIELD		|expressionid	|t_id		|	|NOT NULL	|0
FIELD		|regexpid	|t_id		|	|NOT NULL	|ZBX_PROXY		|1|regexps
FIELD		|expression	|t_varchar(255)	|''	|NOT NULL	|ZBX_PROXY
FIELD		|expression_type|t_integer	|'0'	|NOT NULL	|ZBX_PROXY
FIELD		|exp_delimiter	|t_varchar(1)	|''	|NOT NULL	|ZBX_PROXY
FIELD		|case_sensitive	|t_integer	|'0'	|NOT NULL	|ZBX_PROXY
INDEX		|1		|regexpid

TABLE|ids|table_name,field_name|0
FIELD		|table_name	|t_varchar(64)	|''	|NOT NULL	|0
FIELD		|field_name	|t_varchar(64)	|''	|NOT NULL	|0
FIELD		|nextid		|t_id		|	|NOT NULL	|0

-- History tables

TABLE|alerts|alertid|0
FIELD		|alertid	|t_id		|	|NOT NULL	|0
FIELD		|actionid	|t_id		|	|NOT NULL	|0			|1|actions
FIELD		|eventid	|t_id		|	|NOT NULL	|0			|2|events
FIELD		|userid		|t_id		|	|NULL		|0			|3|users
FIELD		|clock		|t_time		|'0'	|NOT NULL	|0
FIELD		|mediatypeid	|t_id		|	|NULL		|0			|4|media_type
FIELD		|sendto		|t_varchar(100)	|''	|NOT NULL	|0
FIELD		|subject	|t_varchar(255)	|''	|NOT NULL	|0
FIELD		|message	|t_text		|''	|NOT NULL	|0
FIELD		|status		|t_integer	|'0'	|NOT NULL	|0
FIELD		|retries	|t_integer	|'0'	|NOT NULL	|0
FIELD		|error		|t_varchar(2048)|''	|NOT NULL	|0
FIELD		|esc_step	|t_integer	|'0'	|NOT NULL	|0
FIELD		|alerttype	|t_integer	|'0'	|NOT NULL	|0
FIELD		|p_eventid	|t_id		|	|NULL		|0			|5|events	|eventid
FIELD		|acknowledgeid	|t_id		|	|NULL		|0			|6|acknowledges	|acknowledgeid
INDEX		|1		|actionid
INDEX		|2		|clock
INDEX		|3		|eventid
INDEX		|4		|status
INDEX		|5		|mediatypeid
INDEX		|6		|userid
INDEX		|7		|p_eventid

TABLE|history||0
FIELD		|itemid		|t_id		|	|NOT NULL	|0			|-|items
FIELD		|clock		|t_time		|'0'	|NOT NULL	|0
FIELD		|value		|t_double	|'0.0000'|NOT NULL	|0
FIELD		|ns		|t_nanosec	|'0'	|NOT NULL	|0
INDEX		|1		|itemid,clock

TABLE|history_uint||0
FIELD		|itemid		|t_id		|	|NOT NULL	|0			|-|items
FIELD		|clock		|t_time		|'0'	|NOT NULL	|0
FIELD		|value		|t_bigint	|'0'	|NOT NULL	|0
FIELD		|ns		|t_nanosec	|'0'	|NOT NULL	|0
INDEX		|1		|itemid,clock

TABLE|history_str||0
FIELD		|itemid		|t_id		|	|NOT NULL	|0			|-|items
FIELD		|clock		|t_time		|'0'	|NOT NULL	|0
FIELD		|value		|t_varchar(255)	|''	|NOT NULL	|0
FIELD		|ns		|t_nanosec	|'0'	|NOT NULL	|0
INDEX		|1		|itemid,clock

TABLE|history_log||0
FIELD		|itemid		|t_id		|	|NOT NULL	|0			|-|items
FIELD		|clock		|t_time		|'0'	|NOT NULL	|0
FIELD		|timestamp	|t_time		|'0'	|NOT NULL	|0
FIELD		|source		|t_varchar(64)	|''	|NOT NULL	|0
FIELD		|severity	|t_integer	|'0'	|NOT NULL	|0
FIELD		|value		|t_text		|''	|NOT NULL	|0
FIELD		|logeventid	|t_integer	|'0'	|NOT NULL	|0
FIELD		|ns		|t_nanosec	|'0'	|NOT NULL	|0
INDEX		|1		|itemid,clock

TABLE|history_text||0
FIELD		|itemid		|t_id		|	|NOT NULL	|0			|-|items
FIELD		|clock		|t_time		|'0'	|NOT NULL	|0
FIELD		|value		|t_text		|''	|NOT NULL	|0
FIELD		|ns		|t_nanosec	|'0'	|NOT NULL	|0
INDEX		|1		|itemid,clock

TABLE|proxy_history|id|0
FIELD		|id		|t_serial	|	|NOT NULL	|0
FIELD		|itemid		|t_id		|	|NOT NULL	|0			|-|items
FIELD		|clock		|t_time		|'0'	|NOT NULL	|0
FIELD		|timestamp	|t_time		|'0'	|NOT NULL	|0
FIELD		|source		|t_varchar(64)	|''	|NOT NULL	|0
FIELD		|severity	|t_integer	|'0'	|NOT NULL	|0
FIELD		|value		|t_longtext	|''	|NOT NULL	|0
FIELD		|logeventid	|t_integer	|'0'	|NOT NULL	|0
FIELD		|ns		|t_nanosec	|'0'	|NOT NULL	|0
FIELD		|state		|t_integer	|'0'	|NOT NULL	|0
FIELD		|lastlogsize	|t_bigint	|'0'	|NOT NULL	|0
FIELD		|mtime		|t_integer	|'0'	|NOT NULL	|0
FIELD		|flags		|t_integer	|'0'	|NOT NULL	|0
INDEX		|1		|clock

TABLE|proxy_dhistory|id|0
FIELD		|id		|t_serial	|	|NOT NULL	|0
FIELD		|clock		|t_time		|'0'	|NOT NULL	|0
FIELD		|druleid	|t_id		|	|NOT NULL	|0			|-|drules
FIELD		|ip		|t_varchar(39)	|''	|NOT NULL	|0
FIELD		|port		|t_integer	|'0'	|NOT NULL	|0
FIELD		|value		|t_varchar(255)	|''	|NOT NULL	|0
FIELD		|status		|t_integer	|'0'	|NOT NULL	|0
FIELD		|dcheckid	|t_id		|	|NULL		|0			|-|dchecks
FIELD		|dns		|t_varchar(64)	|''	|NOT NULL	|0
INDEX		|1		|clock

TABLE|events|eventid|0
FIELD		|eventid	|t_id		|	|NOT NULL	|0
FIELD		|source		|t_integer	|'0'	|NOT NULL	|0
FIELD		|object		|t_integer	|'0'	|NOT NULL	|0
FIELD		|objectid	|t_id		|'0'	|NOT NULL	|0
FIELD		|clock		|t_time		|'0'	|NOT NULL	|0
FIELD		|value		|t_integer	|'0'	|NOT NULL	|0
FIELD		|acknowledged	|t_integer	|'0'	|NOT NULL	|0
FIELD		|ns		|t_nanosec	|'0'	|NOT NULL	|0
FIELD		|name		|t_varchar(2048)|''	|NOT NULL	|0
INDEX		|1		|source,object,objectid,clock
INDEX		|2		|source,object,clock

TABLE|trends|itemid,clock|0
FIELD		|itemid		|t_id		|	|NOT NULL	|0			|-|items
FIELD		|clock		|t_time		|'0'	|NOT NULL	|0
FIELD		|num		|t_integer	|'0'	|NOT NULL	|0
FIELD		|value_min	|t_double	|'0.0000'|NOT NULL	|0
FIELD		|value_avg	|t_double	|'0.0000'|NOT NULL	|0
FIELD		|value_max	|t_double	|'0.0000'|NOT NULL	|0

TABLE|trends_uint|itemid,clock|0
FIELD		|itemid		|t_id		|	|NOT NULL	|0			|-|items
FIELD		|clock		|t_time		|'0'	|NOT NULL	|0
FIELD		|num		|t_integer	|'0'	|NOT NULL	|0
FIELD		|value_min	|t_bigint	|'0'	|NOT NULL	|0
FIELD		|value_avg	|t_bigint	|'0'	|NOT NULL	|0
FIELD		|value_max	|t_bigint	|'0'	|NOT NULL	|0

TABLE|acknowledges|acknowledgeid|0
FIELD		|acknowledgeid	|t_id		|	|NOT NULL	|0
FIELD		|userid		|t_id		|	|NOT NULL	|0			|1|users
FIELD		|eventid	|t_id		|	|NOT NULL	|0			|2|events
FIELD		|clock		|t_time		|'0'	|NOT NULL	|0
FIELD		|message	|t_varchar(255)	|''	|NOT NULL	|0
FIELD		|action		|t_integer	|'0'	|NOT NULL	|0
INDEX		|1		|userid
INDEX		|2		|eventid
INDEX		|3		|clock

TABLE|auditlog|auditid|0
FIELD		|auditid	|t_id		|	|NOT NULL	|0
FIELD		|userid		|t_id		|	|NOT NULL	|0			|1|users
FIELD		|clock		|t_time		|'0'	|NOT NULL	|0
FIELD		|action		|t_integer	|'0'	|NOT NULL	|0
FIELD		|resourcetype	|t_integer	|'0'	|NOT NULL	|0
FIELD		|details	|t_varchar(128) |'0'	|NOT NULL	|0
FIELD		|ip		|t_varchar(39)	|''	|NOT NULL	|0
FIELD		|resourceid	|t_id		|'0'	|NOT NULL	|0
FIELD		|resourcename	|t_varchar(255)	|''	|NOT NULL	|0
INDEX		|1		|userid,clock
INDEX		|2		|clock

TABLE|auditlog_details|auditdetailid|0
FIELD		|auditdetailid	|t_id		|	|NOT NULL	|0
FIELD		|auditid	|t_id		|	|NOT NULL	|0			|1|auditlog
FIELD		|table_name	|t_varchar(64)	|''	|NOT NULL	|0
FIELD		|field_name	|t_varchar(64)	|''	|NOT NULL	|0
FIELD		|oldvalue	|t_shorttext	|''	|NOT NULL	|0
FIELD		|newvalue	|t_shorttext	|''	|NOT NULL	|0
INDEX		|1		|auditid

TABLE|service_alarms|servicealarmid|0
FIELD		|servicealarmid	|t_id		|	|NOT NULL	|0
FIELD		|serviceid	|t_id		|	|NOT NULL	|0			|1|services
FIELD		|clock		|t_time		|'0'	|NOT NULL	|0
FIELD		|value		|t_integer	|'0'	|NOT NULL	|0
INDEX		|1		|serviceid,clock
INDEX		|2		|clock

TABLE|autoreg_host|autoreg_hostid|0
FIELD		|autoreg_hostid	|t_id		|	|NOT NULL	|0
FIELD		|proxy_hostid	|t_id		|	|NULL		|0			|1|hosts	|hostid
FIELD		|host		|t_varchar(64)	|''	|NOT NULL	|0
FIELD		|listen_ip	|t_varchar(39)	|''	|NOT NULL	|0
FIELD		|listen_port	|t_integer	|'0'	|NOT NULL	|0
FIELD		|listen_dns	|t_varchar(64)	|''	|NOT NULL	|0
FIELD		|host_metadata	|t_varchar(255)	|''	|NOT NULL	|0
INDEX		|1		|proxy_hostid,host

TABLE|proxy_autoreg_host|id|0
FIELD		|id		|t_serial	|	|NOT NULL	|0
FIELD		|clock		|t_time		|'0'	|NOT NULL	|0
FIELD		|host		|t_varchar(64)	|''	|NOT NULL	|0
FIELD		|listen_ip	|t_varchar(39)	|''	|NOT NULL	|0
FIELD		|listen_port	|t_integer	|'0'	|NOT NULL	|0
FIELD		|listen_dns	|t_varchar(64)	|''	|NOT NULL	|0
FIELD		|host_metadata	|t_varchar(255)	|''	|NOT NULL	|0
INDEX		|1		|clock

TABLE|dhosts|dhostid|0
FIELD		|dhostid	|t_id		|	|NOT NULL	|0
FIELD		|druleid	|t_id		|	|NOT NULL	|0			|1|drules
FIELD		|status		|t_integer	|'0'	|NOT NULL	|0
FIELD		|lastup		|t_integer	|'0'	|NOT NULL	|0
FIELD		|lastdown	|t_integer	|'0'	|NOT NULL	|0
INDEX		|1		|druleid

TABLE|dservices|dserviceid|0
FIELD		|dserviceid	|t_id		|	|NOT NULL	|0
FIELD		|dhostid	|t_id		|	|NOT NULL	|0			|1|dhosts
FIELD		|value		|t_varchar(255)	|''	|NOT NULL	|0
FIELD		|port		|t_integer	|'0'	|NOT NULL	|0
FIELD		|status		|t_integer	|'0'	|NOT NULL	|0
FIELD		|lastup		|t_integer	|'0'	|NOT NULL	|0
FIELD		|lastdown	|t_integer	|'0'	|NOT NULL	|0
FIELD		|dcheckid	|t_id		|	|NOT NULL	|0			|2|dchecks
FIELD		|ip		|t_varchar(39)	|''	|NOT NULL	|0
FIELD		|dns		|t_varchar(64)	|''	|NOT NULL	|0
UNIQUE		|1		|dcheckid,ip,port
INDEX		|2		|dhostid

-- Other tables

TABLE|escalations|escalationid|0
FIELD		|escalationid	|t_id		|	|NOT NULL	|0
FIELD		|actionid	|t_id		|	|NOT NULL	|0			|-|actions
FIELD		|triggerid	|t_id		|	|NULL		|0			|-|triggers
FIELD		|eventid	|t_id		|	|NULL		|0			|-|events
FIELD		|r_eventid	|t_id		|	|NULL		|0			|-|events	|eventid
FIELD		|nextcheck	|t_time		|'0'	|NOT NULL	|0
FIELD		|esc_step	|t_integer	|'0'	|NOT NULL	|0
FIELD		|status		|t_integer	|'0'	|NOT NULL	|0
FIELD		|itemid		|t_id		|	|NULL		|0			|-|items
FIELD		|acknowledgeid	|t_id		|	|NULL		|0			|-|acknowledges
UNIQUE		|1		|actionid,triggerid,itemid,escalationid

TABLE|globalvars|globalvarid|0
FIELD		|globalvarid	|t_id		|	|NOT NULL	|0
FIELD		|snmp_lastsize	|t_bigint	|'0'	|NOT NULL	|0

TABLE|graph_discovery|graphid|0
FIELD		|graphid	|t_id		|	|NOT NULL	|0			|1|graphs
FIELD		|parent_graphid	|t_id		|	|NOT NULL	|0			|2|graphs	|graphid	|RESTRICT
INDEX		|1		|parent_graphid

TABLE|host_inventory|hostid|0
FIELD		|hostid		|t_id		|	|NOT NULL	|0			|1|hosts
FIELD		|inventory_mode	|t_integer	|'0'	|NOT NULL	|0
FIELD		|type		|t_varchar(64)	|''	|NOT NULL	|0
FIELD		|type_full	|t_varchar(64)	|''	|NOT NULL	|0
FIELD		|name		|t_varchar(64)	|''	|NOT NULL	|0
FIELD		|alias		|t_varchar(64)	|''	|NOT NULL	|0
FIELD		|os		|t_varchar(64)	|''	|NOT NULL	|0
FIELD		|os_full	|t_varchar(255)	|''	|NOT NULL	|0
FIELD		|os_short	|t_varchar(64)	|''	|NOT NULL	|0
FIELD		|serialno_a	|t_varchar(64)	|''	|NOT NULL	|0
FIELD		|serialno_b	|t_varchar(64)	|''	|NOT NULL	|0
FIELD		|tag		|t_varchar(64)	|''	|NOT NULL	|0
FIELD		|asset_tag	|t_varchar(64)	|''	|NOT NULL	|0
FIELD		|macaddress_a	|t_varchar(64)	|''	|NOT NULL	|0
FIELD		|macaddress_b	|t_varchar(64)	|''	|NOT NULL	|0
FIELD		|hardware	|t_varchar(255)	|''	|NOT NULL	|0
FIELD		|hardware_full	|t_shorttext	|''	|NOT NULL	|0
FIELD		|software	|t_varchar(255)	|''	|NOT NULL	|0
FIELD		|software_full	|t_shorttext	|''	|NOT NULL	|0
FIELD		|software_app_a	|t_varchar(64)	|''	|NOT NULL	|0
FIELD		|software_app_b	|t_varchar(64)	|''	|NOT NULL	|0
FIELD		|software_app_c	|t_varchar(64)	|''	|NOT NULL	|0
FIELD		|software_app_d	|t_varchar(64)	|''	|NOT NULL	|0
FIELD		|software_app_e	|t_varchar(64)	|''	|NOT NULL	|0
FIELD		|contact	|t_shorttext	|''	|NOT NULL	|0
FIELD		|location	|t_shorttext	|''	|NOT NULL	|0
FIELD		|location_lat	|t_varchar(16)	|''	|NOT NULL	|0
FIELD		|location_lon	|t_varchar(16)	|''	|NOT NULL	|0
FIELD		|notes		|t_shorttext	|''	|NOT NULL	|0
FIELD		|chassis	|t_varchar(64)	|''	|NOT NULL	|0
FIELD		|model		|t_varchar(64)	|''	|NOT NULL	|0
FIELD		|hw_arch	|t_varchar(32)	|''	|NOT NULL	|0
FIELD		|vendor		|t_varchar(64)	|''	|NOT NULL	|0
FIELD		|contract_number|t_varchar(64)	|''	|NOT NULL	|0
FIELD		|installer_name	|t_varchar(64)	|''	|NOT NULL	|0
FIELD		|deployment_status|t_varchar(64)|''	|NOT NULL	|0
FIELD		|url_a		|t_varchar(255)	|''	|NOT NULL	|0
FIELD		|url_b		|t_varchar(255)	|''	|NOT NULL	|0
FIELD		|url_c		|t_varchar(255)	|''	|NOT NULL	|0
FIELD		|host_networks	|t_shorttext	|''	|NOT NULL	|0
FIELD		|host_netmask	|t_varchar(39)	|''	|NOT NULL	|0
FIELD		|host_router	|t_varchar(39)	|''	|NOT NULL	|0
FIELD		|oob_ip		|t_varchar(39)	|''	|NOT NULL	|0
FIELD		|oob_netmask	|t_varchar(39)	|''	|NOT NULL	|0
FIELD		|oob_router	|t_varchar(39)	|''	|NOT NULL	|0
FIELD		|date_hw_purchase|t_varchar(64)	|''	|NOT NULL	|0
FIELD		|date_hw_install|t_varchar(64)	|''	|NOT NULL	|0
FIELD		|date_hw_expiry	|t_varchar(64)	|''	|NOT NULL	|0
FIELD		|date_hw_decomm	|t_varchar(64)	|''	|NOT NULL	|0
FIELD		|site_address_a	|t_varchar(128)	|''	|NOT NULL	|0
FIELD		|site_address_b	|t_varchar(128)	|''	|NOT NULL	|0
FIELD		|site_address_c	|t_varchar(128)	|''	|NOT NULL	|0
FIELD		|site_city	|t_varchar(128)	|''	|NOT NULL	|0
FIELD		|site_state	|t_varchar(64)	|''	|NOT NULL	|0
FIELD		|site_country	|t_varchar(64)	|''	|NOT NULL	|0
FIELD		|site_zip	|t_varchar(64)	|''	|NOT NULL	|0
FIELD		|site_rack	|t_varchar(128)	|''	|NOT NULL	|0
FIELD		|site_notes	|t_shorttext	|''	|NOT NULL	|0
FIELD		|poc_1_name	|t_varchar(128)	|''	|NOT NULL	|0
FIELD		|poc_1_email	|t_varchar(128)	|''	|NOT NULL	|0
FIELD		|poc_1_phone_a	|t_varchar(64)	|''	|NOT NULL	|0
FIELD		|poc_1_phone_b	|t_varchar(64)	|''	|NOT NULL	|0
FIELD		|poc_1_cell	|t_varchar(64)	|''	|NOT NULL	|0
FIELD		|poc_1_screen	|t_varchar(64)	|''	|NOT NULL	|0
FIELD		|poc_1_notes	|t_shorttext	|''	|NOT NULL	|0
FIELD		|poc_2_name	|t_varchar(128)	|''	|NOT NULL	|0
FIELD		|poc_2_email	|t_varchar(128)	|''	|NOT NULL	|0
FIELD		|poc_2_phone_a	|t_varchar(64)	|''	|NOT NULL	|0
FIELD		|poc_2_phone_b	|t_varchar(64)	|''	|NOT NULL	|0
FIELD		|poc_2_cell	|t_varchar(64)	|''	|NOT NULL	|0
FIELD		|poc_2_screen	|t_varchar(64)	|''	|NOT NULL	|0
FIELD		|poc_2_notes	|t_shorttext	|''	|NOT NULL	|0

TABLE|housekeeper|housekeeperid|0
FIELD		|housekeeperid	|t_id		|	|NOT NULL	|0
FIELD		|tablename	|t_varchar(64)	|''	|NOT NULL	|0
FIELD		|field		|t_varchar(64)	|''	|NOT NULL	|0
FIELD		|value		|t_id		|	|NOT NULL	|0			|-|items

TABLE|images|imageid|0
FIELD		|imageid	|t_id		|	|NOT NULL	|0
FIELD		|imagetype	|t_integer	|'0'	|NOT NULL	|0
FIELD		|name		|t_varchar(64)	|'0'	|NOT NULL	|0
FIELD		|image		|t_image	|''	|NOT NULL	|0
UNIQUE		|1		|name

TABLE|item_discovery|itemdiscoveryid|ZBX_TEMPLATE
FIELD		|itemdiscoveryid|t_id		|	|NOT NULL	|0
FIELD		|itemid		|t_id		|	|NOT NULL	|0			|1|items
FIELD		|parent_itemid	|t_id		|	|NOT NULL	|0			|2|items	|itemid
FIELD		|key_		|t_varchar(255)	|''	|NOT NULL	|ZBX_NODATA
FIELD		|lastcheck	|t_integer	|'0'	|NOT NULL	|ZBX_NODATA
FIELD		|ts_delete	|t_time		|'0'	|NOT NULL	|ZBX_NODATA
UNIQUE		|1		|itemid,parent_itemid
INDEX		|2		|parent_itemid

TABLE|host_discovery|hostid|ZBX_TEMPLATE
FIELD		|hostid		|t_id		|	|NOT NULL	|0			|1|hosts
FIELD		|parent_hostid	|t_id		|	|NULL		|0			|2|hosts	|hostid		|RESTRICT
FIELD		|parent_itemid	|t_id		|	|NULL		|0			|3|items	|itemid		|RESTRICT
FIELD		|host		|t_varchar(64)	|''	|NOT NULL	|ZBX_NODATA
FIELD		|lastcheck	|t_integer	|'0'	|NOT NULL	|ZBX_NODATA
FIELD		|ts_delete	|t_time		|'0'	|NOT NULL	|ZBX_NODATA

TABLE|interface_discovery|interfaceid|0
FIELD		|interfaceid	|t_id		|	|NOT NULL	|0			|1|interface
FIELD		|parent_interfaceid|t_id	|	|NOT NULL	|0			|2|interface	|interfaceid

TABLE|profiles|profileid|0
FIELD		|profileid	|t_id		|	|NOT NULL	|0
FIELD		|userid		|t_id		|	|NOT NULL	|0			|1|users
FIELD		|idx		|t_varchar(96)	|''	|NOT NULL	|0
FIELD		|idx2		|t_id		|'0'	|NOT NULL	|0
FIELD		|value_id	|t_id		|'0'	|NOT NULL	|0
FIELD		|value_int	|t_integer	|'0'	|NOT NULL	|0
FIELD		|value_str	|t_varchar(255)	|''	|NOT NULL	|0
FIELD		|source		|t_varchar(96)	|''	|NOT NULL	|0
FIELD		|type		|t_integer	|'0'	|NOT NULL	|0
INDEX		|1		|userid,idx,idx2
INDEX		|2		|userid,profileid

TABLE|sessions|sessionid|0
FIELD		|sessionid	|t_varchar(32)	|''	|NOT NULL	|0
FIELD		|userid		|t_id		|	|NOT NULL	|0			|1|users
FIELD		|lastaccess	|t_integer	|'0'	|NOT NULL	|0
FIELD		|status		|t_integer	|'0'	|NOT NULL	|0
INDEX		|1		|userid,status,lastaccess

TABLE|trigger_discovery|triggerid|0
FIELD		|triggerid	|t_id		|	|NOT NULL	|0			|1|triggers
FIELD		|parent_triggerid|t_id		|	|NOT NULL	|0			|2|triggers	|triggerid	|RESTRICT
INDEX		|1		|parent_triggerid

TABLE|application_template|application_templateid|ZBX_TEMPLATE
FIELD		|application_templateid|t_id	|	|NOT NULL	|0
FIELD		|applicationid	|t_id		|	|NOT NULL	|0			|1|applications
FIELD		|templateid	|t_id		|	|NOT NULL	|0			|2|applications	|applicationid
UNIQUE		|1		|applicationid,templateid
INDEX		|2		|templateid

TABLE|item_condition|item_conditionid|ZBX_TEMPLATE
FIELD		|item_conditionid|t_id		|	|NOT NULL	|0
FIELD		|itemid		|t_id		|	|NOT NULL	|0			|1|items
FIELD		|operator	|t_integer	|'8'	|NOT NULL	|0
FIELD		|macro		|t_varchar(64)	|''	|NOT NULL	|0
FIELD		|value		|t_varchar(255)	|''	|NOT NULL	|0
INDEX		|1		|itemid

TABLE|application_prototype|application_prototypeid|ZBX_TEMPLATE
FIELD		|application_prototypeid|t_id	|	|NOT NULL	|0
FIELD		|itemid		|t_id		|	|NOT NULL	|0			|1|items
FIELD		|templateid	|t_id		|	|NULL		|0			|2|application_prototype|application_prototypeid
FIELD		|name		|t_varchar(255)	|''	|NOT NULL	|0
INDEX		|1		|itemid
INDEX		|2		|templateid

TABLE|item_application_prototype|item_application_prototypeid|ZBX_TEMPLATE
FIELD		|item_application_prototypeid|t_id|	|NOT NULL	|0
FIELD		|application_prototypeid|t_id	|	|NOT NULL	|0			|1|application_prototype
FIELD		|itemid		|t_id		|	|NOT NULL	|0			|2|items
UNIQUE		|1		|application_prototypeid,itemid
INDEX		|2		|itemid

TABLE|application_discovery|application_discoveryid|ZBX_TEMPLATE
FIELD		|application_discoveryid|t_id	|	|NOT NULL	|0
FIELD		|applicationid	|t_id		|	|NOT NULL	|0			|1|applications
FIELD		|application_prototypeid|t_id	|	|NOT NULL	|0			|2|application_prototype
FIELD		|name		|t_varchar(255)	|''	|NOT NULL	|ZBX_NODATA
FIELD		|lastcheck	|t_integer	|'0'	|NOT NULL	|ZBX_NODATA
FIELD		|ts_delete	|t_time		|'0'	|NOT NULL	|ZBX_NODATA
INDEX		|1		|applicationid
INDEX		|2		|application_prototypeid

TABLE|opinventory|operationid|ZBX_DATA
FIELD		|operationid	|t_id		|	|NOT NULL	|0			|1|operations
FIELD		|inventory_mode	|t_integer	|'0'	|NOT NULL	|0

TABLE|trigger_tag|triggertagid|ZBX_TEMPLATE
FIELD		|triggertagid	|t_id		|	|NOT NULL	|0
FIELD		|triggerid	|t_id		|	|NOT NULL	|0			|1|triggers
FIELD		|tag		|t_varchar(255)	|''	|NOT NULL	|0
FIELD		|value		|t_varchar(255)	|''	|NOT NULL	|0
INDEX		|1		|triggerid

TABLE|event_tag|eventtagid|0
FIELD		|eventtagid	|t_id		|	|NOT NULL	|0
FIELD		|eventid	|t_id		|	|NOT NULL	|0			|1|events
FIELD		|tag		|t_varchar(255)	|''	|NOT NULL	|0
FIELD		|value		|t_varchar(255)	|''	|NOT NULL	|0
INDEX		|1		|eventid

TABLE|problem|eventid|0
FIELD		|eventid	|t_id		|	|NOT NULL	|0			|1|events
FIELD		|source		|t_integer	|'0'	|NOT NULL	|0
FIELD		|object		|t_integer	|'0'	|NOT NULL	|0
FIELD		|objectid	|t_id		|'0'	|NOT NULL	|0
FIELD		|clock		|t_time		|'0'	|NOT NULL	|0
FIELD		|ns		|t_nanosec	|'0'	|NOT NULL	|0
FIELD		|r_eventid	|t_id		|	|NULL		|0			|2|events	|eventid
FIELD		|r_clock	|t_time		|'0'	|NOT NULL	|0
FIELD		|r_ns		|t_nanosec	|'0'	|NOT NULL	|0
FIELD		|correlationid	|t_id		|	|NULL		|0			|-|correlation
FIELD		|userid		|t_id		|	|NULL		|0			|-|users
FIELD		|name		|t_varchar(2048)|''	|NOT NULL	|0
INDEX		|1		|source,object,objectid
INDEX		|2		|r_clock

TABLE|problem_tag|problemtagid|0
FIELD		|problemtagid	|t_id		|	|NOT NULL	|0
FIELD		|eventid	|t_id		|	|NOT NULL	|0			|1|problem
FIELD		|tag		|t_varchar(255)	|''	|NOT NULL	|0
FIELD		|value		|t_varchar(255)	|''	|NOT NULL	|0
INDEX		|1		|eventid
INDEX		|2		|tag,value

TABLE|event_recovery|eventid|0
FIELD		|eventid	|t_id		|	|NOT NULL	|0			|1|events
FIELD		|r_eventid	|t_id		|	|NOT NULL	|0			|2|events	|eventid
FIELD		|c_eventid	|t_id		|	|NULL		|0			|3|events	|eventid
FIELD		|correlationid	|t_id		|	|NULL		|0			|-|correlation
FIELD		|userid		|t_id		|	|NULL		|0			|-|users
INDEX		|1		|r_eventid
INDEX		|2		|c_eventid

TABLE|correlation|correlationid|ZBX_DATA
FIELD		|correlationid	|t_id		|	|NOT NULL	|0
FIELD		|name		|t_varchar(255)	|''	|NOT NULL	|0
FIELD		|description	|t_shorttext	|''	|NOT NULL	|0
FIELD		|evaltype	|t_integer	|'0'	|NOT NULL	|0
FIELD		|status		|t_integer	|'0'	|NOT NULL	|0
FIELD		|formula	|t_varchar(255)	|''	|NOT NULL	|0
INDEX		|1		|status
UNIQUE		|2		|name

TABLE|corr_condition|corr_conditionid|ZBX_DATA
FIELD		|corr_conditionid|t_id		|	|NOT NULL	|0
FIELD		|correlationid	|t_id		|	|NOT NULL	|0			|1|correlation
FIELD		|type		|t_integer	|'0'	|NOT NULL	|0
INDEX		|1		|correlationid

TABLE|corr_condition_tag|corr_conditionid|ZBX_DATA
FIELD		|corr_conditionid|t_id		|	|NOT NULL	|0			|1|corr_condition
FIELD		|tag		|t_varchar(255)	|''	|NOT NULL	|0

TABLE|corr_condition_group|corr_conditionid|ZBX_DATA
FIELD		|corr_conditionid|t_id		|	|NOT NULL	|0			|1|corr_condition
FIELD		|operator	|t_integer	|'0'	|NOT NULL	|0
FIELD		|groupid	|t_id		|	|NOT NULL	|0			|2|groups	|	|RESTRICT
INDEX		|1		|groupid

TABLE|corr_condition_tagpair|corr_conditionid|ZBX_DATA
FIELD		|corr_conditionid|t_id		|	|NOT NULL	|0			|1|corr_condition
FIELD		|oldtag		|t_varchar(255)	|''	|NOT NULL	|0
FIELD		|newtag		|t_varchar(255)	|''	|NOT NULL	|0

TABLE|corr_condition_tagvalue|corr_conditionid|ZBX_DATA
FIELD		|corr_conditionid|t_id		|	|NOT NULL	|0			|1|corr_condition
FIELD		|tag		|t_varchar(255)	|''	|NOT NULL	|0
FIELD		|operator	|t_integer	|'0'	|NOT NULL	|0
FIELD		|value		|t_varchar(255)	|''	|NOT NULL	|0

TABLE|corr_operation|corr_operationid|ZBX_DATA
FIELD		|corr_operationid|t_id		|	|NOT NULL	|0
FIELD		|correlationid	|t_id		|	|NOT NULL	|0			|1|correlation
FIELD		|type		|t_integer	|'0'	|NOT NULL	|0
INDEX		|1		|correlationid

TABLE|task|taskid|0
FIELD		|taskid		|t_id		|	|NOT NULL	|0
FIELD		|type		|t_integer	|	|NOT NULL	|0
FIELD		|status		|t_integer	|'0'	|NOT NULL	|0
FIELD		|clock		|t_integer	|'0'	|NOT NULL	|0
FIELD		|ttl		|t_integer	|'0'	|NOT NULL	|0
FIELD		|proxy_hostid	|t_id		|	|NULL		|0			|1|hosts	|hostid
INDEX		|1		|status,proxy_hostid

TABLE|task_close_problem|taskid|0
FIELD		|taskid		|t_id		|	|NOT NULL	|0			|1|task
FIELD		|acknowledgeid	|t_id		|	|NOT NULL	|0			|-|acknowledges

TABLE|item_preproc|item_preprocid|ZBX_TEMPLATE
FIELD		|item_preprocid	|t_id		|	|NOT NULL	|0
FIELD		|itemid		|t_id		|	|NOT NULL	|0			|1|items
FIELD		|step		|t_integer	|'0'	|NOT NULL	|0
FIELD		|type		|t_integer	|'0'	|NOT NULL	|0
FIELD		|params		|t_varchar(255)	|''	|NOT NULL	|0
INDEX		|1		|itemid,step

TABLE|task_remote_command|taskid|0
FIELD		|taskid		|t_id		|	|NOT NULL	|0			|1|task
FIELD		|command_type	|t_integer	|'0'	|NOT NULL	|0
FIELD		|execute_on	|t_integer	|'0'	|NOT NULL	|0
FIELD		|port		|t_integer	|'0'	|NOT NULL	|0
FIELD		|authtype	|t_integer	|'0'	|NOT NULL	|0
FIELD		|username	|t_varchar(64)	|''	|NOT NULL	|0
FIELD		|password	|t_varchar(64)	|''	|NOT NULL	|0
FIELD		|publickey	|t_varchar(64)	|''	|NOT NULL	|0
FIELD		|privatekey	|t_varchar(64)	|''	|NOT NULL	|0
FIELD		|command	|t_shorttext	|''	|NOT NULL	|0
FIELD		|alertid	|t_id		|	|NULL		|0			|-|alerts
FIELD		|parent_taskid	|t_id		|	|NOT NULL	|0			|-|task		|taskid
FIELD		|hostid		|t_id		|	|NOT NULL	|0			|-|hosts

TABLE|task_remote_command_result|taskid|0
FIELD		|taskid		|t_id		|	|NOT NULL	|0			|1|task
FIELD		|status		|t_integer	|'0'	|NOT NULL	|0
FIELD		|parent_taskid	|t_id		|	|NOT NULL	|0			|-|task		|taskid
FIELD		|info		|t_shorttext	|''	|NOT NULL	|0

TABLE|task_acknowledge|taskid|0
FIELD		|taskid		|t_id		|	|NOT NULL	|0			|1|task
FIELD		|acknowledgeid	|t_id		|	|NOT NULL	|0			|-|acknowledges

TABLE|sysmap_shape|sysmap_shapeid|ZBX_TEMPLATE
FIELD		|sysmap_shapeid	|t_id		|	|NOT NULL	|0
FIELD		|sysmapid	|t_id		|	|NOT NULL	|0			|1|sysmaps
FIELD		|type		|t_integer	|'0'	|NOT NULL	|0
FIELD		|x		|t_integer	|'0'	|NOT NULL	|0
FIELD		|y		|t_integer	|'0'	|NOT NULL	|0
FIELD		|width		|t_integer	|'200'	|NOT NULL	|0
FIELD		|height		|t_integer	|'200'	|NOT NULL	|0
FIELD		|text		|t_shorttext	|''	|NOT NULL	|0
FIELD		|font		|t_integer	|'9'	|NOT NULL	|0
FIELD		|font_size	|t_integer	|'11'	|NOT NULL	|0
FIELD		|font_color	|t_varchar(6)	|'000000'|NOT NULL	|0
FIELD		|text_halign	|t_integer	|'0'	|NOT NULL	|0
FIELD		|text_valign	|t_integer	|'0'	|NOT NULL	|0
FIELD		|border_type	|t_integer	|'0'	|NOT NULL	|0
FIELD		|border_width	|t_integer	|'1'	|NOT NULL	|0
FIELD		|border_color	|t_varchar(6)	|'000000'|NOT NULL	|0
FIELD		|background_color|t_varchar(6)	|''	|NOT NULL	|0
FIELD		|zindex		|t_integer	|'0'	|NOT NULL	|0
INDEX		|1		|sysmapid

TABLE|sysmap_element_trigger|selement_triggerid|ZBX_TEMPLATE
FIELD		|selement_triggerid	|t_id	|	|NOT NULL	|0
FIELD		|selementid		|t_id	|	|NOT NULL	|0			|1|sysmaps_elements
FIELD		|triggerid		|t_id	|	|NOT NULL	|0			|2|triggers
UNIQUE		|1			|selementid,triggerid

TABLE|httptest_field|httptest_fieldid|ZBX_TEMPLATE
FIELD		|httptest_fieldid	|t_id		|	|NOT NULL	|0
FIELD		|httptestid		|t_id		|	|NOT NULL	|ZBX_PROXY	|1|httptest
FIELD		|type			|t_integer	|'0'	|NOT NULL	|ZBX_PROXY
FIELD		|name			|t_varchar(255)	|''	|NOT NULL	|ZBX_PROXY
FIELD		|value			|t_shorttext	|''	|NOT NULL	|ZBX_PROXY
INDEX		|1			|httptestid

TABLE|httpstep_field|httpstep_fieldid|ZBX_TEMPLATE
FIELD		|httpstep_fieldid	|t_id		|	|NOT NULL	|0
FIELD		|httpstepid		|t_id		|	|NOT NULL	|ZBX_PROXY	|1|httpstep
FIELD		|type			|t_integer	|'0'	|NOT NULL	|ZBX_PROXY
FIELD		|name			|t_varchar(255)	|''	|NOT NULL	|ZBX_PROXY
FIELD		|value			|t_shorttext	|''	|NOT NULL	|ZBX_PROXY
INDEX		|1			|httpstepid

TABLE|dashboard|dashboardid|ZBX_DATA
FIELD		|dashboardid	|t_id		|	|NOT NULL	|0
FIELD		|name		|t_varchar(255)	|	|NOT NULL	|0
FIELD		|userid		|t_id		|	|NOT NULL	|0			|1|users	|		|RESTRICT
FIELD		|private	|t_integer	|'1'	|NOT NULL	|0

TABLE|dashboard_user|dashboard_userid|ZBX_DATA
FIELD		|dashboard_userid|t_id		|	|NOT NULL	|0
FIELD		|dashboardid	|t_id		|	|NOT NULL	|0			|1|dashboard
FIELD		|userid		|t_id		|	|NOT NULL	|0			|2|users
FIELD		|permission	|t_integer	|'2'	|NOT NULL	|0
UNIQUE		|1		|dashboardid,userid

TABLE|dashboard_usrgrp|dashboard_usrgrpid|ZBX_DATA
FIELD		|dashboard_usrgrpid|t_id	|	|NOT NULL	|0
FIELD		|dashboardid	|t_id		|	|NOT NULL	|0			|1|dashboard
FIELD		|usrgrpid	|t_id		|	|NOT NULL	|0			|2|usrgrp
FIELD		|permission	|t_integer	|'2'	|NOT NULL	|0
UNIQUE		|1		|dashboardid,usrgrpid

TABLE|widget|widgetid|ZBX_DATA
FIELD		|widgetid	|t_id		|	|NOT NULL	|0
FIELD		|dashboardid	|t_id		|	|NOT NULL	|0			|1|dashboard
FIELD		|type		|t_varchar(255)	|''	|NOT NULL	|0
FIELD		|name		|t_varchar(255)	|''	|NOT NULL	|0
FIELD		|x		|t_integer	|'0'	|NOT NULL	|0
FIELD		|y		|t_integer	|'0'	|NOT NULL	|0
FIELD		|width		|t_integer	|'1'	|NOT NULL	|0
FIELD		|height		|t_integer	|'1'	|NOT NULL	|0
INDEX		|1		|dashboardid

TABLE|widget_field|widget_fieldid|ZBX_DATA
FIELD		|widget_fieldid	|t_id		|	|NOT NULL	|0
FIELD		|widgetid	|t_id		|	|NOT NULL	|0			|1|widget
FIELD		|type		|t_integer	|'0'	|NOT NULL	|0
FIELD		|name		|t_varchar(255)	|''	|NOT NULL	|0
FIELD		|value_int	|t_integer	|'0'	|NOT NULL	|0
FIELD		|value_str	|t_varchar(255)	|''	|NOT NULL	|0
FIELD		|value_groupid	|t_id		|	|NULL		|0			|2|groups	|groupid
FIELD		|value_hostid	|t_id		|	|NULL		|0			|3|hosts	|hostid
FIELD		|value_itemid	|t_id		|	|NULL		|0			|4|items	|itemid
FIELD		|value_graphid	|t_id		|	|NULL		|0			|5|graphs	|graphid
FIELD		|value_sysmapid	|t_id		|	|NULL		|0			|6|sysmaps	|sysmapid
INDEX		|1		|widgetid
INDEX		|2		|value_groupid
INDEX		|3		|value_hostid
INDEX		|4		|value_itemid
INDEX		|5		|value_graphid
INDEX		|6		|value_sysmapid

TABLE|dbversion||
FIELD		|mandatory	|t_integer	|'0'	|NOT NULL	|
FIELD		|optional	|t_integer	|'0'	|NOT NULL	|
<<<<<<< HEAD
ROW		|3050001	|3050001
=======
ROW		|3050003	|3050003
>>>>>>> a84b4648
<|MERGE_RESOLUTION|>--- conflicted
+++ resolved
@@ -1590,8 +1590,4 @@
 TABLE|dbversion||
 FIELD		|mandatory	|t_integer	|'0'	|NOT NULL	|
 FIELD		|optional	|t_integer	|'0'	|NOT NULL	|
-<<<<<<< HEAD
-ROW		|3050001	|3050001
-=======
-ROW		|3050003	|3050003
->>>>>>> a84b4648
+ROW		|3050005	|3050005