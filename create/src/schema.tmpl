--- conflicted
+++ resolved
@@ -2276,8 +2276,4 @@
 FIELD		|dbversionid	|t_id		|	|NOT NULL	|0
 FIELD		|mandatory	|t_integer	|'0'	|NOT NULL	|
 FIELD		|optional	|t_integer	|'0'	|NOT NULL	|
-<<<<<<< HEAD
-ROW		|1		|7030038	|7030038
-=======
-ROW		|1		|7030048	|7030048
->>>>>>> ec866c07
+ROW		|1		|7030051	|7030051