--- conflicted
+++ resolved
@@ -2328,8 +2328,4 @@
 FIELD		|dbversionid	|t_id		|	|NOT NULL	|0
 FIELD		|mandatory	|t_integer	|'0'	|NOT NULL	|
 FIELD		|optional	|t_integer	|'0'	|NOT NULL	|
-<<<<<<< HEAD
-ROW		|1		|7000000	|7000011
-=======
-ROW		|1		|7000000	|7000003
->>>>>>> 17fa42b9
+ROW		|1		|7000000	|7000012