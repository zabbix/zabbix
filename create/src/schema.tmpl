--- conflicted
+++ resolved
@@ -1889,8 +1889,4 @@
 TABLE|dbversion||
 FIELD		|mandatory	|t_integer	|'0'	|NOT NULL	|
 FIELD		|optional	|t_integer	|'0'	|NOT NULL	|
-<<<<<<< HEAD
-ROW		|5050044	|5050044
-=======
-ROW		|5050040	|5050040
->>>>>>> 1c805881
+ROW		|5050050	|5050050