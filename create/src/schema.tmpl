--
-- Zabbix
-- Copyright (C) 2001-2013 Zabbix SIA
--
-- This program is free software; you can redistribute it and/or modify
-- it under the terms of the GNU General Public License as published by
-- the Free Software Foundation; either version 2 of the License, or
-- (at your option) any later version.
--
-- This program is distributed in the hope that it will be useful,
-- but WITHOUT ANY WARRANTY; without even the implied warranty of
-- MERCHANTABILITY or FITNESS FOR A PARTICULAR PURPOSE. See the
-- GNU General Public License for more details.
--
-- You should have received a copy of the GNU General Public License
-- along with this program; if not, write to the Free Software
-- Foundation, Inc., 51 Franklin Street, Fifth Floor, Boston, MA  02110-1301, USA.
--

--
-- Do not use spaces
-- Tables must be sorted to match referential integrity rules
--

TABLE|maintenances|maintenanceid|ZBX_SYNC,ZBX_DATA
FIELD		|maintenanceid	|t_id		|	|NOT NULL	|0
FIELD		|name		|t_varchar(128)	|''	|NOT NULL	|ZBX_SYNC
FIELD		|maintenance_type|t_integer	|'0'	|NOT NULL	|ZBX_SYNC
FIELD		|description	|t_shorttext	|''	|NOT NULL	|ZBX_SYNC
FIELD		|active_since	|t_integer	|'0'	|NOT NULL	|ZBX_SYNC
FIELD		|active_till	|t_integer	|'0'	|NOT NULL	|ZBX_SYNC
INDEX		|1		|active_since,active_till

TABLE|hosts|hostid|ZBX_SYNC,ZBX_DATA
FIELD		|hostid		|t_id		|	|NOT NULL	|0
FIELD		|proxy_hostid	|t_id		|	|NULL		|ZBX_SYNC		|1|hosts	|hostid		|RESTRICT
FIELD		|host		|t_varchar(64)	|''	|NOT NULL	|ZBX_SYNC,ZBX_PROXY
FIELD		|status		|t_integer	|'0'	|NOT NULL	|ZBX_SYNC,ZBX_PROXY
FIELD		|disable_until	|t_integer	|'0'	|NOT NULL	|ZBX_NODATA
FIELD		|error		|t_varchar(128)	|''	|NOT NULL	|ZBX_SYNC,ZBX_NODATA
FIELD		|available	|t_integer	|'0'	|NOT NULL	|ZBX_SYNC,ZBX_NODATA
FIELD		|errors_from	|t_integer	|'0'	|NOT NULL	|ZBX_NODATA
FIELD		|lastaccess	|t_integer	|'0'	|NOT NULL	|ZBX_SYNC,ZBX_NODATA
FIELD		|ipmi_authtype	|t_integer	|'0'	|NOT NULL	|ZBX_SYNC,ZBX_PROXY
FIELD		|ipmi_privilege	|t_integer	|'2'	|NOT NULL	|ZBX_SYNC,ZBX_PROXY
FIELD		|ipmi_username	|t_varchar(16)	|''	|NOT NULL	|ZBX_SYNC,ZBX_PROXY
FIELD		|ipmi_password	|t_varchar(20)	|''	|NOT NULL	|ZBX_SYNC,ZBX_PROXY
FIELD		|ipmi_disable_until|t_integer	|'0'	|NOT NULL	|ZBX_NODATA
FIELD		|ipmi_available	|t_integer	|'0'	|NOT NULL	|ZBX_SYNC,ZBX_NODATA
FIELD		|snmp_disable_until|t_integer	|'0'	|NOT NULL	|ZBX_NODATA
FIELD		|snmp_available	|t_integer	|'0'	|NOT NULL	|ZBX_SYNC,ZBX_NODATA
FIELD		|maintenanceid	|t_id		|	|NULL		|ZBX_SYNC,ZBX_NODATA	|2|maintenances	|		|RESTRICT
FIELD		|maintenance_status|t_integer	|'0'	|NOT NULL	|ZBX_SYNC,ZBX_NODATA
FIELD		|maintenance_type|t_integer	|'0'	|NOT NULL	|ZBX_SYNC,ZBX_NODATA
FIELD		|maintenance_from|t_integer	|'0'	|NOT NULL	|ZBX_SYNC,ZBX_NODATA
FIELD		|ipmi_errors_from|t_integer	|'0'	|NOT NULL	|ZBX_NODATA
FIELD		|snmp_errors_from|t_integer	|'0'	|NOT NULL	|ZBX_NODATA
FIELD		|ipmi_error	|t_varchar(128)	|''	|NOT NULL	|ZBX_SYNC,ZBX_NODATA
FIELD		|snmp_error	|t_varchar(128)	|''	|NOT NULL	|ZBX_SYNC,ZBX_NODATA
FIELD		|jmx_disable_until|t_integer	|'0'	|NOT NULL	|ZBX_NODATA
FIELD		|jmx_available	|t_integer	|'0'	|NOT NULL	|ZBX_SYNC,ZBX_NODATA
FIELD		|jmx_errors_from|t_integer	|'0'	|NOT NULL	|ZBX_NODATA
FIELD		|jmx_error	|t_varchar(128)	|''	|NOT NULL	|ZBX_SYNC,ZBX_NODATA
FIELD		|name		|t_varchar(64)	|''	|NOT NULL	|ZBX_SYNC,ZBX_PROXY
FIELD		|flags		|t_integer	|'0'	|NOT NULL	|ZBX_SYNC
FIELD		|templateid	|t_id		|	|NULL		|ZBX_SYNC		|3|hosts	|hostid
INDEX		|1		|host
INDEX		|2		|status
INDEX		|3		|proxy_hostid
INDEX		|4		|name
INDEX		|5		|maintenanceid

TABLE|groups|groupid|ZBX_SYNC,ZBX_DATA
FIELD		|groupid	|t_id		|	|NOT NULL	|0
FIELD		|name		|t_varchar(64)	|''	|NOT NULL	|ZBX_SYNC
FIELD		|internal	|t_integer	|'0'	|NOT NULL	|ZBX_SYNC
FIELD		|flags		|t_integer	|'0'	|NOT NULL	|ZBX_SYNC
INDEX		|1		|name

TABLE|group_prototype|group_prototypeid|ZBX_SYNC,ZBX_DATA
FIELD		|group_prototypeid|t_id		|	|NOT NULL	|0
FIELD		|hostid		|t_id		|	|NOT NULL	|ZBX_SYNC		|1|hosts
FIELD		|name		|t_varchar(64)	|''	|NOT NULL	|ZBX_SYNC
FIELD		|groupid	|t_id		|	|NULL		|ZBX_SYNC		|2|groups	|		|RESTRICT
FIELD		|templateid	|t_id		|	|NULL		|ZBX_SYNC		|3|group_prototype|group_prototypeid
INDEX		|1		|hostid

TABLE|group_discovery|groupid|ZBX_SYNC,ZBX_DATA
FIELD		|groupid	|t_id		|	|NOT NULL	|ZBX_SYNC		|1|groups
FIELD		|parent_group_prototypeid|t_id	|	|NOT NULL	|ZBX_SYNC		|2|group_prototype|group_prototypeid|RESTRICT
FIELD		|name		|t_varchar(64)	|''	|NOT NULL	|ZBX_NODATA
FIELD		|lastcheck	|t_integer	|'0'	|NOT NULL	|ZBX_NODATA
FIELD		|ts_delete	|t_time		|'0'	|NOT NULL	|ZBX_NODATA

TABLE|screens|screenid|ZBX_SYNC,ZBX_DATA
FIELD		|screenid	|t_id		|	|NOT NULL	|0
FIELD		|name		|t_varchar(255)	|	|NOT NULL	|ZBX_SYNC
FIELD		|hsize		|t_integer	|'1'	|NOT NULL	|ZBX_SYNC
FIELD		|vsize		|t_integer	|'1'	|NOT NULL	|ZBX_SYNC
FIELD		|templateid	|t_id		|	|NULL		|ZBX_SYNC		|1|hosts	|hostid
INDEX		|1		|templateid

TABLE|screens_items|screenitemid|ZBX_SYNC,ZBX_DATA
FIELD		|screenitemid	|t_id		|	|NOT NULL	|0
FIELD		|screenid	|t_id		|	|NOT NULL	|ZBX_SYNC		|1|screens
FIELD		|resourcetype	|t_integer	|'0'	|NOT NULL	|ZBX_SYNC
FIELD		|resourceid	|t_id		|'0'	|NOT NULL	|ZBX_SYNC
FIELD		|width		|t_integer	|'320'	|NOT NULL	|ZBX_SYNC
FIELD		|height		|t_integer	|'200'	|NOT NULL	|ZBX_SYNC
FIELD		|x		|t_integer	|'0'	|NOT NULL	|ZBX_SYNC
FIELD		|y		|t_integer	|'0'	|NOT NULL	|ZBX_SYNC
FIELD		|colspan	|t_integer	|'0'	|NOT NULL	|ZBX_SYNC
FIELD		|rowspan	|t_integer	|'0'	|NOT NULL	|ZBX_SYNC
FIELD		|elements	|t_integer	|'25'	|NOT NULL	|ZBX_SYNC
FIELD		|valign		|t_integer	|'0'	|NOT NULL	|ZBX_SYNC
FIELD		|halign		|t_integer	|'0'	|NOT NULL	|ZBX_SYNC
FIELD		|style		|t_integer	|'0'	|NOT NULL	|ZBX_SYNC
FIELD		|url		|t_varchar(255)	|''	|NOT NULL	|ZBX_SYNC
FIELD		|dynamic	|t_integer	|'0'	|NOT NULL	|ZBX_SYNC
FIELD		|sort_triggers	|t_integer	|'0'	|NOT NULL	|ZBX_SYNC
FIELD		|application	|t_varchar(255)	|''	|NOT NULL	|ZBX_SYNC
INDEX		|1		|screenid

TABLE|slideshows|slideshowid|ZBX_SYNC,ZBX_DATA
FIELD		|slideshowid	|t_id		|	|NOT NULL	|0
FIELD		|name		|t_varchar(255)	|''	|NOT NULL	|ZBX_SYNC
FIELD		|delay		|t_integer	|'0'	|NOT NULL	|ZBX_SYNC

TABLE|slides|slideid|ZBX_SYNC,ZBX_DATA
FIELD		|slideid	|t_id		|	|NOT NULL	|0
FIELD		|slideshowid	|t_id		|	|NOT NULL	|ZBX_SYNC		|1|slideshows
FIELD		|screenid	|t_id		|	|NOT NULL	|ZBX_SYNC		|2|screens
FIELD		|step		|t_integer	|'0'	|NOT NULL	|ZBX_SYNC
FIELD		|delay		|t_integer	|'0'	|NOT NULL	|ZBX_SYNC
INDEX		|1		|slideshowid
INDEX		|2		|screenid

TABLE|drules|druleid|ZBX_SYNC,ZBX_DATA
FIELD		|druleid	|t_id		|	|NOT NULL	|0
FIELD		|proxy_hostid	|t_id		|	|NULL		|ZBX_SYNC		|1|hosts	|hostid		|RESTRICT
FIELD		|name		|t_varchar(255)	|''	|NOT NULL	|ZBX_SYNC
FIELD		|iprange	|t_varchar(255)	|''	|NOT NULL	|ZBX_SYNC,ZBX_PROXY
FIELD		|delay		|t_integer	|'3600'	|NOT NULL	|ZBX_SYNC,ZBX_PROXY
FIELD		|nextcheck	|t_integer	|'0'	|NOT NULL	|ZBX_SYNC,ZBX_NODATA
FIELD		|status		|t_integer	|'0'	|NOT NULL	|ZBX_SYNC
INDEX		|1		|proxy_hostid

TABLE|dchecks|dcheckid|ZBX_SYNC,ZBX_DATA
FIELD		|dcheckid	|t_id		|	|NOT NULL	|0
FIELD		|druleid	|t_id		|	|NOT NULL	|ZBX_SYNC,ZBX_PROXY	|1|drules
FIELD		|type		|t_integer	|'0'	|NOT NULL	|ZBX_SYNC,ZBX_PROXY
FIELD		|key_		|t_varchar(255)	|''	|NOT NULL	|ZBX_SYNC,ZBX_PROXY
FIELD		|snmp_community	|t_varchar(255)	|''	|NOT NULL	|ZBX_SYNC,ZBX_PROXY
FIELD		|ports		|t_varchar(255)	|'0'	|NOT NULL	|ZBX_SYNC,ZBX_PROXY
FIELD		|snmpv3_securityname|t_varchar(64)|''	|NOT NULL	|ZBX_SYNC,ZBX_PROXY
FIELD		|snmpv3_securitylevel|t_integer	|'0'	|NOT NULL	|ZBX_SYNC,ZBX_PROXY
FIELD		|snmpv3_authpassphrase|t_varchar(64)|''	|NOT NULL	|ZBX_SYNC,ZBX_PROXY
FIELD		|snmpv3_privpassphrase|t_varchar(64)|''	|NOT NULL	|ZBX_SYNC,ZBX_PROXY
FIELD		|uniq		|t_integer	|'0'	|NOT NULL	|ZBX_SYNC,ZBX_PROXY
FIELD		|snmpv3_authprotocol|t_integer	|'0'	|NOT NULL	|ZBX_SYNC,ZBX_PROXY
FIELD		|snmpv3_privprotocol|t_integer	|'0'	|NOT NULL	|ZBX_SYNC,ZBX_PROXY
FIELD		|snmpv3_contextname|t_varchar(255)|''	|NOT NULL	|ZBX_SYNC,ZBX_PROXY
INDEX		|1		|druleid

TABLE|applications|applicationid|ZBX_SYNC,ZBX_DATA
FIELD		|applicationid	|t_id		|	|NOT NULL	|0
FIELD		|hostid		|t_id		|	|NOT NULL	|ZBX_SYNC		|1|hosts
FIELD		|name		|t_varchar(255)	|''	|NOT NULL	|ZBX_SYNC
UNIQUE		|2		|hostid,name

TABLE|httptest|httptestid|ZBX_SYNC,ZBX_DATA
FIELD		|httptestid	|t_id		|	|NOT NULL	|0
FIELD		|name		|t_varchar(64)	|''	|NOT NULL	|ZBX_SYNC,ZBX_PROXY
FIELD		|applicationid	|t_id		|	|NULL		|ZBX_SYNC		|1|applications	|		|RESTRICT
FIELD		|nextcheck	|t_integer	|'0'	|NOT NULL	|ZBX_SYNC,ZBX_NODATA
FIELD		|delay		|t_integer	|'60'	|NOT NULL	|ZBX_SYNC,ZBX_PROXY
FIELD		|status		|t_integer	|'0'	|NOT NULL	|ZBX_SYNC
FIELD		|variables	|t_shorttext	|''	|NOT NULL	|ZBX_SYNC,ZBX_PROXY
FIELD		|agent		|t_varchar(255)	|''	|NOT NULL	|ZBX_SYNC,ZBX_PROXY
FIELD		|authentication	|t_integer	|'0'	|NOT NULL	|ZBX_SYNC,ZBX_PROXY,ZBX_NODATA
FIELD		|http_user	|t_varchar(64)	|''	|NOT NULL	|ZBX_SYNC,ZBX_PROXY,ZBX_NODATA
FIELD		|http_password	|t_varchar(64)	|''	|NOT NULL	|ZBX_SYNC,ZBX_PROXY,ZBX_NODATA
FIELD		|hostid		|t_id		|	|NOT NULL	|ZBX_SYNC,ZBX_PROXY	|2|hosts
FIELD		|templateid	|t_id		|	|NULL		|ZBX_SYNC		|3|httptest	|httptestid
FIELD		|http_proxy	|t_varchar(255)	|''	|NOT NULL	|ZBX_SYNC,ZBX_PROXY,ZBX_NODATA
FIELD		|retries	|t_integer	|'1'	|NOT NULL	|ZBX_SYNC,ZBX_PROXY,ZBX_NODATA
INDEX		|1		|applicationid
UNIQUE		|2		|hostid,name
INDEX		|3		|status
INDEX		|4		|templateid

TABLE|httpstep|httpstepid|ZBX_SYNC,ZBX_DATA
FIELD		|httpstepid	|t_id		|	|NOT NULL	|0
FIELD		|httptestid	|t_id		|	|NOT NULL	|ZBX_SYNC,ZBX_PROXY	|1|httptest
FIELD		|name		|t_varchar(64)	|''	|NOT NULL	|ZBX_SYNC,ZBX_PROXY
FIELD		|no		|t_integer	|'0'	|NOT NULL	|ZBX_SYNC,ZBX_PROXY
FIELD		|url		|t_varchar(255)	|''	|NOT NULL	|ZBX_SYNC,ZBX_PROXY
FIELD		|timeout	|t_integer	|'30'	|NOT NULL	|ZBX_SYNC,ZBX_PROXY
FIELD		|posts		|t_shorttext	|''	|NOT NULL	|ZBX_SYNC,ZBX_PROXY
FIELD		|required	|t_varchar(255)	|''	|NOT NULL	|ZBX_SYNC,ZBX_PROXY
FIELD		|status_codes	|t_varchar(255)	|''	|NOT NULL	|ZBX_SYNC,ZBX_PROXY
FIELD		|variables	|t_shorttext	|''	|NOT NULL	|ZBX_SYNC,ZBX_PROXY
INDEX		|1		|httptestid

TABLE|interface|interfaceid|ZBX_SYNC,ZBX_DATA
FIELD		|interfaceid	|t_id		|	|NOT NULL	|0
FIELD		|hostid		|t_id		|	|NOT NULL	|ZBX_SYNC,ZBX_PROXY	|1|hosts
FIELD		|main		|t_integer	|'0'	|NOT NULL	|ZBX_SYNC,ZBX_PROXY
FIELD		|type		|t_integer	|'0'	|NOT NULL	|ZBX_SYNC,ZBX_PROXY
FIELD		|useip		|t_integer	|'1'	|NOT NULL	|ZBX_SYNC,ZBX_PROXY
FIELD		|ip		|t_varchar(64)	|'127.0.0.1'|NOT NULL	|ZBX_SYNC,ZBX_PROXY
FIELD		|dns		|t_varchar(64)	|''	|NOT NULL	|ZBX_SYNC,ZBX_PROXY
FIELD		|port		|t_varchar(64)	|'10050'|NOT NULL	|ZBX_SYNC,ZBX_PROXY
INDEX		|1		|hostid,type
INDEX		|2		|ip,dns

TABLE|valuemaps|valuemapid|ZBX_SYNC,ZBX_DATA
FIELD		|valuemapid	|t_id		|	|NOT NULL	|0
FIELD		|name		|t_varchar(64)	|''	|NOT NULL	|ZBX_SYNC
INDEX		|1		|name

TABLE|items|itemid|ZBX_SYNC,ZBX_DATA
FIELD		|itemid		|t_id		|	|NOT NULL	|0
FIELD		|type		|t_integer	|'0'	|NOT NULL	|ZBX_SYNC,ZBX_PROXY
FIELD		|snmp_community	|t_varchar(64)	|''	|NOT NULL	|ZBX_SYNC,ZBX_PROXY
FIELD		|snmp_oid	|t_varchar(255)	|''	|NOT NULL	|ZBX_SYNC,ZBX_PROXY
FIELD		|hostid		|t_id		|	|NOT NULL	|ZBX_SYNC,ZBX_PROXY	|1|hosts
FIELD		|name		|t_varchar(255)	|''	|NOT NULL	|ZBX_SYNC
FIELD		|key_		|t_varchar(255)	|''	|NOT NULL	|ZBX_SYNC,ZBX_PROXY
FIELD		|delay		|t_integer	|'0'	|NOT NULL	|ZBX_SYNC,ZBX_PROXY
FIELD		|history	|t_integer	|'90'	|NOT NULL	|ZBX_SYNC
FIELD		|trends		|t_integer	|'365'	|NOT NULL	|ZBX_SYNC
FIELD		|status		|t_integer	|'0'	|NOT NULL	|ZBX_SYNC,ZBX_PROXY
FIELD		|value_type	|t_integer	|'0'	|NOT NULL	|ZBX_SYNC,ZBX_PROXY
FIELD		|trapper_hosts	|t_varchar(255)	|''	|NOT NULL	|ZBX_SYNC,ZBX_PROXY
FIELD		|units		|t_varchar(255)	|''	|NOT NULL	|ZBX_SYNC
FIELD		|multiplier	|t_integer	|'0'	|NOT NULL	|ZBX_SYNC
FIELD		|delta		|t_integer	|'0'	|NOT NULL	|ZBX_SYNC
FIELD		|snmpv3_securityname|t_varchar(64)|''	|NOT NULL	|ZBX_SYNC,ZBX_PROXY
FIELD		|snmpv3_securitylevel|t_integer	|'0'	|NOT NULL	|ZBX_SYNC,ZBX_PROXY
FIELD		|snmpv3_authpassphrase|t_varchar(64)|''	|NOT NULL	|ZBX_SYNC,ZBX_PROXY
FIELD		|snmpv3_privpassphrase|t_varchar(64)|''	|NOT NULL	|ZBX_SYNC,ZBX_PROXY
FIELD		|formula	|t_varchar(255)	|'1'	|NOT NULL	|ZBX_SYNC,ZBX_PROXY
FIELD		|error		|t_varchar(128)	|''	|NOT NULL	|ZBX_SYNC,ZBX_NODATA
FIELD		|lastlogsize	|t_bigint	|'0'	|NOT NULL	|ZBX_NODATA
FIELD		|logtimefmt	|t_varchar(64)	|''	|NOT NULL	|ZBX_SYNC,ZBX_PROXY
FIELD		|templateid	|t_id		|	|NULL		|ZBX_SYNC		|2|items	|itemid
FIELD		|valuemapid	|t_id		|	|NULL		|ZBX_SYNC		|3|valuemaps	|		|RESTRICT
FIELD		|delay_flex	|t_varchar(255)	|''	|NOT NULL	|ZBX_SYNC,ZBX_PROXY
FIELD		|params		|t_shorttext	|''	|NOT NULL	|ZBX_SYNC,ZBX_PROXY
FIELD		|ipmi_sensor	|t_varchar(128)	|''	|NOT NULL	|ZBX_SYNC,ZBX_PROXY
FIELD		|data_type	|t_integer	|'0'	|NOT NULL	|ZBX_SYNC,ZBX_PROXY
FIELD		|authtype	|t_integer	|'0'	|NOT NULL	|ZBX_SYNC,ZBX_PROXY
FIELD		|username	|t_varchar(64)	|''	|NOT NULL	|ZBX_SYNC,ZBX_PROXY
FIELD		|password	|t_varchar(64)	|''	|NOT NULL	|ZBX_SYNC,ZBX_PROXY
FIELD		|publickey	|t_varchar(64)	|''	|NOT NULL	|ZBX_SYNC,ZBX_PROXY
FIELD		|privatekey	|t_varchar(64)	|''	|NOT NULL	|ZBX_SYNC,ZBX_PROXY
FIELD		|mtime		|t_integer	|'0'	|NOT NULL	|ZBX_NODATA
FIELD		|flags		|t_integer	|'0'	|NOT NULL	|ZBX_SYNC,ZBX_PROXY
FIELD		|filter		|t_varchar(255)	|''	|NOT NULL	|ZBX_SYNC,ZBX_PROXY
FIELD		|interfaceid	|t_id		|	|NULL		|ZBX_SYNC,ZBX_PROXY	|4|interface	|		|RESTRICT
FIELD		|port		|t_varchar(64)	|''	|NOT NULL	|ZBX_SYNC,ZBX_PROXY
FIELD		|description	|t_shorttext	|''	|NOT NULL	|ZBX_SYNC
FIELD		|inventory_link	|t_integer	|'0'	|NOT NULL	|ZBX_SYNC
FIELD		|lifetime	|t_varchar(64)	|'30'	|NOT NULL	|ZBX_SYNC
FIELD		|snmpv3_authprotocol|t_integer	|'0'	|NOT NULL	|ZBX_SYNC,ZBX_PROXY
FIELD		|snmpv3_privprotocol|t_integer	|'0'	|NOT NULL	|ZBX_SYNC,ZBX_PROXY
FIELD		|state		|t_integer	|'0'	|NOT NULL	|ZBX_SYNC,ZBX_NODATA
FIELD		|snmpv3_contextname|t_varchar(255)|''	|NOT NULL	|ZBX_SYNC,ZBX_PROXY
UNIQUE		|1		|hostid,key_
INDEX		|3		|status
INDEX		|4		|templateid
INDEX		|5		|valuemapid
INDEX		|6		|interfaceid

TABLE|httpstepitem|httpstepitemid|ZBX_SYNC,ZBX_DATA
FIELD		|httpstepitemid	|t_id		|	|NOT NULL	|0
FIELD		|httpstepid	|t_id		|	|NOT NULL	|ZBX_SYNC,ZBX_PROXY	|1|httpstep
FIELD		|itemid		|t_id		|	|NOT NULL	|ZBX_SYNC,ZBX_PROXY	|2|items
FIELD		|type		|t_integer	|'0'	|NOT NULL	|ZBX_SYNC,ZBX_PROXY
UNIQUE		|1		|httpstepid,itemid
INDEX		|2		|itemid

TABLE|httptestitem|httptestitemid|ZBX_SYNC,ZBX_DATA
FIELD		|httptestitemid	|t_id		|	|NOT NULL	|0
FIELD		|httptestid	|t_id		|	|NOT NULL	|ZBX_SYNC,ZBX_PROXY	|1|httptest
FIELD		|itemid		|t_id		|	|NOT NULL	|ZBX_SYNC,ZBX_PROXY	|2|items
FIELD		|type		|t_integer	|'0'	|NOT NULL	|ZBX_SYNC,ZBX_PROXY
UNIQUE		|1		|httptestid,itemid
INDEX		|2		|itemid

TABLE|media_type|mediatypeid|ZBX_SYNC,ZBX_DATA
FIELD		|mediatypeid	|t_id		|	|NOT NULL	|0
FIELD		|type		|t_integer	|'0'	|NOT NULL	|ZBX_SYNC
FIELD		|description	|t_varchar(100)	|''	|NOT NULL	|ZBX_SYNC
FIELD		|smtp_server	|t_varchar(255)	|''	|NOT NULL	|ZBX_SYNC
FIELD		|smtp_helo	|t_varchar(255)	|''	|NOT NULL	|ZBX_SYNC
FIELD		|smtp_email	|t_varchar(255)	|''	|NOT NULL	|ZBX_SYNC
FIELD		|exec_path	|t_varchar(255)	|''	|NOT NULL	|ZBX_SYNC
FIELD		|gsm_modem	|t_varchar(255)	|''	|NOT NULL	|ZBX_SYNC
FIELD		|username	|t_varchar(255)	|''	|NOT NULL	|ZBX_SYNC
FIELD		|passwd		|t_varchar(255)	|''	|NOT NULL	|ZBX_SYNC
FIELD		|status		|t_integer	|'0'	|NOT NULL	|ZBX_SYNC

TABLE|users|userid|ZBX_SYNC,ZBX_DATA
FIELD		|userid		|t_id		|	|NOT NULL	|0
FIELD		|alias		|t_varchar(100)	|''	|NOT NULL	|ZBX_SYNC
FIELD		|name		|t_varchar(100)	|''	|NOT NULL	|ZBX_SYNC
FIELD		|surname	|t_varchar(100)	|''	|NOT NULL	|ZBX_SYNC
FIELD		|passwd		|t_char(32)	|''	|NOT NULL	|ZBX_SYNC
FIELD		|url		|t_varchar(255)	|''	|NOT NULL	|ZBX_SYNC
FIELD		|autologin	|t_integer	|'0'	|NOT NULL	|ZBX_SYNC
FIELD		|autologout	|t_integer	|'900'	|NOT NULL	|ZBX_SYNC
FIELD		|lang		|t_varchar(5)	|'en_GB'|NOT NULL	|ZBX_SYNC
FIELD		|refresh	|t_integer	|'30'	|NOT NULL	|ZBX_SYNC
FIELD		|type		|t_integer	|'1'	|NOT NULL	|ZBX_SYNC
FIELD		|theme		|t_varchar(128)	|'default'|NOT NULL	|ZBX_SYNC
FIELD		|attempt_failed	|t_integer	|0	|NOT NULL	|ZBX_SYNC,ZBX_NODATA
FIELD		|attempt_ip	|t_varchar(39)	|''	|NOT NULL	|ZBX_SYNC,ZBX_NODATA
FIELD		|attempt_clock	|t_integer	|0	|NOT NULL	|ZBX_SYNC,ZBX_NODATA
FIELD		|rows_per_page	|t_integer	|50	|NOT NULL	|ZBX_SYNC
INDEX		|1		|alias

TABLE|usrgrp|usrgrpid|ZBX_SYNC,ZBX_DATA
FIELD		|usrgrpid	|t_id		|	|NOT NULL	|0
FIELD		|name		|t_varchar(64)	|''	|NOT NULL	|ZBX_SYNC
FIELD		|gui_access	|t_integer	|'0'	|NOT NULL	|ZBX_SYNC
FIELD		|users_status	|t_integer	|'0'	|NOT NULL	|ZBX_SYNC
FIELD		|debug_mode	|t_integer	|'0'	|NOT NULL	|ZBX_SYNC
INDEX		|1		|name

TABLE|users_groups|id|ZBX_SYNC,ZBX_DATA
FIELD		|id		|t_id		|	|NOT NULL	|0
FIELD		|usrgrpid	|t_id		|	|NOT NULL	|ZBX_SYNC		|1|usrgrp
FIELD		|userid		|t_id		|	|NOT NULL	|ZBX_SYNC		|2|users
UNIQUE		|1		|usrgrpid,userid
INDEX		|2		|userid

TABLE|scripts|scriptid|ZBX_SYNC,ZBX_DATA
FIELD		|scriptid	|t_id		|	|NOT NULL	|0
FIELD		|name		|t_varchar(255)	|''	|NOT NULL	|ZBX_SYNC
FIELD		|command	|t_varchar(255)	|''	|NOT NULL	|ZBX_SYNC
FIELD		|host_access	|t_integer	|'2'	|NOT NULL	|ZBX_SYNC
FIELD		|usrgrpid	|t_id		|	|NULL		|ZBX_SYNC		|1|usrgrp	|		|RESTRICT
FIELD		|groupid	|t_id		|	|NULL		|ZBX_SYNC		|2|groups	|		|RESTRICT
FIELD		|description	|t_shorttext	|''	|NOT NULL	|ZBX_SYNC
FIELD		|confirmation	|t_varchar(255)	|''	|NOT NULL	|ZBX_SYNC
FIELD		|type		|t_integer	|'0'	|NOT NULL	|ZBX_SYNC
FIELD		|execute_on	|t_integer	|'1'	|NOT NULL	|ZBX_SYNC
INDEX		|1		|usrgrpid
INDEX		|2		|groupid

TABLE|actions|actionid|ZBX_SYNC,ZBX_DATA
FIELD		|actionid	|t_id		|	|NOT NULL	|0
FIELD		|name		|t_varchar(255)	|''	|NOT NULL	|ZBX_SYNC
FIELD		|eventsource	|t_integer	|'0'	|NOT NULL	|ZBX_SYNC
FIELD		|evaltype	|t_integer	|'0'	|NOT NULL	|ZBX_SYNC
FIELD		|status		|t_integer	|'0'	|NOT NULL	|ZBX_SYNC
FIELD		|esc_period	|t_integer	|'0'	|NOT NULL	|ZBX_SYNC
FIELD		|def_shortdata	|t_varchar(255)	|''	|NOT NULL	|ZBX_SYNC
FIELD		|def_longdata	|t_shorttext	|''	|NOT NULL	|ZBX_SYNC
FIELD		|recovery_msg	|t_integer	|'0'	|NOT NULL	|ZBX_SYNC
FIELD		|r_shortdata	|t_varchar(255)	|''	|NOT NULL	|ZBX_SYNC
FIELD		|r_longdata	|t_shorttext	|''	|NOT NULL	|ZBX_SYNC
INDEX		|1		|eventsource,status

TABLE|operations|operationid|ZBX_SYNC,ZBX_DATA
FIELD		|operationid	|t_id		|	|NOT NULL	|0
FIELD		|actionid	|t_id		|	|NOT NULL	|ZBX_SYNC		|1|actions
FIELD		|operationtype	|t_integer	|'0'	|NOT NULL	|ZBX_SYNC
FIELD		|esc_period	|t_integer	|'0'	|NOT NULL	|ZBX_SYNC
FIELD		|esc_step_from	|t_integer	|'1'	|NOT NULL	|ZBX_SYNC
FIELD		|esc_step_to	|t_integer	|'1'	|NOT NULL	|ZBX_SYNC
FIELD		|evaltype	|t_integer	|'0'	|NOT NULL	|ZBX_SYNC
INDEX		|1		|actionid

TABLE|opmessage|operationid|ZBX_SYNC,ZBX_DATA
FIELD		|operationid	|t_id		|	|NOT NULL	|0			|1|operations
FIELD		|default_msg	|t_integer	|'0'	|NOT NULL	|ZBX_SYNC
FIELD		|subject	|t_varchar(255)	|''	|NOT NULL	|ZBX_SYNC
FIELD		|message	|t_shorttext	|''	|NOT NULL	|ZBX_SYNC
FIELD		|mediatypeid	|t_id		|	|NULL		|ZBX_SYNC		|2|media_type	|		|RESTRICT
INDEX		|1		|mediatypeid

TABLE|opmessage_grp|opmessage_grpid|ZBX_SYNC,ZBX_DATA
FIELD		|opmessage_grpid|t_id		|	|NOT NULL	|0
FIELD		|operationid	|t_id		|	|NOT NULL	|ZBX_SYNC		|1|operations
FIELD		|usrgrpid	|t_id		|	|NOT NULL	|ZBX_SYNC		|2|usrgrp	|		|RESTRICT
UNIQUE		|1		|operationid,usrgrpid
INDEX		|2		|usrgrpid

TABLE|opmessage_usr|opmessage_usrid|ZBX_SYNC,ZBX_DATA
FIELD		|opmessage_usrid|t_id		|	|NOT NULL	|0
FIELD		|operationid	|t_id		|	|NOT NULL	|ZBX_SYNC		|1|operations
FIELD		|userid		|t_id		|	|NOT NULL	|ZBX_SYNC		|2|users	|		|RESTRICT
UNIQUE		|1		|operationid,userid
INDEX		|2		|userid

TABLE|opcommand|operationid|ZBX_SYNC,ZBX_DATA
FIELD		|operationid	|t_id		|	|NOT NULL	|0			|1|operations
FIELD		|type		|t_integer	|'0'	|NOT NULL	|ZBX_SYNC
FIELD		|scriptid	|t_id		|	|NULL		|ZBX_SYNC		|2|scripts	|		|RESTRICT
FIELD		|execute_on	|t_integer	|'0'	|NOT NULL	|ZBX_SYNC
FIELD		|port		|t_varchar(64)	|''	|NOT NULL	|ZBX_SYNC
FIELD		|authtype	|t_integer	|'0'	|NOT NULL	|ZBX_SYNC
FIELD		|username	|t_varchar(64)	|''	|NOT NULL	|ZBX_SYNC
FIELD		|password	|t_varchar(64)	|''	|NOT NULL	|ZBX_SYNC
FIELD		|publickey	|t_varchar(64)	|''	|NOT NULL	|ZBX_SYNC
FIELD		|privatekey	|t_varchar(64)	|''	|NOT NULL	|ZBX_SYNC
FIELD		|command	|t_shorttext	|''	|NOT NULL	|ZBX_SYNC
INDEX		|1		|scriptid

TABLE|opcommand_hst|opcommand_hstid|ZBX_SYNC,ZBX_DATA
FIELD		|opcommand_hstid|t_id		|	|NOT NULL	|0
FIELD		|operationid	|t_id		|	|NOT NULL	|ZBX_SYNC		|1|operations
FIELD		|hostid		|t_id		|	|NULL		|ZBX_SYNC		|2|hosts	|		|RESTRICT
INDEX		|1		|operationid
INDEX		|2		|hostid

TABLE|opcommand_grp|opcommand_grpid|ZBX_SYNC,ZBX_DATA
FIELD		|opcommand_grpid|t_id		|	|NOT NULL	|0
FIELD		|operationid	|t_id		|	|NOT NULL	|ZBX_SYNC		|1|operations
FIELD		|groupid	|t_id		|	|NOT NULL	|ZBX_SYNC		|2|groups	|		|RESTRICT
INDEX		|1		|operationid
INDEX		|2		|groupid

TABLE|opgroup|opgroupid|ZBX_SYNC,ZBX_DATA
FIELD		|opgroupid	|t_id		|	|NOT NULL	|0
FIELD		|operationid	|t_id		|	|NOT NULL	|ZBX_SYNC		|1|operations
FIELD		|groupid	|t_id		|	|NOT NULL	|ZBX_SYNC		|2|groups	|		|RESTRICT
UNIQUE		|1		|operationid,groupid
INDEX		|2		|groupid

TABLE|optemplate|optemplateid|ZBX_SYNC,ZBX_DATA
FIELD		|optemplateid	|t_id		|	|NOT NULL	|0
FIELD		|operationid	|t_id		|	|NOT NULL	|ZBX_SYNC		|1|operations
FIELD		|templateid	|t_id		|	|NOT NULL	|ZBX_SYNC		|2|hosts	|hostid		|RESTRICT
UNIQUE		|1		|operationid,templateid
INDEX		|2		|templateid

TABLE|opconditions|opconditionid|ZBX_SYNC,ZBX_DATA
FIELD		|opconditionid	|t_id		|	|NOT NULL	|0
FIELD		|operationid	|t_id		|	|NOT NULL	|ZBX_SYNC		|1|operations
FIELD		|conditiontype	|t_integer	|'0'	|NOT NULL	|ZBX_SYNC
FIELD		|operator	|t_integer	|'0'	|NOT NULL	|ZBX_SYNC
FIELD		|value		|t_varchar(255)	|''	|NOT NULL	|ZBX_SYNC
INDEX		|1		|operationid

TABLE|conditions|conditionid|ZBX_SYNC,ZBX_DATA
FIELD		|conditionid	|t_id		|	|NOT NULL	|0
FIELD		|actionid	|t_id		|	|NOT NULL	|ZBX_SYNC		|1|actions
FIELD		|conditiontype	|t_integer	|'0'	|NOT NULL	|ZBX_SYNC
FIELD		|operator	|t_integer	|'0'	|NOT NULL	|ZBX_SYNC
FIELD		|value		|t_varchar(255)	|''	|NOT NULL	|ZBX_SYNC
INDEX		|1		|actionid

TABLE|config|configid|ZBX_SYNC,ZBX_DATA
FIELD		|configid	|t_id		|	|NOT NULL	|0
FIELD		|refresh_unsupported|t_integer	|'0'	|NOT NULL	|ZBX_SYNC,ZBX_PROXY
FIELD		|work_period	|t_varchar(100)	|'1-5,00:00-24:00'|NOT NULL|ZBX_SYNC
FIELD		|alert_usrgrpid	|t_id		|	|NULL		|ZBX_SYNC		|1|usrgrp	|usrgrpid	|RESTRICT
FIELD		|event_ack_enable|t_integer	|'1'	|NOT NULL	|ZBX_SYNC,ZBX_NODATA
FIELD		|event_expire	|t_integer	|'7'	|NOT NULL	|ZBX_SYNC,ZBX_NODATA
FIELD		|event_show_max	|t_integer	|'100'	|NOT NULL	|ZBX_SYNC,ZBX_NODATA
FIELD		|default_theme	|t_varchar(128)	|'originalblue'|NOT NULL	|ZBX_SYNC,ZBX_NODATA
FIELD		|authentication_type|t_integer	|'0'	|NOT NULL	|ZBX_SYNC,ZBX_NODATA
FIELD		|ldap_host	|t_varchar(255)	|''	|NOT NULL	|ZBX_SYNC,ZBX_NODATA
FIELD		|ldap_port	|t_integer	|389	|NOT NULL	|ZBX_SYNC,ZBX_NODATA
FIELD		|ldap_base_dn	|t_varchar(255)	|''	|NOT NULL	|ZBX_SYNC,ZBX_NODATA
FIELD		|ldap_bind_dn	|t_varchar(255)	|''	|NOT NULL	|ZBX_SYNC,ZBX_NODATA
FIELD		|ldap_bind_password|t_varchar(128)|''	|NOT NULL	|ZBX_SYNC,ZBX_NODATA
FIELD		|ldap_search_attribute|t_varchar(128)|''|NOT NULL	|ZBX_SYNC,ZBX_NODATA
FIELD		|dropdown_first_entry|t_integer	|'1'	|NOT NULL	|ZBX_SYNC,ZBX_NODATA
FIELD		|dropdown_first_remember|t_integer|'1'	|NOT NULL	|ZBX_SYNC,ZBX_NODATA
FIELD		|discovery_groupid|t_id		|	|NOT NULL	|ZBX_SYNC,ZBX_PROXY	|2|groups	|groupid	|RESTRICT
FIELD		|max_in_table	|t_integer	|'50'	|NOT NULL	|ZBX_SYNC,ZBX_NODATA
FIELD		|search_limit	|t_integer	|'1000'	|NOT NULL	|ZBX_SYNC,ZBX_NODATA
FIELD		|severity_color_0|t_varchar(6)	|'DBDBDB'|NOT NULL	|ZBX_SYNC,ZBX_NODATA
FIELD		|severity_color_1|t_varchar(6)	|'D6F6FF'|NOT NULL	|ZBX_SYNC,ZBX_NODATA
FIELD		|severity_color_2|t_varchar(6)	|'FFF6A5'|NOT NULL	|ZBX_SYNC,ZBX_NODATA
FIELD		|severity_color_3|t_varchar(6)	|'FFB689'|NOT NULL	|ZBX_SYNC,ZBX_NODATA
FIELD		|severity_color_4|t_varchar(6)	|'FF9999'|NOT NULL	|ZBX_SYNC,ZBX_NODATA
FIELD		|severity_color_5|t_varchar(6)	|'FF3838'|NOT NULL	|ZBX_SYNC,ZBX_NODATA
FIELD		|severity_name_0|t_varchar(32)	|'Not classified'|NOT NULL|ZBX_SYNC,ZBX_NODATA
FIELD		|severity_name_1|t_varchar(32)	|'Information'|NOT NULL	|ZBX_SYNC,ZBX_NODATA
FIELD		|severity_name_2|t_varchar(32)	|'Warning'|NOT NULL	|ZBX_SYNC,ZBX_NODATA
FIELD		|severity_name_3|t_varchar(32)	|'Average'|NOT NULL	|ZBX_SYNC,ZBX_NODATA
FIELD		|severity_name_4|t_varchar(32)	|'High'	|NOT NULL	|ZBX_SYNC,ZBX_NODATA
FIELD		|severity_name_5|t_varchar(32)	|'Disaster'|NOT NULL	|ZBX_SYNC,ZBX_NODATA
FIELD		|ok_period	|t_integer	|'1800'	|NOT NULL	|ZBX_SYNC,ZBX_NODATA
FIELD		|blink_period	|t_integer	|'1800'	|NOT NULL	|ZBX_SYNC,ZBX_NODATA
FIELD		|problem_unack_color|t_varchar(6)|'DC0000'|NOT NULL	|ZBX_SYNC,ZBX_NODATA
FIELD		|problem_ack_color|t_varchar(6)	|'DC0000'|NOT NULL	|ZBX_SYNC,ZBX_NODATA
FIELD		|ok_unack_color	|t_varchar(6)	|'00AA00'|NOT NULL	|ZBX_SYNC,ZBX_NODATA
FIELD		|ok_ack_color	|t_varchar(6)	|'00AA00'|NOT NULL	|ZBX_SYNC,ZBX_NODATA
FIELD		|problem_unack_style|t_integer	|'1'	|NOT NULL	|ZBX_SYNC,ZBX_NODATA
FIELD		|problem_ack_style|t_integer	|'1'	|NOT NULL	|ZBX_SYNC,ZBX_NODATA
FIELD		|ok_unack_style	|t_integer	|'1'	|NOT NULL	|ZBX_SYNC,ZBX_NODATA
FIELD		|ok_ack_style	|t_integer	|'1'	|NOT NULL	|ZBX_SYNC,ZBX_NODATA
FIELD		|snmptrap_logging|t_integer	|'1'	|NOT NULL	|ZBX_SYNC,ZBX_PROXY,ZBX_NODATA
FIELD		|server_check_interval|t_integer|'10'	|NOT NULL	|ZBX_SYNC,ZBX_NODATA
FIELD		|hk_events_mode	|t_integer	|'1'	|NOT NULL	|ZBX_SYNC,ZBX_NODATA
FIELD		|hk_events_trigger|t_integer	|'365'	|NOT NULL	|ZBX_SYNC,ZBX_NODATA
FIELD		|hk_events_internal|t_integer	|'365'	|NOT NULL	|ZBX_SYNC,ZBX_NODATA
FIELD		|hk_events_discovery|t_integer	|'365'	|NOT NULL	|ZBX_SYNC,ZBX_NODATA
FIELD		|hk_events_autoreg|t_integer	|'365'	|NOT NULL	|ZBX_SYNC,ZBX_NODATA
FIELD		|hk_services_mode|t_integer	|'1'	|NOT NULL	|ZBX_SYNC,ZBX_NODATA
FIELD		|hk_services	|t_integer	|'365'	|NOT NULL	|ZBX_SYNC,ZBX_NODATA
FIELD		|hk_audit_mode	|t_integer	|'1'	|NOT NULL	|ZBX_SYNC,ZBX_NODATA
FIELD		|hk_audit	|t_integer	|'365'	|NOT NULL	|ZBX_SYNC,ZBX_NODATA
FIELD		|hk_sessions_mode|t_integer	|'1'	|NOT NULL	|ZBX_SYNC,ZBX_NODATA
FIELD		|hk_sessions	|t_integer	|'365'	|NOT NULL	|ZBX_SYNC,ZBX_NODATA
FIELD		|hk_history_mode|t_integer	|'1'	|NOT NULL	|ZBX_SYNC,ZBX_NODATA
FIELD		|hk_history_global|t_integer	|'0'	|NOT NULL	|ZBX_SYNC,ZBX_NODATA
FIELD		|hk_history	|t_integer	|'90'	|NOT NULL	|ZBX_SYNC,ZBX_NODATA
FIELD		|hk_trends_mode	|t_integer	|'1'	|NOT NULL	|ZBX_SYNC,ZBX_NODATA
FIELD		|hk_trends_global|t_integer	|'0'	|NOT NULL	|ZBX_SYNC,ZBX_NODATA
FIELD		|hk_trends	|t_integer	|'365'	|NOT NULL	|ZBX_SYNC,ZBX_NODATA
INDEX		|1		|alert_usrgrpid
INDEX		|2		|discovery_groupid

TABLE|triggers|triggerid|ZBX_SYNC,ZBX_DATA
FIELD		|triggerid	|t_id		|	|NOT NULL	|0
FIELD		|expression	|t_varchar(2048)|''	|NOT NULL	|ZBX_SYNC
FIELD		|description	|t_varchar(255)	|''	|NOT NULL	|ZBX_SYNC
FIELD		|url		|t_varchar(255)	|''	|NOT NULL	|ZBX_SYNC
FIELD		|status		|t_integer	|'0'	|NOT NULL	|ZBX_SYNC
FIELD		|value		|t_integer	|'0'	|NOT NULL	|ZBX_SYNC,ZBX_NODATA
FIELD		|priority	|t_integer	|'0'	|NOT NULL	|ZBX_SYNC
FIELD		|lastchange	|t_integer	|'0'	|NOT NULL	|ZBX_SYNC,ZBX_NODATA
FIELD		|comments	|t_shorttext	|''	|NOT NULL	|ZBX_SYNC
FIELD		|error		|t_varchar(128)	|''	|NOT NULL	|ZBX_SYNC,ZBX_NODATA
FIELD		|templateid	|t_id		|	|NULL		|ZBX_SYNC		|1|triggers	|triggerid
FIELD		|type		|t_integer	|'0'	|NOT NULL	|ZBX_SYNC
FIELD		|state		|t_integer	|'0'	|NOT NULL	|ZBX_SYNC,ZBX_NODATA
FIELD		|flags		|t_integer	|'0'	|NOT NULL	|ZBX_SYNC
INDEX		|1		|status
INDEX		|2		|value
INDEX		|3		|templateid

TABLE|trigger_depends|triggerdepid|ZBX_SYNC,ZBX_DATA
FIELD		|triggerdepid	|t_id		|	|NOT NULL	|0
FIELD		|triggerid_down	|t_id		|	|NOT NULL	|ZBX_SYNC		|1|triggers	|triggerid
FIELD		|triggerid_up	|t_id		|	|NOT NULL	|ZBX_SYNC		|2|triggers	|triggerid
UNIQUE		|1		|triggerid_down,triggerid_up
INDEX		|2		|triggerid_up

TABLE|functions|functionid|ZBX_SYNC,ZBX_DATA
FIELD		|functionid	|t_id		|	|NOT NULL	|0
FIELD		|itemid		|t_id		|	|NOT NULL	|ZBX_SYNC		|1|items
FIELD		|triggerid	|t_id		|	|NOT NULL	|ZBX_SYNC		|2|triggers
FIELD		|function	|t_varchar(12)	|''	|NOT NULL	|ZBX_SYNC
FIELD		|parameter	|t_varchar(255)	|'0'	|NOT NULL	|ZBX_SYNC
INDEX		|1		|triggerid
INDEX		|2		|itemid,function,parameter

TABLE|graphs|graphid|ZBX_SYNC,ZBX_DATA
FIELD		|graphid	|t_id		|	|NOT NULL	|0
FIELD		|name		|t_varchar(128)	|''	|NOT NULL	|ZBX_SYNC
FIELD		|width		|t_integer	|'900'	|NOT NULL	|ZBX_SYNC
FIELD		|height		|t_integer	|'200'	|NOT NULL	|ZBX_SYNC
FIELD		|yaxismin	|t_double	|'0'	|NOT NULL	|ZBX_SYNC
FIELD		|yaxismax	|t_double	|'100'	|NOT NULL	|ZBX_SYNC
FIELD		|templateid	|t_id		|	|NULL		|ZBX_SYNC		|1|graphs	|graphid
FIELD		|show_work_period|t_integer	|'1'	|NOT NULL	|ZBX_SYNC
FIELD		|show_triggers	|t_integer	|'1'	|NOT NULL	|ZBX_SYNC
FIELD		|graphtype	|t_integer	|'0'	|NOT NULL	|ZBX_SYNC
FIELD		|show_legend	|t_integer	|'1'	|NOT NULL	|ZBX_SYNC
FIELD		|show_3d	|t_integer	|'0'	|NOT NULL	|ZBX_SYNC
FIELD		|percent_left	|t_double	|'0'	|NOT NULL	|ZBX_SYNC
FIELD		|percent_right	|t_double	|'0'	|NOT NULL	|ZBX_SYNC
FIELD		|ymin_type	|t_integer	|'0'	|NOT NULL	|ZBX_SYNC
FIELD		|ymax_type	|t_integer	|'0'	|NOT NULL	|ZBX_SYNC
FIELD		|ymin_itemid	|t_id		|	|NULL		|ZBX_SYNC		|2|items	|itemid		|RESTRICT
FIELD		|ymax_itemid	|t_id		|	|NULL		|ZBX_SYNC		|3|items	|itemid		|RESTRICT
FIELD		|flags		|t_integer	|'0'	|NOT NULL	|ZBX_SYNC
INDEX		|1		|name
INDEX		|2		|templateid
INDEX		|3		|ymin_itemid
INDEX		|4		|ymax_itemid

TABLE|graphs_items|gitemid|ZBX_SYNC,ZBX_DATA
FIELD		|gitemid	|t_id		|	|NOT NULL	|0
FIELD		|graphid	|t_id		|	|NOT NULL	|ZBX_SYNC		|1|graphs
FIELD		|itemid		|t_id		|	|NOT NULL	|ZBX_SYNC		|2|items
FIELD		|drawtype	|t_integer	|'0'	|NOT NULL	|ZBX_SYNC
FIELD		|sortorder	|t_integer	|'0'	|NOT NULL	|ZBX_SYNC
FIELD		|color		|t_varchar(6)	|'009600'|NOT NULL	|ZBX_SYNC
FIELD		|yaxisside	|t_integer	|'0'	|NOT NULL	|ZBX_SYNC
FIELD		|calc_fnc	|t_integer	|'2'	|NOT NULL	|ZBX_SYNC
FIELD		|type		|t_integer	|'0'	|NOT NULL	|ZBX_SYNC
INDEX		|1		|itemid
INDEX		|2		|graphid

TABLE|graph_theme|graphthemeid|ZBX_DATA
FIELD		|graphthemeid	|t_id		|	|NOT NULL	|0
FIELD		|description	|t_varchar(64)	|''	|NOT NULL	|0
FIELD		|theme		|t_varchar(64)	|''	|NOT NULL	|0
FIELD		|backgroundcolor|t_varchar(6)	|'F0F0F0'|NOT NULL	|0
FIELD		|graphcolor	|t_varchar(6)	|'FFFFFF'|NOT NULL	|0
FIELD		|graphbordercolor|t_varchar(6)	|'222222'|NOT NULL	|0
FIELD		|gridcolor	|t_varchar(6)	|'CCCCCC'|NOT NULL	|0
FIELD		|maingridcolor	|t_varchar(6)	|'AAAAAA'|NOT NULL	|0
FIELD		|gridbordercolor|t_varchar(6)	|'000000'|NOT NULL	|0
FIELD		|textcolor	|t_varchar(6)	|'202020'|NOT NULL	|0
FIELD		|highlightcolor	|t_varchar(6)	|'AA4444'|NOT NULL	|0
FIELD		|leftpercentilecolor|t_varchar(6)|'11CC11'|NOT NULL	|0
FIELD		|rightpercentilecolor|t_varchar(6)|'CC1111'|NOT NULL	|0
FIELD		|nonworktimecolor|t_varchar(6)	|'CCCCCC'|NOT NULL	|0
FIELD		|gridview	|t_integer	|1	|NOT NULL	|0
FIELD		|legendview	|t_integer	|1	|NOT NULL	|0
INDEX		|1		|description
INDEX		|2		|theme

TABLE|help_items|itemtype,key_|ZBX_DATA
FIELD		|itemtype	|t_integer	|'0'	|NOT NULL	|0
FIELD		|key_		|t_varchar(255)	|''	|NOT NULL	|0
FIELD		|description	|t_varchar(255)	|''	|NOT NULL	|0

TABLE|globalmacro|globalmacroid|ZBX_SYNC,ZBX_DATA
FIELD		|globalmacroid	|t_id		|	|NOT NULL	|0
FIELD		|macro		|t_varchar(64)	|''	|NOT NULL	|ZBX_SYNC,ZBX_PROXY
FIELD		|value		|t_varchar(255)	|''	|NOT NULL	|ZBX_SYNC,ZBX_PROXY
INDEX		|1		|macro

TABLE|hostmacro|hostmacroid|ZBX_SYNC,ZBX_DATA
FIELD		|hostmacroid	|t_id		|	|NOT NULL	|0
FIELD		|hostid		|t_id		|	|NOT NULL	|ZBX_SYNC,ZBX_PROXY	|1|hosts
FIELD		|macro		|t_varchar(64)	|''	|NOT NULL	|ZBX_SYNC,ZBX_PROXY
FIELD		|value		|t_varchar(255)	|''	|NOT NULL	|ZBX_SYNC,ZBX_PROXY
UNIQUE		|1		|hostid,macro

TABLE|hosts_groups|hostgroupid|ZBX_SYNC,ZBX_DATA
FIELD		|hostgroupid	|t_id		|	|NOT NULL	|0
FIELD		|hostid		|t_id		|	|NOT NULL	|ZBX_SYNC		|1|hosts
FIELD		|groupid	|t_id		|	|NOT NULL	|ZBX_SYNC		|2|groups
UNIQUE		|1		|hostid,groupid
INDEX		|2		|groupid

TABLE|hosts_templates|hosttemplateid|ZBX_SYNC,ZBX_DATA
FIELD		|hosttemplateid	|t_id		|	|NOT NULL	|0
FIELD		|hostid		|t_id		|	|NOT NULL	|ZBX_SYNC,ZBX_PROXY	|1|hosts
FIELD		|templateid	|t_id		|	|NOT NULL	|ZBX_SYNC,ZBX_PROXY	|2|hosts	|hostid
UNIQUE		|1		|hostid,templateid
INDEX		|2		|templateid

TABLE|items_applications|itemappid|ZBX_SYNC,ZBX_DATA
FIELD		|itemappid	|t_id		|	|NOT NULL	|0
FIELD		|applicationid	|t_id		|	|NOT NULL	|ZBX_SYNC		|1|applications
FIELD		|itemid		|t_id		|	|NOT NULL	|ZBX_SYNC		|2|items
UNIQUE		|1		|applicationid,itemid
INDEX		|2		|itemid

TABLE|mappings|mappingid|ZBX_SYNC,ZBX_DATA
FIELD		|mappingid	|t_id		|	|NOT NULL	|0
FIELD		|valuemapid	|t_id		|	|NOT NULL	|ZBX_SYNC		|1|valuemaps
FIELD		|value		|t_varchar(64)	|''	|NOT NULL	|ZBX_SYNC
FIELD		|newvalue	|t_varchar(64)	|''	|NOT NULL	|ZBX_SYNC
INDEX		|1		|valuemapid

TABLE|media|mediaid|ZBX_SYNC,ZBX_DATA
FIELD		|mediaid	|t_id		|	|NOT NULL	|0
FIELD		|userid		|t_id		|	|NOT NULL	|ZBX_SYNC		|1|users
FIELD		|mediatypeid	|t_id		|	|NOT NULL	|ZBX_SYNC		|2|media_type
FIELD		|sendto		|t_varchar(100)	|''	|NOT NULL	|ZBX_SYNC
FIELD		|active		|t_integer	|'0'	|NOT NULL	|ZBX_SYNC
FIELD		|severity	|t_integer	|'63'	|NOT NULL	|ZBX_SYNC
FIELD		|period		|t_varchar(100)	|'1-7,00:00-24:00'|NOT NULL|ZBX_SYNC
INDEX		|1		|userid
INDEX		|2		|mediatypeid

TABLE|rights|rightid|ZBX_SYNC,ZBX_DATA
FIELD		|rightid	|t_id		|	|NOT NULL	|0
FIELD		|groupid	|t_id		|	|NOT NULL	|ZBX_SYNC		|1|usrgrp	|usrgrpid
FIELD		|permission	|t_integer	|'0'	|NOT NULL	|ZBX_SYNC
FIELD		|id		|t_id		|	|NOT NULL	|ZBX_SYNC		|2|groups	|groupid
INDEX		|1		|groupid
INDEX		|2		|id

TABLE|services|serviceid|ZBX_SYNC,ZBX_DATA
FIELD		|serviceid	|t_id		|	|NOT NULL	|0
FIELD		|name		|t_varchar(128)	|''	|NOT NULL	|ZBX_SYNC
FIELD		|status		|t_integer	|'0'	|NOT NULL	|ZBX_SYNC
FIELD		|algorithm	|t_integer	|'0'	|NOT NULL	|ZBX_SYNC
FIELD		|triggerid	|t_id		|	|NULL		|ZBX_SYNC		|1|triggers
FIELD		|showsla	|t_integer	|'0'	|NOT NULL	|ZBX_SYNC
FIELD		|goodsla	|t_double	|'99.9'	|NOT NULL	|ZBX_SYNC
FIELD		|sortorder	|t_integer	|'0'	|NOT NULL	|ZBX_SYNC
INDEX		|1		|triggerid

TABLE|services_links|linkid|ZBX_SYNC,ZBX_DATA
FIELD		|linkid		|t_id		|	|NOT NULL	|0
FIELD		|serviceupid	|t_id		|	|NOT NULL	|ZBX_SYNC		|1|services	|serviceid
FIELD		|servicedownid	|t_id		|	|NOT NULL	|ZBX_SYNC		|2|services	|serviceid
FIELD		|soft		|t_integer	|'0'	|NOT NULL	|ZBX_SYNC
INDEX		|1		|servicedownid
UNIQUE		|2		|serviceupid,servicedownid

TABLE|services_times|timeid|ZBX_SYNC,ZBX_DATA
FIELD		|timeid		|t_id		|	|NOT NULL	|0
FIELD		|serviceid	|t_id		|	|NOT NULL	|ZBX_SYNC		|1|services
FIELD		|type		|t_integer	|'0'	|NOT NULL	|ZBX_SYNC
FIELD		|ts_from	|t_integer	|'0'	|NOT NULL	|ZBX_SYNC
FIELD		|ts_to		|t_integer	|'0'	|NOT NULL	|ZBX_SYNC
FIELD		|note		|t_varchar(255)	|''	|NOT NULL	|ZBX_SYNC
INDEX		|1		|serviceid,type,ts_from,ts_to

TABLE|icon_map|iconmapid|ZBX_SYNC,ZBX_DATA
FIELD		|iconmapid	|t_id		|	|NOT NULL	|0
FIELD		|name		|t_varchar(64)	|''	|NOT NULL	|ZBX_SYNC
FIELD		|default_iconid	|t_id		|	|NOT NULL	|ZBX_SYNC		|1|images	|imageid	|RESTRICT
INDEX		|1		|name
INDEX		|2		|default_iconid

TABLE|icon_mapping|iconmappingid|ZBX_SYNC,ZBX_DATA
FIELD		|iconmappingid	|t_id		|	|NOT NULL	|0
FIELD		|iconmapid	|t_id		|	|NOT NULL	|ZBX_SYNC		|1|icon_map
FIELD		|iconid		|t_id		|	|NOT NULL	|ZBX_SYNC		|2|images	|imageid	|RESTRICT
FIELD		|inventory_link	|t_integer	|'0'	|NOT NULL	|ZBX_SYNC
FIELD		|expression	|t_varchar(64)	|''	|NOT NULL	|ZBX_SYNC
FIELD		|sortorder	|t_integer	|'0'	|NOT NULL	|ZBX_SYNC
INDEX		|1		|iconmapid
INDEX		|2		|iconid

TABLE|sysmaps|sysmapid|ZBX_SYNC,ZBX_DATA
FIELD		|sysmapid	|t_id		|	|NOT NULL	|0
FIELD		|name		|t_varchar(128)	|''	|NOT NULL	|ZBX_SYNC
FIELD		|width		|t_integer	|'600'	|NOT NULL	|ZBX_SYNC
FIELD		|height		|t_integer	|'400'	|NOT NULL	|ZBX_SYNC
FIELD		|backgroundid	|t_id		|	|NULL		|ZBX_SYNC		|1|images	|imageid	|RESTRICT
FIELD		|label_type	|t_integer	|'2'	|NOT NULL	|ZBX_SYNC
FIELD		|label_location	|t_integer	|'3'	|NOT NULL	|ZBX_SYNC
FIELD		|highlight	|t_integer	|'1'	|NOT NULL	|ZBX_SYNC
FIELD		|expandproblem	|t_integer	|'1'	|NOT NULL	|ZBX_SYNC
FIELD		|markelements	|t_integer	|'0'	|NOT NULL	|ZBX_SYNC
FIELD		|show_unack	|t_integer	|'0'	|NOT NULL	|ZBX_SYNC
FIELD		|grid_size	|t_integer	|'50'	|NOT NULL	|ZBX_SYNC
FIELD		|grid_show	|t_integer	|'1'	|NOT NULL	|ZBX_SYNC
FIELD		|grid_align	|t_integer	|'1'	|NOT NULL	|ZBX_SYNC
FIELD		|label_format	|t_integer	|'0'	|NOT NULL	|ZBX_SYNC
FIELD		|label_type_host|t_integer	|'2'	|NOT NULL	|ZBX_SYNC
FIELD		|label_type_hostgroup|t_integer	|'2'	|NOT NULL	|ZBX_SYNC
FIELD		|label_type_trigger|t_integer	|'2'	|NOT NULL	|ZBX_SYNC
FIELD		|label_type_map|t_integer	|'2'	|NOT NULL	|ZBX_SYNC
FIELD		|label_type_image|t_integer	|'2'	|NOT NULL	|ZBX_SYNC
FIELD		|label_string_host|t_varchar(255)|''	|NOT NULL	|ZBX_SYNC
FIELD		|label_string_hostgroup|t_varchar(255)|''|NOT NULL	|ZBX_SYNC
FIELD		|label_string_trigger|t_varchar(255)|''	|NOT NULL	|ZBX_SYNC
FIELD		|label_string_map|t_varchar(255)|''	|NOT NULL	|ZBX_SYNC
FIELD		|label_string_image|t_varchar(255)|''	|NOT NULL	|ZBX_SYNC
FIELD		|iconmapid	|t_id		|	|NULL		|ZBX_SYNC		|2|icon_map	|		|RESTRICT
FIELD		|expand_macros	|t_integer	|'0'	|NOT NULL	|ZBX_SYNC
FIELD		|severity_min	|t_integer	|'0'	|NOT NULL	|ZBX_SYNC
INDEX		|1		|name
INDEX		|2		|backgroundid
INDEX		|3		|iconmapid

TABLE|sysmaps_elements|selementid|ZBX_SYNC,ZBX_DATA
FIELD		|selementid	|t_id		|	|NOT NULL	|0
FIELD		|sysmapid	|t_id		|	|NOT NULL	|ZBX_SYNC		|1|sysmaps
FIELD		|elementid	|t_id		|'0'	|NOT NULL	|ZBX_SYNC
FIELD		|elementtype	|t_integer	|'0'	|NOT NULL	|ZBX_SYNC
FIELD		|iconid_off	|t_id		|	|NULL		|ZBX_SYNC		|2|images	|imageid	|RESTRICT
FIELD		|iconid_on	|t_id		|	|NULL		|ZBX_SYNC		|3|images	|imageid	|RESTRICT
FIELD		|label		|t_varchar(255)	|''	|NOT NULL	|ZBX_SYNC
FIELD		|label_location	|t_integer	|	|NULL		|ZBX_SYNC
FIELD		|x		|t_integer	|'0'	|NOT NULL	|ZBX_SYNC
FIELD		|y		|t_integer	|'0'	|NOT NULL	|ZBX_SYNC
FIELD		|iconid_disabled|t_id		|	|NULL		|ZBX_SYNC		|4|images	|imageid	|RESTRICT
FIELD		|iconid_maintenance|t_id	|	|NULL		|ZBX_SYNC		|5|images	|imageid	|RESTRICT
FIELD		|elementsubtype	|t_integer	|'0'	|NOT NULL	|ZBX_SYNC
FIELD		|areatype	|t_integer	|'0'	|NOT NULL	|ZBX_SYNC
FIELD		|width		|t_integer	|'200'	|NOT NULL	|ZBX_SYNC
FIELD		|height		|t_integer	|'200'	|NOT NULL	|ZBX_SYNC
FIELD		|viewtype	|t_integer	|'0'	|NOT NULL	|ZBX_SYNC
FIELD		|use_iconmap	|t_integer	|'1'	|NOT NULL	|ZBX_SYNC
INDEX		|1		|sysmapid
INDEX		|2		|iconid_off
INDEX		|3		|iconid_on
INDEX		|4		|iconid_disabled
INDEX		|5		|iconid_maintenance

TABLE|sysmaps_links|linkid|ZBX_SYNC,ZBX_DATA
FIELD		|linkid		|t_id		|	|NOT NULL	|0
FIELD		|sysmapid	|t_id		|	|NOT NULL	|ZBX_SYNC		|1|sysmaps
FIELD		|selementid1	|t_id		|	|NOT NULL	|ZBX_SYNC		|2|sysmaps_elements|selementid
FIELD		|selementid2	|t_id		|	|NOT NULL	|ZBX_SYNC		|3|sysmaps_elements|selementid
FIELD		|drawtype	|t_integer	|'0'	|NOT NULL	|ZBX_SYNC
FIELD		|color		|t_varchar(6)	|'000000'|NOT NULL	|ZBX_SYNC
FIELD		|label		|t_varchar(255)|''	|NOT NULL	|ZBX_SYNC
INDEX		|1		|sysmapid
INDEX		|2		|selementid1
INDEX		|3		|selementid2

TABLE|sysmaps_link_triggers|linktriggerid|ZBX_SYNC,ZBX_DATA
FIELD		|linktriggerid	|t_id		|	|NOT NULL	|0
FIELD		|linkid		|t_id		|	|NOT NULL	|ZBX_SYNC		|1|sysmaps_links
FIELD		|triggerid	|t_id		|	|NOT NULL	|ZBX_SYNC		|2|triggers
FIELD		|drawtype	|t_integer	|'0'	|NOT NULL	|ZBX_SYNC
FIELD		|color		|t_varchar(6)	|'000000'|NOT NULL	|ZBX_SYNC
UNIQUE		|1		|linkid,triggerid
INDEX		|2		|triggerid

TABLE|sysmap_element_url|sysmapelementurlid|ZBX_SYNC,ZBX_DATA
FIELD		|sysmapelementurlid|t_id	|	|NOT NULL	|0
FIELD		|selementid	|t_id		|	|NOT NULL	|ZBX_SYNC		|1|sysmaps_elements
FIELD		|name		|t_varchar(255)	|	|NOT NULL	|ZBX_SYNC
FIELD		|url		|t_varchar(255)	|''	|NOT NULL	|ZBX_SYNC
UNIQUE		|1		|selementid,name

TABLE|sysmap_url|sysmapurlid|ZBX_SYNC,ZBX_DATA
FIELD		|sysmapurlid	|t_id		|	|NOT NULL	|0
FIELD		|sysmapid	|t_id		|	|NOT NULL	|ZBX_SYNC		|1|sysmaps
FIELD		|name		|t_varchar(255)	|	|NOT NULL	|ZBX_SYNC
FIELD		|url		|t_varchar(255)	|''	|NOT NULL	|ZBX_SYNC
FIELD		|elementtype	|t_integer	|'0'	|NOT NULL	|ZBX_SYNC
UNIQUE		|1		|sysmapid,name

TABLE|maintenances_hosts|maintenance_hostid|ZBX_SYNC,ZBX_DATA
FIELD		|maintenance_hostid|t_id	|	|NOT NULL	|0
FIELD		|maintenanceid	|t_id		|	|NOT NULL	|ZBX_SYNC		|1|maintenances
FIELD		|hostid		|t_id		|	|NOT NULL	|ZBX_SYNC		|2|hosts
UNIQUE		|1		|maintenanceid,hostid
INDEX		|2		|hostid

TABLE|maintenances_groups|maintenance_groupid|ZBX_SYNC,ZBX_DATA
FIELD		|maintenance_groupid|t_id	|	|NOT NULL	|0
FIELD		|maintenanceid	|t_id		|	|NOT NULL	|ZBX_SYNC		|1|maintenances
FIELD		|groupid	|t_id		|	|NOT NULL	|ZBX_SYNC		|2|groups
UNIQUE		|1		|maintenanceid,groupid
INDEX		|2		|groupid

TABLE|timeperiods|timeperiodid|ZBX_SYNC,ZBX_DATA
FIELD		|timeperiodid	|t_id		|	|NOT NULL	|0
FIELD		|timeperiod_type|t_integer	|'0'	|NOT NULL	|ZBX_SYNC
FIELD		|every		|t_integer	|'0'	|NOT NULL	|ZBX_SYNC
FIELD		|month		|t_integer	|'0'	|NOT NULL	|ZBX_SYNC
FIELD		|dayofweek	|t_integer	|'0'	|NOT NULL	|ZBX_SYNC
FIELD		|day		|t_integer	|'0'	|NOT NULL	|ZBX_SYNC
FIELD		|start_time	|t_integer	|'0'	|NOT NULL	|ZBX_SYNC
FIELD		|period		|t_integer	|'0'	|NOT NULL	|ZBX_SYNC
FIELD		|start_date	|t_integer	|'0'	|NOT NULL	|ZBX_SYNC

TABLE|maintenances_windows|maintenance_timeperiodid|ZBX_SYNC,ZBX_DATA
FIELD		|maintenance_timeperiodid|t_id	|	|NOT NULL	|0
FIELD		|maintenanceid	|t_id		|	|NOT NULL	|ZBX_SYNC		|1|maintenances
FIELD		|timeperiodid	|t_id		|	|NOT NULL	|ZBX_SYNC		|2|timeperiods
UNIQUE		|1		|maintenanceid,timeperiodid
INDEX		|2		|timeperiodid

TABLE|regexps|regexpid|ZBX_SYNC,ZBX_DATA
FIELD		|regexpid	|t_id		|	|NOT NULL	|0
FIELD		|name		|t_varchar(128)	|''	|NOT NULL	|ZBX_SYNC,ZBX_PROXY
FIELD		|test_string	|t_shorttext	|''	|NOT NULL	|ZBX_SYNC
INDEX		|1		|name

TABLE|expressions|expressionid|ZBX_SYNC,ZBX_DATA
FIELD		|expressionid	|t_id		|	|NOT NULL	|0
FIELD		|regexpid	|t_id		|	|NOT NULL	|ZBX_SYNC,ZBX_PROXY	|1|regexps
FIELD		|expression	|t_varchar(255)	|''	|NOT NULL	|ZBX_SYNC,ZBX_PROXY
FIELD		|expression_type|t_integer	|'0'	|NOT NULL	|ZBX_SYNC,ZBX_PROXY
FIELD		|exp_delimiter	|t_varchar(1)	|''	|NOT NULL	|ZBX_SYNC,ZBX_PROXY
FIELD		|case_sensitive	|t_integer	|'0'	|NOT NULL	|ZBX_SYNC,ZBX_PROXY
INDEX		|1		|regexpid

TABLE|nodes|nodeid|0
FIELD		|nodeid		|t_integer	|	|NOT NULL	|0
FIELD		|name		|t_varchar(64)	|'0'	|NOT NULL	|0
FIELD		|ip		|t_varchar(39)	|''	|NOT NULL	|0
FIELD		|port		|t_integer	|'10051'|NOT NULL	|0
FIELD		|nodetype	|t_integer	|'0'	|NOT NULL	|0
FIELD		|masterid	|t_integer	|	|NULL		|0			|1|nodes	|nodeid		|RESTRICT
INDEX		|1		|masterid

TABLE|node_cksum||0
FIELD		|nodeid		|t_integer	|	|NOT NULL	|0			|1|nodes
FIELD		|tablename	|t_varchar(64)	|''	|NOT NULL	|0
FIELD		|recordid	|t_id		|	|NOT NULL	|0
FIELD		|cksumtype	|t_integer	|'0'	|NOT NULL	|0
FIELD		|cksum		|t_text		|''	|NOT NULL	|0
FIELD		|sync		|t_char(128)	|''	|NOT NULL	|0
INDEX		|1		|nodeid,cksumtype,tablename,recordid

TABLE|ids|nodeid,table_name,field_name|0
FIELD		|nodeid		|t_integer	|	|NOT NULL	|0			|-|nodes
FIELD		|table_name	|t_varchar(64)	|''	|NOT NULL	|0
FIELD		|field_name	|t_varchar(64)	|''	|NOT NULL	|0
FIELD		|nextid		|t_id		|	|NOT NULL	|0

-- History tables

TABLE|alerts|alertid|ZBX_HISTORY
FIELD		|alertid	|t_id		|	|NOT NULL	|0
FIELD		|actionid	|t_id		|	|NOT NULL	|0			|1|actions
FIELD		|eventid	|t_id		|	|NOT NULL	|0			|2|events
FIELD		|userid		|t_id		|	|NULL		|0			|3|users
FIELD		|clock		|t_time		|'0'	|NOT NULL	|0
FIELD		|mediatypeid	|t_id		|	|NULL		|0			|4|media_type
FIELD		|sendto		|t_varchar(100)	|''	|NOT NULL	|0
FIELD		|subject	|t_varchar(255)	|''	|NOT NULL	|0
FIELD		|message	|t_shorttext	|''	|NOT NULL	|0
FIELD		|status		|t_integer	|'0'	|NOT NULL	|0
FIELD		|retries	|t_integer	|'0'	|NOT NULL	|0
FIELD		|error		|t_varchar(128)	|''	|NOT NULL	|0
FIELD		|esc_step	|t_integer	|'0'	|NOT NULL	|0
FIELD		|alerttype	|t_integer	|'0'	|NOT NULL	|0
INDEX		|1		|actionid
INDEX		|2		|clock
INDEX		|3		|eventid
INDEX		|4		|status,retries
INDEX		|5		|mediatypeid
INDEX		|6		|userid

TABLE|history||0
FIELD		|itemid		|t_id		|	|NOT NULL	|0			|-|items
FIELD		|clock		|t_time		|'0'	|NOT NULL	|0
FIELD		|value		|t_double	|'0.0000'|NOT NULL	|0
FIELD		|ns		|t_nanosec	|'0'	|NOT NULL	|0
INDEX		|1		|itemid,clock

TABLE|history_sync|id|ZBX_HISTORY_SYNC
FIELD		|id		|t_serial	|	|NOT NULL	|0
FIELD		|nodeid		|t_integer	|	|NOT NULL	|0			|-|nodes
FIELD		|itemid		|t_id		|	|NOT NULL	|ZBX_HISTORY_SYNC	|-|items
FIELD		|clock		|t_time		|'0'	|NOT NULL	|ZBX_HISTORY_SYNC
FIELD		|value		|t_double	|'0.0000'|NOT NULL	|ZBX_HISTORY_SYNC
FIELD		|ns		|t_nanosec	|'0'	|NOT NULL	|ZBX_HISTORY_SYNC
INDEX		|1		|nodeid,id

TABLE|history_uint||0
FIELD		|itemid		|t_id		|	|NOT NULL	|0			|-|items
FIELD		|clock		|t_time		|'0'	|NOT NULL	|0
FIELD		|value		|t_bigint	|'0'	|NOT NULL	|0
FIELD		|ns		|t_nanosec	|'0'	|NOT NULL	|0
INDEX		|1		|itemid,clock

TABLE|history_uint_sync|id|ZBX_HISTORY_SYNC
FIELD		|id		|t_serial	|	|NOT NULL	|0
FIELD		|nodeid		|t_integer	|	|NOT NULL	|0			|-|nodes
FIELD		|itemid		|t_id		|	|NOT NULL	|ZBX_HISTORY_SYNC	|-|items
FIELD		|clock		|t_time		|'0'	|NOT NULL	|ZBX_HISTORY_SYNC
FIELD		|value		|t_bigint	|'0'	|NOT NULL	|ZBX_HISTORY_SYNC
FIELD		|ns		|t_nanosec	|'0'	|NOT NULL	|ZBX_HISTORY_SYNC
INDEX		|1		|nodeid,id

TABLE|history_str||0
FIELD		|itemid		|t_id		|	|NOT NULL	|0			|-|items
FIELD		|clock		|t_time		|'0'	|NOT NULL	|0
FIELD		|value		|t_varchar(255)	|''	|NOT NULL	|0
FIELD		|ns		|t_nanosec	|'0'	|NOT NULL	|0
INDEX		|1		|itemid,clock

TABLE|history_str_sync|id|ZBX_HISTORY_SYNC
FIELD		|id		|t_serial	|	|NOT NULL	|0
FIELD		|nodeid		|t_integer	|	|NOT NULL	|0			|-|nodes
FIELD		|itemid		|t_id		|	|NOT NULL	|ZBX_HISTORY_SYNC	|-|items
FIELD		|clock		|t_time		|'0'	|NOT NULL	|ZBX_HISTORY_SYNC
FIELD		|value		|t_varchar(255)	|''	|NOT NULL	|ZBX_HISTORY_SYNC
FIELD		|ns		|t_nanosec	|'0'	|NOT NULL	|ZBX_HISTORY_SYNC
INDEX		|1		|nodeid,id

TABLE|history_log|id|ZBX_HISTORY
FIELD		|id		|t_id		|	|NOT NULL	|0
FIELD		|itemid		|t_id		|	|NOT NULL	|0			|-|items
FIELD		|clock		|t_time		|'0'	|NOT NULL	|0
FIELD		|timestamp	|t_time		|'0'	|NOT NULL	|0
FIELD		|source		|t_varchar(64)	|''	|NOT NULL	|0
FIELD		|severity	|t_integer	|'0'	|NOT NULL	|0
FIELD		|value		|t_text		|''	|NOT NULL	|0
FIELD		|logeventid	|t_integer	|'0'	|NOT NULL	|0
FIELD		|ns		|t_nanosec	|'0'	|NOT NULL	|0
INDEX		|1		|itemid,clock
UNIQUE		|2		|itemid,id

TABLE|history_text|id|ZBX_HISTORY
FIELD		|id		|t_id		|	|NOT NULL	|0
FIELD		|itemid		|t_id		|	|NOT NULL	|0			|-|items
FIELD		|clock		|t_time		|'0'	|NOT NULL	|0
FIELD		|value		|t_text		|''	|NOT NULL	|0
FIELD		|ns		|t_nanosec	|'0'	|NOT NULL	|0
INDEX		|1		|itemid,clock
UNIQUE		|2		|itemid,id

TABLE|proxy_history|id|0
FIELD		|id		|t_serial	|	|NOT NULL	|0
FIELD		|itemid		|t_id		|	|NOT NULL	|0			|-|items
FIELD		|clock		|t_time		|'0'	|NOT NULL	|0
FIELD		|timestamp	|t_time		|'0'	|NOT NULL	|0
FIELD		|source		|t_varchar(64)	|''	|NOT NULL	|0
FIELD		|severity	|t_integer	|'0'	|NOT NULL	|0
FIELD		|value		|t_longtext	|''	|NOT NULL	|0
FIELD		|logeventid	|t_integer	|'0'	|NOT NULL	|0
FIELD		|ns		|t_nanosec	|'0'	|NOT NULL	|0
FIELD		|state		|t_integer	|'0'	|NOT NULL	|0
INDEX		|1		|clock

TABLE|proxy_dhistory|id|0
FIELD		|id		|t_serial	|	|NOT NULL	|0
FIELD		|clock		|t_time		|'0'	|NOT NULL	|0
FIELD		|druleid	|t_id		|	|NOT NULL	|0			|-|drules
FIELD		|type		|t_integer	|'0'	|NOT NULL	|0
FIELD		|ip		|t_varchar(39)	|''	|NOT NULL	|0
FIELD		|port		|t_integer	|'0'	|NOT NULL	|0
FIELD		|key_		|t_varchar(255)	|''	|NOT NULL	|0
FIELD		|value		|t_varchar(255)	|''	|NOT NULL	|0
FIELD		|status		|t_integer	|'0'	|NOT NULL	|0
FIELD		|dcheckid	|t_id		|	|NULL		|0			|-|dchecks
FIELD		|dns		|t_varchar(64)	|''	|NOT NULL	|0
INDEX		|1		|clock

TABLE|events|eventid|ZBX_HISTORY
FIELD		|eventid	|t_id		|	|NOT NULL	|0
FIELD		|source		|t_integer	|'0'	|NOT NULL	|0
FIELD		|object		|t_integer	|'0'	|NOT NULL	|0
FIELD		|objectid	|t_id		|'0'	|NOT NULL	|0
FIELD		|clock		|t_time		|'0'	|NOT NULL	|0
FIELD		|value		|t_integer	|'0'	|NOT NULL	|0
FIELD		|acknowledged	|t_integer	|'0'	|NOT NULL	|0
FIELD		|ns		|t_nanosec	|'0'	|NOT NULL	|0
UNIQUE		|1		|source,object,objectid,eventid
INDEX		|2		|clock

TABLE|trends|itemid,clock|0
FIELD		|itemid		|t_id		|	|NOT NULL	|0			|-|items
FIELD		|clock		|t_time		|'0'	|NOT NULL	|0
FIELD		|num		|t_integer	|'0'	|NOT NULL	|0
FIELD		|value_min	|t_double	|'0.0000'|NOT NULL	|0
FIELD		|value_avg	|t_double	|'0.0000'|NOT NULL	|0
FIELD		|value_max	|t_double	|'0.0000'|NOT NULL	|0

TABLE|trends_uint|itemid,clock|0
FIELD		|itemid		|t_id		|	|NOT NULL	|0			|-|items
FIELD		|clock		|t_time		|'0'	|NOT NULL	|0
FIELD		|num		|t_integer	|'0'	|NOT NULL	|0
FIELD		|value_min	|t_bigint	|'0'	|NOT NULL	|0
FIELD		|value_avg	|t_bigint	|'0'	|NOT NULL	|0
FIELD		|value_max	|t_bigint	|'0'	|NOT NULL	|0

TABLE|acknowledges|acknowledgeid|ZBX_HISTORY
FIELD		|acknowledgeid	|t_id		|	|NOT NULL	|0
FIELD		|userid		|t_id		|	|NOT NULL	|0			|1|users
FIELD		|eventid	|t_id		|	|NOT NULL	|0			|2|events
FIELD		|clock		|t_time		|'0'	|NOT NULL	|0
FIELD		|message	|t_varchar(255)	|''	|NOT NULL	|0
INDEX		|1		|userid
INDEX		|2		|eventid
INDEX		|3		|clock

TABLE|auditlog|auditid|ZBX_HISTORY
FIELD		|auditid	|t_id		|	|NOT NULL	|0
FIELD		|userid		|t_id		|	|NOT NULL	|0			|1|users
FIELD		|clock		|t_time		|'0'	|NOT NULL	|0
FIELD		|action		|t_integer	|'0'	|NOT NULL	|0
FIELD		|resourcetype	|t_integer	|'0'	|NOT NULL	|0
FIELD		|details	|t_varchar(128) |'0'	|NOT NULL	|0
FIELD		|ip		|t_varchar(39)	|''	|NOT NULL	|0
FIELD		|resourceid	|t_id		|'0'	|NOT NULL	|0
FIELD		|resourcename	|t_varchar(255)	|''	|NOT NULL	|0
INDEX		|1		|userid,clock
INDEX		|2		|clock

TABLE|auditlog_details|auditdetailid|ZBX_HISTORY
FIELD		|auditdetailid	|t_id		|	|NOT NULL	|0
FIELD		|auditid	|t_id		|	|NOT NULL	|0			|1|auditlog
FIELD		|table_name	|t_varchar(64)	|''	|NOT NULL	|0
FIELD		|field_name	|t_varchar(64)	|''	|NOT NULL	|0
FIELD		|oldvalue	|t_shorttext	|''	|NOT NULL	|0
FIELD		|newvalue	|t_shorttext	|''	|NOT NULL	|0
INDEX		|1		|auditid

TABLE|service_alarms|servicealarmid|ZBX_HISTORY
FIELD		|servicealarmid	|t_id		|	|NOT NULL	|0
FIELD		|serviceid	|t_id		|	|NOT NULL	|0			|1|services
FIELD		|clock		|t_time		|'0'	|NOT NULL	|0
FIELD		|value		|t_integer	|'0'	|NOT NULL	|0
INDEX		|1		|serviceid,clock
INDEX		|2		|clock

TABLE|autoreg_host|autoreg_hostid|ZBX_SYNC
FIELD		|autoreg_hostid	|t_id		|	|NOT NULL	|0
FIELD		|proxy_hostid	|t_id		|	|NULL		|ZBX_SYNC		|1|hosts	|hostid
FIELD		|host		|t_varchar(64)	|''	|NOT NULL	|ZBX_SYNC
FIELD		|listen_ip	|t_varchar(39)	|''	|NOT NULL	|ZBX_SYNC
FIELD		|listen_port	|t_integer	|'0'	|NOT NULL	|ZBX_SYNC
FIELD		|listen_dns	|t_varchar(64)	|''	|NOT NULL	|ZBX_SYNC
FIELD		|host_metadata	|t_varchar(255)	|''	|NOT NULL	|ZBX_SYNC
INDEX		|1		|proxy_hostid,host

TABLE|proxy_autoreg_host|id|0
FIELD		|id		|t_serial	|	|NOT NULL	|0
FIELD		|clock		|t_time		|'0'	|NOT NULL	|0
FIELD		|host		|t_varchar(64)	|''	|NOT NULL	|0
FIELD		|listen_ip	|t_varchar(39)	|''	|NOT NULL	|0
FIELD		|listen_port	|t_integer	|'0'	|NOT NULL	|0
FIELD		|listen_dns	|t_varchar(64)	|''	|NOT NULL	|0
FIELD		|host_metadata	|t_varchar(255)	|''	|NOT NULL	|0
INDEX		|1		|clock

TABLE|dhosts|dhostid|ZBX_SYNC
FIELD		|dhostid	|t_id		|	|NOT NULL	|0
FIELD		|druleid	|t_id		|	|NOT NULL	|ZBX_SYNC		|1|drules
FIELD		|status		|t_integer	|'0'	|NOT NULL	|ZBX_SYNC
FIELD		|lastup		|t_integer	|'0'	|NOT NULL	|ZBX_SYNC
FIELD		|lastdown	|t_integer	|'0'	|NOT NULL	|ZBX_SYNC
INDEX		|1		|druleid

TABLE|dservices|dserviceid|ZBX_SYNC
FIELD		|dserviceid	|t_id		|	|NOT NULL	|0
FIELD		|dhostid	|t_id		|	|NOT NULL	|ZBX_SYNC		|1|dhosts
FIELD		|type		|t_integer	|'0'	|NOT NULL	|ZBX_SYNC
FIELD		|key_		|t_varchar(255)	|''	|NOT NULL	|ZBX_SYNC
FIELD		|value		|t_varchar(255)	|''	|NOT NULL	|ZBX_SYNC
FIELD		|port		|t_integer	|'0'	|NOT NULL	|ZBX_SYNC
FIELD		|status		|t_integer	|'0'	|NOT NULL	|ZBX_SYNC
FIELD		|lastup		|t_integer	|'0'	|NOT NULL	|ZBX_SYNC
FIELD		|lastdown	|t_integer	|'0'	|NOT NULL	|ZBX_SYNC
FIELD		|dcheckid	|t_id		|	|NOT NULL	|ZBX_SYNC		|2|dchecks
FIELD		|ip		|t_varchar(39)	|''	|NOT NULL	|ZBX_SYNC
FIELD		|dns		|t_varchar(64)	|''	|NOT NULL	|ZBX_SYNC
UNIQUE		|1		|dcheckid,type,key_,ip,port
INDEX		|2		|dhostid

-- Other tables

TABLE|escalations|escalationid|0
FIELD		|escalationid	|t_id		|	|NOT NULL	|0
FIELD		|actionid	|t_id		|	|NOT NULL	|0			|-|actions
FIELD		|triggerid	|t_id		|	|NULL		|0			|-|triggers
FIELD		|eventid	|t_id		|	|NULL		|0			|-|events
FIELD		|r_eventid	|t_id		|	|NULL		|0			|-|events	|eventid
FIELD		|nextcheck	|t_time		|'0'	|NOT NULL	|0
FIELD		|esc_step	|t_integer	|'0'	|NOT NULL	|0
FIELD		|status		|t_integer	|'0'	|NOT NULL	|0
FIELD		|itemid		|t_id		|	|NULL		|0			|-|items
UNIQUE		|1		|actionid,triggerid,itemid,escalationid

TABLE|globalvars|globalvarid|0
FIELD		|globalvarid	|t_id		|	|NOT NULL	|0
FIELD		|snmp_lastsize	|t_integer	|'0'	|NOT NULL	|0

TABLE|graph_discovery|graphdiscoveryid|ZBX_SYNC
FIELD		|graphdiscoveryid|t_id		|	|NOT NULL	|0
FIELD		|graphid	|t_id		|	|NOT NULL	|ZBX_SYNC		|1|graphs
FIELD		|parent_graphid	|t_id		|	|NOT NULL	|ZBX_SYNC		|2|graphs	|graphid
FIELD		|name		|t_varchar(128)	|''	|NOT NULL	|0
UNIQUE		|1		|graphid,parent_graphid
INDEX		|2		|parent_graphid

TABLE|host_inventory|hostid|ZBX_SYNC
FIELD		|hostid		|t_id		|	|NOT NULL	|0			|1|hosts
FIELD		|inventory_mode	|t_integer	|'0'	|NOT NULL	|ZBX_SYNC
FIELD		|type		|t_varchar(64)	|''	|NOT NULL	|ZBX_SYNC
FIELD		|type_full	|t_varchar(64)	|''	|NOT NULL	|ZBX_SYNC
FIELD		|name		|t_varchar(64)	|''	|NOT NULL	|ZBX_SYNC
FIELD		|alias		|t_varchar(64)	|''	|NOT NULL	|ZBX_SYNC
FIELD		|os		|t_varchar(64)	|''	|NOT NULL	|ZBX_SYNC
FIELD		|os_full	|t_varchar(255)	|''	|NOT NULL	|ZBX_SYNC
FIELD		|os_short	|t_varchar(64)	|''	|NOT NULL	|ZBX_SYNC
FIELD		|serialno_a	|t_varchar(64)	|''	|NOT NULL	|ZBX_SYNC
FIELD		|serialno_b	|t_varchar(64)	|''	|NOT NULL	|ZBX_SYNC
FIELD		|tag		|t_varchar(64)	|''	|NOT NULL	|ZBX_SYNC
FIELD		|asset_tag	|t_varchar(64)	|''	|NOT NULL	|ZBX_SYNC
FIELD		|macaddress_a	|t_varchar(64)	|''	|NOT NULL	|ZBX_SYNC
FIELD		|macaddress_b	|t_varchar(64)	|''	|NOT NULL	|ZBX_SYNC
FIELD		|hardware	|t_varchar(255)	|''	|NOT NULL	|ZBX_SYNC
FIELD		|hardware_full	|t_shorttext	|''	|NOT NULL	|ZBX_SYNC
FIELD		|software	|t_varchar(255)	|''	|NOT NULL	|ZBX_SYNC
FIELD		|software_full	|t_shorttext	|''	|NOT NULL	|ZBX_SYNC
FIELD		|software_app_a	|t_varchar(64)	|''	|NOT NULL	|ZBX_SYNC
FIELD		|software_app_b	|t_varchar(64)	|''	|NOT NULL	|ZBX_SYNC
FIELD		|software_app_c	|t_varchar(64)	|''	|NOT NULL	|ZBX_SYNC
FIELD		|software_app_d	|t_varchar(64)	|''	|NOT NULL	|ZBX_SYNC
FIELD		|software_app_e	|t_varchar(64)	|''	|NOT NULL	|ZBX_SYNC
FIELD		|contact	|t_shorttext	|''	|NOT NULL	|ZBX_SYNC
FIELD		|location	|t_shorttext	|''	|NOT NULL	|ZBX_SYNC
FIELD		|location_lat	|t_varchar(16)	|''	|NOT NULL	|ZBX_SYNC
FIELD		|location_lon	|t_varchar(16)	|''	|NOT NULL	|ZBX_SYNC
FIELD		|notes		|t_shorttext	|''	|NOT NULL	|ZBX_SYNC
FIELD		|chassis	|t_varchar(64)	|''	|NOT NULL	|ZBX_SYNC
FIELD		|model		|t_varchar(64)	|''	|NOT NULL	|ZBX_SYNC
FIELD		|hw_arch	|t_varchar(32)	|''	|NOT NULL	|ZBX_SYNC
FIELD		|vendor		|t_varchar(64)	|''	|NOT NULL	|ZBX_SYNC
FIELD		|contract_number|t_varchar(64)	|''	|NOT NULL	|ZBX_SYNC
FIELD		|installer_name	|t_varchar(64)	|''	|NOT NULL	|ZBX_SYNC
FIELD		|deployment_status|t_varchar(64)|''	|NOT NULL	|ZBX_SYNC
FIELD		|url_a		|t_varchar(255)	|''	|NOT NULL	|ZBX_SYNC
FIELD		|url_b		|t_varchar(255)	|''	|NOT NULL	|ZBX_SYNC
FIELD		|url_c		|t_varchar(255)	|''	|NOT NULL	|ZBX_SYNC
FIELD		|host_networks	|t_shorttext	|''	|NOT NULL	|ZBX_SYNC
FIELD		|host_netmask	|t_varchar(39)	|''	|NOT NULL	|ZBX_SYNC
FIELD		|host_router	|t_varchar(39)	|''	|NOT NULL	|ZBX_SYNC
FIELD		|oob_ip		|t_varchar(39)	|''	|NOT NULL	|ZBX_SYNC
FIELD		|oob_netmask	|t_varchar(39)	|''	|NOT NULL	|ZBX_SYNC
FIELD		|oob_router	|t_varchar(39)	|''	|NOT NULL	|ZBX_SYNC
FIELD		|date_hw_purchase|t_varchar(64)	|''	|NOT NULL	|ZBX_SYNC
FIELD		|date_hw_install|t_varchar(64)	|''	|NOT NULL	|ZBX_SYNC
FIELD		|date_hw_expiry	|t_varchar(64)	|''	|NOT NULL	|ZBX_SYNC
FIELD		|date_hw_decomm	|t_varchar(64)	|''	|NOT NULL	|ZBX_SYNC
FIELD		|site_address_a	|t_varchar(128)	|''	|NOT NULL	|ZBX_SYNC
FIELD		|site_address_b	|t_varchar(128)	|''	|NOT NULL	|ZBX_SYNC
FIELD		|site_address_c	|t_varchar(128)	|''	|NOT NULL	|ZBX_SYNC
FIELD		|site_city	|t_varchar(128)	|''	|NOT NULL	|ZBX_SYNC
FIELD		|site_state	|t_varchar(64)	|''	|NOT NULL	|ZBX_SYNC
FIELD		|site_country	|t_varchar(64)	|''	|NOT NULL	|ZBX_SYNC
FIELD		|site_zip	|t_varchar(64)	|''	|NOT NULL	|ZBX_SYNC
FIELD		|site_rack	|t_varchar(128)	|''	|NOT NULL	|ZBX_SYNC
FIELD		|site_notes	|t_shorttext	|''	|NOT NULL	|ZBX_SYNC
FIELD		|poc_1_name	|t_varchar(128)	|''	|NOT NULL	|ZBX_SYNC
FIELD		|poc_1_email	|t_varchar(128)	|''	|NOT NULL	|ZBX_SYNC
FIELD		|poc_1_phone_a	|t_varchar(64)	|''	|NOT NULL	|ZBX_SYNC
FIELD		|poc_1_phone_b	|t_varchar(64)	|''	|NOT NULL	|ZBX_SYNC
FIELD		|poc_1_cell	|t_varchar(64)	|''	|NOT NULL	|ZBX_SYNC
FIELD		|poc_1_screen	|t_varchar(64)	|''	|NOT NULL	|ZBX_SYNC
FIELD		|poc_1_notes	|t_shorttext	|''	|NOT NULL	|ZBX_SYNC
FIELD		|poc_2_name	|t_varchar(128)	|''	|NOT NULL	|ZBX_SYNC
FIELD		|poc_2_email	|t_varchar(128)	|''	|NOT NULL	|ZBX_SYNC
FIELD		|poc_2_phone_a	|t_varchar(64)	|''	|NOT NULL	|ZBX_SYNC
FIELD		|poc_2_phone_b	|t_varchar(64)	|''	|NOT NULL	|ZBX_SYNC
FIELD		|poc_2_cell	|t_varchar(64)	|''	|NOT NULL	|ZBX_SYNC
FIELD		|poc_2_screen	|t_varchar(64)	|''	|NOT NULL	|ZBX_SYNC
FIELD		|poc_2_notes	|t_shorttext	|''	|NOT NULL	|ZBX_SYNC

TABLE|housekeeper|housekeeperid|0
FIELD		|housekeeperid	|t_id		|	|NOT NULL	|0
FIELD		|tablename	|t_varchar(64)	|''	|NOT NULL	|ZBX_SYNC
FIELD		|field		|t_varchar(64)	|''	|NOT NULL	|ZBX_SYNC
FIELD		|value		|t_id		|	|NOT NULL	|ZBX_SYNC		|-|items

TABLE|images|imageid|ZBX_SYNC
FIELD		|imageid	|t_id		|	|NOT NULL	|0
FIELD		|imagetype	|t_integer	|'0'	|NOT NULL	|ZBX_SYNC
FIELD		|name		|t_varchar(64)	|'0'	|NOT NULL	|ZBX_SYNC
FIELD		|image		|t_image	|''	|NOT NULL	|ZBX_SYNC
INDEX		|1		|imagetype,name

TABLE|item_discovery|itemdiscoveryid|ZBX_SYNC,ZBX_DATA
FIELD		|itemdiscoveryid|t_id		|	|NOT NULL	|0
FIELD		|itemid		|t_id		|	|NOT NULL	|ZBX_SYNC		|1|items
FIELD		|parent_itemid	|t_id		|	|NOT NULL	|ZBX_SYNC		|2|items	|itemid
FIELD		|key_		|t_varchar(255)	|''	|NOT NULL	|ZBX_NODATA
FIELD		|lastcheck	|t_integer	|'0'	|NOT NULL	|ZBX_NODATA
FIELD		|ts_delete	|t_time		|'0'	|NOT NULL	|ZBX_NODATA
UNIQUE		|1		|itemid,parent_itemid
INDEX		|2		|parent_itemid

TABLE|host_discovery|hostid|ZBX_SYNC,ZBX_DATA
FIELD		|hostid		|t_id		|	|NOT NULL	|0			|1|hosts
FIELD		|parent_hostid	|t_id		|	|NULL		|ZBX_SYNC		|2|hosts	|hostid		|RESTRICT
FIELD		|parent_itemid	|t_id		|	|NULL		|ZBX_SYNC		|3|items	|itemid		|RESTRICT
FIELD		|host		|t_varchar(64)	|''	|NOT NULL	|ZBX_NODATA
FIELD		|lastcheck	|t_integer	|'0'	|NOT NULL	|ZBX_NODATA
FIELD		|ts_delete	|t_time		|'0'	|NOT NULL	|ZBX_NODATA

TABLE|interface_discovery|interfaceid|ZBX_SYNC
FIELD		|interfaceid	|t_id		|	|NOT NULL	|ZBX_SYNC		|1|interface
FIELD		|parent_interfaceid|t_id	|	|NOT NULL	|ZBX_SYNC		|2|interface	|interfaceid

TABLE|profiles|profileid|0
FIELD		|profileid	|t_id		|	|NOT NULL	|0
FIELD		|userid		|t_id		|	|NOT NULL	|0			|1|users
FIELD		|idx		|t_varchar(96)	|''	|NOT NULL	|0
FIELD		|idx2		|t_id		|'0'	|NOT NULL	|0
FIELD		|value_id	|t_id		|'0'	|NOT NULL	|0
FIELD		|value_int	|t_integer	|'0'	|NOT NULL	|0
FIELD		|value_str	|t_varchar(255)	|''	|NOT NULL	|0
FIELD		|source		|t_varchar(96)	|''	|NOT NULL	|0
FIELD		|type		|t_integer	|'0'	|NOT NULL	|0
INDEX		|1		|userid,idx,idx2
INDEX		|2		|userid,profileid

TABLE|sessions|sessionid|0
FIELD		|sessionid	|t_varchar(32)	|''	|NOT NULL	|0
FIELD		|userid		|t_id		|	|NOT NULL	|0			|1|users
FIELD		|lastaccess	|t_integer	|'0'	|NOT NULL	|0
FIELD		|status		|t_integer	|'0'	|NOT NULL	|0
INDEX		|1		|userid,status

TABLE|trigger_discovery|triggerdiscoveryid|ZBX_SYNC
FIELD		|triggerdiscoveryid|t_id	|	|NOT NULL	|0
FIELD		|triggerid	|t_id		|	|NOT NULL	|ZBX_SYNC		|1|triggers
FIELD		|parent_triggerid|t_id		|	|NOT NULL	|ZBX_SYNC		|2|triggers	|triggerid
FIELD		|name		|t_varchar(255)	|''	|NOT NULL	|0
UNIQUE		|1		|triggerid,parent_triggerid
INDEX		|2		|parent_triggerid

TABLE|user_history|userhistoryid|0
FIELD		|userhistoryid	|t_id		|	|NOT NULL	|0
FIELD		|userid		|t_id		|	|NOT NULL	|0			|1|users
FIELD		|title1		|t_varchar(255)	|''	|NOT NULL	|0
FIELD		|url1		|t_varchar(255)	|''	|NOT NULL	|0
FIELD		|title2		|t_varchar(255)	|''	|NOT NULL	|0
FIELD		|url2		|t_varchar(255)	|''	|NOT NULL	|0
FIELD		|title3		|t_varchar(255)	|''	|NOT NULL	|0
FIELD		|url3		|t_varchar(255)	|''	|NOT NULL	|0
FIELD		|title4		|t_varchar(255)	|''	|NOT NULL	|0
FIELD		|url4		|t_varchar(255)	|''	|NOT NULL	|0
FIELD		|title5		|t_varchar(255)	|''	|NOT NULL	|0
FIELD		|url5		|t_varchar(255)	|''	|NOT NULL	|0
UNIQUE		|1		|userid

TABLE|application_template|application_templateid|ZBX_SYNC,ZBX_DATA
FIELD		|application_templateid|t_id	|	|NOT NULL	|0
FIELD		|applicationid	|t_id		|	|NOT NULL	|ZBX_SYNC		|1|applications
FIELD		|templateid	|t_id		|	|NOT NULL	|ZBX_SYNC		|2|applications	|applicationid
UNIQUE		|1		|applicationid,templateid
INDEX		|2		|templateid

TABLE|dbversion||
FIELD		|mandatory	|t_integer	|'0'	|NOT NULL	|
FIELD		|optional	|t_integer	|'0'	|NOT NULL	|
<<<<<<< HEAD
ROW		|2010181	|2010181
=======
ROW		|2010180	|2010180
>>>>>>> 415f93ea
<|MERGE_RESOLUTION|>--- conflicted
+++ resolved
@@ -1308,8 +1308,4 @@
 TABLE|dbversion||
 FIELD		|mandatory	|t_integer	|'0'	|NOT NULL	|
 FIELD		|optional	|t_integer	|'0'	|NOT NULL	|
-<<<<<<< HEAD
-ROW		|2010181	|2010181
-=======
-ROW		|2010180	|2010180
->>>>>>> 415f93ea
+ROW		|2010181	|2010181