--- conflicted
+++ resolved
@@ -2286,8 +2286,4 @@
 FIELD		|dbversionid	|t_id		|	|NOT NULL	|0
 FIELD		|mandatory	|t_integer	|'0'	|NOT NULL	|
 FIELD		|optional	|t_integer	|'0'	|NOT NULL	|
-<<<<<<< HEAD
-ROW		|1		|7050016	|7050016
-=======
-ROW		|1		|7050007	|7050007
->>>>>>> fd487fbf
+ROW		|1		|7050017	|7050017