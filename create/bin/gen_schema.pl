#!/usr/bin/env perl
#
# Zabbix
# Copyright (C) 2001-2019 Zabbix SIA
#
# This program is free software; you can redistribute it and/or modify
# it under the terms of the GNU General Public License version 2 as
# published by the Free Software Foundation
#
# This program is distributed in the hope that it will be useful,
# but WITHOUT ANY WARRANTY; without even the implied warranty of
# MERCHANTABILITY or FITNESS FOR A PARTICULAR PURPOSE. See the
# GNU General Public License for more details.
#
# You should have received a copy of the GNU General Public License
# along with this program; if not, write to the Free Software
# Foundation, Inc., 51 Franklin Street, Fifth Floor, Boston, MA  02110-1301, USA.

use strict;
use File::Basename;

my $file = dirname($0)."/../src/schema.tmpl";	# name the file

my ($state, %output, $eol, $fk_bol, $fk_eol, $ltab, $pkey, $table_name);
my ($szcol1, $szcol2, $szcol3, $szcol4, $sequences, $sql_suffix);
my ($fkeys, $fkeys_prefix, $fkeys_suffix, $uniq);

my %c = (
	"type"		=>	"code",
	"database"	=>	"",
	"after"		=>	"\t{0}\n\n#undef ZBX_TYPE_LONGTEXT_LEN\n#undef ZBX_TYPE_SHORTTEXT_LEN\n\n};\n",
	"t_bigint"	=>	"ZBX_TYPE_UINT",
	"t_text"	=>	"ZBX_TYPE_TEXT",
	"t_double"	=>	"ZBX_TYPE_FLOAT",
	"t_id"		=>	"ZBX_TYPE_ID",
	"t_image"	=>	"ZBX_TYPE_BLOB",
	"t_integer"	=>	"ZBX_TYPE_INT",
	"t_longtext"	=>	"ZBX_TYPE_LONGTEXT",
	"t_nanosec"	=>	"ZBX_TYPE_INT",
	"t_serial"	=>	"ZBX_TYPE_UINT",
	"t_shorttext"	=>	"ZBX_TYPE_SHORTTEXT",
	"t_time"	=>	"ZBX_TYPE_INT",
	"t_varchar"	=>	"ZBX_TYPE_CHAR"
);

$c{"before"} = "/*
** Zabbix
** Copyright (C) 2001-2019 Zabbix SIA
**
** This program is free software; you can redistribute it and/or modify
** it under the terms of the GNU General Public License as published by
** the Free Software Foundation; either version 2 of the License, or
** (at your option) any later version.
**
** This program is distributed in the hope that it will be useful,
** but WITHOUT ANY WARRANTY; without even the implied warranty of
** MERCHANTABILITY or FITNESS FOR A PARTICULAR PURPOSE. See the
** GNU General Public License for more details.
**
** You should have received a copy of the GNU General Public License
** along with this program; if not, write to the Free Software
** Foundation, Inc., 51 Franklin Street, Fifth Floor, Boston, MA  02110-1301, USA.
**/

#include \"common.h\"
#include \"dbschema.h\"

const ZBX_TABLE\ttables[] = {

#if defined(HAVE_IBM_DB2) || defined(HAVE_ORACLE)
#	define ZBX_TYPE_SHORTTEXT_LEN	2048
#else
#	define ZBX_TYPE_SHORTTEXT_LEN	65535
#endif

#if defined(HAVE_IBM_DB2)
#	define ZBX_TYPE_LONGTEXT_LEN	2048
#	define ZBX_TYPE_TEXT_LEN	2048
#else
#	define ZBX_TYPE_LONGTEXT_LEN	0
#	define ZBX_TYPE_TEXT_LEN	65535
#endif

";

my %ibm_db2 = (
	"type"		=>	"sql",
	"database"	=>	"ibm_db2",
	"before"	=>	"",
	"after"		=>	"",
	"table_options"	=>	"",
	"t_bigint"	=>	"bigint",
	"t_text"	=>	"varchar(2048)",
	"t_double"	=>	"decfloat(16)",
	"t_id"		=>	"bigint",
	"t_image"	=>	"blob",
	"t_integer"	=>	"integer",
	"t_longtext"	=>	"varchar(2048)",
	"t_nanosec"	=>	"integer",
	"t_serial"	=>	"bigint",
	"t_shorttext"	=>	"varchar(2048)",
	"t_time"	=>	"integer",
	"t_varchar"	=>	"varchar"
);

my %mysql = (
	"type"		=>	"sql",
	"database"	=>	"mysql",
	"before"	=>	"",
	"after"		=>	"",
	"table_options"	=>	" ENGINE=InnoDB",
	"t_bigint"	=>	"bigint unsigned",
	"t_text"	=>	"text",
	"t_double"	=>	"double(16,4)",
	"t_id"		=>	"bigint unsigned",
	"t_image"	=>	"longblob",
	"t_integer"	=>	"integer",
	"t_longtext"	=>	"longtext",
	"t_nanosec"	=>	"integer",
	"t_serial"	=>	"bigint unsigned",
	"t_shorttext"	=>	"text",
	"t_time"	=>	"integer",
	"t_varchar"	=>	"varchar"
);

my %oracle = (
	"type"		=>	"sql",
	"database"	=>	"oracle",
	"before"	=>	"",
	"after"		=>	"",
	"table_options"	=>	"",
	"t_bigint"	=>	"number(20)",
	"t_text"	=>	"nclob",
	"t_double"	=>	"number(20,4)",
	"t_id"		=>	"number(20)",
	"t_image"	=>	"blob",
	"t_integer"	=>	"number(10)",
	"t_longtext"	=>	"nclob",
	"t_nanosec"	=>	"number(10)",
	"t_serial"	=>	"number(20)",
	"t_shorttext"	=>	"nvarchar2(2048)",
	"t_time"	=>	"number(10)",
	"t_varchar"	=>	"nvarchar2"
);

my %postgresql = (
	"type"		=>	"sql",
	"database"	=>	"postgresql",
	"before"	=>	"",
	"after"		=>	"",
	"table_options"	=>	"",
	"t_bigint"	=>	"numeric(20)",
	"t_text"	=>	"text",
	"t_double"	=>	"numeric(16,4)",
	"t_id"		=>	"bigint",
	"t_image"	=>	"bytea",
	"t_integer"	=>	"integer",
	"t_longtext"	=>	"text",
	"t_nanosec"	=>	"integer",
	"t_serial"	=>	"bigserial",
	"t_shorttext"	=>	"text",
	"t_time"	=>	"integer",
	"t_varchar"	=>	"varchar"
);

my %sqlite3 = (
	"type"		=>	"sql",
	"database"	=>	"sqlite3",
	"before"	=>	"",
	"after"		=>	"",
	"table_options"	=>	"",
	"t_bigint"	=>	"bigint",
	"t_text"	=>	"text",
	"t_double"	=>	"double(16,4)",
	"t_id"		=>	"bigint",
	"t_image"	=>	"longblob",
	"t_integer"	=>	"integer",
	"t_longtext"	=>	"text",
	"t_nanosec"	=>	"integer",
	"t_serial"	=>	"integer",
	"t_shorttext"	=>	"text",
	"t_time"	=>	"integer",
	"t_varchar"	=>	"varchar"
);

sub rtrim($)
{
	my $string = shift;
	$string =~ s/(\r|\n)+$// if ($string);
	return $string;
}

sub newstate
{
	my $new = $_[0];

	if ($state eq "field")
	{
		if ($output{"type"} eq "sql" && ($new eq "index" || $new eq "table" || $new eq "row"))
		{
			print "${pkey}${eol}\n)$output{'table_options'};${eol}\n";
		}
		if ($new eq "field") { print ",${eol}\n"; }
	}

	if ($state ne "bof")
	{
		if ($output{"type"} eq "code" && $new eq "table")
		{
			if ($uniq ne "")
			{
				print ",\n\t\t{0}\n\t\t}${uniq}\n\t},\n";
				$uniq = "";
			}
			else
			{
				print ",\n\t\t{0}\n\t\t},\n\t\tNULL\n\t},\n";
			}
		}
	}

	$state = $new;
}

sub process_table
{
	my $line = $_[0];
	my $flags;

	newstate("table");

	($table_name, $pkey, $flags) = split(/\|/, $line, 3);

	if ($output{"type"} eq "code")
	{
		if ($flags eq "")
		{
			$flags = "0";
		}

		for ($flags)
		{
<<<<<<< HEAD
			# do not output ZBX_DATA, ZBX_TEMPLATE and ZBX_DASHBOARD, remove it
=======
			# do not output ZBX_DATA ZBX_DASHBOARD and ZBX_TEMPLATE, remove it
>>>>>>> 6258f8c9
			s/ZBX_DATA//;
			s/ZBX_TEMPLATE//;
			s/ZBX_DASHBOARD//;
			s/,+$//;
			s/^,+//;
			s/,+/ \| /g;
			s/^$/0/;
		}

		print "\t{\"${table_name}\",\t\"${pkey}\",\t${flags},\n\t\t{\n";
	}
	else
	{
		if ($pkey ne "")
		{
			$pkey = ",${eol}\n${ltab}PRIMARY KEY (${pkey})";
		}

		if ($output{"database"} eq "mysql")
		{
			print "CREATE TABLE `${table_name}` (${eol}\n";
		}
		else
		{
			print "CREATE TABLE ${table_name} (${eol}\n";
		}
	}
}

sub process_field
{
	my $line = $_[0];
	my $type_2;

	newstate("field");

	my $name = "";
	my $type = "";
	my $default = "";
	my $null = "";
	my $flags = "";
	my $relN = "";
	my $fk_table = "";
	my $fk_field = "";
	my $fk_flags = "";

	($name, $type, $default, $null, $flags, $relN, $fk_table, $fk_field, $fk_flags) = split(/\|/, $line, 9);
	my ($type_short, $length) = split(/\(/, $type, 2);

	if ($output{"type"} eq "code")
	{
		$type = $output{$type_short};

		if ($type eq "ZBX_TYPE_CHAR")
		{
			for ($length)
			{
				s/\)//;
			}
		}
		elsif ($type eq "ZBX_TYPE_TEXT")
		{
			$length = "ZBX_TYPE_TEXT_LEN";
		}
		elsif ($type eq "ZBX_TYPE_SHORTTEXT")
		{
			$length = "ZBX_TYPE_SHORTTEXT_LEN";
		}
		elsif ($type eq "ZBX_TYPE_LONGTEXT")
		{
			$length = "ZBX_TYPE_LONGTEXT_LEN";
		}
		else
		{
			$length = 0;
		}

		for ($flags)
		{
			# do not output ZBX_NODATA, remove it
			s/ZBX_NODATA//;
			s/,+$//;
			s/^,+//;
			s/,+/ \| /g;
			s/^$/0/;
		}

		if ($null eq "NOT NULL")
		{
			if ($flags ne "0")
			{
				$flags = "ZBX_NOTNULL | ${flags}";
			}
			else
			{
				$flags = "ZBX_NOTNULL";
			}
		}

		for ($flags)
		{
			s/,/ \| /g;
		}

		if ($fk_table)
		{
			if (not $fk_field or $fk_field eq "")
			{
				$fk_field = $name;
			}

			$fk_table = "\"${fk_table}\"";
			$fk_field = "\"${fk_field}\"";

			if (not $fk_flags or $fk_flags eq "")
			{
				$fk_flags = "ZBX_FK_CASCADE_DELETE";
			}
			elsif ($fk_flags eq "RESTRICT")
			{
				$fk_flags = "0";
			}
		}
		else
		{
			$fk_table = "NULL";
			$fk_field = "NULL";
			$fk_flags = "0";
		}

		if ($default eq "")
		{
			$default = "NULL";
		}
		else
		{
			s/'//g for ($default);
			$default = "\"$default\""
		}

		print "\t\t{\"${name}\",\t${default},\t${fk_table},\t${fk_field},\t${length},\t$type,\t${flags},\t${fk_flags}}";
	}
	else
	{
		my @text_fields;
		$a = $output{$type_short};
		$_ = $type;
		s/$type_short/$a/g;
		$type_2 = $_;

		if (($output{"database"} eq "oracle") && (0 == index($type_2, "nvarchar2") || 0 == index($type_2, "nclob")))
		{
			$null = "";
		}

		my $row = $null;

		if ($type eq "t_serial")
		{
			if ($output{"database"} eq "sqlite3")
			{
				$row = sprintf("%-*s PRIMARY KEY AUTOINCREMENT", $szcol4, $row);
				$pkey = "";
			}
			elsif ($output{"database"} eq "mysql")
			{
				$row = sprintf("%-*s auto_increment", $szcol4, $row);
			}
			elsif ($output{"database"} eq "oracle")
			{
				$sequences = "${sequences}CREATE SEQUENCE ${table_name}_seq${eol}\n";
				$sequences = "${sequences}START WITH 1${eol}\n";
				$sequences = "${sequences}INCREMENT BY 1${eol}\n";
				$sequences = "${sequences}NOMAXVALUE${eol}\n/${eol}\n";
				$sequences = "${sequences}CREATE TRIGGER ${table_name}_tr${eol}\n";
				$sequences = "${sequences}BEFORE INSERT ON ${table_name}${eol}\n";
				$sequences = "${sequences}FOR EACH ROW${eol}\n";
				$sequences = "${sequences}BEGIN${eol}\n";
				$sequences = "${sequences}SELECT ${table_name}_seq.nextval INTO :new.id FROM dual;${eol}\n";
				$sequences = "${sequences}END;${eol}\n/${eol}\n";
			}
			elsif ($output{"database"} eq "ibm_db2")
			{
				$row = "$row\tGENERATED ALWAYS AS IDENTITY (START WITH 1 INCREMENT BY 1)";
			}
		}

		my $references = "";

		if ($relN and $relN ne "" and $relN ne "-")
		{
			my $only = "";

			if (not $fk_field or $fk_field eq "")
			{
				$fk_field = $name;
			}

			# RESTRICT may contain new line chars, we need to clean them out
			$fk_flags = rtrim($fk_flags);

			if (not $fk_flags or $fk_flags eq "")
			{
				$fk_flags = " ON DELETE CASCADE";
			}
			elsif ($fk_flags eq "RESTRICT")
			{
				$fk_flags = "";
			}

			if ($output{"database"} eq "postgresql")
			{
				$only = " ONLY";
			}

			my $cname = "c_${table_name}_${relN}";

			if ($output{"database"} eq "sqlite3")
			{
				$references = " REFERENCES ${fk_table} (${fk_field})${fk_flags}";
			}
			else
			{
				$references = "";

				if ($output{"database"} eq "mysql")
				{
					$fkeys = "${fkeys}${fk_bol}ALTER TABLE${only} `${table_name}` ADD CONSTRAINT `${cname}` FOREIGN KEY (`${name}`) REFERENCES `${fk_table}` (`${fk_field}`)${fk_flags}${fk_eol}\n";
				}
				else
				{
					$fkeys = "${fkeys}${fk_bol}ALTER TABLE${only} ${table_name} ADD CONSTRAINT ${cname} FOREIGN KEY (${name}) REFERENCES ${fk_table} (${fk_field})${fk_flags}${fk_eol}\n";
				}
			}
		}

		if ($output{"database"} eq "mysql")
		{
			@text_fields = ('blob', 'longblob', 'text', 'longtext');
			$default = "" if (grep /$output{$type_short}/, @text_fields);

			$name = "`${name}`";
		}

		if ($output{"database"} eq "ibm_db2")
		{
			@text_fields = ('blob');
			$default = "" if (grep /$output{$type_short}/, @text_fields);
		}

		if ($default ne "")
		{
			if ($output{"database"} eq "ibm_db2")
			{
				$default = "WITH DEFAULT $default";
			}
			else
			{
				$default = "DEFAULT $default";
			}
		}

		printf "${ltab}%-*s %-*s %-*s ${row}${references}", $szcol1, $name, $szcol2, $type_2, $szcol3, $default;
	}
}

sub process_index
{
	my $line = $_[0];
	my $unique = $_[1];

	newstate("index");

	my ($name, $fields) = split(/\|/, $line, 2);

	if ($output{"type"} eq "code")
	{
		if (1 == $unique)
		{
			$uniq = ",\n\t\t\"${fields}\"";
		}
	}
	else
	{
		if (1 == $unique)
		{
			$unique = " UNIQUE";
		}
		else
		{
			$unique = "";
		}

		if ($output{"database"} eq "mysql")
		{
			for ($fields)
			{
				s/,/`,`/g;
			}
			print "CREATE${unique} INDEX `${table_name}_$name` ON `$table_name` (`$fields`);${eol}\n";
		}
		else
		{
			print "CREATE${unique} INDEX ${table_name}_$name ON $table_name ($fields);${eol}\n";
		}
	}
}

sub process_row
{
	my $line = $_[0];

	newstate("row");

	my @array = split(/\|/, $line);

	my $first = 1;
	my $values = "(";

	foreach (@array)
	{
		$values = "$values," if ($first == 0);
		$first = 0;

		# remove leading and trailing spaces
		$_ =~ s/^\s+//;
		$_ =~ s/\s+$//;

		if ($_ eq 'NULL')
		{
			$values = "$values$_";
		}
		else
		{
			my $modifier = '';

			# escape backslashes
			if (/\\/)
			{
				if ($output{'database'} eq 'postgresql')
				{
					$_ =~ s/\\/\\\\/g;
					$modifier = 'E';
				}
				elsif ($output{'database'} eq 'mysql')
				{
					$_ =~ s/\\/\\\\/g;
				}
			}

			# escape single quotes
			if (/'/)
			{
				if ($output{'database'} eq 'mysql')
				{
					$_ =~ s/'/\\'/g;
				}
				else
				{
					$_ =~ s/'/''/g;
				}
			}

			$_ =~ s/&pipe;/|/g;

			if ($output{'database'} eq 'mysql' || $output{'database'} eq 'oracle')
			{
				$_ =~ s/&eol;/\\r\\n/g;
			}
			else
			{
				$_ =~ s/&eol;/\x0D\x0A/g;
			}

			$values = "$values$modifier'$_'";
		}
	}

	$values = "$values)";

	print "INSERT INTO $table_name VALUES $values;${eol}\n";
}

sub timescaledb
{
	for ("history", "history_uint", "history_log", "history_text", 
			"history_str", "trends", "trends_uint")
	{
		print<<EOF
SELECT create_hypertable('$_', 'clock', chunk_time_interval => 86400, migrate_data => true);
EOF
		;
	}
	print<<EOF
UPDATE config SET db_extension='timescaledb',hk_history_global=1,hk_trends_global=1;
EOF
	;
	exit;
}

sub usage
{
	print "Usage: $0 [c|ibm_db2|mysql|oracle|postgresql|sqlite3|timescaledb]\n";
	print "The script generates Zabbix SQL schemas and C code for different database engines.\n";
	exit;
}

sub process
{
	print $output{"before"};

	$state = "bof";
	$fkeys = "";
	$sequences = "";
	$uniq = "";
	my ($type, $line);

	open(INFO, $file);	# open the file
	my @lines = <INFO>;	# read it into an array
	close(INFO);		# close the file

	foreach $line (@lines)
	{
		$line =~ tr/\t//d;
		chop($line);

		($type, $line) = split(/\|/, $line, 2);

		if ($type)
		{
			if ($type eq 'FIELD')		{ process_field($line); }
			elsif ($type eq 'INDEX')	{ process_index($line, 0); }
			elsif ($type eq 'TABLE')	{ process_table($line); }
			elsif ($type eq 'UNIQUE')	{ process_index($line, 1); }
			elsif ($type eq 'ROW' && $output{"type"} ne "code")		{ process_row($line); }
		}
	}

	newstate("table");

	print $sequences.$sql_suffix;
	print $fkeys_prefix.$fkeys.$fkeys_suffix;
	print $output{"after"};
}

sub main
{
	if ($#ARGV != 0)
	{
		usage();
	}

	my $format = $ARGV[0];
	$eol = "";
	$fk_bol = "";
	$fk_eol = ";";
	$ltab = "\t";
	$szcol1 = 24;
	$szcol2 = 15;
	$szcol3 = 25;
	$szcol4 = 7;
	$sql_suffix="";
	$fkeys_prefix = "";
	$fkeys_suffix = "";

	if ($format eq 'c')			{ %output = %c; }
	elsif ($format eq 'ibm_db2')		{ %output = %ibm_db2; }
	elsif ($format eq 'mysql')		{ %output = %mysql; }
	elsif ($format eq 'oracle')		{ %output = %oracle; }
	elsif ($format eq 'postgresql')		{ %output = %postgresql; }
	elsif ($format eq 'sqlite3')		{ %output = %sqlite3; }
	elsif ($format eq 'timescaledb')	{ timescaledb(); }
	else					{ usage(); }

	process();

	if ($format eq "c")
	{
		$eol = "\\n\\";
		$fk_bol = "\t\"";
		$fk_eol = "\",";
		$ltab = "";
		$szcol1 = 0;
		$szcol2 = 0;
		$szcol3 = 0;
		$szcol4 = 0;
		$sql_suffix="\";\n";
		$fkeys_prefix = "const char\t*const db_schema_fkeys[] = {\n";
		$fkeys_suffix = "\tNULL\n};\n";

		print "#if defined(HAVE_SQLITE3)\nconst char\t*const db_schema = \"\\\n";
		%output = %sqlite3;
		process();
		print "#else\t/* HAVE_SQLITE3 */\n";
		print "const char\t*const db_schema = NULL;\n";
		print "#endif\t/* not HAVE_SQLITE3 */\n";
	}
}

main();<|MERGE_RESOLUTION|>--- conflicted
+++ resolved
@@ -240,11 +240,7 @@
 
 		for ($flags)
 		{
-<<<<<<< HEAD
-			# do not output ZBX_DATA, ZBX_TEMPLATE and ZBX_DASHBOARD, remove it
-=======
 			# do not output ZBX_DATA ZBX_DASHBOARD and ZBX_TEMPLATE, remove it
->>>>>>> 6258f8c9
 			s/ZBX_DATA//;
 			s/ZBX_TEMPLATE//;
 			s/ZBX_DASHBOARD//;
