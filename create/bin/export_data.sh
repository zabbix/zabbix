if [ -z "$1" ] || [ -z "$2" ] || [ -z "$3" ] || [ -z "$4" ]; then
	echo "Usage: 
	./export_data.sh -uroot -p<password> <DB name> ZBX_DATA > ../src/data.tmpl
	./export_data.sh -uroot -p<password> <DB name> ZBX_TEMPLATE > ../src/templates.tmpl
<<<<<<< HEAD
	./export_data.sh -uroot -p<password> <DB name> ZBX_DASHBOARD > ../src/templates.tmpl
=======
	./export_data.sh -uroot -p<password> <DB name> ZBX_DASHBOARD > ../src/dashboards.tmpl
>>>>>>> 6258f8c9
	The script generates data file out of existing MySQL database." && exit 1
fi
dblogin="$1 $2"
dbname=$3
dbflag=$4
basedir=`dirname "$0"`
schema=$basedir/../src/schema.tmpl

echo "--
-- Zabbix
-- Copyright (C) 2001-2019 Zabbix SIA
--
-- This program is free software; you can redistribute it and/or modify
-- it under the terms of the GNU General Public License as published by
-- the Free Software Foundation; either version 2 of the License, or
-- (at your option) any later version.
--
-- This program is distributed in the hope that it will be useful,
-- but WITHOUT ANY WARRANTY; without even the implied warranty of
-- MERCHANTABILITY or FITNESS FOR A PARTICULAR PURPOSE. See the
-- GNU General Public License for more details.
--
-- You should have received a copy of the GNU General Public License
-- along with this program; if not, write to the Free Software
-- Foundation, Inc., 51 Franklin Street, Fifth Floor, Boston, MA  02110-1301, USA.
--
"

for table in `grep TABLE "$schema" | grep $dbflag | awk -F'|' '{print $2}'`; do
	if [ "0" == `echo "select count(*) from $table" | mysql $dblogin $dbname | tail -1` ]; then
		continue
	fi
	echo "TABLE |$table"
	fields=""
	sortorder=""
	# get list of all fields
	for i in `seq 1 1000`; do
		line=`grep -v ZBX_NODATA "$schema" | grep -A $i "TABLE|$table|" | tail -1 | grep FIELD`
		[ -z "$line" ] && break
		field=`echo $line | awk -F'|' '{print $2}'`
		fields="$fields,replace(replace(replace($field,'|','&pipe;'),'\r\n','&eol;'),'\n','&bsn;') as $field"
		# figure out references to itself for correct sort order
		reftable=`echo $line | cut -f8 -d'|' | sed -e 's/ //'`
		if [ "$table" = "$reftable" ]; then
			pri_field=`echo $line | cut -f2 -d'|' | sed -e 's/ //'`
			ref_field=`echo $line | cut -f9 -d'|' | sed -e 's/ //'`
			# this strange sort order works fine with MySQL
			if [ -z "$sortorder" ]; then
				sortorder="order by $pri_field<$ref_field,$ref_field"
			else
				sortorder="$sortorder,$pri_field<$ref_field,$ref_field"
			fi
		fi
	done

	# sort by first field if no sortorder is defined
	if [ -z "$sortorder" ]; then
		line=`grep -v ZBX_NODATA "$schema" | grep -A 1 "TABLE|$table|" | tail -1 | grep FIELD`
		if [ -n "$line" ]; then
			pri_field=`echo $line | cut -f2 -d'|' | sed -e 's/ //'`
			sortorder="order by $table.$pri_field"
		fi
	fi

	# remove first comma
	fields=`echo $fields | cut -c2-`
	echo "select $fields from $table $sortorder" | mysql -t $dblogin $dbname | grep -v '^+' | sed -e 's/ | /|/g' -e '1,1s/^| /FIELDS|/g' -e '2,$s/^| /ROW   |/g' -e 's/ |$/|/g'
	echo ""
done<|MERGE_RESOLUTION|>--- conflicted
+++ resolved
@@ -2,11 +2,7 @@
 	echo "Usage: 
 	./export_data.sh -uroot -p<password> <DB name> ZBX_DATA > ../src/data.tmpl
 	./export_data.sh -uroot -p<password> <DB name> ZBX_TEMPLATE > ../src/templates.tmpl
-<<<<<<< HEAD
-	./export_data.sh -uroot -p<password> <DB name> ZBX_DASHBOARD > ../src/templates.tmpl
-=======
 	./export_data.sh -uroot -p<password> <DB name> ZBX_DASHBOARD > ../src/dashboards.tmpl
->>>>>>> 6258f8c9
 	The script generates data file out of existing MySQL database." && exit 1
 fi
 dblogin="$1 $2"
