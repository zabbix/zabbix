--- conflicted
+++ resolved
@@ -928,11 +928,8 @@
 FIELD		|error		|t_varchar(128)	|''	|NOT NULL	|ZBX_SYNC
 FIELD		|templateid	|t_id		|	|NULL		|ZBX_SYNC		|1|triggers	|triggerid
 FIELD		|type		|t_integer	|'0'	|NOT NULL	|ZBX_SYNC
-<<<<<<< HEAD
 FIELD		|value_flags	|t_integer	|'0'	|NOT NULL	|ZBX_SYNC
-=======
 FIELD		|flags		|t_integer	|'0'	|NOT NULL	|ZBX_SYNC
->>>>>>> 585f1a15
 INDEX		|1		|status
 INDEX		|2		|value
 
