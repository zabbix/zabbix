--- conflicted
+++ resolved
@@ -1,6 +1,6 @@
---
+-- 
 -- ZABBIX
--- Copyright (C) 2000-2011 SIA Zabbix
+-- Copyright (C) 2000-2005 SIA Zabbix
 --
 -- This program is free software; you can redistribute it and/or modify
 -- it under the terms of the GNU General Public License as published by
@@ -22,75 +22,74 @@
 --
 
 TABLE|slideshows|slideshowid|ZBX_SYNC
-FIELD		|slideshowid	|t_id		|	|NOT NULL	|0
+FIELD		|slideshowid	|t_id		|'0'	|NOT NULL	|0
 FIELD		|name		|t_varchar(255)	|''	|NOT NULL	|ZBX_SYNC
 FIELD		|delay		|t_integer	|'0'	|NOT NULL	|ZBX_SYNC
 
 TABLE|slides|slideid|ZBX_SYNC
-FIELD		|slideid	|t_id		|	|NOT NULL	|0
-FIELD		|slideshowid	|t_id		|	|NOT NULL	|ZBX_SYNC		|1|slideshows
-FIELD		|screenid	|t_id		|	|NOT NULL	|ZBX_SYNC		|2|screens
+FIELD		|slideid	|t_id		|'0'	|NOT NULL	|0
+FIELD		|slideshowid	|t_id		|'0'	|NOT NULL	|ZBX_SYNC		|slideshows
+FIELD		|screenid	|t_id		|'0'	|NOT NULL	|ZBX_SYNC		|screens
 FIELD		|step		|t_integer	|'0'	|NOT NULL	|ZBX_SYNC
 FIELD		|delay		|t_integer	|'0'	|NOT NULL	|ZBX_SYNC
 INDEX		|slides_1	|slideshowid
 
 TABLE|drules|druleid|ZBX_SYNC
-FIELD		|druleid	|t_id		|	|NOT NULL	|0
-FIELD		|proxy_hostid	|t_id		|	|NULL		|ZBX_SYNC		|1|hosts	|hostid		|RESTRICT
+FIELD		|druleid	|t_id		|'0'	|NOT NULL	|0
+FIELD		|proxy_hostid	|t_id		|'0'	|NOT NULL	|ZBX_SYNC		|hosts
 FIELD		|name		|t_varchar(255)	|''	|NOT NULL	|ZBX_SYNC
 FIELD		|iprange	|t_varchar(255)	|''	|NOT NULL	|ZBX_SYNC,ZBX_PROXY
-FIELD		|delay		|t_integer	|'3600'	|NOT NULL	|ZBX_SYNC,ZBX_PROXY
+FIELD		|delay		|t_integer	|'0'	|NOT NULL	|ZBX_SYNC,ZBX_PROXY
 FIELD		|nextcheck	|t_integer	|'0'	|NOT NULL	|ZBX_SYNC
-FIELD		|status		|t_integer	|'0'	|NOT NULL	|ZBX_SYNC
+FIELD		|status		|t_integer	|'0'	|NOT NULL	|ZBX_SYNC,ZBX_PROXY
+FIELD		|unique_dcheckid|t_id		|'0'	|NOT NULL	|ZBX_SYNC,ZBX_PROXY	|dchecks
 
 TABLE|dchecks|dcheckid|ZBX_SYNC
-FIELD		|dcheckid	|t_id		|	|NOT NULL	|0
-FIELD		|druleid	|t_id		|	|NOT NULL	|ZBX_SYNC,ZBX_PROXY	|1|drules
+FIELD		|dcheckid	|t_id		|'0'	|NOT NULL	|0
+FIELD		|druleid	|t_id		|'0'	|NOT NULL	|ZBX_SYNC,ZBX_PROXY	|drules
 FIELD		|type		|t_integer	|'0'	|NOT NULL	|ZBX_SYNC,ZBX_PROXY
-FIELD		|key_		|t_varchar(255)	|''	|NOT NULL	|ZBX_SYNC,ZBX_PROXY
-FIELD		|snmp_community	|t_varchar(255)	|''	|NOT NULL	|ZBX_SYNC,ZBX_PROXY
+FIELD		|key_		|t_varchar(255)	|'0'	|NOT NULL	|ZBX_SYNC,ZBX_PROXY
+FIELD		|snmp_community	|t_varchar(255)	|'0'	|NOT NULL	|ZBX_SYNC,ZBX_PROXY
 FIELD		|ports		|t_varchar(255)	|'0'	|NOT NULL	|ZBX_SYNC,ZBX_PROXY
 FIELD		|snmpv3_securityname|t_varchar(64)|''	|NOT NULL	|ZBX_SYNC,ZBX_PROXY
 FIELD		|snmpv3_securitylevel|t_integer	|'0'	|NOT NULL	|ZBX_SYNC,ZBX_PROXY
 FIELD		|snmpv3_authpassphrase|t_varchar(64)|''	|NOT NULL	|ZBX_SYNC,ZBX_PROXY
 FIELD		|snmpv3_privpassphrase|t_varchar(64)|''	|NOT NULL	|ZBX_SYNC,ZBX_PROXY
-FIELD		|uniq		|t_integer	|'0'	|NOT NULL	|ZBX_SYNC,ZBX_PROXY
 INDEX		|1		|druleid
 
 TABLE|dhosts|dhostid|ZBX_SYNC
-FIELD		|dhostid	|t_id		|	|NOT NULL	|0
-FIELD		|druleid	|t_id		|	|NOT NULL	|ZBX_SYNC		|1|drules
+FIELD		|dhostid	|t_id		|'0'	|NOT NULL	|0
+FIELD		|druleid	|t_id		|'0'	|NOT NULL	|ZBX_SYNC		|drules
 FIELD		|status		|t_integer	|'0'	|NOT NULL	|ZBX_SYNC
 FIELD		|lastup		|t_integer	|'0'	|NOT NULL	|ZBX_SYNC
 FIELD		|lastdown	|t_integer	|'0'	|NOT NULL	|ZBX_SYNC
 INDEX		|1		|druleid
 
 TABLE|dservices|dserviceid|ZBX_SYNC
-FIELD		|dserviceid	|t_id		|	|NOT NULL	|0
-FIELD		|dhostid	|t_id		|	|NOT NULL	|ZBX_SYNC		|1|dhosts
+FIELD		|dserviceid	|t_id		|'0'	|NOT NULL	|0
+FIELD		|dhostid	|t_id		|'0'	|NOT NULL	|ZBX_SYNC		|dhosts
 FIELD		|type		|t_integer	|'0'	|NOT NULL	|ZBX_SYNC
-FIELD		|key_		|t_varchar(255)	|''	|NOT NULL	|ZBX_SYNC
-FIELD		|value		|t_varchar(255)	|''	|NOT NULL	|ZBX_SYNC
+FIELD		|key_		|t_varchar(255)	|'0'	|NOT NULL	|ZBX_SYNC
+FIELD		|value		|t_varchar(255)	|'0'	|NOT NULL	|ZBX_SYNC
 FIELD		|port		|t_integer	|'0'	|NOT NULL	|ZBX_SYNC
 FIELD		|status		|t_integer	|'0'	|NOT NULL	|ZBX_SYNC
 FIELD		|lastup		|t_integer	|'0'	|NOT NULL	|ZBX_SYNC
 FIELD		|lastdown	|t_integer	|'0'	|NOT NULL	|ZBX_SYNC
-FIELD		|dcheckid	|t_id		|	|NOT NULL	|ZBX_SYNC		|2|dchecks
+FIELD		|dcheckid	|t_id		|'0'	|NOT NULL	|ZBX_SYNC		|dchecks
 FIELD		|ip		|t_varchar(39)	|''	|NOT NULL	|ZBX_SYNC
-FIELD		|dns		|t_varchar(64)	|''	|NOT NULL	|ZBX_SYNC
 UNIQUE		|1		|dcheckid,type,key_,ip,port
 INDEX		|2		|dhostid
 
 TABLE|ids|nodeid,table_name,field_name|
-FIELD		|nodeid		|t_integer	|	|NOT NULL	|0			|-|nodes
+FIELD		|nodeid		|t_integer	|'0'	|NOT NULL	|0			|nodes
 FIELD		|table_name	|t_varchar(64)	|''	|NOT NULL	|0
 FIELD		|field_name	|t_varchar(64)	|''	|NOT NULL	|0
-FIELD		|nextid		|t_id		|	|NOT NULL	|0
+FIELD		|nextid		|t_id		|'0'	|NOT NULL	|0
 
 TABLE|httptest|httptestid|ZBX_SYNC
-FIELD		|httptestid	|t_id		|	|NOT NULL	|0
+FIELD		|httptestid	|t_id		|'0'	|NOT NULL	|0
 FIELD		|name		|t_varchar(64)	|''	|NOT NULL	|ZBX_SYNC
-FIELD		|applicationid	|t_id		|	|NOT NULL	|ZBX_SYNC		|1|applications
+FIELD		|applicationid	|t_id		|'0'	|NOT NULL	|ZBX_SYNC		|applications
 FIELD		|lastcheck	|t_integer	|'0'	|NOT NULL	|ZBX_SYNC
 FIELD		|nextcheck	|t_integer	|'0'	|NOT NULL	|ZBX_SYNC
 FIELD		|curstate	|t_integer	|'0'	|NOT NULL	|ZBX_SYNC
@@ -110,8 +109,8 @@
 INDEX		|3		|status
 
 TABLE|httpstep|httpstepid|ZBX_SYNC
-FIELD		|httpstepid	|t_id		|	|NOT NULL	|0
-FIELD		|httptestid	|t_id		|	|NOT NULL	|ZBX_SYNC		|1|httptest
+FIELD		|httpstepid	|t_id		|'0'	|NOT NULL	|0
+FIELD		|httptestid	|t_id		|'0'	|NOT NULL	|ZBX_SYNC		|httptest
 FIELD		|name		|t_varchar(64)	|''	|NOT NULL	|ZBX_SYNC
 FIELD		|no		|t_integer	|'0'	|NOT NULL	|ZBX_SYNC
 FIELD		|url		|t_varchar(255)	|''	|NOT NULL	|ZBX_SYNC
@@ -122,21 +121,22 @@
 INDEX		|httpstep_1	|httptestid
 
 TABLE|httpstepitem|httpstepitemid|ZBX_SYNC
-FIELD		|httpstepitemid	|t_id		|	|NOT NULL	|0
-FIELD		|httpstepid	|t_id		|	|NOT NULL	|ZBX_SYNC		|1|httpstep
-FIELD		|itemid		|t_id		|	|NOT NULL	|ZBX_SYNC		|2|items
+FIELD		|httpstepitemid	|t_id		|'0'	|NOT NULL	|0
+FIELD		|httpstepid	|t_id		|'0'	|NOT NULL	|ZBX_SYNC		|httpstep
+FIELD		|itemid		|t_id		|'0'	|NOT NULL	|ZBX_SYNC		|items
 FIELD		|type		|t_integer	|'0'	|NOT NULL	|ZBX_SYNC
 UNIQUE		|httpstepitem_1	|httpstepid,itemid
 
 TABLE|httptestitem|httptestitemid|ZBX_SYNC
-FIELD		|httptestitemid	|t_id		|	|NOT NULL	|0
-FIELD		|httptestid	|t_id		|	|NOT NULL	|ZBX_SYNC		|1|httptest
-FIELD		|itemid		|t_id		|	|NOT NULL	|ZBX_SYNC		|2|items
+FIELD		|httptestitemid	|t_id		|'0'	|NOT NULL	|0
+FIELD		|httptestid	|t_id		|'0'	|NOT NULL	|ZBX_SYNC		|httptest
+FIELD		|itemid		|t_id		|'0'	|NOT NULL	|ZBX_SYNC		|items
 FIELD		|type		|t_integer	|'0'	|NOT NULL	|ZBX_SYNC
 UNIQUE		|httptestitem_1	|httptestid,itemid
 
+
 TABLE|nodes|nodeid|
-FIELD		|nodeid		|t_integer	|	|NOT NULL	|0
+FIELD		|nodeid		|t_integer	|'0'	|NOT NULL	|0
 FIELD		|name		|t_varchar(64)	|'0'	|NOT NULL	|0
 FIELD		|timezone	|t_integer	|'0'	|NOT NULL	|0
 FIELD		|ip		|t_varchar(39)	|''	|NOT NULL	|0
@@ -144,20 +144,20 @@
 FIELD		|slave_history	|t_integer	|'30'	|NOT NULL	|0
 FIELD		|slave_trends	|t_integer	|'365'	|NOT NULL	|0
 FIELD		|nodetype	|t_integer	|'0'	|NOT NULL	|0
-FIELD		|masterid	|t_integer	|	|NULL		|0			|1|nodes		|nodeid
+FIELD		|masterid	|t_integer	|'0'	|NOT NULL	|0
 
 TABLE|node_cksum||0
-FIELD		|nodeid		|t_integer	|	|NOT NULL	|0			|1|nodes
+FIELD		|nodeid		|t_integer	|'0'	|NOT NULL	|0			|nodes
 FIELD		|tablename	|t_varchar(64)	|''	|NOT NULL	|0
-FIELD		|recordid	|t_id		|	|NOT NULL	|0
+FIELD		|recordid	|t_id		|'0'	|NOT NULL	|0
 FIELD		|cksumtype	|t_integer	|'0'	|NOT NULL	|0
 FIELD		|cksum		|t_cksum_text	|''	|NOT NULL	|0
 FIELD		|sync		|t_char(128)	|''	|NOT NULL	|0
 INDEX		|1		|nodeid,cksumtype,tablename,recordid
 
 TABLE|services_times|timeid|ZBX_SYNC
-FIELD		|timeid		|t_id		|	|NOT NULL	|0
-FIELD		|serviceid	|t_id		|	|NOT NULL	|ZBX_SYNC		|1|services
+FIELD		|timeid		|t_id		|'0'	|NOT NULL	|0
+FIELD		|serviceid	|t_id		|'0'	|NOT NULL	|ZBX_SYNC		|services
 FIELD		|type		|t_integer	|'0'	|NOT NULL	|ZBX_SYNC
 FIELD		|ts_from	|t_integer	|'0'	|NOT NULL	|ZBX_SYNC
 FIELD		|ts_to		|t_integer	|'0'	|NOT NULL	|ZBX_SYNC
@@ -167,12 +167,12 @@
 -- History tables
 
 TABLE|alerts|alertid|ZBX_HISTORY
-FIELD		|alertid	|t_id		|	|NOT NULL	|0
-FIELD		|actionid	|t_id		|	|NOT NULL	|0			|1|actions
-FIELD		|eventid	|t_id		|	|NOT NULL	|0			|2|events
-FIELD		|userid		|t_id		|	|NULL		|0			|3|users
-FIELD		|clock		|t_time		|'0'	|NOT NULL	|0
-FIELD		|mediatypeid	|t_id		|	|NULL		|0			|4|media_type
+FIELD		|alertid	|t_id		|'0'	|NOT NULL	|0
+FIELD		|actionid	|t_id		|'0'	|NOT NULL	|0			|actions
+FIELD		|eventid	|t_id		|'0'	|NOT NULL	|0			|events
+FIELD		|userid		|t_id		|'0'	|NOT NULL	|0			|users
+FIELD		|clock		|t_time		|'0'	|NOT NULL	|0
+FIELD		|mediatypeid	|t_id		|'0'	|NOT NULL	|0			|media_type
 FIELD		|sendto		|t_varchar(100)	|''	|NOT NULL	|0
 FIELD		|subject	|t_varchar(255)	|''	|NOT NULL	|0
 FIELD		|message	|t_blob		|''	|NOT NULL	|0
@@ -190,116 +190,104 @@
 INDEX		|6		|userid
 
 TABLE|history||0
-FIELD		|itemid		|t_id		|	|NOT NULL	|0			|-|items
+FIELD		|itemid		|t_id		|'0'	|NOT NULL	|0			|items
 FIELD		|clock		|t_time		|'0'	|NOT NULL	|0
 FIELD		|value		|t_double	|'0.0000'|NOT NULL	|0
-FIELD		|ns		|t_nanosec	|'0'	|NOT NULL	|0
 INDEX		|1		|itemid,clock
 
 TABLE|history_sync|id|ZBX_HISTORY_SYNC
 FIELD		|id		|t_serial	|	|NOT NULL	|0
-FIELD		|nodeid		|t_integer	|	|NOT NULL	|0			|-|nodes
-FIELD		|itemid		|t_id		|	|NOT NULL	|ZBX_HISTORY_SYNC	|-|items
+FIELD		|nodeid		|t_id		|'0'	|NOT NULL	|0			|nodes
+FIELD		|itemid		|t_id		|'0'	|NOT NULL	|ZBX_HISTORY_SYNC	|items
 FIELD		|clock		|t_time		|'0'	|NOT NULL	|ZBX_HISTORY_SYNC
 FIELD		|value		|t_double	|'0.0000'|NOT NULL	|ZBX_HISTORY_SYNC
-FIELD		|ns		|t_nanosec	|'0'	|NOT NULL	|ZBX_HISTORY_SYNC
 INDEX		|1		|nodeid,id
 
 TABLE|history_uint||0
-FIELD		|itemid		|t_id		|	|NOT NULL	|0			|-|items
+FIELD		|itemid		|t_id		|'0'	|NOT NULL	|0			|items
 FIELD		|clock		|t_time		|'0'	|NOT NULL	|0
 FIELD		|value		|t_bigint	|'0'	|NOT NULL	|0
-FIELD		|ns		|t_nanosec	|'0'	|NOT NULL	|0
 INDEX		|1		|itemid,clock
 
 TABLE|history_uint_sync|id|ZBX_HISTORY_SYNC
 FIELD		|id		|t_serial	|	|NOT NULL	|0
-FIELD		|nodeid		|t_integer	|	|NOT NULL	|0			|-|nodes
-FIELD		|itemid		|t_id		|	|NOT NULL	|ZBX_HISTORY_SYNC	|-|items
+FIELD		|nodeid		|t_id		|'0'	|NOT NULL	|0			|nodes
+FIELD		|itemid		|t_id		|'0'	|NOT NULL	|ZBX_HISTORY_SYNC	|items
 FIELD		|clock		|t_time		|'0'	|NOT NULL	|ZBX_HISTORY_SYNC
 FIELD		|value		|t_bigint	|'0'	|NOT NULL	|ZBX_HISTORY_SYNC
-FIELD		|ns		|t_nanosec	|'0'	|NOT NULL	|ZBX_HISTORY_SYNC
 INDEX		|1		|nodeid,id
 
 TABLE|history_str||0
-FIELD		|itemid		|t_id		|	|NOT NULL	|0			|-|items
+FIELD		|itemid		|t_id		|'0'	|NOT NULL	|0			|items
 FIELD		|clock		|t_time		|'0'	|NOT NULL	|0
 FIELD		|value		|t_varchar(255)	|''	|NOT NULL	|0
-FIELD		|ns		|t_nanosec	|'0'	|NOT NULL	|0
 INDEX		|1		|itemid,clock
 
 TABLE|history_str_sync|id|ZBX_HISTORY_SYNC
 FIELD		|id		|t_serial	|	|NOT NULL	|0
-FIELD		|nodeid		|t_integer	|	|NOT NULL	|0			|-|nodes
-FIELD		|itemid		|t_id		|	|NOT NULL	|ZBX_HISTORY_SYNC	|-|items
+FIELD		|nodeid		|t_id		|'0'	|NOT NULL	|0			|nodes
+FIELD		|itemid		|t_id		|'0'	|NOT NULL	|ZBX_HISTORY_SYNC	|items
 FIELD		|clock		|t_time		|'0'	|NOT NULL	|ZBX_HISTORY_SYNC
 FIELD		|value		|t_varchar(255)	|''	|NOT NULL	|ZBX_HISTORY_SYNC
-FIELD		|ns		|t_nanosec	|'0'	|NOT NULL	|ZBX_HISTORY_SYNC
 INDEX		|1		|nodeid,id
 
 TABLE|history_log|id|ZBX_HISTORY
-FIELD		|id		|t_id		|	|NOT NULL	|0
-FIELD		|itemid		|t_id		|	|NOT NULL	|0			|-|items
+FIELD		|id		|t_id		|'0'	|NOT NULL	|0
+FIELD		|itemid		|t_id		|'0'	|NOT NULL	|0			|items
 FIELD		|clock		|t_time		|'0'	|NOT NULL	|0
 FIELD		|timestamp	|t_time		|'0'	|NOT NULL	|0
 FIELD		|source		|t_varchar(64)	|''	|NOT NULL	|0
 FIELD		|severity	|t_integer	|'0'	|NOT NULL	|0
 FIELD		|value		|t_history_log	|''	|NOT NULL	|0
 FIELD		|logeventid	|t_integer	|'0'	|NOT NULL	|0
-FIELD		|ns		|t_nanosec	|'0'	|NOT NULL	|0
 INDEX		|1		|itemid,clock
 UNIQUE		|2		|itemid,id
 
 TABLE|history_text|id|ZBX_HISTORY
-FIELD		|id		|t_id		|	|NOT NULL	|0
-FIELD		|itemid		|t_id		|	|NOT NULL	|0			|-|items
+FIELD		|id		|t_id		|'0'	|NOT NULL	|0
+FIELD		|itemid		|t_id		|'0'	|NOT NULL	|0			|items
 FIELD		|clock		|t_time		|'0'	|NOT NULL	|0
 FIELD		|value		|t_history_text	|''	|NOT NULL	|0
-FIELD		|ns		|t_nanosec	|'0'	|NOT NULL	|0
 INDEX		|1		|itemid,clock
 UNIQUE		|2		|itemid,id
 
 TABLE|proxy_history|id|0
 FIELD		|id		|t_serial	|	|NOT NULL	|0
-FIELD		|itemid		|t_id		|	|NOT NULL	|0			|-|items
+FIELD		|itemid		|t_id		|'0'	|NOT NULL	|0			|items
 FIELD		|clock		|t_time		|'0'	|NOT NULL	|0
 FIELD		|timestamp	|t_time		|'0'	|NOT NULL	|0
 FIELD		|source		|t_varchar(64)	|''	|NOT NULL	|0
 FIELD		|severity	|t_integer	|'0'	|NOT NULL	|0
 FIELD		|value		|t_history_log	|''	|NOT NULL	|0
 FIELD		|logeventid	|t_integer	|'0'	|NOT NULL	|0
-FIELD		|ns		|t_nanosec	|'0'	|NOT NULL	|0
 INDEX		|1		|clock
 
 TABLE|proxy_dhistory|id|0
 FIELD		|id		|t_serial	|	|NOT NULL	|0
 FIELD		|clock		|t_time		|'0'	|NOT NULL	|0
-FIELD		|druleid	|t_id		|	|NOT NULL	|0			|-|drules
+FIELD		|druleid	|t_id		|'0'	|NOT NULL	|0			|drules
 FIELD		|type		|t_integer	|'0'	|NOT NULL	|0
 FIELD		|ip		|t_varchar(39)	|''	|NOT NULL	|0
 FIELD		|port		|t_integer	|'0'	|NOT NULL	|0
 FIELD		|key_		|t_varchar(255)	|''	|NOT NULL	|0
 FIELD		|value		|t_varchar(255)	|''	|NOT NULL	|0
 FIELD		|status		|t_integer	|'0'	|NOT NULL	|0
-FIELD		|dcheckid	|t_id		|	|NOT NULL	|0			|-|dchecks
-FIELD		|dns		|t_varchar(64)	|''	|NOT NULL	|0
+FIELD		|dcheckid	|t_id		|'0'	|NOT NULL	|0			|dchecks
 INDEX		|1		|clock
 
 TABLE|events|eventid|ZBX_HISTORY
-FIELD		|eventid	|t_id		|	|NOT NULL	|0
+FIELD		|eventid	|t_id		|'0'	|NOT NULL	|0
 FIELD		|source		|t_integer	|'0'	|NOT NULL	|0
 FIELD		|object		|t_integer	|'0'	|NOT NULL	|0
 FIELD		|objectid	|t_id		|'0'	|NOT NULL	|0
 FIELD		|clock		|t_time		|'0'	|NOT NULL	|0
 FIELD		|value		|t_integer	|'0'	|NOT NULL	|0
 FIELD		|acknowledged	|t_integer	|'0'	|NOT NULL	|0
-FIELD		|ns		|t_nanosec	|'0'	|NOT NULL	|0
-FIELD		|value_changed	|t_integer	|'0'	|NOT NULL	|0
 INDEX		|1		|object,objectid,eventid
 INDEX		|2		|clock
 
 TABLE|trends|itemid,clock|
-FIELD		|itemid		|t_id		|	|NOT NULL	|0			|-|items
+FIELD		|itemid		|t_id		|'0'	|NOT NULL	|0			|items
 FIELD		|clock		|t_time		|'0'	|NOT NULL	|0
 FIELD		|num		|t_integer	|'0'	|NOT NULL	|0
 FIELD		|value_min	|t_double	|'0.0000'|NOT NULL	|0
@@ -307,7 +295,7 @@
 FIELD		|value_max	|t_double	|'0.0000'|NOT NULL	|0
 
 TABLE|trends_uint|itemid,clock|
-FIELD		|itemid		|t_id		|	|NOT NULL	|0			|-|items
+FIELD		|itemid		|t_id		|'0'	|NOT NULL	|0			|items
 FIELD		|clock		|t_time		|'0'	|NOT NULL	|0
 FIELD		|num		|t_integer	|'0'	|NOT NULL	|0
 FIELD		|value_min	|t_bigint	|'0'	|NOT NULL	|0
@@ -315,9 +303,9 @@
 FIELD		|value_max	|t_bigint	|'0'	|NOT NULL	|0
 
 TABLE|acknowledges|acknowledgeid|ZBX_HISTORY
-FIELD		|acknowledgeid	|t_id		|	|NOT NULL	|0
-FIELD		|userid		|t_id		|	|NOT NULL	|0			|1|users
-FIELD		|eventid	|t_id		|	|NOT NULL	|0			|2|events
+FIELD		|acknowledgeid	|t_id		|'0'	|NOT NULL	|0
+FIELD		|userid		|t_id		|'0'	|NOT NULL	|0			|users
+FIELD		|eventid	|t_id		|'0'	|NOT NULL	|0			|events
 FIELD		|clock		|t_time		|'0'	|NOT NULL	|0
 FIELD		|message	|t_varchar(255)	|''	|NOT NULL	|0
 INDEX		|1		|userid
@@ -325,8 +313,8 @@
 INDEX		|3		|clock
 
 TABLE|auditlog|auditid|ZBX_HISTORY
-FIELD		|auditid	|t_id		|	|NOT NULL	|0
-FIELD		|userid		|t_id		|	|NOT NULL	|0			|1|users
+FIELD		|auditid	|t_id		|'0'	|NOT NULL	|0
+FIELD		|userid		|t_id		|'0'	|NOT NULL	|0			|users
 FIELD		|clock		|t_time		|'0'	|NOT NULL	|0
 FIELD		|action		|t_integer	|'0'	|NOT NULL	|0
 FIELD		|resourcetype	|t_integer	|'0'	|NOT NULL	|0
@@ -338,8 +326,8 @@
 INDEX		|2		|clock
 
 TABLE|auditlog_details|auditdetailid|ZBX_HISTORY
-FIELD		|auditdetailid	|t_id		|	|NOT NULL	|0
-FIELD		|auditid	|t_id		|	|NOT NULL	|0			|1|auditlog
+FIELD		|auditdetailid	|t_id		|'0'	|NOT NULL	|0
+FIELD		|auditid	|t_id		|'0'	|NOT NULL	|0			|auditlog
 FIELD		|table_name	|t_varchar(64)	|''	|NOT NULL	|0
 FIELD		|field_name	|t_varchar(64)	|''	|NOT NULL	|0
 FIELD		|oldvalue	|t_blob		|''	|NOT NULL	|0
@@ -347,8 +335,8 @@
 INDEX		|1		|auditid
 
 TABLE|service_alarms|servicealarmid|ZBX_HISTORY
-FIELD		|servicealarmid	|t_id		|	|NOT NULL	|0
-FIELD		|serviceid	|t_id		|	|NOT NULL	|0			|1|services
+FIELD		|servicealarmid	|t_id		|'0'	|NOT NULL	|0
+FIELD		|serviceid	|t_id		|'0'	|NOT NULL	|0			|services
 FIELD		|clock		|t_time		|'0'	|NOT NULL	|0
 FIELD		|value		|t_integer	|'0'	|NOT NULL	|0
 INDEX		|1		|serviceid,clock
@@ -357,7 +345,7 @@
 -- Other tables
 
 TABLE|actions|actionid|ZBX_SYNC
-FIELD		|actionid	|t_id		|	|NOT NULL	|0
+FIELD		|actionid	|t_id		|'0'	|NOT NULL	|0
 FIELD		|name		|t_varchar(255)	|''	|NOT NULL	|ZBX_SYNC
 FIELD		|eventsource	|t_integer	|'0'	|NOT NULL	|ZBX_SYNC
 FIELD		|evaltype	|t_integer	|'0'	|NOT NULL	|ZBX_SYNC
@@ -371,85 +359,40 @@
 INDEX		|1		|eventsource,status
 
 TABLE|operations|operationid|ZBX_SYNC
-FIELD		|operationid	|t_id		|	|NOT NULL	|0
-FIELD		|actionid	|t_id		|	|NOT NULL	|ZBX_SYNC		|1|actions
+FIELD		|operationid	|t_id		|'0'	|NOT NULL	|0
+FIELD		|actionid	|t_id		|'0'	|NOT NULL	|ZBX_SYNC		|actions
 FIELD		|operationtype	|t_integer	|'0'	|NOT NULL	|ZBX_SYNC
+FIELD		|object		|t_integer	|'0'	|NOT NULL	|ZBX_SYNC
+FIELD		|objectid	|t_id		|'0'	|NOT NULL	|ZBX_SYNC
+FIELD		|shortdata	|t_varchar(255)	|''	|NOT NULL	|ZBX_SYNC
+FIELD		|longdata	|t_blob		|''	|NOT NULL	|ZBX_SYNC
 FIELD		|esc_period	|t_integer	|'0'	|NOT NULL	|ZBX_SYNC
-FIELD		|esc_step_from	|t_integer	|'1'	|NOT NULL	|ZBX_SYNC
-FIELD		|esc_step_to	|t_integer	|'1'	|NOT NULL	|ZBX_SYNC
+FIELD		|esc_step_from	|t_integer	|'0'	|NOT NULL	|ZBX_SYNC
+FIELD		|esc_step_to	|t_integer	|'0'	|NOT NULL	|ZBX_SYNC
+FIELD		|default_msg	|t_integer	|'0'	|NOT NULL	|ZBX_SYNC
 FIELD		|evaltype	|t_integer	|'0'	|NOT NULL	|ZBX_SYNC
 INDEX		|1		|actionid
 
-TABLE|opmessage|operationid|ZBX_SYNC
-FIELD		|operationid	|t_id		|	|NOT NULL	|0			|1|operations
-FIELD		|default_msg	|t_integer	|'0'	|NOT NULL	|ZBX_SYNC
-FIELD		|subject	|t_varchar(255)	|''	|NOT NULL	|ZBX_SYNC
-FIELD		|message	|t_text		|''	|NOT NULL	|ZBX_SYNC
-FIELD		|mediatypeid	|t_id		|	|NULL		|ZBX_SYNC		|2|media_type	|		|RESTRICT
-
-TABLE|opmessage_grp|opmessage_grpid|ZBX_SYNC
-FIELD		|opmessage_grpid|t_id		|	|NOT NULL	|0
-FIELD		|operationid	|t_id		|	|NOT NULL	|ZBX_SYNC		|1|operations
-FIELD		|usrgrpid	|t_id		|	|NOT NULL	|ZBX_SYNC		|2|usrgrp	|		|RESTRICT
-UNIQUE		|1		|operationid,usrgrpid
-
-TABLE|opmessage_usr|opmessage_usrid|ZBX_SYNC
-FIELD		|opmessage_usrid|t_id		|	|NOT NULL	|0
-FIELD		|operationid	|t_id		|	|NOT NULL	|ZBX_SYNC		|1|operations
-FIELD		|userid		|t_id		|	|NOT NULL	|ZBX_SYNC		|2|users	|		|RESTRICT
-UNIQUE		|1		|operationid,userid
-
-TABLE|opcommand|operationid|ZBX_SYNC
-FIELD		|operationid	|t_id		|	|NOT NULL	|0			|1|operations
-FIELD		|type		|t_integer	|'0'	|NOT NULL	|ZBX_SYNC
-FIELD		|scriptid	|t_id		|	|NULL		|ZBX_SYNC		|2|scripts	|		|RESTRICT
-FIELD		|execute_on	|t_integer	|'0'	|NOT NULL	|ZBX_SYNC
-FIELD		|port		|t_varchar(64)	|''	|NOT NULL	|ZBX_SYNC
-FIELD		|authtype	|t_integer	|'0'	|NOT NULL	|ZBX_SYNC
-FIELD		|username	|t_varchar(64)	|''	|NOT NULL	|ZBX_SYNC
-FIELD		|password	|t_varchar(64)	|''	|NOT NULL	|ZBX_SYNC
-FIELD		|publickey	|t_varchar(64)	|''	|NOT NULL	|ZBX_SYNC
-FIELD		|privatekey	|t_varchar(64)	|''	|NOT NULL	|ZBX_SYNC
-FIELD		|command	|t_text		|''	|NOT NULL	|ZBX_SYNC
-
-TABLE|opcommand_hst|opcommand_hstid|ZBX_SYNC
-FIELD		|opcommand_hstid|t_id		|	|NOT NULL	|0
-FIELD		|operationid	|t_id		|	|NOT NULL	|ZBX_SYNC		|1|operations
-FIELD		|hostid		|t_id		|	|NULL		|ZBX_SYNC		|2|hosts	|		|RESTRICT
-INDEX		|1		|operationid
-
-TABLE|opcommand_grp|opcommand_grpid|ZBX_SYNC
-FIELD		|opcommand_grpid|t_id		|	|NOT NULL	|0
-FIELD		|operationid	|t_id		|	|NOT NULL	|ZBX_SYNC		|1|operations
-FIELD		|groupid	|t_id		|	|NOT NULL	|ZBX_SYNC		|2|groups	|		|RESTRICT
-INDEX		|1		|operationid
-
-TABLE|opgroup|opgroupid|ZBX_SYNC
-FIELD		|opgroupid	|t_id		|	|NOT NULL	|0
-FIELD		|operationid	|t_id		|	|NOT NULL	|ZBX_SYNC		|1|operations
-FIELD		|groupid	|t_id		|	|NOT NULL	|ZBX_SYNC		|2|groups	|		|RESTRICT
-UNIQUE		|1		|operationid,groupid
-
-TABLE|optemplate|optemplateid|ZBX_SYNC
-FIELD		|optemplateid	|t_id		|	|NOT NULL	|0
-FIELD		|operationid	|t_id		|	|NOT NULL	|ZBX_SYNC		|1|operations
-FIELD		|templateid	|t_id		|	|NOT NULL	|ZBX_SYNC		|2|hosts	|hostid		|RESTRICT
-UNIQUE		|1		|operationid,templateid
-
 TABLE|opconditions|opconditionid|ZBX_SYNC
-FIELD		|opconditionid	|t_id		|	|NOT NULL	|0
-FIELD		|operationid	|t_id		|	|NOT NULL	|ZBX_SYNC		|1|operations
+FIELD		|opconditionid	|t_id		|'0'	|NOT NULL	|0
+FIELD		|operationid	|t_id		|'0'	|NOT NULL	|ZBX_SYNC		|operations
 FIELD		|conditiontype	|t_integer	|'0'	|NOT NULL	|ZBX_SYNC
 FIELD		|operator	|t_integer	|'0'	|NOT NULL	|ZBX_SYNC
 FIELD		|value		|t_varchar(255)	|''	|NOT NULL	|ZBX_SYNC
 INDEX		|1		|operationid
 
+TABLE|opmediatypes|opmediatypeid|ZBX_SYNC
+FIELD		|opmediatypeid	|t_id		|'0'	|NOT NULL	|0
+FIELD		|operationid	|t_id		|'0'	|NOT NULL	|ZBX_SYNC		|operations
+FIELD		|mediatypeid	|t_id		|'0'	|NOT NULL	|ZBX_SYNC		|media_type
+UNIQUE		|1		|operationid
+
 TABLE|escalations|escalationid|0
-FIELD		|escalationid	|t_id		|	|NOT NULL	|0
-FIELD		|actionid	|t_id		|	|NOT NULL	|0			|-|actions
-FIELD		|triggerid	|t_id		|	|NULL		|0			|-|triggers
-FIELD		|eventid	|t_id		|	|NOT NULL	|0			|-|events
-FIELD		|r_eventid	|t_id		|	|NULL		|0			|-|events	|eventid
+FIELD		|escalationid	|t_id		|'0'	|NOT NULL	|0
+FIELD		|actionid	|t_id		|'0'	|NOT NULL	|0			|actions
+FIELD		|triggerid	|t_id		|'0'	|NOT NULL	|0			|triggers
+FIELD		|eventid	|t_id		|'0'	|NOT NULL	|0			|events
+FIELD		|r_eventid	|t_id		|'0'	|NOT NULL	|0			|events
 FIELD		|nextcheck	|t_time		|'0'	|NOT NULL	|0
 FIELD		|esc_step	|t_integer	|'0'	|NOT NULL	|0
 FIELD		|status		|t_integer	|'0'	|NOT NULL	|0
@@ -457,32 +400,32 @@
 INDEX		|2		|status,nextcheck
 
 TABLE|applications|applicationid|ZBX_SYNC
-FIELD		|applicationid	|t_id		|	|NOT NULL	|0
-FIELD		|hostid		|t_id		|	|NOT NULL	|ZBX_SYNC		|1|hosts
+FIELD		|applicationid	|t_id		|'0'	|NOT NULL	|0
+FIELD		|hostid		|t_id		|'0'	|NOT NULL	|ZBX_SYNC		|hosts
 FIELD		|name		|t_varchar(255)	|''	|NOT NULL	|ZBX_SYNC
-FIELD		|templateid	|t_id		|	|NULL		|ZBX_SYNC		|2|applications	|applicationid
+FIELD		|templateid	|t_id		|'0'	|NOT NULL	|ZBX_SYNC		|applications
 INDEX		|1		|templateid
 UNIQUE		|2		|hostid,name
 
 TABLE|conditions|conditionid|ZBX_SYNC
-FIELD		|conditionid	|t_id		|	|NOT NULL	|0
-FIELD		|actionid	|t_id		|	|NOT NULL	|ZBX_SYNC		|1|actions
+FIELD		|conditionid	|t_id		|'0'	|NOT NULL	|0
+FIELD		|actionid	|t_id		|'0'	|NOT NULL	|ZBX_SYNC		|actions
 FIELD		|conditiontype	|t_integer	|'0'	|NOT NULL	|ZBX_SYNC
 FIELD		|operator	|t_integer	|'0'	|NOT NULL	|ZBX_SYNC
 FIELD		|value		|t_varchar(255)	|''	|NOT NULL	|ZBX_SYNC
 INDEX		|1		|actionid
 
 TABLE|config|configid|ZBX_SYNC
-FIELD		|configid	|t_id		|	|NOT NULL	|0
+FIELD		|configid	|t_id		|'0'	|NOT NULL	|0
 FIELD		|alert_history	|t_integer	|'0'	|NOT NULL	|ZBX_SYNC
 FIELD		|event_history	|t_integer	|'0'	|NOT NULL	|ZBX_SYNC
-FIELD		|refresh_unsupported|t_integer	|'0'	|NOT NULL	|ZBX_SYNC,ZBX_PROXY
+FIELD		|refresh_unsupported|t_integer	|'0'	|NOT NULL	|ZBX_SYNC
 FIELD		|work_period	|t_varchar(100)	|'1-5,00:00-24:00'|NOT NULL	|ZBX_SYNC
-FIELD		|alert_usrgrpid	|t_id		|	|NULL		|ZBX_SYNC		|1|usrgrp	|usrgrpid	|RESTRICT
+FIELD		|alert_usrgrpid	|t_id		|'0'	|NOT NULL	|ZBX_SYNC		|usrgrp
 FIELD		|event_ack_enable|t_integer	|'1'	|NOT NULL	|ZBX_SYNC
 FIELD		|event_expire	|t_integer	|'7'	|NOT NULL	|ZBX_SYNC
 FIELD		|event_show_max	|t_integer	|'100'	|NOT NULL	|ZBX_SYNC
-FIELD		|default_theme	|t_varchar(128)	|'css_ob.css'|NOT NULL	|ZBX_SYNC
+FIELD		|default_theme	|t_varchar(128)	|'default.css'|NOT NULL	|ZBX_SYNC
 FIELD		|authentication_type|t_integer	|'0'	|NOT NULL	|ZBX_SYNC
 FIELD		|ldap_host	|t_varchar(255)	|''	|NOT NULL	|ZBX_SYNC
 FIELD		|ldap_port	|t_integer	|389	|NOT NULL	|ZBX_SYNC
@@ -492,75 +435,45 @@
 FIELD		|ldap_search_attribute|t_varchar(128)|''|NOT NULL	|ZBX_SYNC
 FIELD		|dropdown_first_entry|t_integer	|'1'	|NOT NULL	|ZBX_SYNC
 FIELD		|dropdown_first_remember|t_integer|'1'	|NOT NULL	|ZBX_SYNC
-FIELD		|discovery_groupid|t_id		|	|NOT NULL	|ZBX_SYNC,ZBX_PROXY	|2|groups	|groupid	|RESTRICT
+FIELD		|discovery_groupid|t_id		|'0'	|NOT NULL	|ZBX_SYNC		|groups
 FIELD		|max_in_table	|t_integer	|'50'	|NOT NULL	|ZBX_SYNC
 FIELD		|search_limit	|t_integer	|'1000'	|NOT NULL	|ZBX_SYNC
-FIELD		|ns_support	|t_integer	|'0'	|NOT NULL	|0
-FIELD		|severity_color_0|t_varchar(6)	|'DBDBDB'|NOT NULL	|ZBX_SYNC
-FIELD		|severity_color_1|t_varchar(6)	|'D6F6FF'|NOT NULL	|ZBX_SYNC
-FIELD		|severity_color_2|t_varchar(6)	|'FFF6A5'|NOT NULL	|ZBX_SYNC
-FIELD		|severity_color_3|t_varchar(6)	|'FFB689'|NOT NULL	|ZBX_SYNC
-FIELD		|severity_color_4|t_varchar(6)	|'FF9999'|NOT NULL	|ZBX_SYNC
-FIELD		|severity_color_5|t_varchar(6)	|'FF3838'|NOT NULL	|ZBX_SYNC
-FIELD		|severity_name_0|t_varchar(32)	|'Not classified'|NOT NULL	|ZBX_SYNC
-FIELD		|severity_name_1|t_varchar(32)	|'Information'|NOT NULL	|ZBX_SYNC
-FIELD		|severity_name_2|t_varchar(32)	|'Warning'|NOT NULL	|ZBX_SYNC
-FIELD		|severity_name_3|t_varchar(32)	|'Average'|NOT NULL	|ZBX_SYNC
-FIELD		|severity_name_4|t_varchar(32)	|'High'	|NOT NULL	|ZBX_SYNC
-FIELD		|severity_name_5|t_varchar(32)	|'Disaster'|NOT NULL	|ZBX_SYNC
-FIELD		|ok_period	|t_integer	|'1800'	|NOT NULL	|ZBX_SYNC 
-FIELD		|blink_period	|t_integer	|'1800'	|NOT NULL	|ZBX_SYNC 
-FIELD		|problem_unack_color|t_varchar(6)|'DC0000'|NOT NULL	|ZBX_SYNC
-FIELD		|problem_ack_color|t_varchar(6)	|'DC0000'|NOT NULL	|ZBX_SYNC 
-FIELD		|ok_unack_color	|t_varchar(6)	|'00AA00'|NOT NULL	|ZBX_SYNC
-FIELD		|ok_ack_color	|t_varchar(6)	|'00AA00'|NOT NULL	|ZBX_SYNC   
-FIELD		|problem_unack_style|t_integer	|'1'	|NOT NULL	|ZBX_SYNC 
-FIELD		|problem_ack_style|t_integer	|'1'	|NOT NULL	|ZBX_SYNC 
-FIELD		|ok_unack_style	|t_integer	|'1'	|NOT NULL	|ZBX_SYNC 
-FIELD		|ok_ack_style	|t_integer	|'1'	|NOT NULL	|ZBX_SYNC 
 
 TABLE|functions|functionid|ZBX_SYNC
-FIELD		|functionid	|t_id		|	|NOT NULL	|0
-FIELD		|itemid		|t_id		|	|NOT NULL	|ZBX_SYNC		|1|items
-FIELD		|triggerid	|t_id		|	|NOT NULL	|ZBX_SYNC		|2|triggers
+FIELD		|functionid	|t_id		|'0'	|NOT NULL	|0
+FIELD		|itemid		|t_id		|'0'	|NOT NULL	|ZBX_SYNC		|items
+FIELD		|triggerid	|t_id		|'0'	|NOT NULL	|ZBX_SYNC		|triggers
+FIELD		|lastvalue	|t_varchar(255)	|	|		|0
 FIELD		|function	|t_varchar(12)	|''	|NOT NULL	|ZBX_SYNC
 FIELD		|parameter	|t_varchar(255)	|'0'	|NOT NULL	|ZBX_SYNC
 INDEX		|1		|triggerid
 INDEX		|2		|itemid,function,parameter
 
 TABLE|graphs|graphid|ZBX_SYNC
-FIELD		|graphid	|t_id		|	|NOT NULL	|0
+FIELD		|graphid	|t_id		|'0'	|NOT NULL	|0
 FIELD		|name		|t_varchar(128)	|''	|NOT NULL	|ZBX_SYNC
 FIELD		|width		|t_integer	|'0'	|NOT NULL	|ZBX_SYNC
 FIELD		|height		|t_integer	|'0'	|NOT NULL	|ZBX_SYNC
 FIELD		|yaxismin	|t_double	|'0'	|NOT NULL	|ZBX_SYNC
 FIELD		|yaxismax	|t_double	|'0'	|NOT NULL	|ZBX_SYNC
-FIELD		|templateid	|t_id		|	|NULL		|ZBX_SYNC		|1|graphs	|graphid
+FIELD		|templateid	|t_id		|'0'	|NOT NULL	|ZBX_SYNC		|graphs
 FIELD		|show_work_period|t_integer	|'1'	|NOT NULL	|ZBX_SYNC
 FIELD		|show_triggers	|t_integer	|'1'	|NOT NULL	|ZBX_SYNC
 FIELD		|graphtype	|t_integer	|'0'	|NOT NULL	|ZBX_SYNC
-FIELD		|show_legend	|t_integer	|'1'	|NOT NULL	|ZBX_SYNC
+FIELD		|show_legend	|t_integer	|'0'	|NOT NULL	|ZBX_SYNC
 FIELD		|show_3d	|t_integer	|'0'	|NOT NULL	|ZBX_SYNC
 FIELD		|percent_left	|t_double	|'0'	|NOT NULL	|ZBX_SYNC
 FIELD		|percent_right	|t_double	|'0'	|NOT NULL	|ZBX_SYNC
 FIELD		|ymin_type	|t_integer	|'0'	|NOT NULL	|ZBX_SYNC
 FIELD		|ymax_type	|t_integer	|'0'	|NOT NULL	|ZBX_SYNC
-FIELD		|ymin_itemid	|t_id		|	|NULL		|ZBX_SYNC		|2|items	|itemid		|RESTRICT
-FIELD		|ymax_itemid	|t_id		|	|NULL		|ZBX_SYNC		|3|items	|itemid		|RESTRICT
-FIELD		|flags		|t_integer	|'0'	|NOT NULL	|ZBX_SYNC
+FIELD		|ymin_itemid	|t_id		|'0'	|NOT NULL	|ZBX_SYNC		|items
+FIELD		|ymax_itemid	|t_id		|'0'	|NOT NULL	|ZBX_SYNC		|items
 INDEX		|graphs_1	|name
 
-TABLE|graph_discovery|graphdiscoveryid|ZBX_SYNC
-FIELD		|graphdiscoveryid|t_id		|	|NOT NULL	|0
-FIELD		|graphid	|t_id		|	|NOT NULL	|ZBX_SYNC		|1|graphs
-FIELD		|parent_graphid	|t_id		|	|NOT NULL	|ZBX_SYNC		|2|graphs	|graphid
-FIELD		|name		|t_varchar(128)	|''	|NOT NULL	|0
-UNIQUE		|1		|graphid,parent_graphid
-
 TABLE|graphs_items|gitemid|ZBX_SYNC
-FIELD		|gitemid	|t_id		|	|NOT NULL	|0
-FIELD		|graphid	|t_id		|	|NOT NULL	|ZBX_SYNC		|1|graphs
-FIELD		|itemid		|t_id		|	|NOT NULL	|ZBX_SYNC		|2|items
+FIELD		|gitemid	|t_id		|'0'	|NOT NULL	|0
+FIELD		|graphid	|t_id		|'0'	|NOT NULL	|ZBX_SYNC		|graphs
+FIELD		|itemid		|t_id		|'0'	|NOT NULL	|ZBX_SYNC		|items
 FIELD		|drawtype	|t_integer	|'0'	|NOT NULL	|ZBX_SYNC
 FIELD		|sortorder	|t_integer	|'0'	|NOT NULL	|ZBX_SYNC
 FIELD		|color		|t_varchar(6)	|'009600'|NOT NULL	|ZBX_SYNC
@@ -572,7 +485,7 @@
 INDEX		|2		|graphid
 
 TABLE|graph_theme|graphthemeid|0
-FIELD		|graphthemeid	|t_id		|	|NOT NULL	|0
+FIELD		|graphthemeid	|t_id		|'0'	|NOT NULL	|0
 FIELD		|description	|t_varchar(64)	|''	|NOT NULL	|0
 FIELD		|theme		|t_varchar(64)	|''	|NOT NULL	|0
 FIELD		|backgroundcolor|t_varchar(6)	|'F0F0F0'|NOT NULL	|0
@@ -585,14 +498,15 @@
 FIELD		|highlightcolor	|t_varchar(6)	|'AA4444'|NOT NULL	|0
 FIELD		|leftpercentilecolor|t_varchar(6)|'11CC11'|NOT NULL	|0
 FIELD		|rightpercentilecolor|t_varchar(6)|'CC1111'|NOT NULL	|0
-FIELD		|nonworktimecolor|t_varchar(6)	|'CCCCCC'|NOT NULL	|0
+FIELD		|noneworktimecolor|t_varchar(6)	|'CCCCCC'|NOT NULL	|0
 FIELD		|gridview	|t_integer	|1	|NOT NULL	|0
 FIELD		|legendview	|t_integer	|1	|NOT NULL	|0
 INDEX		|1		|description
 INDEX		|2		|theme
 
+
 TABLE|groups|groupid|ZBX_SYNC
-FIELD		|groupid	|t_id		|	|NOT NULL	|0
+FIELD		|groupid	|t_id		|'0'	|NOT NULL	|0
 FIELD		|name		|t_varchar(64)	|''	|NOT NULL	|ZBX_SYNC
 FIELD		|internal	|t_integer	|'0'	|NOT NULL	|ZBX_SYNC
 INDEX		|1		|name
@@ -603,15 +517,23 @@
 FIELD		|description	|t_varchar(255)	|''	|NOT NULL	|0
 
 TABLE|hosts|hostid|ZBX_SYNC
-FIELD		|hostid		|t_id		|	|NOT NULL	|0
-FIELD		|proxy_hostid	|t_id		|	|NULL		|ZBX_SYNC		|1|hosts	|hostid		|RESTRICT
+FIELD		|hostid		|t_id		|'0'	|NOT NULL	|0
+FIELD		|proxy_hostid	|t_id		|'0'	|NOT NULL	|ZBX_SYNC		|hosts
 FIELD		|host		|t_varchar(64)	|''	|NOT NULL	|ZBX_SYNC,ZBX_PROXY
-FIELD		|status		|t_integer	|'0'	|NOT NULL	|ZBX_SYNC
+FIELD		|dns		|t_varchar(64)	|''	|NOT NULL	|ZBX_SYNC,ZBX_PROXY
+FIELD		|useip		|t_integer	|'1'	|NOT NULL	|ZBX_SYNC,ZBX_PROXY
+FIELD		|ip		|t_varchar(39)	|'127.0.0.1'|NOT NULL	|ZBX_SYNC,ZBX_PROXY
+FIELD		|port		|t_integer	|'10050'|NOT NULL	|ZBX_SYNC,ZBX_PROXY
+FIELD		|status		|t_integer	|'0'	|NOT NULL	|ZBX_SYNC,ZBX_PROXY
 FIELD		|disable_until	|t_integer	|'0'	|NOT NULL	|0
 FIELD		|error		|t_varchar(128)	|''	|NOT NULL	|ZBX_SYNC
 FIELD		|available	|t_integer	|'0'	|NOT NULL	|ZBX_SYNC
 FIELD		|errors_from	|t_integer	|'0'	|NOT NULL	|0
 FIELD		|lastaccess	|t_integer	|'0'	|NOT NULL	|ZBX_SYNC
+FIELD		|inbytes	|t_bigint	|'0'	|NOT NULL	|ZBX_SYNC
+FIELD		|outbytes	|t_bigint	|'0'	|NOT NULL	|ZBX_SYNC
+FIELD		|useipmi	|t_integer	|'0'	|NOT NULL	|ZBX_SYNC,ZBX_PROXY
+FIELD		|ipmi_port	|t_integer	|'623'	|NOT NULL	|ZBX_SYNC,ZBX_PROXY
 FIELD		|ipmi_authtype	|t_integer	|'0'	|NOT NULL	|ZBX_SYNC,ZBX_PROXY
 FIELD		|ipmi_privilege	|t_integer	|'2'	|NOT NULL	|ZBX_SYNC,ZBX_PROXY
 FIELD		|ipmi_username	|t_varchar(16)	|''	|NOT NULL	|ZBX_SYNC,ZBX_PROXY
@@ -620,157 +542,142 @@
 FIELD		|ipmi_available	|t_integer	|'0'	|NOT NULL	|ZBX_SYNC
 FIELD		|snmp_disable_until|t_integer	|'0'	|NOT NULL	|0
 FIELD		|snmp_available	|t_integer	|'0'	|NOT NULL	|ZBX_SYNC
-FIELD		|maintenanceid	|t_id		|	|NULL		|ZBX_SYNC		|2|maintenances	|		|RESTRICT
+FIELD		|maintenanceid	|t_id		|'0'	|NOT NULL	|ZBX_SYNC		|maintenances
 FIELD		|maintenance_status|t_integer	|'0'	|NOT NULL	|ZBX_SYNC
 FIELD		|maintenance_type|t_integer	|'0'	|NOT NULL	|ZBX_SYNC
 FIELD		|maintenance_from|t_integer	|'0'	|NOT NULL	|ZBX_SYNC
+FIELD		|ipmi_ip	|t_varchar(64)	|'127.0.0.1'|NOT NULL	|ZBX_SYNC,ZBX_PROXY
 FIELD		|ipmi_errors_from|t_integer	|'0'	|NOT NULL	|0
 FIELD		|snmp_errors_from|t_integer	|'0'	|NOT NULL	|0
 FIELD		|ipmi_error	|t_varchar(128)	|''	|NOT NULL	|ZBX_SYNC
 FIELD		|snmp_error	|t_varchar(128)	|''	|NOT NULL	|ZBX_SYNC
-FIELD		|jmx_disable_until|t_integer	|'0'	|NOT NULL	|0
-FIELD		|jmx_available	|t_integer	|'0'	|NOT NULL	|ZBX_SYNC
-FIELD		|jmx_errors_from|t_integer	|'0'	|NOT NULL	|0
-FIELD		|jmx_error	|t_varchar(128)	|''	|NOT NULL	|ZBX_SYNC
-FIELD		|name		|t_varchar(64)	|''	|NOT NULL	|ZBX_SYNC
 INDEX		|1		|host
 INDEX		|2		|status
 INDEX		|3		|proxy_hostid
-INDEX		|4		|name
-
-TABLE|interface|interfaceid|ZBX_SYNC
-FIELD		|interfaceid	|t_id		|	|NOT NULL	|0
-FIELD		|hostid		|t_id		|	|NOT NULL	|ZBX_SYNC,ZBX_PROXY	|1|hosts
-FIELD		|main		|t_integer	|'0'	|NOT NULL	|ZBX_SYNC,ZBX_PROXY
-FIELD		|type		|t_integer	|'0'	|NOT NULL	|ZBX_SYNC,ZBX_PROXY
-FIELD		|useip		|t_integer	|'1'	|NOT NULL	|ZBX_SYNC,ZBX_PROXY
-FIELD		|ip		|t_varchar(39)	|'127.0.0.1'|NOT NULL	|ZBX_SYNC,ZBX_PROXY
-FIELD		|dns		|t_varchar(64)	|''	|NOT NULL	|ZBX_SYNC,ZBX_PROXY
-FIELD		|port		|t_varchar(64)	|'10050'|NOT NULL	|ZBX_SYNC,ZBX_PROXY
-INDEX		|1		|hostid,type
-INDEX		|2		|ip,dns
 
 TABLE|globalmacro|globalmacroid|ZBX_SYNC
-FIELD		|globalmacroid	|t_id		|	|NOT NULL	|0
+FIELD		|globalmacroid	|t_id		|'0'	|NOT NULL	|0
 FIELD		|macro		|t_varchar(64)	|''	|NOT NULL	|ZBX_SYNC,ZBX_PROXY
 FIELD		|value		|t_varchar(255)	|''	|NOT NULL	|ZBX_SYNC,ZBX_PROXY
 INDEX		|1		|macro
 
 TABLE|hostmacro|hostmacroid|ZBX_SYNC
-FIELD		|hostmacroid	|t_id		|	|NOT NULL	|0
-FIELD		|hostid		|t_id		|	|NOT NULL	|ZBX_SYNC,ZBX_PROXY	|1|hosts
+FIELD		|hostmacroid	|t_id		|'0'	|NOT NULL	|0
+FIELD		|hostid		|t_id		|'0'	|NOT NULL	|ZBX_SYNC,ZBX_PROXY	|hosts
 FIELD		|macro		|t_varchar(64)	|''	|NOT NULL	|ZBX_SYNC,ZBX_PROXY
 FIELD		|value		|t_varchar(255)	|''	|NOT NULL	|ZBX_SYNC,ZBX_PROXY
-UNIQUE		|1		|hostid,macro
+INDEX		|1		|hostid,macro
 
 TABLE|hosts_groups|hostgroupid|ZBX_SYNC
-FIELD		|hostgroupid	|t_id		|	|NOT NULL	|0
-FIELD		|hostid		|t_id		|	|NOT NULL	|ZBX_SYNC		|1|hosts
-FIELD		|groupid	|t_id		|	|NOT NULL	|ZBX_SYNC		|2|groups
-UNIQUE		|1		|hostid,groupid
-INDEX		|2		|groupid
-
-TABLE|host_inventory|hostid|ZBX_SYNC
-FIELD		|hostid		|t_id		|	|NOT NULL	|0			|1|hosts
-FIELD		|inventory_mode	|t_integer	|'0'	|NOT NULL	|ZBX_SYNC
-FIELD		|type		|t_varchar(64)	|''	|NOT NULL	|ZBX_SYNC
-FIELD		|type_full	|t_varchar(64)	|''	|NOT NULL	|ZBX_SYNC
+FIELD		|hostgroupid	|t_id		|'0'	|NOT NULL	|0
+FIELD		|hostid		|t_id		|'0'	|NOT NULL	|ZBX_SYNC		|hosts
+FIELD		|groupid	|t_id		|'0'	|NOT NULL	|ZBX_SYNC		|groups
+INDEX		|1	|hostid,groupid
+INDEX		|2	|groupid
+
+TABLE|hosts_profiles|hostid|ZBX_SYNC
+FIELD		|hostid		|t_id		|'0'	|NOT NULL	|0			|hosts
+FIELD		|devicetype	|t_varchar(64)	|''	|NOT NULL	|ZBX_SYNC
 FIELD		|name		|t_varchar(64)	|''	|NOT NULL	|ZBX_SYNC
-FIELD		|alias		|t_varchar(64)	|''	|NOT NULL	|ZBX_SYNC
 FIELD		|os		|t_varchar(64)	|''	|NOT NULL	|ZBX_SYNC
-FIELD		|os_full	|t_varchar(255)	|''	|NOT NULL	|ZBX_SYNC
-FIELD		|os_short	|t_varchar(64)	|''	|NOT NULL	|ZBX_SYNC
-FIELD		|serialno_a	|t_varchar(64)	|''	|NOT NULL	|ZBX_SYNC
-FIELD		|serialno_b	|t_varchar(64)	|''	|NOT NULL	|ZBX_SYNC
+FIELD		|serialno	|t_varchar(64)	|''	|NOT NULL	|ZBX_SYNC
 FIELD		|tag		|t_varchar(64)	|''	|NOT NULL	|ZBX_SYNC
-FIELD		|asset_tag	|t_varchar(64)	|''	|NOT NULL	|ZBX_SYNC
-FIELD		|macaddress_a	|t_varchar(64)	|''	|NOT NULL	|ZBX_SYNC
-FIELD		|macaddress_b	|t_varchar(64)	|''	|NOT NULL	|ZBX_SYNC
-FIELD		|hardware	|t_varchar(255)	|''	|NOT NULL	|ZBX_SYNC
-FIELD		|hardware_full	|t_text		|''	|NOT NULL	|ZBX_SYNC
-FIELD		|software	|t_varchar(255)	|''	|NOT NULL	|ZBX_SYNC
-FIELD		|software_full	|t_text		|''	|NOT NULL	|ZBX_SYNC
-FIELD		|software_app_a	|t_varchar(64)	|''	|NOT NULL	|ZBX_SYNC
-FIELD		|software_app_b	|t_varchar(64)	|''	|NOT NULL	|ZBX_SYNC
-FIELD		|software_app_c	|t_varchar(64)	|''	|NOT NULL	|ZBX_SYNC
-FIELD		|software_app_d	|t_varchar(64)	|''	|NOT NULL	|ZBX_SYNC
-FIELD		|software_app_e	|t_varchar(64)	|''	|NOT NULL	|ZBX_SYNC
-FIELD		|contact	|t_text		|''	|NOT NULL	|ZBX_SYNC
-FIELD		|location	|t_text		|''	|NOT NULL	|ZBX_SYNC
-FIELD		|location_lat	|t_varchar(16)	|''	|NOT NULL	|ZBX_SYNC
-FIELD		|location_lon	|t_varchar(16)	|''	|NOT NULL	|ZBX_SYNC
-FIELD		|notes		|t_text		|''	|NOT NULL	|ZBX_SYNC
-FIELD		|chassis	|t_varchar(64)	|''	|NOT NULL	|ZBX_SYNC
-FIELD		|model		|t_varchar(64)	|''	|NOT NULL	|ZBX_SYNC
-FIELD		|hw_arch	|t_varchar(32)	|''	|NOT NULL	|ZBX_SYNC
-FIELD		|vendor		|t_varchar(64)	|''	|NOT NULL	|ZBX_SYNC
-FIELD		|contract_number|t_varchar(64)	|''	|NOT NULL	|ZBX_SYNC
-FIELD		|installer_name	|t_varchar(64)	|''	|NOT NULL	|ZBX_SYNC
-FIELD		|deployment_status|t_varchar(64)|''	|NOT NULL	|ZBX_SYNC
-FIELD		|url_a		|t_varchar(255)	|''	|NOT NULL	|ZBX_SYNC
-FIELD		|url_b		|t_varchar(255)	|''	|NOT NULL	|ZBX_SYNC
-FIELD		|url_c		|t_varchar(255)	|''	|NOT NULL	|ZBX_SYNC
-FIELD		|host_networks	|t_text		|''	|NOT NULL	|ZBX_SYNC
-FIELD		|host_netmask	|t_varchar(39)	|''	|NOT NULL	|ZBX_SYNC
-FIELD		|host_router	|t_varchar(39)	|''	|NOT NULL	|ZBX_SYNC
-FIELD		|oob_ip		|t_varchar(39)	|''	|NOT NULL	|ZBX_SYNC
-FIELD		|oob_netmask	|t_varchar(39)	|''	|NOT NULL	|ZBX_SYNC
+FIELD		|macaddress	|t_varchar(64)	|''	|NOT NULL	|ZBX_SYNC
+FIELD		|hardware	|t_blob		|''	|NOT NULL	|ZBX_SYNC
+FIELD		|software	|t_blob		|''	|NOT NULL	|ZBX_SYNC
+FIELD		|contact	|t_blob		|''	|NOT NULL	|ZBX_SYNC
+FIELD		|location	|t_blob		|''	|NOT NULL	|ZBX_SYNC
+FIELD		|notes		|t_blob		|''	|NOT NULL	|ZBX_SYNC
+
+TABLE|hosts_profiles_ext|hostid|ZBX_SYNC
+FIELD		|hostid		|t_id		|'0'	|NOT NULL	|0			|hosts
+FIELD		|device_alias	|t_varchar(64)	|''	|NOT NULL	|ZBX_SYNC
+FIELD		|device_type	|t_varchar(64)	|''	|NOT NULL	|ZBX_SYNC
+FIELD		|device_chassis	|t_varchar(64)	|''	|NOT NULL	|ZBX_SYNC
+FIELD		|device_os	|t_varchar(64)	|''	|NOT NULL	|ZBX_SYNC
+FIELD		|device_os_short|t_varchar(64)	|''	|NOT NULL	|ZBX_SYNC
+FIELD		|device_hw_arch	|t_varchar(32)	|''	|NOT NULL	|ZBX_SYNC
+FIELD		|device_serial	|t_varchar(64)	|''	|NOT NULL	|ZBX_SYNC
+FIELD		|device_model	|t_varchar(64)	|''	|NOT NULL	|ZBX_SYNC
+FIELD		|device_tag	|t_varchar(64)	|''	|NOT NULL	|ZBX_SYNC
+FIELD		|device_vendor	|t_varchar(64)	|''	|NOT NULL	|ZBX_SYNC
+FIELD		|device_contract|t_varchar(64)	|''	|NOT NULL	|ZBX_SYNC
+FIELD		|device_who	|t_varchar(64)	|''	|NOT NULL	|ZBX_SYNC
+FIELD		|device_status	|t_varchar(64)	|''	|NOT NULL	|ZBX_SYNC
+FIELD		|device_app_01	|t_varchar(64)	|''	|NOT NULL	|ZBX_SYNC
+FIELD		|device_app_02	|t_varchar(64)	|''	|NOT NULL	|ZBX_SYNC
+FIELD		|device_app_03	|t_varchar(64)	|''	|NOT NULL	|ZBX_SYNC
+FIELD		|device_app_04	|t_varchar(64)	|''	|NOT NULL	|ZBX_SYNC
+FIELD		|device_app_05	|t_varchar(64)	|''	|NOT NULL	|ZBX_SYNC
+FIELD		|device_url_1	|t_varchar(255)	|''	|NOT NULL	|ZBX_SYNC
+FIELD		|device_url_2	|t_varchar(255)	|''	|NOT NULL	|ZBX_SYNC
+FIELD		|device_url_3	|t_varchar(255)	|''	|NOT NULL	|ZBX_SYNC
+FIELD		|device_networks|t_blob		|''	|NOT NULL	|ZBX_SYNC
+FIELD		|device_notes	|t_blob		|''	|NOT NULL	|ZBX_SYNC
+FIELD		|device_hardware|t_blob		|''	|NOT NULL	|ZBX_SYNC
+FIELD		|device_software|t_blob		|''	|NOT NULL	|ZBX_SYNC
+FIELD		|ip_subnet_mask	|t_varchar(39)	|''	|NOT NULL	|ZBX_SYNC
+FIELD		|ip_router	|t_varchar(39)	|''	|NOT NULL	|ZBX_SYNC
+FIELD		|ip_macaddress	|t_varchar(64)	|''	|NOT NULL	|ZBX_SYNC
+FIELD		|oob_ip	|t_varchar(39)		|''	|NOT NULL	|ZBX_SYNC
+FIELD		|oob_subnet_mask|t_varchar(39)	|''	|NOT NULL	|ZBX_SYNC
 FIELD		|oob_router	|t_varchar(39)	|''	|NOT NULL	|ZBX_SYNC
-FIELD		|date_hw_purchase|t_varchar(64)	|''	|NOT NULL	|ZBX_SYNC
+FIELD		|date_hw_buy	|t_varchar(64)	|''	|NOT NULL	|ZBX_SYNC
 FIELD		|date_hw_install|t_varchar(64)	|''	|NOT NULL	|ZBX_SYNC
 FIELD		|date_hw_expiry	|t_varchar(64)	|''	|NOT NULL	|ZBX_SYNC
 FIELD		|date_hw_decomm	|t_varchar(64)	|''	|NOT NULL	|ZBX_SYNC
-FIELD		|site_address_a	|t_varchar(128)	|''	|NOT NULL	|ZBX_SYNC
-FIELD		|site_address_b	|t_varchar(128)	|''	|NOT NULL	|ZBX_SYNC
-FIELD		|site_address_c	|t_varchar(128)	|''	|NOT NULL	|ZBX_SYNC
+FIELD		|site_street_1	|t_varchar(128)	|''	|NOT NULL	|ZBX_SYNC
+FIELD		|site_street_2	|t_varchar(128)	|''	|NOT NULL	|ZBX_SYNC
+FIELD		|site_street_3	|t_varchar(128)	|''	|NOT NULL	|ZBX_SYNC
 FIELD		|site_city	|t_varchar(128)	|''	|NOT NULL	|ZBX_SYNC
 FIELD		|site_state	|t_varchar(64)	|''	|NOT NULL	|ZBX_SYNC
 FIELD		|site_country	|t_varchar(64)	|''	|NOT NULL	|ZBX_SYNC
 FIELD		|site_zip	|t_varchar(64)	|''	|NOT NULL	|ZBX_SYNC
 FIELD		|site_rack	|t_varchar(128)	|''	|NOT NULL	|ZBX_SYNC
-FIELD		|site_notes	|t_text		|''	|NOT NULL	|ZBX_SYNC
+FIELD		|site_notes	|t_blob		|''	|NOT NULL	|ZBX_SYNC
 FIELD		|poc_1_name	|t_varchar(128)	|''	|NOT NULL	|ZBX_SYNC
 FIELD		|poc_1_email	|t_varchar(128)	|''	|NOT NULL	|ZBX_SYNC
-FIELD		|poc_1_phone_a	|t_varchar(64)	|''	|NOT NULL	|ZBX_SYNC
-FIELD		|poc_1_phone_b	|t_varchar(64)	|''	|NOT NULL	|ZBX_SYNC
+FIELD		|poc_1_phone_1	|t_varchar(64)	|''	|NOT NULL	|ZBX_SYNC
+FIELD		|poc_1_phone_2	|t_varchar(64)	|''	|NOT NULL	|ZBX_SYNC
 FIELD		|poc_1_cell	|t_varchar(64)	|''	|NOT NULL	|ZBX_SYNC
 FIELD		|poc_1_screen	|t_varchar(64)	|''	|NOT NULL	|ZBX_SYNC
-FIELD		|poc_1_notes	|t_text		|''	|NOT NULL	|ZBX_SYNC
+FIELD		|poc_1_notes	|t_blob		|''	|NOT NULL	|ZBX_SYNC
 FIELD		|poc_2_name	|t_varchar(128)	|''	|NOT NULL	|ZBX_SYNC
 FIELD		|poc_2_email	|t_varchar(128)	|''	|NOT NULL	|ZBX_SYNC
-FIELD		|poc_2_phone_a	|t_varchar(64)	|''	|NOT NULL	|ZBX_SYNC
-FIELD		|poc_2_phone_b	|t_varchar(64)	|''	|NOT NULL	|ZBX_SYNC
+FIELD		|poc_2_phone_1	|t_varchar(64)	|''	|NOT NULL	|ZBX_SYNC
+FIELD		|poc_2_phone_2	|t_varchar(64)	|''	|NOT NULL	|ZBX_SYNC
 FIELD		|poc_2_cell	|t_varchar(64)	|''	|NOT NULL	|ZBX_SYNC
 FIELD		|poc_2_screen	|t_varchar(64)	|''	|NOT NULL	|ZBX_SYNC
-FIELD		|poc_2_notes	|t_text		|''	|NOT NULL	|ZBX_SYNC
+FIELD		|poc_2_notes	|t_blob		|''	|NOT NULL	|ZBX_SYNC
 
 TABLE|hosts_templates|hosttemplateid|ZBX_SYNC
-FIELD		|hosttemplateid	|t_id		|	|NOT NULL	|0
-FIELD		|hostid		|t_id		|	|NOT NULL	|ZBX_SYNC,ZBX_PROXY	|1|hosts
-FIELD		|templateid	|t_id		|	|NOT NULL	|ZBX_SYNC,ZBX_PROXY	|2|hosts	|hostid
+FIELD		|hosttemplateid	|t_id		|'0'	|NOT NULL	|0
+FIELD		|hostid		|t_id		|'0'	|NOT NULL	|ZBX_SYNC,ZBX_PROXY	|hosts
+FIELD		|templateid	|t_id		|'0'	|NOT NULL	|ZBX_SYNC,ZBX_PROXY	|hosts
 UNIQUE		|1		|hostid,templateid
 INDEX		|2		|templateid
 
 TABLE|housekeeper|housekeeperid|0
-FIELD		|housekeeperid	|t_id		|	|NOT NULL	|0
+FIELD		|housekeeperid	|t_id		|'0'	|NOT NULL	|0
 FIELD		|tablename	|t_varchar(64)	|''	|NOT NULL	|ZBX_SYNC
 FIELD		|field		|t_varchar(64)	|''	|NOT NULL	|ZBX_SYNC
-FIELD		|value		|t_id		|	|NOT NULL	|ZBX_SYNC		|-|items
+FIELD		|value		|t_id		|'0'	|NOT NULL	|ZBX_SYNC		|items
 
 TABLE|images|imageid|ZBX_SYNC
-FIELD		|imageid	|t_id		|	|NOT NULL	|0
+FIELD		|imageid	|t_id		|'0'	|NOT NULL	|0
 FIELD		|imagetype	|t_integer	|'0'	|NOT NULL	|ZBX_SYNC
 FIELD		|name		|t_varchar(64)	|'0'	|NOT NULL	|ZBX_SYNC
 FIELD		|image		|t_image	|''	|NOT NULL	|ZBX_SYNC
 INDEX		|1		|imagetype,name
 
 TABLE|items|itemid|ZBX_SYNC
-FIELD		|itemid		|t_id		|	|NOT NULL	|0
+FIELD		|itemid		|t_id		|'0'	|NOT NULL	|0
 FIELD		|type		|t_integer	|'0'	|NOT NULL	|ZBX_SYNC,ZBX_PROXY
 FIELD		|snmp_community	|t_varchar(64)	|''	|NOT NULL	|ZBX_SYNC,ZBX_PROXY
 FIELD		|snmp_oid	|t_varchar(255)	|''	|NOT NULL	|ZBX_SYNC,ZBX_PROXY
-FIELD		|hostid		|t_id		|	|NOT NULL	|ZBX_SYNC,ZBX_PROXY	|1|hosts
-FIELD		|name		|t_varchar(255)	|''	|NOT NULL	|ZBX_SYNC
+FIELD		|snmp_port	|t_integer	|'161'	|NOT NULL	|ZBX_SYNC,ZBX_PROXY
+FIELD		|hostid		|t_id		|'0'	|NOT NULL	|ZBX_SYNC,ZBX_PROXY	|hosts
+FIELD		|description	|t_varchar(255)	|''	|NOT NULL	|ZBX_SYNC
 FIELD		|key_		|t_varchar(255)	|''	|NOT NULL	|ZBX_SYNC,ZBX_PROXY
 FIELD		|delay		|t_integer	|'0'	|NOT NULL	|ZBX_SYNC,ZBX_PROXY
 FIELD		|history	|t_integer	|'90'	|NOT NULL	|ZBX_SYNC
@@ -781,7 +688,7 @@
 FIELD		|status		|t_integer	|'0'	|NOT NULL	|ZBX_SYNC,ZBX_PROXY
 FIELD		|value_type	|t_integer	|'0'	|NOT NULL	|ZBX_SYNC,ZBX_PROXY
 FIELD		|trapper_hosts	|t_varchar(255)	|''	|NOT NULL	|ZBX_SYNC,ZBX_PROXY
-FIELD		|units		|t_varchar(255)	|''	|NOT NULL	|ZBX_SYNC,ZBX_PROXY
+FIELD		|units		|t_varchar(10)	|''	|NOT NULL	|ZBX_SYNC,ZBX_PROXY
 FIELD		|multiplier	|t_integer	|'0'	|NOT NULL	|ZBX_SYNC,ZBX_PROXY
 FIELD		|delta		|t_integer	|'0'	|NOT NULL	|ZBX_SYNC,ZBX_PROXY
 FIELD		|prevorgvalue	|t_varchar(255)	|	|NULL		|0
@@ -793,8 +700,8 @@
 FIELD		|error		|t_varchar(128)	|''	|NOT NULL	|ZBX_SYNC
 FIELD		|lastlogsize	|t_integer	|'0'	|NOT NULL	|0
 FIELD		|logtimefmt	|t_varchar(64)	|''	|NOT NULL	|ZBX_SYNC,ZBX_PROXY
-FIELD		|templateid	|t_id		|	|NULL		|ZBX_SYNC		|2|items	|itemid
-FIELD		|valuemapid	|t_id		|	|NULL		|ZBX_SYNC		|3|valuemaps	|		|RESTRICT
+FIELD		|templateid	|t_id		|'0'	|NOT NULL	|ZBX_SYNC,ZBX_PROXY	|items
+FIELD		|valuemapid	|t_id		|'0'	|NOT NULL	|ZBX_SYNC,ZBX_PROXY	|valuemaps
 FIELD		|delay_flex	|t_varchar(255)	|''	|NOT NULL	|ZBX_SYNC,ZBX_PROXY
 FIELD		|params		|t_item_param	|''	|NOT NULL	|ZBX_SYNC,ZBX_PROXY
 FIELD		|ipmi_sensor	|t_varchar(128)	|''	|NOT NULL	|ZBX_SYNC,ZBX_PROXY
@@ -805,52 +712,37 @@
 FIELD		|publickey	|t_varchar(64)	|''	|NOT NULL	|ZBX_SYNC,ZBX_PROXY
 FIELD		|privatekey	|t_varchar(64)	|''	|NOT NULL	|ZBX_SYNC,ZBX_PROXY
 FIELD		|mtime		|t_integer	|'0'	|NOT NULL	|0
-FIELD		|lastns		|t_nanosec	|	|NULL		|0
-FIELD		|flags		|t_integer	|'0'	|NOT NULL	|ZBX_SYNC,ZBX_PROXY
-FIELD		|filter		|t_varchar(255)	|''	|NOT NULL	|ZBX_SYNC,ZBX_PROXY
-FIELD		|interfaceid	|t_id		|	|NULL		|ZBX_SYNC,ZBX_PROXY	|4|interface	|		|RESTRICT
-FIELD		|port		|t_varchar(64)	|''	|NOT NULL	|ZBX_SYNC,ZBX_PROXY
-FIELD		|description	|t_text		|''	|NOT NULL	|ZBX_SYNC
-FIELD		|inventory_link	|t_integer	|'0'	|NOT NULL	|ZBX_SYNC
 UNIQUE		|1		|hostid,key_
 INDEX		|3		|status
 INDEX		|4		|templateid
-INDEX		|5		|valuemapid
-
-TABLE|item_discovery|itemdiscoveryid|ZBX_SYNC
-FIELD		|itemdiscoveryid|t_id		|	|NOT NULL	|0
-FIELD		|itemid		|t_id		|	|NOT NULL	|ZBX_SYNC		|1|items
-FIELD		|parent_itemid	|t_id		|	|NOT NULL	|ZBX_SYNC		|2|items	|itemid
-FIELD		|key_		|t_varchar(255)	|''	|NOT NULL	|0
-UNIQUE		|1		|itemid,parent_itemid
 
 TABLE|items_applications|itemappid|ZBX_SYNC
-FIELD		|itemappid	|t_id		|	|NOT NULL	|0
-FIELD		|applicationid	|t_id		|	|NOT NULL	|ZBX_SYNC		|1|applications
-FIELD		|itemid		|t_id		|	|NOT NULL	|ZBX_SYNC		|2|items
-UNIQUE		|1		|applicationid,itemid
+FIELD		|itemappid	|t_id		|'0'	|NOT NULL	|0
+FIELD		|applicationid	|t_id		|'0'	|NOT NULL	|ZBX_SYNC		|applications
+FIELD		|itemid		|t_id		|'0'	|NOT NULL	|ZBX_SYNC		|items
+INDEX		|1		|applicationid,itemid
 INDEX		|2		|itemid
 
 TABLE|mappings|mappingid|ZBX_SYNC
-FIELD		|mappingid	|t_id		|	|NOT NULL	|0
-FIELD		|valuemapid	|t_id		|	|NOT NULL	|ZBX_SYNC		|1|valuemaps
+FIELD		|mappingid	|t_id		|'0'	|NOT NULL	|0
+FIELD		|valuemapid	|t_id		|'0'	|NOT NULL	|ZBX_SYNC		|valuemaps
 FIELD		|value		|t_varchar(64)	|''	|NOT NULL	|ZBX_SYNC
 FIELD		|newvalue	|t_varchar(64)	|''	|NOT NULL	|ZBX_SYNC
 INDEX		|1		|valuemapid
 
 TABLE|media|mediaid|ZBX_SYNC
-FIELD		|mediaid	|t_id		|	|NOT NULL	|0
-FIELD		|userid		|t_id		|	|NOT NULL	|ZBX_SYNC		|1|users
-FIELD		|mediatypeid	|t_id		|	|NOT NULL	|ZBX_SYNC		|2|media_type
+FIELD		|mediaid	|t_id		|'0'	|NOT NULL	|0
+FIELD		|userid		|t_id		|'0'	|NOT NULL	|ZBX_SYNC		|users
+FIELD		|mediatypeid	|t_id		|'0'	|NOT NULL	|ZBX_SYNC		|media_type
 FIELD		|sendto		|t_varchar(100)	|''	|NOT NULL	|ZBX_SYNC
 FIELD		|active		|t_integer	|'0'	|NOT NULL	|ZBX_SYNC
 FIELD		|severity	|t_integer	|'63'	|NOT NULL	|ZBX_SYNC
-FIELD		|period		|t_varchar(100)	|'1-7,00:00-24:00'|NOT NULL	|ZBX_SYNC
+FIELD		|period		|t_varchar(100)	|'1-7,00:00-23:59'|NOT NULL	|ZBX_SYNC
 INDEX		|1		|userid
 INDEX		|2		|mediatypeid
 
 TABLE|media_type|mediatypeid|ZBX_SYNC
-FIELD		|mediatypeid	|t_id		|	|NOT NULL	|0
+FIELD		|mediatypeid	|t_id		|'0'	|NOT NULL	|0
 FIELD		|type		|t_integer	|'0'	|NOT NULL	|ZBX_SYNC
 FIELD		|description	|t_varchar(100)	|''	|NOT NULL	|ZBX_SYNC
 FIELD		|smtp_server	|t_varchar(255)	|''	|NOT NULL	|ZBX_SYNC
@@ -862,13 +754,8 @@
 FIELD		|passwd		|t_varchar(255)	|''	|NOT NULL	|ZBX_SYNC
 
 TABLE|profiles|profileid|0
-<<<<<<< HEAD
-FIELD		|profileid	|t_id		|	|NOT NULL	|0
-FIELD		|userid		|t_id		|	|NOT NULL	|0			|1|users
-=======
 FIELD		|profileid	|t_id		|'0'	|NOT NULL	|0
 FIELD		|userid		|t_id		|'0'	|NOT NULL	|0			|users
->>>>>>> 2a669d0f
 FIELD		|idx		|t_varchar(96)	|''	|NOT NULL	|0
 FIELD		|idx2		|t_id		|'0'	|NOT NULL	|0
 FIELD		|value_id	|t_id		|'0'	|NOT NULL	|0
@@ -880,35 +767,30 @@
 INDEX		|2		|userid,profileid
 
 TABLE|rights|rightid|ZBX_SYNC
-FIELD		|rightid	|t_id		|	|NOT NULL	|0
-FIELD		|groupid	|t_id		|	|NOT NULL	|ZBX_SYNC		|1|usrgrp	|usrgrpid
+FIELD		|rightid	|t_id		|'0'	|NOT NULL	|0
+FIELD		|groupid	|t_id		|'0'	|NOT NULL	|ZBX_SYNC		|usrgrp
 FIELD		|permission	|t_integer	|'0'	|NOT NULL	|ZBX_SYNC
-FIELD		|id		|t_id		|	|NOT NULL	|ZBX_SYNC		|2|groups	|groupid
+FIELD		|id		|t_id		|	|		|ZBX_SYNC		|groups
 INDEX		|1		|groupid
 INDEX		|2		|id
 
 TABLE|scripts|scriptid|ZBX_SYNC
-FIELD		|scriptid	|t_id		|	|NOT NULL	|0
+FIELD		|scriptid	|t_id		|'0'	|NOT NULL	|0
 FIELD		|name		|t_varchar(255)	|''	|NOT NULL	|ZBX_SYNC
 FIELD		|command	|t_varchar(255)	|''	|NOT NULL	|ZBX_SYNC
 FIELD		|host_access	|t_integer	|'2'	|NOT NULL	|ZBX_SYNC
-FIELD		|usrgrpid	|t_id		|	|NULL		|ZBX_SYNC		|1|usrgrp	|		|RESTRICT
-FIELD		|groupid	|t_id		|	|NULL		|ZBX_SYNC		|2|groups	|		|RESTRICT
-FIELD		|description	|t_text		|''	|NOT NULL	|ZBX_SYNC
-FIELD		|confirmation	|t_varchar(255)	|''	|NOT NULL	|ZBX_SYNC
-FIELD		|type		|t_integer	|'0'	|NOT NULL	|ZBX_SYNC
-FIELD		|execute_on	|t_integer	|'1'	|NOT NULL	|ZBX_SYNC
+FIELD		|usrgrpid	|t_id		|'0'	|NOT NULL	|ZBX_SYNC		|usrgrp
+FIELD		|groupid	|t_id		|'0'	|NOT NULL	|ZBX_SYNC		|groups
 
 TABLE|screens|screenid|ZBX_SYNC
-FIELD		|screenid	|t_id		|	|NOT NULL	|0
-FIELD		|name		|t_varchar(255)	|	|NOT NULL	|ZBX_SYNC
+FIELD		|screenid	|t_id		|'0'	|NOT NULL	|0
+FIELD		|name		|t_varchar(255)	|'Screen'|NOT NULL	|ZBX_SYNC
 FIELD		|hsize		|t_integer	|'1'	|NOT NULL	|ZBX_SYNC
 FIELD		|vsize		|t_integer	|'1'	|NOT NULL	|ZBX_SYNC
-FIELD		|templateid	|t_id		|	|NULL		|ZBX_SYNC		|1|hosts	|hostid
 
 TABLE|screens_items|screenitemid|ZBX_SYNC
-FIELD		|screenitemid	|t_id		|	|NOT NULL	|0
-FIELD		|screenid	|t_id		|	|NOT NULL	|ZBX_SYNC		|1|screens
+FIELD		|screenitemid	|t_id		|'0'	|NOT NULL	|0
+FIELD		|screenid	|t_id		|'0'	|NOT NULL	|ZBX_SYNC		|screens
 FIELD		|resourcetype	|t_integer	|'0'	|NOT NULL	|ZBX_SYNC
 FIELD		|resourceid	|t_id		|'0'	|NOT NULL	|ZBX_SYNC
 FIELD		|width		|t_integer	|'320'	|NOT NULL	|ZBX_SYNC
@@ -923,118 +805,79 @@
 FIELD		|style		|t_integer	|'0'	|NOT NULL	|ZBX_SYNC
 FIELD		|url		|t_varchar(255)	|''	|NOT NULL	|ZBX_SYNC
 FIELD		|dynamic	|t_integer	|'0'	|NOT NULL	|ZBX_SYNC
-FIELD		|sort_triggers	|t_integer	|'0'	|NOT NULL	|ZBX_SYNC
 
 TABLE|services|serviceid|ZBX_SYNC
-FIELD		|serviceid	|t_id		|	|NOT NULL	|0
+FIELD		|serviceid	|t_id		|'0'	|NOT NULL	|0
 FIELD		|name		|t_varchar(128)	|''	|NOT NULL	|ZBX_SYNC
 FIELD		|status		|t_integer	|'0'	|NOT NULL	|ZBX_SYNC
 FIELD		|algorithm	|t_integer	|'0'	|NOT NULL	|ZBX_SYNC
-FIELD		|triggerid	|t_id		|	|NULL		|ZBX_SYNC		|1|triggers
+FIELD		|triggerid	|t_id		|	|		|ZBX_SYNC		|triggers
 FIELD		|showsla	|t_integer	|'0'	|NOT NULL	|ZBX_SYNC
 FIELD		|goodsla	|t_double	|'99.9'	|NOT NULL	|ZBX_SYNC
 FIELD		|sortorder	|t_integer	|'0'	|NOT NULL	|ZBX_SYNC
 INDEX		|1		|triggerid
 
 TABLE|services_links|linkid|ZBX_SYNC
-FIELD		|linkid		|t_id		|	|NOT NULL	|0
-FIELD		|serviceupid	|t_id		|	|NOT NULL	|ZBX_SYNC		|1|services	|serviceid
-FIELD		|servicedownid	|t_id		|	|NOT NULL	|ZBX_SYNC		|2|services	|serviceid
+FIELD		|linkid		|t_id		|'0'	|NOT NULL	|0
+FIELD		|serviceupid	|t_id		|'0'	|NOT NULL	|ZBX_SYNC		|services
+FIELD		|servicedownid	|t_id		|'0'	|NOT NULL	|ZBX_SYNC		|services
 FIELD		|soft		|t_integer	|'0'	|NOT NULL	|ZBX_SYNC
 INDEX		|links_1	|servicedownid
 UNIQUE		|links_2	|serviceupid,servicedownid
 
 TABLE|sessions|sessionid|0
 FIELD		|sessionid	|t_varchar(32)	|''	|NOT NULL	|0
-FIELD		|userid		|t_id		|	|NOT NULL	|0			|1|users
+FIELD		|userid		|t_id		|'0'	|NOT NULL	|0			|users
 FIELD		|lastaccess	|t_integer	|'0'	|NOT NULL	|0
 FIELD		|status		|t_integer	|'0'	|NOT NULL	|0
-INDEX		|1		|userid,status
+INDEX		|1		|userid, status
 
 TABLE|sysmaps_links|linkid|ZBX_SYNC
-FIELD		|linkid		|t_id		|	|NOT NULL	|0
-FIELD		|sysmapid	|t_id		|	|NOT NULL	|ZBX_SYNC		|1|sysmaps
-FIELD		|selementid1	|t_id		|	|NOT NULL	|ZBX_SYNC		|2|sysmaps_elements|selementid
-FIELD		|selementid2	|t_id		|	|NOT NULL	|ZBX_SYNC		|3|sysmaps_elements|selementid
+FIELD		|linkid		|t_id		|'0'	|NOT NULL	|0
+FIELD		|sysmapid	|t_id		|'0'	|NOT NULL	|ZBX_SYNC		|sysmaps
+FIELD		|selementid1	|t_id		|'0'	|NOT NULL	|ZBX_SYNC		|sysmaps_elements
+FIELD		|selementid2	|t_id		|'0'	|NOT NULL	|ZBX_SYNC		|sysmaps_elements
 FIELD		|drawtype	|t_integer	|'0'	|NOT NULL	|ZBX_SYNC
 FIELD		|color		|t_varchar(6)	|'000000'|NOT NULL	|ZBX_SYNC
 FIELD		|label		|t_varchar(255)|''	|NOT NULL	|ZBX_SYNC
 
 TABLE|sysmaps_link_triggers|linktriggerid|ZBX_SYNC
-FIELD		|linktriggerid	|t_id		|	|NOT NULL	|0
-FIELD		|linkid		|t_id		|	|NOT NULL	|ZBX_SYNC		|1|sysmaps_links
-FIELD		|triggerid	|t_id		|	|NOT NULL	|ZBX_SYNC		|2|triggers
+FIELD		|linktriggerid	|t_id		|'0'	|NOT NULL	|0
+FIELD		|linkid		|t_id		|'0'	|NOT NULL	|ZBX_SYNC		|sysmaps_links
+FIELD		|triggerid	|t_id		|'0'	|NOT NULL	|ZBX_SYNC		|triggers
 FIELD		|drawtype	|t_integer	|'0'	|NOT NULL	|ZBX_SYNC
 FIELD		|color		|t_varchar(6)	|'000000'|NOT NULL	|ZBX_SYNC
 UNIQUE		|1		|linkid,triggerid
 
 TABLE|sysmaps_elements|selementid|ZBX_SYNC
-FIELD		|selementid	|t_id		|	|NOT NULL	|0
-FIELD		|sysmapid	|t_id		|	|NOT NULL	|ZBX_SYNC		|1|sysmaps
+FIELD		|selementid	|t_id		|'0'	|NOT NULL	|0
+FIELD		|sysmapid	|t_id		|'0'	|NOT NULL	|ZBX_SYNC		|sysmaps
 FIELD		|elementid	|t_id		|'0'	|NOT NULL	|ZBX_SYNC
 FIELD		|elementtype	|t_integer	|'0'	|NOT NULL	|ZBX_SYNC
-FIELD		|iconid_off	|t_id		|	|NULL		|ZBX_SYNC		|2|images	|imageid	|RESTRICT
-FIELD		|iconid_on	|t_id		|	|NULL		|ZBX_SYNC		|3|images	|imageid	|RESTRICT
+FIELD		|iconid_off	|t_id		|'0'	|NOT NULL	|ZBX_SYNC		|images
+FIELD		|iconid_on	|t_id		|'0'	|NOT NULL	|ZBX_SYNC		|images
+FIELD		|iconid_unknown	|t_id		|'0'	|NOT NULL	|ZBX_SYNC		|images
 FIELD		|label		|t_varchar(255)	|''	|NOT NULL	|ZBX_SYNC
 FIELD		|label_location	|t_integer	|	|NULL		|ZBX_SYNC
 FIELD		|x		|t_integer	|'0'	|NOT NULL	|ZBX_SYNC
 FIELD		|y		|t_integer	|'0'	|NOT NULL	|ZBX_SYNC
-FIELD		|iconid_disabled|t_id		|	|NULL		|ZBX_SYNC		|4|images	|imageid	|RESTRICT
-FIELD		|iconid_maintenance|t_id	|	|NULL		|ZBX_SYNC		|5|images	|imageid	|RESTRICT
-FIELD		|elementsubtype	|t_integer	|'0'	|NOT NULL	|ZBX_SYNC 
-FIELD		|areatype	|t_integer	|'0'	|NOT NULL	|ZBX_SYNC 
-FIELD		|width		|t_integer	|'200'	|NOT NULL	|ZBX_SYNC 
-FIELD		|height		|t_integer	|'200'	|NOT NULL	|ZBX_SYNC 
-FIELD		|viewtype	|t_integer	|'0'	|NOT NULL	|ZBX_SYNC 
-
-TABLE|sysmap_element_url|sysmapelementurlid|ZBX_SYNC
-FIELD		|sysmapelementurlid|t_id	|	|NOT NULL	|0
-FIELD		|selementid	|t_id		|	|NOT NULL	|ZBX_SYNC		|1		|sysmaps_elements
-FIELD		|name		|t_varchar(255)	|	|NOT NULL	|ZBX_SYNC
 FIELD		|url		|t_varchar(255)	|''	|NOT NULL	|ZBX_SYNC
-UNIQUE		|1		|selementid,name
+FIELD		|iconid_disabled|t_id		|'0'	|NOT NULL	|ZBX_SYNC		|images
+FIELD		|iconid_maintenance|t_id	|'0'	|NOT NULL	|ZBX_SYNC		|images
 
 TABLE|sysmaps|sysmapid|ZBX_SYNC
-FIELD		|sysmapid	|t_id		|	|NOT NULL	|0
+FIELD		|sysmapid	|t_id		|'0'	|NOT NULL	|0
 FIELD		|name		|t_varchar(128)	|''	|NOT NULL	|ZBX_SYNC
-FIELD		|width		|t_integer	|'600'	|NOT NULL	|ZBX_SYNC
-FIELD		|height		|t_integer	|'400'	|NOT NULL	|ZBX_SYNC
-FIELD		|backgroundid	|t_id		|	|NULL		|ZBX_SYNC		|1|images	|imageid	|RESTRICT
-FIELD		|label_type	|t_integer	|'2'	|NOT NULL	|ZBX_SYNC
-FIELD		|label_location	|t_integer	|'3'	|NOT NULL	|ZBX_SYNC
+FIELD		|width		|t_integer	|'0'	|NOT NULL	|ZBX_SYNC
+FIELD		|height		|t_integer	|'0'	|NOT NULL	|ZBX_SYNC
+FIELD		|backgroundid	|t_id		|'0'	|NOT NULL	|ZBX_SYNC		|images
+FIELD		|label_type	|t_integer	|'0'	|NOT NULL	|ZBX_SYNC
+FIELD		|label_location	|t_integer	|'0'	|NOT NULL	|ZBX_SYNC
 FIELD		|highlight	|t_integer	|'1'	|NOT NULL	|ZBX_SYNC
-FIELD		|expandproblem	|t_integer	|'1'	|NOT NULL	|ZBX_SYNC
-FIELD		|markelements	|t_integer	|'0'	|NOT NULL	|ZBX_SYNC
-FIELD		|show_unack	|t_integer	|'0'	|NOT NULL	|ZBX_SYNC
-FIELD		|grid_size	|t_integer	|'50'	|NOT NULL	|ZBX_SYNC
-FIELD		|grid_show	|t_integer	|'1'	|NOT NULL	|ZBX_SYNC
-FIELD		|grid_align	|t_integer	|'1'	|NOT NULL	|ZBX_SYNC
-FIELD		|label_format	|t_integer	|'0'	|NOT NULL	|ZBX_SYNC
-FIELD		|label_type_host|t_integer	|'2'	|NOT NULL	|ZBX_SYNC
-FIELD		|label_type_hostgroup|t_integer	|'2'	|NOT NULL	|ZBX_SYNC
-FIELD		|label_type_trigger|t_integer	|'2'	|NOT NULL	|ZBX_SYNC
-FIELD		|label_type_map|t_integer	|'2'	|NOT NULL	|ZBX_SYNC
-FIELD		|label_type_image|t_integer	|'2'	|NOT NULL	|ZBX_SYNC
-FIELD		|label_string_host|t_varchar(255)|''	|NOT NULL	|ZBX_SYNC
-FIELD		|label_string_hostgroup|t_varchar(255)|''|NOT NULL	|ZBX_SYNC
-FIELD		|label_string_trigger|t_varchar(255)|''	|NOT NULL	|ZBX_SYNC
-FIELD		|label_string_map|t_varchar(255)|''	|NOT NULL	|ZBX_SYNC
-FIELD		|label_string_image|t_varchar(255)|''	|NOT NULL	|ZBX_SYNC
 INDEX		|1		|name
 
-<<<<<<< HEAD
-TABLE|sysmap_url|sysmapurlid|ZBX_SYNC
-FIELD		|sysmapurlid	|t_id		|	|NOT NULL	|0
-FIELD		|sysmapid	|t_id		|	|NOT NULL	|ZBX_SYNC		|1|sysmaps
-FIELD		|name		|t_varchar(255)	|	|NOT NULL	|ZBX_SYNC
-FIELD		|url		|t_varchar(255)	|''	|NOT NULL	|ZBX_SYNC
-FIELD		|elementtype	|t_integer	|'0'	|NOT NULL	|ZBX_SYNC
-UNIQUE		|1		|sysmapid,name
-
-=======
->>>>>>> 2a669d0f
 TABLE|triggers|triggerid|ZBX_SYNC
-FIELD		|triggerid	|t_id		|	|NOT NULL	|0
+FIELD		|triggerid	|t_id		|'0'	|NOT NULL	|0
 FIELD		|expression	|t_varchar(255)	|''	|NOT NULL	|ZBX_SYNC
 FIELD		|description	|t_varchar(255)	|''	|NOT NULL	|ZBX_SYNC
 FIELD		|url		|t_varchar(255)	|''	|NOT NULL	|ZBX_SYNC
@@ -1042,31 +885,23 @@
 FIELD		|value		|t_integer	|'0'	|NOT NULL	|ZBX_SYNC
 FIELD		|priority	|t_integer	|'0'	|NOT NULL	|ZBX_SYNC
 FIELD		|lastchange	|t_integer	|'0'	|NOT NULL	|ZBX_SYNC
+FIELD		|dep_level	|t_integer	|'0'	|NOT NULL	|ZBX_SYNC
 FIELD		|comments	|t_blob		|''	|NOT NULL	|ZBX_SYNC
 FIELD		|error		|t_varchar(128)	|''	|NOT NULL	|ZBX_SYNC
-FIELD		|templateid	|t_id		|	|NULL		|ZBX_SYNC		|1|triggers	|triggerid
+FIELD		|templateid	|t_id		|'0'	|NOT NULL	|ZBX_SYNC		|triggers
 FIELD		|type		|t_integer	|'0'	|NOT NULL	|ZBX_SYNC
-FIELD		|value_flags	|t_integer	|'0'	|NOT NULL	|ZBX_SYNC
-FIELD		|flags		|t_integer	|'0'	|NOT NULL	|ZBX_SYNC
 INDEX		|1		|status
 INDEX		|2		|value
 
-TABLE|trigger_discovery|triggerdiscoveryid|ZBX_SYNC
-FIELD		|triggerdiscoveryid|t_id	|	|NOT NULL	|0
-FIELD		|triggerid	|t_id		|	|NOT NULL	|ZBX_SYNC		|1|triggers
-FIELD		|parent_triggerid|t_id		|	|NOT NULL	|ZBX_SYNC		|2|triggers	|triggerid
-FIELD		|name		|t_varchar(255)	|''	|NOT NULL	|0
-UNIQUE		|1		|triggerid,parent_triggerid
-
 TABLE|trigger_depends|triggerdepid|ZBX_SYNC
-FIELD		|triggerdepid	|t_id		|	|NOT NULL	|0
-FIELD		|triggerid_down	|t_id		|	|NOT NULL	|ZBX_SYNC		|1|triggers	|triggerid
-FIELD		|triggerid_up	|t_id		|	|NOT NULL	|ZBX_SYNC		|2|triggers	|triggerid
-UNIQUE		|1		|triggerid_down,triggerid_up
+FIELD		|triggerdepid	|t_id		|'0'	|NOT NULL	|0
+FIELD		|triggerid_down	|t_id		|'0'	|NOT NULL	|ZBX_SYNC		|triggers
+FIELD		|triggerid_up	|t_id		|'0'	|NOT NULL	|ZBX_SYNC		|triggers
+INDEX		|1		|triggerid_down,triggerid_up
 INDEX		|2		|triggerid_up
 
 TABLE|users|userid|ZBX_SYNC
-FIELD		|userid		|t_id		|	|NOT NULL	|0
+FIELD		|userid		|t_id		|'0'	|NOT NULL	|0
 FIELD		|alias		|t_varchar(100)	|''	|NOT NULL	|ZBX_SYNC
 FIELD		|name		|t_varchar(100)	|''	|NOT NULL	|ZBX_SYNC
 FIELD		|surname	|t_varchar(100)	|''	|NOT NULL	|ZBX_SYNC
@@ -1074,7 +909,7 @@
 FIELD		|url		|t_varchar(255)	|''	|NOT NULL	|ZBX_SYNC
 FIELD		|autologin	|t_integer	|'0'	|NOT NULL	|ZBX_SYNC
 FIELD		|autologout	|t_integer	|'900'	|NOT NULL	|ZBX_SYNC
-FIELD		|lang		|t_varchar(5)	|'en_GB'|NOT NULL	|ZBX_SYNC
+FIELD		|lang		|t_varchar(5)	|'en_gb'|NOT NULL	|ZBX_SYNC
 FIELD		|refresh	|t_integer	|'30'	|NOT NULL	|ZBX_SYNC
 FIELD		|type		|t_integer	|'0'	|NOT NULL	|ZBX_SYNC
 FIELD		|theme		|t_varchar(128)	|'default.css'|NOT NULL	|ZBX_SYNC
@@ -1085,26 +920,27 @@
 INDEX		|1		|alias
 
 TABLE|usrgrp|usrgrpid|ZBX_SYNC
-FIELD		|usrgrpid	|t_id		|	|NOT NULL	|0
+FIELD		|usrgrpid	|t_id		|'0'	|NOT NULL	|0
 FIELD		|name		|t_varchar(64)	|''	|NOT NULL	|ZBX_SYNC
 FIELD		|gui_access	|t_integer	|'0'	|NOT NULL	|ZBX_SYNC
 FIELD		|users_status	|t_integer	|'0'	|NOT NULL	|ZBX_SYNC
+FIELD		|api_access	|t_integer	|'0'	|NOT NULL	|ZBX_SYNC
 FIELD		|debug_mode	|t_integer	|'0'	|NOT NULL	|ZBX_SYNC
 INDEX		|1		|name
 
 TABLE|users_groups|id|ZBX_SYNC
-FIELD		|id		|t_id		|	|NOT NULL	|0
-FIELD		|usrgrpid	|t_id		|	|NOT NULL	|ZBX_SYNC		|1|usrgrp
-FIELD		|userid		|t_id		|	|NOT NULL	|ZBX_SYNC		|2|users
-UNIQUE		|1		|usrgrpid,userid
+FIELD		|id		|t_id		|'0'	|NOT NULL	|0
+FIELD		|usrgrpid	|t_id		|'0'	|NOT NULL	|ZBX_SYNC		|usrgrp
+FIELD		|userid		|t_id		|'0'	|NOT NULL	|ZBX_SYNC		|users
+INDEX		|1		|usrgrpid,userid
 
 TABLE|valuemaps|valuemapid|ZBX_SYNC
-FIELD		|valuemapid	|t_id		|	|NOT NULL	|0
+FIELD		|valuemapid	|t_id		|'0'	|NOT NULL	|0
 FIELD		|name		|t_varchar(64)	|''	|NOT NULL	|ZBX_SYNC
 INDEX		|1		|name
 
 TABLE|maintenances|maintenanceid|ZBX_SYNC
-FIELD		|maintenanceid	|t_id		|	|NOT NULL	|0
+FIELD		|maintenanceid	|t_id		|'0'	|NOT NULL	|0
 FIELD		|name		|t_varchar(128)	|''	|NOT NULL	|ZBX_SYNC
 FIELD		|maintenance_type|t_integer	|'0'	|NOT NULL	|ZBX_SYNC
 FIELD		|description	|t_blob		|''	|NOT NULL	|ZBX_SYNC
@@ -1113,25 +949,25 @@
 INDEX		|1		|active_since,active_till
 
 TABLE|maintenances_hosts|maintenance_hostid|ZBX_SYNC
-FIELD		|maintenance_hostid|t_id	|	|NOT NULL	|0
-FIELD		|maintenanceid	|t_id		|	|NOT NULL	|ZBX_SYNC		|1|maintenances
-FIELD		|hostid		|t_id		|	|NOT NULL	|ZBX_SYNC		|2|hosts
-UNIQUE		|1		|maintenanceid,hostid
+FIELD		|maintenance_hostid|t_id	|'0'	|NOT NULL	|0
+FIELD		|maintenanceid	|t_id		|'0'	|NOT NULL	|ZBX_SYNC		|maintenances
+FIELD		|hostid		|t_id		|'0'	|NOT NULL	|ZBX_SYNC		|hosts
+INDEX		|1		|maintenanceid,hostid
 
 TABLE|maintenances_groups|maintenance_groupid|ZBX_SYNC
-FIELD		|maintenance_groupid|t_id	|	|NOT NULL	|0
-FIELD		|maintenanceid	|t_id		|	|NOT NULL	|ZBX_SYNC		|1|maintenances
-FIELD		|groupid	|t_id		|	|NOT NULL	|ZBX_SYNC		|2|groups
-UNIQUE		|1		|maintenanceid,groupid
+FIELD		|maintenance_groupid|t_id	|'0'	|NOT NULL	|0
+FIELD		|maintenanceid	|t_id		|'0'	|NOT NULL	|ZBX_SYNC		|maintenances
+FIELD		|groupid	|t_id		|'0'	|NOT NULL	|ZBX_SYNC		|groups
+INDEX		|1		|maintenanceid,groupid
 
 TABLE|maintenances_windows|maintenance_timeperiodid|ZBX_SYNC
-FIELD		|maintenance_timeperiodid|t_id	|	|NOT NULL	|0
-FIELD		|maintenanceid	|t_id		|	|NOT NULL	|ZBX_SYNC		|1|maintenances
-FIELD		|timeperiodid	|t_id		|	|NOT NULL	|ZBX_SYNC		|2|timeperiods
-UNIQUE		|1		|maintenanceid,timeperiodid
+FIELD		|maintenance_timeperiodid|t_id	|'0'	|NOT NULL	|0
+FIELD		|maintenanceid	|t_id		|'0'	|NOT NULL	|ZBX_SYNC		|maintenances
+FIELD		|timeperiodid	|t_id		|'0'	|NOT NULL	|ZBX_SYNC		|timeperiods
+INDEX		|1		|maintenanceid,timeperiodid
 
 TABLE|timeperiods|timeperiodid|ZBX_SYNC
-FIELD		|timeperiodid	|t_id		|	|NOT NULL	|0
+FIELD		|timeperiodid	|t_id		|'0'	|NOT NULL	|0
 FIELD		|timeperiod_type|t_integer	|'0'	|NOT NULL	|ZBX_SYNC
 FIELD		|every		|t_integer	|'0'	|NOT NULL	|ZBX_SYNC
 FIELD		|month		|t_integer	|'0'	|NOT NULL	|ZBX_SYNC
@@ -1142,38 +978,29 @@
 FIELD		|start_date	|t_integer	|'0'	|NOT NULL	|ZBX_SYNC
 
 TABLE|regexps|regexpid|ZBX_SYNC
-<<<<<<< HEAD
-FIELD		|regexpid	|t_id		|	|NOT NULL	|0
-=======
 FIELD		|regexpid	|t_id		|'0'	|NOT NULL	|0
->>>>>>> 2a669d0f
 FIELD		|name		|t_varchar(128)	|''	|NOT NULL	|ZBX_SYNC,ZBX_PROXY
 FIELD		|test_string	|t_blob		|''	|NOT NULL	|ZBX_SYNC
 INDEX		|1		|name
 
-TABLE|user_history|userhistoryid|0
-FIELD		|userhistoryid	|t_id		|	|NOT NULL	|0
-FIELD		|userid		|t_id		|	|NOT NULL	|0			|1|users
-FIELD		|title1		|t_varchar(255)	|''	|NOT NULL	|0
-FIELD		|url1		|t_varchar(255)	|''	|NOT NULL	|0
-FIELD		|title2		|t_varchar(255)	|''	|NOT NULL	|0
-FIELD		|url2		|t_varchar(255)	|''	|NOT NULL	|0
-FIELD		|title3		|t_varchar(255)	|''	|NOT NULL	|0
-FIELD		|url3		|t_varchar(255)	|''	|NOT NULL	|0
-FIELD		|title4		|t_varchar(255)	|''	|NOT NULL	|0
-FIELD		|url4		|t_varchar(255)	|''	|NOT NULL	|0
-FIELD		|title5		|t_varchar(255)	|''	|NOT NULL	|0
-FIELD		|url5		|t_varchar(255)	|''	|NOT NULL	|0
+TABLE|user_history|userhistoryid|ZBX_SYNC
+FIELD		|userhistoryid	|t_id			|'0'	|NOT NULL	|0
+FIELD		|userid			|t_id			|'0'	|NOT NULL	|ZBX_SYNC	|users
+FIELD		|title1			|t_varchar(255)	|''		|NOT NULL	|ZBX_SYNC
+FIELD		|url1			|t_varchar(255)	|''		|NOT NULL	|ZBX_SYNC
+FIELD		|title2			|t_varchar(255)	|''		|NOT NULL	|ZBX_SYNC
+FIELD		|url2			|t_varchar(255)	|''		|NOT NULL	|ZBX_SYNC
+FIELD		|title3			|t_varchar(255)	|''		|NOT NULL	|ZBX_SYNC
+FIELD		|url3			|t_varchar(255)	|''		|NOT NULL	|ZBX_SYNC
+FIELD		|title4			|t_varchar(255)	|''		|NOT NULL	|ZBX_SYNC
+FIELD		|url4			|t_varchar(255)	|''		|NOT NULL	|ZBX_SYNC
+FIELD		|title5			|t_varchar(255)	|''		|NOT NULL	|ZBX_SYNC
+FIELD		|url5			|t_varchar(255)	|''		|NOT NULL	|ZBX_SYNC
 UNIQUE		|1		|userid
 
 TABLE|expressions|expressionid|ZBX_SYNC
-<<<<<<< HEAD
-FIELD		|expressionid	|t_id		|	|NOT NULL	|0
-FIELD		|regexpid	|t_id		|	|NOT NULL	|ZBX_SYNC,ZBX_PROXY	|1|regexps
-=======
 FIELD		|expressionid	|t_id		|'0'	|NOT NULL	|0
 FIELD		|regexpid	|t_id		|'0'	|NOT NULL	|ZBX_SYNC,ZBX_PROXY		|regexps
->>>>>>> 2a669d0f
 FIELD		|expression	|t_varchar(255)	|''	|NOT NULL	|ZBX_SYNC,ZBX_PROXY
 FIELD		|expression_type|t_integer	|'0'	|NOT NULL	|ZBX_SYNC,ZBX_PROXY
 FIELD		|exp_delimiter	|t_varchar(1)	|''	|NOT NULL	|ZBX_SYNC,ZBX_PROXY
@@ -1181,22 +1008,13 @@
 INDEX		|1		|regexpid
 
 TABLE|autoreg_host|autoreg_hostid|ZBX_SYNC
-FIELD		|autoreg_hostid	|t_id		|	|NOT NULL	|0
-FIELD		|proxy_hostid	|t_id		|	|NULL		|ZBX_SYNC		|1|hosts		|hostid
+FIELD		|autoreg_hostid	|t_id		|'0'	|NOT NULL	|0
+FIELD		|proxy_hostid	|t_id		|'0'	|NOT NULL	|ZBX_SYNC		|hosts
 FIELD		|host		|t_varchar(64)	|''	|NOT NULL	|ZBX_SYNC
-<<<<<<< HEAD
-FIELD		|listen_ip	|t_varchar(39)	|''	|NOT NULL	|ZBX_SYNC
-FIELD		|listen_port	|t_integer	|'0'	|NOT NULL	|ZBX_SYNC
-FIELD		|listen_dns	|t_varchar(64)	|''	|NOT NULL	|ZBX_SYNC
-=======
->>>>>>> 2a669d0f
 INDEX		|1		|proxy_hostid,host
 
 TABLE|proxy_autoreg_host|id|0
 FIELD		|id		|t_serial	|	|NOT NULL	|0
 FIELD		|clock		|t_time		|'0'	|NOT NULL	|0
 FIELD		|host		|t_varchar(64)	|''	|NOT NULL	|0
-FIELD		|listen_ip	|t_varchar(39)	|''	|NOT NULL	|0
-FIELD		|listen_port	|t_integer	|'0'	|NOT NULL	|0
-FIELD		|listen_dns	|t_varchar(64)	|''	|NOT NULL	|0
-INDEX		|1		|clock+INDEX		|1		|clock
