<<<<<<< HEAD
ALTER TABLE config ALTER COLUMN configid SET WITH DEFAULT NULL
/
REORG TABLE config
/
ALTER TABLE config ALTER COLUMN alert_usrgrpid SET WITH DEFAULT NULL
/
REORG TABLE config
/
ALTER TABLE config ALTER COLUMN alert_usrgrpid DROP NOT NULL
/
REORG TABLE config
/
ALTER TABLE config ALTER COLUMN discovery_groupid SET WITH DEFAULT NULL
/
REORG TABLE config
/
ALTER TABLE config ADD ns_support integer DEFAULT '0' NOT NULL
/
REORG TABLE config
/
UPDATE config SET alert_usrgrpid=NULL WHERE NOT alert_usrgrpid IN (SELECT usrgrpid FROM usrgrp)
/
UPDATE config SET discovery_groupid=NULL WHERE NOT discovery_groupid IN (SELECT groupid FROM groups)
/
ALTER TABLE config ADD CONSTRAINT c_config_1 FOREIGN KEY (alert_usrgrpid) REFERENCES usrgrp (usrgrpid)
/
REORG TABLE config
/
ALTER TABLE config ADD CONSTRAINT c_config_2 FOREIGN KEY (discovery_groupid) REFERENCES groups (groupid)
/
REORG TABLE config
/
=======
ALTER TABLE config ALTER COLUMN configid SET WITH DEFAULT NULL;
REORG TABLE config;
ALTER TABLE config ALTER COLUMN alert_usrgrpid SET WITH DEFAULT NULL;
REORG TABLE config;
ALTER TABLE config ALTER COLUMN alert_usrgrpid DROP NOT NULL;
REORG TABLE config;
ALTER TABLE config ALTER COLUMN discovery_groupid SET WITH DEFAULT NULL;
REORG TABLE config;
ALTER TABLE config ADD ns_support integer DEFAULT '0' NOT NULL;
REORG TABLE config;
UPDATE config SET alert_usrgrpid=NULL WHERE NOT alert_usrgrpid IN (SELECT usrgrpid FROM usrgrp);
UPDATE config SET discovery_groupid=NULL WHERE NOT discovery_groupid IN (SELECT groupid FROM groups);
UPDATE config SET default_theme='css_ob.css' WHERE default_theme='default.css';
ALTER TABLE config ADD CONSTRAINT c_config_1 FOREIGN KEY (alert_usrgrpid) REFERENCES usrgrp (usrgrpid);
REORG TABLE config;
ALTER TABLE config ADD CONSTRAINT c_config_2 FOREIGN KEY (discovery_groupid) REFERENCES groups (groupid);
REORG TABLE config;
>>>>>>> 3343ef52
<|MERGE_RESOLUTION|>--- conflicted
+++ resolved
@@ -1,4 +1,3 @@
-<<<<<<< HEAD
 ALTER TABLE config ALTER COLUMN configid SET WITH DEFAULT NULL
 /
 REORG TABLE config
@@ -19,9 +18,11 @@
 /
 REORG TABLE config
 /
-UPDATE config SET alert_usrgrpid=NULL WHERE NOT alert_usrgrpid IN (SELECT usrgrpid FROM usrgrp)
+UPDATE config SET alert_usrgrpid=NULL WHERE alert_usrgrpid NOT IN (SELECT usrgrpid FROM usrgrp)
 /
-UPDATE config SET discovery_groupid=NULL WHERE NOT discovery_groupid IN (SELECT groupid FROM groups)
+UPDATE config SET discovery_groupid=NULL WHERE discovery_groupid NOT IN (SELECT groupid FROM groups)
+/
+UPDATE config SET default_theme='css_ob.css' WHERE default_theme='default.css'
 /
 ALTER TABLE config ADD CONSTRAINT c_config_1 FOREIGN KEY (alert_usrgrpid) REFERENCES usrgrp (usrgrpid)
 /
@@ -30,23 +31,4 @@
 ALTER TABLE config ADD CONSTRAINT c_config_2 FOREIGN KEY (discovery_groupid) REFERENCES groups (groupid)
 /
 REORG TABLE config
-/
-=======
-ALTER TABLE config ALTER COLUMN configid SET WITH DEFAULT NULL;
-REORG TABLE config;
-ALTER TABLE config ALTER COLUMN alert_usrgrpid SET WITH DEFAULT NULL;
-REORG TABLE config;
-ALTER TABLE config ALTER COLUMN alert_usrgrpid DROP NOT NULL;
-REORG TABLE config;
-ALTER TABLE config ALTER COLUMN discovery_groupid SET WITH DEFAULT NULL;
-REORG TABLE config;
-ALTER TABLE config ADD ns_support integer DEFAULT '0' NOT NULL;
-REORG TABLE config;
-UPDATE config SET alert_usrgrpid=NULL WHERE NOT alert_usrgrpid IN (SELECT usrgrpid FROM usrgrp);
-UPDATE config SET discovery_groupid=NULL WHERE NOT discovery_groupid IN (SELECT groupid FROM groups);
-UPDATE config SET default_theme='css_ob.css' WHERE default_theme='default.css';
-ALTER TABLE config ADD CONSTRAINT c_config_1 FOREIGN KEY (alert_usrgrpid) REFERENCES usrgrp (usrgrpid);
-REORG TABLE config;
-ALTER TABLE config ADD CONSTRAINT c_config_2 FOREIGN KEY (discovery_groupid) REFERENCES groups (groupid);
-REORG TABLE config;
->>>>>>> 3343ef52
+/