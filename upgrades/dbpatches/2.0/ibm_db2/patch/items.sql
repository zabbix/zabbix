<<<<<<< HEAD
ALTER TABLE items ALTER COLUMN itemid SET WITH DEFAULT NULL
/
REORG TABLE items
/
ALTER TABLE items ALTER COLUMN hostid SET WITH DEFAULT NULL
/
REORG TABLE items
/
ALTER TABLE items ALTER COLUMN units SET DATA TYPE varchar(255)
/
REORG TABLE items
/
ALTER TABLE items ALTER COLUMN templateid SET WITH DEFAULT NULL
/
REORG TABLE items
/
ALTER TABLE items ALTER COLUMN templateid DROP NOT NULL
/
REORG TABLE items
/
ALTER TABLE items ALTER COLUMN valuemapid SET WITH DEFAULT NULL
/
REORG TABLE items
/
ALTER TABLE items ALTER COLUMN valuemapid DROP NOT NULL
/
REORG TABLE items
/
ALTER TABLE items ADD lastns integer NULL
/
REORG TABLE items
/
UPDATE items SET templateid=NULL WHERE templateid=0
/
UPDATE items SET templateid=NULL WHERE NOT templateid IS NULL AND NOT templateid IN (SELECT itemid FROM items)
/
UPDATE items SET valuemapid=NULL WHERE valuemapid=0
/
UPDATE items SET valuemapid=NULL WHERE NOT valuemapid IS NULL AND NOT valuemapid IN (SELECT valuemapid from valuemaps)
/
UPDATE items SET units='Bps' WHERE type=9 AND units='bps'
/
DELETE FROM items WHERE NOT hostid IN (SELECT hostid FROM hosts)
/
ALTER TABLE items ADD CONSTRAINT c_items_1 FOREIGN KEY (hostid) REFERENCES hosts (hostid) ON DELETE CASCADE
/
REORG TABLE items
/
ALTER TABLE items ADD CONSTRAINT c_items_2 FOREIGN KEY (templateid) REFERENCES items (itemid) ON DELETE CASCADE
/
REORG TABLE items
/
ALTER TABLE items ADD CONSTRAINT c_items_3 FOREIGN KEY (valuemapid) REFERENCES valuemaps (valuemapid)
/
REORG TABLE items
/
=======
-- See hosts.sql
>>>>>>> 3343ef52
<|MERGE_RESOLUTION|>--- conflicted
+++ resolved
@@ -1,60 +1 @@
-<<<<<<< HEAD
-ALTER TABLE items ALTER COLUMN itemid SET WITH DEFAULT NULL
-/
-REORG TABLE items
-/
-ALTER TABLE items ALTER COLUMN hostid SET WITH DEFAULT NULL
-/
-REORG TABLE items
-/
-ALTER TABLE items ALTER COLUMN units SET DATA TYPE varchar(255)
-/
-REORG TABLE items
-/
-ALTER TABLE items ALTER COLUMN templateid SET WITH DEFAULT NULL
-/
-REORG TABLE items
-/
-ALTER TABLE items ALTER COLUMN templateid DROP NOT NULL
-/
-REORG TABLE items
-/
-ALTER TABLE items ALTER COLUMN valuemapid SET WITH DEFAULT NULL
-/
-REORG TABLE items
-/
-ALTER TABLE items ALTER COLUMN valuemapid DROP NOT NULL
-/
-REORG TABLE items
-/
-ALTER TABLE items ADD lastns integer NULL
-/
-REORG TABLE items
-/
-UPDATE items SET templateid=NULL WHERE templateid=0
-/
-UPDATE items SET templateid=NULL WHERE NOT templateid IS NULL AND NOT templateid IN (SELECT itemid FROM items)
-/
-UPDATE items SET valuemapid=NULL WHERE valuemapid=0
-/
-UPDATE items SET valuemapid=NULL WHERE NOT valuemapid IS NULL AND NOT valuemapid IN (SELECT valuemapid from valuemaps)
-/
-UPDATE items SET units='Bps' WHERE type=9 AND units='bps'
-/
-DELETE FROM items WHERE NOT hostid IN (SELECT hostid FROM hosts)
-/
-ALTER TABLE items ADD CONSTRAINT c_items_1 FOREIGN KEY (hostid) REFERENCES hosts (hostid) ON DELETE CASCADE
-/
-REORG TABLE items
-/
-ALTER TABLE items ADD CONSTRAINT c_items_2 FOREIGN KEY (templateid) REFERENCES items (itemid) ON DELETE CASCADE
-/
-REORG TABLE items
-/
-ALTER TABLE items ADD CONSTRAINT c_items_3 FOREIGN KEY (valuemapid) REFERENCES valuemaps (valuemapid)
-/
-REORG TABLE items
-/
-=======
--- See hosts.sql
->>>>>>> 3343ef52
+-- See hosts.sql