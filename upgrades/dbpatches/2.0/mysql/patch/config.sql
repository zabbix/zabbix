ALTER TABLE config
	MODIFY configid bigint unsigned NOT NULL,
	MODIFY alert_usrgrpid bigint unsigned NULL,
	MODIFY discovery_groupid bigint unsigned NOT NULL,
	MODIFY default_theme varchar(128) DEFAULT 'css_ob.css' NOT NULL,
	ADD ns_support integer DEFAULT '0' NOT NULL,
	ADD severity_color_0 varchar(6) DEFAULT 'DBDBDB' NOT NULL,
	ADD severity_color_1 varchar(6) DEFAULT 'D6F6FF' NOT NULL,
	ADD severity_color_2 varchar(6) DEFAULT 'FFF6A5' NOT NULL,
	ADD severity_color_3 varchar(6) DEFAULT 'FFB689' NOT NULL,
	ADD severity_color_4 varchar(6) DEFAULT 'FF9999' NOT NULL,
	ADD severity_color_5 varchar(6) DEFAULT 'FF3838' NOT NULL,
	ADD severity_name_0 varchar(32) DEFAULT 'Not classified' NOT NULL,
	ADD severity_name_1 varchar(32) DEFAULT 'Information' NOT NULL,
	ADD severity_name_2 varchar(32) DEFAULT 'Warning' NOT NULL,
	ADD severity_name_3 varchar(32) DEFAULT 'Average' NOT NULL,
	ADD severity_name_4 varchar(32) DEFAULT 'High' NOT NULL,
	ADD severity_name_5 varchar(32) DEFAULT 'Disaster' NOT NULL,
	ADD ok_period integer DEFAULT '1800' NOT NULL,
	ADD blink_period integer DEFAULT '1800' NOT NULL,
	ADD problem_unack_color varchar(6) DEFAULT 'DC0000' NOT NULL,
	ADD problem_ack_color varchar(6) DEFAULT 'DC0000' NOT NULL,
	ADD ok_unack_color varchar(6) DEFAULT '00AA00' NOT NULL,
	ADD ok_ack_color varchar(6) DEFAULT '00AA00' NOT NULL,
<<<<<<< HEAD
	ADD problem_unack_style integer DEFAULT '0' NOT NULL,
	ADD problem_ack_style integer DEFAULT '0' NOT NULL,
	ADD ok_unack_style integer DEFAULT '0' NOT NULL,
	ADD ok_ack_style integer DEFAULT '0' NOT NULL,
	ADD snmptrap_logging integer DEFAULT '1' NOT NULL;
=======
	ADD problem_unack_style integer DEFAULT '1' NOT NULL,
	ADD problem_ack_style integer DEFAULT '1' NOT NULL,
	ADD ok_unack_style integer DEFAULT '1' NOT NULL,
	ADD ok_ack_style integer DEFAULT '1' NOT NULL;
>>>>>>> bb5086d8

UPDATE config SET alert_usrgrpid=NULL WHERE NOT alert_usrgrpid IN (SELECT usrgrpid FROM usrgrp);
UPDATE config SET discovery_groupid=NULL WHERE NOT discovery_groupid IN (SELECT groupid FROM groups);
UPDATE config SET default_theme='css_ob.css' WHERE default_theme='default.css';

ALTER TABLE config ADD CONSTRAINT c_config_1 FOREIGN KEY (alert_usrgrpid) REFERENCES usrgrp (usrgrpid);
ALTER TABLE config ADD CONSTRAINT c_config_2 FOREIGN KEY (discovery_groupid) REFERENCES groups (groupid);<|MERGE_RESOLUTION|>--- conflicted
+++ resolved
@@ -22,18 +22,11 @@
 	ADD problem_ack_color varchar(6) DEFAULT 'DC0000' NOT NULL,
 	ADD ok_unack_color varchar(6) DEFAULT '00AA00' NOT NULL,
 	ADD ok_ack_color varchar(6) DEFAULT '00AA00' NOT NULL,
-<<<<<<< HEAD
-	ADD problem_unack_style integer DEFAULT '0' NOT NULL,
-	ADD problem_ack_style integer DEFAULT '0' NOT NULL,
-	ADD ok_unack_style integer DEFAULT '0' NOT NULL,
-	ADD ok_ack_style integer DEFAULT '0' NOT NULL,
-	ADD snmptrap_logging integer DEFAULT '1' NOT NULL;
-=======
 	ADD problem_unack_style integer DEFAULT '1' NOT NULL,
 	ADD problem_ack_style integer DEFAULT '1' NOT NULL,
 	ADD ok_unack_style integer DEFAULT '1' NOT NULL,
-	ADD ok_ack_style integer DEFAULT '1' NOT NULL;
->>>>>>> bb5086d8
+	ADD ok_ack_style integer DEFAULT '1' NOT NULL,
+	ADD snmptrap_logging integer DEFAULT '1' NOT NULL;
 
 UPDATE config SET alert_usrgrpid=NULL WHERE NOT alert_usrgrpid IN (SELECT usrgrpid FROM usrgrp);
 UPDATE config SET discovery_groupid=NULL WHERE NOT discovery_groupid IN (SELECT groupid FROM groups);
