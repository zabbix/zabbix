--- conflicted
+++ resolved
@@ -5,10 +5,6 @@
 	recordid		number(20)		DEFAULT '0'	NOT NULL,
 	cksumtype		number(10)		DEFAULT '0'	NOT NULL,
 	cksum		nclob		DEFAULT ''	,
-<<<<<<< HEAD
-	sync		nvarchar2(128)		DEFAULT ''
-=======
 	sync		nvarchar2(128)		DEFAULT ''	
->>>>>>> 2a669d0f
 );
 CREATE INDEX node_cksum_1 on node_cksum (nodeid,cksumtype,tablename,recordid);