--- conflicted
+++ resolved
@@ -2,16 +2,10 @@
 
 SUBDIRS = \
 	debug \
+	kernel \
 	log \
 	proc \
 	system \
-<<<<<<< HEAD
-	systemd\
-	debug\
-	vfs\
-	kernel
-=======
 	systemd \
 	vfs \
 	zabbix
->>>>>>> 149400f0
