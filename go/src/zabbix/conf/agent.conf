# This is a configuration file for Zabbix agent daemon (Unix)
# To get more information about Zabbix, visit http://www.zabbix.com

############ GENERAL PARAMETERS #################

### Option: PidFile
#	Name of PID file.
#
# Mandatory: no
# Default:
# PidFile=/tmp/zabbix_agentd.pid

### Option: LogType
#	Specifies where log messages are written to:
#		system  - syslog
#		file    - file specified with LogFile parameter
#		console - standard output
#
# Mandatory: no
# Default:
# LogType=file

### Option: LogFile
#	Log file name for LogType 'file' parameter.
#
# Mandatory: yes, if LogType is set to file, otherwise no
# Default:
# LogFile=

LogFile=/tmp/zabbix_agentd.log

### Option: LogFileSize
#	Maximum size of log file in MB.
#	0 - disable automatic log rotation.
#
# Mandatory: no
# Range: 0-1024
# Default:
# LogFileSize=1

### Option: DebugLevel
#	Specifies debug level:
#	0 - basic information about starting and stopping of Zabbix processes
#	1 - critical information
#	2 - error information
#	3 - warnings
#	4 - for debugging (produces lots of information)
#	5 - extended debugging (produces even more information)
#
# Mandatory: no
# Range: 0-5
# Default:
# DebugLevel=3

### Option: SourceIP
#	Source IP address for outgoing connections.
#
# Mandatory: no
# Default:
# SourceIP=

### Option: EnableRemoteCommands
#	Whether remote commands from Zabbix server are allowed.
#	0 - not allowed
#	1 - allowed
#
# Mandatory: no
# Default:
# EnableRemoteCommands=0

### Option: LogRemoteCommands
#	Enable logging of executed shell commands as warnings.
#	0 - disabled
#	1 - enabled
#
# Mandatory: no
# Default:
# LogRemoteCommands=0

##### Passive checks related

### Option: Server
#	List of comma delimited IP addresses, optionally in CIDR notation, or DNS names of Zabbix servers and Zabbix proxies.
#	Incoming connections will be accepted only from the hosts listed here.
#	If IPv6 support is enabled then '127.0.0.1', '::127.0.0.1', '::ffff:127.0.0.1' are treated equally
#	and '::/0' will allow any IPv4 or IPv6 address.
#	'0.0.0.0/0' can be used to allow any IPv4 address.
#	Example: Server=127.0.0.1,192.168.1.0/24,::1,2001:db8::/32,zabbix.example.com
#
# Mandatory: yes, if StartAgents is not explicitly set to 0
# Default:
# Server=

Server=127.0.0.1

### Option: ListenPort
#	Agent will listen on this port for connections from the server.
#
# Mandatory: no
# Range: 1024-32767
# Default:
# ListenPort=10050

### Option: ListenIP
#	List of comma delimited IP addresses that the agent should listen on.
#	First IP address is sent to Zabbix server if connecting to it to retrieve list of active checks.
#
# Mandatory: no
# Default:
# ListenIP=0.0.0.0

### Option: StatusPort
#	Agent will listen on this port for HTTP status requests.
#
# Mandatory: no
# Range: 1024-32767
# Default:
# StatusPort=

##### Active checks related

### Option: ServerActive
#	List of comma delimited IP:port (or DNS name:port) pairs of Zabbix servers and Zabbix proxies for active checks.
#	If port is not specified, default port is used.
#	IPv6 addresses must be enclosed in square brackets if port for that host is specified.
#	If port is not specified, square brackets for IPv6 addresses are optional.
#	If this parameter is not specified, active checks are disabled.
#	Example: ServerActive=127.0.0.1:20051,zabbix.domain,[::1]:30051,::1,[12fc::1]
#
# Mandatory: no
# Default:
# ServerActive=

ServerActive=127.0.0.1

### Option: Hostname
#	Unique, case sensitive hostname.
#	Required for active checks and must match hostname as configured on the server.
#	Value is acquired from HostnameItem if undefined.
#
# Mandatory: no
# Default:
# Hostname=

Hostname=Zabbix server

### Option: HostnameItem
#	Item used for generating Hostname if it is undefined. Ignored if Hostname is defined.
#	Does not support UserParameters or aliases.
#
# Mandatory: no
# Default:
# HostnameItem=system.hostname

### Option: HostMetadata
#	Optional parameter that defines host metadata.
#	Host metadata is used at host auto-registration process.
#	An agent will issue an error and not start if the value is over limit of 255 characters.
#	If not defined, value will be acquired from HostMetadataItem.
#
# Mandatory: no
# Range: 0-255 characters
# Default:
# HostMetadata=

### Option: HostMetadataItem
#	Optional parameter that defines an item used for getting host metadata.
#	Host metadata is used at host auto-registration process.
#	During an auto-registration request an agent will log a warning message if
#	the value returned by specified item is over limit of 255 characters.
#	This option is only used when HostMetadata is not defined.
#
# Mandatory: no
# Default:
# HostMetadataItem=

### Option: RefreshActiveChecks
#	How often list of active checks is refreshed, in seconds.
#
# Mandatory: no
# Range: 60-3600
# Default:
# RefreshActiveChecks=120

### Option: BufferSend
#	Do not keep data longer than N seconds in buffer.
#
# Mandatory: no
# Range: 1-3600
# Default:
# BufferSend=5

### Option: BufferSize
#	Maximum number of values in a memory buffer. The agent will send
#	all collected data to Zabbix Server or Proxy if the buffer is full.
#
# Mandatory: no
# Range: 2-65535
# Default:
# BufferSize=100

### Option: MaxLinesPerSecond
#	Maximum number of new lines the agent will send per second to Zabbix Server
#	or Proxy processing 'log' and 'logrt' active checks.
#	The provided value will be overridden by the parameter 'maxlines',
#	provided in 'log' or 'logrt' item keys.
#
# Mandatory: no
# Range: 1-1000
# Default:
# MaxLinesPerSecond=20

############ ADVANCED PARAMETERS #################

### Option: Alias
#	Sets an alias for an item key. It can be used to substitute long and complex item key with a smaller and simpler one.
#	Multiple Alias parameters may be present. Multiple parameters with the same Alias key are not allowed.
#	Different Alias keys may reference the same item key.
#	For example, to retrieve the ID of user 'zabbix':
#	Alias=zabbix.userid:vfs.file.regexp[/etc/passwd,^zabbix:.:([0-9]+),,,,\1]
#	Now shorthand key zabbix.userid may be used to retrieve data.
#	Aliases can be used in HostMetadataItem but not in HostnameItem parameters.
#
# Mandatory: no
# Range:
# Default:
<<<<<<< HEAD
=======
# ControlSocket=

### Option: Alias
#	Sets an alias for an item key. It can be used to substitute long and complex item key with a smaller and simpler one.
#	Multiple Alias parameters may be present. Multiple parameters with the same Alias key are not allowed.
#	Different Alias keys may reference the same item key.
#	For example, to retrieve the ID of user 'zabbix':
#	Alias=zabbix.userid:vfs.file.regexp[/etc/passwd,^zabbix:.:([0-9]+),,,,\1]
#	Now shorthand key zabbix.userid may be used to retrieve data.
#	Aliases can be used in HostMetadataItem but not in HostnameItem parameters.
#
# Mandatory: no
# Range:
# Default:
>>>>>>> 6039f296

### Option: Timeout
#	Spend no more than Timeout seconds on processing
#
# Mandatory: no
# Range: 1-30
# Default:
# Timeout=3

### Option: Include
#	You may include individual files or all files in a directory in the configuration file.
#	Installing Zabbix will create include directory in /usr/local/etc, unless modified during the compile time.
#
# Mandatory: no
# Default:
# Include=

# Include=/usr/local/etc/zabbix_agentd.userparams.conf
# Include=/usr/local/etc/zabbix_agentd.conf.d/
# Include=/usr/local/etc/zabbix_agentd.conf.d/*.conf

####### USER-DEFINED MONITORED PARAMETERS #######

### Option: UnsafeUserParameters
#	Allow all characters to be passed in arguments to user-defined parameters.
#	The following characters are not allowed:
#	\ ' " ` * ? [ ] { } ~ $ ! & ; ( ) < > | # @
#	Additionally, newline characters are not allowed.
#	0 - do not allow
#	1 - allow
#
# Mandatory: no
# Range: 0-1
# Default:
# UnsafeUserParameters=0

### Option: UserParameter
#	User-defined parameter to monitor. There can be several user-defined parameters.
#	Format: UserParameter=<key>,<shell command>
#	See 'zabbix_agentd' directory for examples.
#
# Mandatory: no
# Default:
# UserParameter=

### Option: ControlSocket
#	The control socket, used to send runtime commands with '-R' option.
#
# Mandatory: no
# Default:
# ControlSocket=

ControlSocket=/tmp/agent.sock

####### TLS-RELATED PARAMETERS #######

### Option: TLSConnect
#	How the agent should connect to server or proxy. Used for active checks.
#	Only one value can be specified:
#		unencrypted - connect without encryption
#		psk         - connect using TLS and a pre-shared key
#		cert        - connect using TLS and a certificate
#
# Mandatory: yes, if TLS certificate or PSK parameters are defined (even for 'unencrypted' connection)
# Default:
# TLSConnect=unencrypted

### Option: TLSAccept
#	What incoming connections to accept.
#	Multiple values can be specified, separated by comma:
#		unencrypted - accept connections without encryption
#		psk         - accept connections secured with TLS and a pre-shared key
#		cert        - accept connections secured with TLS and a certificate
#
# Mandatory: yes, if TLS certificate or PSK parameters are defined (even for 'unencrypted' connection)
# Default:
# TLSAccept=unencrypted

### Option: TLSCAFile
#	Full pathname of a file containing the top-level CA(s) certificates for
#	peer certificate verification.
#
# Mandatory: no
# Default:
# TLSCAFile=

### Option: TLSCRLFile
#	Full pathname of a file containing revoked certificates.
#
# Mandatory: no
# Default:
# TLSCRLFile=

### Option: TLSServerCertIssuer
#		Allowed server certificate issuer.
#
# Mandatory: no
# Default:
# TLSServerCertIssuer=

### Option: TLSServerCertSubject
#		Allowed server certificate subject.
#
# Mandatory: no
# Default:
# TLSServerCertSubject=

### Option: TLSCertFile
#	Full pathname of a file containing the agent certificate or certificate chain.
#
# Mandatory: no
# Default:
# TLSCertFile=

### Option: TLSKeyFile
#	Full pathname of a file containing the agent private key.
#
# Mandatory: no
# Default:
# TLSKeyFile=

### Option: TLSPSKIdentity
#	Unique, case sensitive string used to identify the pre-shared key.
#
# Mandatory: no
# Default:
# TLSPSKIdentity=

### Option: TLSPSKFile
#	Full pathname of a file containing the pre-shared key.
#
# Mandatory: no
# Default:
# TLSPSKFile=

####### PLUGIN-SPECIFIC PARAMETERS #######

Plugins.Log.Capacity = 100<|MERGE_RESOLUTION|>--- conflicted
+++ resolved
@@ -224,8 +224,6 @@
 # Mandatory: no
 # Range:
 # Default:
-<<<<<<< HEAD
-=======
 # ControlSocket=
 
 ### Option: Alias
@@ -240,7 +238,6 @@
 # Mandatory: no
 # Range:
 # Default:
->>>>>>> 6039f296
 
 ### Option: Timeout
 #	Spend no more than Timeout seconds on processing
