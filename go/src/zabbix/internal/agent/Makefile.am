## Process this file with automake to produce Makefile.in

SUBDIRS = \
	scheduler \
<<<<<<< HEAD
	serverconnector
=======
	resultcache
>>>>>>> 150598fa

all: build

build:
	go build

clean:
	go clean

check:
	go test
<|MERGE_RESOLUTION|>--- conflicted
+++ resolved
@@ -2,11 +2,8 @@
 
 SUBDIRS = \
 	scheduler \
-<<<<<<< HEAD
+	resultcache \
 	serverconnector
-=======
-	resultcache
->>>>>>> 150598fa
 
 all: build
 
