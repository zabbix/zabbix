--- conflicted
+++ resolved
@@ -55,10 +55,7 @@
 	LogRemoteCommands    int      `conf:",optional,0:1,0"`
 	EnableRemoteCommands int      `conf:",optional,0:1,0"`
 	ControlSocket        string   `conf:",optional"`
-<<<<<<< HEAD
 	Alias                []string `conf:",optional"`
-	Plugins              map[string]map[string]string
-=======
 	TLSConnect           string   `conf:",optional"`
 	TLSAccept            string   `conf:",optional"`
 	TLSPSKIdentity       string   `conf:",optional"`
@@ -71,7 +68,6 @@
 	TLSServerCertSubject string   `conf:",optional"`
 
 	Plugins map[string]map[string]string
->>>>>>> 3c4a571c
 }
 
 var Options AgentOptions
