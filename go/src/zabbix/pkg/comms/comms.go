/*
** Zabbix
** Copyright (C) 2001-2019 Zabbix SIA
**
** This program is free software; you can redistribute it and/or modify
** it under the terms of the GNU General Public License as published by
** the Free Software Foundation; either version 2 of the License, or
** (at your option) any later version.
**
** This program is distributed in the hope that it will be useful,
** but WITHOUT ANY WARRANTY; without even the implied warranty of
** MERCHANTABILITY or FITNESS FOR A PARTICULAR PURPOSE. See the
** GNU General Public License for more details.
**
** You should have received a copy of the GNU General Public License
** along with this program; if not, write to the Free Software
** Foundation, Inc., 51 Franklin Street, Fifth Floor, Boston, MA  02110-1301, USA.
**/

package comms

import (
	"bytes"
	"encoding/binary"
	"fmt"
	"io"
	"net"
	"strings"
	"time"
	"zabbix/pkg/log"
)

const headerSize = 13

type ZbxConnection struct {
	conn net.Conn
}

type ZbxListener struct {
	listener net.Listener
}

func (c *ZbxConnection) Open(address string, timeout time.Duration) (err error) {
	c.conn, err = net.DialTimeout("tcp", address, timeout)

	if nil != err {
		return
	}

	err = c.conn.SetReadDeadline(time.Now().Add(timeout))
	if nil != err {
		return
	}

	err = c.conn.SetWriteDeadline(time.Now().Add(timeout))

	return
}

func write(w io.Writer, data []byte) error {
	var b bytes.Buffer

	b.Grow(len(data) + headerSize)
	b.Write([]byte{'Z', 'B', 'X', 'D', 0x01})
	err := binary.Write(&b, binary.LittleEndian, uint64(len(data)))
	if nil != err {
		return err
	}
	b.Write(data)
	_, err = w.Write(b.Bytes())

	return err
}

func (c *ZbxConnection) Write(data []byte, timeout time.Duration) error {
	if timeout != 0 {
		err := c.conn.SetWriteDeadline(time.Now().Add(timeout))
		if nil != err {
			return err
		}
	}
	return write(c.conn, data)
}

func (c *ZbxConnection) WriteString(s string, timeout time.Duration) error {
	return c.Write([]byte(s), timeout)
}

func read(r io.Reader) ([]byte, error) {
	const maxRecvDataSize = 128 * 1048576
	var total int
	var b [2048]byte

	s := b[:]

	for total < headerSize {
		n, err := r.Read(s[total:])
		if err != nil && err != io.EOF {
			return nil, fmt.Errorf("Cannot read message: '%s'", err)
		}

		if n == 0 {
			break
		}

		total += n
	}

	if total < 13 {
		if total == 0 {
			return []byte{}, nil
		}
		return nil, fmt.Errorf("Message is missing header.")
	}

	if !bytes.Equal(s[:4], []byte{'Z', 'B', 'X', 'D'}) {
		return nil, fmt.Errorf("Message is using unsupported protocol.")
	}

	if s[4] != 0x01 {
		return nil, fmt.Errorf("Message is using unsupported protocol version.")
	}

	expectedSize := binary.LittleEndian.Uint32(s[5:9])

	if expectedSize > maxRecvDataSize {
		return nil, fmt.Errorf("Message size %d exceeds the maximum size %d bytes.", expectedSize, maxRecvDataSize)
	}

	if int(expectedSize) < total-headerSize {
		return nil, fmt.Errorf("Message is longer than expected.")
	}

	if int(expectedSize) == total-headerSize {
		return s[headerSize:total], nil
	}

	sTmp := make([]byte, expectedSize+1)
	if total > headerSize {
		copy(sTmp, s[headerSize:total])
	}
	s = sTmp
	total = total - headerSize

	for total < int(expectedSize) {
		n, err := r.Read(s[total:])
		if err != nil {
			return nil, err
		}

		if n == 0 {
			break
		}

		total += n
	}

	if total != int(expectedSize) {
		return nil, fmt.Errorf("Message size is shorted or longer than expected.")
	}

	return s[:total], nil
}

func (c *ZbxConnection) Read(timeout time.Duration) ([]byte, error) {
	if timeout != 0 {
		err := c.conn.SetReadDeadline(time.Now().Add(timeout))
		if nil != err {
			return nil, err
		}
	}
	return read(c.conn)
}

func (c *ZbxConnection) RemoteIP() string {
	addr := c.conn.RemoteAddr().String()
	if pos := strings.Index(addr, ":"); pos != -1 {
		addr = addr[:pos]
	}
	return addr
}

func Listen(address string) (c *ZbxListener, err error) {
	l, tmperr := net.Listen("tcp", address)
	if tmperr != nil {
		return nil, fmt.Errorf("Listen failed: %s", tmperr.Error())
	}
	c = &ZbxListener{listener: l.(*net.TCPListener)}
	return
}

func (l *ZbxListener) Accept() (c *ZbxConnection, err error) {
	var conn net.Conn
	if conn, err = l.listener.Accept(); err != nil {
		return
	} else {
		c = &ZbxConnection{conn: conn}
	}
	return
}

func (c *ZbxConnection) Close() (err error) {
	return c.conn.Close()
}

func (c *ZbxListener) Close() (err error) {
<<<<<<< HEAD
	return c.listener.Close()
=======
	return c.ln.Close()
}

func Exchange(address string, timeout time.Duration, data []byte) ([]byte, error) {
	var c ZbxConnection

	log.Debugf("connecting to [%s]", address)

	err := c.Open(address, time.Second*time.Duration(timeout))
	if err != nil {
		log.Debugf("cannot connect to [%s]: %s", address, err)
		return nil, err
	}

	defer c.Close()

	log.Debugf("sending [%s] to [%s]", string(data), address)

	err = c.Write(data, 0)
	if err != nil {
		log.Debugf("cannot send to [%s]: %s", address, err)
		return nil, err
	}

	log.Debugf("receiving data from [%s]", address)

	b, err := c.Read(0)
	if err != nil {
		log.Debugf("cannot receive data from [%s]: %s", address, err)
		return nil, err
	}

	log.Debugf("received [%s] from [%s]", string(b), address)

	return b, nil
>>>>>>> 9252f14c
}<|MERGE_RESOLUTION|>--- conflicted
+++ resolved
@@ -204,43 +204,39 @@
 }
 
 func (c *ZbxListener) Close() (err error) {
-<<<<<<< HEAD
 	return c.listener.Close()
-=======
-	return c.ln.Close()
 }
 
 func Exchange(address string, timeout time.Duration, data []byte) ([]byte, error) {
 	var c ZbxConnection
 
-	log.Debugf("connecting to [%s]", address)
+	log.Tracef("connecting to [%s]", address)
 
 	err := c.Open(address, time.Second*time.Duration(timeout))
 	if err != nil {
-		log.Debugf("cannot connect to [%s]: %s", address, err)
+		log.Tracef("cannot connect to [%s]: %s", address, err)
 		return nil, err
 	}
 
 	defer c.Close()
 
-	log.Debugf("sending [%s] to [%s]", string(data), address)
+	log.Tracef("sending [%s] to [%s]", string(data), address)
 
 	err = c.Write(data, 0)
 	if err != nil {
-		log.Debugf("cannot send to [%s]: %s", address, err)
+		log.Tracef("cannot send to [%s]: %s", address, err)
 		return nil, err
 	}
 
-	log.Debugf("receiving data from [%s]", address)
+	log.Tracef("receiving data from [%s]", address)
 
 	b, err := c.Read(0)
 	if err != nil {
-		log.Debugf("cannot receive data from [%s]: %s", address, err)
+		log.Tracef("cannot receive data from [%s]: %s", address, err)
 		return nil, err
 	}
 
-	log.Debugf("received [%s] from [%s]", string(b), address)
+	log.Tracef("received [%s] from [%s]", string(b), address)
 
 	return b, nil
->>>>>>> 9252f14c
 }