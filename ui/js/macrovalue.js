--- conflicted
+++ resolved
@@ -131,33 +131,16 @@
 					placeholder: t('value'),
 					maxlength: $input.attr('maxlength'),
 					autocomplete: 'off',
-					style: 'width: 100%;'
+					style: 'width: 100%;',
+					'data-field-type': 'text-box',
+					'data-error-container': $input.attr('data-error-container'),
+					'data-error-label': $input.attr('data-error-label')
 				})
 				.on('focus blur', btnUndoFocusEventHandle)
 
 			$curr_control.replaceWith($('<div>')
 				.addClass('input-secret')
-<<<<<<< HEAD
 				.append($input_secret)
-=======
-				.append(
-					$('<input>')
-						.attr({
-							id: $input.attr('id'),
-							name: $input.attr('name'),
-							type: 'password',
-							value: $input.val(),
-							placeholder: t('value'),
-							maxlength: $input.attr('maxlength'),
-							autocomplete: 'off',
-							style: 'width: 100%;',
-							'data-field-type': 'text-box',
-							'data-error-container': $input.attr('data-error-container'),
-							'data-error-label': $input.attr('data-error-label')
-						})
-						.on('focus blur', btnUndoFocusEventHandle)
-				)
->>>>>>> 9465efe0
 				.inputSecret()
 			);
 
