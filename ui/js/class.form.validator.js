--- conflicted
+++ resolved
@@ -103,22 +103,11 @@
 			this.#use_checks = use_checks;
 
 			try {
-<<<<<<< HEAD
-				this.#validate(values_to_validate, validation_rules);
-				await this.#validateDelayed();
-				await this.#validateApiUniqueness();
-				this.#validateDistinctness(values, validation_rules);
-				resolve_whole(
-					!Object.values(this.#errors)
-						.find((field_errors) => field_errors.find(({message}) => message.length))
-				);
-=======
 				const r1 = this.#validate(values_to_validate, validation_rules);
 				const r2 = await this.#validateDelayed();
 				const r3 = await this.#validateApiUniqueness();
 				const r4 = this.#validateDistinctness(values, validation_rules);
 				resolve_whole(r1 && r2 && r3 && r4);
->>>>>>> e450b863
 			}
 			catch (error) {
 				if (error.cause !== 'RulesError' && error.type !== 'abort') {
