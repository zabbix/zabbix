/*
** Copyright (C) 2001-2025 Zabbix SIA
**
** This program is free software: you can redistribute it and/or modify it under the terms of
** the GNU Affero General Public License as published by the Free Software Foundation, version 3.
**
** This program is distributed in the hope that it will be useful, but WITHOUT ANY WARRANTY;
** without even the implied warranty of MERCHANTABILITY or FITNESS FOR A PARTICULAR PURPOSE.
** See the GNU Affero General Public License for more details.
**
** You should have received a copy of the GNU Affero General Public License along with this program.
** If not, see <https://www.gnu.org/licenses/>.
**/


const CSRF_TOKEN_NAME = '_csrf_token';

const ZBX_COLOR_SCHEME_DARK = 'dark';
const ZBX_COLOR_SCHEME_LIGHT = 'light';

const ZBX_STYLE_DISPLAY_NONE = 'display-none';

const ZBX_STYLE_NO_DATA = 'no-data';
const ZBX_STYLE_NO_DATA_DESCRIPTION = 'no-data-description';
const ZBX_STYLE_NO_DATA_MESSAGE = 'no-data-message';

const ZBX_STYLE_BTN = 'btn';
const ZBX_STYLE_BTN_ALT = 'btn-alt';
const ZBX_STYLE_BTN_GREY = 'btn-grey';
const ZBX_STYLE_BTN_GREY_ICON = 'btn-grey-icon';
const ZBX_STYLE_BTN_ICON = 'btn-icon';
const ZBX_STYLE_BTN_LINK = 'btn-link';
const ZBX_STYLE_BTN_SMALL = 'btn-small';

const ZBX_STYLE_FORM_GRID = 'form-grid';

const ZBX_STYLE_TEXTAREA_FLEXIBLE = 'textarea-flexible';
const ZBX_STYLE_TEXTAREA_FLEXIBLE_CONTAINER = 'textarea-flexible-container';
const ZBX_STYLE_TEXTAREA_FLEXIBLE_PARENT = 'textarea-flexible-parent';

const ZBX_STYLE_COLOR_WARNING = 'color-warning';

const ZBX_STYLE_ARROW_DOWN = 'arrow-down';
const ZBX_STYLE_ARROW_RIGHT = 'arrow-right';
const ZBX_STYLE_COLLAPSIBLE = 'collapsible';
const ZBX_STYLE_COLLAPSED = 'collapsed';
const ZBX_STYLE_DRAG_ICON = 'drag-icon';
const ZBX_STYLE_PROBLEM_ICON_LINK = 'problem-icon-link';
const ZBX_STYLE_PROBLEM_ICON_LIST_ITEM = 'problem-icon-list-item';

const ZBX_STYLE_LINK_ALT = 'link-alt';

const ZBX_STYLE_LIST_TABLE = 'list-table';
const ZBX_STYLE_ROW_SELECTED = 'row-selected';

const ZBX_ICON_BELL = 'zi-bell';
const ZBX_ICON_BELL_OFF = 'zi-bell-off';
const ZBX_ICON_CHECK = 'zi-check';
const ZBX_ICON_CHEVRON_DOWN = 'zi-chevron-down';
const ZBX_ICON_CHEVRON_DOWN_SMALL = 'zi-chevron-down-small';
const ZBX_ICON_CHEVRON_LEFT = 'zi-chevron-left';
const ZBX_ICON_CHEVRON_RIGHT = 'zi-chevron-right';
const ZBX_ICON_CHEVRON_UP = 'zi-chevron-up';
const ZBX_ICON_COG_FILLED = 'zi-cog-filled';
const ZBX_ICON_COPY = 'zi-copy';
const ZBX_ICON_EYE_OFF = 'zi-eye-off';
const ZBX_ICON_FILTER = 'zi-filter';
const ZBX_ICON_HELP_SMALL = 'zi-help-small';
const ZBX_ICON_HOME = 'zi-home';
const ZBX_ICON_LOCK = 'zi-lock';
const ZBX_ICON_MORE = 'zi-more';
const ZBX_ICON_PAUSE = 'zi-pause';
const ZBX_ICON_PENCIL = 'zi-pencil';
const ZBX_ICON_PLAY = 'zi-play';
const ZBX_ICON_PLUS = 'zi-plus';
const ZBX_ICON_REFERENCE = 'zi-reference';
const ZBX_ICON_REMOVE_SMALL = 'zi-remove-small';
const ZBX_ICON_REMOVE_SMALLER = 'zi-remove-smaller';
const ZBX_ICON_SEARCH_LARGE = 'zi-search-large';
const ZBX_ICON_SPEAKER = 'zi-speaker';
const ZBX_ICON_SPEAKER_OFF = 'zi-speaker-off';
const ZBX_ICON_TEXT = 'zi-text';
const ZBX_ICON_WIDGET_AWAITING_DATA_LARGE = 'zi-widget-awaiting-data-large';
const ZBX_ICON_WIDGET_EMPTY_REFERENCES_LARGE = 'zi-widget-empty-references-large';
const ZBX_ICON_WRENCH_ALT_SMALL = 'zi-wrench-alt-small';

<<<<<<< HEAD
=======
const ITEM_VALUE_TYPE_FLOAT = 0;
const ITEM_VALUE_TYPE_STR = 1;
const ITEM_VALUE_TYPE_LOG = 2;
const ITEM_VALUE_TYPE_UINT64 = 3;
const ITEM_VALUE_TYPE_TEXT = 4;
const ITEM_VALUE_TYPE_BINARY = 5;

const TRIGGER_SEVERITY_NOT_CLASSIFIED = 0;
const TRIGGER_SEVERITY_INFORMATION = 1;
const TRIGGER_SEVERITY_WARNING = 2;
const TRIGGER_SEVERITY_AVERAGE = 3;
const TRIGGER_SEVERITY_HIGH = 4;
const TRIGGER_SEVERITY_DISASTER = 5;

>>>>>>> 32477f7a
const ZBX_STYLE_NA_BG = 'na-bg';
const ZBX_STYLE_INFO_BG = 'info-bg';
const ZBX_STYLE_WARNING_BG = 'warning-bg';
const ZBX_STYLE_AVERAGE_BG = 'average-bg';
const ZBX_STYLE_HIGH_BG = 'high-bg';
const ZBX_STYLE_DISASTER_BG = 'disaster-bg';

const ZBX_STYLE_STATUS_NA_BG = 'status-na-bg';
const ZBX_STYLE_STATUS_INFO_BG = 'status-info-bg';
const ZBX_STYLE_STATUS_WARNING_BG = 'status-warning-bg';
const ZBX_STYLE_STATUS_AVERAGE_BG = 'status-average-bg';
const ZBX_STYLE_STATUS_HIGH_BG = 'status-high-bg';
const ZBX_STYLE_STATUS_DISASTER_BG = 'status-disaster-bg';

const TRIGGER_SEVERITY_NOT_CLASSIFIED = 0;
const TRIGGER_SEVERITY_INFORMATION = 1;
const TRIGGER_SEVERITY_WARNING = 2;
const TRIGGER_SEVERITY_AVERAGE = 3;
const TRIGGER_SEVERITY_HIGH = 4;
const TRIGGER_SEVERITY_DISASTER = 5;

const ZBX_SECRET_MASK = '******';

const MAINTENANCE_TYPE_NORMAL = 0;
const MAINTENANCE_TYPE_NODATA = 1;

const SYSMAP_ELEMENT_TYPE_HOST = 0;
const SYSMAP_ELEMENT_TYPE_MAP = 1;
const SYSMAP_ELEMENT_TYPE_TRIGGER = 2;
const SYSMAP_ELEMENT_TYPE_HOST_GROUP = 3;
const SYSMAP_ELEMENT_TYPE_IMAGE = 4;

const SYSMAP_BACKGROUND_SCALE_COVER = 1;

const MAP_INDICATOR_TYPE_STATIC_LINK = 0;
const MAP_INDICATOR_TYPE_TRIGGER = 1;
const MAP_INDICATOR_TYPE_ITEM_VALUE = 2;

const MAP_SHOW_LABEL_DEFAULT = -1;
const MAP_SHOW_LABEL_AUTO_HIDE = 0;

const KEY_ARROW_DOWN = 40;
const KEY_ARROW_LEFT = 37;
const KEY_ARROW_RIGHT = 39;
const KEY_ARROW_UP = 38;
const KEY_BACKSPACE = 8;
const KEY_DELETE = 46;
const KEY_ENTER = 13;
const KEY_ESCAPE = 27;
const KEY_TAB = 9;
const KEY_PAGE_UP = 33;
const KEY_PAGE_DOWN = 34;
const KEY_END = 35;
const KEY_HOME = 36;
const KEY_SPACE = 32;

const PAGE_TYPE_TEXT_RETURN_JSON = 11;

const ZBX_SCRIPT_MANUALINPUT_DISABLED = 0;
const ZBX_SCRIPT_MANUALINPUT_ENABLED = 1;

const MFA_TYPE_TOTP = 1;
const MFA_TYPE_DUO = 2;

// IMPORTANT!!! by priority DESC
const GROUP_GUI_ACCESS_SYSTEM = 0;
const GROUP_GUI_ACCESS_INTERNAL = 1;
const GROUP_GUI_ACCESS_LDAP = 2;
const GROUP_GUI_ACCESS_DISABLED = 3;

const NAME_DELIMITER = ': ';

const WRAPPER_PADDING_RIGHT = 10;<|MERGE_RESOLUTION|>--- conflicted
+++ resolved
@@ -84,8 +84,6 @@
 const ZBX_ICON_WIDGET_EMPTY_REFERENCES_LARGE = 'zi-widget-empty-references-large';
 const ZBX_ICON_WRENCH_ALT_SMALL = 'zi-wrench-alt-small';
 
-<<<<<<< HEAD
-=======
 const ITEM_VALUE_TYPE_FLOAT = 0;
 const ITEM_VALUE_TYPE_STR = 1;
 const ITEM_VALUE_TYPE_LOG = 2;
@@ -100,7 +98,6 @@
 const TRIGGER_SEVERITY_HIGH = 4;
 const TRIGGER_SEVERITY_DISASTER = 5;
 
->>>>>>> 32477f7a
 const ZBX_STYLE_NA_BG = 'na-bg';
 const ZBX_STYLE_INFO_BG = 'info-bg';
 const ZBX_STYLE_WARNING_BG = 'warning-bg';
@@ -114,13 +111,6 @@
 const ZBX_STYLE_STATUS_AVERAGE_BG = 'status-average-bg';
 const ZBX_STYLE_STATUS_HIGH_BG = 'status-high-bg';
 const ZBX_STYLE_STATUS_DISASTER_BG = 'status-disaster-bg';
-
-const TRIGGER_SEVERITY_NOT_CLASSIFIED = 0;
-const TRIGGER_SEVERITY_INFORMATION = 1;
-const TRIGGER_SEVERITY_WARNING = 2;
-const TRIGGER_SEVERITY_AVERAGE = 3;
-const TRIGGER_SEVERITY_HIGH = 4;
-const TRIGGER_SEVERITY_DISASTER = 5;
 
 const ZBX_SECRET_MASK = '******';
 
