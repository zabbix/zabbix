--- conflicted
+++ resolved
@@ -117,13 +117,14 @@
 const MAINTENANCE_TYPE_NORMAL = 0;
 const MAINTENANCE_TYPE_NODATA = 1;
 
+const SYSMAP_BACKGROUND_SCALE_COVER = 1;
+
 const SYSMAP_ELEMENT_TYPE_HOST = 0;
 const SYSMAP_ELEMENT_TYPE_MAP = 1;
 const SYSMAP_ELEMENT_TYPE_TRIGGER = 2;
 const SYSMAP_ELEMENT_TYPE_HOST_GROUP = 3;
 const SYSMAP_ELEMENT_TYPE_IMAGE = 4;
 
-<<<<<<< HEAD
 const SYSMAP_ELEMENT_SUBTYPE_HOST_GROUP = 0;
 const SYSMAP_ELEMENT_SUBTYPE_HOST_GROUP_ELEMENTS = 1;
 
@@ -162,11 +163,6 @@
 const MAP_LABEL_LOC_LEFT = 1;
 const MAP_LABEL_LOC_RIGHT = 2;
 const MAP_LABEL_LOC_TOP = 3;
-
-const MAP_LINK_DRAWTYPE_LINE = 0;
-const MAP_LINK_DRAWTYPE_BOLD_LINE = 2;
-const MAP_LINK_DRAWTYPE_DOT = 3;
-const MAP_LINK_DRAWTYPE_DASHED_LINE = 4;
 
 const MAP_LABEL_TYPE_LABEL = 0;
 const MAP_LABEL_TYPE_IP = 1;
@@ -174,8 +170,6 @@
 const MAP_LABEL_TYPE_STATUS = 3;
 const MAP_LABEL_TYPE_NOTHING = 4;
 const MAP_LABEL_TYPE_CUSTOM = 5;
-=======
-const SYSMAP_BACKGROUND_SCALE_COVER = 1;
 
 const MAP_INDICATOR_TYPE_STATIC_LINK = 0;
 const MAP_INDICATOR_TYPE_TRIGGER = 1;
@@ -183,7 +177,11 @@
 
 const MAP_SHOW_LABEL_DEFAULT = -1;
 const MAP_SHOW_LABEL_AUTO_HIDE = 0;
->>>>>>> bda13608
+
+const DRAWTYPE_LINE = 0;
+const DRAWTYPE_BOLD_LINE = 2;
+const DRAWTYPE_DOT = 3;
+const DRAWTYPE_DASHED_LINE = 4;
 
 const KEY_ARROW_DOWN = 40;
 const KEY_ARROW_LEFT = 37;
