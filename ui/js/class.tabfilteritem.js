--- conflicted
+++ resolved
@@ -50,11 +50,8 @@
 		this._template_rendered = false;
 		this._src_url = null;
 		this._apply_url = null;
-<<<<<<< HEAD
 		this._default = options.default;
-=======
 		this._subfilters_expanded = [];
->>>>>>> b0021dae
 
 		this.init();
 		this.registerEvents();
