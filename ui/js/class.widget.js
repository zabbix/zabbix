/*
** Zabbix
** Copyright (C) 2001-2023 Zabbix SIA
**
** This program is free software; you can redistribute it and/or modify
** it under the terms of the GNU General Public License as published by
** the Free Software Foundation; either version 2 of the License, or
** (at your option) any later version.
**
** This program is distributed in the hope that it will be useful,
** but WITHOUT ANY WARRANTY; without even the implied warranty of
** MERCHANTABILITY or FITNESS FOR A PARTICULAR PURPOSE. See the
** GNU General Public License for more details.
**
** You should have received a copy of the GNU General Public License
** along with this program; if not, write to the Free Software
** Foundation, Inc., 51 Franklin Street, Fifth Floor, Boston, MA  02110-1301, USA.
**/


/*
 * The base class of all dashboard widgets. Depending on widget needs, it can be instantiated directly or be extended.
 */
class CWidget extends CWidgetBase {

	/**
	 * Check if widgets of this type implement communication with other widgets. The reference field represents the
	 * unique ID of the widget. Its name is "reference". The value is generated and regenerated automatically when
	 * copying widgets or dashboard pages.
	 *
	 * @returns {boolean}
	 */
	static hasReferenceField() {
		return false;
	}

	/**
	 * Get field names by which widgets of this type refer and store connections to other widgets. These fields have a
	 * role of foreign keys, referring to the corresponding "reference" fields of target widgets. The widget is
	 * responsible for setting field values. The values are regenerated automatically when copying widgets or dashboard
	 * pages.
	 *
	 * @returns {string[]}
	 */
	static getForeignReferenceFields() {
		return [];
	}

	/**
	 * Define initial state of the widget.
	 *
	 * Invoked on widget instantiation. No HTML or data manipulation must be done at this step.
	 *
	 * Possible widget state: WIDGET_STATE_INITIAL.
	 */
	onInitialize() {
	}

	/**
	 * Prepare widget for the first activation.
	 *
	 * An HTML structure can be created, but no data manipulation must be done at this step.
	 *
	 * Invoked once, before the first activation of the dashboard page.
	 *
	 * Possible widget state: WIDGET_STATE_INITIAL.
	 */
	onStart() {
	}

	/**
	 * Make the widget live! Activate custom event listeners.
	 *
	 * Widget update is requested automatically by invoking "promiseUpdate" method immediately and periodically later on
	 * until the widget is deactivated again (the dashboard page is switched away to display another dashboard page).
	 *
	 * Invoked on each activation of the dashboard page.
	 *
	 * Possible widget state: WIDGET_STATE_INACTIVE.
	 */
	onActivate() {
	}

	/**
	 * Stop any interactivity of the widget. Deactivate custom event listeners.
	 *
	 * Updating of the widget is automatically stopped at this step.
	 *
	 * Invoked on each deactivation of the dashboard page.
	 *
	 * Possible widget state: WIDGET_STATE_ACTIVE.
	 */
	onDeactivate() {
	}

	/**
	 * Destroy the widget. Invoked once, when the widget or the dashboard page gets deleted.
	 *
	 * Possible widget state: WIDGET_STATE_INACTIVE.
	 */
	onDestroy() {
	}

	/**
	 * Set widget to editing mode. This is one-way action. Be aware that the widget may not be in the active state.
	 *
	 * Possible widget state: WIDGET_STATE_INITIAL, WIDGET_STATE_ACTIVE, WIDGET_STATE_INACTIVE.
	 */
	onEdit() {
	}

	/**
	 * Take whatever action is required on each resize event of the widget contents' container. Be aware that the widget
	 * may not be in the active state. For some widgets, the updating cycle will need to be restarted on resize event.
	 * This is done by checking that the widget is active and then invoking "_startUpdating" method. And if the widget
	 * is not active, it will still update as soon as it's activated.
	 *
	 * Possible widget state: WIDGET_STATE_INITIAL, WIDGET_STATE_ACTIVE, WIDGET_STATE_INACTIVE.
	 */
	onResize() {
	}

	/**
	 * Make the acquaintance of other widgets on all dashboard pages so that related widgets can establish connections.
	 *
	 * Invoked each time when the configuration of widgets is updated.
	 *
	 * Possible widget state: WIDGET_STATE_INITIAL, WIDGET_STATE_ACTIVE, WIDGET_STATE_INACTIVE.
	 *
	 * @param {CWidget[]} widgets
	 */
	announceWidgets(widgets) {
	}

	/**
	 * Whether to display small vertical padding for the widget contents' container.
	 *
	 * @returns {boolean}
	 */
	hasPadding() {
		return this._view_mode !== ZBX_WIDGET_VIEW_MODE_HIDDEN_HEADER;
	}

	/**
	 * Promise to update the widget.
	 *
	 * Invoked immediately when a dashboard page is displayed, and periodically later on, until the dashboard page is
	 * switched away to display another dashboard page.
	 *
	 * The method must return a promise which must eventually become either resolved, if the update runs as expected, or
	 * rejected in case of unexpected errors (like network errors or unexpected server response). If the promise is
	 * rejected, the update cycle will be automatically restarted shortly.
	 *
	 * This method is not limited to invoking webserver requests. Any activity can be done to get the updated data.
	 *
	 * Possible widget state: WIDGET_STATE_ACTIVE.
	 *
	 * @returns {Promise<any>}
	 */
	promiseUpdate() {
		const curl = new Curl('zabbix.php');

		curl.setArgument('action', `widget.${this._type}.view`);

		return fetch(curl.getUrl(), {
			method: 'POST',
			headers: {'Content-Type': 'application/json'},
			body: JSON.stringify(this.getUpdateRequestData()),
			signal: this._update_abort_controller.signal
		})
			.then((response) => response.json())
			.then((response) => {
				if ('error' in response) {
					this.processUpdateErrorResponse(response.error);

					return;
				}

				this.processUpdateResponse(response);
			});
	}

	/**
	 * Prepare server request data for updating the widget.
	 *
	 * Invoked by the default implementation of the "promiseUpdate" method only.
	 *
	 * Possible widget state: WIDGET_STATE_ACTIVE.
	 *
	 * @returns {Object}
	 */
	getUpdateRequestData() {
		return {
			templateid: this._dashboard.templateid ?? undefined,
			dashboardid: this._dashboard.dashboardid ?? undefined,
			widgetid: this._widgetid ?? undefined,
			name: this._name !== '' ? this._name : undefined,
			fields: Object.keys(this._fields).length > 0 ? this._fields : undefined,
			view_mode: this._view_mode,
			edit_mode: this._is_edit_mode ? 1 : 0,
			dynamic_hostid: this._dashboard.templateid !== null || this.supportsDynamicHosts()
				? (this._dynamic_hostid ?? undefined)
				: undefined,
<<<<<<< HEAD
			...this._content_size
		};
	}

	_processUpdateResponse(response) {
		this._setContents({
			name: response.name,
			body: response.body,
			messages: response.messages,
			info: response.info,
			debug: response.debug
		});
	}

	_processUpdateErrorResponse(error) {
		this._setErrorContents({error});
	}

	// Widget view methods.

	getView() {
		return this._target;
	}

	getCssClass(name) {
		return this._css_classes[name];
	}

	getPos() {
		return this._pos;
	}

	setPos(pos, {is_managed = false} = {}) {
		this._pos = pos;

		if (!is_managed) {
			this._target.style.left = `${this._cell_width * this._pos.x}%`;
			this._target.style.top = `${this._cell_height * this._pos.y}px`;
			this._target.style.width = `${this._cell_width * this._pos.width}%`;
			this._target.style.height = `${this._cell_height * this._pos.height}px`;
		}
	}

	getResizeHandleSides(resize_handle) {
		return {
			top: resize_handle.classList.contains('ui-resizable-nw')
				|| resize_handle.classList.contains('ui-resizable-n')
				|| resize_handle.classList.contains('ui-resizable-ne'),
			right: resize_handle.classList.contains('ui-resizable-ne')
				|| resize_handle.classList.contains('ui-resizable-e')
				|| resize_handle.classList.contains('ui-resizable-se'),
			bottom: resize_handle.classList.contains('ui-resizable-se')
				|| resize_handle.classList.contains('ui-resizable-s')
				|| resize_handle.classList.contains('ui-resizable-sw'),
			left: resize_handle.classList.contains('ui-resizable-sw')
				|| resize_handle.classList.contains('ui-resizable-w')
				|| resize_handle.classList.contains('ui-resizable-nw')
		};
	}

	_addResizeHandles() {
		this._resizable_handles = {};

		for (const direction of ['n', 'e', 's', 'w', 'ne', 'se', 'sw', 'nw']) {
			const resizable_handle = document.createElement('div');

			resizable_handle.classList.add('ui-resizable-handle', `ui-resizable-${direction}`);

			if (['n', 'e', 's', 'w'].includes(direction)) {
				const ui_resize_dot = document.createElement('div');

				ui_resize_dot.classList.add('ui-resize-dot');
				resizable_handle.appendChild(ui_resize_dot);

				const ui_resizable_border = document.createElement('div');

				ui_resizable_border.classList.add(`ui-resizable-border-${direction}`);
				resizable_handle.appendChild(ui_resizable_border);
			}

			this._target.append(resizable_handle);
			this._resizable_handles[direction] = resizable_handle;
		}
	}

	_removeResizeHandles() {
		for (const resizable_handle of Object.values(this._resizable_handles)) {
			resizable_handle.remove();
		}

		this._resizable_handles = {};
	}

	_getContentSize() {
		const computed_style = getComputedStyle(this._content_body);

		const content_width = parseInt(
			parseFloat(computed_style.width)
				- parseFloat(computed_style.paddingLeft) - parseFloat(computed_style.paddingRight)
				- parseFloat(computed_style.borderLeftWidth) - parseFloat(computed_style.borderRightWidth)
		);

		const content_height = parseInt(
			parseFloat(computed_style.height)
				- parseFloat(computed_style.paddingTop) - parseFloat(computed_style.paddingBottom)
				- parseFloat(computed_style.borderTopWidth) - parseFloat(computed_style.borderBottomWidth)
		);

		return {content_width, content_height};
	}

	_setContents({name, body, messages, info, debug}) {
		this._setHeaderName(name);

		this._content_body.innerHTML = '';

		if (messages !== undefined) {
			const message_box = makeMessageBox('bad', messages)[0];

			this._content_body.appendChild(message_box);
		}

		if (body !== undefined) {
			this._content_body.insertAdjacentHTML('beforeend', body);
		}

		if (debug !== undefined) {
			this._content_body.insertAdjacentHTML('beforeend', debug);
		}

		this._removeInfoButtons();

		if (info !== undefined) {
			this._addInfoButtons(info);
		}
	}

	_setErrorContents({error}) {
		this._setHeaderName(this._defaults.name);

		const message_box = makeMessageBox('bad', error.messages, error.title)[0];

		this._content_body.innerHTML = '';
		this._content_body.appendChild(message_box);

		this._removeInfoButtons();
	}

	_addInfoButtons(buttons) {
		buttons.reverse();

		for (const button of buttons) {
			const li = document.createElement('li');

			li.classList.add('widget-info-button');

			const li_button = document.createElement('button');

			li_button.type = 'button';
			li_button.setAttribute('data-hintbox', '1');
			li_button.setAttribute('data-hintbox-static', '1');
			li_button.classList.add(button.icon);
			li.appendChild(li_button);

			const li_div = document.createElement('div');

			li_div.innerHTML = button.hint;
			li_div.classList.add('hint-box');
			li_div.style.display = 'none';
			li.appendChild(li_div);

			this._actions.prepend(li);
		}
	}

	_removeInfoButtons() {
		for (const li of this._actions.querySelectorAll('.widget-info-button')) {
			li.remove();
		}
	}

	_showPreloader() {
		// Fixed Safari 16 bug: removing preloader classes on animation frame to ensure removal of icons.

		if (this._hide_preloader_animation_frame !== null) {
			cancelAnimationFrame(this._hide_preloader_animation_frame);
			this._hide_preloader_animation_frame = null;
		}

		this._content_body.classList.add('is-loading');
		this._content_body.classList.remove('is-loading-fadein', 'delayed-15s');
	}

	_hidePreloader() {
		// Fixed Safari 16 bug: removing preloader classes on animation frame to ensure removal of icons.

		if (this._hide_preloader_animation_frame !== null) {
			return;
		}

		this._hide_preloader_animation_frame = requestAnimationFrame(() => {
			this._content_body.classList.remove('is-loading', 'is-loading-fadein', 'delayed-15s');
			this._hide_preloader_animation_frame = null;
		});
	}

	_schedulePreloader() {
		// Fixed Safari 16 bug: removing preloader classes on animation frame to ensure removal of icons.

		if (this._hide_preloader_animation_frame !== null) {
			cancelAnimationFrame(this._hide_preloader_animation_frame);
			this._hide_preloader_animation_frame = null;
		}

		this._content_body.classList.add('is-loading', 'is-loading-fadein', 'delayed-15s');
	}

	_makeView() {
		this._container = document.createElement('div');
		this._container.classList.add(this._css_classes.container);

		this._content_header = document.createElement('div');
		this._content_header.classList.add(this._css_classes.head);

		const content_header_h4 = document.createElement('h4');

		content_header_h4.textContent = this._name !== '' ? this._name : this._defaults.name;
		this._content_header.appendChild(content_header_h4);

		this._actions = document.createElement('ul');
		this._actions.classList.add(this._css_classes.actions);

		if (this._is_editable) {
			this._button_edit = document.createElement('button');
			this._button_edit.type = 'button';
			this._button_edit.title = t('Edit')
			this._button_edit.classList.add('btn-icon', ZBX_ICON_COG_FILLED, 'js-widget-edit');

			const li = document.createElement('li');

			li.appendChild(this._button_edit);
			this._actions.appendChild(li);
		}

		this._button_actions = document.createElement('button');
		this._button_actions.type = 'button';
		this._button_actions.title = t('Actions');
		this._button_actions.setAttribute('aria-expanded', 'false');
		this._button_actions.setAttribute('aria-haspopup', 'true');
		this._button_actions.classList.add('btn-icon', ZBX_ICON_MORE, 'js-widget-action');

		const li = document.createElement('li');

		li.appendChild(this._button_actions);
		this._actions.appendChild(li);

		this._content_header.append(this._actions);

		this._container.appendChild(this._content_header);

		this._content_body = document.createElement('div');
		this._content_body.classList.add(this._css_classes.content);
		this._content_body.classList.add(`dashboard-widget-${this._type}`);
		this._content_body.classList.toggle('no-padding', !this._hasPadding());

		this._container.appendChild(this._content_body);

		this._target.appendChild(this._container);
		this._target.classList.add(this._css_classes.root);
		this._target.classList.toggle('ui-draggable', this._is_edit_mode);
		this._target.classList.toggle('ui-resizable', this._is_edit_mode);
		this._target.classList.toggle(this._css_classes.hidden_header,
			this._view_mode == ZBX_WIDGET_VIEW_MODE_HIDDEN_HEADER
		);
		this._target.classList.toggle('new-widget', this._is_new);

		this._target.style.minWidth = `${this._cell_width}%`;
		this._target.style.minHeight = `${this._cell_height}px`;
	}

	// Internal events management methods.

	_registerEvents() {
		this._events = {
			actions: (e) => {
				this.fire(WIDGET_EVENT_ACTIONS, {mouse_event: e});
			},

			edit: () => {
				this.fire(WIDGET_EVENT_EDIT);
			},

			focusin: () => {
				this.fire(WIDGET_EVENT_ENTER);
			},

			focusout: (e) => {
				if (!this._content_header.contains(e.relatedTarget)) {
					this.fire(WIDGET_EVENT_LEAVE);
				}
			},

			enter: () => {
				this.fire(WIDGET_EVENT_ENTER);
			},

			leave: () => {
				this.fire(WIDGET_EVENT_LEAVE);
			}
=======
			...this._contents_size
>>>>>>> 721fbce9
		};
	}

	/**
	 * Clear widget and display new contents if the update cycle has run successfully and without errors.
	 *
	 * The response object will contain all data returned by the controller for use in displaying new contents.
	 *
	 * Invoked by the default implementation of the "promiseUpdate" method only.
	 *
	 * Possible widget state: WIDGET_STATE_ACTIVE.
	 *
	 * @param {Object}             response
	 *        {string}             response.name         Widget name to display in the header.
	 *        {string|undefined}   response.body         Widget body (HTML contents).
	 *        {string[]|undefined} response.messages     Error messages.
	 *
	 *        {Object[]|undefined} response.info         Info buttons to display in the widget header.
	 *        {string}             response.info[].icon
	 *        {string}             response.info[].hint
	 *
	 *        {string|undefined}   response.debug        Debug information.
	 */
	processUpdateResponse(response) {
		this._setHeaderName(response.name);

		this._updateMessages(response.messages);
		this._updateInfo(response.info);
		this._updateDebug(response.debug);

		this.setContents(response);
	}

	/**
	 * Display error message if the update cycle has run successfully, but returned a fatal error.
	 *
	 * Invoked by the default implementation of the "promiseUpdate" method only.
	 *
	 * Possible widget state: WIDGET_STATE_ACTIVE.
	 *
	 * @param {Object}             error
	 *        {string|undefined}   error.title
	 *        {string[]|undefined} error.messages
	 */
	processUpdateErrorResponse(error) {
		this._updateMessages(error.messages, error.title);
	}

	/**
	 * Update widget body if the update cycle has run successfully and without errors.
	 *
	 * The response object will contain all data returned by the controller for use in displaying new contents.
	 *
	 * Invoked by the default implementation of the "processUpdateResponse" method only.
	 *
	 * Possible widget state: WIDGET_STATE_ACTIVE.
	 *
	 * @param {Object} response
	 */
	setContents(response) {
		this._body.innerHTML = response.body ?? '';
	}
}<|MERGE_RESOLUTION|>--- conflicted
+++ resolved
@@ -201,319 +201,7 @@
 			dynamic_hostid: this._dashboard.templateid !== null || this.supportsDynamicHosts()
 				? (this._dynamic_hostid ?? undefined)
 				: undefined,
-<<<<<<< HEAD
-			...this._content_size
-		};
-	}
-
-	_processUpdateResponse(response) {
-		this._setContents({
-			name: response.name,
-			body: response.body,
-			messages: response.messages,
-			info: response.info,
-			debug: response.debug
-		});
-	}
-
-	_processUpdateErrorResponse(error) {
-		this._setErrorContents({error});
-	}
-
-	// Widget view methods.
-
-	getView() {
-		return this._target;
-	}
-
-	getCssClass(name) {
-		return this._css_classes[name];
-	}
-
-	getPos() {
-		return this._pos;
-	}
-
-	setPos(pos, {is_managed = false} = {}) {
-		this._pos = pos;
-
-		if (!is_managed) {
-			this._target.style.left = `${this._cell_width * this._pos.x}%`;
-			this._target.style.top = `${this._cell_height * this._pos.y}px`;
-			this._target.style.width = `${this._cell_width * this._pos.width}%`;
-			this._target.style.height = `${this._cell_height * this._pos.height}px`;
-		}
-	}
-
-	getResizeHandleSides(resize_handle) {
-		return {
-			top: resize_handle.classList.contains('ui-resizable-nw')
-				|| resize_handle.classList.contains('ui-resizable-n')
-				|| resize_handle.classList.contains('ui-resizable-ne'),
-			right: resize_handle.classList.contains('ui-resizable-ne')
-				|| resize_handle.classList.contains('ui-resizable-e')
-				|| resize_handle.classList.contains('ui-resizable-se'),
-			bottom: resize_handle.classList.contains('ui-resizable-se')
-				|| resize_handle.classList.contains('ui-resizable-s')
-				|| resize_handle.classList.contains('ui-resizable-sw'),
-			left: resize_handle.classList.contains('ui-resizable-sw')
-				|| resize_handle.classList.contains('ui-resizable-w')
-				|| resize_handle.classList.contains('ui-resizable-nw')
-		};
-	}
-
-	_addResizeHandles() {
-		this._resizable_handles = {};
-
-		for (const direction of ['n', 'e', 's', 'w', 'ne', 'se', 'sw', 'nw']) {
-			const resizable_handle = document.createElement('div');
-
-			resizable_handle.classList.add('ui-resizable-handle', `ui-resizable-${direction}`);
-
-			if (['n', 'e', 's', 'w'].includes(direction)) {
-				const ui_resize_dot = document.createElement('div');
-
-				ui_resize_dot.classList.add('ui-resize-dot');
-				resizable_handle.appendChild(ui_resize_dot);
-
-				const ui_resizable_border = document.createElement('div');
-
-				ui_resizable_border.classList.add(`ui-resizable-border-${direction}`);
-				resizable_handle.appendChild(ui_resizable_border);
-			}
-
-			this._target.append(resizable_handle);
-			this._resizable_handles[direction] = resizable_handle;
-		}
-	}
-
-	_removeResizeHandles() {
-		for (const resizable_handle of Object.values(this._resizable_handles)) {
-			resizable_handle.remove();
-		}
-
-		this._resizable_handles = {};
-	}
-
-	_getContentSize() {
-		const computed_style = getComputedStyle(this._content_body);
-
-		const content_width = parseInt(
-			parseFloat(computed_style.width)
-				- parseFloat(computed_style.paddingLeft) - parseFloat(computed_style.paddingRight)
-				- parseFloat(computed_style.borderLeftWidth) - parseFloat(computed_style.borderRightWidth)
-		);
-
-		const content_height = parseInt(
-			parseFloat(computed_style.height)
-				- parseFloat(computed_style.paddingTop) - parseFloat(computed_style.paddingBottom)
-				- parseFloat(computed_style.borderTopWidth) - parseFloat(computed_style.borderBottomWidth)
-		);
-
-		return {content_width, content_height};
-	}
-
-	_setContents({name, body, messages, info, debug}) {
-		this._setHeaderName(name);
-
-		this._content_body.innerHTML = '';
-
-		if (messages !== undefined) {
-			const message_box = makeMessageBox('bad', messages)[0];
-
-			this._content_body.appendChild(message_box);
-		}
-
-		if (body !== undefined) {
-			this._content_body.insertAdjacentHTML('beforeend', body);
-		}
-
-		if (debug !== undefined) {
-			this._content_body.insertAdjacentHTML('beforeend', debug);
-		}
-
-		this._removeInfoButtons();
-
-		if (info !== undefined) {
-			this._addInfoButtons(info);
-		}
-	}
-
-	_setErrorContents({error}) {
-		this._setHeaderName(this._defaults.name);
-
-		const message_box = makeMessageBox('bad', error.messages, error.title)[0];
-
-		this._content_body.innerHTML = '';
-		this._content_body.appendChild(message_box);
-
-		this._removeInfoButtons();
-	}
-
-	_addInfoButtons(buttons) {
-		buttons.reverse();
-
-		for (const button of buttons) {
-			const li = document.createElement('li');
-
-			li.classList.add('widget-info-button');
-
-			const li_button = document.createElement('button');
-
-			li_button.type = 'button';
-			li_button.setAttribute('data-hintbox', '1');
-			li_button.setAttribute('data-hintbox-static', '1');
-			li_button.classList.add(button.icon);
-			li.appendChild(li_button);
-
-			const li_div = document.createElement('div');
-
-			li_div.innerHTML = button.hint;
-			li_div.classList.add('hint-box');
-			li_div.style.display = 'none';
-			li.appendChild(li_div);
-
-			this._actions.prepend(li);
-		}
-	}
-
-	_removeInfoButtons() {
-		for (const li of this._actions.querySelectorAll('.widget-info-button')) {
-			li.remove();
-		}
-	}
-
-	_showPreloader() {
-		// Fixed Safari 16 bug: removing preloader classes on animation frame to ensure removal of icons.
-
-		if (this._hide_preloader_animation_frame !== null) {
-			cancelAnimationFrame(this._hide_preloader_animation_frame);
-			this._hide_preloader_animation_frame = null;
-		}
-
-		this._content_body.classList.add('is-loading');
-		this._content_body.classList.remove('is-loading-fadein', 'delayed-15s');
-	}
-
-	_hidePreloader() {
-		// Fixed Safari 16 bug: removing preloader classes on animation frame to ensure removal of icons.
-
-		if (this._hide_preloader_animation_frame !== null) {
-			return;
-		}
-
-		this._hide_preloader_animation_frame = requestAnimationFrame(() => {
-			this._content_body.classList.remove('is-loading', 'is-loading-fadein', 'delayed-15s');
-			this._hide_preloader_animation_frame = null;
-		});
-	}
-
-	_schedulePreloader() {
-		// Fixed Safari 16 bug: removing preloader classes on animation frame to ensure removal of icons.
-
-		if (this._hide_preloader_animation_frame !== null) {
-			cancelAnimationFrame(this._hide_preloader_animation_frame);
-			this._hide_preloader_animation_frame = null;
-		}
-
-		this._content_body.classList.add('is-loading', 'is-loading-fadein', 'delayed-15s');
-	}
-
-	_makeView() {
-		this._container = document.createElement('div');
-		this._container.classList.add(this._css_classes.container);
-
-		this._content_header = document.createElement('div');
-		this._content_header.classList.add(this._css_classes.head);
-
-		const content_header_h4 = document.createElement('h4');
-
-		content_header_h4.textContent = this._name !== '' ? this._name : this._defaults.name;
-		this._content_header.appendChild(content_header_h4);
-
-		this._actions = document.createElement('ul');
-		this._actions.classList.add(this._css_classes.actions);
-
-		if (this._is_editable) {
-			this._button_edit = document.createElement('button');
-			this._button_edit.type = 'button';
-			this._button_edit.title = t('Edit')
-			this._button_edit.classList.add('btn-icon', ZBX_ICON_COG_FILLED, 'js-widget-edit');
-
-			const li = document.createElement('li');
-
-			li.appendChild(this._button_edit);
-			this._actions.appendChild(li);
-		}
-
-		this._button_actions = document.createElement('button');
-		this._button_actions.type = 'button';
-		this._button_actions.title = t('Actions');
-		this._button_actions.setAttribute('aria-expanded', 'false');
-		this._button_actions.setAttribute('aria-haspopup', 'true');
-		this._button_actions.classList.add('btn-icon', ZBX_ICON_MORE, 'js-widget-action');
-
-		const li = document.createElement('li');
-
-		li.appendChild(this._button_actions);
-		this._actions.appendChild(li);
-
-		this._content_header.append(this._actions);
-
-		this._container.appendChild(this._content_header);
-
-		this._content_body = document.createElement('div');
-		this._content_body.classList.add(this._css_classes.content);
-		this._content_body.classList.add(`dashboard-widget-${this._type}`);
-		this._content_body.classList.toggle('no-padding', !this._hasPadding());
-
-		this._container.appendChild(this._content_body);
-
-		this._target.appendChild(this._container);
-		this._target.classList.add(this._css_classes.root);
-		this._target.classList.toggle('ui-draggable', this._is_edit_mode);
-		this._target.classList.toggle('ui-resizable', this._is_edit_mode);
-		this._target.classList.toggle(this._css_classes.hidden_header,
-			this._view_mode == ZBX_WIDGET_VIEW_MODE_HIDDEN_HEADER
-		);
-		this._target.classList.toggle('new-widget', this._is_new);
-
-		this._target.style.minWidth = `${this._cell_width}%`;
-		this._target.style.minHeight = `${this._cell_height}px`;
-	}
-
-	// Internal events management methods.
-
-	_registerEvents() {
-		this._events = {
-			actions: (e) => {
-				this.fire(WIDGET_EVENT_ACTIONS, {mouse_event: e});
-			},
-
-			edit: () => {
-				this.fire(WIDGET_EVENT_EDIT);
-			},
-
-			focusin: () => {
-				this.fire(WIDGET_EVENT_ENTER);
-			},
-
-			focusout: (e) => {
-				if (!this._content_header.contains(e.relatedTarget)) {
-					this.fire(WIDGET_EVENT_LEAVE);
-				}
-			},
-
-			enter: () => {
-				this.fire(WIDGET_EVENT_ENTER);
-			},
-
-			leave: () => {
-				this.fire(WIDGET_EVENT_LEAVE);
-			}
-=======
 			...this._contents_size
->>>>>>> 721fbce9
 		};
 	}
 
