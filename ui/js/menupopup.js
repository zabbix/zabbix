--- conflicted
+++ resolved
@@ -444,236 +444,7 @@
 }
 
 /**
-<<<<<<< HEAD
- * Get menu popup refresh section data.
- *
- * @param {integer}  options['widgetid']	 Widget ID.
- * @param {string}   options['widgetName']   Widget name.
- * @param {string}   options['currentRate']  Current rate value.
- * @param {bool}     options['multiplier']   Multiplier or time mode.
- * @param {array}    options['params']       Url parameters (optional).
- * @param {callback} options['callback']     Callback function on success (optional).
- * @param {object}   trigger_elmnt           UI element which triggered opening of overlay dialogue.
- *
- * @return array
- */
-function getMenuPopupRefresh(options, trigger_elmnt) {
-	var items = [],
-		params = (typeof options.params === 'undefined' || options.params.length == 0) ? {} : options.params,
-		intervals = options.multiplier
-			? {
-				'x0.25': 'x0.25',
-				'x0.5': 'x0.5',
-				'x1': 'x1',
-				'x1.5': 'x1.5',
-				'x2': 'x2',
-				'x3': 'x3',
-				'x4': 'x4',
-				'x5': 'x5'
-			}
-			: {
-				0: t('No refresh'),
-				10: t('10 seconds'),
-				30: t('30 seconds'),
-				60: t('1 minute'),
-				120: t('2 minutes'),
-				600: t('10 minutes'),
-				900: t('15 minutes')
-			};
-
-	jQuery.each(intervals, function(value, label) {
-		var item = {
-			label: label,
-			data: {
-				value: value
-			},
-			clickCallback: function() {
-				var $obj = jQuery(this),
-					currentRate = $obj.data('value');
-
-				// it is a quick solution for slide refresh multiplier, should be replaced with slide.refresh or similar
-				if (options.multiplier) {
-					sendAjaxData('slides.php', {
-						data: jQuery.extend({}, params, {
-							widgetName: options.widgetName,
-							widgetRefreshRate: currentRate
-						}),
-						dataType: 'script',
-						success: function() {
-							// Set new refresh rate as current in slideshow controls.
-							trigger_elmnt.data('menu-popup').data.currentRate = currentRate;
-						}
-					});
-
-					jQuery('a', $obj.closest('.menu-popup')).each(function() {
-						var link = jQuery(this);
-
-						if (link.data('value') == currentRate) {
-							link
-								.addClass('selected')
-								.attr('aria-label', sprintf(t('S_SELECTED_SR'), link.data('aria-label')));
-						}
-						else {
-							link
-								.removeClass('selected')
-								.attr('aria-label', link.data('aria-label'));
-						}
-					});
-
-					$obj.closest('.menu-popup').menuPopup('close', trigger_elmnt);
-				}
-				else {
-					var url = new Curl('zabbix.php');
-					url.setArgument('action', 'dashboard.widget.rfrate');
-
-					jQuery.ajax({
-						url: url.getUrl(),
-						method: 'POST',
-						dataType: 'json',
-						data: {
-							'widgetid': options.widgetid,
-							'rf_rate': currentRate
-						}
-					})
-						.then(function() {
-							jQuery('a', $obj.closest('.menu-popup')).each(function() {
-								var link = jQuery(this);
-
-								if (link.data('value') == currentRate) {
-									link
-										.addClass('selected')
-										.attr('aria-label', sprintf(t('S_SELECTED_SR'), link.data('aria-label')));
-								}
-								else {
-									link
-										.removeClass('selected')
-										.attr('aria-label', link.data('aria-label'));
-								}
-							});
-
-							// Set new refresh rate as current in widget controls.
-							trigger_elmnt.data('menu-popup').data.currentRate = currentRate;
-
-							$obj.closest('.menu-popup').menuPopup('close', trigger_elmnt);
-
-							jQuery('.dashbrd-grid-container')
-								.dashboardGrid('setWidgetRefreshRate', options.widgetid, parseInt(currentRate));
-						})
-						.fail(function() {
-							$obj.closest('.menu-popup').menuPopup('close', trigger_elmnt);
-							// TODO: gentle message about failed saving of widget refresh rate
-						});
-				}
-			}
-		};
-
-		if (value == options.currentRate) {
-			item.selected = true;
-		}
-
-		items[items.length] = item;
-	});
-
-	return [{
-		label: options.multiplier ? t('Refresh interval multiplier') : t('Refresh interval'),
-		items: items
-	}];
-}
-
-/**
- * Get menu popup widget actions data.
- *
- * @param {string}   options['currentRate']      Current rate value.
- * @param {bool}     options['multiplier']       Multiplier or time mode.
- * @param {callback} options['callback']         Callback function on success (optional).
- * @param {string}   options['widget_uniqueid']  Widget instance unique id.
- * @param {object}   trigger_elmnt               UI element which triggered opening of overlay dialogue.
- *
- * @return array
- */
-function getMenuPopupWidgetActions(options, trigger_elmnt) {
-	var $dashboard = jQuery('.dashbrd-grid-container'),
-		dashboard_data = $dashboard.dashboardGrid('getDashboardData'),
-		editMode = $dashboard.dashboardGrid('isEditMode'),
-		widget = $dashboard.dashboardGrid('getWidgetsBy', 'uniqueid', options.widget_uniqueid).pop(),
-		widgetid = widget.widgetid,
-		loading = (!widget['ready'] || widget['content_body'].find('.is-loading').length > 0),
-		widget_actions = [],
-		menu;
-
-	options.widgetid = widgetid;
-	menu = editMode ? [] : getMenuPopupRefresh(options, trigger_elmnt);
-
-	// Do not show "Copy" action for host dashboards.
-	if ($dashboard.data('dashboardGrid')['options']['allowed_edit']
-			&& (dashboard_data.templateid === null || dashboard_data.dynamic_hostid === null)) {
-		widget_actions.push({
-			label: t('S_COPY'),
-			clickCallback: function() {
-				jQuery('.dashbrd-grid-container').dashboardGrid('copyWidget', widget);
-				jQuery(this).closest('.menu-popup').menuPopup('close', trigger_elmnt);
-			}
-		});
-	}
-
-	if (editMode) {
-		widget_actions.push({
-			label: t('S_PASTE'),
-			disabled: ($dashboard.dashboardGrid('getCopiedWidget') === null),
-			clickCallback: function() {
-				$dashboard.dashboardGrid('pasteWidget', widget, widget.pos);
-				jQuery(this).closest('.menu-popup').menuPopup('close', trigger_elmnt);
-			}
-		});
-
-		widget_actions.push({
-			label: t('Delete'),
-			clickCallback: function() {
-				jQuery('.dashbrd-grid-container').dashboardGrid('deleteWidget', widget);
-				jQuery(this).closest('.menu-popup').menuPopup('close', trigger_elmnt);
-			}
-		});
-	}
-
-	if ('download' in options && !editMode) {
-		widget_actions.push({
-			label: t('Download image'),
-			disabled: loading || !options.download,
-			clickCallback: function() {
-				var svg = widget['content_body'].find('svg').first();
-
-				if (svg.length) {
-					downloadSvgImage(svg, 'graph.png');
-				}
-				else {
-					downloadPngImage(widget['content_body'].find('img').first(), 'graph.png');
-				}
-
-				jQuery(this).closest('.menu-popup').menuPopup('close', trigger_elmnt);
-			},
-			refreshCallback: function(widget) {
-				if (widget['widgetid'] == widgetid && options.download) {
-					this.disabled = !widget['ready'];
-				}
-			}
-		});
-	}
-
-	if (widget_actions.length) {
-		menu.unshift({
-			label: t('Actions'),
-			items: widget_actions
-		});
-	}
-
-	return menu;
-}
-
-/**
  * Get menu popup dashboard actions data.
-=======
- * Get menu popup trigger section data.
->>>>>>> 6dee2efd
  *
  * @param {string} options['dashboardid']
  * @param {bool}   options['editable']
