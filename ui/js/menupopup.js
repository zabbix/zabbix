/*
** Zabbix
** Copyright (C) 2001-2020 Zabbix SIA
**
** This program is free software; you can redistribute it and/or modify
** it under the terms of the GNU General Public License as published by
** the Free Software Foundation; either version 2 of the License, or
** (at your option) any later version.
**
** This program is distributed in the hope that it will be useful,
** but WITHOUT ANY WARRANTY; without even the implied warranty of
** MERCHANTABILITY or FITNESS FOR A PARTICULAR PURPOSE. See the
** GNU General Public License for more details.
**
** You should have received a copy of the GNU General Public License
** along with this program; if not, write to the Free Software
** Foundation, Inc., 51 Franklin Street, Fifth Floor, Boston, MA  02110-1301, USA.
**/


/**
 * Get menu popup history section data.
 *
 * @param string options['itemid']           Item ID.
 * @param bool   options['hasLatestGraphs']  Link to history page with showgraph action (optional).
 *
 * @return array
 */
function getMenuPopupHistory(options) {
	var items = [],
		url = new Curl('history.php', false);

	url.setArgument('itemids[]', options.itemid);

	// latest graphs
	if (typeof options.hasLatestGraphs !== 'undefined' && options.hasLatestGraphs) {
		url.setArgument('action', 'showgraph');
		url.setArgument('to', 'now');

		url.setArgument('from', 'now-1h');
		items.push({
			label: t('Last hour graph'),
			url: url.getUrl()
		});

		url.setArgument('from', 'now-7d');
		items.push({
			label: t('Last week graph'),
			url: url.getUrl()
		});

		url.setArgument('from', 'now-1M');
		items.push({
			label: t('Last month graph'),
			url: url.getUrl()
		});
	}

	// latest values
	url.setArgument('action', 'showvalues');
	url.setArgument('from', 'now-1h');
	items.push({
		label: t('Latest values'),
		url: url.getUrl()
	});

	return [{
		label: t('History'),
		items: items
	}];
}

/**
 * Get menu popup host section data.
 *
<<<<<<< HEAD
 * @param {string} options['hostid']                  Host ID.
 * @param {array}  options['scripts']                 Host scripts (optional).
 * @param {string} options[]['name']                  Script name.
 * @param {string} options[]['scriptid']              Script ID.
 * @param {string} options[]['confirmation']          Confirmation text.
 * @param {bool}   options['showGraphs']              Link to Monitoring->Hosts->Graphs page.
 * @param {bool}   options['showScreens']             Link to Monitoring->Screen page.
 * @param {bool}   options['showWeb']		          Link to Monitoring->Hosts->Web page.
 * @param {bool}   options['showTriggers']            Link to Monitoring->Problems page.
 * @param {bool}   options['hasGoTo']                 "Go to" block in popup.
 * @param {array}  options['severities']              (optional)
 * @param {bool}   options['show_suppressed']         (optional)
 * @param {array}  options['urls']                    (optional)
=======
 * @param {string} options['hostid']             Host ID.
 * @param {array}  options['scripts']            Host scripts (optional).
 * @param {string} options[]['name']             Script name.
 * @param {string} options[]['scriptid']         Script ID.
 * @param {string} options[]['confirmation']     Confirmation text.
 * @param {bool}   options['showGraphs']         Link to Monitoring->Hosts->Graphs page.
 * @param {bool}   options['showDashboards']     Link to Monitoring->Hosts->Dashboards page.
 * @param {bool}   options['showWeb']		     Link to Monitoring->Hosts->Web page.
 * @param {bool}   options['showTriggers']       Link to Monitoring->Problems page.
 * @param {bool}   options['hasGoTo']            "Go to" block in popup.
 * @param {array}  options['severities']         (optional)
 * @param {bool}   options['show_suppressed']    (optional)
 * @param {array}  options['urls']               (optional)
>>>>>>> bf5cff9a
 * @param {string} options['url'][]['label']
 * @param {string} options['url'][]['url']
 * @param {string} options['filter_application']      (optional) Application name for filter by application.
 * @param {bool}   options['allowed_ui_inventory']    Whether user has access to inventory hosts page.
 * @param {bool}   options['allowed_ui_latest_data']  Whether user has access to latest data page.
 * @param {bool}   options['allowed_ui_problems']     Whether user has access to problems page.
 * @param {bool}   options['allowed_ui_hosts']        Whether user has access to monitoring hosts pages.
 * @param {bool}   options['allowed_ui_conf_hosts']   Whether user has access to configuration hosts page.
 * @param {object} trigger_elmnt                      UI element which triggered opening of overlay dialogue.
 *
 * @return array
 */
function getMenuPopupHost(options, trigger_elmnt) {
	var sections = [];

	// go to section
	if (options.hasGoTo) {
		var	host_inventory = {
				label: t('Inventory')
			},
			latest_data = {
				label: t('Latest data')
			},
			problems = {
				label: t('Problems')
			},
			graphs = {
				label: t('Graphs')
			},
			dashboards = {
				label: t('Dashboards')
			},
			web = {
				label: t('Web')
			};

		// inventory link
		var url = new Curl('hostinventories.php', false);
		url.setArgument('hostid', options.hostid);
		host_inventory.url = url.getUrl();

		// latest data link
		var url = new Curl('zabbix.php', false);
		url.setArgument('action', 'latest.view');
		if (typeof options.filter_application !== 'undefined') {
			url.setArgument('filter_application', options.filter_application);
		}
		url.setArgument('filter_hostids[]', options.hostid);
		url.setArgument('filter_set', '1');
		latest_data.url = url.getUrl();

		if (!options.showTriggers) {
			problems.disabled = true;
		}
		else {
			var url = new Curl('zabbix.php', false);
			url.setArgument('action', 'problem.view');
			url.setArgument('filter_name', '');
			url.setArgument('hostids[]', options.hostid);
			if (typeof options.severities !== 'undefined') {
				url.setArgument('severities[]', options.severities);
			}
			if (typeof options.show_suppressed !== 'undefined' && options.show_suppressed) {
				url.setArgument('show_suppressed', '1');
			}
			if (typeof options.filter_application !== 'undefined') {
				url.setArgument('application', options.filter_application);
			}

			problems.url = url.getUrl();
		}

		if (!options.showGraphs) {
			graphs.disabled = true;
		}
		else {
			var graphs_url = new Curl('zabbix.php', false);

			graphs_url.setArgument('action', 'charts.view')
			graphs_url.setArgument('view_as', 'showgraph'); // HISTORY_GRAPH
			graphs_url.setArgument('filter_search_type', '0'); // ZBX_SEARCH_TYPE_STRICT
			graphs_url.setArgument('filter_hostids[]', options.hostid);
			graphs_url.setArgument('filter_set', '1');
			graphs.url = graphs_url.getUrl();
		}

		if (!options.showDashboards) {
			dashboards.disabled = true;
		}
		else {
			var dashboards_url = new Curl('zabbix.php', false);

			dashboards_url.setArgument('action', 'host.dashboard.view')
			dashboards_url.setArgument('hostid', options.hostid)
			dashboards.url = dashboards_url.getUrl();
		}

		if (!options.showWeb) {
			web.disabled = true;
		}
		else {
			var web_url = new Curl('zabbix.php', false);
			web_url.setArgument('action', 'web.view');
			web_url.setArgument('filter_hostids[]', options.hostid);
			web_url.setArgument('filter_set', '1');
			web.url = web_url.getUrl();
		}

<<<<<<< HEAD
		var items = [];

		if (options.allowed_ui_inventory) {
			items.push(host_inventory);
		}

		if (options.allowed_ui_latest_data) {
			items.push(latest_data);
		}

		if (options.allowed_ui_problems) {
			items.push(problems);
		}
=======
		var items = [
			host_inventory,
			latest_data,
			problems,
			graphs,
			dashboards,
			web
		];
>>>>>>> bf5cff9a

		if (options.allowed_ui_hosts) {
			items.push(graphs);
			items.push(screens);
			items.push(web);
		}

		if (options.allowed_ui_conf_hosts) {
			var config = {
				label: t('Configuration')
			};

			if (options.isWriteable) {
				var config_url = new Curl('hosts.php', false);
				config_url.setArgument('form', 'update');
				config_url.setArgument('hostid', options.hostid);
				config.url = config_url.getUrl();
			}
			else {
				config.disabled = true;
			}

			items.push(config);
		}

		if (items.length) {
			sections.push({
				label: t('Host'),
				items: items
			});
		}
	}

	// urls
	if (typeof options.urls !== 'undefined') {
		sections.push({
			label: t('URLs'),
			items: options.urls
		});
	}

	// scripts
	if (typeof options.scripts !== 'undefined') {
		sections.push({
			label: t('Scripts'),
			items: getMenuPopupScriptData(options.scripts, options.hostid, trigger_elmnt)
		});
	}

	return sections;
}

/**
 * Get menu popup submap map element section data.
 *
 * @param {array}  options['sysmapid']
 * @param {int}    options['severity_min']     (optional)
 * @param {int}    options['widget_uniqueid']  (optional)
 * @param {array}  options['urls']             (optional)
 * @param {string} options['url'][]['label']
 * @param {string} options['url'][]['url']
 *
 * @return array
 */
function getMenuPopupMapElementSubmap(options) {
	var sections = [],
		submap_url;

	if (typeof options.widget_uniqueid !== 'undefined') {
		submap_url = new Curl('javascript: navigateToSubmap(' + options.sysmapid +
			', "' + options.widget_uniqueid + '");', false);
	}
	else {
		submap_url = new Curl('zabbix.php', false);
		submap_url.setArgument('action', 'map.view');
		submap_url.setArgument('sysmapid', options.sysmapid);
		if (typeof options.severity_min !== 'undefined') {
			submap_url.setArgument('severity_min', options.severity_min);
		}
	}

	sections.push({
		label: t('Go to'),
		items: [{
			label: t('Submap'),
			url: submap_url.getUrl()
		}]
	});

	// urls
	if (typeof options.urls !== 'undefined') {
		sections.push({
			label: t('URLs'),
			items: options.urls
		});
	}

	return sections;
}

/**
 * Get menu popup host group map element section data.
 *
 * @param {string} options['groupid']
 * @param {array}  options['severities']         (optional)
 * @param {bool}   options['show_suppressed']    (optional)
 * @param {array}  options['urls']               (optional)
 * @param {string} options['url'][]['label']
 * @param {string} options['url'][]['url']
 * @param {string} options['filter_application'] (optional) Application name for filter by application.
 *
 * @return array
 */
function getMenuPopupMapElementGroup(options) {
	var sections = [],
		problems_url = new Curl('zabbix.php', false);

	problems_url.setArgument('action', 'problem.view');
	problems_url.setArgument('filter_name', '');
	problems_url.setArgument('groupids[]', options.groupid);
	if (typeof options.severities !== 'undefined') {
		problems_url.setArgument('severities[]', options.severities);
	}
	if (typeof options.show_suppressed !== 'undefined' && options.show_suppressed) {
		problems_url.setArgument('show_suppressed', '1');
	}
	if (typeof options.filter_application !== 'undefined') {
		problems_url.setArgument('application', options.filter_application);
	}

	sections.push({
		label: t('Go to'),
		items: [{
			label: t('Problems'),
			url: problems_url.getUrl()
		}]
	});

	// urls
	if (typeof options.urls !== 'undefined') {
		sections.push({
			label: t('URLs'),
			items: options.urls
		});
	}

	return sections;
}

/**
 * Get menu popup trigger map element section data.
 *
 * @param {array}  options['triggerids']
 * @param {array}  options['severities']       (optional)
 * @param {bool}   options['show_suppressed']  (optional)
 * @param {array}  options['urls']             (optional)
 * @param {string} options['url'][]['label']
 * @param {string} options['url'][]['url']
 *
 * @return array
 */
function getMenuPopupMapElementTrigger(options) {
	var sections = [],
		problems_url = new Curl('zabbix.php', false);

	problems_url.setArgument('action', 'problem.view');
	problems_url.setArgument('filter_name', '');
	problems_url.setArgument('triggerids[]', options.triggerids);
	if (typeof options.severities !== 'undefined') {
		problems_url.setArgument('severities[]', options.severities);
	}
	if (typeof options.show_suppressed !== 'undefined' && options.show_suppressed) {
		problems_url.setArgument('show_suppressed', '1');
	}

	sections.push({
		label: t('Go to'),
		items: [{
			label: t('Problems'),
			url: problems_url.getUrl()
		}]
	});

	// urls
	if (typeof options.urls !== 'undefined') {
		sections.push({
			label: t('URLs'),
			items: options.urls
		});
	}

	return sections;
}

/**
 * Get menu popup image map element section data.
 *
 * @param {array}  options['urls']             (optional)
 * @param {string} options['url'][]['label']
 * @param {string} options['url'][]['url']
 *
 * @return array
 */
function getMenuPopupMapElementImage(options) {
	// urls
	if (typeof options.urls !== 'undefined') {
		return [{
			label: t('URLs'),
			items: options.urls
		}];
	}

	return [];
}

/**
 * Get menu popup refresh section data.
 *
 * @param {integer}  options['widgetid']	 Widget ID.
 * @param {string}   options['widgetName']   Widget name.
 * @param {string}   options['currentRate']  Current rate value.
 * @param {bool}     options['multiplier']   Multiplier or time mode.
 * @param {array}    options['params']       Url parameters (optional).
 * @param {callback} options['callback']     Callback function on success (optional).
 * @param {object}   trigger_elmnt           UI element which triggered opening of overlay dialogue.
 *
 * @return array
 */
function getMenuPopupRefresh(options, trigger_elmnt) {
	var items = [],
		params = (typeof options.params === 'undefined' || options.params.length == 0) ? {} : options.params,
		intervals = options.multiplier
			? {
				'x0.25': 'x0.25',
				'x0.5': 'x0.5',
				'x1': 'x1',
				'x1.5': 'x1.5',
				'x2': 'x2',
				'x3': 'x3',
				'x4': 'x4',
				'x5': 'x5'
			}
			: {
				0: t('No refresh'),
				10: t('10 seconds'),
				30: t('30 seconds'),
				60: t('1 minute'),
				120: t('2 minutes'),
				600: t('10 minutes'),
				900: t('15 minutes')
			};

	jQuery.each(intervals, function(value, label) {
		var item = {
			label: label,
			data: {
				value: value
			},
			clickCallback: function() {
				var $obj = jQuery(this),
					currentRate = $obj.data('value');

				// it is a quick solution for slide refresh multiplier, should be replaced with slide.refresh or similar
				if (options.multiplier) {
					sendAjaxData('slides.php', {
						data: jQuery.extend({}, params, {
							widgetName: options.widgetName,
							widgetRefreshRate: currentRate
						}),
						dataType: 'script',
						success: function() {
							// Set new refresh rate as current in slideshow controls.
							trigger_elmnt.data('menu-popup').data.currentRate = currentRate;
						}
					});

					jQuery('a', $obj.closest('.menu-popup')).each(function() {
						var link = jQuery(this);

						if (link.data('value') == currentRate) {
							link
								.addClass('selected')
								.attr('aria-label', sprintf(t('S_SELECTED_SR'), link.data('aria-label')));
						}
						else {
							link
								.removeClass('selected')
								.attr('aria-label', link.data('aria-label'));
						}
					});

					$obj.closest('.menu-popup').menuPopup('close', trigger_elmnt);
				}
				else {
					var url = new Curl('zabbix.php');
					url.setArgument('action', 'dashboard.widget.rfrate');

					jQuery.ajax({
						url: url.getUrl(),
						method: 'POST',
						dataType: 'json',
						data: {
							'widgetid': options.widgetid,
							'rf_rate': currentRate
						}
					})
						.then(function() {
							jQuery('a', $obj.closest('.menu-popup')).each(function() {
								var link = jQuery(this);

								if (link.data('value') == currentRate) {
									link
										.addClass('selected')
										.attr('aria-label', sprintf(t('S_SELECTED_SR'), link.data('aria-label')));
								}
								else {
									link
										.removeClass('selected')
										.attr('aria-label', link.data('aria-label'));
								}
							});

							// Set new refresh rate as current in widget controls.
							trigger_elmnt.data('menu-popup').data.currentRate = currentRate;

							$obj.closest('.menu-popup').menuPopup('close', trigger_elmnt);

							jQuery('.dashbrd-grid-container')
								.dashboardGrid('setWidgetRefreshRate', options.widgetid, parseInt(currentRate));
						})
						.fail(function() {
							$obj.closest('.menu-popup').menuPopup('close', trigger_elmnt);
							// TODO: gentle message about failed saving of widget refresh rate
						});
				}
			}
		};

		if (value == options.currentRate) {
			item.selected = true;
		}

		items[items.length] = item;
	});

	return [{
		label: options.multiplier ? t('Refresh interval multiplier') : t('Refresh interval'),
		items: items
	}];
}

/**
 * Get menu popup widget actions data.
 *
 * @param {string}   options['currentRate']      Current rate value.
 * @param {bool}     options['multiplier']       Multiplier or time mode.
 * @param {callback} options['callback']         Callback function on success (optional).
 * @param {string}   options['widget_uniqueid']  Widget instance unique id.
 * @param {object}   trigger_elmnt               UI element which triggered opening of overlay dialogue.
 *
 * @return array
 */
function getMenuPopupWidgetActions(options, trigger_elmnt) {
	var $dashboard = jQuery('.dashbrd-grid-container'),
		dashboard_data = $dashboard.dashboardGrid('getDashboardData'),
		editMode = $dashboard.dashboardGrid('isEditMode'),
		widget = $dashboard.dashboardGrid('getWidgetsBy', 'uniqueid', options.widget_uniqueid).pop(),
		widgetid = widget.widgetid,
		loading = (!widget['ready'] || widget['content_body'].find('.is-loading').length > 0),
		widget_actions = [],
		menu;

	options.widgetid = widgetid;
	menu = editMode ? [] : getMenuPopupRefresh(options, trigger_elmnt);

<<<<<<< HEAD
	if ($dashboard.data('dashboardGrid')['options']['allowed_edit']) {
=======
	// Do not show "Copy" action for host dashboards.
	if (dashboard_data.templateid === null || dashboard_data.dynamic_hostid === null) {
>>>>>>> bf5cff9a
		widget_actions.push({
			label: t('S_COPY'),
			clickCallback: function() {
				jQuery('.dashbrd-grid-container').dashboardGrid('copyWidget', widget);
				jQuery(this).closest('.menu-popup').menuPopup('close', trigger_elmnt);
<<<<<<< HEAD
				jQuery('#dashbrd-paste-widget').attr('disabled', false);
=======
>>>>>>> bf5cff9a
			}
		});
	}

	if (editMode) {
		widget_actions.push({
			label: t('S_PASTE'),
			disabled: ($dashboard.dashboardGrid('getCopiedWidget') === null),
			clickCallback: function() {
				$dashboard.dashboardGrid('pasteWidget', widget, widget.pos);
				jQuery(this).closest('.menu-popup').menuPopup('close', trigger_elmnt);
			}
		});

		widget_actions.push({
			label: t('Delete'),
			clickCallback: function() {
				jQuery('.dashbrd-grid-container').dashboardGrid('deleteWidget', widget);
				jQuery(this).closest('.menu-popup').menuPopup('close', trigger_elmnt);
			}
		});
	}

	if ('download' in options && !editMode) {
		widget_actions.push({
			label: t('Download image'),
			disabled: loading || !options.download,
			clickCallback: function() {
				var svg = widget['content_body'].find('svg').first();

				if (svg.length) {
					downloadSvgImage(svg, 'graph.png');
				}
				else {
					downloadPngImage(widget['content_body'].find('img').first(), 'graph.png');
				}

				jQuery(this).closest('.menu-popup').menuPopup('close', trigger_elmnt);
			},
			refreshCallback: function(widget) {
				if (widget['widgetid'] == widgetid && options.download) {
					this.disabled = !widget['ready'];
				}
			}
		});
	}

	if (widget_actions.length) {
		menu.unshift({
			label: t('Actions'),
			items: widget_actions
		});
	}

	return menu;
}

/**
 * Get menu popup trigger section data.
 *
 * @param {string} options['dashboardid']
 * @param {bool}   options['editable']
 * @param {object} trigger_elmnt           UI element which triggered opening of overlay dialogue.
 *
 * @return array
 */
function getMenuPopupDashboard(options, trigger_elmnt) {
	var	url_create = new Curl('zabbix.php', false),
		url_clone = new Curl('zabbix.php', false),
		url_delete = new Curl('zabbix.php', false);

	url_create.setArgument('action', 'dashboard.view');
	url_create.setArgument('new', '1');

	url_clone.setArgument('action', 'dashboard.view');
	url_clone.setArgument('source_dashboardid', options.dashboardid);

	url_delete.setArgument('action', 'dashboard.delete');
	url_delete.setArgument('dashboardids', [options.dashboardid]);

	return [{
		label: t('Actions'),
		items: [
			{
				label: t('Sharing'),
				clickCallback: function () {
					jQuery(this).closest('.menu-popup').menuPopup('close', null);

					var popup_options = {'dashboardid': options.dashboardid};
					PopUp('dashboard.share.edit', popup_options, 'dashboard_share', trigger_elmnt);
				},
				disabled: !options.editable
			},
			{
				label: t('Create new'),
				url: url_create.getUrl()
			},
			{
				label: t('Clone'),
				url: url_clone.getUrl()
			},
			{
				label: t('Delete'),
				clickCallback: function () {
					jQuery(this).closest('.menu-popup').menuPopup('close', null);

					if (!confirm(t('Delete dashboard?'))) {
						return false;
					}

					redirect(url_delete.getUrl(), 'post', 'sid', true, true);
				},
				disabled: !options.editable
			}
		]
	}];
}

/**
 * Get menu popup trigger section data.
 *
 * @param {string} options['triggerid']               Trigger ID.
 * @param {string} options['eventid']                 (optional) Required for Acknowledge section.
 * @param {object} options['items']                   Link to trigger item history page (optional).
 * @param {string} options['items'][]['name']         Item name.
 * @param {object} options['items'][]['params']       Item URL parameters ("name" => "value").
 * @param {bool}   options['acknowledge']             (optional) Whether to show Acknowledge section.
 * @param {object} options['configuration']           Link to trigger configuration page (optional).
 * @param {bool}   options['showEvents']              Show Problems item enabled. Default: false.
 * @param {string} options['url']                     Trigger URL link (optional).
 * @param {object} trigger_elmnt                      UI element which triggered opening of overlay dialogue.
 *
 * @return array
 */
function getMenuPopupTrigger(options, trigger_elmnt) {
	var sections = [],
		items = [];

	if (options.allowed_ui_problems) {
		// events
		var events = {
			label: t('Problems')
		};

<<<<<<< HEAD
		if (typeof options.showEvents !== 'undefined' && options.showEvents) {
			var url = new Curl('zabbix.php', false);
			url.setArgument('action', 'problem.view');
			url.setArgument('filter_triggerids[]', options.triggerid);
			url.setArgument('filter_set', '1');
=======
	if (typeof options.showEvents !== 'undefined' && options.showEvents) {
		var url = new Curl('zabbix.php', false);
		url.setArgument('action', 'problem.view');
		url.setArgument('filter_name', '');
		url.setArgument('triggerids[]', options.triggerid);
>>>>>>> bf5cff9a

			events.url = url.getUrl();
		}
		else {
			events.disabled = true;
		}

		items[items.length] = events;
	}

	// acknowledge
	if (options.allowed_ack && typeof options.acknowledge !== 'undefined' && options.acknowledge) {
		items[items.length] = {
			label: t('Acknowledge'),
			clickCallback: function() {
				jQuery(this).closest('.menu-popup-top').menuPopup('close', null);

				acknowledgePopUp({eventids: [options.eventid]}, trigger_elmnt);
			}
		};
	}

	// configuration
	if (options.allowed_ui_conf_hosts) {
		var url = new Curl('triggers.php', false);

		url.setArgument('form', 'update');
		url.setArgument('triggerid', options.triggerid);

		items[items.length] = {
			label: t('Configuration'),
			url: url.getUrl()
		};
	}

	if (items.length) {
		sections[sections.length] = {
			label: t('S_TRIGGER'),
			items: items
		};
	}

	// urls
	if ('urls' in options) {
		sections[sections.length] = {
			label: t('Links'),
			items: options.urls
		};
	}

	// items
	if (options.allowed_ui_latest_data && typeof options.items !== 'undefined' && objectSize(options.items) > 0) {
		var items = [];

		jQuery.each(options.items, function(i, item) {
			var url = new Curl('history.php', false);
			url.setArgument('action', item.params.action);
			url.setArgument('itemids[]', item.params.itemid);

			items[items.length] = {
				label: item.name,
				url: url.getUrl()
			};
		});

		sections[sections.length] = {
			label: t('History'),
			items: items
		};
	}

	return sections;
}

/**
 * Get menu popup trigger log section data.
 *
 * @param string options['itemid']
 * @param string options['hostid']
 * @param string options['name']
 * @param bool   options['show_triggers']             (optional) Show trigger menus.
 * @param array  options['triggers']                  (optional)
 * @param string options['triggers'][n]['triggerid']
 * @param string options['triggers'][n]['name']
 * @param {object} trigger_elmnt                      UI element that was clicked to open overlay dialogue.
 *
 * @return array
 */
function getMenuPopupItem(options, trigger_elmnt) {
	var items = [];

	if (typeof options.show_triggers !== 'undefined' && options.show_triggers) {
		// create
		items.push({
			label: t('Create trigger'),
			clickCallback: function() {
				jQuery(this).closest('.menu-popup').menuPopup('close', null);

				return PopUp('popup.triggerwizard', {
					itemid: options.itemid
				}, null, trigger_elmnt);
			}
		});

		var edit_trigger = {
			label: t('Edit trigger')
		};

		// edit
		if (options.triggers.length > 0) {
			var triggers = [];

			jQuery.each(options.triggers, function(i, trigger) {
				triggers.push({
					label: trigger.name,
					clickCallback: function() {
						jQuery(this).closest('.menu-popup-top').menuPopup('close', null);

						return PopUp('popup.triggerwizard', {
							itemid: options.itemid,
							triggerid: trigger.triggerid
						}, null, trigger_elmnt);
					}
				});
			});

			edit_trigger.items = triggers;
		}
		else {
			edit_trigger.disabled = true;
		}

		items.push(edit_trigger);
	}

	var url = new Curl('items.php', false);

	url.setArgument('form', 'create');
	url.setArgument('hostid', options.hostid);
	url.setArgument('type', 18);	// ITEM_TYPE_DEPENDENT
	url.setArgument('master_itemid', options.itemid);

	items.push({
		label: t('Create dependent item'),
		url: url.getUrl(),
		disabled: !options.create_dependent_item
	});

	url = new Curl('host_discovery.php');
	url.setArgument('form', 'create');
	url.setArgument('hostid', options.hostid);
	url.setArgument('type', 18);	// ITEM_TYPE_DEPENDENT
	url.setArgument('master_itemid', options.itemid);

	items.push({
		label: t('Create dependent discovery rule'),
		url: url.getUrl(),
		disabled: !options.create_dependent_discovery
	});

	return [{
		label: options.name,
		items: items
	}];
}

/**
 * Get menu structure for item prototypess.
 *
 * @param array options['name']
 * @param array options['itemid']
 * @param array options['parent_discoveryid']
 *
 * @return array
 */
function getMenuPopupItemPrototype(options) {
	var url = new Curl('disc_prototypes.php', false);

	url.setArgument('form', 'create');
	url.setArgument('parent_discoveryid', options.parent_discoveryid);
	url.setArgument('type', 18);	// ITEM_TYPE_DEPENDENT
	url.setArgument('master_itemid', options.itemid);

	return [{
		label: options.name,
		items: [{
			label: t('Create dependent item'),
			url: url.getUrl()
		}]
	}];
}

/**
 * Get dropdown section data.
 *
 * @param {array}  options
 * @param {object} trigger_elem  UI element that was clicked to open overlay dialogue.
 *
 * @returns array
 */
function getMenuPopupDropdown(options, trigger_elem) {
	var items = [];

	jQuery.each(options.items, function(i, item) {
		var row = {
			label: item.label,
			url: item.url || 'javascript:void(0);'
		};

		if (item.class) {
			row.class = item.class;
		}

		if (options.toggle_class) {
			row.clickCallback = () => {
				jQuery(trigger_elem)
					.removeClass()
					.addClass(['btn-alt', options.toggle_class, item.class].join(' '));

				jQuery('input[type=hidden]', jQuery(trigger_elem).parent())
					.val(item.value)
					.trigger('change');
			}
		}
		else if (options.submit_form) {
			row.url = 'javascript:void(0);';
			row.clickCallback = () => {
				var $_form = trigger_elem.closest('form');

				if (!$_form.data("action")) {
					$_form.data("action", $_form.attr("action"));
				}

				$_form.attr("action", item.url);
				$_form.submit();
			}
		}

		items.push(row);
	});

	return [{
		items: items
	}];
}

/**
 * Get menu popup submenu section data.
 *
 * @param object options['submenu']                                    List of menu sections.
 * @param object options['submenu'][section]                           An individual section definition.
 * @param string options['submenu'][section]['label']                  Non-clickable section label.
 * @param object options['submenu'][section]['items']                  List of menu items of the section.
 * @param string options['submenu'][section]['items'][url]             Menu item label for the given url.
 * @param object options['submenu'][section]['items'][key]             Menu item with a submenu.
 * @param object options['submenu'][section]['items'][key]['label']    Non-clickable subsection label.
 * @param object options['submenu'][section]['items'][key]['items']    List of menu items of the subsection.
 * @param object options['submenu'][section]['items'][key]['items'][]  More levels of submenu.
 *
 * @returns array
 */
function getMenuPopupSubmenu(options) {
	var transform = function(sections) {
			var result = [];

			for (var key in sections) {
				if (typeof sections[key] === 'object') {
					var item = {};
					for (var item_key in sections[key]) {
						if (item_key === 'items') {
							item[item_key] = transform(sections[key][item_key]);
						}
						else {
							item[item_key] = sections[key][item_key];
						}
					}
					result.push(item);
				}
				else {
					result.push({
						'label': sections[key],
						'url': key
					});
				}
			}

			return result;
		};

	return transform(options.submenu);
}

/**
 * Get data for the "Insert expression" menu in the trigger expression constructor.
 *
 * @return array
 */
function getMenuPopupTriggerMacro(options) {
	var items = [],
		expressions = [
			{
				label: t('Trigger status "OK"'),
				string: '{TRIGGER.VALUE}=0'
			},
			{
				label: t('Trigger status "Problem"'),
				string: '{TRIGGER.VALUE}=1'
			}
		];

	jQuery.each(expressions, function(key, expression) {
		items[items.length] = {
			label: expression.label,
			clickCallback: function() {
				var expressionInput = jQuery('#expr_temp');

				if (expressionInput.val().length > 0 && !confirm(t('Do you wish to replace the conditional expression?'))) {
					return false;
				}

				expressionInput.val(expression.string);

				jQuery(this).closest('.menu-popup').menuPopup('close', null);
			}
		};
	});

	return [{
		label: t('Insert expression'),
		items: items
	}];
}

/**
 * Build script menu tree.
 *
 * @param array scripts           Scripts names.
 * @param array hostId            Host ID.
 * @param {object} trigger_elmnt  UI element which triggered opening of overlay dialogue.
 *
 * @returns array
 */
function getMenuPopupScriptData(scripts, hostId, trigger_elmnt) {
	var tree = {};

	var appendTreeItem = function(tree, name, items, params) {
		if (items.length > 0) {
			var item = items.shift();

			if (typeof tree[item] === 'undefined') {
				tree[item] = {items: {}};
			}

			appendTreeItem(tree[item].items, name, items, params);
		}
		else {
			tree[name] = {
				params: params,
				items: {}
			};
		}
	};

	// parse scripts and create tree
	for (var key in scripts) {
		var script = scripts[key];

		if (typeof script.scriptid !== 'undefined') {
			var items = splitPath(script.name),
				name = (items.length > 0) ? items.pop() : script.name;

			appendTreeItem(tree, name, items, {
				hostId: hostId,
				scriptId: script.scriptid,
				confirmation: script.confirmation
			});
		}
	}

	// build menu items from tree
	var getMenuPopupScriptItems = function(tree, trigger_elm) {
		var items = [];

		if (objectSize(tree) > 0) {
			jQuery.each(tree, function(name, data) {
				var item = {label: name};

				if (typeof data.items !== 'undefined' && objectSize(data.items) > 0) {
					item.items = getMenuPopupScriptItems(data.items, trigger_elm);
				}

				if (typeof data.params !== 'undefined' && typeof data.params.scriptId !== 'undefined') {
					item.clickCallback = function(e) {
						jQuery(this).closest('.menu-popup-top').menuPopup('close', trigger_elm, false);
						executeScript(data.params.hostId, data.params.scriptId, data.params.confirmation, trigger_elm);
						cancelEvent(e);
					};
				}

				items[items.length] = item;
			});
		}

		return items;
	};

	return getMenuPopupScriptItems(tree, trigger_elmnt);
}

/**
 * Create menu for dashboard widget area selector.
 *
 * @param {object} area_selected  Area in which new widget will be created.
 *
 * @returns {array}
 */
function getDashboardWidgetActionMenu(area_selected) {
	return [{
		items: [{
			label: t('Add widget'),
			clickCallback: function() {
				jQuery('.dashbrd-grid-container').dashboardGrid('addNewWidget', null, area_selected);
			}
		}, {
			label: t('Paste widget'),
			clickCallback: function() {
				var widget_dims = {
					x: area_selected.x,
					y: area_selected.y,
					width: area_selected.width,
					height: area_selected.height
				};

				jQuery('.dashbrd-grid-container').dashboardGrid('pasteWidget', null, widget_dims);
				jQuery('.dashbrd-grid-new-widget-placeholder').hide();
			}
		}]
	}];
}

jQuery(function($) {

	/**
	 * Menu popup.
	 *
	 * @param array  sections              Menu sections.
	 * @param string sections[n]['label']  Section title (optional).
	 * @param array  sections[n]['items']  Section menu data (see createMenuItem() for available options).
	 * @param object event                 Menu popup call event.
	 * @param object options               Menu popup options (optional).
	 * @param object options['class']      Menu popup additional class name (optional).
	 * @param object options['position']   Menu popup position object (optional).
	 *
	 * @see createMenuItem()
	 */
	$.fn.menuPopup = function(method) {
		if (methods[method]) {
			return methods[method].apply(this, Array.prototype.slice.call(arguments, 1));
		}
		else {
			return methods.init.apply(this, arguments);
		}
	};

	/**
	 * Created popup menu item nodes and append to $menu_popup.
	 *
	 * @param {object} $menu_popup    jQuery node of popup menu.
	 * @param {array} sections        Array of menu popup sections.
	 */
	function addMenuPopupItems($menu_popup, sections) {
		// Create menu sections.
		$.each(sections, function(i, section) {
			// Add a separator between menu item sections.
			if (i > 0) {
				$menu_popup.append($('<li>').append($('<div>')));
			}

			var section_label = null;

			if (typeof section.label === 'string' && section.label.length) {
				section_label = section.label;
			}

			// Add menu item section label, if provided.
			if (section_label !== null) {
				$menu_popup.append($('<li>').append($('<h3>').text(section_label)));
			}

			// Add individual menu items of the section.
			$.each(section.items, function(i, item) {
				item = $.extend({}, item);
				if (sections.length > 1 && section_label !== null) {
					item.ariaLabel = section_label + ', ' + item['label'];
				}
				$menu_popup.append(createMenuItem(item));
			});
		});

		if (sections.length == 1) {
			if (typeof sections[0].label === 'string' && sections[0].label.length) {
				$menu_popup.attr({'aria-label': sections[0].label});
			}
		}
	}

	var defaultOptions = {
		closeCallback: function(){}
	};

	var methods = {
		init: function(sections, event, options) {
			// Don't display empty menu.
			if (!sections.length || !sections[0]['items'].length) {
				return;
			}

			var $opener = $(this);

			options = $.extend({
				position: {
					/*
					 * Please note that click event is also triggered by hitting spacebar on the keyboard,
					 * in which case the number of mouse clicks (stored in event.originalEvent.detail) will be zero.
					 */
					of: (event.type === 'click' && event.originalEvent.detail) ? event : event.target,
					my: 'left top',
					at: 'left bottom'
				}
			}, defaultOptions, options || {});

			// Close other action menus and prevent focus jumping before opening a new popup.
			$('.menu-popup-top').menuPopup('close', null, false);

			$opener.attr('aria-expanded', 'true');

			var $menu_popup = $('<ul>', {
					'role': 'menu',
					'class': 'menu-popup menu-popup-top',
					'tabindex': 0
				});

			// Add custom class, if specified.
			if ('class' in options) {
				$menu_popup.addClass(options.class);
			}

			$opener.data({
				sections: sections,
				menu_popup: $menu_popup
			});
			addMenuPopupItems($menu_popup, sections);

			$menu_popup.data('menu_popup', options);

			$('.wrapper').append($menu_popup);

			// Position the menu (before hiding).
			$menu_popup.position(options.position);

			// Hide all action menu sub-levels, including the topmost, for fade effect to work.
			$menu_popup.add('.menu-popup', $menu_popup).hide();

			// Position and display the menu.
			$menu_popup.fadeIn(50);

			addToOverlaysStack('menu-popup', event.target, 'menu-popup');

			// Need to be postponed.
			setTimeout(function() {
				$(document)
					.on('click', {menu: $menu_popup, opener: $opener}, menuPopupDocumentCloseHandler)
					.on('keydown', {menu: $menu_popup}, menuPopupKeyDownHandler);
			});

			$menu_popup.focus();
		},

		close: function(trigger_elem, return_focus) {
			var menu_popup = $(this),
				options = $(menu_popup).data('menu_popup') || {};

			if (!menu_popup.is(trigger_elem) && menu_popup.has(trigger_elem).length === 0) {
				$('[aria-expanded="true"]', trigger_elem).attr({'aria-expanded': 'false'});
				menu_popup.fadeOut(0);

				$('.highlighted', menu_popup).removeClass('highlighted');
				$('[aria-expanded="true"]', menu_popup).attr({'aria-expanded': 'false'});

				$(document)
					.off('click', menuPopupDocumentCloseHandler)
					.off('keydown', menuPopupKeyDownHandler);

				var overlay = removeFromOverlaysStack('menu-popup', return_focus);

				if (overlay && typeof overlay['element'] !== undefined) {
					// Remove expanded attribute of the original opener.
					$(overlay['element']).attr({'aria-expanded': 'false'});
				}

				menu_popup.remove();

				// Call menu close callback function.
				typeof options.closeCallback === 'function' && options.closeCallback.apply();
			}
		},

		/**
		 * Refresh popup menu, call refreshCallback for every item if defined. Refresh recreate item dom nodes.
		 */
		refresh: function(widget) {
			var $opener = $(this),
				sections = $opener.data('sections'),
				$menu_popup = $opener.data('menu_popup');

			$menu_popup.empty();
			sections.forEach(
				section => section.items && section.items.forEach(
					item => item.refreshCallback && item.refreshCallback.call(item, widget)
			));
			addMenuPopupItems($menu_popup, sections);
		}
	};

	/**
	 * Expends hovered/selected context menu item.
	 */
	$.fn.actionMenuItemExpand = function() {
		var li = $(this),
			pos = li.position(),
			menu = li.closest('.menu-popup');

		for (var item = $('li:first-child', menu); item.length > 0; item = item.next()) {
			if (item[0] == li[0]) {
				$('>a', li[0]).addClass('highlighted');

				if (!$('ul', item[0]).is(':visible')) {
					$('ul:first', item[0]).prev('[role="menuitem"]').attr({'aria-expanded': 'true'});

					$('ul:first', item[0])
						.css({
							'top': pos.top - 6,
							'left': pos.left + li.outerWidth() + 14,
							'display': 'block'
						});
				}
			}
			else {
				// Remove activity from item that has been selected by keyboard and now is deselected using mouse.
				if ($('>a', item[0]).hasClass('highlighted')) {
					$('>a', item[0]).removeClass('highlighted').blur();
				}

				// Closes all other submenus from this level, if they were open.
				if ($('ul', item[0]).is(':visible')) {
					$('ul', item[0]).prev('[role="menuitem"]').removeClass('highlighted');
					$('ul', item[0]).prev('[role="menuitem"]').attr({'aria-expanded': 'false'});
					$('ul', item[0]).css({'display': 'none'});
				}
			}
		}

		return this;
	};

	/**
	 * Collapses context menu item that has lost focus or is not selected anymore.
	 */
	$.fn.actionMenuItemCollapse = function() {
		// Remove style and close sub-menus in deeper levels.
		var parent_menu = $(this).closest('.menu-popup');
		$('.highlighted', parent_menu).removeClass('highlighted');
		$('[aria-expanded]', parent_menu).attr({'aria-expanded': 'false'});
		$('.menu-popup', parent_menu).css({'display': 'none'});

		// Close actual menu level.
		parent_menu.not('.menu-popup-top').css({'display': 'none'});
		parent_menu.prev('[role="menuitem"]').attr({'aria-expanded': 'false'});

		return this;
	};

	function menuPopupDocumentCloseHandler(event) {
		$(event.data.menu[0]).menuPopup('close', event.data.opener);
	}

	function menuPopupKeyDownHandler(event) {
		var link_selector = '.menu-popup-item',
			menu_popup = $(event.data.menu[0]),
			level = menu_popup,
			selected,
			items;

		// Find active menu level.
		while ($('[aria-expanded="true"]:visible', level).length) {
			level = $('[aria-expanded="true"]:visible:first', level.get(0)).next('[role="menu"]');
		}

		// Find active menu items.
		items = $('>li', level).filter(function() {
			return $(this).has('.menu-popup-item').length;
		});

		// Find an element that was selected when key was pressed.
		if ($('.menu-popup-item.highlighted', level).length) {
			selected = $(link_selector + '.highlighted', level).closest('li');
		}
		else if ($('.menu-popup-item', level).filter(function() {
			return this == document.activeElement;
		}).length) {
			selected = $(document.activeElement).closest('li');
		}

		// Perform action based on keydown event.
		switch (event.which) {
			case 37: // arrow left
				if (typeof selected !== 'undefined' && selected.has('.menu-popup')) {
					if (level != menu_popup) {
						selected.actionMenuItemCollapse();

						// Must focus previous element, otherwise screen reader will exit menu.
						selected.closest('.menu-popup').prev('[role="menuitem"]').addClass('highlighted').focus();
					}
				}
				break;

			case 38: // arrow up
				if (typeof selected === 'undefined') {
					$(link_selector + ':last', level).addClass('highlighted').focus();
				}
				else {
					var prev = items[items.index(selected) - 1];
					if (typeof prev === 'undefined') {
						prev = items[items.length - 1];
					}

					$(link_selector, selected).removeClass('highlighted');
					$(link_selector + ':first', prev).addClass('highlighted').focus();
				}

				// Prevent page scrolling.
				event.preventDefault();
				break;

			case 39: // arrow right
				if (typeof selected !== 'undefined' && selected.has('.menu-popup')) {
					selected.actionMenuItemExpand();
					$('ul > li ' + link_selector + ':first', selected).addClass('highlighted').focus();
				}
				break;

			case 40: // arrow down
				if (typeof selected === 'undefined') {
					$(link_selector + ':first', items[0]).addClass('highlighted').focus();
				}
				else {
					var next = items[items.index(selected) + 1];
					if (typeof next === 'undefined') {
						next = items[0];
					}

					$(link_selector, selected).removeClass('highlighted');
					$(link_selector + ':first', next).addClass('highlighted').focus();
				}

				// Prevent page scrolling.
				event.preventDefault();
				break;

			case 27: // ESC
				$(menu_popup).menuPopup('close', null);
				break;

			case 13: // Enter
				if (typeof selected !== 'undefined') {
					$('>' + link_selector, selected)[0].click();
				}
				break;

			case 9: // Tab
				event.preventDefault();
				break;
		}

		return false;
	}

	/**
	 * Create menu item.
	 *
	 * @param string options['label']          Link label.
	 * @param string options['ariaLabel']	   Aria-label text.
	 * @param string options['url']            Link url.
	 * @param string options['css']            Item class.
	 * @param array  options['data']           Item data ("key" => "value").
	 * @param array  options['items']          Item sub menu.
	 * @param {bool} options['disabled']       Item disable status.
	 * @param object options['clickCallback']  Item click callback.
	 *
	 * @return object
	 */
	function createMenuItem(options) {
		options = $.extend({
			ariaLabel: options.label,
			selected: false,
			disabled: false,
			class: false
		}, options);

		var item = $('<li>'),
			link = $('<a>', {
				role: 'menuitem',
				tabindex: '-1',
				'aria-label': options.selected ? sprintf(t('S_SELECTED_SR'), options.ariaLabel) : options.ariaLabel
			}).data('aria-label', options.ariaLabel);

		if (typeof options.label !== 'undefined') {
			link.text(options.label);

			if (typeof options.items !== 'undefined' && options.items.length > 0) {
				// if submenu exists
				link.append($('<span>', {'class': 'arrow-right'}));
			}
		}

		if (typeof options.data !== 'undefined' && objectSize(options.data) > 0) {
			$.each(options.data, function(key, value) {
				link.data(key, value);
			});
		}

		if (options.disabled) {
			link.addClass('menu-popup-item-disabled');
		}
		else {
			link.addClass('menu-popup-item');

			if (typeof options.url !== 'undefined') {
				link.attr('href', options.url);

				if ('target' in options) {
					link.attr('target', options.target);
				}
			}

			if (typeof options.clickCallback !== 'undefined') {
				link.on('click', options.clickCallback);
			}
		}

		if (options.selected) {
			link.addClass('selected');
		}

		if (options.class) {
			link.addClass(options.class);
		}

		if ('dataAttributes' in options) {
			$.each(options.dataAttributes, function(key, value) {
				link.attr((key.substr(0, 5) === 'data-') ? key : 'data-' + key, value);
			});
		}

		if (typeof options.items !== 'undefined' && options.items.length > 0) {
			link.attr({
				'aria-haspopup': 'true',
				'aria-expanded': 'false',
				'area-hidden': 'true'
			});
			link.on('click', function(e) {
				e.stopPropagation();
			});
		}

		item.append(link);

		if (typeof options.items !== 'undefined' && options.items.length > 0) {
			var menu = $('<ul>', {
					class : 'menu-popup',
					role: 'menu'
				})
				.on('mouseenter', function(e) {
					// Prevent 'mouseenter' event in parent item, that would call actionMenuItemExpand() for parent.
					e.stopPropagation();
				});

			$.each(options.items, function(i, item) {
				menu.append(createMenuItem(item));
			});

			item.append(menu);
		}

		item.on('mouseenter', function(e) {
			e.stopPropagation();
			$(this).actionMenuItemExpand();
		});

		return item;
	}
});<|MERGE_RESOLUTION|>--- conflicted
+++ resolved
@@ -73,35 +73,19 @@
 /**
  * Get menu popup host section data.
  *
-<<<<<<< HEAD
  * @param {string} options['hostid']                  Host ID.
  * @param {array}  options['scripts']                 Host scripts (optional).
  * @param {string} options[]['name']                  Script name.
  * @param {string} options[]['scriptid']              Script ID.
  * @param {string} options[]['confirmation']          Confirmation text.
  * @param {bool}   options['showGraphs']              Link to Monitoring->Hosts->Graphs page.
- * @param {bool}   options['showScreens']             Link to Monitoring->Screen page.
+ * @param {bool}   options['showDashboards']          Link to Monitoring->Hosts->Dashboards page.
  * @param {bool}   options['showWeb']		          Link to Monitoring->Hosts->Web page.
  * @param {bool}   options['showTriggers']            Link to Monitoring->Problems page.
  * @param {bool}   options['hasGoTo']                 "Go to" block in popup.
  * @param {array}  options['severities']              (optional)
  * @param {bool}   options['show_suppressed']         (optional)
  * @param {array}  options['urls']                    (optional)
-=======
- * @param {string} options['hostid']             Host ID.
- * @param {array}  options['scripts']            Host scripts (optional).
- * @param {string} options[]['name']             Script name.
- * @param {string} options[]['scriptid']         Script ID.
- * @param {string} options[]['confirmation']     Confirmation text.
- * @param {bool}   options['showGraphs']         Link to Monitoring->Hosts->Graphs page.
- * @param {bool}   options['showDashboards']     Link to Monitoring->Hosts->Dashboards page.
- * @param {bool}   options['showWeb']		     Link to Monitoring->Hosts->Web page.
- * @param {bool}   options['showTriggers']       Link to Monitoring->Problems page.
- * @param {bool}   options['hasGoTo']            "Go to" block in popup.
- * @param {array}  options['severities']         (optional)
- * @param {bool}   options['show_suppressed']    (optional)
- * @param {array}  options['urls']               (optional)
->>>>>>> bf5cff9a
  * @param {string} options['url'][]['label']
  * @param {string} options['url'][]['url']
  * @param {string} options['filter_application']      (optional) Application name for filter by application.
@@ -210,7 +194,6 @@
 			web.url = web_url.getUrl();
 		}
 
-<<<<<<< HEAD
 		var items = [];
 
 		if (options.allowed_ui_inventory) {
@@ -224,20 +207,10 @@
 		if (options.allowed_ui_problems) {
 			items.push(problems);
 		}
-=======
-		var items = [
-			host_inventory,
-			latest_data,
-			problems,
-			graphs,
-			dashboards,
-			web
-		];
->>>>>>> bf5cff9a
 
 		if (options.allowed_ui_hosts) {
 			items.push(graphs);
-			items.push(screens);
+			items.push(dashboards);
 			items.push(web);
 		}
 
@@ -609,21 +582,14 @@
 	options.widgetid = widgetid;
 	menu = editMode ? [] : getMenuPopupRefresh(options, trigger_elmnt);
 
-<<<<<<< HEAD
-	if ($dashboard.data('dashboardGrid')['options']['allowed_edit']) {
-=======
 	// Do not show "Copy" action for host dashboards.
-	if (dashboard_data.templateid === null || dashboard_data.dynamic_hostid === null) {
->>>>>>> bf5cff9a
+	if ($dashboard.data('dashboardGrid')['options']['allowed_edit']
+			&& (dashboard_data.templateid === null || dashboard_data.dynamic_hostid === null)) {
 		widget_actions.push({
 			label: t('S_COPY'),
 			clickCallback: function() {
 				jQuery('.dashbrd-grid-container').dashboardGrid('copyWidget', widget);
 				jQuery(this).closest('.menu-popup').menuPopup('close', trigger_elmnt);
-<<<<<<< HEAD
-				jQuery('#dashbrd-paste-widget').attr('disabled', false);
-=======
->>>>>>> bf5cff9a
 			}
 		});
 	}
@@ -768,19 +734,11 @@
 			label: t('Problems')
 		};
 
-<<<<<<< HEAD
-		if (typeof options.showEvents !== 'undefined' && options.showEvents) {
-			var url = new Curl('zabbix.php', false);
-			url.setArgument('action', 'problem.view');
-			url.setArgument('filter_triggerids[]', options.triggerid);
-			url.setArgument('filter_set', '1');
-=======
 	if (typeof options.showEvents !== 'undefined' && options.showEvents) {
 		var url = new Curl('zabbix.php', false);
 		url.setArgument('action', 'problem.view');
 		url.setArgument('filter_name', '');
 		url.setArgument('triggerids[]', options.triggerid);
->>>>>>> bf5cff9a
 
 			events.url = url.getUrl();
 		}
