--- conflicted
+++ resolved
@@ -378,13 +378,7 @@
 	}
 
 	getValue() {
-<<<<<<< HEAD
-		const target_node = document.querySelector(this.getElement().getAttribute('href') + ' .tags-table');
-
-		return target_node
-			.querySelectorAll('tr.form_row > td:first-child > textarea:not(:placeholder-shown):not([readonly])')
-=======
-		return [...document.querySelectorAll('#tags-table .form_row')]
+		return [...document.querySelectorAll(this.getElement().getAttribute('href') + ' .tags-table .form_row')]
 			.filter((row) => {
 				const tag = row.querySelector('textarea[name$="[tag]"]');
 				const type = row.querySelector('input[name$="[type]"]');
@@ -395,7 +389,6 @@
 
 				return tag !== null && tag.value !== '';
 			})
->>>>>>> 10a113a2
 			.length;
 	}
 
@@ -572,11 +565,11 @@
 		return false;
 	}
 
-	initObserver(element) {
+	initObserver() {
 		for (const input of document.querySelectorAll(
 				'#ipmi_authtype, #ipmi_privilege, #ipmi_username, #ipmi_password')) {
 			input.addEventListener('change', () => {
-				this.addAttributes(element);
+				this.addAttributes();
 			});
 		}
 	}
@@ -1072,10 +1065,10 @@
 		return false;
 	}
 
-	initObserver(element) {
+	initObserver() {
 		for (const input of document.querySelectorAll('#maxsessions_type, #maxattempts, #attempt_interval')) {
 			input.addEventListener('change', () => {
-				this.addAttributes(element);
+				this.addAttributes();
 			});
 		}
 	}
@@ -1218,9 +1211,9 @@
 		return false;
 	}
 
-	initObserver(element) {
+	initObserver() {
 		document.getElementById('tabs').addEventListener(TAB_INDICATOR_UPDATE_EVENT, () => {
-			this.addAttributes(element);
+			this.addAttributes();
 		});
 	}
 }
@@ -1269,19 +1262,10 @@
 		return false;
 	}
 
-<<<<<<< HEAD
-	initObserver() {
-		for (const input of document.querySelectorAll("[name='source']")) {
-			input.addEventListener('click', () => {
-				this.addAttributes();
-			});
-		}
-=======
-	initObserver(element) {
+	initObserver() {
 		document.getElementById('tabs').addEventListener(TAB_INDICATOR_UPDATE_EVENT, () => {
-			this.addAttributes(element);
+			this.addAttributes();
 		});
->>>>>>> 10a113a2
 	}
 }
 
@@ -1301,21 +1285,10 @@
 		return false;
 	}
 
-<<<<<<< HEAD
-	initObserver() {
-		const target_node = document.querySelector('#graph_time');
-
-		if (target_node !== null) {
-			target_node.addEventListener('click', () => {
-				this.addAttributes();
-			});
-		}
-=======
-	initObserver(element) {
+	initObserver() {
 		document.getElementById('tabs').addEventListener(TAB_INDICATOR_UPDATE_EVENT, () => {
-			this.addAttributes(element);
+			this.addAttributes();
 		});
->>>>>>> 10a113a2
 	}
 }
 
@@ -1343,21 +1316,10 @@
 		return false;
 	}
 
-<<<<<<< HEAD
-	initObserver() {
-		const target_node = document.querySelector('#legend');
-
-		if (target_node !== null) {
-			target_node.addEventListener('click', () => {
-				this.addAttributes();
-			});
-		}
-=======
-	initObserver(element) {
+	initObserver() {
 		document.getElementById('tabs').addEventListener(TAB_INDICATOR_UPDATE_EVENT, () => {
-			this.addAttributes(element);
+			this.addAttributes();
 		});
->>>>>>> 10a113a2
 	}
 }
 
@@ -1377,21 +1339,10 @@
 		return false;
 	}
 
-<<<<<<< HEAD
-	initObserver() {
-		const target_node = document.querySelector('#show_problems');
-
-		if (target_node !== null) {
-			target_node.addEventListener('click', () => {
-				this.addAttributes();
-			});
-		}
-=======
-	initObserver(element) {
+	initObserver() {
 		document.getElementById('tabs').addEventListener(TAB_INDICATOR_UPDATE_EVENT, () => {
-			this.addAttributes(element);
+			this.addAttributes();
 		});
->>>>>>> 10a113a2
 	}
 }
 
