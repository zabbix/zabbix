@charset "UTF-8";
.sidebar .server-name, .dashboard-navigation-tabs .sortable li div span, .host-dashboard-header-navigation .host-dashboard-navigation .host-dashboard-navigation-tabs .sortable li div span, .dashboard-grid-widget-header h4, .dashboard-grid-iterator-header h4, .list-table .action-container .link-action, div.dashboard-widget-hostcard .host-card .sections-header .host-name .link-action, div.dashboard-widget-hostcard .host-card .sections .section .section-name, div.dashboard-widget-hostcard .host-card .sections .section.section-host-groups .host-groups .host-group .host-group-name, div.dashboard-widget-hostcard .host-card .sections .section.section-monitoring .monitoring .monitoring-item .monitoring-item-name, div.dashboard-widget-hostcard .host-card .sections .section.section-monitored-by .section-body, div.dashboard-widget-hostcard .host-card .sections .section.section-templates .templates .template .template-name, div.dashboard-widget-hostcard .host-card .sections .section.section-inventory .section-body .inventory-field-name,
div.dashboard-widget-hostcard .host-card .sections .section.section-inventory .section-body .inventory-field-value, div.dashboard-widget-map .btn-back-map-container a:focus .btn-back-map .btn-back-map-content, div.dashboard-widget-map .btn-back-map-container a:hover .btn-back-map .btn-back-map-content, form.dashboard-widget-tophosts #list_columns .text, form.dashboard-widget-topitems #list_columns .text, .menu-popup .menu-popup-item, .menu-popup h3, .notif-body h4, .overlay-descr-url, .tag, .overflow-ellipsis, .overflow-ellipsis td:not(.wordbreak, .wordwrap), .overflow-ellipsis th, .overflow-ellipsis th a, .preprocessing-list .preprocessing-list-head .step-on-fail, .totals-list.totals-list-horizontal .count,
.totals-list.totals-list-horizontal .name {
  overflow: hidden;
  text-overflow: ellipsis;
  white-space: nowrap; }

html, body, div, span, applet, object, iframe, h1, h2, h3, h4, h5, h6, p, blockquote, pre, a, abbr, acronym, address, big, cite, code, del, dfn, em, img, ins, kbd, q, s, samp, small, strike, strong, sub, sup, tt, var,
b,
strong, u, i, center, dl, dt, dd, ol, ul, li, fieldset, form, label, legend, table, caption, tbody, tfoot, thead, tr, th, td, article, aside, canvas, details, embed, figure, figcaption, footer, header, hgroup, menu, nav, output, ruby, section, summary,
time, mark, audio, video, textarea {
  margin: 0;
  padding: 0;
  border: 0;
  font-size: 100%;
  font: inherit;
  vertical-align: baseline; }

article, aside, details, figcaption, figure, footer, header, hgroup, menu, nav, section {
  display: block; }

body {
  line-height: 1; }

ol, ul {
  list-style: none; }

blockquote, q {
  quotes: none; }

blockquote::before, blockquote::after, q::before, q::after {
  content: '';
  content: none; }

table {
  border-collapse: collapse;
  border-spacing: 0; }

svg:focus,
svg *:focus {
  outline: none; }

@font-face {
  font-family: "zabbix-icons";
  src: url("../fonts/zabbix-icons.woff2?t=1728543869077") format("woff2"), url("../fonts/zabbix-icons.woff?t=1728543869077") format("woff"), url("../fonts/zabbix-icons.ttf?t=1728543869077") format("truetype"), url("../fonts/zabbix-icons.svg?t=1728543869077#zabbix-icons") format("svg"); }
[class^="zi-"]::before, [class*=" zi-"]::before, .btn-overlay-close::before, .color-picker .use-transparent::after,
.color-picker-dialogue .use-transparent::after, .dashboard-widget-placeholder .dashboard-widget-placeholder-label::before, .menu-main .has-submenu > a::after, .menu-user .has-submenu > a::after, output::before, .z-select .focusable::after,
z-select .focusable::after, .link-external::after, .drag-icon::before, .btn-dropdown-container .btn-dropdown-toggle::after, .na-bg::before, .normal-bg::before, .info-bg::before, .average-bg::before, .warning-bg::before, .high-bg::before, .disaster-bg::before, .log-na-bg::before, .log-info-bg::before, .log-warning-bg::before, .log-high-bg::before, .log-disaster-bg::before, .inactive-bg::before, .problem-icon-link .problem-icon-list-item::before,
.problem-icon-list .problem-icon-list-item::before {
  font-family: 'zabbix-icons';
  font-size: 18px;
  line-height: 1;
  -webkit-font-smoothing: antialiased;
  -moz-osx-font-smoothing: grayscale; }

button[class^="zi-"], [class^="zi-"].btn, [class^="zi-"].btn-alt, [class^="zi-"].btn-grey, [class^="zi-"].btn-icon, [class^="zi-"].btn-grey-icon, [class^="zi-"].btn-link, [class^="zi-"].btn-overlay-close, [class^="zi-"].btn-debug, button[class*=" zi-"], [class*=" zi-"].btn, [class*=" zi-"].btn-alt, [class*=" zi-"].btn-grey, [class*=" zi-"].btn-icon, [class*=" zi-"].btn-grey-icon, [class*=" zi-"].btn-link, [class*=" zi-"].btn-overlay-close, [class*=" zi-"].btn-debug, .btn-overlay-close, .icon, .color-picker .use-transparent::after,
.color-picker-dialogue .use-transparent::after, .drag-icon {
  position: relative;
  display: inline-flex;
  align-items: center;
  vertical-align: top; }
  button[class^="zi-"]:empty, [class^="zi-"].btn:empty, [class^="zi-"].btn-alt:empty, [class^="zi-"].btn-grey:empty, [class^="zi-"].btn-icon:empty, [class^="zi-"].btn-grey-icon:empty, [class^="zi-"].btn-link:empty, [class^="zi-"].btn-debug:empty, button[class*=" zi-"]:empty, [class*=" zi-"].btn:empty, [class*=" zi-"].btn-alt:empty, [class*=" zi-"].btn-grey:empty, [class*=" zi-"].btn-icon:empty, [class*=" zi-"].btn-grey-icon:empty, [class*=" zi-"].btn-link:empty, [class*=" zi-"].btn-debug:empty, .btn-overlay-close:empty, .icon:empty, .color-picker .use-transparent:empty::after,
  .color-picker-dialogue .use-transparent:empty::after, .drag-icon:empty {
    justify-content: center; }

.zi-administration:before {
  content: "\ea01"; }

.zi-alert-check:before {
  content: "\ea02"; }

.zi-alert-more:before {
  content: "\ea03"; }

.zi-alert-x:before {
  content: "\ea04"; }

.zi-alert:before, .zi-alert-with-content:before {
  content: "\ea05"; }

.zi-alerts:before {
  content: "\ea06"; }

.zi-arrow-back:before {
  content: "\ea07"; }

.zi-arrow-down:before, .zi-arrow-down-small:before {
  content: "\ea08"; }

.zi-arrow-forward:before {
  content: "\ea09"; }

.zi-arrow-left:before {
  content: "\ea0a"; }

.zi-arrow-right-top:before {
  content: "\ea0b"; }

.zi-arrow-right:before {
  content: "\ea0c"; }

.zi-arrow-top-right:before {
  content: "\ea0d"; }

.zi-arrow-up:before, .zi-arrow-up-small:before {
  content: "\ea0e"; }

.zi-arrows-left-right:before {
  content: "\ea0f"; }

.zi-arrows-top-bottom:before {
  content: "\ea10"; }

.zi-bell-off:before {
  content: "\ea11"; }

.zi-bell:before {
  content: "\ea12"; }

.zi-bullet-alt-down:before {
  content: "\ea13"; }

.zi-bullet-alt-left:before {
  content: "\ea14"; }

.zi-bullet-alt-right:before {
  content: "\ea15"; }

.zi-bullet-alt-up:before {
  content: "\ea16"; }

.zi-bullet-down:before {
  content: "\ea17"; }

.zi-bullet-left:before {
  content: "\ea18"; }

.zi-bullet-right:before, .zi-bullet-right-with-content:before {
  content: "\ea19"; }

.zi-bullet-up:before {
  content: "\ea1a"; }

.zi-calendar-check:before {
  content: "\ea1b"; }

.zi-calendar-warning:before {
  content: "\ea1c"; }

.zi-calendar:before {
  content: "\ea1d"; }

.zi-check:before {
  content: "\ea1e"; }

.zi-checkbox:before {
  content: "\ea1f"; }

.zi-chevron-double-down:before {
  content: "\ea20"; }

.zi-chevron-double-left:before {
  content: "\ea21"; }

.zi-chevron-double-right:before {
  content: "\ea22"; }

.zi-chevron-double-up:before {
  content: "\ea23"; }

.zi-chevron-down-thin:before {
  content: "\ea24"; }

.zi-chevron-down:before, .zi-chevron-down-small:before {
  content: "\ea25"; }

.zi-chevron-left:before {
  content: "\ea26"; }

.zi-chevron-right:before {
  content: "\ea27"; }

.zi-chevron-up:before {
  content: "\ea28"; }

.zi-circle-check-filled:before {
  content: "\ea29"; }

.zi-circle-check:before {
  content: "\ea2a"; }

.zi-circle-info-filled:before {
  content: "\ea2b"; }

.zi-circle-info:before {
  content: "\ea2c"; }

.zi-circle-question-filled:before {
  content: "\ea2d"; }

.zi-circle-question:before {
  content: "\ea2e"; }

.zi-circle-warning-filled:before {
  content: "\ea2f"; }

.zi-circle-warning:before {
  content: "\ea30"; }

.zi-clock:before {
  content: "\ea31"; }

.zi-cog-filled:before {
  content: "\ea32"; }

.zi-collapse:before {
  content: "\ea33"; }

.zi-command:before {
  content: "\ea34"; }

.zi-copy:before {
  content: "\ea35"; }

.zi-dashboards:before {
  content: "\ea36"; }

.zi-data-collection:before {
  content: "\ea37"; }

.zi-drag-handle:before, .drag-icon:before {
  content: "\ea38"; }

.zi-envelope-filled:before {
  content: "\ea39"; }

.zi-expand:before {
  content: "\ea3a"; }

.zi-eye-alt-off:before {
  content: "\ea3b"; }

.zi-eye-off:before {
  content: "\ea3c"; }

.zi-eye:before {
  content: "\ea3d"; }

.zi-filter-large:before {
  content: "\ea3e"; }

.zi-filter:before {
  content: "\ea3f"; }

.zi-fullscreen:before {
  content: "\ea40"; }

.zi-help-circled:before {
  content: "\ea41"; }

.zi-help:before, .zi-help-small:before, .zi-help-filled-small:before {
  content: "\ea42"; }

.zi-home:before {
  content: "\ea43"; }

.zi-i:before, .zi-i-negative:before, .zi-i-positive:before, .zi-i-warning:before {
  content: "\ea44"; }

.zi-integrations:before {
  content: "\ea45"; }

.zi-inventory:before {
  content: "\ea46"; }

.zi-link-external-small:before {
  content: "\ea47"; }

.zi-link-external:before {
  content: "\ea48"; }

.zi-lock:before {
  content: "\ea49"; }

.zi-maximize:before {
  content: "\ea4a"; }

.zi-menu:before {
  content: "\ea4b"; }

.zi-minimize:before {
  content: "\ea4c"; }

.zi-monitoring:before {
  content: "\ea4d"; }

.zi-more:before {
  content: "\ea4e"; }

.zi-pause:before {
  content: "\ea4f"; }

.zi-pencil:before {
  content: "\ea50"; }

.zi-picture:before {
  content: "\ea51"; }

.zi-play:before {
  content: "\ea52"; }

.zi-plus:before, .zi-plus-small:before {
  content: "\ea53"; }

.zi-proxy-group:before {
  content: "\ea54"; }

.zi-proxy:before {
  content: "\ea55"; }

.zi-reference:before {
  content: "\ea56"; }

.zi-reload:before {
  content: "\ea57"; }

.zi-remove:before, .zi-remove-small:before, .zi-remove-smaller:before {
  content: "\ea58"; }

.zi-reports:before {
  content: "\ea59"; }

.zi-search-large:before {
  content: "\ea5a"; }

.zi-search:before {
  content: "\ea5b"; }

.zi-server:before {
  content: "\ea5c"; }

.zi-services:before {
  content: "\ea5d"; }

.zi-sign-out:before {
  content: "\ea5e"; }

.zi-slash:before {
  content: "\ea5f"; }

.zi-speaker-off:before {
  content: "\ea60"; }

.zi-speaker:before {
  content: "\ea61"; }

.zi-star-filled:before {
  content: "\ea62"; }

.zi-star:before {
  content: "\ea63"; }

.zi-stop-sign:before {
  content: "\ea64"; }

.zi-support:before {
  content: "\ea65"; }

.zi-text:before {
  content: "\ea66"; }

.zi-time-period:before {
  content: "\ea67"; }

.zi-trash:before {
  content: "\ea68"; }

.zi-tree-top-bottom:before, .zi-tree-top-bottom-small:before {
  content: "\ea69"; }

.zi-tree-top-right-bottom:before, .zi-tree-top-right-bottom-small:before {
  content: "\ea6a"; }

.zi-tree-top-right:before, .zi-tree-top-right-small:before {
  content: "\ea6b"; }

.zi-triangle-flipped-warning:before {
  content: "\ea6c"; }

.zi-triangle-warning:before {
  content: "\ea6d"; }

.zi-uncheck:before {
  content: "\ea6e"; }

.zi-user-filled:before, .zi-user-filled-small:before {
  content: "\ea6f"; }

.zi-user-settings:before {
  content: "\ea70"; }

.zi-user:before {
  content: "\ea71"; }

.zi-users-filled:before, .zi-users-filled-small:before {
  content: "\ea72"; }

.zi-users:before {
  content: "\ea73"; }

.zi-widget-add:before {
  content: "\ea74"; }

.zi-widget-awaiting-data-large:before {
  content: "\ea75"; }

.zi-widget-empty-references-large:before {
  content: "\ea76"; }

.zi-widget-resize:before {
  content: "\ea77"; }

.zi-wrench-alt:before, .zi-wrench-alt-small:before {
  content: "\ea78"; }

.zi-wrench:before {
  content: "\ea79"; }

div.zabbix-logo {
  width: 114px;
  height: 30px;
  background: url("data:image/svg+xml;base64,PHN2ZyB4bWxucz0iaHR0cDovL3d3dy53My5vcmcvMjAwMC9zdmciIHdpZHRoPSI5MSIgaGVpZ2h0PSIyNCI+PHBhdGggZmlsbD0iI2Q0MDAwMCIgZD0iTTAgMGg5MXYyNEgweiIvPjxwYXRoIGZpbGw9IiNmZmYiIGQ9Ik0zLjc5IDMuNTU5djIuMTA1aDEwLjIyNkwzLjUzIDE4LjU4NnYxLjg2MWgxMy44OHYtMi4xMDVINi42NzRMMTcuMTUgNS40MlYzLjU1OXptMjIuMTA4IDAtLjAyMy4wNjQtNi40NSAxNi44MjRoMi42MDZsMS41MjEtNC4yOGg3LjQxM2wxLjUyMyA0LjI4aDIuNTcyTDI4LjYwMyAzLjU1OHptMTEuNDI0IDB2MTYuODg5aDYuMTExYzEuODkxIDAgMy4zNjctLjQyMiA0LjQwNS0xLjI1MiAxLjA0LS44MzQgMS41Ni0yLjAxOCAxLjU2LTMuNTI2IDAtMS4xNDYtLjMxMy0yLjEyOC0uOTQ1LTIuODk0LS41ODYtLjczLTEuNDE3LTEuMTg4LTIuNDM2LTEuNDQyLjgwOS0uMTg4IDEuNTAzLS40OTMgMS45NDgtMS4wNi40OTYtLjYyNC43NC0xLjQ2My43NC0yLjQ4OCAwLTEuMzUyLS40NzgtMi40MDEtMS40MzYtMy4xMzMtLjk2LS43MzQtMi4zMTYtMS4wOTQtNC4wNTgtMS4wOTR6bTE1LjIxMSAwdjE2Ljg4OWg2LjExMWMxLjg5NSAwIDMuMzY1LS40MjIgNC40MDMtMS4yNTIgMS4wNDYtLjgzNCAxLjU2Ni0yLjAxOCAxLjU2Ni0zLjUyNiAwLTEuMTQ2LS4zMTMtMi4xMjctLjk1LTIuODk0LS41ODctLjcyOS0xLjQyLTEuMTg4LTIuNDM5LTEuNDQyLjgxMy0uMTg4IDEuNTEtLjQ5NCAxLjk1NS0xLjA2LjQ5Ni0uNjI0Ljc0My0xLjQ2Mi43NDMtMi40ODggMC0xLjM1Mi0uNDktMi40MDEtMS40NDYtMy4xMzMtLjk2LS43MzQtMi4zMTctMS4wOTQtNC4wNTQtMS4wOTR6bTE1LjQ3NyAwdjE2Ljg4OWgyLjQ2NVYzLjU1OHptNS43MTMgMCA1LjI0MiA3Ljk3Mi01LjkwNCA4LjkxNmgyLjY0Mmw0LjU4NS02LjkwOCA0LjUzNSA2LjkwOGgyLjczMmwtNS44OTgtOC45NzggNS4yNTItNy45MUg4NC4yNkw4MC4zNCA5LjQ3bC0zLjg4Mi01LjkxMnpNMjcuMjQ2IDYuMTY4bDIuOTM0IDcuOTIyaC01Ljg2NnoiLz48ZyBmaWxsPSIjZDQwMDAwIj48cGF0aCBkPSJNNTQuOTk4IDEyLjQ4NmgzLjUzN2MxLjIwMyAwIDIuMDgzLjI0NSAyLjY0Ny43MjcuNTU2LjQ2NC44NDMgMS4yMDQuODQzIDIuMjMuMDAxIDEuMDA5LS4yODUgMS43NS0uODQzIDIuMjMtLjU2Ni40NzQtMS40NDQuNzIxLTIuNjQ3LjcyMWgtMy41Mzd6TTU1LjAxNCA1LjYxMWgzLjI1NGMxLjA5NCAwIDEuODk5LjIxMyAyLjQxMi42MDQuNTE5LjM5My43NzcuOTgzLjc3NyAxLjgxMiAwIC44Mi0uMjU4IDEuNDE2LS43NzcgMS44MTktLjUxNC4zOS0xLjMxOC42MDEtMi40MTIuNjAxaC0zLjI1NHpNMzkuNzg1IDEyLjQ2OWgzLjUzN2MxLjIwMyAwIDIuMDgzLjI0NSAyLjY0Ny43MjcuNTU2LjQ2NC44NDMgMS4yMDQuODQzIDIuMjMuMDAxIDEuMDA5LS4yODUgMS43NS0uODQzIDIuMjMtLjU2Ni40NzQtMS40NDQuNzIxLTIuNjQ3LjcyMWgtMy41Mzd6TTM5Ljc4NSA1LjYxM2gzLjI1NGMxLjA5NCAwIDEuODk5LjIxMyAyLjQxMi42MDQuNTE5LjM5My43NzcuOTgzLjc3NyAxLjgxMiAwIC44Mi0uMjU4IDEuNDE2LS43NzcgMS44MTktLjUxNC4zOS0xLjMxOC42MDEtMi40MTIuNjAxaC0zLjI1NHoiLz48L2c+PC9zdmc+") no-repeat;
  background-size: contain; }

div.zabbix-logo-sidebar {
  width: 91px;
  height: 24px;
  background: url("data:image/svg+xml;base64,PHN2ZyB4bWxucz0iaHR0cDovL3d3dy53My5vcmcvMjAwMC9zdmciIHdpZHRoPSI5MSIgaGVpZ2h0PSIyNCI+PHBhdGggZmlsbD0iI2Q0MDAwMCIgZD0iTTAgMGg5MXYyNEgweiIvPjxwYXRoIGZpbGw9IiNmZmYiIGQ9Ik0zLjc5IDMuNTU5djIuMTA1aDEwLjIyNkwzLjUzIDE4LjU4NnYxLjg2MWgxMy44OHYtMi4xMDVINi42NzRMMTcuMTUgNS40MlYzLjU1OXptMjIuMTA4IDAtLjAyMy4wNjQtNi40NSAxNi44MjRoMi42MDZsMS41MjEtNC4yOGg3LjQxM2wxLjUyMyA0LjI4aDIuNTcyTDI4LjYwMyAzLjU1OHptMTEuNDI0IDB2MTYuODg5aDYuMTExYzEuODkxIDAgMy4zNjctLjQyMiA0LjQwNS0xLjI1MiAxLjA0LS44MzQgMS41Ni0yLjAxOCAxLjU2LTMuNTI2IDAtMS4xNDYtLjMxMy0yLjEyOC0uOTQ1LTIuODk0LS41ODYtLjczLTEuNDE3LTEuMTg4LTIuNDM2LTEuNDQyLjgwOS0uMTg4IDEuNTAzLS40OTMgMS45NDgtMS4wNi40OTYtLjYyNC43NC0xLjQ2My43NC0yLjQ4OCAwLTEuMzUyLS40NzgtMi40MDEtMS40MzYtMy4xMzMtLjk2LS43MzQtMi4zMTYtMS4wOTQtNC4wNTgtMS4wOTR6bTE1LjIxMSAwdjE2Ljg4OWg2LjExMWMxLjg5NSAwIDMuMzY1LS40MjIgNC40MDMtMS4yNTIgMS4wNDYtLjgzNCAxLjU2Ni0yLjAxOCAxLjU2Ni0zLjUyNiAwLTEuMTQ2LS4zMTMtMi4xMjctLjk1LTIuODk0LS41ODctLjcyOS0xLjQyLTEuMTg4LTIuNDM5LTEuNDQyLjgxMy0uMTg4IDEuNTEtLjQ5NCAxLjk1NS0xLjA2LjQ5Ni0uNjI0Ljc0My0xLjQ2Mi43NDMtMi40ODggMC0xLjM1Mi0uNDktMi40MDEtMS40NDYtMy4xMzMtLjk2LS43MzQtMi4zMTctMS4wOTQtNC4wNTQtMS4wOTR6bTE1LjQ3NyAwdjE2Ljg4OWgyLjQ2NVYzLjU1OHptNS43MTMgMCA1LjI0MiA3Ljk3Mi01LjkwNCA4LjkxNmgyLjY0Mmw0LjU4NS02LjkwOCA0LjUzNSA2LjkwOGgyLjczMmwtNS44OTgtOC45NzggNS4yNTItNy45MUg4NC4yNkw4MC4zNCA5LjQ3bC0zLjg4Mi01LjkxMnpNMjcuMjQ2IDYuMTY4bDIuOTM0IDcuOTIyaC01Ljg2NnoiLz48ZyBmaWxsPSIjZDQwMDAwIj48cGF0aCBkPSJNNTQuOTk4IDEyLjQ4NmgzLjUzN2MxLjIwMyAwIDIuMDgzLjI0NSAyLjY0Ny43MjcuNTU2LjQ2NC44NDMgMS4yMDQuODQzIDIuMjMuMDAxIDEuMDA5LS4yODUgMS43NS0uODQzIDIuMjMtLjU2Ni40NzQtMS40NDQuNzIxLTIuNjQ3LjcyMWgtMy41Mzd6TTU1LjAxNCA1LjYxMWgzLjI1NGMxLjA5NCAwIDEuODk5LjIxMyAyLjQxMi42MDQuNTE5LjM5My43NzcuOTgzLjc3NyAxLjgxMiAwIC44Mi0uMjU4IDEuNDE2LS43NzcgMS44MTktLjUxNC4zOS0xLjMxOC42MDEtMi40MTIuNjAxaC0zLjI1NHpNMzkuNzg1IDEyLjQ2OWgzLjUzN2MxLjIwMyAwIDIuMDgzLjI0NSAyLjY0Ny43MjcuNTU2LjQ2NC44NDMgMS4yMDQuODQzIDIuMjMuMDAxIDEuMDA5LS4yODUgMS43NS0uODQzIDIuMjMtLjU2Ni40NzQtMS40NDQuNzIxLTIuNjQ3LjcyMWgtMy41Mzd6TTM5Ljc4NSA1LjYxM2gzLjI1NGMxLjA5NCAwIDEuODk5LjIxMyAyLjQxMi42MDQuNTE5LjM5My43NzcuOTgzLjc3NyAxLjgxMiAwIC44Mi0uMjU4IDEuNDE2LS43NzcgMS44MTktLjUxNC4zOS0xLjMxOC42MDEtMi40MTIuNjAxaC0zLjI1NHoiLz48L2c+PC9zdmc+") no-repeat;
  background-size: contain; }

div.zabbix-logo-sidebar-compact {
  width: 24px;
  height: 24px;
  background: url("data:image/svg+xml;base64,PHN2ZyB4bWxucz0iaHR0cDovL3d3dy53My5vcmcvMjAwMC9zdmciIHdpZHRoPSIyNCIgaGVpZ2h0PSIyNCI+PHBhdGggZmlsbD0iI2Q0MDAwMCIgZD0iTTAgMGgyNHYyNEgweiIvPjxwYXRoIGZpbGw9IiNmZmYiIHN0cm9rZT0iI2ZmZiIgc3Ryb2tlLXdpZHRoPSIuMiIgZD0iTTIxLjA5OSAxOC44ODd2MS40NTVIMy42NDV2LS45NjNsMTMuOTIxLTE0LjMxSDQuMzcyVjMuNjE1aDE2djEuMTM2TDYuMzg4IDE4Ljg4N3oiLz48L3N2Zz4K") no-repeat; }

body {
  position: relative;
  background-color: #ffffff;
  font-size: 75%;
  font-family: Arial, Tahoma, Verdana, sans-serif;
  line-height: 1.4em;
  color: #000000; }

h1 {
  font-size: 1.75em;
  line-height: 1.2em; }

h2 {
  font-size: 1.5em;
  line-height: 1.2em; }

h3 {
  font-size: 0.917em;
  text-transform: uppercase;
  color: #333333;
  letter-spacing: .0688em;
  text-rendering: optimizeLegibility; }

h4 {
  font-size: 1.167em;
  color: #000000;
  line-height: 1.2em; }

sup {
  font-size: 0.917em;
  color: #333333; }

b, strong {
  font-weight: bold; }

em {
  font-style: italic; }

ol {
  list-style: decimal;
  list-style-position: inside; }
  ol li {
    padding: 0 0 .7em; }

p {
  margin: 0 0 .7em; }

pre {
  font-family: "Courier New", Courier, monospace;
  font-size: 1em; }

a {
  color: #555555;
  text-decoration: none; }
  a:visited {
    color: #555555;
    text-decoration: none; }
  a:hover {
    outline: 0;
    color: #000000;
    border-bottom: 1px solid rgba(0, 0, 0, 0.5); }
  a:focus {
    color: #000000;
    outline: none;
    border-bottom: 2px solid rgba(0, 0, 0, 0.5); }
  a:active {
    outline: 0;
    color: #555555;
    border-bottom: 1px solid rgba(85, 85, 85, 0.5); }
  a img {
    border: 0;
    vertical-align: top; }
  a.disabled:active, a.disabled:focus, a.disabled:hover {
    cursor: default !important;
    border-bottom: 0;
    outline: 0;
    opacity: .35; }

svg a {
  fill: #555555;
  cursor: pointer; }
  svg a:visited {
    fill: #555555; }
  svg a:hover, svg a:focus {
    fill: #000000;
    text-decoration: underline; }
  svg a:active {
    fill: #555555;
    text-decoration: underline; }

.monospace-font {
  font-family: "Courier New", Courier, monospace; }

.float-left {
  float: left; }

.text-placeholder {
  padding: 1px 4px;
  border-radius: 2px;
  background-color: #333333;
  color: #ffffff; }

[data-indicator="count"][data-indicator-value]:not([data-indicator-value="0"])::after {
  content: attr(data-indicator-value);
  margin-left: .4em;
  color: #768d99;
  font-size: 0.917em; }

[data-indicator="mark"][data-indicator-value]:not([data-indicator-value="0"])::after {
  content: '';
  display: inline-block;
  margin-left: .4em;
  width: 7px;
  height: 7px;
  border-radius: 50%;
  background: #009900; }

.svg-pie-chart-hintbox .svg-pie-chart-hintbox-color, .map-link-hintbox-row .map-link-hintbox-row-color-box {
  width: 10px;
  height: 10px;
  margin-right: 10px; }

.list-table thead th .text-vertical:lang(ja), .list-table thead th .text-vertical:lang(ko), .list-table thead th .text-vertical:lang(zh) {
  transform: unset; }

.ui-resizable-border-n {
  border-top: 1px solid #000000;
  height: 5px;
  margin: 0 .25rem;
  flex: 1; }

.ui-resizable-border-e {
  border-right: 1px solid #000000;
  width: 5px;
  margin: .25rem 0;
  flex: 1; }

.ui-resizable-border-s {
  border-bottom: 1px solid #000000;
  height: 5px;
  margin: 0 .25rem;
  flex: 1; }

.ui-resizable-border-w {
  border-left: 1px solid #000000;
  width: 5px;
  margin: .25rem 0;
  flex: 1; }

.ui-resizable-n {
  cursor: ns-resize;
  height: 5px;
  width: 100%;
  top: 4px;
  left: 0; }
  .ui-resizable-n .ui-resize-dot {
    left: 0;
    right: 0;
    margin: auto;
    bottom: 0; }

.ui-resizable-ne {
  cursor: nesw-resize;
  right: 0;
  top: 0; }

.ui-resizable-nw {
  cursor: nwse-resize;
  left: 0;
  top: 0; }

.ui-resizable-e {
  cursor: ew-resize;
  width: 5px;
  right: 4px;
  top: 0;
  height: 100%; }
  .ui-resizable-e .ui-resize-dot {
    left: 0;
    top: 50%;
    transform: translateY(-50%); }

.ui-resizable-s {
  cursor: ns-resize;
  height: 5px;
  width: 100%;
  bottom: 5px;
  left: 0; }
  .ui-resizable-s .ui-resize-dot {
    left: 0;
    right: 0;
    margin: auto;
    bottom: -5px; }

.ui-resizable-se {
  cursor: nwse-resize;
  right: 0;
  bottom: 0; }

.ui-resizable-sw {
  cursor: nesw-resize;
  left: 0;
  bottom: 0; }

.ui-resizable-w {
  cursor: ew-resize;
  width: 5px;
  left: 4px;
  top: 0;
  height: 100%; }
  .ui-resizable-w .ui-resize-dot {
    right: 0;
    top: 50%;
    transform: translateY(-50%); }

.ui-inner-handles .ui-resizable-n {
  top: 0; }
.ui-inner-handles .ui-resizable-ne {
  top: -4px;
  right: -4px; }
.ui-inner-handles .ui-resizable-nw {
  top: -4px;
  left: -4px; }
.ui-inner-handles .ui-resizable-e {
  right: 0; }
.ui-inner-handles .ui-resizable-s {
  bottom: 0; }
.ui-inner-handles .ui-resizable-se {
  bottom: -4px;
  right: -4px; }
.ui-inner-handles .ui-resizable-sw {
  bottom: -4px;
  left: -4px; }
.ui-inner-handles .ui-resizable-w {
  left: 0; }

.ui-resize-dot, .ui-resizable-ne, .ui-resizable-nw, .ui-resizable-se, .ui-resizable-sw {
  z-index: 90;
  width: 7px;
  height: 7px;
  position: absolute;
  background-color: #ffffff;
  border: 1px solid #000000;
  border-radius: 100%; }

.ui-resizable-n, .ui-resizable-e, .ui-resizable-s, .ui-resizable-w {
  z-index: 90;
  position: absolute;
  display: flex; }

.scrollable {
  overflow-y: auto;
  overflow-x: hidden;
  position: relative;
  scrollbar-width: none;
  -ms-overflow-style: none; }
  .scrollable:focus {
    outline: 0; }
  .scrollable::-webkit-scrollbar {
    width: 0; }
  .scrollable .scrollbar-track {
    background: #999999;
    width: 4px;
    border-radius: 2px;
    height: 100%;
    position: absolute;
    right: 2px;
    top: 0;
    opacity: 0;
    z-index: 999; }
    .scrollable .scrollbar-track::before {
      content: '';
      position: absolute;
      top: 0;
      right: -2px;
      bottom: 0;
      left: -6px; }
    .scrollable .scrollbar-track.is-active {
      opacity: 1; }
    .scrollable .scrollbar-track:hover {
      width: 8px; }
      .scrollable .scrollbar-track:hover .scrollbar-thumb {
        width: 8px; }
  .scrollable .scrollbar-thumb {
    background: #f9f9f9;
    border-radius: 2px;
    width: 4px;
    position: absolute;
    height: 0;
    right: 0;
    opacity: .5; }
    .scrollable .scrollbar-thumb:hover {
      width: 8px;
      opacity: 1; }

.sortable .sortable-item {
  position: relative; }
.sortable.sortable-dragging {
  isolation: isolate; }
  .sortable.sortable-dragging .sortable-item.sortable-item-dragging {
    opacity: 0.6;
    z-index: 1;
    transition: left 0s, top 0s; }

html,
body {
  height: 100vh; }

body {
  display: flex;
  overflow: hidden; }

aside,
.wrapper {
  box-sizing: border-box; }

.wrapper {
  display: flex;
  flex: 1;
  flex-direction: column;
  overflow: auto;
  position: relative; }
  .wrapper > [class^="msg-"] + [class^="msg-"] {
    margin-top: 0; }
  .wrapper > .debug-output {
    flex-shrink: 0; }
  .wrapper > output {
    min-width: 1200px; }

header,
footer {
  flex-shrink: 0;
  min-width: 1200px; }

main {
  position: relative;
  min-width: 1200px;
  padding: 10px; }
  main > .container:not(:first-of-type) {
    margin-top: 10px; }

footer {
  margin-top: auto; }

output {
  display: block; }

.container {
  background: #ffffff; }

header {
  display: flex;
  align-items: center;
  height: 45px;
  padding: 0 10px;
  background: #f3f3f3;
  border-bottom: 1px solid #9f9f9f; }
  header > div {
    overflow: hidden; }
  header h1 {
    position: relative;
    padding-top: 1px;
    overflow: hidden;
    line-height: 24px;
    text-overflow: ellipsis;
    white-space: nowrap; }
  header .header-doc-link {
    flex-shrink: 0;
    margin: 0 -2px 0 auto;
    padding: 2px; }
    header .header-doc-link + .header-controls {
      margin-left: 0; }
  header .header-controls {
    flex-shrink: 0;
    margin: 0 -2px 0 auto;
    padding: 2px;
    white-space: nowrap; }
    header .header-controls label {
      line-height: 24px; }
    header .header-controls .radio-list-control {
      vertical-align: top; }
      header .header-controls .radio-list-control label {
        line-height: 1.2; }
    header .header-controls .zi-star,
    header .header-controls .zi-star-filled {
      padding: 0;
      vertical-align: middle;
      font-size: 0; }
      header .header-controls .zi-star::before,
      header .header-controls .zi-star-filled::before {
        padding: 0 2px; }
    header .header-controls .zi-star-filled::before {
      color: #f3a914; }
  header .header-kioskmode-controls {
    position: fixed;
    top: 5px;
    right: 45px;
    z-index: 1010;
    display: flex;
    transition: opacity 1s ease-out; }
    header .header-kioskmode-controls.hidden {
      opacity: 0; }
    header .header-kioskmode-controls > li > ul {
      margin-right: 10px; }
    header .header-kioskmode-controls ul {
      display: flex; }
      header .header-kioskmode-controls ul li {
        margin-right: 10px; }
  header .header-z-select {
    max-width: 600px; }
  header a.link-action {
    box-sizing: border-box;
    display: block;
    height: 25px;
    margin-bottom: 0; }
    header a.link-action h1 {
      padding-right: 1em; }
      header a.link-action h1::after {
        content: '';
        position: absolute;
        top: 50%;
        right: .15em;
        width: .3em;
        height: .3em;
        margin-top: -.15em;
        border-right: 2px solid #000000;
        border-bottom: 2px solid #000000;
        transform: rotate(45deg); }
    header a.link-action:hover, header a.link-action:focus {
      margin-bottom: 0; }
      header a.link-action:hover h1::after, header a.link-action:focus h1::after {
        border-color: #000000; }
  header form {
    display: flex;
    justify-content: flex-end; }
  header ul {
    text-align: right; }
    header ul li {
      display: inline-block;
      vertical-align: top;
      position: relative;
      padding: 0 0 0 10px; }
      header ul li .btn-split {
        margin-right: 0; }
        header ul li .btn-split li {
          padding-left: 0; }
    header ul ul li:first-child {
      padding-left: 0; }
    header ul button {
      line-height: 22px; }
  header z-select > button {
    line-height: normal; }
  header z-select .list {
    text-align: left; }
    header z-select .list li:first-child {
      padding: 5px; }

footer {
  padding: 55px 10px 10px;
  color: #333333;
  line-height: 15px;
  text-align: center; }

.sidebar {
  position: relative;
  z-index: 998;
  display: flex;
  flex-direction: column;
  width: max-content;
  max-width: 480px;
  background: #000000; }
  .sidebar .sidebar-header {
    position: relative;
    box-sizing: border-box;
    display: flex;
    margin: 10px 10px 0;
    padding: 2px;
    overflow: hidden;
    justify-content: space-between; }
  .sidebar .sidebar-header-buttons {
    display: flex;
    width: 48px;
    justify-content: flex-end; }
    .sidebar .sidebar-header-buttons .btn-icon::before {
      color: #9f9f9f; }
    .sidebar .sidebar-header-buttons .btn-icon:hover::before, .sidebar .sidebar-header-buttons .btn-icon:focus::before {
      color: #ffffff; }
  .sidebar .server-name {
    box-sizing: border-box;
    width: 0;
    margin-top: 5px;
    padding: 0 12px;
    color: #9f9f9f; }
  .sidebar .form-search {
    margin: 12px; }
  .sidebar .sidebar-nav {
    display: flex;
    flex-direction: column;
    flex: 1; }
  .sidebar .nav-user {
    margin-top: auto; }
  .sidebar .scrollable .scrollbar-track {
    z-index: 1000;
    background: rgba(135, 209, 255, 0.55); }
  .sidebar .scrollable .scrollbar-thumb {
    background: rgba(135, 209, 255, 0.85); }
  .sidebar .logo {
    position: relative;
    margin-right: 12px; }
    .sidebar .logo:active, .sidebar .logo:hover, .sidebar .logo:link, .sidebar .logo:visited {
      border: 0; }
    .sidebar .logo:focus .zabbix-logo-sidebar {
      box-shadow: 0 0 0 2px #111111; }
    .sidebar .logo .zabbix-logo-sidebar-compact {
      position: absolute;
      top: 0;
      left: 0;
      opacity: 0; }
  .sidebar .button-show {
    display: none; }
  .sidebar .button-expand {
    display: none; }
  .sidebar.is-compact, .sidebar.is-hidden {
    position: fixed;
    top: 0;
    bottom: 0;
    box-shadow: 2px 0 6px rgba(0, 0, 0, 0.5); }
  .sidebar.is-compact + .wrapper {
    margin-left: 48px; }
  .sidebar.is-compact .button-compact,
  .sidebar.is-compact .button-show {
    display: none; }
  .sidebar.is-compact .button-expand,
  .sidebar.is-compact .button-hide {
    display: inline-block; }
  .sidebar.is-compact:not(.is-opened) {
    max-width: 48px !important; }
    .sidebar.is-compact:not(.is-opened) .scrollable .scrollbar-track {
      display: none; }
    .sidebar.is-compact:not(.is-opened) .logo .zabbix-logo-sidebar {
      opacity: 0; }
    .sidebar.is-compact:not(.is-opened) .logo .zabbix-logo-sidebar-compact {
      opacity: 1; }
    .sidebar.is-compact:not(.is-opened) .server-name {
      opacity: 0; }
    .sidebar.is-compact:not(.is-opened) .form-search {
      position: relative; }
      .sidebar.is-compact:not(.is-opened) .form-search .search {
        opacity: 0; }
      .sidebar.is-compact:not(.is-opened) .form-search .search-icon {
        opacity: 1;
        transform: scale(1); }
    .sidebar.is-compact:not(.is-opened) nav a {
      color: transparent; }
      .sidebar.is-compact:not(.is-opened) nav a::after {
        opacity: 0; }
    .sidebar.is-compact:not(.is-opened) .submenu {
      max-height: 0 !important; }
  .sidebar.is-hidden .button-show {
    display: inline-block; }
  .sidebar.is-hidden .button-compact,
  .sidebar.is-hidden .button-expand,
  .sidebar.is-hidden .button-hide {
    display: none; }
  .sidebar.is-hidden.focus-off {
    display: none; }
  .sidebar.is-hidden + .wrapper .sidebar-nav-toggle {
    display: block; }
  .sidebar.is-hidden:not(.is-opened) {
    transform: translate3d(-110%, 0, 0); }

.sidebar-nav-toggle {
  display: none;
  flex-shrink: 0;
  margin-right: 10px; }
  .sidebar-nav-toggle + div {
    flex-shrink: 1; }
  .sidebar-nav-toggle .btn-icon::before {
    font-size: 20px;
    color: #4298ca; }
  .sidebar-nav-toggle .btn-icon:hover::before, .sidebar-nav-toggle .btn-icon:focus::before {
    color: #0275b8; }

.grid-columns {
  display: grid;
  align-items: start; }
  .grid-columns.columns-2 {
    grid-template-columns: repeat(2, 1fr); }
  .grid-columns.columns-3 {
    grid-template-columns: repeat(3, 1fr); }

.form-grid {
  display: grid;
  row-gap: 10px;
  column-gap: 10px;
  grid-template-columns: minmax(15%, max-content) auto; }
  .form-grid.label-width-true {
    grid-template-columns: max-content auto; }
  .form-grid fieldset {
    display: contents; }
    .form-grid fieldset legend {
      grid-column: 2 / -1;
      margin-top: 10px; }
      .form-grid fieldset legend span {
        font-size: 1.167em;
        color: #000000; }
    .form-grid fieldset > label {
      padding-left: 24px; }
    .form-grid fieldset.collapsible legend {
      grid-column: 1 / -1; }
      .form-grid fieldset.collapsible legend .toggle {
        position: relative;
        padding: 0 5px 0 10px;
        border: none;
        background-color: transparent; }
        .form-grid fieldset.collapsible legend .toggle::before {
          color: #555555; }
        .form-grid fieldset.collapsible legend .toggle:hover::before {
          color: #000000; }
        .form-grid fieldset.collapsible legend .toggle:active::before, .form-grid fieldset.collapsible legend .toggle:focus::before {
          color: #555555; }
        .form-grid fieldset.collapsible legend .toggle::after {
          content: ' ';
          position: absolute;
          top: 20px;
          left: 11px;
          width: 2px;
          height: var(--fieldset-height, 0);
          background: #9f9f9f;
          pointer-events: none; }
        .form-grid fieldset.collapsible legend .toggle span {
          line-height: normal;
          border-bottom: 1px dotted #000000; }
        .form-grid fieldset.collapsible legend .toggle:hover span {
          border-bottom-style: solid; }
        .form-grid fieldset.collapsible legend .toggle:focus {
          box-shadow: none; }
          .form-grid fieldset.collapsible legend .toggle:focus span {
            margin-bottom: -1px;
            border-bottom-width: 2px;
            border-bottom-style: solid; }
    .form-grid fieldset.collapsible.collapsed .toggle::after {
      display: none; }
    .form-grid fieldset.collapsible.collapsed label,
    .form-grid fieldset.collapsible.collapsed .fields-group,
    .form-grid fieldset.collapsible.collapsed .form-field {
      display: none !important; }
  .form-grid > label,
  .form-grid .collapsible > label,
  .form-grid .fields-group > label {
    align-self: start;
    line-height: 24px;
    text-align: right;
    word-wrap: break-word; }
    .form-grid > label.fields-group-label,
    .form-grid .collapsible > label.fields-group-label,
    .form-grid .fields-group > label.fields-group-label {
      margin-top: 6px; }
    .form-grid > label .btn-icon,
    .form-grid > label .icon,
    .form-grid .collapsible > label .btn-icon,
    .form-grid .collapsible > label .icon,
    .form-grid .fields-group > label .btn-icon,
    .form-grid .fields-group > label .icon {
      margin-left: 5px; }
    .form-grid > label:not([for]),
    .form-grid .collapsible > label:not([for]),
    .form-grid .fields-group > label:not([for]) {
      pointer-events: none; }
      .form-grid > label:not([for]) .btn-icon,
      .form-grid .collapsible > label:not([for]) .btn-icon,
      .form-grid .fields-group > label:not([for]) .btn-icon {
        pointer-events: initial; }
  .form-grid .fields-group {
    grid-column: 2 / -1;
    padding: 5px;
    border: 1px solid #888888; }
  .form-grid > .form-field,
  .form-grid > .field-fluid,
  .form-grid fieldset > .form-field,
  .form-grid fieldset > .field-fluid,
  .form-grid .form-actions {
    grid-column: 2 / -1;
    text-align: left; }
  .form-grid > .form-field,
  .form-grid > .field-fluid,
  .form-grid fieldset > .form-field,
  .form-grid fieldset > .field-fluid,
  .form-grid .form-actions {
    line-height: 24px; }
  .form-grid .form-actions button:not(:first-of-type) {
    margin-left: 10px; }
  .form-grid.form-grid-actions {
    margin-top: 10px; }
  .form-grid .form-field.offset-1 {
    grid-column-start: 2 !important; }
  .form-grid .form-field.offset-2 {
    grid-column-start: 3 !important; }
  .form-grid .form-field.offset-3 {
    grid-column-start: 4 !important; }
  .form-grid.form-grid-1-1 {
    grid-template-columns: repeat(2, minmax(15%, max-content) auto); }
    .form-grid.form-grid-1-1.label-width-true {
      grid-template-columns: repeat(2, max-content auto); }
  .form-grid.form-grid-3-1 {
    grid-template-columns: minmax(15%, max-content) 3fr max-content auto; }
    .form-grid.form-grid-3-1.label-width-true {
      grid-template-columns: max-content auto 3fr max-content auto; }
  .form-grid.form-grid-1-1 .form-field:not(.field-fluid), .form-grid.form-grid-3-1 .form-field:not(.field-fluid) {
    grid-column-start: initial;
    grid-column-end: span 1; }
  .form-grid .form-subfield {
    margin-top: 5px; }
  .form-grid table {
    width: 100%; }
    .form-grid table.table-initial-width {
      width: auto; }
    .form-grid table .form_row td {
      line-height: 24px; }
    .form-grid table td.sortable-item:not(.sortable-item-frozen) {
      line-height: 24px; }
    .form-grid table td.sortable-item.td-drag-icon {
      line-height: inherit; }
    .form-grid table td.sortable-item.wordbreak, .form-grid table td.sortable-item.wordwrap {
      line-height: 1.4em; }
  .form-grid th {
    padding: 0 5px 0 0;
    color: #333333; }
    .form-grid th:last-child {
      padding: 0; }
  .form-grid td {
    padding: 0 5px 5px 0; }
  .form-grid .table-forms,
  .form-grid .table-forms-separator {
    line-height: 1.4em; }
    .form-grid .table-forms td,
    .form-grid .table-forms-separator td {
      padding: 5px 5px 0 0; }
      .form-grid .table-forms td:last-child,
      .form-grid .table-forms-separator td:last-child {
        padding-right: 0; }
  .form-grid .table-forms-separator {
    display: inline-flex; }
  .form-grid .btn-split button[aria-expanded="true"] {
    background-color: #333333;
    border-color: #333333; }
  .form-grid .link:not(:first-child),
  .form-grid .btn-icon:not(:first-child),
  .form-grid .btn-link:not(:first-child) {
    margin-left: 5px; }
  .form-grid .btn-icon.btn-small {
    top: 1px;
    vertical-align: text-bottom; }

button, .btn, .btn-alt, .btn-grey, .btn-icon, .btn-grey-icon, .btn-link, .btn-overlay-close, .btn-debug {
  position: relative;
  min-width: 24px;
  height: 24px;
  padding: 0 11px;
  font-family: Arial, Tahoma, Verdana, sans-serif;
  font-size: 1em;
  line-height: 22px;
  text-align: center;
  cursor: pointer;
  border: 1px solid;
  border-radius: 2px; }
  button:empty, .btn:empty, .btn-alt:empty, .btn-grey:empty, .btn-icon:empty, .btn-grey-icon:empty, .btn-link:empty, .btn-overlay-close:empty, .btn-debug:empty {
    padding-right: 0;
    padding-left: 0; }
  button:active, .btn:active, .btn-alt:active, .btn-grey:active, .btn-icon:active, .btn-grey-icon:active, .btn-link:active, .btn-overlay-close:active, .btn-debug:active, button:focus, .btn:focus, .btn-alt:focus, .btn-grey:focus, .btn-icon:focus, .btn-grey-icon:focus, .btn-link:focus, .btn-overlay-close:focus, .btn-debug:focus {
    box-shadow: 0 0 0 2px #111111;
    outline: none; }
  button.btn-small, .btn-small.btn, .btn-small.btn-alt, .btn-small.btn-grey, .btn-small.btn-icon, .btn-small.btn-grey-icon, .btn-small.btn-link, .btn-small.btn-overlay-close, .btn-small.btn-debug {
    line-height: 14px; }
  button.btn-medium, .btn-medium.btn, .btn-medium.btn-alt, .btn-medium.btn-grey, .btn-medium.btn-icon, .btn-medium.btn-grey-icon, .btn-medium.btn-link, .btn-medium.btn-overlay-close, .btn-medium.btn-debug {
    line-height: 16px; }
  button[class^="zi-"]:not(:empty)::before, [class^="zi-"].btn:not(:empty)::before, [class^="zi-"].btn-alt:not(:empty)::before, [class^="zi-"].btn-grey:not(:empty)::before, [class^="zi-"].btn-icon:not(:empty)::before, [class^="zi-"].btn-grey-icon:not(:empty)::before, [class^="zi-"].btn-link:not(:empty)::before, [class^="zi-"].btn-overlay-close:not(:empty)::before, [class^="zi-"].btn-debug:not(:empty)::before, button[class*=" zi-"]:not(:empty)::before, [class*=" zi-"].btn:not(:empty)::before, [class*=" zi-"].btn-alt:not(:empty)::before, [class*=" zi-"].btn-grey:not(:empty)::before, [class*=" zi-"].btn-icon:not(:empty)::before, [class*=" zi-"].btn-grey-icon:not(:empty)::before, [class*=" zi-"].btn-link:not(:empty)::before, [class*=" zi-"].btn-overlay-close:not(:empty)::before, [class*=" zi-"].btn-debug:not(:empty)::before {
    margin-right: 4px;
    margin-left: -6px; }

.form-grid table .btn-icon,
.form-grid table .icon, button.btn-medium, .btn-medium.btn, .btn-medium.btn-alt, .btn-medium.btn-grey, .btn-medium.btn-icon, .btn-medium.btn-grey-icon, .btn-medium.btn-link, .btn-medium.btn-overlay-close, .btn-medium.btn-debug, .btn-overlay-close, .list-table .btn-icon:not(.btn-small),
.list-table .icon, .multiselect .multiselect-list .subfilter-enabled .btn-icon, .service-info .service-info-value .service-info-value-sla .btn-icon, div.dashboard-widget-navtree .navtree .tree .tree-item .tree-row .tools .btn-icon, form.dashboard-widget-piechart .list-item-actions .btn-icon, form.dashboard-widget-svggraph .list-item-actions .btn-icon, .table-forms .table-forms-td-right table .btn-icon:not(.btn-small),
.table-forms .table-forms-td-right table .icon, .overlay-dialogue .overlay-dialogue-header .btn-icon {
  min-width: 18px;
  height: 18px; }

.form-grid table .btn-icon.btn-small,
.form-grid table .icon.btn-small, button.btn-small, .btn-small.btn, .btn-small.btn-alt, .btn-small.btn-grey, .btn-small.btn-icon, .btn-small.btn-grey-icon, .btn-small.btn-link, .btn-small.btn-overlay-close, .btn-small.btn-debug, .navigation-tree .navigation-tree-node-info-arrow button, div.dashboard-widget-navtree .treeview, .form-grid .subscriptions-table .icon {
  min-width: 16px;
  height: 16px; }

button, .btn {
  color: #ffffff;
  background-color: #555555;
  border-color: #555555; }
  button:hover, .btn:hover {
    color: #ffffff;
    background-color: #484848;
    border-color: #484848; }
  button:active, .btn:active, button:focus, .btn:focus {
    color: #ffffff;
    background-color: #6f6f6f;
    border-color: #484848; }

.btn-alt {
  color: #000000;
  background-color: transparent;
  border-color: #555555; }
  .btn-alt:hover {
    background-color: #484848;
    border-color: #484848; }
  .btn-alt:active, .btn-alt:focus {
    background-color: #484848;
    border-color: #484848; }

.btn-grey, .btn-grey-icon, .btn-debug {
  color: #333333;
  background-color: #ffffff;
  border-color: #888888; }
  .btn-grey:hover, .btn-grey-icon:hover, .btn-debug:hover {
    color: #333333;
    background-color: #f4f4f4;
    border-color: #888888; }
  .btn-grey:active, .btn-grey-icon:active, .btn-debug:active, .btn-grey:focus, .btn-grey-icon:focus, .btn-debug:focus {
    color: #333333;
    background-color: #f4f4f4;
    border-color: #000000; }

.btn-icon, .btn-overlay-close {
  color: #555555;
  background: transparent;
  border: none; }
  .btn-icon:hover, .btn-overlay-close:hover {
    color: #000000;
    background: transparent;
    border: none; }
  .btn-icon:active, .btn-overlay-close:active, .btn-icon:focus, .btn-overlay-close:focus {
    color: #555555;
    background: transparent;
    border: none; }
  [disabled].btn-icon, [disabled].btn-overlay-close {
    color: #cccccc;
    background-color: transparent; }

.btn-link {
  color: #555555;
  background: transparent;
  border-color: #555555; }
  .btn-link:hover {
    color: #555555;
    background: transparent;
    border-color: #555555; }
  .btn-link:active, .btn-link:focus {
    color: #555555;
    background: transparent;
    border-color: rgba(72, 72, 72, 0.5); }

button[disabled], [disabled].btn, [disabled].btn-alt, [disabled].btn-grey, [disabled].btn-grey-icon {
  pointer-events: none;
  color: #999999;
  background-color: transparent;
  border-color: #999999;
  box-shadow: none; }

button {
  margin: 0; }

.btn {
  display: inline-block; }
  .btn:link, .btn:visited {
    color: #ffffff; }

.btn-icon {
  display: inline-block;
  line-height: 24px; }
  .btn-icon:not(:hover):not(:focus):link, .btn-icon:not(:hover):not(:focus):visited {
    color: #555555; }
  .btn-icon[disabled] {
    pointer-events: none; }
  .btn-icon.btn-small {
    line-height: 16px; }

.btn-grey-icon::before {
  color: #555555; }
.btn-grey-icon[disabled]::before {
  color: #cccccc; }

.btn-link {
  box-sizing: content-box;
  padding: 0;
  min-width: 1ch;
  height: 14px;
  line-height: 14px;
  vertical-align: baseline;
  border-width: 0 0 1px;
  border-style: dotted;
  border-radius: 0; }
  .btn-link:active, .btn-link:focus, .btn-link:hover {
    border-style: solid;
    box-shadow: none; }
  .btn-link:active, .btn-link:focus {
    margin-bottom: -1px;
    border-bottom-width: 2px; }
  .btn-link[disabled] {
    background-color: transparent;
    border-style: dotted; }

.btn-tag {
  height: auto;
  outline: none;
  border: none; }
  .btn-tag:hover {
    text-decoration: underline;
    background-color: #333333; }
  .btn-tag:focus {
    background-color: #333333; }

.btn-overlay-close {
  position: absolute;
  top: 1px;
  right: 1px;
  z-index: 1000; }
  .btn-overlay-close::before {
    content: ""; }

.btn-debug {
  position: fixed;
  bottom: 4px;
  right: 31px;
  z-index: 15000;
  opacity: 0; }
  .btn-debug.visible {
    opacity: 0.75; }

.zi-filter-large::before, .zi-search-large::before, .zi-widget-awaiting-data-large::before, .zi-widget-empty-references-large::before {
  font-size: 40px; }

.sidebar .sidebar-header-buttons .btn-icon::before, .zi-chevron-down::before, .zi-chevron-down-small::before,
.zi-chevron-left::before,
.zi-chevron-right::before,
.zi-chevron-up::before, .zi-users-filled-small::before, .problem-icon-link .problem-icon-list-item::before,
.problem-icon-list .problem-icon-list-item::before {
  font-size: 16px; }

.zi-arrow-down-small::before, .zi-arrow-up-small::before, .zi-chevron-down-small::before, .zi-copy::before, .zi-help-small::before, .zi-help-filled-small::before, .zi-i-negative::before, .zi-i-positive::before, .zi-i-warning::before, .zi-link-external-small::before, .zi-plus-small::before, .zi-remove-small::before, .zi-tree-top-bottom-small::before, .zi-tree-top-right-small::before, .zi-tree-top-right-bottom-small::before, .zi-user-filled-small::before, .zi-wrench-alt-small::before, .overlay-dialogue .overlay-dialogue-header .btn-overlay-close::before {
  font-size: 12px; }

.btn-overlay-close::before, .zi-remove-smaller::before {
  font-size: 10px; }

.zi-alert-with-content::after, .zi-bullet-right-with-content::after {
  content: attr(data-content);
  position: absolute;
  top: 50%;
  font-size: 9px;
  line-height: 1;
  letter-spacing: -.25px;
  transform: translateY(calc(-50% - 2px)); }

.icon {
  color: #555555; }

.icon-empty-small {
  display: inline-block;
  width: 12px; }

.zi-alert-with-content::after {
  color: #ffffff; }
.zi-alert-with-content.btn-icon {
  color: #555555; }

.zi-bullet-right-with-content::before {
  position: absolute;
  bottom: 0;
  line-height: 6px; }
.zi-bullet-right-with-content::after {
  color: #000000; }
.zi-bullet-right-with-content.btn-icon {
  color: #555555; }

.zi-help-filled-small::before {
  padding: 1px;
  border-radius: 50%; }
.zi-help-filled-small, .zi-help-filled-small.btn-icon {
  color: #ffffff;
  background-color: #555555;
  border-radius: 50%; }

.zi-i-negative, .zi-i-negative.btn-icon {
  color: #ffffff;
  background-color: #990000; }

.zi-i-positive, .zi-i-positive.btn-icon {
  color: #ffffff;
  background-color: #009900; }

.zi-i-warning, .zi-i-warning.btn-icon {
  color: #ffffff;
  background-color: #af6b00; }

.zi-widget-empty-references-large::before {
  color: #990000; }

.checkbox-list {
  display: grid;
  grid-column-gap: 10px;
  grid-template-columns: repeat(var(--columns), auto); }
  .checkbox-list.fixed {
    grid-template-columns: repeat(var(--columns), 1fr); }
  .checkbox-list.vertical {
    grid-template-rows: repeat(var(--rows), 1fr);
    grid-auto-flow: column; }
  .checkbox-list li {
    padding: 0 2px;
    margin: 0 -2px;
    overflow: hidden;
    text-overflow: ellipsis;
    line-height: 24px; }

.color-picker .color-picker-preview,
.color-picker-dialogue .color-picker-preview {
  position: relative;
  background: #ffffff;
  border: 1px solid #888888;
  color: #000000; }
  .color-picker .color-picker-preview::after,
  .color-picker-dialogue .color-picker-preview::after {
    position: absolute;
    top: 2px;
    right: 2px;
    bottom: 2px;
    left: 2px; }
.color-picker .use-default,
.color-picker-dialogue .use-default {
  background: transparent; }
  .color-picker .use-default::after,
  .color-picker-dialogue .use-default::after {
    content: attr(data-use-default);
    text-align: center;
    line-height: 18px; }
.color-picker .use-transparent::after,
.color-picker-dialogue .use-transparent::after {
  content: "";
  font-size: 20px;
  color: #d40000; }

.color-picker {
  display: inline-block;
  line-height: 24px; }
  .color-picker .color-picker-preview {
    padding: 0;
    width: 24px;
    vertical-align: top; }
  .color-picker input:disabled + button {
    pointer-events: none;
    background: #9f9f9f !important;
    border-color: #9f9f9f; }

.color-picker-dialogue > div:first-of-type {
  margin-bottom: 5px; }
.color-picker-dialogue > div:not(:first-of-type) button {
  min-width: 20px;
  height: 20px;
  padding: 0;
  border: 1px solid #ffffff;
  border-radius: 0;
  vertical-align: middle;
  transition: none; }
  .color-picker-dialogue > div:not(:first-of-type) button:hover, .color-picker-dialogue > div:not(:first-of-type) button:focus {
    border-color: #000000;
    box-shadow: inset 0 0 0 1px #ffffff; }
  .color-picker-dialogue > div:not(:first-of-type) button:active {
    box-shadow: inset 0 0 0 2px #ffffff; }
.color-picker-dialogue .color-picker-input {
  position: relative;
  display: inline-block;
  margin-right: 3px; }
  .color-picker-dialogue .color-picker-input .color-picker-preview {
    position: absolute;
    top: 2px;
    left: 2px;
    width: 18px;
    height: 18px; }
    .color-picker-dialogue .color-picker-input .color-picker-preview::after {
      line-height: 14px; }
    .color-picker-dialogue .color-picker-input .color-picker-preview.use-transparent::after {
      font-size: 18px; }
  .color-picker-dialogue .color-picker-input input {
    padding-left: 25px; }

.columns-wrapper {
  display: flex;
  flex-wrap: wrap;
  align-items: start; }
  .columns-wrapper.columns-nowrap {
    flex-wrap: nowrap; }
  .columns-wrapper.columns-2 > div,
  .columns-wrapper.columns-2 > li {
    display: block;
    flex: 0 0 50%;
    max-width: 50%; }
  .columns-wrapper.columns-3 > div,
  .columns-wrapper.columns-3 > li {
    display: block;
    flex: 0 0 33.33333%;
    max-width: 33.33333%; }
  .columns-wrapper .column-5 {
    flex: 0 0 5%;
    max-width: 5%; }
  .columns-wrapper .column-10 {
    flex: 0 0 10%;
    max-width: 10%; }
  .columns-wrapper .column-15 {
    flex: 0 0 15%;
    max-width: 15%; }
  .columns-wrapper .column-20 {
    flex: 0 0 20%;
    max-width: 20%; }
  .columns-wrapper .column-33 {
    flex: 0 0 33.33333%;
    max-width: 33.33333%; }
  .columns-wrapper .column-35 {
    flex: 0 0 35%;
    max-width: 35%; }
  .columns-wrapper .column-40 {
    flex: 0 0 40%;
    max-width: 40%; }
  .columns-wrapper .column-50 {
    flex: 0 0 50%;
    max-width: 50%; }
  .columns-wrapper .column-75 {
    flex: 0 0 75%;
    max-width: 75%; }
  .columns-wrapper .column-90 {
    flex: 0 0 90%;
    max-width: 90%; }
  .columns-wrapper .column-95 {
    flex: 0 0 95%;
    max-width: 95%; }
  .columns-wrapper .column-center {
    display: flex;
    justify-content: center;
    text-align: center; }
  .columns-wrapper .column-middle {
    display: flex;
    align-items: center; }
  .columns-wrapper > div:not(:last-child) section,
  .columns-wrapper > ul:not(:last-child) section {
    margin-right: 10px; }

.header-kioskmode-controls .dashboard-kioskmode-controls li {
  margin-right: 6px; }

.btn-dashboard-toggle-slideshow.slideshow-state-started .slideshow-state-stopped, .btn-dashboard-toggle-slideshow.slideshow-state-stopped .slideshow-state-started,
.btn-dashboard-kioskmode-toggle-slideshow.slideshow-state-started .slideshow-state-stopped,
.btn-dashboard-kioskmode-toggle-slideshow.slideshow-state-stopped .slideshow-state-started {
  display: none; }

.dashboard-edit {
  display: inline-block;
  margin-right: 5px;
  position: relative; }
  .dashboard-edit ul li {
    vertical-align: middle; }
    .dashboard-edit ul li:first-child {
      padding: 0; }

.dashboard-navigation {
  display: flex;
  margin-top: 2px;
  margin-bottom: 6px; }
  .dashboard-navigation.is-scrollable .dashboard-navigation-controls button.btn-dashboard-previous-page, .dashboard-navigation.is-scrollable .dashboard-navigation-controls button.btn-dashboard-next-page {
    display: inline-block; }

.dashboard-navigation-tabs, .host-dashboard-header-navigation .host-dashboard-navigation .host-dashboard-navigation-tabs {
  margin: -2px 10px -2px 0;
  overflow: hidden; }
  .dashboard-navigation-tabs .sortable, .host-dashboard-header-navigation .host-dashboard-navigation .host-dashboard-navigation-tabs .sortable {
    padding: 2px 0;
    display: flex;
    align-items: center; }
    .dashboard-navigation-tabs .sortable li, .host-dashboard-header-navigation .host-dashboard-navigation .host-dashboard-navigation-tabs .sortable li {
      box-sizing: border-box;
      display: block;
      padding: 0 1.5px;
      margin: 0;
      list-style-type: none;
      outline: none; }
      .dashboard-navigation-tabs .sortable li div, .host-dashboard-header-navigation .host-dashboard-navigation .host-dashboard-navigation-tabs .sortable li div {
        display: flex;
        align-items: center;
        min-height: 22px;
        line-height: 22px;
        padding: 0 10px;
        flex-shrink: 0;
        font-size: 12px;
        white-space: nowrap;
        cursor: pointer;
        user-select: none;
        background-color: #ffffff;
        border: 1px solid #9f9f9f;
        border-radius: 2px; }
        .dashboard-navigation-tabs .sortable li div span, .host-dashboard-header-navigation .host-dashboard-navigation .host-dashboard-navigation-tabs .sortable li div span {
          max-width: 300px;
          color: #000000; }
        .dashboard-navigation-tabs .sortable li div button, .host-dashboard-header-navigation .host-dashboard-navigation .host-dashboard-navigation-tabs .sortable li div button {
          margin: -1px -9px -1px 4px; }
        .dashboard-navigation-tabs .sortable li div:not(.selected-tab) button, .host-dashboard-header-navigation .host-dashboard-navigation .host-dashboard-navigation-tabs .sortable li div:not(.selected-tab) button {
          display: none; }
    .dashboard-navigation-tabs .sortable li:not(.sortable-item-dragging):focus:not(:active), .host-dashboard-header-navigation .host-dashboard-navigation .host-dashboard-navigation-tabs .sortable li:not(.sortable-item-dragging):focus:not(:active) {
      padding: 0 3.5px; }
      .dashboard-navigation-tabs .sortable li:not(.sortable-item-dragging):focus:not(:active) div, .host-dashboard-header-navigation .host-dashboard-navigation .host-dashboard-navigation-tabs .sortable li:not(.sortable-item-dragging):focus:not(:active) div {
        padding: 0 8px;
        border: 1px solid transparent;
        box-shadow: 0 0 0 2px #111111; }
    .dashboard-navigation-tabs .sortable li div:hover, .host-dashboard-header-navigation .host-dashboard-navigation .host-dashboard-navigation-tabs .sortable li div:hover,
    .dashboard-navigation-tabs .sortable li.sortable-item-dragging div,
    .host-dashboard-header-navigation .host-dashboard-navigation .host-dashboard-navigation-tabs .sortable li.sortable-item-dragging div {
      background: #f4f4f4;
      border: 1px solid #c1c1c1; }
    .dashboard-navigation-tabs .sortable li div.selected-tab, .host-dashboard-header-navigation .host-dashboard-navigation .host-dashboard-navigation-tabs .sortable li div.selected-tab {
      background-color: #333333;
      border: 1px solid transparent; }
      .dashboard-navigation-tabs .sortable li div.selected-tab span, .host-dashboard-header-navigation .host-dashboard-navigation .host-dashboard-navigation-tabs .sortable li div.selected-tab span {
        color: #ffffff; }
  .dashboard-navigation-tabs .btn-dashboard-page-properties:hover, .host-dashboard-header-navigation .host-dashboard-navigation .host-dashboard-navigation-tabs .btn-dashboard-page-properties:hover, .dashboard-navigation-tabs .btn-dashboard-page-properties:focus, .host-dashboard-header-navigation .host-dashboard-navigation .host-dashboard-navigation-tabs .btn-dashboard-page-properties:focus, .dashboard-navigation-tabs .btn-dashboard-page-properties:active, .host-dashboard-header-navigation .host-dashboard-navigation .host-dashboard-navigation-tabs .btn-dashboard-page-properties:active {
    color: #ffffff; }

.dashboard-navigation-controls {
  display: flex;
  flex-shrink: 0; }
  .dashboard-navigation-controls button {
    margin-left: 10px; }
    .dashboard-navigation-controls button.btn-dashboard-previous-page, .dashboard-navigation-controls button.btn-dashboard-next-page {
      display: none;
      margin: 0; }

.dashboard-grid {
  position: relative;
  margin: -4px;
  z-index: 3; }
  .dashboard-grid.reserve-header-lines-1 {
    margin-top: 2rem; }
  .dashboard-grid.reserve-header-lines-2 {
    margin-top: calc(4rem + 8px); }

.dashboard:not(.dashboard-is-multipage):not(.dashboard-is-edit-mode) .dashboard-navigation {
  display: none; }
.dashboard.dashboard-is-edit-mode .btn-dashboard-toggle-slideshow, .dashboard:not(.dashboard-is-multipage) .btn-dashboard-toggle-slideshow {
  display: none; }

.dashboard-grid-widget-blocker {
  position: absolute;
  width: 100%;
  height: 100%;
  z-index: 998; }

.dashboard-widget-placeholder {
  box-sizing: border-box;
  display: flex;
  height: 200px;
  padding: .25rem;
  width: calc(100% / 6 - .65rem);
  z-index: 999;
  color: #333333;
  cursor: pointer;
  user-select: none; }
  .dashboard-widget-placeholder .dashboard-widget-placeholder-box {
    position: relative;
    overflow: hidden;
    background-color: rgba(255, 255, 255, 0.7);
    border: 1px dashed #888888;
    box-shadow: 2px 2px 6px rgba(0, 0, 0, 0.5);
    flex: 1; }
  .dashboard-widget-placeholder .dashboard-widget-placeholder-label {
    position: absolute;
    left: 0;
    top: calc(50% - 23px);
    right: 0;
    bottom: 0;
    text-align: center; }
    .dashboard-widget-placeholder .dashboard-widget-placeholder-label::before {
      content: "";
      margin: 0 -4px;
      font-size: 46px; }
    .dashboard-widget-placeholder .dashboard-widget-placeholder-label div {
      padding: 0 5px 5px; }
  .dashboard-widget-placeholder .dashboard-widget-placeholder-resizing {
    background: #f0f0f0;
    box-shadow: inset 2px 2px 6px rgba(0, 0, 0, 0.5); }
    .dashboard-widget-placeholder .dashboard-widget-placeholder-resizing .dashboard-widget-placeholder-label::before {
      content: ""; }
  .dashboard-widget-placeholder.disabled {
    opacity: 1; }
    .dashboard-widget-placeholder.disabled .dashboard-widget-placeholder-box {
      background-color: rgba(255, 255, 255, 0.7); }

.dashboard-grid-widget-container {
  position: absolute;
  top: 0;
  left: 0;
  right: 0;
  bottom: 0;
  padding: .25rem;
  box-sizing: border-box;
  display: flex;
  flex-direction: column; }

.dashboard-grid-widget-header {
  position: absolute;
  top: .25rem;
  left: .25rem;
  right: .25rem;
  height: 2rem;
  padding-left: 10px;
  display: flex;
  flex-wrap: nowrap;
  flex-direction: row;
  overflow: hidden;
  align-items: flex-start;
  border: 1px solid #9f9f9f;
  border-bottom: 0;
  background-color: #ffffff;
  z-index: 3; }
  .dashboard-grid-widget-header h4 {
    flex-grow: 1;
    margin-top: .5rem;
    color: #262626;
    font-weight: bold; }
  .dashboard-grid-widget-header ul {
    flex-shrink: 0; }
    .dashboard-grid-widget-header ul li {
      float: left;
      padding: 0; }
      .dashboard-grid-widget-header ul li select {
        margin: 4px 0; }

.dashboard-grid-widget-actions {
  opacity: 0; }
  .dashboard-grid-widget-actions li {
    margin-top: 2px;
    margin-right: 2px; }

.dashboard-grid-widget-messages .msg-bad,
.dashboard-grid-widget-messages .msg-good,
.dashboard-grid-widget-messages .msg-warning {
  margin: 0 10px 8px; }

.dashboard-grid-widget-body {
  display: contents; }

.dashboard-grid-widget-debug .debug-output {
  margin: 8px 10px 0;
  max-height: none;
  border-color: #888888; }

.dashboard-grid-widget-contents {
  position: relative;
  flex-grow: 1;
  margin-top: 2rem;
  box-sizing: border-box;
  height: calc(100% - 2rem);
  padding-bottom: 8px;
  overflow: auto;
  border: 1px solid #9f9f9f;
  background-color: #ffffff; }
  .dashboard-grid-widget-contents .list-table {
    border: 0; }
    .dashboard-grid-widget-contents .list-table tbody tr:last-child th, .dashboard-grid-widget-contents .list-table tbody tr:last-child td {
      border-bottom: 1px solid #888888; }
      .dashboard-grid-widget-contents .list-table tbody tr:last-child th.list-table-footer, .dashboard-grid-widget-contents .list-table tbody tr:last-child td.list-table-footer {
        border-bottom: 0; }
    .dashboard-grid-widget-contents .list-table.sticky-footer {
      margin-bottom: -8px; }
      .dashboard-grid-widget-contents .list-table.sticky-footer tfoot {
        bottom: -8px; }
    .dashboard-grid-widget-contents .list-table.no-data:not(.no-data-without-icon) {
      height: 100%; }
      .dashboard-grid-widget-contents .list-table.no-data:not(.no-data-without-icon) thead th, .dashboard-grid-widget-contents .list-table.no-data:not(.no-data-without-icon) thead td {
        height: 1%; }
      .dashboard-grid-widget-contents .list-table.no-data:not(.no-data-without-icon) tbody tr td {
        vertical-align: middle; }
      .dashboard-grid-widget-contents .list-table.no-data:not(.no-data-without-icon) tbody tr:last-child td {
        border-bottom: 0; }
      .dashboard-grid-widget-contents .list-table.no-data:not(.no-data-without-icon) tbody tr .no-data-message[class^="zi-"], .dashboard-grid-widget-contents .list-table.no-data:not(.no-data-without-icon) tbody tr .no-data-message[class*=" zi-"] {
        margin-top: 0;
        margin-bottom: 0; }
  .dashboard-grid-widget-contents.no-padding .dashboard-grid-widget-debug .debug-output {
    margin: 8px 10px; }

.dashboard-grid-widget-mask {
  position: absolute;
  top: .25rem;
  left: .25rem;
  right: .25rem;
  bottom: .25rem;
  display: none; }

.dashboard-grid-widget {
  position: absolute; }
  .dashboard-grid-widget.dashboard-grid-widget-hidden-header .dashboard-grid-widget-header {
    height: 0; }
  .dashboard-grid-widget.dashboard-grid-widget-hidden-header .dashboard-grid-widget-contents {
    margin-top: 0;
    height: 100%;
    padding-top: 8px; }
    .dashboard-grid-widget.dashboard-grid-widget-hidden-header .dashboard-grid-widget-contents.no-padding .dashboard-grid-widget-messages .msg-bad,
    .dashboard-grid-widget.dashboard-grid-widget-hidden-header .dashboard-grid-widget-contents.no-padding .dashboard-grid-widget-messages .msg-good,
    .dashboard-grid-widget.dashboard-grid-widget-hidden-header .dashboard-grid-widget-contents.no-padding .dashboard-grid-widget-messages .msg-warning {
      margin: 8px 10px; }
    .dashboard-grid-widget.dashboard-grid-widget-hidden-header .dashboard-grid-widget-contents .list-table.sticky-footer {
      margin-bottom: 0; }
      .dashboard-grid-widget.dashboard-grid-widget-hidden-header .dashboard-grid-widget-contents .list-table.sticky-footer tfoot {
        bottom: 0; }
  .dashboard-grid-widget.dashboard-grid-widget-hidden-header.dashboard-grid-widget-focus .dashboard-grid-widget-header {
    height: 2rem;
    margin-top: -2rem;
    box-shadow: 0 -6px 8px -2px rgba(128, 128, 128, 0.15);
    z-index: 5; }
  .dashboard-grid-widget.dashboard-grid-widget-focus .dashboard-grid-widget-actions {
    opacity: 1; }

.dashboard-grid-iterator-container {
  position: absolute;
  top: 0;
  left: 0;
  width: 100%;
  height: 100%; }

.dashboard-grid-iterator-header {
  position: absolute;
  top: .25rem;
  left: .25rem;
  right: .25rem;
  height: 0;
  display: flex;
  flex-wrap: nowrap;
  flex-direction: row;
  overflow: hidden;
  padding-left: 10px;
  box-sizing: border-box;
  border: 1px solid #9f9f9f;
  border-bottom: 0;
  background-color: #ffffff;
  opacity: 0;
  z-index: 3; }
  .dashboard-grid-iterator-header h4 {
    flex-grow: 1;
    margin-top: .5rem;
    color: #262626;
    font-weight: bold; }
  .dashboard-grid-iterator-header ul {
    flex-shrink: 0; }
    .dashboard-grid-iterator-header ul li {
      float: left;
      padding: 0; }
  .dashboard-grid-iterator-header .dashboard-grid-iterator-pager {
    margin: 0 10px;
    height: 2rem;
    display: none;
    flex-direction: row;
    flex-shrink: 0;
    align-items: center; }
    .dashboard-grid-iterator-header .dashboard-grid-iterator-pager .dashboard-grid-iterator-pager-info {
      margin: 2px .5em 0;
      white-space: nowrap;
      color: #262626; }
  .dashboard-grid-iterator-header.pager-visible .dashboard-grid-iterator-pager {
    display: flex; }

.dashboard-grid-iterator-actions {
  opacity: 0; }
  .dashboard-grid-iterator-actions li {
    margin-top: 2px;
    margin-right: 2px; }

.dashboard-grid-iterator-contents {
  position: absolute;
  top: 0;
  left: 0;
  right: 0;
  bottom: 0;
  overflow: visible; }

.dashboard-grid-iterator-placeholder {
  position: absolute;
  display: flex; }
  .dashboard-grid-iterator-placeholder > div {
    margin: .25rem;
    display: flex;
    flex-grow: 1;
    flex-direction: column;
    border: 1px solid #9f9f9f;
    background-color: rgba(255, 255, 255, 0.3); }

.dashboard-grid-iterator-too-small {
  position: absolute;
  top: .25rem;
  left: .25rem;
  right: .25rem;
  bottom: .25rem;
  overflow: hidden;
  display: none;
  align-items: center;
  justify-content: center;
  border: 1px solid #9f9f9f;
  background-color: #ffffff; }
  .dashboard-grid-iterator-too-small > div {
    padding: 0 10px;
    text-align: center;
    color: #333333; }

.dashboard-grid-iterator-mask {
  position: absolute;
  top: .25rem;
  left: .25rem;
  right: .25rem;
  bottom: .25rem;
  display: none; }

.dashboard-grid-iterator {
  position: absolute; }
  .dashboard-grid-iterator.iterator-too-small .dashboard-grid-iterator-too-small {
    display: flex; }
  .dashboard-grid-iterator.iterator-too-small .dashboard-grid-iterator-contents {
    display: none; }
  .dashboard-grid-iterator.dashboard-grid-iterator-focus {
    z-index: 5; }
    .dashboard-grid-iterator.dashboard-grid-iterator-focus .dashboard-grid-iterator-header {
      margin-top: -2rem;
      height: 2rem;
      box-shadow: 0 -6px 8px -2px rgba(128, 128, 128, 0.15);
      opacity: 1; }
    .dashboard-grid-iterator.dashboard-grid-iterator-focus .dashboard-grid-iterator-actions {
      opacity: 1; }
    .dashboard-grid-iterator.dashboard-grid-iterator-focus.dashboard-grid-iterator-hidden-header.iterator-double-header .dashboard-grid-iterator-header {
      margin-top: calc(-4rem - 8px);
      height: calc(4rem + 8px); }
  .dashboard-grid-iterator.iterator-alt-content .dashboard-grid-iterator-contents {
    position: absolute;
    top: .25rem;
    left: .25rem;
    right: .25rem;
    bottom: .25rem;
    border: 1px solid #9f9f9f;
    background-color: #ffffff; }
    .dashboard-grid-iterator.iterator-alt-content .dashboard-grid-iterator-contents > div {
      padding-top: 8px; }
      .dashboard-grid-iterator.iterator-alt-content .dashboard-grid-iterator-contents > div .list-table {
        border: 0; }
        .dashboard-grid-iterator.iterator-alt-content .dashboard-grid-iterator-contents > div .list-table tbody tr:last-child th, .dashboard-grid-iterator.iterator-alt-content .dashboard-grid-iterator-contents > div .list-table tbody tr:last-child td {
          border-bottom: 1px solid #888888; }
          .dashboard-grid-iterator.iterator-alt-content .dashboard-grid-iterator-contents > div .list-table tbody tr:last-child th.list-table-footer, .dashboard-grid-iterator.iterator-alt-content .dashboard-grid-iterator-contents > div .list-table tbody tr:last-child td.list-table-footer {
            border-bottom: 0; }
      .dashboard-grid-iterator.iterator-alt-content .dashboard-grid-iterator-contents > div .msg-good,
      .dashboard-grid-iterator.iterator-alt-content .dashboard-grid-iterator-contents > div .msg-bad {
        margin: 0 10px; }

.dashboard-grid-widget.ui-draggable .dashboard-grid-widget-header,
.dashboard-grid-widget.ui-draggable .dashboard-grid-iterator-header,
.dashboard-grid-iterator.ui-draggable .dashboard-grid-widget-header,
.dashboard-grid-iterator.ui-draggable .dashboard-grid-iterator-header {
  cursor: grab; }
.dashboard-grid-widget.ui-draggable.ui-draggable-dragging .dashboard-grid-widget-header,
.dashboard-grid-widget.ui-draggable.ui-draggable-dragging .dashboard-grid-iterator-header,
.dashboard-grid-iterator.ui-draggable.ui-draggable-dragging .dashboard-grid-widget-header,
.dashboard-grid-iterator.ui-draggable.ui-draggable-dragging .dashboard-grid-iterator-header {
  cursor: grabbing; }
.dashboard-grid-widget.ui-draggable .dashboard-grid-widget .dashboard-grid-widget-header,
.dashboard-grid-widget.ui-draggable .dashboard-grid-iterator .dashboard-grid-iterator-header,
.dashboard-grid-iterator.ui-draggable .dashboard-grid-widget .dashboard-grid-widget-header,
.dashboard-grid-iterator.ui-draggable .dashboard-grid-iterator .dashboard-grid-iterator-header {
  cursor: auto; }

.dashboard.dashboard-is-edit-mode .dashboard-grid-widget-actions {
  opacity: 1; }
.dashboard.dashboard-is-edit-mode.dashboard-positioning .dashboard-grid-widget.dashboard-grid-widget-hidden-header .dashboard-grid-widget-header {
  transition: none; }
.dashboard.dashboard-is-edit-mode.dashboard-positioning .dashboard-grid-iterator.dashboard-grid-widget-hidden-header .dashboard-grid-widget-header {
  transition: none; }
.dashboard.dashboard-is-edit-mode.dashboard-positioning .dashboard-grid-widget-mask {
  display: block; }
.dashboard.dashboard-is-edit-mode.dashboard-positioning .dashboard-grid-iterator-mask {
  display: block; }
.dashboard.dashboard-is-edit-mode .dashboard-grid-widget .ui-resizable-handle {
  visibility: hidden; }
.dashboard.dashboard-is-edit-mode .dashboard-grid-widget.dashboard-grid-widget-focus .ui-resizable-handle {
  visibility: visible; }
.dashboard.dashboard-is-edit-mode .dashboard-grid-widget.ui-resizable-resizing.dashboard-grid-widget-hidden-header .dashboard-grid-widget-header {
  margin-top: 0;
  height: 0;
  box-shadow: none; }
.dashboard.dashboard-is-edit-mode .dashboard-grid-widget.ui-draggable-dragging .ui-resizable-handle {
  visibility: hidden; }
.dashboard.dashboard-is-edit-mode .dashboard-grid-widget.ui-draggable-dragging.dashboard-grid-widget-hidden-header .dashboard-grid-widget-header {
  margin-top: -2rem;
  height: 2rem;
  box-shadow: 0 -6px 8px -2px rgba(128, 128, 128, 0.15);
  opacity: .5; }
.dashboard.dashboard-is-edit-mode .dashboard-grid-widget.ui-resizable-resizing, .dashboard.dashboard-is-edit-mode .dashboard-grid-widget.ui-draggable-dragging {
  z-index: 1000; }
  .dashboard.dashboard-is-edit-mode .dashboard-grid-widget.ui-resizable-resizing::before, .dashboard.dashboard-is-edit-mode .dashboard-grid-widget.ui-draggable-dragging::before {
    content: '';
    display: block;
    position: absolute;
    top: .25rem;
    left: .25rem;
    right: .25rem;
    bottom: .25rem;
    background-color: rgba(240, 240, 240, 0.75);
    box-shadow: 0 4px 20px 2px rgba(0, 0, 0, 0.15); }
  .dashboard.dashboard-is-edit-mode .dashboard-grid-widget.ui-resizable-resizing .dashboard-grid-widget-header, .dashboard.dashboard-is-edit-mode .dashboard-grid-widget.ui-draggable-dragging .dashboard-grid-widget-header {
    border-color: #909090; }
  .dashboard.dashboard-is-edit-mode .dashboard-grid-widget.ui-resizable-resizing .dashboard-grid-widget-contents, .dashboard.dashboard-is-edit-mode .dashboard-grid-widget.ui-draggable-dragging .dashboard-grid-widget-contents {
    border-color: #909090; }
.dashboard.dashboard-is-edit-mode .dashboard-grid-iterator .ui-resizable-handle {
  visibility: hidden; }
.dashboard.dashboard-is-edit-mode .dashboard-grid-iterator.dashboard-grid-iterator-focus .ui-resizable-handle {
  visibility: visible; }
.dashboard.dashboard-is-edit-mode .dashboard-grid-iterator.ui-resizable-resizing .dashboard-grid-iterator-header {
  margin-top: 0;
  height: 0;
  box-shadow: none;
  opacity: 0; }
.dashboard.dashboard-is-edit-mode .dashboard-grid-iterator.ui-draggable-dragging .ui-resizable-handle {
  visibility: hidden; }
.dashboard.dashboard-is-edit-mode .dashboard-grid-iterator.ui-draggable-dragging .dashboard-grid-iterator-header {
  margin-top: -2rem;
  height: 2rem;
  box-shadow: 0 -6px 8px -2px rgba(128, 128, 128, 0.15);
  opacity: .5; }
.dashboard.dashboard-is-edit-mode .dashboard-grid-iterator.ui-draggable-dragging.dashboard-grid-iterator-hidden-header.iterator-double-header .dashboard-grid-iterator-header {
  margin-top: calc(-4rem - 8px);
  height: calc(4rem + 8px); }
.dashboard.dashboard-is-edit-mode .dashboard-grid-iterator.ui-resizable-resizing, .dashboard.dashboard-is-edit-mode .dashboard-grid-iterator.ui-draggable-dragging {
  z-index: 1000; }
  .dashboard.dashboard-is-edit-mode .dashboard-grid-iterator.ui-resizable-resizing::before, .dashboard.dashboard-is-edit-mode .dashboard-grid-iterator.ui-draggable-dragging::before {
    content: '';
    display: block;
    position: absolute;
    top: .25rem;
    left: .25rem;
    right: .25rem;
    bottom: .25rem;
    background-color: rgba(240, 240, 240, 0.75);
    box-shadow: 0 4px 20px 2px rgba(0, 0, 0, 0.15); }
  .dashboard.dashboard-is-edit-mode .dashboard-grid-iterator.ui-resizable-resizing .dashboard-grid-iterator-header, .dashboard.dashboard-is-edit-mode .dashboard-grid-iterator.ui-draggable-dragging .dashboard-grid-iterator-header {
    border-color: #909090; }
  .dashboard.dashboard-is-edit-mode .dashboard-grid-iterator.ui-resizable-resizing .dashboard-grid-iterator-contents .dashboard-grid-widget .dashboard-grid-widget-header, .dashboard.dashboard-is-edit-mode .dashboard-grid-iterator.ui-draggable-dragging .dashboard-grid-iterator-contents .dashboard-grid-widget .dashboard-grid-widget-header {
    border-color: #909090; }
  .dashboard.dashboard-is-edit-mode .dashboard-grid-iterator.ui-resizable-resizing .dashboard-grid-iterator-contents .dashboard-grid-widget .dashboard-grid-widget-contents, .dashboard.dashboard-is-edit-mode .dashboard-grid-iterator.ui-draggable-dragging .dashboard-grid-iterator-contents .dashboard-grid-widget .dashboard-grid-widget-contents {
    border-color: #909090; }
  .dashboard.dashboard-is-edit-mode .dashboard-grid-iterator.ui-resizable-resizing .dashboard-grid-iterator-contents .dashboard-grid-iterator-placeholder > div, .dashboard.dashboard-is-edit-mode .dashboard-grid-iterator.ui-draggable-dragging .dashboard-grid-iterator-contents .dashboard-grid-iterator-placeholder > div {
    border-color: #909090; }
  .dashboard.dashboard-is-edit-mode .dashboard-grid-iterator.ui-resizable-resizing .dashboard-grid-iterator-mask, .dashboard.dashboard-is-edit-mode .dashboard-grid-iterator.ui-draggable-dragging .dashboard-grid-iterator-mask {
    border: 1px solid #8b8b8b;
    border-top: 0; }
.dashboard.dashboard-is-edit-mode .dashboard-grid-widget-placeholder {
  position: absolute;
  z-index: 999; }
  .dashboard.dashboard-is-edit-mode .dashboard-grid-widget-placeholder > div {
    position: absolute;
    top: .25rem;
    left: .25rem;
    right: .25rem;
    bottom: .25rem;
    background-color: #f0f0f0; }

.dashboard-grid-widget-contents .list-table th:first-child, .dashboard-grid-widget-contents .list-table td:first-child, .dashboard-grid-iterator.iterator-alt-content .dashboard-grid-iterator-contents > div .list-table th:first-child, .dashboard-grid-iterator.iterator-alt-content .dashboard-grid-iterator-contents > div .list-table td:first-child {
  padding-left: 10px; }
.dashboard-grid-widget-contents .list-table th:last-child, .dashboard-grid-widget-contents .list-table td:last-child, .dashboard-grid-iterator.iterator-alt-content .dashboard-grid-iterator-contents > div .list-table th:last-child, .dashboard-grid-iterator.iterator-alt-content .dashboard-grid-iterator-contents > div .list-table td:last-child {
  padding-right: 10px; }

.dashboard-widget-graph-link {
  display: block; }
  .dashboard-widget-graph-link:link {
    border: 0; }

.dashboard-grid-iterator-contents.is-loading::before {
  margin: calc(.25rem + 1px); }

.dashboard-list .status-green {
  background-color: #555555;
  border-color: #555555; }
.dashboard-list .status-yellow {
  background-color: #555555;
  border-color: #555555; }

.overlay-dialogue.modal-popup.modal-widget-configuration {
  max-width: calc(100vw - 40px);
  min-width: 650px; }
  .overlay-dialogue.modal-popup.modal-widget-configuration .overlay-dialogue-body {
    overflow-x: auto; }

.dashboard-widget-form {
  position: relative; }
  .dashboard-widget-form .form-field-show-header {
    position: absolute;
    right: 5px; }
  .dashboard-widget-form .table-tags tr:last-of-type td {
    padding-bottom: 0;
    line-height: 1.4; }

.wrapper.layout-kioskmode .dashboard-navigation {
  display: none; }

@page {
  margin: 10px; }
@media print {
  .dashboard-page {
    margin: 10px;
    break-after: page; } }
.diff {
  padding: 4px;
  background: #ffffff; }
  .diff .diff-added {
    background-color: transparent; }
  .diff .diff-removed {
    background-color: transparent; }
  .diff pre {
    width: max-content;
    min-width: 100%; }
    .diff pre > div {
      white-space: pre; }

.entity-count {
  display: inline-block;
  padding: 0 3px;
  min-width: 10px;
  line-height: 16px;
  text-align: center;
  background-color: #333333;
  border-radius: 2px;
  overflow: hidden;
  text-overflow: ellipsis; }
  .entity-count, .entity-count:hover, .entity-count:focus, .entity-count:link, .entity-count:visited {
    color: #ffffff;
    border-bottom: none; }
  .entity-count:focus {
    box-shadow: 0 0 0 2px #111111; }

.expandable-subfilter {
  position: relative;
  word-break: break-word;
  max-height: 18px;
  line-height: 18px;
  overflow: hidden; }
  .expandable-subfilter.ten-lines {
    max-height: calc(20px * 10); }
  .expandable-subfilter > div {
    display: inline; }
  .expandable-subfilter .hidden {
    display: none; }
  .expandable-subfilter.expanded {
    max-height: none; }
    .expandable-subfilter.expanded .hidden {
      display: unset; }

.form-search {
  position: relative;
  height: 24px; }
  .form-search .search {
    position: absolute;
    top: 0;
    left: 0;
    width: 100%;
    height: 24px;
    padding-right: 22px;
    color: #ffffff;
    background: #000000;
    border: 1px solid #ffffff;
    border-radius: 3px; }
    .form-search .search:focus {
      color: #000000;
      background: #ffffff;
      border-color: #ffffff; }
      .form-search .search:focus ~ .btn-icon:not([disabled]) {
        color: #000000 !important; }
  .form-search .btn-icon {
    position: absolute;
    top: 2px;
    right: 2px;
    min-width: 20px;
    height: 20px;
    color: #ffffff; }
    .form-search .btn-icon:hover {
      color: #ffffff; }
    .form-search .btn-icon:focus {
      color: #000000;
      box-shadow: 0 0 0 1.5px #ffffff; }

.search-suggest {
  position: absolute;
  left: 0;
  right: 0;
  z-index: 1000;
  min-width: 16px;
  color: #333333;
  background-color: #ffffff;
  border: 1px solid #383838;
  border-top: 0;
  box-shadow: 0 6px 10px 0 rgba(0, 0, 0, 0.5); }
  .search-suggest li {
    display: block;
    height: inherit;
    padding: .4em 5px;
    margin: 0;
    overflow: hidden;
    color: #000000;
    line-height: normal;
    word-break: break-word;
    cursor: pointer; }
  .search-suggest .suggest-hover {
    background-color: #f4f4f4; }

.inline-filter {
  line-height: 24px;
  text-align: right; }
  .inline-filter button,
  .inline-filter input,
  .inline-filter label {
    vertical-align: top; }
  .inline-filter > li {
    display: inline-block; }
    .inline-filter > li:not(:last-child) {
      margin-right: 3px; }
    .inline-filter > li.inline-filter-label {
      margin-right: 10px; }

.inline-filter-footer {
  display: flex;
  align-items: baseline;
  justify-content: space-between; }
  .inline-filter-footer > li.inline-filter-stats {
    color: #333333; }

.list-table {
  width: 100%;
  background-color: #ffffff;
  border-collapse: separate;
  border: 1px solid #9f9f9f; }
  .list-table.fixed {
    table-layout: fixed; }
  .list-table thead th {
    height: 100%;
    overflow: hidden;
    border-bottom-width: 2px;
    border-bottom-color: #7b7b7b;
    color: #333333;
    white-space: nowrap;
    vertical-align: bottom; }
    .list-table thead th .text-vertical {
      max-height: 150px;
      min-width: 22px;
      overflow: hidden;
      text-overflow: ellipsis;
      writing-mode: vertical-lr;
      line-height: 22px;
      transform: rotate(180deg); }
    .list-table thead th .arrow-up {
      margin-left: 3px;
      border-bottom-color: #333333; }
    .list-table thead th .arrow-right {
      margin-left: 3px;
      border-left-color: #333333; }
    .list-table thead th .arrow-down {
      margin-left: 3px;
      border-top-color: #333333; }
    .list-table thead th a {
      display: block;
      position: relative;
      margin: -1em;
      padding: 1em;
      border: 0; }
      .list-table thead th a:hover, .list-table thead th a:focus, .list-table thead th a:active {
        text-decoration: none;
        background-color: #f4f4f4; }
  .list-table tbody tr.hidden {
    display: none; }
  .list-table tbody tr:last-child th,
  .list-table tbody tr:last-child td {
    border-bottom-style: none; }
  .list-table tbody tr:not(.hover-nobg):not(.row-selected):hover {
    background-color: #f4f4f4; }
  .list-table tbody tr.row-selected {
    background-color: #f4f4f4; }
  .list-table tbody th.table-info,
  .list-table tbody td.table-info {
    color: #333333; }
  .list-table tbody th.list-table-actions,
  .list-table tbody td.list-table-actions {
    text-align: right;
    white-space: nowrap; }
  .list-table th,
  .list-table td {
    position: relative;
    padding: 6px 5px;
    line-height: 18px;
    text-align: left;
    vertical-align: top;
    border-bottom: 1px solid #888888; }
    .list-table th.second-col,
    .list-table td.second-col {
      width: 20px;
      padding-left: 0;
      padding-right: 0;
      text-align: center; }
  .list-table.sticky-header thead {
    position: sticky;
    top: 0;
    z-index: 1;
    background-color: #ffffff; }
  .list-table.sticky-footer tfoot {
    position: sticky;
    bottom: 0;
    z-index: 1;
    background: #ffffff; }
    .list-table.sticky-footer tfoot tr:first-of-type td, .list-table.sticky-footer tfoot tr:first-of-type th {
      border-top: 2px solid #7b7b7b;
      border-bottom-style: none; }
  .list-table .list-table-footer {
    border-bottom: 0;
    color: #333333;
    text-align: right; }
    .list-table .list-table-footer:hover {
      background-color: #ffffff; }
  .list-table .action-container {
    display: flex;
    width: 100%; }
    .list-table .action-container .link-action {
      height: 16px;
      min-width: 1ch; }
    .list-table .action-container .rel-container {
      display: flex; }
    .list-table .action-container .separator {
      flex-shrink: 0;
      margin-right: 4px; }
  .list-table .latest-values,
  .list-table .opdata {
    max-width: 300px; }
  .list-table .checkbox-radio {
    margin: 1px 0; }
    .list-table .checkbox-radio + label {
      display: inline-block;
      margin: 1px 0;
      line-height: 1;
      vertical-align: top; }
      .list-table .checkbox-radio + label span {
        margin: 0; }
  .list-table .wordbreak {
    white-space: normal;
    overflow: hidden;
    text-overflow: ellipsis; }
  .list-table.compact-view td {
    padding-top: 2px;
    padding-bottom: 2px;
    border-bottom: 0;
    box-shadow: inset 0 -1px 0 0 rgba(0, 0, 0, 0.1);
    white-space: nowrap; }
    .list-table.compact-view td .rel-container span {
      margin: 0; }
    .list-table.compact-view td.nowrap {
      text-overflow: clip; }
  .list-table.no-data tbody tr td {
    height: auto;
    color: #333333;
    text-align: center; }
    .list-table.no-data tbody tr td:hover {
      background-color: #ffffff; }
  .list-table.no-data tbody tr .no-data-message[class^="zi-"], .list-table.no-data tbody tr .no-data-message[class*=" zi-"] {
    margin-top: 100px;
    margin-bottom: 100px; }

.list-table .btn-icon,
.list-table .icon,
.list-table .link-action {
  vertical-align: top; }
  .list-table .btn-icon:not(.no-indent):not(:first-child),
  .list-table .icon:not(.no-indent):not(:first-child),
  .list-table .link-action:not(.no-indent):not(:first-child) {
    margin-left: 5px; }
.list-table .icon {
  border-radius: 2px; }
.list-table .btn-small,
.list-table .problem-icon-link,
.list-table .status-container,
.list-table .entity-count,
.list-table .tag {
  margin-top: 1px;
  margin-bottom: 1px;
  vertical-align: top; }

.list-table thead th.column-tags-1 {
  width: 75px; }
  @media screen and (min-width: 1200px) {
    .list-table thead th.column-tags-1 {
      width: 106px; } }
  @media screen and (min-width: 1400px) {
    .list-table thead th.column-tags-1 {
      width: 137px; } }
  @media screen and (min-width: 1600px) {
    .list-table thead th.column-tags-1 {
      width: 168px; } }
.list-table thead th.column-tags-2 {
  width: 124px; }
  @media screen and (min-width: 1200px) {
    .list-table thead th.column-tags-2 {
      width: 186px; } }
  @media screen and (min-width: 1400px) {
    .list-table thead th.column-tags-2 {
      width: 248px; } }
  @media screen and (min-width: 1600px) {
    .list-table thead th.column-tags-2 {
      width: 310px; } }
.list-table thead th.column-tags-3 {
  width: 173px; }
  @media screen and (min-width: 1200px) {
    .list-table thead th.column-tags-3 {
      width: 266px; } }
  @media screen and (min-width: 1400px) {
    .list-table thead th.column-tags-3 {
      width: 359px; } }
  @media screen and (min-width: 1600px) {
    .list-table thead th.column-tags-3 {
      width: 452px; } }
.list-table.compact-view .tag {
  max-width: 40px; }
  @media screen and (min-width: 1200px) {
    .list-table.compact-view .tag {
      max-width: 71px; } }
  @media screen and (min-width: 1400px) {
    .list-table.compact-view .tag {
      max-width: 102px; } }
  @media screen and (min-width: 1600px) {
    .list-table.compact-view .tag {
      max-width: 133px; } }

.hintbox-wrap .tag {
  cursor: pointer; }
  .hintbox-wrap .tag:last-child {
    margin-right: 0; }

.list-table .timeline-date,
.list-table .timeline-axis,
.list-table .timeline-td {
  border-bottom-color: transparent; }
.list-table .timeline-date {
  text-align: right;
  white-space: nowrap; }
.list-table .timeline-axis,
.list-table .timeline-th,
.list-table .timeline-td {
  position: relative;
  padding: 0;
  width: 6px; }
.list-table .timeline-axis::before {
  content: '';
  position: absolute;
  top: 0;
  right: 0;
  bottom: -1px;
  width: 2px;
  background-color: #aad7f0; }
.list-table .timeline-dot::after,
.list-table .timeline-dot-big::after {
  content: '';
  position: absolute;
  right: -3px;
  width: 4px;
  height: 4px;
  border-radius: 50%; }
.list-table .timeline-dot::after {
  top: 10px;
  background-color: #555555;
  border: 2px solid #ffffff; }
.list-table .timeline-dot-big::after {
  top: 11px;
  background-color: #ffffff;
  border: 2px solid #555555; }

.list-table .problem-expand-td {
  border-bottom-color: transparent; }
.list-table .problem-nested:not([class*='flh-']):not(.row-selected) {
  background-color: #f2f2f2; }
  .list-table .problem-nested:not([class*='flh-']):not(.row-selected) td,
  .list-table .problem-nested:not([class*='flh-']):not(.row-selected) .timeline-axis,
  .list-table .problem-nested:not([class*='flh-']):not(.row-selected) .timeline-td {
    border-bottom-color: #f2f2f2; }
.list-table .problem-nested-small {
  font-size: 11px; }
  .list-table .problem-nested-small .tag {
    font-size: 12px; }
.list-table.compact-view .problem-nested:not([class*='flh-']):not(.row-selected) td,
.list-table.compact-view .problem-nested:not([class*='flh-']):not(.row-selected) .timeline-axis,
.list-table.compact-view .problem-nested:not([class*='flh-']):not(.row-selected) .timeline-td {
  border-bottom-style: none; }
.list-table.compact-view [class*='flh-']:not(.row-selected):not(:hover) a,
.list-table.compact-view [class*='flh-']:not(.row-selected):not(:hover) td,
.list-table.compact-view [class*='flh-']:not(.row-selected):not(:hover) sup {
  color: #000000; }
.list-table.compact-view [class*='flh-']:not(.row-selected):not(:hover) .link-alt {
  border-bottom-color: #000000; }
.list-table.compact-view [class*='flh-']:not(.row-selected):not(:hover) .tag {
  color: #ffffff;
  background-color: #333333; }
.list-table.compact-view [class*='flh-']:not(.row-selected):not(:hover) .btn-icon,
.list-table.compact-view [class*='flh-']:not(.row-selected):not(:hover) .icon {
  background-color: #ffffff; }
.list-table.compact-view [class*='flh-']:not(.row-selected):not(:hover) .entity-count {
  margin-top: 0;
  margin-bottom: 0;
  border: 1px solid #ffffff; }

.no-data-message {
  display: grid;
  align-content: center;
  height: 100%;
  color: #333333;
  text-align: center; }
  .no-data-message[class^="zi-"], .no-data-message[class*=" zi-"] {
    font-size: 16px; }
    .no-data-message[class^="zi-"]::before, .no-data-message[class*=" zi-"]::before {
      display: block;
      margin-bottom: 8px; }
  .no-data-message .no-data-description {
    font-size: 14px;
    margin-top: 4px; }

.menu-main > li {
  line-height: 16px; }
  .menu-main > li.is-selected > a {
    background: #000000;
    border-left-color: #f3f3f3;
    color: #ffffff; }
  .menu-main > li.is-expanded > a, .menu-main > li.is-expanded > a:focus {
    background: #f3f3f3;
    border-left-color: transparent;
    color: #000000; }
  .menu-main > li:not(.is-expanded) .submenu {
    max-height: 0 !important; }
  .menu-main > li > a {
    color: #ffffff; }
    .menu-main > li > a:hover, .menu-main > li > a:focus {
      background: #e6e6e6;
      border-left-color: transparent;
      color: #000000; }
.menu-main .has-submenu > a {
  padding-right: 34px; }
  .menu-main .has-submenu > a::after {
    position: absolute;
    top: 17px;
    right: 13px;
    font-size: 8px;
    content: "";
    transform: rotate(0deg); }
.menu-main .has-submenu.is-expanded > a[class^="zi-"]::before, .menu-main .has-submenu.is-expanded > a[class*=" zi-"]::before {
  color: #000000; }
.menu-main .has-submenu.is-expanded > a[class^="zi-"]:hover::before, .menu-main .has-submenu.is-expanded > a[class^="zi-"]:focus::before, .menu-main .has-submenu.is-expanded > a[class*=" zi-"]:hover::before, .menu-main .has-submenu.is-expanded > a[class*=" zi-"]:focus::before {
  color: #000000; }
.menu-main .has-submenu.is-expanded > a::after {
  transform: rotate(-180deg); }
.menu-main [class^="zi-"]::before, .menu-main [class*=" zi-"]::before {
  margin-right: 10px;
  color: #ffffff;
  font-size: 24px;
  line-height: 0; }
.menu-main a {
  position: relative;
  display: block;
  padding: 12px 14px 12px 44px;
  font-size: 14px;
  line-height: inherit;
  white-space: nowrap;
  border-left: 3px solid transparent; }
  .menu-main a:active, .menu-main a:hover, .menu-main a:link, .menu-main a:visited {
    border-bottom: 0; }
  .menu-main a[class^="zi-"], .menu-main a[class*=" zi-"] {
    padding-left: 10px; }
  .menu-main a:hover[class^="zi-"]::before, .menu-main a:hover[class*=" zi-"]::before, .menu-main a:focus[class^="zi-"]::before, .menu-main a:focus[class*=" zi-"]::before {
    color: inherit; }
.menu-main .submenu {
  position: relative;
  padding-left: 24px;
  overflow: hidden;
  background: #0d0d0d; }
  .menu-main .submenu > li {
    line-height: 14px; }
    .menu-main .submenu > li.is-selected > a {
      background: #f3f3f3;
      border-left-color: #949494;
      color: #000000; }
      .menu-main .submenu > li.is-selected > a:hover, .menu-main .submenu > li.is-selected > a:focus {
        background: #e6e6e6;
        color: #000000; }
    .menu-main .submenu > li:not(:last-child) {
      border-bottom: 1px solid #0d0d0d; }
  .menu-main .submenu [class^="zi-"]::before, .menu-main .submenu [class*=" zi-"]::before {
    margin-right: 8px;
    font-size: 16px;
    color: inherit; }
  .menu-main .submenu a {
    padding: 8px 20px;
    font-size: 12px;
    background: #333333;
    color: #f4f4f4; }
    .menu-main .submenu a:hover, .menu-main .submenu a:focus {
      background: #e6e6e6;
      border-left-color: transparent;
      color: #000000; }
  .menu-main .submenu::before, .menu-main .submenu::after {
    content: '';
    position: absolute;
    right: 0;
    left: 0;
    z-index: 999;
    box-shadow: 0 0 6px 2px rgba(0, 0, 0, 0.35); }
  .menu-main .submenu::before {
    top: 0; }
  .menu-main .submenu::after {
    bottom: 0; }
  .menu-main .submenu .submenu {
    position: fixed;
    top: 0;
    left: 100%;
    padding: 1px;
    box-shadow: 4px 4px 8px 0 transparent; }
    .menu-main .submenu .submenu li {
      border: 0; }
      .menu-main .submenu .submenu li a {
        padding: 6px 20px;
        border-left: 0;
        background-color: #000000; }
      .menu-main .submenu .submenu li.is-selected a {
        background-color: #f3f3f3; }
      .menu-main .submenu .submenu li a:hover,
      .menu-main .submenu .submenu li a:focus {
        background-color: #e6e6e6; }
    .menu-main .submenu .submenu::before, .menu-main .submenu .submenu::after {
      display: none; }
  .menu-main .submenu .has-submenu > a::after {
    transform: rotate(90deg);
    top: 11px; }
  .menu-main .submenu .has-submenu:not(.is-expanded) a::after {
    transform: rotate(-90deg); }
  .menu-main .submenu .has-submenu:not(.is-expanded) .submenu {
    left: -9999px !important; }

.menu-user {
  padding: 12px 0; }
  .menu-user li {
    line-height: 16px; }
  .menu-user [class^="zi-"]::before, .menu-user [class*=" zi-"]::before {
    margin-right: 16px;
    font-size: 16px;
    line-height: 0; }
  .menu-user a,
  .menu-user span {
    position: relative;
    display: block;
    padding: 12px 14px 12px 44px;
    font-size: 12px;
    white-space: nowrap;
    border-left: 3px solid transparent; }
  .menu-user [class^="zi-"], .menu-user [class*=" zi-"] {
    padding-left: 13px; }
    .menu-user [class^="zi-"]::before, .menu-user [class*=" zi-"]::before {
      color: #c8c8c8; }
  .menu-user a {
    color: #c8c8c8; }
    .menu-user a:hover, .menu-user a:focus {
      border-bottom: 0;
      border-color: #ffffff;
      color: #ffffff; }
      .menu-user a:hover[class^="zi-"]::before, .menu-user a:hover[class*=" zi-"]::before, .menu-user a:focus[class^="zi-"]::before, .menu-user a:focus[class*=" zi-"]::before {
        color: inherit; }
  .menu-user span {
    color: #9f9f9f; }
  .menu-user > li.is-selected > a {
    background: #000000;
    border-left-color: #f3f3f3;
    color: #ffffff; }
  .menu-user > li.is-expanded > a, .menu-user > li.is-expanded > a:focus {
    background: #f3f3f3;
    border-left-color: transparent;
    color: #000000; }
  .menu-user > li.is-expanded > a[class^="zi-"]::before, .menu-user > li.is-expanded > a[class*=" zi-"]::before {
    color: #000000; }
  .menu-user > li:not(.is-expanded) .submenu {
    max-height: 0 !important; }
  .menu-user .has-submenu > a {
    padding-right: 34px; }
    .menu-user .has-submenu > a::after {
      position: absolute;
      top: 17px;
      right: 13px;
      font-size: 8px;
      content: "";
      transform: rotate(0deg); }
  .menu-user .has-submenu.is-expanded > a::after {
    transform: rotate(-180deg); }
  .menu-user .submenu {
    position: relative;
    padding-left: 24px;
    overflow: hidden;
    background: #0d0d0d; }
    .menu-user .submenu > li {
      line-height: 14px; }
      .menu-user .submenu > li.is-selected > a {
        background: #f3f3f3;
        border-left-color: #949494;
        color: #000000; }
        .menu-user .submenu > li.is-selected > a:hover, .menu-user .submenu > li.is-selected > a:focus {
          background: #e6e6e6;
          color: #000000; }
      .menu-user .submenu > li:not(:last-child) {
        border-bottom: 1px solid #0d0d0d; }
    .menu-user .submenu [class^="zi-"]::before, .menu-user .submenu [class*=" zi-"]::before {
      margin-right: 8px;
      color: inherit; }
    .menu-user .submenu a {
      padding: 8px 20px;
      background: #333333;
      color: #f4f4f4; }
      .menu-user .submenu a:hover, .menu-user .submenu a:focus {
        background: #e6e6e6;
        border-left-color: transparent;
        color: #000000; }
    .menu-user .submenu::before, .menu-user .submenu::after {
      content: '';
      position: absolute;
      right: 0;
      left: 0;
      z-index: 999;
      box-shadow: 0 0 6px 2px rgba(0, 0, 0, 0.35); }
    .menu-user .submenu::before {
      top: 0; }
    .menu-user .submenu::after {
      bottom: 0; }
    .menu-user .submenu .submenu {
      position: fixed;
      top: 0;
      left: 100%;
      padding: 1px;
      box-shadow: 4px 4px 8px 0 transparent; }
      .menu-user .submenu .submenu li {
        border: 0; }
        .menu-user .submenu .submenu li a {
          padding: 6px 20px;
          border-left: 0;
          background-color: #000000; }
        .menu-user .submenu .submenu li.is-selected a {
          background-color: #f3f3f3; }
        .menu-user .submenu .submenu li a:hover,
        .menu-user .submenu .submenu li a:focus {
          background-color: #e6e6e6; }
      .menu-user .submenu .submenu::before, .menu-user .submenu .submenu::after {
        display: none; }
    .menu-user .submenu .has-submenu > a::after {
      transform: rotate(90deg);
      top: 11px; }
    .menu-user .submenu .has-submenu:not(.is-expanded) a::after {
      transform: rotate(-90deg); }
    .menu-user .submenu .has-submenu:not(.is-expanded) .submenu {
      left: -9999px !important; }

output {
  position: relative;
  box-sizing: border-box;
  display: grid;
  align-items: center;
  flex-shrink: 0;
  min-height: 48px;
  padding: 6px 10px;
  margin: 10px;
  background: #ffffff;
  border-style: solid;
  border-width: 2px 2px 2px 60px;
  border-radius: 4px; }
  output::before {
    position: absolute;
    top: 6px;
    left: -45px;
    font-size: 32px;
    color: rgba(255, 255, 255, 0.9);
    text-shadow: 0 0 5px rgba(0, 0, 0, 0.9); }
  output > span {
    font-size: 1.167em; }
  output .msg-buttons {
    margin-top: 4px;
    text-align: right; }
    output .msg-buttons button {
      font-size: 1.167em; }
      output .msg-buttons button:not(:first-child) {
        margin-left: 10px; }
  output .msg-details {
    overflow: hidden; }
    output .msg-details ul {
      max-height: 300px;
      overflow-y: auto; }
    output .msg-details li {
      white-space: pre-line; }
      output .msg-details li:only-child {
        margin-left: 0; }
        output .msg-details li:only-child::before {
          display: none; }
  output.collapsible {
    grid-template: 16.8px 1fr / max-content 1fr;
    grid-gap: 6px 10px; }
    output.collapsible .link-action {
      line-height: 14px; }
      output.collapsible .link-action .arrow-down,
      output.collapsible .link-action .arrow-up {
        margin-left: 3px;
        pointer-events: none; }
    output.collapsible .msg-buttons,
    output.collapsible .msg-details {
      grid-column: 1 / -1; }
    output.collapsible .msg-details {
      padding-top: 6px;
      border-top: 1px dashed;
      border-color: inherit;
      opacity: 1;
      transform: scaleY(1) translateY(0); }
    output.collapsible.collapsed {
      grid-template-rows: 32px 0fr;
      grid-row-gap: 0; }
      output.collapsible.collapsed .msg-details {
        padding-top: 0;
        border-top: none;
        opacity: 0;
        transform: scaleY(0) translateY(50%); }
  output.msg-bad {
    border-color: #dc3838; }
    output.msg-bad::before {
      content: ""; }
    output.msg-bad .msg-buttons button {
      color: #dc3838;
      background-color: transparent;
      border-color: #dc3838; }
      output.msg-bad .msg-buttons button:hover {
        color: #ffffff;
        background-color: #484848;
        border-color: #484848; }
      output.msg-bad .msg-buttons button:active, output.msg-bad .msg-buttons button:focus {
        color: #ffffff;
        background-color: #484848;
        border-color: #484848; }
  output.msg-good {
    border-color: #29a847; }
    output.msg-good::before {
      content: ""; }
  output.msg-warning {
    border-color: #f4af25; }
    output.msg-warning::before {
      content: ""; }
  output.msg-global {
    max-width: 475px;
    margin: 5% auto 0; }
  output.msg-global-footer {
    position: fixed;
    bottom: 0;
    z-index: 1000;
    display: none;
    padding-top: 4px;
    padding-bottom: 4px;
    margin: 0;
    min-height: 37px; }
    output.msg-global-footer::before {
      top: 1px; }

.multiselect-control {
  display: flex;
  position: relative;
  vertical-align: top;
  white-space: nowrap; }
  .multiselect-control .btn-split {
    margin-right: 0; }
    .multiselect-control .btn-split li:first-child {
      margin-left: 0; }

.multiselect {
  display: flex;
  flex-direction: column;
  position: relative;
  margin-right: 3px;
  min-height: 24px;
  white-space: normal; }
  .multiselect.active {
    border-color: #000000; }
  .multiselect input[type="text"] {
    border: 0;
    background: none;
    box-sizing: border-box;
    width: 100%;
    padding-bottom: 2px;
    min-height: 20px; }
  .multiselect.search-disabled input[type="text"] {
    position: absolute;
    top: 0;
    left: 0;
    width: 0;
    padding: 0;
    margin: 0; }
  .multiselect .multiselect-list {
    display: flex;
    flex-direction: row;
    flex-wrap: wrap;
    padding-left: 2px;
    padding-bottom: 2px;
    line-height: 18px; }
    .multiselect .multiselect-list li {
      display: block;
      padding-left: 0 !important;
      margin: 2px 2px 0 0;
      overflow: hidden;
      white-space: nowrap;
      cursor: default; }
      .multiselect .multiselect-list li.selected .subfilter-enabled {
        background-color: #777777; }
    .multiselect .multiselect-list .subfilter-enabled {
      padding-right: 0;
      display: flex;
      flex-direction: row;
      line-height: 18px; }
      .multiselect .multiselect-list .subfilter-enabled > span:first-child {
        overflow: hidden;
        text-overflow: ellipsis; }
      .multiselect .multiselect-list .subfilter-enabled .btn-icon {
        flex-shrink: 0;
        margin-left: 0;
        color: #fff; }
        .multiselect .multiselect-list .subfilter-enabled .btn-icon:hover, .multiselect .multiselect-list .subfilter-enabled .btn-icon:focus {
          color: #dfe4e7; }
        .multiselect .multiselect-list .subfilter-enabled .btn-icon:active, .multiselect .multiselect-list .subfilter-enabled .btn-icon:focus {
          box-shadow: none; }
    .multiselect .multiselect-list .reference span::before {
      font-size: 16px;
      color: #555555; }
  .multiselect .disabled {
    background-color: #f0f0f0;
    opacity: 1; }
    .multiselect .disabled .subfilter-enabled {
      background-color: #9f9f9f;
      color: #ffffff;
      -webkit-text-fill-color: #ffffff; }
      .multiselect .disabled .subfilter-enabled .btn-icon {
        pointer-events: none;
        color: #ffffff;
        -webkit-text-fill-color: #ffffff; }
  .multiselect [aria-readonly] .subfilter-enabled,
  .multiselect [aria-readonly] .btn-icon {
    cursor: default;
    background-color: #9f9f9f; }
  .multiselect div[aria-live] {
    overflow: hidden;
    position: absolute;
    left: 0;
    right: 0;
    top: 0;
    bottom: 0;
    z-index: -1; }

.multiselect-suggest, .multiselect-matches {
  padding: 0 5px;
  white-space: normal;
  color: #333333;
  background-color: #ffffff; }
  .multiselect-suggest li, .multiselect-matches li {
    display: block;
    height: inherit;
    line-height: normal;
    color: #000000;
    padding: .4em 5px;
    margin: 0 -5px;
    cursor: pointer;
    overflow: hidden;
    text-overflow: ellipsis; }
  .multiselect-suggest.multiselect-suggest-grouped li, .multiselect-suggest-grouped.multiselect-matches li {
    padding-left: 25px; }
    .multiselect-suggest.multiselect-suggest-grouped li.suggest-group, .multiselect-suggest-grouped.multiselect-matches li.suggest-group {
      padding-left: 5px;
      font-weight: bold; }
  .multiselect-suggest .suggest-hover, .multiselect-matches .suggest-hover {
    background-color: #f4f4f4; }
  .multiselect-suggest .suggest-new, .multiselect-matches .suggest-new {
    border-top: 1px solid #888888; }
    .multiselect-suggest .suggest-new span:first-child, .multiselect-matches .suggest-new span:first-child {
      font-weight: bold; }

.multiselect-matches {
  padding: .4em 5px;
  color: #000000;
  font-weight: bold; }

.multiselect-available {
  position: absolute;
  z-index: 20000;
  border: 1px solid #383838;
  overflow-y: auto;
  box-shadow: 0 6px 10px 0 rgba(0, 0, 0, 0.5); }

.suggest-found {
  font-weight: bold;
  color: #af6b00; }

.navigation-tree .navigation-tree-node-info {
  display: flex;
  align-items: center;
  gap: 4px;
  height: 18px;
  padding: 9px 8px;
  border-bottom: 1px solid #888888; }
  .navigation-tree .navigation-tree-node-info:hover {
    background-color: #f4f4f4; }
.navigation-tree .navigation-tree-node-info-helpers {
  display: flex; }
.navigation-tree .navigation-tree-node-info-primary {
  display: flex;
  flex-grow: 1;
  gap: 4px;
  min-width: 0;
  height: 18px;
  line-height: 18px; }
.navigation-tree [data-level="0"] > .navigation-tree-node-info .navigation-tree-node-info-level {
  width: 0px; }
.navigation-tree [data-level="1"] > .navigation-tree-node-info .navigation-tree-node-info-level {
  width: 15px; }
.navigation-tree [data-level="2"] > .navigation-tree-node-info .navigation-tree-node-info-level {
  width: 30px; }
.navigation-tree [data-level="3"] > .navigation-tree-node-info .navigation-tree-node-info-level {
  width: 45px; }
.navigation-tree [data-level="4"] > .navigation-tree-node-info .navigation-tree-node-info-level {
  width: 60px; }
.navigation-tree [data-level="5"] > .navigation-tree-node-info .navigation-tree-node-info-level {
  width: 75px; }
.navigation-tree [data-level="6"] > .navigation-tree-node-info .navigation-tree-node-info-level {
  width: 90px; }
.navigation-tree [data-level="7"] > .navigation-tree-node-info .navigation-tree-node-info-level {
  width: 105px; }
.navigation-tree [data-level="8"] > .navigation-tree-node-info .navigation-tree-node-info-level {
  width: 120px; }
.navigation-tree [data-level="9"] > .navigation-tree-node-info .navigation-tree-node-info-level {
  width: 135px; }
.navigation-tree [data-level="10"] > .navigation-tree-node-info .navigation-tree-node-info-level {
  width: 150px; }
.navigation-tree .navigation-tree-node-info-arrow {
  width: 16px; }
  .navigation-tree .navigation-tree-node-info-arrow button {
    display: block;
    padding: 0;
    cursor: pointer;
    line-height: 16px;
    text-align: center;
    border: 0;
    background-color: transparent; }
    .navigation-tree .navigation-tree-node-info-arrow button .arrow-right {
      border-left-color: #333333; }
    .navigation-tree .navigation-tree-node-info-arrow button .arrow-down {
      position: relative;
      top: -1px;
      border-top-color: #333333; }
    .navigation-tree .navigation-tree-node-info-arrow button:hover .arrow-right, .navigation-tree .navigation-tree-node-info-arrow button:focus .arrow-right {
      border-left-color: #555555; }
    .navigation-tree .navigation-tree-node-info-arrow button:hover .arrow-down, .navigation-tree .navigation-tree-node-info-arrow button:focus .arrow-down {
      border-top-color: #555555; }
.navigation-tree .navigation-tree-node-children {
  display: none; }
.navigation-tree .navigation-tree-node-is-open > .navigation-tree-node-children {
  display: block; }
.navigation-tree .navigation-tree-node-info-name {
  white-space: nowrap;
  overflow: hidden;
  text-overflow: ellipsis; }
.navigation-tree .navigation-tree-group-uncategorized > .navigation-tree-node-info .navigation-tree-node-info-name {
  font-style: italic;
  padding-left: 0.2em;
  padding-right: 0.2em; }
.navigation-tree .navigation-tree-node-is-item > .navigation-tree-node-info {
  cursor: pointer; }
  .navigation-tree .navigation-tree-node-is-item > .navigation-tree-node-info .navigation-tree-node-info-name {
    color: #555555; }
.navigation-tree .navigation-tree-node-info-problems {
  display: flex; }

.navigation-tree-node-info-group-hint .navigation-tree-group-uncategorized {
  font-style: italic; }

.navigation-tree-node-info-problems-hint .navigation-tree-node-info-problems-hint-severity {
  display: flex;
  align-items: center;
  white-space: pre;
  line-height: 18px; }

.navigation-tree-node-info-problems-hint .navigation-tree-node-info-problems-hint-severity-color {
  width: 16px;
  height: 16px;
  margin-right: 10px; }
  .navigation-tree-node-info-problems-hint .navigation-tree-node-info-problems-hint-severity-color::before {
    width: 16px;
    height: 16px;
    font-size: 16px;
    padding: 0;
    border-radius: 3px; }

.radio-list-control {
  display: inline-block;
  height: 24px;
  line-height: 0;
  white-space: nowrap; }
  .radio-list-control li {
    position: relative;
    display: inline-block;
    padding: 0; }
    .radio-list-control li:not(:last-child) {
      margin-right: -1px; }
    .radio-list-control li:first-child {
      border-top-left-radius: 3px;
      border-bottom-left-radius: 3px; }
      .radio-list-control li:first-child label {
        border-top-left-radius: 2px;
        border-bottom-left-radius: 2px; }
    .radio-list-control li:last-child {
      border-top-right-radius: 3px;
      border-bottom-right-radius: 3px; }
      .radio-list-control li:last-child label {
        border-top-right-radius: 2px;
        border-bottom-right-radius: 2px; }
  .radio-list-control label {
    display: inline-block;
    border: 1px solid #888888;
    line-height: 14px;
    padding: 4px 11px;
    cursor: pointer; }
  .radio-list-control input[type="radio"] {
    position: absolute !important;
    top: auto !important;
    width: 1px !important;
    height: 1px !important;
    opacity: 0; }
    .radio-list-control input[type="radio"] + label {
      color: #000000;
      border-color: #888888;
      background-color: #ffffff; }
      .radio-list-control input[type="radio"] + label:hover {
        background-color: #f4f4f4; }
      .radio-list-control input[type="radio"] + label:active {
        border-color: #888888;
        background-color: #f4f4f4; }
    .radio-list-control input[type="radio"]:checked + label {
      color: #ffffff;
      -webkit-text-fill-color: #ffffff;
      border-color: #333333;
      background-color: #333333;
      position: relative;
      z-index: 1; }
    .radio-list-control input[type="radio"]:focus + label {
      box-shadow: 0 0 0 2px #111111; }
    .radio-list-control input[type="radio"][readonly] + label, .radio-list-control input[type="radio"][disabled] + label {
      transition: none;
      cursor: default;
      box-shadow: none; }
    .radio-list-control input[type="radio"][readonly]:checked + label, .radio-list-control input[type="radio"][disabled]:checked + label {
      background-color: #878787; }
    .radio-list-control input[type="radio"][readonly]:checked + label {
      color: #000000;
      -webkit-text-fill-color: #000000; }

.range-control {
  position: relative;
  display: inline-flex; }
  .range-control input[type=range] {
    width: calc(100% + 10px);
    height: 20px;
    margin: 2px -5px;
    padding: 0;
    vertical-align: top;
    opacity: 0;
    cursor: pointer;
    -webkit-appearance: none;
    -moz-appearance: none; }
    .range-control input[type=range]:focus {
      outline: none; }
    .range-control input[type=range]::-webkit-slider-thumb, .range-control input[type=range]::-moz-range-thumb {
      height: 10px;
      width: 10px;
      margin-top: 1px;
      opacity: 0; }
    .range-control input[type=range]::-webkit-slider-runnable-track {
      height: 10px;
      opacity: 0; }
  .range-control input[type=text] {
    width: 31px; }
  .range-control > div {
    position: relative;
    width: calc(100% - 10px - 31px);
    margin-right: 10px; }
  .range-control .range-control-track,
  .range-control .range-control-progress {
    position: absolute;
    top: 50%;
    left: 0;
    height: 2px;
    margin-top: -1px;
    cursor: pointer; }
  .range-control .range-control-track {
    width: 100%;
    background: #c0c0c0; }
  .range-control .range-control-progress {
    background: #555555; }
  .range-control .range-control-thumb {
    position: absolute;
    top: 50%;
    width: 10px;
    height: 10px;
    margin-top: -5px;
    margin-left: -5px;
    background: #555555;
    border-radius: 50%; }
  .range-control.range-control-focus .range-control-thumb {
    margin-top: -6.66667px;
    margin-left: -6.66667px;
    background: #555555;
    border: 2px solid #6f6f6f; }
  .range-control.range-control-focus .range-control-progress {
    background: #555555; }
  .range-control.disabled {
    opacity: 1; }
    .range-control.disabled input[type=range] {
      cursor: default; }
    .range-control.disabled .range-control-progress,
    .range-control.disabled .range-control-thumb {
      background: #c0c0c0; }
  .range-control datalist {
    position: absolute;
    top: 50%;
    display: flex;
    width: 100%;
    margin-top: -1px; }
    .range-control datalist option {
      flex: 1 0 0;
      height: 2px;
      padding: 0;
      font-size: 0;
      border-left: 1px solid #ffffff; }

section {
  background-color: #ffffff;
  border: 1px solid #9f9f9f; }
  section .section-head {
    display: flex;
    height: 32px;
    line-height: 32px; }
    section .section-head h4 {
      padding: 0 10px;
      margin-right: auto;
      overflow: hidden;
      text-overflow: ellipsis;
      font-weight: bold;
      line-height: inherit;
      color: #262626; }
    section .section-head .section-toggle {
      max-height: 24px; }
  section .section-foot {
    padding: 0 10px;
    text-align: right;
    line-height: 32px;
    color: #333333; }
  section.collapsed .section-body,
  section.collapsed .section-foot {
    display: none; }
  section:not(:last-child) {
    margin-bottom: 10px; }
  section .list-table {
    border: 0; }
    section .list-table tbody tr:last-child td {
      border-bottom: 1px solid #888888; }
    section .list-table td:first-child,
    section .list-table th:first-child {
      padding-left: 10px; }
    section .list-table td:last-child,
    section .list-table th:last-child {
      padding-right: 10px; }
    section .list-table.no-data tbody tr:last-child td {
      border-bottom: none; }

.service-info {
  margin: -10px 0;
  border-left: 4px solid #009900; }
  .service-info .service-info-grid {
    display: grid;
    grid-template-columns: max-content auto;
    row-gap: 10px;
    column-gap: 10px;
    padding: 10px 10px 0; }
    .service-info .service-info-grid:last-of-type {
      padding-bottom: 10px; }
  .service-info .service-info-label::after {
    content: ':'; }
  .service-info .service-info-value .service-info-value-sla {
    display: inline-block;
    word-break: break-word;
    line-height: 18px; }
    .service-info .service-info-value .service-info-value-sla:not(:last-child) {
      margin-right: 10px; }
    .service-info .service-info-value .service-info-value-sla .btn-icon {
      margin-left: 5px; }
  .service-info .service-name {
    padding-bottom: 5px;
    font-size: 1.5em; }
  .service-info .service-actions {
    justify-self: end; }
  .service-info .service-status {
    display: inline-block;
    padding: 0 4px;
    border-radius: 3px;
    background-color: #009900;
    color: #ffffff; }
  .service-info.service-status-na-bg {
    border-color: var(--severity-color-na-bg); }
    .service-info.service-status-na-bg .service-status {
      background-color: var(--severity-color-na-bg);
      color: #2a353a; }
  .service-info.service-status-info-bg {
    border-color: var(--severity-color-info-bg); }
    .service-info.service-status-info-bg .service-status {
      background-color: var(--severity-color-info-bg);
      color: #00268e; }
  .service-info.service-status-average-bg {
    border-color: var(--severity-color-average-bg); }
    .service-info.service-status-average-bg .service-status {
      background-color: var(--severity-color-average-bg);
      color: #733100; }
  .service-info.service-status-warning-bg {
    border-color: var(--severity-color-warning-bg); }
    .service-info.service-status-warning-bg .service-status {
      background-color: var(--severity-color-warning-bg);
      color: #734d00; }
  .service-info.service-status-high-bg {
    border-color: var(--severity-color-high-bg); }
    .service-info.service-status-high-bg .service-status {
      background-color: var(--severity-color-high-bg);
      color: #52190b; }
  .service-info.service-status-disaster-bg {
    border-color: var(--severity-color-disaster-bg); }
    .service-info.service-status-disaster-bg .service-status {
      background-color: var(--severity-color-disaster-bg);
      color: #4b0c0c; }

.status-na-bg,
.status-info-bg,
.status-warning-bg,
.status-average-bg,
.status-high-bg,
.status-disaster-bg, .status-green, .status-disabled, .status-grey, .status-yellow, .status-red {
  box-sizing: border-box;
  display: inline-block;
  min-width: 16px;
  height: 16px;
  padding-right: 3px;
  padding-left: 3px;
  font-size: 0.917em;
  line-height: 15px;
  text-align: center;
  vertical-align: top;
  border-width: 1px;
  border-style: solid;
  border-radius: 2px; }

.status-container {
  display: inline-block;
  height: 16px;
  white-space: nowrap; }
  .status-container:not(:first-of-type) {
    margin-left: 3px; }
  .status-container [class^="status-"]:not(:last-of-type) {
    padding-right: 4px;
    border-right-style: none; }
  .status-container [class^="status-"]:not(:first-of-type) {
    border-top-left-radius: 0;
    border-bottom-left-radius: 0; }
  .status-container [class^="status-"]:not(:last-of-type) {
    border-top-right-radius: 0;
    border-bottom-right-radius: 0; }
  .status-container [class^="status-"][data-hintbox='1'] {
    cursor: pointer; }

.status-na-bg,
.status-info-bg,
.status-warning-bg,
.status-average-bg,
.status-high-bg,
.status-disaster-bg {
  border-color: rgba(31, 44, 51, 0.2); }

.status-green {
  color: #ffffff;
  background-color: #34af67;
  border-color: #2f9f5e; }

.status-disabled {
  color: #9f9f9f;
  background-color: #f0f0f0;
  border-color: rgba(0, 0, 0, 0.2); }

.status-grey {
  color: #9f9f9f;
  background-color: #f0f0f0;
  border-color: #9f9f9f; }

.status-yellow {
  color: #ffffff;
  background-color: #f1a50b;
  border-color: #e79e0b; }

.status-red {
  color: #ffffff;
  background-color: #d64e4e;
  border-color: #d23d3d; }

.subfilter-option-grid {
  grid-template-columns: minmax(75px, max-content) auto;
  display: grid;
  margin: 5px 0; }
  .subfilter-option-grid .subfilter-options {
    grid-column: 2 / -1; }

.subfilter,
.subfilter-enabled {
  display: inline-block;
  height: 18px;
  position: relative; }

.subfilter {
  margin-right: 10px;
  white-space: nowrap;
  line-height: 14px;
  height: 16px;
  margin-bottom: 2px; }

.subfilter-enabled {
  background-color: #333333;
  border-radius: 2px;
  color: #ffffff;
  padding: 0 4px; }
  .subfilter-enabled .link-action {
    color: #ffffff;
    text-decoration: none; }
    .subfilter-enabled .link-action:focus {
      color: #ffffff;
      border-bottom: 2px solid rgba(255, 255, 255, 0.7); }
    .subfilter-enabled .link-action:hover {
      color: #ffffff;
      border-bottom: 1px solid rgba(255, 255, 255, 0.7); }
  .subfilter-enabled sup {
    color: #737373; }

.svg-gauge {
  fill: #000000; }
  .svg-gauge .svg-gauge-description {
    text-align: center;
    white-space: nowrap;
    color: #000000; }
    .svg-gauge .svg-gauge-description div {
      overflow: hidden;
      text-overflow: ellipsis; }
  .svg-gauge .svg-gauge-thresholds-arc-sector,
  .svg-gauge .svg-gauge-empty-arc-sector {
    fill: #f3f3f3; }
  .svg-gauge .svg-gauge-value-arc-sector {
    fill: #555555; }
  .svg-gauge .svg-gauge-value-arc-sector,
  .svg-gauge .svg-gauge-empty-arc-sector {
    transition: fill 0.5s ease-in-out; }
  .svg-gauge .svg-gauge-needle {
    fill: #000000;
    stroke: #1f2c33;
    vector-effect: non-scaling-stroke;
    transition: fill 0.5s ease-in-out, stroke 0.5s ease-in-out; }
    .svg-gauge .svg-gauge-needle.svg-gauge-needle-light {
      stroke: rgba(0, 0, 0, 0.2); }
    .svg-gauge .svg-gauge-needle.svg-gauge-needle-dark {
      stroke: rgba(255, 255, 255, 0.3); }
  .svg-gauge .svg-gauge-label-left {
    text-anchor: end; }
  .svg-gauge .svg-gauge-label-center {
    text-anchor: middle; }
  .svg-gauge .svg-gauge-value-and-units {
    text-align: center;
    white-space: nowrap;
    color: #000000; }
    .svg-gauge .svg-gauge-value-and-units > div {
      margin: auto;
      overflow: hidden;
      text-overflow: ellipsis; }
      .svg-gauge .svg-gauge-value-and-units > div .svg-gauge-value {
        overflow: hidden;
        text-overflow: ellipsis; }
  .svg-gauge .svg-gauge-value-and-units-horizontal .svg-gauge-value,
  .svg-gauge .svg-gauge-value-and-units-horizontal .svg-gauge-units {
    display: inline; }
  .svg-gauge .svg-gauge-value-and-units-horizontal .svg-gauge-space {
    display: inline-block; }
  .svg-gauge .svg-gauge-value-and-units-vertical .svg-gauge-value,
  .svg-gauge .svg-gauge-value-and-units-vertical .svg-gauge-units {
    overflow: hidden;
    text-overflow: ellipsis; }
  .svg-gauge .svg-gauge-no-data {
    text-anchor: middle;
    fill: #333333; }

.svg-graph {
  display: block; }

.svg-point-highlight {
  fill: #000000;
  fill-opacity: .5; }

.svg-graph-percentile text,
.svg-graph-simple-trigger text {
  filter: drop-shadow(1px 1px 0 rgba(128, 128, 128, 0.1)); }

.svg-graph-legend {
  position: relative;
  top: 4px;
  box-sizing: border-box;
  display: grid;
  grid-template-columns: repeat(var(--columns, 4), auto);
  grid-gap: 0 10px;
  justify-content: start;
  max-height: calc(var(--lines) * 18px);
  margin: 0 10px;
  overflow: hidden;
  line-height: 18px; }
  .svg-graph-legend .svg-graph-legend-header {
    color: #333333; }
    .svg-graph-legend .svg-graph-legend-header:first-of-type {
      grid-column-start: 2; }
  .svg-graph-legend .svg-graph-legend-item {
    min-width: 100%;
    overflow: hidden;
    text-overflow: ellipsis;
    white-space: nowrap; }
    .svg-graph-legend .svg-graph-legend-item::before {
      position: relative;
      top: -3px;
      content: ' ';
      display: inline-block;
      width: 10px;
      height: 4px;
      margin-right: 4px;
      background: var(--color); }
  .svg-graph-legend .svg-graph-legend-no-data {
    grid-column: 2 / -1;
    color: #333333; }
  .svg-graph-legend .svg-graph-legend-header,
  .svg-graph-legend .svg-graph-legend-no-data,
  .svg-graph-legend .svg-graph-legend-value {
    text-align: right; }
  .svg-graph-legend.svg-graph-legend-statistic {
    grid-template-columns: auto repeat(3, max-content);
    justify-content: stretch; }
    .svg-graph-legend.svg-graph-legend-statistic .svg-graph-legend-item {
      grid-column-start: 1; }

.svg-pie-chart .svg-pie-chart-arc-placeholder {
  fill: transparent; }
.svg-pie-chart .svg-pie-chart-space {
  stroke: #ffffff;
  stroke-linecap: round; }
.svg-pie-chart .svg-pie-chart-arc-no-data-outer {
  fill: #f3f3f3; }
.svg-pie-chart .svg-pie-chart-arc-no-data-inner {
  fill: #ffffff; }
.svg-pie-chart .svg-pie-chart-total-value div {
  text-align: center;
  white-space: nowrap;
  overflow: hidden;
  text-overflow: ellipsis;
  fill: #000000; }
.svg-pie-chart .svg-pie-chart-total-value-no-data {
  text-anchor: middle;
  fill: #333333; }

.svg-pie-chart-legend {
  position: relative;
  top: 4px;
  box-sizing: border-box;
  display: grid;
  grid-template-columns: repeat(var(--columns, 4), auto);
  grid-gap: 0 10px;
  justify-content: start;
  max-height: calc(var(--lines) * 18px);
  margin: 0 10px;
  overflow: hidden;
  line-height: 18px; }
  .svg-pie-chart-legend .svg-pie-chart-legend-item {
    min-width: 100%;
    overflow: hidden;
    text-overflow: ellipsis;
    white-space: nowrap; }
    .svg-pie-chart-legend .svg-pie-chart-legend-item::before {
      position: relative;
      top: -3px;
      content: ' ';
      display: inline-block;
      width: 10px;
      height: 4px;
      margin-right: 4px;
      background: var(--color); }
  .svg-pie-chart-legend .svg-pie-chart-legend-header {
    grid-column-start: 2;
    color: #333333; }
  .svg-pie-chart-legend .svg-pie-chart-legend-no-data {
    color: #333333; }
  .svg-pie-chart-legend .svg-pie-chart-legend-header,
  .svg-pie-chart-legend .svg-pie-chart-legend-value,
  .svg-pie-chart-legend .svg-pie-chart-legend-no-data {
    text-align: right;
    white-space: nowrap; }
  .svg-pie-chart-legend.svg-pie-chart-legend-show-value {
    grid-template-columns: auto max-content;
    justify-content: stretch; }
    .svg-pie-chart-legend.svg-pie-chart-legend-show-value .svg-pie-chart-legend-item {
      grid-column-start: 1; }

.svg-pie-chart-hintbox {
  display: flex;
  align-items: center;
  white-space: pre; }

.svg-honeycomb .svg-honeycomb-container {
  --color: #1f2c33;
  --fill: #aad7e9;
  --stroke: transparent;
  --no-data-color: #1f2c33;
  --no-data-fill: #f3f3f3; }
.svg-honeycomb feDropShadow {
  flood-opacity: var(--shadow-opacity, 0); }
.svg-honeycomb .svg-honeycomb-cell {
  --px: calc(var(--x) + var(--dx, 0px));
  --py: calc(var(--y) + var(--dy, 0px));
  --cell-stroke: var(--stroke);
  --cell-stroke-width: var(--stroke-width);
  cursor: pointer; }
  .svg-honeycomb .svg-honeycomb-cell path {
    fill: var(--fill);
    stroke: var(--cell-stroke);
    stroke-width: var(--cell-stroke-width);
    transform: translate(var(--px), var(--py)) scale(var(--scale, 1)); }
    .svg-honeycomb .svg-honeycomb-cell path.svg-honeycomb-backdrop {
      --fill: transparent;
      --cell-stroke: transparent;
      transform: translate(var(--x), var(--y)); }
  .svg-honeycomb .svg-honeycomb-cell .svg-honeycomb-content {
    display: grid;
    grid-auto-rows: minmax(max-content, auto);
    align-content: stretch;
    align-items: center;
    height: 100%;
    padding: 0 2em;
    text-align: center;
    line-height: var(--line-height);
    color: var(--color); }
  .svg-honeycomb .svg-honeycomb-cell .svg-honeycomb-label {
    overflow: hidden; }
    .svg-honeycomb .svg-honeycomb-cell .svg-honeycomb-label > div {
      overflow: hidden;
      text-overflow: ellipsis;
      white-space: nowrap; }
  .svg-honeycomb .svg-honeycomb-cell:hover {
    --stroke: var(--stroke-selected); }
  .svg-honeycomb .svg-honeycomb-cell.svg-honeycomb-cell-selected {
    --cell-stroke: var(--stroke-selected);
    --cell-stroke-width: calc(var(--stroke-width) * 2); }
.svg-honeycomb .svg-honeycomb-cell-no-data,
.svg-honeycomb .svg-honeycomb-cell-other {
  --color: var(--no-data-color);
  --fill: var(--no-data-fill);
  --stroke-selected: transparent;
  cursor: default; }
.svg-honeycomb .svg-honeycomb-cell-other-ellipsis {
  transform: translate(var(--px), var(--py)); }
  .svg-honeycomb .svg-honeycomb-cell-other-ellipsis circle {
    fill: var(--color); }

.filter-container.tabfilter-container {
  padding: 0;
  border: 0 none;
  background-color: transparent;
  margin: 0; }
  .filter-container.tabfilter-container .form-buttons [name="filter_new"],
  .filter-container.tabfilter-container .form-buttons [name="filter_update"] {
    margin-right: 20px; }
  .filter-container.tabfilter-container .tabfilter-content-container {
    padding: 10px 0;
    margin-bottom: 8px;
    background-color: #ffffff;
    border: 1px solid #9f9f9f; }
    .filter-container.tabfilter-container .tabfilter-content-container.tabfilter-collapsed {
      padding: 0 0 10px 0; }
      .filter-container.tabfilter-container .tabfilter-content-container.tabfilter-collapsed .tabfilter-tabs-container,
      .filter-container.tabfilter-container .tabfilter-content-container.tabfilter-collapsed .form-buttons {
        display: none; }
  .filter-container.tabfilter-container nav > ul {
    display: flex;
    flex: 1;
    justify-content: space-between;
    margin-top: -3px; }
  .filter-container.tabfilter-container nav > ul > li {
    padding-top: 3px; }
    .filter-container.tabfilter-container nav > ul > li:nth-child(2) {
      flex-grow: 1;
      overflow: hidden;
      padding-bottom: 2px;
      margin: 0 3px -2px -3px;
      height: 30px; }
      .filter-container.tabfilter-container nav > ul > li:nth-child(2) ul {
        white-space: nowrap;
        margin-left: 3px;
        margin-right: 3px; }
    .filter-container.tabfilter-container nav > ul > li:nth-child(3) > ul > li {
      margin-right: 0; }
      .filter-container.tabfilter-container nav > ul > li:nth-child(3) > ul > li:not(:first-child) {
        margin-left: 5px; }
      .filter-container.tabfilter-container nav > ul > li:nth-child(3) > ul > li.disabled {
        opacity: 1; }
    .filter-container.tabfilter-container nav > ul > li:nth-child(3) .selected {
      background-color: transparent; }
    .filter-container.tabfilter-container nav > ul > li:nth-child(1), .filter-container.tabfilter-container nav > ul > li:nth-child(3) {
      white-space: nowrap; }
  .filter-container.tabfilter-container nav {
    margin-bottom: -1px; }
    .filter-container.tabfilter-container nav li {
      display: inline-block;
      height: 22px;
      line-height: 22px;
      vertical-align: top; }
      .filter-container.tabfilter-container nav li button {
        vertical-align: middle;
        margin-top: 0; }
  .filter-container.tabfilter-container .tabfilter-item-label {
    display: inline-block;
    border-radius: 2px;
    border: 1px solid transparent;
    color: #ffffff;
    margin-right: 2px;
    margin-left: 2px; }
    .filter-container.tabfilter-container .tabfilter-item-label.unsaved .tabfilter-item-link {
      font-style: italic; }
      .filter-container.tabfilter-container .tabfilter-item-label.unsaved .tabfilter-item-link::before {
        content: '*'; }
      .filter-container.tabfilter-container .tabfilter-item-label.unsaved .tabfilter-item-link[data-counter]::after {
        display: none; }
    .filter-container.tabfilter-container .tabfilter-item-label.selected.expanded {
      position: relative;
      background-color: #ffffff;
      border: 1px solid #9f9f9f;
      border-bottom: 0;
      border-bottom-right-radius: 0;
      border-bottom-left-radius: 0;
      padding-bottom: 7px;
      vertical-align: baseline; }
      .filter-container.tabfilter-container .tabfilter-item-label.selected.expanded .tabfilter-item-link {
        color: #000000; }
      .filter-container.tabfilter-container .tabfilter-item-label.selected.expanded:hover {
        background: #f4f4f4; }
    .filter-container.tabfilter-container .tabfilter-item-label.selected {
      background-color: #ffffff;
      border-color: #9f9f9f; }
      .filter-container.tabfilter-container .tabfilter-item-label.selected .tabfilter-item-link[data-counter]::after {
        display: none; }
    .filter-container.tabfilter-container .tabfilter-item-label.focused {
      box-shadow: 0 0 0 2px #111111; }
      .filter-container.tabfilter-container .tabfilter-item-label.focused .btn-icon:active, .filter-container.tabfilter-container .tabfilter-item-label.focused .btn-icon:focus {
        box-shadow: none; }
    .filter-container.tabfilter-container .tabfilter-item-label.disabled {
      box-shadow: none;
      pointer-events: none; }
    .filter-container.tabfilter-container .tabfilter-item-label.sortable-item-dragging {
      background-color: #ffffff; }
    .filter-container.tabfilter-container .tabfilter-item-label:first-child .tabfilter-item-link {
      padding: 0 11px 7px 11px; }
      .filter-container.tabfilter-container .tabfilter-item-label:first-child .tabfilter-item-link::before {
        vertical-align: middle; }
  .filter-container.tabfilter-container .tabfilter-item-link {
    position: relative;
    display: inline-block;
    padding: 0 8px 7px 8px;
    margin-bottom: -7px;
    line-height: 22px;
    color: #000000;
    border: 1px transparent; }
  .filter-container.tabfilter-container .tabfilter-edit {
    margin: -1px 2px -1px -6px; }
  .filter-container.tabfilter-container .tabfilter-tabs .tabfilter-item-label:not(:first-child) .tabfilter-item-link::before {
    content: ' ';
    position: absolute;
    top: 1px;
    left: -3px;
    display: inline-block;
    height: 20px;
    border-left: 1px solid transparent; }
  .filter-container.tabfilter-container .tabfilter-tabs .tabfilter-item-label:not(:first-child) .tabfilter-item-link.separated::before {
    border-left: 1px solid #768d99; }
  .filter-container.tabfilter-container .tabfilter-tabs.sortable-dragging .tabfilter-item-label.focused {
    box-shadow: none; }
  .filter-container.tabfilter-container .tabfilter-tabs-container .filter-container.time-selection-container {
    border: 0 none; }
  .filter-container.tabfilter-container .btn-time {
    padding: 0 11px;
    margin: -1px;
    color: #ffffff;
    border: 1px solid #555555;
    border-radius: 2px;
    height: 24px;
    box-sizing: border-box; }
    .filter-container.tabfilter-container .btn-time:hover {
      background-color: #484848;
      border-color: #484848; }
    .filter-container.tabfilter-container .btn-time:active, .filter-container.tabfilter-container .btn-time:focus {
      background-color: #6f6f6f;
      border-color: #484848;
      box-shadow: none; }
  .filter-container.tabfilter-container .expanded .btn-time {
    background-color: transparent;
    border-color: transparent; }
  .filter-container.tabfilter-container .disabled .btn-time, .filter-container.tabfilter-container .disabled .btn-time:hover, .filter-container.tabfilter-container .disabled .btn-time:focus, .filter-container.tabfilter-container .disabled .btn-time:active {
    color: #999999;
    background-color: transparent;
    border-color: #999999;
    box-shadow: none; }

[data-counter]::after {
  margin-left: .4em;
  padding: 0.1em 0.4em;
  font-size: 0.917em;
  background-color: #333333;
  border-radius: 2px;
  color: #ffffff;
  content: attr(data-counter); }

[data-counter=""]::after {
  display: none; }

.menu-popup .menu-popup-item[data-counter]::after {
  display: block;
  position: absolute;
  top: 2px;
  right: 15px;
  line-height: 18px; }
.menu-popup .menu-popup-item[data-counter] {
  padding-right: 35px; }

.ui-tabs-nav {
  height: 30px;
  line-height: 30px;
  border-bottom: 1px solid #888888; }
  .ui-tabs-nav li {
    display: inline-block;
    outline: none; }
    .ui-tabs-nav li .btn,
    .ui-tabs-nav li button {
      margin-left: 5px; }
  .ui-tabs-nav .ui-tabs-anchor:not(.btn) {
    border: none;
    padding: 8px 10px; }
    .ui-tabs-nav .ui-tabs-anchor:not(.btn):hover, .ui-tabs-nav .ui-tabs-anchor:not(.btn):focus, .ui-tabs-nav .ui-tabs-anchor:not(.btn):active {
      background-color: #f4f4f4; }
  .ui-tabs-nav .ui-tabs-active .ui-tabs-anchor:not(.btn) {
    padding-bottom: 6px;
    background-color: transparent;
    border-bottom: 3px solid #888888;
    color: #000000;
    cursor: default; }
  .ui-tabs-nav .ui-tabs-active .btn {
    height: auto;
    padding-bottom: 7px;
    margin-bottom: 0;
    color: #000000;
    background-color: #ffffff;
    border-color: #9f9f9f;
    border-bottom: 0;
    border-bottom-right-radius: 0;
    border-bottom-left-radius: 0; }
    .ui-tabs-nav .ui-tabs-active .btn:hover, .ui-tabs-nav .ui-tabs-active .btn:focus, .ui-tabs-nav .ui-tabs-active .btn:active {
      background-color: #f4f4f4; }
  .ui-tabs-nav .ui-state-focus .ui-tabs-anchor:not(:focus) {
    box-shadow: 0 0 0 2px #111111; }
  .ui-tabs-nav .ui-state-disabled .ui-tabs-anchor {
    cursor: default;
    color: #999999;
    background-color: transparent;
    border: none; }
    .ui-tabs-nav .ui-state-disabled .ui-tabs-anchor:hover {
      background-color: transparent;
      box-shadow: none; }

.toc .toc-row {
  padding: 6px 10px;
  overflow: hidden;
  line-height: 18px;
  text-overflow: ellipsis;
  white-space: nowrap;
  background: #333333;
  border-bottom: 1px solid #888888; }
.toc .btn-link {
  color: #ffffff;
  border-style: none;
  border-color: #ffffff; }
  .toc .btn-link:focus {
    border-style: solid; }
.toc .toc-arrow {
  position: relative;
  margin-left: 12px; }
  .toc .toc-arrow .arrow-down,
  .toc .toc-arrow .arrow-right {
    position: absolute;
    left: -12px;
    top: 50%;
    transform: translateY(-50%); }
  .toc .toc-arrow .arrow-down {
    border-top-color: #ffffff; }
  .toc .toc-arrow .arrow-right {
    border-left-color: #ffffff; }
.toc .toc-sublist .toc-row {
  padding-left: 20px;
  background-color: transparent; }
.toc .toc-sublist .toc-sublist .toc-row {
  padding-left: 50px; }
.toc .toc-sublist .btn-link {
  color: #000000;
  border-color: #000000; }
.toc .toc-sublist .arrow-down {
  border-top-color: #333333; }
.toc .toc-sublist .arrow-right {
  border-left-color: #333333; }

z-bar-gauge {
  position: relative;
  display: block;
  height: 24px; }
  z-bar-gauge::part(bar) {
    position: absolute;
    top: 0;
    left: 0;
    border: 1px solid #888888;
    border-radius: 3px; }

.z-select,
z-select {
  display: inline-grid; }
  .z-select:focus,
  z-select:focus {
    outline: none; }
  .z-select ul > li.default-option,
  z-select ul > li.default-option {
    font-style: italic; }
  .z-select .focusable,
  z-select .focusable {
    position: relative;
    width: 100%;
    height: 24px;
    padding: 3px 16px 3px 4px;
    overflow: hidden;
    font-size: 1em;
    line-height: initial;
    vertical-align: baseline;
    text-align: left;
    text-overflow: ellipsis;
    word-break: break-all;
    white-space: pre;
    cursor: default;
    border-radius: 0; }
    .z-select .focusable::after,
    z-select .focusable::after {
      position: absolute;
      top: 50%;
      right: 4px;
      font-size: 10px;
      content: "";
      transform: translateY(-50%); }
    .z-select .focusable:active, .z-select .focusable:hover, .z-select .focusable:focus,
    z-select .focusable:active,
    z-select .focusable:hover,
    z-select .focusable:focus {
      color: #000000;
      background-color: #ffffff;
      border-color: #888888;
      box-shadow: none; }
    .z-select .focusable.red, .z-select .focusable.red.link-action:not(:hover):not(:focus), .z-select .focusable.red.link-alt:not(:hover):not(:focus),
    z-select .focusable.red,
    z-select .focusable.red.btn-icon:not([disabled]),
    z-select .focusable.red.btn-link:not([disabled]),
    z-select .focusable.red.link-action:not(:hover):not(:focus),
    z-select .focusable.red.link-alt:not(:hover):not(:focus) {
      color: #990000; }
      .z-select .focusable.red::after, .z-select .focusable.red.link-action:not(:focus):not(:hover)::after, .z-select .focusable.red.link-alt:not(:focus):not(:hover)::after,
      z-select .focusable.red::after,
      z-select .focusable.red.btn-icon:not([disabled])::after,
      z-select .focusable.red.btn-link:not([disabled])::after,
      z-select .focusable.red.link-action:not(:focus):not(:hover)::after,
      z-select .focusable.red.link-alt:not(:focus):not(:hover)::after {
        color: #000000; }
  .z-select .list,
  z-select .list {
    display: none;
    z-index: 20000;
    max-height: 362px;
    max-width: 453px;
    box-sizing: border-box;
    overflow-x: hidden;
    overflow-y: auto;
    border: 1px solid;
    box-shadow: 0 6px 10px 0 rgba(0, 0, 0, 0.5); }
    .z-select .list li,
    z-select .list li {
      display: block;
      height: inherit;
      box-sizing: border-box;
      min-height: 24px;
      max-width: 453px;
      padding: 5px;
      line-height: normal;
      color: #000000;
      text-overflow: ellipsis;
      word-break: break-word;
      user-select: none;
      white-space: nowrap;
      overflow: hidden; }
      .z-select .list li.hover,
      z-select .list li.hover {
        background-color: #f4f4f4; }
      .z-select .list li.red, .z-select .list li.red.link-action:not(:hover):not(:focus), .z-select .list li.red.link-alt:not(:hover):not(:focus),
      z-select .list li.red,
      z-select .list li.red.btn-icon:not([disabled]),
      z-select .list li.red.btn-link:not([disabled]),
      z-select .list li.red.link-action:not(:hover):not(:focus),
      z-select .list li.red.link-alt:not(:hover):not(:focus) {
        color: #990000; }
      .z-select .list li[disabled],
      z-select .list li[disabled] {
        color: #9f9f9f; }
      .z-select .list li[optgroup]::before,
      z-select .list li[optgroup]::before {
        content: attr(optgroup);
        display: block;
        font-weight: bold; }
    .z-select .list > li > ul,
    z-select .list > li > ul {
      display: grid;
      grid-template-columns: minmax(max-content, 1fr);
      margin: 5px -5px -5px; }
      .z-select .list > li > ul li,
      z-select .list > li > ul li {
        padding-right: 15px;
        padding-left: 15px; }
    .z-select .list.fall-upwards,
    z-select .list.fall-upwards {
      box-shadow: 0 -6px 10px 0 rgba(0, 0, 0, 0.5); }
  .z-select.is-expanded > ul,
  z-select.is-expanded > ul {
    display: block;
    position: fixed; }
  .z-select[disabled] .focusable,
  z-select[disabled] .focusable {
    pointer-events: none; }

z-sparkline {
  position: relative;
  display: block; }
  z-sparkline svg {
    position: absolute;
    top: 0;
    right: 0;
    bottom: 0;
    left: 0; }

.widget-field-sparkline {
  display: grid;
  grid-template-columns: minmax(100px, max-content) 1fr minmax(95px, max-content) max-content;
  align-items: center;
  column-gap: 10px;
  row-gap: 5px; }
  .widget-field-sparkline .field-fluid {
    grid-column: 2 / -1; }
    .widget-field-sparkline .field-fluid .multiselect-control .multiselect {
      width: 100%; }
  .widget-field-sparkline .offset-1 {
    grid-column-start: 1; }

form.dashboard-widget-clock .fields-group.fields-group-date, form.dashboard-widget-clock .fields-group.fields-group-time, form.dashboard-widget-clock .fields-group.fields-group-tzone {
  display: grid;
  grid-template-columns: repeat(2, minmax(80px, max-content) 1fr);
  align-items: center;
  column-gap: 10px;
  row-gap: 5px; }
form.dashboard-widget-clock .fields-group.fields-group-time .field-format {
  grid-column: 4 / -1; }
form.dashboard-widget-clock .fields-group.fields-group-tzone .form-field.field-tzone-timezone, form.dashboard-widget-clock .fields-group.fields-group-tzone .form-field.field-tzone-format {
  grid-column: 2 / -1; }

div.dashboard-widget-clock .clock-digital {
  box-sizing: border-box;
  height: 100%;
  padding: 10px;
  display: flex;
  flex-direction: column;
  justify-content: center;
  align-items: center; }
  div.dashboard-widget-clock .clock-digital .clock-date,
  div.dashboard-widget-clock .clock-digital .clock-time,
  div.dashboard-widget-clock .clock-digital .clock-time-zone,
  div.dashboard-widget-clock .clock-digital .clock-disabled {
    max-width: 100%;
    white-space: nowrap;
    overflow: hidden;
    text-overflow: ellipsis;
    line-height: 1.14; }
  div.dashboard-widget-clock .clock-digital .clock-time-zone span:first-of-type {
    margin-right: 0.2em; }
  div.dashboard-widget-clock .clock-digital .clock-time-zone.separated {
    text-align: center; }
    div.dashboard-widget-clock .clock-digital .clock-time-zone.separated span {
      display: block;
      overflow: hidden;
      text-overflow: ellipsis;
      margin-right: 0; }
  div.dashboard-widget-clock .clock-digital .bold {
    font-weight: bold; }
  div.dashboard-widget-clock .clock-digital .clock-disabled {
    color: #333333;
    font-weight: bold; }

form.dashboard-widget-gauge .fields-group.fields-group-colors, form.dashboard-widget-gauge .fields-group.fields-group-description, form.dashboard-widget-gauge .fields-group.fields-group-value, form.dashboard-widget-gauge .fields-group.fields-group-value-arc, form.dashboard-widget-gauge .fields-group.fields-group-needle, form.dashboard-widget-gauge .fields-group.fields-group-scale, form.dashboard-widget-gauge .fields-group.fields-group-thresholds {
  display: grid;
  grid-template-columns: minmax(100px, max-content) 1fr max-content minmax(95px, max-content);
  align-items: center;
  column-gap: 10px;
  row-gap: 5px; }
  form.dashboard-widget-gauge .fields-group.fields-group-colors label, form.dashboard-widget-gauge .fields-group.fields-group-description label, form.dashboard-widget-gauge .fields-group.fields-group-value label, form.dashboard-widget-gauge .fields-group.fields-group-value-arc label, form.dashboard-widget-gauge .fields-group.fields-group-needle label, form.dashboard-widget-gauge .fields-group.fields-group-scale label, form.dashboard-widget-gauge .fields-group.fields-group-thresholds label {
    text-align: right; }
  form.dashboard-widget-gauge .fields-group.fields-group-colors hr, form.dashboard-widget-gauge .fields-group.fields-group-description hr, form.dashboard-widget-gauge .fields-group.fields-group-value hr, form.dashboard-widget-gauge .fields-group.fields-group-value-arc hr, form.dashboard-widget-gauge .fields-group.fields-group-needle hr, form.dashboard-widget-gauge .fields-group.fields-group-scale hr, form.dashboard-widget-gauge .fields-group.fields-group-thresholds hr {
    grid-column: 1 / -1;
    margin: 0;
    width: 100%;
    border: solid #888888;
    border-width: 1px 0 0 0; }
  form.dashboard-widget-gauge .fields-group.fields-group-colors .field-fluid, form.dashboard-widget-gauge .fields-group.fields-group-description .field-fluid, form.dashboard-widget-gauge .fields-group.fields-group-value .field-fluid, form.dashboard-widget-gauge .fields-group.fields-group-value-arc .field-fluid, form.dashboard-widget-gauge .fields-group.fields-group-needle .field-fluid, form.dashboard-widget-gauge .fields-group.fields-group-scale .field-fluid, form.dashboard-widget-gauge .fields-group.fields-group-thresholds .field-fluid {
    grid-column: 2 / -1; }
  form.dashboard-widget-gauge .fields-group.fields-group-colors .offset-3, form.dashboard-widget-gauge .fields-group.fields-group-description .offset-3, form.dashboard-widget-gauge .fields-group.fields-group-value .offset-3, form.dashboard-widget-gauge .fields-group.fields-group-value-arc .offset-3, form.dashboard-widget-gauge .fields-group.fields-group-needle .offset-3, form.dashboard-widget-gauge .fields-group.fields-group-scale .offset-3, form.dashboard-widget-gauge .fields-group.fields-group-thresholds .offset-3 {
    grid-column-start: 3; }
  form.dashboard-widget-gauge .fields-group.fields-group-colors .field-size input, form.dashboard-widget-gauge .fields-group.fields-group-description .field-size input, form.dashboard-widget-gauge .fields-group.fields-group-value .field-size input, form.dashboard-widget-gauge .fields-group.fields-group-value-arc .field-size input, form.dashboard-widget-gauge .fields-group.fields-group-needle .field-size input, form.dashboard-widget-gauge .fields-group.fields-group-scale .field-size input, form.dashboard-widget-gauge .fields-group.fields-group-thresholds .field-size input {
    margin-right: 5px; }
  form.dashboard-widget-gauge .fields-group.fields-group-colors .form-field, form.dashboard-widget-gauge .fields-group.fields-group-description .form-field, form.dashboard-widget-gauge .fields-group.fields-group-value .form-field, form.dashboard-widget-gauge .fields-group.fields-group-value-arc .form-field, form.dashboard-widget-gauge .fields-group.fields-group-needle .form-field, form.dashboard-widget-gauge .fields-group.fields-group-scale .form-field, form.dashboard-widget-gauge .fields-group.fields-group-thresholds .form-field {
    line-height: 24px; }
form.dashboard-widget-gauge .fields-group.fields-group-colors {
  grid-template-columns: repeat(3, minmax(100px, max-content) 1fr); }
form.dashboard-widget-gauge .fields-group.fields-group-description .form-field:nth-child(1) {
  grid-column: 1 / -1; }
form.dashboard-widget-gauge .fields-group.fields-group-value .units-show {
  display: flex; }
  form.dashboard-widget-gauge .fields-group.fields-group-value .units-show label[for='units'] {
    width: 100%; }
form.dashboard-widget-gauge .fields-group.fields-group-scale .scale-show {
  display: flex; }
  form.dashboard-widget-gauge .fields-group.fields-group-scale .scale-show label[for='scale_show_units'] {
    width: 100%; }
form.dashboard-widget-gauge .fields-group.fields-group-thresholds .form-field:first-child {
  grid-column: 1 / -1; }

div.dashboard-widget-gauge {
  overflow-x: hidden; }
  div.dashboard-widget-gauge .dashboard-grid-widget-body a {
    display: block; }
    div.dashboard-widget-gauge .dashboard-grid-widget-body a:hover, div.dashboard-widget-gauge .dashboard-grid-widget-body a:focus, div.dashboard-widget-gauge .dashboard-grid-widget-body a:active {
      border: 0; }
    div.dashboard-widget-gauge .dashboard-grid-widget-body a svg {
      display: block; }

div.dashboard-widget-gauge .dashboard-grid-widget-body a:link {
  border: 0; }

div.dashboard-widget-geomap {
  --hover-fill: #e8e9ed;
  --selected-fill: #d9d9d9;
  --selected-stroke: #747474; }
  div.dashboard-widget-geomap .geomap-filter {
    position: absolute;
    right: 0;
    display: none;
    padding: 5px 20px 5px 10px;
    margin-top: 5px;
    margin-right: -2px;
    background-color: #ffffff;
    border: 1px solid #383838; }
    div.dashboard-widget-geomap .geomap-filter.collapsed {
      display: block; }
    div.dashboard-widget-geomap .geomap-filter li {
      width: calc(100% + 20px); }
    div.dashboard-widget-geomap .geomap-filter label {
      white-space: nowrap; }
  div.dashboard-widget-geomap .marker-cluster {
    background: none; }
    div.dashboard-widget-geomap .marker-cluster > .cluster-outer-shape {
      border-radius: 50%;
      height: 30px;
      width: 30px;
      padding: 10px; }
    div.dashboard-widget-geomap .marker-cluster:hover > .cluster-outer-shape {
      background: var(--hover-fill); }
    div.dashboard-widget-geomap .marker-cluster.selected > .cluster-outer-shape {
      background: var(--selected-fill);
      outline: 2px solid var(--selected-stroke) !important; }
    div.dashboard-widget-geomap .marker-cluster div {
      text-align: center;
      border-radius: 50%;
      height: 30px;
      width: 30px; }
    div.dashboard-widget-geomap .marker-cluster span {
      line-height: 30px; }
  div.dashboard-widget-geomap .leaflet-marker-icon:focus {
    box-shadow: 0 0 0 2px #111111;
    border-radius: 2px;
    outline: none; }
  div.dashboard-widget-geomap .leaflet-control .navigate-home-button,
  div.dashboard-widget-geomap .leaflet-control .geomap-filter-button {
    cursor: pointer; }
    div.dashboard-widget-geomap .leaflet-control .navigate-home-button::before,
    div.dashboard-widget-geomap .leaflet-control .geomap-filter-button::before {
      vertical-align: middle; }
  div.dashboard-widget-geomap .leaflet-control.disabled {
    background-color: #ffffff;
    opacity: 1; }
    div.dashboard-widget-geomap .leaflet-control.disabled .geomap-filter-button {
      cursor: default;
      opacity: .4; }
  div.dashboard-widget-geomap .leaflet-container {
    height: 100%;
    z-index: 1; }

.geomap-hintbox {
  overflow: auto;
  white-space: normal; }
  .geomap-hintbox tr[data-hostid] {
    cursor: pointer; }

form.dashboard-widget-honeycomb .fields-group.fields-group-primary-label, form.dashboard-widget-honeycomb .fields-group.fields-group-secondary-label {
  display: grid;
  grid-template-columns: minmax(85px, max-content) 1fr max-content minmax(110px, max-content);
  align-items: center;
  column-gap: 10px;
  row-gap: 5px; }
  form.dashboard-widget-honeycomb .fields-group.fields-group-primary-label .form-field, form.dashboard-widget-honeycomb .fields-group.fields-group-secondary-label .form-field {
    line-height: 24px; }
  form.dashboard-widget-honeycomb .fields-group.fields-group-primary-label .label-size, form.dashboard-widget-honeycomb .fields-group.fields-group-secondary-label .label-size {
    margin-right: 5px; }
  form.dashboard-widget-honeycomb .fields-group.fields-group-primary-label hr, form.dashboard-widget-honeycomb .fields-group.fields-group-secondary-label hr {
    grid-column: 1 / -1;
    margin: 0;
    width: 100%;
    border: solid #888888;
    border-width: 1px 0 0 0; }
form.dashboard-widget-honeycomb .fields-group.fields-group-primary-label .form-field:nth-child(1), form.dashboard-widget-honeycomb .fields-group.fields-group-secondary-label .form-field:nth-child(1) {
  grid-column: 1 / -1; }
form.dashboard-widget-honeycomb .fields-group.fields-group-primary-label .field-fluid, form.dashboard-widget-honeycomb .fields-group.fields-group-secondary-label .field-fluid {
  grid-column: 2 / -1; }
form.dashboard-widget-honeycomb .fields-group.fields-group-primary-label .label-units-show, form.dashboard-widget-honeycomb .fields-group.fields-group-secondary-label .label-units-show {
  display: flex; }
  form.dashboard-widget-honeycomb .fields-group.fields-group-primary-label .label-units-show label[for='primary_label_units'],
  form.dashboard-widget-honeycomb .fields-group.fields-group-primary-label .label-units-show label[for='secondary_label_units'], form.dashboard-widget-honeycomb .fields-group.fields-group-secondary-label .label-units-show label[for='primary_label_units'],
  form.dashboard-widget-honeycomb .fields-group.fields-group-secondary-label .label-units-show label[for='secondary_label_units'] {
    width: 100%; }
form.dashboard-widget-honeycomb .fields-group .form-row-interpolation {
  margin-bottom: 10px; }

div.dashboard-widget-honeycomb {
  overflow-x: hidden; }
  div.dashboard-widget-honeycomb .dashboard-grid-widget-body svg {
    display: block; }

div.dashboard-widget-hostavail .host-avail-table thead .host-avail-total {
  padding-top: 5px;
  border-top: 1px solid #888888; }
div.dashboard-widget-hostavail .host-avail-table th {
  width: 15%;
  min-width: 100px;
  color: #333333; }
div.dashboard-widget-hostavail .host-avail-table td {
  min-width: 95px;
  border-left: 1px dotted #888888; }
div.dashboard-widget-hostavail .host-avail-table th:last-child,
div.dashboard-widget-hostavail .host-avail-table td:last-child {
  padding-right: 5px; }
div.dashboard-widget-hostavail .host-avail-table .host-avail-true {
  color: #000000;
  background-color: #34af67; }
div.dashboard-widget-hostavail .host-avail-table .host-avail-false {
  color: #000000;
  background-color: #d64e4e; }
div.dashboard-widget-hostavail .host-avail-table .host-avail-mixed {
  color: #000000;
  background-color: #f1a50b; }
div.dashboard-widget-hostavail .host-avail-table .host-avail-unknown {
  color: #000000;
  background-color: #acbbc2; }
div.dashboard-widget-hostavail .host-avail-table .host-avail-total {
  color: #000000;
  background-color: transparent; }

div.dashboard-widget-hostavail .host-avail-table thead th {
  color: #000000; }
div.dashboard-widget-hostavail .host-avail-table thead .host-avail-total {
  padding-top: 6px;
  border-top: none; }
div.dashboard-widget-hostavail .host-avail-table th {
  color: #000000; }
div.dashboard-widget-hostavail .host-avail-table td {
  border-left: 1px solid #9f9f9f; }
div.dashboard-widget-hostavail .host-avail-table .host-avail-true,
div.dashboard-widget-hostavail .host-avail-table .host-avail-false,
div.dashboard-widget-hostavail .host-avail-table .host-avail-mixed,
div.dashboard-widget-hostavail .host-avail-table .host-avail-unknown,
div.dashboard-widget-hostavail .host-avail-table .host-avail-total {
  background-color: transparent; }

form.dashboard-widget-hostnavigator .host-grouping {
  line-height: 1.4em; }
  form.dashboard-widget-hostnavigator .host-grouping tr:not(.form_row):first-child {
    line-height: 24px; }

div.dashboard-widget-hostnavigator .host-navigator .host-navigator-limit {
  display: flex;
  justify-content: flex-end;
  height: 18px;
  padding: 9px 8px;
  color: #333333; }
div.dashboard-widget-hostnavigator .host-navigator.no-data {
  height: 100%; }

div.dashboard-widget-hostcard .host-card {
  min-width: 300px; }
  div.dashboard-widget-hostcard .host-card .sections-header {
    display: grid;
    grid-template-columns: 1fr max-content;
    align-items: center;
    height: 53px;
    padding: 0 10px;
    border-bottom: 1px solid #888888; }
    div.dashboard-widget-hostcard .host-card .sections-header .host-name {
      display: flex;
      gap: 4px;
      min-width: 0;
      line-height: 18px; }
      div.dashboard-widget-hostcard .host-card .sections-header .host-name .link-action {
        height: 17px; }
      div.dashboard-widget-hostcard .host-card .sections-header .host-name .btn-icon {
        align-self: center;
        min-width: 16px;
        height: 16px; }
    div.dashboard-widget-hostcard .host-card .sections-header .problem-icon-link {
      margin-left: 5px; }
  div.dashboard-widget-hostcard .host-card .sections {
    display: grid;
    grid-template-columns: repeat(auto-fit, minmax(300px, 1fr));
    grid-auto-rows: minmax(54px, auto);
    margin-left: -1px;
    overflow: hidden; }
    div.dashboard-widget-hostcard .host-card .sections .section {
      display: grid;
      position: relative;
      grid-template-columns: auto 1fr;
      grid-row: span var(--span, 1);
      column-gap: 10px;
      align-items: center;
      padding: 0 10px;
      margin-right: -1px;
      border-right: 1px solid #888888;
      border-bottom: 1px solid #888888;
      border-left: 1px solid #888888;
      line-height: 18px; }
      div.dashboard-widget-hostcard .host-card .sections .section .section-body {
        text-align: right; }
      div.dashboard-widget-hostcard .host-card .sections .section.section-host-groups .host-groups {
        max-height: 36px;
        overflow: hidden; }
        div.dashboard-widget-hostcard .host-card .sections .section.section-host-groups .host-groups .host-group {
          display: inline-block;
          max-width: 100%; }
          div.dashboard-widget-hostcard .host-card .sections .section.section-host-groups .host-groups .host-group:not(:first-of-type) {
            margin-left: 4px; }
          div.dashboard-widget-hostcard .host-card .sections .section.section-host-groups .host-groups .host-group .host-group-name {
            max-width: 100%; }
          div.dashboard-widget-hostcard .host-card .sections .section.section-host-groups .host-groups .host-group .host-group-name,
          div.dashboard-widget-hostcard .host-card .sections .section.section-host-groups .host-groups .host-group .delimiter {
            display: inline-block;
            vertical-align: top; }
        div.dashboard-widget-hostcard .host-card .sections .section.section-host-groups .host-groups .link-alt {
          margin-left: 5px; }
        div.dashboard-widget-hostcard .host-card .sections .section.section-host-groups .host-groups.has-ellipsis .host-group-name {
          max-width: 75px; }
      div.dashboard-widget-hostcard .host-card .sections .section.section-description {
        grid-template-columns: 1fr;
        word-break: break-word;
        --line-clamp: 2; }
      div.dashboard-widget-hostcard .host-card .sections .section.section-monitoring {
        container-type: inline-size; }
        div.dashboard-widget-hostcard .host-card .sections .section.section-monitoring .monitoring {
          display: grid;
          grid-template-columns: repeat(2, auto);
          gap: 5px;
          align-items: center; }
          div.dashboard-widget-hostcard .host-card .sections .section.section-monitoring .monitoring .monitoring-item {
            display: flex;
            gap: 5px;
            justify-content: right;
            min-width: 0;
            height: 16px;
            line-height: 16px; }
@container (width > 400px) {
  div.dashboard-widget-hostcard .host-card .sections .section.section-monitoring .monitoring {
    grid-template-columns: repeat(4, auto); } }
      div.dashboard-widget-hostcard .host-card .sections .section.section-monitored-by .section-body .icon {
        margin-right: 5px; }
      div.dashboard-widget-hostcard .host-card .sections .section.section-templates .templates {
        max-height: 36px;
        overflow: hidden; }
        div.dashboard-widget-hostcard .host-card .sections .section.section-templates .templates .template {
          display: inline-block;
          max-width: 100%; }
          div.dashboard-widget-hostcard .host-card .sections .section.section-templates .templates .template:not(:first-of-type) {
            margin-left: 4px; }
          div.dashboard-widget-hostcard .host-card .sections .section.section-templates .templates .template .template-name {
            max-width: 100%; }
          div.dashboard-widget-hostcard .host-card .sections .section.section-templates .templates .template .template-name,
          div.dashboard-widget-hostcard .host-card .sections .section.section-templates .templates .template .delimiter {
            display: inline-block;
            vertical-align: top; }
        div.dashboard-widget-hostcard .host-card .sections .section.section-templates .templates .link-alt {
          margin-left: 5px; }
        div.dashboard-widget-hostcard .host-card .sections .section.section-templates .templates.has-ellipsis .template-name {
          max-width: 75px; }
      div.dashboard-widget-hostcard .host-card .sections .section.section-inventory {
        container-type: inline-size;
        grid-template-columns: 1fr;
        align-items: start; }
        div.dashboard-widget-hostcard .host-card .sections .section.section-inventory .section-name {
          padding-top: 18px; }
        div.dashboard-widget-hostcard .host-card .sections .section.section-inventory .section-body {
          display: grid;
          grid-template-columns: 1fr 2fr;
          gap: 10px; }
          div.dashboard-widget-hostcard .host-card .sections .section.section-inventory .section-body .inventory-field-name {
            text-align: left; }
@container (width > 450px) {
  div.dashboard-widget-hostcard .host-card .sections .section.section-inventory .section-body {
    grid-template-columns: auto 1fr; } }
      div.dashboard-widget-hostcard .host-card .sections .section.section-tags {
        grid-template-columns: 1fr; }
        div.dashboard-widget-hostcard .host-card .sections .section.section-tags .tags {
          max-height: 38px;
          overflow: hidden; }
          div.dashboard-widget-hostcard .host-card .sections .section.section-tags .tags .btn-icon {
            height: 14px;
            margin-top: 2px; }

.dashboard-widget-inaccessible {
  display: grid;
  align-items: center;
  padding-right: 10px;
  padding-left: 10px;
  text-align: center;
  color: #333333; }

form.dashboard-widget-item .fields-group.fields-group-description, form.dashboard-widget-item .fields-group.fields-group-value, form.dashboard-widget-item .fields-group.fields-group-time, form.dashboard-widget-item .fields-group.fields-group-change-indicator {
  display: grid;
  grid-template-columns: minmax(100px, max-content) 1fr max-content minmax(95px, max-content);
  align-items: center;
  column-gap: 10px;
  row-gap: 5px; }
  form.dashboard-widget-item .fields-group.fields-group-description hr, form.dashboard-widget-item .fields-group.fields-group-value hr, form.dashboard-widget-item .fields-group.fields-group-time hr, form.dashboard-widget-item .fields-group.fields-group-change-indicator hr {
    grid-column: 1 / -1;
    margin: 0;
    width: 100%;
    border: solid #888888;
    border-width: 1px 0 0 0; }
  form.dashboard-widget-item .fields-group.fields-group-description .field-fluid, form.dashboard-widget-item .fields-group.fields-group-value .field-fluid, form.dashboard-widget-item .fields-group.fields-group-time .field-fluid, form.dashboard-widget-item .fields-group.fields-group-change-indicator .field-fluid {
    grid-column: 2 / -1; }
  form.dashboard-widget-item .fields-group.fields-group-description .offset-3, form.dashboard-widget-item .fields-group.fields-group-value .offset-3, form.dashboard-widget-item .fields-group.fields-group-time .offset-3, form.dashboard-widget-item .fields-group.fields-group-change-indicator .offset-3 {
    grid-column-start: 3; }
  form.dashboard-widget-item .fields-group.fields-group-description .field-size input, form.dashboard-widget-item .fields-group.fields-group-value .field-size input, form.dashboard-widget-item .fields-group.fields-group-time .field-size input, form.dashboard-widget-item .fields-group.fields-group-change-indicator .field-size input {
    margin-right: 5px; }
  form.dashboard-widget-item .fields-group.fields-group-description .form-field, form.dashboard-widget-item .fields-group.fields-group-value .form-field, form.dashboard-widget-item .fields-group.fields-group-time .form-field, form.dashboard-widget-item .fields-group.fields-group-change-indicator .form-field {
    line-height: 24px; }
form.dashboard-widget-item .fields-group.fields-group-description .form-field:nth-child(1) {
  grid-column: 1 / -1; }
form.dashboard-widget-item .fields-group.fields-group-value .units-show {
  display: flex; }
  form.dashboard-widget-item .fields-group.fields-group-value .units-show label[for='units'] {
    width: 100%; }
form.dashboard-widget-item .fields-group.fields-group-change-indicator {
  grid-template-columns: repeat(3, max-content 96px); }
  form.dashboard-widget-item .fields-group.fields-group-change-indicator .input-color-picker {
    display: block; }

div.dashboard-widget-item .dashboard-grid-widget-body a {
  position: relative;
  display: flex;
  flex-direction: column;
  box-sizing: border-box;
  height: 100%;
  padding: 10px;
  overflow: hidden;
  color: inherit; }
  div.dashboard-widget-item .dashboard-grid-widget-body a:focus, div.dashboard-widget-item .dashboard-grid-widget-body a:hover, div.dashboard-widget-item .dashboard-grid-widget-body a:visited {
    border: none; }
  div.dashboard-widget-item .dashboard-grid-widget-body a > div {
    position: relative;
    display: flex;
    flex: 1 1 calc(100% / 3); }
div.dashboard-widget-item .dashboard-grid-widget-body .item-description,
div.dashboard-widget-item .dashboard-grid-widget-body .item-value,
div.dashboard-widget-item .dashboard-grid-widget-body .item-time {
  flex: 1 1 auto;
  max-width: 100%; }
div.dashboard-widget-item .dashboard-grid-widget-body .item-value {
  display: flex;
  flex-wrap: wrap;
  margin: 0 5px; }
  div.dashboard-widget-item .dashboard-grid-widget-body .item-value > .units:first-child, div.dashboard-widget-item .dashboard-grid-widget-body .item-value > .units:last-child {
    flex: 0 0 100%; }
  div.dashboard-widget-item .dashboard-grid-widget-body .item-value > .units:first-child {
    margin-bottom: -0.07em; }
  div.dashboard-widget-item .dashboard-grid-widget-body .item-value > .units:last-child {
    margin-top: -0.07em; }
  div.dashboard-widget-item .dashboard-grid-widget-body .item-value.type-text {
    min-width: 0; }
    div.dashboard-widget-item .dashboard-grid-widget-body .item-value.type-text .item-value-content {
      min-width: 0; }
div.dashboard-widget-item .dashboard-grid-widget-body .item-value-content {
  display: flex;
  align-items: baseline;
  overflow: hidden;
  white-space: nowrap; }
div.dashboard-widget-item .dashboard-grid-widget-body .item-description,
div.dashboard-widget-item .dashboard-grid-widget-body .item-time,
div.dashboard-widget-item .dashboard-grid-widget-body .type-text .value {
  display: block;
  white-space: nowrap;
  overflow: hidden;
  text-overflow: ellipsis; }
div.dashboard-widget-item .dashboard-grid-widget-body .item-description,
div.dashboard-widget-item .dashboard-grid-widget-body .value,
div.dashboard-widget-item .dashboard-grid-widget-body .decimals,
div.dashboard-widget-item .dashboard-grid-widget-body .units,
div.dashboard-widget-item .dashboard-grid-widget-body .item-time {
  font-size: calc(var(--content-height) * var(--widget-item-font) / 1.14);
  line-height: 1.14; }
div.dashboard-widget-item .dashboard-grid-widget-body .units:not(:last-child),
div.dashboard-widget-item .dashboard-grid-widget-body .change-indicator:not(:last-child) {
  margin-right: 5px; }
div.dashboard-widget-item .dashboard-grid-widget-body .units:not(:first-child),
div.dashboard-widget-item .dashboard-grid-widget-body .change-indicator:not(:first-child) {
  margin-left: 5px; }
div.dashboard-widget-item .dashboard-grid-widget-body .svg-arrow {
  height: calc(var(--content-height) * var(--widget-item-font) * 0.72 / 1.14); }
div.dashboard-widget-item .dashboard-grid-widget-body z-sparkline {
  position: absolute;
  bottom: 0;
  left: 0;
  height: 50%;
  width: 100%; }
div.dashboard-widget-item .dashboard-grid-widget-body .item-value-no-data {
  color: #333333; }
div.dashboard-widget-item .dashboard-grid-widget-body .left {
  justify-content: flex-start;
  max-width: max-content;
  margin-right: auto; }
div.dashboard-widget-item .dashboard-grid-widget-body .center {
  justify-content: center; }
div.dashboard-widget-item .dashboard-grid-widget-body .right {
  justify-content: flex-end;
  max-width: max-content;
  margin-left: auto; }
div.dashboard-widget-item .dashboard-grid-widget-body .top {
  align-self: flex-start; }
div.dashboard-widget-item .dashboard-grid-widget-body .middle {
  align-self: center; }
div.dashboard-widget-item .dashboard-grid-widget-body .bottom {
  align-self: flex-end; }
div.dashboard-widget-item .dashboard-grid-widget-body .bold {
  font-weight: bold; }

.dashboard-widget-item .svg-arrow-up {
  fill: #3DC51D; }
.dashboard-widget-item .svg-arrow-down {
  fill: #FC5A5A; }
.dashboard-widget-item .svg-arrow-up-down {
  fill: #3DC51D; }

div.dashboard-widget-item a:link {
  border-bottom: none; }

form.dashboard-widget-itemhistory #list_columns .overflow-ellipsis {
  max-width: 250px; }
form.dashboard-widget-itemhistory #list_columns .inaccessible {
  color: #9f9f9f; }

div.dashboard-widget-itemhistory .list-table pre {
  font-family: inherit; }
div.dashboard-widget-itemhistory .list-table.show-thumbnail tbody td {
  height: 56px;
  vertical-align: middle; }
div.dashboard-widget-itemhistory .list-table .has-broadcast-data {
  cursor: pointer; }
div.dashboard-widget-itemhistory .btn-thumbnail {
  overflow: hidden; }
  div.dashboard-widget-itemhistory .btn-thumbnail:not(.btn-link) {
    width: 100px;
    height: 56px;
    background: transparent var(--thumbnail) no-repeat center;
    background-size: cover;
    border-color: transparent;
    text-indent: -9999px; }
    div.dashboard-widget-itemhistory .btn-thumbnail:not(.btn-link):not(.is-loading) {
      border: 1px solid #9f9f9f;
      border-radius: 3px; }
div.dashboard-widget-itemhistory z-bar-gauge {
  min-width: 64px;
  height: 20px; }

.dashboard-widget-itemhistory-hintbox-image .dashboard-widget-itemhistory-hintbox {
  overflow: hidden; }
.dashboard-widget-itemhistory-hintbox-image.is-loading {
  min-width: 100px;
  min-height: 56px; }
  .dashboard-widget-itemhistory-hintbox-image.is-loading::before {
    content: ' '; }
  .dashboard-widget-itemhistory-hintbox-image.is-loading img {
    opacity: 0; }
.dashboard-widget-itemhistory-hintbox-image img {
  display: block;
  max-width: 50vw;
  max-height: 50vh;
  opacity: 1; }

form.dashboard-widget-itemnavigator .item-grouping {
  line-height: 1.4em; }
  form.dashboard-widget-itemnavigator .item-grouping tr:not(.form_row):first-child {
    line-height: 24px; }

div.dashboard-widget-itemnavigator .item-navigator .item-navigator-limit {
  display: flex;
  justify-content: flex-end;
  height: 18px;
  padding: 9px 8px;
  color: #333333; }
div.dashboard-widget-itemnavigator .item-navigator.no-data {
  height: 100%; }

div.dashboard-widget-map .sysmap-widget-container {
  overflow: hidden;
  height: 100%;
  display: flex; }
  div.dashboard-widget-map .sysmap-widget-container svg {
    flex-grow: 1; }
    div.dashboard-widget-map .sysmap-widget-container svg .map-selections ellipse {
      fill: #e8e9ed; }
      div.dashboard-widget-map .sysmap-widget-container svg .map-selections ellipse.selected {
        fill: #d9d9d9;
        stroke: #747474;
        stroke-width: 1px; }
div.dashboard-widget-map .btn-back-map-container {
  text-align: left;
  position: absolute;
  left: -1px;
  max-width: 100%; }
  div.dashboard-widget-map .btn-back-map-container a:focus, div.dashboard-widget-map .btn-back-map-container a:hover {
    outline: none; }
    div.dashboard-widget-map .btn-back-map-container a:focus .btn-back-map, div.dashboard-widget-map .btn-back-map-container a:hover .btn-back-map {
      background-color: #000000;
      border: #555555 solid 1px; }
      div.dashboard-widget-map .btn-back-map-container a:focus .btn-back-map .btn-back-map-content, div.dashboard-widget-map .btn-back-map-container a:hover .btn-back-map .btn-back-map-content {
        display: inline-block;
        line-height: 24px;
        padding: 0 6px 0 0;
        flex: auto; }
  div.dashboard-widget-map .btn-back-map-container .btn-back-map {
    border: #9f9f9f solid 1px;
    border-radius: 0 2px 2px 0;
    background-color: rgba(0, 0, 0, 0.8);
    color: #ffffff;
    margin-top: 10px;
    padding: 0;
    display: flex;
    height: 24px;
    line-height: 24px;
    vertical-align: middle;
    text-decoration: none; }
    div.dashboard-widget-map .btn-back-map-container .btn-back-map .btn-back-map-content {
      display: none; }
    div.dashboard-widget-map .btn-back-map-container .btn-back-map .btn-back-map-icon {
      margin-left: 5px;
      display: inline-block;
      flex: 1 0 auto;
      width: 28px;
      height: 24px;
      vertical-align: middle; }

div.dashboard-widget-map .sysmap-widget-container svg .map-selections ellipse.selected {
  stroke-width: 2px; }
div.dashboard-widget-map .btn-back-map-container a {
  border-bottom: 0; }

@keyframes fadein {
  from {
    opacity: 0; }
  to {
    opacity: 1; } }
div.dashboard-widget-navtree .navtree .tree .tree-list .margin-lvl {
  flex-shrink: 0; }
div.dashboard-widget-navtree .navtree .tree .tree-list.root > .tree-item > .tree-row > .content > .margin-lvl {
  width: 15px; }
div.dashboard-widget-navtree .navtree .tree .tree-list > .tree-item.ui-sortable-helper .content {
  padding-left: 5px; }
div.dashboard-widget-navtree .navtree .tree .tree-list[data-depth="0"] > .tree-item > .tree-row > .content > .margin-lvl {
  width: 5px; }
div.dashboard-widget-navtree .navtree .tree .tree-list[data-depth="0"] > .tree-item.ui-sortable-helper {
  margin-left: 10px; }
  div.dashboard-widget-navtree .navtree .tree .tree-list[data-depth="0"] > .tree-item.ui-sortable-helper > .tree-row > .content > .margin-lvl {
    display: none; }
div.dashboard-widget-navtree .navtree .tree .tree-list[data-depth="1"] > .tree-item > .tree-row > .content > .margin-lvl {
  width: 20px; }
div.dashboard-widget-navtree .navtree .tree .tree-list[data-depth="1"] > .tree-item.ui-sortable-helper {
  margin-left: 25px; }
  div.dashboard-widget-navtree .navtree .tree .tree-list[data-depth="1"] > .tree-item.ui-sortable-helper > .tree-row > .content > .margin-lvl {
    display: none; }
div.dashboard-widget-navtree .navtree .tree .tree-list[data-depth="2"] > .tree-item > .tree-row > .content > .margin-lvl {
  width: 35px; }
div.dashboard-widget-navtree .navtree .tree .tree-list[data-depth="2"] > .tree-item.ui-sortable-helper {
  margin-left: 40px; }
  div.dashboard-widget-navtree .navtree .tree .tree-list[data-depth="2"] > .tree-item.ui-sortable-helper > .tree-row > .content > .margin-lvl {
    display: none; }
div.dashboard-widget-navtree .navtree .tree .tree-list[data-depth="3"] > .tree-item > .tree-row > .content > .margin-lvl {
  width: 50px; }
div.dashboard-widget-navtree .navtree .tree .tree-list[data-depth="3"] > .tree-item.ui-sortable-helper {
  margin-left: 55px; }
  div.dashboard-widget-navtree .navtree .tree .tree-list[data-depth="3"] > .tree-item.ui-sortable-helper > .tree-row > .content > .margin-lvl {
    display: none; }
div.dashboard-widget-navtree .navtree .tree .tree-list[data-depth="4"] > .tree-item > .tree-row > .content > .margin-lvl {
  width: 65px; }
div.dashboard-widget-navtree .navtree .tree .tree-list[data-depth="4"] > .tree-item.ui-sortable-helper {
  margin-left: 70px; }
  div.dashboard-widget-navtree .navtree .tree .tree-list[data-depth="4"] > .tree-item.ui-sortable-helper > .tree-row > .content > .margin-lvl {
    display: none; }
div.dashboard-widget-navtree .navtree .tree .tree-list[data-depth="5"] > .tree-item > .tree-row > .content > .margin-lvl {
  width: 80px; }
div.dashboard-widget-navtree .navtree .tree .tree-list[data-depth="5"] > .tree-item.ui-sortable-helper {
  margin-left: 85px; }
  div.dashboard-widget-navtree .navtree .tree .tree-list[data-depth="5"] > .tree-item.ui-sortable-helper > .tree-row > .content > .margin-lvl {
    display: none; }
div.dashboard-widget-navtree .navtree .tree .tree-list[data-depth="6"] > .tree-item > .tree-row > .content > .margin-lvl {
  width: 95px; }
div.dashboard-widget-navtree .navtree .tree .tree-list[data-depth="6"] > .tree-item.ui-sortable-helper {
  margin-left: 100px; }
  div.dashboard-widget-navtree .navtree .tree .tree-list[data-depth="6"] > .tree-item.ui-sortable-helper > .tree-row > .content > .margin-lvl {
    display: none; }
div.dashboard-widget-navtree .navtree .tree .tree-list[data-depth="7"] > .tree-item > .tree-row > .content > .margin-lvl {
  width: 110px; }
div.dashboard-widget-navtree .navtree .tree .tree-list[data-depth="7"] > .tree-item.ui-sortable-helper {
  margin-left: 115px; }
  div.dashboard-widget-navtree .navtree .tree .tree-list[data-depth="7"] > .tree-item.ui-sortable-helper > .tree-row > .content > .margin-lvl {
    display: none; }
div.dashboard-widget-navtree .navtree .tree .tree-list[data-depth="8"] > .tree-item > .tree-row > .content > .margin-lvl {
  width: 125px; }
div.dashboard-widget-navtree .navtree .tree .tree-list[data-depth="8"] > .tree-item.ui-sortable-helper {
  margin-left: 130px; }
  div.dashboard-widget-navtree .navtree .tree .tree-list[data-depth="8"] > .tree-item.ui-sortable-helper > .tree-row > .content > .margin-lvl {
    display: none; }
div.dashboard-widget-navtree .navtree .tree .tree-list[data-depth="9"] > .tree-item > .tree-row > .content > .margin-lvl {
  width: 140px; }
div.dashboard-widget-navtree .navtree .tree .tree-list[data-depth="9"] > .tree-item.ui-sortable-helper {
  margin-left: 145px; }
  div.dashboard-widget-navtree .navtree .tree .tree-list[data-depth="9"] > .tree-item.ui-sortable-helper > .tree-row > .content > .margin-lvl {
    display: none; }
div.dashboard-widget-navtree .navtree .tree .tree-list[data-depth="10"] > .tree-item > .tree-row > .content > .margin-lvl {
  width: 155px; }
div.dashboard-widget-navtree .navtree .tree .tree-list[data-depth="10"] > .tree-item.ui-sortable-helper {
  margin-left: 160px; }
  div.dashboard-widget-navtree .navtree .tree .tree-list[data-depth="10"] > .tree-item.ui-sortable-helper > .tree-row > .content > .margin-lvl {
    display: none; }
div.dashboard-widget-navtree .navtree .tree .tree-list[data-depth] .ui-sortable-helper > .tree-row > .content > .margin-lvl {
  width: 15px; }
div.dashboard-widget-navtree .navtree .tree .tree-list[data-depth] .ui-sortable-helper .tree-list > li > .tree-row > .content > .margin-lvl {
  width: 30px; }
div.dashboard-widget-navtree .navtree .tree .tree-list[data-depth] .ui-sortable-helper .tree-list .tree-list > li > .tree-row > .content > .margin-lvl {
  width: 45px; }
div.dashboard-widget-navtree .navtree .tree .tree-list[data-depth] .ui-sortable-helper .tree-list .tree-list .tree-list > li > .tree-row > .content > .margin-lvl {
  width: 60px; }
div.dashboard-widget-navtree .navtree .tree .tree-list[data-depth] .ui-sortable-helper .tree-list .tree-list .tree-list .tree-list > li > .tree-row > .content > .margin-lvl {
  width: 75px; }
div.dashboard-widget-navtree .navtree .tree .tree-list[data-depth] .ui-sortable-helper .tree-list .tree-list .tree-list .tree-list .tree-list > li > .tree-row > .content > .margin-lvl {
  width: 90px; }
div.dashboard-widget-navtree .navtree .tree .tree-list[data-depth] .ui-sortable-helper .tree-list .tree-list .tree-list .tree-list .tree-list .tree-list > li > .tree-row > .content > .margin-lvl {
  width: 105px; }
div.dashboard-widget-navtree .navtree .tree .tree-list[data-depth] .ui-sortable-helper .tree-list .tree-list .tree-list .tree-list .tree-list .tree-list .tree-list > li > .tree-row > .content > .margin-lvl {
  width: 120px; }
div.dashboard-widget-navtree .navtree .tree .tree-list[data-depth] .ui-sortable-helper .tree-list .tree-list .tree-list .tree-list .tree-list .tree-list .tree-list .tree-list > li > .tree-row > .content > .margin-lvl {
  width: 135px; }
div.dashboard-widget-navtree .navtree .tree .tree-list[data-depth] .ui-sortable-helper .tree-list .tree-list .tree-list .tree-list .tree-list .tree-list .tree-list .tree-list .tree-list > li > .tree-row > .content > .margin-lvl {
  width: 150px; }
div.dashboard-widget-navtree .navtree .tree .tree-item .tree-row {
  display: flex;
  align-items: center;
  justify-content: space-between;
  min-width: 288px;
  height: 18px;
  padding: 9px 0;
  border-bottom: 1px solid #888888; }
  div.dashboard-widget-navtree .navtree .tree .tree-item .tree-row:hover {
    background-color: #f4f4f4; }
  div.dashboard-widget-navtree .navtree .tree .tree-item .tree-row .content {
    position: relative;
    display: flex;
    min-width: 0; }
    div.dashboard-widget-navtree .navtree .tree .tree-item .tree-row .content .arrow {
      flex-shrink: 0;
      width: 16px;
      margin-right: 2px; }
      div.dashboard-widget-navtree .navtree .tree .tree-item .tree-row .content .arrow > .treeview {
        display: none; }
    div.dashboard-widget-navtree .navtree .tree .tree-item .tree-row .content > .item-name {
      height: 14px;
      white-space: nowrap;
      overflow: hidden;
      text-overflow: ellipsis; }
  div.dashboard-widget-navtree .navtree .tree .tree-item .tree-row .problem-icon-list {
    padding-left: 10px;
    margin-right: 10px; }
    div.dashboard-widget-navtree .navtree .tree .tree-item .tree-row .problem-icon-list .problem-icon-list-item {
      border-radius: 2px; }
  div.dashboard-widget-navtree .navtree .tree .tree-item .tree-row .tools {
    padding-left: 10px;
    margin-right: 5px;
    width: 87px;
    white-space: nowrap; }
    div.dashboard-widget-navtree .navtree .tree .tree-item .tree-row .tools .btn-icon:not(:first-child) {
      margin-left: 5px; }
div.dashboard-widget-navtree .navtree .tree .tree-item.is-parent > .tree-row > .content > .arrow > .treeview {
  display: block; }
div.dashboard-widget-navtree .navtree .tree .tree-item.no-map > .tree-row > .content > .item-name, div.dashboard-widget-navtree .navtree .tree .tree-item.inaccessible > .tree-row > .content > .item-name {
  color: #888888; }
div.dashboard-widget-navtree .navtree .tree .tree-item.ui-sortable-helper {
  background: #ffffff;
  border-color: #9f9f9f;
  border-width: 1px;
  border-style: solid; }
  div.dashboard-widget-navtree .navtree .tree .tree-item.ui-sortable-helper .tools {
    display: none; }
div.dashboard-widget-navtree .navtree .tree .tree-item.opened > ul {
  display: block; }
div.dashboard-widget-navtree .navtree .tree .tree-item.closed > ul {
  display: none; }
div.dashboard-widget-navtree .navtree .tree .tree-item .sortable-error {
  border-color: transparent;
  background: rgba(153, 0, 0, 0.2); }
div.dashboard-widget-navtree .navtree .tree .highlighted-parent > .tree-row {
  background: whitesmoke; }
div.dashboard-widget-navtree .navtree .tree .placeholder {
  background-color: #e6e6e6;
  animation: fadein .5s; }
div.dashboard-widget-navtree .treeview {
  display: inline-block;
  padding: 0;
  margin-right: 2px;
  cursor: pointer;
  line-height: 16px;
  text-align: center;
  border: 0;
  background-color: transparent; }
  div.dashboard-widget-navtree .treeview .arrow-right {
    border-left-color: #333333; }
  div.dashboard-widget-navtree .treeview .arrow-down {
    position: relative;
    top: -1px;
    border-top-color: #333333; }
  div.dashboard-widget-navtree .treeview:hover .arrow-right, div.dashboard-widget-navtree .treeview:focus .arrow-right {
    border-left-color: #555555; }
  div.dashboard-widget-navtree .treeview:hover .arrow-down, div.dashboard-widget-navtree .treeview:focus .arrow-down {
    border-top-color: #555555; }

div.dashboard-widget-navtree .navtree .tree .tree-item .tree-row {
  min-width: 378px; }

form.dashboard-widget-piechart {
<<<<<<< HEAD
  width: 1120px; }
=======
  max-width: 1330px;
  min-width: 1110px;
  width: 100vw; }
>>>>>>> f2c29e99
  form.dashboard-widget-piechart .pie-chart-widget-config-tabs {
    grid-column: 1 / -1; }
  form.dashboard-widget-piechart .pie-chart-widget-config-tabs > .tabs-nav {
    border-top: 1px solid #9f9f9f; }
  form.dashboard-widget-piechart .pie-chart-widget-config-tabs .ui-tabs-nav {
    position: sticky;
    top: 0;
    background: #f3f3f3;
    z-index: 3; }
  form.dashboard-widget-piechart .table-forms-container, form.dashboard-widget-piechart .browser-warning-container {
    margin: 0;
    border: 1px solid #9f9f9f;
    border-top: none; }
  form.dashboard-widget-piechart .table-forms-separator {
    padding: 0; }
  form.dashboard-widget-piechart .dataset-head,
  form.dashboard-widget-piechart .dataset-body.list-accordion-item-body {
    display: contents; }
  form.dashboard-widget-piechart .dataset-head .multiselect-control {
    overflow: hidden;
    margin: -2px;
    padding: 2px; }
    form.dashboard-widget-piechart .dataset-head .multiselect-control .multiselect {
      overflow: hidden;
      flex-grow: 1; }
  form.dashboard-widget-piechart .dataset-body .form-grid {
    padding-top: 0; }
    form.dashboard-widget-piechart .dataset-body .form-grid:first-child {
      grid-column-start: 5; }
  form.dashboard-widget-piechart .list-item-actions {
    grid-column: span 1 / -1;
    text-align: right; }
  form.dashboard-widget-piechart .items-list {
    grid-column: 4 / span 3; }
  form.dashboard-widget-piechart .list-vertical-accordion {
    position: relative;
    overflow: visible;
    margin-top: -5px;
    margin-bottom: 5px; }
    form.dashboard-widget-piechart .list-vertical-accordion .sortable:not(.sortable-disabled) .list-accordion-item > .drag-icon + label {
      cursor: grab; }
  form.dashboard-widget-piechart .list-accordion-item {
    position: relative;
    display: grid;
    grid-template-columns: 5px 100px 24px 24px 1fr 1fr 24px;
    grid-gap: 10px;
    align-items: start;
    padding: 5px 0; }
    form.dashboard-widget-piechart .list-accordion-item > .drag-icon {
      height: 24px;
      margin-left: -2px; }
    form.dashboard-widget-piechart .list-accordion-item > label {
      pointer-events: initial;
      overflow: hidden;
      line-height: 24px;
      text-align: left;
      text-overflow: ellipsis; }
    form.dashboard-widget-piechart .list-accordion-item.list-accordion-item-opened::before {
      content: ' ';
      position: absolute;
      top: 24px;
      bottom: 0;
      left: 136px;
      width: 2px;
      background: #9f9f9f; }
    form.dashboard-widget-piechart .list-accordion-item.list-accordion-item-opened .single-item-table .table-col-name {
      width: 1%; }
    form.dashboard-widget-piechart .list-accordion-item.list-accordion-item-closed .multiselect {
      height: 24px;
      overflow: hidden; }
    form.dashboard-widget-piechart .list-accordion-item.list-accordion-item-closed .dataset-head .table-forms-separator {
      border: none; }
    form.dashboard-widget-piechart .list-accordion-item.list-accordion-item-closed .dataset-head .single-item-table thead,
    form.dashboard-widget-piechart .list-accordion-item.list-accordion-item-closed .dataset-head .single-item-table tfoot,
    form.dashboard-widget-piechart .list-accordion-item.list-accordion-item-closed .dataset-head .single-item-table .table-col-handle,
    form.dashboard-widget-piechart .list-accordion-item.list-accordion-item-closed .dataset-head .single-item-table .table-col-type,
    form.dashboard-widget-piechart .list-accordion-item.list-accordion-item-closed .dataset-head .single-item-table .table-col-action {
      display: none; }
    form.dashboard-widget-piechart .list-accordion-item.list-accordion-item-closed .dataset-body {
      display: none; }
    form.dashboard-widget-piechart .list-accordion-item.list-accordion-item-closed .items-list {
      padding-left: 0; }
  form.dashboard-widget-piechart .single-item-table .table-col-handle {
    width: 12px; }
  form.dashboard-widget-piechart .single-item-table .table-col-no {
    width: 20px; }
  form.dashboard-widget-piechart .single-item-table .table-col-color {
    width: 24px; }
  form.dashboard-widget-piechart .single-item-table .table-col-action {
    width: 55px; }
  form.dashboard-widget-piechart .single-item-table th {
    padding: 5px 5px 5px 0; }
  form.dashboard-widget-piechart .single-item-table .single-item-table-row td {
    padding: 0 5px 5px 0; }
    form.dashboard-widget-piechart .single-item-table .single-item-table-row td.table-col-name {
      padding-right: 10px; }
  form.dashboard-widget-piechart .single-item-table th:first-child,
  form.dashboard-widget-piechart .single-item-table td:first-child {
    padding-left: 5px; }
  form.dashboard-widget-piechart .single-item-table tfoot td {
    padding: 5px 5px 5px 10px; }
  form.dashboard-widget-piechart .single-item-table tbody:not(:empty) + tfoot td {
    padding-top: 0; }
  form.dashboard-widget-piechart .single-item-table .reference-hint {
    margin-right: 4px; }
    form.dashboard-widget-piechart .single-item-table .reference-hint::before {
      font-size: 16px;
      color: #555555; }
  form.dashboard-widget-piechart .single-item-table .unavailable-widget .reference-hint::before {
    color: #9f9f9f; }
  form.dashboard-widget-piechart .single-item-table .unavailable-widget a {
    color: #9f9f9f; }
  form.dashboard-widget-piechart .no-items-message {
    display: none;
    line-height: 24px;
    color: #333333; }
  form.dashboard-widget-piechart #merge_percent {
    margin-left: 5px; }

div.dashboard-widget-piechart {
  overflow-x: hidden; }
  div.dashboard-widget-piechart .dashboard-grid-widget-body svg {
    display: block; }

div.dashboard-widget-problemhosts .list-table tr[data-hostgroupid] {
  cursor: pointer; }

div.dashboard-widget-problems .list-table tr[data-eventid] {
  cursor: pointer; }

div.dashboard-widget-problemsbysv .list-table tr[data-hostgroupid] {
  cursor: pointer; }

div.dashboard-widget-problemsbysv .by-severity-widget > div {
  min-width: 65px;
  padding-left: 42px; }
  div.dashboard-widget-problemsbysv .by-severity-widget > div::before {
    display: flex;
    flex-direction: column;
    justify-content: center; }

form.dashboard-widget-svggraph {
<<<<<<< HEAD
  width: 1120px; }
=======
  max-width: 1330px;
  min-width: 1110px;
  width: 100vw; }
>>>>>>> f2c29e99
  form.dashboard-widget-svggraph .svg-graph-preview,
  form.dashboard-widget-svggraph .graph-widget-config-tabs {
    grid-column: 1 / -1; }
  form.dashboard-widget-svggraph .svg-graph-preview {
    position: relative;
<<<<<<< HEAD
=======
    min-width: 1110px;
>>>>>>> f2c29e99
    height: 300px; }
    form.dashboard-widget-svggraph .svg-graph-preview > div {
      position: absolute;
      top: 0;
      right: 0;
      left: 0;
      margin: 0 -10px;
      height: 300px;
      background: #ffffff;
      z-index: 3; }
  form.dashboard-widget-svggraph .graph-widget-config-tabs > .tabs-nav {
    border-top: 1px solid #9f9f9f; }
  form.dashboard-widget-svggraph .graph-widget-config-tabs .ui-tabs-nav {
    position: sticky;
    top: 0;
    background: #f3f3f3;
    z-index: 3; }
  form.dashboard-widget-svggraph .table-forms-container, form.dashboard-widget-svggraph .browser-warning-container {
    margin: -10px 0 0 0;
    border: 1px solid #9f9f9f;
    border-top: none; }
  form.dashboard-widget-svggraph .table-forms-separator {
    padding: 0; }
  form.dashboard-widget-svggraph .dataset-head,
  form.dashboard-widget-svggraph .dataset-body.list-accordion-item-body {
    display: contents; }
  form.dashboard-widget-svggraph .dataset-head .multiselect-control {
    overflow: hidden;
    margin: -2px;
    padding: 2px; }
    form.dashboard-widget-svggraph .dataset-head .multiselect-control .multiselect {
      overflow: hidden;
      flex-grow: 1; }
  form.dashboard-widget-svggraph .dataset-body .form-grid {
    padding-top: 0; }
    form.dashboard-widget-svggraph .dataset-body .form-grid:first-child {
      grid-column-start: 5; }
  form.dashboard-widget-svggraph .list-item-actions {
    grid-column: span 1 / -1;
    text-align: right; }
  form.dashboard-widget-svggraph .items-list {
    grid-column: 4 / span 3; }
  form.dashboard-widget-svggraph .list-vertical-accordion {
    position: relative;
    overflow: visible;
    margin-top: -5px;
    margin-bottom: 5px; }
    form.dashboard-widget-svggraph .list-vertical-accordion .sortable:not(.sortable-disabled) .list-accordion-item > .drag-icon + label {
      cursor: grab; }
  form.dashboard-widget-svggraph .list-accordion-item {
    position: relative;
    display: grid;
    grid-template-columns: 5px 100px 24px 24px 1fr 1fr 24px;
    grid-gap: 10px;
    align-items: start;
    padding: 5px 0; }
    form.dashboard-widget-svggraph .list-accordion-item > .drag-icon {
      height: 24px;
      margin-left: -2px; }
    form.dashboard-widget-svggraph .list-accordion-item > label {
      pointer-events: initial;
      overflow: hidden;
      line-height: 24px;
      text-align: left;
      text-overflow: ellipsis; }
    form.dashboard-widget-svggraph .list-accordion-item.list-accordion-item-opened::before {
      content: ' ';
      position: absolute;
      top: 24px;
      bottom: 0;
      left: 136px;
      width: 2px;
      background: #9f9f9f; }
    form.dashboard-widget-svggraph .list-accordion-item.list-accordion-item-closed .multiselect {
      height: 24px;
      overflow: hidden; }
    form.dashboard-widget-svggraph .list-accordion-item.list-accordion-item-closed .dataset-head .table-forms-separator {
      border: none; }
    form.dashboard-widget-svggraph .list-accordion-item.list-accordion-item-closed .dataset-head .single-item-table thead,
    form.dashboard-widget-svggraph .list-accordion-item.list-accordion-item-closed .dataset-head .single-item-table tfoot,
    form.dashboard-widget-svggraph .list-accordion-item.list-accordion-item-closed .dataset-head .single-item-table .table-col-handle,
    form.dashboard-widget-svggraph .list-accordion-item.list-accordion-item-closed .dataset-head .single-item-table .table-col-action {
      display: none; }
    form.dashboard-widget-svggraph .list-accordion-item.list-accordion-item-closed .dataset-body {
      display: none; }
    form.dashboard-widget-svggraph .list-accordion-item.list-accordion-item-closed .items-list {
      padding-left: 0; }
  form.dashboard-widget-svggraph .single-item-table .table-col-handle {
    width: 12px; }
  form.dashboard-widget-svggraph .single-item-table .table-col-no {
    width: 20px; }
  form.dashboard-widget-svggraph .single-item-table .table-col-color {
    width: 24px; }
  form.dashboard-widget-svggraph .single-item-table .table-col-action {
    width: 55px; }
  form.dashboard-widget-svggraph .single-item-table th {
    padding: 5px 5px 5px 0; }
  form.dashboard-widget-svggraph .single-item-table .single-item-table-row td {
    padding: 0 5px 5px 0; }
  form.dashboard-widget-svggraph .single-item-table th:first-child,
  form.dashboard-widget-svggraph .single-item-table td:first-child {
    padding-left: 5px; }
  form.dashboard-widget-svggraph .single-item-table tfoot td {
    padding: 5px 5px 5px 10px; }
  form.dashboard-widget-svggraph .single-item-table tbody:not(:empty) + tfoot td {
    padding-top: 0; }
  form.dashboard-widget-svggraph .single-item-table .reference-hint {
    margin-right: 4px; }
    form.dashboard-widget-svggraph .single-item-table .reference-hint::before {
      font-size: 16px;
      color: #555555; }
  form.dashboard-widget-svggraph .single-item-table .unavailable-widget .reference-hint::before {
    color: #9f9f9f; }
  form.dashboard-widget-svggraph .single-item-table .unavailable-widget a {
    color: #9f9f9f; }
  form.dashboard-widget-svggraph .override-host-field-view {
    overflow: hidden;
    margin: -2px;
    padding: 2px; }
    form.dashboard-widget-svggraph .override-host-field-view .multiselect {
      overflow: hidden;
      flex-grow: 1; }
  form.dashboard-widget-svggraph .overrides-list {
    position: relative;
    margin: -5px 0 -5px 15px; }
  form.dashboard-widget-svggraph .overrides-list-item {
    position: relative;
    display: grid;
    grid-template-columns: 1fr 1fr 24px;
    grid-gap: 5px 10px;
    align-items: start;
    padding: 5px 0;
    overflow: visible;
    margin-top: -5px;
    margin-bottom: -5px; }
    form.dashboard-widget-svggraph .overrides-list-item .drag-icon {
      position: absolute;
      top: 5px;
      left: -17px;
      height: 24px; }
    form.dashboard-widget-svggraph .overrides-list-item .multiselect-control {
      overflow: hidden;
      margin: -2px;
      padding: 2px; }
      form.dashboard-widget-svggraph .overrides-list-item .multiselect-control .multiselect {
        overflow: hidden;
        flex-grow: 1; }
  form.dashboard-widget-svggraph .overrides-foot {
    padding: 5px 0; }
  form.dashboard-widget-svggraph .overrides-options-list {
    grid-column: 1 / -1;
    padding: 0 24px 8px 0;
    border-bottom: 1px solid #888888;
    white-space: normal; }
    form.dashboard-widget-svggraph .overrides-options-list li {
      display: inline-block;
      margin-bottom: 2px;
      vertical-align: middle;
      white-space: nowrap; }
      form.dashboard-widget-svggraph .overrides-options-list li > div {
        padding: 1px 0 1px 1px;
        background-color: #333333;
        border-radius: 2px;
        line-height: 22px; }
        form.dashboard-widget-svggraph .overrides-options-list li > div span {
          padding-left: 8px;
          color: #fff; }
        form.dashboard-widget-svggraph .overrides-options-list li > div input[type=text] {
          width: 85px;
          min-height: 22px;
          border-style: none; }
      form.dashboard-widget-svggraph .overrides-options-list li:not(:last-child) {
        margin-right: 5px; }
    form.dashboard-widget-svggraph .overrides-options-list .btn-icon {
      min-width: 18px;
      margin: -1px 0;
      color: #fff; }
      form.dashboard-widget-svggraph .overrides-options-list .btn-icon:hover, form.dashboard-widget-svggraph .overrides-options-list .btn-icon:focus {
        color: #dfe4e7; }
    form.dashboard-widget-svggraph .overrides-options-list .color-picker .color-picker-preview {
      width: 20px;
      min-width: 20px;
      height: 20px;
      margin: 1px 0 1px 1px; }
  form.dashboard-widget-svggraph .no-items-message {
    display: none;
    line-height: 24px;
    color: #333333; }

div.dashboard-widget-svggraph {
  overflow-x: hidden; }

form.dashboard-widget-tophosts #list_columns .text {
  max-width: 250px; }
form.dashboard-widget-tophosts #column {
  max-width: 250px; }

div.dashboard-widget-tophosts .list-table.show-thumbnail tbody td {
  height: 56px;
  vertical-align: middle; }
div.dashboard-widget-tophosts .list-table tr[data-hostid] {
  cursor: pointer; }
div.dashboard-widget-tophosts .btn-thumbnail {
  overflow: hidden; }
  div.dashboard-widget-tophosts .btn-thumbnail:not(.btn-link) {
    width: 100px;
    height: 56px;
    background: transparent var(--thumbnail) no-repeat center;
    background-size: cover;
    border-color: transparent;
    text-indent: -9999px; }
    div.dashboard-widget-tophosts .btn-thumbnail:not(.btn-link):not(.is-loading) {
      border: 1px solid #9f9f9f;
      border-radius: 3px; }
div.dashboard-widget-tophosts td {
  height: 20px;
  padding-top: 5px;
  padding-bottom: 5px;
  line-height: 20px; }
div.dashboard-widget-tophosts .link-action {
  white-space: nowrap; }
div.dashboard-widget-tophosts z-bar-gauge {
  min-width: 64px;
  height: 20px; }
div.dashboard-widget-tophosts z-sparkline {
  min-width: 64px;
  height: 20px; }

.dashboard-widget-tophosts-hintbox-image .dashboard-widget-tophosts-hintbox {
  overflow: hidden; }
.dashboard-widget-tophosts-hintbox-image.is-loading {
  min-width: 100px;
  min-height: 56px; }
  .dashboard-widget-tophosts-hintbox-image.is-loading::before {
    content: ' '; }
  .dashboard-widget-tophosts-hintbox-image.is-loading img {
    opacity: 0; }
.dashboard-widget-tophosts-hintbox-image img {
  display: block;
  max-width: 50vw;
  max-height: 50vh;
  opacity: 1; }

form.dashboard-widget-topitems .fields-group.fields-group-item-ordering, form.dashboard-widget-topitems .fields-group.fields-group-host-ordering {
  display: grid;
  grid-template-columns: minmax(85px, max-content) 429px;
  align-items: center;
  column-gap: 10px;
  row-gap: 5px; }
form.dashboard-widget-topitems #list_columns {
  line-height: 1.4em; }
  form.dashboard-widget-topitems #list_columns .text {
    max-width: 400px; }

div.dashboard-widget-topitems .list-table th.center {
  text-align: center; }
div.dashboard-widget-topitems .list-table tr[data-hostid] {
  cursor: pointer; }
div.dashboard-widget-topitems td {
  line-height: 20px;
  height: 20px; }
div.dashboard-widget-topitems td[class] + td.na-bg,
div.dashboard-widget-topitems td[class] + td.normal-bg,
div.dashboard-widget-topitems td[class] + td.info-bg,
div.dashboard-widget-topitems td[class] + td.average-bg,
div.dashboard-widget-topitems td[class] + td.warning-bg,
div.dashboard-widget-topitems td[class] + td.high-bg,
div.dashboard-widget-topitems td[class] + td.disaster-bg {
  border-left: 0 none; }
div.dashboard-widget-topitems .link-action {
  white-space: nowrap; }
div.dashboard-widget-topitems z-bar-gauge {
  min-width: 64px;
  height: 20px; }

div.dashboard-widget-url .widget-url {
  display: block; }

div.dashboard-widget-web .list-table tr[data-hostgroupid] {
  cursor: pointer; }

.link-action {
  color: #000000;
  cursor: pointer; }
  .link-action:visited {
    color: #000000; }
  .link-action:hover {
    margin-bottom: -1px;
    color: #000000;
    border-bottom: 1px solid rgba(0, 0, 0, 0.35); }
  .link-action:focus {
    margin-bottom: -2px;
    outline: none;
    border-bottom: 2px solid rgba(0, 0, 0, 0.35); }

.link-action, .link-action:visited, .link-action:active {
  margin-bottom: -1px;
  border-bottom: 1px dotted;
  text-decoration: none; }

.link-alt {
  text-decoration: none;
  cursor: pointer; }
  .link-alt:link, .link-alt:visited {
    border-bottom: 1px solid rgba(128, 128, 128, 0.35); }
  .link-alt:hover {
    color: #000000;
    border-bottom: 1px solid rgba(0, 0, 0, 0.5); }
  .link-alt:focus {
    color: #000000;
    outline: none;
    border-bottom: 2px solid rgba(0, 0, 0, 0.35); }
  .link-alt:active {
    color: #555555;
    border-bottom: 1px solid rgba(85, 85, 85, 0.5); }

.link-external {
  position: relative; }
  .link-external::after {
    content: "";
    position: absolute;
    bottom: 1px;
    right: calc(-12px - 2px);
    font-size: 12px; }

.disabled {
  cursor: default !important;
  opacity: .35;
  background-color: transparent; }
  .disabled .subfilter-enabled {
    color: black; }
  .disabled .disabled,
  .disabled [disabled] {
    opacity: 1 !important; }

pre, pre a, pre td, pre span {
  white-space: pre-wrap;
  word-break: break-word;
  overflow-wrap: break-word; }

.arrow-up {
  border: 0;
  border-left: 4px solid transparent;
  border-right: 4px solid transparent;
  border-bottom: 6px solid #000000; }

.arrow-down {
  border: 0;
  border-left: 4px solid transparent;
  border-right: 4px solid transparent;
  border-top: 6px solid #000000; }

.arrow-left {
  border-bottom: 4px solid transparent;
  border-top: 4px solid transparent;
  border-right: 6px solid #000000; }

.arrow-right {
  border-bottom: 4px solid transparent;
  border-top: 4px solid transparent;
  border-left: 6px solid #000000; }

.arrow-up, .arrow-down, .arrow-left, .arrow-right {
  display: inline-block;
  height: 0;
  width: 0;
  font-size: 0;
  line-height: 0; }

.hor-list > li {
  display: inline-block;
  margin: 0 6px 0 0; }
  .hor-list > li:last-child {
    margin: 0; }

.host-dashboard-header-navigation,
.header-navigation {
  min-height: 29px; }
  .host-dashboard-header-navigation > ul,
  .header-navigation > ul {
    display: flex; }
    .host-dashboard-header-navigation > ul > li,
    .header-navigation > ul > li {
      margin-right: 5px;
      line-height: 24px;
      white-space: nowrap; }
      .host-dashboard-header-navigation > ul > li > ul,
      .header-navigation > ul > li > ul {
        display: flex; }
        .host-dashboard-header-navigation > ul > li > ul li,
        .header-navigation > ul > li > ul li {
          margin-right: 5px; }
        .host-dashboard-header-navigation > ul > li > ul.breadcrumbs > li,
        .header-navigation > ul > li > ul.breadcrumbs > li {
          margin-right: 0; }
          .host-dashboard-header-navigation > ul > li > ul.breadcrumbs > li:not(:last-child)::after,
          .header-navigation > ul > li > ul.breadcrumbs > li:not(:last-child)::after {
            content: "/"; }
    .host-dashboard-header-navigation > ul .wide li > span,
    .header-navigation > ul .wide li > span {
      max-width: 500px; }
    .host-dashboard-header-navigation > ul li > span,
    .header-navigation > ul li > span {
      display: inline-block;
      padding: 2px 7px;
      margin: 1px 0;
      line-height: 18px;
      white-space: nowrap;
      vertical-align: top;
      text-overflow: ellipsis;
      overflow: hidden;
      max-width: 250px; }
      .host-dashboard-header-navigation > ul li > span a,
      .header-navigation > ul li > span a {
        margin-top: 2px;
        vertical-align: top;
        text-overflow: ellipsis;
        overflow: hidden;
        max-width: 200px;
        display: inline-block;
        line-height: 14px; }

.host-dashboard-header-navigation {
  display: grid;
  grid-template-columns: max-content 1fr max-content;
  column-gap: 10px; }
  .host-dashboard-header-navigation .host-dashboard-navigation {
    display: grid;
    grid-template-columns: max-content 1fr max-content;
    column-gap: 5px; }
    .host-dashboard-header-navigation .host-dashboard-navigation .host-dashboard-navigation-tabs {
      margin: -2px 0; }
    .host-dashboard-header-navigation .host-dashboard-navigation .host-dashboard-navigation-controls .btn-icon:not(:first-child) {
      margin-left: 5px; }
  .host-dashboard-header-navigation .filter-space {
    display: contents; }
    .host-dashboard-header-navigation .filter-space .filter-container {
      grid-column: 1 / -1; }
    .host-dashboard-header-navigation .filter-space li .ui-tabs-anchor {
      vertical-align: top; }
    .host-dashboard-header-navigation .filter-space ul.ui-tabs-nav li:focus {
      outline: none; }
    .host-dashboard-header-navigation .filter-space .ui-tabs-nav a {
      display: inline-block;
      box-sizing: border-box;
      line-height: 22px;
      text-align: center; }

.header-navigation {
  display: inline-block;
  position: relative;
  z-index: 3;
  max-width: calc(100% - 200px); }
  .header-navigation > ul {
    flex-wrap: wrap; }
    .header-navigation > ul > li .status-container {
      margin-right: 5px; }
    .header-navigation > ul > li .status-container,
    .header-navigation > ul > li .rel-container {
      line-height: 17px;
      vertical-align: baseline; }
    .header-navigation > ul li > span.selected {
      background-color: #ffffff;
      border-radius: 2px;
      box-shadow: inset 0 0 0 1px #9f9f9f; }
  .header-navigation + .filter-space {
    margin-top: -29px; }

form.is-loading {
  position: relative; }

.form-submit-hidden {
  position: absolute;
  visibility: hidden;
  min-height: 0;
  max-height: 0; }

.table-paging {
  text-align: center;
  background-color: #ffffff;
  margin-top: -1px;
  padding: 4px 5px;
  overflow: hidden;
  position: relative;
  border: 1px solid #9f9f9f;
  border-top-color: #888888; }
  .table-paging a:focus .arrow-right {
    border-left-color: #ffffff; }
  .table-paging a:focus .arrow-left {
    border-right-color: #ffffff; }

.paging-btn-container {
  min-height: 24px;
  position: relative; }

.table-stats {
  color: #333333;
  display: inline-block;
  padding: 4px 0;
  position: absolute;
  right: 5px; }

.radio-switch {
  cursor: default;
  background-color: #ffffff; }

.table-paging a, .radio-switch {
  display: inline-block;
  margin-left: -1px;
  padding: 3px 11px;
  background-color: #ffffff;
  border: 1px solid #888888 !important;
  text-decoration: none;
  color: #000000;
  outline: 0; }
  .table-paging a:hover, .radio-switch:hover {
    color: #000000;
    background-color: #f4f4f4; }
  .table-paging a:focus, .radio-switch:focus {
    color: #ffffff;
    background-color: #484848;
    border-color: #484848;
    z-index: 10;
    position: relative; }
  .table-paging a:active, .radio-switch:active {
    color: #000000;
    background-color: #f4f4f4;
    z-index: 10;
    position: relative; }
  .table-paging a:first-of-type, .radio-switch:first-of-type {
    border-radius: 2px 0 0 2px; }
  .table-paging a:last-of-type, .radio-switch:last-of-type {
    border-radius: 0 2px 2px 0; }
  .table-paging a.paging-selected, .paging-selected.radio-switch {
    color: #ffffff;
    background-color: #333333;
    position: relative;
    z-index: 1; }
    .table-paging a.paging-selected:hover, .paging-selected.radio-switch:hover {
      background-color: #292929; }
    .table-paging a.paging-selected:focus, .paging-selected.radio-switch:focus {
      color: #ffffff;
      background-color: #484848;
      border-color: #484848;
      position: relative; }
    .table-paging a.paging-selected:active, .paging-selected.radio-switch:active {
      background-color: #292929;
      position: relative; }

.table {
  display: table; }

.row {
  display: table-row; }

.cell {
  display: table-cell;
  vertical-align: top; }
  .cell.expression-cell {
    line-height: 24px; }
    .cell.expression-cell span {
      white-space: normal; }

.adm-img {
  width: 75%;
  text-align: center;
  margin: 0 auto;
  table-layout: fixed; }
  .adm-img .cell {
    vertical-align: bottom;
    padding: 20px 10px;
    width: 20%;
    text-align: center; }
    .adm-img .cell img {
      max-width: 100%; }

.cell-width {
  width: 8px; }

.nowrap {
  white-space: nowrap; }

.wordwrap {
  white-space: normal;
  word-break: break-all; }

.wordbreak {
  white-space: pre-wrap;
  word-break: break-word; }

.line-clamp {
  display: -webkit-box;
  overflow: hidden;
  -webkit-box-orient: vertical;
  -webkit-line-clamp: var(--line-clamp); }

.filter-btn-container {
  position: relative;
  text-align: right; }

.filter-container {
  position: relative;
  padding: 10px 0;
  margin-bottom: 8px;
  background-color: #ffffff;
  border: 1px solid #9f9f9f; }
  .filter-container .table {
    border-bottom: 1px solid #888888; }
  .filter-container .filter-forms {
    padding: 0 10px; }
  .filter-container .list-table {
    margin-bottom: -10px;
    border: 0; }
    .filter-container .list-table thead th {
      color: initial;
      padding: 8px 5px 5px;
      border-bottom-width: 1px; }

.filter-forms {
  margin: 0 auto;
  text-align: center;
  white-space: nowrap;
  background-color: #ffffff; }
  .filter-forms .cell {
    text-align: left;
    padding: 0 20px 5px; }
    .filter-forms .cell:first-child {
      padding-left: 0; }
    .filter-forms .cell:last-child {
      padding-right: 0;
      border-right: 0; }
    .filter-forms .cell button {
      margin: 0; }
    .filter-forms .cell .btn-icon {
      margin-left: 5px; }
    .filter-forms .cell table {
      width: auto; }
  .filter-forms button {
    margin: 10px 5px 0; }
  .filter-forms select {
    vertical-align: top; }
  .filter-forms .table-forms .table-forms-td-right td {
    padding: 0 5px 5px 0;
    vertical-align: middle; }

.btn-time-zoomout {
  color: #000000;
  background-color: transparent;
  border-color: transparent;
  vertical-align: top; }
  .btn-time-zoomout[disabled] {
    color: #9f9f9f;
    background-color: transparent;
    border-color: transparent; }

.table-forms-container, .browser-warning-container {
  margin: 0 0 10px;
  background-color: #ffffff;
  border: 1px solid #9f9f9f;
  padding: 10px;
  text-align: left; }
  .table-forms-container > .ui-tabs-nav, .browser-warning-container > .ui-tabs-nav {
    margin: -10px -10px 10px; }

.form-btns button {
  margin: 10px 6px 5px; }

.table-forms {
  display: table;
  width: 100%;
  color: #000000; }
  .table-forms > li {
    display: table-row; }
  .table-forms .multiselect-suggest li, .table-forms .multiselect-matches li {
    display: block; }
  .table-forms th {
    color: #333333;
    padding: 0 5px 0 0;
    text-align: left; }
    .table-forms th:last-child {
      padding: 0; }
  .table-forms tfoot .table-forms-td-right,
  .table-forms .tfoot-buttons .table-forms-td-right {
    padding-top: 5px; }
  .table-forms tfoot button,
  .table-forms .tfoot-buttons button {
    margin: 0 10px 0 0; }
  .table-forms td {
    position: relative; }
  .table-forms .table-forms-td-left {
    position: relative;
    display: table-cell;
    padding: 5px 0;
    text-align: right;
    vertical-align: top;
    width: 15%;
    white-space: nowrap; }
    .table-forms .table-forms-td-left label {
      display: block;
      height: 24px;
      line-height: 24px; }
      .table-forms .table-forms-td-left label .btn-icon,
      .table-forms .table-forms-td-left label .icon {
        margin-left: 5px; }
    .table-forms .table-forms-td-left .checkbox-radio {
      right: 0;
      margin-right: 0;
      margin-left: 0; }
  .table-forms .table-forms-td-right {
    display: table-cell;
    padding: 5px 0 5px 10px;
    vertical-align: middle;
    width: 85%;
    position: relative; }
    .table-forms .table-forms-td-right td {
      padding: 5px 5px 5px 0;
      position: relative; }
      .table-forms .table-forms-td-right td.center {
        text-align: center;
        vertical-align: middle; }
        .table-forms .table-forms-td-right td.center .btn-grey {
          margin: 3px 0; }
      .table-forms .table-forms-td-right td.overflow-break {
        max-width: 150px;
        overflow-wrap: break-word;
        white-space: initial;
        word-wrap: break-word; }
      .table-forms .table-forms-td-right td:last-child {
        padding-right: 0; }
      .table-forms .table-forms-td-right td.na-bg, .table-forms .table-forms-td-right td.normal-bg, .table-forms .table-forms-td-right td.info-bg, .table-forms .table-forms-td-right td.average-bg, .table-forms .table-forms-td-right td.warning-bg, .table-forms .table-forms-td-right td.high-bg, .table-forms .table-forms-td-right td.disaster-bg {
        padding-left: 5px; }
    .table-forms .table-forms-td-right .wrap-multiple-controls {
      display: flex; }
  .table-forms .table-subforms {
    margin-top: -5px;
    margin-bottom: -5px; }
  .table-forms h4 {
    margin-bottom: -5px; }
  .table-forms .hor-list li {
    display: inline-block; }
  .table-forms .dynamic-row > td {
    padding-top: 0; }
  .table-forms .dynamic-row-control > td {
    padding-top: 0;
    padding-bottom: 0; }
  .table-forms .btn-icon:not(:first-child),
  .table-forms .icon:not(:first-child) {
    margin-left: 5px; }
  .table-forms .btn-icon.btn-small {
    top: 1px;
    vertical-align: text-bottom; }

.table-forms-separator {
  border: 1px solid #888888;
  box-sizing: border-box;
  display: inline-block;
  padding: 5px;
  position: relative; }
  .table-forms-separator .wordbreak {
    white-space: normal; }

.border-left {
  border-left: 1px solid #888888; }

.form-new-group {
  border: 5px solid #00cc00;
  border-radius: 2px;
  margin-left: -5px;
  padding: 4px 0; }

.list-check-radio li {
  display: block;
  line-height: 24px; }
.list-check-radio.hor-list li {
  margin-right: 15px; }
  .list-check-radio.hor-list li:last-child {
    margin-right: 0; }
.list-check-radio label {
  display: inline-block;
  max-width: 600px;
  padding-left: 20px;
  line-height: 1.4em;
  text-indent: -20px; }
  .list-check-radio label input[type="checkbox"] {
    left: -3px;
    margin: 0; }
  .list-check-radio label input[type="radio"] {
    left: -3px;
    margin: 0; }

.list-numbered {
  counter-reset: line; }
  .list-numbered .list-numbered-item::before {
    content: counter(line);
    counter-increment: line;
    user-select: none;
    text-align: right; }

label.form-label-asterisk::before {
  color: #990000;
  display: inline-block;
  content: '*';
  margin-right: .3em; }
label input[type="checkbox"] {
  margin-right: 3px; }
label input[type="radio"] {
  margin-right: 3px; }

input {
  font-family: Arial, Tahoma, Verdana, sans-serif;
  font-size: 1em; }
  input[type="file"] {
    padding: 1px; }

textarea {
  margin: 0;
  padding: 4px 5px;
  overflow: auto;
  font-family: Arial, Tahoma, Verdana, sans-serif;
  font-size: 1em;
  line-height: normal;
  vertical-align: top; }
  textarea[readonly]:focus {
    border-color: #000000; }

select {
  font-family: Arial, Tahoma, Verdana, sans-serif;
  font-size: 1em;
  height: 24px;
  padding: 3px 3px 3px 0;
  background-color: #ffffff; }
  select option {
    color: #000000; }
  select[multiple] {
    padding: 4px 5px;
    width: 300px;
    height: 150px;
    vertical-align: top; }
    select[multiple] option {
      padding: 0; }
  select[readonly] {
    color: #000000 !important;
    pointer-events: none; }

div .overlay-dialogue.wordbreak {
  white-space: normal; }

.form-fields-inline label {
  margin: 0 8px 0 3px; }

.form-input-margin {
  display: inline-block;
  margin: 0 3px 0 0; }

.checkbox-radio {
  position: absolute !important;
  top: auto !important;
  z-index: 1;
  width: 16px !important;
  height: 16px !important;
  opacity: 0; }
  .checkbox-radio + label span {
    position: relative;
    box-sizing: border-box;
    display: inline-block;
    width: 16px;
    height: 16px;
    margin-right: 4px;
    vertical-align: text-bottom;
    background-color: #ffffff;
    border: 1px solid #888888; }
    .checkbox-radio + label span:active {
      border-color: #888888; }
  .checkbox-radio + label.label-pos-left span {
    margin-left: 4px;
    margin-right: 0; }
  .checkbox-radio:checked[readonly] + label span {
    transition: none; }
    .checkbox-radio:checked[readonly] + label span::after {
      border-color: #888888 !important; }
  .checkbox-radio[readonly], .checkbox-radio[readonly] + label {
    pointer-events: none; }
    .checkbox-radio[readonly] span, .checkbox-radio[readonly] + label span {
      transition: none; }
  .checkbox-radio[type="checkbox"] + label span {
    border-radius: 2px; }
  .checkbox-radio[type="checkbox"]:checked + label span::after {
    content: '';
    position: absolute;
    display: block;
    width: 7px;
    height: 4px;
    top: 6px;
    left: 7px;
    border-left: 2px solid #555555;
    border-bottom: 2px solid #555555;
    transform: translate(-50%, -50%) rotate(-45deg); }
  .checkbox-radio[type="checkbox"]:checked[disabled] + label span::after {
    border-color: #888888 !important; }
  .checkbox-radio[type="checkbox"]:checked[readonly] + label span::after {
    border-color: #000000 !important; }
  .checkbox-radio[type="radio"] + label span {
    border-radius: 50%; }
  .checkbox-radio[type="radio"]:checked + label span::after {
    content: '';
    position: absolute;
    display: block;
    width: 8px;
    height: 8px;
    top: 3px;
    left: 3px;
    background-color: #555555;
    border-radius: 50%; }
  .checkbox-radio[type="radio"]:checked[disabled] + label span::after {
    background-color: #888888 !important; }
  .checkbox-radio[type="radio"]:checked[readonly] + label span::after {
    background-color: #000000 !important; }
  .checkbox-radio:focus + label span {
    border-color: #000000; }
  .checkbox-radio:checked[disabled] + label span {
    transition: none; }
    .checkbox-radio:checked[disabled] + label span::after {
      border-color: #888888 !important; }
  .checkbox-radio[disabled] + label span {
    transition: none; }

input[type="radio"] {
  margin: 0;
  padding: 0;
  border: 0;
  vertical-align: middle;
  position: relative;
  top: -1px;
  overflow: hidden;
  width: 13px;
  height: 13px;
  background: none; }

input[type="text"], input[type="password"], input[type="search"], input[type="number"], input[type="email"], input[type="time"] {
  margin: 0;
  padding: 0 5px;
  min-height: 24px; }

.multiselect, .z-select .focusable,
z-select .focusable, .z-select .list,
z-select .list, input[type="text"], input[type="password"], input[type="search"], input[type="number"], input[type="email"], input[type="time"], input[type="file"], textarea, select {
  background-color: #ffffff;
  border: 1px solid #888888;
  box-sizing: border-box;
  color: #000000;
  outline: 0; }
  .multiselect:focus, .z-select .focusable:focus,
  z-select .focusable:focus, .z-select .list:focus,
  z-select .list:focus, input[type="text"]:focus, input[type="password"]:focus, input[type="search"]:focus, input[type="number"]:focus, input[type="email"]:focus, input[type="time"]:focus, input[type="file"]:focus, textarea:focus, select:focus {
    border-color: #000000; }
  .multiselect::placeholder, .z-select .focusable::placeholder,
  z-select .focusable::placeholder, .z-select .list::placeholder,
  z-select .list::placeholder, input[type="text"]::placeholder, input[type="password"]::placeholder, input[type="search"]::placeholder, input[type="number"]::placeholder, input[type="email"]::placeholder, input[type="time"]::placeholder, input[type="file"]::placeholder, textarea::placeholder, select::placeholder {
    color: #777777;
    -webkit-text-fill-color: #777777;
    opacity: 1; }

.radio-list-control.severity {
  vertical-align: top; }
  .radio-list-control.severity label {
    max-width: 110px;
    text-overflow: ellipsis;
    overflow: hidden; }

.table-forms .radio-list-control.severity {
  vertical-align: middle; }

.filter-space {
  box-sizing: border-box; }
  .filter-space li .ui-tabs-anchor {
    vertical-align: top; }
  .filter-space ul.ui-tabs-nav li:focus {
    outline: none; }
  .filter-space .filter-btn-container {
    height: 29px;
    z-index: 2; }
  .filter-space .ui-tabs-nav {
    height: 29px;
    border-bottom: 0; }
    .filter-space .ui-tabs-nav a {
      display: inline-block;
      box-sizing: border-box;
      line-height: 22px;
      margin-bottom: 5px;
      text-align: center; }

.time-quick {
  font-size: 12px;
  line-height: 20px; }
  .time-quick li:last-of-type a {
    margin-bottom: 0; }
  .time-quick li a {
    display: inline-block;
    padding: 2px 10px;
    margin-bottom: 2px;
    margin-left: -10px;
    border-bottom: 0; }
    .time-quick li a:hover, .time-quick li a:focus, .time-quick li a.selected {
      border-radius: 2px;
      border-bottom: 0; }
    .time-quick li a:hover {
      background: #f4f4f4; }
    .time-quick li a:focus {
      box-shadow: 0 0 0 2px #111111; }
    .time-quick li a.selected {
      background: #333333;
      color: #ffffff; }

.time-selection-container {
  display: flex;
  justify-content: flex-end; }
  .time-selection-container .time-input {
    border-right: 1px solid #9f9f9f;
    padding: 0 30px 0 10px;
    text-align: right;
    white-space: nowrap; }
    .time-selection-container .time-input .time-input-error {
      margin: -8px 29px 0 0; }
    .time-selection-container .time-input ul {
      padding: 0 0 10px; }
    .time-selection-container .time-input li {
      display: inline-block;
      vertical-align: baseline;
      padding: 0 0 0 10px; }
  .time-selection-container .time-quick-range {
    text-align: right;
    white-space: nowrap;
    margin: 0 0 0 20px; }
    .time-selection-container .time-quick-range .cell {
      display: inline-flex;
      vertical-align: top;
      text-align: left;
      margin: 0 10px; }
    .time-selection-container .time-quick-range .time-quick-selected {
      display: inline-block;
      padding: 2px 10px;
      margin-left: -10px;
      color: #ffffff;
      background-color: #333333;
      border-bottom: 0; }

.calendar-control .btn-icon:not(:first-child) {
  margin-left: 2px; }
.calendar-control .btn-icon::before {
  font-size: 22px; }

.header-kioskmode-controls {
  position: fixed;
  top: 5px;
  right: 45px;
  z-index: 1010;
  display: flex;
  transition: opacity 1s ease-out; }
  .header-kioskmode-controls.hidden {
    opacity: 0; }
  .header-kioskmode-controls > li > ul {
    margin-right: 10px; }
  .header-kioskmode-controls ul {
    display: flex; }
    .header-kioskmode-controls ul li {
      margin-right: 10px; }

.btn-dashboard-normal {
  box-shadow: 1px 1px 2px rgba(0, 0, 0, 0.5); }

.multiselect[aria-readonly], .z-select[readonly] .focusable,
z-select[readonly] .focusable, input[readonly], textarea[readonly] {
  color: #000000;
  -webkit-text-fill-color: #000000;
  background-color: #f0f0f0;
  border-color: #9f9f9f; }

.multiselect[aria-disabled], .radio-list-control input[type="radio"][readonly] + label, .radio-list-control input[type="radio"][disabled] + label, .z-select[disabled] .focusable,
z-select[disabled] .focusable, input[disabled], textarea[disabled], select option[disabled], select[disabled], select[readonly], .checkbox-radio[readonly] span, .checkbox-radio[readonly] + label span, .checkbox-radio[disabled] + label span {
  color: #9f9f9f;
  -webkit-text-fill-color: #9f9f9f;
  background-color: #f0f0f0;
  border-color: #9f9f9f; }
  .multiselect[aria-disabled]::placeholder, .radio-list-control input[type="radio"][readonly] + label::placeholder, .radio-list-control input[type="radio"][disabled] + label::placeholder, .z-select[disabled] .focusable::placeholder,
  z-select[disabled] .focusable::placeholder, input[disabled]::placeholder, textarea[disabled]::placeholder, select option[disabled]::placeholder, select[disabled]::placeholder, select[readonly]::placeholder, .checkbox-radio[readonly] span::placeholder, .checkbox-radio[readonly] + label span::placeholder, .checkbox-radio[disabled] + label span::placeholder {
    color: #c8c8c8;
    -webkit-text-fill-color: #c8c8c8;
    opacity: 1; }

.inaccessible .subfilter-enabled {
  color: #bfbfbf; }

.action-buttons {
  margin-top: 10px;
  color: #333333; }
  .action-buttons button {
    vertical-align: top; }
  .action-buttons > button:not(:first-child),
  .action-buttons .btn-split:not(:first-child) {
    margin-right: 0;
    margin-left: 10px; }
  .action-buttons .selected-item-count {
    display: inline-block;
    margin-right: 4px;
    line-height: 24px;
    vertical-align: top; }

.ui-draggable .overlay-dialogue-header {
  cursor: grab; }
.ui-draggable.ui-draggable-dragging .overlay-dialogue-header {
  cursor: grabbing; }

.setup-container {
  background-color: #ffffff;
  width: 766px;
  height: 420px;
  margin: 0 auto;
  margin-top: 5%;
  padding: 42px;
  vertical-align: top;
  position: relative;
  border: 1px solid #9f9f9f; }
  .setup-container h1 {
    border: 0;
    margin: 3px 0 11px;
    padding: 0; }
  .setup-container .zabbix-logo {
    margin-bottom: 40px; }
  .setup-container #tls_encryption_hint {
    font-style: italic;
    color: #333333; }

.setup-left {
  float: left;
  width: 200px;
  padding-right: 10px; }
  .setup-left ul {
    margin: -4px 0 0 -42px; }
    .setup-left ul li {
      padding: 4px 0 4px 42px; }
      .setup-left ul li.setup-left-current {
        border-left: 3px solid #888888;
        color: #333333;
        padding-left: 39px; }

.setup-right {
  width: auto;
  margin-left: 200px; }

.setup-right-body {
  padding-right: 5px;
  max-height: 345px;
  overflow-y: auto; }
  .setup-right-body .list-table {
    border: 0; }
  .setup-right-body h1 {
    margin: 25% 0 .4em; }

.setup-title {
  margin: 109px 0 16px 0;
  color: #333333;
  font-size: 7em;
  line-height: 0.75em; }
  .setup-title span {
    display: block;
    font-size: 0.25em; }

.setup-footer {
  position: absolute;
  bottom: 32px;
  width: 766px;
  text-align: right; }
  .setup-footer div {
    float: right; }
  .setup-footer button {
    margin: 0 0 0 10px; }
    .setup-footer button.float-left {
      margin: 0;
      float: left; }

.signin-container {
  background-color: #ffffff;
  width: 280px;
  margin: 0 auto;
  margin-top: 5%;
  padding: 42px 42px 39px;
  border: 1px solid #9f9f9f; }
  .signin-container h1 {
    border: 0;
    margin: 0 0 17px;
    padding: 0; }
  .signin-container ul li {
    padding: 16px 0 0;
    font-size: 1.167em; }
    .signin-container ul li.sign-in-txt {
      text-align: center; }
  .signin-container label {
    display: inline-block;
    margin: 0 0 2px; }
  .signin-container button {
    font-size: 1em;
    margin: 7px 0;
    min-height: 35px;
    line-height: 35px;
    width: 100%; }

.signin-logo {
  display: flex;
  margin-bottom: 21px;
  justify-content: center; }

.signin-links {
  width: 100%;
  text-align: center;
  color: #333333;
  margin: 11px 0 0; }

.signin-container input[type="text"], .signin-container input[type="password"] {
  padding: 9px 5px;
  width: 100%; }

.qr-code {
  height: 190px;
  width: 190px;
  margin: 20px auto;
  color: #000000;
  background-color: #ffffff; }

.qr-code img {
  image-rendering: pixelated; }

.menu-popup-overlay {
  position: fixed;
  top: 0;
  left: 0;
  width: 100%;
  height: 100%;
  z-index: 1001; }

.menu-popup {
  position: fixed;
  z-index: 1001;
  padding: 5px 15px 5px 25px;
  box-sizing: border-box;
  min-width: 166px;
  max-width: 250px;
  max-height: calc(100vh - 20px);
  overflow-y: auto;
  background-color: #ffffff;
  border: 1px solid #383838;
  border-bottom-color: #353535;
  box-shadow: 0 4px 20px 0 rgba(0, 0, 0, 0.5); }
  .menu-popup:focus {
    outline: none; }
  .menu-popup li {
    display: block; }
    .menu-popup li div {
      border-top: 1px solid #888888;
      margin: 5px -15px 5px -25px; }
  .menu-popup .menu-popup-item {
    display: block;
    height: 24px;
    line-height: 24px;
    cursor: pointer;
    color: #000000;
    text-decoration: none;
    border: 0;
    outline: 0;
    padding: 0 25px 0 25px;
    margin: 0 -15px 0 -25px;
    position: relative; }
    .menu-popup .menu-popup-item:hover, .menu-popup .menu-popup-item:focus, .menu-popup .menu-popup-item:active, .menu-popup .menu-popup-item.highlighted {
      background-color: #f4f4f4; }
    .menu-popup .menu-popup-item[class^="zi-"], .menu-popup .menu-popup-item[class*=" zi-"] {
      padding-left: 3px; }
      .menu-popup .menu-popup-item[class^="zi-"]::before, .menu-popup .menu-popup-item[class*=" zi-"]::before {
        margin-right: 4px;
        color: #555555; }
    .menu-popup .menu-popup-item .arrow-right {
      position: absolute;
      right: 10px;
      top: 8px;
      height: auto;
      line-height: auto;
      padding: 0;
      margin: 0;
      border-left-color: #333333; }
    .menu-popup .menu-popup-item.disabled {
      background-color: transparent;
      color: #333333;
      opacity: 1; }
  .menu-popup h3 {
    height: 24px;
    line-height: 24px; }
  .menu-popup.page-title-submenu::before {
    content: '';
    position: absolute;
    top: -7px;
    left: 10px;
    width: 12px;
    height: 12px;
    background-color: #ffffff;
    border-top: 1px solid #383838;
    border-left: 1px solid #383838;
    transform: rotate(45deg); }

.overlay-dialogue {
  position: absolute;
  z-index: 1000;
  padding: 17px 10px 10px;
  background-color: #ffffff;
  border: 1px solid #383838;
  border-bottom-color: #353535;
  box-shadow: 0 4px 20px 0 rgba(0, 0, 0, 0.5); }
  .overlay-dialogue .wordbreak {
    white-space: normal; }
  .overlay-dialogue .overlay-dialogue-header {
    margin: -8px -10px 6px -10px;
    padding: 8px 10px;
    display: flex; }
    .overlay-dialogue .overlay-dialogue-header .btn-icon,
    .overlay-dialogue .overlay-dialogue-header .btn-overlay-close {
      position: initial;
      margin-top: -9px;
      margin-left: 4px; }
      .overlay-dialogue .overlay-dialogue-header .btn-icon:last-child,
      .overlay-dialogue .overlay-dialogue-header .btn-overlay-close:last-child {
        margin-right: -6px; }
    .overlay-dialogue .overlay-dialogue-header h4 {
      color: #262626;
      font-weight: bold;
      margin-right: auto; }
    .overlay-dialogue .overlay-dialogue-header > ul {
      margin: -8px -10px -10px 10px; }
  .overlay-dialogue.modal {
    position: fixed;
    overflow: hidden;
    margin: 0 10px;
    padding: 13px 10px 10px; }
    .overlay-dialogue.modal .overlay-dialogue-header {
      margin-bottom: 12px; }
    .overlay-dialogue.modal .overlay-dialogue-body {
      overflow-y: auto;
      overflow-x: hidden;
      width: 100%;
      max-height: calc(100vh - 220px);
      max-width: inherit;
      margin: 0 -10px 8px;
      padding: 0 10px;
      position: relative; }
      .overlay-dialogue.modal .overlay-dialogue-body form {
        padding: 2px 0; }
      .overlay-dialogue.modal .overlay-dialogue-body .table-forms .table-forms-td-right {
        padding-right: 8px; }
      .overlay-dialogue.modal .overlay-dialogue-body .table-forms .table-forms-row-with-second-field {
        position: relative; }
        .overlay-dialogue.modal .overlay-dialogue-body .table-forms .table-forms-row-with-second-field .table-forms-second-column {
          position: absolute;
          top: 5px;
          right: 8px; }
      .overlay-dialogue.modal .overlay-dialogue-body .columns-wrapper .column-50:last-of-type {
        margin-left: 10px; }
    .overlay-dialogue.modal .overlay-dialogue-controls {
      text-align: right;
      padding: 0 0 10px; }
      .overlay-dialogue.modal .overlay-dialogue-controls z-select {
        text-align: left;
        padding: inherit; }
        .overlay-dialogue.modal .overlay-dialogue-controls z-select li {
          display: block;
          padding-left: 5px; }
      .overlay-dialogue.modal .overlay-dialogue-controls .inline-filter li {
        padding-left: 0; }
  .overlay-dialogue.modal-popup {
    top: 50px;
    max-width: 1024px; }
    .overlay-dialogue.modal-popup.modal-popup-small {
      max-width: 450px;
      width: 100%; }
    .overlay-dialogue.modal-popup.modal-popup-medium {
      min-width: 450px; }
    .overlay-dialogue.modal-popup.modal-popup-large {
      width: 100%; }
    .overlay-dialogue.modal-popup.modal-popup-generic {
      min-width: 650px; }
    .overlay-dialogue.modal-popup.modal-popup-static {
      max-width: 700px;
      width: 100%; }
    .overlay-dialogue.modal-popup.modal-popup-preprocessing {
      max-width: 900px;
      width: 100%; }
    .overlay-dialogue.modal-popup.modal-popup-fullscreen {
      width: calc(100vw - 40px);
      max-width: calc(100vw - 40px); }
  .overlay-dialogue .hintbox-raw-data {
    white-space: pre-wrap; }
  .overlay-dialogue .hintbox-wrap,
  .overlay-dialogue .hintbox-wrap-horizontal {
    overflow: auto;
    max-width: 800px;
    overflow-wrap: break-word; }
  .overlay-dialogue .hintbox-wrap {
    max-height: 240px; }
  .overlay-dialogue .msg-bad,
  .overlay-dialogue .msg-good,
  .overlay-dialogue .msg-warning {
    position: -webkit-sticky;
    position: sticky;
    top: 0;
    z-index: 4;
    margin: 0 0 10px; }
  .overlay-dialogue .form-grid {
    grid-template-columns: minmax(var(--label-width, 100px), max-content) 1fr; }
    .overlay-dialogue .form-grid.form-grid-1-1 {
      grid-template-columns: repeat(2, minmax(100px, max-content) 1fr); }
    .overlay-dialogue .form-grid.form-grid-3-1 {
      grid-template-columns: minmax(100px, max-content) 3fr max-content auto; }
  .overlay-dialogue .list-table {
    white-space: normal;
    border: 0; }
  .overlay-dialogue .table-paging {
    border: 0;
    border-top: 1px solid #888888; }
  .overlay-dialogue .table-forms-td-right td label {
    display: block; }
  .overlay-dialogue .maps-container {
    max-height: 128px;
    overflow-y: auto;
    margin-left: -10px; }
  .overlay-dialogue .table-forms-second-column {
    float: right;
    line-height: 24px; }

.multilineinput-control {
  display: flex;
  width: 100%; }
  .multilineinput-control input[type=text] {
    overflow: hidden;
    cursor: pointer;
    white-space: nowrap;
    text-overflow: ellipsis;
    border-right: 0;
    width: 100%; }
    .multilineinput-control input[type=text][readonly] {
      background: #ffffff !important;
      border-color: #888888;
      color: #000000; }
    .multilineinput-control input[type=text].monospace-font {
      padding-top: 1px; }
  .multilineinput-control.editable {
    background-color: #ffffff !important;
    border-color: #9f9f9f; }
  .multilineinput-control button {
    position: relative;
    min-width: 24px;
    margin-right: 1px;
    border-top-left-radius: 0;
    border-bottom-left-radius: 0; }
    .multilineinput-control button:not([disabled]):not([readonly]) {
      background-color: #ffffff;
      border-color: #888888; }
      .multilineinput-control button:not([disabled]):not([readonly]):hover {
        background-color: #f4f4f4; }
  .multilineinput-control.multilineinput-readonly input[type=text][readonly] {
    background-color: #f0f0f0 !important; }
  .multilineinput-control.multilineinput-disabled input[type=text] {
    cursor: default; }
  .multilineinput-control.multilineinput-disabled button::after {
    opacity: .5; }
  .multilineinput-control button.zi-pencil::before {
    color: #555555; }

.multilineinput-modal {
  min-width: 960px; }
  .multilineinput-modal .multilineinput-container {
    padding: 1px;
    position: relative;
    display: flex;
    overflow: hidden; }
  .multilineinput-modal .multilineinput-line-numbers {
    counter-reset: line;
    overflow: hidden;
    padding: 1px 5px 1px 0;
    position: absolute;
    left: 0;
    top: 0;
    bottom: 0; }
    .multilineinput-modal .multilineinput-line-numbers li {
      color: #333333;
      line-height: 18px;
      text-align: right;
      min-width: 24px; }
      .multilineinput-modal .multilineinput-line-numbers li::before {
        counter-increment: line;
        content: counter(line);
        user-select: none; }
  .multilineinput-modal .multilineinput-label {
    color: #333333;
    line-height: 24px; }
  .multilineinput-modal .multilineinput-textarea {
    flex: 1;
    line-height: 18px;
    tab-size: 4;
    resize: none;
    white-space: pre;
    padding: 0 5px;
    z-index: 20; }
    .multilineinput-modal .multilineinput-textarea::-webkit-scrollbar {
      height: 9px; }
  .multilineinput-modal .multilineinput-char-count {
    color: #333333;
    float: left;
    line-height: 24px; }

.textarea-flexible-container td {
  line-height: 22px; }
  .textarea-flexible-container td.textarea-flexible-parent {
    vertical-align: top; }
  .textarea-flexible-container td.macro-textarea-parent textarea {
    float: left; }
  .textarea-flexible-container td.macro-textarea-parent span {
    margin-left: 10px; }
  .textarea-flexible-container td button {
    line-height: normal; }

.textarea-flexible {
  min-height: 24px;
  overflow: hidden;
  resize: none;
  word-break: break-word;
  height: 24px;
  line-height: 14px;
  white-space: break-spaces; }

.overlay-dialogue-body {
  margin: 0 0 25px;
  white-space: nowrap; }
  .overlay-dialogue-body .debug-output {
    margin: 10px 0 0; }

.overlay-dialogue-footer {
  text-align: right; }
  .overlay-dialogue-footer button {
    margin: 0 0 0 10px; }

.overlay-bg {
  background-color: #000000;
  width: 100%;
  height: 100%;
  position: fixed;
  z-index: 1000;
  top: 0;
  left: 0;
  opacity: .35; }

.calendar {
  width: 200px; }
  .calendar .calendar-year.highlighted, .calendar .highlighted.calendar-month,
  .calendar .calendar-month.highlighted {
    background-color: #f4f4f4; }
  .calendar .calendar-year:focus, .calendar .calendar-month:focus,
  .calendar .calendar-month:focus {
    outline: none; }
  .calendar table {
    width: 100%;
    margin: 5px 0; }
    .calendar table thead {
      text-transform: uppercase;
      color: #333333; }
    .calendar table tbody {
      text-align: center; }
      .calendar table tbody td.selected {
        background-color: #333333;
        color: #ffffff; }
        .calendar table tbody td.selected:hover {
          background-color: #292929; }
      .calendar table tbody td:hover {
        background-color: #f4f4f4;
        cursor: pointer; }
      .calendar table tbody td.highlighted {
        color: #ffffff;
        background-color: #484848;
        border-color: #484848;
        cursor: pointer; }
      .calendar table tbody td:focus {
        outline: none; }
      .calendar table tbody td span {
        z-index: -1;
        padding: 4px;
        display: block; }

.calendar-header {
  text-align: center; }
  .calendar-header .btn-grey {
    border: 0;
    background-color: transparent; }

.calendar-year, .calendar-month {
  height: 24px;
  line-height: 26px;
  display: table;
  width: 100%; }
  .calendar-year button:first-child, .calendar-month button:first-child {
    float: left; }
  .calendar-year button:last-child, .calendar-month button:last-child {
    float: right; }
  .calendar-year button:hover, .calendar-month button:hover {
    background-color: #f4f4f4;
    cursor: pointer; }

.calendar-time {
  text-align: center; }
  .calendar-time input[type="text"] {
    width: 32px; }

.calendar-footer {
  margin: 26px 0 0;
  text-align: right; }
  .calendar-footer .btn-grey {
    float: left;
    margin-top: 0; }

.notif.overlay-dialogue {
  width: 250px; }
  .notif.overlay-dialogue .overlay-dialogue-header ul {
    margin: 0 auto 0 0; }
    .notif.overlay-dialogue .overlay-dialogue-header ul li {
      display: inline-block; }
      .notif.overlay-dialogue .overlay-dialogue-header ul li:not(:first-child) {
        margin-left: 5px; }
      .notif.overlay-dialogue .overlay-dialogue-header ul li .btn-icon {
        margin-left: 0;
        margin-right: 0; }

.notif-body {
  max-height: 600px;
  padding: 0 5px 0 0;
  overflow-y: auto; }
  .notif-body h4 {
    display: block;
    max-width: 250px;
    padding-bottom: .083em; }
  .notif-body p {
    margin: .25em 0 0; }
  .notif-body li {
    padding: 0 0 10px 19px; }
    .notif-body li:last-child {
      padding-bottom: 0; }

.notif-indic {
  width: 14px;
  height: 14px;
  float: left;
  margin: 2px 0 0 -19px;
  border-radius: 2px; }
  .notif-indic .notif-indic-snooze {
    width: 14px;
    height: 14px;
    float: left;
    margin-top: 20px; }
  .notif-indic .zi-bell-off {
    color: #555555; }

.dashed-border td {
  border: 1px dashed #888888; }

.top {
  vertical-align: top !important; }

.right {
  text-align: right !important; }

.bottom {
  vertical-align: bottom; }

.left {
  text-align: left; }

.center {
  text-align: center; }

.middle {
  vertical-align: middle; }

.no-padding {
  padding: 0 !important; }

.graph-selection {
  position: absolute;
  z-index: 98;
  overflow: hidden;
  background-color: rgba(167, 136, 32, 0.35);
  border: 1px solid rgba(175, 107, 0, 0.6);
  border-top: 0;
  border-bottom: 0; }

.svg-graph-selection {
  fill: rgba(167, 136, 32, 0.35);
  stroke: rgba(175, 107, 0, 0.6);
  stroke-width: 1px; }

.svg-graph-selection-text {
  fill: #000000; }

.svg-helper {
  stroke-opacity: .35;
  stroke: #990000;
  stroke-width: 2px; }

.svg-graph-hintbox {
  font-size: 12px;
  line-height: 18px;
  white-space: nowrap;
  min-width: 145px; }
  .svg-graph-hintbox .table-paging {
    min-height: 18px;
    padding: 0 0 2px;
    border: 0;
    top: 2px; }
    .svg-graph-hintbox .table-paging .paging-btn-container {
      min-height: inherit; }
  .svg-graph-hintbox .list-table tbody tr:last-child td {
    border-bottom-style: none;
    box-shadow: none; }
  .svg-graph-hintbox li {
    padding-left: 23px; }
    .svg-graph-hintbox li .svg-graph-hintbox-item-color,
    .svg-graph-hintbox li .svg-graph-hintbox-trigger-color {
      margin: 3px 10px 3px -20px;
      width: 10px;
      height: 10px;
      float: left;
      display: block; }
    .svg-graph-hintbox li .svg-graph-hintbox-trigger-color {
      border-radius: 50%; }
  .svg-graph-hintbox .header {
    margin: 0 0 10px 3px; }

.ui-selectable-helper {
  position: absolute;
  z-index: 100;
  background-color: rgba(167, 136, 32, 0.35);
  border: 1px solid rgba(175, 107, 0, 0.6); }

#map-area .map-element-area-bg {
  background-color: rgba(244, 244, 244, 0.35); }

.map-element-selected {
  border: 3px dashed #af6b00;
  margin: -3px; }

.debug-output {
  display: none;
  max-height: 600px;
  overflow-y: auto;
  padding: 10px;
  margin: 10px;
  background-color: #f4f4f4;
  border: 1px solid #9f9f9f; }

.overlay-descr {
  max-height: 150px;
  overflow-y: auto;
  padding: 0;
  margin: 5px 0;
  background-color: #ffffff; }

.overlay-descr-url {
  padding: 3px 0 7px; }

.overlay-descr {
  background: linear-gradient(#ffffff 30%, rgba(255, 255, 255, 0)), linear-gradient(rgba(255, 255, 255, 0), #ffffff 70%) 0 100%, radial-gradient(50% 0, farthest-side, rgba(0, 0, 0, 0.4), transparent), radial-gradient(50% 100%, farthest-side, rgba(0, 0, 0, 0.4), transparent) 0 100%;
  background: linear-gradient(#ffffff 30%, rgba(255, 255, 255, 0)), linear-gradient(rgba(255, 255, 255, 0), #ffffff 70%) 0 100%, radial-gradient(farthest-side at 50% 0, rgba(0, 0, 0, 0.4), transparent), radial-gradient(farthest-side at 50% 100%, rgba(0, 0, 0, 0.4), transparent) 0 100%;
  background-repeat: no-repeat;
  background-color: #ffffff;
  background-size: 100% 40px, 100% 40px, 100% 4px, 100% 4px;
  background-attachment: local, local, scroll, scroll; }

.tag {
  display: inline-block;
  color: #ffffff;
  background-color: #333333;
  margin: 1px 3px 1px 0;
  padding: 2px 3px;
  line-height: 1em;
  max-width: 133px;
  vertical-align: middle;
  border-radius: 2px; }
  .tag a.link-action {
    color: inherit !important;
    border-bottom: none; }
    .tag a.link-action:hover {
      text-decoration: underline;
      border-bottom: none; }
  .tag:last-of-type {
    margin-right: 0; }
  .tag.green-bg {
    color: #0e4123; }
  .tag.yellow-bg {
    color: #734d00; }

.green-bg {
  background-color: #59db8f; }

.red-bg {
  background-color: #e45959; }

.yellow-bg {
  background-color: #ffc859; }

.na-bg {
  color: #2a353a;
  position: relative; }
  .na-bg a.link-action,
  .na-bg input[type="radio"]:enabled:checked + label {
    color: #2a353a; }

.log-na-bg {
  color: #2a353a;
  background-color: #97aab3; }

.normal-bg {
  color: #0e4123;
  position: relative;
  background-color: #59db8f; }
  .normal-bg a.link-action {
    color: #0e4123; }

.log-normal-bg {
  color: #0e4123;
  background-color: #59db8f; }

.info-bg {
  color: #00268e;
  position: relative; }
  .info-bg a.link-action,
  .info-bg input[type="radio"]:enabled:checked + label {
    color: #00268e; }

.log-info-bg {
  color: #00268e;
  background-color: #7499ff; }

.average-bg {
  color: #733100;
  position: relative; }
  .average-bg a.link-action,
  .average-bg input[type="radio"]:enabled:checked + label {
    color: #733100; }

.log-average-bg {
  color: #733100;
  background-color: #ffa059; }

.warning-bg {
  color: #734d00;
  position: relative; }
  .warning-bg a.link-action,
  .warning-bg input[type="radio"]:enabled:checked + label {
    color: #734d00; }

.log-warning-bg {
  color: #734d00;
  background-color: #ffc859; }

.high-bg {
  color: #52190b;
  position: relative; }
  .high-bg a.link-action,
  .high-bg input[type="radio"]:enabled:checked + label {
    color: #52190b; }

.log-high-bg {
  color: #52190b;
  background-color: #e97659; }

.disaster-bg {
  color: #4b0c0c;
  position: relative; }
  .disaster-bg a.link-action,
  .disaster-bg input[type="radio"]:enabled:checked + label {
    color: #4b0c0c; }

.log-disaster-bg {
  color: #4b0c0c;
  background-color: #e45959; }

.normal-bg input[type="radio"]:checked + label {
  background-color: #209450; }

.na-bg a,
.normal-bg a,
.info-bg a,
.average-bg a,
.warning-bg a,
.high-bg a,
.disaster-bg a {
  transition: none; }
.na-bg.blink-hidden,
.normal-bg.blink-hidden,
.info-bg.blink-hidden,
.average-bg.blink-hidden,
.warning-bg.blink-hidden,
.high-bg.blink-hidden,
.disaster-bg.blink-hidden {
  background-color: transparent; }
  .na-bg.blink-hidden a,
  .normal-bg.blink-hidden a,
  .info-bg.blink-hidden a,
  .average-bg.blink-hidden a,
  .warning-bg.blink-hidden a,
  .high-bg.blink-hidden a,
  .disaster-bg.blink-hidden a {
    color: #000000; }

.inactive-bg, td.inactive-bg {
  color: #4b0c0c;
  background-color: #e45959; }

.table-forms-second-column {
  display: inline-block;
  width: 50%;
  min-width: 200px;
  text-align: right; }
  .table-forms-second-column .second-column-label {
    padding: 0 10px; }

.problem-unack-fg {
  color: #cc0000; }

.problem-ack-fg {
  color: #cc0000; }

.ok-unack-fg {
  color: #009900; }

.ok-ack-fg {
  color: #009900; }

.navigation-tree .navigation-tree-node-is-selected > .navigation-tree-node-info, .navigation-tree .navigation-tree-node-is-selected > .navigation-tree-node-info:hover, div.dashboard-widget-itemhistory .list-table tr.selected td,
div.dashboard-widget-itemhistory .list-table td.selected, div.dashboard-widget-itemhistory .list-table tr.selected td:hover,
div.dashboard-widget-itemhistory .list-table td.selected:hover, div.dashboard-widget-navtree .navtree .tree .tree-item.selected > .tree-row, div.dashboard-widget-navtree .navtree .tree .tree-item.selected > .tree-row:hover, .drag-drop-area {
  background-color: #f4f4f4; }

@keyframes is-loading-kf {
  to {
    transform: rotate(360deg); } }
.is-loading {
  pointer-events: none; }
  .is-loading::before {
    background-color: rgba(255, 255, 255, 0.8);
    content: 'loading';
    text-indent: -9999px;
    overflow: hidden;
    position: absolute;
    top: 0;
    bottom: 0;
    left: 0;
    right: 0;
    z-index: 5; }
  .is-loading::after {
    background-color: rgba(255, 255, 255, 0.8);
    border: 2px solid #ccd5d9;
    border-bottom-color: #0275b8;
    border-radius: 50%;
    box-shadow: 0 0 0 7px rgba(255, 255, 255, 0.8);
    width: 20px;
    height: 20px;
    position: absolute;
    margin: auto;
    top: 0;
    bottom: 0;
    left: 0;
    right: 0;
    animation: is-loading-kf .6s infinite linear;
    z-index: 5;
    content: ''; }
  .is-loading.is-loading-fadein::before {
    opacity: 0;
    animation: fadein 2s ease-in .5s normal forwards; }
  .is-loading.is-loading-fadein::after {
    opacity: 0;
    animation: fadein 2s ease-in .5s normal forwards, is-loading-kf .6s infinite linear; }
  .is-loading.is-loading-fadein.delayed-15s::before, .is-loading.is-loading-fadein.delayed-15s::after {
    animation-delay: 15s; }

button.is-loading {
  position: relative; }
  button.is-loading::before {
    background: none; }
  button.is-loading::after {
    box-shadow: none;
    background: none;
    border: 1px solid #fdfdfd;
    border-bottom-color: #0275b8;
    width: 12px;
    height: 12px; }

.link-action.is-loading {
  position: relative;
  color: transparent !important;
  border-bottom-color: transparent; }
  .link-action.is-loading::before {
    background-color: transparent; }
  .link-action.is-loading::after {
    box-shadow: none;
    background: none;
    border: 1px solid #fdfdfd;
    border-bottom-color: #0275b8;
    width: 12px;
    height: 12px; }

span.is-loading {
  position: relative;
  display: inline-block;
  min-width: 40px;
  min-height: 40px; }

.overlay-dialogue.modal .overlay-dialogue-body.is-loading {
  overflow: hidden; }

.menu-popup-preloader {
  background: #ffffff;
  border: 1px solid #383838;
  box-shadow: 0 4px 20px 0 rgba(0, 0, 0, 0.5);
  height: 50px;
  width: 50px;
  position: fixed;
  right: auto;
  bottom: auto;
  z-index: 1010; }

.hintbox-preloader {
  height: 50px;
  width: 50px; }

.browser-logo-chrome, .browser-logo-ff, .browser-logo-ed, .browser-logo-opera, .browser-logo-safari {
  background: url("../img/browser-sprite.png?20220722") no-repeat;
  width: 66px;
  height: 66px;
  margin: 0 auto;
  margin-bottom: 5px; }

.browser-logo-chrome {
  background-position: 0 0; }

.browser-logo-ff {
  background-position: -66px 0; }

.browser-logo-ed {
  background-position: 0 -66px; }

.browser-logo-opera {
  background-position: -66px -66px; }

.browser-logo-safari {
  background-position: 0 -132px; }

.browser-warning-container {
  margin-top: 5%;
  margin-left: auto;
  margin-right: auto;
  width: 766px;
  text-align: center;
  padding: 28px 28px 10px; }
  .browser-warning-container h2 {
    text-align: left; }
  .browser-warning-container p {
    margin: .7em 0;
    text-align: left; }
  .browser-warning-container li {
    display: inline-block;
    margin: 25px 20px; }

.browser-warning-footer {
  border-top: 1px solid #888888;
  margin: 25px 0 0;
  padding: 10px 0 0;
  text-align: center; }

.dashboard-grid-widget-contents, output .msg-details ul, .multiselect-available, .z-select .focusable,
z-select .focusable, .z-select .list,
z-select .list, div.dashboard-widget-item .dashboard-grid-widget-body a, textarea, select, .setup-right-body, .menu-popup, .overlay-dialogue.modal .overlay-dialogue-body, .overlay-dialogue .hintbox-wrap,
.overlay-dialogue .hintbox-wrap-horizontal, .overlay-dialogue .maps-container, .notif-body, .debug-output, .overlay-descr, .import-compare .toc,
.import-compare .diff {
  scrollbar-width: thin; }
  .dashboard-grid-widget-contents::-webkit-scrollbar, output .msg-details ul::-webkit-scrollbar, .multiselect-available::-webkit-scrollbar, .z-select .focusable::-webkit-scrollbar,
  z-select .focusable::-webkit-scrollbar, .z-select .list::-webkit-scrollbar,
  z-select .list::-webkit-scrollbar, div.dashboard-widget-item .dashboard-grid-widget-body a::-webkit-scrollbar, textarea::-webkit-scrollbar, select::-webkit-scrollbar, .setup-right-body::-webkit-scrollbar, .menu-popup::-webkit-scrollbar, .overlay-dialogue.modal .overlay-dialogue-body::-webkit-scrollbar, .overlay-dialogue .hintbox-wrap::-webkit-scrollbar,
  .overlay-dialogue .hintbox-wrap-horizontal::-webkit-scrollbar, .overlay-dialogue .maps-container::-webkit-scrollbar, .notif-body::-webkit-scrollbar, .debug-output::-webkit-scrollbar, .overlay-descr::-webkit-scrollbar, .import-compare .toc::-webkit-scrollbar,
  .import-compare .diff::-webkit-scrollbar {
    width: 9px;
    height: 9px; }
  .dashboard-grid-widget-contents::-webkit-scrollbar-track, output .msg-details ul::-webkit-scrollbar-track, .multiselect-available::-webkit-scrollbar-track, .z-select .focusable::-webkit-scrollbar-track,
  z-select .focusable::-webkit-scrollbar-track, .z-select .list::-webkit-scrollbar-track,
  z-select .list::-webkit-scrollbar-track, div.dashboard-widget-item .dashboard-grid-widget-body a::-webkit-scrollbar-track, textarea::-webkit-scrollbar-track, select::-webkit-scrollbar-track, .setup-right-body::-webkit-scrollbar-track, .menu-popup::-webkit-scrollbar-track, .overlay-dialogue.modal .overlay-dialogue-body::-webkit-scrollbar-track, .overlay-dialogue .hintbox-wrap::-webkit-scrollbar-track,
  .overlay-dialogue .hintbox-wrap-horizontal::-webkit-scrollbar-track, .overlay-dialogue .maps-container::-webkit-scrollbar-track, .notif-body::-webkit-scrollbar-track, .debug-output::-webkit-scrollbar-track, .overlay-descr::-webkit-scrollbar-track, .import-compare .toc::-webkit-scrollbar-track,
  .import-compare .diff::-webkit-scrollbar-track {
    background-color: #999999; }
  .dashboard-grid-widget-contents::-webkit-scrollbar-thumb, output .msg-details ul::-webkit-scrollbar-thumb, .multiselect-available::-webkit-scrollbar-thumb, .z-select .focusable::-webkit-scrollbar-thumb,
  z-select .focusable::-webkit-scrollbar-thumb, .z-select .list::-webkit-scrollbar-thumb,
  z-select .list::-webkit-scrollbar-thumb, div.dashboard-widget-item .dashboard-grid-widget-body a::-webkit-scrollbar-thumb, textarea::-webkit-scrollbar-thumb, select::-webkit-scrollbar-thumb, .setup-right-body::-webkit-scrollbar-thumb, .menu-popup::-webkit-scrollbar-thumb, .overlay-dialogue.modal .overlay-dialogue-body::-webkit-scrollbar-thumb, .overlay-dialogue .hintbox-wrap::-webkit-scrollbar-thumb,
  .overlay-dialogue .hintbox-wrap-horizontal::-webkit-scrollbar-thumb, .overlay-dialogue .maps-container::-webkit-scrollbar-thumb, .notif-body::-webkit-scrollbar-thumb, .debug-output::-webkit-scrollbar-thumb, .overlay-descr::-webkit-scrollbar-thumb, .import-compare .toc::-webkit-scrollbar-thumb,
  .import-compare .diff::-webkit-scrollbar-thumb {
    background-color: #f9f9f9;
    border: 1px solid #adadad; }

.cursor-dragging {
  cursor: grabbing; }

.cursor-move {
  cursor: move; }

tr.cursor-move td * {
  cursor: move; }

.cursor-pointer {
  cursor: pointer; }

.overflow-ellipsis {
  table-layout: fixed; }

.rel-container {
  position: relative;
  display: inline-block;
  min-width: 16px;
  white-space: nowrap; }

main .server-name {
  float: right;
  margin: 10px;
  color: #333333; }

.uppercase {
  text-transform: uppercase; }

.flickerfreescreen {
  position: relative;
  overflow: hidden; }
  .flickerfreescreen.is-loading {
    min-height: 64px; }

.graph-wrapper {
  display: inline; }

.clock {
  display: flex;
  justify-content: center;
  padding: 0 10px;
  height: 100%; }

.clock-svg {
  flex-grow: 1; }

.time-zone {
  margin: 0 0 .5em;
  white-space: nowrap; }

.local-clock {
  margin: .5em 0 0;
  white-space: nowrap; }

.clock-face {
  fill: #ffffff; }

.clock-hand {
  fill: #000000; }

.clock-hand-sec {
  fill: #555555; }

.clock-lines {
  fill: #555555; }

svg {
  overflow: hidden; }

.sysmap {
  height: 100%;
  width: auto;
  padding: 0 10px;
  text-align: center; }
  .sysmap .sysmap-caption {
    font-size: 0; }

.sysmap-scroll-container {
  overflow-x: auto;
  overflow-y: hidden;
  position: relative;
  width: calc(100% - 20px);
  border: 10px solid #ffffff;
  background: #ffffff;
  display: block;
  margin-top: 4px; }
  .sysmap-scroll-container .map-container {
    display: table; }
  .sysmap-scroll-container .flickerfreescreen {
    display: inline-block; }
  .sysmap-scroll-container .table-forms-container, .sysmap-scroll-container .browser-warning-container {
    display: table;
    margin: 0;
    padding: 0;
    border: 0; }

.map-link-hintbox-row {
  display: flex;
  align-items: center;
  white-space: pre;
  line-height: 18px;
  min-height: 18px; }

.lld-overrides-operations-table,
.confirmation-msg {
  white-space: normal;
  word-break: break-word; }

.list-accordion-foot > div {
  display: table-cell;
  padding-top: 10px; }

.color-preview-box {
  height: 24px;
  width: 24px;
  float: left;
  margin-right: 10px;
  cursor: pointer;
  border: 0;
  border-radius: 0; }

.list-vertical-accordion .list-accordion-item-head,
.list-vertical-accordion .list-accordion-item-body {
  padding-bottom: 2px; }
.list-vertical-accordion .list-accordion-item-opened .list-accordion-item-body {
  display: block; }
.list-vertical-accordion .list-accordion-item-closed .list-accordion-item-body {
  display: none; }
.list-vertical-accordion .list-accordion-item-closed .list-accordion-item-toggle {
  margin: 0;
  transform: rotate(180deg); }

.display-none, .table-forms > li.display-none {
  display: none; }

.visibility-hidden {
  visibility: hidden; }

.visibility-box-caption {
  line-height: 24px; }

.drag-icon {
  width: 12px;
  height: 1.4em; }
  .drag-icon::before {
    font-size: 22px; }

.sortable.sortable-disabled .sortable-item .sortable:not(.sortable-disabled) .sortable-item .drag-icon, .drag-icon {
  cursor: grab;
  color: #555555; }

.sortable.sortable-disabled .sortable-item .drag-icon {
  cursor: unset;
  color: #cccccc; }

.preprocessing-list {
  display: block;
  max-width: 930px;
  min-width: 800px;
  position: relative; }
  .preprocessing-list > li {
    display: block;
    position: relative; }
  .preprocessing-list .list-numbered-item::before {
    content: counter(line) ":";
    flex: 0 0 15px;
    max-width: 15px;
    line-height: 24px;
    padding-right: 5px; }
  .preprocessing-list input[type=text],
  .preprocessing-list select {
    width: 100%;
    min-width: 0; }
  .preprocessing-list .btn-link:not(:first-child) {
    margin-left: 10px; }
  .preprocessing-list .preprocessing-list-head,
  .preprocessing-list .preprocessing-list-foot,
  .preprocessing-list .preprocessing-step,
  .preprocessing-list .on-fail-options,
  .preprocessing-list .step-name,
  .preprocessing-list .step-parameters,
  .preprocessing-list .step-on-fail,
  .preprocessing-list .step-action {
    display: flex;
    align-items: center;
    box-sizing: border-box; }
  .preprocessing-list .step-name,
  .preprocessing-list .step-parameters,
  .preprocessing-list .step-on-fail,
  .preprocessing-list .step-action,
  .preprocessing-list .on-fail-options > label,
  .preprocessing-list .on-fail-options > .radio-segmented {
    padding: 5px 5px 5px 0; }
  .preprocessing-list .step-name {
    flex: 0 0 285px;
    max-width: 285px; }
  .preprocessing-list .preprocessing-step {
    align-items: start; }
    .preprocessing-list .preprocessing-step .drag-icon {
      top: 5px;
      left: -8px;
      width: 10px;
      height: 24px; }
    .preprocessing-list .preprocessing-step .step-on-fail,
    .preprocessing-list .preprocessing-step .step-action {
      height: 34px; }
  .preprocessing-list .step-parameters {
    flex: 1; }
    .preprocessing-list .step-parameters z-select {
      flex: 0 0 auto; }
    .preprocessing-list .step-parameters > input[type=text]:not(:last-child),
    .preprocessing-list .step-parameters z-select:not(:last-child) {
      margin-right: 5px; }
  .preprocessing-list .step-on-fail {
    flex: 0 0 100px;
    max-width: 100px;
    justify-content: center;
    text-align: center; }
  .preprocessing-list .step-action {
    flex: 0 0 120px;
    max-width: 120px;
    padding-right: 0; }
  .preprocessing-list .on-fail-options {
    padding-right: 225px;
    margin-bottom: 5px; }
    .preprocessing-list .on-fail-options > label {
      padding-left: 30px; }
    .preprocessing-list .on-fail-options input[type=text] {
      flex: 1; }
      .preprocessing-list .on-fail-options input[type=text]:not(:first-child) {
        margin-left: 5px; }
  .preprocessing-list .preprocessing-list-head {
    color: #333333;
    line-height: 14px; }
    .preprocessing-list .preprocessing-list-head .step-name {
      flex: 0 0 295px;
      max-width: 295px;
      padding-left: 30px; }
    .preprocessing-list .preprocessing-list-head .step-on-fail {
      display: inline-block; }
  .preprocessing-list .preprocessing-list-foot {
    justify-content: space-between; }
    .preprocessing-list .preprocessing-list-foot .step-action {
      height: 24px; }
      .preprocessing-list .preprocessing-list-foot .step-action + .step-action:last-child {
        margin-left: auto;
        justify-self: flex-end; }

.problem-icon-link,
.problem-icon-list {
  display: inline-block;
  height: 16px;
  white-space: nowrap; }
  .problem-icon-link .problem-icon-list-item,
  .problem-icon-list .problem-icon-list-item {
    font-size: 12px;
    color: #ffffff;
    border-color: transparent; }

.problem-icon-list .problem-icon-list-item:not(:last-of-type) {
  margin-right: 5px; }

.problem-icon-link {
  overflow: hidden;
  border-radius: 2px; }
  .problem-icon-link .problem-icon-list-item {
    border-radius: 0; }
  .problem-icon-link:link, .problem-icon-link:hover, .problem-icon-link:focus {
    border-bottom: none; }
  .problem-icon-link:focus {
    box-shadow: 0 0 0 2px #111111; }

.ui-sortable tbody {
  position: relative; }
.ui-sortable .td-drag-icon {
  width: 12px; }
.ui-sortable.ui-sortable-disabled .drag-icon {
  cursor: default;
  color: #cccccc; }

#expressions_list .ui-sortable-helper {
  display: table; }

.graph-legend {
  text-align: left;
  white-space: nowrap;
  text-overflow: ellipsis;
  overflow: hidden; }

.preprocessing-test-results td {
  vertical-align: top !important; }
.preprocessing-test-results tr.display-icon {
  line-height: 24px; }
.preprocessing-test-results .rel-container {
  top: 4px;
  margin-left: 3px; }

.item-final-result .table-forms-separator {
  display: inline-grid;
  width: 675px; }
.item-final-result .final-result-row {
  display: flex;
  align-items: center; }
  .item-final-result .final-result-row .final-result-action {
    margin-right: auto; }
  .item-final-result .final-result-row .btn-grey-icon {
    margin-left: 5px; }
  .item-final-result .final-result-row:not(:first-child) {
    margin-top: 5px; }
  .item-final-result .final-result-row.display-icon {
    line-height: 24px; }

#preprocessing-test-form .table-forms-separator {
  margin-top: -2px; }
#preprocessing-test-form .runtime-error-fields {
  display: flex;
  justify-content: space-between; }
  #preprocessing-test-form .runtime-error-fields label {
    width: auto;
    padding-inline-end: 8px; }
  #preprocessing-test-form .runtime-error-fields > div {
    display: inline-flex; }
  #preprocessing-test-form .runtime-error-fields .multilineinput-control {
    width: 250px; }
#preprocessing-test-form .item-test-result {
  display: inline-flex; }

#token_form .btn-grey-icon {
  margin-left: 5px; }

.totals-list:not(.list-table) {
  display: flex;
  height: 100%; }
.totals-list > div {
  flex: 1;
  align-items: center;
  display: flex;
  line-height: 20px;
  padding: 0 10px;
  position: relative; }
.totals-list .count {
  font-size: 16px; }
.totals-list.totals-list-horizontal > div {
  flex-direction: column;
  justify-content: center;
  min-width: 55px;
  text-align: center; }
.totals-list.totals-list-horizontal .count,
.totals-list.totals-list-horizontal .name {
  width: 100%; }
.totals-list.totals-list-vertical {
  flex-direction: column;
  min-width: min-content; }
  .totals-list.totals-list-vertical > div {
    column-gap: 5px;
    min-height: 20px;
    padding-top: 2px;
    padding-bottom: 2px;
    white-space: nowrap; }

.macro-input-group {
  position: relative;
  display: flex;
  align-items: stretch;
  width: 100%; }
  .macro-input-group * {
    box-sizing: border-box; }
  .macro-input-group input,
  .macro-input-group textarea {
    flex: 1;
    border-right: 0; }
    .macro-input-group input:focus + .btn-undo,
    .macro-input-group textarea:focus + .btn-undo {
      border-color: #000000; }
  .macro-input-group .btn-change,
  .macro-input-group .btn-undo {
    border-radius: 0; }
  .macro-input-group .btn-change[disabled] {
    display: none; }
  .macro-input-group .btn-undo {
    display: none;
    color: #555555;
    background-color: #ffffff;
    border-width: 1px 0;
    border-color: #888888; }
    .macro-input-group .btn-undo::before {
      font-size: 16px; }
    .macro-input-group .btn-undo:focus, .macro-input-group .btn-undo:hover {
      color: #ffffff;
      background-color: #484848;
      border-color: #000000; }
    .macro-input-group .btn-undo.is-focused {
      border-color: #000000; }

.input-secret {
  position: relative;
  display: flex;
  flex: 1; }
  .input-secret input {
    flex: 1; }
  .input-secret button {
    position: absolute;
    top: 0;
    left: 0;
    width: 100%;
    opacity: 0; }
    .input-secret button:enabled:hover, .input-secret button:enabled:focus, .input-secret button:enabled:active {
      opacity: 1; }

.btn-dropdown-container {
  display: flex; }
  .btn-dropdown-container .btn-dropdown-toggle {
    width: auto;
    height: auto;
    padding-right: 3px;
    align-items: start;
    line-height: 22px;
    border-radius: 0 2px 2px 0; }
    .btn-dropdown-container .btn-dropdown-toggle[class^="zi-"], .btn-dropdown-container .btn-dropdown-toggle[class*=" zi-"] {
      padding-left: 3px;
      color: #555555; }
      .btn-dropdown-container .btn-dropdown-toggle[class^="zi-"]::before, .btn-dropdown-container .btn-dropdown-toggle[class*=" zi-"]::before {
        margin-top: 2px;
        margin-right: 2px; }
      .btn-dropdown-container .btn-dropdown-toggle[class^="zi-"]:hover, .btn-dropdown-container .btn-dropdown-toggle[class^="zi-"]:active, .btn-dropdown-container .btn-dropdown-toggle[class^="zi-"]:focus, .btn-dropdown-container .btn-dropdown-toggle[class*=" zi-"]:hover, .btn-dropdown-container .btn-dropdown-toggle[class*=" zi-"]:active, .btn-dropdown-container .btn-dropdown-toggle[class*=" zi-"]:focus {
        color: #ffffff; }
      .btn-dropdown-container .btn-dropdown-toggle[class^="zi-"][disabled], .btn-dropdown-container .btn-dropdown-toggle[class*=" zi-"][disabled] {
        color: #999999; }
      .btn-dropdown-container .btn-dropdown-toggle[class^="zi-"][aria-expanded="true"], .btn-dropdown-container .btn-dropdown-toggle[class*=" zi-"][aria-expanded="true"] {
        color: #ffffff;
        background-color: #484848;
        border-color: #484848; }
    .btn-dropdown-container .btn-dropdown-toggle::after {
      content: "";
      margin-top: 7px;
      font-size: 10px; }
    .btn-dropdown-container .btn-dropdown-toggle:not(:empty)::before {
      padding-left: 4px; }
    .btn-dropdown-container .btn-dropdown-toggle:not(:empty)::after {
      margin-left: 4px; }

.btn-split {
  position: relative;
  display: inline-flex;
  margin-right: 10px; }
  .btn-split li {
    display: inline-flex; }
    .btn-split li:first-child button {
      border-top-right-radius: 0;
      border-bottom-right-radius: 0; }
    .btn-split li:last-child {
      margin-left: -1px; }
      .btn-split li:last-child button {
        border-top-left-radius: 0;
        border-bottom-left-radius: 0; }
    .btn-split li:only-child button {
      border-radius: 2px; }
  .btn-split button:focus {
    z-index: 1; }
  .btn-split button[aria-expanded="true"] {
    color: #ffffff;
    background-color: #484848;
    border-color: #484848; }

.checkbox-block {
  margin: 10px 0; }

#tbl_macros.massupdate-remove th,
#tbl_macros.massupdate-remove td {
  display: none; }
#tbl_macros.massupdate-remove th:nth-child(1),
#tbl_macros.massupdate-remove td:nth-child(1),
#tbl_macros.massupdate-remove td.nowrap {
  display: table-cell; }

.table-forms-td-right .interfaces {
  margin-top: 5px; }

.interfaces {
  display: grid;
  grid-template-columns: 26px repeat(7, max-content);
  margin-bottom: 5px;
  line-height: 24px; }
  .interfaces .interface-container {
    display: contents; }
    .interfaces .interface-container.interface-container-header .interface-cell {
      padding: 0 5px 0 0;
      color: #333333; }
    .interfaces .interface-container.interface-container-header .interface-cell-action {
      grid-column: span 2; }
    .interfaces .interface-container:not(.interface-container-header):not(:empty) ~ .interface-container:not(:empty) :first-child .interface-cell:not(.interface-cell-details) {
      padding-top: 10px;
      margin-top: 5px;
      border-top: 1px solid #888888; }
  .interfaces .interface-row {
    display: contents; }
    .interfaces .interface-row .interface-btn-toggle {
      display: none;
      vertical-align: top; }
      .interfaces .interface-row .interface-btn-toggle[aria-expanded="true"] {
        transform: rotate(-180deg); }
    .interfaces .interface-row[data-type="2"] .list-accordion-item-body {
      display: none;
      padding-top: 0; }
    .interfaces .interface-row[data-type="2"] .interface-btn-toggle {
      display: inline-block; }
    .interfaces .interface-row[data-type="2"].list-accordion-item-opened .list-accordion-item-body {
      display: block; }
  .interfaces .interface-cell {
    padding: 5px 5px 5px 0; }
    .interfaces .interface-cell.interface-cell-details {
      display: none;
      grid-column: 1 / -1; }
  .interfaces .no-interface {
    grid-column: 1 / -1;
    color: #333333; }

.debug-modal.overlay-dialogue.modal .overlay-dialogue-body {
  overflow-x: auto; }
  .debug-modal.overlay-dialogue.modal .overlay-dialogue-body::-webkit-scrollbar {
    height: 9px; }
.debug-modal .logitems pre {
  white-space: nowrap; }
.debug-modal .logtotalms {
  color: #333333;
  float: left;
  line-height: 24px; }

#itemsTable .table-col-handle {
  width: 12px; }
#itemsTable .table-col-no {
  width: 20px; }
#itemsTable .table-col-name-normal {
  width: 285px; }
#itemsTable .table-col-name {
  width: 365px; }
#itemsTable .table-col-type {
  width: 85px; }
#itemsTable .table-col-function {
  width: 85px; }
#itemsTable .table-col-draw-style {
  width: 85px; }
#itemsTable .table-col-y-axis-side {
  width: 85px; }
#itemsTable .table-col-color {
  width: 55px; }
#itemsTable .table-col-action {
  width: 55px; }

.z-select.z-select-host-interface .description:not(:empty),
z-select.z-select-host-interface .description:not(:empty) {
  display: block;
  margin-top: 5px;
  color: #777777; }
.z-select.z-select-host-interface[disabled] .description:not(:empty),
.z-select.z-select-host-interface li[disabled] .description:not(:empty),
z-select.z-select-host-interface[disabled] .description:not(:empty),
z-select.z-select-host-interface li[disabled] .description:not(:empty) {
  color: #9f9f9f; }

.multiselect-description-container {
  display: flex;
  align-items: center; }
  .multiselect-description-container > .multiselect-control {
    margin-right: 5px; }

.rules-status-container .status-green,
.rules-status-container .status-grey {
  margin: 3px 3px 3px 0; }

.input-section-header {
  padding-top: 10px; }

.modal-popup-preprocessing .preprocessing-list-head .step-name {
  flex: 0 0 190px; }
.modal-popup-preprocessing .preprocessing-list-item .step-name {
  flex: 0 0 180px; }
.modal-popup-preprocessing .preprocessing-list {
  min-width: unset;
  max-width: unset; }

.modal-popup-medium .table-forms-container, .modal-popup-medium .browser-warning-container,
.modal-popup-large .table-forms-container,
.modal-popup-large .browser-warning-container,
.modal-popup-static .table-forms-container,
.modal-popup-static .browser-warning-container,
.modal-popup-preprocessing .table-forms-container,
.modal-popup-preprocessing .browser-warning-container {
  border: none; }
.modal-popup-medium .ui-tabs-nav,
.modal-popup-large .ui-tabs-nav,
.modal-popup-static .ui-tabs-nav,
.modal-popup-preprocessing .ui-tabs-nav {
  position: sticky;
  top: 0;
  background: #f3f3f3;
  z-index: 3; }
.modal-popup-medium .textarea-flexible,
.modal-popup-large .textarea-flexible,
.modal-popup-static .textarea-flexible,
.modal-popup-preprocessing .textarea-flexible {
  max-height: 200px;
  overflow-y: auto; }

.global-macro-table .table-col-value,
.global-macro-table .table-col-template-value,
.host-macros-table .table-col-value,
.host-macros-table .table-col-template-value {
  width: 300px; }

.inherited-macros-table .table-col-value,
.inherited-macros-table .table-col-parent-value,
.inherited-macros-table .table-col-template-value,
.inherited-macros-table .table-col-global-value {
  width: 300px; }

.active-readonly[readonly] {
  color: #000000;
  background-color: #ffffff !important;
  border-color: #888888; }

.valuemap-list-table tbody td {
  border-bottom: 1px solid #888888; }
.valuemap-list-table tbody tr:first-child td {
  border-top: 1px solid #888888; }

.mappings-table {
  display: grid;
  grid-template-columns: auto auto minmax(auto, 100%); }
  .mappings-table > div {
    text-align: left; }
  .mappings-table > div:nth-child(3n + 2) {
    text-align: center;
    padding: 0 10px; }

.valuemap-checkbox {
  margin-top: 10px; }

.overlay-dialogue .valuemap-list-table td {
  vertical-align: top; }

.form-grid .subscriptions-table th {
  color: #333333; }
.form-grid .subscriptions-table .icon {
  margin-right: 3px;
  vertical-align: text-bottom; }
.form-grid .tags-table {
  width: auto; }
  .form-grid .tags-table tr:not(.form_row) td {
    padding-top: 0; }

.import-compare {
  display: flex;
  max-height: calc(100vh - 220px); }
  .import-compare .toc {
    flex: 20%;
    overflow-y: auto;
    overflow-x: hidden; }
  .import-compare .diff {
    flex: 80%;
    margin-left: 5px;
    overflow: auto;
    border: 1px dashed #888888; }

.list-dashed li {
  margin-left: 1em; }
  .list-dashed li::before {
    content: '\2013';
    float: left;
    margin-left: -1em; }

.overlay-dialogue #host-form #macrosFormList .form-field,
.overlay-dialogue #templates-form #macrosFormList .form-field {
  grid-column-start: 1; }
.overlay-dialogue #host-form #macrosFormList .table-forms-td-left,
.overlay-dialogue #templates-form #macrosFormList .table-forms-td-left {
  display: none; }
.overlay-dialogue #host-form #macrosFormList .table-forms-td-right,
.overlay-dialogue #templates-form #macrosFormList .table-forms-td-right {
  width: 100%; }

.linked-templates > .table-forms {
  margin-bottom: 5px;
  line-height: 24px; }
  .linked-templates > .table-forms td, .linked-templates > .table-forms th {
    padding: 0 5px 0 0; }
    .linked-templates > .table-forms td:last-child, .linked-templates > .table-forms th:last-child {
      width: 0;
      padding-right: 0; }

.audit-details-popup-wrapper {
  margin: 5px 10px; }
  .audit-details-popup-wrapper .audit-details-popup-textarea {
    width: 100%;
    height: 135px; }

.audit-details-wrapper {
  display: flex;
  justify-content: space-between; }
  .audit-details-wrapper .audit-show-details-btn-wrapper {
    margin: 0 5px 0 5px; }

.color-accent, .color-accent.btn-icon:not([disabled]), .color-accent.btn-link:not([disabled]), .color-accent.link-action:not(:hover):not(:focus), .color-accent.link-alt:not(:hover):not(:focus) {
  color: #ed3400; }
  .color-accent.btn-link:not([disabled]), .btn-link.color-accent.link-action:not([disabled]):not(:hover):not(:focus), .btn-link.color-accent.link-alt:not([disabled]):not(:hover):not(:focus) {
    border-color: #ed3400; }

.color-icon, .color-icon.btn-icon:not([disabled]), .color-icon.btn-link:not([disabled]), .color-icon.link-action:not(:hover):not(:focus), .color-icon.link-alt:not(:hover):not(:focus) {
  color: #555555; }
  .color-icon.btn-link:not([disabled]), .btn-link.color-icon.link-action:not([disabled]):not(:hover):not(:focus), .btn-link.color-icon.link-alt:not([disabled]):not(:hover):not(:focus) {
    border-color: #555555; }

.color-negative, .color-negative.btn-icon:not([disabled]), .color-negative.btn-link:not([disabled]), .color-negative.link-action:not(:hover):not(:focus), .color-negative.link-alt:not(:hover):not(:focus) {
  color: #990000; }
  .color-negative.btn-link:not([disabled]), .btn-link.color-negative.link-action:not([disabled]):not(:hover):not(:focus), .btn-link.color-negative.link-alt:not([disabled]):not(:hover):not(:focus) {
    border-color: #990000; }

.color-warning, .color-warning.btn-icon:not([disabled]), .color-warning.btn-link:not([disabled]), .color-warning.link-action:not(:hover):not(:focus), .color-warning.link-alt:not(:hover):not(:focus) {
  color: #af6b00; }
  .color-warning.btn-link:not([disabled]), .btn-link.color-warning.link-action:not([disabled]):not(:hover):not(:focus), .btn-link.color-warning.link-alt:not([disabled]):not(:hover):not(:focus) {
    border-color: #af6b00; }

.color-positive, .color-positive.btn-icon:not([disabled]), .color-positive.btn-link:not([disabled]), .color-positive.link-action:not(:hover):not(:focus), .color-positive.link-alt:not(:hover):not(:focus) {
  color: #009900; }
  .color-positive.btn-link:not([disabled]), .btn-link.color-positive.link-action:not([disabled]):not(:hover):not(:focus), .btn-link.color-positive.link-alt:not([disabled]):not(:hover):not(:focus) {
    border-color: #009900; }

.blue, .blue.btn-icon:not([disabled]), .blue.btn-link:not([disabled]), .blue.link-action:not(:hover):not(:focus), .blue.link-alt:not(:hover):not(:focus) {
  color: #111111; }
  .blue.btn-link:not([disabled]), .btn-link.blue.link-action:not([disabled]):not(:hover):not(:focus), .btn-link.blue.link-alt:not([disabled]):not(:hover):not(:focus) {
    border-color: #111111; }

.green, .green.btn-icon:not([disabled]), .green.btn-link:not([disabled]), .green.link-action:not(:hover):not(:focus), .green.link-alt:not(:hover):not(:focus) {
  color: #009900; }
  .green.btn-link:not([disabled]), .btn-link.green.link-action:not([disabled]):not(:hover):not(:focus), .btn-link.green.link-alt:not([disabled]):not(:hover):not(:focus) {
    border-color: #009900; }

.grey, .grey.btn-icon:not([disabled]), .grey.btn-link:not([disabled]), .grey.link-action:not(:hover):not(:focus), .grey.link-alt:not(:hover):not(:focus) {
  color: #333333; }
  .grey.btn-link:not([disabled]), .btn-link.grey.link-action:not([disabled]):not(:hover):not(:focus), .btn-link.grey.link-alt:not([disabled]):not(:hover):not(:focus) {
    border-color: #333333; }

.orange, .orange.btn-icon:not([disabled]), .orange.btn-link:not([disabled]), .orange.link-action:not(:hover):not(:focus), .orange.link-alt:not(:hover):not(:focus) {
  color: #ed3400; }
  .orange.btn-link:not([disabled]), .btn-link.orange.link-action:not([disabled]):not(:hover):not(:focus), .btn-link.orange.link-alt:not([disabled]):not(:hover):not(:focus) {
    border-color: #ed3400; }

.red, .red.btn-icon:not([disabled]), .red.btn-link:not([disabled]), .red.link-action:not(:hover):not(:focus), .red.link-alt:not(:hover):not(:focus) {
  color: #990000; }
  .red.btn-link:not([disabled]), .btn-link.red.link-action:not([disabled]):not(:hover):not(:focus), .btn-link.red.link-alt:not([disabled]):not(:hover):not(:focus) {
    border-color: #990000; }

.teal, .teal.btn-icon:not([disabled]), .teal.btn-link:not([disabled]), .teal.link-action:not(:hover):not(:focus), .teal.link-alt:not(:hover):not(:focus) {
  color: #0f998b; }
  .teal.btn-link:not([disabled]), .btn-link.teal.link-action:not([disabled]):not(:hover):not(:focus), .btn-link.teal.link-alt:not([disabled]):not(:hover):not(:focus) {
    border-color: #0f998b; }

.yellow, .yellow.btn-icon:not([disabled]), .yellow.btn-link:not([disabled]), .yellow.link-action:not(:hover):not(:focus), .yellow.link-alt:not(:hover):not(:focus) {
  color: #af6b00; }
  .yellow.btn-link:not([disabled]), .btn-link.yellow.link-action:not([disabled]):not(:hover):not(:focus), .btn-link.yellow.link-alt:not([disabled]):not(:hover):not(:focus) {
    border-color: #af6b00; }

.sidebar .logo:focus .zabbix-logo-sidebar {
  box-shadow: 0 0 0 2px #ffffff; }
.sidebar button:focus {
  box-shadow: 0 0 0 2px #ffffff; }
.sidebar.is-compact:not(.is-opened) .menu-main > li.is-selected > a {
  background: #f3f3f3;
  border-left-color: transparent; }
  .sidebar.is-compact:not(.is-opened) .menu-main > li.is-selected > a::before {
    color: #000000; }

a.btn-icon:link, a.btn-icon:hover, a.btn-icon:focus, a.btn-icon:visited,
.btn-icon:link,
.btn-icon:hover,
.btn-icon:focus,
.btn-icon:visited {
  border-bottom: none; }

.menu-user a:link, .menu-user a:visited {
  border-bottom: 0; }

.form-search .search:focus ~ .btn-icon {
  color: #000000 !important; }
.form-search .btn-icon:focus {
  color: #ffffff; }
  .form-search .btn-icon:focus:hover {
    color: #ffffff; }

.dashboard-navigation-tabs .sortable li div:hover, .host-dashboard-header-navigation .host-dashboard-navigation .host-dashboard-navigation-tabs .sortable li div:hover,
.dashboard-navigation-tabs .sortable li.sortable-item-dragging div,
.host-dashboard-header-navigation .host-dashboard-navigation .host-dashboard-navigation-tabs .sortable li.sortable-item-dragging div {
  border: 1px solid #8e8e8e; }
.dashboard-navigation-tabs .btn-dashboard-page-properties, .host-dashboard-header-navigation .host-dashboard-navigation .host-dashboard-navigation-tabs .btn-dashboard-page-properties {
  color: #959595; }

.dashboard-widget-placeholder .dashboard-widget-placeholder-box {
  box-shadow: none;
  border-color: #000000;
  background-color: transparent; }
.dashboard-widget-placeholder .dashboard-widget-placeholder-resizing {
  border: 2px dashed #000000;
  box-shadow: none; }

.dashboard.dashboard-is-edit-mode .dashboard-grid-iterator.ui-resizable-resizing .dashboard-grid-iterator-mask, .dashboard.dashboard-is-edit-mode .dashboard-grid-iterator.ui-draggable-dragging .dashboard-grid-iterator-mask {
  border: 0; }

.dashboard-widget-graph-link:focus::after {
  background: #111111;
  height: 3px;
  bottom: -3px; }

.subfilter-enabled .link-action {
  color: #000000; }
  .subfilter-enabled .link-action:focus {
    color: #000000;
    border-bottom: 3px solid #000000; }
  .subfilter-enabled .link-action:hover {
    color: #000000;
    border-bottom: 1px solid #000000; }

.timeline-axis {
  border-right-color: #272727 !important; }
  .timeline-axis::before {
    background-color: #272727 !important; }

.menu-popup .menu-popup-item:hover, .menu-popup .menu-popup-item:focus, .menu-popup .menu-popup-item:active, .menu-popup .menu-popup-item.highlighted {
  background-color: #000000;
  color: #ffffff; }
  .menu-popup .menu-popup-item:hover .arrow-right, .menu-popup .menu-popup-item:focus .arrow-right, .menu-popup .menu-popup-item:active .arrow-right, .menu-popup .menu-popup-item.highlighted .arrow-right {
    border-left-color: #ffffff; }
.menu-popup .menu-popup-item.disabled {
  color: #9f9f9f; }

.radio-list-control .normal-bg::before, .radio-list-control .normal-bg::after,
.radio-list-control .average-bg::before,
.radio-list-control .average-bg::after,
.radio-list-control .disaster-bg::before,
.radio-list-control .disaster-bg::after,
.radio-list-control .high-bg::before,
.radio-list-control .high-bg::after,
.radio-list-control .info-bg::before,
.radio-list-control .info-bg::after,
.radio-list-control .na-bg::before,
.radio-list-control .na-bg::after,
.radio-list-control .warning-bg::before,
.radio-list-control .warning-bg::after {
  display: none; }
.radio-list-control li input[type="radio"]:checked:not([disabled]) + label {
  color: #ffffff; }
.radio-list-control li input[type="radio"]:checked + label {
  background-color: #333333 !important; }
.radio-list-control li input[type="radio"]:not([readonly]):focus + label {
  background-color: #6f6f6f !important;
  box-shadow: 0 0 0 2px #111111 !important;
  color: #ffffff; }
.radio-list-control li input[type="radio"]:checked[disabled] + label {
  background-color: #d3d3d3 !important; }
.radio-list-control li input[type="radio"][readonly]:checked + label {
  background-color: #b2b4bb !important;
  -webkit-text-fill-color: #292929; }

a:link {
  border-bottom: 1px solid rgba(0, 0, 0, 0.5); }
a:visited, a:hover {
  border-bottom: 1px solid #000000; }
a:focus {
  border-bottom: 3px solid #000000; }

a.link-action {
  border-bottom: 1px dotted; }

.link-action:hover {
  border-bottom-color: rgba(0, 0, 0, 0.5); }
.link-action:active, .link-action:focus {
  margin-bottom: -3px;
  color: #000000;
  border-bottom: 3px solid #000000; }

.link-alt:link, .link-alt:visited {
  border-bottom-color: #808080; }
.link-alt:hover {
  border-bottom-color: #000000; }
.link-alt:focus {
  border-bottom: 3px solid #000000; }
.link-alt:active {
  border-bottom-color: #555555; }

.header-navigation li > span a:focus,
.header-navigation > li:first-child > span a:focus {
  margin-bottom: -2px; }
.header-navigation > li > span a:focus {
  line-height: 12px; }

.btn-link {
  font-weight: bold;
  color: #000000; }
  .btn-link:focus {
    margin-bottom: -3px !important;
    border-bottom: 3px solid #000000; }

.table-paging a:focus {
  background-color: #777777 !important; }

.paging-selected:focus {
  background-color: #777777 !important; }

.tag.green-bg, .tag.yellow-bg {
  background-color: #333333;
  color: #ffffff; }

.disabled {
  opacity: .5; }

.multiselect.active {
  box-shadow: 0 0 0 1px #111111; }
.multiselect input[type="text"]:focus {
  box-shadow: none; }
.multiselect .multiselect-list li.selected .subfilter-enabled,
.multiselect .multiselect-list li.selected .subfilter-disable-btn,
.multiselect .multiselect-list li.selected .subfilter-disable-btn:active {
  box-shadow: 0 0 0 1px #111111; }

.checkbox-radio:focus + label span {
  box-shadow: 0 0 0 1px #111111; }

.checkbox-list li {
  padding-left: 1px;
  margin-left: -1px; }

.multiselect:focus, .z-select .focusable:focus,
z-select .focusable:focus, .z-select .list:focus,
z-select .list:focus, input[type="text"]:focus, input[type="password"]:focus, input[type="search"]:focus, input[type="number"]:focus, input[type="email"]:focus, input[type="time"]:focus, input[type="file"]:focus, textarea:focus, select:focus {
  box-shadow: 0 0 0 1px #111111; }

.multiselect-suggest .suggest-hover, .multiselect-matches .suggest-hover {
  color: #ffffff;
  background-color: #000000; }
  .multiselect-suggest .suggest-hover .grey, .multiselect-matches .suggest-hover .grey, .multiselect-suggest .suggest-hover .grey.link-action:not(:hover):not(:focus), .multiselect-matches .suggest-hover .grey.link-action:not(:hover):not(:focus), .multiselect-suggest .suggest-hover .grey.link-alt:not(:hover):not(:focus), .multiselect-matches .suggest-hover .grey.link-alt:not(:hover):not(:focus) {
    color: #dcdcdc; }
  .multiselect-suggest .suggest-hover .suggest-found, .multiselect-matches .suggest-hover .suggest-found {
    color: #ffd98c; }

.suggest-found {
  color: #7c4c00; }

.list-table .subfilter-enabled {
  background-color: #ffffff;
  box-shadow: 0 0 0 1px #000000; }
.list-table thead th {
  border-color: #909090; }
.list-table .problem-nested:not([class*='flh-']):not(.row-selected):not(:hover) {
  background-color: #ffffff; }
  .list-table .problem-nested:not([class*='flh-']):not(.row-selected):not(:hover) td {
    border-bottom-color: #888888 !important; }
  .list-table .problem-nested:not([class*='flh-']):not(.row-selected):not(:hover) .timeline-axis,
  .list-table .problem-nested:not([class*='flh-']):not(.row-selected):not(:hover) .timeline-td,
  .list-table .problem-nested:not([class*='flh-']):not(.row-selected):not(:hover) .timeline-date,
  .list-table .problem-nested:not([class*='flh-']):not(.row-selected):not(:hover) .problem-expand-td {
    border-bottom-color: transparent !important; }
.list-table .action-container .link-action:active, .list-table .action-container .link-action:focus {
  margin-bottom: -3px; }
.list-table.compact-view .flh-na-bg:not(.row-selected):not(:hover),
.list-table.compact-view .flh-info-bg:not(.row-selected):not(:hover),
.list-table.compact-view .flh-warning-bg:not(.row-selected):not(:hover),
.list-table.compact-view .flh-average-bg:not(.row-selected):not(:hover),
.list-table.compact-view .flh-high-bg:not(.row-selected):not(:hover),
.list-table.compact-view .flh-disaster-bg:not(.row-selected):not(:hover) {
  background: none; }
.list-table.compact-view td {
  box-shadow: inset 0 -1px 0 0 #888888; }
  .list-table.compact-view td.na-bg::before, .list-table.compact-view td.normal-bg::before, .list-table.compact-view td.info-bg::before, .list-table.compact-view td.warning-bg::before, .list-table.compact-view td.average-bg::before, .list-table.compact-view td.high-bg::before, .list-table.compact-view td.disaster-bg::before {
    box-shadow: inset 0 -1px 0 0 #888888;
    font-size: 22px;
    padding-top: 0;
    padding-bottom: 0; }

.filter-highlight-row-cb {
  display: none; }

.status-container .status-na-bg,
.status-container .status-info-bg,
.status-container .status-warning-bg,
.status-container .status-average-bg,
.status-container .status-high-bg,
.status-container .status-disaster-bg {
  border-color: rgba(255, 255, 255, 0.2);
  background-color: #333333;
  color: #ffffff; }

.na-bg, .normal-bg, .info-bg, .average-bg, .warning-bg, .high-bg, .disaster-bg, .log-na-bg, .log-info-bg, .log-warning-bg, .log-high-bg, .log-disaster-bg, .inactive-bg, td.inactive-bg {
  background-color: transparent !important; }
  .na-bg::before, .normal-bg::before, .info-bg::before, .average-bg::before, .warning-bg::before, .high-bg::before, .disaster-bg::before, .log-na-bg::before, .log-info-bg::before, .log-warning-bg::before, .log-high-bg::before, .log-disaster-bg::before, .inactive-bg::before {
    position: absolute;
    top: 0;
    bottom: 0;
    left: 0;
    width: 34px;
    padding-top: 2px;
    padding-bottom: 2px;
    font-size: 26px;
    color: #ffffff;
    text-align: center;
    -webkit-text-stroke: 0.4px rgba(0, 0, 0, 0.2); }

.na-bg::before {
  content: ""; }

.normal-bg::before {
  content: ""; }

.info-bg::before {
  content: ""; }

.average-bg::before {
  content: ""; }

.warning-bg::before {
  content: ""; }

.high-bg::before {
  content: ""; }

.disaster-bg::before {
  content: ""; }

.log-na-bg::before {
  content: ""; }

.log-info-bg::before {
  content: ""; }

.log-warning-bg::before {
  content: ""; }

.log-high-bg::before {
  content: ""; }

.log-disaster-bg::before {
  content: ""; }

.na-bg::before,
.log-na-bg::before,
.normal-bg::before {
  background-color: #59db8f; }

.na-bg.blink-hidden::after,
.normal-bg.blink-hidden::after,
.info-bg.blink-hidden::after,
.average-bg.blink-hidden::after,
.warning-bg.blink-hidden::after,
.high-bg.blink-hidden::after,
.disaster-bg.blink-hidden::after {
  content: none; }
.na-bg a.link-action,
.normal-bg a.link-action,
.info-bg a.link-action,
.average-bg a.link-action,
.warning-bg a.link-action,
.high-bg a.link-action,
.disaster-bg a.link-action {
  color: #555555; }

.log-na-bg::before {
  color: #2a353a !important;
  background-color: #97aab3 !important; }

.log-info-bg::before {
  color: #00268e !important;
  background-color: #7499ff !important; }

.log-warning-bg::before {
  color: #734d00 !important;
  background-color: #ffc859 !important; }

.log-high-bg::before {
  color: #52190b !important;
  background-color: #e97659 !important; }

.log-disaster-bg::before {
  color: #4b0c0c !important;
  background-color: #e45959 !important; }

td.na-bg,
td.normal-bg,
td.info-bg,
td.average-bg,
td.warning-bg,
td.high-bg,
td.disaster-bg,
td.log-na-bg,
td.log-info-bg,
td.log-warning-bg,
td.log-high-bg,
td.log-disaster-bg {
  padding-left: 42px !important;
  color: #000000; }

.notif-body h4 {
  padding-bottom: 3px;
  margin-bottom: -3px; }
.notif-body p {
  margin-bottom: 2px; }
.notif-body li {
  padding-left: 42px; }

.notif-indic {
  width: 34px;
  height: 27px;
  position: relative;
  margin: 0 0 0 -42px; }
  .notif-indic .notif-indic-snooze {
    margin-top: 32px; }

td.inactive-bg {
  padding-left: 42px !important;
  color: #000000; }

.inactive-bg::before {
  content: "";
  background-color: #e45959; }

.msg-bad .link-action:hover,
.msg-good .link-action:hover,
.msg-warning .link-action:hover {
  color: #000000; }

.graph-selection {
  background-color: rgba(0, 0, 0, 0.1);
  border: 0;
  outline: 2px solid rgba(0, 0, 0, 0.6); }

.svg-graph-selection {
  fill: rgba(0, 0, 0, 0.1);
  stroke: rgba(0, 0, 0, 0.6);
  stroke-width: 2px; }

.ui-selectable-helper {
  background-color: rgba(0, 0, 0, 0.1);
  border: 2px solid rgba(0, 0, 0, 0.6); }

.map-element-selected {
  border-color: #000000; }

.ui-tabs-nav .btn-time:hover,
.ui-tabs-nav .filter-trigger:hover {
  background-color: #3c3c3c; }
.ui-tabs-nav .btn-time:focus,
.ui-tabs-nav .filter-trigger:focus {
  background-color: #6f6f6f;
  box-shadow: 0 0 0 2px #111111; }
.ui-tabs-nav .ui-state-focus .btn-time,
.ui-tabs-nav .ui-state-focus .filter-trigger {
  background-color: #6f6f6f;
  box-shadow: 0 0 0 2px #111111; }
.ui-tabs-nav .ui-state-focus.ui-tabs-active .btn-time,
.ui-tabs-nav .ui-state-focus.ui-tabs-active .filter-trigger {
  background-color: #f4f4f4;
  border-color: #f4f4f4;
  box-shadow: 0 0 0 2px #111111; }

.time-quick li a:focus {
  box-shadow: 0 0 0 2px #111111; }

.problem-icon-link {
  border-radius: 3px; }
  .problem-icon-link:focus {
    box-shadow: 0 0 0 2px #111111; }

.problem-icon-link .problem-icon-list-item,
.problem-icon-list .problem-icon-list-item {
  padding-left: 0;
  color: #000000;
  border: none;
  background: transparent; }
  .problem-icon-link .problem-icon-list-item::before,
  .problem-icon-list .problem-icon-list-item::before {
    margin-right: 4px;
    color: #ffffff;
    -webkit-text-stroke: 0.4px rgba(0, 0, 0, 0.2);
    border-radius: 3px; }
.problem-icon-link .status-na-bg::before,
.problem-icon-list .status-na-bg::before {
  content: ""; }
.problem-icon-link .status-normal-bg::before,
.problem-icon-list .status-normal-bg::before {
  content: ""; }
.problem-icon-link .status-info-bg::before,
.problem-icon-list .status-info-bg::before {
  content: ""; }
.problem-icon-link .status-average-bg::before,
.problem-icon-list .status-average-bg::before {
  content: ""; }
.problem-icon-link .status-warning-bg::before,
.problem-icon-list .status-warning-bg::before {
  content: ""; }
.problem-icon-link .status-high-bg::before,
.problem-icon-list .status-high-bg::before {
  content: ""; }
.problem-icon-link .status-disaster-bg::before,
.problem-icon-list .status-disaster-bg::before {
  content: ""; }

.totals-list > div {
  border-top: 1px solid #9f9f9f;
  color: #000000; }
.totals-list .count {
  font-weight: bold; }
.totals-list.totals-list-horizontal > div:not(:last-of-type) {
  border-right: 1px solid #9f9f9f; }

.btn-undo.is-focused {
  box-shadow: 0 1px 0 #111111, 0 -1px 0 #111111; }

.filter-container.tabfilter-container .tabfilter-item-label.focused {
  box-shadow: 0 0 0 2px #111111; }<|MERGE_RESOLUTION|>--- conflicted
+++ resolved
@@ -4939,13 +4939,9 @@
   min-width: 378px; }
 
 form.dashboard-widget-piechart {
-<<<<<<< HEAD
-  width: 1120px; }
-=======
   max-width: 1330px;
-  min-width: 1110px;
+  min-width: 1120px;
   width: 100vw; }
->>>>>>> f2c29e99
   form.dashboard-widget-piechart .pie-chart-widget-config-tabs {
     grid-column: 1 / -1; }
   form.dashboard-widget-piechart .pie-chart-widget-config-tabs > .tabs-nav {
@@ -5088,22 +5084,14 @@
     justify-content: center; }
 
 form.dashboard-widget-svggraph {
-<<<<<<< HEAD
-  width: 1120px; }
-=======
   max-width: 1330px;
-  min-width: 1110px;
+  min-width: 1120px;
   width: 100vw; }
->>>>>>> f2c29e99
   form.dashboard-widget-svggraph .svg-graph-preview,
   form.dashboard-widget-svggraph .graph-widget-config-tabs {
     grid-column: 1 / -1; }
   form.dashboard-widget-svggraph .svg-graph-preview {
     position: relative;
-<<<<<<< HEAD
-=======
-    min-width: 1110px;
->>>>>>> f2c29e99
     height: 300px; }
     form.dashboard-widget-svggraph .svg-graph-preview > div {
       position: absolute;
