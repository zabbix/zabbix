.sidebar .server-name, .dashboard-navigation-tabs .sortable-item > div span, .dashboard-grid-widget-head h4, .dashboard-grid-iterator-head h4, form.dashboard-widget-tophosts #list_columns .text, .list-table .action-container .link-action, .menu-popup .menu-popup-item, .menu-popup h3, .btn-back-map-container a:focus .btn-back-map .btn-back-map-content, .btn-back-map-container a:hover .btn-back-map .btn-back-map-content, .notif-body h4, .overlay-descr-url, .tag, .btn-tag, .overflow-ellipsis, .overflow-ellipsis td, .overflow-ellipsis th, .overflow-ellipsis th a {
  overflow: hidden;
  text-overflow: ellipsis;
  white-space: nowrap; }

html, body, div, span, applet, object, iframe, h1, h2, h3, h4, h5, h6, p, blockquote, pre, a, abbr, acronym, address, big, cite, code, del, dfn, em, img, ins, kbd, q, s, samp, small, strike, strong, sub, sup, tt, var,
b,
strong, u, i, center, dl, dt, dd, ol, ul, li, fieldset, form, label, legend, table, caption, tbody, tfoot, thead, tr, th, td, article, aside, canvas, details, embed, figure, figcaption, footer, header, hgroup, menu, nav, output, ruby, section, summary,
time, mark, audio, video, textarea {
  margin: 0;
  padding: 0;
  border: 0;
  font-size: 100%;
  font: inherit;
  vertical-align: baseline; }

article, aside, details, figcaption, figure, footer, header, hgroup, menu, nav, section {
  display: block; }

body {
  line-height: 1; }

ol, ul {
  list-style: none; }

blockquote, q {
  quotes: none; }

blockquote::before, blockquote::after, q::before, q::after {
  content: '';
  content: none; }

table {
  border-collapse: collapse;
  border-spacing: 0; }

svg:focus,
svg *:focus {
  outline: none; }

body {
  position: relative;
  background-color: #ffffff;
  font-size: 75%;
  font-family: Arial, Tahoma, Verdana, sans-serif;
  line-height: 1.4em;
  color: #000000; }

h1 {
  font-size: 1.75em;
  line-height: 1.2em; }

h2 {
  font-size: 1.5em;
  line-height: 1.2em; }

h3 {
  font-size: 0.917em;
  text-transform: uppercase;
  color: #333333;
  letter-spacing: .0688em;
  text-rendering: optimizeLegibility; }

h4 {
  font-size: 1.167em;
  color: #000000;
  line-height: 1.2em; }

sup {
  font-size: 0.917em;
  color: #333333; }

b, strong {
  font-weight: bold; }

em {
  font-style: italic; }

ol {
  list-style: decimal;
  list-style-position: inside; }
  ol li {
    padding: 0 0 .7em; }

p {
  margin: 0 0 .7em; }

pre {
  font-family: "Courier New", Courier, monospace;
  font-size: 1em; }

a:link {
  color: #555555;
  text-decoration: none;
  transition: color .2s ease-out; }
a:visited {
  color: #555555;
  text-decoration: none; }
a:hover {
  outline: 0;
  color: #000000;
  border-bottom: 1px solid rgba(0, 0, 0, 0.5); }
a:focus {
  color: #000000;
  outline: none;
  border-bottom: 2px solid rgba(0, 0, 0, 0.5); }
a:active {
  outline: 0;
  color: #555555;
  border-bottom: 1px solid rgba(85, 85, 85, 0.5); }
a img {
  border: 0;
  vertical-align: top; }

svg a {
  fill: #555555;
  cursor: pointer; }
  svg a:visited {
    fill: #555555; }
  svg a:hover, svg a:focus {
    fill: #000000;
    text-decoration: underline; }
  svg a:active {
    fill: #555555;
    text-decoration: underline; }

.float-left {
  float: left; }

.text-placeholder {
  padding: 1px 4px;
  border-radius: 2px;
  background-color: #333333;
  color: #ffffff; }

[data-indicator="count"][data-indicator-value]:not([data-indicator-value="0"])::after {
  content: attr(data-indicator-value);
  margin-left: .4em;
  color: #768d99;
  font-size: 0.917em; }

[data-indicator="mark"][data-indicator-value]:not([data-indicator-value="0"])::after {
  content: '';
  display: inline-block;
  margin-left: .4em;
  width: 7px;
  height: 7px;
  border-radius: 50%;
  background: #009900; }

.ui-resizable-border-n {
  border-top: 1px solid #000000;
  height: 5px;
  margin: 0 .25rem;
  flex: 1; }

.ui-resizable-border-e {
  border-right: 1px solid #000000;
  width: 5px;
  margin: .25rem 0;
  flex: 1; }

.ui-resizable-border-s {
  border-bottom: 1px solid #000000;
  height: 5px;
  margin: 0 .25rem;
  flex: 1; }

.ui-resizable-border-w {
  border-left: 1px solid #000000;
  width: 5px;
  margin: .25rem 0;
  flex: 1; }

.ui-resizable-n {
  cursor: ns-resize;
  height: 5px;
  width: 100%;
  top: 4px;
  left: 0; }
  .ui-resizable-n .ui-resize-dot {
    left: 0;
    right: 0;
    margin: auto;
    bottom: 0; }

.ui-resizable-ne {
  cursor: nesw-resize;
  right: 0;
  top: 0; }

.ui-resizable-nw {
  cursor: nwse-resize;
  left: 0;
  top: 0; }

.ui-resizable-e {
  cursor: ew-resize;
  width: 5px;
  right: 4px;
  top: 0;
  height: 100%; }
  .ui-resizable-e .ui-resize-dot {
    left: 0;
    top: 50%;
    transform: translateY(-50%); }

.ui-resizable-s {
  cursor: ns-resize;
  height: 5px;
  width: 100%;
  bottom: 5px;
  left: 0; }
  .ui-resizable-s .ui-resize-dot {
    left: 0;
    right: 0;
    margin: auto;
    bottom: -5px; }

.ui-resizable-se {
  cursor: nwse-resize;
  right: 0;
  bottom: 0; }

.ui-resizable-sw {
  cursor: nesw-resize;
  left: 0;
  bottom: 0; }

.ui-resizable-w {
  cursor: ew-resize;
  width: 5px;
  left: 4px;
  top: 0;
  height: 100%; }
  .ui-resizable-w .ui-resize-dot {
    right: 0;
    top: 50%;
    transform: translateY(-50%); }

.ui-inner-handles .ui-resizable-n {
  top: 0; }
.ui-inner-handles .ui-resizable-ne {
  top: -4px;
  right: -4px; }
.ui-inner-handles .ui-resizable-nw {
  top: -4px;
  left: -4px; }
.ui-inner-handles .ui-resizable-e {
  right: 0; }
.ui-inner-handles .ui-resizable-s {
  bottom: 0; }
.ui-inner-handles .ui-resizable-se {
  bottom: -4px;
  right: -4px; }
.ui-inner-handles .ui-resizable-sw {
  bottom: -4px;
  left: -4px; }
.ui-inner-handles .ui-resizable-w {
  left: 0; }

.ui-resize-dot, .ui-resizable-ne, .ui-resizable-nw, .ui-resizable-se, .ui-resizable-sw {
  z-index: 90;
  width: 7px;
  height: 7px;
  position: absolute;
  background-color: #ffffff;
  border: 1px solid #000000;
  border-radius: 100%; }

.ui-resizable-n, .ui-resizable-e, .ui-resizable-s, .ui-resizable-w {
  z-index: 90;
  position: absolute;
  display: flex; }

.scrollable {
  overflow-y: auto;
  overflow-x: hidden;
  position: relative;
  scrollbar-width: none;
  -ms-overflow-style: none; }
  .scrollable:focus {
    outline: 0; }
  .scrollable::-webkit-scrollbar {
    width: 0; }
  .scrollable .scrollbar-track {
    background: #999999;
    width: 4px;
    border-radius: 2px;
    height: 100%;
    position: absolute;
    right: 2px;
    top: 0;
    opacity: 0;
    z-index: 999; }
    .scrollable .scrollbar-track::before {
      content: '';
      position: absolute;
      top: 0;
      right: -2px;
      bottom: 0;
      left: -6px; }
    .scrollable .scrollbar-track.is-active {
      opacity: 1; }
    .scrollable .scrollbar-track:hover {
      width: 8px; }
      .scrollable .scrollbar-track:hover .scrollbar-thumb {
        width: 8px; }
  .scrollable .scrollbar-thumb {
    background: #f9f9f9;
    border-radius: 2px;
    width: 4px;
    position: absolute;
    height: 0;
    right: 0;
    opacity: .5; }
    .scrollable .scrollbar-thumb:hover {
      width: 8px;
      opacity: 1; }
  .scrollable .scrollbar-track {
    transition: opacity 0.3s ease-out 2s, width 0.3s ease-out 2s; }
    .scrollable .scrollbar-track.is-active {
      transition: opacity 0.3s ease-out, width 0.3s ease-out 2s; }
    .scrollable .scrollbar-track:hover {
      transition: opacity 0.3s ease-out, width 0.3s ease-out; }
      .scrollable .scrollbar-track:hover .scrollbar-thumb {
        transition: opacity 0.3s ease-out, width 0.3s ease-out; }
  .scrollable .scrollbar-thumb {
    transition: opacity 0.3s ease-out, width 0.3s ease-out 2s; }

.sortable {
  position: relative;
  overflow: hidden; }
  .sortable .sortable-list {
    position: relative;
    top: 0;
    left: 0;
    transition: left .2s, top .2s; }
  .sortable .sortable-item {
    box-sizing: border-box; }
    .sortable .sortable-item:not(.sortable-dragging) {
      transition: left .2s, top .2s; }
  .sortable.sortable-dragging .sortable-item {
    position: absolute; }

html,
body {
  height: 100vh; }

body {
  display: flex;
  overflow: hidden; }

aside,
.wrapper {
  box-sizing: border-box; }

.wrapper {
  display: flex;
  flex: 1;
  flex-direction: column;
  overflow: auto;
  position: relative; }
  .wrapper > [class^="msg-"] + [class^="msg-"] {
    margin-top: 0; }
  .wrapper > .debug-output {
    flex-shrink: 0; }
  .wrapper > output {
    box-sizing: border-box;
    min-width: 1200px; }

header,
footer {
  flex-shrink: 0;
  min-width: 1200px; }

main {
  position: relative;
  min-width: 1200px;
  padding: 10px; }
  main > .container:not(:first-of-type) {
    margin-top: 10px; }

footer {
  margin-top: auto; }

output {
  display: block; }

.container {
  background: #ffffff; }

header {
  display: flex;
  align-items: center;
  height: 45px;
  padding: 0 10px;
  background: #f3f3f3;
  border-bottom: 1px solid #9f9f9f; }
  header > div {
    overflow: hidden; }
  header h1 {
    position: relative;
    padding-top: 1px;
    overflow: hidden;
    line-height: 24px;
    text-overflow: ellipsis;
    white-space: nowrap; }
  header .header-doc-link {
    flex-shrink: 0;
    margin: 0 -2px 0 auto;
    padding: 2px; }
    header .header-doc-link + .header-controls {
      margin-left: 0; }
  header .header-controls {
    flex-shrink: 0;
    margin: 0 -2px 0 auto;
    padding: 2px;
    white-space: nowrap; }
    header .header-controls label {
      line-height: 24px; }
    header .header-controls .radio-list-control label {
      line-height: 1.2; }
  header .header-kioskmode-controls {
    position: fixed;
    top: 5px;
    right: 45px;
    z-index: 1010;
    display: flex;
    transition: opacity 1s ease-out; }
    header .header-kioskmode-controls.hidden {
      opacity: 0; }
    header .header-kioskmode-controls > li > ul {
      margin-right: 10px; }
    header .header-kioskmode-controls ul {
      display: flex; }
      header .header-kioskmode-controls ul li {
        margin-right: 10px; }
  header .header-z-select {
    max-width: 600px; }
  header a.link-action {
    box-sizing: border-box;
    display: block;
    height: 25px; }
    header a.link-action h1 {
      padding-right: 1em; }
      header a.link-action h1::after {
        content: '';
        position: absolute;
        top: 50%;
        right: .15em;
        width: .3em;
        height: .3em;
        margin-top: -.15em;
        border-right: 2px solid #000000;
        border-bottom: 2px solid #000000;
        transform: rotate(45deg);
        transition: border-color .2s ease-out; }
    header a.link-action:hover h1::after, header a.link-action:focus h1::after {
      border-color: #000000; }
  header form {
    display: flex;
    justify-content: flex-end; }
  header ul {
    text-align: right; }
    header ul li {
      display: inline-block;
      vertical-align: top;
      position: relative;
      padding: 0 0 0 10px; }
      header ul li .btn-split {
        margin-right: 0; }
        header ul li .btn-split li {
          padding-left: 0; }
    header ul ul li:first-child {
      padding-left: 0; }
    header ul button {
      line-height: 22px; }
  header z-select > button {
    line-height: normal; }
  header z-select .list {
    text-align: left; }
    header z-select .list li:first-child {
      padding: 5px; }

footer {
  padding: 55px 10px 10px;
  color: #333333;
  line-height: 15px;
  text-align: center; }

.sidebar {
  position: relative;
  z-index: 998;
  display: flex;
  flex-direction: column;
  width: max-content;
  max-width: 480px;
  background: #000000;
  transition: max-width 0.3s, transform 0.3s ease-out;
  will-change: max-width;
  transform: translate3d(0, 0, 0); }
  .sidebar .sidebar-header {
    position: relative;
    box-sizing: border-box;
    display: flex;
    margin: 10px 10px 0;
    padding: 2px;
    overflow: hidden;
    justify-content: space-between; }
  .sidebar .sidebar-header-buttons {
    display: flex;
    width: 48px;
    justify-content: flex-end; }
  .sidebar .server-name {
    box-sizing: border-box;
    width: 0;
    margin-top: 5px;
    padding: 0 12px;
    color: #9f9f9f;
    transition: opacity 0.3s ease-out; }
  .sidebar .form-search {
    margin: 12px; }
  .sidebar .sidebar-nav {
    display: flex;
    flex-direction: column;
    flex: 1; }
  .sidebar .nav-user {
    margin-top: auto; }
  .sidebar .scrollable .scrollbar-track {
    z-index: 1000;
    background: rgba(135, 209, 255, 0.55); }
  .sidebar .scrollable .scrollbar-thumb {
    background: rgba(135, 209, 255, 0.85); }
  .sidebar .logo {
    position: relative;
    margin-right: 12px; }
    .sidebar .logo:active, .sidebar .logo:hover, .sidebar .logo:link, .sidebar .logo:visited {
      border: 0; }
    .sidebar .logo:focus .sidebar-logo {
      box-shadow: 0 0 0 2px rgba(17, 17, 17, 0.35); }
    .sidebar .logo .sidebar-logo-compact {
      position: absolute;
      top: 0;
      left: 0;
      opacity: 0; }
  .sidebar .button-hide,
  .sidebar .button-show,
  .sidebar .button-compact,
  .sidebar .button-expand {
    width: 24px;
    height: 24px;
    background: url("../img/icon-sprite.svg?20220722") no-repeat;
    border: none;
    border-radius: 0;
    text-indent: -9999px;
    opacity: .75; }
    .sidebar .button-hide:focus, .sidebar .button-hide:hover,
    .sidebar .button-show:focus,
    .sidebar .button-show:hover,
    .sidebar .button-compact:focus,
    .sidebar .button-compact:hover,
    .sidebar .button-expand:focus,
    .sidebar .button-expand:hover {
      opacity: 1; }
  .sidebar .button-hide {
    background-position: -540px -568px; }
  .sidebar .button-show {
    display: none;
    background-position: -570px -568px; }
  .sidebar .button-compact {
    background-position: -540px -544px; }
  .sidebar .button-expand {
    display: none;
    background-position: -540px -520px; }
  .sidebar .form-search .search {
    transition: opacity 0.3s; }
  .sidebar .form-search .search-icon {
    transition: transform 0.3s; }
  .sidebar.is-compact, .sidebar.is-hidden {
    position: fixed;
    top: 0;
    bottom: 0;
    box-shadow: 2px 0 6px rgba(0, 0, 0, 0.5); }
  .sidebar.is-compact + .wrapper {
    margin-left: 48px; }
  .sidebar.is-compact .button-compact,
  .sidebar.is-compact .button-show {
    display: none; }
  .sidebar.is-compact .button-expand,
  .sidebar.is-compact .button-hide {
    display: inline-block; }
  .sidebar.is-compact:not(.is-opened) {
    max-width: 48px !important; }
    .sidebar.is-compact:not(.is-opened) .scrollable .scrollbar-track {
      display: none; }
    .sidebar.is-compact:not(.is-opened) .logo .sidebar-logo {
      opacity: 0;
      transition: opacity 0s 0.3s; }
    .sidebar.is-compact:not(.is-opened) .logo .sidebar-logo-compact {
      opacity: 1;
      transition: opacity 0s 0.3s; }
    .sidebar.is-compact:not(.is-opened) .server-name {
      opacity: 0; }
    .sidebar.is-compact:not(.is-opened) .form-search {
      position: relative; }
      .sidebar.is-compact:not(.is-opened) .form-search .search {
        opacity: 0; }
      .sidebar.is-compact:not(.is-opened) .form-search .search-icon {
        opacity: 1;
        transform: scale(1); }
    .sidebar.is-compact:not(.is-opened) nav a {
      color: transparent; }
      .sidebar.is-compact:not(.is-opened) nav a::after {
        opacity: 0; }
    .sidebar.is-compact:not(.is-opened) .submenu {
      max-height: 0 !important; }
  .sidebar.is-hidden .button-show {
    display: inline-block; }
  .sidebar.is-hidden .button-compact,
  .sidebar.is-hidden .button-expand,
  .sidebar.is-hidden .button-hide {
    display: none; }
  .sidebar.is-hidden.focus-off {
    display: none; }
  .sidebar.is-hidden + .wrapper .sidebar-nav-toggle {
    display: block; }
  .sidebar.is-hidden:not(.is-opened) {
    transform: translate3d(-110%, 0, 0); }

.sidebar-nav-toggle {
  display: none;
  flex-shrink: 0;
  margin-right: 10px; }
  .sidebar-nav-toggle .button-toggle {
    width: 24px;
    height: 24px;
    background: url("../img/icon-sprite.svg?20220722") no-repeat -600px -592px;
    border: none;
    border-radius: 0;
    text-indent: -9999px;
    opacity: .75;
    transition: opacity 0.3s ease-out; }
    .sidebar-nav-toggle .button-toggle:hover {
      opacity: 1; }
  .sidebar-nav-toggle + div {
    flex-shrink: 1; }

.grid-columns {
  display: grid;
  align-items: start; }
  .grid-columns.columns-2 {
    grid-template-columns: repeat(2, 1fr); }
  .grid-columns.columns-3 {
    grid-template-columns: repeat(3, 1fr); }

.form-grid {
  display: grid;
  row-gap: 10px;
  column-gap: 10px;
  grid-template-columns: minmax(15%, max-content) auto; }
  .form-grid.label-width-true {
    grid-template-columns: max-content auto; }
  .form-grid .fields-group {
    grid-column: 2 / -1;
    padding: 5px;
    border: 1px solid #888888; }
  .form-grid > label {
    line-height: 24px;
    text-align: right;
    word-wrap: break-word; }
    .form-grid > label.fields-group-label {
      padding-top: 5px; }
    .form-grid > label .icon-help-hint,
    .form-grid > label .icon-info {
      margin-left: 5px; }
  .form-grid > .form-field,
  .form-grid > .field-fluid,
  .form-grid .form-actions {
    grid-column: 2 / -1;
    text-align: left;
    line-height: 24px; }
  .form-grid .form-actions button:not(:first-of-type) {
    margin-left: 10px; }
  .form-grid .form-field.offset-1 {
    grid-column-start: 2 !important; }
  .form-grid .form-field.offset-2 {
    grid-column-start: 3 !important; }
  .form-grid .form-field.offset-3 {
    grid-column-start: 4 !important; }
  .form-grid .form-field table {
    width: 100%; }
    .form-grid .form-field table.table-initial-width {
      width: auto; }
    .form-grid .form-field table .sortable td {
      padding-bottom: 0;
      vertical-align: middle;
      line-height: 24px; }
  .form-grid .form-field th {
    padding: 0 5px 0 0;
    color: #333333; }
    .form-grid .form-field th:last-child {
      padding: 0; }
  .form-grid .form-field td {
    padding: 0 5px 5px 0; }
  .form-grid .form-field .list-check-radio {
    line-height: 1.4em; }
  .form-grid.form-grid-1-1 {
    grid-template-columns: repeat(2, minmax(15%, max-content) auto); }
    .form-grid.form-grid-1-1.label-width-true {
      grid-template-columns: repeat(2, max-content auto); }
  .form-grid.form-grid-3-1 {
    grid-template-columns: minmax(15%, max-content) 3fr max-content auto; }
    .form-grid.form-grid-3-1.label-width-true {
      grid-template-columns: max-content auto 3fr max-content auto; }
  .form-grid.form-grid-1-1 .form-field:not(.field-fluid), .form-grid.form-grid-3-1 .form-field:not(.field-fluid) {
    grid-column-start: initial;
    grid-column-end: span 1; }
  .form-grid .table-forms-separator {
    display: inline-flex;
    line-height: 1.4; }
    .form-grid .table-forms-separator td {
      padding: 5px 5px 5px 0; }

.btn-add,
.btn-edit,
.btn-import, .btn-remove, .overlay-close-btn, .subfilter-disable-btn {
  display: inline-block;
  width: 18px;
  height: 18px;
  min-height: auto;
  padding: 0;
  line-height: 18px;
  text-decoration: none;
  vertical-align: middle;
  cursor: pointer;
  background-color: transparent;
  border: 0;
  border-radius: 2px;
  opacity: .5;
  transition: opacity .2s ease-out; }
  .btn-add:hover,
  .btn-edit:hover,
  .btn-import:hover, .btn-remove:hover, .overlay-close-btn:hover, .subfilter-disable-btn:hover, .btn-add:focus,
  .btn-edit:focus,
  .btn-import:focus, .btn-remove:focus, .overlay-close-btn:focus, .subfilter-disable-btn:focus, .btn-add:active,
  .btn-edit:active,
  .btn-import:active, .btn-remove:active, .overlay-close-btn:active, .subfilter-disable-btn:active {
    text-decoration: none;
    background-color: transparent;
    outline: none;
    opacity: 1; }

.btn-remove, .overlay-close-btn, .subfilter-disable-btn {
  font-size: 20px;
  color: #333333;
  text-align: center;
  cursor: pointer; }
  .btn-remove::before, .overlay-close-btn::before, .subfilter-disable-btn::before {
    display: block;
    content: '+';
    transform: rotate(45deg); }
  .btn-remove:hover, .overlay-close-btn:hover, .subfilter-disable-btn:hover, .btn-remove:focus, .overlay-close-btn:focus, .subfilter-disable-btn:focus, .btn-remove:active, .overlay-close-btn:active, .subfilter-disable-btn:active {
    color: #333333;
    outline: none; }

.btn-add,
.btn-edit,
.btn-import {
  background-image: url("../img/icon-sprite.svg?20220722");
  background-repeat: no-repeat; }
  .btn-add::-moz-focus-inner,
  .btn-edit::-moz-focus-inner,
  .btn-import::-moz-focus-inner {
    padding: 0; }
  .btn-add:not(:first-child),
  .btn-edit:not(:first-child),
  .btn-import:not(:first-child) {
    margin-left: 5px; }

.btn-add {
  background-position: -45px -550px; }

.btn-edit {
  background-position: -45px -477px; }

.btn-import {
  background-position: -45px -514px; }

.btn-remove:not(:first-child) {
  margin-left: 5px; }

.btn-add[disabled], .btn-add[disabled]:hover,
.btn-edit[disabled],
.btn-edit[disabled]:hover,
.btn-remove[disabled],
.btn-remove[disabled]:hover {
  background-color: transparent;
  opacity: .25; }

.overlay-close-btn {
  position: absolute;
  top: 1px;
  right: 1px;
  z-index: 1000; }

.subfilter-disable-btn {
  margin: 0;
  color: #ffffff;
  background-color: #333333;
  opacity: 1; }
  .subfilter-disable-btn:hover {
    color: #f2f2f2; }
  .subfilter-disable-btn:focus, .subfilter-disable-btn:active {
    color: #e6e6e6; }

.checkbox-list {
  display: grid;
  grid-column-gap: 10px;
  grid-template-columns: repeat(var(--columns), minmax(max-content, 1fr)); }
  .checkbox-list.vertical {
    grid-template-rows: repeat(var(--rows), 1fr);
    grid-auto-flow: column; }
  .checkbox-list li {
    overflow: hidden;
    text-overflow: ellipsis;
    line-height: 24px; }

.color-picker .color-picker-preview,
.color-picker-dialogue .color-picker-preview {
  position: relative;
  background: url("../img/icon-sprite.svg?20220722") no-repeat -323px -411px;
  border: 1px solid #888888;
  color: #000000; }
.color-picker .use-default,
.color-picker-dialogue .use-default {
  background: none; }
  .color-picker .use-default::after,
  .color-picker-dialogue .use-default::after {
    content: attr(data-use-default);
    position: absolute;
    top: 0;
    right: 0;
    left: 0;
    text-align: center;
    line-height: 22px; }

.color-picker {
  display: inline-block;
  line-height: 24px; }
  .color-picker .color-picker-preview {
    padding: 0;
    background-position: -321px -409px;
    width: 24px;
    vertical-align: top; }
  .color-picker input:disabled + button {
    pointer-events: none;
    background: #9f9f9f !important;
    border-color: #9f9f9f; }

.color-picker-dialogue > div:first-of-type {
  margin-bottom: 5px; }
.color-picker-dialogue > div:not(:first-of-type) button {
  padding: 0;
  width: 20px;
  min-height: 20px;
  border: 1px solid #ffffff;
  border-radius: 0;
  vertical-align: middle;
  transition: none; }
  .color-picker-dialogue > div:not(:first-of-type) button:hover, .color-picker-dialogue > div:not(:first-of-type) button:focus {
    border-color: #000000;
    box-shadow: inset 0 0 0 1px #ffffff; }
  .color-picker-dialogue > div:not(:first-of-type) button:active {
    box-shadow: inset 0 0 0 2px #ffffff; }
.color-picker-dialogue .color-picker-input {
  position: relative;
  display: inline-block;
  margin-right: 3px; }
  .color-picker-dialogue .color-picker-input .color-picker-preview {
    position: absolute;
    top: 2px;
    left: 2px;
    width: 18px;
    height: 18px; }
    .color-picker-dialogue .color-picker-input .color-picker-preview:after {
      line-height: 18px; }
  .color-picker-dialogue .color-picker-input input {
    padding-left: 25px; }

.columns-wrapper {
  display: flex;
  flex-wrap: wrap;
  align-items: start; }
  .columns-wrapper.columns-nowrap {
    flex-wrap: nowrap; }
  .columns-wrapper.columns-2 > div,
  .columns-wrapper.columns-2 > li {
    display: block;
    flex: 0 0 50%;
    max-width: 50%; }
  .columns-wrapper.columns-3 > div,
  .columns-wrapper.columns-3 > li {
    display: block;
    flex: 0 0 33.33333%;
    max-width: 33.33333%; }
  .columns-wrapper .column-5 {
    flex: 0 0 5%;
    max-width: 5%; }
  .columns-wrapper .column-10 {
    flex: 0 0 10%;
    max-width: 10%; }
  .columns-wrapper .column-15 {
    flex: 0 0 15%;
    max-width: 15%; }
  .columns-wrapper .column-20 {
    flex: 0 0 20%;
    max-width: 20%; }
  .columns-wrapper .column-33 {
    flex: 0 0 33.33333%;
    max-width: 33.33333%; }
  .columns-wrapper .column-35 {
    flex: 0 0 35%;
    max-width: 35%; }
  .columns-wrapper .column-40 {
    flex: 0 0 40%;
    max-width: 40%; }
  .columns-wrapper .column-50 {
    flex: 0 0 50%;
    max-width: 50%; }
  .columns-wrapper .column-75 {
    flex: 0 0 75%;
    max-width: 75%; }
  .columns-wrapper .column-90 {
    flex: 0 0 90%;
    max-width: 90%; }
  .columns-wrapper .column-95 {
    flex: 0 0 95%;
    max-width: 95%; }
  .columns-wrapper .column-center {
    display: flex;
    justify-content: center;
    text-align: center; }
  .columns-wrapper .column-middle {
    display: flex;
    align-items: center; }
  .columns-wrapper > div:not(:last-child) section,
  .columns-wrapper > ul:not(:last-child) section {
    margin-right: 10px; }

.header-kioskmode-controls .dashboard-kioskmode-controls li {
  margin-right: 6px; }

.dashboard-toggle-slideshow.slideshow-state-started .slideshow-state-stopped, .dashboard-toggle-slideshow.slideshow-state-stopped .slideshow-state-started,
.dashboard-kioskmode-toggle-slideshow.slideshow-state-started .slideshow-state-stopped,
.dashboard-kioskmode-toggle-slideshow.slideshow-state-stopped .slideshow-state-started {
  display: none; }

.dashboard-edit {
  display: inline-block;
  margin-right: 5px;
  position: relative; }
  .dashboard-edit::after {
    content: '';
    position: absolute;
    min-height: 24px;
    z-index: -1;
    top: -5px;
    right: -5px;
    bottom: -5px;
    left: -5px;
    border: 1px solid #9f9f9f; }
  .dashboard-edit ul li {
    vertical-align: middle; }
    .dashboard-edit ul li:first-child {
      padding: 0; }
    .dashboard-edit ul li .btn-dashboard-conf {
      vertical-align: middle; }

.dashboard-navigation-tabs {
  margin: -2px 10px -2px 0;
  overflow: hidden; }
  .dashboard-navigation-tabs .sortable {
    padding: 2px 0;
    margin: 0 -1.5px; }
  .dashboard-navigation-tabs .sortable-list {
    display: flex;
    padding: 0;
    margin: 0;
    align-items: center; }
    .dashboard-navigation-tabs .sortable-list > .sortable-item:focus:not(:active) {
      padding: 0 3.5px 0 3.5px; }
      .dashboard-navigation-tabs .sortable-list > .sortable-item:focus:not(:active) > div {
        padding: 0 8px;
        border: 1px solid transparent;
        box-shadow: 0 0 0 2px rgba(17, 17, 17, 0.35); }
  .dashboard-navigation-tabs .sortable-item {
    box-sizing: border-box;
    display: block;
    padding: 0 1.5px 0 1.5px;
    margin: 0;
    list-style-type: none;
    outline: none; }
    .dashboard-navigation-tabs .sortable-item > div {
      display: flex;
      align-items: center;
      min-height: 22px;
      line-height: 22px;
      padding: 0 10px;
      flex-shrink: 0;
      font-size: 12px;
      white-space: nowrap;
      cursor: pointer;
      user-select: none;
      background-color: #ffffff;
      border: 1px solid #9f9f9f;
      border-radius: 2px;
      transition: background-color 0.3s, border-color 0.3s; }
      .dashboard-navigation-tabs .sortable-item > div span {
        max-width: 300px;
        color: #000000; }
      .dashboard-navigation-tabs .sortable-item > div button {
        margin: 0 -9px 0 4px; }
      .dashboard-navigation-tabs .sortable-item > div:not(.selected-tab) button {
        display: none; }
  .dashboard-navigation-tabs .sortable > .sortable-item > div,
  .dashboard-navigation-tabs .sortable-list > .sortable-item > div:hover {
    background: #f4f4f4;
    border: 1px solid #c1c1c1; }
  .dashboard-navigation-tabs .sortable > .sortable-item > div.selected-tab,
  .dashboard-navigation-tabs .sortable-list > .sortable-item > div.selected-tab {
    background-color: #333333;
    border: 1px solid transparent; }
    .dashboard-navigation-tabs .sortable > .sortable-item > div.selected-tab span,
    .dashboard-navigation-tabs .sortable-list > .sortable-item > div.selected-tab span {
      color: #ffffff; }

.dashboard-navigation-controls {
  display: flex;
  flex-shrink: 0; }
  .dashboard-navigation-controls button {
    margin-left: 10px; }
    .dashboard-navigation-controls button.dashboard-previous-page, .dashboard-navigation-controls button.dashboard-next-page {
      display: none;
      margin: 0; }

.dashboard-navigation {
  display: flex;
  margin-top: 10px;
  padding-bottom: 2px; }
  .dashboard-navigation.is-scrollable .dashboard-navigation-controls button.dashboard-previous-page, .dashboard-navigation.is-scrollable .dashboard-navigation-controls button.dashboard-next-page {
    display: inline-block; }

.dashboard-grid {
  position: relative;
  margin: 0 -4px -4px -4px;
  z-index: 3;
  transition: margin-top .3s; }
  .dashboard-grid.reserve-header-lines-1 {
    margin-top: 2rem; }
  .dashboard-grid.reserve-header-lines-2 {
    margin-top: calc(4rem + 8px); }

.dashboard:not(.dashboard-is-multipage):not(.dashboard-is-edit-mode) .dashboard-navigation {
  display: none; }
.dashboard.dashboard-is-edit-mode .dashboard-toggle-slideshow, .dashboard:not(.dashboard-is-multipage) .dashboard-toggle-slideshow {
  display: none; }

.dashboard-grid-widget-blocker {
  position: absolute;
  width: 100%;
  height: 100%;
  z-index: 998; }

.dashboard-widget-placeholder {
  box-sizing: border-box;
  display: flex;
  height: 200px;
  padding: .25rem;
  width: calc(100% / 6 - .65rem);
  z-index: 999;
  color: #333333;
  cursor: pointer;
  user-select: none; }
  .dashboard-widget-placeholder .dashboard-widget-placeholder-box {
    background-color: rgba(255, 255, 255, 0.7);
    border: 1px dashed #888888;
    box-shadow: 2px 2px 6px rgba(0, 0, 0, 0.5);
    flex: 1;
    position: relative;
    overflow: hidden; }
  .dashboard-widget-placeholder .dashboard-widget-placeholder-label {
    position: absolute;
    left: 0;
    top: calc(50% - 14px);
    right: 0;
    bottom: 0;
    padding: 38px 5px 5px;
    text-align: center; }
    .dashboard-widget-placeholder .dashboard-widget-placeholder-label::before {
      background: url("../img/icon-sprite.svg?20220722") no-repeat -157px -888px;
      content: ' ';
      height: 28px;
      width: 36px;
      position: absolute;
      top: 0;
      left: 50%;
      transform: translateX(-50%); }
    .dashboard-widget-placeholder .dashboard-widget-placeholder-label span.hidden {
      display: none; }
  .dashboard-widget-placeholder .dashboard-widget-placeholder-resizing {
    background: #f0f0f0;
    box-shadow: inset 2px 2px 6px rgba(0, 0, 0, 0.5); }
    .dashboard-widget-placeholder .dashboard-widget-placeholder-resizing .dashboard-widget-placeholder-label::before {
      background: url("../img/icon-sprite.svg?20220722") no-repeat -345px -888px; }
  .dashboard-widget-placeholder.disabled {
    opacity: 1; }
    .dashboard-widget-placeholder.disabled .dashboard-widget-placeholder-box {
      background-color: rgba(255, 255, 255, 0.7); }
      .dashboard-widget-placeholder.disabled .dashboard-widget-placeholder-box .dashboard-widget-placeholder-label::before {
        background: url("../img/icon-sprite.svg?20220722") no-repeat -122px -284px; }
  .dashboard-widget-placeholder.hidden {
    display: none; }

.dashboard-grid-widget-container {
  position: absolute;
  top: 0;
  left: 0;
  right: 0;
  bottom: 0;
  padding: .25rem;
  box-sizing: border-box;
  display: flex;
  flex-direction: column; }

.dashboard-grid-widget-head {
  position: absolute;
  top: .25rem;
  left: .25rem;
  right: .25rem;
  height: 2rem;
  padding-left: 10px;
  display: flex;
  flex-wrap: nowrap;
  flex-direction: row;
  overflow: hidden;
  align-items: flex-start;
  border: 1px solid #9f9f9f;
  border-bottom: 0;
  background-color: #ffffff;
  z-index: 3; }
  .dashboard-grid-widget-head h4 {
    flex-grow: 1;
    margin-top: .5rem;
    color: #262626;
    font-weight: bold; }
  .dashboard-grid-widget-head ul {
    flex-shrink: 0; }
    .dashboard-grid-widget-head ul li {
      float: left;
      padding: 0; }
      .dashboard-grid-widget-head ul li select {
        margin: 4px 0; }

.dashboard-grid-widget-actions {
  opacity: 0;
  transition: opacity .2s ease-out; }

.dashboard-grid-widget-content {
  flex-grow: 1;
  margin-top: 2rem;
  box-sizing: border-box;
  height: calc(100% - 2rem);
  padding-bottom: 8px;
  overflow: auto;
  border: 1px solid #9f9f9f;
  background-color: #ffffff; }
  .dashboard-grid-widget-content .list-table {
    border: 0; }
    .dashboard-grid-widget-content .list-table tbody tr:last-child th, .dashboard-grid-widget-content .list-table tbody tr:last-child td {
      border-bottom: 1px solid #888888; }
      .dashboard-grid-widget-content .list-table tbody tr:last-child th.list-table-footer, .dashboard-grid-widget-content .list-table tbody tr:last-child td.list-table-footer {
        border-bottom: 0; }
    .dashboard-grid-widget-content .list-table.sticky-footer {
      margin-bottom: -8px; }
      .dashboard-grid-widget-content .list-table.sticky-footer tfoot {
        bottom: -8px; }
  .dashboard-grid-widget-content .debug-output {
    max-height: none;
    border-color: #888888; }
  .dashboard-grid-widget-content .msg-bad,
  .dashboard-grid-widget-content .msg-good,
  .dashboard-grid-widget-content .msg-warning {
    margin: 0 10px; }
  .dashboard-grid-widget-content.no-padding .msg-bad,
  .dashboard-grid-widget-content.no-padding .msg-good,
  .dashboard-grid-widget-content.no-padding .msg-warning {
    margin: 8px 10px; }

.dashboard-grid-widget-mask {
  position: absolute;
  top: .25rem;
  left: .25rem;
  right: .25rem;
  bottom: .25rem;
  display: none; }

.dashboard-grid-widget {
  position: absolute; }
  .dashboard-grid-widget.dashboard-grid-widget-hidden-header .dashboard-grid-widget-head {
    height: 0;
    transition: height .3s, margin-top .3s, box-shadow .3s; }
  .dashboard-grid-widget.dashboard-grid-widget-hidden-header .dashboard-grid-widget-content {
    margin-top: 0;
    height: 100%;
    padding-top: 8px; }
    .dashboard-grid-widget.dashboard-grid-widget-hidden-header .dashboard-grid-widget-content .list-table.sticky-footer {
      margin-bottom: 0; }
      .dashboard-grid-widget.dashboard-grid-widget-hidden-header .dashboard-grid-widget-content .list-table.sticky-footer tfoot {
        bottom: 0; }
  .dashboard-grid-widget.dashboard-grid-widget-hidden-header.dashboard-grid-widget-focus .dashboard-grid-widget-head {
    height: 2rem;
    margin-top: -2rem;
    box-shadow: 0 -6px 8px -2px rgba(128, 128, 128, 0.15);
    z-index: 5; }
  .dashboard-grid-widget.dashboard-grid-widget-focus .dashboard-grid-widget-actions {
    opacity: 1; }
  .dashboard-grid-widget.ui-resizable-resizing.resizing-top .dashboard-grid-widget-container {
    top: auto;
    bottom: 0; }
  .dashboard-grid-widget.ui-resizable-resizing.resizing-left .dashboard-grid-widget-container {
    left: auto;
    right: 0; }

.dashboard-grid-iterator-container {
  position: absolute;
  top: 0;
  left: 0;
  width: 100%;
  height: 100%; }

.dashboard-grid-iterator-head {
  position: absolute;
  top: .25rem;
  left: .25rem;
  right: .25rem;
  height: 0;
  display: flex;
  flex-wrap: nowrap;
  flex-direction: row;
  overflow: hidden;
  padding-left: 10px;
  box-sizing: border-box;
  border: 1px solid #9f9f9f;
  border-bottom: 0;
  background-color: #ffffff;
  opacity: 0;
  transition: margin-top .3s ease-out, height .3s ease-out, opacity .15s .15s ease-out, box-shadow .3s ease-out;
  z-index: 3; }
  .dashboard-grid-iterator-head h4 {
    flex-grow: 1;
    margin-top: .5rem;
    color: #262626;
    font-weight: bold; }
  .dashboard-grid-iterator-head ul {
    flex-shrink: 0; }
    .dashboard-grid-iterator-head ul li {
      float: left;
      padding: 0; }
  .dashboard-grid-iterator-head .dashboard-grid-iterator-pager {
    margin: 0 10px;
    height: 2rem;
    display: none;
    flex-direction: row;
    flex-shrink: 0;
    align-items: center; }
    .dashboard-grid-iterator-head .dashboard-grid-iterator-pager .dashboard-grid-iterator-pager-info {
      margin: 2px .5em 0;
      white-space: nowrap;
      color: #262626; }
  .dashboard-grid-iterator-head.pager-visible .dashboard-grid-iterator-pager {
    display: flex; }

.dashboard-grid-iterator-content {
  position: absolute;
  top: 0;
  left: 0;
  right: 0;
  bottom: 0;
  overflow: visible;
  transition: margin-top .3s ease-out; }

.dashboard-grid-iterator-placeholder {
  position: absolute;
  display: flex; }
  .dashboard-grid-iterator-placeholder > div {
    margin: .25rem;
    display: flex;
    flex-grow: 1;
    flex-direction: column;
    border: 1px solid #9f9f9f;
    background-color: rgba(255, 255, 255, 0.3); }

.dashboard-grid-iterator-too-small {
  position: absolute;
  top: .25rem;
  left: .25rem;
  right: .25rem;
  bottom: .25rem;
  overflow: hidden;
  display: none;
  align-items: center;
  justify-content: center;
  border: 1px solid #9f9f9f;
  background-color: #ffffff; }
  .dashboard-grid-iterator-too-small > div {
    padding: 0 10px;
    text-align: center;
    color: #333333; }

.dashboard-grid-iterator-mask {
  position: absolute;
  top: .25rem;
  left: .25rem;
  right: .25rem;
  bottom: .25rem;
  display: none; }

.dashboard-grid-iterator {
  position: absolute; }
  .dashboard-grid-iterator.iterator-too-small .dashboard-grid-iterator-too-small {
    display: flex; }
  .dashboard-grid-iterator.iterator-too-small .dashboard-grid-iterator-content {
    display: none; }
  .dashboard-grid-iterator.dashboard-grid-iterator-focus {
    z-index: 5; }
    .dashboard-grid-iterator.dashboard-grid-iterator-focus .dashboard-grid-iterator-head {
      margin-top: -2rem;
      height: 2rem;
      box-shadow: 0 -6px 8px -2px rgba(128, 128, 128, 0.15);
      opacity: 1;
      transition: margin-top .3s ease-out, height .3s ease-out, box-shadow .3s ease-out; }
    .dashboard-grid-iterator.dashboard-grid-iterator-focus.dashboard-grid-iterator-hidden-header.iterator-double-header .dashboard-grid-iterator-head {
      margin-top: calc(-4rem - 8px);
      height: calc(4rem + 8px); }
  .dashboard-grid-iterator.ui-resizable-resizing.resizing-top .dashboard-grid-iterator-container {
    top: auto;
    bottom: 0; }
  .dashboard-grid-iterator.ui-resizable-resizing.resizing-left .dashboard-grid-iterator-container {
    left: auto;
    right: 0; }
  .dashboard-grid-iterator.iterator-alt-content .dashboard-grid-iterator-content {
    position: absolute;
    top: .25rem;
    left: .25rem;
    right: .25rem;
    bottom: .25rem;
    border: 1px solid #9f9f9f;
    background-color: #ffffff; }
    .dashboard-grid-iterator.iterator-alt-content .dashboard-grid-iterator-content > div {
      padding-top: 8px; }
      .dashboard-grid-iterator.iterator-alt-content .dashboard-grid-iterator-content > div .list-table {
        border: 0; }
        .dashboard-grid-iterator.iterator-alt-content .dashboard-grid-iterator-content > div .list-table tbody tr:last-child th, .dashboard-grid-iterator.iterator-alt-content .dashboard-grid-iterator-content > div .list-table tbody tr:last-child td {
          border-bottom: 1px solid #888888; }
          .dashboard-grid-iterator.iterator-alt-content .dashboard-grid-iterator-content > div .list-table tbody tr:last-child th.list-table-footer, .dashboard-grid-iterator.iterator-alt-content .dashboard-grid-iterator-content > div .list-table tbody tr:last-child td.list-table-footer {
            border-bottom: 0; }
      .dashboard-grid-iterator.iterator-alt-content .dashboard-grid-iterator-content > div .msg-good,
      .dashboard-grid-iterator.iterator-alt-content .dashboard-grid-iterator-content > div .msg-bad {
        margin: 0 10px; }

.dashboard-grid-widget.ui-draggable .dashboard-grid-widget .dashboard-grid-widget-head,
.dashboard-grid-widget.ui-draggable .dashboard-grid-iterator .dashboard-grid-iterator-head,
.dashboard-grid-iterator.ui-draggable .dashboard-grid-widget .dashboard-grid-widget-head,
.dashboard-grid-iterator.ui-draggable .dashboard-grid-iterator .dashboard-grid-iterator-head {
  cursor: auto; }

.dashboard.dashboard-is-edit-mode .dashboard-grid-widget-actions {
  opacity: 1; }
.dashboard.dashboard-is-edit-mode.dashboard-positioning .dashboard-grid-widget.dashboard-grid-widget-hidden-header .dashboard-grid-widget-head {
  transition: none; }
.dashboard.dashboard-is-edit-mode.dashboard-positioning .dashboard-grid-iterator.dashboard-grid-widget-hidden-header .dashboard-grid-widget-head {
  transition: none; }
.dashboard.dashboard-is-edit-mode.dashboard-positioning .dashboard-grid-widget-mask {
  display: block; }
.dashboard.dashboard-is-edit-mode.dashboard-positioning .dashboard-grid-iterator-mask {
  display: block; }
.dashboard.dashboard-is-edit-mode .dashboard-grid-widget .ui-resizable-handle {
  visibility: hidden; }
.dashboard.dashboard-is-edit-mode .dashboard-grid-widget.dashboard-grid-widget-focus .ui-resizable-handle {
  visibility: visible; }
.dashboard.dashboard-is-edit-mode .dashboard-grid-widget.ui-resizable-resizing.dashboard-grid-widget-hidden-header .dashboard-grid-widget-head {
  margin-top: 0;
  height: 0;
  box-shadow: none; }
.dashboard.dashboard-is-edit-mode .dashboard-grid-widget.ui-draggable-dragging .ui-resizable-handle {
  visibility: hidden; }
.dashboard.dashboard-is-edit-mode .dashboard-grid-widget.ui-draggable-dragging.dashboard-grid-widget-hidden-header .dashboard-grid-widget-head {
  margin-top: -2rem;
  height: 2rem;
  box-shadow: 0 -6px 8px -2px rgba(128, 128, 128, 0.15);
  opacity: .5; }
.dashboard.dashboard-is-edit-mode .dashboard-grid-widget.ui-resizable-resizing, .dashboard.dashboard-is-edit-mode .dashboard-grid-widget.ui-draggable-dragging {
  z-index: 1000; }
  .dashboard.dashboard-is-edit-mode .dashboard-grid-widget.ui-resizable-resizing::before, .dashboard.dashboard-is-edit-mode .dashboard-grid-widget.ui-draggable-dragging::before {
    content: '';
    display: block;
    position: absolute;
    top: .25rem;
    left: .25rem;
    right: .25rem;
    bottom: .25rem;
    background-color: rgba(240, 240, 240, 0.75);
    box-shadow: 0 4px 20px 2px rgba(0, 0, 0, 0.15); }
  .dashboard.dashboard-is-edit-mode .dashboard-grid-widget.ui-resizable-resizing .dashboard-grid-widget-head, .dashboard.dashboard-is-edit-mode .dashboard-grid-widget.ui-draggable-dragging .dashboard-grid-widget-head {
    border-color: #909090; }
  .dashboard.dashboard-is-edit-mode .dashboard-grid-widget.ui-resizable-resizing .dashboard-grid-widget-content, .dashboard.dashboard-is-edit-mode .dashboard-grid-widget.ui-draggable-dragging .dashboard-grid-widget-content {
    border-color: #909090; }
.dashboard.dashboard-is-edit-mode .dashboard-grid-widget:not(.dashboard-grid-widget-focus) {
  transition-property: width, height, left, top;
  transition-duration: 0.15s; }
.dashboard.dashboard-is-edit-mode .dashboard-grid-iterator .ui-resizable-handle {
  visibility: hidden; }
.dashboard.dashboard-is-edit-mode .dashboard-grid-iterator.dashboard-grid-iterator-focus .ui-resizable-handle {
  visibility: visible; }
.dashboard.dashboard-is-edit-mode .dashboard-grid-iterator.ui-resizable-resizing .dashboard-grid-iterator-head {
  margin-top: 0;
  height: 0;
  box-shadow: none;
  opacity: 0; }
.dashboard.dashboard-is-edit-mode .dashboard-grid-iterator.ui-draggable-dragging .ui-resizable-handle {
  visibility: hidden; }
.dashboard.dashboard-is-edit-mode .dashboard-grid-iterator.ui-draggable-dragging .dashboard-grid-iterator-head {
  margin-top: -2rem;
  height: 2rem;
  box-shadow: 0 -6px 8px -2px rgba(128, 128, 128, 0.15);
  opacity: .5; }
.dashboard.dashboard-is-edit-mode .dashboard-grid-iterator.ui-draggable-dragging.dashboard-grid-iterator-hidden-header.iterator-double-header .dashboard-grid-iterator-head {
  margin-top: calc(-4rem - 8px);
  height: calc(4rem + 8px); }
.dashboard.dashboard-is-edit-mode .dashboard-grid-iterator.ui-resizable-resizing, .dashboard.dashboard-is-edit-mode .dashboard-grid-iterator.ui-draggable-dragging {
  z-index: 1000; }
  .dashboard.dashboard-is-edit-mode .dashboard-grid-iterator.ui-resizable-resizing::before, .dashboard.dashboard-is-edit-mode .dashboard-grid-iterator.ui-draggable-dragging::before {
    content: '';
    display: block;
    position: absolute;
    top: .25rem;
    left: .25rem;
    right: .25rem;
    bottom: .25rem;
    background-color: rgba(240, 240, 240, 0.75);
    box-shadow: 0 4px 20px 2px rgba(0, 0, 0, 0.15); }
  .dashboard.dashboard-is-edit-mode .dashboard-grid-iterator.ui-resizable-resizing .dashboard-grid-iterator-head, .dashboard.dashboard-is-edit-mode .dashboard-grid-iterator.ui-draggable-dragging .dashboard-grid-iterator-head {
    border-color: #909090; }
  .dashboard.dashboard-is-edit-mode .dashboard-grid-iterator.ui-resizable-resizing .dashboard-grid-iterator-content .dashboard-grid-widget .dashboard-grid-widget-head, .dashboard.dashboard-is-edit-mode .dashboard-grid-iterator.ui-draggable-dragging .dashboard-grid-iterator-content .dashboard-grid-widget .dashboard-grid-widget-head {
    border-color: #909090; }
  .dashboard.dashboard-is-edit-mode .dashboard-grid-iterator.ui-resizable-resizing .dashboard-grid-iterator-content .dashboard-grid-widget .dashboard-grid-widget-content, .dashboard.dashboard-is-edit-mode .dashboard-grid-iterator.ui-draggable-dragging .dashboard-grid-iterator-content .dashboard-grid-widget .dashboard-grid-widget-content {
    border-color: #909090; }
  .dashboard.dashboard-is-edit-mode .dashboard-grid-iterator.ui-resizable-resizing .dashboard-grid-iterator-content .dashboard-grid-iterator-placeholder > div, .dashboard.dashboard-is-edit-mode .dashboard-grid-iterator.ui-draggable-dragging .dashboard-grid-iterator-content .dashboard-grid-iterator-placeholder > div {
    border-color: #909090; }
  .dashboard.dashboard-is-edit-mode .dashboard-grid-iterator.ui-resizable-resizing .dashboard-grid-iterator-mask, .dashboard.dashboard-is-edit-mode .dashboard-grid-iterator.ui-draggable-dragging .dashboard-grid-iterator-mask {
    border: 1px solid #8b8b8b;
    border-top: 0; }
.dashboard.dashboard-is-edit-mode .dashboard-grid-widget-placeholder {
  position: absolute;
  z-index: 999; }
  .dashboard.dashboard-is-edit-mode .dashboard-grid-widget-placeholder > div {
    position: absolute;
    top: .25rem;
    left: .25rem;
    right: .25rem;
    bottom: .25rem;
    background-color: #f0f0f0 !important; }

@keyframes zoom-in-out {
  0% {
    transform: scale(1); }
  50% {
    transform: scale(1.05); }
  100% {
    transform: scale(1); } }
.new-widget {
  animation: zoom-in-out .2s linear; }

.dashboard-widget {
  min-width: 250px;
  margin: 0 10px 10px 0;
  background-color: #ffffff;
  border: 1px solid #9f9f9f; }
  .dashboard-widget .dashboard-widget-head {
    margin: 8px 10px; }
  .dashboard-widget .list-table {
    border: 0; }
    .dashboard-widget .list-table tbody tr:last-child td {
      border-bottom: 1px solid #888888; }
  .dashboard-widget .msg-bad,
  .dashboard-widget .msg-good,
  .dashboard-widget .msg-warning {
    margin: 0 10px; }

.dashboard-grid-widget-content .list-table th:first-child, .dashboard-grid-widget-content .list-table td:first-child, .dashboard-grid-iterator.iterator-alt-content .dashboard-grid-iterator-content > div .list-table th:first-child, .dashboard-grid-iterator.iterator-alt-content .dashboard-grid-iterator-content > div .list-table td:first-child, .dashboard-widget .list-table th:first-child, .dashboard-widget .list-table td:first-child, .overlay-dialogue .list-table th:first-child, .overlay-dialogue .list-table td:first-child {
  padding-left: 10px; }
.dashboard-grid-widget-content .list-table th:last-child, .dashboard-grid-widget-content .list-table td:last-child, .dashboard-grid-iterator.iterator-alt-content .dashboard-grid-iterator-content > div .list-table th:last-child, .dashboard-grid-iterator.iterator-alt-content .dashboard-grid-iterator-content > div .list-table td:last-child, .dashboard-widget .list-table th:last-child, .dashboard-widget .list-table td:last-child, .overlay-dialogue .list-table th:last-child, .overlay-dialogue .list-table td:last-child {
  padding-right: 10px; }

.dashboard-widget-head {
  display: flex;
  margin-bottom: 8px; }
  .dashboard-widget-head h4 {
    color: #262626;
    font-weight: bold;
    margin-right: auto; }
  .dashboard-widget-head > ul {
    margin: -8px -10px -10px 10px; }

.dashboard-widget-foot {
  text-align: right;
  color: #333333;
  margin: 0 10px; }
  .dashboard-widget-foot li {
    display: inline-block;
    padding: 8px 0 8px 13px; }

.dashboard-widget-graph-link {
  display: block; }
  .dashboard-widget-graph-link:link {
    border: 0; }

.dashboard-grid-widget-content.is-loading::before,
.dashboard-grid-iterator-content.is-loading::before {
  margin: calc(.25rem + 1px); }

.dashboard-list .dashboard-list-item {
  display: flex;
  justify-content: space-between;
  height: 18px; }
  .dashboard-list .dashboard-list-item .status-green {
    background-color: #555555;
    border-color: #555555; }
  .dashboard-list .dashboard-list-item .status-yellow {
    background-color: #555555;
    border-color: #555555; }

.overlay-dialogue.modal-popup.modal-widget-configuration {
  max-width: 1120px;
  min-width: 650px; }

.dashboard-widget-form {
  position: relative; }
  .dashboard-widget-form .form-field-show-header {
    position: absolute;
    right: 5px; }
  .dashboard-widget-form .table-tags tr:last-of-type td {
    padding-bottom: 0;
    line-height: 1.4; }

.wrapper.layout-kioskmode .dashboard-navigation {
  display: none; }

form.dashboard-widget-clock .fields-group.fields-group-date, form.dashboard-widget-clock .fields-group.fields-group-time, form.dashboard-widget-clock .fields-group.fields-group-tzone {
  display: grid;
  grid-template-columns: 60px 120px repeat(2, minmax(60px, max-content) auto);
  align-items: center;
  column-gap: 10px;
  row-gap: 5px; }
  form.dashboard-widget-clock .fields-group.fields-group-date label, form.dashboard-widget-clock .fields-group.fields-group-time label, form.dashboard-widget-clock .fields-group.fields-group-tzone label {
    text-align: right; }
  form.dashboard-widget-clock .fields-group.fields-group-date .field-size input, form.dashboard-widget-clock .fields-group.fields-group-time .field-size input, form.dashboard-widget-clock .fields-group.fields-group-tzone .field-size input {
    margin-right: 5px; }
form.dashboard-widget-clock .fields-group.fields-group-time .field-format {
  grid-column: 4 / -1; }
form.dashboard-widget-clock .fields-group.fields-group-tzone .form-field.field-tzone-timezone, form.dashboard-widget-clock .fields-group.fields-group-tzone .form-field.field-tzone-format {
  grid-column: 2 / -1; }

div.dashboard-widget-clock .clock-digital {
  box-sizing: border-box;
  min-height: 100%;
  padding: 10px;
  display: flex;
  flex-direction: column;
  justify-content: center;
  align-items: center; }
  div.dashboard-widget-clock .clock-digital .clock-date,
  div.dashboard-widget-clock .clock-digital .clock-time,
  div.dashboard-widget-clock .clock-digital .clock-time-zone {
    max-width: 100%;
    white-space: nowrap;
    overflow: hidden;
    text-overflow: ellipsis;
    font-size: calc(var(--content-height) * var(--widget-clock-font) / 1.14);
    line-height: 1.14;
    flex-shrink: 0; }
  div.dashboard-widget-clock .clock-digital .bold {
    font-weight: bold; }
  div.dashboard-widget-clock .clock-digital .clock-disabled {
    font-size: calc(var(--content-height) * 0.6 / 1.14);
    color: #333333;
    font-weight: bold; }

.dashboard-widget-inaccessible {
  display: grid;
  align-items: center;
  padding-right: 10px;
  padding-left: 10px;
  text-align: center;
  color: #333333; }

form.dashboard-widget-item .fields-group.fields-group-description, form.dashboard-widget-item .fields-group.fields-group-value, form.dashboard-widget-item .fields-group.fields-group-time, form.dashboard-widget-item .fields-group.fields-group-change-indicator {
  display: grid;
  grid-template-columns: minmax(100px, max-content) 3fr max-content auto;
  align-items: center;
  column-gap: 10px;
  row-gap: 5px; }
  form.dashboard-widget-item .fields-group.fields-group-description label, form.dashboard-widget-item .fields-group.fields-group-value label, form.dashboard-widget-item .fields-group.fields-group-time label, form.dashboard-widget-item .fields-group.fields-group-change-indicator label {
    text-align: right; }
  form.dashboard-widget-item .fields-group.fields-group-description hr, form.dashboard-widget-item .fields-group.fields-group-value hr, form.dashboard-widget-item .fields-group.fields-group-time hr, form.dashboard-widget-item .fields-group.fields-group-change-indicator hr {
    grid-column: 1 / -1;
    margin: 0;
    width: 100%;
    border: solid #888888;
    border-width: 1px 0 0 0; }
  form.dashboard-widget-item .fields-group.fields-group-description .field-fluid, form.dashboard-widget-item .fields-group.fields-group-value .field-fluid, form.dashboard-widget-item .fields-group.fields-group-time .field-fluid, form.dashboard-widget-item .fields-group.fields-group-change-indicator .field-fluid {
    grid-column: 2 / -1; }
  form.dashboard-widget-item .fields-group.fields-group-description .offset-3, form.dashboard-widget-item .fields-group.fields-group-value .offset-3, form.dashboard-widget-item .fields-group.fields-group-time .offset-3, form.dashboard-widget-item .fields-group.fields-group-change-indicator .offset-3 {
    grid-column-start: 3; }
  form.dashboard-widget-item .fields-group.fields-group-description .field-size input, form.dashboard-widget-item .fields-group.fields-group-value .field-size input, form.dashboard-widget-item .fields-group.fields-group-time .field-size input, form.dashboard-widget-item .fields-group.fields-group-change-indicator .field-size input {
    margin-right: 5px; }
  form.dashboard-widget-item .fields-group.fields-group-description .form-field, form.dashboard-widget-item .fields-group.fields-group-value .form-field, form.dashboard-widget-item .fields-group.fields-group-time .form-field, form.dashboard-widget-item .fields-group.fields-group-change-indicator .form-field {
    line-height: 24px; }
form.dashboard-widget-item .fields-group.fields-group-description .form-field:nth-child(1) {
  grid-column: 1 / -1; }
form.dashboard-widget-item .fields-group.fields-group-value {
  grid-template-columns: minmax(100px, max-content) 3fr max-content auto; }
  form.dashboard-widget-item .fields-group.fields-group-value .units-show {
    display: flex; }
    form.dashboard-widget-item .fields-group.fields-group-value .units-show label[for='units'] {
      width: 100%; }
form.dashboard-widget-item .fields-group.fields-group-change-indicator {
  grid-template-columns: repeat(3, max-content 96px); }
  form.dashboard-widget-item .fields-group.fields-group-change-indicator .input-color-picker {
    display: block; }

div.dashboard-widget-item > div {
  box-sizing: border-box;
  height: 100%;
  padding: 10px;
  overflow-x: hidden; }
div.dashboard-widget-item a {
  box-sizing: border-box;
  display: flex;
  flex-direction: column;
  height: 100%;
  color: inherit; }
  div.dashboard-widget-item a:focus, div.dashboard-widget-item a:hover, div.dashboard-widget-item a:visited {
    border: none; }
  div.dashboard-widget-item a > div {
    display: flex;
    flex: 1 1 calc(100% / 3); }
div.dashboard-widget-item .item-description,
div.dashboard-widget-item .item-value,
div.dashboard-widget-item .item-time {
  flex: 1 1 auto;
  max-width: 100%; }
div.dashboard-widget-item .item-value {
  display: flex;
  flex-wrap: wrap;
  margin: 0 5px; }
  div.dashboard-widget-item .item-value > .units:first-child, div.dashboard-widget-item .item-value > .units:last-child {
    flex: 0 0 100%; }
  div.dashboard-widget-item .item-value > .units:first-child {
    margin-bottom: -0.07em; }
  div.dashboard-widget-item .item-value > .units:last-child {
    margin-top: -0.07em; }
  div.dashboard-widget-item .item-value.type-text {
    min-width: 0; }
    div.dashboard-widget-item .item-value.type-text .item-value-content {
      min-width: 0; }
div.dashboard-widget-item .item-value-content {
  display: flex;
  align-items: baseline;
  overflow: hidden; }
div.dashboard-widget-item .item-description,
div.dashboard-widget-item .item-time,
div.dashboard-widget-item .type-text .value {
  display: block;
  white-space: nowrap;
  overflow: hidden;
  text-overflow: ellipsis; }
div.dashboard-widget-item .item-description,
div.dashboard-widget-item .value,
div.dashboard-widget-item .decimals,
div.dashboard-widget-item .units,
div.dashboard-widget-item .item-time {
  font-size: calc(var(--content-height) * var(--widget-item-font) / 1.14);
  line-height: 1.14; }
div.dashboard-widget-item .units:not(:last-child),
div.dashboard-widget-item .change-indicator:not(:last-child) {
  margin-right: 5px; }
div.dashboard-widget-item .units:not(:first-child),
div.dashboard-widget-item .change-indicator:not(:first-child) {
  margin-left: 5px; }
div.dashboard-widget-item .svg-arrow {
  height: calc(var(--content-height) * var(--widget-item-font) * 0.72 / 1.14); }
div.dashboard-widget-item .item-value-no-data {
  color: #333333; }
div.dashboard-widget-item .left {
  justify-content: flex-start;
  max-width: max-content;
  margin-right: auto; }
div.dashboard-widget-item .center {
  justify-content: center; }
div.dashboard-widget-item .right {
  justify-content: flex-end;
  max-width: max-content;
  margin-left: auto; }
div.dashboard-widget-item .top {
  align-self: flex-start; }
div.dashboard-widget-item .middle {
  align-self: center; }
div.dashboard-widget-item .bottom {
  align-self: flex-end; }
div.dashboard-widget-item .bold {
  font-weight: bold; }

.dashboard-widget-item .svg-arrow-up {
  fill: #3DC51D; }
.dashboard-widget-item .svg-arrow-down {
  fill: #FC5A5A; }
.dashboard-widget-item .svg-arrow-up-down {
  fill: #3DC51D; }

div.dashboard-widget-item a:link {
  border-bottom: none; }

div.dashboard-widget-slareport .date-vertical {
  writing-mode: vertical-lr;
  transform: rotate(180deg); }

form.dashboard-widget-svggraph .svg-graph-preview,
form.dashboard-widget-svggraph .graph-widget-config-tabs {
  grid-column: 1 / -1; }
form.dashboard-widget-svggraph .svg-graph-preview {
  position: relative;
  min-width: 1110px;
  height: 300px; }
  form.dashboard-widget-svggraph .svg-graph-preview > div {
    position: absolute;
    top: 0;
    right: 0;
    left: 0;
    margin: 0 -10px;
    height: 300px;
    background: #ffffff;
    z-index: 3; }
form.dashboard-widget-svggraph .graph-widget-config-tabs > .tabs-nav {
  border-top: 1px solid #9f9f9f; }
form.dashboard-widget-svggraph .graph-widget-config-tabs .ui-tabs-nav {
  position: sticky;
  top: 0;
  background: #f3f3f3;
  z-index: 3; }
form.dashboard-widget-svggraph .table-forms-container, form.dashboard-widget-svggraph .browser-warning-container {
  margin: -10px 0 0 0;
  border: 1px solid #9f9f9f;
  border-top: none; }
form.dashboard-widget-svggraph .table-forms-separator {
  padding: 0; }
form.dashboard-widget-svggraph .dataset-head,
form.dashboard-widget-svggraph .dataset-body.list-accordion-item-body {
  display: contents; }
form.dashboard-widget-svggraph .dataset-head .multiselect {
  width: 100%; }
form.dashboard-widget-svggraph .dataset-body .form-grid {
  padding-top: 0; }
  form.dashboard-widget-svggraph .dataset-body .form-grid:first-child {
    grid-column-start: 3; }
form.dashboard-widget-svggraph .drag-icon {
  position: absolute;
  top: 5px;
  left: -14px; }
form.dashboard-widget-svggraph .td-drag-icon .drag-icon {
  top: 0;
  left: 9px;
  margin-right: 5px; }
form.dashboard-widget-svggraph .dataset-actions {
  text-align: right; }
  form.dashboard-widget-svggraph .dataset-actions .btn-remove {
    top: 0;
    right: 0;
    vertical-align: baseline; }
form.dashboard-widget-svggraph .items-list {
  grid-column: 2 / span 3; }
form.dashboard-widget-svggraph .list-vertical-accordion {
  position: relative;
  margin-left: 15px;
  padding-left: 0; }
  form.dashboard-widget-svggraph .list-vertical-accordion.sortable {
    overflow: visible;
    margin-top: -5px;
    margin-bottom: -5px; }
form.dashboard-widget-svggraph .list-accordion-item {
  position: relative;
  display: grid;
  grid-template-columns: 24px 24px 1fr 1fr 24px;
  grid-gap: 10px;
  align-items: start;
  padding: 5px 0; }
  form.dashboard-widget-svggraph .list-accordion-item.list-accordion-item-opened::before {
    content: ' ';
    position: absolute;
    top: 24px;
    bottom: 0;
    left: 11px;
    width: 2px;
    background: #9f9f9f; }
  form.dashboard-widget-svggraph .list-accordion-item.list-accordion-item-closed .multiselect {
    height: 24px;
    overflow: hidden; }
  form.dashboard-widget-svggraph .list-accordion-item.list-accordion-item-closed .dataset-head .table-forms-separator {
    border: none; }
  form.dashboard-widget-svggraph .list-accordion-item.list-accordion-item-closed .dataset-head .single-item-table thead,
  form.dashboard-widget-svggraph .list-accordion-item.list-accordion-item-closed .dataset-head .single-item-table tfoot,
  form.dashboard-widget-svggraph .list-accordion-item.list-accordion-item-closed .dataset-head .single-item-table .table-col-handle,
  form.dashboard-widget-svggraph .list-accordion-item.list-accordion-item-closed .dataset-head .single-item-table .table-col-action {
    display: none; }
  form.dashboard-widget-svggraph .list-accordion-item.list-accordion-item-closed .dataset-body {
    display: none; }
  form.dashboard-widget-svggraph .list-accordion-item.list-accordion-item-closed .items-list {
    padding-left: 0; }
form.dashboard-widget-svggraph .single-item-table .table-col-handle {
  width: 26px; }
form.dashboard-widget-svggraph .single-item-table .table-col-no {
  width: 20px; }
form.dashboard-widget-svggraph .single-item-table .table-col-color {
  width: 24px; }
form.dashboard-widget-svggraph .single-item-table .table-col-action {
  width: 55px; }
form.dashboard-widget-svggraph .single-item-table th {
  padding: 5px 5px 5px 0; }
form.dashboard-widget-svggraph .single-item-table .single-item-table-row td {
  padding: 0 5px 5px 0; }
form.dashboard-widget-svggraph .single-item-table .single-item-table-row:last-child td {
  padding-bottom: 0; }
form.dashboard-widget-svggraph .single-item-table tfoot td {
  padding: 5px 5px 5px 10px; }
form.dashboard-widget-svggraph .overrides-list {
  position: relative;
  margin: -5px 0 -5px 15px; }
form.dashboard-widget-svggraph .overrides-list-item {
  position: relative;
  display: grid;
  grid-template-columns: 1fr 1fr 24px;
  grid-gap: 5px 10px;
  align-items: start;
  padding: 5px 0; }
  form.dashboard-widget-svggraph .overrides-list-item.sortable {
    overflow: visible;
    margin-top: -5px;
    margin-bottom: -5px; }
  form.dashboard-widget-svggraph .overrides-list-item .multiselect {
    width: 100%; }
  form.dashboard-widget-svggraph .overrides-list-item .btn-remove {
    right: 0;
    top: 0;
    vertical-align: baseline; }
form.dashboard-widget-svggraph .overrides-foot {
  padding: 5px 0; }
form.dashboard-widget-svggraph .overrides-options-list {
  grid-column: 1 / -1;
  padding: 0 24px 8px 0;
  border-bottom: 1px solid #888888;
  white-space: normal; }
  form.dashboard-widget-svggraph .overrides-options-list > li {
    display: inline-block;
    margin-right: 5px;
    margin-bottom: 2px;
    line-height: 22px;
    white-space: nowrap; }
    form.dashboard-widget-svggraph .overrides-options-list > li .color-picker {
      line-height: 22px; }
    form.dashboard-widget-svggraph .overrides-options-list > li > div {
      position: relative;
      padding: 1px 18px 1px 1px;
      background-color: #333333;
      border-radius: 2px; }
      form.dashboard-widget-svggraph .overrides-options-list > li > div > span {
        color: white;
        padding-left: 8px;
        line-height: 22px; }
      form.dashboard-widget-svggraph .overrides-options-list > li > div > input[type=text] {
        border-style: none;
        line-height: 22px;
        min-height: 22px;
        width: 85px; }
      form.dashboard-widget-svggraph .overrides-options-list > li > div > .subfilter-disable-btn {
        position: absolute;
        right: 0;
        top: 0;
        min-height: 24px; }
  form.dashboard-widget-svggraph .overrides-options-list .btn-alt .plus-icon {
    margin-right: 0; }
  form.dashboard-widget-svggraph .overrides-options-list .color-picker .color-picker-preview {
    margin: 1px;
    width: 20px;
    min-height: 20px;
    background-position: -323px -411px; }
form.dashboard-widget-svggraph .no-items-message {
  display: none;
  line-height: 24px;
  color: #333333; }

[theme="hc-dark"] form.dashboard-widget-svggraph .overrides-options-list > li > div {
  border: 1px solid #888888;
  background-color: transparent !important; }
  [theme="hc-dark"] form.dashboard-widget-svggraph .overrides-options-list > li > div > .subfilter-disable-btn {
    border: none !important;
    top: 0; }

[theme="hc-light"] form.dashboard-widget-svggraph .overrides-options-list > li > div > .subfilter-disable-btn {
  border: none !important;
  top: 0; }

form.dashboard-widget-tophosts #list_columns .text {
  max-width: 250px; }
form.dashboard-widget-tophosts #column {
  max-width: 250px; }

div.dashboard-widget-tophosts .list-table th.center {
  text-align: center; }
div.dashboard-widget-tophosts td {
  line-height: 20px; }
div.dashboard-widget-tophosts .link-action {
  white-space: nowrap; }
div.dashboard-widget-tophosts z-bar-gauge {
  min-width: 64px;
  height: 20px; }

.diff {
  padding: 4px;
  background: #ffffff; }
  .diff .diff-added {
    background-color: transparent; }
  .diff .diff-removed {
    background-color: transparent; }
  .diff pre {
    width: max-content;
    min-width: 100%; }
    .diff pre > div {
      white-space: pre; }

.expandable-subfilter {
  position: relative;
  word-break: break-word;
  max-height: 18px;
  line-height: 18px;
  overflow: hidden; }
  .expandable-subfilter.ten-lines {
    max-height: calc(20px * 10); }
  .expandable-subfilter > div {
    display: inline; }
  .expandable-subfilter .hidden {
    display: none; }
  .expandable-subfilter.expanded {
    max-height: none; }
    .expandable-subfilter.expanded .hidden {
      display: unset; }

.form-search {
  position: relative;
  height: 24px; }
  .form-search .search {
    position: absolute;
    top: 0;
    left: 0;
    width: 100%;
    height: 24px;
    padding-right: 22px;
    color: #ffffff;
    background: #000000;
    border: 1px solid #ffffff;
    border-radius: 3px; }
    .form-search .search:focus {
      color: #000000;
      background: #ffffff;
      border-color: #ffffff; }
      .form-search .search:focus ~ .search-icon {
        background-position: -600px -616px;
        opacity: 1; }
        .form-search .search:focus ~ .search-icon:hover:not(:disabled) {
          background-position: -600px -616px;
          opacity: 1; }
  .form-search .search-icon {
    position: absolute;
    top: 0;
    right: 0;
    width: 24px;
    height: 24px;
    padding: 0;
    background-color: transparent !important;
    background: url("../img/icon-sprite.svg?20220722") no-repeat -570px -616px;
    image-rendering: pixelated;
    border: 0;
    opacity: 1;
    transform: scale(0.8);
    transition: opacity 0.3s ease-out; }
    .form-search .search-icon:focus {
      box-shadow: 0 0 0 2px #ffffff; }
    .form-search .search-icon:focus, .form-search .search-icon:hover:not(:disabled) {
      background-position: -570px -616px;
      opacity: 1; }

.search-suggest {
  position: absolute;
  left: 0;
  right: 0;
  z-index: 1000;
  min-width: 16px;
  color: #333333;
  background-color: #ffffff;
  border: 1px solid #383838;
  border-top: 0;
  box-shadow: 0 6px 10px 0 rgba(0, 0, 0, 0.5); }
  .search-suggest li {
    display: block;
    height: inherit;
    padding: .4em 5px;
    margin: 0;
    overflow: hidden;
    color: #000000;
    line-height: normal;
    word-break: break-word;
    cursor: pointer;
    transition: background-color .2s ease-out; }
    .search-suggest li.suggest-hover {
      background-color: #f4f4f4; }

.inline-filter {
  text-align: right; }
  .inline-filter > li {
    display: inline-block; }
    .inline-filter > li:not(:last-child) {
      margin-right: 3px; }
    .inline-filter > li.inline-filter-label {
      margin-right: 10px; }

.inline-filter-footer {
  display: flex;
  align-items: baseline;
  justify-content: space-between; }
  .inline-filter-footer > li.inline-filter-stats {
    color: #333333; }

.icon-dashboards::before, .icon-dashboard::before, .icon-problems::before, .icon-monitoring::before, .icon-services::before, .icon-inventory::before, .icon-reports::before, .icon-data-collection::before, .icon-alerts::before, .icon-configuration::before, .icon-users::before, .icon-administration::before {
  content: '';
  width: 24px;
  height: 24px;
  background: url("../img/icon-sprite.svg?20220722") no-repeat; }

.icon-dashboards::before {
  background-position: -570px -856px; }

.icon-dashboard::before {
  background-position: -570px -664px; }

.icon-problems::before {
  background-position: -570px -688px; }

.icon-monitoring::before {
  background-position: -570px -712px; }

.icon-services::before {
  background-position: -570px -832px; }

.icon-inventory::before {
  background-position: -570px -736px; }

.icon-reports::before {
  background-position: -570px -760px; }

.icon-data-collection::before {
  background-position: -570px -784px; }

.icon-alerts::before {
  background-position: -570px -879px; }

.icon-configuration::before {
  background-position: -570px -784px; }

.icon-users::before {
  background-position: -570px -904px; }

.icon-administration::before {
  background-position: -570px -808px; }

.menu-main > li {
  line-height: 16px; }
  .menu-main > li.is-selected > a {
    background: #000000;
    border-left-color: #f3f3f3;
    color: #ffffff; }
  .menu-main > li.is-expanded > a, .menu-main > li.is-expanded > a:focus {
    background: #f3f3f3;
    border-left-color: transparent;
    color: #000000; }
  .menu-main > li:not(.is-expanded) .submenu {
    max-height: 0 !important; }
  .menu-main > li > a {
    color: #ffffff; }
    .menu-main > li > a::before {
      position: absolute;
      top: 7px;
      left: 9px; }
    .menu-main > li > a:hover, .menu-main > li > a:focus {
      background: #e6e6e6;
      border-left-color: transparent;
      color: #000000; }
      .menu-main > li > a:hover::before, .menu-main > li > a:focus::before {
        background-position-x: -570px; }
.menu-main .has-submenu > a::after {
  content: '';
  position: absolute;
  top: 19px;
  right: 14px;
  width: 6px;
  height: 4px;
  background: url("../img/icon-sprite.svg?20220722") no-repeat -606px -434px;
  transform: rotate(0deg);
  transition: transform 0.3s, opacity 0.3s; }
.menu-main .has-submenu > a:hover::after, .menu-main .has-submenu > a:focus::after {
  background-position: -606px -434px; }
.menu-main .has-submenu.is-expanded > a::after {
  background-position: -606px -434px;
  transform: rotate(-180deg); }
.menu-main a {
  position: relative;
  display: block;
  padding: 12px 34px 12px 44px;
  font-size: 14px;
  line-height: inherit;
  white-space: nowrap;
  border-left: 3px solid transparent;
  transition: color 0.3s, border-color 0.3s, background-color 0.3s; }
  .menu-main a:active, .menu-main a:hover, .menu-main a:link, .menu-main a:visited {
    border-bottom: 0; }
.menu-main .submenu {
  position: relative;
  padding-left: 24px;
  overflow: hidden;
  background: #0d0d0d;
  transition: max-height 0.3s ease;
  will-change: max-height; }
  .menu-main .submenu > li {
    line-height: 14px; }
    .menu-main .submenu > li.is-selected > a {
      background: #f3f3f3;
      border-left-color: #949494;
      color: #000000; }
      .menu-main .submenu > li.is-selected > a:hover, .menu-main .submenu > li.is-selected > a:focus {
        background: #e6e6e6;
        color: #000000; }
    .menu-main .submenu > li:not(:last-child) {
      border-bottom: 1px solid #0d0d0d; }
  .menu-main .submenu a {
    padding: 8px 20px;
    font-size: 12px;
    background: #333333;
    color: #f4f4f4; }
    .menu-main .submenu a:hover, .menu-main .submenu a:focus {
      background: #e6e6e6;
      border-left-color: transparent;
      color: #000000; }
  .menu-main .submenu::before, .menu-main .submenu::after {
    content: '';
    position: absolute;
    right: 0;
    left: 0;
    z-index: 999;
    box-shadow: 0 0 6px 2px rgba(0, 0, 0, 0.35); }
  .menu-main .submenu::before {
    top: 0; }
  .menu-main .submenu::after {
    bottom: 0; }
  .menu-main .submenu .submenu {
    position: fixed;
    top: 0;
    left: 100%;
    padding: 1px;
    box-shadow: 4px 4px 8px 0 transparent;
    transition: none; }
    .menu-main .submenu .submenu li {
      border: 0; }
      .menu-main .submenu .submenu li a {
        padding: 6px 20px;
        border-left: 0;
        background-color: #000000; }
      .menu-main .submenu .submenu li.is-selected a {
        background-color: #f3f3f3; }
      .menu-main .submenu .submenu li a:hover,
      .menu-main .submenu .submenu li a:focus {
        background-color: #e6e6e6; }
    .menu-main .submenu .submenu::before, .menu-main .submenu .submenu::after {
      display: none; }
  .menu-main .submenu .has-submenu > a::after {
    top: 13px;
    transform: rotate(90deg); }
  .menu-main .submenu .has-submenu:not(.is-expanded) a::after {
    transform: rotate(-90deg); }
  .menu-main .submenu .has-submenu:not(.is-expanded) .submenu {
    left: -9999px !important; }

.icon-support::before, .icon-integrations::before, .icon-help::before, .icon-guest::before, .icon-profile::before, .icon-signout::before {
  content: '';
  width: 12px;
  height: 12px;
  background: url("../img/icon-sprite.svg?20220722") no-repeat; }

.icon-support::before {
  background-position: -247px -48px; }

.icon-integrations::before {
  background-position: -90px -84px; }

.icon-help::before {
  background-position: -90px -48px; }

.icon-guest::before {
  background-position: -247px -156px; }

.icon-profile::before {
  background-position: -90px -120px; }

.icon-signout::before {
  background-position: -90px -156px; }

.is-expanded .icon-support::before {
  background-position: -247px -84px; }

.is-expanded .icon-integrations::before {
  background-position: -168px -84px; }

.is-expanded .icon-help::before {
  background-position: -168px -48px; }

.is-expanded .icon-guest::before {
  background-position: -247px -192px; }

.is-expanded .icon-profile::before {
  background-position: -168px -120px; }

.is-expanded .icon-signout::before {
  background-position: -168px -156px; }

.menu-user {
  padding: 12px 0; }
  .menu-user li {
    line-height: 16px; }
  .menu-user a,
  .menu-user span {
    position: relative;
    display: block;
    padding: 12px 12px 12px 48px;
    font-size: 12px;
    white-space: nowrap;
    transition: color 0.3s ease-out; }
    .menu-user a::before,
    .menu-user span::before {
      position: absolute;
      top: 13px;
      left: 18px;
      opacity: .75;
      transition: opacity 0.3s ease-out; }
  .menu-user a {
    color: #cedae1; }
    .menu-user a:hover, .menu-user a:focus {
      border-bottom: 0;
      color: #ffffff; }
      .menu-user a:hover::before, .menu-user a:focus::before {
        opacity: 1; }
  .menu-user span {
    color: #9f9f9f; }
  .menu-user > li.is-selected > a {
    background: #000000;
    border-left-color: #f3f3f3;
    color: #ffffff; }
  .menu-user > li.is-expanded > a, .menu-user > li.is-expanded > a:focus {
    background: #f3f3f3;
    border-left-color: transparent;
    color: #000000; }
  .menu-user > li:not(.is-expanded) .submenu {
    max-height: 0 !important; }
  .menu-user .has-submenu > a::after {
    content: '';
    position: absolute;
    top: 19px;
    right: 14px;
    width: 6px;
    height: 4px;
    background: url("../img/icon-sprite.svg?20220722") no-repeat -606px -434px;
    transform: rotate(0deg);
    opacity: 0.75;
    transition: transform 0.3s, opacity 0.3s; }
  .menu-user .has-submenu > a:hover::after, .menu-user .has-submenu > a:focus::after {
    background-position: -606px -434px;
    opacity: 1; }
  .menu-user .has-submenu.is-expanded > a::after {
    background-position: -579px -434px;
    transform: rotate(-180deg); }
  .menu-user .has-submenu.is-expanded > a::before, .menu-user .has-submenu.is-expanded > a::after {
    opacity: 1; }
  .menu-user .submenu {
    position: relative;
    padding-left: 24px;
    overflow: hidden;
    background: #0d0d0d;
    transition: max-height 0.3s ease;
    will-change: max-height; }
    .menu-user .submenu > li {
      line-height: 14px; }
      .menu-user .submenu > li.is-selected > a {
        background: #f3f3f3;
        border-left-color: #949494;
        color: #000000; }
        .menu-user .submenu > li.is-selected > a:hover, .menu-user .submenu > li.is-selected > a:focus {
          background: #e6e6e6;
          color: #000000; }
      .menu-user .submenu > li:not(:last-child) {
        border-bottom: 1px solid #0d0d0d; }
    .menu-user .submenu a {
      padding: 8px 20px;
      background: #333333;
      color: #f4f4f4; }
      .menu-user .submenu a:hover, .menu-user .submenu a:focus {
        background: #e6e6e6;
        border-left-color: transparent;
        color: #000000; }
    .menu-user .submenu::before, .menu-user .submenu::after {
      content: '';
      position: absolute;
      right: 0;
      left: 0;
      z-index: 999;
      box-shadow: 0 0 6px 2px rgba(0, 0, 0, 0.35); }
    .menu-user .submenu::before {
      top: 0; }
    .menu-user .submenu::after {
      bottom: 0; }
    .menu-user .submenu .submenu {
      position: fixed;
      top: 0;
      left: 100%;
      padding: 1px;
      box-shadow: 4px 4px 8px 0 transparent;
      transition: none; }
      .menu-user .submenu .submenu li {
        border: 0; }
        .menu-user .submenu .submenu li a {
          padding: 6px 20px;
          border-left: 0;
          background-color: #000000; }
        .menu-user .submenu .submenu li.is-selected a {
          background-color: #f3f3f3; }
        .menu-user .submenu .submenu li a:hover,
        .menu-user .submenu .submenu li a:focus {
          background-color: #e6e6e6; }
      .menu-user .submenu .submenu::before, .menu-user .submenu .submenu::after {
        display: none; }
    .menu-user .submenu .has-submenu > a::after {
      top: 13px;
      transform: rotate(90deg); }
    .menu-user .submenu .has-submenu:not(.is-expanded) a::after {
      transform: rotate(-90deg); }
    .menu-user .submenu .has-submenu:not(.is-expanded) .submenu {
      left: -9999px !important; }

.msg-bad,
.msg-good,
.msg-warning {
  position: relative;
  padding: 6px 10px 6px 75px;
  margin: 10px;
  font-size: 1.167em;
  color: #000000;
  text-align: left;
  vertical-align: middle;
  background-color: #ffffff;
  border: 2px solid;
  border-radius: 2px; }
  .msg-bad .overlay-close-btn,
  .msg-good .overlay-close-btn,
  .msg-warning .overlay-close-btn {
    color: #333333; }
  .msg-bad .link-action,
  .msg-good .link-action,
  .msg-warning .link-action {
    margin-right: 10px;
    font-size: 0.85em; }
    .msg-bad .link-action .arrow-up,
    .msg-good .link-action .arrow-up,
    .msg-warning .link-action .arrow-up {
      border-bottom-color: #033003; }
    .msg-bad .link-action .arrow-down,
    .msg-good .link-action .arrow-down,
    .msg-warning .link-action .arrow-down {
      border-top-color: #033003; }
  .msg-bad button,
  .msg-good button,
  .msg-warning button {
    background-color: #ffffff; }
  .msg-bad::before,
  .msg-good::before,
  .msg-warning::before {
    content: '';
    position: absolute;
    top: 0;
    bottom: 0;
    left: 0;
    width: 61px; }
  .msg-bad::after,
  .msg-good::after,
  .msg-warning::after {
    content: '';
    position: absolute;
    top: 0;
    left: 0;
    width: 27px;
    height: 25px;
    margin-top: 2px;
    margin-left: 16px;
    background: url("../img/icon-sprite.svg?20220722") no-repeat; }

.msg-bad {
  border-color: #cc0000; }
  .msg-bad .link-action {
    color: #990000; }
    .msg-bad .link-action .arrow-up {
      border-bottom-color: #990000; }
    .msg-bad .link-action .arrow-down {
      border-top-color: #990000; }
  .msg-bad ul {
    border-top-color: #cc0000; }
  .msg-bad button {
    color: #990000;
    border-color: #cc0000; }
  .msg-bad::before {
    background-color: #cc0000; }
  .msg-bad::after {
    background-position: -122px -325px; }

.msg-good {
  border-color: #009900; }
  .msg-good .link-action {
    color: #009900; }
    .msg-good .link-action .arrow-up {
      border-bottom-color: #009900; }
    .msg-good .link-action .arrow-down {
      border-top-color: #009900; }
  .msg-good ul {
    border-top-color: #009900; }
  .msg-good button {
    color: #009900;
    border-color: #009900; }
  .msg-good::before {
    background-color: #009900; }
  .msg-good::after {
    background-position: -122px -244px; }

.msg-warning {
  border-color: #ffb319; }
  .msg-warning .link-action {
    color: #b37e12; }
    .msg-warning .link-action .arrow-up {
      border-bottom-color: #b37e12; }
    .msg-warning .link-action .arrow-down {
      border-top-color: #b37e12; }
  .msg-warning ul {
    border-top-color: #ffb319; }
  .msg-warning button {
    color: #b37e12;
    border-color: #ffb319; }
  .msg-warning::before {
    background-color: #ffb319; }
  .msg-warning::after {
    background-position: -122px -325px; }

.msg-details {
  font-size: 1em;
  font-weight: normal;
  text-align: left; }
  .msg-details .link-action {
    position: absolute;
    top: 7px;
    left: 10px;
    margin-bottom: 20px; }
  .msg-details ul {
    max-height: 300px;
    padding: 0 5px 0 0;
    overflow-y: auto;
    font-size: 0.85em; }
    .msg-details ul.msg-details-border {
      padding-top: .5em;
      margin: 8px 0 0;
      border-top-width: 1px;
      border-top-style: dashed; }
  .msg-details .list-dashed li {
    white-space: pre-line; }
    .msg-details .list-dashed li:only-child {
      margin-left: 0; }

.msg-buttons {
  margin: 10px 0 0;
  text-align: right; }
  .msg-buttons button:not(:first-child) {
    margin-left: 10px; }

.msg-global-footer {
  flex-direction: column;
  position: fixed;
  bottom: 0;
  z-index: 10000;
  box-sizing: border-box;
  display: none;
  margin: 0; }

.msg-global {
  max-width: 25%;
  margin: 5% auto 0;
  text-align: left; }

.radio-list-control {
  display: inline-block;
  white-space: nowrap; }
  .radio-list-control li {
    position: relative;
    display: inline-block;
    margin: 0 -1px 0 0;
    padding: 0; }
    .radio-list-control li:first-child {
      border-radius: 3px 0 0 3px; }
      .radio-list-control li:first-child label {
        border-radius: 2px 0 0 2px; }
    .radio-list-control li:last-child {
      border-radius: 0 3px 3px 0; }
      .radio-list-control li:last-child label {
        border-radius: 0 2px 2px 0; }
    .radio-list-control li:only-child {
      border-radius: 3px; }
      .radio-list-control li:only-child label {
        border-radius: 2px; }
  .radio-list-control label {
    display: inline-block;
    border: 1px solid #888888;
    line-height: 14px;
    padding: 4px 11px;
    transition: background-color .2s ease-out;
    cursor: pointer; }
  .radio-list-control input[type="radio"] {
    position: absolute !important;
    top: auto !important;
    width: 1px !important;
    height: 1px !important;
    opacity: 0; }
    .radio-list-control input[type="radio"] + label {
      color: #000000;
      border-color: #888888;
      background-color: #ffffff; }
      .radio-list-control input[type="radio"] + label:hover {
        background-color: #f4f4f4; }
      .radio-list-control input[type="radio"] + label:active {
        border-color: #888888;
        background-color: #f4f4f4; }
    .radio-list-control input[type="radio"]:focus + label {
      border-color: #000000;
      background-color: #f4f4f4;
      position: relative;
      z-index: 2; }
    .radio-list-control input[type="radio"]:checked + label {
      color: #ffffff;
      border-color: #333333;
      background-color: #333333;
      position: relative;
      z-index: 1; }
    .radio-list-control input[type="radio"]:checked:focus + label {
      box-shadow: 0 0 0 2px rgba(17, 17, 17, 0.35);
      position: relative;
      z-index: 2; }
    .radio-list-control input[type="radio"]:checked[disabled] + label {
      background-color: #878787 !important;
      transition: none; }
    .radio-list-control input[type="radio"][disabled] + label {
      transition: none;
      cursor: default; }
  .radio-list-control + .icon-info {
    margin-left: 5px; }

.range-control {
  position: relative;
  display: inline-flex; }
  .range-control input[type=range] {
    width: calc(100% + 10px);
    height: 20px;
    margin: 2px -5px;
    padding: 0;
    vertical-align: top;
    opacity: 0;
    cursor: pointer;
    -webkit-appearance: none;
    /* Hides the slider so that custom slider can be made */
    -moz-appearance: none;
    /* Hides the slider so that custom slider can be made */
    /* Special styling for WebKit/Blink */ }
    .range-control input[type=range]:focus {
      outline: none; }
    .range-control input[type=range]::-webkit-slider-thumb, .range-control input[type=range]::-moz-range-thumb {
      height: 10px;
      width: 10px;
      margin-top: 1px;
      /* You need to specify a margin in Chrome, but in Firefox and IE it is automatic */
      opacity: 0; }
    .range-control input[type=range]::-webkit-slider-runnable-track {
      height: 10px;
      opacity: 0; }
  .range-control input[type=text] {
    width: 31px; }
  .range-control > div {
    position: relative;
    width: calc(100% - 10px - 31px);
    margin-right: 10px; }
  .range-control .range-control-track,
  .range-control .range-control-progress {
    position: absolute;
    top: 50%;
    left: 0;
    height: 2px;
    margin-top: -1px;
    cursor: pointer; }
  .range-control .range-control-track {
    width: 100%;
    background: #c0c0c0; }
  .range-control .range-control-progress {
    background: #555555; }
  .range-control .range-control-thumb {
    position: absolute;
    top: 50%;
    width: 10px;
    height: 10px;
    margin-top: -5px;
    margin-left: -5px;
    background: #555555;
    border-radius: 50%; }
  .range-control.range-control-focus .range-control-thumb {
    margin-top: -6.66667px;
    margin-left: -6.66667px;
    background: #555555;
    border: 2px solid #6f6f6f; }
  .range-control.range-control-focus .range-control-progress {
    background: #555555; }
  .range-control.disabled {
    opacity: 1; }
    .range-control.disabled input[type=range] {
      cursor: default; }
    .range-control.disabled .range-control-progress,
    .range-control.disabled .range-control-thumb {
      background: #c0c0c0; }
  .range-control datalist {
    position: absolute;
    top: 50%;
    display: flex;
    width: 100%;
    margin-top: -1px; }
    .range-control datalist option {
      flex: 1 0 0;
      height: 2px;
      padding: 0;
      font-size: 0;
      border-left: 1px solid #ffffff; }

section {
  background-color: #ffffff;
  border: 1px solid #9f9f9f; }
  section .section-head {
    display: flex;
    height: 32px;
    line-height: 32px; }
    section .section-head h4 {
      padding: 0 10px;
      margin-right: auto;
      overflow: hidden;
      text-overflow: ellipsis;
      font-weight: bold;
      line-height: inherit;
      color: #262626; }
  section .section-toggle {
    width: 24px;
    height: 24px;
    margin: 2px 2px 0 auto;
    background: url("../img/icon-sprite.svg?20220722") no-repeat -6px -654px; }
  section .section-foot {
    padding: 0 10px;
    text-align: right;
    line-height: 32px;
    color: #333333; }
  section.section-collapsed .section-body,
  section.section-collapsed .section-foot {
    display: none; }
  section.section-collapsed .section-toggle {
    background-position: -6px -689px; }
  section:not(:last-child) {
    margin-bottom: 10px; }
  section .list-table {
    border: 0; }
    section .list-table tbody tr:last-child td {
      border-bottom: 1px solid #888888; }
    section .list-table td:first-child,
    section .list-table th:first-child {
      padding-left: 10px; }
    section .list-table td:last-child,
    section .list-table th:last-child {
      padding-right: 10px; }

.service-info {
  margin: -10px 0;
  border-left: 4px solid #009900; }
  .service-info .service-info-grid {
    display: grid;
    grid-template-columns: max-content auto;
    row-gap: 10px;
    column-gap: 10px;
    padding: 10px 10px 0; }
    .service-info .service-info-grid:last-of-type {
      padding-bottom: 10px; }
  .service-info .service-info-label::after {
    content: ':'; }
  .service-info .service-info-value .service-info-value-sla {
    display: inline-block;
    word-break: break-word;
    line-height: 18px; }
    .service-info .service-info-value .service-info-value-sla:not(:last-child) {
      margin-right: 10px; }
  .service-info .service-name {
    padding-bottom: 5px;
    font-size: 1.5em; }
  .service-info .service-actions {
    justify-self: end; }
  .service-info .service-status {
    display: inline-block;
    padding: 0 4px;
    border-radius: 3px;
    background-color: #009900;
    color: #ffffff; }
  .service-info.service-status-na-bg {
    border-color: var(--severity-color-na-bg); }
    .service-info.service-status-na-bg .service-status {
      background-color: var(--severity-color-na-bg);
      color: #2a353a; }
  .service-info.service-status-info-bg {
    border-color: var(--severity-color-info-bg); }
    .service-info.service-status-info-bg .service-status {
      background-color: var(--severity-color-info-bg);
      color: #00268e; }
  .service-info.service-status-average-bg {
    border-color: var(--severity-color-average-bg); }
    .service-info.service-status-average-bg .service-status {
      background-color: var(--severity-color-average-bg);
      color: #733100; }
  .service-info.service-status-warning-bg {
    border-color: var(--severity-color-warning-bg); }
    .service-info.service-status-warning-bg .service-status {
      background-color: var(--severity-color-warning-bg);
      color: #734d00; }
  .service-info.service-status-high-bg {
    border-color: var(--severity-color-high-bg); }
    .service-info.service-status-high-bg .service-status {
      background-color: var(--severity-color-high-bg);
      color: #52190b; }
  .service-info.service-status-disaster-bg {
    border-color: var(--severity-color-disaster-bg); }
    .service-info.service-status-disaster-bg .service-status {
      background-color: var(--severity-color-disaster-bg);
      color: #4b0c0c; }

.subfilter-option-grid {
  grid-template-columns: minmax(75px, max-content) auto;
  display: grid;
  margin: 5px 0; }
  .subfilter-option-grid .subfilter-options {
    grid-column: 2 / -1; }

.subfilter,
.subfilter-enabled {
  display: inline-block;
  height: 18px;
  position: relative; }

.subfilter {
  margin-right: 10px;
  white-space: nowrap;
  line-height: 14px;
  height: 16px;
  margin-bottom: 2px; }

.subfilter-enabled {
  background-color: #333333;
  border-radius: 2px;
  color: #ffffff;
  padding: 0 4px; }
  .subfilter-enabled .link-action {
    color: #ffffff;
    text-decoration: none; }
    .subfilter-enabled .link-action:focus {
      color: #ffffff;
      border-bottom: 2px solid rgba(255, 255, 255, 0.7); }
    .subfilter-enabled .link-action:hover {
      color: #ffffff;
      border-bottom: 1px solid rgba(255, 255, 255, 0.7); }
  .subfilter-enabled sup {
    color: #737373; }

.svg-graph {
  display: block; }

.svg-point-highlight {
  fill: #000000;
  fill-opacity: .5; }

.svg-graph-percentile text,
.svg-graph-simple-trigger text {
  filter: drop-shadow(1px 1px 0px rgba(128, 128, 128, 0.1)); }

.svg-graph-legend {
  position: relative;
  top: 4px;
  box-sizing: border-box;
  display: grid;
  grid-template-columns: repeat(var(--columns, 4), auto);
  grid-gap: 0 10px;
  justify-content: start;
  max-height: calc(var(--lines) * 18px);
  margin: 0 10px;
  overflow: hidden;
  line-height: 18px; }
  .svg-graph-legend .svg-graph-legend-header {
    color: #333333; }
    .svg-graph-legend .svg-graph-legend-header:first-of-type {
      grid-column: 2; }
  .svg-graph-legend .svg-graph-legend-item {
    min-width: 100%;
    overflow: hidden;
    text-overflow: ellipsis;
    white-space: nowrap; }
    .svg-graph-legend .svg-graph-legend-item::before {
      position: relative;
      top: -3px;
      content: ' ';
      display: inline-block;
      width: 10px;
      height: 4px;
      margin-right: 4px;
      background: var(--color); }
  .svg-graph-legend .svg-graph-legend-no-data {
    grid-column: 2 / -1;
    color: #333333; }
  .svg-graph-legend.svg-graph-legend-statistic {
    grid-template-columns: auto repeat(3, max-content);
    justify-content: stretch; }
    .svg-graph-legend.svg-graph-legend-statistic .svg-graph-legend-item {
      grid-column: 1; }

.filter-container.tabfilter-container {
  padding: 0;
  border: 0 none;
  background-color: transparent;
  margin: 0;
  /* All tab filters content container */
  /* Top navigation labels */ }
  .filter-container.tabfilter-container .form-buttons [name="filter_new"],
  .filter-container.tabfilter-container .form-buttons [name="filter_update"] {
    margin-right: 20px; }
  .filter-container.tabfilter-container .tabfilter-content-container {
    border: 1px solid #9f9f9f;
    background-color: #ffffff;
    padding: 10px 0;
    margin-bottom: 6px; }
    .filter-container.tabfilter-container .tabfilter-content-container.tabfilter-collapsed {
      padding: 0 0 10px 0; }
      .filter-container.tabfilter-container .tabfilter-content-container.tabfilter-collapsed .tabfilter-tabs-container,
      .filter-container.tabfilter-container .tabfilter-content-container.tabfilter-collapsed .form-buttons {
        display: none; }
  .filter-container.tabfilter-container nav > ul {
    display: flex;
    flex: 1;
    justify-content: space-between;
    background-color: #ffffff;
    margin-top: -3px; }
  .filter-container.tabfilter-container nav > ul > li {
    margin: 0 3px 5px 0;
    padding-top: 3px; }
    .filter-container.tabfilter-container nav > ul > li:nth-child(2) {
      flex-grow: 1;
      overflow: hidden;
      padding-bottom: 2px;
      margin: 0 3px -2px -3px;
      height: 30px; }
      .filter-container.tabfilter-container nav > ul > li:nth-child(2) ul {
        white-space: nowrap;
        margin-left: 3px;
        margin-right: 3px; }
    .filter-container.tabfilter-container nav > ul > li:nth-child(3) > ul > li {
      vertical-align: top;
      height: 24px; }
    .filter-container.tabfilter-container nav > ul > li:nth-child(1), .filter-container.tabfilter-container nav > ul > li:nth-child(3) {
      white-space: nowrap; }
  .filter-container.tabfilter-container nav {
    margin-bottom: -1px; }
    .filter-container.tabfilter-container nav li {
      display: inline-block;
      height: 22px;
      line-height: 22px;
      vertical-align: top; }
      .filter-container.tabfilter-container nav li button {
        vertical-align: middle;
        margin-top: 0; }
  .filter-container.tabfilter-container .tabfilter-item-label {
    display: inline-block;
    border-radius: 2px;
    border: 1px solid transparent;
    color: #ffffff;
    margin-right: 2px;
    margin-left: 2px; }
    .filter-container.tabfilter-container .tabfilter-item-label.unsaved .tabfilter-item-link {
      font-style: italic; }
      .filter-container.tabfilter-container .tabfilter-item-label.unsaved .tabfilter-item-link::before {
        content: '*'; }
      .filter-container.tabfilter-container .tabfilter-item-label.unsaved .tabfilter-item-link[data-counter]::after {
        display: none; }
    .filter-container.tabfilter-container .tabfilter-item-label.selected.expanded {
      position: relative;
      background-color: #ffffff;
      border: 1px solid #9f9f9f;
      border-bottom: 0;
      padding-bottom: 7px;
      vertical-align: baseline; }
      .filter-container.tabfilter-container .tabfilter-item-label.selected.expanded .tabfilter-item-link {
        color: #000000; }
      .filter-container.tabfilter-container .tabfilter-item-label.selected.expanded:hover {
        background: #f4f4f4; }
    .filter-container.tabfilter-container .tabfilter-item-label.selected {
      background-color: #ffffff; }
      .filter-container.tabfilter-container .tabfilter-item-label.selected .tabfilter-item-link[data-counter]::after {
        display: none; }
    .filter-container.tabfilter-container .tabfilter-item-label.focused {
      box-shadow: 0 0 0 2px rgba(17, 17, 17, 0.35); }
    .filter-container.tabfilter-container .tabfilter-item-label.disabled {
      box-shadow: none;
      pointer-events: none; }
    .filter-container.tabfilter-container .tabfilter-item-label .icon-filter.tabfilter-item-link[data-counter]::after {
      display: none; }
    .filter-container.tabfilter-container .tabfilter-item-label.ui-sortable-helper {
      background-color: #ffffff; }
  .filter-container.tabfilter-container .tabfilter-item-link {
    position: relative;
    display: inline-block;
    color: #000000;
    border: 1px transparent;
    line-height: 22px;
    vertical-align: middle;
    padding: 0 8px 7px 8px;
    margin-bottom: -7px; }
  .filter-container.tabfilter-container .ui-sortable-container .tabfilter-item-label.ui-sortable-helper + .tabfilter-item-label.ui-sortable-handle:not(.selected, .ui-sortable-helper) .tabfilter-item-link::before,
  .filter-container.tabfilter-container .ui-sortable-container .tabfilter-item-label:not(.selected) + .tabfilter-item-label.ui-sortable-handle:not(.selected, .ui-sortable-helper) .tabfilter-item-link::before {
    content: ' ';
    position: absolute;
    top: 1px;
    left: -3px;
    display: inline-block;
    height: 20px;
    border-left: 1px solid #768d99; }
  .filter-container.tabfilter-container .icon-edit {
    width: 24px;
    height: 22px;
    background: url("../img/icon-sprite.svg?20220722") no-repeat -42px -621px;
    cursor: pointer;
    margin: 0;
    padding-bottom: 7px !important;
    margin-bottom: -7px;
    vertical-align: middle;
    display: inline-block;
    opacity: 0; }
  .filter-container.tabfilter-container .tabfilter-tabs-container .filter-container.time-selection-container {
    border: 0 none; }

[data-counter]::after {
  margin-left: .4em;
  padding: 0.1em 0.4em;
  font-size: 0.917em;
  background-color: #333333;
  border-radius: 2px;
  color: #ffffff;
  content: attr(data-counter); }

[data-counter=""]::after {
  display: none; }

.menu-popup .menu-popup-item[data-counter]::after {
  display: block;
  position: absolute;
  top: 2px;
  right: 15px;
  line-height: 18px; }
.menu-popup .menu-popup-item[data-counter] {
  padding-right: 35px; }

.icon-filter::before {
  vertical-align: middle;
  display: inline-block;
  width: 24px;
  height: 24px;
  content: '';
  background: url("../img/icon-sprite.svg?20220722") no-repeat -246px -547px; }

.toc .toc-row {
  padding: 8px 10px;
  overflow: hidden;
  text-overflow: ellipsis;
  white-space: nowrap;
  line-height: 14px;
  color: #555555;
  border-bottom: 1px solid #888888;
  background: #333333; }
.toc .toc-arrow {
  min-height: 14px;
  margin-left: 12px;
  padding: 0;
  background-color: transparent;
  border: 0; }
  .toc .toc-arrow .arrow-down,
  .toc .toc-arrow .arrow-up {
    margin-right: 4px;
    margin-left: -12px;
    transform: translateY(-1px); }
  .toc .toc-arrow .arrow-down {
    border-top-color: #ffffff; }
  .toc .toc-arrow .arrow-up {
    border-bottom-color: #ffffff; }
  .toc .toc-arrow:focus {
    margin-bottom: -2px;
    border-bottom: 2px solid #ffffff;
    box-shadow: none; }
.toc .toc-sublist .toc-row {
  padding-left: 20px;
  background: #ffffff; }
.toc .toc-sublist .toc-arrow {
  color: #000000;
  border-color: #000000; }
.toc .toc-sublist .toc-sublist .toc-row {
  padding-left: 50px; }
.toc .toc-sublist .arrow-down {
  border-top-color: #333333; }
.toc .toc-sublist .arrow-up {
  border-bottom-color: #333333; }

z-bar-gauge {
  position: relative;
  display: block;
  height: 24px; }
  z-bar-gauge::part(bar) {
    position: absolute;
    top: 0;
    left: 0;
    border: 1px solid #888888;
    border-radius: 3px; }

z-select,
.z-select {
  display: inline-grid; }
  z-select:focus,
  .z-select:focus {
    outline: none; }
  z-select ul > li.default-option,
  .z-select ul > li.default-option {
    font-style: italic; }
  z-select button.focusable,
  .z-select button.focusable {
    position: relative;
    width: 100%;
    height: 24px;
    padding: 3px 18px 3px 4px;
    overflow: hidden;
    font-size: 1em;
    line-height: initial;
    text-align: left;
    text-overflow: ellipsis;
    word-break: break-all;
    white-space: pre;
    cursor: default;
    border-radius: 0; }
    z-select button.focusable::after,
    .z-select button.focusable::after {
      content: '';
      position: absolute;
      top: 6px;
      right: 5px;
      width: 5px;
      height: 5px;
      border-right: 1.4px solid;
      border-bottom: 1.4px solid;
      transform: rotate(45deg); }
    z-select button.focusable:active, z-select button.focusable:hover, z-select button.focusable:focus,
    .z-select button.focusable:active,
    .z-select button.focusable:hover,
    .z-select button.focusable:focus {
      color: #000000;
      background-color: #ffffff;
      border-color: #888888;
      box-shadow: none; }
    z-select button.focusable.red,
    .z-select button.focusable.red {
      color: #990000; }
      z-select button.focusable.red:after,
      .z-select button.focusable.red:after {
        color: #000000; }
  z-select .list,
  .z-select .list {
    display: none;
    z-index: 20000;
    max-height: 362px;
    overflow-y: auto;
    border: 1px solid;
    box-shadow: 0 6px 10px 0 rgba(0, 0, 0, 0.5); }
    z-select .list li,
    .z-select .list li {
      display: block;
      height: inherit;
      box-sizing: border-box;
      min-height: 24px;
      padding: 5px;
      line-height: normal;
      color: #000000;
      text-overflow: ellipsis;
      word-break: break-word;
      user-select: none;
      white-space: nowrap;
      overflow: hidden; }
      z-select .list li.hover,
      .z-select .list li.hover {
        background-color: #f4f4f4; }
      z-select .list li.red,
      .z-select .list li.red {
        color: #990000; }
      z-select .list li[disabled],
      .z-select .list li[disabled] {
        color: #9f9f9f; }
      z-select .list li[optgroup]::before,
      .z-select .list li[optgroup]::before {
        content: attr(optgroup);
        display: block;
        font-weight: bold; }
    z-select .list > li > ul,
    .z-select .list > li > ul {
      margin: 5px -5px -5px; }
      z-select .list > li > ul li,
      .z-select .list > li > ul li {
        padding-left: 15px; }
    z-select .list.fall-upwards,
    .z-select .list.fall-upwards {
      box-shadow: 0 -6px 10px 0 rgba(0, 0, 0, 0.5); }
  z-select.is-expanded > ul,
  .z-select.is-expanded > ul {
    display: block;
    position: fixed; }
  z-select[disabled] button,
  .z-select[disabled] button {
    pointer-events: none; }
  z-select[readonly] button,
  .z-select[readonly] button {
    color: #000000 !important; }
    z-select[readonly] button:focus,
    .z-select[readonly] button:focus {
      border-color: #000000; }

.link-action {
  border-bottom: 1px dotted;
  cursor: pointer;
  color: #000000; }
  .link-action:hover {
    color: #000000;
    border-bottom: 1px solid rgba(0, 0, 0, 0.35); }
  .link-action:focus {
    outline: none;
    border-bottom: 2px solid rgba(0, 0, 0, 0.35); }

.link-action:visited, .link-action:hover, .link-action:active {
  border-bottom: 1px dotted;
  text-decoration: none; }

.link-alt {
  text-decoration: none;
  cursor: pointer; }
  .link-alt:link {
    border-bottom: 1px solid rgba(128, 128, 128, 0.35); }
  .link-alt:visited {
    border-bottom: 1px solid rgba(128, 128, 128, 0.35); }
  .link-alt:hover {
    color: #000000;
    border-bottom: 1px solid rgba(0, 0, 0, 0.5); }
  .link-alt:focus {
    color: #000000;
    outline: none;
    border-bottom: 2px solid rgba(0, 0, 0, 0.35); }
  .link-alt:active {
    color: #555555;
    border-bottom: 1px solid rgba(85, 85, 85, 0.5); }

.disabled {
  cursor: default !important;
  opacity: .35;
  background-color: transparent; }
  .disabled .subfilter-enabled {
    color: black; }
  .disabled .subfilter-disable-btn {
    cursor: default;
    color: black;
    background-color: #333333; }
    .disabled .subfilter-disable-btn:hover, .disabled .subfilter-disable-btn:focus, .disabled .subfilter-disable-btn:active {
      color: black; }
  .disabled .disabled,
  .disabled [disabled] {
    opacity: 1 !important; }

.monospace-font {
  font-family: "Courier New", Courier, monospace; }

pre, pre a, pre td, pre span {
  white-space: pre-wrap;
  word-break: break-word;
  overflow-wrap: break-word; }

.arrow-up {
  border: 0;
  border-left: 4px solid transparent;
  border-right: 4px solid transparent;
  border-bottom: 6px solid #000000; }

.arrow-down {
  border: 0;
  border-left: 4px solid transparent;
  border-right: 4px solid transparent;
  border-top: 6px solid #000000; }

.arrow-left {
  border-bottom: 4px solid transparent;
  border-top: 4px solid transparent;
  border-right: 6px solid #000000; }

.arrow-right {
  border-bottom: 4px solid transparent;
  border-top: 4px solid transparent;
  border-left: 6px solid #000000; }

.arrow-up, .arrow-down, .arrow-left, .arrow-right {
  display: inline-block;
  height: 0;
  width: 0;
  font-size: 0;
  line-height: 0; }

.zabbix-logo {
  width: 114px;
  height: 30px;
  background: url("../img/icon-sprite.svg?20220722") no-repeat 0 -864px; }

.zabbix-sidebar-logo {
  width: 91px;
  height: 24px;
  background: url("../img/icon-sprite.svg?20220722") no-repeat -570px -400px; }

.zabbix-sidebar-logo-compact {
  width: 24px;
  height: 24px;
  background: url("../img/icon-sprite.svg?20220722") no-repeat -540px -400px; }

.hor-list > li {
  display: inline-block;
  margin: 0 6px 0 0; }
  .hor-list > li:last-child {
    margin: 0; }

.header-navigation {
  display: inline-block;
  position: relative;
  margin: 0 0 5px;
  z-index: 3;
  max-width: calc(100% - 200px);
  min-height: 24px; }
  .header-navigation > ul {
    display: flex;
    flex-wrap: wrap;
    align-items: baseline; }
    .header-navigation > ul > li {
      margin-right: 5px;
      line-height: 24px; }
      .header-navigation > ul > li > ul {
        display: flex;
        align-items: baseline;
        flex-wrap: wrap; }
        .header-navigation > ul > li > ul li {
          margin-right: 5px; }
        .header-navigation > ul > li > ul.breadcrumbs > li {
          margin-right: 0; }
          .header-navigation > ul > li > ul.breadcrumbs > li:not(:last-child)::after {
            content: "/"; }
      .header-navigation > ul > li .status-container {
        margin-right: 5px; }
    .header-navigation > ul li > span {
      display: inline-block;
      padding: 2px 7px;
      line-height: 18px;
      white-space: nowrap;
      vertical-align: top;
      text-overflow: ellipsis;
      overflow: hidden;
      max-width: 250px; }
      .header-navigation > ul li > span a {
        vertical-align: top;
        text-overflow: ellipsis;
        overflow: hidden;
        max-width: 200px;
        display: inline-block;
        margin-top: 2px;
        line-height: 14px; }
      .header-navigation > ul li > span.selected {
        background-color: #ffffff;
        border-radius: 2px;
        box-shadow: inset 0 0 0 1px #9f9f9f; }
  .header-navigation + .filter-space {
    margin-top: -29px; }

form.is-loading {
  position: relative; }

.list-table {
  width: 100%;
  background-color: #ffffff;
  border-collapse: separate;
  border: 1px solid #9f9f9f; }
  .list-table .action-container {
    display: flex;
    width: 100%;
    height: 18px;
    line-height: 18px; }
    .list-table .action-container .link-action {
      height: 16px;
      min-width: 1em; }
    .list-table .action-container [class*='icon-'] {
      flex-shrink: 0; }
    .list-table .action-container .rel-container {
      display: flex; }
    .list-table .action-container .separator {
      flex-shrink: 0;
      margin-right: 4px; }
  .list-table td .icon-maintenance {
    margin: 0 0 -3px 4px; }
  .list-table td .icon-depend-up,
  .list-table td .icon-depend-down,
  .list-table td .icon-ackn {
    margin: 0 4px -3px 0; }
  .list-table.compact-view .link-action {
    color: #000000; }
    .list-table.compact-view .link-action.red {
      color: #990000; }
    .list-table.compact-view .link-action.orange {
      color: #ed3400; }
    .list-table.compact-view .link-action.yellow {
      color: #af6b00; }
    .list-table.compact-view .link-action.green {
      color: #009900; }
    .list-table.compact-view .link-action:hover, .list-table.compact-view .link-action:focus {
      color: #000000; }
  .list-table.compact-view td {
    padding-top: 0;
    padding-bottom: 0;
    border-bottom: 0;
    box-shadow: inset 0 -1px 0 0 rgba(0, 0, 0, 0.1);
    color: #000000;
    height: 22px;
    vertical-align: middle;
    white-space: nowrap; }
    .list-table.compact-view td [class*='icon-'] {
      vertical-align: middle; }
      .list-table.compact-view td [class*='icon-']::after {
        margin: 0;
        line-height: 14px;
        top: 0; }
      .list-table.compact-view td [class*='icon-']:last-of-type {
        margin-right: 0; }
    .list-table.compact-view td .rel-container span {
      margin: 0; }
    .list-table.compact-view td .tag, .list-table.compact-view td .btn-tag {
      display: inline-block;
      line-height: 16px;
      margin-right: 3px;
      padding: 0 3px;
      max-width: 40px; }
      @media screen and (min-width: 1200px) {
        .list-table.compact-view td .tag, .list-table.compact-view td .btn-tag {
          max-width: 71px; } }
      @media screen and (min-width: 1400px) {
        .list-table.compact-view td .tag, .list-table.compact-view td .btn-tag {
          max-width: 102px; } }
      @media screen and (min-width: 1600px) {
        .list-table.compact-view td .tag, .list-table.compact-view td .btn-tag {
          max-width: 133px; } }
    .list-table.compact-view td .icon-maintenance {
      height: 12px;
      width: 12px;
      margin: 3px 1px 2px 4px; }
      .list-table.compact-view td .icon-maintenance::before {
        height: 12px;
        width: 12px;
        background-position: -49px -805px; }
    .list-table.compact-view td .icon-depend-up,
    .list-table.compact-view td .icon-depend-down {
      width: 12px; }
    .list-table.compact-view td .icon-depend-up::before {
      background-position: -49px -731px; }
    .list-table.compact-view td .icon-depend-down::before {
      background-position: -49px -767px; }
    .list-table.compact-view td .icon-wizard-action {
      background: url("../img/icon-sprite.svg?20220722") no-repeat -6px -624px;
      height: 12px;
      min-height: 12px;
      margin: 0;
      position: relative; }
    .list-table.compact-view td .icon-description {
      margin-left: 2px; }
  .list-table thead th {
    color: #333333;
    height: 100%;
    overflow: hidden;
    white-space: nowrap;
    padding: 6px 5px;
    vertical-align: bottom;
    border-bottom: 2px solid #7b7b7b;
    text-align: left; }
    .list-table thead th.column-tags-1 {
      width: 75px; }
    .list-table thead th.column-tags-2 {
      width: 124px; }
    .list-table thead th.column-tags-3 {
      width: 173px; }
    @media screen and (min-width: 1200px) {
      .list-table thead th.column-tags-1 {
        width: 106px; }
      .list-table thead th.column-tags-2 {
        width: 186px; }
      .list-table thead th.column-tags-3 {
        width: 266px; } }
    @media screen and (min-width: 1400px) {
      .list-table thead th.column-tags-1 {
        width: 137px; }
      .list-table thead th.column-tags-2 {
        width: 248px; }
      .list-table thead th.column-tags-3 {
        width: 359px; } }
    @media screen and (min-width: 1600px) {
      .list-table thead th.column-tags-1 {
        width: 168px; }
      .list-table thead th.column-tags-2 {
        width: 310px; }
      .list-table thead th.column-tags-3 {
        width: 452px; } }
    .list-table thead th .arrow-up {
      margin: 0 0 0 3px;
      border-bottom-color: #333333; }
    .list-table thead th .arrow-right {
      margin: 0 0 0 3px;
      border-left-color: #333333; }
    .list-table thead th .arrow-down {
      margin: 0 0 0 3px;
      border-top-color: #333333; }
    .list-table thead th .treeview span {
      margin: 0; }
    .list-table thead th .vertical {
      writing-mode: vertical-lr;
      transform: rotate(180deg); }
    .list-table thead th a {
      display: block;
      position: relative;
      margin: -1em;
      padding: 1em;
      border: 0;
      transition: background-color .2s ease-out; }
      .list-table thead th a:hover, .list-table thead th a:focus, .list-table thead th a:active {
        text-decoration: none;
        background-color: #f4f4f4; }
  .list-table tbody tr:hover {
    background-color: #f4f4f4; }
    .list-table tbody tr:hover .timeline-axis {
      background-color: #ffffff; }
    .list-table tbody tr:hover .timeline-date {
      background-color: #ffffff; }
    .list-table tbody tr:hover .timeline-td {
      background-color: #ffffff !important; }
  .list-table tbody tr.row-selected .timeline-axis {
    background-color: #ffffff; }
  .list-table tbody tr.row-selected .timeline-date {
    background-color: #ffffff; }
  .list-table tbody tr.row-selected .timeline-td {
    background-color: #ffffff; }
  .list-table tbody tr:last-child th, .list-table tbody tr:last-child td {
    border-bottom: 0; }
  .list-table tbody tr.hover-nobg {
    background-color: #ffffff; }
  .list-table tbody th,
  .list-table td {
    padding: 6px 5px;
    position: relative;
    border-bottom: 1px solid #888888;
    line-height: 18px;
    vertical-align: top; }
    .list-table tbody th.table-info,
    .list-table td.table-info {
      color: #333333; }
  .list-table tbody th {
    text-align: left; }
  .list-table .vertical_rotation_inner {
    transform: rotate(270deg);
    white-space: nowrap; }
  .list-table .list-table-footer {
    border-bottom: 0;
    color: #333333;
    text-align: right; }
  .list-table .latest-values,
  .list-table .opdata {
    max-width: 300px; }
  .list-table .list-table-actions {
    text-align: right;
    white-space: nowrap; }
  .list-table.sticky-header thead {
    position: sticky;
    top: 0;
    z-index: 1;
    background: #ffffff; }
  .list-table.sticky-footer tbody tr:last-of-type td, .list-table.sticky-footer tbody tr:last-of-type th {
    border-bottom: none; }
  .list-table.sticky-footer tfoot {
    position: sticky;
    bottom: 0;
    z-index: 1;
    background: #ffffff; }
    .list-table.sticky-footer tfoot tr:first-of-type td, .list-table.sticky-footer tfoot tr:first-of-type th {
      border-top: 2px solid #7b7b7b;
      border-bottom: 0; }

.table-paging {
  text-align: center;
  background-color: #ffffff;
  margin-top: -1px;
  padding: 4px 5px;
  overflow: hidden;
  position: relative;
  border: 1px solid #9f9f9f;
  border-top-color: #888888; }
  .table-paging a:focus .arrow-right {
    border-left-color: #ffffff; }
  .table-paging a:focus .arrow-left {
    border-right-color: #ffffff; }

.paging-btn-container {
  min-height: 24px;
  position: relative; }

.table-stats {
  color: #333333;
  display: inline-block;
  padding: 4px 0;
  position: absolute;
  right: 5px; }

.radio-switch {
  cursor: default;
  background-color: #ffffff; }

.table-paging a, .radio-switch {
  display: inline-block;
  margin-left: -1px;
  padding: 3px 11px;
  background-color: #ffffff;
  border: 1px solid #888888 !important;
  text-decoration: none;
  color: #000000;
  outline: 0;
  transition: background-color .2s ease-out; }
  .table-paging a:hover, .radio-switch:hover {
    color: #000000;
    background-color: #f4f4f4; }
  .table-paging a:focus, .radio-switch:focus {
    color: #ffffff;
    background-color: #484848;
    border-color: #484848;
    z-index: 10;
    position: relative; }
  .table-paging a:active, .radio-switch:active {
    color: #000000;
    background-color: #f4f4f4;
    z-index: 10;
    position: relative; }
  .table-paging a:first-of-type, .radio-switch:first-of-type {
    border-radius: 2px 0 0 2px; }
  .table-paging a:last-of-type, .radio-switch:last-of-type {
    border-radius: 0 2px 2px 0; }
  .table-paging a.paging-selected, .paging-selected.radio-switch {
    color: #ffffff;
    background-color: #333333;
    position: relative;
    z-index: 1; }
    .table-paging a.paging-selected:hover, .paging-selected.radio-switch:hover {
      background-color: #292929; }
    .table-paging a.paging-selected:focus, .paging-selected.radio-switch:focus {
      color: #ffffff;
      background-color: #484848;
      border-color: #484848;
      position: relative; }
    .table-paging a.paging-selected:active, .paging-selected.radio-switch:active {
      background-color: #292929;
      position: relative; }

.treeview-plus {
  font-size: 1.167em;
  font-weight: bold;
  display: inline-block;
  background-color: #ffffff;
  border: 1px solid #888888;
  border-radius: 2px;
  cursor: pointer;
  width: 12px;
  height: 12px;
  line-height: 12px;
  text-align: center; }
  .treeview-plus:link, .treeview-plus:visited, .treeview-plus:hover, .treeview-plus:focus, .treeview-plus:active {
    color: #000000; }
  .treeview-plus:hover {
    background-color: #f4f4f4;
    border-bottom-color: #888888; }
  .treeview-plus:focus {
    background-color: #f4f4f4;
    border-color: #000000; }
  .treeview-plus:active {
    background-color: #f4f4f4;
    border-color: #888888; }

.treeview {
  display: inline-block;
  width: 14px;
  height: 16px;
  min-height: auto;
  line-height: 16px;
  padding: 0;
  margin: 0 2px 0 0;
  cursor: auto;
  text-align: center;
  border: 0;
  background-color: transparent; }
  .treeview .arrow-right {
    border-left-color: #333333; }
  .treeview .arrow-down {
    margin: 0 0 2px;
    border-top-color: #333333; }
  .treeview:hover, .treeview:focus {
    background-color: transparent; }
    .treeview:hover .arrow-right, .treeview:focus .arrow-right {
      border-left-color: #555555; }
    .treeview:hover .arrow-down, .treeview:focus .arrow-down {
      border-top-color: #555555; }

.table {
  display: table; }

.row {
  display: table-row; }

.cell {
  display: table-cell;
  vertical-align: top; }
  .cell:last-child .dashboard-widget {
    margin: 0 0 10px; }

.adm-img {
  width: 75%;
  text-align: center;
  margin: 0 auto;
  table-layout: fixed; }
  .adm-img .cell {
    vertical-align: bottom;
    padding: 20px 10px;
    width: 20%;
    text-align: center; }
    .adm-img .cell img {
      max-width: 100%; }

.cell-width {
  width: 8px; }

.nowrap {
  white-space: nowrap; }

.wordwrap {
  white-space: normal;
  word-break: break-all; }

.wordbreak {
  white-space: pre-wrap;
  word-break: break-word; }

.overflow-table {
  overflow-x: auto;
  position: relative; }

.timeline-date {
  text-align: right;
  white-space: nowrap;
  border-bottom-color: transparent !important; }

.timeline-axis {
  padding: 6px .04em !important;
  border-right: 2px solid #c5c5c5; }
  .timeline-axis::before {
    content: '';
    position: absolute;
    bottom: -1px;
    right: -2px;
    height: 100%;
    width: 2px;
    background-color: #c5c5c5; }

.timeline-dot::after {
  background-color: #555555;
  border: 2px solid #ffffff;
  border-radius: 100%;
  top: 11px; }

.timeline-dot-big::after {
  background-color: #ffffff;
  border: 2px solid #555555;
  border-radius: 100%;
  top: 10px; }

.timeline-td {
  padding: 6px .25em !important; }

.timeline-th {
  padding: 6px .25em !important; }

.timeline-dot::after, .timeline-dot-big::after {
  content: '';
  position: absolute;
  z-index: 1;
  display: block;
  width: 4px;
  height: 4px;
  right: -5px;
  border-radius: 100%; }

.timeline-axis, .timeline-td {
  position: relative;
  border-bottom-color: #ffffff !important; }

.filter-btn-container {
  position: relative;
  text-align: right; }

.filter-container {
  background-color: #ffffff;
  border: 1px solid #9f9f9f;
  margin: 0 0 10px;
  padding: 10px 0;
  position: relative; }
  .filter-container .table {
    border-bottom: 1px solid #888888; }
  .filter-container .filter-forms {
    padding: 0 10px; }
    .filter-container .filter-forms .btn-grey {
      vertical-align: baseline; }
  .filter-container .list-table {
    margin-bottom: -10px;
    border: 0; }
    .filter-container .list-table thead th {
      color: initial;
      padding: 8px 5px 5px;
      border-bottom-width: 1px; }

.filter-forms {
  margin: 0 auto;
  text-align: center;
  white-space: nowrap;
  background-color: #ffffff; }
  .filter-forms .cell {
    text-align: left;
    padding: 0 20px 5px; }
    .filter-forms .cell:first-child {
      padding-left: 0; }
    .filter-forms .cell:last-child {
      padding-right: 0;
      border-right: 0; }
    .filter-forms .cell button {
      margin: 0; }
  .filter-forms button {
    margin: 10px 5px 0; }
  .filter-forms select {
    vertical-align: top; }
  .filter-forms .table-forms .table-forms-td-right td {
    padding: 0 5px 5px 0;
    vertical-align: middle; }

.multiselect-control {
  display: flex;
  position: relative;
  vertical-align: top;
  white-space: nowrap; }

.multiselect {
  display: flex;
  flex-direction: column;
  position: relative;
  margin-right: 3px;
  min-height: 24px;
  white-space: normal; }
  .multiselect.active {
    border-color: #000000; }
  .multiselect input[type="text"] {
    border: 0;
    background: none;
    box-sizing: border-box;
    width: 100%;
    padding-bottom: 2px;
    min-height: 20px; }
  .multiselect.search-disabled input[type="text"] {
    position: absolute;
    top: 0;
    left: 0;
    width: 0;
    padding: 0;
    margin: 0; }
  .multiselect .multiselect-list {
    display: flex;
    flex-direction: row;
    flex-wrap: wrap;
    padding-left: 2px;
    padding-bottom: 2px; }
    .multiselect .multiselect-list li {
      display: block;
      padding-left: 0 !important;
      margin: 2px 2px 0 0;
      overflow: hidden;
      white-space: nowrap;
      cursor: default; }
      .multiselect .multiselect-list li .subfilter-enabled {
        display: flex;
        flex-direction: row;
        padding: 0 3px 0 4px;
        line-height: 18px; }
        .multiselect .multiselect-list li .subfilter-enabled > span:first-child {
          overflow: hidden;
          text-overflow: ellipsis; }
        .multiselect .multiselect-list li .subfilter-enabled > .subfilter-disable-btn {
          position: relative;
          left: 3px;
          flex-shrink: 0; }
      .multiselect .multiselect-list li.selected .subfilter-enabled,
      .multiselect .multiselect-list li.selected .subfilter-disable-btn,
      .multiselect .multiselect-list li.selected .subfilter-disable-btn:active {
        background-color: #777777; }
  .multiselect .disabled {
    background-color: #f0f0f0;
    opacity: 1; }
    .multiselect .disabled .subfilter-enabled,
    .multiselect .disabled .subfilter-disable-btn {
      background-color: #9f9f9f;
      color: #ffffff; }
  .multiselect div[aria-live] {
    overflow: hidden;
    position: absolute;
    left: 0;
    right: 0;
    top: 0;
    bottom: 0;
    z-index: -1; }

.multiselect-button {
  vertical-align: top; }

.multiselect-suggest, .multiselect-matches {
  padding: 0 5px;
  white-space: normal;
  color: #333333;
  background-color: #ffffff; }
  .multiselect-suggest li, .multiselect-matches li {
    display: block;
    height: inherit;
    line-height: normal;
    color: #000000;
    padding: .4em 5px;
    margin: 0 -5px;
    cursor: pointer;
    overflow: hidden;
    text-overflow: ellipsis;
    transition: background-color .2s ease-out; }
    .multiselect-suggest li.suggest-hover, .multiselect-matches li.suggest-hover {
      background-color: #f4f4f4; }

.multiselect-matches {
  padding: .4em 5px;
  color: #000000;
  font-weight: bold; }

.multiselect-available {
  position: absolute;
  z-index: 20000;
  border: 1px solid #383838;
  overflow-y: auto;
  box-shadow: 0 6px 10px 0 rgba(0, 0, 0, 0.5); }

.suggest-found {
  font-weight: bold;
  color: #af6b00; }

.suggest-new {
  border-top: 1px solid #888888; }
  .suggest-new span:first-child {
    font-weight: bold; }

.table-forms-container, .browser-warning-container {
  margin: 0 0 10px;
  background-color: #ffffff;
  border: 1px solid #9f9f9f;
  padding: 10px;
  text-align: left; }
  .table-forms-container > .ui-tabs-nav, .browser-warning-container > .ui-tabs-nav {
    margin: -10px -10px 10px; }

.form-btns button {
  margin: 10px 6px 5px; }

.table-forms {
  display: table;
  width: 100%;
  color: #000000; }
  .table-forms > li {
    display: table-row; }
  .table-forms .multiselect-suggest li, .table-forms .multiselect-matches li {
    display: block; }
  .table-forms th {
    color: #333333;
    padding: 0 5px 0 0;
    text-align: left; }
    .table-forms th:last-child {
      padding: 0; }
  .table-forms tfoot .table-forms-td-right,
  .table-forms .tfoot-buttons .table-forms-td-right {
    padding-top: 5px; }
  .table-forms tfoot button,
  .table-forms .tfoot-buttons button {
    margin: 0 10px 0 0; }
  .table-forms td {
    position: relative; }
    .table-forms td.td-drag-icon {
      padding: 0 11px 0 0;
      vertical-align: middle; }
    .table-forms td .drag-icon {
      position: absolute;
      top: 5px;
      margin-right: 5px; }
  .table-forms .table-forms-td-left {
    display: table-cell;
    padding: 5px 0;
    text-align: right;
    vertical-align: top;
    width: 15%;
    white-space: nowrap; }
    .table-forms .table-forms-td-left label {
      display: block;
      height: 24px;
      line-height: 24px; }
  .table-forms .table-forms-td-right {
    display: table-cell;
    padding: 5px 0 5px 10px;
    vertical-align: middle;
    width: 85%;
    position: relative; }
    .table-forms .table-forms-td-right td {
      padding: 5px 5px 5px 0;
      position: relative; }
      .table-forms .table-forms-td-right td.td-drag-icon {
        padding-right: 11px; }
      .table-forms .table-forms-td-right td.center {
        text-align: center;
        vertical-align: middle; }
        .table-forms .table-forms-td-right td.center .btn-grey {
          margin: 3px 0; }
      .table-forms .table-forms-td-right td.overflow-break {
        max-width: 150px;
        overflow-wrap: break-word;
        white-space: initial;
        word-wrap: break-word; }
      .table-forms .table-forms-td-right td:last-child {
        padding-right: 0; }
    .table-forms .table-forms-td-right .wrap-multiple-controls {
      display: flex; }
    .table-forms .table-forms-td-right .table-forms-separator .radio-segmented + .multiselect-wrapper {
      margin-top: 5px; }
  .table-forms h4 {
    margin-bottom: -5px; }
  .table-forms .hor-list li {
    display: inline-block; }
  .table-forms .dynamic-row > td {
    padding-top: 0; }
  .table-forms .dynamic-row-control > td {
    padding-top: 0;
    padding-bottom: 0; }

.table-forms-separator {
  border: 1px solid #888888;
  box-sizing: border-box;
  display: inline-block;
  padding: 5px;
  position: relative; }

.border-left {
  border-left: 1px solid #888888; }

.margin-top {
  display: block;
  margin: 4px 0 0; }

.form-new-group {
  border: 5px solid #00cc00;
  border-radius: 2px;
  margin-left: -5px;
  padding: 4px 0; }

.list-check-radio li {
  display: block;
  padding: .3em 0; }
.list-check-radio.hor-list li {
  margin-right: 15px;
  padding: .3em 0 0; }
  .list-check-radio.hor-list li:last-child {
    margin-right: 0; }
.list-check-radio label {
  padding: 0 0 0 18px;
  display: inline-block;
  text-indent: -18px;
  max-width: 600px; }
  .list-check-radio label input[type="checkbox"] {
    left: -3px;
    margin: 0; }
  .list-check-radio label input[type="radio"] {
    left: -3px;
    margin: 0; }

.list-numbered {
  counter-reset: line; }
  .list-numbered .list-numbered-item::before {
    content: counter(line);
    counter-increment: line;
    user-select: none;
    text-align: right; }

label.form-label-asterisk::before {
  color: #990000;
  display: inline-block;
  content: '*';
  margin-right: .3em; }
label input[type="checkbox"] {
  margin-right: 3px; }
label input[type="radio"] {
  margin-right: 3px; }

input {
  font-family: Arial, Tahoma, Verdana, sans-serif;
  font-size: 1em; }
  input[type="file"] {
    padding: 1px; }
  input[readonly] {
    color: #000000 !important; }

textarea {
  margin: 0;
  padding: 4px 5px;
  overflow: auto;
  font-family: Arial, Tahoma, Verdana, sans-serif;
  font-size: 1em;
  line-height: normal;
  vertical-align: top; }
  textarea[readonly] {
    color: #000000 !important; }
    textarea[readonly]:focus {
      border-color: #000000; }

select {
  font-family: Arial, Tahoma, Verdana, sans-serif;
  font-size: 1em;
  height: 24px;
  padding: 3px 3px 3px 0;
  background-color: #ffffff; }
  select option {
    color: #000000; }
  select[multiple] {
    padding: 4px 5px;
    width: 300px;
    height: 150px;
    vertical-align: top; }
    select[multiple] option {
      padding: 0; }
  select[readonly] {
    color: #000000 !important;
    pointer-events: none; }

.form-fields-inline label {
  margin: 0 8px 0 3px; }

.form-input-margin {
  display: inline-block;
  margin: 0 3px 0 0; }

.checkbox-radio {
  position: absolute !important;
  top: auto !important;
  z-index: 1;
  width: 16px !important;
  height: 16px !important;
  opacity: 0; }
  .checkbox-radio + label span {
    position: relative;
    display: inline-block;
    width: 14px;
    height: 14px;
    margin-right: 4px;
    vertical-align: text-bottom;
    background-color: #ffffff;
    border: 1px solid #888888; }
    .checkbox-radio + label span:active {
      border-color: #888888; }
  .checkbox-radio + label.label-pos-left span {
    margin-left: 4px;
    margin-right: 0; }
  .checkbox-radio:checked[readonly] + label span {
    transition: none; }
    .checkbox-radio:checked[readonly] + label span::after {
      border-color: #888888 !important; }
  .checkbox-radio[readonly], .checkbox-radio[readonly] + label {
    pointer-events: none; }
    .checkbox-radio[readonly] span, .checkbox-radio[readonly] + label span {
      transition: none; }
  .checkbox-radio[type="checkbox"] + label span {
    border-radius: 2px; }
  .checkbox-radio[type="checkbox"]:checked + label span::after {
    content: '';
    position: absolute;
    display: block;
    width: 7px;
    height: 4px;
    top: 6px;
    left: 7px;
    border-left: 2px solid #555555;
    border-bottom: 2px solid #555555;
    transform: translate(-50%, -50%) rotate(-45deg); }
  .checkbox-radio[type="checkbox"]:checked[disabled] + label span::after {
    border-color: #888888 !important; }
  .checkbox-radio[type="radio"] + label span {
    border-radius: 50%; }
  .checkbox-radio[type="radio"]:checked + label span::after {
    content: '';
    position: absolute;
    display: block;
    width: 8px;
    height: 8px;
    top: 3px;
    left: 3px;
    background-color: #555555;
    border-radius: 50%; }
  .checkbox-radio[type="radio"]:checked[disabled] + label span::after {
    background-color: #888888 !important; }
  .checkbox-radio:focus + label span {
    border-color: #000000; }
  .checkbox-radio:checked:focus + label span {
    border-color: #000000; }
  .checkbox-radio:checked[disabled] + label span {
    transition: none; }
    .checkbox-radio:checked[disabled] + label span::after {
      border-color: #888888 !important; }
  .checkbox-radio[disabled] + label span {
    transition: none; }

input[type="radio"] {
  margin: 0;
  padding: 0;
  border: 0;
  vertical-align: middle;
  position: relative;
  top: -1px;
  overflow: hidden;
  width: 13px;
  height: 13px;
  background: none; }

input[type="text"], input[type="password"], input[type="search"], input[type="number"], input[type="email"], input[type="time"] {
  margin: 0;
  padding: 0 5px;
  min-height: 24px; }

z-select button.focusable,
.z-select button.focusable, z-select .list,
.z-select .list, .multiselect, input[type="text"], input[type="password"], input[type="search"], input[type="number"], input[type="email"], input[type="time"], input[type="file"], textarea, select {
  background-color: #ffffff;
  border: 1px solid #888888;
  box-sizing: border-box;
  color: #000000;
  outline: 0;
  transition: border-color .2s ease-out, box-shadow .2s ease-out; }
  z-select button.focusable:focus,
  .z-select button.focusable:focus, z-select .list:focus,
  .z-select .list:focus, .multiselect:focus, input[type="text"]:focus, input[type="password"]:focus, input[type="search"]:focus, input[type="number"]:focus, input[type="email"]:focus, input[type="time"]:focus, input[type="file"]:focus, textarea:focus, select:focus {
    border-color: #000000; }

button::-moz-focus-inner {
  padding: 0;
  border: 0;
  vertical-align: middle; }

button {
  font-family: Arial, Tahoma, Verdana, sans-serif;
  font-size: 1em;
  background-color: #555555;
  border: 1px solid #555555;
  border-radius: 2px;
  color: #ffffff;
  margin: 0;
  padding: 0 11px;
  min-height: 24px;
  cursor: pointer;
  outline: 0;
  transition: border-color .2s ease-out, background-color .2s ease-out; }
  button:hover {
    color: #ffffff;
    background-color: #484848;
    border-color: #484848; }
  button:focus {
    box-shadow: 0 0 0 2px rgba(17, 17, 17, 0.35);
    color: #ffffff;
    background-color: #484848;
    border-color: #484848; }
  button:active {
    color: #ffffff;
    background-color: #484848;
    border-color: #484848; }

.btn-alt {
  color: #000000;
  background-color: transparent; }
  .btn-alt .plus-icon {
    background-color: #000000;
    margin-right: 8px; }
    .btn-alt .plus-icon::after {
      background-color: #000000; }
  .btn-alt:hover {
    color: #ffffff;
    background-color: #484848;
    border-color: #484848; }
    .btn-alt:hover .plus-icon {
      background-color: #ffffff; }
      .btn-alt:hover .plus-icon::after {
        background-color: #ffffff; }
  .btn-alt:focus {
    color: #ffffff;
    background-color: #484848;
    border-color: #484848; }
    .btn-alt:focus .plus-icon {
      background-color: #ffffff; }
      .btn-alt:focus .plus-icon::after {
        background-color: #ffffff; }
  .btn-alt:active {
    color: #ffffff;
    background-color: #484848;
    border-color: #484848; }
    .btn-alt:active .plus-icon {
      background-color: #ffffff; }
      .btn-alt:active .plus-icon::after {
        background-color: #ffffff; }

.btn-tag {
  min-height: unset;
  outline: none;
  border: none; }
  .btn-tag:hover {
    text-decoration: underline;
    background-color: #333333; }
  .btn-tag:focus {
    background-color: #333333; }

.btn-grey {
  color: #333333;
  background-color: #ffffff;
  border-color: #888888;
  vertical-align: top; }
  .btn-grey:hover {
    color: #333333;
    background-color: #f4f4f4;
    border-color: #888888; }
  .btn-grey:focus {
    color: #333333;
    background-color: #f4f4f4;
    border-color: #000000; }
  .btn-grey:active {
    color: #333333;
    background-color: #f4f4f4;
    border-color: #000000; }

.btn-link, .btn-link:hover, .btn-link:focus, .btn-link:active {
  position: relative;
  background-color: transparent;
  border: 0;
  border-bottom: 1px dotted #555555;
  border-radius: 0;
  color: #555555;
  font-size: inherit;
  padding: 0;
  min-height: inherit; }
  .btn-link:focus {
    outline: none;
    margin-bottom: -2px !important;
    border-bottom: 2px solid rgba(0, 0, 0, 0.5);
    box-shadow: 0 0 0 0 !important; }
  .btn-link[disabled] {
    background-color: transparent; }
    .btn-link[disabled]:hover {
      background-color: transparent; }

.btn-kiosk {
  background: #555555 url("../img/icon-sprite.svg?20220722") no-repeat -79px -259px; }

.btn-min {
  background: #555555 url("../img/icon-sprite.svg?20220722") no-repeat -7px -259px; }

.btn-add-fav {
  background: #555555 url("../img/icon-sprite.svg?20220722") no-repeat -7px -295px; }

.btn-remove-fav {
  background: #555555 url("../img/icon-sprite.svg?20220722") no-repeat -7px -329px; }

.btn-action {
  background: #555555 url("../img/icon-sprite.svg?20220722") no-repeat -7px -367px; }

.btn-info {
  background: #555555 url("../img/icon-sprite.svg?20220722") no-repeat -7px -403px; }

.btn-dashboard-kioskmode-toggle-slideshow.slideshow-state-started {
  background: #555555 url("../img/icon-sprite.svg?20220722") no-repeat -432px -582px; }

.btn-dashboard-kioskmode-toggle-slideshow.slideshow-state-stopped {
  background: #555555 url("../img/icon-sprite.svg?20220722") no-repeat -433px -546px; }

.btn-dashboard-kioskmode-previous-page {
  background: #555555 url("../img/icon-sprite.svg?20220722") no-repeat -398px -657px; }

.btn-dashboard-kioskmode-next-page {
  background: #555555 url("../img/icon-sprite.svg?20220722") no-repeat -396px -624px; }

.btn-dashboard-page-properties {
  background: url("../img/icon-sprite.svg?20220722") no-repeat -318px -618px; }

.btn-iterator-page-previous {
  background: url("../img/icon-sprite.svg?20220722") no-repeat -85px -657px; }

.btn-iterator-page-next {
  background: url("../img/icon-sprite.svg?20220722") no-repeat -83px -623px; }

.btn-widget-action {
  background: url("../img/icon-sprite.svg?20220722") no-repeat -6px -618px; }

.btn-widget-collapse, .list-vertical-accordion .list-accordion-item-opened .list-accordion-item-toggle {
  background: url("../img/icon-sprite.svg?20220722") no-repeat -6px -654px; }

.btn-widget-expand, .list-vertical-accordion .list-accordion-item-closed .list-accordion-item-toggle {
  background: url("../img/icon-sprite.svg?20220722") no-repeat -6px -689px; }

.btn-widget-edit {
  background: url("../img/icon-sprite.svg?20220722") no-repeat -42px -619px; }

.btn-alarm-on {
  background: url("../img/icon-sprite.svg?20220722") no-repeat -6px -546px; }

.btn-alarm-off {
  background: url("../img/icon-sprite.svg?20220722") no-repeat -6px -582px; }

.btn-sound-on {
  background: url("../img/icon-sprite.svg?20220722") no-repeat -6px -474px; }

.btn-sound-off {
  background: url("../img/icon-sprite.svg?20220722") no-repeat -6px -510px; }

.btn-info-clock {
  background: url("../img/icon-sprite.svg?20220722") no-repeat -87px -762px; }

.ui-tabs-nav {
  height: 30px;
  line-height: 30px;
  border-bottom: 1px solid #888888; }
  .ui-tabs-nav li {
    display: inline-block; }
    .ui-tabs-nav li a {
      border: 0;
      padding: 8px 10px;
      transition: background-color .2s ease-out; }
      .ui-tabs-nav li a:hover, .ui-tabs-nav li a:focus, .ui-tabs-nav li a:active {
        background-color: #f4f4f4; }
    .ui-tabs-nav li.ui-tabs-active:first-child {
      border-left: 0; }
    .ui-tabs-nav li.ui-tabs-active a {
      padding: 8px 10px 6px;
      background-color: transparent;
      color: #000000;
      text-decoration: none;
      cursor: default;
      border-bottom: 3px solid #888888; }
    .ui-tabs-nav li.ui-state-disabled a {
      cursor: default;
      color: #999999;
      background-color: transparent;
      border: 0; }
  .ui-tabs-nav .btn-info,
  .ui-tabs-nav .btn-time,
  .ui-tabs-nav .filter-trigger {
    border-radius: 2px;
    color: #ffffff;
    background-color: #555555;
    border: 1px solid #555555;
    position: relative;
    margin: 0 0 0 6px;
    min-height: 24px;
    vertical-align: bottom; }
    .ui-tabs-nav .btn-info::after,
    .ui-tabs-nav .btn-time::after,
    .ui-tabs-nav .filter-trigger::after {
      content: '';
      position: absolute; }
    .ui-tabs-nav .btn-info:focus, .ui-tabs-nav .btn-info:hover,
    .ui-tabs-nav .btn-time:focus,
    .ui-tabs-nav .btn-time:hover,
    .ui-tabs-nav .filter-trigger:focus,
    .ui-tabs-nav .filter-trigger:hover {
      color: #ffffff;
      background-color: #484848;
      border-color: #484848;
      cursor: pointer; }
  .ui-tabs-nav .btn-info,
  .ui-tabs-nav .btn-time {
    padding: 0 34px 0 10px; }
    .ui-tabs-nav .btn-info::after,
    .ui-tabs-nav .btn-time::after {
      margin: 0 5px;
      right: 0;
      top: 0;
      height: 24px;
      width: 24px;
      background: url("../img/icon-sprite.svg?20220722") no-repeat -87px -583px; }
  .ui-tabs-nav .btn-info {
    width: initial;
    background-image: none; }
    .ui-tabs-nav .btn-info::after {
      background: url("../img/icon-sprite.svg?20220722") no-repeat -431px -621px; }
  .ui-tabs-nav .filter-trigger {
    padding: 0 34px 0 10px; }
    .ui-tabs-nav .filter-trigger::after {
      margin: 0 5px;
      right: 0;
      top: 0;
      height: 24px;
      width: 24px;
      background: url("../img/icon-sprite.svg?20220722") no-repeat -87px -547px; }
  .ui-tabs-nav .ui-state-focus .btn-info,
  .ui-tabs-nav .ui-state-focus .btn-time,
  .ui-tabs-nav .ui-state-focus .filter-trigger {
    box-shadow: 0 0 0 2px rgba(17, 17, 17, 0.35);
    color: #ffffff;
    background-color: #484848;
    border-color: #484848; }
  .ui-tabs-nav .ui-state-focus.ui-tabs-active .btn-info,
  .ui-tabs-nav .ui-state-focus.ui-tabs-active .btn-time,
  .ui-tabs-nav .ui-state-focus.ui-tabs-active .filter-trigger {
    box-shadow: 0 0 0 2px rgba(17, 17, 17, 0.35); }
  .ui-tabs-nav .ui-tabs-active .btn-info,
  .ui-tabs-nav .ui-tabs-active .btn-time,
  .ui-tabs-nav .ui-tabs-active .filter-trigger {
    color: #000000;
    background-color: #ffffff;
    border: 1px solid #9f9f9f;
    border-bottom: 0;
    border-radius: 2px 2px 0 0;
    margin: -1px 0 0 6px;
    padding: 1px 34px 7px 10px; }
  .ui-tabs-nav .ui-tabs-active .btn-info::after {
    background-position: -279px -621px;
    top: 1px; }
  .ui-tabs-nav .ui-tabs-active .btn-time::after {
    background-position: -246px -583px;
    top: 1px; }
  .ui-tabs-nav .ui-tabs-active .filter-trigger::after {
    background-position: -246px -547px; }
  .ui-tabs-nav .ui-state-hover.ui-tabs-active .btn-info,
  .ui-tabs-nav .ui-state-hover.ui-tabs-active .btn-time,
  .ui-tabs-nav .ui-state-hover.ui-tabs-active .filter-trigger {
    background-color: #f4f4f4; }

.filter-space {
  box-sizing: border-box; }
  .filter-space li a.ui-tabs-anchor {
    vertical-align: top; }
  .filter-space ul.ui-tabs-nav li:focus {
    outline: none; }
  .filter-space .filter-btn-container {
    height: 29px;
    z-index: 2; }
  .filter-space .ui-tabs-nav {
    height: 29px;
    border-bottom: 0; }
    .filter-space .ui-tabs-nav a {
      display: inline-block;
      box-sizing: border-box;
      line-height: 22px;
      margin-bottom: 5px;
      text-align: center; }

.btn-time-left,
.btn-time-right {
  background: url("../img/icon-sprite.svg?20220722") no-repeat;
  content: '';
  border: 0;
  height: 24px;
  width: 24px;
  vertical-align: top; }
  .btn-time-left:focus, .btn-time-left:hover,
  .btn-time-right:focus,
  .btn-time-right:hover {
    border: 1px solid #9f9f9f;
    color: #ffffff;
    background-color: #484848;
    border-color: #484848; }
  .btn-time-left:disabled,
  .btn-time-right:disabled {
    border: 0;
    opacity: .4; }

.btn-time-right {
  background-position: -83px -623px; }
  .btn-time-right:focus, .btn-time-right:hover {
    background-position: -396px -624px; }
  .btn-time-right:disabled {
    background-position: -83px -623px; }

.btn-time-left {
  background-position: -85px -657px; }
  .btn-time-left:focus, .btn-time-left:hover {
    background-position: -398px -658px; }
  .btn-time-left:disabled {
    background-position: -85px -657px; }

.btn-time-out {
  background: none;
  border: 1px solid transparent;
  color: #000000;
  height: 24px;
  line-height: 22px;
  margin: 0 5px;
  vertical-align: top; }
  .btn-time-out:disabled {
    background: transparent !important;
    border-color: transparent !important;
    opacity: .8; }

.time-quick {
  font-size: 12px;
  line-height: 20px; }
  .time-quick li:last-of-type a {
    margin-bottom: 0; }
  .time-quick li a {
    display: inline-block;
    padding: 2px 10px;
    margin-bottom: 2px;
    margin-left: -10px;
    border-bottom: 0; }
    .time-quick li a:hover, .time-quick li a:focus, .time-quick li a.selected {
      border-radius: 2px;
      border-bottom: 0; }
    .time-quick li a:hover {
      background: #f4f4f4;
      transition: background-color .2s ease-out; }
    .time-quick li a:focus {
      box-shadow: 0 0 0 2px rgba(17, 17, 17, 0.35); }
    .time-quick li a.selected {
      background: #333333;
      color: #ffffff;
      transition: background-color .2s ease-out; }

.time-selection-container {
  display: flex;
  justify-content: flex-end; }
  .time-selection-container .time-input {
    border-right: 1px solid #9f9f9f;
    padding: 0 30px 0 10px;
    text-align: right;
    white-space: nowrap; }
    .time-selection-container .time-input .time-input-error {
      margin: -8px 29px 0 0; }
    .time-selection-container .time-input ul {
      padding: 0 0 10px; }
    .time-selection-container .time-input li {
      display: inline-block;
      vertical-align: baseline;
      padding: 0 0 0 10px; }
      .time-selection-container .time-input li .icon-cal {
        position: relative;
        vertical-align: middle;
        margin-left: 2px; }
  .time-selection-container .time-quick-range {
    text-align: right;
    white-space: nowrap;
    margin: 0 0 0 20px; }
    .time-selection-container .time-quick-range .cell {
      display: inline-flex;
      vertical-align: top;
      text-align: left;
      margin: 0 10px; }
    .time-selection-container .time-quick-range .time-quick-selected {
      display: inline-block;
      padding: 2px 10px;
      margin-left: -10px;
      color: #ffffff;
      background-color: #333333;
      border-bottom: 0; }

.calendar-control .icon-cal {
  position: relative;
  top: -1px; }

.header-kioskmode-controls {
  position: fixed;
  top: 5px;
  right: 45px;
  z-index: 1010;
  display: flex;
  transition: opacity 1s ease-out; }
  .header-kioskmode-controls.hidden {
    opacity: 0; }
  .header-kioskmode-controls > li > ul {
    margin-right: 10px; }
  .header-kioskmode-controls ul {
    display: flex; }
    .header-kioskmode-controls ul li {
      margin-right: 10px; }

.btn-dashboard-conf {
  background: url("../img/icon-sprite.svg?20220722") no-repeat -42px -619px; }

.btn-dashboard-normal {
  box-shadow: 1px 1px 2px rgba(0, 0, 0, 0.5); }

.btn-dashboard-page-properties, .btn-iterator-page-previous, .btn-iterator-page-next, .btn-widget-action, .btn-widget-collapse, .list-vertical-accordion .list-accordion-item-opened .list-accordion-item-toggle, .btn-widget-expand, .list-vertical-accordion .list-accordion-item-closed .list-accordion-item-toggle, .btn-widget-edit, .btn-alarm-on, .btn-alarm-off, .btn-sound-on, .btn-sound-off, .btn-info-clock {
  width: 24px;
  height: 24px;
  margin: 2px 2px 0 0; }

.btn-dashboard-conf {
  width: 24px;
  height: 24px; }

section .section-toggle, .filter-container.tabfilter-container .icon-edit, .btn-dashboard-page-properties, .btn-iterator-page-previous, .btn-iterator-page-next, .btn-widget-action, .btn-widget-collapse, .list-vertical-accordion .list-accordion-item-opened .list-accordion-item-toggle, .btn-widget-expand, .list-vertical-accordion .list-accordion-item-closed .list-accordion-item-toggle, .btn-widget-edit, .btn-alarm-on, .btn-alarm-off, .btn-sound-on, .btn-sound-off, .btn-info-clock, .btn-dashboard-conf, .interfaces .interface-row[data-type="2"] .interface-btn-toggle {
  border: 0;
  min-height: 0;
  padding: 0;
  opacity: .5;
  transition: opacity .2s ease-out; }
  section [disabled].section-toggle, .filter-container.tabfilter-container [disabled].icon-edit, [disabled].btn-dashboard-page-properties, [disabled].btn-iterator-page-previous, [disabled].btn-iterator-page-next, [disabled].btn-widget-action, [disabled].btn-widget-collapse, .list-vertical-accordion .list-accordion-item-opened [disabled].list-accordion-item-toggle, [disabled].btn-widget-expand, .list-vertical-accordion .list-accordion-item-closed [disabled].list-accordion-item-toggle, [disabled].btn-widget-edit, [disabled].btn-alarm-on, [disabled].btn-alarm-off, [disabled].btn-sound-on, [disabled].btn-sound-off, [disabled].btn-info-clock, [disabled].btn-dashboard-conf, .interfaces .interface-row[data-type="2"] [disabled].interface-btn-toggle, section [disabled].section-toggle:hover, .filter-container.tabfilter-container [disabled].icon-edit:hover, [disabled].btn-dashboard-page-properties:hover, [disabled].btn-iterator-page-previous:hover, [disabled].btn-iterator-page-next:hover, [disabled].btn-widget-action:hover, [disabled].btn-widget-collapse:hover, .list-vertical-accordion .list-accordion-item-opened [disabled].list-accordion-item-toggle:hover, [disabled].btn-widget-expand:hover, .list-vertical-accordion .list-accordion-item-closed [disabled].list-accordion-item-toggle:hover, [disabled].btn-widget-edit:hover, [disabled].btn-alarm-on:hover, [disabled].btn-alarm-off:hover, [disabled].btn-sound-on:hover, [disabled].btn-sound-off:hover, [disabled].btn-info-clock:hover, [disabled].btn-dashboard-conf:hover, .interfaces .interface-row[data-type="2"] [disabled].interface-btn-toggle:hover, section [disabled].section-toggle:focus, .filter-container.tabfilter-container [disabled].icon-edit:focus, [disabled].btn-dashboard-page-properties:focus, [disabled].btn-iterator-page-previous:focus, [disabled].btn-iterator-page-next:focus, [disabled].btn-widget-action:focus, [disabled].btn-widget-collapse:focus, .list-vertical-accordion .list-accordion-item-opened [disabled].list-accordion-item-toggle:focus, [disabled].btn-widget-expand:focus, .list-vertical-accordion .list-accordion-item-closed [disabled].list-accordion-item-toggle:focus, [disabled].btn-widget-edit:focus, [disabled].btn-alarm-on:focus, [disabled].btn-alarm-off:focus, [disabled].btn-sound-on:focus, [disabled].btn-sound-off:focus, [disabled].btn-info-clock:focus, [disabled].btn-dashboard-conf:focus, .interfaces .interface-row[data-type="2"] [disabled].interface-btn-toggle:focus, section [disabled].section-toggle:active, .filter-container.tabfilter-container [disabled].icon-edit:active, [disabled].btn-dashboard-page-properties:active, [disabled].btn-iterator-page-previous:active, [disabled].btn-iterator-page-next:active, [disabled].btn-widget-action:active, [disabled].btn-widget-collapse:active, .list-vertical-accordion .list-accordion-item-opened [disabled].list-accordion-item-toggle:active, [disabled].btn-widget-expand:active, .list-vertical-accordion .list-accordion-item-closed [disabled].list-accordion-item-toggle:active, [disabled].btn-widget-edit:active, [disabled].btn-alarm-on:active, [disabled].btn-alarm-off:active, [disabled].btn-sound-on:active, [disabled].btn-sound-off:active, [disabled].btn-info-clock:active, [disabled].btn-dashboard-conf:active, .interfaces .interface-row[data-type="2"] [disabled].interface-btn-toggle:active {
    background-color: transparent;
    opacity: .25; }

.btn-kiosk, .btn-min, .btn-add-fav, .btn-remove-fav, .btn-action, .btn-info, .btn-dashboard-kioskmode-toggle-slideshow.slideshow-state-started, .btn-dashboard-kioskmode-toggle-slideshow.slideshow-state-stopped, .btn-dashboard-kioskmode-previous-page, .btn-dashboard-kioskmode-next-page, .icon-cal, .icon-wizard-action, .drag-icon {
  width: 24px;
  height: auto;
  padding: 0; }

button[disabled], button[disabled]:hover, button[disabled]:active {
  color: #999999 !important;
  background-color: transparent;
  border-color: #999999;
  cursor: default; }
  button.icon-cal[disabled] {
    opacity: .3;
    background-color: transparent; }

.radio-list-control input[type="radio"][disabled] + label, z-select[disabled] button,
.z-select[disabled] button, z-select[readonly] button,
.z-select[readonly] button, .multiselect[aria-disabled], input[disabled], input[readonly], textarea[disabled], textarea[readonly], select option[disabled], select[disabled], select[readonly], .checkbox-radio[readonly] span, .checkbox-radio[readonly] + label span, .checkbox-radio[disabled] + label span, .macro-input-group button.btn-dropdown-toggle:disabled {
  color: #9f9f9f;
  background-color: #f0f0f0 !important;
  border-color: #9f9f9f; }

.inaccessible .subfilter-enabled {
  color: #bfbfbf; }

section .section-toggle:hover, .filter-container.tabfilter-container .icon-edit:hover, .btn-dashboard-page-properties:hover, .btn-iterator-page-previous:hover, .btn-iterator-page-next:hover, .btn-widget-action:hover, .btn-widget-collapse:hover, .list-vertical-accordion .list-accordion-item-opened .list-accordion-item-toggle:hover, .btn-widget-expand:hover, .list-vertical-accordion .list-accordion-item-closed .list-accordion-item-toggle:hover, .btn-widget-edit:hover, .btn-alarm-on:hover, .btn-alarm-off:hover, .btn-sound-on:hover, .btn-sound-off:hover, .btn-info-clock:hover, .btn-dashboard-conf:hover, .interfaces .interface-row[data-type="2"] .interface-btn-toggle:hover, section .section-toggle:focus, .filter-container.tabfilter-container .icon-edit:focus, .btn-dashboard-page-properties:focus, .btn-iterator-page-previous:focus, .btn-iterator-page-next:focus, .btn-widget-action:focus, .btn-widget-collapse:focus, .list-vertical-accordion .list-accordion-item-opened .list-accordion-item-toggle:focus, .btn-widget-expand:focus, .list-vertical-accordion .list-accordion-item-closed .list-accordion-item-toggle:focus, .btn-widget-edit:focus, .btn-alarm-on:focus, .btn-alarm-off:focus, .btn-sound-on:focus, .btn-sound-off:focus, .btn-info-clock:focus, .btn-dashboard-conf:focus, .interfaces .interface-row[data-type="2"] .interface-btn-toggle:focus, section .section-toggle:active, .filter-container.tabfilter-container .icon-edit:active, .btn-dashboard-page-properties:active, .btn-iterator-page-previous:active, .btn-iterator-page-next:active, .btn-widget-action:active, .btn-widget-collapse:active, .list-vertical-accordion .list-accordion-item-opened .list-accordion-item-toggle:active, .btn-widget-expand:active, .list-vertical-accordion .list-accordion-item-closed .list-accordion-item-toggle:active, .btn-widget-edit:active, .btn-alarm-on:active, .btn-alarm-off:active, .btn-sound-on:active, .btn-sound-off:active, .btn-info-clock:active, .btn-dashboard-conf:active, .interfaces .interface-row[data-type="2"] .interface-btn-toggle:active {
  background-color: transparent;
  opacity: 1; }

.action-buttons {
  margin: 10px 0 0;
  color: #333333; }
  .action-buttons button {
    margin: 0 10px 10px 0; }

.selected-item-count {
  display: inline-block;
  margin: 0 14px 0 0; }

.icon-maintenance {
  position: relative;
  display: inline-block;
  width: 16px;
  height: 16px;
  border-radius: 2px; }
  .icon-maintenance::before {
    background: url("../img/icon-sprite.svg?20220722") no-repeat -47px -803px;
    width: 14px;
    height: 14px;
    left: 1px;
    top: 1px; }
  .icon-maintenance:link, .icon-maintenance:hover, .icon-maintenance:focus {
    border-bottom: none; }
  .icon-maintenance:focus {
    box-shadow: 0 0 0 2px #000000; }

.icon-depend-up {
  position: relative;
  display: inline-block;
  width: 16px;
  height: 16px;
  border-radius: 2px; }
  .icon-depend-up::before {
    background: url("../img/icon-sprite.svg?20220722") no-repeat -47px -731px;
    width: 14px;
    height: 14px;
    left: 1px;
    top: 1px; }
  .icon-depend-up:link, .icon-depend-up:hover, .icon-depend-up:focus {
    border-bottom: none; }
  .icon-depend-up:focus {
    box-shadow: 0 0 0 2px #000000; }

.icon-depend-down {
  position: relative;
  display: inline-block;
  width: 16px;
  height: 16px;
  border-radius: 2px; }
  .icon-depend-down::before {
    background: url("../img/icon-sprite.svg?20220722") no-repeat -47px -767px;
    width: 14px;
    height: 14px;
    left: 1px;
    top: 1px; }
  .icon-depend-down:link, .icon-depend-down:hover, .icon-depend-down:focus {
    border-bottom: none; }
  .icon-depend-down:focus {
    box-shadow: 0 0 0 2px #000000; }

.icon-ackn {
  position: relative;
  display: inline-block;
  width: 16px;
  height: 16px;
  border-radius: 2px; }
  .icon-ackn::before {
    background: url("../img/icon-sprite.svg?20220722") no-repeat -47px -694px;
    width: 14px;
    height: 14px;
    left: 1px;
    top: 1px; }
  .icon-ackn:link, .icon-ackn:hover, .icon-ackn:focus {
    border-bottom: none; }
  .icon-ackn:focus {
    box-shadow: 0 0 0 2px #000000; }

.icon-tree-top-bottom, .icon-tree-top-bottom-right, .icon-tree-top-right, .icon-tree-empty {
  margin: 0 12px 0 0; }
  .icon-tree-top-bottom::before, .icon-tree-top-bottom-right::before, .icon-tree-top-right::before, .icon-tree-empty::before {
    background: url("../img/icon-sprite.svg?20220722") no-repeat;
    display: inline-block;
    width: 12px;
    height: 12px;
    position: absolute;
    content: ''; }

.icon-tree-top-bottom::before {
  background-position: -84px -300px; }

.icon-tree-top-bottom-right::before {
  background-position: -84px -334px; }

.icon-tree-top-right::before {
  background-position: -84px -372px; }

.icon-tree-empty::before {
  background-position: -84px -350px; }

.icon-cal {
  background: transparent url("../img/icon-sprite.svg?20220722") no-repeat -42px -834px; }

.icon-wizard-action {
  background: transparent url("../img/icon-sprite.svg?20220722") no-repeat -6px -617px; }

.icon-cal, .icon-wizard-action {
  border: 0;
  margin: -4px 0;
  vertical-align: middle;
  cursor: pointer;
  opacity: .75;
  transition: opacity .2s ease-out; }
  .icon-cal:hover, .icon-wizard-action:hover, .icon-cal:focus, .icon-wizard-action:focus, .icon-cal:active, .icon-wizard-action:active {
    opacity: 1;
    background-color: transparent; }

.icon-maintenance::before, .icon-depend-up::before, .icon-depend-down::before, .icon-ackn::before {
  display: inline-block;
  width: 18px;
  height: 18px;
  position: absolute;
  content: ''; }

.drag-icon {
  margin-left: -9px;
  height: 24px;
  background: url("../img/icon-sprite.svg?20220722") no-repeat -6px -762px; }

.icon-info {
  position: relative;
  width: 8px;
  height: 11px;
  cursor: pointer;
  margin: -12px 0 -4px; }
  .icon-info:link, .icon-info:hover, .icon-info:focus {
    border-bottom: 1px solid; }
  .icon-info:focus {
    box-shadow: 0 0 0 2px #000000; }
  .icon-info::before {
    content: '';
    display: inline-block;
    position: absolute;
    top: 0;
    left: 0;
    width: 14px;
    height: 14px;
    background: url("../img/icon-sprite.svg?20220722") no-repeat -47px -659px; }
  .icon-info.status-red:link, .icon-info.status-red:hover, .icon-info.status-red:focus {
    border-color: #d23d3d; }
  .icon-info.status-yellow:link, .icon-info.status-yellow:hover, .icon-info.status-yellow:focus {
    border-color: #e79e0b; }

.setup-container {
  background-color: #ffffff;
  width: 766px;
  height: 420px;
  margin: 0 auto;
  margin-top: 5%;
  padding: 42px;
  vertical-align: top;
  position: relative;
  border: 1px solid #9f9f9f; }
  .setup-container h1 {
    border: 0;
    margin: 3px 0 11px;
    padding: 0; }
  .setup-container .setup-logo {
    display: flex;
    margin-bottom: 40px;
    justify-content: flex-start; }
  .setup-container #tls_encryption_hint {
    font-style: italic;
    color: #333333; }

.setup-left {
  float: left;
  width: 200px;
  padding-right: 10px; }
  .setup-left ul {
    margin: -4px 0 0 -42px; }
    .setup-left ul li {
      padding: 4px 0 4px 42px; }
      .setup-left ul li.setup-left-current {
        border-left: 3px solid #888888;
        color: #333333;
        padding-left: 39px; }

.setup-right {
  width: auto;
  margin-left: 200px; }

.setup-right-body {
  padding-right: 5px;
  max-height: 345px;
  overflow-y: auto; }
  .setup-right-body .list-table {
    border: 0; }
  .setup-right-body h1 {
    margin: 25% 0 .4em; }

.setup-title {
  margin: 109px 0 16px 0;
  color: #333333;
  font-size: 7em;
  line-height: 0.75em; }
  .setup-title span {
    display: block;
    font-size: 0.25em; }

.setup-footer {
  position: absolute;
  bottom: 32px;
  width: 766px;
  text-align: right; }
  .setup-footer div {
    float: right; }
  .setup-footer button {
    margin: 0 0 0 10px; }
    .setup-footer button.float-left {
      margin: 0;
      float: left; }

.signin-container {
  background-color: #ffffff;
  width: 280px;
  margin: 0 auto;
  margin-top: 5%;
  padding: 42px 42px 39px;
  border: 1px solid #9f9f9f; }
  .signin-container h1 {
    border: 0;
    margin: 0 0 17px;
    padding: 0; }
  .signin-container ul li {
    padding: 16px 0 0;
    font-size: 1.167em; }
    .signin-container ul li.sign-in-txt {
      text-align: center; }
  .signin-container label {
    display: inline-block;
    margin: 0 0 2px; }
  .signin-container button {
    font-size: 1em;
    margin: 7px 0;
    min-height: 35px;
    line-height: 35px;
    width: 100%; }

.signin-logo {
  display: flex;
  margin-bottom: 21px;
  justify-content: center; }

.signin-links {
  width: 100%;
  text-align: center;
  color: #333333;
  margin: 11px 0 0; }

.signin-container input[type="text"], .signin-container input[type="password"] {
  padding: 9px 5px;
  width: 100%; }

.list-table tbody tr.nothing-to-show {
  color: #333333;
  text-align: center;
  transition: 0s; }
  .list-table tbody tr.nothing-to-show td:hover {
    background-color: #ffffff; }

.menu-popup-overlay {
  position: fixed;
  top: 0;
  left: 0;
  width: 100%;
  height: 100%;
  z-index: 1001; }

.menu-popup {
  position: absolute;
  z-index: 1001;
  padding: 5px 15px 5px 25px;
  min-width: 166px;
  max-width: 250px;
  background-color: #ffffff;
  border: 1px solid #383838;
  border-bottom-color: #353535;
  box-shadow: 0 4px 20px 0 rgba(0, 0, 0, 0.5); }
  .menu-popup:focus {
    outline: none; }
  .menu-popup li {
    display: block; }
    .menu-popup li div {
      border-top: 1px solid #888888;
      margin: 5px -15px 5px -25px; }
  .menu-popup .menu-popup-item {
    display: block;
    height: 24px;
    line-height: 24px;
    cursor: pointer;
    color: #000000;
    text-decoration: none;
    border: 0;
    outline: 0;
    padding: 0 15px 0 25px;
    margin: 0 -15px 0 -25px;
    position: relative;
    transition: background-color .2s ease-out; }
    .menu-popup .menu-popup-item:hover, .menu-popup .menu-popup-item:focus, .menu-popup .menu-popup-item:active, .menu-popup .menu-popup-item.highlighted {
      background-color: #f4f4f4; }
    .menu-popup .menu-popup-item.selected::before {
      display: block;
      width: 24px;
      height: 24px;
      position: absolute;
      left: 0;
      content: '';
      background: url("../img/icon-sprite.svg?20220722") no-repeat -5px -835px; }
    .menu-popup .menu-popup-item .arrow-right {
      position: absolute;
      right: 10px;
      top: 8px;
      height: auto;
      line-height: auto;
      padding: 0;
      margin: 0;
      border-left-color: #333333; }
    .menu-popup .menu-popup-item[class*='icon-']::before {
      position: absolute;
      top: 0;
      left: 0;
      display: block;
      width: 22px;
      height: 22px;
      content: ""; }
    .menu-popup .menu-popup-item.disabled {
      background-color: transparent;
      color: #333333;
      opacity: 1; }
  .menu-popup h3 {
    height: 24px;
    line-height: 24px; }
  .menu-popup.page-title-submenu::before {
    content: '';
    position: absolute;
    top: -7px;
    left: 10px;
    width: 12px;
    height: 12px;
    background-color: #ffffff;
    border-top: 1px solid #383838;
    border-left: 1px solid #383838;
    transform: rotate(45deg); }

.overlay-dialogue {
  display: table;
  position: absolute;
  z-index: 1000;
  padding: 13px 10px 10px;
  background-color: #ffffff;
  border: 1px solid #383838;
  border-bottom-color: #353535;
  box-shadow: 0 4px 20px 0 rgba(0, 0, 0, 0.5); }
  .overlay-dialogue .dashboard-widget-head {
    margin: -8px -10px 6px -10px;
    padding: 8px 10px; }
    .overlay-dialogue .dashboard-widget-head .icon-doc-link {
      width: 18px;
      height: 18px;
      margin: -9px -6px 0 30px;
      line-height: 18px; }
      .overlay-dialogue .dashboard-widget-head .icon-doc-link::after {
        font-size: 14px; }
  .overlay-dialogue.modal {
    position: fixed;
    overflow: hidden;
    margin: 0 10px; }
    .overlay-dialogue.modal .dashboard-widget-head {
      margin-bottom: 12px; }
      .overlay-dialogue.modal .dashboard-widget-head .icon-doc-link {
        margin-right: -26px; }
      .overlay-dialogue.modal .dashboard-widget-head .overlay-close-btn {
        position: static;
        margin: -9px -6px 0 30px;
        font-size: 25px; }
    .overlay-dialogue.modal .overlay-dialogue-body {
      overflow: auto;
      overflow-x: hidden;
      width: 100%;
      max-height: calc(100vh - 220px);
      max-width: inherit;
      margin: 0 -10px 8px;
      padding: 0 10px;
      position: relative; }
      .overlay-dialogue.modal .overlay-dialogue-body > form {
        padding: 2px 0; }
      .overlay-dialogue.modal .overlay-dialogue-body .table-forms .table-forms-td-right {
        padding-right: 8px; }
      .overlay-dialogue.modal .overlay-dialogue-body .table-forms .table-forms-row-with-second-field {
        position: relative; }
        .overlay-dialogue.modal .overlay-dialogue-body .table-forms .table-forms-row-with-second-field .table-forms-second-column {
          position: absolute;
          top: 5px;
          right: 8px; }
      .overlay-dialogue.modal .overlay-dialogue-body .columns-wrapper .column-50:last-of-type {
        margin-left: 10px; }
    .overlay-dialogue.modal .overlay-dialogue-controls {
      text-align: right;
      padding: 0 0 10px; }
      .overlay-dialogue.modal .overlay-dialogue-controls z-select {
        text-align: left;
        padding: inherit; }
        .overlay-dialogue.modal .overlay-dialogue-controls z-select li {
          display: block;
          padding-left: 5px; }
      .overlay-dialogue.modal .overlay-dialogue-controls .inline-filter li {
        padding-left: 0; }
  .overlay-dialogue.modal-popup {
    top: 50px;
    max-width: 1024px; }
    .overlay-dialogue.modal-popup.modal-popup-small {
      max-width: 450px;
      width: 100%; }
    .overlay-dialogue.modal-popup.modal-popup-medium {
      min-width: 450px; }
    .overlay-dialogue.modal-popup.modal-popup-large {
      width: 100%; }
    .overlay-dialogue.modal-popup.modal-popup-generic {
      min-width: 650px; }
    .overlay-dialogue.modal-popup.modal-popup-static {
      max-width: 700px;
      width: 100%; }
    .overlay-dialogue.modal-popup.modal-popup-preprocessing {
      max-width: 900px;
      width: 100%; }
    .overlay-dialogue.modal-popup.modal-popup-fullscreen {
      width: calc(100vw - 40px);
      max-width: calc(100vw - 40px); }
  .overlay-dialogue .hintbox-wrap {
    overflow: auto;
    max-height: 240px;
    max-width: 800px;
    overflow-wrap: break-word; }
  .overlay-dialogue .msg-bad,
  .overlay-dialogue .msg-good,
  .overlay-dialogue .msg-warning {
    position: -webkit-sticky;
    position: sticky;
    top: 0;
    z-index: 4;
    margin: 0 0 10px; }
  .overlay-dialogue .form-grid {
    grid-template-columns: minmax(100px, max-content) auto; }
    .overlay-dialogue .form-grid.form-grid-1-1 {
      grid-template-columns: repeat(2, minmax(100px, max-content) auto); }
    .overlay-dialogue .form-grid.form-grid-3-1 {
      grid-template-columns: minmax(100px, max-content) 3fr max-content auto; }
  .overlay-dialogue .list-table {
    white-space: normal;
    border: 0; }
  .overlay-dialogue .table-paging {
    border: 0;
    border-top: 1px solid #888888; }
  .overlay-dialogue .table-forms-td-right td {
    vertical-align: middle; }
    .overlay-dialogue .table-forms-td-right td label {
      display: block; }
  .overlay-dialogue .maps-container {
    max-height: 128px;
    overflow-y: auto;
    margin-left: -10px; }
  .overlay-dialogue .table-forms-second-column {
    float: right;
    line-height: 24px; }

.multilineinput-control {
  display: flex;
  width: 100%; }
  .multilineinput-control input[type=text] {
    overflow: hidden;
    cursor: pointer;
    white-space: nowrap;
    text-overflow: ellipsis;
    border-right: 0;
    width: 100%; }
    .multilineinput-control input[type=text][readonly] {
      background: #ffffff !important;
      border-color: #888888;
      color: #000000; }
    .multilineinput-control input[type=text].monospace-font {
      padding-top: 1px; }
  .multilineinput-control.editable {
    background-color: #ffffff !important;
    border-color: #9f9f9f; }
  .multilineinput-control button {
    position: relative;
    border-top-left-radius: 0;
    border-bottom-left-radius: 0; }
    .multilineinput-control button::after {
      background: url("../img/icon-sprite.svg?20220722") no-repeat -47px -478px;
      content: '';
      position: absolute;
      left: 3px;
      top: 4px;
      height: 14px;
      width: 15px; }
    .multilineinput-control button:not([disabled]):not([readonly]) {
      background-color: #ffffff;
      border-color: #888888; }
      .multilineinput-control button:not([disabled]):not([readonly]):hover {
        background-color: #f4f4f4; }
  .multilineinput-control.multilineinput-readonly input[type=text][readonly] {
    background-color: #f0f0f0 !important; }
  .multilineinput-control.multilineinput-disabled input[type=text] {
    cursor: default; }
  .multilineinput-control.multilineinput-disabled button::after {
    opacity: .5; }

.multilineinput-modal {
  min-width: 960px; }
  .multilineinput-modal .multilineinput-container {
    padding: 1px;
    position: relative;
    display: flex;
    overflow: hidden; }
  .multilineinput-modal .multilineinput-line-numbers {
    counter-reset: line;
    overflow: hidden;
    padding: 1px 5px 1px 0;
    position: absolute;
    left: 0;
    top: 0;
    bottom: 0; }
    .multilineinput-modal .multilineinput-line-numbers li {
      color: #333333;
      line-height: 18px;
      text-align: right;
      min-width: 24px; }
      .multilineinput-modal .multilineinput-line-numbers li::before {
        counter-increment: line;
        content: counter(line);
        user-select: none; }
  .multilineinput-modal .multilineinput-label {
    color: #333333;
    line-height: 24px; }
  .multilineinput-modal .multilineinput-textarea {
    flex: 1;
    line-height: 18px;
    resize: none;
    white-space: pre;
    padding: 0 5px;
    z-index: 20; }
    .multilineinput-modal .multilineinput-textarea::-webkit-scrollbar {
      height: 9px; }
  .multilineinput-modal .multilineinput-char-count {
    color: #333333;
    float: left;
    line-height: 24px; }

.textarea-flexible-container td {
  line-height: 22px; }
  .textarea-flexible-container td.textarea-flexible-parent {
    vertical-align: top; }
  .textarea-flexible-container td.macro-textarea-parent textarea {
    float: left; }
  .textarea-flexible-container td.macro-textarea-parent span {
    margin-left: 10px; }
  .textarea-flexible-container td button {
    line-height: normal; }

.textarea-flexible {
  display: block;
  min-height: 24px;
  overflow: hidden;
  resize: none;
  word-break: break-all;
  height: 24px;
  line-height: 14px;
  white-space: break-spaces; }

.btn-back-map-container {
  text-align: left;
  position: absolute;
  left: -1px;
  max-width: 100%; }
  .btn-back-map-container a:focus, .btn-back-map-container a:hover {
    outline: none; }
    .btn-back-map-container a:focus .btn-back-map, .btn-back-map-container a:hover .btn-back-map {
      background-color: #000000;
      border: #333333 solid 1px; }
      .btn-back-map-container a:focus .btn-back-map .btn-back-map-content, .btn-back-map-container a:hover .btn-back-map .btn-back-map-content {
        display: inline-block;
        line-height: 24px;
        padding: 0 6px 0 0;
        flex: auto; }
  .btn-back-map-container .btn-back-map {
    border: #9f9f9f solid 1px;
    border-radius: 0 2px 2px 0;
    background-color: rgba(0, 0, 0, 0.8);
    color: #ffffff;
    margin-top: 10px;
    padding: 0;
    display: flex;
    height: 24px;
    line-height: 24px;
    vertical-align: middle;
    text-decoration: none; }
    .btn-back-map-container .btn-back-map .btn-back-map-content {
      display: none; }
    .btn-back-map-container .btn-back-map .btn-back-map-icon {
      margin-left: 5px;
      display: inline-block;
      flex: 1 0 auto;
      width: 28px;
      height: 24px;
      vertical-align: middle;
      background: url("../img/icon-sprite.svg?20220722") no-repeat -85px -691px; }

.overlay-dialogue-body {
  margin: 0 0 25px;
  white-space: nowrap; }
  .overlay-dialogue-body .debug-output {
    margin: 10px 0 0; }

.overlay-dialogue-footer {
  text-align: right; }
  .overlay-dialogue-footer button {
    margin: 0 0 0 10px; }

.overlay-bg {
  background-color: #000000;
  width: 100%;
  height: 100%;
  position: fixed;
  z-index: 1000;
  top: 0;
  left: 0;
  opacity: .35; }

.calendar {
  width: 200px; }
  .calendar .calendar-year.highlighted, .calendar .highlighted.calendar-month,
  .calendar .calendar-month.highlighted {
    background-color: #f4f4f4; }
  .calendar .calendar-year:focus, .calendar .calendar-month:focus,
  .calendar .calendar-month:focus {
    outline: none; }
  .calendar table {
    width: 100%;
    margin: 5px 0; }
    .calendar table thead {
      text-transform: uppercase;
      color: #333333; }
    .calendar table tbody {
      text-align: center; }
      .calendar table tbody td {
        transition: background-color .2s ease-out; }
        .calendar table tbody td.selected {
          background-color: #333333;
          color: #ffffff; }
          .calendar table tbody td.selected:hover {
            background-color: #292929; }
        .calendar table tbody td:hover {
          background-color: #f4f4f4;
          cursor: pointer; }
        .calendar table tbody td.highlighted {
          color: #ffffff;
          background-color: #484848;
          border-color: #484848;
          cursor: pointer; }
        .calendar table tbody td:focus {
          outline: none; }
        .calendar table tbody td span {
          z-index: -1;
          padding: 4px;
          display: block; }

.calendar-header {
  text-align: center; }
  .calendar-header .btn-grey {
    border: 0;
    background-color: transparent; }

.calendar-year, .calendar-month {
  height: 24px;
  line-height: 26px;
  display: table;
  width: 100%; }
  .calendar-year button:first-child, .calendar-month button:first-child {
    float: left; }
  .calendar-year button:last-child, .calendar-month button:last-child {
    float: right; }
  .calendar-year button:hover, .calendar-month button:hover {
    background-color: #f4f4f4;
    cursor: pointer; }

.calendar-time {
  text-align: center; }
  .calendar-time input[type="text"] {
    width: 32px; }

.calendar-footer {
  margin: 26px 0 0;
  text-align: right; }
  .calendar-footer .btn-grey {
    float: left;
    margin-top: 0; }

.notif {
  width: 250px; }
  .notif .dashboard-widget-head {
    margin: -13px -10px 7px;
    padding: 0; }
    .notif .dashboard-widget-head ul {
      margin: 4px 0 0 1px; }
      .notif .dashboard-widget-head ul li {
        display: inline-block; }

.notif-body {
  max-height: 600px;
  padding: 0 5px 0 0;
  overflow-y: auto; }
  .notif-body h4 {
    display: block;
    max-width: 250px;
    padding-bottom: .083em; }
  .notif-body p {
    margin: .25em 0 0; }
  .notif-body li {
    padding: 0 0 10px 19px; }
    .notif-body li:last-child {
      padding-bottom: 0; }

.notif-indic {
  width: 14px;
  height: 14px;
  float: left;
  margin: 2px 0 0 -19px;
  border-radius: 2px; }
  .notif-indic .notif-indic-snooze {
    width: 14px;
    height: 14px;
    float: left;
    margin-top: 20px;
    background: url("../img/icon-sprite.svg?20220722") no-repeat -11px -587px; }

.dashed-border td {
  border: 1px dashed #888888; }

.top {
  vertical-align: top !important; }

.right {
  text-align: right !important; }

.bottom {
  vertical-align: bottom; }

.left {
  text-align: left; }

.center {
  text-align: center; }

.middle {
  vertical-align: middle; }

.no-padding {
  padding: 0 !important; }

.graph-selection {
  position: absolute;
  z-index: 98;
  overflow: hidden;
  background-color: rgba(167, 136, 32, 0.35);
  border: 1px solid rgba(175, 107, 0, 0.6);
  border-top: 0;
  border-bottom: 0; }

.svg-graph-selection {
  fill: rgba(167, 136, 32, 0.35);
  stroke: rgba(175, 107, 0, 0.6);
  stroke-width: 1px; }

.svg-graph-selection-text {
  fill: #000000; }

.svg-helper {
  stroke-opacity: .35;
  stroke: #990000;
  stroke-width: 2px; }

.svg-graph-hintbox {
  font-size: 12px;
  line-height: 18px;
  white-space: nowrap;
  min-width: 145px; }
  .svg-graph-hintbox .table-paging {
    min-height: 18px;
    padding: 0 0 2px;
    border: 0;
    top: 2px; }
    .svg-graph-hintbox .table-paging .paging-btn-container {
      min-height: inherit; }
  .svg-graph-hintbox .list-table tbody tr:last-child td {
    border-bottom-style: none;
    box-shadow: none; }
  .svg-graph-hintbox li {
    padding-left: 23px; }
    .svg-graph-hintbox li .svg-graph-hintbox-item-color,
    .svg-graph-hintbox li .svg-graph-hintbox-trigger-color {
      margin: 3px 10px 3px -20px;
      width: 10px;
      height: 10px;
      float: left;
      display: block; }
    .svg-graph-hintbox li .svg-graph-hintbox-trigger-color {
      border-radius: 50%; }
  .svg-graph-hintbox .header {
    margin: 0 0 10px 3px; }

.ui-selectable-helper {
  position: absolute;
  z-index: 100;
  background-color: rgba(167, 136, 32, 0.35);
  border: 1px solid rgba(175, 107, 0, 0.6); }

#map-area .map-element-area-bg {
  background-color: rgba(244, 244, 244, 0.35); }

.map-element-selected {
  border: 3px dashed #af6b00;
  margin: -3px; }

.debug-output {
  display: none;
  max-height: 600px;
  overflow-y: auto;
  padding: 10px;
  margin: 10px;
  background-color: #f4f4f4;
  border: 1px solid #9f9f9f; }

.btn-debug {
  position: fixed;
  bottom: 10px;
  right: 35px;
  z-index: 15000;
  color: #333333;
  background-color: #ffffff;
  border-color: #888888;
  opacity: 0;
  transition: opacity .2s ease-out; }
  .btn-debug.visible {
    opacity: 0.75; }
  .btn-debug:hover {
    color: #333333;
    background-color: #f4f4f4;
    border-color: #888888; }
  .btn-debug:focus {
    color: #333333;
    background-color: #f4f4f4;
    border-color: #000000; }
  .btn-debug:active {
    color: #333333;
    background-color: #f4f4f4;
    border-color: #000000; }

.overlay-descr {
  max-height: 150px;
  overflow-y: auto;
  padding: 0;
  margin: 5px 0;
  background-color: #ffffff; }

.overlay-descr-url {
  padding: 3px 0 7px; }

.overlay-descr {
  background: linear-gradient(#ffffff 30%, rgba(255, 255, 255, 0)), linear-gradient(rgba(255, 255, 255, 0), #ffffff 70%) 0 100%, radial-gradient(50% 0, farthest-side, rgba(0, 0, 0, 0.4), transparent), radial-gradient(50% 100%, farthest-side, rgba(0, 0, 0, 0.4), transparent) 0 100%;
  background: linear-gradient(#ffffff 30%, rgba(255, 255, 255, 0)), linear-gradient(rgba(255, 255, 255, 0), #ffffff 70%) 0 100%, radial-gradient(farthest-side at 50% 0, rgba(0, 0, 0, 0.4), transparent), radial-gradient(farthest-side at 50% 100%, rgba(0, 0, 0, 0.4), transparent) 0 100%;
  background-repeat: no-repeat;
  background-color: #ffffff;
  background-size: 100% 40px, 100% 40px, 100% 4px, 100% 4px;
  background-attachment: local, local, scroll, scroll; }

.green, a.green {
  color: #009900; }

a.green:hover, a.green:focus {
  color: #000000; }

.red, a.red {
  color: #990000; }

a.red:hover, a.red:focus {
  color: #000000; }

.orange, a.orange {
  color: #ed3400; }

a.orange:hover, a.orange:focus {
  color: #000000; }

.yellow, a.yellow {
  color: #af6b00; }

a.yellow:hover, a.yellow:focus {
  color: #000000; }

.grey, a.grey {
  color: #333333; }

a.grey:hover, a.grey:focus {
  color: #000000; }

.blue, a.blue {
  color: #111111; }

a.blue:hover, a.blue:focus {
  color: #000000; }

.teal, a.teal {
  color: #0f998b; }

a.teal:hover, a.teal:focus {
  color: #000000; }

a.link-action {
  color: #000000; }
  a.link-action.red {
    color: #990000; }
  a.link-action.orange {
    color: #ed3400; }
  a.link-action.yellow {
    color: #af6b00; }
  a.link-action.green {
    color: #009900; }
  a.link-action.grey {
    color: #333333; }
  a.link-action:hover {
    color: #000000;
    border-bottom: 1px solid rgba(0, 0, 0, 0.5); }
  a.link-action:focus {
    color: #000000; }

.status-container .status-na-bg,
.status-container .status-info-bg,
.status-container .status-warning-bg,
.status-container .status-average-bg,
.status-container .status-high-bg,
.status-container .status-disaster-bg, .status-green, .status-red, .status-grey, .status-dark-grey, .status-yellow, .status-disabled-bg {
  padding: 2px 3px 1px;
  font-size: 0.917em;
  text-align: center;
  min-width: .7em;
  line-height: 1em;
  display: inline-block;
  border-radius: 2px; }
  .status-container .status-na-bg:not(:last-of-type),
  .status-container .status-info-bg:not(:last-of-type),
  .status-container .status-warning-bg:not(:last-of-type),
  .status-container .status-average-bg:not(:last-of-type),
  .status-container .status-high-bg:not(:last-of-type),
  .status-container .status-disaster-bg:not(:last-of-type), .status-green:not(:last-of-type), .status-red:not(:last-of-type), .status-grey:not(:last-of-type), .status-dark-grey:not(:last-of-type), .status-yellow:not(:last-of-type), .status-disabled-bg:not(:last-of-type) {
    border-right: 0; }

.status-container {
  display: inline-block;
  white-space: nowrap;
  margin: 1px 3px 1px 0; }
  .status-container:last-child {
    margin: 0; }
  .status-container span {
    border-radius: 0; }
    .status-container span:first-of-type {
      border-top-left-radius: 2px;
      border-bottom-left-radius: 2px; }
    .status-container span:last-of-type {
      border-top-right-radius: 2px;
      border-bottom-right-radius: 2px; }
  .status-container .status-na-bg,
  .status-container .status-info-bg,
  .status-container .status-warning-bg,
  .status-container .status-average-bg,
  .status-container .status-high-bg,
  .status-container .status-disaster-bg {
    border: 1px solid rgba(0, 0, 0, 0.2);
    border-radius: 0; }

.status-green {
  color: #ffffff;
  border: 1px solid #2f9f5e;
  background-color: #34af67; }

.status-red {
  color: #ffffff;
  border: 1px solid #d23d3d;
  background-color: #d64e4e; }

.status-grey {
  color: #9f9f9f;
  background-color: #f0f0f0;
  border: 1px solid #9f9f9f; }

.status-dark-grey {
  border: 1px solid #80898d;
  background-color: #8a9397; }

.status-yellow {
  color: #ffffff;
  border: 1px solid #e79e0b;
  background-color: #f1a50b; }

.status-disabled-bg {
  color: #9f9f9f;
  background-color: #f0f0f0;
  border: 1px solid rgba(0, 0, 0, 0.2); }

.tag, .btn-tag {
  display: inline-block;
  color: #ffffff;
  background-color: #333333;
  margin: 1px 3px 1px 0;
  padding: 2px 3px;
  line-height: 1em;
  max-width: 133px;
  vertical-align: middle;
  border-radius: 2px; }
  .tag a.link-action, .btn-tag a.link-action {
    color: inherit !important;
    border-bottom: none; }
    .tag a.link-action:hover, .btn-tag a.link-action:hover {
      text-decoration: underline;
      border-bottom: none; }
  .tag:last-child, .btn-tag:last-child {
    margin: 0; }
  .tag.green-bg, .green-bg.btn-tag {
    color: #0e4123; }
  .tag.yellow-bg, .yellow-bg.btn-tag {
    color: #734d00; }

.green-bg {
  background-color: #59db8f; }

.red-bg {
  background-color: #e45959; }

.yellow-bg {
  background-color: #ffc859; }

.na-bg {
  color: #2a353a;
  position: relative; }
  .na-bg a.link-action,
  .na-bg input[type="radio"]:enabled:checked + label {
    color: #2a353a; }

.log-na-bg {
  color: #2a353a;
  background-color: #97aab3; }

.normal-bg {
  color: #0e4123;
  position: relative;
  background-color: #59db8f; }
  .normal-bg a.link-action {
    color: #0e4123; }

.log-normal-bg {
  color: #0e4123;
  background-color: #59db8f; }

.info-bg {
  color: #00268e;
  position: relative; }
  .info-bg a.link-action,
  .info-bg input[type="radio"]:enabled:checked + label {
    color: #00268e; }

.log-info-bg {
  color: #00268e;
  background-color: #7499ff; }

.average-bg {
  color: #733100;
  position: relative; }
  .average-bg a.link-action,
  .average-bg input[type="radio"]:enabled:checked + label {
    color: #733100; }

.log-average-bg {
  color: #733100;
  background-color: #ffa059; }

.warning-bg {
  color: #734d00;
  position: relative; }
  .warning-bg a.link-action,
  .warning-bg input[type="radio"]:enabled:checked + label {
    color: #734d00; }

.log-warning-bg {
  color: #734d00;
  background-color: #ffc859; }

.high-bg {
  color: #52190b;
  position: relative; }
  .high-bg a.link-action,
  .high-bg input[type="radio"]:enabled:checked + label {
    color: #52190b; }

.log-high-bg {
  color: #52190b;
  background-color: #e97659; }

.disaster-bg {
  color: #4b0c0c;
  position: relative; }
  .disaster-bg a.link-action,
  .disaster-bg input[type="radio"]:enabled:checked + label {
    color: #4b0c0c; }

.log-disaster-bg {
  color: #4b0c0c;
  background-color: #e45959; }

.normal-bg input[type="radio"]:checked + label {
  background-color: #209450; }

.na-bg a,
.normal-bg a,
.info-bg a,
.average-bg a,
.warning-bg a,
.high-bg a,
.disaster-bg a {
  transition: none; }
.na-bg.blink-hidden,
.normal-bg.blink-hidden,
.info-bg.blink-hidden,
.average-bg.blink-hidden,
.warning-bg.blink-hidden,
.high-bg.blink-hidden,
.disaster-bg.blink-hidden {
  background-color: transparent; }
  .na-bg.blink-hidden a,
  .normal-bg.blink-hidden a,
  .info-bg.blink-hidden a,
  .average-bg.blink-hidden a,
  .warning-bg.blink-hidden a,
  .high-bg.blink-hidden a,
  .disaster-bg.blink-hidden a {
    color: #000000; }

.inactive-bg, td.inactive-bg {
  color: #4b0c0c;
  background-color: #e45959; }

.table-forms-second-column {
  display: inline-block;
  width: 50%;
  min-width: 200px;
  text-align: right; }
  .table-forms-second-column .second-column-label {
    padding: 0 10px; }

.problem-unack-fg {
  color: #cc0000; }

.problem-ack-fg {
  color: #cc0000; }

.ok-unack-fg {
  color: #009900; }

.ok-ack-fg {
  color: #009900; }

.list-table tbody tr.row-selected, .drag-drop-area, .navtree .tree .tree-item.selected > .tree-row, .navtree .tree .tree-item.selected > .tree-row:hover {
  background-color: #f4f4f4; }

.plus-icon {
  display: inline-block; }

.plus-icon {
  width: 2px;
  height: 8px;
  position: relative; }
  .plus-icon::after {
    content: '';
    width: 8px;
    height: 2px;
    top: 3px;
    left: -3px;
    position: absolute; }

@keyframes is-loading-kf {
  to {
    transform: rotate(360deg); } }
.is-loading {
  pointer-events: none; }
  .is-loading::before {
    background-color: rgba(255, 255, 255, 0.8);
    content: 'loading';
    text-indent: 200%;
    overflow: hidden;
    position: absolute;
    top: 0;
    bottom: 0;
    left: 0;
    right: 0;
    z-index: 5; }
  .is-loading::after {
    background-color: rgba(255, 255, 255, 0.8);
    border: 2px solid #ccd5d9;
    border-bottom-color: #0275b8;
    border-radius: 50%;
    box-shadow: 0 0 0 7px rgba(255, 255, 255, 0.8);
    width: 20px;
    height: 20px;
    position: absolute;
    margin: auto;
    top: 0;
    bottom: 0;
    left: 0;
    right: 0;
    animation: is-loading-kf .6s infinite linear;
    z-index: 5;
    content: ''; }
  .is-loading.is-loading-fadein::before {
    opacity: 0;
    animation: fadein 2s ease-in .5s normal forwards; }
  .is-loading.is-loading-fadein::after {
    opacity: 0;
    animation: fadein 2s ease-in .5s normal forwards, is-loading-kf .6s infinite linear; }
  .is-loading.is-loading-fadein.delayed-15s::before, .is-loading.is-loading-fadein.delayed-15s::after {
    animation-delay: 15s; }

button.is-loading {
  position: relative; }
  button.is-loading::before {
    background: none; }
  button.is-loading::after {
    box-shadow: none;
    background: none;
    border: 1px solid #fdfdfd;
    border-bottom-color: #0275b8;
    width: 12px;
    height: 12px; }

.link-action.is-loading {
  position: relative;
  color: transparent !important;
  border-bottom-color: transparent; }
  .link-action.is-loading::after {
    box-shadow: none;
    background: none;
    border: 1px solid #fdfdfd;
    border-bottom-color: #0275b8;
    width: 12px;
    height: 12px; }

span.is-loading {
  position: relative;
  display: inline-block;
  min-width: 40px;
  min-height: 40px; }

.overlay-dialogue.modal .overlay-dialogue-body.is-loading {
  overflow: hidden; }

.menu-popup-preloader,
.hintbox-preloader {
  background: #ffffff;
  border: 1px solid #383838;
  box-shadow: 0 4px 20px 0 rgba(0, 0, 0, 0.5);
  height: 128px;
  width: 128px;
  position: fixed;
  right: auto;
  bottom: auto;
  z-index: 1010; }
  .menu-popup-preloader::before,
  .hintbox-preloader::before {
    background: #ffffff; }

.hintbox-preloader {
  position: absolute; }

.browser-logo-chrome, .browser-logo-ff, .browser-logo-ed, .browser-logo-opera, .browser-logo-safari {
  background: url("../img/browser-sprite.png?20220722") no-repeat;
  width: 66px;
  height: 66px;
  margin: 0 auto;
  margin-bottom: 5px; }

.browser-logo-chrome {
  background-position: 0 0; }

.browser-logo-ff {
  background-position: -66px 0; }

.browser-logo-ed {
  background-position: 0 -66px; }

.browser-logo-opera {
  background-position: -66px -66px; }

.browser-logo-safari {
  background-position: 0 -132px; }

.browser-warning-container {
  margin-top: 5%;
  margin-left: auto;
  margin-right: auto;
  width: 766px;
  text-align: center;
  padding: 28px 28px 10px; }
  .browser-warning-container h2 {
    text-align: left; }
  .browser-warning-container p {
    margin: .7em 0;
    text-align: left; }
  .browser-warning-container li {
    display: inline-block;
    margin: 25px 20px; }

.browser-warning-footer {
  border-top: 1px solid #888888;
  margin: 25px 0 0;
  padding: 10px 0 0;
  text-align: center; }

.dashboard-grid-widget-content, div.dashboard-widget-item > div, .msg-details ul, z-select button.focusable,
.z-select button.focusable, z-select .list,
.z-select .list, .multiselect-available, textarea, select, .setup-right-body, .overlay-dialogue.modal .overlay-dialogue-body, .overlay-dialogue .hintbox-wrap, .overlay-dialogue .maps-container, .notif-body, .debug-output, .overlay-descr, .overflow-table, .import-compare .toc,
.import-compare .diff {
  scrollbar-width: thin; }
  .dashboard-grid-widget-content::-webkit-scrollbar, div.dashboard-widget-item > div::-webkit-scrollbar, .msg-details ul::-webkit-scrollbar, z-select button.focusable::-webkit-scrollbar,
  .z-select button.focusable::-webkit-scrollbar, z-select .list::-webkit-scrollbar,
  .z-select .list::-webkit-scrollbar, .multiselect-available::-webkit-scrollbar, textarea::-webkit-scrollbar, select::-webkit-scrollbar, .setup-right-body::-webkit-scrollbar, .overlay-dialogue.modal .overlay-dialogue-body::-webkit-scrollbar, .overlay-dialogue .hintbox-wrap::-webkit-scrollbar, .overlay-dialogue .maps-container::-webkit-scrollbar, .notif-body::-webkit-scrollbar, .debug-output::-webkit-scrollbar, .overlay-descr::-webkit-scrollbar, .overflow-table::-webkit-scrollbar, .import-compare .toc::-webkit-scrollbar,
  .import-compare .diff::-webkit-scrollbar {
    width: 9px; }
  .dashboard-grid-widget-content::-webkit-scrollbar-track, div.dashboard-widget-item > div::-webkit-scrollbar-track, .msg-details ul::-webkit-scrollbar-track, z-select button.focusable::-webkit-scrollbar-track,
  .z-select button.focusable::-webkit-scrollbar-track, z-select .list::-webkit-scrollbar-track,
  .z-select .list::-webkit-scrollbar-track, .multiselect-available::-webkit-scrollbar-track, textarea::-webkit-scrollbar-track, select::-webkit-scrollbar-track, .setup-right-body::-webkit-scrollbar-track, .overlay-dialogue.modal .overlay-dialogue-body::-webkit-scrollbar-track, .overlay-dialogue .hintbox-wrap::-webkit-scrollbar-track, .overlay-dialogue .maps-container::-webkit-scrollbar-track, .notif-body::-webkit-scrollbar-track, .debug-output::-webkit-scrollbar-track, .overlay-descr::-webkit-scrollbar-track, .overflow-table::-webkit-scrollbar-track, .import-compare .toc::-webkit-scrollbar-track,
  .import-compare .diff::-webkit-scrollbar-track {
    background-color: #999999; }
  .dashboard-grid-widget-content::-webkit-scrollbar-thumb, div.dashboard-widget-item > div::-webkit-scrollbar-thumb, .msg-details ul::-webkit-scrollbar-thumb, z-select button.focusable::-webkit-scrollbar-thumb,
  .z-select button.focusable::-webkit-scrollbar-thumb, z-select .list::-webkit-scrollbar-thumb,
  .z-select .list::-webkit-scrollbar-thumb, .multiselect-available::-webkit-scrollbar-thumb, textarea::-webkit-scrollbar-thumb, select::-webkit-scrollbar-thumb, .setup-right-body::-webkit-scrollbar-thumb, .overlay-dialogue.modal .overlay-dialogue-body::-webkit-scrollbar-thumb, .overlay-dialogue .hintbox-wrap::-webkit-scrollbar-thumb, .overlay-dialogue .maps-container::-webkit-scrollbar-thumb, .notif-body::-webkit-scrollbar-thumb, .debug-output::-webkit-scrollbar-thumb, .overlay-descr::-webkit-scrollbar-thumb, .overflow-table::-webkit-scrollbar-thumb, .import-compare .toc::-webkit-scrollbar-thumb,
  .import-compare .diff::-webkit-scrollbar-thumb {
    background-color: #f9f9f9;
    border: 1px solid #adadad; }

.overflow-table::-webkit-scrollbar {
  height: 9px; }

.dashboard-grid-widget.ui-draggable .dashboard-grid-widget-head,
.dashboard-grid-widget.ui-draggable .dashboard-grid-iterator-head,
.dashboard-grid-iterator.ui-draggable .dashboard-grid-widget-head,
.dashboard-grid-iterator.ui-draggable .dashboard-grid-iterator-head, .drag-icon,
.ui-draggable .dashboard-widget-head {
  cursor: move;
  cursor: grab; }

.dashboard-navigation-tabs .sortable-dragging .sortable-item > div, .dashboard-grid-widget.ui-draggable.ui-draggable-dragging .dashboard-grid-widget-head,
.dashboard-grid-widget.ui-draggable.ui-draggable-dragging .dashboard-grid-iterator-head,
.dashboard-grid-iterator.ui-draggable.ui-draggable-dragging .dashboard-grid-widget-head,
.dashboard-grid-iterator.ui-draggable.ui-draggable-dragging .dashboard-grid-iterator-head, .ui-draggable .drag-icon,
.ui-draggable .dashboard-widget-head, .cursor-dragging {
  cursor: move;
  cursor: grabbing; }

.cursor-move {
  cursor: move; }

tr.cursor-move td * {
  cursor: move; }

.cursor-pointer {
  cursor: pointer; }

.overflow-ellipsis {
  table-layout: fixed; }

.rel-container {
  position: relative;
  display: inline-block;
  min-width: 16px;
  white-space: nowrap; }
  .rel-container .icon-info {
    margin-right: 5px; }
    .rel-container .icon-info:only-of-type {
      margin-right: 0; }
    .rel-container .icon-info:last-child {
      margin-right: 0; }
    .rel-container .icon-info.status-green {
      border-right: 1px solid #2f9f5e; }

main .server-name {
  float: right;
  margin: 10px;
  color: #333333; }

.uppercase {
  text-transform: uppercase; }

.flickerfreescreen {
  position: relative;
  overflow: hidden; }
  .flickerfreescreen.is-loading {
    min-height: 64px; }

.graph-wrapper {
  display: inline; }

.widget-url {
  display: block; }

.clock {
  display: flex;
  justify-content: center;
  padding: 0 10px;
  height: 100%; }

.clock-svg {
  flex-grow: 1; }

.time-zone {
  margin: 0 0 .5em;
  white-space: nowrap; }

.local-clock {
  margin: .5em 0 0;
  white-space: nowrap; }

.clock-face {
  fill: #ffffff; }

.clock-hand {
  fill: #000000; }

.clock-hand-sec {
  fill: #555555; }

.clock-lines {
  fill: #555555; }

svg {
  overflow: hidden; }

.sysmap {
  height: 100%;
  width: auto;
  padding: 0 10px;
  text-align: center; }

.sysmap-scroll-container {
  overflow-x: auto;
  overflow-y: hidden;
  position: relative;
  width: calc(100% - 20px);
  border: 10px solid #ffffff;
  background: #ffffff;
  display: block;
  margin-top: 4px; }
  .sysmap-scroll-container .map-container {
    display: table; }
  .sysmap-scroll-container .flickerfreescreen {
    display: inline-block; }
  .sysmap-scroll-container .table-forms-container, .sysmap-scroll-container .browser-warning-container {
    display: table;
    margin: 0;
    padding: 0;
    border: 0; }

.sysmap-widget-container {
  overflow: hidden;
  height: 100%;
  display: flex; }
  .sysmap-widget-container svg {
    flex-grow: 1; }

.lld-overrides-operations-table,
.confirmation-msg {
  white-space: normal;
  word-break: break-word; }

.list-accordion-foot > div {
  display: table-cell;
  padding-top: 10px; }

.color-preview-box {
  height: 24px;
  width: 24px;
  float: left;
  margin-right: 10px;
  cursor: pointer;
  border: 0;
  border-radius: 0; }

.list-vertical-accordion {
  padding-left: 15px;
  width: calc(100% - 15px); }
  .list-vertical-accordion .list-accordion-item .btn-remove {
    position: relative;
    right: -10px;
    top: 3px; }
  .list-vertical-accordion .list-accordion-item-head,
  .list-vertical-accordion .list-accordion-item-body {
    padding-bottom: 2px; }
  .list-vertical-accordion .list-accordion-item-opened .list-accordion-item-body {
    display: block; }
  .list-vertical-accordion .list-accordion-item-opened .list-accordion-item-toggle {
    margin: 0; }
  .list-vertical-accordion .list-accordion-item-closed .list-accordion-item-body {
    display: none; }
  .list-vertical-accordion .list-accordion-item-closed .list-accordion-item-toggle {
    margin: 0; }
  .list-vertical-accordion .list-accordion-item-toggle {
    text-indent: -9999px; }

.display-none, .table-forms > li.display-none {
  display: none; }

.visibility-hidden {
  visibility: hidden; }

<<<<<<< HEAD
.columns-wrapper {
  display: flex;
  flex-wrap: wrap;
  align-items: start; }
  .columns-wrapper.columns-nowrap {
    flex-wrap: nowrap; }
  .columns-wrapper.columns-2 > div,
  .columns-wrapper.columns-2 > li {
    display: block;
    flex: 0 0 50%;
    max-width: 50%; }
  .columns-wrapper.columns-3 > div,
  .columns-wrapper.columns-3 > li {
    display: block;
    flex: 0 0 33.33333%;
    max-width: 33.33333%; }
  .columns-wrapper .column-5 {
    flex: 0 0 5%;
    max-width: 5%; }
  .columns-wrapper .column-10 {
    flex: 0 0 10%;
    max-width: 10%; }
  .columns-wrapper .column-15 {
    flex: 0 0 15%;
    max-width: 15%; }
  .columns-wrapper .column-20 {
    flex: 0 0 20%;
    max-width: 20%; }
  .columns-wrapper .column-33 {
    flex: 0 0 33.33333%;
    max-width: 33.33333%; }
  .columns-wrapper .column-35 {
    flex: 0 0 35%;
    max-width: 35%; }
  .columns-wrapper .column-40 {
    flex: 0 0 40%;
    max-width: 40%; }
  .columns-wrapper .column-50 {
    flex: 0 0 50%;
    max-width: 50%; }
  .columns-wrapper .column-75 {
    flex: 0 0 75%;
    max-width: 75%; }
  .columns-wrapper .column-90 {
    flex: 0 0 90%;
    max-width: 90%; }
  .columns-wrapper .column-95 {
    flex: 0 0 95%;
    max-width: 95%; }
  .columns-wrapper .column-center {
    display: flex;
    justify-content: center;
    text-align: center; }
  .columns-wrapper .column-middle {
    display: flex;
    align-items: center; }
=======
.checkbox-list li {
  overflow: hidden;
  text-overflow: ellipsis;
  line-height: 24px; }
>>>>>>> 689a5591

.preprocessing-list {
  display: block;
  max-width: 930px;
  min-width: 800px;
  position: relative; }
  .preprocessing-list > li {
    display: block;
    position: relative; }
  .preprocessing-list .drag-icon {
    position: absolute;
    left: 0;
    top: 5px; }
  .preprocessing-list .list-numbered-item::before {
    content: counter(line) ":";
    flex: 0 0 15px;
    max-width: 15px;
    line-height: 24px;
    padding-right: 5px; }
  .preprocessing-list input[type=text],
  .preprocessing-list select {
    width: 100%;
    min-width: 0; }
  .preprocessing-list .btn-link:not(:last-of-type) {
    margin-right: 10px; }
  .preprocessing-list .preprocessing-list-head,
  .preprocessing-list .preprocessing-list-foot,
  .preprocessing-list .preprocessing-step,
  .preprocessing-list .on-fail-options,
  .preprocessing-list .step-name,
  .preprocessing-list .step-parameters,
  .preprocessing-list .step-on-fail,
  .preprocessing-list .step-action {
    display: flex;
    align-items: center;
    box-sizing: border-box; }
  .preprocessing-list .step-name,
  .preprocessing-list .step-parameters,
  .preprocessing-list .step-on-fail,
  .preprocessing-list .step-action,
  .preprocessing-list .on-fail-options > label,
  .preprocessing-list .on-fail-options > .radio-segmented {
    padding: 5px 5px 5px 0; }
  .preprocessing-list .step-name {
    flex: 0 0 295px;
    max-width: 295px; }
  .preprocessing-list .step-parameters {
    flex: 1; }
    .preprocessing-list .step-parameters z-select {
      flex: 0 0 auto; }
    .preprocessing-list .step-parameters > input[type=text]:not(:last-child),
    .preprocessing-list .step-parameters z-select:not(:last-child) {
      margin-right: 5px; }
  .preprocessing-list .step-on-fail {
    flex: 0 0 100px;
    max-width: 100px;
    justify-content: center;
    text-align: center; }
  .preprocessing-list .step-action {
    flex: 0 0 120px;
    max-width: 120px;
    padding-right: 0; }
  .preprocessing-list .on-fail-options {
    padding-right: 225px;
    margin-bottom: 5px; }
    .preprocessing-list .on-fail-options > label {
      padding-left: 30px; }
    .preprocessing-list .on-fail-options input[type=text] {
      flex: 1; }
  .preprocessing-list .preprocessing-list-head {
    color: #333333;
    line-height: 14px; }
    .preprocessing-list .preprocessing-list-head .step-name {
      padding-left: 30px; }
  .preprocessing-list .preprocessing-list-item .step-name {
    padding-left: 10px; }
  .preprocessing-list .preprocessing-list-foot {
    justify-content: space-between; }
    .preprocessing-list .preprocessing-list-foot .step-action {
      height: 24px; }
      .preprocessing-list .preprocessing-list-foot .step-action + .step-action:last-child {
        margin-left: auto;
        justify-self: flex-end; }

@keyframes fadein {
  from {
    opacity: 0; }
  to {
    opacity: 1; } }
.navtree .tree {
  width: 100%;
  height: 100%; }
  .navtree .tree .tree-list {
    list-style: none; }
    .navtree .tree .tree-list.root > .tree-item > .tree-row > .content > .margin-lvl {
      flex: 0 0 15px; }
    .navtree .tree .tree-list > .tree-item.ui-sortable-helper .content {
      padding-left: 5px; }
    .navtree .tree .tree-list[data-depth="0"] > .tree-item > .tree-row > .content > .margin-lvl {
      flex: 0 0 10px; }
    .navtree .tree .tree-list[data-depth="0"] > .tree-item.ui-sortable-helper {
      margin-left: 10px; }
      .navtree .tree .tree-list[data-depth="0"] > .tree-item.ui-sortable-helper > .tree-row > .content > .margin-lvl {
        display: none; }
    .navtree .tree .tree-list[data-depth="1"] > .tree-item > .tree-row > .content > .margin-lvl {
      flex: 0 0 25px; }
    .navtree .tree .tree-list[data-depth="1"] > .tree-item.ui-sortable-helper {
      margin-left: 25px; }
      .navtree .tree .tree-list[data-depth="1"] > .tree-item.ui-sortable-helper > .tree-row > .content > .margin-lvl {
        display: none; }
    .navtree .tree .tree-list[data-depth="2"] > .tree-item > .tree-row > .content > .margin-lvl {
      flex: 0 0 40px; }
    .navtree .tree .tree-list[data-depth="2"] > .tree-item.ui-sortable-helper {
      margin-left: 40px; }
      .navtree .tree .tree-list[data-depth="2"] > .tree-item.ui-sortable-helper > .tree-row > .content > .margin-lvl {
        display: none; }
    .navtree .tree .tree-list[data-depth="3"] > .tree-item > .tree-row > .content > .margin-lvl {
      flex: 0 0 55px; }
    .navtree .tree .tree-list[data-depth="3"] > .tree-item.ui-sortable-helper {
      margin-left: 55px; }
      .navtree .tree .tree-list[data-depth="3"] > .tree-item.ui-sortable-helper > .tree-row > .content > .margin-lvl {
        display: none; }
    .navtree .tree .tree-list[data-depth="4"] > .tree-item > .tree-row > .content > .margin-lvl {
      flex: 0 0 70px; }
    .navtree .tree .tree-list[data-depth="4"] > .tree-item.ui-sortable-helper {
      margin-left: 70px; }
      .navtree .tree .tree-list[data-depth="4"] > .tree-item.ui-sortable-helper > .tree-row > .content > .margin-lvl {
        display: none; }
    .navtree .tree .tree-list[data-depth="5"] > .tree-item > .tree-row > .content > .margin-lvl {
      flex: 0 0 85px; }
    .navtree .tree .tree-list[data-depth="5"] > .tree-item.ui-sortable-helper {
      margin-left: 85px; }
      .navtree .tree .tree-list[data-depth="5"] > .tree-item.ui-sortable-helper > .tree-row > .content > .margin-lvl {
        display: none; }
    .navtree .tree .tree-list[data-depth="6"] > .tree-item > .tree-row > .content > .margin-lvl {
      flex: 0 0 100px; }
    .navtree .tree .tree-list[data-depth="6"] > .tree-item.ui-sortable-helper {
      margin-left: 100px; }
      .navtree .tree .tree-list[data-depth="6"] > .tree-item.ui-sortable-helper > .tree-row > .content > .margin-lvl {
        display: none; }
    .navtree .tree .tree-list[data-depth="7"] > .tree-item > .tree-row > .content > .margin-lvl {
      flex: 0 0 115px; }
    .navtree .tree .tree-list[data-depth="7"] > .tree-item.ui-sortable-helper {
      margin-left: 115px; }
      .navtree .tree .tree-list[data-depth="7"] > .tree-item.ui-sortable-helper > .tree-row > .content > .margin-lvl {
        display: none; }
    .navtree .tree .tree-list[data-depth="8"] > .tree-item > .tree-row > .content > .margin-lvl {
      flex: 0 0 130px; }
    .navtree .tree .tree-list[data-depth="8"] > .tree-item.ui-sortable-helper {
      margin-left: 130px; }
      .navtree .tree .tree-list[data-depth="8"] > .tree-item.ui-sortable-helper > .tree-row > .content > .margin-lvl {
        display: none; }
    .navtree .tree .tree-list[data-depth="9"] > .tree-item > .tree-row > .content > .margin-lvl {
      flex: 0 0 145px; }
    .navtree .tree .tree-list[data-depth="9"] > .tree-item.ui-sortable-helper {
      margin-left: 145px; }
      .navtree .tree .tree-list[data-depth="9"] > .tree-item.ui-sortable-helper > .tree-row > .content > .margin-lvl {
        display: none; }
    .navtree .tree .tree-list[data-depth="10"] > .tree-item > .tree-row > .content > .margin-lvl {
      flex: 0 0 160px; }
    .navtree .tree .tree-list[data-depth="10"] > .tree-item.ui-sortable-helper {
      margin-left: 160px; }
      .navtree .tree .tree-list[data-depth="10"] > .tree-item.ui-sortable-helper > .tree-row > .content > .margin-lvl {
        display: none; }
    .navtree .tree .tree-list[data-depth] .ui-sortable-helper > .tree-row > .content > .margin-lvl {
      flex: 0 0 15px; }
    .navtree .tree .tree-list[data-depth] .ui-sortable-helper .tree-list > li > .tree-row > .content > .margin-lvl {
      flex: 0 0 30px; }
    .navtree .tree .tree-list[data-depth] .ui-sortable-helper .tree-list .tree-list > li > .tree-row > .content > .margin-lvl {
      flex: 0 0 45px; }
    .navtree .tree .tree-list[data-depth] .ui-sortable-helper .tree-list .tree-list .tree-list > li > .tree-row > .content > .margin-lvl {
      flex: 0 0 60px; }
    .navtree .tree .tree-list[data-depth] .ui-sortable-helper .tree-list .tree-list .tree-list .tree-list > li > .tree-row > .content > .margin-lvl {
      flex: 0 0 75px; }
    .navtree .tree .tree-list[data-depth] .ui-sortable-helper .tree-list .tree-list .tree-list .tree-list .tree-list > li > .tree-row > .content > .margin-lvl {
      flex: 0 0 90px; }
    .navtree .tree .tree-list[data-depth] .ui-sortable-helper .tree-list .tree-list .tree-list .tree-list .tree-list .tree-list > li > .tree-row > .content > .margin-lvl {
      flex: 0 0 105px; }
    .navtree .tree .tree-list[data-depth] .ui-sortable-helper .tree-list .tree-list .tree-list .tree-list .tree-list .tree-list .tree-list > li > .tree-row > .content > .margin-lvl {
      flex: 0 0 120px; }
    .navtree .tree .tree-list[data-depth] .ui-sortable-helper .tree-list .tree-list .tree-list .tree-list .tree-list .tree-list .tree-list .tree-list > li > .tree-row > .content > .margin-lvl {
      flex: 0 0 135px; }
    .navtree .tree .tree-list[data-depth] .ui-sortable-helper .tree-list .tree-list .tree-list .tree-list .tree-list .tree-list .tree-list .tree-list .tree-list > li > .tree-row > .content > .margin-lvl {
      flex: 0 0 150px; }
  .navtree .tree .tree-item > .tree-row {
    width: 100%;
    min-width: 320px;
    border-bottom: 1px solid #888888;
    padding: 8px 0; }
    .navtree .tree .tree-item > .tree-row:hover {
      background-color: #f4f4f4; }
    .navtree .tree .tree-item > .tree-row > .problem-icon-list {
      float: right;
      padding-left: 10px;
      margin-right: 10px; }
    .navtree .tree .tree-item > .tree-row > .tools {
      float: right;
      position: relative;
      padding-left: 10px;
      margin-right: 10px;
      display: flex;
      width: 85px; }
      .navtree .tree .tree-item > .tree-row > .tools .btn-add:focus,
      .navtree .tree .tree-item > .tree-row > .tools .btn-edit:focus,
      .navtree .tree .tree-item > .tree-row > .tools .btn-import:focus,
      .navtree .tree .tree-item > .tree-row > .tools .btn-remove:focus {
        box-shadow: none; }
    .navtree .tree .tree-item > .tree-row > .content {
      display: flex;
      height: 20px; }
      .navtree .tree .tree-item > .tree-row > .content > .arrow {
        flex: 0 0 15px;
        text-align: center;
        margin: 2px 2px 0 -5px; }
        .navtree .tree .tree-item > .tree-row > .content > .arrow > .treeview {
          display: none; }
      .navtree .tree .tree-item > .tree-row > .content > .drag-icon {
        min-width: 24px; }
      .navtree .tree .tree-item > .tree-row > .content > .item-name {
        flex: 0 1 auto;
        white-space: nowrap;
        overflow: hidden;
        margin-right: 5px;
        text-overflow: ellipsis;
        line-height: 1.5; }
  .navtree .tree .tree-item.is-parent > .tree-row > .content > .arrow > .treeview {
    display: block; }
  .navtree .tree .tree-item.no-map > .tree-row > .content > .item-name, .navtree .tree .tree-item.inaccessible > .tree-row > .content > .item-name {
    color: #888888; }
  .navtree .tree .tree-item.ui-sortable-helper {
    background: #ffffff;
    border-color: #9f9f9f;
    border-width: 1px;
    border-style: solid; }
    .navtree .tree .tree-item.ui-sortable-helper .tools {
      display: none; }
  .navtree .tree .tree-item.opened > ul {
    display: block; }
  .navtree .tree .tree-item.closed > ul {
    display: none; }
  .navtree .tree .tree-item .sortable-error {
    border-color: transparent;
    background: rgba(153, 0, 0, 0.2); }
  .navtree .tree .highlighted-parent > .tree-row {
    background: whitesmoke; }
  .navtree .tree .placeholder {
    background-color: #e6e6e6;
    animation: fadein .5s; }

.icon-count {
  font-size: 12px;
  padding: 3px 5px 2px;
  color: #ffffff;
  background-color: #333333;
  border-radius: 3px; }
  .icon-count:link, .icon-count:hover, .icon-count:focus {
    border-bottom: none; }
  .icon-count:focus {
    box-shadow: 0 0 0 2px rgba(17, 17, 17, 0.35); }

a.icon-count {
  color: #ffffff; }

.problem-icon-link,
.problem-icon-list {
  display: inline-flex;
  margin: 1px 0; }
  .problem-icon-link .problem-icon-list-item,
  .problem-icon-list .problem-icon-list-item {
    color: #ffffff;
    font-size: 12px;
    line-height: 1;
    padding: 3px 5px 2px; }

.problem-icon-link {
  overflow: hidden;
  border-radius: 3px; }
  .problem-icon-link:link, .problem-icon-link:hover, .problem-icon-link:focus {
    border-bottom: none; }
  .problem-icon-link:focus {
    box-shadow: 0 0 0 2px rgba(17, 17, 17, 0.35); }

.problem-icon-list .problem-icon-list-item {
  border-radius: 3px; }
  .problem-icon-list .problem-icon-list-item:not(:last-of-type) {
    margin-right: 5px; }

:-ms-input-placeholder {
  color: #777777 !important; }

::-ms-input-placeholder {
  color: #777777; }

::placeholder {
  color: #777777; }

.icon-action-command,
.icon-action-close,
.icon-action-msg,
.icon-action-msgs,
.icon-action-severity-up,
.icon-action-severity-down,
.icon-action-severity-changed,
.icon-action-message,
.icon-action-ack,
.icon-action-unack,
.icon-action-suppress,
.icon-action-unsuppress,
.icon-invisible,
.icon-problem-generated,
.icon-problem-recovery,
.icon-actions-number-gray,
.icon-actions-number-yellow,
.icon-actions-number-red,
.icon-description,
.icon-user,
.icon-user-group {
  display: inline-block;
  position: relative;
  height: 18px;
  width: 18px;
  margin: 0 5px 0 0;
  top: 0;
  bottom: 0;
  vertical-align: bottom; }
  .icon-action-command::before,
  .icon-action-close::before,
  .icon-action-msg::before,
  .icon-action-msgs::before,
  .icon-action-severity-up::before,
  .icon-action-severity-down::before,
  .icon-action-severity-changed::before,
  .icon-action-message::before,
  .icon-action-ack::before,
  .icon-action-unack::before,
  .icon-action-suppress::before,
  .icon-action-unsuppress::before,
  .icon-invisible::before,
  .icon-problem-generated::before,
  .icon-problem-recovery::before,
  .icon-actions-number-gray::before,
  .icon-actions-number-yellow::before,
  .icon-actions-number-red::before,
  .icon-description::before,
  .icon-user::before,
  .icon-user-group::before {
    content: '';
    display: inline-block;
    position: absolute;
    top: 0;
    left: 0;
    width: 18px;
    height: 18px;
    background-image: url("../img/icon-sprite.svg?20220722");
    background-repeat: no-repeat; }

.icon-action-suppress:link, .icon-action-suppress:hover, .icon-action-suppress:focus,
.icon-action-unsuppress:link,
.icon-action-unsuppress:hover,
.icon-action-unsuppress:focus,
.icon-invisible:link,
.icon-invisible:hover,
.icon-invisible:focus {
  border-bottom: none; }
.icon-action-suppress:focus,
.icon-action-unsuppress:focus,
.icon-invisible:focus {
  box-shadow: 0 0 0 2px #000000;
  border-radius: 2px; }

button.icon-action-command, button.icon-action-close, button.icon-action-msg, button.icon-action-msgs, button.icon-action-severity-up, button.icon-action-severity-down, button.icon-action-severity-changed, button.icon-action-message, button.icon-action-ack, button.icon-action-suppress, button.icon-action-unsuppress, button.icon-problem-generated, button.icon-problem-recovery, button.icon-actions-number-gray, button.icon-actions-number-yellow, button.icon-actions-number-red {
  background: none;
  border: none;
  padding: 0px;
  margin: 0px;
  margin-right: 5px;
  min-height: 0px; }
  button.icon-action-command::after, button.icon-action-close::after, button.icon-action-msg::after, button.icon-action-msgs::after, button.icon-action-severity-up::after, button.icon-action-severity-down::after, button.icon-action-severity-changed::after, button.icon-action-message::after, button.icon-action-ack::after, button.icon-action-suppress::after, button.icon-action-unsuppress::after, button.icon-problem-generated::after, button.icon-problem-recovery::after, button.icon-actions-number-gray::after, button.icon-actions-number-yellow::after, button.icon-actions-number-red::after {
    left: 0px;
    top: 4px; }

[data-count][class*='icon-']::after,
.icon-description::after {
  position: absolute;
  top: -2px;
  content: attr(data-count);
  text-align: center;
  font-size: 9px;
  letter-spacing: -.25px;
  line-height: 18px;
  width: 18px; }

.icon-action-command::before {
  background-position: -249px -245px; }

.icon-action-close::before {
  background-position: -224px -245px; }

.icon-action-msg::before {
  background-position: -299px -245px; }

.icon-action-severity-up::before {
  background-position: -349px -245px; }

.icon-action-severity-down::before {
  background-position: -374px -245px; }

.icon-action-severity-changed::before {
  background-position: -399px -245px; }

.icon-action-message::before {
  background-position: -199px -245px; }

.icon-action-ack::before {
  background-position: -323px -245px; }

.icon-action-unack::before {
  background-position: -173px -245px; }

.icon-action-suppress::before {
  background-position: -89px -803px; }

.icon-action-unsuppress::before {
  background-position: -89px -836px; }

.icon-invisible::before {
  background-position: -89px -803px; }

.icon-problem-generated::before {
  background-position: -449px -245px; }

.icon-problem-recovery::before {
  background-position: -424px -245px; }

.icon-action-msgs[data-count]::after {
  color: #ffffff; }
.icon-action-msgs::before {
  background-position: -474px -245px; }

.icon-actions-number-gray[data-count]::after {
  color: #000000; }
.icon-actions-number-gray::before {
  background-position: -499px -245px; }

.icon-actions-number-yellow[data-count]::after {
  color: #000000; }
.icon-actions-number-yellow::before {
  background-position: -549px -245px; }

.icon-actions-number-red[data-count]::after {
  color: #000000; }
.icon-actions-number-red::before {
  background-position: -524px -245px; }

.icon-description {
  margin: 0 0 -5px 5px;
  vertical-align: baseline;
  border-radius: 2px; }
  .icon-description:link, .icon-description:hover, .icon-description:focus {
    border-bottom: none; }
  .icon-description:focus {
    box-shadow: 0 0 0 2px #000000; }
  .icon-description::after {
    content: '?';
    color: #ffffff; }
  .icon-description::before {
    background-position: -474px -245px; }

.icon-user,
.icon-user-group {
  height: 16px;
  width: 16px;
  vertical-align: top; }
  .icon-user::before,
  .icon-user-group::before {
    height: inherit;
    width: inherit; }

.icon-user::before {
  background-position: -339px -46px; }

.icon-user-group::before {
  background-position: -339px -8px; }

.icon-help-hint {
  display: inline-block;
  height: 14px;
  width: 14px;
  margin: 0 0 0 5px;
  border-radius: 50%;
  background-color: #333333;
  position: relative;
  line-height: 1.4; }
  .icon-help-hint::after {
    content: '?';
    position: relative;
    top: -2px;
    left: -4px;
    font-size: 10px;
    font-weight: bold;
    color: #ffffff; }
  .icon-help-hint:link, .icon-help-hint:hover, .icon-help-hint:focus {
    border-bottom: none; }
  .icon-help-hint:focus {
    box-shadow: 0 0 0 2px #000000; }

.icon-doc-link {
  display: inline-block;
  width: 24px;
  height: 24px;
  text-align: center;
  line-height: 24px;
  border-radius: 2px; }
  .icon-doc-link::after {
    content: '?';
    position: relative;
    font-size: 18px;
    font-weight: bold;
    color: #333333;
    opacity: 0.5;
    transition: opacity .2s ease-out; }
  .icon-doc-link:active, .icon-doc-link:hover, .icon-doc-link:link, .icon-doc-link:visited {
    border-bottom: 0; }
  .icon-doc-link:hover::after, .icon-doc-link:focus::after {
    opacity: 1; }
  .icon-doc-link:focus {
    box-shadow: 0 0 0 2px #000000; }

#expressions_list .ui-sortable-helper {
  display: table; }

.graph-legend {
  text-align: left;
  white-space: nowrap;
  text-overflow: ellipsis;
  overflow: hidden; }

.inline-sr-only {
  font-size: 0; }

.preprocessing-test-results td {
  vertical-align: top !important; }
.preprocessing-test-results .rel-container {
  top: 4px;
  margin-left: 3px; }

#preprocessing-test-form .table-forms-separator {
  margin-top: -2px; }

.totals-list:not(.list-table) {
  display: flex;
  height: 100%; }
.totals-list > div {
  flex: 1;
  align-items: center;
  display: flex;
  line-height: 18px;
  overflow: hidden;
  padding: 0 10px;
  position: relative; }
.totals-list .count {
  font-size: 16px; }
.totals-list.totals-list-horizontal > div {
  flex-direction: column;
  justify-content: center;
  min-width: 55px;
  text-align: center; }
.totals-list.totals-list-vertical {
  flex-direction: column; }
  .totals-list.totals-list-vertical > div {
    min-height: 21px;
    padding-top: 3px; }
  .totals-list.totals-list-vertical .count {
    margin-right: 5px; }

.host-avail-widget td:not(:first-child) {
  border-left: 1px dotted #888888; }
.host-avail-widget .host-avail-true {
  background: #86cc89; }
.host-avail-widget .host-avail-false {
  background: #e45959; }
.host-avail-widget .host-avail-unknown {
  background: #97aab3; }
.host-avail-widget .host-avail-total {
  background: transparent; }

.macro-input-group {
  position: relative;
  display: flex;
  align-items: stretch;
  width: 100%; }
  .macro-input-group * {
    box-sizing: border-box; }
  .macro-input-group input,
  .macro-input-group textarea {
    flex: 1;
    border-right: 0; }
    .macro-input-group input:focus + .btn-undo, .macro-input-group input:active + .btn-undo,
    .macro-input-group textarea:focus + .btn-undo,
    .macro-input-group textarea:active + .btn-undo {
      border-top-color: #000000;
      border-bottom-color: #000000; }
  .macro-input-group button {
    position: relative; }
    .macro-input-group button.btn-change {
      border-radius: 0; }
      .macro-input-group button.btn-change:disabled {
        display: none; }
    .macro-input-group button.btn-undo {
      display: none;
      width: 24px;
      border-left: 0;
      border-right: 0;
      border-top: 1px solid #888888;
      border-bottom: 1px solid #888888;
      border-radius: 0;
      background-color: #ffffff;
      transition: border-color .2s ease-out, box-shadow .2s ease-out; }
      .macro-input-group button.btn-undo::before {
        position: absolute;
        top: 0;
        left: 0;
        display: block;
        width: 22px;
        height: 22px;
        content: '';
        background: url("../img/icon-sprite.svg?20220722") no-repeat -119px -474px; }
      .macro-input-group button.btn-undo.is-focused {
        border-top: 1px solid #000000;
        border-bottom: 1px solid #000000; }
      .macro-input-group button.btn-undo:hover, .macro-input-group button.btn-undo:focus, .macro-input-group button.btn-undo:active {
        border-top: 1px solid #000000;
        border-bottom: 1px solid #000000;
        color: #ffffff;
        background-color: #484848;
        border-color: #484848; }
        .macro-input-group button.btn-undo:hover::before, .macro-input-group button.btn-undo:focus::before, .macro-input-group button.btn-undo:active::before {
          background-position: -431px -474px; }
    .macro-input-group button.btn-dropdown-toggle {
      border-color: #000000;
      border-top-left-radius: 0;
      border-bottom-left-radius: 0; }

.input-secret {
  position: relative;
  display: flex;
  flex: 1; }
  .input-secret input {
    flex: 1; }
  .input-secret button {
    position: absolute;
    top: 0;
    left: 0;
    width: 100%;
    opacity: 0; }
    .input-secret button:enabled:hover, .input-secret button:enabled:focus, .input-secret button:enabled:active {
      opacity: 1;
      animation: fadein .2s; }

.btn-dropdown-container {
  display: flex; }

.icon-text::before {
  background: url("../img/icon-sprite.svg?20220722") no-repeat -87px -474px; }
.icon-text:not(.highlighted):enabled:hover::before, .icon-text:not(.highlighted):enabled:focus::before, .icon-text:not(.highlighted):enabled:active::before, .icon-text:not(.highlighted):enabled[aria-expanded="true"]::before {
  background-position: -399px -474px; }

.icon-secret::before {
  background: url("../img/icon-sprite.svg?20220722") no-repeat -87px -510px; }
.icon-secret:not(.highlighted):enabled:hover::before, .icon-secret:not(.highlighted):enabled:focus::before, .icon-secret:not(.highlighted):enabled:active::before, .icon-secret:not(.highlighted):enabled[aria-expanded="true"]::before {
  background-position: -399px -510px; }

.icon-invisible.menu-popup-item,
.icon-invisible.btn-dropdown-toggle {
  width: 100%; }
  .icon-invisible.menu-popup-item::before,
  .icon-invisible.btn-dropdown-toggle::before {
    background: url("../img/icon-sprite.svg?20220722") no-repeat -87px -800px; }
  .icon-invisible.menu-popup-item:not(.highlighted):enabled:hover::before, .icon-invisible.menu-popup-item:not(.highlighted):enabled:focus::before, .icon-invisible.menu-popup-item:not(.highlighted):enabled:active::before, .icon-invisible.menu-popup-item:not(.highlighted):enabled[aria-expanded="true"]::before,
  .icon-invisible.btn-dropdown-toggle:not(.highlighted):enabled:hover::before,
  .icon-invisible.btn-dropdown-toggle:not(.highlighted):enabled:focus::before,
  .icon-invisible.btn-dropdown-toggle:not(.highlighted):enabled:active::before,
  .icon-invisible.btn-dropdown-toggle:not(.highlighted):enabled[aria-expanded="true"]::before {
    background-position: -399px -800px; }

.icon-invisible.btn-dropdown-toggle {
  margin: 0; }

.btn-split {
  display: inline-block;
  position: relative;
  margin-right: 10px; }
  .btn-split li {
    display: inline-block; }
    .btn-split li button {
      margin: 0 -1px 0 0;
      border-radius: 0; }
    .btn-split li:first-child button {
      border-radius: 2px 0 0 2px; }
    .btn-split li:last-child button {
      border-radius: 0 2px 2px 0; }
    .btn-split li:only-child button {
      border-radius: 2px; }

.btn-toggle-chevron {
  position: relative;
  text-indent: -9999px; }
  .btn-toggle-chevron[aria-expanded="true"] {
    color: #ffffff;
    background-color: #484848;
    border-color: #484848; }
  .btn-toggle-chevron::after {
    content: '';
    position: absolute;
    right: 8px;
    top: calc(50% - 3px);
    width: 5px;
    height: 5px;
    border-top: 1px solid #000000;
    border-right: 1px solid #000000;
    transform: rotate(135deg) translate(-1px, 1px);
    transition: transform .3s; }
  .btn-toggle-chevron[disabled]::after {
    border-top-color: #999999;
    border-right-color: #999999; }
  .btn-toggle-chevron:enabled:active::after, .btn-toggle-chevron:enabled[aria-expanded="true"]::after {
    transform: rotate(315deg) translate(-1px, 1px); }
  .btn-toggle-chevron:enabled:hover::after, .btn-toggle-chevron:enabled:focus::after, .btn-toggle-chevron:enabled:active::after, .btn-toggle-chevron:enabled[aria-expanded="true"]::after {
    border-top-color: #ffffff;
    border-right-color: #ffffff; }

.btn-dropdown-toggle {
  white-space: nowrap;
  overflow: hidden; }
  .btn-dropdown-toggle[class*='icon-'] {
    padding-left: 22px; }
    .btn-dropdown-toggle[class*='icon-']::before {
      position: absolute;
      top: 0;
      left: 0;
      display: block;
      width: 22px;
      height: 22px;
      content: ''; }
    .btn-dropdown-toggle[class*='icon-']::after {
      top: 6px;
      right: 2px; }
  .btn-dropdown-toggle:not(:empty) {
    padding-right: 22px; }
  .btn-dropdown-toggle::after {
    position: absolute;
    top: 7px;
    right: 6px;
    width: 10px;
    height: 10px;
    content: '';
    background: url("../img/icon-sprite.svg?20220722") no-repeat -547px -431px; }
  .btn-dropdown-toggle:enabled:hover::after, .btn-dropdown-toggle:enabled:focus::after, .btn-dropdown-toggle:enabled:active::after {
    background-position: -604px -431px; }
  .btn-dropdown-toggle[aria-expanded="true"] {
    color: #ffffff;
    background-color: #484848;
    border-color: #484848; }
    .btn-dropdown-toggle[aria-expanded="true"]::after {
      background: url("../img/icon-sprite.svg?20220722") no-repeat -604px -503px; }
    .btn-dropdown-toggle[aria-expanded="true"]:hover::after, .btn-dropdown-toggle[aria-expanded="true"]:focus::after, .btn-dropdown-toggle[aria-expanded="true"]:active::after {
      background: url("../img/icon-sprite.svg?20220722") no-repeat -604px -503px; }

.checkbox-block {
  margin: 10px 0; }

#tbl_macros.massupdate-remove th,
#tbl_macros.massupdate-remove td {
  display: none; }
#tbl_macros.massupdate-remove th:nth-child(1),
#tbl_macros.massupdate-remove td:nth-child(1),
#tbl_macros.massupdate-remove td.nowrap {
  display: table-cell; }

@media screen and (-ms-high-contrast: active), (-ms-high-contrast: none) {
  /* for IE11 only. Fixed cell height if table has 100% height */
  .host-avail-widget td {
    height: 100%; } }
.table-forms-td-right .interfaces {
  margin-top: 5px; }

.interfaces {
  display: grid;
  grid-template-columns: 26px repeat(7, max-content);
  margin-bottom: 5px;
  line-height: 24px; }
  .interfaces .interface-container {
    display: contents; }
    .interfaces .interface-container.interface-container-header .interface-cell {
      padding: 0 5px 0 0;
      color: #333333; }
    .interfaces .interface-container.interface-container-header .interface-cell-action {
      grid-column: span 2; }
    .interfaces .interface-container:not(.interface-container-header):not(:empty) ~ .interface-container:not(:empty) :first-child .interface-cell:not(.interface-cell-details) {
      padding-top: 10px;
      margin-top: 5px;
      border-top: 1px solid #888888; }
  .interfaces .interface-row {
    display: contents; }
    .interfaces .interface-row[data-type="2"] .interface-btn-toggle {
      display: inline-block;
      width: 24px;
      height: 24px;
      background: url("../img/icon-sprite.svg?20220722") no-repeat -6px -690px; }
    .interfaces .interface-row[data-type="2"] .list-accordion-item-body {
      display: none;
      padding-top: 0; }
    .interfaces .interface-row[data-type="2"].list-accordion-item-opened .interface-btn-toggle {
      background: url("../img/icon-sprite.svg?20220722") no-repeat -6px -655px; }
    .interfaces .interface-row[data-type="2"].list-accordion-item-opened .list-accordion-item-body {
      display: block; }
  .interfaces .interface-cell {
    padding: 5px 5px 5px 0; }
    .interfaces .interface-cell.interface-cell-details {
      display: none;
      grid-column: 1 / -1; }
  .interfaces .interface-btn-toggle {
    display: none;
    vertical-align: top; }
  .interfaces .no-interface {
    grid-column: 1 / -1;
    color: #333333; }

.debug-modal.overlay-dialogue.modal .overlay-dialogue-body {
  overflow-x: auto; }
  .debug-modal.overlay-dialogue.modal .overlay-dialogue-body::-webkit-scrollbar {
    height: 9px; }
.debug-modal .logitems pre {
  white-space: nowrap; }
.debug-modal .logtotalms {
  color: #333333;
  float: left;
  line-height: 24px; }

#itemsTable .table-col-handle {
  width: 26px; }
#itemsTable .table-col-no {
  width: 20px; }
#itemsTable .table-col-name-normal {
  width: 285px; }
#itemsTable .table-col-name {
  width: 365px; }
#itemsTable .table-col-type {
  width: 85px; }
#itemsTable .table-col-function {
  width: 85px; }
#itemsTable .table-col-draw-style {
  width: 85px; }
#itemsTable .table-col-y-axis-side {
  width: 85px; }
#itemsTable .table-col-colour {
  width: 55px; }
#itemsTable .table-col-action {
  width: 55px; }

z-select.z-select-host-interface .description:not(:empty),
.z-select.z-select-host-interface .description:not(:empty) {
  display: block;
  margin-top: 5px;
  color: #777777; }
z-select.z-select-host-interface[disabled] .description:not(:empty),
z-select.z-select-host-interface li[disabled] .description:not(:empty),
.z-select.z-select-host-interface[disabled] .description:not(:empty),
.z-select.z-select-host-interface li[disabled] .description:not(:empty) {
  color: #9f9f9f; }

.multiselect-description-container {
  display: flex;
  align-items: center; }
  .multiselect-description-container > .multiselect-control {
    margin-right: 5px; }

.rules-status-container > span {
  text-transform: none;
  margin: 3px 3px 3px 0; }
  .rules-status-container > span:last-of-type {
    margin-right: 0; }
.rules-status-container > .status-green:not(:last-of-type) {
  border-right: 1px solid #2f9f5e; }
.rules-status-container > .status-grey:not(:last-of-type) {
  border-right: 1px solid #9f9f9f; }

.input-section-header {
  padding-top: 10px; }

.modal-popup-preprocessing .preprocessing-list .step-name {
  flex: 0 0 180px; }
.modal-popup-preprocessing .preprocessing-list {
  min-width: unset;
  max-width: unset; }

.modal-popup-medium .table-forms-container, .modal-popup-medium .browser-warning-container,
.modal-popup-large .table-forms-container,
.modal-popup-large .browser-warning-container,
.modal-popup-static .table-forms-container,
.modal-popup-static .browser-warning-container,
.modal-popup-preprocessing .table-forms-container,
.modal-popup-preprocessing .browser-warning-container {
  border: none; }
.modal-popup-medium .ui-tabs-nav,
.modal-popup-large .ui-tabs-nav,
.modal-popup-static .ui-tabs-nav,
.modal-popup-preprocessing .ui-tabs-nav {
  position: sticky;
  top: 0;
  background: #f3f3f3;
  z-index: 3; }
.modal-popup-medium .textarea-flexible,
.modal-popup-large .textarea-flexible,
.modal-popup-static .textarea-flexible,
.modal-popup-preprocessing .textarea-flexible {
  max-height: 200px;
  overflow-y: auto; }

.global-macro-table .table-col-value,
.global-macro-table .table-col-template-value,
.host-macros-table .table-col-value,
.host-macros-table .table-col-template-value {
  width: 300px; }

.inherited-macros-table .table-col-value,
.inherited-macros-table .table-col-parent-value,
.inherited-macros-table .table-col-template-value,
.inherited-macros-table .table-col-global-value {
  width: 300px; }

.active-readonly[readonly] {
  color: #000000;
  background-color: #ffffff !important;
  border-color: #888888; }

.valuemap-list-table tbody td {
  border-bottom: 1px solid #888888; }
.valuemap-list-table tbody tr:first-child td {
  border-top: 1px solid #888888; }

.mappings-table {
  display: grid;
  grid-template-columns: auto auto minmax(auto, 100%); }
  .mappings-table > div {
    text-align: left; }
  .mappings-table > div:nth-child(3n + 2) {
    text-align: center;
    padding: 0 10px; }

.valuemap-checkbox {
  margin-top: 10px; }

.overlay-dialogue .valuemap-list-table td {
  vertical-align: top; }

.subscriptions-table th {
  color: #333333; }

.import-compare {
  display: flex;
  max-height: calc(100vh - 220px); }
  .import-compare .toc {
    flex: 20%;
    overflow-y: auto;
    overflow-x: hidden; }
  .import-compare .diff {
    flex: 80%;
    margin-left: 5px;
    overflow: auto;
    border: 1px dashed #888888; }

.list-dashed li {
  margin-left: 1em; }
  .list-dashed li::before {
    content: '\2013';
    float: left;
    margin-left: -1em; }

.overlay-dialogue #host-form #tagsFormList .table-forms-td-left,
.overlay-dialogue #host-form #macrosFormList .table-forms-td-left,
.overlay-dialogue #host-form #valuemap-formlist .table-forms-td-left {
  display: none; }
.overlay-dialogue #host-form #tagsFormList .table-forms-td-right,
.overlay-dialogue #host-form #macrosFormList .table-forms-td-right,
.overlay-dialogue #host-form #valuemap-formlist .table-forms-td-right {
  width: 100%; }

.linked-templates > .table-forms {
  margin-bottom: 5px;
  line-height: 24px; }
  .linked-templates > .table-forms td, .linked-templates > .table-forms th {
    padding: 0 5px 0 0; }
    .linked-templates > .table-forms td:last-child, .linked-templates > .table-forms th:last-child {
      width: 0;
      padding-right: 0; }

.audit-details-popup-wrapper {
  margin: 5px 10px; }
  .audit-details-popup-wrapper .audit-details-popup-textarea {
    width: 100%;
    height: 135px; }

.audit-details-wrapper {
  display: flex;
  justify-content: space-between; }
  .audit-details-wrapper .audit-show-details-btn-wrapper {
    margin: 0 5px 0 5px; }

.geomap-filter-button,
.navigate-home-button {
  background-image: url("../img/icon-sprite.svg?20220722");
  background-repeat: no-repeat; }

.geomap-filter-button {
  background-position: -243px -543px !important; }

.navigate-home-button {
  background-position: -117px -506px !important; }

.geomap-filter {
  border: 1px solid #383838;
  background-color: #ffffff;
  padding: 5px 20px 5px 10px;
  position: absolute;
  margin-right: -2px;
  margin-top: 5px;
  display: none;
  right: 0; }

.geomap-filter.collapsed {
  display: block; }

.geomap-filter li {
  width: calc(100% + 20px); }

.geomap-filter label {
  white-space: nowrap; }

.marker-cluster {
  background: none; }

.marker-cluster div {
  text-align: center;
  border-radius: 50%;
  margin-left: 5px;
  margin-top: 5px;
  height: 30px;
  width: 30px; }

.leaflet-marker-icon:focus {
  box-shadow: 0 0 0 2px #000000;
  border-radius: 2px;
  outline: none; }

.marker-cluster span {
  line-height: 30px; }

.leaflet-control.disabled {
  background-color: #ffffff;
  opacity: 1; }
  .leaflet-control.disabled .geomap-filter-button {
    cursor: default;
    opacity: .4; }

.leaflet-container {
  height: 100%;
  z-index: 1; }

.sidebar .logo:focus .sidebar-logo {
  box-shadow: 0 0 0 2px #ffffff; }
.sidebar button:focus {
  box-shadow: 0 0 0 2px #ffffff; }
.sidebar.is-compact:not(.is-opened) .menu-main > li.is-selected > a {
  background: #f3f3f3;
  border-left-color: transparent; }
  .sidebar.is-compact:not(.is-opened) .menu-main > li.is-selected > a::before {
    background-position-x: -600px; }

.menu-main li.has-submenu.is-expanded > a::before,
.menu-main li.has-submenu .is-selected > a::before, .menu-main li.has-submenu > a:hover::before, .menu-main li.has-submenu > a:focus::before {
  background-position-x: -600px; }
.menu-main li.has-submenu.is-expanded > a::after,
.menu-main li.has-submenu .is-selected > a::after, .menu-main li.has-submenu > a:hover::after, .menu-main li.has-submenu > a:focus::after {
  background-position-x: -579px; }

.menu-user a {
  padding-left: 45px;
  border-left: 3px solid transparent; }
  .menu-user a::before {
    left: 15px; }
  .menu-user a:link, .menu-user a:visited {
    border-bottom: 0; }
  .menu-user a:hover, .menu-user a:focus {
    border-color: #ffffff; }

.dashboard-navigation-tabs .csortable-list > .csortable-item:focus:not(:active) > div {
  box-shadow: 0 0 0 2px #111111; }
.dashboard-navigation-tabs .csortable > .csortable-item > div, .dashboard-navigation-tabs .csortable-list > .csortable-item > div:hover {
  border: 1px solid #8e8e8e; }
.dashboard-navigation-tabs .csortable > .csortable-item > div.selected-tab span, .dashboard-navigation-tabs .csortable-list > .csortable-item > div.selected-tab span {
  color: #ffffff; }

.dashboard-widget-placeholder .dashboard-widget-placeholder-box {
  box-shadow: none;
  border-color: #000000;
  background-color: transparent; }
.dashboard-widget-placeholder .dashboard-widget-placeholder-label::before {
  background: url("../img/icon-sprite.svg?20220722") no-repeat -213px -888px; }
.dashboard-widget-placeholder .dashboard-widget-placeholder-resizing {
  border: 2px dashed #000000;
  box-shadow: none; }
  .dashboard-widget-placeholder .dashboard-widget-placeholder-resizing .dashboard-widget-placeholder-label::before {
    background: url("../img/icon-sprite.svg?20220722") no-repeat -401px -888px; }

.dashboard.dashboard-is-edit-mode .dashboard-grid-iterator.ui-resizable-resizing .dashboard-grid-iterator-mask, .dashboard.dashboard-is-edit-mode .dashboard-grid-iterator.ui-draggable-dragging .dashboard-grid-iterator-mask {
  border: 0; }

.icon-maintenance::before {
  background-position: -205px -803px; }

.icon-depend-up::before {
  background-position: -206px -731px; }

.icon-depend-down::before {
  background-position: -206px -766px; }

.icon-ackn::before {
  background-position: -203px -693px; }

.icon-cal {
  background: transparent url("../img/icon-sprite.svg?20220722") no-repeat -201px -834px; }

.icon-wizard-action {
  background: transparent url("../img/icon-sprite.svg?20220722") no-repeat -168px -617px;
  margin-top: -16px; }

.btn-dashboard-page-properties {
  background: url("../img/icon-sprite.svg?20220722") no-repeat -318px -618px; }

.btn-iterator-page-previous {
  background: url("../img/icon-sprite.svg?20220722") no-repeat -244px -657px; }

.btn-iterator-page-next {
  background: url("../img/icon-sprite.svg?20220722") no-repeat -242px -623px; }

.btn-widget-action {
  background: url("../img/icon-sprite.svg?20220722") no-repeat -165px -618px; }

.btn-widget-collapse, .list-vertical-accordion .list-accordion-item-opened .list-accordion-item-toggle {
  background: url("../img/icon-sprite.svg?20220722") no-repeat -165px -654px; }

.btn-widget-expand, .list-vertical-accordion .list-accordion-item-closed .list-accordion-item-toggle {
  background: url("../img/icon-sprite.svg?20220722") no-repeat -165px -690px; }

.btn-widget-edit {
  background: url("../img/icon-sprite.svg?20220722") no-repeat -201px -619px; }

.btn-alarm-on {
  background: url("../img/icon-sprite.svg?20220722") no-repeat -165px -546px; }

.btn-alarm-off {
  background: url("../img/icon-sprite.svg?20220722") no-repeat -165px -582px; }

.btn-sound-on {
  background: url("../img/icon-sprite.svg?20220722") no-repeat -165px -474px; }

.btn-sound-off {
  background: url("../img/icon-sprite.svg?20220722") no-repeat -165px -510px; }

.btn-info-clock {
  background: url("../img/icon-sprite.svg?20220722") no-repeat -246px -762px; }

.btn-dashboard-conf {
  background: url("../img/icon-sprite.svg?20220722") no-repeat -201px -619px !important; }

.subfilter-enabled .link-action {
  color: #000000; }
  .subfilter-enabled .link-action:focus {
    color: #000000;
    border-bottom: 3px solid #000000; }
  .subfilter-enabled .link-action:hover {
    color: #000000;
    border-bottom: 1px solid #000000; }

.timeline-axis {
  border-right-color: #272727 !important; }
  .timeline-axis::before {
    background-color: #272727 !important; }

.menu-popup .menu-popup-item:hover, .menu-popup .menu-popup-item:focus, .menu-popup .menu-popup-item:active, .menu-popup .menu-popup-item.highlighted {
  background-color: #000000;
  color: #ffffff; }
  .menu-popup .menu-popup-item:hover .arrow-right, .menu-popup .menu-popup-item:focus .arrow-right, .menu-popup .menu-popup-item:active .arrow-right, .menu-popup .menu-popup-item.highlighted .arrow-right {
    border-left-color: #ffffff; }
  .menu-popup .menu-popup-item:hover.selected::before, .menu-popup .menu-popup-item:focus.selected::before, .menu-popup .menu-popup-item:active.selected::before, .menu-popup .menu-popup-item.highlighted.selected::before {
    background: url("../img/icon-sprite.svg?20220722") no-repeat -317px -835px; }
.menu-popup .menu-popup-item.selected::before {
  background: url("../img/icon-sprite.svg?20220722") no-repeat -164px -835px; }
.menu-popup .menu-popup-item.disabled {
  background-color: transparent;
  color: #9f9f9f; }

.btn-add {
  background: url("../img/icon-sprite.svg?20220722") no-repeat -204px -550px !important; }

.btn-edit {
  background: url("../img/icon-sprite.svg?20220722") no-repeat -204px -477px !important; }

.btn-import {
  background: url("../img/icon-sprite.svg?20220722") no-repeat -204px -514px !important; }

.drag-icon {
  background: url("../img/icon-sprite.svg?20220722") no-repeat -165px -762px !important; }

button:focus {
  background-color: #6f6f6f;
  box-shadow: 0 0 0 2px #111111; }

.btn-alt:focus {
  box-shadow: 0 0 0 2px #111111; }

.radio-list-control .normal-bg::before, .radio-list-control .normal-bg::after,
.radio-list-control .average-bg::before,
.radio-list-control .average-bg::after,
.radio-list-control .disaster-bg::before,
.radio-list-control .disaster-bg::after,
.radio-list-control .high-bg::before,
.radio-list-control .high-bg::after,
.radio-list-control .info-bg::before,
.radio-list-control .info-bg::after,
.radio-list-control .na-bg::before,
.radio-list-control .na-bg::after,
.radio-list-control .warning-bg::before,
.radio-list-control .warning-bg::after {
  display: none; }
.radio-list-control li input[type="radio"]:checked:not([disabled]) + label {
  color: #ffffff; }
.radio-list-control li input[type="radio"]:checked + label {
  background-color: #333333 !important; }
.radio-list-control li input[type="radio"]:focus + label {
  background-color: #6f6f6f !important;
  box-shadow: 0 0 0 2px #111111 !important;
  color: #ffffff; }
.radio-list-control li input[type="radio"]:checked[disabled] + label {
  background-color: #d3d3d3 !important; }

a:link {
  border-bottom: 1px solid rgba(0, 0, 0, 0.5); }
a:visited {
  border-bottom: 1px solid #000000; }
a:hover {
  border-bottom: 1px solid #000000; }
a:focus {
  border-bottom: 3px solid #000000; }

a.link-action {
  border-bottom: 1px dotted; }

.link-action:hover {
  color: #000000;
  border-bottom: 1px solid #000000; }
.link-action:active {
  color: #000000;
  border-bottom: 1px dotted #000000; }
.link-action:focus {
  color: #000000;
  border-bottom: 3px solid #000000; }

.link-alt:link {
  border-bottom: 1px solid #808080; }
.link-alt:visited {
  border-bottom: 1px solid #808080; }
.link-alt:hover {
  color: #000000;
  border-bottom: 1px solid #000000; }
.link-alt:focus {
  color: #000000;
  border-bottom: 3px solid #000000; }
.link-alt:active {
  color: #555555;
  border-bottom: 1px solid #555555; }

.header-navigation li > span a:focus,
.header-navigation > li:first-child > span a:focus {
  margin-bottom: -2px; }
.header-navigation > li > span a:focus {
  line-height: 12px; }

.server-name {
  color: rgba(255, 255, 255, 0.8); }

.status-dark-grey {
  border: none !important;
  background-color: #666666 !important; }

.btn-link, .btn-link:hover, .btn-link:focus, .btn-link:active {
  font-weight: bold !important;
  color: #000000 !important; }
  .btn-link:focus {
    margin-bottom: -3px !important;
    border-bottom: 3px solid #000000 !important; }

.table-paging a:focus {
  background-color: #777777 !important; }

.paging-selected:focus {
  background-color: #777777 !important; }

.filter-trigger .arrow-down {
  border-top-color: #ffffff !important; }

.tag.green-bg, .green-bg.btn-tag, .tag.yellow-bg, .yellow-bg.btn-tag {
  background-color: #333333;
  color: #ffffff; }

.disabled {
  opacity: .5; }

.multiselect.active {
  box-shadow: 0 0 0 1px #111111;
  transition: box-shadow .2s ease-out; }
.multiselect input[type="text"]:focus {
  box-shadow: none; }
.multiselect .multiselect-list li.selected .subfilter-enabled,
.multiselect .multiselect-list li.selected .subfilter-disable-btn,
.multiselect .multiselect-list li.selected .subfilter-disable-btn:active {
  box-shadow: 0 0 0 1px #111111; }

.checkbox-radio:focus + label span {
  box-shadow: 0 0 0 1px #111111;
  transition: box-shadow .2s ease-out; }

z-select button.focusable:focus,
.z-select button.focusable:focus, z-select .list:focus,
.z-select .list:focus, .multiselect:focus, input[type="text"]:focus, input[type="password"]:focus, input[type="search"]:focus, input[type="number"]:focus, input[type="email"]:focus, input[type="time"]:focus, input[type="file"]:focus, textarea:focus, select:focus {
  box-shadow: 0 0 0 1px #111111;
  transition: box-shadow .2s ease-out; }

.multiselect-suggest li.suggest-hover, .multiselect-matches li.suggest-hover {
  color: #ffffff;
  background-color: #000000; }
  .multiselect-suggest li.suggest-hover .grey, .multiselect-matches li.suggest-hover .grey {
    color: #dcdcdc; }
  .multiselect-suggest li.suggest-hover .suggest-found, .multiselect-matches li.suggest-hover .suggest-found {
    color: #ffd98c; }

.suggest-found {
  color: #7c4c00; }

.dashboard-widget-graph-link:focus::after {
  background: #111111;
  height: 3px;
  bottom: -3px; }

.list-table .subfilter-enabled {
  background-color: #ffffff;
  box-shadow: 0 0 0 1px #000000; }
.list-table thead th {
  border-color: #909090; }
.list-table.compact-view .flh-na-bg:not(.row-selected):not(:hover),
.list-table.compact-view .flh-info-bg:not(.row-selected):not(:hover),
.list-table.compact-view .flh-warning-bg:not(.row-selected):not(:hover),
.list-table.compact-view .flh-average-bg:not(.row-selected):not(:hover),
.list-table.compact-view .flh-high-bg:not(.row-selected):not(:hover),
.list-table.compact-view .flh-disaster-bg:not(.row-selected):not(:hover) {
  background: none; }
.list-table.compact-view td {
  box-shadow: inset 0 -1px 0 0 #888888; }
  .list-table.compact-view td.na-bg::before, .list-table.compact-view td.normal-bg::before, .list-table.compact-view td.info-bg::before, .list-table.compact-view td.warning-bg::before, .list-table.compact-view td.average-bg::before, .list-table.compact-view td.high-bg::before, .list-table.compact-view td.disaster-bg::before {
    min-height: 20px;
    box-shadow: inset 0 -1px 0 0 #888888; }
  .list-table.compact-view td.na-bg::after, .list-table.compact-view td.normal-bg::after, .list-table.compact-view td.info-bg::after, .list-table.compact-view td.warning-bg::after, .list-table.compact-view td.average-bg::after, .list-table.compact-view td.high-bg::after, .list-table.compact-view td.disaster-bg::after {
    top: 1px;
    transform: scale(0.8); }
  .list-table.compact-view td .icon-depend-up::before {
    background-position: -208px -731px; }
  .list-table.compact-view td .icon-depend-down::before {
    background-position: -208px -767px; }
  .list-table.compact-view td .icon-wizard-action {
    background: transparent url("../img/icon-sprite.svg?20220722") no-repeat -318px -624px; }
  .list-table.compact-view td .icon-wizard-action {
    background: transparent url("../img/icon-sprite.svg?20220722") no-repeat -165px -624px; }

.overlay-dialogue .list-table th:first-child {
  padding-left: 0px; }
.overlay-dialogue .list-table td:first-child {
  padding-left: 42px; }

.filter-highlight-row-cb {
  display: none; }

.status-container .status-na-bg,
.status-container .status-info-bg,
.status-container .status-warning-bg,
.status-container .status-average-bg,
.status-container .status-high-bg,
.status-container .status-disaster-bg {
  border-color: rgba(255, 255, 255, 0.2);
  background-color: #333333;
  color: #ffffff; }

.na-bg,
.normal-bg,
.info-bg,
.average-bg,
.warning-bg,
.high-bg,
.disaster-bg,
.log-na-bg,
.log-info-bg,
.log-warning-bg,
.log-high-bg,
.log-disaster-bg {
  background-color: transparent !important; }
  .na-bg::before,
  .normal-bg::before,
  .info-bg::before,
  .average-bg::before,
  .warning-bg::before,
  .high-bg::before,
  .disaster-bg::before,
  .log-na-bg::before,
  .log-info-bg::before,
  .log-warning-bg::before,
  .log-high-bg::before,
  .log-disaster-bg::before {
    content: '';
    position: absolute;
    top: 0;
    left: 0;
    bottom: 0;
    min-height: 28px;
    width: 34px; }
  .na-bg::after,
  .normal-bg::after,
  .info-bg::after,
  .average-bg::after,
  .warning-bg::after,
  .high-bg::after,
  .disaster-bg::after,
  .log-na-bg::after,
  .log-info-bg::after,
  .log-warning-bg::after,
  .log-high-bg::after,
  .log-disaster-bg::after {
    background: url("../img/icon-sprite.svg?20220722") no-repeat;
    content: '';
    position: absolute;
    left: 6px;
    top: 5px;
    width: 22px;
    height: 18px; }

.na-bg::after,
.log-na-bg::after {
  background-position: -106px -411px; }

.normal-bg::after {
  background-position: -76px -411px; }

.info-bg::after,
.log-info-bg::after {
  background-position: -136px -411px; }

.average-bg::after {
  background-position: -196px -410px; }

.warning-bg::after,
.log-warning-bg::after {
  background-position: -166px -411px; }

.high-bg::after,
.log-high-bg::after {
  background-position: -226px -411px; }

.disaster-bg::after,
.log-disaster-bg::after {
  background-position: -256px -411px; }

.na-bg::before,
.log-na-bg::before,
.normal-bg::before {
  background-color: #59db8f; }

.na-bg.blink-hidden::after,
.normal-bg.blink-hidden::after,
.info-bg.blink-hidden::after,
.average-bg.blink-hidden::after,
.warning-bg.blink-hidden::after,
.high-bg.blink-hidden::after,
.disaster-bg.blink-hidden::after {
  content: none; }
.na-bg a.link-action,
.normal-bg a.link-action,
.info-bg a.link-action,
.average-bg a.link-action,
.warning-bg a.link-action,
.high-bg a.link-action,
.disaster-bg a.link-action {
  color: #555555; }

.log-na-bg::before {
  color: #2a353a !important;
  background-color: #97aab3 !important; }

.log-info-bg::before {
  color: #00268e !important;
  background-color: #7499ff !important; }

.log-warning-bg::before {
  color: #734d00 !important;
  background-color: #ffc859 !important; }

.log-high-bg::before {
  color: #52190b !important;
  background-color: #e97659 !important; }

.log-disaster-bg::before {
  color: #4b0c0c !important;
  background-color: #e45959 !important; }

td.na-bg,
td.normal-bg,
td.info-bg,
td.average-bg,
td.warning-bg,
td.high-bg,
td.disaster-bg,
td.log-na-bg,
td.log-info-bg,
td.log-warning-bg,
td.log-high-bg,
td.log-disaster-bg {
  padding-left: 42px;
  color: #000000; }

.notif-body h4 {
  padding-bottom: 3px;
  margin-bottom: -3px; }
.notif-body p {
  margin: .25em 0 2px; }
.notif-body li {
  padding: 0 0 10px 42px; }

.notif-indic {
  width: 34px;
  height: 27px;
  position: relative;
  margin: 0 0 0 -42px; }

td.inactive-bg {
  padding-left: 42px !important;
  color: #000000; }

.inactive-bg, td.inactive-bg {
  background-color: transparent !important; }

.inactive-bg::before {
  content: '';
  width: 34px;
  position: absolute;
  top: 0;
  left: 0;
  bottom: 0;
  min-height: 28px;
  background-color: #e45959; }

.inactive-bg::after {
  content: '';
  background: url("../img/icon-sprite.svg?20220722") no-repeat -256px -411px;
  width: 22px;
  height: 18px;
  top: 5px;
  left: 6px;
  position: absolute; }

.msg-bad .link-action:hover,
.msg-good .link-action:hover,
.msg-warning .link-action:hover {
  color: #000000; }

.graph-selection {
  background-color: rgba(0, 0, 0, 0.1);
  border: 0;
  outline: 2px solid rgba(0, 0, 0, 0.6); }

.svg-graph-selection {
  fill: rgba(0, 0, 0, 0.1);
  stroke: rgba(0, 0, 0, 0.6);
  stroke-width: 2px; }

.ui-selectable-helper {
  background-color: rgba(0, 0, 0, 0.1);
  border: 2px solid rgba(0, 0, 0, 0.6); }

.map-element-selected {
  border: 3px dashed #000000; }

.multilineinput-control button::after {
  background-position: -206px -478px; }
.multilineinput-control button:focus::after {
  background-position: -206px -478px; }

.btn-back-map-container a {
  border-bottom: 0; }
.btn-back-map-container .btn-back-map .btn-back-map-icon {
  background-position: -85px -725px; }

.ui-tabs-nav .btn-time:hover,
.ui-tabs-nav .filter-trigger:hover {
  background-color: #3c3c3c; }
.ui-tabs-nav .btn-time:focus,
.ui-tabs-nav .filter-trigger:focus {
  background-color: #6f6f6f;
  box-shadow: 0 0 0 2px #111111; }
.ui-tabs-nav .ui-state-focus .btn-time,
.ui-tabs-nav .ui-state-focus .filter-trigger {
  background-color: #6f6f6f;
  box-shadow: 0 0 0 2px #111111; }
.ui-tabs-nav .ui-state-focus.ui-tabs-active .btn-time,
.ui-tabs-nav .ui-state-focus.ui-tabs-active .filter-trigger {
  background-color: #f4f4f4;
  border-color: #f4f4f4;
  box-shadow: 0 0 0 2px #111111; }

.btn-time-left {
  background-position: -244px -657px; }
  .btn-time-left:disabled {
    background-position: -244px -657px; }

.btn-time-right {
  background-position: -242px -623px; }
  .btn-time-right:disabled {
    background-position: -242px -623px; }

.btn-time-right:hover, .btn-time-right:focus,
.btn-time-left:hover,
.btn-time-left:focus {
  color: #ffffff;
  background-color: #484848;
  border-color: #484848; }
.btn-time-right:focus,
.btn-time-left:focus {
  background-color: #6f6f6f; }

.time-quick li a:focus {
  border-radius: 2px;
  box-shadow: 0 0 0 2px #111111; }

.icon-action-command::before {
  background-position: -249px -325px; }

.icon-action-close::before {
  background-position: -224px -325px; }

.icon-action-msg::before {
  background-position: -299px -285px; }

.icon-action-severity-up::before {
  background-position: -349px -285px; }

.icon-action-severity-down::before {
  background-position: -375px -285px; }

.icon-action-severity-changed::before {
  background-position: -399px -285px; }

.icon-action-message::before {
  background-position: -199px -285px; }

.icon-action-ack::before {
  background-position: -323px -285px; }

.icon-action-unack::before {
  background-position: -173px -285px; }

.icon-action-suppress::before {
  background-position: -249px -803px; }

.icon-action-unsuppress::before {
  background-position: -249px -836px; }

.icon-invisible::before {
  background-position: -249px -803px; }

.icon-problem-generated::before {
  background-position: -449px -285px; }

.icon-problem-recovery::before {
  background-position: -424px -285px; }

.icon-action-msgs::before,
.icon-description::before {
  background-position: -474px -285px; }

.icon-actions-number-gray::before {
  background-position: -499px -285px; }

.icon-actions-number-yellow::before {
  background-position: -549px -285px; }

.icon-actions-number-red::before {
  background-position: -524px -285px; }

.icon-user::before {
  background-position: -419px -46px; }

.icon-user-group::before {
  background-position: -419px -8px; }

.problem-icon-link:focus {
  box-shadow: 0 0 0 2px #111111; }

.problem-icon-link .problem-icon-list-item,
.problem-icon-list .problem-icon-list-item {
  background: transparent;
  color: #000000;
  position: relative;
  padding-left: 20px; }
  .problem-icon-link .problem-icon-list-item::before,
  .problem-icon-list .problem-icon-list-item::before {
    content: '';
    background-image: url("../img/icon-sprite.svg?20220722");
    background-repeat: no-repeat;
    border-radius: 3px;
    position: absolute;
    top: 0;
    left: 0;
    height: 17px;
    width: 17px; }
.problem-icon-link .status-na-bg::before,
.problem-icon-list .status-na-bg::before {
  background-position: -357px -409px; }
.problem-icon-link .status-info-bg::before,
.problem-icon-list .status-info-bg::before {
  background-position: -380px -409px; }
.problem-icon-link .status-average-bg::before,
.problem-icon-list .status-average-bg::before {
  background-position: -403px -409px; }
.problem-icon-link .status-warning-bg::before,
.problem-icon-list .status-warning-bg::before {
  background-position: -426px -409px; }
.problem-icon-link .status-high-bg::before,
.problem-icon-list .status-high-bg::before {
  background-position: -449px -409px; }
.problem-icon-link .status-disaster-bg::before,
.problem-icon-list .status-disaster-bg::before {
  background-position: -472px -409px; }

.totals-list > div {
  border-top: 1px solid #9f9f9f;
  color: #000000; }
.totals-list .count {
  font-weight: bold; }
.totals-list.totals-list-horizontal > div:not(:last-of-type) {
  border-right: 1px solid #9f9f9f; }

.host-avail-widget td:not(:first-child) {
  border-left: 1px solid #9f9f9f; }
.host-avail-widget .host-avail-true,
.host-avail-widget .host-avail-false,
.host-avail-widget .host-avail-unknown,
.host-avail-widget .host-avail-total {
  background: transparent; }

.navtree .tree .tree-item > .tree-row {
  min-width: 410px; }

.by-severity-widget > div {
  min-width: 65px;
  padding-left: 42px; }
  .by-severity-widget > div::after {
    top: 50%;
    transform: translateY(-50%); }

.btn-undo.is-focused {
  box-shadow: 0 1px 0px #111111, 0 -1px 0px #111111; }

.filter-container.tabfilter-container .tabfilter-item-label.focused {
  box-shadow: 0 0 0 2px #111111; }

.breadcrumbs > ::after {
  content: " /"; }
.breadcrumbs > :last-child::after {
  content: ""; }

.interfaces .interface-row[data-type="2"] .interface-btn-toggle {
  background-position: -165px -690px; }
.interfaces .interface-row[data-type="2"].list-accordion-item-opened .interface-btn-toggle {
  background-position: -165px -655px; }

section .section-toggle {
  background-position: -165px -654px; }
section.section-collapsed .section-toggle {
  background-position: -165px -690px; }<|MERGE_RESOLUTION|>--- conflicted
+++ resolved
@@ -6243,70 +6243,6 @@
 .visibility-hidden {
   visibility: hidden; }
 
-<<<<<<< HEAD
-.columns-wrapper {
-  display: flex;
-  flex-wrap: wrap;
-  align-items: start; }
-  .columns-wrapper.columns-nowrap {
-    flex-wrap: nowrap; }
-  .columns-wrapper.columns-2 > div,
-  .columns-wrapper.columns-2 > li {
-    display: block;
-    flex: 0 0 50%;
-    max-width: 50%; }
-  .columns-wrapper.columns-3 > div,
-  .columns-wrapper.columns-3 > li {
-    display: block;
-    flex: 0 0 33.33333%;
-    max-width: 33.33333%; }
-  .columns-wrapper .column-5 {
-    flex: 0 0 5%;
-    max-width: 5%; }
-  .columns-wrapper .column-10 {
-    flex: 0 0 10%;
-    max-width: 10%; }
-  .columns-wrapper .column-15 {
-    flex: 0 0 15%;
-    max-width: 15%; }
-  .columns-wrapper .column-20 {
-    flex: 0 0 20%;
-    max-width: 20%; }
-  .columns-wrapper .column-33 {
-    flex: 0 0 33.33333%;
-    max-width: 33.33333%; }
-  .columns-wrapper .column-35 {
-    flex: 0 0 35%;
-    max-width: 35%; }
-  .columns-wrapper .column-40 {
-    flex: 0 0 40%;
-    max-width: 40%; }
-  .columns-wrapper .column-50 {
-    flex: 0 0 50%;
-    max-width: 50%; }
-  .columns-wrapper .column-75 {
-    flex: 0 0 75%;
-    max-width: 75%; }
-  .columns-wrapper .column-90 {
-    flex: 0 0 90%;
-    max-width: 90%; }
-  .columns-wrapper .column-95 {
-    flex: 0 0 95%;
-    max-width: 95%; }
-  .columns-wrapper .column-center {
-    display: flex;
-    justify-content: center;
-    text-align: center; }
-  .columns-wrapper .column-middle {
-    display: flex;
-    align-items: center; }
-=======
-.checkbox-list li {
-  overflow: hidden;
-  text-overflow: ellipsis;
-  line-height: 24px; }
->>>>>>> 689a5591
-
 .preprocessing-list {
   display: block;
   max-width: 930px;
