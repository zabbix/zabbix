--- conflicted
+++ resolved
@@ -6090,7 +6090,11 @@
 .host-macros-table .table-col-template-value {
   width: 300px; }
 
-<<<<<<< HEAD
+.active-readonly[readonly] {
+  color: #000000;
+  background-color: #ffffff !important;
+  border-color: #888888; }
+
 #valuemap-rename-table {
   width: 100%; }
 
@@ -6106,12 +6110,6 @@
 
 .valuemap-checkbox {
   margin-top: 10px; }
-=======
-.active-readonly[readonly] {
-  color: #000000;
-  background-color: #ffffff !important;
-  border-color: #888888; }
->>>>>>> b115a9e3
 
 .sidebar .logo:focus .sidebar-logo {
   box-shadow: 0 0 0 2px #ffffff; }
