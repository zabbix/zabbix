--- conflicted
+++ resolved
@@ -2797,8 +2797,6 @@
 
 .nowrap {
   white-space: nowrap; }
-  .nowrap .input-group {
-    flex-wrap: nowrap; }
 
 .wordwrap {
   white-space: normal;
@@ -4184,8 +4182,6 @@
       width: 100%; }
     .overlay-dialogue.modal-popup.modal-popup-generic {
       min-width: 650px; }
-    .overlay-dialogue.modal-popup[data-dialogueid="host_edit"] {
-      min-width: 1024px; }
     .overlay-dialogue.modal-popup.modal-popup-fullscreen {
       width: calc(100vw - 40px);
       max-width: calc(100vw - 40px); }
@@ -4694,8 +4690,8 @@
   padding: 3px 0 7px; }
 
 .overlay-descr {
-  background: linear-gradient(#ffffff 30%, rgba(255, 255, 255, 0)), linear-gradient(rgba(255, 255, 255, 0), #ffffff 70%) 0 100%, radial-gradient(50% 0, farthest-side, rgba(0, 0, 0, 0.4), transparent), radial-gradient(50% 100%, farthest-side, rgba(0, 0, 0, 0.4), transparent) 0 100%;
-  background: linear-gradient(#ffffff 30%, rgba(255, 255, 255, 0)), linear-gradient(rgba(255, 255, 255, 0), #ffffff 70%) 0 100%, radial-gradient(farthest-side at 50% 0, rgba(0, 0, 0, 0.4), transparent), radial-gradient(farthest-side at 50% 100%, rgba(0, 0, 0, 0.4), transparent) 0 100%;
+  background: linear-gradient(#ffffff 30%, rgba(255, 255, 255, 0)), linear-gradient(rgba(255, 255, 255, 0), #ffffff 70%) 0 100%, radial-gradient(50% 0, farthest-side, rgba(0, 0, 0, 0.4), rgba(0, 0, 0, 0)), radial-gradient(50% 100%, farthest-side, rgba(0, 0, 0, 0.4), rgba(0, 0, 0, 0)) 0 100%;
+  background: linear-gradient(#ffffff 30%, rgba(255, 255, 255, 0)), linear-gradient(rgba(255, 255, 255, 0), #ffffff 70%) 0 100%, radial-gradient(farthest-side at 50% 0, rgba(0, 0, 0, 0.4), rgba(0, 0, 0, 0)), radial-gradient(farthest-side at 50% 100%, rgba(0, 0, 0, 0.4), rgba(0, 0, 0, 0)) 0 100%;
   background-repeat: no-repeat;
   background-color: #ffffff;
   background-size: 100% 40px, 100% 40px, 100% 4px, 100% 4px;
@@ -5419,8 +5415,8 @@
   .columns-wrapper.columns-3 > div,
   .columns-wrapper.columns-3 > li {
     display: block;
-    flex: 0 0 33.33333%;
-    max-width: 33.33333%; }
+    flex: 0 0 33.3333333333%;
+    max-width: 33.3333333333%; }
   .columns-wrapper .column-5 {
     flex: 0 0 5%;
     max-width: 5%; }
@@ -5970,8 +5966,8 @@
     border-radius: 50%;
     background: #555555; }
   .range-control.range-control-focus .range-control-thumb {
-    margin-top: -6.66667px;
-    margin-left: -6.66667px;
+    margin-top: -6.6666666667px;
+    margin-left: -6.6666666667px;
     background: #555555;
     border: 2px solid #6f6f6f; }
   .range-control.range-control-focus .range-control-progress {
@@ -6439,7 +6435,6 @@
     float: left;
     margin-left: -1em; }
 
-<<<<<<< HEAD
 .js-edit-host b, .js-edit-host strong {
   pointer-events: none; }
 
@@ -6447,7 +6442,7 @@
   display: none; }
 #host-form #macrosFormList .table-forms-td-right {
   width: 100%; }
-=======
+
 .audit-details-popup-wrapper {
   margin: 5px 10px; }
   .audit-details-popup-wrapper .audit-details-popup-textarea {
@@ -6459,7 +6454,6 @@
   justify-content: space-between; }
   .audit-details-wrapper .audit-show-details-btn-wrapper {
     margin: 0 5px 0 5px; }
->>>>>>> a91ee32d
 
 .sidebar .logo:focus .sidebar-logo {
   box-shadow: 0 0 0 2px #ffffff; }
@@ -6803,7 +6797,7 @@
 .log-warning-bg,
 .log-high-bg,
 .log-disaster-bg {
-  background-color: transparent !important; }
+  background-color: rgba(0, 0, 0, 0) !important; }
   .na-bg::before,
   .normal-bg::before,
   .info-bg::before,
@@ -6948,7 +6942,7 @@
   color: #000000; }
 
 .inactive-bg, td.inactive-bg {
-  background-color: transparent !important; }
+  background-color: rgba(0, 0, 0, 0) !important; }
 
 .inactive-bg::before {
   content: '';
