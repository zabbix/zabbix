--- conflicted
+++ resolved
@@ -41,11 +41,7 @@
 
 @font-face {
   font-family: "zabbix-icons";
-<<<<<<< HEAD
-  src: url("../fonts/zabbix-icons.woff2?t=1711124695762") format("woff2"), url("../fonts/zabbix-icons.woff?t=1711124695762") format("woff"), url("../fonts/zabbix-icons.ttf?t=1711124695762") format("truetype"), url("../fonts/zabbix-icons.svg?t=1711124695762#zabbix-icons") format("svg"); }
-=======
-  src: url("../fonts/zabbix-icons.woff2?t=1711122280977") format("woff2"), url("../fonts/zabbix-icons.woff?t=1711122280977") format("woff"), url("../fonts/zabbix-icons.ttf?t=1711122280977") format("truetype"), url("../fonts/zabbix-icons.svg?t=1711122280977#zabbix-icons") format("svg"); }
->>>>>>> 878d14ce
+  src: url("../fonts/zabbix-icons.woff2?t=1711795965371") format("woff2"), url("../fonts/zabbix-icons.woff?t=1711795965371") format("woff"), url("../fonts/zabbix-icons.ttf?t=1711795965371") format("truetype"), url("../fonts/zabbix-icons.svg?t=1711795965371#zabbix-icons") format("svg"); }
 [class^="zi-"]::before, [class*=" zi-"]::before, .btn-overlay-close::before, .color-picker .use-transparent::after,
 .color-picker-dialogue .use-transparent::after, .dashboard-widget-placeholder .dashboard-widget-placeholder-label::before, .menu-main .has-submenu > a::after, .menu-user .has-submenu > a::after, output::before, .z-select .focusable::after,
 z-select .focusable::after, .drag-icon::before, .btn-dropdown-container .btn-dropdown-toggle::after, .na-bg::before, .normal-bg::before, .info-bg::before, .average-bg::before, .warning-bg::before, .high-bg::before, .disaster-bg::before, .log-na-bg::before, .log-info-bg::before, .log-warning-bg::before, .log-high-bg::before, .log-disaster-bg::before, .inactive-bg::before, .problem-icon-link .problem-icon-list-item::before,
@@ -246,14 +242,10 @@
 .zi-eye-off:before {
   content: "\ea3c"; }
 
-<<<<<<< HEAD
+.zi-eye:before {
+  content: "\ea3d"; }
+
 .zi-filter-small:before {
-=======
-.zi-eye:before {
->>>>>>> 878d14ce
-  content: "\ea3d"; }
-
-.zi-filter-filled:before {
   content: "\ea3e"; }
 
 .zi-filter:before {
@@ -322,96 +314,95 @@
 .zi-remove:before, .zi-remove-small:before, .zi-remove-smaller:before {
   content: "\ea54"; }
 
-<<<<<<< HEAD
+.zi-reports:before {
+  content: "\ea55"; }
+
 .zi-search-small:before {
-=======
-.zi-reports:before {
->>>>>>> 878d14ce
-  content: "\ea55"; }
+  content: "\ea56"; }
 
 .zi-search:before {
-  content: "\ea56"; }
+  content: "\ea57"; }
 
 .zi-services:before {
-  content: "\ea57"; }
+  content: "\ea58"; }
 
 .zi-sign-out:before {
-  content: "\ea58"; }
+  content: "\ea59"; }
 
 .zi-slash:before {
-  content: "\ea59"; }
+  content: "\ea5a"; }
 
 .zi-speaker-off:before {
-  content: "\ea5a"; }
+  content: "\ea5b"; }
 
 .zi-speaker:before {
-  content: "\ea5b"; }
+  content: "\ea5c"; }
 
 .zi-star-filled:before {
-  content: "\ea5c"; }
+  content: "\ea5d"; }
 
 .zi-star:before {
-  content: "\ea5d"; }
+  content: "\ea5e"; }
 
 .zi-stop-sign:before {
-  content: "\ea5e"; }
+  content: "\ea5f"; }
 
 .zi-support:before {
-  content: "\ea5f"; }
+  content: "\ea60"; }
 
 .zi-text:before {
-  content: "\ea60"; }
+  content: "\ea61"; }
 
 .zi-time-period:before {
-  content: "\ea61"; }
+  content: "\ea62"; }
 
 .zi-trash:before {
-  content: "\ea62"; }
+  content: "\ea63"; }
 
 .zi-tree-top-bottom:before, .zi-tree-top-bottom-small:before {
-  content: "\ea63"; }
+  content: "\ea64"; }
 
 .zi-tree-top-right-bottom:before, .zi-tree-top-right-bottom-small:before {
-  content: "\ea64"; }
+  content: "\ea65"; }
 
 .zi-tree-top-right:before, .zi-tree-top-right-small:before {
-  content: "\ea65"; }
+  content: "\ea66"; }
 
 .zi-triangle-flipped-warning:before {
-  content: "\ea66"; }
+  content: "\ea67"; }
 
 .zi-triangle-warning:before {
-  content: "\ea67"; }
+  content: "\ea68"; }
 
 .zi-uncheck:before {
-  content: "\ea68"; }
+  content: "\ea69"; }
 
 .zi-user-filled:before, .zi-user-filled-small:before {
-  content: "\ea69"; }
+  content: "\ea6a"; }
 
 .zi-user-settings:before {
-  content: "\ea6a"; }
+  content: "\ea6b"; }
 
 .zi-user:before {
-  content: "\ea6b"; }
+  content: "\ea6c"; }
 
 .zi-users-filled:before, .zi-users-filled-small:before {
-  content: "\ea6c"; }
+  content: "\ea6d"; }
 
 .zi-users:before {
-  content: "\ea6d"; }
+  content: "\ea6e"; }
 
 .zi-widget-add:before {
-  content: "\ea6e"; }
+  content: "\ea6f"; }
 
 .zi-widget-resize:before {
-  content: "\ea6f"; }
+  content: "\ea70"; }
 
 .zi-wrench-alt:before, .zi-wrench-alt-small:before {
-  content: "\ea70"; }
+  content: "\ea71"; }
 
 .zi-wrench:before {
-  content: "\ea71"; }
+  content: "\ea72"; }
 
 .zabbix-logo {
   width: 114px;
@@ -1447,7 +1438,7 @@
     line-height: 18px; }
 .color-picker .use-transparent::after,
 .color-picker-dialogue .use-transparent::after {
-  content: "";
+  content: "";
   font-size: 20px;
   color: #d40000; }
 
@@ -1687,7 +1678,7 @@
     bottom: 0;
     text-align: center; }
     .dashboard-widget-placeholder .dashboard-widget-placeholder-label::before {
-      content: "";
+      content: "";
       margin: 0 -4px;
       font-size: 46px; }
     .dashboard-widget-placeholder .dashboard-widget-placeholder-label .hidden {
@@ -1698,7 +1689,7 @@
     background: #020202;
     box-shadow: inset 2px 2px 6px rgba(0, 0, 0, 0.5); }
     .dashboard-widget-placeholder .dashboard-widget-placeholder-resizing .dashboard-widget-placeholder-label::before {
-      content: ""; }
+      content: ""; }
   .dashboard-widget-placeholder.disabled {
     opacity: 1; }
     .dashboard-widget-placeholder.disabled .dashboard-widget-placeholder-box {
@@ -7650,16 +7641,16 @@
   content: ""; }
 
 .average-bg::before {
-  content: ""; }
+  content: ""; }
 
 .warning-bg::before {
   content: ""; }
 
 .high-bg::before {
-  content: ""; }
+  content: ""; }
 
 .disaster-bg::before {
-  content: ""; }
+  content: ""; }
 
 .log-na-bg::before {
   content: ""; }
@@ -7671,10 +7662,10 @@
   content: ""; }
 
 .log-high-bg::before {
-  content: ""; }
+  content: ""; }
 
 .log-disaster-bg::before {
-  content: ""; }
+  content: ""; }
 
 .na-bg::before,
 .log-na-bg::before,
@@ -7749,7 +7740,7 @@
   color: #ffffff; }
 
 .inactive-bg::before {
-  content: "";
+  content: "";
   background-color: #e45959; }
 
 .msg-bad button,
@@ -7818,16 +7809,16 @@
   content: ""; }
 .problem-icon-link .status-average-bg::before,
 .problem-icon-list .status-average-bg::before {
-  content: ""; }
+  content: ""; }
 .problem-icon-link .status-warning-bg::before,
 .problem-icon-list .status-warning-bg::before {
   content: ""; }
 .problem-icon-link .status-high-bg::before,
 .problem-icon-list .status-high-bg::before {
-  content: ""; }
+  content: ""; }
 .problem-icon-link .status-disaster-bg::before,
 .problem-icon-list .status-disaster-bg::before {
-  content: ""; }
+  content: ""; }
 
 .totals-list > div {
   border-top: 1px solid #444444;
