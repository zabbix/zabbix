--- conflicted
+++ resolved
@@ -43,16 +43,9 @@
 
 @font-face {
   font-family: "zabbix-icons";
-<<<<<<< HEAD
   src: url("../fonts/zabbix-icons.woff2?t=1745993981118") format("woff2"), url("../fonts/zabbix-icons.woff?t=1745993981118") format("woff"), url("../fonts/zabbix-icons.ttf?t=1745993981118") format("truetype"), url("../fonts/zabbix-icons.svg?t=1745993981118#zabbix-icons") format("svg"); }
-[class^="zi-"]::before, [class*=" zi-"]::before, .btn-overlay-close::before, .color-picker .use-transparent::after,
-.color-picker-dialogue .use-transparent::after, .dashboard-widget-placeholder .dashboard-widget-placeholder-label::before, .menu-main .has-submenu > a::after, .menu-user .has-submenu > a::after, output::before, .color-picker-no-color::after, .z-select .focusable::after,
+[class^="zi-"]::before, [class*=" zi-"]::before, .btn-overlay-close::before, .dashboard-widget-placeholder .dashboard-widget-placeholder-label::before, .menu-main .has-submenu > a::after, .menu-user .has-submenu > a::after, output::before, .color-picker-no-color::after, .z-select .focusable::after,
 z-select .focusable::after, .link-external::after, .tag.tag-inherited::before, .tag.tag-inherited-duplicate::before, .drag-icon::before, .btn-dropdown-container .btn-dropdown-toggle::after, .na-bg::before, .normal-bg::before, .info-bg::before, .average-bg::before, .warning-bg::before, .high-bg::before, .disaster-bg::before, .log-na-bg::before, .log-info-bg::before, .log-warning-bg::before, .log-high-bg::before, .log-disaster-bg::before, .inactive-bg::before, .problem-icon-link .problem-icon-list-item::before,
-=======
-  src: url("../fonts/zabbix-icons.woff2?t=1728543869077") format("woff2"), url("../fonts/zabbix-icons.woff?t=1728543869077") format("woff"), url("../fonts/zabbix-icons.ttf?t=1728543869077") format("truetype"), url("../fonts/zabbix-icons.svg?t=1728543869077#zabbix-icons") format("svg"); }
-[class^="zi-"]::before, [class*=" zi-"]::before, .btn-overlay-close::before, .dashboard-widget-placeholder .dashboard-widget-placeholder-label::before, .menu-main .has-submenu > a::after, .menu-user .has-submenu > a::after, output::before, .color-picker-no-color::after, .z-select .focusable::after,
-z-select .focusable::after, .link-external::after, .drag-icon::before, .btn-dropdown-container .btn-dropdown-toggle::after, .na-bg::before, .normal-bg::before, .info-bg::before, .average-bg::before, .warning-bg::before, .high-bg::before, .disaster-bg::before, .log-na-bg::before, .log-info-bg::before, .log-warning-bg::before, .log-high-bg::before, .log-disaster-bg::before, .inactive-bg::before, .problem-icon-link .problem-icon-list-item::before,
->>>>>>> 69340b33
 .problem-icon-list .problem-icon-list-item::before {
   font-family: 'zabbix-icons';
   font-size: 18px;
@@ -1479,80 +1472,6 @@
     text-overflow: ellipsis;
     line-height: 24px; }
 
-<<<<<<< HEAD
-.color-picker .color-picker-preview,
-.color-picker-dialogue .color-picker-preview {
-  position: relative;
-  background: #ffffff;
-  border: 1px solid #666666;
-  color: #ffffff; }
-  .color-picker .color-picker-preview::after,
-  .color-picker-dialogue .color-picker-preview::after {
-    position: absolute;
-    top: 2px;
-    right: 2px;
-    bottom: 2px;
-    left: 2px; }
-.color-picker .use-default,
-.color-picker-dialogue .use-default {
-  background: transparent; }
-  .color-picker .use-default::after,
-  .color-picker-dialogue .use-default::after {
-    content: attr(data-use-default);
-    text-align: center;
-    line-height: 18px; }
-.color-picker .use-transparent::after,
-.color-picker-dialogue .use-transparent::after {
-  content: "";
-  font-size: 20px;
-  color: #d40000; }
-
-.color-picker {
-  display: inline-block;
-  line-height: 24px; }
-  .color-picker .color-picker-preview {
-    padding: 0;
-    width: 24px;
-    vertical-align: top; }
-  .color-picker input:disabled + button {
-    pointer-events: none;
-    background: #7d7d7d !important;
-    border-color: #7d7d7d; }
-
-.color-picker-dialogue > div:first-of-type {
-  margin-bottom: 5px; }
-.color-picker-dialogue > div:not(:first-of-type) button {
-  min-width: 20px;
-  height: 20px;
-  padding: 0;
-  border: 1px solid #000000;
-  border-radius: 0;
-  vertical-align: middle;
-  transition: none; }
-  .color-picker-dialogue > div:not(:first-of-type) button:hover, .color-picker-dialogue > div:not(:first-of-type) button:focus {
-    border-color: #bbbbbb;
-    box-shadow: inset 0 0 0 1px #000000; }
-  .color-picker-dialogue > div:not(:first-of-type) button:active {
-    box-shadow: inset 0 0 0 2px #000000; }
-.color-picker-dialogue .color-picker-input {
-  position: relative;
-  display: inline-block;
-  margin-right: 3px; }
-  .color-picker-dialogue .color-picker-input .color-picker-preview {
-    position: absolute;
-    top: 2px;
-    left: 2px;
-    width: 18px;
-    height: 18px; }
-    .color-picker-dialogue .color-picker-input .color-picker-preview::after {
-      line-height: 14px; }
-    .color-picker-dialogue .color-picker-input .color-picker-preview.use-transparent::after {
-      font-size: 18px; }
-  .color-picker-dialogue .color-picker-input input {
-    padding-left: 25px; }
-
-=======
->>>>>>> 69340b33
 .columns-wrapper {
   display: flex;
   flex-wrap: wrap;
