--- conflicted
+++ resolved
@@ -2498,11 +2498,6 @@
         color: #1f2c33; }
       .filter-container.tabfilter-container .tabfilter-item-label.selected.expanded:hover {
         background: #e8f5ff; }
-<<<<<<< HEAD
-      .filter-container.tabfilter-container .tabfilter-item-label.selected.expanded .icon-edit {
-        background: url("../img/icon-sprite.svg?20220519") no-repeat -42px -621px; }
-=======
->>>>>>> 2f3cf254
     .filter-container.tabfilter-container .tabfilter-item-label.selected {
       background-color: #ffffff; }
       .filter-container.tabfilter-container .tabfilter-item-label.selected .tabfilter-item-link[data-counter]::after {
@@ -2537,11 +2532,7 @@
   .filter-container.tabfilter-container .icon-edit {
     width: 24px;
     height: 22px;
-<<<<<<< HEAD
-    background: url("../img/icon-sprite.svg?20220519") no-repeat -354px -621px;
-=======
-    background: url("../img/icon-sprite.svg?20211222") no-repeat -42px -621px;
->>>>>>> 2f3cf254
+    background: url("../img/icon-sprite.svg?20220519") no-repeat -42px -621px;
     cursor: pointer;
     margin: 0;
     padding-bottom: 7px !important;
@@ -2579,14 +2570,7 @@
   width: 24px;
   height: 24px;
   content: '';
-<<<<<<< HEAD
-  background: url("../img/icon-sprite.svg?20220519") no-repeat -87px -547px; }
-
-.selected.expanded .icon-filter::before {
-  background-position: -246px -547px; }
-=======
-  background: url("../img/icon-sprite.svg?20211222") no-repeat -246px -547px; }
->>>>>>> 2f3cf254
+  background: url("../img/icon-sprite.svg?20220519") no-repeat -246px -547px; }
 
 .toc .toc-row {
   padding: 8px 10px;
@@ -5654,7 +5638,7 @@
   position: absolute; }
 
 .browser-logo-chrome, .browser-logo-ff, .browser-logo-ed, .browser-logo-opera, .browser-logo-safari {
-  background: url("../img/browser-sprite.png?20211222") no-repeat;
+  background: url("../img/browser-sprite.png?20220519") no-repeat;
   width: 66px;
   height: 66px;
   margin: 0 auto;
