--- conflicted
+++ resolved
@@ -2464,13 +2464,7 @@
 .list-table .problem-icon-link,
 .list-table .status-container,
 .list-table .entity-count {
-<<<<<<< HEAD
   vertical-align: top; }
-.list-table .tag {
-=======
->>>>>>> f1324cdd
-  margin-top: 1px;
-  margin-bottom: 1px; }
 
 .list-table thead th.column-tags-1 {
   width: 75px; }
