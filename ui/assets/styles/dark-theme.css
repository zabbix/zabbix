.status-na-bg,
.status-info-bg,
.status-warning-bg,
.status-average-bg,
.status-high-bg,
.status-disaster-bg {
  border-color: rgba(43, 43, 43, 0.2) !important; }

.timeline-axis {
  border-right-color: #454f55 !important; }
  .timeline-axis::before {
    background-color: #454f55 !important; }

.sidebar .server-name, .dashboard-navigation-tabs .sortable-item > div span, .dashboard-grid-widget-head h4, .dashboard-grid-iterator-head h4, form.dashboard-widget-tophosts #list_columns .text, .list-table .action-container .link-action, .menu-popup .menu-popup-item, .menu-popup h3, .btn-back-map-container a:focus .btn-back-map .btn-back-map-content, .btn-back-map-container a:hover .btn-back-map .btn-back-map-content, .notif-body h4, .overlay-descr-url, .tag, .btn-tag, .overflow-ellipsis, .overflow-ellipsis td, .overflow-ellipsis th, .overflow-ellipsis th a {
  overflow: hidden;
  text-overflow: ellipsis;
  white-space: nowrap; }

html, body, div, span, applet, object, iframe, h1, h2, h3, h4, h5, h6, p, blockquote, pre, a, abbr, acronym, address, big, cite, code, del, dfn, em, img, ins, kbd, q, s, samp, small, strike, strong, sub, sup, tt, var,
b,
strong, u, i, center, dl, dt, dd, ol, ul, li, fieldset, form, label, legend, table, caption, tbody, tfoot, thead, tr, th, td, article, aside, canvas, details, embed, figure, figcaption, footer, header, hgroup, menu, nav, output, ruby, section, summary,
time, mark, audio, video, textarea {
  margin: 0;
  padding: 0;
  border: 0;
  font-size: 100%;
  font: inherit;
  vertical-align: baseline; }

article, aside, details, figcaption, figure, footer, header, hgroup, menu, nav, section {
  display: block; }

body {
  line-height: 1; }

ol, ul {
  list-style: none; }

blockquote, q {
  quotes: none; }

blockquote::before, blockquote::after, q::before, q::after {
  content: '';
  content: none; }

table {
  border-collapse: collapse;
  border-spacing: 0; }

svg:focus,
svg *:focus {
  outline: none; }

body {
  position: relative;
  background-color: #0e1012;
  font-size: 75%;
  font-family: Arial, Tahoma, Verdana, sans-serif;
  line-height: 1.4em;
  color: #f2f2f2; }

h1 {
  font-size: 1.75em;
  line-height: 1.2em; }

h2 {
  font-size: 1.5em;
  line-height: 1.2em; }

h3 {
  font-size: 0.917em;
  text-transform: uppercase;
  color: #737373;
  letter-spacing: .0688em;
  text-rendering: optimizeLegibility; }

h4 {
  font-size: 1.167em;
  color: #f2f2f2;
  line-height: 1.2em; }

sup {
  font-size: 0.917em;
  color: #737373; }

b, strong {
  font-weight: bold; }

em {
  font-style: italic; }

ol {
  list-style: decimal;
  list-style-position: inside; }
  ol li {
    padding: 0 0 .7em; }

p {
  margin: 0 0 .7em; }

pre {
  font-family: "Courier New", Courier, monospace;
  font-size: 1em; }

a:link {
  color: #4796c4;
  text-decoration: none;
  transition: color .2s ease-out; }
a:visited {
  color: #4796c4;
  text-decoration: none; }
a:hover {
  outline: 0;
  color: #4796c4;
  border-bottom: 1px solid rgba(71, 150, 196, 0.5); }
a:focus {
  color: #4796c4;
  outline: none;
  border-bottom: 2px solid rgba(71, 150, 196, 0.5); }
a:active {
  outline: 0;
  color: #4796c4;
  border-bottom: 1px solid rgba(71, 150, 196, 0.5); }
a img {
  border: 0;
  vertical-align: top; }

svg a {
  fill: #4796c4;
  cursor: pointer; }
  svg a:visited {
    fill: #4796c4; }
  svg a:hover, svg a:focus {
    fill: #4796c4;
    text-decoration: underline; }
  svg a:active {
    fill: #4796c4;
    text-decoration: underline; }

.float-left {
  float: left; }

.text-placeholder {
  padding: 1px 4px;
  border-radius: 2px;
  background-color: #4f4f4f;
  color: #ffffff; }

[data-indicator="count"][data-indicator-value]:not([data-indicator-value="0"])::after {
  content: attr(data-indicator-value);
  margin-left: .4em;
  color: #768d99;
  font-size: 0.917em; }

[data-indicator="mark"][data-indicator-value]:not([data-indicator-value="0"])::after {
  content: '';
  display: inline-block;
  margin-left: .4em;
  width: 7px;
  height: 7px;
  border-radius: 50%;
  background: #009900; }

.ui-resizable-border-n {
  border-top: 1px solid #768d99;
  height: 5px;
  margin: 0 .25rem;
  flex: 1; }

.ui-resizable-border-e {
  border-right: 1px solid #768d99;
  width: 5px;
  margin: .25rem 0;
  flex: 1; }

.ui-resizable-border-s {
  border-bottom: 1px solid #768d99;
  height: 5px;
  margin: 0 .25rem;
  flex: 1; }

.ui-resizable-border-w {
  border-left: 1px solid #768d99;
  width: 5px;
  margin: .25rem 0;
  flex: 1; }

.ui-resizable-n {
  cursor: ns-resize;
  height: 5px;
  width: 100%;
  top: 4px;
  left: 0; }
  .ui-resizable-n .ui-resize-dot {
    left: 0;
    right: 0;
    margin: auto;
    bottom: 0; }

.ui-resizable-ne {
  cursor: nesw-resize;
  right: 0;
  top: 0; }

.ui-resizable-nw {
  cursor: nwse-resize;
  left: 0;
  top: 0; }

.ui-resizable-e {
  cursor: ew-resize;
  width: 5px;
  right: 4px;
  top: 0;
  height: 100%; }
  .ui-resizable-e .ui-resize-dot {
    left: 0;
    top: 50%;
    transform: translateY(-50%); }

.ui-resizable-s {
  cursor: ns-resize;
  height: 5px;
  width: 100%;
  bottom: 5px;
  left: 0; }
  .ui-resizable-s .ui-resize-dot {
    left: 0;
    right: 0;
    margin: auto;
    bottom: -5px; }

.ui-resizable-se {
  cursor: nwse-resize;
  right: 0;
  bottom: 0; }

.ui-resizable-sw {
  cursor: nesw-resize;
  left: 0;
  bottom: 0; }

.ui-resizable-w {
  cursor: ew-resize;
  width: 5px;
  left: 4px;
  top: 0;
  height: 100%; }
  .ui-resizable-w .ui-resize-dot {
    right: 0;
    top: 50%;
    transform: translateY(-50%); }

.ui-inner-handles .ui-resizable-n {
  top: 0; }
.ui-inner-handles .ui-resizable-ne {
  top: -4px;
  right: -4px; }
.ui-inner-handles .ui-resizable-nw {
  top: -4px;
  left: -4px; }
.ui-inner-handles .ui-resizable-e {
  right: 0; }
.ui-inner-handles .ui-resizable-s {
  bottom: 0; }
.ui-inner-handles .ui-resizable-se {
  bottom: -4px;
  right: -4px; }
.ui-inner-handles .ui-resizable-sw {
  bottom: -4px;
  left: -4px; }
.ui-inner-handles .ui-resizable-w {
  left: 0; }

.ui-resize-dot, .ui-resizable-ne, .ui-resizable-nw, .ui-resizable-se, .ui-resizable-sw {
  z-index: 90;
  width: 7px;
  height: 7px;
  position: absolute;
  background-color: #2b2b2b;
  border: 1px solid #768d99;
  border-radius: 100%; }

.ui-resizable-n, .ui-resizable-e, .ui-resizable-s, .ui-resizable-w {
  z-index: 90;
  position: absolute;
  display: flex; }

.scrollable {
  overflow-y: auto;
  overflow-x: hidden;
  position: relative;
  scrollbar-width: none;
  -ms-overflow-style: none; }
  .scrollable:focus {
    outline: 0; }
  .scrollable::-webkit-scrollbar {
    width: 0; }
  .scrollable .scrollbar-track {
    background: #1f1f1f;
    width: 4px;
    border-radius: 2px;
    height: 100%;
    position: absolute;
    right: 2px;
    top: 0;
    opacity: 0;
    z-index: 999; }
    .scrollable .scrollbar-track::before {
      content: '';
      position: absolute;
      top: 0;
      right: -2px;
      bottom: 0;
      left: -6px; }
    .scrollable .scrollbar-track.is-active {
      opacity: 1; }
    .scrollable .scrollbar-track:hover {
      width: 8px; }
      .scrollable .scrollbar-track:hover .scrollbar-thumb {
        width: 8px; }
  .scrollable .scrollbar-thumb {
    background: #383838;
    border-radius: 2px;
    width: 4px;
    position: absolute;
    height: 0;
    right: 0;
    opacity: .5; }
    .scrollable .scrollbar-thumb:hover {
      width: 8px;
      opacity: 1; }
  .scrollable .scrollbar-track {
    transition: opacity 0.3s ease-out 2s, width 0.3s ease-out 2s; }
    .scrollable .scrollbar-track.is-active {
      transition: opacity 0.3s ease-out, width 0.3s ease-out 2s; }
    .scrollable .scrollbar-track:hover {
      transition: opacity 0.3s ease-out, width 0.3s ease-out; }
      .scrollable .scrollbar-track:hover .scrollbar-thumb {
        transition: opacity 0.3s ease-out, width 0.3s ease-out; }
  .scrollable .scrollbar-thumb {
    transition: opacity 0.3s ease-out, width 0.3s ease-out 2s; }

.sortable {
  position: relative;
  overflow: hidden; }
  .sortable .sortable-list {
    position: relative;
    top: 0;
    left: 0;
    transition: left .2s, top .2s; }
    .sortable .sortable-list .sortable-item:not(.sortable-dragging) {
      transition: left .2s, top .2s; }
  .sortable.sortable-dragging .sortable-item {
    position: absolute; }

html,
body {
  height: 100vh; }

body {
  display: flex;
  overflow: hidden; }

aside,
.wrapper {
  box-sizing: border-box; }

.wrapper {
  display: flex;
  flex: 1;
  flex-direction: column;
  overflow: auto;
  position: relative; }
  .wrapper > [class^="msg-"] + [class^="msg-"] {
    margin-top: 0; }
  .wrapper > .debug-output {
    flex-shrink: 0; }
  .wrapper > output {
    box-sizing: border-box;
    min-width: 1200px; }

header,
footer {
  flex-shrink: 0;
  min-width: 1200px; }

main {
  position: relative;
  min-width: 1200px;
  padding: 10px; }
  main > .container:not(:first-of-type) {
    margin-top: 10px; }

footer {
  margin-top: auto; }

output {
  display: block; }

.container {
  background: #2b2b2b; }

header {
  display: flex;
  align-items: center;
  height: 45px;
  padding: 0 10px;
  background: #2b2b2b;
  border-bottom: 1px solid #303030; }
  header > div {
    overflow: hidden; }
  header h1 {
    position: relative;
    padding-top: 1px;
    overflow: hidden;
    line-height: 24px;
    text-overflow: ellipsis;
    white-space: nowrap; }
  header .header-doc-link {
    flex-shrink: 0;
    margin: 0 -2px 0 auto;
    padding: 2px; }
    header .header-doc-link + .header-controls {
      margin-left: 0; }
  header .header-controls {
    flex-shrink: 0;
    margin: 0 -2px 0 auto;
    padding: 2px;
    white-space: nowrap; }
    header .header-controls label {
      line-height: 24px; }
    header .header-controls .radio-list-control label {
      line-height: 1.2; }
  header .header-kioskmode-controls {
    position: fixed;
    top: 5px;
    right: 45px;
    z-index: 1010;
    display: flex;
    transition: opacity 1s ease-out; }
    header .header-kioskmode-controls.hidden {
      opacity: 0; }
    header .header-kioskmode-controls > li > ul {
      margin-right: 10px; }
    header .header-kioskmode-controls ul {
      display: flex; }
      header .header-kioskmode-controls ul li {
        margin-right: 10px; }
  header .header-z-select {
    max-width: 600px; }
  header a.link-action {
    box-sizing: border-box;
    display: block;
    height: 25px; }
    header a.link-action h1 {
      padding-right: 1em; }
      header a.link-action h1::after {
        content: '';
        position: absolute;
        top: 50%;
        right: .15em;
        width: .3em;
        height: .3em;
        margin-top: -.15em;
        border-right: 2px solid #f2f2f2;
        border-bottom: 2px solid #f2f2f2;
        transform: rotate(45deg);
        transition: border-color .2s ease-out; }
    header a.link-action:hover h1::after, header a.link-action:focus h1::after {
      border-color: #4796c4; }
  header form {
    display: flex;
    justify-content: flex-end; }
  header ul {
    text-align: right; }
    header ul li {
      display: inline-block;
      vertical-align: top;
      position: relative;
      padding: 0 0 0 10px; }
      header ul li .btn-split {
        margin-right: 0; }
        header ul li .btn-split li {
          padding-left: 0; }
    header ul ul li:first-child {
      padding-left: 0; }
    header ul button {
      line-height: 22px; }
  header z-select > button {
    line-height: normal; }
  header z-select .list {
    text-align: left; }
    header z-select .list li:first-child {
      padding: 5px; }

footer {
  padding: 55px 10px 10px;
  color: #737373;
  line-height: 15px;
  text-align: center; }

.sidebar {
  position: relative;
  z-index: 998;
  display: flex;
  flex-direction: column;
  width: max-content;
  max-width: 480px;
  background: #454545;
  transition: max-width 0.3s, transform 0.3s ease-out;
  will-change: max-width;
  transform: translate3d(0, 0, 0); }
  .sidebar .sidebar-header {
    position: relative;
    box-sizing: border-box;
    display: flex;
    margin: 10px 10px 0;
    padding: 2px;
    overflow: hidden;
    justify-content: space-between; }
  .sidebar .sidebar-header-buttons {
    display: flex;
    width: 48px;
    justify-content: flex-end; }
  .sidebar .server-name {
    box-sizing: border-box;
    width: 0;
    margin-top: 5px;
    padding: 0 12px;
    color: rgba(206, 218, 225, 0.5);
    transition: opacity 0.3s ease-out; }
  .sidebar .form-search {
    margin: 12px; }
  .sidebar .sidebar-nav {
    display: flex;
    flex-direction: column;
    flex: 1; }
  .sidebar .nav-user {
    margin-top: auto; }
  .sidebar .scrollable .scrollbar-track {
    z-index: 1000;
    background: rgba(135, 209, 255, 0.55); }
  .sidebar .scrollable .scrollbar-thumb {
    background: rgba(135, 209, 255, 0.85); }
  .sidebar .logo {
    position: relative;
    margin-right: 12px; }
    .sidebar .logo:active, .sidebar .logo:hover, .sidebar .logo:link, .sidebar .logo:visited {
      border: 0; }
    .sidebar .logo:focus .sidebar-logo {
      box-shadow: 0 0 0 2px rgba(66, 154, 227, 0.35); }
    .sidebar .logo .sidebar-logo-compact {
      position: absolute;
      top: 0;
      left: 0;
      opacity: 0; }
  .sidebar .button-hide,
  .sidebar .button-show,
  .sidebar .button-compact,
  .sidebar .button-expand {
    width: 24px;
    height: 24px;
    background: url("../img/icon-sprite.svg?20220519") no-repeat;
    border: none;
    border-radius: 0;
    text-indent: -9999px;
    opacity: .75; }
    .sidebar .button-hide:focus, .sidebar .button-hide:hover,
    .sidebar .button-show:focus,
    .sidebar .button-show:hover,
    .sidebar .button-compact:focus,
    .sidebar .button-compact:hover,
    .sidebar .button-expand:focus,
    .sidebar .button-expand:hover {
      opacity: 1; }
  .sidebar .button-hide {
    background-position: -540px -568px; }
  .sidebar .button-show {
    display: none;
    background-position: -570px -568px; }
  .sidebar .button-compact {
    background-position: -540px -544px; }
  .sidebar .button-expand {
    display: none;
    background-position: -540px -520px; }
  .sidebar .form-search .search {
    transition: opacity 0.3s; }
  .sidebar .form-search .search-icon {
    transition: transform 0.3s; }
  .sidebar.is-compact, .sidebar.is-hidden {
    position: fixed;
    top: 0;
    bottom: 0;
    box-shadow: 2px 0 6px rgba(0, 0, 0, 0.5); }
  .sidebar.is-compact + .wrapper {
    margin-left: 48px; }
  .sidebar.is-compact .button-compact,
  .sidebar.is-compact .button-show {
    display: none; }
  .sidebar.is-compact .button-expand,
  .sidebar.is-compact .button-hide {
    display: inline-block; }
  .sidebar.is-compact:not(.is-opened) {
    max-width: 48px !important; }
    .sidebar.is-compact:not(.is-opened) .scrollable .scrollbar-track {
      display: none; }
    .sidebar.is-compact:not(.is-opened) .logo .sidebar-logo {
      opacity: 0;
      transition: opacity 0s 0.3s; }
    .sidebar.is-compact:not(.is-opened) .logo .sidebar-logo-compact {
      opacity: 1;
      transition: opacity 0s 0.3s; }
    .sidebar.is-compact:not(.is-opened) .server-name {
      opacity: 0; }
    .sidebar.is-compact:not(.is-opened) .form-search {
      position: relative; }
      .sidebar.is-compact:not(.is-opened) .form-search .search {
        opacity: 0; }
      .sidebar.is-compact:not(.is-opened) .form-search .search-icon {
        opacity: 1;
        transform: scale(1); }
    .sidebar.is-compact:not(.is-opened) nav a {
      color: transparent; }
      .sidebar.is-compact:not(.is-opened) nav a::after {
        opacity: 0; }
    .sidebar.is-compact:not(.is-opened) .submenu {
      max-height: 0 !important; }
  .sidebar.is-hidden .button-show {
    display: inline-block; }
  .sidebar.is-hidden .button-compact,
  .sidebar.is-hidden .button-expand,
  .sidebar.is-hidden .button-hide {
    display: none; }
  .sidebar.is-hidden.focus-off {
    display: none; }
  .sidebar.is-hidden + .wrapper .sidebar-nav-toggle {
    display: block; }
  .sidebar.is-hidden:not(.is-opened) {
    transform: translate3d(-110%, 0, 0); }

.sidebar-nav-toggle {
  display: none;
  flex-shrink: 0;
  margin-right: 10px; }
  .sidebar-nav-toggle .button-toggle {
    width: 24px;
    height: 24px;
    background: url("../img/icon-sprite.svg?20220519") no-repeat -630px -592px;
    border: none;
    border-radius: 0;
    text-indent: -9999px;
    opacity: .75;
    transition: opacity 0.3s ease-out; }
    .sidebar-nav-toggle .button-toggle:hover {
      opacity: 1; }
  .sidebar-nav-toggle + div {
    flex-shrink: 1; }

.grid-columns {
  display: grid;
  align-items: start; }
  .grid-columns.columns-2 {
    grid-template-columns: repeat(2, 1fr); }
  .grid-columns.columns-3 {
    grid-template-columns: repeat(3, 1fr); }

.form-grid {
  display: grid;
  padding: 5px;
  row-gap: 10px;
  column-gap: 10px;
  grid-template-columns: minmax(15%, max-content) auto; }
  .form-grid.label-width-true {
    grid-template-columns: max-content auto; }
  .form-grid .fields-group {
    grid-column: 2 / -1;
    padding: 5px;
    border: 1px solid #383838; }
  .form-grid > label {
    line-height: 24px;
    text-align: right;
    word-wrap: break-word; }
    .form-grid > label.fields-group-label {
      padding-top: 5px; }
  .form-grid > .form-field,
  .form-grid > .field-fluid,
  .form-grid .form-actions {
    grid-column: 2 / -1;
    text-align: left;
    line-height: 24px; }
  .form-grid .form-actions button:not(:first-of-type) {
    margin-left: 10px; }
  .form-grid .form-field.offset-1 {
    grid-column-start: 2 !important; }
  .form-grid .form-field.offset-2 {
    grid-column-start: 3 !important; }
  .form-grid .form-field.offset-3 {
    grid-column-start: 4 !important; }
  .form-grid .form-field table {
    width: 100%; }
    .form-grid .form-field table.table-initial-width {
      width: auto; }
    .form-grid .form-field table .sortable td {
      padding-bottom: 0;
      vertical-align: middle;
      line-height: 24px; }
  .form-grid .form-field th {
    padding: 0 5px 0 0;
    color: #737373; }
    .form-grid .form-field th:last-child {
      padding: 0; }
  .form-grid .form-field td {
    padding: 0 5px 5px 0; }
  .form-grid .form-field .list-check-radio {
    line-height: 1.4em; }
  .form-grid.form-grid-1-1 {
    grid-template-columns: repeat(2, minmax(15%, max-content) auto); }
    .form-grid.form-grid-1-1.label-width-true {
      grid-template-columns: repeat(2, max-content auto); }
  .form-grid.form-grid-3-1 {
    grid-template-columns: minmax(15%, max-content) 3fr max-content auto; }
    .form-grid.form-grid-3-1.label-width-true {
      grid-template-columns: max-content auto 3fr max-content auto; }
  .form-grid.form-grid-1-1 .form-field:not(.field-fluid), .form-grid.form-grid-3-1 .form-field:not(.field-fluid) {
    grid-column-start: initial;
    grid-column-end: span 1; }
  .form-grid .table-forms-separator {
    display: inline-flex;
    line-height: 1.4; }
    .form-grid .table-forms-separator td {
      padding: 5px 5px 5px 0; }

.btn-add,
.btn-edit,
.btn-import, .btn-remove, .overlay-close-btn, .subfilter-disable-btn {
  display: inline-block;
  width: 18px;
  height: 18px;
  min-height: auto;
  padding: 0;
  line-height: 18px;
  text-decoration: none;
  vertical-align: middle;
  cursor: pointer;
  background-color: transparent;
  border: 0;
  border-radius: 2px;
  opacity: .5;
  transition: opacity .2s ease-out; }
  .btn-add:hover,
  .btn-edit:hover,
  .btn-import:hover, .btn-remove:hover, .overlay-close-btn:hover, .subfilter-disable-btn:hover, .btn-add:focus,
  .btn-edit:focus,
  .btn-import:focus, .btn-remove:focus, .overlay-close-btn:focus, .subfilter-disable-btn:focus, .btn-add:active,
  .btn-edit:active,
  .btn-import:active, .btn-remove:active, .overlay-close-btn:active, .subfilter-disable-btn:active {
    text-decoration: none;
    background-color: transparent;
    outline: none;
    opacity: 1; }

.btn-remove, .overlay-close-btn, .subfilter-disable-btn {
  font-size: 20px;
  color: #737373;
  text-align: center;
  cursor: pointer; }
  .btn-remove::before, .overlay-close-btn::before, .subfilter-disable-btn::before {
    display: block;
    content: '+';
    transform: rotate(45deg); }
  .btn-remove:hover, .overlay-close-btn:hover, .subfilter-disable-btn:hover, .btn-remove:focus, .overlay-close-btn:focus, .subfilter-disable-btn:focus, .btn-remove:active, .overlay-close-btn:active, .subfilter-disable-btn:active {
    color: #737373;
    outline: none; }

.btn-add,
.btn-edit,
.btn-import {
  background-image: url("../img/icon-sprite.svg?20220519");
  background-repeat: no-repeat; }
  .btn-add::-moz-focus-inner,
  .btn-edit::-moz-focus-inner,
  .btn-import::-moz-focus-inner {
    padding: 0; }
  .btn-add:not(:first-child),
  .btn-edit:not(:first-child),
  .btn-import:not(:first-child) {
    margin-left: 5px; }

.btn-add {
  background-position: -45px -550px; }

.btn-edit {
  background-position: -45px -477px; }

.btn-import {
  background-position: -45px -514px; }

.btn-remove:not(:first-child) {
  margin-left: 5px; }

.btn-add[disabled], .btn-add[disabled]:hover,
.btn-edit[disabled],
.btn-edit[disabled]:hover,
.btn-remove[disabled],
.btn-remove[disabled]:hover {
  background-color: transparent;
  opacity: .25; }

.overlay-close-btn {
  position: absolute;
  top: 1px;
  right: 1px;
  z-index: 1000; }

.subfilter-disable-btn {
  margin: 0;
  color: #f2f2f2;
  background-color: #4f4f4f;
  opacity: 1; }
  .subfilter-disable-btn:hover {
    color: #e5e5e5; }
  .subfilter-disable-btn:focus, .subfilter-disable-btn:active {
    color: #d9d9d9; }

.color-picker .color-picker-preview,
.color-picker-dialogue .color-picker-preview {
  position: relative;
  background: url("../img/icon-sprite.svg?20220519") no-repeat -323px -411px;
  border: 1px solid #4f4f4f;
  color: #f2f2f2; }
.color-picker .use-default,
.color-picker-dialogue .use-default {
  background: none; }
  .color-picker .use-default::after,
  .color-picker-dialogue .use-default::after {
    content: attr(data-use-default);
    position: absolute;
    top: 0;
    right: 0;
    left: 0;
    text-align: center;
    line-height: 22px; }

.color-picker {
  display: inline-block;
  line-height: 24px; }
  .color-picker .color-picker-preview {
    padding: 0;
    background-position: -321px -409px;
    width: 24px;
    vertical-align: top; }
  .color-picker input:disabled + button {
    pointer-events: none;
    background: #525252 !important;
    border-color: #525252; }

.color-picker-dialogue > div:first-of-type {
  margin-bottom: 5px; }
.color-picker-dialogue > div:not(:first-of-type) button {
  padding: 0;
  width: 20px;
  min-height: 20px;
  border: 1px solid #2b2b2b;
  border-radius: 0;
  vertical-align: middle;
  transition: none; }
  .color-picker-dialogue > div:not(:first-of-type) button:hover, .color-picker-dialogue > div:not(:first-of-type) button:focus {
    border-color: #768d99;
    box-shadow: inset 0 0 0 1px #2b2b2b; }
  .color-picker-dialogue > div:not(:first-of-type) button:active {
    box-shadow: inset 0 0 0 2px #2b2b2b; }
.color-picker-dialogue .color-picker-input {
  position: relative;
  display: inline-block;
  margin-right: 3px; }
  .color-picker-dialogue .color-picker-input .color-picker-preview {
    position: absolute;
    top: 2px;
    left: 2px;
    width: 18px;
    height: 18px; }
    .color-picker-dialogue .color-picker-input .color-picker-preview:after {
      line-height: 18px; }
  .color-picker-dialogue .color-picker-input input {
    padding-left: 25px; }

.header-kioskmode-controls .dashboard-kioskmode-controls li {
  margin-right: 6px; }

.dashboard-toggle-slideshow.slideshow-state-started .slideshow-state-stopped, .dashboard-toggle-slideshow.slideshow-state-stopped .slideshow-state-started,
.dashboard-kioskmode-toggle-slideshow.slideshow-state-started .slideshow-state-stopped,
.dashboard-kioskmode-toggle-slideshow.slideshow-state-stopped .slideshow-state-started {
  display: none; }

.dashboard-edit {
  display: inline-block;
  margin-right: 5px;
  position: relative; }
  .dashboard-edit::after {
    content: '';
    position: absolute;
    min-height: 24px;
    z-index: -1;
    top: -5px;
    right: -5px;
    bottom: -5px;
    left: -5px;
    border: 1px solid #303030; }
  .dashboard-edit ul li {
    vertical-align: middle; }
    .dashboard-edit ul li:first-child {
      padding: 0; }
    .dashboard-edit ul li .btn-dashboard-conf {
      vertical-align: middle; }

.dashboard-navigation-tabs {
  margin: -2px 10px -2px 0;
  overflow: hidden; }
  .dashboard-navigation-tabs .sortable {
    padding: 2px 0;
    margin: 0 -1.5px; }
  .dashboard-navigation-tabs .sortable-list {
    display: flex;
    padding: 0;
    margin: 0;
    align-items: center; }
    .dashboard-navigation-tabs .sortable-list > .sortable-item:focus:not(:active) {
      padding: 0 3.5px 0 3.5px; }
      .dashboard-navigation-tabs .sortable-list > .sortable-item:focus:not(:active) > div {
        padding: 0 8px;
        border: 1px solid transparent;
        box-shadow: 0 0 0 2px rgba(66, 154, 227, 0.35); }
  .dashboard-navigation-tabs .sortable-item {
    box-sizing: border-box;
    display: block;
    padding: 0 1.5px 0 1.5px;
    margin: 0;
    list-style-type: none;
    outline: none; }
    .dashboard-navigation-tabs .sortable-item > div {
      display: flex;
      align-items: center;
      min-height: 22px;
      line-height: 22px;
      padding: 0 10px;
      flex-shrink: 0;
      font-size: 12px;
      white-space: nowrap;
      cursor: pointer;
      user-select: none;
      background-color: #2b2b2b;
      border: 1px solid #303030;
      border-radius: 2px;
      transition: background-color 0.3s, border-color 0.3s; }
      .dashboard-navigation-tabs .sortable-item > div span {
        max-width: 300px;
        color: #f2f2f2; }
      .dashboard-navigation-tabs .sortable-item > div button {
        margin: 0 -9px 0 4px; }
      .dashboard-navigation-tabs .sortable-item > div:not(.selected-tab) button {
        display: none; }
  .dashboard-navigation-tabs .sortable > .sortable-item > div,
  .dashboard-navigation-tabs .sortable-list > .sortable-item > div:hover {
    background: #454545;
    border: 1px solid #121212; }
  .dashboard-navigation-tabs .sortable > .sortable-item > div.selected-tab,
  .dashboard-navigation-tabs .sortable-list > .sortable-item > div.selected-tab {
    background-color: #4f4f4f;
    border: 1px solid transparent; }
    .dashboard-navigation-tabs .sortable > .sortable-item > div.selected-tab span,
    .dashboard-navigation-tabs .sortable-list > .sortable-item > div.selected-tab span {
      color: #f2f2f2; }

.dashboard-navigation-controls {
  display: flex;
  flex-shrink: 0; }
  .dashboard-navigation-controls button {
    margin-left: 10px; }
    .dashboard-navigation-controls button.dashboard-previous-page, .dashboard-navigation-controls button.dashboard-next-page {
      display: none;
      margin: 0; }

.dashboard-navigation {
  display: flex;
  margin-top: 10px;
  padding-bottom: 2px; }
  .dashboard-navigation.is-scrollable .dashboard-navigation-controls button.dashboard-previous-page, .dashboard-navigation.is-scrollable .dashboard-navigation-controls button.dashboard-next-page {
    display: inline-block; }

.dashboard-grid {
  position: relative;
  margin: 0 -4px -4px -4px;
  z-index: 3;
  transition: margin-top .3s; }
  .dashboard-grid.reserve-header-lines-1 {
    margin-top: 2rem; }
  .dashboard-grid.reserve-header-lines-2 {
    margin-top: calc(4rem + 8px); }

.dashboard:not(.dashboard-is-multipage):not(.dashboard-is-edit-mode) .dashboard-navigation {
  display: none; }
.dashboard.dashboard-is-edit-mode .dashboard-toggle-slideshow, .dashboard:not(.dashboard-is-multipage) .dashboard-toggle-slideshow {
  display: none; }

.dashboard-grid-widget-blocker {
  position: absolute;
  width: 100%;
  height: 100%;
  z-index: 998; }

.dashboard-widget-placeholder {
  box-sizing: border-box;
  display: flex;
  height: 200px;
  padding: .25rem;
  width: calc(100% / 6 - .65rem);
  z-index: 999;
  color: #737373;
  cursor: pointer;
  user-select: none; }
  .dashboard-widget-placeholder .dashboard-widget-placeholder-box {
    background-color: rgba(43, 43, 43, 0.7);
    border: 1px dashed #4f4f4f;
    box-shadow: 2px 2px 6px rgba(0, 0, 0, 0.5);
    flex: 1;
    position: relative;
    overflow: hidden; }
  .dashboard-widget-placeholder .dashboard-widget-placeholder-label {
    position: absolute;
    left: 0;
    top: calc(50% - 14px);
    right: 0;
    bottom: 0;
    padding: 38px 5px 5px;
    text-align: center; }
    .dashboard-widget-placeholder .dashboard-widget-placeholder-label::before {
      background: url("../img/icon-sprite.svg?20220519") no-repeat -157px -888px;
      content: ' ';
      height: 28px;
      width: 36px;
      position: absolute;
      top: 0;
      left: 50%;
      transform: translateX(-50%); }
    .dashboard-widget-placeholder .dashboard-widget-placeholder-label span.hidden {
      display: none; }
  .dashboard-widget-placeholder .dashboard-widget-placeholder-resizing {
    background: #010101;
    box-shadow: inset 2px 2px 6px rgba(0, 0, 0, 0.5); }
    .dashboard-widget-placeholder .dashboard-widget-placeholder-resizing .dashboard-widget-placeholder-label::before {
      background: url("../img/icon-sprite.svg?20220519") no-repeat -345px -888px; }
  .dashboard-widget-placeholder.disabled {
    opacity: 1; }
    .dashboard-widget-placeholder.disabled .dashboard-widget-placeholder-box {
      background-color: rgba(43, 43, 43, 0.7); }
      .dashboard-widget-placeholder.disabled .dashboard-widget-placeholder-box .dashboard-widget-placeholder-label::before {
        background: url("../img/icon-sprite.svg?20220519") no-repeat -122px -284px; }
  .dashboard-widget-placeholder.hidden {
    display: none; }

.dashboard-grid-widget-container {
  position: absolute;
  top: 0;
  left: 0;
  right: 0;
  bottom: 0;
  padding: .25rem;
  box-sizing: border-box;
  display: flex;
  flex-direction: column; }

.dashboard-grid-widget-head {
  position: absolute;
  top: .25rem;
  left: .25rem;
  right: .25rem;
  height: 2rem;
  padding-left: 10px;
  display: flex;
  flex-wrap: nowrap;
  flex-direction: row;
  overflow: hidden;
  align-items: flex-start;
  border: 1px solid #303030;
  border-bottom: 0;
  background-color: #2b2b2b;
  z-index: 3; }
  .dashboard-grid-widget-head h4 {
    flex-grow: 1;
    margin-top: .5rem;
    color: #dedede;
    font-weight: bold; }
  .dashboard-grid-widget-head ul {
    flex-shrink: 0; }
    .dashboard-grid-widget-head ul li {
      float: left;
      padding: 0; }
      .dashboard-grid-widget-head ul li select {
        margin: 4px 0; }

.dashboard-grid-widget-actions {
  opacity: 0;
  transition: opacity .2s ease-out; }

.dashboard-grid-widget-content {
  flex-grow: 1;
  margin-top: 2rem;
  box-sizing: border-box;
  height: calc(100% - 2rem);
  padding-bottom: 8px;
  overflow: auto;
  border: 1px solid #303030;
  background-color: #2b2b2b; }
  .dashboard-grid-widget-content .list-table {
    border: 0; }
    .dashboard-grid-widget-content .list-table tbody tr:last-child th, .dashboard-grid-widget-content .list-table tbody tr:last-child td {
      border-bottom: 1px solid #383838; }
      .dashboard-grid-widget-content .list-table tbody tr:last-child th.list-table-footer, .dashboard-grid-widget-content .list-table tbody tr:last-child td.list-table-footer {
        border-bottom: 0; }
    .dashboard-grid-widget-content .list-table.sticky-footer {
      margin-bottom: -8px; }
      .dashboard-grid-widget-content .list-table.sticky-footer tfoot {
        bottom: -8px; }
  .dashboard-grid-widget-content .debug-output {
    max-height: none;
    border-color: #383838; }
  .dashboard-grid-widget-content .msg-bad,
  .dashboard-grid-widget-content .msg-good,
  .dashboard-grid-widget-content .msg-warning {
    margin: 0 10px; }
  .dashboard-grid-widget-content.no-padding .msg-bad,
  .dashboard-grid-widget-content.no-padding .msg-good,
  .dashboard-grid-widget-content.no-padding .msg-warning {
    margin: 8px 10px; }

.dashboard-grid-widget-mask {
  position: absolute;
  top: .25rem;
  left: .25rem;
  right: .25rem;
  bottom: .25rem;
  display: none; }

.dashboard-grid-widget {
  position: absolute; }
  .dashboard-grid-widget.dashboard-grid-widget-hidden-header .dashboard-grid-widget-head {
    height: 0;
    transition: height .3s, margin-top .3s, box-shadow .3s; }
  .dashboard-grid-widget.dashboard-grid-widget-hidden-header .dashboard-grid-widget-content {
    margin-top: 0;
    height: 100%;
    padding-top: 8px; }
    .dashboard-grid-widget.dashboard-grid-widget-hidden-header .dashboard-grid-widget-content .list-table.sticky-footer {
      margin-bottom: 0; }
      .dashboard-grid-widget.dashboard-grid-widget-hidden-header .dashboard-grid-widget-content .list-table.sticky-footer tfoot {
        bottom: 0; }
  .dashboard-grid-widget.dashboard-grid-widget-hidden-header.dashboard-grid-widget-focus .dashboard-grid-widget-head {
    height: 2rem;
    margin-top: -2rem;
    box-shadow: 0 -6px 8px -2px rgba(128, 128, 128, 0.15);
    z-index: 5; }
  .dashboard-grid-widget.dashboard-grid-widget-focus .dashboard-grid-widget-actions {
    opacity: 1; }
  .dashboard-grid-widget.ui-resizable-resizing.resizing-top .dashboard-grid-widget-container {
    top: auto;
    bottom: 0; }
  .dashboard-grid-widget.ui-resizable-resizing.resizing-left .dashboard-grid-widget-container {
    left: auto;
    right: 0; }

.dashboard-grid-iterator-container {
  position: absolute;
  top: 0;
  left: 0;
  width: 100%;
  height: 100%; }

.dashboard-grid-iterator-head {
  position: absolute;
  top: .25rem;
  left: .25rem;
  right: .25rem;
  height: 0;
  display: flex;
  flex-wrap: nowrap;
  flex-direction: row;
  overflow: hidden;
  padding-left: 10px;
  box-sizing: border-box;
  border: 1px solid #303030;
  border-bottom: 0;
  background-color: #2b2b2b;
  opacity: 0;
  transition: margin-top .3s ease-out, height .3s ease-out, opacity .15s .15s ease-out, box-shadow .3s ease-out;
  z-index: 3; }
  .dashboard-grid-iterator-head h4 {
    flex-grow: 1;
    margin-top: .5rem;
    color: #dedede;
    font-weight: bold; }
  .dashboard-grid-iterator-head ul {
    flex-shrink: 0; }
    .dashboard-grid-iterator-head ul li {
      float: left;
      padding: 0; }
  .dashboard-grid-iterator-head .dashboard-grid-iterator-pager {
    margin: 0 10px;
    height: 2rem;
    display: none;
    flex-direction: row;
    flex-shrink: 0;
    align-items: center; }
    .dashboard-grid-iterator-head .dashboard-grid-iterator-pager .dashboard-grid-iterator-pager-info {
      margin: 2px .5em 0;
      white-space: nowrap;
      color: #dedede; }
  .dashboard-grid-iterator-head.pager-visible .dashboard-grid-iterator-pager {
    display: flex; }

.dashboard-grid-iterator-content {
  position: absolute;
  top: 0;
  left: 0;
  right: 0;
  bottom: 0;
  overflow: visible;
  transition: margin-top .3s ease-out; }

.dashboard-grid-iterator-placeholder {
  position: absolute;
  display: flex; }
  .dashboard-grid-iterator-placeholder > div {
    margin: .25rem;
    display: flex;
    flex-grow: 1;
    flex-direction: column;
    border: 1px solid #303030;
    background-color: rgba(43, 43, 43, 0.3); }

.dashboard-grid-iterator-too-small {
  position: absolute;
  top: .25rem;
  left: .25rem;
  right: .25rem;
  bottom: .25rem;
  overflow: hidden;
  display: none;
  align-items: center;
  justify-content: center;
  border: 1px solid #303030;
  background-color: #2b2b2b; }
  .dashboard-grid-iterator-too-small > div {
    padding: 0 10px;
    text-align: center;
    color: #737373; }

.dashboard-grid-iterator-mask {
  position: absolute;
  top: .25rem;
  left: .25rem;
  right: .25rem;
  bottom: .25rem;
  display: none; }

.dashboard-grid-iterator {
  position: absolute; }
  .dashboard-grid-iterator.iterator-too-small .dashboard-grid-iterator-too-small {
    display: flex; }
  .dashboard-grid-iterator.iterator-too-small .dashboard-grid-iterator-content {
    display: none; }
  .dashboard-grid-iterator.dashboard-grid-iterator-focus {
    z-index: 5; }
    .dashboard-grid-iterator.dashboard-grid-iterator-focus .dashboard-grid-iterator-head {
      margin-top: -2rem;
      height: 2rem;
      box-shadow: 0 -6px 8px -2px rgba(128, 128, 128, 0.15);
      opacity: 1;
      transition: margin-top .3s ease-out, height .3s ease-out, box-shadow .3s ease-out; }
    .dashboard-grid-iterator.dashboard-grid-iterator-focus.dashboard-grid-iterator-hidden-header.iterator-double-header .dashboard-grid-iterator-head {
      margin-top: calc(-4rem - 8px);
      height: calc(4rem + 8px); }
  .dashboard-grid-iterator.ui-resizable-resizing.resizing-top .dashboard-grid-iterator-container {
    top: auto;
    bottom: 0; }
  .dashboard-grid-iterator.ui-resizable-resizing.resizing-left .dashboard-grid-iterator-container {
    left: auto;
    right: 0; }
  .dashboard-grid-iterator.iterator-alt-content .dashboard-grid-iterator-content {
    position: absolute;
    top: .25rem;
    left: .25rem;
    right: .25rem;
    bottom: .25rem;
    border: 1px solid #303030;
    background-color: #2b2b2b; }
    .dashboard-grid-iterator.iterator-alt-content .dashboard-grid-iterator-content > div {
      padding-top: 8px; }
      .dashboard-grid-iterator.iterator-alt-content .dashboard-grid-iterator-content > div .list-table {
        border: 0; }
        .dashboard-grid-iterator.iterator-alt-content .dashboard-grid-iterator-content > div .list-table tbody tr:last-child th, .dashboard-grid-iterator.iterator-alt-content .dashboard-grid-iterator-content > div .list-table tbody tr:last-child td {
          border-bottom: 1px solid #383838; }
          .dashboard-grid-iterator.iterator-alt-content .dashboard-grid-iterator-content > div .list-table tbody tr:last-child th.list-table-footer, .dashboard-grid-iterator.iterator-alt-content .dashboard-grid-iterator-content > div .list-table tbody tr:last-child td.list-table-footer {
            border-bottom: 0; }
      .dashboard-grid-iterator.iterator-alt-content .dashboard-grid-iterator-content > div .msg-good,
      .dashboard-grid-iterator.iterator-alt-content .dashboard-grid-iterator-content > div .msg-bad {
        margin: 0 10px; }

.dashboard-grid-widget.ui-draggable .dashboard-grid-widget .dashboard-grid-widget-head,
.dashboard-grid-widget.ui-draggable .dashboard-grid-iterator .dashboard-grid-iterator-head,
.dashboard-grid-iterator.ui-draggable .dashboard-grid-widget .dashboard-grid-widget-head,
.dashboard-grid-iterator.ui-draggable .dashboard-grid-iterator .dashboard-grid-iterator-head {
  cursor: auto; }

.dashboard.dashboard-is-edit-mode .dashboard-grid-widget-actions {
  opacity: 1; }
.dashboard.dashboard-is-edit-mode.dashboard-positioning .dashboard-grid-widget.dashboard-grid-widget-hidden-header .dashboard-grid-widget-head {
  transition: none; }
.dashboard.dashboard-is-edit-mode.dashboard-positioning .dashboard-grid-iterator.dashboard-grid-widget-hidden-header .dashboard-grid-widget-head {
  transition: none; }
.dashboard.dashboard-is-edit-mode.dashboard-positioning .dashboard-grid-widget-mask {
  display: block; }
.dashboard.dashboard-is-edit-mode.dashboard-positioning .dashboard-grid-iterator-mask {
  display: block; }
.dashboard.dashboard-is-edit-mode .dashboard-grid-widget .ui-resizable-handle {
  visibility: hidden; }
.dashboard.dashboard-is-edit-mode .dashboard-grid-widget.dashboard-grid-widget-focus .ui-resizable-handle {
  visibility: visible; }
.dashboard.dashboard-is-edit-mode .dashboard-grid-widget.ui-resizable-resizing.dashboard-grid-widget-hidden-header .dashboard-grid-widget-head {
  margin-top: 0;
  height: 0;
  box-shadow: none; }
.dashboard.dashboard-is-edit-mode .dashboard-grid-widget.ui-draggable-dragging .ui-resizable-handle {
  visibility: hidden; }
.dashboard.dashboard-is-edit-mode .dashboard-grid-widget.ui-draggable-dragging.dashboard-grid-widget-hidden-header .dashboard-grid-widget-head {
  margin-top: -2rem;
  height: 2rem;
  box-shadow: 0 -6px 8px -2px rgba(128, 128, 128, 0.15);
  opacity: .5; }
.dashboard.dashboard-is-edit-mode .dashboard-grid-widget.ui-resizable-resizing, .dashboard.dashboard-is-edit-mode .dashboard-grid-widget.ui-draggable-dragging {
  z-index: 1000; }
  .dashboard.dashboard-is-edit-mode .dashboard-grid-widget.ui-resizable-resizing::before, .dashboard.dashboard-is-edit-mode .dashboard-grid-widget.ui-draggable-dragging::before {
    content: '';
    display: block;
    position: absolute;
    top: .25rem;
    left: .25rem;
    right: .25rem;
    bottom: .25rem;
    background-color: rgba(1, 1, 1, 0.75);
    box-shadow: 0 4px 20px 2px rgba(0, 0, 0, 0.15); }
  .dashboard.dashboard-is-edit-mode .dashboard-grid-widget.ui-resizable-resizing .dashboard-grid-widget-head, .dashboard.dashboard-is-edit-mode .dashboard-grid-widget.ui-draggable-dragging .dashboard-grid-widget-head {
    border-color: #212121; }
  .dashboard.dashboard-is-edit-mode .dashboard-grid-widget.ui-resizable-resizing .dashboard-grid-widget-content, .dashboard.dashboard-is-edit-mode .dashboard-grid-widget.ui-draggable-dragging .dashboard-grid-widget-content {
    border-color: #212121; }
.dashboard.dashboard-is-edit-mode .dashboard-grid-widget:not(.dashboard-grid-widget-focus) {
  transition-property: width, height, left, top;
  transition-duration: 0.15s; }
.dashboard.dashboard-is-edit-mode .dashboard-grid-iterator .ui-resizable-handle {
  visibility: hidden; }
.dashboard.dashboard-is-edit-mode .dashboard-grid-iterator.dashboard-grid-iterator-focus .ui-resizable-handle {
  visibility: visible; }
.dashboard.dashboard-is-edit-mode .dashboard-grid-iterator.ui-resizable-resizing .dashboard-grid-iterator-head {
  margin-top: 0;
  height: 0;
  box-shadow: none;
  opacity: 0; }
.dashboard.dashboard-is-edit-mode .dashboard-grid-iterator.ui-draggable-dragging .ui-resizable-handle {
  visibility: hidden; }
.dashboard.dashboard-is-edit-mode .dashboard-grid-iterator.ui-draggable-dragging .dashboard-grid-iterator-head {
  margin-top: -2rem;
  height: 2rem;
  box-shadow: 0 -6px 8px -2px rgba(128, 128, 128, 0.15);
  opacity: .5; }
.dashboard.dashboard-is-edit-mode .dashboard-grid-iterator.ui-draggable-dragging.dashboard-grid-iterator-hidden-header.iterator-double-header .dashboard-grid-iterator-head {
  margin-top: calc(-4rem - 8px);
  height: calc(4rem + 8px); }
.dashboard.dashboard-is-edit-mode .dashboard-grid-iterator.ui-resizable-resizing, .dashboard.dashboard-is-edit-mode .dashboard-grid-iterator.ui-draggable-dragging {
  z-index: 1000; }
  .dashboard.dashboard-is-edit-mode .dashboard-grid-iterator.ui-resizable-resizing::before, .dashboard.dashboard-is-edit-mode .dashboard-grid-iterator.ui-draggable-dragging::before {
    content: '';
    display: block;
    position: absolute;
    top: .25rem;
    left: .25rem;
    right: .25rem;
    bottom: .25rem;
    background-color: rgba(1, 1, 1, 0.75);
    box-shadow: 0 4px 20px 2px rgba(0, 0, 0, 0.15); }
  .dashboard.dashboard-is-edit-mode .dashboard-grid-iterator.ui-resizable-resizing .dashboard-grid-iterator-head, .dashboard.dashboard-is-edit-mode .dashboard-grid-iterator.ui-draggable-dragging .dashboard-grid-iterator-head {
    border-color: #212121; }
  .dashboard.dashboard-is-edit-mode .dashboard-grid-iterator.ui-resizable-resizing .dashboard-grid-iterator-content .dashboard-grid-widget .dashboard-grid-widget-head, .dashboard.dashboard-is-edit-mode .dashboard-grid-iterator.ui-draggable-dragging .dashboard-grid-iterator-content .dashboard-grid-widget .dashboard-grid-widget-head {
    border-color: #212121; }
  .dashboard.dashboard-is-edit-mode .dashboard-grid-iterator.ui-resizable-resizing .dashboard-grid-iterator-content .dashboard-grid-widget .dashboard-grid-widget-content, .dashboard.dashboard-is-edit-mode .dashboard-grid-iterator.ui-draggable-dragging .dashboard-grid-iterator-content .dashboard-grid-widget .dashboard-grid-widget-content {
    border-color: #212121; }
  .dashboard.dashboard-is-edit-mode .dashboard-grid-iterator.ui-resizable-resizing .dashboard-grid-iterator-content .dashboard-grid-iterator-placeholder > div, .dashboard.dashboard-is-edit-mode .dashboard-grid-iterator.ui-draggable-dragging .dashboard-grid-iterator-content .dashboard-grid-iterator-placeholder > div {
    border-color: #212121; }
  .dashboard.dashboard-is-edit-mode .dashboard-grid-iterator.ui-resizable-resizing .dashboard-grid-iterator-mask, .dashboard.dashboard-is-edit-mode .dashboard-grid-iterator.ui-draggable-dragging .dashboard-grid-iterator-mask {
    border: 1px solid #1c1c1c;
    border-top: 0; }
.dashboard.dashboard-is-edit-mode .dashboard-grid-widget-placeholder {
  position: absolute;
  z-index: 999; }
  .dashboard.dashboard-is-edit-mode .dashboard-grid-widget-placeholder > div {
    position: absolute;
    top: .25rem;
    left: .25rem;
    right: .25rem;
    bottom: .25rem;
    background-color: #010101 !important; }

@keyframes zoom-in-out {
  0% {
    transform: scale(1); }
  50% {
    transform: scale(1.05); }
  100% {
    transform: scale(1); } }
.new-widget {
  animation: zoom-in-out .2s linear; }

.dashboard-widget {
  min-width: 250px;
  margin: 0 10px 10px 0;
  background-color: #2b2b2b;
  border: 1px solid #303030; }
  .dashboard-widget .dashboard-widget-head {
    margin: 8px 10px; }
  .dashboard-widget .list-table {
    border: 0; }
    .dashboard-widget .list-table tbody tr:last-child td {
      border-bottom: 1px solid #383838; }
  .dashboard-widget .msg-bad,
  .dashboard-widget .msg-good,
  .dashboard-widget .msg-warning {
    margin: 0 10px; }
  .dashboard-widget.dashboard-widget-fluid {
    margin-right: 0; }

.dashboard-grid-widget-content .list-table th:first-child, .dashboard-grid-widget-content .list-table td:first-child, .dashboard-grid-iterator.iterator-alt-content .dashboard-grid-iterator-content > div .list-table th:first-child, .dashboard-grid-iterator.iterator-alt-content .dashboard-grid-iterator-content > div .list-table td:first-child, .dashboard-widget .list-table th:first-child, .dashboard-widget .list-table td:first-child, .overlay-dialogue .list-table th:first-child, .overlay-dialogue .list-table td:first-child {
  padding-left: 10px; }
.dashboard-grid-widget-content .list-table th:last-child, .dashboard-grid-widget-content .list-table td:last-child, .dashboard-grid-iterator.iterator-alt-content .dashboard-grid-iterator-content > div .list-table th:last-child, .dashboard-grid-iterator.iterator-alt-content .dashboard-grid-iterator-content > div .list-table td:last-child, .dashboard-widget .list-table th:last-child, .dashboard-widget .list-table td:last-child, .overlay-dialogue .list-table th:last-child, .overlay-dialogue .list-table td:last-child {
  padding-right: 10px; }

.dashboard-widget-head {
  display: flex;
  margin-bottom: 8px; }
  .dashboard-widget-head h4 {
    color: #dedede;
    font-weight: bold;
    margin-right: auto; }
  .dashboard-widget-head > ul {
    margin: -8px -10px -10px 10px; }

.dashboard-widget-foot {
  text-align: right;
  color: #737373;
  margin: 0 10px; }
  .dashboard-widget-foot li {
    display: inline-block;
    padding: 8px 0 8px 13px; }

.dashboard-widget-graph-link {
  display: block; }
  .dashboard-widget-graph-link:link {
    border: 0; }

.dashboard-grid-widget-content.is-loading::before,
.dashboard-grid-iterator-content.is-loading::before {
  margin: calc(.25rem + 1px); }

.dashboard-list .dashboard-list-item {
  display: flex;
  justify-content: space-between;
  height: 18px; }
  .dashboard-list .dashboard-list-item .status-green {
    background-color: #2f9f5e;
    border-color: #2f9f5e; }
  .dashboard-list .dashboard-list-item .status-yellow {
    background-color: #e79e0b;
    border-color: #e79e0b; }

.overlay-dialogue.modal-popup.modal-widget-configuration {
  max-width: 1120px;
  min-width: 650px; }

.dashboard-widget-form {
  position: relative; }
  .dashboard-widget-form .form-field-show-header {
    position: absolute;
    right: 5px; }
  .dashboard-widget-form .table-tags tr:last-of-type td {
    padding-bottom: 0;
    line-height: 1.4; }

.wrapper.layout-kioskmode .dashboard-navigation {
  display: none; }

form.dashboard-widget-clock .fields-group-date,
form.dashboard-widget-clock .fields-group-time,
form.dashboard-widget-clock .fields-group-tzone {
  display: grid;
  grid-template-columns: 60px 120px repeat(2, minmax(60px, max-content) auto);
  align-items: center;
  column-gap: 10px;
  row-gap: 5px; }
  form.dashboard-widget-clock .fields-group-date label,
  form.dashboard-widget-clock .fields-group-time label,
  form.dashboard-widget-clock .fields-group-tzone label {
    text-align: right; }
  form.dashboard-widget-clock .fields-group-date .field-size input,
  form.dashboard-widget-clock .fields-group-time .field-size input,
  form.dashboard-widget-clock .fields-group-tzone .field-size input {
    margin-right: 5px; }
form.dashboard-widget-clock .fields-group-time .field-format {
  grid-column: 4 / -1; }
form.dashboard-widget-clock .fields-group-tzone .field-format {
  grid-column: 2 / -1; }
form.dashboard-widget-clock .fields-group-tzone .field-timezone {
  grid-column: 2 / -1; }

div.dashboard-widget-clock.clock-digital {
  box-sizing: border-box;
  min-height: 100%;
  padding: 10px;
  display: flex;
  flex-direction: column;
  justify-content: center;
  align-items: center; }
  div.dashboard-widget-clock.clock-digital .clock-date,
  div.dashboard-widget-clock.clock-digital .clock-time,
  div.dashboard-widget-clock.clock-digital .clock-time-zone {
    max-width: 100%;
    white-space: nowrap;
    overflow: hidden;
    text-overflow: ellipsis;
    font-size: calc(var(--content-height) * var(--widget-clock-font) / 1.14);
    line-height: 1.14;
    flex-shrink: 0; }
  div.dashboard-widget-clock.clock-digital .bold {
    font-weight: bold; }
  div.dashboard-widget-clock.clock-digital .clock-disabled {
    font-size: calc(var(--content-height) * 0.6 / 1.14);
    color: #737373;
    font-weight: bold; }

form.dashboard-widget-item .fields-group-description,
form.dashboard-widget-item .fields-group-value,
form.dashboard-widget-item .fields-group-time,
form.dashboard-widget-item .fields-group-change-indicator {
  display: grid;
  grid-template-columns: minmax(100px, max-content) 3fr max-content auto;
  align-items: center;
  column-gap: 10px;
  row-gap: 5px; }
  form.dashboard-widget-item .fields-group-description label,
  form.dashboard-widget-item .fields-group-value label,
  form.dashboard-widget-item .fields-group-time label,
  form.dashboard-widget-item .fields-group-change-indicator label {
    text-align: right; }
  form.dashboard-widget-item .fields-group-description hr,
  form.dashboard-widget-item .fields-group-value hr,
  form.dashboard-widget-item .fields-group-time hr,
  form.dashboard-widget-item .fields-group-change-indicator hr {
    grid-column: 1 / -1;
    margin: 0;
    width: 100%;
    border: solid #383838;
    border-width: 1px 0 0 0; }
  form.dashboard-widget-item .fields-group-description .field-fluid,
  form.dashboard-widget-item .fields-group-value .field-fluid,
  form.dashboard-widget-item .fields-group-time .field-fluid,
  form.dashboard-widget-item .fields-group-change-indicator .field-fluid {
    grid-column: 2 / -1; }
  form.dashboard-widget-item .fields-group-description .offset-3,
  form.dashboard-widget-item .fields-group-value .offset-3,
  form.dashboard-widget-item .fields-group-time .offset-3,
  form.dashboard-widget-item .fields-group-change-indicator .offset-3 {
    grid-column-start: 3; }
  form.dashboard-widget-item .fields-group-description .field-size input,
  form.dashboard-widget-item .fields-group-value .field-size input,
  form.dashboard-widget-item .fields-group-time .field-size input,
  form.dashboard-widget-item .fields-group-change-indicator .field-size input {
    margin-right: 5px; }
  form.dashboard-widget-item .fields-group-description .form-field,
  form.dashboard-widget-item .fields-group-value .form-field,
  form.dashboard-widget-item .fields-group-time .form-field,
  form.dashboard-widget-item .fields-group-change-indicator .form-field {
    line-height: 24px; }
form.dashboard-widget-item .fields-group-description .form-field:nth-child(1) {
  grid-column: 1 / -1; }
form.dashboard-widget-item .fields-group-value {
  grid-template-columns: minmax(100px, max-content) 3fr max-content auto; }
  form.dashboard-widget-item .fields-group-value .units-show {
    display: flex; }
    form.dashboard-widget-item .fields-group-value .units-show label[for='units'] {
      width: 100%; }
form.dashboard-widget-item .fields-group-change-indicator {
  grid-template-columns: repeat(3, max-content 96px); }
form.dashboard-widget-item .fields-group-change-indicator .input-color-picker {
  display: block; }

div.dashboard-widget-item {
  box-sizing: border-box;
  height: 100%;
  padding: 10px;
  overflow-x: hidden; }
  div.dashboard-widget-item a {
    box-sizing: border-box;
    display: flex;
    flex-direction: column;
    height: 100%;
    color: inherit; }
    div.dashboard-widget-item a:focus, div.dashboard-widget-item a:hover, div.dashboard-widget-item a:visited {
      border: none; }
    div.dashboard-widget-item a > div {
      display: flex;
      flex: 1 1 calc(100% / 3); }
  div.dashboard-widget-item .item-description,
  div.dashboard-widget-item .item-value,
  div.dashboard-widget-item .item-time {
    flex: 1 1 auto;
    max-width: 100%; }
  div.dashboard-widget-item .item-value {
    display: flex;
    flex-wrap: wrap;
    margin: 0 5px; }
    div.dashboard-widget-item .item-value > .units:first-child, div.dashboard-widget-item .item-value > .units:last-child {
      flex: 0 0 100%; }
    div.dashboard-widget-item .item-value > .units:first-child {
      margin-bottom: -0.07em; }
    div.dashboard-widget-item .item-value > .units:last-child {
      margin-top: -0.07em; }
    div.dashboard-widget-item .item-value.type-text {
      min-width: 0; }
      div.dashboard-widget-item .item-value.type-text .item-value-content {
        min-width: 0; }
  div.dashboard-widget-item .item-value-content {
    display: flex;
    align-items: baseline;
    overflow: hidden; }
  div.dashboard-widget-item .item-description,
  div.dashboard-widget-item .item-time,
  div.dashboard-widget-item .type-text .value {
    display: block;
    white-space: nowrap;
    overflow: hidden;
    text-overflow: ellipsis; }
  div.dashboard-widget-item .item-description,
  div.dashboard-widget-item .value,
  div.dashboard-widget-item .decimals,
  div.dashboard-widget-item .units,
  div.dashboard-widget-item .item-time {
    font-size: calc(var(--content-height) * var(--widget-item-font) / 1.14);
    line-height: 1.14; }
  div.dashboard-widget-item .units:not(:last-child),
  div.dashboard-widget-item .change-indicator:not(:last-child) {
    margin-right: 5px; }
  div.dashboard-widget-item .units:not(:first-child),
  div.dashboard-widget-item .change-indicator:not(:first-child) {
    margin-left: 5px; }
  div.dashboard-widget-item .svg-arrow {
    height: calc(var(--content-height) * var(--widget-item-font) * 0.72 / 1.14); }
  div.dashboard-widget-item .item-value-no-data {
    color: #737373; }
  div.dashboard-widget-item .left {
    justify-content: flex-start;
    max-width: max-content;
    margin-right: auto; }
  div.dashboard-widget-item .center {
    justify-content: center; }
  div.dashboard-widget-item .right {
    justify-content: flex-end;
    max-width: max-content;
    margin-left: auto; }
  div.dashboard-widget-item .top {
    align-self: flex-start; }
  div.dashboard-widget-item .middle {
    align-self: center; }
  div.dashboard-widget-item .bottom {
    align-self: flex-end; }
  div.dashboard-widget-item .bold {
    font-weight: bold; }

.dashboard-widget-item .svg-arrow-up {
  fill: #3DC51D; }
.dashboard-widget-item .svg-arrow-down {
  fill: #FC5A5A; }
.dashboard-widget-item .svg-arrow-up-down {
  fill: #3DC51D; }

div.dashboard-widget-slareport .date-vertical {
  writing-mode: vertical-lr;
  transform: rotate(180deg); }

form.dashboard-widget-svggraph .graph-widget-config-tabs {
  padding: 10px 0; }
  form.dashboard-widget-svggraph .graph-widget-config-tabs > .tabs-nav {
    margin-right: 0;
    margin-left: 0;
    border-top: 1px solid #303030; }
  form.dashboard-widget-svggraph .graph-widget-config-tabs .ui-tabs-nav {
    position: sticky;
    top: 0;
    background: #2b2b2b;
    z-index: 3; }
form.dashboard-widget-svggraph .table-forms-container, form.dashboard-widget-svggraph .browser-warning-container {
  border: 1px solid #303030;
  border-top: none; }
form.dashboard-widget-svggraph .table-forms-separator {
  padding: 0; }
form.dashboard-widget-svggraph .dataset-head {
  display: grid;
  grid-template-columns: 24px 24px 1fr 1fr 24px;
  grid-gap: 10px;
  align-items: start; }
form.dashboard-widget-svggraph .dataset-body.list-accordion-item-body {
  display: grid;
  grid-template-columns: 24px 1fr 1fr 24px;
  grid-gap: 10px;
  align-items: start;
  position: relative;
  margin-top: 10px; }
  form.dashboard-widget-svggraph .dataset-body.list-accordion-item-body .form-grid {
    padding-top: 0; }
    form.dashboard-widget-svggraph .dataset-body.list-accordion-item-body .form-grid:first-child {
      grid-column-start: 2; }
form.dashboard-widget-svggraph .drag-icon {
  position: absolute;
  left: -14px; }
form.dashboard-widget-svggraph .td-drag-icon .drag-icon {
  top: 0;
  left: 9px;
  margin-right: 5px; }
form.dashboard-widget-svggraph .dataset-actions {
  text-align: right; }
  form.dashboard-widget-svggraph .dataset-actions .btn-remove {
    top: 0;
    right: 0;
    vertical-align: baseline; }
form.dashboard-widget-svggraph .items-list {
  grid-column: 2 / span 3; }
form.dashboard-widget-svggraph .list-vertical-accordion {
  position: relative;
  margin-left: 15px;
  padding-left: 0; }
<<<<<<< HEAD
  form.dashboard-widget-svggraph .list-vertical-accordion .list-accordion-item-head {
=======
  form.dashboard-grid-widget-svggraph .list-vertical-accordion.sortable {
    overflow: visible;
    margin-top: -5px;
    margin-bottom: -5px; }
  form.dashboard-grid-widget-svggraph .list-vertical-accordion .list-accordion-item-head {
>>>>>>> e3e39f2d
    padding: 0; }
form.dashboard-widget-svggraph .list-accordion-item {
  position: relative;
<<<<<<< HEAD
  margin-bottom: 10px; }
  form.dashboard-widget-svggraph .list-accordion-item.list-accordion-item-opened::before {
=======
  width: 100%;
  padding: 5px 0;
  list-style-type: none; }
  form.dashboard-grid-widget-svggraph .list-accordion-item.list-accordion-item-opened::before {
>>>>>>> e3e39f2d
    content: ' ';
    position: absolute;
    top: 24px;
    bottom: 0;
    left: 11px;
    width: 2px;
    background: #303030; }
  form.dashboard-widget-svggraph .list-accordion-item.list-accordion-item-closed .multiselect {
    height: 24px;
    overflow: hidden; }
  form.dashboard-widget-svggraph .list-accordion-item.list-accordion-item-closed .dataset-body {
    display: none; }
  form.dashboard-widget-svggraph .list-accordion-item.list-accordion-item-closed .dataset-head .table-forms-separator {
    border: none; }
  form.dashboard-widget-svggraph .list-accordion-item.list-accordion-item-closed .dataset-head .single-item-table thead,
  form.dashboard-widget-svggraph .list-accordion-item.list-accordion-item-closed .dataset-head .single-item-table tfoot,
  form.dashboard-widget-svggraph .list-accordion-item.list-accordion-item-closed .dataset-head .single-item-table .table-col-handle,
  form.dashboard-widget-svggraph .list-accordion-item.list-accordion-item-closed .dataset-head .single-item-table .table-col-action {
    display: none; }
  form.dashboard-widget-svggraph .list-accordion-item.list-accordion-item-closed .items-list {
    padding-left: 0; }
form.dashboard-widget-svggraph .single-item-table .table-col-handle {
  width: 26px; }
form.dashboard-widget-svggraph .single-item-table .table-col-no {
  width: 20px; }
form.dashboard-widget-svggraph .single-item-table .table-col-color {
  width: 24px; }
form.dashboard-widget-svggraph .single-item-table .table-col-action {
  width: 55px; }
form.dashboard-widget-svggraph .single-item-table th {
  padding: 5px 5px 5px 0; }
form.dashboard-widget-svggraph .single-item-table .single-item-table-row td {
  padding: 0 5px 5px 0; }
form.dashboard-widget-svggraph .single-item-table .single-item-table-row:last-child td {
  padding-bottom: 0; }
form.dashboard-widget-svggraph .single-item-table tfoot td {
  padding: 5px 5px 5px 10px; }
form.dashboard-widget-svggraph .no-items-message {
  display: none;
  line-height: 24px;
  color: #737373; }

form.dashboard-widget-tophosts #list_columns .text {
  max-width: 250px; }
form.dashboard-widget-tophosts #column {
  max-width: 250px; }

div.dashboard-widget-tophosts .list-table th.center {
  text-align: center; }
div.dashboard-widget-tophosts td {
  line-height: 20px; }
div.dashboard-widget-tophosts .link-action {
  white-space: nowrap; }
div.dashboard-widget-tophosts z-bar-gauge {
  min-width: 64px;
  height: 20px; }

.diff {
  padding: 4px;
  background: #0e1012; }
  .diff .diff-added {
    background-color: #32453a; }
  .diff .diff-removed {
    background-color: #433131; }
  .diff pre {
    width: max-content;
    min-width: 100%; }
    .diff pre > div {
      white-space: pre; }

.expandable-subfilter {
  position: relative;
  word-break: break-word;
  max-height: 18px;
  line-height: 18px;
  overflow: hidden; }
  .expandable-subfilter.ten-lines {
    max-height: calc(18px * 10); }
  .expandable-subfilter > div {
    display: inline; }
  .expandable-subfilter .hidden {
    display: none; }
  .expandable-subfilter.expanded {
    max-height: none; }
    .expandable-subfilter.expanded .hidden {
      display: unset; }

.form-search {
  position: relative;
  height: 24px; }
  .form-search .search {
    position: absolute;
    top: 0;
    left: 0;
    width: 100%;
    height: 24px;
    padding-right: 22px;
    color: #ffffff;
    background: #191919;
    border: 1px solid #010a0f;
    border-radius: 3px; }
    .form-search .search:focus {
      color: #ffffff;
      background: #191919;
      border-color: #768d99; }
      .form-search .search:focus ~ .search-icon {
        background-position: -570px -616px;
        opacity: 0.75; }
        .form-search .search:focus ~ .search-icon:hover:not(:disabled) {
          background-position: -570px -616px;
          opacity: 1; }
  .form-search .search-icon {
    position: absolute;
    top: 0;
    right: 0;
    width: 24px;
    height: 24px;
    padding: 0;
    background-color: transparent !important;
    background: url("../img/icon-sprite.svg?20220519") no-repeat -570px -616px;
    image-rendering: pixelated;
    border: 0;
    opacity: 0.75;
    transform: scale(0.8);
    transition: opacity 0.3s ease-out; }
    .form-search .search-icon:focus {
      box-shadow: 0 0 0 2px #768d99; }
    .form-search .search-icon:focus, .form-search .search-icon:hover:not(:disabled) {
      background-position: -570px -616px;
      opacity: 1; }

.search-suggest {
  position: absolute;
  left: 0;
  right: 0;
  z-index: 1000;
  min-width: 16px;
  color: #737373;
  background-color: #383838;
  border: 1px solid #383838;
  border-top: 0;
  box-shadow: 0 6px 10px 0 rgba(0, 0, 0, 0.5); }
  .search-suggest li {
    display: block;
    height: inherit;
    padding: .4em 5px;
    margin: 0;
    overflow: hidden;
    color: #f2f2f2;
    line-height: normal;
    word-break: break-word;
    cursor: pointer;
    transition: background-color .2s ease-out; }
    .search-suggest li.suggest-hover {
      background-color: #454545; }

.inline-filter {
  text-align: right; }
  .inline-filter > li {
    display: inline-block; }
    .inline-filter > li:not(:last-child) {
      margin-right: 3px; }
    .inline-filter > li.inline-filter-label {
      margin-right: 10px; }

.inline-filter-footer {
  display: flex;
  align-items: baseline;
  justify-content: space-between; }
  .inline-filter-footer > li.inline-filter-stats {
    color: #737373; }

.icon-dashboard::before, .icon-problems::before, .icon-monitoring::before, .icon-services::before, .icon-inventory::before, .icon-reports::before, .icon-configuration::before, .icon-administration::before {
  content: '';
  width: 24px;
  height: 24px;
  background: url("../img/icon-sprite.svg?20220519") no-repeat;
  opacity: 0.75; }

.icon-dashboard::before {
  background-position: -570px -664px;
  transition: opacity 0.3s; }

.icon-problems::before {
  background-position: -570px -688px;
  transition: opacity 0.3s; }

.icon-monitoring::before {
  background-position: -570px -712px;
  transition: opacity 0.3s; }

.icon-services::before {
  background-position: -570px -832px;
  transition: opacity 0.3s; }

.icon-inventory::before {
  background-position: -570px -736px;
  transition: opacity 0.3s; }

.icon-reports::before {
  background-position: -570px -760px;
  transition: opacity 0.3s; }

.icon-configuration::before {
  background-position: -570px -784px;
  transition: opacity 0.3s; }

.icon-administration::before {
  background-position: -570px -808px;
  transition: opacity 0.3s; }

.menu-main > li {
  line-height: 16px; }
  .menu-main > li.is-selected > a {
    background: #202020;
    border-left-color: #c5c5c5;
    color: #ffffff; }
  .menu-main > li.is-expanded > a, .menu-main > li.is-expanded > a:focus {
    background: #0d0d0d;
    border-left-color: transparent;
    color: #ffffff; }
  .menu-main > li:not(.is-expanded) .submenu {
    max-height: 0 !important; }
  .menu-main > li > a {
    color: #f2f2f2; }
    .menu-main > li > a::before {
      position: absolute;
      top: 7px;
      left: 9px; }
    .menu-main > li > a:hover, .menu-main > li > a:focus {
      background: #0e0e0e;
      border-left-color: #ffffff;
      color: #ffffff; }
      .menu-main > li > a:hover::before, .menu-main > li > a:focus::before {
        background-position-x: -570px;
        opacity: 1; }
.menu-main .has-submenu > a::after {
  content: '';
  position: absolute;
  top: 19px;
  right: 14px;
  width: 6px;
  height: 4px;
  background: url("../img/icon-sprite.svg?20220519") no-repeat -606px -434px;
  transform: rotate(0deg);
  opacity: 0.75;
  transition: transform 0.3s, opacity 0.3s; }
.menu-main .has-submenu > a:hover::after, .menu-main .has-submenu > a:focus::after {
  background-position: -606px -434px;
  opacity: 1; }
.menu-main .has-submenu.is-expanded > a::after {
  background-position: -606px -434px;
  transform: rotate(-180deg); }
.menu-main .has-submenu.is-expanded > a::before, .menu-main .has-submenu.is-expanded > a::after {
  opacity: 1; }
.menu-main a {
  position: relative;
  display: block;
  padding: 12px 34px 12px 44px;
  font-size: 14px;
  line-height: inherit;
  white-space: nowrap;
  border-left: 3px solid transparent;
  transition: color 0.3s, border-color 0.3s, background-color 0.3s; }
  .menu-main a:active, .menu-main a:hover, .menu-main a:link, .menu-main a:visited {
    border-bottom: 0; }
.menu-main .submenu {
  position: relative;
  padding-left: 24px;
  overflow: hidden;
  background: #0d0f11;
  transition: max-height 0.3s ease;
  will-change: max-height; }
  .menu-main .submenu > li {
    line-height: 14px; }
    .menu-main .submenu > li.is-selected > a {
      background: #1c1c1c;
      border-left-color: #c5c5c5;
      color: #ffffff; }
      .menu-main .submenu > li.is-selected > a:hover, .menu-main .submenu > li.is-selected > a:focus {
        background: #0e0e0e;
        color: #ffffff; }
    .menu-main .submenu > li:not(:last-child) {
      border-bottom: 1px solid #0d0f11; }
  .menu-main .submenu a {
    padding: 8px 20px;
    font-size: 12px;
    background: #2b2b2b;
    color: #f2f2f2; }
    .menu-main .submenu a:hover, .menu-main .submenu a:focus {
      background: #0e0e0e;
      border-left-color: #ffffff;
      color: #ffffff; }
  .menu-main .submenu::before, .menu-main .submenu::after {
    content: '';
    position: absolute;
    right: 0;
    left: 0;
    z-index: 999;
    box-shadow: 0 0 6px 2px rgba(0, 0, 0, 0.35); }
  .menu-main .submenu::before {
    top: 0; }
  .menu-main .submenu::after {
    bottom: 0; }
  .menu-main .submenu .submenu {
    position: fixed;
    top: 0;
    left: 100%;
    padding: 1px;
    box-shadow: 4px 4px 8px 0 rgba(43, 43, 43, 0.35);
    transition: none; }
    .menu-main .submenu .submenu li {
      border: 0; }
      .menu-main .submenu .submenu li a {
        padding: 6px 20px;
        border-left: 0;
        background-color: #454545; }
      .menu-main .submenu .submenu li.is-selected a {
        background-color: #1c1c1c; }
      .menu-main .submenu .submenu li a:hover,
      .menu-main .submenu .submenu li a:focus {
        background-color: #0e0e0e; }
    .menu-main .submenu .submenu::before, .menu-main .submenu .submenu::after {
      display: none; }
  .menu-main .submenu .has-submenu > a::after {
    top: 13px;
    transform: rotate(90deg); }
  .menu-main .submenu .has-submenu:not(.is-expanded) a::after {
    transform: rotate(-90deg); }
  .menu-main .submenu .has-submenu:not(.is-expanded) .submenu {
    left: -9999px !important; }

.icon-support::before, .icon-integrations::before, .icon-help::before, .icon-guest::before, .icon-profile::before, .icon-signout::before {
  content: '';
  width: 12px;
  height: 12px;
  background: url("../img/icon-sprite.svg?20220519") no-repeat; }

.icon-support::before {
  background-position: -247px -48px; }

.icon-integrations::before {
  background-position: -90px -84px; }

.icon-help::before {
  background-position: -90px -48px; }

.icon-guest::before {
  background-position: -247px -156px; }

.icon-profile::before {
  background-position: -90px -120px; }

.icon-signout::before {
  background-position: -90px -156px; }

.is-expanded .icon-support::before {
  background-position: -247px -48px; }

.is-expanded .icon-integrations::before {
  background-position: -90px -84px; }

.is-expanded .icon-help::before {
  background-position: -90px -48px; }

.is-expanded .icon-guest::before {
  background-position: -247px -156px; }

.is-expanded .icon-profile::before {
  background-position: -90px -120px; }

.is-expanded .icon-signout::before {
  background-position: -90px -156px; }

.menu-user {
  padding: 12px 0; }
  .menu-user li {
    line-height: 16px; }
  .menu-user a,
  .menu-user span {
    position: relative;
    display: block;
    padding: 12px 12px 12px 48px;
    font-size: 12px;
    white-space: nowrap;
    transition: color 0.3s ease-out; }
    .menu-user a::before,
    .menu-user span::before {
      position: absolute;
      top: 13px;
      left: 18px;
      opacity: .75;
      transition: opacity 0.3s ease-out; }
  .menu-user a {
    color: #cedae1; }
    .menu-user a:hover, .menu-user a:focus {
      border-bottom: 0;
      color: #ffffff; }
      .menu-user a:hover::before, .menu-user a:focus::before {
        opacity: 1; }
  .menu-user span {
    color: #808080; }
  .menu-user > li.is-selected > a {
    background: #202020;
    border-left-color: #c5c5c5;
    color: #ffffff; }
  .menu-user > li.is-expanded > a, .menu-user > li.is-expanded > a:focus {
    background: #0d0d0d;
    border-left-color: transparent;
    color: #ffffff; }
  .menu-user > li:not(.is-expanded) .submenu {
    max-height: 0 !important; }
  .menu-user .has-submenu > a::after {
    content: '';
    position: absolute;
    top: 19px;
    right: 14px;
    width: 6px;
    height: 4px;
    background: url("../img/icon-sprite.svg?20220519") no-repeat -606px -434px;
    transform: rotate(0deg);
    opacity: 0.75;
    transition: transform 0.3s, opacity 0.3s; }
  .menu-user .has-submenu > a:hover::after, .menu-user .has-submenu > a:focus::after {
    background-position: -606px -434px;
    opacity: 1; }
  .menu-user .has-submenu.is-expanded > a::after {
    background-position: -606px -434px;
    transform: rotate(-180deg); }
  .menu-user .has-submenu.is-expanded > a::before, .menu-user .has-submenu.is-expanded > a::after {
    opacity: 1; }
  .menu-user .submenu {
    position: relative;
    padding-left: 24px;
    overflow: hidden;
    background: #0d0f11;
    transition: max-height 0.3s ease;
    will-change: max-height; }
    .menu-user .submenu > li {
      line-height: 14px; }
      .menu-user .submenu > li.is-selected > a {
        background: #1c1c1c;
        border-left-color: #c5c5c5;
        color: #ffffff; }
        .menu-user .submenu > li.is-selected > a:hover, .menu-user .submenu > li.is-selected > a:focus {
          background: #0e0e0e;
          color: #ffffff; }
      .menu-user .submenu > li:not(:last-child) {
        border-bottom: 1px solid #0d0f11; }
    .menu-user .submenu a {
      padding: 8px 20px;
      background: #2b2b2b;
      color: #f2f2f2; }
      .menu-user .submenu a:hover, .menu-user .submenu a:focus {
        background: #0e0e0e;
        border-left-color: #ffffff;
        color: #ffffff; }
    .menu-user .submenu::before, .menu-user .submenu::after {
      content: '';
      position: absolute;
      right: 0;
      left: 0;
      z-index: 999;
      box-shadow: 0 0 6px 2px rgba(0, 0, 0, 0.35); }
    .menu-user .submenu::before {
      top: 0; }
    .menu-user .submenu::after {
      bottom: 0; }
    .menu-user .submenu .submenu {
      position: fixed;
      top: 0;
      left: 100%;
      padding: 1px;
      box-shadow: 4px 4px 8px 0 rgba(43, 43, 43, 0.35);
      transition: none; }
      .menu-user .submenu .submenu li {
        border: 0; }
        .menu-user .submenu .submenu li a {
          padding: 6px 20px;
          border-left: 0;
          background-color: #454545; }
        .menu-user .submenu .submenu li.is-selected a {
          background-color: #1c1c1c; }
        .menu-user .submenu .submenu li a:hover,
        .menu-user .submenu .submenu li a:focus {
          background-color: #0e0e0e; }
      .menu-user .submenu .submenu::before, .menu-user .submenu .submenu::after {
        display: none; }
    .menu-user .submenu .has-submenu > a::after {
      top: 13px;
      transform: rotate(90deg); }
    .menu-user .submenu .has-submenu:not(.is-expanded) a::after {
      transform: rotate(-90deg); }
    .menu-user .submenu .has-submenu:not(.is-expanded) .submenu {
      left: -9999px !important; }

.msg-bad,
.msg-good,
.msg-warning {
  position: relative;
  padding: 6px 10px 6px 75px;
  margin: 10px;
  font-size: 1.167em;
  color: #f2f2f2;
  text-align: left;
  vertical-align: middle;
  background-color: #2b2b2b;
  border: 2px solid;
  border-radius: 2px; }
  .msg-bad .overlay-close-btn,
  .msg-good .overlay-close-btn,
  .msg-warning .overlay-close-btn {
    color: #737373; }
  .msg-bad .link-action,
  .msg-good .link-action,
  .msg-warning .link-action {
    margin-right: 10px;
    font-size: 0.85em; }
    .msg-bad .link-action .arrow-up,
    .msg-good .link-action .arrow-up,
    .msg-warning .link-action .arrow-up {
      border-bottom-color: #2f9f5e; }
    .msg-bad .link-action .arrow-down,
    .msg-good .link-action .arrow-down,
    .msg-warning .link-action .arrow-down {
      border-top-color: #2f9f5e; }
  .msg-bad button,
  .msg-good button,
  .msg-warning button {
    background-color: #ffffff; }
  .msg-bad::before,
  .msg-good::before,
  .msg-warning::before {
    content: '';
    position: absolute;
    top: 0;
    bottom: 0;
    left: 0;
    width: 61px; }
  .msg-bad::after,
  .msg-good::after,
  .msg-warning::after {
    content: '';
    position: absolute;
    top: 0;
    left: 0;
    width: 27px;
    height: 25px;
    margin-top: 2px;
    margin-left: 16px;
    background: url("../img/icon-sprite.svg?20220519") no-repeat; }

.msg-bad {
  border-color: #503434; }
  .msg-bad .link-action {
    color: #ae2929; }
    .msg-bad .link-action .arrow-up {
      border-bottom-color: #ae2929; }
    .msg-bad .link-action .arrow-down {
      border-top-color: #ae2929; }
  .msg-bad ul {
    border-top-color: #503434; }
  .msg-bad button {
    color: #ae2929;
    border-color: #503434; }
  .msg-bad::before {
    background-color: #503434; }
  .msg-bad::after {
    background-position: -122px -325px; }

.msg-good {
  border-color: #344e3f; }
  .msg-good .link-action {
    color: #2f9f5e; }
    .msg-good .link-action .arrow-up {
      border-bottom-color: #2f9f5e; }
    .msg-good .link-action .arrow-down {
      border-top-color: #2f9f5e; }
  .msg-good ul {
    border-top-color: #344e3f; }
  .msg-good button {
    color: #2f9f5e;
    border-color: #344e3f; }
  .msg-good::before {
    background-color: #344e3f; }
  .msg-good::after {
    background-position: -122px -244px; }

.msg-warning {
  border-color: #614f32; }
  .msg-warning .link-action {
    color: #a97d38; }
    .msg-warning .link-action .arrow-up {
      border-bottom-color: #a97d38; }
    .msg-warning .link-action .arrow-down {
      border-top-color: #a97d38; }
  .msg-warning ul {
    border-top-color: #614f32; }
  .msg-warning button {
    color: #a97d38;
    border-color: #614f32; }
  .msg-warning::before {
    background-color: #614f32; }
  .msg-warning::after {
    background-position: -122px -325px; }

.msg-details {
  font-size: 1em;
  font-weight: normal;
  text-align: left; }
  .msg-details .link-action {
    position: absolute;
    top: 7px;
    left: 10px;
    margin-bottom: 20px; }
  .msg-details ul {
    max-height: 300px;
    padding: 0 5px 0 0;
    overflow-y: auto;
    font-size: 0.85em; }
    .msg-details ul.msg-details-border {
      padding-top: .5em;
      margin: 8px 0 0;
      border-top-width: 1px;
      border-top-style: dashed; }
  .msg-details .list-dashed li {
    white-space: pre-line; }
    .msg-details .list-dashed li:only-child {
      margin-left: 0; }

.msg-buttons {
  margin: 10px 0 0;
  text-align: right; }
  .msg-buttons button:not(:first-child) {
    margin-left: 10px; }

.msg-global-footer {
  flex-direction: column;
  position: fixed;
  bottom: 0;
  z-index: 10000;
  box-sizing: border-box;
  display: none;
  margin: 0; }

.msg-global {
  max-width: 25%;
  margin: 5% auto 0;
  text-align: left; }

.radio-list-control {
  display: inline-block;
  white-space: nowrap; }
  .radio-list-control li {
    position: relative;
    display: inline-block;
    margin: 0 -1px 0 0;
    padding: 0; }
    .radio-list-control li:first-child {
      border-radius: 3px 0 0 3px; }
      .radio-list-control li:first-child label {
        border-radius: 2px 0 0 2px; }
    .radio-list-control li:last-child {
      border-radius: 0 3px 3px 0; }
      .radio-list-control li:last-child label {
        border-radius: 0 2px 2px 0; }
    .radio-list-control li:only-child {
      border-radius: 3px; }
      .radio-list-control li:only-child label {
        border-radius: 2px; }
  .radio-list-control label {
    display: inline-block;
    border: 1px solid #4f4f4f;
    line-height: 14px;
    padding: 4px 11px;
    transition: background-color .2s ease-out;
    cursor: pointer; }
  .radio-list-control input[type="radio"] {
    position: absolute !important;
    top: auto !important;
    width: 1px !important;
    height: 1px !important;
    opacity: 0; }
    .radio-list-control input[type="radio"] + label {
      color: #f2f2f2;
      border-color: #4f4f4f;
      background-color: #383838; }
      .radio-list-control input[type="radio"] + label:hover {
        background-color: #414141; }
      .radio-list-control input[type="radio"] + label:active {
        border-color: #4f4f4f;
        background-color: #414141; }
    .radio-list-control input[type="radio"]:focus + label {
      border-color: #768d99;
      background-color: #414141;
      position: relative;
      z-index: 2; }
    .radio-list-control input[type="radio"]:checked + label {
      color: #ffffff;
      border-color: #4f4f4f;
      background-color: #4f4f4f;
      position: relative;
      z-index: 1; }
    .radio-list-control input[type="radio"]:checked:focus + label {
      box-shadow: 0 0 0 2px rgba(66, 154, 227, 0.35);
      position: relative;
      z-index: 2; }
    .radio-list-control input[type="radio"]:checked[disabled] + label {
      background-color: #a3a3a3 !important;
      transition: none; }
    .radio-list-control input[type="radio"][disabled] + label {
      transition: none;
      cursor: default; }
  .radio-list-control + .icon-info {
    margin-left: 5px; }

.range-control {
  position: relative;
  display: inline-block;
  vertical-align: middle; }
  .range-control input[type=range] {
    cursor: pointer;
    -webkit-appearance: none;
    /* Hides the slider so that custom slider can be made */
    -moz-appearance: none;
    /* Hides the slider so that custom slider can be made */
    width: calc(100% + 10px);
    opacity: 0;
    vertical-align: middle;
    margin: 0 -5px;
    padding: 0;
    height: 20px;
    /* Special styling for WebKit/Blink */ }
    .range-control input[type=range]:focus {
      outline: none; }
    .range-control input[type=range]::-webkit-slider-thumb, .range-control input[type=range]::-moz-range-thumb {
      margin-top: 1px;
      /* You need to specify a margin in Chrome, but in Firefox and IE it is automatic */
      height: 10px;
      width: 10px;
      opacity: 0; }
    .range-control input[type=range]::-webkit-slider-runnable-track {
      height: 10px;
      opacity: 0; }
  .range-control input[type=text] {
    width: 31px;
    float: right; }
  .range-control > div {
    position: relative;
    width: calc(100% - 10px - 31px);
    margin: 2px 10px 0 0;
    float: left; }
  .range-control .range-control-track,
  .range-control .range-control-progress {
    position: absolute;
    top: 50%;
    margin-top: -1px;
    left: 0;
    height: 2px;
    cursor: pointer; }
  .range-control .range-control-track {
    width: 100%;
    background: #c0c0c0; }
  .range-control .range-control-progress {
    background: #4796c4; }
  .range-control .range-control-thumb {
    position: absolute;
    top: 50%;
    margin-top: -5px;
    margin-left: -5px;
    width: 10px;
    height: 10px;
    border-radius: 50%;
    background: #4796c4; }
  .range-control.range-control-focus .range-control-thumb {
    margin-top: -6.66667px;
    margin-left: -6.66667px;
    background: #4796c4;
    border: 2px solid #8599a4; }
  .range-control.range-control-focus .range-control-progress {
    background: #4796c4; }
  .range-control.disabled {
    opacity: 1; }
    .range-control.disabled input[type=range] {
      cursor: default; }
    .range-control.disabled .range-control-progress,
    .range-control.disabled .range-control-thumb {
      background: #c0c0c0; }
  .range-control datalist {
    position: absolute;
    display: flex;
    width: 100%;
    top: 50%;
    margin-top: -1px; }
    .range-control datalist option {
      padding: 0;
      font-size: 0;
      flex: 1 0 0;
      height: 2px;
      border-left: 1px solid #0e1012; }

.service-info {
  margin: -10px 0;
  border-left: 4px solid #59db8f; }
  .service-info .service-info-grid {
    display: grid;
    grid-template-columns: max-content auto;
    row-gap: 10px;
    column-gap: 10px;
    padding: 10px 10px 0; }
    .service-info .service-info-grid:last-of-type {
      padding-bottom: 10px; }
  .service-info .service-info-label::after {
    content: ':'; }
  .service-info .service-info-value .service-info-value-sla {
    display: inline-block;
    word-break: break-word;
    line-height: 18px; }
    .service-info .service-info-value .service-info-value-sla:not(:last-child) {
      margin-right: 10px; }
  .service-info .service-name {
    padding-bottom: 5px;
    font-size: 1.5em; }
  .service-info .service-actions {
    justify-self: end; }
  .service-info .service-status {
    display: inline-block;
    padding: 0 4px;
    border-radius: 3px;
    background-color: #59db8f;
    color: #ffffff; }
  .service-info.service-status-na-bg {
    border-color: var(--severity-color-na-bg); }
    .service-info.service-status-na-bg .service-status {
      background-color: var(--severity-color-na-bg);
      color: #2a353a; }
  .service-info.service-status-info-bg {
    border-color: var(--severity-color-info-bg); }
    .service-info.service-status-info-bg .service-status {
      background-color: var(--severity-color-info-bg);
      color: #00268e; }
  .service-info.service-status-average-bg {
    border-color: var(--severity-color-average-bg); }
    .service-info.service-status-average-bg .service-status {
      background-color: var(--severity-color-average-bg);
      color: #733100; }
  .service-info.service-status-warning-bg {
    border-color: var(--severity-color-warning-bg); }
    .service-info.service-status-warning-bg .service-status {
      background-color: var(--severity-color-warning-bg);
      color: #734d00; }
  .service-info.service-status-high-bg {
    border-color: var(--severity-color-high-bg); }
    .service-info.service-status-high-bg .service-status {
      background-color: var(--severity-color-high-bg);
      color: #52190b; }
  .service-info.service-status-disaster-bg {
    border-color: var(--severity-color-disaster-bg); }
    .service-info.service-status-disaster-bg .service-status {
      background-color: var(--severity-color-disaster-bg);
      color: #4b0c0c; }

.subfilter-option-grid {
  grid-template-columns: minmax(75px, max-content) auto;
  display: grid;
  margin: 5px 0; }
  .subfilter-option-grid .subfilter-options {
    grid-column: 2 / -1; }

.subfilter,
.subfilter-enabled {
  display: inline-block;
  height: 18px;
  position: relative; }

.subfilter {
  margin-right: 10px;
  white-space: nowrap; }

.subfilter-enabled {
  background-color: #4f4f4f;
  border-radius: 2px;
  color: #f2f2f2;
  padding: 0 4px; }
  .subfilter-enabled .link-action {
    color: #f2f2f2;
    text-decoration: none; }
    .subfilter-enabled .link-action:focus {
      color: #f2f2f2;
      border-bottom: 2px solid rgba(242, 242, 242, 0.7); }
    .subfilter-enabled .link-action:hover {
      color: #f2f2f2;
      border-bottom: 1px solid rgba(242, 242, 242, 0.7); }
  .subfilter-enabled sup {
    color: #8f8f8f; }

.svg-graph {
  display: block; }

.svg-point-highlight {
  fill: #f2f2f2;
  fill-opacity: .5; }

.svg-graph-percentile text,
.svg-graph-simple-trigger text {
  filter: drop-shadow(1px 1px 0px rgba(128, 128, 128, 0.1)); }

.svg-graph-legend {
  position: relative;
  top: 4px;
  box-sizing: border-box;
  display: grid;
  grid-template-columns: repeat(var(--columns, 4), auto);
  grid-gap: 0 10px;
  justify-content: start;
  max-height: calc(var(--lines) * 18px);
  margin: 0 10px;
  overflow: hidden;
  line-height: 18px; }
  .svg-graph-legend .svg-graph-legend-header {
    color: #737373; }
    .svg-graph-legend .svg-graph-legend-header:first-of-type {
      grid-column: 2; }
  .svg-graph-legend .svg-graph-legend-item {
    min-width: 100%;
    overflow: hidden;
    text-overflow: ellipsis;
    white-space: nowrap; }
    .svg-graph-legend .svg-graph-legend-item::before {
      position: relative;
      top: -3px;
      content: ' ';
      display: inline-block;
      width: 10px;
      height: 4px;
      margin-right: 4px;
      background: var(--color); }
  .svg-graph-legend .svg-graph-legend-no-data {
    grid-column: 2 / -1;
    color: #737373; }
  .svg-graph-legend.svg-graph-legend-statistic {
    grid-template-columns: auto repeat(3, max-content);
    justify-content: stretch; }
    .svg-graph-legend.svg-graph-legend-statistic .svg-graph-legend-item {
      grid-column: 1; }

.filter-container.tabfilter-container {
  padding: 0;
  border: 0 none;
  background-color: transparent;
  margin: 0;
  /* All tab filters content container */
  /* Top navigation labels */ }
  .filter-container.tabfilter-container .form-buttons [name="filter_new"],
  .filter-container.tabfilter-container .form-buttons [name="filter_update"] {
    margin-right: 20px; }
  .filter-container.tabfilter-container .tabfilter-content-container {
    border: 1px solid #303030;
    background-color: #2b2b2b;
    padding: 10px 0;
    margin-bottom: 6px; }
    .filter-container.tabfilter-container .tabfilter-content-container.tabfilter-collapsed {
      padding: 0 0 10px 0; }
      .filter-container.tabfilter-container .tabfilter-content-container.tabfilter-collapsed .tabfilter-tabs-container,
      .filter-container.tabfilter-container .tabfilter-content-container.tabfilter-collapsed .form-buttons {
        display: none; }
  .filter-container.tabfilter-container nav > ul {
    display: flex;
    flex: 1;
    justify-content: space-between;
    background-color: #0e1012;
    margin-top: -3px; }
  .filter-container.tabfilter-container nav > ul > li {
    margin: 0 3px 5px 0;
    padding-top: 3px; }
    .filter-container.tabfilter-container nav > ul > li:nth-child(2) {
      flex-grow: 1;
      overflow: hidden;
      padding-bottom: 2px;
      margin: 0 3px -2px -3px;
      height: 30px; }
      .filter-container.tabfilter-container nav > ul > li:nth-child(2) ul {
        white-space: nowrap;
        margin-left: 3px;
        margin-right: 3px; }
    .filter-container.tabfilter-container nav > ul > li:nth-child(3) > ul > li {
      vertical-align: top;
      height: 24px; }
    .filter-container.tabfilter-container nav > ul > li:nth-child(1), .filter-container.tabfilter-container nav > ul > li:nth-child(3) {
      white-space: nowrap; }
  .filter-container.tabfilter-container nav {
    margin-bottom: -1px; }
    .filter-container.tabfilter-container nav li {
      display: inline-block;
      height: 22px;
      line-height: 22px;
      vertical-align: top; }
      .filter-container.tabfilter-container nav li button {
        vertical-align: middle;
        margin-top: 0; }
  .filter-container.tabfilter-container .tabfilter-item-label {
    display: inline-block;
    border-radius: 2px;
    border: 1px solid transparent;
    color: #f2f2f2;
    margin-right: 2px;
    margin-left: 2px; }
    .filter-container.tabfilter-container .tabfilter-item-label.unsaved .tabfilter-item-link {
      font-style: italic; }
      .filter-container.tabfilter-container .tabfilter-item-label.unsaved .tabfilter-item-link::before {
        content: '*'; }
      .filter-container.tabfilter-container .tabfilter-item-label.unsaved .tabfilter-item-link[data-counter]::after {
        display: none; }
    .filter-container.tabfilter-container .tabfilter-item-label.selected.expanded {
      position: relative;
      background-color: #2b2b2b;
      border: 1px solid #303030;
      border-bottom: 0;
      padding-bottom: 7px;
      vertical-align: baseline; }
      .filter-container.tabfilter-container .tabfilter-item-label.selected.expanded .tabfilter-item-link {
        color: #f2f2f2; }
      .filter-container.tabfilter-container .tabfilter-item-label.selected.expanded:hover {
        background: #414141; }
    .filter-container.tabfilter-container .tabfilter-item-label.selected {
      background-color: #2b2b2b; }
      .filter-container.tabfilter-container .tabfilter-item-label.selected .tabfilter-item-link[data-counter]::after {
        display: none; }
    .filter-container.tabfilter-container .tabfilter-item-label.focused {
      box-shadow: 0 0 0 2px rgba(66, 154, 227, 0.35); }
    .filter-container.tabfilter-container .tabfilter-item-label.disabled {
      box-shadow: none;
      pointer-events: none; }
    .filter-container.tabfilter-container .tabfilter-item-label .icon-filter.tabfilter-item-link[data-counter]::after {
      display: none; }
    .filter-container.tabfilter-container .tabfilter-item-label.ui-sortable-helper {
      background-color: #2b2b2b; }
  .filter-container.tabfilter-container .tabfilter-item-link {
    position: relative;
    display: inline-block;
    color: #f2f2f2;
    border: 1px transparent;
    line-height: 22px;
    vertical-align: middle;
    padding: 0 8px 7px 8px;
    margin-bottom: -7px; }
  .filter-container.tabfilter-container .ui-sortable-container .tabfilter-item-label.ui-sortable-helper + .tabfilter-item-label.ui-sortable-handle:not(.selected, .ui-sortable-helper) .tabfilter-item-link::before,
  .filter-container.tabfilter-container .ui-sortable-container .tabfilter-item-label:not(.selected) + .tabfilter-item-label.ui-sortable-handle:not(.selected, .ui-sortable-helper) .tabfilter-item-link::before {
    content: ' ';
    position: absolute;
    top: 1px;
    left: -3px;
    display: inline-block;
    height: 20px;
    border-left: 1px solid #768d99; }
  .filter-container.tabfilter-container .icon-edit {
    width: 24px;
    height: 22px;
    background: url("../img/icon-sprite.svg?20220519") no-repeat -42px -621px;
    cursor: pointer;
    margin: 0;
    padding-bottom: 7px !important;
    margin-bottom: -7px;
    vertical-align: middle;
    display: inline-block;
    opacity: 0; }
  .filter-container.tabfilter-container .tabfilter-tabs-container .filter-container.time-selection-container {
    border: 0 none; }

[data-counter]::after {
  margin-left: .4em;
  padding: 0.1em 0.4em;
  font-size: 0.917em;
  background-color: #4f4f4f;
  border-radius: 2px;
  color: #ffffff;
  content: attr(data-counter); }

[data-counter=""]::after {
  display: none; }

.menu-popup .menu-popup-item[data-counter]::after {
  display: block;
  position: absolute;
  top: 2px;
  right: 15px;
  line-height: 18px; }
.menu-popup .menu-popup-item[data-counter] {
  padding-right: 35px; }

.icon-filter::before {
  vertical-align: middle;
  display: inline-block;
  width: 24px;
  height: 24px;
  content: '';
  background: url("../img/icon-sprite.svg?20220519") no-repeat -246px -547px; }

.toc .toc-row {
  padding: 8px 10px;
  overflow: hidden;
  text-overflow: ellipsis;
  white-space: nowrap;
  line-height: 14px;
  color: #f2f2f2;
  border-bottom: 1px solid #383838;
  background: #4f4f4f; }
.toc .toc-arrow {
  min-height: 14px;
  margin-left: 12px;
  padding: 0;
  background-color: transparent;
  border: 0; }
  .toc .toc-arrow .arrow-down,
  .toc .toc-arrow .arrow-up {
    margin-right: 4px;
    margin-left: -12px;
    transform: translateY(-1px); }
  .toc .toc-arrow .arrow-down {
    border-top-color: #f2f2f2; }
  .toc .toc-arrow .arrow-up {
    border-bottom-color: #f2f2f2; }
  .toc .toc-arrow:focus {
    margin-bottom: -2px;
    border-bottom: 2px solid #f2f2f2;
    box-shadow: none; }
.toc .toc-sublist .toc-row {
  padding-left: 20px;
  background: #383838; }
.toc .toc-sublist .toc-arrow {
  color: #f2f2f2;
  border-color: #f2f2f2; }
.toc .toc-sublist .toc-sublist .toc-row {
  padding-left: 50px; }
.toc .toc-sublist .arrow-down {
  border-top-color: #4f4f4f; }
.toc .toc-sublist .arrow-up {
  border-bottom-color: #4f4f4f; }

z-bar-gauge {
  position: relative;
  display: block;
  height: 24px; }
  z-bar-gauge::part(bar) {
    position: absolute;
    top: 0;
    left: 0;
    border: 1px solid #4f4f4f;
    border-radius: 3px; }

z-select,
.z-select {
  display: inline-grid; }
  z-select:focus,
  .z-select:focus {
    outline: none; }
  z-select ul > li.default-option,
  .z-select ul > li.default-option {
    font-style: italic; }
  z-select button.focusable,
  .z-select button.focusable {
    position: relative;
    width: 100%;
    height: 24px;
    padding: 3px 18px 3px 4px;
    overflow: hidden;
    font-size: 1em;
    line-height: initial;
    text-align: left;
    text-overflow: ellipsis;
    word-break: break-all;
    white-space: pre;
    cursor: default;
    border-radius: 0; }
    z-select button.focusable::after,
    .z-select button.focusable::after {
      content: '';
      position: absolute;
      top: 6px;
      right: 5px;
      width: 5px;
      height: 5px;
      border-right: 1.4px solid;
      border-bottom: 1.4px solid;
      transform: rotate(45deg); }
    z-select button.focusable:active, z-select button.focusable:hover, z-select button.focusable:focus,
    .z-select button.focusable:active,
    .z-select button.focusable:hover,
    .z-select button.focusable:focus {
      color: #f2f2f2;
      background-color: #383838;
      border-color: #4f4f4f;
      box-shadow: none; }
  z-select .list,
  .z-select .list {
    display: none;
    z-index: 20000;
    max-height: 362px;
    overflow-y: auto;
    border: 1px solid;
    box-shadow: 0 6px 10px 0 rgba(0, 0, 0, 0.5); }
    z-select .list li,
    .z-select .list li {
      display: block;
      height: inherit;
      box-sizing: border-box;
      min-height: 24px;
      padding: 5px;
      line-height: normal;
      color: #f2f2f2;
      text-overflow: ellipsis;
      word-break: break-word;
      white-space: pre-wrap;
      user-select: none; }
      z-select .list li.hover,
      .z-select .list li.hover {
        background-color: #454545; }
      z-select .list li.red,
      .z-select .list li.red {
        color: #e45959; }
      z-select .list li[disabled],
      .z-select .list li[disabled] {
        color: #525252; }
      z-select .list li[optgroup]::before,
      .z-select .list li[optgroup]::before {
        content: attr(optgroup);
        display: block;
        font-weight: bold; }
    z-select .list > li > ul,
    .z-select .list > li > ul {
      margin: 5px -5px -5px; }
      z-select .list > li > ul li,
      .z-select .list > li > ul li {
        padding-left: 15px; }
    z-select .list.fall-upwards,
    .z-select .list.fall-upwards {
      box-shadow: 0 -6px 10px 0 rgba(0, 0, 0, 0.5); }
  z-select.is-expanded > ul,
  .z-select.is-expanded > ul {
    display: block;
    position: fixed; }
  z-select[disabled] button,
  .z-select[disabled] button {
    pointer-events: none; }
  z-select[readonly] button,
  .z-select[readonly] button {
    color: #f2f2f2 !important; }
    z-select[readonly] button:focus,
    .z-select[readonly] button:focus {
      border-color: #768d99; }

.link-action {
  border-bottom: 1px dotted;
  cursor: pointer;
  color: #f2f2f2; }
  .link-action:hover {
    color: #4796c4;
    border-bottom: 1px solid rgba(71, 150, 196, 0.35); }
  .link-action:focus {
    outline: none;
    border-bottom: 2px solid rgba(71, 150, 196, 0.35); }

.link-action:visited, .link-action:hover, .link-action:active {
  border-bottom: 1px dotted;
  text-decoration: none; }

.link-alt {
  text-decoration: none;
  cursor: pointer; }
  .link-alt:link {
    border-bottom: 1px solid rgba(118, 141, 153, 0.35); }
  .link-alt:visited {
    border-bottom: 1px solid rgba(118, 141, 153, 0.35); }
  .link-alt:hover {
    color: #4796c4;
    border-bottom: 1px solid rgba(71, 150, 196, 0.5); }
  .link-alt:focus {
    color: #4796c4;
    outline: none;
    border-bottom: 2px solid rgba(71, 150, 196, 0.35); }
  .link-alt:active {
    color: #4796c4;
    border-bottom: 1px solid rgba(71, 150, 196, 0.5); }

.disabled {
  cursor: default !important;
  opacity: .35;
  background-color: transparent; }
  .disabled .subfilter-enabled {
    color: black; }
  .disabled .subfilter-disable-btn {
    cursor: default;
    color: #0f0f0f;
    background-color: #4f4f4f; }
    .disabled .subfilter-disable-btn:hover, .disabled .subfilter-disable-btn:focus, .disabled .subfilter-disable-btn:active {
      color: #0f0f0f; }
  .disabled .disabled,
  .disabled [disabled] {
    opacity: 1 !important; }

.monospace-font {
  font-family: "Courier New", Courier, monospace; }

pre, pre a, pre td, pre span {
  white-space: pre-wrap;
  word-break: break-word;
  overflow-wrap: break-word; }

.arrow-up {
  border: 0;
  border-left: 4px solid transparent;
  border-right: 4px solid transparent;
  border-bottom: 6px solid #f2f2f2; }

.arrow-down {
  border: 0;
  border-left: 4px solid transparent;
  border-right: 4px solid transparent;
  border-top: 6px solid #f2f2f2; }

.arrow-left {
  border-bottom: 4px solid transparent;
  border-top: 4px solid transparent;
  border-right: 6px solid #f2f2f2; }

.arrow-right {
  border-bottom: 4px solid transparent;
  border-top: 4px solid transparent;
  border-left: 6px solid #f2f2f2; }

.arrow-up, .arrow-down, .arrow-left, .arrow-right {
  display: inline-block;
  height: 0;
  width: 0;
  font-size: 0;
  line-height: 0; }

.zabbix-logo {
  width: 114px;
  height: 30px;
  background: url("../img/icon-sprite.svg?20220519") no-repeat 0 -864px; }

.zabbix-sidebar-logo {
  width: 91px;
  height: 24px;
  background: url("../img/icon-sprite.svg?20220519") no-repeat -570px -400px; }

.zabbix-sidebar-logo-compact {
  width: 24px;
  height: 24px;
  background: url("../img/icon-sprite.svg?20220519") no-repeat -540px -400px; }

.hor-list > li {
  display: inline-block;
  margin: 0 6px 0 0; }
  .hor-list > li:last-child {
    margin: 0; }

.header-navigation {
  display: inline-block;
  position: relative;
  margin: 0 0 5px;
  z-index: 3;
  max-width: calc(100% - 200px);
  min-height: 24px; }
  .header-navigation > ul {
    display: flex;
    flex-wrap: wrap;
    align-items: baseline; }
    .header-navigation > ul > li {
      margin-right: 5px;
      line-height: 24px; }
      .header-navigation > ul > li > ul {
        display: flex;
        align-items: baseline;
        flex-wrap: wrap; }
        .header-navigation > ul > li > ul li {
          margin-right: 5px; }
        .header-navigation > ul > li > ul.breadcrumbs > li {
          margin-right: 0; }
          .header-navigation > ul > li > ul.breadcrumbs > li:not(:last-child)::after {
            content: "/"; }
      .header-navigation > ul > li .status-container {
        margin-right: 5px; }
    .header-navigation > ul li > span {
      display: inline-block;
      padding: 2px 7px;
      line-height: 18px;
      white-space: nowrap;
      vertical-align: top;
      text-overflow: ellipsis;
      overflow: hidden;
      max-width: 250px; }
      .header-navigation > ul li > span a {
        vertical-align: top;
        text-overflow: ellipsis;
        overflow: hidden;
        max-width: 200px;
        display: inline-block;
        margin-top: 2px;
        line-height: 14px; }
      .header-navigation > ul li > span.selected {
        background-color: #2b2b2b;
        border-radius: 2px;
        box-shadow: inset 0 0 0 1px #303030; }
  .header-navigation + .filter-space {
    margin-top: -29px; }

form.is-loading {
  position: relative; }

.list-table {
  width: 100%;
  background-color: #2b2b2b;
  border-collapse: separate;
  border: 1px solid #303030; }
  .list-table .action-container {
    display: flex;
    width: 100%;
    height: 18px;
    line-height: 18px; }
    .list-table .action-container .link-action {
      height: 16px;
      min-width: 1em; }
    .list-table .action-container [class*='icon-'] {
      flex-shrink: 0; }
    .list-table .action-container .rel-container {
      display: flex; }
    .list-table .action-container .separator {
      flex-shrink: 0;
      margin-right: 4px; }
  .list-table td .icon-maintenance {
    margin: 0 0 -3px 4px; }
  .list-table td .icon-depend-up,
  .list-table td .icon-depend-down,
  .list-table td .icon-ackn {
    margin: 0 4px -3px 0; }
  .list-table.compact-view tr[class*='flh-']:not(.row-selected):not(:hover) td {
    color: #000000; }
    .list-table.compact-view tr[class*='flh-']:not(.row-selected):not(:hover) td sup,
    .list-table.compact-view tr[class*='flh-']:not(.row-selected):not(:hover) td a,
    .list-table.compact-view tr[class*='flh-']:not(.row-selected):not(:hover) td .problem-unack-fg,
    .list-table.compact-view tr[class*='flh-']:not(.row-selected):not(:hover) td .problem-ack-fg,
    .list-table.compact-view tr[class*='flh-']:not(.row-selected):not(:hover) td .ok-unack-fg,
    .list-table.compact-view tr[class*='flh-']:not(.row-selected):not(:hover) td .ok-ack-fg {
      color: #000000;
      border-bottom-color: rgba(0, 0, 0, 0.5); }
    .list-table.compact-view tr[class*='flh-']:not(.row-selected):not(:hover) td .icon-wizard-action {
      background-position: -165px -624px; }
    .list-table.compact-view tr[class*='flh-']:not(.row-selected):not(:hover) td button:focus {
      box-shadow: 0 0 0 2px rgba(0, 0, 0, 0.5); }
  .list-table.compact-view tr[class*='flh-']:not(.row-selected):not(:hover) td [class*='icon-'] {
    background-color: #2b2b2b;
    border-radius: 2px; }
  .list-table.compact-view tr[class*='flh-']:not(.row-selected):not(:hover) td [class*='icon-depend-'],
  .list-table.compact-view tr[class*='flh-']:not(.row-selected):not(:hover) td .icon-description,
  .list-table.compact-view tr[class*='flh-']:not(.row-selected):not(:hover) td .icon-wizard-action {
    background-color: transparent; }
  .list-table.compact-view .link-action {
    color: #f2f2f2; }
    .list-table.compact-view .link-action.red {
      color: #e45959; }
    .list-table.compact-view .link-action.orange {
      color: #f24f1d; }
    .list-table.compact-view .link-action.yellow {
      color: #e99003; }
    .list-table.compact-view .link-action.green {
      color: #59db8f; }
    .list-table.compact-view .link-action:hover, .list-table.compact-view .link-action:focus {
      color: #4796c4; }
  .list-table.compact-view td {
    padding-top: 0;
    padding-bottom: 0;
    border-bottom: 0;
    box-shadow: inset 0 -1px 0 0 rgba(242, 242, 242, 0.1);
    color: #f2f2f2;
    height: 22px;
    line-height: 1;
    vertical-align: middle;
    white-space: nowrap; }
    .list-table.compact-view td [class*='icon-'] {
      vertical-align: middle; }
      .list-table.compact-view td [class*='icon-']::after {
        margin: 0;
        line-height: 14px;
        top: 0; }
      .list-table.compact-view td [class*='icon-']:last-of-type {
        margin-right: 0; }
    .list-table.compact-view td .rel-container span {
      margin: 0; }
    .list-table.compact-view td .tag, .list-table.compact-view td .btn-tag {
      display: inline-block;
      line-height: 16px;
      margin-right: 3px;
      padding: 0 3px;
      max-width: 40px; }
      @media screen and (min-width: 1200px) {
        .list-table.compact-view td .tag, .list-table.compact-view td .btn-tag {
          max-width: 71px; } }
      @media screen and (min-width: 1400px) {
        .list-table.compact-view td .tag, .list-table.compact-view td .btn-tag {
          max-width: 102px; } }
      @media screen and (min-width: 1600px) {
        .list-table.compact-view td .tag, .list-table.compact-view td .btn-tag {
          max-width: 133px; } }
    .list-table.compact-view td .icon-maintenance {
      height: 12px;
      width: 12px;
      margin: 3px 1px 2px 4px; }
      .list-table.compact-view td .icon-maintenance::before {
        height: 12px;
        width: 12px;
        background-position: -49px -805px; }
    .list-table.compact-view td .icon-depend-up,
    .list-table.compact-view td .icon-depend-down {
      width: 12px; }
    .list-table.compact-view td .icon-depend-up::before {
      background-position: -49px -731px; }
    .list-table.compact-view td .icon-depend-down::before {
      background-position: -49px -767px; }
    .list-table.compact-view td .icon-wizard-action {
      background: url("../img/icon-sprite.svg?20220519") no-repeat -6px -624px;
      height: 12px;
      min-height: 12px;
      margin: 0;
      position: relative; }
    .list-table.compact-view td .icon-description {
      margin-left: 2px; }
  .list-table thead th {
    color: #737373;
    height: 100%;
    overflow: hidden;
    white-space: nowrap;
    padding: 6px 5px;
    vertical-align: bottom;
    border-bottom: 2px solid #2b2b2b;
    text-align: left; }
    .list-table thead th.column-tags-1 {
      width: 75px; }
    .list-table thead th.column-tags-2 {
      width: 124px; }
    .list-table thead th.column-tags-3 {
      width: 173px; }
    @media screen and (min-width: 1200px) {
      .list-table thead th.column-tags-1 {
        width: 106px; }
      .list-table thead th.column-tags-2 {
        width: 186px; }
      .list-table thead th.column-tags-3 {
        width: 266px; } }
    @media screen and (min-width: 1400px) {
      .list-table thead th.column-tags-1 {
        width: 137px; }
      .list-table thead th.column-tags-2 {
        width: 248px; }
      .list-table thead th.column-tags-3 {
        width: 359px; } }
    @media screen and (min-width: 1600px) {
      .list-table thead th.column-tags-1 {
        width: 168px; }
      .list-table thead th.column-tags-2 {
        width: 310px; }
      .list-table thead th.column-tags-3 {
        width: 452px; } }
    .list-table thead th .arrow-up {
      margin: 0 0 0 3px;
      border-bottom-color: #737373; }
    .list-table thead th .arrow-right {
      margin: 0 0 0 3px;
      border-left-color: #737373; }
    .list-table thead th .arrow-down {
      margin: 0 0 0 3px;
      border-top-color: #737373; }
    .list-table thead th .treeview span {
      margin: 0; }
    .list-table thead th .vertical {
      writing-mode: vertical-lr;
      transform: rotate(180deg); }
    .list-table thead th a {
      display: block;
      position: relative;
      margin: -1em;
      padding: 1em;
      border: 0;
      transition: background-color .2s ease-out; }
      .list-table thead th a:hover, .list-table thead th a:focus, .list-table thead th a:active {
        text-decoration: none;
        background-color: #383838; }
  .list-table tbody tr:hover {
    background-color: #383838; }
    .list-table tbody tr:hover .timeline-axis {
      background-color: #2b2b2b; }
    .list-table tbody tr:hover .timeline-date {
      background-color: #2b2b2b; }
    .list-table tbody tr:hover .timeline-td {
      background-color: #2b2b2b !important; }
  .list-table tbody tr.row-selected .timeline-axis {
    background-color: #2b2b2b; }
  .list-table tbody tr.row-selected .timeline-date {
    background-color: #2b2b2b; }
  .list-table tbody tr.row-selected .timeline-td {
    background-color: #2b2b2b; }
  .list-table tbody tr:last-child th, .list-table tbody tr:last-child td {
    border-bottom: 0; }
  .list-table tbody tr.hover-nobg {
    background-color: #2b2b2b; }
  .list-table tbody th,
  .list-table td {
    padding: 6px 5px;
    position: relative;
    border-bottom: 1px solid #383838;
    line-height: 18px;
    vertical-align: top; }
    .list-table tbody th.table-info,
    .list-table td.table-info {
      color: #737373; }
  .list-table tbody th {
    text-align: left; }
  .list-table .vertical_rotation_inner {
    transform: rotate(270deg);
    white-space: nowrap; }
  .list-table .list-table-footer {
    border-bottom: 0;
    color: #737373;
    text-align: right; }
  .list-table .latest-values,
  .list-table .opdata {
    max-width: 300px; }
  .list-table .list-table-actions {
    text-align: right;
    white-space: nowrap; }
  .list-table.sticky-header thead {
    position: sticky;
    top: 0;
    z-index: 1;
    background: #2b2b2b; }
  .list-table.sticky-footer tbody tr:last-of-type td, .list-table.sticky-footer tbody tr:last-of-type th {
    border-bottom: none; }
  .list-table.sticky-footer tfoot {
    position: sticky;
    bottom: 0;
    z-index: 1;
    background: #2b2b2b; }
    .list-table.sticky-footer tfoot tr:first-of-type td, .list-table.sticky-footer tfoot tr:first-of-type th {
      border-top: 2px solid #2b2b2b;
      border-bottom: 0; }
  .list-table td .checkbox-radio + label span {
    top: -2px; }

.table-paging {
  text-align: center;
  background-color: #2b2b2b;
  margin-top: -1px;
  padding: 4px 5px;
  overflow: hidden;
  position: relative;
  border: 1px solid #303030;
  border-top-color: #383838; }
  .table-paging a:focus .arrow-right {
    border-left-color: #f2f2f2; }
  .table-paging a:focus .arrow-left {
    border-right-color: #f2f2f2; }

.paging-btn-container {
  min-height: 24px;
  position: relative; }

.table-stats {
  color: #737373;
  display: inline-block;
  padding: 4px 0;
  position: absolute;
  right: 5px; }

.radio-switch {
  cursor: default;
  background-color: #383838; }

.table-paging a, .radio-switch {
  display: inline-block;
  margin-left: -1px;
  padding: 3px 11px;
  background-color: #383838;
  border: 1px solid #4f4f4f !important;
  text-decoration: none;
  color: #f2f2f2;
  outline: 0;
  transition: background-color .2s ease-out; }
  .table-paging a:hover, .radio-switch:hover {
    color: #f2f2f2;
    background-color: #414141; }
  .table-paging a:focus, .radio-switch:focus {
    color: #f2f2f2;
    background-color: #5e737e;
    border-color: #5e737e;
    z-index: 10;
    position: relative; }
  .table-paging a:active, .radio-switch:active {
    color: #f2f2f2;
    background-color: #414141;
    z-index: 10;
    position: relative; }
  .table-paging a:first-of-type, .radio-switch:first-of-type {
    border-radius: 2px 0 0 2px; }
  .table-paging a:last-of-type, .radio-switch:last-of-type {
    border-radius: 0 2px 2px 0; }
  .table-paging a.paging-selected, .paging-selected.radio-switch {
    color: #f2f2f2;
    background-color: #4f4f4f;
    position: relative;
    z-index: 1; }
    .table-paging a.paging-selected:hover, .paging-selected.radio-switch:hover {
      background-color: #454545; }
    .table-paging a.paging-selected:focus, .paging-selected.radio-switch:focus {
      color: #f2f2f2;
      background-color: #5e737e;
      border-color: #5e737e;
      position: relative; }
    .table-paging a.paging-selected:active, .paging-selected.radio-switch:active {
      background-color: #454545;
      position: relative; }

.treeview-plus {
  font-size: 1.167em;
  font-weight: bold;
  display: inline-block;
  background-color: #2b2b2b;
  border: 1px solid #4f4f4f;
  border-radius: 2px;
  cursor: pointer;
  width: 12px;
  height: 12px;
  line-height: 12px;
  text-align: center; }
  .treeview-plus:link, .treeview-plus:visited, .treeview-plus:hover, .treeview-plus:focus, .treeview-plus:active {
    color: #f2f2f2; }
  .treeview-plus:hover {
    background-color: #383838;
    border-bottom-color: #4f4f4f; }
  .treeview-plus:focus {
    background-color: #383838;
    border-color: #768d99; }
  .treeview-plus:active {
    background-color: #383838;
    border-color: #4f4f4f; }

.treeview {
  display: inline-block;
  width: 14px;
  height: 16px;
  min-height: auto;
  line-height: 16px;
  padding: 0;
  margin: 0 2px 0 0;
  cursor: auto;
  text-align: center;
  border: 0;
  background-color: transparent; }
  .treeview .arrow-right {
    border-left-color: #737373; }
  .treeview .arrow-down {
    margin: 0 0 2px;
    border-top-color: #737373; }
  .treeview:hover, .treeview:focus {
    background-color: transparent; }
    .treeview:hover .arrow-right, .treeview:focus .arrow-right {
      border-left-color: #4796c4; }
    .treeview:hover .arrow-down, .treeview:focus .arrow-down {
      border-top-color: #4796c4; }

.table {
  display: table; }

.row {
  display: table-row; }

.cell {
  display: table-cell;
  vertical-align: top; }
  .cell:last-child .dashboard-widget {
    margin: 0 0 10px; }

.adm-img {
  width: 75%;
  text-align: center;
  margin: 0 auto;
  table-layout: fixed; }
  .adm-img .cell {
    vertical-align: bottom;
    padding: 20px 10px;
    width: 20%;
    text-align: center; }
    .adm-img .cell img {
      max-width: 100%; }

.cell-width {
  width: 8px; }

.nowrap {
  white-space: nowrap; }

.wordwrap {
  white-space: normal;
  word-break: break-all; }

.wordbreak {
  white-space: pre-wrap;
  word-break: break-word; }

.overflow-table {
  overflow-x: auto;
  position: relative; }

.timeline-date {
  text-align: right;
  white-space: nowrap;
  border-bottom-color: transparent !important; }

.timeline-axis {
  padding: 6px .04em !important;
  border-right: 2px solid #ebebeb; }
  .timeline-axis::before {
    content: '';
    position: absolute;
    bottom: -1px;
    right: -2px;
    height: 100%;
    width: 2px;
    background-color: #ebebeb; }

.timeline-dot::after {
  background-color: #69808d;
  border: 2px solid #2b2b2b;
  border-radius: 100%;
  top: 11px; }

.timeline-dot-big::after {
  background-color: #2b2b2b;
  border: 2px solid #69808d;
  border-radius: 100%;
  top: 10px; }

.timeline-td {
  padding: 6px .25em !important; }

.timeline-th {
  padding: 6px .25em !important; }

.timeline-dot::after, .timeline-dot-big::after {
  content: '';
  position: absolute;
  z-index: 1;
  display: block;
  width: 4px;
  height: 4px;
  right: -5px;
  border-radius: 100%; }

.timeline-axis, .timeline-td {
  position: relative;
  border-bottom-color: #2b2b2b !important; }

.filter-btn-container {
  position: relative;
  text-align: right; }

.filter-container {
  background-color: #2b2b2b;
  border: 1px solid #303030;
  margin: 0 0 10px;
  padding: 10px 0;
  position: relative; }
  .filter-container .table {
    border-bottom: 1px solid #383838; }
  .filter-container .filter-forms {
    padding: 0 10px; }
    .filter-container .filter-forms .btn-grey {
      vertical-align: baseline; }
  .filter-container .list-table {
    margin-bottom: -10px;
    border: 0; }
    .filter-container .list-table thead th {
      color: initial;
      padding: 8px 5px 5px;
      border-bottom-width: 1px; }

.filter-forms {
  margin: 0 auto;
  text-align: center;
  white-space: nowrap;
  background-color: #2b2b2b; }
  .filter-forms .cell {
    text-align: left;
    padding: 0 20px 5px; }
    .filter-forms .cell:first-child {
      padding-left: 0; }
    .filter-forms .cell:last-child {
      padding-right: 0;
      border-right: 0; }
    .filter-forms .cell button {
      margin: 0; }
  .filter-forms button {
    margin: 10px 5px 0; }
  .filter-forms select {
    vertical-align: top; }
  .filter-forms .table-forms .table-forms-td-right td {
    padding: 0 5px 5px 0;
    vertical-align: middle; }

.multiselect-control {
  display: flex;
  position: relative;
  vertical-align: top;
  white-space: nowrap; }

.multiselect {
  display: flex;
  flex-direction: column;
  position: relative;
  margin-right: 3px;
  min-height: 24px;
  white-space: normal; }
  .multiselect.active {
    border-color: #768d99; }
  .multiselect input[type="text"] {
    border: 0;
    background: none;
    box-sizing: border-box;
    width: 100%;
    padding-bottom: 2px;
    min-height: 20px; }
  .multiselect.search-disabled input[type="text"] {
    position: absolute;
    top: 0;
    left: 0;
    width: 0;
    padding: 0;
    margin: 0; }
  .multiselect .multiselect-list {
    display: flex;
    flex-direction: row;
    flex-wrap: wrap;
    padding-left: 2px;
    padding-bottom: 2px; }
    .multiselect .multiselect-list li {
      display: block;
      padding-left: 0 !important;
      margin: 2px 2px 0 0;
      overflow: hidden;
      white-space: nowrap;
      cursor: default; }
      .multiselect .multiselect-list li .subfilter-enabled {
        display: flex;
        flex-direction: row;
        padding: 0 3px 0 4px;
        line-height: 18px; }
        .multiselect .multiselect-list li .subfilter-enabled > span:first-child {
          overflow: hidden;
          text-overflow: ellipsis; }
        .multiselect .multiselect-list li .subfilter-enabled > .subfilter-disable-btn {
          position: relative;
          left: 3px;
          flex-shrink: 0; }
      .multiselect .multiselect-list li.selected .subfilter-enabled,
      .multiselect .multiselect-list li.selected .subfilter-disable-btn,
      .multiselect .multiselect-list li.selected .subfilter-disable-btn:active {
        background-color: #696969; }
  .multiselect .disabled {
    background-color: #2b2b2b;
    opacity: 1; }
    .multiselect .disabled .subfilter-enabled,
    .multiselect .disabled .subfilter-disable-btn {
      background-color: #383838;
      color: #808080; }
  .multiselect div[aria-live] {
    overflow: hidden;
    position: absolute;
    left: 0;
    right: 0;
    top: 0;
    bottom: 0;
    z-index: -1; }

.multiselect-button {
  vertical-align: top; }

.multiselect-suggest, .multiselect-matches {
  padding: 0 5px;
  white-space: normal;
  color: #737373;
  background-color: #383838; }
  .multiselect-suggest li, .multiselect-matches li {
    display: block;
    height: inherit;
    line-height: normal;
    color: #f2f2f2;
    padding: .4em 5px;
    margin: 0 -5px;
    cursor: pointer;
    overflow: hidden;
    text-overflow: ellipsis;
    transition: background-color .2s ease-out; }
    .multiselect-suggest li.suggest-hover, .multiselect-matches li.suggest-hover {
      background-color: #454545; }

.multiselect-matches {
  padding: .4em 5px;
  color: #f2f2f2;
  font-weight: bold; }

.multiselect-available {
  position: absolute;
  z-index: 20000;
  border: 1px solid #383838;
  overflow-y: auto;
  box-shadow: 0 6px 10px 0 rgba(0, 0, 0, 0.5); }

.suggest-found {
  font-weight: bold;
  color: #e99003; }

.suggest-new {
  border-top: 1px solid #4f4f4f; }
  .suggest-new span:first-child {
    font-weight: bold; }

.table-forms-container, .browser-warning-container {
  margin: 0 0 10px;
  background-color: #2b2b2b;
  border: 1px solid #303030;
  padding: 10px;
  text-align: left; }
  .table-forms-container > .ui-tabs-nav, .browser-warning-container > .ui-tabs-nav {
    margin: -10px -10px 10px; }

.form-btns button {
  margin: 10px 6px 5px; }

.table-forms {
  display: table;
  width: 100%;
  color: #f2f2f2; }
  .table-forms > li {
    display: table-row; }
  .table-forms .multiselect-suggest li, .table-forms .multiselect-matches li {
    display: block; }
  .table-forms th {
    color: #737373;
    padding: 0 5px 0 0;
    text-align: left; }
    .table-forms th:last-child {
      padding: 0; }
  .table-forms tfoot .table-forms-td-right,
  .table-forms .tfoot-buttons .table-forms-td-right {
    padding-top: 5px; }
  .table-forms tfoot button,
  .table-forms .tfoot-buttons button {
    margin: 0 10px 0 0; }
  .table-forms td {
    position: relative; }
    .table-forms td.td-drag-icon {
      padding: 0 11px 0 0;
      vertical-align: middle; }
    .table-forms td .drag-icon {
      position: absolute;
      top: 5px;
      margin-right: 5px; }
  .table-forms .table-forms-td-left {
    display: table-cell;
    padding: 5px 0;
    text-align: right;
    vertical-align: top;
    width: 15%;
    white-space: nowrap; }
    .table-forms .table-forms-td-left label {
      display: block;
      height: 24px;
      line-height: 24px; }
  .table-forms .table-forms-td-right {
    display: table-cell;
    padding: 5px 0 5px 10px;
    vertical-align: middle;
    width: 85%;
    position: relative; }
    .table-forms .table-forms-td-right td {
      padding: 5px 5px 5px 0;
      position: relative; }
      .table-forms .table-forms-td-right td.td-drag-icon {
        padding-right: 11px; }
      .table-forms .table-forms-td-right td.center {
        text-align: center;
        vertical-align: middle; }
        .table-forms .table-forms-td-right td.center .btn-grey {
          margin: 3px 0; }
      .table-forms .table-forms-td-right td.overflow-break {
        max-width: 150px;
        overflow-wrap: break-word;
        white-space: initial;
        word-wrap: break-word; }
      .table-forms .table-forms-td-right td:last-child {
        padding-right: 0; }
    .table-forms .table-forms-td-right .wrap-multiple-controls {
      display: flex; }
    .table-forms .table-forms-td-right .table-forms-separator .radio-segmented + .multiselect-wrapper {
      margin-top: 5px; }
    .table-forms .table-forms-td-right .checkbox-radio + label span {
      top: -1px; }
    .table-forms .table-forms-td-right .checkbox-list .checkbox-radio + label span {
      top: -3px; }
  .table-forms h4 {
    margin-bottom: -5px; }
  .table-forms .hor-list li {
    display: inline-block; }
  .table-forms .dynamic-row > td {
    padding-top: 0; }
  .table-forms .dynamic-row-control > td {
    padding-top: 0;
    padding-bottom: 0; }

.table-forms-separator {
  border: 1px solid #383838;
  box-sizing: border-box;
  display: inline-block;
  padding: 5px;
  position: relative; }

.border-left {
  border-left: 1px solid #383838; }

.margin-top {
  display: block;
  margin: 4px 0 0; }

.form-new-group {
  border: 5px solid #32453a;
  border-radius: 2px;
  margin-left: -5px;
  padding: 4px 0; }

.list-check-radio li {
  display: block;
  padding: .3em 0; }
.list-check-radio.hor-list li {
  margin-right: 15px;
  padding: .3em 0 0; }
  .list-check-radio.hor-list li:last-child {
    margin-right: 0; }
.list-check-radio label {
  padding: 0 0 0 18px;
  display: inline-block;
  text-indent: -18px;
  max-width: 600px; }
  .list-check-radio label input[type="checkbox"] {
    left: -3px;
    margin: 0; }
  .list-check-radio label input[type="radio"] {
    left: -3px;
    margin: 0; }

.list-numbered {
  counter-reset: line; }
  .list-numbered .list-numbered-item::before {
    content: counter(line);
    counter-increment: line;
    user-select: none;
    text-align: right; }

label.form-label-asterisk::before {
  color: #e45959;
  display: inline-block;
  content: '*';
  margin-right: .3em; }
label input[type="checkbox"] {
  margin-right: 3px; }
label input[type="radio"] {
  margin-right: 3px; }

input {
  font-family: Arial, Tahoma, Verdana, sans-serif;
  font-size: 1em; }
  input[type="file"] {
    padding: 1px; }
  input[readonly] {
    color: #f2f2f2 !important; }

textarea {
  margin: 0;
  padding: 4px 5px;
  overflow: auto;
  font-family: Arial, Tahoma, Verdana, sans-serif;
  font-size: 1em;
  line-height: normal;
  vertical-align: top; }
  textarea[readonly] {
    color: #f2f2f2 !important; }
    textarea[readonly]:focus {
      border-color: #768d99; }

select {
  font-family: Arial, Tahoma, Verdana, sans-serif;
  font-size: 1em;
  height: 24px;
  padding: 3px 3px 3px 0;
  background-color: #383838; }
  select option {
    color: #f2f2f2; }
  select[multiple] {
    padding: 4px 5px;
    width: 300px;
    height: 150px;
    vertical-align: top; }
    select[multiple] option {
      padding: 0; }
  select[readonly] {
    color: #f2f2f2 !important;
    pointer-events: none; }

.form-fields-inline label {
  margin: 0 8px 0 3px; }

.form-input-margin {
  display: inline-block;
  margin: 0 3px 0 0; }

.checkbox-radio {
  position: absolute !important;
  top: auto !important;
  width: 16px !important;
  height: 16px !important;
  opacity: 0;
  z-index: 1; }
  .checkbox-radio:checked[readonly] + label span {
    transition: none; }
    .checkbox-radio:checked[readonly] + label span::after {
      border-color: #4f4f4f !important; }
  .checkbox-radio[readonly],
  .checkbox-radio[readonly] + label {
    pointer-events: none; }
    .checkbox-radio[readonly] span,
    .checkbox-radio[readonly] + label span {
      transition: none; }
  .checkbox-radio[type="checkbox"] + label span {
    border-radius: 2px; }
  .checkbox-radio[type="checkbox"]:checked + label span::after {
    content: '';
    position: absolute;
    display: block;
    width: 7px;
    height: 4px;
    top: 6px;
    left: 7px;
    border-left: 2px solid #69808d;
    border-bottom: 2px solid #69808d;
    transform: translate(-50%, -50%) rotate(-45deg); }
  .checkbox-radio[type="checkbox"]:checked[disabled] + label span::after {
    border-color: #4f4f4f !important; }
  .checkbox-radio[type="radio"] + label span {
    border-radius: 50%; }
  .checkbox-radio[type="radio"]:checked + label span::after {
    content: '';
    position: absolute;
    display: block;
    width: 8px;
    height: 8px;
    top: 3px;
    left: 3px;
    background-color: #69808d;
    border-radius: 50%; }
  .checkbox-radio[type="radio"]:checked[disabled] + label span::after {
    background-color: #4f4f4f !important; }
  .checkbox-radio + label span {
    position: relative;
    display: inline-block;
    width: 14px;
    height: 14px;
    margin-right: 4px;
    top: -2px;
    vertical-align: middle;
    border: 1px solid #4f4f4f;
    background-color: #383838; }
    .checkbox-radio + label span:active {
      border-color: #4f4f4f; }
  .checkbox-radio + label.label-pos-left span {
    margin-left: 6px;
    margin-right: 1px; }
  .checkbox-radio:focus + label span {
    border-color: #768d99; }
  .checkbox-radio:checked:focus + label span {
    border-color: #768d99; }
  .checkbox-radio:checked[disabled] + label span {
    transition: none; }
    .checkbox-radio:checked[disabled] + label span::after {
      border-color: #4f4f4f !important; }
  .checkbox-radio[disabled] + label span {
    transition: none; }

input[type="checkbox"], input[type="radio"] {
  margin: 0;
  padding: 0;
  border: 0;
  vertical-align: middle;
  position: relative;
  top: -1px;
  overflow: hidden;
  width: 13px;
  height: 13px;
  background: none; }

input[type="text"], input[type="password"], input[type="search"], input[type="number"], input[type="email"], input[type="time"] {
  margin: 0;
  padding: 0 5px;
  min-height: 24px; }

z-select button.focusable,
.z-select button.focusable, z-select .list,
.z-select .list, .multiselect, input[type="text"], input[type="password"], input[type="search"], input[type="number"], input[type="email"], input[type="time"], input[type="file"], textarea, select {
  background-color: #383838;
  border: 1px solid #4f4f4f;
  box-sizing: border-box;
  color: #f2f2f2;
  outline: 0;
  transition: border-color .2s ease-out, box-shadow .2s ease-out; }
  z-select button.focusable:focus,
  .z-select button.focusable:focus, z-select .list:focus,
  .z-select .list:focus, .multiselect:focus, input[type="text"]:focus, input[type="password"]:focus, input[type="search"]:focus, input[type="number"]:focus, input[type="email"]:focus, input[type="time"]:focus, input[type="file"]:focus, textarea:focus, select:focus {
    border-color: #768d99; }

button::-moz-focus-inner {
  padding: 0;
  border: 0;
  vertical-align: middle; }

button {
  font-family: Arial, Tahoma, Verdana, sans-serif;
  font-size: 1em;
  background-color: #69808d;
  border: 1px solid #69808d;
  border-radius: 2px;
  color: #f2f2f2;
  margin: 0;
  padding: 0 11px;
  min-height: 24px;
  cursor: pointer;
  outline: 0;
  transition: border-color .2s ease-out, background-color .2s ease-out; }
  button:hover {
    color: #f2f2f2;
    background-color: #5e737e;
    border-color: #5e737e; }
  button:focus {
    box-shadow: 0 0 0 2px rgba(66, 154, 227, 0.35);
    color: #f2f2f2;
    background-color: #5e737e;
    border-color: #5e737e; }
  button:active {
    color: #f2f2f2;
    background-color: #5e737e;
    border-color: #5e737e; }

.btn-alt {
  color: #768d99;
  background-color: transparent; }
  .btn-alt .plus-icon {
    background-color: #768d99;
    margin-right: 8px; }
    .btn-alt .plus-icon::after {
      background-color: #768d99; }
  .btn-alt:hover {
    color: #f2f2f2;
    background-color: #5e737e;
    border-color: #5e737e; }
    .btn-alt:hover .plus-icon {
      background-color: #f2f2f2; }
      .btn-alt:hover .plus-icon::after {
        background-color: #f2f2f2; }
  .btn-alt:focus {
    color: #f2f2f2;
    background-color: #5e737e;
    border-color: #5e737e; }
    .btn-alt:focus .plus-icon {
      background-color: #f2f2f2; }
      .btn-alt:focus .plus-icon::after {
        background-color: #f2f2f2; }
  .btn-alt:active {
    color: #f2f2f2;
    background-color: #5e737e;
    border-color: #5e737e; }
    .btn-alt:active .plus-icon {
      background-color: #f2f2f2; }
      .btn-alt:active .plus-icon::after {
        background-color: #f2f2f2; }

.btn-tag {
  min-height: unset;
  outline: none;
  border: none; }
  .btn-tag:hover {
    text-decoration: underline;
    background-color: #4f4f4f; }
  .btn-tag:focus {
    background-color: #4f4f4f; }

.btn-grey {
  color: #f2f2f2;
  background-color: #383838;
  border-color: #4f4f4f;
  vertical-align: top; }
  .btn-grey:hover {
    color: #f2f2f2;
    background-color: #414141;
    border-color: #4f4f4f; }
  .btn-grey:focus {
    color: #f2f2f2;
    background-color: #414141;
    border-color: #768d99; }
  .btn-grey:active {
    color: #f2f2f2;
    background-color: #414141;
    border-color: #768d99; }

.btn-link, .btn-link:hover, .btn-link:focus, .btn-link:active, .interface-container .interface-row .interface-cell .interface-btn-toggle {
  position: relative;
  background-color: transparent;
  border: 0;
  border-bottom: 1px dotted #4796c4;
  border-radius: 0;
  color: #4796c4;
  font-size: inherit;
  padding: 0;
  min-height: inherit; }
  .btn-link:focus, .interface-container .interface-row .interface-cell .interface-btn-toggle:focus {
    outline: none;
    margin-bottom: -2px !important;
    border-bottom: 2px solid rgba(71, 150, 196, 0.5);
    box-shadow: 0 0 0 0 !important; }
  .btn-link[disabled], .interface-container .interface-row .interface-cell [disabled].interface-btn-toggle {
    background-color: transparent; }
    .btn-link[disabled]:hover, .interface-container .interface-row .interface-cell [disabled].interface-btn-toggle:hover {
      background-color: transparent; }

.btn-kiosk {
  background: #69808d url("../img/icon-sprite.svg?20220519") no-repeat -79px -259px; }

.btn-min {
  background: #69808d url("../img/icon-sprite.svg?20220519") no-repeat -7px -259px; }

.btn-add-fav {
  background: #69808d url("../img/icon-sprite.svg?20220519") no-repeat -7px -295px; }

.btn-remove-fav {
  background: #69808d url("../img/icon-sprite.svg?20220519") no-repeat -7px -329px; }

.btn-action {
  background: #69808d url("../img/icon-sprite.svg?20220519") no-repeat -7px -367px; }

.btn-info {
  background: #69808d url("../img/icon-sprite.svg?20220519") no-repeat -7px -403px; }

.btn-dashboard-kioskmode-toggle-slideshow.slideshow-state-started {
  background: #69808d url("../img/icon-sprite.svg?20220519") no-repeat -432px -582px; }

.btn-dashboard-kioskmode-toggle-slideshow.slideshow-state-stopped {
  background: #69808d url("../img/icon-sprite.svg?20220519") no-repeat -433px -546px; }

.btn-dashboard-kioskmode-previous-page {
  background: #69808d url("../img/icon-sprite.svg?20220519") no-repeat -398px -657px; }

.btn-dashboard-kioskmode-next-page {
  background: #69808d url("../img/icon-sprite.svg?20220519") no-repeat -396px -624px; }

.btn-dashboard-page-properties {
  background: url("../img/icon-sprite.svg?20220519") no-repeat -318px -618px; }

.btn-iterator-page-previous {
  background: url("../img/icon-sprite.svg?20220519") no-repeat -85px -657px; }

.btn-iterator-page-next {
  background: url("../img/icon-sprite.svg?20220519") no-repeat -83px -623px; }

.btn-widget-action {
  background: url("../img/icon-sprite.svg?20220519") no-repeat -6px -618px; }

.btn-widget-collapse, .list-vertical-accordion .list-accordion-item-opened .list-accordion-item-toggle, .interface-row.list-accordion-item[data-type="2"].list-accordion-item-opened .interface-btn-toggle {
  background: url("../img/icon-sprite.svg?20220519") no-repeat -6px -654px; }

.btn-widget-expand, .list-vertical-accordion .list-accordion-item-closed .list-accordion-item-toggle, .interface-row.list-accordion-item[data-type="2"].list-accordion-item-closed .interface-btn-toggle {
  background: url("../img/icon-sprite.svg?20220519") no-repeat -6px -689px; }

.btn-widget-edit {
  background: url("../img/icon-sprite.svg?20220519") no-repeat -42px -619px; }

.btn-alarm-on {
  background: url("../img/icon-sprite.svg?20220519") no-repeat -6px -546px; }

.btn-alarm-off {
  background: url("../img/icon-sprite.svg?20220519") no-repeat -6px -582px; }

.btn-sound-on {
  background: url("../img/icon-sprite.svg?20220519") no-repeat -6px -474px; }

.btn-sound-off {
  background: url("../img/icon-sprite.svg?20220519") no-repeat -6px -510px; }

.btn-info-clock {
  background: url("../img/icon-sprite.svg?20220519") no-repeat -87px -762px; }

.ui-tabs-nav {
  height: 30px;
  line-height: 30px;
  border-bottom: 1px solid #383838; }
  .ui-tabs-nav li {
    display: inline-block; }
    .ui-tabs-nav li a {
      border: 0;
      padding: 8px 10px;
      transition: background-color .2s ease-out; }
      .ui-tabs-nav li a:hover, .ui-tabs-nav li a:focus, .ui-tabs-nav li a:active {
        background-color: #383838; }
    .ui-tabs-nav li.ui-tabs-active:first-child {
      border-left: 0; }
    .ui-tabs-nav li.ui-tabs-active a {
      padding: 8px 10px 6px;
      background-color: transparent;
      color: #f2f2f2;
      text-decoration: none;
      cursor: default;
      border-bottom: 3px solid #69808d; }
    .ui-tabs-nav li.ui-state-disabled a {
      cursor: default;
      color: #525252;
      background-color: transparent;
      border: 0; }
  .ui-tabs-nav .btn-info,
  .ui-tabs-nav .btn-time,
  .ui-tabs-nav .filter-trigger {
    border-radius: 2px;
    color: #f2f2f2;
    background-color: #69808d;
    border: 1px solid #69808d;
    position: relative;
    margin: 0 0 0 6px;
    min-height: 24px;
    vertical-align: bottom; }
    .ui-tabs-nav .btn-info::after,
    .ui-tabs-nav .btn-time::after,
    .ui-tabs-nav .filter-trigger::after {
      content: '';
      position: absolute; }
    .ui-tabs-nav .btn-info:focus, .ui-tabs-nav .btn-info:hover,
    .ui-tabs-nav .btn-time:focus,
    .ui-tabs-nav .btn-time:hover,
    .ui-tabs-nav .filter-trigger:focus,
    .ui-tabs-nav .filter-trigger:hover {
      color: #f2f2f2;
      background-color: #5e737e;
      border-color: #5e737e;
      cursor: pointer; }
  .ui-tabs-nav .btn-info,
  .ui-tabs-nav .btn-time {
    padding: 0 34px 0 10px; }
    .ui-tabs-nav .btn-info::after,
    .ui-tabs-nav .btn-time::after {
      margin: 0 5px;
      right: 0;
      top: 0;
      height: 24px;
      width: 24px;
      background: url("../img/icon-sprite.svg?20220519") no-repeat -87px -583px; }
  .ui-tabs-nav .btn-info {
    width: initial;
    background-image: none; }
    .ui-tabs-nav .btn-info::after {
      background: url("../img/icon-sprite.svg?20220519") no-repeat -431px -621px; }
  .ui-tabs-nav .filter-trigger {
    padding: 0 34px 0 10px; }
    .ui-tabs-nav .filter-trigger::after {
      margin: 0 5px;
      right: 0;
      top: 0;
      height: 24px;
      width: 24px;
      background: url("../img/icon-sprite.svg?20220519") no-repeat -87px -547px; }
  .ui-tabs-nav .ui-state-focus .btn-info,
  .ui-tabs-nav .ui-state-focus .btn-time,
  .ui-tabs-nav .ui-state-focus .filter-trigger {
    box-shadow: 0 0 0 2px rgba(66, 154, 227, 0.35);
    color: #f2f2f2;
    background-color: #5e737e;
    border-color: #5e737e; }
  .ui-tabs-nav .ui-state-focus.ui-tabs-active .btn-info,
  .ui-tabs-nav .ui-state-focus.ui-tabs-active .btn-time,
  .ui-tabs-nav .ui-state-focus.ui-tabs-active .filter-trigger {
    box-shadow: 0 0 0 2px rgba(66, 154, 227, 0.35); }
  .ui-tabs-nav .ui-tabs-active .btn-info,
  .ui-tabs-nav .ui-tabs-active .btn-time,
  .ui-tabs-nav .ui-tabs-active .filter-trigger {
    color: #f2f2f2;
    background-color: #2b2b2b;
    border: 1px solid #303030;
    border-bottom: 0;
    border-radius: 2px 2px 0 0;
    margin: -1px 0 0 6px;
    padding: 1px 34px 7px 10px; }
  .ui-tabs-nav .ui-tabs-active .btn-info::after {
    background-position: -279px -621px;
    top: 1px; }
  .ui-tabs-nav .ui-tabs-active .btn-time::after {
    background-position: -246px -583px;
    top: 1px; }
  .ui-tabs-nav .ui-tabs-active .filter-trigger::after {
    background-position: -246px -547px; }
  .ui-tabs-nav .ui-state-hover.ui-tabs-active .btn-info,
  .ui-tabs-nav .ui-state-hover.ui-tabs-active .btn-time,
  .ui-tabs-nav .ui-state-hover.ui-tabs-active .filter-trigger {
    background-color: #454545; }

.filter-space {
  box-sizing: border-box; }
  .filter-space li a.ui-tabs-anchor {
    vertical-align: top; }
  .filter-space ul.ui-tabs-nav li:focus {
    outline: none; }
  .filter-space .filter-btn-container {
    height: 29px;
    z-index: 2; }
  .filter-space .ui-tabs-nav {
    height: 29px;
    border-bottom: 0; }
    .filter-space .ui-tabs-nav a {
      display: inline-block;
      box-sizing: border-box;
      line-height: 22px;
      margin-bottom: 5px;
      text-align: center; }

.btn-time-left,
.btn-time-right {
  background: url("../img/icon-sprite.svg?20220519") no-repeat;
  content: '';
  border: 0;
  height: 24px;
  width: 24px;
  vertical-align: top; }
  .btn-time-left:focus, .btn-time-left:hover,
  .btn-time-right:focus,
  .btn-time-right:hover {
    border: 1px solid #303030;
    color: #f2f2f2;
    background-color: #5e737e;
    border-color: #5e737e; }
  .btn-time-left:disabled,
  .btn-time-right:disabled {
    border: 0;
    opacity: .4; }

.btn-time-right {
  background-position: -83px -623px; }
  .btn-time-right:focus, .btn-time-right:hover {
    background-position: -396px -624px; }
  .btn-time-right:disabled {
    background-position: -83px -623px; }

.btn-time-left {
  background-position: -85px -657px; }
  .btn-time-left:focus, .btn-time-left:hover {
    background-position: -398px -658px; }
  .btn-time-left:disabled {
    background-position: -85px -657px; }

.btn-time-out {
  background: none;
  border: 1px solid transparent;
  color: #f2f2f2;
  height: 24px;
  line-height: 22px;
  margin: 0 5px;
  vertical-align: top; }
  .btn-time-out:disabled {
    background: transparent !important;
    border-color: transparent !important;
    opacity: .8; }

.time-quick {
  font-size: 12px;
  line-height: 20px; }
  .time-quick li:last-of-type a {
    margin-bottom: 0; }
  .time-quick li a {
    display: inline-block;
    padding: 2px 10px;
    margin-bottom: 2px;
    margin-left: -10px;
    border-bottom: 0; }
    .time-quick li a:hover, .time-quick li a:focus, .time-quick li a.selected {
      border-radius: 2px;
      border-bottom: 0; }
    .time-quick li a:hover {
      background: #454545;
      transition: background-color .2s ease-out; }
    .time-quick li a:focus {
      box-shadow: 0 0 0 2px rgba(66, 154, 227, 0.35); }
    .time-quick li a.selected {
      background: #4f4f4f;
      color: #ffffff;
      transition: background-color .2s ease-out; }

.time-selection-container {
  display: flex;
  justify-content: flex-end; }
  .time-selection-container .time-input {
    border-right: 1px solid #303030;
    padding: 0 30px 0 10px;
    text-align: right;
    white-space: nowrap; }
    .time-selection-container .time-input .time-input-error {
      margin: -8px 29px 0 0; }
    .time-selection-container .time-input ul {
      padding: 0 0 10px; }
    .time-selection-container .time-input li {
      display: inline-block;
      vertical-align: baseline;
      padding: 0 0 0 10px; }
      .time-selection-container .time-input li .icon-cal {
        position: relative;
        vertical-align: middle;
        margin-left: 2px; }
  .time-selection-container .time-quick-range {
    text-align: right;
    white-space: nowrap;
    margin: 0 0 0 20px; }
    .time-selection-container .time-quick-range .cell {
      display: inline-flex;
      vertical-align: top;
      text-align: left;
      margin: 0 10px; }
    .time-selection-container .time-quick-range .time-quick-selected {
      display: inline-block;
      padding: 2px 10px;
      margin-left: -10px;
      color: #f2f2f2;
      background-color: #4f4f4f;
      border-bottom: 0; }

.calendar-control .icon-cal {
  position: relative;
  top: -1px; }

.header-kioskmode-controls {
  position: fixed;
  top: 5px;
  right: 45px;
  z-index: 1010;
  display: flex;
  transition: opacity 1s ease-out; }
  .header-kioskmode-controls.hidden {
    opacity: 0; }
  .header-kioskmode-controls > li > ul {
    margin-right: 10px; }
  .header-kioskmode-controls ul {
    display: flex; }
    .header-kioskmode-controls ul li {
      margin-right: 10px; }

.btn-dashboard-conf {
  background: url("../img/icon-sprite.svg?20220519") no-repeat -42px -619px; }

.btn-dashboard-normal {
  box-shadow: 1px 1px 2px rgba(0, 0, 0, 0.5); }

.btn-dashboard-page-properties, .btn-iterator-page-previous, .btn-iterator-page-next, .btn-widget-action, .btn-widget-collapse, .list-vertical-accordion .list-accordion-item-opened .list-accordion-item-toggle, .interface-row.list-accordion-item[data-type="2"].list-accordion-item-opened .interface-btn-toggle, .btn-widget-expand, .list-vertical-accordion .list-accordion-item-closed .list-accordion-item-toggle, .interface-row.list-accordion-item[data-type="2"].list-accordion-item-closed .interface-btn-toggle, .btn-widget-edit, .btn-alarm-on, .btn-alarm-off, .btn-sound-on, .btn-sound-off, .btn-info-clock, .interface-row.list-accordion-item[data-type="2"] .interface-btn-toggle {
  width: 24px;
  height: 24px;
  margin: 2px 2px 0 0; }

.btn-dashboard-conf {
  width: 24px;
  height: 24px; }

.filter-container.tabfilter-container .icon-edit, .btn-dashboard-page-properties, .btn-iterator-page-previous, .btn-iterator-page-next, .btn-widget-action, .btn-widget-collapse, .list-vertical-accordion .list-accordion-item-opened .list-accordion-item-toggle, .interface-row.list-accordion-item[data-type="2"].list-accordion-item-opened .interface-btn-toggle, .btn-widget-expand, .list-vertical-accordion .list-accordion-item-closed .list-accordion-item-toggle, .interface-row.list-accordion-item[data-type="2"].list-accordion-item-closed .interface-btn-toggle, .btn-widget-edit, .btn-alarm-on, .btn-alarm-off, .btn-sound-on, .btn-sound-off, .btn-info-clock, .interface-row.list-accordion-item[data-type="2"] .interface-btn-toggle, .btn-dashboard-conf {
  border: 0;
  min-height: 0;
  padding: 0;
  opacity: .5;
  transition: opacity .2s ease-out; }
  .filter-container.tabfilter-container [disabled].icon-edit, [disabled].btn-dashboard-page-properties, [disabled].btn-iterator-page-previous, [disabled].btn-iterator-page-next, [disabled].btn-widget-action, [disabled].btn-widget-collapse, .list-vertical-accordion .list-accordion-item-opened [disabled].list-accordion-item-toggle, [disabled].btn-widget-expand, .list-vertical-accordion .list-accordion-item-closed [disabled].list-accordion-item-toggle, [disabled].btn-widget-edit, [disabled].btn-alarm-on, [disabled].btn-alarm-off, [disabled].btn-sound-on, [disabled].btn-sound-off, [disabled].btn-info-clock, .interface-row.list-accordion-item[data-type="2"] [disabled].interface-btn-toggle, [disabled].btn-dashboard-conf, .filter-container.tabfilter-container [disabled].icon-edit:hover, [disabled].btn-dashboard-page-properties:hover, [disabled].btn-iterator-page-previous:hover, [disabled].btn-iterator-page-next:hover, [disabled].btn-widget-action:hover, [disabled].btn-widget-collapse:hover, .list-vertical-accordion .list-accordion-item-opened [disabled].list-accordion-item-toggle:hover, [disabled].btn-widget-expand:hover, .list-vertical-accordion .list-accordion-item-closed [disabled].list-accordion-item-toggle:hover, [disabled].btn-widget-edit:hover, [disabled].btn-alarm-on:hover, [disabled].btn-alarm-off:hover, [disabled].btn-sound-on:hover, [disabled].btn-sound-off:hover, [disabled].btn-info-clock:hover, .interface-row.list-accordion-item[data-type="2"] [disabled].interface-btn-toggle:hover, [disabled].btn-dashboard-conf:hover, .filter-container.tabfilter-container [disabled].icon-edit:focus, [disabled].btn-dashboard-page-properties:focus, [disabled].btn-iterator-page-previous:focus, [disabled].btn-iterator-page-next:focus, [disabled].btn-widget-action:focus, [disabled].btn-widget-collapse:focus, .list-vertical-accordion .list-accordion-item-opened [disabled].list-accordion-item-toggle:focus, [disabled].btn-widget-expand:focus, .list-vertical-accordion .list-accordion-item-closed [disabled].list-accordion-item-toggle:focus, [disabled].btn-widget-edit:focus, [disabled].btn-alarm-on:focus, [disabled].btn-alarm-off:focus, [disabled].btn-sound-on:focus, [disabled].btn-sound-off:focus, [disabled].btn-info-clock:focus, .interface-row.list-accordion-item[data-type="2"] [disabled].interface-btn-toggle:focus, [disabled].btn-dashboard-conf:focus, .filter-container.tabfilter-container [disabled].icon-edit:active, [disabled].btn-dashboard-page-properties:active, [disabled].btn-iterator-page-previous:active, [disabled].btn-iterator-page-next:active, [disabled].btn-widget-action:active, [disabled].btn-widget-collapse:active, .list-vertical-accordion .list-accordion-item-opened [disabled].list-accordion-item-toggle:active, [disabled].btn-widget-expand:active, .list-vertical-accordion .list-accordion-item-closed [disabled].list-accordion-item-toggle:active, [disabled].btn-widget-edit:active, [disabled].btn-alarm-on:active, [disabled].btn-alarm-off:active, [disabled].btn-sound-on:active, [disabled].btn-sound-off:active, [disabled].btn-info-clock:active, .interface-row.list-accordion-item[data-type="2"] [disabled].interface-btn-toggle:active, [disabled].btn-dashboard-conf:active {
    background-color: transparent;
    opacity: .25; }

.btn-kiosk, .btn-min, .btn-add-fav, .btn-remove-fav, .btn-action, .btn-info, .btn-dashboard-kioskmode-toggle-slideshow.slideshow-state-started, .btn-dashboard-kioskmode-toggle-slideshow.slideshow-state-stopped, .btn-dashboard-kioskmode-previous-page, .btn-dashboard-kioskmode-next-page, .icon-cal, .icon-wizard-action, .drag-icon {
  width: 24px;
  height: auto;
  padding: 0; }

button[disabled], button[disabled]:hover, button[disabled]:active {
  color: #525252 !important;
  background-color: transparent;
  border-color: #3d3d3d;
  cursor: default; }
  button.icon-cal[disabled] {
    opacity: .3;
    background-color: transparent; }

.radio-list-control input[type="radio"][disabled] + label, z-select[disabled] button,
.z-select[disabled] button, z-select[readonly] button,
.z-select[readonly] button, .multiselect[aria-disabled], input[disabled], input[readonly], textarea[disabled], textarea[readonly], select option[disabled], select[disabled], select[readonly], .checkbox-radio[readonly] span,
.checkbox-radio[readonly] + label span, .checkbox-radio[disabled] + label span, .macro-input-group button.btn-dropdown-toggle:disabled {
  color: #525252;
  background-color: #2b2b2b !important;
  border-color: #3d3d3d; }

.inaccessible .subfilter-enabled {
  color: #b2b2b2; }

.filter-container.tabfilter-container .icon-edit:hover, .btn-dashboard-page-properties:hover, .btn-iterator-page-previous:hover, .btn-iterator-page-next:hover, .btn-widget-action:hover, .btn-widget-collapse:hover, .list-vertical-accordion .list-accordion-item-opened .list-accordion-item-toggle:hover, .btn-widget-expand:hover, .list-vertical-accordion .list-accordion-item-closed .list-accordion-item-toggle:hover, .btn-widget-edit:hover, .btn-alarm-on:hover, .btn-alarm-off:hover, .btn-sound-on:hover, .btn-sound-off:hover, .btn-info-clock:hover, .interface-row.list-accordion-item[data-type="2"] .interface-btn-toggle:hover, .btn-dashboard-conf:hover, .filter-container.tabfilter-container .icon-edit:focus, .btn-dashboard-page-properties:focus, .btn-iterator-page-previous:focus, .btn-iterator-page-next:focus, .btn-widget-action:focus, .btn-widget-collapse:focus, .list-vertical-accordion .list-accordion-item-opened .list-accordion-item-toggle:focus, .btn-widget-expand:focus, .list-vertical-accordion .list-accordion-item-closed .list-accordion-item-toggle:focus, .btn-widget-edit:focus, .btn-alarm-on:focus, .btn-alarm-off:focus, .btn-sound-on:focus, .btn-sound-off:focus, .btn-info-clock:focus, .interface-row.list-accordion-item[data-type="2"] .interface-btn-toggle:focus, .btn-dashboard-conf:focus, .filter-container.tabfilter-container .icon-edit:active, .btn-dashboard-page-properties:active, .btn-iterator-page-previous:active, .btn-iterator-page-next:active, .btn-widget-action:active, .btn-widget-collapse:active, .list-vertical-accordion .list-accordion-item-opened .list-accordion-item-toggle:active, .btn-widget-expand:active, .list-vertical-accordion .list-accordion-item-closed .list-accordion-item-toggle:active, .btn-widget-edit:active, .btn-alarm-on:active, .btn-alarm-off:active, .btn-sound-on:active, .btn-sound-off:active, .btn-info-clock:active, .interface-row.list-accordion-item[data-type="2"] .interface-btn-toggle:active, .btn-dashboard-conf:active {
  background-color: transparent;
  opacity: 1; }

.action-buttons {
  margin: 10px 0 0;
  color: #737373; }
  .action-buttons button {
    margin: 0 10px 10px 0; }

.selected-item-count {
  display: inline-block;
  margin: 0 14px 0 0; }

.icon-maintenance {
  position: relative;
  display: inline-block;
  width: 16px;
  height: 16px;
  border-radius: 2px; }
  .icon-maintenance::before {
    background: url("../img/icon-sprite.svg?20220519") no-repeat -47px -803px;
    width: 14px;
    height: 14px;
    left: 1px;
    top: 1px; }
  .icon-maintenance:link, .icon-maintenance:hover, .icon-maintenance:focus {
    border-bottom: none; }
  .icon-maintenance:focus {
    box-shadow: 0 0 0 2px rgba(30, 135, 227, 0.35); }

.icon-depend-up {
  position: relative;
  display: inline-block;
  width: 16px;
  height: 16px;
  border-radius: 2px; }
  .icon-depend-up::before {
    background: url("../img/icon-sprite.svg?20220519") no-repeat -47px -731px;
    width: 14px;
    height: 14px;
    left: 1px;
    top: 1px; }
  .icon-depend-up:link, .icon-depend-up:hover, .icon-depend-up:focus {
    border-bottom: none; }
  .icon-depend-up:focus {
    box-shadow: 0 0 0 2px rgba(30, 135, 227, 0.35); }

.icon-depend-down {
  position: relative;
  display: inline-block;
  width: 16px;
  height: 16px;
  border-radius: 2px; }
  .icon-depend-down::before {
    background: url("../img/icon-sprite.svg?20220519") no-repeat -47px -767px;
    width: 14px;
    height: 14px;
    left: 1px;
    top: 1px; }
  .icon-depend-down:link, .icon-depend-down:hover, .icon-depend-down:focus {
    border-bottom: none; }
  .icon-depend-down:focus {
    box-shadow: 0 0 0 2px rgba(30, 135, 227, 0.35); }

.icon-ackn {
  position: relative;
  display: inline-block;
  width: 16px;
  height: 16px;
  border-radius: 2px; }
  .icon-ackn::before {
    background: url("../img/icon-sprite.svg?20220519") no-repeat -47px -694px;
    width: 14px;
    height: 14px;
    left: 1px;
    top: 1px; }
  .icon-ackn:link, .icon-ackn:hover, .icon-ackn:focus {
    border-bottom: none; }
  .icon-ackn:focus {
    box-shadow: 0 0 0 2px rgba(30, 135, 227, 0.35); }

.icon-tree-top-bottom, .icon-tree-top-bottom-right, .icon-tree-top-right, .icon-tree-empty {
  margin: 0 12px 0 0; }
  .icon-tree-top-bottom::before, .icon-tree-top-bottom-right::before, .icon-tree-top-right::before, .icon-tree-empty::before {
    background: url("../img/icon-sprite.svg?20220519") no-repeat;
    display: inline-block;
    width: 12px;
    height: 12px;
    position: absolute;
    content: ''; }

.icon-tree-top-bottom::before {
  background-position: url("../img/icon-sprite.svg?20220519") no-repeat -84px -300px; }

.icon-tree-top-bottom-right::before {
  background-position: url("../img/icon-sprite.svg?20220519") no-repeat -84px -334px; }

.icon-tree-top-right::before {
  background-position: url("../img/icon-sprite.svg?20220519") no-repeat -84px -372px; }

.icon-tree-empty::before {
  background-position: url("../img/icon-sprite.svg?20220519") no-repeat -84px -350px; }

.icon-cal {
  background: transparent url("../img/icon-sprite.svg?20220519") no-repeat -42px -834px; }

.icon-wizard-action {
  background: transparent url("../img/icon-sprite.svg?20220519") no-repeat -6px -617px; }

.icon-cal, .icon-wizard-action {
  border: 0;
  margin: -4px 0;
  vertical-align: middle;
  cursor: pointer;
  opacity: .75;
  transition: opacity .2s ease-out; }
  .icon-cal:hover, .icon-wizard-action:hover, .icon-cal:focus, .icon-wizard-action:focus, .icon-cal:active, .icon-wizard-action:active {
    opacity: 1;
    background-color: transparent; }

.icon-maintenance::before, .icon-depend-up::before, .icon-depend-down::before, .icon-ackn::before {
  display: inline-block;
  width: 18px;
  height: 18px;
  position: absolute;
  content: ''; }

.drag-icon {
  margin-left: -9px;
  height: 24px;
  background: url("../img/icon-sprite.svg?20220519") no-repeat -6px -762px; }

.icon-info {
  position: relative;
  width: 8px;
  height: 11px;
  cursor: pointer;
  margin: -12px 0 -4px; }
  .icon-info:link, .icon-info:hover, .icon-info:focus {
    border-bottom: 1px solid; }
  .icon-info:focus {
    box-shadow: 0 0 0 2px rgba(30, 135, 227, 0.35); }
  .icon-info::before {
    content: '';
    display: inline-block;
    position: absolute;
    top: 0;
    left: 0;
    width: 14px;
    height: 14px;
    background: url("../img/icon-sprite.svg?20220519") no-repeat -47px -659px; }
  .icon-info.status-red:link, .icon-info.status-red:hover, .icon-info.status-red:focus {
    border-color: #d23d3d; }
  .icon-info.status-yellow:link, .icon-info.status-yellow:hover, .icon-info.status-yellow:focus {
    border-color: #e79e0b; }

.setup-container {
  background-color: #2b2b2b;
  width: 766px;
  height: 420px;
  margin: 0 auto;
  margin-top: 5%;
  padding: 42px;
  vertical-align: top;
  position: relative;
  border: 1px solid #303030; }
  .setup-container h1 {
    border: 0;
    margin: 3px 0 11px;
    padding: 0; }
  .setup-container .setup-logo {
    display: flex;
    margin-bottom: 40px;
    justify-content: flex-start; }
  .setup-container #tls_encryption_hint {
    font-style: italic;
    color: #737373; }

.setup-left {
  float: left;
  width: 200px;
  padding-right: 10px; }
  .setup-left ul {
    margin: -4px 0 0 -42px; }
    .setup-left ul li {
      padding: 4px 0 4px 42px; }
      .setup-left ul li.setup-left-current {
        border-left: 3px solid #69808d;
        color: #737373;
        padding-left: 39px; }

.setup-right {
  width: auto;
  margin-left: 200px; }

.setup-right-body {
  padding-right: 5px;
  max-height: 345px;
  overflow-y: auto; }
  .setup-right-body .list-table {
    border: 0; }
  .setup-right-body h1 {
    margin: 25% 0 .4em; }

.setup-title {
  margin: 109px 0 16px 0;
  color: #737373;
  font-size: 7em;
  line-height: 0.75em; }
  .setup-title span {
    display: block;
    font-size: 0.25em; }

.setup-footer {
  position: absolute;
  bottom: 32px;
  width: 766px;
  text-align: right; }
  .setup-footer div {
    float: right; }
  .setup-footer button {
    margin: 0 0 0 10px; }
    .setup-footer button.float-left {
      margin: 0;
      float: left; }

.signin-container {
  background-color: #2b2b2b;
  width: 280px;
  margin: 0 auto;
  margin-top: 5%;
  padding: 42px 42px 39px;
  border: 1px solid #303030; }
  .signin-container h1 {
    border: 0;
    margin: 0 0 17px;
    padding: 0; }
  .signin-container ul li {
    padding: 16px 0 0;
    font-size: 1.167em; }
    .signin-container ul li.sign-in-txt {
      text-align: center; }
  .signin-container label {
    display: inline-block;
    margin: 0 0 2px; }
  .signin-container button {
    font-size: 1em;
    margin: 7px 0;
    min-height: 35px;
    line-height: 35px;
    width: 100%; }

.signin-logo {
  display: flex;
  margin-bottom: 21px;
  justify-content: center; }

.signin-links {
  width: 100%;
  text-align: center;
  color: #737373;
  margin: 11px 0 0; }

.signin-container input[type="text"], .signin-container input[type="password"] {
  padding: 9px 5px;
  width: 100%; }

.list-table tbody tr.nothing-to-show {
  color: #737373;
  text-align: center;
  transition: 0s; }
  .list-table tbody tr.nothing-to-show td:hover {
    background-color: #2b2b2b; }

.menu-popup-overlay {
  position: fixed;
  top: 0;
  left: 0;
  width: 100%;
  height: 100%;
  z-index: 1001; }

.menu-popup {
  position: absolute;
  z-index: 1001;
  padding: 5px 15px 5px 25px;
  min-width: 166px;
  max-width: 250px;
  background-color: #2b2b2b;
  border: 1px solid #383838;
  border-bottom-color: #353535;
  box-shadow: 0 4px 20px 0 rgba(0, 0, 0, 0.5); }
  .menu-popup:focus {
    outline: none; }
  .menu-popup li {
    display: block; }
    .menu-popup li div {
      border-top: 1px solid #383838;
      margin: 5px -15px 5px -25px; }
  .menu-popup .menu-popup-item {
    display: block;
    height: 24px;
    line-height: 24px;
    cursor: pointer;
    color: #f2f2f2;
    text-decoration: none;
    border: 0;
    outline: 0;
    padding: 0 15px 0 25px;
    margin: 0 -15px 0 -25px;
    position: relative;
    transition: background-color .2s ease-out; }
    .menu-popup .menu-popup-item:hover, .menu-popup .menu-popup-item:focus, .menu-popup .menu-popup-item:active, .menu-popup .menu-popup-item.highlighted {
      background-color: #454545; }
    .menu-popup .menu-popup-item.selected::before {
      display: block;
      width: 24px;
      height: 24px;
      position: absolute;
      left: 0;
      content: '';
      background: url("../img/icon-sprite.svg?20220519") no-repeat -5px -835px; }
    .menu-popup .menu-popup-item .arrow-right {
      position: absolute;
      right: 10px;
      top: 8px;
      height: auto;
      line-height: auto;
      padding: 0;
      margin: 0;
      border-left-color: #737373; }
    .menu-popup .menu-popup-item[class*='icon-']::before {
      position: absolute;
      top: 0;
      left: 0;
      display: block;
      width: 22px;
      height: 22px;
      content: ""; }
    .menu-popup .menu-popup-item.disabled {
      background-color: transparent;
      color: #737373;
      opacity: 1; }
  .menu-popup h3 {
    height: 24px;
    line-height: 24px; }
  .menu-popup.page-title-submenu::before {
    content: '';
    position: absolute;
    top: -7px;
    left: 10px;
    width: 12px;
    height: 12px;
    background-color: #2b2b2b;
    border-top: 1px solid #383838;
    border-left: 1px solid #383838;
    transform: rotate(45deg); }

.overlay-dialogue {
  display: table;
  position: absolute;
  z-index: 1000;
  padding: 13px 10px 10px;
  background-color: #2b2b2b;
  border: 1px solid #383838;
  border-bottom-color: #353535;
  box-shadow: 0 4px 20px 0 rgba(0, 0, 0, 0.5); }
  .overlay-dialogue .dashboard-widget-head {
    margin: -8px -10px 6px -10px;
    padding: 8px 10px; }
    .overlay-dialogue .dashboard-widget-head .icon-doc-link {
      width: 18px;
      height: 18px;
      margin: -9px -6px 0 30px;
      line-height: 18px; }
      .overlay-dialogue .dashboard-widget-head .icon-doc-link::after {
        font-size: 14px; }
  .overlay-dialogue.modal {
    position: fixed;
    overflow: hidden;
    margin: 0 10px; }
    .overlay-dialogue.modal .dashboard-widget-head {
      margin-bottom: 14px; }
      .overlay-dialogue.modal .dashboard-widget-head .icon-doc-link {
        margin-right: -26px; }
      .overlay-dialogue.modal .dashboard-widget-head .overlay-close-btn {
        position: static;
        margin: -9px -6px 0 30px;
        font-size: 25px; }
    .overlay-dialogue.modal .overlay-dialogue-body {
      overflow: auto;
      overflow-x: hidden;
      width: 100%;
      max-height: calc(100vh - 220px);
      max-width: inherit;
      margin: 0 -10px 10px;
      padding: 0 10px;
      position: relative; }
      .overlay-dialogue.modal .overlay-dialogue-body .table-forms .table-forms-td-right {
        padding-right: 8px; }
      .overlay-dialogue.modal .overlay-dialogue-body .table-forms .table-forms-row-with-second-field {
        position: relative; }
        .overlay-dialogue.modal .overlay-dialogue-body .table-forms .table-forms-row-with-second-field .table-forms-second-column {
          position: absolute;
          top: 5px;
          right: 8px; }
      .overlay-dialogue.modal .overlay-dialogue-body .columns-wrapper .column-50:last-of-type {
        margin-left: 10px; }
    .overlay-dialogue.modal .overlay-dialogue-controls {
      text-align: right;
      padding: 0 0 10px; }
      .overlay-dialogue.modal .overlay-dialogue-controls z-select {
        text-align: left;
        padding: inherit; }
        .overlay-dialogue.modal .overlay-dialogue-controls z-select li {
          display: block;
          padding-left: 5px; }
      .overlay-dialogue.modal .overlay-dialogue-controls .inline-filter li {
        padding-left: 0; }
  .overlay-dialogue.modal-popup {
    top: 50px;
    max-width: 1024px; }
    .overlay-dialogue.modal-popup.modal-popup-small {
      max-width: 450px;
      width: 100%; }
    .overlay-dialogue.modal-popup.modal-popup-medium {
      min-width: 450px; }
    .overlay-dialogue.modal-popup.modal-popup-large {
      width: 100%; }
    .overlay-dialogue.modal-popup.modal-popup-generic {
      min-width: 650px; }
    .overlay-dialogue.modal-popup.modal-popup-static {
      max-width: 700px;
      width: 100%; }
    .overlay-dialogue.modal-popup.modal-popup-preprocessing {
      max-width: 900px;
      width: 100%; }
    .overlay-dialogue.modal-popup.modal-popup-fullscreen {
      width: calc(100vw - 40px);
      max-width: calc(100vw - 40px); }
  .overlay-dialogue .hintbox-wrap {
    overflow: auto;
    max-height: 240px;
    max-width: 800px;
    overflow-wrap: break-word; }
  .overlay-dialogue .msg-bad,
  .overlay-dialogue .msg-good,
  .overlay-dialogue .msg-warning {
    position: -webkit-sticky;
    position: sticky;
    top: 0;
    z-index: 4;
    margin: 0 0 10px; }
  .overlay-dialogue .form-grid {
    grid-template-columns: minmax(100px, max-content) auto; }
    .overlay-dialogue .form-grid.form-grid-1-1 {
      grid-template-columns: repeat(2, minmax(100px, max-content) auto); }
    .overlay-dialogue .form-grid.form-grid-3-1 {
      grid-template-columns: minmax(100px, max-content) 3fr max-content auto; }
  .overlay-dialogue .list-table {
    white-space: normal;
    border: 0; }
  .overlay-dialogue .table-paging {
    border: 0;
    border-top: 1px solid #383838; }
  .overlay-dialogue .table-forms-td-right td {
    vertical-align: middle; }
    .overlay-dialogue .table-forms-td-right td label {
      display: block; }
  .overlay-dialogue .maps-container {
    max-height: 128px;
    overflow-y: auto;
    margin-left: -10px; }
  .overlay-dialogue .table-forms-second-column {
    float: right;
    line-height: 24px; }

.multilineinput-control {
  display: flex;
  width: 100%; }
  .multilineinput-control input[type=text] {
    overflow: hidden;
    cursor: pointer;
    white-space: nowrap;
    text-overflow: ellipsis;
    border-right: 0;
    width: 100%; }
    .multilineinput-control input[type=text][readonly] {
      background: #383838 !important;
      border-color: #4f4f4f;
      color: #e1e3ed; }
    .multilineinput-control input[type=text].monospace-font {
      padding-top: 1px; }
  .multilineinput-control.editable {
    background-color: #383838 !important;
    border-color: #525252; }
  .multilineinput-control button {
    position: relative;
    border-top-left-radius: 0;
    border-bottom-left-radius: 0; }
    .multilineinput-control button::after {
      background: url("../img/icon-sprite.svg?20220519") no-repeat -47px -478px;
      content: '';
      position: absolute;
      left: 3px;
      top: 4px;
      height: 14px;
      width: 15px; }
    .multilineinput-control button:not([disabled]):not([readonly]) {
      background-color: #383838;
      border-color: #4f4f4f; }
      .multilineinput-control button:not([disabled]):not([readonly]):hover {
        background-color: #414141; }
  .multilineinput-control.multilineinput-readonly input[type=text][readonly] {
    background-color: #2b2b2b !important; }
  .multilineinput-control.multilineinput-disabled input[type=text] {
    cursor: default; }
  .multilineinput-control.multilineinput-disabled button::after {
    opacity: .5; }

.multilineinput-modal {
  min-width: 960px; }
  .multilineinput-modal .multilineinput-container {
    padding: 1px;
    position: relative;
    display: flex;
    overflow: hidden; }
  .multilineinput-modal .multilineinput-line-numbers {
    counter-reset: line;
    overflow: hidden;
    padding: 1px 5px 1px 0;
    position: absolute;
    left: 0;
    top: 0;
    bottom: 0; }
    .multilineinput-modal .multilineinput-line-numbers li {
      color: #737373;
      line-height: 18px;
      text-align: right;
      min-width: 24px; }
      .multilineinput-modal .multilineinput-line-numbers li::before {
        counter-increment: line;
        content: counter(line);
        user-select: none; }
  .multilineinput-modal .multilineinput-label {
    color: #737373;
    line-height: 24px; }
  .multilineinput-modal .multilineinput-textarea {
    flex: 1;
    line-height: 18px;
    resize: none;
    white-space: pre;
    padding: 0 5px;
    z-index: 20; }
    .multilineinput-modal .multilineinput-textarea::-webkit-scrollbar {
      height: 9px; }
  .multilineinput-modal .multilineinput-char-count {
    color: #737373;
    float: left;
    line-height: 24px; }

.textarea-flexible-container td {
  line-height: 22px; }
  .textarea-flexible-container td.textarea-flexible-parent {
    vertical-align: top; }
  .textarea-flexible-container td.macro-textarea-parent textarea {
    float: left; }
  .textarea-flexible-container td.macro-textarea-parent span {
    margin-left: 10px; }
  .textarea-flexible-container td button {
    line-height: normal; }

.textarea-flexible {
  display: block;
  min-height: 24px;
  overflow: hidden;
  resize: none;
  word-break: break-all;
  height: 24px;
  line-height: 14px;
  white-space: break-spaces; }

.btn-back-map-container {
  text-align: left;
  position: absolute;
  left: -1px;
  max-width: 100%; }
  .btn-back-map-container a:focus, .btn-back-map-container a:hover {
    outline: none; }
    .btn-back-map-container a:focus .btn-back-map, .btn-back-map-container a:hover .btn-back-map {
      background-color: #768d99;
      border: #768d99 solid 1px; }
      .btn-back-map-container a:focus .btn-back-map .btn-back-map-content, .btn-back-map-container a:hover .btn-back-map .btn-back-map-content {
        display: inline-block;
        line-height: 24px;
        padding: 0 6px 0 0;
        flex: auto; }
  .btn-back-map-container .btn-back-map {
    border: #303030 solid 1px;
    border-radius: 0 2px 2px 0;
    background-color: rgba(0, 0, 0, 0.8);
    color: #ffffff;
    margin-top: 10px;
    padding: 0;
    display: flex;
    height: 24px;
    line-height: 24px;
    vertical-align: middle;
    text-decoration: none; }
    .btn-back-map-container .btn-back-map .btn-back-map-content {
      display: none; }
    .btn-back-map-container .btn-back-map .btn-back-map-icon {
      margin-left: 5px;
      display: inline-block;
      flex: 1 0 auto;
      width: 28px;
      height: 24px;
      vertical-align: middle;
      background: url("../img/icon-sprite.svg?20220519") no-repeat -85px -691px; }

.overlay-dialogue-body {
  margin: 0 0 25px;
  white-space: nowrap; }
  .overlay-dialogue-body .debug-output {
    margin: 10px 0 0; }

.overlay-dialogue-footer {
  text-align: right; }
  .overlay-dialogue-footer button {
    margin: 0 0 0 10px; }

.overlay-bg {
  background-color: #000000;
  width: 100%;
  height: 100%;
  position: fixed;
  z-index: 1000;
  top: 0;
  left: 0;
  opacity: .35; }

.calendar {
  width: 200px; }
  .calendar .calendar-year.highlighted, .calendar .highlighted.calendar-month,
  .calendar .calendar-month.highlighted {
    background-color: #454545; }
  .calendar .calendar-year:focus, .calendar .calendar-month:focus,
  .calendar .calendar-month:focus {
    outline: none; }
  .calendar table {
    width: 100%;
    margin: 5px 0; }
    .calendar table thead {
      text-transform: uppercase;
      color: #737373; }
    .calendar table tbody {
      text-align: center; }
      .calendar table tbody td {
        transition: background-color .2s ease-out; }
        .calendar table tbody td.selected {
          background-color: #4f4f4f;
          color: #ffffff; }
          .calendar table tbody td.selected:hover {
            background-color: #454545; }
        .calendar table tbody td:hover {
          background-color: #454545;
          cursor: pointer; }
        .calendar table tbody td.highlighted {
          color: #f2f2f2;
          background-color: #5e737e;
          border-color: #5e737e;
          cursor: pointer; }
        .calendar table tbody td:focus {
          outline: none; }
        .calendar table tbody td span {
          z-index: -1;
          padding: 4px;
          display: block; }

.calendar-header {
  text-align: center; }
  .calendar-header .btn-grey {
    border: 0;
    background-color: transparent; }

.calendar-year, .calendar-month {
  height: 24px;
  line-height: 26px;
  display: table;
  width: 100%; }
  .calendar-year button:first-child, .calendar-month button:first-child {
    float: left; }
  .calendar-year button:last-child, .calendar-month button:last-child {
    float: right; }
  .calendar-year button:hover, .calendar-month button:hover {
    background-color: #454545;
    cursor: pointer; }

.calendar-time {
  text-align: center; }
  .calendar-time input[type="text"] {
    width: 32px; }

.calendar-footer {
  margin: 26px 0 0;
  text-align: right; }
  .calendar-footer .btn-grey {
    float: left;
    margin-top: 0; }

.notif {
  width: 250px; }
  .notif .dashboard-widget-head {
    margin: -13px -10px 7px;
    padding: 0; }
    .notif .dashboard-widget-head ul {
      margin: 4px 0 0 1px; }
      .notif .dashboard-widget-head ul li {
        display: inline-block; }

.notif-body {
  max-height: 600px;
  padding: 0 5px 0 0;
  overflow-y: auto; }
  .notif-body h4 {
    display: block;
    max-width: 250px;
    padding-bottom: .083em; }
  .notif-body p {
    margin: .25em 0 0; }
  .notif-body li {
    padding: 0 0 10px 19px; }
    .notif-body li:last-child {
      padding-bottom: 0; }

.notif-indic {
  width: 14px;
  height: 14px;
  float: left;
  margin: 2px 0 0 -19px;
  border-radius: 2px; }
  .notif-indic .notif-indic-snooze {
    width: 14px;
    height: 14px;
    float: left;
    margin-top: 20px;
    background: url("../img/icon-sprite.svg?20220519") no-repeat -11px -587px; }

.dashed-border td {
  border: 1px dashed #383838; }

.top {
  vertical-align: top !important; }

.right {
  text-align: right !important; }

.bottom {
  vertical-align: bottom; }

.left {
  text-align: left; }

.center {
  text-align: center; }

.middle {
  vertical-align: middle; }

.no-padding {
  padding: 0 !important; }

.graph-selection {
  position: absolute;
  z-index: 98;
  overflow: hidden;
  background-color: rgba(167, 136, 32, 0.35);
  border: 1px solid rgba(233, 144, 3, 0.6);
  border-top: 0;
  border-bottom: 0; }

.svg-graph-selection {
  fill: rgba(167, 136, 32, 0.35);
  stroke: rgba(233, 144, 3, 0.6);
  stroke-width: 1px; }

.svg-graph-selection-text {
  fill: #f2f2f2; }

.svg-helper {
  stroke-opacity: .35;
  stroke: #e45959;
  stroke-width: 2px; }

.svg-graph-preview {
  margin-top: 10px;
  min-width: 1120px;
  height: 300px;
  position: relative; }
  .svg-graph-preview > div {
    background: #2b2b2b;
    height: 300px;
    position: absolute;
    left: 0;
    right: 0;
    top: 0;
    z-index: 3; }

.svg-graph-hintbox {
  font-size: 12px;
  line-height: 18px;
  white-space: nowrap;
  min-width: 145px; }
  .svg-graph-hintbox .table-paging {
    min-height: 18px;
    padding: 0 0 2px;
    border: 0;
    top: 2px; }
    .svg-graph-hintbox .table-paging .paging-btn-container {
      min-height: inherit; }
  .svg-graph-hintbox .list-table tbody tr:last-child td {
    border-bottom-style: none;
    box-shadow: none; }
  .svg-graph-hintbox li {
    padding-left: 23px; }
    .svg-graph-hintbox li .svg-graph-hintbox-item-color,
    .svg-graph-hintbox li .svg-graph-hintbox-trigger-color {
      margin: 3px 10px 3px -20px;
      width: 10px;
      height: 10px;
      float: left;
      display: block; }
    .svg-graph-hintbox li .svg-graph-hintbox-trigger-color {
      border-radius: 50%; }
  .svg-graph-hintbox .header {
    margin: 0 0 10px 3px; }

.ui-selectable-helper {
  position: absolute;
  z-index: 100;
  background-color: rgba(167, 136, 32, 0.35);
  border: 1px solid rgba(233, 144, 3, 0.6); }

#map-area .map-element-area-bg {
  background-color: rgba(69, 69, 69, 0.35); }

.map-element-selected {
  border: 3px dashed #e99003;
  margin: -3px; }

.debug-output {
  display: none;
  max-height: 600px;
  overflow-y: auto;
  padding: 10px;
  margin: 10px;
  background-color: #2f280a;
  border: 1px solid #303030; }

.btn-debug {
  position: fixed;
  bottom: 10px;
  right: 35px;
  z-index: 15000;
  color: #f2f2f2;
  background-color: #383838;
  border-color: #4f4f4f;
  opacity: 0;
  transition: opacity .2s ease-out; }
  .btn-debug.visible {
    opacity: 0.75; }
  .btn-debug:hover {
    color: #f2f2f2;
    background-color: #414141;
    border-color: #4f4f4f; }
  .btn-debug:focus {
    color: #f2f2f2;
    background-color: #414141;
    border-color: #768d99; }
  .btn-debug:active {
    color: #f2f2f2;
    background-color: #414141;
    border-color: #768d99; }

.overlay-descr {
  max-height: 150px;
  overflow-y: auto;
  padding: 0;
  margin: 5px 0;
  background-color: #2b2b2b; }

.overlay-descr-url {
  padding: 3px 0 7px; }

.overlay-descr {
  background: linear-gradient(#2b2b2b 30%, rgba(43, 43, 43, 0)), linear-gradient(rgba(43, 43, 43, 0), #2b2b2b 70%) 0 100%, radial-gradient(50% 0, farthest-side, rgba(0, 0, 0, 0.4), transparent), radial-gradient(50% 100%, farthest-side, rgba(0, 0, 0, 0.4), transparent) 0 100%;
  background: linear-gradient(#2b2b2b 30%, rgba(43, 43, 43, 0)), linear-gradient(rgba(43, 43, 43, 0), #2b2b2b 70%) 0 100%, radial-gradient(farthest-side at 50% 0, rgba(0, 0, 0, 0.4), transparent), radial-gradient(farthest-side at 50% 100%, rgba(0, 0, 0, 0.4), transparent) 0 100%;
  background-repeat: no-repeat;
  background-color: #2b2b2b;
  background-size: 100% 40px, 100% 40px, 100% 4px, 100% 4px;
  background-attachment: local, local, scroll, scroll; }

.green, a.green {
  color: #59db8f; }

a.green:hover, a.green:focus {
  color: #4796c4; }

.red, a.red {
  color: #e45959; }

a.red:hover, a.red:focus {
  color: #4796c4; }

.orange, a.orange {
  color: #f24f1d; }

a.orange:hover, a.orange:focus {
  color: #4796c4; }

.yellow, a.yellow {
  color: #e99003; }

a.yellow:hover, a.yellow:focus {
  color: #4796c4; }

.grey, a.grey {
  color: #737373; }

a.grey:hover, a.grey:focus {
  color: #4796c4; }

.blue, a.blue {
  color: #429ae3; }

a.blue:hover, a.blue:focus {
  color: #4796c4; }

.teal, a.teal {
  color: #0f998b; }

a.teal:hover, a.teal:focus {
  color: #4796c4; }

a.link-action {
  color: #f2f2f2; }
  a.link-action.red {
    color: #e45959; }
  a.link-action.orange {
    color: #f24f1d; }
  a.link-action.yellow {
    color: #e99003; }
  a.link-action.green {
    color: #59db8f; }
  a.link-action.grey {
    color: #737373; }
  a.link-action:hover {
    color: #4796c4;
    border-bottom: 1px solid rgba(71, 150, 196, 0.5); }
  a.link-action:focus {
    color: #4796c4; }

.status-container .status-na-bg,
.status-container .status-info-bg,
.status-container .status-warning-bg,
.status-container .status-average-bg,
.status-container .status-high-bg,
.status-container .status-disaster-bg, .status-green, .status-red, .status-grey, .status-dark-grey, .status-yellow, .status-disabled-bg {
  padding: 2px 3px 1px;
  font-size: 0.917em;
  text-align: center;
  min-width: .7em;
  line-height: 1em;
  display: inline-block;
  border-radius: 2px; }
  .status-container .status-na-bg:not(:last-of-type),
  .status-container .status-info-bg:not(:last-of-type),
  .status-container .status-warning-bg:not(:last-of-type),
  .status-container .status-average-bg:not(:last-of-type),
  .status-container .status-high-bg:not(:last-of-type),
  .status-container .status-disaster-bg:not(:last-of-type), .status-green:not(:last-of-type), .status-red:not(:last-of-type), .status-grey:not(:last-of-type), .status-dark-grey:not(:last-of-type), .status-yellow:not(:last-of-type), .status-disabled-bg:not(:last-of-type) {
    border-right: 0; }

.status-container {
  display: inline-block;
  white-space: nowrap;
  margin: 1px 3px 1px 0; }
  .status-container:last-child {
    margin: 0; }
  .status-container span {
    border-radius: 0; }
    .status-container span:first-of-type {
      border-top-left-radius: 2px;
      border-bottom-left-radius: 2px; }
    .status-container span:last-of-type {
      border-top-right-radius: 2px;
      border-bottom-right-radius: 2px; }
  .status-container .status-na-bg,
  .status-container .status-info-bg,
  .status-container .status-warning-bg,
  .status-container .status-average-bg,
  .status-container .status-high-bg,
  .status-container .status-disaster-bg {
    border: 1px solid rgba(242, 242, 242, 0.2);
    border-radius: 0; }

.status-green {
  color: #ffffff;
  border: 1px solid #2f9f5e;
  background-color: #34af67; }

.status-red {
  color: #ffffff;
  border: 1px solid #d23d3d;
  background-color: #d64e4e; }

.status-grey {
  color: #525252;
  background-color: #2b2b2b;
  border: 1px solid #3d3d3d; }

.status-dark-grey {
  border: 1px solid #80898d;
  background-color: #8a9397; }

.status-yellow {
  color: #ffffff;
  border: 1px solid #e79e0b;
  background-color: #f1a50b; }

.status-disabled-bg {
  color: #525252;
  background-color: #2b2b2b;
  border: 1px solid rgba(242, 242, 242, 0.2); }

.tag, .btn-tag {
  display: inline-block;
  color: #f2f2f2;
  background-color: #4f4f4f;
  margin: 1px 3px 1px 0;
  padding: 2px 3px;
  line-height: 1em;
  max-width: 133px;
  vertical-align: middle;
  border-radius: 2px; }
  .tag a.link-action, .btn-tag a.link-action {
    color: inherit !important;
    border-bottom: none; }
    .tag a.link-action:hover, .btn-tag a.link-action:hover {
      text-decoration: underline;
      border-bottom: none; }
  .tag:last-child, .btn-tag:last-child {
    margin: 0; }
  .tag.green-bg, .green-bg.btn-tag {
    color: #0e4123; }
  .tag.yellow-bg, .yellow-bg.btn-tag {
    color: #734d00; }

.green-bg {
  background-color: #59db8f; }

.red-bg {
  background-color: #e45959; }

.yellow-bg {
  background-color: #ffc859; }

td[class] + td.na-bg,
td[class] + td.normal-bg,
td[class] + td.info-bg,
td[class] + td.average-bg,
td[class] + td.warning-bg,
td[class] + td.high-bg,
td[class] + td.disaster-bg {
  border-left: 1px dotted #383838; }

.na-bg {
  color: #2a353a;
  position: relative; }
  .na-bg a.link-action,
  .na-bg input[type="radio"]:enabled:checked + label {
    color: #2a353a; }

.log-na-bg {
  color: #2a353a;
  background-color: #97aab3; }

.normal-bg {
  color: #0e4123;
  position: relative;
  background-color: #59db8f; }
  .normal-bg a.link-action {
    color: #0e4123; }

.log-normal-bg {
  color: #0e4123;
  background-color: #59db8f; }

.info-bg {
  color: #00268e;
  position: relative; }
  .info-bg a.link-action,
  .info-bg input[type="radio"]:enabled:checked + label {
    color: #00268e; }

.log-info-bg {
  color: #00268e;
  background-color: #7499ff; }

.average-bg {
  color: #733100;
  position: relative; }
  .average-bg a.link-action,
  .average-bg input[type="radio"]:enabled:checked + label {
    color: #733100; }

.log-average-bg {
  color: #733100;
  background-color: #ffa059; }

.warning-bg {
  color: #734d00;
  position: relative; }
  .warning-bg a.link-action,
  .warning-bg input[type="radio"]:enabled:checked + label {
    color: #734d00; }

.log-warning-bg {
  color: #734d00;
  background-color: #ffc859; }

.high-bg {
  color: #52190b;
  position: relative; }
  .high-bg a.link-action,
  .high-bg input[type="radio"]:enabled:checked + label {
    color: #52190b; }

.log-high-bg {
  color: #52190b;
  background-color: #e97659; }

.disaster-bg {
  color: #4b0c0c;
  position: relative; }
  .disaster-bg a.link-action,
  .disaster-bg input[type="radio"]:enabled:checked + label {
    color: #4b0c0c; }

.log-disaster-bg {
  color: #4b0c0c;
  background-color: #e45959; }

.normal-bg input[type="radio"]:checked + label {
  background-color: #209450; }

.na-bg a,
.normal-bg a,
.info-bg a,
.average-bg a,
.warning-bg a,
.high-bg a,
.disaster-bg a {
  transition: none; }
.na-bg.blink-hidden,
.normal-bg.blink-hidden,
.info-bg.blink-hidden,
.average-bg.blink-hidden,
.warning-bg.blink-hidden,
.high-bg.blink-hidden,
.disaster-bg.blink-hidden {
  background-color: transparent; }
  .na-bg.blink-hidden a,
  .normal-bg.blink-hidden a,
  .info-bg.blink-hidden a,
  .average-bg.blink-hidden a,
  .warning-bg.blink-hidden a,
  .high-bg.blink-hidden a,
  .disaster-bg.blink-hidden a {
    color: #f2f2f2; }

.inactive-bg, td.inactive-bg {
  color: #4b0c0c;
  background-color: #e45959; }

.table-forms-second-column {
  display: inline-block;
  width: 50%;
  min-width: 200px;
  text-align: right; }
  .table-forms-second-column .second-column-label {
    padding: 0 10px; }

.problem-unack-fg {
  color: #ff3333; }

.problem-ack-fg {
  color: #ff3333; }

.ok-unack-fg {
  color: #00ff00; }

.ok-ack-fg {
  color: #00ff00; }

.list-table tbody tr.row-selected, .drag-drop-area, .navtree .tree .tree-item.selected > .tree-row, .navtree .tree .tree-item.selected > .tree-row:hover {
  background-color: #2f280a; }

.plus-icon {
  display: inline-block; }

.plus-icon {
  width: 2px;
  height: 8px;
  position: relative; }
  .plus-icon::after {
    content: '';
    width: 8px;
    height: 2px;
    top: 3px;
    left: -3px;
    position: absolute; }

@keyframes is-loading-kf {
  to {
    transform: rotate(360deg); } }
.is-loading {
  pointer-events: none; }
  .is-loading::before {
    background-color: rgba(43, 43, 43, 0.8);
    content: 'loading';
    text-indent: 200%;
    overflow: hidden;
    position: absolute;
    top: 0;
    bottom: 0;
    left: 0;
    right: 0;
    z-index: 5; }
  .is-loading::after {
    background-color: rgba(43, 43, 43, 0.8);
    border: 2px solid #ccd5d9;
    border-bottom-color: #0275b8;
    border-radius: 50%;
    box-shadow: 0 0 0 7px rgba(43, 43, 43, 0.8);
    width: 20px;
    height: 20px;
    position: absolute;
    margin: auto;
    top: 0;
    bottom: 0;
    left: 0;
    right: 0;
    animation: is-loading-kf .6s infinite linear;
    z-index: 5;
    content: ''; }
  .is-loading.is-loading-fadein::before {
    opacity: 0;
    animation: fadein 2s ease-in .5s normal forwards; }
  .is-loading.is-loading-fadein::after {
    opacity: 0;
    animation: fadein 2s ease-in .5s normal forwards, is-loading-kf .6s infinite linear; }
  .is-loading.is-loading-fadein.delayed-15s::before, .is-loading.is-loading-fadein.delayed-15s::after {
    animation-delay: 15s; }

button.is-loading {
  position: relative; }
  button.is-loading::before {
    background: none; }
  button.is-loading::after {
    box-shadow: none;
    background: none;
    border: 1px solid #fdfdfd;
    border-bottom-color: #0275b8;
    width: 12px;
    height: 12px; }

.link-action.is-loading {
  position: relative;
  color: transparent !important;
  border-bottom-color: transparent; }
  .link-action.is-loading::after {
    box-shadow: none;
    background: none;
    border: 1px solid #fdfdfd;
    border-bottom-color: #0275b8;
    width: 12px;
    height: 12px; }

span.is-loading {
  position: relative;
  display: inline-block;
  min-width: 40px;
  min-height: 40px; }

.overlay-dialogue.modal .overlay-dialogue-body.is-loading {
  overflow: hidden; }

.menu-popup-preloader,
.hintbox-preloader {
  background: #0e1012;
  border: 1px solid #383838;
  box-shadow: 0 4px 20px 0 rgba(0, 0, 0, 0.5);
  height: 128px;
  width: 128px;
  position: fixed;
  right: auto;
  bottom: auto;
  z-index: 1010; }
  .menu-popup-preloader::before,
  .hintbox-preloader::before {
    background: #0e1012; }

.hintbox-preloader {
  position: absolute; }

.browser-logo-chrome, .browser-logo-ff, .browser-logo-ed, .browser-logo-opera, .browser-logo-safari {
  background: url("../img/browser-sprite.png?20220519") no-repeat;
  width: 66px;
  height: 66px;
  margin: 0 auto;
  margin-bottom: 5px; }

.browser-logo-chrome {
  background-position: 0 0; }

.browser-logo-ff {
  background-position: -66px 0; }

.browser-logo-ed {
  background-position: 0 -66px; }

.browser-logo-opera {
  background-position: -66px -66px; }

.browser-logo-safari {
  background-position: 0 -132px; }

.browser-warning-container {
  margin-top: 5%;
  margin-left: auto;
  margin-right: auto;
  width: 766px;
  text-align: center;
  padding: 28px 28px 10px; }
  .browser-warning-container h2 {
    text-align: left; }
  .browser-warning-container p {
    margin: .7em 0;
    text-align: left; }
  .browser-warning-container li {
    display: inline-block;
    margin: 25px 20px; }

.browser-warning-footer {
  border-top: 1px solid #383838;
  margin: 25px 0 0;
  padding: 10px 0 0;
  text-align: center; }

.dashboard-grid-widget-content, div.dashboard-widget-item, .msg-details ul, z-select button.focusable,
.z-select button.focusable, z-select .list,
.z-select .list, .multiselect-available, textarea, select, .setup-right-body, .overlay-dialogue.modal .overlay-dialogue-body, .overlay-dialogue .hintbox-wrap, .overlay-dialogue .maps-container, .notif-body, .debug-output, .overlay-descr, .overflow-table {
  scrollbar-width: thin; }
  .dashboard-grid-widget-content::-webkit-scrollbar, div.dashboard-widget-item::-webkit-scrollbar, .msg-details ul::-webkit-scrollbar, z-select button.focusable::-webkit-scrollbar,
  .z-select button.focusable::-webkit-scrollbar, z-select .list::-webkit-scrollbar,
  .z-select .list::-webkit-scrollbar, .multiselect-available::-webkit-scrollbar, textarea::-webkit-scrollbar, select::-webkit-scrollbar, .setup-right-body::-webkit-scrollbar, .overlay-dialogue.modal .overlay-dialogue-body::-webkit-scrollbar, .overlay-dialogue .hintbox-wrap::-webkit-scrollbar, .overlay-dialogue .maps-container::-webkit-scrollbar, .notif-body::-webkit-scrollbar, .debug-output::-webkit-scrollbar, .overlay-descr::-webkit-scrollbar, .overflow-table::-webkit-scrollbar {
    width: 9px; }
  .dashboard-grid-widget-content::-webkit-scrollbar-track, div.dashboard-widget-item::-webkit-scrollbar-track, .msg-details ul::-webkit-scrollbar-track, z-select button.focusable::-webkit-scrollbar-track,
  .z-select button.focusable::-webkit-scrollbar-track, z-select .list::-webkit-scrollbar-track,
  .z-select .list::-webkit-scrollbar-track, .multiselect-available::-webkit-scrollbar-track, textarea::-webkit-scrollbar-track, select::-webkit-scrollbar-track, .setup-right-body::-webkit-scrollbar-track, .overlay-dialogue.modal .overlay-dialogue-body::-webkit-scrollbar-track, .overlay-dialogue .hintbox-wrap::-webkit-scrollbar-track, .overlay-dialogue .maps-container::-webkit-scrollbar-track, .notif-body::-webkit-scrollbar-track, .debug-output::-webkit-scrollbar-track, .overlay-descr::-webkit-scrollbar-track, .overflow-table::-webkit-scrollbar-track {
    background-color: #1f1f1f; }
  .dashboard-grid-widget-content::-webkit-scrollbar-thumb, div.dashboard-widget-item::-webkit-scrollbar-thumb, .msg-details ul::-webkit-scrollbar-thumb, z-select button.focusable::-webkit-scrollbar-thumb,
  .z-select button.focusable::-webkit-scrollbar-thumb, z-select .list::-webkit-scrollbar-thumb,
  .z-select .list::-webkit-scrollbar-thumb, .multiselect-available::-webkit-scrollbar-thumb, textarea::-webkit-scrollbar-thumb, select::-webkit-scrollbar-thumb, .setup-right-body::-webkit-scrollbar-thumb, .overlay-dialogue.modal .overlay-dialogue-body::-webkit-scrollbar-thumb, .overlay-dialogue .hintbox-wrap::-webkit-scrollbar-thumb, .overlay-dialogue .maps-container::-webkit-scrollbar-thumb, .notif-body::-webkit-scrollbar-thumb, .debug-output::-webkit-scrollbar-thumb, .overlay-descr::-webkit-scrollbar-thumb, .overflow-table::-webkit-scrollbar-thumb {
    background-color: #383838;
    border: 1px solid #2b2b2b; }

.overflow-table::-webkit-scrollbar {
  height: 9px; }

.dashboard-grid-widget.ui-draggable .dashboard-grid-widget-head,
.dashboard-grid-widget.ui-draggable .dashboard-grid-iterator-head,
.dashboard-grid-iterator.ui-draggable .dashboard-grid-widget-head,
.dashboard-grid-iterator.ui-draggable .dashboard-grid-iterator-head, .drag-icon,
.ui-draggable .dashboard-widget-head {
  cursor: move;
  cursor: grab; }

.dashboard-navigation-tabs .sortable-dragging .sortable-item > div, .dashboard-grid-widget.ui-draggable.ui-draggable-dragging .dashboard-grid-widget-head,
.dashboard-grid-widget.ui-draggable.ui-draggable-dragging .dashboard-grid-iterator-head,
.dashboard-grid-iterator.ui-draggable.ui-draggable-dragging .dashboard-grid-widget-head,
.dashboard-grid-iterator.ui-draggable.ui-draggable-dragging .dashboard-grid-iterator-head, .ui-draggable .drag-icon,
.ui-draggable .dashboard-widget-head, .cursor-dragging {
  cursor: move;
  cursor: grabbing; }

.cursor-move {
  cursor: move; }

tr.cursor-move td * {
  cursor: move; }

.cursor-pointer {
  cursor: pointer; }

.overflow-ellipsis {
  table-layout: fixed; }

.rel-container {
  position: relative;
  display: inline-block;
  min-width: 16px;
  white-space: nowrap; }
  .rel-container .icon-info {
    margin-right: 5px; }
    .rel-container .icon-info:only-of-type {
      margin-right: 0; }
    .rel-container .icon-info:last-child {
      margin-right: 0; }
    .rel-container .icon-info.status-green {
      border-right: 1px solid #2f9f5e; }

main .server-name {
  float: right;
  margin: 10px;
  color: #737373; }

.uppercase {
  text-transform: uppercase; }

.flickerfreescreen {
  position: relative;
  overflow: hidden; }
  .flickerfreescreen.is-loading {
    min-height: 64px; }

.graph-wrapper {
  display: inline; }

.widget-url {
  display: block; }

.clock {
  display: flex;
  justify-content: center;
  padding: 0 10px;
  height: 100%; }

.clock-svg {
  flex-grow: 1; }

.time-zone {
  margin: 0 0 .5em;
  white-space: nowrap; }

.local-clock {
  margin: .5em 0 0;
  white-space: nowrap; }

.clock-face {
  fill: #383838; }

.clock-hand {
  fill: #f2f2f2; }

.clock-hand-sec {
  fill: #69808d; }

.clock-lines {
  fill: #4f4f4f; }

svg {
  overflow: hidden; }

.sysmap {
  height: 100%;
  width: auto;
  padding: 0 10px;
  text-align: center; }

.sysmap-scroll-container {
  overflow-x: auto;
  overflow-y: hidden;
  position: relative;
  width: calc(100% - 20px);
  border: 10px solid #2b2b2b;
  background: #2b2b2b;
  display: block;
  margin-top: 4px; }
  .sysmap-scroll-container .map-container {
    display: table; }
  .sysmap-scroll-container .flickerfreescreen {
    display: inline-block; }
  .sysmap-scroll-container .table-forms-container, .sysmap-scroll-container .browser-warning-container {
    display: table;
    margin: 0;
    padding: 0;
    border: 0; }

.sysmap-widget-container {
  overflow: hidden;
  height: 100%;
  display: flex; }
  .sysmap-widget-container svg {
    flex-grow: 1; }

.lld-overrides-operations-table,
.confirmation-msg {
  white-space: normal;
  word-break: break-word; }

.overrides-list {
  display: table;
  width: 90%;
  max-width: 738px;
  padding-left: 15px; }
  .overrides-list .overrides-list-item {
    display: table-row; }
    .overrides-list .overrides-list-item .btn-remove {
      position: relative;
      right: -73px;
      top: 3px; }

.overrides-options-list {
  white-space: normal;
  padding: 5px 0 8px;
  margin-bottom: 10px;
  border-bottom: 1px solid #383838; }
  .overrides-options-list > li {
    display: inline-block;
    margin: 2px 7px 2px 0;
    white-space: nowrap;
    vertical-align: middle; }
    .overrides-options-list > li > div {
      position: relative;
      padding: 1px 18px 1px 1px;
      background-color: #4f4f4f;
      border-radius: 2px; }
      .overrides-options-list > li > div > span {
        color: white;
        padding-left: 8px;
        line-height: 22px; }
      .overrides-options-list > li > div > input[type=text] {
        border-style: none;
        line-height: 22px;
        min-height: 22px;
        width: 85px; }
      .overrides-options-list > li > div > .subfilter-disable-btn {
        position: absolute;
        right: 0;
        top: 0;
        min-height: 24px; }
  .overrides-options-list .color-picker .color-picker-preview {
    margin: 1px;
    width: 20px;
    min-height: 20px;
    background-position: -323px -411px; }

.list-accordion-foot > div {
  display: table-cell;
  padding-top: 10px; }

.color-preview-box {
  height: 24px;
  width: 24px;
  float: left;
  margin-right: 10px;
  cursor: pointer;
  border: 0;
  border-radius: 0; }

.list-vertical-accordion {
  padding-left: 15px;
  width: calc(100% - 15px); }
  .list-vertical-accordion .list-accordion-item .btn-remove {
    position: relative;
    right: -10px;
    top: 3px; }
  .list-vertical-accordion .list-accordion-item-head,
  .list-vertical-accordion .list-accordion-item-body {
    padding-bottom: 2px; }
  .list-vertical-accordion .list-accordion-item-opened .list-accordion-item-body {
    display: block; }
  .list-vertical-accordion .list-accordion-item-opened .list-accordion-item-toggle {
    margin: 0; }
  .list-vertical-accordion .list-accordion-item-closed .list-accordion-item-body {
    display: none; }
  .list-vertical-accordion .list-accordion-item-closed .list-accordion-item-toggle {
    margin: 0; }
  .list-vertical-accordion .list-accordion-item-toggle {
    text-indent: -9999px; }

.display-none, .table-forms > li.display-none {
  display: none; }

.visibility-hidden {
  visibility: hidden; }

.checkbox-list li {
  overflow: hidden;
  text-overflow: ellipsis;
  line-height: 20px; }
  .checkbox-list li label {
    line-height: 16px;
    vertical-align: bottom; }

.columns-wrapper {
  display: flex;
  flex-wrap: wrap;
  align-items: start; }
  .columns-wrapper.columns-nowrap {
    flex-wrap: nowrap; }
  .columns-wrapper.columns-2 > div,
  .columns-wrapper.columns-2 > li {
    display: block;
    flex: 0 0 50%;
    max-width: 50%; }
  .columns-wrapper.columns-3 > div,
  .columns-wrapper.columns-3 > li {
    display: block;
    flex: 0 0 33.33333%;
    max-width: 33.33333%; }
  .columns-wrapper .column-5 {
    flex: 0 0 5%;
    max-width: 5%; }
  .columns-wrapper .column-10 {
    flex: 0 0 10%;
    max-width: 10%; }
  .columns-wrapper .column-15 {
    flex: 0 0 15%;
    max-width: 15%; }
  .columns-wrapper .column-20 {
    flex: 0 0 20%;
    max-width: 20%; }
  .columns-wrapper .column-33 {
    flex: 0 0 33.33333%;
    max-width: 33.33333%; }
  .columns-wrapper .column-35 {
    flex: 0 0 35%;
    max-width: 35%; }
  .columns-wrapper .column-40 {
    flex: 0 0 40%;
    max-width: 40%; }
  .columns-wrapper .column-50 {
    flex: 0 0 50%;
    max-width: 50%; }
  .columns-wrapper .column-75 {
    flex: 0 0 75%;
    max-width: 75%; }
  .columns-wrapper .column-90 {
    flex: 0 0 90%;
    max-width: 90%; }
  .columns-wrapper .column-95 {
    flex: 0 0 95%;
    max-width: 95%; }
  .columns-wrapper .column-center {
    display: flex;
    justify-content: center;
    text-align: center; }
  .columns-wrapper .column-middle {
    display: flex;
    align-items: center; }

.preprocessing-list {
  display: block;
  max-width: 930px;
  min-width: 800px; }
  .preprocessing-list > li {
    display: block;
    position: relative; }
  .preprocessing-list .drag-icon {
    position: absolute;
    left: 0;
    top: 5px; }
  .preprocessing-list .list-numbered-item::before {
    content: counter(line) ":";
    flex: 0 0 15px;
    max-width: 15px;
    line-height: 24px;
    padding-right: 5px; }
  .preprocessing-list input[type=text],
  .preprocessing-list select {
    width: 100%;
    min-width: 0; }
  .preprocessing-list .btn-link:not(:last-of-type), .preprocessing-list .interface-container .interface-row .interface-cell .interface-btn-toggle:not(:last-of-type), .interface-container .interface-row .interface-cell .preprocessing-list .interface-btn-toggle:not(:last-of-type) {
    margin-right: 10px; }
  .preprocessing-list .preprocessing-list-head,
  .preprocessing-list .preprocessing-list-foot,
  .preprocessing-list .preprocessing-step,
  .preprocessing-list .on-fail-options,
  .preprocessing-list .step-name,
  .preprocessing-list .step-parameters,
  .preprocessing-list .step-on-fail,
  .preprocessing-list .step-action {
    display: flex;
    align-items: center;
    box-sizing: border-box; }
  .preprocessing-list .step-name,
  .preprocessing-list .step-parameters,
  .preprocessing-list .step-on-fail,
  .preprocessing-list .step-action,
  .preprocessing-list .on-fail-options > label,
  .preprocessing-list .on-fail-options > .radio-segmented {
    padding: 5px 5px 5px 0; }
  .preprocessing-list .step-name {
    flex: 0 0 295px;
    max-width: 295px; }
  .preprocessing-list .step-parameters {
    flex: 1; }
    .preprocessing-list .step-parameters z-select {
      flex: 0 0 auto; }
    .preprocessing-list .step-parameters > input[type=text]:not(:last-child),
    .preprocessing-list .step-parameters z-select:not(:last-child) {
      margin-right: 5px; }
  .preprocessing-list .step-on-fail {
    flex: 0 0 100px;
    max-width: 100px;
    justify-content: center;
    text-align: center; }
  .preprocessing-list .step-action {
    flex: 0 0 120px;
    max-width: 120px;
    padding-right: 0; }
  .preprocessing-list .on-fail-options {
    padding-right: 225px;
    margin-bottom: 5px; }
    .preprocessing-list .on-fail-options > label {
      padding-left: 30px; }
    .preprocessing-list .on-fail-options input[type=text] {
      flex: 1; }
  .preprocessing-list .preprocessing-list-head {
    color: #737373;
    line-height: 14px; }
    .preprocessing-list .preprocessing-list-head .step-name {
      padding-left: 30px; }
  .preprocessing-list .preprocessing-list-item .step-name {
    padding-left: 10px; }
  .preprocessing-list .preprocessing-list-foot {
    justify-content: space-between; }
    .preprocessing-list .preprocessing-list-foot .step-action {
      height: 24px; }
      .preprocessing-list .preprocessing-list-foot .step-action + .step-action:last-child {
        margin-left: auto;
        justify-self: flex-end; }

@keyframes fadein {
  from {
    opacity: 0; }
  to {
    opacity: 1; } }
.navtree .tree {
  width: 100%;
  height: 100%; }
  .navtree .tree .tree-list {
    list-style: none; }
    .navtree .tree .tree-list.root > .tree-item > .tree-row > .content > .margin-lvl {
      flex: 0 0 15px; }
    .navtree .tree .tree-list > .tree-item.ui-sortable-helper .content {
      padding-left: 5px; }
    .navtree .tree .tree-list[data-depth="0"] > .tree-item > .tree-row > .content > .margin-lvl {
      flex: 0 0 10px; }
    .navtree .tree .tree-list[data-depth="0"] > .tree-item.ui-sortable-helper {
      margin-left: 10px; }
      .navtree .tree .tree-list[data-depth="0"] > .tree-item.ui-sortable-helper > .tree-row > .content > .margin-lvl {
        display: none; }
    .navtree .tree .tree-list[data-depth="1"] > .tree-item > .tree-row > .content > .margin-lvl {
      flex: 0 0 25px; }
    .navtree .tree .tree-list[data-depth="1"] > .tree-item.ui-sortable-helper {
      margin-left: 25px; }
      .navtree .tree .tree-list[data-depth="1"] > .tree-item.ui-sortable-helper > .tree-row > .content > .margin-lvl {
        display: none; }
    .navtree .tree .tree-list[data-depth="2"] > .tree-item > .tree-row > .content > .margin-lvl {
      flex: 0 0 40px; }
    .navtree .tree .tree-list[data-depth="2"] > .tree-item.ui-sortable-helper {
      margin-left: 40px; }
      .navtree .tree .tree-list[data-depth="2"] > .tree-item.ui-sortable-helper > .tree-row > .content > .margin-lvl {
        display: none; }
    .navtree .tree .tree-list[data-depth="3"] > .tree-item > .tree-row > .content > .margin-lvl {
      flex: 0 0 55px; }
    .navtree .tree .tree-list[data-depth="3"] > .tree-item.ui-sortable-helper {
      margin-left: 55px; }
      .navtree .tree .tree-list[data-depth="3"] > .tree-item.ui-sortable-helper > .tree-row > .content > .margin-lvl {
        display: none; }
    .navtree .tree .tree-list[data-depth="4"] > .tree-item > .tree-row > .content > .margin-lvl {
      flex: 0 0 70px; }
    .navtree .tree .tree-list[data-depth="4"] > .tree-item.ui-sortable-helper {
      margin-left: 70px; }
      .navtree .tree .tree-list[data-depth="4"] > .tree-item.ui-sortable-helper > .tree-row > .content > .margin-lvl {
        display: none; }
    .navtree .tree .tree-list[data-depth="5"] > .tree-item > .tree-row > .content > .margin-lvl {
      flex: 0 0 85px; }
    .navtree .tree .tree-list[data-depth="5"] > .tree-item.ui-sortable-helper {
      margin-left: 85px; }
      .navtree .tree .tree-list[data-depth="5"] > .tree-item.ui-sortable-helper > .tree-row > .content > .margin-lvl {
        display: none; }
    .navtree .tree .tree-list[data-depth="6"] > .tree-item > .tree-row > .content > .margin-lvl {
      flex: 0 0 100px; }
    .navtree .tree .tree-list[data-depth="6"] > .tree-item.ui-sortable-helper {
      margin-left: 100px; }
      .navtree .tree .tree-list[data-depth="6"] > .tree-item.ui-sortable-helper > .tree-row > .content > .margin-lvl {
        display: none; }
    .navtree .tree .tree-list[data-depth="7"] > .tree-item > .tree-row > .content > .margin-lvl {
      flex: 0 0 115px; }
    .navtree .tree .tree-list[data-depth="7"] > .tree-item.ui-sortable-helper {
      margin-left: 115px; }
      .navtree .tree .tree-list[data-depth="7"] > .tree-item.ui-sortable-helper > .tree-row > .content > .margin-lvl {
        display: none; }
    .navtree .tree .tree-list[data-depth="8"] > .tree-item > .tree-row > .content > .margin-lvl {
      flex: 0 0 130px; }
    .navtree .tree .tree-list[data-depth="8"] > .tree-item.ui-sortable-helper {
      margin-left: 130px; }
      .navtree .tree .tree-list[data-depth="8"] > .tree-item.ui-sortable-helper > .tree-row > .content > .margin-lvl {
        display: none; }
    .navtree .tree .tree-list[data-depth="9"] > .tree-item > .tree-row > .content > .margin-lvl {
      flex: 0 0 145px; }
    .navtree .tree .tree-list[data-depth="9"] > .tree-item.ui-sortable-helper {
      margin-left: 145px; }
      .navtree .tree .tree-list[data-depth="9"] > .tree-item.ui-sortable-helper > .tree-row > .content > .margin-lvl {
        display: none; }
    .navtree .tree .tree-list[data-depth="10"] > .tree-item > .tree-row > .content > .margin-lvl {
      flex: 0 0 160px; }
    .navtree .tree .tree-list[data-depth="10"] > .tree-item.ui-sortable-helper {
      margin-left: 160px; }
      .navtree .tree .tree-list[data-depth="10"] > .tree-item.ui-sortable-helper > .tree-row > .content > .margin-lvl {
        display: none; }
    .navtree .tree .tree-list[data-depth] .ui-sortable-helper > .tree-row > .content > .margin-lvl {
      flex: 0 0 15px; }
    .navtree .tree .tree-list[data-depth] .ui-sortable-helper .tree-list > li > .tree-row > .content > .margin-lvl {
      flex: 0 0 30px; }
    .navtree .tree .tree-list[data-depth] .ui-sortable-helper .tree-list .tree-list > li > .tree-row > .content > .margin-lvl {
      flex: 0 0 45px; }
    .navtree .tree .tree-list[data-depth] .ui-sortable-helper .tree-list .tree-list .tree-list > li > .tree-row > .content > .margin-lvl {
      flex: 0 0 60px; }
    .navtree .tree .tree-list[data-depth] .ui-sortable-helper .tree-list .tree-list .tree-list .tree-list > li > .tree-row > .content > .margin-lvl {
      flex: 0 0 75px; }
    .navtree .tree .tree-list[data-depth] .ui-sortable-helper .tree-list .tree-list .tree-list .tree-list .tree-list > li > .tree-row > .content > .margin-lvl {
      flex: 0 0 90px; }
    .navtree .tree .tree-list[data-depth] .ui-sortable-helper .tree-list .tree-list .tree-list .tree-list .tree-list .tree-list > li > .tree-row > .content > .margin-lvl {
      flex: 0 0 105px; }
    .navtree .tree .tree-list[data-depth] .ui-sortable-helper .tree-list .tree-list .tree-list .tree-list .tree-list .tree-list .tree-list > li > .tree-row > .content > .margin-lvl {
      flex: 0 0 120px; }
    .navtree .tree .tree-list[data-depth] .ui-sortable-helper .tree-list .tree-list .tree-list .tree-list .tree-list .tree-list .tree-list .tree-list > li > .tree-row > .content > .margin-lvl {
      flex: 0 0 135px; }
    .navtree .tree .tree-list[data-depth] .ui-sortable-helper .tree-list .tree-list .tree-list .tree-list .tree-list .tree-list .tree-list .tree-list .tree-list > li > .tree-row > .content > .margin-lvl {
      flex: 0 0 150px; }
  .navtree .tree .tree-item > .tree-row {
    width: 100%;
    min-width: 320px;
    border-bottom: 1px solid #383838;
    padding: 8px 0; }
    .navtree .tree .tree-item > .tree-row:hover {
      background-color: #383838; }
    .navtree .tree .tree-item > .tree-row > .problem-icon-list {
      float: right;
      padding-left: 10px;
      margin-right: 10px; }
    .navtree .tree .tree-item > .tree-row > .tools {
      float: right;
      position: relative;
      padding-left: 10px;
      margin-right: 10px;
      display: flex;
      width: 85px; }
      .navtree .tree .tree-item > .tree-row > .tools .btn-add:focus,
      .navtree .tree .tree-item > .tree-row > .tools .btn-edit:focus,
      .navtree .tree .tree-item > .tree-row > .tools .btn-import:focus,
      .navtree .tree .tree-item > .tree-row > .tools .btn-remove:focus {
        box-shadow: none; }
    .navtree .tree .tree-item > .tree-row > .content {
      display: flex;
      height: 20px; }
      .navtree .tree .tree-item > .tree-row > .content > .arrow {
        flex: 0 0 15px;
        text-align: center;
        margin: 2px 2px 0 -5px; }
        .navtree .tree .tree-item > .tree-row > .content > .arrow > .treeview {
          display: none; }
      .navtree .tree .tree-item > .tree-row > .content > .drag-icon {
        min-width: 24px; }
      .navtree .tree .tree-item > .tree-row > .content > .item-name {
        flex: 0 1 auto;
        white-space: nowrap;
        overflow: hidden;
        margin-right: 5px;
        text-overflow: ellipsis;
        line-height: 1.5; }
  .navtree .tree .tree-item.is-parent > .tree-row > .content > .arrow > .treeview {
    display: block; }
  .navtree .tree .tree-item.no-map > .tree-row > .content > .item-name, .navtree .tree .tree-item.inaccessible > .tree-row > .content > .item-name {
    color: #4f4f4f; }
  .navtree .tree .tree-item.ui-sortable-helper {
    background: #2b2b2b;
    border-color: #303030;
    border-width: 1px;
    border-style: solid; }
    .navtree .tree .tree-item.ui-sortable-helper .tools {
      display: none; }
  .navtree .tree .tree-item.opened > ul {
    display: block; }
  .navtree .tree .tree-item.closed > ul {
    display: none; }
  .navtree .tree .tree-item .sortable-error {
    border-color: transparent;
    background: rgba(228, 89, 89, 0.2); }
  .navtree .tree .highlighted-parent > .tree-row {
    background: #1f1f1f; }
  .navtree .tree .placeholder {
    background-color: #121212;
    animation: fadein .5s; }

.icon-count {
  font-size: 12px;
  padding: 3px 5px 2px;
  color: #f2f2f2;
  background-color: #4f4f4f;
  border-radius: 3px; }
  .icon-count:link, .icon-count:hover, .icon-count:focus {
    border-bottom: none; }
  .icon-count:focus {
    box-shadow: 0 0 0 2px rgba(66, 154, 227, 0.35); }

a.icon-count {
  color: #f2f2f2; }

.problem-icon-link,
.problem-icon-list {
  display: inline-flex;
  margin: 1px 0; }
  .problem-icon-link .problem-icon-list-item,
  .problem-icon-list .problem-icon-list-item {
    color: #f2f2f2;
    font-size: 12px;
    line-height: 1;
    padding: 3px 5px 2px; }

.problem-icon-link {
  overflow: hidden;
  border-radius: 3px; }
  .problem-icon-link:link, .problem-icon-link:hover, .problem-icon-link:focus {
    border-bottom: none; }
  .problem-icon-link:focus {
    box-shadow: 0 0 0 2px rgba(66, 154, 227, 0.35); }

.problem-icon-list .problem-icon-list-item {
  border-radius: 3px; }
  .problem-icon-list .problem-icon-list-item:not(:last-of-type) {
    margin-right: 5px; }

:-ms-input-placeholder {
  color: #9d9d9d !important; }

::-ms-input-placeholder {
  color: #9d9d9d; }

::placeholder {
  color: #9d9d9d; }

.icon-action-command,
.icon-action-close,
.icon-action-msg,
.icon-action-msgs,
.icon-action-severity-up,
.icon-action-severity-down,
.icon-action-severity-changed,
.icon-action-message,
.icon-action-ack,
.icon-action-unack,
.icon-action-suppress,
.icon-action-unsuppress,
.icon-invisible,
.icon-problem-generated,
.icon-problem-recovery,
.icon-actions-number-gray,
.icon-actions-number-yellow,
.icon-actions-number-red,
.icon-description,
.icon-user,
.icon-user-group {
  display: inline-block;
  position: relative;
  height: 18px;
  width: 18px;
  margin: 0 5px 0 0;
  top: 0;
  bottom: 0;
  vertical-align: bottom; }
  .icon-action-command::before,
  .icon-action-close::before,
  .icon-action-msg::before,
  .icon-action-msgs::before,
  .icon-action-severity-up::before,
  .icon-action-severity-down::before,
  .icon-action-severity-changed::before,
  .icon-action-message::before,
  .icon-action-ack::before,
  .icon-action-unack::before,
  .icon-action-suppress::before,
  .icon-action-unsuppress::before,
  .icon-invisible::before,
  .icon-problem-generated::before,
  .icon-problem-recovery::before,
  .icon-actions-number-gray::before,
  .icon-actions-number-yellow::before,
  .icon-actions-number-red::before,
  .icon-description::before,
  .icon-user::before,
  .icon-user-group::before {
    content: '';
    display: inline-block;
    position: absolute;
    top: 0;
    left: 0;
    width: 18px;
    height: 18px;
    background-image: url("../img/icon-sprite.svg?20220519");
    background-repeat: no-repeat; }

.icon-action-suppress:link, .icon-action-suppress:hover, .icon-action-suppress:focus,
.icon-action-unsuppress:link,
.icon-action-unsuppress:hover,
.icon-action-unsuppress:focus,
.icon-invisible:link,
.icon-invisible:hover,
.icon-invisible:focus {
  border-bottom: none; }
.icon-action-suppress:focus,
.icon-action-unsuppress:focus,
.icon-invisible:focus {
  box-shadow: 0 0 0 2px rgba(30, 135, 227, 0.35);
  border-radius: 2px; }

button.icon-action-command, button.icon-action-close, button.icon-action-msg, button.icon-action-msgs, button.icon-action-severity-up, button.icon-action-severity-down, button.icon-action-severity-changed, button.icon-action-message, button.icon-action-ack, button.icon-action-suppress, button.icon-action-unsuppress, button.icon-problem-generated, button.icon-problem-recovery, button.icon-actions-number-gray, button.icon-actions-number-yellow, button.icon-actions-number-red {
  background: none;
  border: none;
  padding: 0px;
  margin: 0px;
  margin-right: 5px;
  min-height: 0px; }
  button.icon-action-command::after, button.icon-action-close::after, button.icon-action-msg::after, button.icon-action-msgs::after, button.icon-action-severity-up::after, button.icon-action-severity-down::after, button.icon-action-severity-changed::after, button.icon-action-message::after, button.icon-action-ack::after, button.icon-action-suppress::after, button.icon-action-unsuppress::after, button.icon-problem-generated::after, button.icon-problem-recovery::after, button.icon-actions-number-gray::after, button.icon-actions-number-yellow::after, button.icon-actions-number-red::after {
    left: 0px;
    top: 4px; }

[data-count][class*='icon-']::after,
.icon-description::after {
  position: absolute;
  top: -2px;
  content: attr(data-count);
  text-align: center;
  font-size: 9px;
  letter-spacing: -.25px;
  line-height: 18px;
  width: 18px; }

.icon-action-command::before {
  background-position: -249px -245px; }

.icon-action-close::before {
  background-position: -224px -245px; }

.icon-action-msg::before {
  background-position: -299px -245px; }

.icon-action-severity-up::before {
  background-position: -349px -245px; }

.icon-action-severity-down::before {
  background-position: -374px -245px; }

.icon-action-severity-changed::before {
  background-position: -399px -245px; }

.icon-action-message::before {
  background-position: -199px -245px; }

.icon-action-ack::before {
  background-position: -323px -245px; }

.icon-action-unack::before {
  background-position: -173px -245px; }

.icon-action-suppress::before {
  background-position: -89px -803px; }

.icon-action-unsuppress::before {
  background-position: -89px -836px; }

.icon-invisible::before {
  background-position: -89px -803px; }

.icon-problem-generated::before {
  background-position: -449px -245px; }

.icon-problem-recovery::before {
  background-position: -424px -245px; }

.icon-action-msgs[data-count]::after {
  color: #2b2b2b; }
.icon-action-msgs::before {
  background-position: -474px -245px; }

.icon-actions-number-gray[data-count]::after {
  color: #f2f2f2; }
.icon-actions-number-gray::before {
  background-position: -499px -245px; }

.icon-actions-number-yellow[data-count]::after {
  color: #f2f2f2; }
.icon-actions-number-yellow::before {
  background-position: -549px -245px; }

.icon-actions-number-red[data-count]::after {
  color: #f2f2f2; }
.icon-actions-number-red::before {
  background-position: -524px -245px; }

.icon-description {
  margin: 0 0 -5px 5px;
  vertical-align: baseline;
  border-radius: 2px; }
  .icon-description:link, .icon-description:hover, .icon-description:focus {
    border-bottom: none; }
  .icon-description:focus {
    box-shadow: 0 0 0 2px rgba(30, 135, 227, 0.35); }
  .icon-description::after {
    content: '?';
    color: #2b2b2b; }
  .icon-description::before {
    background-position: -474px -245px; }

.icon-user,
.icon-user-group {
  height: 16px;
  width: 16px;
  vertical-align: top; }
  .icon-user::before,
  .icon-user-group::before {
    height: inherit;
    width: inherit; }

.icon-user::before {
  background-position: -339px -46px; }

.icon-user-group::before {
  background-position: -339px -8px; }

.icon-help-hint {
  display: inline-block;
  height: 14px;
  width: 14px;
  margin: 0 0 0 5px;
  border-radius: 50%;
  background-color: #4f4f4f;
  position: relative;
  line-height: 1.4; }
  .icon-help-hint::after {
    content: '?';
    position: relative;
    top: -2px;
    left: -4px;
    font-size: 10px;
    font-weight: bold;
    color: #f2f2f2; }
  .icon-help-hint:link, .icon-help-hint:hover, .icon-help-hint:focus {
    border-bottom: none; }
  .icon-help-hint:focus {
    box-shadow: 0 0 0 2px rgba(30, 135, 227, 0.35); }

.icon-doc-link {
  display: inline-block;
  width: 24px;
  height: 24px;
  text-align: center;
  line-height: 24px;
  border-radius: 2px; }
  .icon-doc-link::after {
    content: '?';
    position: relative;
    font-size: 18px;
    font-weight: bold;
    color: #737373;
    opacity: 0.5;
    transition: opacity .2s ease-out; }
  .icon-doc-link:active, .icon-doc-link:hover, .icon-doc-link:link, .icon-doc-link:visited {
    border-bottom: 0; }
  .icon-doc-link:hover::after, .icon-doc-link:focus::after {
    opacity: 1; }
  .icon-doc-link:focus {
    box-shadow: 0 0 0 2px rgba(30, 135, 227, 0.35); }

#expressions_list .ui-sortable-helper {
  display: table; }

.graph-legend {
  text-align: left;
  white-space: nowrap;
  text-overflow: ellipsis;
  overflow: hidden; }

.inline-sr-only {
  font-size: 0; }

.preprocessing-test-results td {
  vertical-align: top !important; }
.preprocessing-test-results .rel-container {
  top: 4px;
  margin-left: 3px; }

#preprocessing-test-form .table-forms-separator {
  margin-top: -2px; }

.totals-list:not(.list-table) {
  display: flex;
  height: 100%; }
.totals-list > div {
  flex: 1;
  align-items: center;
  display: flex;
  line-height: 18px;
  overflow: hidden;
  padding: 0 10px;
  position: relative; }
.totals-list .count {
  font-size: 16px; }
.totals-list.totals-list-horizontal > div {
  flex-direction: column;
  justify-content: center;
  min-width: 55px;
  text-align: center; }
.totals-list.totals-list-vertical {
  flex-direction: column; }
  .totals-list.totals-list-vertical > div {
    min-height: 21px;
    padding-top: 3px; }
  .totals-list.totals-list-vertical .count {
    margin-right: 5px; }

.host-avail-widget td:not(:first-child) {
  border-left: 1px dotted #383838; }
.host-avail-widget .host-avail-true {
  background: #86cc89; }
.host-avail-widget .host-avail-false {
  background: #e45959; }
.host-avail-widget .host-avail-unknown {
  background: #97aab3; }
.host-avail-widget .host-avail-total {
  background: transparent; }

.macro-input-group {
  position: relative;
  display: flex;
  align-items: stretch;
  width: 100%; }
  .macro-input-group * {
    box-sizing: border-box; }
  .macro-input-group input,
  .macro-input-group textarea {
    flex: 1;
    border-right: 0; }
    .macro-input-group input:focus + .btn-undo, .macro-input-group input:active + .btn-undo,
    .macro-input-group textarea:focus + .btn-undo,
    .macro-input-group textarea:active + .btn-undo {
      border-top-color: #768d99;
      border-bottom-color: #768d99; }
  .macro-input-group button {
    position: relative; }
    .macro-input-group button.btn-change {
      border-radius: 0; }
      .macro-input-group button.btn-change:disabled {
        display: none; }
    .macro-input-group button.btn-undo {
      display: none;
      width: 24px;
      border-left: 0;
      border-right: 0;
      border-top: 1px solid #4f4f4f;
      border-bottom: 1px solid #4f4f4f;
      border-radius: 0;
      background-color: #383838;
      transition: border-color .2s ease-out, box-shadow .2s ease-out; }
      .macro-input-group button.btn-undo::before {
        position: absolute;
        top: 0;
        left: 0;
        display: block;
        width: 22px;
        height: 22px;
        content: '';
        background: url("../img/icon-sprite.svg?20220519") no-repeat -119px -474px; }
      .macro-input-group button.btn-undo.is-focused {
        border-top: 1px solid #768d99;
        border-bottom: 1px solid #768d99; }
      .macro-input-group button.btn-undo:hover, .macro-input-group button.btn-undo:focus, .macro-input-group button.btn-undo:active {
        border-top: 1px solid #768d99;
        border-bottom: 1px solid #768d99;
        color: #f2f2f2;
        background-color: #5e737e;
        border-color: #5e737e; }
        .macro-input-group button.btn-undo:hover::before, .macro-input-group button.btn-undo:focus::before, .macro-input-group button.btn-undo:active::before {
          background-position: -431px -474px; }
    .macro-input-group button.btn-dropdown-toggle {
      border-color: #768d99;
      border-top-left-radius: 0;
      border-bottom-left-radius: 0; }

.input-secret {
  position: relative;
  display: flex;
  flex: 1; }
  .input-secret input {
    flex: 1; }
  .input-secret button {
    position: absolute;
    top: 0;
    left: 0;
    width: 100%;
    opacity: 0; }
    .input-secret button:enabled:hover, .input-secret button:enabled:focus, .input-secret button:enabled:active {
      opacity: 1;
      animation: fadein .2s; }

.btn-dropdown-container {
  display: flex; }

.icon-text::before {
  background: url("../img/icon-sprite.svg?20220519") no-repeat -87px -474px; }
.icon-text:not(.highlighted):enabled:hover::before, .icon-text:not(.highlighted):enabled:focus::before, .icon-text:not(.highlighted):enabled:active::before, .icon-text:not(.highlighted):enabled[aria-expanded="true"]::before {
  background-position: -399px -474px; }

.icon-secret::before {
  background: url("../img/icon-sprite.svg?20220519") no-repeat -87px -510px; }
.icon-secret:not(.highlighted):enabled:hover::before, .icon-secret:not(.highlighted):enabled:focus::before, .icon-secret:not(.highlighted):enabled:active::before, .icon-secret:not(.highlighted):enabled[aria-expanded="true"]::before {
  background-position: -399px -510px; }

.icon-invisible.menu-popup-item,
.icon-invisible.btn-dropdown-toggle {
  width: 100%; }
  .icon-invisible.menu-popup-item::before,
  .icon-invisible.btn-dropdown-toggle::before {
    background: url("../img/icon-sprite.svg?20220519") no-repeat -87px -800px; }
  .icon-invisible.menu-popup-item:not(.highlighted):enabled:hover::before, .icon-invisible.menu-popup-item:not(.highlighted):enabled:focus::before, .icon-invisible.menu-popup-item:not(.highlighted):enabled:active::before, .icon-invisible.menu-popup-item:not(.highlighted):enabled[aria-expanded="true"]::before,
  .icon-invisible.btn-dropdown-toggle:not(.highlighted):enabled:hover::before,
  .icon-invisible.btn-dropdown-toggle:not(.highlighted):enabled:focus::before,
  .icon-invisible.btn-dropdown-toggle:not(.highlighted):enabled:active::before,
  .icon-invisible.btn-dropdown-toggle:not(.highlighted):enabled[aria-expanded="true"]::before {
    background-position: -399px -800px; }

.icon-invisible.btn-dropdown-toggle {
  margin: 0; }

.btn-split {
  display: inline-block;
  position: relative;
  margin-right: 10px; }
  .btn-split li {
    display: inline-block; }
    .btn-split li button {
      margin: 0 -1px 0 0;
      border-radius: 0; }
    .btn-split li:first-child button {
      border-radius: 2px 0 0 2px; }
    .btn-split li:last-child button {
      border-radius: 0 2px 2px 0; }
    .btn-split li:only-child button {
      border-radius: 2px; }

.btn-toggle-chevron {
  position: relative;
  text-indent: -9999px; }
  .btn-toggle-chevron[aria-expanded="true"] {
    color: #f2f2f2;
    background-color: #5e737e;
    border-color: #5e737e; }
  .btn-toggle-chevron::after {
    content: '';
    position: absolute;
    right: 8px;
    top: calc(50% - 3px);
    width: 5px;
    height: 5px;
    border-top: 1px solid #768d99;
    border-right: 1px solid #768d99;
    transform: rotate(135deg) translate(-1px, 1px);
    transition: transform .3s; }
  .btn-toggle-chevron[disabled]::after {
    border-top-color: #525252;
    border-right-color: #525252; }
  .btn-toggle-chevron:enabled:active::after, .btn-toggle-chevron:enabled[aria-expanded="true"]::after {
    transform: rotate(315deg) translate(-1px, 1px); }
  .btn-toggle-chevron:enabled:hover::after, .btn-toggle-chevron:enabled:focus::after, .btn-toggle-chevron:enabled:active::after, .btn-toggle-chevron:enabled[aria-expanded="true"]::after {
    border-top-color: #f2f2f2;
    border-right-color: #f2f2f2; }

.btn-dropdown-toggle {
  white-space: nowrap;
  overflow: hidden; }
  .btn-dropdown-toggle[class*='icon-'] {
    padding-left: 22px; }
    .btn-dropdown-toggle[class*='icon-']::before {
      position: absolute;
      top: 0;
      left: 0;
      display: block;
      width: 22px;
      height: 22px;
      content: ''; }
    .btn-dropdown-toggle[class*='icon-']::after {
      top: 6px;
      right: 2px; }
  .btn-dropdown-toggle:not(:empty) {
    padding-right: 22px; }
  .btn-dropdown-toggle::after {
    position: absolute;
    top: 7px;
    right: 6px;
    width: 10px;
    height: 10px;
    content: '';
    background: url("../img/icon-sprite.svg?20220519") no-repeat -547px -431px; }
  .btn-dropdown-toggle:enabled:hover::after, .btn-dropdown-toggle:enabled:focus::after, .btn-dropdown-toggle:enabled:active::after {
    background-position: -604px -431px; }
  .btn-dropdown-toggle[aria-expanded="true"] {
    color: #f2f2f2;
    background-color: #5e737e;
    border-color: #5e737e; }
    .btn-dropdown-toggle[aria-expanded="true"]::after {
      background: url("../img/icon-sprite.svg?20220519") no-repeat -604px -503px; }
    .btn-dropdown-toggle[aria-expanded="true"]:hover::after, .btn-dropdown-toggle[aria-expanded="true"]:focus::after, .btn-dropdown-toggle[aria-expanded="true"]:active::after {
      background: url("../img/icon-sprite.svg?20220519") no-repeat -604px -503px; }

.checkbox-block {
  margin: 10px 0; }

#tbl_macros.massupdate-remove th,
#tbl_macros.massupdate-remove td {
  display: none; }
#tbl_macros.massupdate-remove th:nth-child(1),
#tbl_macros.massupdate-remove td:nth-child(1),
#tbl_macros.massupdate-remove td.nowrap {
  display: table-cell; }

@media screen and (-ms-high-contrast: active), (-ms-high-contrast: none) {
  /* for IE11 only. Fixed cell height if table has 100% height */
  .host-avail-widget td {
    height: 100%; } }
.interface-container {
  width: fit-content;
  width: -moz-fit-content;
  padding-left: 0; }
  .interface-container:not(.interface-container-header):not(:empty) {
    margin-bottom: 5px; }
    .interface-container:not(.interface-container-header):not(:empty) ~ .interface-container:not(:empty) {
      border-top: 1px solid #4f4f4f;
      padding-top: 10px; }
  .interface-container:empty {
    display: none; }
  .interface-container .interface-row {
    display: grid;
    grid-template-columns: 26px 36px 225px 175px 85px 100px 20px 1fr;
    grid-template-rows: 24px 1fr;
    gap: 5px; }
    .interface-container .interface-row:not(:first-of-type) {
      margin-top: 5px; }
    .interface-container .interface-row[data-type] .interface-cell-details {
      display: none;
      grid-column: 1/-1; }
    .interface-container .interface-row .interface-cell {
      align-self: center; }
      .interface-container .interface-row .interface-cell .interface-btn-toggle {
        display: none; }
      .interface-container .interface-row .interface-cell.interface-cell-header {
        color: #737373;
        text-align: left; }
      .interface-container .interface-row .interface-cell .table-forms-td-left,
      .interface-container .interface-row .interface-cell .table-forms-td-right {
        padding-bottom: 0; }

.interface-row.list-accordion-item[data-type="2"].list-accordion-item-opened .list-accordion-item-body {
  display: block; }
.interface-row.list-accordion-item[data-type="2"] .interface-btn-toggle {
  display: inline-block; }

.debug-modal.overlay-dialogue.modal .overlay-dialogue-body {
  overflow-x: auto; }
  .debug-modal.overlay-dialogue.modal .overlay-dialogue-body::-webkit-scrollbar {
    height: 9px; }
.debug-modal .logitems pre {
  white-space: nowrap; }
.debug-modal .logtotalms {
  color: #737373;
  float: left;
  line-height: 24px; }

#itemsTable .table-col-handle {
  width: 26px; }
#itemsTable .table-col-no {
  width: 20px; }
#itemsTable .table-col-name-normal {
  width: 285px; }
#itemsTable .table-col-name {
  width: 365px; }
#itemsTable .table-col-type {
  width: 85px; }
#itemsTable .table-col-function {
  width: 85px; }
#itemsTable .table-col-draw-style {
  width: 85px; }
#itemsTable .table-col-y-axis-side {
  width: 85px; }
#itemsTable .table-col-colour {
  width: 55px; }
#itemsTable .table-col-action {
  width: 55px; }

z-select.z-select-host-interface .description:not(:empty),
.z-select.z-select-host-interface .description:not(:empty) {
  display: block;
  margin-top: 5px;
  color: #9d9d9d; }
z-select.z-select-host-interface[disabled] .description:not(:empty),
z-select.z-select-host-interface li[disabled] .description:not(:empty),
.z-select.z-select-host-interface[disabled] .description:not(:empty),
.z-select.z-select-host-interface li[disabled] .description:not(:empty) {
  color: #525252; }

.multiselect-description-container {
  display: flex;
  align-items: center; }
  .multiselect-description-container > .multiselect-control {
    margin-right: 5px; }

.rules-status-container > span {
  text-transform: none;
  margin: 3px 3px 3px 0; }
  .rules-status-container > span:last-of-type {
    margin-right: 0; }
.rules-status-container > .status-green:not(:last-of-type) {
  border-right: 1px solid #2f9f5e; }
.rules-status-container > .status-grey:not(:last-of-type) {
  border-right: 1px solid #3d3d3d; }

.input-section-header {
  padding-top: 10px; }

.modal-popup-preprocessing .preprocessing-list .step-name {
  flex: 0 0 180px; }
.modal-popup-preprocessing .preprocessing-list {
  min-width: unset;
  max-width: unset; }

.modal-popup-medium .table-forms-container, .modal-popup-medium .browser-warning-container,
.modal-popup-large .table-forms-container,
.modal-popup-large .browser-warning-container,
.modal-popup-static .table-forms-container,
.modal-popup-static .browser-warning-container,
.modal-popup-preprocessing .table-forms-container,
.modal-popup-preprocessing .browser-warning-container {
  border: none; }
.modal-popup-medium .ui-tabs-nav,
.modal-popup-large .ui-tabs-nav,
.modal-popup-static .ui-tabs-nav,
.modal-popup-preprocessing .ui-tabs-nav {
  position: sticky;
  top: 0;
  background: #2b2b2b;
  z-index: 3; }
.modal-popup-medium .textarea-flexible,
.modal-popup-large .textarea-flexible,
.modal-popup-static .textarea-flexible,
.modal-popup-preprocessing .textarea-flexible {
  max-height: 200px;
  overflow-y: auto; }

.global-macro-table .table-col-value,
.global-macro-table .table-col-template-value,
.inherited-macros-table .table-col-value,
.inherited-macros-table .table-col-template-value,
.host-macros-table .table-col-value,
.host-macros-table .table-col-template-value {
  width: 300px; }

.active-readonly[readonly] {
  color: #f2f2f2;
  background-color: #383838 !important;
  border-color: #4f4f4f; }

.valuemap-list-table tbody td {
  border-bottom: 1px solid #383838; }
.valuemap-list-table tbody tr:first-child td {
  border-top: 1px solid #383838; }

.mappings-table {
  display: grid;
  grid-template-columns: auto auto minmax(auto, 100%); }
  .mappings-table > div {
    text-align: left; }
  .mappings-table > div:nth-child(3n + 2) {
    text-align: center;
    padding: 0 10px; }

.valuemap-checkbox {
  margin-top: 10px; }

.overlay-dialogue .valuemap-list-table td {
  vertical-align: top; }

.subscriptions-table th {
  color: #737373; }

.import-compare {
  display: flex;
  max-height: calc(100vh - 190px); }
  .import-compare .toc {
    flex: 20%;
    overflow-y: auto;
    overflow-x: hidden; }
  .import-compare .diff {
    flex: 80%;
    margin-left: 5px;
    overflow: auto;
    border: 1px dashed #4f4f4f; }

.list-dashed li {
  margin-left: 1em; }
  .list-dashed li::before {
    content: '\2013';
    float: left;
    margin-left: -1em; }

.overlay-dialogue #host-form #tagsFormList .table-forms-td-left,
.overlay-dialogue #host-form #macrosFormList .table-forms-td-left,
.overlay-dialogue #host-form #valuemap-formlist .table-forms-td-left {
  display: none; }
.overlay-dialogue #host-form #tagsFormList .table-forms-td-right,
.overlay-dialogue #host-form #macrosFormList .table-forms-td-right,
.overlay-dialogue #host-form #valuemap-formlist .table-forms-td-right {
  width: 100%; }

.linked-templates > .table-forms {
  margin-bottom: 5px;
  line-height: 24px; }
  .linked-templates > .table-forms td, .linked-templates > .table-forms th {
    padding: 0 5px 0 0; }
    .linked-templates > .table-forms td:last-child, .linked-templates > .table-forms th:last-child {
      width: 0;
      padding-right: 0; }

.audit-details-popup-wrapper {
  margin: 5px 10px; }
  .audit-details-popup-wrapper .audit-details-popup-textarea {
    width: 100%;
    height: 135px; }

.audit-details-wrapper {
  display: flex;
  justify-content: space-between; }
  .audit-details-wrapper .audit-show-details-btn-wrapper {
    margin: 0 5px 0 5px; }

.geomap-filter-button,
.navigate-home-button {
  background-image: url("../img/icon-sprite.svg?20220519");
  background-repeat: no-repeat; }

.geomap-filter-button {
  background-position: -243px -543px !important; }

.navigate-home-button {
  background-position: -117px -506px !important; }

.geomap-filter {
  border: 2px solid rgba(48, 48, 48, 0.4);
  background-color: #2b2b2b;
  padding: 10px 30px 5px 10px;
  position: absolute;
  margin-right: -2px;
  margin-top: 5px;
  display: none;
  right: 0; }

.geomap-filter.collapsed {
  display: table; }

.geomap-filter li {
  width: calc(100% + 20px); }

.geomap-filter label {
  white-space: nowrap; }

.marker-cluster {
  background: none; }

.marker-cluster div {
  text-align: center;
  border-radius: 50%;
  margin-left: 5px;
  margin-top: 5px;
  height: 30px;
  width: 30px; }

.leaflet-marker-icon:focus {
  box-shadow: 0 0 0 2px rgba(30, 135, 227, 0.35);
  border-radius: 2px;
  outline: none; }

.marker-cluster span {
  line-height: 30px; }

.leaflet-control.disabled {
  background-color: #ffffff;
  opacity: 1; }
  .leaflet-control.disabled .geomap-filter-button {
    cursor: default;
    opacity: .4; }

.leaflet-container {
  height: 100%;
  z-index: 1; }

.sidebar.is-compact:not(.is-opened) .form-search .search-icon {
  opacity: .75; }

.list-table thead th {
  border-color: #404040; }
.list-table.compact-view tr:hover td.na-bg, .list-table.compact-view tr:hover td.info-bg, .list-table.compact-view tr:hover td.warning-bg, .list-table.compact-view tr:hover td.average-bg, .list-table.compact-view tr:hover td.high-bg, .list-table.compact-view tr:hover td.disaster-bg {
  color: #000000; }
.list-table.compact-view tr[class*='flh-'] td {
  box-shadow: inset 0 -1px 0 0 rgba(0, 0, 0, 0.1); }
.list-table.compact-view td.na-bg, .list-table.compact-view td.info-bg, .list-table.compact-view td.warning-bg, .list-table.compact-view td.average-bg, .list-table.compact-view td.high-bg, .list-table.compact-view td.disaster-bg {
  color: #000000;
  box-shadow: inset 0 -1px 0 0 rgba(0, 0, 0, 0.1); }
.list-table.sticky-footer tfoot tr:first-of-type td {
  border-color: #404040; }

.dashboard-navigation-tabs .csortable > .csortable-item > div, .dashboard-navigation-tabs .csortable-list > .csortable-item > div:hover {
  border: 1px solid transparent; }

.dashboard-grid-widget.dashboard-grid-widget-hidden-header.dashboard-grid-widget-focus .dashboard-grid-widget-head {
  box-shadow: 0 -6px 8px -2px rgba(0, 0, 0, 0.5); }

.dashboard-grid-iterator.dashboard-grid-iterator-focus .dashboard-grid-iterator-head {
  box-shadow: 0 -6px 8px -2px rgba(0, 0, 0, 0.5); }

.dashboard.dashboard-is-edit-mode .dashboard-grid-widget.ui-draggable-dragging.dashboard-grid-widget-hidden-header .dashboard-grid-widget-head {
  box-shadow: 0 -6px 8px -2px rgba(0, 0, 0, 0.5); }
.dashboard.dashboard-is-edit-mode .dashboard-grid-widget.ui-resizable-resizing::before, .dashboard.dashboard-is-edit-mode .dashboard-grid-widget.ui-draggable-dragging::before {
  box-shadow: 0 4px 20px 2px rgba(0, 0, 0, 0.5); }
.dashboard.dashboard-is-edit-mode .dashboard-grid-widget.ui-resizable-resizing .dashboard-grid-widget-head, .dashboard.dashboard-is-edit-mode .dashboard-grid-widget.ui-draggable-dragging .dashboard-grid-widget-head {
  border-color: #303030; }
.dashboard.dashboard-is-edit-mode .dashboard-grid-widget.ui-resizable-resizing .dashboard-grid-widget-content, .dashboard.dashboard-is-edit-mode .dashboard-grid-widget.ui-draggable-dragging .dashboard-grid-widget-content {
  border-color: #303030; }
.dashboard.dashboard-is-edit-mode .dashboard-grid-iterator.ui-draggable-dragging .dashboard-grid-iterator-head {
  box-shadow: 0 -6px 8px -2px rgba(0, 0, 0, 0.5); }
.dashboard.dashboard-is-edit-mode .dashboard-grid-iterator.ui-resizable-resizing::before, .dashboard.dashboard-is-edit-mode .dashboard-grid-iterator.ui-draggable-dragging::before {
  box-shadow: 0 4px 20px 2px rgba(0, 0, 0, 0.5); }
.dashboard.dashboard-is-edit-mode .dashboard-grid-iterator.ui-resizable-resizing .dashboard-grid-iterator-head, .dashboard.dashboard-is-edit-mode .dashboard-grid-iterator.ui-draggable-dragging .dashboard-grid-iterator-head {
  border-color: #303030; }
.dashboard.dashboard-is-edit-mode .dashboard-grid-iterator.ui-resizable-resizing .dashboard-grid-iterator-content .dashboard-grid-widget .dashboard-grid-widget-head, .dashboard.dashboard-is-edit-mode .dashboard-grid-iterator.ui-draggable-dragging .dashboard-grid-iterator-content .dashboard-grid-widget .dashboard-grid-widget-head {
  border-color: #303030; }
.dashboard.dashboard-is-edit-mode .dashboard-grid-iterator.ui-resizable-resizing .dashboard-grid-iterator-content .dashboard-grid-widget .dashboard-grid-widget-content, .dashboard.dashboard-is-edit-mode .dashboard-grid-iterator.ui-draggable-dragging .dashboard-grid-iterator-content .dashboard-grid-widget .dashboard-grid-widget-content {
  border-color: #303030; }
.dashboard.dashboard-is-edit-mode .dashboard-grid-iterator.ui-resizable-resizing .dashboard-grid-iterator-content .dashboard-grid-iterator-placeholder > div, .dashboard.dashboard-is-edit-mode .dashboard-grid-iterator.ui-draggable-dragging .dashboard-grid-iterator-content .dashboard-grid-iterator-placeholder > div {
  border-color: #303030; }
.dashboard.dashboard-is-edit-mode .dashboard-grid-iterator.ui-resizable-resizing .dashboard-grid-iterator-mask, .dashboard.dashboard-is-edit-mode .dashboard-grid-iterator.ui-draggable-dragging .dashboard-grid-iterator-mask {
  border: 0; }
.dashboard.dashboard-is-edit-mode .dashboard-grid-widget-placeholder > div {
  background-color: #232323 !important; }

.btn-back-map-container .btn-back-map .btn-back-map-icon {
  background-position: -85px -725px; }

.ui-tabs-nav .ui-tabs-active .btn-info::after {
  background: url("../img/icon-sprite.svg?20220519") no-repeat -431px -621px; }
.ui-tabs-nav .ui-tabs-active .btn-time::after {
  background-position: -87px -583px; }
.ui-tabs-nav .ui-tabs-active .filter-trigger::after {
  background-position: -87px -547px; }

.time-quick li a:focus {
  color: #ffffff; }

.icon-action-msgs[data-count]::after {
  color: #f2f2f2; }

.icon-action-severity-up::before {
  background-position: -624px -245px; }

.icon-action-severity-down::before {
  background-position: -649px -245px; }

.icon-actions-number-gray[data-count]::after {
  color: #f2f2f2; }

.icon-description::after {
  color: #f2f2f2; }

.totals-list {
  color: #191919; }

.host-avail-widget.list-table {
  color: #191919; }
  .host-avail-widget.list-table tbody th {
    color: #f2f2f2; }
.host-avail-widget .host-avail-total {
  color: #f2f2f2; }

.breadcrumbs > ::after {
  content: " /"; }
.breadcrumbs > :last-child::after {
  content: ""; }

.icon-filter::before {
  background: url("../img/icon-sprite.svg?20220519") no-repeat -87px -547px; }<|MERGE_RESOLUTION|>--- conflicted
+++ resolved
@@ -1744,27 +1744,18 @@
   position: relative;
   margin-left: 15px;
   padding-left: 0; }
-<<<<<<< HEAD
-  form.dashboard-widget-svggraph .list-vertical-accordion .list-accordion-item-head {
-=======
-  form.dashboard-grid-widget-svggraph .list-vertical-accordion.sortable {
+  form.dashboard-widget-svggraph .list-vertical-accordion.sortable {
     overflow: visible;
     margin-top: -5px;
     margin-bottom: -5px; }
-  form.dashboard-grid-widget-svggraph .list-vertical-accordion .list-accordion-item-head {
->>>>>>> e3e39f2d
+  form.dashboard-widget-svggraph .list-vertical-accordion .list-accordion-item-head {
     padding: 0; }
 form.dashboard-widget-svggraph .list-accordion-item {
   position: relative;
-<<<<<<< HEAD
-  margin-bottom: 10px; }
-  form.dashboard-widget-svggraph .list-accordion-item.list-accordion-item-opened::before {
-=======
   width: 100%;
   padding: 5px 0;
   list-style-type: none; }
-  form.dashboard-grid-widget-svggraph .list-accordion-item.list-accordion-item-opened::before {
->>>>>>> e3e39f2d
+  form.dashboard-widget-svggraph .list-accordion-item.list-accordion-item-opened::before {
     content: ' ';
     position: absolute;
     top: 24px;
