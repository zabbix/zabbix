.status-na-bg,
.status-info-bg,
.status-warning-bg,
.status-average-bg,
.status-high-bg,
.status-disaster-bg {
  border-color: rgba(43, 43, 43, 0.2) !important; }

.timeline-axis {
  border-right-color: #454f55 !important; }
  .timeline-axis::before {
    background-color: #454f55 !important; }

.sidebar .server-name, .dashboard-navigation-tabs .sortable-item > div span, .dashboard-grid-widget-head h4, .dashboard-grid-iterator-head h4, .list-table .action-container .label, .list-table.compact-view .action-container .link-action, .menu-popup .menu-popup-item, .menu-popup h3, .btn-back-map-container a:focus .btn-back-map .btn-back-map-content, .btn-back-map-container a:hover .btn-back-map .btn-back-map-content, .notif-body h4, .overlay-descr-url, .tag, .overflow-ellipsis, .overflow-ellipsis td, .overflow-ellipsis th, .overflow-ellipsis th a {
  overflow: hidden;
  text-overflow: ellipsis;
  white-space: nowrap; }

html, body, div, span, applet, object, iframe, h1, h2, h3, h4, h5, h6, p, blockquote, pre, a, abbr, acronym, address, big, cite, code, del, dfn, em, img, ins, kbd, q, s, samp, small, strike, strong, sub, sup, tt, var,
b,
strong, u, i, center, dl, dt, dd, ol, ul, li, fieldset, form, label, legend, table, caption, tbody, tfoot, thead, tr, th, td, article, aside, canvas, details, embed, figure, figcaption, footer, header, hgroup, menu, nav, output, ruby, section, summary,
time, mark, audio, video {
  margin: 0;
  padding: 0;
  border: 0;
  font-size: 100%;
  font: inherit;
  vertical-align: baseline; }

article, aside, details, figcaption, figure, footer, header, hgroup, menu, nav, section {
  display: block; }

body {
  line-height: 1; }

ol, ul {
  list-style: none; }

blockquote, q {
  quotes: none; }

blockquote::before, blockquote::after, q::before, q::after {
  content: '';
  content: none; }

table {
  border-collapse: collapse;
  border-spacing: 0; }

svg:focus,
svg *:focus {
  outline: none; }

body {
  position: relative;
  background-color: #0e1012;
  font-size: 75%;
  font-family: Arial, Tahoma, Verdana, sans-serif;
  line-height: 1.4em;
  color: #f2f2f2; }

h1 {
  font-size: 1.75em;
  line-height: 1.2em; }

h2 {
  font-size: 1.5em;
  line-height: 1.2em; }

h3 {
  font-size: 0.917em;
  text-transform: uppercase;
  color: #737373;
  letter-spacing: .0688em;
  text-rendering: optimizeLegibility; }

h4 {
  font-size: 1.167em;
  color: #f2f2f2;
  line-height: 1.2em; }

sup {
  font-size: 0.917em;
  color: #737373; }

b, strong {
  font-weight: bold; }

em {
  font-style: italic; }

ol {
  list-style: decimal;
  list-style-position: inside; }
  ol li {
    padding: 0 0 .7em; }

p {
  margin: 0 0 .7em; }

pre {
  font-family: "Courier New", Courier, monospace;
  font-size: 1em; }

a:link {
  color: #4796c4;
  text-decoration: none;
  transition: color .2s ease-out; }
a:visited {
  color: #4796c4;
  text-decoration: none; }
a:hover {
  outline: 0;
  color: #4796c4;
  border-bottom: 1px solid rgba(71, 150, 196, 0.5); }
a:focus {
  color: #4796c4;
  outline: none;
  border-bottom: 2px solid rgba(71, 150, 196, 0.5); }
a:active {
  outline: 0;
  color: #4796c4;
  border-bottom: 1px solid rgba(71, 150, 196, 0.5); }
a img {
  border: 0;
  vertical-align: top; }

svg a {
  fill: #4796c4;
  cursor: pointer; }
  svg a:visited {
    fill: #4796c4; }
  svg a:hover, svg a:focus {
    fill: #4796c4;
    text-decoration: underline; }
  svg a:active {
    fill: #4796c4;
    text-decoration: underline; }

.float-left {
  float: left; }

.text-placeholder {
  padding: 1px 4px;
  border-radius: 2px;
  background-color: #4f4f4f;
  color: #ffffff; }

[data-indicator="count"][data-indicator-value]:not([data-indicator-value="0"])::after {
  content: attr(data-indicator-value);
  margin-left: .4em;
  color: #768d99;
  font-size: 0.917em; }

[data-indicator="mark"][data-indicator-value]:not([data-indicator-value="0"])::after {
  content: '';
  display: inline-block;
  margin-left: .4em;
  width: 7px;
  height: 7px;
  border-radius: 50%;
  background: #009900; }

.ui-resizable-border-n {
  border-top: 1px solid #768d99;
  height: 5px;
  margin: 0 .25rem;
  flex: 1; }

.ui-resizable-border-e {
  border-right: 1px solid #768d99;
  width: 5px;
  margin: .25rem 0;
  flex: 1; }

.ui-resizable-border-s {
  border-bottom: 1px solid #768d99;
  height: 5px;
  margin: 0 .25rem;
  flex: 1; }

.ui-resizable-border-w {
  border-left: 1px solid #768d99;
  width: 5px;
  margin: .25rem 0;
  flex: 1; }

.ui-resizable-n {
  cursor: ns-resize;
  height: 5px;
  width: 100%;
  top: 4px;
  left: 0; }
  .ui-resizable-n .ui-resize-dot {
    left: 0;
    right: 0;
    margin: auto;
    bottom: 0; }

.ui-resizable-ne {
  cursor: nesw-resize;
  right: 0;
  top: 0; }

.ui-resizable-nw {
  cursor: nwse-resize;
  left: 0;
  top: 0; }

.ui-resizable-e {
  cursor: ew-resize;
  width: 5px;
  right: 4px;
  top: 0;
  height: 100%; }
  .ui-resizable-e .ui-resize-dot {
    left: 0;
    top: 50%;
    transform: translateY(-50%); }

.ui-resizable-s {
  cursor: ns-resize;
  height: 5px;
  width: 100%;
  bottom: 5px;
  left: 0; }
  .ui-resizable-s .ui-resize-dot {
    left: 0;
    right: 0;
    margin: auto;
    bottom: -5px; }

.ui-resizable-se {
  cursor: nwse-resize;
  right: 0;
  bottom: 0; }

.ui-resizable-sw {
  cursor: nesw-resize;
  left: 0;
  bottom: 0; }

.ui-resizable-w {
  cursor: ew-resize;
  width: 5px;
  left: 4px;
  top: 0;
  height: 100%; }
  .ui-resizable-w .ui-resize-dot {
    right: 0;
    top: 50%;
    transform: translateY(-50%); }

.ui-inner-handles .ui-resizable-n {
  top: 0; }
.ui-inner-handles .ui-resizable-ne {
  top: -4px;
  right: -4px; }
.ui-inner-handles .ui-resizable-nw {
  top: -4px;
  left: -4px; }
.ui-inner-handles .ui-resizable-e {
  right: 0; }
.ui-inner-handles .ui-resizable-s {
  bottom: 0; }
.ui-inner-handles .ui-resizable-se {
  bottom: -4px;
  right: -4px; }
.ui-inner-handles .ui-resizable-sw {
  bottom: -4px;
  left: -4px; }
.ui-inner-handles .ui-resizable-w {
  left: 0; }

.ui-resize-dot, .ui-resizable-ne, .ui-resizable-nw, .ui-resizable-se, .ui-resizable-sw {
  z-index: 90;
  width: 7px;
  height: 7px;
  position: absolute;
  background-color: #2b2b2b;
  border: 1px solid #768d99;
  border-radius: 100%; }

.ui-resizable-n, .ui-resizable-e, .ui-resizable-s, .ui-resizable-w {
  z-index: 90;
  position: absolute;
  display: flex; }

.scrollable {
  overflow-y: auto;
  overflow-x: hidden;
  position: relative;
  scrollbar-width: none;
  -ms-overflow-style: none; }
  .scrollable:focus {
    outline: 0; }
  .scrollable::-webkit-scrollbar {
    width: 0; }
  .scrollable .scrollbar-track {
    background: #1f1f1f;
    width: 4px;
    border-radius: 2px;
    height: 100%;
    position: absolute;
    right: 2px;
    top: 0;
    opacity: 0;
    z-index: 999; }
    .scrollable .scrollbar-track::before {
      content: '';
      position: absolute;
      top: 0;
      right: -2px;
      bottom: 0;
      left: -6px; }
    .scrollable .scrollbar-track.is-active {
      opacity: 1; }
    .scrollable .scrollbar-track:hover {
      width: 8px; }
      .scrollable .scrollbar-track:hover .scrollbar-thumb {
        width: 8px; }
  .scrollable .scrollbar-thumb {
    background: #383838;
    border-radius: 2px;
    width: 4px;
    position: absolute;
    height: 0;
    right: 0;
    opacity: .5; }
    .scrollable .scrollbar-thumb:hover {
      width: 8px;
      opacity: 1; }
  .scrollable .scrollbar-track {
    transition: opacity 0.3s ease-out 2s, width 0.3s ease-out 2s; }
    .scrollable .scrollbar-track.is-active {
      transition: opacity 0.3s ease-out, width 0.3s ease-out 2s; }
    .scrollable .scrollbar-track:hover {
      transition: opacity 0.3s ease-out, width 0.3s ease-out; }
      .scrollable .scrollbar-track:hover .scrollbar-thumb {
        transition: opacity 0.3s ease-out, width 0.3s ease-out; }
  .scrollable .scrollbar-thumb {
    transition: opacity 0.3s ease-out, width 0.3s ease-out 2s; }

.sortable {
  position: relative;
  overflow: hidden; }
  .sortable .sortable-list {
    position: relative;
    top: 0;
    left: 0;
    transition: left .2s, top .2s; }
    .sortable .sortable-list .sortable-item {
      transition: left .2s, top .2s; }
  .sortable.sortable-dragging .sortable-item {
    position: absolute; }
    .sortable.sortable-dragging .sortable-item.sortable-dragging {
      display: none; }

html,
body {
  height: 100vh; }

body {
  display: flex;
  overflow: hidden; }

aside,
.wrapper {
  box-sizing: border-box; }

.wrapper {
  display: flex;
  flex: 1;
  flex-direction: column;
  overflow: auto;
  position: relative; }
  .wrapper > [class^="msg-"] + [class^="msg-"] {
    margin-top: 0; }
  .wrapper > .debug-output {
    flex-shrink: 0; }
  .wrapper > output {
    box-sizing: border-box;
    min-width: 1200px; }

header,
footer {
  flex-shrink: 0;
  min-width: 1200px; }

main {
  position: relative;
  min-width: 1200px;
  padding: 10px; }
  main > .container:not(:first-of-type) {
    margin-top: 10px; }

footer {
  margin-top: auto; }

output {
  display: block; }

.container {
  background: #2b2b2b; }

header {
  display: flex;
  align-items: center;
  height: 45px;
  padding: 0 10px;
  background: #2b2b2b;
  border-bottom: 1px solid #303030; }
  header > div {
    overflow: hidden; }
  header h1 {
    position: relative;
    padding-top: 1px;
    overflow: hidden;
    line-height: 24px;
    text-overflow: ellipsis;
    white-space: nowrap; }
  header .header-controls {
    flex-shrink: 0;
    margin: 0 -2px 0 auto;
    padding: 2px;
    white-space: nowrap; }
    header .header-controls label {
      line-height: 24px; }
    header .header-controls .radio-list-control label {
      line-height: 1.2; }
  header .header-kioskmode-controls {
    position: fixed;
    top: 5px;
    right: 45px;
    z-index: 1010;
    display: flex;
    transition: opacity 1s ease-out; }
    header .header-kioskmode-controls.hidden {
      opacity: 0; }
    header .header-kioskmode-controls > li > ul {
      margin-right: 10px; }
    header .header-kioskmode-controls ul {
      display: flex; }
      header .header-kioskmode-controls ul li {
        margin-right: 10px; }
  header .header-z-select {
    max-width: 600px; }
  header a.link-action {
    box-sizing: border-box;
    display: block;
    height: 25px; }
    header a.link-action h1 {
      padding-right: 1em; }
      header a.link-action h1::after {
        content: '';
        position: absolute;
        top: 50%;
        right: .15em;
        width: .3em;
        height: .3em;
        margin-top: -.15em;
        border-right: 2px solid #f2f2f2;
        border-bottom: 2px solid #f2f2f2;
        transform: rotate(45deg);
        transition: border-color .2s ease-out; }
    header a.link-action:hover h1::after, header a.link-action:focus h1::after {
      border-color: #4796c4; }
  header form {
    display: flex;
    justify-content: flex-end; }
  header ul {
    text-align: right; }
    header ul li {
      display: inline-block;
      vertical-align: top;
      position: relative;
      padding: 0 0 0 10px; }
      header ul li .btn-split {
        margin-right: 0; }
        header ul li .btn-split li {
          padding-left: 0; }
    header ul ul li:first-child {
      padding-left: 0; }
    header ul button {
      line-height: 22px; }
  header z-select > button {
    line-height: normal; }
  header z-select .list {
    text-align: left; }
    header z-select .list li:first-child {
      padding: 5px; }

footer {
  padding: 55px 10px 10px;
  color: #737373;
  line-height: 15px;
  text-align: center; }

.sidebar {
  position: relative;
  z-index: 998;
  display: flex;
  flex-direction: column;
  width: max-content;
  max-width: 480px;
  background: #454545;
  transition: max-width 0.3s, transform 0.3s ease-out;
  will-change: max-width;
  transform: translate3d(0, 0, 0); }
  .sidebar .sidebar-header {
    position: relative;
    box-sizing: border-box;
    display: flex;
    margin: 10px 10px 0;
    padding: 2px;
    overflow: hidden;
    justify-content: space-between; }
  .sidebar .sidebar-header-buttons {
    display: flex;
    width: 48px;
    justify-content: flex-end; }
  .sidebar .server-name {
    box-sizing: border-box;
    width: 0;
    margin-top: 5px;
    padding: 0 12px;
    color: rgba(206, 218, 225, 0.5);
    transition: opacity 0.3s ease-out; }
  .sidebar .form-search {
    margin: 12px; }
  .sidebar .sidebar-nav {
    display: flex;
    flex-direction: column;
    flex: 1; }
  .sidebar .nav-user {
    margin-top: auto; }
  .sidebar .scrollable .scrollbar-track {
    z-index: 1000;
    background: rgba(135, 209, 255, 0.55); }
  .sidebar .scrollable .scrollbar-thumb {
    background: rgba(135, 209, 255, 0.85); }
  .sidebar .logo {
    position: relative;
    margin-right: 12px; }
    .sidebar .logo:active, .sidebar .logo:hover, .sidebar .logo:link, .sidebar .logo:visited {
      border: 0; }
    .sidebar .logo:focus .sidebar-logo {
      box-shadow: 0 0 0 2px rgba(66, 154, 227, 0.35); }
    .sidebar .logo .sidebar-logo-compact {
      position: absolute;
      top: 0;
      left: 0;
      opacity: 0; }
  .sidebar .button-hide,
  .sidebar .button-show,
  .sidebar .button-compact,
  .sidebar .button-expand {
    width: 24px;
    height: 24px;
    background: url("../img/icon-sprite.svg?20211222") no-repeat;
    border: none;
    border-radius: 0;
    text-indent: -9999px;
    opacity: .75; }
    .sidebar .button-hide:focus, .sidebar .button-hide:hover,
    .sidebar .button-show:focus,
    .sidebar .button-show:hover,
    .sidebar .button-compact:focus,
    .sidebar .button-compact:hover,
    .sidebar .button-expand:focus,
    .sidebar .button-expand:hover {
      opacity: 1; }
  .sidebar .button-hide {
    background-position: -540px -568px; }
  .sidebar .button-show {
    display: none;
    background-position: -570px -568px; }
  .sidebar .button-compact {
    background-position: -540px -544px; }
  .sidebar .button-expand {
    display: none;
    background-position: -540px -520px; }
  .sidebar .form-search .search {
    transition: opacity 0.3s; }
  .sidebar .form-search .search-icon {
    transition: transform 0.3s; }
  .sidebar.is-compact, .sidebar.is-hidden {
    position: fixed;
    top: 0;
    bottom: 0;
    box-shadow: 2px 0 6px rgba(0, 0, 0, 0.5); }
  .sidebar.is-compact + .wrapper {
    margin-left: 48px; }
  .sidebar.is-compact .button-compact,
  .sidebar.is-compact .button-show {
    display: none; }
  .sidebar.is-compact .button-expand,
  .sidebar.is-compact .button-hide {
    display: inline-block; }
  .sidebar.is-compact:not(.is-opened) {
    max-width: 48px !important; }
    .sidebar.is-compact:not(.is-opened) .scrollable .scrollbar-track {
      display: none; }
    .sidebar.is-compact:not(.is-opened) .logo .sidebar-logo {
      opacity: 0;
      transition: opacity 0s 0.3s; }
    .sidebar.is-compact:not(.is-opened) .logo .sidebar-logo-compact {
      opacity: 1;
      transition: opacity 0s 0.3s; }
    .sidebar.is-compact:not(.is-opened) .server-name {
      opacity: 0; }
    .sidebar.is-compact:not(.is-opened) .form-search {
      position: relative; }
      .sidebar.is-compact:not(.is-opened) .form-search .search {
        opacity: 0; }
      .sidebar.is-compact:not(.is-opened) .form-search .search-icon {
        opacity: 1;
        transform: scale(1); }
    .sidebar.is-compact:not(.is-opened) nav a {
      color: transparent; }
      .sidebar.is-compact:not(.is-opened) nav a::after {
        opacity: 0; }
    .sidebar.is-compact:not(.is-opened) .submenu {
      max-height: 0 !important; }
  .sidebar.is-hidden .button-show {
    display: inline-block; }
  .sidebar.is-hidden .button-compact,
  .sidebar.is-hidden .button-expand,
  .sidebar.is-hidden .button-hide {
    display: none; }
  .sidebar.is-hidden.focus-off {
    display: none; }
  .sidebar.is-hidden + .wrapper .sidebar-nav-toggle {
    display: block; }
  .sidebar.is-hidden:not(.is-opened) {
    transform: translate3d(-110%, 0, 0); }

.sidebar-nav-toggle {
  display: none;
  flex-shrink: 0;
  margin-right: 10px; }
  .sidebar-nav-toggle .button-toggle {
    width: 24px;
    height: 24px;
    background: url("../img/icon-sprite.svg?20211222") no-repeat -630px -592px;
    border: none;
    border-radius: 0;
    text-indent: -9999px;
    opacity: .75;
    transition: opacity 0.3s ease-out; }
    .sidebar-nav-toggle .button-toggle:hover {
      opacity: 1; }
  .sidebar-nav-toggle + div {
    flex-shrink: 1; }

.form-grid {
  display: grid;
  padding: 5px;
  row-gap: 10px;
  column-gap: 10px;
  grid-template-columns: minmax(15%, max-content) auto; }
  .form-grid.label-width-true {
    grid-template-columns: max-content auto; }
  .form-grid > label {
    line-height: 24px;
    text-align: right;
    word-wrap: break-word; }
  .form-grid .form-actions,
  .form-grid .form-field,
  .form-grid .field-fluid {
    grid-column: 2 / -1;
    text-align: left;
    line-height: 24px; }
  .form-grid .form-actions button:not(:first-of-type) {
    margin-left: 10px; }
  .form-grid .form-field.offset-1 {
    grid-column-start: 2 !important; }
  .form-grid .form-field.offset-2 {
    grid-column-start: 3 !important; }
  .form-grid .form-field.offset-3 {
    grid-column-start: 4 !important; }
  .form-grid .form-field table {
    width: 100%; }
  .form-grid .form-field td {
    padding: 0 5px 5px 0; }
  .form-grid .form-field .list-check-radio {
    line-height: 1.4em; }
  .form-grid.form-grid-1-1 {
    grid-template-columns: repeat(2, minmax(15%, max-content) auto); }
    .form-grid.form-grid-1-1.label-width-true {
      grid-template-columns: repeat(2, max-content auto); }
  .form-grid.form-grid-3-1 {
    grid-template-columns: minmax(15%, max-content) 3fr max-content auto; }
    .form-grid.form-grid-3-1.label-width-true {
      grid-template-columns: max-content auto 3fr max-content auto; }
  .form-grid.form-grid-1-1 .form-field:not(.field-fluid), .form-grid.form-grid-3-1 .form-field:not(.field-fluid) {
    grid-column-start: initial;
    grid-column-end: span 1; }
  .form-grid .table-forms-separator {
    display: inline-flex;
    line-height: 1.4; }
    .form-grid .table-forms-separator td {
      padding: 5px 5px 5px 0; }

.btn-add,
.btn-edit,
.btn-import, .btn-remove, .overlay-close-btn, .subfilter-disable-btn {
  display: inline-block;
  width: 18px;
  height: 18px;
  min-height: auto;
  padding: 0;
  line-height: 18px;
  text-decoration: none;
  vertical-align: middle;
  cursor: pointer;
  background-color: transparent;
  border: 0;
  border-radius: 2px;
  opacity: .5;
  transition: opacity .2s ease-out; }
  .btn-add:hover,
  .btn-edit:hover,
  .btn-import:hover, .btn-remove:hover, .overlay-close-btn:hover, .subfilter-disable-btn:hover, .btn-add:focus,
  .btn-edit:focus,
  .btn-import:focus, .btn-remove:focus, .overlay-close-btn:focus, .subfilter-disable-btn:focus, .btn-add:active,
  .btn-edit:active,
  .btn-import:active, .btn-remove:active, .overlay-close-btn:active, .subfilter-disable-btn:active {
    text-decoration: none;
    background-color: transparent;
    outline: none;
    opacity: 1; }

.btn-remove, .overlay-close-btn, .subfilter-disable-btn {
  font-size: 1.5em;
  font-weight: bold;
  color: #737373;
  text-align: center;
  cursor: pointer; }
  .btn-remove::before, .overlay-close-btn::before, .subfilter-disable-btn::before {
    content: '\00d7'; }
  .btn-remove:hover, .overlay-close-btn:hover, .subfilter-disable-btn:hover, .btn-remove:focus, .overlay-close-btn:focus, .subfilter-disable-btn:focus, .btn-remove:active, .overlay-close-btn:active, .subfilter-disable-btn:active {
    color: #737373;
    outline: none; }

.btn-add,
.btn-edit,
.btn-import {
  background-image: url("../img/icon-sprite.svg?20211222");
  background-repeat: no-repeat; }
  .btn-add::-moz-focus-inner,
  .btn-edit::-moz-focus-inner,
  .btn-import::-moz-focus-inner {
    padding: 0; }
  .btn-add:not(:first-child),
  .btn-edit:not(:first-child),
  .btn-import:not(:first-child) {
    margin-left: 5px; }

.btn-add {
  background-position: -45px -550px; }

.btn-edit {
  background-position: -45px -477px; }

.btn-import {
  background-position: -45px -514px; }

.btn-remove:not(:first-child) {
  margin-left: 5px; }

.btn-add[disabled], .btn-add[disabled]:hover,
.btn-edit[disabled],
.btn-edit[disabled]:hover,
.btn-remove[disabled],
.btn-remove[disabled]:hover {
  background-color: transparent;
  opacity: .25; }

.overlay-close-btn {
  position: absolute;
  top: 1px;
  right: 1px;
  z-index: 1000; }

.subfilter-disable-btn {
  margin: 0;
  color: #f2f2f2;
  background-color: #4f4f4f;
  opacity: 1; }
  .subfilter-disable-btn:hover {
    color: #e5e5e5; }
  .subfilter-disable-btn:focus, .subfilter-disable-btn:active {
    color: #d9d9d9; }

.color-picker .color-picker-preview,
.color-picker-dialogue .color-picker-preview {
  position: relative;
  background: url("../img/icon-sprite.svg?20200407") no-repeat -323px -411px;
  border: 1px solid #4f4f4f;
  color: #f2f2f2;
  vertical-align: inherit; }
.color-picker .use-default,
.color-picker-dialogue .use-default {
  background: none; }
  .color-picker .use-default::after,
  .color-picker-dialogue .use-default::after {
    content: attr(data-use-default);
    position: absolute;
    top: 0;
    right: 0;
    left: 0;
    text-align: center; }

.color-picker {
  display: inline-block;
  line-height: 1.2;
  vertical-align: sub; }
  .color-picker .color-picker-preview {
    padding: 0;
    background-position: -321px -409px;
    width: 24px; }
    .color-picker .color-picker-preview:after {
      line-height: 22px; }
  .color-picker input:disabled + button {
    pointer-events: none;
    background: #525252 !important;
    border-color: #525252; }

.color-picker-dialogue > div:first-of-type {
  margin-bottom: 5px; }
.color-picker-dialogue > div:not(:first-of-type) button {
  padding: 0;
  width: 20px;
  min-height: 20px;
  border: 1px solid #2b2b2b;
  border-radius: 0;
  vertical-align: middle;
  transition: none; }
  .color-picker-dialogue > div:not(:first-of-type) button:hover, .color-picker-dialogue > div:not(:first-of-type) button:focus {
    border-color: #768d99;
    box-shadow: inset 0 0 0 1px #2b2b2b; }
  .color-picker-dialogue > div:not(:first-of-type) button:active {
    box-shadow: inset 0 0 0 2px #2b2b2b; }
.color-picker-dialogue .color-picker-input {
  position: relative;
  display: inline-block;
  margin-right: 3px; }
  .color-picker-dialogue .color-picker-input .color-picker-preview {
    position: absolute;
    top: 2px;
    left: 2px;
    width: 18px;
    height: 18px; }
    .color-picker-dialogue .color-picker-input .color-picker-preview:after {
      line-height: 18px; }
  .color-picker-dialogue .color-picker-input input {
    padding-left: 25px; }

.header-kioskmode-controls .dashboard-kioskmode-controls li {
  margin-right: 6px; }

.dashboard-toggle-slideshow.slideshow-state-started .slideshow-state-stopped, .dashboard-toggle-slideshow.slideshow-state-stopped .slideshow-state-started,
.dashboard-kioskmode-toggle-slideshow.slideshow-state-started .slideshow-state-stopped,
.dashboard-kioskmode-toggle-slideshow.slideshow-state-stopped .slideshow-state-started {
  display: none; }

.dashboard-edit {
  display: inline-block;
  margin-right: 5px;
  position: relative; }
  .dashboard-edit::after {
    content: '';
    position: absolute;
    min-height: 24px;
    z-index: -1;
    top: -5px;
    right: -5px;
    bottom: -5px;
    left: -5px;
    border: 1px solid #303030; }
  .dashboard-edit ul li {
    vertical-align: middle; }
    .dashboard-edit ul li:first-child {
      padding: 0; }
    .dashboard-edit ul li .btn-dashboard-conf {
      vertical-align: middle; }

.dashboard-navigation-tabs {
  margin: -2px 10px -2px 0;
  overflow: hidden; }
  .dashboard-navigation-tabs .sortable {
    padding: 2px 0;
    margin: 0 -1.5px; }
  .dashboard-navigation-tabs .sortable-list {
    display: flex;
    padding: 0;
    margin: 0;
    align-items: center; }
    .dashboard-navigation-tabs .sortable-list > .sortable-item:focus:not(:active) {
      padding: 0 3.5px 0 3.5px; }
      .dashboard-navigation-tabs .sortable-list > .sortable-item:focus:not(:active) > div {
        padding: 0 8px;
        border: 1px solid transparent;
        box-shadow: 0 0 0 2px rgba(66, 154, 227, 0.35); }
  .dashboard-navigation-tabs .sortable-item {
    box-sizing: border-box;
    display: block;
    padding: 0 1.5px 0 1.5px;
    margin: 0;
    list-style-type: none;
    outline: none; }
    .dashboard-navigation-tabs .sortable-item > div {
      display: flex;
      align-items: center;
      min-height: 22px;
      line-height: 22px;
      padding: 0 10px;
      flex-shrink: 0;
      font-size: 12px;
      white-space: nowrap;
      cursor: pointer;
      user-select: none;
      background-color: #2b2b2b;
      border: 1px solid #303030;
      border-radius: 2px;
      transition: background-color 0.3s, border-color 0.3s; }
      .dashboard-navigation-tabs .sortable-item > div span {
        max-width: 300px;
        color: #f2f2f2; }
      .dashboard-navigation-tabs .sortable-item > div button {
        margin: 0 -9px 0 4px; }
      .dashboard-navigation-tabs .sortable-item > div:not(.selected-tab) button {
        display: none; }
  .dashboard-navigation-tabs .sortable > .sortable-item > div,
  .dashboard-navigation-tabs .sortable-list > .sortable-item > div:hover {
    background: #454545;
    border: 1px solid #121212; }
  .dashboard-navigation-tabs .sortable > .sortable-item > div.selected-tab,
  .dashboard-navigation-tabs .sortable-list > .sortable-item > div.selected-tab {
    background-color: #4f4f4f;
    border: 1px solid transparent; }
    .dashboard-navigation-tabs .sortable > .sortable-item > div.selected-tab span,
    .dashboard-navigation-tabs .sortable-list > .sortable-item > div.selected-tab span {
      color: #f2f2f2; }

.dashboard-navigation-controls {
  display: flex;
  flex-shrink: 0; }
  .dashboard-navigation-controls button {
    margin-left: 10px; }
    .dashboard-navigation-controls button.dashboard-previous-page, .dashboard-navigation-controls button.dashboard-next-page {
      display: none;
      margin: 0; }

.dashboard-navigation {
  display: flex;
  margin-top: 10px;
  padding-bottom: 2px; }
  .dashboard-navigation.is-scrollable .dashboard-navigation-controls button.dashboard-previous-page, .dashboard-navigation.is-scrollable .dashboard-navigation-controls button.dashboard-next-page {
    display: inline-block; }

.dashboard-grid {
  position: relative;
  margin: 0 -4px -4px -4px;
  z-index: 3;
  transition: margin-top .3s; }
  .dashboard-grid.reserve-header-lines-1 {
    margin-top: 2rem; }
  .dashboard-grid.reserve-header-lines-2 {
    margin-top: calc(4rem + 8px); }

.dashboard:not(.dashboard-is-multipage):not(.dashboard-is-edit-mode) .dashboard-navigation {
  display: none; }
.dashboard.dashboard-is-edit-mode .dashboard-toggle-slideshow, .dashboard:not(.dashboard-is-multipage) .dashboard-toggle-slideshow {
  display: none; }

.dashboard-grid-widget-blocker {
  position: absolute;
  width: 100%;
  height: 100%;
  z-index: 998; }

.dashboard-widget-placeholder {
  box-sizing: border-box;
  display: flex;
  height: 200px;
  padding: .25rem;
  width: calc(100% / 6 - .65rem);
  z-index: 999;
  color: #737373;
  cursor: pointer;
  user-select: none; }
  .dashboard-widget-placeholder .dashboard-widget-placeholder-box {
    background-color: rgba(43, 43, 43, 0.7);
    border: 1px dashed #4f4f4f;
    box-shadow: 2px 2px 6px rgba(0, 0, 0, 0.5);
    flex: 1;
    position: relative;
    overflow: hidden; }
  .dashboard-widget-placeholder .dashboard-widget-placeholder-label {
    position: absolute;
    left: 0;
    top: calc(50% - 14px);
    right: 0;
    bottom: 0;
    padding: 38px 5px 5px;
    text-align: center; }
    .dashboard-widget-placeholder .dashboard-widget-placeholder-label::before {
      background: url("../img/icon-sprite.svg?20211222") no-repeat -157px -888px;
      content: ' ';
      height: 28px;
      width: 36px;
      position: absolute;
      top: 0;
      left: 50%;
      transform: translateX(-50%); }
    .dashboard-widget-placeholder .dashboard-widget-placeholder-label span.hidden {
      display: none; }
  .dashboard-widget-placeholder .dashboard-widget-placeholder-resizing {
    background: #010101;
    box-shadow: inset 2px 2px 6px rgba(0, 0, 0, 0.5); }
    .dashboard-widget-placeholder .dashboard-widget-placeholder-resizing .dashboard-widget-placeholder-label::before {
      background: url("../img/icon-sprite.svg?20211222") no-repeat -345px -888px; }
  .dashboard-widget-placeholder.disabled {
    opacity: 1; }
    .dashboard-widget-placeholder.disabled .dashboard-widget-placeholder-box {
      background-color: rgba(43, 43, 43, 0.7); }
      .dashboard-widget-placeholder.disabled .dashboard-widget-placeholder-box .dashboard-widget-placeholder-label::before {
        background: url("../img/icon-sprite.svg?20211222") no-repeat -122px -284px; }
  .dashboard-widget-placeholder.hidden {
    display: none; }

.dashboard-grid-widget-container {
  position: absolute;
  top: 0;
  left: 0;
  right: 0;
  bottom: 0;
  padding: .25rem;
  box-sizing: border-box;
  display: flex;
  flex-direction: column; }

.dashboard-grid-widget-head {
  position: absolute;
  top: .25rem;
  left: .25rem;
  right: .25rem;
  height: 2rem;
  padding-left: 10px;
  display: flex;
  flex-wrap: nowrap;
  flex-direction: row;
  overflow: hidden;
  align-items: flex-start;
  border: 1px solid #303030;
  border-bottom: 0;
  background-color: #2b2b2b;
  z-index: 3; }
  .dashboard-grid-widget-head h4 {
    flex-grow: 1;
    margin-top: .5rem;
    color: #dedede;
    font-weight: bold; }
  .dashboard-grid-widget-head ul {
    flex-shrink: 0; }
    .dashboard-grid-widget-head ul li {
      float: left;
      padding: 0; }
      .dashboard-grid-widget-head ul li select {
        margin: 4px 0; }

.dashboard-grid-widget-actions {
  opacity: 0;
  transition: opacity .2s ease-out; }

.dashboard-grid-widget-content {
  flex-grow: 1;
  margin-top: 2rem;
  box-sizing: border-box;
  height: calc(100% - 2rem);
  padding-bottom: 8px;
  overflow: auto;
  border: 1px solid #303030;
  background-color: #2b2b2b; }
  .dashboard-grid-widget-content .list-table {
    border: 0; }
    .dashboard-grid-widget-content .list-table tbody tr:last-child th, .dashboard-grid-widget-content .list-table tbody tr:last-child td {
      border-bottom: 1px solid #383838; }
      .dashboard-grid-widget-content .list-table tbody tr:last-child th.list-table-footer, .dashboard-grid-widget-content .list-table tbody tr:last-child td.list-table-footer {
        border-bottom: 0; }
    .dashboard-grid-widget-content .list-table.sticky-footer {
      margin-bottom: -8px; }
      .dashboard-grid-widget-content .list-table.sticky-footer tfoot {
        bottom: -8px; }
  .dashboard-grid-widget-content .debug-output {
    max-height: none;
    border-color: #383838; }
  .dashboard-grid-widget-content .msg-bad,
  .dashboard-grid-widget-content .msg-good,
  .dashboard-grid-widget-content .msg-warning {
    margin: 0 10px; }

.dashboard-grid-widget-mask {
  position: absolute;
  top: .25rem;
  left: .25rem;
  right: .25rem;
  bottom: .25rem;
  display: none; }

.dashboard-grid-widget {
  position: absolute; }
  .dashboard-grid-widget.dashboard-grid-widget-hidden-header .dashboard-grid-widget-head {
    height: 0;
    transition: height .3s, margin-top .3s, box-shadow .3s; }
  .dashboard-grid-widget.dashboard-grid-widget-hidden-header .dashboard-grid-widget-content {
    margin-top: 0;
    height: 100%;
    padding-top: 8px; }
    .dashboard-grid-widget.dashboard-grid-widget-hidden-header .dashboard-grid-widget-content .list-table.sticky-footer {
      margin-bottom: 0; }
      .dashboard-grid-widget.dashboard-grid-widget-hidden-header .dashboard-grid-widget-content .list-table.sticky-footer tfoot {
        bottom: 0; }
  .dashboard-grid-widget.dashboard-grid-widget-hidden-header.dashboard-grid-widget-focus .dashboard-grid-widget-head {
    height: 2rem;
    margin-top: -2rem;
    box-shadow: 0 -6px 8px -2px rgba(128, 128, 128, 0.15);
    z-index: 5; }
  .dashboard-grid-widget.dashboard-grid-widget-focus .dashboard-grid-widget-actions {
    opacity: 1; }
  .dashboard-grid-widget.ui-resizable-resizing.resizing-top .dashboard-grid-widget-container {
    top: auto;
    bottom: 0; }
  .dashboard-grid-widget.ui-resizable-resizing.resizing-left .dashboard-grid-widget-container {
    left: auto;
    right: 0; }

.dashboard-grid-iterator-container {
  position: absolute;
  top: 0;
  left: 0;
  width: 100%;
  height: 100%; }

.dashboard-grid-iterator-head {
  position: absolute;
  top: .25rem;
  left: .25rem;
  right: .25rem;
  height: 0;
  display: flex;
  flex-wrap: nowrap;
  flex-direction: row;
  overflow: hidden;
  padding-left: 10px;
  box-sizing: border-box;
  border: 1px solid #303030;
  border-bottom: 0;
  background-color: #2b2b2b;
  opacity: 0;
  transition: margin-top .3s ease-out, height .3s ease-out, opacity .15s .15s ease-out, box-shadow .3s ease-out;
  z-index: 3; }
  .dashboard-grid-iterator-head h4 {
    flex-grow: 1;
    margin-top: .5rem;
    color: #dedede;
    font-weight: bold; }
  .dashboard-grid-iterator-head ul {
    flex-shrink: 0; }
    .dashboard-grid-iterator-head ul li {
      float: left;
      padding: 0; }
  .dashboard-grid-iterator-head .dashboard-grid-iterator-pager {
    margin: 0 10px;
    height: 2rem;
    display: none;
    flex-direction: row;
    flex-shrink: 0;
    align-items: center; }
    .dashboard-grid-iterator-head .dashboard-grid-iterator-pager .dashboard-grid-iterator-pager-info {
      margin: 2px .5em 0;
      white-space: nowrap;
      color: #dedede; }
  .dashboard-grid-iterator-head.pager-visible .dashboard-grid-iterator-pager {
    display: flex; }

.dashboard-grid-iterator-content {
  position: absolute;
  top: 0;
  left: 0;
  right: 0;
  bottom: 0;
  overflow: visible;
  transition: margin-top .3s ease-out; }

.dashboard-grid-iterator-placeholder {
  position: absolute;
  display: flex; }
  .dashboard-grid-iterator-placeholder > div {
    margin: .25rem;
    display: flex;
    flex-grow: 1;
    flex-direction: column;
    border: 1px solid #303030;
    background-color: rgba(43, 43, 43, 0.3); }

.dashboard-grid-iterator-too-small {
  position: absolute;
  top: .25rem;
  left: .25rem;
  right: .25rem;
  bottom: .25rem;
  overflow: hidden;
  display: none;
  align-items: center;
  justify-content: center;
  border: 1px solid #303030;
  background-color: #2b2b2b; }
  .dashboard-grid-iterator-too-small > div {
    padding: 0 10px;
    text-align: center;
    color: #737373; }

.dashboard-grid-iterator-mask {
  position: absolute;
  top: .25rem;
  left: .25rem;
  right: .25rem;
  bottom: .25rem;
  display: none; }

.dashboard-grid-iterator {
  position: absolute; }
  .dashboard-grid-iterator.iterator-too-small .dashboard-grid-iterator-too-small {
    display: flex; }
  .dashboard-grid-iterator.iterator-too-small .dashboard-grid-iterator-content {
    display: none; }
  .dashboard-grid-iterator.dashboard-grid-iterator-focus {
    z-index: 5; }
    .dashboard-grid-iterator.dashboard-grid-iterator-focus .dashboard-grid-iterator-head {
      margin-top: -2rem;
      height: 2rem;
      box-shadow: 0 -6px 8px -2px rgba(128, 128, 128, 0.15);
      opacity: 1;
      transition: margin-top .3s ease-out, height .3s ease-out, box-shadow .3s ease-out; }
    .dashboard-grid-iterator.dashboard-grid-iterator-focus.dashboard-grid-iterator-hidden-header.iterator-double-header .dashboard-grid-iterator-head {
      margin-top: calc(-4rem - 8px);
      height: calc(4rem + 8px); }
  .dashboard-grid-iterator.ui-resizable-resizing.resizing-top .dashboard-grid-iterator-container {
    top: auto;
    bottom: 0; }
  .dashboard-grid-iterator.ui-resizable-resizing.resizing-left .dashboard-grid-iterator-container {
    left: auto;
    right: 0; }
  .dashboard-grid-iterator.iterator-alt-content .dashboard-grid-iterator-content {
    position: absolute;
    top: .25rem;
    left: .25rem;
    right: .25rem;
    bottom: .25rem;
    border: 1px solid #303030;
    background-color: #2b2b2b; }
    .dashboard-grid-iterator.iterator-alt-content .dashboard-grid-iterator-content > div {
      padding-top: 8px; }
      .dashboard-grid-iterator.iterator-alt-content .dashboard-grid-iterator-content > div .list-table {
        border: 0; }
        .dashboard-grid-iterator.iterator-alt-content .dashboard-grid-iterator-content > div .list-table tbody tr:last-child th, .dashboard-grid-iterator.iterator-alt-content .dashboard-grid-iterator-content > div .list-table tbody tr:last-child td {
          border-bottom: 1px solid #383838; }
          .dashboard-grid-iterator.iterator-alt-content .dashboard-grid-iterator-content > div .list-table tbody tr:last-child th.list-table-footer, .dashboard-grid-iterator.iterator-alt-content .dashboard-grid-iterator-content > div .list-table tbody tr:last-child td.list-table-footer {
            border-bottom: 0; }
      .dashboard-grid-iterator.iterator-alt-content .dashboard-grid-iterator-content > div .msg-good,
      .dashboard-grid-iterator.iterator-alt-content .dashboard-grid-iterator-content > div .msg-bad {
        margin: 0 10px; }

.dashboard-grid-widget.ui-draggable .dashboard-grid-widget .dashboard-grid-widget-head,
.dashboard-grid-widget.ui-draggable .dashboard-grid-iterator .dashboard-grid-iterator-head,
.dashboard-grid-iterator.ui-draggable .dashboard-grid-widget .dashboard-grid-widget-head,
.dashboard-grid-iterator.ui-draggable .dashboard-grid-iterator .dashboard-grid-iterator-head {
  cursor: auto; }

.dashboard.dashboard-is-edit-mode .dashboard-grid-widget-actions {
  opacity: 1; }
.dashboard.dashboard-is-edit-mode.dashboard-positioning .dashboard-grid-widget.dashboard-grid-widget-hidden-header .dashboard-grid-widget-head {
  transition: none; }
.dashboard.dashboard-is-edit-mode.dashboard-positioning .dashboard-grid-iterator.dashboard-grid-widget-hidden-header .dashboard-grid-widget-head {
  transition: none; }
.dashboard.dashboard-is-edit-mode.dashboard-positioning .dashboard-grid-widget-mask {
  display: block; }
.dashboard.dashboard-is-edit-mode.dashboard-positioning .dashboard-grid-iterator-mask {
  display: block; }
.dashboard.dashboard-is-edit-mode .dashboard-grid-widget .ui-resizable-handle {
  visibility: hidden; }
.dashboard.dashboard-is-edit-mode .dashboard-grid-widget.dashboard-grid-widget-focus .ui-resizable-handle {
  visibility: visible; }
.dashboard.dashboard-is-edit-mode .dashboard-grid-widget.ui-resizable-resizing.dashboard-grid-widget-hidden-header .dashboard-grid-widget-head {
  margin-top: 0;
  height: 0;
  box-shadow: none; }
.dashboard.dashboard-is-edit-mode .dashboard-grid-widget.ui-draggable-dragging .ui-resizable-handle {
  visibility: hidden; }
.dashboard.dashboard-is-edit-mode .dashboard-grid-widget.ui-draggable-dragging.dashboard-grid-widget-hidden-header .dashboard-grid-widget-head {
  margin-top: -2rem;
  height: 2rem;
  box-shadow: 0 -6px 8px -2px rgba(128, 128, 128, 0.15);
  opacity: .5; }
.dashboard.dashboard-is-edit-mode .dashboard-grid-widget.ui-resizable-resizing, .dashboard.dashboard-is-edit-mode .dashboard-grid-widget.ui-draggable-dragging {
  z-index: 1000; }
  .dashboard.dashboard-is-edit-mode .dashboard-grid-widget.ui-resizable-resizing::before, .dashboard.dashboard-is-edit-mode .dashboard-grid-widget.ui-draggable-dragging::before {
    content: '';
    display: block;
    position: absolute;
    top: .25rem;
    left: .25rem;
    right: .25rem;
    bottom: .25rem;
    background-color: rgba(1, 1, 1, 0.75);
    box-shadow: 0 4px 20px 2px rgba(0, 0, 0, 0.15); }
  .dashboard.dashboard-is-edit-mode .dashboard-grid-widget.ui-resizable-resizing .dashboard-grid-widget-head, .dashboard.dashboard-is-edit-mode .dashboard-grid-widget.ui-draggable-dragging .dashboard-grid-widget-head {
    border-color: #212121; }
  .dashboard.dashboard-is-edit-mode .dashboard-grid-widget.ui-resizable-resizing .dashboard-grid-widget-content, .dashboard.dashboard-is-edit-mode .dashboard-grid-widget.ui-draggable-dragging .dashboard-grid-widget-content {
    border-color: #212121; }
.dashboard.dashboard-is-edit-mode .dashboard-grid-iterator .ui-resizable-handle {
  visibility: hidden; }
.dashboard.dashboard-is-edit-mode .dashboard-grid-iterator.dashboard-grid-iterator-focus .ui-resizable-handle {
  visibility: visible; }
.dashboard.dashboard-is-edit-mode .dashboard-grid-iterator.ui-resizable-resizing .dashboard-grid-iterator-head {
  margin-top: 0;
  height: 0;
  box-shadow: none;
  opacity: 0; }
.dashboard.dashboard-is-edit-mode .dashboard-grid-iterator.ui-draggable-dragging .ui-resizable-handle {
  visibility: hidden; }
.dashboard.dashboard-is-edit-mode .dashboard-grid-iterator.ui-draggable-dragging .dashboard-grid-iterator-head {
  margin-top: -2rem;
  height: 2rem;
  box-shadow: 0 -6px 8px -2px rgba(128, 128, 128, 0.15);
  opacity: .5; }
.dashboard.dashboard-is-edit-mode .dashboard-grid-iterator.ui-draggable-dragging.dashboard-grid-iterator-hidden-header.iterator-double-header .dashboard-grid-iterator-head {
  margin-top: calc(-4rem - 8px);
  height: calc(4rem + 8px); }
.dashboard.dashboard-is-edit-mode .dashboard-grid-iterator.ui-resizable-resizing, .dashboard.dashboard-is-edit-mode .dashboard-grid-iterator.ui-draggable-dragging {
  z-index: 1000; }
  .dashboard.dashboard-is-edit-mode .dashboard-grid-iterator.ui-resizable-resizing::before, .dashboard.dashboard-is-edit-mode .dashboard-grid-iterator.ui-draggable-dragging::before {
    content: '';
    display: block;
    position: absolute;
    top: .25rem;
    left: .25rem;
    right: .25rem;
    bottom: .25rem;
    background-color: rgba(1, 1, 1, 0.75);
    box-shadow: 0 4px 20px 2px rgba(0, 0, 0, 0.15); }
  .dashboard.dashboard-is-edit-mode .dashboard-grid-iterator.ui-resizable-resizing .dashboard-grid-iterator-head, .dashboard.dashboard-is-edit-mode .dashboard-grid-iterator.ui-draggable-dragging .dashboard-grid-iterator-head {
    border-color: #212121; }
  .dashboard.dashboard-is-edit-mode .dashboard-grid-iterator.ui-resizable-resizing .dashboard-grid-iterator-content .dashboard-grid-widget .dashboard-grid-widget-head, .dashboard.dashboard-is-edit-mode .dashboard-grid-iterator.ui-draggable-dragging .dashboard-grid-iterator-content .dashboard-grid-widget .dashboard-grid-widget-head {
    border-color: #212121; }
  .dashboard.dashboard-is-edit-mode .dashboard-grid-iterator.ui-resizable-resizing .dashboard-grid-iterator-content .dashboard-grid-widget .dashboard-grid-widget-content, .dashboard.dashboard-is-edit-mode .dashboard-grid-iterator.ui-draggable-dragging .dashboard-grid-iterator-content .dashboard-grid-widget .dashboard-grid-widget-content {
    border-color: #212121; }
  .dashboard.dashboard-is-edit-mode .dashboard-grid-iterator.ui-resizable-resizing .dashboard-grid-iterator-content .dashboard-grid-iterator-placeholder > div, .dashboard.dashboard-is-edit-mode .dashboard-grid-iterator.ui-draggable-dragging .dashboard-grid-iterator-content .dashboard-grid-iterator-placeholder > div {
    border-color: #212121; }
  .dashboard.dashboard-is-edit-mode .dashboard-grid-iterator.ui-resizable-resizing .dashboard-grid-iterator-mask, .dashboard.dashboard-is-edit-mode .dashboard-grid-iterator.ui-draggable-dragging .dashboard-grid-iterator-mask {
    border: 1px solid #1c1c1c;
    border-top: 0; }
.dashboard.dashboard-is-edit-mode .dashboard-grid-widget-placeholder {
  position: absolute;
  z-index: 999; }
  .dashboard.dashboard-is-edit-mode .dashboard-grid-widget-placeholder > div {
    position: absolute;
    top: .25rem;
    left: .25rem;
    right: .25rem;
    bottom: .25rem;
    background-color: #010101 !important; }

@keyframes zoom-in-out {
  0% {
    transform: scale(1); }
  50% {
    transform: scale(1.05); }
  100% {
    transform: scale(1); } }
.new-widget {
  animation: zoom-in-out .2s linear; }

.dashboard-widget {
  min-width: 250px;
  margin: 0 10px 10px 0;
  background-color: #2b2b2b;
  border: 1px solid #303030; }
  .dashboard-widget .list-table {
    border: 0; }
    .dashboard-widget .list-table tbody tr:last-child td {
      border-bottom: 1px solid #383838; }
  .dashboard-widget .msg-bad,
  .dashboard-widget .msg-good,
  .dashboard-widget .msg-warning {
    margin: 0 10px; }
  .dashboard-widget.dashboard-widget-fluid {
    margin-right: 0; }

.dashboard-grid-widget-content .list-table th:first-child, .dashboard-grid-widget-content .list-table td:first-child, .dashboard-grid-iterator.iterator-alt-content .dashboard-grid-iterator-content > div .list-table th:first-child, .dashboard-grid-iterator.iterator-alt-content .dashboard-grid-iterator-content > div .list-table td:first-child, .dashboard-widget .list-table th:first-child, .dashboard-widget .list-table td:first-child, .overlay-dialogue .list-table th:first-child, .overlay-dialogue .list-table td:first-child {
  padding-left: 10px; }
.dashboard-grid-widget-content .list-table th:last-child, .dashboard-grid-widget-content .list-table td:last-child, .dashboard-grid-iterator.iterator-alt-content .dashboard-grid-iterator-content > div .list-table th:last-child, .dashboard-grid-iterator.iterator-alt-content .dashboard-grid-iterator-content > div .list-table td:last-child, .dashboard-widget .list-table th:last-child, .dashboard-widget .list-table td:last-child, .overlay-dialogue .list-table th:last-child, .overlay-dialogue .list-table td:last-child {
  padding-right: 10px; }

.dashboard-widget-head {
  position: relative;
  padding: 8px 60px 8px 10px; }
  .dashboard-widget-head h4 {
    color: #dedede;
    font-weight: bold; }
  .dashboard-widget-head ul {
    position: absolute;
    top: 0;
    right: 0; }
    .dashboard-widget-head ul li {
      display: block;
      float: left;
      padding: 0; }
      .dashboard-widget-head ul li select {
        margin: 4px 0; }
  .dashboard-widget-head z-select .list li {
    float: none;
    line-height: normal;
    padding: 5px; }

.dashboard-widget-foot {
  text-align: right;
  color: #737373;
  margin: 0 10px; }
  .dashboard-widget-foot li {
    display: inline-block;
    padding: 8px 0 8px 13px; }

.dashboard-widget-graph-link {
  display: block; }
  .dashboard-widget-graph-link:link {
    border: 0; }

.dashboard-grid-widget-content.is-loading::before,
.dashboard-grid-iterator-content.is-loading::before {
  margin: calc(.25rem + 1px); }

.dashboard-list .dashboard-list-item {
  display: flex;
  justify-content: space-between;
  height: 18px; }
  .dashboard-list .dashboard-list-item .status-green {
    background-color: #2f9f5e;
    border-color: #2f9f5e; }
  .dashboard-list .dashboard-list-item .status-yellow {
    background-color: #e79e0b;
    border-color: #e79e0b; }

.wrapper.layout-kioskmode .dashboard-navigation {
  display: none; }

form.dashboard-grid-widget-item .field-group-description,
form.dashboard-grid-widget-item .field-group-value,
form.dashboard-grid-widget-item .field-group-time,
form.dashboard-grid-widget-item .field-group-change-indicator {
  display: grid;
  grid-template-columns: minmax(100px, max-content) 3fr max-content auto;
  align-items: center;
  column-gap: 10px;
  row-gap: 5px; }
  form.dashboard-grid-widget-item .field-group-description label,
  form.dashboard-grid-widget-item .field-group-value label,
  form.dashboard-grid-widget-item .field-group-time label,
  form.dashboard-grid-widget-item .field-group-change-indicator label {
    text-align: right; }
  form.dashboard-grid-widget-item .field-group-description hr,
  form.dashboard-grid-widget-item .field-group-value hr,
  form.dashboard-grid-widget-item .field-group-time hr,
  form.dashboard-grid-widget-item .field-group-change-indicator hr {
    grid-column: 1 / -1;
    margin: 0;
    width: 100%;
    border: solid #383838;
    border-width: 1px 0 0 0; }
  form.dashboard-grid-widget-item .field-group-description .field-fluid,
  form.dashboard-grid-widget-item .field-group-value .field-fluid,
  form.dashboard-grid-widget-item .field-group-time .field-fluid,
  form.dashboard-grid-widget-item .field-group-change-indicator .field-fluid {
    grid-column: 2 / -1; }
  form.dashboard-grid-widget-item .field-group-description .offset-3,
  form.dashboard-grid-widget-item .field-group-value .offset-3,
  form.dashboard-grid-widget-item .field-group-time .offset-3,
  form.dashboard-grid-widget-item .field-group-change-indicator .offset-3 {
    grid-column-start: 3; }
  form.dashboard-grid-widget-item .field-group-description .field-size input,
  form.dashboard-grid-widget-item .field-group-value .field-size input,
  form.dashboard-grid-widget-item .field-group-time .field-size input,
  form.dashboard-grid-widget-item .field-group-change-indicator .field-size input {
    margin-right: 5px; }
  form.dashboard-grid-widget-item .field-group-description .form-field,
  form.dashboard-grid-widget-item .field-group-value .form-field,
  form.dashboard-grid-widget-item .field-group-time .form-field,
  form.dashboard-grid-widget-item .field-group-change-indicator .form-field {
    line-height: 24px; }
form.dashboard-grid-widget-item .field-group-description .form-field:nth-child(1) {
  grid-column: 1 / -1; }
form.dashboard-grid-widget-item .field-group-value {
  grid-template-columns: minmax(100px, max-content) 3fr max-content auto; }
  form.dashboard-grid-widget-item .field-group-value .units-show {
    display: flex; }
    form.dashboard-grid-widget-item .field-group-value .units-show label[for='units'] {
      width: 100%; }
form.dashboard-grid-widget-item .field-group-change-indicator {
  grid-template-columns: repeat(3, max-content 96px); }
form.dashboard-grid-widget-item .field-group-change-indicator .input-color-picker {
  display: block; }
form.dashboard-grid-widget-item .table-forms .table-forms-td-left label.widget-item-label {
  margin-top: 6px; }

div.dashboard-grid-widget-item {
  box-sizing: border-box;
  height: 100%;
  padding: 10px;
  overflow-x: hidden; }
  div.dashboard-grid-widget-item a {
    box-sizing: border-box;
    display: flex;
    flex-direction: column;
    height: 100%;
    color: inherit; }
    div.dashboard-grid-widget-item a:focus, div.dashboard-grid-widget-item a:hover, div.dashboard-grid-widget-item a:visited {
      border: none; }
    div.dashboard-grid-widget-item a > div {
      display: flex;
      flex: 1 1 calc(100% / 3); }
  div.dashboard-grid-widget-item .item-description,
  div.dashboard-grid-widget-item .item-value,
  div.dashboard-grid-widget-item .item-time {
    flex: 1 1 auto;
    max-width: 100%; }
  div.dashboard-grid-widget-item .item-value {
    display: flex;
    flex-wrap: wrap;
    margin: 0 5px; }
    div.dashboard-grid-widget-item .item-value > .units:first-child, div.dashboard-grid-widget-item .item-value > .units:last-child {
      flex: 0 0 100%; }
    div.dashboard-grid-widget-item .item-value > .units:first-child {
      margin-bottom: -0.07em; }
    div.dashboard-grid-widget-item .item-value > .units:last-child {
      margin-top: -0.07em; }
    div.dashboard-grid-widget-item .item-value.type-text {
      min-width: 0; }
      div.dashboard-grid-widget-item .item-value.type-text .item-value-content {
        min-width: 0; }
  div.dashboard-grid-widget-item .item-value-content {
    display: flex;
    align-items: baseline;
    overflow: hidden; }
  div.dashboard-grid-widget-item .item-description,
  div.dashboard-grid-widget-item .item-time,
  div.dashboard-grid-widget-item .type-text .value {
    display: block;
    white-space: nowrap;
    overflow: hidden;
    text-overflow: ellipsis; }
  div.dashboard-grid-widget-item .item-description,
  div.dashboard-grid-widget-item .value,
  div.dashboard-grid-widget-item .decimals,
  div.dashboard-grid-widget-item .units,
  div.dashboard-grid-widget-item .item-time {
    font-size: calc(var(--content-height) * var(--widget-item-font) / 1.14);
    line-height: 1.14; }
  div.dashboard-grid-widget-item .units:not(:last-child),
  div.dashboard-grid-widget-item .change-indicator:not(:last-child) {
    margin-right: 5px; }
  div.dashboard-grid-widget-item .units:not(:first-child),
  div.dashboard-grid-widget-item .change-indicator:not(:first-child) {
    margin-left: 5px; }
  div.dashboard-grid-widget-item .svg-arrow {
    height: calc(var(--content-height) * var(--widget-item-font) * 0.72 / 1.14); }
  div.dashboard-grid-widget-item .item-value-no-data {
    color: #737373; }
  div.dashboard-grid-widget-item .left {
    justify-content: flex-start;
    max-width: max-content;
    margin-right: auto; }
  div.dashboard-grid-widget-item .center {
    justify-content: center; }
  div.dashboard-grid-widget-item .right {
    justify-content: flex-end;
    max-width: max-content;
    margin-left: auto; }
  div.dashboard-grid-widget-item .top {
    align-self: flex-start; }
  div.dashboard-grid-widget-item .middle {
    align-self: center; }
  div.dashboard-grid-widget-item .bottom {
    align-self: flex-end; }
  div.dashboard-grid-widget-item .bold {
    font-weight: bold; }

.dashboard-grid-widget-item .svg-arrow-up {
  fill: #3DC51D; }
.dashboard-grid-widget-item .svg-arrow-down {
  fill: #FC5A5A; }
.dashboard-grid-widget-item .svg-arrow-up-down {
  fill: #3DC51D; }

.diff {
  padding: 4px;
  background: #0e1012; }
  .diff .diff-added {
    background-color: #32453a; }
  .diff .diff-removed {
    background-color: #433131; }
  .diff pre {
    width: max-content;
    min-width: 100%; }
    .diff pre > div {
      white-space: pre; }

.form-search {
  position: relative;
  height: 24px; }
  .form-search .search {
    position: absolute;
    top: 0;
    left: 0;
    width: 100%;
    height: 24px;
    padding-right: 22px;
    color: #ffffff;
    background: #191919;
    border: 1px solid #010a0f;
    border-radius: 3px; }
    .form-search .search:focus {
      color: #ffffff;
      background: #191919;
      border-color: #768d99; }
      .form-search .search:focus ~ .search-icon {
        background-position: -570px -616px;
        opacity: 0.75; }
        .form-search .search:focus ~ .search-icon:hover:not(:disabled) {
          background-position: -570px -616px;
          opacity: 1; }
  .form-search .search-icon {
    position: absolute;
    top: 0;
    right: 0;
    width: 24px;
    height: 24px;
    padding: 0;
    background-color: transparent !important;
    background: url("../img/icon-sprite.svg?20211222") no-repeat -570px -616px;
    image-rendering: pixelated;
    border: 0;
    opacity: 0.75;
    transform: scale(0.8);
    transition: opacity 0.3s ease-out; }
    .form-search .search-icon:focus {
      box-shadow: 0 0 0 2px #768d99; }
    .form-search .search-icon:focus, .form-search .search-icon:hover:not(:disabled) {
      background-position: -570px -616px;
      opacity: 1; }

.search-suggest {
  position: absolute;
  left: 0;
  right: 0;
  z-index: 1000;
  min-width: 16px;
  color: #737373;
  background-color: #383838;
  border: 1px solid #383838;
  border-top: 0;
  box-shadow: 0 6px 10px 0 rgba(0, 0, 0, 0.5); }
  .search-suggest li {
    display: block;
    height: inherit;
    padding: .4em 5px;
    margin: 0;
    overflow: hidden;
    color: #f2f2f2;
    line-height: normal;
    word-break: break-word;
    cursor: pointer;
    transition: background-color .2s ease-out; }
    .search-suggest li.suggest-hover {
      background-color: #454545; }

.inline-filter {
  text-align: right; }
  .inline-filter > li {
    display: inline-block; }
    .inline-filter > li:not(:last-child) {
      margin-right: 3px; }
    .inline-filter > li.inline-filter-label {
      margin-right: 10px; }

.inline-filter-footer {
  display: flex;
  align-items: baseline;
  justify-content: space-between; }
  .inline-filter-footer > li.inline-filter-stats {
    color: #737373; }

.icon-dashboard::before, .icon-problems::before, .icon-monitoring::before, .icon-services::before, .icon-inventory::before, .icon-reports::before, .icon-configuration::before, .icon-administration::before {
  content: '';
  width: 24px;
  height: 24px;
  background: url("../img/icon-sprite.svg?20211222") no-repeat;
  opacity: 0.75; }

.icon-dashboard::before {
  background-position: -570px -664px;
  transition: opacity 0.3s; }

.icon-problems::before {
  background-position: -570px -688px;
  transition: opacity 0.3s; }

.icon-monitoring::before {
  background-position: -570px -712px;
  transition: opacity 0.3s; }

.icon-services::before {
  background-position: -570px -832px;
  transition: opacity 0.3s; }

.icon-inventory::before {
  background-position: -570px -736px;
  transition: opacity 0.3s; }

.icon-reports::before {
  background-position: -570px -760px;
  transition: opacity 0.3s; }

.icon-configuration::before {
  background-position: -570px -784px;
  transition: opacity 0.3s; }

.icon-administration::before {
  background-position: -570px -808px;
  transition: opacity 0.3s; }

.menu-main > li {
  line-height: 16px; }
  .menu-main > li.is-selected > a {
    background: #202020;
    border-left-color: #c5c5c5;
    color: #ffffff; }
  .menu-main > li.is-expanded > a, .menu-main > li.is-expanded > a:focus {
    background: #0d0d0d;
    border-left-color: transparent;
    color: #ffffff; }
  .menu-main > li:not(.is-expanded) .submenu {
    max-height: 0 !important; }
  .menu-main > li > a {
    color: #f2f2f2; }
    .menu-main > li > a::before {
      position: absolute;
      top: 7px;
      left: 9px; }
    .menu-main > li > a:hover, .menu-main > li > a:focus {
      background: #0e0e0e;
      border-left-color: #ffffff;
      color: #ffffff; }
      .menu-main > li > a:hover::before, .menu-main > li > a:focus::before {
        background-position-x: -570px;
        opacity: 1; }
.menu-main .has-submenu > a::after {
  content: '';
  position: absolute;
  top: 19px;
  right: 14px;
  width: 6px;
  height: 4px;
  background: url("../img/icon-sprite.svg?20211222") no-repeat -606px -434px;
  transform: rotate(0deg);
  opacity: 0.75;
  transition: transform 0.3s, opacity 0.3s; }
.menu-main .has-submenu > a:hover::after, .menu-main .has-submenu > a:focus::after {
  background-position: -606px -434px;
  opacity: 1; }
.menu-main .has-submenu.is-expanded > a::after {
  background-position: -606px -434px;
  transform: rotate(-180deg); }
.menu-main .has-submenu.is-expanded > a::before, .menu-main .has-submenu.is-expanded > a::after {
  opacity: 1; }
.menu-main a {
  position: relative;
  display: block;
  padding: 12px 34px 12px 44px;
  font-size: 14px;
  line-height: inherit;
  white-space: nowrap;
  border-left: 3px solid transparent;
  transition: color 0.3s, border-color 0.3s, background-color 0.3s; }
  .menu-main a:active, .menu-main a:hover, .menu-main a:link, .menu-main a:visited {
    border-bottom: 0; }
.menu-main .submenu {
  position: relative;
  padding-left: 24px;
  overflow: hidden;
  background: #0d0f11;
  transition: max-height 0.3s ease;
  will-change: max-height; }
  .menu-main .submenu > li {
    line-height: 14px; }
    .menu-main .submenu > li.is-selected > a {
      background: #1c1c1c;
      border-left-color: #c5c5c5;
      color: #ffffff; }
      .menu-main .submenu > li.is-selected > a:hover, .menu-main .submenu > li.is-selected > a:focus {
        background: #0e0e0e;
        color: #ffffff; }
    .menu-main .submenu > li:not(:last-child) {
      border-bottom: 1px solid #0d0f11; }
  .menu-main .submenu a {
    padding: 8px 20px;
    font-size: 12px;
    background: #2b2b2b;
    color: #f2f2f2; }
    .menu-main .submenu a:hover, .menu-main .submenu a:focus {
      background: #0e0e0e;
      border-left-color: #ffffff;
      color: #ffffff; }
  .menu-main .submenu::before, .menu-main .submenu::after {
    content: '';
    position: absolute;
    right: 0;
    left: 0;
    z-index: 999;
    box-shadow: 0 0 6px 2px rgba(0, 0, 0, 0.35); }
  .menu-main .submenu::before {
    top: 0; }
  .menu-main .submenu::after {
    bottom: 0; }
  .menu-main .submenu .submenu {
    position: fixed;
    top: 0;
    left: 100%;
    padding: 1px;
    box-shadow: 4px 4px 8px 0 rgba(43, 43, 43, 0.35);
    transition: none; }
    .menu-main .submenu .submenu li {
      border: 0; }
      .menu-main .submenu .submenu li a {
        padding: 6px 20px;
        border-left: 0;
        background-color: #454545; }
      .menu-main .submenu .submenu li.is-selected a {
        background-color: #1c1c1c; }
      .menu-main .submenu .submenu li a:hover,
      .menu-main .submenu .submenu li a:focus {
        background-color: #0e0e0e; }
    .menu-main .submenu .submenu::before, .menu-main .submenu .submenu::after {
      display: none; }
  .menu-main .submenu .has-submenu > a::after {
    top: 13px;
    transform: rotate(90deg); }
  .menu-main .submenu .has-submenu:not(.is-expanded) a::after {
    transform: rotate(-90deg); }
  .menu-main .submenu .has-submenu:not(.is-expanded) .submenu {
    left: -9999px !important; }

.icon-support::before, .icon-integrations::before, .icon-help::before, .icon-guest::before, .icon-profile::before, .icon-signout::before {
  content: '';
  width: 12px;
  height: 12px;
  background: url("../img/icon-sprite.svg?20211222") no-repeat; }

.icon-support::before {
  background-position: -247px -48px; }

.icon-integrations::before {
  background-position: -90px -84px; }

.icon-help::before {
  background-position: -90px -48px; }

.icon-guest::before {
  background-position: -247px -156px; }

.icon-profile::before {
  background-position: -90px -120px; }

.icon-signout::before {
  background-position: -90px -156px; }

.is-expanded .icon-support::before {
  background-position: -247px -48px; }

.is-expanded .icon-integrations::before {
  background-position: -90px -84px; }

.is-expanded .icon-help::before {
  background-position: -90px -48px; }

.is-expanded .icon-guest::before {
  background-position: -247px -156px; }

.is-expanded .icon-profile::before {
  background-position: -90px -120px; }

.is-expanded .icon-signout::before {
  background-position: -90px -156px; }

.menu-user {
  padding: 12px 0; }
  .menu-user li {
    line-height: 16px; }
  .menu-user a,
  .menu-user span {
    position: relative;
    display: block;
    padding: 12px 12px 12px 48px;
    font-size: 12px;
    white-space: nowrap;
    transition: color 0.3s ease-out; }
    .menu-user a::before,
    .menu-user span::before {
      position: absolute;
      top: 13px;
      left: 18px;
      opacity: .75;
      transition: opacity 0.3s ease-out; }
  .menu-user a {
    color: #cedae1; }
    .menu-user a:hover, .menu-user a:focus {
      border-bottom: 0;
      color: #ffffff; }
      .menu-user a:hover::before, .menu-user a:focus::before {
        opacity: 1; }
  .menu-user span {
    color: #808080; }
  .menu-user > li.is-selected > a {
    background: #202020;
    border-left-color: #c5c5c5;
    color: #ffffff; }
  .menu-user > li.is-expanded > a, .menu-user > li.is-expanded > a:focus {
    background: #0d0d0d;
    border-left-color: transparent;
    color: #ffffff; }
  .menu-user > li:not(.is-expanded) .submenu {
    max-height: 0 !important; }
  .menu-user .has-submenu > a::after {
    content: '';
    position: absolute;
    top: 19px;
    right: 14px;
    width: 6px;
    height: 4px;
    background: url("../img/icon-sprite.svg?20211222") no-repeat -606px -434px;
    transform: rotate(0deg);
    opacity: 0.75;
    transition: transform 0.3s, opacity 0.3s; }
  .menu-user .has-submenu > a:hover::after, .menu-user .has-submenu > a:focus::after {
    background-position: -606px -434px;
    opacity: 1; }
  .menu-user .has-submenu.is-expanded > a::after {
    background-position: -606px -434px;
    transform: rotate(-180deg); }
  .menu-user .has-submenu.is-expanded > a::before, .menu-user .has-submenu.is-expanded > a::after {
    opacity: 1; }
  .menu-user .submenu {
    position: relative;
    padding-left: 24px;
    overflow: hidden;
    background: #0d0f11;
    transition: max-height 0.3s ease;
    will-change: max-height; }
    .menu-user .submenu > li {
      line-height: 14px; }
      .menu-user .submenu > li.is-selected > a {
        background: #1c1c1c;
        border-left-color: #c5c5c5;
        color: #ffffff; }
        .menu-user .submenu > li.is-selected > a:hover, .menu-user .submenu > li.is-selected > a:focus {
          background: #0e0e0e;
          color: #ffffff; }
      .menu-user .submenu > li:not(:last-child) {
        border-bottom: 1px solid #0d0f11; }
    .menu-user .submenu a {
      padding: 8px 20px;
      background: #2b2b2b;
      color: #f2f2f2; }
      .menu-user .submenu a:hover, .menu-user .submenu a:focus {
        background: #0e0e0e;
        border-left-color: #ffffff;
        color: #ffffff; }
    .menu-user .submenu::before, .menu-user .submenu::after {
      content: '';
      position: absolute;
      right: 0;
      left: 0;
      z-index: 999;
      box-shadow: 0 0 6px 2px rgba(0, 0, 0, 0.35); }
    .menu-user .submenu::before {
      top: 0; }
    .menu-user .submenu::after {
      bottom: 0; }
    .menu-user .submenu .submenu {
      position: fixed;
      top: 0;
      left: 100%;
      padding: 1px;
      box-shadow: 4px 4px 8px 0 rgba(43, 43, 43, 0.35);
      transition: none; }
      .menu-user .submenu .submenu li {
        border: 0; }
        .menu-user .submenu .submenu li a {
          padding: 6px 20px;
          border-left: 0;
          background-color: #454545; }
        .menu-user .submenu .submenu li.is-selected a {
          background-color: #1c1c1c; }
        .menu-user .submenu .submenu li a:hover,
        .menu-user .submenu .submenu li a:focus {
          background-color: #0e0e0e; }
      .menu-user .submenu .submenu::before, .menu-user .submenu .submenu::after {
        display: none; }
    .menu-user .submenu .has-submenu > a::after {
      top: 13px;
      transform: rotate(90deg); }
    .menu-user .submenu .has-submenu:not(.is-expanded) a::after {
      transform: rotate(-90deg); }
    .menu-user .submenu .has-submenu:not(.is-expanded) .submenu {
      left: -9999px !important; }

.msg-bad,
.msg-good,
.msg-warning {
  position: relative;
  padding: 6px 10px 6px 75px;
  margin: 10px;
  font-size: 1.167em;
  color: #f2f2f2;
  text-align: left;
  vertical-align: middle;
  background-color: #2b2b2b;
  border: 2px solid;
  border-radius: 2px; }
  .msg-bad .overlay-close-btn,
  .msg-good .overlay-close-btn,
  .msg-warning .overlay-close-btn {
    color: #737373;
    font-size: 1.167em; }
  .msg-bad .link-action,
  .msg-good .link-action,
  .msg-warning .link-action {
    margin-right: 10px;
    font-size: 0.85em; }
    .msg-bad .link-action .arrow-up,
    .msg-good .link-action .arrow-up,
    .msg-warning .link-action .arrow-up {
      border-bottom-color: #2f9f5e; }
    .msg-bad .link-action .arrow-down,
    .msg-good .link-action .arrow-down,
    .msg-warning .link-action .arrow-down {
      border-top-color: #2f9f5e; }
  .msg-bad button,
  .msg-good button,
  .msg-warning button {
    background-color: #ffffff; }
  .msg-bad::before,
  .msg-good::before,
  .msg-warning::before {
    content: '';
    position: absolute;
    top: 0;
    bottom: 0;
    left: 0;
    width: 61px; }
  .msg-bad::after,
  .msg-good::after,
  .msg-warning::after {
    content: '';
    position: absolute;
    top: 0;
    left: 0;
    width: 27px;
    height: 25px;
    margin-top: 2px;
    margin-left: 16px;
    background: url("../img/icon-sprite.svg?20211222") no-repeat; }

.msg-bad {
  border-color: #503434; }
  .msg-bad .link-action {
    color: #ae2929; }
    .msg-bad .link-action .arrow-up {
      border-bottom-color: #ae2929; }
    .msg-bad .link-action .arrow-down {
      border-top-color: #ae2929; }
  .msg-bad ul {
    border-top-color: #503434; }
  .msg-bad button {
    color: #ae2929;
    border-color: #503434; }
  .msg-bad::before {
    background-color: #503434; }
  .msg-bad::after {
    background-position: -122px -325px; }

.msg-good {
  border-color: #344e3f; }
  .msg-good .link-action {
    color: #2f9f5e; }
    .msg-good .link-action .arrow-up {
      border-bottom-color: #2f9f5e; }
    .msg-good .link-action .arrow-down {
      border-top-color: #2f9f5e; }
  .msg-good ul {
    border-top-color: #344e3f; }
  .msg-good button {
    color: #2f9f5e;
    border-color: #344e3f; }
  .msg-good::before {
    background-color: #344e3f; }
  .msg-good::after {
    background-position: -122px -244px; }

.msg-warning {
  border-color: #614f32; }
  .msg-warning .link-action {
    color: #a97d38; }
    .msg-warning .link-action .arrow-up {
      border-bottom-color: #a97d38; }
    .msg-warning .link-action .arrow-down {
      border-top-color: #a97d38; }
  .msg-warning ul {
    border-top-color: #614f32; }
  .msg-warning button {
    color: #a97d38;
    border-color: #614f32; }
  .msg-warning::before {
    background-color: #614f32; }
  .msg-warning::after {
    background-position: -122px -325px; }

.msg-details {
  font-size: 1em;
  font-weight: normal;
  text-align: left; }
  .msg-details .link-action {
    position: absolute;
    top: 7px;
    left: 10px;
    margin-bottom: 20px; }
  .msg-details ul {
    max-height: 300px;
    padding: 0 5px 0 0;
    overflow-y: auto;
    font-size: 0.85em; }
    .msg-details ul.msg-details-border {
      padding-top: .5em;
      margin: 8px 0 0;
      border-top-width: 1px;
      border-top-style: dashed; }
  .msg-details .list-dashed li:only-child {
    margin-left: 0; }

.msg-buttons {
  margin: 10px 0 0;
  text-align: right; }
  .msg-buttons button:not(:first-child) {
    margin-left: 10px; }

.msg-global-footer {
  flex-direction: column;
  position: fixed;
  bottom: 0;
  z-index: 10000;
  box-sizing: border-box;
  display: none;
  margin: 0; }

.msg-global {
  max-width: 25%;
  margin: 5% auto 0;
  text-align: left; }

.radio-list-control {
  display: inline-block;
  white-space: nowrap; }
  .radio-list-control li {
    position: relative;
    display: inline-block;
    margin: 0 -1px 0 0;
    padding: 0; }
    .radio-list-control li:first-child {
      border-radius: 3px 0 0 3px; }
      .radio-list-control li:first-child label {
        border-radius: 2px 0 0 2px; }
    .radio-list-control li:last-child {
      border-radius: 0 3px 3px 0; }
      .radio-list-control li:last-child label {
        border-radius: 0 2px 2px 0; }
    .radio-list-control li:only-child {
      border-radius: 3px; }
      .radio-list-control li:only-child label {
        border-radius: 2px; }
  .radio-list-control label {
    display: inline-block;
    border: 1px solid #4f4f4f;
    line-height: 1.2em;
    padding: 4px 11px;
    transition: background-color .2s ease-out;
    cursor: pointer; }
  .radio-list-control input[type="radio"] {
    position: absolute !important;
    top: auto !important;
    width: 1px !important;
    height: 1px !important;
    opacity: 0; }
    .radio-list-control input[type="radio"] + label {
      color: #f2f2f2;
      border-color: #4f4f4f;
      background-color: #383838; }
      .radio-list-control input[type="radio"] + label:hover {
        background-color: #414141; }
      .radio-list-control input[type="radio"] + label:active {
        border-color: #4f4f4f;
        background-color: #414141; }
    .radio-list-control input[type="radio"]:focus + label {
      border-color: #768d99;
      background-color: #414141;
      position: relative;
      z-index: 2; }
    .radio-list-control input[type="radio"]:checked + label {
      color: #ffffff;
      border-color: #4f4f4f;
      background-color: #4f4f4f;
      position: relative;
      z-index: 1; }
    .radio-list-control input[type="radio"]:checked:focus + label {
      box-shadow: 0 0 0 2px rgba(66, 154, 227, 0.35);
      position: relative;
      z-index: 2; }
    .radio-list-control input[type="radio"]:checked[disabled] + label {
      background-color: #a3a3a3 !important;
      transition: none; }
    .radio-list-control input[type="radio"][disabled] + label {
      transition: none; }
  .radio-list-control + .icon-info {
    margin-left: 5px; }

.service-info {
  margin: -10px 0;
  border-left: 4px solid #59db8f; }
  .service-info .service-info-grid {
    display: grid;
    grid-template-columns: max-content auto;
    row-gap: 10px;
    column-gap: 10px;
    padding: 10px 10px 0; }
    .service-info .service-info-grid:last-of-type {
      padding-bottom: 10px; }
  .service-info .service-info-label::after {
    content: ':'; }
  .service-info .service-info-value .service-info-value-sla {
    display: inline-block;
    word-break: break-word;
    line-height: 18px; }
    .service-info .service-info-value .service-info-value-sla:not(:last-child) {
      margin-right: 10px; }
    .service-info .service-info-value .service-info-value-sla .icon-description {
      margin: 0 0 -5px 5px;
      vertical-align: baseline;
      border-radius: 2px; }
      .service-info .service-info-value .service-info-value-sla .icon-description:link, .service-info .service-info-value .service-info-value-sla .icon-description:hover, .service-info .service-info-value .service-info-value-sla .icon-description:focus {
        border-bottom: none; }
      .service-info .service-info-value .service-info-value-sla .icon-description:focus {
        box-shadow: 0 0 0 2px rgba(30, 135, 227, 0.35); }
  .service-info .service-name {
    padding-bottom: 5px;
    font-size: 1.5em; }
  .service-info .service-actions {
    justify-self: end; }
  .service-info .service-status {
    display: inline-block;
    padding: 0 4px;
    border-radius: 3px;
    background-color: #59db8f;
    color: #ffffff; }
  .service-info.service-status-na-bg {
    border-color: var(--severity-color-na-bg); }
    .service-info.service-status-na-bg .service-status {
      background-color: var(--severity-color-na-bg);
      color: #2a353a; }
  .service-info.service-status-info-bg {
    border-color: var(--severity-color-info-bg); }
    .service-info.service-status-info-bg .service-status {
      background-color: var(--severity-color-info-bg);
      color: #00268e; }
  .service-info.service-status-average-bg {
    border-color: var(--severity-color-average-bg); }
    .service-info.service-status-average-bg .service-status {
      background-color: var(--severity-color-average-bg);
      color: #733100; }
  .service-info.service-status-warning-bg {
    border-color: var(--severity-color-warning-bg); }
    .service-info.service-status-warning-bg .service-status {
      background-color: var(--severity-color-warning-bg);
      color: #734d00; }
  .service-info.service-status-high-bg {
    border-color: var(--severity-color-high-bg); }
    .service-info.service-status-high-bg .service-status {
      background-color: var(--severity-color-high-bg);
      color: #52190b; }
  .service-info.service-status-disaster-bg {
    border-color: var(--severity-color-disaster-bg); }
    .service-info.service-status-disaster-bg .service-status {
      background-color: var(--severity-color-disaster-bg);
      color: #4b0c0c; }

.filter-container.tabfilter-container {
  padding: 0;
  border: 0 none;
  background-color: transparent;
  margin: 0;
  /* All tab filters content container */
  /* Top navigation labels */ }
  .filter-container.tabfilter-container .form-buttons [name="filter_new"],
  .filter-container.tabfilter-container .form-buttons [name="filter_update"] {
    margin-right: 20px; }
  .filter-container.tabfilter-container .tabfilter-content-container {
    border: 1px solid #303030;
    background-color: #2b2b2b;
    padding: 10px 0;
    margin-bottom: 6px; }
    .filter-container.tabfilter-container .tabfilter-content-container.tabfilter-collapsed .tabfilter-tabs-container,
    .filter-container.tabfilter-container .tabfilter-content-container.tabfilter-collapsed .form-buttons {
      display: none; }
  .filter-container.tabfilter-container .subfilter-option-grid {
    grid-template-columns: minmax(75px, max-content) auto;
    display: grid;
    margin: 5px 0; }
    .filter-container.tabfilter-container .subfilter-option-grid .subfilter-options {
      grid-column: 2 / -1; }
  .filter-container.tabfilter-container nav > ul {
    display: flex;
    flex: 1;
    justify-content: space-between;
    background-color: #0e1012;
    margin-top: -3px; }
  .filter-container.tabfilter-container nav > ul > li {
    margin: 0 3px 5px 0;
    padding-top: 3px; }
    .filter-container.tabfilter-container nav > ul > li:nth-child(2) {
      flex-grow: 1;
      overflow: hidden;
      padding-bottom: 2px;
      margin: 0 3px -2px -3px;
      height: 30px; }
      .filter-container.tabfilter-container nav > ul > li:nth-child(2) ul {
        white-space: nowrap;
        margin-left: 3px;
        margin-right: 3px; }
    .filter-container.tabfilter-container nav > ul > li:nth-child(3) > ul > li {
      vertical-align: top;
      height: 24px; }
    .filter-container.tabfilter-container nav > ul > li:nth-child(1), .filter-container.tabfilter-container nav > ul > li:nth-child(3) {
      white-space: nowrap; }
  .filter-container.tabfilter-container nav {
    margin-bottom: -1px; }
    .filter-container.tabfilter-container nav li {
      display: inline-block;
      height: 22px;
      line-height: 22px;
      vertical-align: top; }
      .filter-container.tabfilter-container nav li button {
        vertical-align: middle;
        margin-top: 0; }
  .filter-container.tabfilter-container .tabfilter-item-label {
    display: inline-block;
    background-color: #69808d;
    border-radius: 2px;
    border: 1px solid transparent;
    color: #f2f2f2;
    margin-right: 3px; }
    .filter-container.tabfilter-container .tabfilter-item-label:hover {
      color: #f2f2f2;
      background-color: #5e737e; }
    .filter-container.tabfilter-container .tabfilter-item-label.unsaved .tabfilter-item-link {
      font-style: italic; }
      .filter-container.tabfilter-container .tabfilter-item-label.unsaved .tabfilter-item-link::before {
        content: '*'; }
      .filter-container.tabfilter-container .tabfilter-item-label.unsaved .tabfilter-item-link[data-counter]::after {
        display: none; }
    .filter-container.tabfilter-container .tabfilter-item-label.selected.expanded {
      position: relative;
      background-color: #2b2b2b;
      border: 1px solid #303030;
      border-bottom: 0;
      padding-bottom: 8px;
      margin-top: -1px;
      vertical-align: baseline; }
      .filter-container.tabfilter-container .tabfilter-item-label.selected.expanded .tabfilter-item-link {
        color: #f2f2f2; }
      .filter-container.tabfilter-container .tabfilter-item-label.selected.expanded:hover {
        background: #414141; }
      .filter-container.tabfilter-container .tabfilter-item-label.selected.expanded .icon-edit {
        background: url("../img/icon-sprite.svg?20211222") no-repeat -42px -621px; }
    .filter-container.tabfilter-container .tabfilter-item-label.selected {
      background-color: #5e737e; }
      .filter-container.tabfilter-container .tabfilter-item-label.selected .tabfilter-item-link {
        color: #f2f2f2; }
      .filter-container.tabfilter-container .tabfilter-item-label.selected .tabfilter-item-link[data-counter]::after {
        display: none; }
    .filter-container.tabfilter-container .tabfilter-item-label.focused {
      box-shadow: 0 0 0 2px rgba(66, 154, 227, 0.35); }
    .filter-container.tabfilter-container .tabfilter-item-label.disabled {
      box-shadow: none;
      pointer-events: none; }
    .filter-container.tabfilter-container .tabfilter-item-label .icon-filter.tabfilter-item-link[data-counter]::after {
      display: none; }
  .filter-container.tabfilter-container .tabfilter-item-link {
    display: inline-block;
    color: #f2f2f2;
    border: 1px transparent;
    line-height: 22px;
    vertical-align: middle;
    padding: 0 8px; }
  .filter-container.tabfilter-container .icon-edit {
    width: 24px;
    height: 22px;
    background: url("../img/icon-sprite.svg?20211222") no-repeat -354px -621px;
    cursor: pointer;
    margin: 0;
    vertical-align: middle;
    display: inline-block;
    opacity: 0; }
  .filter-container.tabfilter-container .tabfilter-tabs-container .filter-container.time-selection-container {
    border: 0 none; }

[data-counter]::after {
  margin-left: .4em;
  padding: 0.1em 0.4em;
  font-size: 0.917em;
  background-color: #2b2b2b;
  border-radius: 2px;
  color: #e1e3ed;
  content: attr(data-counter); }

[data-counter=""]::after {
  display: none; }

.menu-popup .menu-popup-item[data-counter]::after {
  display: block;
  position: absolute;
  top: 2px;
  right: 15px;
  line-height: 18px; }
.menu-popup .menu-popup-item[data-counter] {
  padding-right: 35px; }

.icon-filter::before {
  display: block;
  width: 24px;
  height: 24px;
  content: '';
  background: url("../img/icon-sprite.svg?20211222") no-repeat -87px -547px; }

.selected.expanded .icon-filter::before {
  background-position: -246px -547px; }

.toc .toc-row {
  padding: 8px 10px;
  overflow: hidden;
  text-overflow: ellipsis;
  white-space: nowrap;
  line-height: 14px;
  color: #f2f2f2;
  border-bottom: 1px solid #383838;
  background: #4f4f4f; }
.toc .toc-arrow {
  min-height: 14px;
  margin-left: 12px;
  padding: 0;
  background-color: transparent;
  border: 0; }
  .toc .toc-arrow .arrow-down,
  .toc .toc-arrow .arrow-up {
    margin-right: 4px;
    margin-left: -12px;
    transform: translateY(-1px); }
  .toc .toc-arrow .arrow-down {
    border-top-color: #f2f2f2; }
  .toc .toc-arrow .arrow-up {
    border-bottom-color: #f2f2f2; }
  .toc .toc-arrow:focus {
    margin-bottom: -2px;
    border-bottom: 2px solid #f2f2f2;
    box-shadow: none; }
.toc .toc-sublist .toc-row {
  padding-left: 20px;
  background: #383838; }
.toc .toc-sublist .toc-arrow {
  color: #f2f2f2;
  border-color: #f2f2f2; }
.toc .toc-sublist .toc-sublist .toc-row {
  padding-left: 50px; }
.toc .toc-sublist .arrow-down {
  border-top-color: #4f4f4f; }
.toc .toc-sublist .arrow-up {
  border-bottom-color: #4f4f4f; }

z-select,
.z-select {
  display: inline-grid; }
  z-select:focus,
  .z-select:focus {
    outline: none; }
  z-select button.focusable,
  .z-select button.focusable {
    position: relative;
    width: 100%;
    height: 24px;
    padding: 3px 18px 3px 4px;
    overflow: hidden;
    font-size: 1em;
    line-height: initial;
    text-align: left;
    text-overflow: ellipsis;
    word-break: break-all;
    white-space: pre;
    cursor: default;
    border-radius: 0; }
    z-select button.focusable::after,
    .z-select button.focusable::after {
      content: '';
      position: absolute;
      top: 6px;
      right: 5px;
      width: 5px;
      height: 5px;
      border-right: 1.4px solid;
      border-bottom: 1.4px solid;
      transform: rotate(45deg); }
    z-select button.focusable:active, z-select button.focusable:hover, z-select button.focusable:focus,
    .z-select button.focusable:active,
    .z-select button.focusable:hover,
    .z-select button.focusable:focus {
      color: #f2f2f2;
      background-color: #383838;
      border-color: #4f4f4f;
      box-shadow: none; }
  z-select .list,
  .z-select .list {
    display: none;
    z-index: 20000;
    max-height: 362px;
    overflow-y: auto;
    border: 1px solid;
    box-shadow: 0 6px 10px 0 rgba(0, 0, 0, 0.5); }
    z-select .list li,
    .z-select .list li {
      display: block;
      height: inherit;
      box-sizing: border-box;
      min-height: 24px;
      padding: 5px;
      line-height: normal;
      color: #f2f2f2;
      text-overflow: ellipsis;
      word-break: break-word;
      white-space: pre-wrap;
      user-select: none; }
      z-select .list li.hover,
      .z-select .list li.hover {
        background-color: #454545; }
      z-select .list li.red,
      .z-select .list li.red {
        color: #e45959; }
      z-select .list li[disabled],
      .z-select .list li[disabled] {
        color: #525252; }
      z-select .list li[optgroup]::before,
      .z-select .list li[optgroup]::before {
        content: attr(optgroup);
        display: block;
        font-weight: bold; }
    z-select .list > li > ul,
    .z-select .list > li > ul {
      margin: 5px -5px -5px; }
      z-select .list > li > ul li,
      .z-select .list > li > ul li {
        padding-left: 15px; }
    z-select .list.fall-upwards,
    .z-select .list.fall-upwards {
      box-shadow: 0 -6px 10px 0 rgba(0, 0, 0, 0.5); }
  z-select.is-expanded > ul,
  .z-select.is-expanded > ul {
    display: block;
    position: fixed; }
  z-select[disabled] button,
  .z-select[disabled] button {
    pointer-events: none; }
  z-select[readonly] button,
  .z-select[readonly] button {
    color: #f2f2f2 !important; }
    z-select[readonly] button:focus,
    .z-select[readonly] button:focus {
      border-color: #768d99; }

div.dashboard-grid-widget-slareport .date-vertical {
  writing-mode: vertical-lr;
  transform: rotate(180deg); }

.overlay-dialogue.modal-popup .dashboard-grid-widget-svggraph .table-forms-container, .overlay-dialogue.modal-popup .dashboard-grid-widget-svggraph .browser-warning-container {
  border: 1px solid #303030; }

.link-action {
  border-bottom: 1px dotted;
  cursor: pointer;
  color: #f2f2f2; }
  .link-action:hover {
    color: #4796c4;
    border-bottom: 1px solid rgba(71, 150, 196, 0.35); }
  .link-action:focus {
    outline: none;
    border-bottom: 2px solid rgba(71, 150, 196, 0.35); }

.link-action:visited, .link-action:hover, .link-action:active {
  border-bottom: 1px dotted;
  text-decoration: none; }

.link-alt {
  text-decoration: none;
  cursor: pointer; }
  .link-alt:link {
    border-bottom: 1px solid rgba(118, 141, 153, 0.35); }
  .link-alt:visited {
    border-bottom: 1px solid rgba(118, 141, 153, 0.35); }
  .link-alt:hover {
    color: #4796c4;
    border-bottom: 1px solid rgba(71, 150, 196, 0.5); }
  .link-alt:focus {
    color: #4796c4;
    outline: none;
    border-bottom: 2px solid rgba(71, 150, 196, 0.35); }
  .link-alt:active {
    color: #4796c4;
    border-bottom: 1px solid rgba(71, 150, 196, 0.5); }

.disabled {
  cursor: default !important;
  opacity: .35;
  background-color: transparent; }
  .disabled .subfilter-enabled {
    color: black; }
  .disabled .subfilter-disable-btn {
    cursor: default;
    color: #0f0f0f;
    background-color: #4f4f4f; }
    .disabled .subfilter-disable-btn:hover, .disabled .subfilter-disable-btn:focus, .disabled .subfilter-disable-btn:active {
      color: #0f0f0f; }
  .disabled .disabled,
  .disabled [disabled] {
    opacity: 1 !important; }

.monospace-font {
  font-family: "Courier New", Courier, monospace; }

pre, pre a, pre td, pre span {
  white-space: pre-wrap;
  word-break: break-word;
  overflow-wrap: break-word; }

.arrow-up {
  border: 0;
  border-left: 4px solid transparent;
  border-right: 4px solid transparent;
  border-bottom: 6px solid #f2f2f2; }

.arrow-down {
  border: 0;
  border-left: 4px solid transparent;
  border-right: 4px solid transparent;
  border-top: 6px solid #f2f2f2; }

.arrow-left {
  border-bottom: 4px solid transparent;
  border-top: 4px solid transparent;
  border-right: 6px solid #f2f2f2; }

.arrow-right {
  border-bottom: 4px solid transparent;
  border-top: 4px solid transparent;
  border-left: 6px solid #f2f2f2; }

.arrow-up, .arrow-down, .arrow-left, .arrow-right {
  display: inline-block;
  height: 0;
  width: 0;
  font-size: 0;
  line-height: 0; }

.zabbix-logo {
  width: 114px;
  height: 30px;
  background: url("../img/icon-sprite.svg?20211222") no-repeat 0 -864px; }

.zabbix-sidebar-logo {
  width: 91px;
  height: 24px;
  background: url("../img/icon-sprite.svg?20211222") no-repeat -570px -400px; }

.zabbix-sidebar-logo-compact {
  width: 24px;
  height: 24px;
  background: url("../img/icon-sprite.svg?20211222") no-repeat -540px -400px; }

.hor-list > li {
  display: inline-block;
  margin: 0 6px 0 0; }
  .hor-list > li:last-child {
    margin: 0; }

.header-navigation {
  display: inline-block;
  position: relative;
  margin: 0 0 5px;
  z-index: 3;
  max-width: calc(100% - 200px);
  min-height: 24px; }
  .header-navigation > ul {
    display: flex;
    flex-wrap: wrap;
    align-items: baseline; }
    .header-navigation > ul > li {
      margin-right: 5px;
      line-height: 24px; }
      .header-navigation > ul > li > ul {
        display: flex;
        align-items: baseline;
        flex-wrap: wrap; }
        .header-navigation > ul > li > ul li {
          margin-right: 5px; }
        .header-navigation > ul > li > ul.breadcrumbs > li {
          margin-right: 0; }
          .header-navigation > ul > li > ul.breadcrumbs > li:not(:last-child)::after {
            content: "/"; }
      .header-navigation > ul > li .status-container {
        margin-right: 5px; }
    .header-navigation > ul li > span {
      display: inline-block;
      padding: 2px 7px;
      line-height: 18px;
      white-space: nowrap;
      vertical-align: top;
      text-overflow: ellipsis;
      overflow: hidden;
      max-width: 250px; }
      .header-navigation > ul li > span a {
        vertical-align: top;
        text-overflow: ellipsis;
        overflow: hidden;
        max-width: 200px;
        display: inline-block;
        margin-top: 2px;
        line-height: 14px; }
      .header-navigation > ul li > span.selected {
        background-color: #2b2b2b;
        border-radius: 2px;
        box-shadow: inset 0 0 0 1px #303030; }
  .header-navigation + .filter-space {
    margin-top: -29px; }

form.is-loading {
  position: relative; }

.list-table {
  width: 100%;
  background-color: #2b2b2b;
  border-collapse: separate;
  border: 1px solid #303030; }
  .list-table .action-container {
    display: flex;
    width: 100%; }
    .list-table .action-container .separator {
      margin-right: 4px; }
    .list-table .action-container [class*='icon-'] {
      flex-shrink: 0; }
  .list-table.compact-view tr[class*='flh-']:not(.row-selected):not(:hover) td {
    color: #000000; }
    .list-table.compact-view tr[class*='flh-']:not(.row-selected):not(:hover) td sup,
    .list-table.compact-view tr[class*='flh-']:not(.row-selected):not(:hover) td a,
    .list-table.compact-view tr[class*='flh-']:not(.row-selected):not(:hover) td .problem-unack-fg,
    .list-table.compact-view tr[class*='flh-']:not(.row-selected):not(:hover) td .problem-ack-fg,
    .list-table.compact-view tr[class*='flh-']:not(.row-selected):not(:hover) td .ok-unack-fg,
    .list-table.compact-view tr[class*='flh-']:not(.row-selected):not(:hover) td .ok-ack-fg {
      color: #000000;
      border-bottom-color: rgba(0, 0, 0, 0.5); }
    .list-table.compact-view tr[class*='flh-']:not(.row-selected):not(:hover) td .icon-wzrd-action {
      background-position: -165px -624px; }
    .list-table.compact-view tr[class*='flh-']:not(.row-selected):not(:hover) td button:focus {
      box-shadow: 0 0 0 2px rgba(0, 0, 0, 0.5); }
  .list-table.compact-view tr[class*='flh-']:not(.row-selected):not(:hover) td [class*='icon-'] {
    background-color: #2b2b2b;
    border-radius: 2px; }
  .list-table.compact-view tr[class*='flh-']:not(.row-selected):not(:hover) td [class*='icon-depend-'],
  .list-table.compact-view tr[class*='flh-']:not(.row-selected):not(:hover) td .icon-description,
  .list-table.compact-view tr[class*='flh-']:not(.row-selected):not(:hover) td .icon-wzrd-action {
    background-color: transparent; }
  .list-table.compact-view .link-action {
    color: #f2f2f2; }
    .list-table.compact-view .link-action.red {
      color: #e45959; }
    .list-table.compact-view .link-action.orange {
      color: #f24f1d; }
    .list-table.compact-view .link-action.yellow {
      color: #e99003; }
    .list-table.compact-view .link-action.green {
      color: #59db8f; }
    .list-table.compact-view .link-action:hover, .list-table.compact-view .link-action:focus {
      color: #4796c4; }
  .list-table.compact-view td {
    padding-top: 0;
    padding-bottom: 0;
    border-bottom: 0;
    box-shadow: inset 0 -1px 0 0 rgba(242, 242, 242, 0.1);
    color: #f2f2f2;
    height: 22px;
    line-height: 1;
    vertical-align: middle;
    white-space: nowrap; }
    .list-table.compact-view td [class*='icon-'] {
      vertical-align: middle; }
      .list-table.compact-view td [class*='icon-']::after {
        margin: 0;
        line-height: 14px; }
      .list-table.compact-view td [class*='icon-']:last-of-type {
        margin-right: 0; }
    .list-table.compact-view td [class*='icon-depend-'] {
      width: 12px;
      margin-right: 0; }
    .list-table.compact-view td .rel-container span {
      margin: 0; }
    .list-table.compact-view td .tag {
      display: inline-block;
      line-height: 16px;
      margin-right: 3px;
      padding: 0 3px;
      max-width: 40px; }
      @media screen and (min-width: 1200px) {
        .list-table.compact-view td .tag {
          max-width: 71px; } }
      @media screen and (min-width: 1400px) {
        .list-table.compact-view td .tag {
          max-width: 102px; } }
      @media screen and (min-width: 1600px) {
        .list-table.compact-view td .tag {
          max-width: 133px; } }
    .list-table.compact-view td .icon-maint {
      position: relative;
      display: inline-block;
      height: 12px;
      width: 12px;
      margin: 3px 1px 2px 2px !important; }
      .list-table.compact-view td .icon-maint::before {
        height: 12px;
        width: 12px;
        background-position: -48px -804px; }
    .list-table.compact-view td .icon-wzrd-action {
      background: url("../img/icon-sprite.svg?20211222") no-repeat -6px -624px;
      height: 12px;
      min-height: 12px;
      margin: 0;
      position: relative; }
    .list-table.compact-view td .icon-description {
      margin-left: 2px; }
  .list-table.compact-view .action-container {
    height: 18px;
    line-height: 18px; }
    .list-table.compact-view .action-container .rel-container {
      display: flex; }
    .list-table.compact-view .action-container .link-action {
      height: 16px;
      min-width: 1em; }
    .list-table.compact-view .action-container .separator {
      flex-shrink: 0; }
  .list-table thead th {
    color: #737373;
    height: 100%;
    overflow: hidden;
    white-space: nowrap;
    padding: 6px 5px;
    vertical-align: bottom;
    border-bottom: 2px solid #2b2b2b;
    text-align: left; }
    .list-table thead th.column-tags-1 {
      width: 75px; }
    .list-table thead th.column-tags-2 {
      width: 124px; }
    .list-table thead th.column-tags-3 {
      width: 173px; }
    @media screen and (min-width: 1200px) {
      .list-table thead th.column-tags-1 {
        width: 106px; }
      .list-table thead th.column-tags-2 {
        width: 186px; }
      .list-table thead th.column-tags-3 {
        width: 266px; } }
    @media screen and (min-width: 1400px) {
      .list-table thead th.column-tags-1 {
        width: 137px; }
      .list-table thead th.column-tags-2 {
        width: 248px; }
      .list-table thead th.column-tags-3 {
        width: 359px; } }
    @media screen and (min-width: 1600px) {
      .list-table thead th.column-tags-1 {
        width: 168px; }
      .list-table thead th.column-tags-2 {
        width: 310px; }
      .list-table thead th.column-tags-3 {
        width: 452px; } }
    .list-table thead th .arrow-up {
      margin: 0 0 0 3px;
      border-bottom-color: #737373; }
    .list-table thead th .arrow-right {
      margin: 0 0 0 3px;
      border-left-color: #737373; }
    .list-table thead th .arrow-down {
      margin: 0 0 0 3px;
      border-top-color: #737373; }
    .list-table thead th .treeview span {
      margin: 0; }
    .list-table thead th .vertical {
      writing-mode: vertical-lr;
      transform: rotate(180deg); }
    .list-table thead th a {
      display: block;
      position: relative;
      margin: -1em;
      padding: 1em;
      border: 0;
      transition: background-color .2s ease-out; }
      .list-table thead th a:hover, .list-table thead th a:focus, .list-table thead th a:active {
        text-decoration: none;
        background-color: #383838; }
  .list-table tbody tr:hover {
    background-color: #383838; }
    .list-table tbody tr:hover .timeline-axis {
      background-color: #2b2b2b; }
    .list-table tbody tr:hover .timeline-date {
      background-color: #2b2b2b; }
    .list-table tbody tr:hover .timeline-td {
      background-color: #2b2b2b !important; }
  .list-table tbody tr.row-selected .timeline-axis {
    background-color: #2b2b2b; }
  .list-table tbody tr.row-selected .timeline-date {
    background-color: #2b2b2b; }
  .list-table tbody tr.row-selected .timeline-td {
    background-color: #2b2b2b; }
  .list-table tbody tr:last-child th, .list-table tbody tr:last-child td {
    border-bottom: 0; }
  .list-table tbody tr.hover-nobg {
    background-color: #2b2b2b; }
  .list-table tbody th,
  .list-table td {
    padding: 6px 5px;
    position: relative;
    border-bottom: 1px solid #383838;
    line-height: 18px;
    vertical-align: top; }
    .list-table tbody th.table-info,
    .list-table td.table-info {
      color: #737373; }
  .list-table tbody th {
    text-align: left; }
  .list-table .vertical_rotation_inner {
    transform: rotate(270deg);
    white-space: nowrap; }
  .list-table .list-table-footer {
    border-bottom: 0;
    color: #737373;
    text-align: right; }
  .list-table .latest-values,
  .list-table .opdata {
    max-width: 300px; }
  .list-table .list-table-actions {
    text-align: right;
    white-space: nowrap; }
  .list-table.sticky-header thead {
    position: sticky;
    top: 0;
    z-index: 1;
    background: #2b2b2b; }
  .list-table.sticky-footer tbody tr:last-of-type td, .list-table.sticky-footer tbody tr:last-of-type th {
    border-bottom: none; }
  .list-table.sticky-footer tfoot {
    position: sticky;
    bottom: 0;
    z-index: 1;
    background: #2b2b2b; }
    .list-table.sticky-footer tfoot tr:first-of-type td, .list-table.sticky-footer tfoot tr:first-of-type th {
      border-top: 2px solid #2b2b2b;
      border-bottom: 0; }

.table-paging {
  text-align: center;
  background-color: #2b2b2b;
  margin-top: -1px;
  padding: 4px 5px;
  overflow: hidden;
  position: relative;
  border: 1px solid #303030;
  border-top-color: #383838; }
  .table-paging a:focus .arrow-right {
    border-left-color: #f2f2f2; }
  .table-paging a:focus .arrow-left {
    border-right-color: #f2f2f2; }

.paging-btn-container {
  min-height: 24px;
  position: relative; }

.table-stats {
  color: #737373;
  display: inline-block;
  padding: 4px 0;
  position: absolute;
  right: 5px; }

.radio-switch {
  cursor: default;
  background-color: #383838; }

.table-paging a, .radio-switch {
  display: inline-block;
  margin-left: -1px;
  padding: 3px 11px;
  background-color: #383838;
  border: 1px solid #4f4f4f !important;
  text-decoration: none;
  color: #f2f2f2;
  outline: 0;
  transition: background-color .2s ease-out; }
  .table-paging a:hover, .radio-switch:hover {
    color: #f2f2f2;
    background-color: #414141; }
  .table-paging a:focus, .radio-switch:focus {
    color: #f2f2f2;
    background-color: #5e737e;
    border-color: #5e737e;
    z-index: 10;
    position: relative; }
  .table-paging a:active, .radio-switch:active {
    color: #f2f2f2;
    background-color: #414141;
    z-index: 10;
    position: relative; }
  .table-paging a:first-of-type, .radio-switch:first-of-type {
    border-radius: 2px 0 0 2px; }
  .table-paging a:last-of-type, .radio-switch:last-of-type {
    border-radius: 0 2px 2px 0; }
  .table-paging a.paging-selected, .paging-selected.radio-switch {
    color: #f2f2f2;
    background-color: #4f4f4f;
    position: relative;
    z-index: 1; }
    .table-paging a.paging-selected:hover, .paging-selected.radio-switch:hover {
      background-color: #454545; }
    .table-paging a.paging-selected:focus, .paging-selected.radio-switch:focus {
      color: #f2f2f2;
      background-color: #5e737e;
      border-color: #5e737e;
      position: relative; }
    .table-paging a.paging-selected:active, .paging-selected.radio-switch:active {
      background-color: #454545;
      position: relative; }

.treeview-plus {
  font-size: 1.167em;
  font-weight: bold;
  display: inline-block;
  background-color: #2b2b2b;
  border: 1px solid #4f4f4f;
  border-radius: 2px;
  cursor: pointer;
  width: 12px;
  height: 12px;
  line-height: 12px;
  text-align: center; }
  .treeview-plus:link, .treeview-plus:visited, .treeview-plus:hover, .treeview-plus:focus, .treeview-plus:active {
    color: #f2f2f2; }
  .treeview-plus:hover {
    background-color: #383838;
    border-bottom-color: #4f4f4f; }
  .treeview-plus:focus {
    background-color: #383838;
    border-color: #768d99; }
  .treeview-plus:active {
    background-color: #383838;
    border-color: #4f4f4f; }

.treeview {
  display: inline-block;
  width: 14px;
  height: 16px;
  min-height: auto;
  line-height: 16px;
  padding: 0;
  margin: 0 2px 0 0;
  cursor: auto;
  text-align: center;
  border: 0;
  background-color: transparent; }
  .treeview .arrow-right {
    border-left-color: #737373; }
  .treeview .arrow-down {
    margin: 0 0 2px;
    border-top-color: #737373; }
  .treeview:hover, .treeview:focus {
    background-color: transparent; }
    .treeview:hover .arrow-right, .treeview:focus .arrow-right {
      border-left-color: #4796c4; }
    .treeview:hover .arrow-down, .treeview:focus .arrow-down {
      border-top-color: #4796c4; }

.table {
  display: table; }

.row {
  display: table-row; }

.cell {
  display: table-cell;
  vertical-align: top; }
  .cell:last-child .dashboard-widget {
    margin: 0 0 10px; }

.adm-img {
  width: 75%;
  text-align: center;
  margin: 0 auto;
  table-layout: fixed; }
  .adm-img .cell {
    vertical-align: bottom;
    padding: 20px 10px;
    width: 20%;
    text-align: center; }
    .adm-img .cell img {
      max-width: 100%; }

.cell-width {
  width: 8px; }

.nowrap {
  white-space: nowrap; }

.wordwrap {
  white-space: normal;
  word-break: break-all; }

.wordbreak {
  white-space: pre-wrap;
  word-break: break-word; }

.overflow-table {
  overflow-x: auto;
  position: relative; }

.timeline-date {
  text-align: right;
  white-space: nowrap;
  border-bottom-color: transparent !important; }

.timeline-axis {
  padding: 6px .04em !important;
  border-right: 2px solid #ebebeb; }
  .timeline-axis::before {
    content: '';
    position: absolute;
    bottom: -1px;
    right: -2px;
    height: 100%;
    width: 2px;
    background-color: #ebebeb; }

.timeline-dot::after {
  background-color: #69808d;
  border: 2px solid #2b2b2b;
  border-radius: 100%;
  top: 11px; }

.timeline-dot-big::after {
  background-color: #2b2b2b;
  border: 2px solid #69808d;
  border-radius: 100%;
  top: 10px; }

.timeline-td {
  padding: 6px .25em !important; }

.timeline-th {
  padding: 6px .25em !important; }

.timeline-dot::after, .timeline-dot-big::after {
  content: '';
  position: absolute;
  z-index: 1;
  display: block;
  width: 4px;
  height: 4px;
  right: -5px;
  border-radius: 100%; }

.timeline-axis, .timeline-td {
  position: relative;
  border-bottom-color: #2b2b2b !important; }

.filter-btn-container {
  position: relative;
  text-align: right; }

.filter-container {
  background-color: #2b2b2b;
  border: 1px solid #303030;
  margin: 0 0 10px;
  padding: 10px 0;
  position: relative; }
  .filter-container .table {
    border-bottom: 1px solid #383838; }
  .filter-container .filter-forms {
    padding: 0 10px; }
    .filter-container .filter-forms .btn-grey {
      vertical-align: baseline; }
  .filter-container .list-table {
    margin-bottom: -10px;
    border: 0; }
    .filter-container .list-table thead th {
      color: initial;
      padding: 8px 5px 5px;
      border-bottom-width: 1px; }

.subfilter,
.subfilter-enabled {
  display: inline-block;
  height: 18px;
  position: relative; }

.subfilter {
  margin-right: 10px; }

.subfilter-enabled {
  background-color: #4f4f4f;
  border-radius: 2px;
  color: #f2f2f2;
  padding: 0 4px; }
  .subfilter-enabled .link-action {
    color: #f2f2f2;
    text-decoration: none; }
    .subfilter-enabled .link-action:focus {
      color: #f2f2f2;
      border-bottom: 2px solid rgba(242, 242, 242, 0.7); }
    .subfilter-enabled .link-action:hover {
      color: #f2f2f2;
      border-bottom: 1px solid rgba(242, 242, 242, 0.7); }
  .subfilter-enabled sup {
    color: #8f8f8f; }

.filter-forms {
  margin: 0 auto;
  text-align: center;
  white-space: nowrap;
  background-color: #2b2b2b; }
  .filter-forms .cell {
    text-align: left;
    padding: 0 20px 5px; }
    .filter-forms .cell:first-child {
      padding-left: 0; }
    .filter-forms .cell:last-child {
      padding-right: 0;
      border-right: 0; }
    .filter-forms .cell button {
      margin: 0; }
  .filter-forms button {
    margin: 10px 5px 0; }
  .filter-forms select {
    vertical-align: top; }
  .filter-forms .table-forms .table-forms-td-right td {
    padding: 0 5px 5px 0;
    vertical-align: middle; }

.multiselect-control {
  display: flex;
  position: relative;
  vertical-align: top;
  white-space: nowrap; }

.multiselect {
  display: flex;
  flex-direction: column;
  position: relative;
  margin-right: 3px;
  min-height: 24px;
  white-space: normal; }
  .multiselect.active {
    border-color: #768d99; }
  .multiselect input[type="text"] {
    border: 0;
    background: none;
    box-sizing: border-box;
    width: 100%;
    padding-bottom: 2px;
    min-height: 20px; }
  .multiselect.search-disabled input[type="text"] {
    position: absolute;
    top: 0;
    left: 0;
    width: 0;
    padding: 0;
    margin: 0; }
  .multiselect .multiselect-list {
    display: flex;
    flex-direction: row;
    flex-wrap: wrap;
    padding-left: 2px;
    padding-bottom: 2px; }
    .multiselect .multiselect-list li {
      display: block;
      padding-left: 0 !important;
      margin: 2px 2px 0 0;
      overflow: hidden;
      white-space: nowrap;
      cursor: default; }
      .multiselect .multiselect-list li .subfilter-enabled {
        display: flex;
        flex-direction: row;
        padding: 0 3px 0 4px;
        line-height: 18px; }
        .multiselect .multiselect-list li .subfilter-enabled > span:first-child {
          overflow: hidden;
          text-overflow: ellipsis; }
        .multiselect .multiselect-list li .subfilter-enabled > .subfilter-disable-btn {
          position: relative;
          left: 3px;
          flex-shrink: 0; }
      .multiselect .multiselect-list li.selected .subfilter-enabled,
      .multiselect .multiselect-list li.selected .subfilter-disable-btn,
      .multiselect .multiselect-list li.selected .subfilter-disable-btn:active {
        background-color: #696969; }
  .multiselect .disabled {
    background-color: #2b2b2b;
    opacity: 1; }
    .multiselect .disabled .subfilter-enabled,
    .multiselect .disabled .subfilter-disable-btn {
      background-color: #383838;
      color: #808080; }
  .multiselect div[aria-live] {
    overflow: hidden;
    position: absolute;
    left: 0;
    right: 0;
    top: 0;
    bottom: 0;
    z-index: -1; }

.multiselect-button {
  vertical-align: top; }

.multiselect-suggest, .multiselect-matches {
  padding: 0 5px;
  white-space: normal;
  color: #737373;
  background-color: #383838; }
  .multiselect-suggest li, .multiselect-matches li {
    display: block;
    height: inherit;
    line-height: normal;
    color: #f2f2f2;
    padding: .4em 5px;
    margin: 0 -5px;
    cursor: pointer;
    overflow: hidden;
    text-overflow: ellipsis;
    transition: background-color .2s ease-out; }
    .multiselect-suggest li.suggest-hover, .multiselect-matches li.suggest-hover {
      background-color: #454545; }

.multiselect-matches {
  padding: .4em 5px;
  color: #f2f2f2;
  font-weight: bold; }

.multiselect-available {
  position: absolute;
  z-index: 20000;
  border: 1px solid #383838;
  overflow-y: auto;
  box-shadow: 0 6px 10px 0 rgba(0, 0, 0, 0.5); }

.suggest-found {
  font-weight: bold;
  color: #e99003; }

.suggest-new {
  border-top: 1px solid #4f4f4f; }
  .suggest-new span:first-child {
    font-weight: bold; }

.table-forms-container, .browser-warning-container {
  margin: 0 0 10px;
  background-color: #2b2b2b;
  border: 1px solid #303030;
  padding: 10px;
  text-align: left; }
  .table-forms-container > .ui-tabs-nav, .browser-warning-container > .ui-tabs-nav {
    margin: -10px -10px 10px; }

.form-btns button {
  margin: 10px 6px 5px; }

.table-forms {
  display: table;
  width: 100%;
  color: #f2f2f2; }
  .table-forms > li {
    display: table-row; }
  .table-forms .multiselect-suggest li, .table-forms .multiselect-matches li {
    display: block; }
  .table-forms th {
    color: #737373;
    padding: 0 5px 0 0;
    text-align: left; }
    .table-forms th:last-child {
      padding: 0; }
  .table-forms tfoot .table-forms-td-right,
  .table-forms .tfoot-buttons .table-forms-td-right {
    padding-top: 5px; }
  .table-forms tfoot button,
  .table-forms .tfoot-buttons button {
    margin: 0 10px 0 0; }
  .table-forms td {
    position: relative; }
    .table-forms td.td-drag-icon {
      padding: 0 11px 0 0;
      vertical-align: middle; }
    .table-forms td .drag-icon {
      position: absolute;
      top: 5px;
      margin-right: 5px; }
  .table-forms .table-forms-td-left {
    display: table-cell;
    padding: 5px 0;
    text-align: right;
    vertical-align: top;
    width: 15%;
    white-space: nowrap; }
    .table-forms .table-forms-td-left label {
      display: block;
      height: 24px;
      line-height: 24px; }
  .table-forms .table-forms-td-right {
    display: table-cell;
    padding: 5px 0 5px 10px;
    vertical-align: middle;
    width: 85%;
    position: relative; }
    .table-forms .table-forms-td-right.has-before {
      padding-top: 0; }
    .table-forms .table-forms-td-right td {
      padding: 5px 5px 5px 0;
      position: relative; }
      .table-forms .table-forms-td-right td.td-drag-icon {
        padding-right: 11px; }
      .table-forms .table-forms-td-right td.center {
        text-align: center;
        vertical-align: middle; }
        .table-forms .table-forms-td-right td.center .btn-grey {
          margin: 3px 0; }
      .table-forms .table-forms-td-right td.overflow-break {
        max-width: 150px;
        overflow-wrap: break-word;
        white-space: initial;
        word-wrap: break-word; }
      .table-forms .table-forms-td-right td:last-child {
        padding-right: 0; }
    .table-forms .table-forms-td-right .wrap-multiple-controls {
      display: flex; }
    .table-forms .table-forms-td-right .table-forms-separator .radio-segmented + .multiselect-wrapper {
      margin-top: 5px; }
  .table-forms h4 {
    margin-bottom: -5px; }
  .table-forms .hor-list li {
    display: inline-block; }
  .table-forms .dynamic-row > td {
    padding-top: 0; }
  .table-forms .dynamic-row-control > td {
    padding-top: 0;
    padding-bottom: 0; }

.table-forms-separator {
  border: 1px solid #383838;
  box-sizing: border-box;
  display: inline-block;
  padding: 5px;
  position: relative; }

.border-left {
  border-left: 1px solid #383838; }

.margin-top {
  display: block;
  margin: 4px 0 0; }

.form-new-group {
  border: 5px solid #32453a;
  border-radius: 2px;
  margin-left: -5px;
  padding: 4px 0; }

.list-check-radio li {
  display: block;
  padding: .3em 0; }
.list-check-radio.hor-list li {
  margin-right: 15px;
  padding: .3em 0 0; }
  .list-check-radio.hor-list li:last-child {
    margin-right: 0; }
.list-check-radio label {
  padding: 0 0 0 18px;
  display: inline-block;
  text-indent: -18px;
  max-width: 600px; }
  .list-check-radio label input[type="checkbox"] {
    left: -3px;
    margin: 0; }
  .list-check-radio label input[type="radio"] {
    left: -3px;
    margin: 0; }

.list-numbered {
  counter-reset: line; }
  .list-numbered .list-numbered-item::before {
    content: counter(line);
    counter-increment: line;
    user-select: none;
    text-align: right; }

label.form-label-asterisk::before {
  color: #e45959;
  display: inline-block;
  content: '*';
  margin-right: .3em; }
label input[type="checkbox"] {
  margin-right: 3px; }
label input[type="radio"] {
  margin-right: 3px; }

input {
  font-family: Arial, Tahoma, Verdana, sans-serif;
  font-size: 1em; }
  input[type="file"] {
    padding: 1px; }
  input[readonly] {
    color: #f2f2f2 !important; }

textarea {
  font-family: Arial, Tahoma, Verdana, sans-serif;
  font-size: 1em;
  padding: 4px 5px;
  margin: 0;
  overflow: auto; }
  textarea[readonly] {
    color: #f2f2f2 !important; }
    textarea[readonly]:focus {
      border-color: #768d99; }

select {
  font-family: Arial, Tahoma, Verdana, sans-serif;
  font-size: 1em;
  height: 24px;
  padding: 3px 3px 3px 0;
  background-color: #383838; }
  select option {
    color: #f2f2f2; }
  select[multiple] {
    padding: 4px 5px;
    width: 300px;
    height: 150px; }
    select[multiple] option {
      padding: 0; }
  select[readonly] {
    color: #f2f2f2 !important;
    pointer-events: none; }

.form-fields-inline label {
  margin: 0 8px 0 3px; }

.form-input-margin {
  display: inline-block;
  margin: 0 3px 0 0; }

.checkbox-radio {
  position: absolute !important;
  top: auto !important;
  width: 16px !important;
  height: 16px !important;
  opacity: 0;
  z-index: 1; }
  .checkbox-radio:checked[readonly] + label span {
    transition: none; }
    .checkbox-radio:checked[readonly] + label span::after {
      border-color: #4f4f4f !important; }
  .checkbox-radio[readonly],
  .checkbox-radio[readonly] + label {
    pointer-events: none; }
    .checkbox-radio[readonly] span,
    .checkbox-radio[readonly] + label span {
      transition: none; }
  .checkbox-radio[type="checkbox"] + label span {
    border-radius: 2px; }
  .checkbox-radio[type="checkbox"]:checked + label span::after {
    content: '';
    position: absolute;
    display: block;
    width: 7px;
    height: 4px;
    top: 6px;
    left: 7px;
    border-left: 2px solid #69808d;
    border-bottom: 2px solid #69808d;
    transform: translate(-50%, -50%) rotate(-45deg); }
  .checkbox-radio[type="checkbox"]:checked[disabled] + label span::after {
    border-color: #4f4f4f !important; }
  .checkbox-radio[type="radio"] + label span {
    border-radius: 50%; }
  .checkbox-radio[type="radio"]:checked + label span::after {
    content: '';
    position: absolute;
    display: block;
    width: 8px;
    height: 8px;
    top: 3px;
    left: 3px;
    background-color: #69808d;
    border-radius: 50%; }
  .checkbox-radio[type="radio"]:checked[disabled] + label span::after {
    background-color: #4f4f4f !important; }
  .checkbox-radio + label span {
    position: relative;
    display: inline-block;
    width: 14px;
    height: 14px;
    margin: -4px 4px 0 0;
    bottom: -3px;
    border: 1px solid #4f4f4f;
    background-color: #383838; }
    .checkbox-radio + label span:active {
      border-color: #4f4f4f; }
  .checkbox-radio + label.label-pos-left span {
    margin-left: 6px;
    margin-right: 1px; }
  .checkbox-radio:focus + label span {
    border-color: #768d99; }
  .checkbox-radio:checked:focus + label span {
    border-color: #768d99; }
  .checkbox-radio:checked[disabled] + label span {
    transition: none; }
    .checkbox-radio:checked[disabled] + label span::after {
      border-color: #4f4f4f !important; }
  .checkbox-radio[disabled] + label span {
    transition: none; }

input[type="checkbox"], input[type="radio"] {
  margin: 0;
  padding: 0;
  border: 0;
  vertical-align: middle;
  position: relative;
  top: -1px;
  overflow: hidden;
  width: 13px;
  height: 13px;
  background: none; }

input[type="text"], input[type="password"], input[type="search"], input[type="number"], input[type="email"], input[type="time"] {
  margin: 0;
  padding: 0 5px;
  min-height: 24px; }

z-select button.focusable,
.z-select button.focusable, z-select .list,
.z-select .list, .multiselect, input[type="text"], input[type="password"], input[type="search"], input[type="number"], input[type="email"], input[type="time"], input[type="file"], textarea, select {
  background-color: #383838;
  border: 1px solid #4f4f4f;
  box-sizing: border-box;
  color: #f2f2f2;
  outline: 0;
  transition: border-color .2s ease-out, box-shadow .2s ease-out; }
  z-select button.focusable:focus,
  .z-select button.focusable:focus, z-select .list:focus,
  .z-select .list:focus, .multiselect:focus, input[type="text"]:focus, input[type="password"]:focus, input[type="search"]:focus, input[type="number"]:focus, input[type="email"]:focus, input[type="time"]:focus, input[type="file"]:focus, textarea:focus, select:focus {
    border-color: #768d99; }

button::-moz-focus-inner {
  padding: 0;
  border: 0;
  vertical-align: middle; }

button {
  font-family: Arial, Tahoma, Verdana, sans-serif;
  font-size: 1em;
  background-color: #69808d;
  border: 1px solid #69808d;
  border-radius: 2px;
  color: #f2f2f2;
  margin: 0;
  padding: 0 11px;
  min-height: 24px;
  cursor: pointer;
  outline: 0;
  transition: border-color .2s ease-out, background-color .2s ease-out; }
  button:hover {
    color: #f2f2f2;
    background-color: #5e737e;
    border-color: #5e737e; }
  button:focus {
    box-shadow: 0 0 0 2px rgba(66, 154, 227, 0.35);
    color: #f2f2f2;
    background-color: #5e737e;
    border-color: #5e737e; }
  button:active {
    color: #f2f2f2;
    background-color: #5e737e;
    border-color: #5e737e; }

.btn-alt {
  color: #768d99;
  background-color: transparent; }
  .btn-alt .plus-icon {
    background-color: #768d99;
    margin-right: 8px; }
    .btn-alt .plus-icon::after {
      background-color: #768d99; }
  .btn-alt:hover {
    color: #f2f2f2;
    background-color: #5e737e;
    border-color: #5e737e; }
    .btn-alt:hover .plus-icon {
      background-color: #f2f2f2; }
      .btn-alt:hover .plus-icon::after {
        background-color: #f2f2f2; }
  .btn-alt:focus {
    color: #f2f2f2;
    background-color: #5e737e;
    border-color: #5e737e; }
    .btn-alt:focus .plus-icon {
      background-color: #f2f2f2; }
      .btn-alt:focus .plus-icon::after {
        background-color: #f2f2f2; }
  .btn-alt:active {
    color: #f2f2f2;
    background-color: #5e737e;
    border-color: #5e737e; }
    .btn-alt:active .plus-icon {
      background-color: #f2f2f2; }
      .btn-alt:active .plus-icon::after {
        background-color: #f2f2f2; }

.btn-grey {
  color: #f2f2f2;
  background-color: #383838;
  border-color: #4f4f4f;
  vertical-align: top; }
  .btn-grey:hover {
    color: #f2f2f2;
    background-color: #414141;
    border-color: #4f4f4f; }
  .btn-grey:focus {
    color: #f2f2f2;
    background-color: #414141;
    border-color: #768d99; }
  .btn-grey:active {
    color: #f2f2f2;
    background-color: #414141;
    border-color: #768d99; }

.btn-link, .btn-link:hover, .btn-link:focus, .btn-link:active, .interface-container .interface-row .interface-cell .interface-btn-toggle {
  position: relative;
  background-color: transparent;
  border: 0;
  border-bottom: 1px dotted #4796c4;
  border-radius: 0;
  color: #4796c4;
  font-size: inherit;
  padding: 0;
  min-height: inherit; }
  .btn-link:focus, .interface-container .interface-row .interface-cell .interface-btn-toggle:focus {
    outline: none;
    margin-bottom: -2px !important;
    border-bottom: 2px solid rgba(71, 150, 196, 0.5);
    box-shadow: 0 0 0 0 !important; }
  .btn-link[disabled], .interface-container .interface-row .interface-cell [disabled].interface-btn-toggle {
    background-color: transparent; }
    .btn-link[disabled]:hover, .interface-container .interface-row .interface-cell [disabled].interface-btn-toggle:hover {
      background-color: transparent; }

.btn-kiosk {
  background: #69808d url("../img/icon-sprite.svg?20211222") no-repeat -79px -259px; }

.btn-min {
  background: #69808d url("../img/icon-sprite.svg?20211222") no-repeat -7px -259px; }

.btn-add-fav {
  background: #69808d url("../img/icon-sprite.svg?20211222") no-repeat -7px -295px; }

.btn-remove-fav {
  background: #69808d url("../img/icon-sprite.svg?20211222") no-repeat -7px -329px; }

.btn-action {
  background: #69808d url("../img/icon-sprite.svg?20211222") no-repeat -7px -367px; }

.btn-info {
  background: #69808d url("../img/icon-sprite.svg?20211222") no-repeat -7px -403px; }

.btn-dashboard-kioskmode-toggle-slideshow.slideshow-state-started {
  background: #69808d url("../img/icon-sprite.svg?20211222") no-repeat -432px -582px; }

.btn-dashboard-kioskmode-toggle-slideshow.slideshow-state-stopped {
  background: #69808d url("../img/icon-sprite.svg?20211222") no-repeat -433px -546px; }

.btn-dashboard-kioskmode-previous-page {
  background: #69808d url("../img/icon-sprite.svg?20211222") no-repeat -398px -657px; }

.btn-dashboard-kioskmode-next-page {
  background: #69808d url("../img/icon-sprite.svg?20211222") no-repeat -396px -624px; }

.btn-dashboard-page-properties {
  background: url("../img/icon-sprite.svg?20211222") no-repeat -318px -618px; }

.btn-iterator-page-previous {
  background: url("../img/icon-sprite.svg?20211222") no-repeat -85px -657px; }

.btn-iterator-page-next {
  background: url("../img/icon-sprite.svg?20211222") no-repeat -83px -623px; }

.btn-widget-action {
  background: url("../img/icon-sprite.svg?20211222") no-repeat -6px -618px; }

.btn-widget-collapse, .interface-row.list-accordion-item[data-type="2"].list-accordion-item-opened .interface-btn-toggle {
  background: url("../img/icon-sprite.svg?20211222") no-repeat -6px -654px; }

.btn-widget-expand, .interface-row.list-accordion-item[data-type="2"].list-accordion-item-closed .interface-btn-toggle {
  background: url("../img/icon-sprite.svg?20211222") no-repeat -6px -689px; }

.btn-widget-edit {
  background: url("../img/icon-sprite.svg?20211222") no-repeat -42px -619px; }

.btn-alarm-on {
  background: url("../img/icon-sprite.svg?20211222") no-repeat -6px -546px; }

.btn-alarm-off {
  background: url("../img/icon-sprite.svg?20211222") no-repeat -6px -582px; }

.btn-sound-on {
  background: url("../img/icon-sprite.svg?20211222") no-repeat -6px -474px; }

.btn-sound-off {
  background: url("../img/icon-sprite.svg?20211222") no-repeat -6px -510px; }

.btn-info-clock {
  background: url("../img/icon-sprite.svg?20211222") no-repeat -87px -762px; }

.ui-tabs-nav {
  height: 30px;
  line-height: 30px;
  border-bottom: 1px solid #383838; }
  .ui-tabs-nav li {
    display: inline-block; }
    .ui-tabs-nav li a {
      border: 0;
      padding: 8px 10px;
      transition: background-color .2s ease-out; }
      .ui-tabs-nav li a:hover, .ui-tabs-nav li a:focus, .ui-tabs-nav li a:active {
        background-color: #383838; }
    .ui-tabs-nav li.ui-tabs-active:first-child {
      border-left: 0; }
    .ui-tabs-nav li.ui-tabs-active a {
      padding: 8px 10px 6px;
      background-color: transparent;
      color: #f2f2f2;
      text-decoration: none;
      cursor: default;
      border-bottom: 3px solid #69808d; }
    .ui-tabs-nav li.ui-state-disabled a {
      cursor: default;
      color: #525252;
      background-color: transparent;
      border: 0; }
  .ui-tabs-nav .btn-info,
  .ui-tabs-nav .btn-time,
  .ui-tabs-nav .filter-trigger {
    border-radius: 2px;
    color: #f2f2f2;
    background-color: #69808d;
    border: 1px solid #69808d;
    position: relative;
    margin: 0 0 0 6px;
    min-height: 24px;
    vertical-align: bottom; }
    .ui-tabs-nav .btn-info::after,
    .ui-tabs-nav .btn-time::after,
    .ui-tabs-nav .filter-trigger::after {
      content: '';
      position: absolute; }
    .ui-tabs-nav .btn-info:focus, .ui-tabs-nav .btn-info:hover,
    .ui-tabs-nav .btn-time:focus,
    .ui-tabs-nav .btn-time:hover,
    .ui-tabs-nav .filter-trigger:focus,
    .ui-tabs-nav .filter-trigger:hover {
      color: #f2f2f2;
      background-color: #5e737e;
      border-color: #5e737e;
      cursor: pointer; }
  .ui-tabs-nav .btn-info,
  .ui-tabs-nav .btn-time {
    padding: 0 34px 0 10px; }
    .ui-tabs-nav .btn-info::after,
    .ui-tabs-nav .btn-time::after {
      margin: 0 5px;
      right: 0;
      top: 0;
      height: 24px;
      width: 24px;
      background: url("../img/icon-sprite.svg?20211222") no-repeat -87px -583px; }
  .ui-tabs-nav .btn-info {
    width: initial;
    background-image: none; }
    .ui-tabs-nav .btn-info::after {
      background: url("../img/icon-sprite.svg?20211222") no-repeat -431px -621px; }
  .ui-tabs-nav .filter-trigger {
    padding: 0 34px 0 10px; }
    .ui-tabs-nav .filter-trigger::after {
      margin: 0 5px;
      right: 0;
      top: 0;
      height: 24px;
      width: 24px;
      background: url("../img/icon-sprite.svg?20211222") no-repeat -87px -547px; }
  .ui-tabs-nav .ui-state-focus .btn-info,
  .ui-tabs-nav .ui-state-focus .btn-time,
  .ui-tabs-nav .ui-state-focus .filter-trigger {
    box-shadow: 0 0 0 2px rgba(66, 154, 227, 0.35);
    color: #f2f2f2;
    background-color: #5e737e;
    border-color: #5e737e; }
  .ui-tabs-nav .ui-state-focus.ui-tabs-active .btn-info,
  .ui-tabs-nav .ui-state-focus.ui-tabs-active .btn-time,
  .ui-tabs-nav .ui-state-focus.ui-tabs-active .filter-trigger {
    box-shadow: 0 0 0 2px rgba(66, 154, 227, 0.35); }
  .ui-tabs-nav .ui-tabs-active .btn-info,
  .ui-tabs-nav .ui-tabs-active .btn-time,
  .ui-tabs-nav .ui-tabs-active .filter-trigger {
    color: #f2f2f2;
    background-color: #2b2b2b;
    border: 1px solid #303030;
    border-bottom: 0;
    border-radius: 2px 2px 0 0;
    margin: -1px 0 0 6px;
    padding: 1px 34px 7px 10px; }
  .ui-tabs-nav .ui-tabs-active .btn-info::after {
    background-position: -279px -621px;
    top: 1px; }
  .ui-tabs-nav .ui-tabs-active .btn-time::after {
    background-position: -246px -583px;
    top: 1px; }
  .ui-tabs-nav .ui-tabs-active .filter-trigger::after {
    background-position: -246px -547px; }
  .ui-tabs-nav .ui-state-hover.ui-tabs-active .btn-info,
  .ui-tabs-nav .ui-state-hover.ui-tabs-active .btn-time,
  .ui-tabs-nav .ui-state-hover.ui-tabs-active .filter-trigger {
    background-color: #454545; }

.filter-space {
  box-sizing: border-box; }
  .filter-space li a.ui-tabs-anchor {
    vertical-align: top; }
  .filter-space ul.ui-tabs-nav li:focus {
    outline: none; }
  .filter-space .filter-btn-container {
    height: 29px;
    z-index: 2; }
  .filter-space .ui-tabs-nav {
    height: 29px;
    border-bottom: 0; }
    .filter-space .ui-tabs-nav a {
      display: inline-block;
      box-sizing: border-box;
      line-height: 22px;
      margin-bottom: 5px;
      text-align: center; }

.btn-time-left,
.btn-time-right {
  background: url("../img/icon-sprite.svg?20211222") no-repeat;
  content: '';
  border: 0;
  height: 24px;
  width: 24px;
  vertical-align: top; }
  .btn-time-left:focus, .btn-time-left:hover,
  .btn-time-right:focus,
  .btn-time-right:hover {
    border: 1px solid #303030;
    color: #f2f2f2;
    background-color: #5e737e;
    border-color: #5e737e; }
  .btn-time-left:disabled,
  .btn-time-right:disabled {
    border: 0;
    opacity: .4; }

.btn-time-right {
  background-position: -83px -623px; }
  .btn-time-right:focus, .btn-time-right:hover {
    background-position: -396px -624px; }
  .btn-time-right:disabled {
    background-position: -83px -623px; }

.btn-time-left {
  background-position: -85px -657px; }
  .btn-time-left:focus, .btn-time-left:hover {
    background-position: -398px -658px; }
  .btn-time-left:disabled {
    background-position: -85px -657px; }

.btn-time-out {
  background: none;
  border: 1px solid transparent;
  color: #f2f2f2;
  height: 24px;
  line-height: 22px;
  margin: 0 5px;
  vertical-align: top; }
  .btn-time-out:disabled {
    background: transparent !important;
    border-color: transparent !important;
    opacity: .8; }

.time-quick {
  font-size: 12px;
  line-height: 20px; }
  .time-quick li:last-of-type a {
    margin-bottom: 0; }
  .time-quick li a {
    display: inline-block;
    padding: 2px 10px;
    margin-bottom: 2px;
    margin-left: -10px;
    border-bottom: 0; }
    .time-quick li a:hover, .time-quick li a:focus, .time-quick li a.selected {
      border-radius: 2px;
      border-bottom: 0; }
    .time-quick li a:hover {
      background: #454545;
      transition: background-color .2s ease-out; }
    .time-quick li a:focus {
      box-shadow: 0 0 0 2px rgba(66, 154, 227, 0.35); }
    .time-quick li a.selected {
      background: #4f4f4f;
      color: #ffffff;
      transition: background-color .2s ease-out; }

.time-selection-container {
  display: flex;
  justify-content: flex-end; }
  .time-selection-container .time-input {
    border-right: 1px solid #303030;
    padding: 0 30px 0 10px;
    text-align: right;
    white-space: nowrap; }
    .time-selection-container .time-input .time-input-error {
      margin: -8px 29px 0 0; }
    .time-selection-container .time-input ul {
      padding: 0 0 10px; }
    .time-selection-container .time-input li {
      display: inline-block;
      vertical-align: baseline;
      padding: 0 0 0 10px; }
      .time-selection-container .time-input li .icon-cal {
        position: relative;
        vertical-align: middle;
        margin-left: 2px; }
  .time-selection-container .time-quick-range {
    text-align: right;
    white-space: nowrap;
    margin: 0 0 0 20px; }
    .time-selection-container .time-quick-range .cell {
      display: inline-flex;
      vertical-align: top;
      text-align: left;
      margin: 0 10px; }
    .time-selection-container .time-quick-range .time-quick-selected {
      display: inline-block;
      padding: 2px 10px;
      margin-left: -10px;
      color: #f2f2f2;
      background-color: #4f4f4f;
      border-bottom: 0; }

.header-kioskmode-controls {
  position: fixed;
  top: 5px;
  right: 45px;
  z-index: 1010;
  display: flex;
  transition: opacity 1s ease-out; }
  .header-kioskmode-controls.hidden {
    opacity: 0; }
  .header-kioskmode-controls > li > ul {
    margin-right: 10px; }
  .header-kioskmode-controls ul {
    display: flex; }
    .header-kioskmode-controls ul li {
      margin-right: 10px; }

.btn-dashboard-conf {
  background: url("../img/icon-sprite.svg?20211222") no-repeat -42px -619px; }

.btn-dashboard-normal {
  box-shadow: 1px 1px 2px rgba(0, 0, 0, 0.5); }

.btn-dashboard-page-properties, .btn-iterator-page-previous, .btn-iterator-page-next, .btn-widget-action, .btn-widget-collapse, .interface-row.list-accordion-item[data-type="2"].list-accordion-item-opened .interface-btn-toggle, .btn-widget-expand, .interface-row.list-accordion-item[data-type="2"].list-accordion-item-closed .interface-btn-toggle, .btn-widget-edit, .btn-alarm-on, .btn-alarm-off, .btn-sound-on, .btn-sound-off, .btn-info-clock, .interface-row.list-accordion-item[data-type="2"] .interface-btn-toggle {
  width: 24px;
  height: 24px;
  margin: 2px 2px 0 0; }

.btn-dashboard-conf {
  width: 24px;
  height: 24px; }

.filter-container.tabfilter-container .icon-edit, .btn-dashboard-page-properties, .btn-iterator-page-previous, .btn-iterator-page-next, .btn-widget-action, .btn-widget-collapse, .interface-row.list-accordion-item[data-type="2"].list-accordion-item-opened .interface-btn-toggle, .btn-widget-expand, .interface-row.list-accordion-item[data-type="2"].list-accordion-item-closed .interface-btn-toggle, .btn-widget-edit, .btn-alarm-on, .btn-alarm-off, .btn-sound-on, .btn-sound-off, .btn-info-clock, .interface-row.list-accordion-item[data-type="2"] .interface-btn-toggle, .btn-dashboard-conf {
  border: 0;
  min-height: 0;
  padding: 0;
  opacity: .5;
  transition: opacity .2s ease-out; }
  .filter-container.tabfilter-container [disabled].icon-edit, [disabled].btn-dashboard-page-properties, [disabled].btn-iterator-page-previous, [disabled].btn-iterator-page-next, [disabled].btn-widget-action, [disabled].btn-widget-collapse, [disabled].btn-widget-expand, [disabled].btn-widget-edit, [disabled].btn-alarm-on, [disabled].btn-alarm-off, [disabled].btn-sound-on, [disabled].btn-sound-off, [disabled].btn-info-clock, .interface-row.list-accordion-item[data-type="2"] [disabled].interface-btn-toggle, [disabled].btn-dashboard-conf, .filter-container.tabfilter-container [disabled].icon-edit:hover, [disabled].btn-dashboard-page-properties:hover, [disabled].btn-iterator-page-previous:hover, [disabled].btn-iterator-page-next:hover, [disabled].btn-widget-action:hover, [disabled].btn-widget-collapse:hover, [disabled].btn-widget-expand:hover, [disabled].btn-widget-edit:hover, [disabled].btn-alarm-on:hover, [disabled].btn-alarm-off:hover, [disabled].btn-sound-on:hover, [disabled].btn-sound-off:hover, [disabled].btn-info-clock:hover, .interface-row.list-accordion-item[data-type="2"] [disabled].interface-btn-toggle:hover, [disabled].btn-dashboard-conf:hover, .filter-container.tabfilter-container [disabled].icon-edit:focus, [disabled].btn-dashboard-page-properties:focus, [disabled].btn-iterator-page-previous:focus, [disabled].btn-iterator-page-next:focus, [disabled].btn-widget-action:focus, [disabled].btn-widget-collapse:focus, [disabled].btn-widget-expand:focus, [disabled].btn-widget-edit:focus, [disabled].btn-alarm-on:focus, [disabled].btn-alarm-off:focus, [disabled].btn-sound-on:focus, [disabled].btn-sound-off:focus, [disabled].btn-info-clock:focus, .interface-row.list-accordion-item[data-type="2"] [disabled].interface-btn-toggle:focus, [disabled].btn-dashboard-conf:focus, .filter-container.tabfilter-container [disabled].icon-edit:active, [disabled].btn-dashboard-page-properties:active, [disabled].btn-iterator-page-previous:active, [disabled].btn-iterator-page-next:active, [disabled].btn-widget-action:active, [disabled].btn-widget-collapse:active, [disabled].btn-widget-expand:active, [disabled].btn-widget-edit:active, [disabled].btn-alarm-on:active, [disabled].btn-alarm-off:active, [disabled].btn-sound-on:active, [disabled].btn-sound-off:active, [disabled].btn-info-clock:active, .interface-row.list-accordion-item[data-type="2"] [disabled].interface-btn-toggle:active, [disabled].btn-dashboard-conf:active {
    background-color: transparent;
    opacity: .25; }

.btn-kiosk, .btn-min, .btn-add-fav, .btn-remove-fav, .btn-action, .btn-info, .btn-dashboard-kioskmode-toggle-slideshow.slideshow-state-started, .btn-dashboard-kioskmode-toggle-slideshow.slideshow-state-stopped, .btn-dashboard-kioskmode-previous-page, .btn-dashboard-kioskmode-next-page, .icon-cal, .icon-wzrd-action, .drag-icon {
  width: 24px;
  height: auto;
  padding: 0; }

button[disabled], button[disabled]:hover, button[disabled]:active {
  color: #525252 !important;
  background-color: transparent;
  border-color: #3d3d3d;
  cursor: default; }
  button.icon-cal[disabled] {
    opacity: .3;
    background-color: transparent; }

.radio-list-control input[type="radio"][disabled] + label, z-select[disabled] button,
.z-select[disabled] button, z-select[readonly] button,
.z-select[readonly] button, .multiselect[aria-disabled], input[disabled], input[readonly], textarea[disabled], textarea[readonly], select option[disabled], select[disabled], select[readonly], .checkbox-radio[readonly] span,
.checkbox-radio[readonly] + label span, .checkbox-radio[disabled] + label span, .macro-input-group button.btn-dropdown-toggle:disabled {
  color: #525252;
  background-color: #2b2b2b !important;
  border-color: #3d3d3d; }

.inaccessible .subfilter-enabled {
  color: #b2b2b2; }

.filter-container.tabfilter-container .icon-edit:hover, .btn-dashboard-page-properties:hover, .btn-iterator-page-previous:hover, .btn-iterator-page-next:hover, .btn-widget-action:hover, .btn-widget-collapse:hover, .btn-widget-expand:hover, .btn-widget-edit:hover, .btn-alarm-on:hover, .btn-alarm-off:hover, .btn-sound-on:hover, .btn-sound-off:hover, .btn-info-clock:hover, .interface-row.list-accordion-item[data-type="2"] .interface-btn-toggle:hover, .btn-dashboard-conf:hover, .filter-container.tabfilter-container .icon-edit:focus, .btn-dashboard-page-properties:focus, .btn-iterator-page-previous:focus, .btn-iterator-page-next:focus, .btn-widget-action:focus, .btn-widget-collapse:focus, .btn-widget-expand:focus, .btn-widget-edit:focus, .btn-alarm-on:focus, .btn-alarm-off:focus, .btn-sound-on:focus, .btn-sound-off:focus, .btn-info-clock:focus, .interface-row.list-accordion-item[data-type="2"] .interface-btn-toggle:focus, .btn-dashboard-conf:focus, .filter-container.tabfilter-container .icon-edit:active, .btn-dashboard-page-properties:active, .btn-iterator-page-previous:active, .btn-iterator-page-next:active, .btn-widget-action:active, .btn-widget-collapse:active, .btn-widget-expand:active, .btn-widget-edit:active, .btn-alarm-on:active, .btn-alarm-off:active, .btn-sound-on:active, .btn-sound-off:active, .btn-info-clock:active, .interface-row.list-accordion-item[data-type="2"] .interface-btn-toggle:active, .btn-dashboard-conf:active {
  background-color: transparent;
  opacity: 1; }

.action-buttons {
  margin: 10px 0 0;
  color: #737373; }
  .action-buttons button {
    margin: 0 10px 10px 0; }

.selected-item-count {
  display: inline-block;
  margin: 0 14px 0 0; }

.icon-maint {
  margin: 0 18px 0 0; }
  .icon-maint::before {
    background: url("../img/icon-sprite.svg?20211222") no-repeat -46px -802px; }

.icon-depend-up {
  margin: 0 18px 0 0; }
  .icon-depend-up::before {
    background: url("../img/icon-sprite.svg?20211222") no-repeat -49px -729px; }

.icon-depend-down {
  margin: 0 18px 0 0; }
  .icon-depend-down::before {
    background: url("../img/icon-sprite.svg?20211222") no-repeat -49px -765px; }

.icon-ackn {
  margin: 0 18px 0 0; }
  .icon-ackn::before {
    background: url("../img/icon-sprite.svg?20211222") no-repeat -45px -693px; }

.icon-tree-top-bottom, .icon-tree-top-bottom-right, .icon-tree-top-right, .icon-tree-empty {
  margin: 0 12px 0 0; }
  .icon-tree-top-bottom::before, .icon-tree-top-bottom-right::before, .icon-tree-top-right::before, .icon-tree-empty::before {
    background: url("../img/icon-sprite.svg?20211222") no-repeat;
    display: inline-block;
    width: 12px;
    height: 12px;
    position: absolute;
    content: ''; }

.icon-tree-top-bottom::before {
  background-position: url("../img/icon-sprite.svg?20211222") no-repeat -84px -300px; }

.icon-tree-top-bottom-right::before {
  background-position: url("../img/icon-sprite.svg?20211222") no-repeat -84px -334px; }

.icon-tree-top-right::before {
  background-position: url("../img/icon-sprite.svg?20211222") no-repeat -84px -372px; }

.icon-tree-empty::before {
  background-position: url("../img/icon-sprite.svg?20211222") no-repeat -84px -350px; }

.icon-cal {
  background: transparent url("../img/icon-sprite.svg?20211222") no-repeat -42px -834px; }

.icon-wzrd-action {
  background: transparent url("../img/icon-sprite.svg?20211222") no-repeat -6px -617px; }

.icon-cal, .icon-wzrd-action {
  border: 0;
  margin: -4px 0;
  vertical-align: middle;
  cursor: pointer;
  opacity: .75;
  transition: opacity .2s ease-out; }
  .icon-cal:hover, .icon-wzrd-action:hover, .icon-cal:focus, .icon-wzrd-action:focus, .icon-cal:active, .icon-wzrd-action:active {
    opacity: 1;
    background-color: transparent; }

.icon-maint::before, .icon-depend-up::before, .icon-depend-down::before, .icon-ackn::before {
  display: inline-block;
  width: 18px;
  height: 18px;
  position: absolute;
  content: ''; }

.drag-icon {
  margin-left: -9px;
  height: 24px;
  background: url("../img/icon-sprite.svg?20211222") no-repeat -6px -762px; }

.icon-info {
  position: relative;
  width: 8px;
  height: 11px;
  cursor: pointer;
  margin: -12px 0 -4px; }
  .icon-info::before {
    content: '';
    display: inline-block;
    position: absolute;
    top: 0;
    left: 0;
    width: 14px;
    height: 14px;
    background: url("../img/icon-sprite.svg?20211222") no-repeat -47px -659px; }

.setup-container {
  background-color: #2b2b2b;
  width: 766px;
  height: 420px;
  margin: 0 auto;
  margin-top: 5%;
  padding: 42px;
  vertical-align: top;
  position: relative;
  border: 1px solid #303030; }
  .setup-container h1 {
    border: 0;
    margin: 3px 0 11px;
    padding: 0; }
  .setup-container .setup-logo {
    display: flex;
    margin-bottom: 40px;
    justify-content: flex-start; }
  .setup-container #tls_encryption_hint {
    font-style: italic;
    color: #737373; }

.setup-left {
  float: left;
  width: 200px;
  padding-right: 10px; }
  .setup-left ul {
    margin: -4px 0 0 -42px; }
    .setup-left ul li {
      padding: 4px 0 4px 42px; }
      .setup-left ul li.setup-left-current {
        border-left: 3px solid #69808d;
        color: #737373;
        padding-left: 39px; }

.setup-right {
  width: auto;
  margin-left: 200px; }

.setup-right-body {
  padding-right: 5px;
  max-height: 345px;
  overflow-y: auto; }
  .setup-right-body .list-table {
    border: 0; }
  .setup-right-body h1 {
    margin: 25% 0 .4em; }

.setup-title {
  margin: 109px 0 16px 0;
  color: #737373;
  font-size: 7em;
  line-height: 0.75em; }
  .setup-title span {
    display: block;
    font-size: 0.25em; }

.setup-footer {
  position: absolute;
  bottom: 32px;
  width: 766px;
  text-align: right; }
  .setup-footer div {
    float: right; }
  .setup-footer button {
    margin: 0 0 0 10px; }
    .setup-footer button.float-left {
      margin: 0;
      float: left; }

.signin-container {
  background-color: #2b2b2b;
  width: 280px;
  margin: 0 auto;
  margin-top: 5%;
  padding: 42px 42px 39px;
  border: 1px solid #303030; }
  .signin-container h1 {
    border: 0;
    margin: 0 0 17px;
    padding: 0; }
  .signin-container ul li {
    padding: 16px 0 0;
    font-size: 1.167em; }
    .signin-container ul li.sign-in-txt {
      text-align: center; }
  .signin-container label {
    display: inline-block;
    margin: 0 0 2px; }
  .signin-container button {
    font-size: 1em;
    margin: 7px 0;
    min-height: 35px;
    line-height: 35px;
    width: 100%; }

.signin-logo {
  display: flex;
  margin-bottom: 21px;
  justify-content: center; }

.signin-links {
  width: 100%;
  text-align: center;
  color: #737373;
  margin: 11px 0 0; }

.signin-container input[type="text"], .signin-container input[type="password"] {
  padding: 9px 5px;
  width: 100%; }

.list-table tbody tr.nothing-to-show {
  color: #737373;
  text-align: center;
  transition: 0s; }
  .list-table tbody tr.nothing-to-show td:hover {
    background-color: #2b2b2b; }

.menu-popup-overlay {
  position: fixed;
  top: 0;
  left: 0;
  width: 100%;
  height: 100%;
  z-index: 1001; }

.menu-popup {
  position: absolute;
  z-index: 1001;
  padding: 5px 15px 5px 25px;
  min-width: 166px;
  max-width: 250px;
  background-color: #2b2b2b;
  border: 1px solid #383838;
  border-bottom-color: #353535;
  box-shadow: 0 4px 20px 0 rgba(0, 0, 0, 0.5); }
  .menu-popup:focus {
    outline: none; }
  .menu-popup li {
    display: block; }
    .menu-popup li div {
      border-top: 1px solid #383838;
      margin: 5px -15px 5px -25px; }
  .menu-popup .menu-popup-item {
    display: block;
    height: 24px;
    line-height: 24px;
    cursor: pointer;
    color: #f2f2f2;
    text-decoration: none;
    border: 0;
    outline: 0;
    padding: 0 15px 0 25px;
    margin: 0 -15px 0 -25px;
    position: relative;
    transition: background-color .2s ease-out; }
    .menu-popup .menu-popup-item:hover, .menu-popup .menu-popup-item:focus, .menu-popup .menu-popup-item:active, .menu-popup .menu-popup-item.highlighted {
      background-color: #454545; }
    .menu-popup .menu-popup-item.selected::before {
      display: block;
      width: 24px;
      height: 24px;
      position: absolute;
      left: 0;
      content: '';
      background: url("../img/icon-sprite.svg?20211222") no-repeat -5px -835px; }
    .menu-popup .menu-popup-item .arrow-right {
      position: absolute;
      right: 10px;
      top: 8px;
      height: auto;
      line-height: auto;
      padding: 0;
      margin: 0;
      border-left-color: #737373; }
    .menu-popup .menu-popup-item[class*='icon-']::before {
      position: absolute;
      top: 0;
      left: 0;
      display: block;
      width: 22px;
      height: 22px;
      content: ""; }
    .menu-popup .menu-popup-item.disabled {
      background-color: transparent;
      color: #737373;
      opacity: 1; }
  .menu-popup h3 {
    height: 24px;
    line-height: 24px; }
  .menu-popup.page-title-submenu::before {
    content: '';
    position: absolute;
    top: -7px;
    left: 10px;
    width: 12px;
    height: 12px;
    background-color: #2b2b2b;
    border-top: 1px solid #383838;
    border-left: 1px solid #383838;
    transform: rotate(45deg); }

.overlay-dialogue {
  display: table;
  position: absolute;
  z-index: 1000;
  padding: 15px 10px 10px;
  background-color: #2b2b2b;
  border: 1px solid #383838;
  border-bottom-color: #353535;
  box-shadow: 0 4px 20px 0 rgba(0, 0, 0, 0.5); }
  .overlay-dialogue.modal {
    position: fixed;
    overflow: hidden;
    margin: 0 10px; }
    .overlay-dialogue.modal .overlay-dialogue-body {
      overflow: auto;
      overflow-x: hidden;
      width: 100%;
      max-height: calc(100vh - 220px);
      max-width: inherit;
      margin: 0 -10px 8px;
      padding: 2px 10px;
      position: relative; }
      .overlay-dialogue.modal .overlay-dialogue-body .table-forms .table-forms-td-right {
        padding-right: 8px; }
      .overlay-dialogue.modal .overlay-dialogue-body .table-forms .table-forms-row-with-second-field {
        position: relative; }
        .overlay-dialogue.modal .overlay-dialogue-body .table-forms .table-forms-row-with-second-field .table-forms-second-column {
          position: absolute;
          top: 5px;
          right: 8px; }
      .overlay-dialogue.modal .overlay-dialogue-body .columns-wrapper .column-50:last-of-type {
        margin-left: 10px; }
    .overlay-dialogue.modal .overlay-dialogue-controls {
      text-align: right;
      padding: 0 0 10px; }
      .overlay-dialogue.modal .overlay-dialogue-controls z-select {
        text-align: left;
        padding: inherit; }
      .overlay-dialogue.modal .overlay-dialogue-controls li {
        display: inline;
        padding-left: 10px; }
      .overlay-dialogue.modal .overlay-dialogue-controls z-select li {
        display: block;
        padding-left: 5px; }
      .overlay-dialogue.modal .overlay-dialogue-controls .inline-filter li {
        padding-left: 0; }
    .overlay-dialogue.modal > .overlay-close-btn {
      position: relative;
      float: right;
      top: -13px;
      right: -8px; }
  .overlay-dialogue.modal-popup {
    top: 50px;
    max-width: 1024px; }
    .overlay-dialogue.modal-popup.modal-popup-small {
      max-width: 450px;
      width: 100%; }
    .overlay-dialogue.modal-popup.modal-popup-medium {
      min-width: 450px; }
    .overlay-dialogue.modal-popup.modal-popup-large {
      width: 100%; }
    .overlay-dialogue.modal-popup.modal-popup-generic {
      min-width: 650px; }
    .overlay-dialogue.modal-popup.modal-popup-static {
      max-width: 700px;
      width: 100%; }
    .overlay-dialogue.modal-popup.modal-popup-preprocessing {
      max-width: 900px;
      width: 100%; }
      .overlay-dialogue.modal-popup.modal-popup-preprocessing .preprocessing-list .step-name {
        flex: 0 0 180px; }
      .overlay-dialogue.modal-popup.modal-popup-preprocessing .preprocessing-list {
        min-width: unset;
        max-width: unset; }
    .overlay-dialogue.modal-popup.modal-popup-fullscreen {
      width: calc(100vw - 40px);
      max-width: calc(100vw - 40px); }
    .overlay-dialogue.modal-popup .table-forms-container, .overlay-dialogue.modal-popup .browser-warning-container {
      border: none; }
    .overlay-dialogue.modal-popup .ui-tabs-nav {
      position: sticky;
      top: 0;
      background: #2b2b2b;
      z-index: 3; }
    .overlay-dialogue.modal-popup .textarea-flexible {
      max-height: 200px;
      overflow-y: auto; }
  .overlay-dialogue .hintbox-wrap {
    overflow: auto;
    max-height: 240px;
    max-width: 800px;
    overflow-wrap: break-word; }
  .overlay-dialogue .msg-bad,
  .overlay-dialogue .msg-good,
  .overlay-dialogue .msg-warning {
    position: -webkit-sticky;
    position: sticky;
    top: 0;
    z-index: 4;
    margin: 0 0 10px; }
  .overlay-dialogue .form-grid {
    grid-template-columns: minmax(100px, max-content) auto; }
    .overlay-dialogue .form-grid.form-grid-1-1 {
      grid-template-columns: repeat(2, minmax(100px, max-content) auto); }
    .overlay-dialogue .form-grid.form-grid-3-1 {
      grid-template-columns: minmax(100px, max-content) 3fr max-content auto; }
  .overlay-dialogue .list-table {
    white-space: normal;
    border: 0; }
  .overlay-dialogue .table-paging {
    border: 0;
    border-top: 1px solid #383838; }
  .overlay-dialogue .table-forms-td-right td {
    vertical-align: middle; }
    .overlay-dialogue .table-forms-td-right td label {
      display: block; }
  .overlay-dialogue .dashboard-widget-head {
    margin: -10px -10px 4px; }
  .overlay-dialogue .maps-container {
    max-height: 128px;
    overflow-y: auto;
    margin-left: -10px; }
  .overlay-dialogue .table-forms-second-column {
    float: right;
    line-height: 24px; }

.multilineinput-control {
  display: flex;
  width: 100%; }
  .multilineinput-control input[type=text] {
    overflow: hidden;
    cursor: pointer;
    white-space: nowrap;
    text-overflow: ellipsis;
    border-right: 0;
    width: 100%; }
    .multilineinput-control input[type=text][readonly] {
      background: #383838 !important;
      border-color: #4f4f4f;
      color: #e1e3ed; }
    .multilineinput-control input[type=text].monospace-font {
      padding-top: 1px; }
  .multilineinput-control.editable {
    background-color: #383838 !important;
    border-color: #525252; }
  .multilineinput-control button {
    position: relative;
    border-top-left-radius: 0;
    border-bottom-left-radius: 0; }
    .multilineinput-control button::after {
      background: url("../img/icon-sprite.svg?20211222") no-repeat -47px -478px;
      content: '';
      position: absolute;
      left: 3px;
      top: 4px;
      height: 14px;
      width: 15px; }
    .multilineinput-control button:not([disabled]):not([readonly]) {
      background-color: #383838;
      border-color: #4f4f4f; }
      .multilineinput-control button:not([disabled]):not([readonly]):hover {
        background-color: #414141; }
  .multilineinput-control.multilineinput-readonly input[type=text][readonly] {
    background-color: #2b2b2b !important; }
  .multilineinput-control.multilineinput-disabled input[type=text] {
    cursor: default; }
  .multilineinput-control.multilineinput-disabled button::after {
    opacity: .5; }

.multilineinput-modal {
  min-width: 960px; }
  .multilineinput-modal .multilineinput-container {
    padding: 1px;
    position: relative;
    display: flex;
    overflow: hidden; }
  .multilineinput-modal .multilineinput-line-numbers {
    counter-reset: line;
    overflow: hidden;
    padding: 1px 5px 1px 0;
    position: absolute;
    left: 0;
    top: 0;
    bottom: 0; }
    .multilineinput-modal .multilineinput-line-numbers li {
      color: #737373;
      line-height: 18px;
      text-align: right;
      min-width: 24px; }
      .multilineinput-modal .multilineinput-line-numbers li::before {
        counter-increment: line;
        content: counter(line);
        user-select: none; }
  .multilineinput-modal .multilineinput-label {
    color: #737373;
    line-height: 24px; }
  .multilineinput-modal .multilineinput-textarea {
    flex: 1;
    line-height: 18px;
    resize: none;
    white-space: pre;
    padding: 0 5px;
    z-index: 20; }
    .multilineinput-modal .multilineinput-textarea::-webkit-scrollbar {
      height: 9px; }
  .multilineinput-modal .multilineinput-char-count {
    color: #737373;
    float: left;
    line-height: 24px; }

.textarea-flexible-container td {
  line-height: 22px; }
  .textarea-flexible-container td.textarea-flexible-parent {
    vertical-align: top; }
  .textarea-flexible-container td button {
    line-height: normal; }

.textarea-flexible {
  display: block;
  min-height: 24px;
  overflow: hidden;
  resize: none;
  word-break: break-all;
  height: 24px;
  line-height: 14px;
  white-space: break-spaces; }

.btn-back-map-container {
  text-align: left;
  position: absolute;
  left: -1px;
  max-width: 100%; }
  .btn-back-map-container a:focus, .btn-back-map-container a:hover {
    outline: none; }
    .btn-back-map-container a:focus .btn-back-map, .btn-back-map-container a:hover .btn-back-map {
      background-color: #768d99;
      border: #768d99 solid 1px; }
      .btn-back-map-container a:focus .btn-back-map .btn-back-map-content, .btn-back-map-container a:hover .btn-back-map .btn-back-map-content {
        display: inline-block;
        line-height: 24px;
        padding: 0 6px 0 0;
        flex: auto; }
  .btn-back-map-container .btn-back-map {
    border: #303030 solid 1px;
    border-radius: 0 2px 2px 0;
    background-color: rgba(0, 0, 0, 0.8);
    color: #ffffff;
    margin-top: 10px;
    padding: 0;
    display: flex;
    height: 24px;
    line-height: 24px;
    vertical-align: middle;
    text-decoration: none; }
    .btn-back-map-container .btn-back-map .btn-back-map-content {
      display: none; }
    .btn-back-map-container .btn-back-map .btn-back-map-icon {
      margin-left: 5px;
      display: inline-block;
      flex: 1 0 auto;
      width: 28px;
      height: 24px;
      vertical-align: middle;
      background: url("../img/icon-sprite.svg?20211222") no-repeat -85px -691px; }

.overlay-dialogue-body {
  margin: 0 0 25px;
  white-space: nowrap; }
  .overlay-dialogue-body .debug-output {
    margin: 10px 0 0; }

.overlay-dialogue-footer {
  text-align: right; }
  .overlay-dialogue-footer button {
    margin: 0 0 0 10px; }

.overlay-bg {
  background-color: #000000;
  width: 100%;
  height: 100%;
  position: fixed;
  z-index: 1000;
  top: 0;
  left: 0;
  opacity: .35; }

.calendar {
  width: 200px; }
  .calendar .calendar-year.highlighted, .calendar .highlighted.calendar-month,
  .calendar .calendar-month.highlighted {
    background-color: #454545; }
  .calendar .calendar-year:focus, .calendar .calendar-month:focus,
  .calendar .calendar-month:focus {
    outline: none; }
  .calendar table {
    width: 100%;
    margin: 5px 0; }
    .calendar table thead {
      text-transform: uppercase;
      color: #737373; }
    .calendar table tbody {
      text-align: center; }
      .calendar table tbody td {
        transition: background-color .2s ease-out; }
        .calendar table tbody td.selected {
          background-color: #4f4f4f;
          color: #ffffff; }
          .calendar table tbody td.selected:hover {
            background-color: #454545; }
        .calendar table tbody td:hover {
          background-color: #454545;
          cursor: pointer; }
        .calendar table tbody td.highlighted {
          color: #f2f2f2;
          background-color: #5e737e;
          border-color: #5e737e;
          cursor: pointer; }
        .calendar table tbody td:focus {
          outline: none; }
        .calendar table tbody td span {
          z-index: -1;
          padding: 4px;
          display: block; }

.calendar-header {
  text-align: center; }
  .calendar-header .btn-grey {
    border: 0;
    background-color: transparent; }

.calendar-year, .calendar-month {
  height: 24px;
  line-height: 26px;
  display: table;
  width: 100%; }
  .calendar-year button:first-child, .calendar-month button:first-child {
    float: left; }
  .calendar-year button:last-child, .calendar-month button:last-child {
    float: right; }
  .calendar-year button:hover, .calendar-month button:hover {
    background-color: #454545;
    cursor: pointer; }

.calendar-time {
  text-align: center; }
  .calendar-time input[type="text"] {
    width: 32px; }

.calendar-footer {
  margin: 26px 0 0;
  text-align: right; }
  .calendar-footer .btn-grey {
    float: left;
    margin-top: 0; }

.calendar-control input {
  vertical-align: middle; }

.notif {
  width: 250px; }
  .notif .dashboard-widget-head {
    margin: -11px 0 7px -9px;
    padding: 0; }
    .notif .dashboard-widget-head ul {
      position: relative;
      display: inline-block; }
      .notif .dashboard-widget-head ul li {
        float: none;
        display: inline-block; }

.notif-body {
  max-height: 600px;
  padding: 0 5px 0 0;
  overflow-y: auto; }
  .notif-body h4 {
    display: block;
    max-width: 250px;
    padding-bottom: .083em; }
  .notif-body p {
    margin: .25em 0 0; }
  .notif-body li {
    padding: 0 0 10px 19px; }
    .notif-body li:last-child {
      padding-bottom: 0; }

.notif-indic {
  width: 14px;
  height: 14px;
  float: left;
  margin: 2px 0 0 -19px;
  border-radius: 2px; }
  .notif-indic .notif-indic-snooze {
    width: 14px;
    height: 14px;
    float: left;
    margin-top: 20px;
    background: url("../img/icon-sprite.svg?20211222") no-repeat -11px -587px; }

.dashed-border td {
  border: 1px dashed #383838; }

.top {
  vertical-align: top !important; }

.right {
  text-align: right !important; }

.bottom {
  vertical-align: bottom; }

.left {
  text-align: left; }

.center {
  text-align: center; }

.middle {
  vertical-align: middle; }

.no-padding {
  padding: 0 !important; }

.graph-selection {
  position: absolute;
  z-index: 98;
  overflow: hidden;
  background-color: rgba(167, 136, 32, 0.35);
  border: 1px solid rgba(233, 144, 3, 0.6);
  border-top: 0;
  border-bottom: 0; }

.svg-graph-selection {
  fill: rgba(167, 136, 32, 0.35);
  stroke: rgba(233, 144, 3, 0.6);
  stroke-width: 1px; }

.svg-graph-selection-text {
  fill: #f2f2f2; }

.svg-helper {
  stroke-opacity: .35;
  stroke: #e45959;
  stroke-width: 2px; }

.svg-point-highlight {
  fill: #f2f2f2 !important;
  fill-opacity: .5 !important; }

.svg-graph-preview {
  margin-top: 10px;
  min-width: 960px;
  height: 300px;
  position: relative; }
  .svg-graph-preview > div {
    background: #2b2b2b;
    height: 300px;
    position: absolute;
    left: 0;
    right: 0;
    top: 0;
    z-index: 3; }

.svg-graph {
  display: block; }

.svg-single-item-graph-legend,
.svg-single-two-items-graph-legend,
.svg-graph-legend {
  overflow-y: hidden;
  white-space: normal;
  margin: 0 10px;
  line-height: 18px; }
  .svg-single-item-graph-legend div,
  .svg-single-two-items-graph-legend div,
  .svg-graph-legend div {
    display: inline-block;
    margin: 0 4px;
    font-size: 12px;
    line-height: 1.1;
    vertical-align: bottom;
    min-width: 120px;
    overflow: hidden;
    white-space: nowrap;
    text-overflow: ellipsis;
    border: 0 none transparent; }
  .svg-single-item-graph-legend div::before,
  .svg-single-two-items-graph-legend div::before,
  .svg-graph-legend div::before {
    content: ' ';
    display: inline-block;
    margin-right: 4px;
    width: 10px;
    height: 0;
    vertical-align: middle;
    margin-top: -4px;
    border-top-width: 4px;
    border-top-style: solid;
    border-top-color: inherit; }

.svg-graph-legend div {
  max-width: 30%; }

.svg-single-two-items-graph-legend div {
  max-width: 50%; }

.svg-graph-hintbox {
  font-size: 12px;
  line-height: 18px;
  white-space: nowrap;
  min-width: 145px; }
  .svg-graph-hintbox .table-paging {
    min-height: 18px;
    padding: 0 0 2px;
    border: 0;
    top: 2px; }
    .svg-graph-hintbox .table-paging .paging-btn-container {
      min-height: inherit; }
  .svg-graph-hintbox .list-table tbody tr:last-child td {
    border-bottom-style: none;
    box-shadow: none; }
  .svg-graph-hintbox li {
    padding-left: 23px; }
    .svg-graph-hintbox li .svg-graph-hintbox-item-color {
      margin: 3px 10px 3px -20px;
      width: 10px;
      height: 10px;
      float: left;
      display: block; }
  .svg-graph-hintbox .header {
    margin: 0 0 10px 3px; }

.ui-selectable-helper {
  position: absolute;
  z-index: 100;
  background-color: rgba(167, 136, 32, 0.35);
  border: 1px solid rgba(233, 144, 3, 0.6); }

#map-area .map-element-area-bg {
  background-color: rgba(69, 69, 69, 0.35); }

.map-element-selected {
  border: 3px dashed #e99003;
  margin: -3px; }

.debug-output {
  display: none;
  max-height: 600px;
  overflow-y: auto;
  padding: 10px;
  margin: 10px;
  background-color: #2f280a;
  border: 1px solid #303030; }

.btn-debug {
  position: fixed;
  bottom: 10px;
  right: 35px;
  z-index: 15000;
  color: #f2f2f2;
  background-color: #383838;
  border-color: #4f4f4f;
  opacity: 0;
  transition: opacity .2s ease-out; }
  .btn-debug.visible {
    opacity: 0.75; }
  .btn-debug:hover {
    color: #f2f2f2;
    background-color: #414141;
    border-color: #4f4f4f; }
  .btn-debug:focus {
    color: #f2f2f2;
    background-color: #414141;
    border-color: #768d99; }
  .btn-debug:active {
    color: #f2f2f2;
    background-color: #414141;
    border-color: #768d99; }

.overlay-descr {
  max-height: 150px;
  overflow-y: auto;
  padding: 0;
  margin: 5px 0;
  background-color: #2b2b2b; }

.overlay-descr-url {
  padding: 3px 0 7px; }

.overlay-descr {
  background: linear-gradient(#2b2b2b 30%, rgba(43, 43, 43, 0)), linear-gradient(rgba(43, 43, 43, 0), #2b2b2b 70%) 0 100%, radial-gradient(50% 0, farthest-side, rgba(0, 0, 0, 0.4), transparent), radial-gradient(50% 100%, farthest-side, rgba(0, 0, 0, 0.4), transparent) 0 100%;
  background: linear-gradient(#2b2b2b 30%, rgba(43, 43, 43, 0)), linear-gradient(rgba(43, 43, 43, 0), #2b2b2b 70%) 0 100%, radial-gradient(farthest-side at 50% 0, rgba(0, 0, 0, 0.4), transparent), radial-gradient(farthest-side at 50% 100%, rgba(0, 0, 0, 0.4), transparent) 0 100%;
  background-repeat: no-repeat;
  background-color: #2b2b2b;
  background-size: 100% 40px, 100% 40px, 100% 4px, 100% 4px;
  background-attachment: local, local, scroll, scroll; }

.green, a.green {
  color: #59db8f; }

a.green:hover, a.green:focus {
  color: #4796c4; }

.red, a.red {
  color: #e45959; }

a.red:hover, a.red:focus {
  color: #4796c4; }

.orange, a.orange {
  color: #f24f1d; }

a.orange:hover, a.orange:focus {
  color: #4796c4; }

.yellow, a.yellow {
  color: #e99003; }

a.yellow:hover, a.yellow:focus {
  color: #4796c4; }

.grey, a.grey {
  color: #737373; }

a.grey:hover, a.grey:focus {
  color: #4796c4; }

.blue, a.blue {
  color: #429ae3; }

a.blue:hover, a.blue:focus {
  color: #4796c4; }

.teal, a.teal {
  color: #0f998b; }

a.teal:hover, a.teal:focus {
  color: #4796c4; }

a.link-action {
  color: #f2f2f2; }
  a.link-action.red {
    color: #e45959; }
  a.link-action.orange {
    color: #f24f1d; }
  a.link-action.yellow {
    color: #e99003; }
  a.link-action.green {
    color: #59db8f; }
  a.link-action.grey {
    color: #737373; }
  a.link-action:hover {
    color: #4796c4;
    border-bottom: 1px solid rgba(71, 150, 196, 0.5); }
  a.link-action:focus {
    color: #4796c4; }

.status-container .status-na-bg,
.status-container .status-info-bg,
.status-container .status-warning-bg,
.status-container .status-average-bg,
.status-container .status-high-bg,
.status-container .status-disaster-bg, .status-green, .status-red, .status-grey, .status-dark-grey, .status-yellow, .status-disabled-bg {
  padding: 2px 3px 1px;
  font-size: 0.917em;
  text-align: center;
  min-width: .7em;
  line-height: 1em;
  display: inline-block;
  border-radius: 2px; }
  .status-container .status-na-bg:not(:last-of-type),
  .status-container .status-info-bg:not(:last-of-type),
  .status-container .status-warning-bg:not(:last-of-type),
  .status-container .status-average-bg:not(:last-of-type),
  .status-container .status-high-bg:not(:last-of-type),
  .status-container .status-disaster-bg:not(:last-of-type), .status-green:not(:last-of-type), .status-red:not(:last-of-type), .status-grey:not(:last-of-type), .status-dark-grey:not(:last-of-type), .status-yellow:not(:last-of-type), .status-disabled-bg:not(:last-of-type) {
    border-right: 0; }

.status-container {
  display: inline-block;
  white-space: nowrap;
  margin: 1px 3px 1px 0; }
  .status-container:last-child {
    margin: 0; }
  .status-container span {
    border-radius: 0; }
    .status-container span:first-of-type {
      border-top-left-radius: 2px;
      border-bottom-left-radius: 2px; }
    .status-container span:last-of-type {
      border-top-right-radius: 2px;
      border-bottom-right-radius: 2px; }
  .status-container .status-na-bg,
  .status-container .status-info-bg,
  .status-container .status-warning-bg,
  .status-container .status-average-bg,
  .status-container .status-high-bg,
  .status-container .status-disaster-bg {
    border: 1px solid rgba(242, 242, 242, 0.2);
    border-radius: 0; }

.status-green {
  color: #ffffff;
  border: 1px solid #2f9f5e;
  background-color: #34af67; }

.status-red {
  color: #ffffff;
  border: 1px solid #d23d3d;
  background-color: #d64e4e; }

.status-grey {
  color: #525252;
  background-color: #2b2b2b;
  border: 1px solid #3d3d3d; }

.status-dark-grey {
  border: 1px solid #80898d;
  background-color: #8a9397; }

.status-yellow {
  color: #ffffff;
  border: 1px solid #e79e0b;
  background-color: #f1a50b; }

.status-disabled-bg {
  color: #525252;
  background-color: #2b2b2b;
  border: 1px solid rgba(242, 242, 242, 0.2); }

.tag {
  display: inline-block;
  color: #f2f2f2;
  background-color: #4f4f4f;
  margin: 1px 3px 1px 0;
  padding: 2px 3px;
  line-height: 1em;
  max-width: 133px;
  vertical-align: middle;
  border-radius: 2px; }
  .tag a.link-action {
    color: inherit !important;
    border-bottom: none; }
    .tag a.link-action:hover {
      text-decoration: underline;
      border-bottom: none; }
  .tag:last-child {
    margin: 0; }
  .tag.green-bg {
    color: #0e4123; }
  .tag.yellow-bg {
    color: #734d00; }

.green-bg {
  background-color: #59db8f; }

.red-bg {
  background-color: #e45959; }

.yellow-bg {
  background-color: #ffc859; }

td[class] + td.na-bg,
td[class] + td.normal-bg,
td[class] + td.info-bg,
td[class] + td.average-bg,
td[class] + td.warning-bg,
td[class] + td.high-bg,
td[class] + td.disaster-bg {
  border-left: 1px dotted #383838; }

.na-bg {
  color: #2a353a;
  position: relative; }
  .na-bg a.link-action,
  .na-bg input[type="radio"]:enabled:checked + label {
    color: #2a353a; }

.log-na-bg {
  color: #2a353a;
  background-color: #97aab3; }

.normal-bg {
  color: #0e4123;
  position: relative;
  background-color: #59db8f; }
  .normal-bg a.link-action {
    color: #0e4123; }

.log-normal-bg {
  color: #0e4123;
  background-color: #59db8f; }

.info-bg {
  color: #00268e;
  position: relative; }
  .info-bg a.link-action,
  .info-bg input[type="radio"]:enabled:checked + label {
    color: #00268e; }

.log-info-bg {
  color: #00268e;
  background-color: #7499ff; }

.average-bg {
  color: #733100;
  position: relative; }
  .average-bg a.link-action,
  .average-bg input[type="radio"]:enabled:checked + label {
    color: #733100; }

.log-average-bg {
  color: #733100;
  background-color: #ffa059; }

.warning-bg {
  color: #734d00;
  position: relative; }
  .warning-bg a.link-action,
  .warning-bg input[type="radio"]:enabled:checked + label {
    color: #734d00; }

.log-warning-bg {
  color: #734d00;
  background-color: #ffc859; }

.high-bg {
  color: #52190b;
  position: relative; }
  .high-bg a.link-action,
  .high-bg input[type="radio"]:enabled:checked + label {
    color: #52190b; }

.log-high-bg {
  color: #52190b;
  background-color: #e97659; }

.disaster-bg {
  color: #4b0c0c;
  position: relative; }
  .disaster-bg a.link-action,
  .disaster-bg input[type="radio"]:enabled:checked + label {
    color: #4b0c0c; }

.log-disaster-bg {
  color: #4b0c0c;
  background-color: #e45959; }

.normal-bg input[type="radio"]:checked + label {
  background-color: #209450; }

.na-bg a,
.normal-bg a,
.info-bg a,
.average-bg a,
.warning-bg a,
.high-bg a,
.disaster-bg a {
  transition: none; }
.na-bg.blink-hidden,
.normal-bg.blink-hidden,
.info-bg.blink-hidden,
.average-bg.blink-hidden,
.warning-bg.blink-hidden,
.high-bg.blink-hidden,
.disaster-bg.blink-hidden {
  background-color: transparent; }
  .na-bg.blink-hidden a,
  .normal-bg.blink-hidden a,
  .info-bg.blink-hidden a,
  .average-bg.blink-hidden a,
  .warning-bg.blink-hidden a,
  .high-bg.blink-hidden a,
  .disaster-bg.blink-hidden a {
    color: #f2f2f2; }

.inactive-bg, td.inactive-bg {
  color: #4b0c0c;
  background-color: #e45959; }

.table-forms-second-column {
  display: inline-block;
  width: 50%;
  min-width: 200px;
  text-align: right; }
  .table-forms-second-column .second-column-label {
    padding: 0 10px; }

.problem-unack-fg {
  color: #ff3333; }

.problem-ack-fg {
  color: #ff3333; }

.ok-unack-fg {
  color: #00ff00; }

.ok-ack-fg {
  color: #00ff00; }

.list-table tbody tr.row-selected, .drag-drop-area, .navtree .tree .tree-item.selected > .tree-row, .navtree .tree .tree-item.selected > .tree-row:hover {
  background-color: #2f280a; }

.plus-icon {
  display: inline-block; }

.plus-icon {
  width: 2px;
  height: 8px;
  position: relative; }
  .plus-icon::after {
    content: '';
    width: 8px;
    height: 2px;
    top: 3px;
    left: -3px;
    position: absolute; }

<<<<<<< HEAD
=======
.color-picker {
  height: 20px;
  white-space: nowrap; }
  .color-picker div {
    display: inline-block;
    width: 18px;
    height: 18px;
    border: 1px solid #2b2b2b; }
    .color-picker div:hover {
      border-color: #7499ff;
      box-shadow: inset 0 0 0 1px #2b2b2b;
      cursor: pointer; }
    .color-picker div:active {
      box-shadow: inset 0 0 0 2px #2b2b2b;
      cursor: pointer; }

.input-color-picker {
  display: inline-block;
  vertical-align: middle; }
  .input-color-picker div {
    width: 18px;
    height: 18px;
    background: url("../img/icon-sprite.svg?20211222") no-repeat -323px -411px;
    border: 1px solid #4f4f4f;
    margin: 1px;
    cursor: pointer; }
    .input-color-picker div:focus {
      border-color: #768d99;
      outline: none; }
  .input-color-picker div.use-default {
    background: none;
    position: relative; }
    .input-color-picker div.use-default::after {
      content: attr(data-use-default);
      position: absolute;
      text-align: center;
      line-height: 18px;
      right: 0;
      left: 0; }
  .input-color-picker input:disabled + div {
    cursor: default;
    background: #525252 !important;
    border-color: #525252; }
  .input-color-picker input[type="text"] {
    padding-left: 25px; }

.color-picker-controls {
  margin-bottom: 5px; }
  .color-picker-controls .input-color-picker {
    position: relative;
    cursor: default;
    margin-top: -2px; }
    .color-picker-controls .input-color-picker div {
      position: absolute;
      border-width: 1px;
      margin: 0px;
      left: 2px;
      top: 2px; }

>>>>>>> aa982430
@keyframes is-loading-kf {
  to {
    transform: rotate(360deg); } }
.is-loading {
  pointer-events: none; }
  .is-loading::before {
    background-color: rgba(43, 43, 43, 0.8);
    content: 'loading';
    text-indent: 200%;
    overflow: hidden;
    position: absolute;
    top: 0;
    bottom: 0;
    left: 0;
    right: 0;
    z-index: 5; }
  .is-loading::after {
    background-color: rgba(43, 43, 43, 0.8);
    border: 2px solid #ccd5d9;
    border-bottom-color: #0275b8;
    border-radius: 50%;
    box-shadow: 0 0 0 7px rgba(43, 43, 43, 0.8);
    width: 20px;
    height: 20px;
    position: absolute;
    margin: auto;
    top: 0;
    bottom: 0;
    left: 0;
    right: 0;
    animation: is-loading-kf .6s infinite linear;
    z-index: 5;
    content: ''; }
  .is-loading.is-loading-fadein::before {
    opacity: 0;
    animation: fadein 2s ease-in .5s normal forwards; }
  .is-loading.is-loading-fadein::after {
    opacity: 0;
    animation: fadein 2s ease-in .5s normal forwards, is-loading-kf .6s infinite linear; }
  .is-loading.is-loading-fadein.delayed-15s::before, .is-loading.is-loading-fadein.delayed-15s::after {
    animation-delay: 15s; }

button.is-loading {
  position: relative; }
  button.is-loading::before {
    background: none; }
  button.is-loading::after {
    box-shadow: none;
    background: none;
    border: 1px solid #fdfdfd;
    border-bottom-color: #0275b8;
    width: 12px;
    height: 12px; }

.link-action.is-loading {
  position: relative;
  color: transparent !important;
  border-bottom-color: transparent; }
  .link-action.is-loading::after {
    box-shadow: none;
    background: none;
    border: 1px solid #fdfdfd;
    border-bottom-color: #0275b8;
    width: 12px;
    height: 12px; }

span.is-loading {
  position: relative;
  display: inline-block;
  min-width: 40px;
  min-height: 40px; }

.overlay-dialogue.modal .overlay-dialogue-body.is-loading {
  overflow: hidden; }

.menu-popup-preloader,
.hintbox-preloader {
  background: #0e1012;
  border: 1px solid #383838;
  box-shadow: 0 4px 20px 0 rgba(0, 0, 0, 0.5);
  height: 128px;
  width: 128px;
  position: fixed;
  right: auto;
  bottom: auto;
  z-index: 1010; }
  .menu-popup-preloader::before,
  .hintbox-preloader::before {
    background: #0e1012; }

.hintbox-preloader {
  position: absolute; }

.browser-logo-chrome, .browser-logo-ff, .browser-logo-ed, .browser-logo-opera, .browser-logo-safari {
  background: url("../img/browser-sprite.png?20211222") no-repeat;
  width: 66px;
  height: 66px;
  margin: 0 auto;
  margin-bottom: 5px; }

.browser-logo-chrome {
  background-position: 0 0; }

.browser-logo-ff {
  background-position: -66px 0; }

.browser-logo-ed {
  background-position: 0 -66px; }

.browser-logo-opera {
  background-position: -66px -66px; }

.browser-logo-safari {
  background-position: 0 -132px; }

.browser-warning-container {
  margin-top: 5%;
  margin-left: auto;
  margin-right: auto;
  width: 766px;
  text-align: center;
  padding: 28px 28px 10px; }
  .browser-warning-container h2 {
    text-align: left; }
  .browser-warning-container p {
    margin: .7em 0;
    text-align: left; }
  .browser-warning-container li {
    display: inline-block;
    margin: 25px 20px; }

.browser-warning-footer {
  border-top: 1px solid #383838;
  margin: 25px 0 0;
  padding: 10px 0 0;
  text-align: center; }

.dashboard-grid-widget-content, div.dashboard-grid-widget-item, .msg-details ul, z-select button.focusable,
.z-select button.focusable, z-select .list,
.z-select .list, .multiselect-available, textarea, select, .setup-right-body, .overlay-dialogue.modal .overlay-dialogue-body, .overlay-dialogue .hintbox-wrap, .overlay-dialogue .maps-container, .notif-body, .debug-output, .overlay-descr, .overflow-table {
  scrollbar-width: thin; }
  .dashboard-grid-widget-content::-webkit-scrollbar, div.dashboard-grid-widget-item::-webkit-scrollbar, .msg-details ul::-webkit-scrollbar, z-select button.focusable::-webkit-scrollbar,
  .z-select button.focusable::-webkit-scrollbar, z-select .list::-webkit-scrollbar,
  .z-select .list::-webkit-scrollbar, .multiselect-available::-webkit-scrollbar, textarea::-webkit-scrollbar, select::-webkit-scrollbar, .setup-right-body::-webkit-scrollbar, .overlay-dialogue.modal .overlay-dialogue-body::-webkit-scrollbar, .overlay-dialogue .hintbox-wrap::-webkit-scrollbar, .overlay-dialogue .maps-container::-webkit-scrollbar, .notif-body::-webkit-scrollbar, .debug-output::-webkit-scrollbar, .overlay-descr::-webkit-scrollbar, .overflow-table::-webkit-scrollbar {
    width: 9px; }
  .dashboard-grid-widget-content::-webkit-scrollbar-track, div.dashboard-grid-widget-item::-webkit-scrollbar-track, .msg-details ul::-webkit-scrollbar-track, z-select button.focusable::-webkit-scrollbar-track,
  .z-select button.focusable::-webkit-scrollbar-track, z-select .list::-webkit-scrollbar-track,
  .z-select .list::-webkit-scrollbar-track, .multiselect-available::-webkit-scrollbar-track, textarea::-webkit-scrollbar-track, select::-webkit-scrollbar-track, .setup-right-body::-webkit-scrollbar-track, .overlay-dialogue.modal .overlay-dialogue-body::-webkit-scrollbar-track, .overlay-dialogue .hintbox-wrap::-webkit-scrollbar-track, .overlay-dialogue .maps-container::-webkit-scrollbar-track, .notif-body::-webkit-scrollbar-track, .debug-output::-webkit-scrollbar-track, .overlay-descr::-webkit-scrollbar-track, .overflow-table::-webkit-scrollbar-track {
    background-color: #1f1f1f; }
  .dashboard-grid-widget-content::-webkit-scrollbar-thumb, div.dashboard-grid-widget-item::-webkit-scrollbar-thumb, .msg-details ul::-webkit-scrollbar-thumb, z-select button.focusable::-webkit-scrollbar-thumb,
  .z-select button.focusable::-webkit-scrollbar-thumb, z-select .list::-webkit-scrollbar-thumb,
  .z-select .list::-webkit-scrollbar-thumb, .multiselect-available::-webkit-scrollbar-thumb, textarea::-webkit-scrollbar-thumb, select::-webkit-scrollbar-thumb, .setup-right-body::-webkit-scrollbar-thumb, .overlay-dialogue.modal .overlay-dialogue-body::-webkit-scrollbar-thumb, .overlay-dialogue .hintbox-wrap::-webkit-scrollbar-thumb, .overlay-dialogue .maps-container::-webkit-scrollbar-thumb, .notif-body::-webkit-scrollbar-thumb, .debug-output::-webkit-scrollbar-thumb, .overlay-descr::-webkit-scrollbar-thumb, .overflow-table::-webkit-scrollbar-thumb {
    background-color: #383838;
    border: 1px solid #2b2b2b; }

.overflow-table::-webkit-scrollbar {
  height: 9px; }

.dashboard-grid-widget.ui-draggable .dashboard-grid-widget-head,
.dashboard-grid-widget.ui-draggable .dashboard-grid-iterator-head,
.dashboard-grid-iterator.ui-draggable .dashboard-grid-widget-head,
.dashboard-grid-iterator.ui-draggable .dashboard-grid-iterator-head, .drag-icon,
.ui-draggable .dashboard-widget-head {
  cursor: move;
  cursor: grab; }

.dashboard-navigation-tabs .sortable-dragging .sortable-item > div, .dashboard-grid-widget.ui-draggable.ui-draggable-dragging .dashboard-grid-widget-head,
.dashboard-grid-widget.ui-draggable.ui-draggable-dragging .dashboard-grid-iterator-head,
.dashboard-grid-iterator.ui-draggable.ui-draggable-dragging .dashboard-grid-widget-head,
.dashboard-grid-iterator.ui-draggable.ui-draggable-dragging .dashboard-grid-iterator-head, .ui-draggable .drag-icon,
.ui-draggable .dashboard-widget-head, .cursor-dragging {
  cursor: move;
  cursor: grabbing; }

.cursor-move {
  cursor: move; }

tr.cursor-move td * {
  cursor: move; }

.cursor-pointer {
  cursor: pointer; }

.overflow-ellipsis {
  table-layout: fixed; }

.rel-container {
  position: relative;
  display: inline-block;
  min-width: 16px;
  white-space: nowrap; }
  .rel-container .icon-info {
    margin-right: 5px; }
    .rel-container .icon-info:only-of-type {
      margin-right: 0; }
    .rel-container .icon-info:last-child {
      margin-right: 0; }
    .rel-container .icon-info.status-green {
      border-right: 1px solid #2f9f5e; }

main .server-name {
  float: right;
  margin: 10px;
  color: #737373; }

.uppercase {
  text-transform: uppercase; }

.flickerfreescreen {
  position: relative;
  overflow: hidden; }
  .flickerfreescreen.is-loading {
    min-height: 64px; }

.graph-wrapper {
  display: inline; }

.widget-url {
  display: block; }

.clock {
  display: flex;
  justify-content: center;
  padding: 0 10px;
  height: 100%; }

.clock-svg {
  flex-grow: 1; }

.time-zone {
  margin: 0 0 .5em;
  white-space: nowrap; }

.local-clock {
  margin: .5em 0 0;
  white-space: nowrap; }

.clock-face {
  fill: #383838; }

.clock-hand {
  fill: #f2f2f2; }

.clock-hand-sec {
  fill: #69808d; }

.clock-lines {
  fill: #4f4f4f; }

svg {
  overflow: hidden; }

.sysmap {
  height: 100%;
  width: auto;
  padding: 0 10px;
  text-align: center; }

.sysmap-scroll-container {
  overflow-x: auto;
  overflow-y: hidden;
  position: relative;
  width: calc(100% - 20px);
  border: 10px solid #2b2b2b;
  background: #2b2b2b;
  display: block;
  margin-top: 4px; }
  .sysmap-scroll-container .map-container {
    display: table; }
  .sysmap-scroll-container .flickerfreescreen {
    display: inline-block; }
  .sysmap-scroll-container .table-forms-container, .sysmap-scroll-container .browser-warning-container {
    display: table;
    margin: 0;
    padding: 0;
    border: 0; }

.sysmap-widget-container {
  overflow: hidden;
  height: 100%;
  display: flex; }
  .sysmap-widget-container svg {
    flex-grow: 1; }

.lld-overrides-operations-table,
.confirmation-msg {
  white-space: normal;
  word-break: break-word; }

.overrides-list {
  display: table;
  width: 90%;
  max-width: 738px;
  padding-left: 15px; }
  .overrides-list .overrides-list-item {
    display: table-row; }
    .overrides-list .overrides-list-item .btn-remove {
      position: relative;
      right: -73px;
      top: 3px; }

.overrides-options-list {
  white-space: normal;
  padding: 5px 0 8px;
  margin-bottom: 10px;
  border-bottom: 1px solid #383838; }
  .overrides-options-list > li {
    display: inline-block;
    margin: 2px 7px 2px 0;
    white-space: nowrap;
    vertical-align: middle; }
    .overrides-options-list > li > div {
      position: relative;
      padding: 1px 18px 1px 1px;
      background-color: #4f4f4f;
      border-radius: 2px; }
      .overrides-options-list > li > div > span {
        color: white;
        padding-left: 8px;
        line-height: 22px; }
      .overrides-options-list > li > div > input[type=text] {
        border-style: none;
        line-height: 22px;
        min-height: 22px;
        width: 85px; }
      .overrides-options-list > li > div > .subfilter-disable-btn {
        position: absolute;
        right: 0;
        top: 0;
        min-height: 24px; }
  .overrides-options-list .color-picker .color-picker-preview {
    margin: 1px;
    width: 20px;
    min-height: 20px;
    background-position: -323px -411px; }

.list-accordion-foot > div {
  display: table-cell;
  padding-top: 10px; }

.color-preview-box {
  height: 24px;
  width: 24px;
  float: left;
  margin-right: 10px;
  cursor: pointer;
  border: 0;
  border-radius: 0; }

.list-vertical-accordion {
  display: table;
  padding-left: 15px;
  width: calc(100% - 15px); }
  .list-vertical-accordion .list-accordion-item {
    display: table-row; }
    .list-vertical-accordion .list-accordion-item .btn-remove {
      position: relative;
      right: -10px;
      top: 3px; }
  .list-vertical-accordion .list-accordion-item-head,
  .list-vertical-accordion .list-accordion-item-body {
    padding-bottom: 2px; }
  .list-vertical-accordion .list-accordion-item-closed .multiselect {
    height: 24px;
    overflow: hidden; }
  .list-vertical-accordion .list-accordion-item-closed .list-accordion-item-head {
    margin-bottom: 5px; }
  .list-vertical-accordion .list-accordion-item-closed .list-accordion-item-body {
    display: none; }

.display-none, .table-forms > li.display-none {
  display: none; }

.visibility-hidden {
  visibility: hidden; }

.checkbox-list li {
  overflow: hidden;
  text-overflow: ellipsis;
  line-height: 20px; }
  .checkbox-list li label {
    line-height: 16px;
    vertical-align: bottom; }

.columns-wrapper {
  display: flex;
  flex-wrap: wrap; }
  .columns-wrapper.columns-nowrap {
    flex-wrap: nowrap; }
  .columns-wrapper.columns-2 > div,
  .columns-wrapper.columns-2 > li {
    display: block;
    flex: 0 0 50%;
    max-width: 50%; }
  .columns-wrapper.columns-3 > div,
  .columns-wrapper.columns-3 > li {
    display: block;
    flex: 0 0 33.33333%;
    max-width: 33.33333%; }
  .columns-wrapper .column-5 {
    flex: 0 0 5%;
    max-width: 5%; }
  .columns-wrapper .column-10 {
    flex: 0 0 10%;
    max-width: 10%; }
  .columns-wrapper .column-15 {
    flex: 0 0 15%;
    max-width: 15%; }
  .columns-wrapper .column-20 {
    flex: 0 0 20%;
    max-width: 20%; }
  .columns-wrapper .column-33 {
    flex: 0 0 33.33333%;
    max-width: 33.33333%; }
  .columns-wrapper .column-35 {
    flex: 0 0 35%;
    max-width: 35%; }
  .columns-wrapper .column-40 {
    flex: 0 0 40%;
    max-width: 40%; }
  .columns-wrapper .column-50 {
    flex: 0 0 50%;
    max-width: 50%; }
  .columns-wrapper .column-75 {
    flex: 0 0 75%;
    max-width: 75%; }
  .columns-wrapper .column-90 {
    flex: 0 0 90%;
    max-width: 90%; }
  .columns-wrapper .column-95 {
    flex: 0 0 95%;
    max-width: 95%; }
  .columns-wrapper .column-center {
    display: flex;
    justify-content: center;
    text-align: center; }
  .columns-wrapper .column-middle {
    display: flex;
    align-items: center; }

.preprocessing-list {
  display: block;
  max-width: 930px;
  min-width: 800px; }
  .preprocessing-list > li {
    display: block;
    position: relative; }
  .preprocessing-list .drag-icon {
    position: absolute;
    left: 0;
    top: 5px; }
  .preprocessing-list .list-numbered-item::before {
    content: counter(line) ":";
    flex: 0 0 15px;
    max-width: 15px;
    line-height: 24px;
    padding-right: 5px; }
  .preprocessing-list input[type=text],
  .preprocessing-list select {
    width: 100%;
    min-width: 0; }
  .preprocessing-list .btn-link:not(:last-of-type), .preprocessing-list .interface-container .interface-row .interface-cell .interface-btn-toggle:not(:last-of-type), .interface-container .interface-row .interface-cell .preprocessing-list .interface-btn-toggle:not(:last-of-type) {
    margin-right: 10px; }
  .preprocessing-list .preprocessing-list-head,
  .preprocessing-list .preprocessing-list-foot,
  .preprocessing-list .preprocessing-step,
  .preprocessing-list .on-fail-options,
  .preprocessing-list .step-name,
  .preprocessing-list .step-parameters,
  .preprocessing-list .step-on-fail,
  .preprocessing-list .step-action {
    display: flex;
    align-items: center;
    box-sizing: border-box; }
  .preprocessing-list .step-name,
  .preprocessing-list .step-parameters,
  .preprocessing-list .step-on-fail,
  .preprocessing-list .step-action,
  .preprocessing-list .on-fail-options > label,
  .preprocessing-list .on-fail-options > .radio-segmented {
    padding: 5px 5px 5px 0; }
  .preprocessing-list .step-name {
    flex: 0 0 295px;
    max-width: 295px; }
  .preprocessing-list .step-parameters {
    flex: 1; }
    .preprocessing-list .step-parameters z-select {
      flex: 0 0 auto; }
    .preprocessing-list .step-parameters > input[type=text]:not(:last-child),
    .preprocessing-list .step-parameters z-select:not(:last-child) {
      margin-right: 5px; }
  .preprocessing-list .step-on-fail {
    flex: 0 0 100px;
    max-width: 100px;
    justify-content: center;
    text-align: center; }
  .preprocessing-list .step-action {
    flex: 0 0 120px;
    max-width: 120px;
    padding-right: 0; }
  .preprocessing-list .on-fail-options {
    padding-right: 225px;
    margin-bottom: 5px; }
    .preprocessing-list .on-fail-options > label {
      padding-left: 30px; }
    .preprocessing-list .on-fail-options input[type=text] {
      flex: 1; }
  .preprocessing-list .preprocessing-list-head {
    color: #737373;
    line-height: 14px; }
    .preprocessing-list .preprocessing-list-head .step-name {
      padding-left: 30px; }
  .preprocessing-list .preprocessing-list-item .step-name {
    padding-left: 10px; }
  .preprocessing-list .preprocessing-list-foot {
    justify-content: space-between; }
    .preprocessing-list .preprocessing-list-foot .step-action {
      height: 24px; }
      .preprocessing-list .preprocessing-list-foot .step-action + .step-action:last-child {
        margin-left: auto;
        justify-self: flex-end; }

@keyframes fadein {
  from {
    opacity: 0; }
  to {
    opacity: 1; } }
.navtree .tree {
  width: 100%;
  height: 100%; }
  .navtree .tree .tree-list {
    list-style: none; }
    .navtree .tree .tree-list.root > .tree-item > .tree-row > .content > .margin-lvl {
      flex: 0 0 15px; }
    .navtree .tree .tree-list > .tree-item.ui-sortable-helper .content {
      padding-left: 5px; }
    .navtree .tree .tree-list[data-depth="0"] > .tree-item > .tree-row > .content > .margin-lvl {
      flex: 0 0 10px; }
    .navtree .tree .tree-list[data-depth="0"] > .tree-item.ui-sortable-helper {
      margin-left: 10px; }
      .navtree .tree .tree-list[data-depth="0"] > .tree-item.ui-sortable-helper > .tree-row > .content > .margin-lvl {
        display: none; }
    .navtree .tree .tree-list[data-depth="1"] > .tree-item > .tree-row > .content > .margin-lvl {
      flex: 0 0 25px; }
    .navtree .tree .tree-list[data-depth="1"] > .tree-item.ui-sortable-helper {
      margin-left: 25px; }
      .navtree .tree .tree-list[data-depth="1"] > .tree-item.ui-sortable-helper > .tree-row > .content > .margin-lvl {
        display: none; }
    .navtree .tree .tree-list[data-depth="2"] > .tree-item > .tree-row > .content > .margin-lvl {
      flex: 0 0 40px; }
    .navtree .tree .tree-list[data-depth="2"] > .tree-item.ui-sortable-helper {
      margin-left: 40px; }
      .navtree .tree .tree-list[data-depth="2"] > .tree-item.ui-sortable-helper > .tree-row > .content > .margin-lvl {
        display: none; }
    .navtree .tree .tree-list[data-depth="3"] > .tree-item > .tree-row > .content > .margin-lvl {
      flex: 0 0 55px; }
    .navtree .tree .tree-list[data-depth="3"] > .tree-item.ui-sortable-helper {
      margin-left: 55px; }
      .navtree .tree .tree-list[data-depth="3"] > .tree-item.ui-sortable-helper > .tree-row > .content > .margin-lvl {
        display: none; }
    .navtree .tree .tree-list[data-depth="4"] > .tree-item > .tree-row > .content > .margin-lvl {
      flex: 0 0 70px; }
    .navtree .tree .tree-list[data-depth="4"] > .tree-item.ui-sortable-helper {
      margin-left: 70px; }
      .navtree .tree .tree-list[data-depth="4"] > .tree-item.ui-sortable-helper > .tree-row > .content > .margin-lvl {
        display: none; }
    .navtree .tree .tree-list[data-depth="5"] > .tree-item > .tree-row > .content > .margin-lvl {
      flex: 0 0 85px; }
    .navtree .tree .tree-list[data-depth="5"] > .tree-item.ui-sortable-helper {
      margin-left: 85px; }
      .navtree .tree .tree-list[data-depth="5"] > .tree-item.ui-sortable-helper > .tree-row > .content > .margin-lvl {
        display: none; }
    .navtree .tree .tree-list[data-depth="6"] > .tree-item > .tree-row > .content > .margin-lvl {
      flex: 0 0 100px; }
    .navtree .tree .tree-list[data-depth="6"] > .tree-item.ui-sortable-helper {
      margin-left: 100px; }
      .navtree .tree .tree-list[data-depth="6"] > .tree-item.ui-sortable-helper > .tree-row > .content > .margin-lvl {
        display: none; }
    .navtree .tree .tree-list[data-depth="7"] > .tree-item > .tree-row > .content > .margin-lvl {
      flex: 0 0 115px; }
    .navtree .tree .tree-list[data-depth="7"] > .tree-item.ui-sortable-helper {
      margin-left: 115px; }
      .navtree .tree .tree-list[data-depth="7"] > .tree-item.ui-sortable-helper > .tree-row > .content > .margin-lvl {
        display: none; }
    .navtree .tree .tree-list[data-depth="8"] > .tree-item > .tree-row > .content > .margin-lvl {
      flex: 0 0 130px; }
    .navtree .tree .tree-list[data-depth="8"] > .tree-item.ui-sortable-helper {
      margin-left: 130px; }
      .navtree .tree .tree-list[data-depth="8"] > .tree-item.ui-sortable-helper > .tree-row > .content > .margin-lvl {
        display: none; }
    .navtree .tree .tree-list[data-depth="9"] > .tree-item > .tree-row > .content > .margin-lvl {
      flex: 0 0 145px; }
    .navtree .tree .tree-list[data-depth="9"] > .tree-item.ui-sortable-helper {
      margin-left: 145px; }
      .navtree .tree .tree-list[data-depth="9"] > .tree-item.ui-sortable-helper > .tree-row > .content > .margin-lvl {
        display: none; }
    .navtree .tree .tree-list[data-depth="10"] > .tree-item > .tree-row > .content > .margin-lvl {
      flex: 0 0 160px; }
    .navtree .tree .tree-list[data-depth="10"] > .tree-item.ui-sortable-helper {
      margin-left: 160px; }
      .navtree .tree .tree-list[data-depth="10"] > .tree-item.ui-sortable-helper > .tree-row > .content > .margin-lvl {
        display: none; }
    .navtree .tree .tree-list[data-depth] .ui-sortable-helper > .tree-row > .content > .margin-lvl {
      flex: 0 0 15px; }
    .navtree .tree .tree-list[data-depth] .ui-sortable-helper .tree-list > li > .tree-row > .content > .margin-lvl {
      flex: 0 0 30px; }
    .navtree .tree .tree-list[data-depth] .ui-sortable-helper .tree-list .tree-list > li > .tree-row > .content > .margin-lvl {
      flex: 0 0 45px; }
    .navtree .tree .tree-list[data-depth] .ui-sortable-helper .tree-list .tree-list .tree-list > li > .tree-row > .content > .margin-lvl {
      flex: 0 0 60px; }
    .navtree .tree .tree-list[data-depth] .ui-sortable-helper .tree-list .tree-list .tree-list .tree-list > li > .tree-row > .content > .margin-lvl {
      flex: 0 0 75px; }
    .navtree .tree .tree-list[data-depth] .ui-sortable-helper .tree-list .tree-list .tree-list .tree-list .tree-list > li > .tree-row > .content > .margin-lvl {
      flex: 0 0 90px; }
    .navtree .tree .tree-list[data-depth] .ui-sortable-helper .tree-list .tree-list .tree-list .tree-list .tree-list .tree-list > li > .tree-row > .content > .margin-lvl {
      flex: 0 0 105px; }
    .navtree .tree .tree-list[data-depth] .ui-sortable-helper .tree-list .tree-list .tree-list .tree-list .tree-list .tree-list .tree-list > li > .tree-row > .content > .margin-lvl {
      flex: 0 0 120px; }
    .navtree .tree .tree-list[data-depth] .ui-sortable-helper .tree-list .tree-list .tree-list .tree-list .tree-list .tree-list .tree-list .tree-list > li > .tree-row > .content > .margin-lvl {
      flex: 0 0 135px; }
    .navtree .tree .tree-list[data-depth] .ui-sortable-helper .tree-list .tree-list .tree-list .tree-list .tree-list .tree-list .tree-list .tree-list .tree-list > li > .tree-row > .content > .margin-lvl {
      flex: 0 0 150px; }
  .navtree .tree .tree-item > .tree-row {
    width: 100%;
    min-width: 320px;
    border-bottom: 1px solid #383838;
    padding: 8px 0; }
    .navtree .tree .tree-item > .tree-row:hover {
      background-color: #383838; }
    .navtree .tree .tree-item > .tree-row > .problem-icon-list {
      float: right;
      padding-left: 10px;
      margin-right: 10px; }
    .navtree .tree .tree-item > .tree-row > .tools {
      float: right;
      position: relative;
      padding-left: 10px;
      margin-right: 10px;
      display: flex;
      width: 85px; }
      .navtree .tree .tree-item > .tree-row > .tools .btn-add:focus,
      .navtree .tree .tree-item > .tree-row > .tools .btn-edit:focus,
      .navtree .tree .tree-item > .tree-row > .tools .btn-import:focus,
      .navtree .tree .tree-item > .tree-row > .tools .btn-remove:focus {
        box-shadow: none; }
    .navtree .tree .tree-item > .tree-row > .content {
      display: flex;
      height: 20px; }
      .navtree .tree .tree-item > .tree-row > .content > .arrow {
        flex: 0 0 15px;
        text-align: center;
        margin: 2px 2px 0 -5px; }
        .navtree .tree .tree-item > .tree-row > .content > .arrow > .treeview {
          display: none; }
      .navtree .tree .tree-item > .tree-row > .content > .drag-icon {
        min-width: 24px; }
      .navtree .tree .tree-item > .tree-row > .content > .item-name {
        flex: 0 1 auto;
        white-space: nowrap;
        overflow: hidden;
        margin-right: 5px;
        text-overflow: ellipsis;
        line-height: 1.5; }
  .navtree .tree .tree-item.is-parent > .tree-row > .content > .arrow > .treeview {
    display: block; }
  .navtree .tree .tree-item.no-map > .tree-row > .content > .item-name, .navtree .tree .tree-item.inaccessible > .tree-row > .content > .item-name {
    color: #4f4f4f; }
  .navtree .tree .tree-item.ui-sortable-helper {
    background: #2b2b2b;
    border-color: #303030;
    border-width: 1px;
    border-style: solid; }
    .navtree .tree .tree-item.ui-sortable-helper .tools {
      display: none; }
  .navtree .tree .tree-item.opened > ul {
    display: block; }
  .navtree .tree .tree-item.closed > ul {
    display: none; }
  .navtree .tree .tree-item .sortable-error {
    border-color: transparent;
    background: rgba(228, 89, 89, 0.2); }
  .navtree .tree .highlighted-parent > .tree-row {
    background: #1f1f1f; }
  .navtree .tree .placeholder {
    background-color: #121212;
    animation: fadein .5s; }

.problem-icon-link,
.problem-icon-list {
  display: inline-flex;
  margin: 1px 0; }
  .problem-icon-link .problem-icon-list-item,
  .problem-icon-list .problem-icon-list-item {
    color: #f2f2f2;
    font-size: 12px;
    line-height: 1;
    padding: 3px 5px 2px; }

.problem-icon-link {
  overflow: hidden;
  border-radius: 3px; }
  .problem-icon-link:link, .problem-icon-link:hover, .problem-icon-link:focus {
    border-bottom: none; }
  .problem-icon-link:focus {
    box-shadow: 0 0 0 2px rgba(66, 154, 227, 0.35); }

.problem-icon-list .problem-icon-list-item {
  border-radius: 3px; }
  .problem-icon-list .problem-icon-list-item:not(:last-of-type) {
    margin-right: 5px; }

:-ms-input-placeholder {
  color: #9d9d9d !important; }

::-ms-input-placeholder {
  color: #9d9d9d; }

::placeholder {
  color: #9d9d9d; }

.icon-action-command,
.icon-action-close,
.icon-action-msg,
.icon-action-msgs,
.icon-action-severity-up,
.icon-action-severity-down,
.icon-action-severity-changed,
.icon-action-message,
.icon-action-ack,
.icon-action-unack,
.icon-invisible,
.icon-problem-generated,
.icon-problem-recovery,
.icon-actions-number-gray,
.icon-actions-number-yellow,
.icon-actions-number-red,
.icon-description,
.icon-user,
.icon-user-group {
  display: inline-block;
  position: relative;
  height: 18px;
  width: 18px;
  margin: 0 5px 0 0;
  top: 0;
  bottom: 0;
  vertical-align: bottom; }
  .icon-action-command::before,
  .icon-action-close::before,
  .icon-action-msg::before,
  .icon-action-msgs::before,
  .icon-action-severity-up::before,
  .icon-action-severity-down::before,
  .icon-action-severity-changed::before,
  .icon-action-message::before,
  .icon-action-ack::before,
  .icon-action-unack::before,
  .icon-invisible::before,
  .icon-problem-generated::before,
  .icon-problem-recovery::before,
  .icon-actions-number-gray::before,
  .icon-actions-number-yellow::before,
  .icon-actions-number-red::before,
  .icon-description::before,
  .icon-user::before,
  .icon-user-group::before {
    content: '';
    display: inline-block;
    position: absolute;
    top: 0;
    left: 0;
    width: 18px;
    height: 18px;
    background-image: url("../img/icon-sprite.svg?20211222");
    background-repeat: no-repeat; }

button.icon-action-command, button.icon-action-close, button.icon-action-msg, button.icon-action-msgs, button.icon-action-severity-up, button.icon-action-severity-down, button.icon-action-severity-changed, button.icon-action-message, button.icon-action-ack, button.icon-problem-generated, button.icon-problem-recovery, button.icon-actions-number-gray, button.icon-actions-number-yellow, button.icon-actions-number-red {
  background: none;
  border: none;
  padding: 0px;
  margin: 0px;
  margin-right: 5px;
  min-height: 0px; }
  button.icon-action-command::after, button.icon-action-close::after, button.icon-action-msg::after, button.icon-action-msgs::after, button.icon-action-severity-up::after, button.icon-action-severity-down::after, button.icon-action-severity-changed::after, button.icon-action-message::after, button.icon-action-ack::after, button.icon-problem-generated::after, button.icon-problem-recovery::after, button.icon-actions-number-gray::after, button.icon-actions-number-yellow::after, button.icon-actions-number-red::after {
    left: 0px;
    top: 4px; }

[data-count][class*='icon-']::after,
.icon-description::after {
  position: absolute;
  top: -2px;
  content: attr(data-count);
  text-align: center;
  font-size: 9px;
  letter-spacing: -.25px;
  line-height: 18px;
  width: 18px; }

.icon-action-command::before {
  background-position: -249px -245px; }

.icon-action-close::before {
  background-position: -224px -245px; }

.icon-action-msg::before {
  background-position: -299px -245px; }

.icon-action-severity-up::before {
  background-position: -349px -245px; }

.icon-action-severity-down::before {
  background-position: -374px -245px; }

.icon-action-severity-changed::before {
  background-position: -399px -245px; }

.icon-action-message::before {
  background-position: -199px -245px; }

.icon-action-ack::before {
  background-position: -323px -245px; }

.icon-action-unack::before {
  background-position: -173px -245px; }

.icon-invisible::before {
  background-position: -89px -803px; }

.icon-problem-generated::before {
  background-position: -449px -245px; }

.icon-problem-recovery::before {
  background-position: -424px -245px; }

.icon-action-msgs[data-count]::after {
  color: #2b2b2b; }
.icon-action-msgs::before {
  background-position: -474px -245px; }

.icon-actions-number-gray[data-count]::after {
  color: #f2f2f2; }
.icon-actions-number-gray::before {
  background-position: -499px -245px; }

.icon-actions-number-yellow[data-count]::after {
  color: #f2f2f2; }
.icon-actions-number-yellow::before {
  background-position: -549px -245px; }

.icon-actions-number-red[data-count]::after {
  color: #f2f2f2; }
.icon-actions-number-red::before {
  background-position: -524px -245px; }

.icon-description {
  margin: 0 0 0 5px; }
  .icon-description::after {
    content: '?';
    color: #2b2b2b; }
  .icon-description::before {
    background-position: -474px -245px; }

.icon-user,
.icon-user-group {
  height: 16px;
  width: 16px;
  vertical-align: top; }
  .icon-user::before,
  .icon-user-group::before {
    height: inherit;
    width: inherit; }

.icon-user::before {
  background-position: -339px -46px; }

.icon-user-group::before {
  background-position: -339px -8px; }

.icon-help-hint {
  display: inline-block;
  height: 14px;
  width: 14px;
  margin: 0 0 0 5px;
  border-radius: 50%;
  background-color: #4f4f4f;
  position: relative;
  line-height: 1.4; }
  .icon-help-hint::after {
    content: '?';
    position: relative;
    top: -2px;
    left: -4px;
    font-size: 10px;
    font-weight: bold;
    color: #f2f2f2; }

#expressions_list .ui-sortable-helper {
  display: table; }

.range-control {
  position: relative;
  display: inline-block;
  vertical-align: middle; }
  .range-control input[type=range] {
    cursor: pointer;
    -webkit-appearance: none;
    /* Hides the slider so that custom slider can be made */
    -moz-appearance: none;
    /* Hides the slider so that custom slider can be made */
    width: calc(100% + 10px);
    opacity: 0;
    vertical-align: middle;
    margin: 0 -5px;
    padding: 0;
    height: 20px;
    /* Special styling for WebKit/Blink */ }
    .range-control input[type=range]:focus {
      outline: none; }
    .range-control input[type=range]::-webkit-slider-thumb {
      margin-top: 1px;
      /* You need to specify a margin in Chrome, but in Firefox and IE it is automatic */
      height: 10px;
      width: 10px;
      opacity: 0; }
    .range-control input[type=range]::-webkit-slider-runnable-track {
      height: 10px;
      opacity: 0; }
  .range-control input[type=text] {
    width: 31px;
    float: right; }
  .range-control > div {
    position: relative;
    width: calc(100% - 10px - 31px);
    margin: 2px 10px 0 0;
    float: left; }
  .range-control .range-control-track,
  .range-control .range-control-progress {
    position: absolute;
    top: 50%;
    margin-top: -1px;
    left: 0;
    height: 2px;
    cursor: pointer; }
  .range-control .range-control-track {
    width: 100%;
    background: #c0c0c0; }
  .range-control .range-control-progress {
    background: #4796c4; }
  .range-control .range-control-thumb {
    position: absolute;
    top: 50%;
    margin-top: -5px;
    margin-left: -5px;
    width: 10px;
    height: 10px;
    border-radius: 50%;
    background: #4796c4; }
  .range-control.range-control-focus .range-control-thumb {
    margin-top: -6.66667px;
    margin-left: -6.66667px;
    background: #4796c4;
    border: 2px solid #8599a4; }
  .range-control.range-control-focus .range-control-progress {
    background: #4796c4; }
  .range-control.disabled {
    opacity: 1; }
    .range-control.disabled input[type=range] {
      cursor: default; }
    .range-control.disabled .range-control-progress,
    .range-control.disabled .range-control-thumb {
      background: #c0c0c0; }
  .range-control datalist {
    position: absolute;
    display: flex;
    width: 100%;
    top: 50%;
    margin-top: -1px; }
    .range-control datalist option {
      padding: 0;
      font-size: 0;
      flex: 1 0 0;
      height: 2px;
      border-left: 1px solid #0e1012; }

.graph-legend {
  text-align: left;
  white-space: nowrap;
  text-overflow: ellipsis;
  overflow: hidden; }

.graph-widget-config-tabs {
  padding: 10px 0; }
  .graph-widget-config-tabs > .tabs-nav {
    padding-left: calc(15% + 10px);
    margin-right: 0;
    margin-left: 0; }

.inline-sr-only {
  font-size: 0; }

.preprocessing-test-results td {
  vertical-align: top !important; }
.preprocessing-test-results .rel-container {
  top: 4px;
  margin-left: 3px; }

#preprocessing-test-form .table-forms-separator {
  margin-top: -2px; }

.totals-list:not(.list-table) {
  display: flex;
  height: 100%; }
.totals-list > div {
  flex: 1;
  align-items: center;
  display: flex;
  line-height: 18px;
  overflow: hidden;
  padding: 0 10px;
  position: relative; }
.totals-list .count {
  font-size: 16px; }
.totals-list.totals-list-horizontal > div {
  flex-direction: column;
  justify-content: center;
  min-width: 55px;
  text-align: center; }
.totals-list.totals-list-vertical {
  flex-direction: column; }
  .totals-list.totals-list-vertical > div {
    min-height: 21px;
    padding-top: 3px; }
  .totals-list.totals-list-vertical .count {
    margin-right: 5px; }

.host-avail-widget td:not(:first-child) {
  border-left: 1px dotted #383838; }
.host-avail-widget .host-avail-true {
  background: #86cc89; }
.host-avail-widget .host-avail-false {
  background: #e45959; }
.host-avail-widget .host-avail-unknown {
  background: #97aab3; }
.host-avail-widget .host-avail-total {
  background: transparent; }

.macro-input-group {
  position: relative;
  display: flex;
  align-items: stretch;
  width: 100%; }
  .macro-input-group * {
    box-sizing: border-box; }
  .macro-input-group input,
  .macro-input-group textarea {
    flex: 1;
    border-right: 0; }
    .macro-input-group input:focus + .btn-undo, .macro-input-group input:active + .btn-undo,
    .macro-input-group textarea:focus + .btn-undo,
    .macro-input-group textarea:active + .btn-undo {
      border-top-color: #768d99;
      border-bottom-color: #768d99; }
  .macro-input-group button {
    position: relative; }
    .macro-input-group button.btn-change {
      border-radius: 0; }
      .macro-input-group button.btn-change:disabled {
        display: none; }
    .macro-input-group button.btn-undo {
      display: none;
      width: 24px;
      border-left: 0;
      border-right: 0;
      border-top: 1px solid #4f4f4f;
      border-bottom: 1px solid #4f4f4f;
      border-radius: 0;
      background-color: #383838;
      transition: border-color .2s ease-out, box-shadow .2s ease-out; }
      .macro-input-group button.btn-undo::before {
        position: absolute;
        top: 0;
        left: 0;
        display: block;
        width: 22px;
        height: 22px;
        content: '';
        background: url("../img/icon-sprite.svg?20211222") no-repeat -119px -474px; }
      .macro-input-group button.btn-undo.is-focused {
        border-top: 1px solid #768d99;
        border-bottom: 1px solid #768d99; }
      .macro-input-group button.btn-undo:hover, .macro-input-group button.btn-undo:focus, .macro-input-group button.btn-undo:active {
        border-top: 1px solid #768d99;
        border-bottom: 1px solid #768d99;
        color: #f2f2f2;
        background-color: #5e737e;
        border-color: #5e737e; }
        .macro-input-group button.btn-undo:hover::before, .macro-input-group button.btn-undo:focus::before, .macro-input-group button.btn-undo:active::before {
          background-position: -431px -474px; }
    .macro-input-group button.btn-dropdown-toggle {
      border-color: #768d99;
      border-top-left-radius: 0;
      border-bottom-left-radius: 0; }

.input-secret {
  position: relative;
  display: flex;
  flex: 1; }
  .input-secret input {
    flex: 1; }
  .input-secret button {
    position: absolute;
    top: 0;
    left: 0;
    width: 100%;
    opacity: 0; }
    .input-secret button:enabled:hover, .input-secret button:enabled:focus, .input-secret button:enabled:active {
      opacity: 1;
      animation: fadein .2s; }

.btn-dropdown-container {
  display: flex; }

.icon-text::before {
  background: url("../img/icon-sprite.svg?20211222") no-repeat -87px -474px; }
.icon-text:not(.highlighted):enabled:hover::before, .icon-text:not(.highlighted):enabled:focus::before, .icon-text:not(.highlighted):enabled:active::before, .icon-text:not(.highlighted):enabled[aria-expanded="true"]::before {
  background-position: -399px -474px; }

.icon-secret::before {
  background: url("../img/icon-sprite.svg?20211222") no-repeat -87px -510px; }
.icon-secret:not(.highlighted):enabled:hover::before, .icon-secret:not(.highlighted):enabled:focus::before, .icon-secret:not(.highlighted):enabled:active::before, .icon-secret:not(.highlighted):enabled[aria-expanded="true"]::before {
  background-position: -399px -510px; }

.icon-invisible.menu-popup-item,
.icon-invisible.btn-dropdown-toggle {
  width: 100%; }
  .icon-invisible.menu-popup-item::before,
  .icon-invisible.btn-dropdown-toggle::before {
    background: url("../img/icon-sprite.svg?20211222") no-repeat -87px -800px; }
  .icon-invisible.menu-popup-item:not(.highlighted):enabled:hover::before, .icon-invisible.menu-popup-item:not(.highlighted):enabled:focus::before, .icon-invisible.menu-popup-item:not(.highlighted):enabled:active::before, .icon-invisible.menu-popup-item:not(.highlighted):enabled[aria-expanded="true"]::before,
  .icon-invisible.btn-dropdown-toggle:not(.highlighted):enabled:hover::before,
  .icon-invisible.btn-dropdown-toggle:not(.highlighted):enabled:focus::before,
  .icon-invisible.btn-dropdown-toggle:not(.highlighted):enabled:active::before,
  .icon-invisible.btn-dropdown-toggle:not(.highlighted):enabled[aria-expanded="true"]::before {
    background-position: -399px -800px; }

.icon-invisible.btn-dropdown-toggle {
  margin: 0; }

.btn-split {
  display: inline-block;
  position: relative;
  margin-right: 10px; }
  .btn-split li {
    display: inline-block; }
    .btn-split li button {
      margin: 0 -1px 0 0;
      border-radius: 0; }
    .btn-split li:first-child button {
      border-radius: 2px 0 0 2px; }
    .btn-split li:last-child button {
      border-radius: 0 2px 2px 0; }
    .btn-split li:only-child button {
      border-radius: 2px; }

.btn-toggle-chevron {
  position: relative; }
  .btn-toggle-chevron[aria-expanded="true"] {
    color: #f2f2f2;
    background-color: #5e737e;
    border-color: #5e737e; }
  .btn-toggle-chevron::after {
    content: '';
    position: absolute;
    right: 8px;
    top: calc(50% - 3px);
    width: 5px;
    height: 5px;
    border-top: 1px solid #768d99;
    border-right: 1px solid #768d99;
    transform: rotate(135deg) translate(-1px, 1px);
    transition: transform .3s; }
  .btn-toggle-chevron[disabled]::after {
    border-top-color: #525252;
    border-right-color: #525252; }
  .btn-toggle-chevron:enabled:active::after, .btn-toggle-chevron:enabled[aria-expanded="true"]::after {
    transform: rotate(315deg) translate(-1px, 1px); }
  .btn-toggle-chevron:enabled:hover::after, .btn-toggle-chevron:enabled:focus::after, .btn-toggle-chevron:enabled:active::after, .btn-toggle-chevron:enabled[aria-expanded="true"]::after {
    border-top-color: #f2f2f2;
    border-right-color: #f2f2f2; }

.btn-dropdown-toggle {
  white-space: nowrap;
  overflow: hidden; }
  .btn-dropdown-toggle[class*='icon-'] {
    padding-left: 22px; }
    .btn-dropdown-toggle[class*='icon-']::before {
      position: absolute;
      top: 0;
      left: 0;
      display: block;
      width: 22px;
      height: 22px;
      content: ''; }
    .btn-dropdown-toggle[class*='icon-']::after {
      top: 6px;
      right: 2px; }
  .btn-dropdown-toggle:not(:empty) {
    padding-right: 22px; }
  .btn-dropdown-toggle::after {
    position: absolute;
    top: 7px;
    right: 6px;
    width: 10px;
    height: 10px;
    content: '';
    background: url("../img/icon-sprite.svg?20211222") no-repeat -547px -431px; }
  .btn-dropdown-toggle:enabled:hover::after, .btn-dropdown-toggle:enabled:focus::after, .btn-dropdown-toggle:enabled:active::after {
    background-position: -604px -431px; }
  .btn-dropdown-toggle[aria-expanded="true"] {
    color: #f2f2f2;
    background-color: #5e737e;
    border-color: #5e737e; }
    .btn-dropdown-toggle[aria-expanded="true"]::after {
      background: url("../img/icon-sprite.svg?20211222") no-repeat -604px -503px; }
    .btn-dropdown-toggle[aria-expanded="true"]:hover::after, .btn-dropdown-toggle[aria-expanded="true"]:focus::after, .btn-dropdown-toggle[aria-expanded="true"]:active::after {
      background: url("../img/icon-sprite.svg?20211222") no-repeat -604px -503px; }

.checkbox-block {
  margin: 10px 0; }

#tbl_macros.massupdate-remove th,
#tbl_macros.massupdate-remove td {
  display: none; }
#tbl_macros.massupdate-remove th:nth-child(1),
#tbl_macros.massupdate-remove td:nth-child(1),
#tbl_macros.massupdate-remove td.nowrap {
  display: table-cell; }

@media screen and (-ms-high-contrast: active), (-ms-high-contrast: none) {
  /* for IE11 only. Fixed cell height if table has 100% height */
  .host-avail-widget td {
    height: 100%; } }
.interface-container {
  width: fit-content;
  width: -moz-fit-content;
  padding-left: 0; }
  .interface-container:not(.interface-container-header):not(:empty) {
    margin-bottom: 5px; }
    .interface-container:not(.interface-container-header):not(:empty) ~ .interface-container:not(:empty) {
      border-top: 1px solid #4f4f4f;
      padding-top: 10px; }
  .interface-container:empty {
    display: none; }
  .interface-container .interface-row {
    display: grid;
    grid-template-columns: 26px 36px 225px 175px 85px 100px 20px 1fr;
    grid-template-rows: 24px 1fr;
    gap: 5px; }
    .interface-container .interface-row:not(:first-of-type) {
      margin-top: 5px; }
    .interface-container .interface-row[data-type] .interface-cell-details {
      display: none;
      grid-column: 1/-1; }
    .interface-container .interface-row .interface-cell {
      align-self: center; }
      .interface-container .interface-row .interface-cell .interface-btn-toggle {
        display: none; }
      .interface-container .interface-row .interface-cell.interface-cell-header {
        color: #737373;
        text-align: left; }
      .interface-container .interface-row .interface-cell .table-forms-td-left,
      .interface-container .interface-row .interface-cell .table-forms-td-right {
        padding-bottom: 0; }

.interface-row.list-accordion-item[data-type="2"].list-accordion-item-closed .list-accordion-item-body {
  display: none; }
.interface-row.list-accordion-item[data-type="2"].list-accordion-item-opened .list-accordion-item-body {
  display: block; }
.interface-row.list-accordion-item[data-type="2"] .interface-btn-toggle {
  display: inline-block; }

.debug-modal.overlay-dialogue.modal .overlay-dialogue-body {
  overflow-x: auto; }
  .debug-modal.overlay-dialogue.modal .overlay-dialogue-body::-webkit-scrollbar {
    height: 9px; }
.debug-modal .logitems pre {
  white-space: nowrap; }
.debug-modal .logtotalms {
  color: #737373;
  float: left;
  line-height: 24px; }

#itemsTable .table-col-handle {
  width: 26px; }
#itemsTable .table-col-no {
  width: 20px; }
#itemsTable .table-col-name-normal {
  width: 285px; }
#itemsTable .table-col-name {
  width: 365px; }
#itemsTable .table-col-type {
  width: 85px; }
#itemsTable .table-col-function {
  width: 85px; }
#itemsTable .table-col-draw-style {
  width: 85px; }
#itemsTable .table-col-y-axis-side {
  width: 85px; }
#itemsTable .table-col-colour {
  width: 55px; }
#itemsTable .table-col-action {
  width: 55px; }

z-select.z-select-host-interface .description:not(:empty),
.z-select.z-select-host-interface .description:not(:empty) {
  display: block;
  margin-top: 5px;
  color: #9d9d9d; }
z-select.z-select-host-interface[disabled] .description:not(:empty),
z-select.z-select-host-interface li[disabled] .description:not(:empty),
.z-select.z-select-host-interface[disabled] .description:not(:empty),
.z-select.z-select-host-interface li[disabled] .description:not(:empty) {
  color: #525252; }

.multiselect-description-container {
  display: flex;
  align-items: center; }
  .multiselect-description-container > .multiselect-control {
    margin-right: 5px; }

.rules-status-container > span {
  text-transform: none;
  margin: 3px 3px 3px 0; }
  .rules-status-container > span:last-of-type {
    margin-right: 0; }
.rules-status-container > .status-green:not(:last-of-type) {
  border-right: 1px solid #2f9f5e; }
.rules-status-container > .status-grey:not(:last-of-type) {
  border-right: 1px solid #3d3d3d; }

.input-section-header {
  padding-top: 10px; }

.modal-popup-preprocessing .preprocessing-list .step-name {
  flex: 0 0 180px; }
.modal-popup-preprocessing .preprocessing-list {
  min-width: unset;
  max-width: unset; }

.modal-popup-medium .table-forms-container, .modal-popup-medium .browser-warning-container,
.modal-popup-static .table-forms-container,
.modal-popup-static .browser-warning-container,
.modal-popup-preprocessing .table-forms-container,
.modal-popup-preprocessing .browser-warning-container {
  border: none; }
.modal-popup-medium .ui-tabs-nav,
.modal-popup-static .ui-tabs-nav,
.modal-popup-preprocessing .ui-tabs-nav {
  position: sticky;
  top: 0;
  background: #2b2b2b;
  z-index: 3; }
.modal-popup-medium .textarea-flexible,
.modal-popup-static .textarea-flexible,
.modal-popup-preprocessing .textarea-flexible {
  max-height: 200px;
  overflow-y: auto; }

.global-macro-table .table-col-value,
.global-macro-table .table-col-template-value,
.inherited-macros-table .table-col-value,
.inherited-macros-table .table-col-template-value,
.host-macros-table .table-col-value,
.host-macros-table .table-col-template-value {
  width: 300px; }

.active-readonly[readonly] {
  color: #f2f2f2;
  background-color: #383838 !important;
  border-color: #4f4f4f; }

.valuemap-list-table tbody td {
  border-bottom: 1px solid #383838; }
.valuemap-list-table tbody tr:first-child td {
  border-top: 1px solid #383838; }

.mappings-table {
  display: grid;
  grid-template-columns: auto auto minmax(auto, 100%); }
  .mappings-table > div {
    text-align: left; }
  .mappings-table > div:nth-child(3n + 2) {
    text-align: center;
    padding: 0 10px; }

.valuemap-checkbox {
  margin-top: 10px; }

.overlay-dialogue .valuemap-list-table td {
  vertical-align: top; }

.subscriptions-table th {
  color: #737373; }

.import-compare {
  display: flex;
  max-height: calc(100vh - 190px); }
  .import-compare .toc {
    flex: 20%;
    overflow-y: auto;
    overflow-x: hidden; }
  .import-compare .diff {
    flex: 80%;
    margin-left: 5px;
    overflow: auto;
    border: 1px dashed #4f4f4f; }

.list-dashed li {
  margin-left: 1em; }
  .list-dashed li::before {
    content: '\2013';
    float: left;
    margin-left: -1em; }

.overlay-dialogue #host-form #tagsFormList .table-forms-td-left,
.overlay-dialogue #host-form #macrosFormList .table-forms-td-left,
.overlay-dialogue #host-form #valuemap-formlist .table-forms-td-left {
  display: none; }
.overlay-dialogue #host-form #tagsFormList .table-forms-td-right,
.overlay-dialogue #host-form #macrosFormList .table-forms-td-right,
.overlay-dialogue #host-form #valuemap-formlist .table-forms-td-right {
  width: 100%; }

.linked-templates > .table-forms {
  margin-bottom: 5px;
  line-height: 24px; }
  .linked-templates > .table-forms td, .linked-templates > .table-forms th {
    padding: 0 5px 0 0; }
    .linked-templates > .table-forms td:last-child, .linked-templates > .table-forms th:last-child {
      width: 0;
      padding-right: 0; }

.audit-details-popup-wrapper {
  margin: 5px 10px; }
  .audit-details-popup-wrapper .audit-details-popup-textarea {
    width: 100%;
    height: 135px; }

.audit-details-wrapper {
  display: flex;
  justify-content: space-between; }
  .audit-details-wrapper .audit-show-details-btn-wrapper {
    margin: 0 5px 0 5px; }

.geomap-filter-button,
.navigate-home-button {
  background-image: url("../img/icon-sprite.svg?20211222");
  background-repeat: no-repeat; }

.geomap-filter-button {
  background-position: -243px -543px !important; }

.navigate-home-button {
  background-position: -117px -506px !important; }

.geomap-filter {
  border: 2px solid rgba(48, 48, 48, 0.4);
  background-color: #2b2b2b;
  padding: 10px 30px 5px 10px;
  position: absolute;
  margin-right: -2px;
  margin-top: 5px;
  display: none;
  right: 0; }

.geomap-filter.collapsed {
  display: table; }

.geomap-filter li {
  width: calc(100% + 20px); }

.geomap-filter label {
  white-space: nowrap; }

.marker-cluster {
  background: none; }

.marker-cluster div {
  text-align: center;
  border-radius: 50%;
  margin-left: 5px;
  margin-top: 5px;
  height: 30px;
  width: 30px; }

.marker-cluster span {
  line-height: 30px; }

.leaflet-control.disabled {
  background-color: #ffffff;
  opacity: 1; }
  .leaflet-control.disabled .geomap-filter-button {
    cursor: default;
    opacity: .4; }

.leaflet-container {
  height: 100%;
  z-index: 1; }

.sidebar.is-compact:not(.is-opened) .form-search .search-icon {
  opacity: .75; }

.list-table thead th {
  border-color: #404040; }
.list-table.compact-view tr:hover td.na-bg, .list-table.compact-view tr:hover td.info-bg, .list-table.compact-view tr:hover td.warning-bg, .list-table.compact-view tr:hover td.average-bg, .list-table.compact-view tr:hover td.high-bg, .list-table.compact-view tr:hover td.disaster-bg {
  color: #000000; }
.list-table.compact-view tr[class*='flh-'] td {
  box-shadow: inset 0 -1px 0 0 rgba(0, 0, 0, 0.1); }
.list-table.compact-view td.na-bg, .list-table.compact-view td.info-bg, .list-table.compact-view td.warning-bg, .list-table.compact-view td.average-bg, .list-table.compact-view td.high-bg, .list-table.compact-view td.disaster-bg {
  color: #000000;
  box-shadow: inset 0 -1px 0 0 rgba(0, 0, 0, 0.1); }
.list-table.sticky-footer tfoot tr:first-of-type td {
  border-color: #404040; }

.dashboard-navigation-tabs .csortable > .csortable-item > div, .dashboard-navigation-tabs .csortable-list > .csortable-item > div:hover {
  border: 1px solid transparent; }

.dashboard-grid-widget.dashboard-grid-widget-hidden-header.dashboard-grid-widget-focus .dashboard-grid-widget-head {
  box-shadow: 0 -6px 8px -2px rgba(0, 0, 0, 0.5); }

.dashboard-grid-iterator.dashboard-grid-iterator-focus .dashboard-grid-iterator-head {
  box-shadow: 0 -6px 8px -2px rgba(0, 0, 0, 0.5); }

.dashboard.dashboard-is-edit-mode .dashboard-grid-widget.ui-draggable-dragging.dashboard-grid-widget-hidden-header .dashboard-grid-widget-head {
  box-shadow: 0 -6px 8px -2px rgba(0, 0, 0, 0.5); }
.dashboard.dashboard-is-edit-mode .dashboard-grid-widget.ui-resizable-resizing::before, .dashboard.dashboard-is-edit-mode .dashboard-grid-widget.ui-draggable-dragging::before {
  box-shadow: 0 4px 20px 2px rgba(0, 0, 0, 0.5); }
.dashboard.dashboard-is-edit-mode .dashboard-grid-widget.ui-resizable-resizing .dashboard-grid-widget-head, .dashboard.dashboard-is-edit-mode .dashboard-grid-widget.ui-draggable-dragging .dashboard-grid-widget-head {
  border-color: #303030; }
.dashboard.dashboard-is-edit-mode .dashboard-grid-widget.ui-resizable-resizing .dashboard-grid-widget-content, .dashboard.dashboard-is-edit-mode .dashboard-grid-widget.ui-draggable-dragging .dashboard-grid-widget-content {
  border-color: #303030; }
.dashboard.dashboard-is-edit-mode .dashboard-grid-iterator.ui-draggable-dragging .dashboard-grid-iterator-head {
  box-shadow: 0 -6px 8px -2px rgba(0, 0, 0, 0.5); }
.dashboard.dashboard-is-edit-mode .dashboard-grid-iterator.ui-resizable-resizing::before, .dashboard.dashboard-is-edit-mode .dashboard-grid-iterator.ui-draggable-dragging::before {
  box-shadow: 0 4px 20px 2px rgba(0, 0, 0, 0.5); }
.dashboard.dashboard-is-edit-mode .dashboard-grid-iterator.ui-resizable-resizing .dashboard-grid-iterator-head, .dashboard.dashboard-is-edit-mode .dashboard-grid-iterator.ui-draggable-dragging .dashboard-grid-iterator-head {
  border-color: #303030; }
.dashboard.dashboard-is-edit-mode .dashboard-grid-iterator.ui-resizable-resizing .dashboard-grid-iterator-content .dashboard-grid-widget .dashboard-grid-widget-head, .dashboard.dashboard-is-edit-mode .dashboard-grid-iterator.ui-draggable-dragging .dashboard-grid-iterator-content .dashboard-grid-widget .dashboard-grid-widget-head {
  border-color: #303030; }
.dashboard.dashboard-is-edit-mode .dashboard-grid-iterator.ui-resizable-resizing .dashboard-grid-iterator-content .dashboard-grid-widget .dashboard-grid-widget-content, .dashboard.dashboard-is-edit-mode .dashboard-grid-iterator.ui-draggable-dragging .dashboard-grid-iterator-content .dashboard-grid-widget .dashboard-grid-widget-content {
  border-color: #303030; }
.dashboard.dashboard-is-edit-mode .dashboard-grid-iterator.ui-resizable-resizing .dashboard-grid-iterator-content .dashboard-grid-iterator-placeholder > div, .dashboard.dashboard-is-edit-mode .dashboard-grid-iterator.ui-draggable-dragging .dashboard-grid-iterator-content .dashboard-grid-iterator-placeholder > div {
  border-color: #303030; }
.dashboard.dashboard-is-edit-mode .dashboard-grid-iterator.ui-resizable-resizing .dashboard-grid-iterator-mask, .dashboard.dashboard-is-edit-mode .dashboard-grid-iterator.ui-draggable-dragging .dashboard-grid-iterator-mask {
  border: 0; }
.dashboard.dashboard-is-edit-mode .dashboard-grid-widget-placeholder > div {
  background-color: #232323 !important; }

.btn-back-map-container .btn-back-map .btn-back-map-icon {
  background-position: -85px -725px; }

.ui-tabs-nav .ui-tabs-active .btn-info::after {
  background: url("../img/icon-sprite.svg?20211222") no-repeat -431px -621px; }
.ui-tabs-nav .ui-tabs-active .btn-time::after {
  background-position: -87px -583px; }
.ui-tabs-nav .ui-tabs-active .filter-trigger::after {
  background-position: -87px -547px; }

.time-quick li a:focus {
  color: #ffffff; }

.icon-action-msgs[data-count]::after {
  color: #f2f2f2; }

.icon-action-severity-up::before {
  background-position: -624px -245px; }

.icon-action-severity-down::before {
  background-position: -649px -245px; }

.icon-actions-number-gray[data-count]::after {
  color: #f2f2f2; }

.icon-description::after {
  color: #f2f2f2; }

.totals-list {
  color: #191919; }

.host-avail-widget.list-table {
  color: #191919; }
  .host-avail-widget.list-table tbody th {
    color: #f2f2f2; }
.host-avail-widget .host-avail-total {
  color: #f2f2f2; }

.breadcrumbs > ::after {
  content: " /"; }
.breadcrumbs > :last-child::after {
  content: ""; }

.selected.expanded .icon-filter::before {
  background-position: -87px -547px; }<|MERGE_RESOLUTION|>--- conflicted
+++ resolved
@@ -5389,8 +5389,6 @@
     left: -3px;
     position: absolute; }
 
-<<<<<<< HEAD
-=======
 .color-picker {
   height: 20px;
   white-space: nowrap; }
@@ -5450,7 +5448,6 @@
       left: 2px;
       top: 2px; }
 
->>>>>>> aa982430
 @keyframes is-loading-kf {
   to {
     transform: rotate(360deg); } }
