--- conflicted
+++ resolved
@@ -5928,24 +5928,6 @@
 #itemsTable .table-col-action {
   width: 55px; }
 
-<<<<<<< HEAD
-.multiselect-description-container {
-  display: flex;
-  align-items: center; }
-  .multiselect-description-container > .multiselect-control {
-    margin-right: 5px; }
-
-.rules-status-container > span {
-  text-transform: none;
-  margin: 3px 3px 3px 0; }
-.rules-status-container > .status-green:not(:last-of-type) {
-  border-right: 1px solid #2f9f5e; }
-.rules-status-container > .status-grey:not(:last-of-type) {
-  border-right: 1px solid #3d3d3d; }
-
-.input-section-header {
-  padding-top: 10px; }
-=======
 z-select.z-select-host-interface .description:not(:empty),
 .z-select.z-select-host-interface .description:not(:empty) {
   display: block;
@@ -5967,7 +5949,23 @@
   .dashboard-list .dashboard-list-item .status-yellow {
     background-color: #e79e0b;
     border-color: #e79e0b; }
->>>>>>> bf5cff9a
+
+.multiselect-description-container {
+  display: flex;
+  align-items: center; }
+  .multiselect-description-container > .multiselect-control {
+    margin-right: 5px; }
+
+.rules-status-container > span {
+  text-transform: none;
+  margin: 3px 3px 3px 0; }
+.rules-status-container > .status-green:not(:last-of-type) {
+  border-right: 1px solid #2f9f5e; }
+.rules-status-container > .status-grey:not(:last-of-type) {
+  border-right: 1px solid #3d3d3d; }
+
+.input-section-header {
+  padding-top: 10px; }
 
 .sidebar.is-compact:not(.is-opened) .form-search .search-icon {
   opacity: .75; }
