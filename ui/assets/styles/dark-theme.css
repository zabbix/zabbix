--- conflicted
+++ resolved
@@ -478,7 +478,6 @@
   .sidebar-nav-toggle + div {
     flex-shrink: 1; }
 
-<<<<<<< HEAD
 .float-left {
   float: left; }
 
@@ -627,7 +626,7 @@
 
 .selected.expanded .icon-home::before {
   background: url("../img/icon-sprite.svg?20200407") no-repeat -121px -510px; }
-=======
+
 .form-grid {
   display: grid;
   row-gap: 10px;
@@ -663,7 +662,6 @@
     padding: 5px 5px 5px 0; }
 .form-grid .form-actions button:not(:first-of-type) {
   margin-left: 10px; }
->>>>>>> edbee00b
 
 .form-search {
   position: relative;
