--- conflicted
+++ resolved
@@ -16,11 +16,7 @@
   --font-body-size: 70%; }
 
 .sidebar .server-name, .dashboard-navigation-tabs .sortable li div span, .host-dashboard-header-navigation .host-dashboard-navigation .host-dashboard-navigation-tabs .sortable li div span, .dashboard-grid-widget-header h4, .dashboard-grid-iterator-header h4, .list-table .action-container .link-action, div.dashboard-widget-hostcard .host-card .sections-header .host-name .link-action, div.dashboard-widget-hostcard .host-card .sections .section .section-name, div.dashboard-widget-hostcard .host-card .sections .section.section-host-groups .host-groups .host-group .host-group-name, div.dashboard-widget-hostcard .host-card .sections .section.section-monitoring .monitoring .monitoring-item .monitoring-item-name, div.dashboard-widget-hostcard .host-card .sections .section.section-monitored-by .section-body, div.dashboard-widget-hostcard .host-card .sections .section.section-templates .templates .template .template-name, div.dashboard-widget-hostcard .host-card .sections .section.section-inventory .section-body .inventory-field-name,
-<<<<<<< HEAD
-div.dashboard-widget-hostcard .host-card .sections .section.section-inventory .section-body .inventory-field-value, div.dashboard-widget-itemcard .item-card .sections-header .section-item .item-name .link-action, div.dashboard-widget-itemcard .item-card .sections-header .section-path, div.dashboard-widget-itemcard .item-card .sections-header .section-path .path-element, div.dashboard-widget-itemcard .item-card .sections .section .section-name, div.dashboard-widget-itemcard .item-card .sections .section.section-interval-and-storage .center-column, div.dashboard-widget-itemcard .item-card .sections .section.section-latest-data .center-column, div.dashboard-widget-itemcard .item-card .sections .section.section-interval-and-storage .column, div.dashboard-widget-itemcard .item-card .sections .section.section-interval-and-storage .right-column, div.dashboard-widget-itemcard .item-card .sections .section.section-latest-data .column, div.dashboard-widget-itemcard .item-card .sections .section.section-latest-data .right-column, div.dashboard-widget-itemcard .item-card .sections .section.section-interval-and-storage .column .column-header, div.dashboard-widget-itemcard .item-card .sections .section.section-interval-and-storage .column .column-value, div.dashboard-widget-itemcard .item-card .sections .section.section-interval-and-storage .right-column .column-header, div.dashboard-widget-itemcard .item-card .sections .section.section-interval-and-storage .right-column .column-value, div.dashboard-widget-itemcard .item-card .sections .section.section-latest-data .column .column-header, div.dashboard-widget-itemcard .item-card .sections .section.section-latest-data .column .column-value, div.dashboard-widget-itemcard .item-card .sections .section.section-latest-data .right-column .column-header, div.dashboard-widget-itemcard .item-card .sections .section.section-latest-data .right-column .column-value, div.dashboard-widget-itemcard .item-card .sections .section.section-triggers .triggers .trigger .trigger-name, div.dashboard-widget-itemcard .item-card .sections .section.section-single-parameter .section-body, div.dashboard-widget-map .btn-back-map-container a:focus .btn-back-map .btn-back-map-content, div.dashboard-widget-map .btn-back-map-container a:hover .btn-back-map .btn-back-map-content, form.dashboard-widget-piechart .dataset-body .form-grid > label, form.dashboard-widget-svggraph .dataset-body .form-grid > label, form.dashboard-widget-tophosts #list_columns .text, form.dashboard-widget-topitems #list_columns .text, .menu-popup .menu-popup-item, .menu-popup h3, .notif-body h4, .overlay-descr-url, .tag, .overflow-ellipsis, .overflow-ellipsis td:not(.wordbreak, .wordwrap), .overflow-ellipsis th, .overflow-ellipsis th a, .preprocessing-list .preprocessing-list-head .step-on-fail, .totals-list.totals-list-horizontal .count,
-=======
-div.dashboard-widget-hostcard .host-card .sections .section.section-inventory .section-body .inventory-field-value, div.dashboard-widget-itemcard .item-card .sections-header .section-item .item-name .link-action, div.dashboard-widget-itemcard .item-card .sections-header .section-path, div.dashboard-widget-itemcard .item-card .sections-header .section-path .path-element, div.dashboard-widget-itemcard .item-card .sections .section .section-name, div.dashboard-widget-itemcard .item-card .sections .section.section-interval-and-storage .center-column, div.dashboard-widget-itemcard .item-card .sections .section.section-latest-data .center-column, div.dashboard-widget-itemcard .item-card .sections .section.section-interval-and-storage .column, div.dashboard-widget-itemcard .item-card .sections .section.section-interval-and-storage .right-column, div.dashboard-widget-itemcard .item-card .sections .section.section-latest-data .column, div.dashboard-widget-itemcard .item-card .sections .section.section-latest-data .right-column, div.dashboard-widget-itemcard .item-card .sections .section.section-interval-and-storage .column .column-header, div.dashboard-widget-itemcard .item-card .sections .section.section-interval-and-storage .column .column-value, div.dashboard-widget-itemcard .item-card .sections .section.section-interval-and-storage .right-column .column-header, div.dashboard-widget-itemcard .item-card .sections .section.section-interval-and-storage .right-column .column-value, div.dashboard-widget-itemcard .item-card .sections .section.section-latest-data .column .column-header, div.dashboard-widget-itemcard .item-card .sections .section.section-latest-data .column .column-value, div.dashboard-widget-itemcard .item-card .sections .section.section-latest-data .right-column .column-header, div.dashboard-widget-itemcard .item-card .sections .section.section-latest-data .right-column .column-value, div.dashboard-widget-itemcard .item-card .sections .section.section-triggers .triggers .trigger .trigger-name, div.dashboard-widget-itemcard .item-card .sections .section.section-single-parameter .section-body, div.dashboard-widget-map .btn-back-map-container a:focus .btn-back-map .btn-back-map-content, div.dashboard-widget-map .btn-back-map-container a:hover .btn-back-map .btn-back-map-content, form.dashboard-widget-scatterplot .dataset-head .head-row > label, form.dashboard-widget-scatterplot .dataset-body .form-grid > label, form.dashboard-widget-tophosts #list_columns .text, form.dashboard-widget-topitems #list_columns .text, .menu-popup .menu-popup-item, .menu-popup h3, .notif-body h4, .overlay-descr-url, .tag, .overflow-ellipsis, .overflow-ellipsis td:not(.wordbreak, .wordwrap), .overflow-ellipsis th, .overflow-ellipsis th a, .preprocessing-list .preprocessing-list-head .step-on-fail, .totals-list.totals-list-horizontal .count,
->>>>>>> fd487fbf
+div.dashboard-widget-hostcard .host-card .sections .section.section-inventory .section-body .inventory-field-value, div.dashboard-widget-itemcard .item-card .sections-header .section-item .item-name .link-action, div.dashboard-widget-itemcard .item-card .sections-header .section-path, div.dashboard-widget-itemcard .item-card .sections-header .section-path .path-element, div.dashboard-widget-itemcard .item-card .sections .section .section-name, div.dashboard-widget-itemcard .item-card .sections .section.section-interval-and-storage .center-column, div.dashboard-widget-itemcard .item-card .sections .section.section-latest-data .center-column, div.dashboard-widget-itemcard .item-card .sections .section.section-interval-and-storage .column, div.dashboard-widget-itemcard .item-card .sections .section.section-interval-and-storage .right-column, div.dashboard-widget-itemcard .item-card .sections .section.section-latest-data .column, div.dashboard-widget-itemcard .item-card .sections .section.section-latest-data .right-column, div.dashboard-widget-itemcard .item-card .sections .section.section-interval-and-storage .column .column-header, div.dashboard-widget-itemcard .item-card .sections .section.section-interval-and-storage .column .column-value, div.dashboard-widget-itemcard .item-card .sections .section.section-interval-and-storage .right-column .column-header, div.dashboard-widget-itemcard .item-card .sections .section.section-interval-and-storage .right-column .column-value, div.dashboard-widget-itemcard .item-card .sections .section.section-latest-data .column .column-header, div.dashboard-widget-itemcard .item-card .sections .section.section-latest-data .column .column-value, div.dashboard-widget-itemcard .item-card .sections .section.section-latest-data .right-column .column-header, div.dashboard-widget-itemcard .item-card .sections .section.section-latest-data .right-column .column-value, div.dashboard-widget-itemcard .item-card .sections .section.section-triggers .triggers .trigger .trigger-name, div.dashboard-widget-itemcard .item-card .sections .section.section-single-parameter .section-body, div.dashboard-widget-map .btn-back-map-container a:focus .btn-back-map .btn-back-map-content, div.dashboard-widget-map .btn-back-map-container a:hover .btn-back-map .btn-back-map-content, form.dashboard-widget-piechart .dataset-body .form-grid > label, form.dashboard-widget-scatterplot .dataset-head .head-row > label, form.dashboard-widget-scatterplot .dataset-body .form-grid > label, form.dashboard-widget-svggraph .dataset-body .form-grid > label, form.dashboard-widget-tophosts #list_columns .text, form.dashboard-widget-topitems #list_columns .text, .menu-popup .menu-popup-item, .menu-popup h3, .notif-body h4, .overlay-descr-url, .tag, .overflow-ellipsis, .overflow-ellipsis td:not(.wordbreak, .wordwrap), .overflow-ellipsis th, .overflow-ellipsis th a, .preprocessing-list .preprocessing-list-head .step-on-fail, .totals-list.totals-list-horizontal .count,
 .totals-list.totals-list-horizontal .name {
   overflow: hidden;
   text-overflow: ellipsis;
@@ -110,11 +106,7 @@
   unicode-range: U+4E00-9FFF; }
 @font-face {
   font-family: "zabbix-icons";
-<<<<<<< HEAD
-  src: url("../fonts/zabbix-icons.woff2?t=1745993981118") format("woff2"), url("../fonts/zabbix-icons.woff?t=1745993981118") format("woff"), url("../fonts/zabbix-icons.ttf?t=1745993981118") format("truetype"), url("../fonts/zabbix-icons.svg?t=1745993981118#zabbix-icons") format("svg"); }
-=======
-  src: url("../fonts/zabbix-icons.woff2?t=1755168873571") format("woff2"), url("../fonts/zabbix-icons.woff?t=1755168873571") format("woff"), url("../fonts/zabbix-icons.ttf?t=1755168873571") format("truetype"), url("../fonts/zabbix-icons.svg?t=1755168873571#zabbix-icons") format("svg"); }
->>>>>>> fd487fbf
+  src: url("../fonts/zabbix-icons.woff2?t=1761316429407") format("woff2"), url("../fonts/zabbix-icons.woff?t=1761316429407") format("woff"), url("../fonts/zabbix-icons.ttf?t=1761316429407") format("truetype"), url("../fonts/zabbix-icons.svg?t=1761316429407#zabbix-icons") format("svg"); }
 [class^="zi-"]::before, [class*=" zi-"]::before, .btn-overlay-close::before, .dashboard-widget-placeholder .dashboard-widget-placeholder-label::before, .menu-main .has-submenu > a::after, .menu-user .has-submenu > a::after, output::before, .color-picker-no-color::after, .z-select .focusable::after,
 z-select .focusable::after, .link-external::after, .markdown a::after, .modal-popup-host-wizard .formated-text a::after, .tag.tag-inherited::before, .tag.tag-inherited-duplicate::before, .drag-icon::before, .btn-dropdown-container .btn-dropdown-toggle::after {
   font-family: 'zabbix-icons';
@@ -314,194 +306,6 @@
 .zi-expand:before {
   content: "\ea3d"; }
 
-<<<<<<< HEAD
-.zi-file-filled:before {
-  content: "\ea3e"; }
-
-.zi-file:before {
-  content: "\ea3f"; }
-
-.zi-filter-large:before {
-  content: "\ea40"; }
-
-.zi-filter:before {
-  content: "\ea41"; }
-
-.zi-fullscreen:before {
-  content: "\ea42"; }
-
-.zi-help-circled:before {
-  content: "\ea43"; }
-
-.zi-help:before, .zi-help-small:before, .zi-help-filled-small:before {
-  content: "\ea44"; }
-
-.zi-home:before {
-  content: "\ea45"; }
-
-.zi-i:before, .zi-i-negative:before, .zi-i-positive:before, .zi-i-warning:before {
-  content: "\ea46"; }
-
-.zi-integrations:before {
-  content: "\ea47"; }
-
-.zi-inventory:before {
-  content: "\ea48"; }
-
-.zi-link-external-small:before {
-  content: "\ea49"; }
-
-.zi-link-external:before {
-  content: "\ea4a"; }
-
-.zi-lock:before {
-  content: "\ea4b"; }
-
-.zi-maximize:before {
-  content: "\ea4c"; }
-
-.zi-menu:before {
-  content: "\ea4d"; }
-
-.zi-minimize:before {
-  content: "\ea4e"; }
-
-.zi-monitoring:before {
-  content: "\ea4f"; }
-
-.zi-more:before {
-  content: "\ea50"; }
-
-.zi-pause:before {
-  content: "\ea51"; }
-
-.zi-pencil:before {
-  content: "\ea52"; }
-
-.zi-picture:before {
-  content: "\ea53"; }
-
-.zi-play:before {
-  content: "\ea54"; }
-
-.zi-plus:before, .zi-plus-small:before {
-  content: "\ea55"; }
-
-.zi-proxy-group:before {
-  content: "\ea56"; }
-
-.zi-proxy:before {
-  content: "\ea57"; }
-
-.zi-reference:before {
-  content: "\ea58"; }
-
-.zi-reload:before {
-  content: "\ea59"; }
-
-.zi-remove:before, .zi-remove-small:before, .zi-remove-smaller:before {
-  content: "\ea5a"; }
-
-.zi-reports:before {
-  content: "\ea5b"; }
-
-.zi-search-large:before {
-  content: "\ea5c"; }
-
-.zi-search:before {
-  content: "\ea5d"; }
-
-.zi-server:before {
-  content: "\ea5e"; }
-
-.zi-services:before {
-  content: "\ea5f"; }
-
-.zi-sign-out:before {
-  content: "\ea60"; }
-
-.zi-slash:before {
-  content: "\ea61"; }
-
-.zi-speaker-off:before {
-  content: "\ea62"; }
-
-.zi-speaker:before {
-  content: "\ea63"; }
-
-.zi-star-filled:before {
-  content: "\ea64"; }
-
-.zi-star:before {
-  content: "\ea65"; }
-
-.zi-stop-sign:before {
-  content: "\ea66"; }
-
-.zi-support:before {
-  content: "\ea67"; }
-
-.zi-text:before {
-  content: "\ea68"; }
-
-.zi-time-period:before {
-  content: "\ea69"; }
-
-.zi-trash:before {
-  content: "\ea6a"; }
-
-.zi-tree-top-bottom:before, .zi-tree-top-bottom-small:before {
-  content: "\ea6b"; }
-
-.zi-tree-top-right-bottom:before, .zi-tree-top-right-bottom-small:before {
-  content: "\ea6c"; }
-
-.zi-tree-top-right:before, .zi-tree-top-right-small:before {
-  content: "\ea6d"; }
-
-.zi-triangle-flipped-warning:before {
-  content: "\ea6e"; }
-
-.zi-triangle-warning:before {
-  content: "\ea6f"; }
-
-.zi-uncheck:before {
-  content: "\ea70"; }
-
-.zi-user-filled:before, .zi-user-filled-small:before {
-  content: "\ea71"; }
-
-.zi-user-settings:before {
-  content: "\ea72"; }
-
-.zi-user:before {
-  content: "\ea73"; }
-
-.zi-users-filled:before, .zi-users-filled-small:before {
-  content: "\ea74"; }
-
-.zi-users:before {
-  content: "\ea75"; }
-
-.zi-widget-add:before {
-  content: "\ea76"; }
-
-.zi-widget-awaiting-data-large:before {
-  content: "\ea77"; }
-
-.zi-widget-empty-references-large:before {
-  content: "\ea78"; }
-
-.zi-widget-resize:before {
-  content: "\ea79"; }
-
-.zi-wrench-alt:before, .zi-wrench-alt-small:before {
-  content: "\ea7a"; }
-
-.zi-wrench:before {
-  content: "\ea7b"; }
-
-=======
 .zi-eye-alt-off:before {
   content: "\ea3e"; }
 
@@ -511,193 +315,198 @@
 .zi-eye:before {
   content: "\ea40"; }
 
+.zi-file-filled:before {
+  content: "\ea41"; }
+
+.zi-file:before {
+  content: "\ea42"; }
+
 .zi-filter-large:before {
-  content: "\ea41"; }
+  content: "\ea43"; }
 
 .zi-filter:before {
-  content: "\ea42"; }
+  content: "\ea44"; }
 
 .zi-fullscreen:before {
-  content: "\ea43"; }
+  content: "\ea45"; }
 
 .zi-help-circled:before {
-  content: "\ea44"; }
+  content: "\ea46"; }
 
 .zi-help:before, .zi-help-small:before, .zi-help-filled-small:before {
-  content: "\ea45"; }
+  content: "\ea47"; }
 
 .zi-home:before {
-  content: "\ea46"; }
+  content: "\ea48"; }
 
 .zi-i:before, .zi-i-negative:before, .zi-i-positive:before, .zi-i-warning:before {
-  content: "\ea47"; }
+  content: "\ea49"; }
 
 .zi-integrations:before {
-  content: "\ea48"; }
+  content: "\ea4a"; }
 
 .zi-inventory:before {
-  content: "\ea49"; }
+  content: "\ea4b"; }
 
 .zi-link-external-small:before {
-  content: "\ea4a"; }
+  content: "\ea4c"; }
 
 .zi-link-external:before {
-  content: "\ea4b"; }
+  content: "\ea4d"; }
 
 .zi-lock:before {
-  content: "\ea4c"; }
+  content: "\ea4e"; }
 
 .zi-maximize:before {
-  content: "\ea4d"; }
+  content: "\ea4f"; }
 
 .zi-menu:before {
-  content: "\ea4e"; }
+  content: "\ea50"; }
 
 .zi-minimize:before {
-  content: "\ea4f"; }
+  content: "\ea51"; }
 
 .zi-monitoring:before {
-  content: "\ea50"; }
+  content: "\ea52"; }
 
 .zi-more:before {
-  content: "\ea51"; }
+  content: "\ea53"; }
 
 .zi-pause:before {
-  content: "\ea52"; }
+  content: "\ea54"; }
 
 .zi-pencil:before {
-  content: "\ea53"; }
+  content: "\ea55"; }
 
 .zi-picture:before {
-  content: "\ea54"; }
+  content: "\ea56"; }
 
 .zi-play:before {
-  content: "\ea55"; }
+  content: "\ea57"; }
 
 .zi-plus:before, .zi-plus-small:before {
-  content: "\ea56"; }
+  content: "\ea58"; }
 
 .zi-proxy-group:before {
-  content: "\ea57"; }
+  content: "\ea59"; }
 
 .zi-proxy:before {
-  content: "\ea58"; }
+  content: "\ea5a"; }
 
 .zi-reference:before {
-  content: "\ea59"; }
+  content: "\ea5b"; }
 
 .zi-reload:before {
-  content: "\ea5a"; }
+  content: "\ea5c"; }
 
 .zi-remove:before, .zi-remove-small:before, .zi-remove-smaller:before {
-  content: "\ea5b"; }
+  content: "\ea5d"; }
 
 .zi-reports:before {
-  content: "\ea5c"; }
+  content: "\ea5e"; }
 
 .zi-search-large:before {
-  content: "\ea5d"; }
+  content: "\ea5f"; }
 
 .zi-search:before {
-  content: "\ea5e"; }
+  content: "\ea60"; }
 
 .zi-server:before {
-  content: "\ea5f"; }
+  content: "\ea61"; }
 
 .zi-services:before {
-  content: "\ea60"; }
+  content: "\ea62"; }
 
 .zi-sign-out:before {
-  content: "\ea61"; }
+  content: "\ea63"; }
 
 .zi-slash:before {
-  content: "\ea62"; }
+  content: "\ea64"; }
 
 .zi-speaker-off:before {
-  content: "\ea63"; }
+  content: "\ea65"; }
 
 .zi-speaker:before {
-  content: "\ea64"; }
+  content: "\ea66"; }
 
 .zi-square:before {
-  content: "\ea65"; }
+  content: "\ea67"; }
 
 .zi-star-filled:before {
-  content: "\ea66"; }
+  content: "\ea68"; }
 
 .zi-star:before {
-  content: "\ea67"; }
+  content: "\ea69"; }
 
 .zi-stop-sign:before {
-  content: "\ea68"; }
+  content: "\ea6a"; }
 
 .zi-support:before {
-  content: "\ea69"; }
+  content: "\ea6b"; }
 
 .zi-text:before {
-  content: "\ea6a"; }
+  content: "\ea6c"; }
 
 .zi-time-period:before {
-  content: "\ea6b"; }
+  content: "\ea6d"; }
 
 .zi-trash:before {
-  content: "\ea6c"; }
+  content: "\ea6e"; }
 
 .zi-tree-top-bottom:before, .zi-tree-top-bottom-small:before {
-  content: "\ea6d"; }
+  content: "\ea6f"; }
 
 .zi-tree-top-right-bottom:before, .zi-tree-top-right-bottom-small:before {
-  content: "\ea6e"; }
+  content: "\ea70"; }
 
 .zi-tree-top-right:before, .zi-tree-top-right-small:before {
-  content: "\ea6f"; }
+  content: "\ea71"; }
 
 .zi-triangle-flipped-warning:before {
-  content: "\ea70"; }
+  content: "\ea72"; }
 
 .zi-triangle-warning:before {
-  content: "\ea71"; }
+  content: "\ea73"; }
 
 .zi-triangle:before {
-  content: "\ea72"; }
+  content: "\ea74"; }
 
 .zi-uncheck:before {
-  content: "\ea73"; }
+  content: "\ea75"; }
 
 .zi-user-filled:before, .zi-user-filled-small:before {
-  content: "\ea74"; }
+  content: "\ea76"; }
 
 .zi-user-settings:before {
-  content: "\ea75"; }
+  content: "\ea77"; }
 
 .zi-user:before {
-  content: "\ea76"; }
+  content: "\ea78"; }
 
 .zi-users-filled:before, .zi-users-filled-small:before {
-  content: "\ea77"; }
+  content: "\ea79"; }
 
 .zi-users:before {
-  content: "\ea78"; }
+  content: "\ea7a"; }
 
 .zi-widget-add:before {
-  content: "\ea79"; }
+  content: "\ea7b"; }
 
 .zi-widget-awaiting-data-large:before {
-  content: "\ea7a"; }
+  content: "\ea7c"; }
 
 .zi-widget-empty-references-large:before {
-  content: "\ea7b"; }
+  content: "\ea7d"; }
 
 .zi-widget-resize:before {
-  content: "\ea7c"; }
+  content: "\ea7e"; }
 
 .zi-wrench-alt:before, .zi-wrench-alt-small:before {
-  content: "\ea7d"; }
+  content: "\ea7f"; }
 
 .zi-wrench:before {
-  content: "\ea7e"; }
-
->>>>>>> fd487fbf
+  content: "\ea80"; }
+
 div.zabbix-logo {
   width: 114px;
   height: 30px;
@@ -1713,11 +1522,7 @@
   right: 1px;
   z-index: 1000; }
   .btn-overlay-close::before {
-<<<<<<< HEAD
-    content: ""; }
-=======
-    content: ""; }
->>>>>>> fd487fbf
+    content: ""; }
 
 .btn-debug {
   position: fixed;
@@ -2011,11 +1816,7 @@
     bottom: 0;
     text-align: center; }
     .dashboard-widget-placeholder .dashboard-widget-placeholder-label::before {
-<<<<<<< HEAD
-      content: "";
-=======
-      content: "";
->>>>>>> fd487fbf
+      content: "";
       margin: 0 -4px;
       font-size: 46px; }
     .dashboard-widget-placeholder .dashboard-widget-placeholder-label div {
@@ -2024,11 +1825,7 @@
     background: #010101;
     box-shadow: inset 2px 2px 6px rgba(0, 0, 0, 0.5); }
     .dashboard-widget-placeholder .dashboard-widget-placeholder-resizing .dashboard-widget-placeholder-label::before {
-<<<<<<< HEAD
-      content: ""; }
-=======
-      content: ""; }
->>>>>>> fd487fbf
+      content: ""; }
   .dashboard-widget-placeholder.disabled {
     opacity: 1; }
     .dashboard-widget-placeholder.disabled .dashboard-widget-placeholder-box {
@@ -4746,11 +4543,7 @@
     text-align: center; }
 
 .color-picker-no-color::after {
-<<<<<<< HEAD
-  content: "";
-=======
-  content: "";
->>>>>>> fd487fbf
+  content: "";
   font-size: 20px;
   color: #d40000;
   justify-content: center; }
@@ -6813,11 +6606,7 @@
 .link-external, .markdown a, .modal-popup-host-wizard .formated-text a {
   position: relative; }
   .link-external::after, .markdown a::after, .modal-popup-host-wizard .formated-text a::after {
-<<<<<<< HEAD
-    content: "";
-=======
-    content: "";
->>>>>>> fd487fbf
+    content: "";
     position: relative;
     bottom: 1px;
     margin-left: 2px;
@@ -8334,9 +8123,9 @@
     vertical-align: top;
     opacity: .6; }
   .tag.tag-inherited::before {
-    content: ""; }
+    content: ""; }
   .tag.tag-inherited-duplicate::before {
-    content: ""; }
+    content: ""; }
 
 .tag-inherited-title {
   margin-bottom: 3px;
