--- conflicted
+++ resolved
@@ -290,33 +290,29 @@
 					'Unknown' => '1'
 				]
 			],
-<<<<<<< HEAD
+			'Item navigator listener' => [
+				self::FIRST_HOST_NAME => [
+					'severity' => 'info',
+					'index' => 0,
+					'count' => 1
+				],
+				self::SECOND_HOST_NAME => [
+					'severity' => 'warning',
+					'index' => 2,
+					'count' => 1
+				],
+				self::THIRD_HOST_NAME => [
+					'severity' => 'high',
+					'index' => 4,
+					'count' => 1
+				]
+			],
 			'Host card listener' => null,
 			// By default Item card widget will display Honeycomb data, because it was selected in Item field.
 			'Item card listener' => [
 				'Hostname' => self::FIRST_HOST_NAME,
 				'Last value' => 3
 			]
-=======
-			'Item navigator listener' => [
-				self::FIRST_HOST_NAME => [
-					'severity' => 'info',
-					'index' => 0,
-					'count' => 1
-				],
-				self::SECOND_HOST_NAME => [
-					'severity' => 'warning',
-					'index' => 2,
-					'count' => 1
-				],
-				self::THIRD_HOST_NAME => [
-					'severity' => 'high',
-					'index' => 4,
-					'count' => 1
-				]
-			],
-			'Host card listener' => null
->>>>>>> 922bff88
 		]
 	];
 
