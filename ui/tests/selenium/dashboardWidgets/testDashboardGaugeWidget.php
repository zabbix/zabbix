--- conflicted
+++ resolved
@@ -19,11 +19,7 @@
 require_once dirname(__FILE__).'/../behaviors/CTableBehavior.php';
 
 /**
-<<<<<<< HEAD
  * @backup settings, widget
-=======
- * @backup config, widget, globalmacro
->>>>>>> 1aff03c6
  *
  * @dataSource AllItemValueTypes, GlobalMacros
  *
