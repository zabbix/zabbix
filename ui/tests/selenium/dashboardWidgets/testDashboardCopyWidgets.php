--- conflicted
+++ resolved
@@ -335,17 +335,19 @@
 			],
 			[
 				[
-<<<<<<< HEAD
 					'name' => 'Host card widget',
 					'copy to' => 'same page'
 				]
 			],
 			[
 				[
-				'name' => 'Item card widget',
-=======
+					'name' => 'Item card widget',
+					'copy to' => 'same page'
+				]
+			],
+			[
+				[
 					'name' => 'Web monitoring widget',
->>>>>>> e91692c6
 					'copy to' => 'same page'
 				]
 			],
@@ -423,7 +425,6 @@
 			],
 			[
 				[
-<<<<<<< HEAD
 					'name' => 'Host card widget',
 					'copy to' => 'another page'
 				]
@@ -431,9 +432,12 @@
 			[
 				[
 					'name' => 'Item card widget',
-=======
+					'copy to' => 'another page'
+				]
+			],
+			[
+				[
 					'name' => 'Web monitoring widget',
->>>>>>> e91692c6
 					'copy to' => 'another page'
 				]
 			],
