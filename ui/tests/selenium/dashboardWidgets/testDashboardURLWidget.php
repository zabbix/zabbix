--- conflicted
+++ resolved
@@ -21,13 +21,7 @@
  * @ignoreBrowserErrors
  *
  * @backup dashboard
-<<<<<<< HEAD
- *
  * @dataSource DynamicItemWidgets
- *
-=======
- * @dataSource DynamicItemWidgets
->>>>>>> 87cfbaca
  * @onBefore prepareData
  */
 class testDashboardURLWidget extends CWebTest {
