<?php
/*
** Copyright (C) 2001-2025 Zabbix SIA
**
** This program is free software: you can redistribute it and/or modify it under the terms of
** the GNU Affero General Public License as published by the Free Software Foundation, version 3.
**
** This program is distributed in the hope that it will be useful, but WITHOUT ANY WARRANTY;
** without even the implied warranty of MERCHANTABILITY or FITNESS FOR A PARTICULAR PURPOSE.
** See the GNU Affero General Public License for more details.
**
** You should have received a copy of the GNU Affero General Public License along with this program.
** If not, see <https://www.gnu.org/licenses/>.
**/


require_once __DIR__.'/../../include/CWebTest.php';
require_once __DIR__.'/../behaviors/CTagBehavior.php';
require_once __DIR__.'/../../include/helpers/CDataHelper.php';

/**
 * @backup widget, profiles
 *
 * @dataSource UserPermissions
 *
 * @onBefore prepareData
 */
class testDashboardProblemsBySeverityWidget extends testWidgets {

	/**
	 * Attach TagBehavior to the test.
	 */
	public function getBehaviors() {
		return [
			[
				'class' => CTagBehavior::class,
				'tag_selector' => 'id:tags_table_tags'
			]
		];
	}

	const DEFAULT_DASHBOARD = 'Dashboard for Problems by severity';

	/**
	 * ID of the dashboard that is created within this test specifically for the update scenario.
	 */
	protected static $dashboardid;

	public static function prepareData() {
		// Form an array with configuration of widgets with "Show" = "Host groups".
		$widgets = [];
		$id = 1;
		for ($y = 0; $y <= 39; $y += 3) {
			for ($x = 0; $x <= 36; $x += 36) {
				$widgets[] = [
					'type' => 'problemsbysv',
					'name' => 'Reference widget '.$id,
					'x' => $x,
					'y' => $y,
					'width' => 36,
					'height' => 3,
					'view_mode' => 0
				];

				$id++;
			}
		}

		// Form an array with configuration of widgets with "Show" = "Totals".
		$id = 1;
		for ($y = 42; $y <= 48; $y += 4) {
			for ($x = 0; $x <= 70; $x += 12) {
				if ($id > 10) {
					break 2;
				}
				$widgets[] = [
					'type' => 'problemsbysv',
					'name' => 'Totals reference widget '.$id,
					'x' => $x,
					'y' => $y,
					'width' => 12,
					'height' => 4,
					'view_mode' => 0,
					'fields' => [
						[
							'type' => ZBX_WIDGET_FIELD_TYPE_INT32,
							'name' => 'show_type',
							'value' => '1'
						]
					]
				];

				$id++;
			}
		}

		CDataHelper::call('dashboard.create', [
			[
				'name' => self::DEFAULT_DASHBOARD,
				'pages' => [
					[
						'widgets' => [
							[
								'type' => 'problemsbysv',
								'name' => 'Reference widget',
								'x' => 0,
								'y' => 0,
								'width' => 24,
								'height' => 5,
								'fields' => [
									[
										'type' => ZBX_WIDGET_FIELD_TYPE_STR,
										'name' => 'reference',
										'value' => 'PBYSV'
									]
								]
							],
							[
								'type' => 'problemsbysv',
								'name' => 'Reference PBS widget to delete',
								'x' => 24,
								'y' => 0,
								'width' => 24,
								'height' => 5,
								'fields' => [
									[
										'type' => ZBX_WIDGET_FIELD_TYPE_INT32,
										'name' => 'show_type',
										'value' => 1
									],
									[
										'type' => ZBX_WIDGET_FIELD_TYPE_INT32,
										'name' => 'layout',
										'value' => 1
									]
								]
							],
							[
								'type' => 'problemsbysv',
								'name' => 'Totals reference PBS widget to delete',
								'x' => 48,
								'y' => 0,
								'width' => 24,
								'height' => 5
							]
						]
					]
				]
			],
			[
				'name' => 'Problems by severity update dashboard',
				'display_period' => 60,
				'auto_start' => 1,
				'pages' => [
					[
						'name' => 'Test Dashboard Page',
						'display_period' => 1800,
						'widgets' => array_values($widgets)
					]
				]
			]
		]);
		self::$dashboardid = CDataHelper::getIds('name');
	}

	public function getCreateWidgetData() {
		return [
			// #0 Create a widget with default values.
			[
				[
					'fields' => [
						'Type' => 'Problems by severity'
					],
					'check' => [
						'pop-up' => true,
						'disabled' => true
					]
				]
			],
			// #1 Host groups: 4 tags with Or operator, at least one of them should be present.
			[
				[
					'fields' => [
						'Type' => 'Problems by severity',
						'Name' => 'HG: Four Or tags in filter',
						'Problem tags' => 'Or'
					],
					'tags' => [
						['name' => 'Service', 'operator' => 'Contains', 'value' => ''],
						['name' => 'server', 'operator' => 'Contains', 'value' => ''],
						['name' => 'Alpha', 'operator' => 'Contains', 'value' => ''],
						['name' => 'Delta', 'operator' => 'Contains', 'value' => '']
					],
					'expected' => [
						'Group to check triggers filtering' => [
							'Average' => '1'
						],
						'Host group for tag permissions' => [
							'Not classified' => '2'
						],
						'Zabbix servers' => [
							'Average' => '1',
							'Warning' => '4'
						]
					]
				]
			],
			// #2 Create a widget with selected 'show latest values' option and removed 'show timeline' option.
			[
				[
					'fields' => [
						'Type' => 'Problems by severity',
						'Name' => 'Show operational data and timeline',
						'Refresh interval' => 'Default (1 minute)',
						'Show operational data' => 'Separately',
						'Show timeline' => false
					],
					'check' => [
						'pop-up' => true
					]
				]
			],
			// #3 Create a widget that shows only hosts with problems with problem filtering by their severity.
			[
				[
					'fields' => [
						'Type' => 'Problems by severity',
						'Name' => 'Show only hosts with problems filtered by severity',
						'Refresh interval' => '1 minute',
						'Hide groups without problems' => true,
						'Severity' => ['Disaster', 'Warning', 'Information']
					],
					'expected' => [
						'Group to check Overview' => [
							'Disaster' => '1',
							'Warning' => '1',
							'Information' => '1'
						],
						'Zabbix servers' => [
							'Warning' => '5'
						]
					]
				]
			],
			// #4 Create a widget with selected 'show suppressed problems' option.
			[
				[
					'fields' => [
						'Type' => 'Problems by severity',
						'Name' => 'Show suppressed problems',
						'Show suppressed problems' => true
					]
				]
			],
			// #5 Create a widget with selected 'show suppressed problems' option that shows only hosts with problems.
			[
				[
					'fields' => [
						'Type' => 'Problems by severity',
						'Name' => 'Show only for hosts with problems + show suppressed problems',
						'Show suppressed problems' => true,
						'Hide groups without problems' => true,
						'Problem display' => 'Separated'
					],
					'expected' => [
						'Another group to check Overview' => [
							'Average' => '0 of 1'
						],
						'Group to check Overview' => [
							'Disaster' => '1 of 1',
							'High' => '1 of 1',
							'Average' => '1 of 2',
							'Warning' => '1 of 1',
							'Information' => '0 of 1',
							'Not classified' => '1 of 1'
						],
						'Group to check triggers filtering' => [
							'Average' => '1 of 1'
						],
						'Host group for suppression' => [
							'Average' => '1 of 1'
						],
						'Host group for tag permissions' => [
							'Not classified' => '2 of 2'
						],
						'Zabbix servers' => [
							'Average' => '1 of 1',
							'Warning' => '5 of 5'
						]
					]
				]
			],
			// #6 Create a widget with 'Zabbix servers' and 'Another group to check Overview' host group problems.
			[
				[
					'fields' => [
						'Type' => 'Problems by severity',
						'Name' => 'Show only problems from 2 groups',
						'Host groups' => ['Zabbix servers', 'Another group to check Overview'],
						'Show operational data' => 'With problem name'
					],
					'expected' => [
						'Another group to check Overview' => [
							'Average' => '1'
						],
						'Zabbix servers' => [
							'Average' => '1',
							'Warning' => '5'
						]
					],
					'check' => [
						'pop-up' => true
					]
				]
			],
			// #7 Create a widget that excludes "Zabbix servers" host group.
			[
				[
					'fields' => [
						'Type' => 'Problems by severity',
						'Name' => 'Exclude one group',
						'Exclude host groups' => ['Zabbix servers', 'Empty group', 'Group to check Overview']
					]
				]
			],
			// #8 Create a widget that shows only '1_Hos_to_check_Monitoring_Overview' host problems.
			[
				[
					'fields' => [
						'Type' => 'Problems by severity',
						'Name' => 'Display only "1_Host_to_check_Monitoring_Overview"',
						'Problem display' => 'Separated',
						'Severity' => ['Disaster', 'High', 'Average', 'Warning', 'Information', 'Not classified'],
						'Hosts' => [
							'values' => ['1_Host_to_check_Monitoring_Overview'],
							'context' => 'Group to check Overview'
						]
					],
					'expected' => [
						'Group to check Overview' => [
							'Disaster' => '1 of 1',
							'High' => '1 of 1',
							'Average' => '1 of 1',
							'Warning' => '1 of 1',
							'Information' => '0 of 1',
							'Not classified' => '1 of 1'
						]
					]
				]
			],
			// #9 Create a widget that shows only 'Third test trigger with tag priority' problem.
			[
				[
					'fields' => [
						'Type' => 'Problems by severity',
						'Name' => 'Display only "Third test trigger with tag priority" problem',
						'Problem' => 'Third test trigger with tag priority',
						'Problem display' => 'Separated'
					],
					'expected' => [
						'Zabbix servers' => [
							'Warning' => '1 of 1'
						]
					]
				]
			],
			// #10 Create a widget that shows only problems that contain 'Test trigger with tag'.
			[
				[
					'fields' => [
						'Type' => 'Problems by severity',
						'Name' => 'Display problems containing "Test trigger with tag" string',
						'Problem' => 'Test trigger with tag'
					],
					'expected' => [
						'Zabbix servers' => [
							'Warning' => '5'
						]
					]
				]
			],
			// #11 Create a widget that shows only unacknowledged problems.
			[
				[
					'fields' => [
						'Type' => 'Problems by severity',
						'Name' => 'Display only unacknowledged problems',
						'Problem display' => 'Unacknowledged only'
					],
					'expected' => [
						'Group to check Overview' => [
							'Disaster' => '1',
							'High' => '1',
							'Average' => '1',
							'Warning' => '1',
							'Not classified' => '1'
						],
						'Group to check triggers filtering' => [
							'Average' => '1'
						],
						'Host group for tag permissions' => [
							'Not classified' => '2'
						],
						'Zabbix servers' => [
							'Average' => '1',
							'Warning' => '5'
						]
					]
				]
			],
			// #12 Totals: Create a widget with default values.
			[
				[
					'fields' => [
						'Type' => 'Problems by severity',
						'Name' => 'Totals: Widget with default parameters',
						'Show' => 'Totals'
					],
					'expected' => [
						'Disaster' => '1',
						'High' => '1',
						'Average' => '5',
						'Warning' => '6',
						'Information' => '1',
						'Not classified' => '3'
					],
					'check' => [
						'pop-up' => true,
						'disabled' => true
					]
				]
			],
			// #13 Totals: widget with 3 tags set up in tag filter with Or operator.
			[
				[
					'fields' => [
						'Type' => 'Problems by severity',
						'Name' => 'Totals: Four Or tags in filter',
						'Show' => 'Totals',
						'Problem tags' => 'Or'
					],
					'tags' => [
						['name' => 'Service', 'operator' => 'Contains', 'value' => 'abc'],
						['name' => 'Alpha', 'operator' => 'Contains', 'value' => ''],
						['name' => 'Delta', 'operator' => 'Equals', 'value' => 'd']
					],
					'expected' => [
						'Average' => '1',
						'Warning' => '3'
					]
				]
			],
<<<<<<< HEAD
			/*
			 * #14 Totals: Create a widget with selected 'show suppressed problems and ''show operational data' option
=======
			/**
			 * #14 Totals: Create a widget with selected 'show supprossed problems and ''show operational data' option
>>>>>>> 315188b7
			 * and removed 'show timeline' option.
			 */
			[
				[
					'fields' => [
						'Type' => 'Problems by severity',
						'Name' => 'Totals: Show suppressed problems with operational data and without timeline',
						'Refresh interval' => 'Default (1 minute)',
						'Show' => 'Totals',
						'Show suppressed problems' => true,
						'Show operational data' => 'Separately',
						'Show timeline' => false
					],
					'expected' => [
						'Disaster' => '1',
						'High' => '1',
						'Average' => '6',
						'Warning' => '6',
						'Information' => '1',
						'Not classified' => '3'
					],
					'check' => [
						'pop-up' => true
					]
				]
			],
			// #15 Totals: Create a widget that shows only problems with Disaster, Warning and Information severities with Vertical layout.
			[
				[
					'fields' => [
						'Type' => 'Problems by severity',
						'Name' => 'Totals: Show only hosts with problems filtered by severity',
						'Refresh interval' => '1 minute',
						'Show' => 'Totals',
						'Layout' => 'Vertical',
						'Severity' => ['Information', 'Warning', 'Disaster']
					],
					'expected' => [
						'Disaster' => '1',
						'Warning' => '6',
						'Information' => '1'
					]
				]
			],
			// #16 Totals: Create a widget with 'Zabbix servers' and 'Another group to check Overview' host group problems.
			[
				[
					'fields' => [
						'Type' => 'Problems by severity',
						'Name' => 'Totals: Show only "Zabbix servers" and "Another group to check Overview" problems',
						'Show' => 'Totals',
						'Layout' => 'Horizontal',
						'Host groups' => ['Zabbix servers', 'Another group to check Overview']
					],
					'expected' => [
						'Average' => '2',
						'Warning' => '5'
					]
				]
			],
			// #17 Totals: Create a widget that excludes several host groups and displays unacknowledged problems separately.
			[
				[
					'fields' => [
						'Type' => 'Problems by severity',
						'Name' => 'Totals: Exclude "Zabbix servers" with separated problem display',
						'Show' => 'Totals',
						'Layout' => 'Vertical',
						'Problem display' => 'Separated',
						'Exclude host groups' => ['Zabbix servers', 'Group to check triggers filtering']
					],
					'expected' => [
						'Disaster' => '1 of 1',
						'High' => '1 of 1',
						'Average' => '1 of 3',
						'Warning' => '1 of 1',
						'Information' => '0 of 1',
						'Not classified' => '3 of 3'
					]
				]
			],
			// #18 Totals: Create a widget that shows only '1_Hos_to_check_Monitoring_Overview' host problems.
			[
				[
					'fields' => [
						'Type' => 'Problems by severity',
						'Name' => 'Totals: Display only "1_Host_to_check_Monitoring_Overview"',
						'Show' => 'Totals',
						'Severity' => ['Not classified', 'Information', 'Warning', 'Average', 'High', 'Disaster'],
						'Hosts' => [
							'values' => ['1_Host_to_check_Monitoring_Overview'],
							'context' => 'Group to check Overview'
						]
					],
					'expected' => [
						'Disaster' => '1',
						'High' => '1',
						'Average' => '1',
						'Warning' => '1',
						'Information' => '1',
						'Not classified' => '1'
					]
				]
			],
			// #19 Totals: Create a widget that shows only problems that contain 'Test trigger with tag'.
			[
				[
					'fields' => [
						'Type' => 'Problems by severity',
						'Name' => 'Totals: Display problems containing "Test trigger with tag" string',
						'Show' => 'Totals',
						'Problem' => 'Test trigger with tag'
					],
					'expected' => [
						'Warning' => '5'
					]
				]
			],
			// #20 Totals: Create a widget that shows only unacknowledged problems.
			[
				[
					'fields' => [
						'Type' => 'Problems by severity',
						'Name' => 'Totals: Display only unacknowledged problems',
						'Show' => 'Totals',
						'Layout' => 'Vertical',
						'Problem display' => 'Unacknowledged only'
					],
					'expected' => [
						'Disaster' => '1',
						'High' => '1',
						'Average' => '3',
						'Warning' => '6',
						'Information' => '0',
						'Not classified' => '3'
					]
				]
			]
		];
	}

	/**
	 * @dataProvider getCreateWidgetData
	 */
	public function testDashboardProblemsBySeverityWidget_Create($data) {
		$this->page->login()->open('zabbix.php?action=dashboard.view&dashboardid='.
				self::$dashboardid[self::DEFAULT_DASHBOARD])->waitUntilReady();
		$dashboard = CDashboardElement::find()->one();
		$old_widget_count = $dashboard->getWidgets()->count();

		// Add a widget.
		$dialogue = $dashboard->edit()->addWidget();
		$form = $dialogue->asForm();
		$header = CTestArrayHelper::get($data['fields'], 'Name', 'Problems by severity');
		$this->fillFormAndSaveDashboard($dashboard, $form, $data, $header);
		$widget = $dashboard->getWidget($header);

		// Check that Dashboard has been saved and that there are no errors in the widget.
		$this->checkDashboardMessage();
		$this->assertEquals($old_widget_count + 1, $dashboard->getWidgets()->count());
		$show = CTestArrayHelper::get($data['fields'], 'Show', 'Host groups');
		if ($show === 'Host groups') {
			$this->checkWidgetContent($data, $widget);
		}
		else {
			$this->checkTotalsWidgetContent($data, $widget);
		}

		// Check the content of details hintbox for Host "ЗАББИКС Сервер" and severity "Average" if needed.
		if (CTestArrayHelper::get($data, 'check.pop-up', false)) {
			$this->checkPopupContent($data, $widget, $show);
		}
	}

	public function getUpdateWidgetData() {
		return [
			// #0 Update widget to have a default name.
			[
				[
					'widget to update' => 'Reference widget 1',
					'fields' => [
						'Name' => ''
					]
				]
			],
			// #1 Hide host groups without problems and remove timeline.
			[
				[
					'widget to update' => 'Reference widget 2',
					'fields' => [
						'Name' => 'Hide timeline and grouped without problems',
						'Refresh interval' => 'Default (1 minute)',
						'Hide groups without problems' => true,
						'Show operational data' => 'With problem name',
						'Show timeline' => false
					],
					'expected' => [
						'Another group to check Overview' => [
							'Average' => '1'
						],
						'Group to check Overview' => [
							'Disaster' => '1',
							'High' => '1',
							'Average' => '2',
							'Warning' => '1',
							'Information' => '1',
							'Not classified' => '1'
						],
						'Group to check triggers filtering' => [
							'Average' => '1'
						],
						'Host group for tag permissions' => [
							'Not classified' => '2'
						],
						'Zabbix servers' => [
							'Average' => '1',
							'Warning' => '5'
						]
					],
					'check' => [
						'pop-up' => true
					]
				]
			],
			// #2 Show only average problems including suppressed ones, problem display - separated, exclude hostgroups without problems.
			[
				[
					'widget to update' => 'Reference widget 3',
					'fields' => [
						'Name' => 'Show only average problems including suppressed ones',
						'Hide groups without problems' => true,
						'Show suppressed problems' => true,
						'Problem display' => 'Separated',
						'Severity' => ['Average']
					],
					'expected' => [
						'Another group to check Overview' => [
							'Average' => '0 of 1'
						],
						'Group to check Overview' => [
							'Average' => '1 of 2'
						],
						'Group to check triggers filtering' => [
							'Average' => '1 of 1'
						],
						'Host group for suppression' => [
							'Average' => '1 of 1'
						],
						'Zabbix servers' => [
							'Average' => '1 of 1'
						]
					]
				]
			],
			// #3 Update widget to display only unacknowledged problems and to show latest values.
			[
				[
					'widget to update' => 'Reference widget 4',
					'fields' => [
						'Name' => 'Display only unacknowledged problems',
						'Problem display' => 'Unacknowledged only',
						'Show operational data' => 'Separately'
					],
					'expected' => [
						'Group to check Overview' => [
							'Disaster' => '1',
							'High' => '1',
							'Average' => '1',
							'Warning' => '1',
							'Not classified' => '1'
						],
						'Group to check triggers filtering' => [
							'Average' => '1'
						],
						'Host group for tag permissions' => [
							'Not classified' => '2'
						],
						'Zabbix servers' => [
							'Average' => '1',
							'Warning' => '5'
						]
					],
					'check' => [
						'pop-up' => true
					]
				]
			],
			// #4 Update the widget to return only "Group to check Overview" hostgroup problems.
			[
				[
					'widget to update' => 'Reference widget 5',
					'fields' => [
						'Name' => 'Show only problems of one hostgroup',
						'Host groups' => 'Group to check Overview'
					],
					'expected' => [
						'Group to check Overview' => [
							'Disaster' => '1',
							'High' => '1',
							'Average' => '2',
							'Warning' => '1',
							'Information' => '1',
							'Not classified' => '1'
						]
					]
				]
			],
			// #5 Empty widget output: return problems of 'Zabbix servers' hostroup and a host that doesn't belong to it.
			[
				[
					'widget to update' => 'Reference widget 6',
					'fields' => [
						'Name' => 'Return "Zabbix servers" and "Another group to check Overview" problems',
						'Host groups' => ['Zabbix servers'],
						'Hosts' => [
							'values' => ['Empty host'],
							'context' => 'Empty group'
						]
					],
					'expected' => [],
					'check' => [
						'empty' => true
					]
				]
			],
			// #6 Update widget to exclude 'Group to check Overview' host group.
			[
				[
					'widget to update' => 'Reference widget 7',
					'fields' => [
						'Name' => 'Widget with excluded group',
						'Exclude host groups' => ['Group to check Overview']
					],
					'expected' => [
						'Another group to check Overview' => [
							'Average' => '1'
						],
						'Group to check triggers filtering' => [
							'Average' => '1'
						],
						'Host group for tag permissions' => [
							'Not classified' => '2'
						],
						'Zabbix servers' => [
							'Average' => '1',
							'Warning' => '5'
						]
					]
				]
			],
			// #7 Update widget to return problems of 'ЗАББИКС Сервер' host.
			[
				[
					'widget to update' => 'Reference widget 8',
					'fields' => [
						'Name' => 'Return "ЗАББИКС Сервер" problems',
						'Hosts' => [
							'values' => ['ЗАББИКС Сервер'],
							'context' => 'Zabbix servers'
						]
					],
					'expected' => [
						'Zabbix servers' => [
							'Average' => '1',
							'Warning' => '5'
						]
					]
				]
			],
			// #8 Empty widget output: problems of "ЗАББИКС Сервер" host with excluded "Zabbix servers" hostgroup.
			[
				[
					'widget to update' => 'Reference widget 9',
					'fields' => [
						'Name' => 'Display ЗАББИКС Сервер problems with excluded "Zabbix servers"',
						'Exclude host groups' => ['Zabbix servers'],
						'Hosts' => [
							'values' => ['ЗАББИКС Сервер'],
							'context' => 'Zabbix servers'
						],
						'Severity' => ['Disaster', 'High', 'Average', 'Warning', 'Information', 'Not classified']
					],
					'expected' => [],
					'check' => [
						'empty' => true
					]
				]
			],
			// #9 Update widget to show a non existing problem.
			[
				[
					'widget to update' => 'Reference widget 10',
					'fields' => [
						'Name' => 'No problems should be returned',
						'Problem' => 'Please place Your problem name here'
					],
					'expected' => []
				]
			],
			// #10 Update widget to show only warning and information problems that contain '_trigger_'.
			[
				[
					'widget to update' => 'Reference widget 11',
					'fields' => [
						'Name' => 'Display only warning and information problems containing "_trigger_',
						'Problem' => '_trigger_',
						'Severity' => ['Warning', 'Information']
					],
					'expected' => [
						'Group to check Overview' => [
							'Warning' => '1',
							'Information' => '1'
						]
					]
				]
			],
			// #11 Change "Show" from "Host groups" to "Totals"
			[
				[
					'widget to update' => 'Reference widget 12',
					'fields' => [
						'Name' => 'Changing "show" from "Host groups" to "Totals"',
						'Show' => 'Totals'
					],
					'expected' => [
						'Disaster' => '1',
						'High' => '1',
						'Average' => '5',
						'Warning' => '6',
						'Information' => '1',
						'Not classified' => '3'
					],
					'check' => [
						'disabled' => true
					]
				]
			],
			// #12 Host groups: Use tag filter option with a single tag that is equal to a certain value.
			[
				[
					'widget to update' => 'Reference widget 13',
					'fields' => [
						'Type' => 'Problems by severity',
						'Name' => 'HG: Single tag filter equals value'
					],
					'tags' => [
						['name' => 'Service', 'operator' => 'Contains', 'value' => 'abc']
					],
					'check' => [
						'pop-up' => true,
						'disabled' => true
					],
					'expected' => [
						'Zabbix servers' => [
							'Average' => '1',
							'Warning' => '1'
						]
					]
				]
			],
			// #13 Host groups: Display all problems that have a certain tag.
			[
				[
					'widget to update' => 'Reference widget 14',
					'fields' => [
						'Type' => 'Problems by severity',
						'Name' => 'HG: Single tag filter with empty value'
					],
					'tags' => [
						['name' => 'Service', 'operator' => 'Contains', 'value' => '']
					],
					'expected' => [
						'Host group for tag permissions' => [
							'Not classified' => '2'
						],
						'Zabbix servers' => [
							'Average' => '1',
							'Warning' => '1'
						]
					]
				]
			],
			// #14 Host groups: Show all problems that have 2 specific tags, one of them contains a specific value.
			[
				[
					'widget to update' => 'Reference widget 15',
					'fields' => [
						'Type' => 'Problems by severity',
						'Name' => 'HG: Two And/Or tags in filter'
					],
					'tags' => [
						['name' => 'Service', 'operator' => 'Contains', 'value' => 'abc'],
						['name' => 'Database', 'operator' => 'Contains', 'value' => '']
					],
					'expected' => [
						'Zabbix servers' => [
							'Average' => '1'
						]
					]
				]
			],
			// #15 Host groups: Show all problems that have at least one of 2 specific tags, one of them contains a value.
			[
				[
					'widget to update' => 'Reference widget 16',
					'fields' => [
						'Type' => 'Problems by severity',
						'Name' => 'HG: Two Or tags in filter',
						'Problem tags' => 'Or'
					],
					'check' => [
						'pop-up' => true
					],
					'tags' => [
						['name' => 'service', 'operator' => 'Contains', 'value' => 'abc'],
						['name' => 'Street', 'operator' => 'Contains', 'value' => '']
					],
					'expected' => [
						'Group to check triggers filtering' => [
							'Average' => '1'
						],
						'Zabbix servers' => [
							'Average' => '1'
						]
					]
				]
			],
			// #16 Host groups: 2 tags with And/Or operator, one of them contains a value and the other is equal to a value.
			[
				[
					'widget to update' => 'Reference widget 17',
					'fields' => [
						'Type' => 'Problems by severity',
						'Name' => 'HG: Two And/Or tags in filter 2'
					],
					'tags' => [
						['name' => 'Service', 'operator' => 'Contains', 'value' => 'abc'],
						['name' => 'Tag5', 'operator' => 'Equals', 'value' => '5']
					],
					'expected' => [
						'Zabbix servers' => [
							'Average' => '1'
						]
					]
				]
			],
			// #17 Host groups: 2 tags with Or operator, one of them contains a value and the other is equal to a value.
			[
				[
					'widget to update' => 'Reference widget 18',
					'fields' => [
						'Type' => 'Problems by severity',
						'Name' => 'HG: Two Or tags in filter 2',
						'Problem tags' => 'Or'
					],
					'tags' => [
						['name' => 'Service', 'operator' => 'Contains', 'value' => 'abc'],
						['name' => 'Tag5', 'operator' => 'Equals', 'value' => '5']
					],
					'expected' => [
						'Zabbix servers' => [
							'Average' => '1',
							'Warning' => '1'
						]
					]
				]
			],
			// #18 Host groups: 2 tags with Or operator, both of them equal to specific values.
			[
				[
					'widget to update' => 'Reference widget 19',
					'fields' => [
						'Type' => 'Problems by severity',
						'Name' => 'Two Or tags in filter 3',
						'Problem tags' => 'Or'
					],
					'tags' => [
						['name' => 'Alpha', 'operator' => 'Equals', 'value' => 'a'],
						['name' => 'Delta', 'operator' => 'Equals', 'value' => 't']
					],
					'expected' => [
						'Zabbix servers' => [
							'Warning' => '3'
						]
					]
				]
			],
			// #19 Host groups: A tag that doesn't exist.
			[
				[
					'widget to update' => 'Reference widget 20',
					'fields' => [
						'Type' => 'Problems by severity',
						'Name' => 'HG: Widget with a non-existing tag in filter'
					],
					'tags' => [
						['name' => 'Service', 'operator' => 'Contains', 'value' => 'zabbix']
					],
					'expected' => []
				]
			],
			// #20 Totals: Use tag filter option with a single tag that is equal to a certain value.
			[
				[
					'widget to update' => 'Reference widget 21',
					'fields' => [
						'Type' => 'Problems by severity',
						'Name' => 'Totals: Single tag filter equals value',
						'Show' => 'Totals'
					],
					'tags' => [
						['name' => 'Service', 'operator' => 'Contains', 'value' => 'abc']
					],
					'check' => [
						'pop-up' => true,
						'disabled' => true,
						'rows' => 1
					],
					'expected' => [
						'Average' => '1',
						'Warning' => '1'
					]
				]
			],
			// #21 Totals: Display all problems that have a certain tag.
			[
				[
					'widget to update' => 'Reference widget 22',
					'fields' => [
						'Type' => 'Problems by severity',
						'Name' => 'Totals: Single tag filter with empty value',
						'Show' => 'Totals'
					],
					'tags' => [
						['name' => 'Service', 'operator' => 'Contains', 'value' => '']
					],
					'expected' => [
						'Average' => '1',
						'Warning' => '1',
						'Not classified' => '2'
					]
				]
			],
			// #22 Totals: Show all problems that have 2 specific tags, one of them contains a specific value.
			[
				[
					'widget to update' => 'Reference widget 23',
					'fields' => [
						'Type' => 'Problems by severity',
						'Name' => 'Totals: Two And/Or tags in filter',
						'Show' => 'Totals'
					],
					'tags' => [
						['name' => 'Service', 'operator' => 'Contains', 'value' => 'abc'],
						['name' => 'Database', 'operator' => 'Contains', 'value' => '']
					],
					'expected' => [
						'Average' => '1'
					]
				]
			],
			// #23 Totals: Show all problems that have at least one of 2 specific tags, one of them contains a value.
			[
				[
					'widget to update' => 'Reference widget 24',
					'fields' => [
						'Type' => 'Problems by severity',
						'Name' => 'Totals: Two Or tags in filter',
						'Show' => 'Totals',
						'Problem tags' => 'Or'
					],
					'check' => [
						'pop-up' => true,
						'rows' => 3
					],
					'tags' => [
						['name' => 'service', 'operator' => 'Contains', 'value' => 'abc'],
						['name' => 'Street', 'operator' => 'Contains', 'value' => '']
					],
					'expected' => [
						'Average' => '2'
					]
				]
			],
			// #24 Totals: 2 tags with And/Or operator, one of them contains a value and the other is equal to a value.
			[
				[
					'widget to update' => 'Reference widget 25',
					'fields' => [
						'Type' => 'Problems by severity',
						'Name' => 'Totals: Two And/Or tags in filter 2',
						'Show' => 'Totals'
					],
					'tags' => [
						['name' => 'Service', 'operator' => 'Contains', 'value' => 'abc'],
						['name' => 'Tag5', 'operator' => 'Equals', 'value' => '5']
					],
					'expected' => [
						'Average' => '1'
					]
				]
			],
			// #25 Totals: 2 tags with Or operator, one of them contains a value and the other is equal to a value.
			[
				[
					'widget to update' => 'Reference widget 26',
					'fields' => [
						'Type' => 'Problems by severity',
						'Name' => 'Totals: Two Or tags in filter 2',
						'Show' => 'Totals',
						'Problem tags' => 'Or'
					],
					'tags' => [
						['name' => 'Service', 'operator' => 'Contains', 'value' => 'abc'],
						['name' => 'Tag5', 'operator' => 'Equals', 'value' => '5']
					],
					'expected' => [
						'Average' => '1',
						'Warning' => '1'
					]
				]
			],
			// #26 Totals: 2 tags with Or operator, both of them equal to specific values.
			[
				[
					'widget to update' => 'Reference widget 27',
					'fields' => [
						'Type' => 'Problems by severity',
						'Name' => 'Totals: Two Or tags in filter 3',
						'Show' => 'Totals',
						'Problem tags' => 'Or'
					],
					'tags' => [
						['name' => 'Alpha', 'operator' => 'Equals', 'value' => 'a'],
						['name' => 'Delta', 'operator' => 'Equals', 'value' => 't']
					],
					'expected' => [
						'Warning' => '3'
					]
				]
			],
			// #27 Totals: A tag that doesn't exist.
			[
				[
					'widget to update' => 'Reference widget 28',
					'fields' => [
						'Type' => 'Problems by severity',
						'Name' => 'Totals: Widget with a non-existing tag in filter',
						'Show' => 'Totals'
					],
					'tags' => [
						['name' => 'Service', 'operator' => 'Contains', 'value' => 'zabbix']
					],
					'expected' => []
				]
			],
			// #28 Show only average problems including suppressed ones, problem display - separated.
			[
				[
					'widget to update' => 'Totals reference widget 1',
					'fields' => [
						'Name' => 'Totals: separately show average problems including suppressed ones',
						'Show suppressed problems' => true,
						'Problem display' => 'Separated',
						'Severity' => ['Average']
					],
					'expected' => [
						'Average' => "4\nof 6"
					]
				]
			],
			// #29 Update widget to display only unacknowledged problems and to show latest values without timeline.
			[
				[
					'widget to update' => 'Totals reference widget 2',
					'fields' => [
						'Name' => 'Totals: Display only unacknowledged problems with operational data without timeline',
						'Problem display' => 'Unacknowledged only',
						'Show operational data' => 'Separately',
						'Show timeline' => false
					],
					'expected' => [
						'Disaster' => '1',
						'High' => '1',
						'Average' => '3',
						'Warning' => '6',
						'Information' => '0',
						'Not classified' => '3'
					],
					'check' => [
						'pop-up' => true,
						'rows' => 3
					]
				]
			],
			// #30 Update the widget to return only "Group to check Overview" hostgroup problems.
			[
				[
					'widget to update' => 'Totals reference widget 3',
					'fields' => [
						'Name' => 'Totals: Show only problems of hostgroup Group to check Overview',
						'Host groups' => 'Group to check Overview'
					],
					'expected' => [
						'Disaster' => '1',
						'High' => '1',
						'Average' => '2',
						'Warning' => '1',
						'Information' => '1',
						'Not classified' => '1'
					]
				]
			],
			// #31 Empty widget output: return problems of 'Zabbix servers' hostroup and a host that doesn't belong to it.
			[
				[
					'widget to update' => 'Totals reference widget 4',
					'fields' => [
						'Name' => 'Totals: return "Zabbix servers" and "Another group to check Overview" problems',
						'Host groups' => ['Zabbix servers'],
						'Hosts' => [
							'values' => ['Empty host'],
							'context' => 'Empty group'
						]
					],
					'expected' => []
				]
			],
			// #32 Update widget to exclude 'Group to check Overview' host group.
			[
				[
					'widget to update' => 'Totals reference widget 5',
					'fields' => [
						'Name' => 'Totals: Exclude "Group to check Overview"',
						'Exclude host groups' => ['Group to check Overview']
					],
					'expected' => [
						'Average' => '3',
						'Warning' => '5',
						'Not classified' => '2'
					]
				]
			],
			// #33 Update widget to return problems of 'ЗАББИКС Сервер' host.
			[
				[
					'widget to update' => 'Totals reference widget 6',
					'fields' => [
						'Name' => 'Totals: Return "ЗАББИКС Сервер" problems',
						'Hosts' => [
							'values' => ['ЗАББИКС Сервер'],
							'context' => 'Zabbix servers'
						]
					],
					'expected' => [
						'Average' => '1',
						'Warning' => '5'
					]
				]
			],
			// #34 Empty widget output: problems of "ЗАББИКС Сервер" host with excluded "Zabbix servers" hostgroup.
			[
				[
					'widget to update' => 'Totals reference widget 7',
					'fields' => [
						'Name' => 'Totals: Display ЗАББИКС Сервер problems with excluded "Zabbix servers"',
						'Exclude host groups' => ['Zabbix servers'],
						'Severity' => ['Not classified', 'Information', 'Warning', 'Average', 'High', 'Disaster'],
						'Hosts' => [
							'values' => ['ЗАББИКС Сервер'],
							'context' => 'Zabbix servers'
						]
					],
					'expected' => []
				]
			],
			// #35 Update widget to show a non existing problem.
			[
				[
					'widget to update' => 'Totals reference widget 8',
					'fields' => [
						'Name' => 'Totals: No problems should be returned',
						'Problem' => 'Please place Your problem name here'
					],
					'expected' => []
				]
			],
			// #36 Update widget to show only warning and information problems that contain '_trigger_'.
			[
				[
					'widget to update' => 'Totals reference widget 9',
					'fields' => [
						'Name' => 'Totals: Display only warning and information problems containing "_trigger_',
						'Problem' => '_trigger_',
						'Severity' => ['Information', 'Warning']
					],
					'expected' => [
						'Warning' => '1',
						'Information' => '1'
					]
				]
			],
			// #37 Change "Show" from "Totals" to "Host groups"
			[
				[
					'widget to update' => 'Totals reference widget 10',
					'fields' => [
						'Name' => 'Changing "show" from "Totals" to "Host groups"',
						'Show' => 'Host groups'
					],
					'check' => [
						'disabled' => true
					]
				]
			]
		];
	}

	/**
	 * @dataProvider getUpdateWidgetData
	 */
	public function testDashboardProblemsBySeverityWidget_Update($data) {
		$this->page->login()->open('zabbix.php?action=dashboard.view&dashboardid='.
				self::$dashboardid['Problems by severity update dashboard'])->waitUntilReady();
		$dashboard = CDashboardElement::find()->one();
		$dashboard->edit();

		// Select the widget to update
		$form = $dashboard->getWidget($data['widget to update'])->edit();

		// Attempt to update the widget.
		$header = ($data['fields']['Name'] === '') ? 'Problems by severity' : $data['fields']['Name'];

		$this->fillFormAndSaveDashboard($dashboard, $form, $data, $header);
		$widget = $dashboard->getWidget($header);

		// Check that Dashboard has been saved and that there are no errors in the widget
		$this->checkDashboardMessage();

		if ((strpos($data['widget to update'], 'Totals reference widget') === false
				&& CTestArrayHelper::get($data['fields'], 'Show', 'Host groups') === 'Host groups')
				|| (strpos($data['widget to update'], 'Totals reference widget') !== false
				&& CTestArrayHelper::get($data['fields'], 'Show', 'Totals') === 'Host groups')) {
			$this->checkWidgetContent($data, $widget);
			if (CTestArrayHelper::get($data, 'check.pop-up', false)) {
				$this->checkPopupContent($data, $widget, 'Host groups');
			}
		}
		else {
			$this->checkTotalsWidgetContent($data, $widget);
			if (CTestArrayHelper::get($data, 'check.pop-up', false)) {
				$this->checkPopupContent($data, $widget, 'Totals');
			}
		}
	}

	public function testDashboardProblemsBySeverityWidget_SimpleUpdate() {
		$initial_values = CDBHelper::getHash(self::SQL);

		// Open a dashboard widget and then save it without applying any changes
		$this->page->login()->open('zabbix.php?action=dashboard.view&dashboardid='.
				self::$dashboardid[self::DEFAULT_DASHBOARD])->waitUntilReady();
		$dashboard = CDashboardElement::find()->one();
		$dashboard->edit();
		$form = $dashboard->getWidget('Reference widget')->edit();
		$form->submit();
		COverlayDialogElement::ensureNotPresent();

		$widget = $dashboard->getWidget('Reference widget');
		$widget->query('xpath://div[contains(@class, "is-loading")]')->waitUntilNotPresent();
		$dashboard->save();

		// Check that Dashboard has been saved and that there are no changes made to the widgets.
		$this->checkDashboardMessage();
		$this->assertEquals($initial_values, CDBHelper::getHash(self::SQL));
	}

	public function getCancelActionsData() {
		return [
			// Cancel update widget.
			[
				[
					'existing_widget' => 'Reference widget',
					'save_widget' => true,
					'save_dashboard' => false
				]
			],
			[
				[
					'existing_widget' => 'Reference widget',
					'save_widget' => false,
					'save_dashboard' => true
				]
			],
			// Cancel create widget.
			[
				[
					'save_widget' => true,
					'save_dashboard' => false
				]
			],
			[
				[
					'save_widget' => false,
					'save_dashboard' => true
				]
			]
		];
	}

	/**
	 * @dataProvider getCancelActionsData
	 */
	public function testDashboardProblemsBySeverityWidget_Cancel($data) {
		$old_hash = CDBHelper::getHash(self::SQL);

		$this->page->login()->open('zabbix.php?action=dashboard.view&dashboardid='.
				self::$dashboardid[self::DEFAULT_DASHBOARD])->waitUntilReady();
		$dashboard = CDashboardElement::find()->one()->edit();

		// Start updating or creating a widget.
		if (CTestArrayHelper::get($data, 'existing_widget', false)) {
			$widget = $dashboard->getWidget($data['existing_widget']);
			$form = $widget->edit();
		}
		else {
			$widget = $dashboard->getWidgets()->last();
			$overlay = $dashboard->addWidget();
			$form = $overlay->asForm();
			$form->getField('Type')->fill('Problems by severity');
		}
		$form->getField('Name')->fill('Widget to be cancelled');

		// Save or cancel widget.
		if (CTestArrayHelper::get($data, 'save_widget', false)) {
			$form->submit();
			$this->page->waitUntilReady();

			// Check that changes took place on the unsaved dashboard.
			$this->assertTrue($dashboard->getWidget('Widget to be cancelled')->isVisible());
		}
		else {
			$this->query('button:Cancel')->one()->click();

			// Check that widget changes wasn't took place after pressing "Cancel".
			if (CTestArrayHelper::get($data, 'existing_widget', false)) {
				$this->assertNotEquals('Widget to be cancelled', $widget->waitUntilReady()->getHeaderText());
			}
			else {
				// If test fails and widget isn't canceled, need to wait until widget appears on the dashboard.
				sleep(5);
				if ($widget->getID() !== $dashboard->getWidgets()->last()->getID()) {
					$this->fail('New widget was added after pressing "Cancel"');
				}
			}
		}

		// Save or cancel dashboard update.
		if (CTestArrayHelper::get($data, 'save_dashboard', false)) {
			$dashboard->save();
		}
		else {
			$dashboard->cancelEditing();
		}

		// Confirm that no changes were made to the widget.
		$this->assertEquals($old_hash, CDBHelper::getHash(self::SQL));
	}

	public function testDashboardProblemsBySeverityWidget_Delete() {
		foreach (['Reference PBS widget to delete', 'Totals reference PBS widget to delete'] as $name) {
			$this->page->login()->open('zabbix.php?action=dashboard.view&dashboardid='.
					self::$dashboardid[self::DEFAULT_DASHBOARD])->waitUntilReady();
			$dashboard = CDashboardElement::find()->one()->edit();
			$dashboard->deleteWidget($name);
			$this->page->waitUntilReady();
			$dashboard->save();

			// Check that Dashboard has been saved
			$this->checkDashboardMessage();

			// Confirm that widget is not present on dashboard.
			$this->assertEquals(0, $dashboard->query('xpath:.//div[contains(@class, "dashboard-grid-widget-header")]/h4[text()='.
					CXPathHelper::escapeQuotes($name).']')->count());
			$widget_sql = 'SELECT * FROM widget_field wf LEFT JOIN widget w ON w.widgetid=wf.widgetid'.
					' WHERE w.name='.zbx_dbstr($name);
			$this->assertEquals(0, CDBHelper::getCount($widget_sql));
		}
	}

	protected function fillFormAndSaveDashboard($dashboard, $form, $data, $header) {
		$form->fill($data['fields']);
		COverlayDialogElement::find()->one()->waitUntilReady();

		if (CTestArrayHelper::get($data, 'check.disabled', false)) {
			if (CTestArrayHelper::get($data['fields'], 'Show', 'Host groups') === 'Totals') {
				$this->assertTrue($form->getField('Layout')->isEnabled());
				$this->assertTrue($form->getField('Hide groups without problems')->isEnabled(false));
			}
			else {
				$this->assertTrue($form->getField('Hide groups without problems')->isEnabled());
				$this->assertTrue($form->getField('Layout')->isEnabled(false));
			}
		}
		if (CTestArrayHelper::get($data,'tags',false)) {
			$this->setTags($data['tags']);
		}
		$form->submit();
		COverlayDialogElement::ensureNotPresent();
		$widget = $dashboard->getWidget($header);
		$widget->query('xpath://div[contains(@class, "is-loading")]')->waitUntilNotPresent();
		$dashboard->save();
	}

	protected function checkWidgetContent($data, $widget) {
		$table = $widget->getContent()->asTable();

		// Defining expected results in case if no filtering is applied.
		$default_values = [
			'values' => [
				'Another group to check Overview' => [
					'Average' => '1'
				],
				'Group to check Overview' => [
					'Disaster' => '1',
					'High' => '1',
					'Average' => '2',
					'Warning' => '1',
					'Information' => '1',
					'Not classified' => '1'
				],
				'Group to check triggers filtering' => [
					'Average' => '1'
				],
				'Host group for tag permissions' => [
					'Not classified' => '2'
				],
				'Zabbix servers' => [
					'Average' => '1',
					'Warning' => '5'
				],
				'Host group for suppression' => [
					'Average' => '1'
				]
			],
			'Severity' => ['Disaster', 'High', 'Average', 'Warning', 'Information', 'Not classified']
		];

		// Check that only chosen severities are returned in the output if 'Severity' filter is used.
		$table_headers = CTestArrayHelper::get($data, 'fields.Severity', false) ? $data['fields']['Severity'] : $default_values['Severity'];
		array_unshift($table_headers, 'Host group');
		$this->assertEquals($table_headers, $table->getHeadersText());

		// Check that nothing is returned in the widget if such outcome is expected.
		if (CTestArrayHelper::get($data, 'check.empty', false)) {
			$this->assertTrue($widget->query('class:no-data-message')->one()->isTextPresent('No data found'));

			return;
		}

		$content = $table->index('Host group');
		$expected = CTestArrayHelper::get($data, 'expected', $default_values['values']);

		// Remove the suppressed problem from expected results if flag 'Show suppressed problems' is set.
		if (CTestArrayHelper::get($data['fields'], 'Show suppressed problems', false) === false) {
			unset($expected['Host group for suppression']);
		}

		// Remove the host groups included in 'Exclude host groups' from expected results
		if (CTestArrayHelper::get($data['fields'], 'Exclude host groups', false)) {
			foreach ($data['fields']['Exclude host groups'] as $excluded_group) {
				unset($expected[$excluded_group]);
			}
		}

		// Check that only selected host groups are returned when 'Hide groups without values', 'Host groups' or 'Hosts' are specified.
		if (CTestArrayHelper::get($data['fields'], 'Hide groups without problems', false)
				|| array_key_exists('Host groups', $data['fields']) || array_key_exists('Hosts', $data['fields'])) {
			$this->assertEquals(count($expected), count($content));
		}

		// Check the values where result is expected and check that only expected table cells have values.
		foreach ($content as $row => $fields) {
			foreach ($fields as $column => $value) {
				if ($column === 'Host group') {
					continue;
				}
				elseif (array_key_exists($row, $expected) && array_key_exists($column, $expected[$row])) {
					$this->assertEquals($value, $expected[$row][$column]);
				}
				else {
					$this->assertEquals($value, '');
				}
			}
		}
	}

	protected function checkTotalsWidgetContent($data, $widget) {
		// Verify that layout is correct.
		if (CTestArrayHelper::get($data['fields'], 'Layout', 'Horizontal') === 'Horizontal') {
			$this->assertEquals($widget->query('class:totals-list-horizontal')->count(), 1);
			$this->assertEquals($widget->query('class:totals-list-vertical')->count(), 0);
		}
		else {
			$this->assertEquals($widget->query('class:totals-list-horizontal')->count(), 0);
			$this->assertEquals($widget->query('class:totals-list-vertical')->count(), 1);
		}

		$results = [];
		$classes = [
			'Disaster' => 'disaster-bg',
			'High' => 'high-bg',
			'Average' => 'average-bg',
			'Warning' => 'warning-bg',
			'Information' => 'info-bg',
			'Not classified' => 'na-bg'
		];

		// Get the count of problems for each severity that is returned by the widget.
		foreach ($classes as $key => $class) {
			$xpath = 'xpath:.//div[@class='.CXPathHelper::escapeQuotes($class).']/span';
			if (array_key_exists('Severity', $data['fields']) && !array_key_exists($key, $data['fields']['Severity'])) {
				continue;
			}
			$results[$key] = $widget->query($xpath)->one()->getText();
		}

		foreach ($results as $severity => $value) {
			if (array_key_exists($severity, $data['expected'])) {
				$this->assertEquals($data['expected'][$severity], $value);
			}
			else {
				$this->assertEquals(0, $value);
			}
		}
	}

	/**
	 * This function checks problem details hintbox content for Host "ЗАББИКС Сервер" and severity "Average".
	 * Only the number of problems and the values for one specific problem are checked.
	 */
	protected function checkPopupContent($data, $widget, $show){
		$expected_popup = [
			'fields' => [
				'Time' => '2020-10-23 15:33:48',
				'Host' => 'ЗАББИКС Сервер',
				'Problem' => 'Test trigger to check tag filter on problem page',
				'Update' => 'Update'
			],
			'Tags' => ['Database', 'Service: abc', 'service: abcdef'],
			'rows' => [
				'Host groups' => 1,
				'Totals' => 6 // 5 problems + 1 time period (with timeline) or 6 problems (without timeline but with suppressed problem)
			]
		];

		$rows_count = (CTestArrayHelper::get($data, 'check.rows', false))
			? CTestArrayHelper::get($data['check'], 'rows')
			: CTestArrayHelper::get($expected_popup['rows'], $show);

		// Open the pop-up for severity "Average"
		if ($show === 'Host groups') {
			$table = $widget->getContent()->asTable();
			$hostgroup_row = $table->findRow('Host group', 'Zabbix servers');
			$hostgroup_row->query('xpath:.//td[@class="average-bg"]/span/a')->one()->click();
		}
		else {
			$widget->query('xpath:.//div[@class="average-bg"]//a[@data-hintbox-static="1"]')->one()->click();
		}
		$popup = $this->query('xpath://div[@class="overlay-dialogue wordbreak"]//table')->asTable()->one();
		$this->assertEquals($rows_count, $popup->getRows()->count());

		$row = $popup->findRow('Problem', $expected_popup['fields']['Problem'])->asTableRow();
		foreach ($expected_popup['fields'] as $name => $value) {
			$this->assertEquals($value, $row->getColumn($name)->getText());
		}
		foreach ($expected_popup['Tags'] as $tag) {
			$tag_array = $row->getColumn('Tags')->getText();
			$this->assertStringContainsString($tag, $tag_array);
		}
		if (CTestArrayHelper::get($data['fields'], 'Show operational data', 'None') === 'Separately') {
			$this->assertEquals('*UNKNOWN*', $row->getColumn('Operational data')->getText());
		}
		else {
			$this->assertFalse($row->getColumn('Operational data')->isValid());
		}
		if (CTestArrayHelper::get($data['fields'], 'Show timeline', true)) {
			$this->assertEquals($rows_count, $popup->query('xpath:.//td[@class="timeline-date"]')->all()->count());
		}
	}

	/**
	 * Check dashboard update message.
	 */
	protected function checkDashboardMessage() {
		$message = CMessageElement::find()->waitUntilVisible()->one();
		$this->assertTrue($message->isGood());
		$this->assertEquals('Dashboard updated', $message->getTitle());
	}
}<|MERGE_RESOLUTION|>--- conflicted
+++ resolved
@@ -450,13 +450,8 @@
 					]
 				]
 			],
-<<<<<<< HEAD
 			/*
 			 * #14 Totals: Create a widget with selected 'show suppressed problems and ''show operational data' option
-=======
-			/**
-			 * #14 Totals: Create a widget with selected 'show supprossed problems and ''show operational data' option
->>>>>>> 315188b7
 			 * and removed 'show timeline' option.
 			 */
 			[
