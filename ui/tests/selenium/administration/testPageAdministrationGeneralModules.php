--- conflicted
+++ resolved
@@ -1222,13 +1222,9 @@
 			if (array_key_exists('dependent_widget', $module)) {
 				$dependent_widget = $dashboard->getWidget($module['dependent_widget']);
 				$this->assertTrue($dependent_widget->isValid());
-<<<<<<< HEAD
 				$this->assertEquals("Referred widget is unavailable\nPlease update configuration",
 						$dependent_widget->getContent()->getText()
 				);
-=======
-				$this->assertEquals('Awaiting data', $dependent_widget->getContent()->getText());
->>>>>>> fb53cbd4
 			}
 
 			/**
