<?php
/*
** Zabbix
** Copyright (C) 2001-2023 Zabbix SIA
**
** This program is free software; you can redistribute it and/or modify
** it under the terms of the GNU General Public License as published by
** the Free Software Foundation; either version 2 of the License, or
** (at your option) any later version.
**
** This program is distributed in the hope that it will be useful,
** but WITHOUT ANY WARRANTY; without even the implied warranty of
** MERCHANTABILITY or FITNESS FOR A PARTICULAR PURPOSE. See the
** GNU General Public License for more details.
**
** You should have received a copy of the GNU General Public License
** along with this program; if not, write to the Free Software
** Foundation, Inc., 51 Franklin Street, Fifth Floor, Boston, MA  02110-1301, USA.
**/


require_once dirname(__FILE__).'/../../include/CWebTest.php';
require_once dirname(__FILE__).'/../behaviors/CMessageBehavior.php';

/**
 * Base class for Tags function tests.
 *
 * @backup profiles
 */
class testFormTags extends CWebTest {

	const EDIT_BUTTON_PATH = 'xpath:.//button[@title="Edit"]';

	public $update_name;
	public $clone_name;
	public $remove_name;
	public $link;
	public $saved_link;
	public $host;
	public $template;

	/**
	 * Flag for problem tags in services.
	 */
	public $problem_tags = false;

	/**
	 * Tags table selector.
	 */
	protected $tags_table = 'class:tags-table';

	// Tags on host "Host for tags testing".
	const HOST_TAGS = [
		[
			'tag' => 'a:',
			'value' => 'a'
		],
		[
			'tag' => 'action',
			'value' => 'simple'
		],
		[
			'tag' => 'tag',
			'value' => 'HOST'
		],
		[
			'tag' => 'host tag without value',
			'value' => ''
		],
		[
			'tag' => 'common tag on host and element',
			'value' => 'common value'
		]
	];

	// Tags on template "Template for tags testing".
	const TEMPLATE_TAGS = [
		[
			'tag' => 'action',
			'value' => 'simple'
		],
		[
			'tag' => 'tag',
			'value' => 'TEMPLATE'
		],
		[
			'tag' => 'templateTag without value',
			'value' => ''
		],
		[
			'tag' => 'common tag on template and element',
			'value' => 'common value'
		]
	];

	/**
	 * Attach MessageBehavior to the test.
	 *
	 * @return array
	 */
	public function getBehaviors() {
		return [
			'class' => CMessageBehavior::class
		];
	}

	public function getCreateData() {
		return [
			[
				[
					'name' => 'With tags',
					'tags' => [
						[
							'action' => USER_ACTION_UPDATE,
							'index' => 0,
							'tag' => '!@#$%^&*()_+<>,.\/',
							'value' => '!@#$%^&*()_+<>,.\/'
						],
						[
							'tag' => 'tag1',
							'value' => 'value1'
						],
						[
							'tag' => 'tag2'
						],
						[
							'tag' => '{$MACRO:A}',
							'value' => '{$MACRO:A}'
						],
						[
							'tag' => '{$MACRO}',
							'value' => '{$MACRO}'
						],
						[
							'tag' => 'Таг',
							'value' => 'Значение'
						]
					]
				]
			],
			[
				[
					'name' => 'With equal tag names',
					'tags' => [
						[
							'action' => USER_ACTION_UPDATE,
							'index' => 0,
							'tag' => 'tag3',
							'value' => '3'
						],
						[
							'tag' => 'tag3',
							'value' => '4'
						]
					]
				]
			],
			[
				[
					'name' => 'With equal tag values',
					'tags' => [
						[
							'action' => USER_ACTION_UPDATE,
							'index' => 0,
							'tag' => 'tag4',
							'value' => '5'
						],
						[
							'tag' => 'tag5',
							'value' => '5'
						]
					]
				]
			],
			[
				[
					'expected' => TEST_BAD,
					'name' => 'With empty tag name',
					'tags' => [
						[
							'action' => USER_ACTION_UPDATE,
							'index' => 0,
							'value' => 'value1'
						]
					],
					'error_details' => 'Invalid parameter "/1/tags/1/tag": cannot be empty.'
				]
			],
			[
				[
					'expected' => TEST_BAD,
					'name' => 'With equal tags',
					'tags' => [
						[
							'action' => USER_ACTION_UPDATE,
							'index' => 0,
							'tag' => 'tag',
							'value' => 'value'
						],
						[
							'tag' => 'tag',
							'value' => 'value'
						]
					],
					'error_details' => 'Invalid parameter "/1/tags/2": value (tag, value)=(tag, value) already exists.'
				]
			],
			[
				[
					'name' => 'With trailing spaces',
					'trim' => true,
					'tags' => [
						[
							'action' => USER_ACTION_UPDATE,
							'index' => 0,
							'tag' => '    trimmed tag    ',
							'value' => '   trimmed value    '
						]
					]
				]
			],
			[
				[
					'name' => 'Long tag name and value',
					'tags' => [
						[
							'action' => USER_ACTION_UPDATE,
							'index' => 0,
							'tag' => 'Long tag name. Long tag name. Long tag name. Long tag name. Long tag name.'
									.' Long tag name. Long tag name. Long tag name.',
							'value' => 'Long tag value. Long tag value. Long tag value. Long tag value. Long tag value.'
									.' Long tag value. Long tag value. Long tag value. Long tag value.'
						]
					]
				]
			]
		];
	}

	/**
	 * Check of creating different objects with tags.
	 *
	 * @param array    $data         data provider
	 * @param string   $object       host, template, trigger, item or prototypes
	 * @param string   $expression   trigger or trigger prototype expression
	 */
	public function checkTagsCreate($data, $object, $expression = null) {
		$sql = null;
		$old_hash = null;

		switch ($object) {
			case 'trigger':
			case 'trigger prototype':
				$sql = 'SELECT * FROM triggers ORDER BY triggerid';
				$fields = ['Name' => $data['name'], 'Expression' => $expression];
				break;

			case 'item':
			case 'item prototype':
				$sql = 'SELECT * FROM items ORDER BY itemid';
				$fields = ['Name' => $data['name'], 'Key' => 'itemtag_'.microtime(true).'[{#KEY}]', 'Type' => 'Zabbix trapper'];
				break;

			case 'web scenario':
				$sql = 'SELECT * FROM httptest ORDER BY httptestid';
				$fields = ['Name' => $data['name'], 'Key' => 'itemtag_'.microtime(true)];
				break;

			case 'service':
				$sql = 'SELECT * FROM services ORDER BY serviceid';
				$fields = ['Name' => $data['name']];
				break;

			case 'connector':
				$sql = 'SELECT * FROM connector ORDER BY connectorid';
				$fields = ['Name' => $data['name'], 'URL' => '{$URL}'];
				break;

			case 'host':
			case 'host prototype':
			case 'template':
				$sql = 'SELECT * FROM hosts ORDER BY hostid';
				$group_field = ($object === 'template') ? 'Template groups' : 'Host groups';
				$group_name = ($object === 'template') ? 'Templates' : 'Zabbix servers';
				$fields = [ucfirst($object).' name' => $data['name'], $group_field => $group_name];
		}

		if (CTestArrayHelper::get($data, 'expected', TEST_GOOD) === TEST_BAD) {
			$old_hash = CDBHelper::getHash($sql);
		}

		$this->page->login()->open($this->link);
		$this->query('button:Create '.$object)->waitUntilClickable()->one()->click();

		switch ($object) {
			case 'host prototype':
				$form = $this->query('name:hostPrototypeForm')->waitUntilPresent()->asForm(['normalized' => true])->one();
				$data['name'] = $data['name'].' {#KEY}';
				$form->fill(['Host name' => $data['name']]);
				$form->fill(['Host groups' => 'Zabbix servers']);
				break;

			case 'web scenario':
				$form = $this->query('name:webscenario_form')->waitUntilPresent()->asGridForm(['normalized' => true])->one();
				$form->fill(['Name' => $data['name']]);
				$form->selectTab('Steps');
				$form->getField('Steps')->query('button:Add')->waitUntilClickable()->one()->click();
				COverlayDialogElement::find()->one()->waitUntilReady();
				$overlay_form = $this->query('id:webscenario-step-form')->asForm()->one();
				$overlay_form->fill(['Name' => 'zabbix', 'id:url' => 'http://zabbix.com']);
				$overlay_form->submit();
				COverlayDialogElement::ensureNotPresent();
				break;

			case 'host':
			case 'template':
			case 'service':
			case 'connector':
			case 'trigger':
			case 'trigger prototype':
			case 'item':
			case 'item prototype':
				$form = COverlayDialogElement::find()->asGridForm(['normalized' => true])->one()->waitUntilVisible();
				$form->fill($fields);
				break;
		}

		if (!$this->problem_tags && $object !== 'connector') {
			$form->selectTab('Tags');
		}
		$this->query($this->tags_table)->asMultifieldTable()->one()->fill($data['tags']);

		// Check screenshots of text area right after filling.
		if ($data['name'] === 'With tags' || $data['name'] === 'Long tag name and value') {
			$this->page->removeFocus();
			$this->page->updateViewport();
			$screenshot_area = $this->query($this->tags_table)->one();
			$screen_object = ($this->problem_tags) ? 'Service problem tags' : $object;
			$this->assertScreenshot($screenshot_area, $data['name'].' '.$screen_object);
		}

		$form->submit();
		$this->page->waitUntilReady();

		$this->checkResult($data, $object, $form, 'add', $sql, $old_hash);

		return $form;

	}

	public static function getUpdateData() {
		return [
			[
				[
					'expected' => TEST_BAD,
					'tags' => [
						[
							'action' => USER_ACTION_UPDATE,
							'index' => 0,
							'tag' => '',
							'value' => 'value1'
						]
					],
					'error_details'=>'Invalid parameter "/1/tags/1/tag": cannot be empty.'
				]
			],
			[
				[
					'expected' => TEST_BAD,
					'tags' => [
						[
							'action' => USER_ACTION_UPDATE,
							'index' => 1,
							'tag' => 'action',
							'value' => 'update'
						]
					],
					'error_details' => 'Invalid parameter "/1/tags/2": value (tag, value)=(action, update) already exists.'
				]
			],
			[
				[
					'expected' => TEST_BAD,
					'tags' => [
						[
							'action' => USER_ACTION_UPDATE,
							'index' => 2,
							'tag' => 'tag without value',
							'value' => ''
						]
					],
					'error_details' => 'Invalid parameter "/1/tags/3": value (tag, value)=(tag without value, ) already exists.'
				]
			],
			[
				[
					'trim' => true,
					'tags' => [
						[
							'action' => USER_ACTION_UPDATE,
							'index' => 0,
							'tag' => 'new tag       ',
							'value' => '   trimmed value    '
						],
						[
							'action' => USER_ACTION_UPDATE,
							'index' => 1,
							'tag' => '    trimmed tag    ',
							'value' => '        new value'
						],
						[
							'action' => USER_ACTION_UPDATE,
							'index' => 2,
							'tag' => '    trimmed tag2',
							'value' => 'new value        '
						]
					]
				]
			],
			[
				[
					'tags' => [
						[
							'action' => USER_ACTION_UPDATE,
							'index' => 0,
							'tag' => '!@#$%^&*()_+<>,.\/',
							'value' => '!@#$%^&*()_+<>,.\/'
						],
						[
							'action' => USER_ACTION_UPDATE,
							'index' => 1,
							'tag' => 'tag1',
							'value' => 'value1'
						],
						[
							'action' => USER_ACTION_UPDATE,
							'index' => 2,
							'tag' => 'tag2'
						],
						[
							'tag' => '{$MACRO:A}',
							'value' => '{$MACRO:A}'
						],
						[
							'tag' => '{$MACRO}',
							'value' => '{$MACRO}'
						],
						[
							'tag' => 'Тег',
							'value' => 'Значение'
						]
					]
				]
			]
		];
	}

	/**
	 * Check updating tags in different objects.
	 *
	 * @param array    $data     data provider
	 * @param string   $object   host, template, trigger, prototype, service etc.
	 */
	public function checkTagsUpdate($data, $object) {
		$sql = null;
		$old_hash = null;

		switch ($object) {
			case 'trigger':
			case 'trigger prototype':
				$sql = 'SELECT * FROM triggers ORDER BY triggerid';
				break;

			case 'item':
			case 'item prototype':
				$sql = 'SELECT * FROM items ORDER BY itemid';
				break;

			case 'web scenario':
				$sql = 'SELECT * FROM httptest ORDER BY httptestid';
				$locator = 'name:webscenario_form';
				break;

			case 'service':
				$sql = 'SELECT * FROM services ORDER BY serviceid';
				break;

			case 'connector':
				$sql = 'SELECT * FROM connector ORDER BY connectorid';
				break;

			case 'host':
			case 'host prototype':
			case 'template':
				$sql = 'SELECT * FROM hosts ORDER BY hostid';
				$locator = ($object === 'host prototype') ? 'name:hostPrototypeForm' : null;
		}

		if (CTestArrayHelper::get($data, 'expected', TEST_GOOD) === TEST_BAD) {
			$old_hash = CDBHelper::getHash($sql);
		}

		$data['name'] = $this->update_name;
		$this->page->login()->open($this->link)->waitUntilReady();

		if ($object === 'service') {
			$table = $this->query('class:list-table')->asTable()->one()->waitUntilPresent();
			$table->findRow('Name', $data['name'], true)->query(self::EDIT_BUTTON_PATH)->waitUntilClickable()->one()->click();
		}
		else {
			if ($object === 'template') {
				$this->query('button:Reset')->one()->click();
				$form = $this->query('name:zbx_filter')->asForm()->waitUntilReady()->one();
				$form->fill(['Name' => $this->update_name]);
				$this->query('button:Apply')->one()->waitUntilClickable()->click();
			}

			$this->query('link', $this->update_name)->waitUntilClickable()->one()->click();
		}

			$form = ($object === 'web scenario' || $object === 'host prototype')
					? $this->query($locator)->asForm()->waitUntilPresent()->one()
					: COverlayDialogElement::find()->waitUntilVisible()->asForm()->one();

		if (!$this->problem_tags && $object !== 'connector') {
			$form->selectTab('Tags');
		}

		$this->query($this->tags_table)->asMultifieldTable()->waitUntilPresent()->one()->fill($data['tags']);
		$form->submit();
		$this->page->waitUntilReady();

		$this->checkResult($data, $object, $form, 'update', $sql, $old_hash);
	}

	/**
	 * Check result after creating or updating object with tags.
	 *
	 * @param array     $data        data provider
	 * @param string    $object      host, template, trigger, item or prototype
	 * @param element   $form        object configuration form
	 * @param string    $action      create or update object
	 * @param string    $sql         selected table from db
	 * @param string    $old_hash    db hash before changes
	 */
	private function checkResult($data, $object, $form, $action, $sql = null, $old_hash = null) {
		if (CTestArrayHelper::get($data, 'expected', TEST_GOOD) === TEST_BAD) {

			if ($object === 'service') {
				$title = null;
			}
			else {
				$title = ($action === 'add')
					? ($object === 'connector') ? 'Cannot create '.$object : 'Cannot add '.$object
					: 'Cannot update '.$object;
			}

			$this->assertMessage(TEST_BAD, $title, CTestArrayHelper::get($data, 'error_details'));

			// Check that DB hash is not changed.
			$this->assertEquals($old_hash, CDBHelper::getHash($sql));

			if (in_array($object, ['connector', 'template', 'trigger', 'trigger prototype', 'item', 'item prototype',
				'host', 'service'])) {
				COverlayDialogElement::find()->one()->close();
			}
		}
		else {
			switch ($object) {
				case 'host':
				case 'template':
				case 'host prototype':
					$success_sql = 'SELECT NULL FROM hosts WHERE host='.zbx_dbstr($data['name']);
					break;

				case 'trigger':
				case 'trigger prototype':
					$success_sql = 'SELECT NULL FROM triggers WHERE description='.zbx_dbstr($data['name']);
					break;

				case 'item':
				case 'item prototype':
					$success_sql = 'SELECT NULL FROM items WHERE name='.zbx_dbstr($data['name']);
					break;

				case 'web scenario':
					$success_sql = 'SELECT NULL FROM httptest WHERE name='.zbx_dbstr($data['name']);
					break;

				case 'service':
					$success_sql = 'SELECT NULL FROM services WHERE name='.zbx_dbstr($data['name']);
					break;

				case 'connector':
					$success_sql = 'SELECT NULL FROM connector WHERE name='.zbx_dbstr($data['name']);
					break;
			}

			$title = ($action === 'add')
				? ($object === 'service' || $object === 'connector') ? ucfirst($object).' created' : ucfirst($object).' added'
				: ucfirst($object).' updated';

			$this->assertMessage(TEST_GOOD, $title);

			// 2 elements for test case "InheritedHostAndTemplateTags"
			$count_elements = (strpos($data['name'], 'Inheritance') !== false) ? 2 : 1;
			$this->assertEquals($count_elements, CDBHelper::getCount($success_sql));

			// Check the results in form.
			$this->checkTagFields($data, $object, $form);

			if (in_array($object, ['connector', 'template', 'trigger', 'item', 'trigger prototype', 'item prototype'])) {
				COverlayDialogElement::find()->one()->close();
			}
		}
	}

	/**
	 * Test cloning of host, template, item, trigger or prototype with tags
	 *
	 * @param string   $object   host, template, item, trigger or prototype
	 */
	public function executeCloning($object) {
		$new_name = (strpos($object, 'prototype') !== false)
			? 'Tags - Clone '.$object.' {#KEY}'
			: '1Tags - Clone '.$object;

		$this->page->login()->open($this->link)->waitUntilReady();

		if ($object === 'service') {
			$table = $this->query('class:list-table')->asTable()->one();
			$table->findRow('Name', $this->clone_name)->query(self::EDIT_BUTTON_PATH)->waitUntilClickable()->one()->click();
		}
		else {
			if ($object === 'host' || $object === 'template') {
				$this->query('button:Reset')->one()->click();
			}
			$this->query('link', $this->clone_name)->waitUntilClickable()->one()->click();
		}

		switch ($object) {
			case 'trigger':
			case 'trigger prototype':
				$form = COverlayDialogElement::find()->asForm()->one();
				$form->fill(['Name' => $new_name]);
				$sql_old_name = 'SELECT NULL FROM triggers WHERE description='.zbx_dbstr($this->clone_name);
				$sql_new_name = 'SELECT NULL FROM triggers WHERE description='.zbx_dbstr($new_name);
				break;

			case 'item':
			case 'item prototype':
				$form = COverlayDialogElement::find()->asForm()->one();
				$form->fill(['Name' => $new_name, 'Key' => 'newkey_'.microtime(true).'[{#KEY}]']);
				$sql_old_name = 'SELECT NULL FROM items WHERE name='.zbx_dbstr($this->clone_name);
				$sql_new_name = 'SELECT NULL FROM items WHERE name='.zbx_dbstr($new_name);
				break;

			case 'host prototype':
				$form = $this->query('name:hostPrototypeForm')->asForm(['normalized' => true])->waitUntilPresent()->one();
				$form->fill(['Host name' => $new_name]);

				$sql_old_name = 'SELECT NULL FROM hosts WHERE host='.zbx_dbstr($this->clone_name);
				$sql_new_name = 'SELECT NULL FROM hosts WHERE host='.zbx_dbstr($new_name);
				break;

			case 'host':
			case 'discovered host':
				$form = $this->query('name:host-form')->asForm()->waitUntilPresent()->one();

				if ($object !== 'discovered host') {
					$form->fill(['Host name' => $new_name]);
				}

				$sql_old_name = 'SELECT NULL FROM hosts WHERE host='.zbx_dbstr($this->clone_name);
				$sql_new_name = 'SELECT NULL FROM hosts WHERE host='.zbx_dbstr($new_name);
				break;

			case 'template':
				$form = COverlayDialogElement::find()->asForm()->one();
				$form->fill(['Template name' => $new_name]);
				$sql_old_name = 'SELECT NULL FROM hosts WHERE host='.zbx_dbstr($this->clone_name);
				$sql_new_name = 'SELECT NULL FROM hosts WHERE host='.zbx_dbstr($new_name);
				break;

			case 'web scenario':
				$form = $this->query('name:webscenario_form')->asForm()->waitUntilPresent()->one();
				$form->fill(['Name' => $new_name]);
				$sql_old_name = 'SELECT NULL FROM httptest WHERE name='.zbx_dbstr($this->clone_name);
				$sql_new_name = 'SELECT NULL FROM httptest WHERE name='.zbx_dbstr($new_name);
				break;

			case 'service':
				$form = COverlayDialogElement::find()->asForm()->one()->waitUntilReady();
				$form->fill(['Name' => $new_name]);
				$sql_old_name = 'SELECT NULL FROM services WHERE name='.zbx_dbstr($this->clone_name);
				$sql_new_name = 'SELECT NULL FROM services WHERE name='.zbx_dbstr($new_name);
				break;

			case 'connector':
				$form = COverlayDialogElement::find()->asForm()->one()->waitUntilReady();
				$form->fill(['Name' => $new_name]);
				$sql_old_name = 'SELECT NULL FROM connector WHERE name='.zbx_dbstr($this->clone_name);
				$sql_new_name = 'SELECT NULL FROM connector WHERE name='.zbx_dbstr($new_name);
				break;

		}

		if (!$this->problem_tags && $object !== 'connector') {
			$form->selectTab('Tags');
		}
		$element = $this->query($this->tags_table)->asMultifieldTable()->waitUntilPresent()->one();
		$tags = $element->getValue();

		// Click Clone button.
		$this->query('button', 'Clone')->one()->click();
		$this->page->waitUntilReady();

		if ($object === 'discovered host') {
			$form->fill(['Host name' => $new_name]);
		}

		// Find form again for cloned host and click Add host.
		$form->invalidate();
		$form->submit();
		$this->page->waitUntilReady();

		if ($object === 'discovered host') {
			$this->assertMessage(TEST_GOOD, ('Host added'));
		}
		else {
			$this->assertMessage(TEST_GOOD, (
					($object === 'service' || $object === 'connector')
						? ucfirst($object).' created'
						: ucfirst($object).' added'
				)
			);
		}

		// Check the results in DB.
		$this->assertEquals(1, CDBHelper::getCount($sql_old_name));
		$this->assertEquals(1, CDBHelper::getCount($sql_new_name));

		// Check created clone.
		if ($object === 'service') {
			$table = $this->query('class:list-table')->asTable()->one()->waitUntilReady();
			$table->findRow('Name',  $new_name)->query(self::EDIT_BUTTON_PATH)->waitUntilClickable()->one()->click();
		}
		else {
			if ($object === 'template') {
				$this->query('button:Reset')->one()->click();
				$filter = $this->query('name:zbx_filter')->asForm()->waitUntilReady()->one();
				$filter->fill(['Name' => $new_name]);
				$this->query('button:Apply')->one()->waitUntilClickable()->click();
			}

			$this->query('link', $new_name)->one()->click();
		}
		$form->invalidate();

		switch ($object) {
			case 'host':
			case 'host prototype':
			case 'discovered host':
				$this->assertEquals($new_name, $form->getField('Host name')->getValue());
				break;

			case 'template':
				$this->assertEquals($new_name, $form->getField('Template name')->getValue());
				break;

			case 'trigger prototype':
			case 'trigger':
			case 'item prototype':
			case 'item':
			case 'web scenario':
			case 'connector':
			case 'service':
				$this->assertEquals($new_name, $form->getField('Name')->getValue());
				break;
		}

		if ($object !== 'connector') {
			$form->selectTab('Tags');
		}

		$element->checkValue($tags);

		if (in_array($object, ['connector', 'template', 'trigger', 'item', 'trigger prototype', 'item prototype',
				'host', 'service'])) {
			COverlayDialogElement::find()->one()->close();
		}
	}

	/**
	 * Function for checking saved tag fields in form.
	 *
	 * @param array    $data     data provider
	 * @param string   $object   host, template, trigger, item or prototype
	 * @param string   $form     object configuration form
	 */
	private function checkTagFields($data, $object, $form) {
		switch ($object) {
			case 'item':
			case 'item prototype':
				$id = CDBHelper::getValue('SELECT itemid FROM items WHERE name='.zbx_dbstr($data['name']));
				break;

			case 'web scenario':
				$id = CDBHelper::getValue('SELECT httptestid FROM httptest WHERE name='.zbx_dbstr($data['name']));
				break;

			case 'host':
			case 'host prototype':
			case 'discovered host':
			case 'template':
				$id = CDBHelper::getValue('SELECT hostid FROM hosts WHERE host='.zbx_dbstr($data['name']));
		}

		switch ($object) {
			case 'service':
				$this->page->open($this->link);
				$table = $this->query('class:list-table')->asTable()->one()->waitUntilReady();
				$table->findRow('Name', $data['name'])->query(self::EDIT_BUTTON_PATH)->waitUntilClickable()->one()->click();
				$form = COverlayDialogElement::find()->waitUntilReady()->asForm()->one();
				break;

			case 'trigger':
			case 'trigger prototype':
			case 'connector':
			case 'item':
			case 'item prototype':
				$this->page->open($this->link);
				$table = $this->query($object === 'item' ? 'name:item_list' : 'class:list-table')->asTable()->one()
					->waitUntilReady();
				$table->query('link', $data['name'])->waitUntilClickable()->one()->click();
				$form = COverlayDialogElement::find()->waitUntilReady()->asForm()->one();
				break;

			case 'template':
				$this->page->open('zabbix.php?action=template.list&filter_name='.$data['name'].'&filter_set=1')
					->waitUntilReady();
				$this->query('link', $data['name'])->one()->click();
				$form = COverlayDialogElement::find()->waitUntilReady()->asForm()->one();
				break;

			case 'host':
			case 'host prototype':
			case 'web scenario':
				$this->page->open($this->saved_link.$id);
				break;
		}

		if ($object === 'host') {
			$form = $this->query('id:host-form')->waitUntilPresent()->asForm()->one();
		}

		if (!$this->problem_tags && $object !== 'connector') {
			$form->selectTab('Tags');
		}

		$expected = $data['tags'];
		foreach ($expected as &$tag) {
			unset($tag['action'], $tag['index']);

			if (CTestArrayHelper::get($data, 'trim', false) === false) {
				continue;
			}

			// Remove trailing spaces from tag and value.
			foreach ($expected as $i => &$options) {
				foreach (['tag', 'value'] as $parameter) {
					if (array_key_exists($parameter, $options)) {
						$options[$parameter] = trim($options[$parameter]);
					}
				}
			}
			unset($options);
		}
		unset($tag);

		$this->query($this->tags_table)->asMultifieldTable()->one()->checkValue($expected);

		// Check screenshot of text area after saving.
		if ($data['name'] === 'With tags' || $data['name'] === 'Long tag name and value') {
			$this->page->removeFocus();
			$screenshot_area = $this->query($this->tags_table)->one();
			$screen_object = ($this->problem_tags) ? 'Service problem tags' : $object;
			$this->assertScreenshot($screenshot_area, $data['name'].' '.$screen_object);
		}
	}

	/**
	 * Test cloning of host or template with trigger, item, web scenario or prototype that have tags.
	 *
	 * @param string   $object   item, trigger, web scenario or prototype
	 * @param string   $parent   host or template
	 */
	public function executeCloningByParent($object, $parent) {
		$new_name = '1Tags - cloning of '.$parent.' with '.$object;
		$this->page->login()->open($this->link);
		$this->query('link', $this->clone_name)->waitUntilClickable()->one()->click();

		// Get tags of object.
		switch ($object) {
			case 'trigger':
			case 'trigger prototype':
			case 'item':
			case 'item prototype':
				$form = COverlayDialogElement::find()->asForm()->one();
				break;

			case 'web scenario':
				$form_selector = 'id:webscenario-form';
				break;

			case 'host prototype':
				$form_selector = 'id:host-prototype-form';
				break;
		}

		if ($object === 'web scenario' || $object === 'host prototype') {
			$form = $this->query($form_selector)->asForm()->waitUntilPresent()->one();
		}

		$form->selectTab('Tags');
		$element = $this->query('class:tags-table')->asMultifieldTable()->one();
		$tags = $element->getValue();

		if (in_array($object, ['connector', 'template', 'trigger', 'item', 'trigger prototype', 'item prototype',
				'host', 'service'])) {
			COverlayDialogElement::find()->one()->close();
		}

		// Navigate to host or template for cloning.
		$this->query('link', ($parent === 'Host') ? $this->host : $this->template)->waitUntilClickable()->one()->click();
		$host_modal = ($object === 'host prototype' && $parent === 'Host')
			? $this->query('id:host-form')->asForm()->waitUntilPresent()->one()
			: COverlayDialogElement::find()->one()->waitUntilReady();

		$host_modal->asForm()->fill([$parent.' name' => $new_name]);

		$host_modal->query('button:Clone')->one()->click();
		$this->query('xpath://div[@class="overlay-dialogue-footer" or contains(@class, "tfoot-buttons")]//button[text()="Add"]')
				->waitUntilClickable()->one()->click();
		$this->page->waitUntilReady();
		$this->assertMessage(TEST_GOOD, $parent.' added');

		$this->page->open('zabbix.php?action='.(($parent === 'Host') ? 'host.list' : 'template.list'));
		$this->page->waitUntilReady();
		$this->query('button:Reset')->one()->click();
		$form = $this->query('name:zbx_filter')->asForm()->waitUntilReady()->one();
		$form->fill(['Name' => $new_name]);
		$this->query('button:Apply')->one()->waitUntilClickable()->click();

		switch ($object) {
			case 'trigger':
				$column = 'Triggers';
				break;

			case 'item':
				$column = 'Items';
				break;

			case 'web scenario':
				$column = 'Web';
				break;

			case 'host prototype':
			case 'item prototype':
			case 'trigger prototype':
				$column = 'Discovery';
				break;
		}

<<<<<<< HEAD
		$this->query('xpath://table[@class="list-table"]')->asTable()->one()->findRow('Name', $new_name)
				->getColumn($column)->query('link', $column)->one()->click();
=======
		$this->query('xpath://table[@class="list-table"]')->asTable()->one()
				->findRow('Name', $new_name)->getColumn($column)->query('link', $column)->one()->click();
>>>>>>> 5490d841

		switch ($object) {
			case 'trigger':
			case 'item':
			case 'web scenario':
				$this->query('link', ucfirst($object).'s')->waitUntilClickable()->one()->click();
				$this->query('link', $this->clone_name)->waitUntilClickable()->one()->click();
				break;

			case 'host prototype':
			case 'item prototype':
			case 'trigger prototype':
				if ($parent !== 'Host') {
					$this->query('link:Discovery rules')->waitUntilClickable()->one()->click();
				}

				$this->query('link', ucfirst($object).'s')->waitUntilClickable()->one()->click();
				$this->query('link', $this->clone_name)->waitUntilClickable()->one()->click();
				break;
		}

		$new_form = (in_array($object, ['trigger', 'trigger prototype', 'item', 'item prototype']))
				? COverlayDialogElement::find()->one()->waitUntilReady()->asForm()
				: $this->query('xpath://main/form')->asForm()->waitUntilPresent()->one();

		$new_form->selectTab('Tags');
		$element->invalidate();
		$element->checkValue($tags);

		if (in_array($object, ['trigger', 'trigger prototype', 'item', 'item prototype'])) {
			COverlayDialogElement::find()->one()->close();
		}
	}

	/**
	 * Test copy of trigger or item.
	 *
	 * @param string   $object			item or trigger
	 * @param string   $target_type		target type
	 * @param string   $parent			host, host group or template name
	 */
	public function executeCopy($object, $target_type, $parent) {
		$this->page->login()->open($this->link);
		$this->query('link', $this->clone_name)->waitUntilClickable()->one()->click();

		// Get tags of object and return to the list.
		$form = COverlayDialogElement::find()->asForm()->one();
		$form->selectTab('Tags');
		$element = $this->query('class:tags-table')->asMultifieldTable()->one();
		$tags = $element->getValue();
		$this->query('button:Cancel')->one()->click();

		// Select object and copy to target.
		$table_name = ($object === 'item') ? 'item_list' : 'trigger_form';
		$table = $this->query('xpath://form[@name='.CXPathHelper::escapeQuotes($table_name).']/table')
				->asTable()->waitUntilReady()->one();
		$table->findRow('Name', $this->clone_name)->select();
		$this->query('button:Copy')->one()->click();
		$copy_form = COverlayDialogElement::find()->waitUntilReady()->asForm()->one();
		$copy_form->fill(['Target type' => $target_type.'s', 'Target' => $parent]);
		$copy_form->submit();
		$this->page->waitUntilReady();
		$this->assertMessage(TEST_GOOD, ucfirst($object).' copied');

		// Open host group, host or template and check object tags.
		if ($target_type !== 'Host group') {
			$this->page->open(($target_type === 'Host')
				? self::HOST_LIST_PAGE
				: 'zabbix.php?action=template.list')->waitUntilReady();

			$this->query('button:Reset')->one()->click();
			$filter = $this->query('name:zbx_filter')->asForm()->waitUntilReady()->one();
			$filter->fill(['Name' => $parent]);
			$this->query('button:Apply')->one()->waitUntilClickable()->click();
			$this->query('xpath://table[@class="list-table"]')->asTable()->one()->findRow('Name', $parent)
					->getColumn(ucfirst($object).'s')->query('link', ucfirst($object).'s')->one()->click();

			$this->query('link', $this->clone_name)->waitUntilClickable()->one()->click();
			$form->invalidate();
			$form->selectTab('Tags');
			$element->checkValue($tags);
			COverlayDialogElement::find()->one()->close();
		}
		else {
			$filter_form = CFilterElement::find()->one()->getForm();
			$filter_form->fill(['Host groups' => $parent, 'Hosts' => '']);
			$result_form = $this->query('xpath://form[@name='.CXPathHelper::escapeQuotes($table_name).']')->one();
			$this->query('button:Apply')->one()->click();
			$this->page->waitUntilReady();
			$result_form->waitUntilReloaded();
			// Find row indices with the cloned entity name.
			$indices = $table->findRows(function ($row) {
				return $row->getColumn('Name')->getText() === $this->clone_name;
			});
			foreach (array_keys($indices->asArray()) as $index) {
				$table->getRow($index)->getColumn('Name')->query('tag:a')->waitUntilClickable()->one()->click();
				$form->invalidate();
				$form->selectTab('Tags');
				$element->checkValue($tags);
				$this->query('button:Cancel')->one()->click();
			}
			$this->query('button:Reset')->one()->click();
		}
	}

	public function getTagsInheritanceData() {
		return [
			[
				[
					'name' => 'Inheritance element',
					'tags' => [
						[
							'action' => USER_ACTION_UPDATE,
							'index' => 0,
							'tag' => 'a',
							'value' => ':a'
						],
						[
							'tag' => 'common tag on host and element',
							'value' => 'common value'
						],
						[
							'tag' => 'common tag on template and element',
							'value' => 'common value'
						],
						[
							'tag' => 'InheritanceEmptyValue',
							'value' => ''
						],
						[
							'tag' => 'InheritanceTag',
							'value' => 'InheritanceValue'
						],
						[
							'tag' => '{$MACRO:A}',
							'value' => '{$MACRO:A}'
						],
						[
							'tag' => '{$MACRO}',
							'value' => '{$MACRO}'
						]
					]
				]
			]
		];
	}

	/**
	 * Check inherited tags from host or template.
	 *
	 * @param type $data			data provider
	 * @param type $object			trigger, item, web scenario or prototype
	 * @param string $parent		test on host or template
	 * @param type $expression		trigger or trigger prototype expression
	 */
	public function checkInheritedTags($data, $object, $parent, $expression = null) {
		// Change name for element due to sql count in checkResult function.
		$data['name'] = ($parent === 'Host') ? 'Inherited '.$object.' tags on '.$parent : 'Inheritance element on '.$parent;
		// Set host or template tags data.
		$parent_tags = ($parent === 'Host') ? self::HOST_TAGS : self::TEMPLATE_TAGS;

		// Create element with tags on host or template.
		$form = $this->checkTagsCreate($data, $object, $expression);

		// Remove index and action key in tags of element.
		unset($data['tags'][0]['action'], $data['tags'][0]['index']);

		// Open created element.
		$this->page->open($this->link);
		$this->query('link', $data['name'])->waitUntilClickable()->one()->click();
		$form->selectTab('Tags');
		$tags_table = $this->query($this->tags_table)->asMultifieldTable()->waitUntilVisible()->one();

		// Check all tags (inherited from host/template and own) on created element.
		if ($object === 'web scenario') {
			$field_name = 'scenario';
		}
		else {
			$field_name = (strpos($object, 'prototype') !== false) ? str_replace(' prototype', '', $object) : $object;
		}
		$form->fill(['id:show_inherited_tags' => 'Inherited and '.$field_name.' tags']);

		if ($object === 'web scenario') {
			$this->page->waitUntilReady();
		}
		else {
			COverlayDialogElement::find()->one()->waitUntilReady();
		}

		$tags_table->checkValue($this->prepareAllTags($data['tags'], $parent_tags));

		// Check disabled inherited tags from host or template on created element.
		$this->assertEquals($this->prepareInheritedTags($data['tags'], $parent_tags), $this->getInheritedTags());

		if (in_array($object, ['trigger', 'trigger prototype', 'item', 'item prototype'])) {
			COverlayDialogElement::find()->one()->close();
		}
	}

	/**
	 * Check inheritance of tags from host and template on inherited element from template.
	 *
	 * @param array    $data		data provider
	 * @param string   $object		trigger, item, web scenario or prototype
	 * @param string   $host_link	link to host
	 * @param string   $expression  trigger or trigger prototype expression
	 */
	public function checkInheritedElementTags($data, $object, $host_link, $expression = null) {
		// Create element tags on template.
		$form = $this->checkTagsCreate($data, $object, $expression);

		// Remove index and action key in tags of element.
		unset($data['tags'][0]['action'], $data['tags'][0]['index']);

		// Prepare tags that unique only for template (remove host tags from template tags).
		$host_tags = self::HOST_TAGS;
		$unique_template_tags = array_filter(self::TEMPLATE_TAGS, function ($tag) use ($host_tags) {
			foreach ($host_tags as $host_tag) {
				if ($host_tag == $tag) {
					return false;
				}
			}

			return true;
		});
		$unique_template_tags = array_values($unique_template_tags);

		// Open created element.
		$this->page->open($host_link);
		if (strpos($object, 'prototype') !== false) {
			$table = $this->query('class:list-table')->asTable()->waitUntilReady()->one();
			$table->findRow('Name', $this->template, true)->getColumn(ucfirst(str_replace(' prototype', '', $object)).'s')
					->query('tag:a')->one()->click();
		}
		$this->query('link', $data['name'])->waitUntilClickable()->one()->click();
		$form->selectTab('Tags');
		$tags_table = $this->query($this->tags_table)->asMultifieldTable()->waitUntilVisible()->one();

		// Check all tags (inherited from host and template and own) on created element.
		if ($object === 'web scenario') {
			$field_name = 'scenario';
		}
		else {
			$field_name = (strpos($object, 'prototype') !== false) ? str_replace(' prototype', '', $object) : $object;
		}
		$form->fill(['id:show_inherited_tags' => 'Inherited and '.$field_name.' tags']);

		if ($object === 'web scenario') {
			$this->page->waitUntilReady();
		}
		else {
			COverlayDialogElement::find()->one()->waitUntilReady();
		}

		$tags_table->checkValue($this->prepareAllTags($data['tags'], array_merge(self::HOST_TAGS, self::TEMPLATE_TAGS)));

		// Check empty column "Parent templates" except for inherited unique template tags.
		foreach ($tags_table->getRows() as $row) {
			$parent_template = $row->getColumn('Parent templates')->getText();
			$current_tag = [];
			$current_tag['tag'] = $row->getColumn('Name')->getText();
			$current_tag['value'] = $row->getColumn('Value')->getText();

			if (in_array($current_tag, $unique_template_tags)) {
				$this->assertEquals($this->template, $parent_template);
			}
			else {
				$this->assertEquals('', $parent_template);
			}
		}

		// Check disabled inherited tags from host and template on created element.
		$this->assertEquals($this->prepareInheritedTags($data['tags']), $this->getInheritedTags());

		if ($object === 'trigger' || $object === 'trigger prototype' || $object === 'item' || $object === 'item prototype') {
			COverlayDialogElement::find()->one()->close();
		}
	}

	/**
	 * Get inherited tags from element page.
	 *
	 * @return array
	 */
	private function getInheritedTags() {
		$inherited_tags = [];

		$tags_table = $this->query($this->tags_table)->asMultifieldTable()->one();
		$headers = $tags_table->getHeadersText();
		// Find disabled rows of host and/or template tags by disabled Name field.
		$disabled_rows = $tags_table->findRows(function ($row) {
			return $row->getColumn('Name')->children()->one()->detect()->isEnabled() === false;
		});

		foreach ($disabled_rows as $row) {
			// Check other disabled fields.
			$this->assertFalse($row->getColumn('Value')->children()->one()->detect()->isEnabled());
			$this->assertFalse($row->getColumn('')->children()->one()->detect()->isEnabled());

			$values = [];
			// Get disabled row values.
			foreach ($tags_table->getRowControls($row, $headers) as $name => $control) {
				$values[$name] = $control->getValue();
			}
			$inherited_tags[] = $values;
		}

		return $inherited_tags;
	}

	/**
	 * Prepare all tags data (inherited form host and/or template and element tags).
	 *
	 * @param array $tags				element tags data
	 * @param array $parent_tags		host and/or template tags
	 *
	 * @return array
	 */
	private function prepareAllTags($tags, $parent_tags) {
		// Prepare all tags data (inherited form host and/or template, and element tags).
		$all_tags = array_merge($parent_tags, $tags);
		// Sort reference tags array by field "tag".
		usort($all_tags, function($a, $b) {
			return strcasecmp($a['tag'], $b['tag']);
		});
		// Remove duplicated tags and reindex the keys.
		return array_values(array_unique($all_tags, SORT_REGULAR));
	}

	/**
	 * Prepare only unique inherited tags form host and/or template and remove element tags from them.
	 *
	 * @param array $tags			element tags data
	 * @param array $parent_tags	host or template tags
	 *
	 * @return array
	 */
	private function prepareInheritedTags($tags, $parent_tags = false) {
		if (!$parent_tags) {
			$host_template_tags = array_merge(self::HOST_TAGS, self::TEMPLATE_TAGS);
			$parent_tags = array_unique($host_template_tags, SORT_REGULAR);
		}

		$inherited_tags = array_filter($parent_tags, function ($tag) use ($tags) {
			foreach ($tags as $element_tag) {
				if ($element_tag == $tag) {
					return false;
				}
			}

			return true;
		});

		usort($inherited_tags, function($a, $b) {
			return strcasecmp($a['tag'], $b['tag']);
		});

		return array_values($inherited_tags);
	}

	/**
	 * Check removing tags from different objects.
	 *
	 * @param string   $object   host, template, trigger, service etc.
	 */
	public function clearTags($object) {
		$tags = (!$this->problem_tags)
				? [['tag' => '', 'value' => '']]
				: [['tag' => '', 'operator' => 'Equals', 'value' => '']];

		$data = ['name' => $this->remove_name, 'tags' => $tags];
		$this->page->login()->open($this->link);

		if ($object === 'service') {
			$table = $this->query('class:list-table')->asTable()->one()->waitUntilReady();
			$table->findRow('Name', $data['name'], true)->query(self::EDIT_BUTTON_PATH)->waitUntilClickable()->one()->click();
		}
		else {
			if ($object === 'template') {
				$this->query('button:Reset')->one()->click();
				$filter = $this->query('name:zbx_filter')->asForm()->waitUntilReady()->one();
				$filter->fill(['Name' => $this->remove_name]);
				$this->query('button:Apply')->one()->waitUntilClickable()->click();
			}

			$this->query('link', $this->remove_name)->waitUntilPresent()->one()->click();
		}

		$locators = [
			'web scenario' => 'name:webscenario_form',
			'host prototype' => 'name:hostPrototypeForm'
		];

		$form = ($object === 'web scenario' || $object === 'host prototype')
				? $this->query($locators[$object])->asForm()->waitUntilPresent()->one()
				: COverlayDialogElement::find()->waitUntilVisible()->asForm()->one();

		if (!$this->problem_tags && $object !== 'connector') {
			$form->selectTab('Tags');
		}

		$this->query($this->tags_table)->asMultifieldTable()->waitUntilPresent()->one()->clear();
		$form->submit();
		$this->page->waitUntilReady();

		$this->checkResult($data, $object, $form, 'update');
	}
}<|MERGE_RESOLUTION|>--- conflicted
+++ resolved
@@ -972,13 +972,8 @@
 				break;
 		}
 
-<<<<<<< HEAD
-		$this->query('xpath://table[@class="list-table"]')->asTable()->one()->findRow('Name', $new_name)
-				->getColumn($column)->query('link', $column)->one()->click();
-=======
 		$this->query('xpath://table[@class="list-table"]')->asTable()->one()
 				->findRow('Name', $new_name)->getColumn($column)->query('link', $column)->one()->click();
->>>>>>> 5490d841
 
 		switch ($object) {
 			case 'trigger':
