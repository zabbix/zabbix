--- conflicted
+++ resolved
@@ -138,12 +138,7 @@
 		$this->checkAuthToken($auth_token, null);
 
 		// Check the hintbox text in the Auth token field.
-<<<<<<< HEAD
-		$auth_token->query('xpath:./a[@data-hintbox]')->one()->click();
-		$hintbox_text = $this->query('xpath://div[@class="overlay-dialogue"]')->one()->waitUntilVisible()->getText();
-=======
 		$auth_token->query('xpath:./span[@data-hintbox]')->one()->click();
->>>>>>> 128565f2
 		$this->assertEquals('Make sure to copy the auth token as you won\'t be able to view it after the page is closed.',
 				$this->query('xpath://div[@class="overlay-dialogue"]')->one()->waitUntilVisible()->getText()
 		);
