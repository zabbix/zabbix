--- conflicted
+++ resolved
@@ -49,8 +49,8 @@
 		[
 			'Name' => 'Valuemap for delete',
 			'Value' => "=1010101010101010101010101010101\n⇒\ndefault value1010101010101010101010101010101".
-					"\n424242424242424242424242424242424242424242424242\n⇒\nAnswer to the Ultimate Question of Life, ".
-					"Universe and Everything\n123458945-987653341\n⇒\nfrom 123458945 to 987653341\n…",
+				"\n424242424242424242424242424242424242424242424242\n⇒\nAnswer to the Ultimate Question of Life, ".
+				"Universe and Everything\n123458945-987653341\n⇒\nfrom 123458945 to 987653341\n…",
 			'Action' => 'Remove'
 		],
 		[
@@ -123,10 +123,7 @@
 
 		// Check that both overlay control buttons are clickable.
 		$this->assertEquals(2, $dialog->getFooter()->query('button', ['Add', 'Cancel'])->all()
-				->filter(new CElementFilter(CElementFilter::CLICKABLE))->count());
-
-		$dialog->close();
-		COverlayDialogElement::find()->one()->close();
+			->filter(new CElementFilter(CElementFilter::CLICKABLE))->count());
 	}
 
 	/**
@@ -836,18 +833,13 @@
 		$this->query(($action === 'create')
 			? 'name:valuemap_add'
 			: 'link:'.($expected === TEST_GOOD ? self::$previous_valuemap_name : self::UPDATE_VALUEMAP2
-		))->one()->click();
+			))->one()->click();
 
 		// Fill in the name of the valuemap and the parameters of its mappings.
-		$dialog = COverlayDialogElement::find()->waitUntilVisible()->all()->last();
-		$form = $dialog->asForm();
-		$form->query('xpath:.//input[@id="name"]')->one()->fill($data['name']);
-
-<<<<<<< HEAD
-		$mapping_table = $form->query('id:mappings_table')->asMultifieldTable()->one();
-=======
+		$dialog = COverlayDialogElement::find()->asForm()->waitUntilVisible()->all()->last();
+		$dialog->query('xpath:.//input[@id="name"]')->one()->fill($data['name']);
+
 		$mapping_table = $dialog->query('id:mappings-table')->asMultifieldTable()->one();
->>>>>>> 61f1d96c
 		if (CTestArrayHelper::get($data, 'remove_all')) {
 			$mapping_table->clear();
 		}
@@ -858,13 +850,11 @@
 			}
 			$mapping_table->fill($data['mappings']);
 		}
-		$form->submit();
+		$dialog->submit();
 
 		if ($expected === TEST_BAD) {
 			$this->assertMessage(TEST_BAD, null, $data['error_details']);
 			$this->assertEquals($old_hash, CDBHelper::getHash($sql));
-
-			$dialog->close();
 		}
 		else {
 			// Save the configuration of the host with created/updated value mappings.
@@ -888,34 +878,19 @@
 				$this->page->removeFocus();
 				$this->page->updateViewport();
 
-				$mapping_dialog = COverlayDialogElement::find()->waitUntilReady()->all()->last();
-
 				// Take a screenshot to test draggable object position in overlay dialog.
 				if ($action === 'create') {
-<<<<<<< HEAD
-					$this->assertScreenshot($mapping_dialog->query('id:mappings_table')->asMultifieldTable()->one(),
-=======
 					$dialog = COverlayDialogElement::find()->waitUntilReady()->all()->last();
 					$this->assertScreenshot($dialog->query('id:mappings-table')->asMultifieldTable()->one(),
->>>>>>> 61f1d96c
-							'Value mappings popup'.$data['screenshot_id']);
+						'Value mappings popup'.$data['screenshot_id']);
 				}
-
-				$mapping_dialog->close();
-				COverlayDialogElement::find()->one()->close();
 
 				// Check the screenshot of the whole value mappings tab.
 				$this->openValueMappingTab($source, false);
 				$this->assertScreenshot($this->query('id', ($source === 'template' ? 'template-' : '').'valuemap-table')->one(),
-						$action.$source.$data['screenshot_id']);
+					$action.$source.$data['screenshot_id']);
 				COverlayDialogElement::find()->one()->close();
 			}
-		}
-
-		$dialogs = COverlayDialogElement::find()->all();
-		$count = $dialogs->count();
-		for ($i = $count - 1; $i >= 0; $i--) {
-			$dialogs->get($i)->close();
 		}
 	}
 
@@ -981,7 +956,7 @@
 	 */
 	public function checkSimpleUpdate($source) {
 		$sql = 'SELECT * FROM valuemap v INNER JOIN valuemap_mapping vm ON vm.valuemapid=v.valuemapid'.
-				' ORDER BY v.name, v.valuemapid, vm.sortorder';
+			' ORDER BY v.name, v.valuemapid, vm.sortorder';
 		$old_hash = CDBHelper::getHash($sql);
 
 		// Open configuration of a value mapping and save it without making any changes.
@@ -1023,7 +998,7 @@
 		];
 
 		$sql = 'SELECT * FROM valuemap v INNER JOIN valuemap_mapping vm ON vm.valuemapid=v.valuemapid'.
-				' ORDER BY v.name, v.valuemapid, vm.sortorder';
+			' ORDER BY v.name, v.valuemapid, vm.sortorder';
 		$old_hash = CDBHelper::getHash($sql);
 
 		// Open value mapping configuration and update its fields.
@@ -1114,8 +1089,6 @@
 
 		// Check that the value mapping data is still populated.
 		$this->assertTableData($reference_valuemaps, 'id:valuemap-formlist');
-
-		COverlayDialogElement::find()->one()->close();
 	}
 
 	/**
@@ -1127,26 +1100,17 @@
 		$this->page->login()->open(($source === 'hosts') ? 'zabbix.php?action=host.list' : 'zabbix.php?action=template.list')->waitUntilReady();
 		$this->selectTableRows();
 		$this->query('button:Mass update')->one()->click();
-		$update_dialog = COverlayDialogElement::find()->one()->waitUntilReady();
-		$update_form = $update_dialog->asForm();
+		$update_form = COverlayDialogElement::find()->asForm()->one()->waitUntilReady();
 		$update_form->selectTab('Value mapping');
 		$update_form->query('id:visible_valuemaps')->asCheckbox()->one()->check();
 		$update_form->query('id:valuemap_add')->one()->click();
-		$mapping_dialog = COverlayDialogElement::find()->all()->last()->waitUntilReady();
-		$mapping_form = $mapping_dialog->asForm();
+		$mapping_form = COverlayDialogElement::find()->asForm()->all()->last()->waitUntilReady();
 
 		// Take a screenshot to test draggable object position of value mapping field.
 		$this->page->removeFocus();
 
 		// It is necessary because of unexpected viewport shift.
 		$this->page->updateViewport();
-<<<<<<< HEAD
-		$this->assertScreenshot($mapping_form->query('id:mappings_table')->waitUntilVisible()->one(), 'Value mapping mass update');
-
-		$mapping_dialog->close();
-		$update_dialog->close();
-=======
 		$this->assertScreenshot($mapping_form->query('id:mappings-table')->waitUntilVisible()->one(), 'Value mapping mass update');
->>>>>>> 61f1d96c
 	}
 }