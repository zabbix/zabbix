--- conflicted
+++ resolved
@@ -189,7 +189,19 @@
 	}
 
 	/**
-<<<<<<< HEAD
+	 * Function for deletion widgets from test dashboard after case.
+	 */
+	public static function deleteWidgets() {
+		DBexecute('DELETE FROM widget'.
+			' WHERE dashboard_pageid'.
+			' IN (SELECT dashboard_pageid'.
+				' FROM dashboard_page'.
+				' WHERE dashboardid='.zbx_dbstr(static::$dashboardid).
+			')'
+		);
+	}
+
+	/**
 	 * Get the number of interfaces by their type or status, depending on the layout of the Host availability widget.
 	 * For horizontal layout interface type is passed to the function, but for vertical layout - interface status.
 	 *
@@ -297,17 +309,5 @@
 		}
 
 		return $db_values;
-=======
-	 * Function for deletion widgets from test dashboard after case.
-	 */
-	public static function deleteWidgets() {
-		DBexecute('DELETE FROM widget'.
-			' WHERE dashboard_pageid'.
-			' IN (SELECT dashboard_pageid'.
-				' FROM dashboard_page'.
-				' WHERE dashboardid='.zbx_dbstr(static::$dashboardid).
-			')'
-		);
->>>>>>> 3f297f83
 	}
 }