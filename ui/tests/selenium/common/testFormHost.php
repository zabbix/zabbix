<?php
/*
** Copyright (C) 2001-2025 Zabbix SIA
**
** This program is free software: you can redistribute it and/or modify it under the terms of
** the GNU Affero General Public License as published by the Free Software Foundation, version 3.
**
** This program is distributed in the hope that it will be useful, but WITHOUT ANY WARRANTY;
** without even the implied warranty of MERCHANTABILITY or FITNESS FOR A PARTICULAR PURPOSE.
** See the GNU Affero General Public License for more details.
**
** You should have received a copy of the GNU Affero General Public License along with this program.
** If not, see <https://www.gnu.org/licenses/>.
**/


require_once dirname(__FILE__).'/../../include/CWebTest.php';
require_once dirname(__FILE__).'/../behaviors/CMessageBehavior.php';
require_once dirname(__FILE__).'/../behaviors/CTableBehavior.php';
require_once dirname(__FILE__).'/../../include/helpers/CDataHelper.php';

/**
 * Base class for Host form tests.
 */
class testFormHost extends CWebTest {

	/**
	 * Attach MessageBehavior and TableBehavior to the test.
	 *
	 * @return array
	 */
	public function getBehaviors() {
		return [
			CMessageBehavior::class,
			CTableBehavior::class
		];
	}

	const DISCOVERED_HOST = 'Discovered host from prototype 1'; // "LLD for Discovered host tests", Host: "Test of discovered host".
	const TEST_FORM_HOST = 'testFormHost with items';
	const HOST_UPDATE_VISIBLE_NAME = 'testFormHost_Update Visible name';
	const TEMPLATE_NAMES = [
		'Test of discovered host 1 template for unlink',
		'Test of discovered host 2 template for clear',
		'Test of discovered host Template'
	];

	/**
	 * Link to page for opening host form.
	 */
	public $link;

	/**
	 * Flag for form opened from Monitoring -> Hosts section.
	 */
	public $monitoring = false;

	/**
	 * SQL query to get host and host interfaces tables to compare hash values.
	 */
	private $hosts_sql = 'SELECT * FROM hosts h INNER JOIN interface i ON h.hostid=i.hostid ORDER BY h.hostid, i.interfaceid';

	/**
	 * SQL query to get snmp interface table to compare hash values.
	 */
	private $interface_snmp_sql = 'SELECT * FROM interface_snmp ORDER BY interfaceid, community';

	/**
<<<<<<< HEAD
	 * Ids of the hosts that are created within this test specifically for the update scenario.
	 *
	 * @var array
	 */
	protected static $hostids;

	/**
	 * Ids of the items that are created within this test.
	 *
	 * @var array
	 */
	protected static $itemids;

	/**
	 * Id of the agent host interface. Required for locating the field with inline validation for Update scenario.
	 *
	 * @var array
	 */
	protected static $agent_interfaceid;

	/**
=======
>>>>>>> 446e49ac
	 * Default values of interfaces.
	 *
	 * @var array
	 */
	private $default_values = [
		'Agent' => [
			'ip' => '127.0.0.1',
			'dns' => '',
			'Connect to' => 'IP',
			'port' => 10050
		],
		'SNMP' => [
			'ip' => '127.0.0.1',
			'dns' => '',
			'Connect to' => 'IP',
			'port' => 161,
			'SNMP version' => 'SNMPv2',
			'SNMP community' => '{$SNMP_COMMUNITY}',
			'Use combined requests' => true
		],
		'JMX' => [
			'ip' => '127.0.0.1',
			'dns' => '',
			'Connect to' => 'IP',
			'port' => 12345
		],
		'IPMI' => [
			'ip' => '127.0.0.1',
			'dns' => '',
			'Connect to' => 'IP',
			'port' => 623
		]
	];

	public static function prepareUpdateData() {
		$interfaces = [
			[
				'type' => 1,
				'main' => 1,
				'useip' => 1,
				'ip' => '127.1.1.1',
				'dns' => '',
				'port' => '10011'
			],
			[
				'type' => 2,
				'main' => 1,
				'useip' => 1,
				'ip' => '127.2.2.2',
				'dns' => '',
				'port' => 122,
				'details' => [
					'version' => 1,
					'bulk' => 0,
					'community' => '🙃zabbix🙃'
				]
			],
			[
				'type' => 3,
				'main' => 1,
				'useip' => 0,
				'ip' => '',
				'dns' => 'selenium.test',
				'port' => 30053
			],
			[
				'type' => 4,
				'main' => 1,
				'useip' => 1,
				'ip' => '127.4.4.4',
				'dns' => '',
				'port' => 426
			]
		];

		$groups = [['groupid' => 4]]; // Zabbix servers.
		$proxies = CDataHelper::call('proxy.create', [
			[
				'name' => 'Test Host Proxy',
				'operating_mode' => PROXY_OPERATING_MODE_ACTIVE
			]
		]);
		$proxyid = $proxies['proxyids'][0];

		CDataHelper::createHosts([
			[
				'host' => 'testFormHost_Update',
				'name' => self::HOST_UPDATE_VISIBLE_NAME,
				'description' => 'Created host via API to test update functionality in host form and interfaces',
				'interfaces' => $interfaces,
				'groups' => $groups,
				'monitored_by' => ZBX_MONITORED_BY_PROXY,
				'proxyid' => $proxyid,
				'status' => HOST_STATUS_MONITORED
			],
			[
				'host' => self::TEST_FORM_HOST,
				'description' => 'Created host via API to test clone functionality in host form and interfaces 😀',
				'interfaces' => $interfaces,
				'groups' => $groups,
				'monitored_by' => ZBX_MONITORED_BY_PROXY,
				'proxyid' => $proxyid,
				'status' => HOST_STATUS_NOT_MONITORED,
				'items' => [
					[
						'name' => 'Agent active item',
						'key_' => 'agent.ping',
						'type' => ITEM_TYPE_ZABBIX_ACTIVE,
						'value_type' => ITEM_VALUE_TYPE_UINT64,
						'delay' => '1m'
					],
					[
						'name' => 'Agent item',
						'key_' => 'agent.hostname',
						'type' => ITEM_TYPE_ZABBIX,
						'value_type' => ITEM_VALUE_TYPE_UINT64,
						'delay' => '1h'
					],
					[
						'name' => 'JMX item',
						'key_' => 'jmx[object_name,attribute_name]',
						'type' => ITEM_TYPE_JMX,
						'value_type' => ITEM_VALUE_TYPE_TEXT,
						'delay' => '1s',
						'username' => '',
						'password' => ''
					]
				]
			],
			[
				'host' => 'testFormHost with secret Macro',
				'groups' => $groups,
				'macros' => [
					[
						'macro' => '{$USER_MACRO}',
						'value' => 'secret',
						'description' => 'secret text',
						'type' => '1'
					]
				]
			]
		]);
<<<<<<< HEAD

		self::$hostids = $result['hostids'];
		self::$itemids = $result['itemids'];
		self::$agent_interfaceid = CDBHelper::getValue('SELECT interfaceid FROM interface WHERE type=1 AND'.
				' hostid='.zbx_dbstr($result['hostids']['testFormHost_Update'])
		);
=======
>>>>>>> 446e49ac
	}

	/**
	 * Test for checking host form layout.
	 */
	public function checkHostLayout() {
		$form = $this->openForm($this->link, self::TEST_FORM_HOST);

		// Check tabs available in the form.
		$tabs = ['Host', 'IPMI', 'Tags', 'Macros', 'Inventory', 'Encryption', 'Value mapping'];
		$this->assertEquals(count($tabs), $form->query('xpath:.//li[@role="tab"]')->all()->count());
		foreach ($tabs as $tab) {
			$this->assertTrue($form->query("xpath:.//li[@role='tab']//a[text()=".CXPathHelper::escapeQuotes($tab)."]")
					->one()->isValid()
			);
		}

		// Host form fields maxlength attribute.
		foreach (['Host name' => 128, 'Visible name' => 128, 'Description' => 65535] as $field => $maxlength) {
			$this->assertEquals($maxlength, $form->getField($field)->getAttribute('maxlength'));
		}

		$interfaces_form = $form->getFieldContainer('Interfaces')->asHostInterfaceElement();
		$this->assertEquals(['', 'Type', 'IP address', 'DNS name', 'Connect to', 'Port', 'Default'],
				$interfaces_form->getHeadersText()
		);

		foreach ($interfaces_form->getRows() as $i => $row) {
			$enabled = ($i !== 0 && $i !== 2);
			// "Remove" button is disabled (in the 7th column) for Agent (in 0th row) and JMX (in 2nd row) interfaces.
			$this->assertTrue($row->getColumn(7)->query('tag:button')->one()->isEnabled($enabled));
		}
		// Interface fields maxlength attribute.
		foreach (['IP address' => 64, 'DNS name' => 255, 'Port' => 64] as $field => $maxlength) {
			$this->assertEquals($maxlength, $interfaces_form->getRow(0)->getColumn($field)
					->query('tag:input')->one()->getAttribute('maxlength')
			);
		}

		// Click the "expand" icon (in the 0th column) for the SNMP interface (1st row).
		$interfaces_form->getRow(1)->getColumn(0)->query('tag:button')->one()->click();
		$snmp_form = $interfaces_form->getRow(1)->query('xpath:.//div[@class="form-grid"]')->one()->parents()
				->asGridForm(['normalized' => true])->one();
		$data = [
			'SNMPv1' => ['SNMP version', 'SNMP community', 'Use combined requests'],
			'SNMPv2' => ['SNMP version', 'SNMP community', 'Max repetition count', 'Use combined requests'],
			'SNMPv3' => ['SNMP version', 'Max repetition count', 'Context name', 'Security name', 'Security level', 'Use combined requests'],
			'authNoPriv' => ['SNMP version', 'Max repetition count', 'Context name', 'Security name', 'Security level',
				'Authentication protocol', 'Authentication passphrase', 'Use combined requests'
			]
		];

		// The SNMP interface has specific fields depending on the SNMP version and protocol.
		foreach ($data as $field => $labels) {
			$select = ($field === 'authNoPriv') ? 'Security level' : 'SNMP version';
			$snmp_form->fill([$select => $field]);
			$this->assertEquals($labels, array_values($snmp_form->getLabels()
					->filter(new CElementFilter(CElementFilter::VISIBLE))->asText())
			);
			$this->assertFalse($snmp_form->query('xpath:.//label[text()="Use combined requests"]')->one()
					->asCheckbox()->isChecked()
			);
			if ($field === 'SNMPv3') {
				// Check fields' lengths.
				$field_lengths = [
					'Max repetition count' => 10,
					'Context name' => 255,
					'Security name' => 64,
					'Authentication passphrase' => 64,
					'Privacy passphrase' => 64
				];

				foreach ($field_lengths as $label => $length) {
					$this->assertEquals($length, $snmp_form->getField($label)->getAttribute('maxlength'));
				}
			}
		}

		// Check hintbox.
		$form->query('class:zi-help-filled-small')->one()->waitUntilClickable()->click();
		$hint = $this->query('xpath:.//div[@data-hintboxid]')->waitUntilPresent();

		// Assert text.
		$this->assertEquals('Max repetition count is applicable to discovery and walk only.', $hint->one()->getText());

		// Close the hintbox.
		$hint->one()->query('xpath:.//button[@class="btn-overlay-close"]')->one()->click();
		$hint->waitUntilNotPresent();

		// Check the value of the "Monitored by" field and the present/absence of the corresponding mulitselect.
		$monitored_by = $form->getField('Monitored by');
		$this->assertEquals('Proxy', $monitored_by->getValue());
		$this->assertEquals(['Test Host Proxy'], $monitored_by->query('xpath:./../following-sibling::div')->asMultiselect()->one()->getValue());

		$id_mapping = [
			'Server' => ['proxyid' => false, 'proxy_groupid' => false],
			'Proxy' => ['proxyid' => true, 'proxy_groupid' => false],
			'Proxy group' => ['proxyid' => false, 'proxy_groupid' => true]
		];
		foreach (array_keys($id_mapping) as $monitored_by_value) {
			$monitored_by->select($monitored_by_value);

			foreach ($id_mapping[$monitored_by_value] as $id => $displayed) {
				$this->assertTrue($form->query('id', $id)->one()->isDisplayed($displayed));
			}
		}

		// Close host form popup to avoid unexpected alert in further cases.
		COverlayDialogElement::find()->one()->close();
	}

	public static function getCreateData() {
		return [
			// #0 Host form without mandatory values.
			[
				[
					'expected' => TEST_BAD,
					'inline_errors' => [
						'Host name' => 'This field cannot be empty.',
						'Host groups' => 'This field cannot be empty.'
					],
					'submit_form' => true
				]
			],
			// #1.
			[
				[
					'expected' => TEST_BAD,
					'host_fields' => [
						'Host name' => ''
					],
					'inline_errors' => [
						'Host name' => 'This field cannot be empty.'
					]
				]
			],
			// #2.
			[
				[
					'expected' => TEST_BAD,
					'host_fields' => [
						'Host name' => 'Host name',
						'Host groups' => ''
					],
					'inline_errors' => [
						'Host groups' => 'This field cannot be empty.'
					]
				]
			],
			// #3 Existing host name and visible name.
			[
				[
					'expected' => TEST_BAD,
					'host_fields' => [
						'Host name' => 'Available host',
						'Host groups' => 'Zabbix servers'
					],
					'inline_errors' => [
						'Host name' => 'This object already exists.'
					]
				]
			],
			// #4.
			[
				[
					'expected' => TEST_BAD,
					'host_fields' => [
						'Host name' => 'Empty template',
						'Host groups' => 'Zabbix servers'
					],
					'inline_errors' => [
						'Host name' => 'This object already exists.'
					]
				]
			],
			// #5.
			[
				[
					'expected' => TEST_BAD,
					'host_fields' => [
						'Host name' => 'Existing visible name',
						'Host groups' => 'Zabbix servers',
						'Visible name' => 'ЗАББИКС Сервер'
					],
					'inline_errors' => [
						'Visible name' => 'This object already exists.'
					]
				]
			],
			// #6 Host name field validation.
			[
				[
					'expected' => TEST_BAD,
					'host_fields' => [
						'Host name' => '@#$%^&*()_+',
						'Host groups' => 'Zabbix servers'
					],
					'inline_errors' => [
						'Host name' => 'Incorrect characters used for host name.'
					]
				]
			],
			// #7 UTF8MB4 check.
			[
				[
					'expected' => TEST_BAD,
					'host_fields' => [
						'Host name' => '😀',
						'Host groups' => 'Zabbix servers'
					],
					'inline_errors' => [
						'Host name' => 'Incorrect characters used for host name.'
					]
				]
			],
			// #8 Interface fields validation.
			[
				[
					'expected' => TEST_BAD,
					'host_fields' => [
						'Host name' => 'Empty ip address',
						'Host groups' => 'Zabbix servers'
					],
					'interfaces' => [
						[
							'action' => USER_ACTION_ADD,
							'type' => 'Agent',
							'ip' => ''
						]
					],
					'inline_errors' => [
						'id:interfaces_1_ip' => 'IP address: This field cannot be empty.'
					]
				]
			],
			// #9.
			[
				[
					'expected' => TEST_BAD,
					'host_fields' => [
						'Host name' => 'Empty dns',
						'Host groups' => 'Zabbix servers'
					],
					'interfaces' => [
						[
							'action' => USER_ACTION_ADD,
							'type' => 'Agent',
							'ip' => '',
							'Connect to' => 'DNS'
						]
					],
					'inline_errors' => [
						'id:interfaces_1_dns' => 'DNS name: This field cannot be empty.'
					]
				]
			],
			// 10.
			[
				[
					'expected' => TEST_BAD,
					'host_fields' => [
						'Host name' => 'Empty IP and filled in DNS',
						'Host groups' => 'Zabbix servers'
					],
					'interfaces' => [
						[
							'action' => USER_ACTION_ADD,
							'type' => 'Agent',
							'ip' => '',
							'dns' => 'test'
						]
					],
					'inline_errors' => [
						'id:interfaces_1_ip' => 'IP address: This field cannot be empty.'
					]
				]
			],
			// 11.
			[
				[
					'expected' => TEST_BAD,
					'host_fields' => [
						'Host name' => 'Empty dns and filled in IP',
						'Host groups' => 'Zabbix servers'
					],
					'interfaces' => [
						[
							'action' => USER_ACTION_ADD,
							'type' => 'Agent',
							'Connect to' => 'DNS'
						]
					],
					'inline_errors' => [
						'id:interfaces_1_dns' => 'DNS name: This field cannot be empty.'
					]
				]
			],
			// 12.
			[
				[
					'expected' => TEST_BAD,
					'host_fields' => [
						'Host name' => 'Empty port',
						'Host groups' => 'Zabbix servers'
					],
					'interfaces' => [
						[
							'action' => USER_ACTION_ADD,
							'type' => 'Agent',
							'port' => ''
						]
					],
					'inline_errors' => [
						'id:interfaces_1_port' => 'Port: This field cannot be empty.'
					]
				]
			],
			// #13 IP validation.
			[
				[
					'expected' => TEST_BAD,
					'host_fields' => [
						'Host name' => 'Invalid ip',
						'Host groups' => 'Zabbix servers'
					],
					'interfaces' => [
						[
							'action' => USER_ACTION_ADD,
							'type' => 'Agent',
							'ip' => 'test'
						]
					],
					'inline_errors' => [
						'id:interfaces_1_ip' => 'IP address: Invalid IP address.'
					]
				]
			],
			// #14.
			[
				[
					'expected' => TEST_BAD,
					'host_fields' => [
						'Host name' => 'Invalid ip',
						'Host groups' => 'Zabbix servers'
					],
					'interfaces' => [
						[
							'action' => USER_ACTION_ADD,
							'type' => 'Agent',
							'ip' => '127.0.0.'
						]
					],
					'inline_errors' => [
						'id:interfaces_1_ip' => 'IP address: Invalid IP address.'
					]
				]
			],
			// #15 Port validation.
			[
				[
					'expected' => TEST_BAD,
					'host_fields' => [
						'Host name' => 'Invalid port',
						'Host groups' => 'Zabbix servers'
					],
					'interfaces' => [
						[
							'action' => USER_ACTION_ADD,
							'type' => 'SNMP',
							'port' => '100500'
						]
					],
					'inline_errors' => [
						'id:interfaces_1_port' => 'Port: Incorrect port.'
					]
				]
			],
			// #16.
			[
				[
					'expected' => TEST_BAD,
					'host_fields' => [
						'Host name' => 'Invalid port',
						'Host groups' => 'Zabbix servers'
					],
					'interfaces' => [
						[
							'action' => USER_ACTION_ADD,
							'type' => 'IPMI',
							'port' => 'test'
						]
					],
					'inline_errors' => [
						'id:interfaces_1_port' => 'Port: Incorrect port.'
					]
				]
			],
			// #17.
			[
				[
					'expected' => TEST_BAD,
					'host_fields' => [
						'Host name' => 'Invalid port',
						'Host groups' => 'Zabbix servers'
					],
					'interfaces' => [
						[
							'action' => USER_ACTION_ADD,
							'type' => 'JMX',
							'port' => '10.5'
						]
					],
					'inline_errors' => [
						'id:interfaces_1_port' => 'Port: Incorrect port.'
					]
				]
			],
			// #18 Empty SNMP community.
			[
				[
					'expected' => TEST_BAD,
					'host_fields' => [
						'Host name' => 'Invalid snmp community',
						'Host groups' => 'Zabbix servers'
					],
					'interfaces' => [
						[
							'action' => USER_ACTION_ADD,
							'type' => 'SNMP',
							'SNMP community' => ''
						]
					],
					'inline_errors' => [
						'SNMP community' => 'This field cannot be empty.'
					]
				]
			],
			// #19 Too low max repetition count.
			[
				[
					'expected' => TEST_BAD,
					'host_fields' => [
						'Host name' => 'Too low max repetition count',
						'Host groups' => 'Zabbix servers'
					],
					'interfaces' => [
						[
							'action' => USER_ACTION_ADD,
							'type' => 'SNMP',
							'Max repetition count' => '0'
						]
					],
					'inline_errors' => [
						'Max repetition count' => 'This value must be within range 1:2147483647.'
					]
				]
			],
			// #20 Empty proxy multiselect.
			[
				[
					'expected' => TEST_BAD,
					'host_fields' => [
						'Host name' => 'Empty proxy multiselect',
						'Host groups' => 'Zabbix servers',
						'Monitored by' => 'Proxy',
						'xpath:.//div[@id="proxyid"]/..' => ''
					],
					'inline_errors' => [
						'xpath:.//div[@id="proxyid"]/..' => 'This field cannot be empty.'
					]
				]
			],
			// #21 Empty proxy group multiselect.
			[
				[
					'expected' => TEST_BAD,
					'host_fields' => [
						'Host name' => 'Empty proxy multiselect',
						'Host groups' => 'Zabbix servers',
						'Monitored by' => 'Proxy group',
						'xpath:.//div[@id="proxy_groupid"]/..' => ''
					],
					'inline_errors' => [
						'xpath:.//div[@id="proxy_groupid"]/..' => 'This field cannot be empty.'
					]
				]
			],
			// #22 Too high value in Max repetition count.
			[
				[
					'expected' => TEST_BAD,
					'host_fields' => [
						'Host name' => 'Too high max repetition count'
					],
					'interfaces' => [
						[
							'action' => USER_ACTION_ADD,
							'type' => 'SNMP',
							'Max repetition count' => '2147483648'
						]
					],
					'inline_errors' => [
						'Max repetition count' => 'This value is not a valid integer.'
					]
				]
			],
			// #23 Host without interface.
			[
				[
					'expected' => TEST_GOOD,
					'host_fields' => [
						'Host name' => 'Host without interfaces',
						'Host groups' => 'Zabbix servers'
					]
				]
			],
			// #24 UTF8MB4 check.
			[
				[
					'expected' => TEST_GOOD,
					'host_fields' => [
						'Host name' => 'Host with utf8mb4 visible name',
						'Host groups' => 'Zabbix servers',
						'Visible name' => '😀',
						'Description' => '😀🙃😀'
					]
				]
			],
			// #25 Default values of all interfaces.
			[
				[
					'expected' => TEST_GOOD,
					'host_fields' => [
						'Host name' => 'Host with default values of all interfaces',
						'Host groups' => 'Zabbix servers'
					],
					'interfaces' => [
						[
							'action' => USER_ACTION_ADD,
							'type' => 'Agent'
						],
						[
							'action' => USER_ACTION_ADD,
							'type' => 'SNMP'
						],
						[
							'action' => USER_ACTION_ADD,
							'type' => 'JMX'
						],
						[
							'action' => USER_ACTION_ADD,
							'type' => 'IPMI'
						]
					]
				]
			],
			// #26 Change default host interface.
			[
				[
					'expected' => TEST_GOOD,
					'default_values' => true,
					'host_fields' => [
						'Host name' => 'Host with default second agent interface',
						'Host groups' => 'Zabbix servers'
					],
					'interfaces' => [
						[
							'action' => USER_ACTION_ADD,
							'type' => 'Agent',
							'ip' => '127.1.1.1',
							'port' => '111'
						],
						[
							'action' => USER_ACTION_ADD,
							'type' => 'Agent',
							'ip' => '127.2.2.2',
							'port' => '222',
							'Default' => true
						]
					]
				]
			],
			// #27 Different versions of SNMP interface and encryption.
			[
				[
					'expected' => TEST_GOOD,
					'host_fields' => [
						'Host name' => 'Host with different versions of SNMP interface',
						'Host groups' => 'Zabbix servers',
						'Monitored by' => 'Proxy group',
						'xpath:.//div[@id="proxy_groupid"]/..' => 'Group without proxies'
					],
					'interfaces' => [
						[
							'action' => USER_ACTION_ADD,
							'type' => 'SNMP',
							'SNMP version' => 'SNMPv1',
							'SNMP community' => 'test'
						],
						[
							'action' => USER_ACTION_ADD,
							'type' => 'SNMP',
							'SNMP version' => 'SNMPv2',
							'SNMP community' => '{$SNMP_TEST}',
							'Max repetition count' => '20'
						],
						[
							'action' => USER_ACTION_ADD,
							'type' => 'SNMP',
							'SNMP version' => 'SNMPv3',
							'Security level' => 'authPriv',
							'Authentication protocol' => 'SHA224'
						],
						[
							'action' => USER_ACTION_ADD,
							'type' => 'SNMP',
							'SNMP version' => 'SNMPv3',
							'Security level' => 'authPriv',
							'Authentication protocol' => 'SHA256',
							'Privacy protocol' => 'AES192'
						],
						[
							'action' => USER_ACTION_ADD,
							'type' => 'SNMP',
							'SNMP version' => 'SNMPv3',
							'Security level' => 'authPriv',
							'Authentication protocol' => 'SHA384',
							'Privacy protocol' => 'AES192C'
						],
						[
							'action' => USER_ACTION_ADD,
							'type' => 'SNMP',
							'SNMP version' => 'SNMPv3',
							'Security level' => 'authPriv',
							'Authentication protocol' => 'SHA512',
							'Privacy protocol' => 'AES256C'
						]
					]
				]
			],
			// #28 All interfaces and all fields in form.
			[
				[
					'expected' => TEST_GOOD,
					'host_fields' => [
						'Host name' => 'Host with all interfaces',
						'Visible name' => 'Host with all interfaces visible name',
						'Host groups' => 'Zabbix servers',
						'Description' => 'Added description for host with all interfaces',
						'id:monitored_by' => 'Proxy',
						'xpath:.//div[@id="proxyid"]/..' => 'Test Host Proxy',
						'Enabled' => false
					],
					'interfaces' => [
						[
							'action' => USER_ACTION_ADD,
							'type' => 'Agent',
							'ip' => '::1',
							'dns' => '1211',
							'Connect to' => 'DNS',
							'port' => '100'
						],
						[
							'action' => USER_ACTION_ADD,
							'type' => 'SNMP',
							'ip' => '',
							'dns' => 'localhost',
							'Connect to' => 'DNS',
							'port' => '200',
							'SNMP version' => 'SNMPv3',
							'Max repetition count' => '15',
							'Context name' => 'aaa',
							'Security name' => 'bbb',
							'Security level' => 'authPriv',
							'Authentication protocol' => 'SHA1',
							'Authentication passphrase' => 'ccc',
							'Privacy protocol' => 'AES128',
							'Privacy passphrase' => 'ddd',
							'Use combined requests' => false
						],
						[
							'action' => USER_ACTION_ADD,
							'type' => 'SNMP',
							'ip' => '0:0:0:0:0:ffff:7c01:101',
							'dns' => 'test',
							'port' => '500',
							'SNMP version' => 'SNMPv1',
							'SNMP community' => 'test',
							'Use combined requests' => true
						],
						[
							'action' => USER_ACTION_ADD,
							'type' => 'JMX',
							'dns' => '1333',
							'Connect to' => 'DNS',
							'port' => '300'
						],
						[
							'action' => USER_ACTION_ADD,
							'type' => 'IPMI',
							'ip' => '127.2.2.2',
							'dns' => '1444',
							'port' => '400'
						],
						[
							'action' => USER_ACTION_ADD,
							'type' => 'IPMI',
							'ip' => '127.3.3.3',
							'dns' => '1444',
							'Connect to' => 'DNS',
							'port' => '500',
							'Default' => true
						]
					]
				]
			]
		];
	}

	/**
	 * Test for checking new host creation form.
	 *
	 * @param array     $data          data provider
	 */
	public function checkHostCreate($data) {
		if ($data['expected'] === TEST_BAD) {
			$old_hash = CDBHelper::getHash($this->hosts_sql);
			$interface_old_hash = CDBHelper::getHash($this->interface_snmp_sql);
		}

		$this->page->login()->open($this->link)->waitUntilReady();

		$this->query('button:Create host')->one()->waitUntilClickable()->click();
		$form = COverlayDialogElement::find()->asForm()->one()->waitUntilReady();

		$form->fill(CTestArrayHelper::get($data, 'host_fields', []));

		// Set name for field "Default".
		$names = ['1' => 'default'];
		$interfaces_form = $form->getFieldContainer('Interfaces')->asHostInterfaceElement(['names' => $names]);
		$interfaces = CTestArrayHelper::get($data, 'interfaces', []);
		$interfaces_form->fill($interfaces);

		$this->page->removeFocus();

		if (!array_key_exists('inline_errors', $data) || CTestArrayHelper::get($data, 'submit_form')) {
			$form->submit();
		}

		switch ($data['expected']) {
			case TEST_GOOD:
				$this->assertMessage(TEST_GOOD, 'Host added');
				$this->page->assertTitle($this->monitoring ? 'Hosts' : 'Configuration of hosts');

				// Check host fields.
				$host = CTestArrayHelper::get($data, 'host_fields.Visible name', $data['host_fields']['Host name']);

				$form = $this->filterAndSelectHost($host);
				$form->checkValue($data['host_fields']);

				foreach ($interfaces as &$interface) {
					$interface['action'] = CTestArrayHelper::get($interface, 'action', USER_ACTION_ADD);

					// Add default values for interface, if it added without any values except action and type.
					if (count($interface) === 2 && $interface['action'] === USER_ACTION_ADD) {
						$interface = $this->default_values[$interface['type']];
					}

					unset($interface['index'], $interface['action'], $interface['type']);
				}
				unset($interface);

				$data['interfaces'] = $interfaces;

				// Check host fields in DB.
				$this->assertDatabaseFields($data);

				// Check interfaces field values.
				$form->getFieldContainer('Interfaces')->asHostInterfaceElement(['names' => $names])
						->checkValue($data['interfaces']);

				COverlayDialogElement::find()->one()->close();
				break;

			case TEST_BAD:
				$this->assertEquals($old_hash, CDBHelper::getHash($this->hosts_sql));
				$this->assertEquals($interface_old_hash, CDBHelper::getHash($this->interface_snmp_sql));
<<<<<<< HEAD
				$this->assertInlineError($form, $data['inline_errors']);

				if (!$this->standalone) {
					COverlayDialogElement::find()->one()->close();
				}
=======
				$this->assertMessage(TEST_BAD, CTestArrayHelper::get($data, 'error_title', 'Cannot add host'), $data['error']);
				COverlayDialogElement::find()->one()->close();
>>>>>>> 446e49ac
				break;
		}
	}

	public static function getValidationUpdateData() {
		return [
			// #0 Host form validation.
			[
				[
					'expected' => TEST_BAD,
					'host_fields' => [
						'Host name' => '',
						'Host groups' => ''
					],
					'interfaces' => [
						[
							'action' => USER_ACTION_REMOVE,
							'index' => 0
						],
						[
							'action' => USER_ACTION_REMOVE,
							'index' => 0
						],
						[
							'action' => USER_ACTION_REMOVE,
							'index' => 0
						],
						[
							'action' => USER_ACTION_REMOVE,
							'index' => 0
						]
					],
					'inline_errors' => [
						'Host name' => 'This field cannot be empty.',
						'Host groups' => 'This field cannot be empty.'
					]
				]
			],
			// #1.
			[
				[
					'expected' => TEST_BAD,
					'host_fields' => [
						'Host name' => '',
						'Host groups' => ''
					],
					'inline_errors' => [
						'Host name' => 'This field cannot be empty.',
						'Host groups' => 'This field cannot be empty.'
					]
				]
			],
			// 2.
			[
				[
					'expected' => TEST_BAD,
					'host_fields' => [
						'Host name' => ''
					],
					'inline_errors' => [
						'Host name' => 'This field cannot be empty.'
					]
				]
			],
			// #3.
			[
				[
					'expected' => TEST_BAD,
					'host_fields' => [
						'Host name' => 'Empty host group',
						'Host groups' => ''
					],
					'inline_errors' => [
						'Host groups' => 'This field cannot be empty.'
					]
				]
			],
			// #4 Existing host name and visible name.
			[
				[
					'expected' => TEST_BAD,
					'host_fields' => [
						'Host name' => 'Available host'
					],
					'inline_errors' => [
						'Host name' => 'This object already exists.'
					]
				]
			],
			// #5.
			[
				[
					'expected' => TEST_BAD,
					'host_fields' => [
						'Host name' => 'Empty template'
					],
					'inline_errors' => [
						'Host name' => 'This object already exists.'
					]
				]
			],
			// #6.
			[
				[
					'expected' => TEST_BAD,
					'host_fields' => [
						'Visible name' => 'ЗАББИКС Сервер'
					],
					'inline_errors' => [
						'Visible name' => 'This object already exists.'
					]
				]
			],
			// #7 Host name field validation.
			[
				[
					'expected' => TEST_BAD,
					'host_fields' => [
						'Host name' => '@#$%^&*()_+'
					],
					'inline_errors' => [
						'Host name' => 'Incorrect characters used for host name.'
					]
				]
			],
			// #8 UTF8MB4 check.
			[
				[
					'expected' => TEST_BAD,
					'host_fields' => [
						'Host name' => '😀'
					],
					'inline_errors' => [
						'Host name' => 'Incorrect characters used for host name.'
					]
				]
			],
			// #9 Interface fields validation.
			[
				[
					'expected' => TEST_BAD,
					'interfaces' => [
						[
							'action' => USER_ACTION_UPDATE,
							'index' => 0,
							'ip' => ''
						]
					],
					'inline_errors' => [
						'id:interfaces_{id}_ip' => 'IP address: This field cannot be empty.'
					]
				]
			],
			// #10.
			[
				[
					'expected' => TEST_BAD,
					'host_fields' => [
						'Host name' => 'Empty dns'
					],
					'interfaces' => [
						[
							'action' => USER_ACTION_UPDATE,
							'index' => 0,
							'Connect to' => 'DNS',
							'ip' => ''

						]
					],
					'inline_errors' => [
						'id:interfaces_{id}_dns' => 'DNS name: This field cannot be empty.'
					]
				]
			],
			// #11.
			[
				[
					'expected' => TEST_BAD,
					'host_fields' => [
						'Host name' => 'Empty IP and filled in DNS'
					],
					'interfaces' => [
						[
							'action' => USER_ACTION_UPDATE,
							'index' => 0,
							'ip' => '',
							'dns' => 'test'
						]
					],
					'inline_errors' => [
						'id:interfaces_{id}_ip' => 'IP address: This field cannot be empty.'
					]
				]
			],
			// #12.
			[
				[
					'expected' => TEST_BAD,
					'host_fields' => [
						'Host name' => 'Empty dns and filled in IP'
					],
					'interfaces' => [
						[
							'action' => USER_ACTION_UPDATE,
							'index' => 0,
							'Connect to' => 'DNS'
						]
					],
					'inline_errors' => [
						'id:interfaces_{id}_dns' => 'DNS name: This field cannot be empty.'
					]
				]
			],
			// #13.
			[
				[
					'expected' => TEST_BAD,
					'host_fields' => [
						'Host name' => 'Empty port'
					],
					'interfaces' => [
						[
							'action' => USER_ACTION_UPDATE,
							'index' => 0,
							'port' => ''
						]
					],
					'inline_errors' => [
						'id:interfaces_{id}_port' => 'Port: This field cannot be empty.'
					]
				]
			],
			// #14 IP validation.
			[
				[
					'expected' => TEST_BAD,
					'host_fields' => [
						'Host name' => 'Invalid ip'
					],
					'interfaces' => [
						[
							'action' => USER_ACTION_UPDATE,
							'index' => 0,
							'ip' => 'test'
						]
					],
					'inline_errors' => [
						'id:interfaces_{id}_ip' => 'IP address: Invalid IP address.'
					]
				]
			],
			// #15.
			[
				[
					'expected' => TEST_BAD,
					'host_fields' => [
						'Host name' => 'Invalid ip'
					],
					'interfaces' => [
						[
							'action' => USER_ACTION_UPDATE,
							'index' => 0,
							'ip' => '127.0.0.'
						]
					],
					'inline_errors' => [
						'id:interfaces_{id}_ip' => 'IP address: Invalid IP address.'
					]
				]
			],
			// #16 Port validation.
			[
				[
					'expected' => TEST_BAD,
					'host_fields' => [
						'Host name' => 'Invalid port'
					],
					'interfaces' => [
						[
							'action' => USER_ACTION_UPDATE,
							'index' => 0,
							'port' => '100500'
						]
					],
					'inline_errors' => [
						'id:interfaces_{id}_port' => 'Port: Incorrect port.'
					]
				]
			],
			// #17.
			[
				[
					'expected' => TEST_BAD,
					'host_fields' => [
						'Host name' => 'Invalid port'
					],
					'interfaces' => [
						[
							'action' => USER_ACTION_UPDATE,
							'index' => 0,
							'port' => 'test'
						]
					],
					'inline_errors' => [
						'id:interfaces_{id}_port' => 'Port: Incorrect port.'
					]
				]
			],
			// #18.
			[
				[
					'expected' => TEST_BAD,
					'host_fields' => [
						'Host name' => 'Invalid port'
					],
					'interfaces' => [
						[
							'action' => USER_ACTION_UPDATE,
							'index' => 0,
							'port' => '10.5'
						]
					],
					'inline_errors' => [
						'id:interfaces_{id}_port' => 'Port: Incorrect port.'
					]
				]
			],
			// #19 Empty SNMP community.
			[
				[
					'expected' => TEST_BAD,
					'host_fields' => [
						'Host name' => 'Invalid snmp community'
					],
					'interfaces' => [
						[
							'action' => USER_ACTION_UPDATE,
							'index' => 1,
							'SNMP community' => ''
						]
					],
					'inline_errors' => [
						'SNMP community' => 'This field cannot be empty.'
					]
				]
			],
			// #20 Zero Max repetition count.
			[
				[
					'expected' => TEST_BAD,
					'host_fields' => [
						'Host name' => 'Too low max repetition count'
					],
					'interfaces' => [
						[
							'action' => USER_ACTION_UPDATE,
							'index' => 1,
							'SNMP version' => 'SNMPv2',
							'SNMP community' => '{$SNMP_COMMUNITY}',
							'Max repetition count' => '0'
						]
					],
					'inline_errors' => [
						'Max repetition count' => 'This value must be within range 1:2147483647.'
					]
				]
			],
			// #21 Too high value in Max repetition count.
			[
				[
					'expected' => TEST_BAD,
					'host_fields' => [
						'Host name' => 'Too high max repetition count'
					],
					'interfaces' => [
						[
							'action' => USER_ACTION_UPDATE,
							'index' => 1,
							'SNMP version' => 'SNMPv2',
							'SNMP community' => '{$SNMP_COMMUNITY}',
							'Max repetition count' => '2147483648'
						]
					],
					'inline_errors' => [
						'Max repetition count' => 'This value is not a valid integer.'
					]
				]
			],
			// #22 Empty proxy.
			[
				[
					'expected' => TEST_BAD,
					'host_fields' => [
						'Host name' => 'Empty proxy',
						'Monitored by' => 'Proxy',
						'xpath:.//div[@id="proxyid"]/..' => ''
					],
					'inline_errors' => [
						'xpath:.//div[@id="proxyid"]/..' => 'This field cannot be empty.'
					]
				]
			],
			// #23 Empty proxy group.
			[
				[
					'expected' => TEST_BAD,
					'host_fields' => [
						'Host name' => 'Empty proxy',
						'Monitored by' => 'Proxy group',
						'xpath:.//div[@id="proxy_groupid"]/..' => ''
					],
					'inline_errors' => [
						'xpath:.//div[@id="proxy_groupid"]/..' => 'This field cannot be empty.'
					]
				]
			]
		];
	}

	public static function getUpdateData() {
		return [
			// Successful host form update.
			// Add default interface values.
			[
				[
					'expected' => TEST_GOOD,
					'interfaces' => [
						[
							'action' => USER_ACTION_ADD,
							'type' => 'Agent'
						],
						[
							'action' => USER_ACTION_ADD,
							'type' => 'SNMP'
						],
						[
							'action' => USER_ACTION_ADD,
							'type' => 'JMX'
						],
						[
							'action' => USER_ACTION_ADD,
							'type' => 'IPMI'
						]
					]
				]
			],
			// Set "Default" option to another interface.
			[
				[
					'expected' => TEST_GOOD,
					'interfaces' => [
						[
							'action' => USER_ACTION_ADD,
							'type' => 'Agent',
							'ip' => '',
							'dns' => 'agent',
							'Connect to' => 'DNS',
							'port' => '10054',
							'Default' => true
						],
						[
							'action' => USER_ACTION_ADD,
							'type' => 'SNMP',
							'ip' => '',
							'dns' => 'snmp',
							'Connect to' => 'DNS',
							'port' => '166',
							'SNMP version' => 'SNMPv3',
							'Max repetition count' => '10',
							'Context name' => 'zabbix',
							'Security name' => 'selenium',
							'Security level' => 'authPriv',
							'Authentication protocol' => 'SHA1',
							'Authentication passphrase' => 'test123',
							'Privacy protocol' => 'AES128',
							'Privacy passphrase' => '456test',
							'Default' => true
						],
						[
							'action' => USER_ACTION_ADD,
							'type' => 'IPMI',
							'ip' => '',
							'dns' => 'ipmi',
							'Connect to' => 'DNS',
							'port' => '500',
							'Default' => true
						]
					]
				]
			],
			// Remove all interfaces except JMX.
			[
				[
					'expected' => TEST_GOOD,
					'interfaces' => [
						[
							'action' => USER_ACTION_REMOVE,
							'index' => 0
						],
						[
							'action' => USER_ACTION_REMOVE,
							'index' => 0
						],
						[
							'action' => USER_ACTION_REMOVE,
							'index' => 1
						]
					]
				]
			],
			// Update all fields.
			[
				[
					'expected' => TEST_GOOD,
					'host_fields' => [
						'Host name' => 'Update host with all interfaces',
						'Visible name' => 'Update host with all interfaces visible name',
						'Host groups' => 'Linux servers',
						'Description' => 'Update description',
						'Monitored by' => 'Proxy group',
						'xpath:.//div[@id="proxy_groupid"]/..' => 'Group without proxies',
						'Enabled' => false
					],
					'interfaces' => [
						[
							'action' => USER_ACTION_UPDATE,
							'index' => 0,
							'ip' => '',
							'dns' => 'zabbix.com',
							'Connect to' => 'DNS'
						],
						[
							'action' => USER_ACTION_UPDATE,
							'index' => 1,
							'ip' => '',
							'dns' => 'zabbix.com',
							'port' => '122',
							'Connect to' => 'DNS',
							'SNMP version' => 'SNMPv3',
							'Max repetition count' => '90',
							'Context name' => 'new-zabbix',
							'Security name' => 'new-selenium',
							'Security level' => 'authNoPriv',
							'Authentication protocol' => 'SHA384',
							'Authentication passphrase' => 'new-test123',
							'Use combined requests' => true
						],
						[
							'action' => USER_ACTION_UPDATE,
							'index' => 2,
							'ip' => '',
							'dns' => 'zabbix.com',
							'Connect to' => 'DNS'
						],
						[
							'action' => USER_ACTION_UPDATE,
							'index' => 3,
							'ip' => '',
							'dns' => 'zabbix.com',
							'Connect to' => 'DNS'
						]
					]
				]
			],
			// UTF8MB4 check.
			[
				[
					'expected' => TEST_GOOD,
					'host_fields' => [
						'Host name' => 'Update host with utf8 visible name',
						'Host groups' => 'Linux servers',
						'Visible name' => '😀😀',
						'Description' => '😀😀😀😀😀😀😀',
						'Monitored by' => 'Proxy',
						'xpath:.//div[@id="proxyid"]/..' => 'Active proxy 1'
					],
					'interfaces' => [
						[
							'action' => USER_ACTION_ADD,
							'type' => 'Agent'
						],
						[
							'action' => USER_ACTION_ADD,
							'type' => 'Agent'
						],
						[
							'action' => USER_ACTION_REMOVE,
							'index' => 1
						],
						[
							'action' => USER_ACTION_REMOVE,
							'index' => 1
						]
					]
				]
			],
			// Add two agent interfaces and remove it.
			[
				[
					'expected' => TEST_GOOD,
					'interfaces' => [
						[
							'action' => USER_ACTION_ADD,
							'type' => 'Agent'
						],
						[
							'action' => USER_ACTION_ADD,
							'type' => 'Agent'
						],
						[
							'action' => USER_ACTION_REMOVE,
							'index' => 1
						],
						[
							'action' => USER_ACTION_REMOVE,
							'index' => 1
						]
					]
				]
			],
			// Mixed actions Add, Remove, Update interfaces.
			[
				[
					'expected' => TEST_GOOD,
					'host_fields' => [
						'Host name' => 'Mixed interface actions',
						'Visible name' => '',
						'Host groups' => 'Discovered hosts',
						'Description' => ''
					],
					'interfaces' => [
						[
							'action' => USER_ACTION_ADD,
							'type' => 'Agent'
						],
						[
							'action' => USER_ACTION_REMOVE,
							'index' => 3
						],
						[
							'action' => USER_ACTION_UPDATE,
							'index' => 2,
							'port' => '501',
							'SNMP version' => 'SNMPv3',
							'Max repetition count' => '20',
							'Context name' => 'new-zabbix',
							'Security name' => 'new-selenium',
							'Security level' => 'noAuthNoPriv',
							'Use combined requests' => true
						],
						[
							'action' => USER_ACTION_REMOVE,
							'index' => 3
						]
					]
				]
			]
		];
	}

	/**
	 * Test for checking existing host update form.
	 *
	 * @param array     $data          data provider
	 */
	public function checkHostUpdate($data) {
		if ($data['expected'] === TEST_BAD) {
			$host_old_hash = CDBHelper::getHash($this->hosts_sql);
			$interface_old_hash = CDBHelper::getHash($this->interface_snmp_sql);
		}

		$source = [
			'host_fields' => [
				'Host name' => 'testFormHost_Update',
				'Visible name' => self::HOST_UPDATE_VISIBLE_NAME,
				'Host groups' => 'Zabbix servers',
				'Description' => 'Created host via API to test update functionality in host form and interfaces',
				'Monitored by' => 'Proxy',
				'xpath:.//div[@id="proxyid"]/..' => 'Test Host Proxy',
				'Enabled' => true
			],
			'interfaces' => [
				'Agent' => [
					[
						'type' => 'Agent',
						'ip' => '127.1.1.1',
						'dns' => '',
						'Connect to' => 'IP',
						'port' => '10011'
					]
				],
				'SNMP' => [
					[
						'ip' => '127.2.2.2',
						'dns' => '',
						'Connect to' => 'IP',
						'port' => '122',
						'SNMP version' => 'SNMPv1',
						'SNMP community' => '🙃zabbix🙃',
						'Use combined requests' => false
					]
				],
				'JMX' => [
					[
						'type' => 'JMX',
						'ip' => '127.4.4.4',
						'dns' => '',
						'Connect to' => 'IP',
						'port' => '426'
					]
				],
				'IPMI' => [
					[
						'type' => 'JMX',
						'ip' => '',
						'dns' => 'selenium.test',
						'Connect to' => 'DNS',
						'port' => '30053'
					]
				]
			]
		];

		$form = $this->openForm($this->link, self::HOST_UPDATE_VISIBLE_NAME);
		$form->fill(CTestArrayHelper::get($data, 'host_fields', []));

		// Set name for field "Default".
		$names = ['1' => 'default'];
		$interfaces_form = $form->getFieldContainer('Interfaces')->asHostInterfaceElement(['names' => $names]);

		$interfaces_form->fill(CTestArrayHelper::get($data, 'interfaces', []));
		$this->page->removeFocus();

		if (!array_key_exists('inline_errors', $data) || CTestArrayHelper::get($data, 'submit_form')) {
			$form->submit();
			$this->page->WaitUntilReady();
		}

		switch ($data['expected']) {
			case TEST_GOOD:
				$this->assertMessage(TEST_GOOD, 'Host updated');

				$host = (CTestArrayHelper::get($data, 'host_fields.Visible name') === "")
					? CTestArrayHelper::get($data, 'host_fields.Host name', 'testFormHost_Update')
					: CTestArrayHelper::get($data, 'host_fields.Visible name', self::HOST_UPDATE_VISIBLE_NAME);

				$form = $this->filterAndSelectHost($host);

				// Update or add new source data from host data.
				foreach (CTestArrayHelper::get($data, 'host_fields', []) as $key => $value) {
					$source['host_fields'][$key] = $value;
				}

				// If Monitored y is set to proxy group, then the proxy multiselect is replaced with proxy group multiselect.
				if (CTestArrayHelper::get($data, 'host_fields.Monitored by') === 'Proxy group') {
					unset($source['host_fields']['xpath:.//div[@id="proxyid"]/..']);
				}

				// Check host fields.
				$form->checkValue($source['host_fields']);

				// Preparing reference data for interfaces.
				foreach ($data['interfaces'] as $i => $interface) {
					$interface['action'] = CTestArrayHelper::get($interface, 'action', USER_ACTION_ADD);

					switch ($interface['action']) {
						case USER_ACTION_ADD:
							$type = CTestArrayHelper::get($interface, 'type', 'Agent');
							// Add default values for interface, if it added without any values, except action and type.
							if (count($interface) === 2) {
								$interface = $this->default_values[$interface['type']];
								$interface['type'] = $type;
							}

							$source['interfaces'][$type][] = $interface;
							break;

						case USER_ACTION_REMOVE:
							foreach (array_keys($source['interfaces']) as $type) {
								$count = count($source['interfaces'][$type]);
								if ($interface['index'] >= $count) {
									$interface['index'] -= $count;
								}
								else {
									unset($source['interfaces'][$type][$interface['index']]);
									// Reindex the keys to start from 0.
									$source['interfaces'][$type] = array_values($source['interfaces'][$type]);
									break;
								}
							}
							break;

						case USER_ACTION_UPDATE:
							foreach (array_keys($source['interfaces']) as $type) {
								$count = count($source['interfaces'][$type]);
								if ($interface['index'] >= $count) {
									$interface['index'] -= $count;
								}
								else {
									// Update or add new source interface fields from host data.
									foreach ($interface as $key => $value) {
										$source['interfaces'][$type][$interface['index']][$key] = $value;
									}

									if (CTestArrayHelper::get($interface, 'SNMP version', false) === 'SNMPv3') {
										// 'SNMP community' used only by SNMPv1 and SNMPv2 interfaces.
										unset($source['interfaces']['SNMP'][0]['SNMP community']);
									}
									break;
								}
							}
							break;
					}
				}

				// Remove interface type as array key in source data.
				$source['interfaces'] = array_merge($source['interfaces']['Agent'], $source['interfaces']['SNMP'],
						$source['interfaces']['JMX'], $source['interfaces']['IPMI']);

				// Remove unnecessary keys from source array to check the values on frontend.
				foreach ($source['interfaces'] as &$interface) {
					unset($interface['index'], $interface['action'], $interface['type']);
				}
				unset($interface);

				// Check host fields in DB.
				$this->assertDatabaseFields($source);

				// Check interfaces field values.
				$form->getFieldContainer('Interfaces')->asHostInterfaceElement(['names' => $names])
						->checkValue($source['interfaces']);

				COverlayDialogElement::find()->one()->close();
				break;

			case TEST_BAD:
				$this->assertEquals($host_old_hash, CDBHelper::getHash($this->hosts_sql));
				$this->assertEquals($interface_old_hash, CDBHelper::getHash($this->interface_snmp_sql));

<<<<<<< HEAD
				$result = [];
				foreach ($data['inline_errors'] as $field_name => $error_text) {
					if (str_contains($field_name, '{id}')) {
						$field_name = str_replace('{id}', self::$agent_interfaceid, $field_name);
					}

					$result[$field_name] = $error_text;
				}

				$this->assertInlineError($form, $result);

				if (!$this->standalone) {
					COverlayDialogElement::find()->one()->close();
				}
=======
				$error_title = CTestArrayHelper::get($data, 'error_title', 'Cannot update host');
				$this->assertMessage(TEST_BAD, $error_title, $data['error']);
				COverlayDialogElement::find()->one()->close();
>>>>>>> 446e49ac
				break;
		}
	}

	/**
	 * Update the host without any changes and check host and interfaces hashes.
	 */
	public function checkHostSimpleUpdate() {
		$host_old_hash = CDBHelper::getHash($this->hosts_sql);
		$interface_old_hash = CDBHelper::getHash($this->interface_snmp_sql);

		$form = $this->openForm($this->link, self::HOST_UPDATE_VISIBLE_NAME);
		$this->page->waitUntilReady();
		$form->submit();
		$this->assertMessage(TEST_GOOD, 'Host updated');

		$this->assertEquals($host_old_hash, CDBHelper::getHash($this->hosts_sql));
		$this->assertEquals($interface_old_hash, CDBHelper::getHash($this->interface_snmp_sql));
	}

	public static function getCloneData() {
		return [
			[
				[
					'host' => 'testFormHost with secret Macro',
					'items' => 0,
					'fields' => [
						'Host name' => microtime().' clone with secret Macros'
					],
					'expected' => TEST_ERROR,
					'error' => 'The cloned host contains user defined macros with type "Secret text".'.
							' The value and type of these macros were reset.'
				]
			],
			[
				[
					'host' => self::TEST_FORM_HOST,
					'items' => 3,
					'fields' => [
						'Host name' => microtime().' clone without interface changes'
					]
				]
			],
			[
				[
					'host' => self::TEST_FORM_HOST,
					'items' => 3,
					'fields' => [
						'Host name' => microtime().' clone with interface changes',
						'Visible name' => microtime().'😀😀😀',
						'Description' => '😀😀😀😀😀😀😀',
						'Interfaces' => [
							[
								'action' => USER_ACTION_ADD,
								'type' => 'SNMP',
								'ip' => '127.3.3.3',
								'dns' => '',
								'Connect to' => 'IP',
								'port' => '122',
								'SNMP version' => 'SNMPv3',
								'Max repetition count' => '13',
								'Context name' => 'zabbix',
								'Security name' => 'selenium',
								'Security level' => 'authPriv',
								'Authentication protocol' => 'SHA256',
								'Authentication passphrase' => 'test123',
								'Privacy protocol' => 'AES256',
								'Privacy passphrase' => '456test',
								'Use combined requests' => false
							]
						]
					]
				]
			]
		];
	}

	/**
	 * Clone a host and compare the data with the original host.
	 *
	 * @param array     $data		   data provider with fields values
	 */
	public function cloneHost($data) {
		$form = $this->openForm($this->link, $data['host']);

		// Get values from form.
		$form->fill($data['fields']);
		$original = $form->getFields()->filter(new CElementFilter(CElementFilter::VISIBLE))->asValues();

		// Clone host.
		$this->query('button:Clone')->waitUntilClickable()->one()->click();

		if (CTestArrayHelper::get($data, 'expected')) {
			$this->assertMessage(TEST_ERROR, null, $data['error']);
			CMessageElement::find()->one()->close();
		}

		COverlayDialogElement::find()->asForm()->waitUntilReady()->one()->submit();
		$this->page->waitUntilReady();
		$this->assertMessage(TEST_GOOD, 'Host added');

		// Check the values of the original host with the cloned host.
		$this->filterAndSelectHost((CTestArrayHelper::get($data['fields'], 'Visible name', $data['fields']['Host name'])))
				->checkValue($original);
		COverlayDialogElement::find()->one()->close();
	}

	/**
	 * Check host fields data with data in DB.
	 *
	 * @param array $data	data provider with fields values
	 */
	private function assertDatabaseFields($data) {
		$db_default = [
			'name' => $data['host_fields']['Host name'],
			'description' => '',
			'status' => 0
		];
		$db_host = CDBHelper::getRow('SELECT hostid, host, name, description, status FROM hosts WHERE host='.
				zbx_dbstr($data['host_fields']['Host name'])
		);

		if (CTestArrayHelper::get($data, 'host_fields.Visible name') === "") {
			$data['host_fields']['Visible name'] = $data['host_fields']['Host name'];
		}

		$fields = ['Host name' => 'host', 'Visible name' => 'name', 'Description' => 'description', 'Enabled' => 'status'];
		foreach ($fields as $ui_field => $db_field) {
			if (array_key_exists($ui_field, $data['host_fields'])) {
				if ($ui_field === 'Enabled') {
					$data['host_fields'][$ui_field] = ($data['host_fields'][$ui_field] === false)
							? HOST_STATUS_NOT_MONITORED
							: HOST_STATUS_MONITORED;
				}
				$this->assertEquals($data['host_fields'][$ui_field], $db_host[$db_field]);
			}
			else {
				$this->assertEquals($db_default[$db_field], $db_host[$db_field]);
			}
		}

		// Check interfaces amount in DB.
		$db_interfaces = CDBHelper::getCount('SELECT NULL FROM interface WHERE hostid='.$db_host['hostid']);
		$this->assertEquals(count($data['interfaces']), $db_interfaces);
	}

	public static function getCancelData() {
		return [
			[
				[
					'action' => 'Add'
				]
			],
			[
				[
					'action' => 'Update'
				]
			],
			[
				[
					'action' => 'Clone'
				]
			],
			[
				[
					'action' => 'Delete'
				]
			]
		];
	}

	/**
	 * Test for checking host actions cancelling.
	 *
	 * @param array     $data		   data provider with fields values
	 */
	public function checkCancel($data) {
		$host_old_hash = CDBHelper::getHash($this->hosts_sql);
		$interface_old_hash = CDBHelper::getHash($this->interface_snmp_sql);
		$new_name = microtime(true).' Cancel '.self::TEST_FORM_HOST;

		$interface = [
			[
				'action' => USER_ACTION_ADD,
				'type' => 'SNMP',
				'ip' => '0:0:0:0:0:ffff:7c01:101',
				'dns' => 'test',
				'port' => '500',
				'SNMP version' => 'SNMPv1',
				'SNMP community' => 'test',
				'Use combined requests' => false
			]
		];

		if ($data['action'] === 'Add') {
			$this->page->login()->open($this->link)->waitUntilReady();
			$this->query('button:Create host')->one()->waitUntilClickable()->click();
			$form = COverlayDialogElement::find()->waitUntilReady()->one()->asForm();
		}
		else {
			$form = $this->openForm($this->link, self::TEST_FORM_HOST);
		}

		$form_type = COverlayDialogElement::find()->waitUntilReady()->one();

		// Change the host data to make sure that the changes are not saved to the database after cancellation.
		$form->fill(['Host name' => $new_name]);
		$interfaces_form = $form->getFieldContainer('Interfaces')->asHostInterfaceElement(['names' => ['1' => 'default']]);
		$interfaces_form->fill($interface);

		if (in_array($data['action'], ['Clone', 'Delete'])) {
			$form_type->query('button', $data['action'])->one()->click();
		}
		if ($data['action'] === 'Delete') {
			$this->page->dismissAlert();
		}

		$this->page->waitUntilReady();

		// Check that the host creation page is open after cloning.
		if ($data['action'] === 'Clone') {
			$form_type->invalidate();
			$id = CDBHelper::getValue('SELECT hostid FROM hosts WHERE host='.zbx_dbstr(self::TEST_FORM_HOST));
			$expected_url = PHPUNIT_URL.'zabbix.php?action=popup&popup=host.edit&hostid='.$id;

			$this->assertEquals($expected_url, $this->page->getCurrentUrl());
			$this->assertFalse($form_type->query("xpath:.//ul[".CXPathHelper::fromClass('filter-breadcrumb')."]")
					->one(false)->isValid()
			);
			$this->assertFalse($form_type->query('button', ['Update', 'Clone', 'Delete'])->one(false)
					->isValid()
			);
			$this->assertTrue($form_type->query('button', ['Add', 'Cancel'])->one(false)->isValid());
		}

		$form_type->query('button:Cancel')->waitUntilClickable()->one()->click();

		// Check invariability of host data in the database.
		$this->assertEquals($host_old_hash, CDBHelper::getHash($this->hosts_sql));
		$this->assertEquals($interface_old_hash, CDBHelper::getHash($this->interface_snmp_sql));
		$this->assertEquals(0, CDBHelper::getCount('SELECT null FROM hosts WHERE host='.zbx_dbstr($new_name)));
	}

	public static function getDeleteData() {
		return [
			[
				[
					'expected' => TEST_GOOD,
					'name' => self::TEST_FORM_HOST
				]
			],
			[
				[
					'expected' => TEST_BAD,
					'name' => 'Host for suppression',
					'error' => 'Cannot delete host "Host for suppression" because maintenance "Maintenance for suppression test"'.
							' must contain at least one host or host group.'
				]
			]
		];
	}

	/**
	 * Test for checking host deleting.
	 *
	 * @param array     $data		   data provider with fields values
	 */
	public function checkDelete($data) {
		$hostid = CDBHelper::getValue('SELECT hostid FROM hosts WHERE host='.zbx_dbstr($data['name']));

		if ($data['expected'] === TEST_BAD) {
			$old_hash = CDBHelper::getHash($this->hosts_sql);
		}
		else {
			// Get snmp interface ids.
			$interfaceids = CDBHelper::getAll('SELECT interfaceid FROM interface WHERE hostid='.$hostid.' AND type=2');
			$ids = array_column($interfaceids, 'interfaceid');
		}

		$this->openForm($this->link, $data['name']);
		$form_type = COverlayDialogElement::find()->waitUntilReady()->one();
		$form_type->query('button:Delete')->waitUntilClickable()->one()->click();
		$this->page->acceptAlert();
		$this->page->waitUntilReady();

		switch ($data['expected']) {
			case TEST_GOOD:
				$this->assertMessage(TEST_GOOD, 'Host deleted');

				// Check if all host records have been deleted.
				$tables = ['hosts', 'interface', 'items', 'hostmacro', 'hosts_groups', 'hosts_templates',
						'maintenances_hosts', 'host_inventory'];

				foreach ($tables as $table) {
					$this->assertEquals(0, CDBHelper::getCount('SELECT null FROM '.$table.' WHERE hostid='.$hostid));
				}
				$this->assertEquals(0, CDBHelper::getCount('SELECT null FROM interface_snmp'.
						' WHERE interfaceid IN ('.CDBHelper::escape($ids).')')
				);
				break;

			case TEST_BAD:
				$this->assertEquals($old_hash, CDBHelper::getHash($this->hosts_sql));
				$this->assertMessage(TEST_BAD, 'Cannot delete host', $data['error']);
				$form_type->close();
		}
	}

	/**
	 * Function for opening host form.
	 *
	 * @param string   $url     url of page where host form  is opened
	 * @param string   $host    host name to be opened
	 */
	private function openForm($url, $host) {
		$this->page->login()->open($url)->waitUntilReady();

		return $this->filterAndSelectHost($host);
	}

	/**
	 * Function for filtering necessary host on page.
	 *
	 * @param string	$host    host name to be filtered
	 *
	 * @return CFormElement
	 */
	public function filterAndSelectHost($host) {
		$table = $this->query('xpath://table['.CXPathHelper::fromClass('list-table').']')->asTable()->waitUntilVisible(25)->one();
		$this->query('button:Reset')->one()->click();
		$table->waitUntilReloaded();
		$this->query('name:zbx_filter')->asForm()->waitUntilReady()->one()->fill(['Name' => $host]);
		$this->query('button:Apply')->one()->waitUntilClickable()->click();
		$table->waitUntilReloaded();

		$host_link = $table->findRow('Name', $host, true)->getColumn('Name')->query('link', $host)->waitUntilClickable();

		if ($this->monitoring) {
			$host_link->asPopupButton()->one()->select('Host');
		}
		else {
			$host_link->one()->click();
		}

		return COverlayDialogElement::find()->asForm()->one()->waitUntilReady();
	}

	/**
	 * Function for selecting and counting items on particular host.
	 *
	 * @param boolean   $host     name of host
	 * @param string	$count    expected items count
	 */
	public function assertItemsDBCount($host, $count) {
		$sql = 'SELECT null FROM items WHERE hostid IN (SELECT hostid FROM hosts WHERE host='.zbx_dbstr($host).')';
		$this->assertEquals($count, CDBHelper::getCount($sql));
	}

	public function checkDiscoveredHostLayout() {
		$form = $this->openForm($this->link, self::DISCOVERED_HOST);
		$form_type = COverlayDialogElement::find()->waitUntilReady()->one();

		// Check tabs available in the form.
		$tabs = ['Host', 'IPMI', 'Tags', 'Macros', 'Inventory', 'Encryption'];
		$this->assertEquals($tabs, $form->getTabs());

		$discovered_interface_id = CDataHelper::get('DiscoveredHosts.discovered_interfaceid');

		foreach ($tabs as $tab) {
			$form->selectTab($tab);

			switch ($tab) {
				case 'Host':
					foreach (['Discovered by', 'Host name', 'Templates', 'Host groups', 'Interfaces', 'Description',
							'Monitored by', 'Enabled'] as $label) {
						$this->assertEquals($label, $form->getLabel($label)->getText());
					}

					$this->assertEquals('LLD for Discovered host tests', $form->getField('Discovered by')->getText());

					// Check fields' editability, maxlength and default values.
					$host_fields = [
						['name' => 'Host name', 'value' => self::DISCOVERED_HOST, 'maxlength' => 128, 'enabled' => false],
						['name' => 'Visible name', 'value' => '', 'maxlength' => 128, 'enabled' => false],
						['name' => 'id:add_templates_', 'value' => '', 'enabled' => true],
						['name' => 'Host groups', 'value' => ['Group created from host prototype 1',
								'Group for discovered host test'], 'enabled' => false],
						['name' => 'id:interfaces_'.$discovered_interface_id.'_ip', 'value' => '127.0.0.1',
								'maxlength' => 64, 'enabled' => false],
						['name' => 'id:interfaces_'.$discovered_interface_id.'_dns', 'value' => '',
								'maxlength' => 255, 'enabled' => false],
						['name' => 'id:interfaces_'.$discovered_interface_id.'_useip', 'value' => 'IP', 'enabled' => false],
						['name' => 'id:interfaces_'.$discovered_interface_id.'_port', 'value' => 10050,
								'maxlength' => 64, 'enabled' => false],
						['name' => 'id:interface_main_'.$discovered_interface_id , 'value' => $discovered_interface_id,
								'enabled' => false],
						['name' => 'Description', 'value' => '', 'maxlength' => 65535, 'enabled' => true],
						['name' => 'id:monitored_by', 'value' => 'Server', 'enabled' => false],
						['name' => 'Enabled', 'value' => true, 'enabled' => true]
					];

					foreach ($host_fields as $field) {
						$this->assertTrue($form->getField($field['name'])->isEnabled($field['enabled']));
						$this->assertEquals($field['value'], $form->getField($field['name'])->getValue());
						if (CTestArrayHelper::get($field, 'maxlength')) {
							$this->assertEquals($field['maxlength'], $form->getField($field['name'])->getAttribute('maxlength'));
						}
					}

					$this->assertEquals(self::DISCOVERED_HOST, $form->getField('Visible name')->getAttribute('placeholder'));

					// Check hintbox.
					$form->query('class:zi-help-filled-small')->one()->click();
					$hint = $this->query('xpath:.//div[@data-hintboxid]')->waitUntilPresent();
					$this->assertEquals("Templates linked by host discovery cannot be unlinked.".
							"\nUse host prototype configuration form to remove automatically linked templates on upcoming discovery.",
							$hint->one()->getText()
					);

					// Close the hint-box.
					$hint->one()->query('xpath:.//button[@class="btn-overlay-close"]')->one()->click();
					$hint->waitUntilNotPresent();

					$host_templates = [
						['Name' => self::TEMPLATE_NAMES[0], 'Actions' => 'UnlinkUnlink and clear'],
						['Name' => self::TEMPLATE_NAMES[1], 'Actions' => 'UnlinkUnlink and clear'],
						['Name' => self::TEMPLATE_NAMES[2], 'Actions' => 'UnlinkUnlink and clear']
					];
					$this->assertTableData($host_templates, 'id:linked-templates');

					foreach (self::TEMPLATE_NAMES as $template) {
						$this->assertTrue( $form->query('link', $template)->one()->isClickable());
					}

					break;

				case 'IPMI':
					$ipmi_values = [
						'Authentication algorithm' => 'Default',
						'Privilege level' => 'User',
						'Username' => '',
						'Password' => ''
					];
					$form->checkValue($ipmi_values);

					foreach (array_keys($ipmi_values) as $label) {
						$this->assertFalse($form->getField($label)->isEnabled());
					}

					foreach (['Username' => 16, 'Password' => 20] as $field => $maxlength) {
						$this->assertEquals($maxlength, $form->getField($field)->getAttribute('maxlength'));
					}

					break;

				case 'Tags':
					$tags_table = $form->query('class:tags-table')->asMultifieldTable()->one()->waitUntilVisible();

					$expected_tags = [
						[
							'tag' => 'action',
							'value' => 'update'
						],
						[
							'tag' => 'tag without value',
							'value' => ''
						],
						[
							'tag' => 'test',
							'value' => 'update'
						]
					];
					$tags_table->checkValue($expected_tags);

					$this->assertEquals(['Name', 'Value', ''], $tags_table->getHeadersText());
					$tags_table->query('button:Add')->waitUntilClickable()->one()->click();

					foreach (['id:tags_2_tag' => 'tag', 'id:tags_2_value' => 'value'] as $field => $placeholder) {
						$this->assertEquals($placeholder, $form->getField($field)->getAttribute('placeholder'));
						$this->assertEquals(255, $form->getField($field)->getAttribute('maxlength'));
					}
					break;

				case 'Macros':
					$radio_switcher = $this->query('id:show_inherited_macros')->asSegmentedRadio()->waitUntilPresent()->one();
					$macros_table = $this->query('id:tbl_macros')->asMultifieldTable()->one();
					$macros_table->checkValue([['Macro' => '','Value' => '', 'Description' => '']]);
					$radio_switcher->select('Inherited and host macros');
					$macros_table->waitUntilReloaded();
					$this->assertSame(['Macro', 'Effective value', '', '', 'Template value', '', 'Global value (configure)'],
							$macros_table->getHeadersText()
					);
					break;

				case 'Inventory':
					$this->assertFalse($this->query('id:inventory_mode')->asSegmentedRadio()->waitUntilPresent()->one()->isEnabled());

					foreach ($form->query("xpath://div[@id='inventory-tab']//div/label")->all()->asText() as $label) {
						$this->assertFalse($form->getField($label)->isEnabled());
					}
					break;

				case 'Encryption':
					foreach (['Connections to host', 'id:tls_in_none', 'id:tls_in_psk', 'id:tls_in_cert'] as $field) {
						$this->assertFalse($form->getField($field)->isEnabled());
					}

					$this->assertTrue($form->getField('id:tls_in_none')->isChecked());
					break;
			}
		}

		$this->assertEquals(4, $form_type->query('button', ['Update', 'Clone', 'Delete', 'Cancel'])->all()
				->filter(new CElementFilter(CElementFilter::CLICKABLE))->count()
		);

		$form_type->close();
	}
}<|MERGE_RESOLUTION|>--- conflicted
+++ resolved
@@ -66,21 +66,6 @@
 	private $interface_snmp_sql = 'SELECT * FROM interface_snmp ORDER BY interfaceid, community';
 
 	/**
-<<<<<<< HEAD
-	 * Ids of the hosts that are created within this test specifically for the update scenario.
-	 *
-	 * @var array
-	 */
-	protected static $hostids;
-
-	/**
-	 * Ids of the items that are created within this test.
-	 *
-	 * @var array
-	 */
-	protected static $itemids;
-
-	/**
 	 * Id of the agent host interface. Required for locating the field with inline validation for Update scenario.
 	 *
 	 * @var array
@@ -88,8 +73,6 @@
 	protected static $agent_interfaceid;
 
 	/**
-=======
->>>>>>> 446e49ac
 	 * Default values of interfaces.
 	 *
 	 * @var array
@@ -174,7 +157,7 @@
 		]);
 		$proxyid = $proxies['proxyids'][0];
 
-		CDataHelper::createHosts([
+		$result = CDataHelper::createHosts([
 			[
 				'host' => 'testFormHost_Update',
 				'name' => self::HOST_UPDATE_VISIBLE_NAME,
@@ -232,15 +215,10 @@
 				]
 			]
 		]);
-<<<<<<< HEAD
-
-		self::$hostids = $result['hostids'];
-		self::$itemids = $result['itemids'];
+
 		self::$agent_interfaceid = CDBHelper::getValue('SELECT interfaceid FROM interface WHERE type=1 AND'.
 				' hostid='.zbx_dbstr($result['hostids']['testFormHost_Update'])
 		);
-=======
->>>>>>> 446e49ac
 	}
 
 	/**
@@ -1028,16 +1006,8 @@
 			case TEST_BAD:
 				$this->assertEquals($old_hash, CDBHelper::getHash($this->hosts_sql));
 				$this->assertEquals($interface_old_hash, CDBHelper::getHash($this->interface_snmp_sql));
-<<<<<<< HEAD
 				$this->assertInlineError($form, $data['inline_errors']);
-
-				if (!$this->standalone) {
-					COverlayDialogElement::find()->one()->close();
-				}
-=======
-				$this->assertMessage(TEST_BAD, CTestArrayHelper::get($data, 'error_title', 'Cannot add host'), $data['error']);
 				COverlayDialogElement::find()->one()->close();
->>>>>>> 446e49ac
 				break;
 		}
 	}
@@ -1877,7 +1847,6 @@
 				$this->assertEquals($host_old_hash, CDBHelper::getHash($this->hosts_sql));
 				$this->assertEquals($interface_old_hash, CDBHelper::getHash($this->interface_snmp_sql));
 
-<<<<<<< HEAD
 				$result = [];
 				foreach ($data['inline_errors'] as $field_name => $error_text) {
 					if (str_contains($field_name, '{id}')) {
@@ -1888,15 +1857,7 @@
 				}
 
 				$this->assertInlineError($form, $result);
-
-				if (!$this->standalone) {
-					COverlayDialogElement::find()->one()->close();
-				}
-=======
-				$error_title = CTestArrayHelper::get($data, 'error_title', 'Cannot update host');
-				$this->assertMessage(TEST_BAD, $error_title, $data['error']);
 				COverlayDialogElement::find()->one()->close();
->>>>>>> 446e49ac
 				break;
 		}
 	}
