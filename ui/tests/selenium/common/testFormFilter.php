<?php
/*
** Zabbix
** Copyright (C) 2001-2023 Zabbix SIA
**
** This program is free software; you can redistribute it and/or modify
** it under the terms of the GNU General Public License as published by
** the Free Software Foundation; either version 2 of the License, or
** (at your option) any later version.
**
** This program is distributed in the hope that it will be useful,
** but WITHOUT ANY WARRANTY; without even the implied warranty of
** MERCHANTABILITY or FITNESS FOR A PARTICULAR PURPOSE. See the
** GNU General Public License for more details.
**
** You should have received a copy of the GNU General Public License
** along with this program; if not, write to the Free Software
** Foundation, Inc., 51 Franklin Street, Fifth Floor, Boston, MA  02110-1301, USA.
**/


require_once dirname(__FILE__).'/../../include/CWebTest.php';
require_once dirname(__FILE__).'/../behaviors/CMessageBehavior.php';

/**
 * Base class for "Hosts and Problems filter save" function tests.
 */
class testFormFilter extends CWebTest {

	// URL to page with filters: Hosts or Problems.
	public $url;

	/**
	 * Attach MessageBehavior to the test.
	 *
	 * @return array
	 */
	public function getBehaviors() {
		return [CMessageBehavior::class];
	}

	/**
	 * Check created filter.
	 *
	 * @param array $data  given data provider
	 */
	public function checkFilters($data, $table_selector) {
		$filter = CFilterElement::find()->one()->setContext(CFilterElement::CONTEXT_LEFT);

		switch ($data['expected']) {
			case TEST_GOOD:
				$table = $this->query($table_selector)->asTable()->waitUntilReady()->one();
				$rows = $table->getRows();
				$filtered_rows_count = ($rows->count() === 1 && $rows->asText() === ['No data found.'])
					? 0
					: $rows->count();

				// Checking that data exists after saving filter.
				if (array_key_exists('filter_form', $data)) {
					$filter->getForm()->checkValue($data['filter_form']);
				}

				// Filter default name is Untitled.
				if (!array_key_exists('Name', $data['filter'])) {
					$data['filter']['Name'] = 'Untitled';
				}

				$this->checkName($data['filter']['Name']);

				// Checking that hosts/problems amount displayed near name in filter tab.
				if (array_key_exists('Show number of records', $data['filter'])) {
<<<<<<< HEAD
					$filter->selectTab();
					$this->assertEquals($filtered_rows_count,
							$filter->getTabDataCounter(CTestArrayHelper::get($data, 'tab', $data['filter']['Name']))
					);
=======
					$this->query('xpath://a[@class="zi-filter tabfilter-item-link"]')->one()->click();
					$this->assertEquals($filtered_rows_count, $this->query('xpath://li[@data-target="tabfilter_'.
							$data['tab_id'].'"]/a')->one()->getAttribute('data-counter'));
>>>>>>> 7ff917a7
				}

				// Checking that dropdown/popup tab works.
				$dropdown = $this->query('class:zi-chevron-down')->asPopupButton()->waitUntilClickable()->one();
				$dropdown->fill($data['filter']['Name']);
				$this->assertEquals($data['filter']['Name'], $filter->getSelectedTabName());
				break;

			case TEST_BAD:
				$this->assertMessage(TEST_BAD, null, $data['error_message']);
				$this->page->refresh()->waitUntilReady();
				$this->assertEquals($this->query('xpath://li/ul[@class="ui-sortable-container ui-sortable"]/li')->count(), 1);
				break;
		}
	}

	/**
	 * Create, remember and check filter.
	 *
	 * @param array  $data				given data provider
	 * @param string $table_selector	selector of a table with filtered data
	 */
	public function checkRememberedFilters($data, $table_selector = 'class:list-table') {
		$this->page->login()->open($this->url.'&filter_reset=1')->waitUntilReady();
		$filter = CFilterElement::find()->one()->setContext(CFilterElement::CONTEXT_LEFT);

		// Checking if home tab is selected.
		if ($filter->getSelectedTabName() !== 'Home') {
			$filter->selectTab();
			$this->page->waitUntilReady();
		}

		$home_form = $filter->getForm();
		$home_form->fill($data);

		$result_table = $this->query($table_selector)->asTable()->waitUntilPresent()->one();
		$this->query('name:filter_apply')->waitUntilClickable()->one()->click();
		$result_table->waitUntilReloaded();
		$filter_result = $result_table->getRows()->asText();

		// Go to another page, to check saved filter after.
		$this->page->open('zabbix.php?action=dashboard.view')->waitUntilReady();

		// Open filter page again.
		$this->page->open($this->url)->waitUntilReady();

		// Check that filter form fields and table result match.
		$home_form->invalidate()->checkValue($data);
		$this->assertEquals($filter_result, $result_table->getRows()->asText());

		// Reset filter not to interfere next tests.
		$this->query('name:filter_reset')->waitUntilClickable()->one()->click();
		$this->page->waitUntilReady();
	}

	/**
	 * Change data in filter form.
	 *
	 * @param string $user              test user with saved filters
	 * @param string $password          password for user with saved filters
	 * @param string $table_selector    selector of a table with filtered data
	 */
	public function updateFilterForm($user, $password, $table_selector) {
		$this->page->userLogin($user, $password);
		$this->page->open($this->url)->waitUntilReady();

		// Changing filter data.
		$filter = CFilterElement::find()->one()->setContext(CFilterElement::CONTEXT_LEFT);
		$filter->selectTab('update_tab');
		$form = $filter->getForm();
		$result_before = $this->getTableResults($table_selector);
		$table = $this->query($table_selector)->asTable()->waitUntilPresent()->one();

		for ($i = 0; $i < 2; ++$i) {
			$form->fill(['Host groups' => ['Group to check Overview', 'Another group to check Overview']]);

			if ($i === 0) {
				$this->query('name:filter_apply')->one()->click();
				$this->assertFalse($result_before === $this->getTableResults($table_selector));
			}

			$filter->selectTab();
			$table->waitUntilReloaded();

			$filter->selectTab('update_tab');
			$table->waitUntilReloaded();

			if ($i === 0) {
				$this->query('button:Reset')->one()->click();
				$this->page->waitUntilReady();
				$table->waitUntilReloaded();
			}
			else {
				$this->assertTrue($result_before === $this->getTableResults($table_selector));
				$this->query('button:Update')->one()->click();
				$table->waitUntilReloaded();
			}
		}

		// Getting changed host/problem result and then comparing it with displayed result from dropdown.
		$result = $this->getTableResults($table_selector);
		$filter->selectTab();
		$table->waitUntilReloaded();
		$this->query('xpath://button[@data-action="toggleTabsList"]')->one()->click();
		$popup_item = CPopupMenuElement::find()->waitUntilVisible()->one()->getItem('update_tab');
		$this->assertEquals($result, $popup_item->getAttribute('data-counter'));

		// Checking that hosts/problems amount in filter displayed near name at the tab changed.
		$this->assertEquals($result, $filter->getTabDataCounter('update_tab'));
	}

	/**
	 * Update filter properties.
	 *
	 * @param string $user        test user with saved filters
	 * @param string $password    password for user with saved filters
	 */
	public function updateFilterProperties($user, $password) {
		$this->page->userLogin($user, $password);
		$this->page->open($this->url)->waitUntilReady();
		$filter = CFilterElement::find()->one()->setContext(CFilterElement::CONTEXT_LEFT);

		// Checking that filter result amount displayed.
		$this->assertTrue($this->query('xpath://li[@data-target="tabfilter_1"]/a[@data-counter]')->exists());
		$filter->selectTab('update_tab');

		// Changing filter name to empty space.
		$filter->editProperties();
		$this->page->waitUntilReady();
		$dialog = COverlayDialogElement::find()->asForm()->all()->last()->waitUntilReady();
		$dialog->fill(['Name' => '']);
		$dialog->submit();
		$this->assertMessage(TEST_BAD, null, 'Incorrect value for field "filter_name": cannot be empty.');

		// Changing filter name and disabling Show number of records.
		$dialog->fill(['Name' => 'updated_filter_name', 'Show number of records' => false]);
		$dialog->submit();
		$this->page->waitUntilReady();

		// Checking that filter name changed, and result amount not displayed.
		$this->checkName('updated_filter_name');
		$filter->selectTab();
		$this->assertFalse($filter->getTabDataCounter('updated_filter_name'));
	}

	/**
	 * Delete existing filters.
	 *
	 * @param string $user        test user with saved filters
	 * @param string $password    password for user with saved filters
	 */
	public function deleteFilter($user, $password) {
		$this->page->userLogin($user, $password);
		$this->page->open($this->url)->waitUntilReady();
		$filter = CFilterElement::find()->one()->setContext(CFilterElement::CONTEXT_LEFT);

		$tabs = $filter->getTabTitles();
		foreach ($tabs as $tab) {
			$filter->editProperties($tab);
			$dialog = COverlayDialogElement::find()->all()->last()->waitUntilReady();
			$dialog->query('button:Delete')->one()->click();
			$this->page->acceptAlert();
			$this->page->waitUntilReady();
			array_shift($tabs);

			// Checking that deleted filter doesn't exist in filters tab list.
			if ($tabs !== []) {
				$this->assertEquals($tabs, $filter->getTabTitles());
			}
			else {
				$this->assertEquals(null, $filter->getTabTitles());
			}

			// Checking that deleted filter doesn't exist in filters dropdown list.
			$this->assertEquals($tabs, $this->getDropdownFilterNames());
		}
	}

	/**
	 * Create filter.
	 *
	 * @param array  $data        given data provider
	 * @param string $user        test user with saved filters
	 * @param string $password    password for user with saved filters
	 */
	public function createFilter($data, $user, $password, $table_selector = 'class:list-table') {
		$this->page->userLogin($user, $password);
		$this->page->open($this->url)->waitUntilReady();
		$filter = CFilterElement::find()->one()->setContext(CFilterElement::CONTEXT_LEFT);

		// Checking if home tab is selected.
		if ($filter->getSelectedTabName() !== 'Home') {
			$filter->selectTab();
			$this->page->waitUntilReady();
		}

		if (array_key_exists('filter_form', $data)) {
			$home_form = $filter->getForm();
			$home_form->fill($data['filter_form']);
		}

		$result_table = $this->query($table_selector)->one();
		$this->query('button:Save as')->one()->click();
		$dialog = COverlayDialogElement::find()->asForm()->all()->last()->waitUntilReady();
		$dialog->fill($data['filter']);
		$dialog->submit();

		if (CTestArrayHelper::get($data, 'expected', TEST_GOOD) === TEST_GOOD) {
			COverlayDialogElement::ensureNotPresent();
			$result_table->waitUntilReloaded();
			$this->page->waitUntilReady();
		}
	}

	/**
	 * Return result amount from table.
	 *
	 * @param string $table_selector    selector of a table with filtered data
	 *
	 * @return int
	 */
	public function getTableResults($table_selector) {
		$table = $this->query($table_selector)->asTable()->waitUntilReady()->one();
		$text = $table->query('xpath:.//tbody/tr/td')->one()->getText();
		$result = ($text === 'No data found.') ? 0 : $table->getRows()->count();

		return $result;
	}

	/**
	 * Return filter names from droplist.
	 *
	 * @return array
	 */
	public function getDropdownFilterNames() {
		$this->query('xpath://button[@data-action="toggleTabsList"]')->one()->click();
		$dropdown_filters = CPopupMenuElement::find()->waitUntilVisible()->one()->getItems()->asText();
		array_shift($dropdown_filters);

		return $dropdown_filters;
	}

	/**
	 * Checking filters name in 3 different places: tab list, droplist, options.
	 *
	 * @param string $filter_name	filter name, that need to be checked in properties, droplist and tab list
	 */
	public function checkName($filter_name) {
		$filter = CFilterElement::find()->one()->setContext(CFilterElement::CONTEXT_LEFT);

		// Checking that name of filter displayed on the tab.
		$this->assertEquals($filter_name, $filter->getSelectedTabName());

		// Checking that names displayed on the filter tabs same as in drop down list.
		$this->assertEquals($filter->getTabTitles(), $this->getDropdownFilterNames());

		// Checking that name displayed in filter properties.
		$filter->editProperties();
		$dialog = COverlayDialogElement::find()->asForm()->all()->last()->waitUntilReady();
		$dialog->checkValue(['Name' => $filter_name]);
		$this->query('button:Cancel')->one()->click();
		COverlayDialogElement::ensureNotPresent();
	}
}<|MERGE_RESOLUTION|>--- conflicted
+++ resolved
@@ -69,16 +69,10 @@
 
 				// Checking that hosts/problems amount displayed near name in filter tab.
 				if (array_key_exists('Show number of records', $data['filter'])) {
-<<<<<<< HEAD
 					$filter->selectTab();
 					$this->assertEquals($filtered_rows_count,
 							$filter->getTabDataCounter(CTestArrayHelper::get($data, 'tab', $data['filter']['Name']))
 					);
-=======
-					$this->query('xpath://a[@class="zi-filter tabfilter-item-link"]')->one()->click();
-					$this->assertEquals($filtered_rows_count, $this->query('xpath://li[@data-target="tabfilter_'.
-							$data['tab_id'].'"]/a')->one()->getAttribute('data-counter'));
->>>>>>> 7ff917a7
 				}
 
 				// Checking that dropdown/popup tab works.
