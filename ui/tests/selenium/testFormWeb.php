<?php
/*
** Zabbix
** Copyright (C) 2001-2022 Zabbix SIA
**
** This program is free software; you can redistribute it and/or modify
** it under the terms of the GNU General Public License as published by
** the Free Software Foundation; either version 2 of the License, or
** (at your option) any later version.
**
** This program is distributed in the hope that it will be useful,
** but WITHOUT ANY WARRANTY; without even the implied warranty of
** MERCHANTABILITY or FITNESS FOR A PARTICULAR PURPOSE.  See the
** GNU General Public License for more details.
**
** You should have received a copy of the GNU General Public License
** along with this program; if not, write to the Free Software
** Foundation, Inc., 51 Franklin Street, Fifth Floor, Boston, MA  02110-1301, USA.
**/

require_once dirname(__FILE__).'/../include/CLegacyWebTest.php';
require_once dirname(__FILE__).'/../../include/items.inc.php';

use Facebook\WebDriver\WebDriverBy;

/**
 * @backup httptest
 */
class testFormWeb extends CLegacyWebTest {

	/**
	 * The name of the test host created in the test data set.
	 *
	 * @var string
	 */
	protected $host = 'Simple form test host';

	/**
	 * The name of the test template created in the test data set.
	 *
	 * @var string
	 */
	protected $template = 'Inheritance test template';

	/**
	 * The number of the test host created in the test data set.
	 *
	 * @var int
	 */
	protected $hostid = 40001;

	// Returns layout data
	public static function layout() {
		return [
			[
				[
					'agent' => 'Internet Explorer 10',
					'authentication' => 'None',
					'host' => 'Simple form test host'
				]
			],
			[
				[
					'agent' => 'Internet Explorer 10',
					'authentication' => 'Basic',
					'host' => 'Simple form test host'
				]
			],
			[
				[
					'agent' => 'Internet Explorer 10',
					'authentication' => 'NTLM',
					'host' => 'Simple form test host'
				]
			],
			[
				[
					'agent' => 'other ...',
					'authentication' => 'None',
					'host' => 'Simple form test host'
				]
			],
			[
				[
					'agent' => 'other ...',
					'authentication' => 'Basic',
					'host' => 'Simple form test host'
				]
			],
			[
				[
					'agent' => 'other ...',
					'authentication' => 'NTLM',
					'host' => 'Simple form test host'
				]
			],
			[
				[
					'agent' => 'other ...',
					'authentication' => 'Kerberos',
					'host' => 'Simple form test host'
				]
			],
			[
				[
					'template' => 'Inheritance test template',
					'agent' => 'Internet Explorer 10',
					'authentication' => 'None',
					'template' => 'Inheritance test template'
				]
			],
			[
				[
					'template' => 'Inheritance test template',
					'agent' => 'Internet Explorer 10',
					'authentication' => 'Basic',
					'template' => 'Inheritance test template'
				]
			],
			[
				[
					'template' => 'Inheritance test template',
					'agent' => 'Internet Explorer 10',
					'authentication' => 'NTLM',
					'template' => 'Inheritance test template'
				]
			],
			[
				[
					'template' => 'Inheritance test template',
					'agent' => 'other ...',
					'authentication' => 'None',
					'template' => 'Inheritance test template'
				]
			],
			[
				[
					'template' => 'Inheritance test template',
					'agent' => 'other ...',
					'authentication' => 'Basic',
					'template' => 'Inheritance test template'
				]
			],
			[
				[
					'template' => 'Inheritance test template',
					'agent' => 'other ...',
					'authentication' => 'NTLM',
					'template' => 'Inheritance test template'
				]
			],
			[
				[
					'host' => 'Simple form test host',
					'form' => 'testFormWeb1'
				]
			],
			[
				[
					'template' => 'Inheritance test template',
					'form' => 'testInheritanceWeb1'
				]
			],
			[
				[
					'host' => 'Template inheritance test host',
					'form' => 'testInheritanceWeb1',
					'templatedHost' => true,
					'hostTemplate' => 'Inheritance test template'
				]
			]
		];
	}

	/**
	 * @dataProvider layout
	 */
	public function testFormWeb_CheckLayout($data) {
		if (isset($data['template'])) {
			$this->zbxTestLogin('templates.php');
			$this->zbxTestClickLinkTextWait($data['template']);
		}

		if (isset($data['host'])) {
			$this->zbxTestLogin('hosts.php');
			$this->zbxTestClickLinkTextWait($data['host']);
		}

		$this->zbxTestClickLinkTextWait('Web scenarios');

		$this->zbxTestCheckTitle('Configuration of web monitoring');
		$this->zbxTestCheckHeader('Web monitoring');

		if (isset($data['form'])) {
			$this->zbxTestClickLinkTextWait($data['form']);
		}
		else {
			$this->zbxTestContentControlButtonClickTextWait('Create web scenario');
		}

		$this->zbxTestCheckTitle('Configuration of web monitoring');
		$this->zbxTestCheckHeader('Web monitoring');

		if (isset($data['templatedHost'])) {
			$this->zbxTestTextPresent('Parent web scenarios');
			if (isset($data['hostTemplate'])) {
				$this->zbxTestAssertElementPresentXpath("//a[text()='".$data['hostTemplate']."']");
			}
		}
		else {
			$this->zbxTestTextNotPresent('Parent web scenarios');
		}

		if (isset($data['agent'])) {
			$this->zbxTestDropdownSelect('agent', $data['agent']);
			$agent = $data['agent'];
		}
		else {
			$agent = $this->zbxTestGetSelectedLabel('agent');
		}

		$this->zbxTestTextPresent('Name');
		$this->zbxTestAssertVisibleId('name');
		$this->zbxTestAssertAttribute("//input[@id='name']", 'maxlength', 64);
		if (isset($data['templatedHost'])) {
			$this->zbxTestAssertAttribute("//input[@id='name']", 'readonly');
		}
		else {
			$this->zbxTestAssertAttribute("//input[@id='name']", 'autofocus');
		}

		$this->zbxTestTextPresent('Application');

		$this->zbxTestTextPresent('New application');
		$this->zbxTestAssertVisibleId('new_application');
		$this->zbxTestAssertAttribute("//input[@id='new_application']", 'maxlength', 255);

		$this->zbxTestTextPresent('Update interval');
		$this->zbxTestAssertVisibleId('delay');
		$this->zbxTestAssertAttribute("//input[@id='delay']", 'maxlength', 255);
		$this->zbxTestAssertElementValue('delay', '1m');

		$this->zbxTestTextPresent('Attempts');
		$this->zbxTestAssertVisibleId('retries');
		$this->zbxTestAssertAttribute("//input[@id='retries']", 'maxlength', 2);
		$this->zbxTestAssertElementValue('retries', 1);

		$this->zbxTestTextPresent('Agent');

		$agents = ['Microsoft Edge 80', 'Microsoft Edge 44', 'Internet Explorer 11', 'Internet Explorer 10',
			'Internet Explorer 9', 'Internet Explorer 8', 'Firefox 73 (Windows)', 'Firefox 73 (Linux)',
			'Firefox 73 (macOS)', 'Chrome 80 (Windows)', 'Chrome 80 (Linux)', 'Chrome 80 (macOS)', 'Chrome 80 (iOS)',
			'Chromium 80 (Linux)', 'Opera 67 (Windows)', 'Opera 67 (Linux)', 'Opera 67 (macOS)', 'Safari 13 (macOS)',
			'Safari 13 (iPhone)', 'Safari 13 (iPad)', 'Safari 13 (iPod Touch)', 'Zabbix', 'Lynx 2.8.8rel.2', 'Links 2.8',
			'Googlebot 2.1', 'other ...'];
		$agent_element = $this->query('id:agent')->asDropdown()->one();
		$this->assertEquals($agent_element->getOptions()->asText(), $agents);

		$agent_groups = ['Internet Explorer', 'Mozilla Firefox', 'Opera', 'Safari', 'Google Chrome', 'Others'];
		foreach ($agent_groups as $group) {
			$this->zbxTestAssertElementPresentXpath("//z-select[@id='agent']//li[@optgroup='$group']");
		}

		if ($agent == 'other ...') {
			$this->zbxTestAssertVisibleId('agent_other');
		}
		else {
			$this->zbxTestAssertNotVisibleId('agent_other');
		}

		$this->zbxTestTextPresent('HTTP proxy');
		$this->zbxTestAssertVisibleId('http_proxy');
		$this->zbxTestAssertAttribute("//input[@id='http_proxy']", 'maxlength', 255);
		$this->zbxTestAssertAttribute("//input[@id='http_proxy']", 'placeholder', '[protocol://][user[:password]@]proxy.example.com[:port]');

		$this->zbxTestTextPresent('Variables');
		$this->zbxTestAssertVisibleXpath("//div[@id='scenarioTab']//table[contains(@data-type, 'variables')]");
		$this->zbxTestAssertAttribute("//table[@data-type='variables']//tr[@data-index='1']//input[@data-type='name']", 'maxlength', 255);
		$this->zbxTestAssertVisibleXpath("//table[@data-type='variables']//tr[@data-index='1']//input[@data-type='value']");

		$this->zbxTestTextPresent('Headers');
		$this->zbxTestAssertVisibleXpath("//div[@id='scenarioTab']//table[contains(@data-type, 'headers')]");
		$this->zbxTestAssertAttribute("//table[@data-type='headers']//tr[@data-index='1']//input[@data-type='name']", 'maxlength', 255);
		$this->zbxTestAssertVisibleXpath("//table[@data-type='headers']//tr[@data-index='1']//input[@data-type='value']");

		$this->zbxTestTextPresent('Enabled');
		$this->zbxTestAssertElementPresentId('status');
		$this->assertTrue($this->zbxTestCheckboxSelected('status'));

		$this->zbxTestAssertVisibleId('cancel');
		$this->zbxTestAssertAttribute("//button[@id='cancel']", 'name', 'cancel');
		$this->zbxTestAssertAttribute("//button[@id='cancel']", 'type', 'button');

		if (isset($data['form']) && !isset($data['templatedHost'])) {
			$this->zbxTestAssertVisibleId('update');
			$this->zbxTestAssertElementValue('update', 'Update');

			$this->zbxTestAssertVisibleId('clone');
			$this->zbxTestAssertElementValue('clone', 'Clone');

			$this->zbxTestAssertVisibleId('delete');
			$this->zbxTestAssertElementValue('delete', 'Delete');
		}
		elseif (isset($data['form']) && isset($data['templatedHost']))  {
			$this->zbxTestAssertVisibleId('clone');
			$this->zbxTestAssertElementValue('clone', 'Clone');

			$this->zbxTestAssertElementPresentXpath("//button[@id='delete'][@disabled]");
		}
		else {
			$this->zbxTestAssertElementPresentId('add');
			$this->zbxTestAssertElementNotPresentId('clone');
			$this->zbxTestAssertElementNotPresentId('delete');
			$this->zbxTestAssertElementNotPresentId('update');
		}

		$this->zbxTestTabSwitchById('tab_authenticationTab', 'Authentication');
		$this->zbxTestWaitUntilElementVisible(WebDriverBy::id('authentication'));

		$this->zbxTestTextPresent('Authentication');
		$this->zbxTestDropdownHasOptions('authentication', ['None',	'Basic', 'NTLM', 'Kerberos']);

		if (isset($data['authentication'])) {
			$this->zbxTestDropdownSelect('authentication', $data['authentication']);
			$authentication = $data['authentication'];
		}
		else {
			$authentication = $this->zbxTestGetSelectedLabel('authentication');
		}

		if ($authentication!='None') {
			$this->zbxTestTextPresent('User');
			$this->zbxTestAssertVisibleId('http_user');
			$this->zbxTestAssertAttribute("//input[@id='http_user']", 'maxlength', 64);

			$this->zbxTestTextPresent('Password');
			$this->zbxTestAssertVisibleId('http_password');
			$this->zbxTestAssertAttribute("//input[@id='http_password']", 'maxlength', 64);
		}
		else {
			$this->zbxTestTextNotVisible(['User', 'Password'], $this->query('id:authenticationTab')->one());
			$this->zbxTestAssertNotVisibleId('http_user');
			$this->zbxTestAssertNotVisibleId('http_password');
		}

		$this->zbxTestTabSwitchById('tab_stepTab' ,'Steps');
		$this->zbxTestTextPresent(['Steps', 'Name', 'Timeout', 'URL', 'Required' ,'Status codes', 'Action']);

		if (isset($data['form']) && !isset($data['templatedHost'])) {
			$this->zbxTestAssertVisibleXpath("//td[@colspan='8']/button[contains(@class, 'element-table-add')]");
			$this->zbxTestAssertElementText("//td[@colspan='8']/button[contains(@class, 'element-table-add')]", 'Add');

			$this->zbxTestAssertVisibleXpath("//table[contains(@class,'httpconf-steps-dynamic-row')]//button[contains(@class,'element-table-remove')]");
			$this->zbxTestAssertElementText("//table[contains(@class,'httpconf-steps-dynamic-row')]//button[contains(@class,'element-table-remove')]", 'Remove');
		}
		elseif (!isset($data['form'])) {
			$this->zbxTestAssertVisibleXpath("//td[@colspan='8']/button[contains(@class, 'element-table-add')]");
			$this->zbxTestAssertElementText("//td[@colspan='8']/button[contains(@class, 'element-table-add')]", 'Add');

			$this->zbxTestAssertElementNotPresentXpath("//table[contains(@class,'httpconf-steps-dynamic-row')]//button[contains(@class,'element-table-remove')]");
		}
		else {
			$this->zbxTestAssertElementNotPresentXpath("//td[@colspan='8']/button[contains(@class, 'element-table-add')]");
			$this->zbxTestAssertElementNotPresentXpath("//table[contains(@class,'httpconf-steps-dynamic-row')]//button[contains(@class,'element-table-remove')]");
		}
	}

	// Returns update data
	public static function update() {
		return CDBHelper::getDataProvider("select * from httptest where hostid = 40001 and name LIKE 'testFormWeb%'");
	}

	/**
	 * @dataProvider update
	 */
	public function testFormWeb_SimpleUpdate($data) {
		$name = $data['name'];

		$sqlItems = "select * from items ORDER BY itemid";
		$oldHashItems = CDBHelper::getHash($sqlItems);

		$this->zbxTestLogin('hosts.php');
		$this->zbxTestClickLinkTextWait($this->host);
		$this->zbxTestClickLinkTextWait('Web scenarios');
		$this->zbxTestClickLinkTextWait($name);
		$this->zbxTestClickWait('update');

		$this->zbxTestTextPresent('Web scenario updated');
		$this->zbxTestTextPresent("$name");
		$this->zbxTestCheckTitle('Configuration of web monitoring');

		$this->assertEquals($oldHashItems, CDBHelper::getHash($sqlItems));
	}

	public static function create() {
		return [
			// Empty name/steps
			[
				[
					'expected' => TEST_BAD,
					'error_msg' => 'Page received incorrect data',
					'errors' => [
						'Incorrect value for field "Name": cannot be empty.',
						'Field "Steps" is mandatory.'
					]
				]
			],
			// Empty steps
			[
				[
					'expected' => TEST_BAD,
					'name' => 'Empty steps',
					'error_msg' => 'Page received incorrect data',
					'errors' => [
						'Field "Steps" is mandatory.'
					]
				]
			],
			// Empty name
			[
				[
					'expected' => TEST_BAD,
					'add_step' => [
						['step' => 'Empty name']
					],
					'error_msg' => 'Page received incorrect data',
					'errors' => [
						'Incorrect value for field "Name": cannot be empty.'
					]
				]
			],
			// Name - numbers only
			[
				[
					'expected' => TEST_GOOD,
					'name' => '1234567890',
					'add_step' => [
						['step' => '1234567890']
					]
				]
			],
			// Name - symbols only
			[
				[
					'expected' => TEST_GOOD,
					'name' => '!@#$%^&*()_+{}:"|<>?,./',
					'add_step' => [
						['step' => '!@#$%^&*()_+{}:"|<>?,./']
					]
				]
			],
			// Name- spaces
			[
				[
					'expected' => TEST_GOOD,
					'name' => '   zabbix  123  ',
					'add_step' => [
						['step' => '   zabbix  123  ']
					]
				]
			],
			// Max - 64 symbols
			[
				[
					'expected' => TEST_GOOD,
					'name' => 'qwertyuiopqwertyuiopqwertyuiopqwertyuiopqwertyuiopqwertyuiop1234',
					'add_step' => [
						['step' => 'qwertyuiopqwertyuiopqwertyuiopqwertyuiopqwertyuiopqwertyuiop']
					]
				]
			],
			// Application - numbers
			[
				[
					'expected' => TEST_GOOD,
					'name' => 'Application numbers only',
					'new_application' => '1234567890',
					'add_step' => [
						['step' => 'Application numbers only']
					]
				]
			],
			// Application - symbols
			[
				[
					'expected' => TEST_GOOD,
					'name' => 'Application symbols only',
					'new_application' => '!@#$%^&*()_+{}:"|<>?,./',
					'add_step' => [
						['step' => 'Application symbols only']
					]
				]
			],
			// Application - max length
			[
				[
					'expected' => TEST_GOOD,
					'name' => 'Application max length',
					'new_application' => 'qwertyuiopqwertyuiopqwertyuiopqwertyui'.
						'opqwertyuiopqwertyuiopqwertyuiopqwertyuiopqwe.'.
						'rtyuiopqwertyuiopqwertyuiopqwertyuiopqwertyuiopqw'.
						'ertyuiopqwertyuiopqwertyuiopqwertyuiopqwertyuiopqwer'.
						'tyuiopqwertyuiopqwertyuiopqwertyuiopqwertyuiopqwertyuiop123456789012345',
					'add_step' => [
						['step' => 'Application max length']
					]
				]
			],
			// User/password empty
			[
				[
					'expected' => TEST_GOOD,
					'name' => 'User/password empty',
					'authentication' => 'Basic',
					'add_step' => [
						['step' => 'User/password empty']
					]
				]
			],
			// User empty
			[
				[
					'expected' => TEST_GOOD,
					'name' => 'Password empty',
					'authentication' => 'Basic',
					'http_user' => 'zabbix',
					'add_step' => [
						['step' => 'Password empty']
					]
				]
			],
			// Password empty
			[
				[
					'expected' => TEST_GOOD,
					'name' => 'User empty',
					'authentication' => 'Basic',
					'http_password' => 'zabbix',
					'add_step' => [
						['step' => 'User empty']
					]
				]
			],
			// Username/password numbers only
			[
				[
					'expected' => TEST_GOOD,
					'name' => 'Username/password numbers only',
					'authentication' => 'Basic',
					'http_user' => '12345',
					'http_password' => '67890',
					'add_step' => [
						['step' => 'Username/password numbers only']
					]
				]
			],
			// Username/password symbols only
			[
				[
					'expected' => TEST_GOOD,
					'name' => 'Username/password symbols only',
					'authentication' => 'Basic',
					'http_user' => '!@#$%^&*()_+{}:"|<>?,./',
					'http_password' => '!@#$%^&*()_+{}:"|<>?,./',
					'add_step' => [
						['step' => 'Username/password symbols only']
					]
				]
			],
			// Username/password with spaces
			[
				[
					'expected' => TEST_GOOD,
					'name' => 'Username/password with spaces',
					'authentication' => 'Basic',
					'http_user' => '   zabbix  123  ',
					'http_password' => '   zabbix  123  ',
					'add_step' => [
						['step' => 'Username/password with spaces']
					]
				]
			],
			// Username/password - 64 max allowed
			[
				[
					'expected' => TEST_GOOD,
					'name' => 'Username/password max allowed',
					'authentication' => 'Basic',
					'http_user' => 'wertyuiopqwertyuiopqwertyuiopqwertyuiopqwertyuiopqwertyuiop1234',
					'http_password' => 'wertyuiopqwertyuiopqwertyuiopqwertyuiopqwertyuiopqwertyuiop1234',
					'add_step' => [
						['step' => 'Username/password max allowed']
					]
				]
			],
			// Retries-minus one
			[
				[
					'expected' => TEST_BAD,
					'name' => 'Retries- minus one',
					'retries' => '-1',
					'add_step' => [
						['step' => 'Retries- minus one']
					],
					'error_msg' => 'Page received incorrect data',
					'errors' => [
						'Incorrect value "-1" for "Attempts" field: must be between 1 and 10.'
					]
				]
			],
			// Retries-zero
			[
				[
					'expected' => TEST_BAD,
					'name' => 'Retries- zero',
					'retries' => '0',
					'add_step' => [
						['step' => 'Retries- zero']
					],
					'error_msg' => 'Page received incorrect data',
					'errors' => [
						'Incorrect value "0" for "Attempts" field: must be between 1 and 10.'
					]
				]
			],
			// Retries-number
			[
				[
					'expected' => TEST_GOOD,
					'name' => 'Retries-one',
					'retries' => '1',
					'add_step' => [
						['step' => 'Retries-one']
					]
				]
			],
			// Retries-ten
			[
				[
					'expected' => TEST_GOOD,
					'name' => 'Retries- ten',
					'retries' => '10',
					'add_step' => [
						['step' => 'Retries- ten']
					]
				]
			],
			// Retries-eleven
			[
				[
					'expected' => TEST_BAD,
					'name' => 'Retries- eleven',
					'retries' => '11',
					'add_step' => [
						['step' => 'Retries- eleven']
					],
					'error_msg' => 'Page received incorrect data',
					'errors' => [
						'Incorrect value "11" for "Attempts" field: must be between 1 and 10.'
					]
				]
			],
			// Interval-minus one
			[
				[
					'expected' => TEST_BAD,
					'name' => 'Interval- minus one',
					'delay' => '-1',
					'add_step' => [
						['step' => 'Interval- minus one']
					],
					'error_msg' => 'Cannot add web scenario',
					'errors' => [
						'Invalid parameter "/1/delay": value must be one of 1-86400.'
					]
				]
			],
			// Interval-zero
			[
				[
					'expected' => TEST_BAD,
					'name' => 'Interval- zero',
					'delay' => '0',
					'add_step' => [
						['step' => 'Interval- zero']
					],
					'error_msg' => 'Cannot add web scenario',
					'errors' => [
						'Invalid parameter "/1/delay": value must be one of 1-86400.'
					]
				]
			],
			// Interval-number
			[
				[
					'expected' => TEST_GOOD,
					'name' => 'Interval-one',
					'delay' => '1',
					'add_step' => [
						['step' => 'Interval-one']
					]
				]
			],
			// Interval-86400
			[
				[
					'expected' => TEST_GOOD,
					'name' => 'Interval- 86400',
					'delay' => '86400',
					'add_step' => [
						['step' => 'Interval- 86400']
					]
				]
			],
			// Interval-86401
			[
				[
					'expected' => TEST_BAD,
					'name' => 'Interval- 86401',
					'delay' => '86401',
					'add_step' => [
						['step' => 'Interval- 86401']
					],
					'error_msg' => 'Cannot add web scenario',
					'errors' => [
						'Invalid parameter "/1/delay": value must be one of 1-86400.'
					]
				]
			],
			// Http proxy - just numbers
			[
				[
					'expected' => TEST_GOOD,
					'name' => 'Http proxy - just numbers',
					'http_proxy' => '1234567890',
					'add_step' => [
						['step' => 'Http proxy - just numbers']
					]
				]
			],
			// Http proxy - symbols
			[
				[
					'expected' => TEST_GOOD,
					'name' => 'Http proxy - symbols',
					'http_proxy' => '!@#$%^&*()_+{}:"|<>?,./',
					'add_step' => [
						['step' => 'Http proxy - symbols']
					]
				]
			],
			// Http proxy - max allowed length
			[
				[
					'expected' => TEST_GOOD,
					'name' => 'Http proxy - max allowed length',
					'http_proxy' => 'qwertyuiopqwertyuiopqwertyuiopqwertyui'.
						'opqwertyuiopqwertyuiopqwertyuiopqwertyuiopqwe.'.
						'rtyuiopqwertyuiopqwertyuiopqwertyuiopqwertyuiopqw'.
						'ertyuiopqwertyuiopqwertyuiopqwertyuiopqwertyuiopqwer'.
						'tyuiopqwertyuiopqwertyuiopqwertyuiopqwertyuiopqwertyuiop123456789012345',
					'add_step' => [
						['step' => 'Http proxy - max allowed length']
					]
				]
			],
			// Variables - just numbers
			[
				[
					'expected' => TEST_GOOD,
					'name' => 'Variables - just numbers',
					'variables' => [
						['name' => '{1234567890}']
					],
					'add_step' => [
						['step' => 'Variables - just numbers']
					]
				]
			],
			// Variables - symbols
			[
				[
					'expected' => TEST_GOOD,
					'name' => 'Variables - symbols',
					'variables' => [
						['name' => '{!@#$%^&*()_+:"|<>?,./}']
					],
					'add_step' => [
						['step' => 'Variables - symbols']
					]
				]
			],
			// Variables - 255 max allowed
			[
				[
					'expected' => TEST_GOOD,
					'name' => 'Variables - 255 length',
					'variables' => [
						['name' => '{qwertyuiopqwertyuiopqwertyuiopqwertyui'.
							'opqwertyuiopqwertyuiopqwertyuiopqwertyuiopqwe.'.
							'rtyuiopqwertyuiopqwertyuiopqwertyuiopqwertyuiopqw'.
							'ertyuiopqwertyuiopqwertyuiopqwertyuiopqwertyuiopqwer'.
							'tyuiopqwertyuiopqwertyuiopqwertyuiopqwertyuiopqwertyuiop123456789012}']
					],
					'add_step' => [
						['step' => 'Variables - 255 length']
					]
				]
			],
			// Variables - without {}
			[
				[
					'expected' => TEST_BAD,
					'name' => 'Variables - without {}',
					'variables' => [
						['name' => 'test']
					],
					'add_step' => [
						['step' => 'Variables - without {}']
					],
					'error_msg' => 'Cannot add web scenario',
					'errors' => [
						'Invalid parameter "/1/variables/1/name": is not enclosed in {} or is malformed.'
					]
				]
			],
			// Variables - without {}
			[
				[
					'expected' => TEST_BAD,
					'name' => 'Variables - without {}',
					'variables' => [
						['name' => '{test']
					],
					'add_step' => [
						['step' => 'Variables - without {}']
					],
					'error_msg' => 'Cannot add web scenario',
					'errors' => [
						'Invalid parameter "/1/variables/1/name": is not enclosed in {} or is malformed.'
					]
				]
			],
			// Variables - without {}
			[
				[
					'expected' => TEST_BAD,
					'name' => 'Variables - without {}',
					'variables' => [
						['name' => 'test}']
					],
					'add_step' => [
						['step' => 'Variables - without {}']
					],
					'error_msg' => 'Cannot add web scenario',
					'errors' => [
						'Invalid parameter "/1/variables/1/name": is not enclosed in {} or is malformed.'
					]
				]
			],
			// Variables - with the same names
			[
				[
					'expected' => TEST_BAD,
					'name' => 'Variables - with the same names',
					'variables' => [
						['name' => '{test}'],
						['name' => '{test}']
					],
					'add_step' => [
						['step' => 'Variables - with the same names']
					],
					'error_msg' => 'Cannot add web scenario',
					'errors' => [
						'Invalid parameter "/1/variables/2": value (name)=({test}) already exists.'
					]
				]
			],
			// Variables - two different
			[
				[
					'expected' => TEST_GOOD,
					'name' => 'Variables - two different',
					'variables' => [
						['name' => '{test1}', 'value' => 'test1'],
						['name' => '{test2}', 'value' => 'test1']
					],
					'add_step' => [
						['step' => 'Variables - two different']
					]
				]
			],
			// Variables - empty name
			[
				[
					'expected' => TEST_BAD,
					'name' => 'Variables - two different',
					'variables' => [
						['value' => 'test']
					],
					'add_step' => [
						['step' => 'Variables - two different']
					],
					'error_msg' => 'Cannot add web scenario',
					'errors' => [
						'Invalid parameter "/1/variables/1/name": cannot be empty.'
					]
				]
			],
			// Headers - just numbers
			[
				[
					'expected' => TEST_GOOD,
					'name' => 'Headers - just numbers',
					'headers' => [
						['name' => '1234567890', 'value' => '123456']
					],
					'add_step' => [
						['step' => 'Headers - just numbers']
					]
				]
			],
			// Headers - just symbols
			[
				[
					'expected' => TEST_GOOD,
					'name' => 'Headers - just symbols',
					'headers' => [
						['name' => '!@#$%^&*()_+:"{}|<>?,./', 'value' => '!@#$%^&*()_+:"{}|<>?,./']
					],
					'add_step' => [
						['step' => 'Headers - just symbols']
					]
				]
			],
			// Headers - 255 length
			[
				[
					'expected' => TEST_GOOD,
					'name' => 'Headers - 255 length',
					'headers' => [
						['name' => 'qwertyuiopqwertyuiopqwertyuiopqwertyui'.
							'opqwertyuiopqwertyuiopqwertyuiopqwertyuiopqwe.'.
							'rtyuiopqwertyuiopqwertyuiopqwertyuiopqwertyuiopqw'.
							'ertyuiopqwertyuiopqwertyuiopqwertyuiopqwertyuiopqwer'.
							'tyuiopqwertyuiopqwertyuiopqwertyuiopqwertyuiopqwertyuiop12345678901234',
							'value' => 'qwertyuiopqwertyuiopqwertyuiopqwertyui'.
							'opqwertyuiopqwertyuiopqwertyuiopqwertyuiopqwe.'.
							'rtyuiopqwertyuiopqwertyuiopqwertyuiopqwertyuiopqw'.
							'ertyuiopqwertyuiopqwertyuiopqwertyuiopqwertyuiopqwer'.
							'tyuiopqwertyuiopqwertyuiopqwertyuiopqwertyuiopqwertyuiop12345678901234']
					],
					'add_step' => [
						['step' => 'Headers - 255 length']
					]
				]
			],
			// Headers - two different
			[
				[
					'expected' => TEST_GOOD,
					'name' => 'Headers - two different',
					'headers' => [
						['name' => 'test', 'value' => 'test_value'],
						['name' => 'test', 'value' => 'test_value']
					],
					'add_step' => [
						['step' => 'Headers - two different']
					]
				]
			],
<<<<<<< HEAD
			// Headers -screenshot
			[
				[
					'expected' => TEST_GOOD,
					'name' => 'Headers -screenshot',
					'headers' => [
						['name' => 'header name', 'value' => 'header value'],
						['name' => 'Content-Type', 'value' => 'application/json'],
						['name' => 'Any name', 'value' => 'Any value']
					],
					'add_step' => [
						['step' => 'Headers -screenshot'],
						['step' => 'Headers -screenshot2'],
						['step' => 'Headers -screenshot3']
					]
				]
			],
			// Headers -empty value
=======
			// Headers - empty value
>>>>>>> 17948a12
			[
				[
					'expected' => TEST_GOOD,
					'name' => 'Headers - empty value',
					'headers' => [
						['name' => 'test']
					],
					'add_step' => [
						['step' => 'Headers - empty value']
					]
				]
			],
			// Headers - empty name
			[
				[
					'expected' => TEST_BAD,
					'name' => 'Headers - empty name',
					'headers' => [
						['value' => 'test']
					],
					'add_step' => [
						['step' => 'Headers - empty name']
					],
					'error_msg' => 'Cannot add web scenario',
					'errors' => [
						'Invalid parameter "/1/headers/1/name": cannot be empty.'
					]
				]
			],
			// Duplicate web scenario
			[
				[
					'expected' => TEST_GOOD,
					'name' => 'Duplicate web test',
					'add_step' => [
						['step' => 'Duplicate web test']
					]
				]
			],
			[
				[
					'expected' => TEST_BAD,
					'name' => 'Duplicate web test',
					'add_step' => [
						['step' => 'Duplicate web test']
					],
					'error_msg' => 'Cannot add web scenario',
					'errors' => [
						'Web scenario "Duplicate web test" already exists.'
					]
				]
			],
			// testing created items using triggers
			[
				[
					'expected' => TEST_GOOD,
					'name' => 'Trigger create web test',
					'add_step' => [
						['step' => 'Trigger create web test']
					],
					'createTriggers' => [
						'web.test.in[Trigger create web test,,bps]',
						'web.test.fail[Trigger create web test]',
						'web.test.error[Trigger create web test]',
						'web.test.in[Trigger create web test,Trigger create web test step,bps]',
						'web.test.time[Trigger create web test,Trigger create web test step,resp]',
						'web.test.rspcode[Trigger create web test,Trigger create web test step]'
					]
				]
			],
			// testing created items using triggers - multiple steps added
			[
				[
					'expected' => TEST_GOOD,
					'name' => 'Trigger create multiple steps web test',
					'add_step' => [
						['step' => 'Trigger create multiple steps web test1'],
						['step' => 'Trigger create multiple steps web test2']
					],
					'createTriggers' => [
						'web.test.in[Trigger create multiple steps web test,,bps]',
						'web.test.fail[Trigger create multiple steps web test]',
						'web.test.error[Trigger create multiple steps web test]',
						'web.test.in[Trigger create multiple steps web test,Trigger create multiple steps web test1 step,bps]',
						'web.test.time[Trigger create multiple steps web test,Trigger create multiple steps web test1 step,resp]',
						'web.test.rspcode[Trigger create multiple steps web test,Trigger create multiple steps web test1 step]',
						'web.test.in[Trigger create multiple steps web test,Trigger create multiple steps web test2 step,bps]',
						'web.test.time[Trigger create multiple steps web test,Trigger create multiple steps web test2 step,resp]',
						'web.test.rspcode[Trigger create multiple steps web test,Trigger create multiple steps web test2 step]'
					]
				]
			],
		// many steps added
			[
				[
					'expected' => TEST_GOOD,
					'name' => 'Many websteps added web test',
					'add_step' => [
						['step' => 'Many websteps added web test1'],
						['step' => 'Many websteps added web test2'],
						['step' => 'Many websteps added web test3'],
						['step' => 'Many websteps added web test4'],
						['step' => 'Many websteps added web test5'],
						['step' => 'Many websteps added web test6'],
						['step' => 'Many websteps added web test7'],
						['step' => 'Many websteps added web test8'],
						['step' => 'Many websteps added web test9'],
						['step' => 'Many websteps added web test10'],
						['step' => 'Many websteps added web test11'],
						['step' => 'Many websteps added web test12'],
						['step' => 'Many websteps added web test13'],
						['step' => 'Many websteps added web test14'],
						['step' => 'Many websteps added web test15']
					]
				]
			],
			// List of main agents
			[
				[
					'expected' => TEST_GOOD,
					'name' => 'Internet Explorer 11 None',
					'agent' => 'Internet Explorer 11',
					'authentication' => 'None',
					'add_step' => [
						['step' => 'Internet Explorer 11 None']
					],
					'dbCheck' => true,
					'formCheck' => true,
					'remove' => true
				]
			],
			[
				[
					'expected' => TEST_GOOD,
					'name' => 'Internet Explorer 11 Basic',
					'agent' => 'Internet Explorer 11',
					'authentication' => 'Basic',
					'http_user' => 'zabbix',
					'http_password' => 'zabbix123',
					'add_step' => [
						['step' => 'Internet Explorer 11 Basic']
					],
					'dbCheck' => true,
					'formCheck' => true,
					'remove' => true
				]
			],
			[
				[
					'expected' => TEST_GOOD,
					'name' => 'Internet Explorer 11 NTLM',
					'agent' => 'Internet Explorer 11',
					'authentication' => 'NTLM',
					'http_user' => 'zabbix',
					'http_password' => 'zabbix123',
					'add_step' => [
						['step' => 'Internet Explorer 11 NTLM']
					],
					'dbCheck' => true,
					'formCheck' => true,
					'remove' => true
				]
			],
			[
				[
					'expected' => TEST_GOOD,
					'name' => 'Firefox 73 (Windows) None',
					'agent' => 'Firefox 73 (Windows)',
					'authentication' => 'None',
					'add_step' => [
						['step' => 'Firefox 73 (Windows) None']
					],
					'dbCheck' => true,
					'formCheck' => true,
					'remove' => true
				]
			],
			[
				[
					'expected' => TEST_GOOD,
					'name' => 'Firefox 73 (Windows) Basic',
					'agent' => 'Firefox 73 (Windows)',
					'authentication' => 'Basic',
					'http_user' => 'zabbix',
					'http_password' => 'zabbix123',
					'add_step' => [
						['step' => 'Firefox 73 (Windows) Basic']
					],
					'dbCheck' => true,
					'formCheck' => true,
					'remove' => true
				]
			],
			[
				[
					'expected' => TEST_GOOD,
					'name' => 'Firefox 73 (Windows) 8.0 NTLM',
					'agent' => 'Firefox 73 (Windows)',
					'authentication' => 'NTLM',
					'http_user' => 'zabbix',
					'http_password' => 'zabbix123',
					'add_step' => [
						['step' => 'Firefox 73 (Windows) NTLM']
					],
					'dbCheck' => true,
					'formCheck' => true,
					'remove' => true
				]
			],
			[
				[
					'expected' => TEST_GOOD,
					'name' => 'Opera 67 (Windows) None',
					'agent' => 'Opera 67 (Windows)',
					'authentication' => 'None',
					'add_step' => [
						['step' => 'Opera 67 (Windows) None']
					],
					'dbCheck' => true,
					'formCheck' => true,
					'remove' => true
				]
			],
			[
				[
					'expected' => TEST_GOOD,
					'name' => 'Opera 67 (Windows) Basic',
					'agent' => 'Opera 67 (Windows)',
					'authentication' => 'Basic',
					'http_user' => 'zabbix',
					'http_password' => 'zabbix123',
					'add_step' => [
						['step' => 'Opera 67 (Windows) Basic']
					],
					'dbCheck' => true,
					'formCheck' => true,
					'remove' => true
				]
			],
			[
				[
					'expected' => TEST_GOOD,
					'name' => 'Opera 67 (Windows) NTLM',
					'agent' => 'Opera 67 (Windows)',
					'authentication' => 'NTLM',
					'http_user' => 'zabbix',
					'http_password' => 'zabbix123',
					'add_step' => [
						['step' => 'Opera 67 (Windows) NTLM']
					],
					'dbCheck' => true,
					'formCheck' => true,
					'remove' => true
				]
			],
			[
				[
					'expected' => TEST_GOOD,
					'name' => 'Safari 13 (macOS)',
					'agent' => 'Safari 13 (macOS)',
					'authentication' => 'None',
					'add_step' => [
						['step' => 'Safari 13 (macOS) None']
					]
				]
			],
			[
				[
					'expected' => TEST_GOOD,
					'name' => 'Safari 13 (macOS) Basic',
					'agent' => 'Safari 13 (macOS)',
					'authentication' => 'Basic',
					'http_user' => 'zabbix',
					'http_password' => 'zabbix123',
					'add_step' => [
						['step' => 'Safari 13 (macOS) Basic']
					],
					'dbCheck' => true,
					'formCheck' => true,
					'remove' => true
				]
			],
			[
				[
					'expected' => TEST_GOOD,
					'name' => 'Safari 13 (macOS) NTLM',
					'agent' => 'Safari 13 (macOS)',
					'authentication' => 'NTLM',
					'http_user' => 'zabbix',
					'http_password' => 'zabbix123',
					'add_step' => [
						['step' => 'Safari 13 (macOS) NTLM', 'remove' => true],
						['step' => 'Safari 13 (macOS) NTLM']
					],
					'dbCheck' => true,
					'formCheck' => true,
					'remove' => true
				]
			],
			[
				[
					'expected' => TEST_GOOD,
					'name' => 'Chrome 80 (Windows) None',
					'agent' => 'Chrome 80 (Windows)',
					'authentication' => 'None',
					'add_step' => [
						['step' => 'Chrome 80 (Windows) None']
					],
					'dbCheck' => true,
					'formCheck' => true,
					'remove' => true
				]
			],
			[
				[
					'expected' => TEST_GOOD,
					'name' => 'Chrome 80 (Windows) Basic',
					'agent' => 'Chrome 80 (Windows)',
					'authentication' => 'Basic',
					'http_user' => 'zabbix',
					'http_password' => 'zabbix123',
					'add_step' => [
						['step' => 'Chrome 80 (Windows) Basic']
					],
					'dbCheck' => true,
					'formCheck' => true,
					'remove' => true
				]
			],
			[
				[
					'expected' => TEST_GOOD,
					'name' => 'Chrome 80 (Windows) NTLM',
					'agent' => 'Chrome 80 (Windows)',
					'authentication' => 'NTLM',
					'http_user' => 'zabbix',
					'http_password' => 'zabbix123',
					'add_step' => [
						['step' => 'Chrome 80 (Windows) NTLM']
					],
					'dbCheck' => true,
					'formCheck' => true,
					'remove' => true
				]
			],
			[
				[
					'expected' => TEST_GOOD,
					'name' => '(other ...) None',
					'agent' => 'other ...',
					'authentication' => 'None',
					'add_step' => [
						['step' => '(other ...) None']
					],
					'dbCheck' => true,
					'formCheck' => true,
					'remove' => true
				]
			],
			[
				[
					'expected' => TEST_GOOD,
					'name' => '(other ...) Basic',
					'agent' => 'other ...',
					'authentication' => 'Basic',
					'http_user' => 'zabbix',
					'http_password' => 'zabbix123',
					'add_step' => [
						['step' => '(other ...) Basic']
					],
					'dbCheck' => true,
					'formCheck' => true,
					'remove' => true
				]
			],
			[
				[
					'expected' => TEST_GOOD,
					'name' => '(other ...) NTLM',
					'agent' => 'other ...',
					'authentication' => 'NTLM',
					'http_user' => 'zabbix',
					'http_password' => 'zabbix123',
					'add_step' => [
						['step' => '(other ...) NTLM', 'remove' => true],
						['step' => '(other ...) NTLM']
					],
					'dbCheck' => true,
					'formCheck' => true,
					'remove' => true
				]
			],
			[
				[
					'expected' => TEST_GOOD,
					'name' => 'Kerberos empty fields',
					'authentication' => 'Kerberos',
					'add_step' => [
						['step' => 'Kerberos1']
					]
				]
			],
			[
				[
					'expected' => TEST_GOOD,
					'name' => 'Kerberos user-password',
					'authentication' => 'Kerberos',
					'http_user' => 'k_user',
					'http_password' => 'zabbix_k2',
					'add_step' => [
						['step' => 'Kerberos2']
					]
				]
			]
		];
	}

	/**
	 * @dataProvider create
	 */
	public function testFormWeb_SimpleCreate($data) {
		$this->zbxTestLogin('hosts.php');
		$this->zbxTestClickLinkTextWait($this->host);
		$this->zbxTestClickLinkTextWait('Web scenarios');

		$this->zbxTestCheckTitle('Configuration of web monitoring');

		$this->zbxTestContentControlButtonClickTextWait('Create web scenario');
		$this->zbxTestCheckTitle('Configuration of web monitoring');
		$this->zbxTestCheckHeader('Web monitoring');

		if (isset($data['agent'])) {
			switch ($data['agent']) {
				case 'other ...':
					$this->zbxTestDropdownSelect('agent', $data['agent']);
					$agent = $this->zbxTestGetValue("//input[@id='agent_other']");
					break;
				default:
					$this->zbxTestDropdownSelect('agent', $data['agent']);
					$agent = $this->zbxTestGetValue('//z-select[@id="agent"]');
					break;
			}
		}

		if (isset($data['name'])) {
			$this->zbxTestInputTypeWait('name', $data['name']);
		}
		$name = $this->zbxTestGetValue("//input[@id='name']");

		if (isset($data['new_application'])) {
			$this->zbxTestInputType('new_application', $data['new_application']);
		}
		$new_application = $this->zbxTestGetValue("//input[@id='new_application']");

		if (isset($data['delay']))	{
			$this->zbxTestInputTypeOverwrite('delay', $data['delay']);
		}
		$delay = $this->zbxTestGetValue("//input[@id='delay']");

		if (isset($data['retries'])) {
			$this->zbxTestInputTypeOverwrite('retries', $data['retries']);
		}
		$retries = $this->zbxTestGetValue("//input[@id='retries']");

		if (isset($data['http_proxy'])) {
			$this->zbxTestInputType('http_proxy', $data['http_proxy']);
		}

		if (isset($data['variables'])) {
			$i = 1;
			foreach($data['variables'] as $variable) {
				if (isset($variable['name'])) {
					$this->zbxTestInputTypeByXpath('//table[@data-type="variables"]//tr[@data-index="'.$i.'"]//input[@data-type="name"]', $variable['name']);
				}
				if (isset($variable['value'])) {
					$this->zbxTestInputTypeByXpath('//table[@data-type="variables"]//tr[@data-index="'.$i.'"]//input[@data-type="value"]', $variable['value']);
				}
				$this->zbxTestClickXpath('//table[@data-type="variables"]//button[contains(@class, "element-table-add")]');
				$i++;
			}
		}

		if (isset($data['headers'])) {
			$i = 1;
			foreach($data['headers'] as $header) {
				if (isset($header['name'])) {
					$this->zbxTestInputTypeByXpath('//table[@data-type="headers"]//tr[@data-index="'.$i.'"]//input[@data-type="name"]', $header['name']);
				}
				if (isset($header['value'])) {
					$this->zbxTestInputTypeByXpath('//table[@data-type="headers"]//tr[@data-index="'.$i.'"]//input[@data-type="value"]', $header['value']);
				}
				$this->zbxTestClickXpath('//table[@data-type="headers"]//button[contains(@class, "element-table-add")]');
				$i++;
			}
		}
		// Take a screenshot to test draggable object position.
		if (isset($data['name']) && $data['name'] === 'Headers -screenshot') {
			$this->page->removeFocus();
			$this->assertScreenshot($this->query('xpath://table[@data-type="headers"]')->waitUntilPresent()->one(), 'Web_Headers_fields');
		}

		$this->zbxTestTabSwitchById('tab_authenticationTab', 'Authentication');
		if (isset($data['authentication'])) {
			$this->zbxTestDropdownSelectWait('authentication', $data['authentication']);
		}
		$authentication = $this->zbxTestGetSelectedLabel('authentication');

		if (isset($data['http_user'])) {
			$this->zbxTestInputTypeWait('http_user', $data['http_user']);
		}

		if (isset($data['http_password'])) {
			$this->zbxTestInputType('http_password', $data['http_password']);
		}

		$check = false;
		if (isset($data['add_step'])) {
			$this->zbxTestTabSwitchById('tab_stepTab' ,'Steps');
			foreach($data['add_step'] as $item) {
				$this->zbxTestClickXpathWait('//td[@colspan="8"]/button[contains(@class, "element-table-add")]');
				$this->zbxTestLaunchOverlayDialog('Step of web scenario');
				$step = $item['step'].' step';
				$this->zbxTestInputTypeByXpath('//div[@class="overlay-dialogue-body"]//input[@id="step_name"]', $step, false);
				$url = $step.' url';
				$this->zbxTestInputTypeByXpath('//div[@class="overlay-dialogue-body"]//input[@id="url"]', $url);
				$this->zbxTestClickXpath('//div[@class="overlay-dialogue-footer"]//button[text()="Add"]');
				$this->zbxTestWaitForPageToLoad();
				COverlayDialogElement::ensureNotPresent();

				if (isset($item['remove'])) {
					$this->zbxTestClickXpathWait('//table[contains(@class, "httpconf-steps-dynamic-row")]//button[contains(@class,"element-table-remove")]');
				}
			}
		}

		// Take a screenshot to test draggable object position.
		if (isset($data['name']) && $data['name'] === 'Headers -screenshot') {
			$this->page->removeFocus();
			$this->assertScreenshot($this->query('class:httpconf-steps-dynamic-row')->waitUntilPresent()->one(), 'Web_steps');
		}

		$this->zbxTestClickWait('add');
		$expected = $data['expected'];
		switch ($expected) {
			case TEST_GOOD:
				$this->zbxTestWaitUntilMessageTextPresent('msg-good', 'Web scenario added');
				$this->zbxTestCheckTitle('Configuration of web monitoring');
				$this->zbxTestTextPresent(['Number of steps', 'Interval', 'Status']);
				break;

			case TEST_BAD:
				$this->zbxTestWaitUntilMessageTextPresent('msg-bad', $data['error_msg']);
				$this->zbxTestCheckTitle('Configuration of web monitoring');
				foreach ($data['errors'] as $msg) {
					$this->zbxTestTextPresent($msg);
				}
				$this->zbxTestTextNotPresent('Web scenario added');
				break;
		}

		if (isset($data['dbCheck'])) {
			$result = DBselect("SELECT * FROM httptest test LEFT JOIN httpstep step ON ".
				"step.httptestid = test.httptestid ".
				"WHERE test.name = '".$name."' AND step.name = '".$step."'");
			while ($row = DBfetch($result)) {
				$this->assertEquals($row['agent'], $agent);
				$this->assertEquals($row['url'], $url);
				$this->assertEquals($row['delay'], $delay);
				$this->assertEquals($row['hostid'], $this->hostid);
				$this->assertEquals($row['retries'], $retries);
				$httptestid = $row['httptestid'];
			}
		}

		if (isset($data['formCheck'])) {
			if (isset ($data['dbName'])) {
				$dbName = $data['dbName'];
			}
			else {
				$dbName = $name;
			}
			$this->zbxTestClickLinkTextWait($dbName);
			$this->zbxTestWaitUntilElementVisible(WebDriverBy::id('name'));
			$this->zbxTestAssertElementValue('name', $name);
			$this->zbxTestDropdownAssertSelected('agent', $data['agent']);
			if (isset($data['add_step'])) {
				$this->zbxTestTabSwitchById('tab_stepTab' ,'Steps');
				foreach($data['add_step'] as $item) {
					$step = $item['step']." step";
					$this->zbxTestTextPresent($step);
				}
			}
			$this->zbxTestClickLinkTextWait($this->host);
			$this->zbxTestClickLinkTextWait('Web scenarios');
			$this->zbxTestCheckHeader('Web monitoring');
			$this->zbxTestTextPresent($name);
		}

		if (isset($data['createTriggers'])) {
			$this->zbxTestClickLinkTextWait('Triggers');

			foreach ($data['createTriggers'] as $trigger) {
				$this->zbxTestContentControlButtonClickTextWait('Create trigger');

				$this->zbxTestInputType('description', $trigger);
				$expressionTrigger = '{'.$this->host.':'.$trigger.'.last(0)}=0';
				$this->zbxTestInputTypeWait('expression', $expressionTrigger);
				$this->zbxTestClickWait('add');

				$this->zbxTestWaitUntilMessageTextPresent('msg-good', 'Trigger added');
				$this->zbxTestCheckTitle('Configuration of triggers');
				$this->zbxTestCheckHeader('Triggers');
			}
		}

		if (isset($data['remove'])) {
			$this->zbxTestCheckboxSelect("group_httptestid_$httptestid");
			$this->zbxTestClickButton('httptest.massdelete');

			$this->zbxTestAcceptAlert();

			$this->zbxTestWaitUntilMessageTextPresent('msg-good', 'Web scenario deleted');
			$this->assertEquals(0, CDBHelper::getCount("SELECT * FROM httptest test LEFT JOIN httpstep step ON ".
				"step.httptestid = test.httptestid ".
				"WHERE test.name = '".$name."' AND step.name = '".$step."'"));
		}
	}
}<|MERGE_RESOLUTION|>--- conflicted
+++ resolved
@@ -969,28 +969,7 @@
 					]
 				]
 			],
-<<<<<<< HEAD
 			// Headers -screenshot
-			[
-				[
-					'expected' => TEST_GOOD,
-					'name' => 'Headers -screenshot',
-					'headers' => [
-						['name' => 'header name', 'value' => 'header value'],
-						['name' => 'Content-Type', 'value' => 'application/json'],
-						['name' => 'Any name', 'value' => 'Any value']
-					],
-					'add_step' => [
-						['step' => 'Headers -screenshot'],
-						['step' => 'Headers -screenshot2'],
-						['step' => 'Headers -screenshot3']
-					]
-				]
-			],
-			// Headers -empty value
-=======
-			// Headers - empty value
->>>>>>> 17948a12
 			[
 				[
 					'expected' => TEST_GOOD,
