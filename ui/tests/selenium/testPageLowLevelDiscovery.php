--- conflicted
+++ resolved
@@ -78,10 +78,7 @@
 					case 'Normal':
 					case 'Not supported':
 						$this->assertFalse($form->getField('Status')->isEnabled());
-<<<<<<< HEAD
 						$this->assertEquals('all', $form->getField('Status')->getText());
-=======
->>>>>>> c33f1d2c
 						break;
 				}
 			}
