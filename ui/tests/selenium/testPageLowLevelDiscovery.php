--- conflicted
+++ resolved
@@ -58,31 +58,31 @@
 			}
 		}
 
-		// Check all buttons.
+		// Check filter buttons.
 		$buttons = ['Apply', 'Reset'];
 		foreach ($buttons as $button){
 			$this->assertTrue($form->query('button:'.$button)->one()->isPresent());
 		}
 
-		// Check all headers.
+		// Checking Title, Header and Column names.
+		$this->assertPageTitle('Configuration of discovery rules');
+		$title = $this->query('xpath://h1[@id="page-title-general"]')->one()->getText();
+		$this->assertEquals('Discovery rules', $title);
+
 		$table = $this->query('class:list-table')->asTable()->one();
-		$headers = ['','Host', 'Name', 'Items', 'Triggers', 'Graphs', 'Hosts', 'Key', 'Interval', 'Type', 'Status', 'Info'];
+		$headers = ['', 'Host', 'Name', 'Items', 'Triggers', 'Graphs', 'Hosts', 'Key', 'Interval', 'Type', 'Status', 'Info'];
 		$this->assertSame($headers, $table->getHeadersText());
+
+		// Check table buttons.
+		$buttons_name = ['Enable', 'Disable', 'Execute now', 'Delete'];
+		foreach ($buttons_name as $button) {
+			$this->assertTrue($this->query('button:'.$button)->one()->isPresent());
+		}
 	}
 
 	public function testPageLowLevelDiscovery_ResetButton() {
 		$this->page->login()->open('host_discovery.php?filter_set=1&filter_hostids%5B0%5D='.self::HOST_ID);
 		$table = $this->query('class:list-table')->asTable()->one();
-<<<<<<< HEAD
-		$rows_amount = $table->getRows()->count();
-		
-		// Filling fields with needed discovery rule info.
-		$form->fill(['Name' => 'Discovery rule 3',
-						'Key' => 'key3',
-						'Type' => 'Zabbix agent',
-						'Update interval' => '30s',
-						'Status' => 'Enabled']);
-=======
 		$form = $this->query('name:zbx_filter')->one()->asForm();
 
 		// Check table contents before filtering.
@@ -92,7 +92,6 @@
 
 		// Filling fields with needed discovery rule info.
 		$form->fill(['Name' => 'Discovery rule 3']);
->>>>>>> 8d71ab33
 		$form->submit();
 
 		$filtered_count = 1;
@@ -329,6 +328,17 @@
 					'expected' => [
 						'count' => 1,
 						'names' => ['Discovery-rule-layout-test-002']
+					]
+				]
+			],
+			[
+				[
+					'filter' => [
+						'Keep lost resources period' => '50d'
+					],
+					'expected' => [
+						'count' => 1,
+						'names' => ['Discovery-rule-layout-test-001']
 					]
 				]
 			]
