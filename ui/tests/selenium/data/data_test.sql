--- conflicted
+++ resolved
@@ -2689,11 +2689,7 @@
 INSERT INTO widget_field (widget_fieldid, widgetid, type, name, value_int, value_str) VALUES (9050620, 10730, 1, 'tags.value.1', 0, 'value2');
 INSERT INTO widget_field (widget_fieldid, widgetid, type, name, value_int, value_str) VALUES (9050621, 10730, 1, 'default.view', 0, '56.94417950974463, 24.231017685433184,17');
 
-<<<<<<< HEAD
-INSERT INTO widget (widgetid, dashboard_pageid, type, name, x, y, width, height) VALUES (101101, 1300, 'tophosts', 'Test copy Top hosts', 0, 28, 10, 4);
-=======
 INSERT INTO widget (widgetid, dashboard_pageid, type, name, x, y, width, height) VALUES (101101, 1350, 'tophosts', 'Test copy Top hosts', 14, 11, 10, 2);
->>>>>>> 7f1e83ee
 INSERT INTO widget_field (widget_fieldid, widgetid, type, name, value_int, value_groupid) VALUES (9050622, 101101, 2, 'groupids', 0, 50011);
 INSERT INTO widget_field (widget_fieldid, widgetid, type, name, value_int, value_hostid) VALUES (9050623, 101101, 3, 'hostids', 0, 50012);
 INSERT INTO widget_field (widget_fieldid, widgetid, type, name, value_int, value_str) VALUES (9050624, 101101, 1, 'tags.tag.0', 0, 'tag_name');
