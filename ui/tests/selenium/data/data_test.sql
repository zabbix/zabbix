--- conflicted
+++ resolved
@@ -1225,77 +1225,6 @@
 INSERT INTO users (userid, username, passwd, autologin, autologout, lang, refresh, roleid, theme, attempt_failed, attempt_clock, rows_per_page) VALUES (91, 'http-auth-admin', '$2y$10$HuvU0X0vGitK8YhwyxILbOVU6oxYNF.BqsOhaieVBvDiGlxgxriay', 0, 0, 'en_US', 30, 2, 'default', 0, 0, 50);
 INSERT INTO users_groups (id, usrgrpid, userid) VALUES (92, 7, 91);
 
-<<<<<<< HEAD
--- testHostAvailabilityWidget
-INSERT INTO dashboard (dashboardid, name, userid, private) VALUES (1010, 'Dashboard for Host availability widget', 1, 1);
-INSERT INTO dashboard_page (dashboard_pageid, dashboardid) VALUES (90000, 1010);
-INSERT INTO widget (widgetid, dashboard_pageid, type, name, x, y, width, height) VALUES (100001, 90000, 'hostavail', 'Reference HA widget', 0, 0, 6, 3);
-INSERT INTO widget (widgetid, dashboard_pageid, type, name, x, y, width, height) VALUES (100002, 90000, 'hostavail', 'Reference HA widget to delete', 0, 3, 6, 3);
-INSERT INTO widget_field (widget_fieldid, widgetid, type, name, value_int, value_groupid) VALUES (1234, 100002, 2, 'groupids', 0, 4);
-INSERT INTO widget_field (widget_fieldid, widgetid, type, name, value_int) VALUES (1235, 100002, 0, 'layout', 1);
-INSERT INTO hstgrp (groupid,name,type) VALUES (50015,'Group for Host availability widget',0);
-INSERT INTO hstgrp (groupid,name,type) VALUES (50016,'Group in maintenance for Host availability widget',0);
-
-INSERT INTO maintenances (maintenanceid, name, maintenance_type, description, active_since, active_till,tags_evaltype) VALUES (5,'Maintenance for Host availability widget',0,'Maintenance for checking Show hosts in maintenance option in Host availability widget',1534971600,2147378400,0);
-INSERT INTO timeperiods (timeperiodid, timeperiod_type, every, month, dayofweek, day, start_time, period, start_date) VALUES (14,0,1,0,0,1,43200,612406800,1534971600);
-INSERT INTO maintenances_windows (maintenance_timeperiodid, maintenanceid, timeperiodid) VALUES (14,5,14);
-INSERT INTO maintenances_groups (maintenance_groupid, maintenanceid, groupid) VALUES (4,5,50016);
-
-INSERT INTO hosts (hostid, host, name, status, description) VALUES (99130, 'Not available host', 'Not available host', 0, 'Not available host for Host availability widget');
-INSERT INTO hosts_groups (hostgroupid, hostid, groupid) VALUES (99050, 99130, 50015);
-INSERT INTO interface (interfaceid, hostid, type, ip, dns, useip, port, main, available, error) VALUES (55040, 99130, 1, '127.0.0.1', 'zabbixzabbixzabbix.com', '0', '10050', '1', 2, 'ERROR Agent');
-INSERT INTO interface (interfaceid, hostid, type, ip, dns, useip, port, main, available, error) VALUES (55041, 99130, 2, '127.0.0.1', 'zabbixzabbixzabbix.com', '0', '10050', '1', 2, 'ERROR SNMP');
-INSERT INTO interface_snmp (interfaceid, version, bulk, community) values (55041, 2, 1, '{$SNMP_COMMUNITY}');
-INSERT INTO interface (interfaceid, hostid, type, ip, dns, useip, port, main, available, error) VALUES (55042, 99130, 3, '127.0.0.1', 'zabbixzabbixzabbix.com', '0', '10050', '1', 2, 'ERROR IPMI');
-INSERT INTO interface (interfaceid, hostid, type, ip, dns, useip, port, main, available, error) VALUES (55043, 99130, 4, '127.0.0.1', 'zabbixzabbixzabbix.com', '0', '10050', '1', 2, 'ERROR JMX');
-
-INSERT INTO hosts (hostid, host, name, status, description, maintenanceid, maintenance_status, maintenance_type, maintenance_from) VALUES (99131, 'Not available host in maintenance', 'Not available host in maintenance', 0, 'Not available host in maintenance for Host availability widget', 5, 1, 0, 1534971600);
-INSERT INTO hosts_groups (hostgroupid, hostid, groupid) VALUES (99051, 99131, 50016);
-INSERT INTO interface (interfaceid, hostid, type, ip, dns, useip, port, main, available) VALUES (55044, 99131, 1, '127.0.0.1', 'zabbixzabbixzabbix.com', '0', '10050', '1', 2);
-INSERT INTO interface (interfaceid, hostid, type, ip, dns, useip, port, main, available) VALUES (55045, 99131, 2, '127.0.0.1', 'zabbixzabbixzabbix.com', '0', '10050', '1', 2);
-INSERT INTO interface_snmp (interfaceid, version, bulk, community) values (55045, 2, 1, '{$SNMP_COMMUNITY}');
-INSERT INTO interface (interfaceid, hostid, type, ip, dns, useip, port, main, available) VALUES (55046, 99131, 3, '127.0.0.1', 'zabbixzabbixzabbix.com', '0', '10050', '1', 2);
-INSERT INTO interface (interfaceid, hostid, type, ip, dns, useip, port, main, available) VALUES (55047, 99131, 4, '127.0.0.1', 'zabbixzabbixzabbix.com', '0', '10050', '1', 2);
-
-INSERT INTO hosts (hostid, host, name, status, description) VALUES (99132, 'Unknown host', 'Unknown host', 0,'Unknown host for Host availability widget');
-INSERT INTO hosts_groups (hostgroupid, hostid, groupid) VALUES (99052, 99132, 50015);
-INSERT INTO interface (interfaceid, hostid, type, ip, dns, useip, port, main, available) VALUES (55048, 99132, 1, '127.0.0.1', 'zabbixzabbixzabbix.com', '0', '10050', '1',0);
-
-INSERT INTO hosts (hostid, host, name, status, description, maintenanceid, maintenance_status, maintenance_type, maintenance_from) VALUES (99133, 'Unknown host in maintenance', 'Unknown host in maintenance', 0,'Unknown host for Host availability widget in maintenance', 5, 1, 0, 1534971600);
-INSERT INTO hosts_groups (hostgroupid, hostid, groupid) VALUES (99053, 99133, 50016);
-INSERT INTO interface (interfaceid, hostid, type, ip, dns, useip, port, main, available) VALUES (55049, 99133, 1, '127.0.0.1', 'zabbixzabbixzabbix.com', '0', '10050', '1',0);
-
-INSERT INTO hosts (hostid, host, name, status, description) VALUES (99134, 'Available host', 'Available host', 0, 'Available host for Host availability widget');
-INSERT INTO hosts_groups (hostgroupid, hostid, groupid) VALUES (99054, 99134, 50015);
-INSERT INTO interface (interfaceid, hostid, type, ip, dns, useip, port, main, available) VALUES (55050, 99134, 1, '127.0.0.1', '', '1', '10050', '1', 1);
-INSERT INTO interface (interfaceid, hostid, type, ip, dns, useip, port, main, available) VALUES (55051, 99134, 2, '127.0.0.1', 'zabbixzabbixzabbix.com', '0', '10050', '1', 1);
-INSERT INTO interface_snmp (interfaceid, version, bulk, community) values (55051, 2, 1, '{$SNMP_COMMUNITY}');
-INSERT INTO interface (interfaceid, hostid, type, ip, dns, useip, port, main, available) VALUES (55052, 99134, 3, '127.0.0.1', 'zabbixzabbixzabbix.com', '0', '10050', '1', 1);
-INSERT INTO interface (interfaceid, hostid, type, ip, dns, useip, port, main, available) VALUES (55053, 99134, 4, '127.0.0.1', 'zabbixzabbixzabbix.com', '0', '10050', '1', 1);
-
-INSERT INTO hosts (hostid, host, name, status, description, maintenanceid, maintenance_status, maintenance_type, maintenance_from) VALUES (99135, 'Available host in maintenance', 'Available host in maintenance', 0, 'Available host in maintenance for Host availability widget', 5, 1, 0, 1534971600);
-INSERT INTO hosts_groups (hostgroupid, hostid, groupid) VALUES (99055, 99135, 50016);
-INSERT INTO interface (interfaceid, hostid, type, ip, dns, useip, port, main, available) VALUES (55054, 99135, 1, '127.0.0.1', '', '1', '10050', '1', 1);
-INSERT INTO interface (interfaceid, hostid, type, ip, dns, useip, port, main, available) VALUES (55055, 99135, 2, '127.0.0.1', '', '1', '10050', '1', 1);
-INSERT INTO interface_snmp (interfaceid, version, bulk, community) values (55055, 2, 1, '{$SNMP_COMMUNITY}');
-INSERT INTO interface (interfaceid, hostid, type, ip, dns, useip, port, main, available) VALUES (55056, 99135, 3, '127.0.0.1', '', '1', '10050', '1', 1);
-INSERT INTO interface (interfaceid, hostid, type, ip, dns, useip, port, main, available) VALUES (55057, 99135, 4, '127.0.0.1', '', '1', '10050', '1', 1);
-
-INSERT INTO hosts (hostid, host, name, status, description) VALUES (30010, 'Host for macros remove', 'Host for macros remove', 0, '');
-INSERT INTO hosts_groups (hostgroupid, hostid, groupid) VALUES (90900, 30010, 4);
-INSERT INTO interface (type, ip, dns, useip, port, main, hostid, interfaceid) VALUES (1, '127.0.0.1', '', '1', '10050', '1', 30010, 20030);
-
-INSERT INTO hostmacro (hostmacroid, hostid, macro, value, description) VALUES (90106, 99016, '{$TEMPLATE_MACRO_FOR_REMOVE1}', '', '');
-INSERT INTO hostmacro (hostmacroid, hostid, macro, value, description) VALUES (90107, 99016, '{$TEMPLATE_MACRO_FOR_REMOVE2}', '', '');
-=======
--- testPageTriggerUrl
-INSERT INTO dashboard (dashboardid, name, userid, private) VALUES (1020, 'Dashboard for Trigger overview widget', 1, 1);
-INSERT INTO dashboard_page (dashboard_pageid, dashboardid) VALUES (156700, 1020);
-INSERT INTO widget (widgetid, dashboard_pageid, type, name, x, y, width, height) VALUES (100003, 156700, 'trigover', 'Group to check Overview', 0, 0, 12, 7);
-INSERT INTO widget_field (widget_fieldid, widgetid, type, name, value_int) VALUES (1345, 100003, 0, 'style', 1);
-INSERT INTO widget_field (widget_fieldid, widgetid, type, name, value_int, value_groupid) VALUES (1346, 100003, 2, 'groupids', 0, 50011);
->>>>>>> 85bdf2a1
-
 -- testFormItemTest
 INSERT INTO hosts (hostid, host, name, status, description) VALUES (99136, 'Test item host', 'Test item host', 0, 'Test item host for testing items');
 INSERT INTO hosts_groups (hostgroupid, hostid, groupid) VALUES (100999, 99136, 4);
