--- conflicted
+++ resolved
@@ -1357,32 +1357,6 @@
 INSERT INTO hostmacro (hostmacroid, hostid, macro, value, description) VALUES (90106, 99016, '{$TEMPLATE_MACRO_FOR_REMOVE1}', '', '');
 INSERT INTO hostmacro (hostmacroid, hostid, macro, value, description) VALUES (90107, 99016, '{$TEMPLATE_MACRO_FOR_REMOVE2}', '', '');
 
-<<<<<<< HEAD
--- Dashboard for sharing testing
-INSERT INTO dashboard (dashboardid, name, userid, private) VALUES (1210, 'Testing share dashboard', 9, 0);
-INSERT INTO dashboard_page (dashboard_pageid, dashboardid) VALUES (53345, 1210);
-INSERT INTO dashboard (dashboardid, name, userid, private) VALUES (1220, 'Dashboard for Admin share testing', 1, 1);
-INSERT INTO dashboard_page (dashboard_pageid, dashboardid) VALUES (54345, 1220);
-INSERT INTO dashboard_user (dashboard_userid, dashboardid, userid, permission) VALUES (1, 1220, 9, 2);
-
--- testProblemsBySeverityWidget
-INSERT INTO dashboard (dashboardid, name, userid, private) VALUES (1040, 'Dashboard for Problems by severity', 1, 1);
-INSERT INTO dashboard_page (dashboard_pageid, dashboardid) VALUES (55690, 1040);
-INSERT INTO widget (widgetid, dashboard_pageid, type, name, x, y, width, height) VALUES (100006, 55690, 'problemsbysv', 'Reference widget', 0, 0, 12, 5);
-INSERT INTO widget (widgetid, dashboard_pageid, type, name, x, y, width, height) VALUES (100007, 55690, 'problemsbysv', 'Reference PBS widget to delete', 12, 0, 6, 3);
-INSERT INTO widget (widgetid, dashboard_pageid, type, name, x, y, width, height) VALUES (100009, 55690, 'problemsbysv', 'Totals reference PBS widget to delete',18, 0, 6, 3);
-INSERT INTO widget_field (widgetid, widget_fieldid, type, name, value_str) VALUES (100006, 8013999, 1, 'reference', 'QWCBA');
-INSERT INTO widget_field (widgetid, widget_fieldid, type, name, value_int) VALUES (100009, 8013799, 0, 'show_type', 1);
-INSERT INTO widget_field (widgetid, widget_fieldid, type, name, value_int) VALUES (100009, 8013899, 0, 'layout', 1);
-=======
--- testPageTriggerUrl
-INSERT INTO dashboard (dashboardid, name, userid, private) VALUES (1020, 'Dashboard for Trigger overview widget', 1, 1);
-INSERT INTO dashboard_page (dashboard_pageid, dashboardid) VALUES (156700, 1020);
-INSERT INTO widget (widgetid, dashboard_pageid, type, name, x, y, width, height) VALUES (100003, 156700, 'trigover', 'Group to check Overview', 0, 0, 12, 7);
-INSERT INTO widget_field (widget_fieldid, widgetid, type, name, value_int) VALUES (1345, 100003, 0, 'layout', 1);
-INSERT INTO widget_field (widget_fieldid, widgetid, type, name, value_int, value_groupid) VALUES (1346, 100003, 2, 'groupids', 0, 50011);
->>>>>>> 0706ff40
-
 -- testFormItemTest
 INSERT INTO hosts (hostid, host, name, status, description, readme) VALUES (99136, 'Test item host', 'Test item host', 0, 'Test item host for testing items', '');
 INSERT INTO hosts_groups (hostgroupid, hostid, groupid) VALUES (100999, 99136, 4);
