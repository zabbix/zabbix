-- Activate Zabbix Server, set visible name and make it a more unique name
UPDATE hosts SET status=0,name='ЗАББИКС Сервер',host='Test host' WHERE host='Zabbix server';

-- inheritance testing
INSERT INTO hosts (hostid, host, name, status, description, readme) VALUES (15000, 'Inheritance test template', 'Inheritance test template', 3, '', '');
INSERT INTO hosts (hostid, host, name, status, description, readme) VALUES (15002, 'Inheritance test template 2', 'Inheritance test template 2', 3, '', '');
INSERT INTO hosts (hostid, host, name, status, description, readme) VALUES (15015, 'Inheritance test template for unlink', 'Inheritance test template for unlink', 3, '', '');
INSERT INTO hosts_groups (hostgroupid, hostid, groupid) VALUES (15000, 15000, 1);
INSERT INTO hosts_groups (hostgroupid, hostid, groupid) VALUES (15002, 15002, 1);
INSERT INTO hosts_groups (hostgroupid, hostid, groupid) VALUES (15015, 15015, 1);

INSERT INTO valuemap (valuemapid, hostid, name) VALUES (5701, 15000, 'Template value mapping');
INSERT INTO valuemap_mapping (valuemap_mappingid, valuemapid, value, newvalue, sortorder) VALUES (57001, 5701, 0, 'no', 0);
INSERT INTO valuemap_mapping (valuemap_mappingid, valuemapid, value, newvalue, sortorder) VALUES (57002, 5701, 1, 'yes', 1);

INSERT INTO hosts (hostid, host, name, status, description, readme) VALUES (15001, 'Template inheritance test host', 'Template inheritance test host', 0, '', '');
INSERT INTO interface (interfaceid, hostid, type, ip, useip, port, main) VALUES (15000, 15001, 1, '127.0.0.1', 1, '10051', 1);
INSERT INTO interface (interfaceid, hostid, type, ip, useip, port, main) VALUES (15001, 15001, 1, '127.0.0.2', 1, '10052', 0);
INSERT INTO interface (interfaceid, hostid, type, ip, useip, port, main) VALUES (15002, 15001, 2, '127.0.0.3', 1, '10053', 1);
INSERT INTO interface_snmp (interfaceid, version, bulk, community) values (15002, 2, 1, '{$SNMP_COMMUNITY}');
INSERT INTO interface (interfaceid, hostid, type, ip, useip, port, main) VALUES (15003, 15001, 3, '127.0.0.4', 1, '10054', 1);
INSERT INTO interface (interfaceid, hostid, type, ip, useip, port, main) VALUES (15004, 15001, 4, '127.0.0.5', 1, '10055', 1);
INSERT INTO hosts_groups (hostgroupid, hostid, groupid) VALUES (15001, 15001, 4);
INSERT INTO hosts_templates (hosttemplateid, hostid, templateid) VALUES (15000, 15001, 15000);
INSERT INTO hosts_templates (hosttemplateid, hostid, templateid) VALUES (15001, 15001, 15002);
INSERT INTO hosts_templates (hosttemplateid, hostid, templateid) VALUES (15003, 15001, 15015);

-- testFormItem.LayoutCheck testInheritanceItem.SimpleUpdate
INSERT INTO items (itemid, hostid, type, name, key_, delay, value_type, formula, params,query_fields, description, posts, headers) VALUES (15000, 15000, 0, 'itemInheritance'     , 'key-item-inheritance-test', '30s', 3, 1, '','', '', '', '');
INSERT INTO items (itemid, hostid, type, name, key_, delay, value_type, formula, params,query_fields, description, posts, headers) VALUES (15001, 15000, 0, 'testInheritanceItem1', 'test-inheritance-item1'   , '30s', 3, 1, '','', '', '', '');
INSERT INTO items (itemid, hostid, type, name, key_, delay, value_type, formula, params,query_fields, description, posts, headers) VALUES (15002, 15000, 0, 'testInheritanceItem2', 'test-inheritance-item2'   , '30s', 3, 1, '','', '', '', '');
INSERT INTO items (itemid, hostid, type, name, key_, delay, value_type, formula, params,query_fields, description, posts, headers) VALUES (15003, 15000, 0, 'testInheritanceItem3', 'test-inheritance-item3'   , '30s', 3, 1, '','', '', '', '');
INSERT INTO items (itemid, hostid, type, name, key_, delay, value_type, formula, params,query_fields, description, posts, headers) VALUES (15004, 15000, 0, 'testInheritanceItem4', 'test-inheritance-item4'   , '30s', 3, 1, '','', '', '', '');
INSERT INTO items (itemid, hostid, type, name, key_, delay, value_type, params,query_fields, description, posts, headers) VALUES (15093, 15000, 0, 'testInheritanceItemPreprocessing', 'test-inheritance-item-preprocessing'   , '30s', 3, '','', '', '', '');
INSERT INTO items (itemid, hostid, type, name, key_, delay, value_type, params, description, interfaceid,query_fields, templateid, posts, headers) VALUES (15005, 15001, 0, 'itemInheritance'     , 'key-item-inheritance-test', '30s', 3, '', '', 15000,'', 15000, '', '');
INSERT INTO item_rtname (itemid, name_resolved, name_resolved_upper) VALUES (15005, 'itemInheritance', 'ITEMINHERITANCE');
INSERT INTO items (itemid, hostid, type, name, key_, delay, value_type, params, description, interfaceid,query_fields, templateid, posts, headers) VALUES (15006, 15001, 0, 'testInheritanceItem1', 'test-inheritance-item1'   , '30s', 3, '', '', 15000,'', 15001, '', '');
INSERT INTO item_rtname (itemid, name_resolved, name_resolved_upper) VALUES (15006, 'testInheritanceItem1', 'TESTINHERITANCEITEM1');
INSERT INTO items (itemid, hostid, type, name, key_, delay, value_type, params, description, interfaceid,query_fields, templateid, posts, headers) VALUES (15007, 15001, 0, 'testInheritanceItem2', 'test-inheritance-item2'   , '30s', 3, '', '', 15000,'', 15002, '', '');
INSERT INTO item_rtname (itemid, name_resolved, name_resolved_upper) VALUES (15007, 'testInheritanceItem2', 'TESTINHERITANCEITEM2');
INSERT INTO items (itemid, hostid, type, name, key_, delay, value_type, params, description, interfaceid,query_fields, templateid, posts, headers) VALUES (15008, 15001, 0, 'testInheritanceItem3', 'test-inheritance-item3'   , '30s', 3, '', '', 15000,'', 15003, '', '');
INSERT INTO item_rtname (itemid, name_resolved, name_resolved_upper) VALUES (15008, 'testInheritanceItem3', 'TESTINHERITANCEITEM3');
INSERT INTO items (itemid, hostid, type, name, key_, delay, value_type, params, description, interfaceid,query_fields, templateid, posts, headers) VALUES (15009, 15001, 0, 'testInheritanceItem4', 'test-inheritance-item4'   , '30s', 3, '', '', 15000,'', 15004, '', '');
INSERT INTO item_rtname (itemid, name_resolved, name_resolved_upper) VALUES (15009, 'testInheritanceItem4', 'TESTINHERITANCEITEM4');
INSERT INTO items (itemid, hostid, type, name, key_, delay, value_type, params, description, interfaceid,query_fields, templateid, posts, headers) VALUES (15094, 15001, 0, 'testInheritanceItemPreprocessing', 'test-inheritance-item-preprocessing', '30s', 3, '', '', 15000,'', 15093, '', '');
INSERT INTO item_rtname (itemid, name_resolved, name_resolved_upper) VALUES (15094, 'testInheritanceItemPreprocessing', 'TESTINHERITANCEITEMPREPROCESSING');
INSERT INTO items (itemid, hostid, type, name, key_, delay, value_type, params, description,query_fields, interfaceid, posts, headers)             VALUES (15010, 15001, 0, 'itemInheritanceTest' , 'key-test-inheritance'     , '30s', 3, '', '','', 15000, '', '');
INSERT INTO item_rtname (itemid, name_resolved, name_resolved_upper) VALUES (15010, 'itemInheritanceTest', 'ITEMINHERITANCETEST');
INSERT INTO items (itemid, hostid, type, name, key_, delay, value_type, params,query_fields, description, posts, headers) VALUES (15079, 15002, 0, 'testInheritance'     , 'key-item-inheritance'     , '30s', 3, '','', '', '', '');
INSERT INTO items (itemid, hostid, type, name, key_, delay, value_type, params, description, interfaceid,query_fields, templateid, posts, headers) VALUES (15080, 15001, 0, 'testInheritance'     , 'key-item-inheritance'     , '30s', 3, '', '', 15000,'', 15079, '', '');
INSERT INTO item_rtname (itemid, name_resolved, name_resolved_upper) VALUES (15080, 'testInheritance', 'TESTINHERITANCE');

-- testFormItem.Preprocessing Inheritance test template->testInheritanceItemPreprocessing
INSERT INTO item_preproc (item_preprocid,itemid,step,type,params) VALUES (125,15093,1,1,'123');
INSERT INTO item_preproc (item_preprocid,itemid,step,type,params) VALUES (126,15093,2,2,'abc');
INSERT INTO item_preproc (item_preprocid,itemid,step,type,params) VALUES (127,15093,3,3,'def');
INSERT INTO item_preproc (item_preprocid,itemid,step,type,params) VALUES (128,15093,4,4,'1a2b3c');
INSERT INTO item_preproc (item_preprocid,itemid,step,type,params) VALUES (129,15093,5,5,'regular expression pattern
output formatting template');
INSERT INTO item_preproc (item_preprocid,itemid,step,type,params) VALUES (130,15093,6,6,'');
INSERT INTO item_preproc (item_preprocid,itemid,step,type,params) VALUES (131,15093,7,7,'');
INSERT INTO item_preproc (item_preprocid,itemid,step,type,params) VALUES (132,15093,8,8,'');
INSERT INTO item_preproc (item_preprocid,itemid,step,type,params) VALUES (133,15093,9,9,'');
INSERT INTO item_preproc (item_preprocid,itemid,step,type,params) VALUES (134,15093,10,11,'/document/item/value/text()');
INSERT INTO item_preproc (item_preprocid,itemid,step,type,params) VALUES (135,15093,11,12,'$.document.item.value parameter.');
INSERT INTO item_preproc (item_preprocid,itemid,step,type,params) VALUES (177,15093,12,13,'-5
3');
INSERT INTO item_preproc (item_preprocid,itemid,step,type,params) VALUES (178,15093,13,14,'regular expression pattern for matching');
INSERT INTO item_preproc (item_preprocid,itemid,step,type,params) VALUES (179,15093,14,15,'regular expression pattern for not matching');
INSERT INTO item_preproc (item_preprocid,itemid,step,type,params) VALUES (180,15093,15,16,'/json/path');
INSERT INTO item_preproc (item_preprocid,itemid,step,type,params) VALUES (181,15093,16,17,'/xml/path');
INSERT INTO item_preproc (item_preprocid,itemid,step,type,params) VALUES (182,15093,17,18,'regular expression pattern for error matching
test output');
INSERT INTO item_preproc (item_preprocid,itemid,step,type,params) VALUES (183,15093,18,20,'7');
INSERT INTO item_preproc (item_preprocid,itemid,step,type,params) VALUES (77000,15093,19,25,'1
2');
INSERT INTO item_preproc (item_preprocid,itemid,step,type,params) VALUES (77001,15093,20,24,'.
/
1');
INSERT INTO item_preproc (item_preprocid,itemid,step,type,params) VALUES (77002,15093,21,21,'test script');
INSERT INTO item_preproc (item_preprocid,itemid,step,type,params) VALUES (77003,15093,22,23,'metric');

-- Template inheritance test host->testInheritanceItemPreprocessing
INSERT INTO item_preproc (item_preprocid,itemid,step,type,params) VALUES (136,15094,1,1,'123');
INSERT INTO item_preproc (item_preprocid,itemid,step,type,params) VALUES (137,15094,2,2,'abc');
INSERT INTO item_preproc (item_preprocid,itemid,step,type,params) VALUES (138,15094,3,3,'def');
INSERT INTO item_preproc (item_preprocid,itemid,step,type,params) VALUES (139,15094,4,4,'1a2b3c');
INSERT INTO item_preproc (item_preprocid,itemid,step,type,params) VALUES (140,15094,5,5,'regular expression pattern
output formatting template');
INSERT INTO item_preproc (item_preprocid,itemid,step,type,params) VALUES (141,15094,6,6,'');
INSERT INTO item_preproc (item_preprocid,itemid,step,type,params) VALUES (142,15094,7,7,'');
INSERT INTO item_preproc (item_preprocid,itemid,step,type,params) VALUES (143,15094,8,8,'');
INSERT INTO item_preproc (item_preprocid,itemid,step,type,params) VALUES (144,15094,9,9,'');
INSERT INTO item_preproc (item_preprocid,itemid,step,type,params) VALUES (145,15094,10,11,'/document/item/value/text()');
INSERT INTO item_preproc (item_preprocid,itemid,step,type,params) VALUES (146,15094,11,12,'$.document.item.value parameter.');
INSERT INTO item_preproc (item_preprocid,itemid,step,type,params) VALUES (170,15094,12,13,'-5
3');
INSERT INTO item_preproc (item_preprocid,itemid,step,type,params) VALUES (171,15094,13,14,'regular expression pattern for matching');
INSERT INTO item_preproc (item_preprocid,itemid,step,type,params) VALUES (172,15094,14,15,'regular expression pattern for not matching');
INSERT INTO item_preproc (item_preprocid,itemid,step,type,params) VALUES (173,15094,15,16,'/json/path');
INSERT INTO item_preproc (item_preprocid,itemid,step,type,params) VALUES (174,15094,16,17,'/xml/path');
INSERT INTO item_preproc (item_preprocid,itemid,step,type,params) VALUES (175,15094,17,18,'regular expression pattern for error matching
test output');
INSERT INTO item_preproc (item_preprocid,itemid,step,type,params) VALUES (176,15094,18,20,'7');

INSERT INTO item_preproc (item_preprocid,itemid,step,type,params) VALUES (777000,15094,19,25,'1
2');
INSERT INTO item_preproc (item_preprocid,itemid,step,type,params) VALUES (777001,15094,20,24,'.
/
1');
INSERT INTO item_preproc (item_preprocid,itemid,step,type,params) VALUES (777002,15094,21,21,'test script');
INSERT INTO item_preproc (item_preprocid,itemid,step,type,params) VALUES (777003,15094,22,23,'metric');

-- testFormTrigger.SimpleUpdate and testInheritanceTrigger.SimpleUpdate
INSERT INTO triggers (triggerid, expression, description, comments)             VALUES (99000, '{99729}=0', 'testInheritanceTrigger1', '');
INSERT INTO triggers (triggerid, expression, description, comments)             VALUES (99001, '{99730}=0', 'testInheritanceTrigger2', '');
INSERT INTO triggers (triggerid, expression, description, comments)             VALUES (99002, '{99731}=0', 'testInheritanceTrigger3', '');
INSERT INTO triggers (triggerid, expression, description, comments)             VALUES (99003, '{99732}=0', 'testInheritanceTrigger4', '');
INSERT INTO triggers (triggerid, expression, description, comments, templateid) VALUES (99004, '{99733}=0', 'testInheritanceTrigger1', '', 99000);
INSERT INTO triggers (triggerid, expression, description, comments, templateid) VALUES (99005, '{99734}=0', 'testInheritanceTrigger2', '', 99001);
INSERT INTO triggers (triggerid, expression, description, comments, templateid) VALUES (99006, '{99735}=0', 'testInheritanceTrigger3', '', 99002);
INSERT INTO triggers (triggerid, expression, description, comments, templateid) VALUES (99007, '{99736}=0', 'testInheritanceTrigger4', '', 99003);
INSERT INTO functions (functionid, triggerid, itemid, name, parameter) VALUES (99729, 99000, 15000, 'last', '$');
INSERT INTO functions (functionid, triggerid, itemid, name, parameter) VALUES (99730, 99001, 15000, 'last', '$');
INSERT INTO functions (functionid, triggerid, itemid, name, parameter) VALUES (99731, 99002, 15000, 'last', '$');
INSERT INTO functions (functionid, triggerid, itemid, name, parameter) VALUES (99732, 99003, 15000, 'last', '$');
INSERT INTO functions (functionid, triggerid, itemid, name, parameter) VALUES (99733, 99004, 15005, 'last', '$');
INSERT INTO functions (functionid, triggerid, itemid, name, parameter) VALUES (99734, 99005, 15005, 'last', '$');
INSERT INTO functions (functionid, triggerid, itemid, name, parameter) VALUES (99735, 99006, 15005, 'last', '$');
INSERT INTO functions (functionid, triggerid, itemid, name, parameter) VALUES (99736, 99007, 15005, 'last', '$');

-- testFormGraph.LayoutCheck testInheritanceGraph.SimpleUpdate
INSERT INTO graphs (graphid, name)             VALUES (15000, 'testInheritanceGraph1');
INSERT INTO graphs (graphid, name)             VALUES (15001, 'testInheritanceGraph2');
INSERT INTO graphs (graphid, name)             VALUES (15002, 'testInheritanceGraph3');
INSERT INTO graphs (graphid, name)             VALUES (15003, 'testInheritanceGraph4');
INSERT INTO graphs (graphid, name, templateid) VALUES (15004, 'testInheritanceGraph1', 15000);
INSERT INTO graphs (graphid, name, templateid) VALUES (15005, 'testInheritanceGraph2', 15001);
INSERT INTO graphs (graphid, name, templateid) VALUES (15006, 'testInheritanceGraph3', 15002);
INSERT INTO graphs (graphid, name, templateid) VALUES (15007, 'testInheritanceGraph4', 15003);
INSERT INTO graphs_items (gitemid, graphid, itemid, drawtype, sortorder, color) VALUES (15000, 15000, 15001, 1, 1, 'FF5555');
INSERT INTO graphs_items (gitemid, graphid, itemid, drawtype, sortorder, color) VALUES (15001, 15001, 15002, 1, 1, 'FF5555');
INSERT INTO graphs_items (gitemid, graphid, itemid, drawtype, sortorder, color) VALUES (15002, 15002, 15003, 1, 1, 'FF5555');
INSERT INTO graphs_items (gitemid, graphid, itemid, drawtype, sortorder, color) VALUES (15003, 15003, 15004, 1, 1, 'FF5555');
INSERT INTO graphs_items (gitemid, graphid, itemid, drawtype, sortorder, color) VALUES (15004, 15004, 15006, 1, 1, 'FF5555');
INSERT INTO graphs_items (gitemid, graphid, itemid, drawtype, sortorder, color) VALUES (15005, 15005, 15007, 1, 1, 'FF5555');
INSERT INTO graphs_items (gitemid, graphid, itemid, drawtype, sortorder, color) VALUES (15006, 15006, 15008, 1, 1, 'FF5555');
INSERT INTO graphs_items (gitemid, graphid, itemid, drawtype, sortorder, color) VALUES (15007, 15007, 15009, 1, 1, 'FF5555');

-- testInheritanceDiscoveryRule.LayoutCheck and testInheritanceDiscoveryRule.SimpleUpdate
-- testFormItemPrototype, testInheritanceItemPrototype etc. for all prototype testing
INSERT INTO items (itemid, hostid, type, name, key_, delay, trends, value_type, params, description,query_fields, flags, posts, headers)                          VALUES (15011, 15000, 0, 'testInheritanceDiscoveryRule' , 'inheritance-discovery-rule' , 3600, 0, 4, '', '','', 1, '', '');
INSERT INTO items (itemid, hostid, type, name, key_, delay, trends, value_type, params, description,query_fields, flags, posts, headers)                          VALUES (15012, 15000, 0, 'testInheritanceDiscoveryRule1', 'discovery-rule-inheritance1', 3600, 0, 4, '', '','', 1, '', '');
INSERT INTO items (itemid, hostid, type, name, key_, delay, trends, value_type, params, description,query_fields, flags, posts, headers)                          VALUES (15013, 15000, 0, 'testInheritanceDiscoveryRule2', 'discovery-rule-inheritance2', 3600, 0, 4, '', '','', 1, '', '');
INSERT INTO items (itemid, hostid, type, name, key_, delay, trends, value_type, params, description,query_fields, flags, posts, headers)                          VALUES (15014, 15000, 0, 'testInheritanceDiscoveryRule3', 'discovery-rule-inheritance3', 3600, 0, 4, '', '','', 1, '', '');
INSERT INTO items (itemid, hostid, type, name, key_, delay, trends, value_type, params, description,query_fields, flags, posts, headers)                          VALUES (15015, 15000, 0, 'testInheritanceDiscoveryRule4', 'discovery-rule-inheritance4', 3600, 0, 4, '', '','', 1, '', '');
INSERT INTO items (itemid, hostid, type, name, key_, delay, trends, value_type, params, description, flags, interfaceid,query_fields, templateid, posts, headers) VALUES (15016, 15001, 0, 'testInheritanceDiscoveryRule' , 'inheritance-discovery-rule' , 3600, 0, 4, '', '', 1, 15000,'', 15011, '', '');
INSERT INTO items (itemid, hostid, type, name, key_, delay, trends, value_type, params, description, flags, interfaceid,query_fields, templateid, posts, headers) VALUES (15017, 15001, 0, 'testInheritanceDiscoveryRule1', 'discovery-rule-inheritance1', 3600, 0, 4, '', '', 1, 15000,'', 15012, '', '');
INSERT INTO items (itemid, hostid, type, name, key_, delay, trends, value_type, params, description, flags, interfaceid,query_fields, templateid, posts, headers) VALUES (15018, 15001, 0, 'testInheritanceDiscoveryRule2', 'discovery-rule-inheritance2', 3600, 0, 4, '', '', 1, 15000,'', 15013, '', '');
INSERT INTO items (itemid, hostid, type, name, key_, delay, trends, value_type, params, description, flags, interfaceid,query_fields, templateid, posts, headers) VALUES (15019, 15001, 0, 'testInheritanceDiscoveryRule3', 'discovery-rule-inheritance3', 3600, 0, 4, '', '', 1, 15000,'', 15014, '', '');
INSERT INTO items (itemid, hostid, type, name, key_, delay, trends, value_type, params, description, flags, interfaceid,query_fields, templateid, posts, headers) VALUES (15020, 15001, 0, 'testInheritanceDiscoveryRule4', 'discovery-rule-inheritance4', 3600, 0, 4, '', '', 1, 15000,'', 15015, '', '');

INSERT INTO items (itemid, hostid, type, name, key_, delay, value_type, params, description,query_fields, flags, posts, headers)                          VALUES (15081, 15002, 0, 'testInheritanceDiscoveryRule5', 'discovery-rule-inheritance5', 3600, 4, '', '','', 1, '', '');
INSERT INTO items (itemid, hostid, type, name, key_, delay, value_type, params, description, flags, interfaceid,query_fields, templateid, posts, headers) VALUES (15082, 15001, 0, 'testInheritanceDiscoveryRule5', 'discovery-rule-inheritance5', 3600, 4, '', '', 1, 15000,'', 15081, '', '');

-- testInheritanceItemPrototype.SimpleUpdate and testInheritanceItemPrototype.SimpleCreate
INSERT INTO items (itemid, hostid, type, name, key_, delay, value_type, formula, params, description,query_fields, flags, posts, headers)                          VALUES (15021, 15000, 0, 'itemDiscovery'                , 'item-discovery-prototype[{#KEY}]', '30s', 3, 1, '', '','', 2, '', '');
INSERT INTO items (itemid, hostid, type, name, key_, delay, value_type, formula, params, description,query_fields, flags, posts, headers)                          VALUES (15022, 15000, 0, 'testInheritanceItemPrototype1', 'item-prototype-test1[{#KEY}]'    , '30s', 3, 1, '', '','', 2, '', '');
INSERT INTO items (itemid, hostid, type, name, key_, delay, value_type, formula, params, description,query_fields, flags, posts, headers)                          VALUES (15023, 15000, 0, 'testInheritanceItemPrototype2', 'item-prototype-test2[{#KEY}]'    , '30s', 3, 1, '', '','', 2, '', '');
INSERT INTO items (itemid, hostid, type, name, key_, delay, value_type, formula, params, description,query_fields, flags, posts, headers)                          VALUES (15024, 15000, 0, 'testInheritanceItemPrototype3', 'item-prototype-test3[{#KEY}]'    , '30s', 3, 1, '', '','', 2, '', '');
INSERT INTO items (itemid, hostid, type, name, key_, delay, value_type, formula, params, description,query_fields, flags, posts, headers)                          VALUES (15025, 15000, 0, 'testInheritanceItemPrototype4', 'item-prototype-test4[{#KEY}]'    , '30s', 3, 1, '', '','', 2, '', '');
INSERT INTO items (itemid, hostid, type, name, key_, delay, value_type, params, description,query_fields, flags, posts, headers)                          VALUES (15095, 15000, 0, 'testInheritanceItemPrototypePreprocessing', 'item-prototype-preprocessing[{#KEY}]'    , 30, 3,'', '','', 2, '', '');
INSERT INTO items (itemid, hostid, type, name, key_, delay, value_type, params, description, flags, interfaceid,query_fields, templateid, posts, headers) VALUES (15026, 15001, 0, 'itemDiscovery'                , 'item-discovery-prototype[{#KEY}]', '30s', 3, '', '', 2, 15000,'', 15021, '', '');
INSERT INTO items (itemid, hostid, type, name, key_, delay, value_type, params, description, flags, interfaceid,query_fields, templateid, posts, headers) VALUES (15027, 15001, 0, 'testInheritanceItemPrototype1', 'item-prototype-test1[{#KEY}]'    , '30s', 3, '', '', 2, 15000,'', 15022, '', '');
INSERT INTO items (itemid, hostid, type, name, key_, delay, value_type, params, description, flags, interfaceid,query_fields, templateid, posts, headers) VALUES (15028, 15001, 0, 'testInheritanceItemPrototype2', 'item-prototype-test2[{#KEY}]'    , '30s', 3, '', '', 2, 15000,'', 15023, '', '');
INSERT INTO items (itemid, hostid, type, name, key_, delay, value_type, params, description, flags, interfaceid,query_fields, templateid, posts, headers) VALUES (15029, 15001, 0, 'testInheritanceItemPrototype3', 'item-prototype-test3[{#KEY}]'    , '30s', 3, '', '', 2, 15000,'', 15024, '', '');
INSERT INTO items (itemid, hostid, type, name, key_, delay, value_type, params, description, flags, interfaceid,query_fields, templateid, posts, headers) VALUES (15030, 15001, 0, 'testInheritanceItemPrototype4', 'item-prototype-test4[{#KEY}]'    , '30s', 3, '', '', 2, 15000,'', 15025, '', '');
INSERT INTO items (itemid, hostid, type, name, key_, delay, value_type, params, description, flags, interfaceid,query_fields, templateid, posts, headers) VALUES (15096, 15001, 0, 'testInheritanceItemPrototypePreprocessing', 'item-prototype-preprocessing[{#KEY}]', '30s', 3, '', '', 2, 15000,'', 15095, '', '');
INSERT INTO item_discovery (itemdiscoveryid, itemid, lldruleid) values (15021, 15021, 15011);
INSERT INTO item_discovery (itemdiscoveryid, itemid, lldruleid) values (15022, 15022, 15011);
INSERT INTO item_discovery (itemdiscoveryid, itemid, lldruleid) values (15023, 15023, 15011);
INSERT INTO item_discovery (itemdiscoveryid, itemid, lldruleid) values (15024, 15024, 15011);
INSERT INTO item_discovery (itemdiscoveryid, itemid, lldruleid) values (15025, 15025, 15011);
INSERT INTO item_discovery (itemdiscoveryid, itemid, lldruleid) values (15026, 15026, 15016);
INSERT INTO item_discovery (itemdiscoveryid, itemid, lldruleid) values (15027, 15027, 15016);
INSERT INTO item_discovery (itemdiscoveryid, itemid, lldruleid) values (15028, 15028, 15016);
INSERT INTO item_discovery (itemdiscoveryid, itemid, lldruleid) values (15029, 15029, 15016);
INSERT INTO item_discovery (itemdiscoveryid, itemid, lldruleid) values (15030, 15030, 15016);
INSERT INTO item_discovery (itemdiscoveryid, itemid, lldruleid) values (15031, 15095, 15011);
INSERT INTO item_discovery (itemdiscoveryid, itemid, lldruleid) values (15032, 15096, 15016);

INSERT INTO items (itemid, hostid, type, name, key_, delay, value_type, params, description,query_fields, flags, posts, headers)                          VALUES (15083, 15002, 0, 'testInheritanceItemPrototype5', 'item-prototype-test5[{#KEY}]', '30s', 3, '', '','', 2, '', '');
INSERT INTO items (itemid, hostid, type, name, key_, delay, value_type, params, description, flags, interfaceid,query_fields, templateid, posts, headers) VALUES (15084, 15001, 0, 'testInheritanceItemPrototype5', 'item-prototype-test5[{#KEY}]', '30s', 3, '', '', 2, 15000,'', 15083, '', '');
INSERT INTO item_discovery (itemdiscoveryid, itemid, lldruleid) values (15083, 15083, 15081);
INSERT INTO item_discovery (itemdiscoveryid, itemid, lldruleid) values (15084, 15084, 15082);

-- testFormItemPrototype.Preprocessing
INSERT INTO item_preproc (item_preprocid,itemid,step,type,params) VALUES (147,15095,1,1,'123');
INSERT INTO item_preproc (item_preprocid,itemid,step,type,params) VALUES (148,15095,2,2,'abc');
INSERT INTO item_preproc (item_preprocid,itemid,step,type,params) VALUES (149,15095,3,3,'def');
INSERT INTO item_preproc (item_preprocid,itemid,step,type,params) VALUES (150,15095,4,4,'1a2b3c');
INSERT INTO item_preproc (item_preprocid,itemid,step,type,params) VALUES (151,15095,5,5,'regular expression pattern
output formatting template');
INSERT INTO item_preproc (item_preprocid,itemid,step,type,params) VALUES (152,15095,6,6,'');
INSERT INTO item_preproc (item_preprocid,itemid,step,type,params) VALUES (153,15095,7,7,'');
INSERT INTO item_preproc (item_preprocid,itemid,step,type,params) VALUES (154,15095,8,8,'');
INSERT INTO item_preproc (item_preprocid,itemid,step,type,params) VALUES (155,15095,9,9,'');
INSERT INTO item_preproc (item_preprocid,itemid,step,type,params) VALUES (156,15095,10,11,'/document/item/value/text()');
INSERT INTO item_preproc (item_preprocid,itemid,step,type,params) VALUES (157,15095,11,12,'$.document.item.value parameter.');
INSERT INTO item_preproc (item_preprocid,itemid,step,type,params) VALUES (158,15096,1,1,'123');
INSERT INTO item_preproc (item_preprocid,itemid,step,type,params) VALUES (159,15096,2,2,'abc');
INSERT INTO item_preproc (item_preprocid,itemid,step,type,params) VALUES (160,15096,3,3,'def');
INSERT INTO item_preproc (item_preprocid,itemid,step,type,params) VALUES (161,15096,4,4,'1a2b3c');
INSERT INTO item_preproc (item_preprocid,itemid,step,type,params) VALUES (162,15096,5,5,'regular expression pattern
output formatting template');
INSERT INTO item_preproc (item_preprocid,itemid,step,type,params) VALUES (163,15096,6,6,'');
INSERT INTO item_preproc (item_preprocid,itemid,step,type,params) VALUES (164,15096,7,7,'');
INSERT INTO item_preproc (item_preprocid,itemid,step,type,params) VALUES (165,15096,8,8,'');
INSERT INTO item_preproc (item_preprocid,itemid,step,type,params) VALUES (166,15096,9,9,'');
INSERT INTO item_preproc (item_preprocid,itemid,step,type,params) VALUES (167,15096,10,11,'/document/item/value/text()');
INSERT INTO item_preproc (item_preprocid,itemid,step,type,params) VALUES (168,15096,11,12,'$.document.item.value parameter.');

-- testFormGraphPrototype.LayoutCheck and testInheritanceGraphPrototype.SimpleUpdate
INSERT INTO graphs (graphid, name, flags)             VALUES (15008, 'testInheritanceGraphPrototype1', 2);
INSERT INTO graphs (graphid, name, flags)             VALUES (15009, 'testInheritanceGraphPrototype2', 2);
INSERT INTO graphs (graphid, name, flags)             VALUES (15010, 'testInheritanceGraphPrototype3', 2);
INSERT INTO graphs (graphid, name, flags)             VALUES (15011, 'testInheritanceGraphPrototype4', 2);
INSERT INTO graphs (graphid, name, flags, templateid) VALUES (15012, 'testInheritanceGraphPrototype1', 2, 15008);
INSERT INTO graphs (graphid, name, flags, templateid) VALUES (15013, 'testInheritanceGraphPrototype2', 2, 15009);
INSERT INTO graphs (graphid, name, flags, templateid) VALUES (15014, 'testInheritanceGraphPrototype3', 2, 15010);
INSERT INTO graphs (graphid, name, flags, templateid) VALUES (15015, 'testInheritanceGraphPrototype4', 2, 15011);

-- testFormGraphPrototype.LayoutCheck and testInheritanceGraphPrototype.SimpleUpdate
INSERT INTO graphs_items (gitemid, graphid, itemid, drawtype, sortorder, color) VALUES (15008, 15008, 15000, 1, 0, '9999FF');
INSERT INTO graphs_items (gitemid, graphid, itemid, drawtype, sortorder, color) VALUES (15009, 15008, 15021, 1, 1, 'FF9999');
INSERT INTO graphs_items (gitemid, graphid, itemid, drawtype, sortorder, color) VALUES (15010, 15009, 15000, 1, 0, '9999FF');
INSERT INTO graphs_items (gitemid, graphid, itemid, drawtype, sortorder, color) VALUES (15011, 15009, 15021, 1, 1, 'FF9999');
INSERT INTO graphs_items (gitemid, graphid, itemid, drawtype, sortorder, color) VALUES (15012, 15010, 15000, 1, 0, '9999FF');
INSERT INTO graphs_items (gitemid, graphid, itemid, drawtype, sortorder, color) VALUES (15013, 15010, 15021, 1, 1, 'FF9999');
INSERT INTO graphs_items (gitemid, graphid, itemid, drawtype, sortorder, color) VALUES (15014, 15011, 15000, 1, 0, '9999FF');
INSERT INTO graphs_items (gitemid, graphid, itemid, drawtype, sortorder, color) VALUES (15015, 15011, 15021, 1, 1, 'FF9999');
INSERT INTO graphs_items (gitemid, graphid, itemid, drawtype, sortorder, color) VALUES (15016, 15012, 15005, 1, 0, '9999FF');
INSERT INTO graphs_items (gitemid, graphid, itemid, drawtype, sortorder, color) VALUES (15017, 15012, 15026, 1, 1, 'FF9999');
INSERT INTO graphs_items (gitemid, graphid, itemid, drawtype, sortorder, color) VALUES (15018, 15013, 15005, 1, 0, '9999FF');
INSERT INTO graphs_items (gitemid, graphid, itemid, drawtype, sortorder, color) VALUES (15019, 15013, 15026, 1, 1, 'FF9999');
INSERT INTO graphs_items (gitemid, graphid, itemid, drawtype, sortorder, color) VALUES (15020, 15014, 15005, 1, 0, '9999FF');
INSERT INTO graphs_items (gitemid, graphid, itemid, drawtype, sortorder, color) VALUES (15021, 15014, 15026, 1, 1, 'FF9999');
INSERT INTO graphs_items (gitemid, graphid, itemid, drawtype, sortorder, color) VALUES (15022, 15015, 15005, 1, 0, '9999FF');
INSERT INTO graphs_items (gitemid, graphid, itemid, drawtype, sortorder, color) VALUES (15023, 15015, 15026, 1, 1, 'FF9999');

-- testFormTriggerPrototype.LayoutCheck, testInheritanceTriggerPrototype.SimpleUpdate
INSERT INTO triggers (triggerid, expression, description, comments, flags)             VALUES (99008, '{99737}=0', 'testInheritanceTriggerPrototype1', '', 2);
INSERT INTO triggers (triggerid, expression, description, comments, flags)             VALUES (99009, '{99738}=0', 'testInheritanceTriggerPrototype2', '', 2);
INSERT INTO triggers (triggerid, expression, description, comments, flags)             VALUES (99010, '{99739}=0', 'testInheritanceTriggerPrototype3', '', 2);
INSERT INTO triggers (triggerid, expression, description, comments, flags)             VALUES (99011, '{99740}=0', 'testInheritanceTriggerPrototype4', '', 2);
INSERT INTO triggers (triggerid, expression, description, comments, flags, templateid) VALUES (99012, '{99741}=0', 'testInheritanceTriggerPrototype1', '', 2, 99008);
INSERT INTO triggers (triggerid, expression, description, comments, flags, templateid) VALUES (99013, '{99742}=0', 'testInheritanceTriggerPrototype2', '', 2, 99009);
INSERT INTO triggers (triggerid, expression, description, comments, flags, templateid) VALUES (99014, '{99743}=0', 'testInheritanceTriggerPrototype3', '', 2, 99010);
INSERT INTO triggers (triggerid, expression, description, comments, flags, templateid) VALUES (99015, '{99744}=0', 'testInheritanceTriggerPrototype4', '', 2, 99011);
INSERT INTO functions (functionid, itemid, triggerid, name, parameter) VALUES (99737, 15021, 99008, 'last', '$');
INSERT INTO functions (functionid, itemid, triggerid, name, parameter) VALUES (99738, 15021, 99009, 'last', '$');
INSERT INTO functions (functionid, itemid, triggerid, name, parameter) VALUES (99739, 15021, 99010, 'last', '$');
INSERT INTO functions (functionid, itemid, triggerid, name, parameter) VALUES (99740, 15021, 99011, 'last', '$');
INSERT INTO functions (functionid, itemid, triggerid, name, parameter) VALUES (99741, 15026, 99012, 'last', '$');
INSERT INTO functions (functionid, itemid, triggerid, name, parameter) VALUES (99742, 15026, 99013, 'last', '$');
INSERT INTO functions (functionid, itemid, triggerid, name, parameter) VALUES (99743, 15026, 99014, 'last', '$');
INSERT INTO functions (functionid, itemid, triggerid, name, parameter) VALUES (99744, 15026, 99015, 'last', '$');

-- testInheritanceWeb.SimpleUpdate
INSERT INTO httptest (httptestid, name, delay, agent, hostid)             VALUES (15000, 'testInheritanceWeb1', '1m', 'Mozilla/5.0 (compatible; MSIE 10.0; Windows NT 6.1; Trident/6.0)', 15000);
INSERT INTO httptest (httptestid, name, delay, agent, hostid)             VALUES (15001, 'testInheritanceWeb2', '1m', 'Mozilla/5.0 (compatible; MSIE 10.0; Windows NT 6.1; Trident/6.0)', 15000);
INSERT INTO httptest (httptestid, name, delay, agent, hostid)             VALUES (15002, 'testInheritanceWeb3', '1m', 'Mozilla/5.0 (compatible; MSIE 10.0; Windows NT 6.1; Trident/6.0)', 15000);
INSERT INTO httptest (httptestid, name, delay, agent, hostid)             VALUES (15003, 'testInheritanceWeb4', '1m', 'Mozilla/5.0 (compatible; MSIE 10.0; Windows NT 6.1; Trident/6.0)', 15000);
INSERT INTO httptest (httptestid, name, delay, agent, hostid, templateid) VALUES (15004, 'testInheritanceWeb1', '1m', 'Mozilla/5.0 (compatible; MSIE 10.0; Windows NT 6.1; Trident/6.0)', 15001, 15000);
INSERT INTO httptest (httptestid, name, delay, agent, hostid, templateid) VALUES (15005, 'testInheritanceWeb2', '1m', 'Mozilla/5.0 (compatible; MSIE 10.0; Windows NT 6.1; Trident/6.0)', 15001, 15001);
INSERT INTO httptest (httptestid, name, delay, agent, hostid, templateid) VALUES (15006, 'testInheritanceWeb3', '1m', 'Mozilla/5.0 (compatible; MSIE 10.0; Windows NT 6.1; Trident/6.0)', 15001, 15002);
INSERT INTO httptest (httptestid, name, delay, agent, hostid, templateid) VALUES (15007, 'testInheritanceWeb4', '1m', 'Mozilla/5.0 (compatible; MSIE 10.0; Windows NT 6.1; Trident/6.0)', 15001, 15003);
INSERT INTO httpstep (httpstepid, httptestid, name, no, url, timeout, posts) VALUES (15000, 15000, 'testInheritanceWeb1', 1, 'testInheritanceWeb1', 15, '');
INSERT INTO httpstep (httpstepid, httptestid, name, no, url, timeout, posts) VALUES (15001, 15001, 'testInheritanceWeb2', 1, 'testInheritanceWeb2', 15, '');
INSERT INTO httpstep (httpstepid, httptestid, name, no, url, timeout, posts) VALUES (15002, 15002, 'testInheritanceWeb3', 1, 'testInheritanceWeb3', 15, '');
INSERT INTO httpstep (httpstepid, httptestid, name, no, url, timeout, posts) VALUES (15003, 15003, 'testInheritanceWeb4', 1, 'testInheritanceWeb4', 15, '');
INSERT INTO httpstep (httpstepid, httptestid, name, no, url, timeout, posts) VALUES (15004, 15004, 'testInheritanceWeb1', 1, 'testInheritanceWeb1', 15, '');
INSERT INTO httpstep (httpstepid, httptestid, name, no, url, timeout, posts) VALUES (15005, 15005, 'testInheritanceWeb2', 1, 'testInheritanceWeb2', 15, '');
INSERT INTO httpstep (httpstepid, httptestid, name, no, url, timeout, posts) VALUES (15006, 15006, 'testInheritanceWeb3', 1, 'testInheritanceWeb3', 15, '');
INSERT INTO httpstep (httpstepid, httptestid, name, no, url, timeout, posts) VALUES (15007, 15007, 'testInheritanceWeb4', 1, 'testInheritanceWeb4', 15, '');

INSERT INTO items (itemid, hostid, type, name, key_, delay, value_type, units, params,query_fields, description, posts, headers)             VALUES (15031, 15000, 9, 'Download speed for scenario "testInheritanceWeb1".', 'web.test.in[testInheritanceWeb1,,bps]'                      , 60, 0, 'Bps', '','', '', '', '');
INSERT INTO items (itemid, hostid, type, name, key_, delay, value_type, units, params,query_fields, description, posts, headers)             VALUES (15032, 15000, 9, 'Failed step of scenario "testInheritanceWeb1".', 'web.test.fail[testInheritanceWeb1]'                         , 60, 3, ''   , '','', '', '', '');
INSERT INTO items (itemid, hostid, type, name, key_, delay, value_type, units, params,query_fields, description, posts, headers)             VALUES (15033, 15000, 9, 'Last error message of scenario "testInheritanceWeb1".', 'web.test.error[testInheritanceWeb1]'                        , 60, 1, ''   , '','', '', '', '');
INSERT INTO items (itemid, hostid, type, name, key_, delay, value_type, units, params,query_fields, description, posts, headers)             VALUES (15034, 15000, 9, 'Download speed for step "testInheritanceWeb1" of scenario "testInheritanceWeb1".', 'web.test.in[testInheritanceWeb1,testInheritanceWeb1,bps]'   , 60, 0, 'Bps', '','', '', '', '');
INSERT INTO items (itemid, hostid, type, name, key_, delay, value_type, units, params,query_fields, description, posts, headers)             VALUES (15035, 15000, 9, 'Response time for step "testInheritanceWeb1" of scenario "testInheritanceWeb1".', 'web.test.time[testInheritanceWeb1,testInheritanceWeb1,resp]', 60, 0, 's'  , '','', '', '', '');
INSERT INTO items (itemid, hostid, type, name, key_, delay, value_type, units, params,query_fields, description, posts, headers)             VALUES (15036, 15000, 9, 'Response code for step "testInheritanceWeb1" of scenario "testInheritanceWeb1".', 'web.test.rspcode[testInheritanceWeb1,testInheritanceWeb1]'  , 60, 3, ''   , '','', '', '', '');
INSERT INTO items (itemid, hostid, type, name, key_, delay, value_type, units, params,query_fields, description, posts, headers)             VALUES (15037, 15000, 9, 'Download speed for scenario "testInheritanceWeb2".', 'web.test.in[testInheritanceWeb2,,bps]'                      , 60, 0, 'Bps', '','', '', '', '');
INSERT INTO items (itemid, hostid, type, name, key_, delay, value_type, units, params,query_fields, description, posts, headers)             VALUES (15038, 15000, 9, 'Failed step of scenario "testInheritanceWeb2".', 'web.test.fail[testInheritanceWeb2]'                         , 60, 3, ''   , '','', '', '', '');
INSERT INTO items (itemid, hostid, type, name, key_, delay, value_type, units, params,query_fields, description, posts, headers)             VALUES (15039, 15000, 9, 'Last error message of scenario "testInheritanceWeb2".', 'web.test.error[testInheritanceWeb2]'                        , 60, 1, ''   , '','', '', '', '');
INSERT INTO items (itemid, hostid, type, name, key_, delay, value_type, units, params,query_fields, description, posts, headers)             VALUES (15040, 15000, 9, 'Download speed for step "testInheritanceWeb2" of scenario "testInheritanceWeb2".', 'web.test.in[testInheritanceWeb2,testInheritanceWeb2,bps]'   , 60, 0, 'Bps', '','', '', '', '');
INSERT INTO items (itemid, hostid, type, name, key_, delay, value_type, units, params,query_fields, description, posts, headers)             VALUES (15041, 15000, 9, 'Response time for step "testInheritanceWeb2" of scenario "testInheritanceWeb2".', 'web.test.time[testInheritanceWeb2,testInheritanceWeb2,resp]', 60, 0, 's'  , '','', '', '', '');
INSERT INTO items (itemid, hostid, type, name, key_, delay, value_type, units, params,query_fields, description, posts, headers)             VALUES (15042, 15000, 9, 'Response code for step "testInheritanceWeb2" of scenario "testInheritanceWeb2".', 'web.test.rspcode[testInheritanceWeb2,testInheritanceWeb2]'  , 60, 3, ''   , '','', '', '', '');
INSERT INTO items (itemid, hostid, type, name, key_, delay, value_type, units, params,query_fields, description, posts, headers)             VALUES (15043, 15000, 9, 'Download speed for scenario "testInheritanceWeb3".', 'web.test.in[testInheritanceWeb3,,bps]'                      , 60, 0, 'Bps', '','', '', '', '');
INSERT INTO items (itemid, hostid, type, name, key_, delay, value_type, units, params,query_fields, description, posts, headers)             VALUES (15044, 15000, 9, 'Failed step of scenario "testInheritanceWeb3".', 'web.test.fail[testInheritanceWeb3]'                         , 60, 3, ''   , '','', '', '', '');
INSERT INTO items (itemid, hostid, type, name, key_, delay, value_type, units, params,query_fields, description, posts, headers)             VALUES (15045, 15000, 9, 'Last error message of scenario "testInheritanceWeb3".', 'web.test.error[testInheritanceWeb3]'                        , 60, 1, ''   , '','', '', '', '');
INSERT INTO items (itemid, hostid, type, name, key_, delay, value_type, units, params,query_fields, description, posts, headers)             VALUES (15046, 15000, 9, 'Download speed for step "testInheritanceWeb3" of scenario "testInheritanceWeb3".', 'web.test.in[testInheritanceWeb3,testInheritanceWeb3,bps]'   , 60, 0, 'Bps', '','', '', '', '');
INSERT INTO items (itemid, hostid, type, name, key_, delay, value_type, units, params,query_fields, description, posts, headers)             VALUES (15047, 15000, 9, 'Response time for step "testInheritanceWeb3" of scenario "testInheritanceWeb3".', 'web.test.time[testInheritanceWeb3,testInheritanceWeb3,resp]', 60, 0, 's'  , '','', '', '', '');
INSERT INTO items (itemid, hostid, type, name, key_, delay, value_type, units, params,query_fields, description, posts, headers)             VALUES (15048, 15000, 9, 'Response code for step "testInheritanceWeb3" of scenario "testInheritanceWeb3".', 'web.test.rspcode[testInheritanceWeb3,testInheritanceWeb3]'  , 60, 3, ''   , '','', '', '', '');
INSERT INTO items (itemid, hostid, type, name, key_, delay, value_type, units, params,query_fields, description, posts, headers)             VALUES (15049, 15000, 9, 'Download speed for scenario "testInheritanceWeb4".', 'web.test.in[testInheritanceWeb4,,bps]'                      , 60, 0, 'Bps', '','', '', '', '');
INSERT INTO items (itemid, hostid, type, name, key_, delay, value_type, units, params,query_fields, description, posts, headers)             VALUES (15050, 15000, 9, 'Failed step of scenario "testInheritanceWeb4".', 'web.test.fail[testInheritanceWeb4]'                         , 60, 3, ''   , '','', '', '', '');
INSERT INTO items (itemid, hostid, type, name, key_, delay, value_type, units, params,query_fields, description, posts, headers)             VALUES (15051, 15000, 9, 'Last error message of scenario "testInheritanceWeb4".', 'web.test.error[testInheritanceWeb4]'                        , 60, 1, ''   , '','', '', '', '');
INSERT INTO items (itemid, hostid, type, name, key_, delay, value_type, units, params,query_fields, description, posts, headers)             VALUES (15052, 15000, 9, 'Download speed for step "testInheritanceWeb4" of scenario "testInheritanceWeb4".', 'web.test.in[testInheritanceWeb4,testInheritanceWeb4,bps]'   , 60, 0, 'Bps', '','', '', '', '');
INSERT INTO items (itemid, hostid, type, name, key_, delay, value_type, units, params,query_fields, description, posts, headers)             VALUES (15053, 15000, 9, 'Response time for step "testInheritanceWeb4" of scenario "testInheritanceWeb4".', 'web.test.time[testInheritanceWeb4,testInheritanceWeb4,resp]', 60, 0, 's'  , '','', '', '', '');
INSERT INTO items (itemid, hostid, type, name, key_, delay, value_type, units, params,query_fields, description, posts, headers)             VALUES (15054, 15000, 9, 'Response code for step "testInheritanceWeb4" of scenario "testInheritanceWeb4".', 'web.test.rspcode[testInheritanceWeb4,testInheritanceWeb4]'  , 60, 3, ''   , '','', '', '', '');
INSERT INTO items (itemid, hostid, type, name, key_, delay, value_type, units, params, description,query_fields, templateid, posts, headers) VALUES (15055, 15001, 9, 'Download speed for scenario "testInheritanceWeb1".', 'web.test.in[testInheritanceWeb1,,bps]'                      , 60, 0, 'Bps', '', '','', 15031, '', '');
INSERT INTO items (itemid, hostid, type, name, key_, delay, value_type, units, params, description,query_fields, templateid, posts, headers) VALUES (15056, 15001, 9, 'Failed step of scenario "testInheritanceWeb1".', 'web.test.fail[testInheritanceWeb1]'                         , 60, 3, ''   , '', '','', 15032, '', '');
INSERT INTO items (itemid, hostid, type, name, key_, delay, value_type, units, params, description,query_fields, templateid, posts, headers) VALUES (15057, 15001, 9, 'Last error message of scenario "testInheritanceWeb1".', 'web.test.error[testInheritanceWeb1]'                        , 60, 1, ''   , '', '','', 15033, '', '');
INSERT INTO items (itemid, hostid, type, name, key_, delay, value_type, units, params, description,query_fields, templateid, posts, headers) VALUES (15058, 15001, 9, 'Download speed for step "testInheritanceWeb1" of scenario "testInheritanceWeb1".', 'web.test.in[testInheritanceWeb1,testInheritanceWeb1,bps]'   , 60, 0, 'Bps', '', '','', 15034, '', '');
INSERT INTO items (itemid, hostid, type, name, key_, delay, value_type, units, params, description,query_fields, templateid, posts, headers) VALUES (15059, 15001, 9, 'Response time for step "testInheritanceWeb1" of scenario "testInheritanceWeb1".', 'web.test.time[testInheritanceWeb1,testInheritanceWeb1,resp]', 60, 0, 's'  , '', '','', 15035, '', '');
INSERT INTO items (itemid, hostid, type, name, key_, delay, value_type, units, params, description,query_fields, templateid, posts, headers) VALUES (15060, 15001, 9, 'Response code for step "testInheritanceWeb1" of scenario "testInheritanceWeb1".', 'web.test.rspcode[testInheritanceWeb1,testInheritanceWeb1]'  , 60, 3, ''   , '', '','', 15036, '', '');
INSERT INTO items (itemid, hostid, type, name, key_, delay, value_type, units, params, description,query_fields, templateid, posts, headers) VALUES (15061, 15001, 9, 'Download speed for scenario "testInheritanceWeb2".' , 'web.test.in[testInheritanceWeb2,,bps]'                      , 60, 0, 'Bps', '', '','', 15037, '', '');
INSERT INTO items (itemid, hostid, type, name, key_, delay, value_type, units, params, description,query_fields, templateid, posts, headers) VALUES (15062, 15001, 9, 'Failed step of scenario "testInheritanceWeb2".', 'web.test.fail[testInheritanceWeb2]'                         , 60, 3, ''   , '', '','', 15038, '', '');
INSERT INTO items (itemid, hostid, type, name, key_, delay, value_type, units, params, description,query_fields, templateid, posts, headers) VALUES (15063, 15001, 9, 'Last error message of scenario "testInheritanceWeb2".', 'web.test.error[testInheritanceWeb2]'                        , 60, 1, ''   , '', '','', 15039, '', '');
INSERT INTO items (itemid, hostid, type, name, key_, delay, value_type, units, params, description,query_fields, templateid, posts, headers) VALUES (15064, 15001, 9, 'Download speed for step "testInheritanceWeb2" of scenario "testInheritanceWeb2".', 'web.test.in[testInheritanceWeb2,testInheritanceWeb2,bps]'   , 60, 0, 'Bps', '', '','', 15040, '', '');
INSERT INTO items (itemid, hostid, type, name, key_, delay, value_type, units, params, description,query_fields, templateid, posts, headers) VALUES (15065, 15001, 9, 'Response time for step "testInheritanceWeb2" of scenario "testInheritanceWeb2".', 'web.test.time[testInheritanceWeb2,testInheritanceWeb2,resp]', 60, 0, 's'  , '', '','', 15041, '', '');
INSERT INTO items (itemid, hostid, type, name, key_, delay, value_type, units, params, description,query_fields, templateid, posts, headers) VALUES (15066, 15001, 9, 'Response code for step "testInheritanceWeb2" of scenario "testInheritanceWeb2".', 'web.test.rspcode[testInheritanceWeb2,testInheritanceWeb2]'  , 60, 3, ''   , '', '','', 15042, '', '');
INSERT INTO items (itemid, hostid, type, name, key_, delay, value_type, units, params, description,query_fields, templateid, posts, headers) VALUES (15067, 15001, 9, 'Download speed for scenario "testInheritanceWeb3".', 'web.test.in[testInheritanceWeb3,,bps]'                      , 60, 0, 'Bps', '', '','', 15043, '', '');
INSERT INTO items (itemid, hostid, type, name, key_, delay, value_type, units, params, description,query_fields, templateid, posts, headers) VALUES (15068, 15001, 9, 'Failed step of scenario "testInheritanceWeb3".', 'web.test.fail[testInheritanceWeb3]'                         , 60, 3, ''   , '', '','', 15044, '', '');
INSERT INTO items (itemid, hostid, type, name, key_, delay, value_type, units, params, description,query_fields, templateid, posts, headers) VALUES (15069, 15001, 9, 'Last error message of scenario "testInheritanceWeb3".', 'web.test.error[testInheritanceWeb3]'                        , 60, 1, ''   , '', '','', 15045, '', '');
INSERT INTO items (itemid, hostid, type, name, key_, delay, value_type, units, params, description,query_fields, templateid, posts, headers) VALUES (15070, 15001, 9, 'Download speed for step "testInheritanceWeb3" of scenario "testInheritanceWeb3".', 'web.test.in[testInheritanceWeb3,testInheritanceWeb3,bps]'   , 60, 0, 'Bps', '', '','', 15046, '', '');
INSERT INTO items (itemid, hostid, type, name, key_, delay, value_type, units, params, description,query_fields, templateid, posts, headers) VALUES (15071, 15001, 9, 'Response time for step "testInheritanceWeb3" of scenario "testInheritanceWeb3".', 'web.test.time[testInheritanceWeb3,testInheritanceWeb3,resp]', 60, 0, 's'  , '', '','', 15047, '', '');
INSERT INTO items (itemid, hostid, type, name, key_, delay, value_type, units, params, description,query_fields, templateid, posts, headers) VALUES (15072, 15001, 9, 'Response code for step "testInheritanceWeb3" of scenario "testInheritanceWeb3".', 'web.test.rspcode[testInheritanceWeb3,testInheritanceWeb3]'  , 60, 3, ''   , '', '','', 15048, '', '');
INSERT INTO items (itemid, hostid, type, name, key_, delay, value_type, units, params, description,query_fields, templateid, posts, headers) VALUES (15073, 15001, 9, 'Download speed for scenario "testInheritanceWeb4".' , 'web.test.in[testInheritanceWeb4,,bps]'                      , 60, 0, 'Bps', '', '','', 15049, '', '');
INSERT INTO items (itemid, hostid, type, name, key_, delay, value_type, units, params, description,query_fields, templateid, posts, headers) VALUES (15074, 15001, 9, 'Failed step of scenario "testInheritanceWeb4".', 'web.test.fail[testInheritanceWeb4]'                         , 60, 3, ''   , '', '','', 15050, '', '');
INSERT INTO items (itemid, hostid, type, name, key_, delay, value_type, units, params, description,query_fields, templateid, posts, headers) VALUES (15075, 15001, 9, 'Last error message of scenario "testInheritanceWeb4".', 'web.test.error[testInheritanceWeb4]'                        , 60, 1, ''   , '', '','', 15051, '', '');
INSERT INTO items (itemid, hostid, type, name, key_, delay, value_type, units, params, description,query_fields, templateid, posts, headers) VALUES (15076, 15001, 9, 'Download speed for step "testInheritanceWeb4" of scenario "testInheritanceWeb4".', 'web.test.in[testInheritanceWeb4,testInheritanceWeb4,bps]'   , 60, 0, 'Bps', '', '','', 15052, '', '');
INSERT INTO items (itemid, hostid, type, name, key_, delay, value_type, units, params, description,query_fields, templateid, posts, headers) VALUES (15077, 15001, 9, 'Response time for step "testInheritanceWeb4" of scenario "testInheritanceWeb4".', 'web.test.time[testInheritanceWeb4,testInheritanceWeb4,resp]', 60, 0, 's'  , '', '','', 15053, '', '');
INSERT INTO items (itemid, hostid, type, name, key_, delay, value_type, units, params, description,query_fields, templateid, posts, headers) VALUES (15078, 15001, 9, 'Response code for step "testInheritanceWeb4" of scenario "testInheritanceWeb4".', 'web.test.rspcode[testInheritanceWeb4,testInheritanceWeb4]'  , 60, 3, ''   , '', '','', 15054, '', '');
INSERT INTO item_rtname (itemid, name_resolved, name_resolved_upper) VALUES (15055, 'Download speed for scenario "testInheritanceWeb1".', 'DOWNLOAD SPEED FOR SCENARIO "TESTINHERITANCEWEB1".');
INSERT INTO item_rtname (itemid, name_resolved, name_resolved_upper) VALUES (15056, 'Failed step of scenario "testInheritanceWeb1".', 'FAILED STEP OF SCENARIO "TESTINHERITANCEWEB1".');
INSERT INTO item_rtname (itemid, name_resolved, name_resolved_upper) VALUES (15057, 'Last error message of scenario "testInheritanceWeb1".', 'LAST ERROR MESSAGE OF SCENARIO "TESTINHERITANCEWEB1".');
INSERT INTO item_rtname (itemid, name_resolved, name_resolved_upper) VALUES (15058, 'Download speed for step "testInheritanceWeb1" of scenario "testInheritanceWeb1".', 'DOWNLOAD SPEED FOR STEP "TESTINHERITANCEWEB1" OF SCENARIO "TESTINHERITANCEWEB1".');
INSERT INTO item_rtname (itemid, name_resolved, name_resolved_upper) VALUES (15059, 'Response time for step "testInheritanceWeb1" of scenario "testInheritanceWeb1".', 'RESPONSE TIME FOR STEP "TESTINHERITANCEWEB1" OF SCENARIO "TESTINHERITANCEWEB1".');
INSERT INTO item_rtname (itemid, name_resolved, name_resolved_upper) VALUES (15060, 'Response code for step "testInheritanceWeb1" of scenario "testInheritanceWeb1".', 'RESPONSE CODE FOR STEP "TESTINHERITANCEWEB1" OF SCENARIO "TESTINHERITANCEWEB1".');
INSERT INTO item_rtname (itemid, name_resolved, name_resolved_upper) VALUES (15061, 'Download speed for scenario "testInheritanceWeb2".', 'DOWNLOAD SPEED FOR SCENARIO "TESTINHERITANCEWEB2".');
INSERT INTO item_rtname (itemid, name_resolved, name_resolved_upper) VALUES (15062, 'Failed step of scenario "testInheritanceWeb2".', 'FAILED STEP OF SCENARIO "TESTINHERITANCEWEB2".');
INSERT INTO item_rtname (itemid, name_resolved, name_resolved_upper) VALUES (15063, 'Last error message of scenario "testInheritanceWeb2".', 'LAST ERROR MESSAGE OF SCENARIO "TESTINHERITANCEWEB2".');
INSERT INTO item_rtname (itemid, name_resolved, name_resolved_upper) VALUES (15064, 'Download speed for step "testInheritanceWeb2" of scenario "testInheritanceWeb2".', 'DOWNLOAD SPEED FOR STEP "TESTINHERITANCEWEB2" OF SCENARIO "TESTINHERITANCEWEB2".');
INSERT INTO item_rtname (itemid, name_resolved, name_resolved_upper) VALUES (15065, 'Response time for step "testInheritanceWeb2" of scenario "testInheritanceWeb2".', 'RESPONSE TIME FOR STEP "TESTINHERITANCEWEB2" OF SCENARIO "TESTINHERITANCEWEB2".');
INSERT INTO item_rtname (itemid, name_resolved, name_resolved_upper) VALUES (15066, 'Response code for step "testInheritanceWeb2" of scenario "testInheritanceWeb2".', 'RESPONSE CODE FOR STEP "TESTINHERITANCEWEB2" OF SCENARIO "TESTINHERITANCEWEB2".');
INSERT INTO item_rtname (itemid, name_resolved, name_resolved_upper) VALUES (15067, 'Last error message of scenario "testInheritanceWeb2".', 'LAST ERROR MESSAGE OF SCENARIO "TESTINHERITANCEWEB2".');
INSERT INTO item_rtname (itemid, name_resolved, name_resolved_upper) VALUES (15068, 'Failed step of scenario "testInheritanceWeb3".', 'FAILED STEP OF SCENARIO "TESTINHERITANCEWEB3".');
INSERT INTO item_rtname (itemid, name_resolved, name_resolved_upper) VALUES (15069, 'Last error message of scenario "testInheritanceWeb3".', 'LAST ERROR MESSAGE OF SCENARIO "TESTINHERITANCEWEB3".');
INSERT INTO item_rtname (itemid, name_resolved, name_resolved_upper) VALUES (15070, 'Download speed for step "testInheritanceWeb3" of scenario "testInheritanceWeb3".', 'DOWNLOAD SPEED FOR STEP "TESTINHERITANCEWEB3" OF SCENARIO "TESTINHERITANCEWEB3".');
INSERT INTO item_rtname (itemid, name_resolved, name_resolved_upper) VALUES (15071, 'Response time for step "testInheritanceWeb3" of scenario "testInheritanceWeb3".', 'RESPONSE TIME FOR STEP "TESTINHERITANCEWEB3" OF SCENARIO "TESTINHERITANCEWEB3".');
INSERT INTO item_rtname (itemid, name_resolved, name_resolved_upper) VALUES (15072, 'Response code for step "testInheritanceWeb3" of scenario "testInheritanceWeb3".', 'RESPONSE CODE FOR STEP "TESTINHERITANCEWEB3" OF SCENARIO "TESTINHERITANCEWEB3".');
INSERT INTO item_rtname (itemid, name_resolved, name_resolved_upper) VALUES (15073, 'Download speed for scenario "testInheritanceWeb4".', 'DOWNLOAD SPEED FOR SCENARIO "TESTINHERITANCEWEB4".');
INSERT INTO item_rtname (itemid, name_resolved, name_resolved_upper) VALUES (15074, 'Failed step of scenario "testInheritanceWeb4".', 'FAILED STEP OF SCENARIO "TESTINHERITANCEWEB4".');
INSERT INTO item_rtname (itemid, name_resolved, name_resolved_upper) VALUES (15075, 'Last error message of scenario "testInheritanceWeb4".', 'LAST ERROR MESSAGE OF SCENARIO "TESTINHERITANCEWEB4".');
INSERT INTO item_rtname (itemid, name_resolved, name_resolved_upper) VALUES (15076, 'Download speed for step "testInheritanceWeb4" of scenario "testInheritanceWeb4".', 'DOWNLOAD SPEED FOR STEP "TESTINHERITANCEWEB4" OF SCENARIO "TESTINHERITANCEWEB4".');
INSERT INTO item_rtname (itemid, name_resolved, name_resolved_upper) VALUES (15077, 'Response time for step "testInheritanceWeb4" of scenario "testInheritanceWeb4".', 'RESPONSE TIME FOR STEP "TESTINHERITANCEWEB4" OF SCENARIO "TESTINHERITANCEWEB4".');
INSERT INTO item_rtname (itemid, name_resolved, name_resolved_upper) VALUES (15078, 'Response code for step "testInheritanceWeb4" of scenario "testInheritanceWeb4".', 'RESPONSE CODE FOR STEP "TESTINHERITANCEWEB4" OF SCENARIO "TESTINHERITANCEWEB4".');

INSERT INTO httptestitem (httptestitemid,httptestid,itemid,type) VALUES (15000, 15000, 15031, 2);
INSERT INTO httptestitem (httptestitemid,httptestid,itemid,type) VALUES (15001, 15000, 15032, 3);
INSERT INTO httptestitem (httptestitemid,httptestid,itemid,type) VALUES (15002, 15000, 15033, 4);
INSERT INTO httptestitem (httptestitemid,httptestid,itemid,type) VALUES (15003, 15001, 15037, 2);
INSERT INTO httptestitem (httptestitemid,httptestid,itemid,type) VALUES (15004, 15001, 15038, 3);
INSERT INTO httptestitem (httptestitemid,httptestid,itemid,type) VALUES (15005, 15001, 15039, 4);
INSERT INTO httptestitem (httptestitemid,httptestid,itemid,type) VALUES (15006, 15002, 15043, 2);
INSERT INTO httptestitem (httptestitemid,httptestid,itemid,type) VALUES (15007, 15002, 15044, 3);
INSERT INTO httptestitem (httptestitemid,httptestid,itemid,type) VALUES (15008, 15002, 15045, 4);
INSERT INTO httptestitem (httptestitemid,httptestid,itemid,type) VALUES (15009, 15003, 15049, 2);
INSERT INTO httptestitem (httptestitemid,httptestid,itemid,type) VALUES (15010, 15003, 15050, 3);
INSERT INTO httptestitem (httptestitemid,httptestid,itemid,type) VALUES (15011, 15003, 15051, 4);
INSERT INTO httptestitem (httptestitemid,httptestid,itemid,type) VALUES (15012, 15004, 15055, 2);
INSERT INTO httptestitem (httptestitemid,httptestid,itemid,type) VALUES (15013, 15004, 15056, 3);
INSERT INTO httptestitem (httptestitemid,httptestid,itemid,type) VALUES (15014, 15004, 15057, 4);
INSERT INTO httptestitem (httptestitemid,httptestid,itemid,type) VALUES (15015, 15005, 15061, 2);
INSERT INTO httptestitem (httptestitemid,httptestid,itemid,type) VALUES (15016, 15005, 15062, 3);
INSERT INTO httptestitem (httptestitemid,httptestid,itemid,type) VALUES (15017, 15005, 15063, 4);
INSERT INTO httptestitem (httptestitemid,httptestid,itemid,type) VALUES (15018, 15006, 15067, 2);
INSERT INTO httptestitem (httptestitemid,httptestid,itemid,type) VALUES (15019, 15006, 15068, 3);
INSERT INTO httptestitem (httptestitemid,httptestid,itemid,type) VALUES (15020, 15006, 15069, 4);
INSERT INTO httptestitem (httptestitemid,httptestid,itemid,type) VALUES (15021, 15007, 15073, 2);
INSERT INTO httptestitem (httptestitemid,httptestid,itemid,type) VALUES (15022, 15007, 15074, 3);
INSERT INTO httptestitem (httptestitemid,httptestid,itemid,type) VALUES (15023, 15007, 15075, 4);
INSERT INTO httpstepitem (httpstepitemid,httpstepid,itemid,type) VALUES (15000, 15000, 15034, 2);
INSERT INTO httpstepitem (httpstepitemid,httpstepid,itemid,type) VALUES (15001, 15000, 15035, 1);
INSERT INTO httpstepitem (httpstepitemid,httpstepid,itemid,type) VALUES (15002, 15000, 15036, 0);
INSERT INTO httpstepitem (httpstepitemid,httpstepid,itemid,type) VALUES (15003, 15001, 15040, 2);
INSERT INTO httpstepitem (httpstepitemid,httpstepid,itemid,type) VALUES (15004, 15001, 15041, 1);
INSERT INTO httpstepitem (httpstepitemid,httpstepid,itemid,type) VALUES (15005, 15001, 15042, 0);
INSERT INTO httpstepitem (httpstepitemid,httpstepid,itemid,type) VALUES (15006, 15002, 15046, 2);
INSERT INTO httpstepitem (httpstepitemid,httpstepid,itemid,type) VALUES (15007, 15002, 15047, 1);
INSERT INTO httpstepitem (httpstepitemid,httpstepid,itemid,type) VALUES (15008, 15002, 15048, 0);
INSERT INTO httpstepitem (httpstepitemid,httpstepid,itemid,type) VALUES (15009, 15003, 15052, 2);
INSERT INTO httpstepitem (httpstepitemid,httpstepid,itemid,type) VALUES (15010, 15003, 15053, 1);
INSERT INTO httpstepitem (httpstepitemid,httpstepid,itemid,type) VALUES (15011, 15003, 15054, 0);
INSERT INTO httpstepitem (httpstepitemid,httpstepid,itemid,type) VALUES (15012, 15004, 15058, 2);
INSERT INTO httpstepitem (httpstepitemid,httpstepid,itemid,type) VALUES (15013, 15004, 15059, 1);
INSERT INTO httpstepitem (httpstepitemid,httpstepid,itemid,type) VALUES (15014, 15004, 15060, 0);
INSERT INTO httpstepitem (httpstepitemid,httpstepid,itemid,type) VALUES (15015, 15005, 15064, 2);
INSERT INTO httpstepitem (httpstepitemid,httpstepid,itemid,type) VALUES (15016, 15005, 15065, 1);
INSERT INTO httpstepitem (httpstepitemid,httpstepid,itemid,type) VALUES (15017, 15005, 15066, 0);
INSERT INTO httpstepitem (httpstepitemid,httpstepid,itemid,type) VALUES (15018, 15006, 15070, 2);
INSERT INTO httpstepitem (httpstepitemid,httpstepid,itemid,type) VALUES (15019, 15006, 15071, 1);
INSERT INTO httpstepitem (httpstepitemid,httpstepid,itemid,type) VALUES (15020, 15006, 15072, 0);
INSERT INTO httpstepitem (httpstepitemid,httpstepid,itemid,type) VALUES (15021, 15007, 15076, 2);
INSERT INTO httpstepitem (httpstepitemid,httpstepid,itemid,type) VALUES (15022, 15007, 15077, 1);
INSERT INTO httpstepitem (httpstepitemid,httpstepid,itemid,type) VALUES (15023, 15007, 15078, 0);


-- create Form test template
INSERT INTO hosts (hostid, host, name, status, description, readme) VALUES (40000, 'Form test template', 'Form test template', 3, '', '');
INSERT INTO hosts_groups (hostgroupid, hostid, groupid) VALUES (40000, 40000, 1);

-- create Simple form test
INSERT INTO hosts (hostid, host, name, status, description, readme) VALUES (40001, 'Simple form test host', 'Simple form test host', 0, '', '');
INSERT INTO hosts_groups (hostgroupid, hostid, groupid) VALUES (40001, 40001, 4);
INSERT INTO hosts_templates (hosttemplateid, hostid, templateid) VALUES (40000, 40001, 40000);
INSERT INTO valuemap (valuemapid, hostid, name) VALUES (5601, 40001, 'Reference valuemap');
INSERT INTO valuemap_mapping (valuemap_mappingid, valuemapid, value, newvalue, sortorder) VALUES (56001, 5601, 1, 'One', 0);
INSERT INTO valuemap_mapping (valuemap_mappingid, valuemapid, value, newvalue, sortorder) VALUES (56002, 5601, 2, 'Two', 1);
INSERT INTO valuemap_mapping (valuemap_mappingid, valuemapid, value, newvalue, sortorder) VALUES (56003, 5601, 3, 'Three', 2);
INSERT INTO valuemap_mapping (valuemap_mappingid, valuemapid, value, newvalue, sortorder) VALUES (56004, 5601, 4, 'Four', 3);
INSERT INTO valuemap (valuemapid, hostid, name) VALUES (5602, 40001, 'Второй валъю мап');
INSERT INTO valuemap_mapping (valuemap_mappingid, valuemapid, value, newvalue, sortorder) VALUES (56005, 5602, 1, 'один', 0);
INSERT INTO valuemap_mapping (valuemap_mappingid, valuemapid, value, newvalue, sortorder) VALUES (56006, 5602, 2, 'два', 1);

-- testFormItem interfaces
INSERT INTO interface (interfaceid, hostid, main, type, useip, ip, port) VALUES (40011, 40001, 1, 1, 1, '127.0.5.1', '10051');
INSERT INTO interface (interfaceid, hostid, main, type, useip, ip, port) VALUES (40012, 40001, 1, 2, 1, '127.0.5.2', '10052');
INSERT INTO interface_snmp (interfaceid, version, bulk, community) values (40012, 2, 1, '{$SNMP_COMMUNITY}');
INSERT INTO interface (interfaceid, hostid, main, type, useip, ip, port) VALUES (40013, 40001, 1, 3, 1, '127.0.5.3', '10053');
INSERT INTO interface (interfaceid, hostid, main, type, useip, ip, port) VALUES (40014, 40001, 1, 4, 1, '127.0.5.4', '10054');

-- testFormItem.LayoutCheck testFormItem.SimpleUpdate
INSERT INTO items (itemid, type, hostid, name, description, key_, delay, interfaceid, params,query_fields, formula, posts, headers) VALUES (99098, 0, 40001, 'testFormItem1', 'testFormItems', 'test-item-form1', 30, 40011, '','', 1, '', '');
INSERT INTO items (itemid, type, hostid, name, description, key_, delay, interfaceid, params,query_fields, formula, posts, headers) VALUES (99099, 0, 40001, 'testFormItem2', 'testFormItems', 'test-item-form2', 30, 40011, '','', 1, '', '');
INSERT INTO items (itemid, type, hostid, name, description, key_, delay, interfaceid, params,query_fields, formula, posts, headers) VALUES (99100, 0, 40001, 'testFormItem3', 'testFormItems', 'test-item-form3', 30, 40011, '','', 1, '', '');
INSERT INTO items (itemid, type, hostid, name, description, key_, delay, interfaceid, params,query_fields, formula, posts, headers) VALUES (99101, 0, 40001, 'testFormItem4', 'testFormItems', 'test-item-form4', 30, 40011, '','', 1, '', '');
INSERT INTO item_rtname (itemid, name_resolved, name_resolved_upper) VALUES (99098, 'testFormItem1', 'TESTFORMITEM1');
INSERT INTO item_rtname (itemid, name_resolved, name_resolved_upper) VALUES (99099, 'testFormItem2', 'TESTFORMITEM2');
INSERT INTO item_rtname (itemid, name_resolved, name_resolved_upper) VALUES (99100, 'testFormItem3', 'TESTFORMITEM3');
INSERT INTO item_rtname (itemid, name_resolved, name_resolved_upper) VALUES (99101, 'testFormItem4', 'TESTFORMITEM4');

-- testFormTrigger.SimpleCreate
INSERT INTO items (itemid, type, hostid, name, description, key_, delay, history, trends, status, value_type, trapper_hosts, units, logtimefmt, templateid, valuemapid, params, ipmi_sensor, authtype, username, password, publickey, privatekey, flags,query_fields, interfaceid, posts, headers) VALUES (99102, 0, 40001, 'testFormItem', 'testFormItems', 'test-item-reuse', '30s', '90d', '365d', 0, 0, '', '', '', NULL, NULL, '', '', 0, '', '', '', '', 0,'', 40011, '', '');
INSERT INTO item_rtname (itemid, name_resolved, name_resolved_upper) VALUES (99102, 'testFormItem', 'TESTFORMITEM');

-- testFormTrigger.SimpleUpdate
INSERT INTO triggers (triggerid, expression, description, comments) VALUES (14000, '{14000}=0', 'testFormTrigger1', '');
INSERT INTO functions (functionid, itemid, triggerid, name, parameter) VALUES (14000, 99102, 14000, 'last', '$,#1');

INSERT INTO triggers (triggerid, expression, description, comments) VALUES (14001, '{14001}=0', 'testFormTrigger2', '');
INSERT INTO functions (functionid, itemid, triggerid, name, parameter) VALUES (14001, 99102, 14001, 'last', '$,#1');

INSERT INTO triggers (triggerid, expression, description, comments) VALUES (14002, '{14002}=0', 'testFormTrigger3', '');
INSERT INTO functions (functionid, itemid, triggerid, name, parameter) VALUES (14002, 99102, 14002, 'last', '$,#1');

INSERT INTO triggers (triggerid, expression, description, comments) VALUES (14003, '{14003}=0', 'testFormTrigger4', '');
INSERT INTO functions (functionid, itemid, triggerid, name, parameter) VALUES (14003, 99102, 14003, 'last', '$,#1');

-- testFormGraph.LayoutCheck testFormGraph.SimpleUpdate
INSERT INTO graphs (graphid, name, width, height, yaxismin, yaxismax, templateid, show_work_period, show_triggers, graphtype, show_legend, show_3d, percent_left, percent_right, ymin_type, ymax_type, ymin_itemid, ymax_itemid, flags) VALUES (300000,'testFormGraph1',900,200,0.0,100.0,NULL,1,0,1,1,0,0.0,0.0,1,1,NULL,NULL,0);
INSERT INTO graphs (graphid, name, width, height, yaxismin, yaxismax, templateid, show_work_period, show_triggers, graphtype, show_legend, show_3d, percent_left, percent_right, ymin_type, ymax_type, ymin_itemid, ymax_itemid, flags) VALUES (300001,'testFormGraph2',900,200,0.0,100.0,NULL,1,0,1,1,0,0.0,0.0,1,1,NULL,NULL,0);
INSERT INTO graphs (graphid, name, width, height, yaxismin, yaxismax, templateid, show_work_period, show_triggers, graphtype, show_legend, show_3d, percent_left, percent_right, ymin_type, ymax_type, ymin_itemid, ymax_itemid, flags) VALUES (300002,'testFormGraph3',900,200,0.0,100.0,NULL,1,0,1,1,0,0.0,0.0,1,1,NULL,NULL,0);
INSERT INTO graphs (graphid, name, width, height, yaxismin, yaxismax, templateid, show_work_period, show_triggers, graphtype, show_legend, show_3d, percent_left, percent_right, ymin_type, ymax_type, ymin_itemid, ymax_itemid, flags) VALUES (300003,'testFormGraph4',900,200,0.0,100.0,NULL,1,0,1,1,0,0.0,0.0,1,1,NULL,NULL,0);

-- testFormGraph.LayoutCheck testFormGraph.SimpleUpdate
INSERT INTO graphs_items (gitemid, graphid, itemid, drawtype, sortorder, color, yaxisside, calc_fnc, type) VALUES (1300000, 300000, 99102, 1, 1, 'FF5555', 0, 2, 0);
INSERT INTO graphs_items (gitemid, graphid, itemid, drawtype, sortorder, color, yaxisside, calc_fnc, type) VALUES (1300001, 300001, 99102, 1, 1, 'FF5555', 0, 2, 0);
INSERT INTO graphs_items (gitemid, graphid, itemid, drawtype, sortorder, color, yaxisside, calc_fnc, type) VALUES (1300002, 300002, 99102, 1, 1, 'FF5555', 0, 2, 0);
INSERT INTO graphs_items (gitemid, graphid, itemid, drawtype, sortorder, color, yaxisside, calc_fnc, type) VALUES (1300003, 300003, 99102, 1, 1, 'FF5555', 0, 2, 0);

-- testFormDiscoveryRule.SimpleUpdate
INSERT INTO items (name, key_, hostid, value_type, itemid, flags, delay, params, description,query_fields, interfaceid, posts, headers) VALUES ('testFormDiscoveryRule1', 'discovery-rule-form1', 40001, 4, 10080, 1,  50, '', '','', 40011, '', '');
INSERT INTO items (name, key_, hostid, value_type, itemid, flags, delay, params, description,query_fields, interfaceid, posts, headers) VALUES ('testFormDiscoveryRule2', 'discovery-rule-form2', 40001, 4, 10081, 1,  50, '', '','', 40011, '', '');
INSERT INTO items (name, key_, hostid, value_type, itemid, flags, delay, params, description,query_fields, interfaceid, posts, headers) VALUES ('testFormDiscoveryRule3', 'discovery-rule-form3', 40001, 4, 10082, 1,  50, '', '','', 40011, '', '');
INSERT INTO items (name, key_, hostid, value_type, itemid, flags, delay, params, description,query_fields, interfaceid, posts, headers) VALUES ('testFormDiscoveryRule4', 'discovery-rule-form4', 40001, 4, 10083, 1,  50, '', '','', 40011, '', '');

-- testFormItemPrototype.SimpleUpdate
INSERT INTO items (name, key_, hostid, value_type, itemid, flags, delay, params, description,query_fields, interfaceid, posts, headers) VALUES ('testFormDiscoveryRule', 'discovery-rule-form', 40001, 4, 133800, 1,  50, '', '','', 40011, '', '');

-- testFormItemPrototype.SimpleUpdate
INSERT INTO items (name, key_, hostid, value_type, itemid, flags, delay, params, description,query_fields, interfaceid, posts, headers) VALUES ('testFormItemPrototype1', 'item-prototype-form1[{#KEY}]', 40001, 3, 23800, 2, 5, '', '','', 40011, '', '');
INSERT INTO item_discovery (itemdiscoveryid, itemid, lldruleid) values (501, 23800, 133800);
INSERT INTO items (name, key_, hostid, value_type, itemid, flags, delay, params, description,query_fields, interfaceid, posts, headers) VALUES ('testFormItemPrototype2', 'item-prototype-form2[{#KEY}]', 40001, 3, 23801, 2, 5, '', '','', 40011, '', '');
INSERT INTO item_discovery (itemdiscoveryid, itemid, lldruleid) values (502, 23801, 133800);
INSERT INTO items (name, key_, hostid, value_type, itemid, flags, delay, params, description,query_fields, interfaceid, posts, headers) VALUES ('testFormItemPrototype3', 'item-prototype-form3[{#KEY}]', 40001, 3, 23802, 2, 5, '', '','', 40011, '', '');
INSERT INTO item_discovery (itemdiscoveryid, itemid, lldruleid) values (503, 23802, 133800);
INSERT INTO items (name, key_, hostid, value_type, itemid, flags, delay, params, description,query_fields, interfaceid, posts, headers) VALUES ('testFormItemPrototype4', 'item-prototype-form4[{#KEY}]', 40001, 3, 23803, 2, 5, '', '','', 40011, '', '');
INSERT INTO item_discovery (itemdiscoveryid, itemid, lldruleid) values (504, 23803, 133800);

-- testFormTriggerPrototype.SimpleCreate
INSERT INTO items (name, key_, hostid, value_type, itemid, flags, delay, params, description,query_fields, interfaceid, posts, headers) VALUES ('testFormItemReuse', 'item-prototype-reuse[{#KEY}]', 40001, 3, 23804, 2, 5, '', '','', 40011, '', '');
INSERT INTO item_discovery (itemdiscoveryid, itemid, lldruleid) values (505, 23804, 133800);

-- testFormTriggerPrototype.SimpleUpdate
INSERT INTO triggers (triggerid,expression,description,url,status,value,priority,lastchange,comments,error,templateid,type,state,flags) VALUES (99518,'{99947}=0','testFormTriggerPrototype1','',0,0,0,0,'','',NULL,0,0,2);
INSERT INTO triggers (triggerid,expression,description,url,status,value,priority,lastchange,comments,error,templateid,type,state,flags) VALUES (99519,'{99948}=0','testFormTriggerPrototype2','',0,0,0,0,'','',NULL,0,0,2);
INSERT INTO triggers (triggerid,expression,description,url,status,value,priority,lastchange,comments,error,templateid,type,state,flags) VALUES (99520,'{99949}=0','testFormTriggerPrototype3','',0,0,0,0,'','',NULL,0,0,2);
INSERT INTO triggers (triggerid,expression,description,url,status,value,priority,lastchange,comments,error,templateid,type,state,flags) VALUES (99521,'{99950}=0','testFormTriggerPrototype4','',0,0,0,0,'','',NULL,0,0,2);
INSERT INTO functions (functionid,itemid,triggerid,name,parameter) VALUES (99947,23804,99518,'last','$,#1');
INSERT INTO functions (functionid,itemid,triggerid,name,parameter) VALUES (99948,23804,99519,'last','$,#2');
INSERT INTO functions (functionid,itemid,triggerid,name,parameter) VALUES (99949,23804,99520,'last','$,#4');
INSERT INTO functions (functionid,itemid,triggerid,name,parameter) VALUES (99950,23804,99521,'last','$,#1');

-- testFormGraphPrototype.LayoutCheck and testFormGraphPrototype.SimpleUpdate
INSERT INTO graphs (graphid, name, width, height, yaxismin, yaxismax, templateid, show_work_period, show_triggers, graphtype, show_legend, show_3d, percent_left, percent_right, ymin_type, ymax_type, ymin_itemid, ymax_itemid, flags) VALUES (600000,'testFormGraphPrototype1',900,200,0.0,100.0,NULL,1,0,1,1,0,0.0,0.0,1,1,NULL,NULL,2);
INSERT INTO graphs (graphid, name, width, height, yaxismin, yaxismax, templateid, show_work_period, show_triggers, graphtype, show_legend, show_3d, percent_left, percent_right, ymin_type, ymax_type, ymin_itemid, ymax_itemid, flags) VALUES (600001,'testFormGraphPrototype2',900,200,0.0,100.0,NULL,1,0,1,1,0,0.0,0.0,1,1,NULL,NULL,2);
INSERT INTO graphs (graphid, name, width, height, yaxismin, yaxismax, templateid, show_work_period, show_triggers, graphtype, show_legend, show_3d, percent_left, percent_right, ymin_type, ymax_type, ymin_itemid, ymax_itemid, flags) VALUES (600002,'testFormGraphPrototype3',900,200,0.0,100.0,NULL,1,0,1,1,0,0.0,0.0,1,1,NULL,NULL,2);
INSERT INTO graphs (graphid, name, width, height, yaxismin, yaxismax, templateid, show_work_period, show_triggers, graphtype, show_legend, show_3d, percent_left, percent_right, ymin_type, ymax_type, ymin_itemid, ymax_itemid, flags) VALUES (600003,'testFormGraphPrototype4',900,200,0.0,100.0,NULL,1,0,1,1,0,0.0,0.0,1,1,NULL,NULL,2);

-- testFormGraphPrototype.LayoutCheck and testFormGraphPrototype.SimpleUpdate
INSERT INTO graphs_items (gitemid, graphid, itemid, drawtype, sortorder, color, yaxisside, calc_fnc, type) VALUES (600000, 600000, 99102, 1, 1, 'FF5555', 0, 2, 0);
INSERT INTO graphs_items (gitemid, graphid, itemid, drawtype, sortorder, color, yaxisside, calc_fnc, type) VALUES (600001, 600000, 23804, 1, 1, 'FF5555', 0, 2, 0);
INSERT INTO graphs_items (gitemid, graphid, itemid, drawtype, sortorder, color, yaxisside, calc_fnc, type) VALUES (600002, 600001, 99102, 1, 1, 'FF5555', 0, 2, 0);
INSERT INTO graphs_items (gitemid, graphid, itemid, drawtype, sortorder, color, yaxisside, calc_fnc, type) VALUES (600003, 600001, 23804, 1, 1, 'FF5555', 0, 2, 0);
INSERT INTO graphs_items (gitemid, graphid, itemid, drawtype, sortorder, color, yaxisside, calc_fnc, type) VALUES (600004, 600002, 99102, 1, 1, 'FF5555', 0, 2, 0);
INSERT INTO graphs_items (gitemid, graphid, itemid, drawtype, sortorder, color, yaxisside, calc_fnc, type) VALUES (600005, 600002, 23804, 1, 1, 'FF5555', 0, 2, 0);
INSERT INTO graphs_items (gitemid, graphid, itemid, drawtype, sortorder, color, yaxisside, calc_fnc, type) VALUES (600006, 600003, 99102, 1, 1, 'FF5555', 0, 2, 0);
INSERT INTO graphs_items (gitemid, graphid, itemid, drawtype, sortorder, color, yaxisside, calc_fnc, type) VALUES (600007, 600003, 23804, 1, 1, 'FF5555', 0, 2, 0);

-- testZBX6663.MassSelect
INSERT INTO hosts (hostid, host, name, status, description, readme) VALUES (50000, 'Template ZBX6663 First', 'Template ZBX6663 First', 3, '', '');
INSERT INTO hosts_groups (hostgroupid, hostid, groupid) VALUES (50000, 50000, 1);
INSERT INTO hosts (hostid, host, name, status, description, readme) VALUES (50002, 'Template ZBX6663 Second', 'Template ZBX6663 Second', 3, '', '');
INSERT INTO hosts_groups (hostgroupid, hostid, groupid) VALUES (50001, 50002, 1);
INSERT INTO hosts (hostid, host, name, status, description, readme) VALUES (50001, 'Host ZBX6663','Host ZBX6663', 0, '', '');
INSERT INTO hosts_groups (hostgroupid, hostid, groupid) VALUES (50002, 50001, 4);
INSERT INTO hosts_templates (hosttemplateid, hostid, templateid) VALUES (50000, 50001, 50002);
INSERT INTO hosts_templates (hosttemplateid, hostid, templateid) VALUES (50002, 50000, 50002);
INSERT INTO interface (type, ip, dns, useip, port, main, hostid, interfaceid) VALUES (1, '127.0.7.1', '', '1', '10071', '1', 50001, 50015);
INSERT INTO items (itemid,type,hostid,name,key_,delay,history,trends,status,value_type,trapper_hosts,units,logtimefmt,templateid,valuemapid,params,ipmi_sensor,authtype,username,password,publickey,privatekey,flags,interfaceid,description,inventory_link,query_fields,lifetime,posts,headers) VALUES (400080,9,50000,'Download speed for scenario "$1".','web.test.in[Web ZBX6663 First,,bps]','60s','30d','90d',0,0,'','Bps','',NULL,NULL,'','',0,'','','','',0,NULL,'',0,'','30d','','');
INSERT INTO items (itemid,type,hostid,name,key_,delay,history,trends,status,value_type,trapper_hosts,units,logtimefmt,templateid,valuemapid,params,ipmi_sensor,authtype,username,password,publickey,privatekey,flags,interfaceid,description,inventory_link,query_fields,lifetime,posts,headers) VALUES (400090,9,50000,'Failed step of scenario "$1".','web.test.fail[Web ZBX6663 First]','60s','30d','90d',0,3,'','','',NULL,NULL,'','',0,'','','','',0,NULL,'',0,'','30d','','');
INSERT INTO items (itemid,type,hostid,name,key_,delay,history,trends,status,value_type,trapper_hosts,units,logtimefmt,templateid,valuemapid,params,ipmi_sensor,authtype,username,password,publickey,privatekey,flags,interfaceid,description,inventory_link,query_fields,lifetime,posts,headers) VALUES (400100,9,50000,'Last error message of scenario "$1".','web.test.error[Web ZBX6663 First]','60s','30d','90d',0,1,'','','',NULL,NULL,'','',0,'','','','',0,NULL,'',0,'','30d','','');
INSERT INTO items (itemid,type,hostid,name,key_,delay,history,trends,status,value_type,trapper_hosts,units,logtimefmt,templateid,valuemapid,params,ipmi_sensor,authtype,username,password,publickey,privatekey,flags,interfaceid,description,inventory_link,query_fields,lifetime,posts,headers) VALUES (400110,9,50000,'Download speed for step "$2" of scenario "$1".','web.test.in[Web ZBX6663 First,Web ZBX6663 First Step,bps]','60s','30d','90d',0,0,'','Bps','',NULL,NULL,'','',0,'','','','',0,NULL,'',0,'','30d','','');
INSERT INTO items (itemid,type,hostid,name,key_,delay,history,trends,status,value_type,trapper_hosts,units,logtimefmt,templateid,valuemapid,params,ipmi_sensor,authtype,username,password,publickey,privatekey,flags,interfaceid,description,inventory_link,query_fields,lifetime,posts,headers) VALUES (400120,9,50000,'Response time for step "$2" of scenario "$1".','web.test.time[Web ZBX6663 First,Web ZBX6663 First Step,resp]','60s','30d','90d',0,0,'','s','',NULL,NULL,'','',0,'','','','',0,NULL,'',0,'','30d','','');
INSERT INTO items (itemid,type,hostid,name,key_,delay,history,trends,status,value_type,trapper_hosts,units,logtimefmt,templateid,valuemapid,params,ipmi_sensor,authtype,username,password,publickey,privatekey,flags,interfaceid,description,inventory_link,query_fields,lifetime,posts,headers) VALUES (400130,9,50000,'Response code for step "$2" of scenario "$1".','web.test.rspcode[Web ZBX6663 First,Web ZBX6663 First Step]','60s','30d','90d',0,3,'','','',NULL,NULL,'','',0,'','','','',0,NULL,'',0,'','30d','','');
INSERT INTO items (itemid,type,hostid,name,key_,delay,history,trends,status,value_type,trapper_hosts,units,logtimefmt,templateid,valuemapid,params,ipmi_sensor,authtype,username,password,publickey,privatekey,flags,interfaceid,description,inventory_link,query_fields,lifetime,posts,headers) VALUES (400140,9,50002,'Download speed for scenario "$1".','web.test.in[Web ZBX6663 Second,,bps]','60s','30d','90d',0,0,'','Bps','',NULL,NULL,'','',0,'','','','',0,NULL,'',0,'','30d','','');
INSERT INTO items (itemid,type,hostid,name,key_,delay,history,trends,status,value_type,trapper_hosts,units,logtimefmt,templateid,valuemapid,params,ipmi_sensor,authtype,username,password,publickey,privatekey,flags,interfaceid,description,inventory_link,query_fields,lifetime,posts,headers) VALUES (400150,9,50002,'Failed step of scenario "$1".','web.test.fail[Web ZBX6663 Second]','60s','30d','90d',0,3,'','','',NULL,NULL,'','',0,'','','','',0,NULL,'',0,'','30d','','');
INSERT INTO items (itemid,type,hostid,name,key_,delay,history,trends,status,value_type,trapper_hosts,units,logtimefmt,templateid,valuemapid,params,ipmi_sensor,authtype,username,password,publickey,privatekey,flags,interfaceid,description,inventory_link,query_fields,lifetime,posts,headers) VALUES (400160,9,50002,'Last error message of scenario "$1".','web.test.error[Web ZBX6663 Second]','60s','30d','90d',0,1,'','','',NULL,NULL,'','',0,'','','','',0,NULL,'',0,'','30d','','');
INSERT INTO items (itemid,type,hostid,name,key_,delay,history,trends,status,value_type,trapper_hosts,units,logtimefmt,templateid,valuemapid,params,ipmi_sensor,authtype,username,password,publickey,privatekey,flags,interfaceid,description,inventory_link,query_fields,lifetime,posts,headers) VALUES (400170,9,50002,'Download speed for step "$2" of scenario "$1".','web.test.in[Web ZBX6663 Second,Web ZBX6663 Second Step,bps]','60s','30d','90d',0,0,'','Bps','',NULL,NULL,'','',0,'','','','',0,NULL,'',0,'','30d','','');
INSERT INTO items (itemid,type,hostid,name,key_,delay,history,trends,status,value_type,trapper_hosts,units,logtimefmt,templateid,valuemapid,params,ipmi_sensor,authtype,username,password,publickey,privatekey,flags,interfaceid,description,inventory_link,query_fields,lifetime,posts,headers) VALUES (400180,9,50002,'Response time for step "$2" of scenario "$1".','web.test.time[Web ZBX6663 Second,Web ZBX6663 Second Step,resp]','60s','30d','90d',0,0,'','s','',NULL,NULL,'','',0,'','','','',0,NULL,'',0,'','30d','','');
INSERT INTO items (itemid,type,hostid,name,key_,delay,history,trends,status,value_type,trapper_hosts,units,logtimefmt,templateid,valuemapid,params,ipmi_sensor,authtype,username,password,publickey,privatekey,flags,interfaceid,description,inventory_link,query_fields,lifetime,posts,headers) VALUES (400190,9,50002,'Response code for step "$2" of scenario "$1".','web.test.rspcode[Web ZBX6663 Second,Web ZBX6663 Second Step]','60s','30d','90d',0,3,'','','',NULL,NULL,'','',0,'','','','',0,NULL,'',0,'','30d','','');
INSERT INTO items (itemid,type,hostid,name,key_,delay,history,trends,status,value_type,trapper_hosts,units,logtimefmt,templateid,valuemapid,params,ipmi_sensor,authtype,username,password,publickey,privatekey,flags,interfaceid,description,inventory_link,query_fields,lifetime,posts,headers) VALUES (400200,9,50001,'Download speed for scenario "$1".','web.test.in[Web ZBX6663 Second,,bps]','60s','30d','90d',0,0,'','Bps','',400140,NULL,'','',0,'','','','',0,NULL,'',0,'','30d','','');
INSERT INTO items (itemid,type,hostid,name,key_,delay,history,trends,status,value_type,trapper_hosts,units,logtimefmt,templateid,valuemapid,params,ipmi_sensor,authtype,username,password,publickey,privatekey,flags,interfaceid,description,inventory_link,query_fields,lifetime,posts,headers) VALUES (400210,9,50001,'Failed step of scenario "$1".','web.test.fail[Web ZBX6663 Second]','60s','30d','90d',0,3,'','','',400150,NULL,'','',0,'','','','',0,NULL,'',0,'','30d','','');
INSERT INTO items (itemid,type,hostid,name,key_,delay,history,trends,status,value_type,trapper_hosts,units,logtimefmt,templateid,valuemapid,params,ipmi_sensor,authtype,username,password,publickey,privatekey,flags,interfaceid,description,inventory_link,query_fields,lifetime,posts,headers) VALUES (400220,9,50001,'Last error message of scenario "$1".','web.test.error[Web ZBX6663 Second]','60s','30d','90d',0,1,'','','',400160,NULL,'','',0,'','','','',0,NULL,'',0,'','30d','','');
INSERT INTO items (itemid,type,hostid,name,key_,delay,history,trends,status,value_type,trapper_hosts,units,logtimefmt,templateid,valuemapid,params,ipmi_sensor,authtype,username,password,publickey,privatekey,flags,interfaceid,description,inventory_link,query_fields,lifetime,posts,headers) VALUES (400230,9,50001,'Download speed for step "$2" of scenario "$1".','web.test.in[Web ZBX6663 Second,Web ZBX6663 Second Step,bps]','60s','30d','90d',0,0,'','Bps','',400170,NULL,'','',0,'','','','',0,NULL,'',0,'','30d','','');
INSERT INTO items (itemid,type,hostid,name,key_,delay,history,trends,status,value_type,trapper_hosts,units,logtimefmt,templateid,valuemapid,params,ipmi_sensor,authtype,username,password,publickey,privatekey,flags,interfaceid,description,inventory_link,query_fields,lifetime,posts,headers) VALUES (400240,9,50001,'Response time for step "$2" of scenario "$1".','web.test.time[Web ZBX6663 Second,Web ZBX6663 Second Step,resp]','60s','30d','90d',0,0,'','s','',400180,NULL,'','',0,'','','','',0,NULL,'',0,'','30d','','');
INSERT INTO items (itemid,type,hostid,name,key_,delay,history,trends,status,value_type,trapper_hosts,units,logtimefmt,templateid,valuemapid,params,ipmi_sensor,authtype,username,password,publickey,privatekey,flags,interfaceid,description,inventory_link,query_fields,lifetime,posts,headers) VALUES (400250,9,50001,'Response code for step "$2" of scenario "$1".','web.test.rspcode[Web ZBX6663 Second,Web ZBX6663 Second Step]','60s','30d','90d',0,3,'','','',400190,NULL,'','',0,'','','','',0,NULL,'',0,'','30d','','');
INSERT INTO items (itemid,type,hostid,name,key_,delay,history,trends,status,value_type,trapper_hosts,units,logtimefmt,templateid,valuemapid,params,ipmi_sensor,authtype,username,password,publickey,privatekey,flags,interfaceid,description,inventory_link,query_fields,lifetime,posts,headers) VALUES (400260,9,50000,'Download speed for scenario "$1".','web.test.in[Web ZBX6663 Second,,bps]','60s','30d','90d',0,0,'','Bps','',400140,NULL,'','',0,'','','','',0,NULL,'',0,'','30d','','');
INSERT INTO items (itemid,type,hostid,name,key_,delay,history,trends,status,value_type,trapper_hosts,units,logtimefmt,templateid,valuemapid,params,ipmi_sensor,authtype,username,password,publickey,privatekey,flags,interfaceid,description,inventory_link,query_fields,lifetime,posts,headers) VALUES (400270,9,50000,'Failed step of scenario "$1".','web.test.fail[Web ZBX6663 Second]','60s','30d','90d',0,3,'','','',0400150,NULL,'','',0,'','','','',0,NULL,'',0,'','30d','','');
INSERT INTO items (itemid,type,hostid,name,key_,delay,history,trends,status,value_type,trapper_hosts,units,logtimefmt,templateid,valuemapid,params,ipmi_sensor,authtype,username,password,publickey,privatekey,flags,interfaceid,description,inventory_link,query_fields,lifetime,posts,headers) VALUES (400280,9,50000,'Last error message of scenario "$1".','web.test.error[Web ZBX6663 Second]','60s','30d','90d',0,1,'','','',400160,NULL,'','',0,'','','','',0,NULL,'',0,'','30d','','');
INSERT INTO items (itemid,type,hostid,name,key_,delay,history,trends,status,value_type,trapper_hosts,units,logtimefmt,templateid,valuemapid,params,ipmi_sensor,authtype,username,password,publickey,privatekey,flags,interfaceid,description,inventory_link,query_fields,lifetime,posts,headers) VALUES (400290,9,50000,'Download speed for step "$2" of scenario "$1".','web.test.in[Web ZBX6663 Second,Web ZBX6663 Second Step,bps]','60s','30d','90d',0,0,'','Bps','',400170,NULL,'','',0,'','','','',0,NULL,'',0,'','30d','','');
INSERT INTO items (itemid,type,hostid,name,key_,delay,history,trends,status,value_type,trapper_hosts,units,logtimefmt,templateid,valuemapid,params,ipmi_sensor,authtype,username,password,publickey,privatekey,flags,interfaceid,description,inventory_link,query_fields,lifetime,posts,headers) VALUES (400300,9,50000,'Response time for step "$2" of scenario "$1".','web.test.time[Web ZBX6663 Second,Web ZBX6663 Second Step,resp]','60s','30d','90d',0,0,'','s','',400180,NULL,'','',0,'','','','',0,NULL,'',0,'','30d','','');
INSERT INTO items (itemid,type,hostid,name,key_,delay,history,trends,status,value_type,trapper_hosts,units,logtimefmt,templateid,valuemapid,params,ipmi_sensor,authtype,username,password,publickey,privatekey,flags,interfaceid,description,inventory_link,query_fields,lifetime,posts,headers) VALUES (400310,9,50000,'Response code for step "$2" of scenario "$1".','web.test.rspcode[Web ZBX6663 Second,Web ZBX6663 Second Step]','60s','30d','90d',0,3,'','','',400190,NULL,'','',0,'','','','',0,NULL,'',0,'','30d','','');
INSERT INTO items (itemid,type,hostid,name,key_,delay,history,trends,status,value_type,trapper_hosts,units,logtimefmt,templateid,valuemapid,params,ipmi_sensor,authtype,username,password,publickey,privatekey,flags,interfaceid,description,inventory_link,query_fields,lifetime,posts,headers) VALUES (400320,9,50001,'Download speed for scenario "$1".','web.test.in[Web ZBX6663,,bps]','60s','30s','90d',0,0,'','Bps','',NULL,NULL,'','',0,'','','','',0,NULL,'',0,'','30d','','');
INSERT INTO items (itemid,type,hostid,name,key_,delay,history,trends,status,value_type,trapper_hosts,units,logtimefmt,templateid,valuemapid,params,ipmi_sensor,authtype,username,password,publickey,privatekey,flags,interfaceid,description,inventory_link,query_fields,lifetime,posts,headers) VALUES (400330,9,50001,'Failed step of scenario "$1".','web.test.fail[Web ZBX6663]','60s','30d','90d',0,3,'','','',NULL,NULL,'','',0,'','','','',0,NULL,'',0,'','30d','','');
INSERT INTO items (itemid,type,hostid,name,key_,delay,history,trends,status,value_type,trapper_hosts,units,logtimefmt,templateid,valuemapid,params,ipmi_sensor,authtype,username,password,publickey,privatekey,flags,interfaceid,description,inventory_link,query_fields,lifetime,posts,headers) VALUES (400340,9,50001,'Last error message of scenario "$1".','web.test.error[Web ZBX6663]','60s','30d','90d',0,1,'','','',NULL,NULL,'','',0,'','','','',0,NULL,'',0,'','30d','','');
INSERT INTO items (itemid,type,hostid,name,key_,delay,history,trends,status,value_type,trapper_hosts,units,logtimefmt,templateid,valuemapid,params,ipmi_sensor,authtype,username,password,publickey,privatekey,flags,interfaceid,description,inventory_link,query_fields,lifetime,posts,headers) VALUES (400350,9,50001,'Download speed for step "$2" of scenario "$1".','web.test.in[Web ZBX6663,Web ZBX6663 Step,bps]','60s','30d','90d',0,0,'','Bps','',NULL,NULL,'','',0,'','','','',0,NULL,'',0,'','30d','','');
INSERT INTO items (itemid,type,hostid,name,key_,delay,history,trends,status,value_type,trapper_hosts,units,logtimefmt,templateid,valuemapid,params,ipmi_sensor,authtype,username,password,publickey,privatekey,flags,interfaceid,description,inventory_link,query_fields,lifetime,posts,headers) VALUES (400360,9,50001,'Response time for step "$2" of scenario "$1".','web.test.time[Web ZBX6663,Web ZBX6663 Step,resp]','60s','30d','90d',0,0,'','s','',NULL,NULL,'','',0,'','','','',0,NULL,'',0,'','30d','','');
INSERT INTO items (itemid,type,hostid,name,key_,delay,history,trends,status,value_type,trapper_hosts,units,logtimefmt,templateid,valuemapid,params,ipmi_sensor,authtype,username,password,publickey,privatekey,flags,interfaceid,description,inventory_link,query_fields,lifetime,posts,headers) VALUES (400370,9,50001,'Response code for step "$2" of scenario "$1".','web.test.rspcode[Web ZBX6663,Web ZBX6663 Step]','60s','30d','90d',0,3,'','','',NULL,NULL,'','',0,'','','','',0,NULL,'',0,'','30d','','');
INSERT INTO items (itemid,type,hostid,name,key_,delay,history,trends,status,value_type,trapper_hosts,units,logtimefmt,templateid,valuemapid,params,ipmi_sensor,authtype,username,password,publickey,privatekey,flags,interfaceid,description,inventory_link,query_fields,lifetime,posts,headers) VALUES (400380,0,50002,'Item ZBX6663 Second','item-ZBX6663-second','30s','90d','365d',0,3,'','','',NULL,NULL,'','',0,'','','','',0,NULL,'',0,'','30d','','');
INSERT INTO items (itemid,type,hostid,name,key_,delay,history,trends,status,value_type,trapper_hosts,units,logtimefmt,templateid,valuemapid,params,ipmi_sensor,authtype,username,password,publickey,privatekey,flags,interfaceid,description,inventory_link,query_fields,lifetime,posts,headers) VALUES (400390,0,50001,'Item ZBX6663 Second','item-ZBX6663-second','30s','90d','365d',0,3,'','','',400380,NULL,'','',0,'','','','',0,50015,'',0,'','30d','','');
INSERT INTO items (itemid,type,hostid,name,key_,delay,history,trends,status,value_type,trapper_hosts,units,logtimefmt,templateid,valuemapid,params,ipmi_sensor,authtype,username,password,publickey,privatekey,flags,interfaceid,description,inventory_link,query_fields,lifetime,posts,headers) VALUES (400400,0,50000,'Item ZBX6663 Second','item-ZBX6663-second','30s','90d','365d',0,3,'','','',400380,NULL,'','',0,'','','','',0,NULL,'',0,'','30d','','');
INSERT INTO items (itemid,type,hostid,name,key_,delay,history,trends,status,value_type,trapper_hosts,units,logtimefmt,templateid,valuemapid,params,ipmi_sensor,authtype,username,password,publickey,privatekey,flags,interfaceid,description,inventory_link,query_fields,lifetime,posts,headers) VALUES (400410,0,50000,'Item ZBX6663 First','item-ZBX6663-first','30s','90d','365d',0,3,'','','',NULL,NULL,'','',0,'','','','',0,NULL,'',0,'','30d','','');
INSERT INTO items (itemid,type,hostid,name,key_,delay,history,trends,status,value_type,trapper_hosts,units,logtimefmt,templateid,valuemapid,params,ipmi_sensor,authtype,username,password,publickey,privatekey,flags,interfaceid,description,inventory_link,query_fields,lifetime,posts,headers) VALUES (400420,0,50001,'Item ZBX6663','item-ZBX6663','30s','90d','365d',0,3,'','','',NULL,NULL,'','',0,'','','','',0,50015,'',0,'','30d','','');
INSERT INTO items (itemid,type,hostid,name,key_,delay,history,trends,status,value_type,trapper_hosts,units,logtimefmt,templateid,valuemapid,params,ipmi_sensor,authtype,username,password,publickey,privatekey,flags,interfaceid,description,inventory_link,query_fields,lifetime,posts,headers) VALUES (400430,0,50001,'DiscoveryRule ZBX6663','drule-zbx6663','30s','90d','365d',0,4,'','','',NULL,NULL,'','',0,'','','','',1,50015,'',0,'','30d','','');
INSERT INTO items (itemid,type,hostid,name,key_,delay,history,trends,status,value_type,trapper_hosts,units,logtimefmt,templateid,valuemapid,params,ipmi_sensor,authtype,username,password,publickey,privatekey,flags,interfaceid,description,inventory_link,query_fields,lifetime,posts,headers) VALUES (400450,0,50002,'DiscoveryRule ZBX6663 Second','drule-ZBX6663-second','30s','90d','365d',0,4,'','','',NULL,NULL,'','',0,'','','','',1,NULL,'',0,'','30d','','');
INSERT INTO items (itemid,type,hostid,name,key_,delay,history,trends,status,value_type,trapper_hosts,units,logtimefmt,templateid,valuemapid,params,ipmi_sensor,authtype,username,password,publickey,privatekey,flags,interfaceid,description,inventory_link,query_fields,lifetime,posts,headers) VALUES (400460,0,50001,'DiscoveryRule ZBX6663 Second','drule-ZBX6663-second','30s','90d','365d',0,4,'','','',400450,NULL,'','',0,'','','','',1,50015,'',0,'','30d','','');
INSERT INTO items (itemid,type,hostid,name,key_,delay,history,trends,status,value_type,trapper_hosts,units,logtimefmt,templateid,valuemapid,params,ipmi_sensor,authtype,username,password,publickey,privatekey,flags,interfaceid,description,inventory_link,query_fields,lifetime,posts,headers) VALUES (400470,0,50000,'DiscoveryRule ZBX6663 Second','drule-ZBX6663-second','30s','90d','365d',0,4,'','','',400450,NULL,'','',0,'','','','',1,NULL,'',0,'','30d','','');
INSERT INTO items (itemid,type,hostid,name,key_,delay,history,trends,status,value_type,trapper_hosts,units,logtimefmt,templateid,valuemapid,params,ipmi_sensor,authtype,username,password,publickey,privatekey,flags,interfaceid,description,inventory_link,query_fields,lifetime,posts,headers) VALUES (400480,0,50002,'ItemProto ZBX6663 Second','item-proto-zbx6663-second[{#KEY}]','30s','90d','365d',0,3,'','','',NULL,NULL,'','',0,'','','','',2,NULL,'',0,'','30d','','');
INSERT INTO items (itemid,type,hostid,name,key_,delay,history,trends,status,value_type,trapper_hosts,units,logtimefmt,templateid,valuemapid,params,ipmi_sensor,authtype,username,password,publickey,privatekey,flags,interfaceid,description,inventory_link,query_fields,lifetime,posts,headers) VALUES (400490,0,50001,'ItemProto ZBX6663 Second','item-proto-zbx6663-second[{#KEY}]','30s','90d','365d',0,3,'','','',400480,NULL,'','',0,'','','','',2,50015,'',0,'','30d','','');
INSERT INTO items (itemid,type,hostid,name,key_,delay,history,trends,status,value_type,trapper_hosts,units,logtimefmt,templateid,valuemapid,params,ipmi_sensor,authtype,username,password,publickey,privatekey,flags,interfaceid,description,inventory_link,query_fields,lifetime,posts,headers) VALUES (400500,0,50000,'ItemProto ZBX6663 Second','item-proto-zbx6663-second[{#KEY}]','30s','90d','365d',0,3,'','','',400480,NULL,'','',0,'','','','',2,NULL,'',0,'','30d','','');
INSERT INTO items (itemid,type,hostid,name,key_,delay,history,trends,status,value_type,trapper_hosts,units,logtimefmt,templateid,valuemapid,params,ipmi_sensor,authtype,username,password,publickey,privatekey,flags,interfaceid,description,inventory_link,query_fields,lifetime,posts,headers) VALUES (400510,0,50000,'DiscoveryRule ZBX6663 First','drule-zbx6663-first','30s','90d','365d',0,4,'','','',NULL,NULL,'','',0,'','','','',1,NULL,'',0,'','3600','','');
INSERT INTO items (itemid,type,hostid,name,key_,delay,history,trends,status,value_type,trapper_hosts,units,logtimefmt,templateid,valuemapid,params,ipmi_sensor,authtype,username,password,publickey,privatekey,flags,interfaceid,description,inventory_link,query_fields,lifetime,posts,headers) VALUES (400520,0,50001,'ItemProto ZBX6663 HSecond','item-proto-zbx6663-hsecond[{#KEY}]','30s','90d','365d',0,3,'','','',NULL,NULL,'','',0,'','','','',2,50015,'',0,'','30d','','');
INSERT INTO items (itemid,type,hostid,name,key_,delay,history,trends,status,value_type,trapper_hosts,units,logtimefmt,templateid,valuemapid,params,ipmi_sensor,authtype,username,password,publickey,privatekey,flags,interfaceid,description,inventory_link,query_fields,lifetime,posts,headers) VALUES (400540,0,50000,'ItemProto ZBX6663 TSecond','item-proto-zbx6663-tsecond[{#KEY}]','30s','90d','365d',0,3,'','','',NULL,NULL,'','',0,'','','','',2,NULL,'',0,'','30d','','');
INSERT INTO item_rtname (itemid, name_resolved, name_resolved_upper) VALUES (400200, 'Download speed for scenario "$1".', 'DOWNLOAD SPEED FOR SCENARIO "$1".');
INSERT INTO item_rtname (itemid, name_resolved, name_resolved_upper) VALUES (400210, 'Failed step of scenario "$1".', 'FAILED STEP OF SCENARIO "$1".');
INSERT INTO item_rtname (itemid, name_resolved, name_resolved_upper) VALUES (400220, 'Last error message of scenario "$1".', 'LAST ERROR MESSAGE OF SCENARIO "$1".');
INSERT INTO item_rtname (itemid, name_resolved, name_resolved_upper) VALUES (400230, 'Download speed for step "$2" of scenario "$1".', 'DOWNLOAD SPEED FOR STEP "$2" OF SCENARIO "$1".');
INSERT INTO item_rtname (itemid, name_resolved, name_resolved_upper) VALUES (400240, 'Response time for step "$2" of scenario "$1".', 'RESPONSE TIME FOR STEP "$2" OF SCENARIO "$1".');
INSERT INTO item_rtname (itemid, name_resolved, name_resolved_upper) VALUES (400250, 'Response code for step "$2" of scenario "$1".', 'RESPONSE CODE FOR STEP "$2" OF SCENARIO "$1".');
INSERT INTO item_rtname (itemid, name_resolved, name_resolved_upper) VALUES (400320, 'Download speed for scenario "$1".', 'DOWNLOAD SPEED FOR SCENARIO "$1".');
INSERT INTO item_rtname (itemid, name_resolved, name_resolved_upper) VALUES (400330, 'Failed step of scenario "$1".', 'FAILED STEP OF SCENARIO "$1".');
INSERT INTO item_rtname (itemid, name_resolved, name_resolved_upper) VALUES (400340, 'Last error message of scenario "$1".', 'LAST ERROR MESSAGE OF SCENARIO "$1".');
INSERT INTO item_rtname (itemid, name_resolved, name_resolved_upper) VALUES (400350, 'Download speed for step "$2" of scenario "$1".', 'DOWNLOAD SPEED FOR STEP "$2" OF SCENARIO "$1".');
INSERT INTO item_rtname (itemid, name_resolved, name_resolved_upper) VALUES (400360, 'Response time for step "$2" of scenario "$1".', 'RESPONSE TIME FOR STEP "$2" OF SCENARIO "$1".');
INSERT INTO item_rtname (itemid, name_resolved, name_resolved_upper) VALUES (400370, 'Response code for step "$2" of scenario "$1".', 'RESPONSE CODE FOR STEP "$2" OF SCENARIO "$1".');
INSERT INTO item_rtname (itemid, name_resolved, name_resolved_upper) VALUES (400390, 'Item ZBX6663 Second', 'ITEM ZBX6663 SECOND');
INSERT INTO item_rtname (itemid, name_resolved, name_resolved_upper) VALUES (400420, 'Item ZBX6663', 'ITEM ZBX6663');

INSERT INTO item_discovery (itemdiscoveryid,itemid,lldruleid,key_,lastcheck,ts_delete) VALUES (507,400480,400450,'',0,0);
INSERT INTO item_discovery (itemdiscoveryid,itemid,lldruleid,key_,lastcheck,ts_delete) VALUES (508,400490,400460,'',0,0);
INSERT INTO item_discovery (itemdiscoveryid,itemid,lldruleid,key_,lastcheck,ts_delete) VALUES (509,400500,400470,'',0,0);
INSERT INTO item_discovery (itemdiscoveryid,itemid,lldruleid,key_,lastcheck,ts_delete) VALUES (510,400520,400460,'',0,0);
INSERT INTO item_discovery (itemdiscoveryid,itemid,lldruleid,key_,lastcheck,ts_delete) VALUES (512,400540,400470,'',0,0);
INSERT INTO triggers (triggerid,expression,description,url,status,value,priority,lastchange,comments,error,templateid,type,state,flags) VALUES (100008,'{100008}=0','Trigger ZBX6663 Second','',0,0,0,0,'','',NULL,0,0,0);
INSERT INTO triggers (triggerid,expression,description,url,status,value,priority,lastchange,comments,error,templateid,type,state,flags) VALUES (100009,'{100009}=0','Trigger ZBX6663 Second','',0,0,0,0,'','',100008,0,0,0);
INSERT INTO triggers (triggerid,expression,description,url,status,value,priority,lastchange,comments,error,templateid,type,state,flags) VALUES (100010,'{100010}=0','Trigger ZBX6663 Second','',0,0,0,0,'','',100008,0,0,0);
INSERT INTO triggers (triggerid,expression,description,url,status,value,priority,lastchange,comments,error,templateid,type,state,flags) VALUES (100011,'{100011}=0','Trigger ZBX6663 First','',0,0,0,0,'','',NULL,0,0,0);
INSERT INTO triggers (triggerid,expression,description,url,status,value,priority,lastchange,comments,error,templateid,type,state,flags) VALUES (100012,'{100012}=0','Trigger ZBX6663','',0,0,0,0,'','',NULL,0,0,0);
INSERT INTO triggers (triggerid,expression,description,url,status,value,priority,lastchange,comments,error,templateid,type,state,flags) VALUES (100013,'{100013}=0','TriggerProto ZBX6663 TSecond','',0,0,0,0,'','',NULL,0,0,2);
INSERT INTO triggers (triggerid,expression,description,url,status,value,priority,lastchange,comments,error,templateid,type,state,flags) VALUES (100014,'{100014}=0','TriggerProto ZBX6663 Second','',0,0,0,0,'','',NULL,0,0,2);
INSERT INTO triggers (triggerid,expression,description,url,status,value,priority,lastchange,comments,error,templateid,type,state,flags) VALUES (100015,'{100015}=0','TriggerProto ZBX6663 Second','',0,0,0,0,'','',100014,0,0,2);
INSERT INTO triggers (triggerid,expression,description,url,status,value,priority,lastchange,comments,error,templateid,type,state,flags) VALUES (100016,'{100016}=0','TriggerProto ZBX6663 Second','',0,0,0,0,'','',100014,0,0,2);
INSERT INTO triggers (triggerid,expression,description,url,status,value,priority,lastchange,comments,error,templateid,type,state,flags) VALUES (100017,'{100017}=0','TriggerProto ZBX6663 HSecond','',0,0,0,0,'','',NULL,0,0,2);
INSERT INTO functions (functionid,itemid,triggerid,name,parameter) VALUES (100008,400380,100008,'last','$,#1');
INSERT INTO functions (functionid,itemid,triggerid,name,parameter) VALUES (100009,400390,100009,'last','$,#1');
INSERT INTO functions (functionid,itemid,triggerid,name,parameter) VALUES (100010,400400,100010,'last','$,#1');
INSERT INTO functions (functionid,itemid,triggerid,name,parameter) VALUES (100011,400410,100011,'last','$,#1');
INSERT INTO functions (functionid,itemid,triggerid,name,parameter) VALUES (100012,400420,100012,'last','$,#1');
INSERT INTO functions (functionid,itemid,triggerid,name,parameter) VALUES (100013,400540,100013,'last','$,#1');
INSERT INTO functions (functionid,itemid,triggerid,name,parameter) VALUES (100014,400480,100014,'last','$,#1');
INSERT INTO functions (functionid,itemid,triggerid,name,parameter) VALUES (100015,400490,100015,'last','$,#1');
INSERT INTO functions (functionid,itemid,triggerid,name,parameter) VALUES (100016,400500,100016,'last','$,#1');
INSERT INTO functions (functionid,itemid,triggerid,name,parameter) VALUES (100017,400520,100017,'last','$,#1');
INSERT INTO graphs (graphid,name,width,height,yaxismin,yaxismax,templateid,show_work_period,show_triggers,graphtype,show_legend,show_3d,percent_left,percent_right,ymin_type,ymax_type,ymin_itemid,ymax_itemid,flags) VALUES (700008,'Graph ZBX6663',900,200,0.0000,100.0000,NULL,1,1,0,1,0,0.0000,0.0000,0,0,NULL,NULL,0);
INSERT INTO graphs (graphid,name,width,height,yaxismin,yaxismax,templateid,show_work_period,show_triggers,graphtype,show_legend,show_3d,percent_left,percent_right,ymin_type,ymax_type,ymin_itemid,ymax_itemid,flags) VALUES (700009,'Graph ZBX6663 Second',900,200,0.0000,100.0000,NULL,1,1,0,1,0,0.0000,0.0000,0,0,NULL,NULL,0);
INSERT INTO graphs (graphid,name,width,height,yaxismin,yaxismax,templateid,show_work_period,show_triggers,graphtype,show_legend,show_3d,percent_left,percent_right,ymin_type,ymax_type,ymin_itemid,ymax_itemid,flags) VALUES (700010,'Graph ZBX6663 Second',900,200,0.0000,100.0000,700009,1,1,0,1,0,0.0000,0.0000,0,0,NULL,NULL,0);
INSERT INTO graphs (graphid,name,width,height,yaxismin,yaxismax,templateid,show_work_period,show_triggers,graphtype,show_legend,show_3d,percent_left,percent_right,ymin_type,ymax_type,ymin_itemid,ymax_itemid,flags) VALUES (700011,'Graph ZBX6663 Second',900,200,0.0000,100.0000,700009,1,1,0,1,0,0.0000,0.0000,0,0,NULL,NULL,0);
INSERT INTO graphs (graphid,name,width,height,yaxismin,yaxismax,templateid,show_work_period,show_triggers,graphtype,show_legend,show_3d,percent_left,percent_right,ymin_type,ymax_type,ymin_itemid,ymax_itemid,flags) VALUES (700012,'Graph ZBX6663 First',900,200,0.0000,100.0000,NULL,1,1,0,1,0,0.0000,0.0000,0,0,NULL,NULL,0);
INSERT INTO graphs (graphid,name,width,height,yaxismin,yaxismax,templateid,show_work_period,show_triggers,graphtype,show_legend,show_3d,percent_left,percent_right,ymin_type,ymax_type,ymin_itemid,ymax_itemid,flags) VALUES (700013,'GraphPrototype ZBX6663 Second',900,200,0.0000,100.0000,NULL,1,1,0,1,0,0.0000,0.0000,0,0,NULL,NULL,2);
INSERT INTO graphs (graphid,name,width,height,yaxismin,yaxismax,templateid,show_work_period,show_triggers,graphtype,show_legend,show_3d,percent_left,percent_right,ymin_type,ymax_type,ymin_itemid,ymax_itemid,flags) VALUES (700014,'GraphPrototype ZBX6663 Second',900,200,0.0000,100.0000,700013,1,1,0,1,0,0.0000,0.0000,0,0,NULL,NULL,2);
INSERT INTO graphs (graphid,name,width,height,yaxismin,yaxismax,templateid,show_work_period,show_triggers,graphtype,show_legend,show_3d,percent_left,percent_right,ymin_type,ymax_type,ymin_itemid,ymax_itemid,flags) VALUES (700015,'GraphPrototype ZBX6663 Second',900,200,0.0000,100.0000,700013,1,1,0,1,0,0.0000,0.0000,0,0,NULL,NULL,2);
INSERT INTO graphs (graphid,name,width,height,yaxismin,yaxismax,templateid,show_work_period,show_triggers,graphtype,show_legend,show_3d,percent_left,percent_right,ymin_type,ymax_type,ymin_itemid,ymax_itemid,flags) VALUES (700016,'GraphProto ZBX6663 TSecond',900,200,0.0000,100.0000,NULL,1,1,0,1,0,0.0000,0.0000,0,0,NULL,NULL,2);
INSERT INTO graphs (graphid,name,width,height,yaxismin,yaxismax,templateid,show_work_period,show_triggers,graphtype,show_legend,show_3d,percent_left,percent_right,ymin_type,ymax_type,ymin_itemid,ymax_itemid,flags) VALUES (700017,'GraphProto ZBX6663 HSecond',900,200,0.0000,100.0000,NULL,1,1,0,1,0,0.0000,0.0000,0,0,NULL,NULL,2);
INSERT INTO graphs_items (gitemid,graphid,itemid,drawtype,sortorder,color,yaxisside,calc_fnc,type) VALUES (700016,700008,400420,0,0,'C80000',0,2,0);
INSERT INTO graphs_items (gitemid,graphid,itemid,drawtype,sortorder,color,yaxisside,calc_fnc,type) VALUES (700017,700009,400380,0,0,'C80000',0,2,0);
INSERT INTO graphs_items (gitemid,graphid,itemid,drawtype,sortorder,color,yaxisside,calc_fnc,type) VALUES (700018,700010,400390,0,0,'C80000',0,2,0);
INSERT INTO graphs_items (gitemid,graphid,itemid,drawtype,sortorder,color,yaxisside,calc_fnc,type) VALUES (700019,700011,400400,0,0,'C80000',0,2,0);
INSERT INTO graphs_items (gitemid,graphid,itemid,drawtype,sortorder,color,yaxisside,calc_fnc,type) VALUES (700020,700012,400410,0,0,'C80000',0,2,0);
INSERT INTO graphs_items (gitemid,graphid,itemid,drawtype,sortorder,color,yaxisside,calc_fnc,type) VALUES (700021,700013,400480,0,0,'C80000',0,2,0);
INSERT INTO graphs_items (gitemid,graphid,itemid,drawtype,sortorder,color,yaxisside,calc_fnc,type) VALUES (700022,700014,400490,0,0,'C80000',0,2,0);
INSERT INTO graphs_items (gitemid,graphid,itemid,drawtype,sortorder,color,yaxisside,calc_fnc,type) VALUES (700023,700015,400500,0,0,'C80000',0,2,0);
INSERT INTO graphs_items (gitemid,graphid,itemid,drawtype,sortorder,color,yaxisside,calc_fnc,type) VALUES (700024,700016,400540,0,0,'C80000',0,2,0);
INSERT INTO graphs_items (gitemid,graphid,itemid,drawtype,sortorder,color,yaxisside,calc_fnc,type) VALUES (700025,700017,400520,0,0,'C80000',0,2,0);
INSERT INTO httptest (httptestid, hostid, templateid, name, delay, status, agent) VALUES (98, 50000, NULL, 'Web ZBX6663 First', 60, 0, 'Mozilla/5.0 (compatible; MSIE 10.0; Windows NT 6.1; Trident/6.0)');
INSERT INTO httptest (httptestid, hostid, templateid, name, delay, status, agent) VALUES (99, 50002, NULL, 'Web ZBX6663 Second', 60, 0, 'Mozilla/5.0 (compatible; MSIE 10.0; Windows NT 6.1; Trident/6.0)');
INSERT INTO httptest (httptestid, hostid, templateid, name, delay, status, agent) VALUES (100, 50001, 99, 'Web ZBX6663 Second', 60, 0, 'Mozilla/5.0 (compatible; MSIE 10.0; Windows NT 6.1; Trident/6.0)');
INSERT INTO httptest (httptestid, hostid, templateid, name, delay, status, agent) VALUES (101, 50000, 99, 'Web ZBX6663 Second', 60, 0, 'Mozilla/5.0 (compatible; MSIE 10.0; Windows NT 6.1; Trident/6.0)');
INSERT INTO httptest (httptestid, hostid, templateid, name, delay, status, agent) VALUES (102, 50001, NULL, 'Web ZBX6663', 60, 0, 'Mozilla/5.0 (compatible; MSIE 10.0; Windows NT 6.1; Trident/6.0)');
INSERT INTO httpstep (httpstepid, httptestid, name, no, url, timeout, posts, required, status_codes) VALUES (98, 98, 'Web ZBX6663 First Step', 1, 'Web ZBX6663 First Url', 15, '', '', '');
INSERT INTO httpstep (httpstepid, httptestid, name, no, url, timeout, posts, required, status_codes) VALUES (99, 99, 'Web ZBX6663 Second Step', 1, 'Web ZBX6663 Second Url', 15, '', '', '');
INSERT INTO httpstep (httpstepid, httptestid, name, no, url, timeout, posts, required, status_codes) VALUES (100, 100, 'Web ZBX6663 Second Step', 1, 'Web ZBX6663 Second Url', 15, '', '', '');
INSERT INTO httpstep (httpstepid, httptestid, name, no, url, timeout, posts, required, status_codes) VALUES (101, 101, 'Web ZBX6663 Second Step', 1, 'Web ZBX6663 Second Url', 15, '', '', '');
INSERT INTO httpstep (httpstepid, httptestid, name, no, url, timeout, posts, required, status_codes) VALUES (102, 102, 'Web ZBX6663 Step', 1, 'Web ZBX6663 Url', 15, '', '', '');
INSERT INTO httptestitem (httptestitemid,httptestid,itemid,type) VALUES (922,98,400080,2);
INSERT INTO httptestitem (httptestitemid,httptestid,itemid,type) VALUES (923,98,400090,3);
INSERT INTO httptestitem (httptestitemid,httptestid,itemid,type) VALUES (924,98,400100,4);
INSERT INTO httptestitem (httptestitemid,httptestid,itemid,type) VALUES (925,99,400140,2);
INSERT INTO httptestitem (httptestitemid,httptestid,itemid,type) VALUES (926,99,400150,3);
INSERT INTO httptestitem (httptestitemid,httptestid,itemid,type) VALUES (927,99,400160,4);
INSERT INTO httptestitem (httptestitemid,httptestid,itemid,type) VALUES (928,100,400200,2);
INSERT INTO httptestitem (httptestitemid,httptestid,itemid,type) VALUES (929,100,400210,3);
INSERT INTO httptestitem (httptestitemid,httptestid,itemid,type) VALUES (930,100,400220,4);
INSERT INTO httptestitem (httptestitemid,httptestid,itemid,type) VALUES (931,101,400260,2);
INSERT INTO httptestitem (httptestitemid,httptestid,itemid,type) VALUES (932,101,400270,3);
INSERT INTO httptestitem (httptestitemid,httptestid,itemid,type) VALUES (933,101,400280,4);
INSERT INTO httptestitem (httptestitemid,httptestid,itemid,type) VALUES (934,102,400320,2);
INSERT INTO httptestitem (httptestitemid,httptestid,itemid,type) VALUES (935,102,400330,3);
INSERT INTO httptestitem (httptestitemid,httptestid,itemid,type) VALUES (936,102,400340,4);

INSERT INTO httpstepitem (httpstepitemid,httpstepid,itemid,type) VALUES (922,98,400110,0);
INSERT INTO httpstepitem (httpstepitemid,httpstepid,itemid,type) VALUES (923,98,400120,1);
INSERT INTO httpstepitem (httpstepitemid,httpstepid,itemid,type) VALUES (924,98,400130,2);
INSERT INTO httpstepitem (httpstepitemid,httpstepid,itemid,type) VALUES (925,99,400170,0);
INSERT INTO httpstepitem (httpstepitemid,httpstepid,itemid,type) VALUES (926,99,400180,1);
INSERT INTO httpstepitem (httpstepitemid,httpstepid,itemid,type) VALUES (927,99,400190,2);
INSERT INTO httpstepitem (httpstepitemid,httpstepid,itemid,type) VALUES (928,100,400230,0);
INSERT INTO httpstepitem (httpstepitemid,httpstepid,itemid,type) VALUES (929,100,400240,1);
INSERT INTO httpstepitem (httpstepitemid,httpstepid,itemid,type) VALUES (930,100,400250,2);
INSERT INTO httpstepitem (httpstepitemid,httpstepid,itemid,type) VALUES (931,101,400290,0);
INSERT INTO httpstepitem (httpstepitemid,httpstepid,itemid,type) VALUES (932,101,400300,1);
INSERT INTO httpstepitem (httpstepitemid,httpstepid,itemid,type) VALUES (933,101,400310,2);
INSERT INTO httpstepitem (httpstepitemid,httpstepid,itemid,type) VALUES (934,102,400350,0);
INSERT INTO httpstepitem (httpstepitemid,httpstepid,itemid,type) VALUES (935,102,400360,1);
INSERT INTO httpstepitem (httpstepitemid,httpstepid,itemid,type) VALUES (936,102,400370,2);

-- testPageItems, testPageTriggers, testPageDiscoveryRules, testPageItemPrototype, testPageTriggerPrototype
INSERT INTO hosts (hostid, host, name, status, description, readme) VALUES (50006, 'Template-layout-test-001', 'Template-layout-test-001', 3, '', '');
INSERT INTO hosts_groups (hostgroupid, hostid, groupid) VALUES (50006, 50006, 1);
INSERT INTO hosts (hostid, host, name, status, description, readme) VALUES (50007, 'Host-layout-test-001', 'Host-layout-test-001', 0, '', '');
INSERT INTO hosts_groups (hostgroupid, hostid, groupid) VALUES (50007, 50007, 4);
INSERT INTO interface (type, ip, dns, useip, port, main, hostid, interfaceid) VALUES (1, '127.0.7.1', '', '1', '10071', '1', 50007, 50019);
INSERT INTO interface (type, ip, dns, useip, port, main, hostid, interfaceid) VALUES (1, '127.0.7.1', '', '1', '10071', '1', 50006, 50020);
INSERT INTO items (itemid,type,hostid,name,key_,delay,history,trends,status,value_type,trapper_hosts,units,logtimefmt,templateid,valuemapid,params,ipmi_sensor,authtype,username,password,publickey,privatekey,flags,interfaceid,description,inventory_link,query_fields,lifetime,posts,headers) VALUES (400580,0,50006,'Discovery-rule-layout-test-001','drule-layout-test001','30s','90d','365d',1,4,'','','',NULL,NULL,'','',0,'','','','',1,NULL,'',0,'','50d','','');
INSERT INTO items (itemid,type,hostid,name,key_,delay,history,trends,status,value_type,trapper_hosts,units,logtimefmt,templateid,valuemapid,params,ipmi_sensor,authtype,username,password,publickey,privatekey,flags,interfaceid,description,inventory_link,query_fields,lifetime,posts,headers) VALUES (400590,0,50007,'Discovery-rule-layout-test-002','drule-layout-test002','30s','90d','365d',0,4,'','','',NULL,NULL,'','',0,'','','','',1,NULL,'',0,'','30','','');
INSERT INTO items (name, key_, hostid, value_type, itemid, flags, delay, params,query_fields, description,posts,headers) VALUES ('Item-proto-layout-test-001', 'item-proto-layout-test001', 50006, 3, 400600, 2, 5, '','', '','','');
INSERT INTO item_discovery (itemdiscoveryid, itemid, lldruleid) values (513, 400600, 400580);
INSERT INTO items (name, key_, hostid, value_type, itemid, flags, delay, params,query_fields, description,posts,headers) VALUES ('Item-proto-layout-test-002', 'item-proto-layout-test002', 50007, 3, 400610, 2, 5, '','', '','','');
INSERT INTO item_discovery (itemdiscoveryid, itemid, lldruleid) values (514, 400610, 400590);
INSERT INTO items (itemid,type,hostid,name,key_,delay,history,trends,status,value_type,trapper_hosts,units,logtimefmt,templateid,valuemapid,params,ipmi_sensor,authtype,username,password,publickey,privatekey,flags,interfaceid,description,inventory_link,query_fields,lifetime,posts,headers) VALUES (400620,0,50006,'Item-layout-test-001','item-layout-test-001','30s','90d','365d',0,3,'','','',NULL,NULL,'','',0,'','','','',0,50020,'',0,'','30','','');
INSERT INTO items (itemid,type,hostid,name,key_,delay,history,trends,status,value_type,trapper_hosts,units,logtimefmt,templateid,valuemapid,params,ipmi_sensor,authtype,username,password,publickey,privatekey,flags,interfaceid,description,inventory_link,query_fields,lifetime,posts,headers) VALUES (400630,0,50007,'Item-layout-test-002','item-layout-test-002','30s','90d','365d',0,3,'','','',NULL,NULL,'','',0,'','','','',0,50019,'{{$A}}',0,'','30','','');
INSERT INTO item_rtname (itemid, name_resolved, name_resolved_upper) VALUES (400630, 'Item-layout-test-002', 'ITEM-LAYOUT-TEST-002');
INSERT INTO triggers (triggerid,expression,description,url,status,value,priority,lastchange,comments,error,templateid,type,state,flags) VALUES (100022,'{100022}=0','Trigger-proto-layout-test-001','',0,0,0,0,'','',NULL,0,0,2);
INSERT INTO functions (functionid,itemid,triggerid,name,parameter) VALUES (100022,400600,100022,'last','$,#1');
INSERT INTO triggers (triggerid, expression, description, comments, flags) VALUES (100023, '{100023}=0', 'Trigger-proto-layout-test-001', '', 2);
INSERT INTO functions (functionid, itemid, triggerid, name, parameter) VALUES (100023, 400610, 100023,'last','$,#1');
INSERT INTO triggers (triggerid,expression,description,url,status,value,priority,lastchange,comments,error,templateid,type,state,flags) VALUES (100024,'{100024}=0','Trigger-layout-test-001','',1,0,0,0,'','',NULL,0,0,0);
INSERT INTO triggers (triggerid,expression,description,url,status,value,priority,lastchange,comments,error,templateid,type,state,flags) VALUES (100025,'{100025}=0','Trigger-layout-test-002','',0,0,0,0,'','',NULL,0,0,0);
INSERT INTO functions (functionid,itemid,triggerid,name,parameter) VALUES (100024,400630,100024,'last','$,#1');
INSERT INTO functions (functionid,itemid,triggerid,name,parameter) VALUES (100025,400620,100025,'last','$,#1');

-- testFormMap.ZBX6840
INSERT INTO hosts (hostid, host, name, status, description, readme) VALUES (50008, 'Host-map-test-zbx6840', 'Host-map-test-zbx6840', 0, '', '');
INSERT INTO hosts_groups (hostgroupid, hostid, groupid) VALUES (50008, 50008, 4);
INSERT INTO interface (type, ip, dns, useip, port, main, hostid, interfaceid) VALUES (1, '127.0.7.1', '', '1', '10071', '1', 50008, 50021);
INSERT INTO items (itemid,type,hostid,name,key_,delay,history,trends,status,value_type,trapper_hosts,units,logtimefmt,templateid,valuemapid,params,ipmi_sensor,authtype,username,password,publickey,privatekey,flags,interfaceid,description,inventory_link,query_fields,lifetime,posts,headers) VALUES (400650,0,50008,'Item-layout-test-zbx6840','item-layout-test-002','30s','90d','365d',0,3,'','','',NULL,NULL,'','',0,'','','','',0,50021,'',0,'','30','','');
INSERT INTO item_rtname (itemid, name_resolved, name_resolved_upper) VALUES (400650, 'Item-layout-test-zbx6840', 'ITEM-LAYOUT-TEST-ZBX6840');
INSERT INTO triggers (triggerid,expression,description,url,status,value,priority,lastchange,comments,error,templateid,type,state,flags) VALUES (100026,'{100026}=0 and {100027}=0','Trigger-map-test-zbx6840','',0,0,0,0,'','',NULL,0,0,0);
INSERT INTO functions (functionid,itemid,triggerid,name,parameter) VALUES (100026,400650,100026,'last','$,#1');
INSERT INTO functions (functionid,itemid,triggerid,name,parameter) VALUES (100027,42237,100026,'last','$,#1');
INSERT INTO sysmaps (sysmapid, name, width, height, backgroundid, label_type, label_location, highlight, expandproblem, markelements, show_unack, grid_size, grid_show, grid_align, label_format, label_type_host, label_type_hostgroup, label_type_trigger, label_type_map, label_type_image, label_string_host, label_string_hostgroup, label_string_trigger, label_string_map, label_string_image, iconmapid, expand_macros, severity_min, userid, private) VALUES (5, 'testZBX6840', 800, 600, NULL, 0, 0, 0, 0, 0, 0, 50, 1, 1, 0, 2, 2, 2, 2, 2, '', '', '', '', '', NULL, 0, 0, 1, 0);
INSERT INTO sysmaps_elements (selementid,sysmapid,elementid,elementtype,iconid_off,iconid_on,label,label_location,x,y,iconid_disabled,iconid_maintenance,elementsubtype,areatype,width,height,viewtype,use_iconmap) VALUES (8,5,10084,0,19,NULL,'Host element (Zabbix Server)',-1,413,268,NULL,NULL,0,0,200,200,0,0);
INSERT INTO sysmaps_elements (selementid,sysmapid,elementid,elementtype,iconid_off,iconid_on,label,label_location,x,y,iconid_disabled,iconid_maintenance,elementsubtype,areatype,width,height,viewtype,use_iconmap) VALUES (9,5,0,2,15,NULL,'Trigger element (zbx6840)',-1,213,218,NULL,NULL,0,0,200,200,0,0);
INSERT INTO sysmap_element_trigger (selement_triggerid, selementid, triggerid) VALUES (2,9,100026);

-- testPageHistory_CheckLayout

INSERT INTO hosts (hostid, host, name, status, description, readme) VALUES (15003, 'testPageHistory_CheckLayout', 'testPageHistory_CheckLayout', 0, '', '');
INSERT INTO hosts_groups (hostgroupid, hostid, groupid) VALUES (15003, 15003, 4);
INSERT INTO interface (interfaceid, hostid, type, ip, useip, port, main) VALUES (15005, 15003, 1, '127.0.0.1', 1, '10050', 1);

INSERT INTO items (itemid, hostid, interfaceid, type, value_type, name, key_, delay, history, trends, status, units, valuemapid, params, description,query_fields, flags, posts, headers) VALUES (15085, 15003, 15005, 0, 3, 'item_testPageHistory_CheckLayout_Numeric_Unsigned', 'numeric_unsigned[item_testpagehistory_checklayout]', '30s', '90d', '365d', 0, '', NULL, '', '','', 0, '', '');
INSERT INTO items (itemid, hostid, interfaceid, type, value_type, name, key_, delay, history, trends, status, units, valuemapid, params, description,query_fields, flags, posts, headers) VALUES (15086, 15003, 15005, 0, 0, 'item_testPageHistory_CheckLayout_Numeric_Float'   , 'numeric_float[item_testpagehistory_checklayout]'   , '30s', '90d', '365d', 0, '', NULL, '', '','', 0, '', '');
INSERT INTO items (itemid, hostid, interfaceid, type, value_type, name, key_, delay, history,         status,                    params, description,query_fields, flags, posts, headers) VALUES (15087, 15003, 15005, 0, 1, 'item_testPageHistory_CheckLayout_Character'       , 'character[item_testpagehistory_checklayout]'       , '30s', '90d',      0,           '', 'http://zabbix.com https://www.zabbix.com/career https://www.zabbix.com/contact','', 0, '', '');
INSERT INTO items (itemid, hostid, interfaceid, type, value_type, name, key_, delay, history,         status,                    params, description,query_fields, flags, posts, headers) VALUES (15088, 15003, 15005, 0, 4, 'item_testPageHistory_CheckLayout_Text'            , 'text[item_testpagehistory_checklayout]'            , '30s', '90d',      0,           '', 'These urls should be clickable: https://zabbix.com https://www.zabbix.com/career','', 0, '', '');
INSERT INTO items (itemid, hostid, interfaceid, type, value_type, name, key_, delay, history,         status,                    params, description,query_fields, flags, posts, headers) VALUES (15089, 15003, 15005, 0, 2, 'item_testPageHistory_CheckLayout_Log'             , 'log[item_testpagehistory_checklayout]'             , '30s', '90d',      0,           '', '','', 0, '', '');
INSERT INTO items (itemid, hostid, interfaceid, type, value_type, name, key_, delay, history,         status,                    params, description,query_fields, flags, posts, headers) VALUES (15090, 15003, 15005, 0, 2, 'item_testPageHistory_CheckLayout_Log_2'           , 'log[item_testpagehistory_checklayout, 2]'          , '30s', '90d',      0,           '', 'Non-clickable description','', 0, '', '');
INSERT INTO items (itemid, hostid, interfaceid, type, value_type, name, key_, delay, history,         status,                    params, description,query_fields, flags, posts, headers) VALUES (15091, 15003, 15005, 0, 2, 'item_testPageHistory_CheckLayout_Eventlog'        , 'eventlog[item_testpagehistory_checklayout]'        , '30s', '90d',      0,           '', 'https://zabbix.com','', 0, '', '');
INSERT INTO items (itemid, hostid, interfaceid, type, value_type, name, key_, delay, history,         status,                    params, description,query_fields, flags, posts, headers) VALUES (15092, 15003, 15005, 0, 2, 'item_testPageHistory_CheckLayout_Eventlog_2'      , 'eventlog[item_testpagehistory_checklayout, 2]'     , '30s', '90d',      0,           '', 'The following url should be clickable: https://zabbix.com','', 0, '', '');
INSERT INTO item_rtname (itemid, name_resolved, name_resolved_upper) VALUES (15085, 'item_testPageHistory_CheckLayout_Numeric_Unsigned', 'ITEM_TESTPAGEHISTORY_CHECKLAYOUT_NUMERIC_UNSIGNED');
INSERT INTO item_rtname (itemid, name_resolved, name_resolved_upper) VALUES (15086, 'item_testPageHistory_CheckLayout_Numeric_Float', 'ITEM_TESTPAGEHISTORY_CHECKLAYOUT_NUMERIC_FLOAT');
INSERT INTO item_rtname (itemid, name_resolved, name_resolved_upper) VALUES (15087, 'item_testPageHistory_CheckLayout_Character', 'ITEM_TESTPAGEHISTORY_CHECKLAYOUT_CHARACTER');
INSERT INTO item_rtname (itemid, name_resolved, name_resolved_upper) VALUES (15088, 'item_testPageHistory_CheckLayout_Text', 'ITEM_TESTPAGEHISTORY_CHECKLAYOUT_TEXT');
INSERT INTO item_rtname (itemid, name_resolved, name_resolved_upper) VALUES (15089, 'item_testPageHistory_CheckLayout_Log', 'ITEM_TESTPAGEHISTORY_CHECKLAYOUT_LOG');
INSERT INTO item_rtname (itemid, name_resolved, name_resolved_upper) VALUES (15090, 'item_testPageHistory_CheckLayout_Log_2', 'ITEM_TESTPAGEHISTORY_CHECKLAYOUT_LOG_2');
INSERT INTO item_rtname (itemid, name_resolved, name_resolved_upper) VALUES (15091, 'item_testPageHistory_CheckLayout_Eventlog', 'ITEM_TESTPAGEHISTORY_CHECKLAYOUT_EVENTLOG');
INSERT INTO item_rtname (itemid, name_resolved, name_resolved_upper) VALUES (15092, 'item_testPageHistory_CheckLayout_Eventlog_2', 'ITEM_TESTPAGEHISTORY_CHECKLAYOUT_EVENTLOG_2');

-- testFormFilterProblems, testFormFilterHosts
INSERT INTO users (userid, username, passwd, autologin, autologout, lang, refresh, roleid, theme, attempt_failed, attempt_clock, rows_per_page) VALUES (92, 'filter-create', '$2y$10$nA7hh4cZ5oHM.GgXPqzZ/e/vaD1LYcOi.3ZfulCjZV/9H4PFtIKnK', 0, 0, 'default', 30, 3, 'default', 0, 0, 50);
INSERT INTO users_groups (id, usrgrpid, userid) VALUES (106, 7, 92);
INSERT INTO users (userid, username, passwd, autologin, autologout, lang, refresh, roleid, theme, attempt_failed, attempt_clock, rows_per_page) VALUES (93, 'filter-delete', '$2y$10$z9toljmutmrQqkrl6BZiGO2kvQNcfN4wY.Pi00CeyhFMwPRIYBt16', 0, 0, 'default', 30, 3, 'default', 0, 0, 50);
INSERT INTO users_groups (id, usrgrpid, userid) VALUES (107, 7, 93);
INSERT INTO users (userid, username, passwd, autologin, autologout, lang, refresh, roleid, theme, attempt_failed, attempt_clock, rows_per_page) VALUES (94, 'filter-update', '$2y$10$rHPaFkVgIx.ceaZYTlMTiuH9HyCv5M/GXQkrCyQLcK2sdubp303ze', 0, 0, 'default', 30, 3, 'default', 0, 0, 50);
INSERT INTO users_groups (id, usrgrpid, userid) VALUES (108, 7, 94);

INSERT INTO profiles (profileid, userid, idx, idx2, value_id, value_int, value_str, type) VALUES (24, 93, 'web.monitoring.problem.properties', 0, 0, 0, '{"filter_name":""}', 3);
INSERT INTO profiles (profileid, userid, idx, idx2, value_id, value_int, value_str, type) VALUES (25, 93, 'web.monitoring.problem.properties', 1, 0, 0, '{"hostids":["10084"],"filter_name":"delete_problems_1"}', 3);
INSERT INTO profiles (profileid, userid, idx, idx2, value_id, value_int, value_str, type) VALUES (30, 93, 'web.monitoring.problem.properties', 2, 0, 0, '{"filter_name":"delete_problems_2"}', 3);
INSERT INTO profiles (profileid, userid, idx, idx2, value_id, value_int, value_str, type) VALUES (20, 93, 'web.monitoring.hosts.properties', 0, 0, 0, '{"filter_name":""}', 3);
INSERT INTO profiles (profileid, userid, idx, idx2, value_id, value_int, value_str, type) VALUES (21, 93, 'web.monitoring.hosts.properties', 1, 0, 0, '{"groupids":["4"],"filter_name":"delete_hosts_1"}', 3);
INSERT INTO profiles (profileid, userid, idx, idx2, value_id, value_int, value_str, type) VALUES (31, 93, 'web.monitoring.hosts.properties', 2, 0, 0, '{"filter_name":"delete_hosts_2"}', 3);

INSERT INTO profiles (profileid, userid, idx, idx2, value_id, value_int, value_str, type) VALUES (26, 94, 'web.monitoring.problem.properties', 0, 0, 0, '{"filter_name":""}', 3);
INSERT INTO profiles (profileid, userid, idx, idx2, value_id, value_int, value_str, type) VALUES (27, 94, 'web.monitoring.problem.properties', 1, 0, 0, '{"filter_name":"update_tab","filter_show_counter":1,"show_timeline":"0"}', 3);
INSERT INTO profiles (profileid, userid, idx, idx2, value_id, value_int, value_str, type) VALUES (28, 94, 'web.monitoring.hosts.properties', 0, 0, 0, '{"filter_name":""}', 3);
INSERT INTO profiles (profileid, userid, idx, idx2, value_id, value_int, value_str, type) VALUES (29, 94, 'web.monitoring.hosts.properties', 1, 0, 0, '{"filter_name":"update_tab","filter_show_counter":1}', 3);

-- testTimezone
INSERT INTO users (userid, username, passwd, autologin, autologout, lang, refresh, roleid, theme, attempt_failed, attempt_clock, rows_per_page) VALUES (9, 'test-timezone', '$2y$10$TUIJdrXgEUaoCmbOdhiLhe8kWc3M.EE.paOv0rC7bgSP2til3643O', 0, 0, 'default', 30, 3, 'default', 0, 0, 50);
INSERT INTO usrgrp (usrgrpid, name) VALUES (92, 'Test timezone');
INSERT INTO users_groups (id, usrgrpid, userid) VALUES (105, 92, 9);

-- testUrlUserPermissions
INSERT INTO users (userid, username, passwd, autologin, autologout, lang, refresh, roleid, theme, attempt_failed, attempt_clock, rows_per_page, url) VALUES (40, 'admin-zabbix', '$2y$10$HuvU0X0vGitK8YhwyxILbOVU6oxYNF.BqsOhaieVBvDiGlxgxriay', 0, 0, 'en_US', 30, 2, 'default', 0, 0, 50, 'zabbix.php?action=toptriggers.list');
INSERT INTO users_groups (id, usrgrpid, userid) VALUES (60, 7, 40);
INSERT INTO users (userid, username, passwd, autologin, autologout, lang, refresh, roleid, theme, attempt_failed, attempt_clock, rows_per_page) VALUES (50, 'user-zabbix', '$2y$10$MZQTU3/7XsECy1DbQqvn/eaoPoMDgMYJ7Ml1wYon1dC0NfwM9E3zu', 0, 0, 'en_US', 30, 1, 'default', 0, 0, 50);
INSERT INTO users_groups (id, usrgrpid, userid) VALUES (70, 7, 50);

-- testPageDashboard Favorites
INSERT INTO profiles (profileid,userid,idx,value_id,value_str,source,type) VALUES (1,1,'web.favorite.sysmapids',1,'','sysmapid',1);
INSERT INTO profiles (profileid,userid,idx,value_id,value_str,source,type) VALUES (2,1,'web.favorite.graphids',42258,'','itemid',1);

-- testFormAdministrationUserGroups
INSERT INTO usrgrp (usrgrpid, name) VALUES (130, 'Selenium user group');
INSERT INTO usrgrp (usrgrpid, name) VALUES (140, 'Selenium user group in scripts');
INSERT INTO usrgrp (usrgrpid, name) VALUES (150, 'Selenium user group in configuration');
INSERT INTO scripts (scriptid, type, name, command, host_access, usrgrpid, groupid, description, scope) VALUES (5, 0, 'Selenium script','test',2,140,NULL,'selenium script description', 1);
UPDATE settings SET value_usrgrpid = 150 WHERE name='alert_usrgrpid';

-- Disable warning if Zabbix server is down
UPDATE settings SET value_int= 0 WHERE name='server_check_interval';
-- Super admin rows per page
UPDATE users SET rows_per_page = 100 WHERE userid = 1;
-- Set default language to EN_gb to display the date/time in the 24-hour format
UPDATE settings SET value_str='en_GB' WHERE name='default_lang';

-- test data for testPageAdministrationGeneralIconMapping and testFormAdministrationGeneralIconMapping
INSERT INTO icon_map (iconmapid, name, default_iconid) VALUES (100, 'Icon mapping one', 10);
INSERT INTO icon_mapping (iconmappingid, iconmapid, iconid, inventory_link, expression, sortorder) VALUES (1, 100, 2, 1, 'expression one', 0);
INSERT INTO icon_mapping (iconmappingid, iconmapid, iconid, inventory_link, expression, sortorder) VALUES (2, 100, 2, 1, 'expression two', 1);
INSERT INTO icon_map (iconmapid, name, default_iconid) VALUES (101, 'Icon mapping for update', 15);
INSERT INTO icon_mapping (iconmappingid, iconmapid, iconid, inventory_link, expression, sortorder) VALUES (3, 101, 5, 4, '(1!@#$%^-=2*)', 0);
INSERT INTO icon_map (iconmapid, name, default_iconid) VALUES (102, 'Icon mapping testForm update expression', 16);
INSERT INTO icon_mapping (iconmappingid, iconmapid, iconid, inventory_link, expression, sortorder) VALUES (4, 102, 6, 5, 'one more expression', 0);
INSERT INTO icon_map (iconmapid, name, default_iconid) VALUES (103, 'Icon mapping to check delete functionality', 10);
INSERT INTO icon_mapping (iconmappingid, iconmapid, iconid, inventory_link, expression, sortorder) VALUES (5, 103, 2, 1, 'expression 1', 0);
INSERT INTO icon_mapping (iconmappingid, iconmapid, iconid, inventory_link, expression, sortorder) VALUES (6, 103, 2, 1, 'expression 2', 1);
INSERT INTO icon_mapping (iconmappingid, iconmapid, iconid, inventory_link, expression, sortorder) VALUES (7, 103, 2, 1, 'expression 3', 2);
INSERT INTO icon_mapping (iconmappingid, iconmapid, iconid, inventory_link, expression, sortorder) VALUES (8, 103, 2, 1, 'expression 4', 3);
INSERT INTO icon_map (iconmapid, name, default_iconid) VALUES (104, 'used_by_map', 9);
INSERT INTO icon_mapping (iconmappingid, iconmapid, iconid, inventory_link, expression, sortorder) VALUES (9, 104, 2, 1, 'This Icon map used by map', 0);
INSERT INTO sysmaps (sysmapid, name, width, height, backgroundid, label_type, label_location, highlight, expandproblem, markelements, show_unack, iconmapid, userid, private) VALUES (6, 'Map with icon mapping', 800, 600, NULL, 0, 0, 0, 1, 0, 0, 104, 1, 1);
INSERT INTO icon_map (iconmapid, name, default_iconid) VALUES (105, 'Icon mapping to check clone functionality', 10);
INSERT INTO icon_mapping (iconmappingid, iconmapid, iconid, inventory_link, expression, sortorder) VALUES (10, 105, 2, 1, 'expression 1 for clone', 0);
INSERT INTO icon_mapping (iconmappingid, iconmapid, iconid, inventory_link, expression, sortorder) VALUES (11, 105, 2, 1, 'expression 2 for clone', 1);
INSERT INTO icon_mapping (iconmappingid, iconmapid, iconid, inventory_link, expression, sortorder) VALUES (12, 105, 2, 1, 'expression 3 for clone', 2);
INSERT INTO icon_mapping (iconmappingid, iconmapid, iconid, inventory_link, expression, sortorder) VALUES (13, 105, 2, 1, 'expression 4 for clone', 3);

-- Create two triggers with event
INSERT INTO triggers (description,expression,recovery_mode,type,url,priority,comments,manual_close,status,correlation_mode,recovery_expression,correlation_tag,triggerid) VALUES ('Test trigger to check tag filter on problem page','{100185}>100','0','0','','3','','1','0','0','','','99250');
INSERT INTO functions (functionid,triggerid,itemid,name,parameter) VALUES ('100185','99250','42253','avg','$,5m');
INSERT INTO trigger_tag (tag,value,triggerid,triggertagid) VALUES ('Service','abc','99250','98997');
INSERT INTO trigger_tag (tag,value,triggerid,triggertagid) VALUES ('service','abcdef','99250','98998');
INSERT INTO trigger_tag (tag,value,triggerid,triggertagid) VALUES ('Database','','99250','98999');
INSERT INTO events (eventid,source,object,objectid,clock,ns,value,name,severity) VALUES (92,0,0,99250,1603456428,128786843,1,'Test trigger to check tag filter on problem page',3);
INSERT INTO event_tag (eventtagid,eventid,tag,value) VALUES (90,92,'Service','abc'),(91,92,'service','abcdef'),(92,92,'Database',''),(98,92,'Tag4',''),(99,92,'Tag5','5');
INSERT INTO problem (eventid,source,object,objectid,clock,ns,name,severity) VALUES (92,0,0,99250,1603456428,128786843,'Test trigger to check tag filter on problem page',3);
INSERT INTO problem_tag (problemtagid,eventid,tag,value) VALUES (90,92,'Service','abc'),(91,92,'service','abcdef'),(92,92,'Database',''),(98,92,'Tag4',''),(99,92,'Tag5','5');

INSERT INTO triggers (description,expression,recovery_mode,type,url,priority,comments,manual_close,status,correlation_mode,recovery_expression,correlation_tag,triggerid) VALUES ('Test trigger with tag','{100186}>100','0','0','','2','','1','0','0','','','99251');
INSERT INTO functions (functionid,triggerid,itemid,name,parameter) VALUES ('100186','99251','42253','avg','$,5m');
INSERT INTO trigger_tag (tag,value,triggerid,triggertagid) VALUES ('Service','abc','99251','99000');
INSERT INTO events (eventid,source,object,objectid,clock,ns,value,name,severity) VALUES (93,0,0,99251,1603466628,128786843,1,'Test trigger with tag',2);
INSERT INTO event_tag (eventtagid,eventid,tag,value) VALUES (93,93,'Service','abc');
INSERT INTO problem (eventid,source,object,objectid,clock,ns,name,severity) VALUES (93,0,0,99251,1603466628,128786843,'Test trigger with tag',2);
INSERT INTO problem_tag (problemtagid,eventid,tag,value) VALUES (93,93,'Service','abc');

-- host prototypes
INSERT INTO hosts (hostid, host, name, status, description, flags, readme) VALUES (90001, 'Host for host prototype tests', 'Host for host prototype tests', 0, '', 0, '');
INSERT INTO hosts_groups (hostgroupid, hostid, groupid) VALUES (99000, 90001, 4);
INSERT INTO interface (interfaceid, hostid, main, type, useip, ip, dns, port) values (50024,90001,1,1,1,'127.0.0.1','','10050');
INSERT INTO items (name, key_, hostid, value_type, itemid, interfaceid, flags, delay, params,query_fields, description, posts, headers) VALUES ('Discovery rule 1', 'key1', 90001, 4, 90001, 50024, 1, '30s', '','', '', '', '');
INSERT INTO items (name, key_, hostid, value_type, itemid, interfaceid, flags, delay, params,query_fields, description, posts, headers) VALUES ('Discovery rule 2', 'key2', 90001, 4, 90002, 50024, 1, '30s', '','', '', '', '');
INSERT INTO items (name, key_, hostid, value_type, itemid, interfaceid, flags, delay, params,query_fields, description, posts, headers) VALUES ('Discovery rule 3', 'key3', 90001, 4, 90003, 50024, 1, '30s', '','', '', '', '');
<<<<<<< HEAD
INSERT INTO hosts (hostid, host, name, status, description, flags, readme) VALUES (90002, 'Host prototype {#1}', 'Host prototype {#1}', 0, '', 2, '');
INSERT INTO hosts (hostid, host, name, status, description, flags, readme) VALUES (90003, 'Host prototype {#2}', 'Host prototype {#2}', 1, '', 2, '');
INSERT INTO hosts (hostid, host, name, status, description, flags, readme) VALUES (90004, 'Host prototype {#3}', 'Host prototype {#3}', 0, '', 2, '');
INSERT INTO hosts (hostid, host, name, status, description, flags, readme) VALUES (90005, 'Host prototype {#4}', 'Host prototype {#4}', 0, '', 2, '');
INSERT INTO hosts (hostid, host, name, status, description, flags, readme) VALUES (90006, 'Host prototype {#5}', 'Host prototype {#5}', 0, '', 2, '');
INSERT INTO hosts (hostid, host, name, status, description, flags, readme) VALUES (90007, 'Host prototype {#6}', 'Host prototype {#6}', 0, '', 2, '');
INSERT INTO hosts (hostid, host, name, status, description, flags, readme) VALUES (90008, 'Host prototype {#7}', 'Host prototype {#7}', 0, '', 2, '');
INSERT INTO hosts (hostid, host, name, status, description, flags, readme) VALUES (90009, 'Host prototype {#8}', 'Host prototype {#8}', 0, '', 2, '');
INSERT INTO hosts (hostid, host, name, status, description, flags, readme) VALUES (90010, 'Host prototype {#9}', 'Host prototype {#9}', 0, '', 2, '');
INSERT INTO hosts (hostid, host, name, status, description, flags, readme) VALUES (90011, 'Host prototype {#10}', 'Host prototype {#10}', 0, '', 2, '');
INSERT INTO hosts (hostid, host, name, status, description, flags, readme) VALUES (90012, 'Host prototype {#33}', 'Host prototype visible name', 0, '', 2, '');
INSERT INTO host_discovery (hostid, parent_itemid) VALUES (90002, 90001);
INSERT INTO host_discovery (hostid, parent_itemid) VALUES (90003, 90001);
INSERT INTO host_discovery (hostid, parent_itemid) VALUES (90004, 90001);
INSERT INTO host_discovery (hostid, parent_itemid) VALUES (90012, 90001);
INSERT INTO host_discovery (hostid, parent_itemid) VALUES (90005, 90002);
INSERT INTO host_discovery (hostid, parent_itemid) VALUES (90006, 90002);
INSERT INTO host_discovery (hostid, parent_itemid) VALUES (90007, 90002);
INSERT INTO host_discovery (hostid, parent_itemid) VALUES (90008, 90003);
INSERT INTO host_discovery (hostid, parent_itemid) VALUES (90009, 90003);
INSERT INTO host_discovery (hostid, parent_itemid) VALUES (90010, 90003);
INSERT INTO host_discovery (hostid, parent_itemid) VALUES (90011, 90003);
=======
INSERT INTO hosts (hostid, host, name, status, description, flags) VALUES (90002, 'Host prototype {#1}', 'Host prototype {#1}', 0, '', 2);
INSERT INTO hosts (hostid, host, name, status, description, flags) VALUES (90003, 'Host prototype {#2}', 'Host prototype {#2}', 1, '', 2);
INSERT INTO hosts (hostid, host, name, status, description, flags) VALUES (90004, 'Host prototype {#3}', 'Host prototype {#3}', 0, '', 2);
INSERT INTO hosts (hostid, host, name, status, description, flags) VALUES (90005, 'Host prototype {#4}', 'Host prototype {#4}', 0, '', 2);
INSERT INTO hosts (hostid, host, name, status, description, flags) VALUES (90006, 'Host prototype {#5}', 'Host prototype {#5}', 0, '', 2);
INSERT INTO hosts (hostid, host, name, status, description, flags) VALUES (90007, 'Host prototype {#6}', 'Host prototype {#6}', 0, '', 2);
INSERT INTO hosts (hostid, host, name, status, description, flags) VALUES (90008, 'Host prototype {#7}', 'Host prototype {#7}', 0, '', 2);
INSERT INTO hosts (hostid, host, name, status, description, flags) VALUES (90009, 'Host prototype {#8}', 'Host prototype {#8}', 0, '', 2);
INSERT INTO hosts (hostid, host, name, status, description, flags) VALUES (90010, 'Host prototype {#9}', 'Host prototype {#9}', 0, '', 2);
INSERT INTO hosts (hostid, host, name, status, description, flags) VALUES (90011, 'Host prototype {#10}', 'Host prototype {#10}', 0, '', 2);
INSERT INTO hosts (hostid, host, name, status, description, flags) VALUES (90012, 'Host prototype {#33}', 'Host prototype visible name', 0, '', 2);
INSERT INTO host_discovery (hostid, lldruleid) VALUES (90002, 90001);
INSERT INTO host_discovery (hostid, lldruleid) VALUES (90003, 90001);
INSERT INTO host_discovery (hostid, lldruleid) VALUES (90004, 90001);
INSERT INTO host_discovery (hostid, lldruleid) VALUES (90012, 90001);
INSERT INTO host_discovery (hostid, lldruleid) VALUES (90005, 90002);
INSERT INTO host_discovery (hostid, lldruleid) VALUES (90006, 90002);
INSERT INTO host_discovery (hostid, lldruleid) VALUES (90007, 90002);
INSERT INTO host_discovery (hostid, lldruleid) VALUES (90008, 90003);
INSERT INTO host_discovery (hostid, lldruleid) VALUES (90009, 90003);
INSERT INTO host_discovery (hostid, lldruleid) VALUES (90010, 90003);
INSERT INTO host_discovery (hostid, lldruleid) VALUES (90011, 90003);
>>>>>>> 0b30d52d
INSERT INTO group_prototype (group_prototypeid, hostid, name, groupid, templateid) VALUES (1000, 90002, '', 5, NULL);
INSERT INTO group_prototype (group_prototypeid, hostid, name, groupid, templateid) VALUES (1001, 90003, '', 5, NULL);
INSERT INTO group_prototype (group_prototypeid, hostid, name, groupid, templateid) VALUES (1019, 90003, '{#FSNAME}', NULL, NULL);
INSERT INTO group_prototype (group_prototypeid, hostid, name, groupid, templateid) VALUES (1020, 90012, '', 5, NULL);
INSERT INTO group_prototype (group_prototypeid, hostid, name, groupid, templateid) VALUES (1002, 90004, '', 5, NULL);
INSERT INTO group_prototype (group_prototypeid, hostid, name, groupid, templateid) VALUES (1003, 90005, '', 5, NULL);
INSERT INTO group_prototype (group_prototypeid, hostid, name, groupid, templateid) VALUES (1004, 90006, '', 5, NULL);
INSERT INTO group_prototype (group_prototypeid, hostid, name, groupid, templateid) VALUES (1005, 90007, '', 5, NULL);
INSERT INTO group_prototype (group_prototypeid, hostid, name, groupid, templateid) VALUES (1006, 90008, '', 5, NULL);
INSERT INTO group_prototype (group_prototypeid, hostid, name, groupid, templateid) VALUES (1007, 90009, '', 5, NULL);
INSERT INTO group_prototype (group_prototypeid, hostid, name, groupid, templateid) VALUES (1008, 90010, '', 5, NULL);
INSERT INTO group_prototype (group_prototypeid, hostid, name, groupid, templateid) VALUES (1009, 90011, '', 5, NULL);

INSERT INTO hosts_templates (hosttemplateid, hostid, templateid) VALUES (50003, 90003, 10001);

INSERT INTO hostmacro (hostmacroid, hostid, macro, value, description) VALUES (99009, 90012, '{$PROTOYPE_MACRO_1}', 'Prototype macro value 1', 'Prototype macro description 1');
INSERT INTO hostmacro (hostmacroid, hostid, macro, value, description) VALUES (99010, 90012, '{$PROTOYPE_MACRO_2}', 'Prototype macro value 2', 'Prototype macro description 2');

-- testInheritanceHostPrototype
INSERT INTO hstgrp (groupid, name, type) VALUES (50019, 'Inheritance test', 0);
INSERT INTO hstgrp (groupid, name, type) VALUES (50023, 'Inheritance test', 1);
<<<<<<< HEAD
INSERT INTO hosts (hostid, host, name, flags, templateid, description, readme) VALUES (99000, 'testInheritanceHostPrototype {#TEST}', 'testInheritanceHostPrototype {#TEST}', 2, NULL, '', '');
INSERT INTO hosts (hostid, host, name, flags, templateid, description, readme) VALUES (99001, 'testInheritanceHostPrototype {#TEST}', 'testInheritanceHostPrototype {#TEST}', 2, 99000, '', '');
INSERT INTO host_discovery (hostid, parent_hostid, parent_itemid, host, lastcheck, ts_delete) VALUES (99000, NULL, 15011, '', 0, 0);
INSERT INTO host_discovery (hostid, parent_hostid, parent_itemid, host, lastcheck, ts_delete) VALUES (99001, NULL, 15016, '', 0, 0);
=======
INSERT INTO hosts (hostid, host, name, flags, templateid, description) VALUES (99000, 'testInheritanceHostPrototype {#TEST}', 'testInheritanceHostPrototype {#TEST}', 2, NULL, '');
INSERT INTO hosts (hostid, host, name, flags, templateid, description) VALUES (99001, 'testInheritanceHostPrototype {#TEST}', 'testInheritanceHostPrototype {#TEST}', 2, 99000, '');
INSERT INTO host_discovery (hostid, parent_hostid, lldruleid, host, lastcheck, ts_delete) VALUES (99000, NULL, 15011, '', 0, 0);
INSERT INTO host_discovery (hostid, parent_hostid, lldruleid, host, lastcheck, ts_delete) VALUES (99001, NULL, 15016, '', 0, 0);
>>>>>>> 0b30d52d
INSERT INTO group_prototype (group_prototypeid, hostid, name, groupid, templateid) VALUES (1010, 99000, '', 50019, NULL);
INSERT INTO group_prototype (group_prototypeid, hostid, name, groupid, templateid) VALUES (1011, 99001, '', 50019, 1010);
INSERT INTO hosts (hostid, host, name, status, description, readme) VALUES (99006, 'Inheritance test template with host prototype', 'Inheritance test template with host prototype', 3, '', '');
INSERT INTO hosts_groups (hostgroupid, hostid, groupid) VALUES (99006, 99006, 50023);
INSERT INTO items (itemid, hostid, type, name, key_, delay, value_type, formula, params, description, posts, headers,query_fields, flags) VALUES (99083, 99006, 2, 'Discovery rule for host prototype test', 'key_test', '30s', 4, '', '', '', '', '','', 1);
INSERT INTO hosts (hostid, host, name, status, description, flags, readme) VALUES (99007, 'Host prototype for update {#TEST}', 'Host prototype for update {#TEST}', 0, '', 2, '');
INSERT INTO group_prototype (group_prototypeid, hostid, name, groupid, templateid) VALUES (1012, 99007, '', 50019, NULL);
<<<<<<< HEAD
INSERT INTO host_discovery (hostid, parent_hostid, parent_itemid, host, lastcheck, ts_delete) VALUES (99007, NULL, 99083, '', 0, 0);
INSERT INTO hosts (hostid, host, name, status, description, flags, readme) VALUES (99009, 'Host prototype for delete {#TEST}', 'Host prototype for delete {#TEST}', 0, '', 2, '');
INSERT INTO group_prototype (group_prototypeid, hostid, name, groupid, templateid) VALUES (1013, 99009, '', 50019, NULL);
INSERT INTO host_discovery (hostid, parent_hostid, parent_itemid, host, lastcheck, ts_delete) VALUES (99009, NULL, 99083, '', 0, 0);
INSERT INTO hosts (hostid, host, name, status, description, readme) VALUES (99004, 'Host for inheritance host prototype tests', 'Host for inheritance host prototype tests', 0, '', '');
=======
INSERT INTO host_discovery (hostid, parent_hostid, lldruleid, host, lastcheck, ts_delete) VALUES (99007, NULL, 99083, '', 0, 0);
INSERT INTO hosts (hostid, host, name, status, description, flags) VALUES (99009, 'Host prototype for delete {#TEST}', 'Host prototype for delete {#TEST}', 0, '', 2);
INSERT INTO group_prototype (group_prototypeid, hostid, name, groupid, templateid) VALUES (1013, 99009, '', 50019, NULL);
INSERT INTO host_discovery (hostid, parent_hostid, lldruleid, host, lastcheck, ts_delete) VALUES (99009, NULL, 99083, '', 0, 0);
INSERT INTO hosts (hostid, host, name, status, description) VALUES (99004, 'Host for inheritance host prototype tests', 'Host for inheritance host prototype tests', 0, '');
>>>>>>> 0b30d52d
INSERT INTO interface (interfaceid, hostid, main, type, useip, ip, dns, port) VALUES (10026,99004,1,1,1,'127.0.0.1','','10050');
INSERT INTO hosts_groups (hostgroupid, hostid, groupid) VALUES (99004, 99004, 50019);
INSERT INTO hosts_templates (hosttemplateid, hostid, templateid) VALUES (15004, 99004, 99006);
INSERT INTO items (itemid, hostid, type, name, key_, delay, value_type, formula, params, description, posts, headers, templateid,query_fields, flags) VALUES (99084, 99004, 2, 'Discovery rule for host prototype test', 'key_test', '30s', 4, '', '', '', '', '', 99083,'', 1);
INSERT INTO hosts (hostid, host, name, status, description, templateid, flags, readme) VALUES (99008, 'Host prototype for update {#TEST}', 'Host prototype for update {#TEST}', 0, '', 99007, 2, '');
INSERT INTO group_prototype (group_prototypeid, hostid, name, groupid, templateid) VALUES (1014, 99008, '', 50019, 1002);
<<<<<<< HEAD
INSERT INTO host_discovery (hostid, parent_hostid, parent_itemid, host, lastcheck, ts_delete) VALUES (99008, NULL, 99084, '', 0, 0);
INSERT INTO hosts (hostid, host, name, status, description, templateid, flags, readme) VALUES (99010, 'Host prototype for delete {#TEST}', 'Host prototype for delete {#TEST}', 0, '', 99009, 2, '');
=======
INSERT INTO host_discovery (hostid, parent_hostid, lldruleid, host, lastcheck, ts_delete) VALUES (99008, NULL, 99084, '', 0, 0);
INSERT INTO hosts (hostid, host, name, status, description, templateid, flags) VALUES (99010, 'Host prototype for delete {#TEST}', 'Host prototype for delete {#TEST}', 0, '', 99009, 2);
>>>>>>> 0b30d52d
INSERT INTO group_prototype (group_prototypeid, hostid, name, groupid, templateid) VALUES (1015, 99010, '', 50019, 1004);
INSERT INTO host_discovery (hostid, parent_hostid, lldruleid, host, lastcheck, ts_delete) VALUES (99010, NULL, 99084, '', 0, 0);

INSERT INTO hosts (hostid, host, name, status, description, flags, readme) VALUES (99060, 'Host prototype for Clone {#TEST}', 'Host prototype for Clone {#TEST}', 1, '', 2, '');
INSERT INTO group_prototype (group_prototypeid, hostid, name, groupid, templateid) VALUES (1023, 99060, '', 50019, NULL);
INSERT INTO group_prototype (group_prototypeid, hostid, name, groupid, templateid) VALUES (1024, 99060, '{#GROUP_PROTO}',NULL, NULL);
INSERT INTO host_discovery (hostid, parent_hostid, lldruleid, host, lastcheck, ts_delete) VALUES (99060, NULL, 99083, '', 0, 0);

INSERT INTO hosts (hostid, host, name, status, description, templateid, flags, readme) VALUES (99055, 'Host prototype for Clone {#TEST}', 'Host prototype for Clone {#TEST}', 1, '', 99060, 2, '');
INSERT INTO group_prototype (group_prototypeid, hostid, name, groupid, templateid) VALUES (1025, 99055, '', 50019, 1024);
INSERT INTO group_prototype (group_prototypeid, hostid, name, groupid, templateid) VALUES (1026, 99055, '{#GROUP_PROTO}',NULL, 1023);
INSERT INTO host_discovery (hostid, parent_hostid, lldruleid, host, lastcheck, ts_delete) VALUES (99055, NULL, 99084, '', 0, 0);

-- testPageProblems_TagPriority
INSERT INTO triggers (description,expression,recovery_mode,type,url,priority,comments,manual_close,status,correlation_mode,recovery_expression,correlation_tag,triggerid) VALUES ('First test trigger with tag priority','{100181}>100','0','1','','2','','1','0','0','','','99252');
INSERT INTO functions (functionid,triggerid,itemid,name,parameter) VALUES ('100181','99252','42253','avg','$,5m');
INSERT INTO trigger_tag (tag,value,triggerid,triggertagid) VALUES ('Delta','d','99252','99005');
INSERT INTO trigger_tag (tag,value,triggerid,triggertagid) VALUES ('Beta','b','99252','99006');
INSERT INTO trigger_tag (tag,value,triggerid,triggertagid) VALUES ('Alpha','a','99252','99007');
INSERT INTO trigger_tag (tag,value,triggerid,triggertagid) VALUES ('Gamma','g','99252','99008');
INSERT INTO events (eventid,source,object,objectid,clock,ns,value,name,severity) VALUES (96,0,0,99252,1534495628,128786843,1,'First test trigger with tag priority',2);
INSERT INTO event_tag (eventtagid,eventid,tag,value) VALUES (100,96,'Delta','d');
INSERT INTO event_tag (eventtagid,eventid,tag,value) VALUES (101,96,'Beta','b');
INSERT INTO event_tag (eventtagid,eventid,tag,value) VALUES (102,96,'Alpha','a');
INSERT INTO event_tag (eventtagid,eventid,tag,value) VALUES (103,96,'Gamma','g');
INSERT INTO problem (eventid,source,object,objectid,clock,ns,name,severity) VALUES (96,0,0,99252,1534495628,128786843,'First test trigger with tag priority',2);
INSERT INTO problem_tag (problemtagid,eventid,tag,value) VALUES (100,96,'Delta','d');
INSERT INTO problem_tag (problemtagid,eventid,tag,value) VALUES (101,96,'Beta','b');
INSERT INTO problem_tag (problemtagid,eventid,tag,value) VALUES (102,96,'Alpha','a');
INSERT INTO problem_tag (problemtagid,eventid,tag,value) VALUES (103,96,'Gamma','g');

INSERT INTO triggers (description,expression,recovery_mode,type,url,priority,comments,manual_close,status,correlation_mode,recovery_expression,correlation_tag,triggerid) VALUES ('Second test trigger with tag priority','{100182}>100','0','1','','2','','1','0','0','','','99253');
INSERT INTO functions (functionid,triggerid,itemid,name,parameter) VALUES ('100182','99253','42253','avg','$,5m');
INSERT INTO trigger_tag (tag,value,triggerid,triggertagid) VALUES ('Zeta','z','99253','99009');
INSERT INTO trigger_tag (tag,value,triggerid,triggertagid) VALUES ('Beta','b','99253','99010');
INSERT INTO trigger_tag (tag,value,triggerid,triggertagid) VALUES ('Epsilon','e','99253','99011');
INSERT INTO trigger_tag (tag,value,triggerid,triggertagid) VALUES ('Eta','e','99253','99012');
INSERT INTO events (eventid,source,object,objectid,clock,ns,value,name,severity) VALUES (97,0,0,99253,1534495628,128786843,1,'Second test trigger with tag priority',2);
INSERT INTO event_tag (eventtagid,eventid,tag,value) VALUES (104,97,'Zeta','z');
INSERT INTO event_tag (eventtagid,eventid,tag,value) VALUES (105,97,'Beta','b');
INSERT INTO event_tag (eventtagid,eventid,tag,value) VALUES (106,97,'Epsilon','e');
INSERT INTO event_tag (eventtagid,eventid,tag,value) VALUES (107,97,'Eta','e');
INSERT INTO problem (eventid,source,object,objectid,clock,ns,name,severity) VALUES (97,0,0,99253,1534495628,128786843,'Second test trigger with tag priority',2);
INSERT INTO problem_tag (problemtagid,eventid,tag,value) VALUES (104,97,'Zeta','z');
INSERT INTO problem_tag (problemtagid,eventid,tag,value) VALUES (105,97,'Beta','b');
INSERT INTO problem_tag (problemtagid,eventid,tag,value) VALUES (106,97,'Epsilon','e');
INSERT INTO problem_tag (problemtagid,eventid,tag,value) VALUES (107,97,'Eta','e');

INSERT INTO triggers (description,expression,recovery_mode,type,url,priority,comments,manual_close,status,correlation_mode,recovery_expression,correlation_tag,triggerid) VALUES ('Third test trigger with tag priority','{100183}>100','0','1','','2','','1','0','0','','','99254');
INSERT INTO functions (functionid,triggerid,itemid,name,parameter) VALUES ('100183','99254','42253','avg','$,5m');
INSERT INTO trigger_tag (tag,value,triggerid,triggertagid) VALUES ('Kappa','k','99254','99013');
INSERT INTO trigger_tag (tag,value,triggerid,triggertagid) VALUES ('Iota','i','99254','99014');
INSERT INTO trigger_tag (tag,value,triggerid,triggertagid) VALUES ('Alpha','a','99254','99015');
INSERT INTO trigger_tag (tag,value,triggerid,triggertagid) VALUES ('Theta','t','99254','99016');
INSERT INTO events (eventid,source,object,objectid,clock,ns,value,name,severity) VALUES (98,0,0,99254,1534495628,128786843,1,'Third test trigger with tag priority',2);
INSERT INTO event_tag (eventtagid,eventid,tag,value) VALUES (108,98,'Kappa','k');
INSERT INTO event_tag (eventtagid,eventid,tag,value) VALUES (109,98,'Iota','i');
INSERT INTO event_tag (eventtagid,eventid,tag,value) VALUES (110,98,'Alpha','a');
INSERT INTO event_tag (eventtagid,eventid,tag,value) VALUES (111,98,'Theta','t');
INSERT INTO problem (eventid,source,object,objectid,clock,ns,name,severity) VALUES (98,0,0,99253,1534495628,128786843,'Third test trigger with tag priority',2);
INSERT INTO problem_tag (problemtagid,eventid,tag,value) VALUES (108,98,'Kappa','k');
INSERT INTO problem_tag (problemtagid,eventid,tag,value) VALUES (109,98,'Iota','i');
INSERT INTO problem_tag (problemtagid,eventid,tag,value) VALUES (110,98,'Alpha','a');
INSERT INTO problem_tag (problemtagid,eventid,tag,value) VALUES (111,98,'Theta','t');

INSERT INTO triggers (description,expression,recovery_mode,type,url,priority,comments,manual_close,status,correlation_mode,recovery_expression,correlation_tag,triggerid) VALUES ('Fourth test trigger with tag priority','{100184}>100','0','1','','2','','1','0','0','','','99255');
INSERT INTO functions (functionid,triggerid,itemid,name,parameter) VALUES ('100184','99255','42253','avg','$,5m');
INSERT INTO trigger_tag (tag,value,triggerid,triggertagid) VALUES ('Eta','e','99255','99017');
INSERT INTO trigger_tag (tag,value,triggerid,triggertagid) VALUES ('Gamma','g','99255','99018');
INSERT INTO trigger_tag (tag,value,triggerid,triggertagid) VALUES ('Theta','t','99255','99019');
INSERT INTO trigger_tag (tag,value,triggerid,triggertagid) VALUES ('Delta','d','99255','99020');
INSERT INTO events (eventid,source,object,objectid,clock,ns,value,name,severity) VALUES (99,0,0,99254,1534495628,128786843,1,'Fourth test trigger with tag priority',2);
INSERT INTO event_tag (eventtagid,eventid,tag,value) VALUES (112,99,'Eta','e');
INSERT INTO event_tag (eventtagid,eventid,tag,value) VALUES (113,99,'Gamma','g');
INSERT INTO event_tag (eventtagid,eventid,tag,value) VALUES (114,99,'Theta','t');
INSERT INTO event_tag (eventtagid,eventid,tag,value) VALUES (115,99,'Delta','t');
INSERT INTO problem (eventid,source,object,objectid,clock,ns,name,severity) VALUES (99,0,0,99253,1534495628,128786843,'Fourth test trigger with tag priority',2);
INSERT INTO problem_tag (problemtagid,eventid,tag,value) VALUES (112,99,'Eta','e');
INSERT INTO problem_tag (problemtagid,eventid,tag,value) VALUES (113,99,'Gamma','g');
INSERT INTO problem_tag (problemtagid,eventid,tag,value) VALUES (114,99,'Theta','t');
INSERT INTO problem_tag (problemtagid,eventid,tag,value) VALUES (115,99,'Delta','t');

-- Problem suppression test: host, item, trigger, maintenance, event, problem, tags
INSERT INTO hstgrp (groupid, name, type) VALUES (50013, 'Host group for suppression', 0);
INSERT INTO hosts (hostid, host, name, status, description, readme) VALUES (99011, 'Host for suppression', 'Host for suppression', 0, '', '');
INSERT INTO hosts_groups (hostgroupid, hostid, groupid) VALUES (99007, 99011, 50013);
INSERT INTO interface (interfaceid, hostid, main, type, useip, ip, dns, port) values (50025,99011,1,1,1,'127.0.0.1','','10050');
INSERT INTO items (itemid, type, hostid, name, description, key_, delay, interfaceid, params, formula, url, posts, query_fields, headers) VALUES (99087, 2, 99011, 'Trapper_for_suppression', '', 'trapper_sup', 30, NULL, '', '', '', '', '','');
INSERT INTO item_rtname (itemid, name_resolved, name_resolved_upper) VALUES (99087, 'Trapper_for_suppression', 'TRAPPER_FOR_SUPPRESSION');
INSERT INTO triggers (triggerid, description, expression, value, priority, state, lastchange, comments) VALUES (100031, 'Trigger_for_suppression', '{100031}>0', 1, 3, 0, '1535012391', '');
INSERT INTO functions (functionid, itemid, triggerid, name, parameter) VALUES (100031, 99087, 100031, 'last', '$,#1');
INSERT INTO trigger_tag (triggertagid, tag, value, triggerid) VALUES (99004, 'SupTag','A', 100031);

INSERT INTO maintenances (maintenanceid, name, maintenance_type, description, active_since, active_till,tags_evaltype) VALUES (4,'Maintenance for suppression test',0,'',1534971600,2147378400,2);
INSERT INTO maintenances_hosts (maintenance_hostid, maintenanceid, hostid) VALUES (3,4,99011);
INSERT INTO timeperiods (timeperiodid, timeperiod_type, every, month, dayofweek, day, start_time, period, start_date) VALUES (12,0,1,0,0,1,43200,86399940,1535021880);
INSERT INTO maintenances_windows (maintenance_timeperiodid, maintenanceid, timeperiodid) VALUES (12,4,12);
INSERT INTO maintenance_tag (maintenancetagid, maintenanceid, tag, operator,value) VALUES (3,4,'SupTag',2,'A');

INSERT INTO events (eventid,source,object,objectid,clock,ns,value,name,severity) VALUES (175,0,0,100031,1535012391,445429746,1,'Trigger_for_suppression',3);
INSERT INTO event_tag (eventtagid,eventid,tag,value) VALUES (200,175,'SupTag','A');
INSERT INTO event_suppress (event_suppressid,eventid,maintenanceid,suppress_until) VALUES (1,175,4,1621329420);
INSERT INTO problem (eventid,source,object,objectid,clock,ns,name,severity) VALUES (175,0,0,100031,1535012391,445429746,'Trigger_for_suppression',3);
INSERT INTO problem_tag (problemtagid,eventid,tag,value) VALUES (200,175,'SupTag','A');

-- testPageHostGraph
INSERT INTO hstgrp (groupid,name,type) VALUES (50005,'Group for host graph check',0);
INSERT INTO hosts (hostid, host, name, status, description, readme) VALUES (99012, 'Host to check graph 1', 'Host to check graph 1', 0, '', '');
INSERT INTO hosts_groups (hostgroupid, hostid, groupid) VALUES (99008, 99012, 50005);
INSERT INTO interface (interfaceid, hostid, main, type, useip, ip, dns, port) values (50026,99012,1,1,1,'127.0.0.1','','10050');
INSERT INTO items (itemid, type, hostid, name, description, key_, delay, interfaceid, params, formula, url, posts, query_fields, headers) VALUES (99007, 2, 99012, 'Item to check graph', '', 'graph[1]', 0, NULL, '', '', 'zabbix.com', '', '','');
INSERT INTO item_rtname (itemid, name_resolved, name_resolved_upper) VALUES (99007, 'Item to check graph', 'ITEM TO CHECK GRAPH');
INSERT INTO graphs (graphid, name, width, height, yaxismin, yaxismax, templateid, show_work_period, show_triggers, graphtype, show_legend, show_3d, percent_left, percent_right, ymin_type, ymax_type, ymin_itemid, ymax_itemid, flags) VALUES (700018,'Check graph 1',900,200,0.0,100.0,NULL,1,1,0,1,0,0.0,0.0,0,0,NULL,NULL,0);
INSERT INTO graphs (graphid, name, width, height, yaxismin, yaxismax, templateid, show_work_period, show_triggers, graphtype, show_legend, show_3d, percent_left, percent_right, ymin_type, ymax_type, ymin_itemid, ymax_itemid, flags) VALUES (700019,'Check graph 2',900,200,0.0,100.0,NULL,1,1,0,1,0,0.0,0.0,0,0,NULL,NULL,0);
INSERT INTO graphs_items (gitemid, graphid, itemid, drawtype, sortorder, color, yaxisside, calc_fnc, type) VALUES (700026, 700018, 99007, 0, 0, '1A7C11', 0, 2, 0);
INSERT INTO graphs_items (gitemid, graphid, itemid, drawtype, sortorder, color, yaxisside, calc_fnc, type) VALUES (700027, 700019, 99007, 0, 0, '1A7C11', 0, 2, 0);
INSERT INTO hosts (hostid, host, name, status, description, readme) VALUES (99013, 'Host to delete graphs', 'Host to delete graphs', 0, '', '');
INSERT INTO hosts_groups (hostgroupid, hostid, groupid) VALUES (99009, 99013, 50005);
INSERT INTO interface (interfaceid, hostid, main, type, useip, ip, dns, port) values (50027,99013,1,1,1,'127.0.0.1','','10050');
INSERT INTO items (itemid, type, hostid, name, description, key_, delay, interfaceid, params, formula, url, posts, query_fields, headers) VALUES (99008, 2, 99013, 'Item to delete graph', '', 'graph[1]', 0, NULL, '', '', 'zabbix.com', '', '','');
INSERT INTO item_rtname (itemid, name_resolved, name_resolved_upper) VALUES (99008, 'Item to delete graph', 'ITEM TO DELETE GRAPH');
INSERT INTO graphs (graphid, name, width, height, yaxismin, yaxismax, templateid, show_work_period, show_triggers, graphtype, show_legend, show_3d, percent_left, percent_right, ymin_type, ymax_type, ymin_itemid, ymax_itemid, flags) VALUES (700020,'Delete graph 1',900,200,0.0,100.0,NULL,1,1,0,1,0,0.0,0.0,0,0,NULL,NULL,0);
INSERT INTO graphs (graphid, name, width, height, yaxismin, yaxismax, templateid, show_work_period, show_triggers, graphtype, show_legend, show_3d, percent_left, percent_right, ymin_type, ymax_type, ymin_itemid, ymax_itemid, flags) VALUES (700021,'Delete graph 2',900,200,0.0,100.0,NULL,1,1,0,1,0,0.0,0.0,0,0,NULL,NULL,0);
INSERT INTO graphs (graphid, name, width, height, yaxismin, yaxismax, templateid, show_work_period, show_triggers, graphtype, show_legend, show_3d, percent_left, percent_right, ymin_type, ymax_type, ymin_itemid, ymax_itemid, flags) VALUES (700022,'Delete graph 3',900,200,0.0,100.0,NULL,1,1,0,1,0,0.0,0.0,0,0,NULL,NULL,0);
INSERT INTO graphs (graphid, name, width, height, yaxismin, yaxismax, templateid, show_work_period, show_triggers, graphtype, show_legend, show_3d, percent_left, percent_right, ymin_type, ymax_type, ymin_itemid, ymax_itemid, flags) VALUES (700023,'Delete graph 4',900,200,0.0,100.0,NULL,1,1,0,1,0,0.0,0.0,0,0,NULL,NULL,0);
INSERT INTO graphs (graphid, name, width, height, yaxismin, yaxismax, templateid, show_work_period, show_triggers, graphtype, show_legend, show_3d, percent_left, percent_right, ymin_type, ymax_type, ymin_itemid, ymax_itemid, flags) VALUES (700024,'Delete graph 5',900,200,0.0,100.0,NULL,1,1,0,1,0,0.0,0.0,0,0,NULL,NULL,0);
INSERT INTO graphs_items (gitemid, graphid, itemid, drawtype, sortorder, color, yaxisside, calc_fnc, type) VALUES (700028, 700020, 99008, 0, 0, '1A7C11', 0, 2, 0);
INSERT INTO graphs_items (gitemid, graphid, itemid, drawtype, sortorder, color, yaxisside, calc_fnc, type) VALUES (700029, 700021, 99008, 0, 0, '1A7C11', 0, 2, 0);
INSERT INTO graphs_items (gitemid, graphid, itemid, drawtype, sortorder, color, yaxisside, calc_fnc, type) VALUES (700030, 700022, 99008, 0, 0, '1A7C11', 0, 2, 0);
INSERT INTO graphs_items (gitemid, graphid, itemid, drawtype, sortorder, color, yaxisside, calc_fnc, type) VALUES (700031, 700023, 99008, 0, 0, '1A7C11', 0, 2, 0);
INSERT INTO graphs_items (gitemid, graphid, itemid, drawtype, sortorder, color, yaxisside, calc_fnc, type) VALUES (700032, 700024, 99008, 0, 0, '1A7C11', 0, 2, 0);
INSERT INTO hosts (hostid, host, name, status, description, readme) VALUES (99014, 'Empty template', 'Empty template', 3, '', '');
INSERT INTO hosts_groups (hostgroupid, hostid, groupid) VALUES (99010, 99014, 1);
INSERT INTO hstgrp (groupid,name,type) VALUES (50006,'Empty group',0);
INSERT INTO hosts (hostid, host, name, status, description, readme) VALUES (99015, 'Empty host', 'Empty host', 0, '', '');
INSERT INTO hosts_groups (hostgroupid, hostid, groupid) VALUES (99011, 99015, 50006);
INSERT INTO interface (interfaceid, hostid, main, type, useip, ip, dns, port) values (50028,99015,1,1,1,'127.0.0.1','','10050');
INSERT INTO hosts (hostid, host, name, status, description, readme) VALUES (99016, 'Template to test graphs', 'Template to test graphs', 3, '', '');
INSERT INTO hosts_groups (hostgroupid, hostid, groupid) VALUES (99012, 99016, 1);
INSERT INTO items (itemid, type, hostid, name, description, key_, delay, interfaceid, params, formula, url, posts, query_fields, headers) VALUES (99009, 2, 99016, 'Item to check graph', '', 'graph[2]', 0, NULL, '', '', 'zabbix.com', '', '','');
INSERT INTO graphs (graphid, name, width, height, yaxismin, yaxismax, templateid, show_work_period, show_triggers, graphtype, show_legend, show_3d, percent_left, percent_right, ymin_type, ymax_type, ymin_itemid, ymax_itemid, flags) VALUES (700025,'Graph to check copy',900,200,0.0,100.0,NULL,1,1,0,1,0,0.0,0.0,0,0,NULL,NULL,0);
INSERT INTO graphs_items (gitemid, graphid, itemid, drawtype, sortorder, color, yaxisside, calc_fnc, type) VALUES (700033, 700025, 99009, 0, 0, '1A7C11', 0, 2, 0);
INSERT INTO hstgrp (groupid,name,type) VALUES (50007,'Group to copy graph',0);
INSERT INTO hosts (hostid, host, name, status, description, readme) VALUES (99017, 'Host with item and without graph 1', 'Host with item and without graph 1', 0, '', '');
INSERT INTO hosts_groups (hostgroupid, hostid, groupid) VALUES (99013, 99017, 50007);
INSERT INTO interface (interfaceid, hostid, main, type, useip, ip, dns, port) values (50029,99017,1,1,1,'127.0.0.1','','10050');
INSERT INTO items (itemid, type, hostid, name, description, key_, delay, interfaceid, params, formula, url, posts, query_fields, headers) VALUES (99010, 2, 99017, 'Item', '', 'graph[1]', 0, NULL, '', '', 'zabbix.com', '', '','');
INSERT INTO item_rtname (itemid, name_resolved, name_resolved_upper) VALUES (99010, 'Item', 'ITEM');
INSERT INTO hosts (hostid, host, name, status, description, readme) VALUES (99018, 'Host with item and without graph 2', 'Host with item and without graph 2', 0, '', '');
INSERT INTO hosts_groups (hostgroupid, hostid, groupid) VALUES (99014, 99018, 50007);
INSERT INTO interface (interfaceid, hostid, main, type, useip, ip, dns, port) values (50030,99018,1,1,1,'127.0.0.1','','10050');
INSERT INTO items (itemid, type, hostid, name, description, key_, delay, interfaceid, params, formula, url, posts, query_fields, headers) VALUES (99011, 2, 99018, 'Item', '', 'graph[1]', 0, NULL, '', '', 'zabbix.com', '', '','');
INSERT INTO item_rtname (itemid, name_resolved, name_resolved_upper) VALUES (99011, 'Item', 'ITEM');
INSERT INTO hstgrp (groupid,name,type) VALUES (50008,'Group to copy all graph',0);
INSERT INTO hosts (hostid, host, name, status, description, readme) VALUES (99019, 'Host with item to copy all graphs 1', 'Host with item to copy all graphs 1', 0, '', '');
INSERT INTO hosts_groups (hostgroupid, hostid, groupid) VALUES (99015, 99019, 50008);
INSERT INTO interface (interfaceid, hostid, main, type, useip, ip, dns, port) values (50031,99019,1,1,1,'127.0.0.1','','10050');
INSERT INTO items (itemid, type, hostid, name, description, key_, delay, interfaceid, params, formula, url, posts, query_fields, headers) VALUES (99012, 2, 99019, 'Item', '', 'graph[1]', 0, NULL, '', '', 'zabbix.com', '', '','');
INSERT INTO item_rtname (itemid, name_resolved, name_resolved_upper) VALUES (99012, 'Item', 'ITEM');
INSERT INTO hosts (hostid, host, name, status, description, readme) VALUES (99020, 'Host with item to copy all graphs 2', 'Host with item to copy all graphs 2', 0, '', '');
INSERT INTO hosts_groups (hostgroupid, hostid, groupid) VALUES (99016, 99020, 50008);
INSERT INTO interface (interfaceid, hostid, main, type, useip, ip, dns, port) values (50032,99020,1,1,1,'127.0.0.1','','10050');
INSERT INTO items (itemid, type, hostid, name, description, key_, delay, interfaceid, params, formula, url, posts, query_fields, headers) VALUES (99013, 2, 99020, 'Item', '', 'graph[1]', 0, NULL, '', '', 'zabbix.com', '', '','');
INSERT INTO item_rtname (itemid, name_resolved, name_resolved_upper) VALUES (99013, 'Item', 'ITEM');
INSERT INTO hosts (hostid, host, name, status, description, readme) VALUES (99021, 'Host to check graph 2', 'Host to check graph 2', 0, '', '');
INSERT INTO hosts_groups (hostgroupid, hostid, groupid) VALUES (99017, 99021, 50005);
INSERT INTO interface (interfaceid, hostid, main, type, useip, ip, dns, port) values (50033,99021,1,1,1,'127.0.0.1','','10050');
INSERT INTO items (itemid, type, hostid, name, description, key_, delay, interfaceid, params, formula, url, posts, query_fields, headers) VALUES (99014, 2, 99021, 'Item to check graph', '', 'graph[1]', 0, NULL, '', '', 'zabbix.com', '', '','');
INSERT INTO item_rtname (itemid, name_resolved, name_resolved_upper) VALUES (99014, 'Item to check graph', 'ITEM TO CHECK GRAPH');
INSERT INTO hosts (hostid, host, name, status, description, readme) VALUES (99022, 'Template with item graph', 'Template with item graph', 3, '', '');
INSERT INTO hosts_groups (hostgroupid, hostid, groupid) VALUES (99018, 99022, 1);
INSERT INTO items (itemid, type, hostid, name, description, key_, delay, interfaceid, params, formula, url, posts, query_fields, headers) VALUES (99015, 2, 99022, 'Item', '', 'graph[1]', 0, NULL, '', '', 'zabbix.com', '', '','');
INSERT INTO hosts (hostid, host, name, status, description, readme) VALUES (99023, 'Template with item graph for copy all graph', 'Template with item graph for copy all graph', 3, '', '');
INSERT INTO hosts_groups (hostgroupid, hostid, groupid) VALUES (99019, 99023, 1);
INSERT INTO items (itemid, type, hostid, name, description, key_, delay, interfaceid, params, formula, url, posts, query_fields, headers) VALUES (99016, 2, 99023, 'Item', '', 'graph[1]', 0, NULL, '', '', 'zabbix.com', '', '','');
INSERT INTO hosts (hostid, host, name, status, description, readme) VALUES (99029, 'Template to copy graph to several templates 1', 'Template to copy graph to several templates 1', 3, '', '');
INSERT INTO hosts_groups (hostgroupid, hostid, groupid) VALUES (99020, 99029, 1);
INSERT INTO items (itemid, type, hostid, name, description, key_, delay, interfaceid, params, formula, url, posts, query_fields, headers) VALUES (99022, 2, 99029, 'Item', '', 'graph[1]', 0, NULL, '', '', 'zabbix.com', '', '','');
INSERT INTO hosts (hostid, host, name, status, description, readme) VALUES (99030, 'Template to copy graph to several templates 2', 'Template to copy graph to several templates 2', 3, '', '');
INSERT INTO hosts_groups (hostgroupid, hostid, groupid) VALUES (99021, 99030, 1);
INSERT INTO items (itemid, type, hostid, name, description, key_, delay, interfaceid, params, formula, url, posts, query_fields, headers) VALUES (99023, 2, 99030, 'Item', '', 'graph[1]', 0, NULL, '', '', 'zabbix.com', '', '','');
INSERT INTO hosts (hostid, host, name, status, description, readme) VALUES (99024, 'Host to check graph 3', 'Host to check graph 3', 0, '', '');
INSERT INTO hosts_groups (hostgroupid, hostid, groupid) VALUES (99022, 99024, 50005);
INSERT INTO interface (interfaceid, hostid, main, type, useip, ip, dns, port) values (50034,99024,1,1,1,'127.0.0.1','','10050');
INSERT INTO items (itemid, type, hostid, name, description, key_, delay, interfaceid, params, formula, url, posts, query_fields, headers) VALUES (99017, 2, 99024, 'Item to check graph', '', 'graph[1]', 0, NULL, '', '', 'zabbix.com', '', '','');
INSERT INTO item_rtname (itemid, name_resolved, name_resolved_upper) VALUES (99017, 'Item to check graph', 'ITEM TO CHECK GRAPH');
INSERT INTO hosts (hostid, host, name, status, description, readme) VALUES (99025, 'Host to check graph 4', 'Host to check graph 4', 0, '', '');
INSERT INTO hosts_groups (hostgroupid, hostid, groupid) VALUES (99023, 99025, 50005);
INSERT INTO interface (interfaceid, hostid, main, type, useip, ip, dns, port) values (50035,99025,1,1,1,'127.0.0.1','','10050');
INSERT INTO items (itemid, type, hostid, name, description, key_, delay, interfaceid, params, formula, url, posts, query_fields, headers) VALUES (99018, 2, 99025, 'Item to check graph', '', 'graph[1]', 0, NULL, '', '', 'zabbix.com', '', '','');
INSERT INTO item_rtname (itemid, name_resolved, name_resolved_upper) VALUES (99018, 'Item to check graph', 'ITEM TO CHECK GRAPH');
INSERT INTO hosts (hostid, host, name, status, description, readme) VALUES (99026, 'Host to check graph 5', 'Host to check graph 5', 0, '', '');
INSERT INTO hosts_groups (hostgroupid, hostid, groupid) VALUES (99024, 99026, 50005);
INSERT INTO interface (interfaceid, hostid, main, type, useip, ip, dns, port) values (50036,99026,1,1,1,'127.0.0.1','','10050');
INSERT INTO items (itemid, type, hostid, name, description, key_, delay, interfaceid, params, formula, url, posts, query_fields, headers) VALUES (99019, 2, 99026, 'Item to check graph', '', 'graph[1]', 0, NULL, '', '', 'zabbix.com', '', '','');
INSERT INTO item_rtname (itemid, name_resolved, name_resolved_upper) VALUES (99019, 'Item to check graph', 'ITEM TO CHECK GRAPH');
INSERT INTO hstgrp (groupid,name,type) VALUES (50009,'Copy graph to several groups 1',0);
INSERT INTO hosts (hostid, host, name, status, description, readme) VALUES (99027, 'Host 1 from first group', 'Host 1 from first group', 0, '', '');
INSERT INTO hosts_groups (hostgroupid, hostid, groupid) VALUES (99025, 99027, 50009);
INSERT INTO interface (interfaceid, hostid, main, type, useip, ip, dns, port) values (50037,99027,1,1,1,'127.0.0.1','','10050');
INSERT INTO items (itemid, type, hostid, name, description, key_, delay, interfaceid, params, formula, url, posts, query_fields, headers) VALUES (99020, 2, 99027, 'Item to check graph', '{$A}', 'graph[1]', 0, NULL, '', '', 'zabbix.com', '', '','');
INSERT INTO item_rtname (itemid, name_resolved, name_resolved_upper) VALUES (99020, 'Item to check graph', 'ITEM TO CHECK GRAPH');
INSERT INTO hstgrp (groupid,name,type) VALUES (50010,'Copy graph to several groups 2',0);
INSERT INTO hosts (hostid, host, name, status, description, readme) VALUES (99028, 'Host 1 from second group', 'Host 1 from second group', 0, '', '');
INSERT INTO hosts_groups (hostgroupid, hostid, groupid) VALUES (99026, 99028, 50010);
INSERT INTO interface (interfaceid, hostid, main, type, useip, ip, dns, port) values (50038,99028,1,1,1,'127.0.0.1','','10050');
INSERT INTO items (itemid, type, hostid, name, description, key_, delay, interfaceid, params, formula, url, posts, query_fields, headers) VALUES (99021, 2, 99028, 'Item to check graph', '', 'graph[1]', 0, NULL, '', '', 'zabbix.com', '', '','');
INSERT INTO item_rtname (itemid, name_resolved, name_resolved_upper) VALUES (99021, 'Item to check graph', 'ITEM TO CHECK GRAPH');

-- testPageTriggers tags filtering test
INSERT INTO hosts (hostid, host, name, status, description, readme) VALUES (99050, 'Host for trigger tags filtering', 'Host for trigger tags filtering', 0, '', '');
INSERT INTO hosts_groups (hostgroupid, hostid, groupid) VALUES (99910, 99050, 4);
INSERT INTO interface (interfaceid, hostid, main, type, useip, ip, dns, port) values (55030,99050,1,1,1,'127.0.0.1','','10050');
INSERT INTO items (itemid, type, hostid, name, description, key_, delay, interfaceid, params, formula, url, posts, query_fields, headers) VALUES (99090, 2, 99050, 'Trapper', '', 'trap', 30, NULL, '', '', '', '', '','');
INSERT INTO item_rtname (itemid, name_resolved, name_resolved_upper) VALUES (99090, 'Trapper', 'TRAPPER');

INSERT INTO triggers (triggerid, description, expression, value, priority, state, lastchange, comments) VALUES (100060, 'First trigger for tag filtering', '{100060}>0', 0, 1, 0, '0', '');
INSERT INTO functions (functionid, itemid, triggerid, name, parameter) VALUES (100060, 99090, 100060, 'last', '$');
INSERT INTO trigger_tag (triggertagid, tag, value, triggerid) VALUES (99030, 'TagA','A', 100060);
INSERT INTO trigger_tag (triggertagid, tag, value, triggerid) VALUES (99031, 'TagB','b', 100060);
INSERT INTO trigger_tag (triggertagid, tag, value, triggerid) VALUES (99032, 'TagD','d', 100060);
INSERT INTO trigger_tag (triggertagid, tag, value, triggerid) VALUES (99033, 'TagG','g', 100060);

INSERT INTO triggers (triggerid, description, expression, value, priority, state, lastchange, comments) VALUES (100061, 'Second trigger for tag filtering', '{100061}>0', 0, 2, 0, '0', '');
INSERT INTO functions (functionid, itemid, triggerid, name, parameter) VALUES (100061, 99090, 100061, 'last', '$');
INSERT INTO trigger_tag (triggertagid, tag, value, triggerid) VALUES (99034, 'TagB','b', 100061);
INSERT INTO trigger_tag (triggertagid, tag, value, triggerid) VALUES (99035, 'TagE','e', 100061);
INSERT INTO trigger_tag (triggertagid, tag, value, triggerid) VALUES (99036, 'TagE1','e', 100061);
INSERT INTO trigger_tag (triggertagid, tag, value, triggerid) VALUES (99037, 'TagZ','z', 100061);

INSERT INTO triggers (triggerid, description, expression, value, priority, state, lastchange, comments) VALUES (100062, 'Third trigger for tag filtering', '{100062}>0', 0, 3, 0, '0', '');
INSERT INTO functions (functionid, itemid, triggerid, name, parameter) VALUES (100062, 99090, 100062, 'last', '$');
INSERT INTO trigger_tag (triggertagid, tag, value, triggerid) VALUES (99038, 'TagA','a', 100062);
INSERT INTO trigger_tag (triggertagid, tag, value, triggerid) VALUES (99039, 'TagI','i', 100062);
INSERT INTO trigger_tag (triggertagid, tag, value, triggerid) VALUES (99040, 'TagK','k', 100062);
INSERT INTO trigger_tag (triggertagid, tag, value, triggerid) VALUES (99041, 'TagT','t', 100062);

INSERT INTO triggers (triggerid, description, expression, value, priority, state, lastchange, comments) VALUES (100063, 'Fourth trigger for tag filtering', '{100063}>0', 0, 4, 0, '0', '');
INSERT INTO functions (functionid, itemid, triggerid, name, parameter) VALUES (100063, 99090, 100063, 'last', '$');
INSERT INTO trigger_tag (triggertagid, tag, value, triggerid) VALUES (99042, 'TagD','d', 100063);
INSERT INTO trigger_tag (triggertagid, tag, value, triggerid) VALUES (99043, 'TagE1','e', 100063);
INSERT INTO trigger_tag (triggertagid, tag, value, triggerid) VALUES (99044, 'TagG','g', 100063);
INSERT INTO trigger_tag (triggertagid, tag, value, triggerid) VALUES (99045, 'TagT','t', 100063);

INSERT INTO triggers (triggerid, description, expression, value, priority, state, lastchange, comments) VALUES (100064, 'Fifth trigger for tag filtering (no tags)', '{100064}>0', 0, 5, 0, '0', '');
INSERT INTO functions (functionid, itemid, triggerid, name, parameter) VALUES (100064, 99090, 100064, 'last', '$');

-- testDashboardHostAvailabilityWidget
INSERT INTO hstgrp (groupid, name, type) VALUES (50011, 'Group to check Overview', 0);
INSERT INTO hstgrp (groupid, name, type) VALUES (50012, 'Another group to check Overview', 0);
INSERT INTO hosts (hostid, host, name, status, description, readme) VALUES (50011, '1_Host_to_check_Monitoring_Overview', '1_Host_to_check_Monitoring_Overview', 0, '', '');
INSERT INTO hosts (hostid, host, name, status, description, readme) VALUES (50012, '3_Host_to_check_Monitoring_Overview', '3_Host_to_check_Monitoring_Overview', 0, '', '');
INSERT INTO hosts (hostid, host, name, status, description, readme) VALUES (50013, '4_Host_to_check_Monitoring_Overview', '4_Host_to_check_Monitoring_Overview', 0, '', '');
INSERT INTO host_inventory (type, type_full, name, alias, os, os_full, os_short, serialno_a, serialno_b, tag, asset_tag, macaddress_a, macaddress_b, hardware, hardware_full, software, software_full, software_app_a, software_app_b, software_app_c, software_app_d, software_app_e, contact, location, location_lat, location_lon, notes, chassis, model, hw_arch, vendor, contract_number, installer_name, deployment_status, url_a, url_b, url_c, host_networks, host_netmask, host_router, oob_ip, oob_netmask, oob_router, date_hw_purchase, date_hw_install, date_hw_expiry, date_hw_decomm, site_address_a, site_address_b, site_address_c, site_city, site_state, site_country, site_zip, site_rack, site_notes, poc_1_name, poc_1_email, poc_1_phone_a, poc_1_phone_b, poc_1_cell, poc_1_screen, poc_1_notes, poc_2_name, poc_2_email, poc_2_phone_a, poc_2_phone_b, poc_2_cell, poc_2_screen, poc_2_notes, hostid) VALUES ('Type', 'Type (Full details)', 'Name', 'Alias', 'OS', 'OS (Full details)', 'OS (Short)', 'Serial number A', 'Serial number B', 'Tag','Asset tag', 'MAC address A', 'MAC address B', 'Hardware', 'Hardware (Full details)', 'Software', 'Software (Full details)', 'Software application A', 'Software application B', 'Software application C', 'Software application D', 'Software application E', 'Contact', 'Location', 'Location latitud', 'Location longitu', 'Notes', 'Chassis', 'Model', 'HW architecture', 'Vendor', 'Contract number', 'Installer name', 'Deployment status', 'URL A', 'URL B', 'URL C', 'Host networks', 'Host subnet mask', 'Host router', 'OOB IP address', 'OOB subnet mask', 'OOB router', 'Date HW purchased', 'Date HW installed', 'Date HW maintenance expires', 'Date hw decommissioned', 'Site address A', 'Site address B', 'Site address C', 'Site city', 'Site state / province', 'Site country', 'Site ZIP / postal', 'Site rack location', 'Site notes', 'Primary POC name', 'Primary POC email', 'Primary POC phone A', 'Primary POC phone B', 'Primary POC cell', 'Primary POC screen name', 'Primary POC notes', 'Secondary POC name', 'Secondary POC email', 'Secondary POC phone A', 'Secondary POC phone B', 'Secondary POC cell', 'Secondary POC screen name', 'Secondary POC notes', 50012);
INSERT INTO hosts_groups (hostgroupid, hostid, groupid) VALUES (90282, 50011, 50011);
INSERT INTO hosts_groups (hostgroupid, hostid, groupid) VALUES (90283, 50012, 50011);
INSERT INTO hosts_groups (hostgroupid, hostid, groupid) VALUES (90284, 50013, 50012);
INSERT INTO interface (interfaceid, hostid, main, type, useip, ip, dns, port) values (50039,50011,1,1,1,'127.0.0.1','','10050');
INSERT INTO interface (interfaceid, hostid, main, type, useip, ip, dns, port) values (50040,50012,1,1,1,'127.0.0.1','','10050');
INSERT INTO interface (interfaceid, hostid, main, type, useip, ip, dns, port) values (50041,50013,1,1,1,'127.0.0.1','','10050');
INSERT INTO items (itemid, hostid, interfaceid, type, value_type, name, key_, delay, history, status, params, description,query_fields, flags, posts, headers) VALUES (99086, 50011, 50039, 2, 3, '1_item','trap[1]', '30s', '90d', 0, '', '','', 0, '', '');
INSERT INTO item_tag (itemtagid, itemid, tag, value) VALUES (99000, 99086, 'DataBase', 'mysql');
INSERT INTO items (itemid, hostid, interfaceid, type, value_type, name, key_, delay, history, status, params, description,query_fields, flags, posts, headers) VALUES (99091, 50011, 50039, 2, 3, '2_item','trap[2]', '30s', '90d', 0, '', '','', 0, '', '');
INSERT INTO item_tag (itemtagid, itemid, tag, value) VALUES (99001, 99091, 'DataBase', 'PostgreSQL');
INSERT INTO items (itemid, hostid, interfaceid, type, value_type, name, key_, delay, history, status, params, description,query_fields, flags, posts, headers) VALUES (99088, 50012, 50040, 2, 3, '3_item','trap[3]', '30s', '90d', 0, '', '','', 0, '', '');
INSERT INTO item_tag (itemtagid, itemid, tag, value) VALUES (99002, 99088, 'DataBase', 'Oracle');
INSERT INTO items (itemid, hostid, interfaceid, type, value_type, name, key_, delay, history, status, params, description, flags, posts, headers,query_fields, units) VALUES (99089, 50013, 50041, 2, 3, '4_item','trap[4]', '30s', '90d', 0, '', '', 0, '', '','', 'UNIT');
INSERT INTO item_rtname (itemid, name_resolved, name_resolved_upper) VALUES (99086, '1_item', '1_ITEM');
INSERT INTO item_rtname (itemid, name_resolved, name_resolved_upper) VALUES (99091, '2_item', '2_ITEM');
INSERT INTO item_rtname (itemid, name_resolved, name_resolved_upper) VALUES (99088, '3_item', '3_ITEM');
INSERT INTO item_rtname (itemid, name_resolved, name_resolved_upper) VALUES (99089, '4_item', '4_ITEM');
INSERT INTO item_tag (itemtagid, itemid, tag, value) VALUES (99003, 99089, 'DataBase', 'Oracle DB');
INSERT INTO triggers (triggerid, description, expression, value, state, lastchange, comments, priority, url) VALUES (100032, '1_trigger_Not_classified', '{100032}>0', 1, 0, '1533555726', 'Macro should be resolved, host IP should be visible here: {HOST.CONN}', 0, 'tr_events.php?triggerid={TRIGGER.ID}&eventid={EVENT.ID}');
INSERT INTO triggers (triggerid, description, expression, value, state, lastchange, comments, priority) VALUES (100033, '1_trigger_Warning', '{100033}>0', 1, 0, '1533555726', 'The following url should be clickable: https://zabbix.com', 2);
INSERT INTO triggers (triggerid, description, expression, value, state, lastchange, comments, priority, url) VALUES (100034, '1_trigger_Average', '{100034}>0', 1, 0, '1533555726', 'https://zabbix.com', 3, 'tr_events.php?triggerid={TRIGGER.ID}&eventid={EVENT.ID}');
INSERT INTO triggers (triggerid, description, expression, value, state, lastchange, comments, priority, url) VALUES (100035, '1_trigger_High', '{100035}>0', 1, 0, '1533555726', 'Non-clickable description', 4, 'tr_events.php?triggerid={TRIGGER.ID}&eventid={EVENT.ID}');
INSERT INTO triggers (triggerid, description, expression, value, state, lastchange, comments, priority) VALUES (100036, '1_trigger_Disaster', '{100036}>0', 1, 0, '1533555726', '', 5);
INSERT INTO triggers (triggerid, description, expression, value, state, lastchange, comments, priority) VALUES (100037, '2_trigger_Information', '{100037}>0', 1, 0, '1533555726', 'http://zabbix.com https://www.zabbix.com/career https://www.zabbix.com/contact', 1);
INSERT INTO triggers (triggerid, description, expression, value, state, lastchange, comments, priority) VALUES (100038, '3_trigger_Average', '{100038}>0', 1, 0, '1533555726', 'Macro - resolved, URL - clickable: {HOST.NAME}, https://zabbix.com', 3);
INSERT INTO triggers (triggerid, description, expression, value, state, lastchange, comments, priority, url) VALUES (100039, '3_trigger_Disaster', '{100039}>0', 0, 0, '1533555726', '', 5, 'triggers.php?form=update&triggerid={TRIGGER.ID}&context=host');
INSERT INTO triggers (triggerid, description, expression, value, state, lastchange, comments, priority) VALUES (100040, '4_trigger_Average', '{100040}>0', 1, 0, '1533555726', '', 3);
INSERT INTO functions (functionid, itemid, triggerid, name, parameter) VALUES (100032, 99086, 100032, 'last', '$,#1');
INSERT INTO functions (functionid, itemid, triggerid, name, parameter) VALUES (100033, 99086, 100033, 'last', '$,#1');
INSERT INTO functions (functionid, itemid, triggerid, name, parameter) VALUES (100034, 99086, 100034, 'last', '$,#1');
INSERT INTO functions (functionid, itemid, triggerid, name, parameter) VALUES (100035, 99086, 100035, 'last', '$,#1');
INSERT INTO functions (functionid, itemid, triggerid, name, parameter) VALUES (100036, 99086, 100036, 'last', '$,#1');
INSERT INTO functions (functionid, itemid, triggerid, name, parameter) VALUES (100037, 99091, 100037, 'last', '$,#1');
INSERT INTO functions (functionid, itemid, triggerid, name, parameter) VALUES (100038, 99088, 100038, 'last', '$,#1');
INSERT INTO functions (functionid, itemid, triggerid, name, parameter) VALUES (100039, 99088, 100039, 'last', '$,#1');
INSERT INTO functions (functionid, itemid, triggerid, name, parameter) VALUES (100040, 99089, 100040, 'last', '$,#1');
INSERT INTO history_uint (itemid, clock, value, ns) VALUES (99086, 1533555726, 1, 726692808);
INSERT INTO history_uint (itemid, clock, value, ns) VALUES (99091, 1533555726, 2, 726692808);
INSERT INTO history_uint (itemid, clock, value, ns) VALUES (99088, 1533555726, 3, 726692808);
INSERT INTO history_uint (itemid, clock, value, ns) VALUES (99089, 1533555726, 4, 726692808);
INSERT INTO events (eventid, source, object, objectid, clock, ns, value, name, severity) VALUES (9000, 0, 0, 100032, 1533555726, 726692808, 1, '1_trigger_Not_classified', 0);
INSERT INTO events (eventid, source, object, objectid, clock, ns, value, name, severity) VALUES (9001, 0, 0, 100033, 1533555726, 726692808, 1, '1_trigger_Warning', 2);
INSERT INTO events (eventid, source, object, objectid, clock, ns, value, name, severity) VALUES (9002, 0, 0, 100034, 1533555726, 726692808, 1, '1_trigger_Average', 3);
INSERT INTO events (eventid, source, object, objectid, clock, ns, value, name, severity) VALUES (9003, 0, 0, 100035, 1533555726, 726692808, 1, '1_trigger_High', 4);
INSERT INTO events (eventid, source, object, objectid, clock, ns, value, name, severity) VALUES (9004, 0, 0, 100036, 1533555726, 726692808, 1, '1_trigger_Disaster', 5);
INSERT INTO events (eventid, source, object, objectid, clock, ns, value, name, severity, acknowledged) VALUES (9005, 0, 0, 100037, 1533555726, 726692808, 1, '2_trigger_Information', 1, 1);
INSERT INTO events (eventid, source, object, objectid, clock, ns, value, name, severity, acknowledged) VALUES (9006, 0, 0, 100038, 1533555726, 726692808, 1, '3_trigger_Average', 3, 1);
INSERT INTO events (eventid, source, object, objectid, clock, ns, value, name, severity) VALUES (9007, 0, 0, 100040, 1533555726, 726692808, 1, '4_trigger_Average', 3);
INSERT INTO problem (eventid, source, object, objectid, clock, ns, name, severity) VALUES ( 9000, 0, 0, 100032, 1533555726, 726692808, '1_trigger_Not_classified', 0);
INSERT INTO problem (eventid, source, object, objectid, clock, ns, name, severity) VALUES ( 9001, 0, 0, 100033, 1533555726, 726692808, '1_trigger_Warning', 2);
INSERT INTO problem (eventid, source, object, objectid, clock, ns, name, severity) VALUES ( 9002, 0, 0, 100034, 1533555726, 726692808, '1_trigger_Average', 3);
INSERT INTO problem (eventid, source, object, objectid, clock, ns, name, severity) VALUES ( 9003, 0, 0, 100035, 1533555726, 726692808, '1_trigger_High', 4);
INSERT INTO problem (eventid, source, object, objectid, clock, ns, name, severity) VALUES ( 9004, 0, 0, 100036, 1533555726, 726692808, '1_trigger_Disaster', 5);
INSERT INTO problem (eventid, source, object, objectid, clock, ns, name, severity, acknowledged) VALUES ( 9005, 0, 0, 100037, 1533555726, 726692808, '2_trigger_Information', 1, 1);
INSERT INTO problem (eventid, source, object, objectid, clock, ns, name, severity, acknowledged) VALUES ( 9006, 0, 0, 100038, 1533555726, 726692808, '3_trigger_Average', 3, 1);
INSERT INTO problem (eventid, source, object, objectid, clock, ns, name, severity, acknowledged) VALUES ( 9007, 0, 0, 100040, 1533555726, 726692808, '4_trigger_Average', 3, 1);
INSERT INTO acknowledges (acknowledgeid, userid, eventid, clock, message, action, old_severity, new_severity) VALUES (1, 1, 9005, 1533629135, '1 acknowledged', 2, 0, 0);
INSERT INTO acknowledges (acknowledgeid, userid, eventid, clock, message, action, old_severity, new_severity) VALUES (2, 1, 9006, 1533629135, '2 acknowledged', 2, 0, 0);
INSERT INTO task (taskid, type, status, clock, ttl, proxyid) VALUES (1, 4, 1, 1533631968, 0, NULL);
INSERT INTO task (taskid, type, status, clock, ttl, proxyid) VALUES (2, 4, 1, 1533631968, 0, NULL);
INSERT INTO task_acknowledge (taskid, acknowledgeid) VALUES (1, 1);
INSERT INTO task_acknowledge (taskid, acknowledgeid) VALUES (2, 2);

-- Dashboard for problem hosts widget
INSERT INTO dashboard (dashboardid, name, userid, private) VALUES (1000, 'Dashboard for Problem hosts widget', 1, 1);
INSERT INTO dashboard_page (dashboard_pageid, dashboardid) VALUES (123456, 1000);
INSERT INTO widget (widgetid, dashboard_pageid, type, name, x, y, width, height) VALUES (100000, 123456, 'problemhosts', '', 0, 0, 8, 8);
INSERT INTO profiles (profileid,userid,idx,value_id,value_str,source,type) VALUES (4, 1, 'web.dashboard.dashboardid', 1,'','', 1);

-- testPageAvailabilityReport SLA reports
INSERT INTO hosts (hostid, host, name, status, description, readme) VALUES (50014, 'SLA reports host', 'SLA reports host', 0, '', '');
INSERT INTO interface (interfaceid, hostid, main, type, useip, ip, port) VALUES (50042, 50014, 1, 1, 1, '127.0.0.1', '10051');
INSERT INTO hosts_groups (hostgroupid, hostid, groupid) VALUES (50013, 50014, 4);
INSERT INTO items (itemid, type, hostid, name, key_, params,query_fields, description, posts, headers) VALUES (400670, 2, 50014, 'Item A', 'A', '','', '', '', '');
INSERT INTO items (itemid, type, hostid, name, key_, params,query_fields, description, posts, headers) VALUES (400680, 2, 50014, 'Item B', 'B', '','', '', '', '');
INSERT INTO items (itemid, type, hostid, name, key_, params,query_fields, description, posts, headers) VALUES (400690, 2, 50014, 'Item C', 'C', '','', '', '', '');
INSERT INTO item_rtname (itemid, name_resolved, name_resolved_upper) VALUES (400670, 'Item A', 'ITEM A');
INSERT INTO item_rtname (itemid, name_resolved, name_resolved_upper) VALUES (400680, 'Item B', 'ITEM B');
INSERT INTO item_rtname (itemid, name_resolved, name_resolved_upper) VALUES (400690, 'Item C', 'ITEM C');
INSERT INTO triggers (triggerid, expression, description, comments) VALUES (100001, '{16028}=0', 'A trigger', '');
INSERT INTO triggers (triggerid, expression, description, comments) VALUES (100002, '{16029}=0', 'B trigger', '');
INSERT INTO triggers (triggerid, expression, description, comments) VALUES (100003, '{16030}=0', 'C trigger', '');
INSERT INTO functions (functionid, itemid, triggerid, name, parameter) VALUES (16028, 400670, 100001,'last','$,#1');
INSERT INTO functions (functionid, itemid, triggerid, name, parameter) VALUES (16029, 400680, 100002,'last','$,#1');
INSERT INTO functions (functionid, itemid, triggerid, name, parameter) VALUES (16030, 400690, 100003,'last','$,#1');

-- testPageTriggers triggers filtering
INSERT INTO hosts (hostid, host, name, status, description, readme) VALUES (99061, 'Inheritance template for triggers filtering', 'Inheritance template for triggers filtering', 3, '', '');
INSERT INTO hosts_groups (hostgroupid, hostid, groupid) VALUES (99913, 99061, 1);
INSERT INTO items (itemid, type, hostid, name, description, key_, interfaceid,query_fields, params, posts, headers) VALUES (99092, 2, 99061, 'Inheritance item for triggers filtering', '', 'trap', NULL,'', '', '', '');
INSERT INTO triggers (triggerid, description, expression, priority, state, comments) VALUES (100065, 'Inheritance trigger with tags', '{100065}>0',3, 1, '');
INSERT INTO functions (functionid, itemid, triggerid, name, parameter) VALUES (100065, 99092, 100065, 'last', '$');
INSERT INTO trigger_tag (triggertagid, tag, value, triggerid) VALUES (99046, 'server','selenium', 100065);
INSERT INTO trigger_tag (triggertagid, tag, value, triggerid) VALUES (99047, 'Street','dzelzavas', 100065);

INSERT INTO hosts (hostid, host, name, status, description, readme) VALUES (99062, 'Host for triggers filtering', 'Host for triggers filtering', 0, '', '');
INSERT INTO hstgrp (groupid, name, type) VALUES (50014,'Group to check triggers filtering',0);
INSERT INTO hosts_groups (hostgroupid, hostid, groupid) VALUES (99914, 99062, 50014);
INSERT INTO hosts_templates (hosttemplateid, hostid, templateid) VALUES (50004, 99062, 99061);
INSERT INTO interface (interfaceid, hostid, main, type, useip, ip, dns, port) values (55033, 99062, 1, 1, 1, '127.0.0.1', '', '10050');

INSERT INTO items (itemid, type, hostid, name, description, key_, interfaceid, params, posts,query_fields, templateid, headers) VALUES (99093, 2, 99062, 'Inheritance item for triggers filtering', '', 'trap', NULL, '', '','', 99092,'');
INSERT INTO items (itemid, type, hostid, name, description, key_, interfaceid,query_fields, params, posts, headers) VALUES (99094, 2, 99062, 'Item for triggers filtering', '', 'trap1', NULL,'', '', '', '');
INSERT INTO item_rtname (itemid, name_resolved, name_resolved_upper) VALUES (99093, 'Inheritance item for triggers filtering', 'INHERITANCE ITEM FOR TRIGGERS FILTERING');
INSERT INTO item_rtname (itemid, name_resolved, name_resolved_upper) VALUES (99094, 'Item for triggers filtering', 'ITEM FOR TRIGGERS FILTERING');

INSERT INTO triggers (triggerid, description, expression, value, comments, templateid, state, error) VALUES (100066, 'Inheritance trigger with tags', '{100067}=0', 1,'', 100065, 1, 'selenium trigger cannot be evaluated for some reason');
INSERT INTO functions (functionid, triggerid, itemid, name, parameter) VALUES (100067, 100066, 99093, 'last', '$');
INSERT INTO trigger_tag (triggertagid, tag, value, triggerid) VALUES (99048, 'server','selenium', 100066);
INSERT INTO trigger_tag (triggertagid, tag, value, triggerid) VALUES (99049, 'Street','Dzelzavas', 100066);
INSERT INTO events (eventid, source, object, objectid, clock, ns, value, name, severity) VALUES (9008, 0, 0, 100066, 1535012391, 445429746,1, 'Inheritance trigger with tags', 3);
INSERT INTO event_tag (eventtagid, eventid, tag, value) VALUES (116, 9008, 'server', 'selenium');
INSERT INTO event_tag (eventtagid, eventid, tag, value) VALUES (117, 9008, 'Street', 'Dzelzavas');
INSERT INTO problem (eventid, source, object, objectid, clock, ns, name, severity) VALUES (9008, 0, 0, 100066, 1535012391, 445429746, 'Inheritance trigger with tags', 3);
INSERT INTO problem_tag (problemtagid, eventid, tag, value) VALUES (116, 9008, 'server', 'selenium');
INSERT INTO problem_tag (problemtagid, eventid, tag, value) VALUES (117, 9008, 'Street', 'Dzelzavas');
INSERT INTO triggers (triggerid, description, expression, status, value, priority, comments, state) VALUES (100067, 'Trigger disabled with tags', '{100067}>0', 1, 0, 3, '', 0);
INSERT INTO functions (functionid, itemid, triggerid, name, parameter) VALUES (100068, 99094, 100067, 'last', '$');
INSERT INTO trigger_tag (triggertagid, tag, value, triggerid) VALUES (99050, 'Street','Dzelzavas', 100067);
INSERT INTO trigger_tag (triggertagid, tag, value, triggerid) VALUES (99051, 'country','latvia', 100067);
INSERT INTO trigger_depends (triggerdepid, triggerid_down, triggerid_up) VALUES (99000, 100066, 100067);
INSERT INTO triggers (triggerid, description, expression, status, value, priority, comments, state) VALUES (100070, 'Dependent trigger ONE', '{100067}>0', 0, 0, 4, '', 0);
INSERT INTO functions (functionid, itemid, triggerid, name, parameter) VALUES (100071, 99094, 100070, 'last', '$');
INSERT INTO trigger_depends (triggerdepid, triggerid_down, triggerid_up) VALUES (99001, 100070, 100067);

INSERT INTO items (itemid, type, hostid, name, description, key_, interfaceid, flags,query_fields, params, posts, headers) VALUES (99095, 2, 99062, 'Discovery rule for triggers filtering', '', 'lld', NULL, 1,'','','','');
INSERT INTO items (itemid, type, hostid, name, description, key_, interfaceid, flags,query_fields, params, posts, headers) VALUES (99096, 2, 99062, 'Discovered item {#TEST}', '', 'lld[{#TEST}]', NULL, 2,'', '', '', '');
INSERT INTO item_discovery (itemdiscoveryid, itemid, lldruleid, lastcheck, ts_delete) VALUES (15085, 99096, 99095, 0, 0);
INSERT INTO items (itemid, type, hostid, name, description, key_, interfaceid, flags,query_fields, params, posts, headers) VALUES (99097, 2, 99062, 'Discovered item one', '', 'lld[one]', NULL, 4,'', '', '', '');
INSERT INTO item_rtname (itemid, name_resolved, name_resolved_upper) VALUES (99097, 'Discovered item one', 'DISCOVERED ITEM ONE');
INSERT INTO item_discovery (itemdiscoveryid, itemid, parent_itemid, key_) values (15086, 99097, 99096, 'lld[one]');
INSERT INTO triggers (triggerid, description, expression, status, value, priority, comments, state, flags) VALUES (100068, 'Discovered trigger {#TEST}', '{100069}>0', 0, 0, 5, '', 0, 2);
INSERT INTO functions (functionid, itemid, triggerid, name, parameter) VALUES (100069, 99096, 100068, 'last', '$');
INSERT INTO triggers (triggerid, description, expression, status, value, priority, comments, state, flags) VALUES (100069, 'Discovered trigger one', '{100070}>0', 0, 0, 5, '', 0, 4);
INSERT INTO functions (functionid, itemid, triggerid, name, parameter) VALUES (100070, 99097, 100069, 'last', '$');
INSERT INTO trigger_discovery (triggerid, parent_triggerid) VALUES (100069, 100068);

-- testFormAdministrationMediaTypes
INSERT INTO media_type (mediatypeid, type, name, exec_path, status, script, description) VALUES (110, 1, 'Test script', 'Selenium test script', 1, '', '');
INSERT INTO media_type_param (mediatype_paramid, mediatypeid, name, value, sortorder) VALUES (1312, 110, '', '{ALERT.SUBJECT}', 0);

-- testFormUser
INSERT INTO sysmaps (sysmapid, name, width, height, backgroundid, label_type, label_location, highlight, expandproblem, markelements, show_unack, userid, private) VALUES (10, 'Public map with image', 800, 600, NULL, 0, 0, 1, 1, 1, 2, 1, 0);
INSERT INTO sysmaps_elements (selementid, sysmapid, elementid, elementtype, iconid_off, iconid_on, label, label_location, x, y, iconid_disabled, iconid_maintenance) VALUES (10,10,0,4,7,NULL,'Test phone icon',0,151,101,NULL,NULL);
INSERT INTO users (userid, username, passwd, autologin, autologout, lang, refresh, roleid, theme, attempt_failed, attempt_clock, rows_per_page) VALUES (91, 'http-auth-admin', '$2y$10$HuvU0X0vGitK8YhwyxILbOVU6oxYNF.BqsOhaieVBvDiGlxgxriay', 0, 0, 'en_US', 30, 2, 'default', 0, 0, 50);
INSERT INTO users_groups (id, usrgrpid, userid) VALUES (92, 7, 91);

-- testHostAvailabilityWidget
INSERT INTO dashboard (dashboardid, name, userid, private) VALUES (1010, 'Dashboard for Host availability widget', 1, 1);
INSERT INTO dashboard_page (dashboard_pageid, dashboardid) VALUES (90000, 1010);
INSERT INTO widget (widgetid, dashboard_pageid, type, name, x, y, width, height) VALUES (100001, 90000, 'hostavail', 'Reference HA widget', 0, 0, 6, 3);
INSERT INTO widget (widgetid, dashboard_pageid, type, name, x, y, width, height) VALUES (100002, 90000, 'hostavail', 'Reference HA widget to delete', 0, 3, 6, 3);
INSERT INTO widget_field (widget_fieldid, widgetid, type, name, value_int, value_groupid) VALUES (1234, 100002, 2, 'groupids', 0, 4);
INSERT INTO widget_field (widget_fieldid, widgetid, type, name, value_int) VALUES (1235, 100002, 0, 'layout', 1);
INSERT INTO hstgrp (groupid,name,type) VALUES (50015,'Group for Host availability widget',0);
INSERT INTO hstgrp (groupid,name,type) VALUES (50016,'Group in maintenance for Host availability widget',0);

INSERT INTO maintenances (maintenanceid, name, maintenance_type, description, active_since, active_till,tags_evaltype) VALUES (5,'Maintenance for Host availability widget',0,'Maintenance for checking Show hosts in maintenance option in Host availability widget',1534971600,2147378400,0);
INSERT INTO timeperiods (timeperiodid, timeperiod_type, every, month, dayofweek, day, start_time, period, start_date) VALUES (14,0,1,0,0,1,43200,612406800,1534971600);
INSERT INTO maintenances_windows (maintenance_timeperiodid, maintenanceid, timeperiodid) VALUES (14,5,14);
INSERT INTO maintenances_groups (maintenance_groupid, maintenanceid, groupid) VALUES (4,5,50016);

INSERT INTO hosts (hostid, host, name, status, description, readme) VALUES (99130, 'Not available host', 'Not available host', 0, 'Not available host for Host availability widget', '');
INSERT INTO hosts_groups (hostgroupid, hostid, groupid) VALUES (99050, 99130, 50015);
INSERT INTO interface (interfaceid, hostid, type, ip, dns, useip, port, main, available, error) VALUES (55040, 99130, 1, '127.0.0.1', 'zabbixzabbixzabbix.com', '0', '10050', '1', 2, 'ERROR Agent');
INSERT INTO interface (interfaceid, hostid, type, ip, dns, useip, port, main, available, error) VALUES (55041, 99130, 2, '127.0.0.1', 'zabbixzabbixzabbix.com', '0', '10050', '1', 2, 'ERROR SNMP');
INSERT INTO interface_snmp (interfaceid, version, bulk, community) values (55041, 2, 1, '{$SNMP_COMMUNITY}');
INSERT INTO interface (interfaceid, hostid, type, ip, dns, useip, port, main, available, error) VALUES (55042, 99130, 3, '127.0.0.1', 'zabbixzabbixzabbix.com', '0', '10050', '1', 2, 'ERROR IPMI');
INSERT INTO interface (interfaceid, hostid, type, ip, dns, useip, port, main, available, error) VALUES (55043, 99130, 4, '127.0.0.1', 'zabbixzabbixzabbix.com', '0', '10050', '1', 2, 'ERROR JMX');

INSERT INTO hosts (hostid, host, name, status, description, maintenanceid, maintenance_status, maintenance_type, maintenance_from, readme) VALUES (99131, 'Not available host in maintenance', 'Not available host in maintenance', 0, 'Not available host in maintenance for Host availability widget', 5, 1, 0, 1534971600, '');
INSERT INTO hosts_groups (hostgroupid, hostid, groupid) VALUES (99051, 99131, 50016);
INSERT INTO interface (interfaceid, hostid, type, ip, dns, useip, port, main, available) VALUES (55044, 99131, 1, '127.0.0.1', 'zabbixzabbixzabbix.com', '0', '10050', '1', 2);
INSERT INTO interface (interfaceid, hostid, type, ip, dns, useip, port, main, available) VALUES (55045, 99131, 2, '127.0.0.1', 'zabbixzabbixzabbix.com', '0', '10050', '1', 2);
INSERT INTO interface_snmp (interfaceid, version, bulk, community) values (55045, 2, 1, '{$SNMP_COMMUNITY}');
INSERT INTO interface (interfaceid, hostid, type, ip, dns, useip, port, main, available) VALUES (55046, 99131, 3, '127.0.0.1', 'zabbixzabbixzabbix.com', '0', '10050', '1', 2);
INSERT INTO interface (interfaceid, hostid, type, ip, dns, useip, port, main, available) VALUES (55047, 99131, 4, '127.0.0.1', 'zabbixzabbixzabbix.com', '0', '10050', '1', 2);

INSERT INTO hosts (hostid, host, name, status, description, readme) VALUES (99132, 'Unknown host', 'Unknown host', 0,'Unknown host for Host availability widget', '');
INSERT INTO hosts_groups (hostgroupid, hostid, groupid) VALUES (99052, 99132, 50015);
INSERT INTO interface (interfaceid, hostid, type, ip, dns, useip, port, main, available) VALUES (55048, 99132, 1, '127.0.0.1', 'zabbixzabbixzabbix.com', '0', '10050', '1',0);

INSERT INTO hosts (hostid, host, name, status, description, maintenanceid, maintenance_status, maintenance_type, maintenance_from, readme) VALUES (99133, 'Unknown host in maintenance', 'Unknown host in maintenance', 0,'Unknown host for Host availability widget in maintenance', 5, 1, 0, 1534971600, '');
INSERT INTO hosts_groups (hostgroupid, hostid, groupid) VALUES (99053, 99133, 50016);
INSERT INTO interface (interfaceid, hostid, type, ip, dns, useip, port, main, available) VALUES (55049, 99133, 1, '127.0.0.1', 'zabbixzabbixzabbix.com', '0', '10050', '1',0);

INSERT INTO hosts (hostid, host, name, status, description, readme) VALUES (99134, 'Available host', 'Available host', 0, 'Available host for Host availability widget', '');
INSERT INTO hosts_groups (hostgroupid, hostid, groupid) VALUES (99054, 99134, 50015);
INSERT INTO interface (interfaceid, hostid, type, ip, dns, useip, port, main, available) VALUES (55050, 99134, 1, '127.0.0.1', '', '1', '10050', '1', 1);
INSERT INTO interface (interfaceid, hostid, type, ip, dns, useip, port, main, available) VALUES (55051, 99134, 2, '127.0.0.1', 'zabbixzabbixzabbix.com', '0', '10050', '1', 1);
INSERT INTO interface_snmp (interfaceid, version, bulk, community) values (55051, 2, 1, '{$SNMP_COMMUNITY}');
INSERT INTO interface (interfaceid, hostid, type, ip, dns, useip, port, main, available) VALUES (55052, 99134, 3, '127.0.0.1', 'zabbixzabbixzabbix.com', '0', '10050', '1', 1);
INSERT INTO interface (interfaceid, hostid, type, ip, dns, useip, port, main, available) VALUES (55053, 99134, 4, '127.0.0.1', 'zabbixzabbixzabbix.com', '0', '10050', '1', 1);

INSERT INTO hosts (hostid, host, name, status, description, maintenanceid, maintenance_status, maintenance_type, maintenance_from, readme) VALUES (99135, 'Available host in maintenance', 'Available host in maintenance', 0, 'Available host in maintenance for Host availability widget', 5, 1, 0, 1534971600, '');
INSERT INTO hosts_groups (hostgroupid, hostid, groupid) VALUES (99055, 99135, 50016);
INSERT INTO interface (interfaceid, hostid, type, ip, dns, useip, port, main, available) VALUES (55054, 99135, 1, '127.0.0.1', '', '1', '10050', '1', 1);
INSERT INTO interface (interfaceid, hostid, type, ip, dns, useip, port, main, available) VALUES (55055, 99135, 2, '127.0.0.1', '', '1', '10050', '1', 1);
INSERT INTO interface_snmp (interfaceid, version, bulk, community) values (55055, 2, 1, '{$SNMP_COMMUNITY}');
INSERT INTO interface (interfaceid, hostid, type, ip, dns, useip, port, main, available) VALUES (55056, 99135, 3, '127.0.0.1', '', '1', '10050', '1', 1);
INSERT INTO interface (interfaceid, hostid, type, ip, dns, useip, port, main, available) VALUES (55057, 99135, 4, '127.0.0.1', '', '1', '10050', '1', 1);

INSERT INTO hosts (hostid, host, name, status, description, readme) VALUES (30010, 'Host for macros remove', 'Host for macros remove', 0, '', '');
INSERT INTO hosts_groups (hostgroupid, hostid, groupid) VALUES (90900, 30010, 4);
INSERT INTO interface (type, ip, dns, useip, port, main, hostid, interfaceid) VALUES (1, '127.0.0.1', '', '1', '10050', '1', 30010, 20030);

INSERT INTO hostmacro (hostmacroid, hostid, macro, value, description) VALUES (90106, 99016, '{$TEMPLATE_MACRO_FOR_REMOVE1}', '', '');
INSERT INTO hostmacro (hostmacroid, hostid, macro, value, description) VALUES (90107, 99016, '{$TEMPLATE_MACRO_FOR_REMOVE2}', '', '');

-- testPageTriggerUrl
INSERT INTO dashboard (dashboardid, name, userid, private) VALUES (1020, 'Dashboard for Trigger overview widget', 1, 1);
INSERT INTO dashboard_page (dashboard_pageid, dashboardid) VALUES (156700, 1020);
INSERT INTO widget (widgetid, dashboard_pageid, type, name, x, y, width, height) VALUES (100003, 156700, 'trigover', 'Group to check Overview', 0, 0, 12, 7);
INSERT INTO widget_field (widget_fieldid, widgetid, type, name, value_int) VALUES (1345, 100003, 0, 'layout', 1);
INSERT INTO widget_field (widget_fieldid, widgetid, type, name, value_int, value_groupid) VALUES (1346, 100003, 2, 'groupids', 0, 50011);

-- Dashboard for sharing testing
INSERT INTO dashboard (dashboardid, name, userid, private) VALUES (1210, 'Testing share dashboard', 9, 0);
INSERT INTO dashboard_page (dashboard_pageid, dashboardid) VALUES (53345, 1210);
INSERT INTO dashboard (dashboardid, name, userid, private) VALUES (1220, 'Dashboard for Admin share testing', 1, 1);
INSERT INTO dashboard_page (dashboard_pageid, dashboardid) VALUES (54345, 1220);
INSERT INTO dashboard_user (dashboard_userid, dashboardid, userid, permission) VALUES (1, 1220, 9, 2);

-- testProblemsBySeverityWidget
INSERT INTO dashboard (dashboardid, name, userid, private) VALUES (1040, 'Dashboard for Problems by severity', 1, 1);
INSERT INTO dashboard_page (dashboard_pageid, dashboardid) VALUES (55690, 1040);
INSERT INTO widget (widgetid, dashboard_pageid, type, name, x, y, width, height) VALUES (100006, 55690, 'problemsbysv', 'Reference widget', 0, 0, 12, 5);
INSERT INTO widget (widgetid, dashboard_pageid, type, name, x, y, width, height) VALUES (100007, 55690, 'problemsbysv', 'Reference PBS widget to delete', 12, 0, 6, 3);
INSERT INTO widget (widgetid, dashboard_pageid, type, name, x, y, width, height) VALUES (100009, 55690, 'problemsbysv', 'Totals reference PBS widget to delete',18, 0, 6, 3);
INSERT INTO widget_field (widgetid, widget_fieldid, type, name, value_str) VALUES (100006, 8013999, 1, 'reference', 'QWCBA');
INSERT INTO widget_field (widgetid, widget_fieldid, type, name, value_int) VALUES (100009, 8013799, 0, 'show_type', 1);
INSERT INTO widget_field (widgetid, widget_fieldid, type, name, value_int) VALUES (100009, 8013899, 0, 'layout', 1);

-- testFormItemTest
INSERT INTO hosts (hostid, host, name, status, description, readme) VALUES (99136, 'Test item host', 'Test item host', 0, 'Test item host for testing items', '');
INSERT INTO hosts_groups (hostgroupid, hostid, groupid) VALUES (100999, 99136, 4);
INSERT INTO interface (interfaceid, hostid, type, ip, dns, useip, port, main, available) VALUES (55070, 99136, 1, '127.0.0.1', 'Test1', '1', '10050', '1', 0);

INSERT INTO interface (interfaceid, hostid, type, ip, dns, useip, port, main) VALUES (55071, 99136, 2, '127.0.0.2', 'Test2', '1', '161', '1');
INSERT INTO interface_snmp (interfaceid, version, bulk, community) values (55071, 2, 1, '{$SNMP_COMMUNITY}');

INSERT INTO interface (interfaceid, hostid, type, ip, dns, useip, port, main) VALUES (55077, 99136, 2, '127.0.0.5', 'Test5', '1', '161', '0');
INSERT INTO interface_snmp (interfaceid, version, bulk, community) values (55077, 1, 1, '{$SNMP_COMMUNITY}');

INSERT INTO interface (interfaceid, hostid, type, ip, dns, useip, port, main) VALUES (55078, 99136, 2, '127.0.0.6', 'Test6', '1', '161', '0');
INSERT INTO interface_snmp (interfaceid, version, bulk, community, securityname, securitylevel, authpassphrase, privpassphrase, authprotocol, privprotocol, contextname) values (55078, 3, 1, '{$SNMP_COMMUNITY}', 'test_security_name', 2, '{$TEST}', 'test_privpassphrase', 1, 1, 'test_context');

INSERT INTO interface (interfaceid, hostid, type, ip, dns, useip, port, main) VALUES (55072, 99136, 3, '127.0.0.3', 'Test3', '1', '623', '1');
INSERT INTO interface (interfaceid, hostid, type, ip, dns, useip, port, main) VALUES (55073, 99136, 4, '127.0.0.4', 'Test4', '1', '12345', '1');

INSERT INTO items (itemid, type, hostid, name, description, key_, interfaceid, flags,query_fields, params, posts, headers) VALUES (99142, 0, 99136, 'Master item', '', 'master', 55070, 0,'', '', '', '');
INSERT INTO items (itemid, type, hostid, name, description, key_, interfaceid, flags,query_fields, params, posts, headers) VALUES (99294, 0, 99136, 'Test discovery rule', '', 'test', 55070, 1,'', '', '', '');
INSERT INTO item_rtname (itemid, name_resolved, name_resolved_upper) VALUES (99142, 'Master item', 'MASTER ITEM');

INSERT INTO hosts (hostid, host, name, status, description, readme) VALUES (99137, 'Test Item Template', 'Test Item Template', 3,'Template for testing items', '');
INSERT INTO hosts_groups (hostgroupid, hostid, groupid) VALUES (99982, 99137, 1);

INSERT INTO items (itemid, type, hostid, name, description, key_, interfaceid, flags,query_fields, params, posts, headers) VALUES (99183, 2, 99137, 'Master item', '', 'master', NULL, 0,'', '', '', '');
INSERT INTO items (itemid, type, hostid, name, description, key_, interfaceid, flags,query_fields, params, posts, headers) VALUES (99349, 0, 99137, 'Test discovery rule', '', 'test', NULL, 1,'', '', '', '');

-- testFormAdministrationMediaTypeWebhook
INSERT INTO media_type (mediatypeid, type, name, status, script, description) VALUES (111, 4, 'Reference webhook', 0, 'return 0;', 'Reference webhook media type');
INSERT INTO media_type_param (mediatype_paramid, mediatypeid, name, value) VALUES (1300, 111, 'URL', '');
INSERT INTO media_type_param (mediatype_paramid, mediatypeid, name, value) VALUES (1301, 111, 'To', '{ALERT.SENDTO}');
INSERT INTO media_type_param (mediatype_paramid, mediatypeid, name, value) VALUES (1302, 111, 'Subject', '{ALERT.SUBJECT}');
INSERT INTO media_type_param (mediatype_paramid, mediatypeid, name, value) VALUES (1303, 111, 'Message', '{ALERT.MESSAGE}');
INSERT INTO media_type_param (mediatype_paramid, mediatypeid, name, value) VALUES (1304, 111, 'HTTPProxy', '');
INSERT INTO media_type (mediatypeid, type, name, status, script, description) VALUES (102, 4, 'Validation webhook', 0, 'return 0;', 'Reference webhook media type for validation tests');
INSERT INTO media_type_param (mediatype_paramid, mediatypeid, name, value) VALUES (1305, 102, 'URL', '');
INSERT INTO media_type_param (mediatype_paramid, mediatypeid, name, value) VALUES (1306, 102, 'To', '{ALERT.SENDTO}');
INSERT INTO media_type_param (mediatype_paramid, mediatypeid, name, value) VALUES (1307, 102, 'Subject', '{ALERT.SUBJECT}');
INSERT INTO media_type_param (mediatype_paramid, mediatypeid, name, value) VALUES (1308, 102, 'Message', '{ALERT.MESSAGE}');
INSERT INTO media_type_param (mediatype_paramid, mediatypeid, name, value) VALUES (1309, 102, 'HTTPProxy', '');
INSERT INTO media_type (mediatypeid, type, name, status, script, show_event_menu, event_menu_name, event_menu_url, description) VALUES (103, 4, 'Webhook to delete', 0, 'return 0;', 1, 'Unique webhook url', 'zabbix.php?action=mediatype.list&ddreset={EVENT.TAGS.webhook}', 'Webhook media type to be deleted');
INSERT INTO media_type_param (mediatype_paramid, mediatypeid, name, value) VALUES (1310, 103, 'Parameter name to be deleted', 'Parameter value to be deleted');
INSERT INTO media_type_param (mediatype_paramid, mediatypeid, name, value) VALUES (1311, 103, '2nd parameter name to be deleted', '2nd parameter value to be deleted');

-- testPageProblems_ProblemLinks
INSERT INTO media_type (mediatypeid, type, name, status, script, show_event_menu, event_menu_name, event_menu_url, description) VALUES (104, 4, 'URL test webhook', 0, 'return 0;', 1, 'Webhook url for all', 'zabbix.php?action=mediatype.edit&mediatypeid=101', 'Webhook media type for URL test');
INSERT INTO event_tag (eventtagid, eventid, tag, value) VALUES (201, 9003, 'webhook', '1');
INSERT INTO problem_tag (problemtagid, eventid, tag, value) VALUES (201, 9003, 'webhook', '1');

-- Dashboard for Graph Prototype widget
INSERT INTO dashboard (dashboardid, name, userid, private) VALUES (1400, 'Dashboard for Graph Prototype widget', 1, 1);
INSERT INTO dashboard_page (dashboard_pageid, dashboardid) VALUES (90004, 1400);
INSERT INTO widget (widgetid, dashboard_pageid, type, name, x, y, width, height) VALUES (100099, 90004, 'graphprototype', 'Graph prototype widget for update', 0, 0, 48, 5);
INSERT INTO widget_field (widget_fieldid, widgetid, type, name, value_graphid) VALUES (905054, 100099, 7, 'graphid.0', 600003);
INSERT INTO widget_field (widget_fieldid, widgetid, type, name, value_str) VALUES (905055, 100099, 1, 'reference', 'RZALA');

INSERT INTO widget (widgetid, dashboard_pageid, type, name, x, y, width, height) VALUES (120000, 90004, 'graphprototype', 'Graph prototype widget for delete', 0, 5, 48, 5);
INSERT INTO widget_field (widget_fieldid, widgetid, type, name, value_graphid) VALUES (905056, 120000, 7, 'graphid.0', 600002);
INSERT INTO widget_field (widget_fieldid, widgetid, type, name, value_str) VALUES (905057, 120000, 1, 'reference', 'MJHNB');

INSERT INTO dashboard (dashboardid, name, userid, private) VALUES (1410, 'Dashboard for Sceenshoting Graph Prototype widgets', 1, 1);
INSERT INTO dashboard_page (dashboard_pageid, dashboardid) VALUES (90005, 1410);

-- Overrides for LLD Overrides test
INSERT INTO lld_override (lld_overrideid, itemid, name, step, evaltype, stop) values (5000, 133800, 'Override for update 1', 1, 1, 0);
INSERT INTO lld_override (lld_overrideid, itemid, name, step, evaltype, stop) values (5001, 133800, 'Override for update 2', 2, 0, 0);

INSERT INTO lld_override_condition (lld_override_conditionid, lld_overrideid, operator, macro, value) values (34000, 5000, 8, '{#MACRO1}', 'test expression_1');
INSERT INTO lld_override_condition (lld_override_conditionid, lld_overrideid, operator, macro, value) values (34001, 5000, 9, '{#MACRO2}', 'test expression_2');
INSERT INTO lld_override_condition (lld_override_conditionid, lld_overrideid, operator, macro, value) values (34002, 5000, 12, '{#MACRO3}', '');
INSERT INTO lld_override_condition (lld_override_conditionid, lld_overrideid, operator, macro, value) values (34003, 5000, 13, '{#MACRO4}', '');

INSERT INTO lld_override_operation (lld_override_operationid, lld_overrideid, operationobject, operator, value) values (40000, 5000, 0, 0, 'test item pattern');
INSERT INTO lld_override_operation (lld_override_operationid, lld_overrideid, operationobject, operator, value) values (40001, 5000, 1, 1, 'test trigger pattern');
INSERT INTO lld_override_operation (lld_override_operationid, lld_overrideid, operationobject, operator, value) values (40002, 5001, 2, 8, 'test graph pattern');
INSERT INTO lld_override_operation (lld_override_operationid, lld_overrideid, operationobject, operator, value) values (40003, 5001, 3, 9, 'test host pattern');

INSERT INTO lld_override_opdiscover (lld_override_operationid, discover) values (40000, 0);
INSERT INTO lld_override_opdiscover (lld_override_operationid, discover) values (40002, 0);

INSERT INTO lld_override_ophistory (lld_override_operationid, history) values (40000, 0);

INSERT INTO lld_override_opinventory (lld_override_operationid, inventory_mode) values (40003, 1);

INSERT INTO lld_override_opperiod (lld_override_operationid, delay) values (40000, '1m;50s/1-7,00:00-24:00;wd1-5h9-18');

INSERT INTO lld_override_opseverity (lld_override_operationid, severity) values (40001, 2);

INSERT INTO lld_override_opstatus (lld_override_operationid, status) values (40000, 0);

INSERT INTO lld_override_optag (lld_override_optagid, lld_override_operationid, tag, value) values (3000, 40001, 'tag1', 'value1');
INSERT INTO lld_override_optag (lld_override_optagid, lld_override_operationid, tag, value) values (3001, 40003, 'name1', 'value1');
INSERT INTO lld_override_optag (lld_override_optagid, lld_override_operationid, tag, value) values (3002, 40003, 'name2', 'value2');

INSERT INTO lld_override_optemplate (lld_override_optemplateid, lld_override_operationid, templateid) values (3000, 40003, 99137);

INSERT INTO lld_override_optrends (lld_override_operationid, trends) values (40000, 0);

UPDATE settings SET value_str='caf1c06dcf802728c4cfc24d645e1e73' WHERE name='session_key';

-- testPageHostPrototypes
INSERT INTO host_tag (hosttagid, hostid, tag, value) VALUES (9450, 90002, 'host_proto_tag_1', 'value1');
INSERT INTO host_tag (hosttagid, hostid, tag, value) VALUES (9451, 90002, 'host_proto_tag_2', 'value2');<|MERGE_RESOLUTION|>--- conflicted
+++ resolved
@@ -835,7 +835,6 @@
 INSERT INTO items (name, key_, hostid, value_type, itemid, interfaceid, flags, delay, params,query_fields, description, posts, headers) VALUES ('Discovery rule 1', 'key1', 90001, 4, 90001, 50024, 1, '30s', '','', '', '', '');
 INSERT INTO items (name, key_, hostid, value_type, itemid, interfaceid, flags, delay, params,query_fields, description, posts, headers) VALUES ('Discovery rule 2', 'key2', 90001, 4, 90002, 50024, 1, '30s', '','', '', '', '');
 INSERT INTO items (name, key_, hostid, value_type, itemid, interfaceid, flags, delay, params,query_fields, description, posts, headers) VALUES ('Discovery rule 3', 'key3', 90001, 4, 90003, 50024, 1, '30s', '','', '', '', '');
-<<<<<<< HEAD
 INSERT INTO hosts (hostid, host, name, status, description, flags, readme) VALUES (90002, 'Host prototype {#1}', 'Host prototype {#1}', 0, '', 2, '');
 INSERT INTO hosts (hostid, host, name, status, description, flags, readme) VALUES (90003, 'Host prototype {#2}', 'Host prototype {#2}', 1, '', 2, '');
 INSERT INTO hosts (hostid, host, name, status, description, flags, readme) VALUES (90004, 'Host prototype {#3}', 'Host prototype {#3}', 0, '', 2, '');
@@ -847,29 +846,6 @@
 INSERT INTO hosts (hostid, host, name, status, description, flags, readme) VALUES (90010, 'Host prototype {#9}', 'Host prototype {#9}', 0, '', 2, '');
 INSERT INTO hosts (hostid, host, name, status, description, flags, readme) VALUES (90011, 'Host prototype {#10}', 'Host prototype {#10}', 0, '', 2, '');
 INSERT INTO hosts (hostid, host, name, status, description, flags, readme) VALUES (90012, 'Host prototype {#33}', 'Host prototype visible name', 0, '', 2, '');
-INSERT INTO host_discovery (hostid, parent_itemid) VALUES (90002, 90001);
-INSERT INTO host_discovery (hostid, parent_itemid) VALUES (90003, 90001);
-INSERT INTO host_discovery (hostid, parent_itemid) VALUES (90004, 90001);
-INSERT INTO host_discovery (hostid, parent_itemid) VALUES (90012, 90001);
-INSERT INTO host_discovery (hostid, parent_itemid) VALUES (90005, 90002);
-INSERT INTO host_discovery (hostid, parent_itemid) VALUES (90006, 90002);
-INSERT INTO host_discovery (hostid, parent_itemid) VALUES (90007, 90002);
-INSERT INTO host_discovery (hostid, parent_itemid) VALUES (90008, 90003);
-INSERT INTO host_discovery (hostid, parent_itemid) VALUES (90009, 90003);
-INSERT INTO host_discovery (hostid, parent_itemid) VALUES (90010, 90003);
-INSERT INTO host_discovery (hostid, parent_itemid) VALUES (90011, 90003);
-=======
-INSERT INTO hosts (hostid, host, name, status, description, flags) VALUES (90002, 'Host prototype {#1}', 'Host prototype {#1}', 0, '', 2);
-INSERT INTO hosts (hostid, host, name, status, description, flags) VALUES (90003, 'Host prototype {#2}', 'Host prototype {#2}', 1, '', 2);
-INSERT INTO hosts (hostid, host, name, status, description, flags) VALUES (90004, 'Host prototype {#3}', 'Host prototype {#3}', 0, '', 2);
-INSERT INTO hosts (hostid, host, name, status, description, flags) VALUES (90005, 'Host prototype {#4}', 'Host prototype {#4}', 0, '', 2);
-INSERT INTO hosts (hostid, host, name, status, description, flags) VALUES (90006, 'Host prototype {#5}', 'Host prototype {#5}', 0, '', 2);
-INSERT INTO hosts (hostid, host, name, status, description, flags) VALUES (90007, 'Host prototype {#6}', 'Host prototype {#6}', 0, '', 2);
-INSERT INTO hosts (hostid, host, name, status, description, flags) VALUES (90008, 'Host prototype {#7}', 'Host prototype {#7}', 0, '', 2);
-INSERT INTO hosts (hostid, host, name, status, description, flags) VALUES (90009, 'Host prototype {#8}', 'Host prototype {#8}', 0, '', 2);
-INSERT INTO hosts (hostid, host, name, status, description, flags) VALUES (90010, 'Host prototype {#9}', 'Host prototype {#9}', 0, '', 2);
-INSERT INTO hosts (hostid, host, name, status, description, flags) VALUES (90011, 'Host prototype {#10}', 'Host prototype {#10}', 0, '', 2);
-INSERT INTO hosts (hostid, host, name, status, description, flags) VALUES (90012, 'Host prototype {#33}', 'Host prototype visible name', 0, '', 2);
 INSERT INTO host_discovery (hostid, lldruleid) VALUES (90002, 90001);
 INSERT INTO host_discovery (hostid, lldruleid) VALUES (90003, 90001);
 INSERT INTO host_discovery (hostid, lldruleid) VALUES (90004, 90001);
@@ -881,7 +857,6 @@
 INSERT INTO host_discovery (hostid, lldruleid) VALUES (90009, 90003);
 INSERT INTO host_discovery (hostid, lldruleid) VALUES (90010, 90003);
 INSERT INTO host_discovery (hostid, lldruleid) VALUES (90011, 90003);
->>>>>>> 0b30d52d
 INSERT INTO group_prototype (group_prototypeid, hostid, name, groupid, templateid) VALUES (1000, 90002, '', 5, NULL);
 INSERT INTO group_prototype (group_prototypeid, hostid, name, groupid, templateid) VALUES (1001, 90003, '', 5, NULL);
 INSERT INTO group_prototype (group_prototypeid, hostid, name, groupid, templateid) VALUES (1019, 90003, '{#FSNAME}', NULL, NULL);
@@ -903,17 +878,10 @@
 -- testInheritanceHostPrototype
 INSERT INTO hstgrp (groupid, name, type) VALUES (50019, 'Inheritance test', 0);
 INSERT INTO hstgrp (groupid, name, type) VALUES (50023, 'Inheritance test', 1);
-<<<<<<< HEAD
 INSERT INTO hosts (hostid, host, name, flags, templateid, description, readme) VALUES (99000, 'testInheritanceHostPrototype {#TEST}', 'testInheritanceHostPrototype {#TEST}', 2, NULL, '', '');
 INSERT INTO hosts (hostid, host, name, flags, templateid, description, readme) VALUES (99001, 'testInheritanceHostPrototype {#TEST}', 'testInheritanceHostPrototype {#TEST}', 2, 99000, '', '');
-INSERT INTO host_discovery (hostid, parent_hostid, parent_itemid, host, lastcheck, ts_delete) VALUES (99000, NULL, 15011, '', 0, 0);
-INSERT INTO host_discovery (hostid, parent_hostid, parent_itemid, host, lastcheck, ts_delete) VALUES (99001, NULL, 15016, '', 0, 0);
-=======
-INSERT INTO hosts (hostid, host, name, flags, templateid, description) VALUES (99000, 'testInheritanceHostPrototype {#TEST}', 'testInheritanceHostPrototype {#TEST}', 2, NULL, '');
-INSERT INTO hosts (hostid, host, name, flags, templateid, description) VALUES (99001, 'testInheritanceHostPrototype {#TEST}', 'testInheritanceHostPrototype {#TEST}', 2, 99000, '');
 INSERT INTO host_discovery (hostid, parent_hostid, lldruleid, host, lastcheck, ts_delete) VALUES (99000, NULL, 15011, '', 0, 0);
 INSERT INTO host_discovery (hostid, parent_hostid, lldruleid, host, lastcheck, ts_delete) VALUES (99001, NULL, 15016, '', 0, 0);
->>>>>>> 0b30d52d
 INSERT INTO group_prototype (group_prototypeid, hostid, name, groupid, templateid) VALUES (1010, 99000, '', 50019, NULL);
 INSERT INTO group_prototype (group_prototypeid, hostid, name, groupid, templateid) VALUES (1011, 99001, '', 50019, 1010);
 INSERT INTO hosts (hostid, host, name, status, description, readme) VALUES (99006, 'Inheritance test template with host prototype', 'Inheritance test template with host prototype', 3, '', '');
@@ -921,32 +889,19 @@
 INSERT INTO items (itemid, hostid, type, name, key_, delay, value_type, formula, params, description, posts, headers,query_fields, flags) VALUES (99083, 99006, 2, 'Discovery rule for host prototype test', 'key_test', '30s', 4, '', '', '', '', '','', 1);
 INSERT INTO hosts (hostid, host, name, status, description, flags, readme) VALUES (99007, 'Host prototype for update {#TEST}', 'Host prototype for update {#TEST}', 0, '', 2, '');
 INSERT INTO group_prototype (group_prototypeid, hostid, name, groupid, templateid) VALUES (1012, 99007, '', 50019, NULL);
-<<<<<<< HEAD
-INSERT INTO host_discovery (hostid, parent_hostid, parent_itemid, host, lastcheck, ts_delete) VALUES (99007, NULL, 99083, '', 0, 0);
+INSERT INTO host_discovery (hostid, parent_hostid, lldruleid, host, lastcheck, ts_delete) VALUES (99007, NULL, 99083, '', 0, 0);
 INSERT INTO hosts (hostid, host, name, status, description, flags, readme) VALUES (99009, 'Host prototype for delete {#TEST}', 'Host prototype for delete {#TEST}', 0, '', 2, '');
 INSERT INTO group_prototype (group_prototypeid, hostid, name, groupid, templateid) VALUES (1013, 99009, '', 50019, NULL);
-INSERT INTO host_discovery (hostid, parent_hostid, parent_itemid, host, lastcheck, ts_delete) VALUES (99009, NULL, 99083, '', 0, 0);
+INSERT INTO host_discovery (hostid, parent_hostid, lldruleid, host, lastcheck, ts_delete) VALUES (99009, NULL, 99083, '', 0, 0);
 INSERT INTO hosts (hostid, host, name, status, description, readme) VALUES (99004, 'Host for inheritance host prototype tests', 'Host for inheritance host prototype tests', 0, '', '');
-=======
-INSERT INTO host_discovery (hostid, parent_hostid, lldruleid, host, lastcheck, ts_delete) VALUES (99007, NULL, 99083, '', 0, 0);
-INSERT INTO hosts (hostid, host, name, status, description, flags) VALUES (99009, 'Host prototype for delete {#TEST}', 'Host prototype for delete {#TEST}', 0, '', 2);
-INSERT INTO group_prototype (group_prototypeid, hostid, name, groupid, templateid) VALUES (1013, 99009, '', 50019, NULL);
-INSERT INTO host_discovery (hostid, parent_hostid, lldruleid, host, lastcheck, ts_delete) VALUES (99009, NULL, 99083, '', 0, 0);
-INSERT INTO hosts (hostid, host, name, status, description) VALUES (99004, 'Host for inheritance host prototype tests', 'Host for inheritance host prototype tests', 0, '');
->>>>>>> 0b30d52d
 INSERT INTO interface (interfaceid, hostid, main, type, useip, ip, dns, port) VALUES (10026,99004,1,1,1,'127.0.0.1','','10050');
 INSERT INTO hosts_groups (hostgroupid, hostid, groupid) VALUES (99004, 99004, 50019);
 INSERT INTO hosts_templates (hosttemplateid, hostid, templateid) VALUES (15004, 99004, 99006);
 INSERT INTO items (itemid, hostid, type, name, key_, delay, value_type, formula, params, description, posts, headers, templateid,query_fields, flags) VALUES (99084, 99004, 2, 'Discovery rule for host prototype test', 'key_test', '30s', 4, '', '', '', '', '', 99083,'', 1);
 INSERT INTO hosts (hostid, host, name, status, description, templateid, flags, readme) VALUES (99008, 'Host prototype for update {#TEST}', 'Host prototype for update {#TEST}', 0, '', 99007, 2, '');
 INSERT INTO group_prototype (group_prototypeid, hostid, name, groupid, templateid) VALUES (1014, 99008, '', 50019, 1002);
-<<<<<<< HEAD
-INSERT INTO host_discovery (hostid, parent_hostid, parent_itemid, host, lastcheck, ts_delete) VALUES (99008, NULL, 99084, '', 0, 0);
+INSERT INTO host_discovery (hostid, parent_hostid, lldruleid, host, lastcheck, ts_delete) VALUES (99008, NULL, 99084, '', 0, 0);
 INSERT INTO hosts (hostid, host, name, status, description, templateid, flags, readme) VALUES (99010, 'Host prototype for delete {#TEST}', 'Host prototype for delete {#TEST}', 0, '', 99009, 2, '');
-=======
-INSERT INTO host_discovery (hostid, parent_hostid, lldruleid, host, lastcheck, ts_delete) VALUES (99008, NULL, 99084, '', 0, 0);
-INSERT INTO hosts (hostid, host, name, status, description, templateid, flags) VALUES (99010, 'Host prototype for delete {#TEST}', 'Host prototype for delete {#TEST}', 0, '', 99009, 2);
->>>>>>> 0b30d52d
 INSERT INTO group_prototype (group_prototypeid, hostid, name, groupid, templateid) VALUES (1015, 99010, '', 50019, 1004);
 INSERT INTO host_discovery (hostid, parent_hostid, lldruleid, host, lastcheck, ts_delete) VALUES (99010, NULL, 99084, '', 0, 0);
 
