--- conflicted
+++ resolved
@@ -287,37 +287,6 @@
 INSERT INTO items (itemid, name, type, hostid, description, key_, delay, history, trends, status, value_type, trapper_hosts, units, logtimefmt, templateid, valuemapid, params, ipmi_sensor, authtype, username, password, publickey, privatekey, flags, interfaceid, posts, headers) VALUES (23100, 'Item_referencing_a_non-existent_user_macro', 0, 10053, 'a. i am referencing a non-existent user macro $1', 'key[{$I_DONT_EXIST}]', '30s', '90d', '365d', 0, 0, '', '', '', NULL, NULL, '', '', 0, '', '', '', '', 0, 10021, '', '');
 INSERT INTO items (itemid, name, type, hostid, description, key_, delay, history, trends, status, value_type, trapper_hosts, units, logtimefmt, templateid, valuemapid, params, ipmi_sensor, authtype, username, password, publickey, privatekey, flags, interfaceid, inventory_link, posts, headers) VALUES (23101, 'Item_populating_filed_Type', 0, 10053, 'i am populating filed Type', 'key.test.pop.type', '30s', '90d', '365d', 0, 0, '', '', '', NULL, NULL, '', '', 0, '', '', '', '', 0, 10021, 1, '', '');
 
-<<<<<<< HEAD
-=======
--- test discovery rule
-INSERT INTO drules (druleid, proxyid, name, iprange, delay, status) VALUES (3, NULL, 'External network', '192.168.3.1-255', 600, 0);
-
-INSERT INTO dchecks (dcheckid, druleid, type, key_, snmp_community, ports, snmpv3_securityname, snmpv3_securitylevel, snmpv3_authpassphrase, snmpv3_privpassphrase, uniq) VALUES (6, 3, 9, 'system.uname', '', '10050', '', 0, '', '', 0);
-INSERT INTO dchecks (dcheckid, druleid, type, key_, snmp_community, ports, snmpv3_securityname, snmpv3_securitylevel, snmpv3_authpassphrase, snmpv3_privpassphrase, uniq) VALUES (7, 3, 3, '', '', '21,1021', '', 0, '', '', 0);
-INSERT INTO dchecks (dcheckid, druleid, type, key_, snmp_community, ports, snmpv3_securityname, snmpv3_securitylevel, snmpv3_authpassphrase, snmpv3_privpassphrase, uniq) VALUES (8, 3, 4, '', '', '80,8080', '', 0, '', '', 0);
-INSERT INTO dchecks (dcheckid, druleid, type, key_, snmp_community, ports, snmpv3_securityname, snmpv3_securitylevel, snmpv3_authpassphrase, snmpv3_privpassphrase, uniq) VALUES (9, 3, 14, '', '', '443', '', 0, '', '', 0);
-INSERT INTO dchecks (dcheckid, druleid, type, key_, snmp_community, ports, snmpv3_securityname, snmpv3_securitylevel, snmpv3_authpassphrase, snmpv3_privpassphrase, uniq) VALUES (10, 3, 12, '', '', '0', '', 0, '', '', 0);
-INSERT INTO dchecks (dcheckid, druleid, type, key_, snmp_community, ports, snmpv3_securityname, snmpv3_securitylevel, snmpv3_authpassphrase, snmpv3_privpassphrase, uniq) VALUES (11, 3, 7, '', '', '143-145', '', 0, '', '', 0);
-INSERT INTO dchecks (dcheckid, druleid, type, key_, snmp_community, ports, snmpv3_securityname, snmpv3_securitylevel, snmpv3_authpassphrase, snmpv3_privpassphrase, uniq) VALUES (12, 3, 1, '', '', '389', '', 0, '', '', 0);
-INSERT INTO dchecks (dcheckid, druleid, type, key_, snmp_community, ports, snmpv3_securityname, snmpv3_securitylevel, snmpv3_authpassphrase, snmpv3_privpassphrase, uniq) VALUES (13, 3, 6, '', '', '119', '', 0, '', '', 0);
-INSERT INTO dchecks (dcheckid, druleid, type, key_, snmp_community, ports, snmpv3_securityname, snmpv3_securitylevel, snmpv3_authpassphrase, snmpv3_privpassphrase, uniq) VALUES (14, 3, 5, '', '', '110', '', 0, '', '', 0);
-INSERT INTO dchecks (dcheckid, druleid, type, key_, snmp_community, ports, snmpv3_securityname, snmpv3_securitylevel, snmpv3_authpassphrase, snmpv3_privpassphrase, uniq) VALUES (15, 3, 2, '', '', '25', '', 0, '', '', 0);
-INSERT INTO dchecks (dcheckid, druleid, type, key_, snmp_community, ports, snmpv3_securityname, snmpv3_securitylevel, snmpv3_authpassphrase, snmpv3_privpassphrase, uniq) VALUES (16, 3, 10, 'ifIndex0', 'public', '161', '', 0, '', '', 0);
-INSERT INTO dchecks (dcheckid, druleid, type, key_, snmp_community, ports, snmpv3_securityname, snmpv3_securitylevel, snmpv3_authpassphrase, snmpv3_privpassphrase, uniq) VALUES (17, 3, 11, 'ifInOut0', 'private1', '162', '', 0, '', '', 0);
-INSERT INTO dchecks (dcheckid, druleid, type, key_, snmp_community, ports, snmpv3_securityname, snmpv3_securitylevel, snmpv3_authpassphrase, snmpv3_privpassphrase, uniq) VALUES (18, 3, 13, 'ifIn0', '', '161', 'private2', 0, '', '', 0);
-INSERT INTO dchecks (dcheckid, druleid, type, key_, snmp_community, ports, snmpv3_securityname, snmpv3_securitylevel, snmpv3_authpassphrase, snmpv3_privpassphrase, uniq) VALUES (19, 3, 0, '', '', '22', '', 0, '', '', 0);
-INSERT INTO dchecks (dcheckid, druleid, type, key_, snmp_community, ports, snmpv3_securityname, snmpv3_securitylevel, snmpv3_authpassphrase, snmpv3_privpassphrase, uniq) VALUES (20, 3, 8, '', '', '10000-20000', '', 0, '', '', 0);
-INSERT INTO dchecks (dcheckid, druleid, type, key_, snmp_community, ports, snmpv3_securityname, snmpv3_securitylevel, snmpv3_authpassphrase, snmpv3_privpassphrase, uniq) VALUES (21, 3, 15, '', '', '23', '', 0, '', '', 0);
-INSERT INTO dchecks (dcheckid, druleid, type, key_, snmp_community, ports, snmpv3_securityname, snmpv3_securitylevel, snmpv3_authpassphrase, snmpv3_privpassphrase, uniq) VALUES (22, 3, 9, 'agent.uname', '', '10050', '', 0, '', '', 0);
-
-INSERT INTO drules (druleid, proxyid, name, iprange, delay, status) VALUES (4, 20000, 'Discovery rule for update', '192.14.3.1-255', 600, 0);
-INSERT INTO dchecks (dcheckid, druleid, type, key_, snmp_community, ports, snmpv3_securityname, snmpv3_securitylevel, snmpv3_authpassphrase, snmpv3_privpassphrase, uniq) VALUES (23, 4, 12, '', '', '0', '', 0, '', '', 0);
-INSERT INTO drules (druleid, proxyid, name, iprange, delay, status) VALUES (5, 20000, 'Disabled discovery rule for update', '192.15.3.1-255', 600, 1);
-INSERT INTO dchecks (dcheckid, druleid, type, key_, snmp_community, ports, snmpv3_securityname, snmpv3_securitylevel, snmpv3_authpassphrase, snmpv3_privpassphrase, uniq) VALUES (24, 5, 12, '', '', '0', '', 0, '', '', 0);
-INSERT INTO drules (druleid, proxyid, name, iprange, delay, status) VALUES (6, 20000, 'Discovery rule to check delete', '192.16.3.1-255', 600, 1);
-INSERT INTO dchecks (dcheckid, druleid, type, key_, snmp_community, ports, snmpv3_securityname, snmpv3_securitylevel, snmpv3_authpassphrase, snmpv3_privpassphrase, uniq) VALUES (25, 6, 12, '', '', '0', '', 0, '', '', 0);
-
->>>>>>> 3d4cb96b
 -- Global macros
 INSERT INTO globalmacro (globalmacroid, macro, value, description) VALUES (6,'{$DEFAULT_DELAY}','30','');
 INSERT INTO globalmacro (globalmacroid, macro, value, description) VALUES (7,'{$LOCALIP}','127.0.0.1','Test description 2');
