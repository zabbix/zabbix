<?php
/*
** Copyright (C) 2001-2025 Zabbix SIA
**
** This program is free software: you can redistribute it and/or modify it under the terms of
** the GNU Affero General Public License as published by the Free Software Foundation, version 3.
**
** This program is distributed in the hope that it will be useful, but WITHOUT ANY WARRANTY;
** without even the implied warranty of MERCHANTABILITY or FITNESS FOR A PARTICULAR PURPOSE.
** See the GNU Affero General Public License for more details.
**
** You should have received a copy of the GNU Affero General Public License along with this program.
** If not, see <https://www.gnu.org/licenses/>.
**/

class CopyWidgetsDashboards {

	/**
	 * Create data for Copy widgets test.
	 *
	 * !!! Please, add new widgets to "Dashboard for Copying widgets _2" if necessary.
	 * If "Dashboard for Copying widgets _2" is run out of space, create new dashboard with this exact name:
	 * "Dashboard for Copying widgets _3", etc.
	 * Second page on new dashboard for paste widgets should be named "Test_page".
	 *
	 * @return array
	 */
	public static function load() {
		$hosts = CDataHelper::createHosts([
			[
				'host' => 'Host with widgets items',
				'groups' => ['groupid' => 4], // Zabbix servers.
				'items' => [
					[
						'name' => 'Widget item',
						'key_' => 'key[1]',
						'type' => ITEM_TYPE_TRAPPER,
						'value_type' => ITEM_VALUE_TYPE_UINT64
					]
				]
			],
			[
				'host' => 'Host with map for copy widgets',
				'groups' => ['groupid' => CDataHelper::call('hostgroup.create',
						[['name' => 'Group with maps for copy']])['groupids'][0]
				]
			]
		]);
		$itemid = $hosts['itemids']['Host with widgets items:key[1]'];
		$hostid = $hosts['hostids']['Host with map for copy widgets'];

		$maps = CDataHelper::call('map.create', [
			[
				'name' => 'Map for widget copies',
				'width' => 500,
				'height' => 500,
				'selements' => [
					[
						'elements' => [['hostid' => $hostid]],
						'elementtype' => SYSMAP_ELEMENT_TYPE_HOST,
						'iconid_off' => 186
					]
				]
			]
		]);
		$mapid = $maps['sysmapids'][0];

		$templates = CDataHelper::createTemplates([
			[
				'host' => 'Template for copy widgets',
				'groups' => ['groupid' => 1], // Templates.
				'items' => [
					[
						'name' => 'Templates widget item',
						'key_' => 'templ_key[1]',
						'type' => ITEM_TYPE_TRAPPER,
						'value_type' => ITEM_VALUE_TYPE_UINT64
					]
				],
				'discoveryrules' => [
					[
						'name' => 'LLD rule for graph prototype widget',
						'key_' => 'drule',
						'type' => ITEM_TYPE_TRAPPER,
						'delay' => 0
					]
				]
			]
		]);
		$templateid = $templates['templateids']['Template for copy widgets'];
		$template_itemid = $templates['itemids']['Template for copy widgets:templ_key[1]'];
		$discoveryruleid =  $templates['discoveryruleids']['Template for copy widgets:drule'];

		$item_protototypes = CDataHelper::call('itemprototype.create', [
			[
				'hostid' => $templateid,
				'ruleid' => $discoveryruleid,
				'name' => 'Template item prototype {#KEY}',
				'key_' => 'trap[{#KEY}]',
				'type' => ITEM_TYPE_TRAPPER,
				'value_type' => ITEM_VALUE_TYPE_UINT64,
				'delay' => 0
			]
		]);
		$item_prototypeid = $item_protototypes['itemids'][0];

		$graph_protototypes = CDataHelper::call('graphprototype.create', [
			[
				'name' => 'Template graph prototype {#KEY}',
				'width' => 600,
				'height' => 300,
				'gitems' => [['itemid' => $item_prototypeid, 'color' => '3333FF']]
			]
		]);
		$graph_prototypeid = $graph_protototypes['graphids'][0];

		CDataHelper::call('dashboard.create', [
			[
				'name' => 'Dashboard for Copying widgets _1',
				'display_period' => 30,
				'auto_start' => 0,
				'pages' => [
					[
						'name' => 'Page 1',
						'widgets' => [
							[
								'name' => 'Test copy Action log',
								'type' => 'actionlog',
								'x' => 0,
								'y' => 0,
								'width' => 17,
								'height' => 4,
								'view_mode' => 0,
								'fields' => [
									[
										'type' => ZBX_WIDGET_FIELD_TYPE_INT32,
										'name' => 'rf_rate',
										'value' => '10'
									],
									[
										'type' => ZBX_WIDGET_FIELD_TYPE_INT32,
										'name' => 'show_lines',
										'value' => 3
									],
									[
										'type' => ZBX_WIDGET_FIELD_TYPE_INT32,
										'name' => 'sort_triggers',
										'value' => 7
									]
								]
							],
							[
								'name' => 'Test copy Clock',
								'type' => 'clock',
								'x' => 0,
								'y' => 8,
								'width' => 17,
								'height' => 3,
								'view_mode' => 0,
								'fields' => [
									[
										'type' => ZBX_WIDGET_FIELD_TYPE_INT32,
										'name' => 'rf_rate',
										'value' => '60'
									],
									[
										'type' => ZBX_WIDGET_FIELD_TYPE_INT32,
										'name' => 'time_type',
										'value' => 2
									],
									[
										'type' => ZBX_WIDGET_FIELD_TYPE_ITEM,
										'name' => 'itemid',
										'value' => 42229
									]
								]
							],
							[
								'name' => 'Test copy Top items',
								'type' => 'topitems',
								'x' => 54,
								'y' => 4,
								'width' => 18,
								'height' => 4,
								'view_mode' => 0,
								'fields' => [
									[
										'type' => ZBX_WIDGET_FIELD_TYPE_INT32,
										'name' => 'rf_rate',
										'value' => 0
									],
									[
										'type' => ZBX_WIDGET_FIELD_TYPE_INT32,
										'name' => 'problems',
										'value' => 0
									],
									[
										'type' => ZBX_WIDGET_FIELD_TYPE_INT32,
										'name' => 'layout',
										'value' => 1
									],
									[
										'type' => ZBX_WIDGET_FIELD_TYPE_STR,
										'name' => 'application',
										'value' => '3'
									],
									[
										'type' => ZBX_WIDGET_FIELD_TYPE_GROUP,
										'name' => 'groupids',
										'value' => 50011
									],
									[
										'type' => ZBX_WIDGET_FIELD_TYPE_HOST,
										'name' => 'hostids',
										'value' => 50012
									],
									[
										'type' => ZBX_WIDGET_FIELD_TYPE_STR,
										'name' => 'columns.0.items.0',
										'value' => 'Test_item'
									]
								]
							],
							[
								'name' => 'Test copy classic Graph',
								'type' => 'graph',
								'x' => 17,
								'y' => 0,
								'width' => 24,
								'height' => 4,
								'view_mode' => 0,
								'fields' => [
									[
										'type' => ZBX_WIDGET_FIELD_TYPE_INT32,
										'name' => 'rf_rate',
										'value' => '30'
									],
									[
										'type' => ZBX_WIDGET_FIELD_TYPE_INT32,
										'name' => 'dynamic',
										'value' => 10
									],
									[
										'type' => ZBX_WIDGET_FIELD_TYPE_INT32,
										'name' => 'show_legend',
										'value' => 1
									],
									[
										'type' => ZBX_WIDGET_FIELD_TYPE_INT32,
										'name' => 'source_type',
										'value' => 1
									],
									[
										'type' => ZBX_WIDGET_FIELD_TYPE_ITEM,
										'name' => 'itemid',
										'value' => 99088
									],
									[
										'type' => ZBX_WIDGET_FIELD_TYPE_STR,
										'name' => 'reference',
										'value' => 'ABCDE'
									]
								]
							],
							[
								'name' => 'Test copy Favorite graphs',
								'type' => 'favgraphs',
								'x' => 24,
								'y' => 7,
								'width' => 17,
								'height' => 1,
								'view_mode' => 0,
								'fields' => [
									[
										'type' => ZBX_WIDGET_FIELD_TYPE_INT32,
										'name' => 'rf_rate',
										'value' => '30'
									]
								]
							],
							[
								'name' => 'Test copy Favorite maps',
								'type' => 'favmaps',
								'x' => 24,
								'y' => 6,
								'width' => 17,
								'height' => 1,
								'view_mode' => 0,
								'fields' => [
									[
										'type' => ZBX_WIDGET_FIELD_TYPE_INT32,
										'name' => 'rf_rate',
										'value' => '600'
									]
								]
							],
							[
								'name' => 'Test copy Discovery status',
								'type' => 'discovery',
								'x' => 41,
								'y' => 4,
								'width' => 13,
								'height' => 4,
								'view_mode' => 0,
								'fields' => [
									[
										'type' => ZBX_WIDGET_FIELD_TYPE_INT32,
										'name' => 'rf_rate',
										'value' => '900'
									]
								]
							],
							[
								'name' => 'Test copy Graph prototype',
								'type' => 'graphprototype',
								'x' => 41,
								'y' => 0,
								'width' => 17,
								'height' => 4,
								'view_mode' => 0,
								'fields' => [
									[
										'type' => '0',
										'name' => 'columns',
										'value' => 3
									],
									[
										'type' => '0',
										'name' => 'rows',
										'value' => 2
									],
									[
										'type' => ZBX_WIDGET_FIELD_TYPE_STR,
										'name' => 'override_hostid._reference',
										'value' => 'DASHBOARD._hostid'
									],
									[
										'type' => '0',
										'name' => 'rf_rate',
										'value' => '30'
									],
									[
										'type' => '0',
										'name' => 'show_legend',
										'value' => 0
									],
									[
										'type' => ZBX_WIDGET_FIELD_TYPE_GRAPH_PROTOTYPE,
										'name' => 'graphid',
										'value' => 600000
									],
									[
										'type' => ZBX_WIDGET_FIELD_TYPE_STR,
										'name' => 'reference',
										'value' => 'BCDEF'
									]
								]
							],
							[
								'name' => 'Test copy Host availability',
								'type' => 'hostavail',
								'x' => 0,
								'y' => 4,
								'width' => 24,
								'height' => 4,
								'view_mode' => 0,
								'fields' => [
									[
										'type' => ZBX_WIDGET_FIELD_TYPE_INT32,
										'name' => 'interface_type',
										'value' => 1
									],
									[
										'type' => ZBX_WIDGET_FIELD_TYPE_INT32,
										'name' => 'interface_type',
										'value' => 2
									],
									[
										'type' => ZBX_WIDGET_FIELD_TYPE_INT32,
										'name' => 'interface_type',
										'value' => 3
									],
									[
										'type' => ZBX_WIDGET_FIELD_TYPE_INT32,
										'name' => 'layout',
										'value' => 1
									],
									[
										'type' => ZBX_WIDGET_FIELD_TYPE_INT32,
										'name' => 'maintenance',
										'value' => 1
									],
									[
										'type' => ZBX_WIDGET_FIELD_TYPE_INT32,
										'name' => 'rf_rate',
										'value' => '60'
									],
									[
										'type' => ZBX_WIDGET_FIELD_TYPE_GROUP,
										'name' => 'groupids',
										'value' => 50013
									]
								]
							],
							[
								'name' => 'Test copy Map',
								'type' => 'map',
								'x' => 58,
								'y' => 0,
								'width' => 14,
								'height' => 4,
								'view_mode' => 0,
								'fields' => [
									[
										'type' => ZBX_WIDGET_FIELD_TYPE_MAP,
										'name' => 'sysmapid',
										'value' => $mapid
									]
								]
							],
							[
								'name' => 'Test copy Map from tree',
								'type' => 'map',
								'x' => 17,
								'y' => 8,
								'width' => 9,
								'height' => 3,
								'view_mode' => 0,
								'fields' => [
									[
										'type' => ZBX_WIDGET_FIELD_TYPE_INT32,
										'name' => 'rf_rate',
										'value' => '120'
									],
									[
										'type' => ZBX_WIDGET_FIELD_TYPE_STR,
										'name' => 'sysmapid._reference',
										'value' => 'STZDI._mapid'
									]
								]
							],
							[
								'name' => 'Test copy Map navigation tree',
								'type' => 'navtree',
								'x' => 24,
								'y' => 4,
								'width' => 17,
								'height' => 2,
								'view_mode' => 0,
								'fields' => [
									[
										'type' => ZBX_WIDGET_FIELD_TYPE_INT32,
										'name' => 'navtree.2.order',
										'value' => 2
									],
									[
										'type' => ZBX_WIDGET_FIELD_TYPE_INT32,
										'name' => 'rf_rate',
										'value' => '60'
									],
									[
										'type' => ZBX_WIDGET_FIELD_TYPE_INT32,
										'name' => 'show_unavailable',
										'value' => 1
									],
									[
										'type' => ZBX_WIDGET_FIELD_TYPE_STR,
										'name' => 'navtree.1.name',
										'value' => 'Map with icon mapping'
									],
									[
										'type' => ZBX_WIDGET_FIELD_TYPE_STR,
										'name' => 'navtree.2.name',
										'value' => 'Public map with image'
									],
									[
										'type' => ZBX_WIDGET_FIELD_TYPE_STR,
										'name' => 'reference',
										'value' => 'STZDI'
									],
									[
										'type' => ZBX_WIDGET_FIELD_TYPE_MAP,
										'name' => 'navtree.1.sysmapid',
										'value' => 6
									],
									[
										'type' => ZBX_WIDGET_FIELD_TYPE_MAP,
										'name' => 'navtree.2.sysmapid',
										'value' => 10
									]
								]
							],
							[
								'name' => 'Test copy Problems',
								'type' => 'problems',
								'x' => 56,
								'y' => 8,
								'width' => 16,
								'height' => 3,
								'view_mode' => 0,
								'fields' => [
									[
										'type' => ZBX_WIDGET_FIELD_TYPE_INT32,
										'name' => 'severities',
										'value' => 0
									],
									[
										'type' => ZBX_WIDGET_FIELD_TYPE_INT32,
										'name' => 'severities',
										'value' => 4
									],
									[
										'type' => ZBX_WIDGET_FIELD_TYPE_INT32,
										'name' => 'severities',
										'value' => 2
									],
									[
										'type' => ZBX_WIDGET_FIELD_TYPE_INT32,
										'name' => 'evaltype',
										'value' => 2
									],
									[
										'type' => ZBX_WIDGET_FIELD_TYPE_INT32,
										'name' => 'rf_rate',
										'value' => '900'
									],
									[
										'type' => ZBX_WIDGET_FIELD_TYPE_INT32,
										'name' => 'show',
										'value' => 3
									],
									[
										'type' => ZBX_WIDGET_FIELD_TYPE_INT32,
										'name' => 'show_lines',
										'value' => 12
									],
									[
										'type' => ZBX_WIDGET_FIELD_TYPE_INT32,
										'name' => 'show_opdata',
										'value' => 1
									],
									[
										'type' => ZBX_WIDGET_FIELD_TYPE_INT32,
										'name' => 'show_suppressed',
										'value' => 1
									],
									[
										'type' => ZBX_WIDGET_FIELD_TYPE_INT32,
										'name' => 'show_tags',
										'value' => 2
									],
									[
										'type' => ZBX_WIDGET_FIELD_TYPE_INT32,
										'name' => 'sort_triggers',
										'value' => 15
									],
									[
										'type' => ZBX_WIDGET_FIELD_TYPE_INT32,
										'name' => 'show_timeline',
										'value' => 0
									],
									[
										'type' => ZBX_WIDGET_FIELD_TYPE_INT32,
										'name' => 'tag_name_format',
										'value' => 1
									],
									[
										'type' => ZBX_WIDGET_FIELD_TYPE_INT32,
										'name' => 'tags.0.operator',
										'value' => 1
									],
									[
										'type' => ZBX_WIDGET_FIELD_TYPE_INT32,
										'name' => 'tags.1.operator',
										'value' => 1
									],
									[
										'type' => ZBX_WIDGET_FIELD_TYPE_INT32,
										'name' => 'acknowledgement_status',
										'value' => 1
									],
									[
										'type' => ZBX_WIDGET_FIELD_TYPE_STR,
										'name' => 'problem',
										'value' => 'test2'
									],
									[
										'type' => ZBX_WIDGET_FIELD_TYPE_STR,
										'name' => 'tags.0.value',
										'value' => '2'
									],
									[
										'type' => ZBX_WIDGET_FIELD_TYPE_STR,
										'name' => 'tags.1.value',
										'value' => '33'
									],
									[
										'type' => ZBX_WIDGET_FIELD_TYPE_STR,
										'name' => 'tag_priority',
										'value' => '1,2'
									],
									[
										'type' => ZBX_WIDGET_FIELD_TYPE_STR,
										'name' => 'tags.0.tag',
										'value' => 'tag2'
									],
									[
										'type' => ZBX_WIDGET_FIELD_TYPE_STR,
										'name' => 'tags.1.tag',
										'value' => 'tagg33'
									],
									[
										'type' => ZBX_WIDGET_FIELD_TYPE_GROUP,
										'name' => 'exclude_groupids',
										'value' => 50014
									],
									[
										'type' => ZBX_WIDGET_FIELD_TYPE_GROUP,
										'name' => 'groupids',
										'value' => 50005
									],
									[
										'type' => ZBX_WIDGET_FIELD_TYPE_HOST,
										'name' => 'hostids',
										'value' => 99026
									]
								]
							],
							[
								'name' => 'Test copy Problems by severity',
								'type' => 'problemsbysv',
								'x' => 26,
								'y' => 8,
								'width' => 30,
								'height' => 3,
								'view_mode' => 0,
								'fields' => [
									[
										'type' => ZBX_WIDGET_FIELD_TYPE_INT32,
										'name' => 'evaltype',
										'value' => 2
									],
									[
										'type' => ZBX_WIDGET_FIELD_TYPE_INT32,
										'name' => 'ext_ack',
										'value' => 1
									],
									[
										'type' => ZBX_WIDGET_FIELD_TYPE_INT32,
										'name' => 'layout',
										'value' => 1
									],
									[
										'type' => ZBX_WIDGET_FIELD_TYPE_INT32,
										'name' => 'rf_rate',
										'value' => '30'
									],
									[
										'type' => ZBX_WIDGET_FIELD_TYPE_INT32,
										'name' => 'severities',
										'value' => 2
									],
									[
										'type' => ZBX_WIDGET_FIELD_TYPE_INT32,
										'name' => 'severities',
										'value' => 3
									],
									[
										'type' => ZBX_WIDGET_FIELD_TYPE_INT32,
										'name' => 'show_opdata',
										'value' => 2
									],
									[
										'type' => ZBX_WIDGET_FIELD_TYPE_INT32,
										'name' => 'show_timeline',
										'value' => 0
									],
									[
										'type' => ZBX_WIDGET_FIELD_TYPE_INT32,
										'name' => 'show_type',
										'value' => 1
									],
									[
										'type' => ZBX_WIDGET_FIELD_TYPE_INT32,
										'name' => 'tags.0.operator',
										'value' => 1
									],
									[
										'type' => ZBX_WIDGET_FIELD_TYPE_STR,
										'name' => 'problem',
										'value' => 'test problem'
									],
									[
										'type' => ZBX_WIDGET_FIELD_TYPE_STR,
										'name' => 'tags.0.tag',
										'value' => 'tag5'
									],
									[
										'type' => ZBX_WIDGET_FIELD_TYPE_STR,
										'name' => 'tags.0.value',
										'value' => '5'
									],
									[
										'type' => ZBX_WIDGET_FIELD_TYPE_GROUP,
										'name' => 'exclude_groupids',
										'value' => 50008
									],
									[
										'type' => ZBX_WIDGET_FIELD_TYPE_GROUP,
										'name' => 'groupids',
										'value' => 50011
									],
									[
										'type' => ZBX_WIDGET_FIELD_TYPE_HOST,
										'name' => 'hostids',
										'value' => 99012
									]
								]
							]
						]
					],
					[
						'name' => 'Test_page'
					]
				]
			],
			[
				'name' => 'Dashboard for Copying widgets _2',
				'display_period' => 30,
				'auto_start' => 0,
				'pages' => [
					[
						'name' => 'Page 1',
						'widgets' => [
							[
								'name' => 'Test copy System information',
								'type' => 'systeminfo',
								'x' => 13,
								'y' => 0,
								'width' => 14,
								'height' => 6,
								'view_mode' => 0,
								'fields' => [
									[
										'type' => ZBX_WIDGET_FIELD_TYPE_INT32,
										'name' => 'rf_rate',
										'value' => '30'
									]
								]
							],
							[
								'name' => 'Test copy Trigger overview',
								'type' => 'trigover',
								'x' => 0,
								'y' => 0,
								'width' => 13,
								'height' => 3,
								'view_mode' => 0,
								'fields' => [
									[
										'type' => ZBX_WIDGET_FIELD_TYPE_INT32,
										'name' => 'rf_rate',
										'value' => '120'
									],
									[
										'type' => ZBX_WIDGET_FIELD_TYPE_INT32,
										'name' => 'show',
										'value' => 2
									],
									[
										'type' => ZBX_WIDGET_FIELD_TYPE_INT32,
										'name' => 'show_suppressed',
										'value' => 1
									],
									[
										'type' => ZBX_WIDGET_FIELD_TYPE_INT32,
										'name' => 'layout ',
										'value' => 1
									],
									[
										'type' => ZBX_WIDGET_FIELD_TYPE_STR,
										'name' => 'application',
										'value' => 'Inventory'
									],
									[
										'type' => ZBX_WIDGET_FIELD_TYPE_GROUP,
										'name' => 'groupids',
										'value' => 50011
									],
									[
										'type' => ZBX_WIDGET_FIELD_TYPE_HOST,
										'name' => 'hostids',
										'value' => 99012
									]
								]
							],
							[
								'name' => 'Test copy Problems 2',
								'type' => 'problems',
								'x' => 0,
								'y' => 6,
								'width' => 16,
								'height' => 3,
								'view_mode' => 0,
								'fields' => [
									[
										'type' => ZBX_WIDGET_FIELD_TYPE_INT32,
										'name' => 'rf_rate',
										'value' => '60'
									],
									[
										'type' => ZBX_WIDGET_FIELD_TYPE_INT32,
										'name' => 'show',
										'value' => 2
									],
									[
										'type' => ZBX_WIDGET_FIELD_TYPE_INT32,
										'name' => 'show_lines',
										'value' => 5
									],
									[
										'type' => ZBX_WIDGET_FIELD_TYPE_INT32,
										'name' => 'show_opdata',
										'value' => 2
									],
									[
										'type' => ZBX_WIDGET_FIELD_TYPE_INT32,
										'name' => 'show_suppressed',
										'value' => 1
									],
									[
										'type' => ZBX_WIDGET_FIELD_TYPE_INT32,
										'name' => 'show_tags',
										'value' => 3
									],
									[
										'type' => ZBX_WIDGET_FIELD_TYPE_INT32,
										'name' => 'show_timeline',
										'value' => 0
									],
									[
										'type' => ZBX_WIDGET_FIELD_TYPE_INT32,
										'name' => 'sort_triggers',
										'value' => 3
									],
									[
										'type' => ZBX_WIDGET_FIELD_TYPE_INT32,
										'name' => 'tag_name_format',
										'value' => 2
									],
									[
										'type' => ZBX_WIDGET_FIELD_TYPE_INT32,
										'name' => 'tags.0.operator',
										'value' => 0
									],
									[
										'type' => ZBX_WIDGET_FIELD_TYPE_INT32,
										'name' => 'tags.1.operator',
										'value' => 0
									],
									[
										'type' => ZBX_WIDGET_FIELD_TYPE_INT32,
										'name' => 'acknowledgement_status',
										'value' => 1
									],
									[
										'type' => ZBX_WIDGET_FIELD_TYPE_STR,
										'name' => 'problem',
										'value' => 'test4'
									],
									[
										'type' => ZBX_WIDGET_FIELD_TYPE_STR,
										'name' => 'tags.0.value',
										'value' => '3'
									],
									[
										'type' => ZBX_WIDGET_FIELD_TYPE_STR,
										'name' => 'tags.1.value',
										'value' => '44'
									],
									[
										'type' => ZBX_WIDGET_FIELD_TYPE_STR,
										'name' => 'tag_priority',
										'value' => 'test5, test6'
									],
									[
										'type' => ZBX_WIDGET_FIELD_TYPE_STR,
										'name' => 'tags.0.tag',
										'value' => 'tag3'
									],
									[
										'type' => ZBX_WIDGET_FIELD_TYPE_STR,
										'name' => 'tags.1.tag',
										'value' => 'tag44'
									],
									[
										'type' => ZBX_WIDGET_FIELD_TYPE_GROUP,
										'name' => 'exclude_groupids',
										'value' => 50014
									],
									[
										'type' => ZBX_WIDGET_FIELD_TYPE_GROUP,
										'name' => 'groupids',
										'value' => 50006
									],
									[
										'type' => ZBX_WIDGET_FIELD_TYPE_HOST,
										'name' => 'hostids',
										'value' => 99015
									]
								]
							],
							[
								'name' => 'Test copy URL',
								'type' => 'url',
								'x' => 0,
								'y' => 3,
								'width' => 13,
								'height' => 3,
								'view_mode' => 0,
								'fields' => [
									[
										'type' => ZBX_WIDGET_FIELD_TYPE_STR,
										'name' => 'override_hostid._reference',
										'value' => 'DASHBOARD._hostid'
									],
									[
										'type' => ZBX_WIDGET_FIELD_TYPE_INT32,
										'name' => 'rf_rate',
										'value' => '120'
									],
									[
										'type' => ZBX_WIDGET_FIELD_TYPE_STR,
										'name' => 'url',
										'value' => 'https://www.zabbix.com/integrations'
									]
								]
							],
							[
								'name' => 'Test copy item history',
								'type' => 'itemhistory',
								'x' => 38,
								'y' => 0,
								'width' => 18,
								'height' => 3,
								'view_mode' => 0,
								'fields' => [
									[
										'type' => ZBX_WIDGET_FIELD_TYPE_INT32,
										'name' => 'rf_rate',
										'value' => '0'
									],
									[
										'type' => ZBX_WIDGET_FIELD_TYPE_INT32,
										'name' => 'style',
										'value' => 1
									],
									[
										'type' => ZBX_WIDGET_FIELD_TYPE_STR,
										'name' => 'columns.0.name',
										'value' => 'Item 1'
									],
									[
										'type' => ZBX_WIDGET_FIELD_TYPE_ITEM,
										'name' => 'columns.0.itemid',
										'value' => $itemid
									],
									[
										'type' => ZBX_WIDGET_FIELD_TYPE_INT32,
										'name' => 'columns.0.history',
										'value' => 2
									],
									[
										'type' => ZBX_WIDGET_FIELD_TYPE_INT32,
										'name' => 'show_lines',
										'value' => 12
									],
									[
										'type' => ZBX_WIDGET_FIELD_TYPE_STR,
										'name' => 'override_hostid._reference',
										'value' => 'DASHBOARD._hostid'
									],
									[
										'type' => ZBX_WIDGET_FIELD_TYPE_INT32,
										'name' => 'sortorder',
										'value' => 1
									],
									[
										'type' => ZBX_WIDGET_FIELD_TYPE_INT32,
										'name' => 'show_timestamp',
										'value' => 1
									],
									[
										'type' => ZBX_WIDGET_FIELD_TYPE_INT32,
										'name' => 'show_column_header',
										'value' => 1
									]
								]
							],
							[
								'name' => 'Test copy Problem hosts',
								'type' => 'problemhosts',
								'x' => 27,
								'y' => 3,
								'width' => 17,
								'height' => 3,
								'view_mode' => 0,
								'fields' => [
									[
										'type' => ZBX_WIDGET_FIELD_TYPE_INT32,
										'name' => 'evaltype',
										'value' => 2
									],
									[
										'type' => ZBX_WIDGET_FIELD_TYPE_INT32,
										'name' => 'ext_ack',
										'value' => 2
									],
									[
										'type' => ZBX_WIDGET_FIELD_TYPE_INT32,
										'name' => 'hide_empty_groups',
										'value' => 1
									],
									[
										'type' => ZBX_WIDGET_FIELD_TYPE_INT32,
										'name' => 'rf_rate',
										'value' => '30'
									],
									[
										'type' => ZBX_WIDGET_FIELD_TYPE_INT32,
										'name' => 'severities',
										'value' => 1
									],
									[
										'type' => ZBX_WIDGET_FIELD_TYPE_INT32,
										'name' => 'severities',
										'value' => 3
									],
									[
										'type' => ZBX_WIDGET_FIELD_TYPE_INT32,
										'name' => 'severities',
										'value' => 5
									],
									[
										'type' => ZBX_WIDGET_FIELD_TYPE_INT32,
										'name' => 'show_suppressed',
										'value' => 1
									],
									[
										'type' => ZBX_WIDGET_FIELD_TYPE_INT32,
										'name' => 'tags.0.operator',
										'value' => 1
									],
									[
										'type' => ZBX_WIDGET_FIELD_TYPE_STR,
										'name' => 'problem',
										'value' => 'Test'
									],
									[
										'type' => ZBX_WIDGET_FIELD_TYPE_STR,
										'name' => 'tags.0.tag',
										'value' => 'Tag1'
									],
									[
										'type' => ZBX_WIDGET_FIELD_TYPE_STR,
										'name' => 'tags.0.value',
										'value' => '1'
									],
									[
										'type' => ZBX_WIDGET_FIELD_TYPE_GROUP,
										'name' => 'exclude_groupids',
										'value' => 50014
									],
									[
										'type' => ZBX_WIDGET_FIELD_TYPE_GROUP,
										'name' => 'groupids',
										'value' => 50011
									],
									[
										'type' => ZBX_WIDGET_FIELD_TYPE_ITEM,
										'name' => 'itemids',
										'value' => 42230
									]
								]
							],
							[
								'name' => 'Test copy Web monitoring',
								'type' => 'web',
								'x' => 27,
								'y' => 0,
								'width' => 11,
								'height' => 3,
								'view_mode' => 0,
								'fields' => [
									[
										'type' => ZBX_WIDGET_FIELD_TYPE_INT32,
										'name' => 'maintenance',
										'value' => 0
									],
									[
										'type' => ZBX_WIDGET_FIELD_TYPE_INT32,
										'name' => 'rf_rate',
										'value' => '120'
									],
									[
										'type' => ZBX_WIDGET_FIELD_TYPE_GROUP,
										'name' => 'exclude_groupids',
										'value' => 50008
									],
									[
										'type' => ZBX_WIDGET_FIELD_TYPE_GROUP,
										'name' => 'groupids',
										'value' => 50016
									],
									[
										'type' => ZBX_WIDGET_FIELD_TYPE_HOST,
										'name' => 'hostids',
										'value' => 99133
									]
								]
							],
							[
								'name' => 'Test copy Problems 3',
								'type' => 'problems',
								'x' => 56,
								'y' => 0,
								'width' => 16,
								'height' => 6,
								'view_mode' => 0,
								'fields' => [
									[
										'type' => ZBX_WIDGET_FIELD_TYPE_INT32,
										'name' => 'evaltype',
										'value' => 2
									],
									[
										'type' => ZBX_WIDGET_FIELD_TYPE_INT32,
										'name' => 'rf_rate',
										'value' => '60'
									],
									[
										'type' => ZBX_WIDGET_FIELD_TYPE_INT32,
										'name' => 'severities',
										'value' => 0
									],
									[
										'type' => ZBX_WIDGET_FIELD_TYPE_INT32,
										'name' => 'severities',
										'value' => 1
									],
									[
										'type' => ZBX_WIDGET_FIELD_TYPE_INT32,
										'name' => 'severities',
										'value' => 2
									],
									[
										'type' => ZBX_WIDGET_FIELD_TYPE_INT32,
										'name' => 'severities',
										'value' => 3
									],
									[
										'type' => ZBX_WIDGET_FIELD_TYPE_INT32,
										'name' => 'severities',
										'value' => 4
									],
									[
										'type' => ZBX_WIDGET_FIELD_TYPE_INT32,
										'name' => 'severities',
										'value' => 5
									],
									[
										'type' => ZBX_WIDGET_FIELD_TYPE_INT32,
										'name' => 'show',
										'value' => 2
									],
									[
										'type' => ZBX_WIDGET_FIELD_TYPE_INT32,
										'name' => 'show_lines',
										'value' => 5
									],
									[
										'type' => ZBX_WIDGET_FIELD_TYPE_INT32,
										'name' => 'show_opdata',
										'value' => 2
									],
									[
										'type' => ZBX_WIDGET_FIELD_TYPE_INT32,
										'name' => 'show_suppressed',
										'value' => 1
									],
									[
										'type' => ZBX_WIDGET_FIELD_TYPE_INT32,
										'name' => 'show_tags',
										'value' => 3
									],
									[
										'type' => ZBX_WIDGET_FIELD_TYPE_INT32,
										'name' => 'sort_triggers',
										'value' => 3
									],
									[
										'type' => ZBX_WIDGET_FIELD_TYPE_INT32,
										'name' => 'tags.0.operator',
										'value' => 1
									],
									[
										'type' => ZBX_WIDGET_FIELD_TYPE_INT32,
										'name' => 'tag_name_format',
										'value' => 2
									],
									[
										'type' => ZBX_WIDGET_FIELD_TYPE_INT32,
										'name' => 'acknowledgement_status',
										'value' => 1
									],
									[
										'type' => ZBX_WIDGET_FIELD_TYPE_STR,
										'name' => 'problem',
										'value' => 'test5'
									],
									[
										'type' => ZBX_WIDGET_FIELD_TYPE_STR,
										'name' => 'tag_priority',
										'value' => 'test7, test8'
									],
									[
										'type' => ZBX_WIDGET_FIELD_TYPE_STR,
										'name' => 'tags.0.tag',
										'value' => 'tag9'
									],
									[
										'type' => ZBX_WIDGET_FIELD_TYPE_STR,
										'name' => 'tags.0.value',
										'value' => '9'
									],
									[
										'type' => ZBX_WIDGET_FIELD_TYPE_GROUP,
										'name' => 'exclude_groupids',
										'value' => 50014
									],
									[
										'type' => ZBX_WIDGET_FIELD_TYPE_GROUP,
										'name' => 'groupids',
										'value' => 50006
									],
									[
										'type' => ZBX_WIDGET_FIELD_TYPE_HOST,
										'name' => 'hostids',
										'value' => 99015
									]
								]
							],
							[
								'name' => 'Test copy Graph prototype 2',
								'type' => 'graphprototype',
								'x' => 16,
								'y' => 6,
								'width' => 14,
								'height' => 4,
								'view_mode' => 0,
								'fields' => [
									[
										'type' => ZBX_WIDGET_FIELD_TYPE_INT32,
										'name' => 'show_legend',
										'value' => 0
									],
									[
										'type' => ZBX_WIDGET_FIELD_TYPE_INT32,
										'name' => 'columns',
										'value' => 20
									],
									[
										'type' => ZBX_WIDGET_FIELD_TYPE_INT32,
										'name' => 'rows',
										'value' => 5
									],
									[
										'type' => ZBX_WIDGET_FIELD_TYPE_STR,
										'name' => 'override_hostid._reference',
										'value' => 'DASHBOARD._hostid'
									],
									[
										'type' => ZBX_WIDGET_FIELD_TYPE_INT32,
										'name' => 'rf_rate',
										'value' => '600'
									],
									[
										'type' => ZBX_WIDGET_FIELD_TYPE_GRAPH_PROTOTYPE,
										'name' => 'graphid',
										'value' => 600000
									],
									[
										'type' => ZBX_WIDGET_FIELD_TYPE_STR,
										'name' => 'reference',
										'value' => 'CDEFG'
									]
								]
							],
							[
								'name' => 'Test copy item value',
								'type' => 'item',
								'x' => 16,
								'y' => 10,
								'width' => 14,
								'height' => 4,
								'view_mode' => 0,
								'fields' => [
									[
										'type' => ZBX_WIDGET_FIELD_TYPE_ITEM,
										'name' => 'itemid.0',
										'value' => 42230
									],
									[
										'type' => ZBX_WIDGET_FIELD_TYPE_INT32,
										'name' => 'columns',
										'value' => 20
									],
									[
										'type' => ZBX_WIDGET_FIELD_TYPE_INT32,
										'name' => 'rf_rate',
										'value' => 60
									],
									[
										'type' => ZBX_WIDGET_FIELD_TYPE_INT32,
										'name' => 'adv_conf',
										'value' => 1
									],
									[
										'type' => ZBX_WIDGET_FIELD_TYPE_INT32,
										'name' => 'desc_h_pos',
										'value' => 0
									],
									[
										'type' => ZBX_WIDGET_FIELD_TYPE_INT32,
										'name' => 'desc_v_pos',
										'value' => 1
									],
									[
										'type' => ZBX_WIDGET_FIELD_TYPE_INT32,
										'name' => 'desc_bold',
										'value' => 1
									],
									[
										'type' => ZBX_WIDGET_FIELD_TYPE_INT32,
										'name' => 'time_h_pos',
										'value' => 0
									],
									[
										'type' => ZBX_WIDGET_FIELD_TYPE_INT32,
										'name' => 'time_v_pos',
										'value' => 2
									],
									[
										'type' => ZBX_WIDGET_FIELD_TYPE_INT32,
										'name' => 'time_bold',
										'value' => 1
									],
									[
										'type' => ZBX_WIDGET_FIELD_TYPE_INT32,
										'name' => 'time_size',
										'value' => 16
									],
									[
										'type' => ZBX_WIDGET_FIELD_TYPE_INT32,
										'name' => 'units_size',
										'value' => 34
									],
									[
										'type' => ZBX_WIDGET_FIELD_TYPE_STR,
										'name' => 'units',
										'value' => 'some'
									],
									[
										'type' => ZBX_WIDGET_FIELD_TYPE_STR,
										'name' => 'bg_color',
										'value' => 'E1E1E1'
									],
									[
										'type' => ZBX_WIDGET_FIELD_TYPE_STR,
										'name' => 'updown_color',
										'value' => 'FFB300'
									],
									[
										'type' => ZBX_WIDGET_FIELD_TYPE_STR,
										'name' => 'up_color',
										'value' => 'CE93D8'
									],
									[
										'type' => ZBX_WIDGET_FIELD_TYPE_STR,
										'name' => 'down_color',
										'value' => '29B6F6'
									],
									[
										'type' => ZBX_WIDGET_FIELD_TYPE_INT32,
										'name' => 'value_v_pos',
										'value' => 0
									],
									[
										'type' => ZBX_WIDGET_FIELD_TYPE_STR,
										'name' => 'override_hostid._reference',
										'value' => 'DASHBOARD._hostid'
									],
									[
										'type' => ZBX_WIDGET_FIELD_TYPE_INT32,
										'name' => 'show.0',
										'value' => 1
									],
									[
										'type' => ZBX_WIDGET_FIELD_TYPE_INT32,
										'name' => 'show.1',
										'value' => 2
									],
									[
										'type' => ZBX_WIDGET_FIELD_TYPE_INT32,
										'name' => 'show.2',
										'value' => 3
									],
									[
										'type' => ZBX_WIDGET_FIELD_TYPE_INT32,
										'name' => 'show.3',
										'value' => 4
									],
									// Sparkline fields.
									[
										'type' => ZBX_WIDGET_FIELD_TYPE_INT32,
										'name' => 'show.4',
										'value' => 5
									],
									[
										'type' => ZBX_WIDGET_FIELD_TYPE_INT32,
										'name' => 'sparkline.width',
										'value' => 2
									],
									[
										'type' => ZBX_WIDGET_FIELD_TYPE_INT32,
										'name' => 'sparkline.fill',
										'value' => 4
									],
									[
										'type' => ZBX_WIDGET_FIELD_TYPE_STR,
										'name' => 'sparkline.color',
										'value' => 'FF0000'
									],
									[
										'type' => ZBX_WIDGET_FIELD_TYPE_STR,
										'name' => 'sparkline.time_period.from',
										'value' => 'now-1d'
									],
									[
										'type' => ZBX_WIDGET_FIELD_TYPE_STR,
										'name' => 'sparkline.time_period.to',
										'value' => 'now-12h'
									],
									[
										'type' => ZBX_WIDGET_FIELD_TYPE_INT32,
										'name' => 'sparkline.history',
										'value' => 2
									]
								]
							],
							[
								'name' => 'Geomap widget for copying',
								'type' => 'geomap',
								'x' => 0,
								'y' => 9,
								'width' => 16,
								'height' => 4,
								'view_mode' => 0,
								'fields' => [
									[
										'type' => ZBX_WIDGET_FIELD_TYPE_GROUP,
										'name' => 'groupids',
										'value' => 4
									],
									[
										'type' => ZBX_WIDGET_FIELD_TYPE_HOST,
										'name' => 'hostids',
										'value' => 99136
									],
									[
										'type' => ZBX_WIDGET_FIELD_TYPE_INT32,
										'name' => 'evaltype',
										'value' => 2
									],
									[
										'type' => ZBX_WIDGET_FIELD_TYPE_STR,
										'name' => 'tags.0.tag',
										'value' => 'tag'
									],
									[
										'type' => ZBX_WIDGET_FIELD_TYPE_INT32,
										'name' => 'tags.0.operator',
										'value' => 0
									],
									[
										'type' => ZBX_WIDGET_FIELD_TYPE_STR,
										'name' => 'tags.0.value',
										'value' => 'value'
									],
									[
										'type' => ZBX_WIDGET_FIELD_TYPE_STR,
										'name' => 'tags.1.tag',
										'value' => 'tag2'
									],
									[
										'type' => ZBX_WIDGET_FIELD_TYPE_INT32,
										'name' => 'tags.1.operator',
										'value' => 3
									],
									[
										'type' => ZBX_WIDGET_FIELD_TYPE_STR,
										'name' => 'tags.1.value',
										'value' => 'value2'
									]
								]
							],
							[
								'name' => 'Test copy Top hosts',
								'type' => 'tophosts',
								'x' => 44,
								'y' => 3,
								'width' => 12,
								'height' => 3,
								'view_mode' => 0,
								'fields' => [
									[
										'type' => ZBX_WIDGET_FIELD_TYPE_GROUP,
										'name' => 'groupids',
										'value' => 50011
									],
									[
										'type' => ZBX_WIDGET_FIELD_TYPE_HOST,
										'name' => 'hostids',
										'value' => 50012
									],
									[
										'type' => ZBX_WIDGET_FIELD_TYPE_STR,
										'name' => 'tags.0.tag',
										'value' => 'tag_name'
									],
									[
										'type' => ZBX_WIDGET_FIELD_TYPE_INT32,
										'name' => 'tags.0.operator',
										'value' => 0
									],
									[
										'type' => ZBX_WIDGET_FIELD_TYPE_STR,
										'name' => 'tags.0.value',
										'value' => 'tag_value'
									],
									[
										'type' => ZBX_WIDGET_FIELD_TYPE_STR,
										'name' => 'columns.0.name',
										'value' => 'Item name'
									],
									[
										'type' => ZBX_WIDGET_FIELD_TYPE_INT32,
										'name' => 'columns.0.data',
										'value' => 1
									],
									[
										'type' => ZBX_WIDGET_FIELD_TYPE_STR,
										'name' => 'columns.0.item',
										'value' => '3_item'
									],
									[
										'type' => ZBX_WIDGET_FIELD_TYPE_STR,
										'name' => 'columns.0.time_period.from',
										'value' => 'now-1h'
									],
									[
										'type' => ZBX_WIDGET_FIELD_TYPE_STR,
										'name' => 'columns.0.time_period.to',
										'value' => 'now'
									],
									[
										'type' => ZBX_WIDGET_FIELD_TYPE_INT32,
										'name' => 'columns.0.aggregate_function',
										'value' => 2
									],
									[
										'type' => ZBX_WIDGET_FIELD_TYPE_STR,
										'name' => 'columns.0.min',
										'value' => '10'
									],
									[
										'type' => ZBX_WIDGET_FIELD_TYPE_STR,
										'name' => 'columns.0.max',
										'value' => '50'
									],
									[
										'type' => ZBX_WIDGET_FIELD_TYPE_INT32,
										'name' => 'columns.0.display',
										'value' => 2
									],
									[
										'type' => ZBX_WIDGET_FIELD_TYPE_INT32,
										'name' => 'columns.0.history',
										'value' => 2
									],
									[
										'type' => ZBX_WIDGET_FIELD_TYPE_STR,
										'name' => 'columns.0.base_color',
										'value' => 'FF0000'
									],
									[
										'type' => ZBX_WIDGET_FIELD_TYPE_STR,
										'name' => 'columnsthresholds.0.color.0',
										'value' => 'FF465C'
									],
									[
										'type' => ZBX_WIDGET_FIELD_TYPE_STR,
										'name' => 'columnsthresholds.0.threshold.0',
										'value' => '100'
									],
									[
										'type' => ZBX_WIDGET_FIELD_TYPE_STR,
										'name' => 'columns.1.name',
										'value' => 'Host name'
									],
									[
										'type' => ZBX_WIDGET_FIELD_TYPE_INT32,
										'name' => 'columns.1.data',
										'value' => 2
									],
									[
										'type' => ZBX_WIDGET_FIELD_TYPE_INT32,
										'name' => 'columns.1.aggregate_function',
										'value' => 0
									],
									[
										'type' => ZBX_WIDGET_FIELD_TYPE_STR,
										'name' => 'columns.1.base_color',
										'value' => 'BF00FF'
									],
									[
										'type' => ZBX_WIDGET_FIELD_TYPE_STR,
										'name' => 'columns.2.name',
										'value' => 'Text name'
									],
									[
										'type' => ZBX_WIDGET_FIELD_TYPE_INT32,
										'name' => 'columns.2.data',
										'value' => 3
									],
									[
										'type' => ZBX_WIDGET_FIELD_TYPE_STR,
										'name' => 'columns.3.item',
										'value' => '3_item'
									],
									[
										'type' => ZBX_WIDGET_FIELD_TYPE_INT32,
										'name' => 'columns.2.aggregate_function',
										'value' => 0
									],
									[
										'type' => ZBX_WIDGET_FIELD_TYPE_STR,
										'name' => 'columns.2.base_color',
										'value' => '00BFFF'
									],
									[
										'type' => ZBX_WIDGET_FIELD_TYPE_STR,
										'name' => 'columns.2.text',
										'value' => 'text_here'
									],
									[
										'type' => ZBX_WIDGET_FIELD_TYPE_INT32,
										'name' => 'column',
										'value' => 0
									],
									// Sparkline fields.
									[
										'type' => ZBX_WIDGET_FIELD_TYPE_STR,
										'name' => 'columns.3.name',
										'value' => 'Text name'
									],
									[
										'type' => ZBX_WIDGET_FIELD_TYPE_INT32,
										'name' => 'columns.3.data',
										'value' => 1
									],
									[
										'type' => ZBX_WIDGET_FIELD_TYPE_INT32,
										'name' => 'columns.3.display',
										'value' => 6
									],
									[
										'type' => ZBX_WIDGET_FIELD_TYPE_INT32,
										'name' => 'columns.3.sparkline.width',
										'value' => 5
									],
									[
										'type' => ZBX_WIDGET_FIELD_TYPE_INT32,
										'name' => 'columns.3.sparkline.fill',
										'value' => 7
									],
									[
										'type' => ZBX_WIDGET_FIELD_TYPE_STR,
										'name' => 'columns.3.sparkline.color',
										'value' => 'FF0000'
									],
									[
										'type' => ZBX_WIDGET_FIELD_TYPE_STR,
										'name' => 'columns.3.sparkline.time_period.from',
										'value' => 'now-2h'
									],
									[
										'type' => ZBX_WIDGET_FIELD_TYPE_STR,
										'name' => 'columns.3.sparkline.time_period.to',
										'value' => 'now-30m'
									],
									[
										'type' => ZBX_WIDGET_FIELD_TYPE_INT32,
										'name' => ' columns.3.sparkline.history',
										'value' => 1
									]
								]
							],
							[
								'type' => 'gauge',
								'name' => 'Gauge for copying',
								'x' => 30,
								'y' => 10,
								'width' => 20,
								'height' => 4,
								'fields' => [
									[
										'type' => ZBX_WIDGET_FIELD_TYPE_ITEM,
										'name' => 'itemid',
										'value' => '99142'
									],
									[
										'type' => ZBX_WIDGET_FIELD_TYPE_STR,
										'name' => 'min',
										'value' => '10'
									],
									[
										'type' => ZBX_WIDGET_FIELD_TYPE_STR,
										'name' => 'max',
										'value' => '350'
									],
									[
										'type' => ZBX_WIDGET_FIELD_TYPE_INT32,
										'name' => 'angle',
										'value' => '270'
									],
									[
										'type' => ZBX_WIDGET_FIELD_TYPE_STR,
										'name' => 'description',
										'value' => 'Test description'
									],
									[
										'type' => ZBX_WIDGET_FIELD_TYPE_INT32,
										'name' => 'desc_size',
										'value' => 16
									],
									[
										'type' => ZBX_WIDGET_FIELD_TYPE_INT32,
										'name' => 'desc_bold',
										'value' => 1
									],
									[
										'type' => ZBX_WIDGET_FIELD_TYPE_INT32,
										'name' => 'desc_v_pos',
										'value' => 0
									],
									[
										'type' => ZBX_WIDGET_FIELD_TYPE_STR,
										'name' => 'desc_color',
										'value' => 'FDD835'
									],
									[
										'type' => ZBX_WIDGET_FIELD_TYPE_INT32,
										'name' => 'decimal_places',
										'value' => 3
									],
									[
										'type' => ZBX_WIDGET_FIELD_TYPE_INT32,
										'name' => 'value_bold',
										'value' => 1
									],
									[
										'type' => ZBX_WIDGET_FIELD_TYPE_INT32,
										'name' => 'value_size',
										'value' => 31
									],
									[
										'type' => ZBX_WIDGET_FIELD_TYPE_STR,
										'name' => 'value_color',
										'value' => 'FF6F00'
									],
									[
										'type' => ZBX_WIDGET_FIELD_TYPE_INT32,
										'name' => 'value_arc_size',
										'value' => 22
									],
									[
										'type' => ZBX_WIDGET_FIELD_TYPE_STR,
										'name' => 'value_arc_color',
										'value' => '0040FF'
									],
									[
										'type' => ZBX_WIDGET_FIELD_TYPE_STR,
										'name' => 'empty_color',
										'value' => '00FF00'
									],
									[
										'type' => ZBX_WIDGET_FIELD_TYPE_STR,
										'name' => 'bg_color',
										'value' => 'FFECB3'
									],
									[
										'type' => ZBX_WIDGET_FIELD_TYPE_STR,
										'name' => 'units',
										'value' => 'bytes'
									],
									[
										'type' => ZBX_WIDGET_FIELD_TYPE_INT32,
										'name' => 'units_size',
										'value' => 26
									],
									[
										'type' => ZBX_WIDGET_FIELD_TYPE_INT32,
										'name' => 'units_bold',
										'value' => 1
									],
									[
										'type' => ZBX_WIDGET_FIELD_TYPE_STR,
										'name' => 'units_color',
										'value' => '42A5F5'
									],
									[
										'type' => ZBX_WIDGET_FIELD_TYPE_INT32,
										'name' => 'needle_show',
										'value' => 1
									],
									[
										'type' => ZBX_WIDGET_FIELD_TYPE_STR,
										'name' => 'needle_color',
										'value' => '9FA8DA'
									],
									[
										'type' => ZBX_WIDGET_FIELD_TYPE_INT32,
										'name' => 'scale_decimal_places',
										'value' => 2
									],
									[
										'type' => ZBX_WIDGET_FIELD_TYPE_INT32,
										'name' => 'scale_size',
										'value' => 12
									],
									[
										'type' => ZBX_WIDGET_FIELD_TYPE_STR,
										'name' => 'thresholds.0.color',
										'value' => '26A69A'
									],
									[
										'type' => ZBX_WIDGET_FIELD_TYPE_STR,
										'name' => 'thresholds.0.threshold',
										'value' => '123'
									],
									[
										'type' => ZBX_WIDGET_FIELD_TYPE_INT32,
										'name' => 'th_show_labels',
										'value' => '1'
									],
									[
										'type' => ZBX_WIDGET_FIELD_TYPE_INT32,
										'name' => 'th_show_arc',
										'value' => 1
									],
									[
										'type' => ZBX_WIDGET_FIELD_TYPE_INT32,
										'name' => 'th_arc_size',
										'value' => 56
									],
									[
										'type' => ZBX_WIDGET_FIELD_TYPE_STR,
										'name' => 'override_hostid._reference',
										'value' => 'DASHBOARD._hostid'
									]
								]
							],
							[
								'type' => 'toptriggers',
								'name' => 'Top triggers for copying',
								'x' => 30,
								'y' => 6,
								'width' => 20,
								'height' => 4,
								'fields' => [
									[
										'type' => ZBX_WIDGET_FIELD_TYPE_INT32,
										'name' => 'rf_rate',
										'value' => 10
									],
									[
										'type' => ZBX_WIDGET_FIELD_TYPE_GROUP,
										'name' => 'groupids',
										'value' => 4
									],
									[
										'type' => ZBX_WIDGET_FIELD_TYPE_HOST,
										'name' => 'hostids',
										'value' => 10084 // Zabbix server.
									],
									[
										'type' => ZBX_WIDGET_FIELD_TYPE_STR,
										'name' => 'problem',
										'value' => 'test top triggers'
									],
									[
										'type' => ZBX_WIDGET_FIELD_TYPE_INT32,
										'name' => 'severities',
										'value' => 5
									],
									[
										'type' => ZBX_WIDGET_FIELD_TYPE_INT32,
										'name' => 'evaltype',
										'value' => 2
									],
									[
										'type' => ZBX_WIDGET_FIELD_TYPE_INT32,
										'name' => 'show_lines',
										'value' => 25
									],
									[
										'type' => ZBX_WIDGET_FIELD_TYPE_STR,
										'name' => 'tags.0.tag',
										'value' => 'top trigger tag1'
									],
									[
										'type' => ZBX_WIDGET_FIELD_TYPE_INT32,
										'name' => 'tags.0.operator',
										'value' => 0
									],
									[
										'type' => ZBX_WIDGET_FIELD_TYPE_STR,
										'name' => 'tags.0.value',
										'value' => 'top trigger tag value1'
									],
									[
										'type' => ZBX_WIDGET_FIELD_TYPE_STR,
										'name' => 'tags.1.tag',
										'value' => 'top trigger tag2'
									],
									[
										'type' => ZBX_WIDGET_FIELD_TYPE_INT32,
										'name' => 'tags.1.operator',
										'value' => 2
									],
									[
										'type' => ZBX_WIDGET_FIELD_TYPE_STR,
										'name' => 'tags.1.value',
										'value' => 'top trigger tag value2'
									]
								]
							],
							[
								'type' => 'piechart',
								'name' => 'Pie chart for copying',
								'x' => 50,
								'y' => 10,
								'width' => 13,
								'height' => 4,
								'fields' => [
									[
										'type' => ZBX_WIDGET_FIELD_TYPE_STR,
										'name' => 'ds.0.hosts.0',
										'value' => 'test'
									],
									[
										'type' => ZBX_WIDGET_FIELD_TYPE_STR,
										'name' => 'ds.0.items.0',
										'value' => 'test'
									],
									[
										'type' => ZBX_WIDGET_FIELD_TYPE_STR,
										'name' => 'ds.0.color',
										'value' => 'FF465C'
									],
									[
										'type' => ZBX_WIDGET_FIELD_TYPE_INT32,
										'name' => 'ds.0.aggregate_function',
										'value' => 2
									],
									[
										'type' => ZBX_WIDGET_FIELD_TYPE_STR,
										'name' => 'ds.0.data_set_label',
										'value' => 'DATA SET LABEL 🍪'
									],
									[
										'type' => ZBX_WIDGET_FIELD_TYPE_INT32,
										'name' => 'source',
										'value' => 1
									],
									[
										'type' => ZBX_WIDGET_FIELD_TYPE_INT32,
										'name' => 'draw_type',
										'value' => 1
									],
									[
										'type' => ZBX_WIDGET_FIELD_TYPE_INT32,
										'name' => 'width',
										'value' => 30
									],
									[
										'type' => ZBX_WIDGET_FIELD_TYPE_INT32,
										'name' => 'space',
										'value' => 2
									],
									[
										'type' => ZBX_WIDGET_FIELD_TYPE_INT32,
										'name' => 'merge',
										'value' => 1
									],
									[
										'type' => ZBX_WIDGET_FIELD_TYPE_INT32,
										'name' => 'merge_percent',
										'value' => 10
									],
									[
										'type' => ZBX_WIDGET_FIELD_TYPE_STR,
										'name' => 'merge_color',
										'value' => 'B0AF07'
									],
									[
										'type' => ZBX_WIDGET_FIELD_TYPE_INT32,
										'name' => 'total_show',
										'value' => 1
									],
									[
										'type' => ZBX_WIDGET_FIELD_TYPE_INT32,
										'name' => 'value_size_type',
										'value' => 1
									],
									[
										'type' => ZBX_WIDGET_FIELD_TYPE_INT32,
										'name' => 'value_size',
										'value' => 25
									],
									[
										'type' => ZBX_WIDGET_FIELD_TYPE_INT32,
										'name' => 'decimal_places',
										'value' => 1
									],
									[
										'type' => ZBX_WIDGET_FIELD_TYPE_INT32,
										'name' => 'units_show',
										'value' => 1
									],
									[
										'type' => ZBX_WIDGET_FIELD_TYPE_STR,
										'name' => 'units',
										'value' => '🍪'
									],
									[
										'type' => ZBX_WIDGET_FIELD_TYPE_INT32,
										'name' => 'value_bold',
										'value' => 1
									],
									[
										'type' => ZBX_WIDGET_FIELD_TYPE_STR,
										'name' => 'value_color',
										'value' => '78909C'
									],
									[
										'type' => ZBX_WIDGET_FIELD_TYPE_STR,
										'name' => 'time_period.from',
										'value' => 'now-2h'
									],
									[
										'type' => ZBX_WIDGET_FIELD_TYPE_STR,
										'name' => 'time_period.to',
										'value' => 'now-1h'
									],
									[
										'type' => ZBX_WIDGET_FIELD_TYPE_INT32,
										'name' => 'legend_aggregation',
										'value' => 1
									],
									[
										'type' => ZBX_WIDGET_FIELD_TYPE_INT32,
										'name' => 'legend_lines',
										'value' => 3
									],
									[
										'type' => ZBX_WIDGET_FIELD_TYPE_INT32,
										'name' => 'legend_columns',
										'value' => 3
									],
									[
										'type' => ZBX_WIDGET_FIELD_TYPE_ITEM,
										'name' => 'ds.1.itemids.0',
										'value' => '99142'
									],
									[
										'type' => ZBX_WIDGET_FIELD_TYPE_INT32,
										'name' => 'ds.1.type.0',
										'value' => 1
									],
									[
										'type' => ZBX_WIDGET_FIELD_TYPE_STR,
										'name' => 'ds.1.color.0',
										'value' => '0EC9AC'
									],
									[
										'type' => ZBX_WIDGET_FIELD_TYPE_INT32,
										'name' => 'ds.1.dataset_type',
										'value' => 0
									]
								]
							],
							[
								'type' => 'hostnavigator',
								'name' => 'Host navigator for copying',
								'x' => 63,
								'y' => 10,
								'width' => 9,
								'height' => 4,
								'fields' => [
									[
										'type' => ZBX_WIDGET_FIELD_TYPE_INT32,
										'name' => 'rf_rate',
										'value' => 60
									],
									[
										'type' => ZBX_WIDGET_FIELD_TYPE_GROUP,
										'name' => 'groupids.0',
										'value' => 4 // Zabbix servers.
									],
									[
										'type' => ZBX_WIDGET_FIELD_TYPE_STR,
										'name' => 'hosts.0',
										'value' => 'test'
									],
									[
										'type' => ZBX_WIDGET_FIELD_TYPE_INT32,
										'name' => 'status',
										'value' => 1
									],
									[
										'type' => ZBX_WIDGET_FIELD_TYPE_INT32,
										'name' => 'host_tags_evaltype',
										'value' => 2
									],
									[
										'type' => ZBX_WIDGET_FIELD_TYPE_STR,
										'name' => 'host_tags.0.tag',
										'value' => 'host tag1'
									],
									[
										'type' => ZBX_WIDGET_FIELD_TYPE_INT32,
										'name' => 'host_tags.0.operator',
										'value' => 0
									],
									[
										'type' => ZBX_WIDGET_FIELD_TYPE_STR,
										'name' => 'host_tags.0.value',
										'value' => 'host tag value1'
									],
									[
										'type' => ZBX_WIDGET_FIELD_TYPE_STR,
										'name' => 'host_tags.1.tag',
										'value' => 'host tag2'
									],
									[
										'type' => ZBX_WIDGET_FIELD_TYPE_INT32,
										'name' => 'host_tags.1.operator',
										'value' => 2
									],
									[
										'type' => ZBX_WIDGET_FIELD_TYPE_STR,
										'name' => 'host_tags.1.value',
										'value' => 'host tag value2'
									],
									[
										'type' => ZBX_WIDGET_FIELD_TYPE_INT32,
										'name' => 'severities.0',
										'value' => 5
									],
									[
										'type' => ZBX_WIDGET_FIELD_TYPE_INT32,
										'name' => 'maintenance',
										'value' => 1
									],
									[
										'type' => ZBX_WIDGET_FIELD_TYPE_INT32,
										'name' => 'show_problems',
										'value' => 0
									],
									[
										'type' => ZBX_WIDGET_FIELD_TYPE_INT32,
										'name' => 'group_by.0.attribute',
										'value' => 1
									],
									[
										'type' => ZBX_WIDGET_FIELD_TYPE_STR,
										'name' => 'group_by.0.tag_name',
										'value' => 'host tag1'
									],
									[
										'type' => ZBX_WIDGET_FIELD_TYPE_INT32,
										'name' => 'show_lines',
										'value' => 50
									],
									[
										'type' => ZBX_WIDGET_FIELD_TYPE_STR,
										'name' => 'reference',
										'value' => 'AZIBQ'
									]
								]
							],
							[
								'type' => 'itemnavigator',
								'name' => 'Item navigator for copying',
								'x' => 50,
								'y' => 6,
								'width' => 22,
								'height' => 4,
								'fields' => [
									[
										'type' => ZBX_WIDGET_FIELD_TYPE_INT32,
										'name' => 'rf_rate',
										'value' => 60
									],
									[
										'type' => ZBX_WIDGET_FIELD_TYPE_GROUP,
										'name' => 'groupids.0',
										'value' => 4 // Zabbix servers.
									],
									[
										'type' => ZBX_WIDGET_FIELD_TYPE_HOST,
										'name' => 'hosts.0',
										'value' => 10084 // ЗАББИКС Сервер.
									],
									[
										'type' => ZBX_WIDGET_FIELD_TYPE_INT32,
										'name' => 'host_tags_evaltype',
										'value' => 2
									],
									[
										'type' => ZBX_WIDGET_FIELD_TYPE_STR,
										'name' => 'host_tags.0.tag',
										'value' => 'host tag1'
									],
									[
										'type' => ZBX_WIDGET_FIELD_TYPE_INT32,
										'name' => 'host_tags.0.operator',
										'value' => 0
									],
									[
										'type' => ZBX_WIDGET_FIELD_TYPE_STR,
										'name' => 'host_tags.0.value',
										'value' => 'host tag value1'
									],
									[
										'type' => ZBX_WIDGET_FIELD_TYPE_STR,
										'name' => 'host_tags.1.tag',
										'value' => 'host tag2'
									],
									[
										'type' => ZBX_WIDGET_FIELD_TYPE_INT32,
										'name' => 'host_tags.1.operator',
										'value' => 2
									],
									[
										'type' => ZBX_WIDGET_FIELD_TYPE_STR,
										'name' => 'host_tags.1.value',
										'value' => 'host tag value2'
									],
									[
										'type' => ZBX_WIDGET_FIELD_TYPE_STR,
										'name' => 'items.0',
										'value' => 'trap item'
									],
									[
										'type' => ZBX_WIDGET_FIELD_TYPE_INT32,
										'name' => 'item_tags_evaltype',
										'value' => 2
									],
									[
										'type' => ZBX_WIDGET_FIELD_TYPE_STR,
										'name' => 'item_tags.0.tag',
										'value' => 'item tag1'
									],
									[
										'type' => ZBX_WIDGET_FIELD_TYPE_INT32,
										'name' => 'item_tags.0.operator',
										'value' => 0
									],
									[
										'type' => ZBX_WIDGET_FIELD_TYPE_STR,
										'name' => 'item_tags.0.value',
										'value' => 'item tag1 value'
									],
									[
										'type' => ZBX_WIDGET_FIELD_TYPE_INT32,
										'name' => 'state',
										'value' => 0
									],
									[
										'type' => ZBX_WIDGET_FIELD_TYPE_INT32,
										'name' => 'show_problems',
										'value' => 0
									],
									[
										'type' => ZBX_WIDGET_FIELD_TYPE_INT32,
										'name' => 'group_by.0.attribute',
										'value' => 3
									],
									[
										'type' => ZBX_WIDGET_FIELD_TYPE_STR,
										'name' => 'group_by.0.tag_name',
										'value' => 'item tag1'
									],
									[
										'type' => ZBX_WIDGET_FIELD_TYPE_INT32,
										'name' => 'show_lines',
										'value' => 77
									],
									[
										'type' => ZBX_WIDGET_FIELD_TYPE_STR,
										'name' => 'reference',
										'value' => 'AZIBO'
									]
								]
							],
							[
								'type' => 'honeycomb',
								'name' => 'Honeycomb for copying',
								'x' => 9,
								'y' => 17,
								'width' => 8,
								'height' => 5,
								'view_mode' => 0,
								'fields' => [
									[
										'type' => ZBX_WIDGET_FIELD_TYPE_GROUP,
										'name' => 'groupids.0',
										'value' => 4
									],
									[
										'type' => ZBX_WIDGET_FIELD_TYPE_HOST,
										'name' => 'hostids.0',
										'value' => 10084 // Zabbix server.
									],
									[
										'type' => ZBX_WIDGET_FIELD_TYPE_STR,
										'name' => 'host_tags.0.tag',
										'value' => 'tag1'
									],
									[
										'type' => ZBX_WIDGET_FIELD_TYPE_INT32,
										'name' => 'host_tags.0.operator',
										'value' => 0
									],
									[
										'type' => ZBX_WIDGET_FIELD_TYPE_STR,
										'name' => 'host_tags.0.value',
										'value' => 'val1'
									],
									[
										'type' => ZBX_WIDGET_FIELD_TYPE_STR,
										'name' => 'items.0',
										'value' => 'Linux: Available memory'
									],
									[
										'type' => ZBX_WIDGET_FIELD_TYPE_STR,
										'name' => 'item_tags.0.tag',
										'value' => 'tag2'
									],
									[
										'type' => ZBX_WIDGET_FIELD_TYPE_INT32,
										'name' => 'item_tags.0.operator',
										'value' => 0
									],
									[
										'type' => ZBX_WIDGET_FIELD_TYPE_STR,
										'name' => 'item_tags.0.value',
										'value' => 'val2'
									],
									[
										'type' => ZBX_WIDGET_FIELD_TYPE_INT32,
										'name' => 'maintenance',
										'value' => 1
									],
									[
										'type' => ZBX_WIDGET_FIELD_TYPE_STR,
										'name' => 'primary_label',
										'value' => 'TEXT'
									],
									[
										'type' => ZBX_WIDGET_FIELD_TYPE_INT32,
										'name' => 'primary_label_size_type',
										'value' => 1
									],
									[
										'type' => ZBX_WIDGET_FIELD_TYPE_INT32,
										'name' => 'primary_label_size',
										'value' => 22
									],
									[
										'type' => ZBX_WIDGET_FIELD_TYPE_INT32,
										'name' => 'primary_label_bold',
										'value' => 1
									],
									[
										'type' => ZBX_WIDGET_FIELD_TYPE_STR,
										'name' => 'primary_label_color',
										'value' => 'E1BEE7'
									],
									[
										'type' => ZBX_WIDGET_FIELD_TYPE_INT32,
										'name' => 'secondary_label_decimal_places',
										'value' => 3
									],
									[
										'type' => ZBX_WIDGET_FIELD_TYPE_STR,
										'name' => 'secondary_label_color',
										'value' => '00BCD4'
									],
									[
										'type' => ZBX_WIDGET_FIELD_TYPE_STR,
										'name' => 'secondary_label_units',
										'value' => 'after'
									],
									[
										'type' => ZBX_WIDGET_FIELD_TYPE_STR,
										'name' => 'bg_color',
										'value' => '9575CD'
									],
									[
										'type' => ZBX_WIDGET_FIELD_TYPE_STR,
										'name' => 'thresholds.0.color',
										'value' => 'FF465C'
									],
									[
										'type' => ZBX_WIDGET_FIELD_TYPE_STR,
										'name' => 'thresholds.0.threshold',
										'value' => '100'
									],
									[
										'type' => ZBX_WIDGET_FIELD_TYPE_STR,
										'name' => 'thresholds.1.color',
										'value' => 'FFD54F'
									],
									[
										'type' => ZBX_WIDGET_FIELD_TYPE_STR,
										'name' => 'thresholds.1.threshold',
										'value' => '200'
									],
									[
										'type' => ZBX_WIDGET_FIELD_TYPE_STR,
										'name' => 'reference',
										'value' => 'ENJSC'
									]
								]
							],
							[
								'type' => 'hostcard',
								'name' => 'Host card widget',
								'x' => 18,
								'y' => 17,
								'width' => 20,
								'height' => 5,
								'fields' => [
									[
										'type' => ZBX_WIDGET_FIELD_TYPE_HOST,
										'name' => 'hostid.0',
										'value' => 10084 // Zabbix server.
									]
								]
							]
						]
					],
					[
						'name' => 'Test_page'
					]
				]
			],
			[
				'name' => 'Dashboard for Paste widgets',
				'display_period' => 30,
				'auto_start' => 0,
				'pages' => [
					[
						'name' => '',
						'widgets' => [
							[
								'name' => 'Test copy Map navigation tree',
								'type' => 'navtree',
								'x' => 0,
								'y' => 0,
								'width' => 10,
								'height' => 4,
								'view_mode' => 0,
								'fields' => [
									[
										'type' => ZBX_WIDGET_FIELD_TYPE_STR,
										'name' => 'reference',
										'value' => 'FYKXG'
									]
								]
							],
							[
								'name' => 'Test widget for replace',
								'type' => 'clock',
								'x' => 10,
								'y' => 0,
								'width' => 21,
								'height' => 3,
								'view_mode' => 0
							]
						]
					]
				]
			]
		]);

		CDataHelper::call('templatedashboard.create', [
			[
				'templateid' => $templateid,
				'name' => 'Templated dashboard with all widgets',
				'pages' => [
					[
						'name' => 'Page with widgets',
						'widgets' => [
							[
								'type' => 'clock',
								'name' => 'Clock widget',
								'width' => 19,
								'height' => 4
							],
							[
								'type' => 'graph',
								'name' => 'Graph (classic) widget',
								'x' => 19,
								'y' => 0,
								'width' => 31,
								'height' => 4,
								'fields' => [
									[
										'type' => ZBX_WIDGET_FIELD_TYPE_INT32,
										'name' => 'source_type',
										'value' => 1
									],
									[
										'type' => ZBX_WIDGET_FIELD_TYPE_ITEM,
										'name' => 'itemid',
										'value' => $template_itemid
									],
									[
										'type' => ZBX_WIDGET_FIELD_TYPE_STR,
										'name' => 'reference',
										'value' => 'EFGHI'
									]
								]
							],
							[
								'type' => 'itemhistory',
								'name' => 'Item history widget',
								'x' => 50,
								'y' => 0,
								'width' => 13,
								'height' => 4,
								'fields' => [
									[
										'type' => ZBX_WIDGET_FIELD_TYPE_STR,
										'name' => 'columns.0.name',
										'value' => 'Item 1'
									],
									[
										'type' => ZBX_WIDGET_FIELD_TYPE_ITEM,
										'name' => 'columns.0.itemid',
										'value' => $template_itemid
									]
								]
							],
							[
								'type' => 'url',
								'name' => 'URL widget',
								'x' => 63,
								'y' => 0,
								'width' => 9,
								'height' => 4,
								'fields' => [
									[
										'type' => ZBX_WIDGET_FIELD_TYPE_STR,
										'name' => 'url',
										'value' => 'http://zabbix.com'
									]
								]
							],
							[
								'type' => 'graphprototype',
								'name' => 'Graph prototype widget',
								'x' => 46,
								'y' => 6,
								'width' => 26,
								'height' => 2,
								'fields' => [
									[
										'type' => ZBX_WIDGET_FIELD_TYPE_GRAPH_PROTOTYPE,
										'name' => 'graphid',
										'value' => $graph_prototypeid
									],
									[
										'type' => ZBX_WIDGET_FIELD_TYPE_STR,
										'name' => 'reference',
										'value' => 'FGHIJ'
									]
								]
							],
							[
								'type' => 'item',
								'name' => 'Item value widget',
								'x' => 19,
								'y' => 4,
								'width' => 14,
								'height' => 4,
								'fields' => [
									[
										'type' => ZBX_WIDGET_FIELD_TYPE_ITEM,
										'name' => 'itemid.0',
										'value' => $template_itemid
									]
								]
							],
							[
								'type' => 'gauge',
								'name' => 'Gauge widget',
								'x' => 33,
								'y' => 4,
								'width' => 13,
								'height' => 4,
								'fields' => [
									[
										'type' => ZBX_WIDGET_FIELD_TYPE_ITEM,
										'name' => 'itemid',
										'value' => $template_itemid
									],
									[
										'type' => ZBX_WIDGET_FIELD_TYPE_STR,
										'name' => 'min',
										'value' => '5'
									],
									[
										'type' => ZBX_WIDGET_FIELD_TYPE_STR,
										'name' => 'max',
										'value' => '123'
									],
									[
										'type' => ZBX_WIDGET_FIELD_TYPE_INT32,
										'name' => 'angle',
										'value' => '270'
									],
									[
										'type' => ZBX_WIDGET_FIELD_TYPE_STR,
										'name' => 'description',
										'value' => 'Test templated description'
									],
									[
										'type' => ZBX_WIDGET_FIELD_TYPE_INT32,
										'name' => 'desc_size',
										'value' => 7
									],
									[
										'type' => ZBX_WIDGET_FIELD_TYPE_INT32,
										'name' => 'desc_bold',
										'value' => 1
									],
									[
										'type' => ZBX_WIDGET_FIELD_TYPE_INT32,
										'name' => 'desc_v_pos',
										'value' => 0
									],
									[
										'type' => ZBX_WIDGET_FIELD_TYPE_STR,
										'name' => 'desc_color',
										'value' => 'BF00FF'
									],
									[
										'type' => ZBX_WIDGET_FIELD_TYPE_INT32,
										'name' => 'decimal_places',
										'value' => 2
									],
									[
										'type' => ZBX_WIDGET_FIELD_TYPE_INT32,
										'name' => 'value_bold',
										'value' => 1
									],
									[
										'type' => ZBX_WIDGET_FIELD_TYPE_INT32,
										'name' => 'value_size',
										'value' => 13
									],
									[
										'type' => ZBX_WIDGET_FIELD_TYPE_STR,
										'name' => 'value_color',
										'value' => '26C6DA'
									],
									[
										'type' => ZBX_WIDGET_FIELD_TYPE_INT32,
										'name' => 'value_arc_size',
										'value' => 19
									],
									[
										'type' => ZBX_WIDGET_FIELD_TYPE_STR,
										'name' => 'value_arc_color',
										'value' => '66BB6A'
									],
									[
										'type' => ZBX_WIDGET_FIELD_TYPE_STR,
										'name' => 'empty_color',
										'value' => 'FFFF00'
									],
									[
										'type' => ZBX_WIDGET_FIELD_TYPE_STR,
										'name' => 'bg_color',
										'value' => '004D40'
									],
									[
										'type' => ZBX_WIDGET_FIELD_TYPE_STR,
										'name' => 'units',
										'value' => 'KB'
									],
									[
										'type' => ZBX_WIDGET_FIELD_TYPE_INT32,
										'name' => 'units_size',
										'value' => 15
									],
									[
										'type' => ZBX_WIDGET_FIELD_TYPE_INT32,
										'name' => 'units_bold',
										'value' => 1
									],
									[
										'type' => ZBX_WIDGET_FIELD_TYPE_STR,
										'name' => 'units_color',
										'value' => '8D6E63'
									],
									[
										'type' => ZBX_WIDGET_FIELD_TYPE_INT32,
										'name' => 'needle_show',
										'value' => 1
									],
									[
										'type' => ZBX_WIDGET_FIELD_TYPE_STR,
										'name' => 'needle_color',
										'value' => 'E64A19'
									],
									[
										'type' => ZBX_WIDGET_FIELD_TYPE_INT32,
										'name' => 'scale_decimal_places',
										'value' => 3
									],
									[
										'type' => ZBX_WIDGET_FIELD_TYPE_INT32,
										'name' => 'scale_size',
										'value' => 9
									],
									[
										'type' => ZBX_WIDGET_FIELD_TYPE_STR,
										'name' => 'thresholds.0.color',
										'value' => '4527A0'
									],
									[
										'type' => ZBX_WIDGET_FIELD_TYPE_STR,
										'name' => 'thresholds.0.threshold',
										'value' => '15'
									],
									[
										'type' => ZBX_WIDGET_FIELD_TYPE_INT32,
										'name' => 'th_show_labels',
										'value' => 1
									],
									[
										'type' => ZBX_WIDGET_FIELD_TYPE_INT32,
										'name' => 'th_show_arc',
										'value' => 1
									],
									[
										'type' => ZBX_WIDGET_FIELD_TYPE_INT32,
										'name' => 'th_arc_size',
										'value' => 52
									],
									[
										'type' => ZBX_WIDGET_FIELD_TYPE_STR,
										'name' => 'override_hostid._reference',
										'value' => 'DASHBOARD._hostid'
									]
								]
							],
							[
								'type' => 'toptriggers',
								'name' => 'Top triggers widget',
								'x' => 46,
								'y' => 4,
								'width' => 26,
								'height' => 2,
								'fields' => [
									[
										'type' => ZBX_WIDGET_FIELD_TYPE_INT32,
										'name' => 'rf_rate',
										'value' => 10
									],
									[
										'type' => ZBX_WIDGET_FIELD_TYPE_STR,
										'name' => 'problem',
										'value' => 'test top triggers'
									],
									[
										'type' => ZBX_WIDGET_FIELD_TYPE_INT32,
										'name' => 'severities',
										'value' => 5
									],
									[
										'type' => ZBX_WIDGET_FIELD_TYPE_INT32,
										'name' => 'evaltype',
										'value' => 2
									],
									[
										'type' => ZBX_WIDGET_FIELD_TYPE_INT32,
										'name' => 'show_lines',
										'value' => 25
									],
									[
										'type' => ZBX_WIDGET_FIELD_TYPE_STR,
										'name' => 'tags.0.tag',
										'value' => 'top trigger tag1'
									],
									[
										'type' => ZBX_WIDGET_FIELD_TYPE_INT32,
										'name' => 'tags.0.operator',
										'value' => 0
									],
									[
										'type' => ZBX_WIDGET_FIELD_TYPE_STR,
										'name' => 'tags.0.value',
										'value' => 'top trigger tag value1'
									],
									[
										'type' => ZBX_WIDGET_FIELD_TYPE_STR,
										'name' => 'tags.1.tag',
										'value' => 'top trigger tag2'
									],
									[
										'type' => ZBX_WIDGET_FIELD_TYPE_INT32,
										'name' => 'tags.1.operator',
										'value' => 2
									],
									[
										'type' => ZBX_WIDGET_FIELD_TYPE_STR,
										'name' => 'tags.1.value',
										'value' => 'top trigger tag value2'
									]
								]
							],
							[
								'type' => 'piechart',
								'name' => 'Pie chart widget',
								'x' => 0,
								'y' => 4,
								'width' => 19,
								'height' => 3,
								'fields' => [
									[
										'type' => ZBX_WIDGET_FIELD_TYPE_STR,
										'name' => 'ds.0.items.0',
										'value' => 'Download speed for scenario "$1".'
									],
									[
										'type' => ZBX_WIDGET_FIELD_TYPE_STR,
										'name' => 'ds.0.color',
										'value' => 'FF465C'
									],
									[
										'type' => ZBX_WIDGET_FIELD_TYPE_INT32,
										'name' => 'ds.0.aggregate_function',
										'value' => 2
									],
									[
										'type' => ZBX_WIDGET_FIELD_TYPE_STR,
										'name' => 'ds.0.data_set_label',
										'value' => 'DATA SET LABEL 🍪'
									],
									[
										'type' => ZBX_WIDGET_FIELD_TYPE_INT32,
										'name' => 'source',
										'value' => 1
									],
									[
										'type' => ZBX_WIDGET_FIELD_TYPE_INT32,
										'name' => 'draw_type',
										'value' => 1
									],
									[
										'type' => ZBX_WIDGET_FIELD_TYPE_INT32,
										'name' => 'width',
										'value' => 30
									],
									[
										'type' => ZBX_WIDGET_FIELD_TYPE_INT32,
										'name' => 'space',
										'value' => 2
									],
									[
										'type' => ZBX_WIDGET_FIELD_TYPE_INT32,
										'name' => 'merge',
										'value' => 1
									],
									[
										'type' => ZBX_WIDGET_FIELD_TYPE_INT32,
										'name' => 'merge_percent',
										'value' => 10
									],
									[
										'type' => ZBX_WIDGET_FIELD_TYPE_STR,
										'name' => 'merge_color',
										'value' => 'B0AF07'
									],
									[
										'type' => ZBX_WIDGET_FIELD_TYPE_INT32,
										'name' => 'total_show',
										'value' => 1
									],
									[
										'type' => ZBX_WIDGET_FIELD_TYPE_INT32,
										'name' => 'value_size_type',
										'value' => 1
									],
									[
										'type' => ZBX_WIDGET_FIELD_TYPE_INT32,
										'name' => 'value_size',
										'value' => 25
									],
									[
										'type' => ZBX_WIDGET_FIELD_TYPE_INT32,
										'name' => 'decimal_places',
										'value' => 1
									],
									[
										'type' => ZBX_WIDGET_FIELD_TYPE_INT32,
										'name' => 'units_show',
										'value' => 1
									],
									[
										'type' => ZBX_WIDGET_FIELD_TYPE_STR,
										'name' => 'units',
										'value' => '🍪'
									],
									[
										'type' => ZBX_WIDGET_FIELD_TYPE_INT32,
										'name' => 'value_bold',
										'value' => 1
									],
									[
										'type' => ZBX_WIDGET_FIELD_TYPE_STR,
										'name' => 'value_color',
										'value' => '78909C'
									],
									[
										'type' => ZBX_WIDGET_FIELD_TYPE_STR,
										'name' => 'time_period.from',
										'value' => 'now-2h'
									],
									[
										'type' => ZBX_WIDGET_FIELD_TYPE_STR,
										'name' => 'time_period.to',
										'value' => 'now-1h'
									],
									[
										'type' => ZBX_WIDGET_FIELD_TYPE_INT32,
										'name' => 'legend_aggregation',
										'value' => 1
									],
									[
										'type' => ZBX_WIDGET_FIELD_TYPE_INT32,
										'name' => 'legend_lines',
										'value' => 3
									],
									[
										'type' => ZBX_WIDGET_FIELD_TYPE_INT32,
										'name' => 'legend_columns',
										'value' => 3
									]
								]
							],
							[
								'type' => 'hostnavigator',
								'name' => 'Host navigator widget',
								'x' => 0,
								'y' => 7,
								'width' => 9,
								'height' => 3,
								'fields' => [
									[
										'type' => ZBX_WIDGET_FIELD_TYPE_INT32,
										'name' => 'rf_rate',
										'value' => 60
									],
									[
										'type' => ZBX_WIDGET_FIELD_TYPE_INT32,
										'name' => 'severities.0',
										'value' => 5
									],
									[
										'type' => ZBX_WIDGET_FIELD_TYPE_INT32,
										'name' => 'maintenance',
										'value' => 1
									],
									[
										'type' => ZBX_WIDGET_FIELD_TYPE_INT32,
										'name' => 'show_problems',
										'value' => 0
									],
									[
										'type' => ZBX_WIDGET_FIELD_TYPE_INT32,
										'name' => 'group_by.0.attribute',
										'value' => 1
									],
									[
										'type' => ZBX_WIDGET_FIELD_TYPE_STR,
										'name' => 'group_by.0.tag_name',
										'value' => 'host tag1'
									],
									[
										'type' => ZBX_WIDGET_FIELD_TYPE_STR,
										'name' => 'reference',
										'value' => 'AZIBQ'
									]
								]
							],
							[
								'type' => 'itemnavigator',
								'name' => 'Item navigator widget',
								'x' => 9,
								'y' => 7,
								'width' => 10,
								'height' => 3,
								'fields' => [
									[
										'type' => ZBX_WIDGET_FIELD_TYPE_INT32,
										'name' => 'rf_rate',
										'value' => 60
									],
									[
										'type' => ZBX_WIDGET_FIELD_TYPE_STR,
										'name' => 'items.0',
										'value' => 'trap item'
									],
									[
										'type' => ZBX_WIDGET_FIELD_TYPE_INT32,
										'name' => 'item_tags_evaltype',
										'value' => 2
									],
									[
										'type' => ZBX_WIDGET_FIELD_TYPE_STR,
										'name' => 'item_tags.0.tag',
										'value' => 'item tag1'
									],
									[
										'type' => ZBX_WIDGET_FIELD_TYPE_INT32,
										'name' => 'item_tags.0.operator',
										'value' => 0
									],
									[
										'type' => ZBX_WIDGET_FIELD_TYPE_STR,
										'name' => 'item_tags.0.value',
										'value' => 'item tag1 value'
									],
									[
										'type' => ZBX_WIDGET_FIELD_TYPE_INT32,
										'name' => 'state',
										'value' => 0
									],
									[
										'type' => ZBX_WIDGET_FIELD_TYPE_INT32,
										'name' => 'show_problems',
										'value' => 0
									],
									[
										'type' => ZBX_WIDGET_FIELD_TYPE_INT32,
										'name' => 'group_by.0.attribute',
										'value' => 3
									],
									[
										'type' => ZBX_WIDGET_FIELD_TYPE_STR,
										'name' => 'group_by.0.tag_name',
										'value' => 'item tag1'
									],
									[
										'type' => ZBX_WIDGET_FIELD_TYPE_INT32,
										'name' => 'show_lines',
										'value' => 77
									],
									[
										'type' => ZBX_WIDGET_FIELD_TYPE_STR,
										'name' => 'reference',
										'value' => 'AZIBO'
									]
								]
							],
							[
								'type' => 'discovery',
								'name' => 'Discovery status widget',
								'x' => 19,
								'y' => 8,
								'width' => 13,
								'height' => 4
							],
							[
								'type' => 'honeycomb',
								'name' => 'Honeycomb widget',
								'x' => 32,
								'y' => 8,
								'width' => 12,
								'height' => 4,
								'view_mode' => 0,
								'fields' => [
									[
										'type' => ZBX_WIDGET_FIELD_TYPE_STR,
										'name' => 'items.0',
										'value' => 'item_pattern'
									],
									[
										'type' => ZBX_WIDGET_FIELD_TYPE_STR,
										'name' => 'item_tags.0.tag',
										'value' => 'tag1'
									],
									[
										'type' => ZBX_WIDGET_FIELD_TYPE_INT32,
										'name' => 'item_tags.0.operator',
										'value' => 0
									],
									[
										'type' => ZBX_WIDGET_FIELD_TYPE_STR,
										'name' => 'item_tags.0.value',
										'value' => 'val1'
									],
									[
										'type' => ZBX_WIDGET_FIELD_TYPE_INT32,
										'name' => 'maintenance',
										'value' => 1
									],
									[
										'type' => ZBX_WIDGET_FIELD_TYPE_STR,
										'name' => 'primary_label',
										'value' => 'TEXT'
									],
									[
										'type' => ZBX_WIDGET_FIELD_TYPE_INT32,
										'name' => 'primary_label_size_type',
										'value' => 1
									],
									[
										'type' => ZBX_WIDGET_FIELD_TYPE_INT32,
										'name' => 'primary_label_size',
										'value' => 22
									],
									[
										'type' => ZBX_WIDGET_FIELD_TYPE_INT32,
										'name' => 'primary_label_bold',
										'value' => 1
									],
									[
										'type' => ZBX_WIDGET_FIELD_TYPE_STR,
										'name' => 'primary_label_color',
										'value' => 'E1BEE7'
									],
									[
										'type' => ZBX_WIDGET_FIELD_TYPE_INT32,
										'name' => 'secondary_label_decimal_places',
										'value' => 3
									],
									[
										'type' => ZBX_WIDGET_FIELD_TYPE_STR,
										'name' => 'secondary_label_color',
										'value' => '00BCD4'
									],
									[
										'type' => ZBX_WIDGET_FIELD_TYPE_STR,
										'name' => 'secondary_label_units',
										'value' => 'test_unit'
									],
									[
										'type' => ZBX_WIDGET_FIELD_TYPE_STR,
										'name' => 'bg_color',
										'value' => '9575CD'
									],
									[
										'type' => ZBX_WIDGET_FIELD_TYPE_STR,
										'name' => 'thresholds.0.color',
										'value' => 'FF465C'
									],
									[
										'type' => ZBX_WIDGET_FIELD_TYPE_STR,
										'name' => 'thresholds.0.threshold',
										'value' => '100'
									],
									[
										'type' => ZBX_WIDGET_FIELD_TYPE_STR,
										'name' => 'thresholds.1.color',
										'value' => 'FFD54F'
									],
									[
										'type' => ZBX_WIDGET_FIELD_TYPE_STR,
										'name' => 'thresholds.1.threshold',
										'value' => '200'
									],
									[
										'type' => ZBX_WIDGET_FIELD_TYPE_STR,
										'name' => 'reference',
										'value' => 'FAXKO'
									]
								]
							],
							[
								'type' => 'hostcard',
								'name' => 'Host card widget',
								'x' => 25,
								'y' => 12,
								'width' => 15,
								'height' => 5,
								'fields' => [
									[
										'type' => ZBX_WIDGET_FIELD_TYPE_HOST,
										'name' => 'hostid.0',
										'value' => 10084 // Zabbix server.
									]
								]
							],
							[
<<<<<<< HEAD
								'type'=> 'itemcard',
								'name'=> 'Item card widget',
								'x'=> 40,
								'y'=> 10,
								'width'=> 12,
								'height'=> 5,
								'view_mode' => '0',
								'fields'=> [
									[
										'type'=> ZBX_WIDGET_FIELD_TYPE_ITEM,
										'name'=> 'itemid.0',
										'value'=> $template_itemid
									],
									[
										'type'=> 0,
										'name'=> 'sections.0',
										'value'=> 2
									],
									[
										'type'=> '0',
										'name'=> 'sections.1',
										'value'=> 4
									],
									[
										'type'=> 0,
										'name'=> 'sections.2',
										'value'=> 6
									],
									[
										'type'=> 0,
										'name'=> 'sections.3',
										'value'=> 7
=======
								'type' => 'web',
								'name' => 'Web monitoring widget',
								'x' => 44,
								'y' => 8,
								'width' => 12,
								'height' => 4,
								'view_mode' => 0,
								'fields' => [
									[
										'type' => ZBX_WIDGET_FIELD_TYPE_INT32,
										'name' => 'maintenance',
										'value' => 0
									],
									[
										'type' => ZBX_WIDGET_FIELD_TYPE_INT32,
										'name' => 'rf_rate',
										'value' => '120'
									],
									[
										'type' => ZBX_WIDGET_FIELD_TYPE_GROUP,
										'name' => 'exclude_groupids',
										'value' => 50008 // Group to copy all graph.
									],
									[
										'type' => ZBX_WIDGET_FIELD_TYPE_GROUP,
										'name' => 'groupids',
										'value' => 50016 // Group in maintenance for Host availability widget.
									],
									[
										'type' => ZBX_WIDGET_FIELD_TYPE_HOST,
										'name' => 'hostids',
										'value' => 99133 // Unknown host in maintenance.
>>>>>>> e91692c6
									]
								]
							]
						]
					],
					[
						'name' => 'Page for pasting widgets',
						'widgets' => []
					]
				]
			],
			[
				'templateid' => $templateid,
				'name' => 'Dashboard without widgets',
				'pages' => [[]]
			]
		]);

		return ['dashboardids' => CDataHelper::getIds('name')];
	}
}<|MERGE_RESOLUTION|>--- conflicted
+++ resolved
@@ -3232,11 +3232,10 @@
 								]
 							],
 							[
-<<<<<<< HEAD
 								'type'=> 'itemcard',
 								'name'=> 'Item card widget',
-								'x'=> 40,
-								'y'=> 10,
+								'x'=> 42,
+								'y'=> 12,
 								'width'=> 12,
 								'height'=> 5,
 								'view_mode' => '0',
@@ -3265,11 +3264,14 @@
 										'type'=> 0,
 										'name'=> 'sections.3',
 										'value'=> 7
-=======
+									]
+								]
+							],
+							[
 								'type' => 'web',
 								'name' => 'Web monitoring widget',
 								'x' => 44,
-								'y' => 8,
+								'y' => 16,
 								'width' => 12,
 								'height' => 4,
 								'view_mode' => 0,
@@ -3298,7 +3300,6 @@
 										'type' => ZBX_WIDGET_FIELD_TYPE_HOST,
 										'name' => 'hostids',
 										'value' => 99133 // Unknown host in maintenance.
->>>>>>> e91692c6
 									]
 								]
 							]
